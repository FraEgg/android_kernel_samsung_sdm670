--- conflicted
+++ resolved
@@ -3208,10 +3208,6 @@
 			if (vma->vm_ops)
 				return do_linear_fault(mm, vma, address,
 						pte, pmd, flags, entry);
-<<<<<<< HEAD
-
-=======
->>>>>>> 68e50dad
 			return do_anonymous_page(mm, vma, address,
 						 pte, pmd, flags);
 		}

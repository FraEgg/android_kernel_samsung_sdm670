--- conflicted
+++ resolved
@@ -1222,12 +1222,6 @@
 			}
 			continue;
 		}
-<<<<<<< HEAD
-		/* If details->check_mapping, we leave swap entries. */
-		if (unlikely(details))
-			continue;
-=======
->>>>>>> f9b8314c
 
 		entry = pte_to_swp_entry(ptent);
 		if (!non_swap_entry(entry)) {

/*
 *  linux/mm/vmstat.c
 *
 *  Manages VM statistics
 *  Copyright (C) 1991, 1992, 1993, 1994  Linus Torvalds
 *
 *  zoned VM statistics
 *  Copyright (C) 2006 Silicon Graphics, Inc.,
 *		Christoph Lameter <christoph@lameter.com>
 *  Copyright (C) 2008-2014 Christoph Lameter
 */
#include <linux/fs.h>
#include <linux/mm.h>
#include <linux/err.h>
#include <linux/module.h>
#include <linux/slab.h>
#include <linux/cpu.h>
#include <linux/cpumask.h>
#include <linux/vmstat.h>
#include <linux/proc_fs.h>
#include <linux/seq_file.h>
#include <linux/debugfs.h>
#include <linux/sched.h>
#include <linux/math64.h>
#include <linux/writeback.h>
#include <linux/compaction.h>
#include <linux/mm_inline.h>
#include <linux/page_ext.h>
#include <linux/page_owner.h>

#include "internal.h"

#ifdef CONFIG_VM_EVENT_COUNTERS
DEFINE_PER_CPU(struct vm_event_state, vm_event_states) = {{0}};
EXPORT_PER_CPU_SYMBOL(vm_event_states);

static void sum_vm_events(unsigned long *ret)
{
	int cpu;
	int i;

	memset(ret, 0, NR_VM_EVENT_ITEMS * sizeof(unsigned long));

	for_each_online_cpu(cpu) {
		struct vm_event_state *this = &per_cpu(vm_event_states, cpu);

		for (i = 0; i < NR_VM_EVENT_ITEMS; i++)
			ret[i] += this->event[i];
	}
}

/*
 * Accumulate the vm event counters across all CPUs.
 * The result is unavoidably approximate - it can change
 * during and after execution of this function.
*/
void all_vm_events(unsigned long *ret)
{
	get_online_cpus();
	sum_vm_events(ret);
	put_online_cpus();
}
EXPORT_SYMBOL_GPL(all_vm_events);

/*
 * Fold the foreign cpu events into our own.
 *
 * This is adding to the events on one processor
 * but keeps the global counts constant.
 */
void vm_events_fold_cpu(int cpu)
{
	struct vm_event_state *fold_state = &per_cpu(vm_event_states, cpu);
	int i;

	for (i = 0; i < NR_VM_EVENT_ITEMS; i++) {
		count_vm_events(i, fold_state->event[i]);
		fold_state->event[i] = 0;
	}
}

#endif /* CONFIG_VM_EVENT_COUNTERS */

/*
 * Manage combined zone based / global counters
 *
 * vm_stat contains the global counters
 */
atomic_long_t vm_stat[NR_VM_ZONE_STAT_ITEMS] __cacheline_aligned_in_smp;
EXPORT_SYMBOL(vm_stat);

#ifdef CONFIG_SMP

int calculate_pressure_threshold(struct zone *zone)
{
	int threshold;
	int watermark_distance;

	/*
	 * As vmstats are not up to date, there is drift between the estimated
	 * and real values. For high thresholds and a high number of CPUs, it
	 * is possible for the min watermark to be breached while the estimated
	 * value looks fine. The pressure threshold is a reduced value such
	 * that even the maximum amount of drift will not accidentally breach
	 * the min watermark
	 */
	watermark_distance = low_wmark_pages(zone) - min_wmark_pages(zone);
	threshold = max(1, (int)(watermark_distance / num_online_cpus()));

	/*
	 * Maximum threshold is 125
	 */
	threshold = min(125, threshold);

	return threshold;
}

int calculate_normal_threshold(struct zone *zone)
{
	int threshold;
	int mem;	/* memory in 128 MB units */

	/*
	 * The threshold scales with the number of processors and the amount
	 * of memory per zone. More memory means that we can defer updates for
	 * longer, more processors could lead to more contention.
 	 * fls() is used to have a cheap way of logarithmic scaling.
	 *
	 * Some sample thresholds:
	 *
	 * Threshold	Processors	(fls)	Zonesize	fls(mem+1)
	 * ------------------------------------------------------------------
	 * 8		1		1	0.9-1 GB	4
	 * 16		2		2	0.9-1 GB	4
	 * 20 		2		2	1-2 GB		5
	 * 24		2		2	2-4 GB		6
	 * 28		2		2	4-8 GB		7
	 * 32		2		2	8-16 GB		8
	 * 4		2		2	<128M		1
	 * 30		4		3	2-4 GB		5
	 * 48		4		3	8-16 GB		8
	 * 32		8		4	1-2 GB		4
	 * 32		8		4	0.9-1GB		4
	 * 10		16		5	<128M		1
	 * 40		16		5	900M		4
	 * 70		64		7	2-4 GB		5
	 * 84		64		7	4-8 GB		6
	 * 108		512		9	4-8 GB		6
	 * 125		1024		10	8-16 GB		8
	 * 125		1024		10	16-32 GB	9
	 */

	mem = zone->managed_pages >> (27 - PAGE_SHIFT);

	threshold = 2 * fls(num_online_cpus()) * (1 + fls(mem));

	/*
	 * Maximum threshold is 125
	 */
	threshold = min(125, threshold);

	return threshold;
}

/*
 * Refresh the thresholds for each zone.
 */
void refresh_zone_stat_thresholds(void)
{
	struct zone *zone;
	int cpu;
	int threshold;

	for_each_populated_zone(zone) {
		unsigned long max_drift, tolerate_drift;

		threshold = calculate_normal_threshold(zone);

		for_each_online_cpu(cpu)
			per_cpu_ptr(zone->pageset, cpu)->stat_threshold
							= threshold;

		/*
		 * Only set percpu_drift_mark if there is a danger that
		 * NR_FREE_PAGES reports the low watermark is ok when in fact
		 * the min watermark could be breached by an allocation
		 */
		tolerate_drift = low_wmark_pages(zone) - min_wmark_pages(zone);
		max_drift = num_online_cpus() * threshold;
		if (max_drift > tolerate_drift)
			zone->percpu_drift_mark = high_wmark_pages(zone) +
					max_drift;
	}
}

void set_pgdat_percpu_threshold(pg_data_t *pgdat,
				int (*calculate_pressure)(struct zone *))
{
	struct zone *zone;
	int cpu;
	int threshold;
	int i;

	for (i = 0; i < pgdat->nr_zones; i++) {
		zone = &pgdat->node_zones[i];
		if (!zone->percpu_drift_mark)
			continue;

		threshold = (*calculate_pressure)(zone);
		for_each_online_cpu(cpu)
			per_cpu_ptr(zone->pageset, cpu)->stat_threshold
							= threshold;
	}
}

/*
 * For use when we know that interrupts are disabled,
 * or when we know that preemption is disabled and that
 * particular counter cannot be updated from interrupt context.
 */
void __mod_zone_page_state(struct zone *zone, enum zone_stat_item item,
			   long delta)
{
	struct per_cpu_pageset __percpu *pcp = zone->pageset;
	s8 __percpu *p = pcp->vm_stat_diff + item;
	long x;
	long t;

	x = delta + __this_cpu_read(*p);

	t = __this_cpu_read(pcp->stat_threshold);

	if (unlikely(x > t || x < -t)) {
		zone_page_state_add(x, zone, item);
		x = 0;
	}
	__this_cpu_write(*p, x);
}
EXPORT_SYMBOL(__mod_zone_page_state);

/*
 * Optimized increment and decrement functions.
 *
 * These are only for a single page and therefore can take a struct page *
 * argument instead of struct zone *. This allows the inclusion of the code
 * generated for page_zone(page) into the optimized functions.
 *
 * No overflow check is necessary and therefore the differential can be
 * incremented or decremented in place which may allow the compilers to
 * generate better code.
 * The increment or decrement is known and therefore one boundary check can
 * be omitted.
 *
 * NOTE: These functions are very performance sensitive. Change only
 * with care.
 *
 * Some processors have inc/dec instructions that are atomic vs an interrupt.
 * However, the code must first determine the differential location in a zone
 * based on the processor number and then inc/dec the counter. There is no
 * guarantee without disabling preemption that the processor will not change
 * in between and therefore the atomicity vs. interrupt cannot be exploited
 * in a useful way here.
 */
void __inc_zone_state(struct zone *zone, enum zone_stat_item item)
{
	struct per_cpu_pageset __percpu *pcp = zone->pageset;
	s8 __percpu *p = pcp->vm_stat_diff + item;
	s8 v, t;

	v = __this_cpu_inc_return(*p);
	t = __this_cpu_read(pcp->stat_threshold);
	if (unlikely(v > t)) {
		s8 overstep = t >> 1;

		zone_page_state_add(v + overstep, zone, item);
		__this_cpu_write(*p, -overstep);
	}
}

void __inc_zone_page_state(struct page *page, enum zone_stat_item item)
{
	__inc_zone_state(page_zone(page), item);
}
EXPORT_SYMBOL(__inc_zone_page_state);

void __dec_zone_state(struct zone *zone, enum zone_stat_item item)
{
	struct per_cpu_pageset __percpu *pcp = zone->pageset;
	s8 __percpu *p = pcp->vm_stat_diff + item;
	s8 v, t;

	v = __this_cpu_dec_return(*p);
	t = __this_cpu_read(pcp->stat_threshold);
	if (unlikely(v < - t)) {
		s8 overstep = t >> 1;

		zone_page_state_add(v - overstep, zone, item);
		__this_cpu_write(*p, overstep);
	}
}

void __dec_zone_page_state(struct page *page, enum zone_stat_item item)
{
	__dec_zone_state(page_zone(page), item);
}
EXPORT_SYMBOL(__dec_zone_page_state);

#ifdef CONFIG_HAVE_CMPXCHG_LOCAL
/*
 * If we have cmpxchg_local support then we do not need to incur the overhead
 * that comes with local_irq_save/restore if we use this_cpu_cmpxchg.
 *
 * mod_state() modifies the zone counter state through atomic per cpu
 * operations.
 *
 * Overstep mode specifies how overstep should handled:
 *     0       No overstepping
 *     1       Overstepping half of threshold
 *     -1      Overstepping minus half of threshold
*/
static inline void mod_state(struct zone *zone, enum zone_stat_item item,
			     long delta, int overstep_mode)
{
	struct per_cpu_pageset __percpu *pcp = zone->pageset;
	s8 __percpu *p = pcp->vm_stat_diff + item;
	long o, n, t, z;

	do {
		z = 0;  /* overflow to zone counters */

		/*
		 * The fetching of the stat_threshold is racy. We may apply
		 * a counter threshold to the wrong the cpu if we get
		 * rescheduled while executing here. However, the next
		 * counter update will apply the threshold again and
		 * therefore bring the counter under the threshold again.
		 *
		 * Most of the time the thresholds are the same anyways
		 * for all cpus in a zone.
		 */
		t = this_cpu_read(pcp->stat_threshold);

		o = this_cpu_read(*p);
		n = delta + o;

		if (n > t || n < -t) {
			int os = overstep_mode * (t >> 1) ;

			/* Overflow must be added to zone counters */
			z = n + os;
			n = -os;
		}
	} while (this_cpu_cmpxchg(*p, o, n) != o);

	if (z)
		zone_page_state_add(z, zone, item);
}

void mod_zone_page_state(struct zone *zone, enum zone_stat_item item,
			 long delta)
{
	mod_state(zone, item, delta, 0);
}
EXPORT_SYMBOL(mod_zone_page_state);

void inc_zone_state(struct zone *zone, enum zone_stat_item item)
{
	mod_state(zone, item, 1, 1);
}

void inc_zone_page_state(struct page *page, enum zone_stat_item item)
{
	mod_state(page_zone(page), item, 1, 1);
}
EXPORT_SYMBOL(inc_zone_page_state);

void dec_zone_page_state(struct page *page, enum zone_stat_item item)
{
	mod_state(page_zone(page), item, -1, -1);
}
EXPORT_SYMBOL(dec_zone_page_state);
#else
/*
 * Use interrupt disable to serialize counter updates
 */
void mod_zone_page_state(struct zone *zone, enum zone_stat_item item,
			 long delta)
{
	unsigned long flags;

	local_irq_save(flags);
	__mod_zone_page_state(zone, item, delta);
	local_irq_restore(flags);
}
EXPORT_SYMBOL(mod_zone_page_state);

void inc_zone_state(struct zone *zone, enum zone_stat_item item)
{
	unsigned long flags;

	local_irq_save(flags);
	__inc_zone_state(zone, item);
	local_irq_restore(flags);
}

void inc_zone_page_state(struct page *page, enum zone_stat_item item)
{
	unsigned long flags;
	struct zone *zone;

	zone = page_zone(page);
	local_irq_save(flags);
	__inc_zone_state(zone, item);
	local_irq_restore(flags);
}
EXPORT_SYMBOL(inc_zone_page_state);

void dec_zone_page_state(struct page *page, enum zone_stat_item item)
{
	unsigned long flags;

	local_irq_save(flags);
	__dec_zone_page_state(page, item);
	local_irq_restore(flags);
}
EXPORT_SYMBOL(dec_zone_page_state);
#endif


/*
 * Fold a differential into the global counters.
 * Returns the number of counters updated.
 */
static int fold_diff(int *diff)
{
	int i;
	int changes = 0;

	for (i = 0; i < NR_VM_ZONE_STAT_ITEMS; i++)
		if (diff[i]) {
			atomic_long_add(diff[i], &vm_stat[i]);
			changes++;
	}
	return changes;
}

/*
 * Update the zone counters for the current cpu.
 *
 * Note that refresh_cpu_vm_stats strives to only access
 * node local memory. The per cpu pagesets on remote zones are placed
 * in the memory local to the processor using that pageset. So the
 * loop over all zones will access a series of cachelines local to
 * the processor.
 *
 * The call to zone_page_state_add updates the cachelines with the
 * statistics in the remote zone struct as well as the global cachelines
 * with the global counters. These could cause remote node cache line
 * bouncing and will have to be only done when necessary.
 *
 * The function returns the number of global counters updated.
 */
static int refresh_cpu_vm_stats(bool do_pagesets)
{
	struct zone *zone;
	int i;
	int global_diff[NR_VM_ZONE_STAT_ITEMS] = { 0, };
	int changes = 0;

	for_each_populated_zone(zone) {
		struct per_cpu_pageset __percpu *p = zone->pageset;

		for (i = 0; i < NR_VM_ZONE_STAT_ITEMS; i++) {
			int v;

			v = this_cpu_xchg(p->vm_stat_diff[i], 0);
			if (v) {

				atomic_long_add(v, &zone->vm_stat[i]);
				global_diff[i] += v;
#ifdef CONFIG_NUMA
				/* 3 seconds idle till flush */
				__this_cpu_write(p->expire, 3);
#endif
			}
		}
#ifdef CONFIG_NUMA
		if (do_pagesets) {
			cond_resched();
			/*
			 * Deal with draining the remote pageset of this
			 * processor
			 *
			 * Check if there are pages remaining in this pageset
			 * if not then there is nothing to expire.
			 */
			if (!__this_cpu_read(p->expire) ||
			       !__this_cpu_read(p->pcp.count))
				continue;

			/*
			 * We never drain zones local to this processor.
			 */
			if (zone_to_nid(zone) == numa_node_id()) {
				__this_cpu_write(p->expire, 0);
				continue;
			}

			if (__this_cpu_dec_return(p->expire))
				continue;

			if (__this_cpu_read(p->pcp.count)) {
				drain_zone_pages(zone, this_cpu_ptr(&p->pcp));
				changes++;
			}
		}
#endif
	}
	changes += fold_diff(global_diff);
	return changes;
}

/*
 * Fold the data for an offline cpu into the global array.
 * There cannot be any access by the offline cpu and therefore
 * synchronization is simplified.
 */
void cpu_vm_stats_fold(int cpu)
{
	struct zone *zone;
	int i;
	int global_diff[NR_VM_ZONE_STAT_ITEMS] = { 0, };

	for_each_populated_zone(zone) {
		struct per_cpu_pageset *p;

		p = per_cpu_ptr(zone->pageset, cpu);

		for (i = 0; i < NR_VM_ZONE_STAT_ITEMS; i++)
			if (p->vm_stat_diff[i]) {
				int v;

				v = p->vm_stat_diff[i];
				p->vm_stat_diff[i] = 0;
				atomic_long_add(v, &zone->vm_stat[i]);
				global_diff[i] += v;
			}
	}

	fold_diff(global_diff);
}

/*
 * this is only called if !populated_zone(zone), which implies no other users of
 * pset->vm_stat_diff[] exsist.
 */
void drain_zonestat(struct zone *zone, struct per_cpu_pageset *pset)
{
	int i;

	for (i = 0; i < NR_VM_ZONE_STAT_ITEMS; i++)
		if (pset->vm_stat_diff[i]) {
			int v = pset->vm_stat_diff[i];
			pset->vm_stat_diff[i] = 0;
			atomic_long_add(v, &zone->vm_stat[i]);
			atomic_long_add(v, &vm_stat[i]);
		}
}
#endif

#ifdef CONFIG_NUMA
/*
 * zonelist = the list of zones passed to the allocator
 * z 	    = the zone from which the allocation occurred.
 *
 * Must be called with interrupts disabled.
 *
 * When __GFP_OTHER_NODE is set assume the node of the preferred
 * zone is the local node. This is useful for daemons who allocate
 * memory on behalf of other processes.
 */
void zone_statistics(struct zone *preferred_zone, struct zone *z, gfp_t flags)
{
	if (z->zone_pgdat == preferred_zone->zone_pgdat) {
		__inc_zone_state(z, NUMA_HIT);
	} else {
		__inc_zone_state(z, NUMA_MISS);
		__inc_zone_state(preferred_zone, NUMA_FOREIGN);
	}
	if (z->node == ((flags & __GFP_OTHER_NODE) ?
			preferred_zone->node : numa_node_id()))
		__inc_zone_state(z, NUMA_LOCAL);
	else
		__inc_zone_state(z, NUMA_OTHER);
}

/*
 * Determine the per node value of a stat item.
 */
unsigned long node_page_state(int node, enum zone_stat_item item)
{
	struct zone *zones = NODE_DATA(node)->node_zones;

	return
#ifdef CONFIG_ZONE_DMA
		zone_page_state(&zones[ZONE_DMA], item) +
#endif
#ifdef CONFIG_ZONE_DMA32
		zone_page_state(&zones[ZONE_DMA32], item) +
#endif
#ifdef CONFIG_HIGHMEM
		zone_page_state(&zones[ZONE_HIGHMEM], item) +
#endif
		zone_page_state(&zones[ZONE_NORMAL], item) +
		zone_page_state(&zones[ZONE_MOVABLE], item);
}

#endif

#ifdef CONFIG_COMPACTION

struct contig_page_info {
	unsigned long free_pages;
	unsigned long free_blocks_total;
	unsigned long free_blocks_suitable;
};

/*
 * Calculate the number of free pages in a zone, how many contiguous
 * pages are free and how many are large enough to satisfy an allocation of
 * the target size. Note that this function makes no attempt to estimate
 * how many suitable free blocks there *might* be if MOVABLE pages were
 * migrated. Calculating that is possible, but expensive and can be
 * figured out from userspace
 */
static void fill_contig_page_info(struct zone *zone,
				unsigned int suitable_order,
				struct contig_page_info *info)
{
	unsigned int order;

	info->free_pages = 0;
	info->free_blocks_total = 0;
	info->free_blocks_suitable = 0;

	for (order = 0; order < MAX_ORDER; order++) {
		unsigned long blocks;

		/* Count number of free blocks */
		blocks = zone->free_area[order].nr_free;
		info->free_blocks_total += blocks;

		/* Count free base pages */
		info->free_pages += blocks << order;

		/* Count the suitable free blocks */
		if (order >= suitable_order)
			info->free_blocks_suitable += blocks <<
						(order - suitable_order);
	}
}

/*
 * A fragmentation index only makes sense if an allocation of a requested
 * size would fail. If that is true, the fragmentation index indicates
 * whether external fragmentation or a lack of memory was the problem.
 * The value can be used to determine if page reclaim or compaction
 * should be used
 */
static int __fragmentation_index(unsigned int order, struct contig_page_info *info)
{
	unsigned long requested = 1UL << order;

	if (!info->free_blocks_total)
		return 0;

	/* Fragmentation index only makes sense when a request would fail */
	if (info->free_blocks_suitable)
		return -1000;

	/*
	 * Index is between 0 and 1 so return within 3 decimal places
	 *
	 * 0 => allocation would fail due to lack of memory
	 * 1 => allocation would fail due to fragmentation
	 */
	return 1000 - div_u64( (1000+(div_u64(info->free_pages * 1000ULL, requested))), info->free_blocks_total);
}

/* Same as __fragmentation index but allocs contig_page_info on stack */
int fragmentation_index(struct zone *zone, unsigned int order)
{
	struct contig_page_info info;

	fill_contig_page_info(zone, order, &info);
	return __fragmentation_index(order, &info);
}
#endif

#if defined(CONFIG_PROC_FS) || defined(CONFIG_SYSFS) || defined(CONFIG_NUMA)
#ifdef CONFIG_ZONE_DMA
#define TEXT_FOR_DMA(xx) xx "_dma",
#else
#define TEXT_FOR_DMA(xx)
#endif

#ifdef CONFIG_ZONE_DMA32
#define TEXT_FOR_DMA32(xx) xx "_dma32",
#else
#define TEXT_FOR_DMA32(xx)
#endif

#ifdef CONFIG_HIGHMEM
#define TEXT_FOR_HIGHMEM(xx) xx "_high",
#else
#define TEXT_FOR_HIGHMEM(xx)
#endif

#define TEXTS_FOR_ZONES(xx) TEXT_FOR_DMA(xx) TEXT_FOR_DMA32(xx) xx "_normal", \
					TEXT_FOR_HIGHMEM(xx) xx "_movable",

const char * const vmstat_text[] = {
	/* enum zone_stat_item countes */
	"nr_free_pages",
	"nr_alloc_batch",
	"nr_inactive_anon",
	"nr_active_anon",
	"nr_inactive_file",
	"nr_active_file",
	"nr_unevictable",
	"nr_mlock",
	"nr_anon_pages",
	"nr_mapped",
	"nr_file_pages",
	"nr_dirty",
	"nr_writeback",
	"nr_slab_reclaimable",
	"nr_slab_unreclaimable",
	"nr_page_table_pages",
	"nr_kernel_stack",
	"nr_overhead",
	"nr_unstable",
	"nr_bounce",
	"nr_vmscan_write",
	"nr_vmscan_immediate_reclaim",
	"nr_writeback_temp",
	"nr_isolated_anon",
	"nr_isolated_file",
	"nr_shmem",
	"nr_dirtied",
	"nr_written",
	"nr_ion_heap",
	"nr_gpu_heap",
	"nr_pages_scanned",
#if IS_ENABLED(CONFIG_ZSMALLOC)
	"nr_zspages",
#endif
#ifdef CONFIG_NUMA
	"numa_hit",
	"numa_miss",
	"numa_foreign",
	"numa_interleave",
	"numa_local",
	"numa_other",
#endif
	"workingset_refault",
	"workingset_activate",
	"workingset_nodereclaim",
	"nr_anon_transparent_hugepages",
	"nr_free_cma",
	"nr_swapcache",

	/* enum writeback_stat_item counters */
	"nr_dirty_threshold",
	"nr_dirty_background_threshold",

#ifdef CONFIG_VM_EVENT_COUNTERS
	/* enum vm_event_item counters */
	"pgpgin",
	"pgpgout",
	"pgpgoutclean",
	"pswpin",
	"pswpout",

	TEXTS_FOR_ZONES("pgalloc")

	"pgfree",
	"pgactivate",
	"pgdeactivate",

	"pgfault",
	"pgmajfault",

	TEXTS_FOR_ZONES("pgrefill")
	TEXTS_FOR_ZONES("pgsteal_kswapd")
	TEXTS_FOR_ZONES("pgsteal_direct")
	TEXTS_FOR_ZONES("pgscan_kswapd")
	TEXTS_FOR_ZONES("pgscan_direct")
	"pgscan_direct_throttle",

#ifdef CONFIG_NUMA
	"zone_reclaim_failed",
#endif
	"pginodesteal",
	"slabs_scanned",
	"kswapd_inodesteal",
	"kswapd_low_wmark_hit_quickly",
	"kswapd_high_wmark_hit_quickly",
	"pageoutrun",
	"allocstall",

	"pgrotated",

	"drop_pagecache",
	"drop_slab",

#ifdef CONFIG_NUMA_BALANCING
	"numa_pte_updates",
	"numa_huge_pte_updates",
	"numa_hint_faults",
	"numa_hint_faults_local",
	"numa_pages_migrated",
#endif
#ifdef CONFIG_MIGRATION
	"pgmigrate_success",
	"pgmigrate_fail",
#endif
#ifdef CONFIG_COMPACTION
	"compact_migrate_scanned",
	"compact_free_scanned",
	"compact_isolated",
	"compact_stall",
	"compact_fail",
	"compact_success",
	"compact_daemon_wake",
#endif

#ifdef CONFIG_HUGETLB_PAGE
	"htlb_buddy_alloc_success",
	"htlb_buddy_alloc_fail",
#endif
	"unevictable_pgs_culled",
	"unevictable_pgs_scanned",
	"unevictable_pgs_rescued",
	"unevictable_pgs_mlocked",
	"unevictable_pgs_munlocked",
	"unevictable_pgs_cleared",
	"unevictable_pgs_stranded",

#ifdef CONFIG_TRANSPARENT_HUGEPAGE
	"thp_fault_alloc",
	"thp_fault_fallback",
	"thp_collapse_alloc",
	"thp_collapse_alloc_failed",
	"thp_split",
	"thp_zero_page_alloc",
	"thp_zero_page_alloc_failed",
#endif
#ifdef CONFIG_MEMORY_BALLOON
	"balloon_inflate",
	"balloon_deflate",
#ifdef CONFIG_BALLOON_COMPACTION
	"balloon_migrate",
#endif
#endif /* CONFIG_MEMORY_BALLOON */
#ifdef CONFIG_DEBUG_TLBFLUSH
	"nr_tlb_remote_flush",
	"nr_tlb_remote_flush_received",
	"nr_tlb_local_flush_all",
	"nr_tlb_local_flush_one",
#endif /* CONFIG_DEBUG_TLBFLUSH */

#ifdef CONFIG_DEBUG_VM_VMACACHE
	"vmacache_find_calls",
	"vmacache_find_hits",
#endif
#endif /* CONFIG_VM_EVENTS_COUNTERS */
};
#endif /* CONFIG_PROC_FS || CONFIG_SYSFS || CONFIG_NUMA */


#if (defined(CONFIG_DEBUG_FS) && defined(CONFIG_COMPACTION)) || \
     defined(CONFIG_PROC_FS)
static void *frag_start(struct seq_file *m, loff_t *pos)
{
	pg_data_t *pgdat;
	loff_t node = *pos;

	for (pgdat = first_online_pgdat();
	     pgdat && node;
	     pgdat = next_online_pgdat(pgdat))
		--node;

	return pgdat;
}

static void *frag_next(struct seq_file *m, void *arg, loff_t *pos)
{
	pg_data_t *pgdat = (pg_data_t *)arg;

	(*pos)++;
	return next_online_pgdat(pgdat);
}

static void frag_stop(struct seq_file *m, void *arg)
{
}

/* Walk all the zones in a node and print using a callback */
static void walk_zones_in_node(struct seq_file *m, pg_data_t *pgdat,
		void (*print)(struct seq_file *m, pg_data_t *, struct zone *))
{
	struct zone *zone;
	struct zone *node_zones = pgdat->node_zones;
	unsigned long flags;

	for (zone = node_zones; zone - node_zones < MAX_NR_ZONES; ++zone) {
		if (!populated_zone(zone))
			continue;

		spin_lock_irqsave(&zone->lock, flags);
		print(m, pgdat, zone);
		spin_unlock_irqrestore(&zone->lock, flags);
	}
}
#endif

#ifdef CONFIG_PROC_FS
static char * const migratetype_names[MIGRATE_TYPES] = {
	"Unmovable",
	"Movable",
	"Reclaimable",
#ifdef CONFIG_CMA
	"CMA",
#endif
	"HighAtomic",
#ifdef CONFIG_MEMORY_ISOLATION
	"Isolate",
#endif
};

static void frag_show_print(struct seq_file *m, pg_data_t *pgdat,
						struct zone *zone)
{
	int order;

	seq_printf(m, "Node %d, zone %8s ", pgdat->node_id, zone->name);
	for (order = 0; order < MAX_ORDER; ++order)
		seq_printf(m, "%6lu ", zone->free_area[order].nr_free);
	seq_putc(m, '\n');
}

/*
 * This walks the free areas for each zone.
 */
static int frag_show(struct seq_file *m, void *arg)
{
	pg_data_t *pgdat = (pg_data_t *)arg;
	walk_zones_in_node(m, pgdat, frag_show_print);
	return 0;
}

static void pagetypeinfo_showfree_print(struct seq_file *m,
					pg_data_t *pgdat, struct zone *zone)
{
	int order, mtype;

	for (mtype = 0; mtype < MIGRATE_TYPES; mtype++) {
		seq_printf(m, "Node %4d, zone %8s, type %12s ",
					pgdat->node_id,
					zone->name,
					migratetype_names[mtype]);
		for (order = 0; order < MAX_ORDER; ++order) {
			unsigned long freecount = 0;
			struct free_area *area;
			struct list_head *curr;

			area = &(zone->free_area[order]);

			list_for_each(curr, &area->free_list[mtype])
				freecount++;
			seq_printf(m, "%6lu ", freecount);
		}
		seq_putc(m, '\n');
	}
}

/* Print out the free pages at each order for each migatetype */
static int pagetypeinfo_showfree(struct seq_file *m, void *arg)
{
	int order;
	pg_data_t *pgdat = (pg_data_t *)arg;

	/* Print header */
	seq_printf(m, "%-43s ", "Free pages count per migrate type at order");
	for (order = 0; order < MAX_ORDER; ++order)
		seq_printf(m, "%6d ", order);
	seq_putc(m, '\n');

	walk_zones_in_node(m, pgdat, pagetypeinfo_showfree_print);

	return 0;
}

static void pagetypeinfo_showblockcount_print(struct seq_file *m,
					pg_data_t *pgdat, struct zone *zone)
{
	int mtype;
	unsigned long pfn;
	unsigned long start_pfn = zone->zone_start_pfn;
	unsigned long end_pfn = zone_end_pfn(zone);
	unsigned long count[MIGRATE_TYPES] = { 0, };

	for (pfn = start_pfn; pfn < end_pfn; pfn += pageblock_nr_pages) {
		struct page *page;

		if (!pfn_valid(pfn))
			continue;

		page = pfn_to_page(pfn);

		/* Watch for unexpected holes punched in the memmap */
		if (!memmap_valid_within(pfn, page, zone))
			continue;

		mtype = get_pageblock_migratetype(page);

		if (mtype < MIGRATE_TYPES)
			count[mtype]++;
	}

	/* Print counts */
	seq_printf(m, "Node %d, zone %8s ", pgdat->node_id, zone->name);
	for (mtype = 0; mtype < MIGRATE_TYPES; mtype++)
		seq_printf(m, "%12lu ", count[mtype]);
	seq_putc(m, '\n');
}

/* Print out the free pages at each order for each migratetype */
static int pagetypeinfo_showblockcount(struct seq_file *m, void *arg)
{
	int mtype;
	pg_data_t *pgdat = (pg_data_t *)arg;

	seq_printf(m, "\n%-23s", "Number of blocks type ");
	for (mtype = 0; mtype < MIGRATE_TYPES; mtype++)
		seq_printf(m, "%12s ", migratetype_names[mtype]);
	seq_putc(m, '\n');
	walk_zones_in_node(m, pgdat, pagetypeinfo_showblockcount_print);

	return 0;
}

#ifdef CONFIG_PAGE_OWNER
static void pagetypeinfo_showmixedcount_print(struct seq_file *m,
							pg_data_t *pgdat,
							struct zone *zone)
{
	struct page *page;
	struct page_ext *page_ext;
	unsigned long pfn = zone->zone_start_pfn, block_end_pfn;
	unsigned long end_pfn = pfn + zone->spanned_pages;
	unsigned long count[MIGRATE_TYPES] = { 0, };
	int pageblock_mt, page_mt;
	int i;

	/* Scan block by block. First and last block may be incomplete */
	pfn = zone->zone_start_pfn;

	/*
	 * Walk the zone in pageblock_nr_pages steps. If a page block spans
	 * a zone boundary, it will be double counted between zones. This does
	 * not matter as the mixed block count will still be correct
	 */
	for (; pfn < end_pfn; ) {
		if (!pfn_valid(pfn)) {
			pfn = ALIGN(pfn + 1, MAX_ORDER_NR_PAGES);
			continue;
		}

		block_end_pfn = ALIGN(pfn + 1, pageblock_nr_pages);
		block_end_pfn = min(block_end_pfn, end_pfn);

		page = pfn_to_page(pfn);
		pageblock_mt = get_pfnblock_migratetype(page, pfn);

		for (; pfn < block_end_pfn; pfn++) {
			if (!pfn_valid_within(pfn))
				continue;

			page = pfn_to_page(pfn);
			if (PageBuddy(page)) {
				pfn += (1UL << page_order(page)) - 1;
				continue;
			}

			if (PageReserved(page))
				continue;

			page_ext = lookup_page_ext(page);
			if (unlikely(!page_ext))
				continue;

			if (!test_bit(PAGE_EXT_OWNER, &page_ext->flags))
				continue;

			page_mt = gfpflags_to_migratetype(page_ext->gfp_mask);
			if (pageblock_mt != page_mt) {
				if (is_migrate_cma(pageblock_mt))
					count[MIGRATE_MOVABLE]++;
				else
					count[pageblock_mt]++;

				pfn = block_end_pfn;
				break;
			}
			pfn += (1UL << page_ext->order) - 1;
		}
	}

	/* Print counts */
	seq_printf(m, "Node %d, zone %8s ", pgdat->node_id, zone->name);
	for (i = 0; i < MIGRATE_TYPES; i++)
		seq_printf(m, "%12lu ", count[i]);
	seq_putc(m, '\n');
}
#endif /* CONFIG_PAGE_OWNER */

/*
 * Print out the number of pageblocks for each migratetype that contain pages
 * of other types. This gives an indication of how well fallbacks are being
 * contained by rmqueue_fallback(). It requires information from PAGE_OWNER
 * to determine what is going on
 */
static void pagetypeinfo_showmixedcount(struct seq_file *m, pg_data_t *pgdat)
{
#ifdef CONFIG_PAGE_OWNER
	int mtype;

	if (!page_owner_inited)
		return;

	drain_all_pages(NULL);

	seq_printf(m, "\n%-23s", "Number of mixed blocks ");
	for (mtype = 0; mtype < MIGRATE_TYPES; mtype++)
		seq_printf(m, "%12s ", migratetype_names[mtype]);
	seq_putc(m, '\n');

	walk_zones_in_node(m, pgdat, pagetypeinfo_showmixedcount_print);
#endif /* CONFIG_PAGE_OWNER */
}

/*
 * This prints out statistics in relation to grouping pages by mobility.
 * It is expensive to collect so do not constantly read the file.
 */
static int pagetypeinfo_show(struct seq_file *m, void *arg)
{
	pg_data_t *pgdat = (pg_data_t *)arg;

	/* check memoryless node */
	if (!node_state(pgdat->node_id, N_MEMORY))
		return 0;

	seq_printf(m, "Page block order: %d\n", pageblock_order);
	seq_printf(m, "Pages per block:  %lu\n", pageblock_nr_pages);
	seq_putc(m, '\n');
	pagetypeinfo_showfree(m, pgdat);
	pagetypeinfo_showblockcount(m, pgdat);
	pagetypeinfo_showmixedcount(m, pgdat);

	return 0;
}

static const struct seq_operations fragmentation_op = {
	.start	= frag_start,
	.next	= frag_next,
	.stop	= frag_stop,
	.show	= frag_show,
};

static int fragmentation_open(struct inode *inode, struct file *file)
{
	return seq_open(file, &fragmentation_op);
}

static const struct file_operations fragmentation_file_operations = {
	.open		= fragmentation_open,
	.read		= seq_read,
	.llseek		= seq_lseek,
	.release	= seq_release,
};

static const struct seq_operations pagetypeinfo_op = {
	.start	= frag_start,
	.next	= frag_next,
	.stop	= frag_stop,
	.show	= pagetypeinfo_show,
};

static int pagetypeinfo_open(struct inode *inode, struct file *file)
{
	return seq_open(file, &pagetypeinfo_op);
}

static const struct file_operations pagetypeinfo_file_ops = {
	.open		= pagetypeinfo_open,
	.read		= seq_read,
	.llseek		= seq_lseek,
	.release	= seq_release,
};

static void zoneinfo_show_print(struct seq_file *m, pg_data_t *pgdat,
							struct zone *zone)
{
	int i;
	seq_printf(m, "Node %d, zone %8s", pgdat->node_id, zone->name);
	seq_printf(m,
		   "\n  pages free     %lu"
		   "\n        min      %lu"
		   "\n        low      %lu"
		   "\n        high     %lu"
		   "\n        scanned  %lu"
		   "\n        spanned  %lu"
		   "\n        present  %lu"
		   "\n        managed  %lu",
		   zone_page_state(zone, NR_FREE_PAGES),
		   min_wmark_pages(zone),
		   low_wmark_pages(zone),
		   high_wmark_pages(zone),
		   zone_page_state(zone, NR_PAGES_SCANNED),
		   zone->spanned_pages,
		   zone->present_pages,
		   zone->managed_pages);

	for (i = 0; i < NR_VM_ZONE_STAT_ITEMS; i++)
		seq_printf(m, "\n    %-12s %lu", vmstat_text[i],
				zone_page_state(zone, i));

	seq_printf(m,
		   "\n        protection: (%ld",
		   zone->lowmem_reserve[0]);
	for (i = 1; i < ARRAY_SIZE(zone->lowmem_reserve); i++)
		seq_printf(m, ", %ld", zone->lowmem_reserve[i]);
	seq_printf(m,
		   ")"
		   "\n  pagesets");
	for_each_online_cpu(i) {
		struct per_cpu_pageset *pageset;

		pageset = per_cpu_ptr(zone->pageset, i);
		seq_printf(m,
			   "\n    cpu: %i"
			   "\n              count: %i"
			   "\n              high:  %i"
			   "\n              batch: %i",
			   i,
			   pageset->pcp.count,
			   pageset->pcp.high,
			   pageset->pcp.batch);
#ifdef CONFIG_SMP
		seq_printf(m, "\n  vm stats threshold: %d",
				pageset->stat_threshold);
#endif
	}
	seq_printf(m,
		   "\n  all_unreclaimable: %u"
		   "\n  start_pfn:         %lu"
		   "\n  inactive_ratio:    %u",
		   !zone_reclaimable(zone),
		   zone->zone_start_pfn,
		   zone->inactive_ratio);
	seq_putc(m, '\n');
}

/*
 * Output information about zones in @pgdat.
 */
static int zoneinfo_show(struct seq_file *m, void *arg)
{
	pg_data_t *pgdat = (pg_data_t *)arg;
	walk_zones_in_node(m, pgdat, zoneinfo_show_print);
	return 0;
}

static const struct seq_operations zoneinfo_op = {
	.start	= frag_start, /* iterate over all zones. The same as in
			       * fragmentation. */
	.next	= frag_next,
	.stop	= frag_stop,
	.show	= zoneinfo_show,
};

static int zoneinfo_open(struct inode *inode, struct file *file)
{
	return seq_open(file, &zoneinfo_op);
}

static const struct file_operations proc_zoneinfo_file_operations = {
	.open		= zoneinfo_open,
	.read		= seq_read,
	.llseek		= seq_lseek,
	.release	= seq_release,
};

enum writeback_stat_item {
	NR_DIRTY_THRESHOLD,
	NR_DIRTY_BG_THRESHOLD,
	NR_VM_WRITEBACK_STAT_ITEMS,
};

static void *vmstat_start(struct seq_file *m, loff_t *pos)
{
	unsigned long *v;
	int i, stat_items_size;

	if (*pos >= ARRAY_SIZE(vmstat_text))
		return NULL;
	stat_items_size = NR_VM_ZONE_STAT_ITEMS * sizeof(unsigned long) +
			  NR_VM_WRITEBACK_STAT_ITEMS * sizeof(unsigned long);

#ifdef CONFIG_VM_EVENT_COUNTERS
	stat_items_size += sizeof(struct vm_event_state);
#endif

	v = kmalloc(stat_items_size, GFP_KERNEL);
	m->private = v;
	if (!v)
		return ERR_PTR(-ENOMEM);
	for (i = 0; i < NR_VM_ZONE_STAT_ITEMS; i++)
		v[i] = global_page_state(i);
	v += NR_VM_ZONE_STAT_ITEMS;

	global_dirty_limits(v + NR_DIRTY_BG_THRESHOLD,
			    v + NR_DIRTY_THRESHOLD);
	v += NR_VM_WRITEBACK_STAT_ITEMS;

#ifdef CONFIG_VM_EVENT_COUNTERS
	all_vm_events(v);
	v[PGPGIN] /= 2;		/* sectors -> kbytes */
	v[PGPGOUT] /= 2;
#endif
	return (unsigned long *)m->private + *pos;
}

static void *vmstat_next(struct seq_file *m, void *arg, loff_t *pos)
{
	(*pos)++;
	if (*pos >= ARRAY_SIZE(vmstat_text))
		return NULL;
	return (unsigned long *)m->private + *pos;
}

static int vmstat_show(struct seq_file *m, void *arg)
{
	unsigned long *l = arg;
	unsigned long off = l - (unsigned long *)m->private;

	seq_puts(m, vmstat_text[off]);
	seq_put_decimal_ull(m, ' ', *l);
	seq_putc(m, '\n');
	return 0;
}

static void vmstat_stop(struct seq_file *m, void *arg)
{
	kfree(m->private);
	m->private = NULL;
}

static const struct seq_operations vmstat_op = {
	.start	= vmstat_start,
	.next	= vmstat_next,
	.stop	= vmstat_stop,
	.show	= vmstat_show,
};

static int vmstat_open(struct inode *inode, struct file *file)
{
	return seq_open(file, &vmstat_op);
}

static const struct file_operations proc_vmstat_file_operations = {
	.open		= vmstat_open,
	.read		= seq_read,
	.llseek		= seq_lseek,
	.release	= seq_release,
};
#endif /* CONFIG_PROC_FS */

#ifdef CONFIG_SMP
static struct workqueue_struct *vmstat_wq;
static DEFINE_PER_CPU(struct delayed_work, vmstat_work);
int sysctl_stat_interval __read_mostly = HZ;
static cpumask_var_t cpu_stat_off;

static void vmstat_update(struct work_struct *w)
{
	if (refresh_cpu_vm_stats(true)) {
		/*
		 * Counters were updated so we expect more updates
		 * to occur in the future. Keep on running the
		 * update worker thread.
		 * If we were marked on cpu_stat_off clear the flag
		 * so that vmstat_shepherd doesn't schedule us again.
		 */
		if (!cpumask_test_and_clear_cpu(smp_processor_id(),
						cpu_stat_off)) {
			queue_delayed_work_on(smp_processor_id(), vmstat_wq,
				this_cpu_ptr(&vmstat_work),
				round_jiffies_relative(sysctl_stat_interval));
		}
	} else {
		/*
		 * We did not update any counters so the app may be in
		 * a mode where it does not cause counter updates or the cpu
		 * was isolated.
		 * We may be uselessly running vmstat_update.
		 * Defer the checking for differentials to the
		 * shepherd thread on a different processor.
		 */
		cpumask_set_cpu(smp_processor_id(), cpu_stat_off);
	}
}

/*
 * Switch off vmstat processing and then fold all the remaining differentials
 * until the diffs stay at zero. The function is used by NOHZ and can only be
 * invoked when tick processing is not active.
 */
<<<<<<< HEAD
void quiet_vmstat(void)
{
	if (system_state != SYSTEM_RUNNING)
		return;

	do {
		if (!cpumask_test_and_set_cpu(smp_processor_id(), cpu_stat_off))
			cancel_delayed_work(this_cpu_ptr(&vmstat_work));

	} while (refresh_cpu_vm_stats(false));
}

=======
>>>>>>> c61ebb66
/*
 * Check if the diffs for a certain cpu indicate that
 * an update is needed.
 */
static bool need_update(int cpu)
{
	struct zone *zone;

	for_each_populated_zone(zone) {
		struct per_cpu_pageset *p = per_cpu_ptr(zone->pageset, cpu);

		BUILD_BUG_ON(sizeof(p->vm_stat_diff[0]) != 1);
		/*
		 * The fast way of checking if there are any vmstat diffs.
		 * This works because the diffs are byte sized items.
		 */
		if (memchr_inv(p->vm_stat_diff, 0, NR_VM_ZONE_STAT_ITEMS))
			return true;

	}
	return false;
}

void quiet_vmstat(void)
{
	if (system_state != SYSTEM_RUNNING)
		return;

	/*
	 * If we are already in hands of the shepherd then there
	 * is nothing for us to do here.
	 */
	if (cpumask_test_and_set_cpu(smp_processor_id(), cpu_stat_off))
		return;

	if (!need_update(smp_processor_id()))
		return;

	/*
	 * Just refresh counters and do not care about the pending delayed
	 * vmstat_update. It doesn't fire that often to matter and canceling
	 * it would be too expensive from this path.
	 * vmstat_shepherd will take care about that for us.
	 */
	refresh_cpu_vm_stats(false);
}


/*
 * Shepherd worker thread that checks the
 * differentials of processors that have their worker
 * threads for vm statistics updates disabled because of
 * inactivity.
 */
static void vmstat_shepherd(struct work_struct *w);

static DECLARE_DEFERRABLE_WORK(shepherd, vmstat_shepherd);

static void vmstat_shepherd(struct work_struct *w)
{
	int cpu;

	get_online_cpus();
	/* Check processors whose vmstat worker threads have been disabled */
<<<<<<< HEAD
	for_each_cpu(cpu, cpu_stat_off)
		if (!cpu_isolated(cpu) && need_update(cpu) &&
			cpumask_test_and_clear_cpu(cpu, cpu_stat_off))

			queue_delayed_work_on(cpu, vmstat_wq,
				&per_cpu(vmstat_work, cpu), 0);

=======
	for_each_cpu(cpu, cpu_stat_off) {
		struct delayed_work *dw = &per_cpu(vmstat_work, cpu);

		if (need_update(cpu)) {
			if (cpumask_test_and_clear_cpu(cpu, cpu_stat_off))
				queue_delayed_work_on(cpu, vmstat_wq, dw, 0);
		} else {
			/*
			 * Cancel the work if quiet_vmstat has put this
			 * cpu on cpu_stat_off because the work item might
			 * be still scheduled
			 */
			cancel_delayed_work(dw);
		}
	}
>>>>>>> c61ebb66
	put_online_cpus();

	schedule_delayed_work(&shepherd,
		round_jiffies_relative(sysctl_stat_interval));
}

static void __init start_shepherd_timer(void)
{
	int cpu;

	for_each_possible_cpu(cpu)
		INIT_DELAYED_WORK(per_cpu_ptr(&vmstat_work, cpu),
			vmstat_update);

	if (!alloc_cpumask_var(&cpu_stat_off, GFP_KERNEL))
		BUG();
	cpumask_copy(cpu_stat_off, cpu_online_mask);

	vmstat_wq = alloc_workqueue("vmstat", WQ_FREEZABLE|WQ_MEM_RECLAIM, 0);
	schedule_delayed_work(&shepherd,
		round_jiffies_relative(sysctl_stat_interval));
}

static void vmstat_cpu_dead(int node)
{
	int cpu;

	get_online_cpus();
	for_each_online_cpu(cpu)
		if (cpu_to_node(cpu) == node)
			goto end;

	node_clear_state(node, N_CPU);
end:
	put_online_cpus();
}

/*
 * Use the cpu notifier to insure that the thresholds are recalculated
 * when necessary.
 */
static int vmstat_cpuup_callback(struct notifier_block *nfb,
		unsigned long action,
		void *hcpu)
{
	long cpu = (long)hcpu;

	switch (action) {
	case CPU_ONLINE:
	case CPU_ONLINE_FROZEN:
		refresh_zone_stat_thresholds();
		node_set_state(cpu_to_node(cpu), N_CPU);
		cpumask_set_cpu(cpu, cpu_stat_off);
		break;
	case CPU_DOWN_PREPARE:
	case CPU_DOWN_PREPARE_FROZEN:
		cancel_delayed_work_sync(&per_cpu(vmstat_work, cpu));
		cpumask_clear_cpu(cpu, cpu_stat_off);
		break;
	case CPU_DOWN_FAILED:
	case CPU_DOWN_FAILED_FROZEN:
		cpumask_set_cpu(cpu, cpu_stat_off);
		break;
	case CPU_DEAD:
	case CPU_DEAD_FROZEN:
		refresh_zone_stat_thresholds();
		vmstat_cpu_dead(cpu_to_node(cpu));
		break;
	default:
		break;
	}
	return NOTIFY_OK;
}

static struct notifier_block vmstat_notifier =
	{ &vmstat_cpuup_callback, NULL, 0 };
#endif

static int __init setup_vmstat(void)
{
#ifdef CONFIG_SMP
	cpu_notifier_register_begin();
	__register_cpu_notifier(&vmstat_notifier);

	start_shepherd_timer();
	cpu_notifier_register_done();
#endif
#ifdef CONFIG_PROC_FS
	proc_create("buddyinfo", S_IRUGO, NULL, &fragmentation_file_operations);
	proc_create("pagetypeinfo", S_IRUGO, NULL, &pagetypeinfo_file_ops);
	proc_create("vmstat", S_IRUGO, NULL, &proc_vmstat_file_operations);
	proc_create("zoneinfo", S_IRUGO, NULL, &proc_zoneinfo_file_operations);
#endif
	return 0;
}
module_init(setup_vmstat)

#if defined(CONFIG_DEBUG_FS) && defined(CONFIG_COMPACTION)

/*
 * Return an index indicating how much of the available free memory is
 * unusable for an allocation of the requested size.
 */
static int unusable_free_index(unsigned int order,
				struct contig_page_info *info)
{
	/* No free memory is interpreted as all free memory is unusable */
	if (info->free_pages == 0)
		return 1000;

	/*
	 * Index should be a value between 0 and 1. Return a value to 3
	 * decimal places.
	 *
	 * 0 => no fragmentation
	 * 1 => high fragmentation
	 */
	return div_u64((info->free_pages - (info->free_blocks_suitable << order)) * 1000ULL, info->free_pages);

}

static void unusable_show_print(struct seq_file *m,
					pg_data_t *pgdat, struct zone *zone)
{
	unsigned int order;
	int index;
	struct contig_page_info info;

	seq_printf(m, "Node %d, zone %8s ",
				pgdat->node_id,
				zone->name);
	for (order = 0; order < MAX_ORDER; ++order) {
		fill_contig_page_info(zone, order, &info);
		index = unusable_free_index(order, &info);
		seq_printf(m, "%d.%03d ", index / 1000, index % 1000);
	}

	seq_putc(m, '\n');
}

/*
 * Display unusable free space index
 *
 * The unusable free space index measures how much of the available free
 * memory cannot be used to satisfy an allocation of a given size and is a
 * value between 0 and 1. The higher the value, the more of free memory is
 * unusable and by implication, the worse the external fragmentation is. This
 * can be expressed as a percentage by multiplying by 100.
 */
static int unusable_show(struct seq_file *m, void *arg)
{
	pg_data_t *pgdat = (pg_data_t *)arg;

	/* check memoryless node */
	if (!node_state(pgdat->node_id, N_MEMORY))
		return 0;

	walk_zones_in_node(m, pgdat, unusable_show_print);

	return 0;
}

static const struct seq_operations unusable_op = {
	.start	= frag_start,
	.next	= frag_next,
	.stop	= frag_stop,
	.show	= unusable_show,
};

static int unusable_open(struct inode *inode, struct file *file)
{
	return seq_open(file, &unusable_op);
}

static const struct file_operations unusable_file_ops = {
	.open		= unusable_open,
	.read		= seq_read,
	.llseek		= seq_lseek,
	.release	= seq_release,
};

static void extfrag_show_print(struct seq_file *m,
					pg_data_t *pgdat, struct zone *zone)
{
	unsigned int order;
	int index;

	/* Alloc on stack as interrupts are disabled for zone walk */
	struct contig_page_info info;

	seq_printf(m, "Node %d, zone %8s ",
				pgdat->node_id,
				zone->name);
	for (order = 0; order < MAX_ORDER; ++order) {
		fill_contig_page_info(zone, order, &info);
		index = __fragmentation_index(order, &info);
		seq_printf(m, "%d.%03d ", index / 1000, index % 1000);
	}

	seq_putc(m, '\n');
}

/*
 * Display fragmentation index for orders that allocations would fail for
 */
static int extfrag_show(struct seq_file *m, void *arg)
{
	pg_data_t *pgdat = (pg_data_t *)arg;

	walk_zones_in_node(m, pgdat, extfrag_show_print);

	return 0;
}

static const struct seq_operations extfrag_op = {
	.start	= frag_start,
	.next	= frag_next,
	.stop	= frag_stop,
	.show	= extfrag_show,
};

static int extfrag_open(struct inode *inode, struct file *file)
{
	return seq_open(file, &extfrag_op);
}

static const struct file_operations extfrag_file_ops = {
	.open		= extfrag_open,
	.read		= seq_read,
	.llseek		= seq_lseek,
	.release	= seq_release,
};

static int __init extfrag_debug_init(void)
{
	struct dentry *extfrag_debug_root;

	extfrag_debug_root = debugfs_create_dir("extfrag", NULL);
	if (!extfrag_debug_root)
		return -ENOMEM;

	if (!debugfs_create_file("unusable_index", 0444,
			extfrag_debug_root, NULL, &unusable_file_ops))
		goto fail;

	if (!debugfs_create_file("extfrag_index", 0444,
			extfrag_debug_root, NULL, &extfrag_file_ops))
		goto fail;

	return 0;
fail:
	debugfs_remove_recursive(extfrag_debug_root);
	return -ENOMEM;
}

module_init(extfrag_debug_init);
#endif<|MERGE_RESOLUTION|>--- conflicted
+++ resolved
@@ -1429,21 +1429,6 @@
  * until the diffs stay at zero. The function is used by NOHZ and can only be
  * invoked when tick processing is not active.
  */
-<<<<<<< HEAD
-void quiet_vmstat(void)
-{
-	if (system_state != SYSTEM_RUNNING)
-		return;
-
-	do {
-		if (!cpumask_test_and_set_cpu(smp_processor_id(), cpu_stat_off))
-			cancel_delayed_work(this_cpu_ptr(&vmstat_work));
-
-	} while (refresh_cpu_vm_stats(false));
-}
-
-=======
->>>>>>> c61ebb66
 /*
  * Check if the diffs for a certain cpu indicate that
  * an update is needed.
@@ -1508,15 +1493,6 @@
 
 	get_online_cpus();
 	/* Check processors whose vmstat worker threads have been disabled */
-<<<<<<< HEAD
-	for_each_cpu(cpu, cpu_stat_off)
-		if (!cpu_isolated(cpu) && need_update(cpu) &&
-			cpumask_test_and_clear_cpu(cpu, cpu_stat_off))
-
-			queue_delayed_work_on(cpu, vmstat_wq,
-				&per_cpu(vmstat_work, cpu), 0);
-
-=======
 	for_each_cpu(cpu, cpu_stat_off) {
 		struct delayed_work *dw = &per_cpu(vmstat_work, cpu);
 
@@ -1532,7 +1508,6 @@
 			cancel_delayed_work(dw);
 		}
 	}
->>>>>>> c61ebb66
 	put_online_cpus();
 
 	schedule_delayed_work(&shepherd,

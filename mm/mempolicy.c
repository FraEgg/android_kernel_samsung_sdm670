--- conflicted
+++ resolved
@@ -1570,17 +1570,10 @@
 	alloc_size = ALIGN(nr_bits, BITS_PER_LONG) / 8;
 
 	if (nmask) {
-<<<<<<< HEAD
-		if(compat_get_bitmap(bm, nmask, nr_bits))
-			return -EFAULT;
-		nm = compat_alloc_user_space(alloc_size);
-		if(copy_to_user(nm, bm, alloc_size))
-=======
 		if (compat_get_bitmap(bm, nmask, nr_bits))
 			return -EFAULT;
 		nm = compat_alloc_user_space(alloc_size);
 		if (copy_to_user(nm, bm, alloc_size))
->>>>>>> e045a95c
 			return -EFAULT;
 	}
 
@@ -1599,17 +1592,10 @@
 	alloc_size = ALIGN(nr_bits, BITS_PER_LONG) / 8;
 
 	if (nmask) {
-<<<<<<< HEAD
-		if(compat_get_bitmap(nodes_addr(bm), nmask, nr_bits))
-			return -EFAULT;
-		nm = compat_alloc_user_space(alloc_size);
-		if(copy_to_user(nm, nodes_addr(bm), alloc_size))
-=======
 		if (compat_get_bitmap(nodes_addr(bm), nmask, nr_bits))
 			return -EFAULT;
 		nm = compat_alloc_user_space(alloc_size);
 		if (copy_to_user(nm, nodes_addr(bm), alloc_size))
->>>>>>> e045a95c
 			return -EFAULT;
 	}
 

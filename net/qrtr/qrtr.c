--- conflicted
+++ resolved
@@ -965,16 +965,7 @@
 			if (!ipc) {
 				kfree_skb(skb);
 			} else {
-<<<<<<< HEAD
-				if (sock_queue_rcv_skb(&ipc->sk, skb)) {
-					pr_err("%s qrtr pkt dropped flow[%d]\n",
-					       __func__, cb->confirm_rx);
-					kfree_skb(skb);
-				}
-
-=======
 				qrtr_sock_queue_skb(node, skb, ipc);
->>>>>>> a1ef8a6b
 				qrtr_port_put(ipc);
 			}
 		}

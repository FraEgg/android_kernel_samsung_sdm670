--- conflicted
+++ resolved
@@ -6563,7 +6563,6 @@
 		request->relative_rssi_set = true;
 	}
 
-<<<<<<< HEAD
 	if (request->relative_rssi_set &&
 	    attrs[NL80211_ATTR_SCHED_SCAN_RSSI_ADJUST]) {
 		struct nl80211_bss_select_rssi_adjust *rssi_adjust;
@@ -6576,17 +6575,6 @@
 			err = -EINVAL;
 			goto out_free;
 		}
-=======
-	err = rdev_sched_scan_start(rdev, dev, request);
-	if (!err) {
-		if (info->attrs[NL80211_ATTR_IFACE_SOCKET_OWNER])
-			request->owner_nlportid = info->snd_portid;
-
-		rdev->sched_scan_req = request;
-		nl80211_send_sched_scan(rdev, dev,
-					NL80211_CMD_START_SCHED_SCAN);
-		goto out;
->>>>>>> ba420f35
 	}
 
 	err = nl80211_parse_sched_scan_plans(wiphy, n_plans, request,

--- conflicted
+++ resolved
@@ -846,49 +846,6 @@
 		rdev->num_running_monitor_ifaces += num;
 }
 
-<<<<<<< HEAD
-=======
-void cfg80211_leave(struct cfg80211_registered_device *rdev,
-		   struct wireless_dev *wdev)
-{
-	struct net_device *dev = wdev->netdev;
-
-	switch (wdev->iftype) {
-	case NL80211_IFTYPE_ADHOC:
-		cfg80211_leave_ibss(rdev, dev, true);
-		break;
-	case NL80211_IFTYPE_P2P_CLIENT:
-	case NL80211_IFTYPE_STATION:
-		mutex_lock(&rdev->sched_scan_mtx);
-		__cfg80211_stop_sched_scan(rdev, false);
-		mutex_unlock(&rdev->sched_scan_mtx);
-
-		wdev_lock(wdev);
-#ifdef CONFIG_CFG80211_WEXT
-		kfree(wdev->wext.ie);
-		wdev->wext.ie = NULL;
-		wdev->wext.ie_len = 0;
-		wdev->wext.connect.auth_type = NL80211_AUTHTYPE_AUTOMATIC;
-#endif
-		__cfg80211_disconnect(rdev, dev,
-				      WLAN_REASON_DEAUTH_LEAVING, true);
-		wdev_unlock(wdev);
-		break;
-	case NL80211_IFTYPE_MESH_POINT:
-		cfg80211_leave_mesh(rdev, dev);
-		break;
-	case NL80211_IFTYPE_AP:
-	case NL80211_IFTYPE_P2P_GO:
-		cfg80211_stop_ap(rdev, dev);
-		break;
-	default:
-		break;
-	}
-
-	wdev->beacon_interval = 0;
-}
-
->>>>>>> be67db10
 static int cfg80211_netdev_notifier_call(struct notifier_block *nb,
 					 unsigned long state,
 					 void *ndev)
@@ -984,6 +941,7 @@
 			cfg80211_leave_mesh(rdev, dev);
 			break;
 		case NL80211_IFTYPE_AP:
+		case NL80211_IFTYPE_P2P_GO:
 			cfg80211_stop_ap(rdev, dev);
 			break;
 		default:

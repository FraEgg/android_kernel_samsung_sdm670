/* SCTP kernel implementation
 * (C) Copyright IBM Corp. 2002, 2004
 * Copyright (c) 2001 Nokia, Inc.
 * Copyright (c) 2001 La Monte H.P. Yarroll
 * Copyright (c) 2002-2003 Intel Corp.
 *
 * This file is part of the SCTP kernel implementation
 *
 * SCTP over IPv6.
 *
 * This SCTP implementation is free software;
 * you can redistribute it and/or modify it under the terms of
 * the GNU General Public License as published by
 * the Free Software Foundation; either version 2, or (at your option)
 * any later version.
 *
 * This SCTP implementation is distributed in the hope that it
 * will be useful, but WITHOUT ANY WARRANTY; without even the implied
 *		   ************************
 * warranty of MERCHANTABILITY or FITNESS FOR A PARTICULAR PURPOSE.
 * See the GNU General Public License for more details.
 *
 * You should have received a copy of the GNU General Public License
 * along with GNU CC; see the file COPYING.  If not, see
 * <http://www.gnu.org/licenses/>.
 *
 * Please send any bug reports or fixes you make to the
 * email address(es):
 *    lksctp developers <linux-sctp@vger.kernel.org>
 *
 * Written or modified by:
 *    Le Yanqun		    <yanqun.le@nokia.com>
 *    Hui Huang		    <hui.huang@nokia.com>
 *    La Monte H.P. Yarroll <piggy@acm.org>
 *    Sridhar Samudrala	    <sri@us.ibm.com>
 *    Jon Grimm		    <jgrimm@us.ibm.com>
 *    Ardelle Fan	    <ardelle.fan@intel.com>
 *
 * Based on:
 *	linux/net/ipv6/tcp_ipv6.c
 */

#define pr_fmt(fmt) KBUILD_MODNAME ": " fmt

#include <linux/module.h>
#include <linux/errno.h>
#include <linux/types.h>
#include <linux/socket.h>
#include <linux/sockios.h>
#include <linux/net.h>
#include <linux/in.h>
#include <linux/in6.h>
#include <linux/netdevice.h>
#include <linux/init.h>
#include <linux/ipsec.h>
#include <linux/slab.h>

#include <linux/ipv6.h>
#include <linux/icmpv6.h>
#include <linux/random.h>
#include <linux/seq_file.h>

#include <net/protocol.h>
#include <net/ndisc.h>
#include <net/ip.h>
#include <net/ipv6.h>
#include <net/transp_v6.h>
#include <net/addrconf.h>
#include <net/ip6_route.h>
#include <net/inet_common.h>
#include <net/inet_ecn.h>
#include <net/sctp/sctp.h>

#include <asm/uaccess.h>

static inline int sctp_v6_addr_match_len(union sctp_addr *s1,
					 union sctp_addr *s2);
static void sctp_v6_to_addr(union sctp_addr *addr, struct in6_addr *saddr,
			      __be16 port);
static int sctp_v6_cmp_addr(const union sctp_addr *addr1,
			    const union sctp_addr *addr2);

/* Event handler for inet6 address addition/deletion events.
 * The sctp_local_addr_list needs to be protocted by a spin lock since
 * multiple notifiers (say IPv4 and IPv6) may be running at the same
 * time and thus corrupt the list.
 * The reader side is protected with RCU.
 */
static int sctp_inet6addr_event(struct notifier_block *this, unsigned long ev,
				void *ptr)
{
	struct inet6_ifaddr *ifa = (struct inet6_ifaddr *)ptr;
	struct sctp_sockaddr_entry *addr = NULL;
	struct sctp_sockaddr_entry *temp;
	struct net *net = dev_net(ifa->idev->dev);
	int found = 0;

	switch (ev) {
	case NETDEV_UP:
		addr = kmalloc(sizeof(struct sctp_sockaddr_entry), GFP_ATOMIC);
		if (addr) {
			addr->a.v6.sin6_family = AF_INET6;
			addr->a.v6.sin6_port = 0;
			addr->a.v6.sin6_addr = ifa->addr;
			addr->a.v6.sin6_scope_id = ifa->idev->dev->ifindex;
			addr->valid = 1;
			spin_lock_bh(&net->sctp.local_addr_lock);
			list_add_tail_rcu(&addr->list, &net->sctp.local_addr_list);
			sctp_addr_wq_mgmt(net, addr, SCTP_ADDR_NEW);
			spin_unlock_bh(&net->sctp.local_addr_lock);
		}
		break;
	case NETDEV_DOWN:
		spin_lock_bh(&net->sctp.local_addr_lock);
		list_for_each_entry_safe(addr, temp,
					&net->sctp.local_addr_list, list) {
			if (addr->a.sa.sa_family == AF_INET6 &&
					ipv6_addr_equal(&addr->a.v6.sin6_addr,
						&ifa->addr)) {
				sctp_addr_wq_mgmt(net, addr, SCTP_ADDR_DEL);
				found = 1;
				addr->valid = 0;
				list_del_rcu(&addr->list);
				break;
			}
		}
		spin_unlock_bh(&net->sctp.local_addr_lock);
		if (found)
			kfree_rcu(addr, rcu);
		break;
	}

	return NOTIFY_DONE;
}

static struct notifier_block sctp_inet6addr_notifier = {
	.notifier_call = sctp_inet6addr_event,
};

/* ICMP error handler. */
static void sctp_v6_err(struct sk_buff *skb, struct inet6_skb_parm *opt,
			u8 type, u8 code, int offset, __be32 info)
{
	struct inet6_dev *idev;
	struct sock *sk;
	struct sctp_association *asoc;
	struct sctp_transport *transport;
	struct ipv6_pinfo *np;
	__u16 saveip, savesctp;
	int err;
	struct net *net = dev_net(skb->dev);

	idev = in6_dev_get(skb->dev);

	/* Fix up skb to look at the embedded net header. */
	saveip	 = skb->network_header;
	savesctp = skb->transport_header;
	skb_reset_network_header(skb);
	skb_set_transport_header(skb, offset);
	sk = sctp_err_lookup(net, AF_INET6, skb, sctp_hdr(skb), &asoc, &transport);
	/* Put back, the original pointers. */
	skb->network_header   = saveip;
	skb->transport_header = savesctp;
	if (!sk) {
		ICMP6_INC_STATS_BH(net, idev, ICMP6_MIB_INERRORS);
		goto out;
	}

	/* Warning:  The sock lock is held.  Remember to call
	 * sctp_err_finish!
	 */

	switch (type) {
	case ICMPV6_PKT_TOOBIG:
		if (ip6_sk_accept_pmtu(sk))
			sctp_icmp_frag_needed(sk, asoc, transport, ntohl(info));
		goto out_unlock;
	case ICMPV6_PARAMPROB:
		if (ICMPV6_UNK_NEXTHDR == code) {
			sctp_icmp_proto_unreachable(sk, asoc, transport);
			goto out_unlock;
		}
		break;
	case NDISC_REDIRECT:
		sctp_icmp_redirect(sk, transport, skb);
		goto out_unlock;
	default:
		break;
	}

	np = inet6_sk(sk);
	icmpv6_err_convert(type, code, &err);
	if (!sock_owned_by_user(sk) && np->recverr) {
		sk->sk_err = err;
		sk->sk_error_report(sk);
	} else {  /* Only an error on timeout */
		sk->sk_err_soft = err;
	}

out_unlock:
	sctp_err_finish(sk, asoc);
out:
	if (likely(idev != NULL))
		in6_dev_put(idev);
}

static int sctp_v6_xmit(struct sk_buff *skb, struct sctp_transport *transport)
{
	struct sock *sk = skb->sk;
	struct ipv6_pinfo *np = inet6_sk(sk);
	struct flowi6 *fl6 = &transport->fl.u.ip6;
	int res;

	pr_debug("%s: skb:%p, len:%d, src:%pI6 dst:%pI6\n", __func__, skb,
		 skb->len, &fl6->saddr, &fl6->daddr);

	IP6_ECN_flow_xmit(sk, fl6->flowlabel);

	if (!(transport->param_flags & SPP_PMTUD_ENABLE))
		skb->ignore_df = 1;

	SCTP_INC_STATS(sock_net(sk), SCTP_MIB_OUTSCTPPACKS);

	rcu_read_lock();
	res = ip6_xmit(sk, skb, fl6, rcu_dereference(np->opt), np->tclass);
	rcu_read_unlock();
	return res;
}

/* Returns the dst cache entry for the given source and destination ip
 * addresses.
 */
static void sctp_v6_get_dst(struct sctp_transport *t, union sctp_addr *saddr,
			    struct flowi *fl, struct sock *sk)
{
	struct sctp_association *asoc = t->asoc;
	struct dst_entry *dst = NULL;
	struct flowi6 *fl6 = &fl->u.ip6;
	struct sctp_bind_addr *bp;
	struct ipv6_pinfo *np = inet6_sk(sk);
	struct sctp_sockaddr_entry *laddr;
	union sctp_addr *daddr = &t->ipaddr;
	union sctp_addr dst_saddr;
	struct in6_addr *final_p, final;
	__u8 matchlen = 0;
	sctp_scope_t scope;

	memset(fl6, 0, sizeof(struct flowi6));
	fl6->daddr = daddr->v6.sin6_addr;
	fl6->fl6_dport = daddr->v6.sin6_port;
	fl6->flowi6_proto = IPPROTO_SCTP;
	if (ipv6_addr_type(&daddr->v6.sin6_addr) & IPV6_ADDR_LINKLOCAL)
		fl6->flowi6_oif = daddr->v6.sin6_scope_id;

	pr_debug("%s: dst=%pI6 ", __func__, &fl6->daddr);

	if (asoc)
		fl6->fl6_sport = htons(asoc->base.bind_addr.port);

	if (saddr) {
		fl6->saddr = saddr->v6.sin6_addr;
		fl6->fl6_sport = saddr->v6.sin6_port;

		pr_debug("src=%pI6 - ", &fl6->saddr);
	}

	rcu_read_lock();
	final_p = fl6_update_dst(fl6, rcu_dereference(np->opt), &final);
	rcu_read_unlock();

	dst = ip6_dst_lookup_flow(sk, fl6, final_p);
	if (!asoc || saddr)
		goto out;

	bp = &asoc->base.bind_addr;
	scope = sctp_scope(daddr);
	/* ip6_dst_lookup has filled in the fl6->saddr for us.  Check
	 * to see if we can use it.
	 */
	if (!IS_ERR(dst)) {
		/* Walk through the bind address list and look for a bind
		 * address that matches the source address of the returned dst.
		 */
		sctp_v6_to_addr(&dst_saddr, &fl6->saddr, htons(bp->port));
		rcu_read_lock();
		list_for_each_entry_rcu(laddr, &bp->address_list, list) {
			if (!laddr->valid || laddr->state == SCTP_ADDR_DEL ||
			    (laddr->state != SCTP_ADDR_SRC &&
			     !asoc->src_out_of_asoc_ok))
				continue;

			/* Do not compare against v4 addrs */
			if ((laddr->a.sa.sa_family == AF_INET6) &&
			    (sctp_v6_cmp_addr(&dst_saddr, &laddr->a))) {
				rcu_read_unlock();
				goto out;
			}
		}
		rcu_read_unlock();
		/* None of the bound addresses match the source address of the
		 * dst. So release it.
		 */
		dst_release(dst);
		dst = NULL;
	}

	/* Walk through the bind address list and try to get the
	 * best source address for a given destination.
	 */
	rcu_read_lock();
	list_for_each_entry_rcu(laddr, &bp->address_list, list) {
		struct dst_entry *bdst;
		__u8 bmatchlen;

		if (!laddr->valid ||
		    laddr->state != SCTP_ADDR_SRC ||
		    laddr->a.sa.sa_family != AF_INET6 ||
		    scope > sctp_scope(&laddr->a))
			continue;

		fl6->saddr = laddr->a.v6.sin6_addr;
		fl6->fl6_sport = laddr->a.v6.sin6_port;
		final_p = fl6_update_dst(fl6, rcu_dereference(np->opt), &final);
		bdst = ip6_dst_lookup_flow(sk, fl6, final_p);

		if (IS_ERR(bdst))
			continue;

		if (ipv6_chk_addr(dev_net(bdst->dev),
				  &laddr->a.v6.sin6_addr, bdst->dev, 1)) {
			if (!IS_ERR_OR_NULL(dst))
				dst_release(dst);
			dst = bdst;
			break;
		}

		bmatchlen = sctp_v6_addr_match_len(daddr, &laddr->a);
		if (matchlen > bmatchlen) {
			dst_release(bdst);
			continue;
		}

		if (!IS_ERR_OR_NULL(dst))
			dst_release(dst);
		dst = bdst;
		matchlen = bmatchlen;
	}
	rcu_read_unlock();

out:
	if (!IS_ERR_OR_NULL(dst)) {
		struct rt6_info *rt;

		rt = (struct rt6_info *)dst;
		t->dst = dst;
		t->dst_cookie = rt->rt6i_node ? rt->rt6i_node->fn_sernum : 0;
		pr_debug("rt6_dst:%pI6 rt6_src:%pI6\n", &rt->rt6i_dst.addr,
			 &fl6->saddr);
	} else {
		t->dst = NULL;

		pr_debug("no route\n");
	}
}

/* Returns the number of consecutive initial bits that match in the 2 ipv6
 * addresses.
 */
static inline int sctp_v6_addr_match_len(union sctp_addr *s1,
					 union sctp_addr *s2)
{
	return ipv6_addr_diff(&s1->v6.sin6_addr, &s2->v6.sin6_addr);
}

/* Fills in the source address(saddr) based on the destination address(daddr)
 * and asoc's bind address list.
 */
static void sctp_v6_get_saddr(struct sctp_sock *sk,
			      struct sctp_transport *t,
			      struct flowi *fl)
{
	struct flowi6 *fl6 = &fl->u.ip6;
	union sctp_addr *saddr = &t->saddr;

	pr_debug("%s: asoc:%p dst:%p\n", __func__, t->asoc, t->dst);

	if (t->dst) {
		saddr->v6.sin6_family = AF_INET6;
		saddr->v6.sin6_addr = fl6->saddr;
	}
}

/* Make a copy of all potential local addresses. */
static void sctp_v6_copy_addrlist(struct list_head *addrlist,
				  struct net_device *dev)
{
	struct inet6_dev *in6_dev;
	struct inet6_ifaddr *ifp;
	struct sctp_sockaddr_entry *addr;

	rcu_read_lock();
	if ((in6_dev = __in6_dev_get(dev)) == NULL) {
		rcu_read_unlock();
		return;
	}

	read_lock_bh(&in6_dev->lock);
	list_for_each_entry(ifp, &in6_dev->addr_list, if_list) {
		/* Add the address to the local list.  */
		addr = kzalloc(sizeof(*addr), GFP_ATOMIC);
		if (addr) {
			addr->a.v6.sin6_family = AF_INET6;
			addr->a.v6.sin6_port = 0;
			addr->a.v6.sin6_addr = ifp->addr;
			addr->a.v6.sin6_scope_id = dev->ifindex;
			addr->valid = 1;
			INIT_LIST_HEAD(&addr->list);
			list_add_tail(&addr->list, addrlist);
		}
	}

	read_unlock_bh(&in6_dev->lock);
	rcu_read_unlock();
}

/* Initialize a sockaddr_storage from in incoming skb. */
static void sctp_v6_from_skb(union sctp_addr *addr, struct sk_buff *skb,
			     int is_saddr)
{
	__be16 *port;
	struct sctphdr *sh;

	port = &addr->v6.sin6_port;
	addr->v6.sin6_family = AF_INET6;
	addr->v6.sin6_flowinfo = 0; /* FIXME */
	addr->v6.sin6_scope_id = ((struct inet6_skb_parm *)skb->cb)->iif;

	sh = sctp_hdr(skb);
	if (is_saddr) {
		*port  = sh->source;
		addr->v6.sin6_addr = ipv6_hdr(skb)->saddr;
	} else {
		*port = sh->dest;
		addr->v6.sin6_addr = ipv6_hdr(skb)->daddr;
	}
}

/* Initialize an sctp_addr from a socket. */
static void sctp_v6_from_sk(union sctp_addr *addr, struct sock *sk)
{
	addr->v6.sin6_family = AF_INET6;
	addr->v6.sin6_port = 0;
	addr->v6.sin6_addr = sk->sk_v6_rcv_saddr;
}

/* Initialize sk->sk_rcv_saddr from sctp_addr. */
static void sctp_v6_to_sk_saddr(union sctp_addr *addr, struct sock *sk)
{
	if (addr->sa.sa_family == AF_INET) {
		sk->sk_v6_rcv_saddr.s6_addr32[0] = 0;
		sk->sk_v6_rcv_saddr.s6_addr32[1] = 0;
		sk->sk_v6_rcv_saddr.s6_addr32[2] = htonl(0x0000ffff);
		sk->sk_v6_rcv_saddr.s6_addr32[3] =
			addr->v4.sin_addr.s_addr;
	} else {
		sk->sk_v6_rcv_saddr = addr->v6.sin6_addr;
	}
}

/* Initialize sk->sk_daddr from sctp_addr. */
static void sctp_v6_to_sk_daddr(union sctp_addr *addr, struct sock *sk)
{
	if (addr->sa.sa_family == AF_INET) {
		sk->sk_v6_daddr.s6_addr32[0] = 0;
		sk->sk_v6_daddr.s6_addr32[1] = 0;
		sk->sk_v6_daddr.s6_addr32[2] = htonl(0x0000ffff);
		sk->sk_v6_daddr.s6_addr32[3] = addr->v4.sin_addr.s_addr;
	} else {
		sk->sk_v6_daddr = addr->v6.sin6_addr;
	}
}

/* Initialize a sctp_addr from an address parameter. */
static void sctp_v6_from_addr_param(union sctp_addr *addr,
				    union sctp_addr_param *param,
				    __be16 port, int iif)
{
	addr->v6.sin6_family = AF_INET6;
	addr->v6.sin6_port = port;
	addr->v6.sin6_flowinfo = 0; /* BUG */
	addr->v6.sin6_addr = param->v6.addr;
	addr->v6.sin6_scope_id = iif;
}

/* Initialize an address parameter from a sctp_addr and return the length
 * of the address parameter.
 */
static int sctp_v6_to_addr_param(const union sctp_addr *addr,
				 union sctp_addr_param *param)
{
	int length = sizeof(sctp_ipv6addr_param_t);

	param->v6.param_hdr.type = SCTP_PARAM_IPV6_ADDRESS;
	param->v6.param_hdr.length = htons(length);
	param->v6.addr = addr->v6.sin6_addr;

	return length;
}

/* Initialize a sctp_addr from struct in6_addr. */
static void sctp_v6_to_addr(union sctp_addr *addr, struct in6_addr *saddr,
			      __be16 port)
{
	addr->sa.sa_family = AF_INET6;
	addr->v6.sin6_port = port;
	addr->v6.sin6_flowinfo = 0;
	addr->v6.sin6_addr = *saddr;
	addr->v6.sin6_scope_id = 0;
}

/* Compare addresses exactly.
 * v4-mapped-v6 is also in consideration.
 */
static int sctp_v6_cmp_addr(const union sctp_addr *addr1,
			    const union sctp_addr *addr2)
{
	if (addr1->sa.sa_family != addr2->sa.sa_family) {
		if (addr1->sa.sa_family == AF_INET &&
		    addr2->sa.sa_family == AF_INET6 &&
		    ipv6_addr_v4mapped(&addr2->v6.sin6_addr)) {
			if (addr2->v6.sin6_port == addr1->v4.sin_port &&
			    addr2->v6.sin6_addr.s6_addr32[3] ==
			    addr1->v4.sin_addr.s_addr)
				return 1;
		}
		if (addr2->sa.sa_family == AF_INET &&
		    addr1->sa.sa_family == AF_INET6 &&
		    ipv6_addr_v4mapped(&addr1->v6.sin6_addr)) {
			if (addr1->v6.sin6_port == addr2->v4.sin_port &&
			    addr1->v6.sin6_addr.s6_addr32[3] ==
			    addr2->v4.sin_addr.s_addr)
				return 1;
		}
		return 0;
	}
	if (addr1->v6.sin6_port != addr2->v6.sin6_port)
		return 0;
	if (!ipv6_addr_equal(&addr1->v6.sin6_addr, &addr2->v6.sin6_addr))
		return 0;
	/* If this is a linklocal address, compare the scope_id. */
	if (ipv6_addr_type(&addr1->v6.sin6_addr) & IPV6_ADDR_LINKLOCAL) {
		if (addr1->v6.sin6_scope_id && addr2->v6.sin6_scope_id &&
		    (addr1->v6.sin6_scope_id != addr2->v6.sin6_scope_id)) {
			return 0;
		}
	}

	return 1;
}

/* Initialize addr struct to INADDR_ANY. */
static void sctp_v6_inaddr_any(union sctp_addr *addr, __be16 port)
{
	memset(addr, 0x00, sizeof(union sctp_addr));
	addr->v6.sin6_family = AF_INET6;
	addr->v6.sin6_port = port;
}

/* Is this a wildcard address? */
static int sctp_v6_is_any(const union sctp_addr *addr)
{
	return ipv6_addr_any(&addr->v6.sin6_addr);
}

/* Should this be available for binding?   */
static int sctp_v6_available(union sctp_addr *addr, struct sctp_sock *sp)
{
	int type;
	const struct in6_addr *in6 = (const struct in6_addr *)&addr->v6.sin6_addr;

	type = ipv6_addr_type(in6);
	if (IPV6_ADDR_ANY == type)
		return 1;
	if (type == IPV6_ADDR_MAPPED) {
		if (sp && ipv6_only_sock(sctp_opt2sk(sp)))
			return 0;
		sctp_v6_map_v4(addr);
		return sctp_get_af_specific(AF_INET)->available(addr, sp);
	}
	if (!(type & IPV6_ADDR_UNICAST))
		return 0;

	return ipv6_chk_addr(sock_net(&sp->inet.sk), in6, NULL, 0);
}

/* This function checks if the address is a valid address to be used for
 * SCTP.
 *
 * Output:
 * Return 0 - If the address is a non-unicast or an illegal address.
 * Return 1 - If the address is a unicast.
 */
static int sctp_v6_addr_valid(union sctp_addr *addr,
			      struct sctp_sock *sp,
			      const struct sk_buff *skb)
{
	int ret = ipv6_addr_type(&addr->v6.sin6_addr);

	/* Support v4-mapped-v6 address. */
	if (ret == IPV6_ADDR_MAPPED) {
		/* Note: This routine is used in input, so v4-mapped-v6
		 * are disallowed here when there is no sctp_sock.
		 */
		if (sp && ipv6_only_sock(sctp_opt2sk(sp)))
			return 0;
		sctp_v6_map_v4(addr);
		return sctp_get_af_specific(AF_INET)->addr_valid(addr, sp, skb);
	}

	/* Is this a non-unicast address */
	if (!(ret & IPV6_ADDR_UNICAST))
		return 0;

	return 1;
}

/* What is the scope of 'addr'?  */
static sctp_scope_t sctp_v6_scope(union sctp_addr *addr)
{
	int v6scope;
	sctp_scope_t retval;

	/* The IPv6 scope is really a set of bit fields.
	 * See IFA_* in <net/if_inet6.h>.  Map to a generic SCTP scope.
	 */

	v6scope = ipv6_addr_scope(&addr->v6.sin6_addr);
	switch (v6scope) {
	case IFA_HOST:
		retval = SCTP_SCOPE_LOOPBACK;
		break;
	case IFA_LINK:
		retval = SCTP_SCOPE_LINK;
		break;
	case IFA_SITE:
		retval = SCTP_SCOPE_PRIVATE;
		break;
	default:
		retval = SCTP_SCOPE_GLOBAL;
		break;
	}

	return retval;
}

/* Create and initialize a new sk for the socket to be returned by accept(). */
static struct sock *sctp_v6_create_accept_sk(struct sock *sk,
					     struct sctp_association *asoc)
{
	struct sock *newsk;
	struct ipv6_pinfo *newnp, *np = inet6_sk(sk);
	struct sctp6_sock *newsctp6sk;
	struct ipv6_txoptions *opt;

	newsk = sk_alloc(sock_net(sk), PF_INET6, GFP_KERNEL, sk->sk_prot);
	if (!newsk)
		goto out;

	sock_init_data(NULL, newsk);

	sctp_copy_sock(newsk, sk, asoc);
	sock_reset_flag(sk, SOCK_ZAPPED);

	newsctp6sk = (struct sctp6_sock *)newsk;
	inet_sk(newsk)->pinet6 = &newsctp6sk->inet6;

	sctp_sk(newsk)->v4mapped = sctp_sk(sk)->v4mapped;

	newnp = inet6_sk(newsk);

	memcpy(newnp, np, sizeof(struct ipv6_pinfo));
	newnp->ipv6_mc_list = NULL;
	newnp->ipv6_ac_list = NULL;
	newnp->ipv6_fl_list = NULL;
<<<<<<< HEAD
=======

	rcu_read_lock();
	opt = rcu_dereference(np->opt);
	if (opt)
		opt = ipv6_dup_options(newsk, opt);
	RCU_INIT_POINTER(newnp->opt, opt);
	rcu_read_unlock();
>>>>>>> e045a95c

	/* Initialize sk's sport, dport, rcv_saddr and daddr for getsockname()
	 * and getpeername().
	 */
	sctp_v6_to_sk_daddr(&asoc->peer.primary_addr, newsk);

	newsk->sk_v6_rcv_saddr = sk->sk_v6_rcv_saddr;

	sk_refcnt_debug_inc(newsk);

	if (newsk->sk_prot->init(newsk)) {
		sk_common_release(newsk);
		newsk = NULL;
	}

out:
	return newsk;
}

/* Format a sockaddr for return to user space. This makes sure the return is
 * AF_INET or AF_INET6 depending on the SCTP_I_WANT_MAPPED_V4_ADDR option.
 */
static int sctp_v6_addr_to_user(struct sctp_sock *sp, union sctp_addr *addr)
{
	if (sp->v4mapped) {
		if (addr->sa.sa_family == AF_INET)
			sctp_v4_map_v6(addr);
	} else {
		if (addr->sa.sa_family == AF_INET6 &&
		    ipv6_addr_v4mapped(&addr->v6.sin6_addr))
			sctp_v6_map_v4(addr);
	}

	if (addr->sa.sa_family == AF_INET) {
		memset(addr->v4.sin_zero, 0, sizeof(addr->v4.sin_zero));
		return sizeof(struct sockaddr_in);
	}
	return sizeof(struct sockaddr_in6);
}

/* Where did this skb come from?  */
static int sctp_v6_skb_iif(const struct sk_buff *skb)
{
	struct inet6_skb_parm *opt = (struct inet6_skb_parm *) skb->cb;
	return opt->iif;
}

/* Was this packet marked by Explicit Congestion Notification? */
static int sctp_v6_is_ce(const struct sk_buff *skb)
{
	return *((__u32 *)(ipv6_hdr(skb))) & htonl(1 << 20);
}

/* Dump the v6 addr to the seq file. */
static void sctp_v6_seq_dump_addr(struct seq_file *seq, union sctp_addr *addr)
{
	seq_printf(seq, "%pI6 ", &addr->v6.sin6_addr);
}

static void sctp_v6_ecn_capable(struct sock *sk)
{
	inet6_sk(sk)->tclass |= INET_ECN_ECT_0;
}

/* Initialize a PF_INET msgname from a ulpevent. */
static void sctp_inet6_event_msgname(struct sctp_ulpevent *event,
				     char *msgname, int *addrlen)
{
	union sctp_addr *addr;
	struct sctp_association *asoc;
	union sctp_addr *paddr;

	if (!msgname)
		return;

	addr = (union sctp_addr *)msgname;
	asoc = event->asoc;
	paddr = &asoc->peer.primary_addr;

	if (paddr->sa.sa_family == AF_INET) {
		addr->v4.sin_family = AF_INET;
		addr->v4.sin_port = htons(asoc->peer.port);
		addr->v4.sin_addr = paddr->v4.sin_addr;
	} else {
		addr->v6.sin6_family = AF_INET6;
		addr->v6.sin6_flowinfo = 0;
		if (ipv6_addr_type(&paddr->v6.sin6_addr) & IPV6_ADDR_LINKLOCAL)
			addr->v6.sin6_scope_id = paddr->v6.sin6_scope_id;
		else
			addr->v6.sin6_scope_id = 0;
		addr->v6.sin6_port = htons(asoc->peer.port);
		addr->v6.sin6_addr = paddr->v6.sin6_addr;
	}

	*addrlen = sctp_v6_addr_to_user(sctp_sk(asoc->base.sk), addr);
}

/* Initialize a msg_name from an inbound skb. */
static void sctp_inet6_skb_msgname(struct sk_buff *skb, char *msgname,
				   int *addr_len)
{
	union sctp_addr *addr;
	struct sctphdr *sh;

	if (!msgname)
		return;

	addr = (union sctp_addr *)msgname;
	sh = sctp_hdr(skb);

	if (ip_hdr(skb)->version == 4) {
		addr->v4.sin_family = AF_INET;
		addr->v4.sin_port = sh->source;
		addr->v4.sin_addr.s_addr =  ip_hdr(skb)->saddr;
	} else {
		addr->v6.sin6_family = AF_INET6;
		addr->v6.sin6_flowinfo = 0;
		addr->v6.sin6_port = sh->source;
		addr->v6.sin6_addr = ipv6_hdr(skb)->saddr;
		if (ipv6_addr_type(&addr->v6.sin6_addr) & IPV6_ADDR_LINKLOCAL) {
			struct sctp_ulpevent *ev = sctp_skb2event(skb);
			addr->v6.sin6_scope_id = ev->iif;
		} else {
			addr->v6.sin6_scope_id = 0;
		}
	}

	*addr_len = sctp_v6_addr_to_user(sctp_sk(skb->sk), addr);
}

/* Do we support this AF? */
static int sctp_inet6_af_supported(sa_family_t family, struct sctp_sock *sp)
{
	switch (family) {
	case AF_INET6:
		return 1;
	/* v4-mapped-v6 addresses */
	case AF_INET:
		if (!__ipv6_only_sock(sctp_opt2sk(sp)))
			return 1;
	default:
		return 0;
	}
}

/* Address matching with wildcards allowed.  This extra level
 * of indirection lets us choose whether a PF_INET6 should
 * disallow any v4 addresses if we so choose.
 */
static int sctp_inet6_cmp_addr(const union sctp_addr *addr1,
			       const union sctp_addr *addr2,
			       struct sctp_sock *opt)
{
	struct sctp_af *af1, *af2;
	struct sock *sk = sctp_opt2sk(opt);

	af1 = sctp_get_af_specific(addr1->sa.sa_family);
	af2 = sctp_get_af_specific(addr2->sa.sa_family);

	if (!af1 || !af2)
		return 0;

	/* If the socket is IPv6 only, v4 addrs will not match */
	if (__ipv6_only_sock(sk) && af1 != af2)
		return 0;

	/* Today, wildcard AF_INET/AF_INET6. */
	if (sctp_is_any(sk, addr1) || sctp_is_any(sk, addr2))
		return 1;

	if (addr1->sa.sa_family != addr2->sa.sa_family)
		return 0;

	return af1->cmp_addr(addr1, addr2);
}

/* Verify that the provided sockaddr looks bindable.   Common verification,
 * has already been taken care of.
 */
static int sctp_inet6_bind_verify(struct sctp_sock *opt, union sctp_addr *addr)
{
	struct sctp_af *af;

	/* ASSERT: address family has already been verified. */
	if (addr->sa.sa_family != AF_INET6)
		af = sctp_get_af_specific(addr->sa.sa_family);
	else {
		int type = ipv6_addr_type(&addr->v6.sin6_addr);
		struct net_device *dev;

		if (type & IPV6_ADDR_LINKLOCAL) {
			struct net *net;
			if (!addr->v6.sin6_scope_id)
				return 0;
			net = sock_net(&opt->inet.sk);
			rcu_read_lock();
			dev = dev_get_by_index_rcu(net, addr->v6.sin6_scope_id);
			if (!dev ||
			    !ipv6_chk_addr(net, &addr->v6.sin6_addr, dev, 0)) {
				rcu_read_unlock();
				return 0;
			}
			rcu_read_unlock();
		}

		af = opt->pf->af;
	}
	return af->available(addr, opt);
}

/* Verify that the provided sockaddr looks sendable.   Common verification,
 * has already been taken care of.
 */
static int sctp_inet6_send_verify(struct sctp_sock *opt, union sctp_addr *addr)
{
	struct sctp_af *af = NULL;

	/* ASSERT: address family has already been verified. */
	if (addr->sa.sa_family != AF_INET6)
		af = sctp_get_af_specific(addr->sa.sa_family);
	else {
		int type = ipv6_addr_type(&addr->v6.sin6_addr);
		struct net_device *dev;

		if (type & IPV6_ADDR_LINKLOCAL) {
			if (!addr->v6.sin6_scope_id)
				return 0;
			rcu_read_lock();
			dev = dev_get_by_index_rcu(sock_net(&opt->inet.sk),
						   addr->v6.sin6_scope_id);
			rcu_read_unlock();
			if (!dev)
				return 0;
		}
		af = opt->pf->af;
	}

	return af != NULL;
}

/* Fill in Supported Address Type information for INIT and INIT-ACK
 * chunks.   Note: In the future, we may want to look at sock options
 * to determine whether a PF_INET6 socket really wants to have IPV4
 * addresses.
 * Returns number of addresses supported.
 */
static int sctp_inet6_supported_addrs(const struct sctp_sock *opt,
				      __be16 *types)
{
	types[0] = SCTP_PARAM_IPV6_ADDRESS;
	if (!opt || !ipv6_only_sock(sctp_opt2sk(opt))) {
		types[1] = SCTP_PARAM_IPV4_ADDRESS;
		return 2;
	}
	return 1;
}

/* Handle SCTP_I_WANT_MAPPED_V4_ADDR for getpeername() and getsockname() */
static int sctp_getname(struct socket *sock, struct sockaddr *uaddr,
			int *uaddr_len, int peer)
{
	int rc;

	rc = inet6_getname(sock, uaddr, uaddr_len, peer);

	if (rc != 0)
		return rc;

	*uaddr_len = sctp_v6_addr_to_user(sctp_sk(sock->sk),
					  (union sctp_addr *)uaddr);

	return rc;
}

static const struct proto_ops inet6_seqpacket_ops = {
	.family		   = PF_INET6,
	.owner		   = THIS_MODULE,
	.release	   = inet6_release,
	.bind		   = inet6_bind,
	.connect	   = inet_dgram_connect,
	.socketpair	   = sock_no_socketpair,
	.accept		   = inet_accept,
	.getname	   = sctp_getname,
	.poll		   = sctp_poll,
	.ioctl		   = inet6_ioctl,
	.listen		   = sctp_inet_listen,
	.shutdown	   = inet_shutdown,
	.setsockopt	   = sock_common_setsockopt,
	.getsockopt	   = sock_common_getsockopt,
	.sendmsg	   = inet_sendmsg,
	.recvmsg	   = sock_common_recvmsg,
	.mmap		   = sock_no_mmap,
#ifdef CONFIG_COMPAT
	.compat_setsockopt = compat_sock_common_setsockopt,
	.compat_getsockopt = compat_sock_common_getsockopt,
#endif
};

static struct inet_protosw sctpv6_seqpacket_protosw = {
	.type          = SOCK_SEQPACKET,
	.protocol      = IPPROTO_SCTP,
	.prot 	       = &sctpv6_prot,
	.ops           = &inet6_seqpacket_ops,
	.flags         = SCTP_PROTOSW_FLAG
};
static struct inet_protosw sctpv6_stream_protosw = {
	.type          = SOCK_STREAM,
	.protocol      = IPPROTO_SCTP,
	.prot 	       = &sctpv6_prot,
	.ops           = &inet6_seqpacket_ops,
	.flags         = SCTP_PROTOSW_FLAG,
};

static int sctp6_rcv(struct sk_buff *skb)
{
	return sctp_rcv(skb) ? -1 : 0;
}

static const struct inet6_protocol sctpv6_protocol = {
	.handler      = sctp6_rcv,
	.err_handler  = sctp_v6_err,
	.flags        = INET6_PROTO_NOPOLICY | INET6_PROTO_FINAL,
};

static struct sctp_af sctp_af_inet6 = {
	.sa_family	   = AF_INET6,
	.sctp_xmit	   = sctp_v6_xmit,
	.setsockopt	   = ipv6_setsockopt,
	.getsockopt	   = ipv6_getsockopt,
	.get_dst	   = sctp_v6_get_dst,
	.get_saddr	   = sctp_v6_get_saddr,
	.copy_addrlist	   = sctp_v6_copy_addrlist,
	.from_skb	   = sctp_v6_from_skb,
	.from_sk	   = sctp_v6_from_sk,
	.from_addr_param   = sctp_v6_from_addr_param,
	.to_addr_param	   = sctp_v6_to_addr_param,
	.cmp_addr	   = sctp_v6_cmp_addr,
	.scope		   = sctp_v6_scope,
	.addr_valid	   = sctp_v6_addr_valid,
	.inaddr_any	   = sctp_v6_inaddr_any,
	.is_any		   = sctp_v6_is_any,
	.available	   = sctp_v6_available,
	.skb_iif	   = sctp_v6_skb_iif,
	.is_ce		   = sctp_v6_is_ce,
	.seq_dump_addr	   = sctp_v6_seq_dump_addr,
	.ecn_capable	   = sctp_v6_ecn_capable,
	.net_header_len	   = sizeof(struct ipv6hdr),
	.sockaddr_len	   = sizeof(struct sockaddr_in6),
#ifdef CONFIG_COMPAT
	.compat_setsockopt = compat_ipv6_setsockopt,
	.compat_getsockopt = compat_ipv6_getsockopt,
#endif
};

static struct sctp_pf sctp_pf_inet6 = {
	.event_msgname = sctp_inet6_event_msgname,
	.skb_msgname   = sctp_inet6_skb_msgname,
	.af_supported  = sctp_inet6_af_supported,
	.cmp_addr      = sctp_inet6_cmp_addr,
	.bind_verify   = sctp_inet6_bind_verify,
	.send_verify   = sctp_inet6_send_verify,
	.supported_addrs = sctp_inet6_supported_addrs,
	.create_accept_sk = sctp_v6_create_accept_sk,
	.addr_to_user  = sctp_v6_addr_to_user,
	.to_sk_saddr   = sctp_v6_to_sk_saddr,
	.to_sk_daddr   = sctp_v6_to_sk_daddr,
	.af            = &sctp_af_inet6,
};

/* Initialize IPv6 support and register with socket layer.  */
void sctp_v6_pf_init(void)
{
	/* Register the SCTP specific PF_INET6 functions. */
	sctp_register_pf(&sctp_pf_inet6, PF_INET6);

	/* Register the SCTP specific AF_INET6 functions. */
	sctp_register_af(&sctp_af_inet6);
}

void sctp_v6_pf_exit(void)
{
	list_del(&sctp_af_inet6.list);
}

/* Initialize IPv6 support and register with socket layer.  */
int sctp_v6_protosw_init(void)
{
	int rc;

	rc = proto_register(&sctpv6_prot, 1);
	if (rc)
		return rc;

	/* Add SCTPv6(UDP and TCP style) to inetsw6 linked list. */
	inet6_register_protosw(&sctpv6_seqpacket_protosw);
	inet6_register_protosw(&sctpv6_stream_protosw);

	return 0;
}

void sctp_v6_protosw_exit(void)
{
	inet6_unregister_protosw(&sctpv6_seqpacket_protosw);
	inet6_unregister_protosw(&sctpv6_stream_protosw);
	proto_unregister(&sctpv6_prot);
}


/* Register with inet6 layer. */
int sctp_v6_add_protocol(void)
{
	/* Register notifier for inet6 address additions/deletions. */
	register_inet6addr_notifier(&sctp_inet6addr_notifier);

	if (inet6_add_protocol(&sctpv6_protocol, IPPROTO_SCTP) < 0)
		return -EAGAIN;

	return 0;
}

/* Unregister with inet6 layer. */
void sctp_v6_del_protocol(void)
{
	inet6_del_protocol(&sctpv6_protocol, IPPROTO_SCTP);
	unregister_inet6addr_notifier(&sctp_inet6addr_notifier);
}<|MERGE_RESOLUTION|>--- conflicted
+++ resolved
@@ -682,8 +682,6 @@
 	newnp->ipv6_mc_list = NULL;
 	newnp->ipv6_ac_list = NULL;
 	newnp->ipv6_fl_list = NULL;
-<<<<<<< HEAD
-=======
 
 	rcu_read_lock();
 	opt = rcu_dereference(np->opt);
@@ -691,7 +689,6 @@
 		opt = ipv6_dup_options(newsk, opt);
 	RCU_INIT_POINTER(newnp->opt, opt);
 	rcu_read_unlock();
->>>>>>> e045a95c
 
 	/* Initialize sk's sport, dport, rcv_saddr and daddr for getsockname()
 	 * and getpeername().

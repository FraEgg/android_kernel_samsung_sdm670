/* xfrm_user.c: User interface to configure xfrm engine.
 *
 * Copyright (C) 2002 David S. Miller (davem@redhat.com)
 *
 * Changes:
 *	Mitsuru KANDA @USAGI
 * 	Kazunori MIYAZAWA @USAGI
 * 	Kunihiro Ishiguro <kunihiro@ipinfusion.com>
 * 		IPv6 support
 *
 */

#include <linux/crypto.h>
#include <linux/module.h>
#include <linux/kernel.h>
#include <linux/types.h>
#include <linux/slab.h>
#include <linux/socket.h>
#include <linux/string.h>
#include <linux/net.h>
#include <linux/skbuff.h>
#include <linux/pfkeyv2.h>
#include <linux/ipsec.h>
#include <linux/init.h>
#include <linux/security.h>
#include <net/sock.h>
#include <net/xfrm.h>
#include <net/netlink.h>
#include <net/ah.h>
#include <asm/uaccess.h>
#if IS_ENABLED(CONFIG_IPV6)
#include <linux/in6.h>
#endif

static int verify_one_alg(struct nlattr **attrs, enum xfrm_attr_type_t type)
{
	struct nlattr *rt = attrs[type];
	struct xfrm_algo *algp;

	if (!rt)
		return 0;

	algp = nla_data(rt);
	if (nla_len(rt) < xfrm_alg_len(algp))
		return -EINVAL;

	switch (type) {
	case XFRMA_ALG_AUTH:
	case XFRMA_ALG_CRYPT:
	case XFRMA_ALG_COMP:
		break;

	default:
		return -EINVAL;
	}

	algp->alg_name[CRYPTO_MAX_ALG_NAME - 1] = '\0';
	return 0;
}

static int verify_auth_trunc(struct nlattr **attrs)
{
	struct nlattr *rt = attrs[XFRMA_ALG_AUTH_TRUNC];
	struct xfrm_algo_auth *algp;

	if (!rt)
		return 0;

	algp = nla_data(rt);
	if (nla_len(rt) < xfrm_alg_auth_len(algp))
		return -EINVAL;

	algp->alg_name[CRYPTO_MAX_ALG_NAME - 1] = '\0';
	return 0;
}

static int verify_aead(struct nlattr **attrs)
{
	struct nlattr *rt = attrs[XFRMA_ALG_AEAD];
	struct xfrm_algo_aead *algp;

	if (!rt)
		return 0;

	algp = nla_data(rt);
	if (nla_len(rt) < aead_len(algp))
		return -EINVAL;

	algp->alg_name[CRYPTO_MAX_ALG_NAME - 1] = '\0';
	return 0;
}

static void verify_one_addr(struct nlattr **attrs, enum xfrm_attr_type_t type,
			   xfrm_address_t **addrp)
{
	struct nlattr *rt = attrs[type];

	if (rt && addrp)
		*addrp = nla_data(rt);
}

static inline int verify_sec_ctx_len(struct nlattr **attrs)
{
	struct nlattr *rt = attrs[XFRMA_SEC_CTX];
	struct xfrm_user_sec_ctx *uctx;

	if (!rt)
		return 0;

	uctx = nla_data(rt);
	if (uctx->len != (sizeof(struct xfrm_user_sec_ctx) + uctx->ctx_len))
		return -EINVAL;

	return 0;
}

static inline int verify_replay(struct xfrm_usersa_info *p,
				struct nlattr **attrs)
{
	struct nlattr *rt = attrs[XFRMA_REPLAY_ESN_VAL];
	struct xfrm_replay_state_esn *rs;

	if (!rt)
		return (p->flags & XFRM_STATE_ESN) ? -EINVAL : 0;

	rs = nla_data(rt);

	if (rs->bmp_len > XFRMA_REPLAY_ESN_MAX / sizeof(rs->bmp[0]) / 8)
		return -EINVAL;

	if (nla_len(rt) < xfrm_replay_state_esn_len(rs) &&
	    nla_len(rt) != sizeof(*rs))
		return -EINVAL;

	/* As only ESP and AH support ESN feature. */
	if ((p->id.proto != IPPROTO_ESP) && (p->id.proto != IPPROTO_AH))
		return -EINVAL;

	if (p->replay_window != 0)
		return -EINVAL;

	return 0;
}

static int verify_newsa_info(struct xfrm_usersa_info *p,
			     struct nlattr **attrs)
{
	int err;

	err = -EINVAL;
	switch (p->family) {
	case AF_INET:
		break;

	case AF_INET6:
#if IS_ENABLED(CONFIG_IPV6)
		break;
#else
		err = -EAFNOSUPPORT;
		goto out;
#endif

	default:
		goto out;
	}

	err = -EINVAL;
	switch (p->id.proto) {
	case IPPROTO_AH:
		if ((!attrs[XFRMA_ALG_AUTH]	&&
		     !attrs[XFRMA_ALG_AUTH_TRUNC]) ||
		    attrs[XFRMA_ALG_AEAD]	||
		    attrs[XFRMA_ALG_CRYPT]	||
		    attrs[XFRMA_ALG_COMP]	||
		    attrs[XFRMA_TFCPAD])
			goto out;
		break;

	case IPPROTO_ESP:
		if (attrs[XFRMA_ALG_COMP])
			goto out;
		if (!attrs[XFRMA_ALG_AUTH] &&
		    !attrs[XFRMA_ALG_AUTH_TRUNC] &&
		    !attrs[XFRMA_ALG_CRYPT] &&
		    !attrs[XFRMA_ALG_AEAD])
			goto out;
		if ((attrs[XFRMA_ALG_AUTH] ||
		     attrs[XFRMA_ALG_AUTH_TRUNC] ||
		     attrs[XFRMA_ALG_CRYPT]) &&
		    attrs[XFRMA_ALG_AEAD])
			goto out;
		if (attrs[XFRMA_TFCPAD] &&
		    p->mode != XFRM_MODE_TUNNEL)
			goto out;
		break;

	case IPPROTO_COMP:
		if (!attrs[XFRMA_ALG_COMP]	||
		    attrs[XFRMA_ALG_AEAD]	||
		    attrs[XFRMA_ALG_AUTH]	||
		    attrs[XFRMA_ALG_AUTH_TRUNC]	||
		    attrs[XFRMA_ALG_CRYPT]	||
		    attrs[XFRMA_TFCPAD]		||
		    (ntohl(p->id.spi) >= 0x10000))
			goto out;
		break;

#if IS_ENABLED(CONFIG_IPV6)
	case IPPROTO_DSTOPTS:
	case IPPROTO_ROUTING:
		if (attrs[XFRMA_ALG_COMP]	||
		    attrs[XFRMA_ALG_AUTH]	||
		    attrs[XFRMA_ALG_AUTH_TRUNC]	||
		    attrs[XFRMA_ALG_AEAD]	||
		    attrs[XFRMA_ALG_CRYPT]	||
		    attrs[XFRMA_ENCAP]		||
		    attrs[XFRMA_SEC_CTX]	||
		    attrs[XFRMA_TFCPAD]		||
		    !attrs[XFRMA_COADDR])
			goto out;
		break;
#endif

	default:
		goto out;
	}

	if ((err = verify_aead(attrs)))
		goto out;
	if ((err = verify_auth_trunc(attrs)))
		goto out;
	if ((err = verify_one_alg(attrs, XFRMA_ALG_AUTH)))
		goto out;
	if ((err = verify_one_alg(attrs, XFRMA_ALG_CRYPT)))
		goto out;
	if ((err = verify_one_alg(attrs, XFRMA_ALG_COMP)))
		goto out;
	if ((err = verify_sec_ctx_len(attrs)))
		goto out;
	if ((err = verify_replay(p, attrs)))
		goto out;

	err = -EINVAL;
	switch (p->mode) {
	case XFRM_MODE_TRANSPORT:
	case XFRM_MODE_TUNNEL:
	case XFRM_MODE_ROUTEOPTIMIZATION:
	case XFRM_MODE_BEET:
		break;

	default:
		goto out;
	}

	err = 0;

out:
	return err;
}

static int attach_one_algo(struct xfrm_algo **algpp, u8 *props,
			   struct xfrm_algo_desc *(*get_byname)(const char *, int),
			   struct nlattr *rta)
{
	struct xfrm_algo *p, *ualg;
	struct xfrm_algo_desc *algo;

	if (!rta)
		return 0;

	ualg = nla_data(rta);

	algo = get_byname(ualg->alg_name, 1);
	if (!algo)
		return -ENOSYS;
	*props = algo->desc.sadb_alg_id;

	p = kmemdup(ualg, xfrm_alg_len(ualg), GFP_KERNEL);
	if (!p)
		return -ENOMEM;

	strcpy(p->alg_name, algo->name);
	*algpp = p;
	return 0;
}

static int attach_auth(struct xfrm_algo_auth **algpp, u8 *props,
		       struct nlattr *rta)
{
	struct xfrm_algo *ualg;
	struct xfrm_algo_auth *p;
	struct xfrm_algo_desc *algo;

	if (!rta)
		return 0;

	ualg = nla_data(rta);

	algo = xfrm_aalg_get_byname(ualg->alg_name, 1);
	if (!algo)
		return -ENOSYS;
	*props = algo->desc.sadb_alg_id;

	p = kmalloc(sizeof(*p) + (ualg->alg_key_len + 7) / 8, GFP_KERNEL);
	if (!p)
		return -ENOMEM;

	strcpy(p->alg_name, algo->name);
	p->alg_key_len = ualg->alg_key_len;
	p->alg_trunc_len = algo->uinfo.auth.icv_truncbits;
	memcpy(p->alg_key, ualg->alg_key, (ualg->alg_key_len + 7) / 8);

	*algpp = p;
	return 0;
}

static int attach_auth_trunc(struct xfrm_algo_auth **algpp, u8 *props,
			     struct nlattr *rta)
{
	struct xfrm_algo_auth *p, *ualg;
	struct xfrm_algo_desc *algo;

	if (!rta)
		return 0;

	ualg = nla_data(rta);

	algo = xfrm_aalg_get_byname(ualg->alg_name, 1);
	if (!algo)
		return -ENOSYS;
	if (ualg->alg_trunc_len > algo->uinfo.auth.icv_fullbits)
		return -EINVAL;
	*props = algo->desc.sadb_alg_id;

	p = kmemdup(ualg, xfrm_alg_auth_len(ualg), GFP_KERNEL);
	if (!p)
		return -ENOMEM;

	strcpy(p->alg_name, algo->name);
	if (!p->alg_trunc_len)
		p->alg_trunc_len = algo->uinfo.auth.icv_truncbits;

	*algpp = p;
	return 0;
}

static int attach_aead(struct xfrm_algo_aead **algpp, u8 *props,
		       struct nlattr *rta)
{
	struct xfrm_algo_aead *p, *ualg;
	struct xfrm_algo_desc *algo;

	if (!rta)
		return 0;

	ualg = nla_data(rta);

	algo = xfrm_aead_get_byname(ualg->alg_name, ualg->alg_icv_len, 1);
	if (!algo)
		return -ENOSYS;
	*props = algo->desc.sadb_alg_id;

	p = kmemdup(ualg, aead_len(ualg), GFP_KERNEL);
	if (!p)
		return -ENOMEM;

	strcpy(p->alg_name, algo->name);
	*algpp = p;
	return 0;
}

static inline int xfrm_replay_verify_len(struct xfrm_replay_state_esn *replay_esn,
					 struct nlattr *rp)
{
	struct xfrm_replay_state_esn *up;
	int ulen;

	if (!replay_esn || !rp)
		return 0;

	up = nla_data(rp);
	ulen = xfrm_replay_state_esn_len(up);

	/* Check the overall length and the internal bitmap length to avoid
	 * potential overflow.
         */
	if (nla_len(rp) < ulen ||
	    xfrm_replay_state_esn_len(replay_esn) != ulen ||
	    replay_esn->bmp_len != up->bmp_len)
		return -EINVAL;

	if (up->replay_window > up->bmp_len * sizeof(__u32) * 8)
<<<<<<< HEAD
		return -EINVAL;

	if (up->replay_window > up->bmp_len * sizeof(__u32) * 8)
=======
>>>>>>> e045a95c
		return -EINVAL;

	return 0;
}

static int xfrm_alloc_replay_state_esn(struct xfrm_replay_state_esn **replay_esn,
				       struct xfrm_replay_state_esn **preplay_esn,
				       struct nlattr *rta)
{
	struct xfrm_replay_state_esn *p, *pp, *up;
	int klen, ulen;

	if (!rta)
		return 0;

	up = nla_data(rta);
	klen = xfrm_replay_state_esn_len(up);
	ulen = nla_len(rta) >= klen ? klen : sizeof(*up);

	p = kzalloc(klen, GFP_KERNEL);
	if (!p)
		return -ENOMEM;

	pp = kzalloc(klen, GFP_KERNEL);
	if (!pp) {
		kfree(p);
		return -ENOMEM;
	}

	memcpy(p, up, ulen);
	memcpy(pp, up, ulen);

	*replay_esn = p;
	*preplay_esn = pp;

	return 0;
}

static inline int xfrm_user_sec_ctx_size(struct xfrm_sec_ctx *xfrm_ctx)
{
	int len = 0;

	if (xfrm_ctx) {
		len += sizeof(struct xfrm_user_sec_ctx);
		len += xfrm_ctx->ctx_len;
	}
	return len;
}

static void copy_from_user_state(struct xfrm_state *x, struct xfrm_usersa_info *p)
{
	memcpy(&x->id, &p->id, sizeof(x->id));
	memcpy(&x->sel, &p->sel, sizeof(x->sel));
	memcpy(&x->lft, &p->lft, sizeof(x->lft));
	x->props.mode = p->mode;
	x->props.replay_window = min_t(unsigned int, p->replay_window,
					sizeof(x->replay.bitmap) * 8);
	x->props.reqid = p->reqid;
	x->props.family = p->family;
	memcpy(&x->props.saddr, &p->saddr, sizeof(x->props.saddr));
	x->props.flags = p->flags;

	if (!x->sel.family && !(p->flags & XFRM_STATE_AF_UNSPEC))
		x->sel.family = p->family;
}

/*
 * someday when pfkey also has support, we could have the code
 * somehow made shareable and move it to xfrm_state.c - JHS
 *
*/
static void xfrm_update_ae_params(struct xfrm_state *x, struct nlattr **attrs,
				  int update_esn)
{
	struct nlattr *rp = attrs[XFRMA_REPLAY_VAL];
	struct nlattr *re = update_esn ? attrs[XFRMA_REPLAY_ESN_VAL] : NULL;
	struct nlattr *lt = attrs[XFRMA_LTIME_VAL];
	struct nlattr *et = attrs[XFRMA_ETIMER_THRESH];
	struct nlattr *rt = attrs[XFRMA_REPLAY_THRESH];

	if (re) {
		struct xfrm_replay_state_esn *replay_esn;
		replay_esn = nla_data(re);
		memcpy(x->replay_esn, replay_esn,
		       xfrm_replay_state_esn_len(replay_esn));
		memcpy(x->preplay_esn, replay_esn,
		       xfrm_replay_state_esn_len(replay_esn));
	}

	if (rp) {
		struct xfrm_replay_state *replay;
		replay = nla_data(rp);
		memcpy(&x->replay, replay, sizeof(*replay));
		memcpy(&x->preplay, replay, sizeof(*replay));
	}

	if (lt) {
		struct xfrm_lifetime_cur *ltime;
		ltime = nla_data(lt);
		x->curlft.bytes = ltime->bytes;
		x->curlft.packets = ltime->packets;
		x->curlft.add_time = ltime->add_time;
		x->curlft.use_time = ltime->use_time;
	}

	if (et)
		x->replay_maxage = nla_get_u32(et);

	if (rt)
		x->replay_maxdiff = nla_get_u32(rt);
}

static struct xfrm_state *xfrm_state_construct(struct net *net,
					       struct xfrm_usersa_info *p,
					       struct nlattr **attrs,
					       int *errp)
{
	struct xfrm_state *x = xfrm_state_alloc(net);
	int err = -ENOMEM;

	if (!x)
		goto error_no_put;

	copy_from_user_state(x, p);

	if (attrs[XFRMA_SA_EXTRA_FLAGS])
		x->props.extra_flags = nla_get_u32(attrs[XFRMA_SA_EXTRA_FLAGS]);

	if ((err = attach_aead(&x->aead, &x->props.ealgo,
			       attrs[XFRMA_ALG_AEAD])))
		goto error;
	if ((err = attach_auth_trunc(&x->aalg, &x->props.aalgo,
				     attrs[XFRMA_ALG_AUTH_TRUNC])))
		goto error;
	if (!x->props.aalgo) {
		if ((err = attach_auth(&x->aalg, &x->props.aalgo,
				       attrs[XFRMA_ALG_AUTH])))
			goto error;
	}
	if ((err = attach_one_algo(&x->ealg, &x->props.ealgo,
				   xfrm_ealg_get_byname,
				   attrs[XFRMA_ALG_CRYPT])))
		goto error;
	if ((err = attach_one_algo(&x->calg, &x->props.calgo,
				   xfrm_calg_get_byname,
				   attrs[XFRMA_ALG_COMP])))
		goto error;

	if (attrs[XFRMA_ENCAP]) {
		x->encap = kmemdup(nla_data(attrs[XFRMA_ENCAP]),
				   sizeof(*x->encap), GFP_KERNEL);
		if (x->encap == NULL)
			goto error;
	}

	if (attrs[XFRMA_TFCPAD])
		x->tfcpad = nla_get_u32(attrs[XFRMA_TFCPAD]);

	if (attrs[XFRMA_COADDR]) {
		x->coaddr = kmemdup(nla_data(attrs[XFRMA_COADDR]),
				    sizeof(*x->coaddr), GFP_KERNEL);
		if (x->coaddr == NULL)
			goto error;
	}

	xfrm_mark_get(attrs, &x->mark);

	if (attrs[XFRMA_OUTPUT_MARK])
		x->props.output_mark = nla_get_u32(attrs[XFRMA_OUTPUT_MARK]);

	err = __xfrm_init_state(x, false);
	if (err)
		goto error;

	if (attrs[XFRMA_SEC_CTX] &&
	    security_xfrm_state_alloc(x, nla_data(attrs[XFRMA_SEC_CTX])))
		goto error;

	if ((err = xfrm_alloc_replay_state_esn(&x->replay_esn, &x->preplay_esn,
					       attrs[XFRMA_REPLAY_ESN_VAL])))
		goto error;

	x->km.seq = p->seq;
	x->replay_maxdiff = net->xfrm.sysctl_aevent_rseqth;
	/* sysctl_xfrm_aevent_etime is in 100ms units */
	x->replay_maxage = (net->xfrm.sysctl_aevent_etime*HZ)/XFRM_AE_ETH_M;

	if ((err = xfrm_init_replay(x)))
		goto error;

	/* override default values from above */
	xfrm_update_ae_params(x, attrs, 0);

	return x;

error:
	x->km.state = XFRM_STATE_DEAD;
	xfrm_state_put(x);
error_no_put:
	*errp = err;
	return NULL;
}

static int xfrm_add_sa(struct sk_buff *skb, struct nlmsghdr *nlh,
		struct nlattr **attrs)
{
	struct net *net = sock_net(skb->sk);
	struct xfrm_usersa_info *p = nlmsg_data(nlh);
	struct xfrm_state *x;
	int err;
	struct km_event c;

	err = verify_newsa_info(p, attrs);
	if (err)
		return err;

	x = xfrm_state_construct(net, p, attrs, &err);
	if (!x)
		return err;

	xfrm_state_hold(x);
	if (nlh->nlmsg_type == XFRM_MSG_NEWSA)
		err = xfrm_state_add(x);
	else
		err = xfrm_state_update(x);

	xfrm_audit_state_add(x, err ? 0 : 1, true);

	if (err < 0) {
		x->km.state = XFRM_STATE_DEAD;
		__xfrm_state_put(x);
		goto out;
	}

	c.seq = nlh->nlmsg_seq;
	c.portid = nlh->nlmsg_pid;
	c.event = nlh->nlmsg_type;

	km_state_notify(x, &c);
out:
	xfrm_state_put(x);
	return err;
}

static struct xfrm_state *xfrm_user_state_lookup(struct net *net,
						 struct xfrm_usersa_id *p,
						 struct nlattr **attrs,
						 int *errp)
{
	struct xfrm_state *x = NULL;
	struct xfrm_mark m;
	int err;
	u32 mark = xfrm_mark_get(attrs, &m);

	if (xfrm_id_proto_match(p->proto, IPSEC_PROTO_ANY)) {
		err = -ESRCH;
		x = xfrm_state_lookup(net, mark, &p->daddr, p->spi, p->proto, p->family);
	} else {
		xfrm_address_t *saddr = NULL;

		verify_one_addr(attrs, XFRMA_SRCADDR, &saddr);
		if (!saddr) {
			err = -EINVAL;
			goto out;
		}

		err = -ESRCH;
		x = xfrm_state_lookup_byaddr(net, mark,
					     &p->daddr, saddr,
					     p->proto, p->family);
	}

 out:
	if (!x && errp)
		*errp = err;
	return x;
}

static int xfrm_del_sa(struct sk_buff *skb, struct nlmsghdr *nlh,
		struct nlattr **attrs)
{
	struct net *net = sock_net(skb->sk);
	struct xfrm_state *x;
	int err = -ESRCH;
	struct km_event c;
	struct xfrm_usersa_id *p = nlmsg_data(nlh);

	x = xfrm_user_state_lookup(net, p, attrs, &err);
	if (x == NULL)
		return err;

	if ((err = security_xfrm_state_delete(x)) != 0)
		goto out;

	if (xfrm_state_kern(x)) {
		err = -EPERM;
		goto out;
	}

	err = xfrm_state_delete(x);

	if (err < 0)
		goto out;

	c.seq = nlh->nlmsg_seq;
	c.portid = nlh->nlmsg_pid;
	c.event = nlh->nlmsg_type;
	km_state_notify(x, &c);

out:
	xfrm_audit_state_delete(x, err ? 0 : 1, true);
	xfrm_state_put(x);
	return err;
}

static void copy_to_user_state(struct xfrm_state *x, struct xfrm_usersa_info *p)
{
	memset(p, 0, sizeof(*p));
	memcpy(&p->id, &x->id, sizeof(p->id));
	memcpy(&p->sel, &x->sel, sizeof(p->sel));
	memcpy(&p->lft, &x->lft, sizeof(p->lft));
	memcpy(&p->curlft, &x->curlft, sizeof(p->curlft));
	memcpy(&p->stats, &x->stats, sizeof(p->stats));
	memcpy(&p->saddr, &x->props.saddr, sizeof(p->saddr));
	p->mode = x->props.mode;
	p->replay_window = x->props.replay_window;
	p->reqid = x->props.reqid;
	p->family = x->props.family;
	p->flags = x->props.flags;
	p->seq = x->km.seq;
}

struct xfrm_dump_info {
	struct sk_buff *in_skb;
	struct sk_buff *out_skb;
	u32 nlmsg_seq;
	u16 nlmsg_flags;
};

static int copy_sec_ctx(struct xfrm_sec_ctx *s, struct sk_buff *skb)
{
	struct xfrm_user_sec_ctx *uctx;
	struct nlattr *attr;
	int ctx_size = sizeof(*uctx) + s->ctx_len;

	attr = nla_reserve(skb, XFRMA_SEC_CTX, ctx_size);
	if (attr == NULL)
		return -EMSGSIZE;

	uctx = nla_data(attr);
	uctx->exttype = XFRMA_SEC_CTX;
	uctx->len = ctx_size;
	uctx->ctx_doi = s->ctx_doi;
	uctx->ctx_alg = s->ctx_alg;
	uctx->ctx_len = s->ctx_len;
	memcpy(uctx + 1, s->ctx_str, s->ctx_len);

	return 0;
}

static int copy_to_user_auth(struct xfrm_algo_auth *auth, struct sk_buff *skb)
{
	struct xfrm_algo *algo;
	struct nlattr *nla;

	nla = nla_reserve(skb, XFRMA_ALG_AUTH,
			  sizeof(*algo) + (auth->alg_key_len + 7) / 8);
	if (!nla)
		return -EMSGSIZE;

	algo = nla_data(nla);
	strncpy(algo->alg_name, auth->alg_name, sizeof(algo->alg_name));
	memcpy(algo->alg_key, auth->alg_key, (auth->alg_key_len + 7) / 8);
	algo->alg_key_len = auth->alg_key_len;

	return 0;
}

/* Don't change this without updating xfrm_sa_len! */
static int copy_to_user_state_extra(struct xfrm_state *x,
				    struct xfrm_usersa_info *p,
				    struct sk_buff *skb)
{
	int ret = 0;

	copy_to_user_state(x, p);

	if (x->props.extra_flags) {
		ret = nla_put_u32(skb, XFRMA_SA_EXTRA_FLAGS,
				  x->props.extra_flags);
		if (ret)
			goto out;
	}

	if (x->coaddr) {
		ret = nla_put(skb, XFRMA_COADDR, sizeof(*x->coaddr), x->coaddr);
		if (ret)
			goto out;
	}
	if (x->lastused) {
		ret = nla_put_u64(skb, XFRMA_LASTUSED, x->lastused);
		if (ret)
			goto out;
	}
	if (x->aead) {
		ret = nla_put(skb, XFRMA_ALG_AEAD, aead_len(x->aead), x->aead);
		if (ret)
			goto out;
	}
	if (x->aalg) {
		ret = copy_to_user_auth(x->aalg, skb);
		if (!ret)
			ret = nla_put(skb, XFRMA_ALG_AUTH_TRUNC,
				      xfrm_alg_auth_len(x->aalg), x->aalg);
		if (ret)
			goto out;
	}
	if (x->ealg) {
		ret = nla_put(skb, XFRMA_ALG_CRYPT, xfrm_alg_len(x->ealg), x->ealg);
		if (ret)
			goto out;
	}
	if (x->calg) {
		ret = nla_put(skb, XFRMA_ALG_COMP, sizeof(*(x->calg)), x->calg);
		if (ret)
			goto out;
	}
	if (x->encap) {
		ret = nla_put(skb, XFRMA_ENCAP, sizeof(*x->encap), x->encap);
		if (ret)
			goto out;
	}
	if (x->tfcpad) {
		ret = nla_put_u32(skb, XFRMA_TFCPAD, x->tfcpad);
		if (ret)
			goto out;
	}
	ret = xfrm_mark_put(skb, &x->mark);
	if (ret)
		goto out;
	if (x->replay_esn) {
		ret = nla_put(skb, XFRMA_REPLAY_ESN_VAL,
			      xfrm_replay_state_esn_len(x->replay_esn),
			      x->replay_esn);
		if (ret)
			goto out;
	}
	if (x->props.output_mark) {
		ret = nla_put_u32(skb, XFRMA_OUTPUT_MARK, x->props.output_mark);
		if (ret)
			goto out;
	}
	if (x->security)
		ret = copy_sec_ctx(x->security, skb);
out:
	return ret;
}

static int dump_one_state(struct xfrm_state *x, int count, void *ptr)
{
	struct xfrm_dump_info *sp = ptr;
	struct sk_buff *in_skb = sp->in_skb;
	struct sk_buff *skb = sp->out_skb;
	struct xfrm_usersa_info *p;
	struct nlmsghdr *nlh;
	int err;

	nlh = nlmsg_put(skb, NETLINK_CB(in_skb).portid, sp->nlmsg_seq,
			XFRM_MSG_NEWSA, sizeof(*p), sp->nlmsg_flags);
	if (nlh == NULL)
		return -EMSGSIZE;

	p = nlmsg_data(nlh);

	err = copy_to_user_state_extra(x, p, skb);
	if (err) {
		nlmsg_cancel(skb, nlh);
		return err;
	}
	nlmsg_end(skb, nlh);
	return 0;
}

static int xfrm_dump_sa_done(struct netlink_callback *cb)
{
	struct xfrm_state_walk *walk = (struct xfrm_state_walk *) &cb->args[1];
	struct sock *sk = cb->skb->sk;
	struct net *net = sock_net(sk);

	xfrm_state_walk_done(walk, net);
	return 0;
}

static const struct nla_policy xfrma_policy[XFRMA_MAX+1];
static int xfrm_dump_sa(struct sk_buff *skb, struct netlink_callback *cb)
{
	struct net *net = sock_net(skb->sk);
	struct xfrm_state_walk *walk = (struct xfrm_state_walk *) &cb->args[1];
	struct xfrm_dump_info info;

	BUILD_BUG_ON(sizeof(struct xfrm_state_walk) >
		     sizeof(cb->args) - sizeof(cb->args[0]));

	info.in_skb = cb->skb;
	info.out_skb = skb;
	info.nlmsg_seq = cb->nlh->nlmsg_seq;
	info.nlmsg_flags = NLM_F_MULTI;

	if (!cb->args[0]) {
		struct nlattr *attrs[XFRMA_MAX+1];
		struct xfrm_address_filter *filter = NULL;
		u8 proto = 0;
		int err;

		cb->args[0] = 1;

		err = nlmsg_parse(cb->nlh, 0, attrs, XFRMA_MAX,
				  xfrma_policy);
		if (err < 0)
			return err;

		if (attrs[XFRMA_ADDRESS_FILTER]) {
			filter = kmalloc(sizeof(*filter), GFP_KERNEL);
			if (filter == NULL)
				return -ENOMEM;

			memcpy(filter, nla_data(attrs[XFRMA_ADDRESS_FILTER]),
			       sizeof(*filter));
		}

		if (attrs[XFRMA_PROTO])
			proto = nla_get_u8(attrs[XFRMA_PROTO]);

		xfrm_state_walk_init(walk, proto, filter);
	}

	(void) xfrm_state_walk(net, walk, dump_one_state, &info);

	return skb->len;
}

static struct sk_buff *xfrm_state_netlink(struct sk_buff *in_skb,
					  struct xfrm_state *x, u32 seq)
{
	struct xfrm_dump_info info;
	struct sk_buff *skb;
	int err;

	skb = nlmsg_new(NLMSG_DEFAULT_SIZE, GFP_ATOMIC);
	if (!skb)
		return ERR_PTR(-ENOMEM);

	info.in_skb = in_skb;
	info.out_skb = skb;
	info.nlmsg_seq = seq;
	info.nlmsg_flags = 0;

	err = dump_one_state(x, 0, &info);
	if (err) {
		kfree_skb(skb);
		return ERR_PTR(err);
	}

	return skb;
}

/* A wrapper for nlmsg_multicast() checking that nlsk is still available.
 * Must be called with RCU read lock.
 */
static inline int xfrm_nlmsg_multicast(struct net *net, struct sk_buff *skb,
				       u32 pid, unsigned int group)
{
	struct sock *nlsk = rcu_dereference(net->xfrm.nlsk);

	if (nlsk)
		return nlmsg_multicast(nlsk, skb, pid, group, GFP_ATOMIC);
	else
		return -1;
}

static inline size_t xfrm_spdinfo_msgsize(void)
{
	return NLMSG_ALIGN(4)
	       + nla_total_size(sizeof(struct xfrmu_spdinfo))
	       + nla_total_size(sizeof(struct xfrmu_spdhinfo))
	       + nla_total_size(sizeof(struct xfrmu_spdhthresh))
	       + nla_total_size(sizeof(struct xfrmu_spdhthresh));
}

static int build_spdinfo(struct sk_buff *skb, struct net *net,
			 u32 portid, u32 seq, u32 flags)
{
	struct xfrmk_spdinfo si;
	struct xfrmu_spdinfo spc;
	struct xfrmu_spdhinfo sph;
	struct xfrmu_spdhthresh spt4, spt6;
	struct nlmsghdr *nlh;
	int err;
	u32 *f;
	unsigned lseq;

	nlh = nlmsg_put(skb, portid, seq, XFRM_MSG_NEWSPDINFO, sizeof(u32), 0);
	if (nlh == NULL) /* shouldn't really happen ... */
		return -EMSGSIZE;

	f = nlmsg_data(nlh);
	*f = flags;
	xfrm_spd_getinfo(net, &si);
	spc.incnt = si.incnt;
	spc.outcnt = si.outcnt;
	spc.fwdcnt = si.fwdcnt;
	spc.inscnt = si.inscnt;
	spc.outscnt = si.outscnt;
	spc.fwdscnt = si.fwdscnt;
	sph.spdhcnt = si.spdhcnt;
	sph.spdhmcnt = si.spdhmcnt;

	do {
		lseq = read_seqbegin(&net->xfrm.policy_hthresh.lock);

		spt4.lbits = net->xfrm.policy_hthresh.lbits4;
		spt4.rbits = net->xfrm.policy_hthresh.rbits4;
		spt6.lbits = net->xfrm.policy_hthresh.lbits6;
		spt6.rbits = net->xfrm.policy_hthresh.rbits6;
	} while (read_seqretry(&net->xfrm.policy_hthresh.lock, lseq));

	err = nla_put(skb, XFRMA_SPD_INFO, sizeof(spc), &spc);
	if (!err)
		err = nla_put(skb, XFRMA_SPD_HINFO, sizeof(sph), &sph);
	if (!err)
		err = nla_put(skb, XFRMA_SPD_IPV4_HTHRESH, sizeof(spt4), &spt4);
	if (!err)
		err = nla_put(skb, XFRMA_SPD_IPV6_HTHRESH, sizeof(spt6), &spt6);
	if (err) {
		nlmsg_cancel(skb, nlh);
		return err;
	}

	return nlmsg_end(skb, nlh);
}

static int xfrm_set_spdinfo(struct sk_buff *skb, struct nlmsghdr *nlh,
			    struct nlattr **attrs)
{
	struct net *net = sock_net(skb->sk);
	struct xfrmu_spdhthresh *thresh4 = NULL;
	struct xfrmu_spdhthresh *thresh6 = NULL;

	/* selector prefixlen thresholds to hash policies */
	if (attrs[XFRMA_SPD_IPV4_HTHRESH]) {
		struct nlattr *rta = attrs[XFRMA_SPD_IPV4_HTHRESH];

		if (nla_len(rta) < sizeof(*thresh4))
			return -EINVAL;
		thresh4 = nla_data(rta);
		if (thresh4->lbits > 32 || thresh4->rbits > 32)
			return -EINVAL;
	}
	if (attrs[XFRMA_SPD_IPV6_HTHRESH]) {
		struct nlattr *rta = attrs[XFRMA_SPD_IPV6_HTHRESH];

		if (nla_len(rta) < sizeof(*thresh6))
			return -EINVAL;
		thresh6 = nla_data(rta);
		if (thresh6->lbits > 128 || thresh6->rbits > 128)
			return -EINVAL;
	}

	if (thresh4 || thresh6) {
		write_seqlock(&net->xfrm.policy_hthresh.lock);
		if (thresh4) {
			net->xfrm.policy_hthresh.lbits4 = thresh4->lbits;
			net->xfrm.policy_hthresh.rbits4 = thresh4->rbits;
		}
		if (thresh6) {
			net->xfrm.policy_hthresh.lbits6 = thresh6->lbits;
			net->xfrm.policy_hthresh.rbits6 = thresh6->rbits;
		}
		write_sequnlock(&net->xfrm.policy_hthresh.lock);

		xfrm_policy_hash_rebuild(net);
	}

	return 0;
}

static int xfrm_get_spdinfo(struct sk_buff *skb, struct nlmsghdr *nlh,
		struct nlattr **attrs)
{
	struct net *net = sock_net(skb->sk);
	struct sk_buff *r_skb;
	u32 *flags = nlmsg_data(nlh);
	u32 sportid = NETLINK_CB(skb).portid;
	u32 seq = nlh->nlmsg_seq;

	r_skb = nlmsg_new(xfrm_spdinfo_msgsize(), GFP_ATOMIC);
	if (r_skb == NULL)
		return -ENOMEM;

	if (build_spdinfo(r_skb, net, sportid, seq, *flags) < 0)
		BUG();

	return nlmsg_unicast(net->xfrm.nlsk, r_skb, sportid);
}

static inline size_t xfrm_sadinfo_msgsize(void)
{
	return NLMSG_ALIGN(4)
	       + nla_total_size(sizeof(struct xfrmu_sadhinfo))
	       + nla_total_size(4); /* XFRMA_SAD_CNT */
}

static int build_sadinfo(struct sk_buff *skb, struct net *net,
			 u32 portid, u32 seq, u32 flags)
{
	struct xfrmk_sadinfo si;
	struct xfrmu_sadhinfo sh;
	struct nlmsghdr *nlh;
	int err;
	u32 *f;

	nlh = nlmsg_put(skb, portid, seq, XFRM_MSG_NEWSADINFO, sizeof(u32), 0);
	if (nlh == NULL) /* shouldn't really happen ... */
		return -EMSGSIZE;

	f = nlmsg_data(nlh);
	*f = flags;
	xfrm_sad_getinfo(net, &si);

	sh.sadhmcnt = si.sadhmcnt;
	sh.sadhcnt = si.sadhcnt;

	err = nla_put_u32(skb, XFRMA_SAD_CNT, si.sadcnt);
	if (!err)
		err = nla_put(skb, XFRMA_SAD_HINFO, sizeof(sh), &sh);
	if (err) {
		nlmsg_cancel(skb, nlh);
		return err;
	}

	return nlmsg_end(skb, nlh);
}

static int xfrm_get_sadinfo(struct sk_buff *skb, struct nlmsghdr *nlh,
		struct nlattr **attrs)
{
	struct net *net = sock_net(skb->sk);
	struct sk_buff *r_skb;
	u32 *flags = nlmsg_data(nlh);
	u32 sportid = NETLINK_CB(skb).portid;
	u32 seq = nlh->nlmsg_seq;

	r_skb = nlmsg_new(xfrm_sadinfo_msgsize(), GFP_ATOMIC);
	if (r_skb == NULL)
		return -ENOMEM;

	if (build_sadinfo(r_skb, net, sportid, seq, *flags) < 0)
		BUG();

	return nlmsg_unicast(net->xfrm.nlsk, r_skb, sportid);
}

static int xfrm_get_sa(struct sk_buff *skb, struct nlmsghdr *nlh,
		struct nlattr **attrs)
{
	struct net *net = sock_net(skb->sk);
	struct xfrm_usersa_id *p = nlmsg_data(nlh);
	struct xfrm_state *x;
	struct sk_buff *resp_skb;
	int err = -ESRCH;

	x = xfrm_user_state_lookup(net, p, attrs, &err);
	if (x == NULL)
		goto out_noput;

	resp_skb = xfrm_state_netlink(skb, x, nlh->nlmsg_seq);
	if (IS_ERR(resp_skb)) {
		err = PTR_ERR(resp_skb);
	} else {
		err = nlmsg_unicast(net->xfrm.nlsk, resp_skb, NETLINK_CB(skb).portid);
	}
	xfrm_state_put(x);
out_noput:
	return err;
}

static int xfrm_alloc_userspi(struct sk_buff *skb, struct nlmsghdr *nlh,
		struct nlattr **attrs)
{
	struct net *net = sock_net(skb->sk);
	struct xfrm_state *x;
	struct xfrm_userspi_info *p;
	struct sk_buff *resp_skb;
	xfrm_address_t *daddr;
	int family;
	int err;
	u32 mark;
	struct xfrm_mark m;

	p = nlmsg_data(nlh);
	err = verify_spi_info(p->info.id.proto, p->min, p->max);
	if (err)
		goto out_noput;

	family = p->info.family;
	daddr = &p->info.id.daddr;

	x = NULL;

	mark = xfrm_mark_get(attrs, &m);
	if (p->info.seq) {
		x = xfrm_find_acq_byseq(net, mark, p->info.seq);
		if (x && !xfrm_addr_equal(&x->id.daddr, daddr, family)) {
			xfrm_state_put(x);
			x = NULL;
		}
	}

	if (!x)
		x = xfrm_find_acq(net, &m, p->info.mode, p->info.reqid,
				  p->info.id.proto, daddr,
				  &p->info.saddr, 1,
				  family);
	err = -ENOENT;
	if (x == NULL)
		goto out_noput;

	err = xfrm_alloc_spi(x, p->min, p->max);
	if (err)
		goto out;

	resp_skb = xfrm_state_netlink(skb, x, nlh->nlmsg_seq);
	if (IS_ERR(resp_skb)) {
		err = PTR_ERR(resp_skb);
		goto out;
	}

	err = nlmsg_unicast(net->xfrm.nlsk, resp_skb, NETLINK_CB(skb).portid);

out:
	xfrm_state_put(x);
out_noput:
	return err;
}

static int verify_policy_dir(u8 dir)
{
	switch (dir) {
	case XFRM_POLICY_IN:
	case XFRM_POLICY_OUT:
	case XFRM_POLICY_FWD:
		break;

	default:
		return -EINVAL;
	}

	return 0;
}

static int verify_policy_type(u8 type)
{
	switch (type) {
	case XFRM_POLICY_TYPE_MAIN:
#ifdef CONFIG_XFRM_SUB_POLICY
	case XFRM_POLICY_TYPE_SUB:
#endif
		break;

	default:
		return -EINVAL;
	}

	return 0;
}

static int verify_newpolicy_info(struct xfrm_userpolicy_info *p)
{
	int ret;

	switch (p->share) {
	case XFRM_SHARE_ANY:
	case XFRM_SHARE_SESSION:
	case XFRM_SHARE_USER:
	case XFRM_SHARE_UNIQUE:
		break;

	default:
		return -EINVAL;
	}

	switch (p->action) {
	case XFRM_POLICY_ALLOW:
	case XFRM_POLICY_BLOCK:
		break;

	default:
		return -EINVAL;
	}

	switch (p->sel.family) {
	case AF_INET:
		break;

	case AF_INET6:
#if IS_ENABLED(CONFIG_IPV6)
		break;
#else
		return  -EAFNOSUPPORT;
#endif

	default:
		return -EINVAL;
	}

	ret = verify_policy_dir(p->dir);
	if (ret)
		return ret;
	if (p->index && ((p->index & XFRM_POLICY_MAX) != p->dir))
		return -EINVAL;

	return 0;
}

static int copy_from_user_sec_ctx(struct xfrm_policy *pol, struct nlattr **attrs)
{
	struct nlattr *rt = attrs[XFRMA_SEC_CTX];
	struct xfrm_user_sec_ctx *uctx;

	if (!rt)
		return 0;

	uctx = nla_data(rt);
	return security_xfrm_policy_alloc(&pol->security, uctx, GFP_KERNEL);
}

static void copy_templates(struct xfrm_policy *xp, struct xfrm_user_tmpl *ut,
			   int nr)
{
	int i;

	xp->xfrm_nr = nr;
	for (i = 0; i < nr; i++, ut++) {
		struct xfrm_tmpl *t = &xp->xfrm_vec[i];

		memcpy(&t->id, &ut->id, sizeof(struct xfrm_id));
		memcpy(&t->saddr, &ut->saddr,
		       sizeof(xfrm_address_t));
		t->reqid = ut->reqid;
		t->mode = ut->mode;
		t->share = ut->share;
		t->optional = ut->optional;
		t->aalgos = ut->aalgos;
		t->ealgos = ut->ealgos;
		t->calgos = ut->calgos;
		/* If all masks are ~0, then we allow all algorithms. */
		t->allalgs = !~(t->aalgos & t->ealgos & t->calgos);
		t->encap_family = ut->family;
	}
}

static int validate_tmpl(int nr, struct xfrm_user_tmpl *ut, u16 family)
{
	u16 prev_family;
	int i;

	if (nr > XFRM_MAX_DEPTH)
		return -EINVAL;

	prev_family = family;

	for (i = 0; i < nr; i++) {
		/* We never validated the ut->family value, so many
		 * applications simply leave it at zero.  The check was
		 * never made and ut->family was ignored because all
		 * templates could be assumed to have the same family as
		 * the policy itself.  Now that we will have ipv4-in-ipv6
		 * and ipv6-in-ipv4 tunnels, this is no longer true.
		 */
		if (!ut[i].family)
			ut[i].family = family;

		if ((ut[i].mode == XFRM_MODE_TRANSPORT) &&
		    (ut[i].family != prev_family))
			return -EINVAL;

		prev_family = ut[i].family;

		switch (ut[i].family) {
		case AF_INET:
			break;
#if IS_ENABLED(CONFIG_IPV6)
		case AF_INET6:
			break;
#endif
		default:
			return -EINVAL;
		}

		switch (ut[i].id.proto) {
		case IPPROTO_AH:
		case IPPROTO_ESP:
		case IPPROTO_COMP:
#if IS_ENABLED(CONFIG_IPV6)
		case IPPROTO_ROUTING:
		case IPPROTO_DSTOPTS:
#endif
		case IPSEC_PROTO_ANY:
			break;
		default:
			return -EINVAL;
		}

	}

	return 0;
}

static int copy_from_user_tmpl(struct xfrm_policy *pol, struct nlattr **attrs)
{
	struct nlattr *rt = attrs[XFRMA_TMPL];

	if (!rt) {
		pol->xfrm_nr = 0;
	} else {
		struct xfrm_user_tmpl *utmpl = nla_data(rt);
		int nr = nla_len(rt) / sizeof(*utmpl);
		int err;

		err = validate_tmpl(nr, utmpl, pol->family);
		if (err)
			return err;

		copy_templates(pol, utmpl, nr);
	}
	return 0;
}

static int copy_from_user_policy_type(u8 *tp, struct nlattr **attrs)
{
	struct nlattr *rt = attrs[XFRMA_POLICY_TYPE];
	struct xfrm_userpolicy_type *upt;
	u8 type = XFRM_POLICY_TYPE_MAIN;
	int err;

	if (rt) {
		upt = nla_data(rt);
		type = upt->type;
	}

	err = verify_policy_type(type);
	if (err)
		return err;

	*tp = type;
	return 0;
}

static void copy_from_user_policy(struct xfrm_policy *xp, struct xfrm_userpolicy_info *p)
{
	xp->priority = p->priority;
	xp->index = p->index;
	memcpy(&xp->selector, &p->sel, sizeof(xp->selector));
	memcpy(&xp->lft, &p->lft, sizeof(xp->lft));
	xp->action = p->action;
	xp->flags = p->flags;
	xp->family = p->sel.family;
	/* XXX xp->share = p->share; */
}

static void copy_to_user_policy(struct xfrm_policy *xp, struct xfrm_userpolicy_info *p, int dir)
{
	memset(p, 0, sizeof(*p));
	memcpy(&p->sel, &xp->selector, sizeof(p->sel));
	memcpy(&p->lft, &xp->lft, sizeof(p->lft));
	memcpy(&p->curlft, &xp->curlft, sizeof(p->curlft));
	p->priority = xp->priority;
	p->index = xp->index;
	p->sel.family = xp->family;
	p->dir = dir;
	p->action = xp->action;
	p->flags = xp->flags;
	p->share = XFRM_SHARE_ANY; /* XXX xp->share */
}

static struct xfrm_policy *xfrm_policy_construct(struct net *net, struct xfrm_userpolicy_info *p, struct nlattr **attrs, int *errp)
{
	struct xfrm_policy *xp = xfrm_policy_alloc(net, GFP_KERNEL);
	int err;

	if (!xp) {
		*errp = -ENOMEM;
		return NULL;
	}

	copy_from_user_policy(xp, p);

	err = copy_from_user_policy_type(&xp->type, attrs);
	if (err)
		goto error;

	if (!(err = copy_from_user_tmpl(xp, attrs)))
		err = copy_from_user_sec_ctx(xp, attrs);
	if (err)
		goto error;

	xfrm_mark_get(attrs, &xp->mark);

	return xp;
 error:
	*errp = err;
	xp->walk.dead = 1;
	xfrm_policy_destroy(xp);
	return NULL;
}

static int xfrm_add_policy(struct sk_buff *skb, struct nlmsghdr *nlh,
		struct nlattr **attrs)
{
	struct net *net = sock_net(skb->sk);
	struct xfrm_userpolicy_info *p = nlmsg_data(nlh);
	struct xfrm_policy *xp;
	struct km_event c;
	int err;
	int excl;

	err = verify_newpolicy_info(p);
	if (err)
		return err;
	err = verify_sec_ctx_len(attrs);
	if (err)
		return err;

	xp = xfrm_policy_construct(net, p, attrs, &err);
	if (!xp)
		return err;

	/* shouldn't excl be based on nlh flags??
	 * Aha! this is anti-netlink really i.e  more pfkey derived
	 * in netlink excl is a flag and you wouldnt need
	 * a type XFRM_MSG_UPDPOLICY - JHS */
	excl = nlh->nlmsg_type == XFRM_MSG_NEWPOLICY;
	err = xfrm_policy_insert(p->dir, xp, excl);
	xfrm_audit_policy_add(xp, err ? 0 : 1, true);

	if (err) {
		security_xfrm_policy_free(xp->security);
		kfree(xp);
		return err;
	}

	c.event = nlh->nlmsg_type;
	c.seq = nlh->nlmsg_seq;
	c.portid = nlh->nlmsg_pid;
	km_policy_notify(xp, p->dir, &c);

	xfrm_pol_put(xp);

	return 0;
}

static int copy_to_user_tmpl(struct xfrm_policy *xp, struct sk_buff *skb)
{
	struct xfrm_user_tmpl vec[XFRM_MAX_DEPTH];
	int i;

	if (xp->xfrm_nr == 0)
		return 0;

	for (i = 0; i < xp->xfrm_nr; i++) {
		struct xfrm_user_tmpl *up = &vec[i];
		struct xfrm_tmpl *kp = &xp->xfrm_vec[i];

		memset(up, 0, sizeof(*up));
		memcpy(&up->id, &kp->id, sizeof(up->id));
		up->family = kp->encap_family;
		memcpy(&up->saddr, &kp->saddr, sizeof(up->saddr));
		up->reqid = kp->reqid;
		up->mode = kp->mode;
		up->share = kp->share;
		up->optional = kp->optional;
		up->aalgos = kp->aalgos;
		up->ealgos = kp->ealgos;
		up->calgos = kp->calgos;
	}

	return nla_put(skb, XFRMA_TMPL,
		       sizeof(struct xfrm_user_tmpl) * xp->xfrm_nr, vec);
}

static inline int copy_to_user_state_sec_ctx(struct xfrm_state *x, struct sk_buff *skb)
{
	if (x->security) {
		return copy_sec_ctx(x->security, skb);
	}
	return 0;
}

static inline int copy_to_user_sec_ctx(struct xfrm_policy *xp, struct sk_buff *skb)
{
	if (xp->security)
		return copy_sec_ctx(xp->security, skb);
	return 0;
}
static inline size_t userpolicy_type_attrsize(void)
{
#ifdef CONFIG_XFRM_SUB_POLICY
	return nla_total_size(sizeof(struct xfrm_userpolicy_type));
#else
	return 0;
#endif
}

#ifdef CONFIG_XFRM_SUB_POLICY
static int copy_to_user_policy_type(u8 type, struct sk_buff *skb)
{
	struct xfrm_userpolicy_type upt = {
		.type = type,
	};

	return nla_put(skb, XFRMA_POLICY_TYPE, sizeof(upt), &upt);
}

#else
static inline int copy_to_user_policy_type(u8 type, struct sk_buff *skb)
{
	return 0;
}
#endif

static int dump_one_policy(struct xfrm_policy *xp, int dir, int count, void *ptr)
{
	struct xfrm_dump_info *sp = ptr;
	struct xfrm_userpolicy_info *p;
	struct sk_buff *in_skb = sp->in_skb;
	struct sk_buff *skb = sp->out_skb;
	struct nlmsghdr *nlh;
	int err;

	nlh = nlmsg_put(skb, NETLINK_CB(in_skb).portid, sp->nlmsg_seq,
			XFRM_MSG_NEWPOLICY, sizeof(*p), sp->nlmsg_flags);
	if (nlh == NULL)
		return -EMSGSIZE;

	p = nlmsg_data(nlh);
	copy_to_user_policy(xp, p, dir);
	err = copy_to_user_tmpl(xp, skb);
	if (!err)
		err = copy_to_user_sec_ctx(xp, skb);
	if (!err)
		err = copy_to_user_policy_type(xp->type, skb);
	if (!err)
		err = xfrm_mark_put(skb, &xp->mark);
	if (err) {
		nlmsg_cancel(skb, nlh);
		return err;
	}
	nlmsg_end(skb, nlh);
	return 0;
}

static int xfrm_dump_policy_done(struct netlink_callback *cb)
{
	struct xfrm_policy_walk *walk = (struct xfrm_policy_walk *)cb->args;
	struct net *net = sock_net(cb->skb->sk);

	xfrm_policy_walk_done(walk, net);
	return 0;
}

static int xfrm_dump_policy_start(struct netlink_callback *cb)
{
	struct xfrm_policy_walk *walk = (struct xfrm_policy_walk *)cb->args;

	BUILD_BUG_ON(sizeof(*walk) > sizeof(cb->args));

	xfrm_policy_walk_init(walk, XFRM_POLICY_TYPE_ANY);
	return 0;
}

static int xfrm_dump_policy(struct sk_buff *skb, struct netlink_callback *cb)
{
	struct net *net = sock_net(skb->sk);
	struct xfrm_policy_walk *walk = (struct xfrm_policy_walk *)cb->args;
	struct xfrm_dump_info info;

	info.in_skb = cb->skb;
	info.out_skb = skb;
	info.nlmsg_seq = cb->nlh->nlmsg_seq;
	info.nlmsg_flags = NLM_F_MULTI;

	(void) xfrm_policy_walk(net, walk, dump_one_policy, &info);

	return skb->len;
}

static struct sk_buff *xfrm_policy_netlink(struct sk_buff *in_skb,
					  struct xfrm_policy *xp,
					  int dir, u32 seq)
{
	struct xfrm_dump_info info;
	struct sk_buff *skb;
	int err;

	err = verify_policy_dir(dir);
	if (err)
		return ERR_PTR(err);

	skb = nlmsg_new(NLMSG_DEFAULT_SIZE, GFP_KERNEL);
	if (!skb)
		return ERR_PTR(-ENOMEM);

	info.in_skb = in_skb;
	info.out_skb = skb;
	info.nlmsg_seq = seq;
	info.nlmsg_flags = 0;

	err = dump_one_policy(xp, dir, 0, &info);
	if (err) {
		kfree_skb(skb);
		return ERR_PTR(err);
	}

	return skb;
}

static int xfrm_get_policy(struct sk_buff *skb, struct nlmsghdr *nlh,
		struct nlattr **attrs)
{
	struct net *net = sock_net(skb->sk);
	struct xfrm_policy *xp;
	struct xfrm_userpolicy_id *p;
	u8 type = XFRM_POLICY_TYPE_MAIN;
	int err;
	struct km_event c;
	int delete;
	struct xfrm_mark m;
	u32 mark = xfrm_mark_get(attrs, &m);

	p = nlmsg_data(nlh);
	delete = nlh->nlmsg_type == XFRM_MSG_DELPOLICY;

	err = copy_from_user_policy_type(&type, attrs);
	if (err)
		return err;

	err = verify_policy_dir(p->dir);
	if (err)
		return err;

	if (p->index)
		xp = xfrm_policy_byid(net, mark, type, p->dir, p->index, delete, &err);
	else {
		struct nlattr *rt = attrs[XFRMA_SEC_CTX];
		struct xfrm_sec_ctx *ctx;

		err = verify_sec_ctx_len(attrs);
		if (err)
			return err;

		ctx = NULL;
		if (rt) {
			struct xfrm_user_sec_ctx *uctx = nla_data(rt);

			err = security_xfrm_policy_alloc(&ctx, uctx, GFP_KERNEL);
			if (err)
				return err;
		}
		xp = xfrm_policy_bysel_ctx(net, mark, type, p->dir, &p->sel,
					   ctx, delete, &err);
		security_xfrm_policy_free(ctx);
	}
	if (xp == NULL)
		return -ENOENT;

	if (!delete) {
		struct sk_buff *resp_skb;

		resp_skb = xfrm_policy_netlink(skb, xp, p->dir, nlh->nlmsg_seq);
		if (IS_ERR(resp_skb)) {
			err = PTR_ERR(resp_skb);
		} else {
			err = nlmsg_unicast(net->xfrm.nlsk, resp_skb,
					    NETLINK_CB(skb).portid);
		}
	} else {
		xfrm_audit_policy_delete(xp, err ? 0 : 1, true);

		if (err != 0)
			goto out;

		c.data.byid = p->index;
		c.event = nlh->nlmsg_type;
		c.seq = nlh->nlmsg_seq;
		c.portid = nlh->nlmsg_pid;
		km_policy_notify(xp, p->dir, &c);
	}

out:
	xfrm_pol_put(xp);
	if (delete && err == 0)
		xfrm_garbage_collect(net);
	return err;
}

static int xfrm_flush_sa(struct sk_buff *skb, struct nlmsghdr *nlh,
		struct nlattr **attrs)
{
	struct net *net = sock_net(skb->sk);
	struct km_event c;
	struct xfrm_usersa_flush *p = nlmsg_data(nlh);
	int err;

	err = xfrm_state_flush(net, p->proto, true);
	if (err) {
		if (err == -ESRCH) /* empty table */
			return 0;
		return err;
	}
	c.data.proto = p->proto;
	c.event = nlh->nlmsg_type;
	c.seq = nlh->nlmsg_seq;
	c.portid = nlh->nlmsg_pid;
	c.net = net;
	km_state_notify(NULL, &c);

	return 0;
}

static inline size_t xfrm_aevent_msgsize(struct xfrm_state *x)
{
	size_t replay_size = x->replay_esn ?
			      xfrm_replay_state_esn_len(x->replay_esn) :
			      sizeof(struct xfrm_replay_state);

	return NLMSG_ALIGN(sizeof(struct xfrm_aevent_id))
	       + nla_total_size(replay_size)
	       + nla_total_size(sizeof(struct xfrm_lifetime_cur))
	       + nla_total_size(sizeof(struct xfrm_mark))
	       + nla_total_size(4) /* XFRM_AE_RTHR */
	       + nla_total_size(4); /* XFRM_AE_ETHR */
}

static int build_aevent(struct sk_buff *skb, struct xfrm_state *x, const struct km_event *c)
{
	struct xfrm_aevent_id *id;
	struct nlmsghdr *nlh;
	int err;

	nlh = nlmsg_put(skb, c->portid, c->seq, XFRM_MSG_NEWAE, sizeof(*id), 0);
	if (nlh == NULL)
		return -EMSGSIZE;

	id = nlmsg_data(nlh);
	memcpy(&id->sa_id.daddr, &x->id.daddr, sizeof(x->id.daddr));
	id->sa_id.spi = x->id.spi;
	id->sa_id.family = x->props.family;
	id->sa_id.proto = x->id.proto;
	memcpy(&id->saddr, &x->props.saddr, sizeof(x->props.saddr));
	id->reqid = x->props.reqid;
	id->flags = c->data.aevent;

	if (x->replay_esn) {
		err = nla_put(skb, XFRMA_REPLAY_ESN_VAL,
			      xfrm_replay_state_esn_len(x->replay_esn),
			      x->replay_esn);
	} else {
		err = nla_put(skb, XFRMA_REPLAY_VAL, sizeof(x->replay),
			      &x->replay);
	}
	if (err)
		goto out_cancel;
	err = nla_put(skb, XFRMA_LTIME_VAL, sizeof(x->curlft), &x->curlft);
	if (err)
		goto out_cancel;

	if (id->flags & XFRM_AE_RTHR) {
		err = nla_put_u32(skb, XFRMA_REPLAY_THRESH, x->replay_maxdiff);
		if (err)
			goto out_cancel;
	}
	if (id->flags & XFRM_AE_ETHR) {
		err = nla_put_u32(skb, XFRMA_ETIMER_THRESH,
				  x->replay_maxage * 10 / HZ);
		if (err)
			goto out_cancel;
	}
	err = xfrm_mark_put(skb, &x->mark);
	if (err)
		goto out_cancel;

	return nlmsg_end(skb, nlh);

out_cancel:
	nlmsg_cancel(skb, nlh);
	return err;
}

static int xfrm_get_ae(struct sk_buff *skb, struct nlmsghdr *nlh,
		struct nlattr **attrs)
{
	struct net *net = sock_net(skb->sk);
	struct xfrm_state *x;
	struct sk_buff *r_skb;
	int err;
	struct km_event c;
	u32 mark;
	struct xfrm_mark m;
	struct xfrm_aevent_id *p = nlmsg_data(nlh);
	struct xfrm_usersa_id *id = &p->sa_id;

	mark = xfrm_mark_get(attrs, &m);

	x = xfrm_state_lookup(net, mark, &id->daddr, id->spi, id->proto, id->family);
	if (x == NULL)
		return -ESRCH;

	r_skb = nlmsg_new(xfrm_aevent_msgsize(x), GFP_ATOMIC);
	if (r_skb == NULL) {
		xfrm_state_put(x);
		return -ENOMEM;
	}

	/*
	 * XXX: is this lock really needed - none of the other
	 * gets lock (the concern is things getting updated
	 * while we are still reading) - jhs
	*/
	spin_lock_bh(&x->lock);
	c.data.aevent = p->flags;
	c.seq = nlh->nlmsg_seq;
	c.portid = nlh->nlmsg_pid;

	if (build_aevent(r_skb, x, &c) < 0)
		BUG();
	err = nlmsg_unicast(net->xfrm.nlsk, r_skb, NETLINK_CB(skb).portid);
	spin_unlock_bh(&x->lock);
	xfrm_state_put(x);
	return err;
}

static int xfrm_new_ae(struct sk_buff *skb, struct nlmsghdr *nlh,
		struct nlattr **attrs)
{
	struct net *net = sock_net(skb->sk);
	struct xfrm_state *x;
	struct km_event c;
	int err = -EINVAL;
	u32 mark = 0;
	struct xfrm_mark m;
	struct xfrm_aevent_id *p = nlmsg_data(nlh);
	struct nlattr *rp = attrs[XFRMA_REPLAY_VAL];
	struct nlattr *re = attrs[XFRMA_REPLAY_ESN_VAL];
	struct nlattr *lt = attrs[XFRMA_LTIME_VAL];

	if (!lt && !rp && !re)
		return err;

	/* pedantic mode - thou shalt sayeth replaceth */
	if (!(nlh->nlmsg_flags&NLM_F_REPLACE))
		return err;

	mark = xfrm_mark_get(attrs, &m);

	x = xfrm_state_lookup(net, mark, &p->sa_id.daddr, p->sa_id.spi, p->sa_id.proto, p->sa_id.family);
	if (x == NULL)
		return -ESRCH;

	if (x->km.state != XFRM_STATE_VALID)
		goto out;

	err = xfrm_replay_verify_len(x->replay_esn, re);
	if (err)
		goto out;

	spin_lock_bh(&x->lock);
	xfrm_update_ae_params(x, attrs, 1);
	spin_unlock_bh(&x->lock);

	c.event = nlh->nlmsg_type;
	c.seq = nlh->nlmsg_seq;
	c.portid = nlh->nlmsg_pid;
	c.data.aevent = XFRM_AE_CU;
	km_state_notify(x, &c);
	err = 0;
out:
	xfrm_state_put(x);
	return err;
}

static int xfrm_flush_policy(struct sk_buff *skb, struct nlmsghdr *nlh,
		struct nlattr **attrs)
{
	struct net *net = sock_net(skb->sk);
	struct km_event c;
	u8 type = XFRM_POLICY_TYPE_MAIN;
	int err;

	err = copy_from_user_policy_type(&type, attrs);
	if (err)
		return err;

	err = xfrm_policy_flush(net, type, true);
	if (err) {
		if (err == -ESRCH) /* empty table */
			return 0;
		return err;
	}

	c.data.type = type;
	c.event = nlh->nlmsg_type;
	c.seq = nlh->nlmsg_seq;
	c.portid = nlh->nlmsg_pid;
	c.net = net;
	km_policy_notify(NULL, 0, &c);
	return 0;
}

static int xfrm_add_pol_expire(struct sk_buff *skb, struct nlmsghdr *nlh,
		struct nlattr **attrs)
{
	struct net *net = sock_net(skb->sk);
	struct xfrm_policy *xp;
	struct xfrm_user_polexpire *up = nlmsg_data(nlh);
	struct xfrm_userpolicy_info *p = &up->pol;
	u8 type = XFRM_POLICY_TYPE_MAIN;
	int err = -ENOENT;
	struct xfrm_mark m;
	u32 mark = xfrm_mark_get(attrs, &m);

	err = copy_from_user_policy_type(&type, attrs);
	if (err)
		return err;

	err = verify_policy_dir(p->dir);
	if (err)
		return err;

	if (p->index)
		xp = xfrm_policy_byid(net, mark, type, p->dir, p->index, 0, &err);
	else {
		struct nlattr *rt = attrs[XFRMA_SEC_CTX];
		struct xfrm_sec_ctx *ctx;

		err = verify_sec_ctx_len(attrs);
		if (err)
			return err;

		ctx = NULL;
		if (rt) {
			struct xfrm_user_sec_ctx *uctx = nla_data(rt);

			err = security_xfrm_policy_alloc(&ctx, uctx, GFP_KERNEL);
			if (err)
				return err;
		}
		xp = xfrm_policy_bysel_ctx(net, mark, type, p->dir,
					   &p->sel, ctx, 0, &err);
		security_xfrm_policy_free(ctx);
	}
	if (xp == NULL)
		return -ENOENT;

	if (unlikely(xp->walk.dead))
		goto out;

	err = 0;
	if (up->hard) {
		xfrm_policy_delete(xp, p->dir);
		xfrm_audit_policy_delete(xp, 1, true);
	} else {
		// reset the timers here?
		WARN(1, "Dont know what to do with soft policy expire\n");
	}
	km_policy_expired(xp, p->dir, up->hard, nlh->nlmsg_pid);

out:
	xfrm_pol_put(xp);
	return err;
}

static int xfrm_add_sa_expire(struct sk_buff *skb, struct nlmsghdr *nlh,
		struct nlattr **attrs)
{
	struct net *net = sock_net(skb->sk);
	struct xfrm_state *x;
	int err;
	struct xfrm_user_expire *ue = nlmsg_data(nlh);
	struct xfrm_usersa_info *p = &ue->state;
	struct xfrm_mark m;
	u32 mark = xfrm_mark_get(attrs, &m);

	x = xfrm_state_lookup(net, mark, &p->id.daddr, p->id.spi, p->id.proto, p->family);

	err = -ENOENT;
	if (x == NULL)
		return err;

	spin_lock_bh(&x->lock);
	err = -EINVAL;
	if (x->km.state != XFRM_STATE_VALID)
		goto out;
	km_state_expired(x, ue->hard, nlh->nlmsg_pid);

	if (ue->hard) {
		__xfrm_state_delete(x);
		xfrm_audit_state_delete(x, 1, true);
	}
	err = 0;
out:
	spin_unlock_bh(&x->lock);
	xfrm_state_put(x);
	return err;
}

static int xfrm_add_acquire(struct sk_buff *skb, struct nlmsghdr *nlh,
		struct nlattr **attrs)
{
	struct net *net = sock_net(skb->sk);
	struct xfrm_policy *xp;
	struct xfrm_user_tmpl *ut;
	int i;
	struct nlattr *rt = attrs[XFRMA_TMPL];
	struct xfrm_mark mark;

	struct xfrm_user_acquire *ua = nlmsg_data(nlh);
	struct xfrm_state *x = xfrm_state_alloc(net);
	int err = -ENOMEM;

	if (!x)
		goto nomem;

	xfrm_mark_get(attrs, &mark);

	err = verify_newpolicy_info(&ua->policy);
	if (err)
		goto bad_policy;

	/*   build an XP */
	xp = xfrm_policy_construct(net, &ua->policy, attrs, &err);
	if (!xp)
		goto free_state;

	memcpy(&x->id, &ua->id, sizeof(ua->id));
	memcpy(&x->props.saddr, &ua->saddr, sizeof(ua->saddr));
	memcpy(&x->sel, &ua->sel, sizeof(ua->sel));
	xp->mark.m = x->mark.m = mark.m;
	xp->mark.v = x->mark.v = mark.v;
	ut = nla_data(rt);
	/* extract the templates and for each call km_key */
	for (i = 0; i < xp->xfrm_nr; i++, ut++) {
		struct xfrm_tmpl *t = &xp->xfrm_vec[i];
		memcpy(&x->id, &t->id, sizeof(x->id));
		x->props.mode = t->mode;
		x->props.reqid = t->reqid;
		x->props.family = ut->family;
		t->aalgos = ua->aalgos;
		t->ealgos = ua->ealgos;
		t->calgos = ua->calgos;
		err = km_query(x, t, xp);

	}

	kfree(x);
	kfree(xp);

	return 0;

bad_policy:
	WARN(1, "BAD policy passed\n");
free_state:
	kfree(x);
nomem:
	return err;
}

#ifdef CONFIG_XFRM_MIGRATE
static int copy_from_user_migrate(struct xfrm_migrate *ma,
				  struct xfrm_kmaddress *k,
				  struct nlattr **attrs, int *num)
{
	struct nlattr *rt = attrs[XFRMA_MIGRATE];
	struct xfrm_user_migrate *um;
	int i, num_migrate;

	if (k != NULL) {
		struct xfrm_user_kmaddress *uk;

		uk = nla_data(attrs[XFRMA_KMADDRESS]);
		memcpy(&k->local, &uk->local, sizeof(k->local));
		memcpy(&k->remote, &uk->remote, sizeof(k->remote));
		k->family = uk->family;
		k->reserved = uk->reserved;
	}

	um = nla_data(rt);
	num_migrate = nla_len(rt) / sizeof(*um);

	if (num_migrate <= 0 || num_migrate > XFRM_MAX_DEPTH)
		return -EINVAL;

	for (i = 0; i < num_migrate; i++, um++, ma++) {
		memcpy(&ma->old_daddr, &um->old_daddr, sizeof(ma->old_daddr));
		memcpy(&ma->old_saddr, &um->old_saddr, sizeof(ma->old_saddr));
		memcpy(&ma->new_daddr, &um->new_daddr, sizeof(ma->new_daddr));
		memcpy(&ma->new_saddr, &um->new_saddr, sizeof(ma->new_saddr));

		ma->proto = um->proto;
		ma->mode = um->mode;
		ma->reqid = um->reqid;

		ma->old_family = um->old_family;
		ma->new_family = um->new_family;
	}

	*num = i;
	return 0;
}

static int xfrm_do_migrate(struct sk_buff *skb, struct nlmsghdr *nlh,
			   struct nlattr **attrs)
{
	struct xfrm_userpolicy_id *pi = nlmsg_data(nlh);
	struct xfrm_migrate m[XFRM_MAX_DEPTH];
	struct xfrm_kmaddress km, *kmp;
	u8 type;
	int err;
	int n = 0;
	struct net *net = sock_net(skb->sk);

	err = verify_policy_dir(pi->dir);
	if (err)
		return err;

	if (attrs[XFRMA_MIGRATE] == NULL)
		return -EINVAL;

	kmp = attrs[XFRMA_KMADDRESS] ? &km : NULL;

	err = copy_from_user_policy_type(&type, attrs);
	if (err)
		return err;

	err = copy_from_user_migrate((struct xfrm_migrate *)m, kmp, attrs, &n);
	if (err)
		return err;

	if (!n)
		return 0;

	xfrm_migrate(&pi->sel, pi->dir, type, m, n, kmp, net);

	return 0;
}
#else
static int xfrm_do_migrate(struct sk_buff *skb, struct nlmsghdr *nlh,
			   struct nlattr **attrs)
{
	return -ENOPROTOOPT;
}
#endif

#ifdef CONFIG_XFRM_MIGRATE
static int copy_to_user_migrate(const struct xfrm_migrate *m, struct sk_buff *skb)
{
	struct xfrm_user_migrate um;

	memset(&um, 0, sizeof(um));
	um.proto = m->proto;
	um.mode = m->mode;
	um.reqid = m->reqid;
	um.old_family = m->old_family;
	memcpy(&um.old_daddr, &m->old_daddr, sizeof(um.old_daddr));
	memcpy(&um.old_saddr, &m->old_saddr, sizeof(um.old_saddr));
	um.new_family = m->new_family;
	memcpy(&um.new_daddr, &m->new_daddr, sizeof(um.new_daddr));
	memcpy(&um.new_saddr, &m->new_saddr, sizeof(um.new_saddr));

	return nla_put(skb, XFRMA_MIGRATE, sizeof(um), &um);
}

static int copy_to_user_kmaddress(const struct xfrm_kmaddress *k, struct sk_buff *skb)
{
	struct xfrm_user_kmaddress uk;

	memset(&uk, 0, sizeof(uk));
	uk.family = k->family;
	uk.reserved = k->reserved;
	memcpy(&uk.local, &k->local, sizeof(uk.local));
	memcpy(&uk.remote, &k->remote, sizeof(uk.remote));

	return nla_put(skb, XFRMA_KMADDRESS, sizeof(uk), &uk);
}

static inline size_t xfrm_migrate_msgsize(int num_migrate, int with_kma)
{
	return NLMSG_ALIGN(sizeof(struct xfrm_userpolicy_id))
	      + (with_kma ? nla_total_size(sizeof(struct xfrm_kmaddress)) : 0)
	      + nla_total_size(sizeof(struct xfrm_user_migrate) * num_migrate)
	      + userpolicy_type_attrsize();
}

static int build_migrate(struct sk_buff *skb, const struct xfrm_migrate *m,
			 int num_migrate, const struct xfrm_kmaddress *k,
			 const struct xfrm_selector *sel, u8 dir, u8 type)
{
	const struct xfrm_migrate *mp;
	struct xfrm_userpolicy_id *pol_id;
	struct nlmsghdr *nlh;
	int i, err;

	nlh = nlmsg_put(skb, 0, 0, XFRM_MSG_MIGRATE, sizeof(*pol_id), 0);
	if (nlh == NULL)
		return -EMSGSIZE;

	pol_id = nlmsg_data(nlh);
	/* copy data from selector, dir, and type to the pol_id */
	memset(pol_id, 0, sizeof(*pol_id));
	memcpy(&pol_id->sel, sel, sizeof(pol_id->sel));
	pol_id->dir = dir;

	if (k != NULL) {
		err = copy_to_user_kmaddress(k, skb);
		if (err)
			goto out_cancel;
	}
	err = copy_to_user_policy_type(type, skb);
	if (err)
		goto out_cancel;
	for (i = 0, mp = m ; i < num_migrate; i++, mp++) {
		err = copy_to_user_migrate(mp, skb);
		if (err)
			goto out_cancel;
	}

	return nlmsg_end(skb, nlh);

out_cancel:
	nlmsg_cancel(skb, nlh);
	return err;
}

static int xfrm_send_migrate(const struct xfrm_selector *sel, u8 dir, u8 type,
			     const struct xfrm_migrate *m, int num_migrate,
			     const struct xfrm_kmaddress *k)
{
	struct net *net = &init_net;
	struct sk_buff *skb;
	int err;

	err = verify_policy_dir(dir);
	if (err)
		return err;

	skb = nlmsg_new(xfrm_migrate_msgsize(num_migrate, !!k), GFP_ATOMIC);
	if (skb == NULL)
		return -ENOMEM;

	/* build migrate */
	if (build_migrate(skb, m, num_migrate, k, sel, dir, type) < 0)
		BUG();

	return xfrm_nlmsg_multicast(net, skb, 0, XFRMNLGRP_MIGRATE);
}
#else
static int xfrm_send_migrate(const struct xfrm_selector *sel, u8 dir, u8 type,
			     const struct xfrm_migrate *m, int num_migrate,
			     const struct xfrm_kmaddress *k)
{
	return -ENOPROTOOPT;
}
#endif

#define XMSGSIZE(type) sizeof(struct type)

static const int xfrm_msg_min[XFRM_NR_MSGTYPES] = {
	[XFRM_MSG_NEWSA       - XFRM_MSG_BASE] = XMSGSIZE(xfrm_usersa_info),
	[XFRM_MSG_DELSA       - XFRM_MSG_BASE] = XMSGSIZE(xfrm_usersa_id),
	[XFRM_MSG_GETSA       - XFRM_MSG_BASE] = XMSGSIZE(xfrm_usersa_id),
	[XFRM_MSG_NEWPOLICY   - XFRM_MSG_BASE] = XMSGSIZE(xfrm_userpolicy_info),
	[XFRM_MSG_DELPOLICY   - XFRM_MSG_BASE] = XMSGSIZE(xfrm_userpolicy_id),
	[XFRM_MSG_GETPOLICY   - XFRM_MSG_BASE] = XMSGSIZE(xfrm_userpolicy_id),
	[XFRM_MSG_ALLOCSPI    - XFRM_MSG_BASE] = XMSGSIZE(xfrm_userspi_info),
	[XFRM_MSG_ACQUIRE     - XFRM_MSG_BASE] = XMSGSIZE(xfrm_user_acquire),
	[XFRM_MSG_EXPIRE      - XFRM_MSG_BASE] = XMSGSIZE(xfrm_user_expire),
	[XFRM_MSG_UPDPOLICY   - XFRM_MSG_BASE] = XMSGSIZE(xfrm_userpolicy_info),
	[XFRM_MSG_UPDSA       - XFRM_MSG_BASE] = XMSGSIZE(xfrm_usersa_info),
	[XFRM_MSG_POLEXPIRE   - XFRM_MSG_BASE] = XMSGSIZE(xfrm_user_polexpire),
	[XFRM_MSG_FLUSHSA     - XFRM_MSG_BASE] = XMSGSIZE(xfrm_usersa_flush),
	[XFRM_MSG_FLUSHPOLICY - XFRM_MSG_BASE] = 0,
	[XFRM_MSG_NEWAE       - XFRM_MSG_BASE] = XMSGSIZE(xfrm_aevent_id),
	[XFRM_MSG_GETAE       - XFRM_MSG_BASE] = XMSGSIZE(xfrm_aevent_id),
	[XFRM_MSG_REPORT      - XFRM_MSG_BASE] = XMSGSIZE(xfrm_user_report),
	[XFRM_MSG_MIGRATE     - XFRM_MSG_BASE] = XMSGSIZE(xfrm_userpolicy_id),
	[XFRM_MSG_GETSADINFO  - XFRM_MSG_BASE] = sizeof(u32),
	[XFRM_MSG_NEWSPDINFO  - XFRM_MSG_BASE] = sizeof(u32),
	[XFRM_MSG_GETSPDINFO  - XFRM_MSG_BASE] = sizeof(u32),
};

#undef XMSGSIZE

static const struct nla_policy xfrma_policy[XFRMA_MAX+1] = {
	[XFRMA_SA]		= { .len = sizeof(struct xfrm_usersa_info)},
	[XFRMA_POLICY]		= { .len = sizeof(struct xfrm_userpolicy_info)},
	[XFRMA_LASTUSED]	= { .type = NLA_U64},
	[XFRMA_ALG_AUTH_TRUNC]	= { .len = sizeof(struct xfrm_algo_auth)},
	[XFRMA_ALG_AEAD]	= { .len = sizeof(struct xfrm_algo_aead) },
	[XFRMA_ALG_AUTH]	= { .len = sizeof(struct xfrm_algo) },
	[XFRMA_ALG_CRYPT]	= { .len = sizeof(struct xfrm_algo) },
	[XFRMA_ALG_COMP]	= { .len = sizeof(struct xfrm_algo) },
	[XFRMA_ENCAP]		= { .len = sizeof(struct xfrm_encap_tmpl) },
	[XFRMA_TMPL]		= { .len = sizeof(struct xfrm_user_tmpl) },
	[XFRMA_SEC_CTX]		= { .len = sizeof(struct xfrm_sec_ctx) },
	[XFRMA_LTIME_VAL]	= { .len = sizeof(struct xfrm_lifetime_cur) },
	[XFRMA_REPLAY_VAL]	= { .len = sizeof(struct xfrm_replay_state) },
	[XFRMA_REPLAY_THRESH]	= { .type = NLA_U32 },
	[XFRMA_ETIMER_THRESH]	= { .type = NLA_U32 },
	[XFRMA_SRCADDR]		= { .len = sizeof(xfrm_address_t) },
	[XFRMA_COADDR]		= { .len = sizeof(xfrm_address_t) },
	[XFRMA_POLICY_TYPE]	= { .len = sizeof(struct xfrm_userpolicy_type)},
	[XFRMA_MIGRATE]		= { .len = sizeof(struct xfrm_user_migrate) },
	[XFRMA_KMADDRESS]	= { .len = sizeof(struct xfrm_user_kmaddress) },
	[XFRMA_MARK]		= { .len = sizeof(struct xfrm_mark) },
	[XFRMA_TFCPAD]		= { .type = NLA_U32 },
	[XFRMA_REPLAY_ESN_VAL]	= { .len = sizeof(struct xfrm_replay_state_esn) },
	[XFRMA_SA_EXTRA_FLAGS]	= { .type = NLA_U32 },
	[XFRMA_PROTO]		= { .type = NLA_U8 },
	[XFRMA_ADDRESS_FILTER]	= { .len = sizeof(struct xfrm_address_filter) },
	[XFRMA_OUTPUT_MARK]	= { .len = NLA_U32 },
};

static const struct nla_policy xfrma_spd_policy[XFRMA_SPD_MAX+1] = {
	[XFRMA_SPD_IPV4_HTHRESH] = { .len = sizeof(struct xfrmu_spdhthresh) },
	[XFRMA_SPD_IPV6_HTHRESH] = { .len = sizeof(struct xfrmu_spdhthresh) },
};

static const struct xfrm_link {
	int (*doit)(struct sk_buff *, struct nlmsghdr *, struct nlattr **);
	int (*start)(struct netlink_callback *);
	int (*dump)(struct sk_buff *, struct netlink_callback *);
	int (*done)(struct netlink_callback *);
	const struct nla_policy *nla_pol;
	int nla_max;
} xfrm_dispatch[XFRM_NR_MSGTYPES] = {
	[XFRM_MSG_NEWSA       - XFRM_MSG_BASE] = { .doit = xfrm_add_sa        },
	[XFRM_MSG_DELSA       - XFRM_MSG_BASE] = { .doit = xfrm_del_sa        },
	[XFRM_MSG_GETSA       - XFRM_MSG_BASE] = { .doit = xfrm_get_sa,
						   .dump = xfrm_dump_sa,
						   .done = xfrm_dump_sa_done  },
	[XFRM_MSG_NEWPOLICY   - XFRM_MSG_BASE] = { .doit = xfrm_add_policy    },
	[XFRM_MSG_DELPOLICY   - XFRM_MSG_BASE] = { .doit = xfrm_get_policy    },
	[XFRM_MSG_GETPOLICY   - XFRM_MSG_BASE] = { .doit = xfrm_get_policy,
						   .start = xfrm_dump_policy_start,
						   .dump = xfrm_dump_policy,
						   .done = xfrm_dump_policy_done },
	[XFRM_MSG_ALLOCSPI    - XFRM_MSG_BASE] = { .doit = xfrm_alloc_userspi },
	[XFRM_MSG_ACQUIRE     - XFRM_MSG_BASE] = { .doit = xfrm_add_acquire   },
	[XFRM_MSG_EXPIRE      - XFRM_MSG_BASE] = { .doit = xfrm_add_sa_expire },
	[XFRM_MSG_UPDPOLICY   - XFRM_MSG_BASE] = { .doit = xfrm_add_policy    },
	[XFRM_MSG_UPDSA       - XFRM_MSG_BASE] = { .doit = xfrm_add_sa        },
	[XFRM_MSG_POLEXPIRE   - XFRM_MSG_BASE] = { .doit = xfrm_add_pol_expire},
	[XFRM_MSG_FLUSHSA     - XFRM_MSG_BASE] = { .doit = xfrm_flush_sa      },
	[XFRM_MSG_FLUSHPOLICY - XFRM_MSG_BASE] = { .doit = xfrm_flush_policy  },
	[XFRM_MSG_NEWAE       - XFRM_MSG_BASE] = { .doit = xfrm_new_ae  },
	[XFRM_MSG_GETAE       - XFRM_MSG_BASE] = { .doit = xfrm_get_ae  },
	[XFRM_MSG_MIGRATE     - XFRM_MSG_BASE] = { .doit = xfrm_do_migrate    },
	[XFRM_MSG_GETSADINFO  - XFRM_MSG_BASE] = { .doit = xfrm_get_sadinfo   },
	[XFRM_MSG_NEWSPDINFO  - XFRM_MSG_BASE] = { .doit = xfrm_set_spdinfo,
						   .nla_pol = xfrma_spd_policy,
						   .nla_max = XFRMA_SPD_MAX },
	[XFRM_MSG_GETSPDINFO  - XFRM_MSG_BASE] = { .doit = xfrm_get_spdinfo   },
};

static int xfrm_user_rcv_msg(struct sk_buff *skb, struct nlmsghdr *nlh)
{
	struct net *net = sock_net(skb->sk);
	struct nlattr *attrs[XFRMA_MAX+1];
	const struct xfrm_link *link;
	int type, err;

	type = nlh->nlmsg_type;
	if (type > XFRM_MSG_MAX)
		return -EINVAL;

	type -= XFRM_MSG_BASE;
	link = &xfrm_dispatch[type];

	/* All operations require privileges, even GET */
	if (!netlink_net_capable(skb, CAP_NET_ADMIN))
		return -EPERM;

	if ((type == (XFRM_MSG_GETSA - XFRM_MSG_BASE) ||
	     type == (XFRM_MSG_GETPOLICY - XFRM_MSG_BASE)) &&
	    (nlh->nlmsg_flags & NLM_F_DUMP)) {
		if (link->dump == NULL)
			return -EINVAL;

		{
			struct netlink_dump_control c = {
				.start = link->start,
				.dump = link->dump,
				.done = link->done,
			};
			return netlink_dump_start(net->xfrm.nlsk, skb, nlh, &c);
		}
	}

	err = nlmsg_parse(nlh, xfrm_msg_min[type], attrs,
			  link->nla_max ? : XFRMA_MAX,
			  link->nla_pol ? : xfrma_policy);
	if (err < 0)
		return err;

	if (link->doit == NULL)
		return -EINVAL;

	return link->doit(skb, nlh, attrs);
}

static void xfrm_netlink_rcv(struct sk_buff *skb)
{
	struct net *net = sock_net(skb->sk);

	mutex_lock(&net->xfrm.xfrm_cfg_mutex);
	netlink_rcv_skb(skb, &xfrm_user_rcv_msg);
	mutex_unlock(&net->xfrm.xfrm_cfg_mutex);
}

static inline size_t xfrm_expire_msgsize(void)
{
	return NLMSG_ALIGN(sizeof(struct xfrm_user_expire))
	       + nla_total_size(sizeof(struct xfrm_mark));
}

static int build_expire(struct sk_buff *skb, struct xfrm_state *x, const struct km_event *c)
{
	struct xfrm_user_expire *ue;
	struct nlmsghdr *nlh;
	int err;

	nlh = nlmsg_put(skb, c->portid, 0, XFRM_MSG_EXPIRE, sizeof(*ue), 0);
	if (nlh == NULL)
		return -EMSGSIZE;

	ue = nlmsg_data(nlh);
	copy_to_user_state(x, &ue->state);
	ue->hard = (c->data.hard != 0) ? 1 : 0;

	err = xfrm_mark_put(skb, &x->mark);
	if (err)
		return err;

	return nlmsg_end(skb, nlh);
}

static int xfrm_exp_state_notify(struct xfrm_state *x, const struct km_event *c)
{
	struct net *net = xs_net(x);
	struct sk_buff *skb;

	skb = nlmsg_new(xfrm_expire_msgsize(), GFP_ATOMIC);
	if (skb == NULL)
		return -ENOMEM;

	if (build_expire(skb, x, c) < 0) {
		kfree_skb(skb);
		return -EMSGSIZE;
	}

	return xfrm_nlmsg_multicast(net, skb, 0, XFRMNLGRP_EXPIRE);
}

static int xfrm_aevent_state_notify(struct xfrm_state *x, const struct km_event *c)
{
	struct net *net = xs_net(x);
	struct sk_buff *skb;

	skb = nlmsg_new(xfrm_aevent_msgsize(x), GFP_ATOMIC);
	if (skb == NULL)
		return -ENOMEM;

	if (build_aevent(skb, x, c) < 0)
		BUG();

	return xfrm_nlmsg_multicast(net, skb, 0, XFRMNLGRP_AEVENTS);
}

static int xfrm_notify_sa_flush(const struct km_event *c)
{
	struct net *net = c->net;
	struct xfrm_usersa_flush *p;
	struct nlmsghdr *nlh;
	struct sk_buff *skb;
	int len = NLMSG_ALIGN(sizeof(struct xfrm_usersa_flush));

	skb = nlmsg_new(len, GFP_ATOMIC);
	if (skb == NULL)
		return -ENOMEM;

	nlh = nlmsg_put(skb, c->portid, c->seq, XFRM_MSG_FLUSHSA, sizeof(*p), 0);
	if (nlh == NULL) {
		kfree_skb(skb);
		return -EMSGSIZE;
	}

	p = nlmsg_data(nlh);
	p->proto = c->data.proto;

	nlmsg_end(skb, nlh);

	return xfrm_nlmsg_multicast(net, skb, 0, XFRMNLGRP_SA);
}

static inline size_t xfrm_sa_len(struct xfrm_state *x)
{
	size_t l = 0;
	if (x->aead)
		l += nla_total_size(aead_len(x->aead));
	if (x->aalg) {
		l += nla_total_size(sizeof(struct xfrm_algo) +
				    (x->aalg->alg_key_len + 7) / 8);
		l += nla_total_size(xfrm_alg_auth_len(x->aalg));
	}
	if (x->ealg)
		l += nla_total_size(xfrm_alg_len(x->ealg));
	if (x->calg)
		l += nla_total_size(sizeof(*x->calg));
	if (x->encap)
		l += nla_total_size(sizeof(*x->encap));
	if (x->tfcpad)
		l += nla_total_size(sizeof(x->tfcpad));
	if (x->replay_esn)
		l += nla_total_size(xfrm_replay_state_esn_len(x->replay_esn));
	if (x->security)
		l += nla_total_size(sizeof(struct xfrm_user_sec_ctx) +
				    x->security->ctx_len);
	if (x->coaddr)
		l += nla_total_size(sizeof(*x->coaddr));
	if (x->props.extra_flags)
		l += nla_total_size(sizeof(x->props.extra_flags));
	if (x->props.output_mark)
		l += nla_total_size(sizeof(x->props.output_mark));

	/* Must count x->lastused as it may become non-zero behind our back. */
	l += nla_total_size(sizeof(u64));

	return l;
}

static int xfrm_notify_sa(struct xfrm_state *x, const struct km_event *c)
{
	struct net *net = xs_net(x);
	struct xfrm_usersa_info *p;
	struct xfrm_usersa_id *id;
	struct nlmsghdr *nlh;
	struct sk_buff *skb;
	int len = xfrm_sa_len(x);
	int headlen, err;

	headlen = sizeof(*p);
	if (c->event == XFRM_MSG_DELSA) {
		len += nla_total_size(headlen);
		headlen = sizeof(*id);
		len += nla_total_size(sizeof(struct xfrm_mark));
	}
	len += NLMSG_ALIGN(headlen);

	skb = nlmsg_new(len, GFP_ATOMIC);
	if (skb == NULL)
		return -ENOMEM;

	nlh = nlmsg_put(skb, c->portid, c->seq, c->event, headlen, 0);
	err = -EMSGSIZE;
	if (nlh == NULL)
		goto out_free_skb;

	p = nlmsg_data(nlh);
	if (c->event == XFRM_MSG_DELSA) {
		struct nlattr *attr;

		id = nlmsg_data(nlh);
		memcpy(&id->daddr, &x->id.daddr, sizeof(id->daddr));
		id->spi = x->id.spi;
		id->family = x->props.family;
		id->proto = x->id.proto;

		attr = nla_reserve(skb, XFRMA_SA, sizeof(*p));
		err = -EMSGSIZE;
		if (attr == NULL)
			goto out_free_skb;

		p = nla_data(attr);
	}
	err = copy_to_user_state_extra(x, p, skb);
	if (err)
		goto out_free_skb;

	nlmsg_end(skb, nlh);

	return xfrm_nlmsg_multicast(net, skb, 0, XFRMNLGRP_SA);

out_free_skb:
	kfree_skb(skb);
	return err;
}

static int xfrm_send_state_notify(struct xfrm_state *x, const struct km_event *c)
{

	switch (c->event) {
	case XFRM_MSG_EXPIRE:
		return xfrm_exp_state_notify(x, c);
	case XFRM_MSG_NEWAE:
		return xfrm_aevent_state_notify(x, c);
	case XFRM_MSG_DELSA:
	case XFRM_MSG_UPDSA:
	case XFRM_MSG_NEWSA:
		return xfrm_notify_sa(x, c);
	case XFRM_MSG_FLUSHSA:
		return xfrm_notify_sa_flush(c);
	default:
		printk(KERN_NOTICE "xfrm_user: Unknown SA event %d\n",
		       c->event);
		break;
	}

	return 0;

}

static inline size_t xfrm_acquire_msgsize(struct xfrm_state *x,
					  struct xfrm_policy *xp)
{
	return NLMSG_ALIGN(sizeof(struct xfrm_user_acquire))
	       + nla_total_size(sizeof(struct xfrm_user_tmpl) * xp->xfrm_nr)
	       + nla_total_size(sizeof(struct xfrm_mark))
	       + nla_total_size(xfrm_user_sec_ctx_size(x->security))
	       + userpolicy_type_attrsize();
}

static int build_acquire(struct sk_buff *skb, struct xfrm_state *x,
			 struct xfrm_tmpl *xt, struct xfrm_policy *xp)
{
	__u32 seq = xfrm_get_acqseq();
	struct xfrm_user_acquire *ua;
	struct nlmsghdr *nlh;
	int err;

	nlh = nlmsg_put(skb, 0, 0, XFRM_MSG_ACQUIRE, sizeof(*ua), 0);
	if (nlh == NULL)
		return -EMSGSIZE;

	ua = nlmsg_data(nlh);
	memcpy(&ua->id, &x->id, sizeof(ua->id));
	memcpy(&ua->saddr, &x->props.saddr, sizeof(ua->saddr));
	memcpy(&ua->sel, &x->sel, sizeof(ua->sel));
	copy_to_user_policy(xp, &ua->policy, XFRM_POLICY_OUT);
	ua->aalgos = xt->aalgos;
	ua->ealgos = xt->ealgos;
	ua->calgos = xt->calgos;
	ua->seq = x->km.seq = seq;

	err = copy_to_user_tmpl(xp, skb);
	if (!err)
		err = copy_to_user_state_sec_ctx(x, skb);
	if (!err)
		err = copy_to_user_policy_type(xp->type, skb);
	if (!err)
		err = xfrm_mark_put(skb, &xp->mark);
	if (err) {
		nlmsg_cancel(skb, nlh);
		return err;
	}

	return nlmsg_end(skb, nlh);
}

static int xfrm_send_acquire(struct xfrm_state *x, struct xfrm_tmpl *xt,
			     struct xfrm_policy *xp)
{
	struct net *net = xs_net(x);
	struct sk_buff *skb;

	skb = nlmsg_new(xfrm_acquire_msgsize(x, xp), GFP_ATOMIC);
	if (skb == NULL)
		return -ENOMEM;

	if (build_acquire(skb, x, xt, xp) < 0)
		BUG();

	return xfrm_nlmsg_multicast(net, skb, 0, XFRMNLGRP_ACQUIRE);
}

/* User gives us xfrm_user_policy_info followed by an array of 0
 * or more templates.
 */
static struct xfrm_policy *xfrm_compile_policy(struct sock *sk, int opt,
					       u8 *data, int len, int *dir)
{
	struct net *net = sock_net(sk);
	struct xfrm_userpolicy_info *p = (struct xfrm_userpolicy_info *)data;
	struct xfrm_user_tmpl *ut = (struct xfrm_user_tmpl *) (p + 1);
	struct xfrm_policy *xp;
	int nr;

	switch (sk->sk_family) {
	case AF_INET:
		if (opt != IP_XFRM_POLICY) {
			*dir = -EOPNOTSUPP;
			return NULL;
		}
		break;
#if IS_ENABLED(CONFIG_IPV6)
	case AF_INET6:
		if (opt != IPV6_XFRM_POLICY) {
			*dir = -EOPNOTSUPP;
			return NULL;
		}
		break;
#endif
	default:
		*dir = -EINVAL;
		return NULL;
	}

	*dir = -EINVAL;

	if (len < sizeof(*p) ||
	    verify_newpolicy_info(p))
		return NULL;

	nr = ((len - sizeof(*p)) / sizeof(*ut));
	if (validate_tmpl(nr, ut, p->sel.family))
		return NULL;

	if (p->dir > XFRM_POLICY_OUT)
		return NULL;

	xp = xfrm_policy_alloc(net, GFP_ATOMIC);
	if (xp == NULL) {
		*dir = -ENOBUFS;
		return NULL;
	}

	copy_from_user_policy(xp, p);
	xp->type = XFRM_POLICY_TYPE_MAIN;
	copy_templates(xp, ut, nr);

	*dir = p->dir;

	return xp;
}

static inline size_t xfrm_polexpire_msgsize(struct xfrm_policy *xp)
{
	return NLMSG_ALIGN(sizeof(struct xfrm_user_polexpire))
	       + nla_total_size(sizeof(struct xfrm_user_tmpl) * xp->xfrm_nr)
	       + nla_total_size(xfrm_user_sec_ctx_size(xp->security))
	       + nla_total_size(sizeof(struct xfrm_mark))
	       + userpolicy_type_attrsize();
}

static int build_polexpire(struct sk_buff *skb, struct xfrm_policy *xp,
			   int dir, const struct km_event *c)
{
	struct xfrm_user_polexpire *upe;
	int hard = c->data.hard;
	struct nlmsghdr *nlh;
	int err;

	nlh = nlmsg_put(skb, c->portid, 0, XFRM_MSG_POLEXPIRE, sizeof(*upe), 0);
	if (nlh == NULL)
		return -EMSGSIZE;

	upe = nlmsg_data(nlh);
	copy_to_user_policy(xp, &upe->pol, dir);
	err = copy_to_user_tmpl(xp, skb);
	if (!err)
		err = copy_to_user_sec_ctx(xp, skb);
	if (!err)
		err = copy_to_user_policy_type(xp->type, skb);
	if (!err)
		err = xfrm_mark_put(skb, &xp->mark);
	if (err) {
		nlmsg_cancel(skb, nlh);
		return err;
	}
	upe->hard = !!hard;

	return nlmsg_end(skb, nlh);
}

static int xfrm_exp_policy_notify(struct xfrm_policy *xp, int dir, const struct km_event *c)
{
	struct net *net = xp_net(xp);
	struct sk_buff *skb;

	skb = nlmsg_new(xfrm_polexpire_msgsize(xp), GFP_ATOMIC);
	if (skb == NULL)
		return -ENOMEM;

	if (build_polexpire(skb, xp, dir, c) < 0)
		BUG();

	return xfrm_nlmsg_multicast(net, skb, 0, XFRMNLGRP_EXPIRE);
}

static int xfrm_notify_policy(struct xfrm_policy *xp, int dir, const struct km_event *c)
{
	int len = nla_total_size(sizeof(struct xfrm_user_tmpl) * xp->xfrm_nr);
	struct net *net = xp_net(xp);
	struct xfrm_userpolicy_info *p;
	struct xfrm_userpolicy_id *id;
	struct nlmsghdr *nlh;
	struct sk_buff *skb;
	int headlen, err;

	headlen = sizeof(*p);
	if (c->event == XFRM_MSG_DELPOLICY) {
		len += nla_total_size(headlen);
		headlen = sizeof(*id);
	}
	len += userpolicy_type_attrsize();
	len += nla_total_size(sizeof(struct xfrm_mark));
	len += NLMSG_ALIGN(headlen);

	skb = nlmsg_new(len, GFP_ATOMIC);
	if (skb == NULL)
		return -ENOMEM;

	nlh = nlmsg_put(skb, c->portid, c->seq, c->event, headlen, 0);
	err = -EMSGSIZE;
	if (nlh == NULL)
		goto out_free_skb;

	p = nlmsg_data(nlh);
	if (c->event == XFRM_MSG_DELPOLICY) {
		struct nlattr *attr;

		id = nlmsg_data(nlh);
		memset(id, 0, sizeof(*id));
		id->dir = dir;
		if (c->data.byid)
			id->index = xp->index;
		else
			memcpy(&id->sel, &xp->selector, sizeof(id->sel));

		attr = nla_reserve(skb, XFRMA_POLICY, sizeof(*p));
		err = -EMSGSIZE;
		if (attr == NULL)
			goto out_free_skb;

		p = nla_data(attr);
	}

	copy_to_user_policy(xp, p, dir);
	err = copy_to_user_tmpl(xp, skb);
	if (!err)
		err = copy_to_user_policy_type(xp->type, skb);
	if (!err)
		err = xfrm_mark_put(skb, &xp->mark);
	if (err)
		goto out_free_skb;

	nlmsg_end(skb, nlh);

	return xfrm_nlmsg_multicast(net, skb, 0, XFRMNLGRP_POLICY);

out_free_skb:
	kfree_skb(skb);
	return err;
}

static int xfrm_notify_policy_flush(const struct km_event *c)
{
	struct net *net = c->net;
	struct nlmsghdr *nlh;
	struct sk_buff *skb;
	int err;

	skb = nlmsg_new(userpolicy_type_attrsize(), GFP_ATOMIC);
	if (skb == NULL)
		return -ENOMEM;

	nlh = nlmsg_put(skb, c->portid, c->seq, XFRM_MSG_FLUSHPOLICY, 0, 0);
	err = -EMSGSIZE;
	if (nlh == NULL)
		goto out_free_skb;
	err = copy_to_user_policy_type(c->data.type, skb);
	if (err)
		goto out_free_skb;

	nlmsg_end(skb, nlh);

	return xfrm_nlmsg_multicast(net, skb, 0, XFRMNLGRP_POLICY);

out_free_skb:
	kfree_skb(skb);
	return err;
}

static int xfrm_send_policy_notify(struct xfrm_policy *xp, int dir, const struct km_event *c)
{
	int err;

	err = verify_policy_dir(dir);
	if (err)
		return err;

	switch (c->event) {
	case XFRM_MSG_NEWPOLICY:
	case XFRM_MSG_UPDPOLICY:
	case XFRM_MSG_DELPOLICY:
		return xfrm_notify_policy(xp, dir, c);
	case XFRM_MSG_FLUSHPOLICY:
		return xfrm_notify_policy_flush(c);
	case XFRM_MSG_POLEXPIRE:
		return xfrm_exp_policy_notify(xp, dir, c);
	default:
		printk(KERN_NOTICE "xfrm_user: Unknown Policy event %d\n",
		       c->event);
	}

	return 0;

}

static inline size_t xfrm_report_msgsize(void)
{
	return NLMSG_ALIGN(sizeof(struct xfrm_user_report));
}

static int build_report(struct sk_buff *skb, u8 proto,
			struct xfrm_selector *sel, xfrm_address_t *addr)
{
	struct xfrm_user_report *ur;
	struct nlmsghdr *nlh;

	nlh = nlmsg_put(skb, 0, 0, XFRM_MSG_REPORT, sizeof(*ur), 0);
	if (nlh == NULL)
		return -EMSGSIZE;

	ur = nlmsg_data(nlh);
	ur->proto = proto;
	memcpy(&ur->sel, sel, sizeof(ur->sel));

	if (addr) {
		int err = nla_put(skb, XFRMA_COADDR, sizeof(*addr), addr);
		if (err) {
			nlmsg_cancel(skb, nlh);
			return err;
		}
	}
	return nlmsg_end(skb, nlh);
}

static int xfrm_send_report(struct net *net, u8 proto,
			    struct xfrm_selector *sel, xfrm_address_t *addr)
{
	struct sk_buff *skb;

	skb = nlmsg_new(xfrm_report_msgsize(), GFP_ATOMIC);
	if (skb == NULL)
		return -ENOMEM;

	if (build_report(skb, proto, sel, addr) < 0)
		BUG();

	return xfrm_nlmsg_multicast(net, skb, 0, XFRMNLGRP_REPORT);
}

static inline size_t xfrm_mapping_msgsize(void)
{
	return NLMSG_ALIGN(sizeof(struct xfrm_user_mapping));
}

static int build_mapping(struct sk_buff *skb, struct xfrm_state *x,
			 xfrm_address_t *new_saddr, __be16 new_sport)
{
	struct xfrm_user_mapping *um;
	struct nlmsghdr *nlh;

	nlh = nlmsg_put(skb, 0, 0, XFRM_MSG_MAPPING, sizeof(*um), 0);
	if (nlh == NULL)
		return -EMSGSIZE;

	um = nlmsg_data(nlh);

	memcpy(&um->id.daddr, &x->id.daddr, sizeof(um->id.daddr));
	um->id.spi = x->id.spi;
	um->id.family = x->props.family;
	um->id.proto = x->id.proto;
	memcpy(&um->new_saddr, new_saddr, sizeof(um->new_saddr));
	memcpy(&um->old_saddr, &x->props.saddr, sizeof(um->old_saddr));
	um->new_sport = new_sport;
	um->old_sport = x->encap->encap_sport;
	um->reqid = x->props.reqid;

	return nlmsg_end(skb, nlh);
}

static int xfrm_send_mapping(struct xfrm_state *x, xfrm_address_t *ipaddr,
			     __be16 sport)
{
	struct net *net = xs_net(x);
	struct sk_buff *skb;

	if (x->id.proto != IPPROTO_ESP)
		return -EINVAL;

	if (!x->encap)
		return -EINVAL;

	skb = nlmsg_new(xfrm_mapping_msgsize(), GFP_ATOMIC);
	if (skb == NULL)
		return -ENOMEM;

	if (build_mapping(skb, x, ipaddr, sport) < 0)
		BUG();

	return xfrm_nlmsg_multicast(net, skb, 0, XFRMNLGRP_MAPPING);
}

static bool xfrm_is_alive(const struct km_event *c)
{
	return (bool)xfrm_acquire_is_on(c->net);
}

static struct xfrm_mgr netlink_mgr = {
	.id		= "netlink",
	.notify		= xfrm_send_state_notify,
	.acquire	= xfrm_send_acquire,
	.compile_policy	= xfrm_compile_policy,
	.notify_policy	= xfrm_send_policy_notify,
	.report		= xfrm_send_report,
	.migrate	= xfrm_send_migrate,
	.new_mapping	= xfrm_send_mapping,
	.is_alive	= xfrm_is_alive,
};

static int __net_init xfrm_user_net_init(struct net *net)
{
	struct sock *nlsk;
	struct netlink_kernel_cfg cfg = {
		.groups	= XFRMNLGRP_MAX,
		.input	= xfrm_netlink_rcv,
	};

	nlsk = netlink_kernel_create(net, NETLINK_XFRM, &cfg);
	if (nlsk == NULL)
		return -ENOMEM;
	net->xfrm.nlsk_stash = nlsk; /* Don't set to NULL */
	rcu_assign_pointer(net->xfrm.nlsk, nlsk);
	return 0;
}

static void __net_exit xfrm_user_net_exit(struct list_head *net_exit_list)
{
	struct net *net;
	list_for_each_entry(net, net_exit_list, exit_list)
		RCU_INIT_POINTER(net->xfrm.nlsk, NULL);
	synchronize_net();
	list_for_each_entry(net, net_exit_list, exit_list)
		netlink_kernel_release(net->xfrm.nlsk_stash);
}

static struct pernet_operations xfrm_user_net_ops = {
	.init	    = xfrm_user_net_init,
	.exit_batch = xfrm_user_net_exit,
};

static int __init xfrm_user_init(void)
{
	int rv;

	printk(KERN_INFO "Initializing XFRM netlink socket\n");

	rv = register_pernet_subsys(&xfrm_user_net_ops);
	if (rv < 0)
		return rv;
	rv = xfrm_register_km(&netlink_mgr);
	if (rv < 0)
		unregister_pernet_subsys(&xfrm_user_net_ops);
	return rv;
}

static void __exit xfrm_user_exit(void)
{
	xfrm_unregister_km(&netlink_mgr);
	unregister_pernet_subsys(&xfrm_user_net_ops);
}

module_init(xfrm_user_init);
module_exit(xfrm_user_exit);
MODULE_LICENSE("GPL");
MODULE_ALIAS_NET_PF_PROTO(PF_NETLINK, NETLINK_XFRM);
<|MERGE_RESOLUTION|>--- conflicted
+++ resolved
@@ -390,12 +390,6 @@
 		return -EINVAL;
 
 	if (up->replay_window > up->bmp_len * sizeof(__u32) * 8)
-<<<<<<< HEAD
-		return -EINVAL;
-
-	if (up->replay_window > up->bmp_len * sizeof(__u32) * 8)
-=======
->>>>>>> e045a95c
 		return -EINVAL;
 
 	return 0;

--- conflicted
+++ resolved
@@ -551,10 +551,7 @@
 	newnp->ipv6_mc_list = NULL;
 	newnp->ipv6_ac_list = NULL;
 	newnp->ipv6_fl_list = NULL;
-<<<<<<< HEAD
-=======
-
->>>>>>> e045a95c
+
 	/* Clone pktoptions received with SYN */
 	newnp->pktoptions = NULL;
 	if (ireq->pktopts != NULL) {

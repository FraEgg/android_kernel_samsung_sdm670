/*
 *	Internet Control Message Protocol (ICMPv6)
 *	Linux INET6 implementation
 *
 *	Authors:
 *	Pedro Roque		<roque@di.fc.ul.pt>
 *
 *	Based on net/ipv4/icmp.c
 *
 *	RFC 1885
 *
 *	This program is free software; you can redistribute it and/or
 *      modify it under the terms of the GNU General Public License
 *      as published by the Free Software Foundation; either version
 *      2 of the License, or (at your option) any later version.
 */

/*
 *	Changes:
 *
 *	Andi Kleen		:	exception handling
 *	Andi Kleen			add rate limits. never reply to a icmp.
 *					add more length checks and other fixes.
 *	yoshfuji		:	ensure to sent parameter problem for
 *					fragments.
 *	YOSHIFUJI Hideaki @USAGI:	added sysctl for icmp rate limit.
 *	Randy Dunlap and
 *	YOSHIFUJI Hideaki @USAGI:	Per-interface statistics support
 *	Kazunori MIYAZAWA @USAGI:       change output process to use ip6_append_data
 */

#define pr_fmt(fmt) "IPv6: " fmt

#include <linux/module.h>
#include <linux/errno.h>
#include <linux/types.h>
#include <linux/socket.h>
#include <linux/in.h>
#include <linux/kernel.h>
#include <linux/sockios.h>
#include <linux/net.h>
#include <linux/skbuff.h>
#include <linux/init.h>
#include <linux/netfilter.h>
#include <linux/slab.h>

#ifdef CONFIG_SYSCTL
#include <linux/sysctl.h>
#endif

#include <linux/inet.h>
#include <linux/netdevice.h>
#include <linux/icmpv6.h>

#include <net/ip.h>
#include <net/sock.h>

#include <net/ipv6.h>
#include <net/ip6_checksum.h>
#include <net/ping.h>
#include <net/protocol.h>
#include <net/raw.h>
#include <net/rawv6.h>
#include <net/transp_v6.h>
#include <net/ip6_route.h>
#include <net/addrconf.h>
#include <net/icmp.h>
#include <net/xfrm.h>
#include <net/inet_common.h>
#include <net/dsfield.h>
#include <net/l3mdev.h>

#include <asm/uaccess.h>

/*
 *	The ICMP socket(s). This is the most convenient way to flow control
 *	our ICMP output as well as maintain a clean interface throughout
 *	all layers. All Socketless IP sends will soon be gone.
 *
 *	On SMP we have one ICMP socket per-cpu.
 */
static inline struct sock *icmpv6_sk(struct net *net)
{
	return net->ipv6.icmp_sk[smp_processor_id()];
}

static void icmpv6_err(struct sk_buff *skb, struct inet6_skb_parm *opt,
		       u8 type, u8 code, int offset, __be32 info)
{
	/* icmpv6_notify checks 8 bytes can be pulled, icmp6hdr is 8 bytes */
	struct icmp6hdr *icmp6 = (struct icmp6hdr *) (skb->data + offset);
	struct net *net = dev_net(skb->dev);

	if (type == ICMPV6_PKT_TOOBIG)
<<<<<<< HEAD
		ip6_update_pmtu(skb, net, info, 0, 0, INVALID_UID);
=======
		ip6_update_pmtu(skb, net, info, 0, 0, sock_net_uid(net, NULL));
>>>>>>> dcb61100
	else if (type == NDISC_REDIRECT)
		ip6_redirect(skb, net, skb->dev->ifindex, 0,
			     sock_net_uid(net, NULL));

	if (!(type & ICMPV6_INFOMSG_MASK))
		if (icmp6->icmp6_type == ICMPV6_ECHO_REQUEST)
			ping_err(skb, offset, ntohl(info));
}

static int icmpv6_rcv(struct sk_buff *skb);

static const struct inet6_protocol icmpv6_protocol = {
	.handler	=	icmpv6_rcv,
	.err_handler	=	icmpv6_err,
	.flags		=	INET6_PROTO_NOPOLICY|INET6_PROTO_FINAL,
};

static __inline__ struct sock *icmpv6_xmit_lock(struct net *net)
{
	struct sock *sk;

	local_bh_disable();

	sk = icmpv6_sk(net);
	if (unlikely(!spin_trylock(&sk->sk_lock.slock))) {
		/* This can happen if the output path (f.e. SIT or
		 * ip6ip6 tunnel) signals dst_link_failure() for an
		 * outgoing ICMP6 packet.
		 */
		local_bh_enable();
		return NULL;
	}
	return sk;
}

static __inline__ void icmpv6_xmit_unlock(struct sock *sk)
{
	spin_unlock_bh(&sk->sk_lock.slock);
}

/*
 * Figure out, may we reply to this packet with icmp error.
 *
 * We do not reply, if:
 *	- it was icmp error message.
 *	- it is truncated, so that it is known, that protocol is ICMPV6
 *	  (i.e. in the middle of some exthdr)
 *
 *	--ANK (980726)
 */

static bool is_ineligible(const struct sk_buff *skb)
{
	int ptr = (u8 *)(ipv6_hdr(skb) + 1) - skb->data;
	int len = skb->len - ptr;
	__u8 nexthdr = ipv6_hdr(skb)->nexthdr;
	__be16 frag_off;

	if (len < 0)
		return true;

	ptr = ipv6_skip_exthdr(skb, ptr, &nexthdr, &frag_off);
	if (ptr < 0)
		return false;
	if (nexthdr == IPPROTO_ICMPV6) {
		u8 _type, *tp;
		tp = skb_header_pointer(skb,
			ptr+offsetof(struct icmp6hdr, icmp6_type),
			sizeof(_type), &_type);
		if (!tp || !(*tp & ICMPV6_INFOMSG_MASK))
			return true;
	}
	return false;
}

/*
 * Check the ICMP output rate limit
 */
static bool icmpv6_xrlim_allow(struct sock *sk, u8 type,
			       struct flowi6 *fl6)
{
	struct net *net = sock_net(sk);
	struct dst_entry *dst;
	bool res = false;

	/* Informational messages are not limited. */
	if (type & ICMPV6_INFOMSG_MASK)
		return true;

	/* Do not limit pmtu discovery, it would break it. */
	if (type == ICMPV6_PKT_TOOBIG)
		return true;

	/*
	 * Look up the output route.
	 * XXX: perhaps the expire for routing entries cloned by
	 * this lookup should be more aggressive (not longer than timeout).
	 */
	dst = ip6_route_output(net, sk, fl6);
	if (dst->error) {
		IP6_INC_STATS(net, ip6_dst_idev(dst),
			      IPSTATS_MIB_OUTNOROUTES);
	} else if (dst->dev && (dst->dev->flags&IFF_LOOPBACK)) {
		res = true;
	} else {
		struct rt6_info *rt = (struct rt6_info *)dst;
		int tmo = net->ipv6.sysctl.icmpv6_time;

		/* Give more bandwidth to wider prefixes. */
		if (rt->rt6i_dst.plen < 128)
			tmo >>= ((128 - rt->rt6i_dst.plen)>>5);

		if (icmp_global_allow()) {
			struct inet_peer *peer;

			peer = inet_getpeer_v6(net->ipv6.peers,
					       &fl6->daddr, 1);
			res = inet_peer_xrlim_allow(peer, tmo);
			if (peer)
				inet_putpeer(peer);
		}
	}
	dst_release(dst);
	return res;
}

/*
 *	an inline helper for the "simple" if statement below
 *	checks if parameter problem report is caused by an
 *	unrecognized IPv6 option that has the Option Type
 *	highest-order two bits set to 10
 */

static bool opt_unrec(struct sk_buff *skb, __u32 offset)
{
	u8 _optval, *op;

	offset += skb_network_offset(skb);
	op = skb_header_pointer(skb, offset, sizeof(_optval), &_optval);
	if (!op)
		return true;
	return (*op & 0xC0) == 0x80;
}

int icmpv6_push_pending_frames(struct sock *sk, struct flowi6 *fl6,
			       struct icmp6hdr *thdr, int len)
{
	struct sk_buff *skb;
	struct icmp6hdr *icmp6h;
	int err = 0;

	skb = skb_peek(&sk->sk_write_queue);
	if (!skb)
		goto out;

	icmp6h = icmp6_hdr(skb);
	memcpy(icmp6h, thdr, sizeof(struct icmp6hdr));
	icmp6h->icmp6_cksum = 0;

	if (skb_queue_len(&sk->sk_write_queue) == 1) {
		skb->csum = csum_partial(icmp6h,
					sizeof(struct icmp6hdr), skb->csum);
		icmp6h->icmp6_cksum = csum_ipv6_magic(&fl6->saddr,
						      &fl6->daddr,
						      len, fl6->flowi6_proto,
						      skb->csum);
	} else {
		__wsum tmp_csum = 0;

		skb_queue_walk(&sk->sk_write_queue, skb) {
			tmp_csum = csum_add(tmp_csum, skb->csum);
		}

		tmp_csum = csum_partial(icmp6h,
					sizeof(struct icmp6hdr), tmp_csum);
		icmp6h->icmp6_cksum = csum_ipv6_magic(&fl6->saddr,
						      &fl6->daddr,
						      len, fl6->flowi6_proto,
						      tmp_csum);
	}
	ip6_push_pending_frames(sk);
out:
	return err;
}

struct icmpv6_msg {
	struct sk_buff	*skb;
	int		offset;
	uint8_t		type;
};

static int icmpv6_getfrag(void *from, char *to, int offset, int len, int odd, struct sk_buff *skb)
{
	struct icmpv6_msg *msg = (struct icmpv6_msg *) from;
	struct sk_buff *org_skb = msg->skb;
	__wsum csum = 0;

	csum = skb_copy_and_csum_bits(org_skb, msg->offset + offset,
				      to, len, csum);
	skb->csum = csum_block_add(skb->csum, csum, odd);
	if (!(msg->type & ICMPV6_INFOMSG_MASK))
		nf_ct_attach(skb, org_skb);
	return 0;
}

#if IS_ENABLED(CONFIG_IPV6_MIP6)
static void mip6_addr_swap(struct sk_buff *skb)
{
	struct ipv6hdr *iph = ipv6_hdr(skb);
	struct inet6_skb_parm *opt = IP6CB(skb);
	struct ipv6_destopt_hao *hao;
	struct in6_addr tmp;
	int off;

	if (opt->dsthao) {
		off = ipv6_find_tlv(skb, opt->dsthao, IPV6_TLV_HAO);
		if (likely(off >= 0)) {
			hao = (struct ipv6_destopt_hao *)
					(skb_network_header(skb) + off);
			tmp = iph->saddr;
			iph->saddr = hao->addr;
			hao->addr = tmp;
		}
	}
}
#else
static inline void mip6_addr_swap(struct sk_buff *skb) {}
#endif

static struct dst_entry *icmpv6_route_lookup(struct net *net,
					     struct sk_buff *skb,
					     struct sock *sk,
					     struct flowi6 *fl6)
{
	struct dst_entry *dst, *dst2;
	struct flowi6 fl2;
	int err;

	err = ip6_dst_lookup(net, sk, &dst, fl6);
	if (err)
		return ERR_PTR(err);

	/*
	 * We won't send icmp if the destination is known
	 * anycast.
	 */
	if (ipv6_anycast_destination(dst, &fl6->daddr)) {
		net_dbg_ratelimited("icmp6_send: acast source\n");
		dst_release(dst);
		return ERR_PTR(-EINVAL);
	}

	/* No need to clone since we're just using its address. */
	dst2 = dst;

	dst = xfrm_lookup(net, dst, flowi6_to_flowi(fl6), sk, 0);
	if (!IS_ERR(dst)) {
		if (dst != dst2)
			return dst;
	} else {
		if (PTR_ERR(dst) == -EPERM)
			dst = NULL;
		else
			return dst;
	}

	err = xfrm_decode_session_reverse(skb, flowi6_to_flowi(&fl2), AF_INET6);
	if (err)
		goto relookup_failed;

	err = ip6_dst_lookup(net, sk, &dst2, &fl2);
	if (err)
		goto relookup_failed;

	dst2 = xfrm_lookup(net, dst2, flowi6_to_flowi(&fl2), sk, XFRM_LOOKUP_ICMP);
	if (!IS_ERR(dst2)) {
		dst_release(dst);
		dst = dst2;
	} else {
		err = PTR_ERR(dst2);
		if (err == -EPERM) {
			dst_release(dst);
			return dst2;
		} else
			goto relookup_failed;
	}

relookup_failed:
	if (dst)
		return dst;
	return ERR_PTR(err);
}

/*
 *	Send an ICMP message in response to a packet in error
 */
static void icmp6_send(struct sk_buff *skb, u8 type, u8 code, __u32 info,
		       const struct in6_addr *force_saddr)
{
	struct net *net = dev_net(skb->dev);
	struct inet6_dev *idev = NULL;
	struct ipv6hdr *hdr = ipv6_hdr(skb);
	struct sock *sk;
	struct ipv6_pinfo *np;
	const struct in6_addr *saddr = NULL;
	struct dst_entry *dst;
	struct icmp6hdr tmp_hdr;
	struct flowi6 fl6;
	struct icmpv6_msg msg;
	struct sockcm_cookie sockc_unused = {0};
	struct ipcm6_cookie ipc6;
	int iif = 0;
	int addr_type = 0;
	int len;
	int err = 0;
	u32 mark = IP6_REPLY_MARK(net, skb->mark);

	if ((u8 *)hdr < skb->head ||
	    (skb_network_header(skb) + sizeof(*hdr)) > skb_tail_pointer(skb))
		return;

	/*
	 *	Make sure we respect the rules
	 *	i.e. RFC 1885 2.4(e)
	 *	Rule (e.1) is enforced by not using icmp6_send
	 *	in any code that processes icmp errors.
	 */
	addr_type = ipv6_addr_type(&hdr->daddr);

	if (ipv6_chk_addr(net, &hdr->daddr, skb->dev, 0) ||
	    ipv6_chk_acast_addr_src(net, skb->dev, &hdr->daddr))
		saddr = &hdr->daddr;

	/*
	 *	Dest addr check
	 */

	if (addr_type & IPV6_ADDR_MULTICAST || skb->pkt_type != PACKET_HOST) {
		if (type != ICMPV6_PKT_TOOBIG &&
		    !(type == ICMPV6_PARAMPROB &&
		      code == ICMPV6_UNK_OPTION &&
		      (opt_unrec(skb, info))))
			return;

		saddr = NULL;
	}

	addr_type = ipv6_addr_type(&hdr->saddr);

	/*
	 *	Source addr check
	 */

	if (__ipv6_addr_needs_scope_id(addr_type))
		iif = skb->dev->ifindex;
	else {
		dst = skb_dst(skb);
		iif = l3mdev_master_ifindex(dst ? dst->dev : skb->dev);
	}

	/*
	 *	Must not send error if the source does not uniquely
	 *	identify a single node (RFC2463 Section 2.4).
	 *	We check unspecified / multicast addresses here,
	 *	and anycast addresses will be checked later.
	 */
	if ((addr_type == IPV6_ADDR_ANY) || (addr_type & IPV6_ADDR_MULTICAST)) {
		net_dbg_ratelimited("icmp6_send: addr_any/mcast source [%pI6c > %pI6c]\n",
				    &hdr->saddr, &hdr->daddr);
		return;
	}

	/*
	 *	Never answer to a ICMP packet.
	 */
	if (is_ineligible(skb)) {
		net_dbg_ratelimited("icmp6_send: no reply to icmp error [%pI6c > %pI6c]\n",
				    &hdr->saddr, &hdr->daddr);
		return;
	}

	mip6_addr_swap(skb);

	memset(&fl6, 0, sizeof(fl6));
	fl6.flowi6_proto = IPPROTO_ICMPV6;
	fl6.daddr = hdr->saddr;
	if (force_saddr)
		saddr = force_saddr;
	if (saddr)
		fl6.saddr = *saddr;
	fl6.flowi6_mark = mark;
	fl6.flowi6_oif = iif;
	fl6.fl6_icmp_type = type;
	fl6.fl6_icmp_code = code;
	fl6.flowi6_uid = sock_net_uid(net, NULL);
	security_skb_classify_flow(skb, flowi6_to_flowi(&fl6));

	sk = icmpv6_xmit_lock(net);
	if (!sk)
		return;
	sk->sk_mark = mark;
	np = inet6_sk(sk);

	if (!icmpv6_xrlim_allow(sk, type, &fl6))
		goto out;

	tmp_hdr.icmp6_type = type;
	tmp_hdr.icmp6_code = code;
	tmp_hdr.icmp6_cksum = 0;
	tmp_hdr.icmp6_pointer = htonl(info);

	if (!fl6.flowi6_oif && ipv6_addr_is_multicast(&fl6.daddr))
		fl6.flowi6_oif = np->mcast_oif;
	else if (!fl6.flowi6_oif)
		fl6.flowi6_oif = np->ucast_oif;

	ipc6.tclass = np->tclass;
	fl6.flowlabel = ip6_make_flowinfo(ipc6.tclass, fl6.flowlabel);

	dst = icmpv6_route_lookup(net, skb, sk, &fl6);
	if (IS_ERR(dst))
		goto out;

	ipc6.hlimit = ip6_sk_dst_hoplimit(np, &fl6, dst);
	ipc6.dontfrag = np->dontfrag;
	ipc6.opt = NULL;

	msg.skb = skb;
	msg.offset = skb_network_offset(skb);
	msg.type = type;

	len = skb->len - msg.offset;
	len = min_t(unsigned int, len, IPV6_MIN_MTU - sizeof(struct ipv6hdr) - sizeof(struct icmp6hdr));
	if (len < 0) {
		net_dbg_ratelimited("icmp: len problem [%pI6c > %pI6c]\n",
				    &hdr->saddr, &hdr->daddr);
		goto out_dst_release;
	}

	rcu_read_lock();
	idev = __in6_dev_get(skb->dev);

	err = ip6_append_data(sk, icmpv6_getfrag, &msg,
			      len + sizeof(struct icmp6hdr),
			      sizeof(struct icmp6hdr),
			      &ipc6, &fl6, (struct rt6_info *)dst,
			      MSG_DONTWAIT, &sockc_unused);
	if (err) {
		ICMP6_INC_STATS(net, idev, ICMP6_MIB_OUTERRORS);
		ip6_flush_pending_frames(sk);
	} else {
		err = icmpv6_push_pending_frames(sk, &fl6, &tmp_hdr,
						 len + sizeof(struct icmp6hdr));
	}
	rcu_read_unlock();
out_dst_release:
	dst_release(dst);
out:
	icmpv6_xmit_unlock(sk);
}

/* Slightly more convenient version of icmp6_send.
 */
void icmpv6_param_prob(struct sk_buff *skb, u8 code, int pos)
{
	icmp6_send(skb, ICMPV6_PARAMPROB, code, pos, NULL);
	kfree_skb(skb);
}

/* Generate icmpv6 with type/code ICMPV6_DEST_UNREACH/ICMPV6_ADDR_UNREACH
 * if sufficient data bytes are available
 * @nhs is the size of the tunnel header(s) :
 *  Either an IPv4 header for SIT encap
 *         an IPv4 header + GRE header for GRE encap
 */
int ip6_err_gen_icmpv6_unreach(struct sk_buff *skb, int nhs, int type,
			       unsigned int data_len)
{
	struct in6_addr temp_saddr;
	struct rt6_info *rt;
	struct sk_buff *skb2;
	u32 info = 0;

	if (!pskb_may_pull(skb, nhs + sizeof(struct ipv6hdr) + 8))
		return 1;

	/* RFC 4884 (partial) support for ICMP extensions */
	if (data_len < 128 || (data_len & 7) || skb->len < data_len)
		data_len = 0;

	skb2 = data_len ? skb_copy(skb, GFP_ATOMIC) : skb_clone(skb, GFP_ATOMIC);

	if (!skb2)
		return 1;

	skb_dst_drop(skb2);
	skb_pull(skb2, nhs);
	skb_reset_network_header(skb2);

	rt = rt6_lookup(dev_net(skb->dev), &ipv6_hdr(skb2)->saddr, NULL, 0, 0);

	if (rt && rt->dst.dev)
		skb2->dev = rt->dst.dev;

	ipv6_addr_set_v4mapped(ip_hdr(skb)->saddr, &temp_saddr);

	if (data_len) {
		/* RFC 4884 (partial) support :
		 * insert 0 padding at the end, before the extensions
		 */
		__skb_push(skb2, nhs);
		skb_reset_network_header(skb2);
		memmove(skb2->data, skb2->data + nhs, data_len - nhs);
		memset(skb2->data + data_len - nhs, 0, nhs);
		/* RFC 4884 4.5 : Length is measured in 64-bit words,
		 * and stored in reserved[0]
		 */
		info = (data_len/8) << 24;
	}
	if (type == ICMP_TIME_EXCEEDED)
		icmp6_send(skb2, ICMPV6_TIME_EXCEED, ICMPV6_EXC_HOPLIMIT,
			   info, &temp_saddr);
	else
		icmp6_send(skb2, ICMPV6_DEST_UNREACH, ICMPV6_ADDR_UNREACH,
			   info, &temp_saddr);
	if (rt)
		ip6_rt_put(rt);

	kfree_skb(skb2);

	return 0;
}
EXPORT_SYMBOL(ip6_err_gen_icmpv6_unreach);

static void icmpv6_echo_reply(struct sk_buff *skb)
{
	struct net *net = dev_net(skb->dev);
	struct sock *sk;
	struct inet6_dev *idev;
	struct ipv6_pinfo *np;
	const struct in6_addr *saddr = NULL;
	struct icmp6hdr *icmph = icmp6_hdr(skb);
	struct icmp6hdr tmp_hdr;
	struct flowi6 fl6;
	struct icmpv6_msg msg;
	struct dst_entry *dst;
	struct ipcm6_cookie ipc6;
	int err = 0;
	u32 mark = IP6_REPLY_MARK(net, skb->mark);
	struct sockcm_cookie sockc_unused = {0};

	saddr = &ipv6_hdr(skb)->daddr;

	if (!ipv6_unicast_destination(skb) &&
	    !(net->ipv6.sysctl.anycast_src_echo_reply &&
	      ipv6_anycast_destination(skb_dst(skb), saddr)))
		saddr = NULL;

	memcpy(&tmp_hdr, icmph, sizeof(tmp_hdr));
	tmp_hdr.icmp6_type = ICMPV6_ECHO_REPLY;

	memset(&fl6, 0, sizeof(fl6));
	fl6.flowi6_proto = IPPROTO_ICMPV6;
	fl6.daddr = ipv6_hdr(skb)->saddr;
	if (saddr)
		fl6.saddr = *saddr;
	fl6.flowi6_oif = skb->dev->ifindex;
	fl6.fl6_icmp_type = ICMPV6_ECHO_REPLY;
	fl6.flowi6_mark = mark;
	fl6.flowi6_uid = sock_net_uid(net, NULL);
	security_skb_classify_flow(skb, flowi6_to_flowi(&fl6));

	sk = icmpv6_xmit_lock(net);
	if (!sk)
		return;
	sk->sk_mark = mark;
	np = inet6_sk(sk);

	if (!fl6.flowi6_oif && ipv6_addr_is_multicast(&fl6.daddr))
		fl6.flowi6_oif = np->mcast_oif;
	else if (!fl6.flowi6_oif)
		fl6.flowi6_oif = np->ucast_oif;

	err = ip6_dst_lookup(net, sk, &dst, &fl6);
	if (err)
		goto out;
	dst = xfrm_lookup(net, dst, flowi6_to_flowi(&fl6), sk, 0);
	if (IS_ERR(dst))
		goto out;

	idev = __in6_dev_get(skb->dev);

	msg.skb = skb;
	msg.offset = 0;
	msg.type = ICMPV6_ECHO_REPLY;

	ipc6.hlimit = ip6_sk_dst_hoplimit(np, &fl6, dst);
	ipc6.tclass = ipv6_get_dsfield(ipv6_hdr(skb));
	ipc6.dontfrag = np->dontfrag;
	ipc6.opt = NULL;

	err = ip6_append_data(sk, icmpv6_getfrag, &msg, skb->len + sizeof(struct icmp6hdr),
				sizeof(struct icmp6hdr), &ipc6, &fl6,
				(struct rt6_info *)dst, MSG_DONTWAIT,
				&sockc_unused);

	if (err) {
		__ICMP6_INC_STATS(net, idev, ICMP6_MIB_OUTERRORS);
		ip6_flush_pending_frames(sk);
	} else {
		err = icmpv6_push_pending_frames(sk, &fl6, &tmp_hdr,
						 skb->len + sizeof(struct icmp6hdr));
	}
	dst_release(dst);
out:
	icmpv6_xmit_unlock(sk);
}

void icmpv6_notify(struct sk_buff *skb, u8 type, u8 code, __be32 info)
{
	const struct inet6_protocol *ipprot;
	int inner_offset;
	__be16 frag_off;
	u8 nexthdr;
	struct net *net = dev_net(skb->dev);

	if (!pskb_may_pull(skb, sizeof(struct ipv6hdr)))
		goto out;

	nexthdr = ((struct ipv6hdr *)skb->data)->nexthdr;
	if (ipv6_ext_hdr(nexthdr)) {
		/* now skip over extension headers */
		inner_offset = ipv6_skip_exthdr(skb, sizeof(struct ipv6hdr),
						&nexthdr, &frag_off);
		if (inner_offset < 0)
			goto out;
	} else {
		inner_offset = sizeof(struct ipv6hdr);
	}

	/* Checkin header including 8 bytes of inner protocol header. */
	if (!pskb_may_pull(skb, inner_offset+8))
		goto out;

	/* BUGGG_FUTURE: we should try to parse exthdrs in this packet.
	   Without this we will not able f.e. to make source routed
	   pmtu discovery.
	   Corresponding argument (opt) to notifiers is already added.
	   --ANK (980726)
	 */

	ipprot = rcu_dereference(inet6_protos[nexthdr]);
	if (ipprot && ipprot->err_handler)
		ipprot->err_handler(skb, NULL, type, code, inner_offset, info);

	raw6_icmp_error(skb, nexthdr, type, code, inner_offset, info);
	return;

out:
	__ICMP6_INC_STATS(net, __in6_dev_get(skb->dev), ICMP6_MIB_INERRORS);
}

/*
 *	Handle icmp messages
 */

static int icmpv6_rcv(struct sk_buff *skb)
{
	struct net_device *dev = skb->dev;
	struct inet6_dev *idev = __in6_dev_get(dev);
	const struct in6_addr *saddr, *daddr;
	struct icmp6hdr *hdr;
	u8 type;
	bool success = false;

	if (!xfrm6_policy_check(NULL, XFRM_POLICY_IN, skb)) {
		struct sec_path *sp = skb_sec_path(skb);
		int nh;

		if (!(sp && sp->xvec[sp->len - 1]->props.flags &
				 XFRM_STATE_ICMP))
			goto drop_no_count;

		if (!pskb_may_pull(skb, sizeof(*hdr) + sizeof(struct ipv6hdr)))
			goto drop_no_count;

		nh = skb_network_offset(skb);
		skb_set_network_header(skb, sizeof(*hdr));

		if (!xfrm6_policy_check_reverse(NULL, XFRM_POLICY_IN, skb))
			goto drop_no_count;

		skb_set_network_header(skb, nh);
	}

	__ICMP6_INC_STATS(dev_net(dev), idev, ICMP6_MIB_INMSGS);

	saddr = &ipv6_hdr(skb)->saddr;
	daddr = &ipv6_hdr(skb)->daddr;

	if (skb_checksum_validate(skb, IPPROTO_ICMPV6, ip6_compute_pseudo)) {
		net_dbg_ratelimited("ICMPv6 checksum failed [%pI6c > %pI6c]\n",
				    saddr, daddr);
		goto csum_error;
	}

	if (!pskb_pull(skb, sizeof(*hdr)))
		goto discard_it;

	hdr = icmp6_hdr(skb);

	type = hdr->icmp6_type;

	ICMP6MSGIN_INC_STATS(dev_net(dev), idev, type);

	switch (type) {
	case ICMPV6_ECHO_REQUEST:
		icmpv6_echo_reply(skb);
		break;

	case ICMPV6_ECHO_REPLY:
		success = ping_rcv(skb);
		break;

	case ICMPV6_PKT_TOOBIG:
		/* BUGGG_FUTURE: if packet contains rthdr, we cannot update
		   standard destination cache. Seems, only "advanced"
		   destination cache will allow to solve this problem
		   --ANK (980726)
		 */
		if (!pskb_may_pull(skb, sizeof(struct ipv6hdr)))
			goto discard_it;
		hdr = icmp6_hdr(skb);

		/*
		 *	Drop through to notify
		 */

	case ICMPV6_DEST_UNREACH:
	case ICMPV6_TIME_EXCEED:
	case ICMPV6_PARAMPROB:
		icmpv6_notify(skb, type, hdr->icmp6_code, hdr->icmp6_mtu);
		break;

	case NDISC_ROUTER_SOLICITATION:
	case NDISC_ROUTER_ADVERTISEMENT:
	case NDISC_NEIGHBOUR_SOLICITATION:
	case NDISC_NEIGHBOUR_ADVERTISEMENT:
	case NDISC_REDIRECT:
		ndisc_rcv(skb);
		break;

	case ICMPV6_MGM_QUERY:
		igmp6_event_query(skb);
		break;

	case ICMPV6_MGM_REPORT:
		igmp6_event_report(skb);
		break;

	case ICMPV6_MGM_REDUCTION:
	case ICMPV6_NI_QUERY:
	case ICMPV6_NI_REPLY:
	case ICMPV6_MLD2_REPORT:
	case ICMPV6_DHAAD_REQUEST:
	case ICMPV6_DHAAD_REPLY:
	case ICMPV6_MOBILE_PREFIX_SOL:
	case ICMPV6_MOBILE_PREFIX_ADV:
		break;

	default:
		/* informational */
		if (type & ICMPV6_INFOMSG_MASK)
			break;

		net_dbg_ratelimited("icmpv6: msg of unknown type [%pI6c > %pI6c]\n",
				    saddr, daddr);

		/*
		 * error of unknown type.
		 * must pass to upper level
		 */

		icmpv6_notify(skb, type, hdr->icmp6_code, hdr->icmp6_mtu);
	}

	/* until the v6 path can be better sorted assume failure and
	 * preserve the status quo behaviour for the rest of the paths to here
	 */
	if (success)
		consume_skb(skb);
	else
		kfree_skb(skb);

	return 0;

csum_error:
	__ICMP6_INC_STATS(dev_net(dev), idev, ICMP6_MIB_CSUMERRORS);
discard_it:
	__ICMP6_INC_STATS(dev_net(dev), idev, ICMP6_MIB_INERRORS);
drop_no_count:
	kfree_skb(skb);
	return 0;
}

void icmpv6_flow_init(struct sock *sk, struct flowi6 *fl6,
		      u8 type,
		      const struct in6_addr *saddr,
		      const struct in6_addr *daddr,
		      int oif)
{
	memset(fl6, 0, sizeof(*fl6));
	fl6->saddr = *saddr;
	fl6->daddr = *daddr;
	fl6->flowi6_proto	= IPPROTO_ICMPV6;
	fl6->fl6_icmp_type	= type;
	fl6->fl6_icmp_code	= 0;
	fl6->flowi6_oif		= oif;
	security_sk_classify_flow(sk, flowi6_to_flowi(fl6));
}

static int __net_init icmpv6_sk_init(struct net *net)
{
	struct sock *sk;
	int err, i, j;

	net->ipv6.icmp_sk =
		kzalloc(nr_cpu_ids * sizeof(struct sock *), GFP_KERNEL);
	if (!net->ipv6.icmp_sk)
		return -ENOMEM;

	for_each_possible_cpu(i) {
		err = inet_ctl_sock_create(&sk, PF_INET6,
					   SOCK_RAW, IPPROTO_ICMPV6, net);
		if (err < 0) {
			pr_err("Failed to initialize the ICMP6 control socket (err %d)\n",
			       err);
			goto fail;
		}

		net->ipv6.icmp_sk[i] = sk;

		/* Enough space for 2 64K ICMP packets, including
		 * sk_buff struct overhead.
		 */
		sk->sk_sndbuf = 2 * SKB_TRUESIZE(64 * 1024);
	}
	return 0;

 fail:
	for (j = 0; j < i; j++)
		inet_ctl_sock_destroy(net->ipv6.icmp_sk[j]);
	kfree(net->ipv6.icmp_sk);
	return err;
}

static void __net_exit icmpv6_sk_exit(struct net *net)
{
	int i;

	for_each_possible_cpu(i) {
		inet_ctl_sock_destroy(net->ipv6.icmp_sk[i]);
	}
	kfree(net->ipv6.icmp_sk);
}

static struct pernet_operations icmpv6_sk_ops = {
	.init = icmpv6_sk_init,
	.exit = icmpv6_sk_exit,
};

int __init icmpv6_init(void)
{
	int err;

	err = register_pernet_subsys(&icmpv6_sk_ops);
	if (err < 0)
		return err;

	err = -EAGAIN;
	if (inet6_add_protocol(&icmpv6_protocol, IPPROTO_ICMPV6) < 0)
		goto fail;

	err = inet6_register_icmp_sender(icmp6_send);
	if (err)
		goto sender_reg_err;
	return 0;

sender_reg_err:
	inet6_del_protocol(&icmpv6_protocol, IPPROTO_ICMPV6);
fail:
	pr_err("Failed to register ICMP6 protocol\n");
	unregister_pernet_subsys(&icmpv6_sk_ops);
	return err;
}

void icmpv6_cleanup(void)
{
	inet6_unregister_icmp_sender(icmp6_send);
	unregister_pernet_subsys(&icmpv6_sk_ops);
	inet6_del_protocol(&icmpv6_protocol, IPPROTO_ICMPV6);
}


static const struct icmp6_err {
	int err;
	int fatal;
} tab_unreach[] = {
	{	/* NOROUTE */
		.err	= ENETUNREACH,
		.fatal	= 0,
	},
	{	/* ADM_PROHIBITED */
		.err	= EACCES,
		.fatal	= 1,
	},
	{	/* Was NOT_NEIGHBOUR, now reserved */
		.err	= EHOSTUNREACH,
		.fatal	= 0,
	},
	{	/* ADDR_UNREACH	*/
		.err	= EHOSTUNREACH,
		.fatal	= 0,
	},
	{	/* PORT_UNREACH	*/
		.err	= ECONNREFUSED,
		.fatal	= 1,
	},
	{	/* POLICY_FAIL */
		.err	= EACCES,
		.fatal	= 1,
	},
	{	/* REJECT_ROUTE	*/
		.err	= EACCES,
		.fatal	= 1,
	},
};

int icmpv6_err_convert(u8 type, u8 code, int *err)
{
	int fatal = 0;

	*err = EPROTO;

	switch (type) {
	case ICMPV6_DEST_UNREACH:
		fatal = 1;
		if (code < ARRAY_SIZE(tab_unreach)) {
			*err  = tab_unreach[code].err;
			fatal = tab_unreach[code].fatal;
		}
		break;

	case ICMPV6_PKT_TOOBIG:
		*err = EMSGSIZE;
		break;

	case ICMPV6_PARAMPROB:
		*err = EPROTO;
		fatal = 1;
		break;

	case ICMPV6_TIME_EXCEED:
		*err = EHOSTUNREACH;
		break;
	}

	return fatal;
}
EXPORT_SYMBOL(icmpv6_err_convert);

#ifdef CONFIG_SYSCTL
static struct ctl_table ipv6_icmp_table_template[] = {
	{
		.procname	= "ratelimit",
		.data		= &init_net.ipv6.sysctl.icmpv6_time,
		.maxlen		= sizeof(int),
		.mode		= 0644,
		.proc_handler	= proc_dointvec_ms_jiffies,
	},
	{ },
};

struct ctl_table * __net_init ipv6_icmp_sysctl_init(struct net *net)
{
	struct ctl_table *table;

	table = kmemdup(ipv6_icmp_table_template,
			sizeof(ipv6_icmp_table_template),
			GFP_KERNEL);

	if (table)
		table[0].data = &net->ipv6.sysctl.icmpv6_time;

	return table;
}
#endif<|MERGE_RESOLUTION|>--- conflicted
+++ resolved
@@ -92,11 +92,7 @@
 	struct net *net = dev_net(skb->dev);
 
 	if (type == ICMPV6_PKT_TOOBIG)
-<<<<<<< HEAD
-		ip6_update_pmtu(skb, net, info, 0, 0, INVALID_UID);
-=======
 		ip6_update_pmtu(skb, net, info, 0, 0, sock_net_uid(net, NULL));
->>>>>>> dcb61100
 	else if (type == NDISC_REDIRECT)
 		ip6_redirect(skb, net, skb->dev->ifindex, 0,
 			     sock_net_uid(net, NULL));

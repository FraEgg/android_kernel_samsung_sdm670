--- conflicted
+++ resolved
@@ -2386,11 +2386,8 @@
 	[RTA_PRIORITY]          = { .type = NLA_U32 },
 	[RTA_METRICS]           = { .type = NLA_NESTED },
 	[RTA_MULTIPATH]		= { .len = sizeof(struct rtnexthop) },
-<<<<<<< HEAD
 	[RTA_PREF]              = { .type = NLA_U8 },
-=======
 	[RTA_UID]		= { .type = NLA_U32 },
->>>>>>> a63e9712
 };
 
 static int rtm_to_fib6_config(struct sk_buff *skb, struct nlmsghdr *nlh,

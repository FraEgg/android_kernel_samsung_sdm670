/*
 *	PF_INET6 socket protocol family
 *	Linux INET6 implementation
 *
 *	Authors:
 *	Pedro Roque		<roque@di.fc.ul.pt>
 *
 *	Adapted from linux/net/ipv4/af_inet.c
 *
 *	Fixes:
 *	piggy, Karl Knutson	:	Socket protocol table
 *	Hideaki YOSHIFUJI	:	sin6_scope_id support
 *	Arnaldo Melo		:	check proc_net_create return, cleanups
 *
 *	This program is free software; you can redistribute it and/or
 *	modify it under the terms of the GNU General Public License
 *	as published by the Free Software Foundation; either version
 *	2 of the License, or (at your option) any later version.
 */

#define pr_fmt(fmt) "IPv6: " fmt

#include <linux/module.h>
#include <linux/capability.h>
#include <linux/errno.h>
#include <linux/types.h>
#include <linux/socket.h>
#include <linux/in.h>
#include <linux/kernel.h>
#include <linux/timer.h>
#include <linux/string.h>
#include <linux/sockios.h>
#include <linux/net.h>
#include <linux/fcntl.h>
#include <linux/mm.h>
#include <linux/interrupt.h>
#include <linux/proc_fs.h>
#include <linux/stat.h>
#include <linux/init.h>
#include <linux/slab.h>

#include <linux/inet.h>
#include <linux/netdevice.h>
#include <linux/icmpv6.h>
#include <linux/netfilter_ipv6.h>

#include <net/ip.h>
#include <net/ipv6.h>
#include <net/udp.h>
#include <net/udplite.h>
#include <net/tcp.h>
#include <net/ping.h>
#include <net/protocol.h>
#include <net/inet_common.h>
#include <net/route.h>
#include <net/transp_v6.h>
#include <net/ip6_route.h>
#include <net/addrconf.h>
#include <net/ndisc.h>
#ifdef CONFIG_IPV6_TUNNEL
#include <net/ip6_tunnel.h>
#endif

#include <asm/uaccess.h>
#include <linux/mroute6.h>

#ifdef CONFIG_ANDROID_PARANOID_NETWORK
#include <linux/android_aid.h>

static inline int current_has_network(void)
{
	return in_egroup_p(AID_INET) || capable(CAP_NET_RAW);
}
#else
static inline int current_has_network(void)
{
	return 1;
}
#endif

MODULE_AUTHOR("Cast of dozens");
MODULE_DESCRIPTION("IPv6 protocol stack for Linux");
MODULE_LICENSE("GPL");

/* The inetsw6 table contains everything that inet6_create needs to
 * build a new socket.
 */
static struct list_head inetsw6[SOCK_MAX];
static DEFINE_SPINLOCK(inetsw6_lock);

struct ipv6_params ipv6_defaults = {
	.disable_ipv6 = 0,
	.autoconf = 1,
};

static int disable_ipv6_mod;

module_param_named(disable, disable_ipv6_mod, int, 0444);
MODULE_PARM_DESC(disable, "Disable IPv6 module such that it is non-functional");

module_param_named(disable_ipv6, ipv6_defaults.disable_ipv6, int, 0444);
MODULE_PARM_DESC(disable_ipv6, "Disable IPv6 on all interfaces");

module_param_named(autoconf, ipv6_defaults.autoconf, int, 0444);
MODULE_PARM_DESC(autoconf, "Enable IPv6 address autoconfiguration on all interfaces");

static __inline__ struct ipv6_pinfo *inet6_sk_generic(struct sock *sk)
{
	const int offset = sk->sk_prot->obj_size - sizeof(struct ipv6_pinfo);

	return (struct ipv6_pinfo *)(((u8 *)sk) + offset);
}

static int inet6_create(struct net *net, struct socket *sock, int protocol,
			int kern)
{
	struct inet_sock *inet;
	struct ipv6_pinfo *np;
	struct sock *sk;
	struct inet_protosw *answer;
	struct proto *answer_prot;
	unsigned char answer_flags;
	int try_loading_module = 0;
	int err;

<<<<<<< HEAD
	if (!current_has_network())
		return -EACCES;
=======
	if (protocol < 0 || protocol >= IPPROTO_MAX)
		return -EINVAL;
>>>>>>> 707e840c

	/* Look for the requested type/protocol pair. */
lookup_protocol:
	err = -ESOCKTNOSUPPORT;
	rcu_read_lock();
	list_for_each_entry_rcu(answer, &inetsw6[sock->type], list) {

		err = 0;
		/* Check the non-wild match. */
		if (protocol == answer->protocol) {
			if (protocol != IPPROTO_IP)
				break;
		} else {
			/* Check for the two wild cases. */
			if (IPPROTO_IP == protocol) {
				protocol = answer->protocol;
				break;
			}
			if (IPPROTO_IP == answer->protocol)
				break;
		}
		err = -EPROTONOSUPPORT;
	}

	if (err) {
		if (try_loading_module < 2) {
			rcu_read_unlock();
			/*
			 * Be more specific, e.g. net-pf-10-proto-132-type-1
			 * (net-pf-PF_INET6-proto-IPPROTO_SCTP-type-SOCK_STREAM)
			 */
			if (++try_loading_module == 1)
				request_module("net-pf-%d-proto-%d-type-%d",
						PF_INET6, protocol, sock->type);
			/*
			 * Fall back to generic, e.g. net-pf-10-proto-132
			 * (net-pf-PF_INET6-proto-IPPROTO_SCTP)
			 */
			else
				request_module("net-pf-%d-proto-%d",
						PF_INET6, protocol);
			goto lookup_protocol;
		} else
			goto out_rcu_unlock;
	}

	err = -EPERM;
	if (sock->type == SOCK_RAW && !kern && !capable(CAP_NET_RAW))
		goto out_rcu_unlock;

	sock->ops = answer->ops;
	answer_prot = answer->prot;
	answer_flags = answer->flags;
	rcu_read_unlock();

	WARN_ON(answer_prot->slab == NULL);

	err = -ENOBUFS;
	sk = sk_alloc(net, PF_INET6, GFP_KERNEL, answer_prot);
	if (sk == NULL)
		goto out;

	sock_init_data(sock, sk);

	err = 0;
	if (INET_PROTOSW_REUSE & answer_flags)
		sk->sk_reuse = SK_CAN_REUSE;

	inet = inet_sk(sk);
	inet->is_icsk = (INET_PROTOSW_ICSK & answer_flags) != 0;

	if (SOCK_RAW == sock->type) {
		inet->inet_num = protocol;
		if (IPPROTO_RAW == protocol)
			inet->hdrincl = 1;
	}

	sk->sk_destruct		= inet_sock_destruct;
	sk->sk_family		= PF_INET6;
	sk->sk_protocol		= protocol;

	sk->sk_backlog_rcv	= answer->prot->backlog_rcv;

	inet_sk(sk)->pinet6 = np = inet6_sk_generic(sk);
	np->hop_limit	= -1;
	np->mcast_hops	= IPV6_DEFAULT_MCASTHOPS;
	np->mc_loop	= 1;
	np->pmtudisc	= IPV6_PMTUDISC_WANT;
	sk->sk_ipv6only	= net->ipv6.sysctl.bindv6only;

	/* Init the ipv4 part of the socket since we can have sockets
	 * using v6 API for ipv4.
	 */
	inet->uc_ttl	= -1;

	inet->mc_loop	= 1;
	inet->mc_ttl	= 1;
	inet->mc_index	= 0;
	inet->mc_list	= NULL;
	inet->rcv_tos	= 0;

	if (net->ipv4.sysctl_ip_no_pmtu_disc)
		inet->pmtudisc = IP_PMTUDISC_DONT;
	else
		inet->pmtudisc = IP_PMTUDISC_WANT;
	/*
	 * Increment only the relevant sk_prot->socks debug field, this changes
	 * the previous behaviour of incrementing both the equivalent to
	 * answer->prot->socks (inet6_sock_nr) and inet_sock_nr.
	 *
	 * This allows better debug granularity as we'll know exactly how many
	 * UDPv6, TCPv6, etc socks were allocated, not the sum of all IPv6
	 * transport protocol socks. -acme
	 */
	sk_refcnt_debug_inc(sk);

	if (inet->inet_num) {
		/* It assumes that any protocol which allows
		 * the user to assign a number at socket
		 * creation time automatically shares.
		 */
		inet->inet_sport = htons(inet->inet_num);
		sk->sk_prot->hash(sk);
	}
	if (sk->sk_prot->init) {
		err = sk->sk_prot->init(sk);
		if (err) {
			sk_common_release(sk);
			goto out;
		}
	}
out:
	return err;
out_rcu_unlock:
	rcu_read_unlock();
	goto out;
}


/* bind for INET6 API */
int inet6_bind(struct socket *sock, struct sockaddr *uaddr, int addr_len)
{
	struct sockaddr_in6 *addr = (struct sockaddr_in6 *)uaddr;
	struct sock *sk = sock->sk;
	struct inet_sock *inet = inet_sk(sk);
	struct ipv6_pinfo *np = inet6_sk(sk);
	struct net *net = sock_net(sk);
	__be32 v4addr = 0;
	unsigned short snum;
	int addr_type = 0;
	int err = 0;

	/* If the socket has its own bind function then use it. */
	if (sk->sk_prot->bind)
		return sk->sk_prot->bind(sk, uaddr, addr_len);

	if (addr_len < SIN6_LEN_RFC2133)
		return -EINVAL;

	if (addr->sin6_family != AF_INET6)
		return -EAFNOSUPPORT;

	addr_type = ipv6_addr_type(&addr->sin6_addr);
	if ((addr_type & IPV6_ADDR_MULTICAST) && sock->type == SOCK_STREAM)
		return -EINVAL;

	snum = ntohs(addr->sin6_port);
	if (snum && snum < PROT_SOCK && !ns_capable(net->user_ns, CAP_NET_BIND_SERVICE))
		return -EACCES;

	lock_sock(sk);

	/* Check these errors (active socket, double bind). */
	if (sk->sk_state != TCP_CLOSE || inet->inet_num) {
		err = -EINVAL;
		goto out;
	}

	/* Check if the address belongs to the host. */
	if (addr_type == IPV6_ADDR_MAPPED) {
		int chk_addr_ret;

		/* Binding to v4-mapped address on a v6-only socket
		 * makes no sense
		 */
		if (sk->sk_ipv6only) {
			err = -EINVAL;
			goto out;
		}

		/* Reproduce AF_INET checks to make the bindings consistent */
		v4addr = addr->sin6_addr.s6_addr32[3];
		chk_addr_ret = inet_addr_type(net, v4addr);
		if (!net->ipv4.sysctl_ip_nonlocal_bind &&
		    !(inet->freebind || inet->transparent) &&
		    v4addr != htonl(INADDR_ANY) &&
		    chk_addr_ret != RTN_LOCAL &&
		    chk_addr_ret != RTN_MULTICAST &&
		    chk_addr_ret != RTN_BROADCAST) {
			err = -EADDRNOTAVAIL;
			goto out;
		}
	} else {
		if (addr_type != IPV6_ADDR_ANY) {
			struct net_device *dev = NULL;

			rcu_read_lock();
			if (__ipv6_addr_needs_scope_id(addr_type)) {
				if (addr_len >= sizeof(struct sockaddr_in6) &&
				    addr->sin6_scope_id) {
					/* Override any existing binding, if another one
					 * is supplied by user.
					 */
					sk->sk_bound_dev_if = addr->sin6_scope_id;
				}

				/* Binding to link-local address requires an interface */
				if (!sk->sk_bound_dev_if) {
					err = -EINVAL;
					goto out_unlock;
				}
				dev = dev_get_by_index_rcu(net, sk->sk_bound_dev_if);
				if (!dev) {
					err = -ENODEV;
					goto out_unlock;
				}
			}

			/* ipv4 addr of the socket is invalid.  Only the
			 * unspecified and mapped address have a v4 equivalent.
			 */
			v4addr = LOOPBACK4_IPV6;
			if (!(addr_type & IPV6_ADDR_MULTICAST))	{
				if (!(inet->freebind || inet->transparent) &&
				    !ipv6_chk_addr(net, &addr->sin6_addr,
						   dev, 0)) {
					err = -EADDRNOTAVAIL;
					goto out_unlock;
				}
			}
			rcu_read_unlock();
		}
	}

	inet->inet_rcv_saddr = v4addr;
	inet->inet_saddr = v4addr;

	sk->sk_v6_rcv_saddr = addr->sin6_addr;

	if (!(addr_type & IPV6_ADDR_MULTICAST))
		np->saddr = addr->sin6_addr;

	/* Make sure we are allowed to bind here. */
	if (sk->sk_prot->get_port(sk, snum)) {
		inet_reset_saddr(sk);
		err = -EADDRINUSE;
		goto out;
	}

	if (addr_type != IPV6_ADDR_ANY) {
		sk->sk_userlocks |= SOCK_BINDADDR_LOCK;
		if (addr_type != IPV6_ADDR_MAPPED)
			sk->sk_ipv6only = 1;
	}
	if (snum)
		sk->sk_userlocks |= SOCK_BINDPORT_LOCK;
	inet->inet_sport = htons(inet->inet_num);
	inet->inet_dport = 0;
	inet->inet_daddr = 0;
out:
	release_sock(sk);
	return err;
out_unlock:
	rcu_read_unlock();
	goto out;
}
EXPORT_SYMBOL(inet6_bind);

int inet6_release(struct socket *sock)
{
	struct sock *sk = sock->sk;

	if (sk == NULL)
		return -EINVAL;

	/* Free mc lists */
	ipv6_sock_mc_close(sk);

	/* Free ac lists */
	ipv6_sock_ac_close(sk);

	return inet_release(sock);
}
EXPORT_SYMBOL(inet6_release);

void inet6_destroy_sock(struct sock *sk)
{
	struct ipv6_pinfo *np = inet6_sk(sk);
	struct sk_buff *skb;
	struct ipv6_txoptions *opt;

	/* Release rx options */

	skb = xchg(&np->pktoptions, NULL);
	if (skb != NULL)
		kfree_skb(skb);

	skb = xchg(&np->rxpmtu, NULL);
	if (skb != NULL)
		kfree_skb(skb);

	/* Free flowlabels */
	fl6_free_socklist(sk);

	/* Free tx options */

	opt = xchg((__force struct ipv6_txoptions **)&np->opt, NULL);
	if (opt) {
		atomic_sub(opt->tot_len, &sk->sk_omem_alloc);
		txopt_put(opt);
	}
}
EXPORT_SYMBOL_GPL(inet6_destroy_sock);

/*
 *	This does both peername and sockname.
 */

int inet6_getname(struct socket *sock, struct sockaddr *uaddr,
		 int *uaddr_len, int peer)
{
	struct sockaddr_in6 *sin = (struct sockaddr_in6 *)uaddr;
	struct sock *sk = sock->sk;
	struct inet_sock *inet = inet_sk(sk);
	struct ipv6_pinfo *np = inet6_sk(sk);

	sin->sin6_family = AF_INET6;
	sin->sin6_flowinfo = 0;
	sin->sin6_scope_id = 0;
	if (peer) {
		if (!inet->inet_dport)
			return -ENOTCONN;
		if (((1 << sk->sk_state) & (TCPF_CLOSE | TCPF_SYN_SENT)) &&
		    peer == 1)
			return -ENOTCONN;
		sin->sin6_port = inet->inet_dport;
		sin->sin6_addr = sk->sk_v6_daddr;
		if (np->sndflow)
			sin->sin6_flowinfo = np->flow_label;
	} else {
		if (ipv6_addr_any(&sk->sk_v6_rcv_saddr))
			sin->sin6_addr = np->saddr;
		else
			sin->sin6_addr = sk->sk_v6_rcv_saddr;

		sin->sin6_port = inet->inet_sport;
	}
	sin->sin6_scope_id = ipv6_iface_scope_id(&sin->sin6_addr,
						 sk->sk_bound_dev_if);
	*uaddr_len = sizeof(*sin);
	return 0;
}
EXPORT_SYMBOL(inet6_getname);

int inet6_killaddr_ioctl(struct net *net, void __user *arg) {
	struct in6_ifreq ireq;
	struct sockaddr_in6 sin6;

	if (!capable(CAP_NET_ADMIN))
		return -EACCES;

	if (copy_from_user(&ireq, arg, sizeof(struct in6_ifreq)))
		return -EFAULT;

	sin6.sin6_family = AF_INET6;
	sin6.sin6_addr = ireq.ifr6_addr;
	return tcp_nuke_addr(net, (struct sockaddr *) &sin6);
}

int inet6_ioctl(struct socket *sock, unsigned int cmd, unsigned long arg)
{
	struct sock *sk = sock->sk;
	struct net *net = sock_net(sk);

	switch (cmd) {
	case SIOCGSTAMP:
		return sock_get_timestamp(sk, (struct timeval __user *)arg);

	case SIOCGSTAMPNS:
		return sock_get_timestampns(sk, (struct timespec __user *)arg);

	case SIOCADDRT:
	case SIOCDELRT:

		return ipv6_route_ioctl(net, cmd, (void __user *)arg);

	case SIOCSIFADDR:
		return addrconf_add_ifaddr(net, (void __user *) arg);
	case SIOCDIFADDR:
		return addrconf_del_ifaddr(net, (void __user *) arg);
	case SIOCSIFDSTADDR:
		return addrconf_set_dstaddr(net, (void __user *) arg);
	case SIOCKILLADDR:
		return inet6_killaddr_ioctl(net, (void __user *) arg);
	default:
		if (!sk->sk_prot->ioctl)
			return -ENOIOCTLCMD;
		return sk->sk_prot->ioctl(sk, cmd, arg);
	}
	/*NOTREACHED*/
	return 0;
}
EXPORT_SYMBOL(inet6_ioctl);

const struct proto_ops inet6_stream_ops = {
	.family		   = PF_INET6,
	.owner		   = THIS_MODULE,
	.release	   = inet6_release,
	.bind		   = inet6_bind,
	.connect	   = inet_stream_connect,	/* ok		*/
	.socketpair	   = sock_no_socketpair,	/* a do nothing	*/
	.accept		   = inet_accept,		/* ok		*/
	.getname	   = inet6_getname,
	.poll		   = tcp_poll,			/* ok		*/
	.ioctl		   = inet6_ioctl,		/* must change  */
	.listen		   = inet_listen,		/* ok		*/
	.shutdown	   = inet_shutdown,		/* ok		*/
	.setsockopt	   = sock_common_setsockopt,	/* ok		*/
	.getsockopt	   = sock_common_getsockopt,	/* ok		*/
	.sendmsg	   = inet_sendmsg,		/* ok		*/
	.recvmsg	   = inet_recvmsg,		/* ok		*/
	.mmap		   = sock_no_mmap,
	.sendpage	   = inet_sendpage,
	.splice_read	   = tcp_splice_read,
#ifdef CONFIG_COMPAT
	.compat_setsockopt = compat_sock_common_setsockopt,
	.compat_getsockopt = compat_sock_common_getsockopt,
#endif
};

const struct proto_ops inet6_dgram_ops = {
	.family		   = PF_INET6,
	.owner		   = THIS_MODULE,
	.release	   = inet6_release,
	.bind		   = inet6_bind,
	.connect	   = inet_dgram_connect,	/* ok		*/
	.socketpair	   = sock_no_socketpair,	/* a do nothing	*/
	.accept		   = sock_no_accept,		/* a do nothing	*/
	.getname	   = inet6_getname,
	.poll		   = udp_poll,			/* ok		*/
	.ioctl		   = inet6_ioctl,		/* must change  */
	.listen		   = sock_no_listen,		/* ok		*/
	.shutdown	   = inet_shutdown,		/* ok		*/
	.setsockopt	   = sock_common_setsockopt,	/* ok		*/
	.getsockopt	   = sock_common_getsockopt,	/* ok		*/
	.sendmsg	   = inet_sendmsg,		/* ok		*/
	.recvmsg	   = inet_recvmsg,		/* ok		*/
	.mmap		   = sock_no_mmap,
	.sendpage	   = sock_no_sendpage,
#ifdef CONFIG_COMPAT
	.compat_setsockopt = compat_sock_common_setsockopt,
	.compat_getsockopt = compat_sock_common_getsockopt,
#endif
};

static const struct net_proto_family inet6_family_ops = {
	.family = PF_INET6,
	.create = inet6_create,
	.owner	= THIS_MODULE,
};

int inet6_register_protosw(struct inet_protosw *p)
{
	struct list_head *lh;
	struct inet_protosw *answer;
	struct list_head *last_perm;
	int protocol = p->protocol;
	int ret;

	spin_lock_bh(&inetsw6_lock);

	ret = -EINVAL;
	if (p->type >= SOCK_MAX)
		goto out_illegal;

	/* If we are trying to override a permanent protocol, bail. */
	answer = NULL;
	ret = -EPERM;
	last_perm = &inetsw6[p->type];
	list_for_each(lh, &inetsw6[p->type]) {
		answer = list_entry(lh, struct inet_protosw, list);

		/* Check only the non-wild match. */
		if (INET_PROTOSW_PERMANENT & answer->flags) {
			if (protocol == answer->protocol)
				break;
			last_perm = lh;
		}

		answer = NULL;
	}
	if (answer)
		goto out_permanent;

	/* Add the new entry after the last permanent entry if any, so that
	 * the new entry does not override a permanent entry when matched with
	 * a wild-card protocol. But it is allowed to override any existing
	 * non-permanent entry.  This means that when we remove this entry, the
	 * system automatically returns to the old behavior.
	 */
	list_add_rcu(&p->list, last_perm);
	ret = 0;
out:
	spin_unlock_bh(&inetsw6_lock);
	return ret;

out_permanent:
	pr_err("Attempt to override permanent protocol %d\n", protocol);
	goto out;

out_illegal:
	pr_err("Ignoring attempt to register invalid socket type %d\n",
	       p->type);
	goto out;
}
EXPORT_SYMBOL(inet6_register_protosw);

void
inet6_unregister_protosw(struct inet_protosw *p)
{
	if (INET_PROTOSW_PERMANENT & p->flags) {
		pr_err("Attempt to unregister permanent protocol %d\n",
		       p->protocol);
	} else {
		spin_lock_bh(&inetsw6_lock);
		list_del_rcu(&p->list);
		spin_unlock_bh(&inetsw6_lock);

		synchronize_net();
	}
}
EXPORT_SYMBOL(inet6_unregister_protosw);

int inet6_sk_rebuild_header(struct sock *sk)
{
	struct ipv6_pinfo *np = inet6_sk(sk);
	struct dst_entry *dst;

	dst = __sk_dst_check(sk, np->dst_cookie);

	if (dst == NULL) {
		struct inet_sock *inet = inet_sk(sk);
		struct in6_addr *final_p, final;
		struct flowi6 fl6;

		memset(&fl6, 0, sizeof(fl6));
		fl6.flowi6_proto = sk->sk_protocol;
		fl6.daddr = sk->sk_v6_daddr;
		fl6.saddr = np->saddr;
		fl6.flowlabel = np->flow_label;
		fl6.flowi6_oif = sk->sk_bound_dev_if;
		fl6.flowi6_mark = sk->sk_mark;
		fl6.fl6_dport = inet->inet_dport;
		fl6.fl6_sport = inet->inet_sport;
		fl6.flowi6_uid = sk->sk_uid;
		security_sk_classify_flow(sk, flowi6_to_flowi(&fl6));

		rcu_read_lock();
		final_p = fl6_update_dst(&fl6, rcu_dereference(np->opt),
					 &final);
		rcu_read_unlock();

		dst = ip6_dst_lookup_flow(sk, &fl6, final_p);
		if (IS_ERR(dst)) {
			sk->sk_route_caps = 0;
			sk->sk_err_soft = -PTR_ERR(dst);
			return PTR_ERR(dst);
		}

		__ip6_dst_store(sk, dst, NULL, NULL);
	}

	return 0;
}
EXPORT_SYMBOL_GPL(inet6_sk_rebuild_header);

bool ipv6_opt_accepted(const struct sock *sk, const struct sk_buff *skb,
		       const struct inet6_skb_parm *opt)
{
	const struct ipv6_pinfo *np = inet6_sk(sk);

	if (np->rxopt.all) {
		if ((opt->hop && (np->rxopt.bits.hopopts ||
				  np->rxopt.bits.ohopopts)) ||
		    (ip6_flowinfo((struct ipv6hdr *) skb_network_header(skb)) &&
		     np->rxopt.bits.rxflow) ||
		    (opt->srcrt && (np->rxopt.bits.srcrt ||
		     np->rxopt.bits.osrcrt)) ||
		    ((opt->dst1 || opt->dst0) &&
		     (np->rxopt.bits.dstopts || np->rxopt.bits.odstopts)))
			return true;
	}
	return false;
}
EXPORT_SYMBOL_GPL(ipv6_opt_accepted);

static struct packet_type ipv6_packet_type __read_mostly = {
	.type = cpu_to_be16(ETH_P_IPV6),
	.func = ipv6_rcv,
};

static int __init ipv6_packet_init(void)
{
	dev_add_pack(&ipv6_packet_type);
	return 0;
}

static void ipv6_packet_cleanup(void)
{
	dev_remove_pack(&ipv6_packet_type);
}

static int __net_init ipv6_init_mibs(struct net *net)
{
	int i;

	net->mib.udp_stats_in6 = alloc_percpu(struct udp_mib);
	if (!net->mib.udp_stats_in6)
		return -ENOMEM;
	net->mib.udplite_stats_in6 = alloc_percpu(struct udp_mib);
	if (!net->mib.udplite_stats_in6)
		goto err_udplite_mib;
	net->mib.ipv6_statistics = alloc_percpu(struct ipstats_mib);
	if (!net->mib.ipv6_statistics)
		goto err_ip_mib;

	for_each_possible_cpu(i) {
		struct ipstats_mib *af_inet6_stats;
		af_inet6_stats = per_cpu_ptr(net->mib.ipv6_statistics, i);
		u64_stats_init(&af_inet6_stats->syncp);
	}


	net->mib.icmpv6_statistics = alloc_percpu(struct icmpv6_mib);
	if (!net->mib.icmpv6_statistics)
		goto err_icmp_mib;
	net->mib.icmpv6msg_statistics = kzalloc(sizeof(struct icmpv6msg_mib),
						GFP_KERNEL);
	if (!net->mib.icmpv6msg_statistics)
		goto err_icmpmsg_mib;
	return 0;

err_icmpmsg_mib:
	free_percpu(net->mib.icmpv6_statistics);
err_icmp_mib:
	free_percpu(net->mib.ipv6_statistics);
err_ip_mib:
	free_percpu(net->mib.udplite_stats_in6);
err_udplite_mib:
	free_percpu(net->mib.udp_stats_in6);
	return -ENOMEM;
}

static void ipv6_cleanup_mibs(struct net *net)
{
	free_percpu(net->mib.udp_stats_in6);
	free_percpu(net->mib.udplite_stats_in6);
	free_percpu(net->mib.ipv6_statistics);
	free_percpu(net->mib.icmpv6_statistics);
	kfree(net->mib.icmpv6msg_statistics);
}

static int __net_init inet6_net_init(struct net *net)
{
	int err = 0;

	net->ipv6.sysctl.bindv6only = 0;
	net->ipv6.sysctl.icmpv6_time = 1*HZ;
	net->ipv6.sysctl.flowlabel_consistency = 1;
	net->ipv6.sysctl.auto_flowlabels = 0;
	atomic_set(&net->ipv6.fib6_sernum, 1);

	err = ipv6_init_mibs(net);
	if (err)
		return err;
#ifdef CONFIG_PROC_FS
	err = udp6_proc_init(net);
	if (err)
		goto out;
	err = tcp6_proc_init(net);
	if (err)
		goto proc_tcp6_fail;
	err = ac6_proc_init(net);
	if (err)
		goto proc_ac6_fail;
#endif
	return err;

#ifdef CONFIG_PROC_FS
proc_ac6_fail:
	tcp6_proc_exit(net);
proc_tcp6_fail:
	udp6_proc_exit(net);
out:
	ipv6_cleanup_mibs(net);
	return err;
#endif
}

static void __net_exit inet6_net_exit(struct net *net)
{
#ifdef CONFIG_PROC_FS
	udp6_proc_exit(net);
	tcp6_proc_exit(net);
	ac6_proc_exit(net);
#endif
	ipv6_cleanup_mibs(net);
}

static struct pernet_operations inet6_net_ops = {
	.init = inet6_net_init,
	.exit = inet6_net_exit,
};

static const struct ipv6_stub ipv6_stub_impl = {
	.ipv6_sock_mc_join = ipv6_sock_mc_join,
	.ipv6_sock_mc_drop = ipv6_sock_mc_drop,
	.ipv6_dst_lookup = ip6_dst_lookup,
	.udpv6_encap_enable = udpv6_encap_enable,
	.ndisc_send_na = ndisc_send_na,
	.nd_tbl	= &nd_tbl,
};

static int __init inet6_init(void)
{
	struct list_head *r;
	int err = 0;

	BUILD_BUG_ON(sizeof(struct inet6_skb_parm) > FIELD_SIZEOF(struct sk_buff, cb));

	/* Register the socket-side information for inet6_create.  */
	for (r = &inetsw6[0]; r < &inetsw6[SOCK_MAX]; ++r)
		INIT_LIST_HEAD(r);

	if (disable_ipv6_mod) {
		pr_info("Loaded, but administratively disabled, reboot required to enable\n");
		goto out;
	}

	err = proto_register(&tcpv6_prot, 1);
	if (err)
		goto out;

	err = proto_register(&udpv6_prot, 1);
	if (err)
		goto out_unregister_tcp_proto;

	err = proto_register(&udplitev6_prot, 1);
	if (err)
		goto out_unregister_udp_proto;

	err = proto_register(&rawv6_prot, 1);
	if (err)
		goto out_unregister_udplite_proto;

	err = proto_register(&pingv6_prot, 1);
	if (err)
		goto out_unregister_ping_proto;

	/* We MUST register RAW sockets before we create the ICMP6,
	 * IGMP6, or NDISC control sockets.
	 */
	err = rawv6_init();
	if (err)
		goto out_unregister_raw_proto;

	/* Register the family here so that the init calls below will
	 * be able to create sockets. (?? is this dangerous ??)
	 */
	err = sock_register(&inet6_family_ops);
	if (err)
		goto out_sock_register_fail;

	/*
	 *	ipngwg API draft makes clear that the correct semantics
	 *	for TCP and UDP is to consider one TCP and UDP instance
	 *	in a host available by both INET and INET6 APIs and
	 *	able to communicate via both network protocols.
	 */

	err = register_pernet_subsys(&inet6_net_ops);
	if (err)
		goto register_pernet_fail;
	err = icmpv6_init();
	if (err)
		goto icmp_fail;
	err = ip6_mr_init();
	if (err)
		goto ipmr_fail;
	err = ndisc_init();
	if (err)
		goto ndisc_fail;
	err = igmp6_init();
	if (err)
		goto igmp_fail;

	ipv6_stub = &ipv6_stub_impl;

	err = ipv6_netfilter_init();
	if (err)
		goto netfilter_fail;
	/* Create /proc/foo6 entries. */
#ifdef CONFIG_PROC_FS
	err = -ENOMEM;
	if (raw6_proc_init())
		goto proc_raw6_fail;
	if (udplite6_proc_init())
		goto proc_udplite6_fail;
	if (ipv6_misc_proc_init())
		goto proc_misc6_fail;
	if (if6_proc_init())
		goto proc_if6_fail;
#endif
	err = ip6_route_init();
	if (err)
		goto ip6_route_fail;
	err = ndisc_late_init();
	if (err)
		goto ndisc_late_fail;
	err = ip6_flowlabel_init();
	if (err)
		goto ip6_flowlabel_fail;
	err = addrconf_init();
	if (err)
		goto addrconf_fail;

	/* Init v6 extension headers. */
	err = ipv6_exthdrs_init();
	if (err)
		goto ipv6_exthdrs_fail;

	err = ipv6_frag_init();
	if (err)
		goto ipv6_frag_fail;

	/* Init v6 transport protocols. */
	err = udpv6_init();
	if (err)
		goto udpv6_fail;

	err = udplitev6_init();
	if (err)
		goto udplitev6_fail;

	err = tcpv6_init();
	if (err)
		goto tcpv6_fail;

	err = ipv6_packet_init();
	if (err)
		goto ipv6_packet_fail;

	err = pingv6_init();
	if (err)
		goto pingv6_fail;

#ifdef CONFIG_SYSCTL
	err = ipv6_sysctl_register();
	if (err)
		goto sysctl_fail;
#endif
out:
	return err;

#ifdef CONFIG_SYSCTL
sysctl_fail:
	pingv6_exit();
#endif
pingv6_fail:
	ipv6_packet_cleanup();
ipv6_packet_fail:
	tcpv6_exit();
tcpv6_fail:
	udplitev6_exit();
udplitev6_fail:
	udpv6_exit();
udpv6_fail:
	ipv6_frag_exit();
ipv6_frag_fail:
	ipv6_exthdrs_exit();
ipv6_exthdrs_fail:
	addrconf_cleanup();
addrconf_fail:
	ip6_flowlabel_cleanup();
ip6_flowlabel_fail:
	ndisc_late_cleanup();
ndisc_late_fail:
	ip6_route_cleanup();
ip6_route_fail:
#ifdef CONFIG_PROC_FS
	if6_proc_exit();
proc_if6_fail:
	ipv6_misc_proc_exit();
proc_misc6_fail:
	udplite6_proc_exit();
proc_udplite6_fail:
	raw6_proc_exit();
proc_raw6_fail:
#endif
	ipv6_netfilter_fini();
netfilter_fail:
	igmp6_cleanup();
igmp_fail:
	ndisc_cleanup();
ndisc_fail:
	ip6_mr_cleanup();
ipmr_fail:
	icmpv6_cleanup();
icmp_fail:
	unregister_pernet_subsys(&inet6_net_ops);
register_pernet_fail:
	sock_unregister(PF_INET6);
	rtnl_unregister_all(PF_INET6);
out_sock_register_fail:
	rawv6_exit();
out_unregister_ping_proto:
	proto_unregister(&pingv6_prot);
out_unregister_raw_proto:
	proto_unregister(&rawv6_prot);
out_unregister_udplite_proto:
	proto_unregister(&udplitev6_prot);
out_unregister_udp_proto:
	proto_unregister(&udpv6_prot);
out_unregister_tcp_proto:
	proto_unregister(&tcpv6_prot);
	goto out;
}
module_init(inet6_init);

MODULE_ALIAS_NETPROTO(PF_INET6);<|MERGE_RESOLUTION|>--- conflicted
+++ resolved
@@ -123,13 +123,11 @@
 	int try_loading_module = 0;
 	int err;
 
-<<<<<<< HEAD
 	if (!current_has_network())
 		return -EACCES;
-=======
+
 	if (protocol < 0 || protocol >= IPPROTO_MAX)
 		return -EINVAL;
->>>>>>> 707e840c
 
 	/* Look for the requested type/protocol pair. */
 lookup_protocol:

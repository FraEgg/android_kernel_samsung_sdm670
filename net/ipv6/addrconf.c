/*
 *	IPv6 Address [auto]configuration
 *	Linux INET6 implementation
 *
 *	Authors:
 *	Pedro Roque		<roque@di.fc.ul.pt>
 *	Alexey Kuznetsov	<kuznet@ms2.inr.ac.ru>
 *
 *	This program is free software; you can redistribute it and/or
 *      modify it under the terms of the GNU General Public License
 *      as published by the Free Software Foundation; either version
 *      2 of the License, or (at your option) any later version.
 */

/*
 *	Changes:
 *
 *	Janos Farkas			:	delete timer on ifdown
 *	<chexum@bankinf.banki.hu>
 *	Andi Kleen			:	kill double kfree on module
 *						unload.
 *	Maciej W. Rozycki		:	FDDI support
 *	sekiya@USAGI			:	Don't send too many RS
 *						packets.
 *	yoshfuji@USAGI			:       Fixed interval between DAD
 *						packets.
 *	YOSHIFUJI Hideaki @USAGI	:	improved accuracy of
 *						address validation timer.
 *	YOSHIFUJI Hideaki @USAGI	:	Privacy Extensions (RFC3041)
 *						support.
 *	Yuji SEKIYA @USAGI		:	Don't assign a same IPv6
 *						address on a same interface.
 *	YOSHIFUJI Hideaki @USAGI	:	ARCnet support
 *	YOSHIFUJI Hideaki @USAGI	:	convert /proc/net/if_inet6 to
 *						seq_file.
 *	YOSHIFUJI Hideaki @USAGI	:	improved source address
 *						selection; consider scope,
 *						status etc.
 */

#define pr_fmt(fmt) "IPv6: " fmt

#include <linux/errno.h>
#include <linux/types.h>
#include <linux/kernel.h>
#include <linux/socket.h>
#include <linux/sockios.h>
#include <linux/net.h>
#include <linux/inet.h>
#include <linux/in6.h>
#include <linux/netdevice.h>
#include <linux/if_addr.h>
#include <linux/if_arp.h>
#include <linux/if_arcnet.h>
#include <linux/if_infiniband.h>
#include <linux/route.h>
#include <linux/inetdevice.h>
#include <linux/init.h>
#include <linux/slab.h>
#ifdef CONFIG_SYSCTL
#include <linux/sysctl.h>
#endif
#include <linux/capability.h>
#include <linux/delay.h>
#include <linux/notifier.h>
#include <linux/string.h>
#include <linux/hash.h>

#include <net/net_namespace.h>
#include <net/sock.h>
#include <net/snmp.h>

#include <net/af_ieee802154.h>
#include <net/firewire.h>
#include <net/ipv6.h>
#include <net/protocol.h>
#include <net/ndisc.h>
#include <net/ip6_route.h>
#include <net/addrconf.h>
#include <net/tcp.h>
#include <net/ip.h>
#include <net/netlink.h>
#include <net/pkt_sched.h>
#include <linux/if_tunnel.h>
#include <linux/rtnetlink.h>
#include <linux/netconf.h>
#include <linux/random.h>
#include <linux/uaccess.h>
#include <asm/unaligned.h>

#include <linux/proc_fs.h>
#include <linux/seq_file.h>
#include <linux/export.h>

/* Set to 3 to get tracing... */
#define ACONF_DEBUG 2

#if ACONF_DEBUG >= 3
#define ADBG(fmt, ...) printk(fmt, ##__VA_ARGS__)
#else
#define ADBG(fmt, ...) do { if (0) printk(fmt, ##__VA_ARGS__); } while (0)
#endif

#define	INFINITY_LIFE_TIME	0xFFFFFFFF

#define IPV6_MAX_STRLEN \
	sizeof("ffff:ffff:ffff:ffff:ffff:ffff:255.255.255.255")

static inline u32 cstamp_delta(unsigned long cstamp)
{
	return (cstamp - INITIAL_JIFFIES) * 100UL / HZ;
}

#ifdef CONFIG_SYSCTL
static int addrconf_sysctl_register(struct inet6_dev *idev);
static void addrconf_sysctl_unregister(struct inet6_dev *idev);
#else
static inline int addrconf_sysctl_register(struct inet6_dev *idev)
{
	return 0;
}

static inline void addrconf_sysctl_unregister(struct inet6_dev *idev)
{
}
#endif

static void __ipv6_regen_rndid(struct inet6_dev *idev);
static void __ipv6_try_regen_rndid(struct inet6_dev *idev, struct in6_addr *tmpaddr);
static void ipv6_regen_rndid(unsigned long data);

static int ipv6_generate_eui64(u8 *eui, struct net_device *dev);
static int ipv6_count_addresses(struct inet6_dev *idev);
static int ipv6_generate_stable_address(struct in6_addr *addr,
					u8 dad_count,
					const struct inet6_dev *idev);

/*
 *	Configured unicast address hash table
 */
static struct hlist_head inet6_addr_lst[IN6_ADDR_HSIZE];
static DEFINE_SPINLOCK(addrconf_hash_lock);

static void addrconf_verify(void);
static void addrconf_verify_rtnl(void);
static void addrconf_verify_work(struct work_struct *);

static struct workqueue_struct *addrconf_wq;
static DECLARE_DELAYED_WORK(addr_chk_work, addrconf_verify_work);

static void addrconf_join_anycast(struct inet6_ifaddr *ifp);
static void addrconf_leave_anycast(struct inet6_ifaddr *ifp);

static void addrconf_type_change(struct net_device *dev,
				 unsigned long event);
static int addrconf_ifdown(struct net_device *dev, int how);

static struct rt6_info *addrconf_get_prefix_route(const struct in6_addr *pfx,
						  int plen,
						  const struct net_device *dev,
						  u32 flags, u32 noflags);

static void addrconf_dad_start(struct inet6_ifaddr *ifp);
static void addrconf_dad_work(struct work_struct *w);
static void addrconf_dad_completed(struct inet6_ifaddr *ifp);
static void addrconf_dad_run(struct inet6_dev *idev);
static void addrconf_rs_timer(unsigned long data);
static void __ipv6_ifa_notify(int event, struct inet6_ifaddr *ifa);
static void ipv6_ifa_notify(int event, struct inet6_ifaddr *ifa);

static void inet6_prefix_notify(int event, struct inet6_dev *idev,
				struct prefix_info *pinfo);
static bool ipv6_chk_same_addr(struct net *net, const struct in6_addr *addr,
			       struct net_device *dev);

static struct ipv6_devconf ipv6_devconf __read_mostly = {
	.forwarding		= 0,
	.hop_limit		= IPV6_DEFAULT_HOPLIMIT,
	.mtu6			= IPV6_MIN_MTU,
	.accept_ra		= 1,
	.accept_redirects	= 1,
	.autoconf		= 1,
	.force_mld_version	= 0,
	.mldv1_unsolicited_report_interval = 10 * HZ,
	.mldv2_unsolicited_report_interval = HZ,
	.dad_transmits		= 1,
	.rtr_solicits		= MAX_RTR_SOLICITATIONS,
	.rtr_solicit_interval	= RTR_SOLICITATION_INTERVAL,
	.rtr_solicit_delay	= MAX_RTR_SOLICITATION_DELAY,
	.use_tempaddr		= 0,
	.temp_valid_lft		= TEMP_VALID_LIFETIME,
	.temp_prefered_lft	= TEMP_PREFERRED_LIFETIME,
	.regen_max_retry	= REGEN_MAX_RETRY,
	.max_desync_factor	= MAX_DESYNC_FACTOR,
	.max_addresses		= IPV6_MAX_ADDRESSES,
	.accept_ra_defrtr	= 1,
	.accept_ra_from_local	= 0,
	.accept_ra_pinfo	= 1,
#ifdef CONFIG_IPV6_ROUTER_PREF
	.accept_ra_rtr_pref	= 1,
	.rtr_probe_interval	= 60 * HZ,
#ifdef CONFIG_IPV6_ROUTE_INFO
	.accept_ra_rt_info_max_plen = 0,
#endif
#endif
	.accept_ra_rt_table	= 0,
	.proxy_ndp		= 0,
	.accept_source_route	= 0,	/* we do not accept RH0 by default. */
	.disable_ipv6		= 0,
	.accept_dad		= 1,
	.suppress_frag_ndisc	= 1,
	.accept_ra_mtu		= 1,
	.stable_secret		= {
		.initialized = false,
	}
};

static struct ipv6_devconf ipv6_devconf_dflt __read_mostly = {
	.forwarding		= 0,
	.hop_limit		= IPV6_DEFAULT_HOPLIMIT,
	.mtu6			= IPV6_MIN_MTU,
	.accept_ra		= 1,
	.accept_redirects	= 1,
	.autoconf		= 1,
	.force_mld_version	= 0,
	.mldv1_unsolicited_report_interval = 10 * HZ,
	.mldv2_unsolicited_report_interval = HZ,
	.dad_transmits		= 1,
	.rtr_solicits		= MAX_RTR_SOLICITATIONS,
	.rtr_solicit_interval	= RTR_SOLICITATION_INTERVAL,
	.rtr_solicit_delay	= MAX_RTR_SOLICITATION_DELAY,
	.use_tempaddr		= 0,
	.temp_valid_lft		= TEMP_VALID_LIFETIME,
	.temp_prefered_lft	= TEMP_PREFERRED_LIFETIME,
	.regen_max_retry	= REGEN_MAX_RETRY,
	.max_desync_factor	= MAX_DESYNC_FACTOR,
	.max_addresses		= IPV6_MAX_ADDRESSES,
	.accept_ra_defrtr	= 1,
	.accept_ra_from_local	= 0,
	.accept_ra_pinfo	= 1,
#ifdef CONFIG_IPV6_ROUTER_PREF
	.accept_ra_rtr_pref	= 1,
	.rtr_probe_interval	= 60 * HZ,
#ifdef CONFIG_IPV6_ROUTE_INFO
	.accept_ra_rt_info_max_plen = 0,
#endif
#endif
	.accept_ra_rt_table	= 0,
	.proxy_ndp		= 0,
	.accept_source_route	= 0,	/* we do not accept RH0 by default. */
	.disable_ipv6		= 0,
	.accept_dad		= 1,
	.suppress_frag_ndisc	= 1,
	.accept_ra_mtu		= 1,
	.stable_secret		= {
		.initialized = false,
	},
};

/* Check if a valid qdisc is available */
static inline bool addrconf_qdisc_ok(const struct net_device *dev)
{
	return !qdisc_tx_is_noop(dev);
}

static void addrconf_del_rs_timer(struct inet6_dev *idev)
{
	if (del_timer(&idev->rs_timer))
		__in6_dev_put(idev);
}

static void addrconf_del_dad_work(struct inet6_ifaddr *ifp)
{
	if (cancel_delayed_work(&ifp->dad_work))
		__in6_ifa_put(ifp);
}

static void addrconf_mod_rs_timer(struct inet6_dev *idev,
				  unsigned long when)
{
	if (!timer_pending(&idev->rs_timer))
		in6_dev_hold(idev);
	mod_timer(&idev->rs_timer, jiffies + when);
}

static void addrconf_mod_dad_work(struct inet6_ifaddr *ifp,
				   unsigned long delay)
{
	if (!delayed_work_pending(&ifp->dad_work))
		in6_ifa_hold(ifp);
	mod_delayed_work(addrconf_wq, &ifp->dad_work, delay);
}

static int snmp6_alloc_dev(struct inet6_dev *idev)
{
	int i;

	idev->stats.ipv6 = alloc_percpu(struct ipstats_mib);
	if (!idev->stats.ipv6)
		goto err_ip;

	for_each_possible_cpu(i) {
		struct ipstats_mib *addrconf_stats;
		addrconf_stats = per_cpu_ptr(idev->stats.ipv6, i);
		u64_stats_init(&addrconf_stats->syncp);
	}


	idev->stats.icmpv6dev = kzalloc(sizeof(struct icmpv6_mib_device),
					GFP_KERNEL);
	if (!idev->stats.icmpv6dev)
		goto err_icmp;
	idev->stats.icmpv6msgdev = kzalloc(sizeof(struct icmpv6msg_mib_device),
					   GFP_KERNEL);
	if (!idev->stats.icmpv6msgdev)
		goto err_icmpmsg;

	return 0;

err_icmpmsg:
	kfree(idev->stats.icmpv6dev);
err_icmp:
	free_percpu(idev->stats.ipv6);
err_ip:
	return -ENOMEM;
}

static struct inet6_dev *ipv6_add_dev(struct net_device *dev)
{
	struct inet6_dev *ndev;
	int err = -ENOMEM;

	ASSERT_RTNL();

	if (dev->mtu < IPV6_MIN_MTU)
		return ERR_PTR(-EINVAL);

	ndev = kzalloc(sizeof(struct inet6_dev), GFP_KERNEL);
	if (!ndev)
		return ERR_PTR(err);

	rwlock_init(&ndev->lock);
	ndev->dev = dev;
	INIT_LIST_HEAD(&ndev->addr_list);
	setup_timer(&ndev->rs_timer, addrconf_rs_timer,
		    (unsigned long)ndev);
	memcpy(&ndev->cnf, dev_net(dev)->ipv6.devconf_dflt, sizeof(ndev->cnf));
	ndev->cnf.mtu6 = dev->mtu;
	ndev->cnf.sysctl = NULL;
	ndev->nd_parms = neigh_parms_alloc(dev, &nd_tbl);
	if (!ndev->nd_parms) {
		kfree(ndev);
		return ERR_PTR(err);
	}
	if (ndev->cnf.forwarding)
		dev_disable_lro(dev);
	/* We refer to the device */
	dev_hold(dev);

	if (snmp6_alloc_dev(ndev) < 0) {
		ADBG(KERN_WARNING
			"%s: cannot allocate memory for statistics; dev=%s.\n",
			__func__, dev->name);
		neigh_parms_release(&nd_tbl, ndev->nd_parms);
		dev_put(dev);
		kfree(ndev);
		return ERR_PTR(err);
	}

	if (snmp6_register_dev(ndev) < 0) {
		ADBG(KERN_WARNING
			"%s: cannot create /proc/net/dev_snmp6/%s\n",
			__func__, dev->name);
		goto err_release;
	}

	/* One reference from device.  We must do this before
	 * we invoke __ipv6_regen_rndid().
	 */
	in6_dev_hold(ndev);

	if (dev->flags & (IFF_NOARP | IFF_LOOPBACK))
		ndev->cnf.accept_dad = -1;

#if IS_ENABLED(CONFIG_IPV6_SIT)
	if (dev->type == ARPHRD_SIT && (dev->priv_flags & IFF_ISATAP)) {
		pr_info("%s: Disabled Multicast RS\n", dev->name);
		ndev->cnf.rtr_solicits = 0;
	}
#endif

	INIT_LIST_HEAD(&ndev->tempaddr_list);
	setup_timer(&ndev->regen_timer, ipv6_regen_rndid, (unsigned long)ndev);
	if ((dev->flags&IFF_LOOPBACK) ||
	    dev->type == ARPHRD_TUNNEL ||
	    dev->type == ARPHRD_TUNNEL6 ||
	    dev->type == ARPHRD_SIT ||
	    dev->type == ARPHRD_NONE) {
		ndev->cnf.use_tempaddr = -1;
	} else {
		in6_dev_hold(ndev);
		ipv6_regen_rndid((unsigned long) ndev);
	}

	ndev->token = in6addr_any;

	if (netif_running(dev) && addrconf_qdisc_ok(dev))
		ndev->if_flags |= IF_READY;

	ipv6_mc_init_dev(ndev);
	ndev->tstamp = jiffies;
	err = addrconf_sysctl_register(ndev);
	if (err) {
		ipv6_mc_destroy_dev(ndev);
		del_timer(&ndev->regen_timer);
		goto err_release;
	}
	/* protected by rtnl_lock */
	rcu_assign_pointer(dev->ip6_ptr, ndev);

	/* Join interface-local all-node multicast group */
	ipv6_dev_mc_inc(dev, &in6addr_interfacelocal_allnodes);

	/* Join all-node multicast group */
	ipv6_dev_mc_inc(dev, &in6addr_linklocal_allnodes);

	/* Join all-router multicast group if forwarding is set */
	if (ndev->cnf.forwarding && (dev->flags & IFF_MULTICAST))
		ipv6_dev_mc_inc(dev, &in6addr_linklocal_allrouters);

	return ndev;

err_release:
	neigh_parms_release(&nd_tbl, ndev->nd_parms);
	ndev->dead = 1;
	in6_dev_finish_destroy(ndev);
	return ERR_PTR(err);
}

static struct inet6_dev *ipv6_find_idev(struct net_device *dev)
{
	struct inet6_dev *idev;

	ASSERT_RTNL();

	idev = __in6_dev_get(dev);
	if (!idev) {
		idev = ipv6_add_dev(dev);
		if (IS_ERR(idev))
			return NULL;
	}

	if (dev->flags&IFF_UP)
		ipv6_mc_up(idev);
	return idev;
}

static int inet6_netconf_msgsize_devconf(int type)
{
	int size =  NLMSG_ALIGN(sizeof(struct netconfmsg))
		    + nla_total_size(4);	/* NETCONFA_IFINDEX */

	/* type -1 is used for ALL */
	if (type == -1 || type == NETCONFA_FORWARDING)
		size += nla_total_size(4);
#ifdef CONFIG_IPV6_MROUTE
	if (type == -1 || type == NETCONFA_MC_FORWARDING)
		size += nla_total_size(4);
#endif
	if (type == -1 || type == NETCONFA_PROXY_NEIGH)
		size += nla_total_size(4);

	return size;
}

static int inet6_netconf_fill_devconf(struct sk_buff *skb, int ifindex,
				      struct ipv6_devconf *devconf, u32 portid,
				      u32 seq, int event, unsigned int flags,
				      int type)
{
	struct nlmsghdr  *nlh;
	struct netconfmsg *ncm;

	nlh = nlmsg_put(skb, portid, seq, event, sizeof(struct netconfmsg),
			flags);
	if (!nlh)
		return -EMSGSIZE;

	ncm = nlmsg_data(nlh);
	ncm->ncm_family = AF_INET6;

	if (nla_put_s32(skb, NETCONFA_IFINDEX, ifindex) < 0)
		goto nla_put_failure;

	/* type -1 is used for ALL */
	if ((type == -1 || type == NETCONFA_FORWARDING) &&
	    nla_put_s32(skb, NETCONFA_FORWARDING, devconf->forwarding) < 0)
		goto nla_put_failure;
#ifdef CONFIG_IPV6_MROUTE
	if ((type == -1 || type == NETCONFA_MC_FORWARDING) &&
	    nla_put_s32(skb, NETCONFA_MC_FORWARDING,
			devconf->mc_forwarding) < 0)
		goto nla_put_failure;
#endif
	if ((type == -1 || type == NETCONFA_PROXY_NEIGH) &&
	    nla_put_s32(skb, NETCONFA_PROXY_NEIGH, devconf->proxy_ndp) < 0)
		goto nla_put_failure;

	nlmsg_end(skb, nlh);
	return 0;

nla_put_failure:
	nlmsg_cancel(skb, nlh);
	return -EMSGSIZE;
}

void inet6_netconf_notify_devconf(struct net *net, int type, int ifindex,
				  struct ipv6_devconf *devconf)
{
	struct sk_buff *skb;
	int err = -ENOBUFS;

	skb = nlmsg_new(inet6_netconf_msgsize_devconf(type), GFP_ATOMIC);
	if (!skb)
		goto errout;

	err = inet6_netconf_fill_devconf(skb, ifindex, devconf, 0, 0,
					 RTM_NEWNETCONF, 0, type);
	if (err < 0) {
		/* -EMSGSIZE implies BUG in inet6_netconf_msgsize_devconf() */
		WARN_ON(err == -EMSGSIZE);
		kfree_skb(skb);
		goto errout;
	}
	rtnl_notify(skb, net, 0, RTNLGRP_IPV6_NETCONF, NULL, GFP_ATOMIC);
	return;
errout:
	rtnl_set_sk_err(net, RTNLGRP_IPV6_NETCONF, err);
}

static const struct nla_policy devconf_ipv6_policy[NETCONFA_MAX+1] = {
	[NETCONFA_IFINDEX]	= { .len = sizeof(int) },
	[NETCONFA_FORWARDING]	= { .len = sizeof(int) },
	[NETCONFA_PROXY_NEIGH]	= { .len = sizeof(int) },
};

static int inet6_netconf_get_devconf(struct sk_buff *in_skb,
				     struct nlmsghdr *nlh)
{
	struct net *net = sock_net(in_skb->sk);
	struct nlattr *tb[NETCONFA_MAX+1];
	struct netconfmsg *ncm;
	struct sk_buff *skb;
	struct ipv6_devconf *devconf;
	struct inet6_dev *in6_dev;
	struct net_device *dev;
	int ifindex;
	int err;

	err = nlmsg_parse(nlh, sizeof(*ncm), tb, NETCONFA_MAX,
			  devconf_ipv6_policy);
	if (err < 0)
		goto errout;

	err = EINVAL;
	if (!tb[NETCONFA_IFINDEX])
		goto errout;

	ifindex = nla_get_s32(tb[NETCONFA_IFINDEX]);
	switch (ifindex) {
	case NETCONFA_IFINDEX_ALL:
		devconf = net->ipv6.devconf_all;
		break;
	case NETCONFA_IFINDEX_DEFAULT:
		devconf = net->ipv6.devconf_dflt;
		break;
	default:
		dev = __dev_get_by_index(net, ifindex);
		if (!dev)
			goto errout;
		in6_dev = __in6_dev_get(dev);
		if (!in6_dev)
			goto errout;
		devconf = &in6_dev->cnf;
		break;
	}

	err = -ENOBUFS;
	skb = nlmsg_new(inet6_netconf_msgsize_devconf(-1), GFP_ATOMIC);
	if (!skb)
		goto errout;

	err = inet6_netconf_fill_devconf(skb, ifindex, devconf,
					 NETLINK_CB(in_skb).portid,
					 nlh->nlmsg_seq, RTM_NEWNETCONF, 0,
					 -1);
	if (err < 0) {
		/* -EMSGSIZE implies BUG in inet6_netconf_msgsize_devconf() */
		WARN_ON(err == -EMSGSIZE);
		kfree_skb(skb);
		goto errout;
	}
	err = rtnl_unicast(skb, net, NETLINK_CB(in_skb).portid);
errout:
	return err;
}

static int inet6_netconf_dump_devconf(struct sk_buff *skb,
				      struct netlink_callback *cb)
{
	struct net *net = sock_net(skb->sk);
	int h, s_h;
	int idx, s_idx;
	struct net_device *dev;
	struct inet6_dev *idev;
	struct hlist_head *head;

	s_h = cb->args[0];
	s_idx = idx = cb->args[1];

	for (h = s_h; h < NETDEV_HASHENTRIES; h++, s_idx = 0) {
		idx = 0;
		head = &net->dev_index_head[h];
		rcu_read_lock();
		cb->seq = atomic_read(&net->ipv6.dev_addr_genid) ^
			  net->dev_base_seq;
		hlist_for_each_entry_rcu(dev, head, index_hlist) {
			if (idx < s_idx)
				goto cont;
			idev = __in6_dev_get(dev);
			if (!idev)
				goto cont;

			if (inet6_netconf_fill_devconf(skb, dev->ifindex,
						       &idev->cnf,
						       NETLINK_CB(cb->skb).portid,
						       cb->nlh->nlmsg_seq,
						       RTM_NEWNETCONF,
						       NLM_F_MULTI,
						       -1) < 0) {
				rcu_read_unlock();
				goto done;
			}
			nl_dump_check_consistent(cb, nlmsg_hdr(skb));
cont:
			idx++;
		}
		rcu_read_unlock();
	}
	if (h == NETDEV_HASHENTRIES) {
		if (inet6_netconf_fill_devconf(skb, NETCONFA_IFINDEX_ALL,
					       net->ipv6.devconf_all,
					       NETLINK_CB(cb->skb).portid,
					       cb->nlh->nlmsg_seq,
					       RTM_NEWNETCONF, NLM_F_MULTI,
					       -1) < 0)
			goto done;
		else
			h++;
	}
	if (h == NETDEV_HASHENTRIES + 1) {
		if (inet6_netconf_fill_devconf(skb, NETCONFA_IFINDEX_DEFAULT,
					       net->ipv6.devconf_dflt,
					       NETLINK_CB(cb->skb).portid,
					       cb->nlh->nlmsg_seq,
					       RTM_NEWNETCONF, NLM_F_MULTI,
					       -1) < 0)
			goto done;
		else
			h++;
	}
done:
	cb->args[0] = h;
	cb->args[1] = idx;

	return skb->len;
}

#ifdef CONFIG_SYSCTL
static void dev_forward_change(struct inet6_dev *idev)
{
	struct net_device *dev;
	struct inet6_ifaddr *ifa;

	if (!idev)
		return;
	dev = idev->dev;
	if (idev->cnf.forwarding)
		dev_disable_lro(dev);
	if (dev->flags & IFF_MULTICAST) {
		if (idev->cnf.forwarding) {
			ipv6_dev_mc_inc(dev, &in6addr_linklocal_allrouters);
			ipv6_dev_mc_inc(dev, &in6addr_interfacelocal_allrouters);
			ipv6_dev_mc_inc(dev, &in6addr_sitelocal_allrouters);
		} else {
			ipv6_dev_mc_dec(dev, &in6addr_linklocal_allrouters);
			ipv6_dev_mc_dec(dev, &in6addr_interfacelocal_allrouters);
			ipv6_dev_mc_dec(dev, &in6addr_sitelocal_allrouters);
		}
	}

	list_for_each_entry(ifa, &idev->addr_list, if_list) {
		if (ifa->flags&IFA_F_TENTATIVE)
			continue;
		if (idev->cnf.forwarding)
			addrconf_join_anycast(ifa);
		else
			addrconf_leave_anycast(ifa);
	}
	inet6_netconf_notify_devconf(dev_net(dev), NETCONFA_FORWARDING,
				     dev->ifindex, &idev->cnf);
}


static void addrconf_forward_change(struct net *net, __s32 newf)
{
	struct net_device *dev;
	struct inet6_dev *idev;

	for_each_netdev(net, dev) {
		idev = __in6_dev_get(dev);
		if (idev) {
			int changed = (!idev->cnf.forwarding) ^ (!newf);
			idev->cnf.forwarding = newf;
			if (changed)
				dev_forward_change(idev);
		}
	}
}

static int addrconf_fixup_forwarding(struct ctl_table *table, int *p, int newf)
{
	struct net *net;
	int old;

	if (!rtnl_trylock())
		return restart_syscall();

	net = (struct net *)table->extra2;
	old = *p;
	*p = newf;

	if (p == &net->ipv6.devconf_dflt->forwarding) {
		if ((!newf) ^ (!old))
			inet6_netconf_notify_devconf(net, NETCONFA_FORWARDING,
						     NETCONFA_IFINDEX_DEFAULT,
						     net->ipv6.devconf_dflt);
		rtnl_unlock();
		return 0;
	}

	if (p == &net->ipv6.devconf_all->forwarding) {
		net->ipv6.devconf_dflt->forwarding = newf;
		addrconf_forward_change(net, newf);
		if ((!newf) ^ (!old))
			inet6_netconf_notify_devconf(net, NETCONFA_FORWARDING,
						     NETCONFA_IFINDEX_ALL,
						     net->ipv6.devconf_all);
	} else if ((!newf) ^ (!old))
		dev_forward_change((struct inet6_dev *)table->extra1);
	rtnl_unlock();

	if (newf)
		rt6_purge_dflt_routers(net);
	return 1;
}
#endif

/* Nobody refers to this ifaddr, destroy it */
void inet6_ifa_finish_destroy(struct inet6_ifaddr *ifp)
{
	WARN_ON(!hlist_unhashed(&ifp->addr_lst));

#ifdef NET_REFCNT_DEBUG
	pr_debug("%s\n", __func__);
#endif

	in6_dev_put(ifp->idev);

	if (cancel_delayed_work(&ifp->dad_work))
		pr_notice("delayed DAD work was pending while freeing ifa=%p\n",
			  ifp);

	if (ifp->state != INET6_IFADDR_STATE_DEAD) {
		pr_warn("Freeing alive inet6 address %p\n", ifp);
		return;
	}
	ip6_rt_put(ifp->rt);

	kfree_rcu(ifp, rcu);
}

static void
ipv6_link_dev_addr(struct inet6_dev *idev, struct inet6_ifaddr *ifp)
{
	struct list_head *p;
	int ifp_scope = ipv6_addr_src_scope(&ifp->addr);

	/*
	 * Each device address list is sorted in order of scope -
	 * global before linklocal.
	 */
	list_for_each(p, &idev->addr_list) {
		struct inet6_ifaddr *ifa
			= list_entry(p, struct inet6_ifaddr, if_list);
		if (ifp_scope >= ipv6_addr_src_scope(&ifa->addr))
			break;
	}

	list_add_tail(&ifp->if_list, p);
}

static u32 inet6_addr_hash(const struct in6_addr *addr)
{
	return hash_32(ipv6_addr_hash(addr), IN6_ADDR_HSIZE_SHIFT);
}

/* On success it returns ifp with increased reference count */

static struct inet6_ifaddr *
ipv6_add_addr(struct inet6_dev *idev, const struct in6_addr *addr,
	      const struct in6_addr *peer_addr, int pfxlen,
	      int scope, u32 flags, u32 valid_lft, u32 prefered_lft)
{
	struct inet6_ifaddr *ifa = NULL;
	struct rt6_info *rt;
	unsigned int hash;
	int err = 0;
	int addr_type = ipv6_addr_type(addr);

	if (addr_type == IPV6_ADDR_ANY ||
	    addr_type & IPV6_ADDR_MULTICAST ||
	    (!(idev->dev->flags & IFF_LOOPBACK) &&
	     addr_type & IPV6_ADDR_LOOPBACK))
		return ERR_PTR(-EADDRNOTAVAIL);

	rcu_read_lock_bh();
	if (idev->dead) {
		err = -ENODEV;			/*XXX*/
		goto out2;
	}

	if (idev->cnf.disable_ipv6) {
		err = -EACCES;
		goto out2;
	}

	spin_lock(&addrconf_hash_lock);

	/* Ignore adding duplicate addresses on an interface */
	if (ipv6_chk_same_addr(dev_net(idev->dev), addr, idev->dev)) {
		ADBG("ipv6_add_addr: already assigned\n");
		err = -EEXIST;
		goto out;
	}

	ifa = kzalloc(sizeof(struct inet6_ifaddr), GFP_ATOMIC);

	if (!ifa) {
		ADBG("ipv6_add_addr: malloc failed\n");
		err = -ENOBUFS;
		goto out;
	}

	rt = addrconf_dst_alloc(idev, addr, false);
	if (IS_ERR(rt)) {
		err = PTR_ERR(rt);
		goto out;
	}

	neigh_parms_data_state_setall(idev->nd_parms);

	ifa->addr = *addr;
	if (peer_addr)
		ifa->peer_addr = *peer_addr;

	spin_lock_init(&ifa->lock);
	INIT_DELAYED_WORK(&ifa->dad_work, addrconf_dad_work);
	INIT_HLIST_NODE(&ifa->addr_lst);
	ifa->scope = scope;
	ifa->prefix_len = pfxlen;
	ifa->flags = flags | IFA_F_TENTATIVE;
	ifa->valid_lft = valid_lft;
	ifa->prefered_lft = prefered_lft;
	ifa->cstamp = ifa->tstamp = jiffies;
	ifa->tokenized = false;

	ifa->rt = rt;

	ifa->idev = idev;
	in6_dev_hold(idev);
	/* For caller */
	in6_ifa_hold(ifa);

	/* Add to big hash table */
	hash = inet6_addr_hash(addr);

	hlist_add_head_rcu(&ifa->addr_lst, &inet6_addr_lst[hash]);
	spin_unlock(&addrconf_hash_lock);

	write_lock(&idev->lock);
	/* Add to inet6_dev unicast addr list. */
	ipv6_link_dev_addr(idev, ifa);

	if (ifa->flags&IFA_F_TEMPORARY) {
		list_add(&ifa->tmp_list, &idev->tempaddr_list);
		in6_ifa_hold(ifa);
	}

	in6_ifa_hold(ifa);
	write_unlock(&idev->lock);
out2:
	rcu_read_unlock_bh();

	if (likely(err == 0))
		inet6addr_notifier_call_chain(NETDEV_UP, ifa);
	else {
		kfree(ifa);
		ifa = ERR_PTR(err);
	}

	return ifa;
out:
	spin_unlock(&addrconf_hash_lock);
	goto out2;
}

enum cleanup_prefix_rt_t {
	CLEANUP_PREFIX_RT_NOP,    /* no cleanup action for prefix route */
	CLEANUP_PREFIX_RT_DEL,    /* delete the prefix route */
	CLEANUP_PREFIX_RT_EXPIRE, /* update the lifetime of the prefix route */
};

/*
 * Check, whether the prefix for ifp would still need a prefix route
 * after deleting ifp. The function returns one of the CLEANUP_PREFIX_RT_*
 * constants.
 *
 * 1) we don't purge prefix if address was not permanent.
 *    prefix is managed by its own lifetime.
 * 2) we also don't purge, if the address was IFA_F_NOPREFIXROUTE.
 * 3) if there are no addresses, delete prefix.
 * 4) if there are still other permanent address(es),
 *    corresponding prefix is still permanent.
 * 5) if there are still other addresses with IFA_F_NOPREFIXROUTE,
 *    don't purge the prefix, assume user space is managing it.
 * 6) otherwise, update prefix lifetime to the
 *    longest valid lifetime among the corresponding
 *    addresses on the device.
 *    Note: subsequent RA will update lifetime.
 **/
static enum cleanup_prefix_rt_t
check_cleanup_prefix_route(struct inet6_ifaddr *ifp, unsigned long *expires)
{
	struct inet6_ifaddr *ifa;
	struct inet6_dev *idev = ifp->idev;
	unsigned long lifetime;
	enum cleanup_prefix_rt_t action = CLEANUP_PREFIX_RT_DEL;

	*expires = jiffies;

	list_for_each_entry(ifa, &idev->addr_list, if_list) {
		if (ifa == ifp)
			continue;
		if (!ipv6_prefix_equal(&ifa->addr, &ifp->addr,
				       ifp->prefix_len))
			continue;
		if (ifa->flags & (IFA_F_PERMANENT | IFA_F_NOPREFIXROUTE))
			return CLEANUP_PREFIX_RT_NOP;

		action = CLEANUP_PREFIX_RT_EXPIRE;

		spin_lock(&ifa->lock);

		lifetime = addrconf_timeout_fixup(ifa->valid_lft, HZ);
		/*
		 * Note: Because this address is
		 * not permanent, lifetime <
		 * LONG_MAX / HZ here.
		 */
		if (time_before(*expires, ifa->tstamp + lifetime * HZ))
			*expires = ifa->tstamp + lifetime * HZ;
		spin_unlock(&ifa->lock);
	}

	return action;
}

static void
cleanup_prefix_route(struct inet6_ifaddr *ifp, unsigned long expires, bool del_rt)
{
	struct rt6_info *rt;

	rt = addrconf_get_prefix_route(&ifp->addr,
				       ifp->prefix_len,
				       ifp->idev->dev,
				       0, RTF_GATEWAY | RTF_DEFAULT);
	if (rt) {
		if (del_rt)
			ip6_del_rt(rt);
		else {
			if (!(rt->rt6i_flags & RTF_EXPIRES))
				rt6_set_expires(rt, expires);
			ip6_rt_put(rt);
		}
	}
}


/* This function wants to get referenced ifp and releases it before return */

static void ipv6_del_addr(struct inet6_ifaddr *ifp)
{
	int state;
	enum cleanup_prefix_rt_t action = CLEANUP_PREFIX_RT_NOP;
	unsigned long expires;

	ASSERT_RTNL();

	spin_lock_bh(&ifp->lock);
	state = ifp->state;
	ifp->state = INET6_IFADDR_STATE_DEAD;
	spin_unlock_bh(&ifp->lock);

	if (state == INET6_IFADDR_STATE_DEAD)
		goto out;

	spin_lock_bh(&addrconf_hash_lock);
	hlist_del_init_rcu(&ifp->addr_lst);
	spin_unlock_bh(&addrconf_hash_lock);

	write_lock_bh(&ifp->idev->lock);

	if (ifp->flags&IFA_F_TEMPORARY) {
		list_del(&ifp->tmp_list);
		if (ifp->ifpub) {
			in6_ifa_put(ifp->ifpub);
			ifp->ifpub = NULL;
		}
		__in6_ifa_put(ifp);
	}

	if (ifp->flags & IFA_F_PERMANENT && !(ifp->flags & IFA_F_NOPREFIXROUTE))
		action = check_cleanup_prefix_route(ifp, &expires);

	list_del_init(&ifp->if_list);
	__in6_ifa_put(ifp);

	write_unlock_bh(&ifp->idev->lock);

	addrconf_del_dad_work(ifp);

	ipv6_ifa_notify(RTM_DELADDR, ifp);

	inet6addr_notifier_call_chain(NETDEV_DOWN, ifp);

	if (action != CLEANUP_PREFIX_RT_NOP) {
		cleanup_prefix_route(ifp, expires,
			action == CLEANUP_PREFIX_RT_DEL);
	}

	/* clean up prefsrc entries */
	rt6_remove_prefsrc(ifp);
out:
	in6_ifa_put(ifp);
}

static int ipv6_create_tempaddr(struct inet6_ifaddr *ifp, struct inet6_ifaddr *ift)
{
	struct inet6_dev *idev = ifp->idev;
	struct in6_addr addr, *tmpaddr;
	unsigned long tmp_prefered_lft, tmp_valid_lft, tmp_tstamp, age;
	unsigned long regen_advance;
	int tmp_plen;
	int ret = 0;
	u32 addr_flags;
	unsigned long now = jiffies;

	write_lock_bh(&idev->lock);
	if (ift) {
		spin_lock_bh(&ift->lock);
		memcpy(&addr.s6_addr[8], &ift->addr.s6_addr[8], 8);
		spin_unlock_bh(&ift->lock);
		tmpaddr = &addr;
	} else {
		tmpaddr = NULL;
	}
retry:
	in6_dev_hold(idev);
	if (idev->cnf.use_tempaddr <= 0) {
		write_unlock_bh(&idev->lock);
		pr_info("%s: use_tempaddr is disabled\n", __func__);
		in6_dev_put(idev);
		ret = -1;
		goto out;
	}
	spin_lock_bh(&ifp->lock);
	if (ifp->regen_count++ >= idev->cnf.regen_max_retry) {
		idev->cnf.use_tempaddr = -1;	/*XXX*/
		spin_unlock_bh(&ifp->lock);
		write_unlock_bh(&idev->lock);
		pr_warn("%s: regeneration time exceeded - disabled temporary address support\n",
			__func__);
		in6_dev_put(idev);
		ret = -1;
		goto out;
	}
	in6_ifa_hold(ifp);
	memcpy(addr.s6_addr, ifp->addr.s6_addr, 8);
	__ipv6_try_regen_rndid(idev, tmpaddr);
	memcpy(&addr.s6_addr[8], idev->rndid, 8);
	age = (now - ifp->tstamp) / HZ;
	tmp_valid_lft = min_t(__u32,
			      ifp->valid_lft,
			      idev->cnf.temp_valid_lft + age);
	tmp_prefered_lft = min_t(__u32,
				 ifp->prefered_lft,
				 idev->cnf.temp_prefered_lft + age -
				 idev->cnf.max_desync_factor);
	tmp_plen = ifp->prefix_len;
	tmp_tstamp = ifp->tstamp;
	spin_unlock_bh(&ifp->lock);

	regen_advance = idev->cnf.regen_max_retry *
			idev->cnf.dad_transmits *
			NEIGH_VAR(idev->nd_parms, RETRANS_TIME) / HZ;
	write_unlock_bh(&idev->lock);

	/* A temporary address is created only if this calculated Preferred
	 * Lifetime is greater than REGEN_ADVANCE time units.  In particular,
	 * an implementation must not create a temporary address with a zero
	 * Preferred Lifetime.
	 * Use age calculation as in addrconf_verify to avoid unnecessary
	 * temporary addresses being generated.
	 */
	age = (now - tmp_tstamp + ADDRCONF_TIMER_FUZZ_MINUS) / HZ;
	if (tmp_prefered_lft <= regen_advance + age) {
		in6_ifa_put(ifp);
		in6_dev_put(idev);
		ret = -1;
		goto out;
	}

	addr_flags = IFA_F_TEMPORARY;
	/* set in addrconf_prefix_rcv() */
	if (ifp->flags & IFA_F_OPTIMISTIC)
		addr_flags |= IFA_F_OPTIMISTIC;

	ift = ipv6_add_addr(idev, &addr, NULL, tmp_plen,
			    ipv6_addr_scope(&addr), addr_flags,
			    tmp_valid_lft, tmp_prefered_lft);
	if (IS_ERR(ift)) {
		in6_ifa_put(ifp);
		in6_dev_put(idev);
		pr_info("%s: retry temporary address regeneration\n", __func__);
		tmpaddr = &addr;
		write_lock_bh(&idev->lock);
		goto retry;
	}

	spin_lock_bh(&ift->lock);
	ift->ifpub = ifp;
	ift->cstamp = now;
	ift->tstamp = tmp_tstamp;
	spin_unlock_bh(&ift->lock);

	addrconf_dad_start(ift);
	in6_ifa_put(ift);
	in6_dev_put(idev);
out:
	return ret;
}

/*
 *	Choose an appropriate source address (RFC3484)
 */
enum {
	IPV6_SADDR_RULE_INIT = 0,
	IPV6_SADDR_RULE_LOCAL,
	IPV6_SADDR_RULE_SCOPE,
	IPV6_SADDR_RULE_PREFERRED,
#ifdef CONFIG_IPV6_MIP6
	IPV6_SADDR_RULE_HOA,
#endif
	IPV6_SADDR_RULE_OIF,
	IPV6_SADDR_RULE_LABEL,
	IPV6_SADDR_RULE_PRIVACY,
	IPV6_SADDR_RULE_ORCHID,
	IPV6_SADDR_RULE_PREFIX,
#ifdef CONFIG_IPV6_OPTIMISTIC_DAD
	IPV6_SADDR_RULE_NOT_OPTIMISTIC,
#endif
	IPV6_SADDR_RULE_MAX
};

struct ipv6_saddr_score {
	int			rule;
	int			addr_type;
	struct inet6_ifaddr	*ifa;
	DECLARE_BITMAP(scorebits, IPV6_SADDR_RULE_MAX);
	int			scopedist;
	int			matchlen;
};

struct ipv6_saddr_dst {
	const struct in6_addr *addr;
	int ifindex;
	int scope;
	int label;
	unsigned int prefs;
};

static inline int ipv6_saddr_preferred(int type)
{
	if (type & (IPV6_ADDR_MAPPED|IPV6_ADDR_COMPATv4|IPV6_ADDR_LOOPBACK))
		return 1;
	return 0;
}

static inline bool ipv6_use_optimistic_addr(struct inet6_dev *idev)
{
#ifdef CONFIG_IPV6_OPTIMISTIC_DAD
	return idev && idev->cnf.optimistic_dad && idev->cnf.use_optimistic;
#else
	return false;
#endif
}

static int ipv6_get_saddr_eval(struct net *net,
			       struct ipv6_saddr_score *score,
			       struct ipv6_saddr_dst *dst,
			       int i)
{
	int ret;

	if (i <= score->rule) {
		switch (i) {
		case IPV6_SADDR_RULE_SCOPE:
			ret = score->scopedist;
			break;
		case IPV6_SADDR_RULE_PREFIX:
			ret = score->matchlen;
			break;
		default:
			ret = !!test_bit(i, score->scorebits);
		}
		goto out;
	}

	switch (i) {
	case IPV6_SADDR_RULE_INIT:
		/* Rule 0: remember if hiscore is not ready yet */
		ret = !!score->ifa;
		break;
	case IPV6_SADDR_RULE_LOCAL:
		/* Rule 1: Prefer same address */
		ret = ipv6_addr_equal(&score->ifa->addr, dst->addr);
		break;
	case IPV6_SADDR_RULE_SCOPE:
		/* Rule 2: Prefer appropriate scope
		 *
		 *      ret
		 *       ^
		 *    -1 |  d 15
		 *    ---+--+-+---> scope
		 *       |
		 *       |             d is scope of the destination.
		 *  B-d  |  \
		 *       |   \      <- smaller scope is better if
		 *  B-15 |    \        if scope is enough for destination.
		 *       |             ret = B - scope (-1 <= scope >= d <= 15).
		 * d-C-1 | /
		 *       |/         <- greater is better
		 *   -C  /             if scope is not enough for destination.
		 *      /|             ret = scope - C (-1 <= d < scope <= 15).
		 *
		 * d - C - 1 < B -15 (for all -1 <= d <= 15).
		 * C > d + 14 - B >= 15 + 14 - B = 29 - B.
		 * Assume B = 0 and we get C > 29.
		 */
		ret = __ipv6_addr_src_scope(score->addr_type);
		if (ret >= dst->scope)
			ret = -ret;
		else
			ret -= 128;	/* 30 is enough */
		score->scopedist = ret;
		break;
	case IPV6_SADDR_RULE_PREFERRED:
	    {
		/* Rule 3: Avoid deprecated and optimistic addresses */
		u8 avoid = IFA_F_DEPRECATED;

		if (!ipv6_use_optimistic_addr(score->ifa->idev))
			avoid |= IFA_F_OPTIMISTIC;
		ret = ipv6_saddr_preferred(score->addr_type) ||
		      !(score->ifa->flags & avoid);
		break;
	    }
#ifdef CONFIG_IPV6_MIP6
	case IPV6_SADDR_RULE_HOA:
	    {
		/* Rule 4: Prefer home address */
		int prefhome = !(dst->prefs & IPV6_PREFER_SRC_COA);
		ret = !(score->ifa->flags & IFA_F_HOMEADDRESS) ^ prefhome;
		break;
	    }
#endif
	case IPV6_SADDR_RULE_OIF:
		/* Rule 5: Prefer outgoing interface */
		ret = (!dst->ifindex ||
		       dst->ifindex == score->ifa->idev->dev->ifindex);
		break;
	case IPV6_SADDR_RULE_LABEL:
		/* Rule 6: Prefer matching label */
		ret = ipv6_addr_label(net,
				      &score->ifa->addr, score->addr_type,
				      score->ifa->idev->dev->ifindex) == dst->label;
		break;
	case IPV6_SADDR_RULE_PRIVACY:
	    {
		/* Rule 7: Prefer public address
		 * Note: prefer temporary address if use_tempaddr >= 2
		 */
		int preftmp = dst->prefs & (IPV6_PREFER_SRC_PUBLIC|IPV6_PREFER_SRC_TMP) ?
				!!(dst->prefs & IPV6_PREFER_SRC_TMP) :
				score->ifa->idev->cnf.use_tempaddr >= 2;
		ret = (!(score->ifa->flags & IFA_F_TEMPORARY)) ^ preftmp;
		break;
	    }
	case IPV6_SADDR_RULE_ORCHID:
		/* Rule 8-: Prefer ORCHID vs ORCHID or
		 *	    non-ORCHID vs non-ORCHID
		 */
		ret = !(ipv6_addr_orchid(&score->ifa->addr) ^
			ipv6_addr_orchid(dst->addr));
		break;
	case IPV6_SADDR_RULE_PREFIX:
		/* Rule 8: Use longest matching prefix */
		ret = ipv6_addr_diff(&score->ifa->addr, dst->addr);
		if (ret > score->ifa->prefix_len)
			ret = score->ifa->prefix_len;
		score->matchlen = ret;
		break;
#ifdef CONFIG_IPV6_OPTIMISTIC_DAD
	case IPV6_SADDR_RULE_NOT_OPTIMISTIC:
		/* Optimistic addresses still have lower precedence than other
		 * preferred addresses.
		 */
		ret = !(score->ifa->flags & IFA_F_OPTIMISTIC);
		break;
#endif
	default:
		ret = 0;
	}

	if (ret)
		__set_bit(i, score->scorebits);
	score->rule = i;
out:
	return ret;
}

int ipv6_dev_get_saddr(struct net *net, const struct net_device *dst_dev,
		       const struct in6_addr *daddr, unsigned int prefs,
		       struct in6_addr *saddr)
{
	struct ipv6_saddr_score scores[2],
				*score = &scores[0], *hiscore = &scores[1];
	struct ipv6_saddr_dst dst;
	struct net_device *dev;
	int dst_type;

	dst_type = __ipv6_addr_type(daddr);
	dst.addr = daddr;
	dst.ifindex = dst_dev ? dst_dev->ifindex : 0;
	dst.scope = __ipv6_addr_src_scope(dst_type);
	dst.label = ipv6_addr_label(net, daddr, dst_type, dst.ifindex);
	dst.prefs = prefs;

	hiscore->rule = -1;
	hiscore->ifa = NULL;

	rcu_read_lock();

	for_each_netdev_rcu(net, dev) {
		struct inet6_dev *idev;

		/* Candidate Source Address (section 4)
		 *  - multicast and link-local destination address,
		 *    the set of candidate source address MUST only
		 *    include addresses assigned to interfaces
		 *    belonging to the same link as the outgoing
		 *    interface.
		 * (- For site-local destination addresses, the
		 *    set of candidate source addresses MUST only
		 *    include addresses assigned to interfaces
		 *    belonging to the same site as the outgoing
		 *    interface.)
		 */
		if (((dst_type & IPV6_ADDR_MULTICAST) ||
		     dst.scope <= IPV6_ADDR_SCOPE_LINKLOCAL) &&
		    dst.ifindex && dev->ifindex != dst.ifindex)
			continue;

		idev = __in6_dev_get(dev);
		if (!idev)
			continue;

		read_lock_bh(&idev->lock);
		list_for_each_entry(score->ifa, &idev->addr_list, if_list) {
			int i;

			/*
			 * - Tentative Address (RFC2462 section 5.4)
			 *  - A tentative address is not considered
			 *    "assigned to an interface" in the traditional
			 *    sense, unless it is also flagged as optimistic.
			 * - Candidate Source Address (section 4)
			 *  - In any case, anycast addresses, multicast
			 *    addresses, and the unspecified address MUST
			 *    NOT be included in a candidate set.
			 */
			if ((score->ifa->flags & IFA_F_TENTATIVE) &&
			    (!(score->ifa->flags & IFA_F_OPTIMISTIC)))
				continue;

			score->addr_type = __ipv6_addr_type(&score->ifa->addr);

			if (unlikely(score->addr_type == IPV6_ADDR_ANY ||
				     score->addr_type & IPV6_ADDR_MULTICAST)) {
				net_dbg_ratelimited("ADDRCONF: unspecified / multicast address assigned as unicast address on %s",
						    dev->name);
				continue;
			}

			score->rule = -1;
			bitmap_zero(score->scorebits, IPV6_SADDR_RULE_MAX);

			for (i = 0; i < IPV6_SADDR_RULE_MAX; i++) {
				int minihiscore, miniscore;

				minihiscore = ipv6_get_saddr_eval(net, hiscore, &dst, i);
				miniscore = ipv6_get_saddr_eval(net, score, &dst, i);

				if (minihiscore > miniscore) {
					if (i == IPV6_SADDR_RULE_SCOPE &&
					    score->scopedist > 0) {
						/*
						 * special case:
						 * each remaining entry
						 * has too small (not enough)
						 * scope, because ifa entries
						 * are sorted by their scope
						 * values.
						 */
						goto try_nextdev;
					}
					break;
				} else if (minihiscore < miniscore) {
					if (hiscore->ifa)
						in6_ifa_put(hiscore->ifa);

					in6_ifa_hold(score->ifa);

					swap(hiscore, score);

					/* restore our iterator */
					score->ifa = hiscore->ifa;

					break;
				}
			}
		}
try_nextdev:
		read_unlock_bh(&idev->lock);
	}
	rcu_read_unlock();

	if (!hiscore->ifa)
		return -EADDRNOTAVAIL;

	*saddr = hiscore->ifa->addr;
	in6_ifa_put(hiscore->ifa);
	return 0;
}
EXPORT_SYMBOL(ipv6_dev_get_saddr);

int __ipv6_get_lladdr(struct inet6_dev *idev, struct in6_addr *addr,
		      u32 banned_flags)
{
	struct inet6_ifaddr *ifp;
	int err = -EADDRNOTAVAIL;

	list_for_each_entry_reverse(ifp, &idev->addr_list, if_list) {
		if (ifp->scope > IFA_LINK)
			break;
		if (ifp->scope == IFA_LINK &&
		    !(ifp->flags & banned_flags)) {
			*addr = ifp->addr;
			err = 0;
			break;
		}
	}
	return err;
}

int ipv6_get_lladdr(struct net_device *dev, struct in6_addr *addr,
		    u32 banned_flags)
{
	struct inet6_dev *idev;
	int err = -EADDRNOTAVAIL;

	rcu_read_lock();
	idev = __in6_dev_get(dev);
	if (idev) {
		read_lock_bh(&idev->lock);
		err = __ipv6_get_lladdr(idev, addr, banned_flags);
		read_unlock_bh(&idev->lock);
	}
	rcu_read_unlock();
	return err;
}

static int ipv6_count_addresses(struct inet6_dev *idev)
{
	int cnt = 0;
	struct inet6_ifaddr *ifp;

	read_lock_bh(&idev->lock);
	list_for_each_entry(ifp, &idev->addr_list, if_list)
		cnt++;
	read_unlock_bh(&idev->lock);
	return cnt;
}

int ipv6_chk_addr(struct net *net, const struct in6_addr *addr,
		  const struct net_device *dev, int strict)
{
	return ipv6_chk_addr_and_flags(net, addr, dev, strict, IFA_F_TENTATIVE);
}
EXPORT_SYMBOL(ipv6_chk_addr);

int ipv6_chk_addr_and_flags(struct net *net, const struct in6_addr *addr,
			    const struct net_device *dev, int strict,
			    u32 banned_flags)
{
	struct inet6_ifaddr *ifp;
	unsigned int hash = inet6_addr_hash(addr);
	u32 ifp_flags;

	rcu_read_lock_bh();
	hlist_for_each_entry_rcu(ifp, &inet6_addr_lst[hash], addr_lst) {
		if (!net_eq(dev_net(ifp->idev->dev), net))
			continue;
		/* Decouple optimistic from tentative for evaluation here.
		 * Ban optimistic addresses explicitly, when required.
		 */
		ifp_flags = (ifp->flags&IFA_F_OPTIMISTIC)
			    ? (ifp->flags&~IFA_F_TENTATIVE)
			    : ifp->flags;
		if (ipv6_addr_equal(&ifp->addr, addr) &&
<<<<<<< HEAD
		    !(ifp_flags&banned_flags) &&
		    (!dev || ifp->idev->dev == dev ||
=======
		    (!(ifp->flags&IFA_F_TENTATIVE) ||
		     (ipv6_use_optimistic_addr(ifp->idev) &&
		      ifp->flags&IFA_F_OPTIMISTIC)) &&
		    (dev == NULL || ifp->idev->dev == dev ||
>>>>>>> a63e9712
		     !(ifp->scope&(IFA_LINK|IFA_HOST) || strict))) {
			rcu_read_unlock_bh();
			return 1;
		}
	}

	rcu_read_unlock_bh();
	return 0;
}
EXPORT_SYMBOL(ipv6_chk_addr_and_flags);

static bool ipv6_chk_same_addr(struct net *net, const struct in6_addr *addr,
			       struct net_device *dev)
{
	unsigned int hash = inet6_addr_hash(addr);
	struct inet6_ifaddr *ifp;

	hlist_for_each_entry(ifp, &inet6_addr_lst[hash], addr_lst) {
		if (!net_eq(dev_net(ifp->idev->dev), net))
			continue;
		if (ipv6_addr_equal(&ifp->addr, addr)) {
			if (!dev || ifp->idev->dev == dev)
				return true;
		}
	}
	return false;
}

/* Compares an address/prefix_len with addresses on device @dev.
 * If one is found it returns true.
 */
bool ipv6_chk_custom_prefix(const struct in6_addr *addr,
	const unsigned int prefix_len, struct net_device *dev)
{
	struct inet6_dev *idev;
	struct inet6_ifaddr *ifa;
	bool ret = false;

	rcu_read_lock();
	idev = __in6_dev_get(dev);
	if (idev) {
		read_lock_bh(&idev->lock);
		list_for_each_entry(ifa, &idev->addr_list, if_list) {
			ret = ipv6_prefix_equal(addr, &ifa->addr, prefix_len);
			if (ret)
				break;
		}
		read_unlock_bh(&idev->lock);
	}
	rcu_read_unlock();

	return ret;
}
EXPORT_SYMBOL(ipv6_chk_custom_prefix);

int ipv6_chk_prefix(const struct in6_addr *addr, struct net_device *dev)
{
	struct inet6_dev *idev;
	struct inet6_ifaddr *ifa;
	int	onlink;

	onlink = 0;
	rcu_read_lock();
	idev = __in6_dev_get(dev);
	if (idev) {
		read_lock_bh(&idev->lock);
		list_for_each_entry(ifa, &idev->addr_list, if_list) {
			onlink = ipv6_prefix_equal(addr, &ifa->addr,
						   ifa->prefix_len);
			if (onlink)
				break;
		}
		read_unlock_bh(&idev->lock);
	}
	rcu_read_unlock();
	return onlink;
}
EXPORT_SYMBOL(ipv6_chk_prefix);

struct inet6_ifaddr *ipv6_get_ifaddr(struct net *net, const struct in6_addr *addr,
				     struct net_device *dev, int strict)
{
	struct inet6_ifaddr *ifp, *result = NULL;
	unsigned int hash = inet6_addr_hash(addr);

	rcu_read_lock_bh();
	hlist_for_each_entry_rcu_bh(ifp, &inet6_addr_lst[hash], addr_lst) {
		if (!net_eq(dev_net(ifp->idev->dev), net))
			continue;
		if (ipv6_addr_equal(&ifp->addr, addr)) {
			if (!dev || ifp->idev->dev == dev ||
			    !(ifp->scope&(IFA_LINK|IFA_HOST) || strict)) {
				result = ifp;
				in6_ifa_hold(ifp);
				break;
			}
		}
	}
	rcu_read_unlock_bh();

	return result;
}

/* Gets referenced address, destroys ifaddr */

static void addrconf_dad_stop(struct inet6_ifaddr *ifp, int dad_failed)
{
	if (ifp->flags&IFA_F_PERMANENT) {
		spin_lock_bh(&ifp->lock);
		addrconf_del_dad_work(ifp);
		ifp->flags |= IFA_F_TENTATIVE;
		if (dad_failed)
			ifp->flags |= IFA_F_DADFAILED;
		spin_unlock_bh(&ifp->lock);
		if (dad_failed)
			ipv6_ifa_notify(0, ifp);
		in6_ifa_put(ifp);
	} else if (ifp->flags&IFA_F_TEMPORARY) {
		struct inet6_ifaddr *ifpub;
		spin_lock_bh(&ifp->lock);
		ifpub = ifp->ifpub;
		if (ifpub) {
			in6_ifa_hold(ifpub);
			spin_unlock_bh(&ifp->lock);
			ipv6_create_tempaddr(ifpub, ifp);
			in6_ifa_put(ifpub);
		} else {
			spin_unlock_bh(&ifp->lock);
		}
		ipv6_del_addr(ifp);
	} else {
		ipv6_del_addr(ifp);
	}
}

static int addrconf_dad_end(struct inet6_ifaddr *ifp)
{
	int err = -ENOENT;

	spin_lock_bh(&ifp->lock);
	if (ifp->state == INET6_IFADDR_STATE_DAD) {
		ifp->state = INET6_IFADDR_STATE_POSTDAD;
		err = 0;
	}
	spin_unlock_bh(&ifp->lock);

	return err;
}

void addrconf_dad_failure(struct inet6_ifaddr *ifp)
{
	struct in6_addr addr;
	struct inet6_dev *idev = ifp->idev;
	struct net *net = dev_net(ifp->idev->dev);

	if (addrconf_dad_end(ifp)) {
		in6_ifa_put(ifp);
		return;
	}

	net_info_ratelimited("%s: IPv6 duplicate address %pI6c detected!\n",
			     ifp->idev->dev->name, &ifp->addr);

	spin_lock_bh(&ifp->lock);

	if (ifp->flags & IFA_F_STABLE_PRIVACY) {
		int scope = ifp->scope;
		u32 flags = ifp->flags;
		struct in6_addr new_addr;
		struct inet6_ifaddr *ifp2;
		u32 valid_lft, preferred_lft;
		int pfxlen = ifp->prefix_len;
		int retries = ifp->stable_privacy_retry + 1;

		if (retries > net->ipv6.sysctl.idgen_retries) {
			net_info_ratelimited("%s: privacy stable address generation failed because of DAD conflicts!\n",
					     ifp->idev->dev->name);
			goto errdad;
		}

		new_addr = ifp->addr;
		if (ipv6_generate_stable_address(&new_addr, retries,
						 idev))
			goto errdad;

		valid_lft = ifp->valid_lft;
		preferred_lft = ifp->prefered_lft;

		spin_unlock_bh(&ifp->lock);

		if (idev->cnf.max_addresses &&
		    ipv6_count_addresses(idev) >=
		    idev->cnf.max_addresses)
			goto lock_errdad;

		net_info_ratelimited("%s: generating new stable privacy address because of DAD conflict\n",
				     ifp->idev->dev->name);

		ifp2 = ipv6_add_addr(idev, &new_addr, NULL, pfxlen,
				     scope, flags, valid_lft,
				     preferred_lft);
		if (IS_ERR(ifp2))
			goto lock_errdad;

		spin_lock_bh(&ifp2->lock);
		ifp2->stable_privacy_retry = retries;
		ifp2->state = INET6_IFADDR_STATE_PREDAD;
		spin_unlock_bh(&ifp2->lock);

		addrconf_mod_dad_work(ifp2, net->ipv6.sysctl.idgen_delay);
		in6_ifa_put(ifp2);
lock_errdad:
		spin_lock_bh(&ifp->lock);
	} else if (idev->cnf.accept_dad > 1 && !idev->cnf.disable_ipv6) {
		addr.s6_addr32[0] = htonl(0xfe800000);
		addr.s6_addr32[1] = 0;

		if (!ipv6_generate_eui64(addr.s6_addr + 8, idev->dev) &&
		    ipv6_addr_equal(&ifp->addr, &addr)) {
			/* DAD failed for link-local based on MAC address */
			idev->cnf.disable_ipv6 = 1;

			pr_info("%s: IPv6 being disabled!\n",
				ifp->idev->dev->name);
		}
	}

errdad:
	/* transition from _POSTDAD to _ERRDAD */
	ifp->state = INET6_IFADDR_STATE_ERRDAD;
	spin_unlock_bh(&ifp->lock);

	addrconf_mod_dad_work(ifp, 0);
}

/* Join to solicited addr multicast group.
 * caller must hold RTNL */
void addrconf_join_solict(struct net_device *dev, const struct in6_addr *addr)
{
	struct in6_addr maddr;

	if (dev->flags&(IFF_LOOPBACK|IFF_NOARP))
		return;

	addrconf_addr_solict_mult(addr, &maddr);
	ipv6_dev_mc_inc(dev, &maddr);
}

/* caller must hold RTNL */
void addrconf_leave_solict(struct inet6_dev *idev, const struct in6_addr *addr)
{
	struct in6_addr maddr;

	if (idev->dev->flags&(IFF_LOOPBACK|IFF_NOARP))
		return;

	addrconf_addr_solict_mult(addr, &maddr);
	__ipv6_dev_mc_dec(idev, &maddr);
}

/* caller must hold RTNL */
static void addrconf_join_anycast(struct inet6_ifaddr *ifp)
{
	struct in6_addr addr;

	if (ifp->prefix_len >= 127) /* RFC 6164 */
		return;
	ipv6_addr_prefix(&addr, &ifp->addr, ifp->prefix_len);
	if (ipv6_addr_any(&addr))
		return;
	__ipv6_dev_ac_inc(ifp->idev, &addr);
}

/* caller must hold RTNL */
static void addrconf_leave_anycast(struct inet6_ifaddr *ifp)
{
	struct in6_addr addr;

	if (ifp->prefix_len >= 127) /* RFC 6164 */
		return;
	ipv6_addr_prefix(&addr, &ifp->addr, ifp->prefix_len);
	if (ipv6_addr_any(&addr))
		return;
	__ipv6_dev_ac_dec(ifp->idev, &addr);
}

static int addrconf_ifid_eui48(u8 *eui, struct net_device *dev)
{
	if (dev->addr_len != ETH_ALEN)
		return -1;
	memcpy(eui, dev->dev_addr, 3);
	memcpy(eui + 5, dev->dev_addr + 3, 3);

	/*
	 * The zSeries OSA network cards can be shared among various
	 * OS instances, but the OSA cards have only one MAC address.
	 * This leads to duplicate address conflicts in conjunction
	 * with IPv6 if more than one instance uses the same card.
	 *
	 * The driver for these cards can deliver a unique 16-bit
	 * identifier for each instance sharing the same card.  It is
	 * placed instead of 0xFFFE in the interface identifier.  The
	 * "u" bit of the interface identifier is not inverted in this
	 * case.  Hence the resulting interface identifier has local
	 * scope according to RFC2373.
	 */
	if (dev->dev_id) {
		eui[3] = (dev->dev_id >> 8) & 0xFF;
		eui[4] = dev->dev_id & 0xFF;
	} else {
		eui[3] = 0xFF;
		eui[4] = 0xFE;
		eui[0] ^= 2;
	}
	return 0;
}

static int addrconf_ifid_eui64(u8 *eui, struct net_device *dev)
{
	if (dev->addr_len != IEEE802154_ADDR_LEN)
		return -1;
	memcpy(eui, dev->dev_addr, 8);
	eui[0] ^= 2;
	return 0;
}

static int addrconf_ifid_ieee1394(u8 *eui, struct net_device *dev)
{
	union fwnet_hwaddr *ha;

	if (dev->addr_len != FWNET_ALEN)
		return -1;

	ha = (union fwnet_hwaddr *)dev->dev_addr;

	memcpy(eui, &ha->uc.uniq_id, sizeof(ha->uc.uniq_id));
	eui[0] ^= 2;
	return 0;
}

static int addrconf_ifid_arcnet(u8 *eui, struct net_device *dev)
{
	/* XXX: inherit EUI-64 from other interface -- yoshfuji */
	if (dev->addr_len != ARCNET_ALEN)
		return -1;
	memset(eui, 0, 7);
	eui[7] = *(u8 *)dev->dev_addr;
	return 0;
}

static int addrconf_ifid_infiniband(u8 *eui, struct net_device *dev)
{
	if (dev->addr_len != INFINIBAND_ALEN)
		return -1;
	memcpy(eui, dev->dev_addr + 12, 8);
	eui[0] |= 2;
	return 0;
}

static int __ipv6_isatap_ifid(u8 *eui, __be32 addr)
{
	if (addr == 0)
		return -1;
	eui[0] = (ipv4_is_zeronet(addr) || ipv4_is_private_10(addr) ||
		  ipv4_is_loopback(addr) || ipv4_is_linklocal_169(addr) ||
		  ipv4_is_private_172(addr) || ipv4_is_test_192(addr) ||
		  ipv4_is_anycast_6to4(addr) || ipv4_is_private_192(addr) ||
		  ipv4_is_test_198(addr) || ipv4_is_multicast(addr) ||
		  ipv4_is_lbcast(addr)) ? 0x00 : 0x02;
	eui[1] = 0;
	eui[2] = 0x5E;
	eui[3] = 0xFE;
	memcpy(eui + 4, &addr, 4);
	return 0;
}

static int addrconf_ifid_sit(u8 *eui, struct net_device *dev)
{
	if (dev->priv_flags & IFF_ISATAP)
		return __ipv6_isatap_ifid(eui, *(__be32 *)dev->dev_addr);
	return -1;
}

static int addrconf_ifid_gre(u8 *eui, struct net_device *dev)
{
	return __ipv6_isatap_ifid(eui, *(__be32 *)dev->dev_addr);
}

static int addrconf_ifid_ip6tnl(u8 *eui, struct net_device *dev)
{
	memcpy(eui, dev->perm_addr, 3);
	memcpy(eui + 5, dev->perm_addr + 3, 3);
	eui[3] = 0xFF;
	eui[4] = 0xFE;
	eui[0] ^= 2;
	return 0;
}

static int ipv6_generate_eui64(u8 *eui, struct net_device *dev)
{
	switch (dev->type) {
	case ARPHRD_ETHER:
	case ARPHRD_FDDI:
		return addrconf_ifid_eui48(eui, dev);
	case ARPHRD_ARCNET:
		return addrconf_ifid_arcnet(eui, dev);
	case ARPHRD_INFINIBAND:
		return addrconf_ifid_infiniband(eui, dev);
	case ARPHRD_SIT:
		return addrconf_ifid_sit(eui, dev);
	case ARPHRD_IPGRE:
		return addrconf_ifid_gre(eui, dev);
	case ARPHRD_6LOWPAN:
	case ARPHRD_IEEE802154:
		return addrconf_ifid_eui64(eui, dev);
	case ARPHRD_IEEE1394:
		return addrconf_ifid_ieee1394(eui, dev);
	case ARPHRD_TUNNEL6:
		return addrconf_ifid_ip6tnl(eui, dev);
	}
	return -1;
}

static int ipv6_inherit_eui64(u8 *eui, struct inet6_dev *idev)
{
	int err = -1;
	struct inet6_ifaddr *ifp;

	read_lock_bh(&idev->lock);
	list_for_each_entry_reverse(ifp, &idev->addr_list, if_list) {
		if (ifp->scope > IFA_LINK)
			break;
		if (ifp->scope == IFA_LINK && !(ifp->flags&IFA_F_TENTATIVE)) {
			memcpy(eui, ifp->addr.s6_addr+8, 8);
			err = 0;
			break;
		}
	}
	read_unlock_bh(&idev->lock);
	return err;
}

/* (re)generation of randomized interface identifier (RFC 3041 3.2, 3.5) */
static void __ipv6_regen_rndid(struct inet6_dev *idev)
{
regen:
	get_random_bytes(idev->rndid, sizeof(idev->rndid));
	idev->rndid[0] &= ~0x02;

	/*
	 * <draft-ietf-ipngwg-temp-addresses-v2-00.txt>:
	 * check if generated address is not inappropriate
	 *
	 *  - Reserved subnet anycast (RFC 2526)
	 *	11111101 11....11 1xxxxxxx
	 *  - ISATAP (RFC4214) 6.1
	 *	00-00-5E-FE-xx-xx-xx-xx
	 *  - value 0
	 *  - XXX: already assigned to an address on the device
	 */
	if (idev->rndid[0] == 0xfd &&
	    (idev->rndid[1]&idev->rndid[2]&idev->rndid[3]&idev->rndid[4]&idev->rndid[5]&idev->rndid[6]) == 0xff &&
	    (idev->rndid[7]&0x80))
		goto regen;
	if ((idev->rndid[0]|idev->rndid[1]) == 0) {
		if (idev->rndid[2] == 0x5e && idev->rndid[3] == 0xfe)
			goto regen;
		if ((idev->rndid[2]|idev->rndid[3]|idev->rndid[4]|idev->rndid[5]|idev->rndid[6]|idev->rndid[7]) == 0x00)
			goto regen;
	}
}

static void ipv6_regen_rndid(unsigned long data)
{
	struct inet6_dev *idev = (struct inet6_dev *) data;
	unsigned long expires;

	rcu_read_lock_bh();
	write_lock_bh(&idev->lock);

	if (idev->dead)
		goto out;

	__ipv6_regen_rndid(idev);

	expires = jiffies +
		idev->cnf.temp_prefered_lft * HZ -
		idev->cnf.regen_max_retry * idev->cnf.dad_transmits *
		NEIGH_VAR(idev->nd_parms, RETRANS_TIME) -
		idev->cnf.max_desync_factor * HZ;
	if (time_before(expires, jiffies)) {
		pr_warn("%s: too short regeneration interval; timer disabled for %s\n",
			__func__, idev->dev->name);
		goto out;
	}

	if (!mod_timer(&idev->regen_timer, expires))
		in6_dev_hold(idev);

out:
	write_unlock_bh(&idev->lock);
	rcu_read_unlock_bh();
	in6_dev_put(idev);
}

static void  __ipv6_try_regen_rndid(struct inet6_dev *idev, struct in6_addr *tmpaddr)
{
	if (tmpaddr && memcmp(idev->rndid, &tmpaddr->s6_addr[8], 8) == 0)
		__ipv6_regen_rndid(idev);
}

u32 addrconf_rt_table(const struct net_device *dev, u32 default_table) {
	/* Determines into what table to put autoconf PIO/RIO/default routes
	 * learned on this device.
	 *
	 * - If 0, use the same table for every device. This puts routes into
	 *   one of RT_TABLE_{PREFIX,INFO,DFLT} depending on the type of route
	 *   (but note that these three are currently all equal to
	 *   RT6_TABLE_MAIN).
	 * - If > 0, use the specified table.
	 * - If < 0, put routes into table dev->ifindex + (-rt_table).
	 */
	struct inet6_dev *idev = in6_dev_get(dev);
	u32 table;
	int sysctl = idev->cnf.accept_ra_rt_table;
	if (sysctl == 0) {
		table = default_table;
	} else if (sysctl > 0) {
		table = (u32) sysctl;
	} else {
		table = (unsigned) dev->ifindex + (-sysctl);
	}
	in6_dev_put(idev);
	return table;
}

/*
 *	Add prefix route.
 */

static void
addrconf_prefix_route(struct in6_addr *pfx, int plen, struct net_device *dev,
		      unsigned long expires, u32 flags)
{
	struct fib6_config cfg = {
		.fc_table = addrconf_rt_table(dev, RT6_TABLE_PREFIX),
		.fc_metric = IP6_RT_PRIO_ADDRCONF,
		.fc_ifindex = dev->ifindex,
		.fc_expires = expires,
		.fc_dst_len = plen,
		.fc_flags = RTF_UP | flags,
		.fc_nlinfo.nl_net = dev_net(dev),
		.fc_protocol = RTPROT_KERNEL,
	};

	cfg.fc_dst = *pfx;

	/* Prevent useless cloning on PtP SIT.
	   This thing is done here expecting that the whole
	   class of non-broadcast devices need not cloning.
	 */
#if IS_ENABLED(CONFIG_IPV6_SIT)
	if (dev->type == ARPHRD_SIT && (dev->flags & IFF_POINTOPOINT))
		cfg.fc_flags |= RTF_NONEXTHOP;
#endif

	ip6_route_add(&cfg);
}


static struct rt6_info *addrconf_get_prefix_route(const struct in6_addr *pfx,
						  int plen,
						  const struct net_device *dev,
						  u32 flags, u32 noflags)
{
	struct fib6_node *fn;
	struct rt6_info *rt = NULL;
	struct fib6_table *table;

<<<<<<< HEAD
	table = fib6_get_table(dev_net(dev), RT6_TABLE_PREFIX);
	if (!table)
=======
	table = fib6_get_table(dev_net(dev),
			       addrconf_rt_table(dev, RT6_TABLE_PREFIX));
	if (table == NULL)
>>>>>>> a63e9712
		return NULL;

	read_lock_bh(&table->tb6_lock);
	fn = fib6_locate(&table->tb6_root, pfx, plen, NULL, 0);
	if (!fn)
		goto out;
	for (rt = fn->leaf; rt; rt = rt->dst.rt6_next) {
		if (rt->dst.dev->ifindex != dev->ifindex)
			continue;
		if ((rt->rt6i_flags & flags) != flags)
			continue;
		if ((rt->rt6i_flags & noflags) != 0)
			continue;
		dst_hold(&rt->dst);
		break;
	}
out:
	read_unlock_bh(&table->tb6_lock);
	return rt;
}


/* Create "default" multicast route to the interface */

static void addrconf_add_mroute(struct net_device *dev)
{
	struct fib6_config cfg = {
		.fc_table = RT6_TABLE_LOCAL,
		.fc_metric = IP6_RT_PRIO_ADDRCONF,
		.fc_ifindex = dev->ifindex,
		.fc_dst_len = 8,
		.fc_flags = RTF_UP,
		.fc_nlinfo.nl_net = dev_net(dev),
	};

	ipv6_addr_set(&cfg.fc_dst, htonl(0xFF000000), 0, 0, 0);

	ip6_route_add(&cfg);
}

static struct inet6_dev *addrconf_add_dev(struct net_device *dev)
{
	struct inet6_dev *idev;

	ASSERT_RTNL();

	idev = ipv6_find_idev(dev);
	if (!idev)
		return ERR_PTR(-ENOBUFS);

	if (idev->cnf.disable_ipv6)
		return ERR_PTR(-EACCES);

	/* Add default multicast route */
	if (!(dev->flags & IFF_LOOPBACK))
		addrconf_add_mroute(dev);

	return idev;
}

static void manage_tempaddrs(struct inet6_dev *idev,
			     struct inet6_ifaddr *ifp,
			     __u32 valid_lft, __u32 prefered_lft,
			     bool create, unsigned long now)
{
	u32 flags;
	struct inet6_ifaddr *ift;

	read_lock_bh(&idev->lock);
	/* update all temporary addresses in the list */
	list_for_each_entry(ift, &idev->tempaddr_list, tmp_list) {
		int age, max_valid, max_prefered;

		if (ifp != ift->ifpub)
			continue;

		/* RFC 4941 section 3.3:
		 * If a received option will extend the lifetime of a public
		 * address, the lifetimes of temporary addresses should
		 * be extended, subject to the overall constraint that no
		 * temporary addresses should ever remain "valid" or "preferred"
		 * for a time longer than (TEMP_VALID_LIFETIME) or
		 * (TEMP_PREFERRED_LIFETIME - DESYNC_FACTOR), respectively.
		 */
		age = (now - ift->cstamp) / HZ;
		max_valid = idev->cnf.temp_valid_lft - age;
		if (max_valid < 0)
			max_valid = 0;

		max_prefered = idev->cnf.temp_prefered_lft -
			       idev->cnf.max_desync_factor - age;
		if (max_prefered < 0)
			max_prefered = 0;

		if (valid_lft > max_valid)
			valid_lft = max_valid;

		if (prefered_lft > max_prefered)
			prefered_lft = max_prefered;

		spin_lock(&ift->lock);
		flags = ift->flags;
		ift->valid_lft = valid_lft;
		ift->prefered_lft = prefered_lft;
		ift->tstamp = now;
		if (prefered_lft > 0)
			ift->flags &= ~IFA_F_DEPRECATED;

		spin_unlock(&ift->lock);
		if (!(flags&IFA_F_TENTATIVE))
			ipv6_ifa_notify(0, ift);
	}

	if ((create || list_empty(&idev->tempaddr_list)) &&
	    idev->cnf.use_tempaddr > 0) {
		/* When a new public address is created as described
		 * in [ADDRCONF], also create a new temporary address.
		 * Also create a temporary address if it's enabled but
		 * no temporary address currently exists.
		 */
		read_unlock_bh(&idev->lock);
		ipv6_create_tempaddr(ifp, NULL);
	} else {
		read_unlock_bh(&idev->lock);
	}
}

void addrconf_prefix_rcv(struct net_device *dev, u8 *opt, int len, bool sllao)
{
	struct prefix_info *pinfo;
	__u32 valid_lft;
	__u32 prefered_lft;
	int addr_type;
	u32 addr_flags = 0;
	struct inet6_dev *in6_dev;
	struct net *net = dev_net(dev);

	pinfo = (struct prefix_info *) opt;

	if (len < sizeof(struct prefix_info)) {
		ADBG("addrconf: prefix option too short\n");
		return;
	}

	/*
	 *	Validation checks ([ADDRCONF], page 19)
	 */

	addr_type = ipv6_addr_type(&pinfo->prefix);

	if (addr_type & (IPV6_ADDR_MULTICAST|IPV6_ADDR_LINKLOCAL))
		return;

	valid_lft = ntohl(pinfo->valid);
	prefered_lft = ntohl(pinfo->prefered);

	if (prefered_lft > valid_lft) {
		net_warn_ratelimited("addrconf: prefix option has invalid lifetime\n");
		return;
	}

	in6_dev = in6_dev_get(dev);

	if (!in6_dev) {
		net_dbg_ratelimited("addrconf: device %s not configured\n",
				    dev->name);
		return;
	}

	/*
	 *	Two things going on here:
	 *	1) Add routes for on-link prefixes
	 *	2) Configure prefixes with the auto flag set
	 */

	if (pinfo->onlink) {
		struct rt6_info *rt;
		unsigned long rt_expires;

		/* Avoid arithmetic overflow. Really, we could
		 * save rt_expires in seconds, likely valid_lft,
		 * but it would require division in fib gc, that it
		 * not good.
		 */
		if (HZ > USER_HZ)
			rt_expires = addrconf_timeout_fixup(valid_lft, HZ);
		else
			rt_expires = addrconf_timeout_fixup(valid_lft, USER_HZ);

		if (addrconf_finite_timeout(rt_expires))
			rt_expires *= HZ;

		rt = addrconf_get_prefix_route(&pinfo->prefix,
					       pinfo->prefix_len,
					       dev,
					       RTF_ADDRCONF | RTF_PREFIX_RT,
					       RTF_GATEWAY | RTF_DEFAULT);

		if (rt) {
			/* Autoconf prefix route */
			if (valid_lft == 0) {
				ip6_del_rt(rt);
				rt = NULL;
			} else if (addrconf_finite_timeout(rt_expires)) {
				/* not infinity */
				rt6_set_expires(rt, jiffies + rt_expires);
			} else {
				rt6_clean_expires(rt);
			}
		} else if (valid_lft) {
			clock_t expires = 0;
			int flags = RTF_ADDRCONF | RTF_PREFIX_RT;
			if (addrconf_finite_timeout(rt_expires)) {
				/* not infinity */
				flags |= RTF_EXPIRES;
				expires = jiffies_to_clock_t(rt_expires);
			}
			addrconf_prefix_route(&pinfo->prefix, pinfo->prefix_len,
					      dev, expires, flags);
		}
		ip6_rt_put(rt);
	}

	/* Try to figure out our local address for this prefix */

	if (pinfo->autoconf && in6_dev->cnf.autoconf) {
		struct inet6_ifaddr *ifp;
		struct in6_addr addr;
		int create = 0, update_lft = 0;
		bool tokenized = false;

		if (pinfo->prefix_len == 64) {
			memcpy(&addr, &pinfo->prefix, 8);

			if (!ipv6_addr_any(&in6_dev->token)) {
				read_lock_bh(&in6_dev->lock);
				memcpy(addr.s6_addr + 8,
				       in6_dev->token.s6_addr + 8, 8);
				read_unlock_bh(&in6_dev->lock);
				tokenized = true;
			} else if (in6_dev->addr_gen_mode ==
				   IN6_ADDR_GEN_MODE_STABLE_PRIVACY &&
				   !ipv6_generate_stable_address(&addr, 0,
								 in6_dev)) {
				addr_flags |= IFA_F_STABLE_PRIVACY;
				goto ok;
			} else if (ipv6_generate_eui64(addr.s6_addr + 8, dev) &&
				   ipv6_inherit_eui64(addr.s6_addr + 8, in6_dev)) {
				in6_dev_put(in6_dev);
				return;
			}
			goto ok;
		}
		net_dbg_ratelimited("IPv6 addrconf: prefix with wrong length %d\n",
				    pinfo->prefix_len);
		in6_dev_put(in6_dev);
		return;

ok:

		ifp = ipv6_get_ifaddr(net, &addr, dev, 1);

		if (!ifp && valid_lft) {
			int max_addresses = in6_dev->cnf.max_addresses;

#ifdef CONFIG_IPV6_OPTIMISTIC_DAD
			if (in6_dev->cnf.optimistic_dad &&
			    !net->ipv6.devconf_all->forwarding && sllao)
				addr_flags = IFA_F_OPTIMISTIC;
#endif

			/* Do not allow to create too much of autoconfigured
			 * addresses; this would be too easy way to crash kernel.
			 */
			if (!max_addresses ||
			    ipv6_count_addresses(in6_dev) < max_addresses)
				ifp = ipv6_add_addr(in6_dev, &addr, NULL,
						    pinfo->prefix_len,
						    addr_type&IPV6_ADDR_SCOPE_MASK,
						    addr_flags, valid_lft,
						    prefered_lft);

			if (IS_ERR_OR_NULL(ifp)) {
				in6_dev_put(in6_dev);
				return;
			}

			update_lft = 0;
			create = 1;
			spin_lock_bh(&ifp->lock);
			ifp->flags |= IFA_F_MANAGETEMPADDR;
			ifp->cstamp = jiffies;
			ifp->tokenized = tokenized;
			spin_unlock_bh(&ifp->lock);
			addrconf_dad_start(ifp);
		}

		if (ifp) {
			u32 flags;
			unsigned long now;
			u32 stored_lft;

			/* update lifetime (RFC2462 5.5.3 e) */
			spin_lock_bh(&ifp->lock);
			now = jiffies;
			if (ifp->valid_lft > (now - ifp->tstamp) / HZ)
				stored_lft = ifp->valid_lft - (now - ifp->tstamp) / HZ;
			else
				stored_lft = 0;
			if (!update_lft && !create && stored_lft) {
				const u32 minimum_lft = min_t(u32,
					stored_lft, MIN_VALID_LIFETIME);
				valid_lft = max(valid_lft, minimum_lft);

				/* RFC4862 Section 5.5.3e:
				 * "Note that the preferred lifetime of the
				 *  corresponding address is always reset to
				 *  the Preferred Lifetime in the received
				 *  Prefix Information option, regardless of
				 *  whether the valid lifetime is also reset or
				 *  ignored."
				 *
				 * So we should always update prefered_lft here.
				 */
				update_lft = 1;
			}

			if (update_lft) {
				ifp->valid_lft = valid_lft;
				ifp->prefered_lft = prefered_lft;
				ifp->tstamp = now;
				flags = ifp->flags;
				ifp->flags &= ~IFA_F_DEPRECATED;
				spin_unlock_bh(&ifp->lock);

				if (!(flags&IFA_F_TENTATIVE))
					ipv6_ifa_notify(0, ifp);
			} else
				spin_unlock_bh(&ifp->lock);

			manage_tempaddrs(in6_dev, ifp, valid_lft, prefered_lft,
					 create, now);

			in6_ifa_put(ifp);
			addrconf_verify();
		}
	}
	inet6_prefix_notify(RTM_NEWPREFIX, in6_dev, pinfo);
	in6_dev_put(in6_dev);
}

/*
 *	Set destination address.
 *	Special case for SIT interfaces where we create a new "virtual"
 *	device.
 */
int addrconf_set_dstaddr(struct net *net, void __user *arg)
{
	struct in6_ifreq ireq;
	struct net_device *dev;
	int err = -EINVAL;

	rtnl_lock();

	err = -EFAULT;
	if (copy_from_user(&ireq, arg, sizeof(struct in6_ifreq)))
		goto err_exit;

	dev = __dev_get_by_index(net, ireq.ifr6_ifindex);

	err = -ENODEV;
	if (!dev)
		goto err_exit;

#if IS_ENABLED(CONFIG_IPV6_SIT)
	if (dev->type == ARPHRD_SIT) {
		const struct net_device_ops *ops = dev->netdev_ops;
		struct ifreq ifr;
		struct ip_tunnel_parm p;

		err = -EADDRNOTAVAIL;
		if (!(ipv6_addr_type(&ireq.ifr6_addr) & IPV6_ADDR_COMPATv4))
			goto err_exit;

		memset(&p, 0, sizeof(p));
		p.iph.daddr = ireq.ifr6_addr.s6_addr32[3];
		p.iph.saddr = 0;
		p.iph.version = 4;
		p.iph.ihl = 5;
		p.iph.protocol = IPPROTO_IPV6;
		p.iph.ttl = 64;
		ifr.ifr_ifru.ifru_data = (__force void __user *)&p;

		if (ops->ndo_do_ioctl) {
			mm_segment_t oldfs = get_fs();

			set_fs(KERNEL_DS);
			err = ops->ndo_do_ioctl(dev, &ifr, SIOCADDTUNNEL);
			set_fs(oldfs);
		} else
			err = -EOPNOTSUPP;

		if (err == 0) {
			err = -ENOBUFS;
			dev = __dev_get_by_name(net, p.name);
			if (!dev)
				goto err_exit;
			err = dev_open(dev);
		}
	}
#endif

err_exit:
	rtnl_unlock();
	return err;
}

static int ipv6_mc_config(struct sock *sk, bool join,
			  const struct in6_addr *addr, int ifindex)
{
	int ret;

	ASSERT_RTNL();

	lock_sock(sk);
	if (join)
		ret = ipv6_sock_mc_join(sk, ifindex, addr);
	else
		ret = ipv6_sock_mc_drop(sk, ifindex, addr);
	release_sock(sk);

	return ret;
}

/*
 *	Manual configuration of address on an interface
 */
static int inet6_addr_add(struct net *net, int ifindex,
			  const struct in6_addr *pfx,
			  const struct in6_addr *peer_pfx,
			  unsigned int plen, __u32 ifa_flags,
			  __u32 prefered_lft, __u32 valid_lft)
{
	struct inet6_ifaddr *ifp;
	struct inet6_dev *idev;
	struct net_device *dev;
	unsigned long timeout;
	clock_t expires;
	int scope;
	u32 flags;

	ASSERT_RTNL();

	if (plen > 128)
		return -EINVAL;

	/* check the lifetime */
	if (!valid_lft || prefered_lft > valid_lft)
		return -EINVAL;

	if (ifa_flags & IFA_F_MANAGETEMPADDR && plen != 64)
		return -EINVAL;

	dev = __dev_get_by_index(net, ifindex);
	if (!dev)
		return -ENODEV;

	idev = addrconf_add_dev(dev);
	if (IS_ERR(idev))
		return PTR_ERR(idev);

	if (ifa_flags & IFA_F_MCAUTOJOIN) {
		int ret = ipv6_mc_config(net->ipv6.mc_autojoin_sk,
					 true, pfx, ifindex);

		if (ret < 0)
			return ret;
	}

	scope = ipv6_addr_scope(pfx);

	timeout = addrconf_timeout_fixup(valid_lft, HZ);
	if (addrconf_finite_timeout(timeout)) {
		expires = jiffies_to_clock_t(timeout * HZ);
		valid_lft = timeout;
		flags = RTF_EXPIRES;
	} else {
		expires = 0;
		flags = 0;
		ifa_flags |= IFA_F_PERMANENT;
	}

	timeout = addrconf_timeout_fixup(prefered_lft, HZ);
	if (addrconf_finite_timeout(timeout)) {
		if (timeout == 0)
			ifa_flags |= IFA_F_DEPRECATED;
		prefered_lft = timeout;
	}

	ifp = ipv6_add_addr(idev, pfx, peer_pfx, plen, scope, ifa_flags,
			    valid_lft, prefered_lft);

	if (!IS_ERR(ifp)) {
		if (!(ifa_flags & IFA_F_NOPREFIXROUTE)) {
			addrconf_prefix_route(&ifp->addr, ifp->prefix_len, dev,
					      expires, flags);
		}

		/*
		 * Note that section 3.1 of RFC 4429 indicates
		 * that the Optimistic flag should not be set for
		 * manually configured addresses
		 */
		addrconf_dad_start(ifp);
		if (ifa_flags & IFA_F_MANAGETEMPADDR)
			manage_tempaddrs(idev, ifp, valid_lft, prefered_lft,
					 true, jiffies);
		in6_ifa_put(ifp);
		addrconf_verify_rtnl();
		return 0;
	} else if (ifa_flags & IFA_F_MCAUTOJOIN) {
		ipv6_mc_config(net->ipv6.mc_autojoin_sk,
			       false, pfx, ifindex);
	}

	return PTR_ERR(ifp);
}

static int inet6_addr_del(struct net *net, int ifindex, u32 ifa_flags,
			  const struct in6_addr *pfx, unsigned int plen)
{
	struct inet6_ifaddr *ifp;
	struct inet6_dev *idev;
	struct net_device *dev;

	if (plen > 128)
		return -EINVAL;

	dev = __dev_get_by_index(net, ifindex);
	if (!dev)
		return -ENODEV;

	idev = __in6_dev_get(dev);
	if (!idev)
		return -ENXIO;

	read_lock_bh(&idev->lock);
	list_for_each_entry(ifp, &idev->addr_list, if_list) {
		if (ifp->prefix_len == plen &&
		    ipv6_addr_equal(pfx, &ifp->addr)) {
			in6_ifa_hold(ifp);
			read_unlock_bh(&idev->lock);

			if (!(ifp->flags & IFA_F_TEMPORARY) &&
			    (ifa_flags & IFA_F_MANAGETEMPADDR))
				manage_tempaddrs(idev, ifp, 0, 0, false,
						 jiffies);
			ipv6_del_addr(ifp);
			addrconf_verify_rtnl();
			if (ipv6_addr_is_multicast(pfx)) {
				ipv6_mc_config(net->ipv6.mc_autojoin_sk,
					       false, pfx, dev->ifindex);
			}
			return 0;
		}
	}
	read_unlock_bh(&idev->lock);
	return -EADDRNOTAVAIL;
}


int addrconf_add_ifaddr(struct net *net, void __user *arg)
{
	struct in6_ifreq ireq;
	int err;

	if (!ns_capable(net->user_ns, CAP_NET_ADMIN))
		return -EPERM;

	if (copy_from_user(&ireq, arg, sizeof(struct in6_ifreq)))
		return -EFAULT;

	rtnl_lock();
	err = inet6_addr_add(net, ireq.ifr6_ifindex, &ireq.ifr6_addr, NULL,
			     ireq.ifr6_prefixlen, IFA_F_PERMANENT,
			     INFINITY_LIFE_TIME, INFINITY_LIFE_TIME);
	rtnl_unlock();
	return err;
}

int addrconf_del_ifaddr(struct net *net, void __user *arg)
{
	struct in6_ifreq ireq;
	int err;

	if (!ns_capable(net->user_ns, CAP_NET_ADMIN))
		return -EPERM;

	if (copy_from_user(&ireq, arg, sizeof(struct in6_ifreq)))
		return -EFAULT;

	rtnl_lock();
	err = inet6_addr_del(net, ireq.ifr6_ifindex, 0, &ireq.ifr6_addr,
			     ireq.ifr6_prefixlen);
	rtnl_unlock();
	return err;
}

static void add_addr(struct inet6_dev *idev, const struct in6_addr *addr,
		     int plen, int scope)
{
	struct inet6_ifaddr *ifp;

	ifp = ipv6_add_addr(idev, addr, NULL, plen,
			    scope, IFA_F_PERMANENT,
			    INFINITY_LIFE_TIME, INFINITY_LIFE_TIME);
	if (!IS_ERR(ifp)) {
		spin_lock_bh(&ifp->lock);
		ifp->flags &= ~IFA_F_TENTATIVE;
		spin_unlock_bh(&ifp->lock);
		ipv6_ifa_notify(RTM_NEWADDR, ifp);
		in6_ifa_put(ifp);
	}
}

#if IS_ENABLED(CONFIG_IPV6_SIT)
static void sit_add_v4_addrs(struct inet6_dev *idev)
{
	struct in6_addr addr;
	struct net_device *dev;
	struct net *net = dev_net(idev->dev);
	int scope, plen;
	u32 pflags = 0;

	ASSERT_RTNL();

	memset(&addr, 0, sizeof(struct in6_addr));
	memcpy(&addr.s6_addr32[3], idev->dev->dev_addr, 4);

	if (idev->dev->flags&IFF_POINTOPOINT) {
		addr.s6_addr32[0] = htonl(0xfe800000);
		scope = IFA_LINK;
		plen = 64;
	} else {
		scope = IPV6_ADDR_COMPATv4;
		plen = 96;
		pflags |= RTF_NONEXTHOP;
	}

	if (addr.s6_addr32[3]) {
		add_addr(idev, &addr, plen, scope);
		addrconf_prefix_route(&addr, plen, idev->dev, 0, pflags);
		return;
	}

	for_each_netdev(net, dev) {
		struct in_device *in_dev = __in_dev_get_rtnl(dev);
		if (in_dev && (dev->flags & IFF_UP)) {
			struct in_ifaddr *ifa;

			int flag = scope;

			for (ifa = in_dev->ifa_list; ifa; ifa = ifa->ifa_next) {

				addr.s6_addr32[3] = ifa->ifa_local;

				if (ifa->ifa_scope == RT_SCOPE_LINK)
					continue;
				if (ifa->ifa_scope >= RT_SCOPE_HOST) {
					if (idev->dev->flags&IFF_POINTOPOINT)
						continue;
					flag |= IFA_HOST;
				}

				add_addr(idev, &addr, plen, flag);
				addrconf_prefix_route(&addr, plen, idev->dev, 0,
						      pflags);
			}
		}
	}
}
#endif

static void init_loopback(struct net_device *dev)
{
	struct inet6_dev  *idev;
	struct net_device *sp_dev;
	struct inet6_ifaddr *sp_ifa;
	struct rt6_info *sp_rt;

	/* ::1 */

	ASSERT_RTNL();

	idev = ipv6_find_idev(dev);
	if (!idev) {
		pr_debug("%s: add_dev failed\n", __func__);
		return;
	}

	add_addr(idev, &in6addr_loopback, 128, IFA_HOST);

	/* Add routes to other interface's IPv6 addresses */
	for_each_netdev(dev_net(dev), sp_dev) {
		if (!strcmp(sp_dev->name, dev->name))
			continue;

		idev = __in6_dev_get(sp_dev);
		if (!idev)
			continue;

		read_lock_bh(&idev->lock);
		list_for_each_entry(sp_ifa, &idev->addr_list, if_list) {

			if (sp_ifa->flags & (IFA_F_DADFAILED | IFA_F_TENTATIVE))
				continue;

			if (sp_ifa->rt) {
				/* This dst has been added to garbage list when
				 * lo device down, release this obsolete dst and
				 * reallocate a new router for ifa.
				 */
				if (sp_ifa->rt->dst.obsolete > 0) {
					ip6_rt_put(sp_ifa->rt);
					sp_ifa->rt = NULL;
				} else {
					continue;
				}
			}

			sp_rt = addrconf_dst_alloc(idev, &sp_ifa->addr, false);

			/* Failure cases are ignored */
			if (!IS_ERR(sp_rt)) {
				sp_ifa->rt = sp_rt;
				ip6_ins_rt(sp_rt);
			}
		}
		read_unlock_bh(&idev->lock);
	}
}

static void addrconf_add_linklocal(struct inet6_dev *idev,
				   const struct in6_addr *addr, u32 flags)
{
	struct inet6_ifaddr *ifp;
	u32 addr_flags = flags | IFA_F_PERMANENT;

#ifdef CONFIG_IPV6_OPTIMISTIC_DAD
	if (idev->cnf.optimistic_dad &&
	    !dev_net(idev->dev)->ipv6.devconf_all->forwarding)
		addr_flags |= IFA_F_OPTIMISTIC;
#endif

	ifp = ipv6_add_addr(idev, addr, NULL, 64, IFA_LINK, addr_flags,
			    INFINITY_LIFE_TIME, INFINITY_LIFE_TIME);
	if (!IS_ERR(ifp)) {
		addrconf_prefix_route(&ifp->addr, ifp->prefix_len, idev->dev, 0, 0);
		addrconf_dad_start(ifp);
		in6_ifa_put(ifp);
	}
}

static bool ipv6_reserved_interfaceid(struct in6_addr address)
{
	if ((address.s6_addr32[2] | address.s6_addr32[3]) == 0)
		return true;

	if (address.s6_addr32[2] == htonl(0x02005eff) &&
	    ((address.s6_addr32[3] & htonl(0xfe000000)) == htonl(0xfe000000)))
		return true;

	if (address.s6_addr32[2] == htonl(0xfdffffff) &&
	    ((address.s6_addr32[3] & htonl(0xffffff80)) == htonl(0xffffff80)))
		return true;

	return false;
}

static int ipv6_generate_stable_address(struct in6_addr *address,
					u8 dad_count,
					const struct inet6_dev *idev)
{
	static DEFINE_SPINLOCK(lock);
	static __u32 digest[SHA_DIGEST_WORDS];
	static __u32 workspace[SHA_WORKSPACE_WORDS];

	static union {
		char __data[SHA_MESSAGE_BYTES];
		struct {
			struct in6_addr secret;
			__be32 prefix[2];
			unsigned char hwaddr[MAX_ADDR_LEN];
			u8 dad_count;
		} __packed;
	} data;

	struct in6_addr secret;
	struct in6_addr temp;
	struct net *net = dev_net(idev->dev);

	BUILD_BUG_ON(sizeof(data.__data) != sizeof(data));

	if (idev->cnf.stable_secret.initialized)
		secret = idev->cnf.stable_secret.secret;
	else if (net->ipv6.devconf_dflt->stable_secret.initialized)
		secret = net->ipv6.devconf_dflt->stable_secret.secret;
	else
		return -1;

retry:
	spin_lock_bh(&lock);

	sha_init(digest);
	memset(&data, 0, sizeof(data));
	memset(workspace, 0, sizeof(workspace));
	memcpy(data.hwaddr, idev->dev->perm_addr, idev->dev->addr_len);
	data.prefix[0] = address->s6_addr32[0];
	data.prefix[1] = address->s6_addr32[1];
	data.secret = secret;
	data.dad_count = dad_count;

	sha_transform(digest, data.__data, workspace);

	temp = *address;
	temp.s6_addr32[2] = (__force __be32)digest[0];
	temp.s6_addr32[3] = (__force __be32)digest[1];

	spin_unlock_bh(&lock);

	if (ipv6_reserved_interfaceid(temp)) {
		dad_count++;
		if (dad_count > dev_net(idev->dev)->ipv6.sysctl.idgen_retries)
			return -1;
		goto retry;
	}

	*address = temp;
	return 0;
}

static void addrconf_addr_gen(struct inet6_dev *idev, bool prefix_route)
{
	struct in6_addr addr;

	ipv6_addr_set(&addr, htonl(0xFE800000), 0, 0, 0);

	if (idev->addr_gen_mode == IN6_ADDR_GEN_MODE_STABLE_PRIVACY) {
		if (!ipv6_generate_stable_address(&addr, 0, idev))
			addrconf_add_linklocal(idev, &addr,
					       IFA_F_STABLE_PRIVACY);
		else if (prefix_route)
			addrconf_prefix_route(&addr, 64, idev->dev, 0, 0);
	} else if (idev->addr_gen_mode == IN6_ADDR_GEN_MODE_EUI64) {
		/* addrconf_add_linklocal also adds a prefix_route and we
		 * only need to care about prefix routes if ipv6_generate_eui64
		 * couldn't generate one.
		 */
		if (ipv6_generate_eui64(addr.s6_addr + 8, idev->dev) == 0)
			addrconf_add_linklocal(idev, &addr, 0);
		else if (prefix_route)
			addrconf_prefix_route(&addr, 64, idev->dev, 0, 0);
	}
}

static void addrconf_dev_config(struct net_device *dev)
{
	struct inet6_dev *idev;

	ASSERT_RTNL();

	if ((dev->type != ARPHRD_ETHER) &&
	    (dev->type != ARPHRD_FDDI) &&
	    (dev->type != ARPHRD_ARCNET) &&
	    (dev->type != ARPHRD_INFINIBAND) &&
	    (dev->type != ARPHRD_IEEE802154) &&
	    (dev->type != ARPHRD_IEEE1394) &&
	    (dev->type != ARPHRD_TUNNEL6) &&
	    (dev->type != ARPHRD_6LOWPAN)) {
		/* Alas, we support only Ethernet autoconfiguration. */
		return;
	}

	idev = addrconf_add_dev(dev);
	if (IS_ERR(idev))
		return;

	addrconf_addr_gen(idev, false);
}

#if IS_ENABLED(CONFIG_IPV6_SIT)
static void addrconf_sit_config(struct net_device *dev)
{
	struct inet6_dev *idev;

	ASSERT_RTNL();

	/*
	 * Configure the tunnel with one of our IPv4
	 * addresses... we should configure all of
	 * our v4 addrs in the tunnel
	 */

	idev = ipv6_find_idev(dev);
	if (!idev) {
		pr_debug("%s: add_dev failed\n", __func__);
		return;
	}

	if (dev->priv_flags & IFF_ISATAP) {
		addrconf_addr_gen(idev, false);
		return;
	}

	sit_add_v4_addrs(idev);

	if (dev->flags&IFF_POINTOPOINT)
		addrconf_add_mroute(dev);
}
#endif

#if IS_ENABLED(CONFIG_NET_IPGRE)
static void addrconf_gre_config(struct net_device *dev)
{
	struct inet6_dev *idev;

	ASSERT_RTNL();

	idev = ipv6_find_idev(dev);
	if (!idev) {
		pr_debug("%s: add_dev failed\n", __func__);
		return;
	}

	addrconf_addr_gen(idev, true);
}
#endif

static int addrconf_notify(struct notifier_block *this, unsigned long event,
			   void *ptr)
{
	struct net_device *dev = netdev_notifier_info_to_dev(ptr);
	struct inet6_dev *idev = __in6_dev_get(dev);
	int run_pending = 0;
	int err;

	switch (event) {
	case NETDEV_REGISTER:
		if (!idev && dev->mtu >= IPV6_MIN_MTU) {
			idev = ipv6_add_dev(dev);
			if (IS_ERR(idev))
				return notifier_from_errno(PTR_ERR(idev));
		}
		break;

	case NETDEV_UP:
	case NETDEV_CHANGE:
		if (dev->flags & IFF_SLAVE)
			break;

		if (idev && idev->cnf.disable_ipv6)
			break;

		if (event == NETDEV_UP) {
			if (!addrconf_qdisc_ok(dev)) {
				/* device is not ready yet. */
				pr_info("ADDRCONF(NETDEV_UP): %s: link is not ready\n",
					dev->name);
				break;
			}

			if (!idev && dev->mtu >= IPV6_MIN_MTU)
				idev = ipv6_add_dev(dev);

			if (!IS_ERR_OR_NULL(idev)) {
				idev->if_flags |= IF_READY;
				run_pending = 1;
			}
		} else {
			if (!addrconf_qdisc_ok(dev)) {
				/* device is still not ready. */
				break;
			}

			if (idev) {
				if (idev->if_flags & IF_READY)
					/* device is already configured. */
					break;
				idev->if_flags |= IF_READY;
			}

			pr_info("ADDRCONF(NETDEV_CHANGE): %s: link becomes ready\n",
				dev->name);

			run_pending = 1;
		}

		switch (dev->type) {
#if IS_ENABLED(CONFIG_IPV6_SIT)
		case ARPHRD_SIT:
			addrconf_sit_config(dev);
			break;
#endif
#if IS_ENABLED(CONFIG_NET_IPGRE)
		case ARPHRD_IPGRE:
			addrconf_gre_config(dev);
			break;
#endif
		case ARPHRD_LOOPBACK:
			init_loopback(dev);
			break;

		default:
			addrconf_dev_config(dev);
			break;
		}

		if (!IS_ERR_OR_NULL(idev)) {
			if (run_pending)
				addrconf_dad_run(idev);

			/*
			 * If the MTU changed during the interface down,
			 * when the interface up, the changed MTU must be
			 * reflected in the idev as well as routers.
			 */
			if (idev->cnf.mtu6 != dev->mtu &&
			    dev->mtu >= IPV6_MIN_MTU) {
				rt6_mtu_change(dev, dev->mtu);
				idev->cnf.mtu6 = dev->mtu;
			}
			idev->tstamp = jiffies;
			inet6_ifinfo_notify(RTM_NEWLINK, idev);

			/*
			 * If the changed mtu during down is lower than
			 * IPV6_MIN_MTU stop IPv6 on this interface.
			 */
			if (dev->mtu < IPV6_MIN_MTU)
				addrconf_ifdown(dev, 1);
		}
		break;

	case NETDEV_CHANGEMTU:
		if (idev && dev->mtu >= IPV6_MIN_MTU) {
			rt6_mtu_change(dev, dev->mtu);
			idev->cnf.mtu6 = dev->mtu;
			break;
		}

		if (!idev && dev->mtu >= IPV6_MIN_MTU) {
			idev = ipv6_add_dev(dev);
			if (!IS_ERR(idev))
				break;
		}

		/*
		 * if MTU under IPV6_MIN_MTU.
		 * Stop IPv6 on this interface.
		 */

	case NETDEV_DOWN:
	case NETDEV_UNREGISTER:
		/*
		 *	Remove all addresses from this interface.
		 */
		addrconf_ifdown(dev, event != NETDEV_DOWN);
		break;

	case NETDEV_CHANGENAME:
		if (idev) {
			snmp6_unregister_dev(idev);
			addrconf_sysctl_unregister(idev);
			err = addrconf_sysctl_register(idev);
			if (err)
				return notifier_from_errno(err);
			err = snmp6_register_dev(idev);
			if (err) {
				addrconf_sysctl_unregister(idev);
				return notifier_from_errno(err);
			}
		}
		break;

	case NETDEV_PRE_TYPE_CHANGE:
	case NETDEV_POST_TYPE_CHANGE:
		addrconf_type_change(dev, event);
		break;
	}

	return NOTIFY_OK;
}

/*
 *	addrconf module should be notified of a device going up
 */
static struct notifier_block ipv6_dev_notf = {
	.notifier_call = addrconf_notify,
};

static void addrconf_type_change(struct net_device *dev, unsigned long event)
{
	struct inet6_dev *idev;
	ASSERT_RTNL();

	idev = __in6_dev_get(dev);

	if (event == NETDEV_POST_TYPE_CHANGE)
		ipv6_mc_remap(idev);
	else if (event == NETDEV_PRE_TYPE_CHANGE)
		ipv6_mc_unmap(idev);
}

static int addrconf_ifdown(struct net_device *dev, int how)
{
	struct net *net = dev_net(dev);
	struct inet6_dev *idev;
	struct inet6_ifaddr *ifa;
	int state, i;

	ASSERT_RTNL();

	rt6_ifdown(net, dev);
	neigh_ifdown(&nd_tbl, dev);

	idev = __in6_dev_get(dev);
	if (!idev)
		return -ENODEV;

	/*
	 * Step 1: remove reference to ipv6 device from parent device.
	 *	   Do not dev_put!
	 */
	if (how) {
		idev->dead = 1;

		/* protected by rtnl_lock */
		RCU_INIT_POINTER(dev->ip6_ptr, NULL);

		/* Step 1.5: remove snmp6 entry */
		snmp6_unregister_dev(idev);

	}

	/* Step 2: clear hash table */
	for (i = 0; i < IN6_ADDR_HSIZE; i++) {
		struct hlist_head *h = &inet6_addr_lst[i];

		spin_lock_bh(&addrconf_hash_lock);
restart:
		hlist_for_each_entry_rcu(ifa, h, addr_lst) {
			if (ifa->idev == idev) {
				hlist_del_init_rcu(&ifa->addr_lst);
				addrconf_del_dad_work(ifa);
				goto restart;
			}
		}
		spin_unlock_bh(&addrconf_hash_lock);
	}

	write_lock_bh(&idev->lock);

	addrconf_del_rs_timer(idev);

	/* Step 2: clear flags for stateless addrconf */
	if (!how)
		idev->if_flags &= ~(IF_RS_SENT|IF_RA_RCVD|IF_READY);

	if (how && del_timer(&idev->regen_timer))
		in6_dev_put(idev);

	/* Step 3: clear tempaddr list */
	while (!list_empty(&idev->tempaddr_list)) {
		ifa = list_first_entry(&idev->tempaddr_list,
				       struct inet6_ifaddr, tmp_list);
		list_del(&ifa->tmp_list);
		write_unlock_bh(&idev->lock);
		spin_lock_bh(&ifa->lock);

		if (ifa->ifpub) {
			in6_ifa_put(ifa->ifpub);
			ifa->ifpub = NULL;
		}
		spin_unlock_bh(&ifa->lock);
		in6_ifa_put(ifa);
		write_lock_bh(&idev->lock);
	}

	while (!list_empty(&idev->addr_list)) {
		ifa = list_first_entry(&idev->addr_list,
				       struct inet6_ifaddr, if_list);
		addrconf_del_dad_work(ifa);

		list_del(&ifa->if_list);

		write_unlock_bh(&idev->lock);

		spin_lock_bh(&ifa->lock);
		state = ifa->state;
		ifa->state = INET6_IFADDR_STATE_DEAD;
		spin_unlock_bh(&ifa->lock);

		if (state != INET6_IFADDR_STATE_DEAD) {
			__ipv6_ifa_notify(RTM_DELADDR, ifa);
			inet6addr_notifier_call_chain(NETDEV_DOWN, ifa);
		}
		in6_ifa_put(ifa);

		write_lock_bh(&idev->lock);
	}

	write_unlock_bh(&idev->lock);

	/* Step 5: Discard anycast and multicast list */
	if (how) {
		ipv6_ac_destroy_dev(idev);
		ipv6_mc_destroy_dev(idev);
	} else {
		ipv6_mc_down(idev);
	}

	idev->tstamp = jiffies;

	/* Last: Shot the device (if unregistered) */
	if (how) {
		addrconf_sysctl_unregister(idev);
		neigh_parms_release(&nd_tbl, idev->nd_parms);
		neigh_ifdown(&nd_tbl, dev);
		in6_dev_put(idev);
	}
	return 0;
}

static void addrconf_rs_timer(unsigned long data)
{
	struct inet6_dev *idev = (struct inet6_dev *)data;
	struct net_device *dev = idev->dev;
	struct in6_addr lladdr;

	write_lock(&idev->lock);
	if (idev->dead || !(idev->if_flags & IF_READY))
		goto out;

	if (!ipv6_accept_ra(idev))
		goto out;

	/* Announcement received after solicitation was sent */
	if (idev->if_flags & IF_RA_RCVD)
		goto out;

	if (idev->rs_probes++ < idev->cnf.rtr_solicits) {
		write_unlock(&idev->lock);
		if (!ipv6_get_lladdr(dev, &lladdr, IFA_F_TENTATIVE))
			ndisc_send_rs(dev, &lladdr,
				      &in6addr_linklocal_allrouters);
		else
			goto put;

		write_lock(&idev->lock);
		/* The wait after the last probe can be shorter */
		addrconf_mod_rs_timer(idev, (idev->rs_probes ==
					     idev->cnf.rtr_solicits) ?
				      idev->cnf.rtr_solicit_delay :
				      idev->cnf.rtr_solicit_interval);
	} else {
		/*
		 * Note: we do not support deprecated "all on-link"
		 * assumption any longer.
		 */
		pr_debug("%s: no IPv6 routers present\n", idev->dev->name);
	}

out:
	write_unlock(&idev->lock);
put:
	in6_dev_put(idev);
}

/*
 *	Duplicate Address Detection
 */
static void addrconf_dad_kick(struct inet6_ifaddr *ifp)
{
	unsigned long rand_num;
	struct inet6_dev *idev = ifp->idev;

	if (ifp->flags & IFA_F_OPTIMISTIC)
		rand_num = 0;
	else
		rand_num = prandom_u32() % (idev->cnf.rtr_solicit_delay ? : 1);

	ifp->dad_probes = idev->cnf.dad_transmits;
	addrconf_mod_dad_work(ifp, rand_num);
}

static void addrconf_dad_begin(struct inet6_ifaddr *ifp)
{
	struct inet6_dev *idev = ifp->idev;
	struct net_device *dev = idev->dev;

	addrconf_join_solict(dev, &ifp->addr);

	prandom_seed((__force u32) ifp->addr.s6_addr32[3]);

	read_lock_bh(&idev->lock);
	spin_lock(&ifp->lock);
	if (ifp->state == INET6_IFADDR_STATE_DEAD)
		goto out;

	if (dev->flags&(IFF_NOARP|IFF_LOOPBACK) ||
	    idev->cnf.accept_dad < 1 ||
	    !(ifp->flags&IFA_F_TENTATIVE) ||
	    ifp->flags & IFA_F_NODAD) {
		ifp->flags &= ~(IFA_F_TENTATIVE|IFA_F_OPTIMISTIC|IFA_F_DADFAILED);
		spin_unlock(&ifp->lock);
		read_unlock_bh(&idev->lock);

		addrconf_dad_completed(ifp);
		return;
	}

	if (!(idev->if_flags & IF_READY)) {
		spin_unlock(&ifp->lock);
		read_unlock_bh(&idev->lock);
		/*
		 * If the device is not ready:
		 * - keep it tentative if it is a permanent address.
		 * - otherwise, kill it.
		 */
		in6_ifa_hold(ifp);
		addrconf_dad_stop(ifp, 0);
		return;
	}

	/*
	 * Optimistic nodes can start receiving
	 * Frames right away
	 */
	if (ifp->flags & IFA_F_OPTIMISTIC) {
		ip6_ins_rt(ifp->rt);
		if (ipv6_use_optimistic_addr(idev)) {
			/* Because optimistic nodes can use this address,
			 * notify listeners. If DAD fails, RTM_DELADDR is sent.
			 */
			ipv6_ifa_notify(RTM_NEWADDR, ifp);
		}
	}

	addrconf_dad_kick(ifp);
out:
	spin_unlock(&ifp->lock);
	read_unlock_bh(&idev->lock);
}

static void addrconf_dad_start(struct inet6_ifaddr *ifp)
{
	bool begin_dad = false;

	spin_lock_bh(&ifp->lock);
	if (ifp->state != INET6_IFADDR_STATE_DEAD) {
		ifp->state = INET6_IFADDR_STATE_PREDAD;
		begin_dad = true;
	}
	spin_unlock_bh(&ifp->lock);

	if (begin_dad)
		addrconf_mod_dad_work(ifp, 0);
}

static void addrconf_dad_work(struct work_struct *w)
{
	struct inet6_ifaddr *ifp = container_of(to_delayed_work(w),
						struct inet6_ifaddr,
						dad_work);
	struct inet6_dev *idev = ifp->idev;
	struct in6_addr mcaddr;

	enum {
		DAD_PROCESS,
		DAD_BEGIN,
		DAD_ABORT,
	} action = DAD_PROCESS;

	rtnl_lock();

	spin_lock_bh(&ifp->lock);
	if (ifp->state == INET6_IFADDR_STATE_PREDAD) {
		action = DAD_BEGIN;
		ifp->state = INET6_IFADDR_STATE_DAD;
	} else if (ifp->state == INET6_IFADDR_STATE_ERRDAD) {
		action = DAD_ABORT;
		ifp->state = INET6_IFADDR_STATE_POSTDAD;
	}
	spin_unlock_bh(&ifp->lock);

	if (action == DAD_BEGIN) {
		addrconf_dad_begin(ifp);
		goto out;
	} else if (action == DAD_ABORT) {
		addrconf_dad_stop(ifp, 1);
		goto out;
	}

	if (!ifp->dad_probes && addrconf_dad_end(ifp))
		goto out;

	write_lock_bh(&idev->lock);
	if (idev->dead || !(idev->if_flags & IF_READY)) {
		write_unlock_bh(&idev->lock);
		goto out;
	}

	spin_lock(&ifp->lock);
	if (ifp->state == INET6_IFADDR_STATE_DEAD) {
		spin_unlock(&ifp->lock);
		write_unlock_bh(&idev->lock);
		goto out;
	}

	if (ifp->dad_probes == 0) {
		/*
		 * DAD was successful
		 */

		ifp->flags &= ~(IFA_F_TENTATIVE|IFA_F_OPTIMISTIC|IFA_F_DADFAILED);
		spin_unlock(&ifp->lock);
		write_unlock_bh(&idev->lock);

		addrconf_dad_completed(ifp);

		goto out;
	}

	ifp->dad_probes--;
	addrconf_mod_dad_work(ifp,
			      NEIGH_VAR(ifp->idev->nd_parms, RETRANS_TIME));
	spin_unlock(&ifp->lock);
	write_unlock_bh(&idev->lock);

	/* send a neighbour solicitation for our addr */
	addrconf_addr_solict_mult(&ifp->addr, &mcaddr);
	ndisc_send_ns(ifp->idev->dev, NULL, &ifp->addr, &mcaddr, &in6addr_any);
out:
	in6_ifa_put(ifp);
	rtnl_unlock();
}

/* ifp->idev must be at least read locked */
static bool ipv6_lonely_lladdr(struct inet6_ifaddr *ifp)
{
	struct inet6_ifaddr *ifpiter;
	struct inet6_dev *idev = ifp->idev;

	list_for_each_entry_reverse(ifpiter, &idev->addr_list, if_list) {
		if (ifpiter->scope > IFA_LINK)
			break;
		if (ifp != ifpiter && ifpiter->scope == IFA_LINK &&
		    (ifpiter->flags & (IFA_F_PERMANENT|IFA_F_TENTATIVE|
				       IFA_F_OPTIMISTIC|IFA_F_DADFAILED)) ==
		    IFA_F_PERMANENT)
			return false;
	}
	return true;
}

static void addrconf_dad_completed(struct inet6_ifaddr *ifp)
{
	struct net_device *dev = ifp->idev->dev;
	struct in6_addr lladdr;
	bool send_rs, send_mld;

	addrconf_del_dad_work(ifp);

	/*
	 *	Configure the address for reception. Now it is valid.
	 */

	ipv6_ifa_notify(RTM_NEWADDR, ifp);

	/* If added prefix is link local and we are prepared to process
	   router advertisements, start sending router solicitations.
	 */

	read_lock_bh(&ifp->idev->lock);
	send_mld = ifp->scope == IFA_LINK && ipv6_lonely_lladdr(ifp);
	send_rs = send_mld &&
		  ipv6_accept_ra(ifp->idev) &&
		  ifp->idev->cnf.rtr_solicits > 0 &&
		  (dev->flags&IFF_LOOPBACK) == 0;
	read_unlock_bh(&ifp->idev->lock);

	/* While dad is in progress mld report's source address is in6_addrany.
	 * Resend with proper ll now.
	 */
	if (send_mld)
		ipv6_mc_dad_complete(ifp->idev);

	if (send_rs) {
		/*
		 *	If a host as already performed a random delay
		 *	[...] as part of DAD [...] there is no need
		 *	to delay again before sending the first RS
		 */
		if (ipv6_get_lladdr(dev, &lladdr, IFA_F_TENTATIVE))
			return;
		ndisc_send_rs(dev, &lladdr, &in6addr_linklocal_allrouters);

		write_lock_bh(&ifp->idev->lock);
		spin_lock(&ifp->lock);
		ifp->idev->rs_probes = 1;
		ifp->idev->if_flags |= IF_RS_SENT;
		addrconf_mod_rs_timer(ifp->idev,
				      ifp->idev->cnf.rtr_solicit_interval);
		spin_unlock(&ifp->lock);
		write_unlock_bh(&ifp->idev->lock);
	}
}

static void addrconf_dad_run(struct inet6_dev *idev)
{
	struct inet6_ifaddr *ifp;

	read_lock_bh(&idev->lock);
	list_for_each_entry(ifp, &idev->addr_list, if_list) {
		spin_lock(&ifp->lock);
		if (ifp->flags & IFA_F_TENTATIVE &&
		    ifp->state == INET6_IFADDR_STATE_DAD)
			addrconf_dad_kick(ifp);
		spin_unlock(&ifp->lock);
	}
	read_unlock_bh(&idev->lock);
}

#ifdef CONFIG_PROC_FS
struct if6_iter_state {
	struct seq_net_private p;
	int bucket;
	int offset;
};

static struct inet6_ifaddr *if6_get_first(struct seq_file *seq, loff_t pos)
{
	struct inet6_ifaddr *ifa = NULL;
	struct if6_iter_state *state = seq->private;
	struct net *net = seq_file_net(seq);
	int p = 0;

	/* initial bucket if pos is 0 */
	if (pos == 0) {
		state->bucket = 0;
		state->offset = 0;
	}

	for (; state->bucket < IN6_ADDR_HSIZE; ++state->bucket) {
		hlist_for_each_entry_rcu_bh(ifa, &inet6_addr_lst[state->bucket],
					 addr_lst) {
			if (!net_eq(dev_net(ifa->idev->dev), net))
				continue;
			/* sync with offset */
			if (p < state->offset) {
				p++;
				continue;
			}
			state->offset++;
			return ifa;
		}

		/* prepare for next bucket */
		state->offset = 0;
		p = 0;
	}
	return NULL;
}

static struct inet6_ifaddr *if6_get_next(struct seq_file *seq,
					 struct inet6_ifaddr *ifa)
{
	struct if6_iter_state *state = seq->private;
	struct net *net = seq_file_net(seq);

	hlist_for_each_entry_continue_rcu_bh(ifa, addr_lst) {
		if (!net_eq(dev_net(ifa->idev->dev), net))
			continue;
		state->offset++;
		return ifa;
	}

	while (++state->bucket < IN6_ADDR_HSIZE) {
		state->offset = 0;
		hlist_for_each_entry_rcu_bh(ifa,
				     &inet6_addr_lst[state->bucket], addr_lst) {
			if (!net_eq(dev_net(ifa->idev->dev), net))
				continue;
			state->offset++;
			return ifa;
		}
	}

	return NULL;
}

static void *if6_seq_start(struct seq_file *seq, loff_t *pos)
	__acquires(rcu_bh)
{
	rcu_read_lock_bh();
	return if6_get_first(seq, *pos);
}

static void *if6_seq_next(struct seq_file *seq, void *v, loff_t *pos)
{
	struct inet6_ifaddr *ifa;

	ifa = if6_get_next(seq, v);
	++*pos;
	return ifa;
}

static void if6_seq_stop(struct seq_file *seq, void *v)
	__releases(rcu_bh)
{
	rcu_read_unlock_bh();
}

static int if6_seq_show(struct seq_file *seq, void *v)
{
	struct inet6_ifaddr *ifp = (struct inet6_ifaddr *)v;
	seq_printf(seq, "%pi6 %02x %02x %02x %02x %8s\n",
		   &ifp->addr,
		   ifp->idev->dev->ifindex,
		   ifp->prefix_len,
		   ifp->scope,
		   (u8) ifp->flags,
		   ifp->idev->dev->name);
	return 0;
}

static const struct seq_operations if6_seq_ops = {
	.start	= if6_seq_start,
	.next	= if6_seq_next,
	.show	= if6_seq_show,
	.stop	= if6_seq_stop,
};

static int if6_seq_open(struct inode *inode, struct file *file)
{
	return seq_open_net(inode, file, &if6_seq_ops,
			    sizeof(struct if6_iter_state));
}

static const struct file_operations if6_fops = {
	.owner		= THIS_MODULE,
	.open		= if6_seq_open,
	.read		= seq_read,
	.llseek		= seq_lseek,
	.release	= seq_release_net,
};

static int __net_init if6_proc_net_init(struct net *net)
{
	if (!proc_create("if_inet6", S_IRUGO, net->proc_net, &if6_fops))
		return -ENOMEM;
	return 0;
}

static void __net_exit if6_proc_net_exit(struct net *net)
{
	remove_proc_entry("if_inet6", net->proc_net);
}

static struct pernet_operations if6_proc_net_ops = {
	.init = if6_proc_net_init,
	.exit = if6_proc_net_exit,
};

int __init if6_proc_init(void)
{
	return register_pernet_subsys(&if6_proc_net_ops);
}

void if6_proc_exit(void)
{
	unregister_pernet_subsys(&if6_proc_net_ops);
}
#endif	/* CONFIG_PROC_FS */

#if IS_ENABLED(CONFIG_IPV6_MIP6)
/* Check if address is a home address configured on any interface. */
int ipv6_chk_home_addr(struct net *net, const struct in6_addr *addr)
{
	int ret = 0;
	struct inet6_ifaddr *ifp = NULL;
	unsigned int hash = inet6_addr_hash(addr);

	rcu_read_lock_bh();
	hlist_for_each_entry_rcu_bh(ifp, &inet6_addr_lst[hash], addr_lst) {
		if (!net_eq(dev_net(ifp->idev->dev), net))
			continue;
		if (ipv6_addr_equal(&ifp->addr, addr) &&
		    (ifp->flags & IFA_F_HOMEADDRESS)) {
			ret = 1;
			break;
		}
	}
	rcu_read_unlock_bh();
	return ret;
}
#endif

/*
 *	Periodic address status verification
 */

static void addrconf_verify_rtnl(void)
{
	unsigned long now, next, next_sec, next_sched;
	struct inet6_ifaddr *ifp;
	int i;

	ASSERT_RTNL();

	rcu_read_lock_bh();
	now = jiffies;
	next = round_jiffies_up(now + ADDR_CHECK_FREQUENCY);

	cancel_delayed_work(&addr_chk_work);

	for (i = 0; i < IN6_ADDR_HSIZE; i++) {
restart:
		hlist_for_each_entry_rcu_bh(ifp, &inet6_addr_lst[i], addr_lst) {
			unsigned long age;

			/* When setting preferred_lft to a value not zero or
			 * infinity, while valid_lft is infinity
			 * IFA_F_PERMANENT has a non-infinity life time.
			 */
			if ((ifp->flags & IFA_F_PERMANENT) &&
			    (ifp->prefered_lft == INFINITY_LIFE_TIME))
				continue;

			spin_lock(&ifp->lock);
			/* We try to batch several events at once. */
			age = (now - ifp->tstamp + ADDRCONF_TIMER_FUZZ_MINUS) / HZ;

			if (ifp->valid_lft != INFINITY_LIFE_TIME &&
			    age >= ifp->valid_lft) {
				spin_unlock(&ifp->lock);
				in6_ifa_hold(ifp);
				ipv6_del_addr(ifp);
				goto restart;
			} else if (ifp->prefered_lft == INFINITY_LIFE_TIME) {
				spin_unlock(&ifp->lock);
				continue;
			} else if (age >= ifp->prefered_lft) {
				/* jiffies - ifp->tstamp > age >= ifp->prefered_lft */
				int deprecate = 0;

				if (!(ifp->flags&IFA_F_DEPRECATED)) {
					deprecate = 1;
					ifp->flags |= IFA_F_DEPRECATED;
				}

				if ((ifp->valid_lft != INFINITY_LIFE_TIME) &&
				    (time_before(ifp->tstamp + ifp->valid_lft * HZ, next)))
					next = ifp->tstamp + ifp->valid_lft * HZ;

				spin_unlock(&ifp->lock);

				if (deprecate) {
					in6_ifa_hold(ifp);

					ipv6_ifa_notify(0, ifp);
					in6_ifa_put(ifp);
					goto restart;
				}
			} else if ((ifp->flags&IFA_F_TEMPORARY) &&
				   !(ifp->flags&IFA_F_TENTATIVE)) {
				unsigned long regen_advance = ifp->idev->cnf.regen_max_retry *
					ifp->idev->cnf.dad_transmits *
					NEIGH_VAR(ifp->idev->nd_parms, RETRANS_TIME) / HZ;

				if (age >= ifp->prefered_lft - regen_advance) {
					struct inet6_ifaddr *ifpub = ifp->ifpub;
					if (time_before(ifp->tstamp + ifp->prefered_lft * HZ, next))
						next = ifp->tstamp + ifp->prefered_lft * HZ;
					if (!ifp->regen_count && ifpub) {
						ifp->regen_count++;
						in6_ifa_hold(ifp);
						in6_ifa_hold(ifpub);
						spin_unlock(&ifp->lock);

						spin_lock(&ifpub->lock);
						ifpub->regen_count = 0;
						spin_unlock(&ifpub->lock);
						ipv6_create_tempaddr(ifpub, ifp);
						in6_ifa_put(ifpub);
						in6_ifa_put(ifp);
						goto restart;
					}
				} else if (time_before(ifp->tstamp + ifp->prefered_lft * HZ - regen_advance * HZ, next))
					next = ifp->tstamp + ifp->prefered_lft * HZ - regen_advance * HZ;
				spin_unlock(&ifp->lock);
			} else {
				/* ifp->prefered_lft <= ifp->valid_lft */
				if (time_before(ifp->tstamp + ifp->prefered_lft * HZ, next))
					next = ifp->tstamp + ifp->prefered_lft * HZ;
				spin_unlock(&ifp->lock);
			}
		}
	}

	next_sec = round_jiffies_up(next);
	next_sched = next;

	/* If rounded timeout is accurate enough, accept it. */
	if (time_before(next_sec, next + ADDRCONF_TIMER_FUZZ))
		next_sched = next_sec;

	/* And minimum interval is ADDRCONF_TIMER_FUZZ_MAX. */
	if (time_before(next_sched, jiffies + ADDRCONF_TIMER_FUZZ_MAX))
		next_sched = jiffies + ADDRCONF_TIMER_FUZZ_MAX;

	ADBG(KERN_DEBUG "now = %lu, schedule = %lu, rounded schedule = %lu => %lu\n",
	      now, next, next_sec, next_sched);
	mod_delayed_work(addrconf_wq, &addr_chk_work, next_sched - now);
	rcu_read_unlock_bh();
}

static void addrconf_verify_work(struct work_struct *w)
{
	rtnl_lock();
	addrconf_verify_rtnl();
	rtnl_unlock();
}

static void addrconf_verify(void)
{
	mod_delayed_work(addrconf_wq, &addr_chk_work, 0);
}

static struct in6_addr *extract_addr(struct nlattr *addr, struct nlattr *local,
				     struct in6_addr **peer_pfx)
{
	struct in6_addr *pfx = NULL;

	*peer_pfx = NULL;

	if (addr)
		pfx = nla_data(addr);

	if (local) {
		if (pfx && nla_memcmp(local, pfx, sizeof(*pfx)))
			*peer_pfx = pfx;
		pfx = nla_data(local);
	}

	return pfx;
}

static const struct nla_policy ifa_ipv6_policy[IFA_MAX+1] = {
	[IFA_ADDRESS]		= { .len = sizeof(struct in6_addr) },
	[IFA_LOCAL]		= { .len = sizeof(struct in6_addr) },
	[IFA_CACHEINFO]		= { .len = sizeof(struct ifa_cacheinfo) },
	[IFA_FLAGS]		= { .len = sizeof(u32) },
};

static int
inet6_rtm_deladdr(struct sk_buff *skb, struct nlmsghdr *nlh)
{
	struct net *net = sock_net(skb->sk);
	struct ifaddrmsg *ifm;
	struct nlattr *tb[IFA_MAX+1];
	struct in6_addr *pfx, *peer_pfx;
	u32 ifa_flags;
	int err;

	err = nlmsg_parse(nlh, sizeof(*ifm), tb, IFA_MAX, ifa_ipv6_policy);
	if (err < 0)
		return err;

	ifm = nlmsg_data(nlh);
	pfx = extract_addr(tb[IFA_ADDRESS], tb[IFA_LOCAL], &peer_pfx);
	if (!pfx)
		return -EINVAL;

	ifa_flags = tb[IFA_FLAGS] ? nla_get_u32(tb[IFA_FLAGS]) : ifm->ifa_flags;

	/* We ignore other flags so far. */
	ifa_flags &= IFA_F_MANAGETEMPADDR;

	return inet6_addr_del(net, ifm->ifa_index, ifa_flags, pfx,
			      ifm->ifa_prefixlen);
}

static int inet6_addr_modify(struct inet6_ifaddr *ifp, u32 ifa_flags,
			     u32 prefered_lft, u32 valid_lft)
{
	u32 flags;
	clock_t expires;
	unsigned long timeout;
	bool was_managetempaddr;
	bool had_prefixroute;

	ASSERT_RTNL();

	if (!valid_lft || (prefered_lft > valid_lft))
		return -EINVAL;

	if (ifa_flags & IFA_F_MANAGETEMPADDR &&
	    (ifp->flags & IFA_F_TEMPORARY || ifp->prefix_len != 64))
		return -EINVAL;

	timeout = addrconf_timeout_fixup(valid_lft, HZ);
	if (addrconf_finite_timeout(timeout)) {
		expires = jiffies_to_clock_t(timeout * HZ);
		valid_lft = timeout;
		flags = RTF_EXPIRES;
	} else {
		expires = 0;
		flags = 0;
		ifa_flags |= IFA_F_PERMANENT;
	}

	timeout = addrconf_timeout_fixup(prefered_lft, HZ);
	if (addrconf_finite_timeout(timeout)) {
		if (timeout == 0)
			ifa_flags |= IFA_F_DEPRECATED;
		prefered_lft = timeout;
	}

	spin_lock_bh(&ifp->lock);
	was_managetempaddr = ifp->flags & IFA_F_MANAGETEMPADDR;
	had_prefixroute = ifp->flags & IFA_F_PERMANENT &&
			  !(ifp->flags & IFA_F_NOPREFIXROUTE);
	ifp->flags &= ~(IFA_F_DEPRECATED | IFA_F_PERMANENT | IFA_F_NODAD |
			IFA_F_HOMEADDRESS | IFA_F_MANAGETEMPADDR |
			IFA_F_NOPREFIXROUTE);
	ifp->flags |= ifa_flags;
	ifp->tstamp = jiffies;
	ifp->valid_lft = valid_lft;
	ifp->prefered_lft = prefered_lft;

	spin_unlock_bh(&ifp->lock);
	if (!(ifp->flags&IFA_F_TENTATIVE))
		ipv6_ifa_notify(0, ifp);

	if (!(ifa_flags & IFA_F_NOPREFIXROUTE)) {
		addrconf_prefix_route(&ifp->addr, ifp->prefix_len, ifp->idev->dev,
				      expires, flags);
	} else if (had_prefixroute) {
		enum cleanup_prefix_rt_t action;
		unsigned long rt_expires;

		write_lock_bh(&ifp->idev->lock);
		action = check_cleanup_prefix_route(ifp, &rt_expires);
		write_unlock_bh(&ifp->idev->lock);

		if (action != CLEANUP_PREFIX_RT_NOP) {
			cleanup_prefix_route(ifp, rt_expires,
				action == CLEANUP_PREFIX_RT_DEL);
		}
	}

	if (was_managetempaddr || ifp->flags & IFA_F_MANAGETEMPADDR) {
		if (was_managetempaddr && !(ifp->flags & IFA_F_MANAGETEMPADDR))
			valid_lft = prefered_lft = 0;
		manage_tempaddrs(ifp->idev, ifp, valid_lft, prefered_lft,
				 !was_managetempaddr, jiffies);
	}

	addrconf_verify_rtnl();

	return 0;
}

static int
inet6_rtm_newaddr(struct sk_buff *skb, struct nlmsghdr *nlh)
{
	struct net *net = sock_net(skb->sk);
	struct ifaddrmsg *ifm;
	struct nlattr *tb[IFA_MAX+1];
	struct in6_addr *pfx, *peer_pfx;
	struct inet6_ifaddr *ifa;
	struct net_device *dev;
	u32 valid_lft = INFINITY_LIFE_TIME, preferred_lft = INFINITY_LIFE_TIME;
	u32 ifa_flags;
	int err;

	err = nlmsg_parse(nlh, sizeof(*ifm), tb, IFA_MAX, ifa_ipv6_policy);
	if (err < 0)
		return err;

	ifm = nlmsg_data(nlh);
	pfx = extract_addr(tb[IFA_ADDRESS], tb[IFA_LOCAL], &peer_pfx);
	if (!pfx)
		return -EINVAL;

	if (tb[IFA_CACHEINFO]) {
		struct ifa_cacheinfo *ci;

		ci = nla_data(tb[IFA_CACHEINFO]);
		valid_lft = ci->ifa_valid;
		preferred_lft = ci->ifa_prefered;
	} else {
		preferred_lft = INFINITY_LIFE_TIME;
		valid_lft = INFINITY_LIFE_TIME;
	}

	dev =  __dev_get_by_index(net, ifm->ifa_index);
	if (!dev)
		return -ENODEV;

	ifa_flags = tb[IFA_FLAGS] ? nla_get_u32(tb[IFA_FLAGS]) : ifm->ifa_flags;

	/* We ignore other flags so far. */
	ifa_flags &= IFA_F_NODAD | IFA_F_HOMEADDRESS | IFA_F_MANAGETEMPADDR |
		     IFA_F_NOPREFIXROUTE | IFA_F_MCAUTOJOIN;

	ifa = ipv6_get_ifaddr(net, pfx, dev, 1);
	if (!ifa) {
		/*
		 * It would be best to check for !NLM_F_CREATE here but
		 * userspace already relies on not having to provide this.
		 */
		return inet6_addr_add(net, ifm->ifa_index, pfx, peer_pfx,
				      ifm->ifa_prefixlen, ifa_flags,
				      preferred_lft, valid_lft);
	}

	if (nlh->nlmsg_flags & NLM_F_EXCL ||
	    !(nlh->nlmsg_flags & NLM_F_REPLACE))
		err = -EEXIST;
	else
		err = inet6_addr_modify(ifa, ifa_flags, preferred_lft, valid_lft);

	in6_ifa_put(ifa);

	return err;
}

static void put_ifaddrmsg(struct nlmsghdr *nlh, u8 prefixlen, u32 flags,
			  u8 scope, int ifindex)
{
	struct ifaddrmsg *ifm;

	ifm = nlmsg_data(nlh);
	ifm->ifa_family = AF_INET6;
	ifm->ifa_prefixlen = prefixlen;
	ifm->ifa_flags = flags;
	ifm->ifa_scope = scope;
	ifm->ifa_index = ifindex;
}

static int put_cacheinfo(struct sk_buff *skb, unsigned long cstamp,
			 unsigned long tstamp, u32 preferred, u32 valid)
{
	struct ifa_cacheinfo ci;

	ci.cstamp = cstamp_delta(cstamp);
	ci.tstamp = cstamp_delta(tstamp);
	ci.ifa_prefered = preferred;
	ci.ifa_valid = valid;

	return nla_put(skb, IFA_CACHEINFO, sizeof(ci), &ci);
}

static inline int rt_scope(int ifa_scope)
{
	if (ifa_scope & IFA_HOST)
		return RT_SCOPE_HOST;
	else if (ifa_scope & IFA_LINK)
		return RT_SCOPE_LINK;
	else if (ifa_scope & IFA_SITE)
		return RT_SCOPE_SITE;
	else
		return RT_SCOPE_UNIVERSE;
}

static inline int inet6_ifaddr_msgsize(void)
{
	return NLMSG_ALIGN(sizeof(struct ifaddrmsg))
	       + nla_total_size(16) /* IFA_LOCAL */
	       + nla_total_size(16) /* IFA_ADDRESS */
	       + nla_total_size(sizeof(struct ifa_cacheinfo))
	       + nla_total_size(4)  /* IFA_FLAGS */;
}

static int inet6_fill_ifaddr(struct sk_buff *skb, struct inet6_ifaddr *ifa,
			     u32 portid, u32 seq, int event, unsigned int flags)
{
	struct nlmsghdr  *nlh;
	u32 preferred, valid;

	nlh = nlmsg_put(skb, portid, seq, event, sizeof(struct ifaddrmsg), flags);
	if (!nlh)
		return -EMSGSIZE;

	put_ifaddrmsg(nlh, ifa->prefix_len, ifa->flags, rt_scope(ifa->scope),
		      ifa->idev->dev->ifindex);

	if (!((ifa->flags&IFA_F_PERMANENT) &&
	      (ifa->prefered_lft == INFINITY_LIFE_TIME))) {
		preferred = ifa->prefered_lft;
		valid = ifa->valid_lft;
		if (preferred != INFINITY_LIFE_TIME) {
			long tval = (jiffies - ifa->tstamp)/HZ;
			if (preferred > tval)
				preferred -= tval;
			else
				preferred = 0;
			if (valid != INFINITY_LIFE_TIME) {
				if (valid > tval)
					valid -= tval;
				else
					valid = 0;
			}
		}
	} else {
		preferred = INFINITY_LIFE_TIME;
		valid = INFINITY_LIFE_TIME;
	}

	if (!ipv6_addr_any(&ifa->peer_addr)) {
		if (nla_put_in6_addr(skb, IFA_LOCAL, &ifa->addr) < 0 ||
		    nla_put_in6_addr(skb, IFA_ADDRESS, &ifa->peer_addr) < 0)
			goto error;
	} else
		if (nla_put_in6_addr(skb, IFA_ADDRESS, &ifa->addr) < 0)
			goto error;

	if (put_cacheinfo(skb, ifa->cstamp, ifa->tstamp, preferred, valid) < 0)
		goto error;

	if (nla_put_u32(skb, IFA_FLAGS, ifa->flags) < 0)
		goto error;

	nlmsg_end(skb, nlh);
	return 0;

error:
	nlmsg_cancel(skb, nlh);
	return -EMSGSIZE;
}

static int inet6_fill_ifmcaddr(struct sk_buff *skb, struct ifmcaddr6 *ifmca,
				u32 portid, u32 seq, int event, u16 flags)
{
	struct nlmsghdr  *nlh;
	u8 scope = RT_SCOPE_UNIVERSE;
	int ifindex = ifmca->idev->dev->ifindex;

	if (ipv6_addr_scope(&ifmca->mca_addr) & IFA_SITE)
		scope = RT_SCOPE_SITE;

	nlh = nlmsg_put(skb, portid, seq, event, sizeof(struct ifaddrmsg), flags);
	if (!nlh)
		return -EMSGSIZE;

	put_ifaddrmsg(nlh, 128, IFA_F_PERMANENT, scope, ifindex);
	if (nla_put_in6_addr(skb, IFA_MULTICAST, &ifmca->mca_addr) < 0 ||
	    put_cacheinfo(skb, ifmca->mca_cstamp, ifmca->mca_tstamp,
			  INFINITY_LIFE_TIME, INFINITY_LIFE_TIME) < 0) {
		nlmsg_cancel(skb, nlh);
		return -EMSGSIZE;
	}

	nlmsg_end(skb, nlh);
	return 0;
}

static int inet6_fill_ifacaddr(struct sk_buff *skb, struct ifacaddr6 *ifaca,
				u32 portid, u32 seq, int event, unsigned int flags)
{
	struct nlmsghdr  *nlh;
	u8 scope = RT_SCOPE_UNIVERSE;
	int ifindex = ifaca->aca_idev->dev->ifindex;

	if (ipv6_addr_scope(&ifaca->aca_addr) & IFA_SITE)
		scope = RT_SCOPE_SITE;

	nlh = nlmsg_put(skb, portid, seq, event, sizeof(struct ifaddrmsg), flags);
	if (!nlh)
		return -EMSGSIZE;

	put_ifaddrmsg(nlh, 128, IFA_F_PERMANENT, scope, ifindex);
	if (nla_put_in6_addr(skb, IFA_ANYCAST, &ifaca->aca_addr) < 0 ||
	    put_cacheinfo(skb, ifaca->aca_cstamp, ifaca->aca_tstamp,
			  INFINITY_LIFE_TIME, INFINITY_LIFE_TIME) < 0) {
		nlmsg_cancel(skb, nlh);
		return -EMSGSIZE;
	}

	nlmsg_end(skb, nlh);
	return 0;
}

enum addr_type_t {
	UNICAST_ADDR,
	MULTICAST_ADDR,
	ANYCAST_ADDR,
};

/* called with rcu_read_lock() */
static int in6_dump_addrs(struct inet6_dev *idev, struct sk_buff *skb,
			  struct netlink_callback *cb, enum addr_type_t type,
			  int s_ip_idx, int *p_ip_idx)
{
	struct ifmcaddr6 *ifmca;
	struct ifacaddr6 *ifaca;
	int err = 1;
	int ip_idx = *p_ip_idx;

	read_lock_bh(&idev->lock);
	switch (type) {
	case UNICAST_ADDR: {
		struct inet6_ifaddr *ifa;

		/* unicast address incl. temp addr */
		list_for_each_entry(ifa, &idev->addr_list, if_list) {
			if (++ip_idx < s_ip_idx)
				continue;
			err = inet6_fill_ifaddr(skb, ifa,
						NETLINK_CB(cb->skb).portid,
						cb->nlh->nlmsg_seq,
						RTM_NEWADDR,
						NLM_F_MULTI);
			if (err < 0)
				break;
			nl_dump_check_consistent(cb, nlmsg_hdr(skb));
		}
		break;
	}
	case MULTICAST_ADDR:
		/* multicast address */
		for (ifmca = idev->mc_list; ifmca;
		     ifmca = ifmca->next, ip_idx++) {
			if (ip_idx < s_ip_idx)
				continue;
			err = inet6_fill_ifmcaddr(skb, ifmca,
						  NETLINK_CB(cb->skb).portid,
						  cb->nlh->nlmsg_seq,
						  RTM_GETMULTICAST,
						  NLM_F_MULTI);
			if (err < 0)
				break;
		}
		break;
	case ANYCAST_ADDR:
		/* anycast address */
		for (ifaca = idev->ac_list; ifaca;
		     ifaca = ifaca->aca_next, ip_idx++) {
			if (ip_idx < s_ip_idx)
				continue;
			err = inet6_fill_ifacaddr(skb, ifaca,
						  NETLINK_CB(cb->skb).portid,
						  cb->nlh->nlmsg_seq,
						  RTM_GETANYCAST,
						  NLM_F_MULTI);
			if (err < 0)
				break;
		}
		break;
	default:
		break;
	}
	read_unlock_bh(&idev->lock);
	*p_ip_idx = ip_idx;
	return err;
}

static int inet6_dump_addr(struct sk_buff *skb, struct netlink_callback *cb,
			   enum addr_type_t type)
{
	struct net *net = sock_net(skb->sk);
	int h, s_h;
	int idx, ip_idx;
	int s_idx, s_ip_idx;
	struct net_device *dev;
	struct inet6_dev *idev;
	struct hlist_head *head;

	s_h = cb->args[0];
	s_idx = idx = cb->args[1];
	s_ip_idx = ip_idx = cb->args[2];

	rcu_read_lock();
	cb->seq = atomic_read(&net->ipv6.dev_addr_genid) ^ net->dev_base_seq;
	for (h = s_h; h < NETDEV_HASHENTRIES; h++, s_idx = 0) {
		idx = 0;
		head = &net->dev_index_head[h];
		hlist_for_each_entry_rcu(dev, head, index_hlist) {
			if (idx < s_idx)
				goto cont;
			if (h > s_h || idx > s_idx)
				s_ip_idx = 0;
			ip_idx = 0;
			idev = __in6_dev_get(dev);
			if (!idev)
				goto cont;

			if (in6_dump_addrs(idev, skb, cb, type,
					   s_ip_idx, &ip_idx) < 0)
				goto done;
cont:
			idx++;
		}
	}
done:
	rcu_read_unlock();
	cb->args[0] = h;
	cb->args[1] = idx;
	cb->args[2] = ip_idx;

	return skb->len;
}

static int inet6_dump_ifaddr(struct sk_buff *skb, struct netlink_callback *cb)
{
	enum addr_type_t type = UNICAST_ADDR;

	return inet6_dump_addr(skb, cb, type);
}

static int inet6_dump_ifmcaddr(struct sk_buff *skb, struct netlink_callback *cb)
{
	enum addr_type_t type = MULTICAST_ADDR;

	return inet6_dump_addr(skb, cb, type);
}


static int inet6_dump_ifacaddr(struct sk_buff *skb, struct netlink_callback *cb)
{
	enum addr_type_t type = ANYCAST_ADDR;

	return inet6_dump_addr(skb, cb, type);
}

static int inet6_rtm_getaddr(struct sk_buff *in_skb, struct nlmsghdr *nlh)
{
	struct net *net = sock_net(in_skb->sk);
	struct ifaddrmsg *ifm;
	struct nlattr *tb[IFA_MAX+1];
	struct in6_addr *addr = NULL, *peer;
	struct net_device *dev = NULL;
	struct inet6_ifaddr *ifa;
	struct sk_buff *skb;
	int err;

	err = nlmsg_parse(nlh, sizeof(*ifm), tb, IFA_MAX, ifa_ipv6_policy);
	if (err < 0)
		goto errout;

	addr = extract_addr(tb[IFA_ADDRESS], tb[IFA_LOCAL], &peer);
	if (!addr) {
		err = -EINVAL;
		goto errout;
	}

	ifm = nlmsg_data(nlh);
	if (ifm->ifa_index)
		dev = __dev_get_by_index(net, ifm->ifa_index);

	ifa = ipv6_get_ifaddr(net, addr, dev, 1);
	if (!ifa) {
		err = -EADDRNOTAVAIL;
		goto errout;
	}

	skb = nlmsg_new(inet6_ifaddr_msgsize(), GFP_KERNEL);
	if (!skb) {
		err = -ENOBUFS;
		goto errout_ifa;
	}

	err = inet6_fill_ifaddr(skb, ifa, NETLINK_CB(in_skb).portid,
				nlh->nlmsg_seq, RTM_NEWADDR, 0);
	if (err < 0) {
		/* -EMSGSIZE implies BUG in inet6_ifaddr_msgsize() */
		WARN_ON(err == -EMSGSIZE);
		kfree_skb(skb);
		goto errout_ifa;
	}
	err = rtnl_unicast(skb, net, NETLINK_CB(in_skb).portid);
errout_ifa:
	in6_ifa_put(ifa);
errout:
	return err;
}

static void inet6_ifa_notify(int event, struct inet6_ifaddr *ifa)
{
	struct sk_buff *skb;
	struct net *net = dev_net(ifa->idev->dev);
	int err = -ENOBUFS;

	skb = nlmsg_new(inet6_ifaddr_msgsize(), GFP_ATOMIC);
	if (!skb)
		goto errout;

	err = inet6_fill_ifaddr(skb, ifa, 0, 0, event, 0);
	if (err < 0) {
		/* -EMSGSIZE implies BUG in inet6_ifaddr_msgsize() */
		WARN_ON(err == -EMSGSIZE);
		kfree_skb(skb);
		goto errout;
	}
	rtnl_notify(skb, net, 0, RTNLGRP_IPV6_IFADDR, NULL, GFP_ATOMIC);
	return;
errout:
	if (err < 0)
		rtnl_set_sk_err(net, RTNLGRP_IPV6_IFADDR, err);
}

static inline void ipv6_store_devconf(struct ipv6_devconf *cnf,
				__s32 *array, int bytes)
{
	BUG_ON(bytes < (DEVCONF_MAX * 4));

	memset(array, 0, bytes);
	array[DEVCONF_FORWARDING] = cnf->forwarding;
	array[DEVCONF_HOPLIMIT] = cnf->hop_limit;
	array[DEVCONF_MTU6] = cnf->mtu6;
	array[DEVCONF_ACCEPT_RA] = cnf->accept_ra;
	array[DEVCONF_ACCEPT_REDIRECTS] = cnf->accept_redirects;
	array[DEVCONF_AUTOCONF] = cnf->autoconf;
	array[DEVCONF_DAD_TRANSMITS] = cnf->dad_transmits;
	array[DEVCONF_RTR_SOLICITS] = cnf->rtr_solicits;
	array[DEVCONF_RTR_SOLICIT_INTERVAL] =
		jiffies_to_msecs(cnf->rtr_solicit_interval);
	array[DEVCONF_RTR_SOLICIT_DELAY] =
		jiffies_to_msecs(cnf->rtr_solicit_delay);
	array[DEVCONF_FORCE_MLD_VERSION] = cnf->force_mld_version;
	array[DEVCONF_MLDV1_UNSOLICITED_REPORT_INTERVAL] =
		jiffies_to_msecs(cnf->mldv1_unsolicited_report_interval);
	array[DEVCONF_MLDV2_UNSOLICITED_REPORT_INTERVAL] =
		jiffies_to_msecs(cnf->mldv2_unsolicited_report_interval);
	array[DEVCONF_USE_TEMPADDR] = cnf->use_tempaddr;
	array[DEVCONF_TEMP_VALID_LFT] = cnf->temp_valid_lft;
	array[DEVCONF_TEMP_PREFERED_LFT] = cnf->temp_prefered_lft;
	array[DEVCONF_REGEN_MAX_RETRY] = cnf->regen_max_retry;
	array[DEVCONF_MAX_DESYNC_FACTOR] = cnf->max_desync_factor;
	array[DEVCONF_MAX_ADDRESSES] = cnf->max_addresses;
	array[DEVCONF_ACCEPT_RA_DEFRTR] = cnf->accept_ra_defrtr;
	array[DEVCONF_ACCEPT_RA_PINFO] = cnf->accept_ra_pinfo;
#ifdef CONFIG_IPV6_ROUTER_PREF
	array[DEVCONF_ACCEPT_RA_RTR_PREF] = cnf->accept_ra_rtr_pref;
	array[DEVCONF_RTR_PROBE_INTERVAL] =
		jiffies_to_msecs(cnf->rtr_probe_interval);
#ifdef CONFIG_IPV6_ROUTE_INFO
	array[DEVCONF_ACCEPT_RA_RT_INFO_MAX_PLEN] = cnf->accept_ra_rt_info_max_plen;
#endif
#endif
	array[DEVCONF_ACCEPT_RA_RT_TABLE] = cnf->accept_ra_rt_table;
	array[DEVCONF_PROXY_NDP] = cnf->proxy_ndp;
	array[DEVCONF_ACCEPT_SOURCE_ROUTE] = cnf->accept_source_route;
#ifdef CONFIG_IPV6_OPTIMISTIC_DAD
	array[DEVCONF_OPTIMISTIC_DAD] = cnf->optimistic_dad;
	array[DEVCONF_USE_OPTIMISTIC] = cnf->use_optimistic;
#endif
#ifdef CONFIG_IPV6_MROUTE
	array[DEVCONF_MC_FORWARDING] = cnf->mc_forwarding;
#endif
	array[DEVCONF_DISABLE_IPV6] = cnf->disable_ipv6;
	array[DEVCONF_ACCEPT_DAD] = cnf->accept_dad;
	array[DEVCONF_FORCE_TLLAO] = cnf->force_tllao;
	array[DEVCONF_NDISC_NOTIFY] = cnf->ndisc_notify;
	array[DEVCONF_SUPPRESS_FRAG_NDISC] = cnf->suppress_frag_ndisc;
	array[DEVCONF_ACCEPT_RA_FROM_LOCAL] = cnf->accept_ra_from_local;
	array[DEVCONF_ACCEPT_RA_MTU] = cnf->accept_ra_mtu;
	/* we omit DEVCONF_STABLE_SECRET for now */
}

static inline size_t inet6_ifla6_size(void)
{
	return nla_total_size(4) /* IFLA_INET6_FLAGS */
	     + nla_total_size(sizeof(struct ifla_cacheinfo))
	     + nla_total_size(DEVCONF_MAX * 4) /* IFLA_INET6_CONF */
	     + nla_total_size(IPSTATS_MIB_MAX * 8) /* IFLA_INET6_STATS */
	     + nla_total_size(ICMP6_MIB_MAX * 8) /* IFLA_INET6_ICMP6STATS */
	     + nla_total_size(sizeof(struct in6_addr)); /* IFLA_INET6_TOKEN */
}

static inline size_t inet6_if_nlmsg_size(void)
{
	return NLMSG_ALIGN(sizeof(struct ifinfomsg))
	       + nla_total_size(IFNAMSIZ) /* IFLA_IFNAME */
	       + nla_total_size(MAX_ADDR_LEN) /* IFLA_ADDRESS */
	       + nla_total_size(4) /* IFLA_MTU */
	       + nla_total_size(4) /* IFLA_LINK */
	       + nla_total_size(inet6_ifla6_size()); /* IFLA_PROTINFO */
}

static inline void __snmp6_fill_statsdev(u64 *stats, atomic_long_t *mib,
				      int items, int bytes)
{
	int i;
	int pad = bytes - sizeof(u64) * items;
	BUG_ON(pad < 0);

	/* Use put_unaligned() because stats may not be aligned for u64. */
	put_unaligned(items, &stats[0]);
	for (i = 1; i < items; i++)
		put_unaligned(atomic_long_read(&mib[i]), &stats[i]);

	memset(&stats[items], 0, pad);
}

static inline void __snmp6_fill_stats64(u64 *stats, void __percpu *mib,
				      int items, int bytes, size_t syncpoff)
{
	int i;
	int pad = bytes - sizeof(u64) * items;
	BUG_ON(pad < 0);

	/* Use put_unaligned() because stats may not be aligned for u64. */
	put_unaligned(items, &stats[0]);
	for (i = 1; i < items; i++)
		put_unaligned(snmp_fold_field64(mib, i, syncpoff), &stats[i]);

	memset(&stats[items], 0, pad);
}

static void snmp6_fill_stats(u64 *stats, struct inet6_dev *idev, int attrtype,
			     int bytes)
{
	switch (attrtype) {
	case IFLA_INET6_STATS:
		__snmp6_fill_stats64(stats, idev->stats.ipv6,
				     IPSTATS_MIB_MAX, bytes, offsetof(struct ipstats_mib, syncp));
		break;
	case IFLA_INET6_ICMP6STATS:
		__snmp6_fill_statsdev(stats, idev->stats.icmpv6dev->mibs, ICMP6_MIB_MAX, bytes);
		break;
	}
}

static int inet6_fill_ifla6_attrs(struct sk_buff *skb, struct inet6_dev *idev)
{
	struct nlattr *nla;
	struct ifla_cacheinfo ci;

	if (nla_put_u32(skb, IFLA_INET6_FLAGS, idev->if_flags))
		goto nla_put_failure;
	ci.max_reasm_len = IPV6_MAXPLEN;
	ci.tstamp = cstamp_delta(idev->tstamp);
	ci.reachable_time = jiffies_to_msecs(idev->nd_parms->reachable_time);
	ci.retrans_time = jiffies_to_msecs(NEIGH_VAR(idev->nd_parms, RETRANS_TIME));
	if (nla_put(skb, IFLA_INET6_CACHEINFO, sizeof(ci), &ci))
		goto nla_put_failure;
	nla = nla_reserve(skb, IFLA_INET6_CONF, DEVCONF_MAX * sizeof(s32));
	if (!nla)
		goto nla_put_failure;
	ipv6_store_devconf(&idev->cnf, nla_data(nla), nla_len(nla));

	/* XXX - MC not implemented */

	nla = nla_reserve(skb, IFLA_INET6_STATS, IPSTATS_MIB_MAX * sizeof(u64));
	if (!nla)
		goto nla_put_failure;
	snmp6_fill_stats(nla_data(nla), idev, IFLA_INET6_STATS, nla_len(nla));

	nla = nla_reserve(skb, IFLA_INET6_ICMP6STATS, ICMP6_MIB_MAX * sizeof(u64));
	if (!nla)
		goto nla_put_failure;
	snmp6_fill_stats(nla_data(nla), idev, IFLA_INET6_ICMP6STATS, nla_len(nla));

	nla = nla_reserve(skb, IFLA_INET6_TOKEN, sizeof(struct in6_addr));
	if (!nla)
		goto nla_put_failure;

	if (nla_put_u8(skb, IFLA_INET6_ADDR_GEN_MODE, idev->addr_gen_mode))
		goto nla_put_failure;

	read_lock_bh(&idev->lock);
	memcpy(nla_data(nla), idev->token.s6_addr, nla_len(nla));
	read_unlock_bh(&idev->lock);

	return 0;

nla_put_failure:
	return -EMSGSIZE;
}

static size_t inet6_get_link_af_size(const struct net_device *dev)
{
	if (!__in6_dev_get(dev))
		return 0;

	return inet6_ifla6_size();
}

static int inet6_fill_link_af(struct sk_buff *skb, const struct net_device *dev)
{
	struct inet6_dev *idev = __in6_dev_get(dev);

	if (!idev)
		return -ENODATA;

	if (inet6_fill_ifla6_attrs(skb, idev) < 0)
		return -EMSGSIZE;

	return 0;
}

static int inet6_set_iftoken(struct inet6_dev *idev, struct in6_addr *token)
{
	struct inet6_ifaddr *ifp;
	struct net_device *dev = idev->dev;
	bool update_rs = false;
	struct in6_addr ll_addr;

	ASSERT_RTNL();

	if (!token)
		return -EINVAL;
	if (ipv6_addr_any(token))
		return -EINVAL;
	if (dev->flags & (IFF_LOOPBACK | IFF_NOARP))
		return -EINVAL;
	if (!ipv6_accept_ra(idev))
		return -EINVAL;
	if (idev->cnf.rtr_solicits <= 0)
		return -EINVAL;

	write_lock_bh(&idev->lock);

	BUILD_BUG_ON(sizeof(token->s6_addr) != 16);
	memcpy(idev->token.s6_addr + 8, token->s6_addr + 8, 8);

	write_unlock_bh(&idev->lock);

	if (!idev->dead && (idev->if_flags & IF_READY) &&
	    !ipv6_get_lladdr(dev, &ll_addr, IFA_F_TENTATIVE |
			     IFA_F_OPTIMISTIC)) {

		/* If we're not ready, then normal ifup will take care
		 * of this. Otherwise, we need to request our rs here.
		 */
		ndisc_send_rs(dev, &ll_addr, &in6addr_linklocal_allrouters);
		update_rs = true;
	}

	write_lock_bh(&idev->lock);

	if (update_rs) {
		idev->if_flags |= IF_RS_SENT;
		idev->rs_probes = 1;
		addrconf_mod_rs_timer(idev, idev->cnf.rtr_solicit_interval);
	}

	/* Well, that's kinda nasty ... */
	list_for_each_entry(ifp, &idev->addr_list, if_list) {
		spin_lock(&ifp->lock);
		if (ifp->tokenized) {
			ifp->valid_lft = 0;
			ifp->prefered_lft = 0;
		}
		spin_unlock(&ifp->lock);
	}

	write_unlock_bh(&idev->lock);
	inet6_ifinfo_notify(RTM_NEWLINK, idev);
	addrconf_verify_rtnl();
	return 0;
}

static const struct nla_policy inet6_af_policy[IFLA_INET6_MAX + 1] = {
	[IFLA_INET6_ADDR_GEN_MODE]	= { .type = NLA_U8 },
	[IFLA_INET6_TOKEN]		= { .len = sizeof(struct in6_addr) },
};

static int inet6_validate_link_af(const struct net_device *dev,
				  const struct nlattr *nla)
{
	struct nlattr *tb[IFLA_INET6_MAX + 1];

	if (dev && !__in6_dev_get(dev))
		return -EAFNOSUPPORT;

	return nla_parse_nested(tb, IFLA_INET6_MAX, nla, inet6_af_policy);
}

static int inet6_set_link_af(struct net_device *dev, const struct nlattr *nla)
{
	int err = -EINVAL;
	struct inet6_dev *idev = __in6_dev_get(dev);
	struct nlattr *tb[IFLA_INET6_MAX + 1];

	if (!idev)
		return -EAFNOSUPPORT;

	if (nla_parse_nested(tb, IFLA_INET6_MAX, nla, NULL) < 0)
		BUG();

	if (tb[IFLA_INET6_TOKEN]) {
		err = inet6_set_iftoken(idev, nla_data(tb[IFLA_INET6_TOKEN]));
		if (err)
			return err;
	}

	if (tb[IFLA_INET6_ADDR_GEN_MODE]) {
		u8 mode = nla_get_u8(tb[IFLA_INET6_ADDR_GEN_MODE]);

		if (mode != IN6_ADDR_GEN_MODE_EUI64 &&
		    mode != IN6_ADDR_GEN_MODE_NONE &&
		    mode != IN6_ADDR_GEN_MODE_STABLE_PRIVACY)
			return -EINVAL;

		if (mode == IN6_ADDR_GEN_MODE_STABLE_PRIVACY &&
		    !idev->cnf.stable_secret.initialized &&
		    !dev_net(dev)->ipv6.devconf_dflt->stable_secret.initialized)
			return -EINVAL;

		idev->addr_gen_mode = mode;
		err = 0;
	}

	return err;
}

static int inet6_fill_ifinfo(struct sk_buff *skb, struct inet6_dev *idev,
			     u32 portid, u32 seq, int event, unsigned int flags)
{
	struct net_device *dev = idev->dev;
	struct ifinfomsg *hdr;
	struct nlmsghdr *nlh;
	void *protoinfo;

	nlh = nlmsg_put(skb, portid, seq, event, sizeof(*hdr), flags);
	if (!nlh)
		return -EMSGSIZE;

	hdr = nlmsg_data(nlh);
	hdr->ifi_family = AF_INET6;
	hdr->__ifi_pad = 0;
	hdr->ifi_type = dev->type;
	hdr->ifi_index = dev->ifindex;
	hdr->ifi_flags = dev_get_flags(dev);
	hdr->ifi_change = 0;

	if (nla_put_string(skb, IFLA_IFNAME, dev->name) ||
	    (dev->addr_len &&
	     nla_put(skb, IFLA_ADDRESS, dev->addr_len, dev->dev_addr)) ||
	    nla_put_u32(skb, IFLA_MTU, dev->mtu) ||
	    (dev->ifindex != dev_get_iflink(dev) &&
	     nla_put_u32(skb, IFLA_LINK, dev_get_iflink(dev))))
		goto nla_put_failure;
	protoinfo = nla_nest_start(skb, IFLA_PROTINFO);
	if (!protoinfo)
		goto nla_put_failure;

	if (inet6_fill_ifla6_attrs(skb, idev) < 0)
		goto nla_put_failure;

	nla_nest_end(skb, protoinfo);
	nlmsg_end(skb, nlh);
	return 0;

nla_put_failure:
	nlmsg_cancel(skb, nlh);
	return -EMSGSIZE;
}

static int inet6_dump_ifinfo(struct sk_buff *skb, struct netlink_callback *cb)
{
	struct net *net = sock_net(skb->sk);
	int h, s_h;
	int idx = 0, s_idx;
	struct net_device *dev;
	struct inet6_dev *idev;
	struct hlist_head *head;

	s_h = cb->args[0];
	s_idx = cb->args[1];

	rcu_read_lock();
	for (h = s_h; h < NETDEV_HASHENTRIES; h++, s_idx = 0) {
		idx = 0;
		head = &net->dev_index_head[h];
		hlist_for_each_entry_rcu(dev, head, index_hlist) {
			if (idx < s_idx)
				goto cont;
			idev = __in6_dev_get(dev);
			if (!idev)
				goto cont;
			if (inet6_fill_ifinfo(skb, idev,
					      NETLINK_CB(cb->skb).portid,
					      cb->nlh->nlmsg_seq,
					      RTM_NEWLINK, NLM_F_MULTI) < 0)
				goto out;
cont:
			idx++;
		}
	}
out:
	rcu_read_unlock();
	cb->args[1] = idx;
	cb->args[0] = h;

	return skb->len;
}

void inet6_ifinfo_notify(int event, struct inet6_dev *idev)
{
	struct sk_buff *skb;
	struct net *net = dev_net(idev->dev);
	int err = -ENOBUFS;

	skb = nlmsg_new(inet6_if_nlmsg_size(), GFP_ATOMIC);
	if (!skb)
		goto errout;

	err = inet6_fill_ifinfo(skb, idev, 0, 0, event, 0);
	if (err < 0) {
		/* -EMSGSIZE implies BUG in inet6_if_nlmsg_size() */
		WARN_ON(err == -EMSGSIZE);
		kfree_skb(skb);
		goto errout;
	}
	rtnl_notify(skb, net, 0, RTNLGRP_IPV6_IFINFO, NULL, GFP_ATOMIC);
	return;
errout:
	if (err < 0)
		rtnl_set_sk_err(net, RTNLGRP_IPV6_IFINFO, err);
}

static inline size_t inet6_prefix_nlmsg_size(void)
{
	return NLMSG_ALIGN(sizeof(struct prefixmsg))
	       + nla_total_size(sizeof(struct in6_addr))
	       + nla_total_size(sizeof(struct prefix_cacheinfo));
}

static int inet6_fill_prefix(struct sk_buff *skb, struct inet6_dev *idev,
			     struct prefix_info *pinfo, u32 portid, u32 seq,
			     int event, unsigned int flags)
{
	struct prefixmsg *pmsg;
	struct nlmsghdr *nlh;
	struct prefix_cacheinfo	ci;

	nlh = nlmsg_put(skb, portid, seq, event, sizeof(*pmsg), flags);
	if (!nlh)
		return -EMSGSIZE;

	pmsg = nlmsg_data(nlh);
	pmsg->prefix_family = AF_INET6;
	pmsg->prefix_pad1 = 0;
	pmsg->prefix_pad2 = 0;
	pmsg->prefix_ifindex = idev->dev->ifindex;
	pmsg->prefix_len = pinfo->prefix_len;
	pmsg->prefix_type = pinfo->type;
	pmsg->prefix_pad3 = 0;
	pmsg->prefix_flags = 0;
	if (pinfo->onlink)
		pmsg->prefix_flags |= IF_PREFIX_ONLINK;
	if (pinfo->autoconf)
		pmsg->prefix_flags |= IF_PREFIX_AUTOCONF;

	if (nla_put(skb, PREFIX_ADDRESS, sizeof(pinfo->prefix), &pinfo->prefix))
		goto nla_put_failure;
	ci.preferred_time = ntohl(pinfo->prefered);
	ci.valid_time = ntohl(pinfo->valid);
	if (nla_put(skb, PREFIX_CACHEINFO, sizeof(ci), &ci))
		goto nla_put_failure;
	nlmsg_end(skb, nlh);
	return 0;

nla_put_failure:
	nlmsg_cancel(skb, nlh);
	return -EMSGSIZE;
}

static void inet6_prefix_notify(int event, struct inet6_dev *idev,
			 struct prefix_info *pinfo)
{
	struct sk_buff *skb;
	struct net *net = dev_net(idev->dev);
	int err = -ENOBUFS;

	skb = nlmsg_new(inet6_prefix_nlmsg_size(), GFP_ATOMIC);
	if (!skb)
		goto errout;

	err = inet6_fill_prefix(skb, idev, pinfo, 0, 0, event, 0);
	if (err < 0) {
		/* -EMSGSIZE implies BUG in inet6_prefix_nlmsg_size() */
		WARN_ON(err == -EMSGSIZE);
		kfree_skb(skb);
		goto errout;
	}
	rtnl_notify(skb, net, 0, RTNLGRP_IPV6_PREFIX, NULL, GFP_ATOMIC);
	return;
errout:
	if (err < 0)
		rtnl_set_sk_err(net, RTNLGRP_IPV6_PREFIX, err);
}

static void __ipv6_ifa_notify(int event, struct inet6_ifaddr *ifp)
{
	struct net *net = dev_net(ifp->idev->dev);

	if (event)
		ASSERT_RTNL();

	inet6_ifa_notify(event ? : RTM_NEWADDR, ifp);

	switch (event) {
	case RTM_NEWADDR:
		/*
		 * If the address was optimistic
		 * we inserted the route at the start of
		 * our DAD process, so we don't need
		 * to do it again
		 */
		if (!(ifp->rt->rt6i_node))
			ip6_ins_rt(ifp->rt);
		if (ifp->idev->cnf.forwarding)
			addrconf_join_anycast(ifp);
		if (!ipv6_addr_any(&ifp->peer_addr))
			addrconf_prefix_route(&ifp->peer_addr, 128,
					      ifp->idev->dev, 0, 0);
		break;
	case RTM_DELADDR:
		if (ifp->idev->cnf.forwarding)
			addrconf_leave_anycast(ifp);
		addrconf_leave_solict(ifp->idev, &ifp->addr);
		if (!ipv6_addr_any(&ifp->peer_addr)) {
			struct rt6_info *rt;

			rt = addrconf_get_prefix_route(&ifp->peer_addr, 128,
						       ifp->idev->dev, 0, 0);
			if (rt && ip6_del_rt(rt))
				dst_free(&rt->dst);
		}
		dst_hold(&ifp->rt->dst);

		if (ip6_del_rt(ifp->rt))
			dst_free(&ifp->rt->dst);

		rt_genid_bump_ipv6(net);
		break;
	}
	atomic_inc(&net->ipv6.dev_addr_genid);
}

static void ipv6_ifa_notify(int event, struct inet6_ifaddr *ifp)
{
	rcu_read_lock_bh();
	if (likely(ifp->idev->dead == 0))
		__ipv6_ifa_notify(event, ifp);
	rcu_read_unlock_bh();
}

#ifdef CONFIG_SYSCTL

static
int addrconf_sysctl_forward(struct ctl_table *ctl, int write,
			   void __user *buffer, size_t *lenp, loff_t *ppos)
{
	int *valp = ctl->data;
	int val = *valp;
	loff_t pos = *ppos;
	struct ctl_table lctl;
	int ret;

	/*
	 * ctl->data points to idev->cnf.forwarding, we should
	 * not modify it until we get the rtnl lock.
	 */
	lctl = *ctl;
	lctl.data = &val;

	ret = proc_dointvec(&lctl, write, buffer, lenp, ppos);

	if (write)
		ret = addrconf_fixup_forwarding(ctl, valp, val);
	if (ret)
		*ppos = pos;
	return ret;
}

static
int addrconf_sysctl_mtu(struct ctl_table *ctl, int write,
			void __user *buffer, size_t *lenp, loff_t *ppos)
{
	struct inet6_dev *idev = ctl->extra1;
	int min_mtu = IPV6_MIN_MTU;
	struct ctl_table lctl;

	lctl = *ctl;
	lctl.extra1 = &min_mtu;
	lctl.extra2 = idev ? &idev->dev->mtu : NULL;

	return proc_dointvec_minmax(&lctl, write, buffer, lenp, ppos);
}

static void dev_disable_change(struct inet6_dev *idev)
{
	struct netdev_notifier_info info;

	if (!idev || !idev->dev)
		return;

	netdev_notifier_info_init(&info, idev->dev);
	if (idev->cnf.disable_ipv6)
		addrconf_notify(NULL, NETDEV_DOWN, &info);
	else
		addrconf_notify(NULL, NETDEV_UP, &info);
}

static void addrconf_disable_change(struct net *net, __s32 newf)
{
	struct net_device *dev;
	struct inet6_dev *idev;

	rcu_read_lock();
	for_each_netdev_rcu(net, dev) {
		idev = __in6_dev_get(dev);
		if (idev) {
			int changed = (!idev->cnf.disable_ipv6) ^ (!newf);
			idev->cnf.disable_ipv6 = newf;
			if (changed)
				dev_disable_change(idev);
		}
	}
	rcu_read_unlock();
}

static int addrconf_disable_ipv6(struct ctl_table *table, int *p, int newf)
{
	struct net *net;
	int old;

	if (!rtnl_trylock())
		return restart_syscall();

	net = (struct net *)table->extra2;
	old = *p;
	*p = newf;

	if (p == &net->ipv6.devconf_dflt->disable_ipv6) {
		rtnl_unlock();
		return 0;
	}

	if (p == &net->ipv6.devconf_all->disable_ipv6) {
		net->ipv6.devconf_dflt->disable_ipv6 = newf;
		addrconf_disable_change(net, newf);
	} else if ((!newf) ^ (!old))
		dev_disable_change((struct inet6_dev *)table->extra1);

	rtnl_unlock();
	return 0;
}

static
int addrconf_sysctl_disable(struct ctl_table *ctl, int write,
			    void __user *buffer, size_t *lenp, loff_t *ppos)
{
	int *valp = ctl->data;
	int val = *valp;
	loff_t pos = *ppos;
	struct ctl_table lctl;
	int ret;

	/*
	 * ctl->data points to idev->cnf.disable_ipv6, we should
	 * not modify it until we get the rtnl lock.
	 */
	lctl = *ctl;
	lctl.data = &val;

	ret = proc_dointvec(&lctl, write, buffer, lenp, ppos);

	if (write)
		ret = addrconf_disable_ipv6(ctl, valp, val);
	if (ret)
		*ppos = pos;
	return ret;
}

static
int addrconf_sysctl_proxy_ndp(struct ctl_table *ctl, int write,
			      void __user *buffer, size_t *lenp, loff_t *ppos)
{
	int *valp = ctl->data;
	int ret;
	int old, new;

	old = *valp;
	ret = proc_dointvec(ctl, write, buffer, lenp, ppos);
	new = *valp;

	if (write && old != new) {
		struct net *net = ctl->extra2;

		if (!rtnl_trylock())
			return restart_syscall();

		if (valp == &net->ipv6.devconf_dflt->proxy_ndp)
			inet6_netconf_notify_devconf(net, NETCONFA_PROXY_NEIGH,
						     NETCONFA_IFINDEX_DEFAULT,
						     net->ipv6.devconf_dflt);
		else if (valp == &net->ipv6.devconf_all->proxy_ndp)
			inet6_netconf_notify_devconf(net, NETCONFA_PROXY_NEIGH,
						     NETCONFA_IFINDEX_ALL,
						     net->ipv6.devconf_all);
		else {
			struct inet6_dev *idev = ctl->extra1;

			inet6_netconf_notify_devconf(net, NETCONFA_PROXY_NEIGH,
						     idev->dev->ifindex,
						     &idev->cnf);
		}
		rtnl_unlock();
	}

	return ret;
}

static int addrconf_sysctl_stable_secret(struct ctl_table *ctl, int write,
					 void __user *buffer, size_t *lenp,
					 loff_t *ppos)
{
	int err;
	struct in6_addr addr;
	char str[IPV6_MAX_STRLEN];
	struct ctl_table lctl = *ctl;
	struct net *net = ctl->extra2;
	struct ipv6_stable_secret *secret = ctl->data;

	if (&net->ipv6.devconf_all->stable_secret == ctl->data)
		return -EIO;

	lctl.maxlen = IPV6_MAX_STRLEN;
	lctl.data = str;

	if (!rtnl_trylock())
		return restart_syscall();

	if (!write && !secret->initialized) {
		err = -EIO;
		goto out;
	}

	if (!write) {
		err = snprintf(str, sizeof(str), "%pI6",
			       &secret->secret);
		if (err >= sizeof(str)) {
			err = -EIO;
			goto out;
		}
	}

	err = proc_dostring(&lctl, write, buffer, lenp, ppos);
	if (err || !write)
		goto out;

	if (in6_pton(str, -1, addr.in6_u.u6_addr8, -1, NULL) != 1) {
		err = -EIO;
		goto out;
	}

	secret->initialized = true;
	secret->secret = addr;

	if (&net->ipv6.devconf_dflt->stable_secret == ctl->data) {
		struct net_device *dev;

		for_each_netdev(net, dev) {
			struct inet6_dev *idev = __in6_dev_get(dev);

			if (idev) {
				idev->addr_gen_mode =
					IN6_ADDR_GEN_MODE_STABLE_PRIVACY;
			}
		}
	} else {
		struct inet6_dev *idev = ctl->extra1;

		idev->addr_gen_mode = IN6_ADDR_GEN_MODE_STABLE_PRIVACY;
	}

out:
	rtnl_unlock();

	return err;
}

static struct addrconf_sysctl_table
{
	struct ctl_table_header *sysctl_header;
	struct ctl_table addrconf_vars[DEVCONF_MAX+1];
} addrconf_sysctl __read_mostly = {
	.sysctl_header = NULL,
	.addrconf_vars = {
		{
			.procname	= "forwarding",
			.data		= &ipv6_devconf.forwarding,
			.maxlen		= sizeof(int),
			.mode		= 0644,
			.proc_handler	= addrconf_sysctl_forward,
		},
		{
			.procname	= "hop_limit",
			.data		= &ipv6_devconf.hop_limit,
			.maxlen		= sizeof(int),
			.mode		= 0644,
			.proc_handler	= proc_dointvec,
		},
		{
			.procname	= "mtu",
			.data		= &ipv6_devconf.mtu6,
			.maxlen		= sizeof(int),
			.mode		= 0644,
			.proc_handler	= addrconf_sysctl_mtu,
		},
		{
			.procname	= "accept_ra",
			.data		= &ipv6_devconf.accept_ra,
			.maxlen		= sizeof(int),
			.mode		= 0644,
			.proc_handler	= proc_dointvec,
		},
		{
			.procname	= "accept_redirects",
			.data		= &ipv6_devconf.accept_redirects,
			.maxlen		= sizeof(int),
			.mode		= 0644,
			.proc_handler	= proc_dointvec,
		},
		{
			.procname	= "autoconf",
			.data		= &ipv6_devconf.autoconf,
			.maxlen		= sizeof(int),
			.mode		= 0644,
			.proc_handler	= proc_dointvec,
		},
		{
			.procname	= "dad_transmits",
			.data		= &ipv6_devconf.dad_transmits,
			.maxlen		= sizeof(int),
			.mode		= 0644,
			.proc_handler	= proc_dointvec,
		},
		{
			.procname	= "router_solicitations",
			.data		= &ipv6_devconf.rtr_solicits,
			.maxlen		= sizeof(int),
			.mode		= 0644,
			.proc_handler	= proc_dointvec,
		},
		{
			.procname	= "router_solicitation_interval",
			.data		= &ipv6_devconf.rtr_solicit_interval,
			.maxlen		= sizeof(int),
			.mode		= 0644,
			.proc_handler	= proc_dointvec_jiffies,
		},
		{
			.procname	= "router_solicitation_delay",
			.data		= &ipv6_devconf.rtr_solicit_delay,
			.maxlen		= sizeof(int),
			.mode		= 0644,
			.proc_handler	= proc_dointvec_jiffies,
		},
		{
			.procname	= "force_mld_version",
			.data		= &ipv6_devconf.force_mld_version,
			.maxlen		= sizeof(int),
			.mode		= 0644,
			.proc_handler	= proc_dointvec,
		},
		{
			.procname	= "mldv1_unsolicited_report_interval",
			.data		=
				&ipv6_devconf.mldv1_unsolicited_report_interval,
			.maxlen		= sizeof(int),
			.mode		= 0644,
			.proc_handler	= proc_dointvec_ms_jiffies,
		},
		{
			.procname	= "mldv2_unsolicited_report_interval",
			.data		=
				&ipv6_devconf.mldv2_unsolicited_report_interval,
			.maxlen		= sizeof(int),
			.mode		= 0644,
			.proc_handler	= proc_dointvec_ms_jiffies,
		},
		{
			.procname	= "use_tempaddr",
			.data		= &ipv6_devconf.use_tempaddr,
			.maxlen		= sizeof(int),
			.mode		= 0644,
			.proc_handler	= proc_dointvec,
		},
		{
			.procname	= "temp_valid_lft",
			.data		= &ipv6_devconf.temp_valid_lft,
			.maxlen		= sizeof(int),
			.mode		= 0644,
			.proc_handler	= proc_dointvec,
		},
		{
			.procname	= "temp_prefered_lft",
			.data		= &ipv6_devconf.temp_prefered_lft,
			.maxlen		= sizeof(int),
			.mode		= 0644,
			.proc_handler	= proc_dointvec,
		},
		{
			.procname	= "regen_max_retry",
			.data		= &ipv6_devconf.regen_max_retry,
			.maxlen		= sizeof(int),
			.mode		= 0644,
			.proc_handler	= proc_dointvec,
		},
		{
			.procname	= "max_desync_factor",
			.data		= &ipv6_devconf.max_desync_factor,
			.maxlen		= sizeof(int),
			.mode		= 0644,
			.proc_handler	= proc_dointvec,
		},
		{
			.procname	= "max_addresses",
			.data		= &ipv6_devconf.max_addresses,
			.maxlen		= sizeof(int),
			.mode		= 0644,
			.proc_handler	= proc_dointvec,
		},
		{
			.procname	= "accept_ra_defrtr",
			.data		= &ipv6_devconf.accept_ra_defrtr,
			.maxlen		= sizeof(int),
			.mode		= 0644,
			.proc_handler	= proc_dointvec,
		},
		{
			.procname	= "accept_ra_pinfo",
			.data		= &ipv6_devconf.accept_ra_pinfo,
			.maxlen		= sizeof(int),
			.mode		= 0644,
			.proc_handler	= proc_dointvec,
		},
#ifdef CONFIG_IPV6_ROUTER_PREF
		{
			.procname	= "accept_ra_rtr_pref",
			.data		= &ipv6_devconf.accept_ra_rtr_pref,
			.maxlen		= sizeof(int),
			.mode		= 0644,
			.proc_handler	= proc_dointvec,
		},
		{
			.procname	= "router_probe_interval",
			.data		= &ipv6_devconf.rtr_probe_interval,
			.maxlen		= sizeof(int),
			.mode		= 0644,
			.proc_handler	= proc_dointvec_jiffies,
		},
#ifdef CONFIG_IPV6_ROUTE_INFO
		{
			.procname	= "accept_ra_rt_info_max_plen",
			.data		= &ipv6_devconf.accept_ra_rt_info_max_plen,
			.maxlen		= sizeof(int),
			.mode		= 0644,
			.proc_handler	= proc_dointvec,
		},
#endif
#endif
		{
			.procname	= "accept_ra_rt_table",
			.data		= &ipv6_devconf.accept_ra_rt_table,
			.maxlen		= sizeof(int),
			.mode		= 0644,
			.proc_handler	= proc_dointvec,
		},
		{
			.procname	= "proxy_ndp",
			.data		= &ipv6_devconf.proxy_ndp,
			.maxlen		= sizeof(int),
			.mode		= 0644,
			.proc_handler	= addrconf_sysctl_proxy_ndp,
		},
		{
			.procname	= "accept_source_route",
			.data		= &ipv6_devconf.accept_source_route,
			.maxlen		= sizeof(int),
			.mode		= 0644,
			.proc_handler	= proc_dointvec,
		},
#ifdef CONFIG_IPV6_OPTIMISTIC_DAD
		{
			.procname       = "optimistic_dad",
			.data           = &ipv6_devconf.optimistic_dad,
			.maxlen         = sizeof(int),
			.mode           = 0644,
			.proc_handler   = proc_dointvec,

		},
		{
			.procname       = "use_optimistic",
			.data           = &ipv6_devconf.use_optimistic,
			.maxlen         = sizeof(int),
			.mode           = 0644,
			.proc_handler   = proc_dointvec,

		},
#endif
#ifdef CONFIG_IPV6_MROUTE
		{
			.procname	= "mc_forwarding",
			.data		= &ipv6_devconf.mc_forwarding,
			.maxlen		= sizeof(int),
			.mode		= 0444,
			.proc_handler	= proc_dointvec,
		},
#endif
		{
			.procname	= "disable_ipv6",
			.data		= &ipv6_devconf.disable_ipv6,
			.maxlen		= sizeof(int),
			.mode		= 0644,
			.proc_handler	= addrconf_sysctl_disable,
		},
		{
			.procname	= "accept_dad",
			.data		= &ipv6_devconf.accept_dad,
			.maxlen		= sizeof(int),
			.mode		= 0644,
			.proc_handler	= proc_dointvec,
		},
		{
			.procname       = "force_tllao",
			.data           = &ipv6_devconf.force_tllao,
			.maxlen         = sizeof(int),
			.mode           = 0644,
			.proc_handler   = proc_dointvec
		},
		{
			.procname       = "ndisc_notify",
			.data           = &ipv6_devconf.ndisc_notify,
			.maxlen         = sizeof(int),
			.mode           = 0644,
			.proc_handler   = proc_dointvec
		},
		{
			.procname	= "suppress_frag_ndisc",
			.data		= &ipv6_devconf.suppress_frag_ndisc,
			.maxlen		= sizeof(int),
			.mode		= 0644,
			.proc_handler	= proc_dointvec
		},
		{
			.procname	= "accept_ra_from_local",
			.data		= &ipv6_devconf.accept_ra_from_local,
			.maxlen		= sizeof(int),
			.mode		= 0644,
			.proc_handler	= proc_dointvec,
		},
		{
			.procname	= "accept_ra_mtu",
			.data		= &ipv6_devconf.accept_ra_mtu,
			.maxlen		= sizeof(int),
			.mode		= 0644,
			.proc_handler	= proc_dointvec,
		},
		{
			.procname	= "stable_secret",
			.data		= &ipv6_devconf.stable_secret,
			.maxlen		= IPV6_MAX_STRLEN,
			.mode		= 0600,
			.proc_handler	= addrconf_sysctl_stable_secret,
		},
		{
			/* sentinel */
		}
	},
};

static int __addrconf_sysctl_register(struct net *net, char *dev_name,
		struct inet6_dev *idev, struct ipv6_devconf *p)
{
	int i;
	struct addrconf_sysctl_table *t;
	char path[sizeof("net/ipv6/conf/") + IFNAMSIZ];

	t = kmemdup(&addrconf_sysctl, sizeof(*t), GFP_KERNEL);
	if (!t)
		goto out;

	for (i = 0; t->addrconf_vars[i].data; i++) {
		t->addrconf_vars[i].data += (char *)p - (char *)&ipv6_devconf;
		t->addrconf_vars[i].extra1 = idev; /* embedded; no ref */
		t->addrconf_vars[i].extra2 = net;
	}

	snprintf(path, sizeof(path), "net/ipv6/conf/%s", dev_name);

	t->sysctl_header = register_net_sysctl(net, path, t->addrconf_vars);
	if (!t->sysctl_header)
		goto free;

	p->sysctl = t;
	return 0;

free:
	kfree(t);
out:
	return -ENOBUFS;
}

static void __addrconf_sysctl_unregister(struct ipv6_devconf *p)
{
	struct addrconf_sysctl_table *t;

	if (!p->sysctl)
		return;

	t = p->sysctl;
	p->sysctl = NULL;
	unregister_net_sysctl_table(t->sysctl_header);
	kfree(t);
}

static int addrconf_sysctl_register(struct inet6_dev *idev)
{
	int err;

	if (!sysctl_dev_name_is_allowed(idev->dev->name))
		return -EINVAL;

	err = neigh_sysctl_register(idev->dev, idev->nd_parms,
				    &ndisc_ifinfo_sysctl_change);
	if (err)
		return err;
	err = __addrconf_sysctl_register(dev_net(idev->dev), idev->dev->name,
					 idev, &idev->cnf);
	if (err)
		neigh_sysctl_unregister(idev->nd_parms);

	return err;
}

static void addrconf_sysctl_unregister(struct inet6_dev *idev)
{
	__addrconf_sysctl_unregister(&idev->cnf);
	neigh_sysctl_unregister(idev->nd_parms);
}


#endif

static int __net_init addrconf_init_net(struct net *net)
{
	int err = -ENOMEM;
	struct ipv6_devconf *all, *dflt;

	all = kmemdup(&ipv6_devconf, sizeof(ipv6_devconf), GFP_KERNEL);
	if (!all)
		goto err_alloc_all;

	dflt = kmemdup(&ipv6_devconf_dflt, sizeof(ipv6_devconf_dflt), GFP_KERNEL);
	if (!dflt)
		goto err_alloc_dflt;

	/* these will be inherited by all namespaces */
	dflt->autoconf = ipv6_defaults.autoconf;
	dflt->disable_ipv6 = ipv6_defaults.disable_ipv6;

	dflt->stable_secret.initialized = false;
	all->stable_secret.initialized = false;

	net->ipv6.devconf_all = all;
	net->ipv6.devconf_dflt = dflt;

#ifdef CONFIG_SYSCTL
	err = __addrconf_sysctl_register(net, "all", NULL, all);
	if (err < 0)
		goto err_reg_all;

	err = __addrconf_sysctl_register(net, "default", NULL, dflt);
	if (err < 0)
		goto err_reg_dflt;
#endif
	return 0;

#ifdef CONFIG_SYSCTL
err_reg_dflt:
	__addrconf_sysctl_unregister(all);
err_reg_all:
	kfree(dflt);
#endif
err_alloc_dflt:
	kfree(all);
err_alloc_all:
	return err;
}

static void __net_exit addrconf_exit_net(struct net *net)
{
#ifdef CONFIG_SYSCTL
	__addrconf_sysctl_unregister(net->ipv6.devconf_dflt);
	__addrconf_sysctl_unregister(net->ipv6.devconf_all);
#endif
	kfree(net->ipv6.devconf_dflt);
	kfree(net->ipv6.devconf_all);
}

static struct pernet_operations addrconf_ops = {
	.init = addrconf_init_net,
	.exit = addrconf_exit_net,
};

static struct rtnl_af_ops inet6_ops __read_mostly = {
	.family		  = AF_INET6,
	.fill_link_af	  = inet6_fill_link_af,
	.get_link_af_size = inet6_get_link_af_size,
	.validate_link_af = inet6_validate_link_af,
	.set_link_af	  = inet6_set_link_af,
};

/*
 *	Init / cleanup code
 */

int __init addrconf_init(void)
{
	struct inet6_dev *idev;
	int i, err;

	err = ipv6_addr_label_init();
	if (err < 0) {
		pr_crit("%s: cannot initialize default policy table: %d\n",
			__func__, err);
		goto out;
	}

	err = register_pernet_subsys(&addrconf_ops);
	if (err < 0)
		goto out_addrlabel;

	addrconf_wq = create_workqueue("ipv6_addrconf");
	if (!addrconf_wq) {
		err = -ENOMEM;
		goto out_nowq;
	}

	/* The addrconf netdev notifier requires that loopback_dev
	 * has it's ipv6 private information allocated and setup
	 * before it can bring up and give link-local addresses
	 * to other devices which are up.
	 *
	 * Unfortunately, loopback_dev is not necessarily the first
	 * entry in the global dev_base list of net devices.  In fact,
	 * it is likely to be the very last entry on that list.
	 * So this causes the notifier registry below to try and
	 * give link-local addresses to all devices besides loopback_dev
	 * first, then loopback_dev, which cases all the non-loopback_dev
	 * devices to fail to get a link-local address.
	 *
	 * So, as a temporary fix, allocate the ipv6 structure for
	 * loopback_dev first by hand.
	 * Longer term, all of the dependencies ipv6 has upon the loopback
	 * device and it being up should be removed.
	 */
	rtnl_lock();
	idev = ipv6_add_dev(init_net.loopback_dev);
	rtnl_unlock();
	if (IS_ERR(idev)) {
		err = PTR_ERR(idev);
		goto errlo;
	}

	for (i = 0; i < IN6_ADDR_HSIZE; i++)
		INIT_HLIST_HEAD(&inet6_addr_lst[i]);

	register_netdevice_notifier(&ipv6_dev_notf);

	addrconf_verify();

	rtnl_af_register(&inet6_ops);

	err = __rtnl_register(PF_INET6, RTM_GETLINK, NULL, inet6_dump_ifinfo,
			      NULL);
	if (err < 0)
		goto errout;

	/* Only the first call to __rtnl_register can fail */
	__rtnl_register(PF_INET6, RTM_NEWADDR, inet6_rtm_newaddr, NULL, NULL);
	__rtnl_register(PF_INET6, RTM_DELADDR, inet6_rtm_deladdr, NULL, NULL);
	__rtnl_register(PF_INET6, RTM_GETADDR, inet6_rtm_getaddr,
			inet6_dump_ifaddr, NULL);
	__rtnl_register(PF_INET6, RTM_GETMULTICAST, NULL,
			inet6_dump_ifmcaddr, NULL);
	__rtnl_register(PF_INET6, RTM_GETANYCAST, NULL,
			inet6_dump_ifacaddr, NULL);
	__rtnl_register(PF_INET6, RTM_GETNETCONF, inet6_netconf_get_devconf,
			inet6_netconf_dump_devconf, NULL);

	ipv6_addr_label_rtnl_register();

	return 0;
errout:
	rtnl_af_unregister(&inet6_ops);
	unregister_netdevice_notifier(&ipv6_dev_notf);
errlo:
	destroy_workqueue(addrconf_wq);
out_nowq:
	unregister_pernet_subsys(&addrconf_ops);
out_addrlabel:
	ipv6_addr_label_cleanup();
out:
	return err;
}

void addrconf_cleanup(void)
{
	struct net_device *dev;
	int i;

	unregister_netdevice_notifier(&ipv6_dev_notf);
	unregister_pernet_subsys(&addrconf_ops);
	ipv6_addr_label_cleanup();

	rtnl_lock();

	__rtnl_af_unregister(&inet6_ops);

	/* clean dev list */
	for_each_netdev(&init_net, dev) {
		if (__in6_dev_get(dev) == NULL)
			continue;
		addrconf_ifdown(dev, 1);
	}
	addrconf_ifdown(init_net.loopback_dev, 2);

	/*
	 *	Check hash table.
	 */
	spin_lock_bh(&addrconf_hash_lock);
	for (i = 0; i < IN6_ADDR_HSIZE; i++)
		WARN_ON(!hlist_empty(&inet6_addr_lst[i]));
	spin_unlock_bh(&addrconf_hash_lock);
	cancel_delayed_work(&addr_chk_work);
	rtnl_unlock();

	destroy_workqueue(addrconf_wq);
}<|MERGE_RESOLUTION|>--- conflicted
+++ resolved
@@ -1559,15 +1559,8 @@
 			    ? (ifp->flags&~IFA_F_TENTATIVE)
 			    : ifp->flags;
 		if (ipv6_addr_equal(&ifp->addr, addr) &&
-<<<<<<< HEAD
 		    !(ifp_flags&banned_flags) &&
 		    (!dev || ifp->idev->dev == dev ||
-=======
-		    (!(ifp->flags&IFA_F_TENTATIVE) ||
-		     (ipv6_use_optimistic_addr(ifp->idev) &&
-		      ifp->flags&IFA_F_OPTIMISTIC)) &&
-		    (dev == NULL || ifp->idev->dev == dev ||
->>>>>>> a63e9712
 		     !(ifp->scope&(IFA_LINK|IFA_HOST) || strict))) {
 			rcu_read_unlock_bh();
 			return 1;
@@ -2147,14 +2140,9 @@
 	struct rt6_info *rt = NULL;
 	struct fib6_table *table;
 
-<<<<<<< HEAD
-	table = fib6_get_table(dev_net(dev), RT6_TABLE_PREFIX);
-	if (!table)
-=======
 	table = fib6_get_table(dev_net(dev),
 			       addrconf_rt_table(dev, RT6_TABLE_PREFIX));
-	if (table == NULL)
->>>>>>> a63e9712
+	if (!table)
 		return NULL;
 
 	read_lock_bh(&table->tb6_lock);

--- conflicted
+++ resolved
@@ -1027,13 +1027,7 @@
 		struct path u_path;
 		umode_t mode = S_IFSOCK |
 		       (SOCK_INODE(sock)->i_mode & ~current_umask());
-<<<<<<< HEAD
-		path.dentry = NULL;
-		path.mnt = NULL;
-		err = unix_mknod(sun_path, mode, &path);
-=======
 		err = unix_mknod(dentry, &path, mode, &u_path);
->>>>>>> 4c2b0216
 		if (err) {
 			if (err == -EEXIST)
 				err = -EADDRINUSE;

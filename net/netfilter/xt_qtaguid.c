--- conflicted
+++ resolved
@@ -2225,11 +2225,7 @@
 			from_kuid(&init_user_ns, current_fsuid()));
 		goto err;
 	}
-<<<<<<< HEAD
-	CT_DEBUG("qtaguid: ctrl_tag(%s): socket->...->sk_refcnt=%d ->sk=%p\n",
-=======
 	CT_DEBUG("qtaguid: ctrl_tag(%s): socket->...->sk_refcnt=%d ->sk=%pk\n",
->>>>>>> 4ace475a
 		 input, atomic_read(&el_socket->sk->sk_refcnt),
 		 el_socket->sk);
 	if (argc < 3) {
@@ -2335,11 +2331,7 @@
 	spin_unlock_bh(&uid_tag_data_tree_lock);
 	spin_unlock_bh(&sock_tag_list_lock);
 	/* We keep the ref to the sk until it is untagged */
-<<<<<<< HEAD
-	CT_DEBUG("qtaguid: ctrl_tag(%s): done st@%p ...->sk_refcnt=%d\n",
-=======
 	CT_DEBUG("qtaguid: ctrl_tag(%s): done st@%pk ...->sk_refcnt=%d\n",
->>>>>>> 4ace475a
 		 input, sock_tag_entry,
 		 atomic_read(&el_socket->sk->sk_refcnt));
 	sockfd_put(el_socket);
@@ -2444,11 +2436,7 @@
 	 * Release the sock_fd that was grabbed at tag time.
 	 */
 	sock_put(sock_tag_entry->sk);
-<<<<<<< HEAD
-	CT_DEBUG("qtaguid: done. st@%p ...->sk_refcnt=%d\n",
-=======
 	CT_DEBUG("qtaguid: done. st@%pk ...->sk_refcnt=%d\n",
->>>>>>> 4ace475a
 		 sock_tag_entry,
 		 atomic_read(&el_socket->sk->sk_refcnt));
 

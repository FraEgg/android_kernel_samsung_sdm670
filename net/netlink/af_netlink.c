/*
 * NETLINK      Kernel-user communication protocol.
 *
 * 		Authors:	Alan Cox <alan@lxorguk.ukuu.org.uk>
 * 				Alexey Kuznetsov <kuznet@ms2.inr.ac.ru>
 * 				Patrick McHardy <kaber@trash.net>
 *
 *		This program is free software; you can redistribute it and/or
 *		modify it under the terms of the GNU General Public License
 *		as published by the Free Software Foundation; either version
 *		2 of the License, or (at your option) any later version.
 *
 * Tue Jun 26 14:36:48 MEST 2001 Herbert "herp" Rosmanith
 *                               added netlink_proto_exit
 * Tue Jan 22 18:32:44 BRST 2002 Arnaldo C. de Melo <acme@conectiva.com.br>
 * 				 use nlk_sk, as sk->protinfo is on a diet 8)
 * Fri Jul 22 19:51:12 MEST 2005 Harald Welte <laforge@gnumonks.org>
 * 				 - inc module use count of module that owns
 * 				   the kernel socket in case userspace opens
 * 				   socket of same protocol
 * 				 - remove all module support, since netlink is
 * 				   mandatory if CONFIG_NET=y these days
 */

#include <linux/module.h>

#include <linux/capability.h>
#include <linux/kernel.h>
#include <linux/init.h>
#include <linux/signal.h>
#include <linux/sched.h>
#include <linux/errno.h>
#include <linux/string.h>
#include <linux/stat.h>
#include <linux/socket.h>
#include <linux/un.h>
#include <linux/fcntl.h>
#include <linux/termios.h>
#include <linux/sockios.h>
#include <linux/net.h>
#include <linux/fs.h>
#include <linux/slab.h>
#include <asm/uaccess.h>
#include <linux/skbuff.h>
#include <linux/netdevice.h>
#include <linux/rtnetlink.h>
#include <linux/proc_fs.h>
#include <linux/seq_file.h>
#include <linux/notifier.h>
#include <linux/security.h>
#include <linux/jhash.h>
#include <linux/jiffies.h>
#include <linux/random.h>
#include <linux/bitops.h>
#include <linux/mm.h>
#include <linux/types.h>
#include <linux/audit.h>
#include <linux/mutex.h>
#include <linux/vmalloc.h>
#include <linux/if_arp.h>
#include <linux/rhashtable.h>
#include <asm/cacheflush.h>
#include <linux/hash.h>
#include <linux/genetlink.h>

#include <net/net_namespace.h>
#include <net/sock.h>
#include <net/scm.h>
#include <net/netlink.h>

#include "af_netlink.h"

struct listeners {
	struct rcu_head		rcu;
	unsigned long		masks[0];
};

/* state bits */
#define NETLINK_S_CONGESTED		0x0

/* flags */
#define NETLINK_F_KERNEL_SOCKET		0x1
#define NETLINK_F_RECV_PKTINFO		0x2
#define NETLINK_F_BROADCAST_SEND_ERROR	0x4
#define NETLINK_F_RECV_NO_ENOBUFS	0x8
#define NETLINK_F_LISTEN_ALL_NSID	0x10
#define NETLINK_F_CAP_ACK		0x20

static inline int netlink_is_kernel(struct sock *sk)
{
	return nlk_sk(sk)->flags & NETLINK_F_KERNEL_SOCKET;
}

struct netlink_table *nl_table __read_mostly;
EXPORT_SYMBOL_GPL(nl_table);

static DECLARE_WAIT_QUEUE_HEAD(nl_table_wait);

static int netlink_dump(struct sock *sk);
static void netlink_skb_destructor(struct sk_buff *skb);

/* nl_table locking explained:
 * Lookup and traversal are protected with an RCU read-side lock. Insertion
 * and removal are protected with per bucket lock while using RCU list
 * modification primitives and may run in parallel to RCU protected lookups.
 * Destruction of the Netlink socket may only occur *after* nl_table_lock has
 * been acquired * either during or after the socket has been removed from
 * the list and after an RCU grace period.
 */
DEFINE_RWLOCK(nl_table_lock);
EXPORT_SYMBOL_GPL(nl_table_lock);
static atomic_t nl_table_users = ATOMIC_INIT(0);

#define nl_deref_protected(X) rcu_dereference_protected(X, lockdep_is_held(&nl_table_lock));

static ATOMIC_NOTIFIER_HEAD(netlink_chain);

static DEFINE_SPINLOCK(netlink_tap_lock);
static struct list_head netlink_tap_all __read_mostly;

static const struct rhashtable_params netlink_rhashtable_params;

static inline u32 netlink_group_mask(u32 group)
{
	return group ? 1 << (group - 1) : 0;
}

static struct sk_buff *netlink_to_full_skb(const struct sk_buff *skb,
					   gfp_t gfp_mask)
{
	unsigned int len = skb_end_offset(skb);
	struct sk_buff *new;

	new = alloc_skb(len, gfp_mask);
	if (new == NULL)
		return NULL;

	NETLINK_CB(new).portid = NETLINK_CB(skb).portid;
	NETLINK_CB(new).dst_group = NETLINK_CB(skb).dst_group;
	NETLINK_CB(new).creds = NETLINK_CB(skb).creds;

	memcpy(skb_put(new, len), skb->data, len);
	return new;
}

int netlink_add_tap(struct netlink_tap *nt)
{
	if (unlikely(nt->dev->type != ARPHRD_NETLINK))
		return -EINVAL;

	spin_lock(&netlink_tap_lock);
	list_add_rcu(&nt->list, &netlink_tap_all);
	spin_unlock(&netlink_tap_lock);

	__module_get(nt->module);

	return 0;
}
EXPORT_SYMBOL_GPL(netlink_add_tap);

static int __netlink_remove_tap(struct netlink_tap *nt)
{
	bool found = false;
	struct netlink_tap *tmp;

	spin_lock(&netlink_tap_lock);

	list_for_each_entry(tmp, &netlink_tap_all, list) {
		if (nt == tmp) {
			list_del_rcu(&nt->list);
			found = true;
			goto out;
		}
	}

	pr_warn("__netlink_remove_tap: %p not found\n", nt);
out:
	spin_unlock(&netlink_tap_lock);

	if (found)
		module_put(nt->module);

	return found ? 0 : -ENODEV;
}

int netlink_remove_tap(struct netlink_tap *nt)
{
	int ret;

	ret = __netlink_remove_tap(nt);
	synchronize_net();

	return ret;
}
EXPORT_SYMBOL_GPL(netlink_remove_tap);

static bool netlink_filter_tap(const struct sk_buff *skb)
{
	struct sock *sk = skb->sk;

	/* We take the more conservative approach and
	 * whitelist socket protocols that may pass.
	 */
	switch (sk->sk_protocol) {
	case NETLINK_ROUTE:
	case NETLINK_USERSOCK:
	case NETLINK_SOCK_DIAG:
	case NETLINK_NFLOG:
	case NETLINK_XFRM:
	case NETLINK_FIB_LOOKUP:
	case NETLINK_NETFILTER:
	case NETLINK_GENERIC:
		return true;
	}

	return false;
}

static int __netlink_deliver_tap_skb(struct sk_buff *skb,
				     struct net_device *dev)
{
	struct sk_buff *nskb;
	struct sock *sk = skb->sk;
	int ret = -ENOMEM;

	dev_hold(dev);

	if (netlink_skb_is_mmaped(skb) || is_vmalloc_addr(skb->head))
		nskb = netlink_to_full_skb(skb, GFP_ATOMIC);
	else
		nskb = skb_clone(skb, GFP_ATOMIC);
	if (nskb) {
		nskb->dev = dev;
		nskb->protocol = htons((u16) sk->sk_protocol);
		nskb->pkt_type = netlink_is_kernel(sk) ?
				 PACKET_KERNEL : PACKET_USER;
		skb_reset_network_header(nskb);
		ret = dev_queue_xmit(nskb);
		if (unlikely(ret > 0))
			ret = net_xmit_errno(ret);
	}

	dev_put(dev);
	return ret;
}

static void __netlink_deliver_tap(struct sk_buff *skb)
{
	int ret;
	struct netlink_tap *tmp;

	if (!netlink_filter_tap(skb))
		return;

	list_for_each_entry_rcu(tmp, &netlink_tap_all, list) {
		ret = __netlink_deliver_tap_skb(skb, tmp->dev);
		if (unlikely(ret))
			break;
	}
}

static void netlink_deliver_tap(struct sk_buff *skb)
{
	rcu_read_lock();

	if (unlikely(!list_empty(&netlink_tap_all)))
		__netlink_deliver_tap(skb);

	rcu_read_unlock();
}

static void netlink_deliver_tap_kernel(struct sock *dst, struct sock *src,
				       struct sk_buff *skb)
{
	if (!(netlink_is_kernel(dst) && netlink_is_kernel(src)))
		netlink_deliver_tap(skb);
}

static void netlink_overrun(struct sock *sk)
{
	struct netlink_sock *nlk = nlk_sk(sk);

	if (!(nlk->flags & NETLINK_F_RECV_NO_ENOBUFS)) {
		if (!test_and_set_bit(NETLINK_S_CONGESTED,
				      &nlk_sk(sk)->state)) {
			sk->sk_err = ENOBUFS;
			sk->sk_error_report(sk);
		}
	}
	atomic_inc(&sk->sk_drops);
}

static void netlink_rcv_wake(struct sock *sk)
{
	struct netlink_sock *nlk = nlk_sk(sk);

	if (skb_queue_empty(&sk->sk_receive_queue))
		clear_bit(NETLINK_S_CONGESTED, &nlk->state);
	if (!test_bit(NETLINK_S_CONGESTED, &nlk->state))
		wake_up_interruptible(&nlk->wait);
}

#ifdef CONFIG_NETLINK_MMAP
static bool netlink_rx_is_mmaped(struct sock *sk)
{
	return nlk_sk(sk)->rx_ring.pg_vec != NULL;
}

static bool netlink_tx_is_mmaped(struct sock *sk)
{
	return nlk_sk(sk)->tx_ring.pg_vec != NULL;
}

static __pure struct page *pgvec_to_page(const void *addr)
{
	if (is_vmalloc_addr(addr))
		return vmalloc_to_page(addr);
	else
		return virt_to_page(addr);
}

static void free_pg_vec(void **pg_vec, unsigned int order, unsigned int len)
{
	unsigned int i;

	for (i = 0; i < len; i++) {
		if (pg_vec[i] != NULL) {
			if (is_vmalloc_addr(pg_vec[i]))
				vfree(pg_vec[i]);
			else
				free_pages((unsigned long)pg_vec[i], order);
		}
	}
	kfree(pg_vec);
}

static void *alloc_one_pg_vec_page(unsigned long order)
{
	void *buffer;
	gfp_t gfp_flags = GFP_KERNEL | __GFP_COMP | __GFP_ZERO |
			  __GFP_NOWARN | __GFP_NORETRY;

	buffer = (void *)__get_free_pages(gfp_flags, order);
	if (buffer != NULL)
		return buffer;

	buffer = vzalloc((1 << order) * PAGE_SIZE);
	if (buffer != NULL)
		return buffer;

	gfp_flags &= ~__GFP_NORETRY;
	return (void *)__get_free_pages(gfp_flags, order);
}

static void **alloc_pg_vec(struct netlink_sock *nlk,
			   struct nl_mmap_req *req, unsigned int order)
{
	unsigned int block_nr = req->nm_block_nr;
	unsigned int i;
	void **pg_vec;

	pg_vec = kcalloc(block_nr, sizeof(void *), GFP_KERNEL);
	if (pg_vec == NULL)
		return NULL;

	for (i = 0; i < block_nr; i++) {
		pg_vec[i] = alloc_one_pg_vec_page(order);
		if (pg_vec[i] == NULL)
			goto err1;
	}

	return pg_vec;
err1:
	free_pg_vec(pg_vec, order, block_nr);
	return NULL;
}


static void
__netlink_set_ring(struct sock *sk, struct nl_mmap_req *req, bool tx_ring, void **pg_vec,
		   unsigned int order)
{
	struct netlink_sock *nlk = nlk_sk(sk);
	struct sk_buff_head *queue;
	struct netlink_ring *ring;

	queue = tx_ring ? &sk->sk_write_queue : &sk->sk_receive_queue;
	ring  = tx_ring ? &nlk->tx_ring : &nlk->rx_ring;

	spin_lock_bh(&queue->lock);

	ring->frame_max		= req->nm_frame_nr - 1;
	ring->head		= 0;
	ring->frame_size	= req->nm_frame_size;
	ring->pg_vec_pages	= req->nm_block_size / PAGE_SIZE;

	swap(ring->pg_vec_len, req->nm_block_nr);
	swap(ring->pg_vec_order, order);
	swap(ring->pg_vec, pg_vec);

	__skb_queue_purge(queue);
	spin_unlock_bh(&queue->lock);

	WARN_ON(atomic_read(&nlk->mapped));

	if (pg_vec)
		free_pg_vec(pg_vec, order, req->nm_block_nr);
}

static int netlink_set_ring(struct sock *sk, struct nl_mmap_req *req,
			    bool tx_ring)
{
	struct netlink_sock *nlk = nlk_sk(sk);
	struct netlink_ring *ring;
	void **pg_vec = NULL;
	unsigned int order = 0;

	ring  = tx_ring ? &nlk->tx_ring : &nlk->rx_ring;

	if (atomic_read(&nlk->mapped))
		return -EBUSY;
	if (atomic_read(&ring->pending))
		return -EBUSY;

	if (req->nm_block_nr) {
		if (ring->pg_vec != NULL)
			return -EBUSY;

		if ((int)req->nm_block_size <= 0)
			return -EINVAL;
		if (!PAGE_ALIGNED(req->nm_block_size))
			return -EINVAL;
		if (req->nm_frame_size < NL_MMAP_HDRLEN)
			return -EINVAL;
		if (!IS_ALIGNED(req->nm_frame_size, NL_MMAP_MSG_ALIGNMENT))
			return -EINVAL;

		ring->frames_per_block = req->nm_block_size /
					 req->nm_frame_size;
		if (ring->frames_per_block == 0)
			return -EINVAL;
		if (ring->frames_per_block * req->nm_block_nr !=
		    req->nm_frame_nr)
			return -EINVAL;

		order = get_order(req->nm_block_size);
		pg_vec = alloc_pg_vec(nlk, req, order);
		if (pg_vec == NULL)
			return -ENOMEM;
	} else {
		if (req->nm_frame_nr)
			return -EINVAL;
	}

	mutex_lock(&nlk->pg_vec_lock);
	if (atomic_read(&nlk->mapped) == 0) {
		__netlink_set_ring(sk, req, tx_ring, pg_vec, order);
		mutex_unlock(&nlk->pg_vec_lock);
		return 0;
	}

	mutex_unlock(&nlk->pg_vec_lock);

	if (pg_vec)
		free_pg_vec(pg_vec, order, req->nm_block_nr);

	return -EBUSY;
}

static void netlink_mm_open(struct vm_area_struct *vma)
{
	struct file *file = vma->vm_file;
	struct socket *sock = file->private_data;
	struct sock *sk = sock->sk;

	if (sk)
		atomic_inc(&nlk_sk(sk)->mapped);
}

static void netlink_mm_close(struct vm_area_struct *vma)
{
	struct file *file = vma->vm_file;
	struct socket *sock = file->private_data;
	struct sock *sk = sock->sk;

	if (sk)
		atomic_dec(&nlk_sk(sk)->mapped);
}

static const struct vm_operations_struct netlink_mmap_ops = {
	.open	= netlink_mm_open,
	.close	= netlink_mm_close,
};

static int netlink_mmap(struct file *file, struct socket *sock,
			struct vm_area_struct *vma)
{
	struct sock *sk = sock->sk;
	struct netlink_sock *nlk = nlk_sk(sk);
	struct netlink_ring *ring;
	unsigned long start, size, expected;
	unsigned int i;
	int err = -EINVAL;

	if (vma->vm_pgoff)
		return -EINVAL;

	mutex_lock(&nlk->pg_vec_lock);

	expected = 0;
	for (ring = &nlk->rx_ring; ring <= &nlk->tx_ring; ring++) {
		if (ring->pg_vec == NULL)
			continue;
		expected += ring->pg_vec_len * ring->pg_vec_pages * PAGE_SIZE;
	}

	if (expected == 0)
		goto out;

	size = vma->vm_end - vma->vm_start;
	if (size != expected)
		goto out;

	start = vma->vm_start;
	for (ring = &nlk->rx_ring; ring <= &nlk->tx_ring; ring++) {
		if (ring->pg_vec == NULL)
			continue;

		for (i = 0; i < ring->pg_vec_len; i++) {
			struct page *page;
			void *kaddr = ring->pg_vec[i];
			unsigned int pg_num;

			for (pg_num = 0; pg_num < ring->pg_vec_pages; pg_num++) {
				page = pgvec_to_page(kaddr);
				err = vm_insert_page(vma, start, page);
				if (err < 0)
					goto out;
				start += PAGE_SIZE;
				kaddr += PAGE_SIZE;
			}
		}
	}

	atomic_inc(&nlk->mapped);
	vma->vm_ops = &netlink_mmap_ops;
	err = 0;
out:
	mutex_unlock(&nlk->pg_vec_lock);
	return err;
}

static void netlink_frame_flush_dcache(const struct nl_mmap_hdr *hdr, unsigned int nm_len)
{
#if ARCH_IMPLEMENTS_FLUSH_DCACHE_PAGE == 1
	struct page *p_start, *p_end;

	/* First page is flushed through netlink_{get,set}_status */
	p_start = pgvec_to_page(hdr + PAGE_SIZE);
	p_end   = pgvec_to_page((void *)hdr + NL_MMAP_HDRLEN + nm_len - 1);
	while (p_start <= p_end) {
		flush_dcache_page(p_start);
		p_start++;
	}
#endif
}

static enum nl_mmap_status netlink_get_status(const struct nl_mmap_hdr *hdr)
{
	smp_rmb();
	flush_dcache_page(pgvec_to_page(hdr));
	return hdr->nm_status;
}

static void netlink_set_status(struct nl_mmap_hdr *hdr,
			       enum nl_mmap_status status)
{
	smp_mb();
	hdr->nm_status = status;
	flush_dcache_page(pgvec_to_page(hdr));
}

static struct nl_mmap_hdr *
__netlink_lookup_frame(const struct netlink_ring *ring, unsigned int pos)
{
	unsigned int pg_vec_pos, frame_off;

	pg_vec_pos = pos / ring->frames_per_block;
	frame_off  = pos % ring->frames_per_block;

	return ring->pg_vec[pg_vec_pos] + (frame_off * ring->frame_size);
}

static struct nl_mmap_hdr *
netlink_lookup_frame(const struct netlink_ring *ring, unsigned int pos,
		     enum nl_mmap_status status)
{
	struct nl_mmap_hdr *hdr;

	hdr = __netlink_lookup_frame(ring, pos);
	if (netlink_get_status(hdr) != status)
		return NULL;

	return hdr;
}

static struct nl_mmap_hdr *
netlink_current_frame(const struct netlink_ring *ring,
		      enum nl_mmap_status status)
{
	return netlink_lookup_frame(ring, ring->head, status);
}

static void netlink_increment_head(struct netlink_ring *ring)
{
	ring->head = ring->head != ring->frame_max ? ring->head + 1 : 0;
}

static void netlink_forward_ring(struct netlink_ring *ring)
{
	unsigned int head = ring->head;
	const struct nl_mmap_hdr *hdr;

	do {
		hdr = __netlink_lookup_frame(ring, ring->head);
		if (hdr->nm_status == NL_MMAP_STATUS_UNUSED)
			break;
		if (hdr->nm_status != NL_MMAP_STATUS_SKIP)
			break;
		netlink_increment_head(ring);
	} while (ring->head != head);
}

static bool netlink_has_valid_frame(struct netlink_ring *ring)
{
	unsigned int head = ring->head, pos = head;
	const struct nl_mmap_hdr *hdr;

	do {
		hdr = __netlink_lookup_frame(ring, pos);
		if (hdr->nm_status == NL_MMAP_STATUS_VALID)
			return true;
		pos = pos != 0 ? pos - 1 : ring->frame_max;
	} while (pos != head);

	return false;
}

static bool netlink_dump_space(struct netlink_sock *nlk)
{
	struct netlink_ring *ring = &nlk->rx_ring;
	struct nl_mmap_hdr *hdr;
	unsigned int n;

	hdr = netlink_current_frame(ring, NL_MMAP_STATUS_UNUSED);
	if (hdr == NULL)
		return false;

	n = ring->head + ring->frame_max / 2;
	if (n > ring->frame_max)
		n -= ring->frame_max;

	hdr = __netlink_lookup_frame(ring, n);

	return hdr->nm_status == NL_MMAP_STATUS_UNUSED;
}

static unsigned int netlink_poll(struct file *file, struct socket *sock,
				 poll_table *wait)
{
	struct sock *sk = sock->sk;
	struct netlink_sock *nlk = nlk_sk(sk);
	unsigned int mask;
	int err;

	if (nlk->rx_ring.pg_vec != NULL) {
		/* Memory mapped sockets don't call recvmsg(), so flow control
		 * for dumps is performed here. A dump is allowed to continue
		 * if at least half the ring is unused.
		 */
		while (nlk->cb_running && netlink_dump_space(nlk)) {
			err = netlink_dump(sk);
			if (err < 0) {
				sk->sk_err = -err;
				sk->sk_error_report(sk);
				break;
			}
		}
		netlink_rcv_wake(sk);
	}

	mask = datagram_poll(file, sock, wait);

	/* We could already have received frames in the normal receive
	 * queue, that will show up as NL_MMAP_STATUS_COPY in the ring,
	 * so if mask contains pollin/etc already, there's no point
	 * walking the ring.
	 */
	if ((mask & (POLLIN | POLLRDNORM)) != (POLLIN | POLLRDNORM)) {
		spin_lock_bh(&sk->sk_receive_queue.lock);
		if (nlk->rx_ring.pg_vec) {
			if (netlink_has_valid_frame(&nlk->rx_ring))
				mask |= POLLIN | POLLRDNORM;
		}
		spin_unlock_bh(&sk->sk_receive_queue.lock);
	}

	spin_lock_bh(&sk->sk_write_queue.lock);
	if (nlk->tx_ring.pg_vec) {
		if (netlink_current_frame(&nlk->tx_ring, NL_MMAP_STATUS_UNUSED))
			mask |= POLLOUT | POLLWRNORM;
	}
	spin_unlock_bh(&sk->sk_write_queue.lock);

	return mask;
}

static struct nl_mmap_hdr *netlink_mmap_hdr(struct sk_buff *skb)
{
	return (struct nl_mmap_hdr *)(skb->head - NL_MMAP_HDRLEN);
}

static void netlink_ring_setup_skb(struct sk_buff *skb, struct sock *sk,
				   struct netlink_ring *ring,
				   struct nl_mmap_hdr *hdr)
{
	unsigned int size;
	void *data;

	size = ring->frame_size - NL_MMAP_HDRLEN;
	data = (void *)hdr + NL_MMAP_HDRLEN;

	skb->head	= data;
	skb->data	= data;
	skb_reset_tail_pointer(skb);
	skb->end	= skb->tail + size;
	skb->len	= 0;

	skb->destructor	= netlink_skb_destructor;
	NETLINK_CB(skb).flags |= NETLINK_SKB_MMAPED;
	NETLINK_CB(skb).sk = sk;
}

static int netlink_mmap_sendmsg(struct sock *sk, struct msghdr *msg,
				u32 dst_portid, u32 dst_group,
				struct scm_cookie *scm)
{
	struct netlink_sock *nlk = nlk_sk(sk);
	struct netlink_ring *ring;
	struct nl_mmap_hdr *hdr;
	struct sk_buff *skb;
	unsigned int maxlen;
	int err = 0, len = 0;

	mutex_lock(&nlk->pg_vec_lock);

	ring   = &nlk->tx_ring;
	maxlen = ring->frame_size - NL_MMAP_HDRLEN;

	do {
		unsigned int nm_len;

		hdr = netlink_current_frame(ring, NL_MMAP_STATUS_VALID);
		if (hdr == NULL) {
			if (!(msg->msg_flags & MSG_DONTWAIT) &&
			    atomic_read(&nlk->tx_ring.pending))
				schedule();
			continue;
		}

		nm_len = ACCESS_ONCE(hdr->nm_len);
		if (nm_len > maxlen) {
			err = -EINVAL;
			goto out;
		}

		netlink_frame_flush_dcache(hdr, nm_len);

		skb = alloc_skb(nm_len, GFP_KERNEL);
		if (skb == NULL) {
			err = -ENOBUFS;
			goto out;
		}
		__skb_put(skb, nm_len);
		memcpy(skb->data, (void *)hdr + NL_MMAP_HDRLEN, nm_len);
		netlink_set_status(hdr, NL_MMAP_STATUS_UNUSED);

		netlink_increment_head(ring);

		NETLINK_CB(skb).portid	  = nlk->portid;
		NETLINK_CB(skb).dst_group = dst_group;
		NETLINK_CB(skb).creds	  = scm->creds;

		err = security_netlink_send(sk, skb);
		if (err) {
			kfree_skb(skb);
			goto out;
		}

		if (unlikely(dst_group)) {
			atomic_inc(&skb->users);
			netlink_broadcast(sk, skb, dst_portid, dst_group,
					  GFP_KERNEL);
		}
		err = netlink_unicast(sk, skb, dst_portid,
				      msg->msg_flags & MSG_DONTWAIT);
		if (err < 0)
			goto out;
		len += err;

	} while (hdr != NULL ||
		 (!(msg->msg_flags & MSG_DONTWAIT) &&
		  atomic_read(&nlk->tx_ring.pending)));

	if (len > 0)
		err = len;
out:
	mutex_unlock(&nlk->pg_vec_lock);
	return err;
}

static void netlink_queue_mmaped_skb(struct sock *sk, struct sk_buff *skb)
{
	struct nl_mmap_hdr *hdr;

	hdr = netlink_mmap_hdr(skb);
	hdr->nm_len	= skb->len;
	hdr->nm_group	= NETLINK_CB(skb).dst_group;
	hdr->nm_pid	= NETLINK_CB(skb).creds.pid;
	hdr->nm_uid	= from_kuid(sk_user_ns(sk), NETLINK_CB(skb).creds.uid);
	hdr->nm_gid	= from_kgid(sk_user_ns(sk), NETLINK_CB(skb).creds.gid);
	netlink_frame_flush_dcache(hdr, hdr->nm_len);
	netlink_set_status(hdr, NL_MMAP_STATUS_VALID);

	NETLINK_CB(skb).flags |= NETLINK_SKB_DELIVERED;
	kfree_skb(skb);
}

static void netlink_ring_set_copied(struct sock *sk, struct sk_buff *skb)
{
	struct netlink_sock *nlk = nlk_sk(sk);
	struct netlink_ring *ring = &nlk->rx_ring;
	struct nl_mmap_hdr *hdr;

	spin_lock_bh(&sk->sk_receive_queue.lock);
	hdr = netlink_current_frame(ring, NL_MMAP_STATUS_UNUSED);
	if (hdr == NULL) {
		spin_unlock_bh(&sk->sk_receive_queue.lock);
		kfree_skb(skb);
		netlink_overrun(sk);
		return;
	}
	netlink_increment_head(ring);
	__skb_queue_tail(&sk->sk_receive_queue, skb);
	spin_unlock_bh(&sk->sk_receive_queue.lock);

	hdr->nm_len	= skb->len;
	hdr->nm_group	= NETLINK_CB(skb).dst_group;
	hdr->nm_pid	= NETLINK_CB(skb).creds.pid;
	hdr->nm_uid	= from_kuid(sk_user_ns(sk), NETLINK_CB(skb).creds.uid);
	hdr->nm_gid	= from_kgid(sk_user_ns(sk), NETLINK_CB(skb).creds.gid);
	netlink_set_status(hdr, NL_MMAP_STATUS_COPY);
}

#else /* CONFIG_NETLINK_MMAP */
#define netlink_rx_is_mmaped(sk)	false
#define netlink_tx_is_mmaped(sk)	false
#define netlink_mmap			sock_no_mmap
#define netlink_poll			datagram_poll
#define netlink_mmap_sendmsg(sk, msg, dst_portid, dst_group, scm)	0
#endif /* CONFIG_NETLINK_MMAP */

static void netlink_skb_destructor(struct sk_buff *skb)
{
#ifdef CONFIG_NETLINK_MMAP
	struct nl_mmap_hdr *hdr;
	struct netlink_ring *ring;
	struct sock *sk;

	/* If a packet from the kernel to userspace was freed because of an
	 * error without being delivered to userspace, the kernel must reset
	 * the status. In the direction userspace to kernel, the status is
	 * always reset here after the packet was processed and freed.
	 */
	if (netlink_skb_is_mmaped(skb)) {
		hdr = netlink_mmap_hdr(skb);
		sk = NETLINK_CB(skb).sk;

		if (NETLINK_CB(skb).flags & NETLINK_SKB_TX) {
			netlink_set_status(hdr, NL_MMAP_STATUS_UNUSED);
			ring = &nlk_sk(sk)->tx_ring;
		} else {
			if (!(NETLINK_CB(skb).flags & NETLINK_SKB_DELIVERED)) {
				hdr->nm_len = 0;
				netlink_set_status(hdr, NL_MMAP_STATUS_VALID);
			}
			ring = &nlk_sk(sk)->rx_ring;
		}

		WARN_ON(atomic_read(&ring->pending) == 0);
		atomic_dec(&ring->pending);
		sock_put(sk);

		skb->head = NULL;
	}
#endif
	if (is_vmalloc_addr(skb->head)) {
		if (!skb->cloned ||
		    !atomic_dec_return(&(skb_shinfo(skb)->dataref)))
			vfree(skb->head);

		skb->head = NULL;
	}
	if (skb->sk != NULL)
		sock_rfree(skb);
}

static void netlink_skb_set_owner_r(struct sk_buff *skb, struct sock *sk)
{
	WARN_ON(skb->sk != NULL);
	skb->sk = sk;
	skb->destructor = netlink_skb_destructor;
	atomic_add(skb->truesize, &sk->sk_rmem_alloc);
	sk_mem_charge(sk, skb->truesize);
}

static void netlink_sock_destruct(struct sock *sk)
{
<<<<<<< HEAD
=======
	struct netlink_sock *nlk = nlk_sk(sk);

	if (nlk->cb_running) {
		if (nlk->cb.done)
			nlk->cb.done(&nlk->cb);
		module_put(nlk->cb.module);
		kfree_skb(nlk->cb.skb);
	}

>>>>>>> 2f0de519
	skb_queue_purge(&sk->sk_receive_queue);
#ifdef CONFIG_NETLINK_MMAP
	if (1) {
		struct nl_mmap_req req;

		memset(&req, 0, sizeof(req));
		if (nlk->rx_ring.pg_vec)
			__netlink_set_ring(sk, &req, false, NULL, 0);
		memset(&req, 0, sizeof(req));
		if (nlk->tx_ring.pg_vec)
			__netlink_set_ring(sk, &req, true, NULL, 0);
	}
#endif /* CONFIG_NETLINK_MMAP */

	if (!sock_flag(sk, SOCK_DEAD)) {
		printk(KERN_ERR "Freeing alive netlink socket %p\n", sk);
		return;
	}

	WARN_ON(atomic_read(&sk->sk_rmem_alloc));
	WARN_ON(atomic_read(&sk->sk_wmem_alloc));
	WARN_ON(nlk_sk(sk)->groups);
}

static void netlink_sock_destruct_work(struct work_struct *work)
{
	struct netlink_sock *nlk = container_of(work, struct netlink_sock,
						work);

	sk_free(&nlk->sk);
}

/* This lock without WQ_FLAG_EXCLUSIVE is good on UP and it is _very_ bad on
 * SMP. Look, when several writers sleep and reader wakes them up, all but one
 * immediately hit write lock and grab all the cpus. Exclusive sleep solves
 * this, _but_ remember, it adds useless work on UP machines.
 */

void netlink_table_grab(void)
	__acquires(nl_table_lock)
{
	might_sleep();

	write_lock_irq(&nl_table_lock);

	if (atomic_read(&nl_table_users)) {
		DECLARE_WAITQUEUE(wait, current);

		add_wait_queue_exclusive(&nl_table_wait, &wait);
		for (;;) {
			set_current_state(TASK_UNINTERRUPTIBLE);
			if (atomic_read(&nl_table_users) == 0)
				break;
			write_unlock_irq(&nl_table_lock);
			schedule();
			write_lock_irq(&nl_table_lock);
		}

		__set_current_state(TASK_RUNNING);
		remove_wait_queue(&nl_table_wait, &wait);
	}
}

void netlink_table_ungrab(void)
	__releases(nl_table_lock)
{
	write_unlock_irq(&nl_table_lock);
	wake_up(&nl_table_wait);
}

static inline void
netlink_lock_table(void)
{
	/* read_lock() synchronizes us to netlink_table_grab */

	read_lock(&nl_table_lock);
	atomic_inc(&nl_table_users);
	read_unlock(&nl_table_lock);
}

static inline void
netlink_unlock_table(void)
{
	if (atomic_dec_and_test(&nl_table_users))
		wake_up(&nl_table_wait);
}

struct netlink_compare_arg
{
	possible_net_t pnet;
	u32 portid;
};

/* Doing sizeof directly may yield 4 extra bytes on 64-bit. */
#define netlink_compare_arg_len \
	(offsetof(struct netlink_compare_arg, portid) + sizeof(u32))

static inline int netlink_compare(struct rhashtable_compare_arg *arg,
				  const void *ptr)
{
	const struct netlink_compare_arg *x = arg->key;
	const struct netlink_sock *nlk = ptr;

	return nlk->portid != x->portid ||
	       !net_eq(sock_net(&nlk->sk), read_pnet(&x->pnet));
}

static void netlink_compare_arg_init(struct netlink_compare_arg *arg,
				     struct net *net, u32 portid)
{
	memset(arg, 0, sizeof(*arg));
	write_pnet(&arg->pnet, net);
	arg->portid = portid;
}

static struct sock *__netlink_lookup(struct netlink_table *table, u32 portid,
				     struct net *net)
{
	struct netlink_compare_arg arg;

	netlink_compare_arg_init(&arg, net, portid);
	return rhashtable_lookup_fast(&table->hash, &arg,
				      netlink_rhashtable_params);
}

static int __netlink_insert(struct netlink_table *table, struct sock *sk)
{
	struct netlink_compare_arg arg;

	netlink_compare_arg_init(&arg, sock_net(sk), nlk_sk(sk)->portid);
	return rhashtable_lookup_insert_key(&table->hash, &arg,
					    &nlk_sk(sk)->node,
					    netlink_rhashtable_params);
}

static struct sock *netlink_lookup(struct net *net, int protocol, u32 portid)
{
	struct netlink_table *table = &nl_table[protocol];
	struct sock *sk;

	rcu_read_lock();
	sk = __netlink_lookup(table, portid, net);
	if (sk && !atomic_inc_not_zero(&sk->sk_refcnt))
		sk = NULL;

	rcu_read_unlock();

	return sk;
}

static const struct proto_ops netlink_ops;

static void
netlink_update_listeners(struct sock *sk)
{
	struct netlink_table *tbl = &nl_table[sk->sk_protocol];
	unsigned long mask;
	unsigned int i;
	struct listeners *listeners;

	listeners = nl_deref_protected(tbl->listeners);
	if (!listeners)
		return;

	for (i = 0; i < NLGRPLONGS(tbl->groups); i++) {
		mask = 0;
		sk_for_each_bound(sk, &tbl->mc_list) {
			if (i < NLGRPLONGS(nlk_sk(sk)->ngroups))
				mask |= nlk_sk(sk)->groups[i];
		}
		listeners->masks[i] = mask;
	}
	/* this function is only called with the netlink table "grabbed", which
	 * makes sure updates are visible before bind or setsockopt return. */
}

static int netlink_insert(struct sock *sk, u32 portid)
{
	struct netlink_table *table = &nl_table[sk->sk_protocol];
	int err;

	lock_sock(sk);

	err = nlk_sk(sk)->portid == portid ? 0 : -EBUSY;
	if (nlk_sk(sk)->bound)
		goto err;

	err = -ENOMEM;
	if (BITS_PER_LONG > 32 &&
	    unlikely(atomic_read(&table->hash.nelems) >= UINT_MAX))
		goto err;

	nlk_sk(sk)->portid = portid;
	sock_hold(sk);

	err = __netlink_insert(table, sk);
	if (err) {
		/* In case the hashtable backend returns with -EBUSY
		 * from here, it must not escape to the caller.
		 */
		if (unlikely(err == -EBUSY))
			err = -EOVERFLOW;
		if (err == -EEXIST)
			err = -EADDRINUSE;
		sock_put(sk);
		goto err;
	}

	/* We need to ensure that the socket is hashed and visible. */
	smp_wmb();
	nlk_sk(sk)->bound = portid;

err:
	release_sock(sk);
	return err;
}

static void netlink_remove(struct sock *sk)
{
	struct netlink_table *table;

	table = &nl_table[sk->sk_protocol];
	if (!rhashtable_remove_fast(&table->hash, &nlk_sk(sk)->node,
				    netlink_rhashtable_params)) {
		WARN_ON(atomic_read(&sk->sk_refcnt) == 1);
		__sock_put(sk);
	}

	netlink_table_grab();
	if (nlk_sk(sk)->subscriptions) {
		__sk_del_bind_node(sk);
		netlink_update_listeners(sk);
	}
	if (sk->sk_protocol == NETLINK_GENERIC)
		atomic_inc(&genl_sk_destructing_cnt);
	netlink_table_ungrab();
}

static struct proto netlink_proto = {
	.name	  = "NETLINK",
	.owner	  = THIS_MODULE,
	.obj_size = sizeof(struct netlink_sock),
};

static int __netlink_create(struct net *net, struct socket *sock,
			    struct mutex *cb_mutex, int protocol,
			    int kern)
{
	struct sock *sk;
	struct netlink_sock *nlk;

	sock->ops = &netlink_ops;

	sk = sk_alloc(net, PF_NETLINK, GFP_KERNEL, &netlink_proto, kern);
	if (!sk)
		return -ENOMEM;

	sock_init_data(sock, sk);

	nlk = nlk_sk(sk);
	if (cb_mutex) {
		nlk->cb_mutex = cb_mutex;
	} else {
		nlk->cb_mutex = &nlk->cb_def_mutex;
		mutex_init(nlk->cb_mutex);
	}
	init_waitqueue_head(&nlk->wait);
#ifdef CONFIG_NETLINK_MMAP
	mutex_init(&nlk->pg_vec_lock);
#endif

	sock_set_flag(sk, SOCK_RCU_FREE);
	sk->sk_destruct = netlink_sock_destruct;
	sk->sk_protocol = protocol;
	return 0;
}

static int netlink_create(struct net *net, struct socket *sock, int protocol,
			  int kern)
{
	struct module *module = NULL;
	struct mutex *cb_mutex;
	struct netlink_sock *nlk;
	int (*bind)(struct net *net, int group);
	void (*unbind)(struct net *net, int group);
	int err = 0;

	sock->state = SS_UNCONNECTED;

	if (sock->type != SOCK_RAW && sock->type != SOCK_DGRAM)
		return -ESOCKTNOSUPPORT;

	if (protocol < 0 || protocol >= MAX_LINKS)
		return -EPROTONOSUPPORT;

	netlink_lock_table();
#ifdef CONFIG_MODULES
	if (!nl_table[protocol].registered) {
		netlink_unlock_table();
		request_module("net-pf-%d-proto-%d", PF_NETLINK, protocol);
		netlink_lock_table();
	}
#endif
	if (nl_table[protocol].registered &&
	    try_module_get(nl_table[protocol].module))
		module = nl_table[protocol].module;
	else
		err = -EPROTONOSUPPORT;
	cb_mutex = nl_table[protocol].cb_mutex;
	bind = nl_table[protocol].bind;
	unbind = nl_table[protocol].unbind;
	netlink_unlock_table();

	if (err < 0)
		goto out;

	err = __netlink_create(net, sock, cb_mutex, protocol, kern);
	if (err < 0)
		goto out_module;

	local_bh_disable();
	sock_prot_inuse_add(net, &netlink_proto, 1);
	local_bh_enable();

	nlk = nlk_sk(sock->sk);
	nlk->module = module;
	nlk->netlink_bind = bind;
	nlk->netlink_unbind = unbind;
out:
	return err;

out_module:
	module_put(module);
	goto out;
}

<<<<<<< HEAD
=======
static void deferred_put_nlk_sk(struct rcu_head *head)
{
	struct netlink_sock *nlk = container_of(head, struct netlink_sock, rcu);
	struct sock *sk = &nlk->sk;

	if (!atomic_dec_and_test(&sk->sk_refcnt))
		return;

	if (nlk->cb_running && nlk->cb.done) {
		INIT_WORK(&nlk->work, netlink_sock_destruct_work);
		schedule_work(&nlk->work);
		return;
	}

	sk_free(sk);
}

>>>>>>> 2f0de519
static int netlink_release(struct socket *sock)
{
	struct sock *sk = sock->sk;
	struct netlink_sock *nlk;

	if (!sk)
		return 0;

	netlink_remove(sk);
	sock_orphan(sk);
	nlk = nlk_sk(sk);

	/*
	 * OK. Socket is unlinked, any packets that arrive now
	 * will be purged.
	 */

	/* must not acquire netlink_table_lock in any way again before unbind
	 * and notifying genetlink is done as otherwise it might deadlock
	 */
	if (nlk->netlink_unbind) {
		int i;

		for (i = 0; i < nlk->ngroups; i++)
			if (test_bit(i, nlk->groups))
				nlk->netlink_unbind(sock_net(sk), i + 1);
	}
	if (sk->sk_protocol == NETLINK_GENERIC &&
	    atomic_dec_return(&genl_sk_destructing_cnt) == 0)
		wake_up(&genl_sk_destructing_waitq);

	sock->sk = NULL;
	wake_up_interruptible_all(&nlk->wait);

	skb_queue_purge(&sk->sk_write_queue);

	if (nlk->portid && nlk->bound) {
		struct netlink_notify n = {
						.net = sock_net(sk),
						.protocol = sk->sk_protocol,
						.portid = nlk->portid,
					  };
		atomic_notifier_call_chain(&netlink_chain,
				NETLINK_URELEASE, &n);
	}

	module_put(nlk->module);

	if (netlink_is_kernel(sk)) {
		netlink_table_grab();
		BUG_ON(nl_table[sk->sk_protocol].registered == 0);
		if (--nl_table[sk->sk_protocol].registered == 0) {
			struct listeners *old;

			old = nl_deref_protected(nl_table[sk->sk_protocol].listeners);
			RCU_INIT_POINTER(nl_table[sk->sk_protocol].listeners, NULL);
			kfree_rcu(old, rcu);
			nl_table[sk->sk_protocol].module = NULL;
			nl_table[sk->sk_protocol].bind = NULL;
			nl_table[sk->sk_protocol].unbind = NULL;
			nl_table[sk->sk_protocol].flags = 0;
			nl_table[sk->sk_protocol].registered = 0;
		}
		netlink_table_ungrab();
	}

	kfree(nlk->groups);
	nlk->groups = NULL;

	local_bh_disable();
	sock_prot_inuse_add(sock_net(sk), &netlink_proto, -1);
	local_bh_enable();
	if (nlk->cb_running) {
		mutex_lock(nlk->cb_mutex);
		if (nlk->cb_running) {
			if (nlk->cb.done)
				nlk->cb.done(&nlk->cb);

			module_put(nlk->cb.module);
			kfree_skb(nlk->cb.skb);
			nlk->cb_running = false;
		}
		mutex_unlock(nlk->cb_mutex);
	}
	sock_put(sk);
	return 0;
}

static int netlink_autobind(struct socket *sock)
{
	struct sock *sk = sock->sk;
	struct net *net = sock_net(sk);
	struct netlink_table *table = &nl_table[sk->sk_protocol];
	s32 portid = task_tgid_vnr(current);
	int err;
	s32 rover = -4096;
	bool ok;

retry:
	cond_resched();
	rcu_read_lock();
	ok = !__netlink_lookup(table, portid, net);
	rcu_read_unlock();
	if (!ok) {
		/* Bind collision, search negative portid values. */
		if (rover == -4096)
			/* rover will be in range [S32_MIN, -4097] */
			rover = S32_MIN + prandom_u32_max(-4096 - S32_MIN);
		else if (rover >= -4096)
			rover = -4097;
		portid = rover--;
		goto retry;
	}

	err = netlink_insert(sk, portid);
	if (err == -EADDRINUSE)
		goto retry;

	/* If 2 threads race to autobind, that is fine.  */
	if (err == -EBUSY)
		err = 0;

	return err;
}

/**
 * __netlink_ns_capable - General netlink message capability test
 * @nsp: NETLINK_CB of the socket buffer holding a netlink command from userspace.
 * @user_ns: The user namespace of the capability to use
 * @cap: The capability to use
 *
 * Test to see if the opener of the socket we received the message
 * from had when the netlink socket was created and the sender of the
 * message has has the capability @cap in the user namespace @user_ns.
 */
bool __netlink_ns_capable(const struct netlink_skb_parms *nsp,
			struct user_namespace *user_ns, int cap)
{
	return ((nsp->flags & NETLINK_SKB_DST) ||
		file_ns_capable(nsp->sk->sk_socket->file, user_ns, cap)) &&
		ns_capable(user_ns, cap);
}
EXPORT_SYMBOL(__netlink_ns_capable);

/**
 * netlink_ns_capable - General netlink message capability test
 * @skb: socket buffer holding a netlink command from userspace
 * @user_ns: The user namespace of the capability to use
 * @cap: The capability to use
 *
 * Test to see if the opener of the socket we received the message
 * from had when the netlink socket was created and the sender of the
 * message has has the capability @cap in the user namespace @user_ns.
 */
bool netlink_ns_capable(const struct sk_buff *skb,
			struct user_namespace *user_ns, int cap)
{
	return __netlink_ns_capable(&NETLINK_CB(skb), user_ns, cap);
}
EXPORT_SYMBOL(netlink_ns_capable);

/**
 * netlink_capable - Netlink global message capability test
 * @skb: socket buffer holding a netlink command from userspace
 * @cap: The capability to use
 *
 * Test to see if the opener of the socket we received the message
 * from had when the netlink socket was created and the sender of the
 * message has has the capability @cap in all user namespaces.
 */
bool netlink_capable(const struct sk_buff *skb, int cap)
{
	return netlink_ns_capable(skb, &init_user_ns, cap);
}
EXPORT_SYMBOL(netlink_capable);

/**
 * netlink_net_capable - Netlink network namespace message capability test
 * @skb: socket buffer holding a netlink command from userspace
 * @cap: The capability to use
 *
 * Test to see if the opener of the socket we received the message
 * from had when the netlink socket was created and the sender of the
 * message has has the capability @cap over the network namespace of
 * the socket we received the message from.
 */
bool netlink_net_capable(const struct sk_buff *skb, int cap)
{
	return netlink_ns_capable(skb, sock_net(skb->sk)->user_ns, cap);
}
EXPORT_SYMBOL(netlink_net_capable);

static inline int netlink_allowed(const struct socket *sock, unsigned int flag)
{
	return (nl_table[sock->sk->sk_protocol].flags & flag) ||
		ns_capable(sock_net(sock->sk)->user_ns, CAP_NET_ADMIN);
}

static void
netlink_update_subscriptions(struct sock *sk, unsigned int subscriptions)
{
	struct netlink_sock *nlk = nlk_sk(sk);

	if (nlk->subscriptions && !subscriptions)
		__sk_del_bind_node(sk);
	else if (!nlk->subscriptions && subscriptions)
		sk_add_bind_node(sk, &nl_table[sk->sk_protocol].mc_list);
	nlk->subscriptions = subscriptions;
}

static int netlink_realloc_groups(struct sock *sk)
{
	struct netlink_sock *nlk = nlk_sk(sk);
	unsigned int groups;
	unsigned long *new_groups;
	int err = 0;

	netlink_table_grab();

	groups = nl_table[sk->sk_protocol].groups;
	if (!nl_table[sk->sk_protocol].registered) {
		err = -ENOENT;
		goto out_unlock;
	}

	if (nlk->ngroups >= groups)
		goto out_unlock;

	new_groups = krealloc(nlk->groups, NLGRPSZ(groups), GFP_ATOMIC);
	if (new_groups == NULL) {
		err = -ENOMEM;
		goto out_unlock;
	}
	memset((char *)new_groups + NLGRPSZ(nlk->ngroups), 0,
	       NLGRPSZ(groups) - NLGRPSZ(nlk->ngroups));

	nlk->groups = new_groups;
	nlk->ngroups = groups;
 out_unlock:
	netlink_table_ungrab();
	return err;
}

static void netlink_undo_bind(int group, long unsigned int groups,
			      struct sock *sk)
{
	struct netlink_sock *nlk = nlk_sk(sk);
	int undo;

	if (!nlk->netlink_unbind)
		return;

	for (undo = 0; undo < group; undo++)
		if (test_bit(undo, &groups))
			nlk->netlink_unbind(sock_net(sk), undo + 1);
}

static int netlink_bind(struct socket *sock, struct sockaddr *addr,
			int addr_len)
{
	struct sock *sk = sock->sk;
	struct net *net = sock_net(sk);
	struct netlink_sock *nlk = nlk_sk(sk);
	struct sockaddr_nl *nladdr = (struct sockaddr_nl *)addr;
	int err;
	long unsigned int groups = nladdr->nl_groups;
	bool bound;

	if (addr_len < sizeof(struct sockaddr_nl))
		return -EINVAL;

	if (nladdr->nl_family != AF_NETLINK)
		return -EINVAL;

	/* Only superuser is allowed to listen multicasts */
	if (groups) {
		if (!netlink_allowed(sock, NL_CFG_F_NONROOT_RECV))
			return -EPERM;
		err = netlink_realloc_groups(sk);
		if (err)
			return err;
	}

	bound = nlk->bound;
	if (bound) {
		/* Ensure nlk->portid is up-to-date. */
		smp_rmb();

		if (nladdr->nl_pid != nlk->portid)
			return -EINVAL;
	}

	if (nlk->netlink_bind && groups) {
		int group;

		for (group = 0; group < nlk->ngroups; group++) {
			if (!test_bit(group, &groups))
				continue;
			err = nlk->netlink_bind(net, group + 1);
			if (!err)
				continue;
			netlink_undo_bind(group, groups, sk);
			return err;
		}
	}

	/* No need for barriers here as we return to user-space without
	 * using any of the bound attributes.
	 */
	if (!bound) {
		err = nladdr->nl_pid ?
			netlink_insert(sk, nladdr->nl_pid) :
			netlink_autobind(sock);
		if (err) {
			netlink_undo_bind(nlk->ngroups, groups, sk);
			return err;
		}
	}

	if (!groups && (nlk->groups == NULL || !(u32)nlk->groups[0]))
		return 0;

	netlink_table_grab();
	netlink_update_subscriptions(sk, nlk->subscriptions +
					 hweight32(groups) -
					 hweight32(nlk->groups[0]));
	nlk->groups[0] = (nlk->groups[0] & ~0xffffffffUL) | groups;
	netlink_update_listeners(sk);
	netlink_table_ungrab();

	return 0;
}

static int netlink_connect(struct socket *sock, struct sockaddr *addr,
			   int alen, int flags)
{
	int err = 0;
	struct sock *sk = sock->sk;
	struct netlink_sock *nlk = nlk_sk(sk);
	struct sockaddr_nl *nladdr = (struct sockaddr_nl *)addr;

	if (alen < sizeof(addr->sa_family))
		return -EINVAL;

	if (addr->sa_family == AF_UNSPEC) {
		sk->sk_state	= NETLINK_UNCONNECTED;
		nlk->dst_portid	= 0;
		nlk->dst_group  = 0;
		return 0;
	}
	if (addr->sa_family != AF_NETLINK)
		return -EINVAL;

	if ((nladdr->nl_groups || nladdr->nl_pid) &&
	    !netlink_allowed(sock, NL_CFG_F_NONROOT_SEND))
		return -EPERM;

	/* No need for barriers here as we return to user-space without
	 * using any of the bound attributes.
	 */
	if (!nlk->bound)
		err = netlink_autobind(sock);

	if (err == 0) {
		sk->sk_state	= NETLINK_CONNECTED;
		nlk->dst_portid = nladdr->nl_pid;
		nlk->dst_group  = ffs(nladdr->nl_groups);
	}

	return err;
}

static int netlink_getname(struct socket *sock, struct sockaddr *addr,
			   int *addr_len, int peer)
{
	struct sock *sk = sock->sk;
	struct netlink_sock *nlk = nlk_sk(sk);
	DECLARE_SOCKADDR(struct sockaddr_nl *, nladdr, addr);

	nladdr->nl_family = AF_NETLINK;
	nladdr->nl_pad = 0;
	*addr_len = sizeof(*nladdr);

	if (peer) {
		nladdr->nl_pid = nlk->dst_portid;
		nladdr->nl_groups = netlink_group_mask(nlk->dst_group);
	} else {
		nladdr->nl_pid = nlk->portid;
		nladdr->nl_groups = nlk->groups ? nlk->groups[0] : 0;
	}
	return 0;
}

static struct sock *netlink_getsockbyportid(struct sock *ssk, u32 portid)
{
	struct sock *sock;
	struct netlink_sock *nlk;

	sock = netlink_lookup(sock_net(ssk), ssk->sk_protocol, portid);
	if (!sock)
		return ERR_PTR(-ECONNREFUSED);

	/* Don't bother queuing skb if kernel socket has no input function */
	nlk = nlk_sk(sock);
	if (sock->sk_state == NETLINK_CONNECTED &&
	    nlk->dst_portid != nlk_sk(ssk)->portid) {
		sock_put(sock);
		return ERR_PTR(-ECONNREFUSED);
	}
	return sock;
}

struct sock *netlink_getsockbyfilp(struct file *filp)
{
	struct inode *inode = file_inode(filp);
	struct sock *sock;

	if (!S_ISSOCK(inode->i_mode))
		return ERR_PTR(-ENOTSOCK);

	sock = SOCKET_I(inode)->sk;
	if (sock->sk_family != AF_NETLINK)
		return ERR_PTR(-EINVAL);

	sock_hold(sock);
	return sock;
}

static struct sk_buff *netlink_alloc_large_skb(unsigned int size,
					       int broadcast)
{
	struct sk_buff *skb;
	void *data;

	if (size <= NLMSG_GOODSIZE || broadcast)
		return alloc_skb(size, GFP_KERNEL);

	size = SKB_DATA_ALIGN(size) +
	       SKB_DATA_ALIGN(sizeof(struct skb_shared_info));

	data = vmalloc(size);
	if (data == NULL)
		return NULL;

	skb = __build_skb(data, size);
	if (skb == NULL)
		vfree(data);
	else
		skb->destructor = netlink_skb_destructor;

	return skb;
}

/*
 * Attach a skb to a netlink socket.
 * The caller must hold a reference to the destination socket. On error, the
 * reference is dropped. The skb is not send to the destination, just all
 * all error checks are performed and memory in the queue is reserved.
 * Return values:
 * < 0: error. skb freed, reference to sock dropped.
 * 0: continue
 * 1: repeat lookup - reference dropped while waiting for socket memory.
 */
int netlink_attachskb(struct sock *sk, struct sk_buff *skb,
		      long *timeo, struct sock *ssk)
{
	struct netlink_sock *nlk;

	nlk = nlk_sk(sk);

	if ((atomic_read(&sk->sk_rmem_alloc) > sk->sk_rcvbuf ||
	     test_bit(NETLINK_S_CONGESTED, &nlk->state)) &&
	    !netlink_skb_is_mmaped(skb)) {
		DECLARE_WAITQUEUE(wait, current);
		if (!*timeo) {
			if (!ssk || netlink_is_kernel(ssk))
				netlink_overrun(sk);
			sock_put(sk);
			kfree_skb(skb);
			return -EAGAIN;
		}

		__set_current_state(TASK_INTERRUPTIBLE);
		add_wait_queue(&nlk->wait, &wait);

		if ((atomic_read(&sk->sk_rmem_alloc) > sk->sk_rcvbuf ||
		     test_bit(NETLINK_S_CONGESTED, &nlk->state)) &&
		    !sock_flag(sk, SOCK_DEAD))
			*timeo = schedule_timeout(*timeo);

		__set_current_state(TASK_RUNNING);
		remove_wait_queue(&nlk->wait, &wait);
		sock_put(sk);

		if (signal_pending(current)) {
			kfree_skb(skb);
			return sock_intr_errno(*timeo);
		}
		return 1;
	}
	netlink_skb_set_owner_r(skb, sk);
	return 0;
}

static int __netlink_sendskb(struct sock *sk, struct sk_buff *skb)
{
	int len = skb->len;

	netlink_deliver_tap(skb);

#ifdef CONFIG_NETLINK_MMAP
	if (netlink_skb_is_mmaped(skb))
		netlink_queue_mmaped_skb(sk, skb);
	else if (netlink_rx_is_mmaped(sk))
		netlink_ring_set_copied(sk, skb);
	else
#endif /* CONFIG_NETLINK_MMAP */
		skb_queue_tail(&sk->sk_receive_queue, skb);
	sk->sk_data_ready(sk);
	return len;
}

int netlink_sendskb(struct sock *sk, struct sk_buff *skb)
{
	int len = __netlink_sendskb(sk, skb);

	sock_put(sk);
	return len;
}

void netlink_detachskb(struct sock *sk, struct sk_buff *skb)
{
	kfree_skb(skb);
	sock_put(sk);
}

static struct sk_buff *netlink_trim(struct sk_buff *skb, gfp_t allocation)
{
	int delta;

	WARN_ON(skb->sk != NULL);
	if (netlink_skb_is_mmaped(skb))
		return skb;

	delta = skb->end - skb->tail;
	if (is_vmalloc_addr(skb->head) || delta * 2 < skb->truesize)
		return skb;

	if (skb_shared(skb)) {
		struct sk_buff *nskb = skb_clone(skb, allocation);
		if (!nskb)
			return skb;
		consume_skb(skb);
		skb = nskb;
	}

	if (!pskb_expand_head(skb, 0, -delta, allocation))
		skb->truesize -= delta;

	return skb;
}

static int netlink_unicast_kernel(struct sock *sk, struct sk_buff *skb,
				  struct sock *ssk)
{
	int ret;
	struct netlink_sock *nlk = nlk_sk(sk);

	ret = -ECONNREFUSED;
	if (nlk->netlink_rcv != NULL) {
		ret = skb->len;
		netlink_skb_set_owner_r(skb, sk);
		NETLINK_CB(skb).sk = ssk;
		netlink_deliver_tap_kernel(sk, ssk, skb);
		nlk->netlink_rcv(skb);
		consume_skb(skb);
	} else {
		kfree_skb(skb);
	}
	sock_put(sk);
	return ret;
}

int netlink_unicast(struct sock *ssk, struct sk_buff *skb,
		    u32 portid, int nonblock)
{
	struct sock *sk;
	int err;
	long timeo;

	skb = netlink_trim(skb, gfp_any());

	timeo = sock_sndtimeo(ssk, nonblock);
retry:
	sk = netlink_getsockbyportid(ssk, portid);
	if (IS_ERR(sk)) {
		kfree_skb(skb);
		return PTR_ERR(sk);
	}
	if (netlink_is_kernel(sk))
		return netlink_unicast_kernel(sk, skb, ssk);

	if (sk_filter(sk, skb)) {
		err = skb->len;
		kfree_skb(skb);
		sock_put(sk);
		return err;
	}

	err = netlink_attachskb(sk, skb, &timeo, ssk);
	if (err == 1)
		goto retry;
	if (err)
		return err;

	return netlink_sendskb(sk, skb);
}
EXPORT_SYMBOL(netlink_unicast);

struct sk_buff *__netlink_alloc_skb(struct sock *ssk, unsigned int size,
				    unsigned int ldiff, u32 dst_portid,
				    gfp_t gfp_mask)
{
#ifdef CONFIG_NETLINK_MMAP
	unsigned int maxlen, linear_size;
	struct sock *sk = NULL;
	struct sk_buff *skb;
	struct netlink_ring *ring;
	struct nl_mmap_hdr *hdr;

	sk = netlink_getsockbyportid(ssk, dst_portid);
	if (IS_ERR(sk))
		goto out;

	ring = &nlk_sk(sk)->rx_ring;
	/* fast-path without atomic ops for common case: non-mmaped receiver */
	if (ring->pg_vec == NULL)
		goto out_put;

	/* We need to account the full linear size needed as a ring
	 * slot cannot have non-linear parts.
	 */
	linear_size = size + ldiff;
	if (ring->frame_size - NL_MMAP_HDRLEN < linear_size)
		goto out_put;

	skb = alloc_skb_head(gfp_mask);
	if (skb == NULL)
		goto err1;

	spin_lock_bh(&sk->sk_receive_queue.lock);
	/* check again under lock */
	if (ring->pg_vec == NULL)
		goto out_free;

	/* check again under lock */
	maxlen = ring->frame_size - NL_MMAP_HDRLEN;
	if (maxlen < linear_size)
		goto out_free;

	netlink_forward_ring(ring);
	hdr = netlink_current_frame(ring, NL_MMAP_STATUS_UNUSED);
	if (hdr == NULL)
		goto err2;

	netlink_ring_setup_skb(skb, sk, ring, hdr);
	netlink_set_status(hdr, NL_MMAP_STATUS_RESERVED);
	atomic_inc(&ring->pending);
	netlink_increment_head(ring);

	spin_unlock_bh(&sk->sk_receive_queue.lock);
	return skb;

err2:
	kfree_skb(skb);
	spin_unlock_bh(&sk->sk_receive_queue.lock);
	netlink_overrun(sk);
err1:
	sock_put(sk);
	return NULL;

out_free:
	kfree_skb(skb);
	spin_unlock_bh(&sk->sk_receive_queue.lock);
out_put:
	sock_put(sk);
out:
#endif
	return alloc_skb(size, gfp_mask);
}
EXPORT_SYMBOL_GPL(__netlink_alloc_skb);

int netlink_has_listeners(struct sock *sk, unsigned int group)
{
	int res = 0;
	struct listeners *listeners;

	BUG_ON(!netlink_is_kernel(sk));

	rcu_read_lock();
	listeners = rcu_dereference(nl_table[sk->sk_protocol].listeners);

	if (listeners && group - 1 < nl_table[sk->sk_protocol].groups)
		res = test_bit(group - 1, listeners->masks);

	rcu_read_unlock();

	return res;
}
EXPORT_SYMBOL_GPL(netlink_has_listeners);

static int netlink_broadcast_deliver(struct sock *sk, struct sk_buff *skb)
{
	struct netlink_sock *nlk = nlk_sk(sk);

	if (atomic_read(&sk->sk_rmem_alloc) <= sk->sk_rcvbuf &&
	    !test_bit(NETLINK_S_CONGESTED, &nlk->state)) {
		netlink_skb_set_owner_r(skb, sk);
		__netlink_sendskb(sk, skb);
		return atomic_read(&sk->sk_rmem_alloc) > (sk->sk_rcvbuf >> 1);
	}
	return -1;
}

struct netlink_broadcast_data {
	struct sock *exclude_sk;
	struct net *net;
	u32 portid;
	u32 group;
	int failure;
	int delivery_failure;
	int congested;
	int delivered;
	gfp_t allocation;
	struct sk_buff *skb, *skb2;
	int (*tx_filter)(struct sock *dsk, struct sk_buff *skb, void *data);
	void *tx_data;
};

static void do_one_broadcast(struct sock *sk,
				    struct netlink_broadcast_data *p)
{
	struct netlink_sock *nlk = nlk_sk(sk);
	int val;

	if (p->exclude_sk == sk)
		return;

	if (nlk->portid == p->portid || p->group - 1 >= nlk->ngroups ||
	    !test_bit(p->group - 1, nlk->groups))
		return;

	if (!net_eq(sock_net(sk), p->net)) {
		if (!(nlk->flags & NETLINK_F_LISTEN_ALL_NSID))
			return;

		if (!peernet_has_id(sock_net(sk), p->net))
			return;

		if (!file_ns_capable(sk->sk_socket->file, p->net->user_ns,
				     CAP_NET_BROADCAST))
			return;
	}

	if (p->failure) {
		netlink_overrun(sk);
		return;
	}

	sock_hold(sk);
	if (p->skb2 == NULL) {
		if (skb_shared(p->skb)) {
			p->skb2 = skb_clone(p->skb, p->allocation);
		} else {
			p->skb2 = skb_get(p->skb);
			/*
			 * skb ownership may have been set when
			 * delivered to a previous socket.
			 */
			skb_orphan(p->skb2);
		}
	}
	if (p->skb2 == NULL) {
		netlink_overrun(sk);
		/* Clone failed. Notify ALL listeners. */
		p->failure = 1;
		if (nlk->flags & NETLINK_F_BROADCAST_SEND_ERROR)
			p->delivery_failure = 1;
		goto out;
	}
	if (p->tx_filter && p->tx_filter(sk, p->skb2, p->tx_data)) {
		kfree_skb(p->skb2);
		p->skb2 = NULL;
		goto out;
	}
	if (sk_filter(sk, p->skb2)) {
		kfree_skb(p->skb2);
		p->skb2 = NULL;
		goto out;
	}
	NETLINK_CB(p->skb2).nsid = peernet2id(sock_net(sk), p->net);
	NETLINK_CB(p->skb2).nsid_is_set = true;
	val = netlink_broadcast_deliver(sk, p->skb2);
	if (val < 0) {
		netlink_overrun(sk);
		if (nlk->flags & NETLINK_F_BROADCAST_SEND_ERROR)
			p->delivery_failure = 1;
	} else {
		p->congested |= val;
		p->delivered = 1;
		p->skb2 = NULL;
	}
out:
	sock_put(sk);
}

int netlink_broadcast_filtered(struct sock *ssk, struct sk_buff *skb, u32 portid,
	u32 group, gfp_t allocation,
	int (*filter)(struct sock *dsk, struct sk_buff *skb, void *data),
	void *filter_data)
{
	struct net *net = sock_net(ssk);
	struct netlink_broadcast_data info;
	struct sock *sk;

	skb = netlink_trim(skb, allocation);

	info.exclude_sk = ssk;
	info.net = net;
	info.portid = portid;
	info.group = group;
	info.failure = 0;
	info.delivery_failure = 0;
	info.congested = 0;
	info.delivered = 0;
	info.allocation = allocation;
	info.skb = skb;
	info.skb2 = NULL;
	info.tx_filter = filter;
	info.tx_data = filter_data;

	/* While we sleep in clone, do not allow to change socket list */

	netlink_lock_table();

	sk_for_each_bound(sk, &nl_table[ssk->sk_protocol].mc_list)
		do_one_broadcast(sk, &info);

	consume_skb(skb);

	netlink_unlock_table();

	if (info.delivery_failure) {
		kfree_skb(info.skb2);
		return -ENOBUFS;
	}
	consume_skb(info.skb2);

	if (info.delivered) {
		if (info.congested && gfpflags_allow_blocking(allocation))
			yield();
		return 0;
	}
	return -ESRCH;
}
EXPORT_SYMBOL(netlink_broadcast_filtered);

int netlink_broadcast(struct sock *ssk, struct sk_buff *skb, u32 portid,
		      u32 group, gfp_t allocation)
{
	return netlink_broadcast_filtered(ssk, skb, portid, group, allocation,
		NULL, NULL);
}
EXPORT_SYMBOL(netlink_broadcast);

struct netlink_set_err_data {
	struct sock *exclude_sk;
	u32 portid;
	u32 group;
	int code;
};

static int do_one_set_err(struct sock *sk, struct netlink_set_err_data *p)
{
	struct netlink_sock *nlk = nlk_sk(sk);
	int ret = 0;

	if (sk == p->exclude_sk)
		goto out;

	if (!net_eq(sock_net(sk), sock_net(p->exclude_sk)))
		goto out;

	if (nlk->portid == p->portid || p->group - 1 >= nlk->ngroups ||
	    !test_bit(p->group - 1, nlk->groups))
		goto out;

	if (p->code == ENOBUFS && nlk->flags & NETLINK_F_RECV_NO_ENOBUFS) {
		ret = 1;
		goto out;
	}

	sk->sk_err = p->code;
	sk->sk_error_report(sk);
out:
	return ret;
}

/**
 * netlink_set_err - report error to broadcast listeners
 * @ssk: the kernel netlink socket, as returned by netlink_kernel_create()
 * @portid: the PORTID of a process that we want to skip (if any)
 * @group: the broadcast group that will notice the error
 * @code: error code, must be negative (as usual in kernelspace)
 *
 * This function returns the number of broadcast listeners that have set the
 * NETLINK_NO_ENOBUFS socket option.
 */
int netlink_set_err(struct sock *ssk, u32 portid, u32 group, int code)
{
	struct netlink_set_err_data info;
	struct sock *sk;
	int ret = 0;

	info.exclude_sk = ssk;
	info.portid = portid;
	info.group = group;
	/* sk->sk_err wants a positive error value */
	info.code = -code;

	read_lock(&nl_table_lock);

	sk_for_each_bound(sk, &nl_table[ssk->sk_protocol].mc_list)
		ret += do_one_set_err(sk, &info);

	read_unlock(&nl_table_lock);
	return ret;
}
EXPORT_SYMBOL(netlink_set_err);

/* must be called with netlink table grabbed */
static void netlink_update_socket_mc(struct netlink_sock *nlk,
				     unsigned int group,
				     int is_new)
{
	int old, new = !!is_new, subscriptions;

	old = test_bit(group - 1, nlk->groups);
	subscriptions = nlk->subscriptions - old + new;
	if (new)
		__set_bit(group - 1, nlk->groups);
	else
		__clear_bit(group - 1, nlk->groups);
	netlink_update_subscriptions(&nlk->sk, subscriptions);
	netlink_update_listeners(&nlk->sk);
}

static int netlink_setsockopt(struct socket *sock, int level, int optname,
			      char __user *optval, unsigned int optlen)
{
	struct sock *sk = sock->sk;
	struct netlink_sock *nlk = nlk_sk(sk);
	unsigned int val = 0;
	int err;

	if (level != SOL_NETLINK)
		return -ENOPROTOOPT;

	if (optname != NETLINK_RX_RING && optname != NETLINK_TX_RING &&
	    optlen >= sizeof(int) &&
	    get_user(val, (unsigned int __user *)optval))
		return -EFAULT;

	switch (optname) {
	case NETLINK_PKTINFO:
		if (val)
			nlk->flags |= NETLINK_F_RECV_PKTINFO;
		else
			nlk->flags &= ~NETLINK_F_RECV_PKTINFO;
		err = 0;
		break;
	case NETLINK_ADD_MEMBERSHIP:
	case NETLINK_DROP_MEMBERSHIP: {
		if (!netlink_allowed(sock, NL_CFG_F_NONROOT_RECV))
			return -EPERM;
		err = netlink_realloc_groups(sk);
		if (err)
			return err;
		if (!val || val - 1 >= nlk->ngroups)
			return -EINVAL;
		if (optname == NETLINK_ADD_MEMBERSHIP && nlk->netlink_bind) {
			err = nlk->netlink_bind(sock_net(sk), val);
			if (err)
				return err;
		}
		netlink_table_grab();
		netlink_update_socket_mc(nlk, val,
					 optname == NETLINK_ADD_MEMBERSHIP);
		netlink_table_ungrab();
		if (optname == NETLINK_DROP_MEMBERSHIP && nlk->netlink_unbind)
			nlk->netlink_unbind(sock_net(sk), val);

		err = 0;
		break;
	}
	case NETLINK_BROADCAST_ERROR:
		if (val)
			nlk->flags |= NETLINK_F_BROADCAST_SEND_ERROR;
		else
			nlk->flags &= ~NETLINK_F_BROADCAST_SEND_ERROR;
		err = 0;
		break;
	case NETLINK_NO_ENOBUFS:
		if (val) {
			nlk->flags |= NETLINK_F_RECV_NO_ENOBUFS;
			clear_bit(NETLINK_S_CONGESTED, &nlk->state);
			wake_up_interruptible(&nlk->wait);
		} else {
			nlk->flags &= ~NETLINK_F_RECV_NO_ENOBUFS;
		}
		err = 0;
		break;
#ifdef CONFIG_NETLINK_MMAP
	case NETLINK_RX_RING:
	case NETLINK_TX_RING: {
		struct nl_mmap_req req;

		/* Rings might consume more memory than queue limits, require
		 * CAP_NET_ADMIN.
		 */
		if (!capable(CAP_NET_ADMIN))
			return -EPERM;
		if (optlen < sizeof(req))
			return -EINVAL;
		if (copy_from_user(&req, optval, sizeof(req)))
			return -EFAULT;
		err = netlink_set_ring(sk, &req,
				       optname == NETLINK_TX_RING);
		break;
	}
#endif /* CONFIG_NETLINK_MMAP */
	case NETLINK_LISTEN_ALL_NSID:
		if (!ns_capable(sock_net(sk)->user_ns, CAP_NET_BROADCAST))
			return -EPERM;

		if (val)
			nlk->flags |= NETLINK_F_LISTEN_ALL_NSID;
		else
			nlk->flags &= ~NETLINK_F_LISTEN_ALL_NSID;
		err = 0;
		break;
	case NETLINK_CAP_ACK:
		if (val)
			nlk->flags |= NETLINK_F_CAP_ACK;
		else
			nlk->flags &= ~NETLINK_F_CAP_ACK;
		err = 0;
		break;
	default:
		err = -ENOPROTOOPT;
	}
	return err;
}

static int netlink_getsockopt(struct socket *sock, int level, int optname,
			      char __user *optval, int __user *optlen)
{
	struct sock *sk = sock->sk;
	struct netlink_sock *nlk = nlk_sk(sk);
	int len, val, err;

	if (level != SOL_NETLINK)
		return -ENOPROTOOPT;

	if (get_user(len, optlen))
		return -EFAULT;
	if (len < 0)
		return -EINVAL;

	switch (optname) {
	case NETLINK_PKTINFO:
		if (len < sizeof(int))
			return -EINVAL;
		len = sizeof(int);
		val = nlk->flags & NETLINK_F_RECV_PKTINFO ? 1 : 0;
		if (put_user(len, optlen) ||
		    put_user(val, optval))
			return -EFAULT;
		err = 0;
		break;
	case NETLINK_BROADCAST_ERROR:
		if (len < sizeof(int))
			return -EINVAL;
		len = sizeof(int);
		val = nlk->flags & NETLINK_F_BROADCAST_SEND_ERROR ? 1 : 0;
		if (put_user(len, optlen) ||
		    put_user(val, optval))
			return -EFAULT;
		err = 0;
		break;
	case NETLINK_NO_ENOBUFS:
		if (len < sizeof(int))
			return -EINVAL;
		len = sizeof(int);
		val = nlk->flags & NETLINK_F_RECV_NO_ENOBUFS ? 1 : 0;
		if (put_user(len, optlen) ||
		    put_user(val, optval))
			return -EFAULT;
		err = 0;
		break;
	case NETLINK_LIST_MEMBERSHIPS: {
		int pos, idx, shift;

		err = 0;
		netlink_lock_table();
		for (pos = 0; pos * 8 < nlk->ngroups; pos += sizeof(u32)) {
			if (len - pos < sizeof(u32))
				break;

			idx = pos / sizeof(unsigned long);
			shift = (pos % sizeof(unsigned long)) * 8;
			if (put_user((u32)(nlk->groups[idx] >> shift),
				     (u32 __user *)(optval + pos))) {
				err = -EFAULT;
				break;
			}
		}
		if (put_user(ALIGN(nlk->ngroups / 8, sizeof(u32)), optlen))
			err = -EFAULT;
		netlink_unlock_table();
		break;
	}
	case NETLINK_CAP_ACK:
		if (len < sizeof(int))
			return -EINVAL;
		len = sizeof(int);
		val = nlk->flags & NETLINK_F_CAP_ACK ? 1 : 0;
		if (put_user(len, optlen) ||
		    put_user(val, optval))
			return -EFAULT;
		err = 0;
		break;
	default:
		err = -ENOPROTOOPT;
	}
	return err;
}

static void netlink_cmsg_recv_pktinfo(struct msghdr *msg, struct sk_buff *skb)
{
	struct nl_pktinfo info;

	info.group = NETLINK_CB(skb).dst_group;
	put_cmsg(msg, SOL_NETLINK, NETLINK_PKTINFO, sizeof(info), &info);
}

static void netlink_cmsg_listen_all_nsid(struct sock *sk, struct msghdr *msg,
					 struct sk_buff *skb)
{
	if (!NETLINK_CB(skb).nsid_is_set)
		return;

	put_cmsg(msg, SOL_NETLINK, NETLINK_LISTEN_ALL_NSID, sizeof(int),
		 &NETLINK_CB(skb).nsid);
}

static int netlink_sendmsg(struct socket *sock, struct msghdr *msg, size_t len)
{
	struct sock *sk = sock->sk;
	struct netlink_sock *nlk = nlk_sk(sk);
	DECLARE_SOCKADDR(struct sockaddr_nl *, addr, msg->msg_name);
	u32 dst_portid;
	u32 dst_group;
	struct sk_buff *skb;
	int err;
	struct scm_cookie scm;
	u32 netlink_skb_flags = 0;

	if (msg->msg_flags&MSG_OOB)
		return -EOPNOTSUPP;

	err = scm_send(sock, msg, &scm, true);
	if (err < 0)
		return err;

	if (msg->msg_namelen) {
		err = -EINVAL;
		if (addr->nl_family != AF_NETLINK)
			goto out;
		dst_portid = addr->nl_pid;
		dst_group = ffs(addr->nl_groups);
		err =  -EPERM;
		if ((dst_group || dst_portid) &&
		    !netlink_allowed(sock, NL_CFG_F_NONROOT_SEND))
			goto out;
		netlink_skb_flags |= NETLINK_SKB_DST;
	} else {
		dst_portid = nlk->dst_portid;
		dst_group = nlk->dst_group;
	}

	if (!nlk->bound) {
		err = netlink_autobind(sock);
		if (err)
			goto out;
	} else {
		/* Ensure nlk is hashed and visible. */
		smp_rmb();
	}

	/* It's a really convoluted way for userland to ask for mmaped
	 * sendmsg(), but that's what we've got...
	 */
	if (netlink_tx_is_mmaped(sk) &&
	    iter_is_iovec(&msg->msg_iter) &&
	    msg->msg_iter.nr_segs == 1 &&
	    msg->msg_iter.iov->iov_base == NULL) {
		err = netlink_mmap_sendmsg(sk, msg, dst_portid, dst_group,
					   &scm);
		goto out;
	}

	err = -EMSGSIZE;
	if (len > sk->sk_sndbuf - 32)
		goto out;
	err = -ENOBUFS;
	skb = netlink_alloc_large_skb(len, dst_group);
	if (skb == NULL)
		goto out;

	NETLINK_CB(skb).portid	= nlk->portid;
	NETLINK_CB(skb).dst_group = dst_group;
	NETLINK_CB(skb).creds	= scm.creds;
	NETLINK_CB(skb).flags	= netlink_skb_flags;

	err = -EFAULT;
	if (memcpy_from_msg(skb_put(skb, len), msg, len)) {
		kfree_skb(skb);
		goto out;
	}

	err = security_netlink_send(sk, skb);
	if (err) {
		kfree_skb(skb);
		goto out;
	}

	if (dst_group) {
		atomic_inc(&skb->users);
		netlink_broadcast(sk, skb, dst_portid, dst_group, GFP_KERNEL);
	}
	err = netlink_unicast(sk, skb, dst_portid, msg->msg_flags&MSG_DONTWAIT);

out:
	scm_destroy(&scm);
	return err;
}

static int netlink_recvmsg(struct socket *sock, struct msghdr *msg, size_t len,
			   int flags)
{
	struct scm_cookie scm;
	struct sock *sk = sock->sk;
	struct netlink_sock *nlk = nlk_sk(sk);
	int noblock = flags&MSG_DONTWAIT;
	size_t copied;
	struct sk_buff *skb, *data_skb;
	int err, ret;

	if (flags&MSG_OOB)
		return -EOPNOTSUPP;

	copied = 0;

	skb = skb_recv_datagram(sk, flags, noblock, &err);
	if (skb == NULL)
		goto out;

	data_skb = skb;

#ifdef CONFIG_COMPAT_NETLINK_MESSAGES
	if (unlikely(skb_shinfo(skb)->frag_list)) {
		/*
		 * If this skb has a frag_list, then here that means that we
		 * will have to use the frag_list skb's data for compat tasks
		 * and the regular skb's data for normal (non-compat) tasks.
		 *
		 * If we need to send the compat skb, assign it to the
		 * 'data_skb' variable so that it will be used below for data
		 * copying. We keep 'skb' for everything else, including
		 * freeing both later.
		 */
		if (flags & MSG_CMSG_COMPAT)
			data_skb = skb_shinfo(skb)->frag_list;
	}
#endif

	/* Record the max length of recvmsg() calls for future allocations */
	nlk->max_recvmsg_len = max(nlk->max_recvmsg_len, len);
	nlk->max_recvmsg_len = min_t(size_t, nlk->max_recvmsg_len,
				     SKB_WITH_OVERHEAD(32768));

	copied = data_skb->len;
	if (len < copied) {
		msg->msg_flags |= MSG_TRUNC;
		copied = len;
	}

	skb_reset_transport_header(data_skb);
	err = skb_copy_datagram_msg(data_skb, 0, msg, copied);

	if (msg->msg_name) {
		DECLARE_SOCKADDR(struct sockaddr_nl *, addr, msg->msg_name);
		addr->nl_family = AF_NETLINK;
		addr->nl_pad    = 0;
		addr->nl_pid	= NETLINK_CB(skb).portid;
		addr->nl_groups	= netlink_group_mask(NETLINK_CB(skb).dst_group);
		msg->msg_namelen = sizeof(*addr);
	}

	if (nlk->flags & NETLINK_F_RECV_PKTINFO)
		netlink_cmsg_recv_pktinfo(msg, skb);
	if (nlk->flags & NETLINK_F_LISTEN_ALL_NSID)
		netlink_cmsg_listen_all_nsid(sk, msg, skb);

	memset(&scm, 0, sizeof(scm));
	scm.creds = *NETLINK_CREDS(skb);
	if (flags & MSG_TRUNC)
		copied = data_skb->len;

	skb_free_datagram(sk, skb);

	if (nlk->cb_running &&
	    atomic_read(&sk->sk_rmem_alloc) <= sk->sk_rcvbuf / 2) {
		ret = netlink_dump(sk);
		if (ret) {
			sk->sk_err = -ret;
			sk->sk_error_report(sk);
		}
	}

	scm_recv(sock, msg, &scm, flags);
out:
	netlink_rcv_wake(sk);
	return err ? : copied;
}

static void netlink_data_ready(struct sock *sk)
{
	BUG();
}

/*
 *	We export these functions to other modules. They provide a
 *	complete set of kernel non-blocking support for message
 *	queueing.
 */

struct sock *
__netlink_kernel_create(struct net *net, int unit, struct module *module,
			struct netlink_kernel_cfg *cfg)
{
	struct socket *sock;
	struct sock *sk;
	struct netlink_sock *nlk;
	struct listeners *listeners = NULL;
	struct mutex *cb_mutex = cfg ? cfg->cb_mutex : NULL;
	unsigned int groups;

	BUG_ON(!nl_table);

	if (unit < 0 || unit >= MAX_LINKS)
		return NULL;

	if (sock_create_lite(PF_NETLINK, SOCK_DGRAM, unit, &sock))
		return NULL;

	if (__netlink_create(net, sock, cb_mutex, unit, 1) < 0)
		goto out_sock_release_nosk;

	sk = sock->sk;

	if (!cfg || cfg->groups < 32)
		groups = 32;
	else
		groups = cfg->groups;

	listeners = kzalloc(sizeof(*listeners) + NLGRPSZ(groups), GFP_KERNEL);
	if (!listeners)
		goto out_sock_release;

	sk->sk_data_ready = netlink_data_ready;
	if (cfg && cfg->input)
		nlk_sk(sk)->netlink_rcv = cfg->input;

	if (netlink_insert(sk, 0))
		goto out_sock_release;

	nlk = nlk_sk(sk);
	nlk->flags |= NETLINK_F_KERNEL_SOCKET;

	netlink_table_grab();
	if (!nl_table[unit].registered) {
		nl_table[unit].groups = groups;
		rcu_assign_pointer(nl_table[unit].listeners, listeners);
		nl_table[unit].cb_mutex = cb_mutex;
		nl_table[unit].module = module;
		if (cfg) {
			nl_table[unit].bind = cfg->bind;
			nl_table[unit].unbind = cfg->unbind;
			nl_table[unit].flags = cfg->flags;
			if (cfg->compare)
				nl_table[unit].compare = cfg->compare;
		}
		nl_table[unit].registered = 1;
	} else {
		kfree(listeners);
		nl_table[unit].registered++;
	}
	netlink_table_ungrab();
	return sk;

out_sock_release:
	kfree(listeners);
	netlink_kernel_release(sk);
	return NULL;

out_sock_release_nosk:
	sock_release(sock);
	return NULL;
}
EXPORT_SYMBOL(__netlink_kernel_create);

void
netlink_kernel_release(struct sock *sk)
{
	if (sk == NULL || sk->sk_socket == NULL)
		return;

	sock_release(sk->sk_socket);
}
EXPORT_SYMBOL(netlink_kernel_release);

int __netlink_change_ngroups(struct sock *sk, unsigned int groups)
{
	struct listeners *new, *old;
	struct netlink_table *tbl = &nl_table[sk->sk_protocol];

	if (groups < 32)
		groups = 32;

	if (NLGRPSZ(tbl->groups) < NLGRPSZ(groups)) {
		new = kzalloc(sizeof(*new) + NLGRPSZ(groups), GFP_ATOMIC);
		if (!new)
			return -ENOMEM;
		old = nl_deref_protected(tbl->listeners);
		memcpy(new->masks, old->masks, NLGRPSZ(tbl->groups));
		rcu_assign_pointer(tbl->listeners, new);

		kfree_rcu(old, rcu);
	}
	tbl->groups = groups;

	return 0;
}

/**
 * netlink_change_ngroups - change number of multicast groups
 *
 * This changes the number of multicast groups that are available
 * on a certain netlink family. Note that it is not possible to
 * change the number of groups to below 32. Also note that it does
 * not implicitly call netlink_clear_multicast_users() when the
 * number of groups is reduced.
 *
 * @sk: The kernel netlink socket, as returned by netlink_kernel_create().
 * @groups: The new number of groups.
 */
int netlink_change_ngroups(struct sock *sk, unsigned int groups)
{
	int err;

	netlink_table_grab();
	err = __netlink_change_ngroups(sk, groups);
	netlink_table_ungrab();

	return err;
}

void __netlink_clear_multicast_users(struct sock *ksk, unsigned int group)
{
	struct sock *sk;
	struct netlink_table *tbl = &nl_table[ksk->sk_protocol];

	sk_for_each_bound(sk, &tbl->mc_list)
		netlink_update_socket_mc(nlk_sk(sk), group, 0);
}

struct nlmsghdr *
__nlmsg_put(struct sk_buff *skb, u32 portid, u32 seq, int type, int len, int flags)
{
	struct nlmsghdr *nlh;
	int size = nlmsg_msg_size(len);

	nlh = (struct nlmsghdr *)skb_put(skb, NLMSG_ALIGN(size));
	nlh->nlmsg_type = type;
	nlh->nlmsg_len = size;
	nlh->nlmsg_flags = flags;
	nlh->nlmsg_pid = portid;
	nlh->nlmsg_seq = seq;
	if (!__builtin_constant_p(size) || NLMSG_ALIGN(size) - size != 0)
		memset(nlmsg_data(nlh) + len, 0, NLMSG_ALIGN(size) - size);
	return nlh;
}
EXPORT_SYMBOL(__nlmsg_put);

/*
 * It looks a bit ugly.
 * It would be better to create kernel thread.
 */

static int netlink_dump(struct sock *sk)
{
	struct netlink_sock *nlk = nlk_sk(sk);
	struct netlink_callback *cb;
	struct sk_buff *skb = NULL;
	struct nlmsghdr *nlh;
	struct module *module;
	int len, err = -ENOBUFS;
	int alloc_min_size;
	int alloc_size;

	mutex_lock(nlk->cb_mutex);
	if (!nlk->cb_running) {
		err = -EINVAL;
		goto errout_skb;
	}

	if (!netlink_rx_is_mmaped(sk) &&
	    atomic_read(&sk->sk_rmem_alloc) >= sk->sk_rcvbuf)
		goto errout_skb;

	/* NLMSG_GOODSIZE is small to avoid high order allocations being
	 * required, but it makes sense to _attempt_ a 16K bytes allocation
	 * to reduce number of system calls on dump operations, if user
	 * ever provided a big enough buffer.
	 */
	cb = &nlk->cb;
	alloc_min_size = max_t(int, cb->min_dump_alloc, NLMSG_GOODSIZE);

	if (alloc_min_size < nlk->max_recvmsg_len) {
		alloc_size = nlk->max_recvmsg_len;
		skb = netlink_alloc_skb(sk, alloc_size, nlk->portid,
					(GFP_KERNEL & ~__GFP_DIRECT_RECLAIM) |
					__GFP_NOWARN | __GFP_NORETRY);
	}
	if (!skb) {
		alloc_size = alloc_min_size;
		skb = netlink_alloc_skb(sk, alloc_size, nlk->portid,
					(GFP_KERNEL & ~__GFP_DIRECT_RECLAIM));
	}
	if (!skb)
		goto errout_skb;

	/* Trim skb to allocated size. User is expected to provide buffer as
	 * large as max(min_dump_alloc, 16KiB (mac_recvmsg_len capped at
	 * netlink_recvmsg())). dump will pack as many smaller messages as
	 * could fit within the allocated skb. skb is typically allocated
	 * with larger space than required (could be as much as near 2x the
	 * requested size with align to next power of 2 approach). Allowing
	 * dump to use the excess space makes it difficult for a user to have a
	 * reasonable static buffer based on the expected largest dump of a
	 * single netdev. The outcome is MSG_TRUNC error.
	 */
	skb_reserve(skb, skb_tailroom(skb) - alloc_size);
	netlink_skb_set_owner_r(skb, sk);

	len = cb->dump(skb, cb);

	if (len > 0) {
		mutex_unlock(nlk->cb_mutex);

		if (sk_filter(sk, skb))
			kfree_skb(skb);
		else
			__netlink_sendskb(sk, skb);
		return 0;
	}

	nlh = nlmsg_put_answer(skb, cb, NLMSG_DONE, sizeof(len), NLM_F_MULTI);
	if (!nlh)
		goto errout_skb;

	nl_dump_check_consistent(cb, nlh);

	memcpy(nlmsg_data(nlh), &len, sizeof(len));

	if (sk_filter(sk, skb))
		kfree_skb(skb);
	else
		__netlink_sendskb(sk, skb);

	if (cb->done)
		cb->done(cb);

	nlk->cb_running = false;
	module = cb->module;
	skb = cb->skb;
	mutex_unlock(nlk->cb_mutex);
	module_put(module);
	consume_skb(skb);
	return 0;

errout_skb:
	mutex_unlock(nlk->cb_mutex);
	kfree_skb(skb);
	return err;
}

int __netlink_dump_start(struct sock *ssk, struct sk_buff *skb,
			 const struct nlmsghdr *nlh,
			 struct netlink_dump_control *control)
{
	struct netlink_callback *cb;
	struct sock *sk;
	struct netlink_sock *nlk;
	int ret;

	/* Memory mapped dump requests need to be copied to avoid looping
	 * on the pending state in netlink_mmap_sendmsg() while the CB hold
	 * a reference to the skb.
	 */
	if (netlink_skb_is_mmaped(skb)) {
		skb = skb_copy(skb, GFP_KERNEL);
		if (skb == NULL)
			return -ENOBUFS;
	} else
		atomic_inc(&skb->users);

	sk = netlink_lookup(sock_net(ssk), ssk->sk_protocol, NETLINK_CB(skb).portid);
	if (sk == NULL) {
		ret = -ECONNREFUSED;
		goto error_free;
	}

	nlk = nlk_sk(sk);
	mutex_lock(nlk->cb_mutex);
	/* A dump is in progress... */
	if (nlk->cb_running) {
		ret = -EBUSY;
		goto error_unlock;
	}
	/* add reference of module which cb->dump belongs to */
	if (!try_module_get(control->module)) {
		ret = -EPROTONOSUPPORT;
		goto error_unlock;
	}

	cb = &nlk->cb;
	memset(cb, 0, sizeof(*cb));
	cb->dump = control->dump;
	cb->done = control->done;
	cb->nlh = nlh;
	cb->data = control->data;
	cb->module = control->module;
	cb->min_dump_alloc = control->min_dump_alloc;
	cb->skb = skb;

	nlk->cb_running = true;

	mutex_unlock(nlk->cb_mutex);

	ret = netlink_dump(sk);
	sock_put(sk);

	if (ret)
		return ret;

	/* We successfully started a dump, by returning -EINTR we
	 * signal not to send ACK even if it was requested.
	 */
	return -EINTR;

error_unlock:
	sock_put(sk);
	mutex_unlock(nlk->cb_mutex);
error_free:
	kfree_skb(skb);
	return ret;
}
EXPORT_SYMBOL(__netlink_dump_start);

void netlink_ack(struct sk_buff *in_skb, struct nlmsghdr *nlh, int err)
{
	struct sk_buff *skb;
	struct nlmsghdr *rep;
	struct nlmsgerr *errmsg;
	size_t payload = sizeof(*errmsg);
	struct netlink_sock *nlk = nlk_sk(NETLINK_CB(in_skb).sk);

	/* Error messages get the original request appened, unless the user
	 * requests to cap the error message.
	 */
	if (!(nlk->flags & NETLINK_F_CAP_ACK) && err)
		payload += nlmsg_len(nlh);

	skb = netlink_alloc_skb(in_skb->sk, nlmsg_total_size(payload),
				NETLINK_CB(in_skb).portid, GFP_KERNEL);
	if (!skb) {
		struct sock *sk;

		sk = netlink_lookup(sock_net(in_skb->sk),
				    in_skb->sk->sk_protocol,
				    NETLINK_CB(in_skb).portid);
		if (sk) {
			sk->sk_err = ENOBUFS;
			sk->sk_error_report(sk);
			sock_put(sk);
		}
		return;
	}

	rep = __nlmsg_put(skb, NETLINK_CB(in_skb).portid, nlh->nlmsg_seq,
			  NLMSG_ERROR, payload, 0);
	errmsg = nlmsg_data(rep);
	errmsg->error = err;
	memcpy(&errmsg->msg, nlh, payload > sizeof(*errmsg) ? nlh->nlmsg_len : sizeof(*nlh));
	netlink_unicast(in_skb->sk, skb, NETLINK_CB(in_skb).portid, MSG_DONTWAIT);
}
EXPORT_SYMBOL(netlink_ack);

int netlink_rcv_skb(struct sk_buff *skb, int (*cb)(struct sk_buff *,
						     struct nlmsghdr *))
{
	struct nlmsghdr *nlh;
	int err;

	while (skb->len >= nlmsg_total_size(0)) {
		int msglen;

		nlh = nlmsg_hdr(skb);
		err = 0;

		if (nlh->nlmsg_len < NLMSG_HDRLEN || skb->len < nlh->nlmsg_len)
			return 0;

		/* Only requests are handled by the kernel */
		if (!(nlh->nlmsg_flags & NLM_F_REQUEST))
			goto ack;

		/* Skip control messages */
		if (nlh->nlmsg_type < NLMSG_MIN_TYPE)
			goto ack;

		err = cb(skb, nlh);
		if (err == -EINTR)
			goto skip;

ack:
		if (nlh->nlmsg_flags & NLM_F_ACK || err)
			netlink_ack(skb, nlh, err);

skip:
		msglen = NLMSG_ALIGN(nlh->nlmsg_len);
		if (msglen > skb->len)
			msglen = skb->len;
		skb_pull(skb, msglen);
	}

	return 0;
}
EXPORT_SYMBOL(netlink_rcv_skb);

/**
 * nlmsg_notify - send a notification netlink message
 * @sk: netlink socket to use
 * @skb: notification message
 * @portid: destination netlink portid for reports or 0
 * @group: destination multicast group or 0
 * @report: 1 to report back, 0 to disable
 * @flags: allocation flags
 */
int nlmsg_notify(struct sock *sk, struct sk_buff *skb, u32 portid,
		 unsigned int group, int report, gfp_t flags)
{
	int err = 0;

	if (group) {
		int exclude_portid = 0;

		if (report) {
			atomic_inc(&skb->users);
			exclude_portid = portid;
		}

		/* errors reported via destination sk->sk_err, but propagate
		 * delivery errors if NETLINK_BROADCAST_ERROR flag is set */
		err = nlmsg_multicast(sk, skb, exclude_portid, group, flags);
	}

	if (report) {
		int err2;

		err2 = nlmsg_unicast(sk, skb, portid);
		if (!err || err == -ESRCH)
			err = err2;
	}

	return err;
}
EXPORT_SYMBOL(nlmsg_notify);

#ifdef CONFIG_PROC_FS
struct nl_seq_iter {
	struct seq_net_private p;
	struct rhashtable_iter hti;
	int link;
};

static int netlink_walk_start(struct nl_seq_iter *iter)
{
	int err;

	err = rhashtable_walk_init(&nl_table[iter->link].hash, &iter->hti);
	if (err) {
		iter->link = MAX_LINKS;
		return err;
	}

	err = rhashtable_walk_start(&iter->hti);
	return err == -EAGAIN ? 0 : err;
}

static void netlink_walk_stop(struct nl_seq_iter *iter)
{
	rhashtable_walk_stop(&iter->hti);
	rhashtable_walk_exit(&iter->hti);
}

static void *__netlink_seq_next(struct seq_file *seq)
{
	struct nl_seq_iter *iter = seq->private;
	struct netlink_sock *nlk;

	do {
		for (;;) {
			int err;

			nlk = rhashtable_walk_next(&iter->hti);

			if (IS_ERR(nlk)) {
				if (PTR_ERR(nlk) == -EAGAIN)
					continue;

				return nlk;
			}

			if (nlk)
				break;

			netlink_walk_stop(iter);
			if (++iter->link >= MAX_LINKS)
				return NULL;

			err = netlink_walk_start(iter);
			if (err)
				return ERR_PTR(err);
		}
	} while (sock_net(&nlk->sk) != seq_file_net(seq));

	return nlk;
}

static void *netlink_seq_start(struct seq_file *seq, loff_t *posp)
{
	struct nl_seq_iter *iter = seq->private;
	void *obj = SEQ_START_TOKEN;
	loff_t pos;
	int err;

	iter->link = 0;

	err = netlink_walk_start(iter);
	if (err)
		return ERR_PTR(err);

	for (pos = *posp; pos && obj && !IS_ERR(obj); pos--)
		obj = __netlink_seq_next(seq);

	return obj;
}

static void *netlink_seq_next(struct seq_file *seq, void *v, loff_t *pos)
{
	++*pos;
	return __netlink_seq_next(seq);
}

static void netlink_seq_stop(struct seq_file *seq, void *v)
{
	struct nl_seq_iter *iter = seq->private;

	if (iter->link >= MAX_LINKS)
		return;

	netlink_walk_stop(iter);
}


static int netlink_seq_show(struct seq_file *seq, void *v)
{
	if (v == SEQ_START_TOKEN) {
		seq_puts(seq,
			 "sk       Eth Pid    Groups   "
			 "Rmem     Wmem     Dump     Locks     Drops     Inode\n");
	} else {
		struct sock *s = v;
		struct netlink_sock *nlk = nlk_sk(s);

		seq_printf(seq, "%pK %-3d %-6u %08x %-8d %-8d %d %-8d %-8d %-8lu\n",
			   s,
			   s->sk_protocol,
			   nlk->portid,
			   nlk->groups ? (u32)nlk->groups[0] : 0,
			   sk_rmem_alloc_get(s),
			   sk_wmem_alloc_get(s),
			   nlk->cb_running,
			   atomic_read(&s->sk_refcnt),
			   atomic_read(&s->sk_drops),
			   sock_i_ino(s)
			);

	}
	return 0;
}

static const struct seq_operations netlink_seq_ops = {
	.start  = netlink_seq_start,
	.next   = netlink_seq_next,
	.stop   = netlink_seq_stop,
	.show   = netlink_seq_show,
};


static int netlink_seq_open(struct inode *inode, struct file *file)
{
	return seq_open_net(inode, file, &netlink_seq_ops,
				sizeof(struct nl_seq_iter));
}

static const struct file_operations netlink_seq_fops = {
	.owner		= THIS_MODULE,
	.open		= netlink_seq_open,
	.read		= seq_read,
	.llseek		= seq_lseek,
	.release	= seq_release_net,
};

#endif

int netlink_register_notifier(struct notifier_block *nb)
{
	return atomic_notifier_chain_register(&netlink_chain, nb);
}
EXPORT_SYMBOL(netlink_register_notifier);

int netlink_unregister_notifier(struct notifier_block *nb)
{
	return atomic_notifier_chain_unregister(&netlink_chain, nb);
}
EXPORT_SYMBOL(netlink_unregister_notifier);

static const struct proto_ops netlink_ops = {
	.family =	PF_NETLINK,
	.owner =	THIS_MODULE,
	.release =	netlink_release,
	.bind =		netlink_bind,
	.connect =	netlink_connect,
	.socketpair =	sock_no_socketpair,
	.accept =	sock_no_accept,
	.getname =	netlink_getname,
	.poll =		netlink_poll,
	.ioctl =	sock_no_ioctl,
	.listen =	sock_no_listen,
	.shutdown =	sock_no_shutdown,
	.setsockopt =	netlink_setsockopt,
	.getsockopt =	netlink_getsockopt,
	.sendmsg =	netlink_sendmsg,
	.recvmsg =	netlink_recvmsg,
	.mmap =		netlink_mmap,
	.sendpage =	sock_no_sendpage,
};

static const struct net_proto_family netlink_family_ops = {
	.family = PF_NETLINK,
	.create = netlink_create,
	.owner	= THIS_MODULE,	/* for consistency 8) */
};

static int __net_init netlink_net_init(struct net *net)
{
#ifdef CONFIG_PROC_FS
	if (!proc_create("netlink", 0, net->proc_net, &netlink_seq_fops))
		return -ENOMEM;
#endif
	return 0;
}

static void __net_exit netlink_net_exit(struct net *net)
{
#ifdef CONFIG_PROC_FS
	remove_proc_entry("netlink", net->proc_net);
#endif
}

static void __init netlink_add_usersock_entry(void)
{
	struct listeners *listeners;
	int groups = 32;

	listeners = kzalloc(sizeof(*listeners) + NLGRPSZ(groups), GFP_KERNEL);
	if (!listeners)
		panic("netlink_add_usersock_entry: Cannot allocate listeners\n");

	netlink_table_grab();

	nl_table[NETLINK_USERSOCK].groups = groups;
	rcu_assign_pointer(nl_table[NETLINK_USERSOCK].listeners, listeners);
	nl_table[NETLINK_USERSOCK].module = THIS_MODULE;
	nl_table[NETLINK_USERSOCK].registered = 1;
	nl_table[NETLINK_USERSOCK].flags = NL_CFG_F_NONROOT_SEND;

	netlink_table_ungrab();
}

static struct pernet_operations __net_initdata netlink_net_ops = {
	.init = netlink_net_init,
	.exit = netlink_net_exit,
};

static inline u32 netlink_hash(const void *data, u32 len, u32 seed)
{
	const struct netlink_sock *nlk = data;
	struct netlink_compare_arg arg;

	netlink_compare_arg_init(&arg, sock_net(&nlk->sk), nlk->portid);
	return jhash2((u32 *)&arg, netlink_compare_arg_len / sizeof(u32), seed);
}

static const struct rhashtable_params netlink_rhashtable_params = {
	.head_offset = offsetof(struct netlink_sock, node),
	.key_len = netlink_compare_arg_len,
	.obj_hashfn = netlink_hash,
	.obj_cmpfn = netlink_compare,
	.automatic_shrinking = true,
};

static int __init netlink_proto_init(void)
{
	int i;
	int err = proto_register(&netlink_proto, 0);

	if (err != 0)
		goto out;

	BUILD_BUG_ON(sizeof(struct netlink_skb_parms) > FIELD_SIZEOF(struct sk_buff, cb));

	nl_table = kcalloc(MAX_LINKS, sizeof(*nl_table), GFP_KERNEL);
	if (!nl_table)
		goto panic;

	for (i = 0; i < MAX_LINKS; i++) {
		if (rhashtable_init(&nl_table[i].hash,
				    &netlink_rhashtable_params) < 0) {
			while (--i > 0)
				rhashtable_destroy(&nl_table[i].hash);
			kfree(nl_table);
			goto panic;
		}
	}

	INIT_LIST_HEAD(&netlink_tap_all);

	netlink_add_usersock_entry();

	sock_register(&netlink_family_ops);
	register_pernet_subsys(&netlink_net_ops);
	/* The netlink device handler may be needed early. */
	rtnetlink_init();
out:
	return err;
panic:
	panic("netlink_init: Cannot allocate nl_table\n");
}

core_initcall(netlink_proto_init);<|MERGE_RESOLUTION|>--- conflicted
+++ resolved
@@ -926,18 +926,6 @@
 
 static void netlink_sock_destruct(struct sock *sk)
 {
-<<<<<<< HEAD
-=======
-	struct netlink_sock *nlk = nlk_sk(sk);
-
-	if (nlk->cb_running) {
-		if (nlk->cb.done)
-			nlk->cb.done(&nlk->cb);
-		module_put(nlk->cb.module);
-		kfree_skb(nlk->cb.skb);
-	}
-
->>>>>>> 2f0de519
 	skb_queue_purge(&sk->sk_receive_queue);
 #ifdef CONFIG_NETLINK_MMAP
 	if (1) {
@@ -960,14 +948,6 @@
 	WARN_ON(atomic_read(&sk->sk_rmem_alloc));
 	WARN_ON(atomic_read(&sk->sk_wmem_alloc));
 	WARN_ON(nlk_sk(sk)->groups);
-}
-
-static void netlink_sock_destruct_work(struct work_struct *work)
-{
-	struct netlink_sock *nlk = container_of(work, struct netlink_sock,
-						work);
-
-	sk_free(&nlk->sk);
 }
 
 /* This lock without WQ_FLAG_EXCLUSIVE is good on UP and it is _very_ bad on
@@ -1274,26 +1254,6 @@
 	goto out;
 }
 
-<<<<<<< HEAD
-=======
-static void deferred_put_nlk_sk(struct rcu_head *head)
-{
-	struct netlink_sock *nlk = container_of(head, struct netlink_sock, rcu);
-	struct sock *sk = &nlk->sk;
-
-	if (!atomic_dec_and_test(&sk->sk_refcnt))
-		return;
-
-	if (nlk->cb_running && nlk->cb.done) {
-		INIT_WORK(&nlk->work, netlink_sock_destruct_work);
-		schedule_work(&nlk->work);
-		return;
-	}
-
-	sk_free(sk);
-}
-
->>>>>>> 2f0de519
 static int netlink_release(struct socket *sock)
 {
 	struct sock *sk = sock->sk;

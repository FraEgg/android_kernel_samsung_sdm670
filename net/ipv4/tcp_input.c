/*
 * INET		An implementation of the TCP/IP protocol suite for the LINUX
 *		operating system.  INET is implemented using the  BSD Socket
 *		interface as the means of communication with the user level.
 *
 *		Implementation of the Transmission Control Protocol(TCP).
 *
 * Authors:	Ross Biro
 *		Fred N. van Kempen, <waltje@uWalt.NL.Mugnet.ORG>
 *		Mark Evans, <evansmp@uhura.aston.ac.uk>
 *		Corey Minyard <wf-rch!minyard@relay.EU.net>
 *		Florian La Roche, <flla@stud.uni-sb.de>
 *		Charles Hedrick, <hedrick@klinzhai.rutgers.edu>
 *		Linus Torvalds, <torvalds@cs.helsinki.fi>
 *		Alan Cox, <gw4pts@gw4pts.ampr.org>
 *		Matthew Dillon, <dillon@apollo.west.oic.com>
 *		Arnt Gulbrandsen, <agulbra@nvg.unit.no>
 *		Jorge Cwik, <jorge@laser.satlink.net>
 */

/*
 * Changes:
 *		Pedro Roque	:	Fast Retransmit/Recovery.
 *					Two receive queues.
 *					Retransmit queue handled by TCP.
 *					Better retransmit timer handling.
 *					New congestion avoidance.
 *					Header prediction.
 *					Variable renaming.
 *
 *		Eric		:	Fast Retransmit.
 *		Randy Scott	:	MSS option defines.
 *		Eric Schenk	:	Fixes to slow start algorithm.
 *		Eric Schenk	:	Yet another double ACK bug.
 *		Eric Schenk	:	Delayed ACK bug fixes.
 *		Eric Schenk	:	Floyd style fast retrans war avoidance.
 *		David S. Miller	:	Don't allow zero congestion window.
 *		Eric Schenk	:	Fix retransmitter so that it sends
 *					next packet on ack of previous packet.
 *		Andi Kleen	:	Moved open_request checking here
 *					and process RSTs for open_requests.
 *		Andi Kleen	:	Better prune_queue, and other fixes.
 *		Andrey Savochkin:	Fix RTT measurements in the presence of
 *					timestamps.
 *		Andrey Savochkin:	Check sequence numbers correctly when
 *					removing SACKs due to in sequence incoming
 *					data segments.
 *		Andi Kleen:		Make sure we never ack data there is not
 *					enough room for. Also make this condition
 *					a fatal error if it might still happen.
 *		Andi Kleen:		Add tcp_measure_rcv_mss to make
 *					connections with MSS<min(MTU,ann. MSS)
 *					work without delayed acks.
 *		Andi Kleen:		Process packets with PSH set in the
 *					fast path.
 *		J Hadi Salim:		ECN support
 *	 	Andrei Gurtov,
 *		Pasi Sarolahti,
 *		Panu Kuhlberg:		Experimental audit of TCP (re)transmission
 *					engine. Lots of bugs are found.
 *		Pasi Sarolahti:		F-RTO for dealing with spurious RTOs
 */

#define pr_fmt(fmt) "TCP: " fmt

#include <linux/mm.h>
#include <linux/slab.h>
#include <linux/module.h>
#include <linux/sysctl.h>
#include <linux/kernel.h>
#include <linux/prefetch.h>
#include <net/dst.h>
#include <net/tcp.h>
#include <net/inet_common.h>
#include <linux/ipsec.h>
#include <asm/unaligned.h>
#include <linux/errqueue.h>

int sysctl_tcp_timestamps __read_mostly = 1;
int sysctl_tcp_window_scaling __read_mostly = 1;
int sysctl_tcp_sack __read_mostly = 1;
int sysctl_tcp_fack __read_mostly = 1;
int sysctl_tcp_reordering __read_mostly = TCP_FASTRETRANS_THRESH;
EXPORT_SYMBOL(sysctl_tcp_reordering);
int sysctl_tcp_dsack __read_mostly = 1;
int sysctl_tcp_app_win __read_mostly = 31;
int sysctl_tcp_adv_win_scale __read_mostly = 1;
EXPORT_SYMBOL(sysctl_tcp_adv_win_scale);

/* rfc5961 challenge ack rate limiting */
int sysctl_tcp_challenge_ack_limit = 1000;

int sysctl_tcp_stdurg __read_mostly;
int sysctl_tcp_rfc1337 __read_mostly;
int sysctl_tcp_max_orphans __read_mostly = NR_FILE;
int sysctl_tcp_frto __read_mostly = 2;

int sysctl_tcp_thin_dupack __read_mostly;

int sysctl_tcp_moderate_rcvbuf __read_mostly = 1;
int sysctl_tcp_early_retrans __read_mostly = 3;
int sysctl_tcp_default_init_rwnd __read_mostly = TCP_INIT_CWND * 2;

#define FLAG_DATA		0x01 /* Incoming frame contained data.		*/
#define FLAG_WIN_UPDATE		0x02 /* Incoming ACK was a window update.	*/
#define FLAG_DATA_ACKED		0x04 /* This ACK acknowledged new data.		*/
#define FLAG_RETRANS_DATA_ACKED	0x08 /* "" "" some of which was retransmitted.	*/
#define FLAG_SYN_ACKED		0x10 /* This ACK acknowledged SYN.		*/
#define FLAG_DATA_SACKED	0x20 /* New SACK.				*/
#define FLAG_ECE		0x40 /* ECE in this ACK				*/
#define FLAG_SLOWPATH		0x100 /* Do not skip RFC checks for window update.*/
#define FLAG_ORIG_SACK_ACKED	0x200 /* Never retransmitted data are (s)acked	*/
#define FLAG_SND_UNA_ADVANCED	0x400 /* Snd_una was changed (!= FLAG_DATA_ACKED) */
#define FLAG_DSACKING_ACK	0x800 /* SACK blocks contained D-SACK info */
#define FLAG_SACK_RENEGING	0x2000 /* snd_una advanced to a sacked seq */
#define FLAG_UPDATE_TS_RECENT	0x4000 /* tcp_replace_ts_recent() */

#define FLAG_ACKED		(FLAG_DATA_ACKED|FLAG_SYN_ACKED)
#define FLAG_NOT_DUP		(FLAG_DATA|FLAG_WIN_UPDATE|FLAG_ACKED)
#define FLAG_CA_ALERT		(FLAG_DATA_SACKED|FLAG_ECE)
#define FLAG_FORWARD_PROGRESS	(FLAG_ACKED|FLAG_DATA_SACKED)

#define TCP_REMNANT (TCP_FLAG_FIN|TCP_FLAG_URG|TCP_FLAG_SYN|TCP_FLAG_PSH)
#define TCP_HP_BITS (~(TCP_RESERVED_BITS|TCP_FLAG_PSH))

/* Adapt the MSS value used to make delayed ack decision to the
 * real world.
 */
static void tcp_measure_rcv_mss(struct sock *sk, const struct sk_buff *skb)
{
	struct inet_connection_sock *icsk = inet_csk(sk);
	const unsigned int lss = icsk->icsk_ack.last_seg_size;
	unsigned int len;

	icsk->icsk_ack.last_seg_size = 0;

	/* skb->len may jitter because of SACKs, even if peer
	 * sends good full-sized frames.
	 */
	len = skb_shinfo(skb)->gso_size ? : skb->len;
	if (len >= icsk->icsk_ack.rcv_mss) {
		icsk->icsk_ack.rcv_mss = len;
	} else {
		/* Otherwise, we make more careful check taking into account,
		 * that SACKs block is variable.
		 *
		 * "len" is invariant segment length, including TCP header.
		 */
		len += skb->data - skb_transport_header(skb);
		if (len >= TCP_MSS_DEFAULT + sizeof(struct tcphdr) ||
		    /* If PSH is not set, packet should be
		     * full sized, provided peer TCP is not badly broken.
		     * This observation (if it is correct 8)) allows
		     * to handle super-low mtu links fairly.
		     */
		    (len >= TCP_MIN_MSS + sizeof(struct tcphdr) &&
		     !(tcp_flag_word(tcp_hdr(skb)) & TCP_REMNANT))) {
			/* Subtract also invariant (if peer is RFC compliant),
			 * tcp header plus fixed timestamp option length.
			 * Resulting "len" is MSS free of SACK jitter.
			 */
			len -= tcp_sk(sk)->tcp_header_len;
			icsk->icsk_ack.last_seg_size = len;
			if (len == lss) {
				icsk->icsk_ack.rcv_mss = len;
				return;
			}
		}
		if (icsk->icsk_ack.pending & ICSK_ACK_PUSHED)
			icsk->icsk_ack.pending |= ICSK_ACK_PUSHED2;
		icsk->icsk_ack.pending |= ICSK_ACK_PUSHED;
	}
}

static void tcp_incr_quickack(struct sock *sk)
{
	struct inet_connection_sock *icsk = inet_csk(sk);
	unsigned int quickacks = tcp_sk(sk)->rcv_wnd / (2 * icsk->icsk_ack.rcv_mss);

	if (quickacks == 0)
		quickacks = 2;
	if (quickacks > icsk->icsk_ack.quick)
		icsk->icsk_ack.quick = min(quickacks, TCP_MAX_QUICKACKS);
}

static void tcp_enter_quickack_mode(struct sock *sk)
{
	struct inet_connection_sock *icsk = inet_csk(sk);
	tcp_incr_quickack(sk);
	icsk->icsk_ack.pingpong = 0;
	icsk->icsk_ack.ato = TCP_ATO_MIN;
}

/* Send ACKs quickly, if "quick" count is not exhausted
 * and the session is not interactive.
 */

static inline bool tcp_in_quickack_mode(const struct sock *sk)
{
	const struct inet_connection_sock *icsk = inet_csk(sk);

	return icsk->icsk_ack.quick && !icsk->icsk_ack.pingpong;
}

static void tcp_ecn_queue_cwr(struct tcp_sock *tp)
{
	if (tp->ecn_flags & TCP_ECN_OK)
		tp->ecn_flags |= TCP_ECN_QUEUE_CWR;
}

static void tcp_ecn_accept_cwr(struct tcp_sock *tp, const struct sk_buff *skb)
{
	if (tcp_hdr(skb)->cwr)
		tp->ecn_flags &= ~TCP_ECN_DEMAND_CWR;
}

static void tcp_ecn_withdraw_cwr(struct tcp_sock *tp)
{
	tp->ecn_flags &= ~TCP_ECN_DEMAND_CWR;
}

static void __tcp_ecn_check_ce(struct tcp_sock *tp, const struct sk_buff *skb)
{
	switch (TCP_SKB_CB(skb)->ip_dsfield & INET_ECN_MASK) {
	case INET_ECN_NOT_ECT:
		/* Funny extension: if ECT is not set on a segment,
		 * and we already seen ECT on a previous segment,
		 * it is probably a retransmit.
		 */
		if (tp->ecn_flags & TCP_ECN_SEEN)
			tcp_enter_quickack_mode((struct sock *)tp);
		break;
	case INET_ECN_CE:
		if (tcp_ca_needs_ecn((struct sock *)tp))
			tcp_ca_event((struct sock *)tp, CA_EVENT_ECN_IS_CE);

		if (!(tp->ecn_flags & TCP_ECN_DEMAND_CWR)) {
			/* Better not delay acks, sender can have a very low cwnd */
			tcp_enter_quickack_mode((struct sock *)tp);
			tp->ecn_flags |= TCP_ECN_DEMAND_CWR;
		}
		tp->ecn_flags |= TCP_ECN_SEEN;
		break;
	default:
		if (tcp_ca_needs_ecn((struct sock *)tp))
			tcp_ca_event((struct sock *)tp, CA_EVENT_ECN_NO_CE);
		tp->ecn_flags |= TCP_ECN_SEEN;
		break;
	}
}

static void tcp_ecn_check_ce(struct tcp_sock *tp, const struct sk_buff *skb)
{
	if (tp->ecn_flags & TCP_ECN_OK)
		__tcp_ecn_check_ce(tp, skb);
}

static void tcp_ecn_rcv_synack(struct tcp_sock *tp, const struct tcphdr *th)
{
	if ((tp->ecn_flags & TCP_ECN_OK) && (!th->ece || th->cwr))
		tp->ecn_flags &= ~TCP_ECN_OK;
}

static void tcp_ecn_rcv_syn(struct tcp_sock *tp, const struct tcphdr *th)
{
	if ((tp->ecn_flags & TCP_ECN_OK) && (!th->ece || !th->cwr))
		tp->ecn_flags &= ~TCP_ECN_OK;
}

static bool tcp_ecn_rcv_ecn_echo(const struct tcp_sock *tp, const struct tcphdr *th)
{
	if (th->ece && !th->syn && (tp->ecn_flags & TCP_ECN_OK))
		return true;
	return false;
}

/* Buffer size and advertised window tuning.
 *
 * 1. Tuning sk->sk_sndbuf, when connection enters established state.
 */

static void tcp_sndbuf_expand(struct sock *sk)
{
	const struct tcp_sock *tp = tcp_sk(sk);
	int sndmem, per_mss;
	u32 nr_segs;

	/* Worst case is non GSO/TSO : each frame consumes one skb
	 * and skb->head is kmalloced using power of two area of memory
	 */
	per_mss = max_t(u32, tp->rx_opt.mss_clamp, tp->mss_cache) +
		  MAX_TCP_HEADER +
		  SKB_DATA_ALIGN(sizeof(struct skb_shared_info));

	per_mss = roundup_pow_of_two(per_mss) +
		  SKB_DATA_ALIGN(sizeof(struct sk_buff));

	nr_segs = max_t(u32, TCP_INIT_CWND, tp->snd_cwnd);
	nr_segs = max_t(u32, nr_segs, tp->reordering + 1);

	/* Fast Recovery (RFC 5681 3.2) :
	 * Cubic needs 1.7 factor, rounded to 2 to include
	 * extra cushion (application might react slowly to POLLOUT)
	 */
	sndmem = 2 * nr_segs * per_mss;

	if (sk->sk_sndbuf < sndmem)
		sk->sk_sndbuf = min(sndmem, sysctl_tcp_wmem[2]);
}

/* 2. Tuning advertised window (window_clamp, rcv_ssthresh)
 *
 * All tcp_full_space() is split to two parts: "network" buffer, allocated
 * forward and advertised in receiver window (tp->rcv_wnd) and
 * "application buffer", required to isolate scheduling/application
 * latencies from network.
 * window_clamp is maximal advertised window. It can be less than
 * tcp_full_space(), in this case tcp_full_space() - window_clamp
 * is reserved for "application" buffer. The less window_clamp is
 * the smoother our behaviour from viewpoint of network, but the lower
 * throughput and the higher sensitivity of the connection to losses. 8)
 *
 * rcv_ssthresh is more strict window_clamp used at "slow start"
 * phase to predict further behaviour of this connection.
 * It is used for two goals:
 * - to enforce header prediction at sender, even when application
 *   requires some significant "application buffer". It is check #1.
 * - to prevent pruning of receive queue because of misprediction
 *   of receiver window. Check #2.
 *
 * The scheme does not work when sender sends good segments opening
 * window and then starts to feed us spaghetti. But it should work
 * in common situations. Otherwise, we have to rely on queue collapsing.
 */

/* Slow part of check#2. */
static int __tcp_grow_window(const struct sock *sk, const struct sk_buff *skb)
{
	struct tcp_sock *tp = tcp_sk(sk);
	/* Optimize this! */
	int truesize = tcp_win_from_space(skb->truesize) >> 1;
	int window = tcp_win_from_space(sysctl_tcp_rmem[2]) >> 1;

	while (tp->rcv_ssthresh <= window) {
		if (truesize <= skb->len)
			return 2 * inet_csk(sk)->icsk_ack.rcv_mss;

		truesize >>= 1;
		window >>= 1;
	}
	return 0;
}

static void tcp_grow_window(struct sock *sk, const struct sk_buff *skb)
{
	struct tcp_sock *tp = tcp_sk(sk);

	/* Check #1 */
	if (tp->rcv_ssthresh < tp->window_clamp &&
	    (int)tp->rcv_ssthresh < tcp_space(sk) &&
	    !sk_under_memory_pressure(sk)) {
		int incr;

		/* Check #2. Increase window, if skb with such overhead
		 * will fit to rcvbuf in future.
		 */
		if (tcp_win_from_space(skb->truesize) <= skb->len)
			incr = 2 * tp->advmss;
		else
			incr = __tcp_grow_window(sk, skb);

		if (incr) {
			incr = max_t(int, incr, 2 * skb->len);
			tp->rcv_ssthresh = min(tp->rcv_ssthresh + incr,
					       tp->window_clamp);
			inet_csk(sk)->icsk_ack.quick |= 1;
		}
	}
}

/* 3. Tuning rcvbuf, when connection enters established state. */
static void tcp_fixup_rcvbuf(struct sock *sk)
{
	u32 mss = tcp_sk(sk)->advmss;
	int rcvmem;

	rcvmem = 2 * SKB_TRUESIZE(mss + MAX_TCP_HEADER) *
		 tcp_default_init_rwnd(mss);

	/* Dynamic Right Sizing (DRS) has 2 to 3 RTT latency
	 * Allow enough cushion so that sender is not limited by our window
	 */
	if (sysctl_tcp_moderate_rcvbuf)
		rcvmem <<= 2;

	if (sk->sk_rcvbuf < rcvmem)
		sk->sk_rcvbuf = min(rcvmem, sysctl_tcp_rmem[2]);
}

/* 4. Try to fixup all. It is made immediately after connection enters
 *    established state.
 */
void tcp_init_buffer_space(struct sock *sk)
{
	struct tcp_sock *tp = tcp_sk(sk);
	int maxwin;

	if (!(sk->sk_userlocks & SOCK_RCVBUF_LOCK))
		tcp_fixup_rcvbuf(sk);
	if (!(sk->sk_userlocks & SOCK_SNDBUF_LOCK))
		tcp_sndbuf_expand(sk);

	tp->rcvq_space.space = tp->rcv_wnd;
	tp->rcvq_space.time = tcp_time_stamp;
	tp->rcvq_space.seq = tp->copied_seq;

	maxwin = tcp_full_space(sk);

	if (tp->window_clamp >= maxwin) {
		tp->window_clamp = maxwin;

		if (sysctl_tcp_app_win && maxwin > 4 * tp->advmss)
			tp->window_clamp = max(maxwin -
					       (maxwin >> sysctl_tcp_app_win),
					       4 * tp->advmss);
	}

	/* Force reservation of one segment. */
	if (sysctl_tcp_app_win &&
	    tp->window_clamp > 2 * tp->advmss &&
	    tp->window_clamp + tp->advmss > maxwin)
		tp->window_clamp = max(2 * tp->advmss, maxwin - tp->advmss);

	tp->rcv_ssthresh = min(tp->rcv_ssthresh, tp->window_clamp);
	tp->snd_cwnd_stamp = tcp_time_stamp;
}

/* 5. Recalculate window clamp after socket hit its memory bounds. */
static void tcp_clamp_window(struct sock *sk)
{
	struct tcp_sock *tp = tcp_sk(sk);
	struct inet_connection_sock *icsk = inet_csk(sk);

	icsk->icsk_ack.quick = 0;

	if (sk->sk_rcvbuf < sysctl_tcp_rmem[2] &&
	    !(sk->sk_userlocks & SOCK_RCVBUF_LOCK) &&
	    !sk_under_memory_pressure(sk) &&
	    sk_memory_allocated(sk) < sk_prot_mem_limits(sk, 0)) {
		sk->sk_rcvbuf = min(atomic_read(&sk->sk_rmem_alloc),
				    sysctl_tcp_rmem[2]);
	}
	if (atomic_read(&sk->sk_rmem_alloc) > sk->sk_rcvbuf)
		tp->rcv_ssthresh = min(tp->window_clamp, 2U * tp->advmss);
}

/* Initialize RCV_MSS value.
 * RCV_MSS is an our guess about MSS used by the peer.
 * We haven't any direct information about the MSS.
 * It's better to underestimate the RCV_MSS rather than overestimate.
 * Overestimations make us ACKing less frequently than needed.
 * Underestimations are more easy to detect and fix by tcp_measure_rcv_mss().
 */
void tcp_initialize_rcv_mss(struct sock *sk)
{
	const struct tcp_sock *tp = tcp_sk(sk);
	unsigned int hint = min_t(unsigned int, tp->advmss, tp->mss_cache);

	hint = min(hint, tp->rcv_wnd / 2);
	hint = min(hint, TCP_MSS_DEFAULT);
	hint = max(hint, TCP_MIN_MSS);

	inet_csk(sk)->icsk_ack.rcv_mss = hint;
}
EXPORT_SYMBOL(tcp_initialize_rcv_mss);

/* Receiver "autotuning" code.
 *
 * The algorithm for RTT estimation w/o timestamps is based on
 * Dynamic Right-Sizing (DRS) by Wu Feng and Mike Fisk of LANL.
 * <http://public.lanl.gov/radiant/pubs.html#DRS>
 *
 * More detail on this code can be found at
 * <http://staff.psc.edu/jheffner/>,
 * though this reference is out of date.  A new paper
 * is pending.
 */
static void tcp_rcv_rtt_update(struct tcp_sock *tp, u32 sample, int win_dep)
{
	u32 new_sample = tp->rcv_rtt_est.rtt;
	long m = sample;

	if (m == 0)
		m = 1;

	if (new_sample != 0) {
		/* If we sample in larger samples in the non-timestamp
		 * case, we could grossly overestimate the RTT especially
		 * with chatty applications or bulk transfer apps which
		 * are stalled on filesystem I/O.
		 *
		 * Also, since we are only going for a minimum in the
		 * non-timestamp case, we do not smooth things out
		 * else with timestamps disabled convergence takes too
		 * long.
		 */
		if (!win_dep) {
			m -= (new_sample >> 3);
			new_sample += m;
		} else {
			m <<= 3;
			if (m < new_sample)
				new_sample = m;
		}
	} else {
		/* No previous measure. */
		new_sample = m << 3;
	}

	if (tp->rcv_rtt_est.rtt != new_sample)
		tp->rcv_rtt_est.rtt = new_sample;
}

static inline void tcp_rcv_rtt_measure(struct tcp_sock *tp)
{
	if (tp->rcv_rtt_est.time == 0)
		goto new_measure;
	if (before(tp->rcv_nxt, tp->rcv_rtt_est.seq))
		return;
	tcp_rcv_rtt_update(tp, tcp_time_stamp - tp->rcv_rtt_est.time, 1);

new_measure:
	tp->rcv_rtt_est.seq = tp->rcv_nxt + tp->rcv_wnd;
	tp->rcv_rtt_est.time = tcp_time_stamp;
}

static inline void tcp_rcv_rtt_measure_ts(struct sock *sk,
					  const struct sk_buff *skb)
{
	struct tcp_sock *tp = tcp_sk(sk);
	if (tp->rx_opt.rcv_tsecr &&
	    (TCP_SKB_CB(skb)->end_seq -
	     TCP_SKB_CB(skb)->seq >= inet_csk(sk)->icsk_ack.rcv_mss))
		tcp_rcv_rtt_update(tp, tcp_time_stamp - tp->rx_opt.rcv_tsecr, 0);
}

/*
 * This function should be called every time data is copied to user space.
 * It calculates the appropriate TCP receive buffer space.
 */
void tcp_rcv_space_adjust(struct sock *sk)
{
	struct tcp_sock *tp = tcp_sk(sk);
	u32 copied;
	int time;

	time = tcp_time_stamp - tp->rcvq_space.time;
	if (time < (tp->rcv_rtt_est.rtt >> 3) || tp->rcv_rtt_est.rtt == 0)
		return;

	/* Number of bytes copied to user in last RTT */
	copied = tp->copied_seq - tp->rcvq_space.seq;
	if (copied <= tp->rcvq_space.space)
		goto new_measure;

	/* A bit of theory :
	 * copied = bytes received in previous RTT, our base window
	 * To cope with packet losses, we need a 2x factor
	 * To cope with slow start, and sender growing its cwin by 100 %
	 * every RTT, we need a 4x factor, because the ACK we are sending
	 * now is for the next RTT, not the current one :
	 * <prev RTT . ><current RTT .. ><next RTT .... >
	 */

	if (sysctl_tcp_moderate_rcvbuf &&
	    !(sk->sk_userlocks & SOCK_RCVBUF_LOCK)) {
		int rcvmem, rcvbuf;
		u64 rcvwin;

		/* minimal window to cope with packet losses, assuming
		 * steady state. Add some cushion because of small variations.
		 */
		rcvwin = ((u64)copied << 1) + 16 * tp->advmss;

		/* If rate increased by 25%,
		 *	assume slow start, rcvwin = 3 * copied
		 * If rate increased by 50%,
		 *	assume sender can use 2x growth, rcvwin = 4 * copied
		 */
		if (copied >=
		    tp->rcvq_space.space + (tp->rcvq_space.space >> 2)) {
			if (copied >=
			    tp->rcvq_space.space + (tp->rcvq_space.space >> 1))
				rcvwin <<= 1;
			else
				rcvwin += (rcvwin >> 1);
		}

		rcvmem = SKB_TRUESIZE(tp->advmss + MAX_TCP_HEADER);
		while (tcp_win_from_space(rcvmem) < tp->advmss)
			rcvmem += 128;

		do_div(rcvwin, tp->advmss);
		rcvbuf = min_t(u64, rcvwin * rcvmem, sysctl_tcp_rmem[2]);
		if (rcvbuf > sk->sk_rcvbuf) {
			sk->sk_rcvbuf = rcvbuf;

			/* Make the window clamp follow along.  */
			tp->window_clamp = tcp_win_from_space(rcvbuf);
		}
	}
	tp->rcvq_space.space = copied;

new_measure:
	tp->rcvq_space.seq = tp->copied_seq;
	tp->rcvq_space.time = tcp_time_stamp;
}

/* There is something which you must keep in mind when you analyze the
 * behavior of the tp->ato delayed ack timeout interval.  When a
 * connection starts up, we want to ack as quickly as possible.  The
 * problem is that "good" TCP's do slow start at the beginning of data
 * transmission.  The means that until we send the first few ACK's the
 * sender will sit on his end and only queue most of his data, because
 * he can only send snd_cwnd unacked packets at any given time.  For
 * each ACK we send, he increments snd_cwnd and transmits more of his
 * queue.  -DaveM
 */
static void tcp_event_data_recv(struct sock *sk, struct sk_buff *skb)
{
	struct tcp_sock *tp = tcp_sk(sk);
	struct inet_connection_sock *icsk = inet_csk(sk);
	u32 now;

	inet_csk_schedule_ack(sk);

	tcp_measure_rcv_mss(sk, skb);

	tcp_rcv_rtt_measure(tp);

	now = tcp_time_stamp;

	if (!icsk->icsk_ack.ato) {
		/* The _first_ data packet received, initialize
		 * delayed ACK engine.
		 */
		tcp_incr_quickack(sk);
		icsk->icsk_ack.ato = TCP_ATO_MIN;
	} else {
		int m = now - icsk->icsk_ack.lrcvtime;

		if (m <= TCP_ATO_MIN / 2) {
			/* The fastest case is the first. */
			icsk->icsk_ack.ato = (icsk->icsk_ack.ato >> 1) + TCP_ATO_MIN / 2;
		} else if (m < icsk->icsk_ack.ato) {
			icsk->icsk_ack.ato = (icsk->icsk_ack.ato >> 1) + m;
			if (icsk->icsk_ack.ato > icsk->icsk_rto)
				icsk->icsk_ack.ato = icsk->icsk_rto;
		} else if (m > icsk->icsk_rto) {
			/* Too long gap. Apparently sender failed to
			 * restart window, so that we send ACKs quickly.
			 */
			tcp_incr_quickack(sk);
			sk_mem_reclaim(sk);
		}
	}
	icsk->icsk_ack.lrcvtime = now;

	tcp_ecn_check_ce(tp, skb);

	if (skb->len >= 128)
		tcp_grow_window(sk, skb);
}

/* Called to compute a smoothed rtt estimate. The data fed to this
 * routine either comes from timestamps, or from segments that were
 * known _not_ to have been retransmitted [see Karn/Partridge
 * Proceedings SIGCOMM 87]. The algorithm is from the SIGCOMM 88
 * piece by Van Jacobson.
 * NOTE: the next three routines used to be one big routine.
 * To save cycles in the RFC 1323 implementation it was better to break
 * it up into three procedures. -- erics
 */
static void tcp_rtt_estimator(struct sock *sk, long mrtt_us)
{
	struct tcp_sock *tp = tcp_sk(sk);
	long m = mrtt_us; /* RTT */
	u32 srtt = tp->srtt_us;

	/*	The following amusing code comes from Jacobson's
	 *	article in SIGCOMM '88.  Note that rtt and mdev
	 *	are scaled versions of rtt and mean deviation.
	 *	This is designed to be as fast as possible
	 *	m stands for "measurement".
	 *
	 *	On a 1990 paper the rto value is changed to:
	 *	RTO = rtt + 4 * mdev
	 *
	 * Funny. This algorithm seems to be very broken.
	 * These formulae increase RTO, when it should be decreased, increase
	 * too slowly, when it should be increased quickly, decrease too quickly
	 * etc. I guess in BSD RTO takes ONE value, so that it is absolutely
	 * does not matter how to _calculate_ it. Seems, it was trap
	 * that VJ failed to avoid. 8)
	 */
	if (srtt != 0) {
		m -= (srtt >> 3);	/* m is now error in rtt est */
		srtt += m;		/* rtt = 7/8 rtt + 1/8 new */
		if (m < 0) {
			m = -m;		/* m is now abs(error) */
			m -= (tp->mdev_us >> 2);   /* similar update on mdev */
			/* This is similar to one of Eifel findings.
			 * Eifel blocks mdev updates when rtt decreases.
			 * This solution is a bit different: we use finer gain
			 * for mdev in this case (alpha*beta).
			 * Like Eifel it also prevents growth of rto,
			 * but also it limits too fast rto decreases,
			 * happening in pure Eifel.
			 */
			if (m > 0)
				m >>= 3;
		} else {
			m -= (tp->mdev_us >> 2);   /* similar update on mdev */
		}
		tp->mdev_us += m;		/* mdev = 3/4 mdev + 1/4 new */
		if (tp->mdev_us > tp->mdev_max_us) {
			tp->mdev_max_us = tp->mdev_us;
			if (tp->mdev_max_us > tp->rttvar_us)
				tp->rttvar_us = tp->mdev_max_us;
		}
		if (after(tp->snd_una, tp->rtt_seq)) {
			if (tp->mdev_max_us < tp->rttvar_us)
				tp->rttvar_us -= (tp->rttvar_us - tp->mdev_max_us) >> 2;
			tp->rtt_seq = tp->snd_nxt;
			tp->mdev_max_us = tcp_rto_min_us(sk);
		}
	} else {
		/* no previous measure. */
		srtt = m << 3;		/* take the measured time to be rtt */
		tp->mdev_us = m << 1;	/* make sure rto = 3*rtt */
		tp->rttvar_us = max(tp->mdev_us, tcp_rto_min_us(sk));
		tp->mdev_max_us = tp->rttvar_us;
		tp->rtt_seq = tp->snd_nxt;
	}
	tp->srtt_us = max(1U, srtt);
}

/* Set the sk_pacing_rate to allow proper sizing of TSO packets.
 * Note: TCP stack does not yet implement pacing.
 * FQ packet scheduler can be used to implement cheap but effective
 * TCP pacing, to smooth the burst on large writes when packets
 * in flight is significantly lower than cwnd (or rwin)
 */
static void tcp_update_pacing_rate(struct sock *sk)
{
	const struct tcp_sock *tp = tcp_sk(sk);
	u64 rate;

	/* set sk_pacing_rate to 200 % of current rate (mss * cwnd / srtt) */
	rate = (u64)tp->mss_cache * 2 * (USEC_PER_SEC << 3);

	rate *= max(tp->snd_cwnd, tp->packets_out);

	if (likely(tp->srtt_us))
		do_div(rate, tp->srtt_us);

	/* ACCESS_ONCE() is needed because sch_fq fetches sk_pacing_rate
	 * without any lock. We want to make sure compiler wont store
	 * intermediate values in this location.
	 */
	ACCESS_ONCE(sk->sk_pacing_rate) = min_t(u64, rate,
						sk->sk_max_pacing_rate);
}

/* Calculate rto without backoff.  This is the second half of Van Jacobson's
 * routine referred to above.
 */
static void tcp_set_rto(struct sock *sk)
{
	const struct tcp_sock *tp = tcp_sk(sk);
	/* Old crap is replaced with new one. 8)
	 *
	 * More seriously:
	 * 1. If rtt variance happened to be less 50msec, it is hallucination.
	 *    It cannot be less due to utterly erratic ACK generation made
	 *    at least by solaris and freebsd. "Erratic ACKs" has _nothing_
	 *    to do with delayed acks, because at cwnd>2 true delack timeout
	 *    is invisible. Actually, Linux-2.4 also generates erratic
	 *    ACKs in some circumstances.
	 */
	inet_csk(sk)->icsk_rto = __tcp_set_rto(tp);

	/* 2. Fixups made earlier cannot be right.
	 *    If we do not estimate RTO correctly without them,
	 *    all the algo is pure shit and should be replaced
	 *    with correct one. It is exactly, which we pretend to do.
	 */

	/* NOTE: clamping at TCP_RTO_MIN is not required, current algo
	 * guarantees that rto is higher.
	 */
	tcp_bound_rto(sk);
}

__u32 tcp_init_cwnd(const struct tcp_sock *tp, const struct dst_entry *dst)
{
	__u32 cwnd = (dst ? dst_metric(dst, RTAX_INITCWND) : 0);

	if (!cwnd)
		cwnd = TCP_INIT_CWND;
	return min_t(__u32, cwnd, tp->snd_cwnd_clamp);
}

/*
 * Packet counting of FACK is based on in-order assumptions, therefore TCP
 * disables it when reordering is detected
 */
void tcp_disable_fack(struct tcp_sock *tp)
{
	/* RFC3517 uses different metric in lost marker => reset on change */
	if (tcp_is_fack(tp))
		tp->lost_skb_hint = NULL;
	tp->rx_opt.sack_ok &= ~TCP_FACK_ENABLED;
}

/* Take a notice that peer is sending D-SACKs */
static void tcp_dsack_seen(struct tcp_sock *tp)
{
	tp->rx_opt.sack_ok |= TCP_DSACK_SEEN;
}

static void tcp_update_reordering(struct sock *sk, const int metric,
				  const int ts)
{
	struct tcp_sock *tp = tcp_sk(sk);
	if (metric > tp->reordering) {
		int mib_idx;

		tp->reordering = min(TCP_MAX_REORDERING, metric);

		/* This exciting event is worth to be remembered. 8) */
		if (ts)
			mib_idx = LINUX_MIB_TCPTSREORDER;
		else if (tcp_is_reno(tp))
			mib_idx = LINUX_MIB_TCPRENOREORDER;
		else if (tcp_is_fack(tp))
			mib_idx = LINUX_MIB_TCPFACKREORDER;
		else
			mib_idx = LINUX_MIB_TCPSACKREORDER;

		NET_INC_STATS_BH(sock_net(sk), mib_idx);
#if FASTRETRANS_DEBUG > 1
		pr_debug("Disorder%d %d %u f%u s%u rr%d\n",
			 tp->rx_opt.sack_ok, inet_csk(sk)->icsk_ca_state,
			 tp->reordering,
			 tp->fackets_out,
			 tp->sacked_out,
			 tp->undo_marker ? tp->undo_retrans : 0);
#endif
		tcp_disable_fack(tp);
	}

	if (metric > 0)
		tcp_disable_early_retrans(tp);
}

/* This must be called before lost_out is incremented */
static void tcp_verify_retransmit_hint(struct tcp_sock *tp, struct sk_buff *skb)
{
	if ((tp->retransmit_skb_hint == NULL) ||
	    before(TCP_SKB_CB(skb)->seq,
		   TCP_SKB_CB(tp->retransmit_skb_hint)->seq))
		tp->retransmit_skb_hint = skb;

	if (!tp->lost_out ||
	    after(TCP_SKB_CB(skb)->end_seq, tp->retransmit_high))
		tp->retransmit_high = TCP_SKB_CB(skb)->end_seq;
}

static void tcp_skb_mark_lost(struct tcp_sock *tp, struct sk_buff *skb)
{
	if (!(TCP_SKB_CB(skb)->sacked & (TCPCB_LOST|TCPCB_SACKED_ACKED))) {
		tcp_verify_retransmit_hint(tp, skb);

		tp->lost_out += tcp_skb_pcount(skb);
		TCP_SKB_CB(skb)->sacked |= TCPCB_LOST;
	}
}

static void tcp_skb_mark_lost_uncond_verify(struct tcp_sock *tp,
					    struct sk_buff *skb)
{
	tcp_verify_retransmit_hint(tp, skb);

	if (!(TCP_SKB_CB(skb)->sacked & (TCPCB_LOST|TCPCB_SACKED_ACKED))) {
		tp->lost_out += tcp_skb_pcount(skb);
		TCP_SKB_CB(skb)->sacked |= TCPCB_LOST;
	}
}

/* This procedure tags the retransmission queue when SACKs arrive.
 *
 * We have three tag bits: SACKED(S), RETRANS(R) and LOST(L).
 * Packets in queue with these bits set are counted in variables
 * sacked_out, retrans_out and lost_out, correspondingly.
 *
 * Valid combinations are:
 * Tag  InFlight	Description
 * 0	1		- orig segment is in flight.
 * S	0		- nothing flies, orig reached receiver.
 * L	0		- nothing flies, orig lost by net.
 * R	2		- both orig and retransmit are in flight.
 * L|R	1		- orig is lost, retransmit is in flight.
 * S|R  1		- orig reached receiver, retrans is still in flight.
 * (L|S|R is logically valid, it could occur when L|R is sacked,
 *  but it is equivalent to plain S and code short-curcuits it to S.
 *  L|S is logically invalid, it would mean -1 packet in flight 8))
 *
 * These 6 states form finite state machine, controlled by the following events:
 * 1. New ACK (+SACK) arrives. (tcp_sacktag_write_queue())
 * 2. Retransmission. (tcp_retransmit_skb(), tcp_xmit_retransmit_queue())
 * 3. Loss detection event of two flavors:
 *	A. Scoreboard estimator decided the packet is lost.
 *	   A'. Reno "three dupacks" marks head of queue lost.
 *	   A''. Its FACK modification, head until snd.fack is lost.
 *	B. SACK arrives sacking SND.NXT at the moment, when the
 *	   segment was retransmitted.
 * 4. D-SACK added new rule: D-SACK changes any tag to S.
 *
 * It is pleasant to note, that state diagram turns out to be commutative,
 * so that we are allowed not to be bothered by order of our actions,
 * when multiple events arrive simultaneously. (see the function below).
 *
 * Reordering detection.
 * --------------------
 * Reordering metric is maximal distance, which a packet can be displaced
 * in packet stream. With SACKs we can estimate it:
 *
 * 1. SACK fills old hole and the corresponding segment was not
 *    ever retransmitted -> reordering. Alas, we cannot use it
 *    when segment was retransmitted.
 * 2. The last flaw is solved with D-SACK. D-SACK arrives
 *    for retransmitted and already SACKed segment -> reordering..
 * Both of these heuristics are not used in Loss state, when we cannot
 * account for retransmits accurately.
 *
 * SACK block validation.
 * ----------------------
 *
 * SACK block range validation checks that the received SACK block fits to
 * the expected sequence limits, i.e., it is between SND.UNA and SND.NXT.
 * Note that SND.UNA is not included to the range though being valid because
 * it means that the receiver is rather inconsistent with itself reporting
 * SACK reneging when it should advance SND.UNA. Such SACK block this is
 * perfectly valid, however, in light of RFC2018 which explicitly states
 * that "SACK block MUST reflect the newest segment.  Even if the newest
 * segment is going to be discarded ...", not that it looks very clever
 * in case of head skb. Due to potentional receiver driven attacks, we
 * choose to avoid immediate execution of a walk in write queue due to
 * reneging and defer head skb's loss recovery to standard loss recovery
 * procedure that will eventually trigger (nothing forbids us doing this).
 *
 * Implements also blockage to start_seq wrap-around. Problem lies in the
 * fact that though start_seq (s) is before end_seq (i.e., not reversed),
 * there's no guarantee that it will be before snd_nxt (n). The problem
 * happens when start_seq resides between end_seq wrap (e_w) and snd_nxt
 * wrap (s_w):
 *
 *         <- outs wnd ->                          <- wrapzone ->
 *         u     e      n                         u_w   e_w  s n_w
 *         |     |      |                          |     |   |  |
 * |<------------+------+----- TCP seqno space --------------+---------->|
 * ...-- <2^31 ->|                                           |<--------...
 * ...---- >2^31 ------>|                                    |<--------...
 *
 * Current code wouldn't be vulnerable but it's better still to discard such
 * crazy SACK blocks. Doing this check for start_seq alone closes somewhat
 * similar case (end_seq after snd_nxt wrap) as earlier reversed check in
 * snd_nxt wrap -> snd_una region will then become "well defined", i.e.,
 * equal to the ideal case (infinite seqno space without wrap caused issues).
 *
 * With D-SACK the lower bound is extended to cover sequence space below
 * SND.UNA down to undo_marker, which is the last point of interest. Yet
 * again, D-SACK block must not to go across snd_una (for the same reason as
 * for the normal SACK blocks, explained above). But there all simplicity
 * ends, TCP might receive valid D-SACKs below that. As long as they reside
 * fully below undo_marker they do not affect behavior in anyway and can
 * therefore be safely ignored. In rare cases (which are more or less
 * theoretical ones), the D-SACK will nicely cross that boundary due to skb
 * fragmentation and packet reordering past skb's retransmission. To consider
 * them correctly, the acceptable range must be extended even more though
 * the exact amount is rather hard to quantify. However, tp->max_window can
 * be used as an exaggerated estimate.
 */
static bool tcp_is_sackblock_valid(struct tcp_sock *tp, bool is_dsack,
				   u32 start_seq, u32 end_seq)
{
	/* Too far in future, or reversed (interpretation is ambiguous) */
	if (after(end_seq, tp->snd_nxt) || !before(start_seq, end_seq))
		return false;

	/* Nasty start_seq wrap-around check (see comments above) */
	if (!before(start_seq, tp->snd_nxt))
		return false;

	/* In outstanding window? ...This is valid exit for D-SACKs too.
	 * start_seq == snd_una is non-sensical (see comments above)
	 */
	if (after(start_seq, tp->snd_una))
		return true;

	if (!is_dsack || !tp->undo_marker)
		return false;

	/* ...Then it's D-SACK, and must reside below snd_una completely */
	if (after(end_seq, tp->snd_una))
		return false;

	if (!before(start_seq, tp->undo_marker))
		return true;

	/* Too old */
	if (!after(end_seq, tp->undo_marker))
		return false;

	/* Undo_marker boundary crossing (overestimates a lot). Known already:
	 *   start_seq < undo_marker and end_seq >= undo_marker.
	 */
	return !before(start_seq, end_seq - tp->max_window);
}

/* Check for lost retransmit. This superb idea is borrowed from "ratehalving".
 * Event "B". Later note: FACK people cheated me again 8), we have to account
 * for reordering! Ugly, but should help.
 *
 * Search retransmitted skbs from write_queue that were sent when snd_nxt was
 * less than what is now known to be received by the other end (derived from
 * highest SACK block). Also calculate the lowest snd_nxt among the remaining
 * retransmitted skbs to avoid some costly processing per ACKs.
 */
static void tcp_mark_lost_retrans(struct sock *sk)
{
	const struct inet_connection_sock *icsk = inet_csk(sk);
	struct tcp_sock *tp = tcp_sk(sk);
	struct sk_buff *skb;
	int cnt = 0;
	u32 new_low_seq = tp->snd_nxt;
	u32 received_upto = tcp_highest_sack_seq(tp);

	if (!tcp_is_fack(tp) || !tp->retrans_out ||
	    !after(received_upto, tp->lost_retrans_low) ||
	    icsk->icsk_ca_state != TCP_CA_Recovery)
		return;

	tcp_for_write_queue(skb, sk) {
		u32 ack_seq = TCP_SKB_CB(skb)->ack_seq;

		if (skb == tcp_send_head(sk))
			break;
		if (cnt == tp->retrans_out)
			break;
		if (!after(TCP_SKB_CB(skb)->end_seq, tp->snd_una))
			continue;

		if (!(TCP_SKB_CB(skb)->sacked & TCPCB_SACKED_RETRANS))
			continue;

		/* TODO: We would like to get rid of tcp_is_fack(tp) only
		 * constraint here (see above) but figuring out that at
		 * least tp->reordering SACK blocks reside between ack_seq
		 * and received_upto is not easy task to do cheaply with
		 * the available datastructures.
		 *
		 * Whether FACK should check here for tp->reordering segs
		 * in-between one could argue for either way (it would be
		 * rather simple to implement as we could count fack_count
		 * during the walk and do tp->fackets_out - fack_count).
		 */
		if (after(received_upto, ack_seq)) {
			TCP_SKB_CB(skb)->sacked &= ~TCPCB_SACKED_RETRANS;
			tp->retrans_out -= tcp_skb_pcount(skb);

			tcp_skb_mark_lost_uncond_verify(tp, skb);
			NET_INC_STATS_BH(sock_net(sk), LINUX_MIB_TCPLOSTRETRANSMIT);
		} else {
			if (before(ack_seq, new_low_seq))
				new_low_seq = ack_seq;
			cnt += tcp_skb_pcount(skb);
		}
	}

	if (tp->retrans_out)
		tp->lost_retrans_low = new_low_seq;
}

static bool tcp_check_dsack(struct sock *sk, const struct sk_buff *ack_skb,
			    struct tcp_sack_block_wire *sp, int num_sacks,
			    u32 prior_snd_una)
{
	struct tcp_sock *tp = tcp_sk(sk);
	u32 start_seq_0 = get_unaligned_be32(&sp[0].start_seq);
	u32 end_seq_0 = get_unaligned_be32(&sp[0].end_seq);
	bool dup_sack = false;

	if (before(start_seq_0, TCP_SKB_CB(ack_skb)->ack_seq)) {
		dup_sack = true;
		tcp_dsack_seen(tp);
		NET_INC_STATS_BH(sock_net(sk), LINUX_MIB_TCPDSACKRECV);
	} else if (num_sacks > 1) {
		u32 end_seq_1 = get_unaligned_be32(&sp[1].end_seq);
		u32 start_seq_1 = get_unaligned_be32(&sp[1].start_seq);

		if (!after(end_seq_0, end_seq_1) &&
		    !before(start_seq_0, start_seq_1)) {
			dup_sack = true;
			tcp_dsack_seen(tp);
			NET_INC_STATS_BH(sock_net(sk),
					LINUX_MIB_TCPDSACKOFORECV);
		}
	}

	/* D-SACK for already forgotten data... Do dumb counting. */
	if (dup_sack && tp->undo_marker && tp->undo_retrans > 0 &&
	    !after(end_seq_0, prior_snd_una) &&
	    after(end_seq_0, tp->undo_marker))
		tp->undo_retrans--;

	return dup_sack;
}

struct tcp_sacktag_state {
	int	reord;
	int	fack_count;
	long	rtt_us; /* RTT measured by SACKing never-retransmitted data */
	int	flag;
};

/* Check if skb is fully within the SACK block. In presence of GSO skbs,
 * the incoming SACK may not exactly match but we can find smaller MSS
 * aligned portion of it that matches. Therefore we might need to fragment
 * which may fail and creates some hassle (caller must handle error case
 * returns).
 *
 * FIXME: this could be merged to shift decision code
 */
static int tcp_match_skb_to_sack(struct sock *sk, struct sk_buff *skb,
				  u32 start_seq, u32 end_seq)
{
	int err;
	bool in_sack;
	unsigned int pkt_len;
	unsigned int mss;

	in_sack = !after(start_seq, TCP_SKB_CB(skb)->seq) &&
		  !before(end_seq, TCP_SKB_CB(skb)->end_seq);

	if (tcp_skb_pcount(skb) > 1 && !in_sack &&
	    after(TCP_SKB_CB(skb)->end_seq, start_seq)) {
		mss = tcp_skb_mss(skb);
		in_sack = !after(start_seq, TCP_SKB_CB(skb)->seq);

		if (!in_sack) {
			pkt_len = start_seq - TCP_SKB_CB(skb)->seq;
			if (pkt_len < mss)
				pkt_len = mss;
		} else {
			pkt_len = end_seq - TCP_SKB_CB(skb)->seq;
			if (pkt_len < mss)
				return -EINVAL;
		}

		/* Round if necessary so that SACKs cover only full MSSes
		 * and/or the remaining small portion (if present)
		 */
		if (pkt_len > mss) {
			unsigned int new_len = (pkt_len / mss) * mss;
			if (!in_sack && new_len < pkt_len)
				new_len += mss;
			pkt_len = new_len;
		}

		if (pkt_len >= skb->len && !in_sack)
			return 0;

		err = tcp_fragment(sk, skb, pkt_len, mss, GFP_ATOMIC);
		if (err < 0)
			return err;
	}

	return in_sack;
}

/* Mark the given newly-SACKed range as such, adjusting counters and hints. */
static u8 tcp_sacktag_one(struct sock *sk,
			  struct tcp_sacktag_state *state, u8 sacked,
			  u32 start_seq, u32 end_seq,
			  int dup_sack, int pcount,
			  const struct skb_mstamp *xmit_time)
{
	struct tcp_sock *tp = tcp_sk(sk);
	int fack_count = state->fack_count;

	/* Account D-SACK for retransmitted packet. */
	if (dup_sack && (sacked & TCPCB_RETRANS)) {
		if (tp->undo_marker && tp->undo_retrans > 0 &&
		    after(end_seq, tp->undo_marker))
			tp->undo_retrans--;
		if (sacked & TCPCB_SACKED_ACKED)
			state->reord = min(fack_count, state->reord);
	}

	/* Nothing to do; acked frame is about to be dropped (was ACKed). */
	if (!after(end_seq, tp->snd_una))
		return sacked;

	if (!(sacked & TCPCB_SACKED_ACKED)) {
		if (sacked & TCPCB_SACKED_RETRANS) {
			/* If the segment is not tagged as lost,
			 * we do not clear RETRANS, believing
			 * that retransmission is still in flight.
			 */
			if (sacked & TCPCB_LOST) {
				sacked &= ~(TCPCB_LOST|TCPCB_SACKED_RETRANS);
				tp->lost_out -= pcount;
				tp->retrans_out -= pcount;
			}
		} else {
			if (!(sacked & TCPCB_RETRANS)) {
				/* New sack for not retransmitted frame,
				 * which was in hole. It is reordering.
				 */
				if (before(start_seq,
					   tcp_highest_sack_seq(tp)))
					state->reord = min(fack_count,
							   state->reord);
				if (!after(end_seq, tp->high_seq))
					state->flag |= FLAG_ORIG_SACK_ACKED;
				/* Pick the earliest sequence sacked for RTT */
				if (state->rtt_us < 0) {
					struct skb_mstamp now;

					skb_mstamp_get(&now);
					state->rtt_us = skb_mstamp_us_delta(&now,
								xmit_time);
				}
			}

			if (sacked & TCPCB_LOST) {
				sacked &= ~TCPCB_LOST;
				tp->lost_out -= pcount;
			}
		}

		sacked |= TCPCB_SACKED_ACKED;
		state->flag |= FLAG_DATA_SACKED;
		tp->sacked_out += pcount;

		fack_count += pcount;

		/* Lost marker hint past SACKed? Tweak RFC3517 cnt */
		if (!tcp_is_fack(tp) && (tp->lost_skb_hint != NULL) &&
		    before(start_seq, TCP_SKB_CB(tp->lost_skb_hint)->seq))
			tp->lost_cnt_hint += pcount;

		if (fack_count > tp->fackets_out)
			tp->fackets_out = fack_count;
	}

	/* D-SACK. We can detect redundant retransmission in S|R and plain R
	 * frames and clear it. undo_retrans is decreased above, L|R frames
	 * are accounted above as well.
	 */
	if (dup_sack && (sacked & TCPCB_SACKED_RETRANS)) {
		sacked &= ~TCPCB_SACKED_RETRANS;
		tp->retrans_out -= pcount;
	}

	return sacked;
}

/* Shift newly-SACKed bytes from this skb to the immediately previous
 * already-SACKed sk_buff. Mark the newly-SACKed bytes as such.
 */
static bool tcp_shifted_skb(struct sock *sk, struct sk_buff *skb,
			    struct tcp_sacktag_state *state,
			    unsigned int pcount, int shifted, int mss,
			    bool dup_sack)
{
	struct tcp_sock *tp = tcp_sk(sk);
	struct sk_buff *prev = tcp_write_queue_prev(sk, skb);
	u32 start_seq = TCP_SKB_CB(skb)->seq;	/* start of newly-SACKed */
	u32 end_seq = start_seq + shifted;	/* end of newly-SACKed */

	BUG_ON(!pcount);

	/* Adjust counters and hints for the newly sacked sequence
	 * range but discard the return value since prev is already
	 * marked. We must tag the range first because the seq
	 * advancement below implicitly advances
	 * tcp_highest_sack_seq() when skb is highest_sack.
	 */
	tcp_sacktag_one(sk, state, TCP_SKB_CB(skb)->sacked,
			start_seq, end_seq, dup_sack, pcount,
			&skb->skb_mstamp);

	if (skb == tp->lost_skb_hint)
		tp->lost_cnt_hint += pcount;

	TCP_SKB_CB(prev)->end_seq += shifted;
	TCP_SKB_CB(skb)->seq += shifted;

	tcp_skb_pcount_add(prev, pcount);
	BUG_ON(tcp_skb_pcount(skb) < pcount);
	tcp_skb_pcount_add(skb, -pcount);

	/* When we're adding to gso_segs == 1, gso_size will be zero,
	 * in theory this shouldn't be necessary but as long as DSACK
	 * code can come after this skb later on it's better to keep
	 * setting gso_size to something.
	 */
	if (!skb_shinfo(prev)->gso_size) {
		skb_shinfo(prev)->gso_size = mss;
		skb_shinfo(prev)->gso_type = sk->sk_gso_type;
	}

	/* CHECKME: To clear or not to clear? Mimics normal skb currently */
	if (tcp_skb_pcount(skb) <= 1) {
		skb_shinfo(skb)->gso_size = 0;
		skb_shinfo(skb)->gso_type = 0;
	}

	/* Difference in this won't matter, both ACKed by the same cumul. ACK */
	TCP_SKB_CB(prev)->sacked |= (TCP_SKB_CB(skb)->sacked & TCPCB_EVER_RETRANS);

	if (skb->len > 0) {
		BUG_ON(!tcp_skb_pcount(skb));
		NET_INC_STATS_BH(sock_net(sk), LINUX_MIB_SACKSHIFTED);
		return false;
	}

	/* Whole SKB was eaten :-) */

	if (skb == tp->retransmit_skb_hint)
		tp->retransmit_skb_hint = prev;
	if (skb == tp->lost_skb_hint) {
		tp->lost_skb_hint = prev;
		tp->lost_cnt_hint -= tcp_skb_pcount(prev);
	}

	TCP_SKB_CB(prev)->tcp_flags |= TCP_SKB_CB(skb)->tcp_flags;
	if (TCP_SKB_CB(skb)->tcp_flags & TCPHDR_FIN)
		TCP_SKB_CB(prev)->end_seq++;

	if (skb == tcp_highest_sack(sk))
		tcp_advance_highest_sack(sk, skb);

	tcp_unlink_write_queue(skb, sk);
	sk_wmem_free_skb(sk, skb);

	NET_INC_STATS_BH(sock_net(sk), LINUX_MIB_SACKMERGED);

	return true;
}

/* I wish gso_size would have a bit more sane initialization than
 * something-or-zero which complicates things
 */
static int tcp_skb_seglen(const struct sk_buff *skb)
{
	return tcp_skb_pcount(skb) == 1 ? skb->len : tcp_skb_mss(skb);
}

/* Shifting pages past head area doesn't work */
static int skb_can_shift(const struct sk_buff *skb)
{
	return !skb_headlen(skb) && skb_is_nonlinear(skb);
}

/* Try collapsing SACK blocks spanning across multiple skbs to a single
 * skb.
 */
static struct sk_buff *tcp_shift_skb_data(struct sock *sk, struct sk_buff *skb,
					  struct tcp_sacktag_state *state,
					  u32 start_seq, u32 end_seq,
					  bool dup_sack)
{
	struct tcp_sock *tp = tcp_sk(sk);
	struct sk_buff *prev;
	int mss;
	int pcount = 0;
	int len;
	int in_sack;

	if (!sk_can_gso(sk))
		goto fallback;

	/* Normally R but no L won't result in plain S */
	if (!dup_sack &&
	    (TCP_SKB_CB(skb)->sacked & (TCPCB_LOST|TCPCB_SACKED_RETRANS)) == TCPCB_SACKED_RETRANS)
		goto fallback;
	if (!skb_can_shift(skb))
		goto fallback;
	/* This frame is about to be dropped (was ACKed). */
	if (!after(TCP_SKB_CB(skb)->end_seq, tp->snd_una))
		goto fallback;

	/* Can only happen with delayed DSACK + discard craziness */
	if (unlikely(skb == tcp_write_queue_head(sk)))
		goto fallback;
	prev = tcp_write_queue_prev(sk, skb);

	if ((TCP_SKB_CB(prev)->sacked & TCPCB_TAGBITS) != TCPCB_SACKED_ACKED)
		goto fallback;

	in_sack = !after(start_seq, TCP_SKB_CB(skb)->seq) &&
		  !before(end_seq, TCP_SKB_CB(skb)->end_seq);

	if (in_sack) {
		len = skb->len;
		pcount = tcp_skb_pcount(skb);
		mss = tcp_skb_seglen(skb);

		/* TODO: Fix DSACKs to not fragment already SACKed and we can
		 * drop this restriction as unnecessary
		 */
		if (mss != tcp_skb_seglen(prev))
			goto fallback;
	} else {
		if (!after(TCP_SKB_CB(skb)->end_seq, start_seq))
			goto noop;
		/* CHECKME: This is non-MSS split case only?, this will
		 * cause skipped skbs due to advancing loop btw, original
		 * has that feature too
		 */
		if (tcp_skb_pcount(skb) <= 1)
			goto noop;

		in_sack = !after(start_seq, TCP_SKB_CB(skb)->seq);
		if (!in_sack) {
			/* TODO: head merge to next could be attempted here
			 * if (!after(TCP_SKB_CB(skb)->end_seq, end_seq)),
			 * though it might not be worth of the additional hassle
			 *
			 * ...we can probably just fallback to what was done
			 * previously. We could try merging non-SACKed ones
			 * as well but it probably isn't going to buy off
			 * because later SACKs might again split them, and
			 * it would make skb timestamp tracking considerably
			 * harder problem.
			 */
			goto fallback;
		}

		len = end_seq - TCP_SKB_CB(skb)->seq;
		BUG_ON(len < 0);
		BUG_ON(len > skb->len);

		/* MSS boundaries should be honoured or else pcount will
		 * severely break even though it makes things bit trickier.
		 * Optimize common case to avoid most of the divides
		 */
		mss = tcp_skb_mss(skb);

		/* TODO: Fix DSACKs to not fragment already SACKed and we can
		 * drop this restriction as unnecessary
		 */
		if (mss != tcp_skb_seglen(prev))
			goto fallback;

		if (len == mss) {
			pcount = 1;
		} else if (len < mss) {
			goto noop;
		} else {
			pcount = len / mss;
			len = pcount * mss;
		}
	}

	/* tcp_sacktag_one() won't SACK-tag ranges below snd_una */
	if (!after(TCP_SKB_CB(skb)->seq + len, tp->snd_una))
		goto fallback;

	if (!skb_shift(prev, skb, len))
		goto fallback;
	if (!tcp_shifted_skb(sk, skb, state, pcount, len, mss, dup_sack))
		goto out;

	/* Hole filled allows collapsing with the next as well, this is very
	 * useful when hole on every nth skb pattern happens
	 */
	if (prev == tcp_write_queue_tail(sk))
		goto out;
	skb = tcp_write_queue_next(sk, prev);

	if (!skb_can_shift(skb) ||
	    (skb == tcp_send_head(sk)) ||
	    ((TCP_SKB_CB(skb)->sacked & TCPCB_TAGBITS) != TCPCB_SACKED_ACKED) ||
	    (mss != tcp_skb_seglen(skb)))
		goto out;

	len = skb->len;
	if (skb_shift(prev, skb, len)) {
		pcount += tcp_skb_pcount(skb);
		tcp_shifted_skb(sk, skb, state, tcp_skb_pcount(skb), len, mss, 0);
	}

out:
	state->fack_count += pcount;
	return prev;

noop:
	return skb;

fallback:
	NET_INC_STATS_BH(sock_net(sk), LINUX_MIB_SACKSHIFTFALLBACK);
	return NULL;
}

static struct sk_buff *tcp_sacktag_walk(struct sk_buff *skb, struct sock *sk,
					struct tcp_sack_block *next_dup,
					struct tcp_sacktag_state *state,
					u32 start_seq, u32 end_seq,
					bool dup_sack_in)
{
	struct tcp_sock *tp = tcp_sk(sk);
	struct sk_buff *tmp;

	tcp_for_write_queue_from(skb, sk) {
		int in_sack = 0;
		bool dup_sack = dup_sack_in;

		if (skb == tcp_send_head(sk))
			break;

		/* queue is in-order => we can short-circuit the walk early */
		if (!before(TCP_SKB_CB(skb)->seq, end_seq))
			break;

		if ((next_dup != NULL) &&
		    before(TCP_SKB_CB(skb)->seq, next_dup->end_seq)) {
			in_sack = tcp_match_skb_to_sack(sk, skb,
							next_dup->start_seq,
							next_dup->end_seq);
			if (in_sack > 0)
				dup_sack = true;
		}

		/* skb reference here is a bit tricky to get right, since
		 * shifting can eat and free both this skb and the next,
		 * so not even _safe variant of the loop is enough.
		 */
		if (in_sack <= 0) {
			tmp = tcp_shift_skb_data(sk, skb, state,
						 start_seq, end_seq, dup_sack);
			if (tmp != NULL) {
				if (tmp != skb) {
					skb = tmp;
					continue;
				}

				in_sack = 0;
			} else {
				in_sack = tcp_match_skb_to_sack(sk, skb,
								start_seq,
								end_seq);
			}
		}

		if (unlikely(in_sack < 0))
			break;

		if (in_sack) {
			TCP_SKB_CB(skb)->sacked =
				tcp_sacktag_one(sk,
						state,
						TCP_SKB_CB(skb)->sacked,
						TCP_SKB_CB(skb)->seq,
						TCP_SKB_CB(skb)->end_seq,
						dup_sack,
						tcp_skb_pcount(skb),
						&skb->skb_mstamp);

			if (!before(TCP_SKB_CB(skb)->seq,
				    tcp_highest_sack_seq(tp)))
				tcp_advance_highest_sack(sk, skb);
		}

		state->fack_count += tcp_skb_pcount(skb);
	}
	return skb;
}

/* Avoid all extra work that is being done by sacktag while walking in
 * a normal way
 */
static struct sk_buff *tcp_sacktag_skip(struct sk_buff *skb, struct sock *sk,
					struct tcp_sacktag_state *state,
					u32 skip_to_seq)
{
	tcp_for_write_queue_from(skb, sk) {
		if (skb == tcp_send_head(sk))
			break;

		if (after(TCP_SKB_CB(skb)->end_seq, skip_to_seq))
			break;

		state->fack_count += tcp_skb_pcount(skb);
	}
	return skb;
}

static struct sk_buff *tcp_maybe_skipping_dsack(struct sk_buff *skb,
						struct sock *sk,
						struct tcp_sack_block *next_dup,
						struct tcp_sacktag_state *state,
						u32 skip_to_seq)
{
	if (next_dup == NULL)
		return skb;

	if (before(next_dup->start_seq, skip_to_seq)) {
		skb = tcp_sacktag_skip(skb, sk, state, next_dup->start_seq);
		skb = tcp_sacktag_walk(skb, sk, NULL, state,
				       next_dup->start_seq, next_dup->end_seq,
				       1);
	}

	return skb;
}

static int tcp_sack_cache_ok(const struct tcp_sock *tp, const struct tcp_sack_block *cache)
{
	return cache < tp->recv_sack_cache + ARRAY_SIZE(tp->recv_sack_cache);
}

static int
tcp_sacktag_write_queue(struct sock *sk, const struct sk_buff *ack_skb,
			u32 prior_snd_una, long *sack_rtt_us)
{
	struct tcp_sock *tp = tcp_sk(sk);
	const unsigned char *ptr = (skb_transport_header(ack_skb) +
				    TCP_SKB_CB(ack_skb)->sacked);
	struct tcp_sack_block_wire *sp_wire = (struct tcp_sack_block_wire *)(ptr+2);
	struct tcp_sack_block sp[TCP_NUM_SACKS];
	struct tcp_sack_block *cache;
	struct tcp_sacktag_state state;
	struct sk_buff *skb;
	int num_sacks = min(TCP_NUM_SACKS, (ptr[1] - TCPOLEN_SACK_BASE) >> 3);
	int used_sacks;
	bool found_dup_sack = false;
	int i, j;
	int first_sack_index;

	state.flag = 0;
	state.reord = tp->packets_out;
	state.rtt_us = -1L;

	if (!tp->sacked_out) {
		if (WARN_ON(tp->fackets_out))
			tp->fackets_out = 0;
		tcp_highest_sack_reset(sk);
	}

	found_dup_sack = tcp_check_dsack(sk, ack_skb, sp_wire,
					 num_sacks, prior_snd_una);
	if (found_dup_sack)
		state.flag |= FLAG_DSACKING_ACK;

	/* Eliminate too old ACKs, but take into
	 * account more or less fresh ones, they can
	 * contain valid SACK info.
	 */
	if (before(TCP_SKB_CB(ack_skb)->ack_seq, prior_snd_una - tp->max_window))
		return 0;

	if (!tp->packets_out)
		goto out;

	used_sacks = 0;
	first_sack_index = 0;
	for (i = 0; i < num_sacks; i++) {
		bool dup_sack = !i && found_dup_sack;

		sp[used_sacks].start_seq = get_unaligned_be32(&sp_wire[i].start_seq);
		sp[used_sacks].end_seq = get_unaligned_be32(&sp_wire[i].end_seq);

		if (!tcp_is_sackblock_valid(tp, dup_sack,
					    sp[used_sacks].start_seq,
					    sp[used_sacks].end_seq)) {
			int mib_idx;

			if (dup_sack) {
				if (!tp->undo_marker)
					mib_idx = LINUX_MIB_TCPDSACKIGNOREDNOUNDO;
				else
					mib_idx = LINUX_MIB_TCPDSACKIGNOREDOLD;
			} else {
				/* Don't count olds caused by ACK reordering */
				if ((TCP_SKB_CB(ack_skb)->ack_seq != tp->snd_una) &&
				    !after(sp[used_sacks].end_seq, tp->snd_una))
					continue;
				mib_idx = LINUX_MIB_TCPSACKDISCARD;
			}

			NET_INC_STATS_BH(sock_net(sk), mib_idx);
			if (i == 0)
				first_sack_index = -1;
			continue;
		}

		/* Ignore very old stuff early */
		if (!after(sp[used_sacks].end_seq, prior_snd_una))
			continue;

		used_sacks++;
	}

	/* order SACK blocks to allow in order walk of the retrans queue */
	for (i = used_sacks - 1; i > 0; i--) {
		for (j = 0; j < i; j++) {
			if (after(sp[j].start_seq, sp[j + 1].start_seq)) {
				swap(sp[j], sp[j + 1]);

				/* Track where the first SACK block goes to */
				if (j == first_sack_index)
					first_sack_index = j + 1;
			}
		}
	}

	skb = tcp_write_queue_head(sk);
	state.fack_count = 0;
	i = 0;

	if (!tp->sacked_out) {
		/* It's already past, so skip checking against it */
		cache = tp->recv_sack_cache + ARRAY_SIZE(tp->recv_sack_cache);
	} else {
		cache = tp->recv_sack_cache;
		/* Skip empty blocks in at head of the cache */
		while (tcp_sack_cache_ok(tp, cache) && !cache->start_seq &&
		       !cache->end_seq)
			cache++;
	}

	while (i < used_sacks) {
		u32 start_seq = sp[i].start_seq;
		u32 end_seq = sp[i].end_seq;
		bool dup_sack = (found_dup_sack && (i == first_sack_index));
		struct tcp_sack_block *next_dup = NULL;

		if (found_dup_sack && ((i + 1) == first_sack_index))
			next_dup = &sp[i + 1];

		/* Skip too early cached blocks */
		while (tcp_sack_cache_ok(tp, cache) &&
		       !before(start_seq, cache->end_seq))
			cache++;

		/* Can skip some work by looking recv_sack_cache? */
		if (tcp_sack_cache_ok(tp, cache) && !dup_sack &&
		    after(end_seq, cache->start_seq)) {

			/* Head todo? */
			if (before(start_seq, cache->start_seq)) {
				skb = tcp_sacktag_skip(skb, sk, &state,
						       start_seq);
				skb = tcp_sacktag_walk(skb, sk, next_dup,
						       &state,
						       start_seq,
						       cache->start_seq,
						       dup_sack);
			}

			/* Rest of the block already fully processed? */
			if (!after(end_seq, cache->end_seq))
				goto advance_sp;

			skb = tcp_maybe_skipping_dsack(skb, sk, next_dup,
						       &state,
						       cache->end_seq);

			/* ...tail remains todo... */
			if (tcp_highest_sack_seq(tp) == cache->end_seq) {
				/* ...but better entrypoint exists! */
				skb = tcp_highest_sack(sk);
				if (skb == NULL)
					break;
				state.fack_count = tp->fackets_out;
				cache++;
				goto walk;
			}

			skb = tcp_sacktag_skip(skb, sk, &state, cache->end_seq);
			/* Check overlap against next cached too (past this one already) */
			cache++;
			continue;
		}

		if (!before(start_seq, tcp_highest_sack_seq(tp))) {
			skb = tcp_highest_sack(sk);
			if (skb == NULL)
				break;
			state.fack_count = tp->fackets_out;
		}
		skb = tcp_sacktag_skip(skb, sk, &state, start_seq);

walk:
		skb = tcp_sacktag_walk(skb, sk, next_dup, &state,
				       start_seq, end_seq, dup_sack);

advance_sp:
		i++;
	}

	/* Clear the head of the cache sack blocks so we can skip it next time */
	for (i = 0; i < ARRAY_SIZE(tp->recv_sack_cache) - used_sacks; i++) {
		tp->recv_sack_cache[i].start_seq = 0;
		tp->recv_sack_cache[i].end_seq = 0;
	}
	for (j = 0; j < used_sacks; j++)
		tp->recv_sack_cache[i++] = sp[j];

	tcp_mark_lost_retrans(sk);

	tcp_verify_left_out(tp);

	if ((state.reord < tp->fackets_out) &&
	    ((inet_csk(sk)->icsk_ca_state != TCP_CA_Loss) || tp->undo_marker))
		tcp_update_reordering(sk, tp->fackets_out - state.reord, 0);

out:

#if FASTRETRANS_DEBUG > 0
	WARN_ON((int)tp->sacked_out < 0);
	WARN_ON((int)tp->lost_out < 0);
	WARN_ON((int)tp->retrans_out < 0);
	WARN_ON((int)tcp_packets_in_flight(tp) < 0);
#endif
	*sack_rtt_us = state.rtt_us;
	return state.flag;
}

/* Limits sacked_out so that sum with lost_out isn't ever larger than
 * packets_out. Returns false if sacked_out adjustement wasn't necessary.
 */
static bool tcp_limit_reno_sacked(struct tcp_sock *tp)
{
	u32 holes;

	holes = max(tp->lost_out, 1U);
	holes = min(holes, tp->packets_out);

	if ((tp->sacked_out + holes) > tp->packets_out) {
		tp->sacked_out = tp->packets_out - holes;
		return true;
	}
	return false;
}

/* If we receive more dupacks than we expected counting segments
 * in assumption of absent reordering, interpret this as reordering.
 * The only another reason could be bug in receiver TCP.
 */
static void tcp_check_reno_reordering(struct sock *sk, const int addend)
{
	struct tcp_sock *tp = tcp_sk(sk);
	if (tcp_limit_reno_sacked(tp))
		tcp_update_reordering(sk, tp->packets_out + addend, 0);
}

/* Emulate SACKs for SACKless connection: account for a new dupack. */

static void tcp_add_reno_sack(struct sock *sk)
{
	struct tcp_sock *tp = tcp_sk(sk);
	tp->sacked_out++;
	tcp_check_reno_reordering(sk, 0);
	tcp_verify_left_out(tp);
}

/* Account for ACK, ACKing some data in Reno Recovery phase. */

static void tcp_remove_reno_sacks(struct sock *sk, int acked)
{
	struct tcp_sock *tp = tcp_sk(sk);

	if (acked > 0) {
		/* One ACK acked hole. The rest eat duplicate ACKs. */
		if (acked - 1 >= tp->sacked_out)
			tp->sacked_out = 0;
		else
			tp->sacked_out -= acked - 1;
	}
	tcp_check_reno_reordering(sk, acked);
	tcp_verify_left_out(tp);
}

static inline void tcp_reset_reno_sack(struct tcp_sock *tp)
{
	tp->sacked_out = 0;
}

void tcp_clear_retrans(struct tcp_sock *tp)
{
	tp->retrans_out = 0;
	tp->lost_out = 0;
	tp->undo_marker = 0;
	tp->undo_retrans = -1;
	tp->fackets_out = 0;
	tp->sacked_out = 0;
}

static inline void tcp_init_undo(struct tcp_sock *tp)
{
	tp->undo_marker = tp->snd_una;
	/* Retransmission still in flight may cause DSACKs later. */
	tp->undo_retrans = tp->retrans_out ? : -1;
}

/* Enter Loss state. If we detect SACK reneging, forget all SACK information
 * and reset tags completely, otherwise preserve SACKs. If receiver
 * dropped its ofo queue, we will know this due to reneging detection.
 */
void tcp_enter_loss(struct sock *sk)
{
	const struct inet_connection_sock *icsk = inet_csk(sk);
	struct tcp_sock *tp = tcp_sk(sk);
	struct sk_buff *skb;
	bool new_recovery = false;
	bool is_reneg;			/* is receiver reneging on SACKs? */

	/* Reduce ssthresh if it has not yet been made inside this window. */
	if (icsk->icsk_ca_state <= TCP_CA_Disorder ||
	    !after(tp->high_seq, tp->snd_una) ||
	    (icsk->icsk_ca_state == TCP_CA_Loss && !icsk->icsk_retransmits)) {
		new_recovery = true;
		tp->prior_ssthresh = tcp_current_ssthresh(sk);
		tp->snd_ssthresh = icsk->icsk_ca_ops->ssthresh(sk);
		tcp_ca_event(sk, CA_EVENT_LOSS);
		tcp_init_undo(tp);
	}
	tp->snd_cwnd	   = 1;
	tp->snd_cwnd_cnt   = 0;
	tp->snd_cwnd_stamp = tcp_time_stamp;

	tp->retrans_out = 0;
	tp->lost_out = 0;

	if (tcp_is_reno(tp))
		tcp_reset_reno_sack(tp);

	skb = tcp_write_queue_head(sk);
	is_reneg = skb && (TCP_SKB_CB(skb)->sacked & TCPCB_SACKED_ACKED);
	if (is_reneg) {
		NET_INC_STATS_BH(sock_net(sk), LINUX_MIB_TCPSACKRENEGING);
		tp->sacked_out = 0;
		tp->fackets_out = 0;
	}
	tcp_clear_all_retrans_hints(tp);

	tcp_for_write_queue(skb, sk) {
		if (skb == tcp_send_head(sk))
			break;

		TCP_SKB_CB(skb)->sacked &= (~TCPCB_TAGBITS)|TCPCB_SACKED_ACKED;
		if (!(TCP_SKB_CB(skb)->sacked&TCPCB_SACKED_ACKED) || is_reneg) {
			TCP_SKB_CB(skb)->sacked &= ~TCPCB_SACKED_ACKED;
			TCP_SKB_CB(skb)->sacked |= TCPCB_LOST;
			tp->lost_out += tcp_skb_pcount(skb);
			tp->retransmit_high = TCP_SKB_CB(skb)->end_seq;
		}
	}
	tcp_verify_left_out(tp);

	/* Timeout in disordered state after receiving substantial DUPACKs
	 * suggests that the degree of reordering is over-estimated.
	 */
	if (icsk->icsk_ca_state <= TCP_CA_Disorder &&
	    tp->sacked_out >= sysctl_tcp_reordering)
		tp->reordering = min_t(unsigned int, tp->reordering,
				       sysctl_tcp_reordering);
	tcp_set_ca_state(sk, TCP_CA_Loss);
	tp->high_seq = tp->snd_nxt;
	tcp_ecn_queue_cwr(tp);

	/* F-RTO RFC5682 sec 3.1 step 1: retransmit SND.UNA if no previous
	 * loss recovery is underway except recurring timeout(s) on
	 * the same SND.UNA (sec 3.2). Disable F-RTO on path MTU probing
	 */
	tp->frto = sysctl_tcp_frto &&
		   (new_recovery || icsk->icsk_retransmits) &&
		   !inet_csk(sk)->icsk_mtup.probe_size;
}

/* If ACK arrived pointing to a remembered SACK, it means that our
 * remembered SACKs do not reflect real state of receiver i.e.
 * receiver _host_ is heavily congested (or buggy).
 *
 * To avoid big spurious retransmission bursts due to transient SACK
 * scoreboard oddities that look like reneging, we give the receiver a
 * little time (max(RTT/2, 10ms)) to send us some more ACKs that will
 * restore sanity to the SACK scoreboard. If the apparent reneging
 * persists until this RTO then we'll clear the SACK scoreboard.
 */
static bool tcp_check_sack_reneging(struct sock *sk, int flag)
{
	if (flag & FLAG_SACK_RENEGING) {
		struct tcp_sock *tp = tcp_sk(sk);
		unsigned long delay = max(usecs_to_jiffies(tp->srtt_us >> 4),
					  msecs_to_jiffies(10));

		inet_csk_reset_xmit_timer(sk, ICSK_TIME_RETRANS,
					  delay, TCP_RTO_MAX);
		return true;
	}
	return false;
}

static inline int tcp_fackets_out(const struct tcp_sock *tp)
{
	return tcp_is_reno(tp) ? tp->sacked_out + 1 : tp->fackets_out;
}

/* Heurestics to calculate number of duplicate ACKs. There's no dupACKs
 * counter when SACK is enabled (without SACK, sacked_out is used for
 * that purpose).
 *
 * Instead, with FACK TCP uses fackets_out that includes both SACKed
 * segments up to the highest received SACK block so far and holes in
 * between them.
 *
 * With reordering, holes may still be in flight, so RFC3517 recovery
 * uses pure sacked_out (total number of SACKed segments) even though
 * it violates the RFC that uses duplicate ACKs, often these are equal
 * but when e.g. out-of-window ACKs or packet duplication occurs,
 * they differ. Since neither occurs due to loss, TCP should really
 * ignore them.
 */
static inline int tcp_dupack_heuristics(const struct tcp_sock *tp)
{
	return tcp_is_fack(tp) ? tp->fackets_out : tp->sacked_out + 1;
}

static bool tcp_pause_early_retransmit(struct sock *sk, int flag)
{
	struct tcp_sock *tp = tcp_sk(sk);
	unsigned long delay;

	/* Delay early retransmit and entering fast recovery for
	 * max(RTT/4, 2msec) unless ack has ECE mark, no RTT samples
	 * available, or RTO is scheduled to fire first.
	 */
	if (sysctl_tcp_early_retrans < 2 || sysctl_tcp_early_retrans > 3 ||
	    (flag & FLAG_ECE) || !tp->srtt_us)
		return false;

	delay = max(usecs_to_jiffies(tp->srtt_us >> 5),
		    msecs_to_jiffies(2));

	if (!time_after(inet_csk(sk)->icsk_timeout, (jiffies + delay)))
		return false;

	inet_csk_reset_xmit_timer(sk, ICSK_TIME_EARLY_RETRANS, delay,
				  TCP_RTO_MAX);
	return true;
}

/* Linux NewReno/SACK/FACK/ECN state machine.
 * --------------------------------------
 *
 * "Open"	Normal state, no dubious events, fast path.
 * "Disorder"   In all the respects it is "Open",
 *		but requires a bit more attention. It is entered when
 *		we see some SACKs or dupacks. It is split of "Open"
 *		mainly to move some processing from fast path to slow one.
 * "CWR"	CWND was reduced due to some Congestion Notification event.
 *		It can be ECN, ICMP source quench, local device congestion.
 * "Recovery"	CWND was reduced, we are fast-retransmitting.
 * "Loss"	CWND was reduced due to RTO timeout or SACK reneging.
 *
 * tcp_fastretrans_alert() is entered:
 * - each incoming ACK, if state is not "Open"
 * - when arrived ACK is unusual, namely:
 *	* SACK
 *	* Duplicate ACK.
 *	* ECN ECE.
 *
 * Counting packets in flight is pretty simple.
 *
 *	in_flight = packets_out - left_out + retrans_out
 *
 *	packets_out is SND.NXT-SND.UNA counted in packets.
 *
 *	retrans_out is number of retransmitted segments.
 *
 *	left_out is number of segments left network, but not ACKed yet.
 *
 *		left_out = sacked_out + lost_out
 *
 *     sacked_out: Packets, which arrived to receiver out of order
 *		   and hence not ACKed. With SACKs this number is simply
 *		   amount of SACKed data. Even without SACKs
 *		   it is easy to give pretty reliable estimate of this number,
 *		   counting duplicate ACKs.
 *
 *       lost_out: Packets lost by network. TCP has no explicit
 *		   "loss notification" feedback from network (for now).
 *		   It means that this number can be only _guessed_.
 *		   Actually, it is the heuristics to predict lossage that
 *		   distinguishes different algorithms.
 *
 *	F.e. after RTO, when all the queue is considered as lost,
 *	lost_out = packets_out and in_flight = retrans_out.
 *
 *		Essentially, we have now two algorithms counting
 *		lost packets.
 *
 *		FACK: It is the simplest heuristics. As soon as we decided
 *		that something is lost, we decide that _all_ not SACKed
 *		packets until the most forward SACK are lost. I.e.
 *		lost_out = fackets_out - sacked_out and left_out = fackets_out.
 *		It is absolutely correct estimate, if network does not reorder
 *		packets. And it loses any connection to reality when reordering
 *		takes place. We use FACK by default until reordering
 *		is suspected on the path to this destination.
 *
 *		NewReno: when Recovery is entered, we assume that one segment
 *		is lost (classic Reno). While we are in Recovery and
 *		a partial ACK arrives, we assume that one more packet
 *		is lost (NewReno). This heuristics are the same in NewReno
 *		and SACK.
 *
 *  Imagine, that's all! Forget about all this shamanism about CWND inflation
 *  deflation etc. CWND is real congestion window, never inflated, changes
 *  only according to classic VJ rules.
 *
 * Really tricky (and requiring careful tuning) part of algorithm
 * is hidden in functions tcp_time_to_recover() and tcp_xmit_retransmit_queue().
 * The first determines the moment _when_ we should reduce CWND and,
 * hence, slow down forward transmission. In fact, it determines the moment
 * when we decide that hole is caused by loss, rather than by a reorder.
 *
 * tcp_xmit_retransmit_queue() decides, _what_ we should retransmit to fill
 * holes, caused by lost packets.
 *
 * And the most logically complicated part of algorithm is undo
 * heuristics. We detect false retransmits due to both too early
 * fast retransmit (reordering) and underestimated RTO, analyzing
 * timestamps and D-SACKs. When we detect that some segments were
 * retransmitted by mistake and CWND reduction was wrong, we undo
 * window reduction and abort recovery phase. This logic is hidden
 * inside several functions named tcp_try_undo_<something>.
 */

/* This function decides, when we should leave Disordered state
 * and enter Recovery phase, reducing congestion window.
 *
 * Main question: may we further continue forward transmission
 * with the same cwnd?
 */
static bool tcp_time_to_recover(struct sock *sk, int flag)
{
	struct tcp_sock *tp = tcp_sk(sk);
	__u32 packets_out;

	/* Trick#1: The loss is proven. */
	if (tp->lost_out)
		return true;

	/* Not-A-Trick#2 : Classic rule... */
	if (tcp_dupack_heuristics(tp) > tp->reordering)
		return true;

	/* Trick#4: It is still not OK... But will it be useful to delay
	 * recovery more?
	 */
	packets_out = tp->packets_out;
	if (packets_out <= tp->reordering &&
	    tp->sacked_out >= max_t(__u32, packets_out/2, sysctl_tcp_reordering) &&
	    !tcp_may_send_now(sk)) {
		/* We have nothing to send. This connection is limited
		 * either by receiver window or by application.
		 */
		return true;
	}

	/* If a thin stream is detected, retransmit after first
	 * received dupack. Employ only if SACK is supported in order
	 * to avoid possible corner-case series of spurious retransmissions
	 * Use only if there are no unsent data.
	 */
	if ((tp->thin_dupack || sysctl_tcp_thin_dupack) &&
	    tcp_stream_is_thin(tp) && tcp_dupack_heuristics(tp) > 1 &&
	    tcp_is_sack(tp) && !tcp_send_head(sk))
		return true;

	/* Trick#6: TCP early retransmit, per RFC5827.  To avoid spurious
	 * retransmissions due to small network reorderings, we implement
	 * Mitigation A.3 in the RFC and delay the retransmission for a short
	 * interval if appropriate.
	 */
	if (tp->do_early_retrans && !tp->retrans_out && tp->sacked_out &&
	    (tp->packets_out >= (tp->sacked_out + 1) && tp->packets_out < 4) &&
	    !tcp_may_send_now(sk))
		return !tcp_pause_early_retransmit(sk, flag);

	return false;
}

/* Detect loss in event "A" above by marking head of queue up as lost.
 * For FACK or non-SACK(Reno) senders, the first "packets" number of segments
 * are considered lost. For RFC3517 SACK, a segment is considered lost if it
 * has at least tp->reordering SACKed seqments above it; "packets" refers to
 * the maximum SACKed segments to pass before reaching this limit.
 */
static void tcp_mark_head_lost(struct sock *sk, int packets, int mark_head)
{
	struct tcp_sock *tp = tcp_sk(sk);
	struct sk_buff *skb;
	int cnt, oldcnt;
	int err;
	unsigned int mss;
	/* Use SACK to deduce losses of new sequences sent during recovery */
	const u32 loss_high = tcp_is_sack(tp) ?  tp->snd_nxt : tp->high_seq;

	WARN_ON(packets > tp->packets_out);
	if (tp->lost_skb_hint) {
		skb = tp->lost_skb_hint;
		cnt = tp->lost_cnt_hint;
		/* Head already handled? */
		if (mark_head && skb != tcp_write_queue_head(sk))
			return;
	} else {
		skb = tcp_write_queue_head(sk);
		cnt = 0;
	}

	tcp_for_write_queue_from(skb, sk) {
		if (skb == tcp_send_head(sk))
			break;
		/* TODO: do this better */
		/* this is not the most efficient way to do this... */
		tp->lost_skb_hint = skb;
		tp->lost_cnt_hint = cnt;

		if (after(TCP_SKB_CB(skb)->end_seq, loss_high))
			break;

		oldcnt = cnt;
		if (tcp_is_fack(tp) || tcp_is_reno(tp) ||
		    (TCP_SKB_CB(skb)->sacked & TCPCB_SACKED_ACKED))
			cnt += tcp_skb_pcount(skb);

		if (cnt > packets) {
			if ((tcp_is_sack(tp) && !tcp_is_fack(tp)) ||
			    (TCP_SKB_CB(skb)->sacked & TCPCB_SACKED_ACKED) ||
			    (oldcnt >= packets))
				break;

			mss = skb_shinfo(skb)->gso_size;
			err = tcp_fragment(sk, skb, (packets - oldcnt) * mss,
					   mss, GFP_ATOMIC);
			if (err < 0)
				break;
			cnt = packets;
		}

		tcp_skb_mark_lost(tp, skb);

		if (mark_head)
			break;
	}
	tcp_verify_left_out(tp);
}

/* Account newly detected lost packet(s) */

static void tcp_update_scoreboard(struct sock *sk, int fast_rexmit)
{
	struct tcp_sock *tp = tcp_sk(sk);

	if (tcp_is_reno(tp)) {
		tcp_mark_head_lost(sk, 1, 1);
	} else if (tcp_is_fack(tp)) {
		int lost = tp->fackets_out - tp->reordering;
		if (lost <= 0)
			lost = 1;
		tcp_mark_head_lost(sk, lost, 0);
	} else {
		int sacked_upto = tp->sacked_out - tp->reordering;
		if (sacked_upto >= 0)
			tcp_mark_head_lost(sk, sacked_upto, 0);
		else if (fast_rexmit)
			tcp_mark_head_lost(sk, 1, 1);
	}
}

/* CWND moderation, preventing bursts due to too big ACKs
 * in dubious situations.
 */
static inline void tcp_moderate_cwnd(struct tcp_sock *tp)
{
	tp->snd_cwnd = min(tp->snd_cwnd,
			   tcp_packets_in_flight(tp) + tcp_max_burst(tp));
	tp->snd_cwnd_stamp = tcp_time_stamp;
}

/* Nothing was retransmitted or returned timestamp is less
 * than timestamp of the first retransmission.
 */
static inline bool tcp_packet_delayed(const struct tcp_sock *tp)
{
	return !tp->retrans_stamp ||
		(tp->rx_opt.saw_tstamp && tp->rx_opt.rcv_tsecr &&
		 before(tp->rx_opt.rcv_tsecr, tp->retrans_stamp));
}

/* Undo procedures. */

/* We can clear retrans_stamp when there are no retransmissions in the
 * window. It would seem that it is trivially available for us in
 * tp->retrans_out, however, that kind of assumptions doesn't consider
 * what will happen if errors occur when sending retransmission for the
 * second time. ...It could the that such segment has only
 * TCPCB_EVER_RETRANS set at the present time. It seems that checking
 * the head skb is enough except for some reneging corner cases that
 * are not worth the effort.
 *
 * Main reason for all this complexity is the fact that connection dying
 * time now depends on the validity of the retrans_stamp, in particular,
 * that successive retransmissions of a segment must not advance
 * retrans_stamp under any conditions.
 */
static bool tcp_any_retrans_done(const struct sock *sk)
{
	const struct tcp_sock *tp = tcp_sk(sk);
	struct sk_buff *skb;

	if (tp->retrans_out)
		return true;

	skb = tcp_write_queue_head(sk);
	if (unlikely(skb && TCP_SKB_CB(skb)->sacked & TCPCB_EVER_RETRANS))
		return true;

	return false;
}

#if FASTRETRANS_DEBUG > 1
static void DBGUNDO(struct sock *sk, const char *msg)
{
	struct tcp_sock *tp = tcp_sk(sk);
	struct inet_sock *inet = inet_sk(sk);

	if (sk->sk_family == AF_INET) {
		pr_debug("Undo %s %pI4/%u c%u l%u ss%u/%u p%u\n",
			 msg,
			 &inet->inet_daddr, ntohs(inet->inet_dport),
			 tp->snd_cwnd, tcp_left_out(tp),
			 tp->snd_ssthresh, tp->prior_ssthresh,
			 tp->packets_out);
	}
#if IS_ENABLED(CONFIG_IPV6)
	else if (sk->sk_family == AF_INET6) {
		pr_debug("Undo %s %pI6/%u c%u l%u ss%u/%u p%u\n",
			 msg,
			 &sk->sk_v6_daddr, ntohs(inet->inet_dport),
			 tp->snd_cwnd, tcp_left_out(tp),
			 tp->snd_ssthresh, tp->prior_ssthresh,
			 tp->packets_out);
	}
#endif
}
#else
#define DBGUNDO(x...) do { } while (0)
#endif

static void tcp_undo_cwnd_reduction(struct sock *sk, bool unmark_loss)
{
	struct tcp_sock *tp = tcp_sk(sk);

	if (unmark_loss) {
		struct sk_buff *skb;

		tcp_for_write_queue(skb, sk) {
			if (skb == tcp_send_head(sk))
				break;
			TCP_SKB_CB(skb)->sacked &= ~TCPCB_LOST;
		}
		tp->lost_out = 0;
		tcp_clear_all_retrans_hints(tp);
	}

	if (tp->prior_ssthresh) {
		const struct inet_connection_sock *icsk = inet_csk(sk);

		if (icsk->icsk_ca_ops->undo_cwnd)
			tp->snd_cwnd = icsk->icsk_ca_ops->undo_cwnd(sk);
		else
			tp->snd_cwnd = max(tp->snd_cwnd, tp->snd_ssthresh << 1);

		if (tp->prior_ssthresh > tp->snd_ssthresh) {
			tp->snd_ssthresh = tp->prior_ssthresh;
			tcp_ecn_withdraw_cwr(tp);
		}
	} else {
		tp->snd_cwnd = max(tp->snd_cwnd, tp->snd_ssthresh);
	}
	tp->snd_cwnd_stamp = tcp_time_stamp;
	tp->undo_marker = 0;
}

static inline bool tcp_may_undo(const struct tcp_sock *tp)
{
	return tp->undo_marker && (!tp->undo_retrans || tcp_packet_delayed(tp));
}

/* People celebrate: "We love our President!" */
static bool tcp_try_undo_recovery(struct sock *sk)
{
	struct tcp_sock *tp = tcp_sk(sk);

	if (tcp_may_undo(tp)) {
		int mib_idx;

		/* Happy end! We did not retransmit anything
		 * or our original transmission succeeded.
		 */
		DBGUNDO(sk, inet_csk(sk)->icsk_ca_state == TCP_CA_Loss ? "loss" : "retrans");
		tcp_undo_cwnd_reduction(sk, false);
		if (inet_csk(sk)->icsk_ca_state == TCP_CA_Loss)
			mib_idx = LINUX_MIB_TCPLOSSUNDO;
		else
			mib_idx = LINUX_MIB_TCPFULLUNDO;

		NET_INC_STATS_BH(sock_net(sk), mib_idx);
	}
	if (tp->snd_una == tp->high_seq && tcp_is_reno(tp)) {
		/* Hold old state until something *above* high_seq
		 * is ACKed. For Reno it is MUST to prevent false
		 * fast retransmits (RFC2582). SACK TCP is safe. */
		tcp_moderate_cwnd(tp);
		if (!tcp_any_retrans_done(sk))
			tp->retrans_stamp = 0;
		return true;
	}
	tcp_set_ca_state(sk, TCP_CA_Open);
	return false;
}

/* Try to undo cwnd reduction, because D-SACKs acked all retransmitted data */
static bool tcp_try_undo_dsack(struct sock *sk)
{
	struct tcp_sock *tp = tcp_sk(sk);

	if (tp->undo_marker && !tp->undo_retrans) {
		DBGUNDO(sk, "D-SACK");
		tcp_undo_cwnd_reduction(sk, false);
		NET_INC_STATS_BH(sock_net(sk), LINUX_MIB_TCPDSACKUNDO);
		return true;
	}
	return false;
}

/* Undo during loss recovery after partial ACK or using F-RTO. */
static bool tcp_try_undo_loss(struct sock *sk, bool frto_undo)
{
	struct tcp_sock *tp = tcp_sk(sk);

	if (frto_undo || tcp_may_undo(tp)) {
		tcp_undo_cwnd_reduction(sk, true);

		DBGUNDO(sk, "partial loss");
		NET_INC_STATS_BH(sock_net(sk), LINUX_MIB_TCPLOSSUNDO);
		if (frto_undo)
			NET_INC_STATS_BH(sock_net(sk),
					 LINUX_MIB_TCPSPURIOUSRTOS);
		inet_csk(sk)->icsk_retransmits = 0;
		if (frto_undo || tcp_is_sack(tp))
			tcp_set_ca_state(sk, TCP_CA_Open);
		return true;
	}
	return false;
}

/* The cwnd reduction in CWR and Recovery use the PRR algorithm
 * https://datatracker.ietf.org/doc/draft-ietf-tcpm-proportional-rate-reduction/
 * It computes the number of packets to send (sndcnt) based on packets newly
 * delivered:
 *   1) If the packets in flight is larger than ssthresh, PRR spreads the
 *	cwnd reductions across a full RTT.
 *   2) If packets in flight is lower than ssthresh (such as due to excess
 *	losses and/or application stalls), do not perform any further cwnd
 *	reductions, but instead slow start up to ssthresh.
 */
static void tcp_init_cwnd_reduction(struct sock *sk)
{
	struct tcp_sock *tp = tcp_sk(sk);

	tp->high_seq = tp->snd_nxt;
	tp->tlp_high_seq = 0;
	tp->snd_cwnd_cnt = 0;
	tp->prior_cwnd = tp->snd_cwnd;
	tp->prr_delivered = 0;
	tp->prr_out = 0;
	tp->snd_ssthresh = inet_csk(sk)->icsk_ca_ops->ssthresh(sk);
	tcp_ecn_queue_cwr(tp);
}

static void tcp_cwnd_reduction(struct sock *sk, const int prior_unsacked,
			       int fast_rexmit)
{
	struct tcp_sock *tp = tcp_sk(sk);
	int sndcnt = 0;
	int delta = tp->snd_ssthresh - tcp_packets_in_flight(tp);
	int newly_acked_sacked = prior_unsacked -
				 (tp->packets_out - tp->sacked_out);

	if (newly_acked_sacked <= 0 || WARN_ON_ONCE(!tp->prior_cwnd))
		return;

	tp->prr_delivered += newly_acked_sacked;
	if (tcp_packets_in_flight(tp) > tp->snd_ssthresh) {
		u64 dividend = (u64)tp->snd_ssthresh * tp->prr_delivered +
			       tp->prior_cwnd - 1;
		sndcnt = div_u64(dividend, tp->prior_cwnd) - tp->prr_out;
	} else {
		sndcnt = min_t(int, delta,
			       max_t(int, tp->prr_delivered - tp->prr_out,
				     newly_acked_sacked) + 1);
	}

	sndcnt = max(sndcnt, (fast_rexmit ? 1 : 0));
	tp->snd_cwnd = tcp_packets_in_flight(tp) + sndcnt;
}

static inline void tcp_end_cwnd_reduction(struct sock *sk)
{
	struct tcp_sock *tp = tcp_sk(sk);

	/* Reset cwnd to ssthresh in CWR or Recovery (unless it's undone) */
	if (tp->snd_ssthresh < TCP_INFINITE_SSTHRESH &&
	    (inet_csk(sk)->icsk_ca_state == TCP_CA_CWR || tp->undo_marker)) {
		tp->snd_cwnd = tp->snd_ssthresh;
		tp->snd_cwnd_stamp = tcp_time_stamp;
	}
	tcp_ca_event(sk, CA_EVENT_COMPLETE_CWR);
}

/* Enter CWR state. Disable cwnd undo since congestion is proven with ECN */
void tcp_enter_cwr(struct sock *sk)
{
	struct tcp_sock *tp = tcp_sk(sk);

	tp->prior_ssthresh = 0;
	if (inet_csk(sk)->icsk_ca_state < TCP_CA_CWR) {
		tp->undo_marker = 0;
		tcp_init_cwnd_reduction(sk);
		tcp_set_ca_state(sk, TCP_CA_CWR);
	}
}

static void tcp_try_keep_open(struct sock *sk)
{
	struct tcp_sock *tp = tcp_sk(sk);
	int state = TCP_CA_Open;

	if (tcp_left_out(tp) || tcp_any_retrans_done(sk))
		state = TCP_CA_Disorder;

	if (inet_csk(sk)->icsk_ca_state != state) {
		tcp_set_ca_state(sk, state);
		tp->high_seq = tp->snd_nxt;
	}
}

static void tcp_try_to_open(struct sock *sk, int flag, const int prior_unsacked)
{
	struct tcp_sock *tp = tcp_sk(sk);

	tcp_verify_left_out(tp);

	if (!tcp_any_retrans_done(sk))
		tp->retrans_stamp = 0;

	if (flag & FLAG_ECE)
		tcp_enter_cwr(sk);

	if (inet_csk(sk)->icsk_ca_state != TCP_CA_CWR) {
		tcp_try_keep_open(sk);
	} else {
		tcp_cwnd_reduction(sk, prior_unsacked, 0);
	}
}

static void tcp_mtup_probe_failed(struct sock *sk)
{
	struct inet_connection_sock *icsk = inet_csk(sk);

	icsk->icsk_mtup.search_high = icsk->icsk_mtup.probe_size - 1;
	icsk->icsk_mtup.probe_size = 0;
}

static void tcp_mtup_probe_success(struct sock *sk)
{
	struct tcp_sock *tp = tcp_sk(sk);
	struct inet_connection_sock *icsk = inet_csk(sk);

	/* FIXME: breaks with very large cwnd */
	tp->prior_ssthresh = tcp_current_ssthresh(sk);
	tp->snd_cwnd = tp->snd_cwnd *
		       tcp_mss_to_mtu(sk, tp->mss_cache) /
		       icsk->icsk_mtup.probe_size;
	tp->snd_cwnd_cnt = 0;
	tp->snd_cwnd_stamp = tcp_time_stamp;
	tp->snd_ssthresh = tcp_current_ssthresh(sk);

	icsk->icsk_mtup.search_low = icsk->icsk_mtup.probe_size;
	icsk->icsk_mtup.probe_size = 0;
	tcp_sync_mss(sk, icsk->icsk_pmtu_cookie);
}

/* Do a simple retransmit without using the backoff mechanisms in
 * tcp_timer. This is used for path mtu discovery.
 * The socket is already locked here.
 */
void tcp_simple_retransmit(struct sock *sk)
{
	const struct inet_connection_sock *icsk = inet_csk(sk);
	struct tcp_sock *tp = tcp_sk(sk);
	struct sk_buff *skb;
	unsigned int mss = tcp_current_mss(sk);
	u32 prior_lost = tp->lost_out;

	tcp_for_write_queue(skb, sk) {
		if (skb == tcp_send_head(sk))
			break;
		if (tcp_skb_seglen(skb) > mss &&
		    !(TCP_SKB_CB(skb)->sacked & TCPCB_SACKED_ACKED)) {
			if (TCP_SKB_CB(skb)->sacked & TCPCB_SACKED_RETRANS) {
				TCP_SKB_CB(skb)->sacked &= ~TCPCB_SACKED_RETRANS;
				tp->retrans_out -= tcp_skb_pcount(skb);
			}
			tcp_skb_mark_lost_uncond_verify(tp, skb);
		}
	}

	tcp_clear_retrans_hints_partial(tp);

	if (prior_lost == tp->lost_out)
		return;

	if (tcp_is_reno(tp))
		tcp_limit_reno_sacked(tp);

	tcp_verify_left_out(tp);

	/* Don't muck with the congestion window here.
	 * Reason is that we do not increase amount of _data_
	 * in network, but units changed and effective
	 * cwnd/ssthresh really reduced now.
	 */
	if (icsk->icsk_ca_state != TCP_CA_Loss) {
		tp->high_seq = tp->snd_nxt;
		tp->snd_ssthresh = tcp_current_ssthresh(sk);
		tp->prior_ssthresh = 0;
		tp->undo_marker = 0;
		tcp_set_ca_state(sk, TCP_CA_Loss);
	}
	tcp_xmit_retransmit_queue(sk);
}
EXPORT_SYMBOL(tcp_simple_retransmit);

static void tcp_enter_recovery(struct sock *sk, bool ece_ack)
{
	struct tcp_sock *tp = tcp_sk(sk);
	int mib_idx;

	if (tcp_is_reno(tp))
		mib_idx = LINUX_MIB_TCPRENORECOVERY;
	else
		mib_idx = LINUX_MIB_TCPSACKRECOVERY;

	NET_INC_STATS_BH(sock_net(sk), mib_idx);

	tp->prior_ssthresh = 0;
	tcp_init_undo(tp);

	if (inet_csk(sk)->icsk_ca_state < TCP_CA_CWR) {
		if (!ece_ack)
			tp->prior_ssthresh = tcp_current_ssthresh(sk);
		tcp_init_cwnd_reduction(sk);
	}
	tcp_set_ca_state(sk, TCP_CA_Recovery);
}

/* Process an ACK in CA_Loss state. Move to CA_Open if lost data are
 * recovered or spurious. Otherwise retransmits more on partial ACKs.
 */
static void tcp_process_loss(struct sock *sk, int flag, bool is_dupack)
{
	struct tcp_sock *tp = tcp_sk(sk);
	bool recovered = !before(tp->snd_una, tp->high_seq);

	if (tp->frto) { /* F-RTO RFC5682 sec 3.1 (sack enhanced version). */
		/* Step 3.b. A timeout is spurious if not all data are
		 * lost, i.e., never-retransmitted data are (s)acked.
		 */
		if (tcp_try_undo_loss(sk, flag & FLAG_ORIG_SACK_ACKED))
			return;

		if (after(tp->snd_nxt, tp->high_seq) &&
		    (flag & FLAG_DATA_SACKED || is_dupack)) {
			tp->frto = 0; /* Loss was real: 2nd part of step 3.a */
		} else if (flag & FLAG_SND_UNA_ADVANCED && !recovered) {
			tp->high_seq = tp->snd_nxt;
			__tcp_push_pending_frames(sk, tcp_current_mss(sk),
						  TCP_NAGLE_OFF);
			if (after(tp->snd_nxt, tp->high_seq))
				return; /* Step 2.b */
			tp->frto = 0;
		}
	}

	if (recovered) {
		/* F-RTO RFC5682 sec 3.1 step 2.a and 1st part of step 3.a */
		tcp_try_undo_recovery(sk);
		return;
	}
	if (tcp_is_reno(tp)) {
		/* A Reno DUPACK means new data in F-RTO step 2.b above are
		 * delivered. Lower inflight to clock out (re)tranmissions.
		 */
		if (after(tp->snd_nxt, tp->high_seq) && is_dupack)
			tcp_add_reno_sack(sk);
		else if (flag & FLAG_SND_UNA_ADVANCED)
			tcp_reset_reno_sack(tp);
	}
	if (tcp_try_undo_loss(sk, false))
		return;
	tcp_xmit_retransmit_queue(sk);
}

/* Undo during fast recovery after partial ACK. */
static bool tcp_try_undo_partial(struct sock *sk, const int acked,
				 const int prior_unsacked)
{
	struct tcp_sock *tp = tcp_sk(sk);

	if (tp->undo_marker && tcp_packet_delayed(tp)) {
		/* Plain luck! Hole if filled with delayed
		 * packet, rather than with a retransmit.
		 */
		tcp_update_reordering(sk, tcp_fackets_out(tp) + acked, 1);

		/* We are getting evidence that the reordering degree is higher
		 * than we realized. If there are no retransmits out then we
		 * can undo. Otherwise we clock out new packets but do not
		 * mark more packets lost or retransmit more.
		 */
		if (tp->retrans_out) {
			tcp_cwnd_reduction(sk, prior_unsacked, 0);
			return true;
		}

		if (!tcp_any_retrans_done(sk))
			tp->retrans_stamp = 0;

		DBGUNDO(sk, "partial recovery");
		tcp_undo_cwnd_reduction(sk, true);
		NET_INC_STATS_BH(sock_net(sk), LINUX_MIB_TCPPARTIALUNDO);
		tcp_try_keep_open(sk);
		return true;
	}
	return false;
}

/* Process an event, which can update packets-in-flight not trivially.
 * Main goal of this function is to calculate new estimate for left_out,
 * taking into account both packets sitting in receiver's buffer and
 * packets lost by network.
 *
 * Besides that it does CWND reduction, when packet loss is detected
 * and changes state of machine.
 *
 * It does _not_ decide what to send, it is made in function
 * tcp_xmit_retransmit_queue().
 */
static void tcp_fastretrans_alert(struct sock *sk, const int acked,
				  const int prior_unsacked,
				  bool is_dupack, int flag)
{
	struct inet_connection_sock *icsk = inet_csk(sk);
	struct tcp_sock *tp = tcp_sk(sk);
	bool do_lost = is_dupack || ((flag & FLAG_DATA_SACKED) &&
				    (tcp_fackets_out(tp) > tp->reordering));
	int fast_rexmit = 0;

	if (WARN_ON(!tp->packets_out && tp->sacked_out))
		tp->sacked_out = 0;
	if (WARN_ON(!tp->sacked_out && tp->fackets_out))
		tp->fackets_out = 0;

	/* Now state machine starts.
	 * A. ECE, hence prohibit cwnd undoing, the reduction is required. */
	if (flag & FLAG_ECE)
		tp->prior_ssthresh = 0;

	/* B. In all the states check for reneging SACKs. */
	if (tcp_check_sack_reneging(sk, flag))
		return;

	/* C. Check consistency of the current state. */
	tcp_verify_left_out(tp);

	/* D. Check state exit conditions. State can be terminated
	 *    when high_seq is ACKed. */
	if (icsk->icsk_ca_state == TCP_CA_Open) {
		WARN_ON(tp->retrans_out != 0);
		tp->retrans_stamp = 0;
	} else if (!before(tp->snd_una, tp->high_seq)) {
		switch (icsk->icsk_ca_state) {
		case TCP_CA_CWR:
			/* CWR is to be held something *above* high_seq
			 * is ACKed for CWR bit to reach receiver. */
			if (tp->snd_una != tp->high_seq) {
				tcp_end_cwnd_reduction(sk);
				tcp_set_ca_state(sk, TCP_CA_Open);
			}
			break;

		case TCP_CA_Recovery:
			if (tcp_is_reno(tp))
				tcp_reset_reno_sack(tp);
			if (tcp_try_undo_recovery(sk))
				return;
			tcp_end_cwnd_reduction(sk);
			break;
		}
	}

	/* E. Process state. */
	switch (icsk->icsk_ca_state) {
	case TCP_CA_Recovery:
		if (!(flag & FLAG_SND_UNA_ADVANCED)) {
			if (tcp_is_reno(tp) && is_dupack)
				tcp_add_reno_sack(sk);
		} else {
			if (tcp_try_undo_partial(sk, acked, prior_unsacked))
				return;
			/* Partial ACK arrived. Force fast retransmit. */
			do_lost = tcp_is_reno(tp) ||
				  tcp_fackets_out(tp) > tp->reordering;
		}
		if (tcp_try_undo_dsack(sk)) {
			tcp_try_keep_open(sk);
			return;
		}
		break;
	case TCP_CA_Loss:
		tcp_process_loss(sk, flag, is_dupack);
		if (icsk->icsk_ca_state != TCP_CA_Open)
			return;
		/* Fall through to processing in Open state. */
	default:
		if (tcp_is_reno(tp)) {
			if (flag & FLAG_SND_UNA_ADVANCED)
				tcp_reset_reno_sack(tp);
			if (is_dupack)
				tcp_add_reno_sack(sk);
		}

		if (icsk->icsk_ca_state <= TCP_CA_Disorder)
			tcp_try_undo_dsack(sk);

		if (!tcp_time_to_recover(sk, flag)) {
			tcp_try_to_open(sk, flag, prior_unsacked);
			return;
		}

		/* MTU probe failure: don't reduce cwnd */
		if (icsk->icsk_ca_state < TCP_CA_CWR &&
		    icsk->icsk_mtup.probe_size &&
		    tp->snd_una == tp->mtu_probe.probe_seq_start) {
			tcp_mtup_probe_failed(sk);
			/* Restores the reduction we did in tcp_mtup_probe() */
			tp->snd_cwnd++;
			tcp_simple_retransmit(sk);
			return;
		}

		/* Otherwise enter Recovery state */
		tcp_enter_recovery(sk, (flag & FLAG_ECE));
		fast_rexmit = 1;
	}

	if (do_lost)
		tcp_update_scoreboard(sk, fast_rexmit);
	tcp_cwnd_reduction(sk, prior_unsacked, fast_rexmit);
	tcp_xmit_retransmit_queue(sk);
}

static inline bool tcp_ack_update_rtt(struct sock *sk, const int flag,
				      long seq_rtt_us, long sack_rtt_us)
{
	const struct tcp_sock *tp = tcp_sk(sk);

	/* Prefer RTT measured from ACK's timing to TS-ECR. This is because
	 * broken middle-boxes or peers may corrupt TS-ECR fields. But
	 * Karn's algorithm forbids taking RTT if some retransmitted data
	 * is acked (RFC6298).
	 */
	if (flag & FLAG_RETRANS_DATA_ACKED)
		seq_rtt_us = -1L;

	if (seq_rtt_us < 0)
		seq_rtt_us = sack_rtt_us;

	/* RTTM Rule: A TSecr value received in a segment is used to
	 * update the averaged RTT measurement only if the segment
	 * acknowledges some new data, i.e., only if it advances the
	 * left edge of the send window.
	 * See draft-ietf-tcplw-high-performance-00, section 3.3.
	 */
	if (seq_rtt_us < 0 && tp->rx_opt.saw_tstamp && tp->rx_opt.rcv_tsecr &&
	    flag & FLAG_ACKED)
		seq_rtt_us = jiffies_to_usecs(tcp_time_stamp - tp->rx_opt.rcv_tsecr);

	if (seq_rtt_us < 0)
		return false;

	tcp_rtt_estimator(sk, seq_rtt_us);
	tcp_set_rto(sk);

	/* RFC6298: only reset backoff on valid RTT measurement. */
	inet_csk(sk)->icsk_backoff = 0;
	return true;
}

/* Compute time elapsed between (last) SYNACK and the ACK completing 3WHS. */
static void tcp_synack_rtt_meas(struct sock *sk, const u32 synack_stamp)
{
	struct tcp_sock *tp = tcp_sk(sk);
	long seq_rtt_us = -1L;

	if (synack_stamp && !tp->total_retrans)
		seq_rtt_us = jiffies_to_usecs(tcp_time_stamp - synack_stamp);

	/* If the ACK acks both the SYNACK and the (Fast Open'd) data packets
	 * sent in SYN_RECV, SYNACK RTT is the smooth RTT computed in tcp_ack()
	 */
	if (!tp->srtt_us)
		tcp_ack_update_rtt(sk, FLAG_SYN_ACKED, seq_rtt_us, -1L);
}

static void tcp_cong_avoid(struct sock *sk, u32 ack, u32 acked)
{
	const struct inet_connection_sock *icsk = inet_csk(sk);

	icsk->icsk_ca_ops->cong_avoid(sk, ack, acked);
	tcp_sk(sk)->snd_cwnd_stamp = tcp_time_stamp;
}

/* Restart timer after forward progress on connection.
 * RFC2988 recommends to restart timer to now+rto.
 */
void tcp_rearm_rto(struct sock *sk)
{
	const struct inet_connection_sock *icsk = inet_csk(sk);
	struct tcp_sock *tp = tcp_sk(sk);

	/* If the retrans timer is currently being used by Fast Open
	 * for SYN-ACK retrans purpose, stay put.
	 */
	if (tp->fastopen_rsk)
		return;

	if (!tp->packets_out) {
		inet_csk_clear_xmit_timer(sk, ICSK_TIME_RETRANS);
	} else {
		u32 rto = inet_csk(sk)->icsk_rto;
		/* Offset the time elapsed after installing regular RTO */
		if (icsk->icsk_pending == ICSK_TIME_EARLY_RETRANS ||
		    icsk->icsk_pending == ICSK_TIME_LOSS_PROBE) {
			struct sk_buff *skb = tcp_write_queue_head(sk);
			const u32 rto_time_stamp =
				tcp_skb_timestamp(skb) + rto;
			s32 delta = (s32)(rto_time_stamp - tcp_time_stamp);
			/* delta may not be positive if the socket is locked
			 * when the retrans timer fires and is rescheduled.
			 */
			rto = max(delta, 1);
		}
		inet_csk_reset_xmit_timer(sk, ICSK_TIME_RETRANS, rto,
					  TCP_RTO_MAX);
	}
}

/* This function is called when the delayed ER timer fires. TCP enters
 * fast recovery and performs fast-retransmit.
 */
void tcp_resume_early_retransmit(struct sock *sk)
{
	struct tcp_sock *tp = tcp_sk(sk);

	tcp_rearm_rto(sk);

	/* Stop if ER is disabled after the delayed ER timer is scheduled */
	if (!tp->do_early_retrans)
		return;

	tcp_enter_recovery(sk, false);
	tcp_update_scoreboard(sk, 1);
	tcp_xmit_retransmit_queue(sk);
}

/* If we get here, the whole TSO packet has not been acked. */
static u32 tcp_tso_acked(struct sock *sk, struct sk_buff *skb)
{
	struct tcp_sock *tp = tcp_sk(sk);
	u32 packets_acked;

	BUG_ON(!after(TCP_SKB_CB(skb)->end_seq, tp->snd_una));

	packets_acked = tcp_skb_pcount(skb);
	if (tcp_trim_head(sk, skb, tp->snd_una - TCP_SKB_CB(skb)->seq))
		return 0;
	packets_acked -= tcp_skb_pcount(skb);

	if (packets_acked) {
		BUG_ON(tcp_skb_pcount(skb) == 0);
		BUG_ON(!before(TCP_SKB_CB(skb)->seq, TCP_SKB_CB(skb)->end_seq));
	}

	return packets_acked;
}

static void tcp_ack_tstamp(struct sock *sk, struct sk_buff *skb,
			   u32 prior_snd_una)
{
	const struct skb_shared_info *shinfo;

	/* Avoid cache line misses to get skb_shinfo() and shinfo->tx_flags */
	if (likely(!(sk->sk_tsflags & SOF_TIMESTAMPING_TX_ACK)))
		return;

	shinfo = skb_shinfo(skb);
	if ((shinfo->tx_flags & SKBTX_ACK_TSTAMP) &&
	    between(shinfo->tskey, prior_snd_una, tcp_sk(sk)->snd_una - 1))
		__skb_tstamp_tx(skb, NULL, sk, SCM_TSTAMP_ACK);
}

/* Remove acknowledged frames from the retransmission queue. If our packet
 * is before the ack sequence we can discard it as it's confirmed to have
 * arrived at the other end.
 */
static int tcp_clean_rtx_queue(struct sock *sk, int prior_fackets,
			       u32 prior_snd_una, long sack_rtt_us)
{
	const struct inet_connection_sock *icsk = inet_csk(sk);
	struct skb_mstamp first_ackt, last_ackt, now;
	struct tcp_sock *tp = tcp_sk(sk);
	u32 prior_sacked = tp->sacked_out;
	u32 reord = tp->packets_out;
	bool fully_acked = true;
	long ca_seq_rtt_us = -1L;
	long seq_rtt_us = -1L;
	struct sk_buff *skb;
	u32 pkts_acked = 0;
	bool rtt_update;
	int flag = 0;

	first_ackt.v64 = 0;

	while ((skb = tcp_write_queue_head(sk)) && skb != tcp_send_head(sk)) {
		struct tcp_skb_cb *scb = TCP_SKB_CB(skb);
		u8 sacked = scb->sacked;
		u32 acked_pcount;

		tcp_ack_tstamp(sk, skb, prior_snd_una);

		/* Determine how many packets and what bytes were acked, tso and else */
		if (after(scb->end_seq, tp->snd_una)) {
			if (tcp_skb_pcount(skb) == 1 ||
			    !after(tp->snd_una, scb->seq))
				break;

			acked_pcount = tcp_tso_acked(sk, skb);
			if (!acked_pcount)
				break;

			fully_acked = false;
		} else {
			/* Speedup tcp_unlink_write_queue() and next loop */
			prefetchw(skb->next);
			acked_pcount = tcp_skb_pcount(skb);
		}

		if (unlikely(sacked & TCPCB_RETRANS)) {
			if (sacked & TCPCB_SACKED_RETRANS)
				tp->retrans_out -= acked_pcount;
			flag |= FLAG_RETRANS_DATA_ACKED;
		} else {
			last_ackt = skb->skb_mstamp;
			WARN_ON_ONCE(last_ackt.v64 == 0);
			if (!first_ackt.v64)
				first_ackt = last_ackt;

			if (!(sacked & TCPCB_SACKED_ACKED)) {
				reord = min(pkts_acked, reord);
				if (!after(scb->end_seq, tp->high_seq))
					flag |= FLAG_ORIG_SACK_ACKED;
			}
		}

		if (sacked & TCPCB_SACKED_ACKED)
			tp->sacked_out -= acked_pcount;
		if (sacked & TCPCB_LOST)
			tp->lost_out -= acked_pcount;

		tp->packets_out -= acked_pcount;
		pkts_acked += acked_pcount;

		/* Initial outgoing SYN's get put onto the write_queue
		 * just like anything else we transmit.  It is not
		 * true data, and if we misinform our callers that
		 * this ACK acks real data, we will erroneously exit
		 * connection startup slow start one packet too
		 * quickly.  This is severely frowned upon behavior.
		 */
		if (likely(!(scb->tcp_flags & TCPHDR_SYN))) {
			flag |= FLAG_DATA_ACKED;
		} else {
			flag |= FLAG_SYN_ACKED;
			tp->retrans_stamp = 0;
		}

		if (!fully_acked)
			break;

		tcp_unlink_write_queue(skb, sk);
		sk_wmem_free_skb(sk, skb);
		if (unlikely(skb == tp->retransmit_skb_hint))
			tp->retransmit_skb_hint = NULL;
		if (unlikely(skb == tp->lost_skb_hint))
			tp->lost_skb_hint = NULL;
	}

	if (likely(between(tp->snd_up, prior_snd_una, tp->snd_una)))
		tp->snd_up = tp->snd_una;

	if (skb && (TCP_SKB_CB(skb)->sacked & TCPCB_SACKED_ACKED))
		flag |= FLAG_SACK_RENEGING;

	skb_mstamp_get(&now);
	if (likely(first_ackt.v64)) {
		seq_rtt_us = skb_mstamp_us_delta(&now, &first_ackt);
		ca_seq_rtt_us = skb_mstamp_us_delta(&now, &last_ackt);
	}

	rtt_update = tcp_ack_update_rtt(sk, flag, seq_rtt_us, sack_rtt_us);

	if (flag & FLAG_ACKED) {
		const struct tcp_congestion_ops *ca_ops
			= inet_csk(sk)->icsk_ca_ops;

		tcp_rearm_rto(sk);
		if (unlikely(icsk->icsk_mtup.probe_size &&
			     !after(tp->mtu_probe.probe_seq_end, tp->snd_una))) {
			tcp_mtup_probe_success(sk);
		}

		if (tcp_is_reno(tp)) {
			tcp_remove_reno_sacks(sk, pkts_acked);
		} else {
			int delta;

			/* Non-retransmitted hole got filled? That's reordering */
			if (reord < prior_fackets && reord <= tp->fackets_out)
				tcp_update_reordering(sk, tp->fackets_out - reord, 0);

			delta = tcp_is_fack(tp) ? pkts_acked :
						  prior_sacked - tp->sacked_out;
			tp->lost_cnt_hint -= min(tp->lost_cnt_hint, delta);
		}

		tp->fackets_out -= min(pkts_acked, tp->fackets_out);

		if (ca_ops->pkts_acked)
			ca_ops->pkts_acked(sk, pkts_acked, ca_seq_rtt_us);

	} else if (skb && rtt_update && sack_rtt_us >= 0 &&
		   sack_rtt_us > skb_mstamp_us_delta(&now, &skb->skb_mstamp)) {
		/* Do not re-arm RTO if the sack RTT is measured from data sent
		 * after when the head was last (re)transmitted. Otherwise the
		 * timeout may continue to extend in loss recovery.
		 */
		tcp_rearm_rto(sk);
	}

#if FASTRETRANS_DEBUG > 0
	WARN_ON((int)tp->sacked_out < 0);
	WARN_ON((int)tp->lost_out < 0);
	WARN_ON((int)tp->retrans_out < 0);
	if (!tp->packets_out && tcp_is_sack(tp)) {
		icsk = inet_csk(sk);
		if (tp->lost_out) {
			pr_debug("Leak l=%u %d\n",
				 tp->lost_out, icsk->icsk_ca_state);
			tp->lost_out = 0;
		}
		if (tp->sacked_out) {
			pr_debug("Leak s=%u %d\n",
				 tp->sacked_out, icsk->icsk_ca_state);
			tp->sacked_out = 0;
		}
		if (tp->retrans_out) {
			pr_debug("Leak r=%u %d\n",
				 tp->retrans_out, icsk->icsk_ca_state);
			tp->retrans_out = 0;
		}
	}
#endif
	return flag;
}

static void tcp_ack_probe(struct sock *sk)
{
	const struct tcp_sock *tp = tcp_sk(sk);
	struct inet_connection_sock *icsk = inet_csk(sk);

	/* Was it a usable window open? */

	if (!after(TCP_SKB_CB(tcp_send_head(sk))->end_seq, tcp_wnd_end(tp))) {
		icsk->icsk_backoff = 0;
		inet_csk_clear_xmit_timer(sk, ICSK_TIME_PROBE0);
		/* Socket must be waked up by subsequent tcp_data_snd_check().
		 * This function is not for random using!
		 */
	} else {
		unsigned long when = inet_csk_rto_backoff(icsk, TCP_RTO_MAX);

		inet_csk_reset_xmit_timer(sk, ICSK_TIME_PROBE0,
					  when, TCP_RTO_MAX);
	}
}

static inline bool tcp_ack_is_dubious(const struct sock *sk, const int flag)
{
	return !(flag & FLAG_NOT_DUP) || (flag & FLAG_CA_ALERT) ||
		inet_csk(sk)->icsk_ca_state != TCP_CA_Open;
}

/* Decide wheather to run the increase function of congestion control. */
static inline bool tcp_may_raise_cwnd(const struct sock *sk, const int flag)
{
	if (tcp_in_cwnd_reduction(sk))
		return false;

	/* If reordering is high then always grow cwnd whenever data is
	 * delivered regardless of its ordering. Otherwise stay conservative
	 * and only grow cwnd on in-order delivery (RFC5681). A stretched ACK w/
	 * new SACK or ECE mark may first advance cwnd here and later reduce
	 * cwnd in tcp_fastretrans_alert() based on more states.
	 */
	if (tcp_sk(sk)->reordering > sysctl_tcp_reordering)
		return flag & FLAG_FORWARD_PROGRESS;

	return flag & FLAG_DATA_ACKED;
}

/* Check that window update is acceptable.
 * The function assumes that snd_una<=ack<=snd_next.
 */
static inline bool tcp_may_update_window(const struct tcp_sock *tp,
					const u32 ack, const u32 ack_seq,
					const u32 nwin)
{
	return	after(ack, tp->snd_una) ||
		after(ack_seq, tp->snd_wl1) ||
		(ack_seq == tp->snd_wl1 && nwin > tp->snd_wnd);
}

/* Update our send window.
 *
 * Window update algorithm, described in RFC793/RFC1122 (used in linux-2.2
 * and in FreeBSD. NetBSD's one is even worse.) is wrong.
 */
static int tcp_ack_update_window(struct sock *sk, const struct sk_buff *skb, u32 ack,
				 u32 ack_seq)
{
	struct tcp_sock *tp = tcp_sk(sk);
	int flag = 0;
	u32 nwin = ntohs(tcp_hdr(skb)->window);

	if (likely(!tcp_hdr(skb)->syn))
		nwin <<= tp->rx_opt.snd_wscale;

	if (tcp_may_update_window(tp, ack, ack_seq, nwin)) {
		flag |= FLAG_WIN_UPDATE;
		tcp_update_wl(tp, ack_seq);

		if (tp->snd_wnd != nwin) {
			tp->snd_wnd = nwin;

			/* Note, it is the only place, where
			 * fast path is recovered for sending TCP.
			 */
			tp->pred_flags = 0;
			tcp_fast_path_check(sk);

			if (nwin > tp->max_window) {
				tp->max_window = nwin;
				tcp_sync_mss(sk, inet_csk(sk)->icsk_pmtu_cookie);
			}
		}
	}

	tp->snd_una = ack;

	return flag;
}

/* RFC 5961 7 [ACK Throttling] */
static void tcp_send_challenge_ack(struct sock *sk)
{
	/* unprotected vars, we dont care of overwrites */
	static u32 challenge_timestamp;
	static unsigned int challenge_count;
<<<<<<< HEAD
	u32 count, now;
=======
	u32 now = jiffies / HZ;
	u32 count;
>>>>>>> e045a95c

	/* Check host-wide RFC 5961 rate limit. */
	now = jiffies / HZ;
	if (now != challenge_timestamp) {
		u32 half = (sysctl_tcp_challenge_ack_limit + 1) >> 1;

		challenge_timestamp = now;
		WRITE_ONCE(challenge_count, half +
			   prandom_u32_max(sysctl_tcp_challenge_ack_limit));
	}
	count = READ_ONCE(challenge_count);
	if (count > 0) {
		WRITE_ONCE(challenge_count, count - 1);
		NET_INC_STATS_BH(sock_net(sk), LINUX_MIB_TCPCHALLENGEACK);
		tcp_send_ack(sk);
	}
}

static void tcp_store_ts_recent(struct tcp_sock *tp)
{
	tp->rx_opt.ts_recent = tp->rx_opt.rcv_tsval;
	tp->rx_opt.ts_recent_stamp = get_seconds();
}

static void tcp_replace_ts_recent(struct tcp_sock *tp, u32 seq)
{
	if (tp->rx_opt.saw_tstamp && !after(seq, tp->rcv_wup)) {
		/* PAWS bug workaround wrt. ACK frames, the PAWS discard
		 * extra check below makes sure this can only happen
		 * for pure ACK frames.  -DaveM
		 *
		 * Not only, also it occurs for expired timestamps.
		 */

		if (tcp_paws_check(&tp->rx_opt, 0))
			tcp_store_ts_recent(tp);
	}
}

/* This routine deals with acks during a TLP episode.
 * Ref: loss detection algorithm in draft-dukkipati-tcpm-tcp-loss-probe.
 */
static void tcp_process_tlp_ack(struct sock *sk, u32 ack, int flag)
{
	struct tcp_sock *tp = tcp_sk(sk);
	bool is_tlp_dupack = (ack == tp->tlp_high_seq) &&
			     !(flag & (FLAG_SND_UNA_ADVANCED |
				       FLAG_NOT_DUP | FLAG_DATA_SACKED));

	/* Mark the end of TLP episode on receiving TLP dupack or when
	 * ack is after tlp_high_seq.
	 */
	if (is_tlp_dupack) {
		tp->tlp_high_seq = 0;
		return;
	}

	if (after(ack, tp->tlp_high_seq)) {
		tp->tlp_high_seq = 0;
		/* Don't reduce cwnd if DSACK arrives for TLP retrans. */
		if (!(flag & FLAG_DSACKING_ACK)) {
			tcp_init_cwnd_reduction(sk);
			tcp_set_ca_state(sk, TCP_CA_CWR);
			tcp_end_cwnd_reduction(sk);
			tcp_try_keep_open(sk);
			NET_INC_STATS_BH(sock_net(sk),
					 LINUX_MIB_TCPLOSSPROBERECOVERY);
		}
	}
}

static inline void tcp_in_ack_event(struct sock *sk, u32 flags)
{
	const struct inet_connection_sock *icsk = inet_csk(sk);

	if (icsk->icsk_ca_ops->in_ack_event)
		icsk->icsk_ca_ops->in_ack_event(sk, flags);
}

/* This routine deals with incoming acks, but not outgoing ones. */
static int tcp_ack(struct sock *sk, const struct sk_buff *skb, int flag)
{
	struct inet_connection_sock *icsk = inet_csk(sk);
	struct tcp_sock *tp = tcp_sk(sk);
	u32 prior_snd_una = tp->snd_una;
	u32 ack_seq = TCP_SKB_CB(skb)->seq;
	u32 ack = TCP_SKB_CB(skb)->ack_seq;
	bool is_dupack = false;
	u32 prior_fackets;
	int prior_packets = tp->packets_out;
	const int prior_unsacked = tp->packets_out - tp->sacked_out;
	int acked = 0; /* Number of packets newly acked */
	long sack_rtt_us = -1L;

	/* We very likely will need to access write queue head. */
	prefetchw(sk->sk_write_queue.next);

	/* If the ack is older than previous acks
	 * then we can probably ignore it.
	 */
	if (before(ack, prior_snd_una)) {
		/* RFC 5961 5.2 [Blind Data Injection Attack].[Mitigation] */
		if (before(ack, prior_snd_una - tp->max_window)) {
			tcp_send_challenge_ack(sk);
			return -1;
		}
		goto old_ack;
	}

	/* If the ack includes data we haven't sent yet, discard
	 * this segment (RFC793 Section 3.9).
	 */
	if (after(ack, tp->snd_nxt))
		goto invalid_ack;

	if (icsk->icsk_pending == ICSK_TIME_EARLY_RETRANS ||
	    icsk->icsk_pending == ICSK_TIME_LOSS_PROBE)
		tcp_rearm_rto(sk);

	if (after(ack, prior_snd_una)) {
		flag |= FLAG_SND_UNA_ADVANCED;
		icsk->icsk_retransmits = 0;
	}

	prior_fackets = tp->fackets_out;

	/* ts_recent update must be made after we are sure that the packet
	 * is in window.
	 */
	if (flag & FLAG_UPDATE_TS_RECENT)
		tcp_replace_ts_recent(tp, TCP_SKB_CB(skb)->seq);

	if (!(flag & FLAG_SLOWPATH) && after(ack, prior_snd_una)) {
		/* Window is constant, pure forward advance.
		 * No more checks are required.
		 * Note, we use the fact that SND.UNA>=SND.WL2.
		 */
		tcp_update_wl(tp, ack_seq);
		tp->snd_una = ack;
		flag |= FLAG_WIN_UPDATE;

		tcp_in_ack_event(sk, CA_ACK_WIN_UPDATE);

		NET_INC_STATS_BH(sock_net(sk), LINUX_MIB_TCPHPACKS);
	} else {
		u32 ack_ev_flags = CA_ACK_SLOWPATH;

		if (ack_seq != TCP_SKB_CB(skb)->end_seq)
			flag |= FLAG_DATA;
		else
			NET_INC_STATS_BH(sock_net(sk), LINUX_MIB_TCPPUREACKS);

		flag |= tcp_ack_update_window(sk, skb, ack, ack_seq);

		if (TCP_SKB_CB(skb)->sacked)
			flag |= tcp_sacktag_write_queue(sk, skb, prior_snd_una,
							&sack_rtt_us);

		if (tcp_ecn_rcv_ecn_echo(tp, tcp_hdr(skb))) {
			flag |= FLAG_ECE;
			ack_ev_flags |= CA_ACK_ECE;
		}

		if (flag & FLAG_WIN_UPDATE)
			ack_ev_flags |= CA_ACK_WIN_UPDATE;

		tcp_in_ack_event(sk, ack_ev_flags);
	}

	/* We passed data and got it acked, remove any soft error
	 * log. Something worked...
	 */
	sk->sk_err_soft = 0;
	icsk->icsk_probes_out = 0;
	tp->rcv_tstamp = tcp_time_stamp;
	if (!prior_packets)
		goto no_queue;

	/* See if we can take anything off of the retransmit queue. */
	acked = tp->packets_out;
	flag |= tcp_clean_rtx_queue(sk, prior_fackets, prior_snd_una,
				    sack_rtt_us);
	acked -= tp->packets_out;

	/* Advance cwnd if state allows */
	if (tcp_may_raise_cwnd(sk, flag))
		tcp_cong_avoid(sk, ack, acked);

	if (tcp_ack_is_dubious(sk, flag)) {
		is_dupack = !(flag & (FLAG_SND_UNA_ADVANCED | FLAG_NOT_DUP));
		tcp_fastretrans_alert(sk, acked, prior_unsacked,
				      is_dupack, flag);
	}
	if (tp->tlp_high_seq)
		tcp_process_tlp_ack(sk, ack, flag);

	if ((flag & FLAG_FORWARD_PROGRESS) || !(flag & FLAG_NOT_DUP)) {
		struct dst_entry *dst = __sk_dst_get(sk);
		if (dst)
			dst_confirm(dst);
	}

	if (icsk->icsk_pending == ICSK_TIME_RETRANS)
		tcp_schedule_loss_probe(sk);
	tcp_update_pacing_rate(sk);
	return 1;

no_queue:
	/* If data was DSACKed, see if we can undo a cwnd reduction. */
	if (flag & FLAG_DSACKING_ACK)
		tcp_fastretrans_alert(sk, acked, prior_unsacked,
				      is_dupack, flag);
	/* If this ack opens up a zero window, clear backoff.  It was
	 * being used to time the probes, and is probably far higher than
	 * it needs to be for normal retransmission.
	 */
	if (tcp_send_head(sk))
		tcp_ack_probe(sk);

	if (tp->tlp_high_seq)
		tcp_process_tlp_ack(sk, ack, flag);
	return 1;

invalid_ack:
	SOCK_DEBUG(sk, "Ack %u after %u:%u\n", ack, tp->snd_una, tp->snd_nxt);
	return -1;

old_ack:
	/* If data was SACKed, tag it and see if we should send more data.
	 * If data was DSACKed, see if we can undo a cwnd reduction.
	 */
	if (TCP_SKB_CB(skb)->sacked) {
		flag |= tcp_sacktag_write_queue(sk, skb, prior_snd_una,
						&sack_rtt_us);
		tcp_fastretrans_alert(sk, acked, prior_unsacked,
				      is_dupack, flag);
	}

	SOCK_DEBUG(sk, "Ack %u before %u:%u\n", ack, tp->snd_una, tp->snd_nxt);
	return 0;
}

/* Look for tcp options. Normally only called on SYN and SYNACK packets.
 * But, this can also be called on packets in the established flow when
 * the fast version below fails.
 */
void tcp_parse_options(const struct sk_buff *skb,
		       struct tcp_options_received *opt_rx, int estab,
		       struct tcp_fastopen_cookie *foc)
{
	const unsigned char *ptr;
	const struct tcphdr *th = tcp_hdr(skb);
	int length = (th->doff * 4) - sizeof(struct tcphdr);

	ptr = (const unsigned char *)(th + 1);
	opt_rx->saw_tstamp = 0;

	while (length > 0) {
		int opcode = *ptr++;
		int opsize;

		switch (opcode) {
		case TCPOPT_EOL:
			return;
		case TCPOPT_NOP:	/* Ref: RFC 793 section 3.1 */
			length--;
			continue;
		default:
			opsize = *ptr++;
			if (opsize < 2) /* "silly options" */
				return;
			if (opsize > length)
				return;	/* don't parse partial options */
			switch (opcode) {
			case TCPOPT_MSS:
				if (opsize == TCPOLEN_MSS && th->syn && !estab) {
					u16 in_mss = get_unaligned_be16(ptr);
					if (in_mss) {
						if (opt_rx->user_mss &&
						    opt_rx->user_mss < in_mss)
							in_mss = opt_rx->user_mss;
						opt_rx->mss_clamp = in_mss;
					}
				}
				break;
			case TCPOPT_WINDOW:
				if (opsize == TCPOLEN_WINDOW && th->syn &&
				    !estab && sysctl_tcp_window_scaling) {
					__u8 snd_wscale = *(__u8 *)ptr;
					opt_rx->wscale_ok = 1;
					if (snd_wscale > 14) {
						net_info_ratelimited("%s: Illegal window scaling value %d >14 received\n",
								     __func__,
								     snd_wscale);
						snd_wscale = 14;
					}
					opt_rx->snd_wscale = snd_wscale;
				}
				break;
			case TCPOPT_TIMESTAMP:
				if ((opsize == TCPOLEN_TIMESTAMP) &&
				    ((estab && opt_rx->tstamp_ok) ||
				     (!estab && sysctl_tcp_timestamps))) {
					opt_rx->saw_tstamp = 1;
					opt_rx->rcv_tsval = get_unaligned_be32(ptr);
					opt_rx->rcv_tsecr = get_unaligned_be32(ptr + 4);
				}
				break;
			case TCPOPT_SACK_PERM:
				if (opsize == TCPOLEN_SACK_PERM && th->syn &&
				    !estab && sysctl_tcp_sack) {
					opt_rx->sack_ok = TCP_SACK_SEEN;
					tcp_sack_reset(opt_rx);
				}
				break;

			case TCPOPT_SACK:
				if ((opsize >= (TCPOLEN_SACK_BASE + TCPOLEN_SACK_PERBLOCK)) &&
				   !((opsize - TCPOLEN_SACK_BASE) % TCPOLEN_SACK_PERBLOCK) &&
				   opt_rx->sack_ok) {
					TCP_SKB_CB(skb)->sacked = (ptr - 2) - (unsigned char *)th;
				}
				break;
#ifdef CONFIG_TCP_MD5SIG
			case TCPOPT_MD5SIG:
				/*
				 * The MD5 Hash has already been
				 * checked (see tcp_v{4,6}_do_rcv()).
				 */
				break;
#endif
			case TCPOPT_EXP:
				/* Fast Open option shares code 254 using a
				 * 16 bits magic number. It's valid only in
				 * SYN or SYN-ACK with an even size.
				 */
				if (opsize < TCPOLEN_EXP_FASTOPEN_BASE ||
				    get_unaligned_be16(ptr) != TCPOPT_FASTOPEN_MAGIC ||
				    foc == NULL || !th->syn || (opsize & 1))
					break;
				foc->len = opsize - TCPOLEN_EXP_FASTOPEN_BASE;
				if (foc->len >= TCP_FASTOPEN_COOKIE_MIN &&
				    foc->len <= TCP_FASTOPEN_COOKIE_MAX)
					memcpy(foc->val, ptr + 2, foc->len);
				else if (foc->len != 0)
					foc->len = -1;
				break;

			}
			ptr += opsize-2;
			length -= opsize;
		}
	}
}
EXPORT_SYMBOL(tcp_parse_options);

static bool tcp_parse_aligned_timestamp(struct tcp_sock *tp, const struct tcphdr *th)
{
	const __be32 *ptr = (const __be32 *)(th + 1);

	if (*ptr == htonl((TCPOPT_NOP << 24) | (TCPOPT_NOP << 16)
			  | (TCPOPT_TIMESTAMP << 8) | TCPOLEN_TIMESTAMP)) {
		tp->rx_opt.saw_tstamp = 1;
		++ptr;
		tp->rx_opt.rcv_tsval = ntohl(*ptr);
		++ptr;
		if (*ptr)
			tp->rx_opt.rcv_tsecr = ntohl(*ptr) - tp->tsoffset;
		else
			tp->rx_opt.rcv_tsecr = 0;
		return true;
	}
	return false;
}

/* Fast parse options. This hopes to only see timestamps.
 * If it is wrong it falls back on tcp_parse_options().
 */
static bool tcp_fast_parse_options(const struct sk_buff *skb,
				   const struct tcphdr *th, struct tcp_sock *tp)
{
	/* In the spirit of fast parsing, compare doff directly to constant
	 * values.  Because equality is used, short doff can be ignored here.
	 */
	if (th->doff == (sizeof(*th) / 4)) {
		tp->rx_opt.saw_tstamp = 0;
		return false;
	} else if (tp->rx_opt.tstamp_ok &&
		   th->doff == ((sizeof(*th) + TCPOLEN_TSTAMP_ALIGNED) / 4)) {
		if (tcp_parse_aligned_timestamp(tp, th))
			return true;
	}

	tcp_parse_options(skb, &tp->rx_opt, 1, NULL);
	if (tp->rx_opt.saw_tstamp && tp->rx_opt.rcv_tsecr)
		tp->rx_opt.rcv_tsecr -= tp->tsoffset;

	return true;
}

#ifdef CONFIG_TCP_MD5SIG
/*
 * Parse MD5 Signature option
 */
const u8 *tcp_parse_md5sig_option(const struct tcphdr *th)
{
	int length = (th->doff << 2) - sizeof(*th);
	const u8 *ptr = (const u8 *)(th + 1);

	/* If not enough data remaining, we can short cut */
	while (length >= TCPOLEN_MD5SIG) {
		int opcode = *ptr++;
		int opsize;

		switch (opcode) {
		case TCPOPT_EOL:
			return NULL;
		case TCPOPT_NOP:
			length--;
			continue;
		default:
			opsize = *ptr++;
			if (opsize < 2 || opsize > length)
				return NULL;
			if (opcode == TCPOPT_MD5SIG)
				return opsize == TCPOLEN_MD5SIG ? ptr : NULL;
		}
		ptr += opsize - 2;
		length -= opsize;
	}
	return NULL;
}
EXPORT_SYMBOL(tcp_parse_md5sig_option);
#endif

/* Sorry, PAWS as specified is broken wrt. pure-ACKs -DaveM
 *
 * It is not fatal. If this ACK does _not_ change critical state (seqs, window)
 * it can pass through stack. So, the following predicate verifies that
 * this segment is not used for anything but congestion avoidance or
 * fast retransmit. Moreover, we even are able to eliminate most of such
 * second order effects, if we apply some small "replay" window (~RTO)
 * to timestamp space.
 *
 * All these measures still do not guarantee that we reject wrapped ACKs
 * on networks with high bandwidth, when sequence space is recycled fastly,
 * but it guarantees that such events will be very rare and do not affect
 * connection seriously. This doesn't look nice, but alas, PAWS is really
 * buggy extension.
 *
 * [ Later note. Even worse! It is buggy for segments _with_ data. RFC
 * states that events when retransmit arrives after original data are rare.
 * It is a blatant lie. VJ forgot about fast retransmit! 8)8) It is
 * the biggest problem on large power networks even with minor reordering.
 * OK, let's give it small replay window. If peer clock is even 1hz, it is safe
 * up to bandwidth of 18Gigabit/sec. 8) ]
 */

static int tcp_disordered_ack(const struct sock *sk, const struct sk_buff *skb)
{
	const struct tcp_sock *tp = tcp_sk(sk);
	const struct tcphdr *th = tcp_hdr(skb);
	u32 seq = TCP_SKB_CB(skb)->seq;
	u32 ack = TCP_SKB_CB(skb)->ack_seq;

	return (/* 1. Pure ACK with correct sequence number. */
		(th->ack && seq == TCP_SKB_CB(skb)->end_seq && seq == tp->rcv_nxt) &&

		/* 2. ... and duplicate ACK. */
		ack == tp->snd_una &&

		/* 3. ... and does not update window. */
		!tcp_may_update_window(tp, ack, seq, ntohs(th->window) << tp->rx_opt.snd_wscale) &&

		/* 4. ... and sits in replay window. */
		(s32)(tp->rx_opt.ts_recent - tp->rx_opt.rcv_tsval) <= (inet_csk(sk)->icsk_rto * 1024) / HZ);
}

static inline bool tcp_paws_discard(const struct sock *sk,
				   const struct sk_buff *skb)
{
	const struct tcp_sock *tp = tcp_sk(sk);

	return !tcp_paws_check(&tp->rx_opt, TCP_PAWS_WINDOW) &&
	       !tcp_disordered_ack(sk, skb);
}

/* Check segment sequence number for validity.
 *
 * Segment controls are considered valid, if the segment
 * fits to the window after truncation to the window. Acceptability
 * of data (and SYN, FIN, of course) is checked separately.
 * See tcp_data_queue(), for example.
 *
 * Also, controls (RST is main one) are accepted using RCV.WUP instead
 * of RCV.NXT. Peer still did not advance his SND.UNA when we
 * delayed ACK, so that hisSND.UNA<=ourRCV.WUP.
 * (borrowed from freebsd)
 */

static inline bool tcp_sequence(const struct tcp_sock *tp, u32 seq, u32 end_seq)
{
	return	!before(end_seq, tp->rcv_wup) &&
		!after(seq, tp->rcv_nxt + tcp_receive_window(tp));
}

/* When we get a reset we do this. */
void tcp_reset(struct sock *sk)
{
	/* We want the right error as BSD sees it (and indeed as we do). */
	switch (sk->sk_state) {
	case TCP_SYN_SENT:
		sk->sk_err = ECONNREFUSED;
		break;
	case TCP_CLOSE_WAIT:
		sk->sk_err = EPIPE;
		break;
	case TCP_CLOSE:
		return;
	default:
		sk->sk_err = ECONNRESET;
	}
	/* This barrier is coupled with smp_rmb() in tcp_poll() */
	smp_wmb();

	if (!sock_flag(sk, SOCK_DEAD))
		sk->sk_error_report(sk);

	tcp_done(sk);
}

/*
 * 	Process the FIN bit. This now behaves as it is supposed to work
 *	and the FIN takes effect when it is validly part of sequence
 *	space. Not before when we get holes.
 *
 *	If we are ESTABLISHED, a received fin moves us to CLOSE-WAIT
 *	(and thence onto LAST-ACK and finally, CLOSE, we never enter
 *	TIME-WAIT)
 *
 *	If we are in FINWAIT-1, a received FIN indicates simultaneous
 *	close and we go into CLOSING (and later onto TIME-WAIT)
 *
 *	If we are in FINWAIT-2, a received FIN moves us to TIME-WAIT.
 */
static void tcp_fin(struct sock *sk)
{
	struct tcp_sock *tp = tcp_sk(sk);
	const struct dst_entry *dst;

	inet_csk_schedule_ack(sk);

	sk->sk_shutdown |= RCV_SHUTDOWN;
	sock_set_flag(sk, SOCK_DONE);

	switch (sk->sk_state) {
	case TCP_SYN_RECV:
	case TCP_ESTABLISHED:
		/* Move to CLOSE_WAIT */
		tcp_set_state(sk, TCP_CLOSE_WAIT);
		dst = __sk_dst_get(sk);
		if (!dst || !dst_metric(dst, RTAX_QUICKACK))
			inet_csk(sk)->icsk_ack.pingpong = 1;
		break;

	case TCP_CLOSE_WAIT:
	case TCP_CLOSING:
		/* Received a retransmission of the FIN, do
		 * nothing.
		 */
		break;
	case TCP_LAST_ACK:
		/* RFC793: Remain in the LAST-ACK state. */
		break;

	case TCP_FIN_WAIT1:
		/* This case occurs when a simultaneous close
		 * happens, we must ack the received FIN and
		 * enter the CLOSING state.
		 */
		tcp_send_ack(sk);
		tcp_set_state(sk, TCP_CLOSING);
		break;
	case TCP_FIN_WAIT2:
		/* Received a FIN -- send ACK and enter TIME_WAIT. */
		tcp_send_ack(sk);
		tcp_time_wait(sk, TCP_TIME_WAIT, 0);
		break;
	default:
		/* Only TCP_LISTEN and TCP_CLOSE are left, in these
		 * cases we should never reach this piece of code.
		 */
		pr_err("%s: Impossible, sk->sk_state=%d\n",
		       __func__, sk->sk_state);
		break;
	}

	/* It _is_ possible, that we have something out-of-order _after_ FIN.
	 * Probably, we should reset in this case. For now drop them.
	 */
	__skb_queue_purge(&tp->out_of_order_queue);
	if (tcp_is_sack(tp))
		tcp_sack_reset(&tp->rx_opt);
	sk_mem_reclaim(sk);

	if (!sock_flag(sk, SOCK_DEAD)) {
		sk->sk_state_change(sk);

		/* Do not send POLL_HUP for half duplex close. */
		if (sk->sk_shutdown == SHUTDOWN_MASK ||
		    sk->sk_state == TCP_CLOSE)
			sk_wake_async(sk, SOCK_WAKE_WAITD, POLL_HUP);
		else
			sk_wake_async(sk, SOCK_WAKE_WAITD, POLL_IN);
	}
}

static inline bool tcp_sack_extend(struct tcp_sack_block *sp, u32 seq,
				  u32 end_seq)
{
	if (!after(seq, sp->end_seq) && !after(sp->start_seq, end_seq)) {
		if (before(seq, sp->start_seq))
			sp->start_seq = seq;
		if (after(end_seq, sp->end_seq))
			sp->end_seq = end_seq;
		return true;
	}
	return false;
}

static void tcp_dsack_set(struct sock *sk, u32 seq, u32 end_seq)
{
	struct tcp_sock *tp = tcp_sk(sk);

	if (tcp_is_sack(tp) && sysctl_tcp_dsack) {
		int mib_idx;

		if (before(seq, tp->rcv_nxt))
			mib_idx = LINUX_MIB_TCPDSACKOLDSENT;
		else
			mib_idx = LINUX_MIB_TCPDSACKOFOSENT;

		NET_INC_STATS_BH(sock_net(sk), mib_idx);

		tp->rx_opt.dsack = 1;
		tp->duplicate_sack[0].start_seq = seq;
		tp->duplicate_sack[0].end_seq = end_seq;
	}
}

static void tcp_dsack_extend(struct sock *sk, u32 seq, u32 end_seq)
{
	struct tcp_sock *tp = tcp_sk(sk);

	if (!tp->rx_opt.dsack)
		tcp_dsack_set(sk, seq, end_seq);
	else
		tcp_sack_extend(tp->duplicate_sack, seq, end_seq);
}

static void tcp_send_dupack(struct sock *sk, const struct sk_buff *skb)
{
	struct tcp_sock *tp = tcp_sk(sk);

	if (TCP_SKB_CB(skb)->end_seq != TCP_SKB_CB(skb)->seq &&
	    before(TCP_SKB_CB(skb)->seq, tp->rcv_nxt)) {
		NET_INC_STATS_BH(sock_net(sk), LINUX_MIB_DELAYEDACKLOST);
		tcp_enter_quickack_mode(sk);

		if (tcp_is_sack(tp) && sysctl_tcp_dsack) {
			u32 end_seq = TCP_SKB_CB(skb)->end_seq;

			if (after(TCP_SKB_CB(skb)->end_seq, tp->rcv_nxt))
				end_seq = tp->rcv_nxt;
			tcp_dsack_set(sk, TCP_SKB_CB(skb)->seq, end_seq);
		}
	}

	tcp_send_ack(sk);
}

/* These routines update the SACK block as out-of-order packets arrive or
 * in-order packets close up the sequence space.
 */
static void tcp_sack_maybe_coalesce(struct tcp_sock *tp)
{
	int this_sack;
	struct tcp_sack_block *sp = &tp->selective_acks[0];
	struct tcp_sack_block *swalk = sp + 1;

	/* See if the recent change to the first SACK eats into
	 * or hits the sequence space of other SACK blocks, if so coalesce.
	 */
	for (this_sack = 1; this_sack < tp->rx_opt.num_sacks;) {
		if (tcp_sack_extend(sp, swalk->start_seq, swalk->end_seq)) {
			int i;

			/* Zap SWALK, by moving every further SACK up by one slot.
			 * Decrease num_sacks.
			 */
			tp->rx_opt.num_sacks--;
			for (i = this_sack; i < tp->rx_opt.num_sacks; i++)
				sp[i] = sp[i + 1];
			continue;
		}
		this_sack++, swalk++;
	}
}

static void tcp_sack_new_ofo_skb(struct sock *sk, u32 seq, u32 end_seq)
{
	struct tcp_sock *tp = tcp_sk(sk);
	struct tcp_sack_block *sp = &tp->selective_acks[0];
	int cur_sacks = tp->rx_opt.num_sacks;
	int this_sack;

	if (!cur_sacks)
		goto new_sack;

	for (this_sack = 0; this_sack < cur_sacks; this_sack++, sp++) {
		if (tcp_sack_extend(sp, seq, end_seq)) {
			/* Rotate this_sack to the first one. */
			for (; this_sack > 0; this_sack--, sp--)
				swap(*sp, *(sp - 1));
			if (cur_sacks > 1)
				tcp_sack_maybe_coalesce(tp);
			return;
		}
	}

	/* Could not find an adjacent existing SACK, build a new one,
	 * put it at the front, and shift everyone else down.  We
	 * always know there is at least one SACK present already here.
	 *
	 * If the sack array is full, forget about the last one.
	 */
	if (this_sack >= TCP_NUM_SACKS) {
		this_sack--;
		tp->rx_opt.num_sacks--;
		sp--;
	}
	for (; this_sack > 0; this_sack--, sp--)
		*sp = *(sp - 1);

new_sack:
	/* Build the new head SACK, and we're done. */
	sp->start_seq = seq;
	sp->end_seq = end_seq;
	tp->rx_opt.num_sacks++;
}

/* RCV.NXT advances, some SACKs should be eaten. */

static void tcp_sack_remove(struct tcp_sock *tp)
{
	struct tcp_sack_block *sp = &tp->selective_acks[0];
	int num_sacks = tp->rx_opt.num_sacks;
	int this_sack;

	/* Empty ofo queue, hence, all the SACKs are eaten. Clear. */
	if (skb_queue_empty(&tp->out_of_order_queue)) {
		tp->rx_opt.num_sacks = 0;
		return;
	}

	for (this_sack = 0; this_sack < num_sacks;) {
		/* Check if the start of the sack is covered by RCV.NXT. */
		if (!before(tp->rcv_nxt, sp->start_seq)) {
			int i;

			/* RCV.NXT must cover all the block! */
			WARN_ON(before(tp->rcv_nxt, sp->end_seq));

			/* Zap this SACK, by moving forward any other SACKS. */
			for (i = this_sack+1; i < num_sacks; i++)
				tp->selective_acks[i-1] = tp->selective_acks[i];
			num_sacks--;
			continue;
		}
		this_sack++;
		sp++;
	}
	tp->rx_opt.num_sacks = num_sacks;
}

/**
 * tcp_try_coalesce - try to merge skb to prior one
 * @sk: socket
 * @to: prior buffer
 * @from: buffer to add in queue
 * @fragstolen: pointer to boolean
 *
 * Before queueing skb @from after @to, try to merge them
 * to reduce overall memory use and queue lengths, if cost is small.
 * Packets in ofo or receive queues can stay a long time.
 * Better try to coalesce them right now to avoid future collapses.
 * Returns true if caller should free @from instead of queueing it
 */
static bool tcp_try_coalesce(struct sock *sk,
			     struct sk_buff *to,
			     struct sk_buff *from,
			     bool *fragstolen)
{
	int delta;

	*fragstolen = false;

	/* Its possible this segment overlaps with prior segment in queue */
	if (TCP_SKB_CB(from)->seq != TCP_SKB_CB(to)->end_seq)
		return false;

	if (!skb_try_coalesce(to, from, fragstolen, &delta))
		return false;

	atomic_add(delta, &sk->sk_rmem_alloc);
	sk_mem_charge(sk, delta);
	NET_INC_STATS_BH(sock_net(sk), LINUX_MIB_TCPRCVCOALESCE);
	TCP_SKB_CB(to)->end_seq = TCP_SKB_CB(from)->end_seq;
	TCP_SKB_CB(to)->ack_seq = TCP_SKB_CB(from)->ack_seq;
	TCP_SKB_CB(to)->tcp_flags |= TCP_SKB_CB(from)->tcp_flags;
	return true;
}

/* This one checks to see if we can put data from the
 * out_of_order queue into the receive_queue.
 */
static void tcp_ofo_queue(struct sock *sk)
{
	struct tcp_sock *tp = tcp_sk(sk);
	__u32 dsack_high = tp->rcv_nxt;
	struct sk_buff *skb, *tail;
	bool fragstolen, eaten;

	while ((skb = skb_peek(&tp->out_of_order_queue)) != NULL) {
		if (after(TCP_SKB_CB(skb)->seq, tp->rcv_nxt))
			break;

		if (before(TCP_SKB_CB(skb)->seq, dsack_high)) {
			__u32 dsack = dsack_high;
			if (before(TCP_SKB_CB(skb)->end_seq, dsack_high))
				dsack_high = TCP_SKB_CB(skb)->end_seq;
			tcp_dsack_extend(sk, TCP_SKB_CB(skb)->seq, dsack);
		}

		__skb_unlink(skb, &tp->out_of_order_queue);
		if (!after(TCP_SKB_CB(skb)->end_seq, tp->rcv_nxt)) {
			SOCK_DEBUG(sk, "ofo packet was already received\n");
			__kfree_skb(skb);
			continue;
		}
		SOCK_DEBUG(sk, "ofo requeuing : rcv_next %X seq %X - %X\n",
			   tp->rcv_nxt, TCP_SKB_CB(skb)->seq,
			   TCP_SKB_CB(skb)->end_seq);

		tail = skb_peek_tail(&sk->sk_receive_queue);
		eaten = tail && tcp_try_coalesce(sk, tail, skb, &fragstolen);
		tp->rcv_nxt = TCP_SKB_CB(skb)->end_seq;
		if (!eaten)
			__skb_queue_tail(&sk->sk_receive_queue, skb);
		if (TCP_SKB_CB(skb)->tcp_flags & TCPHDR_FIN)
			tcp_fin(sk);
		if (eaten)
			kfree_skb_partial(skb, fragstolen);
	}
}

static bool tcp_prune_ofo_queue(struct sock *sk);
static int tcp_prune_queue(struct sock *sk);

static int tcp_try_rmem_schedule(struct sock *sk, struct sk_buff *skb,
				 unsigned int size)
{
	if (atomic_read(&sk->sk_rmem_alloc) > sk->sk_rcvbuf ||
	    !sk_rmem_schedule(sk, skb, size)) {

		if (tcp_prune_queue(sk) < 0)
			return -1;

		if (!sk_rmem_schedule(sk, skb, size)) {
			if (!tcp_prune_ofo_queue(sk))
				return -1;

			if (!sk_rmem_schedule(sk, skb, size))
				return -1;
		}
	}
	return 0;
}

static void tcp_data_queue_ofo(struct sock *sk, struct sk_buff *skb)
{
	struct tcp_sock *tp = tcp_sk(sk);
	struct sk_buff *skb1;
	u32 seq, end_seq;

	tcp_ecn_check_ce(tp, skb);

	if (unlikely(tcp_try_rmem_schedule(sk, skb, skb->truesize))) {
		NET_INC_STATS_BH(sock_net(sk), LINUX_MIB_TCPOFODROP);
		__kfree_skb(skb);
		return;
	}

	/* Disable header prediction. */
	tp->pred_flags = 0;
	inet_csk_schedule_ack(sk);

	NET_INC_STATS_BH(sock_net(sk), LINUX_MIB_TCPOFOQUEUE);
	SOCK_DEBUG(sk, "out of order segment: rcv_next %X seq %X - %X\n",
		   tp->rcv_nxt, TCP_SKB_CB(skb)->seq, TCP_SKB_CB(skb)->end_seq);

	skb1 = skb_peek_tail(&tp->out_of_order_queue);
	if (!skb1) {
		/* Initial out of order segment, build 1 SACK. */
		if (tcp_is_sack(tp)) {
			tp->rx_opt.num_sacks = 1;
			tp->selective_acks[0].start_seq = TCP_SKB_CB(skb)->seq;
			tp->selective_acks[0].end_seq =
						TCP_SKB_CB(skb)->end_seq;
		}
		__skb_queue_head(&tp->out_of_order_queue, skb);
		goto end;
	}

	seq = TCP_SKB_CB(skb)->seq;
	end_seq = TCP_SKB_CB(skb)->end_seq;

	if (seq == TCP_SKB_CB(skb1)->end_seq) {
		bool fragstolen;

		if (!tcp_try_coalesce(sk, skb1, skb, &fragstolen)) {
			__skb_queue_after(&tp->out_of_order_queue, skb1, skb);
		} else {
			tcp_grow_window(sk, skb);
			kfree_skb_partial(skb, fragstolen);
			skb = NULL;
		}

		if (!tp->rx_opt.num_sacks ||
		    tp->selective_acks[0].end_seq != seq)
			goto add_sack;

		/* Common case: data arrive in order after hole. */
		tp->selective_acks[0].end_seq = end_seq;
		goto end;
	}

	/* Find place to insert this segment. */
	while (1) {
		if (!after(TCP_SKB_CB(skb1)->seq, seq))
			break;
		if (skb_queue_is_first(&tp->out_of_order_queue, skb1)) {
			skb1 = NULL;
			break;
		}
		skb1 = skb_queue_prev(&tp->out_of_order_queue, skb1);
	}

	/* Do skb overlap to previous one? */
	if (skb1 && before(seq, TCP_SKB_CB(skb1)->end_seq)) {
		if (!after(end_seq, TCP_SKB_CB(skb1)->end_seq)) {
			/* All the bits are present. Drop. */
			NET_INC_STATS_BH(sock_net(sk), LINUX_MIB_TCPOFOMERGE);
			__kfree_skb(skb);
			skb = NULL;
			tcp_dsack_set(sk, seq, end_seq);
			goto add_sack;
		}
		if (after(seq, TCP_SKB_CB(skb1)->seq)) {
			/* Partial overlap. */
			tcp_dsack_set(sk, seq,
				      TCP_SKB_CB(skb1)->end_seq);
		} else {
			if (skb_queue_is_first(&tp->out_of_order_queue,
					       skb1))
				skb1 = NULL;
			else
				skb1 = skb_queue_prev(
					&tp->out_of_order_queue,
					skb1);
		}
	}
	if (!skb1)
		__skb_queue_head(&tp->out_of_order_queue, skb);
	else
		__skb_queue_after(&tp->out_of_order_queue, skb1, skb);

	/* And clean segments covered by new one as whole. */
	while (!skb_queue_is_last(&tp->out_of_order_queue, skb)) {
		skb1 = skb_queue_next(&tp->out_of_order_queue, skb);

		if (!after(end_seq, TCP_SKB_CB(skb1)->seq))
			break;
		if (before(end_seq, TCP_SKB_CB(skb1)->end_seq)) {
			tcp_dsack_extend(sk, TCP_SKB_CB(skb1)->seq,
					 end_seq);
			break;
		}
		__skb_unlink(skb1, &tp->out_of_order_queue);
		tcp_dsack_extend(sk, TCP_SKB_CB(skb1)->seq,
				 TCP_SKB_CB(skb1)->end_seq);
		NET_INC_STATS_BH(sock_net(sk), LINUX_MIB_TCPOFOMERGE);
		__kfree_skb(skb1);
	}

add_sack:
	if (tcp_is_sack(tp))
		tcp_sack_new_ofo_skb(sk, seq, end_seq);
end:
	if (skb) {
		tcp_grow_window(sk, skb);
		skb_set_owner_r(skb, sk);
	}
}

static int __must_check tcp_queue_rcv(struct sock *sk, struct sk_buff *skb, int hdrlen,
		  bool *fragstolen)
{
	int eaten;
	struct sk_buff *tail = skb_peek_tail(&sk->sk_receive_queue);

	__skb_pull(skb, hdrlen);
	eaten = (tail &&
		 tcp_try_coalesce(sk, tail, skb, fragstolen)) ? 1 : 0;
	tcp_sk(sk)->rcv_nxt = TCP_SKB_CB(skb)->end_seq;
	if (!eaten) {
		__skb_queue_tail(&sk->sk_receive_queue, skb);
		skb_set_owner_r(skb, sk);
	}
	return eaten;
}

int tcp_send_rcvq(struct sock *sk, struct msghdr *msg, size_t size)
{
	struct sk_buff *skb;
	int err = -ENOMEM;
	int data_len = 0;
	bool fragstolen;

	if (size == 0)
		return 0;

	if (size > PAGE_SIZE) {
		int npages = min_t(size_t, size >> PAGE_SHIFT, MAX_SKB_FRAGS);

		data_len = npages << PAGE_SHIFT;
		size = data_len + (size & ~PAGE_MASK);
	}
	skb = alloc_skb_with_frags(size - data_len, data_len,
				   PAGE_ALLOC_COSTLY_ORDER,
				   &err, sk->sk_allocation);
	if (!skb)
		goto err;

	skb_put(skb, size - data_len);
	skb->data_len = data_len;
	skb->len = size;

	if (tcp_try_rmem_schedule(sk, skb, skb->truesize))
		goto err_free;

	err = skb_copy_datagram_iovec(skb, 0, msg->msg_iov, size);
	if (err)
		goto err_free;

	TCP_SKB_CB(skb)->seq = tcp_sk(sk)->rcv_nxt;
	TCP_SKB_CB(skb)->end_seq = TCP_SKB_CB(skb)->seq + size;
	TCP_SKB_CB(skb)->ack_seq = tcp_sk(sk)->snd_una - 1;

	if (tcp_queue_rcv(sk, skb, 0, &fragstolen)) {
		WARN_ON_ONCE(fragstolen); /* should not happen */
		__kfree_skb(skb);
	}
	return size;

err_free:
	kfree_skb(skb);
err:
	return err;

}

static void tcp_data_queue(struct sock *sk, struct sk_buff *skb)
{
	struct tcp_sock *tp = tcp_sk(sk);
	int eaten = -1;
	bool fragstolen = false;

	if (TCP_SKB_CB(skb)->seq == TCP_SKB_CB(skb)->end_seq)
		goto drop;

	skb_dst_drop(skb);
	__skb_pull(skb, tcp_hdr(skb)->doff * 4);

	tcp_ecn_accept_cwr(tp, skb);

	tp->rx_opt.dsack = 0;

	/*  Queue data for delivery to the user.
	 *  Packets in sequence go to the receive queue.
	 *  Out of sequence packets to the out_of_order_queue.
	 */
	if (TCP_SKB_CB(skb)->seq == tp->rcv_nxt) {
		if (tcp_receive_window(tp) == 0)
			goto out_of_window;

		/* Ok. In sequence. In window. */
		if (tp->ucopy.task == current &&
		    tp->copied_seq == tp->rcv_nxt && tp->ucopy.len &&
		    sock_owned_by_user(sk) && !tp->urg_data) {
			int chunk = min_t(unsigned int, skb->len,
					  tp->ucopy.len);

			__set_current_state(TASK_RUNNING);

			local_bh_enable();
			if (!skb_copy_datagram_iovec(skb, 0, tp->ucopy.iov, chunk)) {
				tp->ucopy.len -= chunk;
				tp->copied_seq += chunk;
				eaten = (chunk == skb->len);
				tcp_rcv_space_adjust(sk);
			}
			local_bh_disable();
		}

		if (eaten <= 0) {
queue_and_out:
			if (eaten < 0 &&
			    tcp_try_rmem_schedule(sk, skb, skb->truesize))
				goto drop;

			eaten = tcp_queue_rcv(sk, skb, 0, &fragstolen);
		}
		tp->rcv_nxt = TCP_SKB_CB(skb)->end_seq;
		if (skb->len)
			tcp_event_data_recv(sk, skb);
		if (TCP_SKB_CB(skb)->tcp_flags & TCPHDR_FIN)
			tcp_fin(sk);

		if (!skb_queue_empty(&tp->out_of_order_queue)) {
			tcp_ofo_queue(sk);

			/* RFC2581. 4.2. SHOULD send immediate ACK, when
			 * gap in queue is filled.
			 */
			if (skb_queue_empty(&tp->out_of_order_queue))
				inet_csk(sk)->icsk_ack.pingpong = 0;
		}

		if (tp->rx_opt.num_sacks)
			tcp_sack_remove(tp);

		tcp_fast_path_check(sk);

		if (eaten > 0)
			kfree_skb_partial(skb, fragstolen);
		if (!sock_flag(sk, SOCK_DEAD))
			sk->sk_data_ready(sk);
		return;
	}

	if (!after(TCP_SKB_CB(skb)->end_seq, tp->rcv_nxt)) {
		/* A retransmit, 2nd most common case.  Force an immediate ack. */
		NET_INC_STATS_BH(sock_net(sk), LINUX_MIB_DELAYEDACKLOST);
		tcp_dsack_set(sk, TCP_SKB_CB(skb)->seq, TCP_SKB_CB(skb)->end_seq);

out_of_window:
		tcp_enter_quickack_mode(sk);
		inet_csk_schedule_ack(sk);
drop:
		__kfree_skb(skb);
		return;
	}

	/* Out of window. F.e. zero window probe. */
	if (!before(TCP_SKB_CB(skb)->seq, tp->rcv_nxt + tcp_receive_window(tp)))
		goto out_of_window;

	tcp_enter_quickack_mode(sk);

	if (before(TCP_SKB_CB(skb)->seq, tp->rcv_nxt)) {
		/* Partial packet, seq < rcv_next < end_seq */
		SOCK_DEBUG(sk, "partial packet: rcv_next %X seq %X - %X\n",
			   tp->rcv_nxt, TCP_SKB_CB(skb)->seq,
			   TCP_SKB_CB(skb)->end_seq);

		tcp_dsack_set(sk, TCP_SKB_CB(skb)->seq, tp->rcv_nxt);

		/* If window is closed, drop tail of packet. But after
		 * remembering D-SACK for its head made in previous line.
		 */
		if (!tcp_receive_window(tp))
			goto out_of_window;
		goto queue_and_out;
	}

	tcp_data_queue_ofo(sk, skb);
}

static struct sk_buff *tcp_collapse_one(struct sock *sk, struct sk_buff *skb,
					struct sk_buff_head *list)
{
	struct sk_buff *next = NULL;

	if (!skb_queue_is_last(list, skb))
		next = skb_queue_next(list, skb);

	__skb_unlink(skb, list);
	__kfree_skb(skb);
	NET_INC_STATS_BH(sock_net(sk), LINUX_MIB_TCPRCVCOLLAPSED);

	return next;
}

/* Collapse contiguous sequence of skbs head..tail with
 * sequence numbers start..end.
 *
 * If tail is NULL, this means until the end of the list.
 *
 * Segments with FIN/SYN are not collapsed (only because this
 * simplifies code)
 */
static void
tcp_collapse(struct sock *sk, struct sk_buff_head *list,
	     struct sk_buff *head, struct sk_buff *tail,
	     u32 start, u32 end)
{
	struct sk_buff *skb, *n;
	bool end_of_skbs;

	/* First, check that queue is collapsible and find
	 * the point where collapsing can be useful. */
	skb = head;
restart:
	end_of_skbs = true;
	skb_queue_walk_from_safe(list, skb, n) {
		if (skb == tail)
			break;
		/* No new bits? It is possible on ofo queue. */
		if (!before(start, TCP_SKB_CB(skb)->end_seq)) {
			skb = tcp_collapse_one(sk, skb, list);
			if (!skb)
				break;
			goto restart;
		}

		/* The first skb to collapse is:
		 * - not SYN/FIN and
		 * - bloated or contains data before "start" or
		 *   overlaps to the next one.
		 */
		if (!(TCP_SKB_CB(skb)->tcp_flags & (TCPHDR_SYN | TCPHDR_FIN)) &&
		    (tcp_win_from_space(skb->truesize) > skb->len ||
		     before(TCP_SKB_CB(skb)->seq, start))) {
			end_of_skbs = false;
			break;
		}

		if (!skb_queue_is_last(list, skb)) {
			struct sk_buff *next = skb_queue_next(list, skb);
			if (next != tail &&
			    TCP_SKB_CB(skb)->end_seq != TCP_SKB_CB(next)->seq) {
				end_of_skbs = false;
				break;
			}
		}

		/* Decided to skip this, advance start seq. */
		start = TCP_SKB_CB(skb)->end_seq;
	}
	if (end_of_skbs ||
	    (TCP_SKB_CB(skb)->tcp_flags & (TCPHDR_SYN | TCPHDR_FIN)))
		return;

	while (before(start, end)) {
		int copy = min_t(int, SKB_MAX_ORDER(0, 0), end - start);
		struct sk_buff *nskb;

		nskb = alloc_skb(copy, GFP_ATOMIC);
		if (!nskb)
			return;

		memcpy(nskb->cb, skb->cb, sizeof(skb->cb));
		TCP_SKB_CB(nskb)->seq = TCP_SKB_CB(nskb)->end_seq = start;
		__skb_queue_before(list, skb, nskb);
		skb_set_owner_r(nskb, sk);

		/* Copy data, releasing collapsed skbs. */
		while (copy > 0) {
			int offset = start - TCP_SKB_CB(skb)->seq;
			int size = TCP_SKB_CB(skb)->end_seq - start;

			BUG_ON(offset < 0);
			if (size > 0) {
				size = min(copy, size);
				if (skb_copy_bits(skb, offset, skb_put(nskb, size), size))
					BUG();
				TCP_SKB_CB(nskb)->end_seq += size;
				copy -= size;
				start += size;
			}
			if (!before(start, TCP_SKB_CB(skb)->end_seq)) {
				skb = tcp_collapse_one(sk, skb, list);
				if (!skb ||
				    skb == tail ||
				    (TCP_SKB_CB(skb)->tcp_flags & (TCPHDR_SYN | TCPHDR_FIN)))
					return;
			}
		}
	}
}

/* Collapse ofo queue. Algorithm: select contiguous sequence of skbs
 * and tcp_collapse() them until all the queue is collapsed.
 */
static void tcp_collapse_ofo_queue(struct sock *sk)
{
	struct tcp_sock *tp = tcp_sk(sk);
	struct sk_buff *skb = skb_peek(&tp->out_of_order_queue);
	struct sk_buff *head;
	u32 start, end;

	if (skb == NULL)
		return;

	start = TCP_SKB_CB(skb)->seq;
	end = TCP_SKB_CB(skb)->end_seq;
	head = skb;

	for (;;) {
		struct sk_buff *next = NULL;

		if (!skb_queue_is_last(&tp->out_of_order_queue, skb))
			next = skb_queue_next(&tp->out_of_order_queue, skb);
		skb = next;

		/* Segment is terminated when we see gap or when
		 * we are at the end of all the queue. */
		if (!skb ||
		    after(TCP_SKB_CB(skb)->seq, end) ||
		    before(TCP_SKB_CB(skb)->end_seq, start)) {
			tcp_collapse(sk, &tp->out_of_order_queue,
				     head, skb, start, end);
			head = skb;
			if (!skb)
				break;
			/* Start new segment */
			start = TCP_SKB_CB(skb)->seq;
			end = TCP_SKB_CB(skb)->end_seq;
		} else {
			if (before(TCP_SKB_CB(skb)->seq, start))
				start = TCP_SKB_CB(skb)->seq;
			if (after(TCP_SKB_CB(skb)->end_seq, end))
				end = TCP_SKB_CB(skb)->end_seq;
		}
	}
}

/*
 * Purge the out-of-order queue.
 * Return true if queue was pruned.
 */
static bool tcp_prune_ofo_queue(struct sock *sk)
{
	struct tcp_sock *tp = tcp_sk(sk);
	bool res = false;

	if (!skb_queue_empty(&tp->out_of_order_queue)) {
		NET_INC_STATS_BH(sock_net(sk), LINUX_MIB_OFOPRUNED);
		__skb_queue_purge(&tp->out_of_order_queue);

		/* Reset SACK state.  A conforming SACK implementation will
		 * do the same at a timeout based retransmit.  When a connection
		 * is in a sad state like this, we care only about integrity
		 * of the connection not performance.
		 */
		if (tp->rx_opt.sack_ok)
			tcp_sack_reset(&tp->rx_opt);
		sk_mem_reclaim(sk);
		res = true;
	}
	return res;
}

/* Reduce allocated memory if we can, trying to get
 * the socket within its memory limits again.
 *
 * Return less than zero if we should start dropping frames
 * until the socket owning process reads some of the data
 * to stabilize the situation.
 */
static int tcp_prune_queue(struct sock *sk)
{
	struct tcp_sock *tp = tcp_sk(sk);

	SOCK_DEBUG(sk, "prune_queue: c=%x\n", tp->copied_seq);

	NET_INC_STATS_BH(sock_net(sk), LINUX_MIB_PRUNECALLED);

	if (atomic_read(&sk->sk_rmem_alloc) >= sk->sk_rcvbuf)
		tcp_clamp_window(sk);
	else if (sk_under_memory_pressure(sk))
		tp->rcv_ssthresh = min(tp->rcv_ssthresh, 4U * tp->advmss);

	tcp_collapse_ofo_queue(sk);
	if (!skb_queue_empty(&sk->sk_receive_queue))
		tcp_collapse(sk, &sk->sk_receive_queue,
			     skb_peek(&sk->sk_receive_queue),
			     NULL,
			     tp->copied_seq, tp->rcv_nxt);
	sk_mem_reclaim(sk);

	if (atomic_read(&sk->sk_rmem_alloc) <= sk->sk_rcvbuf)
		return 0;

	/* Collapsing did not help, destructive actions follow.
	 * This must not ever occur. */

	tcp_prune_ofo_queue(sk);

	if (atomic_read(&sk->sk_rmem_alloc) <= sk->sk_rcvbuf)
		return 0;

	/* If we are really being abused, tell the caller to silently
	 * drop receive data on the floor.  It will get retransmitted
	 * and hopefully then we'll have sufficient space.
	 */
	NET_INC_STATS_BH(sock_net(sk), LINUX_MIB_RCVPRUNED);

	/* Massive buffer overcommit. */
	tp->pred_flags = 0;
	return -1;
}

static bool tcp_should_expand_sndbuf(const struct sock *sk)
{
	const struct tcp_sock *tp = tcp_sk(sk);

	/* If the user specified a specific send buffer setting, do
	 * not modify it.
	 */
	if (sk->sk_userlocks & SOCK_SNDBUF_LOCK)
		return false;

	/* If we are under global TCP memory pressure, do not expand.  */
	if (sk_under_memory_pressure(sk))
		return false;

	/* If we are under soft global TCP memory pressure, do not expand.  */
	if (sk_memory_allocated(sk) >= sk_prot_mem_limits(sk, 0))
		return false;

	/* If we filled the congestion window, do not expand.  */
	if (tp->packets_out >= tp->snd_cwnd)
		return false;

	return true;
}

/* When incoming ACK allowed to free some skb from write_queue,
 * we remember this event in flag SOCK_QUEUE_SHRUNK and wake up socket
 * on the exit from tcp input handler.
 *
 * PROBLEM: sndbuf expansion does not work well with largesend.
 */
static void tcp_new_space(struct sock *sk)
{
	struct tcp_sock *tp = tcp_sk(sk);

	if (tcp_should_expand_sndbuf(sk)) {
		tcp_sndbuf_expand(sk);
		tp->snd_cwnd_stamp = tcp_time_stamp;
	}

	sk->sk_write_space(sk);
}

static void tcp_check_space(struct sock *sk)
{
	if (sock_flag(sk, SOCK_QUEUE_SHRUNK)) {
		sock_reset_flag(sk, SOCK_QUEUE_SHRUNK);
		if (sk->sk_socket &&
		    test_bit(SOCK_NOSPACE, &sk->sk_socket->flags))
			tcp_new_space(sk);
	}
}

static inline void tcp_data_snd_check(struct sock *sk)
{
	tcp_push_pending_frames(sk);
	tcp_check_space(sk);
}

/*
 * Check if sending an ack is needed.
 */
static void __tcp_ack_snd_check(struct sock *sk, int ofo_possible)
{
	struct tcp_sock *tp = tcp_sk(sk);

	    /* More than one full frame received... */
	if (((tp->rcv_nxt - tp->rcv_wup) > (inet_csk(sk)->icsk_ack.rcv_mss) *
					sysctl_tcp_delack_seg &&
	     /* ... and right edge of window advances far enough.
	      * (tcp_recvmsg() will send ACK otherwise). Or...
	      */
	     __tcp_select_window(sk) >= tp->rcv_wnd) ||
	    /* We ACK each frame or... */
	    tcp_in_quickack_mode(sk) ||
	    /* We have out of order data. */
	    (ofo_possible && skb_peek(&tp->out_of_order_queue))) {
		/* Then ack it now */
		tcp_send_ack(sk);
	} else {
		/* Else, send delayed ack. */
		tcp_send_delayed_ack(sk);
	}
}

static inline void tcp_ack_snd_check(struct sock *sk)
{
	if (!inet_csk_ack_scheduled(sk)) {
		/* We sent a data segment already. */
		return;
	}
	__tcp_ack_snd_check(sk, 1);
}

/*
 *	This routine is only called when we have urgent data
 *	signaled. Its the 'slow' part of tcp_urg. It could be
 *	moved inline now as tcp_urg is only called from one
 *	place. We handle URGent data wrong. We have to - as
 *	BSD still doesn't use the correction from RFC961.
 *	For 1003.1g we should support a new option TCP_STDURG to permit
 *	either form (or just set the sysctl tcp_stdurg).
 */

static void tcp_check_urg(struct sock *sk, const struct tcphdr *th)
{
	struct tcp_sock *tp = tcp_sk(sk);
	u32 ptr = ntohs(th->urg_ptr);

	if (ptr && !sysctl_tcp_stdurg)
		ptr--;
	ptr += ntohl(th->seq);

	/* Ignore urgent data that we've already seen and read. */
	if (after(tp->copied_seq, ptr))
		return;

	/* Do not replay urg ptr.
	 *
	 * NOTE: interesting situation not covered by specs.
	 * Misbehaving sender may send urg ptr, pointing to segment,
	 * which we already have in ofo queue. We are not able to fetch
	 * such data and will stay in TCP_URG_NOTYET until will be eaten
	 * by recvmsg(). Seems, we are not obliged to handle such wicked
	 * situations. But it is worth to think about possibility of some
	 * DoSes using some hypothetical application level deadlock.
	 */
	if (before(ptr, tp->rcv_nxt))
		return;

	/* Do we already have a newer (or duplicate) urgent pointer? */
	if (tp->urg_data && !after(ptr, tp->urg_seq))
		return;

	/* Tell the world about our new urgent pointer. */
	sk_send_sigurg(sk);

	/* We may be adding urgent data when the last byte read was
	 * urgent. To do this requires some care. We cannot just ignore
	 * tp->copied_seq since we would read the last urgent byte again
	 * as data, nor can we alter copied_seq until this data arrives
	 * or we break the semantics of SIOCATMARK (and thus sockatmark())
	 *
	 * NOTE. Double Dutch. Rendering to plain English: author of comment
	 * above did something sort of 	send("A", MSG_OOB); send("B", MSG_OOB);
	 * and expect that both A and B disappear from stream. This is _wrong_.
	 * Though this happens in BSD with high probability, this is occasional.
	 * Any application relying on this is buggy. Note also, that fix "works"
	 * only in this artificial test. Insert some normal data between A and B and we will
	 * decline of BSD again. Verdict: it is better to remove to trap
	 * buggy users.
	 */
	if (tp->urg_seq == tp->copied_seq && tp->urg_data &&
	    !sock_flag(sk, SOCK_URGINLINE) && tp->copied_seq != tp->rcv_nxt) {
		struct sk_buff *skb = skb_peek(&sk->sk_receive_queue);
		tp->copied_seq++;
		if (skb && !before(tp->copied_seq, TCP_SKB_CB(skb)->end_seq)) {
			__skb_unlink(skb, &sk->sk_receive_queue);
			__kfree_skb(skb);
		}
	}

	tp->urg_data = TCP_URG_NOTYET;
	tp->urg_seq = ptr;

	/* Disable header prediction. */
	tp->pred_flags = 0;
}

/* This is the 'fast' part of urgent handling. */
static void tcp_urg(struct sock *sk, struct sk_buff *skb, const struct tcphdr *th)
{
	struct tcp_sock *tp = tcp_sk(sk);

	/* Check if we get a new urgent pointer - normally not. */
	if (th->urg)
		tcp_check_urg(sk, th);

	/* Do we wait for any urgent data? - normally not... */
	if (tp->urg_data == TCP_URG_NOTYET) {
		u32 ptr = tp->urg_seq - ntohl(th->seq) + (th->doff * 4) -
			  th->syn;

		/* Is the urgent pointer pointing into this packet? */
		if (ptr < skb->len) {
			u8 tmp;
			if (skb_copy_bits(skb, ptr, &tmp, 1))
				BUG();
			tp->urg_data = TCP_URG_VALID | tmp;
			if (!sock_flag(sk, SOCK_DEAD))
				sk->sk_data_ready(sk);
		}
	}
}

static int tcp_copy_to_iovec(struct sock *sk, struct sk_buff *skb, int hlen)
{
	struct tcp_sock *tp = tcp_sk(sk);
	int chunk = skb->len - hlen;
	int err;

	local_bh_enable();
	if (skb_csum_unnecessary(skb))
		err = skb_copy_datagram_iovec(skb, hlen, tp->ucopy.iov, chunk);
	else
		err = skb_copy_and_csum_datagram_iovec(skb, hlen,
						       tp->ucopy.iov);

	if (!err) {
		tp->ucopy.len -= chunk;
		tp->copied_seq += chunk;
		tcp_rcv_space_adjust(sk);
	}

	local_bh_disable();
	return err;
}

static __sum16 __tcp_checksum_complete_user(struct sock *sk,
					    struct sk_buff *skb)
{
	__sum16 result;

	if (sock_owned_by_user(sk)) {
		local_bh_enable();
		result = __tcp_checksum_complete(skb);
		local_bh_disable();
	} else {
		result = __tcp_checksum_complete(skb);
	}
	return result;
}

static inline bool tcp_checksum_complete_user(struct sock *sk,
					     struct sk_buff *skb)
{
	return !skb_csum_unnecessary(skb) &&
	       __tcp_checksum_complete_user(sk, skb);
}

/* Does PAWS and seqno based validation of an incoming segment, flags will
 * play significant role here.
 */
static bool tcp_validate_incoming(struct sock *sk, struct sk_buff *skb,
				  const struct tcphdr *th, int syn_inerr)
{
	struct tcp_sock *tp = tcp_sk(sk);

	/* RFC1323: H1. Apply PAWS check first. */
	if (tcp_fast_parse_options(skb, th, tp) && tp->rx_opt.saw_tstamp &&
	    tcp_paws_discard(sk, skb)) {
		if (!th->rst) {
			NET_INC_STATS_BH(sock_net(sk), LINUX_MIB_PAWSESTABREJECTED);
			tcp_send_dupack(sk, skb);
			goto discard;
		}
		/* Reset is accepted even if it did not pass PAWS. */
	}

	/* Step 1: check sequence number */
	if (!tcp_sequence(tp, TCP_SKB_CB(skb)->seq, TCP_SKB_CB(skb)->end_seq)) {
		/* RFC793, page 37: "In all states except SYN-SENT, all reset
		 * (RST) segments are validated by checking their SEQ-fields."
		 * And page 69: "If an incoming segment is not acceptable,
		 * an acknowledgment should be sent in reply (unless the RST
		 * bit is set, if so drop the segment and return)".
		 */
		if (!th->rst) {
			if (th->syn)
				goto syn_challenge;
			tcp_send_dupack(sk, skb);
		}
		goto discard;
	}

	/* Step 2: check RST bit */
	if (th->rst) {
		/* RFC 5961 3.2 :
		 * If sequence number exactly matches RCV.NXT, then
		 *     RESET the connection
		 * else
		 *     Send a challenge ACK
		 */
		if (TCP_SKB_CB(skb)->seq == tp->rcv_nxt)
			tcp_reset(sk);
		else
			tcp_send_challenge_ack(sk);
		goto discard;
	}

	/* step 3: check security and precedence [ignored] */

	/* step 4: Check for a SYN
	 * RFC 5691 4.2 : Send a challenge ack
	 */
	if (th->syn) {
syn_challenge:
		if (syn_inerr)
			TCP_INC_STATS_BH(sock_net(sk), TCP_MIB_INERRS);
		NET_INC_STATS_BH(sock_net(sk), LINUX_MIB_TCPSYNCHALLENGE);
		tcp_send_challenge_ack(sk);
		goto discard;
	}

	return true;

discard:
	__kfree_skb(skb);
	return false;
}

/*
 *	TCP receive function for the ESTABLISHED state.
 *
 *	It is split into a fast path and a slow path. The fast path is
 * 	disabled when:
 *	- A zero window was announced from us - zero window probing
 *        is only handled properly in the slow path.
 *	- Out of order segments arrived.
 *	- Urgent data is expected.
 *	- There is no buffer space left
 *	- Unexpected TCP flags/window values/header lengths are received
 *	  (detected by checking the TCP header against pred_flags)
 *	- Data is sent in both directions. Fast path only supports pure senders
 *	  or pure receivers (this means either the sequence number or the ack
 *	  value must stay constant)
 *	- Unexpected TCP option.
 *
 *	When these conditions are not satisfied it drops into a standard
 *	receive procedure patterned after RFC793 to handle all cases.
 *	The first three cases are guaranteed by proper pred_flags setting,
 *	the rest is checked inline. Fast processing is turned on in
 *	tcp_data_queue when everything is OK.
 */
void tcp_rcv_established(struct sock *sk, struct sk_buff *skb,
			 const struct tcphdr *th, unsigned int len)
{
	struct tcp_sock *tp = tcp_sk(sk);

	if (unlikely(sk->sk_rx_dst == NULL))
		inet_csk(sk)->icsk_af_ops->sk_rx_dst_set(sk, skb);
	/*
	 *	Header prediction.
	 *	The code loosely follows the one in the famous
	 *	"30 instruction TCP receive" Van Jacobson mail.
	 *
	 *	Van's trick is to deposit buffers into socket queue
	 *	on a device interrupt, to call tcp_recv function
	 *	on the receive process context and checksum and copy
	 *	the buffer to user space. smart...
	 *
	 *	Our current scheme is not silly either but we take the
	 *	extra cost of the net_bh soft interrupt processing...
	 *	We do checksum and copy also but from device to kernel.
	 */

	tp->rx_opt.saw_tstamp = 0;

	/*	pred_flags is 0xS?10 << 16 + snd_wnd
	 *	if header_prediction is to be made
	 *	'S' will always be tp->tcp_header_len >> 2
	 *	'?' will be 0 for the fast path, otherwise pred_flags is 0 to
	 *  turn it off	(when there are holes in the receive
	 *	 space for instance)
	 *	PSH flag is ignored.
	 */

	if ((tcp_flag_word(th) & TCP_HP_BITS) == tp->pred_flags &&
	    TCP_SKB_CB(skb)->seq == tp->rcv_nxt &&
	    !after(TCP_SKB_CB(skb)->ack_seq, tp->snd_nxt)) {
		int tcp_header_len = tp->tcp_header_len;

		/* Timestamp header prediction: tcp_header_len
		 * is automatically equal to th->doff*4 due to pred_flags
		 * match.
		 */

		/* Check timestamp */
		if (tcp_header_len == sizeof(struct tcphdr) + TCPOLEN_TSTAMP_ALIGNED) {
			/* No? Slow path! */
			if (!tcp_parse_aligned_timestamp(tp, th))
				goto slow_path;

			/* If PAWS failed, check it more carefully in slow path */
			if ((s32)(tp->rx_opt.rcv_tsval - tp->rx_opt.ts_recent) < 0)
				goto slow_path;

			/* DO NOT update ts_recent here, if checksum fails
			 * and timestamp was corrupted part, it will result
			 * in a hung connection since we will drop all
			 * future packets due to the PAWS test.
			 */
		}

		if (len <= tcp_header_len) {
			/* Bulk data transfer: sender */
			if (len == tcp_header_len) {
				/* Predicted packet is in window by definition.
				 * seq == rcv_nxt and rcv_wup <= rcv_nxt.
				 * Hence, check seq<=rcv_wup reduces to:
				 */
				if (tcp_header_len ==
				    (sizeof(struct tcphdr) + TCPOLEN_TSTAMP_ALIGNED) &&
				    tp->rcv_nxt == tp->rcv_wup)
					tcp_store_ts_recent(tp);

				/* We know that such packets are checksummed
				 * on entry.
				 */
				tcp_ack(sk, skb, 0);
				__kfree_skb(skb);
				tcp_data_snd_check(sk);
				return;
			} else { /* Header too small */
				TCP_INC_STATS_BH(sock_net(sk), TCP_MIB_INERRS);
				goto discard;
			}
		} else {
			int eaten = 0;
			bool fragstolen = false;

			if (tp->ucopy.task == current &&
			    tp->copied_seq == tp->rcv_nxt &&
			    len - tcp_header_len <= tp->ucopy.len &&
			    sock_owned_by_user(sk)) {
				__set_current_state(TASK_RUNNING);

				if (!tcp_copy_to_iovec(sk, skb, tcp_header_len)) {
					/* Predicted packet is in window by definition.
					 * seq == rcv_nxt and rcv_wup <= rcv_nxt.
					 * Hence, check seq<=rcv_wup reduces to:
					 */
					if (tcp_header_len ==
					    (sizeof(struct tcphdr) +
					     TCPOLEN_TSTAMP_ALIGNED) &&
					    tp->rcv_nxt == tp->rcv_wup)
						tcp_store_ts_recent(tp);

					tcp_rcv_rtt_measure_ts(sk, skb);

					__skb_pull(skb, tcp_header_len);
					tp->rcv_nxt = TCP_SKB_CB(skb)->end_seq;
					NET_INC_STATS_BH(sock_net(sk), LINUX_MIB_TCPHPHITSTOUSER);
					eaten = 1;
				}
			}
			if (!eaten) {
				if (tcp_checksum_complete_user(sk, skb))
					goto csum_error;

				if ((int)skb->truesize > sk->sk_forward_alloc)
					goto step5;

				/* Predicted packet is in window by definition.
				 * seq == rcv_nxt and rcv_wup <= rcv_nxt.
				 * Hence, check seq<=rcv_wup reduces to:
				 */
				if (tcp_header_len ==
				    (sizeof(struct tcphdr) + TCPOLEN_TSTAMP_ALIGNED) &&
				    tp->rcv_nxt == tp->rcv_wup)
					tcp_store_ts_recent(tp);

				tcp_rcv_rtt_measure_ts(sk, skb);

				NET_INC_STATS_BH(sock_net(sk), LINUX_MIB_TCPHPHITS);

				/* Bulk data transfer: receiver */
				eaten = tcp_queue_rcv(sk, skb, tcp_header_len,
						      &fragstolen);
			}

			tcp_event_data_recv(sk, skb);

			if (TCP_SKB_CB(skb)->ack_seq != tp->snd_una) {
				/* Well, only one small jumplet in fast path... */
				tcp_ack(sk, skb, FLAG_DATA);
				tcp_data_snd_check(sk);
				if (!inet_csk_ack_scheduled(sk))
					goto no_ack;
			}

			__tcp_ack_snd_check(sk, 0);
no_ack:
			if (eaten)
				kfree_skb_partial(skb, fragstolen);
			sk->sk_data_ready(sk);
			return;
		}
	}

slow_path:
	if (len < (th->doff << 2) || tcp_checksum_complete_user(sk, skb))
		goto csum_error;

	if (!th->ack && !th->rst && !th->syn)
		goto discard;

	/*
	 *	Standard slow path.
	 */

	if (!tcp_validate_incoming(sk, skb, th, 1))
		return;

step5:
	if (tcp_ack(sk, skb, FLAG_SLOWPATH | FLAG_UPDATE_TS_RECENT) < 0)
		goto discard;

	tcp_rcv_rtt_measure_ts(sk, skb);

	/* Process urgent data. */
	tcp_urg(sk, skb, th);

	/* step 7: process the segment text */
	tcp_data_queue(sk, skb);

	tcp_data_snd_check(sk);
	tcp_ack_snd_check(sk);
	return;

csum_error:
	TCP_INC_STATS_BH(sock_net(sk), TCP_MIB_CSUMERRORS);
	TCP_INC_STATS_BH(sock_net(sk), TCP_MIB_INERRS);

discard:
	__kfree_skb(skb);
}
EXPORT_SYMBOL(tcp_rcv_established);

void tcp_finish_connect(struct sock *sk, struct sk_buff *skb)
{
	struct tcp_sock *tp = tcp_sk(sk);
	struct inet_connection_sock *icsk = inet_csk(sk);

	tcp_set_state(sk, TCP_ESTABLISHED);
	icsk->icsk_ack.lrcvtime = tcp_time_stamp;

	if (skb != NULL) {
		icsk->icsk_af_ops->sk_rx_dst_set(sk, skb);
		security_inet_conn_established(sk, skb);
	}

	/* Make sure socket is routed, for correct metrics.  */
	icsk->icsk_af_ops->rebuild_header(sk);

	tcp_init_metrics(sk);

	tcp_init_congestion_control(sk);

	/* Prevent spurious tcp_cwnd_restart() on first data
	 * packet.
	 */
	tp->lsndtime = tcp_time_stamp;

	tcp_init_buffer_space(sk);

	if (sock_flag(sk, SOCK_KEEPOPEN))
		inet_csk_reset_keepalive_timer(sk, keepalive_time_when(tp));

	if (!tp->rx_opt.snd_wscale)
		__tcp_fast_path_on(tp, tp->snd_wnd);
	else
		tp->pred_flags = 0;

}

static bool tcp_rcv_fastopen_synack(struct sock *sk, struct sk_buff *synack,
				    struct tcp_fastopen_cookie *cookie)
{
	struct tcp_sock *tp = tcp_sk(sk);
	struct sk_buff *data = tp->syn_data ? tcp_write_queue_head(sk) : NULL;
	u16 mss = tp->rx_opt.mss_clamp;
	bool syn_drop;

	if (mss == tp->rx_opt.user_mss) {
		struct tcp_options_received opt;

		/* Get original SYNACK MSS value if user MSS sets mss_clamp */
		tcp_clear_options(&opt);
		opt.user_mss = opt.mss_clamp = 0;
		tcp_parse_options(synack, &opt, 0, NULL);
		mss = opt.mss_clamp;
	}

	if (!tp->syn_fastopen)  /* Ignore an unsolicited cookie */
		cookie->len = -1;

	/* The SYN-ACK neither has cookie nor acknowledges the data. Presumably
	 * the remote receives only the retransmitted (regular) SYNs: either
	 * the original SYN-data or the corresponding SYN-ACK is lost.
	 */
	syn_drop = (cookie->len <= 0 && data && tp->total_retrans);

	tcp_fastopen_cache_set(sk, mss, cookie, syn_drop);

	if (data) { /* Retransmit unacked data in SYN */
		tcp_for_write_queue_from(data, sk) {
			if (data == tcp_send_head(sk) ||
			    __tcp_retransmit_skb(sk, data))
				break;
		}
		tcp_rearm_rto(sk);
		NET_INC_STATS_BH(sock_net(sk), LINUX_MIB_TCPFASTOPENACTIVEFAIL);
		return true;
	}
	tp->syn_data_acked = tp->syn_data;
	if (tp->syn_data_acked)
		NET_INC_STATS_BH(sock_net(sk), LINUX_MIB_TCPFASTOPENACTIVE);
	return false;
}

static int tcp_rcv_synsent_state_process(struct sock *sk, struct sk_buff *skb,
					 const struct tcphdr *th, unsigned int len)
{
	struct inet_connection_sock *icsk = inet_csk(sk);
	struct tcp_sock *tp = tcp_sk(sk);
	struct tcp_fastopen_cookie foc = { .len = -1 };
	int saved_clamp = tp->rx_opt.mss_clamp;
	bool fastopen_fail;

	tcp_parse_options(skb, &tp->rx_opt, 0, &foc);
	if (tp->rx_opt.saw_tstamp && tp->rx_opt.rcv_tsecr)
		tp->rx_opt.rcv_tsecr -= tp->tsoffset;

	if (th->ack) {
		/* rfc793:
		 * "If the state is SYN-SENT then
		 *    first check the ACK bit
		 *      If the ACK bit is set
		 *	  If SEG.ACK =< ISS, or SEG.ACK > SND.NXT, send
		 *        a reset (unless the RST bit is set, if so drop
		 *        the segment and return)"
		 */
		if (!after(TCP_SKB_CB(skb)->ack_seq, tp->snd_una) ||
		    after(TCP_SKB_CB(skb)->ack_seq, tp->snd_nxt))
			goto reset_and_undo;

		if (tp->rx_opt.saw_tstamp && tp->rx_opt.rcv_tsecr &&
		    !between(tp->rx_opt.rcv_tsecr, tp->retrans_stamp,
			     tcp_time_stamp)) {
			NET_INC_STATS_BH(sock_net(sk), LINUX_MIB_PAWSACTIVEREJECTED);
			goto reset_and_undo;
		}

		/* Now ACK is acceptable.
		 *
		 * "If the RST bit is set
		 *    If the ACK was acceptable then signal the user "error:
		 *    connection reset", drop the segment, enter CLOSED state,
		 *    delete TCB, and return."
		 */

		if (th->rst) {
			tcp_reset(sk);
			goto discard;
		}

		/* rfc793:
		 *   "fifth, if neither of the SYN or RST bits is set then
		 *    drop the segment and return."
		 *
		 *    See note below!
		 *                                        --ANK(990513)
		 */
		if (!th->syn)
			goto discard_and_undo;

		/* rfc793:
		 *   "If the SYN bit is on ...
		 *    are acceptable then ...
		 *    (our SYN has been ACKed), change the connection
		 *    state to ESTABLISHED..."
		 */

		tcp_ecn_rcv_synack(tp, th);

		tcp_init_wl(tp, TCP_SKB_CB(skb)->seq);
		tcp_ack(sk, skb, FLAG_SLOWPATH);

		/* Ok.. it's good. Set up sequence numbers and
		 * move to established.
		 */
		tp->rcv_nxt = TCP_SKB_CB(skb)->seq + 1;
		tp->rcv_wup = TCP_SKB_CB(skb)->seq + 1;

		/* RFC1323: The window in SYN & SYN/ACK segments is
		 * never scaled.
		 */
		tp->snd_wnd = ntohs(th->window);

		if (!tp->rx_opt.wscale_ok) {
			tp->rx_opt.snd_wscale = tp->rx_opt.rcv_wscale = 0;
			tp->window_clamp = min(tp->window_clamp, 65535U);
		}

		if (tp->rx_opt.saw_tstamp) {
			tp->rx_opt.tstamp_ok	   = 1;
			tp->tcp_header_len =
				sizeof(struct tcphdr) + TCPOLEN_TSTAMP_ALIGNED;
			tp->advmss	    -= TCPOLEN_TSTAMP_ALIGNED;
			tcp_store_ts_recent(tp);
		} else {
			tp->tcp_header_len = sizeof(struct tcphdr);
		}

		if (tcp_is_sack(tp) && sysctl_tcp_fack)
			tcp_enable_fack(tp);

		tcp_mtup_init(sk);
		tcp_sync_mss(sk, icsk->icsk_pmtu_cookie);
		tcp_initialize_rcv_mss(sk);

		/* Remember, tcp_poll() does not lock socket!
		 * Change state from SYN-SENT only after copied_seq
		 * is initialized. */
		tp->copied_seq = tp->rcv_nxt;

		smp_mb();

		tcp_finish_connect(sk, skb);

		fastopen_fail = (tp->syn_fastopen || tp->syn_data) &&
				tcp_rcv_fastopen_synack(sk, skb, &foc);

		if (!sock_flag(sk, SOCK_DEAD)) {
			sk->sk_state_change(sk);
			sk_wake_async(sk, SOCK_WAKE_IO, POLL_OUT);
		}
		if (fastopen_fail)
			return -1;
		if (sk->sk_write_pending ||
		    icsk->icsk_accept_queue.rskq_defer_accept ||
		    icsk->icsk_ack.pingpong) {
			/* Save one ACK. Data will be ready after
			 * several ticks, if write_pending is set.
			 *
			 * It may be deleted, but with this feature tcpdumps
			 * look so _wonderfully_ clever, that I was not able
			 * to stand against the temptation 8)     --ANK
			 */
			inet_csk_schedule_ack(sk);
			tcp_enter_quickack_mode(sk);
			inet_csk_reset_xmit_timer(sk, ICSK_TIME_DACK,
						  TCP_DELACK_MAX, TCP_RTO_MAX);

discard:
			__kfree_skb(skb);
			return 0;
		} else {
			tcp_send_ack(sk);
		}
		return -1;
	}

	/* No ACK in the segment */

	if (th->rst) {
		/* rfc793:
		 * "If the RST bit is set
		 *
		 *      Otherwise (no ACK) drop the segment and return."
		 */

		goto discard_and_undo;
	}

	/* PAWS check. */
	if (tp->rx_opt.ts_recent_stamp && tp->rx_opt.saw_tstamp &&
	    tcp_paws_reject(&tp->rx_opt, 0))
		goto discard_and_undo;

	if (th->syn) {
		/* We see SYN without ACK. It is attempt of
		 * simultaneous connect with crossed SYNs.
		 * Particularly, it can be connect to self.
		 */
		tcp_set_state(sk, TCP_SYN_RECV);

		if (tp->rx_opt.saw_tstamp) {
			tp->rx_opt.tstamp_ok = 1;
			tcp_store_ts_recent(tp);
			tp->tcp_header_len =
				sizeof(struct tcphdr) + TCPOLEN_TSTAMP_ALIGNED;
		} else {
			tp->tcp_header_len = sizeof(struct tcphdr);
		}

		tp->rcv_nxt = TCP_SKB_CB(skb)->seq + 1;
		tp->copied_seq = tp->rcv_nxt;
		tp->rcv_wup = TCP_SKB_CB(skb)->seq + 1;

		/* RFC1323: The window in SYN & SYN/ACK segments is
		 * never scaled.
		 */
		tp->snd_wnd    = ntohs(th->window);
		tp->snd_wl1    = TCP_SKB_CB(skb)->seq;
		tp->max_window = tp->snd_wnd;

		tcp_ecn_rcv_syn(tp, th);

		tcp_mtup_init(sk);
		tcp_sync_mss(sk, icsk->icsk_pmtu_cookie);
		tcp_initialize_rcv_mss(sk);

		tcp_send_synack(sk);
#if 0
		/* Note, we could accept data and URG from this segment.
		 * There are no obstacles to make this (except that we must
		 * either change tcp_recvmsg() to prevent it from returning data
		 * before 3WHS completes per RFC793, or employ TCP Fast Open).
		 *
		 * However, if we ignore data in ACKless segments sometimes,
		 * we have no reasons to accept it sometimes.
		 * Also, seems the code doing it in step6 of tcp_rcv_state_process
		 * is not flawless. So, discard packet for sanity.
		 * Uncomment this return to process the data.
		 */
		return -1;
#else
		goto discard;
#endif
	}
	/* "fifth, if neither of the SYN or RST bits is set then
	 * drop the segment and return."
	 */

discard_and_undo:
	tcp_clear_options(&tp->rx_opt);
	tp->rx_opt.mss_clamp = saved_clamp;
	goto discard;

reset_and_undo:
	tcp_clear_options(&tp->rx_opt);
	tp->rx_opt.mss_clamp = saved_clamp;
	return 1;
}

/*
 *	This function implements the receiving procedure of RFC 793 for
 *	all states except ESTABLISHED and TIME_WAIT.
 *	It's called from both tcp_v4_rcv and tcp_v6_rcv and should be
 *	address independent.
 */

int tcp_rcv_state_process(struct sock *sk, struct sk_buff *skb,
			  const struct tcphdr *th, unsigned int len)
{
	struct tcp_sock *tp = tcp_sk(sk);
	struct inet_connection_sock *icsk = inet_csk(sk);
	struct request_sock *req;
	int queued = 0;
	bool acceptable;
	u32 synack_stamp;

	tp->rx_opt.saw_tstamp = 0;

	switch (sk->sk_state) {
	case TCP_CLOSE:
		goto discard;

	case TCP_LISTEN:
		if (th->ack)
			return 1;

		if (th->rst)
			goto discard;

		if (th->syn) {
			if (th->fin)
				goto discard;
			if (icsk->icsk_af_ops->conn_request(sk, skb) < 0)
				return 1;

			/* Now we have several options: In theory there is
			 * nothing else in the frame. KA9Q has an option to
			 * send data with the syn, BSD accepts data with the
			 * syn up to the [to be] advertised window and
			 * Solaris 2.1 gives you a protocol error. For now
			 * we just ignore it, that fits the spec precisely
			 * and avoids incompatibilities. It would be nice in
			 * future to drop through and process the data.
			 *
			 * Now that TTCP is starting to be used we ought to
			 * queue this data.
			 * But, this leaves one open to an easy denial of
			 * service attack, and SYN cookies can't defend
			 * against this problem. So, we drop the data
			 * in the interest of security over speed unless
			 * it's still in use.
			 */
			kfree_skb(skb);
			return 0;
		}
		goto discard;

	case TCP_SYN_SENT:
		queued = tcp_rcv_synsent_state_process(sk, skb, th, len);
		if (queued >= 0)
			return queued;

		/* Do step6 onward by hand. */
		tcp_urg(sk, skb, th);
		__kfree_skb(skb);
		tcp_data_snd_check(sk);
		return 0;
	}

	req = tp->fastopen_rsk;
	if (req != NULL) {
		WARN_ON_ONCE(sk->sk_state != TCP_SYN_RECV &&
		    sk->sk_state != TCP_FIN_WAIT1);

		if (tcp_check_req(sk, skb, req, NULL, true) == NULL)
			goto discard;
	}

	if (!th->ack && !th->rst && !th->syn)
		goto discard;

	if (!tcp_validate_incoming(sk, skb, th, 0))
		return 0;

	/* step 5: check the ACK field */
	acceptable = tcp_ack(sk, skb, FLAG_SLOWPATH |
				      FLAG_UPDATE_TS_RECENT) > 0;

	switch (sk->sk_state) {
	case TCP_SYN_RECV:
		if (!acceptable)
			return 1;

		/* Once we leave TCP_SYN_RECV, we no longer need req
		 * so release it.
		 */
		if (req) {
			synack_stamp = tcp_rsk(req)->snt_synack;
			tp->total_retrans = req->num_retrans;
			reqsk_fastopen_remove(sk, req, false);
		} else {
			synack_stamp = tp->lsndtime;
			/* Make sure socket is routed, for correct metrics. */
			icsk->icsk_af_ops->rebuild_header(sk);
			tcp_init_congestion_control(sk);

			tcp_mtup_init(sk);
			tp->copied_seq = tp->rcv_nxt;
			tcp_init_buffer_space(sk);
		}
		smp_mb();
		tcp_set_state(sk, TCP_ESTABLISHED);
		sk->sk_state_change(sk);

		/* Note, that this wakeup is only for marginal crossed SYN case.
		 * Passively open sockets are not waked up, because
		 * sk->sk_sleep == NULL and sk->sk_socket == NULL.
		 */
		if (sk->sk_socket)
			sk_wake_async(sk, SOCK_WAKE_IO, POLL_OUT);

		tp->snd_una = TCP_SKB_CB(skb)->ack_seq;
		tp->snd_wnd = ntohs(th->window) << tp->rx_opt.snd_wscale;
		tcp_init_wl(tp, TCP_SKB_CB(skb)->seq);
		tcp_synack_rtt_meas(sk, synack_stamp);

		if (tp->rx_opt.tstamp_ok)
			tp->advmss -= TCPOLEN_TSTAMP_ALIGNED;

		if (req) {
			/* Re-arm the timer because data may have been sent out.
			 * This is similar to the regular data transmission case
			 * when new data has just been ack'ed.
			 *
			 * (TFO) - we could try to be more aggressive and
			 * retransmitting any data sooner based on when they
			 * are sent out.
			 */
			tcp_rearm_rto(sk);
		} else
			tcp_init_metrics(sk);

		tcp_update_pacing_rate(sk);

		/* Prevent spurious tcp_cwnd_restart() on first data packet */
		tp->lsndtime = tcp_time_stamp;

		tcp_initialize_rcv_mss(sk);
		tcp_fast_path_on(tp);
		break;

	case TCP_FIN_WAIT1: {
		struct dst_entry *dst;
		int tmo;

		/* If we enter the TCP_FIN_WAIT1 state and we are a
		 * Fast Open socket and this is the first acceptable
		 * ACK we have received, this would have acknowledged
		 * our SYNACK so stop the SYNACK timer.
		 */
		if (req != NULL) {
			/* Return RST if ack_seq is invalid.
			 * Note that RFC793 only says to generate a
			 * DUPACK for it but for TCP Fast Open it seems
			 * better to treat this case like TCP_SYN_RECV
			 * above.
			 */
			if (!acceptable)
				return 1;
			/* We no longer need the request sock. */
			reqsk_fastopen_remove(sk, req, false);
			tcp_rearm_rto(sk);
		}
		if (tp->snd_una != tp->write_seq)
			break;

		tcp_set_state(sk, TCP_FIN_WAIT2);
		sk->sk_shutdown |= SEND_SHUTDOWN;

		dst = __sk_dst_get(sk);
		if (dst)
			dst_confirm(dst);

		if (!sock_flag(sk, SOCK_DEAD)) {
			/* Wake up lingering close() */
			sk->sk_state_change(sk);
			break;
		}

		if (tp->linger2 < 0 ||
		    (TCP_SKB_CB(skb)->end_seq != TCP_SKB_CB(skb)->seq &&
		     after(TCP_SKB_CB(skb)->end_seq - th->fin, tp->rcv_nxt))) {
			tcp_done(sk);
			NET_INC_STATS_BH(sock_net(sk), LINUX_MIB_TCPABORTONDATA);
			return 1;
		}

		tmo = tcp_fin_time(sk);
		if (tmo > TCP_TIMEWAIT_LEN) {
			inet_csk_reset_keepalive_timer(sk, tmo - TCP_TIMEWAIT_LEN);
		} else if (th->fin || sock_owned_by_user(sk)) {
			/* Bad case. We could lose such FIN otherwise.
			 * It is not a big problem, but it looks confusing
			 * and not so rare event. We still can lose it now,
			 * if it spins in bh_lock_sock(), but it is really
			 * marginal case.
			 */
			inet_csk_reset_keepalive_timer(sk, tmo);
		} else {
			tcp_time_wait(sk, TCP_FIN_WAIT2, tmo);
			goto discard;
		}
		break;
	}

	case TCP_CLOSING:
		if (tp->snd_una == tp->write_seq) {
			tcp_time_wait(sk, TCP_TIME_WAIT, 0);
			goto discard;
		}
		break;

	case TCP_LAST_ACK:
		if (tp->snd_una == tp->write_seq) {
			tcp_update_metrics(sk);
			tcp_done(sk);
			goto discard;
		}
		break;
	}

	/* step 6: check the URG bit */
	tcp_urg(sk, skb, th);

	/* step 7: process the segment text */
	switch (sk->sk_state) {
	case TCP_CLOSE_WAIT:
	case TCP_CLOSING:
	case TCP_LAST_ACK:
		if (!before(TCP_SKB_CB(skb)->seq, tp->rcv_nxt))
			break;
	case TCP_FIN_WAIT1:
	case TCP_FIN_WAIT2:
		/* RFC 793 says to queue data in these states,
		 * RFC 1122 says we MUST send a reset.
		 * BSD 4.4 also does reset.
		 */
		if (sk->sk_shutdown & RCV_SHUTDOWN) {
			if (TCP_SKB_CB(skb)->end_seq != TCP_SKB_CB(skb)->seq &&
			    after(TCP_SKB_CB(skb)->end_seq - th->fin, tp->rcv_nxt)) {
				NET_INC_STATS_BH(sock_net(sk), LINUX_MIB_TCPABORTONDATA);
				tcp_reset(sk);
				return 1;
			}
		}
		/* Fall through */
	case TCP_ESTABLISHED:
		tcp_data_queue(sk, skb);
		queued = 1;
		break;
	}

	/* tcp_data could move socket to TIME-WAIT */
	if (sk->sk_state != TCP_CLOSE) {
		tcp_data_snd_check(sk);
		tcp_ack_snd_check(sk);
	}

	if (!queued) {
discard:
		__kfree_skb(skb);
	}
	return 0;
}
EXPORT_SYMBOL(tcp_rcv_state_process);

static inline void pr_drop_req(struct request_sock *req, __u16 port, int family)
{
	struct inet_request_sock *ireq = inet_rsk(req);

	if (family == AF_INET)
		LIMIT_NETDEBUG(KERN_DEBUG pr_fmt("drop open request from %pI4/%u\n"),
			       &ireq->ir_rmt_addr, port);
#if IS_ENABLED(CONFIG_IPV6)
	else if (family == AF_INET6)
		LIMIT_NETDEBUG(KERN_DEBUG pr_fmt("drop open request from %pI6/%u\n"),
			       &ireq->ir_v6_rmt_addr, port);
#endif
}

/* RFC3168 : 6.1.1 SYN packets must not have ECT/ECN bits set
 *
 * If we receive a SYN packet with these bits set, it means a
 * network is playing bad games with TOS bits. In order to
 * avoid possible false congestion notifications, we disable
 * TCP ECN negociation.
 *
 * Exception: tcp_ca wants ECN. This is required for DCTCP
 * congestion control; it requires setting ECT on all packets,
 * including SYN. We inverse the test in this case: If our
 * local socket wants ECN, but peer only set ece/cwr (but not
 * ECT in IP header) its probably a non-DCTCP aware sender.
 */
static void tcp_ecn_create_request(struct request_sock *req,
				   const struct sk_buff *skb,
				   const struct sock *listen_sk)
{
	const struct tcphdr *th = tcp_hdr(skb);
	const struct net *net = sock_net(listen_sk);
	bool th_ecn = th->ece && th->cwr;
	bool ect, need_ecn;

	if (!th_ecn)
		return;

	ect = !INET_ECN_is_not_ect(TCP_SKB_CB(skb)->ip_dsfield);
	need_ecn = tcp_ca_needs_ecn(listen_sk);

	if (!ect && !need_ecn && net->ipv4.sysctl_tcp_ecn)
		inet_rsk(req)->ecn_ok = 1;
	else if (ect && need_ecn)
		inet_rsk(req)->ecn_ok = 1;
}

int tcp_conn_request(struct request_sock_ops *rsk_ops,
		     const struct tcp_request_sock_ops *af_ops,
		     struct sock *sk, struct sk_buff *skb)
{
	struct tcp_options_received tmp_opt;
	struct request_sock *req;
	struct tcp_sock *tp = tcp_sk(sk);
	struct dst_entry *dst = NULL;
	__u32 isn = TCP_SKB_CB(skb)->tcp_tw_isn;
	bool want_cookie = false, fastopen;
	struct flowi fl;
	struct tcp_fastopen_cookie foc = { .len = -1 };
	int err;


	/* TW buckets are converted to open requests without
	 * limitations, they conserve resources and peer is
	 * evidently real one.
	 */
	if ((sysctl_tcp_syncookies == 2 ||
	     inet_csk_reqsk_queue_is_full(sk)) && !isn) {
		want_cookie = tcp_syn_flood_action(sk, skb, rsk_ops->slab_name);
		if (!want_cookie)
			goto drop;
	}


	/* Accept backlog is full. If we have already queued enough
	 * of warm entries in syn queue, drop request. It is better than
	 * clogging syn queue with openreqs with exponentially increasing
	 * timeout.
	 */
	if (sk_acceptq_is_full(sk) && inet_csk_reqsk_queue_young(sk) > 1) {
		NET_INC_STATS_BH(sock_net(sk), LINUX_MIB_LISTENOVERFLOWS);
		goto drop;
	}

	req = inet_reqsk_alloc(rsk_ops);
	if (!req)
		goto drop;

	tcp_rsk(req)->af_specific = af_ops;

	tcp_clear_options(&tmp_opt);
	tmp_opt.mss_clamp = af_ops->mss_clamp;
	tmp_opt.user_mss  = tp->rx_opt.user_mss;
	tcp_parse_options(skb, &tmp_opt, 0, want_cookie ? NULL : &foc);

	if (want_cookie && !tmp_opt.saw_tstamp)
		tcp_clear_options(&tmp_opt);

	tmp_opt.tstamp_ok = tmp_opt.saw_tstamp;
	tcp_openreq_init(req, &tmp_opt, skb, sk);

	af_ops->init_req(req, sk, skb);

	if (security_inet_conn_request(sk, skb, req))
		goto drop_and_free;

	if (!want_cookie || tmp_opt.tstamp_ok)
		tcp_ecn_create_request(req, skb, sk);

	if (want_cookie) {
		isn = cookie_init_sequence(af_ops, sk, skb, &req->mss);
		req->cookie_ts = tmp_opt.tstamp_ok;
	} else if (!isn) {
		/* VJ's idea. We save last timestamp seen
		 * from the destination in peer table, when entering
		 * state TIME-WAIT, and check against it before
		 * accepting new connection request.
		 *
		 * If "isn" is not zero, this request hit alive
		 * timewait bucket, so that all the necessary checks
		 * are made in the function processing timewait state.
		 */
		if (tcp_death_row.sysctl_tw_recycle) {
			bool strict;

			dst = af_ops->route_req(sk, &fl, req, &strict);

			if (dst && strict &&
			    !tcp_peer_is_proven(req, dst, true,
						tmp_opt.saw_tstamp)) {
				NET_INC_STATS_BH(sock_net(sk), LINUX_MIB_PAWSPASSIVEREJECTED);
				goto drop_and_release;
			}
		}
		/* Kill the following clause, if you dislike this way. */
		else if (!sysctl_tcp_syncookies &&
			 (sysctl_max_syn_backlog - inet_csk_reqsk_queue_len(sk) <
			  (sysctl_max_syn_backlog >> 2)) &&
			 !tcp_peer_is_proven(req, dst, false,
					     tmp_opt.saw_tstamp)) {
			/* Without syncookies last quarter of
			 * backlog is filled with destinations,
			 * proven to be alive.
			 * It means that we continue to communicate
			 * to destinations, already remembered
			 * to the moment of synflood.
			 */
			pr_drop_req(req, ntohs(tcp_hdr(skb)->source),
				    rsk_ops->family);
			goto drop_and_release;
		}

		isn = af_ops->init_seq(skb);
	}
	if (!dst) {
		dst = af_ops->route_req(sk, &fl, req, NULL);
		if (!dst)
			goto drop_and_free;
	}

	tcp_rsk(req)->snt_isn = isn;
	tcp_openreq_init_rwin(req, sk, dst);
	fastopen = !want_cookie &&
		   tcp_try_fastopen(sk, skb, req, &foc, dst);
	err = af_ops->send_synack(sk, dst, &fl, req,
				  skb_get_queue_mapping(skb), &foc);
	if (!fastopen) {
		if (err || want_cookie)
			goto drop_and_free;

		tcp_rsk(req)->listener = NULL;
		af_ops->queue_hash_add(sk, req, TCP_TIMEOUT_INIT);
	}

	return 0;

drop_and_release:
	dst_release(dst);
drop_and_free:
	reqsk_free(req);
drop:
	NET_INC_STATS_BH(sock_net(sk), LINUX_MIB_LISTENDROPS);
	return 0;
}
EXPORT_SYMBOL(tcp_conn_request);<|MERGE_RESOLUTION|>--- conflicted
+++ resolved
@@ -3329,12 +3329,8 @@
 	/* unprotected vars, we dont care of overwrites */
 	static u32 challenge_timestamp;
 	static unsigned int challenge_count;
-<<<<<<< HEAD
-	u32 count, now;
-=======
 	u32 now = jiffies / HZ;
 	u32 count;
->>>>>>> e045a95c
 
 	/* Check host-wide RFC 5961 rate limit. */
 	now = jiffies / HZ;

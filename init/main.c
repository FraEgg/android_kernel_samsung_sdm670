--- conflicted
+++ resolved
@@ -213,8 +213,6 @@
 __setup("recovery", set_recovery_mode);
 //---ASUS_BSP: for recovery mode
 
-<<<<<<< HEAD
-=======
 //+++ASUS_BSP: for recovery mode
 char device_serialno[16]={0};
 static int set_serialno(char *str)
@@ -226,7 +224,6 @@
 __setup("serialno=", set_serialno);
 //---ASUS_BSP: for recovery mode
 
->>>>>>> 475703d5
 //ASUS_BSP porting charger mode +++
 #if defined(ASUS_CHARGING_MODE) && !defined(ASUS_FACTORY_BUILD)
 int g_CHG_mode=0;
@@ -247,8 +244,6 @@
 #endif
 //ASUS_BSP porting charger mode ---
 
-<<<<<<< HEAD
-=======
 //+++ ASUS_BSP : miniporting : Add for audio dbg mode
 int g_user_dbg_mode = 1;
 EXPORT_SYMBOL(g_user_dbg_mode);
@@ -271,7 +266,6 @@
 __setup("dbg=", set_user_dbg_mode);
 //--- ASUS_BSP : miniporting : Add for audio dbg mode
 
->>>>>>> 475703d5
 /*
  * If set, this is an indication to the drivers that reset the underlying
  * device before going ahead with the initialization otherwise driver might

--- conflicted
+++ resolved
@@ -13,12 +13,7 @@
 	char				name[IFNAMSIZ];
 	unsigned int			refcnt;
 	struct gnet_estimator		params;
-<<<<<<< HEAD
-=======
-	struct gnet_stats_rate_est	rstats;
-	struct gnet_stats_basic_packed	bstats;
 	struct rcu_head			rcu;
->>>>>>> 1ab6c163
 };
 
 extern struct xt_rateest *xt_rateest_lookup(const char *name);

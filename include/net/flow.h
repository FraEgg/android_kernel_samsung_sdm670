/*
 *
 *	Generic internet FLOW.
 *
 */

#ifndef _NET_FLOW_H
#define _NET_FLOW_H

#include <linux/socket.h>
#include <linux/in6.h>
#include <linux/atomic.h>
#include <net/flow_dissector.h>
#include <linux/uidgid.h>

/*
 * ifindex generation is per-net namespace, and loopback is
 * always the 1st device in ns (see net_dev_init), thus any
 * loopback device should get ifindex 1
 */

#define LOOPBACK_IFINDEX	1

struct flowi_tunnel {
	__be64			tun_id;
};

struct flowi_xfrm {
	__u32			if_id;
};

struct flowi_common {
	int	flowic_oif;
	int	flowic_iif;
	__u32	flowic_mark;
	__u8	flowic_tos;
	__u8	flowic_scope;
	__u8	flowic_proto;
	__u8	flowic_flags;
#define FLOWI_FLAG_ANYSRC		0x01
#define FLOWI_FLAG_KNOWN_NH		0x02
#define FLOWI_FLAG_SKIP_NH_OIF		0x04
	__u32	flowic_secid;
	struct flowi_tunnel flowic_tun_key;
<<<<<<< HEAD
=======
	struct flowi_xfrm xfrm;
>>>>>>> ca975794
	kuid_t  flowic_uid;
};

union flowi_uli {
	struct {
		__be16	dport;
		__be16	sport;
	} ports;

	struct {
		__u8	type;
		__u8	code;
	} icmpt;

	struct {
		__le16	dport;
		__le16	sport;
	} dnports;

	__be32		spi;
	__be32		gre_key;

	struct {
		__u8	type;
	} mht;
};

struct flowi4 {
	struct flowi_common	__fl_common;
#define flowi4_oif		__fl_common.flowic_oif
#define flowi4_iif		__fl_common.flowic_iif
#define flowi4_mark		__fl_common.flowic_mark
#define flowi4_tos		__fl_common.flowic_tos
#define flowi4_scope		__fl_common.flowic_scope
#define flowi4_proto		__fl_common.flowic_proto
#define flowi4_flags		__fl_common.flowic_flags
#define flowi4_secid		__fl_common.flowic_secid
#define flowi4_tun_key		__fl_common.flowic_tun_key
#define flowi4_uid		__fl_common.flowic_uid
<<<<<<< HEAD
=======
#define flowi4_xfrm		__fl_common.xfrm
>>>>>>> ca975794

	/* (saddr,daddr) must be grouped, same order as in IP header */
	__be32			saddr;
	__be32			daddr;

	union flowi_uli		uli;
#define fl4_sport		uli.ports.sport
#define fl4_dport		uli.ports.dport
#define fl4_icmp_type		uli.icmpt.type
#define fl4_icmp_code		uli.icmpt.code
#define fl4_ipsec_spi		uli.spi
#define fl4_mh_type		uli.mht.type
#define fl4_gre_key		uli.gre_key
} __attribute__((__aligned__(BITS_PER_LONG/8)));

static inline void flowi4_init_output(struct flowi4 *fl4, int oif,
				      __u32 mark, __u8 tos, __u8 scope,
				      __u8 proto, __u8 flags,
				      __be32 daddr, __be32 saddr,
				      __be16 dport, __be16 sport,
				      kuid_t uid)
{
	fl4->flowi4_oif = oif;
	fl4->flowi4_iif = LOOPBACK_IFINDEX;
	fl4->flowi4_mark = mark;
	fl4->flowi4_tos = tos;
	fl4->flowi4_scope = scope;
	fl4->flowi4_proto = proto;
	fl4->flowi4_flags = flags;
	fl4->flowi4_secid = 0;
	fl4->flowi4_tun_key.tun_id = 0;
<<<<<<< HEAD
=======
	fl4->flowi4_xfrm.if_id = 0;
>>>>>>> ca975794
	fl4->flowi4_uid = uid;
	fl4->daddr = daddr;
	fl4->saddr = saddr;
	fl4->fl4_dport = dport;
	fl4->fl4_sport = sport;
}

/* Reset some input parameters after previous lookup */
static inline void flowi4_update_output(struct flowi4 *fl4, int oif, __u8 tos,
					__be32 daddr, __be32 saddr)
{
	fl4->flowi4_oif = oif;
	fl4->flowi4_tos = tos;
	fl4->daddr = daddr;
	fl4->saddr = saddr;
}
				      

struct flowi6 {
	struct flowi_common	__fl_common;
#define flowi6_oif		__fl_common.flowic_oif
#define flowi6_iif		__fl_common.flowic_iif
#define flowi6_mark		__fl_common.flowic_mark
#define flowi6_scope		__fl_common.flowic_scope
#define flowi6_proto		__fl_common.flowic_proto
#define flowi6_flags		__fl_common.flowic_flags
#define flowi6_secid		__fl_common.flowic_secid
#define flowi6_tun_key		__fl_common.flowic_tun_key
#define flowi6_uid		__fl_common.flowic_uid
<<<<<<< HEAD
=======
#define flowi6_xfrm		__fl_common.xfrm
>>>>>>> ca975794
	struct in6_addr		daddr;
	struct in6_addr		saddr;
	/* Note: flowi6_tos is encoded in flowlabel, too. */
	__be32			flowlabel;
	union flowi_uli		uli;
#define fl6_sport		uli.ports.sport
#define fl6_dport		uli.ports.dport
#define fl6_icmp_type		uli.icmpt.type
#define fl6_icmp_code		uli.icmpt.code
#define fl6_ipsec_spi		uli.spi
#define fl6_mh_type		uli.mht.type
#define fl6_gre_key		uli.gre_key
} __attribute__((__aligned__(BITS_PER_LONG/8)));

struct flowidn {
	struct flowi_common	__fl_common;
#define flowidn_oif		__fl_common.flowic_oif
#define flowidn_iif		__fl_common.flowic_iif
#define flowidn_mark		__fl_common.flowic_mark
#define flowidn_scope		__fl_common.flowic_scope
#define flowidn_proto		__fl_common.flowic_proto
#define flowidn_flags		__fl_common.flowic_flags
	__le16			daddr;
	__le16			saddr;
	union flowi_uli		uli;
#define fld_sport		uli.ports.sport
#define fld_dport		uli.ports.dport
} __attribute__((__aligned__(BITS_PER_LONG/8)));

struct flowi {
	union {
		struct flowi_common	__fl_common;
		struct flowi4		ip4;
		struct flowi6		ip6;
		struct flowidn		dn;
	} u;
#define flowi_oif	u.__fl_common.flowic_oif
#define flowi_iif	u.__fl_common.flowic_iif
#define flowi_mark	u.__fl_common.flowic_mark
#define flowi_tos	u.__fl_common.flowic_tos
#define flowi_scope	u.__fl_common.flowic_scope
#define flowi_proto	u.__fl_common.flowic_proto
#define flowi_flags	u.__fl_common.flowic_flags
#define flowi_secid	u.__fl_common.flowic_secid
#define flowi_tun_key	u.__fl_common.flowic_tun_key
#define flowi_uid	u.__fl_common.flowic_uid
<<<<<<< HEAD
=======
#define flowi_xfrm	u.__fl_common.xfrm
>>>>>>> ca975794
} __attribute__((__aligned__(BITS_PER_LONG/8)));

static inline struct flowi *flowi4_to_flowi(struct flowi4 *fl4)
{
	return container_of(fl4, struct flowi, u.ip4);
}

static inline struct flowi *flowi6_to_flowi(struct flowi6 *fl6)
{
	return container_of(fl6, struct flowi, u.ip6);
}

static inline struct flowi *flowidn_to_flowi(struct flowidn *fldn)
{
	return container_of(fldn, struct flowi, u.dn);
}

typedef unsigned long flow_compare_t;

static inline size_t flow_key_size(u16 family)
{
	switch (family) {
	case AF_INET:
		BUILD_BUG_ON(sizeof(struct flowi4) % sizeof(flow_compare_t));
		return sizeof(struct flowi4) / sizeof(flow_compare_t);
	case AF_INET6:
		BUILD_BUG_ON(sizeof(struct flowi6) % sizeof(flow_compare_t));
		return sizeof(struct flowi6) / sizeof(flow_compare_t);
	case AF_DECnet:
		BUILD_BUG_ON(sizeof(struct flowidn) % sizeof(flow_compare_t));
		return sizeof(struct flowidn) / sizeof(flow_compare_t);
	}
	return 0;
}

#define FLOW_DIR_IN	0
#define FLOW_DIR_OUT	1
#define FLOW_DIR_FWD	2

struct net;
struct sock;
struct flow_cache_ops;

struct flow_cache_object {
	const struct flow_cache_ops *ops;
};

struct flow_cache_ops {
	struct flow_cache_object *(*get)(struct flow_cache_object *);
	int (*check)(struct flow_cache_object *);
	void (*delete)(struct flow_cache_object *);
};

typedef struct flow_cache_object *(*flow_resolve_t)(
		struct net *net, const struct flowi *key, u16 family,
		u8 dir, struct flow_cache_object *oldobj, void *ctx);

struct flow_cache_object *flow_cache_lookup(struct net *net,
					    const struct flowi *key, u16 family,
					    u8 dir, flow_resolve_t resolver,
					    void *ctx);
int flow_cache_init(struct net *net);
void flow_cache_fini(struct net *net);

void flow_cache_flush(struct net *net);
void flow_cache_flush_deferred(struct net *net);
extern atomic_t flow_cache_genid;

__u32 __get_hash_from_flowi6(const struct flowi6 *fl6, struct flow_keys *keys);

static inline __u32 get_hash_from_flowi6(const struct flowi6 *fl6)
{
	struct flow_keys keys;

	return __get_hash_from_flowi6(fl6, &keys);
}

__u32 __get_hash_from_flowi4(const struct flowi4 *fl4, struct flow_keys *keys);

static inline __u32 get_hash_from_flowi4(const struct flowi4 *fl4)
{
	struct flow_keys keys;

	return __get_hash_from_flowi4(fl4, &keys);
}

#endif<|MERGE_RESOLUTION|>--- conflicted
+++ resolved
@@ -42,10 +42,7 @@
 #define FLOWI_FLAG_SKIP_NH_OIF		0x04
 	__u32	flowic_secid;
 	struct flowi_tunnel flowic_tun_key;
-<<<<<<< HEAD
-=======
 	struct flowi_xfrm xfrm;
->>>>>>> ca975794
 	kuid_t  flowic_uid;
 };
 
@@ -85,10 +82,7 @@
 #define flowi4_secid		__fl_common.flowic_secid
 #define flowi4_tun_key		__fl_common.flowic_tun_key
 #define flowi4_uid		__fl_common.flowic_uid
-<<<<<<< HEAD
-=======
 #define flowi4_xfrm		__fl_common.xfrm
->>>>>>> ca975794
 
 	/* (saddr,daddr) must be grouped, same order as in IP header */
 	__be32			saddr;
@@ -120,10 +114,7 @@
 	fl4->flowi4_flags = flags;
 	fl4->flowi4_secid = 0;
 	fl4->flowi4_tun_key.tun_id = 0;
-<<<<<<< HEAD
-=======
 	fl4->flowi4_xfrm.if_id = 0;
->>>>>>> ca975794
 	fl4->flowi4_uid = uid;
 	fl4->daddr = daddr;
 	fl4->saddr = saddr;
@@ -153,10 +144,7 @@
 #define flowi6_secid		__fl_common.flowic_secid
 #define flowi6_tun_key		__fl_common.flowic_tun_key
 #define flowi6_uid		__fl_common.flowic_uid
-<<<<<<< HEAD
-=======
 #define flowi6_xfrm		__fl_common.xfrm
->>>>>>> ca975794
 	struct in6_addr		daddr;
 	struct in6_addr		saddr;
 	/* Note: flowi6_tos is encoded in flowlabel, too. */
@@ -203,10 +191,7 @@
 #define flowi_secid	u.__fl_common.flowic_secid
 #define flowi_tun_key	u.__fl_common.flowic_tun_key
 #define flowi_uid	u.__fl_common.flowic_uid
-<<<<<<< HEAD
-=======
 #define flowi_xfrm	u.__fl_common.xfrm
->>>>>>> ca975794
 } __attribute__((__aligned__(BITS_PER_LONG/8)));
 
 static inline struct flowi *flowi4_to_flowi(struct flowi4 *fl4)

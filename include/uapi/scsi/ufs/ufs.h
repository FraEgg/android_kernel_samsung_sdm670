--- conflicted
+++ resolved
@@ -38,12 +38,10 @@
 	QUERY_ATTR_IDN_SECONDS_PASSED		= 0x0F,
 	QUERY_ATTR_IDN_CNTX_CONF		= 0x10,
 	QUERY_ATTR_IDN_CORR_PRG_BLK_NUM		= 0x11,
-<<<<<<< HEAD
 	/* use one reserved bit */
 	QUERY_ATTR_IDN_MANUAL_GC_STATUS		= 0x17,
-=======
-	QUERY_ATTR_IDN_REF_CLK_GATING_WAIT_TIME	= 0x17,
->>>>>>> 02e5399c
+        /* should be 0x17 in UFS 3.0 */
+	QUERY_ATTR_IDN_REF_CLK_GATING_WAIT_TIME	= 0xff,
 };
 
 #define QUERY_ATTR_IDN_REF_CLK_GATING_WAIT_TIME \

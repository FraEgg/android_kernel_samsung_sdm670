--- conflicted
+++ resolved
@@ -10,7 +10,6 @@
 #define MAX_OIS_NAME_SIZE 32
 #define MAX_RAINBOW_CONFIG_SIZE 32
 #define CAM_CSIPHY_SECURE_MODE_ENABLED 1
-<<<<<<< HEAD
 
 enum rainbow_op_type {
 	RAINBOW_SEQ_READ,
@@ -52,9 +51,7 @@
 #define LM36011_SILEGO_SELF_TEST \
 	_IOWR('R', 1, struct silego_self_test_result)
 
-=======
 #define CAM_IR_LED_SUPPORTED
->>>>>>> a1ef8a6b
 /**
  * struct cam_sensor_query_cap - capabilities info for sensor
  *

--- conflicted
+++ resolved
@@ -1,254 +1,7 @@
 #ifndef __MSMB_PPROC_H
 #define __MSMB_PPROC_H
 
-<<<<<<< HEAD
-#ifdef MSM_CAMERA_BIONIC
-#include <sys/types.h>
-#endif
-#ifdef CONFIG_COMPAT
-#include <linux/compat.h>
-#endif
-#include <linux/videodev2.h>
-#include <linux/types.h>
-#include <media/msmb_generic_buf_mgr.h>
-
-/* Should be same as VIDEO_MAX_PLANES in videodev2.h */
-#define MAX_PLANES VIDEO_MAX_PLANES
-/* PARTIAL_FRAME_STRIPE_COUNT must be even */
-#define PARTIAL_FRAME_STRIPE_COUNT 4
-
-#define MAX_NUM_CPP_STRIPS 8
-#define MSM_CPP_MAX_NUM_PLANES 3
-#define MSM_CPP_MIN_FRAME_LENGTH 13
-#define MSM_CPP_MAX_FRAME_LENGTH 4096
-#define MSM_CPP_MAX_FW_NAME_LEN 32
-#define MAX_FREQ_TBL 10
-#define MSM_OUTPUT_BUF_CNT 8
-
-enum msm_cpp_frame_type {
-	MSM_CPP_OFFLINE_FRAME,
-	MSM_CPP_REALTIME_FRAME,
-};
-
-enum msm_vpe_frame_type {
-	MSM_VPE_OFFLINE_FRAME,
-	MSM_VPE_REALTIME_FRAME,
-};
-
-struct msm_cpp_buffer_info_t {
-	int32_t fd;
-	uint32_t index;
-	uint32_t offset;
-	uint8_t native_buff;
-	uint8_t processed_divert;
-	uint32_t identity;
-};
-
-struct msm_cpp_stream_buff_info_t {
-	uint32_t identity;
-	uint32_t num_buffs;
-	struct msm_cpp_buffer_info_t *buffer_info;
-};
-
-enum msm_cpp_batch_mode_t {
-	BATCH_MODE_NONE,
-	BATCH_MODE_VIDEO,
-	BATCH_MODE_PREVIEW
-};
-
-struct msm_cpp_batch_info_t {
-	enum msm_cpp_batch_mode_t  batch_mode;
-	uint32_t batch_size;
-	uint32_t intra_plane_offset[MAX_PLANES];
-	uint32_t pick_preview_idx;
-	uint32_t cont_idx;
-};
-
-struct msm_cpp_frame_info_t {
-	int32_t frame_id;
-	struct timeval timestamp;
-	uint32_t inst_id;
-	uint32_t identity;
-	uint32_t client_id;
-	enum msm_cpp_frame_type frame_type;
-	uint32_t num_strips;
-	uint32_t msg_len;
-	uint32_t *cpp_cmd_msg;
-	int src_fd;
-	int dst_fd;
-	struct timeval in_time, out_time;
-	void __user *cookie;
-	int32_t *status;
-	int32_t duplicate_output;
-	uint32_t duplicate_identity;
-	uint32_t feature_mask;
-	uint8_t we_disable;
-	struct msm_cpp_buffer_info_t input_buffer_info;
-	struct msm_cpp_buffer_info_t output_buffer_info[MSM_OUTPUT_BUF_CNT];
-	struct msm_cpp_buffer_info_t duplicate_buffer_info;
-	struct msm_cpp_buffer_info_t tnr_scratch_buffer_info[2];
-	uint32_t reserved;
-	uint8_t partial_frame_indicator;
-	/* the followings are used only for partial_frame type
-	 * and is only used for offline frame processing and
-	 * only if payload big enough and need to be split into partial_frame
-	 * if first_payload, kernel acquires output buffer
-	 * first payload must have the last stripe
-	 * buffer addresses from 0 to last_stripe_index are updated.
-	 * kernel updates payload with msg_len and stripe_info
-	 * kernel sends top level, plane level, then only stripes
-	 * starting with first_stripe_index and
-	 * ends with last_stripe_index
-	 * kernel then sends trailing flag at frame done,
-	 * if last payload, kernel queues the output buffer to HAL
-	 */
-	uint8_t first_payload;
-	uint8_t last_payload;
-	uint32_t first_stripe_index;
-	uint32_t last_stripe_index;
-	uint32_t stripe_info_offset;
-	uint32_t stripe_info;
-	struct msm_cpp_batch_info_t  batch_info;
-};
-
-struct msm_cpp_pop_stream_info_t {
-	int32_t frame_id;
-	uint32_t identity;
-};
-
-struct cpp_hw_info {
-	uint32_t cpp_hw_version;
-	uint32_t cpp_hw_caps;
-	unsigned long freq_tbl[MAX_FREQ_TBL];
-	uint32_t freq_tbl_count;
-};
-
-struct msm_vpe_frame_strip_info {
-	uint32_t src_w;
-	uint32_t src_h;
-	uint32_t dst_w;
-	uint32_t dst_h;
-	uint32_t src_x;
-	uint32_t src_y;
-	uint32_t phase_step_x;
-	uint32_t phase_step_y;
-	uint32_t phase_init_x;
-	uint32_t phase_init_y;
-};
-
-struct msm_vpe_buffer_info_t {
-	int32_t fd;
-	uint32_t index;
-	uint32_t offset;
-	uint8_t native_buff;
-	uint8_t processed_divert;
-};
-
-struct msm_vpe_stream_buff_info_t {
-	uint32_t identity;
-	uint32_t num_buffs;
-	struct msm_vpe_buffer_info_t *buffer_info;
-};
-
-struct msm_vpe_frame_info_t {
-	int32_t frame_id;
-	struct timeval timestamp;
-	uint32_t inst_id;
-	uint32_t identity;
-	uint32_t client_id;
-	enum msm_vpe_frame_type frame_type;
-	struct msm_vpe_frame_strip_info strip_info;
-	unsigned long src_fd;
-	unsigned long dst_fd;
-	struct ion_handle *src_ion_handle;
-	struct ion_handle *dest_ion_handle;
-	unsigned long src_phyaddr;
-	unsigned long dest_phyaddr;
-	unsigned long src_chroma_plane_offset;
-	unsigned long dest_chroma_plane_offset;
-	struct timeval in_time, out_time;
-	void *cookie;
-
-	struct msm_vpe_buffer_info_t input_buffer_info;
-	struct msm_vpe_buffer_info_t output_buffer_info;
-};
-
-struct msm_pproc_queue_buf_info {
-	struct msm_buf_mngr_info buff_mgr_info;
-	uint8_t is_buf_dirty;
-};
-
-struct msm_cpp_clock_settings_t {
-	unsigned long clock_rate;
-	uint64_t avg;
-	uint64_t inst;
-};
-
-#define VIDIOC_MSM_CPP_CFG \
-	_IOWR('V', BASE_VIDIOC_PRIVATE, struct msm_camera_v4l2_ioctl_t)
-
-#define VIDIOC_MSM_CPP_GET_EVENTPAYLOAD \
-	_IOWR('V', BASE_VIDIOC_PRIVATE + 1, struct msm_camera_v4l2_ioctl_t)
-
-#define VIDIOC_MSM_CPP_GET_INST_INFO \
-	_IOWR('V', BASE_VIDIOC_PRIVATE + 2, struct msm_camera_v4l2_ioctl_t)
-
-#define VIDIOC_MSM_CPP_LOAD_FIRMWARE \
-	_IOWR('V', BASE_VIDIOC_PRIVATE + 3, struct msm_camera_v4l2_ioctl_t)
-
-#define VIDIOC_MSM_CPP_GET_HW_INFO \
-	_IOWR('V', BASE_VIDIOC_PRIVATE + 4, struct msm_camera_v4l2_ioctl_t)
-
-#define VIDIOC_MSM_CPP_FLUSH_QUEUE \
-	_IOWR('V', BASE_VIDIOC_PRIVATE + 5, struct msm_camera_v4l2_ioctl_t)
-
-#define VIDIOC_MSM_CPP_ENQUEUE_STREAM_BUFF_INFO \
-	_IOWR('V', BASE_VIDIOC_PRIVATE + 6, struct msm_camera_v4l2_ioctl_t)
-
-#define VIDIOC_MSM_CPP_DEQUEUE_STREAM_BUFF_INFO \
-	_IOWR('V', BASE_VIDIOC_PRIVATE + 7, struct msm_camera_v4l2_ioctl_t)
-
-#define VIDIOC_MSM_VPE_CFG \
-	_IOWR('V', BASE_VIDIOC_PRIVATE + 8, struct msm_camera_v4l2_ioctl_t)
-
-#define VIDIOC_MSM_VPE_TRANSACTION_SETUP \
-	_IOWR('V', BASE_VIDIOC_PRIVATE + 9, struct msm_camera_v4l2_ioctl_t)
-
-#define VIDIOC_MSM_VPE_GET_EVENTPAYLOAD \
-	_IOWR('V', BASE_VIDIOC_PRIVATE + 10, struct msm_camera_v4l2_ioctl_t)
-
-#define VIDIOC_MSM_VPE_GET_INST_INFO \
-	_IOWR('V', BASE_VIDIOC_PRIVATE + 11, struct msm_camera_v4l2_ioctl_t)
-
-#define VIDIOC_MSM_VPE_ENQUEUE_STREAM_BUFF_INFO \
-	_IOWR('V', BASE_VIDIOC_PRIVATE + 12, struct msm_camera_v4l2_ioctl_t)
-
-#define VIDIOC_MSM_VPE_DEQUEUE_STREAM_BUFF_INFO \
-	_IOWR('V', BASE_VIDIOC_PRIVATE + 13, struct msm_camera_v4l2_ioctl_t)
-
-#define VIDIOC_MSM_CPP_QUEUE_BUF \
-	_IOWR('V', BASE_VIDIOC_PRIVATE + 14, struct msm_camera_v4l2_ioctl_t)
-
-#define VIDIOC_MSM_CPP_APPEND_STREAM_BUFF_INFO \
-	_IOWR('V', BASE_VIDIOC_PRIVATE + 15, struct msm_camera_v4l2_ioctl_t)
-
-#define VIDIOC_MSM_CPP_SET_CLOCK \
-	_IOWR('V', BASE_VIDIOC_PRIVATE + 16, struct msm_camera_v4l2_ioctl_t)
-
-#define VIDIOC_MSM_CPP_POP_STREAM_BUFFER \
-	_IOWR('V', BASE_VIDIOC_PRIVATE + 17, struct msm_camera_v4l2_ioctl_t)
-
-#define VIDIOC_MSM_CPP_IOMMU_ATTACH \
-	_IOWR('V', BASE_VIDIOC_PRIVATE + 18, struct msm_camera_v4l2_ioctl_t)
-
-#define VIDIOC_MSM_CPP_IOMMU_DETACH \
-	_IOWR('V', BASE_VIDIOC_PRIVATE + 19, struct msm_camera_v4l2_ioctl_t)
-
-#define VIDIOC_MSM_CPP_DELETE_STREAM_BUFF\
-	_IOWR('V', BASE_VIDIOC_PRIVATE + 20, struct msm_camera_v4l2_ioctl_t)
-=======
 #include <uapi/media/msmb_pproc.h>
->>>>>>> e045a95c
 
 #include <linux/compat.h>
 

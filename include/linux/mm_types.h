#ifndef _LINUX_MM_TYPES_H
#define _LINUX_MM_TYPES_H

#include <linux/auxvec.h>
#include <linux/types.h>
#include <linux/threads.h>
#include <linux/list.h>
#include <linux/spinlock.h>
#include <linux/rbtree.h>
#include <linux/rwsem.h>
#include <linux/completion.h>
#include <linux/cpumask.h>
#include <linux/uprobes.h>
#include <linux/page-flags-layout.h>
#include <asm/page.h>
#include <asm/mmu.h>

#ifndef AT_VECTOR_SIZE_ARCH
#define AT_VECTOR_SIZE_ARCH 0
#endif
#define AT_VECTOR_SIZE (2*(AT_VECTOR_SIZE_ARCH + AT_VECTOR_SIZE_BASE + 1))

struct address_space;
struct mem_cgroup;

#define USE_SPLIT_PTE_PTLOCKS	(NR_CPUS >= CONFIG_SPLIT_PTLOCK_CPUS)
#define USE_SPLIT_PMD_PTLOCKS	(USE_SPLIT_PTE_PTLOCKS && \
		IS_ENABLED(CONFIG_ARCH_ENABLE_SPLIT_PMD_PTLOCK))
#define ALLOC_SPLIT_PTLOCKS	(SPINLOCK_SIZE > BITS_PER_LONG/8)

typedef void compound_page_dtor(struct page *);

/*
 * Each physical page in the system has a struct page associated with
 * it to keep track of whatever it is we are using the page for at the
 * moment. Note that we have no way to track which tasks are using
 * a page, though if it is a pagecache page, rmap structures can tell us
 * who is mapping it.
 *
 * The objects in struct page are organized in double word blocks in
 * order to allows us to use atomic double word operations on portions
 * of struct page. That is currently only used by slub but the arrangement
 * allows the use of atomic double word operations on the flags/mapping
 * and lru list pointers also.
 */
struct page {
	/* First double word block */
	unsigned long flags;		/* Atomic flags, some possibly
					 * updated asynchronously */
	union {
		struct address_space *mapping;	/* If low bit clear, points to
						 * inode address_space, or NULL.
						 * If page mapped as anonymous
						 * memory, low bit is set, and
						 * it points to anon_vma object:
						 * see PAGE_MAPPING_ANON below.
						 */
		void *s_mem;			/* slab first object */
	};

	/* Second double word */
	struct {
		union {
			pgoff_t index;		/* Our offset within mapping. */
			void *freelist;		/* sl[aou]b first free object */
			bool pfmemalloc;	/* If set by the page allocator,
						 * ALLOC_NO_WATERMARKS was set
						 * and the low watermark was not
						 * met implying that the system
						 * is under some pressure. The
						 * caller should try ensure
						 * this page is only used to
						 * free other pages.
						 */
		};

		union {
#if defined(CONFIG_HAVE_CMPXCHG_DOUBLE) && \
	defined(CONFIG_HAVE_ALIGNED_STRUCT_PAGE)
			/* Used for cmpxchg_double in slub */
			unsigned long counters;
#else
			/*
			 * Keep _count separate from slub cmpxchg_double data.
			 * As the rest of the double word is protected by
			 * slab_lock but _count is not.
			 */
			unsigned counters;
#endif

			struct {

				union {
					/*
					 * Count of ptes mapped in
					 * mms, to show when page is
					 * mapped & limit reverse map
					 * searches.
					 *
					 * Used also for tail pages
					 * refcounting instead of
					 * _count. Tail pages cannot
					 * be mapped and keeping the
					 * tail page _count zero at
					 * all times guarantees
					 * get_page_unless_zero() will
					 * never succeed on tail
					 * pages.
					 */
					atomic_t _mapcount;

					struct { /* SLUB */
						unsigned inuse:16;
						unsigned objects:15;
						unsigned frozen:1;
					};
					int units;	/* SLOB */
				};
				atomic_t _count;		/* Usage count, see below. */
			};
			unsigned int active;	/* SLAB */
		};
	};

	/* Third double word block */
	union {
		struct list_head lru;	/* Pageout list, eg. active_list
					 * protected by zone->lru_lock !
					 * Can be used as a generic list
					 * by the page owner.
					 */
		struct {		/* slub per cpu partial pages */
			struct page *next;	/* Next partial slab */
#ifdef CONFIG_64BIT
			int pages;	/* Nr of partial slabs left */
			int pobjects;	/* Approximate # of objects */
#else
			short int pages;
			short int pobjects;
#endif
		};

		struct slab *slab_page; /* slab fields */
		struct rcu_head rcu_head;	/* Used by SLAB
						 * when destroying via RCU
						 */
		/* First tail page of compound page */
		struct {
			compound_page_dtor *compound_dtor;
			unsigned long compound_order;
		};

#if defined(CONFIG_TRANSPARENT_HUGEPAGE) && USE_SPLIT_PMD_PTLOCKS
		pgtable_t pmd_huge_pte; /* protected by page->ptl */
#endif
	};

	/* Remainder is not double word aligned */
	union {
		unsigned long private;		/* Mapping-private opaque data:
					 	 * usually used for buffer_heads
						 * if PagePrivate set; used for
						 * swp_entry_t if PageSwapCache;
						 * indicates order in the buddy
						 * system if PG_buddy is set.
						 */
#if USE_SPLIT_PTE_PTLOCKS
#if ALLOC_SPLIT_PTLOCKS
		spinlock_t *ptl;
#else
		spinlock_t ptl;
#endif
#endif
		struct kmem_cache *slab_cache;	/* SL[AU]B: Pointer to slab */
		struct page *first_page;	/* Compound tail pages */
	};

#ifdef CONFIG_MEMCG
	struct mem_cgroup *mem_cgroup;
#endif

	/*
	 * On machines where all RAM is mapped into kernel address space,
	 * we can simply calculate the virtual address. On machines with
	 * highmem some memory is mapped into kernel virtual memory
	 * dynamically, so we need a place to store that address.
	 * Note that this field could be 16 bits on x86 ... ;)
	 *
	 * Architectures with slow multiplication can define
	 * WANT_PAGE_VIRTUAL in asm/page.h
	 */
#if defined(WANT_PAGE_VIRTUAL)
	void *virtual;			/* Kernel virtual address (NULL if
					   not kmapped, ie. highmem) */
#endif /* WANT_PAGE_VIRTUAL */

#ifdef CONFIG_KMEMCHECK
	/*
	 * kmemcheck wants to track the status of each byte in a page; this
	 * is a pointer to such a status block. NULL if not tracked.
	 */
	void *shadow;
#endif

#ifdef LAST_CPUPID_NOT_IN_PAGE_FLAGS
	int _last_cpupid;
#endif
}
/*
 * The struct page can be forced to be double word aligned so that atomic ops
 * on double words work. The SLUB allocator can make use of such a feature.
 */
#ifdef CONFIG_HAVE_ALIGNED_STRUCT_PAGE
	__aligned(2 * sizeof(unsigned long))
#endif
;

struct page_frag {
	struct page *page;
#if (BITS_PER_LONG > 32) || (PAGE_SIZE >= 65536)
	__u32 offset;
	__u32 size;
#else
	__u16 offset;
	__u16 size;
#endif
};

typedef unsigned long __nocast vm_flags_t;

/*
 * A region containing a mapping of a non-memory backed file under NOMMU
 * conditions.  These are held in a global tree and are pinned by the VMAs that
 * map parts of them.
 */
struct vm_region {
	struct rb_node	vm_rb;		/* link in global region tree */
	vm_flags_t	vm_flags;	/* VMA vm_flags */
	unsigned long	vm_start;	/* start address of region */
	unsigned long	vm_end;		/* region initialised to here */
	unsigned long	vm_top;		/* region allocated to here */
	unsigned long	vm_pgoff;	/* the offset in vm_file corresponding to vm_start */
	struct file	*vm_file;	/* the backing file or NULL */

	int		vm_usage;	/* region usage count (access under nommu_region_sem) */
	bool		vm_icache_flushed : 1; /* true if the icache has been flushed for
						* this region */
};

/*
 * This struct defines a memory VMM memory area. There is one of these
 * per VM-area/task.  A VM area is any part of the process virtual memory
 * space that has a special rule for the page-fault handlers (ie a shared
 * library, the executable area etc).
 */
struct vm_area_struct {
	/* The first cache line has the info for VMA tree walking. */

	unsigned long vm_start;		/* Our start address within vm_mm. */
	unsigned long vm_end;		/* The first byte after our end address
					   within vm_mm. */

	/* linked list of VM areas per task, sorted by address */
	struct vm_area_struct *vm_next, *vm_prev;

	struct rb_node vm_rb;

	/*
	 * Largest free memory gap in bytes to the left of this VMA.
	 * Either between this VMA and vma->vm_prev, or between one of the
	 * VMAs below us in the VMA rbtree and its ->vm_prev. This helps
	 * get_unmapped_area find a free area of the right size.
	 */
	unsigned long rb_subtree_gap;

	/* Second cache line starts here. */

	struct mm_struct *vm_mm;	/* The address space we belong to. */
	pgprot_t vm_page_prot;		/* Access permissions of this VMA. */
	unsigned long vm_flags;		/* Flags, see mm.h. */

	/*
	 * For areas with an address space and backing store,
<<<<<<< HEAD
	 * linkage into the address_space->i_mmap interval tree.
	 */
	struct {
		struct rb_node rb;
		unsigned long rb_subtree_last;
=======
	 * linkage into the address_space->i_mmap interval tree, or
	 * linkage of vma in the address_space->i_mmap_nonlinear list.
	 *
	 * For private anonymous mappings, a pointer to a null terminated string
	 * in the user process containing the name given to the vma, or NULL
	 * if unnamed.
	 */
	union {
		struct {
			struct rb_node rb;
			unsigned long rb_subtree_last;
		} linear;
		struct list_head nonlinear;
		const char __user *anon_name;
>>>>>>> a63e9712
	} shared;

	/*
	 * A file's MAP_PRIVATE vma can be in both i_mmap tree and anon_vma
	 * list, after a COW of one of the file pages.	A MAP_SHARED vma
	 * can only be in the i_mmap tree.  An anonymous MAP_PRIVATE, stack
	 * or brk vma (with NULL file) can only be in an anon_vma list.
	 */
	struct list_head anon_vma_chain; /* Serialized by mmap_sem &
					  * page_table_lock */
	struct anon_vma *anon_vma;	/* Serialized by page_table_lock */

	/* Function pointers to deal with this struct. */
	const struct vm_operations_struct *vm_ops;

	/* Information about our backing store: */
	unsigned long vm_pgoff;		/* Offset (within vm_file) in PAGE_SIZE
					   units, *not* PAGE_CACHE_SIZE */
	struct file * vm_file;		/* File we map to (can be NULL). */
	void * vm_private_data;		/* was vm_pte (shared mem) */

#ifndef CONFIG_MMU
	struct vm_region *vm_region;	/* NOMMU mapping region */
#endif
#ifdef CONFIG_NUMA
	struct mempolicy *vm_policy;	/* NUMA policy for the VMA */
#endif
};

struct core_thread {
	struct task_struct *task;
	struct core_thread *next;
};

struct core_state {
	atomic_t nr_threads;
	struct core_thread dumper;
	struct completion startup;
};

enum {
	MM_FILEPAGES,
	MM_ANONPAGES,
	MM_SWAPENTS,
	NR_MM_COUNTERS
};

#if USE_SPLIT_PTE_PTLOCKS && defined(CONFIG_MMU)
#define SPLIT_RSS_COUNTING
/* per-thread cached information, */
struct task_rss_stat {
	int events;	/* for synchronization threshold */
	int count[NR_MM_COUNTERS];
};
#endif /* USE_SPLIT_PTE_PTLOCKS */

struct mm_rss_stat {
	atomic_long_t count[NR_MM_COUNTERS];
};

struct kioctx_table;
struct mm_struct {
	struct vm_area_struct *mmap;		/* list of VMAs */
	struct rb_root mm_rb;
	u32 vmacache_seqnum;                   /* per-thread vmacache */
#ifdef CONFIG_MMU
	unsigned long (*get_unmapped_area) (struct file *filp,
				unsigned long addr, unsigned long len,
				unsigned long pgoff, unsigned long flags);
#endif
	unsigned long mmap_base;		/* base of mmap area */
	unsigned long mmap_legacy_base;         /* base of mmap area in bottom-up allocations */
	unsigned long task_size;		/* size of task vm space */
	unsigned long highest_vm_end;		/* highest vma end address */
	pgd_t * pgd;
	atomic_t mm_users;			/* How many users with user space? */
	atomic_t mm_count;			/* How many references to "struct mm_struct" (users count as 1) */
	atomic_long_t nr_ptes;			/* PTE page table pages */
#if CONFIG_PGTABLE_LEVELS > 2
	atomic_long_t nr_pmds;			/* PMD page table pages */
#endif
	int map_count;				/* number of VMAs */

	spinlock_t page_table_lock;		/* Protects page tables and some counters */
	struct rw_semaphore mmap_sem;

	struct list_head mmlist;		/* List of maybe swapped mm's.	These are globally strung
						 * together off init_mm.mmlist, and are protected
						 * by mmlist_lock
						 */


	unsigned long hiwater_rss;	/* High-watermark of RSS usage */
	unsigned long hiwater_vm;	/* High-water virtual memory usage */

	unsigned long total_vm;		/* Total pages mapped */
	unsigned long locked_vm;	/* Pages that have PG_mlocked set */
	unsigned long pinned_vm;	/* Refcount permanently increased */
	unsigned long shared_vm;	/* Shared pages (files) */
	unsigned long exec_vm;		/* VM_EXEC & ~VM_WRITE */
	unsigned long stack_vm;		/* VM_GROWSUP/DOWN */
	unsigned long def_flags;
	unsigned long start_code, end_code, start_data, end_data;
	unsigned long start_brk, brk, start_stack;
	unsigned long arg_start, arg_end, env_start, env_end;

	unsigned long saved_auxv[AT_VECTOR_SIZE]; /* for /proc/PID/auxv */

	/*
	 * Special counters, in some configurations protected by the
	 * page_table_lock, in other configurations by being atomic.
	 */
	struct mm_rss_stat rss_stat;

	struct linux_binfmt *binfmt;

	cpumask_var_t cpu_vm_mask_var;

	/* Architecture-specific MM context */
	mm_context_t context;

	unsigned long flags; /* Must use atomic bitops to access the bits */

	struct core_state *core_state; /* coredumping support */
#ifdef CONFIG_AIO
	spinlock_t			ioctx_lock;
	struct kioctx_table __rcu	*ioctx_table;
#endif
#ifdef CONFIG_MEMCG
	/*
	 * "owner" points to a task that is regarded as the canonical
	 * user/owner of this mm. All of the following must be true in
	 * order for it to be changed:
	 *
	 * current == mm->owner
	 * current->mm != mm
	 * new_owner->mm == mm
	 * new_owner->alloc_lock is held
	 */
	struct task_struct __rcu *owner;
#endif

	/* store ref to file /proc/<pid>/exe symlink points to */
	struct file __rcu *exe_file;
#ifdef CONFIG_MMU_NOTIFIER
	struct mmu_notifier_mm *mmu_notifier_mm;
#endif
#if defined(CONFIG_TRANSPARENT_HUGEPAGE) && !USE_SPLIT_PMD_PTLOCKS
	pgtable_t pmd_huge_pte; /* protected by page_table_lock */
#endif
#ifdef CONFIG_CPUMASK_OFFSTACK
	struct cpumask cpumask_allocation;
#endif
#ifdef CONFIG_NUMA_BALANCING
	/*
	 * numa_next_scan is the next time that the PTEs will be marked
	 * pte_numa. NUMA hinting faults will gather statistics and migrate
	 * pages to new nodes if necessary.
	 */
	unsigned long numa_next_scan;

	/* Restart point for scanning and setting pte_numa */
	unsigned long numa_scan_offset;

	/* numa_scan_seq prevents two threads setting pte_numa */
	int numa_scan_seq;
#endif
#if defined(CONFIG_NUMA_BALANCING) || defined(CONFIG_COMPACTION)
	/*
	 * An operation with batched TLB flushing is going on. Anything that
	 * can move process memory needs to flush the TLB when moving a
	 * PROT_NONE or PROT_NUMA mapped page.
	 */
	bool tlb_flush_pending;
#endif
	struct uprobes_state uprobes_state;
#ifdef CONFIG_X86_INTEL_MPX
	/* address of the bounds directory */
	void __user *bd_addr;
#endif
};

static inline void mm_init_cpumask(struct mm_struct *mm)
{
#ifdef CONFIG_CPUMASK_OFFSTACK
	mm->cpu_vm_mask_var = &mm->cpumask_allocation;
#endif
	cpumask_clear(mm->cpu_vm_mask_var);
}

/* Future-safe accessor for struct mm_struct's cpu_vm_mask. */
static inline cpumask_t *mm_cpumask(struct mm_struct *mm)
{
	return mm->cpu_vm_mask_var;
}

#if defined(CONFIG_NUMA_BALANCING) || defined(CONFIG_COMPACTION)
/*
 * Memory barriers to keep this state in sync are graciously provided by
 * the page table locks, outside of which no page table modifications happen.
 * The barriers below prevent the compiler from re-ordering the instructions
 * around the memory barriers that are already present in the code.
 */
static inline bool mm_tlb_flush_pending(struct mm_struct *mm)
{
	barrier();
	return mm->tlb_flush_pending;
}
static inline void set_tlb_flush_pending(struct mm_struct *mm)
{
	mm->tlb_flush_pending = true;

	/*
	 * Guarantee that the tlb_flush_pending store does not leak into the
	 * critical section updating the page tables
	 */
	smp_mb__before_spinlock();
}
/* Clearing is done after a TLB flush, which also provides a barrier. */
static inline void clear_tlb_flush_pending(struct mm_struct *mm)
{
	barrier();
	mm->tlb_flush_pending = false;
}
#else
static inline bool mm_tlb_flush_pending(struct mm_struct *mm)
{
	return false;
}
static inline void set_tlb_flush_pending(struct mm_struct *mm)
{
}
static inline void clear_tlb_flush_pending(struct mm_struct *mm)
{
}
#endif

struct vm_special_mapping
{
	const char *name;
	struct page **pages;
};

enum tlb_flush_reason {
	TLB_FLUSH_ON_TASK_SWITCH,
	TLB_REMOTE_SHOOTDOWN,
	TLB_LOCAL_SHOOTDOWN,
	TLB_LOCAL_MM_SHOOTDOWN,
	NR_TLB_FLUSH_REASONS,
};

<<<<<<< HEAD
 /*
  * A swap entry has to fit into a "unsigned long", as the entry is hidden
  * in the "index" field of the swapper address space.
  */
typedef struct {
	unsigned long val;
} swp_entry_t;
=======
/* Return the name for an anonymous mapping or NULL for a file-backed mapping */
static inline const char __user *vma_get_anon_name(struct vm_area_struct *vma)
{
	if (vma->vm_file)
		return NULL;

	return vma->shared.anon_name;
}
>>>>>>> a63e9712

#endif /* _LINUX_MM_TYPES_H */<|MERGE_RESOLUTION|>--- conflicted
+++ resolved
@@ -281,28 +281,16 @@
 
 	/*
 	 * For areas with an address space and backing store,
-<<<<<<< HEAD
 	 * linkage into the address_space->i_mmap interval tree.
-	 */
-	struct {
-		struct rb_node rb;
-		unsigned long rb_subtree_last;
-=======
-	 * linkage into the address_space->i_mmap interval tree, or
-	 * linkage of vma in the address_space->i_mmap_nonlinear list.
 	 *
 	 * For private anonymous mappings, a pointer to a null terminated string
 	 * in the user process containing the name given to the vma, or NULL
 	 * if unnamed.
 	 */
-	union {
-		struct {
-			struct rb_node rb;
-			unsigned long rb_subtree_last;
-		} linear;
-		struct list_head nonlinear;
+	struct {
+		struct rb_node rb;
+		unsigned long rb_subtree_last;
 		const char __user *anon_name;
->>>>>>> a63e9712
 	} shared;
 
 	/*
@@ -554,7 +542,6 @@
 	NR_TLB_FLUSH_REASONS,
 };
 
-<<<<<<< HEAD
  /*
   * A swap entry has to fit into a "unsigned long", as the entry is hidden
   * in the "index" field of the swapper address space.
@@ -562,7 +549,7 @@
 typedef struct {
 	unsigned long val;
 } swp_entry_t;
-=======
+
 /* Return the name for an anonymous mapping or NULL for a file-backed mapping */
 static inline const char __user *vma_get_anon_name(struct vm_area_struct *vma)
 {
@@ -571,6 +558,5 @@
 
 	return vma->shared.anon_name;
 }
->>>>>>> a63e9712
 
 #endif /* _LINUX_MM_TYPES_H */
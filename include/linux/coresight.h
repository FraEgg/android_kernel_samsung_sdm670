/* Copyright (c) 2012, 2017-2019, The Linux Foundation. All rights reserved.
 *
 * This program is free software; you can redistribute it and/or modify
 * it under the terms of the GNU General Public License version 2 and
 * only version 2 as published by the Free Software Foundation.
 *
 * This program is distributed in the hope that it will be useful,
 * but WITHOUT ANY WARRANTY; without even the implied warranty of
 * MERCHANTABILITY or FITNESS FOR A PARTICULAR PURPOSE.  See the
 * GNU General Public License for more details.
 */

#ifndef _LINUX_CORESIGHT_H
#define _LINUX_CORESIGHT_H

#include <linux/device.h>
#include <linux/perf_event.h>
#include <linux/sched.h>

/* Peripheral id registers (0xFD0-0xFEC) */
#define CORESIGHT_PERIPHIDR4	0xfd0
#define CORESIGHT_PERIPHIDR5	0xfd4
#define CORESIGHT_PERIPHIDR6	0xfd8
#define CORESIGHT_PERIPHIDR7	0xfdC
#define CORESIGHT_PERIPHIDR0	0xfe0
#define CORESIGHT_PERIPHIDR1	0xfe4
#define CORESIGHT_PERIPHIDR2	0xfe8
#define CORESIGHT_PERIPHIDR3	0xfeC
/* Component id registers (0xFF0-0xFFC) */
#define CORESIGHT_COMPIDR0	0xff0
#define CORESIGHT_COMPIDR1	0xff4
#define CORESIGHT_COMPIDR2	0xff8
#define CORESIGHT_COMPIDR3	0xffC

#define ETM_ARCH_V3_3		0x23
#define ETM_ARCH_V3_5		0x25
#define PFT_ARCH_V1_0		0x30
#define PFT_ARCH_V1_1		0x31

#define CORESIGHT_UNLOCK	0xc5acce55

extern struct bus_type coresight_bustype;

enum coresight_dev_type {
	CORESIGHT_DEV_TYPE_NONE,
	CORESIGHT_DEV_TYPE_SINK,
	CORESIGHT_DEV_TYPE_LINK,
	CORESIGHT_DEV_TYPE_LINKSINK,
	CORESIGHT_DEV_TYPE_SOURCE,
};

enum coresight_dev_subtype_sink {
	CORESIGHT_DEV_SUBTYPE_SINK_NONE,
	CORESIGHT_DEV_SUBTYPE_SINK_PORT,
	CORESIGHT_DEV_SUBTYPE_SINK_BUFFER,
};

enum coresight_dev_subtype_link {
	CORESIGHT_DEV_SUBTYPE_LINK_NONE,
	CORESIGHT_DEV_SUBTYPE_LINK_MERG,
	CORESIGHT_DEV_SUBTYPE_LINK_SPLIT,
	CORESIGHT_DEV_SUBTYPE_LINK_FIFO,
};

enum coresight_dev_subtype_source {
	CORESIGHT_DEV_SUBTYPE_SOURCE_NONE,
	CORESIGHT_DEV_SUBTYPE_SOURCE_PROC,
	CORESIGHT_DEV_SUBTYPE_SOURCE_BUS,
	CORESIGHT_DEV_SUBTYPE_SOURCE_SOFTWARE,
};

/**
 * struct coresight_dev_subtype - further characterisation of a type
 * @sink_subtype:	type of sink this component is, as defined
			by @coresight_dev_subtype_sink.
 * @link_subtype:	type of link this component is, as defined
			by @coresight_dev_subtype_link.
 * @source_subtype:	type of source this component is, as defined
			by @coresight_dev_subtype_source.
 */
struct coresight_dev_subtype {
	enum coresight_dev_subtype_sink sink_subtype;
	enum coresight_dev_subtype_link link_subtype;
	enum coresight_dev_subtype_source source_subtype;
};

/**
 * struct coresight_reg_clk - regulators and clocks need by coresight
 * @nr_reg:	number of regulators
 * @nr_clk:	number of clocks
 * @reg:	regulator list
 * @clk:	clock list
 */
struct coresight_reg_clk {
	int nr_reg;
	int nr_clk;
	struct regulator **reg;
	struct clk **clk;
};

/**
 * struct coresight_platform_data - data harvested from the DT specification
 * @cpu:	the CPU a source belongs to. Only applicable for ETM/PTMs.
 * @name:	name of the component as shown under sysfs.
 * @nr_inport:	number of input ports for this component.
 * @outports:	list of remote endpoint port number.
 * @source_names:name of all source components connected to this device.
 * @child_names:name of all child components connected to this device.
 * @child_ports:child component port number the current component is
		connected  to.
 * @nr_outport:	number of output ports for this component.
 * @clk:	The clock this component is associated to.
 * @reg_clk:	as defined by @coresight_reg_clk.
 */
struct coresight_platform_data {
	int cpu;
	const char *name;
	int nr_inport;
	int *outports;
	const char **source_names;
	const char **child_names;
	int *child_ports;
	int nr_outport;
	struct clk *clk;
	struct coresight_reg_clk *reg_clk;
};

/**
 * struct coresight_desc - description of a component required from drivers
 * @type:	as defined by @coresight_dev_type.
 * @subtype:	as defined by @coresight_dev_subtype.
 * @ops:	generic operations for this component, as defined
		by @coresight_ops.
 * @pdata:	platform data collected from DT.
 * @dev:	The device entity associated to this component.
 * @groups:	operations specific to this component. These will end up
		in the component's sysfs sub-directory.
 */
struct coresight_desc {
	enum coresight_dev_type type;
	struct coresight_dev_subtype subtype;
	const struct coresight_ops *ops;
	struct coresight_platform_data *pdata;
	struct device *dev;
	const struct attribute_group **groups;
};

/**
 * struct coresight_connection - representation of a single connection
 * @outport:	a connection's output port number.
 * @source_name:source component's name.
 * @chid_name:	remote component's name.
 * @child_port:	remote component's port number @output is connected to.
 * @child_dev:	a @coresight_device representation of the component
		connected to @outport.
 */
struct coresight_connection {
	int outport;
	const char *source_name;
	const char *child_name;
	int child_port;
	struct coresight_device *child_dev;
};

/**
 * struct coresight_device - representation of a device as used by the framework
 * @conns:	array of coresight_connections associated to this component.
 * @nr_inport:	number of input port associated to this component.
 * @nr_outport:	number of output port associated to this component.
 * @type:	as defined by @coresight_dev_type.
 * @subtype:	as defined by @coresight_dev_subtype.
 * @ops:	generic operations for this component, as defined
		by @coresight_ops.
 * @dev:	The device entity associated to this component.
 * @refcnt:	keep track of what is in use.
 * @orphan:	true if the component has connections that haven't been linked.
 * @enable:	'true' if component is currently part of an active path.
 * @activated:	'true' only if a _sink_ has been activated.  A sink can be
		activated but not yet enabled.  Enabling for a _sink_
		happens when a source has been selected for that it.
 * @abort:     captures sink trace on abort.
 * @reg_clk:	as defined by @coresight_reg_clk.
 */
struct coresight_device {
	struct coresight_connection *conns;
	int nr_inport;
	int nr_outport;
	enum coresight_dev_type type;
	struct coresight_dev_subtype subtype;
	const struct coresight_ops *ops;
	struct device dev;
	atomic_t *refcnt;
	struct coresight_path *node;
	bool orphan;
	bool enable;	/* true only if configured as part of a path */
	bool activated;	/* true only if a sink is part of a path */
	struct coresight_reg_clk *reg_clk;
};

#define to_coresight_device(d) container_of(d, struct coresight_device, dev)

#define source_ops(csdev)	csdev->ops->source_ops
#define sink_ops(csdev)		csdev->ops->sink_ops
#define link_ops(csdev)		csdev->ops->link_ops

/**
 * struct coresight_ops_sink - basic operations for a sink
 * Operations available for sinks
 * @enable:		enables the sink.
 * @disable:		disables the sink.
 * @alloc_buffer:	initialises perf's ring buffer for trace collection.
 * @free_buffer:	release memory allocated in @get_config.
 * @set_buffer:		initialises buffer mechanic before a trace session.
 * @reset_buffer:	finalises buffer mechanic after a trace session.
 * @update_buffer:	update buffer pointers after a trace session.
 */
struct coresight_ops_sink {
	int (*enable)(struct coresight_device *csdev, u32 mode);
	void (*disable)(struct coresight_device *csdev);
	void *(*alloc_buffer)(struct coresight_device *csdev, int cpu,
			      void **pages, int nr_pages, bool overwrite);
	void (*free_buffer)(void *config);
	int (*set_buffer)(struct coresight_device *csdev,
			  struct perf_output_handle *handle,
			  void *sink_config);
	unsigned long (*reset_buffer)(struct coresight_device *csdev,
				      struct perf_output_handle *handle,
				      void *sink_config);
	void (*update_buffer)(struct coresight_device *csdev,
			      struct perf_output_handle *handle,
			      void *sink_config);
	void (*abort)(struct coresight_device *csdev);
};

/**
 * struct coresight_ops_link - basic operations for a link
 * Operations available for links.
 * @enable:	enables flow between iport and oport.
 * @disable:	disables flow between iport and oport.
 */
struct coresight_ops_link {
	int (*enable)(struct coresight_device *csdev, int iport, int oport);
	void (*disable)(struct coresight_device *csdev, int iport, int oport);
};

/**
 * struct coresight_ops_source - basic operations for a source
 * Operations available for sources.
 * @cpu_id:	returns the value of the CPU number this component
 *		is associated to.
 * @trace_id:	returns the value of the component's trace ID as known
 *		to the HW.
 * @enable:	enables tracing for a source.
 * @disable:	disables tracing for a source.
 */
struct coresight_ops_source {
	int (*cpu_id)(struct coresight_device *csdev);
	int (*trace_id)(struct coresight_device *csdev);
	int (*enable)(struct coresight_device *csdev,
		      struct perf_event *event,  u32 mode);
	void (*disable)(struct coresight_device *csdev,
			struct perf_event *event);
};

struct coresight_ops {
	const struct coresight_ops_sink *sink_ops;
	const struct coresight_ops_link *link_ops;
	const struct coresight_ops_source *source_ops;
};

#ifdef CONFIG_CORESIGHT
extern struct coresight_device *
coresight_register(struct coresight_desc *desc);
extern void coresight_unregister(struct coresight_device *csdev);
extern int coresight_enable(struct coresight_device *csdev);
extern void coresight_disable(struct coresight_device *csdev);
extern int coresight_timeout(void __iomem *addr, u32 offset,
			     int position, int value);
extern void coresight_abort(void);
extern void coresight_disable_reg_clk(struct coresight_device *csdev);
<<<<<<< HEAD
extern void coresight_enable_reg_clk(struct coresight_device *csdev);

extern int coresight_claim_device(void __iomem *base);
extern int coresight_claim_device_unlocked(void __iomem *base);

extern void coresight_disclaim_device(void __iomem *base);
extern void coresight_disclaim_device_unlocked(void __iomem *base);

extern bool coresight_loses_context_with_cpu(struct device *dev);
=======
extern int coresight_enable_reg_clk(struct coresight_device *csdev);
>>>>>>> a1ef8a6b
#else
static inline struct coresight_device *
coresight_register(struct coresight_desc *desc) { return NULL; }
static inline void coresight_unregister(struct coresight_device *csdev) {}
static inline int
coresight_enable(struct coresight_device *csdev) { return -ENOSYS; }
static inline void coresight_disable(struct coresight_device *csdev) {}
static inline int coresight_timeout(void __iomem *addr, u32 offset,
				     int position, int value) { return 1; }
static inline void coresight_abort(void) {}
static inline void coresight_disable_reg_clk(struct coresight_device *csdev) {}
<<<<<<< HEAD
static inline void coresight_enable_reg_clk(struct coresight_device *csdev) {}
static inline int coresight_claim_device_unlocked(void __iomem *base)
{
	return -EINVAL;
}

static inline int coresight_claim_device(void __iomem *base)
{
	return -EINVAL;
}

static inline void coresight_disclaim_device(void __iomem *base) {}
static inline void coresight_disclaim_device_unlocked(void __iomem *base) {}

static inline bool coresight_loses_context_with_cpu(struct device *dev)
{
	return false;
}
=======
static inline int coresight_enable_reg_clk(struct coresight_device *csdev)
{
	return -EINVAL;
}
>>>>>>> a1ef8a6b
#endif

#if defined(CONFIG_OF) && defined(CONFIG_CORESIGHT)
extern int of_coresight_get_cpu(const struct device_node *node);
extern struct coresight_platform_data *
of_get_coresight_platform_data(struct device *dev,
				const struct device_node *node);
extern struct coresight_cti_data *of_get_coresight_cti_data(
				struct device *dev, struct device_node *node);
extern int of_get_coresight_csr_name(struct device_node *node,
				const char **csr_name);

#else
static inline int of_coresight_get_cpu(const struct device_node *node)
{ return 0; }
static inline struct coresight_platform_data *of_get_coresight_platform_data(
	struct device *dev, const struct device_node *node) { return NULL; }
static inline struct coresight_cti_data *of_get_coresight_cti_data(
		struct device *dev, struct device_node *node) { return NULL; }
static inline int of_get_coresight_csr_name(struct device_node *node,
		const char **csr_name){ return -EINVAL; }
#endif

#ifdef CONFIG_PID_NS
static inline unsigned long
coresight_vpid_to_pid(unsigned long vpid)
{
	struct task_struct *task = NULL;
	unsigned long pid = 0;

	rcu_read_lock();
	task = find_task_by_vpid(vpid);
	if (task)
		pid = task_pid_nr(task);
	rcu_read_unlock();

	return pid;
}
#else
static inline unsigned long
coresight_vpid_to_pid(unsigned long vpid) { return vpid; }
#endif

#endif<|MERGE_RESOLUTION|>--- conflicted
+++ resolved
@@ -278,8 +278,6 @@
 			     int position, int value);
 extern void coresight_abort(void);
 extern void coresight_disable_reg_clk(struct coresight_device *csdev);
-<<<<<<< HEAD
-extern void coresight_enable_reg_clk(struct coresight_device *csdev);
 
 extern int coresight_claim_device(void __iomem *base);
 extern int coresight_claim_device_unlocked(void __iomem *base);
@@ -288,9 +286,7 @@
 extern void coresight_disclaim_device_unlocked(void __iomem *base);
 
 extern bool coresight_loses_context_with_cpu(struct device *dev);
-=======
 extern int coresight_enable_reg_clk(struct coresight_device *csdev);
->>>>>>> a1ef8a6b
 #else
 static inline struct coresight_device *
 coresight_register(struct coresight_desc *desc) { return NULL; }
@@ -302,8 +298,6 @@
 				     int position, int value) { return 1; }
 static inline void coresight_abort(void) {}
 static inline void coresight_disable_reg_clk(struct coresight_device *csdev) {}
-<<<<<<< HEAD
-static inline void coresight_enable_reg_clk(struct coresight_device *csdev) {}
 static inline int coresight_claim_device_unlocked(void __iomem *base)
 {
 	return -EINVAL;
@@ -321,12 +315,10 @@
 {
 	return false;
 }
-=======
 static inline int coresight_enable_reg_clk(struct coresight_device *csdev)
 {
 	return -EINVAL;
 }
->>>>>>> a1ef8a6b
 #endif
 
 #if defined(CONFIG_OF) && defined(CONFIG_CORESIGHT)

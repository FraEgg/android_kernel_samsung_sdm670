--- conflicted
+++ resolved
@@ -281,7 +281,6 @@
 void arch_cpu_idle_exit(void);
 void arch_cpu_idle_dead(void);
 
-<<<<<<< HEAD
 DECLARE_PER_CPU(bool, cpu_dead_idle);
 
 int cpu_report_state(int cpu);
@@ -291,13 +290,12 @@
 bool cpu_wait_death(unsigned int cpu, int seconds);
 bool cpu_report_death(void);
 #endif /* #ifdef CONFIG_HOTPLUG_CPU */
-=======
+
 #define IDLE_START 1
 #define IDLE_END 2
 
 void idle_notifier_register(struct notifier_block *n);
 void idle_notifier_unregister(struct notifier_block *n);
 void idle_notifier_call_chain(unsigned long val);
->>>>>>> a63e9712
 
 #endif /* _LINUX_CPU_H_ */
/* SPDX-License-Identifier: GPL-2.0-only */
/*
 * IEEE 802.11 defines
 *
 * Copyright (c) 2001-2002, SSH Communications Security Corp and Jouni Malinen
 * <jkmaline@cc.hut.fi>
 * Copyright (c) 2002-2003, Jouni Malinen <jkmaline@cc.hut.fi>
 * Copyright (c) 2005, Devicescape Software, Inc.
 * Copyright (c) 2006, Michael Wu <flamingice@sourmilk.net>
 * Copyright (c) 2013 - 2014 Intel Mobile Communications GmbH
 * Copyright (c) 2016 - 2017 Intel Deutschland GmbH
 * Copyright (c) 2018 - 2020 Intel Corporation
 */

#ifndef LINUX_IEEE80211_H
#define LINUX_IEEE80211_H

#include <linux/types.h>
#include <linux/if_ether.h>
#include <linux/etherdevice.h>
#include <asm/byteorder.h>
#include <asm/unaligned.h>

/*
 * DS bit usage
 *
 * TA = transmitter address
 * RA = receiver address
 * DA = destination address
 * SA = source address
 *
 * ToDS    FromDS  A1(RA)  A2(TA)  A3      A4      Use
 * -----------------------------------------------------------------
 *  0       0       DA      SA      BSSID   -       IBSS/DLS
 *  0       1       DA      BSSID   SA      -       AP -> STA
 *  1       0       BSSID   SA      DA      -       AP <- STA
 *  1       1       RA      TA      DA      SA      unspecified (WDS)
 */

#define FCS_LEN 4

#define IEEE80211_FCTL_VERS		0x0003
#define IEEE80211_FCTL_FTYPE		0x000c
#define IEEE80211_FCTL_STYPE		0x00f0
#define IEEE80211_FCTL_TODS		0x0100
#define IEEE80211_FCTL_FROMDS		0x0200
#define IEEE80211_FCTL_MOREFRAGS	0x0400
#define IEEE80211_FCTL_RETRY		0x0800
#define IEEE80211_FCTL_PM		0x1000
#define IEEE80211_FCTL_MOREDATA		0x2000
#define IEEE80211_FCTL_PROTECTED	0x4000
#define IEEE80211_FCTL_ORDER		0x8000
#define IEEE80211_FCTL_CTL_EXT		0x0f00

#define IEEE80211_SCTL_FRAG		0x000F
#define IEEE80211_SCTL_SEQ		0xFFF0

#define IEEE80211_FTYPE_MGMT		0x0000
#define IEEE80211_FTYPE_CTL		0x0004
#define IEEE80211_FTYPE_DATA		0x0008
#define IEEE80211_FTYPE_EXT		0x000c

/* management */
#define IEEE80211_STYPE_ASSOC_REQ	0x0000
#define IEEE80211_STYPE_ASSOC_RESP	0x0010
#define IEEE80211_STYPE_REASSOC_REQ	0x0020
#define IEEE80211_STYPE_REASSOC_RESP	0x0030
#define IEEE80211_STYPE_PROBE_REQ	0x0040
#define IEEE80211_STYPE_PROBE_RESP	0x0050
#define IEEE80211_STYPE_BEACON		0x0080
#define IEEE80211_STYPE_ATIM		0x0090
#define IEEE80211_STYPE_DISASSOC	0x00A0
#define IEEE80211_STYPE_AUTH		0x00B0
#define IEEE80211_STYPE_DEAUTH		0x00C0
#define IEEE80211_STYPE_ACTION		0x00D0

/* control */
#define IEEE80211_STYPE_CTL_EXT		0x0060
#define IEEE80211_STYPE_BACK_REQ	0x0080
#define IEEE80211_STYPE_BACK		0x0090
#define IEEE80211_STYPE_PSPOLL		0x00A0
#define IEEE80211_STYPE_RTS		0x00B0
#define IEEE80211_STYPE_CTS		0x00C0
#define IEEE80211_STYPE_ACK		0x00D0
#define IEEE80211_STYPE_CFEND		0x00E0
#define IEEE80211_STYPE_CFENDACK	0x00F0

/* data */
#define IEEE80211_STYPE_DATA			0x0000
#define IEEE80211_STYPE_DATA_CFACK		0x0010
#define IEEE80211_STYPE_DATA_CFPOLL		0x0020
#define IEEE80211_STYPE_DATA_CFACKPOLL		0x0030
#define IEEE80211_STYPE_NULLFUNC		0x0040
#define IEEE80211_STYPE_CFACK			0x0050
#define IEEE80211_STYPE_CFPOLL			0x0060
#define IEEE80211_STYPE_CFACKPOLL		0x0070
#define IEEE80211_STYPE_QOS_DATA		0x0080
#define IEEE80211_STYPE_QOS_DATA_CFACK		0x0090
#define IEEE80211_STYPE_QOS_DATA_CFPOLL		0x00A0
#define IEEE80211_STYPE_QOS_DATA_CFACKPOLL	0x00B0
#define IEEE80211_STYPE_QOS_NULLFUNC		0x00C0
#define IEEE80211_STYPE_QOS_CFACK		0x00D0
#define IEEE80211_STYPE_QOS_CFPOLL		0x00E0
#define IEEE80211_STYPE_QOS_CFACKPOLL		0x00F0

/* extension, added by 802.11ad */
#define IEEE80211_STYPE_DMG_BEACON		0x0000
#define IEEE80211_STYPE_S1G_BEACON		0x0010

/* bits unique to S1G beacon */
#define IEEE80211_S1G_BCN_NEXT_TBTT	0x100

/* see 802.11ah-2016 9.9 NDP CMAC frames */
#define IEEE80211_S1G_1MHZ_NDP_BITS	25
#define IEEE80211_S1G_1MHZ_NDP_BYTES	4
#define IEEE80211_S1G_2MHZ_NDP_BITS	37
#define IEEE80211_S1G_2MHZ_NDP_BYTES	5

#define IEEE80211_NDP_FTYPE_CTS			0
#define IEEE80211_NDP_FTYPE_CF_END		0
#define IEEE80211_NDP_FTYPE_PS_POLL		1
#define IEEE80211_NDP_FTYPE_ACK			2
#define IEEE80211_NDP_FTYPE_PS_POLL_ACK		3
#define IEEE80211_NDP_FTYPE_BA			4
#define IEEE80211_NDP_FTYPE_BF_REPORT_POLL	5
#define IEEE80211_NDP_FTYPE_PAGING		6
#define IEEE80211_NDP_FTYPE_PREQ		7

#define SM64(f, v)	((((u64)v) << f##_S) & f)

/* NDP CMAC frame fields */
#define IEEE80211_NDP_FTYPE                    0x0000000000000007
#define IEEE80211_NDP_FTYPE_S                  0x0000000000000000

/* 1M Probe Request 11ah 9.9.3.1.1 */
#define IEEE80211_NDP_1M_PREQ_ANO      0x0000000000000008
#define IEEE80211_NDP_1M_PREQ_ANO_S                     3
#define IEEE80211_NDP_1M_PREQ_CSSID    0x00000000000FFFF0
#define IEEE80211_NDP_1M_PREQ_CSSID_S                   4
#define IEEE80211_NDP_1M_PREQ_RTYPE    0x0000000000100000
#define IEEE80211_NDP_1M_PREQ_RTYPE_S                  20
#define IEEE80211_NDP_1M_PREQ_RSV      0x0000000001E00000
#define IEEE80211_NDP_1M_PREQ_RSV      0x0000000001E00000
/* 2M Probe Request 11ah 9.9.3.1.2 */
#define IEEE80211_NDP_2M_PREQ_ANO      0x0000000000000008
#define IEEE80211_NDP_2M_PREQ_ANO_S                     3
#define IEEE80211_NDP_2M_PREQ_CSSID    0x0000000FFFFFFFF0
#define IEEE80211_NDP_2M_PREQ_CSSID_S                   4
#define IEEE80211_NDP_2M_PREQ_RTYPE    0x0000001000000000
#define IEEE80211_NDP_2M_PREQ_RTYPE_S                  36

#define IEEE80211_ANO_NETTYPE_WILD              15

/* control extension - for IEEE80211_FTYPE_CTL | IEEE80211_STYPE_CTL_EXT */
#define IEEE80211_CTL_EXT_POLL		0x2000
#define IEEE80211_CTL_EXT_SPR		0x3000
#define IEEE80211_CTL_EXT_GRANT	0x4000
#define IEEE80211_CTL_EXT_DMG_CTS	0x5000
#define IEEE80211_CTL_EXT_DMG_DTS	0x6000
#define IEEE80211_CTL_EXT_SSW		0x8000
#define IEEE80211_CTL_EXT_SSW_FBACK	0x9000
#define IEEE80211_CTL_EXT_SSW_ACK	0xa000


#define IEEE80211_SN_MASK		((IEEE80211_SCTL_SEQ) >> 4)
#define IEEE80211_MAX_SN		IEEE80211_SN_MASK
#define IEEE80211_SN_MODULO		(IEEE80211_MAX_SN + 1)


/* PV1 Layout 11ah 9.8.3.1 */
#define IEEE80211_PV1_FCTL_VERS		0x0003
#define IEEE80211_PV1_FCTL_FTYPE	0x001c
#define IEEE80211_PV1_FCTL_STYPE	0x00e0
#define IEEE80211_PV1_FCTL_TODS		0x0100
#define IEEE80211_PV1_FCTL_MOREFRAGS	0x0200
#define IEEE80211_PV1_FCTL_PM		0x0400
#define IEEE80211_PV1_FCTL_MOREDATA	0x0800
#define IEEE80211_PV1_FCTL_PROTECTED	0x1000
#define IEEE80211_PV1_FCTL_END_SP       0x2000
#define IEEE80211_PV1_FCTL_RELAYED      0x4000
#define IEEE80211_PV1_FCTL_ACK_POLICY   0x8000
#define IEEE80211_PV1_FCTL_CTL_EXT	0x0f00

static inline bool ieee80211_sn_less(u16 sn1, u16 sn2)
{
	return ((sn1 - sn2) & IEEE80211_SN_MASK) > (IEEE80211_SN_MODULO >> 1);
}

static inline u16 ieee80211_sn_add(u16 sn1, u16 sn2)
{
	return (sn1 + sn2) & IEEE80211_SN_MASK;
}

static inline u16 ieee80211_sn_inc(u16 sn)
{
	return ieee80211_sn_add(sn, 1);
}

static inline u16 ieee80211_sn_sub(u16 sn1, u16 sn2)
{
	return (sn1 - sn2) & IEEE80211_SN_MASK;
}

#define IEEE80211_SEQ_TO_SN(seq)	(((seq) & IEEE80211_SCTL_SEQ) >> 4)
#define IEEE80211_SN_TO_SEQ(ssn)	(((ssn) << 4) & IEEE80211_SCTL_SEQ)

/* miscellaneous IEEE 802.11 constants */
#define IEEE80211_MAX_FRAG_THRESHOLD	2352
#define IEEE80211_MAX_RTS_THRESHOLD	2353
#define IEEE80211_MAX_AID		2007
#define IEEE80211_MAX_AID_S1G		8191
#define IEEE80211_MAX_TIM_LEN		251
#define IEEE80211_MAX_MESH_PEERINGS	63
/* Maximum size for the MA-UNITDATA primitive, 802.11 standard section
   6.2.1.1.2.

   802.11e clarifies the figure in section 7.1.2. The frame body is
   up to 2304 octets long (maximum MSDU size) plus any crypt overhead. */
#define IEEE80211_MAX_DATA_LEN		2304
/* 802.11ad extends maximum MSDU size for DMG (freq > 40Ghz) networks
 * to 7920 bytes, see 8.2.3 General frame format
 */
#define IEEE80211_MAX_DATA_LEN_DMG	7920
/* 30 byte 4 addr hdr, 2 byte QoS, 2304 byte MSDU, 12 byte crypt, 4 byte FCS */
#define IEEE80211_MAX_FRAME_LEN		2352

/* Maximal size of an A-MSDU that can be transported in a HT BA session */
#define IEEE80211_MAX_MPDU_LEN_HT_BA		4095

/* Maximal size of an A-MSDU */
#define IEEE80211_MAX_MPDU_LEN_HT_3839		3839
#define IEEE80211_MAX_MPDU_LEN_HT_7935		7935

#define IEEE80211_MAX_MPDU_LEN_VHT_3895		3895
#define IEEE80211_MAX_MPDU_LEN_VHT_7991		7991
#define IEEE80211_MAX_MPDU_LEN_VHT_11454	11454

#define IEEE80211_MAX_SSID_LEN		32

#define IEEE80211_MAX_MESH_ID_LEN	32

#define IEEE80211_FIRST_TSPEC_TSID	8
#define IEEE80211_NUM_TIDS		16

/* number of user priorities 802.11 uses */
#define IEEE80211_NUM_UPS		8
/* number of ACs */
#define IEEE80211_NUM_ACS		4

#define IEEE80211_QOS_CTL_LEN		2
/* 1d tag mask */
#define IEEE80211_QOS_CTL_TAG1D_MASK		0x0007
/* TID mask */
#define IEEE80211_QOS_CTL_TID_MASK		0x000f
/* EOSP */
#define IEEE80211_QOS_CTL_EOSP			0x0010
/* ACK policy */
#define IEEE80211_QOS_CTL_ACK_POLICY_NORMAL	0x0000
#define IEEE80211_QOS_CTL_ACK_POLICY_NOACK	0x0020
#define IEEE80211_QOS_CTL_ACK_POLICY_NO_EXPL	0x0040
#define IEEE80211_QOS_CTL_ACK_POLICY_BLOCKACK	0x0060
#define IEEE80211_QOS_CTL_ACK_POLICY_MASK	0x0060
/* A-MSDU 802.11n */
#define IEEE80211_QOS_CTL_A_MSDU_PRESENT	0x0080
/* Mesh Control 802.11s */
#define IEEE80211_QOS_CTL_MESH_CONTROL_PRESENT  0x0100

/* Mesh Power Save Level */
#define IEEE80211_QOS_CTL_MESH_PS_LEVEL		0x0200
/* Mesh Receiver Service Period Initiated */
#define IEEE80211_QOS_CTL_RSPI			0x0400

/* U-APSD queue for WMM IEs sent by AP */
#define IEEE80211_WMM_IE_AP_QOSINFO_UAPSD	(1<<7)
#define IEEE80211_WMM_IE_AP_QOSINFO_PARAM_SET_CNT_MASK	0x0f

/* U-APSD queues for WMM IEs sent by STA */
#define IEEE80211_WMM_IE_STA_QOSINFO_AC_VO	(1<<0)
#define IEEE80211_WMM_IE_STA_QOSINFO_AC_VI	(1<<1)
#define IEEE80211_WMM_IE_STA_QOSINFO_AC_BK	(1<<2)
#define IEEE80211_WMM_IE_STA_QOSINFO_AC_BE	(1<<3)
#define IEEE80211_WMM_IE_STA_QOSINFO_AC_MASK	0x0f

/* U-APSD max SP length for WMM IEs sent by STA */
#define IEEE80211_WMM_IE_STA_QOSINFO_SP_ALL	0x00
#define IEEE80211_WMM_IE_STA_QOSINFO_SP_2	0x01
#define IEEE80211_WMM_IE_STA_QOSINFO_SP_4	0x02
#define IEEE80211_WMM_IE_STA_QOSINFO_SP_6	0x03
#define IEEE80211_WMM_IE_STA_QOSINFO_SP_MASK	0x03
#define IEEE80211_WMM_IE_STA_QOSINFO_SP_SHIFT	5

#define IEEE80211_HT_CTL_LEN		4

struct ieee80211_hdr {
	__le16 frame_control;
	__le16 duration_id;
	u8 addr1[ETH_ALEN];
	u8 addr2[ETH_ALEN];
	u8 addr3[ETH_ALEN];
	__le16 seq_ctrl;
	u8 addr4[ETH_ALEN];
} __packed __aligned(2);

struct ieee80211_hdr_3addr {
	__le16 frame_control;
	__le16 duration_id;
	u8 addr1[ETH_ALEN];
	u8 addr2[ETH_ALEN];
	u8 addr3[ETH_ALEN];
	__le16 seq_ctrl;
} __packed __aligned(2);

struct ieee80211_qos_hdr {
	__le16 frame_control;
	__le16 duration_id;
	u8 addr1[ETH_ALEN];
	u8 addr2[ETH_ALEN];
	u8 addr3[ETH_ALEN];
	__le16 seq_ctrl;
	__le16 qos_ctrl;
} __packed __aligned(2);

/**
 * ieee80211_has_tods - check if IEEE80211_FCTL_TODS is set
 * @fc: frame control bytes in little-endian byteorder
 */
static inline bool ieee80211_has_tods(__le16 fc)
{
	return (fc & cpu_to_le16(IEEE80211_FCTL_TODS)) != 0;
}

/**
 * ieee80211_has_fromds - check if IEEE80211_FCTL_FROMDS is set
 * @fc: frame control bytes in little-endian byteorder
 */
static inline bool ieee80211_has_fromds(__le16 fc)
{
	return (fc & cpu_to_le16(IEEE80211_FCTL_FROMDS)) != 0;
}

/**
 * ieee80211_has_a4 - check if IEEE80211_FCTL_TODS and IEEE80211_FCTL_FROMDS are set
 * @fc: frame control bytes in little-endian byteorder
 */
static inline bool ieee80211_has_a4(__le16 fc)
{
	__le16 tmp = cpu_to_le16(IEEE80211_FCTL_TODS | IEEE80211_FCTL_FROMDS);
	return (fc & tmp) == tmp;
}

/**
 * ieee80211_has_morefrags - check if IEEE80211_FCTL_MOREFRAGS is set
 * @fc: frame control bytes in little-endian byteorder
 */
static inline bool ieee80211_has_morefrags(__le16 fc)
{
	return (fc & cpu_to_le16(IEEE80211_FCTL_MOREFRAGS)) != 0;
}

/**
 * ieee80211_has_retry - check if IEEE80211_FCTL_RETRY is set
 * @fc: frame control bytes in little-endian byteorder
 */
static inline bool ieee80211_has_retry(__le16 fc)
{
	return (fc & cpu_to_le16(IEEE80211_FCTL_RETRY)) != 0;
}

/**
 * ieee80211_has_pm - check if IEEE80211_FCTL_PM is set
 * @fc: frame control bytes in little-endian byteorder
 */
static inline bool ieee80211_has_pm(__le16 fc)
{
	return (fc & cpu_to_le16(IEEE80211_FCTL_PM)) != 0;
}

/**
 * ieee80211_has_moredata - check if IEEE80211_FCTL_MOREDATA is set
 * @fc: frame control bytes in little-endian byteorder
 */
static inline bool ieee80211_has_moredata(__le16 fc)
{
	return (fc & cpu_to_le16(IEEE80211_FCTL_MOREDATA)) != 0;
}

/**
 * ieee80211_has_protected - check if IEEE80211_FCTL_PROTECTED is set
 * @fc: frame control bytes in little-endian byteorder
 */
static inline bool ieee80211_has_protected(__le16 fc)
{
	return (fc & cpu_to_le16(IEEE80211_FCTL_PROTECTED)) != 0;
}

/**
 * ieee80211_has_order - check if IEEE80211_FCTL_ORDER is set
 * @fc: frame control bytes in little-endian byteorder
 */
static inline bool ieee80211_has_order(__le16 fc)
{
	return (fc & cpu_to_le16(IEEE80211_FCTL_ORDER)) != 0;
}

/**
 * ieee80211_is_mgmt - check if type is IEEE80211_FTYPE_MGMT
 * @fc: frame control bytes in little-endian byteorder
 */
static inline bool ieee80211_is_mgmt(__le16 fc)
{
	return (fc & cpu_to_le16(IEEE80211_FCTL_FTYPE)) ==
	       cpu_to_le16(IEEE80211_FTYPE_MGMT);
}

/**
 * ieee80211_is_ctl - check if type is IEEE80211_FTYPE_CTL
 * @fc: frame control bytes in little-endian byteorder
 */
static inline bool ieee80211_is_ctl(__le16 fc)
{
	return (fc & cpu_to_le16(IEEE80211_FCTL_FTYPE)) ==
	       cpu_to_le16(IEEE80211_FTYPE_CTL);
}

/**
 * ieee80211_is_data - check if type is IEEE80211_FTYPE_DATA
 * @fc: frame control bytes in little-endian byteorder
 */
static inline bool ieee80211_is_data(__le16 fc)
{
	return (fc & cpu_to_le16(IEEE80211_FCTL_FTYPE)) ==
	       cpu_to_le16(IEEE80211_FTYPE_DATA);
}

/**
 * ieee80211_is_ext - check if type is IEEE80211_FTYPE_EXT
 * @fc: frame control bytes in little-endian byteorder
 */
static inline bool ieee80211_is_ext(__le16 fc)
{
	return (fc & cpu_to_le16(IEEE80211_FCTL_FTYPE)) ==
	       cpu_to_le16(IEEE80211_FTYPE_EXT);
}


/**
 * ieee80211_is_data_qos - check if type is IEEE80211_FTYPE_DATA and IEEE80211_STYPE_QOS_DATA is set
 * @fc: frame control bytes in little-endian byteorder
 */
static inline bool ieee80211_is_data_qos(__le16 fc)
{
	/*
	 * mask with QOS_DATA rather than IEEE80211_FCTL_STYPE as we just need
	 * to check the one bit
	 */
	return (fc & cpu_to_le16(IEEE80211_FCTL_FTYPE | IEEE80211_STYPE_QOS_DATA)) ==
	       cpu_to_le16(IEEE80211_FTYPE_DATA | IEEE80211_STYPE_QOS_DATA);
}

/**
 * ieee80211_is_data_present - check if type is IEEE80211_FTYPE_DATA and has data
 * @fc: frame control bytes in little-endian byteorder
 */
static inline bool ieee80211_is_data_present(__le16 fc)
{
	/*
	 * mask with 0x40 and test that that bit is clear to only return true
	 * for the data-containing substypes.
	 */
	return (fc & cpu_to_le16(IEEE80211_FCTL_FTYPE | 0x40)) ==
	       cpu_to_le16(IEEE80211_FTYPE_DATA);
}

/**
 * ieee80211_is_assoc_req - check if IEEE80211_FTYPE_MGMT && IEEE80211_STYPE_ASSOC_REQ
 * @fc: frame control bytes in little-endian byteorder
 */
static inline bool ieee80211_is_assoc_req(__le16 fc)
{
	return (fc & cpu_to_le16(IEEE80211_FCTL_FTYPE | IEEE80211_FCTL_STYPE)) ==
	       cpu_to_le16(IEEE80211_FTYPE_MGMT | IEEE80211_STYPE_ASSOC_REQ);
}

/**
 * ieee80211_is_assoc_resp - check if IEEE80211_FTYPE_MGMT && IEEE80211_STYPE_ASSOC_RESP
 * @fc: frame control bytes in little-endian byteorder
 */
static inline bool ieee80211_is_assoc_resp(__le16 fc)
{
	return (fc & cpu_to_le16(IEEE80211_FCTL_FTYPE | IEEE80211_FCTL_STYPE)) ==
	       cpu_to_le16(IEEE80211_FTYPE_MGMT | IEEE80211_STYPE_ASSOC_RESP);
}

/**
 * ieee80211_is_reassoc_req - check if IEEE80211_FTYPE_MGMT && IEEE80211_STYPE_REASSOC_REQ
 * @fc: frame control bytes in little-endian byteorder
 */
static inline bool ieee80211_is_reassoc_req(__le16 fc)
{
	return (fc & cpu_to_le16(IEEE80211_FCTL_FTYPE | IEEE80211_FCTL_STYPE)) ==
	       cpu_to_le16(IEEE80211_FTYPE_MGMT | IEEE80211_STYPE_REASSOC_REQ);
}

/**
 * ieee80211_is_reassoc_resp - check if IEEE80211_FTYPE_MGMT && IEEE80211_STYPE_REASSOC_RESP
 * @fc: frame control bytes in little-endian byteorder
 */
static inline bool ieee80211_is_reassoc_resp(__le16 fc)
{
	return (fc & cpu_to_le16(IEEE80211_FCTL_FTYPE | IEEE80211_FCTL_STYPE)) ==
	       cpu_to_le16(IEEE80211_FTYPE_MGMT | IEEE80211_STYPE_REASSOC_RESP);
}

/**
 * ieee80211_is_probe_req - check if IEEE80211_FTYPE_MGMT && IEEE80211_STYPE_PROBE_REQ
 * @fc: frame control bytes in little-endian byteorder
 */
static inline bool ieee80211_is_probe_req(__le16 fc)
{
	return (fc & cpu_to_le16(IEEE80211_FCTL_FTYPE | IEEE80211_FCTL_STYPE)) ==
	       cpu_to_le16(IEEE80211_FTYPE_MGMT | IEEE80211_STYPE_PROBE_REQ);
}

/**
 * ieee80211_is_probe_resp - check if IEEE80211_FTYPE_MGMT && IEEE80211_STYPE_PROBE_RESP
 * @fc: frame control bytes in little-endian byteorder
 */
static inline bool ieee80211_is_probe_resp(__le16 fc)
{
	return (fc & cpu_to_le16(IEEE80211_FCTL_FTYPE | IEEE80211_FCTL_STYPE)) ==
	       cpu_to_le16(IEEE80211_FTYPE_MGMT | IEEE80211_STYPE_PROBE_RESP);
}

/**
 * ieee80211_is_beacon - check if IEEE80211_FTYPE_MGMT && IEEE80211_STYPE_BEACON
 * @fc: frame control bytes in little-endian byteorder
 */
static inline bool ieee80211_is_beacon(__le16 fc)
{
	return (fc & cpu_to_le16(IEEE80211_FCTL_FTYPE | IEEE80211_FCTL_STYPE)) ==
	       cpu_to_le16(IEEE80211_FTYPE_MGMT | IEEE80211_STYPE_BEACON);
}

/**
 * ieee80211_is_s1g_beacon - check if IEEE80211_FTYPE_EXT &&
 * IEEE80211_STYPE_S1G_BEACON
 * @fc: frame control bytes in little-endian byteorder
 */
static inline bool ieee80211_is_s1g_beacon(__le16 fc)
{
	return (fc & cpu_to_le16(IEEE80211_FCTL_FTYPE |
				 IEEE80211_FCTL_STYPE)) ==
	       cpu_to_le16(IEEE80211_FTYPE_EXT | IEEE80211_STYPE_S1G_BEACON);
}

/**
 * ieee80211_is_atim - check if IEEE80211_FTYPE_MGMT && IEEE80211_STYPE_ATIM
 * @fc: frame control bytes in little-endian byteorder
 */
static inline bool ieee80211_is_atim(__le16 fc)
{
	return (fc & cpu_to_le16(IEEE80211_FCTL_FTYPE | IEEE80211_FCTL_STYPE)) ==
	       cpu_to_le16(IEEE80211_FTYPE_MGMT | IEEE80211_STYPE_ATIM);
}

/**
 * ieee80211_is_disassoc - check if IEEE80211_FTYPE_MGMT && IEEE80211_STYPE_DISASSOC
 * @fc: frame control bytes in little-endian byteorder
 */
static inline bool ieee80211_is_disassoc(__le16 fc)
{
	return (fc & cpu_to_le16(IEEE80211_FCTL_FTYPE | IEEE80211_FCTL_STYPE)) ==
	       cpu_to_le16(IEEE80211_FTYPE_MGMT | IEEE80211_STYPE_DISASSOC);
}

/**
 * ieee80211_is_auth - check if IEEE80211_FTYPE_MGMT && IEEE80211_STYPE_AUTH
 * @fc: frame control bytes in little-endian byteorder
 */
static inline bool ieee80211_is_auth(__le16 fc)
{
	return (fc & cpu_to_le16(IEEE80211_FCTL_FTYPE | IEEE80211_FCTL_STYPE)) ==
	       cpu_to_le16(IEEE80211_FTYPE_MGMT | IEEE80211_STYPE_AUTH);
}

/**
 * ieee80211_is_deauth - check if IEEE80211_FTYPE_MGMT && IEEE80211_STYPE_DEAUTH
 * @fc: frame control bytes in little-endian byteorder
 */
static inline bool ieee80211_is_deauth(__le16 fc)
{
	return (fc & cpu_to_le16(IEEE80211_FCTL_FTYPE | IEEE80211_FCTL_STYPE)) ==
	       cpu_to_le16(IEEE80211_FTYPE_MGMT | IEEE80211_STYPE_DEAUTH);
}

/**
 * ieee80211_is_action - check if IEEE80211_FTYPE_MGMT && IEEE80211_STYPE_ACTION
 * @fc: frame control bytes in little-endian byteorder
 */
static inline bool ieee80211_is_action(__le16 fc)
{
	return (fc & cpu_to_le16(IEEE80211_FCTL_FTYPE | IEEE80211_FCTL_STYPE)) ==
	       cpu_to_le16(IEEE80211_FTYPE_MGMT | IEEE80211_STYPE_ACTION);
}

/**
 * ieee80211_is_back_req - check if IEEE80211_FTYPE_CTL && IEEE80211_STYPE_BACK_REQ
 * @fc: frame control bytes in little-endian byteorder
 */
static inline bool ieee80211_is_back_req(__le16 fc)
{
	return (fc & cpu_to_le16(IEEE80211_FCTL_FTYPE | IEEE80211_FCTL_STYPE)) ==
	       cpu_to_le16(IEEE80211_FTYPE_CTL | IEEE80211_STYPE_BACK_REQ);
}

/**
 * ieee80211_is_back - check if IEEE80211_FTYPE_CTL && IEEE80211_STYPE_BACK
 * @fc: frame control bytes in little-endian byteorder
 */
static inline bool ieee80211_is_back(__le16 fc)
{
	return (fc & cpu_to_le16(IEEE80211_FCTL_FTYPE | IEEE80211_FCTL_STYPE)) ==
	       cpu_to_le16(IEEE80211_FTYPE_CTL | IEEE80211_STYPE_BACK);
}

/**
 * ieee80211_is_pspoll - check if IEEE80211_FTYPE_CTL && IEEE80211_STYPE_PSPOLL
 * @fc: frame control bytes in little-endian byteorder
 */
static inline bool ieee80211_is_pspoll(__le16 fc)
{
	return (fc & cpu_to_le16(IEEE80211_FCTL_FTYPE | IEEE80211_FCTL_STYPE)) ==
	       cpu_to_le16(IEEE80211_FTYPE_CTL | IEEE80211_STYPE_PSPOLL);
}

/**
 * ieee80211_is_rts - check if IEEE80211_FTYPE_CTL && IEEE80211_STYPE_RTS
 * @fc: frame control bytes in little-endian byteorder
 */
static inline bool ieee80211_is_rts(__le16 fc)
{
	return (fc & cpu_to_le16(IEEE80211_FCTL_FTYPE | IEEE80211_FCTL_STYPE)) ==
	       cpu_to_le16(IEEE80211_FTYPE_CTL | IEEE80211_STYPE_RTS);
}

/**
 * ieee80211_is_cts - check if IEEE80211_FTYPE_CTL && IEEE80211_STYPE_CTS
 * @fc: frame control bytes in little-endian byteorder
 */
static inline bool ieee80211_is_cts(__le16 fc)
{
	return (fc & cpu_to_le16(IEEE80211_FCTL_FTYPE | IEEE80211_FCTL_STYPE)) ==
	       cpu_to_le16(IEEE80211_FTYPE_CTL | IEEE80211_STYPE_CTS);
}

/**
 * ieee80211_is_ack - check if IEEE80211_FTYPE_CTL && IEEE80211_STYPE_ACK
 * @fc: frame control bytes in little-endian byteorder
 */
static inline bool ieee80211_is_ack(__le16 fc)
{
	return (fc & cpu_to_le16(IEEE80211_FCTL_FTYPE | IEEE80211_FCTL_STYPE)) ==
	       cpu_to_le16(IEEE80211_FTYPE_CTL | IEEE80211_STYPE_ACK);
}

/**
 * ieee80211_is_cfend - check if IEEE80211_FTYPE_CTL && IEEE80211_STYPE_CFEND
 * @fc: frame control bytes in little-endian byteorder
 */
static inline bool ieee80211_is_cfend(__le16 fc)
{
	return (fc & cpu_to_le16(IEEE80211_FCTL_FTYPE | IEEE80211_FCTL_STYPE)) ==
	       cpu_to_le16(IEEE80211_FTYPE_CTL | IEEE80211_STYPE_CFEND);
}

/**
 * ieee80211_is_cfendack - check if IEEE80211_FTYPE_CTL && IEEE80211_STYPE_CFENDACK
 * @fc: frame control bytes in little-endian byteorder
 */
static inline bool ieee80211_is_cfendack(__le16 fc)
{
	return (fc & cpu_to_le16(IEEE80211_FCTL_FTYPE | IEEE80211_FCTL_STYPE)) ==
	       cpu_to_le16(IEEE80211_FTYPE_CTL | IEEE80211_STYPE_CFENDACK);
}

/**
 * ieee80211_is_nullfunc - check if frame is a regular (non-QoS) nullfunc frame
 * @fc: frame control bytes in little-endian byteorder
 */
static inline bool ieee80211_is_nullfunc(__le16 fc)
{
	return (fc & cpu_to_le16(IEEE80211_FCTL_FTYPE | IEEE80211_FCTL_STYPE)) ==
	       cpu_to_le16(IEEE80211_FTYPE_DATA | IEEE80211_STYPE_NULLFUNC);
}

/**
 * ieee80211_is_qos_nullfunc - check if frame is a QoS nullfunc frame
 * @fc: frame control bytes in little-endian byteorder
 */
static inline bool ieee80211_is_qos_nullfunc(__le16 fc)
{
	return (fc & cpu_to_le16(IEEE80211_FCTL_FTYPE | IEEE80211_FCTL_STYPE)) ==
	       cpu_to_le16(IEEE80211_FTYPE_DATA | IEEE80211_STYPE_QOS_NULLFUNC);
}

/**
 * ieee80211_is_any_nullfunc - check if frame is regular or QoS nullfunc frame
 * @fc: frame control bytes in little-endian byteorder
 */
static inline bool ieee80211_is_any_nullfunc(__le16 fc)
{
	return (ieee80211_is_nullfunc(fc) || ieee80211_is_qos_nullfunc(fc));
}

/**
 * ieee80211_is_bufferable_mmpdu - check if frame is bufferable MMPDU
 * @fc: frame control field in little-endian byteorder
 */
static inline bool ieee80211_is_bufferable_mmpdu(__le16 fc)
{
	/* IEEE 802.11-2012, definition of "bufferable management frame";
	 * note that this ignores the IBSS special case. */
	return ieee80211_is_mgmt(fc) &&
	       (ieee80211_is_action(fc) ||
		ieee80211_is_disassoc(fc) ||
		ieee80211_is_deauth(fc));
}

/**
 * ieee80211_is_first_frag - check if IEEE80211_SCTL_FRAG is not set
 * @seq_ctrl: frame sequence control bytes in little-endian byteorder
 */
static inline bool ieee80211_is_first_frag(__le16 seq_ctrl)
{
	return (seq_ctrl & cpu_to_le16(IEEE80211_SCTL_FRAG)) == 0;
}

/**
 * ieee80211_is_frag - check if a frame is a fragment
 * @hdr: 802.11 header of the frame
 */
static inline bool ieee80211_is_frag(struct ieee80211_hdr *hdr)
{
	return ieee80211_has_morefrags(hdr->frame_control) ||
	       hdr->seq_ctrl & cpu_to_le16(IEEE80211_SCTL_FRAG);
}

struct ieee80211s_hdr {
	u8 flags;
	u8 ttl;
	__le32 seqnum;
	u8 eaddr1[ETH_ALEN];
	u8 eaddr2[ETH_ALEN];
} __packed __aligned(2);

/* Mesh flags */
#define MESH_FLAGS_AE_A4 	0x1
#define MESH_FLAGS_AE_A5_A6	0x2
#define MESH_FLAGS_AE		0x3
#define MESH_FLAGS_PS_DEEP	0x4

/**
 * enum ieee80211_preq_flags - mesh PREQ element flags
 *
 * @IEEE80211_PREQ_PROACTIVE_PREP_FLAG: proactive PREP subfield
 */
enum ieee80211_preq_flags {
	IEEE80211_PREQ_PROACTIVE_PREP_FLAG	= 1<<2,
};

/**
 * enum ieee80211_preq_target_flags - mesh PREQ element per target flags
 *
 * @IEEE80211_PREQ_TO_FLAG: target only subfield
 * @IEEE80211_PREQ_USN_FLAG: unknown target HWMP sequence number subfield
 */
enum ieee80211_preq_target_flags {
	IEEE80211_PREQ_TO_FLAG	= 1<<0,
	IEEE80211_PREQ_USN_FLAG	= 1<<2,
};

/**
 * struct ieee80211_quiet_ie
 *
 * This structure refers to "Quiet information element"
 */
struct ieee80211_quiet_ie {
	u8 count;
	u8 period;
	__le16 duration;
	__le16 offset;
} __packed;

/**
 * struct ieee80211_msrment_ie
 *
 * This structure refers to "Measurement Request/Report information element"
 */
struct ieee80211_msrment_ie {
	u8 token;
	u8 mode;
	u8 type;
	u8 request[];
} __packed;

/**
 * struct ieee80211_channel_sw_ie
 *
 * This structure refers to "Channel Switch Announcement information element"
 */
struct ieee80211_channel_sw_ie {
	u8 mode;
	u8 new_ch_num;
	u8 count;
} __packed;

/**
 * struct ieee80211_ext_chansw_ie
 *
 * This structure represents the "Extended Channel Switch Announcement element"
 */
struct ieee80211_ext_chansw_ie {
	u8 mode;
	u8 new_operating_class;
	u8 new_ch_num;
	u8 count;
} __packed;

/**
 * struct ieee80211_sec_chan_offs_ie - secondary channel offset IE
 * @sec_chan_offs: secondary channel offset, uses IEEE80211_HT_PARAM_CHA_SEC_*
 *	values here
 * This structure represents the "Secondary Channel Offset element"
 */
struct ieee80211_sec_chan_offs_ie {
	u8 sec_chan_offs;
} __packed;

/**
 * struct ieee80211_mesh_chansw_params_ie - mesh channel switch parameters IE
 *
 * This structure represents the "Mesh Channel Switch Paramters element"
 */
struct ieee80211_mesh_chansw_params_ie {
	u8 mesh_ttl;
	u8 mesh_flags;
	__le16 mesh_reason;
	__le16 mesh_pre_value;
} __packed;

/**
 * struct ieee80211_wide_bw_chansw_ie - wide bandwidth channel switch IE
 */
struct ieee80211_wide_bw_chansw_ie {
	u8 new_channel_width;
	u8 new_center_freq_seg0, new_center_freq_seg1;
} __packed;

/**
 * struct ieee80211_tim
 *
 * This structure refers to "Traffic Indication Map information element"
 */
struct ieee80211_tim_ie {
	u8 dtim_count;
	u8 dtim_period;
	u8 bitmap_ctrl;
	/* variable size: 1 - 251 bytes */
	u8 virtual_map[1];
} __packed;

/**
 * struct ieee80211_meshconf_ie
 *
 * This structure refers to "Mesh Configuration information element"
 */
struct ieee80211_meshconf_ie {
	u8 meshconf_psel;
	u8 meshconf_pmetric;
	u8 meshconf_congest;
	u8 meshconf_synch;
	u8 meshconf_auth;
	u8 meshconf_form;
	u8 meshconf_cap;
} __packed;

/**
 * enum mesh_config_capab_flags - Mesh Configuration IE capability field flags
 *
 * @IEEE80211_MESHCONF_CAPAB_ACCEPT_PLINKS: STA is willing to establish
 *	additional mesh peerings with other mesh STAs
 * @IEEE80211_MESHCONF_CAPAB_FORWARDING: the STA forwards MSDUs
 * @IEEE80211_MESHCONF_CAPAB_TBTT_ADJUSTING: TBTT adjustment procedure
 *	is ongoing
 * @IEEE80211_MESHCONF_CAPAB_POWER_SAVE_LEVEL: STA is in deep sleep mode or has
 *	neighbors in deep sleep mode
 */
enum mesh_config_capab_flags {
	IEEE80211_MESHCONF_CAPAB_ACCEPT_PLINKS		= 0x01,
	IEEE80211_MESHCONF_CAPAB_FORWARDING		= 0x08,
	IEEE80211_MESHCONF_CAPAB_TBTT_ADJUSTING		= 0x20,
	IEEE80211_MESHCONF_CAPAB_POWER_SAVE_LEVEL	= 0x40,
};

#define IEEE80211_MESHCONF_FORM_CONNECTED_TO_GATE 0x1

/**
 * mesh channel switch parameters element's flag indicator
 *
 */
#define WLAN_EID_CHAN_SWITCH_PARAM_TX_RESTRICT BIT(0)
#define WLAN_EID_CHAN_SWITCH_PARAM_INITIATOR BIT(1)
#define WLAN_EID_CHAN_SWITCH_PARAM_REASON BIT(2)

/**
 * struct ieee80211_rann_ie
 *
 * This structure refers to "Root Announcement information element"
 */
struct ieee80211_rann_ie {
	u8 rann_flags;
	u8 rann_hopcount;
	u8 rann_ttl;
	u8 rann_addr[ETH_ALEN];
	__le32 rann_seq;
	__le32 rann_interval;
	__le32 rann_metric;
} __packed;

enum ieee80211_rann_flags {
	RANN_FLAG_IS_GATE = 1 << 0,
};

enum ieee80211_ht_chanwidth_values {
	IEEE80211_HT_CHANWIDTH_20MHZ = 0,
	IEEE80211_HT_CHANWIDTH_ANY = 1,
};

/**
 * enum ieee80211_opmode_bits - VHT operating mode field bits
 * @IEEE80211_OPMODE_NOTIF_CHANWIDTH_MASK: channel width mask
 * @IEEE80211_OPMODE_NOTIF_CHANWIDTH_20MHZ: 20 MHz channel width
 * @IEEE80211_OPMODE_NOTIF_CHANWIDTH_40MHZ: 40 MHz channel width
 * @IEEE80211_OPMODE_NOTIF_CHANWIDTH_80MHZ: 80 MHz channel width
 * @IEEE80211_OPMODE_NOTIF_CHANWIDTH_160MHZ: 160 MHz or 80+80 MHz channel width
 * @IEEE80211_OPMODE_NOTIF_BW_160_80P80: 160 / 80+80 MHz indicator flag
 * @IEEE80211_OPMODE_NOTIF_RX_NSS_MASK: number of spatial streams mask
 *	(the NSS value is the value of this field + 1)
 * @IEEE80211_OPMODE_NOTIF_RX_NSS_SHIFT: number of spatial streams shift
 * @IEEE80211_OPMODE_NOTIF_RX_NSS_TYPE_BF: indicates streams in SU-MIMO PPDU
 *	using a beamforming steering matrix
 */
enum ieee80211_vht_opmode_bits {
	IEEE80211_OPMODE_NOTIF_CHANWIDTH_MASK	= 0x03,
	IEEE80211_OPMODE_NOTIF_CHANWIDTH_20MHZ	= 0,
	IEEE80211_OPMODE_NOTIF_CHANWIDTH_40MHZ	= 1,
	IEEE80211_OPMODE_NOTIF_CHANWIDTH_80MHZ	= 2,
	IEEE80211_OPMODE_NOTIF_CHANWIDTH_160MHZ	= 3,
	IEEE80211_OPMODE_NOTIF_BW_160_80P80	= 0x04,
	IEEE80211_OPMODE_NOTIF_RX_NSS_MASK	= 0x70,
	IEEE80211_OPMODE_NOTIF_RX_NSS_SHIFT	= 4,
	IEEE80211_OPMODE_NOTIF_RX_NSS_TYPE_BF	= 0x80,
};

#define WLAN_SA_QUERY_TR_ID_LEN 2
#define WLAN_MEMBERSHIP_LEN 8
#define WLAN_USER_POSITION_LEN 16

/**
 * struct ieee80211_tpc_report_ie
 *
 * This structure refers to "TPC Report element"
 */
struct ieee80211_tpc_report_ie {
	u8 tx_power;
	u8 link_margin;
} __packed;

#define IEEE80211_ADDBA_EXT_FRAG_LEVEL_MASK	GENMASK(2, 1)
#define IEEE80211_ADDBA_EXT_FRAG_LEVEL_SHIFT	1
#define IEEE80211_ADDBA_EXT_NO_FRAG		BIT(0)

struct ieee80211_addba_ext_ie {
	u8 data;
} __packed;

/**
 * struct ieee80211_s1g_bcn_compat_ie
 *
 * S1G Beacon Compatibility element
 */
struct ieee80211_s1g_bcn_compat_ie {
	__le16 compat_info;
	__le16 beacon_int;
	__le32 tsf_completion;
} __packed;

/**
 * struct ieee80211_s1g_oper_ie
 *
 * S1G Operation element
 */
struct ieee80211_s1g_oper_ie {
	u8 ch_width;
	u8 oper_class;
	u8 primary_ch;
	u8 oper_ch;
	__le16 basic_mcs_nss;
} __packed;

/**
 * struct ieee80211_aid_response_ie
 *
 * AID Response element
 */
struct ieee80211_aid_response_ie {
	__le16 aid;
	u8 switch_count;
	__le16 response_int;
} __packed;

struct ieee80211_s1g_cap {
	u8 capab_info[10];
	u8 supp_mcs_nss[5];
} __packed;

struct ieee80211_ext {
	__le16 frame_control;
	__le16 duration;
	union {
		struct {
			u8 sa[ETH_ALEN];
			__le32 timestamp;
			u8 change_seq;
			u8 variable[0];
		} __packed s1g_beacon;
	} u;
} __packed __aligned(2);

struct ieee80211_mgmt {
	__le16 frame_control;
	__le16 duration;
	u8 da[ETH_ALEN];
	u8 sa[ETH_ALEN];
	u8 bssid[ETH_ALEN];
	__le16 seq_ctrl;
	union {
		struct {
			__le16 auth_alg;
			__le16 auth_transaction;
			__le16 status_code;
			/* possibly followed by Challenge text */
			u8 variable[0];
		} __packed auth;
		struct {
			__le16 reason_code;
		} __packed deauth;
		struct {
			__le16 capab_info;
			__le16 listen_interval;
			/* followed by SSID and Supported rates */
			u8 variable[0];
		} __packed assoc_req;
		struct {
			__le16 capab_info;
			__le16 status_code;
			__le16 aid;
			/* followed by Supported rates */
			u8 variable[0];
		} __packed assoc_resp, reassoc_resp;
		struct {
			__le16 capab_info;
			__le16 listen_interval;
			u8 current_ap[ETH_ALEN];
			/* followed by SSID and Supported rates */
			u8 variable[0];
		} __packed reassoc_req;
		struct {
			__le16 reason_code;
		} __packed disassoc;
		struct {
			__le64 timestamp;
			__le16 beacon_int;
			__le16 capab_info;
			/* followed by some of SSID, Supported rates,
			 * FH Params, DS Params, CF Params, IBSS Params, TIM */
			u8 variable[0];
		} __packed beacon;
		struct {
			/* only variable items: SSID, Supported rates */
			u8 variable[0];
		} __packed probe_req;
		struct {
			__le64 timestamp;
			__le16 beacon_int;
			__le16 capab_info;
			/* followed by some of SSID, Supported rates,
			 * FH Params, DS Params, CF Params, IBSS Params */
			u8 variable[0];
		} __packed probe_resp;
		struct {
			u8 category;
			union {
				struct {
					u8 action_code;
					u8 dialog_token;
					u8 status_code;
					u8 variable[0];
				} __packed wme_action;
				struct{
					u8 action_code;
					u8 variable[0];
				} __packed chan_switch;
				struct{
					u8 action_code;
					struct ieee80211_ext_chansw_ie data;
					u8 variable[0];
				} __packed ext_chan_switch;
				struct{
					u8 action_code;
					u8 dialog_token;
					u8 element_id;
					u8 length;
					struct ieee80211_msrment_ie msr_elem;
				} __packed measurement;
				struct{
					u8 action_code;
					u8 dialog_token;
					__le16 capab;
					__le16 timeout;
					__le16 start_seq_num;
					/* followed by BA Extension */
					u8 variable[0];
				} __packed addba_req;
				struct{
					u8 action_code;
					u8 dialog_token;
					__le16 status;
					__le16 capab;
					__le16 timeout;
				} __packed addba_resp;
				struct{
					u8 action_code;
					__le16 params;
					__le16 reason_code;
				} __packed delba;
				struct {
					u8 action_code;
					u8 variable[0];
				} __packed self_prot;
				struct{
					u8 action_code;
					u8 variable[0];
				} __packed mesh_action;
				struct {
					u8 action;
					u8 trans_id[WLAN_SA_QUERY_TR_ID_LEN];
				} __packed sa_query;
				struct {
					u8 action;
					u8 smps_control;
				} __packed ht_smps;
				struct {
					u8 action_code;
					u8 chanwidth;
				} __packed ht_notify_cw;
				struct {
					u8 action_code;
					u8 dialog_token;
					__le16 capability;
					u8 variable[0];
				} __packed tdls_discover_resp;
				struct {
					u8 action_code;
					u8 operating_mode;
				} __packed vht_opmode_notif;
				struct {
					u8 action_code;
					u8 membership[WLAN_MEMBERSHIP_LEN];
					u8 position[WLAN_USER_POSITION_LEN];
				} __packed vht_group_notif;
				struct {
					u8 action_code;
					u8 dialog_token;
					u8 tpc_elem_id;
					u8 tpc_elem_length;
					struct ieee80211_tpc_report_ie tpc;
				} __packed tpc_report;
				struct {
					u8 action_code;
					u8 dialog_token;
					u8 follow_up;
					u8 tod[6];
					u8 toa[6];
					__le16 tod_error;
					__le16 toa_error;
					u8 variable[0];
				} __packed ftm;
			} u;
		} __packed action;
	} u;
} __packed __aligned(2);

/* Supported rates membership selectors */
#define BSS_MEMBERSHIP_SELECTOR_HT_PHY	127
#define BSS_MEMBERSHIP_SELECTOR_VHT_PHY	126
#define BSS_MEMBERSHIP_SELECTOR_HE_PHY	122

/* mgmt header + 1 byte category code */
#define IEEE80211_MIN_ACTION_SIZE offsetof(struct ieee80211_mgmt, u.action.u)


/* Management MIC information element (IEEE 802.11w) */
struct ieee80211_mmie {
	u8 element_id;
	u8 length;
	__le16 key_id;
	u8 sequence_number[6];
	u8 mic[8];
} __packed;

/* Management MIC information element (IEEE 802.11w) for GMAC and CMAC-256 */
struct ieee80211_mmie_16 {
	u8 element_id;
	u8 length;
	__le16 key_id;
	u8 sequence_number[6];
	u8 mic[16];
} __packed;

struct ieee80211_vendor_ie {
	u8 element_id;
	u8 len;
	u8 oui[3];
	u8 oui_type;
} __packed;

struct ieee80211_wmm_ac_param {
	u8 aci_aifsn; /* AIFSN, ACM, ACI */
	u8 cw; /* ECWmin, ECWmax (CW = 2^ECW - 1) */
	__le16 txop_limit;
} __packed;

struct ieee80211_wmm_param_ie {
	u8 element_id; /* Element ID: 221 (0xdd); */
	u8 len; /* Length: 24 */
	/* required fields for WMM version 1 */
	u8 oui[3]; /* 00:50:f2 */
	u8 oui_type; /* 2 */
	u8 oui_subtype; /* 1 */
	u8 version; /* 1 for WMM version 1.0 */
	u8 qos_info; /* AP/STA specific QoS info */
	u8 reserved; /* 0 */
	/* AC_BE, AC_BK, AC_VI, AC_VO */
	struct ieee80211_wmm_ac_param ac[4];
} __packed;

/* Control frames */
struct ieee80211_rts {
	__le16 frame_control;
	__le16 duration;
	u8 ra[ETH_ALEN];
	u8 ta[ETH_ALEN];
} __packed __aligned(2);

struct ieee80211_cts {
	__le16 frame_control;
	__le16 duration;
	u8 ra[ETH_ALEN];
} __packed __aligned(2);

struct ieee80211_pspoll {
	__le16 frame_control;
	__le16 aid;
	u8 bssid[ETH_ALEN];
	u8 ta[ETH_ALEN];
} __packed __aligned(2);

/* TDLS */

/* Channel switch timing */
struct ieee80211_ch_switch_timing {
	__le16 switch_time;
	__le16 switch_timeout;
} __packed;

/* Link-id information element */
struct ieee80211_tdls_lnkie {
	u8 ie_type; /* Link Identifier IE */
	u8 ie_len;
	u8 bssid[ETH_ALEN];
	u8 init_sta[ETH_ALEN];
	u8 resp_sta[ETH_ALEN];
} __packed;

struct ieee80211_tdls_data {
	u8 da[ETH_ALEN];
	u8 sa[ETH_ALEN];
	__be16 ether_type;
	u8 payload_type;
	u8 category;
	u8 action_code;
	union {
		struct {
			u8 dialog_token;
			__le16 capability;
			u8 variable[0];
		} __packed setup_req;
		struct {
			__le16 status_code;
			u8 dialog_token;
			__le16 capability;
			u8 variable[0];
		} __packed setup_resp;
		struct {
			__le16 status_code;
			u8 dialog_token;
			u8 variable[0];
		} __packed setup_cfm;
		struct {
			__le16 reason_code;
			u8 variable[0];
		} __packed teardown;
		struct {
			u8 dialog_token;
			u8 variable[0];
		} __packed discover_req;
		struct {
			u8 target_channel;
			u8 oper_class;
			u8 variable[0];
		} __packed chan_switch_req;
		struct {
			__le16 status_code;
			u8 variable[0];
		} __packed chan_switch_resp;
	} u;
} __packed;

/*
 * Peer-to-Peer IE attribute related definitions.
 */
/**
 * enum ieee80211_p2p_attr_id - identifies type of peer-to-peer attribute.
 */
enum ieee80211_p2p_attr_id {
	IEEE80211_P2P_ATTR_STATUS = 0,
	IEEE80211_P2P_ATTR_MINOR_REASON,
	IEEE80211_P2P_ATTR_CAPABILITY,
	IEEE80211_P2P_ATTR_DEVICE_ID,
	IEEE80211_P2P_ATTR_GO_INTENT,
	IEEE80211_P2P_ATTR_GO_CONFIG_TIMEOUT,
	IEEE80211_P2P_ATTR_LISTEN_CHANNEL,
	IEEE80211_P2P_ATTR_GROUP_BSSID,
	IEEE80211_P2P_ATTR_EXT_LISTEN_TIMING,
	IEEE80211_P2P_ATTR_INTENDED_IFACE_ADDR,
	IEEE80211_P2P_ATTR_MANAGABILITY,
	IEEE80211_P2P_ATTR_CHANNEL_LIST,
	IEEE80211_P2P_ATTR_ABSENCE_NOTICE,
	IEEE80211_P2P_ATTR_DEVICE_INFO,
	IEEE80211_P2P_ATTR_GROUP_INFO,
	IEEE80211_P2P_ATTR_GROUP_ID,
	IEEE80211_P2P_ATTR_INTERFACE,
	IEEE80211_P2P_ATTR_OPER_CHANNEL,
	IEEE80211_P2P_ATTR_INVITE_FLAGS,
	/* 19 - 220: Reserved */
	IEEE80211_P2P_ATTR_VENDOR_SPECIFIC = 221,

	IEEE80211_P2P_ATTR_MAX
};

/* Notice of Absence attribute - described in P2P spec 4.1.14 */
/* Typical max value used here */
#define IEEE80211_P2P_NOA_DESC_MAX	4

struct ieee80211_p2p_noa_desc {
	u8 count;
	__le32 duration;
	__le32 interval;
	__le32 start_time;
} __packed;

struct ieee80211_p2p_noa_attr {
	u8 index;
	u8 oppps_ctwindow;
	struct ieee80211_p2p_noa_desc desc[IEEE80211_P2P_NOA_DESC_MAX];
} __packed;

#define IEEE80211_P2P_OPPPS_ENABLE_BIT		BIT(7)
#define IEEE80211_P2P_OPPPS_CTWINDOW_MASK	0x7F

/**
 * struct ieee80211_bar - HT Block Ack Request
 *
 * This structure refers to "HT BlockAckReq" as
 * described in 802.11n draft section 7.2.1.7.1
 */
struct ieee80211_bar {
	__le16 frame_control;
	__le16 duration;
	__u8 ra[ETH_ALEN];
	__u8 ta[ETH_ALEN];
	__le16 control;
	__le16 start_seq_num;
} __packed;

/* 802.11 BAR control masks */
#define IEEE80211_BAR_CTRL_ACK_POLICY_NORMAL	0x0000
#define IEEE80211_BAR_CTRL_MULTI_TID		0x0002
#define IEEE80211_BAR_CTRL_CBMTID_COMPRESSED_BA	0x0004
#define IEEE80211_BAR_CTRL_TID_INFO_MASK	0xf000
#define IEEE80211_BAR_CTRL_TID_INFO_SHIFT	12

#define IEEE80211_HT_MCS_MASK_LEN		10

/**
 * struct ieee80211_mcs_info - MCS information
 * @rx_mask: RX mask
 * @rx_highest: highest supported RX rate. If set represents
 *	the highest supported RX data rate in units of 1 Mbps.
 *	If this field is 0 this value should not be used to
 *	consider the highest RX data rate supported.
 * @tx_params: TX parameters
 */
struct ieee80211_mcs_info {
	u8 rx_mask[IEEE80211_HT_MCS_MASK_LEN];
	__le16 rx_highest;
	u8 tx_params;
	u8 reserved[3];
} __packed;

/* 802.11n HT capability MSC set */
#define IEEE80211_HT_MCS_RX_HIGHEST_MASK	0x3ff
#define IEEE80211_HT_MCS_TX_DEFINED		0x01
#define IEEE80211_HT_MCS_TX_RX_DIFF		0x02
/* value 0 == 1 stream etc */
#define IEEE80211_HT_MCS_TX_MAX_STREAMS_MASK	0x0C
#define IEEE80211_HT_MCS_TX_MAX_STREAMS_SHIFT	2
#define		IEEE80211_HT_MCS_TX_MAX_STREAMS	4
#define IEEE80211_HT_MCS_TX_UNEQUAL_MODULATION	0x10

/*
 * 802.11n D5.0 20.3.5 / 20.6 says:
 * - indices 0 to 7 and 32 are single spatial stream
 * - 8 to 31 are multiple spatial streams using equal modulation
 *   [8..15 for two streams, 16..23 for three and 24..31 for four]
 * - remainder are multiple spatial streams using unequal modulation
 */
#define IEEE80211_HT_MCS_UNEQUAL_MODULATION_START 33
#define IEEE80211_HT_MCS_UNEQUAL_MODULATION_START_BYTE \
	(IEEE80211_HT_MCS_UNEQUAL_MODULATION_START / 8)

/**
 * struct ieee80211_ht_cap - HT capabilities
 *
 * This structure is the "HT capabilities element" as
 * described in 802.11n D5.0 7.3.2.57
 */
struct ieee80211_ht_cap {
	__le16 cap_info;
	u8 ampdu_params_info;

	/* 16 bytes MCS information */
	struct ieee80211_mcs_info mcs;

	__le16 extended_ht_cap_info;
	__le32 tx_BF_cap_info;
	u8 antenna_selection_info;
} __packed;

/* 802.11n HT capabilities masks (for cap_info) */
#define IEEE80211_HT_CAP_LDPC_CODING		0x0001
#define IEEE80211_HT_CAP_SUP_WIDTH_20_40	0x0002
#define IEEE80211_HT_CAP_SM_PS			0x000C
#define		IEEE80211_HT_CAP_SM_PS_SHIFT	2
#define IEEE80211_HT_CAP_GRN_FLD		0x0010
#define IEEE80211_HT_CAP_SGI_20			0x0020
#define IEEE80211_HT_CAP_SGI_40			0x0040
#define IEEE80211_HT_CAP_TX_STBC		0x0080
#define IEEE80211_HT_CAP_RX_STBC		0x0300
#define		IEEE80211_HT_CAP_RX_STBC_SHIFT	8
#define IEEE80211_HT_CAP_DELAY_BA		0x0400
#define IEEE80211_HT_CAP_MAX_AMSDU		0x0800
#define IEEE80211_HT_CAP_DSSSCCK40		0x1000
#define IEEE80211_HT_CAP_RESERVED		0x2000
#define IEEE80211_HT_CAP_40MHZ_INTOLERANT	0x4000
#define IEEE80211_HT_CAP_LSIG_TXOP_PROT		0x8000

/* 802.11n HT extended capabilities masks (for extended_ht_cap_info) */
#define IEEE80211_HT_EXT_CAP_PCO		0x0001
#define IEEE80211_HT_EXT_CAP_PCO_TIME		0x0006
#define		IEEE80211_HT_EXT_CAP_PCO_TIME_SHIFT	1
#define IEEE80211_HT_EXT_CAP_MCS_FB		0x0300
#define		IEEE80211_HT_EXT_CAP_MCS_FB_SHIFT	8
#define IEEE80211_HT_EXT_CAP_HTC_SUP		0x0400
#define IEEE80211_HT_EXT_CAP_RD_RESPONDER	0x0800

/* 802.11n HT capability AMPDU settings (for ampdu_params_info) */
#define IEEE80211_HT_AMPDU_PARM_FACTOR		0x03
#define IEEE80211_HT_AMPDU_PARM_DENSITY		0x1C
#define		IEEE80211_HT_AMPDU_PARM_DENSITY_SHIFT	2

/*
 * Maximum length of AMPDU that the STA can receive in high-throughput (HT).
 * Length = 2 ^ (13 + max_ampdu_length_exp) - 1 (octets)
 */
enum ieee80211_max_ampdu_length_exp {
	IEEE80211_HT_MAX_AMPDU_8K = 0,
	IEEE80211_HT_MAX_AMPDU_16K = 1,
	IEEE80211_HT_MAX_AMPDU_32K = 2,
	IEEE80211_HT_MAX_AMPDU_64K = 3
};

/*
 * Maximum length of AMPDU that the STA can receive in VHT.
 * Length = 2 ^ (13 + max_ampdu_length_exp) - 1 (octets)
 */
enum ieee80211_vht_max_ampdu_length_exp {
	IEEE80211_VHT_MAX_AMPDU_8K = 0,
	IEEE80211_VHT_MAX_AMPDU_16K = 1,
	IEEE80211_VHT_MAX_AMPDU_32K = 2,
	IEEE80211_VHT_MAX_AMPDU_64K = 3,
	IEEE80211_VHT_MAX_AMPDU_128K = 4,
	IEEE80211_VHT_MAX_AMPDU_256K = 5,
	IEEE80211_VHT_MAX_AMPDU_512K = 6,
	IEEE80211_VHT_MAX_AMPDU_1024K = 7
};

#define IEEE80211_HT_MAX_AMPDU_FACTOR 13

/* Minimum MPDU start spacing */
enum ieee80211_min_mpdu_spacing {
	IEEE80211_HT_MPDU_DENSITY_NONE = 0,	/* No restriction */
	IEEE80211_HT_MPDU_DENSITY_0_25 = 1,	/* 1/4 usec */
	IEEE80211_HT_MPDU_DENSITY_0_5 = 2,	/* 1/2 usec */
	IEEE80211_HT_MPDU_DENSITY_1 = 3,	/* 1 usec */
	IEEE80211_HT_MPDU_DENSITY_2 = 4,	/* 2 usec */
	IEEE80211_HT_MPDU_DENSITY_4 = 5,	/* 4 usec */
	IEEE80211_HT_MPDU_DENSITY_8 = 6,	/* 8 usec */
	IEEE80211_HT_MPDU_DENSITY_16 = 7	/* 16 usec */
};

/**
 * struct ieee80211_ht_operation - HT operation IE
 *
 * This structure is the "HT operation element" as
 * described in 802.11n-2009 7.3.2.57
 */
struct ieee80211_ht_operation {
	u8 primary_chan;
	u8 ht_param;
	__le16 operation_mode;
	__le16 stbc_param;
	u8 basic_set[16];
} __packed;

/* for ht_param */
#define IEEE80211_HT_PARAM_CHA_SEC_OFFSET		0x03
#define		IEEE80211_HT_PARAM_CHA_SEC_NONE		0x00
#define		IEEE80211_HT_PARAM_CHA_SEC_ABOVE	0x01
#define		IEEE80211_HT_PARAM_CHA_SEC_BELOW	0x03
#define IEEE80211_HT_PARAM_CHAN_WIDTH_ANY		0x04
#define IEEE80211_HT_PARAM_RIFS_MODE			0x08

/* for operation_mode */
#define IEEE80211_HT_OP_MODE_PROTECTION			0x0003
#define		IEEE80211_HT_OP_MODE_PROTECTION_NONE		0
#define		IEEE80211_HT_OP_MODE_PROTECTION_NONMEMBER	1
#define		IEEE80211_HT_OP_MODE_PROTECTION_20MHZ		2
#define		IEEE80211_HT_OP_MODE_PROTECTION_NONHT_MIXED	3
#define IEEE80211_HT_OP_MODE_NON_GF_STA_PRSNT		0x0004
#define IEEE80211_HT_OP_MODE_NON_HT_STA_PRSNT		0x0010
#define IEEE80211_HT_OP_MODE_CCFS2_SHIFT		5
#define IEEE80211_HT_OP_MODE_CCFS2_MASK			0x1fe0

/* for stbc_param */
#define IEEE80211_HT_STBC_PARAM_DUAL_BEACON		0x0040
#define IEEE80211_HT_STBC_PARAM_DUAL_CTS_PROT		0x0080
#define IEEE80211_HT_STBC_PARAM_STBC_BEACON		0x0100
#define IEEE80211_HT_STBC_PARAM_LSIG_TXOP_FULLPROT	0x0200
#define IEEE80211_HT_STBC_PARAM_PCO_ACTIVE		0x0400
#define IEEE80211_HT_STBC_PARAM_PCO_PHASE		0x0800


/* block-ack parameters */
#define IEEE80211_ADDBA_PARAM_AMSDU_MASK 0x0001
#define IEEE80211_ADDBA_PARAM_POLICY_MASK 0x0002
#define IEEE80211_ADDBA_PARAM_TID_MASK 0x003C
#define IEEE80211_ADDBA_PARAM_BUF_SIZE_MASK 0xFFC0
#define IEEE80211_DELBA_PARAM_TID_MASK 0xF000
#define IEEE80211_DELBA_PARAM_INITIATOR_MASK 0x0800

/*
 * A-MPDU buffer sizes
 * According to HT size varies from 8 to 64 frames
 * HE adds the ability to have up to 256 frames.
 */
#define IEEE80211_MIN_AMPDU_BUF		0x8
#define IEEE80211_MAX_AMPDU_BUF_HT	0x40
#define IEEE80211_MAX_AMPDU_BUF		0x100


/* Spatial Multiplexing Power Save Modes (for capability) */
#define WLAN_HT_CAP_SM_PS_STATIC	0
#define WLAN_HT_CAP_SM_PS_DYNAMIC	1
#define WLAN_HT_CAP_SM_PS_INVALID	2
#define WLAN_HT_CAP_SM_PS_DISABLED	3

/* for SM power control field lower two bits */
#define WLAN_HT_SMPS_CONTROL_DISABLED	0
#define WLAN_HT_SMPS_CONTROL_STATIC	1
#define WLAN_HT_SMPS_CONTROL_DYNAMIC	3

/**
 * struct ieee80211_vht_mcs_info - VHT MCS information
 * @rx_mcs_map: RX MCS map 2 bits for each stream, total 8 streams
 * @rx_highest: Indicates highest long GI VHT PPDU data rate
 *	STA can receive. Rate expressed in units of 1 Mbps.
 *	If this field is 0 this value should not be used to
 *	consider the highest RX data rate supported.
 *	The top 3 bits of this field indicate the Maximum NSTS,total
 *	(a beamformee capability.)
 * @tx_mcs_map: TX MCS map 2 bits for each stream, total 8 streams
 * @tx_highest: Indicates highest long GI VHT PPDU data rate
 *	STA can transmit. Rate expressed in units of 1 Mbps.
 *	If this field is 0 this value should not be used to
 *	consider the highest TX data rate supported.
 *	The top 2 bits of this field are reserved, the
 *	3rd bit from the top indiciates VHT Extended NSS BW
 *	Capability.
 */
struct ieee80211_vht_mcs_info {
	__le16 rx_mcs_map;
	__le16 rx_highest;
	__le16 tx_mcs_map;
	__le16 tx_highest;
} __packed;

/* for rx_highest */
#define IEEE80211_VHT_MAX_NSTS_TOTAL_SHIFT	13
#define IEEE80211_VHT_MAX_NSTS_TOTAL_MASK	(7 << IEEE80211_VHT_MAX_NSTS_TOTAL_SHIFT)

/* for tx_highest */
#define IEEE80211_VHT_EXT_NSS_BW_CAPABLE	(1 << 13)

/**
 * enum ieee80211_vht_mcs_support - VHT MCS support definitions
 * @IEEE80211_VHT_MCS_SUPPORT_0_7: MCSes 0-7 are supported for the
 *	number of streams
 * @IEEE80211_VHT_MCS_SUPPORT_0_8: MCSes 0-8 are supported
 * @IEEE80211_VHT_MCS_SUPPORT_0_9: MCSes 0-9 are supported
 * @IEEE80211_VHT_MCS_NOT_SUPPORTED: This number of streams isn't supported
 *
 * These definitions are used in each 2-bit subfield of the @rx_mcs_map
 * and @tx_mcs_map fields of &struct ieee80211_vht_mcs_info, which are
 * both split into 8 subfields by number of streams. These values indicate
 * which MCSes are supported for the number of streams the value appears
 * for.
 */
enum ieee80211_vht_mcs_support {
	IEEE80211_VHT_MCS_SUPPORT_0_7	= 0,
	IEEE80211_VHT_MCS_SUPPORT_0_8	= 1,
	IEEE80211_VHT_MCS_SUPPORT_0_9	= 2,
	IEEE80211_VHT_MCS_NOT_SUPPORTED	= 3,
};

/**
 * struct ieee80211_vht_cap - VHT capabilities
 *
 * This structure is the "VHT capabilities element" as
 * described in 802.11ac D3.0 8.4.2.160
 * @vht_cap_info: VHT capability info
 * @supp_mcs: VHT MCS supported rates
 */
struct ieee80211_vht_cap {
	__le32 vht_cap_info;
	struct ieee80211_vht_mcs_info supp_mcs;
} __packed;

/**
 * enum ieee80211_vht_chanwidth - VHT channel width
 * @IEEE80211_VHT_CHANWIDTH_USE_HT: use the HT operation IE to
 *	determine the channel width (20 or 40 MHz)
 * @IEEE80211_VHT_CHANWIDTH_80MHZ: 80 MHz bandwidth
 * @IEEE80211_VHT_CHANWIDTH_160MHZ: 160 MHz bandwidth
 * @IEEE80211_VHT_CHANWIDTH_80P80MHZ: 80+80 MHz bandwidth
 */
enum ieee80211_vht_chanwidth {
	IEEE80211_VHT_CHANWIDTH_USE_HT		= 0,
	IEEE80211_VHT_CHANWIDTH_80MHZ		= 1,
	IEEE80211_VHT_CHANWIDTH_160MHZ		= 2,
	IEEE80211_VHT_CHANWIDTH_80P80MHZ	= 3,
};

/**
 * struct ieee80211_vht_operation - VHT operation IE
 *
 * This structure is the "VHT operation element" as
 * described in 802.11ac D3.0 8.4.2.161
 * @chan_width: Operating channel width
 * @center_freq_seg0_idx: center freq segment 0 index
 * @center_freq_seg1_idx: center freq segment 1 index
 * @basic_mcs_set: VHT Basic MCS rate set
 */
struct ieee80211_vht_operation {
	u8 chan_width;
	u8 center_freq_seg0_idx;
	u8 center_freq_seg1_idx;
	__le16 basic_mcs_set;
} __packed;

/**
 * struct ieee80211_he_cap_elem - HE capabilities element
 *
 * This structure is the "HE capabilities element" fixed fields as
 * described in P802.11ax_D4.0 section 9.4.2.242.2 and 9.4.2.242.3
 */
struct ieee80211_he_cap_elem {
	u8 mac_cap_info[6];
	u8 phy_cap_info[11];
} __packed;

#define IEEE80211_TX_RX_MCS_NSS_DESC_MAX_LEN	5

/**
 * enum ieee80211_he_mcs_support - HE MCS support definitions
 * @IEEE80211_HE_MCS_SUPPORT_0_7: MCSes 0-7 are supported for the
 *	number of streams
 * @IEEE80211_HE_MCS_SUPPORT_0_9: MCSes 0-9 are supported
 * @IEEE80211_HE_MCS_SUPPORT_0_11: MCSes 0-11 are supported
 * @IEEE80211_HE_MCS_NOT_SUPPORTED: This number of streams isn't supported
 *
 * These definitions are used in each 2-bit subfield of the rx_mcs_*
 * and tx_mcs_* fields of &struct ieee80211_he_mcs_nss_supp, which are
 * both split into 8 subfields by number of streams. These values indicate
 * which MCSes are supported for the number of streams the value appears
 * for.
 */
enum ieee80211_he_mcs_support {
	IEEE80211_HE_MCS_SUPPORT_0_7	= 0,
	IEEE80211_HE_MCS_SUPPORT_0_9	= 1,
	IEEE80211_HE_MCS_SUPPORT_0_11	= 2,
	IEEE80211_HE_MCS_NOT_SUPPORTED	= 3,
};

/**
 * struct ieee80211_he_mcs_nss_supp - HE Tx/Rx HE MCS NSS Support Field
 *
 * This structure holds the data required for the Tx/Rx HE MCS NSS Support Field
 * described in P802.11ax_D2.0 section 9.4.2.237.4
 *
 * @rx_mcs_80: Rx MCS map 2 bits for each stream, total 8 streams, for channel
 *     widths less than 80MHz.
 * @tx_mcs_80: Tx MCS map 2 bits for each stream, total 8 streams, for channel
 *     widths less than 80MHz.
 * @rx_mcs_160: Rx MCS map 2 bits for each stream, total 8 streams, for channel
 *     width 160MHz.
 * @tx_mcs_160: Tx MCS map 2 bits for each stream, total 8 streams, for channel
 *     width 160MHz.
 * @rx_mcs_80p80: Rx MCS map 2 bits for each stream, total 8 streams, for
 *     channel width 80p80MHz.
 * @tx_mcs_80p80: Tx MCS map 2 bits for each stream, total 8 streams, for
 *     channel width 80p80MHz.
 */
struct ieee80211_he_mcs_nss_supp {
	__le16 rx_mcs_80;
	__le16 tx_mcs_80;
	__le16 rx_mcs_160;
	__le16 tx_mcs_160;
	__le16 rx_mcs_80p80;
	__le16 tx_mcs_80p80;
} __packed;

/**
 * struct ieee80211_he_operation - HE capabilities element
 *
 * This structure is the "HE operation element" fields as
 * described in P802.11ax_D4.0 section 9.4.2.243
 */
struct ieee80211_he_operation {
	__le32 he_oper_params;
	__le16 he_mcs_nss_set;
	/* Optional 0,1,3,4,5,7 or 8 bytes: depends on @he_oper_params */
	u8 optional[];
} __packed;

/**
 * struct ieee80211_he_spr - HE spatial reuse element
 *
 * This structure is the "HE spatial reuse element" element as
 * described in P802.11ax_D4.0 section 9.4.2.241
 */
struct ieee80211_he_spr {
	u8 he_sr_control;
	/* Optional 0 to 19 bytes: depends on @he_sr_control */
	u8 optional[];
} __packed;

/**
 * struct ieee80211_he_mu_edca_param_ac_rec - MU AC Parameter Record field
 *
 * This structure is the "MU AC Parameter Record" fields as
 * described in P802.11ax_D4.0 section 9.4.2.245
 */
struct ieee80211_he_mu_edca_param_ac_rec {
	u8 aifsn;
	u8 ecw_min_max;
	u8 mu_edca_timer;
} __packed;

/**
 * struct ieee80211_mu_edca_param_set - MU EDCA Parameter Set element
 *
 * This structure is the "MU EDCA Parameter Set element" fields as
 * described in P802.11ax_D4.0 section 9.4.2.245
 */
struct ieee80211_mu_edca_param_set {
	u8 mu_qos_info;
	struct ieee80211_he_mu_edca_param_ac_rec ac_be;
	struct ieee80211_he_mu_edca_param_ac_rec ac_bk;
	struct ieee80211_he_mu_edca_param_ac_rec ac_vi;
	struct ieee80211_he_mu_edca_param_ac_rec ac_vo;
} __packed;

/* 802.11ac VHT Capabilities */
#define IEEE80211_VHT_CAP_MAX_MPDU_LENGTH_3895			0x00000000
#define IEEE80211_VHT_CAP_MAX_MPDU_LENGTH_7991			0x00000001
#define IEEE80211_VHT_CAP_MAX_MPDU_LENGTH_11454			0x00000002
#define IEEE80211_VHT_CAP_MAX_MPDU_MASK				0x00000003
#define IEEE80211_VHT_CAP_SUPP_CHAN_WIDTH_160MHZ		0x00000004
#define IEEE80211_VHT_CAP_SUPP_CHAN_WIDTH_160_80PLUS80MHZ	0x00000008
#define IEEE80211_VHT_CAP_SUPP_CHAN_WIDTH_MASK			0x0000000C
#define IEEE80211_VHT_CAP_SUPP_CHAN_WIDTH_SHIFT			2
#define IEEE80211_VHT_CAP_RXLDPC				0x00000010
#define IEEE80211_VHT_CAP_SHORT_GI_80				0x00000020
#define IEEE80211_VHT_CAP_SHORT_GI_160				0x00000040
#define IEEE80211_VHT_CAP_TXSTBC				0x00000080
#define IEEE80211_VHT_CAP_RXSTBC_1				0x00000100
#define IEEE80211_VHT_CAP_RXSTBC_2				0x00000200
#define IEEE80211_VHT_CAP_RXSTBC_3				0x00000300
#define IEEE80211_VHT_CAP_RXSTBC_4				0x00000400
#define IEEE80211_VHT_CAP_RXSTBC_MASK				0x00000700
#define IEEE80211_VHT_CAP_RXSTBC_SHIFT				8
#define IEEE80211_VHT_CAP_SU_BEAMFORMER_CAPABLE			0x00000800
#define IEEE80211_VHT_CAP_SU_BEAMFORMEE_CAPABLE			0x00001000
#define IEEE80211_VHT_CAP_BEAMFORMEE_STS_SHIFT                  13
#define IEEE80211_VHT_CAP_BEAMFORMEE_STS_MASK			\
		(7 << IEEE80211_VHT_CAP_BEAMFORMEE_STS_SHIFT)
#define IEEE80211_VHT_CAP_SOUNDING_DIMENSIONS_SHIFT		16
#define IEEE80211_VHT_CAP_SOUNDING_DIMENSIONS_MASK		\
		(7 << IEEE80211_VHT_CAP_SOUNDING_DIMENSIONS_SHIFT)
#define IEEE80211_VHT_CAP_MU_BEAMFORMER_CAPABLE			0x00080000
#define IEEE80211_VHT_CAP_MU_BEAMFORMEE_CAPABLE			0x00100000
#define IEEE80211_VHT_CAP_VHT_TXOP_PS				0x00200000
#define IEEE80211_VHT_CAP_HTC_VHT				0x00400000
#define IEEE80211_VHT_CAP_MAX_A_MPDU_LENGTH_EXPONENT_SHIFT	23
#define IEEE80211_VHT_CAP_MAX_A_MPDU_LENGTH_EXPONENT_MASK	\
		(7 << IEEE80211_VHT_CAP_MAX_A_MPDU_LENGTH_EXPONENT_SHIFT)
#define IEEE80211_VHT_CAP_VHT_LINK_ADAPTATION_VHT_UNSOL_MFB	0x08000000
#define IEEE80211_VHT_CAP_VHT_LINK_ADAPTATION_VHT_MRQ_MFB	0x0c000000
#define IEEE80211_VHT_CAP_RX_ANTENNA_PATTERN			0x10000000
#define IEEE80211_VHT_CAP_TX_ANTENNA_PATTERN			0x20000000
#define IEEE80211_VHT_CAP_EXT_NSS_BW_SHIFT			30
#define IEEE80211_VHT_CAP_EXT_NSS_BW_MASK			0xc0000000

/**
 * ieee80211_get_vht_max_nss - return max NSS for a given bandwidth/MCS
 * @cap: VHT capabilities of the peer
 * @bw: bandwidth to use
 * @mcs: MCS index to use
 * @ext_nss_bw_capable: indicates whether or not the local transmitter
 *	(rate scaling algorithm) can deal with the new logic
 *	(dot11VHTExtendedNSSBWCapable)
 * @max_vht_nss: current maximum NSS as advertised by the STA in
 *	operating mode notification, can be 0 in which case the
 *	capability data will be used to derive this (from MCS support)
 *
 * Due to the VHT Extended NSS Bandwidth Support, the maximum NSS can
 * vary for a given BW/MCS. This function parses the data.
 *
 * Note: This function is exported by cfg80211.
 */
int ieee80211_get_vht_max_nss(struct ieee80211_vht_cap *cap,
			      enum ieee80211_vht_chanwidth bw,
			      int mcs, bool ext_nss_bw_capable,
			      unsigned int max_vht_nss);

/* 802.11ax HE MAC capabilities */
#define IEEE80211_HE_MAC_CAP0_HTC_HE				0x01
#define IEEE80211_HE_MAC_CAP0_TWT_REQ				0x02
#define IEEE80211_HE_MAC_CAP0_TWT_RES				0x04
#define IEEE80211_HE_MAC_CAP0_DYNAMIC_FRAG_NOT_SUPP		0x00
#define IEEE80211_HE_MAC_CAP0_DYNAMIC_FRAG_LEVEL_1		0x08
#define IEEE80211_HE_MAC_CAP0_DYNAMIC_FRAG_LEVEL_2		0x10
#define IEEE80211_HE_MAC_CAP0_DYNAMIC_FRAG_LEVEL_3		0x18
#define IEEE80211_HE_MAC_CAP0_DYNAMIC_FRAG_MASK			0x18
#define IEEE80211_HE_MAC_CAP0_MAX_NUM_FRAG_MSDU_1		0x00
#define IEEE80211_HE_MAC_CAP0_MAX_NUM_FRAG_MSDU_2		0x20
#define IEEE80211_HE_MAC_CAP0_MAX_NUM_FRAG_MSDU_4		0x40
#define IEEE80211_HE_MAC_CAP0_MAX_NUM_FRAG_MSDU_8		0x60
#define IEEE80211_HE_MAC_CAP0_MAX_NUM_FRAG_MSDU_16		0x80
#define IEEE80211_HE_MAC_CAP0_MAX_NUM_FRAG_MSDU_32		0xa0
#define IEEE80211_HE_MAC_CAP0_MAX_NUM_FRAG_MSDU_64		0xc0
#define IEEE80211_HE_MAC_CAP0_MAX_NUM_FRAG_MSDU_UNLIMITED	0xe0
#define IEEE80211_HE_MAC_CAP0_MAX_NUM_FRAG_MSDU_MASK		0xe0

#define IEEE80211_HE_MAC_CAP1_MIN_FRAG_SIZE_UNLIMITED		0x00
#define IEEE80211_HE_MAC_CAP1_MIN_FRAG_SIZE_128			0x01
#define IEEE80211_HE_MAC_CAP1_MIN_FRAG_SIZE_256			0x02
#define IEEE80211_HE_MAC_CAP1_MIN_FRAG_SIZE_512			0x03
#define IEEE80211_HE_MAC_CAP1_MIN_FRAG_SIZE_MASK		0x03
#define IEEE80211_HE_MAC_CAP1_TF_MAC_PAD_DUR_0US		0x00
#define IEEE80211_HE_MAC_CAP1_TF_MAC_PAD_DUR_8US		0x04
#define IEEE80211_HE_MAC_CAP1_TF_MAC_PAD_DUR_16US		0x08
#define IEEE80211_HE_MAC_CAP1_TF_MAC_PAD_DUR_MASK		0x0c
#define IEEE80211_HE_MAC_CAP1_MULTI_TID_AGG_RX_QOS_1		0x00
#define IEEE80211_HE_MAC_CAP1_MULTI_TID_AGG_RX_QOS_2		0x10
#define IEEE80211_HE_MAC_CAP1_MULTI_TID_AGG_RX_QOS_3		0x20
#define IEEE80211_HE_MAC_CAP1_MULTI_TID_AGG_RX_QOS_4		0x30
#define IEEE80211_HE_MAC_CAP1_MULTI_TID_AGG_RX_QOS_5		0x40
#define IEEE80211_HE_MAC_CAP1_MULTI_TID_AGG_RX_QOS_6		0x50
#define IEEE80211_HE_MAC_CAP1_MULTI_TID_AGG_RX_QOS_7		0x60
#define IEEE80211_HE_MAC_CAP1_MULTI_TID_AGG_RX_QOS_8		0x70
#define IEEE80211_HE_MAC_CAP1_MULTI_TID_AGG_RX_QOS_MASK		0x70

/* Link adaptation is split between byte HE_MAC_CAP1 and
 * HE_MAC_CAP2. It should be set only if IEEE80211_HE_MAC_CAP0_HTC_HE
 * in which case the following values apply:
 * 0 = No feedback.
 * 1 = reserved.
 * 2 = Unsolicited feedback.
 * 3 = both
 */
#define IEEE80211_HE_MAC_CAP1_LINK_ADAPTATION			0x80

#define IEEE80211_HE_MAC_CAP2_LINK_ADAPTATION			0x01
#define IEEE80211_HE_MAC_CAP2_ALL_ACK				0x02
#define IEEE80211_HE_MAC_CAP2_TRS				0x04
#define IEEE80211_HE_MAC_CAP2_BSR				0x08
#define IEEE80211_HE_MAC_CAP2_BCAST_TWT				0x10
#define IEEE80211_HE_MAC_CAP2_32BIT_BA_BITMAP			0x20
#define IEEE80211_HE_MAC_CAP2_MU_CASCADING			0x40
#define IEEE80211_HE_MAC_CAP2_ACK_EN				0x80

#define IEEE80211_HE_MAC_CAP3_OMI_CONTROL			0x02
#define IEEE80211_HE_MAC_CAP3_OFDMA_RA				0x04

/* The maximum length of an A-MDPU is defined by the combination of the Maximum
 * A-MDPU Length Exponent field in the HT capabilities, VHT capabilities and the
 * same field in the HE capabilities.
 */
#define IEEE80211_HE_MAC_CAP3_MAX_AMPDU_LEN_EXP_USE_VHT	0x00
#define IEEE80211_HE_MAC_CAP3_MAX_AMPDU_LEN_EXP_VHT_1		0x08
#define IEEE80211_HE_MAC_CAP3_MAX_AMPDU_LEN_EXP_VHT_2		0x10
#define IEEE80211_HE_MAC_CAP3_MAX_AMPDU_LEN_EXP_RESERVED	0x18
#define IEEE80211_HE_MAC_CAP3_MAX_AMPDU_LEN_EXP_MASK		0x18
#define IEEE80211_HE_MAC_CAP3_AMSDU_FRAG			0x20
#define IEEE80211_HE_MAC_CAP3_FLEX_TWT_SCHED			0x40
#define IEEE80211_HE_MAC_CAP3_RX_CTRL_FRAME_TO_MULTIBSS		0x80

#define IEEE80211_HE_MAC_CAP3_MAX_AMPDU_LEN_EXP_SHIFT		3

#define IEEE80211_HE_MAC_CAP4_BSRP_BQRP_A_MPDU_AGG		0x01
#define IEEE80211_HE_MAC_CAP4_QTP				0x02
#define IEEE80211_HE_MAC_CAP4_BQR				0x04
#define IEEE80211_HE_MAC_CAP4_SRP_RESP				0x08
#define IEEE80211_HE_MAC_CAP4_NDP_FB_REP			0x10
#define IEEE80211_HE_MAC_CAP4_OPS				0x20
#define IEEE80211_HE_MAC_CAP4_AMDSU_IN_AMPDU			0x40
/* Multi TID agg TX is split between byte #4 and #5
 * The value is a combination of B39,B40,B41
 */
#define IEEE80211_HE_MAC_CAP4_MULTI_TID_AGG_TX_QOS_B39		0x80

#define IEEE80211_HE_MAC_CAP5_MULTI_TID_AGG_TX_QOS_B40		0x01
#define IEEE80211_HE_MAC_CAP5_MULTI_TID_AGG_TX_QOS_B41		0x02
#define IEEE80211_HE_MAC_CAP5_SUBCHAN_SELECVITE_TRANSMISSION	0x04
#define IEEE80211_HE_MAC_CAP5_UL_2x996_TONE_RU			0x08
#define IEEE80211_HE_MAC_CAP5_OM_CTRL_UL_MU_DATA_DIS_RX		0x10
#define IEEE80211_HE_MAC_CAP5_HE_DYNAMIC_SM_PS			0x20
#define IEEE80211_HE_MAC_CAP5_PUNCTURED_SOUNDING		0x40
#define IEEE80211_HE_MAC_CAP5_HT_VHT_TRIG_FRAME_RX		0x80

#define IEEE80211_HE_VHT_MAX_AMPDU_FACTOR	20
#define IEEE80211_HE_HT_MAX_AMPDU_FACTOR	16

/* 802.11ax HE PHY capabilities */
#define IEEE80211_HE_PHY_CAP0_CHANNEL_WIDTH_SET_40MHZ_IN_2G		0x02
#define IEEE80211_HE_PHY_CAP0_CHANNEL_WIDTH_SET_40MHZ_80MHZ_IN_5G	0x04
#define IEEE80211_HE_PHY_CAP0_CHANNEL_WIDTH_SET_160MHZ_IN_5G		0x08
#define IEEE80211_HE_PHY_CAP0_CHANNEL_WIDTH_SET_80PLUS80_MHZ_IN_5G	0x10
#define IEEE80211_HE_PHY_CAP0_CHANNEL_WIDTH_SET_RU_MAPPING_IN_2G	0x20
#define IEEE80211_HE_PHY_CAP0_CHANNEL_WIDTH_SET_RU_MAPPING_IN_5G	0x40
#define IEEE80211_HE_PHY_CAP0_CHANNEL_WIDTH_SET_MASK			0xfe

#define IEEE80211_HE_PHY_CAP1_PREAMBLE_PUNC_RX_80MHZ_ONLY_SECOND_20MHZ	0x01
#define IEEE80211_HE_PHY_CAP1_PREAMBLE_PUNC_RX_80MHZ_ONLY_SECOND_40MHZ	0x02
#define IEEE80211_HE_PHY_CAP1_PREAMBLE_PUNC_RX_160MHZ_ONLY_SECOND_20MHZ	0x04
#define IEEE80211_HE_PHY_CAP1_PREAMBLE_PUNC_RX_160MHZ_ONLY_SECOND_40MHZ	0x08
#define IEEE80211_HE_PHY_CAP1_PREAMBLE_PUNC_RX_MASK			0x0f
#define IEEE80211_HE_PHY_CAP1_DEVICE_CLASS_A				0x10
#define IEEE80211_HE_PHY_CAP1_LDPC_CODING_IN_PAYLOAD			0x20
#define IEEE80211_HE_PHY_CAP1_HE_LTF_AND_GI_FOR_HE_PPDUS_0_8US		0x40
/* Midamble RX/TX Max NSTS is split between byte #2 and byte #3 */
#define IEEE80211_HE_PHY_CAP1_MIDAMBLE_RX_TX_MAX_NSTS			0x80

#define IEEE80211_HE_PHY_CAP2_MIDAMBLE_RX_TX_MAX_NSTS			0x01
#define IEEE80211_HE_PHY_CAP2_NDP_4x_LTF_AND_3_2US			0x02
#define IEEE80211_HE_PHY_CAP2_STBC_TX_UNDER_80MHZ			0x04
#define IEEE80211_HE_PHY_CAP2_STBC_RX_UNDER_80MHZ			0x08
#define IEEE80211_HE_PHY_CAP2_DOPPLER_TX				0x10
#define IEEE80211_HE_PHY_CAP2_DOPPLER_RX				0x20

/* Note that the meaning of UL MU below is different between an AP and a non-AP
 * sta, where in the AP case it indicates support for Rx and in the non-AP sta
 * case it indicates support for Tx.
 */
#define IEEE80211_HE_PHY_CAP2_UL_MU_FULL_MU_MIMO			0x40
#define IEEE80211_HE_PHY_CAP2_UL_MU_PARTIAL_MU_MIMO			0x80

#define IEEE80211_HE_PHY_CAP3_DCM_MAX_CONST_TX_NO_DCM			0x00
#define IEEE80211_HE_PHY_CAP3_DCM_MAX_CONST_TX_BPSK			0x01
#define IEEE80211_HE_PHY_CAP3_DCM_MAX_CONST_TX_QPSK			0x02
#define IEEE80211_HE_PHY_CAP3_DCM_MAX_CONST_TX_16_QAM			0x03
#define IEEE80211_HE_PHY_CAP3_DCM_MAX_CONST_TX_MASK			0x03
#define IEEE80211_HE_PHY_CAP3_DCM_MAX_TX_NSS_1				0x00
#define IEEE80211_HE_PHY_CAP3_DCM_MAX_TX_NSS_2				0x04
#define IEEE80211_HE_PHY_CAP3_DCM_MAX_CONST_RX_NO_DCM			0x00
#define IEEE80211_HE_PHY_CAP3_DCM_MAX_CONST_RX_BPSK			0x08
#define IEEE80211_HE_PHY_CAP3_DCM_MAX_CONST_RX_QPSK			0x10
#define IEEE80211_HE_PHY_CAP3_DCM_MAX_CONST_RX_16_QAM			0x18
#define IEEE80211_HE_PHY_CAP3_DCM_MAX_CONST_RX_MASK			0x18
#define IEEE80211_HE_PHY_CAP3_DCM_MAX_RX_NSS_1				0x00
#define IEEE80211_HE_PHY_CAP3_DCM_MAX_RX_NSS_2				0x20
#define IEEE80211_HE_PHY_CAP3_RX_HE_MU_PPDU_FROM_NON_AP_STA		0x40
#define IEEE80211_HE_PHY_CAP3_SU_BEAMFORMER				0x80

#define IEEE80211_HE_PHY_CAP4_SU_BEAMFORMEE				0x01
#define IEEE80211_HE_PHY_CAP4_MU_BEAMFORMER				0x02

/* Minimal allowed value of Max STS under 80MHz is 3 */
#define IEEE80211_HE_PHY_CAP4_BEAMFORMEE_MAX_STS_UNDER_80MHZ_4		0x0c
#define IEEE80211_HE_PHY_CAP4_BEAMFORMEE_MAX_STS_UNDER_80MHZ_5		0x10
#define IEEE80211_HE_PHY_CAP4_BEAMFORMEE_MAX_STS_UNDER_80MHZ_6		0x14
#define IEEE80211_HE_PHY_CAP4_BEAMFORMEE_MAX_STS_UNDER_80MHZ_7		0x18
#define IEEE80211_HE_PHY_CAP4_BEAMFORMEE_MAX_STS_UNDER_80MHZ_8		0x1c
#define IEEE80211_HE_PHY_CAP4_BEAMFORMEE_MAX_STS_UNDER_80MHZ_MASK	0x1c

/* Minimal allowed value of Max STS above 80MHz is 3 */
#define IEEE80211_HE_PHY_CAP4_BEAMFORMEE_MAX_STS_ABOVE_80MHZ_4		0x60
#define IEEE80211_HE_PHY_CAP4_BEAMFORMEE_MAX_STS_ABOVE_80MHZ_5		0x80
#define IEEE80211_HE_PHY_CAP4_BEAMFORMEE_MAX_STS_ABOVE_80MHZ_6		0xa0
#define IEEE80211_HE_PHY_CAP4_BEAMFORMEE_MAX_STS_ABOVE_80MHZ_7		0xc0
#define IEEE80211_HE_PHY_CAP4_BEAMFORMEE_MAX_STS_ABOVE_80MHZ_8		0xe0
#define IEEE80211_HE_PHY_CAP4_BEAMFORMEE_MAX_STS_ABOVE_80MHZ_MASK	0xe0

#define IEEE80211_HE_PHY_CAP5_BEAMFORMEE_NUM_SND_DIM_UNDER_80MHZ_1	0x00
#define IEEE80211_HE_PHY_CAP5_BEAMFORMEE_NUM_SND_DIM_UNDER_80MHZ_2	0x01
#define IEEE80211_HE_PHY_CAP5_BEAMFORMEE_NUM_SND_DIM_UNDER_80MHZ_3	0x02
#define IEEE80211_HE_PHY_CAP5_BEAMFORMEE_NUM_SND_DIM_UNDER_80MHZ_4	0x03
#define IEEE80211_HE_PHY_CAP5_BEAMFORMEE_NUM_SND_DIM_UNDER_80MHZ_5	0x04
#define IEEE80211_HE_PHY_CAP5_BEAMFORMEE_NUM_SND_DIM_UNDER_80MHZ_6	0x05
#define IEEE80211_HE_PHY_CAP5_BEAMFORMEE_NUM_SND_DIM_UNDER_80MHZ_7	0x06
#define IEEE80211_HE_PHY_CAP5_BEAMFORMEE_NUM_SND_DIM_UNDER_80MHZ_8	0x07
#define IEEE80211_HE_PHY_CAP5_BEAMFORMEE_NUM_SND_DIM_UNDER_80MHZ_MASK	0x07

#define IEEE80211_HE_PHY_CAP5_BEAMFORMEE_NUM_SND_DIM_ABOVE_80MHZ_1	0x00
#define IEEE80211_HE_PHY_CAP5_BEAMFORMEE_NUM_SND_DIM_ABOVE_80MHZ_2	0x08
#define IEEE80211_HE_PHY_CAP5_BEAMFORMEE_NUM_SND_DIM_ABOVE_80MHZ_3	0x10
#define IEEE80211_HE_PHY_CAP5_BEAMFORMEE_NUM_SND_DIM_ABOVE_80MHZ_4	0x18
#define IEEE80211_HE_PHY_CAP5_BEAMFORMEE_NUM_SND_DIM_ABOVE_80MHZ_5	0x20
#define IEEE80211_HE_PHY_CAP5_BEAMFORMEE_NUM_SND_DIM_ABOVE_80MHZ_6	0x28
#define IEEE80211_HE_PHY_CAP5_BEAMFORMEE_NUM_SND_DIM_ABOVE_80MHZ_7	0x30
#define IEEE80211_HE_PHY_CAP5_BEAMFORMEE_NUM_SND_DIM_ABOVE_80MHZ_8	0x38
#define IEEE80211_HE_PHY_CAP5_BEAMFORMEE_NUM_SND_DIM_ABOVE_80MHZ_MASK	0x38

#define IEEE80211_HE_PHY_CAP5_NG16_SU_FEEDBACK				0x40
#define IEEE80211_HE_PHY_CAP5_NG16_MU_FEEDBACK				0x80

#define IEEE80211_HE_PHY_CAP6_CODEBOOK_SIZE_42_SU			0x01
#define IEEE80211_HE_PHY_CAP6_CODEBOOK_SIZE_75_MU			0x02
#define IEEE80211_HE_PHY_CAP6_TRIG_SU_BEAMFORMER_FB			0x04
#define IEEE80211_HE_PHY_CAP6_TRIG_MU_BEAMFORMER_FB			0x08
#define IEEE80211_HE_PHY_CAP6_TRIG_CQI_FB				0x10
#define IEEE80211_HE_PHY_CAP6_PARTIAL_BW_EXT_RANGE			0x20
#define IEEE80211_HE_PHY_CAP6_PARTIAL_BANDWIDTH_DL_MUMIMO		0x40
#define IEEE80211_HE_PHY_CAP6_PPE_THRESHOLD_PRESENT			0x80

#define IEEE80211_HE_PHY_CAP7_SRP_BASED_SR				0x01
#define IEEE80211_HE_PHY_CAP7_POWER_BOOST_FACTOR_AR			0x02
#define IEEE80211_HE_PHY_CAP7_HE_SU_MU_PPDU_4XLTF_AND_08_US_GI		0x04
#define IEEE80211_HE_PHY_CAP7_MAX_NC_1					0x08
#define IEEE80211_HE_PHY_CAP7_MAX_NC_2					0x10
#define IEEE80211_HE_PHY_CAP7_MAX_NC_3					0x18
#define IEEE80211_HE_PHY_CAP7_MAX_NC_4					0x20
#define IEEE80211_HE_PHY_CAP7_MAX_NC_5					0x28
#define IEEE80211_HE_PHY_CAP7_MAX_NC_6					0x30
#define IEEE80211_HE_PHY_CAP7_MAX_NC_7					0x38
#define IEEE80211_HE_PHY_CAP7_MAX_NC_MASK				0x38
#define IEEE80211_HE_PHY_CAP7_STBC_TX_ABOVE_80MHZ			0x40
#define IEEE80211_HE_PHY_CAP7_STBC_RX_ABOVE_80MHZ			0x80

#define IEEE80211_HE_PHY_CAP8_HE_ER_SU_PPDU_4XLTF_AND_08_US_GI		0x01
#define IEEE80211_HE_PHY_CAP8_20MHZ_IN_40MHZ_HE_PPDU_IN_2G		0x02
#define IEEE80211_HE_PHY_CAP8_20MHZ_IN_160MHZ_HE_PPDU			0x04
#define IEEE80211_HE_PHY_CAP8_80MHZ_IN_160MHZ_HE_PPDU			0x08
#define IEEE80211_HE_PHY_CAP8_HE_ER_SU_1XLTF_AND_08_US_GI		0x10
#define IEEE80211_HE_PHY_CAP8_MIDAMBLE_RX_TX_2X_AND_1XLTF		0x20
#define IEEE80211_HE_PHY_CAP8_DCM_MAX_RU_242				0x00
#define IEEE80211_HE_PHY_CAP8_DCM_MAX_RU_484				0x40
#define IEEE80211_HE_PHY_CAP8_DCM_MAX_RU_996				0x80
#define IEEE80211_HE_PHY_CAP8_DCM_MAX_RU_2x996				0xc0
#define IEEE80211_HE_PHY_CAP8_DCM_MAX_RU_MASK				0xc0

#define IEEE80211_HE_PHY_CAP9_LONGER_THAN_16_SIGB_OFDM_SYM		0x01
#define IEEE80211_HE_PHY_CAP9_NON_TRIGGERED_CQI_FEEDBACK		0x02
#define IEEE80211_HE_PHY_CAP9_TX_1024_QAM_LESS_THAN_242_TONE_RU		0x04
#define IEEE80211_HE_PHY_CAP9_RX_1024_QAM_LESS_THAN_242_TONE_RU		0x08
#define IEEE80211_HE_PHY_CAP9_RX_FULL_BW_SU_USING_MU_WITH_COMP_SIGB	0x10
#define IEEE80211_HE_PHY_CAP9_RX_FULL_BW_SU_USING_MU_WITH_NON_COMP_SIGB	0x20
#define IEEE80211_HE_PHY_CAP9_NOMIMAL_PKT_PADDING_0US			0x00
#define IEEE80211_HE_PHY_CAP9_NOMIMAL_PKT_PADDING_8US			0x40
#define IEEE80211_HE_PHY_CAP9_NOMIMAL_PKT_PADDING_16US			0x80
#define IEEE80211_HE_PHY_CAP9_NOMIMAL_PKT_PADDING_RESERVED		0xc0
#define IEEE80211_HE_PHY_CAP9_NOMIMAL_PKT_PADDING_MASK			0xc0

/* 802.11ax HE TX/RX MCS NSS Support  */
#define IEEE80211_TX_RX_MCS_NSS_SUPP_HIGHEST_MCS_POS			(3)
#define IEEE80211_TX_RX_MCS_NSS_SUPP_TX_BITMAP_POS			(6)
#define IEEE80211_TX_RX_MCS_NSS_SUPP_RX_BITMAP_POS			(11)
#define IEEE80211_TX_RX_MCS_NSS_SUPP_TX_BITMAP_MASK			0x07c0
#define IEEE80211_TX_RX_MCS_NSS_SUPP_RX_BITMAP_MASK			0xf800

/* TX/RX HE MCS Support field Highest MCS subfield encoding */
enum ieee80211_he_highest_mcs_supported_subfield_enc {
	HIGHEST_MCS_SUPPORTED_MCS7 = 0,
	HIGHEST_MCS_SUPPORTED_MCS8,
	HIGHEST_MCS_SUPPORTED_MCS9,
	HIGHEST_MCS_SUPPORTED_MCS10,
	HIGHEST_MCS_SUPPORTED_MCS11,
};

/* Calculate 802.11ax HE capabilities IE Tx/Rx HE MCS NSS Support Field size */
static inline u8
ieee80211_he_mcs_nss_size(const struct ieee80211_he_cap_elem *he_cap)
{
	u8 count = 4;

	if (he_cap->phy_cap_info[0] &
	    IEEE80211_HE_PHY_CAP0_CHANNEL_WIDTH_SET_160MHZ_IN_5G)
		count += 4;

	if (he_cap->phy_cap_info[0] &
	    IEEE80211_HE_PHY_CAP0_CHANNEL_WIDTH_SET_80PLUS80_MHZ_IN_5G)
		count += 4;

	return count;
}

/* 802.11ax HE PPE Thresholds */
#define IEEE80211_PPE_THRES_NSS_SUPPORT_2NSS			(1)
#define IEEE80211_PPE_THRES_NSS_POS				(0)
#define IEEE80211_PPE_THRES_NSS_MASK				(7)
#define IEEE80211_PPE_THRES_RU_INDEX_BITMASK_2x966_AND_966_RU	\
	(BIT(5) | BIT(6))
#define IEEE80211_PPE_THRES_RU_INDEX_BITMASK_MASK		0x78
#define IEEE80211_PPE_THRES_RU_INDEX_BITMASK_POS		(3)
#define IEEE80211_PPE_THRES_INFO_PPET_SIZE			(3)

/*
 * Calculate 802.11ax HE capabilities IE PPE field size
 * Input: Header byte of ppe_thres (first byte), and HE capa IE's PHY cap u8*
 */
static inline u8
ieee80211_he_ppe_size(u8 ppe_thres_hdr, const u8 *phy_cap_info)
{
	u8 n;

	if ((phy_cap_info[6] &
	     IEEE80211_HE_PHY_CAP6_PPE_THRESHOLD_PRESENT) == 0)
		return 0;

	n = hweight8(ppe_thres_hdr &
		     IEEE80211_PPE_THRES_RU_INDEX_BITMASK_MASK);
	n *= (1 + ((ppe_thres_hdr & IEEE80211_PPE_THRES_NSS_MASK) >>
		   IEEE80211_PPE_THRES_NSS_POS));

	/*
	 * Each pair is 6 bits, and we need to add the 7 "header" bits to the
	 * total size.
	 */
	n = (n * IEEE80211_PPE_THRES_INFO_PPET_SIZE * 2) + 7;
	n = DIV_ROUND_UP(n, 8);

	return n;
}

/* HE Operation defines */
#define IEEE80211_HE_OPERATION_DFLT_PE_DURATION_MASK		0x00000007
#define IEEE80211_HE_OPERATION_TWT_REQUIRED			0x00000008
#define IEEE80211_HE_OPERATION_RTS_THRESHOLD_MASK		0x00003ff0
#define IEEE80211_HE_OPERATION_RTS_THRESHOLD_OFFSET		4
#define IEEE80211_HE_OPERATION_VHT_OPER_INFO			0x00004000
#define IEEE80211_HE_OPERATION_CO_HOSTED_BSS			0x00008000
#define IEEE80211_HE_OPERATION_ER_SU_DISABLE			0x00010000
#define IEEE80211_HE_OPERATION_6GHZ_OP_INFO			0x00020000
#define IEEE80211_HE_OPERATION_BSS_COLOR_MASK			0x3f000000
#define IEEE80211_HE_OPERATION_BSS_COLOR_OFFSET			24
#define IEEE80211_HE_OPERATION_PARTIAL_BSS_COLOR		0x40000000
#define IEEE80211_HE_OPERATION_BSS_COLOR_DISABLED		0x80000000

/**
 * ieee80211_he_6ghz_oper - HE 6 GHz operation Information field
 * @primary: primary channel
 * @control: control flags
 * @ccfs0: channel center frequency segment 0
 * @ccfs1: channel center frequency segment 1
 * @minrate: minimum rate (in 1 Mbps units)
 */
struct ieee80211_he_6ghz_oper {
	u8 primary;
#define IEEE80211_HE_6GHZ_OPER_CTRL_CHANWIDTH	0x3
#define		IEEE80211_HE_6GHZ_OPER_CTRL_CHANWIDTH_20MHZ	0
#define		IEEE80211_HE_6GHZ_OPER_CTRL_CHANWIDTH_40MHZ	1
#define		IEEE80211_HE_6GHZ_OPER_CTRL_CHANWIDTH_80MHZ	2
#define		IEEE80211_HE_6GHZ_OPER_CTRL_CHANWIDTH_160MHZ	3
#define IEEE80211_HE_6GHZ_OPER_CTRL_DUP_BEACON	0x4
	u8 control;
	u8 ccfs0;
	u8 ccfs1;
	u8 minrate;
} __packed;

/*
 * ieee80211_he_oper_size - calculate 802.11ax HE Operations IE size
 * @he_oper_ie: byte data of the He Operations IE, stating from the byte
 *	after the ext ID byte. It is assumed that he_oper_ie has at least
 *	sizeof(struct ieee80211_he_operation) bytes, the caller must have
 *	validated this.
 * @return the actual size of the IE data (not including header), or 0 on error
 */
static inline u8
ieee80211_he_oper_size(const u8 *he_oper_ie)
{
	struct ieee80211_he_operation *he_oper = (void *)he_oper_ie;
	u8 oper_len = sizeof(struct ieee80211_he_operation);
	u32 he_oper_params;

	/* Make sure the input is not NULL */
	if (!he_oper_ie)
		return 0;

	/* Calc required length */
	he_oper_params = le32_to_cpu(he_oper->he_oper_params);
	if (he_oper_params & IEEE80211_HE_OPERATION_VHT_OPER_INFO)
		oper_len += 3;
	if (he_oper_params & IEEE80211_HE_OPERATION_CO_HOSTED_BSS)
		oper_len++;
	if (he_oper_params & IEEE80211_HE_OPERATION_6GHZ_OP_INFO)
		oper_len += sizeof(struct ieee80211_he_6ghz_oper);

	/* Add the first byte (extension ID) to the total length */
	oper_len++;

	return oper_len;
}

/**
 * ieee80211_he_6ghz_oper - obtain 6 GHz operation field
 * @he_oper: HE operation element (must be pre-validated for size)
 *	but may be %NULL
 *
 * Return: a pointer to the 6 GHz operation field, or %NULL
 */
static inline const struct ieee80211_he_6ghz_oper *
ieee80211_he_6ghz_oper(const struct ieee80211_he_operation *he_oper)
{
	const u8 *ret = (void *)&he_oper->optional;
	u32 he_oper_params;

	if (!he_oper)
		return NULL;

	he_oper_params = le32_to_cpu(he_oper->he_oper_params);

	if (!(he_oper_params & IEEE80211_HE_OPERATION_6GHZ_OP_INFO))
		return NULL;
	if (he_oper_params & IEEE80211_HE_OPERATION_VHT_OPER_INFO)
		ret += 3;
	if (he_oper_params & IEEE80211_HE_OPERATION_CO_HOSTED_BSS)
		ret++;

	return (void *)ret;
}

/* HE Spatial Reuse defines */
#define IEEE80211_HE_SPR_NON_SRG_OFFSET_PRESENT			0x4
#define IEEE80211_HE_SPR_SRG_INFORMATION_PRESENT		0x8

/*
 * ieee80211_he_spr_size - calculate 802.11ax HE Spatial Reuse IE size
 * @he_spr_ie: byte data of the He Spatial Reuse IE, stating from the byte
 *	after the ext ID byte. It is assumed that he_spr_ie has at least
 *	sizeof(struct ieee80211_he_spr) bytes, the caller must have validated
 *	this
 * @return the actual size of the IE data (not including header), or 0 on error
 */
static inline u8
ieee80211_he_spr_size(const u8 *he_spr_ie)
{
	struct ieee80211_he_spr *he_spr = (void *)he_spr_ie;
	u8 spr_len = sizeof(struct ieee80211_he_spr);
	u8 he_spr_params;

	/* Make sure the input is not NULL */
	if (!he_spr_ie)
		return 0;

	/* Calc required length */
	he_spr_params = he_spr->he_sr_control;
	if (he_spr_params & IEEE80211_HE_SPR_NON_SRG_OFFSET_PRESENT)
		spr_len++;
	if (he_spr_params & IEEE80211_HE_SPR_SRG_INFORMATION_PRESENT)
		spr_len += 18;

	/* Add the first byte (extension ID) to the total length */
	spr_len++;

	return spr_len;
}

/* S1G Capabilities Information field */
#define S1G_CAPAB_B0_S1G_LONG BIT(0)
#define S1G_CAPAB_B0_SGI_1MHZ BIT(1)
#define S1G_CAPAB_B0_SGI_2MHZ BIT(2)
#define S1G_CAPAB_B0_SGI_4MHZ BIT(3)
#define S1G_CAPAB_B0_SGI_8MHZ BIT(4)
#define S1G_CAPAB_B0_SGI_16MHZ BIT(5)
#define S1G_CAPAB_B0_SUPP_CH_WIDTH_MASK (BIT(6) | BIT(7))
#define S1G_CAPAB_B0_SUPP_CH_WIDTH_SHIFT 6

#define S1G_CAPAB_B1_RX_LDPC BIT(0)
#define S1G_CAPAB_B1_TX_STBC BIT(1)
#define S1G_CAPAB_B1_RX_STBC BIT(2)
#define S1G_CAPAB_B1_SU_BFER BIT(3)
#define S1G_CAPAB_B1_SU_BFEE BIT(4)
#define S1G_CAPAB_B1_BFEE_STS_MASK (BIT(5) | BIT(6) | BIT(7))
#define S1G_CAPAB_B1_BFEE_STS_SHIFT 5

#define S1G_CAPAB_B2_SOUNDING_DIMENSIONS_MASK (BIT(0) | BIT(1) | BIT(2))
#define S1G_CAPAB_B2_SOUNDING_DIMENSIONS_SHIFT 0
#define S1G_CAPAB_B2_MU_BFER BIT(3)
#define S1G_CAPAB_B2_MU_BFEE BIT(4)
#define S1G_CAPAB_B2_PLUS_HTC_VHT BIT(5)
#define S1G_CAPAB_B2_TRAVELING_PILOT_MASK (BIT(6) | BIT(7))
#define S1G_CAPAB_B2_TRAVELING_PILOT_SHIFT 6

#define S1G_CAPAB_B3_RD_RESPONDER BIT(0)
#define S1G_CAPAB_B3_HT_DELAYED_BA BIT(1)
#define S1G_CAPAB_B3_MAX_MPDU_LEN BIT(2)
#define S1G_CAPAB_B3_MAX_AMPDU_LEN_EXP_MASK (BIT(3) | BIT(4))
#define S1G_CAPAB_B3_MAX_AMPDU_LEN_EXP_SHIFT 3
#define S1G_CAPAB_B3_MIN_MPDU_START_MASK (BIT(5) | BIT(6) | BIT(7))
#define S1G_CAPAB_B3_MIN_MPDU_START_SHIFT 5

#define S1G_CAPAB_B4_UPLINK_SYNC BIT(0)
#define S1G_CAPAB_B4_DYNAMIC_AID BIT(1)
#define S1G_CAPAB_B4_BAT BIT(2)
#define S1G_CAPAB_B4_TIME_ADE BIT(3)
#define S1G_CAPAB_B4_NON_TIM BIT(4)
#define S1G_CAPAB_B4_GROUP_AID BIT(5)
#define S1G_CAPAB_B4_STA_TYPE_MASK (BIT(6) | BIT(7))
#define S1G_CAPAB_B4_STA_TYPE_SHIFT 6

#define S1G_CAPAB_B5_CENT_AUTH_CONTROL BIT(0)
#define S1G_CAPAB_B5_DIST_AUTH_CONTROL BIT(1)
#define S1G_CAPAB_B5_AMSDU BIT(2)
#define S1G_CAPAB_B5_AMPDU BIT(3)
#define S1G_CAPAB_B5_ASYMMETRIC_BA BIT(4)
#define S1G_CAPAB_B5_FLOW_CONTROL BIT(5)
#define S1G_CAPAB_B5_SECTORIZED_BEAM_MASK (BIT(6) | BIT(7))
#define S1G_CAPAB_B5_SECTORIZED_BEAM_SHIFT 6

#define S1G_CAPAB_B6_OBSS_MITIGATION BIT(0)
#define S1G_CAPAB_B6_FRAGMENT_BA BIT(1)
#define S1G_CAPAB_B6_NDP_PS_POLL BIT(2)
#define S1G_CAPAB_B6_RAW_OPERATION BIT(3)
#define S1G_CAPAB_B6_PAGE_SLICING BIT(4)
#define S1G_CAPAB_B6_TXOP_SHARING_IMP_ACK BIT(5)
#define S1G_CAPAB_B6_VHT_LINK_ADAPT_MASK (BIT(6) | BIT(7))
#define S1G_CAPAB_B6_VHT_LINK_ADAPT_SHIFT 6

#define S1G_CAPAB_B7_TACK_AS_PS_POLL BIT(0)
#define S1G_CAPAB_B7_DUP_1MHZ BIT(1)
#define S1G_CAPAB_B7_MCS_NEGOTIATION BIT(2)
#define S1G_CAPAB_B7_1MHZ_CTL_RESPONSE_PREAMBLE BIT(3)
#define S1G_CAPAB_B7_NDP_BFING_REPORT_POLL BIT(4)
#define S1G_CAPAB_B7_UNSOLICITED_DYN_AID BIT(5)
#define S1G_CAPAB_B7_SECTOR_TRAINING_OPERATION BIT(6)
#define S1G_CAPAB_B7_TEMP_PS_MODE_SWITCH BIT(7)

#define S1G_CAPAB_B8_TWT_GROUPING BIT(0)
#define S1G_CAPAB_B8_BDT BIT(1)
#define S1G_CAPAB_B8_COLOR_MASK (BIT(2) | BIT(3) | BIT(4))
#define S1G_CAPAB_B8_COLOR_SHIFT 2
#define S1G_CAPAB_B8_TWT_REQUEST BIT(5)
#define S1G_CAPAB_B8_TWT_RESPOND BIT(6)
#define S1G_CAPAB_B8_PV1_FRAME BIT(7)

#define S1G_CAPAB_B9_LINK_ADAPT_PER_CONTROL_RESPONSE BIT(0)

/* Authentication algorithms */
#define WLAN_AUTH_OPEN 0
#define WLAN_AUTH_SHARED_KEY 1
#define WLAN_AUTH_FT 2
#define WLAN_AUTH_SAE 3
#define WLAN_AUTH_FILS_SK 4
#define WLAN_AUTH_FILS_SK_PFS 5
#define WLAN_AUTH_FILS_PK 6
#define WLAN_AUTH_LEAP 128

#define WLAN_AUTH_CHALLENGE_LEN 128

#define WLAN_CAPABILITY_ESS		(1<<0)
#define WLAN_CAPABILITY_IBSS		(1<<1)

/*
 * A mesh STA sets the ESS and IBSS capability bits to zero.
 * however, this holds true for p2p probe responses (in the p2p_find
 * phase) as well.
 */
#define WLAN_CAPABILITY_IS_STA_BSS(cap)	\
	(!((cap) & (WLAN_CAPABILITY_ESS | WLAN_CAPABILITY_IBSS)))

#define WLAN_CAPABILITY_CF_POLLABLE	(1<<2)
#define WLAN_CAPABILITY_CF_POLL_REQUEST	(1<<3)
#define WLAN_CAPABILITY_PRIVACY		(1<<4)
#define WLAN_CAPABILITY_SHORT_PREAMBLE	(1<<5)
#define WLAN_CAPABILITY_PBCC		(1<<6)
#define WLAN_CAPABILITY_CHANNEL_AGILITY	(1<<7)

/* 802.11h */
#define WLAN_CAPABILITY_SPECTRUM_MGMT	(1<<8)
#define WLAN_CAPABILITY_QOS		(1<<9)
#define WLAN_CAPABILITY_SHORT_SLOT_TIME	(1<<10)
#define WLAN_CAPABILITY_APSD		(1<<11)
#define WLAN_CAPABILITY_RADIO_MEASURE	(1<<12)
#define WLAN_CAPABILITY_DSSS_OFDM	(1<<13)
#define WLAN_CAPABILITY_DEL_BACK	(1<<14)
#define WLAN_CAPABILITY_IMM_BACK	(1<<15)

/* DMG (60gHz) 802.11ad */
/* type - bits 0..1 */
#define WLAN_CAPABILITY_DMG_TYPE_MASK		(3<<0)
#define WLAN_CAPABILITY_DMG_TYPE_IBSS		(1<<0) /* Tx by: STA */
#define WLAN_CAPABILITY_DMG_TYPE_PBSS		(2<<0) /* Tx by: PCP */
#define WLAN_CAPABILITY_DMG_TYPE_AP		(3<<0) /* Tx by: AP */

#define WLAN_CAPABILITY_DMG_CBAP_ONLY		(1<<2)
#define WLAN_CAPABILITY_DMG_CBAP_SOURCE		(1<<3)
#define WLAN_CAPABILITY_DMG_PRIVACY		(1<<4)
#define WLAN_CAPABILITY_DMG_ECPAC		(1<<5)

#define WLAN_CAPABILITY_DMG_SPECTRUM_MGMT	(1<<8)
#define WLAN_CAPABILITY_DMG_RADIO_MEASURE	(1<<12)

/* measurement */
#define IEEE80211_SPCT_MSR_RPRT_MODE_LATE	(1<<0)
#define IEEE80211_SPCT_MSR_RPRT_MODE_INCAPABLE	(1<<1)
#define IEEE80211_SPCT_MSR_RPRT_MODE_REFUSED	(1<<2)

#define IEEE80211_SPCT_MSR_RPRT_TYPE_BASIC	0
#define IEEE80211_SPCT_MSR_RPRT_TYPE_CCA	1
#define IEEE80211_SPCT_MSR_RPRT_TYPE_RPI	2
#define IEEE80211_SPCT_MSR_RPRT_TYPE_LCI	8
#define IEEE80211_SPCT_MSR_RPRT_TYPE_CIVIC	11

/* 802.11g ERP information element */
#define WLAN_ERP_NON_ERP_PRESENT (1<<0)
#define WLAN_ERP_USE_PROTECTION (1<<1)
#define WLAN_ERP_BARKER_PREAMBLE (1<<2)

/* WLAN_ERP_BARKER_PREAMBLE values */
enum {
	WLAN_ERP_PREAMBLE_SHORT = 0,
	WLAN_ERP_PREAMBLE_LONG = 1,
};

/* Band ID, 802.11ad #8.4.1.45 */
enum {
	IEEE80211_BANDID_TV_WS = 0, /* TV white spaces */
	IEEE80211_BANDID_SUB1  = 1, /* Sub-1 GHz (excluding TV white spaces) */
	IEEE80211_BANDID_2G    = 2, /* 2.4 GHz */
	IEEE80211_BANDID_3G    = 3, /* 3.6 GHz */
	IEEE80211_BANDID_5G    = 4, /* 4.9 and 5 GHz */
	IEEE80211_BANDID_60G   = 5, /* 60 GHz */
};

/* Status codes */
enum ieee80211_statuscode {
	WLAN_STATUS_SUCCESS = 0,
	WLAN_STATUS_UNSPECIFIED_FAILURE = 1,
	WLAN_STATUS_CAPS_UNSUPPORTED = 10,
	WLAN_STATUS_REASSOC_NO_ASSOC = 11,
	WLAN_STATUS_ASSOC_DENIED_UNSPEC = 12,
	WLAN_STATUS_NOT_SUPPORTED_AUTH_ALG = 13,
	WLAN_STATUS_UNKNOWN_AUTH_TRANSACTION = 14,
	WLAN_STATUS_CHALLENGE_FAIL = 15,
	WLAN_STATUS_AUTH_TIMEOUT = 16,
	WLAN_STATUS_AP_UNABLE_TO_HANDLE_NEW_STA = 17,
	WLAN_STATUS_ASSOC_DENIED_RATES = 18,
	/* 802.11b */
	WLAN_STATUS_ASSOC_DENIED_NOSHORTPREAMBLE = 19,
	WLAN_STATUS_ASSOC_DENIED_NOPBCC = 20,
	WLAN_STATUS_ASSOC_DENIED_NOAGILITY = 21,
	/* 802.11h */
	WLAN_STATUS_ASSOC_DENIED_NOSPECTRUM = 22,
	WLAN_STATUS_ASSOC_REJECTED_BAD_POWER = 23,
	WLAN_STATUS_ASSOC_REJECTED_BAD_SUPP_CHAN = 24,
	/* 802.11g */
	WLAN_STATUS_ASSOC_DENIED_NOSHORTTIME = 25,
	WLAN_STATUS_ASSOC_DENIED_NODSSSOFDM = 26,
	/* 802.11w */
	WLAN_STATUS_ASSOC_REJECTED_TEMPORARILY = 30,
	WLAN_STATUS_ROBUST_MGMT_FRAME_POLICY_VIOLATION = 31,
	/* 802.11i */
	WLAN_STATUS_INVALID_IE = 40,
	WLAN_STATUS_INVALID_GROUP_CIPHER = 41,
	WLAN_STATUS_INVALID_PAIRWISE_CIPHER = 42,
	WLAN_STATUS_INVALID_AKMP = 43,
	WLAN_STATUS_UNSUPP_RSN_VERSION = 44,
	WLAN_STATUS_INVALID_RSN_IE_CAP = 45,
	WLAN_STATUS_CIPHER_SUITE_REJECTED = 46,
	/* 802.11e */
	WLAN_STATUS_UNSPECIFIED_QOS = 32,
	WLAN_STATUS_ASSOC_DENIED_NOBANDWIDTH = 33,
	WLAN_STATUS_ASSOC_DENIED_LOWACK = 34,
	WLAN_STATUS_ASSOC_DENIED_UNSUPP_QOS = 35,
	WLAN_STATUS_REQUEST_DECLINED = 37,
	WLAN_STATUS_INVALID_QOS_PARAM = 38,
	WLAN_STATUS_CHANGE_TSPEC = 39,
	WLAN_STATUS_WAIT_TS_DELAY = 47,
	WLAN_STATUS_NO_DIRECT_LINK = 48,
	WLAN_STATUS_STA_NOT_PRESENT = 49,
	WLAN_STATUS_STA_NOT_QSTA = 50,
	/* 802.11s */
	WLAN_STATUS_ANTI_CLOG_REQUIRED = 76,
	WLAN_STATUS_FCG_NOT_SUPP = 78,
	WLAN_STATUS_STA_NO_TBTT = 78,
	/* 802.11ad */
	WLAN_STATUS_REJECTED_WITH_SUGGESTED_CHANGES = 39,
	WLAN_STATUS_REJECTED_FOR_DELAY_PERIOD = 47,
	WLAN_STATUS_REJECT_WITH_SCHEDULE = 83,
	WLAN_STATUS_PENDING_ADMITTING_FST_SESSION = 86,
	WLAN_STATUS_PERFORMING_FST_NOW = 87,
	WLAN_STATUS_PENDING_GAP_IN_BA_WINDOW = 88,
	WLAN_STATUS_REJECT_U_PID_SETTING = 89,
	WLAN_STATUS_REJECT_DSE_BAND = 96,
	WLAN_STATUS_DENIED_WITH_SUGGESTED_BAND_AND_CHANNEL = 99,
	WLAN_STATUS_DENIED_DUE_TO_SPECTRUM_MANAGEMENT = 103,
	/* 802.11ai */
	WLAN_STATUS_FILS_AUTHENTICATION_FAILURE = 108,
	WLAN_STATUS_UNKNOWN_AUTHENTICATION_SERVER = 109,
};


/* Reason codes */
enum ieee80211_reasoncode {
	WLAN_REASON_UNSPECIFIED = 1,
	WLAN_REASON_PREV_AUTH_NOT_VALID = 2,
	WLAN_REASON_DEAUTH_LEAVING = 3,
	WLAN_REASON_DISASSOC_DUE_TO_INACTIVITY = 4,
	WLAN_REASON_DISASSOC_AP_BUSY = 5,
	WLAN_REASON_CLASS2_FRAME_FROM_NONAUTH_STA = 6,
	WLAN_REASON_CLASS3_FRAME_FROM_NONASSOC_STA = 7,
	WLAN_REASON_DISASSOC_STA_HAS_LEFT = 8,
	WLAN_REASON_STA_REQ_ASSOC_WITHOUT_AUTH = 9,
	/* 802.11h */
	WLAN_REASON_DISASSOC_BAD_POWER = 10,
	WLAN_REASON_DISASSOC_BAD_SUPP_CHAN = 11,
	/* 802.11i */
	WLAN_REASON_INVALID_IE = 13,
	WLAN_REASON_MIC_FAILURE = 14,
	WLAN_REASON_4WAY_HANDSHAKE_TIMEOUT = 15,
	WLAN_REASON_GROUP_KEY_HANDSHAKE_TIMEOUT = 16,
	WLAN_REASON_IE_DIFFERENT = 17,
	WLAN_REASON_INVALID_GROUP_CIPHER = 18,
	WLAN_REASON_INVALID_PAIRWISE_CIPHER = 19,
	WLAN_REASON_INVALID_AKMP = 20,
	WLAN_REASON_UNSUPP_RSN_VERSION = 21,
	WLAN_REASON_INVALID_RSN_IE_CAP = 22,
	WLAN_REASON_IEEE8021X_FAILED = 23,
	WLAN_REASON_CIPHER_SUITE_REJECTED = 24,
	/* TDLS (802.11z) */
	WLAN_REASON_TDLS_TEARDOWN_UNREACHABLE = 25,
	WLAN_REASON_TDLS_TEARDOWN_UNSPECIFIED = 26,
	/* 802.11e */
	WLAN_REASON_DISASSOC_UNSPECIFIED_QOS = 32,
	WLAN_REASON_DISASSOC_QAP_NO_BANDWIDTH = 33,
	WLAN_REASON_DISASSOC_LOW_ACK = 34,
	WLAN_REASON_DISASSOC_QAP_EXCEED_TXOP = 35,
	WLAN_REASON_QSTA_LEAVE_QBSS = 36,
	WLAN_REASON_QSTA_NOT_USE = 37,
	WLAN_REASON_QSTA_REQUIRE_SETUP = 38,
	WLAN_REASON_QSTA_TIMEOUT = 39,
	WLAN_REASON_QSTA_CIPHER_NOT_SUPP = 45,
	/* 802.11s */
	WLAN_REASON_MESH_PEER_CANCELED = 52,
	WLAN_REASON_MESH_MAX_PEERS = 53,
	WLAN_REASON_MESH_CONFIG = 54,
	WLAN_REASON_MESH_CLOSE = 55,
	WLAN_REASON_MESH_MAX_RETRIES = 56,
	WLAN_REASON_MESH_CONFIRM_TIMEOUT = 57,
	WLAN_REASON_MESH_INVALID_GTK = 58,
	WLAN_REASON_MESH_INCONSISTENT_PARAM = 59,
	WLAN_REASON_MESH_INVALID_SECURITY = 60,
	WLAN_REASON_MESH_PATH_ERROR = 61,
	WLAN_REASON_MESH_PATH_NOFORWARD = 62,
	WLAN_REASON_MESH_PATH_DEST_UNREACHABLE = 63,
	WLAN_REASON_MAC_EXISTS_IN_MBSS = 64,
	WLAN_REASON_MESH_CHAN_REGULATORY = 65,
	WLAN_REASON_MESH_CHAN = 66,
};


/* Information Element IDs */
enum ieee80211_eid {
	WLAN_EID_SSID = 0,
	WLAN_EID_SUPP_RATES = 1,
	WLAN_EID_FH_PARAMS = 2, /* reserved now */
	WLAN_EID_DS_PARAMS = 3,
	WLAN_EID_CF_PARAMS = 4,
	WLAN_EID_TIM = 5,
	WLAN_EID_IBSS_PARAMS = 6,
	WLAN_EID_COUNTRY = 7,
	/* 8, 9 reserved */
	WLAN_EID_REQUEST = 10,
	WLAN_EID_QBSS_LOAD = 11,
	WLAN_EID_EDCA_PARAM_SET = 12,
	WLAN_EID_TSPEC = 13,
	WLAN_EID_TCLAS = 14,
	WLAN_EID_SCHEDULE = 15,
	WLAN_EID_CHALLENGE = 16,
	/* 17-31 reserved for challenge text extension */
	WLAN_EID_PWR_CONSTRAINT = 32,
	WLAN_EID_PWR_CAPABILITY = 33,
	WLAN_EID_TPC_REQUEST = 34,
	WLAN_EID_TPC_REPORT = 35,
	WLAN_EID_SUPPORTED_CHANNELS = 36,
	WLAN_EID_CHANNEL_SWITCH = 37,
	WLAN_EID_MEASURE_REQUEST = 38,
	WLAN_EID_MEASURE_REPORT = 39,
	WLAN_EID_QUIET = 40,
	WLAN_EID_IBSS_DFS = 41,
	WLAN_EID_ERP_INFO = 42,
	WLAN_EID_TS_DELAY = 43,
	WLAN_EID_TCLAS_PROCESSING = 44,
	WLAN_EID_HT_CAPABILITY = 45,
	WLAN_EID_QOS_CAPA = 46,
	/* 47 reserved for Broadcom */
	WLAN_EID_RSN = 48,
	WLAN_EID_802_15_COEX = 49,
	WLAN_EID_EXT_SUPP_RATES = 50,
	WLAN_EID_AP_CHAN_REPORT = 51,
	WLAN_EID_NEIGHBOR_REPORT = 52,
	WLAN_EID_RCPI = 53,
	WLAN_EID_MOBILITY_DOMAIN = 54,
	WLAN_EID_FAST_BSS_TRANSITION = 55,
	WLAN_EID_TIMEOUT_INTERVAL = 56,
	WLAN_EID_RIC_DATA = 57,
	WLAN_EID_DSE_REGISTERED_LOCATION = 58,
	WLAN_EID_SUPPORTED_REGULATORY_CLASSES = 59,
	WLAN_EID_EXT_CHANSWITCH_ANN = 60,
	WLAN_EID_HT_OPERATION = 61,
	WLAN_EID_SECONDARY_CHANNEL_OFFSET = 62,
	WLAN_EID_BSS_AVG_ACCESS_DELAY = 63,
	WLAN_EID_ANTENNA_INFO = 64,
	WLAN_EID_RSNI = 65,
	WLAN_EID_MEASUREMENT_PILOT_TX_INFO = 66,
	WLAN_EID_BSS_AVAILABLE_CAPACITY = 67,
	WLAN_EID_BSS_AC_ACCESS_DELAY = 68,
	WLAN_EID_TIME_ADVERTISEMENT = 69,
	WLAN_EID_RRM_ENABLED_CAPABILITIES = 70,
	WLAN_EID_MULTIPLE_BSSID = 71,
	WLAN_EID_BSS_COEX_2040 = 72,
	WLAN_EID_BSS_INTOLERANT_CHL_REPORT = 73,
	WLAN_EID_OVERLAP_BSS_SCAN_PARAM = 74,
	WLAN_EID_RIC_DESCRIPTOR = 75,
	WLAN_EID_MMIE = 76,
	WLAN_EID_ASSOC_COMEBACK_TIME = 77,
	WLAN_EID_EVENT_REQUEST = 78,
	WLAN_EID_EVENT_REPORT = 79,
	WLAN_EID_DIAGNOSTIC_REQUEST = 80,
	WLAN_EID_DIAGNOSTIC_REPORT = 81,
	WLAN_EID_LOCATION_PARAMS = 82,
	WLAN_EID_NON_TX_BSSID_CAP =  83,
	WLAN_EID_SSID_LIST = 84,
	WLAN_EID_MULTI_BSSID_IDX = 85,
	WLAN_EID_FMS_DESCRIPTOR = 86,
	WLAN_EID_FMS_REQUEST = 87,
	WLAN_EID_FMS_RESPONSE = 88,
	WLAN_EID_QOS_TRAFFIC_CAPA = 89,
	WLAN_EID_BSS_MAX_IDLE_PERIOD = 90,
	WLAN_EID_TSF_REQUEST = 91,
	WLAN_EID_TSF_RESPOSNE = 92,
	WLAN_EID_WNM_SLEEP_MODE = 93,
	WLAN_EID_TIM_BCAST_REQ = 94,
	WLAN_EID_TIM_BCAST_RESP = 95,
	WLAN_EID_COLL_IF_REPORT = 96,
	WLAN_EID_CHANNEL_USAGE = 97,
	WLAN_EID_TIME_ZONE = 98,
	WLAN_EID_DMS_REQUEST = 99,
	WLAN_EID_DMS_RESPONSE = 100,
	WLAN_EID_LINK_ID = 101,
	WLAN_EID_WAKEUP_SCHEDUL = 102,
	/* 103 reserved */
	WLAN_EID_CHAN_SWITCH_TIMING = 104,
	WLAN_EID_PTI_CONTROL = 105,
	WLAN_EID_PU_BUFFER_STATUS = 106,
	WLAN_EID_INTERWORKING = 107,
	WLAN_EID_ADVERTISEMENT_PROTOCOL = 108,
	WLAN_EID_EXPEDITED_BW_REQ = 109,
	WLAN_EID_QOS_MAP_SET = 110,
	WLAN_EID_ROAMING_CONSORTIUM = 111,
	WLAN_EID_EMERGENCY_ALERT = 112,
	WLAN_EID_MESH_CONFIG = 113,
	WLAN_EID_MESH_ID = 114,
	WLAN_EID_LINK_METRIC_REPORT = 115,
	WLAN_EID_CONGESTION_NOTIFICATION = 116,
	WLAN_EID_PEER_MGMT = 117,
	WLAN_EID_CHAN_SWITCH_PARAM = 118,
	WLAN_EID_MESH_AWAKE_WINDOW = 119,
	WLAN_EID_BEACON_TIMING = 120,
	WLAN_EID_MCCAOP_SETUP_REQ = 121,
	WLAN_EID_MCCAOP_SETUP_RESP = 122,
	WLAN_EID_MCCAOP_ADVERT = 123,
	WLAN_EID_MCCAOP_TEARDOWN = 124,
	WLAN_EID_GANN = 125,
	WLAN_EID_RANN = 126,
	WLAN_EID_EXT_CAPABILITY = 127,
	/* 128, 129 reserved for Agere */
	WLAN_EID_PREQ = 130,
	WLAN_EID_PREP = 131,
	WLAN_EID_PERR = 132,
	/* 133-136 reserved for Cisco */
	WLAN_EID_PXU = 137,
	WLAN_EID_PXUC = 138,
	WLAN_EID_AUTH_MESH_PEER_EXCH = 139,
	WLAN_EID_MIC = 140,
	WLAN_EID_DESTINATION_URI = 141,
	WLAN_EID_UAPSD_COEX = 142,
	WLAN_EID_WAKEUP_SCHEDULE = 143,
	WLAN_EID_EXT_SCHEDULE = 144,
	WLAN_EID_STA_AVAILABILITY = 145,
	WLAN_EID_DMG_TSPEC = 146,
	WLAN_EID_DMG_AT = 147,
	WLAN_EID_DMG_CAP = 148,
	/* 149 reserved for Cisco */
	WLAN_EID_CISCO_VENDOR_SPECIFIC = 150,
	WLAN_EID_DMG_OPERATION = 151,
	WLAN_EID_DMG_BSS_PARAM_CHANGE = 152,
	WLAN_EID_DMG_BEAM_REFINEMENT = 153,
	WLAN_EID_CHANNEL_MEASURE_FEEDBACK = 154,
	/* 155-156 reserved for Cisco */
	WLAN_EID_AWAKE_WINDOW = 157,
	WLAN_EID_MULTI_BAND = 158,
	WLAN_EID_ADDBA_EXT = 159,
	WLAN_EID_NEXT_PCP_LIST = 160,
	WLAN_EID_PCP_HANDOVER = 161,
	WLAN_EID_DMG_LINK_MARGIN = 162,
	WLAN_EID_SWITCHING_STREAM = 163,
	WLAN_EID_SESSION_TRANSITION = 164,
	WLAN_EID_DYN_TONE_PAIRING_REPORT = 165,
	WLAN_EID_CLUSTER_REPORT = 166,
	WLAN_EID_RELAY_CAP = 167,
	WLAN_EID_RELAY_XFER_PARAM_SET = 168,
	WLAN_EID_BEAM_LINK_MAINT = 169,
	WLAN_EID_MULTIPLE_MAC_ADDR = 170,
	WLAN_EID_U_PID = 171,
	WLAN_EID_DMG_LINK_ADAPT_ACK = 172,
	/* 173 reserved for Symbol */
	WLAN_EID_MCCAOP_ADV_OVERVIEW = 174,
	WLAN_EID_QUIET_PERIOD_REQ = 175,
	/* 176 reserved for Symbol */
	WLAN_EID_QUIET_PERIOD_RESP = 177,
	/* 178-179 reserved for Symbol */
	/* 180 reserved for ISO/IEC 20011 */
	WLAN_EID_EPAC_POLICY = 182,
	WLAN_EID_CLISTER_TIME_OFF = 183,
	WLAN_EID_INTER_AC_PRIO = 184,
	WLAN_EID_SCS_DESCRIPTOR = 185,
	WLAN_EID_QLOAD_REPORT = 186,
	WLAN_EID_HCCA_TXOP_UPDATE_COUNT = 187,
	WLAN_EID_HL_STREAM_ID = 188,
	WLAN_EID_GCR_GROUP_ADDR = 189,
	WLAN_EID_ANTENNA_SECTOR_ID_PATTERN = 190,
	WLAN_EID_VHT_CAPABILITY = 191,
	WLAN_EID_VHT_OPERATION = 192,
	WLAN_EID_EXTENDED_BSS_LOAD = 193,
	WLAN_EID_WIDE_BW_CHANNEL_SWITCH = 194,
	WLAN_EID_VHT_TX_POWER_ENVELOPE = 195,
	WLAN_EID_CHANNEL_SWITCH_WRAPPER = 196,
	WLAN_EID_AID = 197,
	WLAN_EID_QUIET_CHANNEL = 198,
	WLAN_EID_OPMODE_NOTIF = 199,

<<<<<<< HEAD
=======
	WLAN_EID_REDUCED_NEIGHBOR_REPORT = 201,

>>>>>>> f28b7b78
	WLAN_EID_S1G_BCN_COMPAT = 213,
	WLAN_EID_S1G_SHORT_BCN_INTERVAL = 214,
	WLAN_EID_S1G_CAPABILITIES = 217,
	WLAN_EID_VENDOR_SPECIFIC = 221,
	WLAN_EID_QOS_PARAMETER = 222,
	WLAN_EID_S1G_OPERATION = 232,
	WLAN_EID_CAG_NUMBER = 237,
	WLAN_EID_AP_CSN = 239,
	WLAN_EID_FILS_INDICATION = 240,
	WLAN_EID_DILS = 241,
	WLAN_EID_FRAGMENT = 242,
	WLAN_EID_RSNX = 244,
	WLAN_EID_EXTENSION = 255
};

/* Element ID Extensions for Element ID 255 */
enum ieee80211_eid_ext {
	WLAN_EID_EXT_ASSOC_DELAY_INFO = 1,
	WLAN_EID_EXT_FILS_REQ_PARAMS = 2,
	WLAN_EID_EXT_FILS_KEY_CONFIRM = 3,
	WLAN_EID_EXT_FILS_SESSION = 4,
	WLAN_EID_EXT_FILS_HLP_CONTAINER = 5,
	WLAN_EID_EXT_FILS_IP_ADDR_ASSIGN = 6,
	WLAN_EID_EXT_KEY_DELIVERY = 7,
	WLAN_EID_EXT_FILS_WRAPPED_DATA = 8,
	WLAN_EID_EXT_FILS_PUBLIC_KEY = 12,
	WLAN_EID_EXT_FILS_NONCE = 13,
	WLAN_EID_EXT_FUTURE_CHAN_GUIDANCE = 14,
	WLAN_EID_EXT_HE_CAPABILITY = 35,
	WLAN_EID_EXT_HE_OPERATION = 36,
	WLAN_EID_EXT_UORA = 37,
	WLAN_EID_EXT_HE_MU_EDCA = 38,
	WLAN_EID_EXT_HE_SPR = 39,
	WLAN_EID_EXT_NDP_FEEDBACK_REPORT_PARAMSET = 41,
	WLAN_EID_EXT_BSS_COLOR_CHG_ANN = 42,
	WLAN_EID_EXT_QUIET_TIME_PERIOD_SETUP = 43,
	WLAN_EID_EXT_ESS_REPORT = 45,
	WLAN_EID_EXT_OPS = 46,
	WLAN_EID_EXT_HE_BSS_LOAD = 47,
	WLAN_EID_EXT_MAX_CHANNEL_SWITCH_TIME = 52,
	WLAN_EID_EXT_MULTIPLE_BSSID_CONFIGURATION = 55,
	WLAN_EID_EXT_NON_INHERITANCE = 56,
	WLAN_EID_EXT_KNOWN_BSSID = 57,
	WLAN_EID_EXT_SHORT_SSID_LIST = 58,
	WLAN_EID_EXT_HE_6GHZ_CAPA = 59,
	WLAN_EID_EXT_UL_MU_POWER_CAPA = 60,
};

/* Action category code */
enum ieee80211_category {
	WLAN_CATEGORY_SPECTRUM_MGMT = 0,
	WLAN_CATEGORY_QOS = 1,
	WLAN_CATEGORY_DLS = 2,
	WLAN_CATEGORY_BACK = 3,
	WLAN_CATEGORY_PUBLIC = 4,
	WLAN_CATEGORY_RADIO_MEASUREMENT = 5,
	WLAN_CATEGORY_HT = 7,
	WLAN_CATEGORY_SA_QUERY = 8,
	WLAN_CATEGORY_PROTECTED_DUAL_OF_ACTION = 9,
	WLAN_CATEGORY_WNM = 10,
	WLAN_CATEGORY_WNM_UNPROTECTED = 11,
	WLAN_CATEGORY_TDLS = 12,
	WLAN_CATEGORY_MESH_ACTION = 13,
	WLAN_CATEGORY_MULTIHOP_ACTION = 14,
	WLAN_CATEGORY_SELF_PROTECTED = 15,
	WLAN_CATEGORY_DMG = 16,
	WLAN_CATEGORY_WMM = 17,
	WLAN_CATEGORY_FST = 18,
	WLAN_CATEGORY_UNPROT_DMG = 20,
	WLAN_CATEGORY_VHT = 21,
	WLAN_CATEGORY_VENDOR_SPECIFIC_PROTECTED = 126,
	WLAN_CATEGORY_VENDOR_SPECIFIC = 127,
};

/* SPECTRUM_MGMT action code */
enum ieee80211_spectrum_mgmt_actioncode {
	WLAN_ACTION_SPCT_MSR_REQ = 0,
	WLAN_ACTION_SPCT_MSR_RPRT = 1,
	WLAN_ACTION_SPCT_TPC_REQ = 2,
	WLAN_ACTION_SPCT_TPC_RPRT = 3,
	WLAN_ACTION_SPCT_CHL_SWITCH = 4,
};

/* HT action codes */
enum ieee80211_ht_actioncode {
	WLAN_HT_ACTION_NOTIFY_CHANWIDTH = 0,
	WLAN_HT_ACTION_SMPS = 1,
	WLAN_HT_ACTION_PSMP = 2,
	WLAN_HT_ACTION_PCO_PHASE = 3,
	WLAN_HT_ACTION_CSI = 4,
	WLAN_HT_ACTION_NONCOMPRESSED_BF = 5,
	WLAN_HT_ACTION_COMPRESSED_BF = 6,
	WLAN_HT_ACTION_ASEL_IDX_FEEDBACK = 7,
};

/* VHT action codes */
enum ieee80211_vht_actioncode {
	WLAN_VHT_ACTION_COMPRESSED_BF = 0,
	WLAN_VHT_ACTION_GROUPID_MGMT = 1,
	WLAN_VHT_ACTION_OPMODE_NOTIF = 2,
};

/* Self Protected Action codes */
enum ieee80211_self_protected_actioncode {
	WLAN_SP_RESERVED = 0,
	WLAN_SP_MESH_PEERING_OPEN = 1,
	WLAN_SP_MESH_PEERING_CONFIRM = 2,
	WLAN_SP_MESH_PEERING_CLOSE = 3,
	WLAN_SP_MGK_INFORM = 4,
	WLAN_SP_MGK_ACK = 5,
};

/* Mesh action codes */
enum ieee80211_mesh_actioncode {
	WLAN_MESH_ACTION_LINK_METRIC_REPORT,
	WLAN_MESH_ACTION_HWMP_PATH_SELECTION,
	WLAN_MESH_ACTION_GATE_ANNOUNCEMENT,
	WLAN_MESH_ACTION_CONGESTION_CONTROL_NOTIFICATION,
	WLAN_MESH_ACTION_MCCA_SETUP_REQUEST,
	WLAN_MESH_ACTION_MCCA_SETUP_REPLY,
	WLAN_MESH_ACTION_MCCA_ADVERTISEMENT_REQUEST,
	WLAN_MESH_ACTION_MCCA_ADVERTISEMENT,
	WLAN_MESH_ACTION_MCCA_TEARDOWN,
	WLAN_MESH_ACTION_TBTT_ADJUSTMENT_REQUEST,
	WLAN_MESH_ACTION_TBTT_ADJUSTMENT_RESPONSE,
};

/* Security key length */
enum ieee80211_key_len {
	WLAN_KEY_LEN_WEP40 = 5,
	WLAN_KEY_LEN_WEP104 = 13,
	WLAN_KEY_LEN_CCMP = 16,
	WLAN_KEY_LEN_CCMP_256 = 32,
	WLAN_KEY_LEN_TKIP = 32,
	WLAN_KEY_LEN_AES_CMAC = 16,
	WLAN_KEY_LEN_SMS4 = 32,
	WLAN_KEY_LEN_GCMP = 16,
	WLAN_KEY_LEN_GCMP_256 = 32,
	WLAN_KEY_LEN_BIP_CMAC_256 = 32,
	WLAN_KEY_LEN_BIP_GMAC_128 = 16,
	WLAN_KEY_LEN_BIP_GMAC_256 = 32,
};

#define IEEE80211_WEP_IV_LEN		4
#define IEEE80211_WEP_ICV_LEN		4
#define IEEE80211_CCMP_HDR_LEN		8
#define IEEE80211_CCMP_MIC_LEN		8
#define IEEE80211_CCMP_PN_LEN		6
#define IEEE80211_CCMP_256_HDR_LEN	8
#define IEEE80211_CCMP_256_MIC_LEN	16
#define IEEE80211_CCMP_256_PN_LEN	6
#define IEEE80211_TKIP_IV_LEN		8
#define IEEE80211_TKIP_ICV_LEN		4
#define IEEE80211_CMAC_PN_LEN		6
#define IEEE80211_GMAC_PN_LEN		6
#define IEEE80211_GCMP_HDR_LEN		8
#define IEEE80211_GCMP_MIC_LEN		16
#define IEEE80211_GCMP_PN_LEN		6

#define FILS_NONCE_LEN			16
#define FILS_MAX_KEK_LEN		64

#define FILS_ERP_MAX_USERNAME_LEN	16
#define FILS_ERP_MAX_REALM_LEN		253
#define FILS_ERP_MAX_RRK_LEN		64

#define PMK_MAX_LEN			64
#define SAE_PASSWORD_MAX_LEN		128

/* Public action codes (IEEE Std 802.11-2016, 9.6.8.1, Table 9-307) */
enum ieee80211_pub_actioncode {
	WLAN_PUB_ACTION_20_40_BSS_COEX = 0,
	WLAN_PUB_ACTION_DSE_ENABLEMENT = 1,
	WLAN_PUB_ACTION_DSE_DEENABLEMENT = 2,
	WLAN_PUB_ACTION_DSE_REG_LOC_ANN = 3,
	WLAN_PUB_ACTION_EXT_CHANSW_ANN = 4,
	WLAN_PUB_ACTION_DSE_MSMT_REQ = 5,
	WLAN_PUB_ACTION_DSE_MSMT_RESP = 6,
	WLAN_PUB_ACTION_MSMT_PILOT = 7,
	WLAN_PUB_ACTION_DSE_PC = 8,
	WLAN_PUB_ACTION_VENDOR_SPECIFIC = 9,
	WLAN_PUB_ACTION_GAS_INITIAL_REQ = 10,
	WLAN_PUB_ACTION_GAS_INITIAL_RESP = 11,
	WLAN_PUB_ACTION_GAS_COMEBACK_REQ = 12,
	WLAN_PUB_ACTION_GAS_COMEBACK_RESP = 13,
	WLAN_PUB_ACTION_TDLS_DISCOVER_RES = 14,
	WLAN_PUB_ACTION_LOC_TRACK_NOTI = 15,
	WLAN_PUB_ACTION_QAB_REQUEST_FRAME = 16,
	WLAN_PUB_ACTION_QAB_RESPONSE_FRAME = 17,
	WLAN_PUB_ACTION_QMF_POLICY = 18,
	WLAN_PUB_ACTION_QMF_POLICY_CHANGE = 19,
	WLAN_PUB_ACTION_QLOAD_REQUEST = 20,
	WLAN_PUB_ACTION_QLOAD_REPORT = 21,
	WLAN_PUB_ACTION_HCCA_TXOP_ADVERT = 22,
	WLAN_PUB_ACTION_HCCA_TXOP_RESPONSE = 23,
	WLAN_PUB_ACTION_PUBLIC_KEY = 24,
	WLAN_PUB_ACTION_CHANNEL_AVAIL_QUERY = 25,
	WLAN_PUB_ACTION_CHANNEL_SCHEDULE_MGMT = 26,
	WLAN_PUB_ACTION_CONTACT_VERI_SIGNAL = 27,
	WLAN_PUB_ACTION_GDD_ENABLEMENT_REQ = 28,
	WLAN_PUB_ACTION_GDD_ENABLEMENT_RESP = 29,
	WLAN_PUB_ACTION_NETWORK_CHANNEL_CONTROL = 30,
	WLAN_PUB_ACTION_WHITE_SPACE_MAP_ANN = 31,
	WLAN_PUB_ACTION_FTM_REQUEST = 32,
	WLAN_PUB_ACTION_FTM = 33,
	WLAN_PUB_ACTION_FILS_DISCOVERY = 34,
};

/* TDLS action codes */
enum ieee80211_tdls_actioncode {
	WLAN_TDLS_SETUP_REQUEST = 0,
	WLAN_TDLS_SETUP_RESPONSE = 1,
	WLAN_TDLS_SETUP_CONFIRM = 2,
	WLAN_TDLS_TEARDOWN = 3,
	WLAN_TDLS_PEER_TRAFFIC_INDICATION = 4,
	WLAN_TDLS_CHANNEL_SWITCH_REQUEST = 5,
	WLAN_TDLS_CHANNEL_SWITCH_RESPONSE = 6,
	WLAN_TDLS_PEER_PSM_REQUEST = 7,
	WLAN_TDLS_PEER_PSM_RESPONSE = 8,
	WLAN_TDLS_PEER_TRAFFIC_RESPONSE = 9,
	WLAN_TDLS_DISCOVERY_REQUEST = 10,
};

/* Extended Channel Switching capability to be set in the 1st byte of
 * the @WLAN_EID_EXT_CAPABILITY information element
 */
#define WLAN_EXT_CAPA1_EXT_CHANNEL_SWITCHING	BIT(2)

/* Multiple BSSID capability is set in the 6th bit of 3rd byte of the
 * @WLAN_EID_EXT_CAPABILITY information element
 */
#define WLAN_EXT_CAPA3_MULTI_BSSID_SUPPORT	BIT(6)

/* TDLS capabilities in the 4th byte of @WLAN_EID_EXT_CAPABILITY */
#define WLAN_EXT_CAPA4_TDLS_BUFFER_STA		BIT(4)
#define WLAN_EXT_CAPA4_TDLS_PEER_PSM		BIT(5)
#define WLAN_EXT_CAPA4_TDLS_CHAN_SWITCH		BIT(6)

/* Interworking capabilities are set in 7th bit of 4th byte of the
 * @WLAN_EID_EXT_CAPABILITY information element
 */
#define WLAN_EXT_CAPA4_INTERWORKING_ENABLED	BIT(7)

/*
 * TDLS capabililites to be enabled in the 5th byte of the
 * @WLAN_EID_EXT_CAPABILITY information element
 */
#define WLAN_EXT_CAPA5_TDLS_ENABLED	BIT(5)
#define WLAN_EXT_CAPA5_TDLS_PROHIBITED	BIT(6)
#define WLAN_EXT_CAPA5_TDLS_CH_SW_PROHIBITED	BIT(7)

#define WLAN_EXT_CAPA8_TDLS_WIDE_BW_ENABLED	BIT(5)
#define WLAN_EXT_CAPA8_OPMODE_NOTIF	BIT(6)

/* Defines the maximal number of MSDUs in an A-MSDU. */
#define WLAN_EXT_CAPA8_MAX_MSDU_IN_AMSDU_LSB	BIT(7)
#define WLAN_EXT_CAPA9_MAX_MSDU_IN_AMSDU_MSB	BIT(0)

/*
 * Fine Timing Measurement Initiator - bit 71 of @WLAN_EID_EXT_CAPABILITY
 * information element
 */
#define WLAN_EXT_CAPA9_FTM_INITIATOR	BIT(7)

/* Defines support for TWT Requester and TWT Responder */
#define WLAN_EXT_CAPA10_TWT_REQUESTER_SUPPORT	BIT(5)
#define WLAN_EXT_CAPA10_TWT_RESPONDER_SUPPORT	BIT(6)

/*
 * When set, indicates that the AP is able to tolerate 26-tone RU UL
 * OFDMA transmissions using HE TB PPDU from OBSS (not falsely classify the
 * 26-tone RU UL OFDMA transmissions as radar pulses).
 */
#define WLAN_EXT_CAPA10_OBSS_NARROW_BW_RU_TOLERANCE_SUPPORT BIT(7)

/* Defines support for enhanced multi-bssid advertisement*/
#define WLAN_EXT_CAPA11_EMA_SUPPORT	BIT(3)

/* TDLS specific payload type in the LLC/SNAP header */
#define WLAN_TDLS_SNAP_RFTYPE	0x2

/* BSS Coex IE information field bits */
#define WLAN_BSS_COEX_INFORMATION_REQUEST	BIT(0)

/**
 * enum ieee80211_mesh_sync_method - mesh synchronization method identifier
 *
 * @IEEE80211_SYNC_METHOD_NEIGHBOR_OFFSET: the default synchronization method
 * @IEEE80211_SYNC_METHOD_VENDOR: a vendor specific synchronization method
 *	that will be specified in a vendor specific information element
 */
enum ieee80211_mesh_sync_method {
	IEEE80211_SYNC_METHOD_NEIGHBOR_OFFSET = 1,
	IEEE80211_SYNC_METHOD_VENDOR = 255,
};

/**
 * enum ieee80211_mesh_path_protocol - mesh path selection protocol identifier
 *
 * @IEEE80211_PATH_PROTOCOL_HWMP: the default path selection protocol
 * @IEEE80211_PATH_PROTOCOL_VENDOR: a vendor specific protocol that will
 *	be specified in a vendor specific information element
 */
enum ieee80211_mesh_path_protocol {
	IEEE80211_PATH_PROTOCOL_HWMP = 1,
	IEEE80211_PATH_PROTOCOL_VENDOR = 255,
};

/**
 * enum ieee80211_mesh_path_metric - mesh path selection metric identifier
 *
 * @IEEE80211_PATH_METRIC_AIRTIME: the default path selection metric
 * @IEEE80211_PATH_METRIC_VENDOR: a vendor specific metric that will be
 *	specified in a vendor specific information element
 */
enum ieee80211_mesh_path_metric {
	IEEE80211_PATH_METRIC_AIRTIME = 1,
	IEEE80211_PATH_METRIC_VENDOR = 255,
};

/**
 * enum ieee80211_root_mode_identifier - root mesh STA mode identifier
 *
 * These attribute are used by dot11MeshHWMPRootMode to set root mesh STA mode
 *
 * @IEEE80211_ROOTMODE_NO_ROOT: the mesh STA is not a root mesh STA (default)
 * @IEEE80211_ROOTMODE_ROOT: the mesh STA is a root mesh STA if greater than
 *	this value
 * @IEEE80211_PROACTIVE_PREQ_NO_PREP: the mesh STA is a root mesh STA supports
 *	the proactive PREQ with proactive PREP subfield set to 0
 * @IEEE80211_PROACTIVE_PREQ_WITH_PREP: the mesh STA is a root mesh STA
 *	supports the proactive PREQ with proactive PREP subfield set to 1
 * @IEEE80211_PROACTIVE_RANN: the mesh STA is a root mesh STA supports
 *	the proactive RANN
 */
enum ieee80211_root_mode_identifier {
	IEEE80211_ROOTMODE_NO_ROOT = 0,
	IEEE80211_ROOTMODE_ROOT = 1,
	IEEE80211_PROACTIVE_PREQ_NO_PREP = 2,
	IEEE80211_PROACTIVE_PREQ_WITH_PREP = 3,
	IEEE80211_PROACTIVE_RANN = 4,
};

/*
 * IEEE 802.11-2007 7.3.2.9 Country information element
 *
 * Minimum length is 8 octets, ie len must be evenly
 * divisible by 2
 */

/* Although the spec says 8 I'm seeing 6 in practice */
#define IEEE80211_COUNTRY_IE_MIN_LEN	6

/* The Country String field of the element shall be 3 octets in length */
#define IEEE80211_COUNTRY_STRING_LEN	3

/*
 * For regulatory extension stuff see IEEE 802.11-2007
 * Annex I (page 1141) and Annex J (page 1147). Also
 * review 7.3.2.9.
 *
 * When dot11RegulatoryClassesRequired is true and the
 * first_channel/reg_extension_id is >= 201 then the IE
 * compromises of the 'ext' struct represented below:
 *
 *  - Regulatory extension ID - when generating IE this just needs
 *    to be monotonically increasing for each triplet passed in
 *    the IE
 *  - Regulatory class - index into set of rules
 *  - Coverage class - index into air propagation time (Table 7-27),
 *    in microseconds, you can compute the air propagation time from
 *    the index by multiplying by 3, so index 10 yields a propagation
 *    of 10 us. Valid values are 0-31, values 32-255 are not defined
 *    yet. A value of 0 inicates air propagation of <= 1 us.
 *
 *  See also Table I.2 for Emission limit sets and table
 *  I.3 for Behavior limit sets. Table J.1 indicates how to map
 *  a reg_class to an emission limit set and behavior limit set.
 */
#define IEEE80211_COUNTRY_EXTENSION_ID 201

/*
 *  Channels numbers in the IE must be monotonically increasing
 *  if dot11RegulatoryClassesRequired is not true.
 *
 *  If dot11RegulatoryClassesRequired is true consecutive
 *  subband triplets following a regulatory triplet shall
 *  have monotonically increasing first_channel number fields.
 *
 *  Channel numbers shall not overlap.
 *
 *  Note that max_power is signed.
 */
struct ieee80211_country_ie_triplet {
	union {
		struct {
			u8 first_channel;
			u8 num_channels;
			s8 max_power;
		} __packed chans;
		struct {
			u8 reg_extension_id;
			u8 reg_class;
			u8 coverage_class;
		} __packed ext;
	};
} __packed;

enum ieee80211_timeout_interval_type {
	WLAN_TIMEOUT_REASSOC_DEADLINE = 1 /* 802.11r */,
	WLAN_TIMEOUT_KEY_LIFETIME = 2 /* 802.11r */,
	WLAN_TIMEOUT_ASSOC_COMEBACK = 3 /* 802.11w */,
};

/**
 * struct ieee80211_timeout_interval_ie - Timeout Interval element
 * @type: type, see &enum ieee80211_timeout_interval_type
 * @value: timeout interval value
 */
struct ieee80211_timeout_interval_ie {
	u8 type;
	__le32 value;
} __packed;

/**
 * enum ieee80211_idle_options - BSS idle options
 * @WLAN_IDLE_OPTIONS_PROTECTED_KEEP_ALIVE: the station should send an RSN
 *	protected frame to the AP to reset the idle timer at the AP for
 *	the station.
 */
enum ieee80211_idle_options {
	WLAN_IDLE_OPTIONS_PROTECTED_KEEP_ALIVE = BIT(0),
};

/**
 * struct ieee80211_bss_max_idle_period_ie
 *
 * This structure refers to "BSS Max idle period element"
 *
 * @max_idle_period: indicates the time period during which a station can
 *	refrain from transmitting frames to its associated AP without being
 *	disassociated. In units of 1000 TUs.
 * @idle_options: indicates the options associated with the BSS idle capability
 *	as specified in &enum ieee80211_idle_options.
 */
struct ieee80211_bss_max_idle_period_ie {
	__le16 max_idle_period;
	u8 idle_options;
} __packed;

/* BACK action code */
enum ieee80211_back_actioncode {
	WLAN_ACTION_ADDBA_REQ = 0,
	WLAN_ACTION_ADDBA_RESP = 1,
	WLAN_ACTION_DELBA = 2,
};

/* BACK (block-ack) parties */
enum ieee80211_back_parties {
	WLAN_BACK_RECIPIENT = 0,
	WLAN_BACK_INITIATOR = 1,
};

/* SA Query action */
enum ieee80211_sa_query_action {
	WLAN_ACTION_SA_QUERY_REQUEST = 0,
	WLAN_ACTION_SA_QUERY_RESPONSE = 1,
};

/**
 * struct ieee80211_bssid_index
 *
 * This structure refers to "Multiple BSSID-index element"
 *
 * @bssid_index: BSSID index
 * @dtim_period: optional, overrides transmitted BSS dtim period
 * @dtim_count: optional, overrides transmitted BSS dtim count
 */
struct ieee80211_bssid_index {
	u8 bssid_index;
	u8 dtim_period;
	u8 dtim_count;
};

/**
 * struct ieee80211_multiple_bssid_configuration
 *
 * This structure refers to "Multiple BSSID Configuration element"
 *
 * @bssid_count: total number of active BSSIDs in the set
 * @profile_periodicity: the least number of beacon frames need to be received
 *	in order to discover all the nontransmitted BSSIDs in the set.
 */
struct ieee80211_multiple_bssid_configuration {
	u8 bssid_count;
	u8 profile_periodicity;
};

#define SUITE(oui, id)	(((oui) << 8) | (id))

/* cipher suite selectors */
#define WLAN_CIPHER_SUITE_USE_GROUP	SUITE(0x000FAC, 0)
#define WLAN_CIPHER_SUITE_WEP40		SUITE(0x000FAC, 1)
#define WLAN_CIPHER_SUITE_TKIP		SUITE(0x000FAC, 2)
/* reserved: 				SUITE(0x000FAC, 3) */
#define WLAN_CIPHER_SUITE_CCMP		SUITE(0x000FAC, 4)
#define WLAN_CIPHER_SUITE_WEP104	SUITE(0x000FAC, 5)
#define WLAN_CIPHER_SUITE_AES_CMAC	SUITE(0x000FAC, 6)
#define WLAN_CIPHER_SUITE_GCMP		SUITE(0x000FAC, 8)
#define WLAN_CIPHER_SUITE_GCMP_256	SUITE(0x000FAC, 9)
#define WLAN_CIPHER_SUITE_CCMP_256	SUITE(0x000FAC, 10)
#define WLAN_CIPHER_SUITE_BIP_GMAC_128	SUITE(0x000FAC, 11)
#define WLAN_CIPHER_SUITE_BIP_GMAC_256	SUITE(0x000FAC, 12)
#define WLAN_CIPHER_SUITE_BIP_CMAC_256	SUITE(0x000FAC, 13)

#define WLAN_CIPHER_SUITE_SMS4		SUITE(0x001472, 1)

/* AKM suite selectors */
#define WLAN_AKM_SUITE_8021X			SUITE(0x000FAC, 1)
#define WLAN_AKM_SUITE_PSK			SUITE(0x000FAC, 2)
#define WLAN_AKM_SUITE_FT_8021X			SUITE(0x000FAC, 3)
#define WLAN_AKM_SUITE_FT_PSK			SUITE(0x000FAC, 4)
#define WLAN_AKM_SUITE_8021X_SHA256		SUITE(0x000FAC, 5)
#define WLAN_AKM_SUITE_PSK_SHA256		SUITE(0x000FAC, 6)
#define WLAN_AKM_SUITE_TDLS			SUITE(0x000FAC, 7)
#define WLAN_AKM_SUITE_SAE			SUITE(0x000FAC, 8)
#define WLAN_AKM_SUITE_FT_OVER_SAE		SUITE(0x000FAC, 9)
#define WLAN_AKM_SUITE_8021X_SUITE_B		SUITE(0x000FAC, 11)
#define WLAN_AKM_SUITE_8021X_SUITE_B_192	SUITE(0x000FAC, 12)
#define WLAN_AKM_SUITE_FILS_SHA256		SUITE(0x000FAC, 14)
#define WLAN_AKM_SUITE_FILS_SHA384		SUITE(0x000FAC, 15)
#define WLAN_AKM_SUITE_FT_FILS_SHA256		SUITE(0x000FAC, 16)
#define WLAN_AKM_SUITE_FT_FILS_SHA384		SUITE(0x000FAC, 17)
#define WLAN_AKM_SUITE_OWE			SUITE(0x000FAC, 18)

#define WLAN_MAX_KEY_LEN		32

#define WLAN_PMK_NAME_LEN		16
#define WLAN_PMKID_LEN			16
#define WLAN_PMK_LEN_EAP_LEAP		16
#define WLAN_PMK_LEN			32
#define WLAN_PMK_LEN_SUITE_B_192	48

#define WLAN_OUI_WFA			0x506f9a
#define WLAN_OUI_TYPE_WFA_P2P		9
#define WLAN_OUI_MICROSOFT		0x0050f2
#define WLAN_OUI_TYPE_MICROSOFT_WPA	1
#define WLAN_OUI_TYPE_MICROSOFT_WMM	2
#define WLAN_OUI_TYPE_MICROSOFT_WPS	4
#define WLAN_OUI_TYPE_MICROSOFT_TPC	8

/*
 * WMM/802.11e Tspec Element
 */
#define IEEE80211_WMM_IE_TSPEC_TID_MASK		0x0F
#define IEEE80211_WMM_IE_TSPEC_TID_SHIFT	1

enum ieee80211_tspec_status_code {
	IEEE80211_TSPEC_STATUS_ADMISS_ACCEPTED = 0,
	IEEE80211_TSPEC_STATUS_ADDTS_INVAL_PARAMS = 0x1,
};

struct ieee80211_tspec_ie {
	u8 element_id;
	u8 len;
	u8 oui[3];
	u8 oui_type;
	u8 oui_subtype;
	u8 version;
	__le16 tsinfo;
	u8 tsinfo_resvd;
	__le16 nominal_msdu;
	__le16 max_msdu;
	__le32 min_service_int;
	__le32 max_service_int;
	__le32 inactivity_int;
	__le32 suspension_int;
	__le32 service_start_time;
	__le32 min_data_rate;
	__le32 mean_data_rate;
	__le32 peak_data_rate;
	__le32 max_burst_size;
	__le32 delay_bound;
	__le32 min_phy_rate;
	__le16 sba;
	__le16 medium_time;
} __packed;

struct ieee80211_he_6ghz_capa {
	/* uses IEEE80211_HE_6GHZ_CAP_* below */
	__le16 capa;
} __packed;

/* HE 6 GHz band capabilities */
/* uses enum ieee80211_min_mpdu_spacing values */
#define IEEE80211_HE_6GHZ_CAP_MIN_MPDU_START	0x0007
/* uses enum ieee80211_vht_max_ampdu_length_exp values */
#define IEEE80211_HE_6GHZ_CAP_MAX_AMPDU_LEN_EXP	0x0038
/* uses IEEE80211_VHT_CAP_MAX_MPDU_LENGTH_* values */
#define IEEE80211_HE_6GHZ_CAP_MAX_MPDU_LEN	0x00c0
/* WLAN_HT_CAP_SM_PS_* values */
#define IEEE80211_HE_6GHZ_CAP_SM_PS		0x0600
#define IEEE80211_HE_6GHZ_CAP_RD_RESPONDER	0x0800
#define IEEE80211_HE_6GHZ_CAP_RX_ANTPAT_CONS	0x1000
#define IEEE80211_HE_6GHZ_CAP_TX_ANTPAT_CONS	0x2000

/**
 * ieee80211_get_qos_ctl - get pointer to qos control bytes
 * @hdr: the frame
 *
 * The qos ctrl bytes come after the frame_control, duration, seq_num
 * and 3 or 4 addresses of length ETH_ALEN.
 * 3 addr: 2 + 2 + 2 + 3*6 = 24
 * 4 addr: 2 + 2 + 2 + 4*6 = 30
 */
static inline u8 *ieee80211_get_qos_ctl(struct ieee80211_hdr *hdr)
{
	if (ieee80211_has_a4(hdr->frame_control))
		return (u8 *)hdr + 30;
	else
		return (u8 *)hdr + 24;
}

/**
 * ieee80211_get_tid - get qos TID
 * @hdr: the frame
 */
static inline u8 ieee80211_get_tid(struct ieee80211_hdr *hdr)
{
	u8 *qc = ieee80211_get_qos_ctl(hdr);

	return qc[0] & IEEE80211_QOS_CTL_TID_MASK;
}

/**
 * ieee80211_get_SA - get pointer to SA
 * @hdr: the frame
 *
 * Given an 802.11 frame, this function returns the offset
 * to the source address (SA). It does not verify that the
 * header is long enough to contain the address, and the
 * header must be long enough to contain the frame control
 * field.
 */
static inline u8 *ieee80211_get_SA(struct ieee80211_hdr *hdr)
{
	if (ieee80211_has_a4(hdr->frame_control))
		return hdr->addr4;
	if (ieee80211_has_fromds(hdr->frame_control))
		return hdr->addr3;
	return hdr->addr2;
}

/**
 * ieee80211_get_DA - get pointer to DA
 * @hdr: the frame
 *
 * Given an 802.11 frame, this function returns the offset
 * to the destination address (DA). It does not verify that
 * the header is long enough to contain the address, and the
 * header must be long enough to contain the frame control
 * field.
 */
static inline u8 *ieee80211_get_DA(struct ieee80211_hdr *hdr)
{
	if (ieee80211_has_tods(hdr->frame_control))
		return hdr->addr3;
	else
		return hdr->addr1;
}

/**
 * _ieee80211_is_robust_mgmt_frame - check if frame is a robust management frame
 * @hdr: the frame (buffer must include at least the first octet of payload)
 */
static inline bool _ieee80211_is_robust_mgmt_frame(struct ieee80211_hdr *hdr)
{
	if (ieee80211_is_disassoc(hdr->frame_control) ||
	    ieee80211_is_deauth(hdr->frame_control))
		return true;

	if (ieee80211_is_action(hdr->frame_control)) {
		u8 *category;

		/*
		 * Action frames, excluding Public Action frames, are Robust
		 * Management Frames. However, if we are looking at a Protected
		 * frame, skip the check since the data may be encrypted and
		 * the frame has already been found to be a Robust Management
		 * Frame (by the other end).
		 */
		if (ieee80211_has_protected(hdr->frame_control))
			return true;
		category = ((u8 *) hdr) + 24;
		return *category != WLAN_CATEGORY_PUBLIC &&
			*category != WLAN_CATEGORY_HT &&
			*category != WLAN_CATEGORY_WNM_UNPROTECTED &&
			*category != WLAN_CATEGORY_SELF_PROTECTED &&
			*category != WLAN_CATEGORY_UNPROT_DMG &&
			*category != WLAN_CATEGORY_VHT &&
			*category != WLAN_CATEGORY_VENDOR_SPECIFIC;
	}

	return false;
}

/**
 * ieee80211_is_robust_mgmt_frame - check if skb contains a robust mgmt frame
 * @skb: the skb containing the frame, length will be checked
 */
static inline bool ieee80211_is_robust_mgmt_frame(struct sk_buff *skb)
{
	if (skb->len < IEEE80211_MIN_ACTION_SIZE)
		return false;
	return _ieee80211_is_robust_mgmt_frame((void *)skb->data);
}

/**
 * ieee80211_is_public_action - check if frame is a public action frame
 * @hdr: the frame
 * @len: length of the frame
 */
static inline bool ieee80211_is_public_action(struct ieee80211_hdr *hdr,
					      size_t len)
{
	struct ieee80211_mgmt *mgmt = (void *)hdr;

	if (len < IEEE80211_MIN_ACTION_SIZE)
		return false;
	if (!ieee80211_is_action(hdr->frame_control))
		return false;
	return mgmt->u.action.category == WLAN_CATEGORY_PUBLIC;
}

/**
 * _ieee80211_is_group_privacy_action - check if frame is a group addressed
 * privacy action frame
 * @hdr: the frame
 */
static inline bool _ieee80211_is_group_privacy_action(struct ieee80211_hdr *hdr)
{
	struct ieee80211_mgmt *mgmt = (void *)hdr;

	if (!ieee80211_is_action(hdr->frame_control) ||
	    !is_multicast_ether_addr(hdr->addr1))
		return false;

	return mgmt->u.action.category == WLAN_CATEGORY_MESH_ACTION ||
	       mgmt->u.action.category == WLAN_CATEGORY_MULTIHOP_ACTION;
}

/**
 * ieee80211_is_group_privacy_action - check if frame is a group addressed
 * privacy action frame
 * @skb: the skb containing the frame, length will be checked
 */
static inline bool ieee80211_is_group_privacy_action(struct sk_buff *skb)
{
	if (skb->len < IEEE80211_MIN_ACTION_SIZE)
		return false;
	return _ieee80211_is_group_privacy_action((void *)skb->data);
}

/**
 * ieee80211_tu_to_usec - convert time units (TU) to microseconds
 * @tu: the TUs
 */
static inline unsigned long ieee80211_tu_to_usec(unsigned long tu)
{
	return 1024 * tu;
}

/**
 * ieee80211_check_tim - check if AID bit is set in TIM
 * @tim: the TIM IE
 * @tim_len: length of the TIM IE
 * @aid: the AID to look for
 */
static inline bool ieee80211_check_tim(const struct ieee80211_tim_ie *tim,
				       u8 tim_len, u16 aid)
{
	u8 mask;
	u8 index, indexn1, indexn2;

	if (unlikely(!tim || tim_len < sizeof(*tim)))
		return false;

	aid &= 0x3fff;
	index = aid / 8;
	mask  = 1 << (aid & 7);

	indexn1 = tim->bitmap_ctrl & 0xfe;
	indexn2 = tim_len + indexn1 - 4;

	if (index < indexn1 || index > indexn2)
		return false;

	index -= indexn1;

	return !!(tim->virtual_map[index] & mask);
}

/**
 * ieee80211_get_tdls_action - get tdls packet action (or -1, if not tdls packet)
 * @skb: the skb containing the frame, length will not be checked
 * @hdr_size: the size of the ieee80211_hdr that starts at skb->data
 *
 * This function assumes the frame is a data frame, and that the network header
 * is in the correct place.
 */
static inline int ieee80211_get_tdls_action(struct sk_buff *skb, u32 hdr_size)
{
	if (!skb_is_nonlinear(skb) &&
	    skb->len > (skb_network_offset(skb) + 2)) {
		/* Point to where the indication of TDLS should start */
		const u8 *tdls_data = skb_network_header(skb) - 2;

		if (get_unaligned_be16(tdls_data) == ETH_P_TDLS &&
		    tdls_data[2] == WLAN_TDLS_SNAP_RFTYPE &&
		    tdls_data[3] == WLAN_CATEGORY_TDLS)
			return tdls_data[4];
	}

	return -1;
}

/* convert time units */
#define TU_TO_JIFFIES(x)	(usecs_to_jiffies((x) * 1024))
#define TU_TO_EXP_TIME(x)	(jiffies + TU_TO_JIFFIES(x))

/* convert frequencies */
#define MHZ_TO_KHZ(freq) ((freq) * 1000)
#define KHZ_TO_MHZ(freq) ((freq) / 1000)
#define PR_KHZ(f) KHZ_TO_MHZ(f), f % 1000
#define KHZ_F "%d.%03d"

/* convert powers */
#define DBI_TO_MBI(gain) ((gain) * 100)
#define MBI_TO_DBI(gain) ((gain) / 100)
#define DBM_TO_MBM(gain) ((gain) * 100)
#define MBM_TO_DBM(gain) ((gain) / 100)

/**
 * ieee80211_action_contains_tpc - checks if the frame contains TPC element
 * @skb: the skb containing the frame, length will be checked
 *
 * This function checks if it's either TPC report action frame or Link
 * Measurement report action frame as defined in IEEE Std. 802.11-2012 8.5.2.5
 * and 8.5.7.5 accordingly.
 */
static inline bool ieee80211_action_contains_tpc(struct sk_buff *skb)
{
	struct ieee80211_mgmt *mgmt = (void *)skb->data;

	if (!ieee80211_is_action(mgmt->frame_control))
		return false;

	if (skb->len < IEEE80211_MIN_ACTION_SIZE +
		       sizeof(mgmt->u.action.u.tpc_report))
		return false;

	/*
	 * TPC report - check that:
	 * category = 0 (Spectrum Management) or 5 (Radio Measurement)
	 * spectrum management action = 3 (TPC/Link Measurement report)
	 * TPC report EID = 35
	 * TPC report element length = 2
	 *
	 * The spectrum management's tpc_report struct is used here both for
	 * parsing tpc_report and radio measurement's link measurement report
	 * frame, since the relevant part is identical in both frames.
	 */
	if (mgmt->u.action.category != WLAN_CATEGORY_SPECTRUM_MGMT &&
	    mgmt->u.action.category != WLAN_CATEGORY_RADIO_MEASUREMENT)
		return false;

	/* both spectrum mgmt and link measurement have same action code */
	if (mgmt->u.action.u.tpc_report.action_code !=
	    WLAN_ACTION_SPCT_TPC_RPRT)
		return false;

	if (mgmt->u.action.u.tpc_report.tpc_elem_id != WLAN_EID_TPC_REPORT ||
	    mgmt->u.action.u.tpc_report.tpc_elem_length !=
	    sizeof(struct ieee80211_tpc_report_ie))
		return false;

	return true;
}

struct element {
	u8 id;
	u8 datalen;
	u8 data[];
} __packed;

/* element iteration helpers */
#define for_each_element(_elem, _data, _datalen)			\
	for (_elem = (const struct element *)(_data);			\
	     (const u8 *)(_data) + (_datalen) - (const u8 *)_elem >=	\
		(int)sizeof(*_elem) &&					\
	     (const u8 *)(_data) + (_datalen) - (const u8 *)_elem >=	\
		(int)sizeof(*_elem) + _elem->datalen;			\
	     _elem = (const struct element *)(_elem->data + _elem->datalen))

#define for_each_element_id(element, _id, data, datalen)		\
	for_each_element(element, data, datalen)			\
		if (element->id == (_id))

#define for_each_element_extid(element, extid, _data, _datalen)		\
	for_each_element(element, _data, _datalen)			\
		if (element->id == WLAN_EID_EXTENSION &&		\
		    element->datalen > 0 &&				\
		    element->data[0] == (extid))

#define for_each_subelement(sub, element)				\
	for_each_element(sub, (element)->data, (element)->datalen)

#define for_each_subelement_id(sub, id, element)			\
	for_each_element_id(sub, id, (element)->data, (element)->datalen)

#define for_each_subelement_extid(sub, extid, element)			\
	for_each_element_extid(sub, extid, (element)->data, (element)->datalen)

/**
 * for_each_element_completed - determine if element parsing consumed all data
 * @element: element pointer after for_each_element() or friends
 * @data: same data pointer as passed to for_each_element() or friends
 * @datalen: same data length as passed to for_each_element() or friends
 *
 * This function returns %true if all the data was parsed or considered
 * while walking the elements. Only use this if your for_each_element()
 * loop cannot be broken out of, otherwise it always returns %false.
 *
 * If some data was malformed, this returns %false since the last parsed
 * element will not fill the whole remaining data.
 */
static inline bool for_each_element_completed(const struct element *element,
					      const void *data, size_t datalen)
{
	return (const u8 *)element == (const u8 *)data + datalen;
}

/**
 * RSNX Capabilities:
 * bits 0-3: Field length (n-1)
 */
#define WLAN_RSNX_CAPA_PROTECTED_TWT BIT(4)
#define WLAN_RSNX_CAPA_SAE_H2E BIT(5)

/*
 * reduced neighbor report, based on Draft P802.11ax_D5.0,
 * section 9.4.2.170
 */
#define IEEE80211_AP_INFO_TBTT_HDR_TYPE				0x03
#define IEEE80211_AP_INFO_TBTT_HDR_FILTERED			0x04
#define IEEE80211_AP_INFO_TBTT_HDR_COLOC			0x08
#define IEEE80211_AP_INFO_TBTT_HDR_COUNT			0xF0
#define IEEE80211_TBTT_INFO_OFFSET_BSSID_BSS_PARAM		8
#define IEEE80211_TBTT_INFO_OFFSET_BSSID_SSSID_BSS_PARAM	12

#define IEEE80211_RNR_TBTT_PARAMS_OCT_RECOMMENDED		0x01
#define IEEE80211_RNR_TBTT_PARAMS_SAME_SSID			0x02
#define IEEE80211_RNR_TBTT_PARAMS_MULTI_BSSID			0x04
#define IEEE80211_RNR_TBTT_PARAMS_TRANSMITTED_BSSID		0x08
#define IEEE80211_RNR_TBTT_PARAMS_COLOC_ESS			0x10
#define IEEE80211_RNR_TBTT_PARAMS_PROBE_ACTIVE			0x20
#define IEEE80211_RNR_TBTT_PARAMS_COLOC_AP			0x40

struct ieee80211_neighbor_ap_info {
       u8 tbtt_info_hdr;
       u8 tbtt_info_len;
       u8 op_class;
       u8 channel;
} __packed;

#endif /* LINUX_IEEE80211_H */<|MERGE_RESOLUTION|>--- conflicted
+++ resolved
@@ -2804,11 +2804,8 @@
 	WLAN_EID_QUIET_CHANNEL = 198,
 	WLAN_EID_OPMODE_NOTIF = 199,
 
-<<<<<<< HEAD
-=======
 	WLAN_EID_REDUCED_NEIGHBOR_REPORT = 201,
 
->>>>>>> f28b7b78
 	WLAN_EID_S1G_BCN_COMPAT = 213,
 	WLAN_EID_S1G_SHORT_BCN_INTERVAL = 214,
 	WLAN_EID_S1G_CAPABILITIES = 217,

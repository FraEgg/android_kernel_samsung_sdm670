/*
 * COPYRIGHT (C) 2015 PNI SENSOR CORPORATION
 *
 * LICENSED UNDER THE APACHE LICENSE, VERSION 2.0 (THE "LICENSE");
 * YOU MAY NOT USE THIS FILE EXCEPT IN COMPLIANCE WITH THE LICENSE.
 * YOU MAY OBTAIN A COPY OF THE LICENSE AT
 *
 *      http://www.apache.org/licenses/LICENSE-2.0
 *
 * THIS SOFTWARE IS PROVIDED BY PNI SENSOR CORPORATION "AS IS"
 * AND ANY EXPRESS OR IMPLIED WARRANTIES, INCLUDING, BUT NOT LIMITED TO, THE
 * IMPLIED WARRANTIES OF MERCHANTABILITY AND FITNESS FOR A PARTICULAR PURPOSE
 * ARE DISCLAIMED. IN NO EVENT SHALL PNI SENSOR CORPORATION BE
 * LIABLE FOR ANY DIRECT, INDIRECT, INCIDENTAL, SPECIAL, EXEMPLARY, OR
 * CONSEQUENTIAL DAMAGES (INCLUDING, BUT NOT LIMITED TO, PROCUREMENT OF
 * SUBSTITUTE GOODS OR SERVICES; LOSS OF USE, DATA, OR PROFITS; OR BUSINESS
 * INTERRUPTION) HOWEVER CAUSED AND ON ANY THEORY OF LIABILITY, WHETHER IN
 * CONTRACT, STRICT LIABILITY, OR TORT (INCLUDING NEGLIGENCE OR OTHERWISE)
 * ARISING IN ANY WAY OUT OF THE USE OF THIS SOFTWARE, EVEN IF ADVISED OF THE
 * POSSIBILITY OF SUCH DAMAGE.
 */

#ifndef _SENTRAL_IIO_H_
#define _SENTRAL_IIO_H_

#include <linux/i2c.h>
#include <linux/workqueue.h>
#include <linux/wakelock.h>
#include <linux/notifier.h>
#include <linux/irq_work.h>
#include <linux/iio/iio.h>

// comment out the following to use printk logging instead of dyndbg
#define SENTRAL_LOG_DYNDBG 1

// some build env may not have all levels available, so we define the level per
// log type here
#define SENTRAL_LOG_PRINTK_D KERN_DEBUG
#define SENTRAL_LOG_PRINTK_E KERN_ERR
#define SENTRAL_LOG_PRINTK_I KERN_INFO

#ifdef SENTRAL_LOG_DYNDBG
#define LOGD(dev, fmt, ...) dev_dbg(dev, fmt, ##__VA_ARGS__)
#define LOGE(dev, fmt, ...) dev_err(dev, fmt, ##__VA_ARGS__)
#define LOGI(dev, fmt, ...) dev_info(dev, fmt, ##__VA_ARGS__)
#else /* dyndbg not available, use printk */
#define LOGD(dev, fmt, ...) printk(SENTRAL_LOG_PRINTK_D "%s(): " fmt, __func__, ##__VA_ARGS__)
#define LOGE(dev, fmt, ...) printk(SENTRAL_LOG_PRINTK_E "%s(): " fmt, __func__, ##__VA_ARGS__)
#define LOGI(dev, fmt, ...) printk(SENTRAL_LOG_PRINTK_I "%s(): " fmt, __func__, ##__VA_ARGS__)
#endif /* SENTRAL_LOG_DYNDBG */

#define MIN(a, b) ((a) < (b) ? (a) : (b))
#define MAX(a, b) ((a) > (b) ? (a) : (b))
#define ENSTR(b) (b ? "enable" : "disable")
#define TFSTR(b) (b ? "true" : "false")

#define SENTRAL_NAME "sentral"
#define SENTRAL_HUB_CLASS_NAME "sensorhub"
#define SENTRAL_HUB_DEVICE_NAME "sentral"
#define SENTRAL_WORKQUEUE_NAME "sentral_mcu"

#define I2C_BLOCK_SIZE_MAX (I2C_SMBUS_BLOCK_MAX)

#define DATA_BUFFER_SIZE 16384
#define SENTRAL_FIFO_BLOCK_SIZE 50
#define SENTRAL_SENSOR_TIMESTAMP_SCALE_NS 31250

#define FW_IMAGE_SIGNATURE 0x652A
#define FW_CDS_SIGNATURE 0xC88B
#define RAM_BUF_LEN 64

#define PARAM_READ_SIZE_MAX 16
#define PARAM_WRITE_SIZE_MAX 8
#define PARAM_MAX_RETRY 10
#define PARAM_SENSORS_ACTUAL_OFFSET 31

#define SENTRAL_WATCHDOG_WORK_MSECS 500

#define SENTRAL_GESTURE_WRIST_TILT_WRAP 4

enum sentral_registers {
	SR_FIFO_START =   0x00,
	SR_FIFO_FLUSH =   0x32,
	SR_CHIP_CONTROL = 0x34,
	SR_HOST_STATUS =  0x35,
	SR_INT_STATUS =   0x36,
	SR_CHIP_STATUS =  0x37,
	SR_FIFO_BYTES =   0x38,
	SR_PARAM_ACK =    0x3A,
	SR_PARAM_SAVE =   0x3B,
	SR_WAKE_SRC =     0x4D,
	SR_PARAM_PAGE =   0x54,
	SR_HOST_CONTROL = 0x55,
	SR_PARAM_LOAD =   0x5C,
	SR_PARAM_REQ =    0x64,
	SR_COACH_SET =    0x65,
	SR_ROM_VERSION =  0x70,
	SR_PRODUCT_ID =   0x90,
	SR_REV_ID =       0x91,
	SR_UPLOAD_ADDR =  0x94,
	SR_UPLOAD_DATA =  0x96,
	SR_CRC_HOST =     0x97,
	SR_RESET_REQ =    0x9B,
	SR_PT_READY =     0x9E,
	SR_PT_CONFIG =    0xA0,
	SR_FIRST = SR_CHIP_CONTROL,
	SR_MAX = SR_PT_CONFIG,
};

enum sentral_host_control_flags {
	SEN_HOST_CTRL_ALGO_STANDBY =  1 << 0,
	SEN_HOST_CTRL_ABORT_XFER =    1 << 1,
	SEN_HOST_CTRL_UPDATE_XFER =   1 << 2,
	SEN_HOST_CTRL_INT_DISABLE =   1 << 3,
	SEN_HOST_CTRL_NED_MODE =      1 << 4,
	SEN_HOST_CTRL_AP_SUSPENDED =  1 << 5,
	SEN_HOST_CTRL_REQ_SELF_TEST = 1 << 6,
	SEN_HOST_CTRL_RESERVED =      1 << 7,
};

enum sentral_chip_control_flags {
	SEN_CHIP_CTRL_CPU_RUN =       1 << 0,
	SEN_CHIP_CTRL_UPLOAD_ENABLE = 1 << 1,
};

enum sentral_sensor_type {
	SST_NOP =                          0,
	SST_ACCELEROMETER =                1,
	SST_GEOMAGNETIC_FIELD =            2,
	SST_ORIENTATION =                  3,
	SST_GYROSCOPE =                    4,
	SST_LIGHT =                        5,
	SST_PRESSURE =                     6,
	SST_TEMPERATURE =                  7,
	SST_PROXIMITY =                    8,
	SST_GRAVITY =                      9,
	SST_LINEAR_ACCELERATION =         10,
	SST_ROTATION_VECTOR =             11,
	SST_RELATIVE_HUMIDITY =           12,
	SST_AMBIENT_TEMPERATURE =         13,
	SST_MAGNETIC_FIELD_UNCALIBRATED = 14,
	SST_GAME_ROTATION_VECTOR =        15,
	SST_GYROSCOPE_UNCALIBRATED =      16,
	SST_SIGNIFICANT_MOTION =          17,
	SST_STEP_DETECTOR =               18,
	SST_STEP_COUNTER =                19,
	SST_GEOMAGNETIC_ROTATION_VECTOR = 20,
	SST_HEART_RATE =                  21,
	SST_TILT_DETECTOR =               22,
	SST_WAKE_GESTURE =                23,
	SST_GLANCE_GESTURE =              24,
	SST_PICK_UP_GESTURE =             25,
	SST_WRIST_TILT_GESTURE =          26,
	SST_COACH =                       29,
	SST_INACTIVITY_ALARM =            30,
	SST_ACTIVITY =                    31,
	SST_MAX,
	SST_FIRST = SST_ACCELEROMETER,
	SST_TIMESTAMP_LSW =             0xFC,
	SST_TIMESTAMP_MSW =             0xFD,
	SST_META_EVENT =                0xFE,
	SST_ALL =                       0xFF,
};

static const char *sentral_sensor_type_strings[SST_MAX] = {
	[SST_NOP] = "NOP",
	[SST_ACCELEROMETER] = "ACCELEROMETER",
	[SST_GEOMAGNETIC_FIELD] = "MAGNETIC_FIELD",
	[SST_ORIENTATION] = "ORIENTATION",
	[SST_GYROSCOPE] = "GYROSCOPE",
	[SST_LIGHT] = "LIGHT",
	[SST_PRESSURE] = "PRESSURE",
	[SST_TEMPERATURE] = "TEMPERATURE",
	[SST_PROXIMITY] = "PROXIMITY",
	[SST_GRAVITY] = "GRAVITY",
	[SST_LINEAR_ACCELERATION] = "LINEAR_ACCELERATION",
	[SST_ROTATION_VECTOR] = "ROTATION_VECTOR",
	[SST_RELATIVE_HUMIDITY] = "RELATIVE_HUMIDITY",
	[SST_AMBIENT_TEMPERATURE] = "AMBIENT_TEMPERATURE",
	[SST_MAGNETIC_FIELD_UNCALIBRATED] = "MAGNETIC_FIELD_UNCALIBRATED",
	[SST_GAME_ROTATION_VECTOR] = "GAME_ROTATION_VECTOR",
	[SST_GYROSCOPE_UNCALIBRATED] = "GYROSCOPE_UNCALIBRATED",
	[SST_SIGNIFICANT_MOTION] = "SIGNIFICANT_MOTION",
	[SST_STEP_DETECTOR] = "STEP_DETECTOR",
	[SST_STEP_COUNTER] = "STEP_COUNTER",
	[SST_GEOMAGNETIC_ROTATION_VECTOR] = "GEOMAGNETIC_ROTATION_VECTOR",
	[SST_HEART_RATE] = "HEART_RATE",
	[SST_TILT_DETECTOR] = "TILT_DETECTOR",
	[SST_WAKE_GESTURE] = "WAKE_GESTURE",
	[SST_GLANCE_GESTURE] = "GLANCE_GESTURE",
	[SST_PICK_UP_GESTURE] = "PICK_UP_GESTURE",
	[SST_WRIST_TILT_GESTURE] = "WRIST_TILT_GESTURE",
	[SST_INACTIVITY_ALARM] = "INACTIVITY_ALARM",
	[SST_COACH] = "COACH",
	[SST_ACTIVITY] = "ACTIVITY",
};

enum sentral_param_page {
	SPP_SYS =             0x01,
	SPP_ALGO_WARM_START = 0x02,
	SPP_SENSORS =         0x03,
	SPP_ALGO_KNOBS =      13,
	SPP_CUSTOM_PARAM =    14, //For ASUS ONLY
};

enum sentral_param_system {
	SP_SYS_META_EVENT_CONTROL = 01,
	SP_SYS_FIFO_CONTROL =       02,
	SP_SYS_SENSOR_STATUS_B0 =   03,
	SP_SYS_SENSOR_STATUS_B1 =   04,
	SP_SYS_HOST_IRQ_TS =        30,
	SP_SYS_PHYS_SENSOR_STATUS = 31,
};

enum sentral_sensor_power_mode {
	SEN_SENSOR_POWER_MODE_NOT_PRESENT = 0x00,
	SEN_SENSOR_POWER_MODE_POWER_DOWN,
	SEN_SENSOR_POWER_MODE_SUSPEND,
	SEN_SENSOR_POWER_MODE_SELF_TEST,
	SEN_SENSOR_POWER_MODE_INT_MOTION,
	SEN_SENSOR_POWER_MODE_ONE_SHOT,
	SEN_SENSOR_POWER_MODE_LOW_POWER,
	SEN_SENSOR_POWER_MODE_ACTIVE,
};

enum sentral_iio_channel_scan_id {
	SEN_SCAN_U32_1,
	SEN_SCAN_U32_2,
	SEN_SCAN_U32_3,
	SEN_SCAN_U32_4,
	SEN_SCAN_TS,
};

enum sentral_meta_event {
	SEN_META_NA = 0,
	SEN_META_FLUSH_COMPLETE,
	SEN_META_SAMPLE_RATE_CHANGED,
	SEN_META_POWER_MODE_CHANGED,
	SEN_META_ERROR,
	SEN_META_MAG_TRANSIENT,
	SEN_META_CAL_STATUS_CHANGED,
	SEN_META_STILLNESS_CHANGED,
	SEN_META_ALGO_SLOWDOWN,
	SEN_META_CAL_STABLE,
	SEN_META_RESERVED,
	SEN_META_SENSOR_ERROR,
	SEN_META_FIFO_OVERFLOW,
	SEN_META_DYN_RANGE_CHANGED,
	SEN_META_FIFO_WATERMARK,
	SEN_META_SELF_TEST_RESULTS,
	SEN_META_INITIALIZED,
	SEN_META_MAX,
};

enum sentral_coach_activity_ID {
	SEN_COACH_ACTIVITY_0 = 0,
	SEN_COACH_ACTIVITY_1 = 10,
	SEN_COACH_ACTIVITY_2 = 20,
	SEN_COACH_ACTIVITY_3 = 50,
	SEN_COACH_ACTIVITY_4 = 100,
	SEN_COACH_ACTIVITY_5 = 200,
	SEN_COACH_ACTIVITY_6 = 500,
	SEN_COACH_ACTIVITY_7 = 1000,
	SEN_COACH_ACTIVITY_8 = 2000,
	SEN_COACH_ACTIVITY_9 = 5000,
	SEN_COACH_ACTIVITY_10 = 10000,
	SEN_COACH_ACTIVITY_TEST1 = 66,
	SEN_COACH_ACTIVITY_TEST2 = 33,
};

struct sentral_data_meta {
	u8 event_id;
	u8 byte_1;
	u8 byte_2;
};

static const char *sentral_meta_event_strings[SEN_META_MAX] = {
	[SEN_META_FLUSH_COMPLETE] = "Flush Complete",
	[SEN_META_SAMPLE_RATE_CHANGED] = "Sample Rate Changed",
	[SEN_META_POWER_MODE_CHANGED] = "Power Mode Changed",
	[SEN_META_ERROR] = "Error",
	[SEN_META_MAG_TRANSIENT] = "Magnetic Transient",
	[SEN_META_CAL_STATUS_CHANGED] = "Cal Status Changed",
	[SEN_META_STILLNESS_CHANGED] = "Stillness Changed",
	[SEN_META_ALGO_SLOWDOWN] = "Algorithm Slowdown",
	[SEN_META_CAL_STABLE] = "Calibration Stable",
	[SEN_META_RESERVED] = "Reserved",
	[SEN_META_SENSOR_ERROR] = "Sensor Error",
	[SEN_META_FIFO_OVERFLOW] = "FIFO Overflow",
	[SEN_META_DYN_RANGE_CHANGED] = "Dynamic Range Changed",
	[SEN_META_FIFO_WATERMARK] = "FIFO Watermark",
	[SEN_META_SELF_TEST_RESULTS] = "Self-Test Results",
	[SEN_META_INITIALIZED] = "Initialized",
};

// PARAMETERS

// SYSTEM

// system param #1
struct sentral_param_meta_event_control {
	union {
		u64 bytes;
		struct {
			u8 event:1;
			u8 interrupt:1;
		} events[32];
	};
} __attribute__((__packed__));

// system param #2
struct sentral_param_fifo_control {
	union {
		u64 bytes;
		struct {
			u16 watermark;
			u16 size;
		} fifo;
	};
} __attribute__((__packed__));

// system param #3 (1-16), #4 (17-32)
struct sentral_param_sensor_status {
	union {
		u8 byte;
		struct {
			u8 data_available:1;
			u8 i2c_nack:1;
			u8 device_id_error:1;
			u8 transient_error:1;
			u8 data_lost:1;
			u8 power_mode:3;
		} bits;
	};
};

struct sentral_param_sensor_status_bank_page {
	union {
		u64 bytes;
		struct sentral_param_sensor_status sensor[16];
	};
};

// system param #30
struct sentral_param_timestamp {
	union {
		u64 bytes;
		struct {
			u32 int_stime;
			u32 current_stime;
		} ts;
	};
};

// system param #31

struct sentral_param_phys_sensor_status {
	u16 sample_rate;
	u16 dynamic_range;
	union {
		u8 byte;
		struct {
			u8 int_enable:1;
			u8 reserved:4;
			u8 power_mode:3;
		} bits;
	} flags;
} __attribute__((__packed__));

struct sentral_param_phys_sensor_status_page {
	union {
		u64 bytes;
		struct {
			struct sentral_param_sensor_status accel;
			struct sentral_param_sensor_status gyro;
			struct sentral_param_sensor_status mag;
		} status;
	};
} __attribute__((__packed__));

// PARAM PAGE 3: SENSORS

struct sentral_param_sensor_info {
	u8 sensor_type;
	u8 driver_id;
	u8 driver_version;
	u8 power;
	u16 max_range;
	u16 resolution;
	u16 max_rate;
	u16 fifo_reserved;
	u16 fifo_max;
	u8 event_size;
	u8 reserved;
} __attribute__((__packed__));

struct sentral_param_sensor_config {
	u16 sample_rate;
	u16 max_report_latency;
	u16 change_sensitivity;
	u16 dynamic_range;
} __attribute__((__packed__));

// STATUS

struct sentral_chip_control {
	union {
		u8 byte;
		struct {
			u8 cpu_run:1;
			u8 upload_enable:1;
		} bits;
	};
};

struct sentral_host_status {
	union {
		u8 byte;
		struct {
			u8 cpu_reset:1;
			u8 algo_standby:1;
			u8 host_iface_id:3;
			u8 algo_id:3;
		} bits;
	};
};

struct sentral_chip_status {
	union {
		u8 byte;
		struct {
			u8 eeprom_detected:1;
			u8 ee_upload_done:1;
			u8 ee_upload_error:1;
			u8 idle:1;
			u8 no_eeprom:1;
		} bits;
	};
};

struct sentral_host_control {
	union {
		u8 byte;
		struct {
			u8 algo_standby:1;
			u8 abort_xfer:1;
			u8 update_xfer_count:1;
			u8 host_int_disable:1;
			u8 ned_coords:1;
			u8 ap_suspended:1;
			u8 sensor_self_test:1;
			u8 reserved:1;
		} bits;
	};
};

struct sentral_pt_config {
	union {
		u8 byte;
		struct {
			u8 enable:1;
			u8 clock_stretch:1;
		} bits;
	};
};

struct sentral_fw_flags {
	u16 eeprom_no_exec:1;
	u16 reserved1:7;
	u16 i2c_clock_speed:3;
	u16 rom_ver_exp:4;
	u16 reserved2:1;
};

struct sentral_fw_header {
	u16 signature;
	struct sentral_fw_flags flags;
	u32 text_crc;
	u32 reserved1;
	u16 text_length;
	u16 reserved2;
} __attribute__((__packed__));

struct sentral_fw_cds {
	u16 signature;
	u8 reserved[6];
	u16 ram_version;
	u8 cds_version;
	u8 boot_protocol;
	u8 pin_selection[8];
	u8 pull_selection[8];
	u8 device_name[16];
} __attribute__((__packed__));

struct sentral_wake_src_count {
	union {
		u8 byte;
		struct {
			u8 wrist_tilt:2;
			u8 reserved:6;
		} bits;
	};
};

struct sentral_platform_data {
	unsigned int gpio_irq;
	const char *firmware;
};

struct sentral_hw_id {
	u8 product_id;
	u8 revision_id;
} __attribute__((__packed__));

struct sentral_device {
	struct i2c_client *client;
	const struct i2c_device_id *device_id;
	struct sentral_platform_data platform_data;
	int irq;
	struct class *hub_class;
	struct device *hub_device;
	struct iio_dev *indio_dev;
	struct workqueue_struct *sentral_wq;
	struct work_struct work_reset;
	struct work_struct work_fifo_read;
	struct delayed_work work_watchdog;
	struct mutex lock;
	struct mutex lock_reset;
	struct mutex lock_flush;
<<<<<<< HEAD
=======
	struct mutex lock_ts;
>>>>>>> 4cde04c5
	struct mutex lock_i2c;
	struct wake_lock w_lock;
	struct notifier_block nb;
	u8 *data_buffer;
	bool init_complete;
	u64 ts_ref_ntime;
	u32 ts_ref_stime;
	u64 ts_sensor_ntime;
	u32 ts_sensor_stime;
	unsigned long enabled_mask;
	struct sentral_param_sensor_config sensor_config[SST_MAX];
	struct sentral_wake_src_count wake_src_count;
	struct sentral_wake_src_count wake_src_count_pending;
	u8 latest_accel_buffer[24];
};

#endif /* _SENTRAL_IIO_H_ */<|MERGE_RESOLUTION|>--- conflicted
+++ resolved
@@ -527,10 +527,7 @@
 	struct mutex lock;
 	struct mutex lock_reset;
 	struct mutex lock_flush;
-<<<<<<< HEAD
-=======
 	struct mutex lock_ts;
->>>>>>> 4cde04c5
 	struct mutex lock_i2c;
 	struct wake_lock w_lock;
 	struct notifier_block nb;

--- conflicted
+++ resolved
@@ -111,18 +111,10 @@
 		u16 gso_size = __virtio16_to_cpu(little_endian, hdr->gso_size);
 		struct skb_shared_info *shinfo = skb_shinfo(skb);
 
-<<<<<<< HEAD
-		if (skb->len - p_off <= gso_size)
-			return -EINVAL;
-
-		skb_shinfo(skb)->gso_size = gso_size;
-		skb_shinfo(skb)->gso_type = gso_type;
-=======
 		/* Too small packets are not really GSO ones. */
 		if (skb->len - p_off > gso_size) {
 			shinfo->gso_size = gso_size;
 			shinfo->gso_type = gso_type;
->>>>>>> f28b7b78
 
 			/* Header must be checked, and gso_segs computed. */
 			shinfo->gso_type |= SKB_GSO_DODGY;

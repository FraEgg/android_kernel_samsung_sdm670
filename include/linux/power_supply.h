--- conflicted
+++ resolved
@@ -146,15 +146,14 @@
 };
 
 enum {
-<<<<<<< HEAD
 	POWER_SUPPLY_TAPER_CONTROL_OFF = 0,
 	POWER_SUPPLY_TAPER_CONTROL_MODE_STEPPER = 1,
 	POWER_SUPPLY_TAPER_CONTROL_MODE_IMMEDIATE = 2,
-=======
+};
+
+enum {
 	POWER_SUPPLY_QC_CTM_DISABLE = BIT(0),
 	POWER_SUPPLY_QC_THERMAL_BALANCE_DISABLE = BIT(1),
-	POWER_SUPPLY_QC_INOV_THERMAL_DISABLE = BIT(2),
->>>>>>> 844aa963
 };
 
 enum power_supply_property {

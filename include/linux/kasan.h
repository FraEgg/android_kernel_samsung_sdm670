/* SPDX-License-Identifier: GPL-2.0 */
#ifndef _LINUX_KASAN_H
#define _LINUX_KASAN_H

#include <linux/types.h>

struct kmem_cache;
struct page;
struct vm_struct;
struct task_struct;

#ifdef CONFIG_KASAN

#include <asm/kasan.h>
#include <asm/pgtable.h>

extern unsigned char kasan_early_shadow_page[PAGE_SIZE];
extern pte_t kasan_early_shadow_pte[PTRS_PER_PTE];
extern pmd_t kasan_early_shadow_pmd[PTRS_PER_PMD];
extern pud_t kasan_early_shadow_pud[PTRS_PER_PUD];
extern p4d_t kasan_early_shadow_p4d[PTRS_PER_P4D];

int kasan_populate_early_shadow(const void *shadow_start,
				const void *shadow_end);

static inline void *kasan_mem_to_shadow(const void *addr)
{
	return (void *)((unsigned long)addr >> KASAN_SHADOW_SCALE_SHIFT)
		+ KASAN_SHADOW_OFFSET;
}

/* Enable reporting bugs after kasan_disable_current() */
extern void kasan_enable_current(void);

/* Disable reporting bugs for current task */
extern void kasan_disable_current(void);

void kasan_unpoison_shadow(const void *address, size_t size);

void kasan_unpoison_task_stack(struct task_struct *task);
void kasan_unpoison_stack_above_sp_to(const void *watermark);

void kasan_alloc_pages(struct page *page, unsigned int order);
void kasan_free_pages(struct page *page, unsigned int order);

void kasan_cache_create(struct kmem_cache *cache, unsigned int *size,
			unsigned long *flags);

void kasan_poison_slab(struct page *page);
void kasan_unpoison_object_data(struct kmem_cache *cache, void *object);
void kasan_poison_object_data(struct kmem_cache *cache, void *object);
<<<<<<< HEAD
void kasan_init_slab_obj(struct kmem_cache *cache, const void *object);

void kasan_kmalloc_large(const void *ptr, size_t size, gfp_t flags);
void kasan_kfree_large(void *ptr, unsigned long ip);
void kasan_poison_kfree(void *ptr, unsigned long ip);
void kasan_kmalloc(struct kmem_cache *s, const void *object, size_t size,
		  gfp_t flags);
void kasan_krealloc(const void *object, size_t new_size, gfp_t flags);

void kasan_slab_alloc(struct kmem_cache *s, void *object, gfp_t flags);
=======
void * __must_check kasan_init_slab_obj(struct kmem_cache *cache,
					const void *object);

void * __must_check kasan_kmalloc_large(const void *ptr, size_t size,
						gfp_t flags);
void kasan_kfree_large(void *ptr, unsigned long ip);
void kasan_poison_kfree(void *ptr, unsigned long ip);
void * __must_check kasan_kmalloc(struct kmem_cache *s, const void *object,
					size_t size, gfp_t flags);
void * __must_check kasan_krealloc(const void *object, size_t new_size,
					gfp_t flags);

void * __must_check kasan_slab_alloc(struct kmem_cache *s, void *object,
					gfp_t flags);
>>>>>>> 20c71e6d
bool kasan_slab_free(struct kmem_cache *s, void *object, unsigned long ip);

struct kasan_cache {
	int alloc_meta_offset;
	int free_meta_offset;
};

int kasan_module_alloc(void *addr, size_t size);
void kasan_free_shadow(const struct vm_struct *vm);

int kasan_add_zero_shadow(void *start, unsigned long size);
void kasan_remove_zero_shadow(void *start, unsigned long size);

size_t ksize(const void *);
static inline void kasan_unpoison_slab(const void *ptr) { ksize(ptr); }
size_t kasan_metadata_size(struct kmem_cache *cache);

bool kasan_save_enable_multi_shot(void);
void kasan_restore_multi_shot(bool enabled);

#else /* CONFIG_KASAN */

static inline void kasan_unpoison_shadow(const void *address, size_t size) {}

static inline void kasan_unpoison_task_stack(struct task_struct *task) {}
static inline void kasan_unpoison_stack_above_sp_to(const void *watermark) {}

static inline void kasan_enable_current(void) {}
static inline void kasan_disable_current(void) {}

static inline void kasan_alloc_pages(struct page *page, unsigned int order) {}
static inline void kasan_free_pages(struct page *page, unsigned int order) {}

static inline void kasan_cache_create(struct kmem_cache *cache,
				      unsigned int *size,
				      unsigned long *flags) {}

static inline void kasan_poison_slab(struct page *page) {}
static inline void kasan_unpoison_object_data(struct kmem_cache *cache,
					void *object) {}
static inline void kasan_poison_object_data(struct kmem_cache *cache,
					void *object) {}
<<<<<<< HEAD
static inline void kasan_init_slab_obj(struct kmem_cache *cache,
				const void *object) {}

static inline void kasan_kmalloc_large(void *ptr, size_t size, gfp_t flags) {}
static inline void kasan_kfree_large(void *ptr, unsigned long ip) {}
static inline void kasan_poison_kfree(void *ptr, unsigned long ip) {}
static inline void kasan_kmalloc(struct kmem_cache *s, const void *object,
				size_t size, gfp_t flags) {}
static inline void kasan_krealloc(const void *object, size_t new_size,
				 gfp_t flags) {}

static inline void kasan_slab_alloc(struct kmem_cache *s, void *object,
				   gfp_t flags) {}
=======
static inline void *kasan_init_slab_obj(struct kmem_cache *cache,
				const void *object)
{
	return (void *)object;
}

static inline void *kasan_kmalloc_large(void *ptr, size_t size, gfp_t flags)
{
	return ptr;
}
static inline void kasan_kfree_large(void *ptr, unsigned long ip) {}
static inline void kasan_poison_kfree(void *ptr, unsigned long ip) {}
static inline void *kasan_kmalloc(struct kmem_cache *s, const void *object,
				size_t size, gfp_t flags)
{
	return (void *)object;
}
static inline void *kasan_krealloc(const void *object, size_t new_size,
				 gfp_t flags)
{
	return (void *)object;
}

static inline void *kasan_slab_alloc(struct kmem_cache *s, void *object,
				   gfp_t flags)
{
	return object;
}
>>>>>>> 20c71e6d
static inline bool kasan_slab_free(struct kmem_cache *s, void *object,
				   unsigned long ip)
{
	return false;
}

static inline int kasan_module_alloc(void *addr, size_t size) { return 0; }
static inline void kasan_free_shadow(const struct vm_struct *vm) {}

static inline int kasan_add_zero_shadow(void *start, unsigned long size)
{
	return 0;
}
static inline void kasan_remove_zero_shadow(void *start,
					unsigned long size)
{}

static inline void kasan_unpoison_slab(const void *ptr) { }
static inline size_t kasan_metadata_size(struct kmem_cache *cache) { return 0; }

#endif /* CONFIG_KASAN */

#ifdef CONFIG_KASAN_GENERIC

#define KASAN_SHADOW_INIT 0

void kasan_cache_shrink(struct kmem_cache *cache);
void kasan_cache_shutdown(struct kmem_cache *cache);

#else /* CONFIG_KASAN_GENERIC */

static inline void kasan_cache_shrink(struct kmem_cache *cache) {}
static inline void kasan_cache_shutdown(struct kmem_cache *cache) {}

#endif /* CONFIG_KASAN_GENERIC */

#ifdef CONFIG_KASAN_SW_TAGS

#define KASAN_SHADOW_INIT 0xFF

void kasan_init_tags(void);

void *kasan_reset_tag(const void *addr);

void kasan_report(unsigned long addr, size_t size,
		bool is_write, unsigned long ip);

#else /* CONFIG_KASAN_SW_TAGS */

static inline void kasan_init_tags(void) { }

static inline void *kasan_reset_tag(const void *addr)
{
	return (void *)addr;
}

#endif /* CONFIG_KASAN_SW_TAGS */

#endif /* LINUX_KASAN_H */<|MERGE_RESOLUTION|>--- conflicted
+++ resolved
@@ -49,18 +49,6 @@
 void kasan_poison_slab(struct page *page);
 void kasan_unpoison_object_data(struct kmem_cache *cache, void *object);
 void kasan_poison_object_data(struct kmem_cache *cache, void *object);
-<<<<<<< HEAD
-void kasan_init_slab_obj(struct kmem_cache *cache, const void *object);
-
-void kasan_kmalloc_large(const void *ptr, size_t size, gfp_t flags);
-void kasan_kfree_large(void *ptr, unsigned long ip);
-void kasan_poison_kfree(void *ptr, unsigned long ip);
-void kasan_kmalloc(struct kmem_cache *s, const void *object, size_t size,
-		  gfp_t flags);
-void kasan_krealloc(const void *object, size_t new_size, gfp_t flags);
-
-void kasan_slab_alloc(struct kmem_cache *s, void *object, gfp_t flags);
-=======
 void * __must_check kasan_init_slab_obj(struct kmem_cache *cache,
 					const void *object);
 
@@ -75,7 +63,6 @@
 
 void * __must_check kasan_slab_alloc(struct kmem_cache *s, void *object,
 					gfp_t flags);
->>>>>>> 20c71e6d
 bool kasan_slab_free(struct kmem_cache *s, void *object, unsigned long ip);
 
 struct kasan_cache {
@@ -118,21 +105,6 @@
 					void *object) {}
 static inline void kasan_poison_object_data(struct kmem_cache *cache,
 					void *object) {}
-<<<<<<< HEAD
-static inline void kasan_init_slab_obj(struct kmem_cache *cache,
-				const void *object) {}
-
-static inline void kasan_kmalloc_large(void *ptr, size_t size, gfp_t flags) {}
-static inline void kasan_kfree_large(void *ptr, unsigned long ip) {}
-static inline void kasan_poison_kfree(void *ptr, unsigned long ip) {}
-static inline void kasan_kmalloc(struct kmem_cache *s, const void *object,
-				size_t size, gfp_t flags) {}
-static inline void kasan_krealloc(const void *object, size_t new_size,
-				 gfp_t flags) {}
-
-static inline void kasan_slab_alloc(struct kmem_cache *s, void *object,
-				   gfp_t flags) {}
-=======
 static inline void *kasan_init_slab_obj(struct kmem_cache *cache,
 				const void *object)
 {
@@ -161,7 +133,6 @@
 {
 	return object;
 }
->>>>>>> 20c71e6d
 static inline bool kasan_slab_free(struct kmem_cache *s, void *object,
 				   unsigned long ip)
 {

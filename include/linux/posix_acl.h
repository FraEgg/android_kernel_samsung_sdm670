--- conflicted
+++ resolved
@@ -95,12 +95,7 @@
 extern int posix_acl_chmod(struct inode *, umode_t);
 extern int posix_acl_create(struct inode *, umode_t *, struct posix_acl **,
 		struct posix_acl **);
-<<<<<<< HEAD
-extern int posix_acl_update_mode(struct inode *, umode_t *,
-		struct posix_acl **);
-=======
 extern int posix_acl_update_mode(struct inode *, umode_t *, struct posix_acl **);
->>>>>>> e045a95c
 
 extern int simple_set_acl(struct inode *, struct posix_acl *, int);
 extern int simple_acl_create(struct inode *, struct inode *);

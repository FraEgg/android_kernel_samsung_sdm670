####
# kbuild: Generic definitions

# Convenient variables
comma   := ,
quote   := "
squote  := '
empty   :=
space   := $(empty) $(empty)
space_escape := _-_SPACE_-_
pound := \#

###
# Name of target with a '.' as filename prefix. foo/bar.o => foo/.bar.o
dot-target = $(dir $@).$(notdir $@)

###
# The temporary file to save gcc -MD generated dependencies must not
# contain a comma
depfile = $(subst $(comma),_,$(dot-target).d)

###
# filename of target with directory and extension stripped
basetarget = $(basename $(notdir $@))

###
# filename of first prerequisite with directory and extension stripped
baseprereq = $(basename $(notdir $<))

###
# Escape single quote for use in echo statements
escsq = $(subst $(squote),'\$(squote)',$1)

###
# Easy method for doing a status message
       kecho := :
 quiet_kecho := echo
silent_kecho := :
kecho := $($(quiet)kecho)

###
# filechk is used to check if the content of a generated file is updated.
# Sample usage:
# define filechk_sample
#	echo $KERNELRELEASE
# endef
# version.h : Makefile
#	$(call filechk,sample)
# The rule defined shall write to stdout the content of the new file.
# The existing file will be compared with the new one.
# - If no file exist it is created
# - If the content differ the new file is used
# - If they are equal no change, and no timestamp update
# - stdin is piped in from the first prerequisite ($<) so one has
#   to specify a valid file as first prerequisite (often the kbuild file)
define filechk
	$(Q)set -e;				\
	$(kecho) '  CHK     $@';		\
	mkdir -p $(dir $@);			\
	$(filechk_$(1)) < $< > $@.tmp;		\
	if [ -r $@ ] && cmp -s $@ $@.tmp; then	\
		rm -f $@.tmp;			\
	else					\
		$(kecho) '  UPD     $@';	\
		mv -f $@.tmp $@;		\
	fi
endef

######
# gcc support functions
# See documentation in Documentation/kbuild/makefiles.txt

# cc-cross-prefix
# Usage: CROSS_COMPILE := $(call cc-cross-prefix, m68k-linux-gnu- m68k-linux-)
# Return first prefix where a prefix$(CC) is found in PATH.
# If no $(CC) found in PATH with listed prefixes return nothing
cc-cross-prefix =  \
	$(word 1, $(foreach c,$(1),                                   \
		$(shell set -e;                                       \
		if (which $(strip $(c))$(CC)) > /dev/null 2>&1 ; then \
			echo $(c);                                    \
		fi)))

# output directory for tests below
TMPOUT := $(if $(KBUILD_EXTMOD),$(firstword $(KBUILD_EXTMOD))/)

# try-run
# Usage: option = $(call try-run, $(CC)...-o "$$TMP",option-ok,otherwise)
# Exit code chooses option. "$$TMP" is can be used as temporary file and
# is automatically cleaned up.
try-run = $(shell set -e;		\
	TMP="$(TMPOUT).$$$$.tmp";	\
	TMPO="$(TMPOUT).$$$$.o";	\
	if ($(1)) >/dev/null 2>&1;	\
	then echo "$(2)";		\
	else echo "$(3)";		\
	fi;				\
	rm -f "$$TMP" "$$TMPO")

# as-option
# Usage: cflags-y += $(call as-option,-Wa$(comma)-isa=foo,)

as-option = $(call try-run,\
	$(CC) $(KBUILD_CFLAGS) $(1) -c -x assembler /dev/null -o "$$TMP",$(1),$(2))

# as-instr
# Usage: cflags-y += $(call as-instr,instr,option1,option2)

as-instr = $(call try-run,\
	printf "%b\n" "$(1)" | $(CC) $(KBUILD_AFLAGS) -c -x assembler -o "$$TMP" -,$(2),$(3))

# __cc-option
# Usage: MY_CFLAGS += $(call __cc-option,$(CC),$(MY_CFLAGS),-march=winchip-c6,-march=i586)
__cc-option = $(call try-run,\
	$(1) -Werror $(2) $(3) -c -x c /dev/null -o "$$TMP",$(3),$(4))

# Do not attempt to build with gcc plugins during cc-option tests.
# (And this uses delayed resolution so the flags will be up to date.)
CC_OPTION_CFLAGS = $(filter-out $(GCC_PLUGINS_CFLAGS),$(KBUILD_CFLAGS))

# cc-option
# Usage: cflags-y += $(call cc-option,-march=winchip-c6,-march=i586)

cc-option = $(call __cc-option, $(CC),\
	$(KBUILD_CPPFLAGS) $(CC_OPTION_CFLAGS),$(1),$(2))

# hostcc-option
# Usage: cflags-y += $(call hostcc-option,-march=winchip-c6,-march=i586)
hostcc-option = $(call __cc-option, $(HOSTCC),\
	$(HOSTCFLAGS) $(HOST_EXTRACFLAGS),$(1),$(2))

# cc-option-yn
# Usage: flag := $(call cc-option-yn,-march=winchip-c6)
cc-option-yn = $(call try-run,\
	$(CC) -Werror $(KBUILD_CPPFLAGS) $(CC_OPTION_CFLAGS) $(1) -c -x c /dev/null -o "$$TMP",y,n)

# cc-option-align
# Prefix align with either -falign or -malign
cc-option-align = $(subst -functions=0,,\
	$(call cc-option,-falign-functions=0,-malign-functions=0))

# cc-disable-warning
# Usage: cflags-y += $(call cc-disable-warning,unused-but-set-variable)
cc-disable-warning = $(call try-run,\
	$(CC) -Werror $(KBUILD_CPPFLAGS) $(CC_OPTION_CFLAGS) -W$(strip $(1)) -c -x c /dev/null -o "$$TMP",-Wno-$(strip $(1)))

# cc-name
# Expands to either gcc or clang
cc-name = $(shell $(CC) -v 2>&1 | grep -q "clang version" && echo clang || echo gcc)

# __cc-version
# Returns compiler version
__cc-version = $(shell $(CONFIG_SHELL) $(srctree)/scripts/$(cc-name)-version.sh $(CC))

# __cc-fullversion
# Returns full compiler version
__cc-fullversion = $(shell $(CONFIG_SHELL) \
	$(srctree)/scripts/$(cc-name)-version.sh -p $(CC))

# __cc-ifversion
# Matches compiler name and version
# Usage:  EXTRA_CFLAGS += $(call cc-if-name-version, gcc, -lt, 0402, -O1)
__cc-ifversion = $(shell [ $(cc-name) = $(1) ] && [ $(__cc-version) $(2) $(3) ] && echo $(4) || echo $(5))

# __cc-if-fullversion
# Matches compiler name and full version
# Usage:  EXTRA_CFLAGS += $(call cc-if-name-fullversion, gcc, -lt, 040502, -O1)
__cc-if-fullversion = $(shell [ $(cc-name) = $(1) ] && [ $(__cc-fullversion) $(2) $(3) ] && echo $(4) || echo $(5))

# gcc-ifversion
gcc-ifversion = $(call __cc-ifversion, gcc, $(1), $(2), $(3), $(4))

# gcc-if-fullversion
gcc-if-fullversion = (call __cc-if-fullversion, gcc, $(1), $(2), $(3), $(4))

# clang-ifversion
clang-ifversion =  $(call __cc-ifversion, clang, $(1), $(2), $(3), $(4))

# clang-if-fullversion
clang-if-fullversion = (call __cc-if-fullversion, clang, $(1), $(2), $(3), $(4))

# cc-version
cc-version = $(shell $(CONFIG_SHELL) $(srctree)/scripts/gcc-version.sh $(CC))

# cc-fullversion
cc-fullversion = $(shell $(CONFIG_SHELL) \
	$(srctree)/scripts/gcc-version.sh -p $(CC))

# backward compatibility
cc-ifversion = $(gcc-ifversion)
cc-if-fullversion = $(gcc-if-fullversion)

# cc-ldoption
# Usage: ldflags += $(call cc-ldoption, -Wl$(comma)--hash-style=both)
cc-ldoption = $(call try-run,\
	$(CC) $(CLANG_TARGET) $(1) $(KBUILD_CPPFLAGS) $(CC_OPTION_CFLAGS) -nostdlib -x c /dev/null -o "$$TMP",$(1),$(2))

# ld-option
# Usage: LDFLAGS += $(call ld-option, -X)
<<<<<<< HEAD
ld-option = $(call try-run,\
	$(CC) $(CLANG_TARGET) $(KBUILD_CPPFLAGS) $(CC_OPTION_CFLAGS) -x c /dev/null -c -o "$$TMPO"; \
	$(LD) $(1) "$$TMPO" -o "$$TMP",$(1),$(2))
=======
ld-option = $(call try-run, $(LD) $(LDFLAGS) $(1) -v,$(1),$(2))
>>>>>>> cfe25622

# ar-option
# Usage: KBUILD_ARFLAGS := $(call ar-option,D)
# Important: no spaces around options
ar-option = $(call try-run, $(AR) rc$(1) "$$TMP",$(1),$(2))

# ld-name
# Expands to either bfd or gold
ld-name = $(shell $(LD) -v 2>&1 | grep -q "GNU gold" && echo gold || echo bfd)

# ld-version
# Note this is mainly for HJ Lu's 3 number binutil versions
ld-version = $(shell $(LD) --version | $(srctree)/scripts/ld-version.sh)

# ld-ifversion
# Usage:  $(call ld-ifversion, -ge, 22252, y)
ld-ifversion = $(shell [ $(ld-version) $(1) $(2) ] && echo $(3) || echo $(4))

# __ld-ifversion
# Usage:  $(call __ld-ifversion, gold, -ge, 112000000, y)
__ld-ifversion = $(shell [ $(ld-name) = $(1) ] && [ $(ld-version) $(2) $(3) ] && echo $(4) || echo $(5))

# bfd-ifversion
# Usage:  $(call bfd-ifversion, -ge, 227000000, y)
bfd-ifversion = $(call __ld-ifversion, bfd, $(1), $(2), $(3), $(4))

# gold-ifversion
# Usage:  $(call gold-ifversion, -ge, 112000000, y)
gold-ifversion = $(call __ld-ifversion, gold, $(1), $(2), $(3), $(4))

######

###
# Shorthand for $(Q)$(MAKE) -f scripts/Makefile.build obj=
# Usage:
# $(Q)$(MAKE) $(build)=dir
build := -f $(srctree)/scripts/Makefile.build obj

###
# Shorthand for $(Q)$(MAKE) -f scripts/Makefile.modbuiltin obj=
# Usage:
# $(Q)$(MAKE) $(modbuiltin)=dir
modbuiltin := -f $(srctree)/scripts/Makefile.modbuiltin obj

###
# Shorthand for $(Q)$(MAKE) -f scripts/Makefile.dtbinst obj=
# Usage:
# $(Q)$(MAKE) $(dtbinst)=dir
dtbinst := -f $(if $(KBUILD_SRC),$(srctree)/)scripts/Makefile.dtbinst obj

###
# Shorthand for $(Q)$(MAKE) -f scripts/Makefile.clean obj=
# Usage:
# $(Q)$(MAKE) $(clean)=dir
clean := -f $(srctree)/scripts/Makefile.clean obj

###
# Shorthand for $(Q)$(MAKE) -f scripts/Makefile.headersinst obj=
# Usage:
# $(Q)$(MAKE) $(hdr-inst)=dir
hdr-inst := -f $(srctree)/scripts/Makefile.headersinst obj

# Prefix -I with $(srctree) if it is not an absolute path.
# skip if -I has no parameter
addtree = $(if $(patsubst -I%,%,$(1)), \
$(if $(filter-out -I/% -I./% -I../%,$(1)),$(patsubst -I%,-I$(srctree)/%,$(1)),$(1)))

# Find all -I options and call addtree
flags = $(foreach o,$($(1)),$(if $(filter -I%,$(o)),$(call addtree,$(o)),$(o)))

# echo command.
# Short version is used, if $(quiet) equals `quiet_', otherwise full one.
echo-cmd = $(if $($(quiet)cmd_$(1)),\
	echo '  $(call escsq,$($(quiet)cmd_$(1)))$(echo-why)';)

# printing commands
cmd = @$(echo-cmd) $(cmd_$(1))

# Add $(obj)/ for paths that are not absolute
objectify = $(foreach o,$(1),$(if $(filter /%,$(o)),$(o),$(obj)/$(o)))

###
# if_changed      - execute command if any prerequisite is newer than
#                   target, or command line has changed
# if_changed_dep  - as if_changed, but uses fixdep to reveal dependencies
#                   including used config symbols
# if_changed_rule - as if_changed but execute rule instead
# See Documentation/kbuild/makefiles.txt for more info

ifneq ($(KBUILD_NOCMDDEP),1)
# Check if both arguments are the same including their order. Result is empty
# string if equal. User may override this check using make KBUILD_NOCMDDEP=1
arg-check = $(filter-out $(subst $(space),$(space_escape),$(strip $(cmd_$@))), \
                         $(subst $(space),$(space_escape),$(strip $(cmd_$1))))
else
arg-check = $(if $(strip $(cmd_$@)),,1)
endif

# Replace >$< with >$$< to preserve $ when reloading the .cmd file
# (needed for make)
# Replace >#< with >$(pound)< to avoid starting a comment in the .cmd file
# (needed for make)
# Replace >'< with >'\''< to be able to enclose the whole string in '...'
# (needed for the shell)
make-cmd = $(call escsq,$(subst $(pound),$$(pound),$(subst $$,$$$$,$(cmd_$(1)))))

# Find any prerequisites that is newer than target or that does not exist.
# PHONY targets skipped in both cases.
any-prereq = $(filter-out $(PHONY),$?) $(filter-out $(PHONY) $(wildcard $^),$^)

# Execute command if command has changed or prerequisite(s) are updated.
#
if_changed = $(if $(strip $(any-prereq) $(arg-check)),                       \
	@set -e;                                                             \
	$(echo-cmd) $(cmd_$(1));                                             \
	printf '%s\n' 'cmd_$@ := $(make-cmd)' > $(dot-target).cmd, @:)

# Execute the command and also postprocess generated .d dependencies file.
if_changed_dep = $(if $(strip $(any-prereq) $(arg-check) ),                  \
	@set -e;                                                             \
	$(cmd_and_fixdep), @:)

ifndef CONFIG_TRIM_UNUSED_KSYMS

cmd_and_fixdep =                                                             \
	$(echo-cmd) $(cmd_$(1));                                             \
	scripts/basic/fixdep $(depfile) $@ '$(make-cmd)' > $(dot-target).tmp;\
	rm -f $(depfile);                                                    \
	mv -f $(dot-target).tmp $(dot-target).cmd;

else

# Filter out exported kernel symbol names from the preprocessor output.
# See also __KSYM_DEPS__ in include/linux/export.h.
# We disable the depfile generation here, so as not to overwrite the existing
# depfile while fixdep is parsing it.
flags_nodeps = $(filter-out -Wp$(comma)-M%, $($(1)))
ksym_dep_filter =                                                            \
	case "$(1)" in                                                       \
	  cc_*_c|cpp_i_c)                                                    \
	    $(CPP) $(call flags_nodeps,c_flags) -D__KSYM_DEPS__ $< ;;        \
	  as_*_S|cpp_s_S)                                                    \
	    $(CPP) $(call flags_nodeps,a_flags) -D__KSYM_DEPS__ $< ;;        \
	  boot*|build*|*cpp_lds_S|dtc|host*|vdso*) : ;;                      \
	  *) echo "Don't know how to preprocess $(1)" >&2; false ;;          \
	esac | tr ";" "\n" | sed -rn 's/^.*=== __KSYM_(.*) ===.*$$/KSYM_\1/p'

cmd_and_fixdep =                                                             \
	$(echo-cmd) $(cmd_$(1));                                             \
	$(ksym_dep_filter) |                                                 \
		scripts/basic/fixdep -e $(depfile) $@ '$(make-cmd)'          \
			> $(dot-target).tmp;	                             \
	rm -f $(depfile);                                                    \
	mv -f $(dot-target).tmp $(dot-target).cmd;

endif

# Usage: $(call if_changed_rule,foo)
# Will check if $(cmd_foo) or any of the prerequisites changed,
# and if so will execute $(rule_foo).
if_changed_rule = $(if $(strip $(any-prereq) $(arg-check) ),                 \
	@set -e;                                                             \
	$(rule_$(1)), @:)

###
# why - tell why a a target got build
#       enabled by make V=2
#       Output (listed in the order they are checked):
#          (1) - due to target is PHONY
#          (2) - due to target missing
#          (3) - due to: file1.h file2.h
#          (4) - due to command line change
#          (5) - due to missing .cmd file
#          (6) - due to target not in $(targets)
# (1) PHONY targets are always build
# (2) No target, so we better build it
# (3) Prerequisite is newer than target
# (4) The command line stored in the file named dir/.target.cmd
#     differed from actual command line. This happens when compiler
#     options changes
# (5) No dir/.target.cmd file (used to store command line)
# (6) No dir/.target.cmd file and target not listed in $(targets)
#     This is a good hint that there is a bug in the kbuild file
ifeq ($(KBUILD_VERBOSE),2)
why =                                                                        \
    $(if $(filter $@, $(PHONY)),- due to target is PHONY,                    \
        $(if $(wildcard $@),                                                 \
            $(if $(strip $(any-prereq)),- due to: $(any-prereq),             \
                $(if $(arg-check),                                           \
                    $(if $(cmd_$@),- due to command line change,             \
                        $(if $(filter $@, $(targets)),                       \
                            - due to missing .cmd file,                      \
                            - due to $(notdir $@) not in $$(targets)         \
                         )                                                   \
                     )                                                       \
                 )                                                           \
             ),                                                              \
             - due to target missing                                         \
         )                                                                   \
     )

echo-why = $(call escsq, $(strip $(why)))
endif

###############################################################################
#
# When a Kconfig string contains a filename, it is suitable for
# passing to shell commands. It is surrounded by double-quotes, and
# any double-quotes or backslashes within it are escaped by
# backslashes.
#
# This is no use for dependencies or $(wildcard). We need to strip the
# surrounding quotes and the escaping from quotes and backslashes, and
# we *do* need to escape any spaces in the string. So, for example:
#
# Usage: $(eval $(call config_filename,FOO))
#
# Defines FOO_FILENAME based on the contents of the CONFIG_FOO option,
# transformed as described above to be suitable for use within the
# makefile.
#
# Also, if the filename is a relative filename and exists in the source
# tree but not the build tree, define FOO_SRCPREFIX as $(srctree)/ to
# be prefixed to *both* command invocation and dependencies.
#
# Note: We also print the filenames in the quiet_cmd_foo text, and
# perhaps ought to have a version specially escaped for that purpose.
# But it's only cosmetic, and $(patsubst "%",%,$(CONFIG_FOO)) is good
# enough.  It'll strip the quotes in the common case where there's no
# space and it's a simple filename, and it'll retain the quotes when
# there's a space. There are some esoteric cases in which it'll print
# the wrong thing, but we don't really care. The actual dependencies
# and commands *do* get it right, with various combinations of single
# and double quotes, backslashes and spaces in the filenames.
#
###############################################################################
#
define config_filename
ifneq ($$(CONFIG_$(1)),"")
$(1)_FILENAME := $$(subst \\,\,$$(subst \$$(quote),$$(quote),$$(subst $$(space_escape),\$$(space),$$(patsubst "%",%,$$(subst $$(space),$$(space_escape),$$(CONFIG_$(1)))))))
ifneq ($$(patsubst /%,%,$$(firstword $$($(1)_FILENAME))),$$(firstword $$($(1)_FILENAME)))
else
ifeq ($$(wildcard $$($(1)_FILENAME)),)
ifneq ($$(wildcard $$(srctree)/$$($(1)_FILENAME)),)
$(1)_SRCPREFIX := $(srctree)/
endif
endif
endif
endif
endef
#
###############################################################################

# delete partially updated (i.e. corrupted) files on error
.DELETE_ON_ERROR:<|MERGE_RESOLUTION|>--- conflicted
+++ resolved
@@ -197,13 +197,7 @@
 
 # ld-option
 # Usage: LDFLAGS += $(call ld-option, -X)
-<<<<<<< HEAD
-ld-option = $(call try-run,\
-	$(CC) $(CLANG_TARGET) $(KBUILD_CPPFLAGS) $(CC_OPTION_CFLAGS) -x c /dev/null -c -o "$$TMPO"; \
-	$(LD) $(1) "$$TMPO" -o "$$TMP",$(1),$(2))
-=======
 ld-option = $(call try-run, $(LD) $(LDFLAGS) $(1) -v,$(1),$(2))
->>>>>>> cfe25622
 
 # ar-option
 # Usage: KBUILD_ARFLAGS := $(call ar-option,D)

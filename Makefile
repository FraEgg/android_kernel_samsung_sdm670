# SPDX-License-Identifier: GPL-2.0
VERSION = 4
PATCHLEVEL = 14
<<<<<<< HEAD
SUBLEVEL = 165
=======
SUBLEVEL = 151
>>>>>>> 15457316
EXTRAVERSION =
NAME = Petit Gorille

# *DOCUMENTATION*
# To see a list of typical targets execute "make help"
# More info can be located in ./README
# Comments in this file are targeted only to the developer, do not
# expect to learn how to build the kernel reading this file.

# That's our default target when none is given on the command line
PHONY := _all
_all:

# o Do not use make's built-in rules and variables
#   (this increases performance and avoids hard-to-debug behaviour);
# o Look for make include files relative to root of kernel src
MAKEFLAGS += -rR --include-dir=$(CURDIR)

# Avoid funny character set dependencies
unexport LC_ALL
LC_COLLATE=C
LC_NUMERIC=C
export LC_COLLATE LC_NUMERIC

# Avoid interference with shell env settings
unexport GREP_OPTIONS

# We are using a recursive build, so we need to do a little thinking
# to get the ordering right.
#
# Most importantly: sub-Makefiles should only ever modify files in
# their own directory. If in some directory we have a dependency on
# a file in another dir (which doesn't happen often, but it's often
# unavoidable when linking the built-in.o targets which finally
# turn into vmlinux), we will call a sub make in that other dir, and
# after that we are sure that everything which is in that other dir
# is now up to date.
#
# The only cases where we need to modify files which have global
# effects are thus separated out and done before the recursive
# descending is started. They are now explicitly listed as the
# prepare rule.

# Beautify output
# ---------------------------------------------------------------------------
#
# Normally, we echo the whole command before executing it. By making
# that echo $($(quiet)$(cmd)), we now have the possibility to set
# $(quiet) to choose other forms of output instead, e.g.
#
#         quiet_cmd_cc_o_c = Compiling $(RELDIR)/$@
#         cmd_cc_o_c       = $(CC) $(c_flags) -c -o $@ $<
#
# If $(quiet) is empty, the whole command will be printed.
# If it is set to "quiet_", only the short version will be printed.
# If it is set to "silent_", nothing will be printed at all, since
# the variable $(silent_cmd_cc_o_c) doesn't exist.
#
# A simple variant is to prefix commands with $(Q) - that's useful
# for commands that shall be hidden in non-verbose mode.
#
#	$(Q)ln $@ :<
#
# If KBUILD_VERBOSE equals 0 then the above command will be hidden.
# If KBUILD_VERBOSE equals 1 then the above command is displayed.
#
# To put more focus on warnings, be less verbose as default
# Use 'make V=1' to see the full commands

ifeq ("$(origin V)", "command line")
  KBUILD_VERBOSE = $(V)
endif
ifndef KBUILD_VERBOSE
  KBUILD_VERBOSE = 0
endif

ifeq ($(KBUILD_VERBOSE),1)
  quiet =
  Q =
else
  quiet=quiet_
  Q = @
endif

# If the user is running make -s (silent mode), suppress echoing of
# commands

ifneq ($(findstring s,$(filter-out --%,$(MAKEFLAGS))),)
  quiet=silent_
  tools_silent=s
endif

export quiet Q KBUILD_VERBOSE

# kbuild supports saving output files in a separate directory.
# To locate output files in a separate directory two syntaxes are supported.
# In both cases the working directory must be the root of the kernel src.
# 1) O=
# Use "make O=dir/to/store/output/files/"
#
# 2) Set KBUILD_OUTPUT
# Set the environment variable KBUILD_OUTPUT to point to the directory
# where the output files shall be placed.
# export KBUILD_OUTPUT=dir/to/store/output/files/
# make
#
# The O= assignment takes precedence over the KBUILD_OUTPUT environment
# variable.

# KBUILD_SRC is not intended to be used by the regular user (for now),
# it is set on invocation of make with KBUILD_OUTPUT or O= specified.
ifeq ($(KBUILD_SRC),)

# OK, Make called in directory where kernel src resides
# Do we want to locate output files in a separate directory?
ifeq ("$(origin O)", "command line")
  KBUILD_OUTPUT := $(O)
endif

# Cancel implicit rules on top Makefile
$(CURDIR)/Makefile Makefile: ;

ifneq ($(words $(subst :, ,$(CURDIR))), 1)
  $(error main directory cannot contain spaces nor colons)
endif

ifneq ($(KBUILD_OUTPUT),)
# check that the output directory actually exists
saved-output := $(KBUILD_OUTPUT)
KBUILD_OUTPUT := $(shell mkdir -p $(KBUILD_OUTPUT) && cd $(KBUILD_OUTPUT) \
								&& /bin/pwd)
$(if $(KBUILD_OUTPUT),, \
     $(error failed to create output directory "$(saved-output)"))

PHONY += $(MAKECMDGOALS) sub-make

$(filter-out _all sub-make $(CURDIR)/Makefile, $(MAKECMDGOALS)) _all: sub-make
	@:

# Invoke a second make in the output directory, passing relevant variables
sub-make:
	$(Q)$(MAKE) -C $(KBUILD_OUTPUT) KBUILD_SRC=$(CURDIR) \
	-f $(CURDIR)/Makefile $(filter-out _all sub-make,$(MAKECMDGOALS))

# Leave processing to above invocation of make
skip-makefile := 1
endif # ifneq ($(KBUILD_OUTPUT),)
endif # ifeq ($(KBUILD_SRC),)

# We process the rest of the Makefile if this is the final invocation of make
ifeq ($(skip-makefile),)

# Do not print "Entering directory ...",
# but we want to display it when entering to the output directory
# so that IDEs/editors are able to understand relative filenames.
MAKEFLAGS += --no-print-directory

# Call a source code checker (by default, "sparse") as part of the
# C compilation.
#
# Use 'make C=1' to enable checking of only re-compiled files.
# Use 'make C=2' to enable checking of *all* source files, regardless
# of whether they are re-compiled or not.
#
# See the file "Documentation/dev-tools/sparse.rst" for more details,
# including where to get the "sparse" utility.

ifeq ("$(origin C)", "command line")
  KBUILD_CHECKSRC = $(C)
endif
ifndef KBUILD_CHECKSRC
  KBUILD_CHECKSRC = 0
endif

# Use make M=dir to specify directory of external module to build
# Old syntax make ... SUBDIRS=$PWD is still supported
# Setting the environment variable KBUILD_EXTMOD take precedence
ifdef SUBDIRS
  KBUILD_EXTMOD ?= $(SUBDIRS)
endif

ifeq ("$(origin M)", "command line")
  KBUILD_EXTMOD := $(M)
endif

ifeq ($(KBUILD_SRC),)
        # building in the source tree
        srctree := .
else
        ifeq ($(KBUILD_SRC)/,$(dir $(CURDIR)))
                # building in a subdirectory of the source tree
                srctree := ..
        else
                srctree := $(KBUILD_SRC)
        endif
endif

export KBUILD_CHECKSRC KBUILD_EXTMOD KBUILD_SRC

objtree		:= .
src		:= $(srctree)
obj		:= $(objtree)

VPATH		:= $(srctree)$(if $(KBUILD_EXTMOD),:$(KBUILD_EXTMOD))

export srctree objtree VPATH

# To make sure we do not include .config for any of the *config targets
# catch them early, and hand them over to scripts/kconfig/Makefile
# It is allowed to specify more targets when calling make, including
# mixing *config targets and build targets.
# For example 'make oldconfig all'.
# Detect when mixed targets is specified, and make a second invocation
# of make so .config is not included in this case either (for *config).

version_h := include/generated/uapi/linux/version.h
old_version_h := include/linux/version.h

no-dot-config-targets := clean mrproper distclean \
			 cscope gtags TAGS tags help% %docs check% coccicheck \
			 $(version_h) headers_% archheaders archscripts \
			 kernelversion %src-pkg

config-targets := 0
mixed-targets  := 0
dot-config     := 1

ifneq ($(filter $(no-dot-config-targets), $(MAKECMDGOALS)),)
	ifeq ($(filter-out $(no-dot-config-targets), $(MAKECMDGOALS)),)
		dot-config := 0
	endif
endif

ifeq ($(KBUILD_EXTMOD),)
        ifneq ($(filter config %config,$(MAKECMDGOALS)),)
                config-targets := 1
                ifneq ($(words $(MAKECMDGOALS)),1)
                        mixed-targets := 1
                endif
        endif
endif
# install and modules_install need also be processed one by one
ifneq ($(filter install,$(MAKECMDGOALS)),)
        ifneq ($(filter modules_install,$(MAKECMDGOALS)),)
	        mixed-targets := 1
        endif
endif

ifeq ($(mixed-targets),1)
# ===========================================================================
# We're called with mixed targets (*config and build targets).
# Handle them one by one.

PHONY += $(MAKECMDGOALS) __build_one_by_one

$(filter-out __build_one_by_one, $(MAKECMDGOALS)): __build_one_by_one
	@:

__build_one_by_one:
	$(Q)set -e; \
	for i in $(MAKECMDGOALS); do \
		$(MAKE) -f $(srctree)/Makefile $$i; \
	done

else

# We need some generic definitions (do not try to remake the file).
scripts/Kbuild.include: ;
include scripts/Kbuild.include

# Read KERNELRELEASE from include/config/kernel.release (if it exists)
KERNELRELEASE = $(shell cat include/config/kernel.release 2> /dev/null)
KERNELVERSION = $(VERSION)$(if $(PATCHLEVEL),.$(PATCHLEVEL)$(if $(SUBLEVEL),.$(SUBLEVEL)))$(EXTRAVERSION)
export VERSION PATCHLEVEL SUBLEVEL KERNELRELEASE KERNELVERSION

# SUBARCH tells the usermode build what the underlying arch is.  That is set
# first, and if a usermode build is happening, the "ARCH=um" on the command
# line overrides the setting of ARCH below.  If a native build is happening,
# then ARCH is assigned, getting whatever value it gets normally, and
# SUBARCH is subsequently ignored.

SUBARCH := $(shell uname -m | sed -e s/i.86/x86/ -e s/x86_64/x86/ \
				  -e s/sun4u/sparc64/ \
				  -e s/arm.*/arm/ -e s/sa110/arm/ \
				  -e s/s390x/s390/ -e s/parisc64/parisc/ \
				  -e s/ppc.*/powerpc/ -e s/mips.*/mips/ \
				  -e s/sh[234].*/sh/ -e s/aarch64.*/arm64/ )

# Cross compiling and selecting different set of gcc/bin-utils
# ---------------------------------------------------------------------------
#
# When performing cross compilation for other architectures ARCH shall be set
# to the target architecture. (See arch/* for the possibilities).
# ARCH can be set during invocation of make:
# make ARCH=ia64
# Another way is to have ARCH set in the environment.
# The default ARCH is the host where make is executed.

# CROSS_COMPILE specify the prefix used for all executables used
# during compilation. Only gcc and related bin-utils executables
# are prefixed with $(CROSS_COMPILE).
# CROSS_COMPILE can be set on the command line
# make CROSS_COMPILE=ia64-linux-
# Alternatively CROSS_COMPILE can be set in the environment.
# A third alternative is to store a setting in .config so that plain
# "make" in the configured kernel build directory always uses that.
# Default value for CROSS_COMPILE is not to prefix executables
# Note: Some architectures assign CROSS_COMPILE in their arch/*/Makefile
ARCH		?= $(SUBARCH)
CROSS_COMPILE	?= $(CONFIG_CROSS_COMPILE:"%"=%)

# Architecture as present in compile.h
UTS_MACHINE 	:= $(ARCH)
SRCARCH 	:= $(ARCH)

# Additional ARCH settings for x86
ifeq ($(ARCH),i386)
        SRCARCH := x86
endif
ifeq ($(ARCH),x86_64)
        SRCARCH := x86
endif

# Additional ARCH settings for sparc
ifeq ($(ARCH),sparc32)
       SRCARCH := sparc
endif
ifeq ($(ARCH),sparc64)
       SRCARCH := sparc
endif

# Additional ARCH settings for sh
ifeq ($(ARCH),sh64)
       SRCARCH := sh
endif

# Additional ARCH settings for tile
ifeq ($(ARCH),tilepro)
       SRCARCH := tile
endif
ifeq ($(ARCH),tilegx)
       SRCARCH := tile
endif

# Where to locate arch specific headers
hdr-arch  := $(SRCARCH)

KCONFIG_CONFIG	?= .config
export KCONFIG_CONFIG

# SHELL used by kbuild
CONFIG_SHELL := $(shell if [ -x "$$BASH" ]; then echo $$BASH; \
	  else if [ -x /bin/bash ]; then echo /bin/bash; \
	  else echo sh; fi ; fi)

HOST_LFS_CFLAGS := $(shell getconf LFS_CFLAGS 2>/dev/null)
HOST_LFS_LDFLAGS := $(shell getconf LFS_LDFLAGS 2>/dev/null)
HOST_LFS_LIBS := $(shell getconf LFS_LIBS 2>/dev/null)

HOSTCC       = gcc
HOSTCXX      = g++
HOSTCFLAGS   := -Wall -Wmissing-prototypes -Wstrict-prototypes -O2 \
		-fomit-frame-pointer -std=gnu89 $(HOST_LFS_CFLAGS)
HOSTCXXFLAGS := -O2 $(HOST_LFS_CFLAGS)
HOSTLDFLAGS  := $(HOST_LFS_LDFLAGS)
HOST_LOADLIBES := $(HOST_LFS_LIBS)

ifeq ($(shell $(HOSTCC) -v 2>&1 | grep -c "clang version"), 1)
HOSTCFLAGS  += -Wno-unused-value -Wno-unused-parameter \
		-Wno-missing-field-initializers
endif

# Make variables (CC, etc...)
AS		= $(CROSS_COMPILE)as
LD		= $(CROSS_COMPILE)ld
REAL_CC		= $(CROSS_COMPILE)gcc
LDGOLD		= $(CROSS_COMPILE)ld.gold
CPP		= $(CC) -E
AR		= $(CROSS_COMPILE)ar
NM		= $(CROSS_COMPILE)nm
STRIP		= $(CROSS_COMPILE)strip
OBJCOPY		= $(CROSS_COMPILE)objcopy
OBJDUMP		= $(CROSS_COMPILE)objdump
AWK		= awk
GENKSYMS	= scripts/genksyms/genksyms
INSTALLKERNEL  := installkernel
DEPMOD		= /sbin/depmod
PERL		= perl
PYTHON		= python
CHECK		= sparse

# Use the wrapper for the compiler.  This wrapper scans for new
# warnings and causes the build to stop upon encountering them
CC		= $(PYTHON) $(srctree)/scripts/gcc-wrapper.py $(REAL_CC)

CHECKFLAGS     := -D__linux__ -Dlinux -D__STDC__ -Dunix -D__unix__ \
		  -Wbitwise -Wno-return-void $(CF)
NOSTDINC_FLAGS  =
CFLAGS_MODULE   =
AFLAGS_MODULE   =
LDFLAGS_MODULE  =
CFLAGS_KERNEL	=
AFLAGS_KERNEL	=
LDFLAGS_vmlinux =

# Use USERINCLUDE when you must reference the UAPI directories only.
USERINCLUDE    := \
		-I$(srctree)/arch/$(hdr-arch)/include/uapi \
		-I$(objtree)/arch/$(hdr-arch)/include/generated/uapi \
		-I$(srctree)/include/uapi \
		-I$(objtree)/include/generated/uapi \
                -include $(srctree)/include/linux/kconfig.h

# Use LINUXINCLUDE when you must reference the include/ directory.
# Needed to be compatible with the O= option
LINUXINCLUDE    := \
		-I$(srctree)/arch/$(hdr-arch)/include \
		-I$(objtree)/arch/$(hdr-arch)/include/generated \
		$(if $(KBUILD_SRC), -I$(srctree)/include) \
		-I$(objtree)/include \
		$(USERINCLUDE)

KBUILD_AFLAGS   := -D__ASSEMBLY__
KBUILD_CFLAGS   := -Wall -Wundef -Wstrict-prototypes -Wno-trigraphs \
		   -fno-strict-aliasing -fno-common -fshort-wchar \
		   -Werror-implicit-function-declaration \
		   -Wno-format-security \
		   -std=gnu89
ifeq ($(TARGET_BOARD_TYPE),auto)
KBUILD_CFLAGS    += -DCONFIG_PLATFORM_AUTO
endif

ifeq ($(CONFIG_EARLY_INIT),true)
KBUILD_CFLAGS    += -DCONFIG_EARLY_SERVICES
endif

KBUILD_CPPFLAGS := -D__KERNEL__
KBUILD_AFLAGS_KERNEL :=
KBUILD_CFLAGS_KERNEL :=
KBUILD_AFLAGS_MODULE  := -DMODULE
KBUILD_CFLAGS_MODULE  := -DMODULE
KBUILD_LDFLAGS_MODULE := -T $(srctree)/scripts/module-common.lds
GCC_PLUGINS_CFLAGS :=
CLANG_FLAGS :=

export ARCH SRCARCH CONFIG_SHELL HOSTCC HOSTCFLAGS CROSS_COMPILE AS LD CC
export CPP AR NM STRIP OBJCOPY OBJDUMP HOSTLDFLAGS HOST_LOADLIBES
export MAKE AWK GENKSYMS INSTALLKERNEL PERL PYTHON UTS_MACHINE
export HOSTCXX HOSTCXXFLAGS LDFLAGS_MODULE CHECK CHECKFLAGS

export KBUILD_CPPFLAGS NOSTDINC_FLAGS LINUXINCLUDE OBJCOPYFLAGS LDFLAGS
export KBUILD_CFLAGS CFLAGS_KERNEL CFLAGS_MODULE
export CFLAGS_KASAN CFLAGS_KASAN_NOSANITIZE CFLAGS_UBSAN
export KBUILD_AFLAGS AFLAGS_KERNEL AFLAGS_MODULE
export KBUILD_AFLAGS_MODULE KBUILD_CFLAGS_MODULE KBUILD_LDFLAGS_MODULE
export KBUILD_AFLAGS_KERNEL KBUILD_CFLAGS_KERNEL
export KBUILD_ARFLAGS

# When compiling out-of-tree modules, put MODVERDIR in the module
# tree rather than in the kernel tree. The kernel tree might
# even be read-only.
export MODVERDIR := $(if $(KBUILD_EXTMOD),$(firstword $(KBUILD_EXTMOD))/).tmp_versions

# Files to ignore in find ... statements

export RCS_FIND_IGNORE := \( -name SCCS -o -name BitKeeper -o -name .svn -o    \
			  -name CVS -o -name .pc -o -name .hg -o -name .git \) \
			  -prune -o
export RCS_TAR_IGNORE := --exclude SCCS --exclude BitKeeper --exclude .svn \
			 --exclude CVS --exclude .pc --exclude .hg --exclude .git

# ===========================================================================
# Rules shared between *config targets and build targets

# Basic helpers built in scripts/basic/
PHONY += scripts_basic
scripts_basic:
	$(Q)$(MAKE) $(build)=scripts/basic
	$(Q)rm -f .tmp_quiet_recordmcount

# To avoid any implicit rule to kick in, define an empty command.
scripts/basic/%: scripts_basic ;

PHONY += outputmakefile
# outputmakefile generates a Makefile in the output directory, if using a
# separate output directory. This allows convenient use of make in the
# output directory.
outputmakefile:
ifneq ($(KBUILD_SRC),)
	$(Q)ln -fsn $(srctree) source
	$(Q)$(CONFIG_SHELL) $(srctree)/scripts/mkmakefile \
	    $(srctree) $(objtree) $(VERSION) $(PATCHLEVEL)
endif

ifeq ($(cc-name),clang)
ifneq ($(CROSS_COMPILE),)
CLANG_TRIPLE	?= $(CROSS_COMPILE)
CLANG_FLAGS	+= --target=$(notdir $(CLANG_TRIPLE:%-=%))
ifeq ($(shell $(srctree)/scripts/clang-android.sh $(CC) $(CLANG_FLAGS)), y)
$(error "Clang with Android --target detected. Did you specify CLANG_TRIPLE?")
endif
GCC_TOOLCHAIN_DIR := $(dir $(shell which $(CROSS_COMPILE)elfedit))
CLANG_FLAGS	+= --prefix=$(GCC_TOOLCHAIN_DIR)
GCC_TOOLCHAIN	:= $(realpath $(GCC_TOOLCHAIN_DIR)/..)
endif
ifneq ($(GCC_TOOLCHAIN),)
CLANG_FLAGS	+= --gcc-toolchain=$(GCC_TOOLCHAIN)
<<<<<<< HEAD
endif
CLANG_FLAGS	+= -no-integrated-as
CLANG_FLAGS	+= -Werror=unknown-warning-option
KBUILD_CFLAGS	+= $(CLANG_FLAGS)
KBUILD_AFLAGS	+= $(CLANG_FLAGS)
export CLANG_FLAGS
ifeq ($(ld-name),lld)
KBUILD_CFLAGS += -fuse-ld=lld
endif
KBUILD_CPPFLAGS += -Qunused-arguments
=======
endif
CLANG_FLAGS	+= -no-integrated-as
CLANG_FLAGS	+= -Werror=unknown-warning-option
KBUILD_CFLAGS	+= $(CLANG_FLAGS)
KBUILD_AFLAGS	+= $(CLANG_FLAGS)
export CLANG_FLAGS
>>>>>>> 15457316
endif

RETPOLINE_CFLAGS_GCC := -mindirect-branch=thunk-extern -mindirect-branch-register
RETPOLINE_VDSO_CFLAGS_GCC := -mindirect-branch=thunk-inline -mindirect-branch-register
RETPOLINE_CFLAGS_CLANG := -mretpoline-external-thunk
RETPOLINE_VDSO_CFLAGS_CLANG := -mretpoline
RETPOLINE_CFLAGS := $(call cc-option,$(RETPOLINE_CFLAGS_GCC),$(call cc-option,$(RETPOLINE_CFLAGS_CLANG)))
RETPOLINE_VDSO_CFLAGS := $(call cc-option,$(RETPOLINE_VDSO_CFLAGS_GCC),$(call cc-option,$(RETPOLINE_VDSO_CFLAGS_CLANG)))
export RETPOLINE_CFLAGS
export RETPOLINE_VDSO_CFLAGS

ifeq ($(config-targets),1)
# ===========================================================================
# *config targets only - make sure prerequisites are updated, and descend
# in scripts/kconfig to make the *config target

# Read arch specific Makefile to set KBUILD_DEFCONFIG as needed.
# KBUILD_DEFCONFIG may point out an alternative default configuration
# used for 'make defconfig'
include arch/$(SRCARCH)/Makefile
export KBUILD_DEFCONFIG KBUILD_KCONFIG

config: scripts_basic outputmakefile FORCE
	$(Q)$(MAKE) $(build)=scripts/kconfig $@

%config: scripts_basic outputmakefile FORCE
	$(Q)$(MAKE) $(build)=scripts/kconfig $@

else
# ===========================================================================
# Build targets only - this includes vmlinux, arch specific targets, clean
# targets and others. In general all targets except *config targets.

# If building an external module we do not care about the all: rule
# but instead _all depend on modules
PHONY += all
ifeq ($(KBUILD_EXTMOD),)
_all: all
else
_all: modules
endif

# Decide whether to build built-in, modular, or both.
# Normally, just do built-in.

KBUILD_MODULES :=
KBUILD_BUILTIN := 1

# If we have only "make modules", don't compile built-in objects.
# When we're building modules with modversions, we need to consider
# the built-in objects during the descend as well, in order to
# make sure the checksums are up to date before we record them.

ifeq ($(MAKECMDGOALS),modules)
  KBUILD_BUILTIN := $(if $(CONFIG_MODVERSIONS),1)
endif

# If we have "make <whatever> modules", compile modules
# in addition to whatever we do anyway.
# Just "make" or "make all" shall build modules as well

ifneq ($(filter all _all modules,$(MAKECMDGOALS)),)
  KBUILD_MODULES := 1
endif

ifeq ($(MAKECMDGOALS),)
  KBUILD_MODULES := 1
endif

export KBUILD_MODULES KBUILD_BUILTIN

ifeq ($(KBUILD_EXTMOD),)
# Additional helpers built in scripts/
# Carefully list dependencies so we do not try to build scripts twice
# in parallel
PHONY += scripts
scripts: scripts_basic include/config/auto.conf include/config/tristate.conf \
	 asm-generic gcc-plugins
	$(Q)$(MAKE) $(build)=$(@)

# Objects we will link into vmlinux / subdirs we need to visit
init-y		:= init/
drivers-y	:= drivers/ sound/ firmware/ techpack/
net-y		:= net/
libs-y		:= lib/
core-y		:= usr/
virt-y		:= virt/
endif # KBUILD_EXTMOD

ifeq ($(dot-config),1)
# Read in config
-include include/config/auto.conf

ifeq ($(KBUILD_EXTMOD),)
include/config/auto.conf.cmd: check-clang-specific-options

# Read in dependencies to all Kconfig* files, make sure to run
# oldconfig if changes are detected.
-include include/config/auto.conf.cmd

# To avoid any implicit rule to kick in, define an empty command
$(KCONFIG_CONFIG) include/config/auto.conf.cmd: ;

# If .config is newer than include/config/auto.conf, someone tinkered
# with it and forgot to run make oldconfig.
# if auto.conf.cmd is missing then we are probably in a cleaned tree so
# we execute the config step to be sure to catch updated Kconfig files
include/config/%.conf: $(KCONFIG_CONFIG) include/config/auto.conf.cmd
	$(Q)$(MAKE) -f $(srctree)/Makefile silentoldconfig
else
# external modules needs include/generated/autoconf.h and include/config/auto.conf
# but do not care if they are up-to-date. Use auto.conf to trigger the test
PHONY += include/config/auto.conf

include/config/auto.conf:
	$(Q)test -e include/generated/autoconf.h -a -e $@ || (		\
	echo >&2;							\
	echo >&2 "  ERROR: Kernel configuration is invalid.";		\
	echo >&2 "         include/generated/autoconf.h or $@ are missing.";\
	echo >&2 "         Run 'make oldconfig && make prepare' on kernel src to fix it.";	\
	echo >&2 ;							\
	/bin/false)

endif # KBUILD_EXTMOD

else
# Dummy target needed, because used as prerequisite
include/config/auto.conf: ;
endif # $(dot-config)

# For the kernel to actually contain only the needed exported symbols,
# we have to build modules as well to determine what those symbols are.
# (this can be evaluated only once include/config/auto.conf has been included)
ifdef CONFIG_TRIM_UNUSED_KSYMS
  KBUILD_MODULES := 1
endif

# The all: target is the default when no target is given on the
# command line.
# This allow a user to issue only 'make' to build a kernel including modules
# Defaults to vmlinux, but the arch makefile usually adds further targets
all: vmlinux

KBUILD_CFLAGS	+= $(call cc-option,-fno-PIE)
KBUILD_AFLAGS	+= $(call cc-option,-fno-PIE)
CFLAGS_GCOV	:= -fprofile-arcs -ftest-coverage \
	$(call cc-option,-fno-tree-loop-im) \
	$(call cc-disable-warning,maybe-uninitialized,)
<<<<<<< HEAD
export CFLAGS_GCOV
=======
CFLAGS_KCOV	:= $(call cc-option,-fsanitize-coverage=trace-pc,)
export CFLAGS_GCOV CFLAGS_KCOV
>>>>>>> 15457316

# Make toolchain changes before including arch/$(SRCARCH)/Makefile to ensure
# ar/cc/ld-* macros return correct values.
ifdef CONFIG_LTO_CLANG
ifneq ($(ld-name),lld)
# use GNU gold with LLVMgold for LTO linking, and LD for vmlinux_link
LDFINAL_vmlinux := $(LD)
LD		:= $(LDGOLD)
LDFLAGS		+= -plugin LLVMgold.so
endif
# use llvm-ar for building symbol tables from IR files, and llvm-dis instead
# of objdump for processing symbol versions and exports
LLVM_AR		:= llvm-ar
LLVM_NM		:= llvm-nm
export LLVM_AR LLVM_NM
endif

# The arch Makefile can set ARCH_{CPP,A,C}FLAGS to override the default
# values of the respective KBUILD_* variables
ARCH_CPPFLAGS :=
ARCH_AFLAGS :=
ARCH_CFLAGS :=
include arch/$(SRCARCH)/Makefile

KBUILD_CFLAGS	+= $(call cc-option,-fno-delete-null-pointer-checks,)
KBUILD_CFLAGS	+= $(call cc-disable-warning,frame-address,)
KBUILD_CFLAGS	+= $(call cc-disable-warning, format-truncation)
KBUILD_CFLAGS	+= $(call cc-disable-warning, format-overflow)
KBUILD_CFLAGS	+= $(call cc-disable-warning, int-in-bool-context)
KBUILD_CFLAGS	+= $(call cc-disable-warning, address-of-packed-member)
KBUILD_CFLAGS	+= $(call cc-disable-warning, attribute-alias)

ifdef CONFIG_CC_OPTIMIZE_FOR_SIZE
KBUILD_CFLAGS	+= -Os $(call cc-disable-warning,maybe-uninitialized,)
else
ifdef CONFIG_PROFILE_ALL_BRANCHES
KBUILD_CFLAGS	+= -O2 $(call cc-disable-warning,maybe-uninitialized,)
else
KBUILD_CFLAGS   += -O2
endif
endif

KBUILD_CFLAGS += $(call cc-ifversion, -lt, 0409, \
			$(call cc-disable-warning,maybe-uninitialized,))

ifdef CONFIG_CC_WERROR
KBUILD_CFLAGS  += -Werror
endif

# Tell gcc to never replace conditional load with a non-conditional one
KBUILD_CFLAGS	+= $(call cc-option,--param=allow-store-data-races=0)

# check for 'asm goto'
ifeq ($(shell $(CONFIG_SHELL) $(srctree)/scripts/gcc-goto.sh $(CC) $(KBUILD_CFLAGS)), y)
	KBUILD_CFLAGS += -DCC_HAVE_ASM_GOTO
	KBUILD_AFLAGS += -DCC_HAVE_ASM_GOTO
endif

include scripts/Makefile.kcov
include scripts/Makefile.gcc-plugins

ifdef CONFIG_READABLE_ASM
# Disable optimizations that make assembler listings hard to read.
# reorder blocks reorders the control in the function
# ipa clone creates specialized cloned functions
# partial inlining inlines only parts of functions
KBUILD_CFLAGS += $(call cc-option,-fno-reorder-blocks,) \
                 $(call cc-option,-fno-ipa-cp-clone,) \
                 $(call cc-option,-fno-partial-inlining)
endif

ifneq ($(CONFIG_FRAME_WARN),0)
KBUILD_CFLAGS += $(call cc-option,-Wframe-larger-than=${CONFIG_FRAME_WARN})
endif

# This selects the stack protector compiler flag. Testing it is delayed
# until after .config has been reprocessed, in the prepare-compiler-check
# target.
ifdef CONFIG_CC_STACKPROTECTOR_REGULAR
  stackp-flag := -fstack-protector
  stackp-name := REGULAR
else
ifdef CONFIG_CC_STACKPROTECTOR_STRONG
  stackp-flag := -fstack-protector-strong
  stackp-name := STRONG
else
  # Force off for distro compilers that enable stack protector by default.
  stackp-flag := $(call cc-option, -fno-stack-protector)
endif
endif
# Find arch-specific stack protector compiler sanity-checking script.
ifdef CONFIG_CC_STACKPROTECTOR
  stackp-path := $(srctree)/scripts/gcc-$(SRCARCH)_$(BITS)-has-stack-protector.sh
  stackp-check := $(wildcard $(stackp-path))
endif
KBUILD_CFLAGS += $(stackp-flag)

ifeq ($(cc-name),clang)
<<<<<<< HEAD
=======
KBUILD_CPPFLAGS += $(call cc-option,-Qunused-arguments,)
>>>>>>> 15457316
KBUILD_CFLAGS += $(call cc-disable-warning, format-invalid-specifier)
KBUILD_CFLAGS += $(call cc-disable-warning, gnu)
KBUILD_CFLAGS += $(call cc-disable-warning, duplicate-decl-specifier)
KBUILD_CFLAGS += -fno-builtin
KBUILD_CFLAGS += $(call cc-option, -Wno-undefined-optimized)
KBUILD_CFLAGS += $(call cc-option, -Wno-tautological-constant-out-of-range-compare)
KBUILD_CFLAGS += $(call cc-option, -mllvm -disable-struct-const-merge)
KBUILD_CFLAGS += $(call cc-option, -Wno-sometimes-uninitialized)

# Quiet clang warning: comparison of unsigned expression < 0 is always false

KBUILD_CFLAGS += $(call cc-disable-warning, tautological-compare)
# CLANG uses a _MergedGlobals as optimization, but this breaks modpost, as the
# source of a reference will be _MergedGlobals and not on of the whitelisted names.
# See modpost pattern 2
KBUILD_CFLAGS += $(call cc-option, -mno-global-merge,)
KBUILD_CFLAGS += $(call cc-option, -fcatch-undefined-behavior)
else

KBUILD_CFLAGS += $(call cc-option,-fno-delete-null-pointer-checks,)
# These warnings generated too much noise in a regular build.
# Use make W=1 to enable them (see scripts/Makefile.extrawarn)
KBUILD_CFLAGS += $(call cc-disable-warning, unused-but-set-variable)
endif

ifeq ($(ld-name),lld)
LDFLAGS += -O2
endif

KBUILD_CFLAGS += $(call cc-disable-warning, unused-const-variable)
ifdef CONFIG_FRAME_POINTER
KBUILD_CFLAGS	+= -fno-omit-frame-pointer -fno-optimize-sibling-calls
else
# Some targets (ARM with Thumb2, for example), can't be built with frame
# pointers.  For those, we don't have FUNCTION_TRACER automatically
# select FRAME_POINTER.  However, FUNCTION_TRACER adds -pg, and this is
# incompatible with -fomit-frame-pointer with current GCC, so we don't use
# -fomit-frame-pointer with FUNCTION_TRACER.
ifndef CONFIG_FUNCTION_TRACER
KBUILD_CFLAGS	+= -fomit-frame-pointer
endif
endif

# Initialize all stack variables with a pattern, if desired.
ifdef CONFIG_INIT_STACK_ALL
KBUILD_CFLAGS	+= -ftrivial-auto-var-init=pattern
endif

KBUILD_CFLAGS   += $(call cc-option, -fno-var-tracking-assignments)

ifdef CONFIG_DEBUG_INFO
ifdef CONFIG_DEBUG_INFO_SPLIT
KBUILD_CFLAGS   += $(call cc-option, -gsplit-dwarf, -g)
else
KBUILD_CFLAGS	+= -g
endif
KBUILD_AFLAGS	+= -Wa,-gdwarf-2
endif
ifdef CONFIG_DEBUG_INFO_DWARF4
KBUILD_CFLAGS	+= $(call cc-option, -gdwarf-4,)
endif

ifdef CONFIG_DEBUG_INFO_REDUCED
KBUILD_CFLAGS 	+= $(call cc-option, -femit-struct-debug-baseonly) \
		   $(call cc-option,-fno-var-tracking)
endif

ifdef CONFIG_FUNCTION_TRACER
ifndef CC_FLAGS_FTRACE
CC_FLAGS_FTRACE := -pg
endif
export CC_FLAGS_FTRACE
ifdef CONFIG_HAVE_FENTRY
CC_USING_FENTRY	:= $(call cc-option, -mfentry -DCC_USING_FENTRY)
endif
KBUILD_CFLAGS	+= $(CC_FLAGS_FTRACE) $(CC_USING_FENTRY)
KBUILD_AFLAGS	+= $(CC_USING_FENTRY)
ifdef CONFIG_DYNAMIC_FTRACE
	ifdef CONFIG_HAVE_C_RECORDMCOUNT
		BUILD_C_RECORDMCOUNT := y
		export BUILD_C_RECORDMCOUNT
	endif
endif
endif

# We trigger additional mismatches with less inlining
ifdef CONFIG_DEBUG_SECTION_MISMATCH
KBUILD_CFLAGS += $(call cc-option, -fno-inline-functions-called-once)
endif

ifdef CONFIG_LD_DEAD_CODE_DATA_ELIMINATION
KBUILD_CFLAGS	+= $(call cc-option,-ffunction-sections,)
KBUILD_CFLAGS	+= $(call cc-option,-fdata-sections,)
endif

ifdef CONFIG_LTO_CLANG
ifdef CONFIG_THINLTO
lto-clang-flags	:= -flto=thin
LDFLAGS		+= --thinlto-cache-dir=.thinlto-cache
else
lto-clang-flags	:= -flto
endif
lto-clang-flags += -fvisibility=default $(call cc-option, -fsplit-lto-unit)

# Limit inlining across translation units to reduce binary size
LD_FLAGS_LTO_CLANG := -mllvm -import-instr-limit=5

KBUILD_LDFLAGS += $(LD_FLAGS_LTO_CLANG)
KBUILD_LDFLAGS_MODULE += $(LD_FLAGS_LTO_CLANG)

KBUILD_LDS_MODULE += $(srctree)/scripts/module-lto.lds

# allow disabling only clang LTO where needed
DISABLE_LTO_CLANG := -fno-lto
export DISABLE_LTO_CLANG
endif

ifdef CONFIG_LTO
lto-flags	:= $(lto-clang-flags)
KBUILD_CFLAGS	+= $(lto-flags)

DISABLE_LTO	:= $(DISABLE_LTO_CLANG)
export DISABLE_LTO

# LDFINAL_vmlinux and LDFLAGS_FINAL_vmlinux can be set to override
# the linker and flags for vmlinux_link.
export LDFINAL_vmlinux LDFLAGS_FINAL_vmlinux
endif

ifdef CONFIG_CFI_CLANG
<<<<<<< HEAD
cfi-clang-flags	+= -fsanitize=cfi -fno-sanitize-cfi-canonical-jump-tables
=======
cfi-clang-flags	+= -fsanitize=cfi $(call cc-option, -fsplit-lto-unit)
>>>>>>> 15457316
DISABLE_CFI_CLANG := -fno-sanitize=cfi
ifdef CONFIG_MODULES
cfi-clang-flags	+= -fsanitize-cfi-cross-dso
DISABLE_CFI_CLANG += -fno-sanitize-cfi-cross-dso
endif
ifdef CONFIG_CFI_PERMISSIVE
cfi-clang-flags	+= -fsanitize-recover=cfi -fno-sanitize-trap=cfi
endif

# also disable CFI when LTO is disabled
DISABLE_LTO_CLANG += $(DISABLE_CFI_CLANG)
# allow disabling only clang CFI where needed
export DISABLE_CFI_CLANG
endif

ifdef CONFIG_CFI
# cfi-flags are re-tested in prepare-compiler-check
cfi-flags	:= $(cfi-clang-flags)
KBUILD_CFLAGS	+= $(cfi-flags)

DISABLE_CFI	:= $(DISABLE_CFI_CLANG)
DISABLE_LTO	+= $(DISABLE_CFI)
export DISABLE_CFI
endif

ifdef CONFIG_SHADOW_CALL_STACK
CC_FLAGS_SCS	:= -fsanitize=shadow-call-stack
KBUILD_CFLAGS	+= $(CC_FLAGS_SCS)
export CC_FLAGS_SCS
endif

# arch Makefile may override CC so keep this after arch Makefile is included
NOSTDINC_FLAGS += -nostdinc -isystem $(shell $(CC) -print-file-name=include)
CHECKFLAGS     += $(NOSTDINC_FLAGS)

# warn about C99 declaration after statement
KBUILD_CFLAGS += $(call cc-option,-Wdeclaration-after-statement,)

# disable pointer signed / unsigned warnings in gcc 4.0
KBUILD_CFLAGS += $(call cc-disable-warning, pointer-sign)

# disable stringop warnings in gcc 8+
KBUILD_CFLAGS += $(call cc-disable-warning, stringop-truncation)

# disable invalid "can't wrap" optimizations for signed / pointers
KBUILD_CFLAGS	+= $(call cc-option,-fno-strict-overflow)

# clang sets -fmerge-all-constants by default as optimization, but this
# is non-conforming behavior for C and in fact breaks the kernel, so we
# need to disable it here generally.
KBUILD_CFLAGS	+= $(call cc-option,-fno-merge-all-constants)

# for gcc -fno-merge-all-constants disables everything, but it is fine
# to have actual conforming behavior enabled.
KBUILD_CFLAGS	+= $(call cc-option,-fmerge-constants)

# Make sure -fstack-check isn't enabled (like gentoo apparently did)
KBUILD_CFLAGS  += $(call cc-option,-fno-stack-check,)

# conserve stack if available
KBUILD_CFLAGS   += $(call cc-option,-fconserve-stack)

# disallow errors like 'EXPORT_GPL(foo);' with missing header
KBUILD_CFLAGS   += $(call cc-option,-Werror=implicit-int)

# require functions to have arguments in prototypes, not empty 'int foo()'
KBUILD_CFLAGS   += $(call cc-option,-Werror=strict-prototypes)

# Prohibit date/time macros, which would make the build non-deterministic
KBUILD_CFLAGS   += $(call cc-option,-Werror=date-time)

# enforce correct pointer usage
KBUILD_CFLAGS   += $(call cc-option,-Werror=incompatible-pointer-types)

# Require designated initializers for all marked structures
KBUILD_CFLAGS   += $(call cc-option,-Werror=designated-init)

# change __FILE__ to the relative path from the srctree
KBUILD_CFLAGS	+= $(call cc-option,-fmacro-prefix-map=$(srctree)/=)

# ensure -fcf-protection is disabled when using retpoline as it is
# incompatible with -mindirect-branch=thunk-extern
ifdef CONFIG_RETPOLINE
KBUILD_CFLAGS += $(call cc-option,-fcf-protection=none)
endif

# use the deterministic mode of AR if available
KBUILD_ARFLAGS := $(call ar-option,D)

include scripts/Makefile.kasan
include scripts/Makefile.extrawarn
include scripts/Makefile.ubsan

# Add any arch overrides and user supplied CPPFLAGS, AFLAGS and CFLAGS as the
# last assignments
KBUILD_CPPFLAGS += $(ARCH_CPPFLAGS) $(KCPPFLAGS)
KBUILD_AFLAGS   += $(ARCH_AFLAGS)   $(KAFLAGS)
KBUILD_CFLAGS   += $(ARCH_CFLAGS)   $(KCFLAGS)

# Use --build-id when available.
LDFLAGS_BUILD_ID := $(patsubst -Wl$(comma)%,%,\
			      $(call cc-ldoption, -Wl$(comma)--build-id,))
KBUILD_LDFLAGS_MODULE += $(LDFLAGS_BUILD_ID)
LDFLAGS_vmlinux += $(LDFLAGS_BUILD_ID)

ifdef CONFIG_LD_DEAD_CODE_DATA_ELIMINATION
LDFLAGS_vmlinux	+= $(call ld-option, --gc-sections,)
endif

ifeq ($(CONFIG_STRIP_ASM_SYMS),y)
LDFLAGS_vmlinux	+= $(call ld-option, -X,)
endif

ifeq ($(CONFIG_RELR),y)
LDFLAGS_vmlinux	+= --pack-dyn-relocs=relr
endif

# Default kernel image to build when no specific target is given.
# KBUILD_IMAGE may be overruled on the command line or
# set in the environment
# Also any assignments in arch/$(ARCH)/Makefile take precedence over
# this default value
export KBUILD_IMAGE ?= vmlinux

#
# INSTALL_PATH specifies where to place the updated kernel and system map
# images. Default is /boot, but you can set it to other values
export	INSTALL_PATH ?= /boot

#
# INSTALL_DTBS_PATH specifies a prefix for relocations required by build roots.
# Like INSTALL_MOD_PATH, it isn't defined in the Makefile, but can be passed as
# an argument if needed. Otherwise it defaults to the kernel install path
#
export INSTALL_DTBS_PATH ?= $(INSTALL_PATH)/dtbs/$(KERNELRELEASE)

#
# INSTALL_MOD_PATH specifies a prefix to MODLIB for module directory
# relocations required by build roots.  This is not defined in the
# makefile but the argument can be passed to make if needed.
#

MODLIB	= $(INSTALL_MOD_PATH)/lib/modules/$(KERNELRELEASE)
export MODLIB

#
# INSTALL_MOD_STRIP, if defined, will cause modules to be
# stripped after they are installed.  If INSTALL_MOD_STRIP is '1', then
# the default option --strip-debug will be used.  Otherwise,
# INSTALL_MOD_STRIP value will be used as the options to the strip command.

ifdef INSTALL_MOD_STRIP
ifeq ($(INSTALL_MOD_STRIP),1)
mod_strip_cmd = $(STRIP) --strip-debug
else
mod_strip_cmd = $(STRIP) $(INSTALL_MOD_STRIP)
endif # INSTALL_MOD_STRIP=1
else
mod_strip_cmd = true
endif # INSTALL_MOD_STRIP
export mod_strip_cmd

# CONFIG_MODULE_COMPRESS, if defined, will cause module to be compressed
# after they are installed in agreement with CONFIG_MODULE_COMPRESS_GZIP
# or CONFIG_MODULE_COMPRESS_XZ.

mod_compress_cmd = true
ifdef CONFIG_MODULE_COMPRESS
  ifdef CONFIG_MODULE_COMPRESS_GZIP
    mod_compress_cmd = gzip -n -f
  endif # CONFIG_MODULE_COMPRESS_GZIP
  ifdef CONFIG_MODULE_COMPRESS_XZ
    mod_compress_cmd = xz -f
  endif # CONFIG_MODULE_COMPRESS_XZ
endif # CONFIG_MODULE_COMPRESS
export mod_compress_cmd

# Select initial ramdisk compression format, default is gzip(1).
# This shall be used by the dracut(8) tool while creating an initramfs image.
#
INITRD_COMPRESS-y                  := gzip
INITRD_COMPRESS-$(CONFIG_RD_BZIP2) := bzip2
INITRD_COMPRESS-$(CONFIG_RD_LZMA)  := lzma
INITRD_COMPRESS-$(CONFIG_RD_XZ)    := xz
INITRD_COMPRESS-$(CONFIG_RD_LZO)   := lzo
INITRD_COMPRESS-$(CONFIG_RD_LZ4)   := lz4
# do not export INITRD_COMPRESS, since we didn't actually
# choose a sane default compression above.
# export INITRD_COMPRESS := $(INITRD_COMPRESS-y)

ifdef CONFIG_MODULE_SIG_ALL
$(eval $(call config_filename,MODULE_SIG_KEY))

mod_sign_cmd = scripts/sign-file $(CONFIG_MODULE_SIG_HASH) $(MODULE_SIG_KEY_SRCPREFIX)$(CONFIG_MODULE_SIG_KEY) certs/signing_key.x509
else
mod_sign_cmd = true
endif
export mod_sign_cmd

HOST_LIBELF_LIBS = $(shell pkg-config libelf --libs 2>/dev/null || echo -lelf)

ifdef CONFIG_STACK_VALIDATION
  has_libelf := $(call try-run,\
		echo "int main() {}" | $(HOSTCC) -xc -o /dev/null $(HOST_LIBELF_LIBS) -,1,0)
  ifeq ($(has_libelf),1)
    objtool_target := tools/objtool FORCE
  else
    SKIP_STACK_VALIDATION := 1
    export SKIP_STACK_VALIDATION
  endif
endif


ifeq ($(KBUILD_EXTMOD),)
core-y		+= kernel/ certs/ mm/ fs/ ipc/ security/ crypto/ block/ test/

vmlinux-dirs	:= $(patsubst %/,%,$(filter %/, $(init-y) $(init-m) \
		     $(core-y) $(core-m) $(drivers-y) $(drivers-m) \
		     $(net-y) $(net-m) $(libs-y) $(libs-m) $(virt-y)))

vmlinux-alldirs	:= $(sort $(vmlinux-dirs) $(patsubst %/,%,$(filter %/, \
		     $(init-) $(core-) $(drivers-) $(net-) $(libs-) $(virt-))))

init-y		:= $(patsubst %/, %/built-in.o, $(init-y))
core-y		:= $(patsubst %/, %/built-in.o, $(core-y))
drivers-y	:= $(patsubst %/, %/built-in.o, $(drivers-y))
net-y		:= $(patsubst %/, %/built-in.o, $(net-y))
libs-y1		:= $(patsubst %/, %/lib.a, $(libs-y))
libs-y2		:= $(filter-out %.a, $(patsubst %/, %/built-in.o, $(libs-y)))
virt-y		:= $(patsubst %/, %/built-in.o, $(virt-y))

# Externally visible symbols (used by link-vmlinux.sh)
export KBUILD_VMLINUX_INIT := $(head-y) $(init-y)
export KBUILD_VMLINUX_MAIN := $(core-y) $(libs-y2) $(drivers-y) $(net-y) $(virt-y)
export KBUILD_VMLINUX_LIBS := $(libs-y1)
export KBUILD_LDS          := arch/$(SRCARCH)/kernel/vmlinux.lds
export LDFLAGS_vmlinux
# used by scripts/package/Makefile
export KBUILD_ALLDIRS := $(sort $(filter-out arch/%,$(vmlinux-alldirs)) arch Documentation include samples scripts tools)

vmlinux-deps := $(KBUILD_LDS) $(KBUILD_VMLINUX_INIT) $(KBUILD_VMLINUX_MAIN) $(KBUILD_VMLINUX_LIBS)

# Include targets which we want to execute sequentially if the rest of the
# kernel build went well. If CONFIG_TRIM_UNUSED_KSYMS is set, this might be
# evaluated more than once.
PHONY += vmlinux_prereq
vmlinux_prereq: $(vmlinux-deps) FORCE
ifdef CONFIG_HEADERS_CHECK
	$(Q)$(MAKE) -f $(srctree)/Makefile headers_check
endif
ifdef CONFIG_GDB_SCRIPTS
	$(Q)ln -fsn $(abspath $(srctree)/scripts/gdb/vmlinux-gdb.py)
endif
ifdef CONFIG_TRIM_UNUSED_KSYMS
	$(Q)$(CONFIG_SHELL) $(srctree)/scripts/adjust_autoksyms.sh \
	  "$(MAKE) -f $(srctree)/Makefile vmlinux"
endif

# standalone target for easier testing
include/generated/autoksyms.h: FORCE
	$(Q)$(CONFIG_SHELL) $(srctree)/scripts/adjust_autoksyms.sh true

ARCH_POSTLINK := $(wildcard $(srctree)/arch/$(SRCARCH)/Makefile.postlink)

# Final link of vmlinux with optional arch pass after final link
cmd_link-vmlinux =                                                 \
	$(CONFIG_SHELL) $< $(LD) $(LDFLAGS) $(LDFLAGS_vmlinux) ;    \
	$(if $(ARCH_POSTLINK), $(MAKE) -f $(ARCH_POSTLINK) $@, true)

vmlinux: scripts/link-vmlinux.sh vmlinux_prereq $(vmlinux-deps) FORCE
	+$(call if_changed,link-vmlinux)

# Build samples along the rest of the kernel
ifdef CONFIG_SAMPLES
vmlinux-dirs += samples
endif

# The actual objects are generated when descending,
# make sure no implicit rule kicks in
$(sort $(vmlinux-deps)): $(vmlinux-dirs) ;

# Handle descending into subdirectories listed in $(vmlinux-dirs)
# Preset locale variables to speed up the build process. Limit locale
# tweaks to this spot to avoid wrong language settings when running
# make menuconfig etc.
# Error messages still appears in the original language

PHONY += $(vmlinux-dirs)
$(vmlinux-dirs): prepare scripts
	$(Q)$(MAKE) $(build)=$@

define filechk_kernel.release
	echo "$(KERNELVERSION)$$($(CONFIG_SHELL) $(srctree)/scripts/setlocalversion $(srctree))"
endef

# Store (new) KERNELRELEASE string in include/config/kernel.release
include/config/kernel.release: include/config/auto.conf FORCE
	$(call filechk,kernel.release)


# Things we need to do before we recursively start building the kernel
# or the modules are listed in "prepare".
# A multi level approach is used. prepareN is processed before prepareN-1.
# archprepare is used in arch Makefiles and when processed asm symlink,
# version.h and scripts_basic is processed / created.

# Listed in dependency order
PHONY += prepare archprepare prepare0 prepare1 prepare2 prepare3

# prepare3 is used to check if we are building in a separate output directory,
# and if so do:
# 1) Check that make has not been executed in the kernel src $(srctree)
prepare3: include/config/kernel.release
ifneq ($(KBUILD_SRC),)
	@$(kecho) '  Using $(srctree) as source for kernel'
	$(Q)if [ -f $(srctree)/.config -o -d $(srctree)/include/config ]; then \
		echo >&2 "  $(srctree) is not clean, please run 'make mrproper'"; \
		echo >&2 "  in the '$(srctree)' directory.";\
		/bin/false; \
	fi;
endif

# prepare2 creates a makefile if using a separate output directory.
# From this point forward, .config has been reprocessed, so any rules
# that need to depend on updated CONFIG_* values can be checked here.
prepare2: prepare3 prepare-compiler-check outputmakefile asm-generic

prepare1: prepare2 $(version_h) include/generated/utsrelease.h \
                   include/config/auto.conf
	$(cmd_crmodverdir)

archprepare: archheaders archscripts prepare1 scripts_basic

prepare0: archprepare gcc-plugins
	$(Q)$(MAKE) $(build)=.

# All the preparing..
prepare: prepare0 prepare-objtool

# Support for using generic headers in asm-generic
PHONY += asm-generic uapi-asm-generic
asm-generic: uapi-asm-generic
	$(Q)$(MAKE) -f $(srctree)/scripts/Makefile.asm-generic \
	            src=asm obj=arch/$(SRCARCH)/include/generated/asm
uapi-asm-generic:
	$(Q)$(MAKE) -f $(srctree)/scripts/Makefile.asm-generic \
	            src=uapi/asm obj=arch/$(SRCARCH)/include/generated/uapi/asm

PHONY += prepare-objtool
prepare-objtool: $(objtool_target)
ifeq ($(SKIP_STACK_VALIDATION),1)
ifdef CONFIG_UNWINDER_ORC
	@echo "error: Cannot generate ORC metadata for CONFIG_UNWINDER_ORC=y, please install libelf-dev, libelf-devel or elfutils-libelf-devel" >&2
	@false
else
	@echo "warning: Cannot use CONFIG_STACK_VALIDATION=y, please install libelf-dev, libelf-devel or elfutils-libelf-devel" >&2
endif
endif
<<<<<<< HEAD

# Disable clang-specific config options when using a different compiler
clang-specific-configs := LTO_CLANG CFI_CLANG SHADOW_CALL_STACK

PHONY += check-clang-specific-options
check-clang-specific-options: $(KCONFIG_CONFIG) FORCE
ifneq ($(cc-name),clang)
ifneq ($(findstring y,$(shell $(CONFIG_SHELL) \
	$(srctree)/scripts/config --file $(KCONFIG_CONFIG) \
		$(foreach c,$(clang-specific-configs),-s $(c)))),)
	@echo WARNING: Disabling clang-specific options with $(cc-name) >&2
	$(Q)$(srctree)/scripts/config --file $(KCONFIG_CONFIG) \
		$(foreach c,$(clang-specific-configs),-d $(c)) && \
	$(MAKE) -f $(srctree)/Makefile olddefconfig
endif
endif
=======
>>>>>>> 15457316

# Check for CONFIG flags that require compiler support. Abort the build
# after .config has been processed, but before the kernel build starts.
#
# For security-sensitive CONFIG options, we don't want to fallback and/or
# silently change which compiler flags will be used, since that leads to
# producing kernels with different security feature characteristics
# depending on the compiler used. (For example, "But I selected
# CC_STACKPROTECTOR_STRONG! Why did it build with _REGULAR?!")
PHONY += prepare-compiler-check
prepare-compiler-check: FORCE
# Make sure we're using a supported toolchain with LTO_CLANG
ifdef CONFIG_LTO_CLANG
  ifneq ($(call clang-ifversion, -ge, 0500, y), y)
	@echo Cannot use CONFIG_LTO_CLANG: requires clang 5.0 or later >&2 && exit 1
  endif
  ifneq ($(ld-name),lld)
    ifneq ($(call gold-ifversion, -ge, 112000000, y), y)
         @echo Cannot use CONFIG_LTO_CLANG: requires GNU gold 1.12 or later >&2 && exit 1
    endif
  endif
endif
# Make sure compiler supports LTO flags
ifdef lto-flags
  ifeq ($(call cc-option, $(lto-flags)),)
	@echo Cannot use CONFIG_LTO: $(lto-flags) not supported by compiler \
		>&2 && exit 1
  endif
endif
# Make sure compiler supports requested stack protector flag.
ifdef stackp-name
  ifeq ($(call cc-option, $(stackp-flag)),)
	@echo Cannot use CONFIG_CC_STACKPROTECTOR_$(stackp-name): \
		  $(stackp-flag) not supported by compiler >&2 && exit 1
  endif
endif
# Make sure compiler does not have buggy stack-protector support.
ifdef stackp-check
  ifneq ($(shell $(CONFIG_SHELL) $(stackp-check) $(CC) $(KBUILD_CPPFLAGS) $(biarch)),y)
	@echo Cannot use CONFIG_CC_STACKPROTECTOR_$(stackp-name): \
                  $(stackp-flag) available but compiler is broken >&2 && exit 1
  endif
endif
ifdef cfi-flags
  ifeq ($(call cc-option, $(cfi-flags)),)
	@echo Cannot use CONFIG_CFI: $(cfi-flags) not supported by compiler >&2 && exit 1
  endif
endif
ifdef scs-flags
  ifeq ($(call cc-option, $(scs-flags)),)
	@echo Cannot use CONFIG_SHADOW_CALL_STACK: $(scs-flags) not supported by compiler >&2 && exit 1
  endif
endif
	@:

# Generate some files
# ---------------------------------------------------------------------------

# KERNELRELEASE can change from a few different places, meaning version.h
# needs to be updated, so this check is forced on all builds

uts_len := 64
define filechk_utsrelease.h
	if [ `echo -n "$(KERNELRELEASE)" | wc -c ` -gt $(uts_len) ]; then   \
	  echo '"$(KERNELRELEASE)" exceeds $(uts_len) characters' >&2;      \
	  exit 1;                                                           \
	fi;                                                                 \
	if [ -n "$(BUILD_NUMBER)" ]; then                                   \
	  (echo \#define UTS_RELEASE \"$(KERNELRELEASE)-ab$(BUILD_NUMBER)\";) \
	else                                                                \
	  (echo \#define UTS_RELEASE \"$(KERNELRELEASE)\";)                 \
	fi
endef

define filechk_version.h
	(echo \#define LINUX_VERSION_CODE $(shell                         \
	expr $(VERSION) \* 65536 + 0$(PATCHLEVEL) \* 256 + 0$(SUBLEVEL)); \
	echo '#define KERNEL_VERSION(a,b,c) (((a) << 16) + ((b) << 8) + (c))';)
endef

$(version_h): $(srctree)/Makefile FORCE
	$(call filechk,version.h)
	$(Q)rm -f $(old_version_h)

include/generated/utsrelease.h: include/config/kernel.release FORCE
	$(call filechk,utsrelease.h)

PHONY += headerdep
headerdep:
	$(Q)find $(srctree)/include/ -name '*.h' | xargs --max-args 1 \
	$(srctree)/scripts/headerdep.pl -I$(srctree)/include

# ---------------------------------------------------------------------------
# Kernel headers

#Default location for installed headers
export INSTALL_HDR_PATH = $(objtree)/usr

# If we do an all arch process set dst to include/arch-$(hdr-arch)
hdr-dst = $(if $(KBUILD_HEADERS), dst=include/arch-$(hdr-arch), dst=include)

PHONY += archheaders
archheaders:

PHONY += archscripts
archscripts:

PHONY += __headers
__headers: $(version_h) scripts_basic uapi-asm-generic archheaders archscripts
	$(Q)$(MAKE) $(build)=scripts build_unifdef

PHONY += headers_install_all
headers_install_all:
	$(Q)$(CONFIG_SHELL) $(srctree)/scripts/headers.sh install

PHONY += headers_install
headers_install: __headers
	$(if $(wildcard $(srctree)/arch/$(hdr-arch)/include/uapi/asm/Kbuild),, \
	  $(error Headers not exportable for the $(SRCARCH) architecture))
	$(Q)$(MAKE) $(hdr-inst)=include/uapi dst=include
	$(Q)$(MAKE) $(hdr-inst)=arch/$(hdr-arch)/include/uapi $(hdr-dst)
	$(Q)$(MAKE) $(hdr-inst)=techpack dst=include

PHONY += headers_check_all
headers_check_all: headers_install_all
	$(Q)$(CONFIG_SHELL) $(srctree)/scripts/headers.sh check

PHONY += headers_check
headers_check: headers_install
	$(Q)$(MAKE) $(hdr-inst)=include/uapi dst=include HDRCHECK=1
	$(Q)$(MAKE) $(hdr-inst)=arch/$(hdr-arch)/include/uapi $(hdr-dst) HDRCHECK=1
	$(Q)$(MAKE) $(hdr-inst)=techpack dst=include HDRCHECK=1

# ---------------------------------------------------------------------------
# Kernel selftest

PHONY += kselftest
kselftest:
	$(Q)$(MAKE) -C $(srctree)/tools/testing/selftests run_tests

PHONY += kselftest-clean
kselftest-clean:
	$(Q)$(MAKE) -C $(srctree)/tools/testing/selftests clean

PHONY += kselftest-merge
kselftest-merge:
	$(if $(wildcard $(objtree)/.config),, $(error No .config exists, config your kernel first!))
	$(Q)$(CONFIG_SHELL) $(srctree)/scripts/kconfig/merge_config.sh \
		-m $(objtree)/.config \
		$(srctree)/tools/testing/selftests/*/config
	+$(Q)$(MAKE) -f $(srctree)/Makefile olddefconfig

# ---------------------------------------------------------------------------
# Modules

ifdef CONFIG_MODULES

# By default, build modules as well

all: modules

# Build modules
#
# A module can be listed more than once in obj-m resulting in
# duplicate lines in modules.order files.  Those are removed
# using awk while concatenating to the final file.

PHONY += modules
modules: $(vmlinux-dirs) $(if $(KBUILD_BUILTIN),vmlinux) modules.builtin
	$(Q)$(AWK) '!x[$$0]++' $(vmlinux-dirs:%=$(objtree)/%/modules.order) > $(objtree)/modules.order
	@$(kecho) '  Building modules, stage 2.';
	$(Q)$(MAKE) -f $(srctree)/scripts/Makefile.modpost

modules.builtin: $(vmlinux-dirs:%=%/modules.builtin)
	$(Q)$(AWK) '!x[$$0]++' $^ > $(objtree)/modules.builtin

%/modules.builtin: include/config/auto.conf
	$(Q)$(MAKE) $(modbuiltin)=$*


# Target to prepare building external modules
PHONY += modules_prepare
modules_prepare: prepare scripts

# Target to install modules
PHONY += modules_install
modules_install: _modinst_ _modinst_post

PHONY += _modinst_
_modinst_:
	@rm -rf $(MODLIB)/kernel
	@rm -f $(MODLIB)/source
	@mkdir -p $(MODLIB)/kernel
	@ln -s $(abspath $(srctree)) $(MODLIB)/source
	@if [ ! $(objtree) -ef  $(MODLIB)/build ]; then \
		rm -f $(MODLIB)/build ; \
		ln -s $(CURDIR) $(MODLIB)/build ; \
	fi
	@cp -f $(objtree)/modules.order $(MODLIB)/
	@cp -f $(objtree)/modules.builtin $(MODLIB)/
	$(Q)$(MAKE) -f $(srctree)/scripts/Makefile.modinst

# This depmod is only for convenience to give the initial
# boot a modules.dep even before / is mounted read-write.  However the
# boot script depmod is the master version.
PHONY += _modinst_post
_modinst_post: _modinst_
	$(call cmd,depmod)

ifeq ($(CONFIG_MODULE_SIG), y)
PHONY += modules_sign
modules_sign:
	$(Q)$(MAKE) -f $(srctree)/scripts/Makefile.modsign
endif

else # CONFIG_MODULES

# Modules not configured
# ---------------------------------------------------------------------------

PHONY += modules modules_install
modules modules_install:
	@echo >&2
	@echo >&2 "The present kernel configuration has modules disabled."
	@echo >&2 "Type 'make config' and enable loadable module support."
	@echo >&2 "Then build a kernel with module support enabled."
	@echo >&2
	@exit 1

endif # CONFIG_MODULES

###
# Cleaning is done on three levels.
# make clean     Delete most generated files
#                Leave enough to build external modules
# make mrproper  Delete the current configuration, and all generated files
# make distclean Remove editor backup files, patch leftover files and the like

# Directories & files removed with 'make clean'
CLEAN_DIRS  += $(MODVERDIR)

# Directories & files removed with 'make mrproper'
MRPROPER_DIRS  += include/config usr/include include/generated          \
		  arch/*/include/generated .tmp_objdiff
MRPROPER_FILES += .config .config.old .version .old_version \
		  Module.symvers tags TAGS cscope* GPATH GTAGS GRTAGS GSYMS \
		  signing_key.pem signing_key.priv signing_key.x509	\
		  x509.genkey extra_certificates signing_key.x509.keyid	\
		  signing_key.x509.signer vmlinux-gdb.py

# clean - Delete most, but leave enough to build external modules
#
clean: rm-dirs  := $(CLEAN_DIRS)
clean: rm-files := $(CLEAN_FILES)
clean-dirs      := $(addprefix _clean_, . $(vmlinux-alldirs) Documentation samples)

PHONY += $(clean-dirs) clean archclean vmlinuxclean
$(clean-dirs):
	$(Q)$(MAKE) $(clean)=$(patsubst _clean_%,%,$@)

vmlinuxclean:
	$(Q)$(CONFIG_SHELL) $(srctree)/scripts/link-vmlinux.sh clean
	$(Q)$(if $(ARCH_POSTLINK), $(MAKE) -f $(ARCH_POSTLINK) clean)

clean: archclean vmlinuxclean

# mrproper - Delete all generated files, including .config
#
mrproper: rm-dirs  := $(wildcard $(MRPROPER_DIRS))
mrproper: rm-files := $(wildcard $(MRPROPER_FILES))
mrproper-dirs      := $(addprefix _mrproper_,scripts)

PHONY += $(mrproper-dirs) mrproper archmrproper
$(mrproper-dirs):
	$(Q)$(MAKE) $(clean)=$(patsubst _mrproper_%,%,$@)

mrproper: clean archmrproper $(mrproper-dirs)
	$(call cmd,rmdirs)
	$(call cmd,rmfiles)

# distclean
#
PHONY += distclean

distclean: mrproper
	@find $(srctree) $(RCS_FIND_IGNORE) \
		\( -name '*.orig' -o -name '*.rej' -o -name '*~' \
		-o -name '*.bak' -o -name '#*#' -o -name '*%' \
		-o -name 'core' \) \
		-type f -print | xargs rm -f


# Packaging of the kernel to various formats
# ---------------------------------------------------------------------------
# rpm target kept for backward compatibility
package-dir	:= scripts/package

%src-pkg: FORCE
	$(Q)$(MAKE) $(build)=$(package-dir) $@
%pkg: include/config/kernel.release FORCE
	$(Q)$(MAKE) $(build)=$(package-dir) $@
rpm: include/config/kernel.release FORCE
	$(Q)$(MAKE) $(build)=$(package-dir) $@


# Brief documentation of the typical targets used
# ---------------------------------------------------------------------------

boards := $(wildcard $(srctree)/arch/$(SRCARCH)/configs/*_defconfig)
boards := $(sort $(notdir $(boards)))
board-dirs := $(dir $(wildcard $(srctree)/arch/$(SRCARCH)/configs/*/*_defconfig))
board-dirs := $(sort $(notdir $(board-dirs:/=)))

PHONY += help
help:
	@echo  'Cleaning targets:'
	@echo  '  clean		  - Remove most generated files but keep the config and'
	@echo  '                    enough build support to build external modules'
	@echo  '  mrproper	  - Remove all generated files + config + various backup files'
	@echo  '  distclean	  - mrproper + remove editor backup and patch files'
	@echo  ''
	@echo  'Configuration targets:'
	@$(MAKE) -f $(srctree)/scripts/kconfig/Makefile help
	@echo  ''
	@echo  'Other generic targets:'
	@echo  '  all		  - Build all targets marked with [*]'
	@echo  '* vmlinux	  - Build the bare kernel'
	@echo  '* modules	  - Build all modules'
	@echo  '  modules_install - Install all modules to INSTALL_MOD_PATH (default: /)'
	@echo  '  dir/            - Build all files in dir and below'
	@echo  '  dir/file.[ois]  - Build specified target only'
	@echo  '  dir/file.ll     - Build the LLVM assembly file'
	@echo  '                    (requires compiler support for LLVM assembly generation)'
	@echo  '  dir/file.lst    - Build specified mixed source/assembly target only'
	@echo  '                    (requires a recent binutils and recent build (System.map))'
	@echo  '  dir/file.ko     - Build module including final link'
	@echo  '  modules_prepare - Set up for building external modules'
	@echo  '  tags/TAGS	  - Generate tags file for editors'
	@echo  '  cscope	  - Generate cscope index'
	@echo  '  gtags           - Generate GNU GLOBAL index'
	@echo  '  kernelrelease	  - Output the release version string (use with make -s)'
	@echo  '  kernelversion	  - Output the version stored in Makefile (use with make -s)'
	@echo  '  image_name	  - Output the image name (use with make -s)'
	@echo  '  headers_install - Install sanitised kernel headers to INSTALL_HDR_PATH'; \
	 echo  '                    (default: $(INSTALL_HDR_PATH))'; \
	 echo  ''
	@echo  'Static analysers:'
	@echo  '  checkstack      - Generate a list of stack hogs'
	@echo  '  namespacecheck  - Name space analysis on compiled kernel'
	@echo  '  versioncheck    - Sanity check on version.h usage'
	@echo  '  includecheck    - Check for duplicate included header files'
	@echo  '  export_report   - List the usages of all exported symbols'
	@echo  '  headers_check   - Sanity check on exported headers'
	@echo  '  headerdep       - Detect inclusion cycles in headers'
	@$(MAKE) -f $(srctree)/scripts/Makefile.help checker-help
	@echo  ''
	@echo  'Kernel selftest:'
	@echo  '  kselftest       - Build and run kernel selftest (run as root)'
	@echo  '                    Build, install, and boot kernel before'
	@echo  '                    running kselftest on it'
	@echo  '  kselftest-clean - Remove all generated kselftest files'
	@echo  '  kselftest-merge - Merge all the config dependencies of kselftest to existing'
	@echo  '                    .config.'
	@echo  ''
	@echo 'Userspace tools targets:'
	@echo '  use "make tools/help"'
	@echo '  or  "cd tools; make help"'
	@echo  ''
	@echo  'Kernel packaging:'
	@$(MAKE) $(build)=$(package-dir) help
	@echo  ''
	@echo  'Documentation targets:'
	@$(MAKE) -f $(srctree)/Documentation/Makefile dochelp
	@echo  ''
	@echo  'Architecture specific targets ($(SRCARCH)):'
	@$(if $(archhelp),$(archhelp),\
		echo '  No architecture specific help defined for $(SRCARCH)')
	@echo  ''
	@$(if $(boards), \
		$(foreach b, $(boards), \
		printf "  %-24s - Build for %s\\n" $(b) $(subst _defconfig,,$(b));) \
		echo '')
	@$(if $(board-dirs), \
		$(foreach b, $(board-dirs), \
		printf "  %-16s - Show %s-specific targets\\n" help-$(b) $(b);) \
		printf "  %-16s - Show all of the above\\n" help-boards; \
		echo '')

	@echo  '  make V=0|1 [targets] 0 => quiet build (default), 1 => verbose build'
	@echo  '  make V=2   [targets] 2 => give reason for rebuild of target'
	@echo  '  make O=dir [targets] Locate all output files in "dir", including .config'
	@echo  '  make C=1   [targets] Check re-compiled c source with $$CHECK (sparse by default)'
	@echo  '  make C=2   [targets] Force check of all c source with $$CHECK'
	@echo  '  make RECORDMCOUNT_WARN=1 [targets] Warn about ignored mcount sections'
	@echo  '  make W=n   [targets] Enable extra gcc checks, n=1,2,3 where'
	@echo  '		1: warnings which may be relevant and do not occur too often'
	@echo  '		2: warnings which occur quite often but may still be relevant'
	@echo  '		3: more obscure warnings, can most likely be ignored'
	@echo  '		Multiple levels can be combined with W=12 or W=123'
	@echo  ''
	@echo  'Execute "make" or "make all" to build all targets marked with [*] '
	@echo  'For further info see the ./README file'


help-board-dirs := $(addprefix help-,$(board-dirs))

help-boards: $(help-board-dirs)

boards-per-dir = $(sort $(notdir $(wildcard $(srctree)/arch/$(SRCARCH)/configs/$*/*_defconfig)))

$(help-board-dirs): help-%:
	@echo  'Architecture specific targets ($(SRCARCH) $*):'
	@$(if $(boards-per-dir), \
		$(foreach b, $(boards-per-dir), \
		printf "  %-24s - Build for %s\\n" $*/$(b) $(subst _defconfig,,$(b));) \
		echo '')


# Documentation targets
# ---------------------------------------------------------------------------
DOC_TARGETS := xmldocs latexdocs pdfdocs htmldocs epubdocs cleandocs linkcheckdocs
PHONY += $(DOC_TARGETS)
$(DOC_TARGETS): scripts_basic FORCE
	$(Q)$(MAKE) $(build)=Documentation $@

else # KBUILD_EXTMOD

###
# External module support.
# When building external modules the kernel used as basis is considered
# read-only, and no consistency checks are made and the make
# system is not used on the basis kernel. If updates are required
# in the basis kernel ordinary make commands (without M=...) must
# be used.
#
# The following are the only valid targets when building external
# modules.
# make M=dir clean     Delete all automatically generated files
# make M=dir modules   Make all modules in specified dir
# make M=dir	       Same as 'make M=dir modules'
# make M=dir modules_install
#                      Install the modules built in the module directory
#                      Assumes install directory is already created

# We are always building modules
KBUILD_MODULES := 1

PHONY += $(objtree)/Module.symvers
$(objtree)/Module.symvers:
	@test -e $(objtree)/Module.symvers || ( \
	echo; \
	echo "  WARNING: Symbol version dump $(objtree)/Module.symvers"; \
	echo "           is missing; modules will have no dependencies and modversions."; \
	echo )

module-dirs := $(addprefix _module_,$(KBUILD_EXTMOD))
PHONY += $(module-dirs) modules
$(module-dirs): prepare $(objtree)/Module.symvers
	$(Q)$(MAKE) $(build)=$(patsubst _module_%,%,$@)

modules: $(module-dirs)
	@$(kecho) '  Building modules, stage 2.';
	$(Q)$(MAKE) -f $(srctree)/scripts/Makefile.modpost

PHONY += modules_install
modules_install: _emodinst_ _emodinst_post

install-dir := $(if $(INSTALL_MOD_DIR),$(INSTALL_MOD_DIR),extra)
PHONY += _emodinst_
_emodinst_:
	$(Q)mkdir -p $(MODLIB)/$(install-dir)
	$(Q)$(MAKE) -f $(srctree)/scripts/Makefile.modinst

PHONY += _emodinst_post
_emodinst_post: _emodinst_
	$(call cmd,depmod)

clean-dirs := $(addprefix _clean_,$(KBUILD_EXTMOD))

PHONY += $(clean-dirs) clean
$(clean-dirs):
	$(Q)$(MAKE) $(clean)=$(patsubst _clean_%,%,$@)

clean:	rm-dirs := $(MODVERDIR)
clean: rm-files := $(KBUILD_EXTMOD)/Module.symvers

PHONY += help
help:
	@echo  '  Building external modules.'
	@echo  '  Syntax: make -C path/to/kernel/src M=$$PWD target'
	@echo  ''
	@echo  '  modules         - default target, build the module(s)'
	@echo  '  modules_install - install the module'
	@echo  '  clean           - remove generated files in module directory only'
	@echo  ''

# Dummies...
PHONY += prepare scripts
prepare:
	$(cmd_crmodverdir)
scripts: ;
endif # KBUILD_EXTMOD

clean: $(clean-dirs)
	$(call cmd,rmdirs)
	$(call cmd,rmfiles)
	@find $(if $(KBUILD_EXTMOD), $(KBUILD_EXTMOD), .) $(RCS_FIND_IGNORE) \
		\( -name '*.[oas]' -o -name '*.ko' -o -name '.*.cmd' \
		-o -name '*.ko.*' \
		-o -name '*.dwo'  \
		-o -name '*.su'  \
		-o -name '.*.d' -o -name '.*.tmp' -o -name '*.mod.c' \
		-o -name '*.symtypes' -o -name 'modules.order' \
		-o -name modules.builtin -o -name '.tmp_*.o.*' \
		-o -name '*.c.[012]*.*' \
		-o -name '*.ll' \
		-o -name '*.gcno' \
		-o -name '*.*.symversions' \) -type f -print | xargs rm -f

# Generate tags for editors
# ---------------------------------------------------------------------------
quiet_cmd_tags = GEN     $@
      cmd_tags = $(CONFIG_SHELL) $(srctree)/scripts/tags.sh $@

tags TAGS cscope gtags: FORCE
	$(call cmd,tags)

# Scripts to check various things for consistency
# ---------------------------------------------------------------------------

PHONY += includecheck versioncheck coccicheck namespacecheck export_report

includecheck:
	find $(srctree)/* $(RCS_FIND_IGNORE) \
		-name '*.[hcS]' -type f -print | sort \
		| xargs $(PERL) -w $(srctree)/scripts/checkincludes.pl

versioncheck:
	find $(srctree)/* $(RCS_FIND_IGNORE) \
		-name '*.[hcS]' -type f -print | sort \
		| xargs $(PERL) -w $(srctree)/scripts/checkversion.pl

coccicheck:
	$(Q)$(CONFIG_SHELL) $(srctree)/scripts/$@

namespacecheck:
	$(PERL) $(srctree)/scripts/namespace.pl

export_report:
	$(PERL) $(srctree)/scripts/export_report.pl

endif #ifeq ($(config-targets),1)
endif #ifeq ($(mixed-targets),1)

PHONY += checkstack kernelrelease kernelversion image_name

# UML needs a little special treatment here.  It wants to use the host
# toolchain, so needs $(SUBARCH) passed to checkstack.pl.  Everyone
# else wants $(ARCH), including people doing cross-builds, which means
# that $(SUBARCH) doesn't work here.
ifeq ($(ARCH), um)
CHECKSTACK_ARCH := $(SUBARCH)
else
CHECKSTACK_ARCH := $(ARCH)
endif
checkstack:
	$(OBJDUMP) -d vmlinux $$(find . -name '*.ko') | \
	$(PERL) $(src)/scripts/checkstack.pl $(CHECKSTACK_ARCH)

kernelrelease:
	@echo "$(KERNELVERSION)$$($(CONFIG_SHELL) $(srctree)/scripts/setlocalversion $(srctree))"

kernelversion:
	@echo $(KERNELVERSION)

image_name:
	@echo $(KBUILD_IMAGE)

# Clear a bunch of variables before executing the submake
tools/: FORCE
	$(Q)mkdir -p $(objtree)/tools
	$(Q)$(MAKE) LDFLAGS= MAKEFLAGS="$(tools_silent) $(filter --j% -j,$(MAKEFLAGS))" O=$(abspath $(objtree)) subdir=tools -C $(src)/tools/

tools/%: FORCE
	$(Q)mkdir -p $(objtree)/tools
	$(Q)$(MAKE) LDFLAGS= MAKEFLAGS="$(tools_silent) $(filter --j% -j,$(MAKEFLAGS))" O=$(abspath $(objtree)) subdir=tools -C $(src)/tools/ $*

# Single targets
# ---------------------------------------------------------------------------
# Single targets are compatible with:
# - build with mixed source and output
# - build with separate output dir 'make O=...'
# - external modules
#
#  target-dir => where to store outputfile
#  build-dir  => directory in kernel source tree to use

ifeq ($(KBUILD_EXTMOD),)
        build-dir  = $(patsubst %/,%,$(dir $@))
        target-dir = $(dir $@)
else
        zap-slash=$(filter-out .,$(patsubst %/,%,$(dir $@)))
        build-dir  = $(KBUILD_EXTMOD)$(if $(zap-slash),/$(zap-slash))
        target-dir = $(if $(KBUILD_EXTMOD),$(dir $<),$(dir $@))
endif

%.s: %.c prepare scripts FORCE
	$(Q)$(MAKE) $(build)=$(build-dir) $(target-dir)$(notdir $@)
%.i: %.c prepare scripts FORCE
	$(Q)$(MAKE) $(build)=$(build-dir) $(target-dir)$(notdir $@)
%.o: %.c prepare scripts FORCE
	$(Q)$(MAKE) $(build)=$(build-dir) $(target-dir)$(notdir $@)
%.lst: %.c prepare scripts FORCE
	$(Q)$(MAKE) $(build)=$(build-dir) $(target-dir)$(notdir $@)
%.s: %.S prepare scripts FORCE
	$(Q)$(MAKE) $(build)=$(build-dir) $(target-dir)$(notdir $@)
%.o: %.S prepare scripts FORCE
	$(Q)$(MAKE) $(build)=$(build-dir) $(target-dir)$(notdir $@)
%.symtypes: %.c prepare scripts FORCE
	$(Q)$(MAKE) $(build)=$(build-dir) $(target-dir)$(notdir $@)
%.ll: %.c prepare scripts FORCE
	$(Q)$(MAKE) $(build)=$(build-dir) $(target-dir)$(notdir $@)

# Modules
/: prepare scripts FORCE
	$(Q)$(MAKE) KBUILD_MODULES=$(if $(CONFIG_MODULES),1) \
	$(build)=$(build-dir)
# Make sure the latest headers are built for Documentation
Documentation/ samples/: headers_install
%/: prepare scripts FORCE
	$(Q)$(MAKE) KBUILD_MODULES=$(if $(CONFIG_MODULES),1) \
	$(build)=$(build-dir)
%.ko: prepare scripts FORCE
	$(Q)$(MAKE) KBUILD_MODULES=$(if $(CONFIG_MODULES),1)   \
	$(build)=$(build-dir) $(@:.ko=.o)
	$(Q)$(MAKE) -f $(srctree)/scripts/Makefile.modpost

# FIXME Should go into a make.lib or something
# ===========================================================================

quiet_cmd_rmdirs = $(if $(wildcard $(rm-dirs)),CLEAN   $(wildcard $(rm-dirs)))
      cmd_rmdirs = rm -rf $(rm-dirs)

quiet_cmd_rmfiles = $(if $(wildcard $(rm-files)),CLEAN   $(wildcard $(rm-files)))
      cmd_rmfiles = rm -f $(rm-files)

# Run depmod only if we have System.map and depmod is executable
quiet_cmd_depmod = DEPMOD  $(KERNELRELEASE)
      cmd_depmod = $(CONFIG_SHELL) $(srctree)/scripts/depmod.sh $(DEPMOD) \
                   $(KERNELRELEASE) "$(patsubst y,_,$(CONFIG_HAVE_UNDERSCORE_SYMBOL_PREFIX))"

# Create temporary dir for module support files
# clean it up only when building all modules
cmd_crmodverdir = $(Q)mkdir -p $(MODVERDIR) \
                  $(if $(KBUILD_MODULES),; rm -f $(MODVERDIR)/*)

# read all saved command lines

targets := $(wildcard $(sort $(targets)))
cmd_files := $(wildcard .*.cmd $(foreach f,$(targets),$(dir $(f)).$(notdir $(f)).cmd))

ifneq ($(cmd_files),)
  $(cmd_files): ;	# Do not try to update included dependency files
  include $(cmd_files)
endif

endif	# skip-makefile

PHONY += FORCE
FORCE:

# Declare the contents of the .PHONY variable as phony.  We keep that
# information in a variable so we can use it in if_changed and friends.
.PHONY: $(PHONY)<|MERGE_RESOLUTION|>--- conflicted
+++ resolved
@@ -1,11 +1,7 @@
 # SPDX-License-Identifier: GPL-2.0
 VERSION = 4
 PATCHLEVEL = 14
-<<<<<<< HEAD
 SUBLEVEL = 165
-=======
-SUBLEVEL = 151
->>>>>>> 15457316
 EXTRAVERSION =
 NAME = Petit Gorille
 
@@ -513,7 +509,6 @@
 endif
 ifneq ($(GCC_TOOLCHAIN),)
 CLANG_FLAGS	+= --gcc-toolchain=$(GCC_TOOLCHAIN)
-<<<<<<< HEAD
 endif
 CLANG_FLAGS	+= -no-integrated-as
 CLANG_FLAGS	+= -Werror=unknown-warning-option
@@ -524,14 +519,6 @@
 KBUILD_CFLAGS += -fuse-ld=lld
 endif
 KBUILD_CPPFLAGS += -Qunused-arguments
-=======
-endif
-CLANG_FLAGS	+= -no-integrated-as
-CLANG_FLAGS	+= -Werror=unknown-warning-option
-KBUILD_CFLAGS	+= $(CLANG_FLAGS)
-KBUILD_AFLAGS	+= $(CLANG_FLAGS)
-export CLANG_FLAGS
->>>>>>> 15457316
 endif
 
 RETPOLINE_CFLAGS_GCC := -mindirect-branch=thunk-extern -mindirect-branch-register
@@ -680,12 +667,7 @@
 CFLAGS_GCOV	:= -fprofile-arcs -ftest-coverage \
 	$(call cc-option,-fno-tree-loop-im) \
 	$(call cc-disable-warning,maybe-uninitialized,)
-<<<<<<< HEAD
 export CFLAGS_GCOV
-=======
-CFLAGS_KCOV	:= $(call cc-option,-fsanitize-coverage=trace-pc,)
-export CFLAGS_GCOV CFLAGS_KCOV
->>>>>>> 15457316
 
 # Make toolchain changes before including arch/$(SRCARCH)/Makefile to ensure
 # ar/cc/ld-* macros return correct values.
@@ -784,10 +766,6 @@
 KBUILD_CFLAGS += $(stackp-flag)
 
 ifeq ($(cc-name),clang)
-<<<<<<< HEAD
-=======
-KBUILD_CPPFLAGS += $(call cc-option,-Qunused-arguments,)
->>>>>>> 15457316
 KBUILD_CFLAGS += $(call cc-disable-warning, format-invalid-specifier)
 KBUILD_CFLAGS += $(call cc-disable-warning, gnu)
 KBUILD_CFLAGS += $(call cc-disable-warning, duplicate-decl-specifier)
@@ -918,11 +896,7 @@
 endif
 
 ifdef CONFIG_CFI_CLANG
-<<<<<<< HEAD
 cfi-clang-flags	+= -fsanitize=cfi -fno-sanitize-cfi-canonical-jump-tables
-=======
-cfi-clang-flags	+= -fsanitize=cfi $(call cc-option, -fsplit-lto-unit)
->>>>>>> 15457316
 DISABLE_CFI_CLANG := -fno-sanitize=cfi
 ifdef CONFIG_MODULES
 cfi-clang-flags	+= -fsanitize-cfi-cross-dso
@@ -1281,7 +1255,6 @@
 	@echo "warning: Cannot use CONFIG_STACK_VALIDATION=y, please install libelf-dev, libelf-devel or elfutils-libelf-devel" >&2
 endif
 endif
-<<<<<<< HEAD
 
 # Disable clang-specific config options when using a different compiler
 clang-specific-configs := LTO_CLANG CFI_CLANG SHADOW_CALL_STACK
@@ -1298,8 +1271,6 @@
 	$(MAKE) -f $(srctree)/Makefile olddefconfig
 endif
 endif
-=======
->>>>>>> 15457316
 
 # Check for CONFIG flags that require compiler support. Abort the build
 # after .config has been processed, but before the kernel build starts.

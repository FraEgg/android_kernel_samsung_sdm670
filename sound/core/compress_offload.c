--- conflicted
+++ resolved
@@ -554,7 +554,10 @@
 		stream->metadata_set = false;
 		stream->next_track = false;
 
-		stream->runtime->state = SNDRV_PCM_STATE_SETUP;
+		if (stream->direction == SND_COMPRESS_PLAYBACK)
+			stream->runtime->state = SNDRV_PCM_STATE_SETUP;
+		else
+			stream->runtime->state = SNDRV_PCM_STATE_PREPARED;
 	} else {
 		return -EPERM;
 	}
@@ -671,17 +674,8 @@
 {
 	int retval;
 
-	switch (stream->runtime->state) {
-	case SNDRV_PCM_STATE_SETUP:
-		if (stream->direction != SND_COMPRESS_CAPTURE)
-			return -EPERM;
-		break;
-	case SNDRV_PCM_STATE_PREPARED:
-		break;
-	default:
+	if (stream->runtime->state != SNDRV_PCM_STATE_PREPARED)
 		return -EPERM;
-	}
-
 	retval = stream->ops->trigger(stream, SNDRV_PCM_TRIGGER_START);
 	if (!retval)
 		stream->runtime->state = SNDRV_PCM_STATE_RUNNING;
@@ -692,15 +686,9 @@
 {
 	int retval;
 
-	switch (stream->runtime->state) {
-	case SNDRV_PCM_STATE_OPEN:
-	case SNDRV_PCM_STATE_SETUP:
-	case SNDRV_PCM_STATE_PREPARED:
+	if (stream->runtime->state == SNDRV_PCM_STATE_PREPARED ||
+			stream->runtime->state == SNDRV_PCM_STATE_SETUP)
 		return -EPERM;
-	default:
-		break;
-	}
-
 	retval = stream->ops->trigger(stream, SNDRV_PCM_TRIGGER_STOP);
 	if (!retval) {
 		stream->runtime->state = SNDRV_PCM_STATE_SETUP;
@@ -719,7 +707,6 @@
 {
 	int retval;
 
-<<<<<<< HEAD
 	mutex_lock(&stream->device->lock);
 	if (stream->runtime->state == SNDRV_PCM_STATE_PREPARED ||
 			stream->runtime->state == SNDRV_PCM_STATE_SETUP) {
@@ -727,20 +714,6 @@
 		goto ret;
 	}
 	mutex_unlock(&stream->device->lock);
-=======
-	switch (stream->runtime->state) {
-	case SNDRV_PCM_STATE_OPEN:
-	case SNDRV_PCM_STATE_SETUP:
-	case SNDRV_PCM_STATE_PREPARED:
-	case SNDRV_PCM_STATE_PAUSED:
-		return -EPERM;
-	case SNDRV_PCM_STATE_XRUN:
-		return -EPIPE;
-	default:
-		break;
-	}
-
->>>>>>> c61ebb66
 	retval = stream->ops->trigger(stream, SND_COMPR_TRIGGER_DRAIN);
 	mutex_lock(&stream->device->lock);
 	if (!retval) {
@@ -779,7 +752,6 @@
 {
 	int retval;
 
-<<<<<<< HEAD
 	mutex_lock(&stream->device->lock);
 	if (stream->runtime->state == SNDRV_PCM_STATE_PREPARED ||
 			stream->runtime->state == SNDRV_PCM_STATE_SETUP) {
@@ -787,20 +759,6 @@
 		return -EPERM;
 	}
 	mutex_unlock(&stream->device->lock);
-=======
-	switch (stream->runtime->state) {
-	case SNDRV_PCM_STATE_OPEN:
-	case SNDRV_PCM_STATE_SETUP:
-	case SNDRV_PCM_STATE_PREPARED:
-	case SNDRV_PCM_STATE_PAUSED:
-		return -EPERM;
-	case SNDRV_PCM_STATE_XRUN:
-		return -EPIPE;
-	default:
-		break;
-	}
-
->>>>>>> c61ebb66
 	/* stream can be drained only when next track has been signalled */
 	if (stream->next_track == false)
 		return -EPERM;
@@ -961,17 +919,11 @@
 		.write =          snd_compr_write,
 		.read =           snd_compr_read,
 		.unlocked_ioctl = snd_compr_ioctl,
-<<<<<<< HEAD
-		.compat_ioctl   = snd_compr_ioctl,
-		.mmap =           snd_compr_mmap,
-		.poll =           snd_compr_poll,
-=======
 #ifdef CONFIG_COMPAT
 		.compat_ioctl = snd_compr_ioctl_compat,
 #endif
 		.mmap =		snd_compr_mmap,
 		.poll =		snd_compr_poll,
->>>>>>> c61ebb66
 };
 
 static int snd_compress_dev_register(struct snd_device *device)

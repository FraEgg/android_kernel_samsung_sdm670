--- conflicted
+++ resolved
@@ -637,13 +637,9 @@
 	return cal_block;
 err:
 	kfree(cal_block->cal_info);
-<<<<<<< HEAD
-	kfree(cal_block->client_info);
-=======
 	cal_block->cal_info = NULL;
 	kfree(cal_block->client_info);
 	cal_block->client_info = NULL;
->>>>>>> e045a95c
 	kfree(cal_block);
 	cal_block = NULL;
 	return cal_block;

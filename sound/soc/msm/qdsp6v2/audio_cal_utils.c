--- conflicted
+++ resolved
@@ -1,4 +1,4 @@
-/* Copyright (c) 2014-2017, The Linux Foundation. All rights reserved.
+/* Copyright (c) 2014-2016, The Linux Foundation. All rights reserved.
  *
  * This program is free software; you can redistribute it and/or modify
  * it under the terms of the GNU General Public License version 2 and
@@ -155,6 +155,9 @@
 	case ULP_LSM_CAL_TYPE:
 		size = sizeof(struct audio_cal_info_lsm);
 		break;
+	case DTS_EAGLE_CAL_TYPE:
+		size = 0;
+		break;
 	case AUDIO_CORE_METAINFO_CAL_TYPE:
 		size = sizeof(struct audio_cal_info_metainfo);
 		break;
@@ -297,6 +300,9 @@
 		break;
 	case ULP_LSM_CAL_TYPE:
 		size = sizeof(struct audio_cal_type_lsm);
+		break;
+	case DTS_EAGLE_CAL_TYPE:
+		size = 0;
 		break;
 	case AUDIO_CORE_METAINFO_CAL_TYPE:
 		size = sizeof(struct audio_cal_type_metainfo);
@@ -637,13 +643,9 @@
 	return cal_block;
 err:
 	kfree(cal_block->cal_info);
-<<<<<<< HEAD
-	kfree(cal_block->client_info);
-=======
 	cal_block->cal_info = NULL;
 	kfree(cal_block->client_info);
 	cal_block->client_info = NULL;
->>>>>>> 4ace475a
 	kfree(cal_block);
 	cal_block = NULL;
 	return cal_block;

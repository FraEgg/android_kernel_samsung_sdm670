--- conflicted
+++ resolved
@@ -822,11 +822,7 @@
 		pr_err("%s: Incorrect parameter length", __func__);
 		return -EINVAL;
 	}
-<<<<<<< HEAD
-	params_value = kzalloc(params_length, GFP_KERNEL);
-=======
 	params_value = kzalloc(params_length + param_payload_len, GFP_KERNEL);
->>>>>>> e045a95c
 	if (!params_value) {
 		pr_err("%s, params memory alloc failed\n", __func__);
 		return -ENOMEM;

/* Copyright (c) 2012-2017, The Linux Foundation. All rights reserved.
 *
 * This program is free software; you can redistribute it and/or modify
 * it under the terms of the GNU General Public License version 2 and
 * only version 2 as published by the Free Software Foundation.
 *
 * This program is distributed in the hope that it will be useful,
 * but WITHOUT ANY WARRANTY; without even the implied warranty of
 * MERCHANTABILITY or FITNESS FOR A PARTICULAR PURPOSE.  See the
 * GNU General Public License for more details.
 */
#include <linux/module.h>
#include <linux/slab.h>
#include <linux/wait.h>
#include <linux/sched.h>
#include <linux/jiffies.h>
#include <linux/uaccess.h>
#include <linux/atomic.h>
#include <linux/wait.h>
#include <linux/qdsp6v2/apr.h>
#include <sound/apr_audio-v2.h>
#include <sound/q6adm-v2.h>
#include <sound/q6audio-v2.h>
#include <sound/q6afe-v2.h>
#include <sound/audio_cal_utils.h>
#include <sound/asound.h>
#include "msm-dts-srs-tm-config.h"
#include <sound/adsp_err.h>

#define TIMEOUT_MS 1000

#define RESET_COPP_ID 99
#define INVALID_COPP_ID 0xFF
/* Used for inband payload copy, max size is 4k */
/* 2 is to account for module & param ID in payload */
#define ADM_GET_PARAMETER_LENGTH  (4096 - APR_HDR_SIZE - 2 * sizeof(uint32_t))

#define ULL_SUPPORTED_BITS_PER_SAMPLE 16
#define ULL_SUPPORTED_SAMPLE_RATE 48000

#ifndef CONFIG_DOLBY_DAP
#undef DOLBY_ADM_COPP_TOPOLOGY_ID
#define DOLBY_ADM_COPP_TOPOLOGY_ID 0xFFFFFFFE
#endif

#ifndef CONFIG_DOLBY_DS2
#undef DS2_ADM_COPP_TOPOLOGY_ID
#define DS2_ADM_COPP_TOPOLOGY_ID 0xFFFFFFFF
#endif

/* ENUM for adm_status */
enum adm_cal_status {
	ADM_STATUS_CALIBRATION_REQUIRED = 0,
	ADM_STATUS_MAX,
};

struct adm_copp {

	atomic_t id[AFE_MAX_PORTS][MAX_COPPS_PER_PORT];
	atomic_t cnt[AFE_MAX_PORTS][MAX_COPPS_PER_PORT];
	atomic_t topology[AFE_MAX_PORTS][MAX_COPPS_PER_PORT];
	atomic_t mode[AFE_MAX_PORTS][MAX_COPPS_PER_PORT];
	atomic_t stat[AFE_MAX_PORTS][MAX_COPPS_PER_PORT];
	atomic_t rate[AFE_MAX_PORTS][MAX_COPPS_PER_PORT];
	atomic_t bit_width[AFE_MAX_PORTS][MAX_COPPS_PER_PORT];
	atomic_t channels[AFE_MAX_PORTS][MAX_COPPS_PER_PORT];
	atomic_t app_type[AFE_MAX_PORTS][MAX_COPPS_PER_PORT];
	atomic_t acdb_id[AFE_MAX_PORTS][MAX_COPPS_PER_PORT];
	wait_queue_head_t wait[AFE_MAX_PORTS][MAX_COPPS_PER_PORT];
	wait_queue_head_t adm_delay_wait[AFE_MAX_PORTS][MAX_COPPS_PER_PORT];
	atomic_t adm_delay_stat[AFE_MAX_PORTS][MAX_COPPS_PER_PORT];
	uint32_t adm_delay[AFE_MAX_PORTS][MAX_COPPS_PER_PORT];
	unsigned long adm_status[AFE_MAX_PORTS][MAX_COPPS_PER_PORT];
};

struct source_tracking_data {
	struct ion_client *ion_client;
	struct ion_handle *ion_handle;
	struct param_outband memmap;
	int apr_cmd_status;
};

struct adm_ctl {
	void *apr;

	struct adm_copp copp;

	atomic_t matrix_map_stat;
	wait_queue_head_t matrix_map_wait;

	atomic_t adm_stat;
	wait_queue_head_t adm_wait;

	struct cal_type_data *cal_data[ADM_MAX_CAL_TYPES];

	atomic_t mem_map_handles[ADM_MEM_MAP_INDEX_MAX];
	atomic_t mem_map_index;

	struct param_outband outband_memmap;
	struct source_tracking_data sourceTrackingData;

	int set_custom_topology;
	int ec_ref_rx;
	int num_ec_ref_rx_chans;
	int ec_ref_rx_bit_width;
	int ec_ref_rx_sampling_rate;
};

static struct adm_ctl			this_adm;

struct adm_multi_ch_map {
	bool set_channel_map;
	char channel_mapping[PCM_FORMAT_MAX_NUM_CHANNEL];
};

#define ADM_MCH_MAP_IDX_PLAYBACK 0
#define ADM_MCH_MAP_IDX_REC 1
static struct adm_multi_ch_map multi_ch_maps[2] = {
							{ false,
							{0, 0, 0, 0, 0, 0, 0, 0}
							},
							{ false,
							{0, 0, 0, 0, 0, 0, 0, 0}
							}
};

static int adm_get_parameters[MAX_COPPS_PER_PORT * ADM_GET_PARAMETER_LENGTH];
static int adm_module_topo_list[
	MAX_COPPS_PER_PORT * ADM_GET_TOPO_MODULE_LIST_LENGTH];

int adm_validate_and_get_port_index(int port_id)
{
	int index;
	int ret;

	ret = q6audio_validate_port(port_id);
	if (ret < 0) {
		pr_err("%s: port validation failed id 0x%x ret %d\n",
			__func__, port_id, ret);
		return -EINVAL;
	}

	index = afe_get_port_index(port_id);
	if (index < 0 || index >= AFE_MAX_PORTS) {
		pr_err("%s: Invalid port idx %d port_id 0x%x\n",
			__func__, index,
			port_id);
		return -EINVAL;
	}
	pr_debug("%s: port_idx- %d\n", __func__, index);
	return index;
}

int adm_get_default_copp_idx(int port_id)
{
	int port_idx = adm_validate_and_get_port_index(port_id), idx;

	if (port_idx < 0) {
		pr_err("%s: Invalid port id: 0x%x", __func__, port_id);
		return -EINVAL;
	}
	pr_debug("%s: port_idx:%d\n", __func__, port_idx);
	for (idx = 0; idx < MAX_COPPS_PER_PORT; idx++) {
		if (atomic_read(&this_adm.copp.id[port_idx][idx]) !=
			RESET_COPP_ID)
			return idx;
	}
	return -EINVAL;
}

int adm_get_topology_for_port_from_copp_id(int port_id, int copp_id)
{
	int port_idx = adm_validate_and_get_port_index(port_id), idx;
	if (port_idx < 0) {
		pr_err("%s: Invalid port id: 0x%x", __func__, port_id);
		return 0;
	}
	for (idx = 0; idx < MAX_COPPS_PER_PORT; idx++)
		if (atomic_read(&this_adm.copp.id[port_idx][idx]) == copp_id)
			return atomic_read(&this_adm.copp.topology[port_idx]
								  [idx]);
	pr_err("%s: Invalid copp_id %d port_id 0x%x\n",
		__func__, copp_id, port_id);
	return 0;
}

int adm_get_topology_for_port_copp_idx(int port_id, int copp_idx)
{
	int port_idx = adm_validate_and_get_port_index(port_id);
	if (port_idx < 0 || copp_idx >= MAX_COPPS_PER_PORT) {
		pr_err("%s: Invalid port: 0x%x copp id: 0x%x",
				__func__, port_id, copp_idx);
		return 0;
	}
	return atomic_read(&this_adm.copp.topology[port_idx][copp_idx]);
}

int adm_get_indexes_from_copp_id(int copp_id, int *copp_idx, int *port_idx)
{
	int p_idx, c_idx;
	for (p_idx = 0; p_idx < AFE_MAX_PORTS; p_idx++) {
		for (c_idx = 0; c_idx < MAX_COPPS_PER_PORT; c_idx++) {
			if (atomic_read(&this_adm.copp.id[p_idx][c_idx])
								== copp_id) {
				if (copp_idx != NULL)
					*copp_idx = c_idx;
				if (port_idx != NULL)
					*port_idx = p_idx;
				return 0;
			}
		}
	}
	return -EINVAL;
}

static int adm_get_copp_id(int port_idx, int copp_idx)
{
	pr_debug("%s: port_idx:%d copp_idx:%d\n", __func__, port_idx, copp_idx);

	if (copp_idx < 0 || copp_idx >= MAX_COPPS_PER_PORT) {
		pr_err("%s: Invalid copp_num: %d\n", __func__, copp_idx);
		return -EINVAL;
	}
	return atomic_read(&this_adm.copp.id[port_idx][copp_idx]);
}

static int adm_get_idx_if_copp_exists(int port_idx, int topology, int mode,
				 int rate, int bit_width, int app_type)
{
	int idx;

	pr_debug("%s: port_idx-%d, topology-0x%x, mode-%d, rate-%d, bit_width-%d\n",
		 __func__, port_idx, topology, mode, rate, bit_width);

	for (idx = 0; idx < MAX_COPPS_PER_PORT; idx++)
		if ((topology ==
			atomic_read(&this_adm.copp.topology[port_idx][idx])) &&
		    (mode == atomic_read(&this_adm.copp.mode[port_idx][idx])) &&
		    (rate == atomic_read(&this_adm.copp.rate[port_idx][idx])) &&
		    (bit_width ==
			atomic_read(&this_adm.copp.bit_width[port_idx][idx])) &&
		    (app_type ==
			atomic_read(&this_adm.copp.app_type[port_idx][idx])))
			return idx;
	return -EINVAL;
}

static int adm_get_next_available_copp(int port_idx)
{
	int idx;

	pr_debug("%s:\n", __func__);
	for (idx = 0; idx < MAX_COPPS_PER_PORT; idx++) {
		pr_debug("%s: copp_id:0x%x port_idx:%d idx:%d\n", __func__,
			 atomic_read(&this_adm.copp.id[port_idx][idx]),
			 port_idx, idx);
		if (atomic_read(&this_adm.copp.id[port_idx][idx]) ==
								RESET_COPP_ID)
			break;
	}
	return idx;
}

int srs_trumedia_open(int port_id, int copp_idx, __s32 srs_tech_id,
		      void *srs_params)
{
	struct adm_cmd_set_pp_params_inband_v5 *adm_params = NULL;
	struct adm_cmd_set_pp_params_v5 *adm_params_ = NULL;
	__s32 sz = 0, param_id, module_id = SRS_TRUMEDIA_MODULE_ID, outband = 0;
	int ret = 0, port_idx;

	pr_debug("SRS - %s", __func__);

	port_id = afe_convert_virtual_to_portid(port_id);
	port_idx = adm_validate_and_get_port_index(port_id);
	if (port_idx < 0) {
		pr_err("%s: Invalid port_id %#x\n", __func__, port_id);
		return -EINVAL;
	}
	switch (srs_tech_id) {
	case SRS_ID_GLOBAL: {
		struct srs_trumedia_params_GLOBAL *glb_params = NULL;
		sz = sizeof(struct adm_cmd_set_pp_params_inband_v5) +
			sizeof(struct srs_trumedia_params_GLOBAL);
		adm_params = kzalloc(sz, GFP_KERNEL);
		if (!adm_params) {
			pr_err("%s, adm params memory alloc failed\n",
				__func__);
			return -ENOMEM;
		}
		adm_params->payload_size =
			sizeof(struct srs_trumedia_params_GLOBAL) +
			sizeof(struct adm_param_data_v5);
		param_id = SRS_TRUMEDIA_PARAMS;
		adm_params->params.param_size =
				sizeof(struct srs_trumedia_params_GLOBAL);
		glb_params = (struct srs_trumedia_params_GLOBAL *)
			((u8 *)adm_params +
			sizeof(struct adm_cmd_set_pp_params_inband_v5));
		memcpy(glb_params, srs_params,
			sizeof(struct srs_trumedia_params_GLOBAL));
		break;
	}
	case SRS_ID_WOWHD: {
		struct srs_trumedia_params_WOWHD *whd_params = NULL;
		sz = sizeof(struct adm_cmd_set_pp_params_inband_v5) +
			sizeof(struct srs_trumedia_params_WOWHD);
		adm_params = kzalloc(sz, GFP_KERNEL);
		if (!adm_params) {
			pr_err("%s, adm params memory alloc failed\n",
				__func__);
			return -ENOMEM;
		}
		adm_params->payload_size =
			sizeof(struct srs_trumedia_params_WOWHD) +
			sizeof(struct adm_param_data_v5);
		param_id = SRS_TRUMEDIA_PARAMS_WOWHD;
		adm_params->params.param_size =
				sizeof(struct srs_trumedia_params_WOWHD);
		whd_params = (struct srs_trumedia_params_WOWHD *)
			((u8 *)adm_params +
			sizeof(struct adm_cmd_set_pp_params_inband_v5));
		memcpy(whd_params, srs_params,
				sizeof(struct srs_trumedia_params_WOWHD));
		break;
	}
	case SRS_ID_CSHP: {
		struct srs_trumedia_params_CSHP *chp_params = NULL;
		sz = sizeof(struct adm_cmd_set_pp_params_inband_v5) +
			sizeof(struct srs_trumedia_params_CSHP);
		adm_params = kzalloc(sz, GFP_KERNEL);
		if (!adm_params) {
			pr_err("%s, adm params memory alloc failed\n",
				__func__);
			return -ENOMEM;
		}
		adm_params->payload_size =
			sizeof(struct srs_trumedia_params_CSHP) +
			sizeof(struct adm_param_data_v5);
		param_id = SRS_TRUMEDIA_PARAMS_CSHP;
		adm_params->params.param_size =
				sizeof(struct srs_trumedia_params_CSHP);
		chp_params = (struct srs_trumedia_params_CSHP *)
			((u8 *)adm_params +
			sizeof(struct adm_cmd_set_pp_params_inband_v5));
		memcpy(chp_params, srs_params,
				sizeof(struct srs_trumedia_params_CSHP));
		break;
	}
	case SRS_ID_HPF: {
		struct srs_trumedia_params_HPF *hpf_params = NULL;
		sz = sizeof(struct adm_cmd_set_pp_params_inband_v5) +
			sizeof(struct srs_trumedia_params_HPF);
		adm_params = kzalloc(sz, GFP_KERNEL);
		if (!adm_params) {
			pr_err("%s, adm params memory alloc failed\n",
				__func__);
			return -ENOMEM;
		}
		adm_params->payload_size =
			sizeof(struct srs_trumedia_params_HPF) +
			sizeof(struct adm_param_data_v5);
		param_id = SRS_TRUMEDIA_PARAMS_HPF;
		adm_params->params.param_size =
				sizeof(struct srs_trumedia_params_HPF);
		hpf_params = (struct srs_trumedia_params_HPF *)
			((u8 *)adm_params +
			sizeof(struct adm_cmd_set_pp_params_inband_v5));
		memcpy(hpf_params, srs_params,
			sizeof(struct srs_trumedia_params_HPF));
		break;
	}
	case SRS_ID_AEQ: {
		int *update_params_ptr = (int *)this_adm.outband_memmap.kvaddr;
		outband = 1;
		adm_params = kzalloc(sizeof(struct adm_cmd_set_pp_params_v5),
				     GFP_KERNEL);
		adm_params_ = (struct adm_cmd_set_pp_params_v5 *)adm_params;
		if (!adm_params_) {
			pr_err("%s, adm params memory alloc failed\n",
				__func__);
			return -ENOMEM;
		}

		sz = sizeof(struct srs_trumedia_params_AEQ);
		if (update_params_ptr == NULL) {
			pr_err("ADM_SRS_TRUMEDIA - %s: null memmap for AEQ params\n",
				__func__);
			ret = -EINVAL;
			goto fail_cmd;
		}
		param_id = SRS_TRUMEDIA_PARAMS_AEQ;
		*update_params_ptr++ = module_id;
		*update_params_ptr++ = param_id;
		*update_params_ptr++ = sz;
		memcpy(update_params_ptr, srs_params, sz);

		adm_params_->payload_size = sz + 12;

		break;
	}
	case SRS_ID_HL: {
		struct srs_trumedia_params_HL *hl_params = NULL;
		sz = sizeof(struct adm_cmd_set_pp_params_inband_v5) +
			sizeof(struct srs_trumedia_params_HL);
		adm_params = kzalloc(sz, GFP_KERNEL);
		if (!adm_params) {
			pr_err("%s, adm params memory alloc failed\n",
				__func__);
			return -ENOMEM;
		}
		adm_params->payload_size =
			sizeof(struct srs_trumedia_params_HL) +
			sizeof(struct adm_param_data_v5);
		param_id = SRS_TRUMEDIA_PARAMS_HL;
		adm_params->params.param_size =
			sizeof(struct srs_trumedia_params_HL);
		hl_params = (struct srs_trumedia_params_HL *)
			((u8 *)adm_params +
			sizeof(struct adm_cmd_set_pp_params_inband_v5));
		memcpy(hl_params, srs_params,
				sizeof(struct srs_trumedia_params_HL));
		break;
	}
	case SRS_ID_GEQ: {
		struct srs_trumedia_params_GEQ *geq_params = NULL;
		sz = sizeof(struct adm_cmd_set_pp_params_inband_v5) +
			sizeof(struct srs_trumedia_params_GEQ);
		adm_params = kzalloc(sz, GFP_KERNEL);
		if (!adm_params) {
			pr_err("%s, adm params memory alloc failed\n",
				__func__);
			return -ENOMEM;
		}
		adm_params->payload_size =
			sizeof(struct srs_trumedia_params_GEQ) +
			sizeof(struct adm_param_data_v5);
		param_id = SRS_TRUMEDIA_PARAMS_GEQ;
		adm_params->params.param_size =
			sizeof(struct srs_trumedia_params_GEQ);
		geq_params = (struct srs_trumedia_params_GEQ *)
			((u8 *)adm_params +
			sizeof(struct adm_cmd_set_pp_params_inband_v5));
		memcpy(geq_params, srs_params,
			sizeof(struct srs_trumedia_params_GEQ));
		pr_debug("SRS - %s: GEQ params prepared\n", __func__);
		break;
	}
	default:
		goto fail_cmd;
	}

	adm_params->hdr.hdr_field = APR_HDR_FIELD(APR_MSG_TYPE_SEQ_CMD,
				APR_HDR_LEN(APR_HDR_SIZE), APR_PKT_VER);
	adm_params->hdr.src_svc = APR_SVC_ADM;
	adm_params->hdr.src_domain = APR_DOMAIN_APPS;
	adm_params->hdr.src_port = port_id;
	adm_params->hdr.dest_svc = APR_SVC_ADM;
	adm_params->hdr.dest_domain = APR_DOMAIN_ADSP;
	adm_params->hdr.dest_port =
			atomic_read(&this_adm.copp.id[port_idx][copp_idx]);
	adm_params->hdr.token = port_idx << 16 | copp_idx;
	adm_params->hdr.opcode = ADM_CMD_SET_PP_PARAMS_V5;
	if (outband && this_adm.outband_memmap.paddr) {
		adm_params->hdr.pkt_size =
					sizeof(struct adm_cmd_set_pp_params_v5);
		adm_params->payload_addr_lsw = lower_32_bits(
						this_adm.outband_memmap.paddr);
		adm_params->payload_addr_msw = msm_audio_populate_upper_32_bits(
						this_adm.outband_memmap.paddr);
		adm_params->mem_map_handle = atomic_read(&this_adm.
					mem_map_handles[ADM_SRS_TRUMEDIA]);
	} else {
		adm_params->hdr.pkt_size = sz;
		adm_params->payload_addr_lsw = 0;
		adm_params->payload_addr_msw = 0;
		adm_params->mem_map_handle = 0;

		adm_params->params.module_id = module_id;
		adm_params->params.param_id = param_id;
		adm_params->params.reserved = 0;
	}

	pr_debug("SRS - %s: Command was sent now check Q6 - port id = %d, size %d, module id %x, param id %x.\n",
			__func__, adm_params->hdr.dest_port,
			adm_params->payload_size, module_id, param_id);

	atomic_set(&this_adm.copp.stat[port_idx][copp_idx], -1);
	ret = apr_send_pkt(this_adm.apr, (uint32_t *)adm_params);
	if (ret < 0) {
		pr_err("SRS - %s: ADM enable for port %d failed\n", __func__,
			port_id);
		ret = -EINVAL;
		goto fail_cmd;
	}
	/* Wait for the callback with copp id */
	ret = wait_event_timeout(this_adm.copp.wait[port_idx][copp_idx],
			atomic_read(&this_adm.copp.stat
			[port_idx][copp_idx]) >= 0,
			msecs_to_jiffies(TIMEOUT_MS));
	if (!ret) {
		pr_err("%s: SRS set params timed out port = %d\n",
			__func__, port_id);
		ret = -EINVAL;
		goto fail_cmd;
	} else if (atomic_read(&this_adm.copp.stat
				[port_idx][copp_idx]) > 0) {
		pr_err("%s: DSP returned error[%s]\n",
				__func__, adsp_err_get_err_str(
				atomic_read(&this_adm.copp.stat
				[port_idx][copp_idx])));
		ret = adsp_err_get_lnx_err_code(
				atomic_read(&this_adm.copp.stat
					[port_idx][copp_idx]));
		goto fail_cmd;
	}

fail_cmd:
	kfree(adm_params);
	return ret;
}

int adm_set_stereo_to_custom_stereo(int port_id, int copp_idx,
				    unsigned int session_id, char *params,
				    uint32_t params_length)
{
	struct adm_cmd_set_pspd_mtmx_strtr_params_v5 *adm_params = NULL;
	int sz, rc = 0, port_idx;

	pr_debug("%s:\n", __func__);
	port_id = afe_convert_virtual_to_portid(port_id);
	port_idx = adm_validate_and_get_port_index(port_id);
	if (port_idx < 0) {
		pr_err("%s: Invalid port_id 0x%x\n", __func__, port_id);
		return -EINVAL;
	}

	sz = sizeof(struct adm_cmd_set_pspd_mtmx_strtr_params_v5) +
		params_length;
	adm_params = kzalloc(sz, GFP_KERNEL);
	if (!adm_params) {
		pr_err("%s, adm params memory alloc failed\n", __func__);
		return -ENOMEM;
	}

	memcpy(((u8 *)adm_params +
		sizeof(struct adm_cmd_set_pspd_mtmx_strtr_params_v5)),
		params, params_length);
	adm_params->hdr.hdr_field = APR_HDR_FIELD(APR_MSG_TYPE_SEQ_CMD,
					APR_HDR_LEN(APR_HDR_SIZE), APR_PKT_VER);
	adm_params->hdr.pkt_size = sz;
	adm_params->hdr.src_svc = APR_SVC_ADM;
	adm_params->hdr.src_domain = APR_DOMAIN_APPS;
	adm_params->hdr.src_port = port_id;
	adm_params->hdr.dest_svc = APR_SVC_ADM;
	adm_params->hdr.dest_domain = APR_DOMAIN_ADSP;
	adm_params->hdr.dest_port = 0; /* Ignored */;
	adm_params->hdr.token = port_idx << 16 | copp_idx;
	adm_params->hdr.opcode = ADM_CMD_SET_PSPD_MTMX_STRTR_PARAMS_V5;
	adm_params->payload_addr_lsw = 0;
	adm_params->payload_addr_msw = 0;
	adm_params->mem_map_handle = 0;
	adm_params->payload_size = params_length;
	/* direction RX as 0 */
	adm_params->direction = ADM_MATRIX_ID_AUDIO_RX;
	/* session id for this cmd to be applied on */
	adm_params->sessionid = session_id;
	adm_params->deviceid =
			atomic_read(&this_adm.copp.id[port_idx][copp_idx]);
	adm_params->reserved = 0;
	pr_debug("%s: deviceid %d, session_id %d, src_port %d, dest_port %d\n",
		__func__, adm_params->deviceid, adm_params->sessionid,
		adm_params->hdr.src_port, adm_params->hdr.dest_port);
	atomic_set(&this_adm.copp.stat[port_idx][copp_idx], -1);
	rc = apr_send_pkt(this_adm.apr, (uint32_t *)adm_params);
	if (rc < 0) {
		pr_err("%s: Set params failed port = 0x%x rc %d\n",
			__func__, port_id, rc);
		rc = -EINVAL;
		goto set_stereo_to_custom_stereo_return;
	}
	/* Wait for the callback */
	rc = wait_event_timeout(this_adm.copp.wait[port_idx][copp_idx],
				atomic_read(&this_adm.copp.stat
				[port_idx][copp_idx]) >= 0,
				msecs_to_jiffies(TIMEOUT_MS));
	if (!rc) {
		pr_err("%s: Set params timed out port = 0x%x\n", __func__,
			port_id);
		rc = -EINVAL;
		goto set_stereo_to_custom_stereo_return;
	} else if (atomic_read(&this_adm.copp.stat
				[port_idx][copp_idx]) > 0) {
		pr_err("%s: DSP returned error[%s]\n", __func__,
			adsp_err_get_err_str(atomic_read(
			&this_adm.copp.stat
			[port_idx][copp_idx])));
		rc = adsp_err_get_lnx_err_code(
				atomic_read(&this_adm.copp.stat
					[port_idx][copp_idx]));
		goto set_stereo_to_custom_stereo_return;
	}
	rc = 0;
set_stereo_to_custom_stereo_return:
	kfree(adm_params);
	return rc;
}

int adm_dolby_dap_send_params(int port_id, int copp_idx, char *params,
			      uint32_t params_length)
{
	struct adm_cmd_set_pp_params_v5	*adm_params = NULL;
	int sz, rc = 0;
	int port_idx;

	pr_debug("%s:\n", __func__);
	port_id = afe_convert_virtual_to_portid(port_id);
	port_idx = adm_validate_and_get_port_index(port_id);
	if (port_idx < 0) {
		pr_err("%s: Invalid port_id 0x%x\n", __func__, port_id);
		return -EINVAL;
	}

	sz = sizeof(struct adm_cmd_set_pp_params_v5) + params_length;
	adm_params = kzalloc(sz, GFP_KERNEL);
	if (!adm_params) {
		pr_err("%s, adm params memory alloc failed", __func__);
		return -ENOMEM;
	}

	memcpy(((u8 *)adm_params + sizeof(struct adm_cmd_set_pp_params_v5)),
			params, params_length);
	adm_params->hdr.hdr_field = APR_HDR_FIELD(APR_MSG_TYPE_SEQ_CMD,
				APR_HDR_LEN(APR_HDR_SIZE), APR_PKT_VER);
	adm_params->hdr.pkt_size = sz;
	adm_params->hdr.src_svc = APR_SVC_ADM;
	adm_params->hdr.src_domain = APR_DOMAIN_APPS;
	adm_params->hdr.src_port = port_id;
	adm_params->hdr.dest_svc = APR_SVC_ADM;
	adm_params->hdr.dest_domain = APR_DOMAIN_ADSP;
	adm_params->hdr.dest_port =
			atomic_read(&this_adm.copp.id[port_idx][copp_idx]);
	adm_params->hdr.token = port_idx << 16 | copp_idx;
	adm_params->hdr.opcode = ADM_CMD_SET_PP_PARAMS_V5;
	adm_params->payload_addr_lsw = 0;
	adm_params->payload_addr_msw = 0;
	adm_params->mem_map_handle = 0;
	adm_params->payload_size = params_length;

	atomic_set(&this_adm.copp.stat[port_idx][copp_idx], -1);
	rc = apr_send_pkt(this_adm.apr, (uint32_t *)adm_params);
	if (rc < 0) {
		pr_err("%s: Set params failed port = 0x%x rc %d\n",
			__func__, port_id, rc);
		rc = -EINVAL;
		goto dolby_dap_send_param_return;
	}
	/* Wait for the callback */
	rc = wait_event_timeout(this_adm.copp.wait[port_idx][copp_idx],
		atomic_read(&this_adm.copp.stat[port_idx][copp_idx]) >= 0,
		msecs_to_jiffies(TIMEOUT_MS));
	if (!rc) {
		pr_err("%s: Set params timed out port = 0x%x\n",
			 __func__, port_id);
		rc = -EINVAL;
		goto dolby_dap_send_param_return;
	} else if (atomic_read(&this_adm.copp.stat
				[port_idx][copp_idx]) > 0) {
		pr_err("%s: DSP returned error[%s]\n",
				__func__, adsp_err_get_err_str(
				atomic_read(&this_adm.copp.stat
				[port_idx][copp_idx])));
		rc = adsp_err_get_lnx_err_code(
				atomic_read(&this_adm.copp.stat
					[port_idx][copp_idx]));
		goto dolby_dap_send_param_return;
	}
	rc = 0;
dolby_dap_send_param_return:
	kfree(adm_params);
	return rc;
}

int adm_send_params_v5(int port_id, int copp_idx, char *params,
			      uint32_t params_length)
{
	struct adm_cmd_set_pp_params_v5	*adm_params = NULL;
	int rc = 0;
	int sz, port_idx;

	pr_debug("%s:\n", __func__);
	port_id = afe_convert_virtual_to_portid(port_id);
	port_idx = adm_validate_and_get_port_index(port_id);
	if (port_idx < 0) {
		pr_err("%s: Invalid port_id 0x%x\n", __func__, port_id);
		return -EINVAL;
	}

	sz = sizeof(struct adm_cmd_set_pp_params_v5) + params_length;
	adm_params = kzalloc(sz, GFP_KERNEL);
	if (!adm_params) {
		pr_err("%s, adm params memory alloc failed", __func__);
		return -ENOMEM;
	}

	memcpy(((u8 *)adm_params + sizeof(struct adm_cmd_set_pp_params_v5)),
			params, params_length);
	adm_params->hdr.hdr_field = APR_HDR_FIELD(APR_MSG_TYPE_SEQ_CMD,
				APR_HDR_LEN(APR_HDR_SIZE), APR_PKT_VER);
	adm_params->hdr.pkt_size = sz;
	adm_params->hdr.src_svc = APR_SVC_ADM;
	adm_params->hdr.src_domain = APR_DOMAIN_APPS;
	adm_params->hdr.src_port = port_id;
	adm_params->hdr.dest_svc = APR_SVC_ADM;
	adm_params->hdr.dest_domain = APR_DOMAIN_ADSP;
	adm_params->hdr.dest_port =
			atomic_read(&this_adm.copp.id[port_idx][copp_idx]);
	adm_params->hdr.token = port_idx << 16 | copp_idx;
	adm_params->hdr.opcode = ADM_CMD_SET_PP_PARAMS_V5;
	adm_params->payload_addr_lsw = 0;
	adm_params->payload_addr_msw = 0;
	adm_params->mem_map_handle = 0;
	adm_params->payload_size = params_length;

	atomic_set(&this_adm.copp.stat[port_idx][copp_idx], -1);
	rc = apr_send_pkt(this_adm.apr, (uint32_t *)adm_params);
	if (rc < 0) {
		pr_err("%s: Set params failed port = 0x%x rc %d\n",
			__func__, port_id, rc);
		rc = -EINVAL;
		goto send_param_return;
	}
	/* Wait for the callback */
	rc = wait_event_timeout(this_adm.copp.wait[port_idx][copp_idx],
		atomic_read(&this_adm.copp.stat[port_idx][copp_idx]) >= 0,
		msecs_to_jiffies(TIMEOUT_MS));
	if (!rc) {
		pr_err("%s: Set params timed out port = 0x%x\n",
			 __func__, port_id);
		rc = -EINVAL;
		goto send_param_return;
	} else if (atomic_read(&this_adm.copp.stat
				[port_idx][copp_idx]) > 0) {
		pr_err("%s: DSP returned error[%s]\n",
				__func__, adsp_err_get_err_str(
				atomic_read(&this_adm.copp.stat
				[port_idx][copp_idx])));
		rc = adsp_err_get_lnx_err_code(
				atomic_read(&this_adm.copp.stat
					[port_idx][copp_idx]));
		goto send_param_return;
	}
	rc = 0;
send_param_return:
	kfree(adm_params);
	return rc;
}

int adm_get_params_v2(int port_id, int copp_idx, uint32_t module_id,
		      uint32_t param_id, uint32_t params_length,
		      char *params, uint32_t client_id)
{
	struct adm_cmd_get_pp_params_v5 *adm_params = NULL;
	int rc = 0, i = 0;
	int port_idx, idx;
	int *params_data = (int *)params;
	uint64_t sz = 0;

	port_id = afe_convert_virtual_to_portid(port_id);
	port_idx = adm_validate_and_get_port_index(port_id);
	if (port_idx < 0) {
		pr_err("%s: Invalid port_id 0x%x\n", __func__, port_id);
		return -EINVAL;
	}

	sz = (uint64_t)sizeof(struct adm_cmd_get_pp_params_v5) +
				(uint64_t)params_length;
	/*
	 * Check if the value of "sz" (which is ultimately assigned to
	 * "hdr.pkt_size") crosses U16_MAX.
	 */
	if (sz > U16_MAX) {
		pr_err("%s: Invalid params_length\n", __func__);
		return -EINVAL;
	}
	adm_params = kzalloc(sz, GFP_KERNEL);
	if (!adm_params) {
		pr_err("%s: adm params memory alloc failed", __func__);
		return -ENOMEM;
	}

	memcpy(((u8 *)adm_params + sizeof(struct adm_cmd_get_pp_params_v5)),
		params, params_length);
	adm_params->hdr.hdr_field = APR_HDR_FIELD(APR_MSG_TYPE_SEQ_CMD,
	APR_HDR_LEN(APR_HDR_SIZE), APR_PKT_VER);
	adm_params->hdr.pkt_size = sz;
	adm_params->hdr.src_svc = APR_SVC_ADM;
	adm_params->hdr.src_domain = APR_DOMAIN_APPS;
	adm_params->hdr.src_port = port_id;
	adm_params->hdr.dest_svc = APR_SVC_ADM;
	adm_params->hdr.dest_domain = APR_DOMAIN_ADSP;
	adm_params->hdr.dest_port =
			atomic_read(&this_adm.copp.id[port_idx][copp_idx]);
	adm_params->hdr.token = port_idx << 16 | client_id << 8 | copp_idx;
	adm_params->hdr.opcode = ADM_CMD_GET_PP_PARAMS_V5;
	adm_params->data_payload_addr_lsw = 0;
	adm_params->data_payload_addr_msw = 0;
	adm_params->mem_map_handle = 0;
	adm_params->module_id = module_id;
	adm_params->param_id = param_id;
	adm_params->param_max_size = params_length;
	adm_params->reserved = 0;

	atomic_set(&this_adm.copp.stat[port_idx][copp_idx], -1);
	rc = apr_send_pkt(this_adm.apr, (uint32_t *)adm_params);
	if (rc < 0) {
		pr_err("%s: Failed to Get Params on port_id 0x%x %d\n",
			__func__, port_id, rc);
		rc = -EINVAL;
		goto adm_get_param_return;
	}
	/* Wait for the callback with copp id */
	rc = wait_event_timeout(this_adm.copp.wait[port_idx][copp_idx],
	atomic_read(&this_adm.copp.stat[port_idx][copp_idx]) >= 0,
		msecs_to_jiffies(TIMEOUT_MS));
	if (!rc) {
		pr_err("%s: get params timed out port_id = 0x%x\n", __func__,
			port_id);
		rc = -EINVAL;
		goto adm_get_param_return;
	} else if (atomic_read(&this_adm.copp.stat
				[port_idx][copp_idx]) > 0) {
		pr_err("%s: DSP returned error[%s]\n",
				__func__, adsp_err_get_err_str(
				atomic_read(&this_adm.copp.stat
				[port_idx][copp_idx])));
		rc = adsp_err_get_lnx_err_code(
				atomic_read(&this_adm.copp.stat
					[port_idx][copp_idx]));
		goto adm_get_param_return;
	}
	idx = ADM_GET_PARAMETER_LENGTH * copp_idx;

	if (adm_get_parameters[idx] < 0) {
		pr_err("%s: Size is invalid %d\n", __func__,
			adm_get_parameters[idx]);
		rc = -EINVAL;
		goto adm_get_param_return;
	}
	if ((params_data) &&
		(ARRAY_SIZE(adm_get_parameters) >
		idx) &&
		(ARRAY_SIZE(adm_get_parameters) >=
		1+adm_get_parameters[idx]+idx) &&
		(params_length/sizeof(uint32_t) >=
		adm_get_parameters[idx])) {
		for (i = 0; i < adm_get_parameters[idx]; i++)
			params_data[i] = adm_get_parameters[1+i+idx];

	} else {
		pr_err("%s: Get param data not copied! get_param array size %zd, index %d, params array size %zd, index %d\n",
		__func__, ARRAY_SIZE(adm_get_parameters),
		(1+adm_get_parameters[idx]+idx),
		params_length/sizeof(int),
		adm_get_parameters[idx]);
	}
	rc = 0;
adm_get_param_return:
	kfree(adm_params);

	return rc;
}

int adm_get_params(int port_id, int copp_idx, uint32_t module_id,
		   uint32_t param_id, uint32_t params_length, char *params)
{
	return adm_get_params_v2(port_id, copp_idx, module_id, param_id,
				 params_length, params, 0);
}

int adm_get_pp_topo_module_list(int port_id, int copp_idx, int32_t param_length,
				char *params)
{
	struct adm_cmd_get_pp_topo_module_list_t *adm_pp_module_list = NULL;
	int sz, rc = 0, i = 0;
	int port_idx, idx;
	int32_t *params_data = (int32_t *)params;
	int *topo_list;

	pr_debug("%s : port_id %x", __func__, port_id);
	port_id = afe_convert_virtual_to_portid(port_id);
	port_idx = adm_validate_and_get_port_index(port_id);
	if (port_idx < 0) {
		pr_err("%s: Invalid port_id 0x%x\n", __func__, port_id);
		return -EINVAL;
	}

	if (copp_idx < 0 || copp_idx >= MAX_COPPS_PER_PORT) {
		pr_err("%s: Invalid copp_num: %d\n", __func__, copp_idx);
		return -EINVAL;
	}

	sz = sizeof(struct adm_cmd_get_pp_topo_module_list_t) + param_length;
	adm_pp_module_list = kzalloc(sz, GFP_KERNEL);
	if (!adm_pp_module_list) {
		pr_err("%s, adm params memory alloc failed", __func__);
		return -ENOMEM;
	}

	memcpy(((u8 *)adm_pp_module_list +
		sizeof(struct adm_cmd_get_pp_topo_module_list_t)),
		params, param_length);
	adm_pp_module_list->hdr.hdr_field = APR_HDR_FIELD(APR_MSG_TYPE_SEQ_CMD,
	APR_HDR_LEN(APR_HDR_SIZE), APR_PKT_VER);
	adm_pp_module_list->hdr.pkt_size = sz;
	adm_pp_module_list->hdr.src_svc = APR_SVC_ADM;
	adm_pp_module_list->hdr.src_domain = APR_DOMAIN_APPS;
	adm_pp_module_list->hdr.src_port = port_id;
	adm_pp_module_list->hdr.dest_svc = APR_SVC_ADM;
	adm_pp_module_list->hdr.dest_domain = APR_DOMAIN_ADSP;
	adm_pp_module_list->hdr.dest_port =
			atomic_read(&this_adm.copp.id[port_idx][copp_idx]);
	adm_pp_module_list->hdr.token =  port_idx << 16 | copp_idx;
	adm_pp_module_list->hdr.opcode = ADM_CMD_GET_PP_TOPO_MODULE_LIST;
	adm_pp_module_list->param_max_size = param_length;
	/* Payload address and mmap handle set to zero by kzalloc */

	atomic_set(&this_adm.copp.stat[port_idx][copp_idx], -1);

	rc = apr_send_pkt(this_adm.apr, (uint32_t *)adm_pp_module_list);
	if (rc < 0) {
		pr_err("%s: Failed to Get Params on port %d\n", __func__,
			port_id);
		rc = -EINVAL;
		goto adm_pp_module_list_l;
	}
	/* Wait for the callback with copp id */
	rc = wait_event_timeout(this_adm.copp.wait[port_idx][copp_idx],
		atomic_read(&this_adm.copp.stat[port_idx][copp_idx]) >= 0,
		msecs_to_jiffies(TIMEOUT_MS));
	if (!rc) {
		pr_err("%s: get params timed out port = %d\n", __func__,
			port_id);
		rc = -EINVAL;
		goto adm_pp_module_list_l;
	} else if (atomic_read(&this_adm.copp.stat
				[port_idx][copp_idx]) > 0) {
		pr_err("%s: DSP returned error[%s]\n",
				__func__, adsp_err_get_err_str(
				atomic_read(&this_adm.copp.stat
				[port_idx][copp_idx])));
		rc = adsp_err_get_lnx_err_code(
				atomic_read(&this_adm.copp.stat
					[port_idx][copp_idx]));
		goto adm_pp_module_list_l;
	}
	if (params_data) {
		idx = ADM_GET_TOPO_MODULE_LIST_LENGTH * copp_idx;
		topo_list = (int *)(adm_module_topo_list + idx);
		if (param_length <= ADM_GET_TOPO_MODULE_LIST_LENGTH &&
			idx <
			(MAX_COPPS_PER_PORT * ADM_GET_TOPO_MODULE_LIST_LENGTH))
			memcpy(params_data, topo_list, param_length);
		else
			pr_debug("%s: i/p size:%d > MAX param size:%d\n",
				 __func__, param_length,
				 (int)ADM_GET_TOPO_MODULE_LIST_LENGTH);
		for (i = 1; i <= params_data[0]; i++)
			pr_debug("module = 0x%x\n", params_data[i]);
	}
	rc = 0;
adm_pp_module_list_l:
	kfree(adm_pp_module_list);
	pr_debug("%s : rc = %d ", __func__, rc);
	return rc;
}
static void adm_callback_debug_print(struct apr_client_data *data)
{
	uint32_t *payload;
	payload = data->payload;

	if (data->payload_size >= 8)
		pr_debug("%s: code = 0x%x PL#0[0x%x], PL#1[0x%x], size = %d\n",
			__func__, data->opcode, payload[0], payload[1],
			data->payload_size);
	else if (data->payload_size >= 4)
		pr_debug("%s: code = 0x%x PL#0[0x%x], size = %d\n",
			__func__, data->opcode, payload[0],
			data->payload_size);
	else
		pr_debug("%s: code = 0x%x, size = %d\n",
			__func__, data->opcode, data->payload_size);
}

int adm_set_multi_ch_map(char *channel_map, int path)
{
	int idx;

	if (path == ADM_PATH_PLAYBACK) {
		idx = ADM_MCH_MAP_IDX_PLAYBACK;
	} else if (path == ADM_PATH_LIVE_REC) {
		idx = ADM_MCH_MAP_IDX_REC;
	} else {
		pr_err("%s: invalid attempt to set path %d\n", __func__, path);
		return -EINVAL;
	}

	memcpy(multi_ch_maps[idx].channel_mapping, channel_map,
		PCM_FORMAT_MAX_NUM_CHANNEL);
	multi_ch_maps[idx].set_channel_map = true;

	return 0;
}

int adm_get_multi_ch_map(char *channel_map, int path)
{
	int idx;

	if (path == ADM_PATH_PLAYBACK) {
		idx = ADM_MCH_MAP_IDX_PLAYBACK;
	} else if (path == ADM_PATH_LIVE_REC) {
		idx = ADM_MCH_MAP_IDX_REC;
	} else {
		pr_err("%s: invalid attempt to get path %d\n", __func__, path);
		return -EINVAL;
	}

	if (multi_ch_maps[idx].set_channel_map) {
		memcpy(channel_map, multi_ch_maps[idx].channel_mapping,
		       PCM_FORMAT_MAX_NUM_CHANNEL);
	}

	return 0;
}

static int32_t adm_callback(struct apr_client_data *data, void *priv)
{
	uint32_t *payload;
	int i, j, port_idx, copp_idx, idx, client_id;

	if (data == NULL) {
		pr_err("%s: data paramter is null\n", __func__);
		return -EINVAL;
	}

	payload = data->payload;

	if (data->opcode == RESET_EVENTS) {
		pr_debug("%s: Reset event is received: %d %d apr[%pK]\n",
			__func__,
			data->reset_event, data->reset_proc, this_adm.apr);
		if (this_adm.apr) {
			apr_reset(this_adm.apr);
			for (i = 0; i < AFE_MAX_PORTS; i++) {
				for (j = 0; j < MAX_COPPS_PER_PORT; j++) {
					atomic_set(&this_adm.copp.id[i][j],
						   RESET_COPP_ID);
					atomic_set(&this_adm.copp.cnt[i][j], 0);
					atomic_set(
					   &this_adm.copp.topology[i][j], 0);
					atomic_set(&this_adm.copp.mode[i][j],
						   0);
					atomic_set(&this_adm.copp.stat[i][j],
						   0);
					atomic_set(&this_adm.copp.rate[i][j],
						   0);
					atomic_set(
					&this_adm.copp.channels[i][j],
						   0);
					atomic_set(
					    &this_adm.copp.bit_width[i][j], 0);
					atomic_set(
					    &this_adm.copp.app_type[i][j], 0);
					atomic_set(
					   &this_adm.copp.acdb_id[i][j], 0);
					this_adm.copp.adm_status[i][j] =
						ADM_STATUS_CALIBRATION_REQUIRED;
				}
			}
			this_adm.apr = NULL;
			cal_utils_clear_cal_block_q6maps(ADM_MAX_CAL_TYPES,
				this_adm.cal_data);
			mutex_lock(&this_adm.cal_data
				[ADM_CUSTOM_TOP_CAL]->lock);
			this_adm.set_custom_topology = 1;
			mutex_unlock(&this_adm.cal_data[
				ADM_CUSTOM_TOP_CAL]->lock);
			rtac_clear_mapping(ADM_RTAC_CAL);
			/*
			 * Free the ION memory and clear the map handles
			 * for Source Tracking
			 */
			if (this_adm.sourceTrackingData.memmap.paddr != 0) {
				msm_audio_ion_free(
					this_adm.sourceTrackingData.ion_client,
					this_adm.sourceTrackingData.ion_handle);
				this_adm.sourceTrackingData.ion_client = NULL;
				this_adm.sourceTrackingData.ion_handle = NULL;
				this_adm.sourceTrackingData.memmap.size = 0;
				this_adm.sourceTrackingData.memmap.kvaddr =
									 NULL;
				this_adm.sourceTrackingData.memmap.paddr = 0;
				this_adm.sourceTrackingData.apr_cmd_status = -1;
				atomic_set(&this_adm.mem_map_handles[
					ADM_MEM_MAP_INDEX_SOURCE_TRACKING], 0);
			}
		}
		return 0;
	}

	adm_callback_debug_print(data);
	if (data->payload_size) {
		copp_idx = (data->token) & 0XFF;
		port_idx = ((data->token) >> 16) & 0xFF;
		client_id = ((data->token) >> 8) & 0xFF;
		if (port_idx < 0 || port_idx >= AFE_MAX_PORTS) {
			pr_err("%s: Invalid port idx %d token %d\n",
				__func__, port_idx, data->token);
			return 0;
		}
		if (copp_idx < 0 || copp_idx >= MAX_COPPS_PER_PORT) {
			pr_err("%s: Invalid copp idx %d token %d\n",
				__func__, copp_idx, data->token);
			return 0;
		}
		if (client_id < 0 || client_id >= ADM_CLIENT_ID_MAX) {
			pr_err("%s: Invalid client id %d\n", __func__,
				client_id);
			return 0;
		}
		if (data->opcode == APR_BASIC_RSP_RESULT) {
			pr_debug("%s: APR_BASIC_RSP_RESULT id 0x%x\n",
				__func__, payload[0]);
			if (payload[1] != 0) {
				pr_err("%s: cmd = 0x%x returned error = 0x%x\n",
					__func__, payload[0], payload[1]);
			}
			switch (payload[0]) {
			case ADM_CMD_SET_PP_PARAMS_V5:
				pr_debug("%s: ADM_CMD_SET_PP_PARAMS_V5\n",
					__func__);
				if (client_id == ADM_CLIENT_ID_SOURCE_TRACKING)
					this_adm.sourceTrackingData.
						apr_cmd_status = payload[1];
				else if (rtac_make_adm_callback(payload,
							data->payload_size))
					break;
				/*
				 * if soft volume is called and already
				 * interrupted break out of the sequence here
				 */
			case ADM_CMD_DEVICE_OPEN_V5:
			case ADM_CMD_DEVICE_CLOSE_V5:
			case ADM_CMD_DEVICE_OPEN_V6:
				pr_debug("%s: Basic callback received, wake up.\n",
					__func__);
				atomic_set(&this_adm.copp.stat[port_idx]
						[copp_idx], payload[1]);
				wake_up(
				&this_adm.copp.wait[port_idx][copp_idx]);
				break;
			case ADM_CMD_ADD_TOPOLOGIES:
				pr_debug("%s: callback received, ADM_CMD_ADD_TOPOLOGIES.\n",
					__func__);
				atomic_set(&this_adm.adm_stat, payload[1]);
				wake_up(&this_adm.adm_wait);
				break;
			case ADM_CMD_MATRIX_MAP_ROUTINGS_V5:
			case ADM_CMD_STREAM_DEVICE_MAP_ROUTINGS_V5:
				pr_debug("%s: Basic callback received, wake up.\n",
					__func__);
				atomic_set(&this_adm.matrix_map_stat,
					payload[1]);
				wake_up(&this_adm.matrix_map_wait);
				break;
			case ADM_CMD_SHARED_MEM_UNMAP_REGIONS:
				pr_debug("%s: ADM_CMD_SHARED_MEM_UNMAP_REGIONS\n",
					__func__);
				atomic_set(&this_adm.adm_stat, payload[1]);
				wake_up(&this_adm.adm_wait);
				break;
			case ADM_CMD_SHARED_MEM_MAP_REGIONS:
				pr_debug("%s: ADM_CMD_SHARED_MEM_MAP_REGIONS\n",
					__func__);
				/* Should only come here if there is an APR */
				/* error or malformed APR packet. Otherwise */
				/* response will be returned as */
				if (payload[1] != 0) {
					pr_err("%s: ADM map error, resuming\n",
						__func__);
					atomic_set(&this_adm.adm_stat,
						payload[1]);
					wake_up(&this_adm.adm_wait);
				}
				break;
			case ADM_CMD_GET_PP_PARAMS_V5:
				pr_debug("%s: ADM_CMD_GET_PP_PARAMS_V5\n",
					__func__);
				/* Should only come here if there is an APR */
				/* error or malformed APR packet. Otherwise */
				/* response will be returned as */
				/* ADM_CMDRSP_GET_PP_PARAMS_V5 */
				if (client_id ==
					ADM_CLIENT_ID_SOURCE_TRACKING) {
					this_adm.sourceTrackingData.
						apr_cmd_status = payload[1];
					if (payload[1] != 0)
						pr_err("%s: ADM get param error = %d\n",
							__func__, payload[1]);

					atomic_set(&this_adm.copp.stat
						[port_idx][copp_idx],
						payload[1]);
					wake_up(&this_adm.copp.wait
							[port_idx][copp_idx]);
				} else {
					if (payload[1] != 0) {
						pr_err("%s: ADM get param error = %d, resuming\n",
							__func__, payload[1]);

						rtac_make_adm_callback(payload,
							data->payload_size);
					}
				}
				break;
			case ADM_CMD_SET_PSPD_MTMX_STRTR_PARAMS_V5:
				pr_debug("%s: ADM_CMD_SET_PSPD_MTMX_STRTR_PARAMS_V5\n",
					__func__);
				atomic_set(&this_adm.copp.stat[port_idx]
						[copp_idx], payload[1]);
				wake_up(
				&this_adm.copp.wait[port_idx][copp_idx]);
				break;
			case ADM_CMD_GET_PP_TOPO_MODULE_LIST:
				pr_debug("%s:ADM_CMD_GET_PP_TOPO_MODULE_LIST\n",
					 __func__);
				if (payload[1] != 0)
					pr_err("%s: ADM get topo list error = %d,\n",
						__func__, payload[1]);
				break;
			default:
				pr_err("%s: Unknown Cmd: 0x%x\n", __func__,
								payload[0]);
				break;
			}
			return 0;
		}

		switch (data->opcode) {
		case ADM_CMDRSP_DEVICE_OPEN_V5:
		case ADM_CMDRSP_DEVICE_OPEN_V6: {
			struct adm_cmd_rsp_device_open_v5 *open =
			(struct adm_cmd_rsp_device_open_v5 *)data->payload;

			if (open->copp_id == INVALID_COPP_ID) {
				pr_err("%s: invalid coppid rxed %d\n",
					__func__, open->copp_id);
				atomic_set(&this_adm.copp.stat[port_idx]
						[copp_idx], ADSP_EBADPARAM);
				wake_up(
				&this_adm.copp.wait[port_idx][copp_idx]);
				break;
			}
			atomic_set(&this_adm.copp.stat
				[port_idx][copp_idx], payload[0]);
			atomic_set(&this_adm.copp.id[port_idx][copp_idx],
				   open->copp_id);
			pr_debug("%s: coppid rxed=%d\n", __func__,
				 open->copp_id);
			wake_up(&this_adm.copp.wait[port_idx][copp_idx]);
			}
			break;
		case ADM_CMDRSP_GET_PP_PARAMS_V5:
			pr_debug("%s: ADM_CMDRSP_GET_PP_PARAMS_V5\n", __func__);
			if (payload[0] != 0)
				pr_err("%s: ADM_CMDRSP_GET_PP_PARAMS_V5 returned error = 0x%x\n",
					__func__, payload[0]);
			if (client_id == ADM_CLIENT_ID_SOURCE_TRACKING)
				this_adm.sourceTrackingData.apr_cmd_status =
								payload[0];
			else if (rtac_make_adm_callback(payload,
					data->payload_size))
				break;

			idx = ADM_GET_PARAMETER_LENGTH * copp_idx;
			if ((payload[0] == 0) && (data->payload_size >
				(4 * sizeof(*payload))) &&
				(data->payload_size - 4 >=
				payload[3]) &&
				(ARRAY_SIZE(adm_get_parameters) >
				idx) &&
				(ARRAY_SIZE(adm_get_parameters)-idx-1 >=
				payload[3])) {
				adm_get_parameters[idx] = payload[3] /
							sizeof(uint32_t);
				/*
				 * payload[3] is param_size which is
				 * expressed in number of bytes
				 */
				pr_debug("%s: GET_PP PARAM:received parameter length: 0x%x\n",
					__func__, adm_get_parameters[idx]);
				/* storing param size then params */
				for (i = 0; i < payload[3] /
						sizeof(uint32_t); i++)
					adm_get_parameters[idx+1+i] =
							payload[4+i];
			} else if (payload[0] == 0) {
				adm_get_parameters[idx] = -1;
				pr_err("%s: Out of band case, setting size to %d\n",
					__func__, adm_get_parameters[idx]);
			} else {
				adm_get_parameters[idx] = -1;
				pr_err("%s: GET_PP_PARAMS failed, setting size to %d\n",
					__func__, adm_get_parameters[idx]);
			}
			atomic_set(&this_adm.copp.stat
				[port_idx][copp_idx], payload[0]);
			wake_up(&this_adm.copp.wait[port_idx][copp_idx]);
			break;
		case ADM_CMDRSP_GET_PP_TOPO_MODULE_LIST:
			pr_debug("%s: ADM_CMDRSP_GET_PP_TOPO_MODULE_LIST\n",
				 __func__);
			if (payload[0] != 0) {
				pr_err("%s: ADM_CMDRSP_GET_PP_TOPO_MODULE_LIST",
					 __func__);
				pr_err(":err = 0x%x\n", payload[0]);
			} else if (payload[1] >
				   ((ADM_GET_TOPO_MODULE_LIST_LENGTH /
				   sizeof(uint32_t)) - 1)) {
				pr_err("%s: ADM_CMDRSP_GET_PP_TOPO_MODULE_LIST",
					 __func__);
				pr_err(":size = %d\n", payload[1]);
			} else {
				idx = ADM_GET_TOPO_MODULE_LIST_LENGTH *
					copp_idx;
				pr_debug("%s:Num modules payload[1] %d\n",
					 __func__, payload[1]);
				adm_module_topo_list[idx] = payload[1];
				for (i = 1; i <= payload[1]; i++) {
					adm_module_topo_list[idx+i] =
						payload[1+i];
					pr_debug("%s:payload[%d] = %x\n",
						 __func__, (i+1), payload[1+i]);
				}
			}
			atomic_set(&this_adm.copp.stat
				[port_idx][copp_idx], payload[0]);
			wake_up(&this_adm.copp.wait[port_idx][copp_idx]);
			break;
		case ADM_CMDRSP_SHARED_MEM_MAP_REGIONS:
			pr_debug("%s: ADM_CMDRSP_SHARED_MEM_MAP_REGIONS\n",
				__func__);
			atomic_set(&this_adm.mem_map_handles[
				   atomic_read(&this_adm.mem_map_index)],
				   *payload);
			atomic_set(&this_adm.adm_stat, 0);
			wake_up(&this_adm.adm_wait);
			break;
		default:
			pr_err("%s: Unknown cmd:0x%x\n", __func__,
				data->opcode);
			break;
		}
	}
	return 0;
}

static int adm_memory_map_regions(phys_addr_t *buf_add, uint32_t mempool_id,
			   uint32_t *bufsz, uint32_t bufcnt)
{
	struct  avs_cmd_shared_mem_map_regions *mmap_regions = NULL;
	struct  avs_shared_map_region_payload *mregions = NULL;
	void    *mmap_region_cmd = NULL;
	void    *payload = NULL;
	int     ret = 0;
	int     i = 0;
	int     cmd_size = 0;

	pr_debug("%s:\n", __func__);
	if (this_adm.apr == NULL) {
		this_adm.apr = apr_register("ADSP", "ADM", adm_callback,
						0xFFFFFFFF, &this_adm);
		if (this_adm.apr == NULL) {
			pr_err("%s: Unable to register ADM\n", __func__);
			ret = -ENODEV;
			return ret;
		}
		rtac_set_adm_handle(this_adm.apr);
	}

	cmd_size = sizeof(struct avs_cmd_shared_mem_map_regions)
			+ sizeof(struct avs_shared_map_region_payload)
			* bufcnt;

	mmap_region_cmd = kzalloc(cmd_size, GFP_KERNEL);
	if (!mmap_region_cmd) {
		pr_err("%s: allocate mmap_region_cmd failed\n", __func__);
		return -ENOMEM;
	}
	mmap_regions = (struct avs_cmd_shared_mem_map_regions *)mmap_region_cmd;
	mmap_regions->hdr.hdr_field = APR_HDR_FIELD(APR_MSG_TYPE_SEQ_CMD,
						APR_HDR_LEN(APR_HDR_SIZE),
								APR_PKT_VER);
	mmap_regions->hdr.pkt_size = cmd_size;
	mmap_regions->hdr.src_port = 0;

	mmap_regions->hdr.dest_port = 0;
	mmap_regions->hdr.token = 0;
	mmap_regions->hdr.opcode = ADM_CMD_SHARED_MEM_MAP_REGIONS;
	mmap_regions->mem_pool_id = ADSP_MEMORY_MAP_SHMEM8_4K_POOL & 0x00ff;
	mmap_regions->num_regions = bufcnt & 0x00ff;
	mmap_regions->property_flag = 0x00;

	pr_debug("%s: map_regions->num_regions = %d\n", __func__,
				mmap_regions->num_regions);
	payload = ((u8 *) mmap_region_cmd +
				sizeof(struct avs_cmd_shared_mem_map_regions));
	mregions = (struct avs_shared_map_region_payload *)payload;

	for (i = 0; i < bufcnt; i++) {
		mregions->shm_addr_lsw = lower_32_bits(buf_add[i]);
		mregions->shm_addr_msw =
				msm_audio_populate_upper_32_bits(buf_add[i]);
		mregions->mem_size_bytes = bufsz[i];
		++mregions;
	}

	atomic_set(&this_adm.adm_stat, -1);
	ret = apr_send_pkt(this_adm.apr, (uint32_t *) mmap_region_cmd);
	if (ret < 0) {
		pr_err("%s: mmap_regions op[0x%x]rc[%d]\n", __func__,
					mmap_regions->hdr.opcode, ret);
		ret = -EINVAL;
		goto fail_cmd;
	}

	ret = wait_event_timeout(this_adm.adm_wait,
				 atomic_read(&this_adm.adm_stat) >= 0,
				 5 * HZ);
	if (!ret) {
		pr_err("%s: timeout. waited for memory_map\n", __func__);
		ret = -EINVAL;
		goto fail_cmd;
	} else if (atomic_read(&this_adm.adm_stat) > 0) {
		pr_err("%s: DSP returned error[%s]\n",
				__func__, adsp_err_get_err_str(
				atomic_read(&this_adm.adm_stat)));
		ret = adsp_err_get_lnx_err_code(
				atomic_read(&this_adm.adm_stat));
		goto fail_cmd;
	}
fail_cmd:
	kfree(mmap_region_cmd);
	return ret;
}

static int adm_memory_unmap_regions(void)
{
	struct  avs_cmd_shared_mem_unmap_regions unmap_regions;
	int     ret = 0;

	pr_debug("%s:\n", __func__);
	if (this_adm.apr == NULL) {
		pr_err("%s: APR handle NULL\n", __func__);
		return -EINVAL;
	}

	unmap_regions.hdr.hdr_field = APR_HDR_FIELD(APR_MSG_TYPE_SEQ_CMD,
						APR_HDR_LEN(APR_HDR_SIZE),
							APR_PKT_VER);
	unmap_regions.hdr.pkt_size = sizeof(unmap_regions);
	unmap_regions.hdr.src_port = 0;
	unmap_regions.hdr.dest_port = 0;
	unmap_regions.hdr.token = 0;
	unmap_regions.hdr.opcode = ADM_CMD_SHARED_MEM_UNMAP_REGIONS;
	unmap_regions.mem_map_handle = atomic_read(&this_adm.
		mem_map_handles[atomic_read(&this_adm.mem_map_index)]);
	atomic_set(&this_adm.adm_stat, -1);
	ret = apr_send_pkt(this_adm.apr, (uint32_t *) &unmap_regions);
	if (ret < 0) {
		pr_err("%s: mmap_regions op[0x%x]rc[%d]\n", __func__,
				unmap_regions.hdr.opcode, ret);
		ret = -EINVAL;
		goto fail_cmd;
	}

	ret = wait_event_timeout(this_adm.adm_wait,
				 atomic_read(&this_adm.adm_stat) >= 0,
				 5 * HZ);
	if (!ret) {
		pr_err("%s: timeout. waited for memory_unmap\n",
		       __func__);
		ret = -EINVAL;
		goto fail_cmd;
	} else if (atomic_read(&this_adm.adm_stat) > 0) {
		pr_err("%s: DSP returned error[%s]\n",
				__func__, adsp_err_get_err_str(
				atomic_read(&this_adm.adm_stat)));
		ret = adsp_err_get_lnx_err_code(
				atomic_read(&this_adm.adm_stat));
		goto fail_cmd;
	} else {
		pr_debug("%s: Unmap handle 0x%x succeeded\n", __func__,
			 unmap_regions.mem_map_handle);
	}
fail_cmd:
	return ret;
}

static int remap_cal_data(struct cal_block_data *cal_block, int cal_index)
{
	int ret = 0;

	if (cal_block->map_data.ion_client == NULL) {
		pr_err("%s: No ION allocation for cal index %d!\n",
			__func__, cal_index);
		ret = -EINVAL;
		goto done;
	}

	if ((cal_block->map_data.map_size > 0) &&
		(cal_block->map_data.q6map_handle == 0)) {
		atomic_set(&this_adm.mem_map_index, cal_index);
		ret = adm_memory_map_regions(&cal_block->cal_data.paddr, 0,
				(uint32_t *)&cal_block->map_data.map_size, 1);
		if (ret < 0) {
			pr_err("%s: ADM mmap did not work! size = %zd ret %d\n",
				__func__,
				cal_block->map_data.map_size, ret);
			pr_debug("%s: ADM mmap did not work! addr = 0x%pK, size = %zd ret %d\n",
				__func__,
				&cal_block->cal_data.paddr,
				cal_block->map_data.map_size, ret);
			goto done;
		}
		cal_block->map_data.q6map_handle = atomic_read(&this_adm.
			mem_map_handles[cal_index]);
	}
done:
	return ret;
}

static void send_adm_custom_topology(void)
{
	struct cal_block_data		*cal_block = NULL;
	struct cmd_set_topologies	adm_top;
	int				cal_index = ADM_CUSTOM_TOP_CAL;
	int				result;

	if (this_adm.cal_data[cal_index] == NULL)
		goto done;

	mutex_lock(&this_adm.cal_data[cal_index]->lock);
	if (!this_adm.set_custom_topology)
		goto unlock;
	this_adm.set_custom_topology = 0;

	cal_block = cal_utils_get_only_cal_block(this_adm.cal_data[cal_index]);
	if (cal_block == NULL)
		goto unlock;

	pr_debug("%s: Sending cal_index %d\n", __func__, cal_index);

	result = remap_cal_data(cal_block, cal_index);
	if (result) {
		pr_err("%s: Remap_cal_data failed for cal %d!\n",
			__func__, cal_index);
		goto unlock;
	}
	atomic_set(&this_adm.mem_map_index, cal_index);
	atomic_set(&this_adm.mem_map_handles[cal_index],
		cal_block->map_data.q6map_handle);

	if (cal_block->cal_data.size == 0) {
		pr_debug("%s: No ADM cal to send\n", __func__);
		goto unlock;
	}

	adm_top.hdr.hdr_field = APR_HDR_FIELD(APR_MSG_TYPE_SEQ_CMD,
		APR_HDR_LEN(20), APR_PKT_VER);
	adm_top.hdr.pkt_size = sizeof(adm_top);
	adm_top.hdr.src_svc = APR_SVC_ADM;
	adm_top.hdr.src_domain = APR_DOMAIN_APPS;
	adm_top.hdr.src_port = 0;
	adm_top.hdr.dest_svc = APR_SVC_ADM;
	adm_top.hdr.dest_domain = APR_DOMAIN_ADSP;
	adm_top.hdr.dest_port = 0;
	adm_top.hdr.token = 0;
	adm_top.hdr.opcode = ADM_CMD_ADD_TOPOLOGIES;
	adm_top.payload_addr_lsw = lower_32_bits(cal_block->cal_data.paddr);
	adm_top.payload_addr_msw = msm_audio_populate_upper_32_bits(
						cal_block->cal_data.paddr);
	adm_top.mem_map_handle = cal_block->map_data.q6map_handle;
	adm_top.payload_size = cal_block->cal_data.size;

	atomic_set(&this_adm.adm_stat, -1);
	pr_debug("%s: Sending ADM_CMD_ADD_TOPOLOGIES payload = 0x%pK, size = %d\n",
		__func__, &cal_block->cal_data.paddr,
		adm_top.payload_size);
	result = apr_send_pkt(this_adm.apr, (uint32_t *)&adm_top);
	if (result < 0) {
		pr_err("%s: Set topologies failed payload size = 0x%zd result %d\n",
			__func__, cal_block->cal_data.size, result);
		goto unlock;
	}
	/* Wait for the callback */
	result = wait_event_timeout(this_adm.adm_wait,
				    atomic_read(&this_adm.adm_stat) >= 0,
				    msecs_to_jiffies(TIMEOUT_MS));
	if (!result) {
		pr_err("%s: Set topologies timed out payload size = 0x%zd\n",
			__func__, cal_block->cal_data.size);
		goto unlock;
	} else if (atomic_read(&this_adm.adm_stat) > 0) {
		pr_err("%s: DSP returned error[%s]\n",
				__func__, adsp_err_get_err_str(
				atomic_read(&this_adm.adm_stat)));
		result = adsp_err_get_lnx_err_code(
				atomic_read(&this_adm.adm_stat));
		goto unlock;
	}
unlock:
	mutex_unlock(&this_adm.cal_data[cal_index]->lock);
done:
	return;
}

static int send_adm_cal_block(int port_id, int copp_idx,
			      struct cal_block_data *cal_block, int perf_mode,
			      int app_type, int acdb_id, int sample_rate)
{
	s32				result = 0;
	struct adm_cmd_set_pp_params_v5	adm_params;
	int port_idx;

	pr_debug("%s: Port id 0x%x sample_rate %d ,\n", __func__,
			port_id, sample_rate);
	port_id = afe_convert_virtual_to_portid(port_id);
	port_idx = adm_validate_and_get_port_index(port_id);
	if (port_idx < 0) {
		pr_err("%s: Invalid port_id 0x%x\n", __func__, port_id);
		return -EINVAL;
	}
	if (!cal_block) {
		pr_debug("%s: No ADM cal to send for port_id = 0x%x!\n",
			__func__, port_id);
		result = -EINVAL;
		goto done;
	}
	if (cal_block->cal_data.size <= 0) {
		pr_debug("%s: No ADM cal send for port_id = 0x%x!\n",
			__func__, port_id);
		result = -EINVAL;
		goto done;
	}

	if (perf_mode == LEGACY_PCM_MODE &&
		((atomic_read(&this_adm.copp.topology[port_idx][copp_idx])) ==
			DS2_ADM_COPP_TOPOLOGY_ID)) {
		pr_err("%s: perf_mode %d, topology 0x%x\n", __func__, perf_mode,
			atomic_read(
				&this_adm.copp.topology[port_idx][copp_idx]));
		goto done;
	}

	adm_params.hdr.hdr_field = APR_HDR_FIELD(APR_MSG_TYPE_SEQ_CMD,
		APR_HDR_LEN(20), APR_PKT_VER);
	adm_params.hdr.pkt_size = sizeof(adm_params);
	adm_params.hdr.src_svc = APR_SVC_ADM;
	adm_params.hdr.src_domain = APR_DOMAIN_APPS;
	adm_params.hdr.src_port = port_id;
	adm_params.hdr.dest_svc = APR_SVC_ADM;
	adm_params.hdr.dest_domain = APR_DOMAIN_ADSP;

	adm_params.hdr.token = port_idx << 16 | copp_idx;
	adm_params.hdr.dest_port =
			atomic_read(&this_adm.copp.id[port_idx][copp_idx]);
	adm_params.hdr.opcode = ADM_CMD_SET_PP_PARAMS_V5;
	adm_params.payload_addr_lsw = lower_32_bits(cal_block->cal_data.paddr);
	adm_params.payload_addr_msw = msm_audio_populate_upper_32_bits(
						cal_block->cal_data.paddr);
	adm_params.mem_map_handle = cal_block->map_data.q6map_handle;
	adm_params.payload_size = cal_block->cal_data.size;

	atomic_set(&this_adm.copp.stat[port_idx][copp_idx], -1);
	pr_debug("%s: Sending SET_PARAMS payload = 0x%pK, size = %d\n",
		__func__, &cal_block->cal_data.paddr,
		adm_params.payload_size);
	result = apr_send_pkt(this_adm.apr, (uint32_t *)&adm_params);
	if (result < 0) {
		pr_err("%s: Set params failed port 0x%x result %d\n",
				__func__, port_id, result);
		pr_debug("%s: Set params failed port = 0x%x payload = 0x%pK result %d\n",
			__func__, port_id, &cal_block->cal_data.paddr, result);
		result = -EINVAL;
		goto done;
	}
	/* Wait for the callback */
	result = wait_event_timeout(this_adm.copp.wait[port_idx][copp_idx],
		atomic_read(&this_adm.copp.stat[port_idx][copp_idx]) >= 0,
		msecs_to_jiffies(TIMEOUT_MS));
	if (!result) {
		pr_err("%s: Set params timed out port = 0x%x\n",
				__func__, port_id);
		pr_debug("%s: Set params timed out port = 0x%x, payload = 0x%pK\n",
			__func__, port_id, &cal_block->cal_data.paddr);
		result = -EINVAL;
		goto done;
	} else if (atomic_read(&this_adm.copp.stat
				[port_idx][copp_idx]) > 0) {
		pr_err("%s: DSP returned error[%s]\n",
				__func__, adsp_err_get_err_str(
				atomic_read(&this_adm.copp.stat
				[port_idx][copp_idx])));
		result = adsp_err_get_lnx_err_code(
				atomic_read(&this_adm.copp.stat
					[port_idx][copp_idx]));
		goto done;
	}

done:
	return result;
}

static struct cal_block_data *adm_find_cal_by_path(int cal_index, int path)
{
	struct list_head		*ptr, *next;
	struct cal_block_data		*cal_block = NULL;
	struct audio_cal_info_audproc	*audproc_cal_info = NULL;
	struct audio_cal_info_audvol	*audvol_cal_info = NULL;
	pr_debug("%s:\n", __func__);

	list_for_each_safe(ptr, next,
		&this_adm.cal_data[cal_index]->cal_blocks) {

		cal_block = list_entry(ptr,
			struct cal_block_data, list);

		if (cal_index == ADM_AUDPROC_CAL) {
			audproc_cal_info = cal_block->cal_info;
			if ((audproc_cal_info->path == path) &&
			    (cal_block->cal_data.size > 0))
				return cal_block;
		} else if (cal_index == ADM_AUDVOL_CAL) {
			audvol_cal_info = cal_block->cal_info;
			if ((audvol_cal_info->path == path) &&
			    (cal_block->cal_data.size > 0))
				return cal_block;
		}
	}
	pr_debug("%s: Can't find ADM cal for cal_index %d, path %d\n",
		__func__, cal_index, path);
	return NULL;
}

static struct cal_block_data *adm_find_cal_by_app_type(int cal_index, int path,
								int app_type)
{
	struct list_head		*ptr, *next;
	struct cal_block_data		*cal_block = NULL;
	struct audio_cal_info_audproc	*audproc_cal_info = NULL;
	struct audio_cal_info_audvol	*audvol_cal_info = NULL;
	pr_debug("%s\n", __func__);

	list_for_each_safe(ptr, next,
		&this_adm.cal_data[cal_index]->cal_blocks) {

		cal_block = list_entry(ptr,
			struct cal_block_data, list);

		if (cal_index == ADM_AUDPROC_CAL) {
			audproc_cal_info = cal_block->cal_info;
			if ((audproc_cal_info->path == path) &&
			    (audproc_cal_info->app_type == app_type) &&
			    (cal_block->cal_data.size > 0))
				return cal_block;
		} else if (cal_index == ADM_AUDVOL_CAL) {
			audvol_cal_info = cal_block->cal_info;
			if ((audvol_cal_info->path == path) &&
			    (audvol_cal_info->app_type == app_type) &&
			    (cal_block->cal_data.size > 0))
				return cal_block;
		}
	}
	pr_debug("%s: Can't find ADM cali for cal_index %d, path %d, app %d, defaulting to search by path\n",
		__func__, cal_index, path, app_type);
	return adm_find_cal_by_path(cal_index, path);
}


static struct cal_block_data *adm_find_cal(int cal_index, int path,
					   int app_type, int acdb_id,
					   int sample_rate)
{
	struct list_head		*ptr, *next;
	struct cal_block_data		*cal_block = NULL;
	struct audio_cal_info_audproc	*audproc_cal_info = NULL;
	struct audio_cal_info_audvol	*audvol_cal_info = NULL;
	pr_debug("%s:\n", __func__);

	list_for_each_safe(ptr, next,
		&this_adm.cal_data[cal_index]->cal_blocks) {

		cal_block = list_entry(ptr,
			struct cal_block_data, list);

		if (cal_index == ADM_AUDPROC_CAL) {
			audproc_cal_info = cal_block->cal_info;
			if ((audproc_cal_info->path == path) &&
			    (audproc_cal_info->app_type == app_type) &&
			    (audproc_cal_info->acdb_id == acdb_id) &&
			    (audproc_cal_info->sample_rate == sample_rate) &&
			    (cal_block->cal_data.size > 0))
				return cal_block;
		} else if (cal_index == ADM_AUDVOL_CAL) {
			audvol_cal_info = cal_block->cal_info;
			if ((audvol_cal_info->path == path) &&
			    (audvol_cal_info->app_type == app_type) &&
			    (audvol_cal_info->acdb_id == acdb_id) &&
			    (cal_block->cal_data.size > 0))
				return cal_block;
		}
	}
	pr_debug("%s: Can't find ADM cal for cal_index %d, path %d, app %d, acdb_id %d sample_rate %d defaulting to search by app type\n",
		__func__, cal_index, path, app_type, acdb_id, sample_rate);
	return adm_find_cal_by_app_type(cal_index, path, app_type);
}

static int adm_remap_and_send_cal_block(int cal_index, int port_id,
	int copp_idx, struct cal_block_data *cal_block, int perf_mode,
	int app_type, int acdb_id, int sample_rate)
{
	int ret = 0;

	pr_debug("%s: Sending cal_index cal %d\n", __func__, cal_index);
	ret = remap_cal_data(cal_block, cal_index);
	if (ret) {
		pr_err("%s: Remap_cal_data failed for cal %d!\n",
			__func__, cal_index);
		goto done;
	}
	ret = send_adm_cal_block(port_id, copp_idx, cal_block, perf_mode,
				app_type, acdb_id, sample_rate);
	if (ret < 0)
		pr_debug("%s: No cal sent for cal_index %d, port_id = 0x%x! ret %d sample_rate %d\n",
			__func__, cal_index, port_id, ret, sample_rate);
done:
	return ret;
}

static void send_adm_cal_type(int cal_index, int path, int port_id,
			      int copp_idx, int perf_mode, int app_type,
			      int acdb_id, int sample_rate)
{
	struct cal_block_data		*cal_block = NULL;
	int ret;

	pr_debug("%s: cal index %d\n", __func__, cal_index);

	if (this_adm.cal_data[cal_index] == NULL) {
		pr_debug("%s: cal_index %d not allocated!\n",
			__func__, cal_index);
		goto done;
	}

	mutex_lock(&this_adm.cal_data[cal_index]->lock);
	cal_block = adm_find_cal(cal_index, path, app_type, acdb_id,
				sample_rate);
	if (cal_block == NULL)
		goto unlock;

	ret = adm_remap_and_send_cal_block(cal_index, port_id, copp_idx,
		cal_block, perf_mode, app_type, acdb_id, sample_rate);
unlock:
	mutex_unlock(&this_adm.cal_data[cal_index]->lock);
done:
	return;
}

static int get_cal_path(int path)
{
	if (path == 0x1)
		return RX_DEVICE;
	else
		return TX_DEVICE;
}

static void send_adm_cal(int port_id, int copp_idx, int path, int perf_mode,
			 int app_type, int acdb_id, int sample_rate)
{
	pr_debug("%s: port id 0x%x copp_idx %d\n", __func__, port_id, copp_idx);

	send_adm_cal_type(ADM_AUDPROC_CAL, path, port_id, copp_idx, perf_mode,
			  app_type, acdb_id, sample_rate);
	send_adm_cal_type(ADM_AUDVOL_CAL, path, port_id, copp_idx, perf_mode,
			  app_type, acdb_id, sample_rate);
	return;
}

int adm_connect_afe_port(int mode, int session_id, int port_id)
{
	struct adm_cmd_connect_afe_port_v5	cmd;
	int ret = 0;
	int port_idx, copp_idx = 0;

	pr_debug("%s: port_id: 0x%x session id:%d mode:%d\n", __func__,
				port_id, session_id, mode);

	port_id = afe_convert_virtual_to_portid(port_id);
	port_idx = adm_validate_and_get_port_index(port_id);
	if (port_idx < 0) {
		pr_err("%s: Invalid port_id 0x%x\n", __func__, port_id);
		return -EINVAL;
	}

	if (this_adm.apr == NULL) {
		this_adm.apr = apr_register("ADSP", "ADM", adm_callback,
						0xFFFFFFFF, &this_adm);
		if (this_adm.apr == NULL) {
			pr_err("%s: Unable to register ADM\n", __func__);
			ret = -ENODEV;
			return ret;
		}
		rtac_set_adm_handle(this_adm.apr);
	}
	pr_debug("%s: Port ID 0x%x, index %d\n", __func__, port_id, port_idx);

	cmd.hdr.hdr_field = APR_HDR_FIELD(APR_MSG_TYPE_SEQ_CMD,
			APR_HDR_LEN(APR_HDR_SIZE), APR_PKT_VER);
	cmd.hdr.pkt_size = sizeof(cmd);
	cmd.hdr.src_svc = APR_SVC_ADM;
	cmd.hdr.src_domain = APR_DOMAIN_APPS;
	cmd.hdr.src_port = port_id;
	cmd.hdr.dest_svc = APR_SVC_ADM;
	cmd.hdr.dest_domain = APR_DOMAIN_ADSP;
	cmd.hdr.dest_port = 0; /* Ignored */
	cmd.hdr.token = port_idx << 16 | copp_idx;
	cmd.hdr.opcode = ADM_CMD_CONNECT_AFE_PORT_V5;

	cmd.mode = mode;
	cmd.session_id = session_id;
	cmd.afe_port_id = port_id;

	atomic_set(&this_adm.copp.stat[port_idx][copp_idx], -1);
	ret = apr_send_pkt(this_adm.apr, (uint32_t *)&cmd);
	if (ret < 0) {
		pr_err("%s: ADM enable for port_id: 0x%x failed ret %d\n",
					__func__, port_id, ret);
		ret = -EINVAL;
		goto fail_cmd;
	}
	/* Wait for the callback with copp id */
	ret = wait_event_timeout(this_adm.copp.wait[port_idx][copp_idx],
		atomic_read(&this_adm.copp.stat[port_idx][copp_idx]) >= 0,
		msecs_to_jiffies(TIMEOUT_MS));
	if (!ret) {
		pr_err("%s: ADM connect timedout for port_id: 0x%x\n",
			__func__, port_id);
		ret = -EINVAL;
		goto fail_cmd;
	} else if (atomic_read(&this_adm.copp.stat
				[port_idx][copp_idx]) > 0) {
		pr_err("%s: DSP returned error[%s]\n",
				__func__, adsp_err_get_err_str(
				atomic_read(&this_adm.copp.stat
				[port_idx][copp_idx])));
		ret = adsp_err_get_lnx_err_code(
				atomic_read(&this_adm.copp.stat
					[port_idx][copp_idx]));
		goto fail_cmd;
	}
	atomic_inc(&this_adm.copp.cnt[port_idx][copp_idx]);
	return 0;

fail_cmd:

	return ret;
}

int adm_arrange_mch_map(struct adm_cmd_device_open_v5 *open, int path,
			 int channel_mode)
{
	int rc = 0, idx;
	memset(open->dev_channel_mapping, 0, PCM_FORMAT_MAX_NUM_CHANNEL);
	switch (path) {
	case ADM_PATH_PLAYBACK:
		idx = ADM_MCH_MAP_IDX_PLAYBACK;
		break;
	case ADM_PATH_LIVE_REC:
	case ADM_PATH_NONLIVE_REC:
		idx = ADM_MCH_MAP_IDX_REC;
		break;
	default:
		goto non_mch_path;
	};
	if ((open->dev_num_channel > 2) && multi_ch_maps[idx].set_channel_map) {
		memcpy(open->dev_channel_mapping,
			multi_ch_maps[idx].channel_mapping,
			PCM_FORMAT_MAX_NUM_CHANNEL);
	} else {
		if (channel_mode == 1) {
			open->dev_channel_mapping[0] = PCM_CHANNEL_FC;
		} else if (channel_mode == 2) {
			open->dev_channel_mapping[0] = PCM_CHANNEL_FL;
			open->dev_channel_mapping[1] = PCM_CHANNEL_FR;
		} else if (channel_mode == 3) {
			open->dev_channel_mapping[0] = PCM_CHANNEL_FL;
			open->dev_channel_mapping[1] = PCM_CHANNEL_FR;
			open->dev_channel_mapping[2] = PCM_CHANNEL_FC;
		} else if (channel_mode == 4) {
			open->dev_channel_mapping[0] = PCM_CHANNEL_FL;
			open->dev_channel_mapping[1] = PCM_CHANNEL_FR;
			open->dev_channel_mapping[2] = PCM_CHANNEL_LS;
			open->dev_channel_mapping[3] = PCM_CHANNEL_RS;
		} else if (channel_mode == 5) {
			open->dev_channel_mapping[0] = PCM_CHANNEL_FL;
			open->dev_channel_mapping[1] = PCM_CHANNEL_FR;
			open->dev_channel_mapping[2] = PCM_CHANNEL_FC;
			open->dev_channel_mapping[3] = PCM_CHANNEL_LS;
			open->dev_channel_mapping[4] = PCM_CHANNEL_RS;
		} else if (channel_mode == 6) {
			open->dev_channel_mapping[0] = PCM_CHANNEL_FL;
			open->dev_channel_mapping[1] = PCM_CHANNEL_FR;
			open->dev_channel_mapping[2] = PCM_CHANNEL_LFE;
			open->dev_channel_mapping[3] = PCM_CHANNEL_FC;
			open->dev_channel_mapping[4] = PCM_CHANNEL_LS;
			open->dev_channel_mapping[5] = PCM_CHANNEL_RS;
		} else if (channel_mode == 7) {
			open->dev_channel_mapping[0] = PCM_CHANNEL_FL;
			open->dev_channel_mapping[1] = PCM_CHANNEL_FR;
			open->dev_channel_mapping[2] = PCM_CHANNEL_FC;
			open->dev_channel_mapping[3] = PCM_CHANNEL_LFE;
			open->dev_channel_mapping[4] = PCM_CHANNEL_LB;
			open->dev_channel_mapping[5] = PCM_CHANNEL_RB;
			open->dev_channel_mapping[6] = PCM_CHANNEL_CS;
		} else if (channel_mode == 8) {
			open->dev_channel_mapping[0] = PCM_CHANNEL_FL;
			open->dev_channel_mapping[1] = PCM_CHANNEL_FR;
			open->dev_channel_mapping[2] = PCM_CHANNEL_LFE;
			open->dev_channel_mapping[3] = PCM_CHANNEL_FC;
			open->dev_channel_mapping[4] = PCM_CHANNEL_LS;
			open->dev_channel_mapping[5] = PCM_CHANNEL_RS;
			open->dev_channel_mapping[6] = PCM_CHANNEL_LB;
			open->dev_channel_mapping[7] = PCM_CHANNEL_RB;
		} else {
			pr_err("%s: invalid num_chan %d\n", __func__,
				channel_mode);
			rc = -EINVAL;
			goto inval_ch_mod;
		}
	}

non_mch_path:
inval_ch_mod:
	return rc;
}

int adm_arrange_mch_ep2_map(struct adm_cmd_device_open_v6 *open_v6,
			 int channel_mode)
{
	int rc = 0;

	memset(open_v6->dev_channel_mapping_eid2, 0,
	       PCM_FORMAT_MAX_NUM_CHANNEL);

	if (channel_mode == 1)	{
		open_v6->dev_channel_mapping_eid2[0] = PCM_CHANNEL_FC;
	} else if (channel_mode == 2) {
		open_v6->dev_channel_mapping_eid2[0] = PCM_CHANNEL_FL;
		open_v6->dev_channel_mapping_eid2[1] = PCM_CHANNEL_FR;
	} else if (channel_mode == 3)	{
		open_v6->dev_channel_mapping_eid2[0] = PCM_CHANNEL_FL;
		open_v6->dev_channel_mapping_eid2[1] = PCM_CHANNEL_FR;
		open_v6->dev_channel_mapping_eid2[2] = PCM_CHANNEL_FC;
	} else if (channel_mode == 4) {
		open_v6->dev_channel_mapping_eid2[0] = PCM_CHANNEL_FL;
		open_v6->dev_channel_mapping_eid2[1] = PCM_CHANNEL_FR;
		open_v6->dev_channel_mapping_eid2[2] = PCM_CHANNEL_LS;
		open_v6->dev_channel_mapping_eid2[3] = PCM_CHANNEL_RS;
	} else if (channel_mode == 5) {
		open_v6->dev_channel_mapping_eid2[0] = PCM_CHANNEL_FL;
		open_v6->dev_channel_mapping_eid2[1] = PCM_CHANNEL_FR;
		open_v6->dev_channel_mapping_eid2[2] = PCM_CHANNEL_FC;
		open_v6->dev_channel_mapping_eid2[3] = PCM_CHANNEL_LS;
		open_v6->dev_channel_mapping_eid2[4] = PCM_CHANNEL_RS;
	} else if (channel_mode == 6) {
		open_v6->dev_channel_mapping_eid2[0] = PCM_CHANNEL_FL;
		open_v6->dev_channel_mapping_eid2[1] = PCM_CHANNEL_FR;
		open_v6->dev_channel_mapping_eid2[2] = PCM_CHANNEL_LFE;
		open_v6->dev_channel_mapping_eid2[3] = PCM_CHANNEL_FC;
		open_v6->dev_channel_mapping_eid2[4] = PCM_CHANNEL_LS;
		open_v6->dev_channel_mapping_eid2[5] = PCM_CHANNEL_RS;
	} else if (channel_mode == 8) {
		open_v6->dev_channel_mapping_eid2[0] = PCM_CHANNEL_FL;
		open_v6->dev_channel_mapping_eid2[1] = PCM_CHANNEL_FR;
		open_v6->dev_channel_mapping_eid2[2] = PCM_CHANNEL_LFE;
		open_v6->dev_channel_mapping_eid2[3] = PCM_CHANNEL_FC;
		open_v6->dev_channel_mapping_eid2[4] = PCM_CHANNEL_LS;
		open_v6->dev_channel_mapping_eid2[5] = PCM_CHANNEL_RS;
		open_v6->dev_channel_mapping_eid2[6] = PCM_CHANNEL_LB;
		open_v6->dev_channel_mapping_eid2[7] = PCM_CHANNEL_RB;
	} else {
		pr_err("%s: invalid num_chan %d\n", __func__,
			channel_mode);
		rc = -EINVAL;
	}

	return rc;
}

int adm_open(int port_id, int path, int rate, int channel_mode, int topology,
	     int perf_mode, uint16_t bit_width, int app_type, int acdb_id)
{
	struct adm_cmd_device_open_v5	open;
	struct adm_cmd_device_open_v6	open_v6;
	int ret = 0;
	int port_idx, copp_idx, flags;
	int tmp_port = q6audio_get_port_id(port_id);

	pr_debug("%s:port %#x path:%d rate:%d mode:%d perf_mode:%d,topo_id %d\n",
		 __func__, port_id, path, rate, channel_mode, perf_mode,
		 topology);

	port_id = q6audio_convert_virtual_to_portid(port_id);
	port_idx = adm_validate_and_get_port_index(port_id);
	if (port_idx < 0) {
		pr_err("%s: Invalid port_id 0x%x\n", __func__, port_id);
		return -EINVAL;
	}

	if (this_adm.apr == NULL) {
		this_adm.apr = apr_register("ADSP", "ADM", adm_callback,
						0xFFFFFFFF, &this_adm);
		if (this_adm.apr == NULL) {
			pr_err("%s: Unable to register ADM\n", __func__);
			return -ENODEV;
		}
		rtac_set_adm_handle(this_adm.apr);
	}

	if (perf_mode == ULL_POST_PROCESSING_PCM_MODE) {
		flags = ADM_ULL_POST_PROCESSING_DEVICE_SESSION;
		if ((topology == DOLBY_ADM_COPP_TOPOLOGY_ID) ||
		    (topology == DS2_ADM_COPP_TOPOLOGY_ID) ||
		    (topology == SRS_TRUMEDIA_TOPOLOGY_ID))
			topology = DEFAULT_COPP_TOPOLOGY;
	} else if (perf_mode == ULTRA_LOW_LATENCY_PCM_MODE) {
		flags = ADM_ULTRA_LOW_LATENCY_DEVICE_SESSION;
		topology = NULL_COPP_TOPOLOGY;
		rate = ULL_SUPPORTED_SAMPLE_RATE;
		bit_width = ULL_SUPPORTED_BITS_PER_SAMPLE;
	} else if (perf_mode == LOW_LATENCY_PCM_MODE) {
		flags = ADM_LOW_LATENCY_DEVICE_SESSION;
		if ((topology == DOLBY_ADM_COPP_TOPOLOGY_ID) ||
		    (topology == DS2_ADM_COPP_TOPOLOGY_ID) ||
		    (topology == SRS_TRUMEDIA_TOPOLOGY_ID))
			topology = DEFAULT_COPP_TOPOLOGY;
	} else {
		if (path == ADM_PATH_COMPRESSED_RX)
			flags = 0;
		else
			flags = ADM_LEGACY_DEVICE_SESSION;
	}

	if ((topology == VPM_TX_SM_ECNS_COPP_TOPOLOGY) ||
	    (topology == VPM_TX_DM_FLUENCE_COPP_TOPOLOGY) ||
	    (topology == VPM_TX_DM_RFECNS_COPP_TOPOLOGY))
		rate = 16000;

	copp_idx = adm_get_idx_if_copp_exists(port_idx, topology, perf_mode,
						rate, bit_width, app_type);
	if (copp_idx < 0) {
		copp_idx = adm_get_next_available_copp(port_idx);
		if (copp_idx >= MAX_COPPS_PER_PORT) {
			pr_err("%s: exceeded copp id %d\n",
				 __func__, copp_idx);
			return -EINVAL;
		} else {
			atomic_set(&this_adm.copp.cnt[port_idx][copp_idx], 0);
			atomic_set(&this_adm.copp.topology[port_idx][copp_idx],
				   topology);
			atomic_set(&this_adm.copp.mode[port_idx][copp_idx],
				   perf_mode);
			atomic_set(&this_adm.copp.rate[port_idx][copp_idx],
				   rate);
			atomic_set(&this_adm.copp.channels[port_idx][copp_idx],
				   channel_mode);
			atomic_set(&this_adm.copp.bit_width[port_idx][copp_idx],
				   bit_width);
			atomic_set(&this_adm.copp.app_type[port_idx][copp_idx],
				   app_type);
			atomic_set(&this_adm.copp.acdb_id[port_idx][copp_idx],
				   acdb_id);
			set_bit(ADM_STATUS_CALIBRATION_REQUIRED,
			(void *)&this_adm.copp.adm_status[port_idx][copp_idx]);
			if (path != ADM_PATH_COMPRESSED_RX)
				send_adm_custom_topology();
		}
	}

	if (this_adm.copp.adm_delay[port_idx][copp_idx] &&
		perf_mode == LEGACY_PCM_MODE) {
		atomic_set(&this_adm.copp.adm_delay_stat[port_idx][copp_idx],
			   1);
		this_adm.copp.adm_delay[port_idx][copp_idx] = 0;
		wake_up(&this_adm.copp.adm_delay_wait[port_idx][copp_idx]);
	}

	/* Create a COPP if port id are not enabled */
	if (atomic_read(&this_adm.copp.cnt[port_idx][copp_idx]) == 0) {
		pr_debug("%s: open ADM: port_idx: %d, copp_idx: %d\n", __func__,
			 port_idx, copp_idx);
	if ((topology == SRS_TRUMEDIA_TOPOLOGY_ID) &&
	     perf_mode == LEGACY_PCM_MODE) {
		int res;
		atomic_set(&this_adm.mem_map_index, ADM_SRS_TRUMEDIA);
		msm_dts_srs_tm_ion_memmap(&this_adm.outband_memmap);
		res = adm_memory_map_regions(&this_adm.outband_memmap.paddr, 0,
		(uint32_t *)&this_adm.outband_memmap.size, 1);
		if (res < 0) {
			pr_err("%s: SRS adm_memory_map_regions failed ! addr = 0x%pK, size = %d\n",
			 __func__, (void *)this_adm.outband_memmap.paddr,
		(uint32_t)this_adm.outband_memmap.size);
		}
	}
		open.hdr.hdr_field = APR_HDR_FIELD(APR_MSG_TYPE_SEQ_CMD,
						   APR_HDR_LEN(APR_HDR_SIZE),
						   APR_PKT_VER);
		open.hdr.pkt_size = sizeof(open);
		open.hdr.src_svc = APR_SVC_ADM;
		open.hdr.src_domain = APR_DOMAIN_APPS;
		open.hdr.src_port = tmp_port;
		open.hdr.dest_svc = APR_SVC_ADM;
		open.hdr.dest_domain = APR_DOMAIN_ADSP;
		open.hdr.dest_port = tmp_port;
		open.hdr.token = port_idx << 16 | copp_idx;
		open.hdr.opcode = ADM_CMD_DEVICE_OPEN_V5;
		open.flags = flags;
		open.mode_of_operation = path;
		open.endpoint_id_1 = tmp_port;
		open.endpoint_id_2 = 0xFFFF;

		if (this_adm.ec_ref_rx && (path != 1)) {
			open.endpoint_id_2 = this_adm.ec_ref_rx;
			this_adm.ec_ref_rx = -1;
		}

		open.topology_id = topology;

		open.dev_num_channel = channel_mode & 0x00FF;
		open.bit_width = bit_width;
		WARN_ON((perf_mode == ULTRA_LOW_LATENCY_PCM_MODE) &&
			(rate != ULL_SUPPORTED_SAMPLE_RATE));
		open.sample_rate  = rate;

		ret = adm_arrange_mch_map(&open, path, channel_mode);

		if (ret)
			return ret;

		pr_debug("%s: port_id=0x%x rate=%d topology_id=0x%X\n",
			__func__, open.endpoint_id_1, open.sample_rate,
			open.topology_id);

		atomic_set(&this_adm.copp.stat[port_idx][copp_idx], -1);

		if ((this_adm.num_ec_ref_rx_chans != 0) && (path != 1) &&
			(open.endpoint_id_2 != 0xFFFF)) {
			memset(&open_v6, 0,
				sizeof(struct adm_cmd_device_open_v6));
			memcpy(&open_v6, &open,
				sizeof(struct adm_cmd_device_open_v5));
			open_v6.hdr.opcode = ADM_CMD_DEVICE_OPEN_V6;
			open_v6.hdr.pkt_size = sizeof(open_v6);
			open_v6.dev_num_channel_eid2 =
				this_adm.num_ec_ref_rx_chans;
			this_adm.num_ec_ref_rx_chans = 0;

			if (this_adm.ec_ref_rx_bit_width != 0) {
				open_v6.bit_width_eid2 =
					this_adm.ec_ref_rx_bit_width;
				this_adm.ec_ref_rx_bit_width = 0;
			} else {
				open_v6.bit_width_eid2 = bit_width;
			}

			if (this_adm.ec_ref_rx_sampling_rate != 0) {
				open_v6.sample_rate_eid2 =
					this_adm.ec_ref_rx_sampling_rate;
				this_adm.ec_ref_rx_sampling_rate = 0;
			} else {
				open_v6.sample_rate_eid2 = rate;
			}

			pr_debug("%s: eid2_channels=%d eid2_bit_width=%d eid2_rate=%d\n",
				__func__, open_v6.dev_num_channel_eid2,
				open_v6.bit_width_eid2,
				open_v6.sample_rate_eid2);

			ret = adm_arrange_mch_ep2_map(&open_v6,
				open_v6.dev_num_channel_eid2);

			if (ret)
				return ret;

			ret = apr_send_pkt(this_adm.apr, (uint32_t *)&open_v6);
		} else {
			ret = apr_send_pkt(this_adm.apr, (uint32_t *)&open);
		}
		if (ret < 0) {
			pr_err("%s: port_id: 0x%x for[0x%x] failed %d\n",
			__func__, tmp_port, port_id, ret);
			return -EINVAL;
		}
		/* Wait for the callback with copp id */
		ret = wait_event_timeout(this_adm.copp.wait[port_idx][copp_idx],
			atomic_read(&this_adm.copp.stat
			[port_idx][copp_idx]) >= 0,
			msecs_to_jiffies(TIMEOUT_MS));
		if (!ret) {
			pr_err("%s: ADM open timedout for port_id: 0x%x for [0x%x]\n",
						__func__, tmp_port, port_id);
			return -EINVAL;
		} else if (atomic_read(&this_adm.copp.stat
					[port_idx][copp_idx]) > 0) {
			pr_err("%s: DSP returned error[%s]\n",
				__func__, adsp_err_get_err_str(
				atomic_read(&this_adm.copp.stat
				[port_idx][copp_idx])));
			return adsp_err_get_lnx_err_code(
					atomic_read(&this_adm.copp.stat
						[port_idx][copp_idx]));
		}
	}
	atomic_inc(&this_adm.copp.cnt[port_idx][copp_idx]);
	return copp_idx;
}

void adm_copp_mfc_cfg(int port_id, int copp_idx, int dst_sample_rate)
{
	struct audproc_mfc_output_media_fmt mfc_cfg;
	struct adm_cmd_device_open_v5 open;
	int port_idx;
	int sz = 0;
	int rc  = 0;
	int i  = 0;

	port_id = q6audio_convert_virtual_to_portid(port_id);
	port_idx = adm_validate_and_get_port_index(port_id);

	if (port_idx < 0) {
		pr_err("%s: Invalid port_id %#x\n", __func__, port_id);
		goto fail_cmd;
	}

	if (copp_idx < 0 || copp_idx >= MAX_COPPS_PER_PORT) {
		pr_err("%s: Invalid copp_num: %d\n", __func__, copp_idx);
		goto fail_cmd;
	}

	sz = sizeof(struct audproc_mfc_output_media_fmt);

	mfc_cfg.params.hdr.hdr_field =
				APR_HDR_FIELD(APR_MSG_TYPE_SEQ_CMD,
				APR_HDR_LEN(APR_HDR_SIZE), APR_PKT_VER);
	mfc_cfg.params.hdr.pkt_size = sz;
	mfc_cfg.params.hdr.src_svc = APR_SVC_ADM;
	mfc_cfg.params.hdr.src_domain = APR_DOMAIN_APPS;
	mfc_cfg.params.hdr.src_port = port_id;
	mfc_cfg.params.hdr.dest_svc = APR_SVC_ADM;
	mfc_cfg.params.hdr.dest_domain = APR_DOMAIN_ADSP;
	mfc_cfg.params.hdr.dest_port =
			atomic_read(&this_adm.copp.id[port_idx][copp_idx]);
	mfc_cfg.params.hdr.token = port_idx << 16 | copp_idx;
	mfc_cfg.params.hdr.opcode = ADM_CMD_SET_PP_PARAMS_V5;
	mfc_cfg.params.payload_addr_lsw = 0;
	mfc_cfg.params.payload_addr_msw = 0;
	mfc_cfg.params.mem_map_handle = 0;
	mfc_cfg.params.payload_size = sizeof(mfc_cfg) -
				sizeof(mfc_cfg.params);
	mfc_cfg.data.module_id = AUDPROC_MODULE_ID_MFC;
	mfc_cfg.data.param_id =
			AUDPROC_PARAM_ID_MFC_OUTPUT_MEDIA_FORMAT;
	mfc_cfg.data.param_size = mfc_cfg.params.payload_size -
				sizeof(mfc_cfg.data);
	mfc_cfg.data.reserved = 0;
	mfc_cfg.sampling_rate = dst_sample_rate;
	mfc_cfg.bits_per_sample =
		atomic_read(&this_adm.copp.bit_width[port_idx][copp_idx]);
	open.dev_num_channel = mfc_cfg.num_channels =
		atomic_read(&this_adm.copp.channels[port_idx][copp_idx]);

	rc = adm_arrange_mch_map(&open, ADM_PATH_PLAYBACK,
		mfc_cfg.num_channels);
	if (rc < 0) {
		pr_err("%s: unable to get channal map\n", __func__);
		goto fail_cmd;
	}

	for (i = 0; i < mfc_cfg.num_channels; i++)
		mfc_cfg.channel_type[i] =
			(uint16_t) open.dev_channel_mapping[i];

	atomic_set(&this_adm.copp.stat[port_idx][copp_idx], -1);

	pr_debug("%s: mfc config: port_idx %d copp_idx  %d copp SR %d copp BW %d copp chan %d o/p SR %d\n",
			__func__, port_idx, copp_idx,
			atomic_read(&this_adm.copp.rate[port_idx][copp_idx]),
			mfc_cfg.bits_per_sample, mfc_cfg.num_channels,
			mfc_cfg.sampling_rate);

	rc = apr_send_pkt(this_adm.apr, (uint32_t *)&mfc_cfg);

	if (rc < 0) {
		pr_err("%s: port_id: for[0x%x] failed %d\n",
		__func__, port_id, rc);
		goto fail_cmd;
	}
	/* Wait for the callback with copp id */
	rc = wait_event_timeout(this_adm.copp.wait[port_idx][copp_idx],
		atomic_read(&this_adm.copp.stat
		[port_idx][copp_idx]) >= 0,
		msecs_to_jiffies(TIMEOUT_MS));
	if (!rc) {
		pr_err("%s: mfc_cfg Set params timed out for port_id: for [0x%x]\n",
					__func__, port_id);
		goto fail_cmd;
	} else if (atomic_read(&this_adm.copp.stat
				[port_idx][copp_idx]) > 0) {
		pr_err("%s: DSP returned error[%s]\n",
			__func__, adsp_err_get_err_str(
			atomic_read(&this_adm.copp.stat
			[port_idx][copp_idx])));
		goto fail_cmd;
	}
	rc = 0;
fail_cmd:
	return;
}

static void route_set_opcode_matrix_id(
			struct adm_cmd_matrix_map_routings_v5 **route_addr,
			int path, uint32_t passthr_mode)
{
	struct adm_cmd_matrix_map_routings_v5 *route = *route_addr;

	switch (path) {
	case ADM_PATH_PLAYBACK:
		route->hdr.opcode = ADM_CMD_MATRIX_MAP_ROUTINGS_V5;
		route->matrix_id = ADM_MATRIX_ID_AUDIO_RX;
		break;
	case ADM_PATH_LIVE_REC:
		if (passthr_mode == LISTEN) {
			route->hdr.opcode =
				ADM_CMD_STREAM_DEVICE_MAP_ROUTINGS_V5;
			route->matrix_id = ADM_MATRIX_ID_LISTEN_TX;
			break;
		}
		/* fall through to set matrix id for non-listen case */
	case ADM_PATH_NONLIVE_REC:
		route->hdr.opcode = ADM_CMD_MATRIX_MAP_ROUTINGS_V5;
		route->matrix_id = ADM_MATRIX_ID_AUDIO_TX;
		break;
	case ADM_PATH_COMPRESSED_RX:
		route->hdr.opcode = ADM_CMD_STREAM_DEVICE_MAP_ROUTINGS_V5;
		route->matrix_id = ADM_MATRIX_ID_COMPRESSED_AUDIO_RX;
		break;
	default:
		pr_err("%s: Wrong path set[%d]\n", __func__, path);
		break;
	}
	pr_debug("%s: opcode 0x%x, matrix id %d\n",
		 __func__, route->hdr.opcode, route->matrix_id);
}

int adm_matrix_map(int path, struct route_payload payload_map, int perf_mode,
			uint32_t passthr_mode)
{
	struct adm_cmd_matrix_map_routings_v5	*route;
	struct adm_session_map_node_v5 *node;
	uint16_t *copps_list;
	int cmd_size = 0;
	int ret = 0, i = 0;
	void *payload = NULL;
	void *matrix_map = NULL;
	int port_idx, copp_idx;

	/* Assumes port_ids have already been validated during adm_open */
	cmd_size = (sizeof(struct adm_cmd_matrix_map_routings_v5) +
			sizeof(struct adm_session_map_node_v5) +
			(sizeof(uint32_t) * payload_map.num_copps));
	matrix_map = kzalloc(cmd_size, GFP_KERNEL);
	if (matrix_map == NULL) {
		pr_err("%s: Mem alloc failed\n", __func__);
		ret = -EINVAL;
		return ret;
	}
	route = (struct adm_cmd_matrix_map_routings_v5 *)matrix_map;

	route->hdr.hdr_field = APR_HDR_FIELD(APR_MSG_TYPE_SEQ_CMD,
				APR_HDR_LEN(APR_HDR_SIZE), APR_PKT_VER);
	route->hdr.pkt_size = cmd_size;
	route->hdr.src_svc = 0;
	route->hdr.src_domain = APR_DOMAIN_APPS;
	route->hdr.src_port = 0; /* Ignored */;
	route->hdr.dest_svc = APR_SVC_ADM;
	route->hdr.dest_domain = APR_DOMAIN_ADSP;
	route->hdr.dest_port = 0; /* Ignored */;
	route->hdr.token = 0;
	route->num_sessions = 1;
	route_set_opcode_matrix_id(&route, path, passthr_mode);

	payload = ((u8 *)matrix_map +
			sizeof(struct adm_cmd_matrix_map_routings_v5));
	node = (struct adm_session_map_node_v5 *)payload;

	node->session_id = payload_map.session_id;
	node->num_copps = payload_map.num_copps;
	payload = (u8 *)node + sizeof(struct adm_session_map_node_v5);
	copps_list = (uint16_t *)payload;
	for (i = 0; i < payload_map.num_copps; i++) {
		port_idx =
		adm_validate_and_get_port_index(payload_map.port_id[i]);
		if (port_idx < 0) {
			pr_err("%s: Invalid port_id 0x%x\n", __func__,
				payload_map.port_id[i]);
			ret = -EINVAL;
			goto fail_cmd;
		}
		copp_idx = payload_map.copp_idx[i];
		copps_list[i] = atomic_read(&this_adm.copp.id[port_idx]
							     [copp_idx]);
	}
	atomic_set(&this_adm.matrix_map_stat, -1);

	ret = apr_send_pkt(this_adm.apr, (uint32_t *)matrix_map);
	if (ret < 0) {
		pr_err("%s: routing for syream %d failed ret %d\n",
			__func__, payload_map.session_id, ret);
		ret = -EINVAL;
		goto fail_cmd;
	}
	ret = wait_event_timeout(this_adm.matrix_map_wait,
				atomic_read(&this_adm.matrix_map_stat) >= 0,
				msecs_to_jiffies(TIMEOUT_MS));
	if (!ret) {
		pr_err("%s: routing for syream %d failed\n", __func__,
			payload_map.session_id);
		ret = -EINVAL;
		goto fail_cmd;
	} else if (atomic_read(&this_adm.matrix_map_stat) > 0) {
		pr_err("%s: DSP returned error[%s]\n", __func__,
			adsp_err_get_err_str(atomic_read(
			&this_adm.matrix_map_stat)));
		ret = adsp_err_get_lnx_err_code(
				atomic_read(&this_adm.matrix_map_stat));
		goto fail_cmd;
	}

	if ((perf_mode != ULTRA_LOW_LATENCY_PCM_MODE) &&
		 (path != ADM_PATH_COMPRESSED_RX)) {
		for (i = 0; i < payload_map.num_copps; i++) {
			port_idx = afe_get_port_index(payload_map.port_id[i]);
			copp_idx = payload_map.copp_idx[i];
			if (port_idx < 0 || copp_idx < 0 ||
			    (copp_idx > MAX_COPPS_PER_PORT - 1)) {
				pr_err("%s: Invalid idx port_idx %d copp_idx %d\n",
					__func__, port_idx, copp_idx);
				continue;
			}
			rtac_add_adm_device(payload_map.port_id[i],
					    atomic_read(&this_adm.copp.id
							[port_idx][copp_idx]),
					    get_cal_path(path),
					    payload_map.session_id,
					    payload_map.app_type[i],
					    payload_map.acdb_dev_id[i]);

			if (!test_bit(ADM_STATUS_CALIBRATION_REQUIRED,
				(void *)&this_adm.copp.adm_status[port_idx]
								[copp_idx])) {
				pr_debug("%s: adm copp[0x%x][%d] already sent",
						__func__, port_idx, copp_idx);
				continue;
			}
			send_adm_cal(payload_map.port_id[i], copp_idx,
				     get_cal_path(path), perf_mode,
				     payload_map.app_type[i],
				     payload_map.acdb_dev_id[i],
				     payload_map.sample_rate[i]);
			/* ADM COPP calibration is already sent */
			clear_bit(ADM_STATUS_CALIBRATION_REQUIRED,
				(void *)&this_adm.copp.
				adm_status[port_idx][copp_idx]);
			pr_debug("%s: copp_id: %d\n", __func__,
				 atomic_read(&this_adm.copp.id[port_idx]
							      [copp_idx]));
		}
	}

fail_cmd:
	kfree(matrix_map);
	return ret;
}

void adm_ec_ref_rx_id(int port_id)
{
	this_adm.ec_ref_rx = port_id;
	pr_debug("%s: ec_ref_rx:%d\n", __func__, this_adm.ec_ref_rx);
}

void adm_num_ec_ref_rx_chans(int num_chans)
{
	this_adm.num_ec_ref_rx_chans = num_chans;
	pr_debug("%s: num_ec_ref_rx_chans:%d\n",
		__func__, this_adm.num_ec_ref_rx_chans);
}

void adm_ec_ref_rx_bit_width(int bit_width)
{
	this_adm.ec_ref_rx_bit_width = bit_width;
	pr_debug("%s: ec_ref_rx_bit_width:%d\n",
		__func__, this_adm.ec_ref_rx_bit_width);
}

void adm_ec_ref_rx_sampling_rate(int sampling_rate)
{
	this_adm.ec_ref_rx_sampling_rate = sampling_rate;
	pr_debug("%s: ec_ref_rx_sampling_rate:%d\n",
		__func__, this_adm.ec_ref_rx_sampling_rate);
}

int adm_close(int port_id, int perf_mode, int copp_idx)
{
	struct apr_hdr close;

	int ret = 0, port_idx;
	int copp_id = RESET_COPP_ID;

	pr_debug("%s: port_id=0x%x perf_mode: %d copp_idx: %d\n", __func__,
		 port_id, perf_mode, copp_idx);

	port_id = q6audio_convert_virtual_to_portid(port_id);
	port_idx = adm_validate_and_get_port_index(port_id);
	if (port_idx < 0) {
		pr_err("%s: Invalid port_id 0x%x\n",
			__func__, port_id);
		return -EINVAL;
	}

	if ((copp_idx < 0) || (copp_idx >= MAX_COPPS_PER_PORT)) {
		pr_err("%s: Invalid copp idx: %d\n", __func__, copp_idx);
		return -EINVAL;
	}

	if (this_adm.copp.adm_delay[port_idx][copp_idx] && perf_mode
		== LEGACY_PCM_MODE) {
		atomic_set(&this_adm.copp.adm_delay_stat[port_idx][copp_idx],
			   1);
		this_adm.copp.adm_delay[port_idx][copp_idx] = 0;
		wake_up(&this_adm.copp.adm_delay_wait[port_idx][copp_idx]);
	}

	atomic_dec(&this_adm.copp.cnt[port_idx][copp_idx]);
	if (!(atomic_read(&this_adm.copp.cnt[port_idx][copp_idx]))) {
		copp_id = adm_get_copp_id(port_idx, copp_idx);
		pr_debug("%s: Closing ADM port_idx:%d copp_idx:%d copp_id:0x%x\n",
			 __func__, port_idx, copp_idx, copp_id);
		if ((!perf_mode) && (this_adm.outband_memmap.paddr != 0) &&
		    (atomic_read(&this_adm.copp.topology[port_idx][copp_idx]) ==
			SRS_TRUMEDIA_TOPOLOGY_ID)) {
			atomic_set(&this_adm.mem_map_index,
				ADM_SRS_TRUMEDIA);
			ret = adm_memory_unmap_regions();
			if (ret < 0) {
				pr_err("%s: adm mem unmmap err %d",
					__func__, ret);
			} else {
				atomic_set(&this_adm.mem_map_handles
					   [ADM_SRS_TRUMEDIA], 0);
			}
		}


		if ((afe_get_port_type(port_id) == MSM_AFE_PORT_TYPE_TX) &&
		    this_adm.sourceTrackingData.memmap.paddr) {
			atomic_set(&this_adm.mem_map_index,
				   ADM_MEM_MAP_INDEX_SOURCE_TRACKING);
			ret = adm_memory_unmap_regions();
			if (ret < 0) {
				pr_err("%s: adm mem unmmap err %d",
					__func__, ret);
			}
			msm_audio_ion_free(
				this_adm.sourceTrackingData.ion_client,
				this_adm.sourceTrackingData.ion_handle);
			this_adm.sourceTrackingData.ion_client = NULL;
			this_adm.sourceTrackingData.ion_handle = NULL;
			this_adm.sourceTrackingData.memmap.size = 0;
			this_adm.sourceTrackingData.memmap.kvaddr = NULL;
			this_adm.sourceTrackingData.memmap.paddr = 0;
			this_adm.sourceTrackingData.apr_cmd_status = -1;
			atomic_set(&this_adm.mem_map_handles[
					ADM_MEM_MAP_INDEX_SOURCE_TRACKING], 0);
		}

		close.hdr_field = APR_HDR_FIELD(APR_MSG_TYPE_SEQ_CMD,
						APR_HDR_LEN(APR_HDR_SIZE),
						APR_PKT_VER);
		close.pkt_size = sizeof(close);
		close.src_svc = APR_SVC_ADM;
		close.src_domain = APR_DOMAIN_APPS;
		close.src_port = port_id;
		close.dest_svc = APR_SVC_ADM;
		close.dest_domain = APR_DOMAIN_ADSP;
		close.dest_port = copp_id;
		close.token = port_idx << 16 | copp_idx;
		close.opcode = ADM_CMD_DEVICE_CLOSE_V5;

		atomic_set(&this_adm.copp.id[port_idx][copp_idx],
			   RESET_COPP_ID);
		atomic_set(&this_adm.copp.cnt[port_idx][copp_idx], 0);
		atomic_set(&this_adm.copp.topology[port_idx][copp_idx], 0);
		atomic_set(&this_adm.copp.mode[port_idx][copp_idx], 0);
		atomic_set(&this_adm.copp.stat[port_idx][copp_idx], -1);
		atomic_set(&this_adm.copp.rate[port_idx][copp_idx], 0);
		atomic_set(&this_adm.copp.channels[port_idx][copp_idx], 0);
		atomic_set(&this_adm.copp.bit_width[port_idx][copp_idx], 0);
		atomic_set(&this_adm.copp.app_type[port_idx][copp_idx], 0);

		clear_bit(ADM_STATUS_CALIBRATION_REQUIRED,
			(void *)&this_adm.copp.adm_status[port_idx][copp_idx]);

		ret = apr_send_pkt(this_adm.apr, (uint32_t *)&close);
		if (ret < 0) {
			pr_err("%s: ADM close failed %d\n", __func__, ret);
			return -EINVAL;
		}

		ret = wait_event_timeout(this_adm.copp.wait[port_idx][copp_idx],
			atomic_read(&this_adm.copp.stat
			[port_idx][copp_idx]) >= 0,
			msecs_to_jiffies(TIMEOUT_MS));
		if (!ret) {
			pr_err("%s: ADM cmd Route timedout for port 0x%x\n",
				__func__, port_id);
			return -EINVAL;
		} else if (atomic_read(&this_adm.copp.stat
					[port_idx][copp_idx]) > 0) {
			pr_err("%s: DSP returned error[%s]\n",
				__func__, adsp_err_get_err_str(
				atomic_read(&this_adm.copp.stat
				[port_idx][copp_idx])));
			return adsp_err_get_lnx_err_code(
					atomic_read(&this_adm.copp.stat
						[port_idx][copp_idx]));
		}
	}

	if (perf_mode != ULTRA_LOW_LATENCY_PCM_MODE) {
		pr_debug("%s: remove adm device from rtac\n", __func__);
		rtac_remove_adm_device(port_id, copp_id);
	}
	return 0;
}

int send_rtac_audvol_cal(void)
{
	int ret = 0;
	int ret2 = 0;
	int i = 0;
	int copp_idx, port_idx, acdb_id, app_id, path;
	struct cal_block_data *cal_block = NULL;
	struct audio_cal_info_audvol *audvol_cal_info = NULL;
	struct rtac_adm rtac_adm_data;

	mutex_lock(&this_adm.cal_data[ADM_RTAC_AUDVOL_CAL]->lock);

	cal_block = cal_utils_get_only_cal_block(
		this_adm.cal_data[ADM_RTAC_AUDVOL_CAL]);
	if (cal_block == NULL) {
		pr_err("%s: can't find cal block!\n", __func__);
		goto unlock;
	}

	audvol_cal_info = cal_block->cal_info;
	if (audvol_cal_info == NULL) {
		pr_err("%s: audvol_cal_info is NULL!\n", __func__);
		goto unlock;
	}

	get_rtac_adm_data(&rtac_adm_data);
	for (; i < rtac_adm_data.num_of_dev; i++) {

		acdb_id = rtac_adm_data.device[i].acdb_dev_id;
		if (acdb_id == 0)
			acdb_id = audvol_cal_info->acdb_id;

		app_id = rtac_adm_data.device[i].app_type;
		if (app_id == 0)
			app_id = audvol_cal_info->app_type;

		path = afe_get_port_type(rtac_adm_data.device[i].afe_port);
		if ((acdb_id == audvol_cal_info->acdb_id) &&
			(app_id == audvol_cal_info->app_type) &&
			(path == audvol_cal_info->path)) {

			if (adm_get_indexes_from_copp_id(rtac_adm_data.
				device[i].copp, &copp_idx, &port_idx) != 0) {
				pr_debug("%s: Copp Id %d is not active\n",
					__func__,
					rtac_adm_data.device[i].copp);
				continue;
			}

			ret2 = adm_remap_and_send_cal_block(ADM_RTAC_AUDVOL_CAL,
				rtac_adm_data.device[i].afe_port,
				copp_idx, cal_block,
				atomic_read(&this_adm.copp.
				mode[port_idx][copp_idx]),
				audvol_cal_info->app_type,
				audvol_cal_info->acdb_id,
				atomic_read(&this_adm.copp.
				rate[port_idx][copp_idx]));
			if (ret2 < 0) {
				pr_debug("%s: remap and send failed for copp Id %d, acdb id %d, app type %d, path %d\n",
					__func__, rtac_adm_data.device[i].copp,
					audvol_cal_info->acdb_id,
					audvol_cal_info->app_type,
					audvol_cal_info->path);
				ret = ret2;
			}
		}
	}
unlock:
	mutex_unlock(&this_adm.cal_data[ADM_RTAC_AUDVOL_CAL]->lock);
	return ret;
}

int adm_map_rtac_block(struct rtac_cal_block_data *cal_block)
{
	int	result = 0;
	pr_debug("%s:\n", __func__);

	if (cal_block == NULL) {
		pr_err("%s: cal_block is NULL!\n",
			__func__);
		result = -EINVAL;
		goto done;
	}

	if (cal_block->cal_data.paddr == 0) {
		pr_debug("%s: No address to map!\n",
			__func__);
		result = -EINVAL;
		goto done;
	}

	if (cal_block->map_data.map_size == 0) {
		pr_debug("%s: map size is 0!\n",
			__func__);
		result = -EINVAL;
		goto done;
	}

	/* valid port ID needed for callback use primary I2S */
	atomic_set(&this_adm.mem_map_index, ADM_RTAC_APR_CAL);
	result = adm_memory_map_regions(&cal_block->cal_data.paddr, 0,
					&cal_block->map_data.map_size, 1);
	if (result < 0) {
		pr_err("%s: RTAC mmap did not work! size = %d result %d\n",
			__func__,
			cal_block->map_data.map_size, result);
		pr_debug("%s: RTAC mmap did not work! addr = 0x%pK, size = %d\n",
			__func__,
			&cal_block->cal_data.paddr,
			cal_block->map_data.map_size);
		goto done;
	}

	cal_block->map_data.map_handle = atomic_read(
		&this_adm.mem_map_handles[ADM_RTAC_APR_CAL]);
done:
	return result;
}

int adm_unmap_rtac_block(uint32_t *mem_map_handle)
{
	int	result = 0;
	pr_debug("%s:\n", __func__);

	if (mem_map_handle == NULL) {
		pr_debug("%s: Map handle is NULL, nothing to unmap\n",
			__func__);
		goto done;
	}

	if (*mem_map_handle == 0) {
		pr_debug("%s: Map handle is 0, nothing to unmap\n",
			__func__);
		goto done;
	}

	if (*mem_map_handle != atomic_read(
			&this_adm.mem_map_handles[ADM_RTAC_APR_CAL])) {
		pr_err("%s: Map handles do not match! Unmapping RTAC, RTAC map 0x%x, ADM map 0x%x\n",
			__func__, *mem_map_handle, atomic_read(
			&this_adm.mem_map_handles[ADM_RTAC_APR_CAL]));

		/* if mismatch use handle passed in to unmap */
		atomic_set(&this_adm.mem_map_handles[ADM_RTAC_APR_CAL],
			   *mem_map_handle);
	}

	/* valid port ID needed for callback use primary I2S */
	atomic_set(&this_adm.mem_map_index, ADM_RTAC_APR_CAL);
	result = adm_memory_unmap_regions();
	if (result < 0) {
		pr_debug("%s: adm_memory_unmap_regions failed, error %d\n",
			__func__, result);
	} else {
		atomic_set(&this_adm.mem_map_handles[ADM_RTAC_APR_CAL], 0);
		*mem_map_handle = 0;
	}
done:
	return result;
}

static int get_cal_type_index(int32_t cal_type)
{
	int ret = -EINVAL;

	switch (cal_type) {
	case ADM_AUDPROC_CAL_TYPE:
		ret = ADM_AUDPROC_CAL;
		break;
	case ADM_AUDVOL_CAL_TYPE:
		ret = ADM_AUDVOL_CAL;
		break;
	case ADM_CUST_TOPOLOGY_CAL_TYPE:
		ret = ADM_CUSTOM_TOP_CAL;
		break;
	case ADM_RTAC_INFO_CAL_TYPE:
		ret = ADM_RTAC_INFO_CAL;
		break;
	case ADM_RTAC_APR_CAL_TYPE:
		ret = ADM_RTAC_APR_CAL;
		break;
	case ADM_RTAC_AUDVOL_CAL_TYPE:
		ret = ADM_RTAC_AUDVOL_CAL;
		break;
	default:
		pr_err("%s: invalid cal type %d!\n", __func__, cal_type);
	}
	return ret;
}

static int adm_alloc_cal(int32_t cal_type, size_t data_size, void *data)
{
	int				ret = 0;
	int				cal_index;
	pr_debug("%s:\n", __func__);

	cal_index = get_cal_type_index(cal_type);
	if (cal_index < 0) {
		pr_err("%s: could not get cal index %d!\n",
			__func__, cal_index);
		ret = -EINVAL;
		goto done;
	}

	ret = cal_utils_alloc_cal(data_size, data,
		this_adm.cal_data[cal_index], 0, NULL);
	if (ret < 0) {
		pr_err("%s: cal_utils_alloc_block failed, ret = %d, cal type = %d!\n",
			__func__, ret, cal_type);
		ret = -EINVAL;
		goto done;
	}
done:
	return ret;
}

static int adm_dealloc_cal(int32_t cal_type, size_t data_size, void *data)
{
	int				ret = 0;
	int				cal_index;
	pr_debug("%s:\n", __func__);

	cal_index = get_cal_type_index(cal_type);
	if (cal_index < 0) {
		pr_err("%s: could not get cal index %d!\n",
			__func__, cal_index);
		ret = -EINVAL;
		goto done;
	}

	ret = cal_utils_dealloc_cal(data_size, data,
		this_adm.cal_data[cal_index]);
	if (ret < 0) {
		pr_err("%s: cal_utils_dealloc_block failed, ret = %d, cal type = %d!\n",
			__func__, ret, cal_type);
		ret = -EINVAL;
		goto done;
	}
done:
	return ret;
}

static int adm_set_cal(int32_t cal_type, size_t data_size, void *data)
{
	int				ret = 0;
	int				cal_index;
	pr_debug("%s:\n", __func__);

	cal_index = get_cal_type_index(cal_type);
	if (cal_index < 0) {
		pr_err("%s: could not get cal index %d!\n",
			__func__, cal_index);
		ret = -EINVAL;
		goto done;
	}

	ret = cal_utils_set_cal(data_size, data,
		this_adm.cal_data[cal_index], 0, NULL);
	if (ret < 0) {
		pr_err("%s: cal_utils_set_cal failed, ret = %d, cal type = %d!\n",
			__func__, ret, cal_type);
		ret = -EINVAL;
		goto done;
	}

	if (cal_index == ADM_CUSTOM_TOP_CAL) {
		mutex_lock(&this_adm.cal_data[ADM_CUSTOM_TOP_CAL]->lock);
		this_adm.set_custom_topology = 1;
		mutex_unlock(&this_adm.cal_data[ADM_CUSTOM_TOP_CAL]->lock);
	} else if (cal_index == ADM_RTAC_AUDVOL_CAL) {
		send_rtac_audvol_cal();
	}
done:
	return ret;
}

static int adm_map_cal_data(int32_t cal_type,
			struct cal_block_data *cal_block)
{
	int ret = 0;
	int cal_index;
	pr_debug("%s:\n", __func__);

	cal_index = get_cal_type_index(cal_type);
	if (cal_index < 0) {
		pr_err("%s: could not get cal index %d!\n",
			__func__, cal_index);
		ret = -EINVAL;
		goto done;
	}

	atomic_set(&this_adm.mem_map_index, cal_index);
	ret = adm_memory_map_regions(&cal_block->cal_data.paddr, 0,
		(uint32_t *)&cal_block->map_data.map_size, 1);
	if (ret < 0) {
		pr_err("%s: map did not work! cal_type %i ret %d\n",
			__func__, cal_index, ret);
		ret = -ENODEV;
		goto done;
	}
	cal_block->map_data.q6map_handle = atomic_read(&this_adm.
		mem_map_handles[cal_index]);
done:
	return ret;
}

static int adm_unmap_cal_data(int32_t cal_type,
			struct cal_block_data *cal_block)
{
	int ret = 0;
	int cal_index;
	pr_debug("%s:\n", __func__);

	cal_index = get_cal_type_index(cal_type);
	if (cal_index < 0) {
		pr_err("%s: could not get cal index %d!\n",
			__func__, cal_index);
		ret = -EINVAL;
		goto done;
	}

	if (cal_block == NULL) {
		pr_err("%s: Cal block is NULL!\n",
						__func__);
		goto done;
	}

	if (cal_block->map_data.q6map_handle == 0) {
		pr_err("%s: Map handle is NULL, nothing to unmap\n",
				__func__);
		goto done;
	}

	atomic_set(&this_adm.mem_map_handles[cal_index],
		cal_block->map_data.q6map_handle);
	atomic_set(&this_adm.mem_map_index, cal_index);
	ret = adm_memory_unmap_regions();
	if (ret < 0) {
		pr_err("%s: unmap did not work! cal_type %i ret %d\n",
			__func__, cal_index, ret);
		ret = -ENODEV;
		goto done;
	}
	cal_block->map_data.q6map_handle = 0;
done:
	return ret;
}

static void adm_delete_cal_data(void)
{
	pr_debug("%s:\n", __func__);

	cal_utils_destroy_cal_types(ADM_MAX_CAL_TYPES, this_adm.cal_data);

	return;
}

static int adm_init_cal_data(void)
{
	int ret = 0;
	struct cal_type_info	cal_type_info[] = {
		{{ADM_CUST_TOPOLOGY_CAL_TYPE,
		{adm_alloc_cal, adm_dealloc_cal, NULL,
		adm_set_cal, NULL, NULL} },
		{adm_map_cal_data, adm_unmap_cal_data,
		cal_utils_match_buf_num} },

		{{ADM_AUDPROC_CAL_TYPE,
		{adm_alloc_cal, adm_dealloc_cal, NULL,
		adm_set_cal, NULL, NULL} },
		{adm_map_cal_data, adm_unmap_cal_data,
		cal_utils_match_buf_num} },

		{{ADM_AUDVOL_CAL_TYPE,
		{adm_alloc_cal, adm_dealloc_cal, NULL,
		adm_set_cal, NULL, NULL} },
		{adm_map_cal_data, adm_unmap_cal_data,
		cal_utils_match_buf_num} },

		{{ADM_RTAC_INFO_CAL_TYPE,
		{NULL, NULL, NULL, NULL, NULL, NULL} },
		{NULL, NULL, cal_utils_match_buf_num} },

		{{ADM_RTAC_APR_CAL_TYPE,
		{NULL, NULL, NULL, NULL, NULL, NULL} },
		{NULL, NULL, cal_utils_match_buf_num} },

		{{SRS_TRUMEDIA_CAL_TYPE,
		{NULL, NULL, NULL, NULL, NULL, NULL} },
		{NULL, NULL, cal_utils_match_buf_num} },

		{{ADM_RTAC_AUDVOL_CAL_TYPE,
		{adm_alloc_cal, adm_dealloc_cal, NULL,
		adm_set_cal, NULL, NULL} },
		{adm_map_cal_data, adm_unmap_cal_data,
		cal_utils_match_buf_num} },
	};
	pr_debug("%s:\n", __func__);

	ret = cal_utils_create_cal_types(ADM_MAX_CAL_TYPES, this_adm.cal_data,
		cal_type_info);
	if (ret < 0) {
		pr_err("%s: could not create cal type! ret %d\n",
			__func__, ret);
		ret = -EINVAL;
		goto err;
	}

	return ret;
err:
	adm_delete_cal_data();
	return ret;
}

int adm_set_volume(int port_id, int copp_idx, int volume)
{
	struct audproc_volume_ctrl_master_gain audproc_vol;
	int sz = 0;
	int rc  = 0;
	int port_idx;

	pr_debug("%s: port_id %d, volume %d\n", __func__, port_id, volume);
	port_id = afe_convert_virtual_to_portid(port_id);
	port_idx = adm_validate_and_get_port_index(port_id);
	if (port_idx < 0) {
		pr_err("%s: Invalid port_id %#x\n", __func__, port_id);
		rc = -EINVAL;
		goto fail_cmd;
	}

	if (copp_idx < 0 || copp_idx >= MAX_COPPS_PER_PORT) {
		pr_err("%s: Invalid copp_num: %d\n", __func__, copp_idx);
		return -EINVAL;
	}

	sz = sizeof(struct audproc_volume_ctrl_master_gain);
	audproc_vol.params.hdr.hdr_field = APR_HDR_FIELD(APR_MSG_TYPE_SEQ_CMD,
				APR_HDR_LEN(APR_HDR_SIZE), APR_PKT_VER);
	audproc_vol.params.hdr.pkt_size = sz;
	audproc_vol.params.hdr.src_svc = APR_SVC_ADM;
	audproc_vol.params.hdr.src_domain = APR_DOMAIN_APPS;
	audproc_vol.params.hdr.src_port = port_id;
	audproc_vol.params.hdr.dest_svc = APR_SVC_ADM;
	audproc_vol.params.hdr.dest_domain = APR_DOMAIN_ADSP;
	audproc_vol.params.hdr.dest_port =
			atomic_read(&this_adm.copp.id[port_idx][copp_idx]);
	audproc_vol.params.hdr.token = port_idx << 16 | copp_idx;
	audproc_vol.params.hdr.opcode = ADM_CMD_SET_PP_PARAMS_V5;
	audproc_vol.params.payload_addr_lsw = 0;
	audproc_vol.params.payload_addr_msw = 0;
	audproc_vol.params.mem_map_handle = 0;
	audproc_vol.params.payload_size = sizeof(audproc_vol) -
				sizeof(audproc_vol.params);
	audproc_vol.data.module_id = AUDPROC_MODULE_ID_VOL_CTRL;
	audproc_vol.data.param_id = AUDPROC_PARAM_ID_VOL_CTRL_MASTER_GAIN;
	audproc_vol.data.param_size = audproc_vol.params.payload_size -
						sizeof(audproc_vol.data);
	audproc_vol.data.reserved = 0;
	audproc_vol.master_gain = volume;

	atomic_set(&this_adm.copp.stat[port_idx][copp_idx], -1);
	rc = apr_send_pkt(this_adm.apr, (uint32_t *)&audproc_vol);
	if (rc < 0) {
		pr_err("%s: Set params failed port = %#x\n",
			__func__, port_id);
		rc = -EINVAL;
		goto fail_cmd;
	}
	/* Wait for the callback */
	rc = wait_event_timeout(this_adm.copp.wait[port_idx][copp_idx],
		atomic_read(&this_adm.copp.stat[port_idx][copp_idx]) >= 0,
		msecs_to_jiffies(TIMEOUT_MS));
	if (!rc) {
		pr_err("%s: Vol cntrl Set params timed out port = %#x\n",
			 __func__, port_id);
		rc = -EINVAL;
		goto fail_cmd;
	} else if (atomic_read(&this_adm.copp.stat
				[port_idx][copp_idx]) > 0) {
		pr_err("%s: DSP returned error[%s]\n",
				__func__, adsp_err_get_err_str(
				atomic_read(&this_adm.copp.stat
				[port_idx][copp_idx])));
		rc = adsp_err_get_lnx_err_code(
				atomic_read(&this_adm.copp.stat
					[port_idx][copp_idx]));
		goto fail_cmd;
	}
	rc = 0;
fail_cmd:
	return rc;
}

int adm_set_softvolume(int port_id, int copp_idx,
			struct audproc_softvolume_params *softvol_param)
{
	struct audproc_soft_step_volume_params audproc_softvol;
	int sz = 0;
	int rc  = 0;
	int port_idx;

	pr_debug("%s: period %d step %d curve %d\n", __func__,
		 softvol_param->period, softvol_param->step,
		 softvol_param->rampingcurve);

	port_id = afe_convert_virtual_to_portid(port_id);
	port_idx = adm_validate_and_get_port_index(port_id);
	if (port_idx < 0) {
		pr_err("%s: Invalid port_id %#x\n", __func__, port_id);
		rc = -EINVAL;
		goto fail_cmd;
	}

	if (copp_idx < 0 || copp_idx >= MAX_COPPS_PER_PORT) {
		pr_err("%s: Invalid copp_num: %d\n", __func__, copp_idx);
		return -EINVAL;
	}

	sz = sizeof(struct audproc_soft_step_volume_params);

	audproc_softvol.params.hdr.hdr_field =
				APR_HDR_FIELD(APR_MSG_TYPE_SEQ_CMD,
				APR_HDR_LEN(APR_HDR_SIZE), APR_PKT_VER);
	audproc_softvol.params.hdr.pkt_size = sz;
	audproc_softvol.params.hdr.src_svc = APR_SVC_ADM;
	audproc_softvol.params.hdr.src_domain = APR_DOMAIN_APPS;
	audproc_softvol.params.hdr.src_port = port_id;
	audproc_softvol.params.hdr.dest_svc = APR_SVC_ADM;
	audproc_softvol.params.hdr.dest_domain = APR_DOMAIN_ADSP;
	audproc_softvol.params.hdr.dest_port =
			atomic_read(&this_adm.copp.id[port_idx][copp_idx]);
	audproc_softvol.params.hdr.token = port_idx << 16 | copp_idx;
	audproc_softvol.params.hdr.opcode = ADM_CMD_SET_PP_PARAMS_V5;
	audproc_softvol.params.payload_addr_lsw = 0;
	audproc_softvol.params.payload_addr_msw = 0;
	audproc_softvol.params.mem_map_handle = 0;
	audproc_softvol.params.payload_size = sizeof(audproc_softvol) -
				sizeof(audproc_softvol.params);
	audproc_softvol.data.module_id = AUDPROC_MODULE_ID_VOL_CTRL;
	audproc_softvol.data.param_id =
			AUDPROC_PARAM_ID_SOFT_VOL_STEPPING_PARAMETERS;
	audproc_softvol.data.param_size = audproc_softvol.params.payload_size -
				sizeof(audproc_softvol.data);
	audproc_softvol.data.reserved = 0;
	audproc_softvol.period = softvol_param->period;
	audproc_softvol.step = softvol_param->step;
	audproc_softvol.ramping_curve = softvol_param->rampingcurve;

	pr_debug("%s: period %d, step %d, curve %d\n", __func__,
		 audproc_softvol.period, audproc_softvol.step,
		 audproc_softvol.ramping_curve);

	atomic_set(&this_adm.copp.stat[port_idx][copp_idx], -1);
	rc = apr_send_pkt(this_adm.apr, (uint32_t *)&audproc_softvol);
	if (rc < 0) {
		pr_err("%s: Set params failed port = %#x\n",
			__func__, port_id);
		rc = -EINVAL;
		goto fail_cmd;
	}
	/* Wait for the callback */
	rc = wait_event_timeout(this_adm.copp.wait[port_idx][copp_idx],
		atomic_read(&this_adm.copp.stat[port_idx][copp_idx]) >= 0,
		msecs_to_jiffies(TIMEOUT_MS));
	if (!rc) {
		pr_err("%s: Soft volume Set params timed out port = %#x\n",
			 __func__, port_id);
		rc = -EINVAL;
		goto fail_cmd;
	} else if (atomic_read(&this_adm.copp.stat
				[port_idx][copp_idx]) > 0) {
		pr_err("%s: DSP returned error[%s]\n",
				__func__, adsp_err_get_err_str(
				atomic_read(&this_adm.copp.stat
				[port_idx][copp_idx])));
		rc = adsp_err_get_lnx_err_code(
				atomic_read(&this_adm.copp.stat
					[port_idx][copp_idx]));
		goto fail_cmd;
	}
	rc = 0;
fail_cmd:
	return rc;
}

int adm_set_mic_gain(int port_id, int copp_idx, int volume)
{
	struct adm_set_mic_gain_params	mic_gain_params;
	int rc = 0;
	int sz, port_idx;

	pr_debug("%s:\n", __func__);
	port_id = afe_convert_virtual_to_portid(port_id);
	port_idx = adm_validate_and_get_port_index(port_id);
	if (port_idx < 0) {
		pr_err("%s: Invalid port_id 0x%x\n", __func__, port_id);
		return -EINVAL;
	}

	sz = sizeof(struct adm_set_mic_gain_params);

	mic_gain_params.params.hdr.hdr_field =
				APR_HDR_FIELD(APR_MSG_TYPE_SEQ_CMD,
				APR_HDR_LEN(APR_HDR_SIZE), APR_PKT_VER);
	mic_gain_params.params.hdr.pkt_size = sz;
	mic_gain_params.params.hdr.src_svc = APR_SVC_ADM;
	mic_gain_params.params.hdr.src_domain = APR_DOMAIN_APPS;
	mic_gain_params.params.hdr.src_port = port_id;
	mic_gain_params.params.hdr.dest_svc = APR_SVC_ADM;
	mic_gain_params.params.hdr.dest_domain = APR_DOMAIN_ADSP;
	mic_gain_params.params.hdr.dest_port =
			atomic_read(&this_adm.copp.id[port_idx][copp_idx]);
	mic_gain_params.params.hdr.token = port_idx << 16 | copp_idx;
	mic_gain_params.params.hdr.opcode = ADM_CMD_SET_PP_PARAMS_V5;
	mic_gain_params.params.payload_addr_lsw = 0;
	mic_gain_params.params.payload_addr_msw = 0;
	mic_gain_params.params.mem_map_handle = 0;
	mic_gain_params.params.payload_size =
		sizeof(struct adm_param_data_v5) +
		sizeof(struct admx_mic_gain);
	mic_gain_params.data.module_id = ADM_MODULE_IDX_MIC_GAIN_CTRL;
	mic_gain_params.data.param_id = ADM_PARAM_IDX_MIC_GAIN;
	mic_gain_params.data.param_size =
		sizeof(struct admx_mic_gain);
	mic_gain_params.data.reserved = 0;
	mic_gain_params.mic_gain_data.tx_mic_gain = volume;
	mic_gain_params.mic_gain_data.reserved = 0;
	pr_debug("%s: Mic Gain set to %d at port_id 0x%x\n",
		__func__, volume, port_id);

	atomic_set(&this_adm.copp.stat[port_idx][copp_idx], -1);
	rc = apr_send_pkt(this_adm.apr, (uint32_t *)&mic_gain_params);
	if (rc < 0) {
		pr_err("%s: Set params failed port = %#x\n",
			__func__, port_id);
		rc = -EINVAL;
		goto fail_cmd;
	}
	/* Wait for the callback */
	rc = wait_event_timeout(this_adm.copp.wait[port_idx][copp_idx],
		atomic_read(&this_adm.copp.stat[port_idx][copp_idx]) >= 0,
		msecs_to_jiffies(TIMEOUT_MS));
	if (!rc) {
		pr_err("%s: Mic Gain Set params timed out port = %#x\n",
			 __func__, port_id);
		rc = -EINVAL;
		goto fail_cmd;
	} else if (atomic_read(&this_adm.copp.stat
				[port_idx][copp_idx]) > 0) {
		pr_err("%s: DSP returned error[%s]\n",
				__func__, adsp_err_get_err_str(
				atomic_read(&this_adm.copp.stat
				[port_idx][copp_idx])));
		rc = adsp_err_get_lnx_err_code(
				atomic_read(&this_adm.copp.stat
					[port_idx][copp_idx]));
		goto fail_cmd;
	}
	rc = 0;
fail_cmd:
	return rc;
}

int adm_send_set_multichannel_ec_primary_mic_ch(int port_id, int copp_idx,
			int primary_mic_ch)
{
	struct adm_set_sec_primary_ch_params sec_primary_ch_params;
	int rc = 0;
	int sz, port_idx;

	pr_debug("%s port_id 0x%x, copp_idx 0x%x, primary_mic_ch %d\n",
			__func__, port_id,  copp_idx,  primary_mic_ch);
	port_id = afe_convert_virtual_to_portid(port_id);
	port_idx = adm_validate_and_get_port_index(port_id);
	if (port_idx < 0) {
		pr_err("%s: Invalid port_id 0x%x\n", __func__, port_id);
		return -EINVAL;
	}

	if (copp_idx < 0 || copp_idx >= MAX_COPPS_PER_PORT) {
		pr_err("%s: Invalid copp_idx 0x%x\n", __func__, copp_idx);
		return -EINVAL;
	}

	sz = sizeof(struct adm_set_sec_primary_ch_params);

	sec_primary_ch_params.params.hdr.hdr_field =
			APR_HDR_FIELD(APR_MSG_TYPE_SEQ_CMD,
			APR_HDR_LEN(APR_HDR_SIZE), APR_PKT_VER);
	sec_primary_ch_params.params.hdr.pkt_size = sz;
	sec_primary_ch_params.params.hdr.src_svc = APR_SVC_ADM;
	sec_primary_ch_params.params.hdr.src_domain = APR_DOMAIN_APPS;
	sec_primary_ch_params.params.hdr.src_port = port_id;
	sec_primary_ch_params.params.hdr.dest_svc = APR_SVC_ADM;
	sec_primary_ch_params.params.hdr.dest_domain = APR_DOMAIN_ADSP;
	sec_primary_ch_params.params.hdr.dest_port =
			atomic_read(&this_adm.copp.id[port_idx][copp_idx]);
	sec_primary_ch_params.params.hdr.token = port_idx << 16 | copp_idx;
	sec_primary_ch_params.params.hdr.opcode = ADM_CMD_SET_PP_PARAMS_V5;
	sec_primary_ch_params.params.payload_addr_lsw = 0;
	sec_primary_ch_params.params.payload_addr_msw = 0;
	sec_primary_ch_params.params.mem_map_handle = 0;
	sec_primary_ch_params.params.payload_size =
			sizeof(struct adm_param_data_v5) +
			sizeof(struct admx_sec_primary_mic_ch);
	sec_primary_ch_params.data.module_id =
			AUDPROC_MODULE_ID_VOICE_TX_SECNS;
	sec_primary_ch_params.data.param_id =
			AUDPROC_PARAM_IDX_SEC_PRIMARY_MIC_CH;
	sec_primary_ch_params.data.param_size =
			sizeof(struct admx_sec_primary_mic_ch);
	sec_primary_ch_params.data.reserved = 0;
	sec_primary_ch_params.sec_primary_mic_ch_data.version = 0;
	sec_primary_ch_params.sec_primary_mic_ch_data.reserved = 0;
	sec_primary_ch_params.sec_primary_mic_ch_data.sec_primary_mic_ch =
			primary_mic_ch;
	sec_primary_ch_params.sec_primary_mic_ch_data.reserved1 = 0;

	atomic_set(&this_adm.copp.stat[port_idx][copp_idx], -1);
	rc = apr_send_pkt(this_adm.apr, (uint32_t *)&sec_primary_ch_params);
	if (rc < 0) {
		pr_err("%s: Set params failed port = %#x\n",
				__func__, port_id);
		rc = -EINVAL;
		goto fail_cmd;
	}
	/* Wait for the callback */
	rc = wait_event_timeout(this_adm.copp.wait[port_idx][copp_idx],
		atomic_read(&this_adm.copp.stat[port_idx][copp_idx]) >= 0,
		msecs_to_jiffies(TIMEOUT_MS));
	if (!rc) {
		pr_err("%s: Mic Set params timed out port = %#x\n",
				__func__, port_id);
		rc = -EINVAL;
		goto fail_cmd;
	} else if (atomic_read(&this_adm.copp.stat
				[port_idx][copp_idx]) > 0) {
		pr_err("%s: DSP returned error[%s]\n",
				__func__, adsp_err_get_err_str(
				atomic_read(&this_adm.copp.stat
				[port_idx][copp_idx])));
		rc = adsp_err_get_lnx_err_code(
				atomic_read(&this_adm.copp.stat
					[port_idx][copp_idx]));
		goto fail_cmd;
	}
	rc = 0;
fail_cmd:
	return rc;
}

int adm_param_enable(int port_id, int copp_idx, int module_id,  int enable)
{
	struct audproc_enable_param_t adm_mod_enable;
	int sz = 0;
	int rc  = 0;
	int port_idx;

	pr_debug("%s port_id %d, module_id 0x%x, enable %d\n",
		 __func__, port_id,  module_id,  enable);
	port_id = afe_convert_virtual_to_portid(port_id);
	port_idx = adm_validate_and_get_port_index(port_id);
	if (port_idx < 0) {
		pr_err("%s: Invalid port_id %#x\n", __func__, port_id);
		rc = -EINVAL;
		goto fail_cmd;
	}

	if (copp_idx < 0 || copp_idx >= MAX_COPPS_PER_PORT) {
		pr_err("%s: Invalid copp_num: %d\n", __func__, copp_idx);
		return -EINVAL;
	}

	sz = sizeof(struct audproc_enable_param_t);

	adm_mod_enable.pp_params.hdr.hdr_field =
				APR_HDR_FIELD(APR_MSG_TYPE_SEQ_CMD,
				APR_HDR_LEN(APR_HDR_SIZE), APR_PKT_VER);
	adm_mod_enable.pp_params.hdr.pkt_size = sz;
	adm_mod_enable.pp_params.hdr.src_svc = APR_SVC_ADM;
	adm_mod_enable.pp_params.hdr.src_domain = APR_DOMAIN_APPS;
	adm_mod_enable.pp_params.hdr.src_port = port_id;
	adm_mod_enable.pp_params.hdr.dest_svc = APR_SVC_ADM;
	adm_mod_enable.pp_params.hdr.dest_domain = APR_DOMAIN_ADSP;
	adm_mod_enable.pp_params.hdr.dest_port =
			atomic_read(&this_adm.copp.id[port_idx][copp_idx]);
	adm_mod_enable.pp_params.hdr.token =  port_idx << 16 | copp_idx;
	adm_mod_enable.pp_params.hdr.opcode = ADM_CMD_SET_PP_PARAMS_V5;
	adm_mod_enable.pp_params.payload_addr_lsw = 0;
	adm_mod_enable.pp_params.payload_addr_msw = 0;
	adm_mod_enable.pp_params.mem_map_handle = 0;
	adm_mod_enable.pp_params.payload_size = sizeof(adm_mod_enable) -
				sizeof(adm_mod_enable.pp_params) +
				sizeof(adm_mod_enable.pp_params.params);
	adm_mod_enable.pp_params.params.module_id = module_id;
	adm_mod_enable.pp_params.params.param_id = AUDPROC_PARAM_ID_ENABLE;
	adm_mod_enable.pp_params.params.param_size =
		adm_mod_enable.pp_params.payload_size -
		sizeof(adm_mod_enable.pp_params.params);
	adm_mod_enable.pp_params.params.reserved = 0;
	adm_mod_enable.enable = enable;

	atomic_set(&this_adm.copp.stat[port_idx][copp_idx], -1);

	rc = apr_send_pkt(this_adm.apr, (uint32_t *)&adm_mod_enable);
	if (rc < 0) {
		pr_err("%s: Set params failed port = %#x\n",
			__func__, port_id);
		rc = -EINVAL;
		goto fail_cmd;
	}
	/* Wait for the callback */
	rc = wait_event_timeout(this_adm.copp.wait[port_idx][copp_idx],
		atomic_read(&this_adm.copp.stat[port_idx][copp_idx]) >= 0,
		msecs_to_jiffies(TIMEOUT_MS));
	if (!rc) {
		pr_err("%s:  module %x  enable %d timed out on port = %#x\n",
			 __func__, module_id, enable, port_id);
		rc = -EINVAL;
		goto fail_cmd;
	} else if (atomic_read(&this_adm.copp.stat
				[port_idx][copp_idx]) > 0) {
		pr_err("%s: DSP returned error[%s]\n",
				__func__, adsp_err_get_err_str(
				atomic_read(&this_adm.copp.stat
				[port_idx][copp_idx])));
		rc = adsp_err_get_lnx_err_code(
				atomic_read(&this_adm.copp.stat
					[port_idx][copp_idx]));
		goto fail_cmd;
	}
	rc = 0;
fail_cmd:
	return rc;

}

int adm_send_calibration(int port_id, int copp_idx, int path, int perf_mode,
			 int cal_type, char *params, int size)
{

	struct adm_cmd_set_pp_params_v5	*adm_params = NULL;
	int sz, rc = 0;
	int port_idx;

	pr_debug("%s:port_id %d, path %d, perf_mode %d, cal_type %d, size %d\n",
		 __func__, port_id, path, perf_mode, cal_type, size);

	port_id = afe_convert_virtual_to_portid(port_id);
	port_idx = adm_validate_and_get_port_index(port_id);
	if (port_idx < 0) {
		pr_err("%s: Invalid port_id %#x\n", __func__, port_id);
		rc = -EINVAL;
		goto end;
	}

	if (copp_idx < 0 || copp_idx >= MAX_COPPS_PER_PORT) {
		pr_err("%s: Invalid copp_num: %d\n", __func__, copp_idx);
		return -EINVAL;
	}

	/* Maps audio_dev_ctrl path definition to ACDB definition */
	if (get_cal_path(path) != RX_DEVICE) {
		pr_err("%s: acdb_path %d\n", __func__, path);
		rc = -EINVAL;
		goto end;
	}

	sz = sizeof(struct adm_cmd_set_pp_params_v5) + size;
	adm_params = kzalloc(sz, GFP_KERNEL);
	if (!adm_params) {
		pr_err("%s, adm params memory alloc failed", __func__);
		rc = -ENOMEM;
		goto end;
	}

	memcpy(((u8 *)adm_params + sizeof(struct adm_cmd_set_pp_params_v5)),
			params, size);

	adm_params->hdr.hdr_field = APR_HDR_FIELD(APR_MSG_TYPE_SEQ_CMD,
				APR_HDR_LEN(APR_HDR_SIZE), APR_PKT_VER);
	adm_params->hdr.pkt_size = sz;
	adm_params->hdr.src_svc = APR_SVC_ADM;
	adm_params->hdr.src_domain = APR_DOMAIN_APPS;
	adm_params->hdr.src_port = port_id;
	adm_params->hdr.dest_svc = APR_SVC_ADM;
	adm_params->hdr.dest_domain = APR_DOMAIN_ADSP;
	adm_params->hdr.dest_port =
			atomic_read(&this_adm.copp.id[port_idx][copp_idx]);
	adm_params->hdr.token = port_idx << 16 | copp_idx;
	adm_params->hdr.opcode = ADM_CMD_SET_PP_PARAMS_V5;
	/* payload address and mmap handle initialized to zero by kzalloc */
	adm_params->payload_size = size;

	atomic_set(&this_adm.copp.stat[port_idx][copp_idx], -1);
	rc = apr_send_pkt(this_adm.apr, (uint32_t *)adm_params);
	if (rc < 0) {
		pr_err("%s: Set params failed port = %#x\n",
			__func__, port_id);
		rc = -EINVAL;
		goto end;
	}
	/* Wait for the callback */
	rc = wait_event_timeout(this_adm.copp.wait[port_idx][copp_idx],
		atomic_read(&this_adm.copp.stat[port_idx][copp_idx]) >= 0,
		msecs_to_jiffies(TIMEOUT_MS));
	if (!rc) {
		pr_err("%s: Set params timed out port = %#x\n",
			 __func__, port_id);
		rc = -EINVAL;
		goto end;
	} else if (atomic_read(&this_adm.copp.stat
				[port_idx][copp_idx]) > 0) {
		pr_err("%s: DSP returned error[%s]\n",
				__func__, adsp_err_get_err_str(
				atomic_read(&this_adm.copp.stat
				[port_idx][copp_idx])));
		rc = adsp_err_get_lnx_err_code(
				atomic_read(&this_adm.copp.stat
					[port_idx][copp_idx]));
		goto end;
	}
	rc = 0;

end:
	kfree(adm_params);
	return rc;
}

/*
 * adm_update_wait_parameters must be called with routing driver locks.
 * adm_reset_wait_parameters must be called with routing driver locks.
 * set and reset parmeters are seperated to make sure it is always called
 * under routing driver lock.
 * adm_wait_timeout is to block until timeout or interrupted. Timeout is
 * not a an error.
 */
int adm_set_wait_parameters(int port_id, int copp_idx)
{

	int ret = 0, port_idx;
	pr_debug("%s: port_id 0x%x, copp_idx %d\n", __func__, port_id,
		 copp_idx);
	port_id = afe_convert_virtual_to_portid(port_id);
	port_idx = adm_validate_and_get_port_index(port_id);
	if (port_idx < 0) {
		pr_err("%s: Invalid port_id %#x\n", __func__, port_id);
		ret = -EINVAL;
		goto end;
	}

	if (copp_idx < 0 || copp_idx >= MAX_COPPS_PER_PORT) {
		pr_err("%s: Invalid copp_num: %d\n", __func__, copp_idx);
		return -EINVAL;
	}

	this_adm.copp.adm_delay[port_idx][copp_idx] = 1;
	atomic_set(&this_adm.copp.adm_delay_stat[port_idx][copp_idx], 0);

end:
	return ret;

}

int adm_reset_wait_parameters(int port_id, int copp_idx)
{
	int ret = 0, port_idx;

	pr_debug("%s: port_id 0x%x copp_idx %d\n", __func__, port_id,
		 copp_idx);
	port_id = afe_convert_virtual_to_portid(port_id);
	port_idx = adm_validate_and_get_port_index(port_id);
	if (port_idx < 0) {
		pr_err("%s: Invalid port_id %#x\n", __func__, port_id);
		ret = -EINVAL;
		goto end;
	}

	if (copp_idx < 0 || copp_idx >= MAX_COPPS_PER_PORT) {
		pr_err("%s: Invalid copp_num: %d\n", __func__, copp_idx);
		return -EINVAL;
	}

	atomic_set(&this_adm.copp.adm_delay_stat[port_idx][copp_idx], 1);
	this_adm.copp.adm_delay[port_idx][copp_idx] = 0;

end:
	return ret;
}

int adm_wait_timeout(int port_id, int copp_idx, int wait_time)
{
	int ret = 0, port_idx;

	pr_debug("%s: port_id 0x%x, copp_idx %d, wait_time %d\n", __func__,
		 port_id, copp_idx, wait_time);
	port_id = afe_convert_virtual_to_portid(port_id);
	port_idx = adm_validate_and_get_port_index(port_id);
	if (port_idx < 0) {
		pr_err("%s: Invalid port_id %#x\n", __func__, port_id);
		ret = -EINVAL;
		goto end;
	}

	if (copp_idx < 0 || copp_idx >= MAX_COPPS_PER_PORT) {
		pr_err("%s: Invalid copp_num: %d\n", __func__, copp_idx);
		return -EINVAL;
	}

	ret = wait_event_timeout(
		this_adm.copp.adm_delay_wait[port_idx][copp_idx],
		atomic_read(&this_adm.copp.adm_delay_stat[port_idx][copp_idx]),
		msecs_to_jiffies(wait_time));
	pr_debug("%s: return %d\n", __func__, ret);
	if (ret != 0)
		ret = -EINTR;
end:
	pr_debug("%s: return %d--\n", __func__, ret);
	return ret;
}

int adm_store_cal_data(int port_id, int copp_idx, int path, int perf_mode,
		       int cal_index, char *params, int *size)
{
	int rc = 0;
	struct cal_block_data		*cal_block = NULL;
	int app_type, acdb_id, port_idx, sample_rate;

	if (this_adm.cal_data[cal_index] == NULL) {
		pr_debug("%s: cal_index %d not allocated!\n",
			__func__, cal_index);
		goto end;
	}

	if (get_cal_path(path) != RX_DEVICE) {
		pr_debug("%s: Invalid path to store calibration %d\n",
			 __func__, path);
		rc = -EINVAL;
		goto end;
	}

	port_id = afe_convert_virtual_to_portid(port_id);
	port_idx = adm_validate_and_get_port_index(port_id);
	if (port_idx < 0) {
		pr_err("%s: Invalid port_id 0x%x\n", __func__, port_id);
		rc = -EINVAL;
		goto end;
	}

	if (copp_idx < 0 || copp_idx >= MAX_COPPS_PER_PORT) {
		pr_err("%s: Invalid copp_num: %d\n", __func__, copp_idx);
		return -EINVAL;
	}

	acdb_id = atomic_read(&this_adm.copp.acdb_id[port_idx][copp_idx]);
	app_type = atomic_read(&this_adm.copp.app_type[port_idx][copp_idx]);
	sample_rate = atomic_read(&this_adm.copp.rate[port_idx][copp_idx]);

	mutex_lock(&this_adm.cal_data[cal_index]->lock);
	cal_block = adm_find_cal(cal_index, get_cal_path(path), app_type,
				acdb_id, sample_rate);
	if (cal_block == NULL)
		goto unlock;

	if (cal_block->cal_data.size <= 0) {
		pr_debug("%s: No ADM cal send for port_id = 0x%x!\n",
			__func__, port_id);
		rc = -EINVAL;
		goto unlock;
	}

	if (cal_index == ADM_AUDPROC_CAL) {
		if (cal_block->cal_data.size > AUD_PROC_BLOCK_SIZE) {
			pr_err("%s:audproc:invalid size exp/actual[%zd, %d]\n",
				__func__, cal_block->cal_data.size, *size);
			rc = -ENOMEM;
			goto unlock;
		}
	} else if (cal_index == ADM_AUDVOL_CAL) {
		if (cal_block->cal_data.size > AUD_VOL_BLOCK_SIZE) {
			pr_err("%s:aud_vol:invalid size exp/actual[%zd, %d]\n",
				__func__, cal_block->cal_data.size, *size);
			rc = -ENOMEM;
			goto unlock;
		}
	} else {
		pr_debug("%s: Not valid calibration for dolby topolgy\n",
			 __func__);
		rc = -EINVAL;
		goto unlock;
	}
	memcpy(params, cal_block->cal_data.kvaddr, cal_block->cal_data.size);
	*size = cal_block->cal_data.size;

	pr_debug("%s:port_id %d, copp_idx %d, path %d",
		 __func__, port_id, copp_idx, path);
	pr_debug("perf_mode %d, cal_type %d, size %d\n",
		 perf_mode, cal_index, *size);

unlock:
	mutex_unlock(&this_adm.cal_data[cal_index]->lock);
end:
	return rc;
}

int adm_send_compressed_device_mute(int port_id, int copp_idx, bool mute_on)
{
	struct adm_set_compressed_device_mute mute_params;
	int ret = 0;
	int port_idx;

	pr_debug("%s port_id: 0x%x, copp_idx %d, mute_on: %d\n",
		 __func__, port_id, copp_idx, mute_on);
	port_id = afe_convert_virtual_to_portid(port_id);
	port_idx = adm_validate_and_get_port_index(port_id);
	if (port_idx < 0 || port_idx >= AFE_MAX_PORTS) {
		pr_err("%s: Invalid port_id %#x copp_idx %d\n",
			__func__, port_id, copp_idx);
		ret = -EINVAL;
		goto end;
	}

	mute_params.command.hdr.hdr_field =
			APR_HDR_FIELD(APR_MSG_TYPE_SEQ_CMD,
			APR_HDR_LEN(APR_HDR_SIZE), APR_PKT_VER);
	mute_params.command.hdr.pkt_size =
			sizeof(struct adm_set_compressed_device_mute);
	mute_params.command.hdr.src_svc = APR_SVC_ADM;
	mute_params.command.hdr.src_domain = APR_DOMAIN_APPS;
	mute_params.command.hdr.src_port = port_id;
	mute_params.command.hdr.dest_svc = APR_SVC_ADM;
	mute_params.command.hdr.dest_domain = APR_DOMAIN_ADSP;
	mute_params.command.hdr.dest_port =
			atomic_read(&this_adm.copp.id[port_idx][copp_idx]);
	mute_params.command.hdr.token = port_idx << 16 | copp_idx;
	mute_params.command.hdr.opcode = ADM_CMD_SET_PP_PARAMS_V5;
	mute_params.command.payload_addr_lsw = 0;
	mute_params.command.payload_addr_msw = 0;
	mute_params.command.mem_map_handle = 0;
	mute_params.command.payload_size = sizeof(mute_params) -
						sizeof(mute_params.command);
	mute_params.params.module_id = AUDPROC_MODULE_ID_COMPRESSED_MUTE;
	mute_params.params.param_id = AUDPROC_PARAM_ID_COMPRESSED_MUTE;
	mute_params.params.param_size = mute_params.command.payload_size -
					sizeof(mute_params.params);
	mute_params.params.reserved = 0;
	mute_params.mute_on = mute_on;

	atomic_set(&this_adm.copp.stat[port_idx][copp_idx], -1);
	ret = apr_send_pkt(this_adm.apr, (uint32_t *)&mute_params);
	if (ret < 0) {
		pr_err("%s: device mute for port %d copp %d failed, ret %d\n",
			__func__, port_id, copp_idx, ret);
		ret = -EINVAL;
		goto end;
	}

	/* Wait for the callback */
	ret = wait_event_timeout(this_adm.copp.wait[port_idx][copp_idx],
		atomic_read(&this_adm.copp.stat[port_idx][copp_idx]) >= 0,
		msecs_to_jiffies(TIMEOUT_MS));
	if (!ret) {
		pr_err("%s: send device mute for port %d copp %d failed\n",
			__func__, port_id, copp_idx);
		ret = -EINVAL;
		goto end;
	} else if (atomic_read(&this_adm.copp.stat
				[port_idx][copp_idx]) > 0) {
		pr_err("%s: DSP returned error[%s]\n",
				__func__, adsp_err_get_err_str(
				atomic_read(&this_adm.copp.stat
				[port_idx][copp_idx])));
		ret = adsp_err_get_lnx_err_code(
				atomic_read(&this_adm.copp.stat
					[port_idx][copp_idx]));
		goto end;
	}
	ret = 0;
end:
	return ret;
}

int adm_send_compressed_device_latency(int port_id, int copp_idx, int latency)
{
	struct adm_set_compressed_device_latency latency_params;
	int port_idx;
	int ret = 0;

	pr_debug("%s port_id: 0x%x, copp_idx %d latency: %d\n", __func__,
		 port_id, copp_idx, latency);
	port_id = afe_convert_virtual_to_portid(port_id);
	port_idx = adm_validate_and_get_port_index(port_id);
	if (port_idx < 0 || port_idx >= AFE_MAX_PORTS) {
		pr_err("%s: Invalid port_id %#x copp_idx %d\n",
			__func__, port_id, copp_idx);
		ret = -EINVAL;
		goto end;
	}

	latency_params.command.hdr.hdr_field =
			APR_HDR_FIELD(APR_MSG_TYPE_SEQ_CMD,
			APR_HDR_LEN(APR_HDR_SIZE), APR_PKT_VER);
	latency_params.command.hdr.pkt_size =
			sizeof(struct adm_set_compressed_device_latency);
	latency_params.command.hdr.src_svc = APR_SVC_ADM;
	latency_params.command.hdr.src_domain = APR_DOMAIN_APPS;
	latency_params.command.hdr.src_port = port_id;
	latency_params.command.hdr.dest_svc = APR_SVC_ADM;
	latency_params.command.hdr.dest_domain = APR_DOMAIN_ADSP;
	latency_params.command.hdr.dest_port =
			atomic_read(&this_adm.copp.id[port_idx][copp_idx]);
	latency_params.command.hdr.token = port_idx << 16 | copp_idx;
	latency_params.command.hdr.opcode = ADM_CMD_SET_PP_PARAMS_V5;
	latency_params.command.payload_addr_lsw = 0;
	latency_params.command.payload_addr_msw = 0;
	latency_params.command.mem_map_handle = 0;
	latency_params.command.payload_size = sizeof(latency_params) -
						sizeof(latency_params.command);
	latency_params.params.module_id = AUDPROC_MODULE_ID_COMPRESSED_LATENCY;
	latency_params.params.param_id = AUDPROC_PARAM_ID_COMPRESSED_LATENCY;
	latency_params.params.param_size = latency_params.command.payload_size -
					sizeof(latency_params.params);
	latency_params.params.reserved = 0;
	latency_params.latency = latency;

	atomic_set(&this_adm.copp.stat[port_idx][copp_idx], -1);
	ret = apr_send_pkt(this_adm.apr, (uint32_t *)&latency_params);
	if (ret < 0) {
		pr_err("%s: send device latency err %d for port %d copp %d\n",
			__func__, port_id, copp_idx, ret);
		ret = -EINVAL;
		goto end;
	}

	/* Wait for the callback */
	ret = wait_event_timeout(this_adm.copp.wait[port_idx][copp_idx],
		atomic_read(&this_adm.copp.stat[port_idx][copp_idx]) >= 0,
		msecs_to_jiffies(TIMEOUT_MS));
	if (!ret) {
		pr_err("%s: send device latency for port %d failed\n", __func__,
			port_id);
		ret = -EINVAL;
		goto end;
	} else if (atomic_read(&this_adm.copp.stat
				[port_idx][copp_idx]) > 0) {
		pr_err("%s: DSP returned error[%s]\n",
				__func__, adsp_err_get_err_str(
				atomic_read(&this_adm.copp.stat
				[port_idx][copp_idx])));
		ret = adsp_err_get_lnx_err_code(
				atomic_read(&this_adm.copp.stat
					[port_idx][copp_idx]));
		goto end;
	}
	ret = 0;
end:
	return ret;
}

<<<<<<< HEAD
=======
/**
 * adm_swap_speaker_channels
 *
 * Receives port_id, copp_idx, sample rate, spk_swap and
 * send MFC command to swap speaker channel.
 * Return zero on success. On failure returns nonzero.
 *
 * port_id - Passed value, port_id for which channels swap is wanted
 * copp_idx - Passed value, copp_idx for which channels swap is wanted
 * sample_rate - Passed value, sample rate used by app type config
 * spk_swap  - Passed value, spk_swap for check if swap flag is set
*/
>>>>>>> 1b9ba8de
int adm_swap_speaker_channels(int port_id, int copp_idx,
			int sample_rate, bool spk_swap)
{
	struct audproc_mfc_output_media_fmt mfc_cfg;
	uint16_t num_channels;
	int port_idx;
	int ret  = 0;

	pr_debug("%s: Enter, port_id %d, copp_idx %d\n",
		  __func__, port_id, copp_idx);
	port_id = q6audio_convert_virtual_to_portid(port_id);
	port_idx = adm_validate_and_get_port_index(port_id);
	if (port_idx < 0 || port_idx >= AFE_MAX_PORTS) {
		pr_err("%s: Invalid port_id %#x\n", __func__, port_id);
		ret = -EINVAL;
		goto done;
	}

	if (copp_idx < 0 || copp_idx >= MAX_COPPS_PER_PORT) {
		pr_err("%s: Invalid copp_num: %d\n", __func__, copp_idx);
		ret = -EINVAL;
		goto done;
	}

	num_channels = atomic_read(
				&this_adm.copp.channels[port_idx][copp_idx]);
	if (num_channels != 2) {
		pr_debug("%s: Invalid number of channels: %d\n",
			__func__, num_channels);
		ret = -EINVAL;
		goto done;
	}

	memset(&mfc_cfg, 0, sizeof(mfc_cfg));
	mfc_cfg.params.hdr.hdr_field =
				APR_HDR_FIELD(APR_MSG_TYPE_SEQ_CMD,
				APR_HDR_LEN(APR_HDR_SIZE), APR_PKT_VER);
<<<<<<< HEAD
	mfc_cfg.params.hdr.pkt_size = sizeof(mfc_cfg);
=======
	mfc_cfg.params.hdr.pkt_size =
				sizeof(mfc_cfg);
>>>>>>> 1b9ba8de
	mfc_cfg.params.hdr.src_svc = APR_SVC_ADM;
	mfc_cfg.params.hdr.src_domain = APR_DOMAIN_APPS;
	mfc_cfg.params.hdr.src_port = port_id;
	mfc_cfg.params.hdr.dest_svc = APR_SVC_ADM;
	mfc_cfg.params.hdr.dest_domain = APR_DOMAIN_ADSP;
	mfc_cfg.params.hdr.dest_port =
			atomic_read(&this_adm.copp.id[port_idx][copp_idx]);
	mfc_cfg.params.hdr.token = port_idx << 16 | copp_idx;
	mfc_cfg.params.hdr.opcode = ADM_CMD_SET_PP_PARAMS_V5;
	mfc_cfg.params.payload_addr_lsw = 0;
	mfc_cfg.params.payload_addr_msw = 0;
	mfc_cfg.params.mem_map_handle = 0;
	mfc_cfg.params.payload_size = sizeof(mfc_cfg) -
				sizeof(mfc_cfg.params);
	mfc_cfg.data.module_id = AUDPROC_MODULE_ID_MFC;
	mfc_cfg.data.param_id = AUDPROC_PARAM_ID_MFC_OUTPUT_MEDIA_FORMAT;
	mfc_cfg.data.param_size = mfc_cfg.params.payload_size -
				sizeof(mfc_cfg.data);
	mfc_cfg.data.reserved = 0;
	mfc_cfg.sampling_rate = sample_rate;
	mfc_cfg.bits_per_sample =
		atomic_read(&this_adm.copp.bit_width[port_idx][copp_idx]);
	mfc_cfg.num_channels = num_channels;

	/* Currently applying speaker swap for only 2 channel use case */
	if (spk_swap) {
		mfc_cfg.channel_type[0] =
			(uint16_t) PCM_CHANNEL_FR;
		mfc_cfg.channel_type[1] =
			(uint16_t) PCM_CHANNEL_FL;
	} else {
		mfc_cfg.channel_type[0] =
			(uint16_t) PCM_CHANNEL_FL;
		mfc_cfg.channel_type[1] =
			(uint16_t) PCM_CHANNEL_FR;
	}

	atomic_set(&this_adm.copp.stat[port_idx][copp_idx], -1);
	pr_debug("%s: mfc config: port_idx %d copp_idx  %d copp SR %d copp BW %d copp chan %d\n",
		__func__, port_idx, copp_idx, mfc_cfg.sampling_rate,
		mfc_cfg.bits_per_sample, mfc_cfg.num_channels);

	ret = apr_send_pkt(this_adm.apr, (uint32_t *)&mfc_cfg);
	if (ret < 0) {
		pr_err("%s: port_id: for[0x%x] failed %d\n",
		__func__, port_id, ret);
		goto done;
	}
	/* Wait for the callback with copp id */
	ret = wait_event_timeout(this_adm.copp.wait[port_idx][copp_idx],
		atomic_read(&this_adm.copp.stat
		[port_idx][copp_idx]) >= 0,
		msecs_to_jiffies(TIMEOUT_MS));
	if (!ret) {
		pr_err("%s: mfc_cfg Set params timed out for port_id: for [0x%x]\n",
					__func__, port_id);
<<<<<<< HEAD
		ret = -EINVAL;
=======
		ret = -ETIMEDOUT;
>>>>>>> 1b9ba8de
		goto done;
	}

	if (atomic_read(&this_adm.copp.stat[port_idx][copp_idx]) > 0) {
		pr_err("%s: DSP returned error[%s]\n",
			__func__, adsp_err_get_err_str(
			atomic_read(&this_adm.copp.stat
			[port_idx][copp_idx])));
<<<<<<< HEAD
		ret = -EINVAL;
=======
		ret = adsp_err_get_lnx_err_code(
			atomic_read(&this_adm.copp.stat
				[port_idx][copp_idx]));
>>>>>>> 1b9ba8de
		goto done;
	}

	pr_debug("%s: mfc_cfg Set params returned success", __func__);
	ret = 0;

done:
	return ret;
}
<<<<<<< HEAD
=======
EXPORT_SYMBOL(adm_swap_speaker_channels);
>>>>>>> 1b9ba8de

int adm_set_sound_focus(int port_id, int copp_idx,
			struct sound_focus_param soundFocusData)
{
	struct adm_set_fluence_soundfocus_param soundfocus_params;
	int sz = 0;
	int ret  = 0;
	int port_idx;
	int i;

	pr_debug("%s: Enter, port_id %d, copp_idx %d\n",
		  __func__, port_id, copp_idx);

	port_id = afe_convert_virtual_to_portid(port_id);
	port_idx = adm_validate_and_get_port_index(port_id);
	if (port_idx < 0) {
		pr_err("%s: Invalid port_id %#x\n", __func__, port_id);

		ret = -EINVAL;
		goto done;
	}

	if (copp_idx < 0 || copp_idx >= MAX_COPPS_PER_PORT) {
		pr_err("%s: Invalid copp_num: %d\n", __func__, copp_idx);

		ret = -EINVAL;
		goto done;
	}

	sz = sizeof(struct adm_set_fluence_soundfocus_param);
	soundfocus_params.params.hdr.hdr_field =
		APR_HDR_FIELD(APR_MSG_TYPE_SEQ_CMD, APR_HDR_LEN(APR_HDR_SIZE),
			      APR_PKT_VER);
	soundfocus_params.params.hdr.pkt_size = sz;
	soundfocus_params.params.hdr.src_svc = APR_SVC_ADM;
	soundfocus_params.params.hdr.src_domain = APR_DOMAIN_APPS;
	soundfocus_params.params.hdr.src_port = port_id;
	soundfocus_params.params.hdr.dest_svc = APR_SVC_ADM;
	soundfocus_params.params.hdr.dest_domain = APR_DOMAIN_ADSP;
	soundfocus_params.params.hdr.dest_port =
			atomic_read(&this_adm.copp.id[port_idx][copp_idx]);
	soundfocus_params.params.hdr.token = port_idx << 16 |
				ADM_CLIENT_ID_SOURCE_TRACKING << 8 | copp_idx;
	soundfocus_params.params.hdr.opcode = ADM_CMD_SET_PP_PARAMS_V5;
	soundfocus_params.params.payload_addr_lsw = 0;
	soundfocus_params.params.payload_addr_msw = 0;
	soundfocus_params.params.mem_map_handle = 0;
	soundfocus_params.params.payload_size = sizeof(soundfocus_params) -
				sizeof(soundfocus_params.params);
	soundfocus_params.data.module_id = VOICEPROC_MODULE_ID_GENERIC_TX;
	soundfocus_params.data.param_id = VOICEPROC_PARAM_ID_FLUENCE_SOUNDFOCUS;
	soundfocus_params.data.param_size =
		soundfocus_params.params.payload_size -
		sizeof(soundfocus_params.data);
	soundfocus_params.data.reserved = 0;

	memset(&(soundfocus_params.soundfocus_data), 0xFF,
		sizeof(struct adm_param_fluence_soundfocus_t));
	for (i = 0; i < MAX_SECTORS; i++) {
		soundfocus_params.soundfocus_data.start_angles[i] =
			soundFocusData.start_angle[i];
		soundfocus_params.soundfocus_data.enables[i] =
			soundFocusData.enable[i];
		pr_debug("%s: start_angle[%d] = %d\n",
			  __func__, i, soundFocusData.start_angle[i]);
		pr_debug("%s: enable[%d] = %d\n",
			  __func__, i, soundFocusData.enable[i]);
	}
	soundfocus_params.soundfocus_data.gain_step =
					soundFocusData.gain_step;
	pr_debug("%s: gain_step = %d\n", __func__, soundFocusData.gain_step);

	soundfocus_params.soundfocus_data.reserved = 0;

	atomic_set(&this_adm.copp.stat[port_idx][copp_idx], -1);
	ret = apr_send_pkt(this_adm.apr, (uint32_t *)&soundfocus_params);
	if (ret < 0) {
		pr_err("%s: Set params failed\n", __func__);

		ret = -EINVAL;
		goto done;
	}
	/* Wait for the callback */
	ret = wait_event_timeout(this_adm.copp.wait[port_idx][copp_idx],
		atomic_read(&this_adm.copp.stat[port_idx][copp_idx]) >= 0,
		msecs_to_jiffies(TIMEOUT_MS));
	if (!ret) {
		pr_err("%s: Set params timed out\n", __func__);

		ret = -EINVAL;
		goto done;
	}

	if (this_adm.sourceTrackingData.apr_cmd_status != 0) {
		pr_err("%s - set params returned error [%s]\n",
			__func__, adsp_err_get_err_str(
			this_adm.sourceTrackingData.apr_cmd_status));

		ret = adsp_err_get_lnx_err_code(
				this_adm.sourceTrackingData.apr_cmd_status);
		goto done;
	}
	ret = 0;

done:
	pr_debug("%s: Exit, ret=%d\n", __func__, ret);

	return ret;
}

int adm_get_sound_focus(int port_id, int copp_idx,
			struct sound_focus_param *soundFocusData)
{
	int ret = 0, i;
	char *params_value;
	uint32_t param_payload_len = sizeof(struct adm_param_data_v5) +
				sizeof(struct adm_param_fluence_soundfocus_t);
	struct adm_param_fluence_soundfocus_t *soundfocus_params;

	pr_debug("%s: Enter, port_id %d, copp_idx %d\n",
		  __func__, port_id, copp_idx);

	params_value = kzalloc(param_payload_len, GFP_KERNEL);
	if (!params_value) {
		pr_err("%s, params memory alloc failed\n", __func__);

		ret = -ENOMEM;
		goto done;
	}
	ret = adm_get_params_v2(port_id, copp_idx,
				VOICEPROC_MODULE_ID_GENERIC_TX,
				VOICEPROC_PARAM_ID_FLUENCE_SOUNDFOCUS,
				param_payload_len,
				params_value,
				ADM_CLIENT_ID_SOURCE_TRACKING);
	if (ret) {
		pr_err("%s: get parameters failed ret:%d\n", __func__, ret);

		kfree(params_value);
		ret = -EINVAL;
		goto done;
	}

	if (this_adm.sourceTrackingData.apr_cmd_status != 0) {
		pr_err("%s - get params returned error [%s]\n",
			__func__, adsp_err_get_err_str(
			this_adm.sourceTrackingData.apr_cmd_status));

		kfree(params_value);
		ret = adsp_err_get_lnx_err_code(
				this_adm.sourceTrackingData.apr_cmd_status);
		goto done;
	}

	soundfocus_params = (struct adm_param_fluence_soundfocus_t *)
								params_value;
	for (i = 0; i < MAX_SECTORS; i++) {
		soundFocusData->start_angle[i] =
					soundfocus_params->start_angles[i];
		soundFocusData->enable[i] = soundfocus_params->enables[i];
		pr_debug("%s: start_angle[%d] = %d\n",
			  __func__, i, soundFocusData->start_angle[i]);
		pr_debug("%s: enable[%d] = %d\n",
			  __func__, i, soundFocusData->enable[i]);
	}
	soundFocusData->gain_step = soundfocus_params->gain_step;
	pr_debug("%s: gain_step = %d\n", __func__, soundFocusData->gain_step);

	kfree(params_value);

done:
	pr_debug("%s: Exit, ret = %d\n", __func__, ret);

	return ret;
}

static int adm_source_tracking_alloc_map_memory(void)
{
	int ret;

	pr_debug("%s: Enter\n", __func__);

	ret = msm_audio_ion_alloc("SOURCE_TRACKING",
				  &this_adm.sourceTrackingData.ion_client,
				  &this_adm.sourceTrackingData.ion_handle,
				  AUD_PROC_BLOCK_SIZE,
				  &this_adm.sourceTrackingData.memmap.paddr,
				  &this_adm.sourceTrackingData.memmap.size,
				  &this_adm.sourceTrackingData.memmap.kvaddr);
	if (ret) {
		pr_err("%s: failed to allocate memory\n", __func__);

		ret = -EINVAL;
		goto done;
	}

	atomic_set(&this_adm.mem_map_index, ADM_MEM_MAP_INDEX_SOURCE_TRACKING);
	ret = adm_memory_map_regions(&this_adm.sourceTrackingData.memmap.paddr,
			0,
			(uint32_t *)&this_adm.sourceTrackingData.memmap.size,
			1);
	if (ret < 0) {
		pr_err("%s: failed to map memory, paddr = 0x%pK, size = %d\n",
			__func__,
			(void *)this_adm.sourceTrackingData.memmap.paddr,
			(uint32_t)this_adm.sourceTrackingData.memmap.size);

		msm_audio_ion_free(this_adm.sourceTrackingData.ion_client,
				   this_adm.sourceTrackingData.ion_handle);
		this_adm.sourceTrackingData.ion_client = NULL;
		this_adm.sourceTrackingData.ion_handle = NULL;
		this_adm.sourceTrackingData.memmap.size = 0;
		this_adm.sourceTrackingData.memmap.kvaddr = NULL;
		this_adm.sourceTrackingData.memmap.paddr = 0;
		this_adm.sourceTrackingData.apr_cmd_status = -1;
		atomic_set(&this_adm.mem_map_handles
				[ADM_MEM_MAP_INDEX_SOURCE_TRACKING], 0);

		ret = -EINVAL;
		goto done;
	}
	ret = 0;
	pr_debug("%s: paddr = 0x%pK, size = %d, mem_map_handle = 0x%x\n",
		  __func__, (void *)this_adm.sourceTrackingData.memmap.paddr,
		  (uint32_t)this_adm.sourceTrackingData.memmap.size,
		  atomic_read(&this_adm.mem_map_handles
			      [ADM_MEM_MAP_INDEX_SOURCE_TRACKING]));

done:
	pr_debug("%s: Exit, ret = %d\n", __func__, ret);

	return ret;
}

int adm_get_source_tracking(int port_id, int copp_idx,
			    struct source_tracking_param *sourceTrackingData)
{
	struct adm_cmd_get_pp_params_v5 admp;
	int p_idx, ret = 0, i;
	struct adm_param_fluence_sourcetracking_t *source_tracking_params;

	pr_debug("%s: Enter, port_id %d, copp_idx %d\n",
		  __func__, port_id, copp_idx);

	if (!this_adm.sourceTrackingData.memmap.paddr) {
		/* Allocate and map shared memory for out of band usage */
		ret = adm_source_tracking_alloc_map_memory();
		if (ret != 0) {
			ret = -EINVAL;
			goto done;
		}
	}

	port_id = afe_convert_virtual_to_portid(port_id);
	p_idx = adm_validate_and_get_port_index(port_id);
	if (p_idx < 0) {
		pr_err("%s - invalid port index %i, port id %i, copp idx %i\n",
			__func__, p_idx, port_id, copp_idx);

		ret = -EINVAL;
		goto done;
	}

	admp.hdr.hdr_field = APR_HDR_FIELD(APR_MSG_TYPE_SEQ_CMD,
				APR_HDR_LEN(APR_HDR_SIZE), APR_PKT_VER);
	admp.hdr.pkt_size = sizeof(admp);
	admp.hdr.src_svc = APR_SVC_ADM;
	admp.hdr.src_domain = APR_DOMAIN_APPS;
	admp.hdr.src_port = port_id;
	admp.hdr.dest_svc = APR_SVC_ADM;
	admp.hdr.dest_domain = APR_DOMAIN_ADSP;
	admp.hdr.dest_port = atomic_read(&this_adm.copp.id[p_idx][copp_idx]);
	admp.hdr.token = p_idx << 16 | ADM_CLIENT_ID_SOURCE_TRACKING << 8 |
			 copp_idx;
	admp.hdr.opcode = ADM_CMD_GET_PP_PARAMS_V5;
	admp.data_payload_addr_lsw =
		lower_32_bits(this_adm.sourceTrackingData.memmap.paddr);
	admp.data_payload_addr_msw =
		msm_audio_populate_upper_32_bits(
				this_adm.sourceTrackingData.memmap.paddr);
	admp.mem_map_handle = atomic_read(&this_adm.mem_map_handles[
					  ADM_MEM_MAP_INDEX_SOURCE_TRACKING]);
	admp.module_id = VOICEPROC_MODULE_ID_GENERIC_TX;
	admp.param_id = VOICEPROC_PARAM_ID_FLUENCE_SOURCETRACKING;
	admp.param_max_size = sizeof(struct adm_param_fluence_sourcetracking_t)
				+ sizeof(struct adm_param_data_v5);
	admp.reserved = 0;

	atomic_set(&this_adm.copp.stat[p_idx][copp_idx], -1);

	ret = apr_send_pkt(this_adm.apr, (uint32_t *)&admp);
	if (ret < 0) {
		pr_err("%s - failed to get Source Tracking Params\n",
			__func__);

		ret = -EINVAL;
		goto done;
	}
	ret = wait_event_timeout(this_adm.copp.wait[p_idx][copp_idx],
			atomic_read(&this_adm.copp.stat[p_idx][copp_idx]) >= 0,
			msecs_to_jiffies(TIMEOUT_MS));
	if (!ret) {
		pr_err("%s - get params timed out\n", __func__);

		ret = -EINVAL;
		goto done;
	} else if (atomic_read(&this_adm.copp.stat
				[p_idx][copp_idx]) > 0) {
		pr_err("%s: DSP returned error[%s]\n",
			__func__, adsp_err_get_err_str(
			atomic_read(&this_adm.copp.stat
			[p_idx][copp_idx])));
		ret = adsp_err_get_lnx_err_code(
				atomic_read(&this_adm.copp.stat
					[p_idx][copp_idx]));
		goto done;
	}

	if (this_adm.sourceTrackingData.apr_cmd_status != 0) {
		pr_err("%s - get params returned error [%s]\n",
			__func__, adsp_err_get_err_str(
			this_adm.sourceTrackingData.apr_cmd_status));

		ret = adsp_err_get_lnx_err_code(
				this_adm.sourceTrackingData.apr_cmd_status);
		goto done;
	}

	source_tracking_params = (struct adm_param_fluence_sourcetracking_t *)
			(this_adm.sourceTrackingData.memmap.kvaddr +
			 sizeof(struct adm_param_data_v5));
	for (i = 0; i < MAX_SECTORS; i++) {
		sourceTrackingData->vad[i] = source_tracking_params->vad[i];
		pr_debug("%s: vad[%d] = %d\n",
			  __func__, i, sourceTrackingData->vad[i]);
	}
	sourceTrackingData->doa_speech = source_tracking_params->doa_speech;
	pr_debug("%s: doa_speech = %d\n",
		  __func__, sourceTrackingData->doa_speech);

	for (i = 0; i < MAX_NOISE_SOURCE_INDICATORS; i++) {
		sourceTrackingData->doa_noise[i] =
					source_tracking_params->doa_noise[i];
		pr_debug("%s: doa_noise[%d] = %d\n",
			  __func__, i, sourceTrackingData->doa_noise[i]);
	}
	for (i = 0; i < MAX_POLAR_ACTIVITY_INDICATORS; i++) {
		sourceTrackingData->polar_activity[i] =
				source_tracking_params->polar_activity[i];
		pr_debug("%s: polar_activity[%d] = %d\n",
			  __func__, i, sourceTrackingData->polar_activity[i]);
	}

	ret = 0;

done:
	pr_debug("%s: Exit, ret=%d\n", __func__, ret);

	return ret;
}

static int __init adm_init(void)
{
	int i = 0, j;
	this_adm.apr = NULL;
	this_adm.ec_ref_rx = -1;
	this_adm.num_ec_ref_rx_chans = 0;
	this_adm.ec_ref_rx_bit_width = 0;
	this_adm.ec_ref_rx_sampling_rate = 0;
	atomic_set(&this_adm.matrix_map_stat, 0);
	init_waitqueue_head(&this_adm.matrix_map_wait);
	atomic_set(&this_adm.adm_stat, 0);
	init_waitqueue_head(&this_adm.adm_wait);

	for (i = 0; i < AFE_MAX_PORTS; i++) {
		for (j = 0; j < MAX_COPPS_PER_PORT; j++) {
			atomic_set(&this_adm.copp.id[i][j], RESET_COPP_ID);
			atomic_set(&this_adm.copp.cnt[i][j], 0);
			atomic_set(&this_adm.copp.topology[i][j], 0);
			atomic_set(&this_adm.copp.mode[i][j], 0);
			atomic_set(&this_adm.copp.stat[i][j], 0);
			atomic_set(&this_adm.copp.rate[i][j], 0);
			atomic_set(&this_adm.copp.channels[i][j], 0);
			atomic_set(&this_adm.copp.bit_width[i][j], 0);
			atomic_set(&this_adm.copp.app_type[i][j], 0);
			atomic_set(&this_adm.copp.acdb_id[i][j], 0);
			init_waitqueue_head(&this_adm.copp.wait[i][j]);
			atomic_set(&this_adm.copp.adm_delay_stat[i][j], 0);
			init_waitqueue_head(
				&this_adm.copp.adm_delay_wait[i][j]);
			atomic_set(&this_adm.copp.topology[i][j], 0);
			this_adm.copp.adm_delay[i][j] = 0;
			this_adm.copp.adm_status[i][j] =
				ADM_STATUS_CALIBRATION_REQUIRED;
		}
	}

	if (adm_init_cal_data())
		pr_err("%s: could not init cal data!\n", __func__);

	this_adm.sourceTrackingData.ion_client = NULL;
	this_adm.sourceTrackingData.ion_handle = NULL;
	this_adm.sourceTrackingData.memmap.size = 0;
	this_adm.sourceTrackingData.memmap.kvaddr = NULL;
	this_adm.sourceTrackingData.memmap.paddr = 0;
	this_adm.sourceTrackingData.apr_cmd_status = -1;
	atomic_set(&this_adm.mem_map_handles[ADM_MEM_MAP_INDEX_SOURCE_TRACKING],
		   0);

	return 0;
}

static void __exit adm_exit(void)
{
	adm_delete_cal_data();
}

device_initcall(adm_init);
module_exit(adm_exit);<|MERGE_RESOLUTION|>--- conflicted
+++ resolved
@@ -4024,8 +4024,6 @@
 	return ret;
 }
 
-<<<<<<< HEAD
-=======
 /**
  * adm_swap_speaker_channels
  *
@@ -4038,7 +4036,6 @@
  * sample_rate - Passed value, sample rate used by app type config
  * spk_swap  - Passed value, spk_swap for check if swap flag is set
 */
->>>>>>> 1b9ba8de
 int adm_swap_speaker_channels(int port_id, int copp_idx,
 			int sample_rate, bool spk_swap)
 {
@@ -4076,12 +4073,8 @@
 	mfc_cfg.params.hdr.hdr_field =
 				APR_HDR_FIELD(APR_MSG_TYPE_SEQ_CMD,
 				APR_HDR_LEN(APR_HDR_SIZE), APR_PKT_VER);
-<<<<<<< HEAD
-	mfc_cfg.params.hdr.pkt_size = sizeof(mfc_cfg);
-=======
 	mfc_cfg.params.hdr.pkt_size =
 				sizeof(mfc_cfg);
->>>>>>> 1b9ba8de
 	mfc_cfg.params.hdr.src_svc = APR_SVC_ADM;
 	mfc_cfg.params.hdr.src_domain = APR_DOMAIN_APPS;
 	mfc_cfg.params.hdr.src_port = port_id;
@@ -4138,11 +4131,7 @@
 	if (!ret) {
 		pr_err("%s: mfc_cfg Set params timed out for port_id: for [0x%x]\n",
 					__func__, port_id);
-<<<<<<< HEAD
-		ret = -EINVAL;
-=======
 		ret = -ETIMEDOUT;
->>>>>>> 1b9ba8de
 		goto done;
 	}
 
@@ -4151,13 +4140,9 @@
 			__func__, adsp_err_get_err_str(
 			atomic_read(&this_adm.copp.stat
 			[port_idx][copp_idx])));
-<<<<<<< HEAD
-		ret = -EINVAL;
-=======
 		ret = adsp_err_get_lnx_err_code(
 			atomic_read(&this_adm.copp.stat
 				[port_idx][copp_idx]));
->>>>>>> 1b9ba8de
 		goto done;
 	}
 
@@ -4167,10 +4152,7 @@
 done:
 	return ret;
 }
-<<<<<<< HEAD
-=======
 EXPORT_SYMBOL(adm_swap_speaker_channels);
->>>>>>> 1b9ba8de
 
 int adm_set_sound_focus(int port_id, int copp_idx,
 			struct sound_focus_param soundFocusData)

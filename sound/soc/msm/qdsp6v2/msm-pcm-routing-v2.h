--- conflicted
+++ resolved
@@ -414,11 +414,8 @@
 			int acdb_dev_id, int sample_rate, int session_type);
 int msm_pcm_routing_get_stream_app_type_cfg(int fedai_id, int session_type,
 			int *app_type, int *acdb_dev_id, int *sample_rate);
-<<<<<<< HEAD
-=======
 int msm_pcm_routing_send_chmix_cfg(int fe_id, int ip_channel_cnt,
 				int op_channel_cnt, int *ch_wght_coeff,
 				int session_type, bool use_default_chmap,
 				char *channel_map);
->>>>>>> e045a95c
 #endif /*_MSM_PCM_H*/
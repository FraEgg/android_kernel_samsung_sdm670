/* Copyright (c) 2012-2018, The Linux Foundation. All rights reserved.
 *
 * This program is free software; you can redistribute it and/or modify
 * it under the terms of the GNU General Public License version 2 and
 * only version 2 as published by the Free Software Foundation.
 *
 * This program is distributed in the hope that it will be useful,
 * but WITHOUT ANY WARRANTY; without even the implied warranty of
 * MERCHANTABILITY or FITNESS FOR A PARTICULAR PURPOSE.  See the
 * GNU General Public License for more details.
 */


#include <linux/init.h>
#include <linux/err.h>
#include <linux/module.h>
#include <linux/moduleparam.h>
#include <linux/time.h>
#include <linux/math64.h>
#include <linux/wait.h>
#include <linux/platform_device.h>
#include <linux/slab.h>
#include <sound/core.h>
#include <sound/soc.h>
#include <sound/soc-dapm.h>
#include <sound/pcm.h>
#include <sound/initval.h>
#include <sound/control.h>
#include <sound/q6asm-v2.h>
#include <sound/q6core.h>
#include <sound/pcm_params.h>
#include <sound/audio_effects.h>
#include <asm/dma.h>
#include <linux/dma-mapping.h>
#include <linux/msm_audio_ion.h>

#include <sound/timer.h>
#include <sound/tlv.h>

#include <sound/apr_audio-v2.h>
#include <sound/q6asm-v2.h>
#include <sound/compress_params.h>
#include <sound/compress_offload.h>
#include <sound/compress_driver.h>
#include <sound/msm-audio-effects-q6-v2.h>
#include "msm-pcm-routing-v2.h"

#define DSP_PP_BUFFERING_IN_MSEC	25
#define PARTIAL_DRAIN_ACK_EARLY_BY_MSEC	150
#define MP3_OUTPUT_FRAME_SZ		1152
#define AAC_OUTPUT_FRAME_SZ		1024
#define AC3_OUTPUT_FRAME_SZ		1536
#define EAC3_OUTPUT_FRAME_SZ		1536
#define DSP_NUM_OUTPUT_FRAME_BUFFERED	2
#define FLAC_BLK_SIZE_LIMIT		65535

/* decoder parameter length */
#define DDP_DEC_MAX_NUM_PARAM		18

/* Default values used if user space does not set */
#define COMPR_PLAYBACK_MIN_FRAGMENT_SIZE (8 * 1024)
#define COMPR_PLAYBACK_MAX_FRAGMENT_SIZE (128 * 1024)
#define COMPR_PLAYBACK_MIN_NUM_FRAGMENTS (4)
#define COMPR_PLAYBACK_MAX_NUM_FRAGMENTS (16 * 4)

#define COMPRESSED_LR_VOL_MAX_STEPS	0x2000
const DECLARE_TLV_DB_LINEAR(msm_compr_vol_gain, 0,
				COMPRESSED_LR_VOL_MAX_STEPS);

/*
 * LSB 8 bits is used as stream id for some DSP
 * commands for compressed playback.
 */
#define STREAM_ID_FROM_TOKEN(i) (i & 0xFF)

/* Stream id switches between 1 and 2 */
#define NEXT_STREAM_ID(stream_id) ((stream_id & 1) + 1)

#define STREAM_ARRAY_INDEX(stream_id) (stream_id - 1)

#define MAX_NUMBER_OF_STREAMS 2

struct msm_compr_gapless_state {
	bool set_next_stream_id;
	int32_t stream_opened[MAX_NUMBER_OF_STREAMS];
	uint32_t initial_samples_drop;
	uint32_t trailing_samples_drop;
	uint32_t gapless_transition;
	bool use_dsp_gapless_mode;
	union snd_codec_options codec_options;
};

static unsigned int supported_sample_rates[] = {
	8000, 11025, 12000, 16000, 22050, 24000, 32000, 44100, 48000, 64000,
	88200, 96000, 176400, 192000
};

struct msm_compr_pdata {
	struct snd_compr_stream *cstream[MSM_FRONTEND_DAI_MAX];
	uint32_t volume[MSM_FRONTEND_DAI_MAX][2]; /* For both L & R */
	struct msm_compr_audio_effects *audio_effects[MSM_FRONTEND_DAI_MAX];
	bool use_dsp_gapless_mode;
	struct msm_compr_dec_params *dec_params[MSM_FRONTEND_DAI_MAX];
	struct msm_compr_ch_map *ch_map[MSM_FRONTEND_DAI_MAX];
	bool is_in_use[MSM_FRONTEND_DAI_MAX];
};

struct msm_compr_audio {
	struct snd_compr_stream *cstream;
	struct snd_compr_caps compr_cap;
	struct snd_compr_codec_caps codec_caps;
	struct snd_compr_params codec_param;
	struct audio_client *audio_client;

	uint32_t codec;
	uint32_t compr_passthr;
	void    *buffer; /* virtual address */
	phys_addr_t buffer_paddr; /* physical address */
	uint32_t app_pointer;
	uint32_t buffer_size;
	uint32_t byte_offset;
	uint64_t copied_total; /* bytes consumed by DSP */
	uint64_t bytes_received; /* from userspace */
	uint64_t bytes_sent; /* to DSP */

	int32_t first_buffer;
	int32_t last_buffer;
	int32_t partial_drain_delay;

	uint16_t session_id;

	uint32_t sample_rate;
	uint32_t num_channels;

	/*
	 * convention - commands coming from the same thread
	 * can use the common cmd_ack var. Others (e.g drain/EOS)
	 * must use separate vars to track command status.
	 */
	uint32_t cmd_ack;
	uint32_t cmd_interrupt;
	uint32_t drain_ready;
	uint32_t eos_ack;

	uint32_t stream_available;
	uint32_t next_stream;

	uint64_t marker_timestamp;

	struct msm_compr_gapless_state gapless_state;

	atomic_t start;
	atomic_t eos;
	atomic_t drain;
	atomic_t xrun;
	atomic_t close;
	atomic_t wait_on_close;
	atomic_t error;

	wait_queue_head_t eos_wait;
	wait_queue_head_t drain_wait;
	wait_queue_head_t close_wait;
	wait_queue_head_t wait_for_stream_avail;

	spinlock_t lock;
};

const u32 compr_codecs[] = {SND_AUDIOCODEC_AC3, SND_AUDIOCODEC_EAC3};

struct query_audio_effect {
	uint32_t mod_id;
	uint32_t parm_id;
	uint32_t size;
	uint32_t offset;
	uint32_t device;
};

struct msm_compr_audio_effects {
	struct bass_boost_params bass_boost;
	struct pbe_params pbe;
	struct virtualizer_params virtualizer;
	struct reverb_params reverb;
	struct eq_params equalizer;
	struct soft_volume_params volume;
	struct query_audio_effect query;
};

struct msm_compr_dec_params {
	struct snd_dec_ddp ddp_params;
};

struct msm_compr_ch_map {
	bool set_ch_map;
	char channel_map[PCM_FORMAT_MAX_NUM_CHANNEL];
};

static int msm_compr_send_dec_params(struct snd_compr_stream *cstream,
				     struct msm_compr_dec_params *dec_params,
				     int stream_id);

static int msm_compr_set_volume(struct snd_compr_stream *cstream,
				uint32_t volume_l, uint32_t volume_r)
{
	struct msm_compr_audio *prtd;
	int rc = 0;
	uint32_t avg_vol, gain_list[VOLUME_CONTROL_MAX_CHANNELS];
	uint32_t num_channels;
	struct snd_soc_pcm_runtime *rtd;
	struct msm_compr_pdata *pdata;
	bool use_default = true;
	u8 *chmap = NULL;

	pr_debug("%s: volume_l %d volume_r %d\n",
		__func__, volume_l, volume_r);
	if (!cstream || !cstream->runtime) {
		pr_err("%s: session not active\n", __func__);
		return -EPERM;
	}
	rtd = cstream->private_data;
	prtd = cstream->runtime->private_data;

	if (!rtd || !rtd->platform || !prtd || !prtd->audio_client) {
		pr_err("%s: invalid rtd, prtd or audio client", __func__);
		return rc;
	}
	pdata = snd_soc_platform_get_drvdata(rtd->platform);

	if (prtd->compr_passthr != LEGACY_PCM) {
		pr_debug("%s: No volume config for passthrough %d\n",
			 __func__, prtd->compr_passthr);
		return rc;
	}

	use_default = !(pdata->ch_map[rtd->dai_link->be_id]->set_ch_map);
	chmap = pdata->ch_map[rtd->dai_link->be_id]->channel_map;
	num_channels = prtd->num_channels;

	if (prtd->num_channels > 2) {
		/*
		 * Currently the left and right gains are averaged an applied
		 * to all channels. This might not be desirable. But currently,
		 * there exists no API in userspace to send a list of gains for
		 * each channel either. If such an API does become available,
		 * the mixer control must be updated to accept more than 2
		 * channel gains.
		 *
		 */
		avg_vol = (volume_l + volume_r) / 2;
		rc = q6asm_set_volume(prtd->audio_client, avg_vol);
	} else {
		gain_list[0] = volume_l;
		gain_list[1] = volume_r;
		/* force sending FR/FL/FC volume for mono */
		if (prtd->num_channels == 1) {
			gain_list[2] = volume_l;
			num_channels = 3;
			use_default = true;
		}
		rc = q6asm_set_multich_gain(prtd->audio_client, num_channels,
					gain_list, chmap, use_default);
	}

	if (rc < 0)
		pr_err("%s: Send vol gain command failed rc=%d\n",
		       __func__, rc);

	return rc;
}

static int msm_compr_send_ddp_cfg(struct audio_client *ac,
				  struct snd_dec_ddp *ddp,
				  int stream_id)
{
	int i, rc;
	pr_debug("%s\n", __func__);
	for (i = 0; i < ddp->params_length; i++) {
		rc = q6asm_ds1_set_stream_endp_params(ac, ddp->params_id[i],
						      ddp->params_value[i],
						      stream_id);
		if (rc) {
			pr_err("sending params_id: %d failed\n",
				ddp->params_id[i]);
			return rc;
		}
	}
	return 0;
}

static int msm_compr_send_buffer(struct msm_compr_audio *prtd)
{
	int buffer_length;
	uint64_t bytes_available;
	struct audio_aio_write_param param;

	if (!atomic_read(&prtd->start)) {
		pr_err("%s: stream is not in started state\n", __func__);
		return -EINVAL;
	}


	if (atomic_read(&prtd->xrun)) {
		WARN(1, "%s called while xrun is true", __func__);
		return -EPERM;
	}

	pr_debug("%s: bytes_received = %llu copied_total = %llu\n",
		__func__, prtd->bytes_received, prtd->copied_total);
	if (prtd->first_buffer &&  prtd->gapless_state.use_dsp_gapless_mode &&
		prtd->compr_passthr == LEGACY_PCM)
		q6asm_stream_send_meta_data(prtd->audio_client,
				prtd->audio_client->stream_id,
				prtd->gapless_state.initial_samples_drop,
				prtd->gapless_state.trailing_samples_drop);

	buffer_length = prtd->codec_param.buffer.fragment_size;
	bytes_available = prtd->bytes_received - prtd->copied_total;
	if (bytes_available < prtd->codec_param.buffer.fragment_size)
		buffer_length = bytes_available;

	if (prtd->byte_offset + buffer_length > prtd->buffer_size) {
		buffer_length = (prtd->buffer_size - prtd->byte_offset);
		pr_debug("wrap around situation, send partial data %d now", buffer_length);
	}

	if (buffer_length) {
		param.paddr	= prtd->buffer_paddr + prtd->byte_offset;
		WARN(prtd->byte_offset % 32 != 0, "offset %x not multiple of 32",
		prtd->byte_offset);
	}
	else
		param.paddr	= prtd->buffer_paddr;

	param.len	= buffer_length;
	param.msw_ts	= 0;
	param.lsw_ts	= 0;
	param.flags	= NO_TIMESTAMP;
	param.uid	= buffer_length;
	param.metadata_len = 0;
	param.last_buffer = prtd->last_buffer;

	pr_debug("%s: sending %d bytes to DSP byte_offset = %d\n",
		__func__, buffer_length, prtd->byte_offset);
	if (q6asm_async_write(prtd->audio_client, &param) < 0) {
		pr_err("%s:q6asm_async_write failed\n", __func__);
	} else {
		prtd->bytes_sent += buffer_length;
		if (prtd->first_buffer)
			prtd->first_buffer = 0;
	}

	return 0;
}

static void compr_event_handler(uint32_t opcode,
		uint32_t token, uint32_t *payload, void *priv)
{
	struct msm_compr_audio *prtd = priv;
	struct snd_compr_stream *cstream;
	struct audio_client *ac;
	uint32_t chan_mode = 0;
	uint32_t sample_rate = 0;
	uint64_t bytes_available;
	int stream_id;
	uint32_t stream_index;
	unsigned long flags;

	if (!prtd) {
		pr_err("%s: prtd is NULL\n", __func__);
		return;
	}
	cstream = prtd->cstream;
	ac = prtd->audio_client;

	pr_debug("%s opcode =%08x\n", __func__, opcode);
	switch (opcode) {
	case ASM_DATA_EVENT_WRITE_DONE_V2:
		spin_lock_irqsave(&prtd->lock, flags);

		if (payload[3]) {
			pr_err("%s WRITE FAILED w/ err 0x%x !, paddr 0x%x, byte_offset=%d,copied_total=%llu,token=%d\n",
				__func__,
				payload[3],
				payload[0],
				prtd->byte_offset,
				prtd->copied_total, token);

			if (atomic_read(&prtd->drain) && prtd->last_buffer) {
				pr_debug("wake up on drain\n");
				prtd->drain_ready = 1;
				wake_up(&prtd->drain_wait);
				atomic_set(&prtd->drain, 0);
				prtd->last_buffer = 0;
			} else {
				atomic_set(&prtd->start, 0);
			}
		} else {
			pr_debug("ASM_DATA_EVENT_WRITE_DONE_V2 offset %d, length %d\n",
				 prtd->byte_offset, token);
		}

		prtd->byte_offset += token;
		prtd->copied_total += token;
		if (prtd->byte_offset >= prtd->buffer_size)
			prtd->byte_offset -= prtd->buffer_size;

		snd_compr_fragment_elapsed(cstream);

		if (!atomic_read(&prtd->start)) {
			/* Writes must be restarted from _copy() */
			pr_debug("write_done received while not started, treat as xrun");
			atomic_set(&prtd->xrun, 1);
			spin_unlock_irqrestore(&prtd->lock, flags);
			break;
		}

		bytes_available = prtd->bytes_received - prtd->copied_total;
		if (bytes_available < cstream->runtime->fragment_size) {
			pr_debug("WRITE_DONE Insufficient data to send. break out\n");
			atomic_set(&prtd->xrun, 1);

			if (prtd->last_buffer)
				prtd->last_buffer = 0;
			if (atomic_read(&prtd->drain)) {
				pr_debug("wake up on drain\n");
				prtd->drain_ready = 1;
				wake_up(&prtd->drain_wait);
				atomic_set(&prtd->drain, 0);
			}
		} else if ((bytes_available == cstream->runtime->fragment_size)
			   && atomic_read(&prtd->drain)) {
			prtd->last_buffer = 1;
			msm_compr_send_buffer(prtd);
			prtd->last_buffer = 0;
		} else
			msm_compr_send_buffer(prtd);

		spin_unlock_irqrestore(&prtd->lock, flags);
		break;
	case ASM_DATA_EVENT_RENDERED_EOS:
		spin_lock_irqsave(&prtd->lock, flags);
		pr_debug("%s: ASM_DATA_CMDRSP_EOS token 0x%x,stream id %d\n",
			  __func__, token, STREAM_ID_FROM_TOKEN(token));
		stream_id = STREAM_ID_FROM_TOKEN(token);
		if (atomic_read(&prtd->eos) &&
		    !prtd->gapless_state.set_next_stream_id) {
			pr_debug("ASM_DATA_CMDRSP_EOS wake up\n");
			prtd->eos_ack = 1;
			wake_up(&prtd->eos_wait);
		}
		atomic_set(&prtd->eos, 0);
		stream_index = STREAM_ARRAY_INDEX(stream_id);
		if (stream_index >= MAX_NUMBER_OF_STREAMS ||
		    stream_index < 0) {
			pr_err("%s: Invalid stream index %d", __func__,
				stream_index);
			spin_unlock_irqrestore(&prtd->lock, flags);
			break;
		}

		if (prtd->gapless_state.set_next_stream_id &&
			prtd->gapless_state.stream_opened[stream_index]) {
			pr_debug("%s: CMD_CLOSE stream_id %d\n",
				  __func__, stream_id);
			q6asm_stream_cmd_nowait(ac, CMD_CLOSE, stream_id);
			atomic_set(&prtd->close, 1);
			prtd->gapless_state.stream_opened[stream_index] = 0;
			prtd->gapless_state.set_next_stream_id = false;
		}
		if (prtd->gapless_state.gapless_transition)
			prtd->gapless_state.gapless_transition = 0;
		spin_unlock_irqrestore(&prtd->lock, flags);
		break;
	case ASM_DATA_EVENT_SR_CM_CHANGE_NOTIFY:
	case ASM_DATA_EVENT_ENC_SR_CM_CHANGE_NOTIFY: {
		pr_debug("ASM_DATA_EVENT_SR_CM_CHANGE_NOTIFY\n");
		chan_mode = payload[1] >> 16;
		sample_rate = payload[2] >> 16;
		if (prtd && (chan_mode != prtd->num_channels ||
				sample_rate != prtd->sample_rate)) {
			prtd->num_channels = chan_mode;
			prtd->sample_rate = sample_rate;
		}
	}
	case APR_BASIC_RSP_RESULT: {
		switch (payload[0]) {
		case ASM_SESSION_CMD_RUN_V2:
			/* check if the first buffer need to be sent to DSP */
			pr_debug("ASM_SESSION_CMD_RUN_V2\n");

			/* FIXME: A state is a better way, dealing with this*/
			spin_lock_irqsave(&prtd->lock, flags);
			if (!prtd->bytes_sent) {
				bytes_available = prtd->bytes_received - prtd->copied_total;
				if (bytes_available < cstream->runtime->fragment_size) {
					pr_debug("CMD_RUN_V2 Insufficient data to send. break out\n");
					atomic_set(&prtd->xrun, 1);
				} else
					msm_compr_send_buffer(prtd);
			}

			/*
			 * The condition below ensures playback finishes in the
			 * follow cornercase
			 * WRITE(last buffer)
			 * WAIT_FOR_DRAIN
			 * PAUSE
			 * WRITE_DONE(X)
			 * RESUME
			 */
			if ((prtd->copied_total == prtd->bytes_sent) &&
			    atomic_read(&prtd->drain)) {
				pr_debug("RUN ack, wake up & continue pending drain\n");

				if (prtd->last_buffer)
					prtd->last_buffer = 0;

				prtd->drain_ready = 1;
				wake_up(&prtd->drain_wait);
				atomic_set(&prtd->drain, 0);
			}

			spin_unlock_irqrestore(&prtd->lock, flags);
			break;
		case ASM_STREAM_CMD_FLUSH:
			pr_debug("%s: ASM_STREAM_CMD_FLUSH:", __func__);
			pr_debug("token 0x%x, stream id %d\n", token,
				  STREAM_ID_FROM_TOKEN(token));
			prtd->cmd_ack = 1;
			break;
		case ASM_DATA_CMD_REMOVE_INITIAL_SILENCE:
			pr_debug("%s: ASM_DATA_CMD_REMOVE_INITIAL_SILENCE:",
				   __func__);
			pr_debug("token 0x%x, stream id = %d\n", token,
				  STREAM_ID_FROM_TOKEN(token));
			break;
		case ASM_DATA_CMD_REMOVE_TRAILING_SILENCE:
			pr_debug("%s: ASM_DATA_CMD_REMOVE_TRAILING_SILENCE:",
				  __func__);
			pr_debug("token = 0x%x,	stream id = %d\n", token,
				  STREAM_ID_FROM_TOKEN(token));
			break;
		case ASM_STREAM_CMD_CLOSE:
			pr_debug("%s: ASM_DATA_CMD_CLOSE:", __func__);
			pr_debug("token 0x%x, stream id %d\n", token,
				  STREAM_ID_FROM_TOKEN(token));
			/*
			 * wakeup wait for stream avail on stream 3
			 * after stream 1 ends.
			 */
			if (prtd->next_stream) {
				pr_debug("%s:CLOSE:wakeup wait for stream\n",
					  __func__);
				prtd->stream_available = 1;
				wake_up(&prtd->wait_for_stream_avail);
				prtd->next_stream = 0;
			}
			if (atomic_read(&prtd->close) &&
			    atomic_read(&prtd->wait_on_close)) {
				prtd->cmd_ack = 1;
				wake_up(&prtd->close_wait);
			}
			atomic_set(&prtd->close, 0);
			break;
		default:
			break;
		}
		break;
	}
	case ASM_SESSION_CMDRSP_GET_SESSIONTIME_V3:
		pr_debug("%s: ASM_SESSION_CMDRSP_GET_SESSIONTIME_V3\n",
			  __func__);
		break;
	case RESET_EVENTS:
		pr_err("%s: Received reset events CB, move to error state",
			__func__);
		spin_lock_irqsave(&prtd->lock, flags);
		/*
		 * Since ADSP is down, let this driver pretend that it copied
		 * all the bytes received, so that next write will be triggered
		 */
		prtd->copied_total = prtd->bytes_received;
		snd_compr_fragment_elapsed(cstream);
		atomic_set(&prtd->error, 1);
		wake_up(&prtd->drain_wait);
		if (atomic_cmpxchg(&prtd->eos, 1, 0)) {
			pr_debug("%s:unblock eos wait queues", __func__);
			wake_up(&prtd->eos_wait);
		}
		spin_unlock_irqrestore(&prtd->lock, flags);
		break;
	default:
		pr_debug("%s: Not Supported Event opcode[0x%x]\n",
			  __func__, opcode);
		break;
	}
}

static int msm_compr_get_partial_drain_delay(int frame_sz, int sample_rate)
{
	int delay_time_ms = 0;

	delay_time_ms = ((DSP_NUM_OUTPUT_FRAME_BUFFERED * frame_sz * 1000) /
			sample_rate) + DSP_PP_BUFFERING_IN_MSEC;
	delay_time_ms = delay_time_ms > PARTIAL_DRAIN_ACK_EARLY_BY_MSEC ?
			delay_time_ms - PARTIAL_DRAIN_ACK_EARLY_BY_MSEC : 0;

	pr_debug("%s: partial drain delay %d\n", __func__, delay_time_ms);
	return delay_time_ms;
}

static void populate_codec_list(struct msm_compr_audio *prtd)
{
	pr_debug("%s\n", __func__);
	prtd->compr_cap.direction = SND_COMPRESS_PLAYBACK;
	prtd->compr_cap.min_fragment_size =
			COMPR_PLAYBACK_MIN_FRAGMENT_SIZE;
	prtd->compr_cap.max_fragment_size =
			COMPR_PLAYBACK_MAX_FRAGMENT_SIZE;
	prtd->compr_cap.min_fragments =
			COMPR_PLAYBACK_MIN_NUM_FRAGMENTS;
	prtd->compr_cap.max_fragments =
			COMPR_PLAYBACK_MAX_NUM_FRAGMENTS;
	prtd->compr_cap.num_codecs = 12;
	prtd->compr_cap.codecs[0] = SND_AUDIOCODEC_MP3;
	prtd->compr_cap.codecs[1] = SND_AUDIOCODEC_AAC;
	prtd->compr_cap.codecs[2] = SND_AUDIOCODEC_AC3;
	prtd->compr_cap.codecs[3] = SND_AUDIOCODEC_EAC3;
	prtd->compr_cap.codecs[4] = SND_AUDIOCODEC_MP2;
	prtd->compr_cap.codecs[5] = SND_AUDIOCODEC_PCM;
	prtd->compr_cap.codecs[6] = SND_AUDIOCODEC_WMA;
	prtd->compr_cap.codecs[7] = SND_AUDIOCODEC_WMA_PRO;
	prtd->compr_cap.codecs[8] = SND_AUDIOCODEC_FLAC;
	prtd->compr_cap.codecs[9] = SND_AUDIOCODEC_VORBIS;
	prtd->compr_cap.codecs[10] = SND_AUDIOCODEC_ALAC;
	prtd->compr_cap.codecs[11] = SND_AUDIOCODEC_APE;
}

static int msm_compr_send_media_format_block(struct snd_compr_stream *cstream,
					     int stream_id,
					     bool use_gapless_codec_options)
{
	struct snd_compr_runtime *runtime = cstream->runtime;
	struct msm_compr_audio *prtd = runtime->private_data;
	struct snd_soc_pcm_runtime *rtd = cstream->private_data;
	struct msm_compr_pdata *pdata =
			snd_soc_platform_get_drvdata(rtd->platform);
	struct asm_aac_cfg aac_cfg;
	struct asm_wma_cfg wma_cfg;
	struct asm_wmapro_cfg wma_pro_cfg;
	struct asm_flac_cfg flac_cfg;
	struct asm_vorbis_cfg vorbis_cfg;
	struct asm_alac_cfg alac_cfg;
	struct asm_ape_cfg ape_cfg;
	union snd_codec_options *codec_options;

	int ret = 0;
	uint16_t bit_width = 16;
	bool use_default_chmap = true;
	char *chmap = NULL;

	pr_debug("%s: use_gapless_codec_options %d\n",
			__func__, use_gapless_codec_options);

	if (use_gapless_codec_options)
		codec_options = &(prtd->gapless_state.codec_options);
	else
		codec_options = &(prtd->codec_param.codec.options);

	if (!codec_options) {
		pr_err("%s: codec_options is NULL\n", __func__);
		return -EINVAL;
	}

	switch (prtd->codec) {
	case FORMAT_LINEAR_PCM:
		pr_debug("SND_AUDIOCODEC_PCM\n");
		if (pdata->ch_map[rtd->dai_link->be_id]) {
			use_default_chmap =
			    !(pdata->ch_map[rtd->dai_link->be_id]->set_ch_map);
			chmap =
			    pdata->ch_map[rtd->dai_link->be_id]->channel_map;
		}
		if (prtd->codec_param.codec.format == SNDRV_PCM_FORMAT_S24_LE)
			bit_width = 24;
		ret = q6asm_media_format_block_pcm_format_support_v2(
							prtd->audio_client,
							prtd->sample_rate,
							prtd->num_channels,
							bit_width, stream_id,
							use_default_chmap,
							chmap);
		if (ret < 0)
			pr_err("%s: CMD Format block failed\n", __func__);

		break;
	case FORMAT_MP3:
		pr_debug("SND_AUDIOCODEC_MP3\n");
		/* no media format block needed */
		break;
	case FORMAT_MPEG4_AAC:
		pr_debug("SND_AUDIOCODEC_AAC\n");
		memset(&aac_cfg, 0x0, sizeof(struct asm_aac_cfg));
		aac_cfg.aot = AAC_ENC_MODE_EAAC_P;
		if (prtd->codec_param.codec.format ==
					SND_AUDIOSTREAMFORMAT_MP4ADTS)
			aac_cfg.format = 0x0;
		else
			aac_cfg.format = 0x03;
		aac_cfg.ch_cfg = prtd->num_channels;
		aac_cfg.sample_rate = prtd->sample_rate;
		ret = q6asm_stream_media_format_block_aac(prtd->audio_client,
							  &aac_cfg, stream_id);
		if (ret < 0)
			pr_err("%s: CMD Format block failed\n", __func__);
		break;
	case FORMAT_AC3:
		pr_debug("SND_AUDIOCODEC_AC3\n");
		break;
	case FORMAT_EAC3:
		pr_debug("SND_AUDIOCODEC_EAC3\n");
		break;
	case FORMAT_WMA_V9:
		pr_debug("SND_AUDIOCODEC_WMA\n");
		memset(&wma_cfg, 0x0, sizeof(struct asm_wma_cfg));
		wma_cfg.format_tag = prtd->codec_param.codec.format;
		wma_cfg.ch_cfg = prtd->codec_param.codec.ch_in;
		wma_cfg.sample_rate = prtd->sample_rate;
		wma_cfg.avg_bytes_per_sec = codec_options->wma.avg_bit_rate/8;
		wma_cfg.block_align = codec_options->wma.super_block_align;
		wma_cfg.valid_bits_per_sample =
			codec_options->wma.bits_per_sample;
		wma_cfg.ch_mask = codec_options->wma.channelmask;
		wma_cfg.encode_opt = codec_options->wma.encodeopt;
		ret = q6asm_media_format_block_wma(prtd->audio_client,
					&wma_cfg, stream_id);
		if (ret < 0)
			pr_err("%s: CMD Format block failed\n", __func__);
		break;
	case FORMAT_WMA_V10PRO:
		pr_debug("SND_AUDIOCODEC_WMA_PRO\n");
		memset(&wma_pro_cfg, 0x0, sizeof(struct asm_wmapro_cfg));
		wma_pro_cfg.format_tag = prtd->codec_param.codec.format;
		wma_pro_cfg.ch_cfg = prtd->codec_param.codec.ch_in;
		wma_pro_cfg.sample_rate = prtd->sample_rate;
		wma_cfg.avg_bytes_per_sec = codec_options->wma.avg_bit_rate/8;
		wma_pro_cfg.block_align = codec_options->wma.super_block_align;
		wma_pro_cfg.valid_bits_per_sample =
			codec_options->wma.bits_per_sample;
		wma_pro_cfg.ch_mask = codec_options->wma.channelmask;
		wma_pro_cfg.encode_opt = codec_options->wma.encodeopt;
		wma_pro_cfg.adv_encode_opt = codec_options->wma.encodeopt1;
		wma_pro_cfg.adv_encode_opt2 = codec_options->wma.encodeopt2;
		ret = q6asm_media_format_block_wmapro(prtd->audio_client,
				&wma_pro_cfg, stream_id);
		if (ret < 0)
			pr_err("%s: CMD Format block failed\n", __func__);
		break;
	case FORMAT_MP2:
		pr_debug("%s: SND_AUDIOCODEC_MP2\n", __func__);
		break;
	case FORMAT_FLAC:
		pr_debug("%s: SND_AUDIOCODEC_FLAC\n", __func__);
		memset(&flac_cfg, 0x0, sizeof(struct asm_flac_cfg));
		flac_cfg.ch_cfg = prtd->num_channels;
		flac_cfg.sample_rate = prtd->sample_rate;
		flac_cfg.stream_info_present = 1;
		flac_cfg.sample_size = codec_options->flac_dec.sample_size;
		flac_cfg.min_blk_size = codec_options->flac_dec.min_blk_size;
		flac_cfg.max_blk_size = codec_options->flac_dec.max_blk_size;
		flac_cfg.max_frame_size =
			codec_options->flac_dec.max_frame_size;
		flac_cfg.min_frame_size =
			codec_options->flac_dec.min_frame_size;

		ret = q6asm_stream_media_format_block_flac(prtd->audio_client,
							&flac_cfg, stream_id);
		if (ret < 0)
			pr_err("%s: CMD Format block failed ret %d\n",
				__func__, ret);

		break;
	case FORMAT_VORBIS:
		pr_debug("%s: SND_AUDIOCODEC_VORBIS\n", __func__);
		memset(&vorbis_cfg, 0x0, sizeof(struct asm_vorbis_cfg));
		vorbis_cfg.bit_stream_fmt =
			codec_options->vorbis_dec.bit_stream_fmt;

		ret = q6asm_stream_media_format_block_vorbis(
					prtd->audio_client, &vorbis_cfg,
					stream_id);
		if (ret < 0)
			pr_err("%s: CMD Format block failed ret %d\n",
					__func__, ret);

		break;
	case FORMAT_ALAC:
		pr_debug("%s: SND_AUDIOCODEC_ALAC\n", __func__);
		memset(&alac_cfg, 0x0, sizeof(struct asm_alac_cfg));
		alac_cfg.num_channels = prtd->num_channels;
		alac_cfg.sample_rate = prtd->sample_rate;
		alac_cfg.frame_length = codec_options->alac.frame_length;
		alac_cfg.compatible_version =
			codec_options->alac.compatible_version;
		alac_cfg.bit_depth = codec_options->alac.bit_depth;
		alac_cfg.pb = codec_options->alac.pb;
		alac_cfg.mb = codec_options->alac.mb;
		alac_cfg.kb = codec_options->alac.kb;
		alac_cfg.max_run = codec_options->alac.max_run;
		alac_cfg.max_frame_bytes = codec_options->alac.max_frame_bytes;
		alac_cfg.avg_bit_rate = codec_options->alac.avg_bit_rate;
		alac_cfg.channel_layout_tag =
			codec_options->alac.channel_layout_tag;

		ret = q6asm_media_format_block_alac(prtd->audio_client,
							&alac_cfg, stream_id);
		if (ret < 0)
			pr_err("%s: CMD Format block failed ret %d\n",
					__func__, ret);
		break;
	case FORMAT_APE:
		pr_debug("%s: SND_AUDIOCODEC_APE\n", __func__);
		memset(&ape_cfg, 0x0, sizeof(struct asm_ape_cfg));
		ape_cfg.num_channels = prtd->num_channels;
		ape_cfg.sample_rate = prtd->sample_rate;
		ape_cfg.compatible_version =
			codec_options->ape.compatible_version;
		ape_cfg.compression_level =
			codec_options->ape.compression_level;
		ape_cfg.format_flags = codec_options->ape.format_flags;
		ape_cfg.blocks_per_frame = codec_options->ape.blocks_per_frame;
		ape_cfg.final_frame_blocks =
			codec_options->ape.final_frame_blocks;
		ape_cfg.total_frames = codec_options->ape.total_frames;
		ape_cfg.bits_per_sample = codec_options->ape.bits_per_sample;
		ape_cfg.seek_table_present =
			codec_options->ape.seek_table_present;

		ret = q6asm_media_format_block_ape(prtd->audio_client,
							&ape_cfg, stream_id);

		if (ret < 0)
			pr_err("%s: CMD Format block failed ret %d\n",
					__func__, ret);
		break;

	default:
		pr_debug("%s, unsupported format, skip", __func__);
		break;
	}
	return ret;
}

static int msm_compr_init_pp_params(struct snd_compr_stream *cstream,
				    struct audio_client *ac)
{
	int ret = 0;
	struct asm_softvolume_params softvol = {
		.period = SOFT_VOLUME_PERIOD,
		.step = SOFT_VOLUME_STEP,
		.rampingcurve = SOFT_VOLUME_CURVE_LINEAR,
	};

	switch (ac->topology) {
	default:
		ret = q6asm_set_softvolume_v2(ac, &softvol,
					      SOFT_VOLUME_INSTANCE_1);
		if (ret < 0)
			pr_err("%s: Send SoftVolume Param failed ret=%d\n",
			__func__, ret);

		break;
	}
	return ret;
}

static int msm_compr_configure_dsp(struct snd_compr_stream *cstream)
{
	struct snd_compr_runtime *runtime = cstream->runtime;
	struct msm_compr_audio *prtd = runtime->private_data;
	struct snd_soc_pcm_runtime *soc_prtd = cstream->private_data;
	uint16_t bits_per_sample = 16;
	int dir = IN, ret = 0, avs_ver = -EINVAL;
	struct audio_client *ac = prtd->audio_client;
	uint32_t stream_index;
	struct asm_softpause_params softpause = {
		.enable = SOFT_PAUSE_ENABLE,
		.period = SOFT_PAUSE_PERIOD,
		.step = SOFT_PAUSE_STEP,
		.rampingcurve = SOFT_PAUSE_CURVE_LINEAR,
	};
	struct asm_softvolume_params softvol = {
		.period = SOFT_VOLUME_PERIOD,
		.step = SOFT_VOLUME_STEP,
		.rampingcurve = SOFT_VOLUME_CURVE_LINEAR,
	};

	pr_debug("%s: stream_id %d\n", __func__, ac->stream_id);
	if (prtd->codec_param.codec.format == SNDRV_PCM_FORMAT_S24_LE)
		bits_per_sample = 24;
	else if (prtd->codec_param.codec.format == SNDRV_PCM_FORMAT_S32_LE)
		bits_per_sample = 32;

	if (prtd->compr_passthr != LEGACY_PCM) {
		ret = q6asm_open_write_compressed(ac, prtd->codec,
						  prtd->compr_passthr);
		if (ret < 0) {
			pr_err("%s:ASM open write err[%d] for compr_type[%d]\n",
				__func__, ret, prtd->compr_passthr);
			return ret;
		}
		ret = msm_pcm_routing_reg_phy_compr_stream(
				soc_prtd->dai_link->be_id,
				ac->perf_mode,
				prtd->session_id,
				SNDRV_PCM_STREAM_PLAYBACK,
				prtd->compr_passthr);
		if (ret) {
			pr_err("%s: compr stream reg failed:%d\n", __func__,
				ret);
			return ret;
		}
	} else {
		pr_debug("%s: stream_id %d bits_per_sample %d\n",
				__func__, ac->stream_id, bits_per_sample);
		ret = q6asm_stream_open_write_v2(ac,
				prtd->codec, bits_per_sample,
				ac->stream_id,
				prtd->gapless_state.use_dsp_gapless_mode);
		if (ret < 0) {
			pr_err("%s:ASM open write err[%d] for compr type[%d]\n",
				__func__, ret, prtd->compr_passthr);
			 return -ENOMEM;
		}

		pr_debug("%s: be_id %d\n", __func__, soc_prtd->dai_link->be_id);
		ret = msm_pcm_routing_reg_phy_stream(soc_prtd->dai_link->be_id,
				ac->perf_mode,
				prtd->session_id,
				SNDRV_PCM_STREAM_PLAYBACK);
		if (ret) {
			pr_err("%s: stream reg failed:%d\n", __func__, ret);
			return ret;
		}
	}

	ret = msm_compr_set_volume(cstream, 0, 0);
	if (ret < 0)
		pr_err("%s : Set Volume failed : %d", __func__, ret);

	avs_ver = q6core_get_avs_version();
	if(avs_ver == Q6_SUBSYS_AVS2_6) {
		ret = q6asm_send_cal(ac);
		if (ret < 0)
			pr_debug("%s : Send cal failed : %d", __func__, ret);
	}

	ret = q6asm_set_softpause(ac, &softpause);
	if (ret < 0)
		pr_err("%s: Send SoftPause Param failed ret=%d\n",
				__func__, ret);
	ret = q6asm_set_softvolume(ac, &softvol);
	if (ret < 0)
		pr_err("%s: Send SoftVolume Param failed ret=%d\n",
				__func__, ret);

	ret = q6asm_set_io_mode(ac, (COMPRESSED_STREAM_IO | ASYNC_IO_MODE));
	if (ret < 0) {
		pr_err("%s: Set IO mode failed\n", __func__);
		return -EINVAL;
	}
	stream_index = STREAM_ARRAY_INDEX(ac->stream_id);
	if (stream_index >= MAX_NUMBER_OF_STREAMS || stream_index < 0) {
		pr_err("%s: Invalid stream index:%d", __func__, stream_index);
		return -EINVAL;
	}

	prtd->gapless_state.stream_opened[stream_index] = 1;
	runtime->fragments = prtd->codec_param.buffer.fragments;
	runtime->fragment_size = prtd->codec_param.buffer.fragment_size;
	pr_debug("allocate %d buffers each of size %d\n",
			runtime->fragments,
			runtime->fragment_size);
	ret = q6asm_audio_client_buf_alloc_contiguous(dir, ac,
					runtime->fragment_size,
					runtime->fragments);
	if (ret < 0) {
		pr_err("Audio Start: Buffer Allocation failed rc = %d\n", ret);
		return -ENOMEM;
	}

	prtd->byte_offset  = 0;
	prtd->copied_total = 0;
	prtd->app_pointer  = 0;
	prtd->bytes_received = 0;
	prtd->bytes_sent = 0;
	prtd->buffer       = ac->port[dir].buf[0].data;
	prtd->buffer_paddr = ac->port[dir].buf[0].phys;
	prtd->buffer_size  = runtime->fragments * runtime->fragment_size;

	ret = msm_compr_send_media_format_block(cstream, ac->stream_id, false);
	if (ret < 0) {
		pr_err("%s, failed to send media format block\n", __func__);
	}

	return ret;
}

static int msm_compr_open(struct snd_compr_stream *cstream)
{
	struct snd_compr_runtime *runtime = cstream->runtime;
	struct snd_soc_pcm_runtime *rtd = cstream->private_data;
	struct msm_compr_audio *prtd = NULL;
	struct msm_compr_pdata *pdata =
			snd_soc_platform_get_drvdata(rtd->platform);

	pr_debug("%s\n", __func__);
	if (pdata->is_in_use[rtd->dai_link->be_id] == true) {
<<<<<<< HEAD
		pr_err("%s: %s is already in use,err: %d ",
=======
		pr_err("%s: %s is already in use, err: %d\n",
>>>>>>> 35804c6f
			__func__, rtd->dai_link->cpu_dai_name, -EBUSY);
		return -EBUSY;
	}
	prtd = kzalloc(sizeof(struct msm_compr_audio), GFP_KERNEL);
	if (prtd == NULL) {
		pr_err("Failed to allocate memory for msm_compr_audio\n");
		return -ENOMEM;
	}

	runtime->private_data = NULL;
	prtd->cstream = cstream;
	pdata->cstream[rtd->dai_link->be_id] = cstream;
	pdata->audio_effects[rtd->dai_link->be_id] =
		 kzalloc(sizeof(struct msm_compr_audio_effects), GFP_KERNEL);
<<<<<<< HEAD
	if (pdata->audio_effects[rtd->dai_link->be_id] == NULL) {
=======
	if (pdata->audio_effects[rtd->dai_link->be_id]== NULL) {
>>>>>>> 35804c6f
		pr_err("%s: Could not allocate memory for effects\n", __func__);
		pdata->cstream[rtd->dai_link->be_id] = NULL;
		kfree(prtd);
		return -ENOMEM;
	}
	pdata->dec_params[rtd->dai_link->be_id] =
		 kzalloc(sizeof(struct msm_compr_dec_params), GFP_KERNEL);
	if (pdata->dec_params[rtd->dai_link->be_id] == NULL) {
		pr_err("%s: Could not allocate memory for dec params\n",
			__func__);
		kfree(pdata->audio_effects[rtd->dai_link->be_id]);
		pdata->audio_effects[rtd->dai_link->be_id] = NULL;
		pdata->cstream[rtd->dai_link->be_id] = NULL;
		kfree(prtd);
		return -ENOMEM;
	}
	prtd->audio_client = q6asm_audio_client_alloc(
				(app_cb)compr_event_handler, prtd);
	if (prtd->audio_client == NULL) {
		pr_err("%s: Could not allocate memory for client\n", __func__);
		kfree(pdata->audio_effects[rtd->dai_link->be_id]);
<<<<<<< HEAD
                pdata->audio_effects[rtd->dai_link->be_id] = NULL;
=======
		pdata->audio_effects[rtd->dai_link->be_id] = NULL;
>>>>>>> 35804c6f
		kfree(pdata->dec_params[rtd->dai_link->be_id]);
		pdata->dec_params[rtd->dai_link->be_id] = NULL;
		pdata->cstream[rtd->dai_link->be_id] = NULL;
		kfree(prtd);
                runtime->private_data = NULL;
		return -ENOMEM;
	}

	pr_debug("%s: session ID %d\n", __func__, prtd->audio_client->session);
	prtd->audio_client->perf_mode = false;
	prtd->session_id = prtd->audio_client->session;
        pdata->is_in_use[rtd->dai_link->be_id] = true;
	prtd->codec = FORMAT_MP3;
	prtd->bytes_received = 0;
	prtd->bytes_sent = 0;
	prtd->copied_total = 0;
	prtd->byte_offset = 0;
	prtd->sample_rate = 44100;
	prtd->num_channels = 2;
	prtd->drain_ready = 0;
	prtd->last_buffer = 0;
	prtd->first_buffer = 1;
	prtd->partial_drain_delay = 0;
	prtd->next_stream = 0;
	memset(&prtd->gapless_state, 0, sizeof(struct msm_compr_gapless_state));
	/*
	 * Update the use_dsp_gapless_mode from gapless struture with the value
	 * part of platform data.
	 */
	prtd->gapless_state.use_dsp_gapless_mode = pdata->use_dsp_gapless_mode;

	pr_debug("%s: gapless mode %d", __func__, pdata->use_dsp_gapless_mode);

	spin_lock_init(&prtd->lock);

	atomic_set(&prtd->eos, 0);
	atomic_set(&prtd->start, 0);
	atomic_set(&prtd->drain, 0);
	atomic_set(&prtd->xrun, 0);
	atomic_set(&prtd->close, 0);
	atomic_set(&prtd->wait_on_close, 0);
	atomic_set(&prtd->error, 0);

	init_waitqueue_head(&prtd->eos_wait);
	init_waitqueue_head(&prtd->drain_wait);
	init_waitqueue_head(&prtd->close_wait);
	init_waitqueue_head(&prtd->wait_for_stream_avail);

	runtime->private_data = prtd;
	populate_codec_list(prtd);
	pdata->is_in_use[rtd->dai_link->be_id] = true;

	return 0;
}

static int msm_compr_free(struct snd_compr_stream *cstream)
{
	struct snd_compr_runtime *runtime;
	struct msm_compr_audio *prtd;
	struct snd_soc_pcm_runtime *soc_prtd;
	struct msm_compr_pdata *pdata;
	struct audio_client *ac;
	int dir = IN, ret = 0, stream_id;
	unsigned long flags;
	uint32_t stream_index;

	pr_debug("%s\n", __func__);

	if (!cstream) {
		pr_err("%s cstream is null\n", __func__);
		return 0;
	}
	runtime = cstream->runtime;
	soc_prtd = cstream->private_data;
	if (!runtime || !soc_prtd || !(soc_prtd->platform)) {
		pr_err("%s runtime or soc_prtd or platform is null\n",
			__func__);
		return 0;
	}
	prtd = runtime->private_data;
	if (!prtd) {
		pr_err("%s prtd is null\n", __func__);
		return 0;
	}
	prtd->cmd_interrupt = 1;
	wake_up(&prtd->drain_wait);
	pdata = snd_soc_platform_get_drvdata(soc_prtd->platform);
	ac = prtd->audio_client;
	if (!pdata || !ac) {
		pr_err("%s pdata or ac is null\n", __func__);
		return 0;
	}
	if (atomic_read(&prtd->eos)) {
		ret = wait_event_timeout(prtd->eos_wait,
					 prtd->eos_ack, 5 * HZ);
		if (!ret)
			pr_err("%s: CMD_EOS failed\n", __func__);
	}
	if (atomic_read(&prtd->close)) {
		prtd->cmd_ack = 0;
		atomic_set(&prtd->wait_on_close, 1);
		ret = wait_event_timeout(prtd->close_wait,
					prtd->cmd_ack, 5 * HZ);
		if (!ret)
			pr_err("%s: CMD_CLOSE failed\n", __func__);
	}

	spin_lock_irqsave(&prtd->lock, flags);
	stream_id = ac->stream_id;
	stream_index = STREAM_ARRAY_INDEX(NEXT_STREAM_ID(stream_id));

	if ((stream_index < MAX_NUMBER_OF_STREAMS && stream_index >= 0) &&
	    (prtd->gapless_state.stream_opened[stream_index])) {
		prtd->gapless_state.stream_opened[stream_index] = 0;
		spin_unlock_irqrestore(&prtd->lock, flags);
		pr_debug(" close stream %d", NEXT_STREAM_ID(stream_id));
		q6asm_stream_cmd(ac, CMD_CLOSE, NEXT_STREAM_ID(stream_id));
		spin_lock_irqsave(&prtd->lock, flags);
	}

	stream_index = STREAM_ARRAY_INDEX(stream_id);
	if ((stream_index < MAX_NUMBER_OF_STREAMS && stream_index >= 0) &&
	    (prtd->gapless_state.stream_opened[stream_index])) {
		prtd->gapless_state.stream_opened[stream_index] = 0;
		spin_unlock_irqrestore(&prtd->lock, flags);
		pr_debug("close stream %d", stream_id);
		q6asm_stream_cmd(ac, CMD_CLOSE, stream_id);
		spin_lock_irqsave(&prtd->lock, flags);
	}
	spin_unlock_irqrestore(&prtd->lock, flags);

	pdata->cstream[soc_prtd->dai_link->be_id] = NULL;
	if (cstream->direction == SND_COMPRESS_PLAYBACK) {
		msm_pcm_routing_dereg_phy_stream(soc_prtd->dai_link->be_id,
						SNDRV_PCM_STREAM_PLAYBACK);
	}

	q6asm_audio_client_buf_free_contiguous(dir, ac);

	q6asm_audio_client_free(ac);
<<<<<<< HEAD
=======

>>>>>>> 35804c6f
	if (pdata->audio_effects[soc_prtd->dai_link->be_id] != NULL) {
		kfree(pdata->audio_effects[soc_prtd->dai_link->be_id]);
		pdata->audio_effects[soc_prtd->dai_link->be_id] = NULL;
	}
	if (pdata->dec_params[soc_prtd->dai_link->be_id] != NULL) {
		kfree(pdata->dec_params[soc_prtd->dai_link->be_id]);
		pdata->dec_params[soc_prtd->dai_link->be_id] = NULL;
	}
	pdata->is_in_use[soc_prtd->dai_link->be_id] = false;
	kfree(prtd);
	runtime->private_data = NULL;

	return 0;
}

static bool msm_compr_validate_codec_compr(__u32 codec_id)
{
	int32_t i;

	for (i = 0; i < ARRAY_SIZE(compr_codecs); i++) {
		if (compr_codecs[i] == codec_id)
			return true;
	}
	return false;
}

/* compress stream operations */
static int msm_compr_set_params(struct snd_compr_stream *cstream,
				struct snd_compr_params *params)
{
	struct snd_compr_runtime *runtime = cstream->runtime;
	struct msm_compr_audio *prtd = runtime->private_data;
	int ret = 0, frame_sz = 0;
	int i, num_rates;
	bool is_format_gapless = false;

	pr_debug("%s\n", __func__);

	num_rates = sizeof(supported_sample_rates)/sizeof(unsigned int);
	for (i = 0; i < num_rates; i++)
		if (params->codec.sample_rate == supported_sample_rates[i])
			break;
	if (i == num_rates)
		return -EINVAL;

	if (prtd->codec_param.codec.compr_passthr >= 0 &&
		prtd->codec_param.codec.compr_passthr <= 2)
		prtd->compr_passthr = prtd->codec_param.codec.compr_passthr;
	else
		prtd->compr_passthr = LEGACY_PCM;
	pr_debug("%s: compr_passthr = %d", __func__, prtd->compr_passthr);
	if (prtd->compr_passthr != LEGACY_PCM) {
		pr_debug("%s: Reset gapless mode playback for compr_type[%d]\n",
			__func__, prtd->compr_passthr);
		prtd->gapless_state.use_dsp_gapless_mode = 0;
		if (!msm_compr_validate_codec_compr(params->codec.id)) {
			pr_err("%s codec not supported in passthrough,id =%d\n",
				 __func__, params->codec.id);
			return -EINVAL;
		}
	}

	switch (params->codec.id) {
	case SND_AUDIOCODEC_PCM: {
		pr_debug("SND_AUDIOCODEC_PCM\n");
		prtd->codec = FORMAT_LINEAR_PCM;
		is_format_gapless = true;
		break;
	}

	case SND_AUDIOCODEC_MP3: {
		pr_debug("SND_AUDIOCODEC_MP3\n");
		prtd->codec = FORMAT_MP3;
		frame_sz = MP3_OUTPUT_FRAME_SZ;
		is_format_gapless = true;
		break;
	}

	case SND_AUDIOCODEC_AAC: {
		pr_debug("SND_AUDIOCODEC_AAC\n");
		prtd->codec = FORMAT_MPEG4_AAC;
		frame_sz = AAC_OUTPUT_FRAME_SZ;
		is_format_gapless = true;
		break;
	}

	case SND_AUDIOCODEC_AC3: {
		pr_debug("SND_AUDIOCODEC_AC3\n");
		prtd->codec = FORMAT_AC3;
		frame_sz = AC3_OUTPUT_FRAME_SZ;
		is_format_gapless = true;
		break;
	}

	case SND_AUDIOCODEC_EAC3: {
		pr_debug("SND_AUDIOCODEC_EAC3\n");
		prtd->codec = FORMAT_EAC3;
		frame_sz = EAC3_OUTPUT_FRAME_SZ;
		is_format_gapless = true;
		break;
	}

	case SND_AUDIOCODEC_MP2: {
		pr_debug("SND_AUDIOCODEC_MP2\n");
		prtd->codec = FORMAT_MP2;
		break;
	}

	case SND_AUDIOCODEC_WMA: {
		pr_debug("SND_AUDIOCODEC_WMA\n");
		prtd->codec = FORMAT_WMA_V9;
		break;
	}

	case SND_AUDIOCODEC_WMA_PRO: {
		pr_debug("SND_AUDIOCODEC_WMA_PRO\n");
		prtd->codec = FORMAT_WMA_V10PRO;
		break;
	}

	case SND_AUDIOCODEC_FLAC: {
		pr_debug("%s: SND_AUDIOCODEC_FLAC\n", __func__);
		prtd->codec = FORMAT_FLAC;
		/*
		 * DSP bufferring is based on blk size,
		 * consider mininum buffering to rule out any false wait
		 */
		frame_sz =
			prtd->codec_param.codec.options.flac_dec.min_blk_size;
		is_format_gapless = true;
		break;
	}

	case SND_AUDIOCODEC_VORBIS: {
		pr_debug("%s: SND_AUDIOCODEC_VORBIS\n", __func__);
		prtd->codec = FORMAT_VORBIS;
		break;
	}

	case SND_AUDIOCODEC_ALAC: {
		pr_debug("%s: SND_AUDIOCODEC_ALAC\n", __func__);
		prtd->codec = FORMAT_ALAC;
		break;
	}

	case SND_AUDIOCODEC_APE: {
		pr_debug("%s: SND_AUDIOCODEC_APE\n", __func__);
		prtd->codec = FORMAT_APE;
		break;
	}

	default:
		pr_err("codec not supported, id =%d\n", params->codec.id);
		return -EINVAL;
	}

	if (!is_format_gapless)
		prtd->gapless_state.use_dsp_gapless_mode = false;

	prtd->partial_drain_delay =
		msm_compr_get_partial_drain_delay(frame_sz, prtd->sample_rate);

	memcpy(&prtd->codec_param, params, sizeof(struct snd_compr_params));

	/* ToDo: remove duplicates */
	prtd->num_channels = prtd->codec_param.codec.ch_in;
	prtd->sample_rate = prtd->codec_param.codec.sample_rate;
	pr_debug("%s: sample_rate %d\n", __func__, prtd->sample_rate);
	ret = msm_compr_configure_dsp(cstream);

	return ret;
}

static int msm_compr_drain_buffer(struct msm_compr_audio *prtd,
				  unsigned long *flags)
{
	int rc = 0;

	atomic_set(&prtd->drain, 1);
	prtd->drain_ready = 0;
	spin_unlock_irqrestore(&prtd->lock, *flags);
	pr_debug("%s: wait for buffer to be drained\n",  __func__);
	rc = wait_event_interruptible(prtd->drain_wait,
					prtd->drain_ready ||
					prtd->cmd_interrupt ||
					atomic_read(&prtd->xrun) ||
					atomic_read(&prtd->error));
	pr_debug("%s: out of buffer drain wait with ret %d\n", __func__, rc);
	spin_lock_irqsave(&prtd->lock, *flags);
	if (prtd->cmd_interrupt) {
		pr_debug("%s: buffer drain interrupted by flush)\n", __func__);
		rc = -EINTR;
		prtd->cmd_interrupt = 0;
	}
	if (atomic_read(&prtd->error)) {
		pr_err("%s: Got RESET EVENTS notification, return\n",
			__func__);
		rc = -ENETRESET;
	}
	return rc;
}

static int msm_compr_wait_for_stream_avail(struct msm_compr_audio *prtd,
				    unsigned long *flags)
{
	int rc = 0;
	pr_debug("next session is already in opened state\n");
	prtd->next_stream = 1;
	prtd->cmd_interrupt = 0;
	spin_unlock_irqrestore(&prtd->lock, *flags);
	/*
	 * Wait for stream to be available, or the wait to be interrupted by
	 * commands like flush or till a timeout of one second.
	 */
	rc = wait_event_timeout(prtd->wait_for_stream_avail,
		prtd->stream_available || prtd->cmd_interrupt, 1 * HZ);
	pr_err("%s:prtd->stream_available %d, prtd->cmd_interrupt %d rc %d\n",
		   __func__, prtd->stream_available, prtd->cmd_interrupt, rc);

	spin_lock_irqsave(&prtd->lock, *flags);
	if (rc == 0) {
		pr_err("%s: wait_for_stream_avail timed out\n",
						__func__);
		rc =  -ETIMEDOUT;
	} else if (prtd->cmd_interrupt == 1) {
		/*
		 * This scenario might not happen as we do not allow
		 * flush in transition state.
		 */
		pr_debug("%s: wait_for_stream_avail interrupted\n", __func__);
		prtd->cmd_interrupt = 0;
		prtd->stream_available = 0;
		rc = -EINTR;
	} else {
		prtd->stream_available = 0;
		rc = 0;
	}
	pr_debug("%s : rc = %d",  __func__, rc);
	return rc;
}

static int msm_compr_trigger(struct snd_compr_stream *cstream, int cmd)
{
	struct snd_compr_runtime *runtime = cstream->runtime;
	struct msm_compr_audio *prtd = runtime->private_data;
	struct snd_soc_pcm_runtime *rtd = cstream->private_data;
	struct msm_compr_pdata *pdata =
			snd_soc_platform_get_drvdata(rtd->platform);
	uint32_t *volume = pdata->volume[rtd->dai_link->be_id];
	struct audio_client *ac = prtd->audio_client;
	unsigned long fe_id = rtd->dai_link->be_id;
	int rc = 0;
	int bytes_to_write;
	unsigned long flags;
	int stream_id;
	uint32_t stream_index;
	uint16_t bits_per_sample = 16;

	if (cstream->direction != SND_COMPRESS_PLAYBACK) {
		pr_err("%s: Unsupported stream type\n", __func__);
		return -EINVAL;
	}

	spin_lock_irqsave(&prtd->lock, flags);
	if (atomic_read(&prtd->error)) {
		pr_err("%s Got RESET EVENTS notification, return immediately",
			__func__);
		spin_unlock_irqrestore(&prtd->lock, flags);
		return 0;
	}
	spin_unlock_irqrestore(&prtd->lock, flags);

	switch (cmd) {
	case SNDRV_PCM_TRIGGER_START:
		pr_debug("%s: SNDRV_PCM_TRIGGER_START\n", __func__);
		atomic_set(&prtd->start, 1);

		/* set volume for the stream before RUN */
		rc = msm_compr_set_volume(cstream, volume[0], volume[1]);
		if (rc)
			pr_err("%s : Set Volume failed : %d\n",
				__func__, rc);

		rc = msm_compr_init_pp_params(cstream, ac);
		if (rc)
			pr_err("%s : init PP params failed : %d\n",
				__func__, rc);

		/* issue RUN command for the stream */
		q6asm_run_nowait(prtd->audio_client, 0, 0, 0);
		break;
	case SNDRV_PCM_TRIGGER_STOP:
		spin_lock_irqsave(&prtd->lock, flags);
		pr_debug("%s: SNDRV_PCM_TRIGGER_STOP transition %d\n", __func__,
					prtd->gapless_state.gapless_transition);
		stream_id = ac->stream_id;
		atomic_set(&prtd->start, 0);
		if (prtd->next_stream) {
			pr_debug("%s: interrupt next track wait queues\n",
								__func__);
			prtd->cmd_interrupt = 1;
			wake_up(&prtd->wait_for_stream_avail);
			prtd->next_stream = 0;
		}
		if (atomic_read(&prtd->eos)) {
			pr_debug("%s: interrupt eos wait queues", __func__);
			prtd->cmd_interrupt = 1;
			wake_up(&prtd->eos_wait);
			atomic_set(&prtd->eos, 0);
		}
		if (atomic_read(&prtd->drain)) {
			pr_debug("%s: interrupt drain wait queues", __func__);
			prtd->cmd_interrupt = 1;
			prtd->drain_ready = 1;
			wake_up(&prtd->drain_wait);
			atomic_set(&prtd->drain, 0);
		}
		prtd->last_buffer = 0;
		prtd->cmd_ack = 0;
		if (!prtd->gapless_state.gapless_transition) {
			pr_debug("issue CMD_FLUSH stream_id %d\n", stream_id);
			spin_unlock_irqrestore(&prtd->lock, flags);
			q6asm_stream_cmd(
				prtd->audio_client, CMD_FLUSH, stream_id);
			spin_lock_irqsave(&prtd->lock, flags);
		} else {
			prtd->first_buffer = 0;
		}
		/* FIXME. only reset if flush was successful */
		prtd->byte_offset  = 0;
		prtd->copied_total = 0;
		prtd->app_pointer  = 0;
		prtd->bytes_received = 0;
		prtd->bytes_sent = 0;
		prtd->marker_timestamp = 0;

		atomic_set(&prtd->xrun, 0);
		spin_unlock_irqrestore(&prtd->lock, flags);
		break;
	case SNDRV_PCM_TRIGGER_PAUSE_PUSH:
		pr_debug("SNDRV_PCM_TRIGGER_PAUSE_PUSH transition %d\n",
				prtd->gapless_state.gapless_transition);
		if (!prtd->gapless_state.gapless_transition) {
			pr_debug("issue CMD_PAUSE stream_id %d\n",
				  ac->stream_id);
			q6asm_stream_cmd_nowait(ac, CMD_PAUSE, ac->stream_id);
			atomic_set(&prtd->start, 0);
		}
		break;
	case SNDRV_PCM_TRIGGER_PAUSE_RELEASE:
		pr_debug("SNDRV_PCM_TRIGGER_PAUSE_RELEASE transition %d\n",
				   prtd->gapless_state.gapless_transition);
		if (!prtd->gapless_state.gapless_transition) {
			atomic_set(&prtd->start, 1);
			q6asm_run_nowait(prtd->audio_client, 0, 0, 0);
		}
		break;
	case SND_COMPR_TRIGGER_PARTIAL_DRAIN:
		pr_debug("%s: SND_COMPR_TRIGGER_PARTIAL_DRAIN\n", __func__);
		if (!prtd->gapless_state.use_dsp_gapless_mode) {
			pr_debug("%s: set partial drain as drain\n", __func__);
			cmd = SND_COMPR_TRIGGER_DRAIN;
		}
	case SND_COMPR_TRIGGER_DRAIN:
		pr_debug("%s: SNDRV_COMPRESS_DRAIN\n", __func__);
		/* Make sure all the data is sent to DSP before sending EOS */
		spin_lock_irqsave(&prtd->lock, flags);

		if (!atomic_read(&prtd->start)) {
			pr_err("%s: stream is not in started state\n",
				__func__);
			rc = -EPERM;
			spin_unlock_irqrestore(&prtd->lock, flags);
			break;
		}
		if (prtd->bytes_received > prtd->copied_total) {
			pr_debug("%s: wait till all the data is sent to dsp\n",
				__func__);
			rc = msm_compr_drain_buffer(prtd, &flags);
			if (rc || !atomic_read(&prtd->start)) {
				if (rc != -ENETRESET)
					rc = -EINTR;
				spin_unlock_irqrestore(&prtd->lock, flags);
				break;
			}
			/*
			 * FIXME: Bug.
			 * Write(32767)
			 * Start
			 * Drain <- Indefinite wait
			 * sol1 : if (prtd->copied_total) then wait?
			 * sol2 : (prtd->cmd_interrupt || prtd->drain_ready || atomic_read(xrun)
			 */
			bytes_to_write = prtd->bytes_received
						- prtd->copied_total;
			WARN(bytes_to_write > runtime->fragment_size,
			     "last write %d cannot be > than fragment_size",
			     bytes_to_write);

			if (bytes_to_write > 0) {
				pr_debug("%s: send %d partial bytes at the end",
				       __func__, bytes_to_write);
				atomic_set(&prtd->xrun, 0);
				prtd->last_buffer = 1;
				msm_compr_send_buffer(prtd);
			}
		}

		if ((cmd == SND_COMPR_TRIGGER_PARTIAL_DRAIN) &&
		    (prtd->gapless_state.set_next_stream_id)) {
			/* wait for the last buffer to be returned */

			if (prtd->last_buffer) {
				pr_debug("%s: last buffer drain\n", __func__);
				rc = msm_compr_drain_buffer(prtd, &flags);
				if (rc || !atomic_read(&prtd->start)) {
					spin_unlock_irqrestore(&prtd->lock,
									flags);
					break;
				}
			}
			/* send EOS */
			prtd->eos_ack = 0;
			atomic_set(&prtd->eos, 1);
			pr_debug("issue CMD_EOS stream_id %d\n", ac->stream_id);
			q6asm_stream_cmd_nowait(ac, CMD_EOS, ac->stream_id);
			pr_info("PARTIAL DRAIN, do not wait for EOS ack\n");

			/* send a zero length buffer */
			atomic_set(&prtd->xrun, 0);
			msm_compr_send_buffer(prtd);

			/* wait for the zero length buffer to be returned */
			pr_debug("%s: zero length buffer drain\n", __func__);
			rc = msm_compr_drain_buffer(prtd, &flags);
			if (rc || !atomic_read(&prtd->start)) {
				spin_unlock_irqrestore(&prtd->lock, flags);
				break;
			}

			/* sleep for additional duration partial drain */
			atomic_set(&prtd->drain, 1);
			prtd->drain_ready = 0;
			pr_debug("%s, additional sleep: %d\n", __func__,
				 prtd->partial_drain_delay);
			spin_unlock_irqrestore(&prtd->lock, flags);
			rc = wait_event_timeout(prtd->drain_wait,
				prtd->drain_ready || prtd->cmd_interrupt,
				msecs_to_jiffies(prtd->partial_drain_delay));
			pr_debug("%s: out of additional wait for low sample rate\n",
				 __func__);
			spin_lock_irqsave(&prtd->lock, flags);
			if (prtd->cmd_interrupt) {
				pr_debug("%s: additional wait interrupted by flush)\n",
					 __func__);
				rc = -EINTR;
				prtd->cmd_interrupt = 0;
				spin_unlock_irqrestore(&prtd->lock, flags);
				break;
			}

			/* move to next stream and reset vars */
			pr_debug("%s: Moving to next stream in gapless\n",
								__func__);
			ac->stream_id = NEXT_STREAM_ID(ac->stream_id);
			prtd->byte_offset = 0;
			prtd->app_pointer  = 0;
			prtd->first_buffer = 1;
			prtd->last_buffer = 0;
			prtd->gapless_state.gapless_transition = 1;
			prtd->marker_timestamp = 0;

			/*
			Don't reset these as these vars map to
			total_bytes_transferred and total_bytes_available
			directly, only total_bytes_transferred will be updated
			in the next avail() ioctl
				prtd->copied_total = 0;
				prtd->bytes_received = 0;
			*/
			atomic_set(&prtd->drain, 0);
			atomic_set(&prtd->xrun, 1);
			pr_debug("%s: issue CMD_RUN", __func__);
			q6asm_run_nowait(prtd->audio_client, 0, 0, 0);
			spin_unlock_irqrestore(&prtd->lock, flags);
			break;
		}
		/*
		   moving to next stream failed, so reset the gapless state
		   set next stream id for the same session so that the same
		   stream can be used for gapless playback
		*/
		prtd->gapless_state.set_next_stream_id = false;
		pr_debug("%s:CMD_EOS stream_id %d\n", __func__, ac->stream_id);

		prtd->eos_ack = 0;
		atomic_set(&prtd->eos, 1);
		q6asm_stream_cmd_nowait(ac, CMD_EOS, ac->stream_id);

		spin_unlock_irqrestore(&prtd->lock, flags);


		/* Wait indefinitely for  DRAIN. Flush can also signal this*/
		rc = wait_event_interruptible(prtd->eos_wait,
						(prtd->eos_ack ||
						prtd->cmd_interrupt ||
						atomic_read(&prtd->error)));

		if (rc < 0)
			pr_err("%s: EOS wait failed\n", __func__);

		pr_debug("%s: SNDRV_COMPRESS_DRAIN  out of wait for EOS\n",
			  __func__);

		if (prtd->cmd_interrupt)
			rc = -EINTR;

		if (atomic_read(&prtd->error)) {
			pr_err("%s: Got RESET EVENTS notification, return\n",
				__func__);
			rc = -ENETRESET;
		}

		/*FIXME : what if a flush comes while PC is here */
		if (rc == 0) {
			/*
			 * Failed to open second stream in DSP for gapless
			 * so prepare the current stream in session
			 * for gapless playback
			 */
			spin_lock_irqsave(&prtd->lock, flags);
			pr_debug("%s:issue CMD_PAUSE stream_id %d",
					  __func__, ac->stream_id);
			q6asm_stream_cmd_nowait(ac, CMD_PAUSE, ac->stream_id);
			prtd->cmd_ack = 0;
			spin_unlock_irqrestore(&prtd->lock, flags);

			/*
			 * Cache this time as last known time
			 */
			switch (q6core_get_avs_version()) {
			case (Q6_SUBSYS_AVS2_6):
				q6asm_get_session_time_legacy(
							prtd->audio_client,
						       &prtd->marker_timestamp);
				break;
			case (Q6_SUBSYS_AVS2_7):
			case (Q6_SUBSYS_AVS2_8):
				q6asm_get_session_time(prtd->audio_client,
						       &prtd->marker_timestamp);
				break;
			case (Q6_SUBSYS_INVALID):
			default:
				pr_err("%s: INVALID AVS IMAGE\n", __func__);
				break;
			}

			spin_lock_irqsave(&prtd->lock, flags);
			/*
			 * Don't reset these as these vars map to
			 * total_bytes_transferred and total_bytes_available.
			 * Just total_bytes_transferred will be updated
			 * in the next avail() ioctl.
			 * prtd->copied_total = 0;
			 * prtd->bytes_received = 0;
			 * do not reset prtd->bytes_sent as well as the same
			 * session is used for gapless playback
			 */
			prtd->byte_offset = 0;

			prtd->app_pointer  = 0;
			prtd->first_buffer = 1;
			prtd->last_buffer = 0;
			atomic_set(&prtd->drain, 0);
			atomic_set(&prtd->xrun, 1);
			spin_unlock_irqrestore(&prtd->lock, flags);

			pr_debug("%s:issue CMD_FLUSH ac->stream_id %d",
					      __func__, ac->stream_id);
			q6asm_stream_cmd(ac, CMD_FLUSH, ac->stream_id);

			q6asm_run_nowait(prtd->audio_client, 0, 0, 0);
		}
		prtd->cmd_interrupt = 0;
		break;
	case SND_COMPR_TRIGGER_NEXT_TRACK:
		if (!prtd->gapless_state.use_dsp_gapless_mode) {
			pr_debug("%s: ignore trigger next track\n", __func__);
			rc = 0;
			break;
		}
		pr_debug("%s: SND_COMPR_TRIGGER_NEXT_TRACK\n", __func__);
		spin_lock_irqsave(&prtd->lock, flags);
		rc = 0;
		/* next stream in gapless */
		stream_id = NEXT_STREAM_ID(ac->stream_id);
		/*
		 * Wait if stream 1 has not completed before honoring next
		 * track for stream 3. Scenario happens if second clip is
		 * small and fills in one buffer so next track will be
		 * called immediately.
		 */
		stream_index = STREAM_ARRAY_INDEX(stream_id);
		if (stream_index >= MAX_NUMBER_OF_STREAMS ||
		    stream_index < 0) {
			pr_err("%s: Invalid stream index: %d", __func__,
				stream_index);
			spin_unlock_irqrestore(&prtd->lock, flags);
			rc = -EINVAL;
			break;
		}

		if (prtd->gapless_state.stream_opened[stream_index]) {
			if (prtd->gapless_state.gapless_transition) {
				rc = msm_compr_wait_for_stream_avail(prtd,
								    &flags);
			} else {
				/*
				 * If session is already opened break out if
				 * the state is not gapless transition. This
				 * is when seek happens after the last buffer
				 * is sent to the driver. Next track would be
				 * called again after last buffer is sent.
				 */
				pr_debug("next session is in opened state\n");
				spin_unlock_irqrestore(&prtd->lock, flags);
				break;
			}
		}
		spin_unlock_irqrestore(&prtd->lock, flags);
		if (rc < 0) {
			/*
			 * if return type EINTR  then reset to zero. Tiny
			 * compress treats EINTR as error and prevents PARTIAL
			 * DRAIN. EINTR is not an error. wait for stream avail
			 * is interrupted by some other command like FLUSH.
			 */
			if (rc == -EINTR) {
				pr_debug("%s: EINTR reset rc to 0\n", __func__);
				rc = 0;
			}
			break;
		}

		if (prtd->codec_param.codec.format == SNDRV_PCM_FORMAT_S24_LE)
			bits_per_sample = 24;
		else if (prtd->codec_param.codec.format ==
			 SNDRV_PCM_FORMAT_S32_LE)
			bits_per_sample = 32;

		pr_debug("%s: open_write stream_id %d bits_per_sample %d",
				__func__, stream_id, bits_per_sample);
		rc = q6asm_stream_open_write_v2(prtd->audio_client,
				prtd->codec, bits_per_sample,
				stream_id,
				prtd->gapless_state.use_dsp_gapless_mode);
		if (rc < 0) {
			pr_err("%s: Session out open failed for gapless\n",
				 __func__);
			break;
		}

		spin_lock_irqsave(&prtd->lock, flags);
		prtd->gapless_state.stream_opened[stream_index] = 1;
		prtd->gapless_state.set_next_stream_id = true;
		spin_unlock_irqrestore(&prtd->lock, flags);

		rc = msm_compr_send_media_format_block(cstream,
						stream_id, false);
		if (rc < 0) {
			pr_err("%s, failed to send media format block\n",
				__func__);
			break;
		}
		msm_compr_send_dec_params(cstream, pdata->dec_params[fe_id],
					  stream_id);
		break;
	}

	return rc;
}

static int msm_compr_pointer(struct snd_compr_stream *cstream,
				struct snd_compr_tstamp *arg)
{
	struct snd_compr_runtime *runtime = cstream->runtime;
	struct snd_soc_pcm_runtime *rtd = cstream->private_data;
	struct msm_compr_audio *prtd = runtime->private_data;
	struct msm_compr_pdata *pdata = NULL;
	struct snd_compr_tstamp tstamp;
	uint64_t timestamp = 0;
	int rc = 0, first_buffer;
	unsigned long flags;
	uint32_t gapless_transition;

	pdata = snd_soc_platform_get_drvdata(rtd->platform);
	pr_debug("%s\n", __func__);
	memset(&tstamp, 0x0, sizeof(struct snd_compr_tstamp));

	spin_lock_irqsave(&prtd->lock, flags);
	tstamp.sampling_rate = prtd->sample_rate;
	tstamp.byte_offset = prtd->byte_offset;
	tstamp.copied_total = prtd->copied_total;
	first_buffer = prtd->first_buffer;
	if (atomic_read(&prtd->error)) {
		pr_err("%s Got RESET EVENTS notification, return error\n",
			__func__);
		if (cstream->direction == SND_COMPRESS_PLAYBACK)
			runtime->total_bytes_transferred = tstamp.copied_total;
		else
			runtime->total_bytes_available = tstamp.copied_total;
		tstamp.pcm_io_frames = 0;
		memcpy(arg, &tstamp, sizeof(struct snd_compr_tstamp));
		spin_unlock_irqrestore(&prtd->lock, flags);
		return -ENETRESET;
	}

	gapless_transition = prtd->gapless_state.gapless_transition;
	spin_unlock_irqrestore(&prtd->lock, flags);

	/*
	 Query timestamp from DSP if some data is with it.
	 This prevents timeouts.
	*/
	if (!first_buffer || gapless_transition) {
		if (gapless_transition)
			pr_debug("%s session time in gapless transition",
				 __func__);
		switch (q6core_get_avs_version()) {
		case (Q6_SUBSYS_AVS2_6):
			rc = q6asm_get_session_time_legacy(prtd->audio_client,
							&timestamp);
			break;
		case (Q6_SUBSYS_AVS2_7):
		case (Q6_SUBSYS_AVS2_8):
			rc = q6asm_get_session_time(prtd->audio_client,
							&timestamp);
			break;
		case (Q6_SUBSYS_INVALID):
		default:
			rc = -EINVAL;
			pr_err("%s: INVALID AVS IMAGE\n", __func__);
			break;
		}
		if (rc < 0) {
			pr_err("%s: Get Session Time return value =%lld\n",
				__func__, timestamp);
			if (atomic_read(&prtd->error))
				return -ENETRESET;
			else
				return -EAGAIN;
		}
	} else {
		timestamp = prtd->marker_timestamp;
	}

	/* DSP returns timestamp in usec */
	pr_debug("%s: timestamp = %lld usec\n", __func__, timestamp);
	timestamp *= prtd->sample_rate;
	tstamp.pcm_io_frames = (snd_pcm_uframes_t)div64_u64(timestamp, 1000000);
	memcpy(arg, &tstamp, sizeof(struct snd_compr_tstamp));

	return 0;
}

static int msm_compr_ack(struct snd_compr_stream *cstream,
			size_t count)
{
	struct snd_compr_runtime *runtime = cstream->runtime;
	struct msm_compr_audio *prtd = runtime->private_data;
	void *src, *dstn;
	size_t copy;
	unsigned long flags;

	WARN(1, "This path is untested");
	return -EINVAL;

	pr_debug("%s: count = %zd\n", __func__, count);
	if (!prtd->buffer) {
		pr_err("%s: Buffer is not allocated yet ??\n", __func__);
		return -EINVAL;
	}
	src = runtime->buffer + prtd->app_pointer;
	dstn = prtd->buffer + prtd->app_pointer;
	if (count < prtd->buffer_size - prtd->app_pointer) {
		memcpy(dstn, src, count);
		prtd->app_pointer += count;
	} else {
		copy = prtd->buffer_size - prtd->app_pointer;
		memcpy(dstn, src, copy);
		memcpy(prtd->buffer, runtime->buffer, count - copy);
		prtd->app_pointer = count - copy;
	}

	/*
	 * If the stream is started and all the bytes received were
	 * copied to DSP, the newly received bytes should be
	 * sent right away
	 */
	spin_lock_irqsave(&prtd->lock, flags);

	if (atomic_read(&prtd->start) &&
		prtd->bytes_received == prtd->copied_total) {
		prtd->bytes_received += count;
		msm_compr_send_buffer(prtd);
	} else
		prtd->bytes_received += count;

	spin_unlock_irqrestore(&prtd->lock, flags);

	return 0;
}

static int msm_compr_copy(struct snd_compr_stream *cstream,
			  char __user *buf, size_t count)
{
	struct snd_compr_runtime *runtime = cstream->runtime;
	struct msm_compr_audio *prtd = runtime->private_data;
	void *dstn;
	size_t copy;
	uint64_t bytes_available = 0;
	unsigned long flags;

	pr_debug("%s: count = %zd\n", __func__, count);
	if (!prtd->buffer) {
		pr_err("%s: Buffer is not allocated yet ??", __func__);
		return 0;
	}

	spin_lock_irqsave(&prtd->lock, flags);
	if (atomic_read(&prtd->error)) {
		pr_err("%s Got RESET EVENTS notification", __func__);
		spin_unlock_irqrestore(&prtd->lock, flags);
		return -ENETRESET;
	}
	spin_unlock_irqrestore(&prtd->lock, flags);

	dstn = prtd->buffer + prtd->app_pointer;
	if (count < prtd->buffer_size - prtd->app_pointer) {
		if (copy_from_user(dstn, buf, count))
			return -EFAULT;
		prtd->app_pointer += count;
	} else {
		copy = prtd->buffer_size - prtd->app_pointer;
		if (copy_from_user(dstn, buf, copy))
			return -EFAULT;
		if (copy_from_user(prtd->buffer, buf + copy, count - copy))
			return -EFAULT;
		prtd->app_pointer = count - copy;
	}

	/*
	 * If stream is started and there has been an xrun,
	 * since the available bytes fits fragment_size, copy the data right away
	 */
	spin_lock_irqsave(&prtd->lock, flags);
	prtd->bytes_received += count;
	if (atomic_read(&prtd->start)) {
		if (atomic_read(&prtd->xrun)) {
			pr_debug("%s: in xrun, count = %zd\n", __func__, count);
			bytes_available = prtd->bytes_received - prtd->copied_total;
			if (bytes_available >= runtime->fragment_size) {
				pr_debug("%s: handle xrun, bytes_to_write = %llu\n",
					 __func__,
					 bytes_available);
				atomic_set(&prtd->xrun, 0);
				msm_compr_send_buffer(prtd);
			} /* else not sufficient data */
		} /* writes will continue on the next write_done */
	}

	spin_unlock_irqrestore(&prtd->lock, flags);

	return count;
}

static int msm_compr_get_caps(struct snd_compr_stream *cstream,
				struct snd_compr_caps *arg)
{
	struct snd_compr_runtime *runtime = cstream->runtime;
	struct msm_compr_audio *prtd = runtime->private_data;
	int ret = 0;

	pr_debug("%s\n", __func__);
	if ((arg != NULL) && (prtd != NULL)) {
		memcpy(arg, &prtd->compr_cap, sizeof(struct snd_compr_caps));
	} else {
		ret = -EINVAL;
		pr_err("%s: arg (0x%pK), prtd (0x%pK)\n", __func__, arg, prtd);
	}

	return ret;
}

static int msm_compr_get_codec_caps(struct snd_compr_stream *cstream,
				struct snd_compr_codec_caps *codec)
{
	pr_debug("%s\n", __func__);

	switch (codec->codec) {
	case SND_AUDIOCODEC_MP3:
		codec->num_descriptors = 2;
		codec->descriptor[0].max_ch = 2;
		memcpy(codec->descriptor[0].sample_rates,
		       supported_sample_rates,
		       sizeof(supported_sample_rates));
		codec->descriptor[0].num_sample_rates =
			sizeof(supported_sample_rates)/sizeof(unsigned int);
		codec->descriptor[0].bit_rate[0] = 320; /* 320kbps */
		codec->descriptor[0].bit_rate[1] = 128;
		codec->descriptor[0].num_bitrates = 2;
		codec->descriptor[0].profiles = 0;
		codec->descriptor[0].modes = SND_AUDIOCHANMODE_MP3_STEREO;
		codec->descriptor[0].formats = 0;
		break;
	case SND_AUDIOCODEC_AAC:
		codec->num_descriptors = 2;
		codec->descriptor[1].max_ch = 2;
		memcpy(codec->descriptor[1].sample_rates,
		       supported_sample_rates,
		       sizeof(supported_sample_rates));
		codec->descriptor[1].num_sample_rates =
			sizeof(supported_sample_rates)/sizeof(unsigned int);
		codec->descriptor[1].bit_rate[0] = 320; /* 320kbps */
		codec->descriptor[1].bit_rate[1] = 128;
		codec->descriptor[1].num_bitrates = 2;
		codec->descriptor[1].profiles = 0;
		codec->descriptor[1].modes = 0;
		codec->descriptor[1].formats =
			(SND_AUDIOSTREAMFORMAT_MP4ADTS |
				SND_AUDIOSTREAMFORMAT_RAW);
		break;
	case SND_AUDIOCODEC_AC3:
		break;
	case SND_AUDIOCODEC_EAC3:
		break;
	case SND_AUDIOCODEC_FLAC:
		break;
	case SND_AUDIOCODEC_VORBIS:
		break;
	case SND_AUDIOCODEC_ALAC:
		break;
	case SND_AUDIOCODEC_APE:
		break;
	default:
		pr_err("%s: Unsupported audio codec %d\n",
			__func__, codec->codec);
		return -EINVAL;
	}

	return 0;
}

static int msm_compr_set_metadata(struct snd_compr_stream *cstream,
				struct snd_compr_metadata *metadata)
{
	struct msm_compr_audio *prtd;
	struct audio_client *ac;
	pr_debug("%s\n", __func__);

	if (!metadata || !cstream)
		return -EINVAL;

	prtd = cstream->runtime->private_data;
	if (!prtd || !prtd->audio_client) {
		pr_err("%s: prtd or audio client is NULL\n", __func__);
		return -EINVAL;
	}

	if (prtd->compr_passthr != LEGACY_PCM) {
		pr_debug("%s: No trailing silence for compress_type[%d]\n",
			__func__, prtd->compr_passthr);
		return 0;
	}
	ac = prtd->audio_client;
	if (metadata->key == SNDRV_COMPRESS_ENCODER_PADDING) {
		pr_debug("%s, got encoder padding %u", __func__, metadata->value[0]);
		prtd->gapless_state.trailing_samples_drop = metadata->value[0];
	} else if (metadata->key == SNDRV_COMPRESS_ENCODER_DELAY) {
		pr_debug("%s, got encoder delay %u", __func__, metadata->value[0]);
		prtd->gapless_state.initial_samples_drop = metadata->value[0];
	}

	return 0;
}

static int msm_compr_set_next_track_param(struct snd_compr_stream *cstream,
				union snd_codec_options *codec_options)
{
	struct msm_compr_audio *prtd;
	struct audio_client *ac;
	int ret = 0;

	if (!codec_options || !cstream)
		return -EINVAL;

	prtd = cstream->runtime->private_data;
	if (!prtd || !prtd->audio_client) {
		pr_err("%s: prtd or audio client is NULL\n", __func__);
		return -EINVAL;
	}

	ac = prtd->audio_client;

	pr_debug("%s: got codec options for codec type %u",
		__func__, prtd->codec);
	switch (prtd->codec) {
	case FORMAT_WMA_V9:
	case FORMAT_WMA_V10PRO:
	case FORMAT_FLAC:
	case FORMAT_VORBIS:
	case FORMAT_ALAC:
	case FORMAT_APE:
		memcpy(&(prtd->gapless_state.codec_options),
			codec_options,
			sizeof(union snd_codec_options));
		ret = msm_compr_send_media_format_block(cstream,
						ac->stream_id, true);
		if (ret < 0) {
			pr_err("%s: failed to send media format block\n",
				__func__);
		}
		break;

	default:
		pr_debug("%s: Ignore sending CMD Format block\n",
			__func__);
		break;
	}

	return ret;
}

static int msm_compr_volume_put(struct snd_kcontrol *kcontrol,
				struct snd_ctl_elem_value *ucontrol)
{
	struct snd_soc_component *comp = snd_kcontrol_chip(kcontrol);
	unsigned long fe_id = kcontrol->private_value;
	struct msm_compr_pdata *pdata = (struct msm_compr_pdata *)
			snd_soc_component_get_drvdata(comp);
	struct snd_compr_stream *cstream = NULL;
	uint32_t *volume = NULL;

	if (fe_id >= MSM_FRONTEND_DAI_MAX) {
		pr_err("%s Received out of bounds fe_id %lu\n",
			__func__, fe_id);
		return -EINVAL;
	}

	cstream = pdata->cstream[fe_id];
	volume = pdata->volume[fe_id];

	volume[0] = ucontrol->value.integer.value[0];
	volume[1] = ucontrol->value.integer.value[1];
	pr_debug("%s: fe_id %lu left_vol %d right_vol %d\n",
		 __func__, fe_id, volume[0], volume[1]);
	if (cstream)
		msm_compr_set_volume(cstream, volume[0], volume[1]);
	return 0;
}

static int msm_compr_volume_get(struct snd_kcontrol *kcontrol,
				struct snd_ctl_elem_value *ucontrol)
{
	struct snd_soc_component *comp = snd_kcontrol_chip(kcontrol);
	unsigned long fe_id = kcontrol->private_value;

	struct msm_compr_pdata *pdata =
		snd_soc_component_get_drvdata(comp);
	uint32_t *volume = NULL;

	if (fe_id >= MSM_FRONTEND_DAI_MAX) {
		pr_err("%s Received out of bound fe_id %lu\n", __func__, fe_id);
		return -EINVAL;
	}

	volume = pdata->volume[fe_id];
	pr_debug("%s: fe_id %lu\n", __func__, fe_id);
	ucontrol->value.integer.value[0] = volume[0];
	ucontrol->value.integer.value[1] = volume[1];

	return 0;
}

static int msm_compr_audio_effects_config_put(struct snd_kcontrol *kcontrol,
					   struct snd_ctl_elem_value *ucontrol)
{
	struct snd_soc_component *comp = snd_kcontrol_chip(kcontrol);
	unsigned long fe_id = kcontrol->private_value;
	struct msm_compr_pdata *pdata = (struct msm_compr_pdata *)
			snd_soc_component_get_drvdata(comp);
	struct msm_compr_audio_effects *audio_effects = NULL;
	struct snd_compr_stream *cstream = NULL;
	struct msm_compr_audio *prtd = NULL;
	long *values = &(ucontrol->value.integer.value[0]);
	int effects_module;

	pr_debug("%s\n", __func__);
	if (fe_id >= MSM_FRONTEND_DAI_MAX) {
		pr_err("%s Received out of bounds fe_id %lu\n",
			__func__, fe_id);
		return -EINVAL;
	}
	cstream = pdata->cstream[fe_id];
	audio_effects = pdata->audio_effects[fe_id];
	if (!cstream || !audio_effects) {
		pr_err("%s: stream or effects inactive\n", __func__);
		return -EINVAL;
	}
	prtd = cstream->runtime->private_data;
	if (!prtd) {
		pr_err("%s: cannot set audio effects\n", __func__);
		return -EINVAL;
	}
	if (prtd->compr_passthr != LEGACY_PCM) {
		pr_debug("%s: No effects for compr_type[%d]\n",
			__func__, prtd->compr_passthr);
		return 0;
	} else {
		pr_debug("%s: Effects supported for compr_type[%d]\n",
			 __func__, prtd->compr_passthr);
	}
	effects_module = *values++;
	switch (effects_module) {
	case VIRTUALIZER_MODULE:
		pr_debug("%s: VIRTUALIZER_MODULE\n", __func__);
		if (msm_audio_effects_is_effmodule_supp_in_top(effects_module,
						prtd->audio_client->topology))
			msm_audio_effects_virtualizer_handler(
						prtd->audio_client,
						&(audio_effects->virtualizer),
						values);
		break;
	case REVERB_MODULE:
		pr_debug("%s: REVERB_MODULE\n", __func__);
		if (msm_audio_effects_is_effmodule_supp_in_top(effects_module,
						prtd->audio_client->topology))
			msm_audio_effects_reverb_handler(prtd->audio_client,
						 &(audio_effects->reverb),
						 values);
		break;
	case BASS_BOOST_MODULE:
		pr_debug("%s: BASS_BOOST_MODULE\n", __func__);
		if (msm_audio_effects_is_effmodule_supp_in_top(effects_module,
						prtd->audio_client->topology))
			msm_audio_effects_bass_boost_handler(prtd->audio_client,
						   &(audio_effects->bass_boost),
						     values);
		break;
	case PBE_MODULE:
		pr_debug("%s: PBE_MODULE\n", __func__);
		if (msm_audio_effects_is_effmodule_supp_in_top(effects_module,
						prtd->audio_client->topology))
			msm_audio_effects_pbe_handler(prtd->audio_client,
						   &(audio_effects->pbe),
						     values);
		break;
	case EQ_MODULE:
		pr_debug("%s: EQ_MODULE\n", __func__);
		if (msm_audio_effects_is_effmodule_supp_in_top(effects_module,
						prtd->audio_client->topology))
			msm_audio_effects_popless_eq_handler(prtd->audio_client,
						    &(audio_effects->equalizer),
						     values);
		break;
	case SOFT_VOLUME_MODULE:
		pr_debug("%s: SOFT_VOLUME_MODULE\n", __func__);
		break;
	case SOFT_VOLUME2_MODULE:
		pr_debug("%s: SOFT_VOLUME2_MODULE\n", __func__);
		if (msm_audio_effects_is_effmodule_supp_in_top(effects_module,
						prtd->audio_client->topology))
			msm_audio_effects_volume_handler_v2(prtd->audio_client,
						&(audio_effects->volume),
						values, SOFT_VOLUME_INSTANCE_2);
		break;
	default:
		pr_err("%s Invalid effects config module\n", __func__);
		return -EINVAL;
	}
	return 0;
}

static int msm_compr_audio_effects_config_get(struct snd_kcontrol *kcontrol,
					   struct snd_ctl_elem_value *ucontrol)
{
	struct snd_soc_component *comp = snd_kcontrol_chip(kcontrol);
	unsigned long fe_id = kcontrol->private_value;
	struct msm_compr_pdata *pdata = (struct msm_compr_pdata *)
			snd_soc_component_get_drvdata(comp);
	struct msm_compr_audio_effects *audio_effects = NULL;
	struct snd_compr_stream *cstream = NULL;
	struct msm_compr_audio *prtd = NULL;

	pr_debug("%s\n", __func__);
	if (fe_id >= MSM_FRONTEND_DAI_MAX) {
		pr_err("%s Received out of bounds fe_id %lu\n",
			__func__, fe_id);
		return -EINVAL;
	}
	cstream = pdata->cstream[fe_id];
	audio_effects = pdata->audio_effects[fe_id];
	if (!cstream || !audio_effects) {
		pr_err("%s: stream or effects inactive\n", __func__);
		return -EINVAL;
	}
	prtd = cstream->runtime->private_data;
	if (!prtd) {
		pr_err("%s: cannot set audio effects\n", __func__);
		return -EINVAL;
	}

	return 0;
}

static int msm_compr_query_audio_effect_put(struct snd_kcontrol *kcontrol,
					   struct snd_ctl_elem_value *ucontrol)
{
	struct snd_soc_component *comp = snd_kcontrol_chip(kcontrol);
	unsigned long fe_id = kcontrol->private_value;
	struct msm_compr_pdata *pdata = (struct msm_compr_pdata *)
			snd_soc_component_get_drvdata(comp);
	struct msm_compr_audio_effects *audio_effects = NULL;
	struct snd_compr_stream *cstream = NULL;
	struct msm_compr_audio *prtd = NULL;
	long *values = &(ucontrol->value.integer.value[0]);

	if (fe_id >= MSM_FRONTEND_DAI_MAX) {
		pr_err("%s Received out of bounds fe_id %lu\n",
			__func__, fe_id);
		return -EINVAL;
	}
	cstream = pdata->cstream[fe_id];
	audio_effects = pdata->audio_effects[fe_id];
	if (!cstream || !audio_effects) {
		pr_err("%s: stream or effects inactive\n", __func__);
		return -EINVAL;
	}
	prtd = cstream->runtime->private_data;
	if (!prtd) {
		pr_err("%s: cannot set audio effects\n", __func__);
		return -EINVAL;
	}
	if (prtd->compr_passthr != LEGACY_PCM) {
		pr_err("%s: No effects for compr_type[%d]\n",
			__func__, prtd->compr_passthr);
		return -EPERM;
	}
	audio_effects->query.mod_id = (u32)*values++;
	audio_effects->query.parm_id = (u32)*values++;
	audio_effects->query.size = (u32)*values++;
	audio_effects->query.offset = (u32)*values++;
	audio_effects->query.device = (u32)*values++;
	return 0;
}

static int msm_compr_query_audio_effect_get(struct snd_kcontrol *kcontrol,
					   struct snd_ctl_elem_value *ucontrol)
{
	struct snd_soc_component *comp = snd_kcontrol_chip(kcontrol);
	unsigned long fe_id = kcontrol->private_value;
	struct msm_compr_pdata *pdata = (struct msm_compr_pdata *)
			snd_soc_component_get_drvdata(comp);
	struct msm_compr_audio_effects *audio_effects = NULL;
	struct snd_compr_stream *cstream = NULL;
	struct msm_compr_audio *prtd = NULL;
	long *values = &(ucontrol->value.integer.value[0]);

	if (fe_id >= MSM_FRONTEND_DAI_MAX) {
		pr_err("%s Received out of bounds fe_id %lu\n",
			__func__, fe_id);
		return -EINVAL;
	}
	cstream = pdata->cstream[fe_id];
	audio_effects = pdata->audio_effects[fe_id];
	if (!cstream || !audio_effects) {
		pr_debug("%s: stream or effects inactive\n", __func__);
		return -EINVAL;
	}
	prtd = cstream->runtime->private_data;
	if (!prtd) {
		pr_err("%s: cannot set audio effects\n", __func__);
		return -EINVAL;
	}
	values[0] = (long)audio_effects->query.mod_id;
	values[1] = (long)audio_effects->query.parm_id;
	values[2] = (long)audio_effects->query.size;
	values[3] = (long)audio_effects->query.offset;
	values[4] = (long)audio_effects->query.device;
	return 0;
}

static int msm_compr_send_dec_params(struct snd_compr_stream *cstream,
				     struct msm_compr_dec_params *dec_params,
				     int stream_id)
{

	int rc = 0;
	struct msm_compr_audio *prtd = NULL;
	struct snd_dec_ddp *ddp = &dec_params->ddp_params;

	if (!cstream || !dec_params) {
		pr_err("%s: stream or dec_params inactive\n", __func__);
		rc = -EINVAL;
		goto end;
	}
	prtd = cstream->runtime->private_data;
	if (!prtd) {
		pr_err("%s: cannot set dec_params\n", __func__);
		rc = -EINVAL;
		goto end;
	}
	switch (prtd->codec) {
	case FORMAT_MP3:
	case FORMAT_MPEG4_AAC:
		pr_debug("%s: no runtime parameters for codec: %d\n", __func__,
			 prtd->codec);
		break;
	case FORMAT_AC3:
	case FORMAT_EAC3:
		if (prtd->compr_passthr != LEGACY_PCM) {
			pr_debug("%s: No DDP param for compr_type[%d]\n",
				 __func__, prtd->compr_passthr);
			break;
		}
		rc = msm_compr_send_ddp_cfg(prtd->audio_client, ddp, stream_id);
		if (rc < 0)
			pr_err("%s: DDP CMD CFG failed %d\n", __func__, rc);
		break;
	default:
		break;
	}
end:
	return rc;

}
static int msm_compr_dec_params_put(struct snd_kcontrol *kcontrol,
				    struct snd_ctl_elem_value *ucontrol)
{
	struct snd_soc_component *comp = snd_kcontrol_chip(kcontrol);
	unsigned long fe_id = kcontrol->private_value;
	struct msm_compr_pdata *pdata = (struct msm_compr_pdata *)
			snd_soc_component_get_drvdata(comp);
	struct msm_compr_dec_params *dec_params = NULL;
	struct snd_compr_stream *cstream = NULL;
	struct msm_compr_audio *prtd = NULL;
	long *values = &(ucontrol->value.integer.value[0]);
	int rc = 0;

	pr_debug("%s\n", __func__);
	if (fe_id >= MSM_FRONTEND_DAI_MAX) {
		pr_err("%s Received out of bounds fe_id %lu\n",
			__func__, fe_id);
		rc = -EINVAL;
		goto end;
	}

	cstream = pdata->cstream[fe_id];
	dec_params = pdata->dec_params[fe_id];

	if (!cstream || !dec_params) {
		pr_err("%s: stream or dec_params inactive\n", __func__);
		rc = -EINVAL;
		goto end;
	}
	prtd = cstream->runtime->private_data;
	if (!prtd) {
		pr_err("%s: cannot set dec_params\n", __func__);
		rc = -EINVAL;
		goto end;
	}

	switch (prtd->codec) {
	case FORMAT_MP3:
	case FORMAT_MPEG4_AAC:
	case FORMAT_FLAC:
	case FORMAT_VORBIS:
	case FORMAT_ALAC:
	case FORMAT_APE:
		pr_debug("%s: no runtime parameters for codec: %d\n", __func__,
			 prtd->codec);
		break;
	case FORMAT_AC3:
	case FORMAT_EAC3: {
		struct snd_dec_ddp *ddp = &dec_params->ddp_params;
		int cnt;
		 if (prtd->compr_passthr != LEGACY_PCM) {
			pr_debug("%s: No DDP param for compr_type[%d]\n",
				__func__, prtd->compr_passthr);
			break;
		 }

		ddp->params_length = (*values++);
		if (ddp->params_length > DDP_DEC_MAX_NUM_PARAM) {
			pr_err("%s: invalid num of params:: %d\n", __func__,
				ddp->params_length);
			rc = -EINVAL;
			goto end;
		}
		for (cnt = 0; cnt < ddp->params_length; cnt++) {
			ddp->params_id[cnt] = *values++;
			ddp->params_value[cnt] = *values++;
		}
		prtd = cstream->runtime->private_data;
		if (prtd && prtd->audio_client)
			rc = msm_compr_send_dec_params(cstream, dec_params,
						prtd->audio_client->stream_id);
		break;
	}
	default:
		break;
	}
end:
	pr_debug("%s: ret %d\n", __func__, rc);
	return rc;
}

static int msm_compr_dec_params_get(struct snd_kcontrol *kcontrol,
				    struct snd_ctl_elem_value *ucontrol)
{
	/* dummy function */
	return 0;
}

static int msm_compr_app_type_cfg_put(struct snd_kcontrol *kcontrol,
				      struct snd_ctl_elem_value *ucontrol)
{
	u64 fe_id = kcontrol->private_value;
	int app_type;
	int acdb_dev_id;
	int sample_rate = 48000;

	pr_debug("%s: fe_id- %llu\n", __func__, fe_id);
	if (fe_id >= MSM_FRONTEND_DAI_MAX) {
		pr_err("%s Received out of bounds fe_id %llu\n",
			__func__, fe_id);
		return -EINVAL;
	}

	app_type = ucontrol->value.integer.value[0];
	acdb_dev_id = ucontrol->value.integer.value[1];
	if (0 != ucontrol->value.integer.value[2])
		sample_rate = ucontrol->value.integer.value[2];
	pr_debug("%s: app_type- %d acdb_dev_id- %d sample_rate- %d session_type- %d\n",
		__func__, app_type, acdb_dev_id, sample_rate, SESSION_TYPE_RX);
	msm_pcm_routing_reg_stream_app_type_cfg(fe_id, app_type,
			acdb_dev_id, sample_rate, SESSION_TYPE_RX);

	return 0;
}

static int msm_compr_app_type_cfg_get(struct snd_kcontrol *kcontrol,
				      struct snd_ctl_elem_value *ucontrol)
{
	u64 fe_id = kcontrol->private_value;
	int ret = 0;
	int app_type;
	int acdb_dev_id;
	int sample_rate;

	pr_debug("%s: fe_id- %llu\n", __func__, fe_id);
	if (fe_id >= MSM_FRONTEND_DAI_MAX) {
		pr_err("%s Received out of bounds fe_id %llu\n",
			__func__, fe_id);
		ret = -EINVAL;
		goto done;
	}

	ret = msm_pcm_routing_get_stream_app_type_cfg(fe_id, SESSION_TYPE_RX,
		&app_type, &acdb_dev_id, &sample_rate);
	if (ret < 0) {
		pr_err("%s: msm_pcm_routing_get_stream_app_type_cfg failed returned %d\n",
			__func__, ret);
		goto done;
	}

	ucontrol->value.integer.value[0] = app_type;
	ucontrol->value.integer.value[1] = acdb_dev_id;
	ucontrol->value.integer.value[2] = sample_rate;
	pr_debug("%s: fedai_id %llu, session_type %d, app_type %d, acdb_dev_id %d, sample_rate %d\n",
		__func__, fe_id, SESSION_TYPE_RX,
		app_type, acdb_dev_id, sample_rate);
done:
	return ret;
}

static int msm_compr_channel_map_put(struct snd_kcontrol *kcontrol,
				     struct snd_ctl_elem_value *ucontrol)
{
	struct snd_soc_component *comp = snd_kcontrol_chip(kcontrol);
	u64 fe_id = kcontrol->private_value;
	struct msm_compr_pdata *pdata = (struct msm_compr_pdata *)
			snd_soc_component_get_drvdata(comp);
	int rc = 0, i;

	pr_debug("%s: fe_id- %llu\n", __func__, fe_id);

	if (fe_id >= MSM_FRONTEND_DAI_MAX) {
		pr_err("%s Received out of bounds fe_id %llu\n",
			__func__, fe_id);
		rc = -EINVAL;
		goto end;
	}

	if (pdata->ch_map[fe_id]) {
		pdata->ch_map[fe_id]->set_ch_map = true;
		for (i = 0; i < PCM_FORMAT_MAX_NUM_CHANNEL; i++)
			pdata->ch_map[fe_id]->channel_map[i] =
				(char)(ucontrol->value.integer.value[i]);
	} else {
		pr_debug("%s: no memory for ch_map, default will be set\n",
			__func__);
	}
end:
	pr_debug("%s: ret %d\n", __func__, rc);
	return rc;
}

static int msm_compr_channel_map_get(struct snd_kcontrol *kcontrol,
				     struct snd_ctl_elem_value *ucontrol)
{
	struct snd_soc_component *comp = snd_kcontrol_chip(kcontrol);
	u64 fe_id = kcontrol->private_value;
	struct msm_compr_pdata *pdata = (struct msm_compr_pdata *)
			snd_soc_component_get_drvdata(comp);
	int rc = 0, i;

	pr_debug("%s: fe_id- %llu\n", __func__, fe_id);
	if (fe_id >= MSM_FRONTEND_DAI_MAX) {
		pr_err("%s: Received out of bounds fe_id %llu\n",
			__func__, fe_id);
		rc = -EINVAL;
		goto end;
	}
	if (pdata->ch_map[fe_id]) {
		for (i = 0; i < PCM_FORMAT_MAX_NUM_CHANNEL; i++)
			ucontrol->value.integer.value[i] =
				pdata->ch_map[fe_id]->channel_map[i];
	}
end:
	pr_debug("%s: ret %d\n", __func__, rc);
	return rc;
}

static int msm_compr_gapless_put(struct snd_kcontrol *kcontrol,
				struct snd_ctl_elem_value *ucontrol)
{
	struct snd_soc_component *comp = snd_kcontrol_chip(kcontrol);
	struct msm_compr_pdata *pdata = (struct msm_compr_pdata *)
		snd_soc_component_get_drvdata(comp);
	pdata->use_dsp_gapless_mode =  ucontrol->value.integer.value[0];
	pr_debug("%s: value: %ld\n", __func__,
		ucontrol->value.integer.value[0]);

	return 0;
}

static int msm_compr_gapless_get(struct snd_kcontrol *kcontrol,
				struct snd_ctl_elem_value *ucontrol)
{
	struct snd_soc_component *comp = snd_kcontrol_chip(kcontrol);
	struct msm_compr_pdata *pdata =
		snd_soc_component_get_drvdata(comp);
	pr_debug("%s:gapless mode %d\n", __func__, pdata->use_dsp_gapless_mode);
	ucontrol->value.integer.value[0] = pdata->use_dsp_gapless_mode;

	return 0;
}

static const struct snd_kcontrol_new msm_compr_gapless_controls[] = {
	SOC_SINGLE_EXT("Compress Gapless Playback",
			0, 0, 1, 0,
			msm_compr_gapless_get,
			msm_compr_gapless_put),
};

static int msm_compr_probe(struct snd_soc_platform *platform)
{
	struct msm_compr_pdata *pdata;
	int i;

	pr_debug("%s\n", __func__);
	pdata = (struct msm_compr_pdata *)
			kzalloc(sizeof(*pdata), GFP_KERNEL);
	if (!pdata)
		return -ENOMEM;

	snd_soc_platform_set_drvdata(platform, pdata);

	for (i = 0; i < MSM_FRONTEND_DAI_MAX; i++) {
		pdata->volume[i][0] = COMPRESSED_LR_VOL_MAX_STEPS;
		pdata->volume[i][1] = COMPRESSED_LR_VOL_MAX_STEPS;
		pdata->audio_effects[i] = NULL;
		pdata->dec_params[i] = NULL;
		pdata->cstream[i] = NULL;
		pdata->ch_map[i] = NULL;
		pdata->is_in_use[i] = false;
	}

	snd_soc_add_platform_controls(platform, msm_compr_gapless_controls,
				      ARRAY_SIZE(msm_compr_gapless_controls));

	/*
	 * use_dsp_gapless_mode part of platform data(pdata) is updated from HAL
	 * through a mixer control before compress driver is opened. The mixer
	 * control is used to decide if dsp gapless mode needs to be enabled.
	 * Gapless is disabled by default.
	 */
	pdata->use_dsp_gapless_mode = false;
	return 0;
}

static int msm_compr_volume_info(struct snd_kcontrol *kcontrol,
				 struct snd_ctl_elem_info *uinfo)
{
	uinfo->type = SNDRV_CTL_ELEM_TYPE_INTEGER;
	uinfo->count = 2;
	uinfo->value.integer.min = 0;
	uinfo->value.integer.max = COMPRESSED_LR_VOL_MAX_STEPS;
	return 0;
}

static int msm_compr_audio_effects_config_info(struct snd_kcontrol *kcontrol,
					       struct snd_ctl_elem_info *uinfo)
{
	uinfo->type = SNDRV_CTL_ELEM_TYPE_INTEGER;
	uinfo->count = MAX_PP_PARAMS_SZ;
	uinfo->value.integer.min = 0;
	uinfo->value.integer.max = 0xFFFFFFFF;
	return 0;
}

static int msm_compr_query_audio_effect_info(struct snd_kcontrol *kcontrol,
					     struct snd_ctl_elem_info *uinfo)
{
	uinfo->type = SNDRV_CTL_ELEM_TYPE_INTEGER;
	uinfo->count = 128;
	uinfo->value.integer.min = 0;
	uinfo->value.integer.max = 0xFFFFFFFF;
	return 0;
}

static int msm_compr_dec_params_info(struct snd_kcontrol *kcontrol,
				     struct snd_ctl_elem_info *uinfo)
{
	uinfo->type = SNDRV_CTL_ELEM_TYPE_INTEGER;
	uinfo->count = 128;
	uinfo->value.integer.min = 0;
	uinfo->value.integer.max = 0xFFFFFFFF;
	return 0;
}

static int msm_compr_app_type_cfg_info(struct snd_kcontrol *kcontrol,
				       struct snd_ctl_elem_info *uinfo)
{
	uinfo->type = SNDRV_CTL_ELEM_TYPE_INTEGER;
	uinfo->count = 5;
	uinfo->value.integer.min = 0;
	uinfo->value.integer.max = 0xFFFFFFFF;
	return 0;
}

static int msm_compr_channel_map_info(struct snd_kcontrol *kcontrol,
				      struct snd_ctl_elem_info *uinfo)
{
	uinfo->type = SNDRV_CTL_ELEM_TYPE_INTEGER;
	uinfo->count = 8;
	uinfo->value.integer.min = 0;
	uinfo->value.integer.max = 0xFFFFFFFF;
	return 0;
}

static int msm_compr_add_volume_control(struct snd_soc_pcm_runtime *rtd)
{
	const char *mixer_ctl_name = "Compress Playback";
	const char *deviceNo       = "NN";
	const char *suffix         = "Volume";
	char *mixer_str = NULL;
	int ctl_len;
	struct snd_kcontrol_new fe_volume_control[1] = {
		{
		.iface = SNDRV_CTL_ELEM_IFACE_MIXER,
		.name = "?",
		.access = SNDRV_CTL_ELEM_ACCESS_TLV_READ |
			  SNDRV_CTL_ELEM_ACCESS_READWRITE,
		.info = msm_compr_volume_info,
		.tlv.p = msm_compr_vol_gain,
		.get = msm_compr_volume_get,
		.put = msm_compr_volume_put,
		.private_value = 0,
		}
	};

	if (!rtd) {
		pr_err("%s NULL rtd\n", __func__);
		return 0;
	}
	pr_debug("%s: added new compr FE with name %s, id %d, cpu dai %s, device no %d\n",
		 __func__, rtd->dai_link->name, rtd->dai_link->be_id,
		 rtd->dai_link->cpu_dai_name, rtd->pcm->device);
	ctl_len = strlen(mixer_ctl_name) + 1 + strlen(deviceNo) + 1 +
		  strlen(suffix) + 1;
	mixer_str = kzalloc(ctl_len, GFP_KERNEL);
	if (!mixer_str) {
		pr_err("failed to allocate mixer ctrl str of len %d", ctl_len);
		return 0;
	}
	snprintf(mixer_str, ctl_len, "%s %d %s", mixer_ctl_name,
		 rtd->pcm->device, suffix);
	fe_volume_control[0].name = mixer_str;
	fe_volume_control[0].private_value = rtd->dai_link->be_id;
	pr_debug("Registering new mixer ctl %s", mixer_str);
	snd_soc_add_platform_controls(rtd->platform, fe_volume_control,
				      ARRAY_SIZE(fe_volume_control));
	kfree(mixer_str);
	return 0;
}

static int msm_compr_add_audio_effects_control(struct snd_soc_pcm_runtime *rtd)
{
	const char *mixer_ctl_name = "Audio Effects Config";
	const char *deviceNo       = "NN";
	char *mixer_str = NULL;
	int ctl_len;
	struct snd_kcontrol_new fe_audio_effects_config_control[1] = {
		{
		.iface = SNDRV_CTL_ELEM_IFACE_MIXER,
		.name = "?",
		.access = SNDRV_CTL_ELEM_ACCESS_READWRITE,
		.info = msm_compr_audio_effects_config_info,
		.get = msm_compr_audio_effects_config_get,
		.put = msm_compr_audio_effects_config_put,
		.private_value = 0,
		}
	};


	if (!rtd) {
		pr_err("%s NULL rtd\n", __func__);
		return 0;
	}

	pr_debug("%s: added new compr FE with name %s, id %d, cpu dai %s, device no %d\n",
		 __func__, rtd->dai_link->name, rtd->dai_link->be_id,
		 rtd->dai_link->cpu_dai_name, rtd->pcm->device);

	ctl_len = strlen(mixer_ctl_name) + 1 + strlen(deviceNo) + 1;
	mixer_str = kzalloc(ctl_len, GFP_KERNEL);

	if (!mixer_str) {
		pr_err("failed to allocate mixer ctrl str of len %d", ctl_len);
		return 0;
	}

	snprintf(mixer_str, ctl_len, "%s %d", mixer_ctl_name, rtd->pcm->device);

	fe_audio_effects_config_control[0].name = mixer_str;
	fe_audio_effects_config_control[0].private_value = rtd->dai_link->be_id;
	pr_debug("Registering new mixer ctl %s\n", mixer_str);
	snd_soc_add_platform_controls(rtd->platform,
				fe_audio_effects_config_control,
				ARRAY_SIZE(fe_audio_effects_config_control));
	kfree(mixer_str);
	return 0;
}

static int msm_compr_add_query_audio_effect_control(
					struct snd_soc_pcm_runtime *rtd)
{
	const char *mixer_ctl_name = "Query Audio Effect Param";
	const char *deviceNo       = "NN";
	char *mixer_str = NULL;
	int ctl_len;
	struct snd_kcontrol_new fe_query_audio_effect_control[1] = {
		{
		.iface = SNDRV_CTL_ELEM_IFACE_MIXER,
		.name = "?",
		.access = SNDRV_CTL_ELEM_ACCESS_READWRITE,
		.info = msm_compr_query_audio_effect_info,
		.get = msm_compr_query_audio_effect_get,
		.put = msm_compr_query_audio_effect_put,
		.private_value = 0,
		}
	};
	if (!rtd) {
		pr_err("%s NULL rtd\n", __func__);
		return 0;
	}
	pr_debug("%s: added new compr FE with name %s, id %d, cpu dai %s, device no %d\n",
		 __func__, rtd->dai_link->name, rtd->dai_link->be_id,
		 rtd->dai_link->cpu_dai_name, rtd->pcm->device);
	ctl_len = strlen(mixer_ctl_name) + 1 + strlen(deviceNo) + 1;
	mixer_str = kzalloc(ctl_len, GFP_KERNEL);
	if (!mixer_str) {
		pr_err("failed to allocate mixer ctrl str of len %d", ctl_len);
		return 0;
	}
	snprintf(mixer_str, ctl_len, "%s %d", mixer_ctl_name, rtd->pcm->device);
	fe_query_audio_effect_control[0].name = mixer_str;
	fe_query_audio_effect_control[0].private_value = rtd->dai_link->be_id;
	pr_debug("%s: registering new mixer ctl %s\n", __func__, mixer_str);
	snd_soc_add_platform_controls(rtd->platform,
				fe_query_audio_effect_control,
				ARRAY_SIZE(fe_query_audio_effect_control));
	kfree(mixer_str);
	return 0;
}

static int msm_compr_add_dec_runtime_params_control(
						struct snd_soc_pcm_runtime *rtd)
{
	const char *mixer_ctl_name	= "Audio Stream";
	const char *deviceNo		= "NN";
	const char *suffix		= "Dec Params";
	char *mixer_str = NULL;
	int ctl_len;
	struct snd_kcontrol_new fe_dec_params_control[1] = {
		{
		.iface = SNDRV_CTL_ELEM_IFACE_MIXER,
		.name = "?",
		.access = SNDRV_CTL_ELEM_ACCESS_READWRITE,
		.info = msm_compr_dec_params_info,
		.get = msm_compr_dec_params_get,
		.put = msm_compr_dec_params_put,
		.private_value = 0,
		}
	};

	if (!rtd) {
		pr_err("%s NULL rtd\n", __func__);
		return 0;
	}

	pr_debug("%s: added new compr FE with name %s, id %d, cpu dai %s, device no %d\n",
		 __func__, rtd->dai_link->name, rtd->dai_link->be_id,
		 rtd->dai_link->cpu_dai_name, rtd->pcm->device);

	ctl_len = strlen(mixer_ctl_name) + 1 + strlen(deviceNo) + 1 +
		  strlen(suffix) + 1;
	mixer_str = kzalloc(ctl_len, GFP_KERNEL);

	if (!mixer_str) {
		pr_err("failed to allocate mixer ctrl str of len %d", ctl_len);
		return 0;
	}

	snprintf(mixer_str, ctl_len, "%s %d %s", mixer_ctl_name,
		 rtd->pcm->device, suffix);

	fe_dec_params_control[0].name = mixer_str;
	fe_dec_params_control[0].private_value = rtd->dai_link->be_id;
	pr_debug("Registering new mixer ctl %s", mixer_str);
	snd_soc_add_platform_controls(rtd->platform,
				      fe_dec_params_control,
				      ARRAY_SIZE(fe_dec_params_control));
	kfree(mixer_str);
	return 0;
}

static int msm_compr_add_app_type_cfg_control(struct snd_soc_pcm_runtime *rtd)
{
	const char *mixer_ctl_name	= "Audio Stream";
	const char *deviceNo		= "NN";
	const char *suffix		= "App Type Cfg";
	char *mixer_str = NULL;
	int ctl_len;
	struct snd_kcontrol_new fe_app_type_cfg_control[1] = {
		{
		.iface = SNDRV_CTL_ELEM_IFACE_MIXER,
		.name = "?",
		.access = SNDRV_CTL_ELEM_ACCESS_READWRITE,
		.info = msm_compr_app_type_cfg_info,
		.put = msm_compr_app_type_cfg_put,
		.get = msm_compr_app_type_cfg_get,
		.private_value = 0,
		}
	};

	if (!rtd) {
		pr_err("%s NULL rtd\n", __func__);
		return 0;
	}

	pr_debug("%s: added new compr FE ctl with name %s, id %d, cpu dai %s, device no %d\n",
		 __func__, rtd->dai_link->name, rtd->dai_link->be_id,
		 rtd->dai_link->cpu_dai_name, rtd->pcm->device);

	ctl_len = strlen(mixer_ctl_name) + 1 + strlen(deviceNo) + 1 +
		  strlen(suffix) + 1;
	mixer_str = kzalloc(ctl_len, GFP_KERNEL);

	if (!mixer_str) {
		pr_err("failed to allocate mixer ctrl str of len %d", ctl_len);
		return 0;
	}

	snprintf(mixer_str, ctl_len, "%s %d %s", mixer_ctl_name,
		 rtd->pcm->device, suffix);
	fe_app_type_cfg_control[0].name = mixer_str;
	fe_app_type_cfg_control[0].private_value = rtd->dai_link->be_id;
	pr_debug("Registering new mixer ctl %s", mixer_str);
	snd_soc_add_platform_controls(rtd->platform,
				      fe_app_type_cfg_control,
				      ARRAY_SIZE(fe_app_type_cfg_control));
	kfree(mixer_str);
	return 0;
}

static int msm_compr_add_channel_map_control(struct snd_soc_pcm_runtime *rtd)
{
	const char *mixer_ctl_name = "Playback Channel Map";
	const char *deviceNo       = "NN";
	char *mixer_str = NULL;
	struct msm_compr_pdata *pdata = NULL;
	int ctl_len;
	struct snd_kcontrol_new fe_channel_map_control[1] = {
		{
		.iface = SNDRV_CTL_ELEM_IFACE_MIXER,
		.name = "?",
		.access = SNDRV_CTL_ELEM_ACCESS_READWRITE,
		.info = msm_compr_channel_map_info,
		.get = msm_compr_channel_map_get,
		.put = msm_compr_channel_map_put,
		.private_value = 0,
		}
	};

	if (!rtd) {
		pr_err("%s: NULL rtd\n", __func__);
		return -EINVAL;
	}

	pr_debug("%s: added new compr FE with name %s, id %d, cpu dai %s, device no %d\n",
		 __func__, rtd->dai_link->name, rtd->dai_link->be_id,
		 rtd->dai_link->cpu_dai_name, rtd->pcm->device);

	ctl_len = strlen(mixer_ctl_name) + strlen(deviceNo) + 1;
	mixer_str = kzalloc(ctl_len, GFP_KERNEL);

	if (!mixer_str) {
		pr_err("%s: failed to allocate mixer ctrl str of len %d\n",
			__func__, ctl_len);
		return -ENOMEM;
	}

	snprintf(mixer_str, ctl_len, "%s%d", mixer_ctl_name, rtd->pcm->device);

	fe_channel_map_control[0].name = mixer_str;
	fe_channel_map_control[0].private_value = rtd->dai_link->be_id;
	pr_debug("%s: Registering new mixer ctl %s\n", __func__, mixer_str);
	snd_soc_add_platform_controls(rtd->platform,
				fe_channel_map_control,
				ARRAY_SIZE(fe_channel_map_control));

	pdata = snd_soc_platform_get_drvdata(rtd->platform);
	pdata->ch_map[rtd->dai_link->be_id] =
		 kzalloc(sizeof(struct msm_compr_ch_map), GFP_KERNEL);
	if (!pdata->ch_map[rtd->dai_link->be_id]) {
		pr_err("%s: Could not allocate memory for channel map\n",
			__func__);
		kfree(mixer_str);
		return -ENOMEM;
	}
	kfree(mixer_str);
	return 0;
}

static int msm_compr_new(struct snd_soc_pcm_runtime *rtd)
{
	int rc;

	rc = msm_compr_add_volume_control(rtd);
	if (rc)
		pr_err("%s: Could not add Compr Volume Control\n", __func__);

	rc = msm_compr_add_audio_effects_control(rtd);
	if (rc)
		pr_err("%s: Could not add Compr Audio Effects Control\n",
			__func__);

	rc = msm_compr_add_query_audio_effect_control(rtd);
	if (rc)
		pr_err("%s: Could not add Compr Query Audio Effect Control\n",
			__func__);

	rc = msm_compr_add_dec_runtime_params_control(rtd);
	if (rc)
		pr_err("%s: Could not add Compr Dec runtime params Control\n",
			__func__);
	rc = msm_compr_add_app_type_cfg_control(rtd);
	if (rc)
		pr_err("%s: Could not add Compr App Type Cfg Control\n",
			__func__);
	rc = msm_compr_add_channel_map_control(rtd);
	if (rc)
		pr_err("%s: Could not add Compr Channel Map Control\n",
			__func__);
	return 0;
}

static struct snd_compr_ops msm_compr_ops = {
	.open			= msm_compr_open,
	.free			= msm_compr_free,
	.trigger		= msm_compr_trigger,
	.pointer		= msm_compr_pointer,
	.set_params		= msm_compr_set_params,
	.set_metadata		= msm_compr_set_metadata,
	.set_next_track_param	= msm_compr_set_next_track_param,
	.ack			= msm_compr_ack,
	.copy			= msm_compr_copy,
	.get_caps		= msm_compr_get_caps,
	.get_codec_caps		= msm_compr_get_codec_caps,
};

static struct snd_soc_platform_driver msm_soc_platform = {
	.probe		= msm_compr_probe,
	.compr_ops	= &msm_compr_ops,
	.pcm_new	= msm_compr_new,
};

static int msm_compr_dev_probe(struct platform_device *pdev)
{

	pr_debug("%s: dev name %s\n", __func__, dev_name(&pdev->dev));
	return snd_soc_register_platform(&pdev->dev,
					&msm_soc_platform);
}

static int msm_compr_remove(struct platform_device *pdev)
{
	snd_soc_unregister_platform(&pdev->dev);
	return 0;
}

static const struct of_device_id msm_compr_dt_match[] = {
	{.compatible = "qcom,msm-compress-dsp"},
	{}
};
MODULE_DEVICE_TABLE(of, msm_compr_dt_match);

static struct platform_driver msm_compr_driver = {
	.driver = {
		.name = "msm-compress-dsp",
		.owner = THIS_MODULE,
		.of_match_table = msm_compr_dt_match,
	},
	.probe = msm_compr_dev_probe,
	.remove = msm_compr_remove,
};

static int __init msm_soc_platform_init(void)
{
	return platform_driver_register(&msm_compr_driver);
}
module_init(msm_soc_platform_init);

static void __exit msm_soc_platform_exit(void)
{
	platform_driver_unregister(&msm_compr_driver);
}
module_exit(msm_soc_platform_exit);

MODULE_DESCRIPTION("Compress Offload platform driver");
MODULE_LICENSE("GPL v2");<|MERGE_RESOLUTION|>--- conflicted
+++ resolved
@@ -1015,11 +1015,7 @@
 
 	pr_debug("%s\n", __func__);
 	if (pdata->is_in_use[rtd->dai_link->be_id] == true) {
-<<<<<<< HEAD
-		pr_err("%s: %s is already in use,err: %d ",
-=======
 		pr_err("%s: %s is already in use, err: %d\n",
->>>>>>> 35804c6f
 			__func__, rtd->dai_link->cpu_dai_name, -EBUSY);
 		return -EBUSY;
 	}
@@ -1034,11 +1030,7 @@
 	pdata->cstream[rtd->dai_link->be_id] = cstream;
 	pdata->audio_effects[rtd->dai_link->be_id] =
 		 kzalloc(sizeof(struct msm_compr_audio_effects), GFP_KERNEL);
-<<<<<<< HEAD
 	if (pdata->audio_effects[rtd->dai_link->be_id] == NULL) {
-=======
-	if (pdata->audio_effects[rtd->dai_link->be_id]== NULL) {
->>>>>>> 35804c6f
 		pr_err("%s: Could not allocate memory for effects\n", __func__);
 		pdata->cstream[rtd->dai_link->be_id] = NULL;
 		kfree(prtd);
@@ -1060,11 +1052,7 @@
 	if (prtd->audio_client == NULL) {
 		pr_err("%s: Could not allocate memory for client\n", __func__);
 		kfree(pdata->audio_effects[rtd->dai_link->be_id]);
-<<<<<<< HEAD
-                pdata->audio_effects[rtd->dai_link->be_id] = NULL;
-=======
 		pdata->audio_effects[rtd->dai_link->be_id] = NULL;
->>>>>>> 35804c6f
 		kfree(pdata->dec_params[rtd->dai_link->be_id]);
 		pdata->dec_params[rtd->dai_link->be_id] = NULL;
 		pdata->cstream[rtd->dai_link->be_id] = NULL;
@@ -1205,10 +1193,7 @@
 	q6asm_audio_client_buf_free_contiguous(dir, ac);
 
 	q6asm_audio_client_free(ac);
-<<<<<<< HEAD
-=======
-
->>>>>>> 35804c6f
+
 	if (pdata->audio_effects[soc_prtd->dai_link->be_id] != NULL) {
 		kfree(pdata->audio_effects[soc_prtd->dai_link->be_id]);
 		pdata->audio_effects[soc_prtd->dai_link->be_id] = NULL;

--- conflicted
+++ resolved
@@ -1238,8 +1238,6 @@
 	return rc;
 }
 #ifdef CONFIG_COMPAT
-<<<<<<< HEAD
-=======
 
 struct snd_lsm_event_status_v3_32 {
 	u32 timestamp_lsw;
@@ -1248,7 +1246,6 @@
 	u16 payload_size;
 	u8 payload[0];
 };
->>>>>>> 4ace475a
 
 struct snd_lsm_sound_model_v2_32 {
 	compat_uptr_t data;
@@ -1818,8 +1815,6 @@
 		struct snd_lsm_event_status *user = NULL, userarg;
 		dev_dbg(rtd->dev,
 			"%s: SNDRV_LSM_EVENT_STATUS\n", __func__);
-<<<<<<< HEAD
-=======
 		if (copy_from_user(&userarg, arg, sizeof(userarg))) {
 			dev_err(rtd->dev,
 				"%s: err copyuser event_status\n",
@@ -1882,13 +1877,11 @@
 				__func__);
 			return -EINVAL;
 		}
->>>>>>> 4ace475a
 		if (copy_from_user(&userarg, arg, sizeof(userarg))) {
 			dev_err(rtd->dev,
 				"%s: err copyuser event_status_v3\n",
 				__func__);
-			err = -EFAULT;
-			goto done;
+			return -EFAULT;
 		}
 
 		if (userarg.payload_size >
@@ -1896,31 +1889,17 @@
 			pr_err("%s: payload_size %d is invalid, max allowed = %d\n",
 				__func__, userarg.payload_size,
 				LISTEN_MAX_STATUS_PAYLOAD_SIZE);
-			err = -EINVAL;
-			goto done;
-		}
-
-<<<<<<< HEAD
-		size = sizeof(struct snd_lsm_event_status) +
-		userarg.payload_size;
-=======
+			return -EINVAL;
+		}
+
 		size = sizeof(struct snd_lsm_event_status_v3) +
 			userarg.payload_size;
->>>>>>> 4ace475a
 		user = kzalloc(size, GFP_KERNEL);
 		if (!user) {
 			dev_err(rtd->dev,
 				"%s: Allocation failed event status size %d\n",
 				__func__, size);
-<<<<<<< HEAD
-			err = -EFAULT;
-			goto done;
-		} else {
-			user->payload_size = userarg.payload_size;
-			err = msm_lsm_ioctl_shared(substream, cmd, user);
-=======
 			return -EFAULT;
->>>>>>> 4ace475a
 		}
 		user->payload_size = userarg.payload_size;
 		err = msm_lsm_ioctl_shared(substream, cmd, user);
@@ -1942,13 +1921,8 @@
 		kfree(user);
 		if (err)
 			dev_err(rtd->dev,
-<<<<<<< HEAD
-				"%s: lsmevent failed %d", __func__, err);
-		goto done;
-=======
 				"%s: lsm_event_v3 failed %d", __func__, err);
 		break;
->>>>>>> 4ace475a
 	}
 
 	default:

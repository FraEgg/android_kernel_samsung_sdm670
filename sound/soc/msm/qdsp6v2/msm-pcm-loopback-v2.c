/* Copyright (c) 2013-2016, The Linux Foundation. All rights reserved.

* This program is free software; you can redistribute it and/or modify
* it under the terms of the GNU General Public License version 2 and
* only version 2 as published by the Free Software Foundation.

* This program is distributed in the hope that it will be useful,
* but WITHOUT ANY WARRANTY; without even the implied warranty of
* MERCHANTABILITY or FITNESS FOR A PARTICULAR PURPOSE.  See the
* GNU General Public License for more details.
*/

#include <linux/init.h>
#include <linux/err.h>
#include <linux/module.h>
#include <linux/platform_device.h>
#include <linux/slab.h>
#include <linux/dma-mapping.h>
#include <sound/apr_audio-v2.h>
#include <sound/core.h>
#include <sound/soc.h>
#include <sound/q6asm-v2.h>
#include <sound/pcm.h>
#include <sound/initval.h>
#include <sound/control.h>
#include <sound/tlv.h>
#include <asm/dma.h>

#include "msm-pcm-routing-v2.h"

#define LOOPBACK_VOL_MAX_STEPS 0x2000
#define LOOPBACK_SESSION_MAX 4

static DEFINE_MUTEX(loopback_session_lock);
static const DECLARE_TLV_DB_LINEAR(loopback_rx_vol_gain, 0,
				LOOPBACK_VOL_MAX_STEPS);

struct msm_pcm_loopback {
	struct snd_pcm_substream *playback_substream;
	struct snd_pcm_substream *capture_substream;

	int instance;

	struct mutex lock;

	uint32_t samp_rate;
	uint32_t channel_mode;

	int playback_start;
	int capture_start;
	int session_id;
	struct audio_client *audio_client;
	uint32_t volume;
};

struct fe_dai_session_map {
	char stream_name[32];
	struct msm_pcm_loopback *loopback_priv;
};

static struct fe_dai_session_map session_map[LOOPBACK_SESSION_MAX] = {
	{ {}, NULL},
	{ {}, NULL},
	{ {}, NULL},
	{ {}, NULL},
};

static void stop_pcm(struct msm_pcm_loopback *pcm);
static int msm_pcm_loopback_get_session(struct snd_soc_pcm_runtime *rtd,
					struct msm_pcm_loopback **pcm);

static void msm_pcm_route_event_handler(enum msm_pcm_routing_event event,
					void *priv_data)
{
	struct msm_pcm_loopback *pcm = priv_data;

	BUG_ON(!pcm);

	pr_debug("%s: event 0x%x\n", __func__, event);

	switch (event) {
	case MSM_PCM_RT_EVT_DEVSWITCH:
		q6asm_cmd(pcm->audio_client, CMD_PAUSE);
		q6asm_cmd(pcm->audio_client, CMD_FLUSH);
		q6asm_run(pcm->audio_client, 0, 0, 0);
	default:
		pr_err("%s: default event 0x%x\n", __func__, event);
		break;
	}
}

static void msm_pcm_loopback_event_handler(uint32_t opcode, uint32_t token,
					   uint32_t *payload, void *priv)
{
	pr_debug("%s:\n", __func__);
	switch (opcode) {
	case APR_BASIC_RSP_RESULT: {
		switch (payload[0]) {
			break;
		default:
			break;
		}
	}
		break;
	default:
		pr_err("%s: Not Supported Event opcode[0x%x]\n",
			__func__, opcode);
		break;
	}
}

static int msm_loopback_session_mute_put(struct snd_kcontrol *kcontrol,
					 struct snd_ctl_elem_value *ucontrol)
{
	int ret = 0, n = 0;
	int mute = ucontrol->value.integer.value[0];
	struct msm_pcm_loopback *pcm = NULL;

	if ((mute < 0) || (mute > 1)) {
		pr_err(" %s Invalid arguments", __func__);
		ret = -EINVAL;
		goto done;
	}

	pr_debug("%s: mute=%d\n", __func__, mute);

	for (n = 0; n < LOOPBACK_SESSION_MAX; n++) {
		if (!strcmp(session_map[n].stream_name, "MultiMedia6"))
			pcm = session_map[n].loopback_priv;
	}
	if (pcm && pcm->audio_client) {
		ret = q6asm_set_mute(pcm->audio_client, mute);
		if (ret < 0)
			pr_err("%s: Send mute command failed rc=%d\n",
				__func__, ret);
	}
done:
	return ret;
}

static struct snd_kcontrol_new msm_loopback_controls[] = {
	SOC_SINGLE_EXT("HFP TX Mute", SND_SOC_NOPM, 0, 1, 0,
			NULL, msm_loopback_session_mute_put),
};

static int msm_pcm_loopback_probe(struct snd_soc_platform *platform)
{
	snd_soc_add_platform_controls(platform, msm_loopback_controls,
				      ARRAY_SIZE(msm_loopback_controls));

	return 0;
}
<<<<<<< HEAD

static int pcm_loopback_set_volume(struct msm_pcm_loopback *prtd, uint32_t volume)
=======
static int pcm_loopback_set_volume(struct msm_pcm_loopback *prtd,
				   uint32_t volume)
>>>>>>> ac2ebfbc
{
	int rc = -EINVAL;

	pr_debug("%s: Setting volume 0x%x\n", __func__, volume);

	if (prtd && prtd->audio_client) {
		rc = q6asm_set_volume(prtd->audio_client, volume);
		if (rc < 0) {
			pr_err("%s: Send Volume command failed rc = %d\n",
				__func__, rc);
			return rc;
		}
		prtd->volume = volume;
	}
	return rc;
}

static int msm_pcm_loopback_get_session(struct snd_soc_pcm_runtime *rtd,
					struct msm_pcm_loopback **pcm)
{
	int ret = 0;
	int n, index = -1;

	dev_dbg(rtd->platform->dev, "%s: stream %s\n", __func__,
		rtd->dai_link->stream_name);

	mutex_lock(&loopback_session_lock);
	for (n = 0; n < LOOPBACK_SESSION_MAX; n++) {
		if (!strcmp(rtd->dai_link->stream_name,
		    session_map[n].stream_name)) {
			*pcm = session_map[n].loopback_priv;
			goto exit;
		}
		/*
		 * Store the min index value for allocating a new session.
		 * Here, if session stream name is not found in the
		 * existing entries after the loop iteration, then this
		 * index will be used to allocate the new session.
		 * This index variable is expected to point to the topmost
		 * available free session.
		 */
		if (!(session_map[n].stream_name[0]) && (index < 0))
			index = n;
	}

	if (index < 0) {
		dev_err(rtd->platform->dev, "%s: Max Sessions allocated\n",
				 __func__);
		ret = -EAGAIN;
		goto exit;
	}

	session_map[index].loopback_priv = kzalloc(
		sizeof(struct msm_pcm_loopback), GFP_KERNEL);
	if (!session_map[index].loopback_priv) {
		ret = -ENOMEM;
		goto exit;
	}

	strlcpy(session_map[index].stream_name,
		rtd->dai_link->stream_name,
		sizeof(session_map[index].stream_name));
	dev_dbg(rtd->platform->dev, "%s: stream %s index %d\n",
		__func__, session_map[index].stream_name, index);

	mutex_init(&session_map[index].loopback_priv->lock);
	*pcm = session_map[index].loopback_priv;
exit:
	mutex_unlock(&loopback_session_lock);
	return ret;
}

static int msm_pcm_open(struct snd_pcm_substream *substream)
{
	struct snd_pcm_runtime *runtime = substream->runtime;
	struct snd_soc_pcm_runtime *rtd = snd_pcm_substream_chip(substream);
	struct msm_pcm_loopback *pcm = NULL;
	int ret = 0;
	uint16_t bits_per_sample = 16;
	struct msm_pcm_routing_evt event;
	struct asm_session_mtmx_strtr_param_window_v2_t asm_mtmx_strtr_window;
	uint32_t param_id;

	ret =  msm_pcm_loopback_get_session(rtd, &pcm);
	if (ret)
		return ret;

	mutex_lock(&pcm->lock);

	pcm->volume = 0x2000;

	if (substream->stream == SNDRV_PCM_STREAM_PLAYBACK)
		pcm->playback_substream = substream;
	else if (substream->stream == SNDRV_PCM_STREAM_CAPTURE)
		pcm->capture_substream = substream;

	pcm->instance++;
	dev_dbg(rtd->platform->dev, "%s: pcm out open: %d,%d\n", __func__,
			pcm->instance, substream->stream);
	if (pcm->instance == 2) {
		struct snd_soc_pcm_runtime *soc_pcm_rx =
				pcm->playback_substream->private_data;
		struct snd_soc_pcm_runtime *soc_pcm_tx =
				pcm->capture_substream->private_data;
		if (pcm->audio_client != NULL)
			stop_pcm(pcm);

		pcm->audio_client = q6asm_audio_client_alloc(
				(app_cb)msm_pcm_loopback_event_handler, pcm);
		if (!pcm->audio_client) {
			dev_err(rtd->platform->dev,
				"%s: Could not allocate memory\n", __func__);
			mutex_unlock(&pcm->lock);
			return -ENOMEM;
		}
		pcm->session_id = pcm->audio_client->session;
		pcm->audio_client->perf_mode = false;
		ret = q6asm_open_loopback_v2(pcm->audio_client,
					     bits_per_sample);
		if (ret < 0) {
			dev_err(rtd->platform->dev,
				"%s: pcm out open failed\n", __func__);
			q6asm_audio_client_free(pcm->audio_client);
			mutex_unlock(&pcm->lock);
			return -ENOMEM;
		}
		event.event_func = msm_pcm_route_event_handler;
		event.priv_data = (void *) pcm;
		msm_pcm_routing_reg_phy_stream(soc_pcm_tx->dai_link->be_id,
			pcm->audio_client->perf_mode,
			pcm->session_id, pcm->capture_substream->stream);
		msm_pcm_routing_reg_phy_stream_v2(soc_pcm_rx->dai_link->be_id,
			pcm->audio_client->perf_mode,
			pcm->session_id, pcm->playback_substream->stream,
			event);
		if (substream->stream == SNDRV_PCM_STREAM_PLAYBACK) {
			pcm->playback_substream = substream;
			ret = pcm_loopback_set_volume(pcm, pcm->volume);
			if (ret < 0)
				dev_err(rtd->platform->dev,
					"Error %d setting volume", ret);
		}
		/* Set to largest negative value */
		asm_mtmx_strtr_window.window_lsw = 0x00000000;
		asm_mtmx_strtr_window.window_msw = 0x80000000;
		param_id = ASM_SESSION_MTMX_STRTR_PARAM_RENDER_WINDOW_START_V2;
		q6asm_send_mtmx_strtr_window(pcm->audio_client,
					     &asm_mtmx_strtr_window,
					     param_id);
		/* Set to largest positive value */
		asm_mtmx_strtr_window.window_lsw = 0xffffffff;
		asm_mtmx_strtr_window.window_msw = 0x7fffffff;
		param_id = ASM_SESSION_MTMX_STRTR_PARAM_RENDER_WINDOW_END_V2;
		q6asm_send_mtmx_strtr_window(pcm->audio_client,
					     &asm_mtmx_strtr_window,
					     param_id);
	}
	dev_info(rtd->platform->dev, "%s: Instance = %d, Stream ID = %s\n",
			__func__ , pcm->instance, substream->pcm->id);
	runtime->private_data = pcm;

	mutex_unlock(&pcm->lock);

	return 0;
}

static void stop_pcm(struct msm_pcm_loopback *pcm)
{
	struct snd_soc_pcm_runtime *soc_pcm_rx;
	struct snd_soc_pcm_runtime *soc_pcm_tx;

	if (pcm->audio_client == NULL)
		return;
	q6asm_cmd(pcm->audio_client, CMD_CLOSE);

	if (pcm->playback_substream != NULL) {
		soc_pcm_rx = pcm->playback_substream->private_data;
		msm_pcm_routing_dereg_phy_stream(soc_pcm_rx->dai_link->be_id,
				SNDRV_PCM_STREAM_PLAYBACK);
	}
	if (pcm->capture_substream != NULL) {
		soc_pcm_tx = pcm->capture_substream->private_data;
		msm_pcm_routing_dereg_phy_stream(soc_pcm_tx->dai_link->be_id,
				SNDRV_PCM_STREAM_CAPTURE);
	}
	q6asm_audio_client_free(pcm->audio_client);
	pcm->audio_client = NULL;
}

static int msm_pcm_close(struct snd_pcm_substream *substream)
{
	struct snd_pcm_runtime *runtime = substream->runtime;
	struct msm_pcm_loopback *pcm = runtime->private_data;
	struct snd_soc_pcm_runtime *rtd = snd_pcm_substream_chip(substream);
	int ret = 0, n;
	bool found = false;

	mutex_lock(&pcm->lock);

	dev_dbg(rtd->platform->dev, "%s: end pcm call:%d\n",
		__func__, substream->stream);
	if (substream->stream == SNDRV_PCM_STREAM_PLAYBACK)
		pcm->playback_start = 0;
	else if (substream->stream == SNDRV_PCM_STREAM_CAPTURE)
		pcm->capture_start = 0;

	pcm->instance--;
	if (!pcm->playback_start || !pcm->capture_start) {
		dev_dbg(rtd->platform->dev, "%s: end pcm call\n", __func__);
		stop_pcm(pcm);
	}

	if (!pcm->instance) {
		mutex_lock(&loopback_session_lock);
		for (n = 0; n < LOOPBACK_SESSION_MAX; n++) {
			if (!strcmp(rtd->dai_link->stream_name,
					session_map[n].stream_name)) {
				found = true;
				break;
			}
		}
		if (found) {
			memset(session_map[n].stream_name, 0,
				sizeof(session_map[n].stream_name));
			mutex_unlock(&pcm->lock);
			mutex_destroy(&session_map[n].loopback_priv->lock);
			session_map[n].loopback_priv = NULL;
			kfree(pcm);
			dev_dbg(rtd->platform->dev, "%s: stream freed %s\n",
				__func__, rtd->dai_link->stream_name);
			mutex_unlock(&loopback_session_lock);
			return 0;
		}
		mutex_unlock(&loopback_session_lock);
	}
	mutex_unlock(&pcm->lock);
	return ret;
}

static int msm_pcm_prepare(struct snd_pcm_substream *substream)
{
	int ret = 0;
	struct snd_pcm_runtime *runtime = substream->runtime;
	struct msm_pcm_loopback *pcm = runtime->private_data;
	struct snd_soc_pcm_runtime *rtd = snd_pcm_substream_chip(substream);

	mutex_lock(&pcm->lock);

	dev_dbg(rtd->platform->dev, "%s: ASM loopback stream:%d\n",
		__func__, substream->stream);
	if (substream->stream == SNDRV_PCM_STREAM_PLAYBACK) {
		if (!pcm->playback_start)
			pcm->playback_start = 1;
	} else if (substream->stream == SNDRV_PCM_STREAM_CAPTURE) {
		if (!pcm->capture_start)
			pcm->capture_start = 1;
	}
	mutex_unlock(&pcm->lock);

	return ret;
}

static int msm_pcm_trigger(struct snd_pcm_substream *substream, int cmd)
{
	struct snd_pcm_runtime *runtime = substream->runtime;
	struct msm_pcm_loopback *pcm = runtime->private_data;
	struct snd_soc_pcm_runtime *rtd = snd_pcm_substream_chip(substream);

	switch (cmd) {
	case SNDRV_PCM_TRIGGER_START:
	case SNDRV_PCM_TRIGGER_RESUME:
	case SNDRV_PCM_TRIGGER_PAUSE_RELEASE:
		dev_dbg(rtd->platform->dev,
			"%s: playback_start:%d,capture_start:%d\n", __func__,
			pcm->playback_start, pcm->capture_start);
		if (pcm->playback_start && pcm->capture_start)
			q6asm_run_nowait(pcm->audio_client, 0, 0, 0);
		break;
	case SNDRV_PCM_TRIGGER_SUSPEND:
	case SNDRV_PCM_TRIGGER_PAUSE_PUSH:
	case SNDRV_PCM_TRIGGER_STOP:
		dev_dbg(rtd->platform->dev,
			"%s:Pause/Stop - playback_start:%d,capture_start:%d\n",
			__func__, pcm->playback_start, pcm->capture_start);
		if (pcm->playback_start && pcm->capture_start)
			q6asm_cmd_nowait(pcm->audio_client, CMD_PAUSE);
		break;
	default:
		pr_err("%s: default cmd %d\n", __func__, cmd);
		break;
	}

	return 0;
}

static struct snd_pcm_ops msm_pcm_ops = {
	.open           = msm_pcm_open,
	.close          = msm_pcm_close,
	.prepare        = msm_pcm_prepare,
	.trigger        = msm_pcm_trigger,
};

static int msm_pcm_volume_ctl_put(struct snd_kcontrol *kcontrol,
				  struct snd_ctl_elem_value *ucontrol)
{
	int rc = 0;
	struct snd_pcm_volume *vol = kcontrol->private_data;
	struct snd_pcm_substream *substream = vol->pcm->streams[0].substream;
	struct msm_pcm_loopback *prtd;
	int volume = ucontrol->value.integer.value[0];

	pr_debug("%s: volume : 0x%x\n", __func__, volume);
<<<<<<< HEAD
	if (!substream) {
		pr_err("%s substream not found\n", __func__);
		return -ENODEV;
	}
	if (!substream->runtime) {
		pr_err("%s substream runtime not found\n", __func__);
		return 0;
	}
	prtd = substream->runtime->private_data;
	if (prtd)
		rc = pcm_loopback_set_volume(prtd, volume);

=======
	if ((!substream) || (!substream->runtime)) {
		pr_err("%s substream or runtime not found\n", __func__);
		rc = -ENODEV;
		goto exit;
	}
	prtd = substream->runtime->private_data;
	if (!prtd) {
		rc = -ENODEV;
		goto exit;
	}
	rc = pcm_loopback_set_volume(prtd, volume);

exit:
>>>>>>> ac2ebfbc
	return rc;
}

static int msm_pcm_volume_ctl_get(struct snd_kcontrol *kcontrol,
<<<<<<< HEAD
		      struct snd_ctl_elem_value *ucontrol)
{
=======
				  struct snd_ctl_elem_value *ucontrol)
{
	int rc = 0;
>>>>>>> ac2ebfbc
	struct snd_pcm_volume *vol = snd_kcontrol_chip(kcontrol);
	struct snd_pcm_substream *substream =
		vol->pcm->streams[SNDRV_PCM_STREAM_PLAYBACK].substream;
	struct msm_pcm_loopback *prtd;

	pr_debug("%s\n", __func__);
<<<<<<< HEAD
	if (!substream) {
		pr_err("%s substream not found\n", __func__);
		return -ENODEV;
	}
	if (!substream->runtime) {
		pr_err("%s substream runtime not found\n", __func__);
		return 0;
	}
	prtd = substream->runtime->private_data;
	if (prtd)
		ucontrol->value.integer.value[0] = prtd->volume;
	return 0;
}

static int msm_pcm_add_controls(struct snd_soc_pcm_runtime *rtd)
=======
	if ((!substream) || (!substream->runtime)) {
		pr_err("%s substream or runtime not found\n", __func__);
		rc = -ENODEV;
		goto exit;
	}
	prtd = substream->runtime->private_data;
	if (!prtd) {
		rc = -ENODEV;
		goto exit;
	}
	ucontrol->value.integer.value[0] = prtd->volume;

exit:
	return rc;
}

static int msm_pcm_add_volume_controls(struct snd_soc_pcm_runtime *rtd)
>>>>>>> ac2ebfbc
{
	struct snd_pcm *pcm = rtd->pcm->streams[0].pcm;
	struct snd_pcm_volume *volume_info;
	struct snd_kcontrol *kctl;
	int ret = 0;

	dev_dbg(rtd->dev, "%s, Volume cntrl add\n", __func__);
	ret = snd_pcm_add_volume_ctls(pcm, SNDRV_PCM_STREAM_PLAYBACK,
				      NULL, 1,
				      rtd->dai_link->be_id,
				      &volume_info);
	if (ret < 0)
		return ret;
	kctl = volume_info->kctl;
	kctl->put = msm_pcm_volume_ctl_put;
	kctl->get = msm_pcm_volume_ctl_get;
	kctl->tlv.p = loopback_rx_vol_gain;
	return 0;
}

static int msm_pcm_playback_app_type_cfg_ctl_put(struct snd_kcontrol *kcontrol,
					struct snd_ctl_elem_value *ucontrol)
{
	u64 fe_id = kcontrol->private_value;
	int app_type;
	int acdb_dev_id;
	int sample_rate = 48000;

	pr_debug("%s: fe_id- %llu\n", __func__, fe_id);
	if (fe_id >= MSM_FRONTEND_DAI_MAX) {
		pr_err("%s: Received out of bounds fe_id %llu\n",
			__func__, fe_id);
		return -EINVAL;
	}

	app_type = ucontrol->value.integer.value[0];
	acdb_dev_id = ucontrol->value.integer.value[1];
	if (0 != ucontrol->value.integer.value[2])
		sample_rate = ucontrol->value.integer.value[2];
	pr_debug("%s: app_type- %d acdb_dev_id- %d sample_rate- %d session_type- %d\n",
		__func__, app_type, acdb_dev_id, sample_rate, SESSION_TYPE_RX);
	msm_pcm_routing_reg_stream_app_type_cfg(fe_id, app_type,
			acdb_dev_id, sample_rate, SESSION_TYPE_RX);

	return 0;
}

static int msm_pcm_playback_app_type_cfg_ctl_get(struct snd_kcontrol *kcontrol,
					struct snd_ctl_elem_value *ucontrol)
{
	u64 fe_id = kcontrol->private_value;
	int ret = 0;
	int app_type;
	int acdb_dev_id;
	int sample_rate;

	pr_debug("%s: fe_id- %llu\n", __func__, fe_id);
	if (fe_id >= MSM_FRONTEND_DAI_MAX) {
		pr_err("%s: Received out of bounds fe_id %llu\n",
			__func__, fe_id);
		ret = -EINVAL;
		goto done;
	}

	ret = msm_pcm_routing_get_stream_app_type_cfg(fe_id, SESSION_TYPE_RX,
		&app_type, &acdb_dev_id, &sample_rate);
	if (ret < 0) {
		pr_err("%s: msm_pcm_routing_get_stream_app_type_cfg failed returned %d\n",
			__func__, ret);
		goto done;
	}

	ucontrol->value.integer.value[0] = app_type;
	ucontrol->value.integer.value[1] = acdb_dev_id;
	ucontrol->value.integer.value[2] = sample_rate;
	pr_debug("%s: fedai_id %llu, session_type %d, app_type %d, acdb_dev_id %d, sample_rate %d\n",
		__func__, fe_id, SESSION_TYPE_RX,
		app_type, acdb_dev_id, sample_rate);
done:
	return ret;
}

static int msm_pcm_capture_app_type_cfg_ctl_put(struct snd_kcontrol *kcontrol,
					struct snd_ctl_elem_value *ucontrol)
{
	u64 fe_id = kcontrol->private_value;
	int app_type;
	int acdb_dev_id;
	int sample_rate = 48000;

	pr_debug("%s: fe_id- %llu\n", __func__, fe_id);
	if (fe_id >= MSM_FRONTEND_DAI_MAX) {
		pr_err("%s: Received out of bounds fe_id %llu\n",
			__func__, fe_id);
		return -EINVAL;
	}

	app_type = ucontrol->value.integer.value[0];
	acdb_dev_id = ucontrol->value.integer.value[1];
	if (0 != ucontrol->value.integer.value[2])
		sample_rate = ucontrol->value.integer.value[2];
	pr_debug("%s: app_type- %d acdb_dev_id- %d sample_rate- %d session_type- %d\n",
		__func__, app_type, acdb_dev_id, sample_rate, SESSION_TYPE_TX);
	msm_pcm_routing_reg_stream_app_type_cfg(fe_id, app_type,
			acdb_dev_id, sample_rate, SESSION_TYPE_TX);

	return 0;
}

static int msm_pcm_capture_app_type_cfg_ctl_get(struct snd_kcontrol *kcontrol,
					struct snd_ctl_elem_value *ucontrol)
{
	u64 fe_id = kcontrol->private_value;
	int ret = 0;
	int app_type;
	int acdb_dev_id;
	int sample_rate;

	pr_debug("%s: fe_id- %llu\n", __func__, fe_id);
	if (fe_id >= MSM_FRONTEND_DAI_MAX) {
		pr_err("%s: Received out of bounds fe_id %llu\n",
			__func__, fe_id);
		ret = -EINVAL;
		goto done;
	}

	ret = msm_pcm_routing_get_stream_app_type_cfg(fe_id, SESSION_TYPE_TX,
		&app_type, &acdb_dev_id, &sample_rate);
	if (ret < 0) {
		pr_err("%s: msm_pcm_routing_get_stream_app_type_cfg failed returned %d\n",
			__func__, ret);
		goto done;
	}

	ucontrol->value.integer.value[0] = app_type;
	ucontrol->value.integer.value[1] = acdb_dev_id;
	ucontrol->value.integer.value[2] = sample_rate;
	pr_debug("%s: fedai_id %llu, session_type %d, app_type %d, acdb_dev_id %d, sample_rate %d\n",
		__func__, fe_id, SESSION_TYPE_TX,
		app_type, acdb_dev_id, sample_rate);
done:
	return ret;
}

static int msm_pcm_add_app_type_controls(struct snd_soc_pcm_runtime *rtd)
{
	struct snd_pcm *pcm = rtd->pcm->streams[0].pcm;
	struct snd_pcm_usr *app_type_info;
	struct snd_kcontrol *kctl;
	const char *playback_mixer_ctl_name	= "Audio Stream";
	const char *capture_mixer_ctl_name	= "Audio Stream Capture";
	const char *deviceNo		= "NN";
	const char *suffix		= "App Type Cfg";
	int ctl_len, ret = 0;

	if (pcm->streams[SNDRV_PCM_STREAM_PLAYBACK].substream) {
		ctl_len = strlen(playback_mixer_ctl_name) + 1 +
				strlen(deviceNo) + 1 + strlen(suffix) + 1;
		pr_debug("%s: Playback app type cntrl add\n", __func__);
		ret = snd_pcm_add_usr_ctls(pcm, SNDRV_PCM_STREAM_PLAYBACK,
					NULL, 1, ctl_len, rtd->dai_link->be_id,
					&app_type_info);
		if (ret < 0)
			return ret;
		kctl = app_type_info->kctl;
		snprintf(kctl->id.name, ctl_len, "%s %d %s",
			playback_mixer_ctl_name, rtd->pcm->device, suffix);
		kctl->put = msm_pcm_playback_app_type_cfg_ctl_put;
		kctl->get = msm_pcm_playback_app_type_cfg_ctl_get;
	}

	if (pcm->streams[SNDRV_PCM_STREAM_CAPTURE].substream) {
		ctl_len = strlen(capture_mixer_ctl_name) + 1 +
				strlen(deviceNo) + 1 + strlen(suffix) + 1;
		pr_debug("%s: Capture app type cntrl add\n", __func__);
		ret = snd_pcm_add_usr_ctls(pcm, SNDRV_PCM_STREAM_CAPTURE,
					NULL, 1, ctl_len, rtd->dai_link->be_id,
					&app_type_info);
		if (ret < 0)
			return ret;
		kctl = app_type_info->kctl;
		snprintf(kctl->id.name, ctl_len, "%s %d %s",
			capture_mixer_ctl_name, rtd->pcm->device, suffix);
		kctl->put = msm_pcm_capture_app_type_cfg_ctl_put;
		kctl->get = msm_pcm_capture_app_type_cfg_ctl_get;
	}

	return 0;
}

static int msm_pcm_add_controls(struct snd_soc_pcm_runtime *rtd)
{
	int ret = 0;

	pr_debug("%s\n", __func__);
	ret = msm_pcm_add_volume_controls(rtd);
	if (ret)
		pr_err("%s: pcm add volume controls failed:%d\n",
			__func__, ret);
	ret = msm_pcm_add_app_type_controls(rtd);
	if (ret)
		pr_err("%s: pcm add app type controls failed:%d\n",
			__func__, ret);
	return ret;
}

static int msm_asoc_pcm_new(struct snd_soc_pcm_runtime *rtd)
{
	struct snd_card *card = rtd->card->snd_card;
	int ret = 0;

	if (!card->dev->coherent_dma_mask)
		card->dev->coherent_dma_mask = DMA_BIT_MASK(32);

	ret = msm_pcm_add_controls(rtd);
	if (ret)
		dev_err(rtd->dev, "%s, kctl add failed\n", __func__);
	return ret;
}

static struct snd_soc_platform_driver msm_soc_platform = {
	.ops            = &msm_pcm_ops,
	.pcm_new        = msm_asoc_pcm_new,
	.probe          = msm_pcm_loopback_probe,
};

static int msm_pcm_probe(struct platform_device *pdev)
{

	dev_dbg(&pdev->dev, "%s: dev name %s\n",
		__func__, dev_name(&pdev->dev));

	return snd_soc_register_platform(&pdev->dev,
				   &msm_soc_platform);
}

static int msm_pcm_remove(struct platform_device *pdev)
{
	snd_soc_unregister_platform(&pdev->dev);
	return 0;
}

static const struct of_device_id msm_pcm_loopback_dt_match[] = {
	{.compatible = "qcom,msm-pcm-loopback"},
	{}
};

static struct platform_driver msm_pcm_driver = {
	.driver = {
		.name = "msm-pcm-loopback",
		.owner = THIS_MODULE,
		.of_match_table = msm_pcm_loopback_dt_match,
	},
	.probe = msm_pcm_probe,
	.remove = msm_pcm_remove,
};

static int __init msm_soc_platform_init(void)
{
	return platform_driver_register(&msm_pcm_driver);
}
module_init(msm_soc_platform_init);

static void __exit msm_soc_platform_exit(void)
{
	platform_driver_unregister(&msm_pcm_driver);
}
module_exit(msm_soc_platform_exit);

MODULE_DESCRIPTION("PCM loopback platform driver");
MODULE_LICENSE("GPL v2");<|MERGE_RESOLUTION|>--- conflicted
+++ resolved
@@ -150,13 +150,8 @@
 
 	return 0;
 }
-<<<<<<< HEAD
-
-static int pcm_loopback_set_volume(struct msm_pcm_loopback *prtd, uint32_t volume)
-=======
 static int pcm_loopback_set_volume(struct msm_pcm_loopback *prtd,
 				   uint32_t volume)
->>>>>>> ac2ebfbc
 {
 	int rc = -EINVAL;
 
@@ -469,20 +464,6 @@
 	int volume = ucontrol->value.integer.value[0];
 
 	pr_debug("%s: volume : 0x%x\n", __func__, volume);
-<<<<<<< HEAD
-	if (!substream) {
-		pr_err("%s substream not found\n", __func__);
-		return -ENODEV;
-	}
-	if (!substream->runtime) {
-		pr_err("%s substream runtime not found\n", __func__);
-		return 0;
-	}
-	prtd = substream->runtime->private_data;
-	if (prtd)
-		rc = pcm_loopback_set_volume(prtd, volume);
-
-=======
 	if ((!substream) || (!substream->runtime)) {
 		pr_err("%s substream or runtime not found\n", __func__);
 		rc = -ENODEV;
@@ -496,42 +477,19 @@
 	rc = pcm_loopback_set_volume(prtd, volume);
 
 exit:
->>>>>>> ac2ebfbc
 	return rc;
 }
 
 static int msm_pcm_volume_ctl_get(struct snd_kcontrol *kcontrol,
-<<<<<<< HEAD
-		      struct snd_ctl_elem_value *ucontrol)
-{
-=======
 				  struct snd_ctl_elem_value *ucontrol)
 {
 	int rc = 0;
->>>>>>> ac2ebfbc
 	struct snd_pcm_volume *vol = snd_kcontrol_chip(kcontrol);
 	struct snd_pcm_substream *substream =
 		vol->pcm->streams[SNDRV_PCM_STREAM_PLAYBACK].substream;
 	struct msm_pcm_loopback *prtd;
 
 	pr_debug("%s\n", __func__);
-<<<<<<< HEAD
-	if (!substream) {
-		pr_err("%s substream not found\n", __func__);
-		return -ENODEV;
-	}
-	if (!substream->runtime) {
-		pr_err("%s substream runtime not found\n", __func__);
-		return 0;
-	}
-	prtd = substream->runtime->private_data;
-	if (prtd)
-		ucontrol->value.integer.value[0] = prtd->volume;
-	return 0;
-}
-
-static int msm_pcm_add_controls(struct snd_soc_pcm_runtime *rtd)
-=======
 	if ((!substream) || (!substream->runtime)) {
 		pr_err("%s substream or runtime not found\n", __func__);
 		rc = -ENODEV;
@@ -549,7 +507,6 @@
 }
 
 static int msm_pcm_add_volume_controls(struct snd_soc_pcm_runtime *rtd)
->>>>>>> ac2ebfbc
 {
 	struct snd_pcm *pcm = rtd->pcm->streams[0].pcm;
 	struct snd_pcm_volume *volume_info;

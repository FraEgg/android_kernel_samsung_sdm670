--- conflicted
+++ resolved
@@ -221,12 +221,11 @@
 	 the machine driver and the corresponding
 	 DAI-links
 
-<<<<<<< HEAD
 config SND_SOC_TFA98XX
 	bool "TFA NXP SPK Amp support"
 	depends on I2C
 	default n
-=======
+
 config SND_SOC_FALCON
 	tristate "SoC Machine driver for MSMFALCON boards"
 	depends on ARCH_MSMFALCON
@@ -238,6 +237,5 @@
 	 interfaces with DSP, also it will enable
 	 the machine driver and the corresponding
 	 DAI-links
->>>>>>> 0d495da8
 
 endmenu
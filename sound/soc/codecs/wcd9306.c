--- conflicted
+++ resolved
@@ -5766,12 +5766,9 @@
 	int rco_clk_rate;
 	struct snd_soc_codec *codec;
 	struct tapan_priv *tapan;
-<<<<<<< HEAD
 	u8 saved[NUM_SSR_RESTORE_REGS] = {0, };
 	int i;
-=======
 	int count;
->>>>>>> 6b6cff37
 
 	codec = (struct snd_soc_codec *)(wcd9xxx->ssr_priv);
 	tapan = snd_soc_codec_get_drvdata(codec);

--- conflicted
+++ resolved
@@ -1,8 +1,4 @@
-<<<<<<< HEAD
-/* Copyright (c) 2015-2017, The Linux Foundation. All rights reserved.
-=======
 /* Copyright (c) 2015-2018, The Linux Foundation. All rights reserved.
->>>>>>> e045a95c
  *
  * This program is free software; you can redistribute it and/or modify
  * it under the terms of the GNU General Public License version 2 and
@@ -1172,25 +1168,17 @@
 	else if (MSM8X16_WCD_IS_DIGITAL_REG(reg)) {
 		mutex_lock(&pdata->cdc_mclk_mutex);
 		if (atomic_read(&pdata->mclk_enabled) == false) {
-			switch (q6core_get_avs_version()) {
-			case (Q6_SUBSYS_AVS2_6):
+			if (pdata->afe_clk_ver == AFE_CLK_VERSION_V1) {
 				pdata->digital_cdc_clk.clk_val =
 							pdata->mclk_freq;
 				ret = afe_set_digital_codec_core_clock(
 						AFE_PORT_ID_PRIMARY_MI2S_RX,
 						&pdata->digital_cdc_clk);
-				break;
-			case (Q6_SUBSYS_AVS2_7):
-			case (Q6_SUBSYS_AVS2_8):
+			} else {
 				pdata->digital_cdc_core_clk.enable = 1;
 				ret = afe_set_lpass_clock_v2(
 						AFE_PORT_ID_PRIMARY_MI2S_RX,
 						&pdata->digital_cdc_core_clk);
-				break;
-			case (Q6_SUBSYS_INVALID):
-			default:
-				pr_err("%s: INVALID AVS IMAGE\n", __func__);
-				break;
 			}
 			if (ret < 0) {
 				pr_err("failed to enable the MCLK\n");
@@ -1237,25 +1225,17 @@
 		mutex_lock(&pdata->cdc_mclk_mutex);
 		if (atomic_read(&pdata->mclk_enabled) == false) {
 			pr_debug("enable MCLK for AHB write\n");
-			switch (q6core_get_avs_version()) {
-			case (Q6_SUBSYS_AVS2_6):
+			if (pdata->afe_clk_ver == AFE_CLK_VERSION_V1) {
 				pdata->digital_cdc_clk.clk_val =
 							pdata->mclk_freq;
 				ret = afe_set_digital_codec_core_clock(
 						AFE_PORT_ID_PRIMARY_MI2S_RX,
 						&pdata->digital_cdc_clk);
-				break;
-			case (Q6_SUBSYS_AVS2_7):
-			case (Q6_SUBSYS_AVS2_8):
+			} else {
 				pdata->digital_cdc_core_clk.enable = 1;
 				ret = afe_set_lpass_clock_v2(
 						AFE_PORT_ID_PRIMARY_MI2S_RX,
 						&pdata->digital_cdc_core_clk);
-				break;
-			case (Q6_SUBSYS_INVALID):
-			default:
-				pr_err("%s: INVALID AVS IMAGE\n", __func__);
-				break;
 			}
 			if (ret < 0) {
 				pr_err("failed to enable the MCLK\n");
@@ -1374,7 +1354,8 @@
 	pr_debug("%s: LDO state: 0x%x\n", __func__, dest);
 
 	if ((dest & MASK_MSB_BIT) == 0) {
-		pr_debug("LDO7 not enabled\n");
+		pr_err("LDO7 not enabled return!\n");
+		return;
 	}
 	ret = spmi_ext_register_readl(wcd->spmi->ctrl, PMIC_SLAVE_ID_0,
 						PMIC_MBG_OK, &dest, 1);
@@ -5912,11 +5893,6 @@
 	/* Set initial cap mode */
 	msm8x16_wcd_configure_cap(codec, false, false);
 	registered_codec = codec;
-<<<<<<< HEAD
-	adsp_state_notifier =
-	    subsys_notif_register_notifier("modem",
-					   &adsp_state_notifier_block);
-=======
 	ret = of_property_read_string(codec->dev->of_node,
 				"qcom,subsys-name",
 				&subsys_name);
@@ -5930,7 +5906,6 @@
 			subsys_notif_register_notifier(subsys_name,
 			&adsp_state_notifier_block);
 	}
->>>>>>> e045a95c
 	if (!adsp_state_notifier) {
 		dev_err(codec->dev, "Failed to register adsp state notifier\n");
 		iounmap(msm8x16_wcd->dig_base);
@@ -6029,24 +6004,16 @@
 				&pdata->disable_mclk_work);
 		mutex_lock(&pdata->cdc_mclk_mutex);
 		if (atomic_read(&pdata->mclk_enabled) == true) {
-			switch (q6core_get_avs_version()) {
-			case (Q6_SUBSYS_AVS2_6):
+			if (pdata->afe_clk_ver == AFE_CLK_VERSION_V1) {
 				pdata->digital_cdc_clk.clk_val = 0;
 				afe_set_digital_codec_core_clock(
 						AFE_PORT_ID_PRIMARY_MI2S_RX,
 						&pdata->digital_cdc_clk);
-				break;
-			case (Q6_SUBSYS_AVS2_7):
-			case (Q6_SUBSYS_AVS2_8):
+			} else {
 				pdata->digital_cdc_core_clk.enable = 0;
 				afe_set_lpass_clock_v2(
 						AFE_PORT_ID_PRIMARY_MI2S_RX,
 						&pdata->digital_cdc_core_clk);
-				break;
-			case (Q6_SUBSYS_INVALID):
-			default:
-				pr_err("%s: INVALID AVS IMAGE\n", __func__);
-				break;
 			}
 			atomic_set(&pdata->mclk_enabled, false);
 		}
@@ -6220,7 +6187,7 @@
 
 static int msm8x16_wcd_spmi_probe(struct spmi_device *spmi)
 {
-	int ret = 0, ret1 = 0;
+	int ret = 0;
 	struct msm8x16_wcd *msm8x16 = NULL;
 	struct msm8x16_wcd_pdata *pdata;
 	struct resource *wcd_resource;
@@ -6237,13 +6204,6 @@
 		return -EPROBE_DEFER;
 	}
 
-	ret1 = core_get_adsp_ver();
-	if (ret1 < 0) {
-		ret = -EPROBE_DEFER;
-		dev_dbg(&spmi->dev, "%s: Get adsp version failed (%d)\n",
-						__func__, ret);
-		goto rtn;
-	}
 	wcd_resource = spmi_get_resource(spmi, NULL, IORESOURCE_MEM, 0);
 	if (!wcd_resource) {
 		dev_err(&spmi->dev, "Unable to get Tombak base address\n");

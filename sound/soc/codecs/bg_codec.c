--- conflicted
+++ resolved
@@ -936,15 +936,6 @@
 			pr_err("calibiration failed\n");
 			goto err1;
 		}
-<<<<<<< HEAD
-	}
-	kfree(rsp.buf);
-	mutex_unlock(&bg_cdc->bg_cdc_lock);
-	return 0;
-err1 :
-	kfree(rsp.buf);
-err :
-=======
 		kfree(rsp.buf);
 	}
 	mutex_unlock(&bg_cdc->bg_cdc_lock);
@@ -952,7 +943,6 @@
 err1:
 	kfree(rsp.buf);
 err:
->>>>>>> def96e02
 	bg_cdc_enable_regulator(bg_cdc->spkr_vreg, false);
 	mutex_unlock(&bg_cdc->bg_cdc_lock);
 	return 0;

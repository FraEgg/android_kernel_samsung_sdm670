--- conflicted
+++ resolved
@@ -156,11 +156,8 @@
 #define WLAN_WAIT_TIME_RCPI 500
 /* Maximum time(ms) to wait for RSO CMD status event */
 #define WAIT_TIME_RSO_CMD_STATUS 2000
-<<<<<<< HEAD
 
 #define WLAN_WAIT_TIME_SET_RND 100
-=======
->>>>>>> cb0a55c3
 
 #define MAX_NUMBER_OF_ADAPTERS 4
 
@@ -1241,12 +1238,9 @@
 	 */
 	uint8_t cfg80211_disconnect_reason;
 	struct lfr_firmware_status lfr_fw_status;
-<<<<<<< HEAD
 	/* random address management for management action frames */
 	spinlock_t random_mac_lock;
 	struct action_frame_random_mac random_mac[MAX_RANDOM_MAC_ADDRS];
-=======
->>>>>>> cb0a55c3
 };
 
 /*
@@ -1714,13 +1708,10 @@
 	uint8_t beacon_probe_rsp_cnt_per_scan;
 	bool rcpi_enabled;
 	bool imps_enabled;
-<<<<<<< HEAD
 
 	uint32_t no_of_probe_req_ouis;
 	struct vendor_oui *probe_req_voui;
-=======
 	int user_configured_pkt_filter_rules;
->>>>>>> cb0a55c3
 };
 
 /*---------------------------------------------------------------------------

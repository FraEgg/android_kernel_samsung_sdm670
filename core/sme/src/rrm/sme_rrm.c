--- conflicted
+++ resolved
@@ -522,11 +522,7 @@
 
 	roam_info = qdf_mem_malloc(sizeof(*roam_info));
 	if (NULL == roam_info) {
-<<<<<<< HEAD
-		sms_log(mac_ctx, LOGP, FL("qdf_mem_malloc failed"));
-=======
 		sms_log(mac_ctx, LOGE, FL("vos_mem_malloc failed"));
->>>>>>> cb0a55c3
 		status = QDF_STATUS_E_NOMEM;
 		goto rrm_send_scan_results_done;
 	}

--- conflicted
+++ resolved
@@ -92,13 +92,9 @@
 	msrval = POWERNOW_IOPORT + 0x0;
 	wrmsr(MSR_K6_EPMR, msrval, 0); /* disable it again */
 
-<<<<<<< HEAD
-	return clock_ratio[(invalue >> 5)&7].driver_data;
-=======
 	local_irq_enable();
 
-	return clock_ratio[register_to_index[(invalue >> 5)&7]].index;
->>>>>>> be67db10
+	return clock_ratio[register_to_index[(invalue >> 5)&7]].driver_data;
 }
 
 static void powernow_k6_set_cpu_multiplier(unsigned int best_i)
@@ -220,7 +216,7 @@
 	}
 	if (param_max_multiplier) {
 		for (i = 0; (clock_ratio[i].frequency != CPUFREQ_TABLE_END); i++) {
-			if (clock_ratio[i].index == param_max_multiplier) {
+			if (clock_ratio[i].driver_data == param_max_multiplier) {
 				max_multiplier = param_max_multiplier;
 				goto have_max_multiplier;
 			}

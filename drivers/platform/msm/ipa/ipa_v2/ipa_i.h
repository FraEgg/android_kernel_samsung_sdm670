--- conflicted
+++ resolved
@@ -197,101 +197,6 @@
 #define MAX_RESOURCE_TO_CLIENTS (IPA_CLIENT_MAX)
 #define IPA_MEM_PART(x_) (ipa_ctx->ctrl->mem_partition.x_)
 
-<<<<<<< HEAD
-#define IPA_SMMU_AP_VA_START 0x1000
-#define IPA_SMMU_AP_VA_SIZE 0x40000000
-#define IPA_SMMU_AP_VA_END (IPA_SMMU_AP_VA_START +  IPA_SMMU_AP_VA_SIZE)
-#define IPA_SMMU_UC_VA_START 0x40000000
-#define IPA_SMMU_UC_VA_SIZE 0x20000000
-#define IPA_SMMU_UC_VA_END (IPA_SMMU_UC_VA_START +  IPA_SMMU_UC_VA_SIZE)
-
-#define __FILENAME__ \
-	(strrchr(__FILE__, '/') ? strrchr(__FILE__, '/') + 1 : __FILE__)
-
-
-#define IPA2_ACTIVE_CLIENTS_PREP_EP(log_info, client) \
-		log_info.file = __FILENAME__; \
-		log_info.line = __LINE__; \
-		log_info.type = EP; \
-		log_info.id_string = (client < 0 || client >= IPA_CLIENT_MAX) \
-			? "Invalid Client" : ipa2_clients_strings[client]
-
-#define IPA2_ACTIVE_CLIENTS_PREP_SIMPLE(log_info) \
-		log_info.file = __FILENAME__; \
-		log_info.line = __LINE__; \
-		log_info.type = SIMPLE; \
-		log_info.id_string = __func__
-
-#define IPA2_ACTIVE_CLIENTS_PREP_RESOURCE(log_info, resource_name) \
-		log_info.file = __FILENAME__; \
-		log_info.line = __LINE__; \
-		log_info.type = RESOURCE; \
-		log_info.id_string = resource_name
-
-#define IPA2_ACTIVE_CLIENTS_PREP_SPECIAL(log_info, id_str) \
-		log_info.file = __FILENAME__; \
-		log_info.line = __LINE__; \
-		log_info.type = SPECIAL; \
-		log_info.id_string = id_str
-
-#define IPA2_ACTIVE_CLIENTS_INC_EP(client) \
-	do { \
-		struct ipa2_active_client_logging_info log_info; \
-		IPA2_ACTIVE_CLIENTS_PREP_EP(log_info, client); \
-		ipa2_inc_client_enable_clks(&log_info); \
-	} while (0)
-
-#define IPA2_ACTIVE_CLIENTS_DEC_EP(client) \
-	do { \
-		struct ipa2_active_client_logging_info log_info; \
-		IPA2_ACTIVE_CLIENTS_PREP_EP(log_info, client); \
-		ipa2_dec_client_disable_clks(&log_info); \
-	} while (0)
-
-#define IPA2_ACTIVE_CLIENTS_INC_SIMPLE() \
-	do { \
-		struct ipa2_active_client_logging_info log_info; \
-		IPA2_ACTIVE_CLIENTS_PREP_SIMPLE(log_info); \
-		ipa2_inc_client_enable_clks(&log_info); \
-	} while (0)
-
-#define IPA2_ACTIVE_CLIENTS_DEC_SIMPLE() \
-	do { \
-		struct ipa2_active_client_logging_info log_info; \
-		IPA2_ACTIVE_CLIENTS_PREP_SIMPLE(log_info); \
-		ipa2_dec_client_disable_clks(&log_info); \
-	} while (0)
-
-#define IPA2_ACTIVE_CLIENTS_INC_RESOURCE(resource_name) \
-	do { \
-		struct ipa2_active_client_logging_info log_info; \
-		IPA2_ACTIVE_CLIENTS_PREP_RESOURCE(log_info, resource_name); \
-		ipa2_inc_client_enable_clks(&log_info); \
-	} while (0)
-
-#define IPA2_ACTIVE_CLIENTS_DEC_RESOURCE(resource_name) \
-	do { \
-		struct ipa2_active_client_logging_info log_info; \
-		IPA2_ACTIVE_CLIENTS_PREP_RESOURCE(log_info, resource_name); \
-		ipa2_dec_client_disable_clks(&log_info); \
-	} while (0)
-
-#define IPA2_ACTIVE_CLIENTS_INC_SPECIAL(id_str) \
-	do { \
-		struct ipa2_active_client_logging_info log_info; \
-		IPA2_ACTIVE_CLIENTS_PREP_SPECIAL(log_info, id_str); \
-		ipa2_inc_client_enable_clks(&log_info); \
-	} while (0)
-
-#define IPA2_ACTIVE_CLIENTS_DEC_SPECIAL(id_str) \
-	do { \
-		struct ipa2_active_client_logging_info log_info; \
-		IPA2_ACTIVE_CLIENTS_PREP_SPECIAL(log_info, id_str); \
-		ipa2_dec_client_disable_clks(&log_info); \
-	} while (0)
-
-=======
->>>>>>> 4ace475a
 #define IPA2_ACTIVE_CLIENTS_LOG_BUFFER_SIZE_LINES 120
 #define IPA2_ACTIVE_CLIENTS_LOG_LINE_LEN 96
 #define IPA2_ACTIVE_CLIENTS_LOG_HASHTABLE_SIZE 50
@@ -418,21 +323,6 @@
 	u8 is_eth2_ofst_valid;
 	u16 eth2_ofst;
 	bool user_deleted;
-<<<<<<< HEAD
-};
-
-/**
- * struct ipa_hdr_offset_entry - IPA header offset entry
- * @link: entry's link in global header offset entries list
- * @offset: the offset
- * @bin: bin
- */
-struct ipa_hdr_offset_entry {
-	struct list_head link;
-	u32 offset;
-	u32 bin;
-=======
->>>>>>> 4ace475a
 };
 
 /**

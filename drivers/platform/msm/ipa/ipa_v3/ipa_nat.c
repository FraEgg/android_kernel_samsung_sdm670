/* Copyright (c) 2012-2018, The Linux Foundation. All rights reserved.
 *
 * This program is free software; you can redistribute it and/or modify
 * it under the terms of the GNU General Public License version 2 and
 * only version 2 as published by the Free Software Foundation.
 *
 * This program is distributed in the hope that it will be useful,
 * but WITHOUT ANY WARRANTY; without even the implied warranty of
 * MERCHANTABILITY or FITNESS FOR A PARTICULAR PURPOSE.  See the
 * GNU General Public License for more details.
 */

#include <linux/device.h>
#include <linux/fs.h>
#include <linux/init.h>
#include <linux/kernel.h>
#include <linux/mm.h>
#include <linux/uaccess.h>
#include "ipa_i.h"
#include "ipahal/ipahal.h"

#define IPA_NAT_PHYS_MEM_OFFSET  0
#define IPA_NAT_PHYS_MEM_SIZE  IPA_RAM_NAT_SIZE

#define IPA_NAT_TEMP_MEM_SIZE 128

enum nat_table_type {
	IPA_NAT_BASE_TBL = 0,
	IPA_NAT_EXPN_TBL = 1,
	IPA_NAT_INDX_TBL = 2,
	IPA_NAT_INDEX_EXPN_TBL = 3,
};

#define NAT_TABLE_ENTRY_SIZE_BYTE 32
#define NAT_INTEX_TABLE_ENTRY_SIZE_BYTE 4

<<<<<<< HEAD

=======
>>>>>>> e045a95c
static int ipa3_nat_vma_fault_remap(
	 struct vm_area_struct *vma, struct vm_fault *vmf)
{
	IPADBG("\n");
	vmf->page = NULL;

	return VM_FAULT_SIGBUS;
}

/* VMA related file operations functions */
static struct vm_operations_struct ipa3_nat_remap_vm_ops = {
	.fault = ipa3_nat_vma_fault_remap,
};

static int ipa3_nat_open(struct inode *inode, struct file *filp)
{
	struct ipa3_nat_mem *nat_ctx;

	IPADBG("\n");
	nat_ctx = container_of(inode->i_cdev, struct ipa3_nat_mem, cdev);
	filp->private_data = nat_ctx;
	IPADBG("return\n");

	return 0;
}

static int ipa3_nat_mmap(struct file *filp, struct vm_area_struct *vma)
{
	unsigned long vsize = vma->vm_end - vma->vm_start;
	struct ipa3_nat_mem *nat_ctx =
		(struct ipa3_nat_mem *)filp->private_data;
	unsigned long phys_addr;
	int result;

	mutex_lock(&nat_ctx->lock);
	vma->vm_page_prot = pgprot_noncached(vma->vm_page_prot);
	if (nat_ctx->is_sys_mem) {
		IPADBG("Mapping system memory\n");
		if (nat_ctx->is_mapped) {
			IPAERR("mapping already exists, only 1 supported\n");
			result = -EINVAL;
			goto bail;
		}
		IPADBG("map sz=0x%zx\n", nat_ctx->size);
		result =
			dma_mmap_coherent(
				 ipa3_ctx->pdev, vma,
				 nat_ctx->vaddr, nat_ctx->dma_handle,
				 nat_ctx->size);

		if (result) {
			IPAERR("unable to map memory. Err:%d\n", result);
			goto bail;
		}
		ipa3_ctx->nat_mem.nat_base_address = nat_ctx->vaddr;
	} else {
		IPADBG("Mapping shared(local) memory\n");
		IPADBG("map sz=0x%lx\n", vsize);

		if ((IPA_NAT_PHYS_MEM_SIZE == 0) ||
				(vsize > IPA_NAT_PHYS_MEM_SIZE)) {
			result = -EINVAL;
			goto bail;
		}
		phys_addr = ipa3_ctx->ipa_wrapper_base +
			ipa3_ctx->ctrl->ipa_reg_base_ofst +
			ipahal_get_reg_n_ofst(IPA_SRAM_DIRECT_ACCESS_n,
			IPA_NAT_PHYS_MEM_OFFSET);

		if (remap_pfn_range(
			 vma, vma->vm_start,
			 phys_addr >> PAGE_SHIFT, vsize, vma->vm_page_prot)) {
			IPAERR("remap failed\n");
			result = -EAGAIN;
			goto bail;
		}
		ipa3_ctx->nat_mem.nat_base_address = (void *)vma->vm_start;
	}
	nat_ctx->is_mapped = true;
	vma->vm_ops = &ipa3_nat_remap_vm_ops;
	IPADBG("return\n");
	result = 0;
bail:
	mutex_unlock(&nat_ctx->lock);
	return result;
}

static const struct file_operations ipa3_nat_fops = {
	.owner = THIS_MODULE,
	.open = ipa3_nat_open,
	.mmap = ipa3_nat_mmap
};

/**
 * ipa3_allocate_temp_nat_memory() - Allocates temp nat memory
 *
 * Called during nat table delete
 */
void ipa3_allocate_temp_nat_memory(void)
{
	struct ipa3_nat_mem *nat_ctx = &(ipa3_ctx->nat_mem);
	int gfp_flags = GFP_KERNEL | __GFP_ZERO;

	nat_ctx->tmp_vaddr =
		dma_alloc_coherent(ipa3_ctx->pdev, IPA_NAT_TEMP_MEM_SIZE,
				&nat_ctx->tmp_dma_handle, gfp_flags);

	if (nat_ctx->tmp_vaddr == NULL) {
		IPAERR("Temp Memory alloc failed\n");
		nat_ctx->is_tmp_mem = false;
		return;
	}

	nat_ctx->is_tmp_mem = true;
	IPADBG("IPA NAT allocated temp memory successfully\n");
}

/**
 * ipa3_create_nat_device() - Create the NAT device
 *
 * Called during ipa init to create nat device
 *
 * Returns:	0 on success, negative on failure
 */
int ipa3_create_nat_device(void)
{
	struct ipa3_nat_mem *nat_ctx = &(ipa3_ctx->nat_mem);
	int result;

	IPADBG("\n");

	mutex_lock(&nat_ctx->lock);
	nat_ctx->class = class_create(THIS_MODULE, IPA_NAT_DEV_NAME);
	if (IS_ERR(nat_ctx->class)) {
		IPAERR("unable to create the class\n");
		result = -ENODEV;
		goto vaddr_alloc_fail;
	}
	result = alloc_chrdev_region(&nat_ctx->dev_num,
					0,
					1,
					IPA_NAT_DEV_NAME);
	if (result) {
		IPAERR("alloc_chrdev_region err.\n");
		result = -ENODEV;
		goto alloc_chrdev_region_fail;
	}

	nat_ctx->dev =
	   device_create(nat_ctx->class, NULL, nat_ctx->dev_num, nat_ctx,
			"%s", IPA_NAT_DEV_NAME);

	if (IS_ERR(nat_ctx->dev)) {
		IPAERR("device_create err:%ld\n", PTR_ERR(nat_ctx->dev));
		result = -ENODEV;
		goto device_create_fail;
	}

	cdev_init(&nat_ctx->cdev, &ipa3_nat_fops);
	nat_ctx->cdev.owner = THIS_MODULE;
	nat_ctx->cdev.ops = &ipa3_nat_fops;

	result = cdev_add(&nat_ctx->cdev, nat_ctx->dev_num, 1);
	if (result) {
		IPAERR("cdev_add err=%d\n", -result);
		goto cdev_add_fail;
	}
	IPADBG("ipa nat dev added successful. major:%d minor:%d\n",
			MAJOR(nat_ctx->dev_num),
			MINOR(nat_ctx->dev_num));

	nat_ctx->is_dev = true;
	ipa3_allocate_temp_nat_memory();
	IPADBG("IPA NAT device created successfully\n");
	result = 0;
	goto bail;

cdev_add_fail:
	device_destroy(nat_ctx->class, nat_ctx->dev_num);
device_create_fail:
	unregister_chrdev_region(nat_ctx->dev_num, 1);
alloc_chrdev_region_fail:
	class_destroy(nat_ctx->class);
vaddr_alloc_fail:
	if (nat_ctx->vaddr) {
		IPADBG("Releasing system memory\n");
		dma_free_coherent(
			 ipa3_ctx->pdev, nat_ctx->size,
			 nat_ctx->vaddr, nat_ctx->dma_handle);
		nat_ctx->vaddr = NULL;
		nat_ctx->dma_handle = 0;
		nat_ctx->size = 0;
	}

bail:
	mutex_unlock(&nat_ctx->lock);

	return result;
}

/**
 * ipa3_allocate_nat_device() - Allocates memory for the NAT device
 * @mem:	[in/out] memory parameters
 *
 * Called by NAT client driver to allocate memory for the NAT entries. Based on
 * the request size either shared or system memory will be used.
 *
 * Returns:	0 on success, negative on failure
 */
int ipa3_allocate_nat_device(struct ipa_ioc_nat_alloc_mem *mem)
{
	struct ipa3_nat_mem *nat_ctx = &(ipa3_ctx->nat_mem);
	int gfp_flags = GFP_KERNEL | __GFP_ZERO;
	int result;

	IPADBG("passed memory size %zu\n", mem->size);

	mutex_lock(&nat_ctx->lock);
	if (strcmp(IPA_NAT_DEV_NAME, mem->dev_name)) {
		IPAERR_RL("Nat device name mismatch\n");
		IPAERR_RL("Expect: %s Recv: %s\n",
			IPA_NAT_DEV_NAME, mem->dev_name);
		result = -EPERM;
		goto bail;
	}

	if (nat_ctx->is_dev != true) {
		IPAERR("Nat device not created successfully during boot up\n");
		result = -EPERM;
		goto bail;
	}

	if (nat_ctx->is_dev_init == true) {
		IPAERR("Device already init\n");
		result = 0;
		goto bail;
	}

	if (mem->size <= 0 ||
			nat_ctx->is_dev_init == true) {
		IPAERR_RL("Invalid Parameters or device is already init\n");
		result = -EPERM;
		goto bail;
	}

	if (mem->size > IPA_NAT_PHYS_MEM_SIZE) {
		IPADBG("Allocating system memory\n");
		nat_ctx->is_sys_mem = true;
		nat_ctx->vaddr =
		   dma_alloc_coherent(ipa3_ctx->pdev, mem->size,
				   &nat_ctx->dma_handle, gfp_flags);
		if (nat_ctx->vaddr == NULL) {
			IPAERR("memory alloc failed\n");
			result = -ENOMEM;
			goto bail;
		}
		nat_ctx->size = mem->size;
	} else {
		IPADBG("using shared(local) memory\n");
		nat_ctx->is_sys_mem = false;
	}

	nat_ctx->is_dev_init = true;
	IPADBG("IPA NAT dev init successfully\n");
	result = 0;

bail:
	mutex_unlock(&nat_ctx->lock);

	return result;
}

/**
* ipa3_allocate_nat_table() - Allocates memory for the NAT table
* @table_alloc: [in/out] memory parameters
*
* Called by NAT client to allocate memory for the table entries.
* Based on the request size either shared or system memory will be used.
*
* Returns:	0 on success, negative on failure
*/
int ipa3_allocate_nat_table(struct ipa_ioc_nat_ipv6ct_table_alloc *table_alloc)
{
	int result;
	struct ipa_ioc_nat_alloc_mem tmp;

	strlcpy(tmp.dev_name, IPA_NAT_DEV_NAME, IPA_RESOURCE_NAME_MAX);
	tmp.size = table_alloc->size;
	tmp.offset = 0;

	result = ipa3_allocate_nat_device(&tmp);
	if (result)
		goto bail;

	table_alloc->offset = tmp.offset;

bail:
	return result;
}

/* IOCTL function handlers */
/**
 * ipa3_nat_init_cmd() - Post IP_V4_NAT_INIT command to IPA HW
 * @init:	[in] initialization command attributes
 *
 * Called by NAT client driver to post IP_V4_NAT_INIT command to IPA HW
 *
 * Returns:	0 on success, negative on failure
 */
int ipa3_nat_init_cmd(struct ipa_ioc_v4_nat_init *init)
{
#define TBL_ENTRY_SIZE 32
#define INDX_TBL_ENTRY_SIZE 4

	struct ipahal_imm_cmd_pyld *nop_cmd_pyld = NULL;
	struct ipa3_desc desc[2];
	struct ipahal_imm_cmd_ip_v4_nat_init cmd;
	struct ipahal_imm_cmd_pyld *cmd_pyld = NULL;
	int result;
	u32 offset = 0;
	size_t tmp;

	IPADBG("\n");
	if (init->table_entries == 0) {
		IPADBG("Table entries is zero\n");
		return -EPERM;
	}

	/* check for integer overflow */
	if (init->ipv4_rules_offset >
		UINT_MAX - (TBL_ENTRY_SIZE * (init->table_entries + 1))) {
		IPAERR_RL("Detected overflow\n");
		return -EPERM;
	}
	/* Check Table Entry offset is not
	   beyond allocated size */
	tmp = init->ipv4_rules_offset +
		(TBL_ENTRY_SIZE * (init->table_entries + 1));
	if (tmp > ipa3_ctx->nat_mem.size) {
		IPAERR_RL("Table rules offset not valid\n");
		IPAERR_RL("offset:%d entrys:%d size:%zu mem_size:%zu\n",
			init->ipv4_rules_offset, (init->table_entries + 1),
			tmp, ipa3_ctx->nat_mem.size);
		return -EPERM;
	}

	/* check for integer overflow */
	if (init->expn_rules_offset >
		(UINT_MAX - (TBL_ENTRY_SIZE * init->expn_table_entries))) {
		IPAERR_RL("Detected overflow\n");
		return -EPERM;
	}
	/* Check Expn Table Entry offset is not
	   beyond allocated size */
	tmp = init->expn_rules_offset +
		(TBL_ENTRY_SIZE * init->expn_table_entries);
	if (tmp > ipa3_ctx->nat_mem.size) {
		IPAERR_RL("Expn Table rules offset not valid\n");
		IPAERR_RL("offset:%d entrys:%d size:%zu mem_size:%zu\n",
			init->expn_rules_offset, init->expn_table_entries,
			tmp, ipa3_ctx->nat_mem.size);
		return -EPERM;
	}

  /* check for integer overflow */
	if (init->index_offset >
		UINT_MAX - (INDX_TBL_ENTRY_SIZE * (init->table_entries + 1))) {
		IPAERR_RL("Detected overflow\n");
		return -EPERM;
	}
	/* Check Indx Table Entry offset is not
	   beyond allocated size */
	tmp = init->index_offset +
		(INDX_TBL_ENTRY_SIZE * (init->table_entries + 1));
	if (tmp > ipa3_ctx->nat_mem.size) {
		IPAERR_RL("Indx Table rules offset not valid\n");
		IPAERR_RL("offset:%d entrys:%d size:%zu mem_size:%zu\n",
			init->index_offset, (init->table_entries + 1),
			tmp, ipa3_ctx->nat_mem.size);
		return -EPERM;
	}

  /* check for integer overflow */
	if (init->index_expn_offset >
		UINT_MAX - (INDX_TBL_ENTRY_SIZE * init->expn_table_entries)) {
		IPAERR_RL("Detected overflow\n");
		return -EPERM;
	}
	/* Check Expn Table entry offset is not
	   beyond allocated size */
	tmp = init->index_expn_offset +
		(INDX_TBL_ENTRY_SIZE * init->expn_table_entries);
	if (tmp > ipa3_ctx->nat_mem.size) {
		IPAERR_RL("Indx Expn Table rules offset not valid\n");
		IPAERR_RL("offset:%d entrys:%d size:%zu mem_size:%zu\n",
			init->index_expn_offset, init->expn_table_entries,
			tmp, ipa3_ctx->nat_mem.size);
		return -EPERM;
	}

	memset(&desc, 0, sizeof(desc));
	/* NO-OP IC for ensuring that IPA pipeline is empty */
	nop_cmd_pyld =
		ipahal_construct_nop_imm_cmd(false, IPAHAL_HPS_CLEAR, false);
	if (!nop_cmd_pyld) {
		IPAERR("failed to construct NOP imm cmd\n");
		result = -ENOMEM;
		goto bail;
	}

	desc[0].opcode = ipahal_imm_cmd_get_opcode(IPA_IMM_CMD_REGISTER_WRITE);
	desc[0].type = IPA_IMM_CMD_DESC;
	desc[0].callback = NULL;
	desc[0].user1 = NULL;
	desc[0].user2 = 0;
	desc[0].pyld = nop_cmd_pyld->data;
	desc[0].len = nop_cmd_pyld->len;

	if (ipa3_ctx->nat_mem.vaddr) {
		IPADBG("using system memory for nat table\n");
		cmd.ipv4_rules_addr_shared = false;
		cmd.ipv4_expansion_rules_addr_shared = false;
		cmd.index_table_addr_shared = false;
		cmd.index_table_expansion_addr_shared = false;

		offset = UINT_MAX - ipa3_ctx->nat_mem.dma_handle;

		if ((init->ipv4_rules_offset > offset) ||
				(init->expn_rules_offset > offset) ||
				(init->index_offset > offset) ||
				(init->index_expn_offset > offset)) {
			IPAERR_RL("Failed due to integer overflow\n");
			IPAERR_RL("nat.mem.dma_handle: 0x%pa\n",
				&ipa3_ctx->nat_mem.dma_handle);
			IPAERR_RL("ipv4_rules_offset: 0x%x\n",
				init->ipv4_rules_offset);
			IPAERR_RL("expn_rules_offset: 0x%x\n",
				init->expn_rules_offset);
			IPAERR_RL("index_offset: 0x%x\n",
				init->index_offset);
			IPAERR_RL("index_expn_offset: 0x%x\n",
				init->index_expn_offset);
			result = -EPERM;
			goto free_nop;
		}
		cmd.ipv4_rules_addr =
			ipa3_ctx->nat_mem.dma_handle + init->ipv4_rules_offset;
		IPADBG("ipv4_rules_offset:0x%x\n", init->ipv4_rules_offset);

		cmd.ipv4_expansion_rules_addr =
		   ipa3_ctx->nat_mem.dma_handle + init->expn_rules_offset;
		IPADBG("expn_rules_offset:0x%x\n", init->expn_rules_offset);

		cmd.index_table_addr =
			ipa3_ctx->nat_mem.dma_handle + init->index_offset;
		IPADBG("index_offset:0x%x\n", init->index_offset);

		cmd.index_table_expansion_addr =
		   ipa3_ctx->nat_mem.dma_handle + init->index_expn_offset;
		IPADBG("index_expn_offset:0x%x\n", init->index_expn_offset);
	} else {
		IPADBG("using shared(local) memory for nat table\n");
		cmd.ipv4_rules_addr_shared = true;
		cmd.ipv4_expansion_rules_addr_shared = true;
		cmd.index_table_addr_shared = true;
		cmd.index_table_expansion_addr_shared = true;

		cmd.ipv4_rules_addr = init->ipv4_rules_offset +
				IPA_RAM_NAT_OFST;

		cmd.ipv4_expansion_rules_addr = init->expn_rules_offset +
				IPA_RAM_NAT_OFST;

		cmd.index_table_addr = init->index_offset  +
				IPA_RAM_NAT_OFST;

		cmd.index_table_expansion_addr = init->index_expn_offset +
				IPA_RAM_NAT_OFST;
	}
	cmd.table_index = init->tbl_index;
	IPADBG("Table index:0x%x\n", cmd.table_index);
	cmd.size_base_tables = init->table_entries;
	IPADBG("Base Table size:0x%x\n", cmd.size_base_tables);
	cmd.size_expansion_tables = init->expn_table_entries;
	IPADBG("Expansion Table size:0x%x\n", cmd.size_expansion_tables);
	cmd.public_ip_addr = init->ip_addr;
	IPADBG("Public ip address:0x%x\n", cmd.public_ip_addr);
	cmd_pyld = ipahal_construct_imm_cmd(
		IPA_IMM_CMD_IP_V4_NAT_INIT, &cmd, false);
	if (!cmd_pyld) {
		IPAERR_RL("Fail to construct ip_v4_nat_init imm cmd\n");
		result = -EPERM;
		goto free_nop;
	}

	desc[1].opcode = ipahal_imm_cmd_get_opcode(IPA_IMM_CMD_IP_V4_NAT_INIT);
	desc[1].type = IPA_IMM_CMD_DESC;
	desc[1].callback = NULL;
	desc[1].user1 = NULL;
	desc[1].user2 = 0;
	desc[1].pyld = cmd_pyld->data;
	desc[1].len = cmd_pyld->len;
	IPADBG("posting v4 init command\n");
	if (ipa3_send_cmd(2, desc)) {
		IPAERR("Fail to send immediate command\n");
		result = -EPERM;
		goto destroy_imm_cmd;
	}

	ipa3_ctx->nat_mem.public_ip_addr = init->ip_addr;
	IPADBG("Table ip address:0x%x", ipa3_ctx->nat_mem.public_ip_addr);

	ipa3_ctx->nat_mem.ipv4_rules_addr =
	 (char *)ipa3_ctx->nat_mem.nat_base_address + init->ipv4_rules_offset;
	IPADBG("ipv4_rules_addr: 0x%p\n",
				 ipa3_ctx->nat_mem.ipv4_rules_addr);

	ipa3_ctx->nat_mem.ipv4_expansion_rules_addr =
	 (char *)ipa3_ctx->nat_mem.nat_base_address + init->expn_rules_offset;
	IPADBG("ipv4_expansion_rules_addr: 0x%p\n",
				 ipa3_ctx->nat_mem.ipv4_expansion_rules_addr);

	ipa3_ctx->nat_mem.index_table_addr =
		 (char *)ipa3_ctx->nat_mem.nat_base_address +
		 init->index_offset;
	IPADBG("index_table_addr: 0x%p\n",
				 ipa3_ctx->nat_mem.index_table_addr);

	ipa3_ctx->nat_mem.index_table_expansion_addr =
	 (char *)ipa3_ctx->nat_mem.nat_base_address + init->index_expn_offset;
	IPADBG("index_table_expansion_addr: 0x%p\n",
				 ipa3_ctx->nat_mem.index_table_expansion_addr);

	IPADBG("size_base_tables: %d\n", init->table_entries);
	ipa3_ctx->nat_mem.size_base_tables  = init->table_entries;

	IPADBG("size_expansion_tables: %d\n", init->expn_table_entries);
	ipa3_ctx->nat_mem.size_expansion_tables = init->expn_table_entries;

	IPADBG("return\n");
	result = 0;
destroy_imm_cmd:
	ipahal_destroy_imm_cmd(cmd_pyld);
free_nop:
	ipahal_destroy_imm_cmd(nop_cmd_pyld);
bail:
	return result;
}

/**
 * ipa3_nat_dma_cmd() - Post NAT_DMA command to IPA HW
 * @dma:	[in] initialization command attributes
 *
 * Called by NAT client driver to post NAT_DMA command to IPA HW
 *
 * Returns:	0 on success, negative on failure
 */
int ipa3_nat_dma_cmd(struct ipa_ioc_nat_dma_cmd *dma)
{
#define NUM_OF_DESC 2

	struct ipahal_imm_cmd_pyld *nop_cmd_pyld = NULL;
	struct ipahal_imm_cmd_nat_dma cmd;
	struct ipahal_imm_cmd_pyld *cmd_pyld = NULL;
	struct ipa3_desc *desc = NULL;
	u16 size = 0, cnt = 0;
	int ret = 0;

	IPADBG("\n");
	if (dma->entries <= 0) {
		IPAERR_RL("Invalid number of commands %d\n",
			dma->entries);
		ret = -EPERM;
		goto bail;
	}

	for (cnt = 0; cnt < dma->entries; cnt++) {
		if (dma->dma[cnt].table_index >= 1) {
<<<<<<< HEAD
			IPAERR("Invalid table index %d\n",
=======
			IPAERR_RL("Invalid table index %d\n",
>>>>>>> e045a95c
				dma->dma[cnt].table_index);
			ret = -EPERM;
			goto bail;
		}

		switch (dma->dma[cnt].base_addr) {
		case IPA_NAT_BASE_TBL:
			if (dma->dma[cnt].offset >=
				(ipa3_ctx->nat_mem.size_base_tables + 1) *
				NAT_TABLE_ENTRY_SIZE_BYTE) {
<<<<<<< HEAD
				IPAERR("Invalid offset %d\n",
=======
				IPAERR_RL("Invalid offset %d\n",
>>>>>>> e045a95c
					dma->dma[cnt].offset);
				ret = -EPERM;
				goto bail;
			}

			break;

		case IPA_NAT_EXPN_TBL:
			if (dma->dma[cnt].offset >=
				ipa3_ctx->nat_mem.size_expansion_tables *
				NAT_TABLE_ENTRY_SIZE_BYTE) {
<<<<<<< HEAD
				IPAERR("Invalid offset %d\n",
=======
				IPAERR_RL("Invalid offset %d\n",
>>>>>>> e045a95c
					dma->dma[cnt].offset);
				ret = -EPERM;
				goto bail;
			}

			break;

		case IPA_NAT_INDX_TBL:
			if (dma->dma[cnt].offset >=
				(ipa3_ctx->nat_mem.size_base_tables + 1) *
				NAT_INTEX_TABLE_ENTRY_SIZE_BYTE) {
<<<<<<< HEAD
				IPAERR("Invalid offset %d\n",
=======
				IPAERR_RL("Invalid offset %d\n",
>>>>>>> e045a95c
					dma->dma[cnt].offset);
				ret = -EPERM;
				goto bail;
			}

			break;

		case IPA_NAT_INDEX_EXPN_TBL:
			if (dma->dma[cnt].offset >=
				ipa3_ctx->nat_mem.size_expansion_tables *
				NAT_INTEX_TABLE_ENTRY_SIZE_BYTE) {
<<<<<<< HEAD
				IPAERR("Invalid offset %d\n",
=======
				IPAERR_RL("Invalid offset %d\n",
>>>>>>> e045a95c
					dma->dma[cnt].offset);
				ret = -EPERM;
				goto bail;
			}

			break;

		default:
<<<<<<< HEAD
			IPAERR("Invalid base_addr %d\n",
=======
			IPAERR_RL("Invalid base_addr %d\n",
>>>>>>> e045a95c
				dma->dma[cnt].base_addr);
			ret = -EPERM;
			goto bail;
		}
	}

	size = sizeof(struct ipa3_desc) * NUM_OF_DESC;
	desc = kzalloc(size, GFP_KERNEL);
	if (desc == NULL) {
		IPAERR("Failed to alloc memory\n");
		ret = -ENOMEM;
		goto bail;
	}

	/* NO-OP IC for ensuring that IPA pipeline is empty */
	nop_cmd_pyld =
		ipahal_construct_nop_imm_cmd(false, IPAHAL_HPS_CLEAR, false);
	if (!nop_cmd_pyld) {
		IPAERR("Failed to construct NOP imm cmd\n");
		ret = -ENOMEM;
		goto bail;
	}
	desc[0].type = IPA_IMM_CMD_DESC;
	desc[0].opcode = ipahal_imm_cmd_get_opcode(IPA_IMM_CMD_REGISTER_WRITE);
	desc[0].callback = NULL;
	desc[0].user1 = NULL;
	desc[0].user2 = 0;
	desc[0].pyld = nop_cmd_pyld->data;
	desc[0].len = nop_cmd_pyld->len;

	for (cnt = 0; cnt < dma->entries; cnt++) {
		cmd.table_index = dma->dma[cnt].table_index;
		cmd.base_addr = dma->dma[cnt].base_addr;
		cmd.offset = dma->dma[cnt].offset;
		cmd.data = dma->dma[cnt].data;
		cmd_pyld = ipahal_construct_imm_cmd(
			IPA_IMM_CMD_NAT_DMA, &cmd, false);
		if (!cmd_pyld) {
			IPAERR_RL("Fail to construct nat_dma imm cmd\n");
			continue;
		}
		desc[1].type = IPA_IMM_CMD_DESC;
		desc[1].opcode = ipahal_imm_cmd_get_opcode(IPA_IMM_CMD_NAT_DMA);
		desc[1].callback = NULL;
		desc[1].user1 = NULL;
		desc[1].user2 = 0;
		desc[1].pyld = cmd_pyld->data;
		desc[1].len = cmd_pyld->len;

		ret = ipa3_send_cmd(NUM_OF_DESC, desc);
		if (ret == -EPERM)
			IPAERR("Fail to send immediate command %d\n", cnt);
		ipahal_destroy_imm_cmd(cmd_pyld);
	}

bail:
	if (desc != NULL)
		kfree(desc);

	if (nop_cmd_pyld != NULL)
		ipahal_destroy_imm_cmd(nop_cmd_pyld);

	return ret;
}

/**
 * ipa3_nat_free_mem_and_device() - free the NAT memory and remove the device
 * @nat_ctx:	[in] the IPA NAT memory to free
 *
 * Called by NAT client driver to free the NAT memory and remove the device
 */
void ipa3_nat_free_mem_and_device(struct ipa3_nat_mem *nat_ctx)
{
	IPADBG("\n");
	mutex_lock(&nat_ctx->lock);

	if (nat_ctx->is_sys_mem) {
		IPADBG("freeing the dma memory\n");
		dma_free_coherent(
			 ipa3_ctx->pdev, nat_ctx->size,
			 nat_ctx->vaddr, nat_ctx->dma_handle);
		nat_ctx->size = 0;
		nat_ctx->vaddr = NULL;
	}
	nat_ctx->is_mapped = false;
	nat_ctx->is_sys_mem = false;
	nat_ctx->is_dev_init = false;

	mutex_unlock(&nat_ctx->lock);
	IPADBG("return\n");
}

/**
 * ipa3_nat_del_cmd() - Delete a NAT table
 * @del:	[in] delete table table table parameters
 *
 * Called by NAT client driver to delete the nat table
 *
 * Returns:	0 on success, negative on failure
 */
int ipa3_nat_del_cmd(struct ipa_ioc_v4_nat_del *del)
{
	struct ipahal_imm_cmd_pyld *nop_cmd_pyld = NULL;
	struct ipa3_desc desc[2];
	struct ipahal_imm_cmd_ip_v4_nat_init cmd;
	struct ipahal_imm_cmd_pyld *cmd_pyld;
	bool mem_type_shared = true;
	u32 base_addr = IPA_NAT_PHYS_MEM_OFFSET;
	int result;

	IPADBG("\n");
	if (ipa3_ctx->nat_mem.is_tmp_mem) {
		IPAERR("using temp memory during nat del\n");
		mem_type_shared = false;
		base_addr = ipa3_ctx->nat_mem.tmp_dma_handle;
	}

	if (del->public_ip_addr == 0) {
		IPADBG("Bad Parameter\n");
		result = -EPERM;
		goto bail;
	}

	memset(&desc, 0, sizeof(desc));
	if (!ipa3_ctx->nat_mem.is_dev_init) {
		IPAERR_RL("NAT hasn't been initialized\n");
		return -EPERM;
	}

	/* NO-OP IC for ensuring that IPA pipeline is empty */
	nop_cmd_pyld =
		ipahal_construct_nop_imm_cmd(false, IPAHAL_HPS_CLEAR, false);
	if (!nop_cmd_pyld) {
		IPAERR("Failed to construct NOP imm cmd\n");
		result = -ENOMEM;
		goto bail;
	}
	desc[0].opcode = ipahal_imm_cmd_get_opcode(IPA_IMM_CMD_REGISTER_WRITE);
	desc[0].type = IPA_IMM_CMD_DESC;
	desc[0].callback = NULL;
	desc[0].user1 = NULL;
	desc[0].user2 = 0;
	desc[0].pyld = nop_cmd_pyld->data;
	desc[0].len = nop_cmd_pyld->len;

	cmd.table_index = del->table_index;
	cmd.ipv4_rules_addr = base_addr;
	cmd.ipv4_rules_addr_shared = mem_type_shared;
	cmd.ipv4_expansion_rules_addr = base_addr;
	cmd.ipv4_expansion_rules_addr_shared = mem_type_shared;
	cmd.index_table_addr = base_addr;
	cmd.index_table_addr_shared = mem_type_shared;
	cmd.index_table_expansion_addr = base_addr;
	cmd.index_table_expansion_addr_shared = mem_type_shared;
	cmd.size_base_tables = 0;
	cmd.size_expansion_tables = 0;
	cmd.public_ip_addr = 0;
	cmd_pyld = ipahal_construct_imm_cmd(
		IPA_IMM_CMD_IP_V4_NAT_INIT, &cmd, false);
	if (!cmd_pyld) {
		IPAERR_RL("Fail to construct ip_v4_nat_init imm cmd\n");
		result = -EPERM;
		goto destroy_regwrt_imm_cmd;
	}
	desc[1].opcode = ipahal_imm_cmd_get_opcode(IPA_IMM_CMD_IP_V4_NAT_INIT);
	desc[1].type = IPA_IMM_CMD_DESC;
	desc[1].callback = NULL;
	desc[1].user1 = NULL;
	desc[1].user2 = 0;
	desc[1].pyld = cmd_pyld->data;
	desc[1].len = cmd_pyld->len;

	if (ipa3_send_cmd(2, desc)) {
		IPAERR("Fail to send immediate command\n");
		result = -EPERM;
		goto destroy_imm_cmd;
	}

	ipa3_ctx->nat_mem.size_base_tables = 0;
	ipa3_ctx->nat_mem.size_expansion_tables = 0;
	ipa3_ctx->nat_mem.public_ip_addr = 0;
	ipa3_ctx->nat_mem.ipv4_rules_addr = 0;
	ipa3_ctx->nat_mem.ipv4_expansion_rules_addr = 0;
	ipa3_ctx->nat_mem.index_table_addr = 0;
	ipa3_ctx->nat_mem.index_table_expansion_addr = 0;

	ipa3_nat_free_mem_and_device(&ipa3_ctx->nat_mem);
	IPADBG("return\n");
	result = 0;

destroy_imm_cmd:
	ipahal_destroy_imm_cmd(cmd_pyld);
destroy_regwrt_imm_cmd:
	ipahal_destroy_imm_cmd(nop_cmd_pyld);
bail:
	return result;
}

/**
* ipa3_del_nat_table() - Delete the NAT table
* @del:	[in] delete table parameters
*
* Called by NAT client to delete the table
*
* Returns:	0 on success, negative on failure
*/
int ipa3_del_nat_table(struct ipa_ioc_nat_ipv6ct_table_del *del)
{
	struct ipa_ioc_v4_nat_del tmp;

	tmp.table_index = del->table_index;
	tmp.public_ip_addr = ipa3_ctx->nat_mem.public_ip_addr;

	return ipa3_nat_del_cmd(&tmp);
}
<|MERGE_RESOLUTION|>--- conflicted
+++ resolved
@@ -34,10 +34,6 @@
 #define NAT_TABLE_ENTRY_SIZE_BYTE 32
 #define NAT_INTEX_TABLE_ENTRY_SIZE_BYTE 4
 
-<<<<<<< HEAD
-
-=======
->>>>>>> e045a95c
 static int ipa3_nat_vma_fault_remap(
 	 struct vm_area_struct *vma, struct vm_fault *vmf)
 {
@@ -616,11 +612,7 @@
 
 	for (cnt = 0; cnt < dma->entries; cnt++) {
 		if (dma->dma[cnt].table_index >= 1) {
-<<<<<<< HEAD
-			IPAERR("Invalid table index %d\n",
-=======
 			IPAERR_RL("Invalid table index %d\n",
->>>>>>> e045a95c
 				dma->dma[cnt].table_index);
 			ret = -EPERM;
 			goto bail;
@@ -631,11 +623,7 @@
 			if (dma->dma[cnt].offset >=
 				(ipa3_ctx->nat_mem.size_base_tables + 1) *
 				NAT_TABLE_ENTRY_SIZE_BYTE) {
-<<<<<<< HEAD
-				IPAERR("Invalid offset %d\n",
-=======
 				IPAERR_RL("Invalid offset %d\n",
->>>>>>> e045a95c
 					dma->dma[cnt].offset);
 				ret = -EPERM;
 				goto bail;
@@ -647,11 +635,7 @@
 			if (dma->dma[cnt].offset >=
 				ipa3_ctx->nat_mem.size_expansion_tables *
 				NAT_TABLE_ENTRY_SIZE_BYTE) {
-<<<<<<< HEAD
-				IPAERR("Invalid offset %d\n",
-=======
 				IPAERR_RL("Invalid offset %d\n",
->>>>>>> e045a95c
 					dma->dma[cnt].offset);
 				ret = -EPERM;
 				goto bail;
@@ -663,11 +647,7 @@
 			if (dma->dma[cnt].offset >=
 				(ipa3_ctx->nat_mem.size_base_tables + 1) *
 				NAT_INTEX_TABLE_ENTRY_SIZE_BYTE) {
-<<<<<<< HEAD
-				IPAERR("Invalid offset %d\n",
-=======
 				IPAERR_RL("Invalid offset %d\n",
->>>>>>> e045a95c
 					dma->dma[cnt].offset);
 				ret = -EPERM;
 				goto bail;
@@ -679,11 +659,7 @@
 			if (dma->dma[cnt].offset >=
 				ipa3_ctx->nat_mem.size_expansion_tables *
 				NAT_INTEX_TABLE_ENTRY_SIZE_BYTE) {
-<<<<<<< HEAD
-				IPAERR("Invalid offset %d\n",
-=======
 				IPAERR_RL("Invalid offset %d\n",
->>>>>>> e045a95c
 					dma->dma[cnt].offset);
 				ret = -EPERM;
 				goto bail;
@@ -692,11 +668,7 @@
 			break;
 
 		default:
-<<<<<<< HEAD
-			IPAERR("Invalid base_addr %d\n",
-=======
 			IPAERR_RL("Invalid base_addr %d\n",
->>>>>>> e045a95c
 				dma->dma[cnt].base_addr);
 			ret = -EPERM;
 			goto bail;

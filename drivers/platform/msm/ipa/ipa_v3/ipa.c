--- conflicted
+++ resolved
@@ -795,10 +795,7 @@
 			break;
 		}
 		if (ipa3_del_hdr_by_user((struct ipa_ioc_del_hdr *)param,
-<<<<<<< HEAD
-=======
 			true)) {
->>>>>>> 6fe2a15f
 			retval = -EFAULT;
 			break;
 		}

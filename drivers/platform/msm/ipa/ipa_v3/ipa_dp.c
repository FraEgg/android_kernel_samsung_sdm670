/* Copyright (c) 2012-2019, The Linux Foundation. All rights reserved.
 *
 * This program is free software; you can redistribute it and/or modify
 * it under the terms of the GNU General Public License version 2 and
 * only version 2 as published by the Free Software Foundation.
 *
 * This program is distributed in the hope that it will be useful,
 * but WITHOUT ANY WARRANTY; without even the implied warranty of
 * MERCHANTABILITY or FITNESS FOR A PARTICULAR PURPOSE.  See the
 * GNU General Public License for more details.
 */

#include <linux/delay.h>
#include <linux/device.h>
#include <linux/dmapool.h>
#include <linux/list.h>
#include <linux/netdevice.h>
#include <linux/msm_gsi.h>
#include <net/sock.h>
#include "ipa_i.h"
#include "ipa_trace.h"
#include "ipahal/ipahal.h"
#include "ipahal/ipahal_fltrt.h"

#define IPA_WAN_AGGR_PKT_CNT 5
#define IPA_WAN_NAPI_MAX_FRAMES (NAPI_WEIGHT / IPA_WAN_AGGR_PKT_CNT)
#define IPA_WAN_PAGE_ORDER 3
#define IPA_LAST_DESC_CNT 0xFFFF
#define POLLING_INACTIVITY_RX 40
#define POLLING_MIN_SLEEP_RX 1010
#define POLLING_MAX_SLEEP_RX 1050
#define POLLING_INACTIVITY_TX 40
#define POLLING_MIN_SLEEP_TX 400
#define POLLING_MAX_SLEEP_TX 500
#define SUSPEND_MIN_SLEEP_RX 1000
#define SUSPEND_MAX_SLEEP_RX 1005
/* 8K less 1 nominal MTU (1500 bytes) rounded to units of KB */
#define IPA_MTU 1500
#define IPA_GENERIC_AGGR_BYTE_LIMIT 6
#define IPA_GENERIC_AGGR_TIME_LIMIT 500 /* 0.5msec */
#define IPA_GENERIC_AGGR_PKT_LIMIT 0

#define IPA_GSB_AGGR_BYTE_LIMIT 14
#define IPA_GSB_RX_BUFF_BASE_SZ 16384

#define IPA_GENERIC_RX_BUFF_BASE_SZ 8192
#define IPA_REAL_GENERIC_RX_BUFF_SZ(X) (SKB_DATA_ALIGN(\
		(X) + NET_SKB_PAD) +\
		SKB_DATA_ALIGN(sizeof(struct skb_shared_info)))
#define IPA_GENERIC_RX_BUFF_SZ(X) ((X) -\
		(IPA_REAL_GENERIC_RX_BUFF_SZ(X) - (X)))
#define IPA_GENERIC_RX_BUFF_LIMIT (\
		IPA_REAL_GENERIC_RX_BUFF_SZ(\
		IPA_GENERIC_RX_BUFF_BASE_SZ) -\
		IPA_GENERIC_RX_BUFF_BASE_SZ)

/* less 1 nominal MTU (1500 bytes) rounded to units of KB */
#define IPA_ADJUST_AGGR_BYTE_LIMIT(X) (((X) - IPA_MTU)/1000)

#define IPA_RX_BUFF_CLIENT_HEADROOM 256

#define IPA_WLAN_RX_POOL_SZ 100
#define IPA_WLAN_RX_POOL_SZ_LOW_WM 5
#define IPA_WLAN_RX_BUFF_SZ 2048
#define IPA_WLAN_COMM_RX_POOL_LOW 100
#define IPA_WLAN_COMM_RX_POOL_HIGH 900

#define IPA_ODU_RX_BUFF_SZ 2048
#define IPA_ODU_RX_POOL_SZ 64

#define IPA_ODL_RX_BUFF_SZ (16 * 1024)

#define IPA_GSI_MAX_CH_LOW_WEIGHT 15
#define IPA_GSI_EVT_RING_INT_MODT (16) /* 0.5ms under 32KHz clock */
#define IPA_GSI_EVT_RING_INT_MODC (20)

#define IPA_GSI_CH_20_WA_NUM_CH_TO_ALLOC 10
/* The below virtual channel cannot be used by any entity */
#define IPA_GSI_CH_20_WA_VIRT_CHAN 29

#define IPA_DEFAULT_SYS_YELLOW_WM 32
#define IPA_REPL_XFER_THRESH 20
#define IPA_REPL_XFER_MAX 36

#define IPA_TX_SEND_COMPL_NOP_DELAY_NS (2 * 1000 * 1000)

#define IPA_APPS_BW_FOR_PM 700

#define IPA_SEND_MAX_DESC (20)

#define IPA_EOT_THRESH 32

#define IPA_QMAP_ID_BYTE 0

static struct sk_buff *ipa3_get_skb_ipa_rx(unsigned int len, gfp_t flags);
static void ipa3_replenish_wlan_rx_cache(struct ipa3_sys_context *sys);
static void ipa3_replenish_rx_cache(struct ipa3_sys_context *sys);
static void ipa3_replenish_rx_work_func(struct work_struct *work);
static void ipa3_fast_replenish_rx_cache(struct ipa3_sys_context *sys);
static void ipa3_replenish_rx_page_cache(struct ipa3_sys_context *sys);
<<<<<<< HEAD
=======
static void ipa3_wq_page_repl(struct work_struct *work);
>>>>>>> 15457316
static void ipa3_replenish_rx_page_recycle(struct ipa3_sys_context *sys);
static struct ipa3_rx_pkt_wrapper *ipa3_alloc_rx_pkt_page(gfp_t flag,
	bool is_tmp_alloc);
static void ipa3_wq_handle_rx(struct work_struct *work);
static void ipa3_wq_rx_common(struct ipa3_sys_context *sys,
	struct gsi_chan_xfer_notify *notify);
static void ipa3_rx_napi_chain(struct ipa3_sys_context *sys,
		struct gsi_chan_xfer_notify *notify, uint32_t num);
static void ipa3_wlan_wq_rx_common(struct ipa3_sys_context *sys,
				struct gsi_chan_xfer_notify *notify);
static int ipa3_assign_policy(struct ipa_sys_connect_params *in,
		struct ipa3_sys_context *sys);
static void ipa3_cleanup_rx(struct ipa3_sys_context *sys);
static void ipa3_wq_rx_avail(struct work_struct *work);
static void ipa3_alloc_wlan_rx_common_cache(u32 size);
static void ipa3_cleanup_wlan_rx_common_cache(void);
static void ipa3_wq_repl_rx(struct work_struct *work);
static void ipa3_dma_memcpy_notify(struct ipa3_sys_context *sys);
static int ipa_gsi_setup_coal_def_channel(struct ipa_sys_connect_params *in,
	struct ipa3_ep_context *ep, struct ipa3_ep_context *coal_ep);
static int ipa_gsi_setup_channel(struct ipa_sys_connect_params *in,
	struct ipa3_ep_context *ep);
static int ipa_gsi_setup_event_ring(struct ipa3_ep_context *ep,
	u32 ring_size, gfp_t mem_flag);
static int ipa_gsi_setup_transfer_ring(struct ipa3_ep_context *ep,
	u32 ring_size, struct ipa3_sys_context *user_data, gfp_t mem_flag);
static int ipa3_teardown_coal_def_pipe(u32 clnt_hdl);
static int ipa_populate_tag_field(struct ipa3_desc *desc,
		struct ipa3_tx_pkt_wrapper *tx_pkt,
		struct ipahal_imm_cmd_pyld **tag_pyld_ret);
static int ipa_poll_gsi_pkt(struct ipa3_sys_context *sys,
	struct gsi_chan_xfer_notify *notify);
static int ipa_poll_gsi_n_pkt(struct ipa3_sys_context *sys,
	struct gsi_chan_xfer_notify *notify, int expected_num,
	int *actual_num);
static unsigned long tag_to_pointer_wa(uint64_t tag);
static uint64_t pointer_to_tag_wa(struct ipa3_tx_pkt_wrapper *tx_pkt);

static u32 ipa_adjust_ra_buff_base_sz(u32 aggr_byte_limit);

static void ipa3_wq_write_done_common(struct ipa3_sys_context *sys,
				struct ipa3_tx_pkt_wrapper *tx_pkt)
{
	struct ipa3_tx_pkt_wrapper *next_pkt;
	int i, cnt;

	if (unlikely(tx_pkt == NULL)) {
		IPAERR("tx_pkt is NULL\n");
		return;
	}

	cnt = tx_pkt->cnt;
	IPADBG_LOW("cnt: %d\n", cnt);
	for (i = 0; i < cnt; i++) {
		spin_lock_bh(&sys->spinlock);
		if (unlikely(list_empty(&sys->head_desc_list))) {
			spin_unlock_bh(&sys->spinlock);
			return;
		}
		next_pkt = list_next_entry(tx_pkt, link);
		list_del(&tx_pkt->link);
		sys->len--;
		spin_unlock_bh(&sys->spinlock);
		if (!tx_pkt->no_unmap_dma) {
			if (tx_pkt->type != IPA_DATA_DESC_SKB_PAGED) {
				dma_unmap_single(ipa3_ctx->pdev,
					tx_pkt->mem.phys_base,
					tx_pkt->mem.size,
					DMA_TO_DEVICE);
			} else {
				dma_unmap_page(ipa3_ctx->pdev,
					tx_pkt->mem.phys_base,
					tx_pkt->mem.size,
					DMA_TO_DEVICE);
			}
		}
		if (tx_pkt->callback)
			tx_pkt->callback(tx_pkt->user1, tx_pkt->user2);

		kmem_cache_free(ipa3_ctx->tx_pkt_wrapper_cache, tx_pkt);
		tx_pkt = next_pkt;
	}
}

static void ipa3_wq_write_done_status(int src_pipe,
			struct ipa3_tx_pkt_wrapper *tx_pkt)
{
	struct ipa3_sys_context *sys;

	WARN_ON(src_pipe >= ipa3_ctx->ipa_num_pipes);

	if (!ipa3_ctx->ep[src_pipe].status.status_en)
		return;

	sys = ipa3_ctx->ep[src_pipe].sys;
	if (!sys)
		return;

	ipa3_wq_write_done_common(sys, tx_pkt);
}

/**
 * ipa_write_done() - this function will be (eventually) called when a Tx
 * operation is complete
 * @data: user pointer point to the ipa3_sys_context
 *
 * Will be called in deferred context.
 * - invoke the callback supplied by the client who sent this command
 * - iterate over all packets and validate that
 *   the order for sent packet is the same as expected
 * - delete all the tx packet descriptors from the system
 *   pipe context (not needed anymore)
 */
static void ipa3_tasklet_write_done(unsigned long data)
{
	struct ipa3_sys_context *sys;
	struct ipa3_tx_pkt_wrapper *this_pkt;
	bool xmit_done = false;

	sys = (struct ipa3_sys_context *)data;
	spin_lock_bh(&sys->spinlock);
	while (atomic_add_unless(&sys->xmit_eot_cnt, -1, 0)) {
		while (!list_empty(&sys->head_desc_list)) {
			this_pkt = list_first_entry(&sys->head_desc_list,
				struct ipa3_tx_pkt_wrapper, link);
			xmit_done = this_pkt->xmit_done;
			spin_unlock_bh(&sys->spinlock);
			ipa3_wq_write_done_common(sys, this_pkt);
			spin_lock_bh(&sys->spinlock);
			if (xmit_done)
				break;
		}
	}
	spin_unlock_bh(&sys->spinlock);
}


static void ipa3_send_nop_desc(struct work_struct *work)
{
	struct ipa3_sys_context *sys = container_of(work,
		struct ipa3_sys_context, work);
	struct gsi_xfer_elem nop_xfer;
	struct ipa3_tx_pkt_wrapper *tx_pkt;

	IPADBG_LOW("gsi send NOP for ch: %lu\n", sys->ep->gsi_chan_hdl);

	if (atomic_read(&sys->workqueue_flushed))
		return;

	tx_pkt = kmem_cache_zalloc(ipa3_ctx->tx_pkt_wrapper_cache, GFP_KERNEL);
	if (!tx_pkt) {
		queue_work(sys->wq, &sys->work);
		return;
	}

	INIT_LIST_HEAD(&tx_pkt->link);
	tx_pkt->cnt = 1;
	tx_pkt->no_unmap_dma = true;
	tx_pkt->sys = sys;
	spin_lock_bh(&sys->spinlock);
	if (unlikely(!sys->nop_pending)) {
		spin_unlock_bh(&sys->spinlock);
		kmem_cache_free(ipa3_ctx->tx_pkt_wrapper_cache, tx_pkt);
		return;
	}
	list_add_tail(&tx_pkt->link, &sys->head_desc_list);
	sys->nop_pending = false;

	memset(&nop_xfer, 0, sizeof(nop_xfer));
	nop_xfer.type = GSI_XFER_ELEM_NOP;
	nop_xfer.flags = GSI_XFER_FLAG_EOT;
	nop_xfer.xfer_user_data = tx_pkt;
	if (gsi_queue_xfer(sys->ep->gsi_chan_hdl, 1, &nop_xfer, true)) {
		spin_unlock_bh(&sys->spinlock);
		IPAERR("gsi_queue_xfer for ch:%lu failed\n",
			sys->ep->gsi_chan_hdl);
		queue_work(sys->wq, &sys->work);
		return;
	}
	spin_unlock_bh(&sys->spinlock);

	/* make sure TAG process is sent before clocks are gated */
	ipa3_ctx->tag_process_before_gating = true;

}


/**
 * ipa3_send() - Send multiple descriptors in one HW transaction
 * @sys: system pipe context
 * @num_desc: number of packets
 * @desc: packets to send (may be immediate command or data)
 * @in_atomic:  whether caller is in atomic context
 *
 * This function is used for GPI connection.
 * - ipa3_tx_pkt_wrapper will be used for each ipa
 *   descriptor (allocated from wrappers cache)
 * - The wrapper struct will be configured for each ipa-desc payload and will
 *   contain information which will be later used by the user callbacks
 * - Each packet (command or data) that will be sent will also be saved in
 *   ipa3_sys_context for later check that all data was sent
 *
 * Return codes: 0: success, -EFAULT: failure
 */
int ipa3_send(struct ipa3_sys_context *sys,
		u32 num_desc,
		struct ipa3_desc *desc,
		bool in_atomic)
{
	struct ipa3_tx_pkt_wrapper *tx_pkt, *tx_pkt_first = NULL;
	struct ipahal_imm_cmd_pyld *tag_pyld_ret = NULL;
	struct ipa3_tx_pkt_wrapper *next_pkt;
	struct gsi_xfer_elem gsi_xfer[IPA_SEND_MAX_DESC];
	int i = 0;
	int j;
	int result;
	u32 mem_flag = GFP_ATOMIC;
	const struct ipa_gsi_ep_config *gsi_ep_cfg;
	bool send_nop = false;
	unsigned int max_desc;

	if (unlikely(!in_atomic))
		mem_flag = GFP_KERNEL;

	gsi_ep_cfg = ipa3_get_gsi_ep_info(sys->ep->client);
	if (unlikely(!gsi_ep_cfg)) {
		IPAERR("failed to get gsi EP config for client=%d\n",
			sys->ep->client);
		return -EFAULT;
	}
	if (unlikely(num_desc > IPA_SEND_MAX_DESC)) {
		IPAERR("max descriptors reached need=%d max=%d\n",
			num_desc, IPA_SEND_MAX_DESC);
		WARN_ON(1);
		return -EPERM;
	}

	max_desc = gsi_ep_cfg->ipa_if_tlv;
	if (gsi_ep_cfg->prefetch_mode == GSI_SMART_PRE_FETCH ||
		gsi_ep_cfg->prefetch_mode == GSI_FREE_PRE_FETCH)
		max_desc -= gsi_ep_cfg->prefetch_threshold;

	if (unlikely(num_desc > max_desc)) {
		IPAERR("Too many chained descriptors need=%d max=%d\n",
			num_desc, max_desc);
		WARN_ON(1);
		return -EPERM;
	}

	/* initialize only the xfers we use */
	memset(gsi_xfer, 0, sizeof(gsi_xfer[0]) * num_desc);

	spin_lock_bh(&sys->spinlock);

	for (i = 0; i < num_desc; i++) {
		tx_pkt = kmem_cache_zalloc(ipa3_ctx->tx_pkt_wrapper_cache,
					   GFP_ATOMIC);
		if (!tx_pkt) {
			IPAERR("failed to alloc tx wrapper\n");
			result = -ENOMEM;
			goto failure;
		}
		INIT_LIST_HEAD(&tx_pkt->link);

		if (i == 0) {
			tx_pkt_first = tx_pkt;
			tx_pkt->cnt = num_desc;
		}

		/* populate tag field */
		if (desc[i].is_tag_status) {
			if (ipa_populate_tag_field(&desc[i], tx_pkt,
				&tag_pyld_ret)) {
				IPAERR("Failed to populate tag field\n");
				result = -EFAULT;
				goto failure_dma_map;
			}
		}

		tx_pkt->type = desc[i].type;

		if (desc[i].type != IPA_DATA_DESC_SKB_PAGED) {
			tx_pkt->mem.base = desc[i].pyld;
			tx_pkt->mem.size = desc[i].len;

			if (!desc[i].dma_address_valid) {
				tx_pkt->mem.phys_base =
					dma_map_single(ipa3_ctx->pdev,
					tx_pkt->mem.base,
					tx_pkt->mem.size,
					DMA_TO_DEVICE);
			} else {
				tx_pkt->mem.phys_base =
					desc[i].dma_address;
				tx_pkt->no_unmap_dma = true;
			}
		} else {
			tx_pkt->mem.base = desc[i].frag;
			tx_pkt->mem.size = desc[i].len;

			if (!desc[i].dma_address_valid) {
				tx_pkt->mem.phys_base =
					skb_frag_dma_map(ipa3_ctx->pdev,
					desc[i].frag,
					0, tx_pkt->mem.size,
					DMA_TO_DEVICE);
			} else {
				tx_pkt->mem.phys_base =
					desc[i].dma_address;
				tx_pkt->no_unmap_dma = true;
			}
		}
		if (dma_mapping_error(ipa3_ctx->pdev, tx_pkt->mem.phys_base)) {
			IPAERR("failed to do dma map.\n");
			result = -EFAULT;
			goto failure_dma_map;
		}

		tx_pkt->sys = sys;
		tx_pkt->callback = desc[i].callback;
		tx_pkt->user1 = desc[i].user1;
		tx_pkt->user2 = desc[i].user2;
		tx_pkt->xmit_done = false;

		list_add_tail(&tx_pkt->link, &sys->head_desc_list);

		gsi_xfer[i].addr = tx_pkt->mem.phys_base;

		/*
		 * Special treatment for immediate commands, where
		 * the structure of the descriptor is different
		 */
		if (desc[i].type == IPA_IMM_CMD_DESC) {
			gsi_xfer[i].len = desc[i].opcode;
			gsi_xfer[i].type =
				GSI_XFER_ELEM_IMME_CMD;
		} else {
			gsi_xfer[i].len = desc[i].len;
			gsi_xfer[i].type =
				GSI_XFER_ELEM_DATA;
		}

		if (i == (num_desc - 1)) {
			if (!sys->use_comm_evt_ring ||
			    (sys->pkt_sent % IPA_EOT_THRESH == 0)) {
				gsi_xfer[i].flags |=
					GSI_XFER_FLAG_EOT;
				gsi_xfer[i].flags |=
					GSI_XFER_FLAG_BEI;
			} else {
				send_nop = true;
			}
			gsi_xfer[i].xfer_user_data =
				tx_pkt_first;
		} else {
			gsi_xfer[i].flags |=
				GSI_XFER_FLAG_CHAIN;
		}
	}

	IPADBG_LOW("ch:%lu queue xfer\n", sys->ep->gsi_chan_hdl);
	result = gsi_queue_xfer(sys->ep->gsi_chan_hdl, num_desc,
			gsi_xfer, true);
	if (result != GSI_STATUS_SUCCESS) {
		IPAERR("GSI xfer failed.\n");
		result = -EFAULT;
		goto failure;
	}

	if (send_nop && !sys->nop_pending)
		sys->nop_pending = true;
	else
		send_nop = false;

	sys->pkt_sent++;
	spin_unlock_bh(&sys->spinlock);

	/* set the timer for sending the NOP descriptor */
	if (send_nop) {

		ktime_t time = ktime_set(0, IPA_TX_SEND_COMPL_NOP_DELAY_NS);

		IPADBG_LOW("scheduling timer for ch %lu\n",
			sys->ep->gsi_chan_hdl);
		hrtimer_start(&sys->db_timer, time, HRTIMER_MODE_REL);
	}

	/* make sure TAG process is sent before clocks are gated */
	ipa3_ctx->tag_process_before_gating = true;

	return 0;

failure_dma_map:
		kmem_cache_free(ipa3_ctx->tx_pkt_wrapper_cache, tx_pkt);

failure:
	ipahal_destroy_imm_cmd(tag_pyld_ret);
	tx_pkt = tx_pkt_first;
	for (j = 0; j < i; j++) {
		next_pkt = list_next_entry(tx_pkt, link);
		list_del(&tx_pkt->link);

		if (!tx_pkt->no_unmap_dma) {
			if (desc[j].type != IPA_DATA_DESC_SKB_PAGED) {
				dma_unmap_single(ipa3_ctx->pdev,
					tx_pkt->mem.phys_base,
					tx_pkt->mem.size, DMA_TO_DEVICE);
			} else {
				dma_unmap_page(ipa3_ctx->pdev,
					tx_pkt->mem.phys_base,
					tx_pkt->mem.size,
					DMA_TO_DEVICE);
			}
		}
		kmem_cache_free(ipa3_ctx->tx_pkt_wrapper_cache, tx_pkt);
		tx_pkt = next_pkt;
	}

	spin_unlock_bh(&sys->spinlock);
	return result;
}

/**
 * ipa3_send_one() - Send a single descriptor
 * @sys:	system pipe context
 * @desc:	descriptor to send
 * @in_atomic:  whether caller is in atomic context
 *
 * - Allocate tx_packet wrapper
 * - transfer data to the IPA
 * - after the transfer was done the SPS will
 *   notify the sending user via ipa_sps_irq_comp_tx()
 *
 * Return codes: 0: success, -EFAULT: failure
 */
int ipa3_send_one(struct ipa3_sys_context *sys, struct ipa3_desc *desc,
	bool in_atomic)
{
	return ipa3_send(sys, 1, desc, in_atomic);
}

/**
 * ipa3_transport_irq_cmd_ack - callback function which will be called by
 * the transport driver after an immediate command is complete.
 * @user1:	pointer to the descriptor of the transfer
 * @user2:
 *
 * Complete the immediate commands completion object, this will release the
 * thread which waits on this completion object (ipa3_send_cmd())
 */
static void ipa3_transport_irq_cmd_ack(void *user1, int user2)
{
	struct ipa3_desc *desc = (struct ipa3_desc *)user1;

	if (WARN(!desc, "desc is NULL"))
		return;

	IPADBG_LOW("got ack for cmd=%d\n", desc->opcode);
	complete(&desc->xfer_done);
}

/**
 * ipa3_transport_irq_cmd_ack_free - callback function which will be
 * called by the transport driver after an immediate command is complete.
 * This function will also free the completion object once it is done.
 * @tag_comp: pointer to the completion object
 * @ignored: parameter not used
 *
 * Complete the immediate commands completion object, this will release the
 * thread which waits on this completion object (ipa3_send_cmd())
 */
static void ipa3_transport_irq_cmd_ack_free(void *tag_comp, int ignored)
{
	struct ipa3_tag_completion *comp = tag_comp;

	if (!comp) {
		IPAERR("comp is NULL\n");
		return;
	}

	complete(&comp->comp);
	if (atomic_dec_return(&comp->cnt) == 0)
		kfree(comp);
}

/**
 * ipa3_send_cmd - send immediate commands
 * @num_desc:	number of descriptors within the desc struct
 * @descr:	descriptor structure
 *
 * Function will block till command gets ACK from IPA HW, caller needs
 * to free any resources it allocated after function returns
 * The callback in ipa3_desc should not be set by the caller
 * for this function.
 */
int ipa3_send_cmd(u16 num_desc, struct ipa3_desc *descr)
{
	struct ipa3_desc *desc;
	int i, result = 0;
	struct ipa3_sys_context *sys;
	int ep_idx;

	for (i = 0; i < num_desc; i++)
		IPADBG("sending imm cmd %d\n", descr[i].opcode);

	ep_idx = ipa3_get_ep_mapping(IPA_CLIENT_APPS_CMD_PROD);
	if (-1 == ep_idx) {
		IPAERR("Client %u is not mapped\n",
			IPA_CLIENT_APPS_CMD_PROD);
		return -EFAULT;
	}

	sys = ipa3_ctx->ep[ep_idx].sys;
	IPA_ACTIVE_CLIENTS_INC_SIMPLE();

	if (num_desc == 1) {
		init_completion(&descr->xfer_done);

		if (descr->callback || descr->user1)
			WARN_ON(1);

		descr->callback = ipa3_transport_irq_cmd_ack;
		descr->user1 = descr;
		if (ipa3_send_one(sys, descr, true)) {
			IPAERR("fail to send immediate command\n");
			result = -EFAULT;
			goto bail;
		}
		wait_for_completion(&descr->xfer_done);
	} else {
		desc = &descr[num_desc - 1];
		init_completion(&desc->xfer_done);

		if (desc->callback || desc->user1)
			WARN_ON(1);

		desc->callback = ipa3_transport_irq_cmd_ack;
		desc->user1 = desc;
		if (ipa3_send(sys, num_desc, descr, true)) {
			IPAERR("fail to send multiple immediate command set\n");
			result = -EFAULT;
			goto bail;
		}
		wait_for_completion(&desc->xfer_done);
	}

bail:
		IPA_ACTIVE_CLIENTS_DEC_SIMPLE();
		return result;
}

/**
 * ipa3_send_cmd_timeout - send immediate commands with limited time
 *	waiting for ACK from IPA HW
 * @num_desc:	number of descriptors within the desc struct
 * @descr:	descriptor structure
 * @timeout:	millisecond to wait till get ACK from IPA HW
 *
 * Function will block till command gets ACK from IPA HW or timeout.
 * Caller needs to free any resources it allocated after function returns
 * The callback in ipa3_desc should not be set by the caller
 * for this function.
 */
int ipa3_send_cmd_timeout(u16 num_desc, struct ipa3_desc *descr, u32 timeout)
{
	struct ipa3_desc *desc;
	int i, result = 0;
	struct ipa3_sys_context *sys;
	int ep_idx;
	int completed;
	struct ipa3_tag_completion *comp;

	for (i = 0; i < num_desc; i++)
		IPADBG("sending imm cmd %d\n", descr[i].opcode);

	ep_idx = ipa3_get_ep_mapping(IPA_CLIENT_APPS_CMD_PROD);
	if (-1 == ep_idx) {
		IPAERR("Client %u is not mapped\n",
			IPA_CLIENT_APPS_CMD_PROD);
		return -EFAULT;
	}

	comp = kzalloc(sizeof(*comp), GFP_ATOMIC);
	if (!comp)
		return -ENOMEM;

	init_completion(&comp->comp);

	/* completion needs to be released from both here and in ack callback */
	atomic_set(&comp->cnt, 2);

	sys = ipa3_ctx->ep[ep_idx].sys;

	if (num_desc == 1) {
		if (descr->callback || descr->user1)
			WARN_ON(1);

		descr->callback = ipa3_transport_irq_cmd_ack_free;
		descr->user1 = comp;
		if (ipa3_send_one(sys, descr, true)) {
			IPAERR("fail to send immediate command\n");
			kfree(comp);
			result = -EFAULT;
			goto bail;
		}
	} else {
		desc = &descr[num_desc - 1];

		if (desc->callback || desc->user1)
			WARN_ON(1);

		desc->callback = ipa3_transport_irq_cmd_ack_free;
		desc->user1 = comp;
		if (ipa3_send(sys, num_desc, descr, true)) {
			IPAERR("fail to send multiple immediate command set\n");
			kfree(comp);
			result = -EFAULT;
			goto bail;
		}
	}

	completed = wait_for_completion_timeout(
		&comp->comp, msecs_to_jiffies(timeout));
	if (!completed)
		IPADBG("timeout waiting for imm-cmd ACK\n");

	if (atomic_dec_return(&comp->cnt) == 0)
		kfree(comp);

bail:
	return result;
}

/**
 * ipa3_handle_rx_core() - The core functionality of packet reception. This
 * function is read from multiple code paths.
 *
 * All the packets on the Rx data path are received on the IPA_A5_LAN_WAN_IN
 * endpoint. The function runs as long as there are packets in the pipe.
 * For each packet:
 *  - Disconnect the packet from the system pipe linked list
 *  - Unmap the packets skb, make it non DMAable
 *  - Free the packet from the cache
 *  - Prepare a proper skb
 *  - Call the endpoints notify function, passing the skb in the parameters
 *  - Replenish the rx cache
 */
static int ipa3_handle_rx_core(struct ipa3_sys_context *sys, bool process_all,
		bool in_poll_state)
{
	int ret;
	int cnt = 0;
	struct gsi_chan_xfer_notify notify = { 0 };

	while ((in_poll_state ? atomic_read(&sys->curr_polling_state) :
		!atomic_read(&sys->curr_polling_state))) {
		if (cnt && !process_all)
			break;

		ret = ipa_poll_gsi_pkt(sys, &notify);
		if (ret)
			break;

		if (IPA_CLIENT_IS_MEMCPY_DMA_CONS(sys->ep->client))
			ipa3_dma_memcpy_notify(sys);
		else if (IPA_CLIENT_IS_WLAN_CONS(sys->ep->client))
			ipa3_wlan_wq_rx_common(sys, &notify);
		else
			ipa3_wq_rx_common(sys, &notify);

		++cnt;
	}
	return cnt;
}

/**
 * __ipa3_update_curr_poll_state -> update current polling for default wan and
 *                                  coalescing pipe.
 * In RSC/RSB enabled cases using common event ring, so both the pipe
 * polling state should be in sync.
 */
static void __ipa3_update_curr_poll_state(enum ipa_client_type client,
								int state)
{
	int ep_idx = IPA_EP_NOT_ALLOCATED;

	if (client == IPA_CLIENT_APPS_WAN_COAL_CONS)
		ep_idx = ipa3_get_ep_mapping(IPA_CLIENT_APPS_WAN_CONS);
	if (client == IPA_CLIENT_APPS_WAN_CONS)
		ep_idx = ipa3_get_ep_mapping(IPA_CLIENT_APPS_WAN_COAL_CONS);

	if (ep_idx != IPA_EP_NOT_ALLOCATED && ipa3_ctx->ep[ep_idx].sys)
		atomic_set(&ipa3_ctx->ep[ep_idx].sys->curr_polling_state,
									state);
}

/**
 * ipa3_rx_switch_to_intr_mode() - Operate the Rx data path in interrupt mode
 */
static int ipa3_rx_switch_to_intr_mode(struct ipa3_sys_context *sys)
{
	int ret;

	atomic_set(&sys->curr_polling_state, 0);
	__ipa3_update_curr_poll_state(sys->ep->client, 0);

	ipa3_dec_release_wakelock();
	ret = gsi_config_channel_mode(sys->ep->gsi_chan_hdl,
		GSI_CHAN_MODE_CALLBACK);
	if ((ret != GSI_STATUS_SUCCESS) &&
		!atomic_read(&sys->curr_polling_state)) {
		if (ret == -GSI_STATUS_PENDING_IRQ) {
			ipa3_inc_acquire_wakelock();
			atomic_set(&sys->curr_polling_state, 1);
			__ipa3_update_curr_poll_state(sys->ep->client, 1);
		} else {
			IPAERR("Failed to switch to intr mode %d ch_id %d\n",
			 sys->curr_polling_state, sys->ep->gsi_chan_hdl);
		}
	}

	return ret;
}

/**
 * ipa3_handle_rx() - handle packet reception. This function is executed in the
 * context of a work queue.
 * @work: work struct needed by the work queue
 *
 * ipa3_handle_rx_core() is run in polling mode. After all packets has been
 * received, the driver switches back to interrupt mode.
 */
static void ipa3_handle_rx(struct ipa3_sys_context *sys)
{
	int inactive_cycles;
	int cnt;
	int ret;

	if (ipa3_ctx->use_ipa_pm)
		ipa_pm_activate_sync(sys->pm_hdl);
	else
		IPA_ACTIVE_CLIENTS_INC_SIMPLE();
start_poll:
	inactive_cycles = 0;
	do {
		cnt = ipa3_handle_rx_core(sys, true, true);
		if (cnt == 0)
			inactive_cycles++;
		else
			inactive_cycles = 0;

		trace_idle_sleep_enter3(sys->ep->client);
		usleep_range(POLLING_MIN_SLEEP_RX, POLLING_MAX_SLEEP_RX);
		trace_idle_sleep_exit3(sys->ep->client);

		/*
		 * if pipe is out of buffers there is no point polling for
		 * completed descs; release the worker so delayed work can
		 * run in a timely manner
		 */
		if (sys->len == 0)
			break;

	} while (inactive_cycles <= POLLING_INACTIVITY_RX);

	trace_poll_to_intr3(sys->ep->client);
	ret = ipa3_rx_switch_to_intr_mode(sys);
	if (ret == -GSI_STATUS_PENDING_IRQ)
		goto start_poll;

	if (ipa3_ctx->use_ipa_pm)
		ipa_pm_deferred_deactivate(sys->pm_hdl);
	else
		IPA_ACTIVE_CLIENTS_DEC_SIMPLE();
}

static void ipa3_switch_to_intr_rx_work_func(struct work_struct *work)
{
	struct delayed_work *dwork;
	struct ipa3_sys_context *sys;

	dwork = container_of(work, struct delayed_work, work);
	sys = container_of(dwork, struct ipa3_sys_context, switch_to_intr_work);

	if (sys->napi_obj) {
		/* interrupt mode is done in ipa3_rx_poll context */
		ipa_assert();
	} else
		ipa3_handle_rx(sys);
}

enum hrtimer_restart ipa3_ring_doorbell_timer_fn(struct hrtimer *param)
{
	struct ipa3_sys_context *sys = container_of(param,
		struct ipa3_sys_context, db_timer);

	queue_work(sys->wq, &sys->work);
	return HRTIMER_NORESTART;
}

static void ipa_pm_sys_pipe_cb(void *p, enum ipa_pm_cb_event event)
{
	struct ipa3_sys_context *sys = (struct ipa3_sys_context *)p;

	switch (event) {
	case IPA_PM_CLIENT_ACTIVATED:
		/*
		 * this event is ignored as the sync version of activation
		 * will be used.
		 */
		break;
	case IPA_PM_REQUEST_WAKEUP:
		/*
		 * pipe will be unsuspended as part of
		 * enabling IPA clocks
		 */
		IPADBG("calling wakeup for client %d\n", sys->ep->client);
		if (sys->ep->client == IPA_CLIENT_APPS_WAN_CONS) {
			IPA_ACTIVE_CLIENTS_INC_SPECIAL("PIPE_SUSPEND_WAN");
			usleep_range(SUSPEND_MIN_SLEEP_RX,
				SUSPEND_MAX_SLEEP_RX);
			IPA_ACTIVE_CLIENTS_DEC_SPECIAL("PIPE_SUSPEND_WAN");
		} else if (sys->ep->client == IPA_CLIENT_APPS_LAN_CONS) {
			IPA_ACTIVE_CLIENTS_INC_SPECIAL("PIPE_SUSPEND_LAN");
			usleep_range(SUSPEND_MIN_SLEEP_RX,
				SUSPEND_MAX_SLEEP_RX);
			IPA_ACTIVE_CLIENTS_DEC_SPECIAL("PIPE_SUSPEND_LAN");
		} else if (sys->ep->client == IPA_CLIENT_ODL_DPL_CONS) {
			IPA_ACTIVE_CLIENTS_INC_SPECIAL("PIPE_SUSPEND_ODL");
			usleep_range(SUSPEND_MIN_SLEEP_RX,
				SUSPEND_MAX_SLEEP_RX);
			IPA_ACTIVE_CLIENTS_DEC_SPECIAL("PIPE_SUSPEND_ODL");
<<<<<<< HEAD
=======
		} else if (sys->ep->client == IPA_CLIENT_APPS_WAN_COAL_CONS) {
			IPA_ACTIVE_CLIENTS_INC_SPECIAL("PIPE_SUSPEND_COAL");
			usleep_range(SUSPEND_MIN_SLEEP_RX,
				SUSPEND_MAX_SLEEP_RX);
			IPA_ACTIVE_CLIENTS_DEC_SPECIAL("PIPE_SUSPEND_COAL");
>>>>>>> 15457316
		} else
			IPAERR("Unexpected event %d\n for client %d\n",
				event, sys->ep->client);
		break;
	default:
		IPAERR("Unexpected event %d\n for client %d\n",
			event, sys->ep->client);
		WARN_ON(1);
		return;
	}
}

/**
 * ipa3_setup_sys_pipe() - Setup an IPA GPI pipe and perform
 * IPA EP configuration
 * @sys_in:	[in] input needed to setup the pipe and configure EP
 * @clnt_hdl:	[out] client handle
 *
 *  - configure the end-point registers with the supplied
 *    parameters from the user.
 *  - Creates a GPI connection with IPA.
 *  - allocate descriptor FIFO
 *
 * Returns:	0 on success, negative on failure
 */
int ipa3_setup_sys_pipe(struct ipa_sys_connect_params *sys_in, u32 *clnt_hdl)
{
	struct ipa3_ep_context *ep;
<<<<<<< HEAD
	int i, ipa_ep_idx, wan_handle;
=======
	int i, ipa_ep_idx, wan_handle, coal_ep_id;
>>>>>>> 15457316
	int result = -EINVAL;
	struct ipahal_reg_coal_qmap_cfg qmap_cfg;
	struct ipahal_reg_coal_evict_lru evict_lru;
	char buff[IPA_RESOURCE_NAME_MAX];
	struct ipa_ep_cfg ep_cfg_copy;

	if (sys_in == NULL || clnt_hdl == NULL) {
		IPAERR("NULL args\n");
		goto fail_gen;
	}

	if (sys_in->client >= IPA_CLIENT_MAX || sys_in->desc_fifo_sz == 0) {
		IPAERR("bad parm client:%d fifo_sz:%d\n",
			sys_in->client, sys_in->desc_fifo_sz);
		goto fail_gen;
	}

	ipa_ep_idx = ipa3_get_ep_mapping(sys_in->client);
	if (ipa_ep_idx == IPA_EP_NOT_ALLOCATED) {
		IPAERR("Invalid client.\n");
		goto fail_gen;
	}

	ep = &ipa3_ctx->ep[ipa_ep_idx];
	if (ep->valid == 1) {
		IPAERR("EP %d already allocated.\n", ipa_ep_idx);
		goto fail_gen;
	}

	coal_ep_id = ipa3_get_ep_mapping(IPA_CLIENT_APPS_WAN_COAL_CONS);
	/* save the input config parameters */
	if (sys_in->client == IPA_CLIENT_APPS_WAN_COAL_CONS)
		ep_cfg_copy = sys_in->ipa_ep_cfg;

	IPA_ACTIVE_CLIENTS_INC_EP(sys_in->client);
	memset(ep, 0, offsetof(struct ipa3_ep_context, sys));

	if (!ep->sys) {
		struct ipa_pm_register_params pm_reg;

		memset(&pm_reg, 0, sizeof(pm_reg));
		ep->sys = kzalloc(sizeof(struct ipa3_sys_context), GFP_KERNEL);
		if (!ep->sys) {
			IPAERR("failed to sys ctx for client %d\n",
					sys_in->client);
			result = -ENOMEM;
			goto fail_and_disable_clocks;
		}

		ep->sys->ep = ep;
		snprintf(buff, IPA_RESOURCE_NAME_MAX, "ipawq%d",
				sys_in->client);
		ep->sys->wq = alloc_workqueue(buff,
				WQ_MEM_RECLAIM | WQ_UNBOUND | WQ_SYSFS, 1);

		if (!ep->sys->wq) {
			IPAERR("failed to create wq for client %d\n",
					sys_in->client);
			result = -EFAULT;
			goto fail_wq;
		}

		snprintf(buff, IPA_RESOURCE_NAME_MAX, "iparepwq%d",
				sys_in->client);
		ep->sys->repl_wq = alloc_workqueue(buff,
				WQ_MEM_RECLAIM | WQ_UNBOUND | WQ_SYSFS, 1);
		if (!ep->sys->repl_wq) {
			IPAERR("failed to create rep wq for client %d\n",
					sys_in->client);
			result = -EFAULT;
			goto fail_wq2;
		}

		INIT_LIST_HEAD(&ep->sys->head_desc_list);
		INIT_LIST_HEAD(&ep->sys->rcycl_list);
		spin_lock_init(&ep->sys->spinlock);
		hrtimer_init(&ep->sys->db_timer, CLOCK_MONOTONIC,
			HRTIMER_MODE_REL);
		ep->sys->db_timer.function = ipa3_ring_doorbell_timer_fn;

		/* create IPA PM resources for handling polling mode */
		if (sys_in->client == IPA_CLIENT_APPS_WAN_CONS &&
			coal_ep_id != IPA_EP_NOT_ALLOCATED &&
			ipa3_ctx->ep[coal_ep_id].valid == 1) {
			/* Use coalescing pipe PM handle for default pipe also*/
			ep->sys->pm_hdl = ipa3_ctx->ep[coal_ep_id].sys->pm_hdl;
		} else if (ipa3_ctx->use_ipa_pm &&
				IPA_CLIENT_IS_CONS(sys_in->client)) {
			pm_reg.name = ipa_clients_strings[sys_in->client];
			pm_reg.callback = ipa_pm_sys_pipe_cb;
			pm_reg.user_data = ep->sys;
			pm_reg.group = IPA_PM_GROUP_APPS;
			result = ipa_pm_register(&pm_reg, &ep->sys->pm_hdl);
			if (result) {
				IPAERR("failed to create IPA PM client %d\n",
					result);
				goto fail_pm;
			}

			if (IPA_CLIENT_IS_APPS_CONS(sys_in->client)) {
				result = ipa_pm_associate_ipa_cons_to_client(
					ep->sys->pm_hdl, sys_in->client);
				if (result) {
					IPAERR("failed to associate\n");
					goto fail_gen2;
				}
			}

			result = ipa_pm_set_throughput(ep->sys->pm_hdl,
				IPA_APPS_BW_FOR_PM);
			if (result) {
				IPAERR("failed to set profile IPA PM client\n");
				goto fail_gen2;
			}
		}
	} else {
		memset(ep->sys, 0, offsetof(struct ipa3_sys_context, ep));
	}

	atomic_set(&ep->sys->xmit_eot_cnt, 0);
	tasklet_init(&ep->sys->tasklet, ipa3_tasklet_write_done,
			(unsigned long) ep->sys);
	ep->skip_ep_cfg = sys_in->skip_ep_cfg;
	if (ipa3_assign_policy(sys_in, ep->sys)) {
		IPAERR("failed to sys ctx for client %d\n", sys_in->client);
		result = -ENOMEM;
		goto fail_gen2;
	}

	ep->valid = 1;
	ep->client = sys_in->client;
	ep->client_notify = sys_in->notify;
	ep->sys->napi_obj = sys_in->napi_obj;
	ep->priv = sys_in->priv;
	ep->keep_ipa_awake = sys_in->keep_ipa_awake;
	atomic_set(&ep->avail_fifo_desc,
		((sys_in->desc_fifo_sz / IPA_FIFO_ELEMENT_SIZE) - 1));

	if (ep->status.status_en && IPA_CLIENT_IS_CONS(ep->client) &&
	    ep->sys->status_stat == NULL) {
		ep->sys->status_stat =
			kzalloc(sizeof(struct ipa3_status_stats), GFP_KERNEL);
		if (!ep->sys->status_stat)
			goto fail_gen2;
	}

	if (!ep->skip_ep_cfg) {
		if (ipa3_cfg_ep(ipa_ep_idx, &sys_in->ipa_ep_cfg)) {
			IPAERR("fail to configure EP.\n");
			goto fail_gen2;
		}
		if (ipa3_cfg_ep_status(ipa_ep_idx, &ep->status)) {
			IPAERR("fail to configure status of EP.\n");
			goto fail_gen2;
		}
		IPADBG("ep %d configuration successful\n", ipa_ep_idx);
	} else {
		IPADBG("skipping ep %d configuration\n", ipa_ep_idx);
	}

	result = ipa_gsi_setup_channel(sys_in, ep);
	if (result) {
		IPAERR("Failed to setup GSI channel\n");
		goto fail_gen2;
	}

	*clnt_hdl = ipa_ep_idx;

	if (ep->sys->repl_hdlr == ipa3_fast_replenish_rx_cache) {
		ep->sys->repl = kzalloc(sizeof(*ep->sys->repl), GFP_KERNEL);
		if (!ep->sys->repl) {
			IPAERR("failed to alloc repl for client %d\n",
					sys_in->client);
			result = -ENOMEM;
			goto fail_gen2;
		}
		atomic_set(&ep->sys->repl->pending, 0);
		ep->sys->repl->capacity = ep->sys->rx_pool_sz + 1;

		ep->sys->repl->cache = kcalloc(ep->sys->repl->capacity,
				sizeof(void *), GFP_KERNEL);
		if (!ep->sys->repl->cache) {
			IPAERR("ep=%d fail to alloc repl cache\n", ipa_ep_idx);
			ep->sys->repl_hdlr = ipa3_replenish_rx_cache;
			ep->sys->repl->capacity = 0;
		} else {
			atomic_set(&ep->sys->repl->head_idx, 0);
			atomic_set(&ep->sys->repl->tail_idx, 0);
			ipa3_wq_repl_rx(&ep->sys->repl_work);
		}
	}

	if (ep->sys->repl_hdlr == ipa3_replenish_rx_page_recycle) {
<<<<<<< HEAD
		ep->sys->repl = kzalloc(sizeof(*ep->sys->repl), GFP_KERNEL);
		if (!ep->sys->repl) {
=======
		ep->sys->page_recycle_repl = kzalloc(
			sizeof(*ep->sys->page_recycle_repl), GFP_KERNEL);
		if (!ep->sys->page_recycle_repl) {
>>>>>>> 15457316
			IPAERR("failed to alloc repl for client %d\n",
					sys_in->client);
			result = -ENOMEM;
			goto fail_gen2;
		}
<<<<<<< HEAD
		atomic_set(&ep->sys->repl->pending, 0);
		ep->sys->repl->capacity = (ep->sys->rx_pool_sz + 1) * 2;

=======
		atomic_set(&ep->sys->page_recycle_repl->pending, 0);
		ep->sys->page_recycle_repl->capacity =
				(ep->sys->rx_pool_sz + 1) * 2;

		ep->sys->page_recycle_repl->cache =
				kcalloc(ep->sys->page_recycle_repl->capacity,
				sizeof(void *), GFP_KERNEL);
		atomic_set(&ep->sys->page_recycle_repl->head_idx, 0);
		atomic_set(&ep->sys->page_recycle_repl->tail_idx, 0);
		ep->sys->repl = kzalloc(sizeof(*ep->sys->repl), GFP_KERNEL);
		if (!ep->sys->repl) {
			IPAERR("failed to alloc repl for client %d\n",
				   sys_in->client);
			result = -ENOMEM;
			goto fail_page_recycle_repl;
		}
		ep->sys->repl->capacity = (ep->sys->rx_pool_sz + 1);

		atomic_set(&ep->sys->repl->pending, 0);
>>>>>>> 15457316
		ep->sys->repl->cache = kcalloc(ep->sys->repl->capacity,
				sizeof(void *), GFP_KERNEL);
		atomic_set(&ep->sys->repl->head_idx, 0);
		atomic_set(&ep->sys->repl->tail_idx, 0);
<<<<<<< HEAD
		ipa3_replenish_rx_page_cache(ep->sys);
=======

		ipa3_replenish_rx_page_cache(ep->sys);
		ipa3_wq_page_repl(&ep->sys->repl_work);
>>>>>>> 15457316
	}

	if (IPA_CLIENT_IS_CONS(sys_in->client)) {
		if (IPA_CLIENT_IS_WAN_CONS(sys_in->client) &&
			ipa3_ctx->ipa_wan_skb_page) {
			ipa3_replenish_rx_page_recycle(ep->sys);
		} else
			ipa3_replenish_rx_cache(ep->sys);
		for (i = 0; i < GSI_VEID_MAX; i++)
			INIT_LIST_HEAD(&ep->sys->pending_pkts[i]);
	}

	if (IPA_CLIENT_IS_WLAN_CONS(sys_in->client)) {
		ipa3_alloc_wlan_rx_common_cache(IPA_WLAN_COMM_RX_POOL_LOW);
		atomic_inc(&ipa3_ctx->wc_memb.active_clnt_cnt);
	}

	ipa3_ctx->skip_ep_cfg_shadow[ipa_ep_idx] = ep->skip_ep_cfg;
	if (!ep->skip_ep_cfg && IPA_CLIENT_IS_PROD(sys_in->client)) {
		if (ipa3_ctx->modem_cfg_emb_pipe_flt &&
			sys_in->client == IPA_CLIENT_APPS_WAN_PROD)
			IPADBG("modem cfg emb pipe flt\n");
		else
			ipa3_install_dflt_flt_rules(ipa_ep_idx);
	}

	result = ipa3_enable_data_path(ipa_ep_idx);
	if (result) {
		IPAERR("enable data path failed res=%d ep=%d.\n", result,
			ipa_ep_idx);
		goto fail_repl;
	}

	result = gsi_start_channel(ep->gsi_chan_hdl);
	if (result != GSI_STATUS_SUCCESS) {
		IPAERR("gsi_start_channel failed res=%d ep=%d.\n", result,
			ipa_ep_idx);
		goto fail_gen3;
	}

	IPADBG("client %d (ep: %d) connected sys=%pK\n", sys_in->client,
			ipa_ep_idx, ep->sys);

	/* configure the registers and setup the default pipe */
	if (sys_in->client == IPA_CLIENT_APPS_WAN_COAL_CONS) {
		evict_lru.coal_vp_lru_thrshld = 0;
		evict_lru.coal_eviction_en = true;
		ipahal_write_reg_fields(IPA_COAL_EVICT_LRU, &evict_lru);

		qmap_cfg.mux_id_byte_sel = IPA_QMAP_ID_BYTE;
		ipahal_write_reg_fields(IPA_COAL_QMAP_CFG, &qmap_cfg);

		sys_in->client = IPA_CLIENT_APPS_WAN_CONS;
		sys_in->ipa_ep_cfg = ep_cfg_copy;
		result = ipa3_setup_sys_pipe(sys_in, &wan_handle);
		if (result) {
			IPAERR("failed to setup default coalescing pipe\n");
			goto fail_repl;
		}
	}

	if (!ep->keep_ipa_awake)
		IPA_ACTIVE_CLIENTS_DEC_EP(ep->client);

	return 0;

fail_gen3:
	ipa3_disable_data_path(ipa_ep_idx);
fail_repl:
	ep->sys->repl_hdlr = ipa3_replenish_rx_cache;
	ep->sys->repl->capacity = 0;
	kfree(ep->sys->repl);
fail_page_recycle_repl:
	if (ep->sys->page_recycle_repl) {
		ep->sys->page_recycle_repl->capacity = 0;
		kfree(ep->sys->page_recycle_repl);
	}
fail_gen2:
	if (ipa3_ctx->use_ipa_pm)
		ipa_pm_deregister(ep->sys->pm_hdl);
fail_pm:
	destroy_workqueue(ep->sys->repl_wq);
fail_wq2:
	destroy_workqueue(ep->sys->wq);
fail_wq:
	kfree(ep->sys);
	memset(&ipa3_ctx->ep[ipa_ep_idx], 0, sizeof(struct ipa3_ep_context));
fail_and_disable_clocks:
	IPA_ACTIVE_CLIENTS_DEC_EP(sys_in->client);
fail_gen:
	return result;
}

/**
 * ipa3_teardown_sys_pipe() - Teardown the GPI pipe and cleanup IPA EP
 * @clnt_hdl:	[in] the handle obtained from ipa3_setup_sys_pipe
 *
 * Returns:	0 on success, negative on failure
 */
int ipa3_teardown_sys_pipe(u32 clnt_hdl)
{
	struct ipa3_ep_context *ep;
	int empty;
	int result;
	int i;

	if (clnt_hdl >= ipa3_ctx->ipa_num_pipes ||
	    ipa3_ctx->ep[clnt_hdl].valid == 0) {
		IPAERR("bad parm.\n");
		return -EINVAL;
	}

	ep = &ipa3_ctx->ep[clnt_hdl];

	if (!ep->keep_ipa_awake)
		IPA_ACTIVE_CLIENTS_INC_EP(ipa3_get_client_mapping(clnt_hdl));

	ipa3_disable_data_path(clnt_hdl);

	if (IPA_CLIENT_IS_PROD(ep->client)) {
		do {
			spin_lock_bh(&ep->sys->spinlock);
			empty = list_empty(&ep->sys->head_desc_list);
			spin_unlock_bh(&ep->sys->spinlock);
			if (!empty)
				usleep_range(95, 105);
			else
				break;
		} while (1);
	}

	/* channel stop might fail on timeout if IPA is busy */
	for (i = 0; i < IPA_GSI_CHANNEL_STOP_MAX_RETRY; i++) {
		result = ipa3_stop_gsi_channel(clnt_hdl);
		if (result == GSI_STATUS_SUCCESS)
			break;

		if (result != -GSI_STATUS_AGAIN &&
			result != -GSI_STATUS_TIMED_OUT)
			break;
	}

	if (result != GSI_STATUS_SUCCESS) {
		IPAERR("GSI stop chan err: %d.\n", result);
		ipa_assert();
		return result;
	}

	if (ep->sys->napi_obj) {
		do {
			usleep_range(95, 105);
		} while (atomic_read(&ep->sys->curr_polling_state));
	}

	if (IPA_CLIENT_IS_CONS(ep->client))
		cancel_delayed_work_sync(&ep->sys->replenish_rx_work);
	flush_workqueue(ep->sys->wq);
	if (IPA_CLIENT_IS_PROD(ep->client))
		atomic_set(&ep->sys->workqueue_flushed, 1);

	/* tear down the default pipe before we reset the channel*/
	if (ep->client == IPA_CLIENT_APPS_WAN_COAL_CONS) {
		i = ipa3_get_ep_mapping(IPA_CLIENT_APPS_WAN_CONS);

		if (i == IPA_EP_NOT_ALLOCATED) {
			IPAERR("failed to get idx");
			return i;
		}

		result = ipa3_teardown_coal_def_pipe(i);
		if (result) {
			IPAERR("failed to teardown default coal pipe\n");
			return result;
		}
	}

	result = ipa3_reset_gsi_channel(clnt_hdl);
	if (result != GSI_STATUS_SUCCESS) {
		IPAERR("Failed to reset chan: %d.\n", result);
		ipa_assert();
		return result;
	}
	dma_free_coherent(ipa3_ctx->pdev,
		ep->gsi_mem_info.chan_ring_len,
		ep->gsi_mem_info.chan_ring_base_vaddr,
		ep->gsi_mem_info.chan_ring_base_addr);
	result = gsi_dealloc_channel(ep->gsi_chan_hdl);
	if (result != GSI_STATUS_SUCCESS) {
		IPAERR("Failed to dealloc chan: %d.\n", result);
		ipa_assert();
		return result;
	}

	/* free event ring only when it is present */
	if (ep->sys->use_comm_evt_ring) {
		ipa3_ctx->gsi_evt_comm_ring_rem +=
			ep->gsi_mem_info.chan_ring_len;
	} else if (ep->gsi_evt_ring_hdl != ~0) {
		result = gsi_reset_evt_ring(ep->gsi_evt_ring_hdl);
		if (WARN(result != GSI_STATUS_SUCCESS, "reset evt %d", result))
			return result;

		dma_free_coherent(ipa3_ctx->pdev,
			ep->gsi_mem_info.evt_ring_len,
			ep->gsi_mem_info.evt_ring_base_vaddr,
			ep->gsi_mem_info.evt_ring_base_addr);
		result = gsi_dealloc_evt_ring(ep->gsi_evt_ring_hdl);
		if (WARN(result != GSI_STATUS_SUCCESS, "deall evt %d", result))
			return result;
	}
	if (ep->sys->repl_wq)
		flush_workqueue(ep->sys->repl_wq);
	if (IPA_CLIENT_IS_CONS(ep->client))
		ipa3_cleanup_rx(ep->sys);

	if (!ep->skip_ep_cfg && IPA_CLIENT_IS_PROD(ep->client)) {
		if (ipa3_ctx->modem_cfg_emb_pipe_flt &&
			ep->client == IPA_CLIENT_APPS_WAN_PROD)
			IPADBG("modem cfg emb pipe flt\n");
		else
			ipa3_delete_dflt_flt_rules(clnt_hdl);
	}

	if (IPA_CLIENT_IS_WLAN_CONS(ep->client))
		atomic_dec(&ipa3_ctx->wc_memb.active_clnt_cnt);

	memset(&ep->wstats, 0, sizeof(struct ipa3_wlan_stats));

	if (!atomic_read(&ipa3_ctx->wc_memb.active_clnt_cnt))
		ipa3_cleanup_wlan_rx_common_cache();

	ep->valid = 0;

	IPA_ACTIVE_CLIENTS_DEC_EP(ipa3_get_client_mapping(clnt_hdl));

	IPADBG("client (ep: %d) disconnected\n", clnt_hdl);

	return 0;
}

/**
 * ipa3_teardown_coal_def_pipe() - Teardown the APPS_WAN_COAL_CONS
 *				   default GPI pipe and cleanup IPA EP
 *				   called after the coalesced pipe is destroyed.
 * @clnt_hdl:	[in] the handle obtained from ipa3_setup_sys_pipe
 *
 * Returns:	0 on success, negative on failure
 */
static int ipa3_teardown_coal_def_pipe(u32 clnt_hdl)
{
	struct ipa3_ep_context *ep;
	int result;
	int i;

	ep = &ipa3_ctx->ep[clnt_hdl];

	ipa3_disable_data_path(clnt_hdl);

	/* channel stop might fail on timeout if IPA is busy */
	for (i = 0; i < IPA_GSI_CHANNEL_STOP_MAX_RETRY; i++) {
		result = ipa3_stop_gsi_channel(clnt_hdl);
		if (result == GSI_STATUS_SUCCESS)
			break;

		if (result != -GSI_STATUS_AGAIN &&
		    result != -GSI_STATUS_TIMED_OUT)
			break;
	}

	if (result != GSI_STATUS_SUCCESS) {
		IPAERR("GSI stop chan err: %d.\n", result);
		ipa_assert();
		return result;
	}
	result = ipa3_reset_gsi_channel(clnt_hdl);
	if (result != GSI_STATUS_SUCCESS) {
		IPAERR("Failed to reset chan: %d.\n", result);
		ipa_assert();
		return result;
	}
	dma_free_coherent(ipa3_ctx->pdev,
		ep->gsi_mem_info.chan_ring_len,
		ep->gsi_mem_info.chan_ring_base_vaddr,
		ep->gsi_mem_info.chan_ring_base_addr);
	result = gsi_dealloc_channel(ep->gsi_chan_hdl);
	if (result != GSI_STATUS_SUCCESS) {
		IPAERR("Failed to dealloc chan: %d.\n", result);
		ipa_assert();
		return result;
	}

	if (IPA_CLIENT_IS_CONS(ep->client))
		cancel_delayed_work_sync(&ep->sys->replenish_rx_work);

	flush_workqueue(ep->sys->wq);

	if (ep->sys->repl_wq)
		flush_workqueue(ep->sys->repl_wq);
	if (IPA_CLIENT_IS_CONS(ep->client))
		ipa3_cleanup_rx(ep->sys);

	ep->valid = 0;

	IPADBG("client (ep: %d) disconnected\n", clnt_hdl);

	return 0;
}

/**
 * ipa3_tx_comp_usr_notify_release() - Callback function which will call the
 * user supplied callback function to release the skb, or release it on
 * its own if no callback function was supplied.
 * @user1
 * @user2
 *
 * This notified callback is for the destination client.
 */
static void ipa3_tx_comp_usr_notify_release(void *user1, int user2)
{
	struct sk_buff *skb = (struct sk_buff *)user1;
	int ep_idx = user2;

	IPADBG_LOW("skb=%pK ep=%d\n", skb, ep_idx);

	IPA_STATS_INC_CNT(ipa3_ctx->stats.tx_pkts_compl);

	if (ipa3_ctx->ep[ep_idx].client_notify)
		ipa3_ctx->ep[ep_idx].client_notify(ipa3_ctx->ep[ep_idx].priv,
				IPA_WRITE_DONE, (unsigned long)skb);
	else
		dev_kfree_skb_any(skb);
}

void ipa3_tx_cmd_comp(void *user1, int user2)
{
	ipahal_destroy_imm_cmd(user1);
}

/**
 * ipa3_tx_dp() - Data-path tx handler
 * @dst:	[in] which IPA destination to route tx packets to
 * @skb:	[in] the packet to send
 * @metadata:	[in] TX packet meta-data
 *
 * Data-path tx handler, this is used for both SW data-path which by-passes most
 * IPA HW blocks AND the regular HW data-path for WLAN AMPDU traffic only. If
 * dst is a "valid" CONS type, then SW data-path is used. If dst is the
 * WLAN_AMPDU PROD type, then HW data-path for WLAN AMPDU is used. Anything else
 * is an error. For errors, client needs to free the skb as needed. For success,
 * IPA driver will later invoke client callback if one was supplied. That
 * callback should free the skb. If no callback supplied, IPA driver will free
 * the skb internally
 *
 * The function will use two descriptors for this send command
 * (for A5_WLAN_AMPDU_PROD only one desciprtor will be sent),
 * the first descriptor will be used to inform the IPA hardware that
 * apps need to push data into the IPA (IP_PACKET_INIT immediate command).
 * Once this send was done from transport point-of-view the IPA driver will
 * get notified by the supplied callback.
 *
 * Returns:	0 on success, negative on failure
 */
int ipa3_tx_dp(enum ipa_client_type dst, struct sk_buff *skb,
		struct ipa_tx_meta *meta)
{
	struct ipa3_desc *desc;
	struct ipa3_desc _desc[3];
	int dst_ep_idx;
	struct ipahal_imm_cmd_pyld *cmd_pyld = NULL;
	struct ipa3_sys_context *sys;
	int src_ep_idx;
	int num_frags, f;
	const struct ipa_gsi_ep_config *gsi_ep;
	int data_idx;
	unsigned int max_desc;

	if (unlikely(!ipa3_ctx)) {
		IPAERR("IPA3 driver was not initialized\n");
		return -EINVAL;
	}

	if (skb->len == 0) {
		IPAERR("packet size is 0\n");
		return -EINVAL;
	}

	/*
	 * USB_CONS: PKT_INIT ep_idx = dst pipe
	 * Q6_CONS: PKT_INIT ep_idx = sender pipe
	 * A5_LAN_WAN_PROD: HW path ep_idx = sender pipe
	 *
	 * LAN TX: all PKT_INIT
	 * WAN TX: PKT_INIT (cmd) + HW (data)
	 *
	 */
	if (IPA_CLIENT_IS_CONS(dst)) {
		src_ep_idx = ipa3_get_ep_mapping(IPA_CLIENT_APPS_LAN_PROD);
		if (-1 == src_ep_idx) {
			IPAERR("Client %u is not mapped\n",
				IPA_CLIENT_APPS_LAN_PROD);
			goto fail_gen;
		}
		dst_ep_idx = ipa3_get_ep_mapping(dst);
	} else {
		src_ep_idx = ipa3_get_ep_mapping(dst);
		if (-1 == src_ep_idx) {
			IPAERR("Client %u is not mapped\n", dst);
			goto fail_gen;
		}
		if (meta && meta->pkt_init_dst_ep_valid)
			dst_ep_idx = meta->pkt_init_dst_ep;
		else
			dst_ep_idx = -1;
	}

	sys = ipa3_ctx->ep[src_ep_idx].sys;

	if (!sys || !sys->ep->valid) {
		IPAERR_RL("pipe %d not valid\n", src_ep_idx);
		goto fail_pipe_not_valid;
	}

	num_frags = skb_shinfo(skb)->nr_frags;
	/*
	 * make sure TLV FIFO supports the needed frags.
	 * 2 descriptors are needed for IP_PACKET_INIT and TAG_STATUS.
	 * 1 descriptor needed for the linear portion of skb.
	 */
	gsi_ep = ipa3_get_gsi_ep_info(ipa3_ctx->ep[src_ep_idx].client);
	if (unlikely(gsi_ep == NULL)) {
		IPAERR("failed to get EP %d GSI info\n", src_ep_idx);
		goto fail_gen;
	}
	max_desc =  gsi_ep->ipa_if_tlv;
	if (gsi_ep->prefetch_mode == GSI_SMART_PRE_FETCH ||
		gsi_ep->prefetch_mode == GSI_FREE_PRE_FETCH)
		max_desc -= gsi_ep->prefetch_threshold;
	if (num_frags + 3 > max_desc) {
		if (skb_linearize(skb)) {
			IPAERR("Failed to linear skb with %d frags\n",
				num_frags);
			goto fail_gen;
		}
		num_frags = 0;
	}
	if (num_frags) {
		/* 1 desc for tag to resolve status out-of-order issue;
		 * 1 desc is needed for the linear portion of skb;
		 * 1 desc may be needed for the PACKET_INIT;
		 * 1 desc for each frag
		 */
		desc = kzalloc(sizeof(*desc) * (num_frags + 3), GFP_ATOMIC);
		if (!desc) {
			IPAERR("failed to alloc desc array\n");
			goto fail_gen;
		}
	} else {
		memset(_desc, 0, 3 * sizeof(struct ipa3_desc));
		desc = &_desc[0];
	}

	if (dst_ep_idx != -1) {
		int skb_idx;

		/* SW data path */
		data_idx = 0;
		if (sys->policy == IPA_POLICY_NOINTR_MODE) {
			/*
			 * For non-interrupt mode channel (where there is no
			 * event ring) TAG STATUS are used for completion
			 * notification. IPA will generate a status packet with
			 * tag info as a result of the TAG STATUS command.
			 */
			desc[data_idx].is_tag_status = true;
			data_idx++;
		}
		desc[data_idx].opcode = ipa3_ctx->pkt_init_imm_opcode;
		desc[data_idx].dma_address_valid = true;
		desc[data_idx].dma_address = ipa3_ctx->pkt_init_imm[dst_ep_idx];
		desc[data_idx].type = IPA_IMM_CMD_DESC;
		desc[data_idx].callback = NULL;
		data_idx++;
		desc[data_idx].pyld = skb->data;
		desc[data_idx].len = skb_headlen(skb);
		desc[data_idx].type = IPA_DATA_DESC_SKB;
		desc[data_idx].callback = ipa3_tx_comp_usr_notify_release;
		desc[data_idx].user1 = skb;
		desc[data_idx].user2 = (meta && meta->pkt_init_dst_ep_valid &&
				meta->pkt_init_dst_ep_remote) ?
				src_ep_idx :
				dst_ep_idx;
		if (meta && meta->dma_address_valid) {
			desc[data_idx].dma_address_valid = true;
			desc[data_idx].dma_address = meta->dma_address;
		}

		skb_idx = data_idx;
		data_idx++;

		for (f = 0; f < num_frags; f++) {
			desc[data_idx + f].frag = &skb_shinfo(skb)->frags[f];
			desc[data_idx + f].type = IPA_DATA_DESC_SKB_PAGED;
			desc[data_idx + f].len =
				skb_frag_size(desc[data_idx + f].frag);
		}
		/* don't free skb till frag mappings are released */
		if (num_frags) {
			desc[data_idx + f - 1].callback =
				desc[skb_idx].callback;
			desc[data_idx + f - 1].user1 = desc[skb_idx].user1;
			desc[data_idx + f - 1].user2 = desc[skb_idx].user2;
			desc[skb_idx].callback = NULL;
		}

		if (ipa3_send(sys, num_frags + data_idx, desc, true)) {
			IPAERR("fail to send skb %pK num_frags %u SWP\n",
				skb, num_frags);
			goto fail_send;
		}
		IPA_STATS_INC_CNT(ipa3_ctx->stats.tx_sw_pkts);
	} else {
		/* HW data path */
		data_idx = 0;
		if (sys->policy == IPA_POLICY_NOINTR_MODE) {
			/*
			 * For non-interrupt mode channel (where there is no
			 * event ring) TAG STATUS are used for completion
			 * notification. IPA will generate a status packet with
			 * tag info as a result of the TAG STATUS command.
			 */
			desc[data_idx].is_tag_status = true;
			data_idx++;
		}
		desc[data_idx].pyld = skb->data;
		desc[data_idx].len = skb_headlen(skb);
		desc[data_idx].type = IPA_DATA_DESC_SKB;
		desc[data_idx].callback = ipa3_tx_comp_usr_notify_release;
		desc[data_idx].user1 = skb;
		desc[data_idx].user2 = src_ep_idx;

		if (meta && meta->dma_address_valid) {
			desc[data_idx].dma_address_valid = true;
			desc[data_idx].dma_address = meta->dma_address;
		}
		if (num_frags == 0) {
			if (ipa3_send(sys, data_idx + 1, desc, true)) {
				IPAERR("fail to send skb %pK HWP\n", skb);
				goto fail_mem;
			}
		} else {
			for (f = 0; f < num_frags; f++) {
				desc[data_idx+f+1].frag =
					&skb_shinfo(skb)->frags[f];
				desc[data_idx+f+1].type =
					IPA_DATA_DESC_SKB_PAGED;
				desc[data_idx+f+1].len =
					skb_frag_size(desc[data_idx+f+1].frag);
			}
			/* don't free skb till frag mappings are released */
			desc[data_idx+f].callback = desc[data_idx].callback;
			desc[data_idx+f].user1 = desc[data_idx].user1;
			desc[data_idx+f].user2 = desc[data_idx].user2;
			desc[data_idx].callback = NULL;

			if (ipa3_send(sys, num_frags + data_idx + 1,
				desc, true)) {
				IPAERR("fail to send skb %pK num_frags %u\n",
					skb, num_frags);
				goto fail_mem;
			}
		}
		IPA_STATS_INC_CNT(ipa3_ctx->stats.tx_hw_pkts);
	}

	if (num_frags) {
		kfree(desc);
		IPA_STATS_INC_CNT(ipa3_ctx->stats.tx_non_linear);
	}
	return 0;

fail_send:
	ipahal_destroy_imm_cmd(cmd_pyld);
fail_mem:
	if (num_frags)
		kfree(desc);
fail_gen:
	return -EFAULT;
fail_pipe_not_valid:
	return -EPIPE;
}

static void ipa3_wq_handle_rx(struct work_struct *work)
{
	struct ipa3_sys_context *sys;

	sys = container_of(work, struct ipa3_sys_context, work);

	if (sys->napi_obj) {
		if (!ipa3_ctx->use_ipa_pm)
			IPA_ACTIVE_CLIENTS_INC_SPECIAL("NAPI");
		else
			ipa_pm_activate_sync(sys->pm_hdl);
		napi_schedule(sys->napi_obj);
	} else
		ipa3_handle_rx(sys);
}

static void ipa3_wq_repl_rx(struct work_struct *work)
{
	struct ipa3_sys_context *sys;
	void *ptr;
	struct ipa3_rx_pkt_wrapper *rx_pkt;
	gfp_t flag = GFP_KERNEL;
	u32 next;
	u32 curr;

	sys = container_of(work, struct ipa3_sys_context, repl_work);
	atomic_set(&sys->repl->pending, 0);
	curr = atomic_read(&sys->repl->tail_idx);

begin:
	while (1) {
		next = (curr + 1) % sys->repl->capacity;
		if (next == atomic_read(&sys->repl->head_idx))
			goto fail_kmem_cache_alloc;

		rx_pkt = kmem_cache_zalloc(ipa3_ctx->rx_pkt_wrapper_cache,
					   flag);
		if (!rx_pkt)
			goto fail_kmem_cache_alloc;

		INIT_WORK(&rx_pkt->work, ipa3_wq_rx_avail);
		rx_pkt->sys = sys;

		rx_pkt->data.skb = sys->get_skb(sys->rx_buff_sz, flag);
		if (rx_pkt->data.skb == NULL)
			goto fail_skb_alloc;

		ptr = skb_put(rx_pkt->data.skb, sys->rx_buff_sz);
		rx_pkt->data.dma_addr = dma_map_single(ipa3_ctx->pdev, ptr,
						     sys->rx_buff_sz,
						     DMA_FROM_DEVICE);
		if (dma_mapping_error(ipa3_ctx->pdev, rx_pkt->data.dma_addr)) {
			pr_err_ratelimited("%s dma map fail %pK for %pK sys=%pK\n",
			       __func__, (void *)rx_pkt->data.dma_addr,
			       ptr, sys);
			goto fail_dma_mapping;
		}

		sys->repl->cache[curr] = rx_pkt;
		curr = next;
		/* ensure write is done before setting tail index */
		mb();
		atomic_set(&sys->repl->tail_idx, next);
	}

	return;

fail_dma_mapping:
	sys->free_skb(rx_pkt->data.skb);
fail_skb_alloc:
	kmem_cache_free(ipa3_ctx->rx_pkt_wrapper_cache, rx_pkt);
fail_kmem_cache_alloc:
	if (atomic_read(&sys->repl->tail_idx) ==
			atomic_read(&sys->repl->head_idx)) {
		if (sys->ep->client == IPA_CLIENT_APPS_WAN_CONS ||
			sys->ep->client == IPA_CLIENT_APPS_WAN_COAL_CONS)
			IPA_STATS_INC_CNT(ipa3_ctx->stats.wan_repl_rx_empty);
		else if (sys->ep->client == IPA_CLIENT_APPS_LAN_CONS)
			IPA_STATS_INC_CNT(ipa3_ctx->stats.lan_repl_rx_empty);
		pr_err_ratelimited("%s sys=%pK repl ring empty\n",
				__func__, sys);
		goto begin;
	}
}

static struct ipa3_rx_pkt_wrapper *ipa3_alloc_rx_pkt_page(
	gfp_t flag, bool is_tmp_alloc)
{
	struct ipa3_rx_pkt_wrapper *rx_pkt;

	flag |= __GFP_NOMEMALLOC;
	rx_pkt = kmem_cache_zalloc(ipa3_ctx->rx_pkt_wrapper_cache,
		flag);
<<<<<<< HEAD
	if (!rx_pkt)
=======
	if (unlikely(!rx_pkt))
>>>>>>> 15457316
		return NULL;
	rx_pkt->len = PAGE_SIZE << IPA_WAN_PAGE_ORDER;
	rx_pkt->page_data.page = __dev_alloc_pages(flag,
		IPA_WAN_PAGE_ORDER);
<<<<<<< HEAD

	if (!rx_pkt->page_data.page)
=======
	if (unlikely(!rx_pkt->page_data.page))
>>>>>>> 15457316
		goto fail_page_alloc;

	rx_pkt->page_data.dma_addr = dma_map_page(ipa3_ctx->pdev,
			rx_pkt->page_data.page, 0,
			rx_pkt->len, DMA_FROM_DEVICE);
	if (dma_mapping_error(ipa3_ctx->pdev,
		rx_pkt->page_data.dma_addr)) {
		pr_err_ratelimited("%s dma map fail %pK for %pK\n",
			__func__, (void *)rx_pkt->page_data.dma_addr,
			rx_pkt->page_data.page);
		goto fail_dma_mapping;
	}
	if (is_tmp_alloc)
		rx_pkt->page_data.is_tmp_alloc = true;
	else
		rx_pkt->page_data.is_tmp_alloc = false;
	return rx_pkt;

fail_dma_mapping:
	__free_pages(rx_pkt->page_data.page, IPA_WAN_PAGE_ORDER);
fail_page_alloc:
	kmem_cache_free(ipa3_ctx->rx_pkt_wrapper_cache, rx_pkt);
	return NULL;
}

static void ipa3_replenish_rx_page_cache(struct ipa3_sys_context *sys)
{
	struct ipa3_rx_pkt_wrapper *rx_pkt;
	u32 curr;

<<<<<<< HEAD
	for (curr = 0; curr < sys->repl->capacity; curr++) {
=======
	for (curr = 0; curr < sys->page_recycle_repl->capacity; curr++) {
>>>>>>> 15457316
		rx_pkt = ipa3_alloc_rx_pkt_page(GFP_KERNEL, false);
		if (!rx_pkt) {
			IPAERR("ipa3_alloc_rx_pkt_page fails\n");
			ipa_assert();
			break;
		}
		rx_pkt->sys = sys;
<<<<<<< HEAD
		sys->repl->cache[curr] = rx_pkt;
=======
		sys->page_recycle_repl->cache[curr] = rx_pkt;
	}

	return;

}

static void ipa3_wq_page_repl(struct work_struct *work)
{
	struct ipa3_sys_context *sys;
	struct ipa3_rx_pkt_wrapper *rx_pkt;
	u32 next;
	u32 curr;

	sys = container_of(work, struct ipa3_sys_context, repl_work);
	atomic_set(&sys->repl->pending, 0);
	curr = atomic_read(&sys->repl->tail_idx);

begin:
	while (1) {
		next = (curr + 1) % sys->repl->capacity;
		if (unlikely(next == atomic_read(&sys->repl->head_idx)))
			goto fail_kmem_cache_alloc;
		rx_pkt = ipa3_alloc_rx_pkt_page(GFP_KERNEL, true);
		if (unlikely(!rx_pkt)) {
			IPAERR("ipa3_alloc_rx_pkt_page fails\n");
			break;
		}
		rx_pkt->sys = sys;
		sys->repl->cache[curr] = rx_pkt;
		curr = next;
		/* ensure write is done before setting tail index */
		mb();
		atomic_set(&sys->repl->tail_idx, next);
>>>>>>> 15457316
	}

	return;

<<<<<<< HEAD
}

=======
fail_kmem_cache_alloc:
	if (atomic_read(&sys->repl->tail_idx) ==
			atomic_read(&sys->repl->head_idx)) {
		if (sys->ep->client == IPA_CLIENT_APPS_WAN_CONS ||
			sys->ep->client == IPA_CLIENT_APPS_WAN_COAL_CONS)
			IPA_STATS_INC_CNT(ipa3_ctx->stats.wan_repl_rx_empty);
		pr_err_ratelimited("%s sys=%pK wq_repl ring empty\n",
				__func__, sys);
		goto begin;
	}

}

static inline void __trigger_repl_work(struct ipa3_sys_context *sys)
{
	int tail, head, avail;

	if (atomic_read(&sys->repl->pending))
		return;

	tail = atomic_read(&sys->repl->tail_idx);
	head = atomic_read(&sys->repl->head_idx);
	avail = (tail - head) % sys->repl->capacity;

	if (avail < sys->repl->capacity / 4) {
		atomic_set(&sys->repl->pending, 1);
		queue_work(sys->repl_wq, &sys->repl_work);
	}
}


>>>>>>> 15457316
static void ipa3_replenish_rx_page_recycle(struct ipa3_sys_context *sys)
{
	struct ipa3_rx_pkt_wrapper *rx_pkt;
	int ret;
	int rx_len_cached = 0;
	struct gsi_xfer_elem gsi_xfer_elem_array[IPA_REPL_XFER_MAX];
	u32 curr;
<<<<<<< HEAD
	int idx = 0;
	struct page *cur_page;
	gfp_t flag;
=======
	u32 curr_wq;
	int idx = 0;
	struct page *cur_page;
	u32 stats_i = 0;
>>>>>>> 15457316

	/* start replenish only when buffers go lower than the threshold */
	if (sys->rx_pool_sz - sys->len < IPA_REPL_XFER_THRESH)
		return;
<<<<<<< HEAD

	flag = gfp_any();
	spin_lock_bh(&sys->spinlock);
	rx_len_cached = sys->len;
	curr = atomic_read(&sys->repl->head_idx);

	while (rx_len_cached < sys->rx_pool_sz) {
		cur_page = sys->repl->cache[curr]->page_data.page;
		/* Found an idle page that can be used */
		if (page_ref_count(cur_page) == 1) {
			page_ref_inc(cur_page);
			rx_pkt = sys->repl->cache[curr];
			curr = (++curr == sys->repl->capacity) ? 0 : curr;
=======
	stats_i = (sys->ep->client == IPA_CLIENT_APPS_WAN_COAL_CONS) ? 0 : 1;

	spin_lock_bh(&sys->spinlock);
	rx_len_cached = sys->len;
	curr = atomic_read(&sys->page_recycle_repl->head_idx);
	curr_wq = atomic_read(&sys->repl->head_idx);

	while (rx_len_cached < sys->rx_pool_sz) {
		cur_page = sys->page_recycle_repl->cache[curr]->page_data.page;
		/* Found an idle page that can be used */
		if (page_ref_count(cur_page) == 1) {
			page_ref_inc(cur_page);
			rx_pkt = sys->page_recycle_repl->cache[curr];
			curr = (++curr == sys->page_recycle_repl->capacity) ?
								0 : curr;
>>>>>>> 15457316
		} else {
			/*
			 * Could not find idle page at curr index.
			 * Allocate a new one.
			 */
<<<<<<< HEAD
			rx_pkt = ipa3_alloc_rx_pkt_page(flag, true);
			if (!rx_pkt && flag == GFP_ATOMIC)
				break;
			else if (!rx_pkt)
				goto fail_kmem_cache_alloc;
			rx_pkt->sys = sys;
=======
			if (curr_wq == atomic_read(&sys->repl->tail_idx))
				break;
			ipa3_ctx->stats.page_recycle_stats[stats_i].tmp_alloc++;
			rx_pkt = sys->repl->cache[curr_wq];
			curr_wq = (++curr_wq == sys->repl->capacity) ?
								 0 : curr_wq;
>>>>>>> 15457316
		}

		dma_sync_single_for_device(ipa3_ctx->pdev,
			rx_pkt->page_data.dma_addr,
			rx_pkt->len, DMA_FROM_DEVICE);
		gsi_xfer_elem_array[idx].addr = rx_pkt->page_data.dma_addr;
		gsi_xfer_elem_array[idx].len = rx_pkt->len;
		gsi_xfer_elem_array[idx].flags = GSI_XFER_FLAG_EOT;
		gsi_xfer_elem_array[idx].flags |= GSI_XFER_FLAG_EOB;
		gsi_xfer_elem_array[idx].flags |= GSI_XFER_FLAG_BEI;
		gsi_xfer_elem_array[idx].type = GSI_XFER_ELEM_DATA;
		gsi_xfer_elem_array[idx].xfer_user_data = rx_pkt;
		rx_len_cached++;
		idx++;
<<<<<<< HEAD
=======
		ipa3_ctx->stats.page_recycle_stats[stats_i].total_replenished++;
>>>>>>> 15457316
		/*
		 * gsi_xfer_elem_buffer has a size of IPA_REPL_XFER_THRESH.
		 * If this size is reached we need to queue the xfers.
		 */
		if (idx == IPA_REPL_XFER_MAX) {
			ret = gsi_queue_xfer(sys->ep->gsi_chan_hdl, idx,
				gsi_xfer_elem_array, false);
			if (ret != GSI_STATUS_SUCCESS) {
				/* we don't expect this will happen */
				IPAERR("failed to provide buffer: %d\n", ret);
				ipa_assert();
				break;
			}
			idx = 0;
		}
	}
	/* only ring doorbell once here */
	ret = gsi_queue_xfer(sys->ep->gsi_chan_hdl, idx,
			gsi_xfer_elem_array, true);
	if (ret == GSI_STATUS_SUCCESS) {
		/* ensure write is done before setting head index */
		mb();
<<<<<<< HEAD
		atomic_set(&sys->repl->head_idx, curr);
=======
		atomic_set(&sys->repl->head_idx, curr_wq);
		atomic_set(&sys->page_recycle_repl->head_idx, curr);
>>>>>>> 15457316
		sys->len = rx_len_cached;
	} else {
		/* we don't expect this will happen */
		IPAERR("failed to provide buffer: %d\n", ret);
		ipa_assert();
	}
	spin_unlock_bh(&sys->spinlock);
<<<<<<< HEAD

	if (rx_len_cached < sys->rx_pool_sz) {
		queue_delayed_work(sys->wq, &sys->replenish_rx_work,
			msecs_to_jiffies(1));
	}
	return;
fail_kmem_cache_alloc:
	ipa_assert();
	spin_unlock_bh(&sys->spinlock);
=======
	__trigger_repl_work(sys);

	if (rx_len_cached <= IPA_DEFAULT_SYS_YELLOW_WM) {
		if (sys->ep->client == IPA_CLIENT_APPS_WAN_CONS ||
			sys->ep->client == IPA_CLIENT_APPS_WAN_COAL_CONS)
			IPA_STATS_INC_CNT(ipa3_ctx->stats.wan_rx_empty);
		else if (sys->ep->client == IPA_CLIENT_APPS_LAN_CONS)
			IPA_STATS_INC_CNT(ipa3_ctx->stats.lan_rx_empty);
		else
			WARN_ON(1);
		queue_delayed_work(sys->wq, &sys->replenish_rx_work,
				msecs_to_jiffies(1));
	}

	return;
>>>>>>> 15457316
}

static void ipa3_replenish_wlan_rx_cache(struct ipa3_sys_context *sys)
{
	struct ipa3_rx_pkt_wrapper *rx_pkt = NULL;
	struct ipa3_rx_pkt_wrapper *tmp;
	int ret;
	struct gsi_xfer_elem gsi_xfer_elem_one;
	u32 rx_len_cached = 0;

	IPADBG_LOW("\n");

	spin_lock_bh(&ipa3_ctx->wc_memb.wlan_spinlock);
	rx_len_cached = sys->len;

	if (rx_len_cached < sys->rx_pool_sz) {
		list_for_each_entry_safe(rx_pkt, tmp,
			&ipa3_ctx->wc_memb.wlan_comm_desc_list, link) {
			list_del(&rx_pkt->link);

			if (ipa3_ctx->wc_memb.wlan_comm_free_cnt > 0)
				ipa3_ctx->wc_memb.wlan_comm_free_cnt--;

			rx_pkt->len = 0;
			rx_pkt->sys = sys;

			memset(&gsi_xfer_elem_one, 0,
				sizeof(gsi_xfer_elem_one));
			gsi_xfer_elem_one.addr = rx_pkt->data.dma_addr;
			gsi_xfer_elem_one.len = IPA_WLAN_RX_BUFF_SZ;
			gsi_xfer_elem_one.flags |= GSI_XFER_FLAG_EOT;
			gsi_xfer_elem_one.flags |= GSI_XFER_FLAG_EOB;
			gsi_xfer_elem_one.type = GSI_XFER_ELEM_DATA;
			gsi_xfer_elem_one.xfer_user_data = rx_pkt;

			ret = gsi_queue_xfer(sys->ep->gsi_chan_hdl, 1,
				&gsi_xfer_elem_one, true);

			if (ret) {
				IPAERR("failed to provide buffer: %d\n", ret);
				goto fail_provide_rx_buffer;
			}

			rx_len_cached = ++sys->len;

			if (rx_len_cached >= sys->rx_pool_sz) {
				spin_unlock_bh(
					&ipa3_ctx->wc_memb.wlan_spinlock);
				return;
			}
		}
	}
	spin_unlock_bh(&ipa3_ctx->wc_memb.wlan_spinlock);

	if (rx_len_cached < sys->rx_pool_sz &&
			ipa3_ctx->wc_memb.wlan_comm_total_cnt <
			 IPA_WLAN_COMM_RX_POOL_HIGH) {
		ipa3_replenish_rx_cache(sys);
		ipa3_ctx->wc_memb.wlan_comm_total_cnt +=
			(sys->rx_pool_sz - rx_len_cached);
	}

	return;

fail_provide_rx_buffer:
	list_del(&rx_pkt->link);
	spin_unlock_bh(&ipa3_ctx->wc_memb.wlan_spinlock);
}

static void ipa3_cleanup_wlan_rx_common_cache(void)
{
	struct ipa3_rx_pkt_wrapper *rx_pkt;
	struct ipa3_rx_pkt_wrapper *tmp;

	spin_lock_bh(&ipa3_ctx->wc_memb.wlan_spinlock);

	list_for_each_entry_safe(rx_pkt, tmp,
		&ipa3_ctx->wc_memb.wlan_comm_desc_list, link) {
		list_del(&rx_pkt->link);
		dma_unmap_single(ipa3_ctx->pdev, rx_pkt->data.dma_addr,
				IPA_WLAN_RX_BUFF_SZ, DMA_FROM_DEVICE);
		dev_kfree_skb_any(rx_pkt->data.skb);
		kmem_cache_free(ipa3_ctx->rx_pkt_wrapper_cache, rx_pkt);
		ipa3_ctx->wc_memb.wlan_comm_free_cnt--;
		ipa3_ctx->wc_memb.wlan_comm_total_cnt--;
	}
	ipa3_ctx->wc_memb.total_tx_pkts_freed = 0;

	if (ipa3_ctx->wc_memb.wlan_comm_free_cnt != 0)
		IPAERR("wlan comm buff free cnt: %d\n",
			ipa3_ctx->wc_memb.wlan_comm_free_cnt);

	if (ipa3_ctx->wc_memb.wlan_comm_total_cnt != 0)
		IPAERR("wlan comm buff total cnt: %d\n",
			ipa3_ctx->wc_memb.wlan_comm_total_cnt);

	spin_unlock_bh(&ipa3_ctx->wc_memb.wlan_spinlock);

}

static void ipa3_alloc_wlan_rx_common_cache(u32 size)
{
	void *ptr;
	struct ipa3_rx_pkt_wrapper *rx_pkt;
	int rx_len_cached = 0;
	gfp_t flag = GFP_NOWAIT | __GFP_NOWARN;

	rx_len_cached = ipa3_ctx->wc_memb.wlan_comm_total_cnt;
	while (rx_len_cached < size) {
		rx_pkt = kmem_cache_zalloc(ipa3_ctx->rx_pkt_wrapper_cache,
					   flag);
		if (!rx_pkt)
			goto fail_kmem_cache_alloc;

		INIT_LIST_HEAD(&rx_pkt->link);
		INIT_WORK(&rx_pkt->work, ipa3_wq_rx_avail);

		rx_pkt->data.skb =
			ipa3_get_skb_ipa_rx(IPA_WLAN_RX_BUFF_SZ,
						flag);
		if (rx_pkt->data.skb == NULL) {
			IPAERR("failed to alloc skb\n");
			goto fail_skb_alloc;
		}
		ptr = skb_put(rx_pkt->data.skb, IPA_WLAN_RX_BUFF_SZ);
		rx_pkt->data.dma_addr = dma_map_single(ipa3_ctx->pdev, ptr,
				IPA_WLAN_RX_BUFF_SZ, DMA_FROM_DEVICE);
		if (dma_mapping_error(ipa3_ctx->pdev, rx_pkt->data.dma_addr)) {
			IPAERR("dma_map_single failure %pK for %pK\n",
			       (void *)rx_pkt->data.dma_addr, ptr);
			goto fail_dma_mapping;
		}

		spin_lock_bh(&ipa3_ctx->wc_memb.wlan_spinlock);
		list_add_tail(&rx_pkt->link,
			&ipa3_ctx->wc_memb.wlan_comm_desc_list);
		rx_len_cached = ++ipa3_ctx->wc_memb.wlan_comm_total_cnt;

		ipa3_ctx->wc_memb.wlan_comm_free_cnt++;
		spin_unlock_bh(&ipa3_ctx->wc_memb.wlan_spinlock);

	}

	return;

fail_dma_mapping:
	dev_kfree_skb_any(rx_pkt->data.skb);
fail_skb_alloc:
	kmem_cache_free(ipa3_ctx->rx_pkt_wrapper_cache, rx_pkt);
fail_kmem_cache_alloc:
	return;
}


/**
 * ipa3_replenish_rx_cache() - Replenish the Rx packets cache.
 *
 * The function allocates buffers in the rx_pkt_wrapper_cache cache until there
 * are IPA_RX_POOL_CEIL buffers in the cache.
 *   - Allocate a buffer in the cache
 *   - Initialized the packets link
 *   - Initialize the packets work struct
 *   - Allocate the packets socket buffer (skb)
 *   - Fill the packets skb with data
 *   - Make the packet DMAable
 *   - Add the packet to the system pipe linked list
 */
static void ipa3_replenish_rx_cache(struct ipa3_sys_context *sys)
{
	void *ptr;
	struct ipa3_rx_pkt_wrapper *rx_pkt;
	int ret;
	int idx = 0;
	int rx_len_cached = 0;
	struct gsi_xfer_elem gsi_xfer_elem_array[IPA_REPL_XFER_MAX];
	gfp_t flag = GFP_NOWAIT | __GFP_NOWARN;

	rx_len_cached = sys->len;

	/* start replenish only when buffers go lower than the threshold */
	if (sys->rx_pool_sz - sys->len < IPA_REPL_XFER_THRESH)
		return;


	while (rx_len_cached < sys->rx_pool_sz) {
		rx_pkt = kmem_cache_zalloc(ipa3_ctx->rx_pkt_wrapper_cache,
					   flag);
		if (!rx_pkt)
			goto fail_kmem_cache_alloc;

		INIT_WORK(&rx_pkt->work, ipa3_wq_rx_avail);
		rx_pkt->sys = sys;

		rx_pkt->data.skb = sys->get_skb(sys->rx_buff_sz, flag);
		if (rx_pkt->data.skb == NULL) {
			IPAERR("failed to alloc skb\n");
			goto fail_skb_alloc;
		}
		ptr = skb_put(rx_pkt->data.skb, sys->rx_buff_sz);
		rx_pkt->data.dma_addr = dma_map_single(ipa3_ctx->pdev, ptr,
						     sys->rx_buff_sz,
						     DMA_FROM_DEVICE);
		if (dma_mapping_error(ipa3_ctx->pdev, rx_pkt->data.dma_addr)) {
			IPAERR("dma_map_single failure %pK for %pK\n",
			       (void *)rx_pkt->data.dma_addr, ptr);
			goto fail_dma_mapping;
		}

		gsi_xfer_elem_array[idx].addr = rx_pkt->data.dma_addr;
		gsi_xfer_elem_array[idx].len = sys->rx_buff_sz;
		gsi_xfer_elem_array[idx].flags = GSI_XFER_FLAG_EOT;
		gsi_xfer_elem_array[idx].flags |= GSI_XFER_FLAG_EOB;
		gsi_xfer_elem_array[idx].flags |= GSI_XFER_FLAG_BEI;
		gsi_xfer_elem_array[idx].type = GSI_XFER_ELEM_DATA;
		gsi_xfer_elem_array[idx].xfer_user_data = rx_pkt;
		idx++;
		rx_len_cached++;
		/*
		 * gsi_xfer_elem_buffer has a size of IPA_REPL_XFER_MAX.
		 * If this size is reached we need to queue the xfers.
		 */
		if (idx == IPA_REPL_XFER_MAX) {
			ret = gsi_queue_xfer(sys->ep->gsi_chan_hdl, idx,
				gsi_xfer_elem_array, false);
			if (ret != GSI_STATUS_SUCCESS) {
				/* we don't expect this will happen */
				IPAERR("failed to provide buffer: %d\n", ret);
				WARN_ON(1);
				break;
			}
			idx = 0;
		}
	}
	goto done;

fail_dma_mapping:
	sys->free_skb(rx_pkt->data.skb);
fail_skb_alloc:
	kmem_cache_free(ipa3_ctx->rx_pkt_wrapper_cache, rx_pkt);
fail_kmem_cache_alloc:
	if (rx_len_cached == 0)
		queue_delayed_work(sys->wq, &sys->replenish_rx_work,
				msecs_to_jiffies(1));
done:
	/* only ring doorbell once here */
	ret = gsi_queue_xfer(sys->ep->gsi_chan_hdl, idx,
		gsi_xfer_elem_array, true);
	if (ret == GSI_STATUS_SUCCESS) {
		sys->len = rx_len_cached;
	} else {
		/* we don't expect this will happen */
		IPAERR("failed to provide buffer: %d\n", ret);
		WARN_ON(1);
	}
}

static void ipa3_replenish_rx_cache_recycle(struct ipa3_sys_context *sys)
{
	void *ptr;
	struct ipa3_rx_pkt_wrapper *rx_pkt;
	int ret;
	int idx = 0;
	int rx_len_cached = 0;
	struct gsi_xfer_elem gsi_xfer_elem_array[IPA_REPL_XFER_MAX];
	gfp_t flag = GFP_NOWAIT | __GFP_NOWARN;

	/* start replenish only when buffers go lower than the threshold */
	if (sys->rx_pool_sz - sys->len < IPA_REPL_XFER_THRESH)
		return;

	rx_len_cached = sys->len;

	while (rx_len_cached < sys->rx_pool_sz) {
		if (list_empty(&sys->rcycl_list)) {
			rx_pkt = kmem_cache_zalloc(
				ipa3_ctx->rx_pkt_wrapper_cache, flag);
			if (!rx_pkt)
				goto fail_kmem_cache_alloc;

			INIT_WORK(&rx_pkt->work, ipa3_wq_rx_avail);
			rx_pkt->sys = sys;

			rx_pkt->data.skb = sys->get_skb(sys->rx_buff_sz, flag);
			if (rx_pkt->data.skb == NULL) {
				IPAERR("failed to alloc skb\n");
				kmem_cache_free(ipa3_ctx->rx_pkt_wrapper_cache,
					rx_pkt);
				goto fail_kmem_cache_alloc;
			}
			ptr = skb_put(rx_pkt->data.skb, sys->rx_buff_sz);
			rx_pkt->data.dma_addr = dma_map_single(ipa3_ctx->pdev,
				ptr, sys->rx_buff_sz, DMA_FROM_DEVICE);
			if (dma_mapping_error(ipa3_ctx->pdev,
				rx_pkt->data.dma_addr)) {
				IPAERR("dma_map_single failure %pK for %pK\n",
					(void *)rx_pkt->data.dma_addr, ptr);
				goto fail_dma_mapping;
			}
		} else {
			spin_lock_bh(&sys->spinlock);
			rx_pkt = list_first_entry(&sys->rcycl_list,
				struct ipa3_rx_pkt_wrapper, link);
			list_del(&rx_pkt->link);
			spin_unlock_bh(&sys->spinlock);
			ptr = skb_put(rx_pkt->data.skb, sys->rx_buff_sz);
			rx_pkt->data.dma_addr = dma_map_single(ipa3_ctx->pdev,
				ptr, sys->rx_buff_sz, DMA_FROM_DEVICE);
			if (dma_mapping_error(ipa3_ctx->pdev,
				rx_pkt->data.dma_addr)) {
				IPAERR("dma_map_single failure %pK for %pK\n",
					(void *)rx_pkt->data.dma_addr, ptr);
				goto fail_dma_mapping;
			}
		}

		gsi_xfer_elem_array[idx].addr = rx_pkt->data.dma_addr;
		gsi_xfer_elem_array[idx].len = sys->rx_buff_sz;
		gsi_xfer_elem_array[idx].flags = GSI_XFER_FLAG_EOT;
		gsi_xfer_elem_array[idx].flags |= GSI_XFER_FLAG_EOB;
		gsi_xfer_elem_array[idx].flags |= GSI_XFER_FLAG_BEI;
		gsi_xfer_elem_array[idx].type = GSI_XFER_ELEM_DATA;
		gsi_xfer_elem_array[idx].xfer_user_data = rx_pkt;
		idx++;
		rx_len_cached++;
		/*
		* gsi_xfer_elem_buffer has a size of IPA_REPL_XFER_MAX.
		* If this size is reached we need to queue the xfers.
		*/
		if (idx == IPA_REPL_XFER_MAX) {
			ret = gsi_queue_xfer(sys->ep->gsi_chan_hdl, idx,
				gsi_xfer_elem_array, false);
			if (ret != GSI_STATUS_SUCCESS) {
				/* we don't expect this will happen */
				IPAERR("failed to provide buffer: %d\n", ret);
				WARN_ON(1);
				break;
			}
			idx = 0;
		}
	}
	goto done;
fail_dma_mapping:
	/* Recycle skb  before adding to recycle list if dma mapping failed */
	rx_pkt->data.dma_addr = 0;
	ipa3_skb_recycle(rx_pkt->data.skb);
	spin_lock_bh(&sys->spinlock);
	list_add_tail(&rx_pkt->link, &sys->rcycl_list);
	INIT_LIST_HEAD(&rx_pkt->link);
	spin_unlock_bh(&sys->spinlock);
fail_kmem_cache_alloc:
	if (rx_len_cached == 0)
		queue_delayed_work(sys->wq, &sys->replenish_rx_work,
		msecs_to_jiffies(1));
done:
	/* only ring doorbell once here */
	ret = gsi_queue_xfer(sys->ep->gsi_chan_hdl, idx,
		gsi_xfer_elem_array, true);
	if (ret == GSI_STATUS_SUCCESS) {
		sys->len = rx_len_cached;
	} else {
		/* we don't expect this will happen */
		IPAERR("failed to provide buffer: %d\n", ret);
		WARN_ON(1);
<<<<<<< HEAD
	}
}

static inline void __trigger_repl_work(struct ipa3_sys_context *sys)
{
	int tail, head, avail;

	if (atomic_read(&sys->repl->pending))
		return;

	tail = atomic_read(&sys->repl->tail_idx);
	head = atomic_read(&sys->repl->head_idx);
	avail = (tail - head) % sys->repl->capacity;

	if (avail < sys->repl->capacity / 4) {
		atomic_set(&sys->repl->pending, 1);
		queue_work(sys->repl_wq, &sys->repl_work);
=======
>>>>>>> 15457316
	}
}

static void ipa3_fast_replenish_rx_cache(struct ipa3_sys_context *sys)
{
	struct ipa3_rx_pkt_wrapper *rx_pkt;
	int ret;
	int rx_len_cached = 0;
	struct gsi_xfer_elem gsi_xfer_elem_array[IPA_REPL_XFER_MAX];
	u32 curr;
	int idx = 0;

	/* start replenish only when buffers go lower than the threshold */
	if (sys->rx_pool_sz - sys->len < IPA_REPL_XFER_THRESH)
		return;

	spin_lock_bh(&sys->spinlock);
	rx_len_cached = sys->len;
	curr = atomic_read(&sys->repl->head_idx);

	while (rx_len_cached < sys->rx_pool_sz) {
		if (curr == atomic_read(&sys->repl->tail_idx))
			break;
		rx_pkt = sys->repl->cache[curr];
		gsi_xfer_elem_array[idx].addr = rx_pkt->data.dma_addr;
		gsi_xfer_elem_array[idx].len = sys->rx_buff_sz;
		gsi_xfer_elem_array[idx].flags = GSI_XFER_FLAG_EOT;
		gsi_xfer_elem_array[idx].flags |= GSI_XFER_FLAG_EOB;
		gsi_xfer_elem_array[idx].flags |= GSI_XFER_FLAG_BEI;
		gsi_xfer_elem_array[idx].type = GSI_XFER_ELEM_DATA;
		gsi_xfer_elem_array[idx].xfer_user_data = rx_pkt;
		rx_len_cached++;
		curr = (++curr == sys->repl->capacity) ? 0 : curr;
		idx++;
		/*
		 * gsi_xfer_elem_buffer has a size of IPA_REPL_XFER_THRESH.
		 * If this size is reached we need to queue the xfers.
		 */
		if (idx == IPA_REPL_XFER_MAX) {
			ret = gsi_queue_xfer(sys->ep->gsi_chan_hdl, idx,
				gsi_xfer_elem_array, false);
			if (ret != GSI_STATUS_SUCCESS) {
				/* we don't expect this will happen */
				IPAERR("failed to provide buffer: %d\n", ret);
				WARN_ON(1);
				break;
			}
			idx = 0;
		}
	}
	/* only ring doorbell once here */
	ret = gsi_queue_xfer(sys->ep->gsi_chan_hdl, idx,
			gsi_xfer_elem_array, true);
	if (ret == GSI_STATUS_SUCCESS) {
		/* ensure write is done before setting head index */
		mb();
		atomic_set(&sys->repl->head_idx, curr);
		sys->len = rx_len_cached;
	} else {
		/* we don't expect this will happen */
		IPAERR("failed to provide buffer: %d\n", ret);
		WARN_ON(1);
	}

	spin_unlock_bh(&sys->spinlock);

	__trigger_repl_work(sys);

	if (rx_len_cached <= IPA_DEFAULT_SYS_YELLOW_WM) {
		if (sys->ep->client == IPA_CLIENT_APPS_WAN_CONS ||
			sys->ep->client == IPA_CLIENT_APPS_WAN_COAL_CONS)
			IPA_STATS_INC_CNT(ipa3_ctx->stats.wan_rx_empty);
		else if (sys->ep->client == IPA_CLIENT_APPS_LAN_CONS)
			IPA_STATS_INC_CNT(ipa3_ctx->stats.lan_rx_empty);
		else
			WARN_ON(1);
		queue_delayed_work(sys->wq, &sys->replenish_rx_work,
				msecs_to_jiffies(1));
	}
}

static void ipa3_replenish_rx_work_func(struct work_struct *work)
{
	struct delayed_work *dwork;
	struct ipa3_sys_context *sys;

	dwork = container_of(work, struct delayed_work, work);
	sys = container_of(dwork, struct ipa3_sys_context, replenish_rx_work);
	IPA_ACTIVE_CLIENTS_INC_SIMPLE();
	sys->repl_hdlr(sys);
	IPA_ACTIVE_CLIENTS_DEC_SIMPLE();
}

/**
 * free_rx_pkt() - function to free the skb and rx_pkt_wrapper
 *
 * @chan_user_data: ipa_sys_context used for skb size and skb_free func
 * @xfer_uder_data: rx_pkt wrapper to be freed
 *
 */
static void free_rx_pkt(void *chan_user_data, void *xfer_user_data)
{

	struct ipa3_rx_pkt_wrapper *rx_pkt = (struct ipa3_rx_pkt_wrapper *)
		xfer_user_data;
	struct ipa3_sys_context *sys = (struct ipa3_sys_context *)
		chan_user_data;

	dma_unmap_single(ipa3_ctx->pdev, rx_pkt->data.dma_addr,
		sys->rx_buff_sz, DMA_FROM_DEVICE);
	sys->free_skb(rx_pkt->data.skb);
	kmem_cache_free(ipa3_ctx->rx_pkt_wrapper_cache, rx_pkt);
}

/**
 * free_rx_page() - function to free the page and rx_pkt_wrapper
 *
 * @chan_user_data: ipa_sys_context used for skb size and skb_free func
 * @xfer_uder_data: rx_pkt wrapper to be freed
 *
 */
static void free_rx_page(void *chan_user_data, void *xfer_user_data)
{
	struct ipa3_rx_pkt_wrapper *rx_pkt = (struct ipa3_rx_pkt_wrapper *)
		xfer_user_data;
	struct ipa3_sys_context *sys = rx_pkt->sys;
	int i;

<<<<<<< HEAD
	for (i = 0; i < sys->repl->capacity; i++)
		if (sys->repl->cache[i] == rx_pkt)
			break;
=======
	for (i = 0; i < sys->page_recycle_repl->capacity; i++)
		if (sys->page_recycle_repl->cache[i] == rx_pkt)
			break;
	if (i < sys->page_recycle_repl->capacity) {
		page_ref_dec(rx_pkt->page_data.page);
		sys->page_recycle_repl->cache[i] = NULL;
	}
>>>>>>> 15457316
	dma_unmap_page(ipa3_ctx->pdev, rx_pkt->page_data.dma_addr,
		rx_pkt->len, DMA_FROM_DEVICE);
	__free_pages(rx_pkt->page_data.page,
		IPA_WAN_PAGE_ORDER);
	kmem_cache_free(ipa3_ctx->rx_pkt_wrapper_cache, rx_pkt);
<<<<<<< HEAD
	if (i < sys->repl->capacity)
		sys->repl->cache[i] = NULL;
=======
>>>>>>> 15457316
}

/**
 * ipa3_cleanup_rx() - release RX queue resources
 *
 */
static void ipa3_cleanup_rx(struct ipa3_sys_context *sys)
{
	struct ipa3_rx_pkt_wrapper *rx_pkt;
	struct ipa3_rx_pkt_wrapper *r;
	u32 head;
	u32 tail;
	int i;

	/*
	 * buffers not consumed by gsi are cleaned up using cleanup callback
	 * provided to gsi
	 */

	spin_lock_bh(&sys->spinlock);
	list_for_each_entry_safe(rx_pkt, r,
				 &sys->rcycl_list, link) {
		list_del(&rx_pkt->link);
		if (rx_pkt->data.dma_addr)
			dma_unmap_single(ipa3_ctx->pdev, rx_pkt->data.dma_addr,
				sys->rx_buff_sz, DMA_FROM_DEVICE);
		else
			IPADBG("DMA address already freed\n");
		sys->free_skb(rx_pkt->data.skb);
		kmem_cache_free(ipa3_ctx->rx_pkt_wrapper_cache, rx_pkt);
	}
	spin_unlock_bh(&sys->spinlock);

	if (sys->repl) {
<<<<<<< HEAD
		if (!ipa3_ctx->ipa_wan_skb_page) {
			head = atomic_read(&sys->repl->head_idx);
			tail = atomic_read(&sys->repl->tail_idx);
			while (head != tail) {
				rx_pkt = sys->repl->cache[head];
=======
		head = atomic_read(&sys->repl->head_idx);
		tail = atomic_read(&sys->repl->tail_idx);
		while (head != tail) {
			rx_pkt = sys->repl->cache[head];
			if (!ipa3_ctx->ipa_wan_skb_page) {
>>>>>>> 15457316
				dma_unmap_single(ipa3_ctx->pdev,
					rx_pkt->data.dma_addr,
					sys->rx_buff_sz,
					DMA_FROM_DEVICE);
				sys->free_skb(rx_pkt->data.skb);
<<<<<<< HEAD
				kmem_cache_free(ipa3_ctx->rx_pkt_wrapper_cache,
					rx_pkt);
				head = (head + 1) % sys->repl->capacity;
			}
		} else {
			for (i = 0; i < sys->repl->capacity; i++) {
				rx_pkt = sys->repl->cache[i];
				if (rx_pkt) {
					dma_unmap_page(ipa3_ctx->pdev,
						rx_pkt->page_data.dma_addr,
						rx_pkt->len,
						DMA_FROM_DEVICE);
					__free_pages(rx_pkt->page_data.page,
						IPA_WAN_PAGE_ORDER);
					kmem_cache_free(
						ipa3_ctx->rx_pkt_wrapper_cache,
						rx_pkt);
				}
			}
=======
			} else {
				dma_unmap_page(ipa3_ctx->pdev,
					rx_pkt->page_data.dma_addr,
					rx_pkt->len,
					DMA_FROM_DEVICE);
				__free_pages(rx_pkt->page_data.page,
					IPA_WAN_PAGE_ORDER);
			}
			kmem_cache_free(ipa3_ctx->rx_pkt_wrapper_cache,
				rx_pkt);
			head = (head + 1) % sys->repl->capacity;
>>>>>>> 15457316
		}

		kfree(sys->repl->cache);
		kfree(sys->repl);
	}
	if (sys->page_recycle_repl) {
		for (i = 0; i < sys->page_recycle_repl->capacity; i++) {
			rx_pkt = sys->page_recycle_repl->cache[i];
			if (rx_pkt) {
				dma_unmap_page(ipa3_ctx->pdev,
					rx_pkt->page_data.dma_addr,
					rx_pkt->len,
					DMA_FROM_DEVICE);
				__free_pages(rx_pkt->page_data.page,
					IPA_WAN_PAGE_ORDER);
				kmem_cache_free(
					ipa3_ctx->rx_pkt_wrapper_cache,
					rx_pkt);
			}
		}
		kfree(sys->page_recycle_repl->cache);
		kfree(sys->page_recycle_repl);
	}
}

static struct sk_buff *ipa3_skb_copy_for_client(struct sk_buff *skb, int len)
{
	struct sk_buff *skb2 = NULL;

	skb2 = __dev_alloc_skb(len + IPA_RX_BUFF_CLIENT_HEADROOM, GFP_KERNEL);
	if (likely(skb2)) {
		/* Set the data pointer */
		skb_reserve(skb2, IPA_RX_BUFF_CLIENT_HEADROOM);
		memcpy(skb2->data, skb->data, len);
		skb2->len = len;
		skb_set_tail_pointer(skb2, len);
	}

	return skb2;
}

static int ipa3_lan_rx_pyld_hdlr(struct sk_buff *skb,
		struct ipa3_sys_context *sys)
{
	int rc = 0;
	struct ipahal_pkt_status status;
	u32 pkt_status_sz;
	struct sk_buff *skb2;
	int pad_len_byte;
	int len;
	unsigned char *buf;
	int src_pipe;
	unsigned int used = *(unsigned int *)skb->cb;
	unsigned int used_align = ALIGN(used, 32);
	unsigned long unused = IPA_GENERIC_RX_BUFF_BASE_SZ - used;
	struct ipa3_tx_pkt_wrapper *tx_pkt = NULL;
	unsigned long ptr;

	IPA_DUMP_BUFF(skb->data, 0, skb->len);

	if (skb->len == 0) {
		IPAERR("ZLT packet arrived to AP\n");
		goto out;
	}

	if (sys->len_partial) {
		IPADBG_LOW("len_partial %d\n", sys->len_partial);
		buf = skb_push(skb, sys->len_partial);
		memcpy(buf, sys->prev_skb->data, sys->len_partial);
		sys->len_partial = 0;
		sys->free_skb(sys->prev_skb);
		sys->prev_skb = NULL;
		goto begin;
	}

	/* this pipe has TX comp (status only) + mux-ed LAN RX data
	 * (status+data)
	 */
	if (sys->len_rem) {
		IPADBG_LOW("rem %d skb %d pad %d\n", sys->len_rem, skb->len,
				sys->len_pad);
		if (sys->len_rem <= skb->len) {
			if (sys->prev_skb) {
				skb2 = skb_copy_expand(sys->prev_skb, 0,
						sys->len_rem, GFP_KERNEL);
				if (likely(skb2)) {
					memcpy(skb_put(skb2, sys->len_rem),
						skb->data, sys->len_rem);
					skb_trim(skb2,
						skb2->len - sys->len_pad);
					skb2->truesize = skb2->len +
						sizeof(struct sk_buff);
					if (sys->drop_packet)
						dev_kfree_skb_any(skb2);
					else
						sys->ep->client_notify(
							sys->ep->priv,
							IPA_RECEIVE,
							(unsigned long)(skb2));
				} else {
					IPAERR("copy expand failed\n");
				}
				dev_kfree_skb_any(sys->prev_skb);
			}
			skb_pull(skb, sys->len_rem);
			sys->prev_skb = NULL;
			sys->len_rem = 0;
			sys->len_pad = 0;
		} else {
			if (sys->prev_skb) {
				skb2 = skb_copy_expand(sys->prev_skb, 0,
					skb->len, GFP_KERNEL);
				if (likely(skb2)) {
					memcpy(skb_put(skb2, skb->len),
						skb->data, skb->len);
				} else {
					IPAERR("copy expand failed\n");
				}
				dev_kfree_skb_any(sys->prev_skb);
				sys->prev_skb = skb2;
			}
			sys->len_rem -= skb->len;
			goto out;
		}
	}

begin:
	pkt_status_sz = ipahal_pkt_status_get_size();
	while (skb->len) {
		sys->drop_packet = false;
		IPADBG_LOW("LEN_REM %d\n", skb->len);

		if (skb->len < pkt_status_sz) {
			WARN_ON(sys->prev_skb != NULL);
			IPADBG_LOW("status straddles buffer\n");
			sys->prev_skb = skb_copy(skb, GFP_KERNEL);
			sys->len_partial = skb->len;
			goto out;
		}

		ipahal_pkt_status_parse(skb->data, &status);
		IPADBG_LOW("STATUS opcode=%d src=%d dst=%d len=%d\n",
				status.status_opcode, status.endp_src_idx,
				status.endp_dest_idx, status.pkt_len);
		if (sys->status_stat) {
			sys->status_stat->status[sys->status_stat->curr] =
				status;
			sys->status_stat->curr++;
			if (sys->status_stat->curr == IPA_MAX_STATUS_STAT_NUM)
				sys->status_stat->curr = 0;
		}

		switch (status.status_opcode) {
		case IPAHAL_PKT_STATUS_OPCODE_DROPPED_PACKET:
		case IPAHAL_PKT_STATUS_OPCODE_PACKET:
		case IPAHAL_PKT_STATUS_OPCODE_SUSPENDED_PACKET:
		case IPAHAL_PKT_STATUS_OPCODE_PACKET_2ND_PASS:
		case IPAHAL_PKT_STATUS_OPCODE_NEW_FRAG_RULE:
			break;
		default:
			IPAERR_RL("unsupported opcode(%d)\n",
				status.status_opcode);
			skb_pull(skb, pkt_status_sz);
			continue;
		}

		IPA_STATS_EXCP_CNT(status.exception,
				ipa3_ctx->stats.rx_excp_pkts);
		if (status.endp_dest_idx >= ipa3_ctx->ipa_num_pipes ||
			status.endp_src_idx >= ipa3_ctx->ipa_num_pipes) {
			IPAERR_RL("status fields invalid\n");
			IPAERR_RL("STATUS opcode=%d src=%d dst=%d len=%d\n",
				status.status_opcode, status.endp_src_idx,
				status.endp_dest_idx, status.pkt_len);
			WARN_ON(1);
			/* HW gave an unexpected status */
			BUG();
		}
		if (IPAHAL_PKT_STATUS_MASK_FLAG_VAL(
			IPAHAL_PKT_STATUS_MASK_TAG_VALID_SHFT, &status)) {
			struct ipa3_tag_completion *comp;

			IPADBG_LOW("TAG packet arrived\n");
			if (status.tag_info == IPA_COOKIE) {
				skb_pull(skb, pkt_status_sz);
				if (skb->len < sizeof(comp)) {
					IPAERR("TAG arrived without packet\n");
					goto out;
				}
				memcpy(&comp, skb->data, sizeof(comp));
				skb_pull(skb, sizeof(comp));
				complete(&comp->comp);
				if (atomic_dec_return(&comp->cnt) == 0)
					kfree(comp);
				continue;
			} else {
				ptr = tag_to_pointer_wa(status.tag_info);
				tx_pkt = (struct ipa3_tx_pkt_wrapper *)ptr;
				IPADBG_LOW("tx_pkt recv = %pK\n", tx_pkt);
			}
		}
		if (status.pkt_len == 0) {
			IPADBG_LOW("Skip aggr close status\n");
			skb_pull(skb, pkt_status_sz);
			IPA_STATS_INC_CNT(ipa3_ctx->stats.aggr_close);
			IPA_STATS_DEC_CNT(ipa3_ctx->stats.rx_excp_pkts
				[IPAHAL_PKT_STATUS_EXCEPTION_NONE]);
			continue;
		}

		if (status.endp_dest_idx == (sys->ep - ipa3_ctx->ep)) {
			/* RX data */
			src_pipe = status.endp_src_idx;

			/*
			 * A packet which is received back to the AP after
			 * there was no route match.
			 */
			if (status.exception ==
				IPAHAL_PKT_STATUS_EXCEPTION_NONE &&
				ipahal_is_rule_miss_id(status.rt_rule_id))
				sys->drop_packet = true;

			if (skb->len == pkt_status_sz &&
				status.exception ==
				IPAHAL_PKT_STATUS_EXCEPTION_NONE) {
				WARN_ON(sys->prev_skb != NULL);
				IPADBG_LOW("Ins header in next buffer\n");
				sys->prev_skb = skb_copy(skb, GFP_KERNEL);
				sys->len_partial = skb->len;
				goto out;
			}

			pad_len_byte = ((status.pkt_len + 3) & ~3) -
					status.pkt_len;

			len = status.pkt_len + pad_len_byte;
			IPADBG_LOW("pad %d pkt_len %d len %d\n", pad_len_byte,
					status.pkt_len, len);

			if (status.exception ==
					IPAHAL_PKT_STATUS_EXCEPTION_DEAGGR) {
				IPADBG_LOW(
					"Dropping packet on DeAggr Exception\n");
				sys->drop_packet = true;
			}

			skb2 = ipa3_skb_copy_for_client(skb,
				min(status.pkt_len + pkt_status_sz, skb->len));
			if (likely(skb2)) {
				if (skb->len < len + pkt_status_sz) {
					IPADBG_LOW("SPL skb len %d len %d\n",
							skb->len, len);
					sys->prev_skb = skb2;
					sys->len_rem = len - skb->len +
						pkt_status_sz;
					sys->len_pad = pad_len_byte;
					skb_pull(skb, skb->len);
				} else {
					skb_trim(skb2, status.pkt_len +
							pkt_status_sz);
					IPADBG_LOW("rx avail for %d\n",
							status.endp_dest_idx);
					if (sys->drop_packet) {
						dev_kfree_skb_any(skb2);
					} else if (status.pkt_len >
						   IPA_GENERIC_AGGR_BYTE_LIMIT *
						   1024) {
						IPAERR("packet size invalid\n");
						IPAERR("STATUS opcode=%d\n",
							status.status_opcode);
						IPAERR("src=%d dst=%d len=%d\n",
							status.endp_src_idx,
							status.endp_dest_idx,
							status.pkt_len);
						/* Unexpected HW status */
						BUG();
					} else {
						skb2->truesize = skb2->len +
						sizeof(struct sk_buff) +
						(ALIGN(len +
						pkt_status_sz, 32) *
						unused / used_align);
						sys->ep->client_notify(
							sys->ep->priv,
							IPA_RECEIVE,
							(unsigned long)(skb2));
					}
					skb_pull(skb, len + pkt_status_sz);
				}
			} else {
				IPAERR("fail to alloc skb\n");
				if (skb->len < len) {
					sys->prev_skb = NULL;
					sys->len_rem = len - skb->len +
						pkt_status_sz;
					sys->len_pad = pad_len_byte;
					skb_pull(skb, skb->len);
				} else {
					skb_pull(skb, len + pkt_status_sz);
				}
			}
			/* TX comp */
			ipa3_wq_write_done_status(src_pipe, tx_pkt);
			IPADBG_LOW("tx comp imp for %d\n", src_pipe);
		} else {
			/* TX comp */
			ipa3_wq_write_done_status(status.endp_src_idx, tx_pkt);
			IPADBG_LOW("tx comp exp for %d\n",
				status.endp_src_idx);
			skb_pull(skb, pkt_status_sz);
			IPA_STATS_INC_CNT(ipa3_ctx->stats.stat_compl);
			IPA_STATS_DEC_CNT(ipa3_ctx->stats.rx_excp_pkts
				[IPAHAL_PKT_STATUS_EXCEPTION_NONE]);
		}
		tx_pkt = NULL;
	};

out:
	ipa3_skb_recycle(skb);
	return rc;
}

static struct sk_buff *ipa3_join_prev_skb(struct sk_buff *prev_skb,
		struct sk_buff *skb, unsigned int len)
{
	struct sk_buff *skb2;

	skb2 = skb_copy_expand(prev_skb, 0,
			len, GFP_KERNEL);
	if (likely(skb2)) {
		memcpy(skb_put(skb2, len),
			skb->data, len);
	} else {
		IPAERR("copy expand failed\n");
		skb2 = NULL;
	}
	dev_kfree_skb_any(prev_skb);

	return skb2;
}

static void ipa3_wan_rx_handle_splt_pyld(struct sk_buff *skb,
		struct ipa3_sys_context *sys)
{
	struct sk_buff *skb2;

	IPADBG_LOW("rem %d skb %d\n", sys->len_rem, skb->len);
	if (sys->len_rem <= skb->len) {
		if (sys->prev_skb) {
			skb2 = ipa3_join_prev_skb(sys->prev_skb, skb,
					sys->len_rem);
			if (likely(skb2)) {
				IPADBG_LOW(
					"removing Status element from skb and sending to WAN client");
				skb_pull(skb2, ipahal_pkt_status_get_size());
				skb2->truesize = skb2->len +
					sizeof(struct sk_buff);
				sys->ep->client_notify(sys->ep->priv,
					IPA_RECEIVE,
					(unsigned long)(skb2));
			}
		}
		skb_pull(skb, sys->len_rem);
		sys->prev_skb = NULL;
		sys->len_rem = 0;
	} else {
		if (sys->prev_skb) {
			skb2 = ipa3_join_prev_skb(sys->prev_skb, skb,
					skb->len);
			sys->prev_skb = skb2;
		}
		sys->len_rem -= skb->len;
		skb_pull(skb, skb->len);
	}
}

static int ipa3_wan_rx_pyld_hdlr(struct sk_buff *skb,
		struct ipa3_sys_context *sys)
{
	int rc = 0;
	struct ipahal_pkt_status status;
	unsigned char *skb_data;
	u32 pkt_status_sz;
	struct sk_buff *skb2;
	u16 pkt_len_with_pad;
	u32 qmap_hdr;
	int checksum_trailer_exists;
	int frame_len;
	int ep_idx;
	unsigned int used = *(unsigned int *)skb->cb;
	unsigned int used_align = ALIGN(used, 32);
	unsigned long unused = IPA_GENERIC_RX_BUFF_BASE_SZ - used;

	IPA_DUMP_BUFF(skb->data, 0, skb->len);
	if (skb->len == 0) {
		IPAERR("ZLT\n");
		goto bail;
	}

	if (ipa3_ctx->ipa_client_apps_wan_cons_agg_gro) {
		sys->ep->client_notify(sys->ep->priv,
			IPA_RECEIVE, (unsigned long)(skb));
		return rc;
	}
	if (sys->repl_hdlr == ipa3_replenish_rx_cache_recycle) {
		IPAERR("Recycle should enable only with GRO Aggr\n");
		ipa_assert();
	}

	/*
	 * payload splits across 2 buff or more,
	 * take the start of the payload from prev_skb
	 */
	if (sys->len_rem)
		ipa3_wan_rx_handle_splt_pyld(skb, sys);

	pkt_status_sz = ipahal_pkt_status_get_size();
	while (skb->len) {
		IPADBG_LOW("LEN_REM %d\n", skb->len);
		if (skb->len < pkt_status_sz) {
			IPAERR("status straddles buffer\n");
			WARN_ON(1);
			goto bail;
		}
		ipahal_pkt_status_parse(skb->data, &status);
		skb_data = skb->data;
		IPADBG_LOW("STATUS opcode=%d src=%d dst=%d len=%d\n",
				status.status_opcode, status.endp_src_idx,
				status.endp_dest_idx, status.pkt_len);

		if (sys->status_stat) {
			sys->status_stat->status[sys->status_stat->curr] =
				status;
			sys->status_stat->curr++;
			if (sys->status_stat->curr == IPA_MAX_STATUS_STAT_NUM)
				sys->status_stat->curr = 0;
		}

		if ((status.status_opcode !=
			IPAHAL_PKT_STATUS_OPCODE_DROPPED_PACKET) &&
			(status.status_opcode !=
			IPAHAL_PKT_STATUS_OPCODE_PACKET) &&
			(status.status_opcode !=
			IPAHAL_PKT_STATUS_OPCODE_PACKET_2ND_PASS)) {
			IPAERR("unsupported opcode(%d)\n",
				status.status_opcode);
			skb_pull(skb, pkt_status_sz);
			continue;
		}

		IPA_STATS_INC_CNT(ipa3_ctx->stats.rx_pkts);
		if (status.endp_dest_idx >= ipa3_ctx->ipa_num_pipes ||
			status.endp_src_idx >= ipa3_ctx->ipa_num_pipes) {
			IPAERR("status fields invalid\n");
			WARN_ON(1);
			goto bail;
		}
		if (status.pkt_len == 0) {
			IPADBG_LOW("Skip aggr close status\n");
			skb_pull(skb, pkt_status_sz);
			IPA_STATS_DEC_CNT(ipa3_ctx->stats.rx_pkts);
			IPA_STATS_INC_CNT(ipa3_ctx->stats.wan_aggr_close);
			continue;
		}
		ep_idx = ipa3_get_ep_mapping(IPA_CLIENT_APPS_WAN_CONS);
		if (status.endp_dest_idx != ep_idx) {
			IPAERR("expected endp_dest_idx %d received %d\n",
					ep_idx, status.endp_dest_idx);
			WARN_ON(1);
			goto bail;
		}
		/* RX data */
		if (skb->len == pkt_status_sz) {
			IPAERR("Ins header in next buffer\n");
			WARN_ON(1);
			goto bail;
		}
		qmap_hdr = *(u32 *)(skb_data + pkt_status_sz);
		/*
		 * Take the pkt_len_with_pad from the last 2 bytes of the QMAP
		 * header
		 */

		/*QMAP is BE: convert the pkt_len field from BE to LE*/
		pkt_len_with_pad = ntohs((qmap_hdr>>16) & 0xffff);
		IPADBG_LOW("pkt_len with pad %d\n", pkt_len_with_pad);
		/*get the CHECKSUM_PROCESS bit*/
		checksum_trailer_exists = IPAHAL_PKT_STATUS_MASK_FLAG_VAL(
			IPAHAL_PKT_STATUS_MASK_CKSUM_PROCESS_SHFT, &status);
		IPADBG_LOW("checksum_trailer_exists %d\n",
				checksum_trailer_exists);

		frame_len = pkt_status_sz + IPA_QMAP_HEADER_LENGTH +
			    pkt_len_with_pad;
		if (checksum_trailer_exists)
			frame_len += IPA_DL_CHECKSUM_LENGTH;
		IPADBG_LOW("frame_len %d\n", frame_len);

		skb2 = skb_clone(skb, GFP_KERNEL);
		if (likely(skb2)) {
			/*
			 * the len of actual data is smaller than expected
			 * payload split across 2 buff
			 */
			if (skb->len < frame_len) {
				IPADBG_LOW("SPL skb len %d len %d\n",
						skb->len, frame_len);
				sys->prev_skb = skb2;
				sys->len_rem = frame_len - skb->len;
				skb_pull(skb, skb->len);
			} else {
				skb_trim(skb2, frame_len);
				IPADBG_LOW("rx avail for %d\n",
						status.endp_dest_idx);
				IPADBG_LOW(
					"removing Status element from skb and sending to WAN client");
				skb_pull(skb2, pkt_status_sz);
				skb2->truesize = skb2->len +
					sizeof(struct sk_buff) +
					(ALIGN(frame_len, 32) *
					 unused / used_align);
				sys->ep->client_notify(sys->ep->priv,
					IPA_RECEIVE, (unsigned long)(skb2));
				skb_pull(skb, frame_len);
			}
		} else {
			IPAERR("fail to clone\n");
			if (skb->len < frame_len) {
				sys->prev_skb = NULL;
				sys->len_rem = frame_len - skb->len;
				skb_pull(skb, skb->len);
			} else {
				skb_pull(skb, frame_len);
			}
		}
	};
bail:
	sys->free_skb(skb);
	return rc;
}

static struct sk_buff *ipa3_get_skb_ipa_rx(unsigned int len, gfp_t flags)
{
	return __dev_alloc_skb(len, flags);
}

static void ipa3_free_skb_rx(struct sk_buff *skb)
{
	dev_kfree_skb_any(skb);
}

void ipa3_lan_rx_cb(void *priv, enum ipa_dp_evt_type evt, unsigned long data)
{
	struct sk_buff *rx_skb = (struct sk_buff *)data;
	struct ipahal_pkt_status status;
	struct ipa3_ep_context *ep;
	unsigned int src_pipe;
	u32 metadata;
	u8 ucp;
	void (*client_notify)(void *client_priv, enum ipa_dp_evt_type evt,
		       unsigned long data);
	void *client_priv;

	ipahal_pkt_status_parse(rx_skb->data, &status);
	src_pipe = status.endp_src_idx;
	metadata = status.metadata;
	ucp = status.ucp;
	ep = &ipa3_ctx->ep[src_pipe];
<<<<<<< HEAD
	if (unlikely(src_pipe >= ipa3_ctx->ipa_num_pipes) ||
		unlikely(atomic_read(&ep->disconnect_in_progress))) {
		IPAERR("drop pipe=%d\n", src_pipe);
=======
	if (unlikely(src_pipe >= ipa3_ctx->ipa_num_pipes)) {
		IPAERR_RL("drop pipe=%d\n", src_pipe);
>>>>>>> 15457316
		dev_kfree_skb_any(rx_skb);
		return;
	}
	if (status.exception == IPAHAL_PKT_STATUS_EXCEPTION_NONE)
		skb_pull(rx_skb, ipahal_pkt_status_get_size() +
				IPA_LAN_RX_HEADER_LENGTH);
	else
		skb_pull(rx_skb, ipahal_pkt_status_get_size());

	/* Metadata Info
	 *  ------------------------------------------
	 *  |   3     |   2     |    1        |  0   |
	 *  | fw_desc | vdev_id | qmap mux id | Resv |
	 *  ------------------------------------------
	 */
	*(u16 *)rx_skb->cb = ((metadata >> 16) & 0xFFFF);
	*(u8 *)(rx_skb->cb + 4) = ucp;
	IPADBG_LOW("meta_data: 0x%x cb: 0x%x\n",
			metadata, *(u32 *)rx_skb->cb);
	IPADBG_LOW("ucp: %d\n", *(u8 *)(rx_skb->cb + 4));

<<<<<<< HEAD
	spin_lock(&ipa3_ctx->disconnect_lock);
	if (likely((!atomic_read(&ep->disconnect_in_progress)) &&
				ep->valid && ep->client_notify)) {
		client_notify = ep->client_notify;
		client_priv = ep->priv;
		spin_unlock(&ipa3_ctx->disconnect_lock);
		client_notify(client_priv, IPA_RECEIVE,
				(unsigned long)(rx_skb));
	} else {
		spin_unlock(&ipa3_ctx->disconnect_lock);
		dev_kfree_skb_any(rx_skb);
	}

=======
	if (likely((!atomic_read(&ep->disconnect_in_progress)) &&
				ep->valid && ep->client_notify))
		ep->client_notify(ep->priv, IPA_RECEIVE,
				(unsigned long)(rx_skb));
	else
		dev_kfree_skb_any(rx_skb);
>>>>>>> 15457316
}

static void ipa3_recycle_rx_wrapper(struct ipa3_rx_pkt_wrapper *rx_pkt)
{
	rx_pkt->data.dma_addr = 0;
	/* skb recycle was moved to pyld_hdlr */
	INIT_LIST_HEAD(&rx_pkt->link);
	spin_lock_bh(&rx_pkt->sys->spinlock);
	list_add_tail(&rx_pkt->link, &rx_pkt->sys->rcycl_list);
	spin_unlock_bh(&rx_pkt->sys->spinlock);
}

/**
 * handle_skb_completion()- Handle event completion EOB or EOT and prep the skb
 *
 * if eob: Set skb values, put rx_pkt at the end of the list and return NULL
 *
 * if eot: Set skb values, put skb at the end of the list. Then update the
 * length and chain the skbs together while also freeing and unmapping the
 * corresponding rx pkt. Once finished return the head_skb to be sent up the
 * network stack.
 */
static struct sk_buff *handle_skb_completion(struct gsi_chan_xfer_notify
		*notify, bool update_truesize)
{
	struct ipa3_rx_pkt_wrapper *rx_pkt, *tmp;
	struct sk_buff *rx_skb, *next_skb = NULL;
	struct list_head *head;
	struct ipa3_sys_context *sys;

	sys = (struct ipa3_sys_context *) notify->chan_user_data;
	rx_pkt = (struct ipa3_rx_pkt_wrapper *) notify->xfer_user_data;

	spin_lock_bh(&rx_pkt->sys->spinlock);
	rx_pkt->sys->len--;
	spin_unlock_bh(&rx_pkt->sys->spinlock);

	if (notify->bytes_xfered)
		rx_pkt->len = notify->bytes_xfered;

	/*Drop packets when WAN consumer channel receive EOB event*/
	if ((notify->evt_id == GSI_CHAN_EVT_EOB ||
		sys->skip_eot) &&
		sys->ep->client == IPA_CLIENT_APPS_WAN_CONS) {
		dma_unmap_single(ipa3_ctx->pdev, rx_pkt->data.dma_addr,
			sys->rx_buff_sz, DMA_FROM_DEVICE);
		sys->free_skb(rx_pkt->data.skb);
		sys->free_rx_wrapper(rx_pkt);
		sys->eob_drop_cnt++;
		if (notify->evt_id == GSI_CHAN_EVT_EOB) {
			IPADBG("EOB event on WAN consumer channel, drop\n");
			sys->skip_eot = true;
		} else {
			IPADBG("Reset skip eot flag.\n");
			sys->skip_eot = false;
		}
		return NULL;
	}

	rx_skb = rx_pkt->data.skb;
	skb_set_tail_pointer(rx_skb, rx_pkt->len);
	rx_skb->len = rx_pkt->len;

	if (update_truesize) {
		*(unsigned int *)rx_skb->cb = rx_skb->len;
		rx_skb->truesize = rx_pkt->len + sizeof(struct sk_buff);
	}

	if (notify->veid >= GSI_VEID_MAX) {
		WARN_ON(1);
		return NULL;
	}

	head = &rx_pkt->sys->pending_pkts[notify->veid];

	INIT_LIST_HEAD(&rx_pkt->link);
	list_add_tail(&rx_pkt->link, head);

	/* Check added for handling LAN consumer packet without EOT flag */
	if (notify->evt_id == GSI_CHAN_EVT_EOT ||
		sys->ep->client == IPA_CLIENT_APPS_LAN_CONS) {
	/* go over the list backward to save computations on updating length */
		list_for_each_entry_safe_reverse(rx_pkt, tmp, head, link) {
			rx_skb = rx_pkt->data.skb;

			list_del(&rx_pkt->link);
			dma_unmap_single(ipa3_ctx->pdev, rx_pkt->data.dma_addr,
				sys->rx_buff_sz, DMA_FROM_DEVICE);
			sys->free_rx_wrapper(rx_pkt);

			if (next_skb) {
				skb_shinfo(rx_skb)->frag_list = next_skb;
				rx_skb->len += next_skb->len;
				rx_skb->data_len += next_skb->len;
			}
			next_skb = rx_skb;
		}
	} else {
		return NULL;
	}
	return rx_skb;
}

/**
 * handle_page_completion()- Handle event completion EOB or EOT
 * and prep the skb
 *
 * if eob: Set skb values, put rx_pkt at the end of the list and return NULL
 *
 * if eot: Set skb values, put skb at the end of the list. Then update the
 * length and put the page together to the frags while also
 * freeing and unmapping the corresponding rx pkt. Once finished
 * return the head_skb to be sent up the network stack.
 */
static struct sk_buff *handle_page_completion(struct gsi_chan_xfer_notify
		*notify, bool update_truesize)
{
	struct ipa3_rx_pkt_wrapper *rx_pkt, *tmp;
	struct sk_buff *rx_skb;
	struct list_head *head;
	struct ipa3_sys_context *sys;
	struct ipa_rx_page_data rx_page;

	sys = (struct ipa3_sys_context *) notify->chan_user_data;
	rx_pkt = (struct ipa3_rx_pkt_wrapper *) notify->xfer_user_data;
	rx_page = rx_pkt->page_data;

	spin_lock_bh(&rx_pkt->sys->spinlock);
	rx_pkt->sys->len--;
	spin_unlock_bh(&rx_pkt->sys->spinlock);

	/* TODO: truesize handle for EOB */
	if (update_truesize)
		IPAERR("update_truesize not supported\n");

	if (notify->veid >= GSI_VEID_MAX) {
		rx_pkt->sys->free_rx_wrapper(rx_pkt);
		if (!rx_page.is_tmp_alloc)
			init_page_count(rx_page.page);
		IPAERR("notify->veid > GSI_VEID_MAX\n");
		return NULL;
	}

	head = &rx_pkt->sys->pending_pkts[notify->veid];

	INIT_LIST_HEAD(&rx_pkt->link);
	list_add_tail(&rx_pkt->link, head);

	/* Check added for handling LAN consumer packet without EOT flag */
	if (notify->evt_id == GSI_CHAN_EVT_EOT ||
		sys->ep->client == IPA_CLIENT_APPS_LAN_CONS) {
		rx_skb = alloc_skb(0, GFP_ATOMIC);
		if (unlikely(!rx_skb)) {
			rx_pkt->sys->free_rx_wrapper(rx_pkt);
			if (!rx_page.is_tmp_alloc)
				init_page_count(rx_page.page);
			IPAERR("skb alloc failure\n");
			return NULL;
		}
	/* go over the list backward to save computations on updating length */
		list_for_each_entry_safe_reverse(rx_pkt, tmp, head, link) {
			rx_page = rx_pkt->page_data;

			list_del(&rx_pkt->link);
			if (rx_page.is_tmp_alloc)
				dma_unmap_page(ipa3_ctx->pdev, rx_page.dma_addr,
					rx_pkt->len, DMA_FROM_DEVICE);
			else
				dma_sync_single_for_cpu(ipa3_ctx->pdev,
					rx_page.dma_addr,
					rx_pkt->len, DMA_FROM_DEVICE);
			rx_pkt->sys->free_rx_wrapper(rx_pkt);

			skb_add_rx_frag(rx_skb,
				skb_shinfo(rx_skb)->nr_frags,
				rx_page.page, 0,
				notify->bytes_xfered,
				PAGE_SIZE << IPA_WAN_PAGE_ORDER);
		}
	} else {
		return NULL;
	}
	return rx_skb;
}

static void ipa3_wq_rx_common(struct ipa3_sys_context *sys,
	struct gsi_chan_xfer_notify *notify)
{
	struct sk_buff *rx_skb;
	struct ipa3_sys_context *coal_sys;
	int ipa_ep_idx;

	if (!notify) {
		IPAERR_RL("gsi_chan_xfer_notify is null\n");
		return;
	}
	rx_skb = handle_skb_completion(notify, true);

	if (rx_skb) {
		sys->pyld_hdlr(rx_skb, sys);

		/* For coalescing, we have 2 transfer rings to replenish */
		if (sys->ep->client == IPA_CLIENT_APPS_WAN_COAL_CONS) {
			ipa_ep_idx = ipa3_get_ep_mapping(
					IPA_CLIENT_APPS_WAN_CONS);

			if (ipa_ep_idx == IPA_EP_NOT_ALLOCATED) {
				IPAERR("Invalid client.\n");
				return;
			}
<<<<<<< HEAD

			coal_sys = ipa3_ctx->ep[ipa_ep_idx].sys;
			coal_sys->repl_hdlr(coal_sys);
		}

=======

			coal_sys = ipa3_ctx->ep[ipa_ep_idx].sys;
			coal_sys->repl_hdlr(coal_sys);
		}

>>>>>>> 15457316
		sys->repl_hdlr(sys);
	}
}

static void ipa3_rx_napi_chain(struct ipa3_sys_context *sys,
		struct gsi_chan_xfer_notify *notify, uint32_t num)
{
	struct ipa3_sys_context *wan_def_sys;
	int i, ipa_ep_idx;
	struct sk_buff *rx_skb, *first_skb = NULL, *prev_skb = NULL;

	/* non-coalescing case (SKB chaining enabled) */
	if (sys->ep->client != IPA_CLIENT_APPS_WAN_COAL_CONS) {
		for (i = 0; i < num; i++) {
			if (!ipa3_ctx->ipa_wan_skb_page)
				rx_skb = handle_skb_completion(
					&notify[i], false);
			else
				rx_skb = handle_page_completion(
					&notify[i], false);

			/* this is always true for EOTs */
			if (rx_skb) {
				if (!first_skb)
					first_skb = rx_skb;

				if (prev_skb)
					skb_shinfo(prev_skb)->frag_list =
						rx_skb;

				prev_skb = rx_skb;
			}
		}
		if (prev_skb) {
			skb_shinfo(prev_skb)->frag_list = NULL;
			sys->pyld_hdlr(first_skb, sys);
		}
	} else {
		if (!ipa3_ctx->ipa_wan_skb_page) {
			/* TODO: add chaining for coal case */
			for (i = 0; i < num; i++) {
				rx_skb = handle_skb_completion(
					&notify[i], false);
				if (rx_skb) {
					sys->pyld_hdlr(rx_skb, sys);
					/*
					 * For coalescing, we have 2 transfer
					 * rings to replenish
					 */
					ipa_ep_idx = ipa3_get_ep_mapping(
						IPA_CLIENT_APPS_WAN_CONS);
					if (ipa_ep_idx ==
						IPA_EP_NOT_ALLOCATED) {
						IPAERR("Invalid client.\n");
						return;
					}
					wan_def_sys =
						ipa3_ctx->ep[ipa_ep_idx].sys;
					wan_def_sys->repl_hdlr(wan_def_sys);
					sys->repl_hdlr(sys);
				}
			}
		} else {
			for (i = 0; i < num; i++) {
				rx_skb = handle_page_completion(
					&notify[i], false);

				/* this is always true for EOTs */
				if (rx_skb) {
					if (!first_skb)
						first_skb = rx_skb;

					if (prev_skb)
						skb_shinfo(prev_skb)->frag_list
							= rx_skb;

					prev_skb = rx_skb;
				}
			}
			if (prev_skb) {
				skb_shinfo(prev_skb)->frag_list = NULL;
				sys->pyld_hdlr(first_skb, sys);
				/*
				 * For coalescing, we have 2 transfer
				 * rings to replenish
				 */
				ipa_ep_idx = ipa3_get_ep_mapping(
						IPA_CLIENT_APPS_WAN_CONS);
				if (ipa_ep_idx ==
					IPA_EP_NOT_ALLOCATED) {
					IPAERR("Invalid client.\n");
					return;
				}
				wan_def_sys =
					ipa3_ctx->ep[ipa_ep_idx].sys;
				wan_def_sys->repl_hdlr(wan_def_sys);
			}
		}
	}
}

static void ipa3_wlan_wq_rx_common(struct ipa3_sys_context *sys,
	struct gsi_chan_xfer_notify *notify)
{
	struct ipa3_rx_pkt_wrapper *rx_pkt_expected;
	struct sk_buff *rx_skb;

	rx_pkt_expected = (struct ipa3_rx_pkt_wrapper *) notify->xfer_user_data;

	sys->len--;

	if (notify->bytes_xfered)
		rx_pkt_expected->len = notify->bytes_xfered;

	rx_skb = rx_pkt_expected->data.skb;
	skb_set_tail_pointer(rx_skb, rx_pkt_expected->len);
	rx_skb->len = rx_pkt_expected->len;
	rx_skb->truesize = rx_pkt_expected->len + sizeof(struct sk_buff);
	sys->ep->wstats.tx_pkts_rcvd++;
	if (sys->len <= IPA_WLAN_RX_POOL_SZ_LOW_WM) {
		ipa3_free_skb(&rx_pkt_expected->data);
		sys->ep->wstats.tx_pkts_dropped++;
	} else {
		sys->ep->wstats.tx_pkts_sent++;
		sys->ep->client_notify(sys->ep->priv, IPA_RECEIVE,
				(unsigned long)(&rx_pkt_expected->data));
	}
	ipa3_replenish_wlan_rx_cache(sys);
}

static void ipa3_dma_memcpy_notify(struct ipa3_sys_context *sys)
{
	IPADBG_LOW("ENTER.\n");
	if (unlikely(list_empty(&sys->head_desc_list))) {
		IPAERR("descriptor list is empty!\n");
		WARN_ON(1);
		return;
	}
	sys->ep->client_notify(sys->ep->priv, IPA_RECEIVE, 0);
	IPADBG_LOW("EXIT\n");
}

static void ipa3_wq_rx_avail(struct work_struct *work)
{
	struct ipa3_rx_pkt_wrapper *rx_pkt;
	struct ipa3_sys_context *sys;

	rx_pkt = container_of(work, struct ipa3_rx_pkt_wrapper, work);
	WARN(unlikely(rx_pkt == NULL), "rx pkt is null");
	sys = rx_pkt->sys;
	ipa3_wq_rx_common(sys, 0);
}

static int ipa3_odu_rx_pyld_hdlr(struct sk_buff *rx_skb,
	struct ipa3_sys_context *sys)
{
	if (sys->ep->client_notify) {
		sys->ep->client_notify(sys->ep->priv, IPA_RECEIVE,
			(unsigned long)(rx_skb));
	} else {
		dev_kfree_skb_any(rx_skb);
		WARN(1, "client notify is null");
	}

	return 0;
}

static int ipa3_odl_dpl_rx_pyld_hdlr(struct sk_buff *rx_skb,
	struct ipa3_sys_context *sys)
{
	if (WARN(!sys->ep->client_notify, "sys->ep->client_notify is NULL\n")) {
		dev_kfree_skb_any(rx_skb);
	} else {
		sys->ep->client_notify(sys->ep->priv, IPA_RECEIVE,
			(unsigned long)(rx_skb));
		/*Recycle the SKB before reusing it*/
		ipa3_skb_recycle(rx_skb);
	}

	return 0;
}
static void ipa3_free_rx_wrapper(struct ipa3_rx_pkt_wrapper *rk_pkt)
{
	kmem_cache_free(ipa3_ctx->rx_pkt_wrapper_cache, rk_pkt);
}

static void ipa3_set_aggr_limit(struct ipa_sys_connect_params *in,
		struct ipa3_sys_context *sys)
{
	u32 *aggr_byte_limit = &in->ipa_ep_cfg.aggr.aggr_byte_limit;
	u32 adjusted_sz = ipa_adjust_ra_buff_base_sz(*aggr_byte_limit);

	IPADBG("get close-by %u\n", adjusted_sz);
	IPADBG("set rx_buff_sz %lu\n", (unsigned long int)
		IPA_GENERIC_RX_BUFF_SZ(adjusted_sz));

	/* disable ipa_status */
	sys->ep->status.status_en = false;
	sys->rx_buff_sz = IPA_GENERIC_RX_BUFF_SZ(adjusted_sz);

	if (in->client == IPA_CLIENT_APPS_WAN_COAL_CONS)
		in->ipa_ep_cfg.aggr.aggr_hard_byte_limit_en = 1;

	*aggr_byte_limit = sys->rx_buff_sz < *aggr_byte_limit ?
		IPA_ADJUST_AGGR_BYTE_LIMIT(sys->rx_buff_sz) :
		IPA_ADJUST_AGGR_BYTE_LIMIT(*aggr_byte_limit);

	IPADBG("set aggr_limit %lu\n", (unsigned long int) *aggr_byte_limit);
}

static int ipa3_assign_policy(struct ipa_sys_connect_params *in,
		struct ipa3_sys_context *sys)
{
	bool apps_wan_cons_agg_gro_flag;
	unsigned long int aggr_byte_limit;

	if (in->client == IPA_CLIENT_APPS_CMD_PROD) {
		sys->policy = IPA_POLICY_INTR_MODE;
		sys->use_comm_evt_ring = false;
		return 0;
	}

	if (in->client == IPA_CLIENT_APPS_WAN_PROD) {
		sys->policy = IPA_POLICY_INTR_MODE;
		sys->use_comm_evt_ring = true;
		INIT_WORK(&sys->work, ipa3_send_nop_desc);
		atomic_set(&sys->workqueue_flushed, 0);

		/*
		 * enable source notification status for exception packets
		 * (i.e. QMAP commands) to be routed to modem.
		 */
		sys->ep->status.status_en = true;
		sys->ep->status.status_ep =
			ipa3_get_ep_mapping(IPA_CLIENT_Q6_WAN_CONS);
		return 0;
	}

	if (IPA_CLIENT_IS_MEMCPY_DMA_PROD(in->client)) {
		sys->policy = IPA_POLICY_NOINTR_MODE;
		return 0;
	}

	apps_wan_cons_agg_gro_flag =
		ipa3_ctx->ipa_client_apps_wan_cons_agg_gro;
	aggr_byte_limit = in->ipa_ep_cfg.aggr.aggr_byte_limit;

	if (IPA_CLIENT_IS_PROD(in->client)) {
		if (sys->ep->skip_ep_cfg) {
			sys->policy = IPA_POLICY_INTR_POLL_MODE;
			sys->use_comm_evt_ring = true;
			atomic_set(&sys->curr_polling_state, 0);
		} else {
			sys->policy = IPA_POLICY_INTR_MODE;
			sys->use_comm_evt_ring = true;
			INIT_WORK(&sys->work, ipa3_send_nop_desc);
			atomic_set(&sys->workqueue_flushed, 0);
		}
	} else {
		if (in->client == IPA_CLIENT_APPS_LAN_CONS ||
		    in->client == IPA_CLIENT_APPS_WAN_CONS ||
		    in->client == IPA_CLIENT_APPS_WAN_COAL_CONS) {
			sys->ep->status.status_en = true;
			sys->policy = IPA_POLICY_INTR_POLL_MODE;
			INIT_WORK(&sys->work, ipa3_wq_handle_rx);
			INIT_DELAYED_WORK(&sys->switch_to_intr_work,
				ipa3_switch_to_intr_rx_work_func);
			INIT_DELAYED_WORK(&sys->replenish_rx_work,
					ipa3_replenish_rx_work_func);
			atomic_set(&sys->curr_polling_state, 0);
			sys->rx_buff_sz = IPA_GENERIC_RX_BUFF_SZ(
				IPA_GENERIC_RX_BUFF_BASE_SZ);
			sys->get_skb = ipa3_get_skb_ipa_rx;
			sys->free_skb = ipa3_free_skb_rx;
			in->ipa_ep_cfg.aggr.aggr_en = IPA_ENABLE_AGGR;
			if (in->client == IPA_CLIENT_APPS_WAN_COAL_CONS)
				in->ipa_ep_cfg.aggr.aggr = IPA_COALESCE;
			else
				in->ipa_ep_cfg.aggr.aggr = IPA_GENERIC;
			in->ipa_ep_cfg.aggr.aggr_time_limit =
				IPA_GENERIC_AGGR_TIME_LIMIT;
			if (in->client == IPA_CLIENT_APPS_LAN_CONS) {
				INIT_WORK(&sys->repl_work, ipa3_wq_repl_rx);
				sys->pyld_hdlr = ipa3_lan_rx_pyld_hdlr;
				sys->repl_hdlr =
					ipa3_replenish_rx_cache_recycle;
				sys->free_rx_wrapper =
					ipa3_recycle_rx_wrapper;
				sys->rx_pool_sz =
					ipa3_ctx->lan_rx_ring_size;
				in->ipa_ep_cfg.aggr.aggr_byte_limit =
				IPA_GENERIC_AGGR_BYTE_LIMIT;
				in->ipa_ep_cfg.aggr.aggr_pkt_limit =
				IPA_GENERIC_AGGR_PKT_LIMIT;
			} else if (in->client == IPA_CLIENT_APPS_WAN_CONS ||
				in->client == IPA_CLIENT_APPS_WAN_COAL_CONS) {
				if (ipa3_ctx->ipa_wan_skb_page
					&& in->napi_obj) {
<<<<<<< HEAD
=======
					INIT_WORK(&sys->repl_work,
							ipa3_wq_page_repl);
>>>>>>> 15457316
					sys->pyld_hdlr = ipa3_wan_rx_pyld_hdlr;
					sys->free_rx_wrapper =
						NULL;
					sys->repl_hdlr =
						ipa3_replenish_rx_page_recycle;
					sys->rx_pool_sz =
						ipa3_ctx->wan_rx_ring_size;
				} else {
<<<<<<< HEAD
=======
					INIT_WORK(&sys->repl_work,
						ipa3_wq_repl_rx);
>>>>>>> 15457316
					sys->pyld_hdlr = ipa3_wan_rx_pyld_hdlr;
					sys->free_rx_wrapper =
						ipa3_free_rx_wrapper;
					sys->rx_pool_sz =
						ipa3_ctx->wan_rx_ring_size;
					if (nr_cpu_ids > 1) {
						sys->repl_hdlr =
						ipa3_fast_replenish_rx_cache;
					} else {
						sys->repl_hdlr =
						ipa3_replenish_rx_cache;
					}
					if (in->napi_obj && in->recycle_enabled)
						sys->repl_hdlr =
						ipa3_replenish_rx_cache_recycle;
				}
				in->ipa_ep_cfg.aggr.aggr_sw_eof_active
						= true;
				if (apps_wan_cons_agg_gro_flag)
					ipa3_set_aggr_limit(in, sys);
				else {
					in->ipa_ep_cfg.aggr.aggr_byte_limit
						= IPA_GENERIC_AGGR_BYTE_LIMIT;
					in->ipa_ep_cfg.aggr.aggr_pkt_limit
						= IPA_GENERIC_AGGR_PKT_LIMIT;
				}
			}
		} else if (IPA_CLIENT_IS_WLAN_CONS(in->client)) {
			IPADBG("assigning policy to client:%d",
				in->client);

			sys->policy = IPA_POLICY_INTR_POLL_MODE;
			INIT_WORK(&sys->work, ipa3_wq_handle_rx);
			INIT_DELAYED_WORK(&sys->switch_to_intr_work,
				ipa3_switch_to_intr_rx_work_func);
			INIT_DELAYED_WORK(&sys->replenish_rx_work,
				ipa3_replenish_rx_work_func);
			atomic_set(&sys->curr_polling_state, 0);
			sys->rx_buff_sz = IPA_WLAN_RX_BUFF_SZ;
			sys->rx_pool_sz = in->desc_fifo_sz /
				IPA_FIFO_ELEMENT_SIZE - 1;
			if (sys->rx_pool_sz > IPA_WLAN_RX_POOL_SZ)
				sys->rx_pool_sz = IPA_WLAN_RX_POOL_SZ;
			sys->pyld_hdlr = NULL;
			sys->repl_hdlr = ipa3_replenish_wlan_rx_cache;
			sys->get_skb = ipa3_get_skb_ipa_rx;
			sys->free_skb = ipa3_free_skb_rx;
			sys->free_rx_wrapper = ipa3_free_rx_wrapper;
			in->ipa_ep_cfg.aggr.aggr_en = IPA_BYPASS_AGGR;
		} else if (IPA_CLIENT_IS_ODU_CONS(in->client)) {
			IPADBG("assigning policy to client:%d",
				in->client);

			sys->policy = IPA_POLICY_INTR_POLL_MODE;
			INIT_WORK(&sys->work, ipa3_wq_handle_rx);
			INIT_DELAYED_WORK(&sys->switch_to_intr_work,
				ipa3_switch_to_intr_rx_work_func);
			INIT_DELAYED_WORK(&sys->replenish_rx_work,
				ipa3_replenish_rx_work_func);
			atomic_set(&sys->curr_polling_state, 0);
			sys->rx_pool_sz = in->desc_fifo_sz /
				IPA_FIFO_ELEMENT_SIZE - 1;
			if (sys->rx_pool_sz > IPA_ODU_RX_POOL_SZ)
				sys->rx_pool_sz = IPA_ODU_RX_POOL_SZ;
			sys->pyld_hdlr = ipa3_odu_rx_pyld_hdlr;
			sys->get_skb = ipa3_get_skb_ipa_rx;
			sys->free_skb = ipa3_free_skb_rx;
			/* recycle skb for GSB use case */
			if (ipa3_ctx->ipa_hw_type >= IPA_HW_v4_0) {
				sys->free_rx_wrapper =
					ipa3_free_rx_wrapper;
				sys->repl_hdlr =
					ipa3_replenish_rx_cache;
				/* Overwrite buffer size & aggr limit for GSB */
				sys->rx_buff_sz = IPA_GENERIC_RX_BUFF_SZ(
					IPA_GSB_RX_BUFF_BASE_SZ);
				in->ipa_ep_cfg.aggr.aggr_byte_limit =
					IPA_GSB_AGGR_BYTE_LIMIT;
			} else {
				sys->free_rx_wrapper =
					ipa3_free_rx_wrapper;
				sys->repl_hdlr = ipa3_replenish_rx_cache;
				sys->rx_buff_sz = IPA_ODU_RX_BUFF_SZ;
			}
		} else if (in->client ==
				IPA_CLIENT_MEMCPY_DMA_ASYNC_CONS) {
			IPADBG("assigning policy to client:%d",
				in->client);

			sys->policy = IPA_POLICY_INTR_POLL_MODE;
			INIT_WORK(&sys->work, ipa3_wq_handle_rx);
			INIT_DELAYED_WORK(&sys->switch_to_intr_work,
				ipa3_switch_to_intr_rx_work_func);
		} else if (in->client ==
				IPA_CLIENT_MEMCPY_DMA_SYNC_CONS) {
			IPADBG("assigning policy to client:%d",
				in->client);

			sys->policy = IPA_POLICY_NOINTR_MODE;
		}  else if (in->client == IPA_CLIENT_ODL_DPL_CONS) {
			IPADBG("assigning policy to ODL client:%d\n",
				in->client);
			/* Status enabling is needed for DPLv2 with
			 * IPA versions < 4.5.
			 * Dont enable ipa_status for APQ, since MDM IPA
			 * has IPA >= 4.5 with DPLv3.
			 */
			if (ipa3_ctx->platform_type == IPA_PLAT_TYPE_APQ &&
				ipa3_is_mhip_offload_enabled())
				sys->ep->status.status_en = false;
			else
				sys->ep->status.status_en = true;
			sys->policy = IPA_POLICY_INTR_POLL_MODE;
			INIT_WORK(&sys->work, ipa3_wq_handle_rx);
			INIT_DELAYED_WORK(&sys->switch_to_intr_work,
				ipa3_switch_to_intr_rx_work_func);
			INIT_DELAYED_WORK(&sys->replenish_rx_work,
				ipa3_replenish_rx_work_func);
			atomic_set(&sys->curr_polling_state, 0);
			sys->rx_buff_sz =
				IPA_GENERIC_RX_BUFF_SZ(IPA_ODL_RX_BUFF_SZ);
			sys->pyld_hdlr = ipa3_odl_dpl_rx_pyld_hdlr;
			sys->get_skb = ipa3_get_skb_ipa_rx;
			sys->free_skb = ipa3_free_skb_rx;
			sys->free_rx_wrapper = ipa3_recycle_rx_wrapper;
			sys->repl_hdlr = ipa3_replenish_rx_cache_recycle;
			sys->rx_pool_sz = in->desc_fifo_sz /
					IPA_FIFO_ELEMENT_SIZE - 1;
		} else {
			WARN(1, "Need to install a RX pipe hdlr\n");
			return -EINVAL;
		}
	}

	return 0;
}

/**
 * ipa3_tx_client_rx_notify_release() - Callback function
 * which will call the user supplied callback function to
 * release the skb, or release it on its own if no callback
 * function was supplied
 *
 * @user1: [in] - Data Descriptor
 * @user2: [in] - endpoint idx
 *
 * This notified callback is for the destination client
 * This function is supplied in ipa3_tx_dp_mul
 */
static void ipa3_tx_client_rx_notify_release(void *user1, int user2)
{
	struct ipa_tx_data_desc *dd = (struct ipa_tx_data_desc *)user1;
	int ep_idx = user2;

	IPADBG_LOW("Received data desc anchor:%pK\n", dd);

	atomic_inc(&ipa3_ctx->ep[ep_idx].avail_fifo_desc);
	ipa3_ctx->ep[ep_idx].wstats.rx_pkts_status_rcvd++;

  /* wlan host driver waits till tx complete before unload */
	IPADBG_LOW("ep=%d fifo_desc_free_count=%d\n",
		ep_idx, atomic_read(&ipa3_ctx->ep[ep_idx].avail_fifo_desc));
	IPADBG_LOW("calling client notify callback with priv:%pK\n",
		ipa3_ctx->ep[ep_idx].priv);

	if (ipa3_ctx->ep[ep_idx].client_notify) {
		ipa3_ctx->ep[ep_idx].client_notify(ipa3_ctx->ep[ep_idx].priv,
				IPA_WRITE_DONE, (unsigned long)user1);
		ipa3_ctx->ep[ep_idx].wstats.rx_hd_reply++;
	}
}
/**
 * ipa3_tx_client_rx_pkt_status() - Callback function
 * which will call the user supplied callback function to
 * increase the available fifo descriptor
 *
 * @user1: [in] - Data Descriptor
 * @user2: [in] - endpoint idx
 *
 * This notified callback is for the destination client
 * This function is supplied in ipa3_tx_dp_mul
 */
static void ipa3_tx_client_rx_pkt_status(void *user1, int user2)
{
	int ep_idx = user2;

	atomic_inc(&ipa3_ctx->ep[ep_idx].avail_fifo_desc);
	ipa3_ctx->ep[ep_idx].wstats.rx_pkts_status_rcvd++;
}


/**
 * ipa3_tx_dp_mul() - Data-path tx handler for multiple packets
 * @src: [in] - Client that is sending data
 * @ipa_tx_data_desc:	[in] data descriptors from wlan
 *
 * this is used for to transfer data descriptors that received
 * from WLAN1_PROD pipe to IPA HW
 *
 * The function will send data descriptors from WLAN1_PROD (one
 * at a time). Will set EOT flag for last descriptor Once this send was done
 * from transport point-of-view the IPA driver will get notified by the
 * supplied callback - ipa_gsi_irq_tx_notify_cb()
 *
 * ipa_gsi_irq_tx_notify_cb will call to the user supplied callback
 *
 * Returns:	0 on success, negative on failure
 */
int ipa3_tx_dp_mul(enum ipa_client_type src,
			struct ipa_tx_data_desc *data_desc)
{
	/* The second byte in wlan header holds qmap id */
#define IPA_WLAN_HDR_QMAP_ID_OFFSET 1
	struct ipa_tx_data_desc *entry;
	struct ipa3_sys_context *sys;
	struct ipa3_desc desc[2];
	u32 num_desc, cnt;
	int ep_idx;

	IPADBG_LOW("Received data desc anchor:%pK\n", data_desc);

	spin_lock_bh(&ipa3_ctx->wc_memb.ipa_tx_mul_spinlock);

	ep_idx = ipa3_get_ep_mapping(src);
	if (unlikely(ep_idx == -1)) {
		IPAERR("dest EP does not exist.\n");
		goto fail_send;
	}
	IPADBG_LOW("ep idx:%d\n", ep_idx);
	sys = ipa3_ctx->ep[ep_idx].sys;

	if (unlikely(ipa3_ctx->ep[ep_idx].valid == 0)) {
		IPAERR("dest EP not valid.\n");
		goto fail_send;
	}
	sys->ep->wstats.rx_hd_rcvd++;

	/* Calculate the number of descriptors */
	num_desc = 0;
	list_for_each_entry(entry, &data_desc->link, link) {
		num_desc++;
	}
	IPADBG_LOW("Number of Data Descriptors:%d", num_desc);

	if (atomic_read(&sys->ep->avail_fifo_desc) < num_desc) {
		IPAERR("Insufficient data descriptors available\n");
		goto fail_send;
	}

	/* Assign callback only for last data descriptor */
	cnt = 0;
	list_for_each_entry(entry, &data_desc->link, link) {
		memset(desc, 0, 2 * sizeof(struct ipa3_desc));

		IPADBG_LOW("Parsing data desc :%d\n", cnt);
		cnt++;
		((u8 *)entry->pyld_buffer)[IPA_WLAN_HDR_QMAP_ID_OFFSET] =
			(u8)sys->ep->cfg.meta.qmap_id;

		/* the tag field will be populated in ipa3_send() function */
		desc[0].is_tag_status = true;
		desc[1].pyld = entry->pyld_buffer;
		desc[1].len = entry->pyld_len;
		desc[1].type = IPA_DATA_DESC_SKB;
		desc[1].user1 = data_desc;
		desc[1].user2 = ep_idx;
		IPADBG_LOW("priv:%pK pyld_buf:0x%pK pyld_len:%d\n",
			entry->priv, desc[1].pyld, desc[1].len);

		/* In case of last descriptor populate callback */
		if (cnt == num_desc) {
			IPADBG_LOW("data desc:%pK\n", data_desc);
			desc[1].callback = ipa3_tx_client_rx_notify_release;
		} else {
			desc[1].callback = ipa3_tx_client_rx_pkt_status;
		}

		IPADBG_LOW("calling ipa3_send()\n");
		if (ipa3_send(sys, 2, desc, true)) {
			IPAERR("fail to send skb\n");
			sys->ep->wstats.rx_pkt_leak += (cnt-1);
			sys->ep->wstats.rx_dp_fail++;
			goto fail_send;
		}

		if (atomic_read(&sys->ep->avail_fifo_desc) >= 0)
			atomic_dec(&sys->ep->avail_fifo_desc);

		sys->ep->wstats.rx_pkts_rcvd++;
		IPADBG_LOW("ep=%d fifo desc=%d\n",
			ep_idx, atomic_read(&sys->ep->avail_fifo_desc));
	}

	sys->ep->wstats.rx_hd_processed++;
	spin_unlock_bh(&ipa3_ctx->wc_memb.ipa_tx_mul_spinlock);
	return 0;

fail_send:
	spin_unlock_bh(&ipa3_ctx->wc_memb.ipa_tx_mul_spinlock);
	return -EFAULT;

}

void ipa3_free_skb(struct ipa_rx_data *data)
{
	struct ipa3_rx_pkt_wrapper *rx_pkt;

	spin_lock_bh(&ipa3_ctx->wc_memb.wlan_spinlock);

	ipa3_ctx->wc_memb.total_tx_pkts_freed++;
	rx_pkt = container_of(data, struct ipa3_rx_pkt_wrapper, data);

	ipa3_skb_recycle(rx_pkt->data.skb);
	(void)skb_put(rx_pkt->data.skb, IPA_WLAN_RX_BUFF_SZ);

	list_add_tail(&rx_pkt->link,
		&ipa3_ctx->wc_memb.wlan_comm_desc_list);
	ipa3_ctx->wc_memb.wlan_comm_free_cnt++;

	spin_unlock_bh(&ipa3_ctx->wc_memb.wlan_spinlock);
}

/* Functions added to support kernel tests */

int ipa3_sys_setup(struct ipa_sys_connect_params *sys_in,
			unsigned long *ipa_transport_hdl,
			u32 *ipa_pipe_num, u32 *clnt_hdl, bool en_status)
{
	struct ipa3_ep_context *ep;
	int ipa_ep_idx;
	int result = -EINVAL;

	if (sys_in == NULL || clnt_hdl == NULL) {
		IPAERR("NULL args\n");
		goto fail_gen;
	}

	if (ipa_transport_hdl == NULL || ipa_pipe_num == NULL) {
		IPAERR("NULL args\n");
		goto fail_gen;
	}
	if (sys_in->client >= IPA_CLIENT_MAX) {
		IPAERR("bad parm client:%d\n", sys_in->client);
		goto fail_gen;
	}

	ipa_ep_idx = ipa3_get_ep_mapping(sys_in->client);
	if (ipa_ep_idx == -1) {
		IPAERR("Invalid client :%d\n", sys_in->client);
		goto fail_gen;
	}

	ep = &ipa3_ctx->ep[ipa_ep_idx];
	IPA_ACTIVE_CLIENTS_INC_EP(sys_in->client);

	if (ep->valid == 1) {
		if (sys_in->client != IPA_CLIENT_APPS_WAN_PROD) {
			IPAERR("EP %d already allocated\n", ipa_ep_idx);
			goto fail_and_disable_clocks;
		} else {
			if (ipa3_cfg_ep_hdr(ipa_ep_idx,
						&sys_in->ipa_ep_cfg.hdr)) {
				IPAERR("fail to configure hdr prop of EP %d\n",
						ipa_ep_idx);
				result = -EFAULT;
				goto fail_and_disable_clocks;
			}
			if (ipa3_cfg_ep_hdr_ext(ipa_ep_idx,
						&sys_in->ipa_ep_cfg.hdr_ext)) {
				IPAERR("fail config hdr_ext prop of EP %d\n",
						ipa_ep_idx);
				result = -EFAULT;
				goto fail_and_disable_clocks;
			}
			if (ipa3_cfg_ep_cfg(ipa_ep_idx,
						&sys_in->ipa_ep_cfg.cfg)) {
				IPAERR("fail to configure cfg prop of EP %d\n",
						ipa_ep_idx);
				result = -EFAULT;
				goto fail_and_disable_clocks;
			}
			IPAERR("client %d (ep: %d) overlay ok sys=%pK\n",
					sys_in->client, ipa_ep_idx, ep->sys);
			ep->client_notify = sys_in->notify;
			ep->priv = sys_in->priv;
			*clnt_hdl = ipa_ep_idx;
			if (!ep->keep_ipa_awake)
				IPA_ACTIVE_CLIENTS_DEC_EP(sys_in->client);

			return 0;
		}
	}

	memset(ep, 0, offsetof(struct ipa3_ep_context, sys));

	ep->valid = 1;
	ep->client = sys_in->client;
	ep->client_notify = sys_in->notify;
	ep->priv = sys_in->priv;
	ep->keep_ipa_awake = true;
	if (en_status) {
		ep->status.status_en = true;
		ep->status.status_ep = ipa_ep_idx;
	}

	result = ipa3_enable_data_path(ipa_ep_idx);
	if (result) {
		IPAERR("enable data path failed res=%d clnt=%d.\n",
				 result, ipa_ep_idx);
		goto fail_gen2;
	}

	if (!ep->skip_ep_cfg) {
		if (ipa3_cfg_ep(ipa_ep_idx, &sys_in->ipa_ep_cfg)) {
			IPAERR("fail to configure EP.\n");
			goto fail_gen2;
		}
		if (ipa3_cfg_ep_status(ipa_ep_idx, &ep->status)) {
			IPAERR("fail to configure status of EP.\n");
			goto fail_gen2;
		}
		IPADBG("ep configuration successful\n");
	} else {
		IPADBG("skipping ep configuration\n");
	}

	*clnt_hdl = ipa_ep_idx;

	*ipa_pipe_num = ipa_ep_idx;
	*ipa_transport_hdl = ipa3_ctx->gsi_dev_hdl;

	if (!ep->keep_ipa_awake)
		IPA_ACTIVE_CLIENTS_DEC_EP(sys_in->client);

	ipa3_ctx->skip_ep_cfg_shadow[ipa_ep_idx] = ep->skip_ep_cfg;
	IPADBG("client %d (ep: %d) connected sys=%pK\n", sys_in->client,
			ipa_ep_idx, ep->sys);

	return 0;

fail_gen2:
fail_and_disable_clocks:
	IPA_ACTIVE_CLIENTS_DEC_EP(sys_in->client);
fail_gen:
	return result;
}

int ipa3_sys_teardown(u32 clnt_hdl)
{
	struct ipa3_ep_context *ep;

	if (clnt_hdl >= ipa3_ctx->ipa_num_pipes ||
	    ipa3_ctx->ep[clnt_hdl].valid == 0) {
		IPAERR("bad parm(Either endpoint or client hdl invalid)\n");
		return -EINVAL;
	}

	ep = &ipa3_ctx->ep[clnt_hdl];

	if (!ep->keep_ipa_awake)
		IPA_ACTIVE_CLIENTS_INC_EP(ipa3_get_client_mapping(clnt_hdl));

	ipa3_disable_data_path(clnt_hdl);
	ep->valid = 0;

	IPA_ACTIVE_CLIENTS_DEC_EP(ipa3_get_client_mapping(clnt_hdl));

	IPADBG("client (ep: %d) disconnected\n", clnt_hdl);

	return 0;
}

int ipa3_sys_update_gsi_hdls(u32 clnt_hdl, unsigned long gsi_ch_hdl,
	unsigned long gsi_ev_hdl)
{
	struct ipa3_ep_context *ep;

	if (clnt_hdl >= ipa3_ctx->ipa_num_pipes ||
		ipa3_ctx->ep[clnt_hdl].valid == 0) {
		IPAERR("bad parm(Either endpoint or client hdl invalid)\n");
		return -EINVAL;
	}

	ep = &ipa3_ctx->ep[clnt_hdl];

	ep->gsi_chan_hdl = gsi_ch_hdl;
	ep->gsi_evt_ring_hdl = gsi_ev_hdl;

	return 0;
}

static void ipa_gsi_evt_ring_err_cb(struct gsi_evt_err_notify *notify)
{
	switch (notify->evt_id) {
	case GSI_EVT_OUT_OF_BUFFERS_ERR:
		IPAERR("Got GSI_EVT_OUT_OF_BUFFERS_ERR\n");
		break;
	case GSI_EVT_OUT_OF_RESOURCES_ERR:
		IPAERR("Got GSI_EVT_OUT_OF_RESOURCES_ERR\n");
		break;
	case GSI_EVT_UNSUPPORTED_INTER_EE_OP_ERR:
		IPAERR("Got GSI_EVT_UNSUPPORTED_INTER_EE_OP_ERR\n");
		break;
	case GSI_EVT_EVT_RING_EMPTY_ERR:
		IPAERR("Got GSI_EVT_EVT_RING_EMPTY_ERR\n");
		break;
	default:
		IPAERR("Unexpected err evt: %d\n", notify->evt_id);
	}
}

static void ipa_gsi_chan_err_cb(struct gsi_chan_err_notify *notify)
{
	switch (notify->evt_id) {
	case GSI_CHAN_INVALID_TRE_ERR:
		IPAERR("Got GSI_CHAN_INVALID_TRE_ERR\n");
		break;
	case GSI_CHAN_NON_ALLOCATED_EVT_ACCESS_ERR:
		IPAERR("Got GSI_CHAN_NON_ALLOCATED_EVT_ACCESS_ERR\n");
		break;
	case GSI_CHAN_OUT_OF_BUFFERS_ERR:
		IPAERR("Got GSI_CHAN_OUT_OF_BUFFERS_ERR\n");
		break;
	case GSI_CHAN_OUT_OF_RESOURCES_ERR:
		IPAERR("Got GSI_CHAN_OUT_OF_RESOURCES_ERR\n");
		break;
	case GSI_CHAN_UNSUPPORTED_INTER_EE_OP_ERR:
		IPAERR("Got GSI_CHAN_UNSUPPORTED_INTER_EE_OP_ERR\n");
		break;
	case GSI_CHAN_HWO_1_ERR:
		IPAERR("Got GSI_CHAN_HWO_1_ERR\n");
		break;
	default:
		IPAERR("Unexpected err evt: %d\n", notify->evt_id);
	}
}

static void ipa_gsi_irq_tx_notify_cb(struct gsi_chan_xfer_notify *notify)
{
	struct ipa3_tx_pkt_wrapper *tx_pkt;

	IPADBG_LOW("event %d notified\n", notify->evt_id);

	switch (notify->evt_id) {
	case GSI_CHAN_EVT_EOT:
		atomic_set(&ipa3_ctx->transport_pm.eot_activity, 1);
		tx_pkt = notify->xfer_user_data;
		tx_pkt->xmit_done = true;
		atomic_inc(&tx_pkt->sys->xmit_eot_cnt);
		tasklet_schedule(&tx_pkt->sys->tasklet);
		break;
	default:
		IPAERR("received unexpected event id %d\n", notify->evt_id);
	}
}

void __ipa_gsi_irq_rx_scedule_poll(struct ipa3_sys_context *sys)
{
	bool clk_off;

	atomic_set(&sys->curr_polling_state, 1);
	__ipa3_update_curr_poll_state(sys->ep->client, 1);

	ipa3_inc_acquire_wakelock();

	/*
	 * pm deactivate is done in wq context
	 * or after NAPI poll
	 */
	if (ipa3_ctx->use_ipa_pm) {
		clk_off = ipa_pm_activate(sys->pm_hdl);
		if (!clk_off && sys->napi_obj) {
			napi_schedule(sys->napi_obj);
			return;
		}
		queue_work(sys->wq, &sys->work);
		return;
	}

	if (sys->napi_obj) {
		struct ipa_active_client_logging_info log;

		IPA_ACTIVE_CLIENTS_PREP_SPECIAL(log, "NAPI");
		clk_off = ipa3_inc_client_enable_clks_no_block(
			&log);
		if (!clk_off) {
			napi_schedule(sys->napi_obj);
			return;
		}
	}

	queue_work(sys->wq, &sys->work);
}

static void ipa_gsi_irq_rx_notify_cb(struct gsi_chan_xfer_notify *notify)
{
	struct ipa3_sys_context *sys;

	if (!notify) {
		IPAERR("gsi notify is NULL.\n");
		return;
	}
	IPADBG_LOW("event %d notified\n", notify->evt_id);

	sys = (struct ipa3_sys_context *)notify->chan_user_data;


	sys->ep->xfer_notify_valid = true;
	sys->ep->xfer_notify = *notify;

	switch (notify->evt_id) {
	case GSI_CHAN_EVT_EOT:
	case GSI_CHAN_EVT_EOB:
		atomic_set(&ipa3_ctx->transport_pm.eot_activity, 1);
		if (!atomic_read(&sys->curr_polling_state)) {
			/* put the gsi channel into polling mode */
			gsi_config_channel_mode(sys->ep->gsi_chan_hdl,
				GSI_CHAN_MODE_POLL);
			__ipa_gsi_irq_rx_scedule_poll(sys);
		}
		break;
	default:
		IPAERR("received unexpected event id %d\n", notify->evt_id);
	}
}

static void ipa_dma_gsi_irq_rx_notify_cb(struct gsi_chan_xfer_notify *notify)
{
	struct ipa3_sys_context *sys;

	if (!notify) {
		IPAERR("gsi notify is NULL.\n");
		return;
	}
	IPADBG_LOW("event %d notified\n", notify->evt_id);

	sys = (struct ipa3_sys_context *)notify->chan_user_data;
	if (sys->ep->client == IPA_CLIENT_MEMCPY_DMA_SYNC_CONS) {
		IPAERR("IRQ_RX Callback was called for DMA_SYNC_CONS.\n");
		return;
	}

	sys->ep->xfer_notify_valid = true;
	sys->ep->xfer_notify = *notify;

	switch (notify->evt_id) {
	case GSI_CHAN_EVT_EOT:
		if (!atomic_read(&sys->curr_polling_state)) {
			/* put the gsi channel into polling mode */
			gsi_config_channel_mode(sys->ep->gsi_chan_hdl,
				GSI_CHAN_MODE_POLL);
			ipa3_inc_acquire_wakelock();
			atomic_set(&sys->curr_polling_state, 1);
			queue_work(sys->wq, &sys->work);
		}
		break;
	default:
		IPAERR("received unexpected event id %d\n", notify->evt_id);
	}
}

int ipa3_alloc_common_event_ring(void)
{
	struct gsi_evt_ring_props gsi_evt_ring_props;
	dma_addr_t evt_dma_addr;
	int result;

	memset(&gsi_evt_ring_props, 0, sizeof(gsi_evt_ring_props));
	gsi_evt_ring_props.intf = GSI_EVT_CHTYPE_GPI_EV;
	gsi_evt_ring_props.intr = GSI_INTR_IRQ;
	gsi_evt_ring_props.re_size = GSI_EVT_RING_RE_SIZE_16B;

	gsi_evt_ring_props.ring_len = IPA_COMMON_EVENT_RING_SIZE;

	gsi_evt_ring_props.ring_base_vaddr =
		dma_alloc_coherent(ipa3_ctx->pdev,
		gsi_evt_ring_props.ring_len, &evt_dma_addr, GFP_KERNEL);
	if (!gsi_evt_ring_props.ring_base_vaddr) {
		IPAERR("fail to dma alloc %u bytes\n",
			gsi_evt_ring_props.ring_len);
		return -ENOMEM;
	}
	gsi_evt_ring_props.ring_base_addr = evt_dma_addr;
	gsi_evt_ring_props.int_modt = 0;
	gsi_evt_ring_props.int_modc = 1; /* moderation comes from channel*/
	gsi_evt_ring_props.rp_update_addr = 0;
	gsi_evt_ring_props.exclusive = false;
	gsi_evt_ring_props.err_cb = ipa_gsi_evt_ring_err_cb;
	gsi_evt_ring_props.user_data = NULL;

	result = gsi_alloc_evt_ring(&gsi_evt_ring_props,
		ipa3_ctx->gsi_dev_hdl, &ipa3_ctx->gsi_evt_comm_hdl);
	if (result) {
		IPAERR("gsi_alloc_evt_ring failed %d\n", result);
		return result;
	}
	ipa3_ctx->gsi_evt_comm_ring_rem = IPA_COMMON_EVENT_RING_SIZE;

	return 0;
}

static int ipa_gsi_setup_channel(struct ipa_sys_connect_params *in,
	struct ipa3_ep_context *ep)
{
	u32 ring_size;
	int result;
	gfp_t mem_flag = GFP_KERNEL;
	u32 coale_ep_idx;

	if (in->client == IPA_CLIENT_APPS_WAN_CONS ||
		in->client == IPA_CLIENT_APPS_WAN_COAL_CONS ||
		in->client == IPA_CLIENT_APPS_WAN_PROD)
		mem_flag = GFP_ATOMIC;

	if (!ep) {
		IPAERR("EP context is empty\n");
		return -EINVAL;
	}
	coale_ep_idx = ipa3_get_ep_mapping(IPA_CLIENT_APPS_WAN_COAL_CONS);
	/*
	 * GSI ring length is calculated based on the desc_fifo_sz
	 * which was meant to define the BAM desc fifo. GSI descriptors
	 * are 16B as opposed to 8B for BAM.
	 */
	ring_size = 2 * in->desc_fifo_sz;
	ep->gsi_evt_ring_hdl = ~0;
	if (ep->sys->use_comm_evt_ring) {
		if (ipa3_ctx->gsi_evt_comm_ring_rem < ring_size) {
			IPAERR("not enough space in common event ring\n");
			IPAERR("available: %d needed: %d\n",
				ipa3_ctx->gsi_evt_comm_ring_rem,
				ring_size);
			WARN_ON(1);
			return -EFAULT;
		}
		ipa3_ctx->gsi_evt_comm_ring_rem -= (ring_size);
		ep->gsi_evt_ring_hdl = ipa3_ctx->gsi_evt_comm_hdl;
<<<<<<< HEAD
=======
	} else if (in->client == IPA_CLIENT_APPS_WAN_COAL_CONS) {
		result = ipa_gsi_setup_event_ring(ep,
				IPA_COMMON_EVENT_RING_SIZE, mem_flag);
		if (result)
			goto fail_setup_event_ring;

>>>>>>> 15457316
	} else if (in->client == IPA_CLIENT_APPS_WAN_CONS &&
			coale_ep_idx != IPA_EP_NOT_ALLOCATED &&
			ipa3_ctx->ep[coale_ep_idx].valid == 1) {
		IPADBG("Wan consumer pipe configured\n");
		result = ipa_gsi_setup_coal_def_channel(in, ep,
					&ipa3_ctx->ep[coale_ep_idx]);
		if (result) {
			IPAERR("Failed to setup default coal GSI channel\n");
			goto fail_setup_event_ring;
		}
		return result;
	} else if (ep->sys->policy != IPA_POLICY_NOINTR_MODE ||
			IPA_CLIENT_IS_CONS(ep->client)) {
		result = ipa_gsi_setup_event_ring(ep, ring_size, mem_flag);
		if (result)
			goto fail_setup_event_ring;
	}
	result = ipa_gsi_setup_transfer_ring(ep, ring_size,
		ep->sys, mem_flag);
	if (result)
		goto fail_setup_transfer_ring;

	if (ep->client == IPA_CLIENT_MEMCPY_DMA_SYNC_CONS)
		gsi_config_channel_mode(ep->gsi_chan_hdl,
				GSI_CHAN_MODE_POLL);
	return 0;

fail_setup_transfer_ring:
	if (ep->gsi_mem_info.evt_ring_base_vaddr)
		dma_free_coherent(ipa3_ctx->pdev, ep->gsi_mem_info.evt_ring_len,
			ep->gsi_mem_info.evt_ring_base_vaddr,
			ep->gsi_mem_info.evt_ring_base_addr);
fail_setup_event_ring:
	IPAERR("Return with err: %d\n", result);
	return result;
}

static int ipa_gsi_setup_event_ring(struct ipa3_ep_context *ep,
	u32 ring_size, gfp_t mem_flag)
{
	struct gsi_evt_ring_props gsi_evt_ring_props;
	dma_addr_t evt_dma_addr;
	int result;

	evt_dma_addr = 0;
	memset(&gsi_evt_ring_props, 0, sizeof(gsi_evt_ring_props));
	gsi_evt_ring_props.intf = GSI_EVT_CHTYPE_GPI_EV;
	gsi_evt_ring_props.intr = GSI_INTR_IRQ;
	gsi_evt_ring_props.re_size = GSI_EVT_RING_RE_SIZE_16B;
	gsi_evt_ring_props.ring_len = ring_size;
	gsi_evt_ring_props.ring_base_vaddr =
		dma_alloc_coherent(ipa3_ctx->pdev, gsi_evt_ring_props.ring_len,
		&evt_dma_addr, mem_flag);
	if (!gsi_evt_ring_props.ring_base_vaddr) {
		IPAERR("fail to dma alloc %u bytes\n",
			gsi_evt_ring_props.ring_len);
		return -ENOMEM;
	}
	gsi_evt_ring_props.ring_base_addr = evt_dma_addr;

	/* copy mem info */
	ep->gsi_mem_info.evt_ring_len = gsi_evt_ring_props.ring_len;
	ep->gsi_mem_info.evt_ring_base_addr =
		gsi_evt_ring_props.ring_base_addr;
	ep->gsi_mem_info.evt_ring_base_vaddr =
		gsi_evt_ring_props.ring_base_vaddr;

	if (ep->sys->napi_obj) {
		gsi_evt_ring_props.int_modt = IPA_GSI_EVT_RING_INT_MODT;
		gsi_evt_ring_props.int_modc = IPA_GSI_EVT_RING_INT_MODC;
	} else {
		gsi_evt_ring_props.int_modt = IPA_GSI_EVT_RING_INT_MODT;
		gsi_evt_ring_props.int_modc = 1;
	}

	IPADBG("client=%d moderation threshold cycles=%u cnt=%u\n",
		ep->client,
		gsi_evt_ring_props.int_modt,
		gsi_evt_ring_props.int_modc);
	gsi_evt_ring_props.rp_update_addr = 0;
	gsi_evt_ring_props.exclusive = true;
	gsi_evt_ring_props.err_cb = ipa_gsi_evt_ring_err_cb;
	gsi_evt_ring_props.user_data = NULL;

	result = gsi_alloc_evt_ring(&gsi_evt_ring_props,
		ipa3_ctx->gsi_dev_hdl, &ep->gsi_evt_ring_hdl);
	if (result != GSI_STATUS_SUCCESS)
		goto fail_alloc_evt_ring;

	return 0;

fail_alloc_evt_ring:
	if (ep->gsi_mem_info.evt_ring_base_vaddr)
		dma_free_coherent(ipa3_ctx->pdev, ep->gsi_mem_info.evt_ring_len,
			ep->gsi_mem_info.evt_ring_base_vaddr,
			ep->gsi_mem_info.evt_ring_base_addr);
	IPAERR("Return with err: %d\n", result);
	return result;
}

static int ipa_gsi_setup_transfer_ring(struct ipa3_ep_context *ep,
	u32 ring_size, struct ipa3_sys_context *user_data, gfp_t mem_flag)
{
	dma_addr_t dma_addr;
	union gsi_channel_scratch ch_scratch;
	struct gsi_chan_props gsi_channel_props;
	const struct ipa_gsi_ep_config *gsi_ep_info;
	int result;

	memset(&gsi_channel_props, 0, sizeof(gsi_channel_props));
	if (ep->client == IPA_CLIENT_APPS_WAN_COAL_CONS)
		gsi_channel_props.prot = GSI_CHAN_PROT_GCI;
	else
		gsi_channel_props.prot = GSI_CHAN_PROT_GPI;
	if (IPA_CLIENT_IS_PROD(ep->client)) {
		gsi_channel_props.dir = GSI_CHAN_DIR_TO_GSI;
	} else {
		gsi_channel_props.dir = GSI_CHAN_DIR_FROM_GSI;
		gsi_channel_props.max_re_expected = ep->sys->rx_pool_sz;
	}

	gsi_ep_info = ipa3_get_gsi_ep_info(ep->client);
	if (!gsi_ep_info) {
		IPAERR("Failed getting GSI EP info for client=%d\n",
		       ep->client);
		result = -EINVAL;
		goto fail_get_gsi_ep_info;
	} else {
		gsi_channel_props.ch_id = gsi_ep_info->ipa_gsi_chan_num;
	}

	gsi_channel_props.evt_ring_hdl = ep->gsi_evt_ring_hdl;
	gsi_channel_props.re_size = GSI_CHAN_RE_SIZE_16B;
	gsi_channel_props.ring_len = ring_size;

	gsi_channel_props.ring_base_vaddr =
		dma_alloc_coherent(ipa3_ctx->pdev, gsi_channel_props.ring_len,
			&dma_addr, mem_flag);
	if (!gsi_channel_props.ring_base_vaddr) {
		IPAERR("fail to dma alloc %u bytes\n",
			gsi_channel_props.ring_len);
		result = -ENOMEM;
		goto fail_alloc_channel_ring;
	}
	gsi_channel_props.ring_base_addr = dma_addr;

	/* copy mem info */
	ep->gsi_mem_info.chan_ring_len = gsi_channel_props.ring_len;
	ep->gsi_mem_info.chan_ring_base_addr =
		gsi_channel_props.ring_base_addr;
	ep->gsi_mem_info.chan_ring_base_vaddr =
		gsi_channel_props.ring_base_vaddr;

	if (ipa3_ctx->ipa_hw_type >= IPA_HW_v4_0)
		gsi_channel_props.use_db_eng = GSI_CHAN_DIRECT_MODE;
	else
		gsi_channel_props.use_db_eng = GSI_CHAN_DB_MODE;
	gsi_channel_props.max_prefetch = GSI_ONE_PREFETCH_SEG;
	if (ep->client == IPA_CLIENT_APPS_CMD_PROD)
		gsi_channel_props.low_weight = IPA_GSI_MAX_CH_LOW_WEIGHT;
	else
		gsi_channel_props.low_weight = 1;
	gsi_channel_props.prefetch_mode = gsi_ep_info->prefetch_mode;
	gsi_channel_props.empty_lvl_threshold = gsi_ep_info->prefetch_threshold;
	gsi_channel_props.chan_user_data = user_data;
	gsi_channel_props.err_cb = ipa_gsi_chan_err_cb;
	if (IPA_CLIENT_IS_PROD(ep->client))
		gsi_channel_props.xfer_cb = ipa_gsi_irq_tx_notify_cb;
	else
		gsi_channel_props.xfer_cb = ipa_gsi_irq_rx_notify_cb;
	if (IPA_CLIENT_IS_MEMCPY_DMA_CONS(ep->client))
		gsi_channel_props.xfer_cb = ipa_dma_gsi_irq_rx_notify_cb;

	if (IPA_CLIENT_IS_CONS(ep->client))
		gsi_channel_props.cleanup_cb = free_rx_pkt;

	/* overwrite the cleanup_cb for page recycling */
	if (ipa3_ctx->ipa_wan_skb_page &&
		(IPA_CLIENT_IS_WAN_CONS(ep->client)))
		gsi_channel_props.cleanup_cb = free_rx_page;

	result = gsi_alloc_channel(&gsi_channel_props, ipa3_ctx->gsi_dev_hdl,
		&ep->gsi_chan_hdl);
	if (result != GSI_STATUS_SUCCESS) {
		IPAERR("Failed to alloc GSI chan.\n");
		goto fail_alloc_channel;
	}

	memset(&ch_scratch, 0, sizeof(ch_scratch));
	/*
	 * Update scratch for MCS smart prefetch:
	 * Starting IPA4.5, smart prefetch implemented by H/W.
	 * At IPA 4.0/4.1/4.2, we do not use MCS smart prefetch
	 *  so keep the fields zero.
	 */
	if (ipa3_ctx->ipa_hw_type < IPA_HW_v4_0) {
		ch_scratch.gpi.max_outstanding_tre =
			gsi_ep_info->ipa_if_tlv * GSI_CHAN_RE_SIZE_16B;
		ch_scratch.gpi.outstanding_threshold =
			2 * GSI_CHAN_RE_SIZE_16B;
	}
	if (ipa3_ctx->ipa_hw_type >= IPA_HW_v4_5)
		ch_scratch.gpi.dl_nlo_channel = 0;
	result = gsi_write_channel_scratch(ep->gsi_chan_hdl, ch_scratch);
	if (result != GSI_STATUS_SUCCESS) {
		IPAERR("failed to write scratch %d\n", result);
		goto fail_write_channel_scratch;
	}
	return 0;

fail_write_channel_scratch:
	if (gsi_dealloc_channel(ep->gsi_chan_hdl)
		!= GSI_STATUS_SUCCESS) {
		IPAERR("Failed to dealloc GSI chan.\n");
		WARN_ON(1);
	}
fail_alloc_channel:
	dma_free_coherent(ipa3_ctx->pdev, ep->gsi_mem_info.chan_ring_len,
			ep->gsi_mem_info.chan_ring_base_vaddr,
			ep->gsi_mem_info.chan_ring_base_addr);
fail_alloc_channel_ring:
fail_get_gsi_ep_info:
	if (ep->gsi_evt_ring_hdl != ~0) {
		gsi_dealloc_evt_ring(ep->gsi_evt_ring_hdl);
		ep->gsi_evt_ring_hdl = ~0;
	}
	return result;
}

static int ipa_gsi_setup_coal_def_channel(struct ipa_sys_connect_params *in,
	struct ipa3_ep_context *ep, struct ipa3_ep_context *coal_ep)
{
	u32 ring_size;
	int result;

	ring_size = 2 * in->desc_fifo_sz;

	/* copy event ring handle */
	ep->gsi_evt_ring_hdl = coal_ep->gsi_evt_ring_hdl;

	result = ipa_gsi_setup_transfer_ring(ep, ring_size,
		coal_ep->sys, GFP_ATOMIC);
	if (result) {
		if (ep->gsi_mem_info.evt_ring_base_vaddr)
			dma_free_coherent(ipa3_ctx->pdev,
					ep->gsi_mem_info.chan_ring_len,
					ep->gsi_mem_info.chan_ring_base_vaddr,
					ep->gsi_mem_info.chan_ring_base_addr);
		IPAERR("Destroying WAN_COAL_CONS evt_ring");
		if (ep->gsi_evt_ring_hdl != ~0) {
			gsi_dealloc_evt_ring(ep->gsi_evt_ring_hdl);
			ep->gsi_evt_ring_hdl = ~0;
		}
		IPAERR("Return with err: %d\n", result);
		return result;
	}
	return 0;
}

static int ipa_populate_tag_field(struct ipa3_desc *desc,
		struct ipa3_tx_pkt_wrapper *tx_pkt,
		struct ipahal_imm_cmd_pyld **tag_pyld_ret)
{
	struct ipahal_imm_cmd_pyld *tag_pyld;
	struct ipahal_imm_cmd_ip_packet_tag_status tag_cmd = {0};

	/* populate tag field only if it is NULL */
	if (desc->pyld == NULL) {
		tag_cmd.tag = pointer_to_tag_wa(tx_pkt);
		tag_pyld = ipahal_construct_imm_cmd(
			IPA_IMM_CMD_IP_PACKET_TAG_STATUS, &tag_cmd, true);
		if (unlikely(!tag_pyld)) {
			IPAERR("Failed to construct ip_packet_tag_status\n");
			return -EFAULT;
		}
		/*
		 * This is for 32-bit pointer, will need special
		 * handling if 64-bit pointer is used
		 */
		IPADBG_LOW("tx_pkt sent in tag: 0x%pK\n", tx_pkt);
		desc->pyld = tag_pyld->data;
		desc->opcode = tag_pyld->opcode;
		desc->len = tag_pyld->len;
		desc->user1 = tag_pyld;
		desc->type = IPA_IMM_CMD_DESC;
		desc->callback = ipa3_tag_destroy_imm;

		*tag_pyld_ret = tag_pyld;
	}
	return 0;
}

static int ipa_poll_gsi_pkt(struct ipa3_sys_context *sys,
		struct gsi_chan_xfer_notify *notify)
{
	int unused_var;

	return ipa_poll_gsi_n_pkt(sys, notify, 1, &unused_var);
}


static int ipa_poll_gsi_n_pkt(struct ipa3_sys_context *sys,
		struct gsi_chan_xfer_notify *notify,
		int expected_num, int *actual_num)
{
	int ret;
	int idx = 0;
	int poll_num = 0;

	if (!actual_num || expected_num <= 0 ||
		expected_num > IPA_WAN_NAPI_MAX_FRAMES) {
		IPAERR("bad params actual_num=%pK expected_num=%d\n",
			actual_num, expected_num);
		return GSI_STATUS_INVALID_PARAMS;
	}

	if (sys->ep->xfer_notify_valid) {
		*notify = sys->ep->xfer_notify;
		sys->ep->xfer_notify_valid = false;
		idx++;
	}
	if (expected_num == idx) {
		*actual_num = idx;
		return GSI_STATUS_SUCCESS;
	}

	ret = gsi_poll_n_channel(sys->ep->gsi_chan_hdl,
		&notify[idx], expected_num - idx, &poll_num);
	if (ret == GSI_STATUS_POLL_EMPTY) {
		if (idx) {
			*actual_num = idx;
			return GSI_STATUS_SUCCESS;
		} else {
			*actual_num = 0;
			return ret;
		}
	} else if (ret != GSI_STATUS_SUCCESS) {
		if (idx) {
			*actual_num = idx;
			return GSI_STATUS_SUCCESS;
		}
		*actual_num = 0;
		IPAERR("Poll channel err: %d\n", ret);
		return ret;
	}

	*actual_num = idx + poll_num;
	return ret;
}

/**
 * ipa3_rx_poll() - Poll the rx packets from IPA HW. This
 * function is exectued in the softirq context
 *
 * if input budget is zero, the driver switches back to
 * interrupt mode.
 *
 * return number of polled packets, on error 0(zero)
 */
int ipa3_rx_poll(u32 clnt_hdl, int weight)
{
	struct ipa3_ep_context *ep;
	int ret;
	int cnt = 0;
	int num = 0;
	int remain_aggr_weight;
	struct ipa_active_client_logging_info log;
	struct gsi_chan_xfer_notify notify[IPA_WAN_NAPI_MAX_FRAMES];

	IPA_ACTIVE_CLIENTS_PREP_SPECIAL(log, "NAPI");

	if (clnt_hdl >= ipa3_ctx->ipa_num_pipes ||
		ipa3_ctx->ep[clnt_hdl].valid == 0) {
		IPAERR("bad parm 0x%x\n", clnt_hdl);
		return cnt;
	}

	remain_aggr_weight = weight / IPA_WAN_AGGR_PKT_CNT;

	if (remain_aggr_weight > IPA_WAN_NAPI_MAX_FRAMES) {
		IPAERR("NAPI weight is higher than expected\n");
		IPAERR("expected %d got %d\n",
			IPA_WAN_NAPI_MAX_FRAMES, remain_aggr_weight);
		return -EINVAL;
	}

	ep = &ipa3_ctx->ep[clnt_hdl];
start_poll:
	while (remain_aggr_weight > 0 &&
			atomic_read(&ep->sys->curr_polling_state)) {
		atomic_set(&ipa3_ctx->transport_pm.eot_activity, 1);
		if (ipa3_ctx->enable_napi_chain) {
			ret = ipa_poll_gsi_n_pkt(ep->sys, notify,
				remain_aggr_weight, &num);
		} else {
			ret = ipa_poll_gsi_n_pkt(ep->sys, notify,
				1, &num);
		}
		if (ret)
			break;

		trace_ipa3_rx_poll_num(num);
		ipa3_rx_napi_chain(ep->sys, notify, num);
		remain_aggr_weight -= num;

		trace_ipa3_rx_poll_cnt(ep->sys->len);
		if (ep->sys->len == 0) {
			if (remain_aggr_weight == 0)
				cnt--;
			break;
		}
	}
	cnt += weight - remain_aggr_weight * IPA_WAN_AGGR_PKT_CNT;
	/* call repl_hdlr before napi_reschedule / napi_complete */
<<<<<<< HEAD
	if (cnt)
		ep->sys->repl_hdlr(ep->sys);
	if (cnt < weight) {
=======
	ep->sys->repl_hdlr(ep->sys);

	/* When not able to replenish enough descriptors pipe wait
	 * until minimum number descripotrs to replish.
	 */
	if (cnt < weight && ep->sys->len > IPA_DEFAULT_SYS_YELLOW_WM) {
>>>>>>> 15457316
		napi_complete(ep->sys->napi_obj);
		ret = ipa3_rx_switch_to_intr_mode(ep->sys);
		if (ret == -GSI_STATUS_PENDING_IRQ &&
				napi_reschedule(ep->sys->napi_obj))
			goto start_poll;

		if (ipa3_ctx->use_ipa_pm)
			ipa_pm_deferred_deactivate(ep->sys->pm_hdl);
		else
			ipa3_dec_client_disable_clks_no_block(&log);
	} else {
		cnt = weight;
		IPADBG_LOW("Client = %d not replenished free descripotrs\n",
				ep->client);
	}

	return cnt;
}

static unsigned long tag_to_pointer_wa(uint64_t tag)
{
	return 0xFFFF000000000000 | (unsigned long) tag;
}

static uint64_t pointer_to_tag_wa(struct ipa3_tx_pkt_wrapper *tx_pkt)
{
	u16 temp;
	/* Add the check but it might have throughput issue */
	if (BITS_PER_LONG == 64) {
		temp = (u16) (~((unsigned long) tx_pkt &
			0xFFFF000000000000) >> 48);
		if (temp) {
			IPAERR("The 16 prefix is not all 1s (%pK)\n",
			tx_pkt);
			/*
			 * We need all addresses starting at 0xFFFF to
			 * pass it to HW.
			 */
			BUG();
		}
	}
	return (unsigned long)tx_pkt & 0x0000FFFFFFFFFFFF;
}

/**
 * ipa_gsi_ch20_wa() - software workaround for IPA GSI channel 20
 *
 * A hardware limitation requires to avoid using GSI physical channel 20.
 * This function allocates GSI physical channel 20 and holds it to prevent
 * others to use it.
 *
 * Return codes: 0 on success, negative on failure
 */
int ipa_gsi_ch20_wa(void)
{
	struct gsi_chan_props gsi_channel_props;
	dma_addr_t dma_addr;
	int result;
	int i;
	unsigned long chan_hdl[IPA_GSI_CH_20_WA_NUM_CH_TO_ALLOC];
	unsigned long chan_hdl_to_keep;


	memset(&gsi_channel_props, 0, sizeof(gsi_channel_props));
	gsi_channel_props.prot = GSI_CHAN_PROT_GPI;
	gsi_channel_props.dir = GSI_CHAN_DIR_TO_GSI;
	gsi_channel_props.evt_ring_hdl = ~0;
	gsi_channel_props.re_size = GSI_CHAN_RE_SIZE_16B;
	gsi_channel_props.ring_len = 4 * gsi_channel_props.re_size;
	gsi_channel_props.ring_base_vaddr =
		dma_alloc_coherent(ipa3_ctx->pdev, gsi_channel_props.ring_len,
		&dma_addr, 0);
	gsi_channel_props.ring_base_addr = dma_addr;

	if (ipa3_ctx->ipa_hw_type >= IPA_HW_v4_0)
		gsi_channel_props.use_db_eng = GSI_CHAN_DIRECT_MODE;
	else
		gsi_channel_props.use_db_eng = GSI_CHAN_DB_MODE;

	gsi_channel_props.max_prefetch = GSI_ONE_PREFETCH_SEG;
	gsi_channel_props.low_weight = 1;
	gsi_channel_props.err_cb = ipa_gsi_chan_err_cb;
	gsi_channel_props.xfer_cb = ipa_gsi_irq_tx_notify_cb;

	/* first allocate channels up to channel 20 */
	for (i = 0; i < IPA_GSI_CH_20_WA_NUM_CH_TO_ALLOC; i++) {
		gsi_channel_props.ch_id = i;
		result = gsi_alloc_channel(&gsi_channel_props,
			ipa3_ctx->gsi_dev_hdl,
			&chan_hdl[i]);
		if (result != GSI_STATUS_SUCCESS) {
			IPAERR("failed to alloc channel %d err %d\n",
				i, result);
			return result;
		}
	}

	/* allocate channel 20 */
	gsi_channel_props.ch_id = IPA_GSI_CH_20_WA_VIRT_CHAN;
	result = gsi_alloc_channel(&gsi_channel_props, ipa3_ctx->gsi_dev_hdl,
		&chan_hdl_to_keep);
	if (result != GSI_STATUS_SUCCESS) {
		IPAERR("failed to alloc channel %d err %d\n",
			i, result);
		return result;
	}

	/* release all other channels */
	for (i = 0; i < IPA_GSI_CH_20_WA_NUM_CH_TO_ALLOC; i++) {
		result = gsi_dealloc_channel(chan_hdl[i]);
		if (result != GSI_STATUS_SUCCESS) {
			IPAERR("failed to dealloc channel %d err %d\n",
				i, result);
			return result;
		}
	}

	/* DMA memory shall not be freed as it is used by channel 20 */
	return 0;
}

/**
 * ipa_adjust_ra_buff_base_sz()
 *
 * Return value: the largest power of two which is smaller
 * than the input value
 */
static u32 ipa_adjust_ra_buff_base_sz(u32 aggr_byte_limit)
{
	aggr_byte_limit += IPA_MTU;
	aggr_byte_limit += IPA_GENERIC_RX_BUFF_LIMIT;
	aggr_byte_limit--;
	aggr_byte_limit |= aggr_byte_limit >> 1;
	aggr_byte_limit |= aggr_byte_limit >> 2;
	aggr_byte_limit |= aggr_byte_limit >> 4;
	aggr_byte_limit |= aggr_byte_limit >> 8;
	aggr_byte_limit |= aggr_byte_limit >> 16;
	aggr_byte_limit++;
	return aggr_byte_limit >> 1;
}<|MERGE_RESOLUTION|>--- conflicted
+++ resolved
@@ -98,10 +98,7 @@
 static void ipa3_replenish_rx_work_func(struct work_struct *work);
 static void ipa3_fast_replenish_rx_cache(struct ipa3_sys_context *sys);
 static void ipa3_replenish_rx_page_cache(struct ipa3_sys_context *sys);
-<<<<<<< HEAD
-=======
 static void ipa3_wq_page_repl(struct work_struct *work);
->>>>>>> 15457316
 static void ipa3_replenish_rx_page_recycle(struct ipa3_sys_context *sys);
 static struct ipa3_rx_pkt_wrapper *ipa3_alloc_rx_pkt_page(gfp_t flag,
 	bool is_tmp_alloc);
@@ -934,14 +931,11 @@
 			usleep_range(SUSPEND_MIN_SLEEP_RX,
 				SUSPEND_MAX_SLEEP_RX);
 			IPA_ACTIVE_CLIENTS_DEC_SPECIAL("PIPE_SUSPEND_ODL");
-<<<<<<< HEAD
-=======
 		} else if (sys->ep->client == IPA_CLIENT_APPS_WAN_COAL_CONS) {
 			IPA_ACTIVE_CLIENTS_INC_SPECIAL("PIPE_SUSPEND_COAL");
 			usleep_range(SUSPEND_MIN_SLEEP_RX,
 				SUSPEND_MAX_SLEEP_RX);
 			IPA_ACTIVE_CLIENTS_DEC_SPECIAL("PIPE_SUSPEND_COAL");
->>>>>>> 15457316
 		} else
 			IPAERR("Unexpected event %d\n for client %d\n",
 				event, sys->ep->client);
@@ -970,11 +964,7 @@
 int ipa3_setup_sys_pipe(struct ipa_sys_connect_params *sys_in, u32 *clnt_hdl)
 {
 	struct ipa3_ep_context *ep;
-<<<<<<< HEAD
-	int i, ipa_ep_idx, wan_handle;
-=======
 	int i, ipa_ep_idx, wan_handle, coal_ep_id;
->>>>>>> 15457316
 	int result = -EINVAL;
 	struct ipahal_reg_coal_qmap_cfg qmap_cfg;
 	struct ipahal_reg_coal_evict_lru evict_lru;
@@ -1168,24 +1158,14 @@
 	}
 
 	if (ep->sys->repl_hdlr == ipa3_replenish_rx_page_recycle) {
-<<<<<<< HEAD
-		ep->sys->repl = kzalloc(sizeof(*ep->sys->repl), GFP_KERNEL);
-		if (!ep->sys->repl) {
-=======
 		ep->sys->page_recycle_repl = kzalloc(
 			sizeof(*ep->sys->page_recycle_repl), GFP_KERNEL);
 		if (!ep->sys->page_recycle_repl) {
->>>>>>> 15457316
 			IPAERR("failed to alloc repl for client %d\n",
 					sys_in->client);
 			result = -ENOMEM;
 			goto fail_gen2;
 		}
-<<<<<<< HEAD
-		atomic_set(&ep->sys->repl->pending, 0);
-		ep->sys->repl->capacity = (ep->sys->rx_pool_sz + 1) * 2;
-
-=======
 		atomic_set(&ep->sys->page_recycle_repl->pending, 0);
 		ep->sys->page_recycle_repl->capacity =
 				(ep->sys->rx_pool_sz + 1) * 2;
@@ -1205,18 +1185,13 @@
 		ep->sys->repl->capacity = (ep->sys->rx_pool_sz + 1);
 
 		atomic_set(&ep->sys->repl->pending, 0);
->>>>>>> 15457316
 		ep->sys->repl->cache = kcalloc(ep->sys->repl->capacity,
 				sizeof(void *), GFP_KERNEL);
 		atomic_set(&ep->sys->repl->head_idx, 0);
 		atomic_set(&ep->sys->repl->tail_idx, 0);
-<<<<<<< HEAD
-		ipa3_replenish_rx_page_cache(ep->sys);
-=======
 
 		ipa3_replenish_rx_page_cache(ep->sys);
 		ipa3_wq_page_repl(&ep->sys->repl_work);
->>>>>>> 15457316
 	}
 
 	if (IPA_CLIENT_IS_CONS(sys_in->client)) {
@@ -1901,21 +1876,12 @@
 	flag |= __GFP_NOMEMALLOC;
 	rx_pkt = kmem_cache_zalloc(ipa3_ctx->rx_pkt_wrapper_cache,
 		flag);
-<<<<<<< HEAD
-	if (!rx_pkt)
-=======
 	if (unlikely(!rx_pkt))
->>>>>>> 15457316
 		return NULL;
 	rx_pkt->len = PAGE_SIZE << IPA_WAN_PAGE_ORDER;
 	rx_pkt->page_data.page = __dev_alloc_pages(flag,
 		IPA_WAN_PAGE_ORDER);
-<<<<<<< HEAD
-
-	if (!rx_pkt->page_data.page)
-=======
 	if (unlikely(!rx_pkt->page_data.page))
->>>>>>> 15457316
 		goto fail_page_alloc;
 
 	rx_pkt->page_data.dma_addr = dma_map_page(ipa3_ctx->pdev,
@@ -1946,11 +1912,7 @@
 	struct ipa3_rx_pkt_wrapper *rx_pkt;
 	u32 curr;
 
-<<<<<<< HEAD
-	for (curr = 0; curr < sys->repl->capacity; curr++) {
-=======
 	for (curr = 0; curr < sys->page_recycle_repl->capacity; curr++) {
->>>>>>> 15457316
 		rx_pkt = ipa3_alloc_rx_pkt_page(GFP_KERNEL, false);
 		if (!rx_pkt) {
 			IPAERR("ipa3_alloc_rx_pkt_page fails\n");
@@ -1958,9 +1920,6 @@
 			break;
 		}
 		rx_pkt->sys = sys;
-<<<<<<< HEAD
-		sys->repl->cache[curr] = rx_pkt;
-=======
 		sys->page_recycle_repl->cache[curr] = rx_pkt;
 	}
 
@@ -1995,15 +1954,10 @@
 		/* ensure write is done before setting tail index */
 		mb();
 		atomic_set(&sys->repl->tail_idx, next);
->>>>>>> 15457316
 	}
 
 	return;
 
-<<<<<<< HEAD
-}
-
-=======
 fail_kmem_cache_alloc:
 	if (atomic_read(&sys->repl->tail_idx) ==
 			atomic_read(&sys->repl->head_idx)) {
@@ -2035,7 +1989,6 @@
 }
 
 
->>>>>>> 15457316
 static void ipa3_replenish_rx_page_recycle(struct ipa3_sys_context *sys)
 {
 	struct ipa3_rx_pkt_wrapper *rx_pkt;
@@ -2043,35 +1996,14 @@
 	int rx_len_cached = 0;
 	struct gsi_xfer_elem gsi_xfer_elem_array[IPA_REPL_XFER_MAX];
 	u32 curr;
-<<<<<<< HEAD
-	int idx = 0;
-	struct page *cur_page;
-	gfp_t flag;
-=======
 	u32 curr_wq;
 	int idx = 0;
 	struct page *cur_page;
 	u32 stats_i = 0;
->>>>>>> 15457316
 
 	/* start replenish only when buffers go lower than the threshold */
 	if (sys->rx_pool_sz - sys->len < IPA_REPL_XFER_THRESH)
 		return;
-<<<<<<< HEAD
-
-	flag = gfp_any();
-	spin_lock_bh(&sys->spinlock);
-	rx_len_cached = sys->len;
-	curr = atomic_read(&sys->repl->head_idx);
-
-	while (rx_len_cached < sys->rx_pool_sz) {
-		cur_page = sys->repl->cache[curr]->page_data.page;
-		/* Found an idle page that can be used */
-		if (page_ref_count(cur_page) == 1) {
-			page_ref_inc(cur_page);
-			rx_pkt = sys->repl->cache[curr];
-			curr = (++curr == sys->repl->capacity) ? 0 : curr;
-=======
 	stats_i = (sys->ep->client == IPA_CLIENT_APPS_WAN_COAL_CONS) ? 0 : 1;
 
 	spin_lock_bh(&sys->spinlock);
@@ -2087,27 +2019,17 @@
 			rx_pkt = sys->page_recycle_repl->cache[curr];
 			curr = (++curr == sys->page_recycle_repl->capacity) ?
 								0 : curr;
->>>>>>> 15457316
 		} else {
 			/*
 			 * Could not find idle page at curr index.
 			 * Allocate a new one.
 			 */
-<<<<<<< HEAD
-			rx_pkt = ipa3_alloc_rx_pkt_page(flag, true);
-			if (!rx_pkt && flag == GFP_ATOMIC)
-				break;
-			else if (!rx_pkt)
-				goto fail_kmem_cache_alloc;
-			rx_pkt->sys = sys;
-=======
 			if (curr_wq == atomic_read(&sys->repl->tail_idx))
 				break;
 			ipa3_ctx->stats.page_recycle_stats[stats_i].tmp_alloc++;
 			rx_pkt = sys->repl->cache[curr_wq];
 			curr_wq = (++curr_wq == sys->repl->capacity) ?
 								 0 : curr_wq;
->>>>>>> 15457316
 		}
 
 		dma_sync_single_for_device(ipa3_ctx->pdev,
@@ -2122,10 +2044,7 @@
 		gsi_xfer_elem_array[idx].xfer_user_data = rx_pkt;
 		rx_len_cached++;
 		idx++;
-<<<<<<< HEAD
-=======
 		ipa3_ctx->stats.page_recycle_stats[stats_i].total_replenished++;
->>>>>>> 15457316
 		/*
 		 * gsi_xfer_elem_buffer has a size of IPA_REPL_XFER_THRESH.
 		 * If this size is reached we need to queue the xfers.
@@ -2148,12 +2067,8 @@
 	if (ret == GSI_STATUS_SUCCESS) {
 		/* ensure write is done before setting head index */
 		mb();
-<<<<<<< HEAD
-		atomic_set(&sys->repl->head_idx, curr);
-=======
 		atomic_set(&sys->repl->head_idx, curr_wq);
 		atomic_set(&sys->page_recycle_repl->head_idx, curr);
->>>>>>> 15457316
 		sys->len = rx_len_cached;
 	} else {
 		/* we don't expect this will happen */
@@ -2161,17 +2076,6 @@
 		ipa_assert();
 	}
 	spin_unlock_bh(&sys->spinlock);
-<<<<<<< HEAD
-
-	if (rx_len_cached < sys->rx_pool_sz) {
-		queue_delayed_work(sys->wq, &sys->replenish_rx_work,
-			msecs_to_jiffies(1));
-	}
-	return;
-fail_kmem_cache_alloc:
-	ipa_assert();
-	spin_unlock_bh(&sys->spinlock);
-=======
 	__trigger_repl_work(sys);
 
 	if (rx_len_cached <= IPA_DEFAULT_SYS_YELLOW_WM) {
@@ -2187,7 +2091,6 @@
 	}
 
 	return;
->>>>>>> 15457316
 }
 
 static void ipa3_replenish_wlan_rx_cache(struct ipa3_sys_context *sys)
@@ -2551,26 +2454,6 @@
 		/* we don't expect this will happen */
 		IPAERR("failed to provide buffer: %d\n", ret);
 		WARN_ON(1);
-<<<<<<< HEAD
-	}
-}
-
-static inline void __trigger_repl_work(struct ipa3_sys_context *sys)
-{
-	int tail, head, avail;
-
-	if (atomic_read(&sys->repl->pending))
-		return;
-
-	tail = atomic_read(&sys->repl->tail_idx);
-	head = atomic_read(&sys->repl->head_idx);
-	avail = (tail - head) % sys->repl->capacity;
-
-	if (avail < sys->repl->capacity / 4) {
-		atomic_set(&sys->repl->pending, 1);
-		queue_work(sys->repl_wq, &sys->repl_work);
-=======
->>>>>>> 15457316
 	}
 }
 
@@ -2699,11 +2582,6 @@
 	struct ipa3_sys_context *sys = rx_pkt->sys;
 	int i;
 
-<<<<<<< HEAD
-	for (i = 0; i < sys->repl->capacity; i++)
-		if (sys->repl->cache[i] == rx_pkt)
-			break;
-=======
 	for (i = 0; i < sys->page_recycle_repl->capacity; i++)
 		if (sys->page_recycle_repl->cache[i] == rx_pkt)
 			break;
@@ -2711,17 +2589,11 @@
 		page_ref_dec(rx_pkt->page_data.page);
 		sys->page_recycle_repl->cache[i] = NULL;
 	}
->>>>>>> 15457316
 	dma_unmap_page(ipa3_ctx->pdev, rx_pkt->page_data.dma_addr,
 		rx_pkt->len, DMA_FROM_DEVICE);
 	__free_pages(rx_pkt->page_data.page,
 		IPA_WAN_PAGE_ORDER);
 	kmem_cache_free(ipa3_ctx->rx_pkt_wrapper_cache, rx_pkt);
-<<<<<<< HEAD
-	if (i < sys->repl->capacity)
-		sys->repl->cache[i] = NULL;
-=======
->>>>>>> 15457316
 }
 
 /**
@@ -2756,45 +2628,16 @@
 	spin_unlock_bh(&sys->spinlock);
 
 	if (sys->repl) {
-<<<<<<< HEAD
-		if (!ipa3_ctx->ipa_wan_skb_page) {
-			head = atomic_read(&sys->repl->head_idx);
-			tail = atomic_read(&sys->repl->tail_idx);
-			while (head != tail) {
-				rx_pkt = sys->repl->cache[head];
-=======
 		head = atomic_read(&sys->repl->head_idx);
 		tail = atomic_read(&sys->repl->tail_idx);
 		while (head != tail) {
 			rx_pkt = sys->repl->cache[head];
 			if (!ipa3_ctx->ipa_wan_skb_page) {
->>>>>>> 15457316
 				dma_unmap_single(ipa3_ctx->pdev,
 					rx_pkt->data.dma_addr,
 					sys->rx_buff_sz,
 					DMA_FROM_DEVICE);
 				sys->free_skb(rx_pkt->data.skb);
-<<<<<<< HEAD
-				kmem_cache_free(ipa3_ctx->rx_pkt_wrapper_cache,
-					rx_pkt);
-				head = (head + 1) % sys->repl->capacity;
-			}
-		} else {
-			for (i = 0; i < sys->repl->capacity; i++) {
-				rx_pkt = sys->repl->cache[i];
-				if (rx_pkt) {
-					dma_unmap_page(ipa3_ctx->pdev,
-						rx_pkt->page_data.dma_addr,
-						rx_pkt->len,
-						DMA_FROM_DEVICE);
-					__free_pages(rx_pkt->page_data.page,
-						IPA_WAN_PAGE_ORDER);
-					kmem_cache_free(
-						ipa3_ctx->rx_pkt_wrapper_cache,
-						rx_pkt);
-				}
-			}
-=======
 			} else {
 				dma_unmap_page(ipa3_ctx->pdev,
 					rx_pkt->page_data.dma_addr,
@@ -2806,7 +2649,6 @@
 			kmem_cache_free(ipa3_ctx->rx_pkt_wrapper_cache,
 				rx_pkt);
 			head = (head + 1) % sys->repl->capacity;
->>>>>>> 15457316
 		}
 
 		kfree(sys->repl->cache);
@@ -3367,23 +3209,14 @@
 	unsigned int src_pipe;
 	u32 metadata;
 	u8 ucp;
-	void (*client_notify)(void *client_priv, enum ipa_dp_evt_type evt,
-		       unsigned long data);
-	void *client_priv;
 
 	ipahal_pkt_status_parse(rx_skb->data, &status);
 	src_pipe = status.endp_src_idx;
 	metadata = status.metadata;
 	ucp = status.ucp;
 	ep = &ipa3_ctx->ep[src_pipe];
-<<<<<<< HEAD
-	if (unlikely(src_pipe >= ipa3_ctx->ipa_num_pipes) ||
-		unlikely(atomic_read(&ep->disconnect_in_progress))) {
-		IPAERR("drop pipe=%d\n", src_pipe);
-=======
 	if (unlikely(src_pipe >= ipa3_ctx->ipa_num_pipes)) {
 		IPAERR_RL("drop pipe=%d\n", src_pipe);
->>>>>>> 15457316
 		dev_kfree_skb_any(rx_skb);
 		return;
 	}
@@ -3405,28 +3238,12 @@
 			metadata, *(u32 *)rx_skb->cb);
 	IPADBG_LOW("ucp: %d\n", *(u8 *)(rx_skb->cb + 4));
 
-<<<<<<< HEAD
-	spin_lock(&ipa3_ctx->disconnect_lock);
-	if (likely((!atomic_read(&ep->disconnect_in_progress)) &&
-				ep->valid && ep->client_notify)) {
-		client_notify = ep->client_notify;
-		client_priv = ep->priv;
-		spin_unlock(&ipa3_ctx->disconnect_lock);
-		client_notify(client_priv, IPA_RECEIVE,
-				(unsigned long)(rx_skb));
-	} else {
-		spin_unlock(&ipa3_ctx->disconnect_lock);
-		dev_kfree_skb_any(rx_skb);
-	}
-
-=======
 	if (likely((!atomic_read(&ep->disconnect_in_progress)) &&
 				ep->valid && ep->client_notify))
 		ep->client_notify(ep->priv, IPA_RECEIVE,
 				(unsigned long)(rx_skb));
 	else
 		dev_kfree_skb_any(rx_skb);
->>>>>>> 15457316
 }
 
 static void ipa3_recycle_rx_wrapper(struct ipa3_rx_pkt_wrapper *rx_pkt)
@@ -3637,19 +3454,11 @@
 				IPAERR("Invalid client.\n");
 				return;
 			}
-<<<<<<< HEAD
 
 			coal_sys = ipa3_ctx->ep[ipa_ep_idx].sys;
 			coal_sys->repl_hdlr(coal_sys);
 		}
 
-=======
-
-			coal_sys = ipa3_ctx->ep[ipa_ep_idx].sys;
-			coal_sys->repl_hdlr(coal_sys);
-		}
-
->>>>>>> 15457316
 		sys->repl_hdlr(sys);
 	}
 }
@@ -3948,11 +3757,8 @@
 				in->client == IPA_CLIENT_APPS_WAN_COAL_CONS) {
 				if (ipa3_ctx->ipa_wan_skb_page
 					&& in->napi_obj) {
-<<<<<<< HEAD
-=======
 					INIT_WORK(&sys->repl_work,
 							ipa3_wq_page_repl);
->>>>>>> 15457316
 					sys->pyld_hdlr = ipa3_wan_rx_pyld_hdlr;
 					sys->free_rx_wrapper =
 						NULL;
@@ -3961,11 +3767,8 @@
 					sys->rx_pool_sz =
 						ipa3_ctx->wan_rx_ring_size;
 				} else {
-<<<<<<< HEAD
-=======
 					INIT_WORK(&sys->repl_work,
 						ipa3_wq_repl_rx);
->>>>>>> 15457316
 					sys->pyld_hdlr = ipa3_wan_rx_pyld_hdlr;
 					sys->free_rx_wrapper =
 						ipa3_free_rx_wrapper;
@@ -4703,15 +4506,12 @@
 		}
 		ipa3_ctx->gsi_evt_comm_ring_rem -= (ring_size);
 		ep->gsi_evt_ring_hdl = ipa3_ctx->gsi_evt_comm_hdl;
-<<<<<<< HEAD
-=======
 	} else if (in->client == IPA_CLIENT_APPS_WAN_COAL_CONS) {
 		result = ipa_gsi_setup_event_ring(ep,
 				IPA_COMMON_EVENT_RING_SIZE, mem_flag);
 		if (result)
 			goto fail_setup_event_ring;
 
->>>>>>> 15457316
 	} else if (in->client == IPA_CLIENT_APPS_WAN_CONS &&
 			coale_ep_idx != IPA_EP_NOT_ALLOCATED &&
 			ipa3_ctx->ep[coale_ep_idx].valid == 1) {
@@ -5126,18 +4926,12 @@
 	}
 	cnt += weight - remain_aggr_weight * IPA_WAN_AGGR_PKT_CNT;
 	/* call repl_hdlr before napi_reschedule / napi_complete */
-<<<<<<< HEAD
-	if (cnt)
-		ep->sys->repl_hdlr(ep->sys);
-	if (cnt < weight) {
-=======
 	ep->sys->repl_hdlr(ep->sys);
 
 	/* When not able to replenish enough descriptors pipe wait
 	 * until minimum number descripotrs to replish.
 	 */
 	if (cnt < weight && ep->sys->len > IPA_DEFAULT_SYS_YELLOW_WM) {
->>>>>>> 15457316
 		napi_complete(ep->sys->napi_obj);
 		ret = ipa3_rx_switch_to_intr_mode(ep->sys);
 		if (ret == -GSI_STATUS_PENDING_IRQ &&

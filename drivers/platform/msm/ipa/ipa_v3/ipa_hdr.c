--- conflicted
+++ resolved
@@ -348,10 +348,6 @@
 	}
 
 	hdr_entry = ipa3_id_find(proc_ctx->hdr_hdl);
-<<<<<<< HEAD
-	if (!hdr_entry || (hdr_entry->cookie != IPA_HDR_COOKIE)) {
-		IPAERR("hdr_hdl is invalid\n");
-=======
 	if (!hdr_entry) {
 		IPAERR_RL("hdr_hdl is invalid\n");
 		return -EINVAL;
@@ -359,7 +355,6 @@
 	if (hdr_entry->cookie != IPA_HDR_COOKIE) {
 		IPAERR_RL("Invalid header cookie %u\n", hdr_entry->cookie);
 		WARN_ON_RATELIMIT_IPA(1);
->>>>>>> 4ace475a
 		return -EINVAL;
 	}
 	IPADBG("Associated header is name=%s is_hdr_proc_ctx=%d\n",
@@ -434,13 +429,8 @@
 
 	id = ipa3_id_alloc(entry);
 	if (id < 0) {
-<<<<<<< HEAD
-		IPAERR("failed to alloc id\n");
-		WARN_ON(1);
-=======
 		IPAERR_RL("failed to alloc id\n");
 		WARN_ON_RATELIMIT_IPA(1);
->>>>>>> 4ace475a
 		goto ipa_insert_failed;
 	}
 	entry->id = id;
@@ -450,12 +440,7 @@
 	return 0;
 
 ipa_insert_failed:
-<<<<<<< HEAD
-	if (offset)
-		list_move(&offset->link,
-=======
 	list_move(&offset->link,
->>>>>>> 4ace475a
 		&htbl->head_free_offset_list[offset->bin]);
 	entry->offset_entry = NULL;
 	list_del(&entry->link);
@@ -473,11 +458,7 @@
 static int __ipa_add_hdr(struct ipa_hdr_add *hdr)
 {
 	struct ipa3_hdr_entry *entry;
-<<<<<<< HEAD
-	struct ipa3_hdr_offset_entry *offset = NULL;
-=======
 	struct ipa_hdr_offset_entry *offset = NULL;
->>>>>>> 4ace475a
 	u32 bin;
 	struct ipa3_hdr_tbl *htbl = &ipa3_ctx->hdr_tbl;
 	int id;
@@ -585,13 +566,8 @@
 
 	id = ipa3_id_alloc(entry);
 	if (id < 0) {
-<<<<<<< HEAD
-		IPAERR("failed to alloc id\n");
-		WARN_ON(1);
-=======
 		IPAERR_RL("failed to alloc id\n");
 		WARN_ON_RATELIMIT_IPA(1);
->>>>>>> 4ace475a
 		goto ipa_insert_failed;
 	}
 	entry->id = id;
@@ -629,13 +605,10 @@
 	}
 	htbl->hdr_cnt--;
 	list_del(&entry->link);
-<<<<<<< HEAD
-=======
 
 fail_dma_mapping:
 	entry->is_hdr_proc_ctx = false;
 
->>>>>>> 4ace475a
 bad_hdr_len:
 	entry->cookie = 0;
 	kmem_cache_free(ipa3_ctx->hdr_cache, entry);
@@ -651,11 +624,7 @@
 
 	entry = ipa3_id_find(proc_ctx_hdl);
 	if (!entry || (entry->cookie != IPA_PROC_HDR_COOKIE)) {
-<<<<<<< HEAD
-		IPAERR("bad parm\n");
-=======
 		IPAERR_RL("bad parm\n");
->>>>>>> 4ace475a
 		return -EINVAL;
 	}
 
@@ -663,11 +632,7 @@
 		htbl->proc_ctx_cnt, entry->offset_entry->offset);
 
 	if (by_user && entry->user_deleted) {
-<<<<<<< HEAD
-		IPAERR("proc_ctx already deleted by user\n");
-=======
 		IPAERR_RL("proc_ctx already deleted by user\n");
->>>>>>> 4ace475a
 		return -EINVAL;
 	}
 
@@ -710,11 +675,7 @@
 	}
 
 	if (entry->cookie != IPA_HDR_COOKIE) {
-<<<<<<< HEAD
-		IPAERR("bad parm\n");
-=======
 		IPAERR_RL("bad parm\n");
->>>>>>> 4ace475a
 		return -EINVAL;
 	}
 
@@ -732,23 +693,6 @@
 	}
 
 	if (by_user) {
-		if (!strcmp(entry->name, IPA_LAN_RX_HDR_NAME)) {
-			IPADBG("Trying to delete hdr %s offset=%u\n",
-				entry->name, entry->offset_entry->offset);
-			if (!entry->offset_entry->offset) {
-				IPAERR("User cannot delete default header\n");
-				return -EPERM;
-			}
-		}
-		entry->user_deleted = true;
-	}
-
-	if (by_user && entry->user_deleted) {
-		IPAERR("proc_ctx already deleted by user\n");
-		return -EINVAL;
-	}
-
-	if (by_user){
 		if (!strcmp(entry->name, IPA_LAN_RX_HDR_NAME)) {
 			IPADBG("Trying to delete hdr %s offset=%u\n",
 				entry->name, entry->offset_entry->offset);
@@ -854,11 +798,7 @@
 	mutex_lock(&ipa3_ctx->lock);
 	for (i = 0; i < hdls->num_hdls; i++) {
 		if (__ipa3_del_hdr(hdls->hdl[i].hdl, by_user)) {
-<<<<<<< HEAD
-			IPAERR("failed to del hdr %i\n", i);
-=======
 			IPAERR_RL("failed to del hdr %i\n", i);
->>>>>>> 4ace475a
 			hdls->hdl[i].status = -1;
 		} else {
 			hdls->hdl[i].status = 0;
@@ -960,11 +900,7 @@
 	mutex_lock(&ipa3_ctx->lock);
 	for (i = 0; i < hdls->num_hdls; i++) {
 		if (__ipa3_del_hdr_proc_ctx(hdls->hdl[i].hdl, true, by_user)) {
-<<<<<<< HEAD
-			IPAERR("failed to del hdr %i\n", i);
-=======
 			IPAERR_RL("failed to del hdr %i\n", i);
->>>>>>> 4ace475a
 			hdls->hdl[i].status = -1;
 		} else {
 			hdls->hdl[i].status = 0;
@@ -1071,11 +1007,7 @@
 				if (entry->is_hdr_proc_ctx) {
 					IPAERR("default header is proc ctx\n");
 					mutex_unlock(&ipa3_ctx->lock);
-<<<<<<< HEAD
-					WARN_ON(1);
-=======
 					WARN_ON_RATELIMIT_IPA(1);
->>>>>>> 4ace475a
 					return -EFAULT;
 				}
 				IPADBG("skip default header\n");
@@ -1302,13 +1234,8 @@
 		goto bail;
 	}
 
-<<<<<<< HEAD
-	if (entry == NULL || entry->cookie != IPA_HDR_COOKIE) {
-		IPAERR("bad params\n");
-=======
 	if (entry->cookie != IPA_HDR_COOKIE) {
 		IPAERR_RL("invalid header entry\n");
->>>>>>> 4ace475a
 		result = -EINVAL;
 		goto bail;
 	}

--- conflicted
+++ resolved
@@ -1085,11 +1085,7 @@
 			}
 
 			if ((*rt_tbl)->cookie != IPA_RT_TBL_COOKIE) {
-<<<<<<< HEAD
-				IPAERR("RT table cookie is invalid\n");
-=======
 				IPAERR_RL("RT table cookie is invalid\n");
->>>>>>> e045a95c
 				goto error;
 			}
 		} else {
@@ -1172,13 +1168,8 @@
 		entry->rt_tbl->ref_cnt++;
 	id = ipa3_id_alloc(entry);
 	if (id < 0) {
-<<<<<<< HEAD
-		IPAERR("failed to add to tree\n");
-		WARN_ON(1);
-=======
 		IPAERR_RL("failed to add to tree\n");
 		WARN_ON_RATELIMIT_IPA(1);
->>>>>>> e045a95c
 		goto ipa_insert_failed;
 	}
 	*rule_hdl = id;
@@ -1223,12 +1214,8 @@
 ipa_insert_failed:
 	list_del(&entry->link);
 	/* if rule id was allocated from idr, remove it */
-<<<<<<< HEAD
-	if (!(entry->rule_id & ipahal_get_rule_id_hi_bit()))
-=======
 	if (entry->rule_id >= IPA_RULE_ID_MIN_VAL &&
 	    entry->rule_id <= IPA_RULE_ID_MAX_VAL)
->>>>>>> e045a95c
 		idr_remove(&entry->tbl->rule_ids, entry->rule_id);
 	kmem_cache_free(ipa3_ctx->flt_rule_cache, entry);
 
@@ -1275,12 +1262,8 @@
 ipa_insert_failed:
 	list_del(&entry->link);
 	/* if rule id was allocated from idr, remove it */
-<<<<<<< HEAD
-	if (!(entry->rule_id & ipahal_get_rule_id_hi_bit()))
-=======
 	if (entry->rule_id >= IPA_RULE_ID_MIN_VAL &&
 	    entry->rule_id <= IPA_RULE_ID_MAX_VAL)
->>>>>>> e045a95c
 		idr_remove(&entry->tbl->rule_ids, entry->rule_id);
 	kmem_cache_free(ipa3_ctx->flt_rule_cache, entry);
 
@@ -1301,11 +1284,7 @@
 	}
 
 	if (entry->cookie != IPA_FLT_COOKIE) {
-<<<<<<< HEAD
-		IPAERR("bad params\n");
-=======
 		IPAERR_RL("bad params\n");
->>>>>>> e045a95c
 		return -EINVAL;
 	}
 	id = entry->id;
@@ -1342,11 +1321,7 @@
 	}
 
 	if (entry->cookie != IPA_FLT_COOKIE) {
-<<<<<<< HEAD
-		IPAERR("bad params\n");
-=======
 		IPAERR_RL("bad params\n");
->>>>>>> e045a95c
 		goto error;
 	}
 
@@ -1367,11 +1342,7 @@
 			}
 
 			if (rt_tbl->cookie != IPA_RT_TBL_COOKIE) {
-<<<<<<< HEAD
-				IPAERR("RT table cookie is invalid\n");
-=======
 				IPAERR_RL("RT table cookie is invalid\n");
->>>>>>> e045a95c
 				goto error;
 			}
 		} else {

--- conflicted
+++ resolved
@@ -1732,17 +1732,6 @@
 		.ei = ipa3_init_modem_driver_cmplt_req_msg_data_v01_ei,
 		.decoded_size = sizeof(
 			struct ipa_init_modem_driver_cmplt_req_msg_v01),
-<<<<<<< HEAD
-=======
-		.fn = ipa3_handle_modem_init_cmplt_req,
-	},
-	{
-		.type = QMI_REQUEST,
-		.msg_id = QMI_IPA_INIT_MODEM_DRIVER_CMPLT_REQ_V01,
-		.ei = ipa3_init_modem_driver_cmplt_req_msg_data_v01_ei,
-		.decoded_size = sizeof(
-			struct ipa_init_modem_driver_cmplt_req_msg_v01),
->>>>>>> 15457316
 		.fn = ipa3_handle_modem_init_cmplt_req,
 	},
 	{

/* Copyright (c) 2014-2017, The Linux Foundation. All rights reserved.
 *
 * This program is free software; you can redistribute it and/or modify
 * it under the terms of the GNU General Public License version 2 and
 * only version 2 as published by the Free Software Foundation.
 *
 * This program is distributed in the hope that it will be useful,
 * but WITHOUT ANY WARRANTY; without even the implied warranty of
 * MERCHANTABILITY or FITNESS FOR A PARTICULAR PURPOSE. See the
 * GNU General Public License for more details.
 */

#include <linux/module.h>
#include <linux/device.h>
#include <linux/uaccess.h>
#include <linux/debugfs.h>
#include <linux/slab.h>

#include "mhi_sys.h"

enum MHI_DEBUG_LEVEL mhi_msg_lvl = MHI_MSG_ERROR;

#ifdef CONFIG_MSM_MHI_DEBUG
enum MHI_DEBUG_LEVEL mhi_ipc_log_lvl = MHI_MSG_VERBOSE;
#else
enum MHI_DEBUG_LEVEL mhi_ipc_log_lvl = MHI_MSG_ERROR;
#endif

unsigned int mhi_log_override;

module_param(mhi_msg_lvl , uint, S_IRUGO | S_IWUSR);
MODULE_PARM_DESC(mhi_msg_lvl, "dbg lvl");

module_param(mhi_ipc_log_lvl, uint, S_IRUGO | S_IWUSR);
MODULE_PARM_DESC(mhi_ipc_log_lvl, "dbg lvl");

const char * const mhi_states_str[MHI_STATE_LIMIT] = {
	[MHI_STATE_RESET] = "RESET",
	[MHI_STATE_READY] = "READY",
	[MHI_STATE_M0] = "M0",
	[MHI_STATE_M1] = "M1",
	[MHI_STATE_M2] = "M2",
	[MHI_STATE_M3] = "M3",
	"Reserved: 0x06",
	[MHI_STATE_BHI] = "BHI",
	[MHI_STATE_SYS_ERR] = "SYS_ERR",
};

static ssize_t mhi_dbgfs_chan_read(struct file *fp, char __user *buf,
				size_t count, loff_t *offp)
{
	int amnt_copied = 0;
	struct mhi_chan_ctxt *chan_ctxt;
	struct mhi_device_ctxt *mhi_dev_ctxt = fp->private_data;
	uintptr_t v_wp_index;
	uintptr_t v_rp_index;
	int valid_chan = 0;
	struct mhi_chan_ctxt *cc_list;
	struct mhi_client_handle *client_handle;
	struct mhi_client_config *client_config;
	int pkts_queued;

	if (NULL == mhi_dev_ctxt)
		return -EIO;
	cc_list = mhi_dev_ctxt->dev_space.ring_ctxt.cc_list;
	*offp = (u32)(*offp) % MHI_MAX_CHANNELS;

	while (!valid_chan) {
		if (*offp == (MHI_MAX_CHANNELS - 1))
			msleep(1000);
		if (!VALID_CHAN_NR(*offp) ||
		    !cc_list[*offp].mhi_trb_ring_base_addr ||
		    !mhi_dev_ctxt->client_handle_list[*offp]) {
			*offp += 1;
			*offp = (u32)(*offp) % MHI_MAX_CHANNELS;
			continue;
		}
		client_handle = mhi_dev_ctxt->client_handle_list[*offp];
		client_config = client_handle->client_config;
		valid_chan = 1;
	}

	chan_ctxt = &cc_list[*offp];
	get_element_index(&mhi_dev_ctxt->mhi_local_chan_ctxt[*offp],
			mhi_dev_ctxt->mhi_local_chan_ctxt[*offp].rp,
			&v_rp_index);
	get_element_index(&mhi_dev_ctxt->mhi_local_chan_ctxt[*offp],
			mhi_dev_ctxt->mhi_local_chan_ctxt[*offp].wp,
			&v_wp_index);

	pkts_queued = client_config->chan_info.max_desc -
		get_nr_avail_ring_elements(mhi_dev_ctxt,
					   &mhi_dev_ctxt->
					   mhi_local_chan_ctxt[*offp]) - 1;
	amnt_copied =
	scnprintf(mhi_dev_ctxt->chan_info,
		  MHI_LOG_SIZE,
		  "%s0x%x %s %d %s 0x%x %s 0x%llx %s %p %s %p %s %lu %s %p %s %lu %s %d %s %d %s %u\n",
		  "chan:",
		  (unsigned int)*offp,
		  "pkts from dev:",
		  mhi_dev_ctxt->counters.chan_pkts_xferd[*offp],
		  "state:",
		  chan_ctxt->chstate,
		  "p_base:",
		  chan_ctxt->mhi_trb_ring_base_addr,
		  "v_base:",
		  mhi_dev_ctxt->mhi_local_chan_ctxt[*offp].base,
		  "v_wp:",
		  mhi_dev_ctxt->mhi_local_chan_ctxt[*offp].wp,
		  "index:",
		  v_wp_index,
		  "v_rp:",
		  mhi_dev_ctxt->mhi_local_chan_ctxt[*offp].rp,
		  "index:",
		  v_rp_index,
		  "pkts_queued",
		  pkts_queued,
		  "/",
		  client_config->chan_info.max_desc,
		  "bb_used:",
		  mhi_dev_ctxt->counters.bb_used[*offp]);

	*offp += 1;

	if (amnt_copied < count)
		return amnt_copied -
			copy_to_user(buf, mhi_dev_ctxt->chan_info, amnt_copied);
	else
		return -ENOMEM;
}

int mhi_dbgfs_open(struct inode *inode, struct file *fp)
{
	fp->private_data = inode->i_private;
	return 0;
}

static const struct file_operations mhi_dbgfs_chan_fops = {
	.read = mhi_dbgfs_chan_read,
	.write = NULL,
	.open = mhi_dbgfs_open,
};

static ssize_t mhi_dbgfs_ev_read(struct file *fp, char __user *buf,
				size_t count, loff_t *offp)
{
	int amnt_copied = 0;
	int event_ring_index = 0;
	struct mhi_event_ctxt *ev_ctxt;
	uintptr_t v_wp_index;
	uintptr_t v_rp_index;
	uintptr_t device_p_rp_index;

	struct mhi_device_ctxt *mhi_dev_ctxt = fp->private_data;
	if (NULL == mhi_dev_ctxt)
		return -EIO;
	*offp = (u32)(*offp) % mhi_dev_ctxt->mmio_info.nr_event_rings;
	event_ring_index = *offp;
	ev_ctxt = &mhi_dev_ctxt->dev_space.ring_ctxt.ec_list[event_ring_index];
	if (*offp == (mhi_dev_ctxt->mmio_info.nr_event_rings - 1))
		msleep(1000);

	get_element_index(&mhi_dev_ctxt->mhi_local_event_ctxt[event_ring_index],
			mhi_dev_ctxt->mhi_local_event_ctxt[event_ring_index].rp,
			&v_rp_index);
	get_element_index(&mhi_dev_ctxt->mhi_local_event_ctxt[event_ring_index],
			mhi_dev_ctxt->mhi_local_event_ctxt[event_ring_index].wp,
			&v_wp_index);
	get_element_index(&mhi_dev_ctxt->mhi_local_event_ctxt[event_ring_index],
			mhi_dev_ctxt->mhi_local_event_ctxt[event_ring_index].wp,
			&v_wp_index);
	get_element_index(&mhi_dev_ctxt->mhi_local_event_ctxt[event_ring_index],
			(void *)mhi_p2v_addr(mhi_dev_ctxt,
					MHI_RING_TYPE_EVENT_RING,
					event_ring_index,
					ev_ctxt->mhi_event_read_ptr),
					&device_p_rp_index);

	amnt_copied =
	scnprintf(mhi_dev_ctxt->chan_info,
		MHI_LOG_SIZE,
		"%s 0x%d %s %02x %s 0x%08x %s 0x%08x %s 0x%llx %s %llx %s %lu %s %p %s %p %s %lu %s %p %s %lu\n",
		"Event Context ",
		(unsigned int)event_ring_index,
		"Intmod_T",
		MHI_GET_EV_CTXT(EVENT_CTXT_INTMODT, ev_ctxt),
		"MSI Vector",
		ev_ctxt->mhi_msi_vector,
		"MSI RX Count",
		mhi_dev_ctxt->counters.msi_counter[*offp],
		"p_base:",
		ev_ctxt->mhi_event_ring_base_addr,
		"p_rp:",
		ev_ctxt->mhi_event_read_ptr,
		"index:",
		device_p_rp_index,
		"v_base:",
		mhi_dev_ctxt->mhi_local_event_ctxt[event_ring_index].base,
		"v_wp:",
		mhi_dev_ctxt->mhi_local_event_ctxt[event_ring_index].wp,
		"index:",
		v_wp_index,
		"v_rp:",
		mhi_dev_ctxt->mhi_local_event_ctxt[event_ring_index].rp,
		"index:",
		v_rp_index);

	*offp += 1;
	if (amnt_copied < count)
		return amnt_copied -
			copy_to_user(buf, mhi_dev_ctxt->chan_info, amnt_copied);
	else
		return -ENOMEM;
}

static const struct file_operations mhi_dbgfs_ev_fops = {
	.read = mhi_dbgfs_ev_read,
	.write = NULL,
<<<<<<< HEAD
=======
	.open = mhi_dbgfs_open,
>>>>>>> e045a95c
};

static ssize_t mhi_dbgfs_state_read(struct file *fp, char __user *buf,
				size_t count, loff_t *offp)
{
	int amnt_copied = 0;
	struct mhi_device_ctxt *mhi_dev_ctxt = fp->private_data;

	if (NULL == mhi_dev_ctxt)
		return -EIO;
	msleep(100);
	amnt_copied =
	scnprintf(mhi_dev_ctxt->chan_info,
		  MHI_LOG_SIZE,
		  "%s %s %s 0x%02x %s %u %s %u %s %u %s %u %s %u %s %u %s %d %s %d %s %d\n",
		  "MHI State:",
		  TO_MHI_STATE_STR(mhi_dev_ctxt->mhi_state),
		  "PM State:",
		  mhi_dev_ctxt->mhi_pm_state,
		  "M0->M1:",
		  mhi_dev_ctxt->counters.m0_m1,
		  "M1->M2:",
		  mhi_dev_ctxt->counters.m1_m2,
		  "M2->M0:",
		  mhi_dev_ctxt->counters.m2_m0,
		  "M0->M3:",
		  mhi_dev_ctxt->counters.m0_m3,
		  "M1->M3:",
		  mhi_dev_ctxt->counters.m1_m3,
		  "M3->M0:",
		  mhi_dev_ctxt->counters.m3_m0,
		  "device_wake:",
		  atomic_read(&mhi_dev_ctxt->counters.device_wake),
		  "usage_count:",
		  atomic_read(&mhi_dev_ctxt->pcie_device->dev.
			      power.usage_count),
		  "outbound_acks:",
		  atomic_read(&mhi_dev_ctxt->counters.outbound_acks));
	if (amnt_copied < count)
		return amnt_copied - copy_to_user(buf,
				mhi_dev_ctxt->chan_info, amnt_copied);
	else
		return -ENOMEM;
	return 0;
}

static const struct file_operations mhi_dbgfs_state_fops = {
	.read = mhi_dbgfs_state_read,
	.write = NULL,
	.open = mhi_dbgfs_open,
};

int mhi_init_debugfs(struct mhi_device_ctxt *mhi_dev_ctxt)
{
	struct dentry *mhi_chan_stats;
	struct dentry *mhi_state_stats;
	struct dentry *mhi_ev_stats;
	const struct pcie_core_info *core = &mhi_dev_ctxt->core;
	char node_name[32];

	snprintf(node_name,
		 sizeof(node_name),
		 "%04x_%02u.%02u.%02u",
		 core->dev_id, core->domain, core->bus, core->slot);

	mhi_dev_ctxt->child =
		debugfs_create_dir(node_name, mhi_dev_ctxt->parent);
	if (mhi_dev_ctxt->child == NULL) {
		mhi_log(mhi_dev_ctxt, MHI_MSG_ERROR,
			"Failed to create debugfs parent dir.\n");
		return -EIO;
	}
	mhi_chan_stats = debugfs_create_file("mhi_chan_stats",
					0444,
					mhi_dev_ctxt->child,
					mhi_dev_ctxt,
					&mhi_dbgfs_chan_fops);
	if (mhi_chan_stats == NULL)
		return -ENOMEM;
	mhi_ev_stats = debugfs_create_file("mhi_ev_stats",
					0444,
					mhi_dev_ctxt->child,
					mhi_dev_ctxt,
					&mhi_dbgfs_ev_fops);
	if (mhi_ev_stats == NULL)
		goto clean_chan;
	mhi_state_stats = debugfs_create_file("mhi_state_stats",
					0444,
					mhi_dev_ctxt->child,
					mhi_dev_ctxt,
					&mhi_dbgfs_state_fops);
	if (mhi_state_stats == NULL)
		goto clean_ev_stats;

	mhi_dev_ctxt->chan_info = kmalloc(MHI_LOG_SIZE, GFP_KERNEL);
	if (mhi_dev_ctxt->chan_info == NULL)
		goto clean_ev_stats;
	return 0;
<<<<<<< HEAD
clean_all:
	debugfs_remove(mhi_state_stats);
=======

>>>>>>> e045a95c
clean_ev_stats:
	debugfs_remove(mhi_ev_stats);
clean_chan:
	debugfs_remove(mhi_chan_stats);
	debugfs_remove(mhi_dev_ctxt->child);
	return -ENOMEM;
}

uintptr_t mhi_p2v_addr(struct mhi_device_ctxt *mhi_dev_ctxt,
			enum MHI_RING_TYPE type,
			u32 chan, uintptr_t phy_ptr)
{
	uintptr_t virtual_ptr;
	struct mhi_ring_ctxt *cs = &mhi_dev_ctxt->dev_space.ring_ctxt;

	switch (type) {
	case MHI_RING_TYPE_EVENT_RING:
		 virtual_ptr = (uintptr_t)((phy_ptr -
		(uintptr_t)cs->ec_list[chan].mhi_event_ring_base_addr)
			+ mhi_dev_ctxt->mhi_local_event_ctxt[chan].base);
		break;
	case MHI_RING_TYPE_XFER_RING:
		virtual_ptr = (uintptr_t)((phy_ptr -
		(uintptr_t)cs->cc_list[chan].mhi_trb_ring_base_addr)
				+ mhi_dev_ctxt->mhi_local_chan_ctxt[chan].base);
		 break;
	case MHI_RING_TYPE_CMD_RING:
		virtual_ptr = (uintptr_t)((phy_ptr -
		(uintptr_t)cs->cmd_ctxt[chan].mhi_cmd_ring_base_addr)
				+ mhi_dev_ctxt->mhi_local_cmd_ctxt[chan].base);
		break;
	default:
		break;
		}
	return virtual_ptr;
}

dma_addr_t mhi_v2p_addr(struct mhi_device_ctxt *mhi_dev_ctxt,
			enum MHI_RING_TYPE type,
			 u32 chan, uintptr_t va_ptr)
{
	dma_addr_t phy_ptr;
	struct mhi_ring_ctxt *cs = &mhi_dev_ctxt->dev_space.ring_ctxt;

	switch (type) {
	case MHI_RING_TYPE_EVENT_RING:
		phy_ptr = (dma_addr_t)((va_ptr -
		(uintptr_t)mhi_dev_ctxt->mhi_local_event_ctxt[chan].base) +
		(uintptr_t)cs->ec_list[chan].mhi_event_ring_base_addr);
		break;
	case MHI_RING_TYPE_XFER_RING:
		phy_ptr = (dma_addr_t)((va_ptr -
		(uintptr_t)mhi_dev_ctxt->mhi_local_chan_ctxt[chan].base) +
		((uintptr_t)cs->cc_list[chan].mhi_trb_ring_base_addr));
		break;
	case MHI_RING_TYPE_CMD_RING:
		phy_ptr = (dma_addr_t)((va_ptr -
	(uintptr_t)mhi_dev_ctxt->mhi_local_cmd_ctxt[chan].base) +
	((uintptr_t)cs->cmd_ctxt[chan].mhi_cmd_ring_base_addr));
		break;
	default:
		break;
		}
		return phy_ptr;
}<|MERGE_RESOLUTION|>--- conflicted
+++ resolved
@@ -217,10 +217,7 @@
 static const struct file_operations mhi_dbgfs_ev_fops = {
 	.read = mhi_dbgfs_ev_read,
 	.write = NULL,
-<<<<<<< HEAD
-=======
 	.open = mhi_dbgfs_open,
->>>>>>> e045a95c
 };
 
 static ssize_t mhi_dbgfs_state_read(struct file *fp, char __user *buf,
@@ -319,12 +316,7 @@
 	if (mhi_dev_ctxt->chan_info == NULL)
 		goto clean_ev_stats;
 	return 0;
-<<<<<<< HEAD
-clean_all:
-	debugfs_remove(mhi_state_stats);
-=======
-
->>>>>>> e045a95c
+
 clean_ev_stats:
 	debugfs_remove(mhi_ev_stats);
 clean_chan:

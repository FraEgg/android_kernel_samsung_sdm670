/* Copyright (c) 2014 The Linux Foundation. All rights reserved.
 *
 * This program is free software; you can redistribute it and/or modify
 * it under the terms of the GNU General Public License version 2 and
 * only version 2 as published by the Free Software Foundation.
 *
 * This program is distributed in the hope that it will be useful,
 * but WITHOUT ANY WARRANTY; without even the implied warranty of
 * MERCHANTABILITY or FITNESS FOR A PARTICULAR PURPOSE.  See the
 * GNU General Public License for more details.
 */

#include <linux/clk.h>
#include <linux/module.h>
#include <linux/device.h>
#include <linux/platform_device.h>
#include <linux/err.h>
#include <linux/slab.h>
#include <linux/errno.h>
#include <linux/uaccess.h>
#include <linux/miscdevice.h>
#include <linux/of_coresight.h>
#include <linux/coresight.h>
#include <linux/io.h>
#include <linux/of.h>
#include <linux/list.h>

struct msmbus_coresight_adhoc_clock_drvdata {
	int				 id;
	struct clk			*clk;
	struct list_head		 list;
};

struct msmbus_coresight_adhoc_drvdata {
	struct device			*dev;
	struct coresight_device		*csdev;
	struct coresight_desc		*desc;
	struct list_head		 clocks;
};

static int msmbus_coresight_enable_adhoc(struct coresight_device *csdev)
{
	struct msmbus_coresight_adhoc_clock_drvdata *clk;
	struct msmbus_coresight_adhoc_drvdata *drvdata =
		dev_get_drvdata(csdev->dev.parent);
	long rate;

	list_for_each_entry(clk, &drvdata->clocks, list) {
		if (clk->id == csdev->id) {
			rate = clk_round_rate(clk->clk, 1L);
			clk_set_rate(clk->clk, rate);
			return clk_prepare_enable(clk->clk);
		}
	}

	return -ENOENT;
}

static void msmbus_coresight_disable_adhoc(struct coresight_device *csdev)
{
	struct msmbus_coresight_adhoc_clock_drvdata *clk;
	struct msmbus_coresight_adhoc_drvdata *drvdata =
		dev_get_drvdata(csdev->dev.parent);

	list_for_each_entry(clk, &drvdata->clocks, list) {
		if (clk->id == csdev->id)
			clk_disable_unprepare(clk->clk);
	}
}

static const struct coresight_ops_source msmbus_coresight_adhoc_source_ops = {
	.enable		= msmbus_coresight_enable_adhoc,
	.disable	= msmbus_coresight_disable_adhoc,
};

static const struct coresight_ops msmbus_coresight_cs_ops = {
	.source_ops	= &msmbus_coresight_adhoc_source_ops,
};

void msmbus_coresight_remove_adhoc(struct platform_device *pdev)
{
	struct msmbus_coresight_adhoc_clock_drvdata *clk, *next_clk;
	struct msmbus_coresight_adhoc_drvdata *drvdata =
		platform_get_drvdata(pdev);

	msmbus_coresight_disable_adhoc(drvdata->csdev);
	coresight_unregister(drvdata->csdev);
	list_for_each_entry_safe(clk, next_clk, &drvdata->clocks, list) {
		list_del(&clk->list);
		devm_kfree(&pdev->dev, clk);
	}
	devm_kfree(&pdev->dev, drvdata->desc);
	devm_kfree(&pdev->dev, drvdata);
	platform_set_drvdata(pdev, NULL);
}
EXPORT_SYMBOL(msmbus_coresight_remove_adhoc);

static int buspm_of_get_clk_adhoc(struct device_node *of_node,
	struct msmbus_coresight_adhoc_drvdata *drvdata, int id)
{
	struct msmbus_coresight_adhoc_clock_drvdata *clk;
	clk = devm_kzalloc(drvdata->dev, sizeof(*clk), GFP_KERNEL);

	if (!clk)
		return -ENOMEM;

	clk->id = id;

	clk->clk = of_clk_get_by_name(of_node, "bus_clk");
	if (IS_ERR(clk->clk)) {
		pr_err("Error: unable to get clock for coresight node %d\n",
			id);
		goto err;
	}

	list_add(&clk->list, &drvdata->clocks);
	return 0;

err:
	devm_kfree(drvdata->dev, clk);
	return -EINVAL;
}

int msmbus_coresight_init_adhoc(struct platform_device *pdev,
		struct device_node *of_node)
{
	int ret;
	struct device *dev = &pdev->dev;
	struct coresight_platform_data *pdata;
	struct msmbus_coresight_adhoc_drvdata *drvdata;
	struct coresight_desc *desc;

	pdata = of_get_coresight_platform_data(dev, of_node);
	if (IS_ERR(pdata))
		return PTR_ERR(pdata);

	drvdata = platform_get_drvdata(pdev);
<<<<<<< HEAD
	dev_info(dev, "info: removed buspm module from kernel space\n");
=======
	dev_dbg(dev, "info: removed buspm module from kernel space\n");
>>>>>>> e045a95c
	if (IS_ERR_OR_NULL(drvdata)) {
		drvdata = devm_kzalloc(dev, sizeof(*drvdata), GFP_KERNEL);
		if (!drvdata) {
			pr_err("coresight: Alloc for drvdata failed\n");
			return -ENOMEM;
		}
		INIT_LIST_HEAD(&drvdata->clocks);
		drvdata->dev = &pdev->dev;
		platform_set_drvdata(pdev, drvdata);
	}
	ret = buspm_of_get_clk_adhoc(of_node, drvdata, pdata->id);
	if (ret) {
		pr_err("Error getting clocks\n");
		ret = -ENXIO;
		goto err1;
	}

	desc = devm_kzalloc(dev, sizeof(*desc), GFP_KERNEL);
	if (!desc) {
		pr_err("coresight: Error allocating memory\n");
		ret = -ENOMEM;
		goto err1;
	}

	desc->type = CORESIGHT_DEV_TYPE_SOURCE;
	desc->subtype.source_subtype = CORESIGHT_DEV_SUBTYPE_SOURCE_BUS;
	desc->ops = &msmbus_coresight_cs_ops;
	desc->pdata = pdata;
	desc->dev = &pdev->dev;
	desc->owner = THIS_MODULE;
	drvdata->desc = desc;
	drvdata->csdev = coresight_register(desc);
	if (IS_ERR(drvdata->csdev)) {
		pr_err("coresight: Coresight register failed\n");
		ret = PTR_ERR(drvdata->csdev);
		goto err0;
	}

	return 0;
err0:
	devm_kfree(dev, desc);
err1:
	devm_kfree(dev, drvdata);
	platform_set_drvdata(pdev, NULL);
	return ret;
}
EXPORT_SYMBOL(msmbus_coresight_init_adhoc);

MODULE_LICENSE("GPL v2");
MODULE_DESCRIPTION("MSM BusPM Adhoc CoreSight Driver");<|MERGE_RESOLUTION|>--- conflicted
+++ resolved
@@ -135,11 +135,7 @@
 		return PTR_ERR(pdata);
 
 	drvdata = platform_get_drvdata(pdev);
-<<<<<<< HEAD
-	dev_info(dev, "info: removed buspm module from kernel space\n");
-=======
 	dev_dbg(dev, "info: removed buspm module from kernel space\n");
->>>>>>> e045a95c
 	if (IS_ERR_OR_NULL(drvdata)) {
 		drvdata = devm_kzalloc(dev, sizeof(*drvdata), GFP_KERNEL);
 		if (!drvdata) {

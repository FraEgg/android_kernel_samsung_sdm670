<<<<<<< HEAD
/* Copyright (c) 2017-2019, The Linux Foundation. All rights reserved.
=======
/* Copyright (c) 2017-2020, The Linux Foundation. All rights reserved.
>>>>>>> 15457316
 *
 * This program is free software; you can redistribute it and/or modify
 * it under the terms of the GNU General Public License version 2 and
 * only version 2 as published by the Free Software Foundation.
 *
 * This program is distributed in the hope that it will be useful,
 * but WITHOUT ANY WARRANTY; without even the implied warranty of
 * MERCHANTABILITY or FITNESS FOR A PARTICULAR PURPOSE.  See the
 * GNU General Public License for more details.
 *
 */
#ifndef __QCOM_TSENS_H__
#define __QCOM_TSENS_H__

#include <linux/kernel.h>
#include <linux/thermal.h>
#include <linux/interrupt.h>
#include <linux/types.h>
#include <linux/workqueue.h>
#include <linux/io.h>
#include <linux/delay.h>
#include <linux/ipc_logging.h>

#define DEBUG_SIZE					10
#define TSENS_MAX_SENSORS			16
#define TSENS_NUM_SENSORS_8937		11
#define TSENS_NUM_SENSORS_405		10
#define TSENS_NUM_SENSORS_9607		5
#define TSENS_SROT_OFFSET_8937		0x4
#define TSENS_SROT_OFFSET_405		0x4
#define TSENS_SROT_OFFSET_9607		0x0
#define TSENS_SN_STATUS_ADDR_8937	0x44
#define TSENS_TRDY_ADDR_8937		0x84
#define TSENS_SN_STATUS_ADDR_405	0x44
#define TSENS_TRDY_ADDR_405		0x84
#define TSENS_SN_STATUS_ADDR_9607	0x30
#define TSENS_TRDY_ADDR_9607		0x5c

#define TSENS_CONTROLLER_ID(n)			(n)
#define TSENS_CTRL_ADDR(n)			(n)
#define TSENS_TM_SN_STATUS(n)			((n) + 0xa0)

#define ONE_PT_CALIB		0x1
#define ONE_PT_CALIB2		0x2
#define TWO_PT_CALIB		0x3

#define SLOPE_FACTOR		1000
#define SLOPE_DEFAULT		3200

#define IPC_LOGPAGES 10

enum tsens_dbg_type {
	TSENS_DBG_POLL,
	TSENS_DBG_LOG_TEMP_READS,
	TSENS_DBG_LOG_INTERRUPT_TIMESTAMP,
	TSENS_DBG_LOG_BUS_ID_DATA,
	TSENS_DBG_MTC_DATA,
	TSENS_DBG_LOG_MAX
};

#define tsens_sec_to_msec_value		1000

struct tsens_device;

#ifdef CONFIG_DEBUG_FS
#define TSENS_IPC(idx, dev, msg, args...) do { \
		if (dev) { \
			if ((idx == 0) && (dev)->ipc_log0) \
				ipc_log_string((dev)->ipc_log0, \
					"%s: " msg, __func__, args); \
			else if ((idx == 1) && (dev)->ipc_log1) \
				ipc_log_string((dev)->ipc_log1, \
					"%s: " msg, __func__, args); \
			else if ((idx == 2) && (dev)->ipc_log2) \
				ipc_log_string((dev)->ipc_log2, \
					"%s: " msg, __func__, args); \
			else \
				pr_debug("tsens: invalid logging index\n"); \
		} \
	} while (0)
#define TSENS_DUMP(dev, msg, args...) do {				\
		TSENS_IPC(2, dev, msg, args); \
		pr_info(msg, ##args);	\
	} while (0)
#define TSENS_ERR(dev, msg, args...) do {				\
		pr_err(msg, ##args);	\
		TSENS_IPC(1, dev, msg, args); \
	} while (0)
#define TSENS_INFO(dev, msg, args...) do {				\
		pr_info(msg, ##args);	\
		TSENS_IPC(1, dev, msg, args); \
	} while (0)
#define TSENS_DBG(dev, msg, args...) do {				\
		pr_debug(msg, ##args);	\
		if (dev) { \
			TSENS_IPC(0, dev, msg, args); \
		}	\
	} while (0)
#define TSENS_DBG1(dev, msg, args...) do {				\
		pr_debug(msg, ##args);	\
		if (dev) { \
			TSENS_IPC(1, dev, msg, args); \
		}	\
	} while (0)
#else
#define	TSENS_DBG1(x...)		pr_debug(x)
#define	TSENS_DBG(x...)		pr_debug(x)
#define	TSENS_INFO(x...)		pr_info(x)
#define	TSENS_ERR(x...)		pr_err(x)
#define	TSENS_DUMP(x...)		pr_info(x)
#endif

#if defined(CONFIG_THERMAL_TSENS)
int tsens2xxx_dbg(struct tsens_device *data, u32 id, u32 dbg_type, int *temp);
#else
static inline int tsens2xxx_dbg(struct tsens_device *data, u32 id,
						u32 dbg_type, int *temp)
{ return -ENXIO; }
#endif

struct tsens_dbg {
	u32				idx;
	unsigned long long		time_stmp[DEBUG_SIZE];
	unsigned long			temp[DEBUG_SIZE];
};

struct tsens_dbg_context {
	struct tsens_device		*tmdev;
	struct tsens_dbg		sensor_dbg_info[TSENS_MAX_SENSORS];
	int				tsens_critical_wd_cnt;
	u32				irq_idx;
	unsigned long long		irq_time_stmp[DEBUG_SIZE];
	struct delayed_work		tsens_critical_poll_test;
};

struct tsens_context {
	enum thermal_device_mode	high_th_state;
	enum thermal_device_mode	low_th_state;
	enum thermal_device_mode	crit_th_state;
	int				high_temp;
	int				low_temp;
	int				crit_temp;
	int				high_adc_code;
	int				low_adc_code;
};

struct tsens_sensor {
	struct tsens_device		*tmdev;
	struct thermal_zone_device	*tzd;
	u32				hw_id;
	u32				id;
	const char			*sensor_name;
	struct tsens_context		thr_state;
	int				offset;
	int				slope;
};

/**
 * struct tsens_ops - operations as supported by the tsens device
 * @init: Function to initialize the tsens device
 * @get_temp: Function which returns the temp in millidegC
 */
struct tsens_ops {
	int (*hw_init)(struct tsens_device *);
	int (*get_temp)(struct tsens_sensor *, int *);
	int (*set_trips)(struct tsens_sensor *, int, int);
	int (*interrupts_reg)(struct tsens_device *);
	int (*dbg)(struct tsens_device *, u32, u32, int *);
	int (*sensor_en)(struct tsens_device *, u32);
	int (*calibrate)(struct tsens_device *);
};

struct tsens_irqs {
	const char			*name;
	irqreturn_t (*handler)(int, void *);
};

/**
 * struct tsens_data - tsens instance specific data
 * @num_sensors: Max number of sensors supported by platform
 * @ops: operations the tsens instance supports
 * @hw_ids: Subset of sensors ids supported by platform, if not the first n
 */
struct tsens_data {
	const u32			num_sensors;
	const struct tsens_ops		*ops;
	unsigned int			*hw_ids;
	u32				temp_factor;
	bool				cycle_monitor;
	u32				cycle_compltn_monitor_mask;
	bool				wd_bark;
	u32				wd_bark_mask;
	bool				mtc;
	bool				valid_status_check;
	u32				ver_major;
	u32				ver_minor;
	const u32			tsens_srot_offset;
	const u32			tsens_sn_offset;
	const u32			tsens_trdy_offset;
};

struct tsens_mtc_sysfs {
	u32			zone_log;
	int			zone_mtc;
	int			th1;
	int			th2;
	u32			zone_hist;
};

struct tsens_device {
	struct device			*dev;
	struct platform_device		*pdev;
	struct list_head		list;
	struct regmap			*map;
	struct regmap_field		*status_field;
	void __iomem			*tsens_srot_addr;
	void __iomem			*tsens_tm_addr;
	void __iomem			*tsens_calib_addr;
	const struct tsens_ops		*ops;
	void					*ipc_log0;
	void					*ipc_log1;
	void					*ipc_log2;
	phys_addr_t				phys_addr_tm;
	struct tsens_dbg_context	tsens_dbg;
	spinlock_t			tsens_crit_lock;
	spinlock_t			tsens_upp_low_lock;
	const struct tsens_data		*ctrl_data;
	struct tsens_mtc_sysfs  mtcsys;
	int				trdy_fail_ctr;
<<<<<<< HEAD
=======
	struct workqueue_struct		*tsens_reinit_work;
	struct work_struct		therm_fwk_notify;
	bool				tsens_reinit_wa;
>>>>>>> 15457316
	struct tsens_sensor		sensor[0];
};

extern const struct tsens_data data_tsens2xxx, data_tsens23xx, data_tsens24xx;
extern const struct tsens_data data_tsens14xx, data_tsens14xx_405,
						data_tsens14xx_9607;
extern struct list_head tsens_device_list;

extern int calibrate_8937(struct tsens_device *tmdev);
extern int calibrate_405(struct tsens_device *tmdev);
extern int calibrate_9607(struct tsens_device *tmdev);

#endif /* __QCOM_TSENS_H__ */<|MERGE_RESOLUTION|>--- conflicted
+++ resolved
@@ -1,8 +1,4 @@
-<<<<<<< HEAD
-/* Copyright (c) 2017-2019, The Linux Foundation. All rights reserved.
-=======
 /* Copyright (c) 2017-2020, The Linux Foundation. All rights reserved.
->>>>>>> 15457316
  *
  * This program is free software; you can redistribute it and/or modify
  * it under the terms of the GNU General Public License version 2 and
@@ -232,12 +228,9 @@
 	const struct tsens_data		*ctrl_data;
 	struct tsens_mtc_sysfs  mtcsys;
 	int				trdy_fail_ctr;
-<<<<<<< HEAD
-=======
 	struct workqueue_struct		*tsens_reinit_work;
 	struct work_struct		therm_fwk_notify;
 	bool				tsens_reinit_wa;
->>>>>>> 15457316
 	struct tsens_sensor		sensor[0];
 };
 

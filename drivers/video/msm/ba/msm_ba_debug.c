--- conflicted
+++ resolved
@@ -61,17 +61,6 @@
 
 	if (!dev_ctxt) {
 		dprintk(BA_ERR, "Invalid params, dev: 0x%pK", dev_ctxt);
-<<<<<<< HEAD
-		return 0;
-	}
-
-	dbg_buf = kmalloc(sizeof(struct debug_buffer), GFP_KERNEL);
-	if (NULL == dbg_buf) {
-		dprintk(BA_ERR, "%s: Memory allocation failed for dbg_buf", __func__);
-		return 0;
-	}
-
-=======
 		return 0;
 	}
 
@@ -79,23 +68,15 @@
 	if (NULL == dbg_buf)
 		return 0;
 
->>>>>>> e045a95c
 	INIT_DBG_BUF(dbg_buf);
 	write_str(dbg_buf, "===============================");
 	write_str(dbg_buf, "DEV: 0x%pK", dev_ctxt);
 	write_str(dbg_buf, "===============================");
 	write_str(dbg_buf, "state: %d", dev_ctxt->state);
-<<<<<<< HEAD
 
 	size = simple_read_from_buffer(buf, count, ppos,
 			dbg_buf->ptr, dbg_buf->filled_size);
 
-=======
-
-	size = simple_read_from_buffer(buf, count, ppos,
-			dbg_buf->ptr, dbg_buf->filled_size);
-
->>>>>>> e045a95c
 	kfree(dbg_buf);
 
 	return size;
@@ -192,15 +173,8 @@
 	}
 
 	dbg_buf = kmalloc(sizeof(struct debug_buffer), GFP_KERNEL);
-<<<<<<< HEAD
-	if (NULL == dbg_buf) {
-		dprintk(BA_ERR, "%s: Memory allocation failed for dbg_buf", __func__);
-		return 0;
-	}
-=======
 	if (NULL == dbg_buf)
 		return 0;
->>>>>>> e045a95c
 
 	INIT_DBG_BUF(dbg_buf);
 	write_str(dbg_buf, "===============================");

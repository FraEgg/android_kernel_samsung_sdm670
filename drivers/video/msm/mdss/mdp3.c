/* Copyright (c) 2013-2018, The Linux Foundation. All rights reserved.
 * Copyright (C) 2007 Google Incorporated
 *
 * This software is licensed under the terms of the GNU General Public
 * License version 2, as published by the Free Software Foundation, and
 * may be copied, distributed, and modified under those terms.
 *
 * This program is distributed in the hope that it will be useful,
 * but WITHOUT ANY WARRANTY; without even the implied warranty of
 * MERCHANTABILITY or FITNESS FOR A PARTICULAR PURPOSE.  See the
 * GNU General Public License for more details.
 */

#define pr_fmt(fmt)	"%s: " fmt, __func__

#include <linux/clk.h>
#include <linux/debugfs.h>
#include <linux/dma-buf.h>
#include <linux/kernel.h>
#include <linux/init.h>
#include <linux/interrupt.h>
#include <linux/io.h>
#include <linux/iommu.h>
#include <linux/of.h>
#include <linux/of_address.h>
#include <linux/pm.h>
#include <linux/pm_runtime.h>
#include <linux/regulator/consumer.h>
#include <linux/module.h>
#include <linux/mutex.h>
#include <linux/sched.h>
#include <linux/time.h>
#include <linux/spinlock.h>
#include <linux/semaphore.h>
#include <linux/uaccess.h>
#include <linux/file.h>
#include <linux/msm_kgsl.h>
#include <linux/major.h>
#include <linux/bootmem.h>
#include <linux/memblock.h>
#include <linux/iopoll.h>
#include <linux/clk/msm-clk.h>
#include <linux/regulator/rpm-smd-regulator.h>

#include <linux/msm-bus.h>
#include <linux/msm-bus-board.h>
#include <linux/qcom_iommu.h>
#include <linux/msm_iommu_domains.h>
#include <linux/vmalloc.h>
#include <soc/qcom/scm.h>

#include <linux/msm_dma_iommu_mapping.h>

#include "mdp3.h"
#include "mdss_fb.h"
#include "mdp3_hwio.h"
#include "mdp3_ctrl.h"
#include "mdp3_ppp.h"
#include "mdss_debug.h"
#include "mdss_smmu.h"
#include "mdss.h"
#include "mdss_spi_panel.h"

#ifndef EXPORT_COMPAT
#define EXPORT_COMPAT(x)
#endif

#define AUTOSUSPEND_TIMEOUT_MS	100
#define MISR_POLL_SLEEP                 2000
#define MISR_POLL_TIMEOUT               32000
#define MDP3_REG_CAPTURED_DSI_PCLK_MASK 1

#define MDP_CORE_HW_VERSION	0x03050306
struct mdp3_hw_resource *mdp3_res;

#define MDP_BUS_VECTOR_ENTRY(ab_val, ib_val)		\
	{						\
		.src = MSM_BUS_MASTER_MDP_PORT0,	\
		.dst = MSM_BUS_SLAVE_EBI_CH0,		\
		.ab = (ab_val),				\
		.ib = (ib_val),				\
	}

#define SET_BIT(value, bit_num) \
{ \
	value[bit_num >> 3] |= (1 << (bit_num & 7)); \
}

#define MAX_BPP_SUPPORTED 4

static struct msm_bus_vectors mdp_bus_vectors[] = {
	MDP_BUS_VECTOR_ENTRY(0, 0),
	MDP_BUS_VECTOR_ENTRY(SZ_128M, SZ_256M),
	MDP_BUS_VECTOR_ENTRY(SZ_256M, SZ_512M),
};
static struct msm_bus_paths
	mdp_bus_usecases[ARRAY_SIZE(mdp_bus_vectors)];
static struct msm_bus_scale_pdata mdp_bus_scale_table = {
	.usecase = mdp_bus_usecases,
	.num_usecases = ARRAY_SIZE(mdp_bus_usecases),
	.name = "mdp3",
};

struct mdp3_bus_handle_map mdp3_bus_handle[MDP3_BUS_HANDLE_MAX] = {
	[MDP3_BUS_HANDLE] = {
		.bus_vector = mdp_bus_vectors,
		.usecases = mdp_bus_usecases,
		.scale_pdata = &mdp_bus_scale_table,
		.current_bus_idx = 0,
		.handle = 0,
	},
};

static struct mdss_panel_intf pan_types[] = {
	{"dsi", MDSS_PANEL_INTF_DSI},
	{"spi", MDSS_PANEL_INTF_SPI},
};
static char mdss_mdp3_panel[MDSS_MAX_PANEL_LEN];

struct mdp3_iommu_domain_map mdp3_iommu_domains[MDP3_IOMMU_DOMAIN_MAX] = {
	[MDP3_IOMMU_DOMAIN_UNSECURE] = {
		.domain_type = MDP3_IOMMU_DOMAIN_UNSECURE,
		.client_name = "mdp_ns",
		.partitions = {
			{
				.start = SZ_128K,
				.size = SZ_1G - SZ_128K,
			},
		},
		.npartitions = 1,
	},
	[MDP3_IOMMU_DOMAIN_SECURE] = {
		.domain_type = MDP3_IOMMU_DOMAIN_SECURE,
		.client_name = "mdp_secure",
		.partitions = {
			{
				.start = SZ_1G,
				.size = SZ_1G,
			},
		},
		.npartitions = 1,
	},
};

struct mdp3_iommu_ctx_map mdp3_iommu_contexts[MDP3_IOMMU_CTX_MAX] = {
	[MDP3_IOMMU_CTX_MDP_0] = {
		.ctx_type = MDP3_IOMMU_CTX_MDP_0,
		.domain = &mdp3_iommu_domains[MDP3_IOMMU_DOMAIN_UNSECURE],
		.ctx_name = "mdp_0",
		.attached = 0,
	},
	[MDP3_IOMMU_CTX_MDP_1] = {
		.ctx_type = MDP3_IOMMU_CTX_MDP_1,
		.domain = &mdp3_iommu_domains[MDP3_IOMMU_DOMAIN_SECURE],
		.ctx_name = "mdp_1",
		.attached = 0,
	},
};

#ifndef CONFIG_FB_MSM_MDSS_SPI_PANEL
void mdss_spi_panel_bl_ctrl_update(struct mdss_panel_data *pdata, u32 bl_level)
{

}
#endif

static int mdp3_get_domain(u32 flags)
{
	int domain;

	if (flags & MDP_SECURE_DISPLAY_OVERLAY_SESSION)
		domain =  MDSS_IOMMU_DOMAIN_SECURE;
	else
		domain = MDSS_IOMMU_DOMAIN_UNSECURE;

	return domain;
}

static irqreturn_t mdp3_irq_handler(int irq, void *ptr)
{
	int i = 0;
	struct mdp3_hw_resource *mdata = (struct mdp3_hw_resource *)ptr;
	u32 mdp_interrupt = 0;
	u32 mdp_status = 0;

	spin_lock(&mdata->irq_lock);
	if (!mdata->irq_mask) {
		pr_err("spurious interrupt\n");
		spin_unlock(&mdata->irq_lock);
		return IRQ_HANDLED;
	}
	mdp_status = MDP3_REG_READ(MDP3_REG_INTR_STATUS);
	mdp_interrupt = mdp_status;
	pr_debug("mdp3_irq_handler irq=%d\n", mdp_interrupt);

	mdp_interrupt &= mdata->irq_mask;

	while (mdp_interrupt && i < MDP3_MAX_INTR) {
		if ((mdp_interrupt & 0x1) && mdata->callbacks[i].cb)
			mdata->callbacks[i].cb(i, mdata->callbacks[i].data);
		mdp_interrupt = mdp_interrupt >> 1;
		i++;
	}
	MDP3_REG_WRITE(MDP3_REG_INTR_CLEAR, mdp_status);

	spin_unlock(&mdata->irq_lock);

	return IRQ_HANDLED;
}

void mdp3_irq_enable(int type)
{
	unsigned long flag;

	pr_debug("mdp3_irq_enable type=%d\n", type);
	spin_lock_irqsave(&mdp3_res->irq_lock, flag);
	if (mdp3_res->irq_ref_count[type] > 0) {
		pr_debug("interrupt %d already enabled\n", type);
		spin_unlock_irqrestore(&mdp3_res->irq_lock, flag);
		return;
	}

	mdp3_res->irq_mask |= BIT(type);
	MDP3_REG_WRITE(MDP3_REG_INTR_ENABLE, mdp3_res->irq_mask);

	mdp3_res->irq_ref_count[type] += 1;
	spin_unlock_irqrestore(&mdp3_res->irq_lock, flag);
}

void mdp3_irq_disable(int type)
{
	unsigned long flag;

	spin_lock_irqsave(&mdp3_res->irq_lock, flag);
	mdp3_irq_disable_nosync(type);
	spin_unlock_irqrestore(&mdp3_res->irq_lock, flag);
}

void mdp3_irq_disable_nosync(int type)
{
	if (mdp3_res->irq_ref_count[type] <= 0) {
		pr_debug("interrupt %d not enabled\n", type);
		return;
	}
	mdp3_res->irq_ref_count[type] -= 1;
	if (mdp3_res->irq_ref_count[type] == 0) {
		mdp3_res->irq_mask &= ~BIT(type);
		MDP3_REG_WRITE(MDP3_REG_INTR_ENABLE, mdp3_res->irq_mask);
	}
}

int mdp3_set_intr_callback(u32 type, struct mdp3_intr_cb *cb)
{
	unsigned long flag;

	pr_debug("interrupt %d callback\n", type);
	spin_lock_irqsave(&mdp3_res->irq_lock, flag);
	if (cb)
		mdp3_res->callbacks[type] = *cb;
	else
		mdp3_res->callbacks[type].cb = NULL;

	spin_unlock_irqrestore(&mdp3_res->irq_lock, flag);
	return 0;
}

void mdp3_irq_register(void)
{
	unsigned long flag;
	struct mdss_hw *mdp3_hw;

	pr_debug("mdp3_irq_register\n");
	mdp3_hw = &mdp3_res->mdp3_hw;
	spin_lock_irqsave(&mdp3_res->irq_lock, flag);
	mdp3_res->irq_ref_cnt++;
	if (mdp3_res->irq_ref_cnt == 1) {
		MDP3_REG_WRITE(MDP3_REG_INTR_ENABLE, mdp3_res->irq_mask);
		mdp3_res->mdss_util->enable_irq(&mdp3_res->mdp3_hw);
	}
	spin_unlock_irqrestore(&mdp3_res->irq_lock, flag);
}

void mdp3_irq_deregister(void)
{
	unsigned long flag;
	bool irq_enabled = true;
	struct mdss_hw *mdp3_hw;

	pr_debug("mdp3_irq_deregister\n");
	mdp3_hw = &mdp3_res->mdp3_hw;
	spin_lock_irqsave(&mdp3_res->irq_lock, flag);
	memset(mdp3_res->irq_ref_count, 0, sizeof(u32) * MDP3_MAX_INTR);
	mdp3_res->irq_mask = 0;
	MDP3_REG_WRITE(MDP3_REG_INTR_ENABLE, 0);
	mdp3_res->irq_ref_cnt--;
	/* This can happen if suspend is called first */
	if (mdp3_res->irq_ref_cnt < 0) {
		irq_enabled = false;
		mdp3_res->irq_ref_cnt = 0;
	}
	if (mdp3_res->irq_ref_cnt == 0 && irq_enabled)
		mdp3_res->mdss_util->disable_irq_nosync(&mdp3_res->mdp3_hw);
	spin_unlock_irqrestore(&mdp3_res->irq_lock, flag);
}

void mdp3_irq_suspend(void)
{
	unsigned long flag;
	bool irq_enabled = true;
	struct mdss_hw *mdp3_hw;

	pr_debug("%s\n", __func__);
	mdp3_hw = &mdp3_res->mdp3_hw;
	spin_lock_irqsave(&mdp3_res->irq_lock, flag);
	mdp3_res->irq_ref_cnt--;
	if (mdp3_res->irq_ref_cnt < 0) {
		irq_enabled = false;
		mdp3_res->irq_ref_cnt = 0;
	}
	if (mdp3_res->irq_ref_cnt == 0 && irq_enabled) {
		MDP3_REG_WRITE(MDP3_REG_INTR_ENABLE, 0);
		mdp3_res->mdss_util->disable_irq_nosync(&mdp3_res->mdp3_hw);
	}
	spin_unlock_irqrestore(&mdp3_res->irq_lock, flag);
}

static int mdp3_bus_scale_register(void)
{
	int i, j;

	if (!mdp3_res->bus_handle) {
		pr_err("No bus handle\n");
		return -EINVAL;
	}
	for (i = 0; i < MDP3_BUS_HANDLE_MAX; i++) {
		struct mdp3_bus_handle_map *bus_handle =
			&mdp3_res->bus_handle[i];

		if (!bus_handle->handle) {
			int j;
			struct msm_bus_scale_pdata *bus_pdata =
				bus_handle->scale_pdata;

			for (j = 0; j < bus_pdata->num_usecases; j++) {
				bus_handle->usecases[j].num_paths = 1;
				bus_handle->usecases[j].vectors =
					&bus_handle->bus_vector[j];
			}

			bus_handle->handle =
				msm_bus_scale_register_client(bus_pdata);
			if (!bus_handle->handle) {
				pr_err("not able to get bus scale i=%d\n", i);
				return -ENOMEM;
			}
			pr_debug("register bus_hdl=%x\n",
				bus_handle->handle);
		}

		for (j = 0; j < MDP3_CLIENT_MAX; j++) {
			bus_handle->ab[j] = 0;
			bus_handle->ib[j] = 0;
		}
	}
	return 0;
}

static void mdp3_bus_scale_unregister(void)
{
	int i;

	if (!mdp3_res->bus_handle)
		return;

	for (i = 0; i < MDP3_BUS_HANDLE_MAX; i++) {
		pr_debug("unregister index=%d bus_handle=%x\n",
			i, mdp3_res->bus_handle[i].handle);
		if (mdp3_res->bus_handle[i].handle) {
			msm_bus_scale_unregister_client(
				mdp3_res->bus_handle[i].handle);
			mdp3_res->bus_handle[i].handle = 0;
		}
	}
}

int mdp3_bus_scale_set_quota(int client, u64 ab_quota, u64 ib_quota)
{
	struct mdp3_bus_handle_map *bus_handle;
	int cur_bus_idx;
	int bus_idx;
	int client_idx;
	u64 total_ib = 0, total_ab = 0;
	int i, rc;

	client_idx  = MDP3_BUS_HANDLE;

	bus_handle = &mdp3_res->bus_handle[client_idx];
	cur_bus_idx = bus_handle->current_bus_idx;

	if (bus_handle->handle < 1) {
		pr_err("invalid bus handle %d\n", bus_handle->handle);
		return -EINVAL;
	}

	bus_handle->ab[client] = ab_quota;
	bus_handle->ib[client] = ib_quota;

	for (i = 0; i < MDP3_CLIENT_MAX; i++) {
		total_ab += bus_handle->ab[i];
		total_ib += bus_handle->ib[i];
	}

	if ((total_ab | total_ib) == 0) {
		bus_idx = 0;
	} else {
		int num_cases = bus_handle->scale_pdata->num_usecases;
		struct msm_bus_vectors *vect = NULL;

		bus_idx = (cur_bus_idx % (num_cases - 1)) + 1;

		/* aligning to avoid performing updates for small changes */
		total_ab = ALIGN(total_ab, SZ_64M);
		total_ib = ALIGN(total_ib, SZ_64M);

		vect = bus_handle->scale_pdata->usecase[cur_bus_idx].vectors;
		if ((total_ab == vect->ab) && (total_ib == vect->ib)) {
			pr_debug("skip bus scaling, no change in vectors\n");
			return 0;
		}

		vect = bus_handle->scale_pdata->usecase[bus_idx].vectors;
		vect->ab = total_ab;
		vect->ib = total_ib;

		pr_debug("bus scale idx=%d ab=%llu ib=%llu\n", bus_idx,
				vect->ab, vect->ib);
	}
	bus_handle->current_bus_idx = bus_idx;
	rc = msm_bus_scale_client_update_request(bus_handle->handle, bus_idx);

	if (!rc && ab_quota != 0 && ib_quota != 0) {
		bus_handle->restore_ab[client] = ab_quota;
		bus_handle->restore_ib[client] = ib_quota;
	}

	return rc;
}

static int mdp3_clk_update(u32 clk_idx, u32 enable)
{
	int ret = 0;
	struct clk *clk;
	int count = 0;

	if (clk_idx >= MDP3_MAX_CLK || !mdp3_res->clocks[clk_idx])
		return -ENODEV;

	clk = mdp3_res->clocks[clk_idx];

	if (enable)
		mdp3_res->clock_ref_count[clk_idx]++;
	else
		mdp3_res->clock_ref_count[clk_idx]--;

	count = mdp3_res->clock_ref_count[clk_idx];
	if (count == 1 && enable) {
		pr_debug("clk=%d en=%d\n", clk_idx, enable);
		ret = clk_prepare(clk);
		if (ret) {
			pr_err("%s: Failed to prepare clock %d",
						__func__, clk_idx);
			mdp3_res->clock_ref_count[clk_idx]--;
			return ret;
		}
		if (clk_idx == MDP3_CLK_MDP_CORE)
			MDSS_XLOG(enable);
		ret = clk_enable(clk);
		if (ret)
			pr_err("%s: clock enable failed %d\n", __func__,
					clk_idx);
	} else if (count == 0) {
		pr_debug("clk=%d disable\n", clk_idx);
		if (clk_idx == MDP3_CLK_MDP_CORE)
			MDSS_XLOG(enable);
		clk_disable(clk);
		clk_unprepare(clk);
		ret = 0;
	} else if (count < 0) {
		pr_err("clk=%d count=%d\n", clk_idx, count);
		ret = -EINVAL;
	}
	return ret;
}



int mdp3_clk_set_rate(int clk_type, unsigned long clk_rate,
			int client)
{
	int ret = 0;
	unsigned long rounded_rate;
	struct clk *clk = mdp3_res->clocks[clk_type];

	if (clk) {
		mutex_lock(&mdp3_res->res_mutex);
		rounded_rate = clk_round_rate(clk, clk_rate);
		if (IS_ERR_VALUE(rounded_rate)) {
			pr_err("unable to round rate err=%ld\n", rounded_rate);
			mutex_unlock(&mdp3_res->res_mutex);
			return -EINVAL;
		}
		if (clk_type == MDP3_CLK_MDP_SRC) {
			if (client == MDP3_CLIENT_DMA_P) {
				mdp3_res->dma_core_clk_request = rounded_rate;
			} else if (client == MDP3_CLIENT_PPP) {
				mdp3_res->ppp_core_clk_request = rounded_rate;
			} else {
				pr_err("unrecognized client=%d\n", client);
				mutex_unlock(&mdp3_res->res_mutex);
				return -EINVAL;
			}
			rounded_rate = max(mdp3_res->dma_core_clk_request,
				mdp3_res->ppp_core_clk_request);
		}
		if (rounded_rate != clk_get_rate(clk)) {
			ret = clk_set_rate(clk, rounded_rate);
			if (ret)
				pr_err("clk_set_rate failed ret=%d\n", ret);
			else
				pr_debug("mdp clk rate=%lu, client = %d\n",
					rounded_rate, client);
		}
		mutex_unlock(&mdp3_res->res_mutex);
	} else {
		pr_err("mdp src clk not setup properly\n");
		ret = -EINVAL;
	}
	return ret;
}

unsigned long mdp3_get_clk_rate(u32 clk_idx)
{
	unsigned long clk_rate = 0;
	struct clk *clk;

	if (clk_idx >= MDP3_MAX_CLK)
		return -ENODEV;

	clk = mdp3_res->clocks[clk_idx];

	if (clk) {
		mutex_lock(&mdp3_res->res_mutex);
		clk_rate = clk_get_rate(clk);
		mutex_unlock(&mdp3_res->res_mutex);
	}
	return clk_rate;
}

static int mdp3_clk_register(char *clk_name, int clk_idx)
{
	struct clk *tmp;

	if (clk_idx >= MDP3_MAX_CLK) {
		pr_err("invalid clk index %d\n", clk_idx);
		return -EINVAL;
	}

	tmp = devm_clk_get(&mdp3_res->pdev->dev, clk_name);
	if (IS_ERR(tmp)) {
		pr_err("unable to get clk: %s\n", clk_name);
		return PTR_ERR(tmp);
	}

	mdp3_res->clocks[clk_idx] = tmp;

	return 0;
}

static int mdp3_clk_setup(void)
{
	int rc;

	rc = mdp3_clk_register("iface_clk", MDP3_CLK_AHB);
	if (rc)
		return rc;

	rc = mdp3_clk_register("bus_clk", MDP3_CLK_AXI);
	if (rc)
		return rc;

	rc = mdp3_clk_register("core_clk_src", MDP3_CLK_MDP_SRC);
	if (rc)
		return rc;

	rc = mdp3_clk_register("core_clk", MDP3_CLK_MDP_CORE);
	if (rc)
		return rc;

	rc = mdp3_clk_register("vsync_clk", MDP3_CLK_VSYNC);
	if (rc)
		return rc;

	rc = mdp3_clk_set_rate(MDP3_CLK_MDP_SRC, MDP_CORE_CLK_RATE_SVS,
			MDP3_CLIENT_DMA_P);
	if (rc)
		pr_err("%s: Error setting max clock during probe\n", __func__);
	return rc;
}

static void mdp3_clk_remove(void)
{
	if (!IS_ERR_OR_NULL(mdp3_res->clocks[MDP3_CLK_AHB]))
		clk_put(mdp3_res->clocks[MDP3_CLK_AHB]);

	if (!IS_ERR_OR_NULL(mdp3_res->clocks[MDP3_CLK_AXI]))
		clk_put(mdp3_res->clocks[MDP3_CLK_AXI]);

	if (!IS_ERR_OR_NULL(mdp3_res->clocks[MDP3_CLK_MDP_SRC]))
		clk_put(mdp3_res->clocks[MDP3_CLK_MDP_SRC]);

	if (!IS_ERR_OR_NULL(mdp3_res->clocks[MDP3_CLK_MDP_CORE]))
		clk_put(mdp3_res->clocks[MDP3_CLK_MDP_CORE]);

	if (!IS_ERR_OR_NULL(mdp3_res->clocks[MDP3_CLK_VSYNC]))
		clk_put(mdp3_res->clocks[MDP3_CLK_VSYNC]);

}

u64 mdp3_clk_round_off(u64 clk_rate)
{
	u64 clk_round_off = 0;

	if (clk_rate <= MDP_CORE_CLK_RATE_SVS)
		clk_round_off = MDP_CORE_CLK_RATE_SVS;
	else if (clk_rate <= MDP_CORE_CLK_RATE_SUPER_SVS)
		clk_round_off = MDP_CORE_CLK_RATE_SUPER_SVS;
	else
		clk_round_off = MDP_CORE_CLK_RATE_MAX;

	pr_debug("clk = %llu rounded to = %llu\n",
		clk_rate, clk_round_off);
	return clk_round_off;
}

int mdp3_clk_enable(int enable, int dsi_clk)
{
	int rc = 0;
	int changed = 0;

	pr_debug("MDP CLKS %s\n", (enable ? "Enable" : "Disable"));

	mutex_lock(&mdp3_res->res_mutex);

	if (enable) {
		if (mdp3_res->clk_ena == 0)
			changed++;
		mdp3_res->clk_ena++;
	} else {
		if (mdp3_res->clk_ena) {
			mdp3_res->clk_ena--;
			if (mdp3_res->clk_ena == 0)
				changed++;
		} else {
			pr_err("Can not be turned off\n");
		}
	}
	pr_debug("%s: clk_ena=%d changed=%d enable=%d\n",
		__func__, mdp3_res->clk_ena, changed, enable);

	if (changed) {
		if (enable)
			pm_runtime_get_sync(&mdp3_res->pdev->dev);

	rc = mdp3_clk_update(MDP3_CLK_AHB, enable);
	rc |= mdp3_clk_update(MDP3_CLK_AXI, enable);
	rc |= mdp3_clk_update(MDP3_CLK_MDP_SRC, enable);
	rc |= mdp3_clk_update(MDP3_CLK_MDP_CORE, enable);
	rc |= mdp3_clk_update(MDP3_CLK_VSYNC, enable);

	    if (!enable) {
			pm_runtime_mark_last_busy(&mdp3_res->pdev->dev);
			pm_runtime_put_autosuspend(&mdp3_res->pdev->dev);
		}
	}

	mutex_unlock(&mdp3_res->res_mutex);
	return rc;
}

void mdp3_bus_bw_iommu_enable(int enable, int client)
{
	struct mdp3_bus_handle_map *bus_handle;
	int client_idx;
	u64 ab = 0, ib = 0;
	int ref_cnt;

	client_idx  = MDP3_BUS_HANDLE;

	bus_handle = &mdp3_res->bus_handle[client_idx];
	if (bus_handle->handle < 1) {
		pr_err("invalid bus handle %d\n", bus_handle->handle);
		return;
	}
	mutex_lock(&mdp3_res->res_mutex);
	if (enable)
		bus_handle->ref_cnt++;
	else
		if (bus_handle->ref_cnt)
			bus_handle->ref_cnt--;
	ref_cnt = bus_handle->ref_cnt;
	mutex_unlock(&mdp3_res->res_mutex);

	if (enable) {
		if (mdp3_res->allow_iommu_update)
			mdp3_iommu_enable(client);
		if (ref_cnt == 1) {
			pm_runtime_get_sync(&mdp3_res->pdev->dev);
			ab = bus_handle->restore_ab[client];
			ib = bus_handle->restore_ib[client];
		mdp3_bus_scale_set_quota(client, ab, ib);
		}
	} else {
		if (ref_cnt == 0) {
			mdp3_bus_scale_set_quota(client, 0, 0);
			pm_runtime_mark_last_busy(&mdp3_res->pdev->dev);
			pm_runtime_put_autosuspend(&mdp3_res->pdev->dev);
		}
		mdp3_iommu_disable(client);
	}

	if (ref_cnt < 0) {
		pr_err("Ref count < 0, bus client=%d, ref_cnt=%d",
				client_idx, ref_cnt);
	}
}

void mdp3_calc_dma_res(struct mdss_panel_info *panel_info, u64 *clk_rate,
		u64 *ab, u64 *ib, uint32_t bpp)
{
	u32 vtotal = mdss_panel_get_vtotal(panel_info);
	u32 htotal = mdss_panel_get_htotal(panel_info, 0);
	u64 clk    = htotal * vtotal * panel_info->mipi.frame_rate;

	pr_debug("clk_rate for dma = %llu, bpp = %d\n", clk, bpp);
	if (clk_rate)
		*clk_rate = mdp3_clk_round_off(clk);

	/* ab and ib vote should be same for honest voting */
	if (ab || ib) {
		*ab = clk * bpp;
		*ib = *ab;
	}
}

int mdp3_res_update(int enable, int dsi_clk, int client)
{
	int rc = 0;

	if (enable) {
		rc = mdp3_clk_enable(enable, dsi_clk);
		if (rc < 0) {
			pr_err("mdp3_clk_enable failed, enable=%d, dsi_clk=%d\n",
				enable, dsi_clk);
			goto done;
		}
		mdp3_irq_register();
		mdp3_bus_bw_iommu_enable(enable, client);
	} else {
		mdp3_bus_bw_iommu_enable(enable, client);
		mdp3_irq_suspend();
		rc = mdp3_clk_enable(enable, dsi_clk);
		if (rc < 0) {
			pr_err("mdp3_clk_enable failed, enable=%d, dsi_clk=%d\n",
				enable, dsi_clk);
			goto done;
		}
	}

done:
	return rc;
}

int mdp3_get_mdp_dsi_clk(void)
{
	int rc;

	mutex_lock(&mdp3_res->res_mutex);
	rc = mdp3_clk_update(MDP3_CLK_DSI, 1);
	mutex_unlock(&mdp3_res->res_mutex);
	return rc;
}

int mdp3_put_mdp_dsi_clk(void)
{
	int rc;

	mutex_lock(&mdp3_res->res_mutex);
	rc = mdp3_clk_update(MDP3_CLK_DSI, 0);
	mutex_unlock(&mdp3_res->res_mutex);
	return rc;
}

static int mdp3_irq_setup(void)
{
	int ret;
	struct mdss_hw *mdp3_hw;

	mdp3_hw = &mdp3_res->mdp3_hw;
	ret = devm_request_irq(&mdp3_res->pdev->dev,
				mdp3_hw->irq_info->irq,
				mdp3_irq_handler,
				IRQF_DISABLED, "MDP", mdp3_res);
	if (ret) {
		pr_err("mdp request_irq() failed!\n");
		return ret;
	}
	disable_irq_nosync(mdp3_hw->irq_info->irq);
	mdp3_res->irq_registered = true;
	return 0;
}


static int mdp3_get_iommu_domain(u32 type)
{
	if (type >= MDSS_IOMMU_MAX_DOMAIN)
		return -EINVAL;

	if (!mdp3_res)
		return -ENODEV;

	return mdp3_res->domains[type].domain_idx;
}

int mdp3_iommu_attach(int context)
{
	int rc = 0;
	struct mdp3_iommu_ctx_map *context_map;
	struct mdp3_iommu_domain_map *domain_map;

	if (context >= MDP3_IOMMU_CTX_MAX)
		return -EINVAL;

	context_map = mdp3_res->iommu_contexts + context;
	if (context_map->attached) {
		pr_warn("mdp iommu already attached\n");
		return 0;
	}

	domain_map = context_map->domain;

	rc = iommu_attach_device(domain_map->domain, context_map->ctx);
	if (rc) {
		pr_err("mpd3 iommu attach failed\n");
		return -EINVAL;
	}

	context_map->attached = true;
	return 0;
}

int mdp3_iommu_dettach(int context)
{
	struct mdp3_iommu_ctx_map *context_map;
	struct mdp3_iommu_domain_map *domain_map;

	if (!mdp3_res->iommu_contexts ||
		context >= MDP3_IOMMU_CTX_MAX)
		return -EINVAL;

	context_map = mdp3_res->iommu_contexts + context;
	if (!context_map->attached) {
		pr_warn("mdp iommu not attached\n");
		return 0;
	}

	domain_map = context_map->domain;
	iommu_detach_device(domain_map->domain, context_map->ctx);
	context_map->attached = false;

	return 0;
}

int mdp3_iommu_domain_init(void)
{
	struct msm_iova_layout layout;
	int i;

	if (mdp3_res->domains) {
		pr_warn("iommu domain already initialized\n");
		return 0;
	}

	for (i = 0; i < MDP3_IOMMU_DOMAIN_MAX; i++) {
		int domain_idx;
		layout.client_name = mdp3_iommu_domains[i].client_name;
		layout.partitions = mdp3_iommu_domains[i].partitions;
		layout.npartitions = mdp3_iommu_domains[i].npartitions;
		layout.is_secure = (i == MDP3_IOMMU_DOMAIN_SECURE);

		domain_idx = msm_register_domain(&layout);
		if (IS_ERR_VALUE(domain_idx))
			return -EINVAL;

		mdp3_iommu_domains[i].domain_idx = domain_idx;
		mdp3_iommu_domains[i].domain = msm_get_iommu_domain(domain_idx);
		if (IS_ERR_OR_NULL(mdp3_iommu_domains[i].domain)) {
			pr_err("unable to get iommu domain(%d)\n",
				domain_idx);
			if (!mdp3_iommu_domains[i].domain)
				return -EINVAL;
			else
				return PTR_ERR(mdp3_iommu_domains[i].domain);
		}
	}

	mdp3_res->domains = mdp3_iommu_domains;

	return 0;
}

int mdp3_iommu_context_init(void)
{
	int i;

	if (mdp3_res->iommu_contexts) {
		pr_warn("iommu context already initialized\n");
		return 0;
	}

	for (i = 0; i < MDP3_IOMMU_CTX_MAX; i++) {
		mdp3_iommu_contexts[i].ctx =
			msm_iommu_get_ctx(mdp3_iommu_contexts[i].ctx_name);

		if (IS_ERR_OR_NULL(mdp3_iommu_contexts[i].ctx)) {
			pr_warn("unable to get iommu ctx(%s)\n",
				mdp3_iommu_contexts[i].ctx_name);
			if (!mdp3_iommu_contexts[i].ctx)
				return -EINVAL;
			else
				return PTR_ERR(mdp3_iommu_contexts[i].ctx);
		}
	}

	mdp3_res->iommu_contexts = mdp3_iommu_contexts;

	return 0;
}

int mdp3_iommu_init(void)
{
	int ret;

	mutex_init(&mdp3_res->iommu_lock);

	ret = mdp3_iommu_domain_init();
	if (ret) {
		pr_err("mdp3 iommu domain init fails\n");
		return ret;
	}

	ret = mdp3_iommu_context_init();
	if (ret) {
		pr_err("mdp3 iommu context init fails\n");
		return ret;
	}
	return ret;
}

void mdp3_iommu_deinit(void)
{
	int i;

	if (!mdp3_res->domains)
		return;

	for (i = 0; i < MDP3_IOMMU_DOMAIN_MAX; i++) {
		if (!IS_ERR_OR_NULL(mdp3_res->domains[i].domain))
			msm_unregister_domain(mdp3_res->domains[i].domain);
	}
}

static int mdp3_check_version(void)
{
	int rc;

	rc = mdp3_clk_enable(1, 0);
	if (rc) {
		pr_err("fail to turn on MDP core clks\n");
		return rc;
	}

	mdp3_res->mdp_rev = MDP3_REG_READ(MDP3_REG_HW_VERSION);

	if (mdp3_res->mdp_rev != MDP_CORE_HW_VERSION) {
		pr_err("mdp_hw_revision=%x mismatch\n", mdp3_res->mdp_rev);
		rc = -ENODEV;
	}

	rc = mdp3_clk_enable(0, 0);
	if (rc)
		pr_err("fail to turn off MDP core clks\n");

	return rc;
}

static int mdp3_hw_init(void)
{
	int i;

	for (i = MDP3_DMA_P; i < MDP3_DMA_MAX; i++) {
		mdp3_res->dma[i].dma_sel = i;
		mdp3_res->dma[i].capability = MDP3_DMA_CAP_ALL;
		mdp3_res->dma[i].in_use = 0;
		mdp3_res->dma[i].available = 1;
		mdp3_res->dma[i].cc_vect_sel = 0;
		mdp3_res->dma[i].lut_sts = 0;
		mdp3_res->dma[i].hist_cmap = NULL;
		mdp3_res->dma[i].gc_cmap = NULL;
		mutex_init(&mdp3_res->dma[i].pp_lock);
	}
	mdp3_res->dma[MDP3_DMA_S].capability = MDP3_DMA_CAP_DITHER;
	mdp3_res->dma[MDP3_DMA_E].available = 0;

	for (i = MDP3_DMA_OUTPUT_SEL_AHB; i < MDP3_DMA_OUTPUT_SEL_MAX; i++) {
		mdp3_res->intf[i].cfg.type = i;
		mdp3_res->intf[i].active = 0;
		mdp3_res->intf[i].in_use = 0;
		mdp3_res->intf[i].available = 1;
	}
	mdp3_res->intf[MDP3_DMA_OUTPUT_SEL_AHB].available = 0;
	mdp3_res->intf[MDP3_DMA_OUTPUT_SEL_LCDC].available = 0;
	mdp3_res->smart_blit_en = SMART_BLIT_RGB_EN | SMART_BLIT_YUV_EN;
	mdp3_res->solid_fill_vote_en = false;
	return 0;
}

int mdp3_dynamic_clock_gating_ctrl(int enable)
{
	int rc = 0;
	int cgc_cfg = 0;
	/*Disable dynamic auto clock gating*/
	pr_debug("%s Status %s\n", __func__, (enable ? "ON":"OFF"));
	rc = mdp3_clk_enable(1, 0);
	if (rc) {
		pr_err("fail to turn on MDP core clks\n");
		return rc;
	}
	cgc_cfg = MDP3_REG_READ(MDP3_REG_CGC_EN);
	if (enable) {
		cgc_cfg |= (BIT(10));
		cgc_cfg |= (BIT(18));
		MDP3_REG_WRITE(MDP3_REG_CGC_EN, cgc_cfg);
		VBIF_REG_WRITE(MDP3_VBIF_REG_FORCE_EN, 0x0);
	} else {
		cgc_cfg &= ~(BIT(10));
		cgc_cfg &= ~(BIT(18));
		MDP3_REG_WRITE(MDP3_REG_CGC_EN, cgc_cfg);
		VBIF_REG_WRITE(MDP3_VBIF_REG_FORCE_EN, 0x3);
	}

	rc = mdp3_clk_enable(0, 0);
	if (rc)
		pr_err("fail to turn off MDP core clks\n");

	return rc;
}

/**
 * mdp3_get_panic_lut_cfg() - calculate panic and robust lut mask
 * @panel_width: Panel width
 *
 * DMA buffer has 16 fill levels. Which needs to configured as safe
 * and panic levels based on panel resolutions.
 * No. of fill levels used = ((panel active width * 8) / 512).
 * Roundoff the fill levels if needed.
 * half of the total fill levels used will be treated as panic levels.
 * Roundoff panic levels if total used fill levels are odd.
 *
 * Sample calculation for 720p display:
 * Fill levels used = (720 * 8) / 512 = 12.5 after round off 13.
 * panic levels = 13 / 2 = 6.5 after roundoff 7.
 * Panic mask = 0x3FFF (2 bits per level)
 * Robust mask = 0xFF80 (1 bit per level)
 */
u64 mdp3_get_panic_lut_cfg(u32 panel_width)
{
	u32 fill_levels = (((panel_width * 8) / 512) + 1);
	u32 panic_mask = 0;
	u32 robust_mask = 0;
	u32 i = 0;
	u64 panic_config = 0;
	u32 panic_levels = 0;

	panic_levels = fill_levels / 2;
	if (fill_levels % 2)
		panic_levels++;

	for (i = 0; i < panic_levels; i++) {
		panic_mask |= (BIT((i * 2) + 1) | BIT(i * 2));
		robust_mask |= BIT(i);
	}
	panic_config = ~robust_mask;
	panic_config = panic_config << 32;
	panic_config |= panic_mask;
	return panic_config;
}

int mdp3_enable_panic_ctrl(void)
{
	int rc = 0;

	if (MDP3_REG_READ(MDP3_PANIC_ROBUST_CTRL) == 0) {
		pr_err("%s: Enable Panic Control\n", __func__);
		MDP3_REG_WRITE(MDP3_PANIC_ROBUST_CTRL, BIT(0));
	}
	return rc;
}

int mdp3_qos_remapper_setup(struct mdss_panel_data *panel)
{
	int rc = 0;
	u64 panic_config = mdp3_get_panic_lut_cfg(panel->panel_info.xres);

	rc = mdp3_clk_update(MDP3_CLK_AHB, 1);
	rc |= mdp3_clk_update(MDP3_CLK_AXI, 1);
	rc |= mdp3_clk_update(MDP3_CLK_MDP_CORE, 1);
	if (rc) {
		pr_err("fail to turn on MDP core clks\n");
		return rc;
	}

	if (!panel)
		return -EINVAL;
	/* Program MDP QOS Remapper */
	MDP3_REG_WRITE(MDP3_DMA_P_QOS_REMAPPER, 0x1A9);
	MDP3_REG_WRITE(MDP3_DMA_P_WATERMARK_0, 0x0);
	MDP3_REG_WRITE(MDP3_DMA_P_WATERMARK_1, 0x0);
	MDP3_REG_WRITE(MDP3_DMA_P_WATERMARK_2, 0x0);
	/* PANIC setting depends on panel width*/
	MDP3_REG_WRITE(MDP3_PANIC_LUT0,	(panic_config & 0xFFFF));
	MDP3_REG_WRITE(MDP3_PANIC_LUT1, ((panic_config >> 16) & 0xFFFF));
	MDP3_REG_WRITE(MDP3_ROBUST_LUT, ((panic_config >> 32) & 0xFFFF));
	MDP3_REG_WRITE(MDP3_PANIC_ROBUST_CTRL, 0x1);
	pr_debug("Panel width %d Panic Lut0 %x Lut1 %x Robust %x\n",
		panel->panel_info.xres,
		MDP3_REG_READ(MDP3_PANIC_LUT0),
		MDP3_REG_READ(MDP3_PANIC_LUT1),
		MDP3_REG_READ(MDP3_ROBUST_LUT));

	rc = mdp3_clk_update(MDP3_CLK_AHB, 0);
	rc |= mdp3_clk_update(MDP3_CLK_AXI, 0);
	rc |= mdp3_clk_update(MDP3_CLK_MDP_CORE, 0);
	if (rc)
		pr_err("fail to turn off MDP core clks\n");
	return rc;
}

static int mdp3_res_init(void)
{
	int rc = 0;

	rc = mdp3_irq_setup();
	if (rc)
		return rc;

	rc = mdp3_clk_setup();
	if (rc)
		return rc;

	mdp3_res->ion_client = msm_ion_client_create(mdp3_res->pdev->name);
	if (IS_ERR_OR_NULL(mdp3_res->ion_client)) {
		pr_err("msm_ion_client_create() return error (%pK)\n",
				mdp3_res->ion_client);
		mdp3_res->ion_client = NULL;
		return -EINVAL;
	}

	rc = mdp3_iommu_init();
	if (rc)
		return rc;

	mdp3_res->bus_handle = mdp3_bus_handle;
	rc = mdp3_bus_scale_register();
	if (rc) {
		pr_err("unable to register bus scaling\n");
		return rc;
	}

	rc = mdp3_hw_init();

	return rc;
}

static void mdp3_res_deinit(void)
{
	struct mdss_hw *mdp3_hw;
	int i;

	mdp3_hw = &mdp3_res->mdp3_hw;
	mdp3_bus_scale_unregister();

	mutex_lock(&mdp3_res->iommu_lock);
	for (i = 0; i < MDP3_IOMMU_CTX_MAX; i++)
		mdp3_iommu_dettach(i);
	mutex_unlock(&mdp3_res->iommu_lock);

	mdp3_iommu_deinit();

	if (!IS_ERR_OR_NULL(mdp3_res->ion_client))
		ion_client_destroy(mdp3_res->ion_client);

	mdp3_clk_remove();

	if (mdp3_res->irq_registered)
		devm_free_irq(&mdp3_res->pdev->dev,
				mdp3_hw->irq_info->irq, mdp3_res);
}

static int mdp3_get_pan_intf(const char *pan_intf)
{
	int i, rc = MDSS_PANEL_INTF_INVALID;

	if (!pan_intf)
		return rc;

	for (i = 0; i < ARRAY_SIZE(pan_types); i++) {
		if (!strncmp(pan_intf, pan_types[i].name,
				strlen(pan_types[i].name))) {
			rc = pan_types[i].type;
			break;
		}
	}

	return rc;
}

static int mdp3_parse_dt_pan_intf(struct platform_device *pdev)
{
	int rc;
	struct mdp3_hw_resource *mdata = platform_get_drvdata(pdev);
	const char *prim_intf = NULL;

	rc = of_property_read_string(pdev->dev.of_node,
				"qcom,mdss-pref-prim-intf", &prim_intf);
	if (rc)
		return -ENODEV;

	rc = mdp3_get_pan_intf(prim_intf);
	if (rc < 0) {
		mdata->pan_cfg.pan_intf = MDSS_PANEL_INTF_INVALID;
	} else {
		mdata->pan_cfg.pan_intf = rc;
		rc = 0;
	}
	return rc;
}

static int mdp3_get_pan_cfg(struct mdss_panel_cfg *pan_cfg)
{
	char *t = NULL;
	char pan_intf_str[MDSS_MAX_PANEL_LEN];
	int rc, i, panel_len;
	char pan_name[MDSS_MAX_PANEL_LEN];

	if (!pan_cfg)
		return -EINVAL;

	if (mdss_mdp3_panel[0] == '0') {
		pan_cfg->lk_cfg = false;
	} else if (mdss_mdp3_panel[0] == '1') {
		pan_cfg->lk_cfg = true;
	} else {
		/* read from dt */
		pan_cfg->lk_cfg = true;
		pan_cfg->pan_intf = MDSS_PANEL_INTF_INVALID;
		return -EINVAL;
	}

	/* skip lk cfg and delimiter; ex: "0:" */
	strlcpy(pan_name, &mdss_mdp3_panel[2], MDSS_MAX_PANEL_LEN);
	t = strnstr(pan_name, ":", MDSS_MAX_PANEL_LEN);
	if (!t) {
		pr_err("%s: pan_name=[%s] invalid\n",
			__func__, pan_name);
		pan_cfg->pan_intf = MDSS_PANEL_INTF_INVALID;
		return -EINVAL;
	}

	for (i = 0; ((pan_name + i) < t) && (i < 4); i++)
		pan_intf_str[i] = *(pan_name + i);
	pan_intf_str[i] = 0;
	pr_debug("%s:%d panel intf %s\n", __func__, __LINE__, pan_intf_str);
	/* point to the start of panel name */
	t = t + 1;
	strlcpy(&pan_cfg->arg_cfg[0], t, sizeof(pan_cfg->arg_cfg));
	pr_debug("%s:%d: t=[%s] panel name=[%s]\n", __func__, __LINE__,
		t, pan_cfg->arg_cfg);

	panel_len = strlen(pan_cfg->arg_cfg);
	if (!panel_len) {
		pr_err("%s: Panel name is invalid\n", __func__);
		pan_cfg->pan_intf = MDSS_PANEL_INTF_INVALID;
		return -EINVAL;
	}

	rc = mdp3_get_pan_intf(pan_intf_str);
	pan_cfg->pan_intf = (rc < 0) ?  MDSS_PANEL_INTF_INVALID : rc;
	return 0;
}

static int mdp3_get_cmdline_config(struct platform_device *pdev)
{
	int rc, len = 0;
	int *intf_type;
	char *panel_name;
	struct mdss_panel_cfg *pan_cfg;
	struct mdp3_hw_resource *mdata = platform_get_drvdata(pdev);

	mdata->pan_cfg.arg_cfg[MDSS_MAX_PANEL_LEN] = 0;
	pan_cfg = &mdata->pan_cfg;
	panel_name = &pan_cfg->arg_cfg[0];
	intf_type = &pan_cfg->pan_intf;

	/* reads from dt by default */
	pan_cfg->lk_cfg = true;

	len = strlen(mdss_mdp3_panel);

	if (len > 0) {
		rc = mdp3_get_pan_cfg(pan_cfg);
		if (!rc) {
			pan_cfg->init_done = true;
			return rc;
		}
	}

	rc = mdp3_parse_dt_pan_intf(pdev);
	/* if pref pan intf is not present */
	if (rc)
		pr_err("%s:unable to parse device tree for pan intf\n",
			__func__);
	else
		pan_cfg->init_done = true;

	return rc;
}


int mdp3_irq_init(u32 irq_start)
{
	struct mdss_hw *mdp3_hw;
	mdp3_hw = &mdp3_res->mdp3_hw;

	mdp3_hw->irq_info = kzalloc(sizeof(struct irq_info), GFP_KERNEL);
	if (!mdp3_hw->irq_info) {
		pr_err("no mem to save irq info: kzalloc fail\n");
		return -ENOMEM;
	}

	mdp3_hw->hw_ndx = MDSS_HW_MDP;
	mdp3_hw->irq_info->irq = irq_start;
	mdp3_hw->irq_info->irq_mask = 0;
	mdp3_hw->irq_info->irq_ena = false;
	mdp3_hw->irq_info->irq_buzy = false;

	mdp3_res->mdss_util->register_irq(&mdp3_res->mdp3_hw);
	return 0;
}

static int mdp3_parse_dt(struct platform_device *pdev)
{
	struct resource *res;
	struct property *prop = NULL;
	bool panic_ctrl;
	int rc;

	res = platform_get_resource_byname(pdev, IORESOURCE_MEM, "mdp_phys");
	if (!res) {
		pr_err("unable to get MDP base address\n");
		return -EINVAL;
	}

	mdp3_res->mdp_reg_size = resource_size(res);
	mdp3_res->mdp_base = devm_ioremap(&pdev->dev, res->start,
					mdp3_res->mdp_reg_size);
	if (unlikely(!mdp3_res->mdp_base)) {
		pr_err("unable to map MDP base\n");
		return -ENOMEM;
	}

	pr_debug("MDP HW Base phy_Address=0x%x virt=0x%x\n",
		(int) res->start,
		(int) mdp3_res->mdp_base);

	res = platform_get_resource_byname(pdev, IORESOURCE_MEM, "vbif_phys");
	if (!res) {
		pr_err("unable to get VBIF base address\n");
		return -EINVAL;
	}

	mdp3_res->vbif_reg_size = resource_size(res);
	mdp3_res->vbif_base = devm_ioremap(&pdev->dev, res->start,
					mdp3_res->vbif_reg_size);
	if (unlikely(!mdp3_res->vbif_base)) {
		pr_err("unable to map VBIF base\n");
		return -ENOMEM;
	}

	pr_debug("VBIF HW Base phy_Address=0x%x virt=0x%x\n",
		(int) res->start,
		(int) mdp3_res->vbif_base);

	res = platform_get_resource(pdev, IORESOURCE_IRQ, 0);
	if (!res) {
		pr_err("unable to get MDSS irq\n");
		return -EINVAL;
	}
	rc = mdp3_irq_init(res->start);
	if (rc) {
		pr_err("%s: Error in irq initialization:rc=[%d]\n",
		       __func__, rc);
		return rc;
	}

	rc = mdp3_get_cmdline_config(pdev);
	if (rc) {
		pr_err("%s: Error in panel override:rc=[%d]\n",
		       __func__, rc);
		kfree(mdp3_res->mdp3_hw.irq_info);
		return rc;
	}

	prop = of_find_property(pdev->dev.of_node, "batfet-supply", NULL);
	mdp3_res->batfet_required = prop ? true : false;

	panic_ctrl = of_property_read_bool(
				pdev->dev.of_node, "qcom,mdss-has-panic-ctrl");
	mdp3_res->dma[MDP3_DMA_P].has_panic_ctrl = panic_ctrl;

	mdp3_res->idle_pc_enabled = of_property_read_bool(
		pdev->dev.of_node, "qcom,mdss-idle-power-collapse-enabled");

	return 0;
}

void msm_mdp3_cx_ctrl(int enable)
{
	int rc;

	if (!mdp3_res->vdd_cx) {
		mdp3_res->vdd_cx = devm_regulator_get(&mdp3_res->pdev->dev,
								"vdd-cx");
		if (IS_ERR_OR_NULL(mdp3_res->vdd_cx)) {
			pr_debug("unable to get CX reg. rc=%d\n",
				PTR_RET(mdp3_res->vdd_cx));
			mdp3_res->vdd_cx = NULL;
			return;
		}
	}

	if (enable) {
		rc = regulator_set_voltage(
				mdp3_res->vdd_cx,
				RPM_REGULATOR_CORNER_SVS_SOC,
				RPM_REGULATOR_CORNER_SUPER_TURBO);
		if (rc < 0)
			goto vreg_set_voltage_fail;

		rc = regulator_enable(mdp3_res->vdd_cx);
		if (rc) {
			pr_err("Failed to enable regulator vdd_cx.\n");
			return;
		}
	} else {
		rc = regulator_disable(mdp3_res->vdd_cx);
		if (rc) {
			pr_err("Failed to disable regulator vdd_cx.\n");
			return;
		}
		rc = regulator_set_voltage(
				mdp3_res->vdd_cx,
				RPM_REGULATOR_CORNER_NONE,
				RPM_REGULATOR_CORNER_SUPER_TURBO);
		if (rc < 0)
			goto vreg_set_voltage_fail;
	}

	return;
vreg_set_voltage_fail:
	pr_err("Set vltg failed\n");
	return;
}

void mdp3_batfet_ctrl(int enable)
{
	int rc;
	if (!mdp3_res->batfet_required)
		return;

	if (!mdp3_res->batfet) {
		if (enable) {
			mdp3_res->batfet =
				devm_regulator_get(&mdp3_res->pdev->dev,
				"batfet");
			if (IS_ERR_OR_NULL(mdp3_res->batfet)) {
				pr_debug("unable to get batfet reg. rc=%d\n",
					PTR_RET(mdp3_res->batfet));
				mdp3_res->batfet = NULL;
				return;
			}
		} else {
			pr_debug("Batfet regulator disable w/o enable\n");
			return;
		}
	}

	if (enable)
		rc = regulator_enable(mdp3_res->batfet);
	else
		rc = regulator_disable(mdp3_res->batfet);

	if (rc < 0)
		pr_err("%s: reg enable/disable failed", __func__);
}

void mdp3_enable_regulator(int enable)
{
	mdp3_batfet_ctrl(enable);
}

static void mdp3_iommu_heap_unmap_iommu(struct mdp3_iommu_meta *meta)
{
	unsigned int domain_num;
	unsigned int partition_num = 0;
	struct iommu_domain *domain;

	domain_num = (mdp3_res->domains +
			MDP3_IOMMU_DOMAIN_UNSECURE)->domain_idx;
	domain = msm_get_iommu_domain(domain_num);

	if (!domain) {
		pr_err("Could not get domain %d. Corruption?\n", domain_num);
		return;
	}

	iommu_unmap_range(domain, meta->iova_addr, meta->mapped_size);
	msm_free_iova_address(meta->iova_addr, domain_num, partition_num,
		meta->mapped_size);
}

static void mdp3_iommu_meta_destroy(struct kref *kref)
{
	struct mdp3_iommu_meta *meta =
			container_of(kref, struct mdp3_iommu_meta, ref);

	rb_erase(&meta->node, &mdp3_res->iommu_root);
	mdp3_iommu_heap_unmap_iommu(meta);
	dma_buf_put(meta->dbuf);
	kfree(meta);
}


static void mdp3_iommu_meta_put(struct mdp3_iommu_meta *meta)
{
	/* Need to lock here to prevent race against map/unmap */
	mutex_lock(&mdp3_res->iommu_lock);
	kref_put(&meta->ref, mdp3_iommu_meta_destroy);
	mutex_unlock(&mdp3_res->iommu_lock);
}

static struct mdp3_iommu_meta *mdp3_iommu_meta_lookup(struct sg_table *table)
{
	struct rb_root *root = &mdp3_res->iommu_root;
	struct rb_node **p = &root->rb_node;
	struct rb_node *parent = NULL;
	struct mdp3_iommu_meta *entry = NULL;

	while (*p) {
		parent = *p;
		entry = rb_entry(parent, struct mdp3_iommu_meta, node);

		if (table < entry->table)
			p = &(*p)->rb_left;
		else if (table > entry->table)
			p = &(*p)->rb_right;
		else
			return entry;
	}
	return NULL;
}

void mdp3_unmap_iommu(struct ion_client *client, struct ion_handle *handle)
{
	struct mdp3_iommu_meta *meta;
	struct sg_table *table;

	table = ion_sg_table(client, handle);

	mutex_lock(&mdp3_res->iommu_lock);
	meta = mdp3_iommu_meta_lookup(table);
	if (!meta) {
		WARN(1, "%s: buffer was never mapped for %pK\n", __func__,
				handle);
		mutex_unlock(&mdp3_res->iommu_lock);
		return;
	}
	mutex_unlock(&mdp3_res->iommu_lock);

	mdp3_iommu_meta_put(meta);
}

static void mdp3_iommu_meta_add(struct mdp3_iommu_meta *meta)
{
	struct rb_root *root = &mdp3_res->iommu_root;
	struct rb_node **p = &root->rb_node;
	struct rb_node *parent = NULL;
	struct mdp3_iommu_meta *entry;

	while (*p) {
		parent = *p;
		entry = rb_entry(parent, struct mdp3_iommu_meta, node);

		if (meta->table < entry->table) {
			p = &(*p)->rb_left;
		} else if (meta->table > entry->table) {
			p = &(*p)->rb_right;
		} else {
			pr_err("%s: handle %pK already exists\n", __func__,
				entry->handle);
			BUG();
		}
	}

	rb_link_node(&meta->node, parent, p);
	rb_insert_color(&meta->node, root);
}

static int mdp3_iommu_map_iommu(struct mdp3_iommu_meta *meta,
	unsigned long align, unsigned long iova_length,
	unsigned int padding, unsigned long flags)
{
	struct iommu_domain *domain;
	int ret = 0;
	unsigned long size;
	unsigned long unmap_size;
	struct sg_table *table;
	int prot = IOMMU_WRITE | IOMMU_READ;
	unsigned int domain_num = (mdp3_res->domains +
			MDP3_IOMMU_DOMAIN_UNSECURE)->domain_idx;
	unsigned int partition_num = 0;

	size = meta->size;
	table = meta->table;

	/* Use the biggest alignment to allow bigger IOMMU mappings.
	 * Use the first entry since the first entry will always be the
	 * biggest entry. To take advantage of bigger mapping sizes both the
	 * VA and PA addresses have to be aligned to the biggest size.
	 */
	if (table->sgl->length > align)
		align = table->sgl->length;

	ret = msm_allocate_iova_address(domain_num, partition_num,
			meta->mapped_size, align,
			(unsigned long *)&meta->iova_addr);

	if (ret)
		goto out;

	domain = msm_get_iommu_domain(domain_num);

	if (!domain) {
		ret = -ENOMEM;
		goto out1;
	}

	/* Adding padding to before buffer */
	if (padding) {
		unsigned long phys_addr = sg_phys(table->sgl);

		ret = msm_iommu_map_extra(domain, meta->iova_addr, phys_addr,
				padding, SZ_4K, prot);
		if (ret)
			goto out1;
	}

	/* Mapping actual buffer */
	ret = iommu_map_range(domain, meta->iova_addr + padding,
			table->sgl, size, prot);
	if (ret) {
		pr_err("%s: could not map %pa in domain %pK\n",
			__func__, &meta->iova_addr, domain);
			unmap_size = padding;
		goto out2;
	}

	/* Adding padding to end of buffer */
	if (padding) {
		unsigned long phys_addr = sg_phys(table->sgl);
		unsigned long extra_iova_addr = meta->iova_addr +
				padding + size;
		ret = msm_iommu_map_extra(domain, extra_iova_addr, phys_addr,
				padding, SZ_4K, prot);
		if (ret) {
			unmap_size = padding + size;
			goto out2;
		}
	}
	return ret;

out2:
	iommu_unmap_range(domain, meta->iova_addr, unmap_size);
out1:
	msm_free_iova_address(meta->iova_addr, domain_num, partition_num,
				iova_length);

out:
	return ret;
}

static struct mdp3_iommu_meta *mdp3_iommu_meta_create(struct ion_client *client,
	struct ion_handle *handle, struct sg_table *table, unsigned long size,
	unsigned long align, unsigned long iova_length, unsigned int padding,
	unsigned long flags, dma_addr_t *iova)
{
	struct mdp3_iommu_meta *meta;
	int ret;

	meta = kzalloc(sizeof(*meta), GFP_KERNEL);

	if (!meta)
		return ERR_PTR(-ENOMEM);

	meta->handle = handle;
	meta->table = table;
	meta->size = size;
	meta->mapped_size = iova_length;
	meta->dbuf = ion_share_dma_buf(client, handle);
	kref_init(&meta->ref);

	ret = mdp3_iommu_map_iommu(meta,
		align, iova_length, padding, flags);
	if (ret < 0)	{
		pr_err("%s: Unable to map buffer\n", __func__);
		goto out;
	}

	*iova = meta->iova_addr;
	mdp3_iommu_meta_add(meta);

	return meta;
out:
	kfree(meta);
	return ERR_PTR(ret);
}

/*
 * PPP hw reads in tiles of 16 which might be outside mapped region
 * need to map buffers ourseleve to add extra padding
 */
int mdp3_self_map_iommu(struct ion_client *client, struct ion_handle *handle,
	unsigned long align, unsigned long padding, dma_addr_t *iova,
	unsigned long *buffer_size, unsigned long flags,
	unsigned long iommu_flags)
{
	struct mdp3_iommu_meta *iommu_meta = NULL;
	struct sg_table *table;
	struct scatterlist *sg;
	unsigned long size = 0, iova_length = 0;
	int ret = 0;
	int i;

	table = ion_sg_table(client, handle);
	if (IS_ERR_OR_NULL(table))
		return PTR_ERR(table);

	for_each_sg(table->sgl, sg, table->nents, i)
		size += sg->length;

	padding = PAGE_ALIGN(padding);

	/* Adding 16 lines padding before and after buffer */
	iova_length = size + 2 * padding;

	if (size & ~PAGE_MASK) {
		pr_debug("%s: buffer size %lx is not aligned to %lx",
			__func__, size, PAGE_SIZE);
		ret = -EINVAL;
		goto out;
	}

	if (iova_length & ~PAGE_MASK) {
		pr_debug("%s: iova_length %lx is not aligned to %lx",
			__func__, iova_length, PAGE_SIZE);
		ret = -EINVAL;
		goto out;
	}

	mutex_lock(&mdp3_res->iommu_lock);
	iommu_meta = mdp3_iommu_meta_lookup(table);

	if (!iommu_meta) {
		iommu_meta = mdp3_iommu_meta_create(client, handle, table, size,
				align, iova_length, padding, flags, iova);
		if (!IS_ERR_OR_NULL(iommu_meta)) {
			iommu_meta->flags = iommu_flags;
			ret = 0;
		} else {
			ret = PTR_ERR(iommu_meta);
			goto out_unlock;
		}
	} else {
		if (iommu_meta->flags != iommu_flags) {
			pr_err("%s: hndl %pK already mapped with diff flag\n",
				__func__, handle);
			ret = -EINVAL;
			goto out_unlock;
		} else if (iommu_meta->mapped_size != iova_length) {
			pr_err("%s: hndl %pK already mapped with diff len\n",
				__func__, handle);
			ret = -EINVAL;
			goto out_unlock;
		} else {
			kref_get(&iommu_meta->ref);
			*iova = iommu_meta->iova_addr;
		}
	}
	BUG_ON(iommu_meta->size != size);
	mutex_unlock(&mdp3_res->iommu_lock);

	*iova = *iova + padding;
	*buffer_size = size;
	return ret;

out_unlock:
	mutex_unlock(&mdp3_res->iommu_lock);
out:
	mdp3_iommu_meta_put(iommu_meta);
	return ret;
}

int mdp3_put_img(struct mdp3_img_data *data, int client)
{
	struct ion_client *iclient = mdp3_res->ion_client;
	int dom = mdp3_get_domain(data->flags);
	int dir = DMA_BIDIRECTIONAL;

	if (data->flags & MDP_MEMORY_ID_TYPE_FB) {
		pr_info("mdp3_put_img fb mem buf=0x%pa\n", &data->addr);
		fdput(data->srcp_f);
		memset(&data->srcp_f, 0, sizeof(struct fd));
	} else if (!IS_ERR_OR_NULL(data->srcp_dma_buf)) {
<<<<<<< HEAD
		pr_debug("ion hdl = %pK buf=0x%pa\n", data->srcp_dma_buf,
							&data->addr);
=======
		pr_debug("ion hdl = %pK buf=0x%pa domain = %d\n",
			data->srcp_dma_buf, &data->addr, dom);

>>>>>>> e045a95c
		if (!iclient) {
			pr_err("invalid ion client\n");
			return -ENOMEM;
		}
		if (data->mapped) {
			if (client == MDP3_CLIENT_PPP ||
						client == MDP3_CLIENT_DMA_P)
				mdss_smmu_unmap_dma_buf(data->tab_clone,
					dom, dir, data->srcp_dma_buf);
			else if (client == MDP3_CLIENT_SPI) {
				ion_unmap_kernel(iclient, data->srcp_ihdl);
				ion_free(iclient, data->srcp_ihdl);
				data->srcp_ihdl = NULL;
			} else
				mdss_smmu_unmap_dma_buf(data->srcp_table,
					dom, dir, data->srcp_dma_buf);
			data->mapped = false;
		}
		if (!data->skip_detach) {
			dma_buf_unmap_attachment(data->srcp_attachment,
				data->srcp_table,
			mdss_smmu_dma_data_direction(dir));
			dma_buf_detach(data->srcp_dma_buf,
					data->srcp_attachment);
			dma_buf_put(data->srcp_dma_buf);
			data->srcp_dma_buf = NULL;
		}
	} else {
		return -EINVAL;
	}
	if (client == MDP3_CLIENT_PPP || client == MDP3_CLIENT_DMA_P) {
		vfree(data->tab_clone->sgl);
		kfree(data->tab_clone);
	}
	return 0;
}

int mdp3_map_layer(struct mdp3_img_data *data, int client)
{
	int ret = 0;
	int dom = mdp3_get_domain(data->flags);

	if (client == MDP3_CLIENT_PPP || client == MDP3_CLIENT_DMA_P) {
		ret = mdss_smmu_map_dma_buf(data->srcp_dma_buf,
			data->tab_clone, dom,
			&data->addr, &data->len,
			DMA_BIDIRECTIONAL);
	} else {
		ret = mdss_smmu_map_dma_buf(data->srcp_dma_buf,
			data->srcp_table, dom, &data->addr,
			&data->len, DMA_BIDIRECTIONAL);
	}

	if (IS_ERR_VALUE(ret)) {
		pr_err("smmu map dma buf failed: (%d)\n", ret);
		goto err_unmap;
	}

	data->mapped = true;

	if (client ==  MDP3_CLIENT_PPP || client == MDP3_CLIENT_DMA_P) {
		data->addr  += data->tab_clone->sgl->length;
		data->len   -= data->tab_clone->sgl->length;
	}

	if (!ret && (data->offset < data->len)) {
		data->addr += data->offset;
		data->len -= data->offset;
		pr_debug("ihdl=%pK buf=0x%pa len=0x%lx domain = %d\n",
			data->srcp_dma_buf, &data->addr, data->len, dom);
	} else {
		mdp3_put_img(data, client);
		return -EINVAL;
	}

	return ret;

err_unmap:
	dma_buf_unmap_attachment(data->srcp_attachment, data->srcp_table,
			mdss_smmu_dma_data_direction(DMA_BIDIRECTIONAL));
	dma_buf_detach(data->srcp_dma_buf, data->srcp_attachment);
	dma_buf_put(data->srcp_dma_buf);

	if (client ==  MDP3_CLIENT_PPP || client == MDP3_CLIENT_DMA_P) {
		vfree(data->tab_clone->sgl);
		kfree(data->tab_clone);
	}
	return ret;
}

int mdp3_get_img(struct msmfb_data *img, struct mdp3_img_data *data, int client)
{
	struct fd f;
	int ret = 0;
	int fb_num;
	struct ion_client *iclient = mdp3_res->ion_client;
	int dom = mdp3_get_domain(data->flags);

	data->flags |= img->flags;
	data->offset = img->offset;

	if (img->flags & MDP_MEMORY_ID_TYPE_FB) {
		f = fdget(img->memory_id);
		if (f.file == NULL) {
			pr_err("invalid framebuffer file (%d)\n",
					img->memory_id);
			return -EINVAL;
		}
		if (MAJOR(f.file->f_dentry->d_inode->i_rdev) == FB_MAJOR) {
			fb_num = MINOR(f.file->f_dentry->d_inode->i_rdev);
			ret = mdss_fb_get_phys_info(&data->addr,
						&data->len, fb_num);
			if (ret) {
				pr_err("mdss_fb_get_phys_info() failed\n");
				fdput(f);
				memset(&f, 0, sizeof(struct fd));
			}
		} else {
			pr_err("invalid FB_MAJOR\n");
			fdput(f);
			ret = -EINVAL;
		}
		data->srcp_f = f;
		if (!ret)
			goto done;
	} else if (iclient) {
			data->srcp_dma_buf = dma_buf_get(img->memory_id);
			if (IS_ERR(data->srcp_dma_buf)) {
				pr_err("DMA : error on ion_import_fd\n");
				ret = PTR_ERR(data->srcp_dma_buf);
				data->srcp_dma_buf = NULL;
				return ret;
			}
			if (client == MDP3_CLIENT_SPI) {
				data->srcp_ihdl = ion_import_dma_buf(iclient,
					img->memory_id);
				if (IS_ERR_OR_NULL(data->srcp_ihdl)) {
					pr_err("error on ion_import_fd\n");
					data->srcp_ihdl = NULL;
					return -EIO;
				}
			}

			data->srcp_attachment =
			mdss_smmu_dma_buf_attach(data->srcp_dma_buf,
					&mdp3_res->pdev->dev, dom);
			if (IS_ERR(data->srcp_attachment)) {
				ret = PTR_ERR(data->srcp_attachment);
				goto err_put;
			}

			data->srcp_table =
				dma_buf_map_attachment(data->srcp_attachment,
			mdss_smmu_dma_data_direction(DMA_BIDIRECTIONAL));
			if (IS_ERR(data->srcp_table)) {
				ret = PTR_ERR(data->srcp_table);
				goto err_detach;
			}

			if (client == MDP3_CLIENT_PPP ||
						client == MDP3_CLIENT_DMA_P) {
				data->tab_clone =
				mdss_smmu_sg_table_clone(data->srcp_table,
							GFP_KERNEL, true);
				if (IS_ERR_OR_NULL(data->tab_clone)) {
					if (!(data->tab_clone))
						ret = -EINVAL;
					else
						ret = PTR_ERR(data->tab_clone);
					goto clone_err;
				}
				data->mapped = false;
				data->skip_detach = false;
				return ret;

			} else if (client == MDP3_CLIENT_SPI) {
					void *vaddr;

					if (ion_handle_get_size(iclient,
						data->srcp_ihdl,
						(size_t *)&data->len) < 0) {
						pr_err("get size failed\n");
						return -EINVAL;
					}
					vaddr = ion_map_kernel(iclient,
						data->srcp_ihdl);
					if (IS_ERR_OR_NULL(vaddr)) {
						pr_err("Mapping failed\n");
						mdp3_put_img(data, client);
						return -EINVAL;
					}
					data->addr = (dma_addr_t) vaddr;
					data->len -= img->offset;
					return 0;
			}
		}

<<<<<<< HEAD
		data->mapped = true;
		data->skip_detach = false;
	}
=======
>>>>>>> e045a95c
done:
	if (!ret && (img->offset < data->len)) {
		data->addr += img->offset;
		data->len -= img->offset;

		pr_debug("mem=%d ihdl=%pK buf=0x%pa len=0x%lx\n",
			img->memory_id, data->srcp_dma_buf,
			&data->addr, data->len);

	} else {
		mdp3_put_img(data, client);
		return -EINVAL;
	}
	return ret;

clone_err:
	dma_buf_unmap_attachment(data->srcp_attachment, data->srcp_table,
		mdss_smmu_dma_data_direction(DMA_BIDIRECTIONAL));
err_detach:
	dma_buf_detach(data->srcp_dma_buf, data->srcp_attachment);
err_put:
	dma_buf_put(data->srcp_dma_buf);
	return ret;
}

int mdp3_iommu_enable(int client)
{
	int rc = 0;

	mutex_lock(&mdp3_res->iommu_lock);

	if (mdp3_res->iommu_ref_cnt == 0) {
		rc = mdss_smmu_attach(mdss_res);
		if (rc)
			rc = mdss_smmu_detach(mdss_res);
	}

	if (!rc)
		mdp3_res->iommu_ref_cnt++;
	mutex_unlock(&mdp3_res->iommu_lock);

	pr_debug("client :%d total_ref_cnt: %d\n",
			client, mdp3_res->iommu_ref_cnt);
	return rc;
}

int mdp3_iommu_disable(int client)
{
	int rc = 0;

	mutex_lock(&mdp3_res->iommu_lock);
	if (mdp3_res->iommu_ref_cnt) {
		mdp3_res->iommu_ref_cnt--;

		pr_debug("client :%d total_ref_cnt: %d\n",
				client, mdp3_res->iommu_ref_cnt);
		if (mdp3_res->iommu_ref_cnt == 0)
			rc = mdss_smmu_detach(mdss_res);
	} else {
		pr_err("iommu ref count unbalanced for client %d\n", client);
	}
	mutex_unlock(&mdp3_res->iommu_lock);

	return rc;
}

int mdp3_iommu_ctrl(int enable)
{
	int rc;

	if (mdp3_res->allow_iommu_update == false)
		return 0;

	if (enable)
		rc = mdp3_iommu_enable(MDP3_CLIENT_DSI);
	else
		rc = mdp3_iommu_disable(MDP3_CLIENT_DSI);
	return rc;
}

static int mdp3_init(struct msm_fb_data_type *mfd)
{
	int rc;

	rc = mdp3_ctrl_init(mfd);
	if (rc) {
		pr_err("mdp3 ctl init fail\n");
		return rc;
	}

	rc = mdp3_ppp_res_init(mfd);
	if (rc)
		pr_err("mdp3 ppp res init fail\n");

	return rc;
}

u32 mdp3_fb_stride(u32 fb_index, u32 xres, int bpp)
{
	/*
	 * The adreno GPU hardware requires that the pitch be aligned to
	 * 32 pixels for color buffers, so for the cases where the GPU
	 * is writing directly to fb0, the framebuffer pitch
	 * also needs to be 32 pixel aligned
	 */

	if (fb_index == 0)
		return ALIGN(xres, 32) * bpp;
	else
		return xres * bpp;
}

__ref int mdp3_parse_dt_splash(struct msm_fb_data_type *mfd)
{
	struct platform_device *pdev = mfd->pdev;
	int len = 0, rc = 0;
	u32 offsets[2];
	struct device_node *pnode, *child_node;
	struct property *prop = NULL;

	mfd->splash_info.splash_logo_enabled =
				of_property_read_bool(pdev->dev.of_node,
				"qcom,mdss-fb-splash-logo-enabled");

	prop = of_find_property(pdev->dev.of_node, "qcom,memblock-reserve",
				&len);
	if (!prop) {
		pr_debug("Read memblock reserve settings for fb failed\n");
		pr_debug("Read cont-splash-memory settings\n");
	}

	if (len) {
		len = len / sizeof(u32);

		rc = of_property_read_u32_array(pdev->dev.of_node,
			"qcom,memblock-reserve", offsets, len);
		if (rc) {
			pr_err("error reading mem reserve settings for fb\n");
			rc = -EINVAL;
			goto error;
		}
	} else {
		child_node = of_get_child_by_name(pdev->dev.of_node,
					"qcom,cont-splash-memory");
		if (!child_node) {
			pr_err("splash mem child node is not present\n");
			rc = -EINVAL;
			goto error;
		}

		pnode = of_parse_phandle(child_node, "linux,contiguous-region",
					0);
		if (pnode != NULL) {
			const u32 *addr;
			u64 size;

			addr = of_get_address(pnode, 0, &size, NULL);
			if (!addr) {
				pr_err("failed to parse the splash memory address\n");
				of_node_put(pnode);
				rc = -EINVAL;
				goto error;
			}
			offsets[0] = (u32) of_read_ulong(addr, 2);
			offsets[1] = (u32) size;
			of_node_put(pnode);
		} else {
			pr_err("mem reservation for splash screen fb not present\n");
			rc = -EINVAL;
			goto error;
		}
	}

	if (!memblock_is_reserved(offsets[0])) {
		pr_debug("failed to reserve memory for fb splash\n");
		rc = -EINVAL;
		goto error;
	}

	mdp3_res->splash_mem_addr = offsets[0];
	mdp3_res->splash_mem_size = offsets[1];
error:
	if (rc && mfd->panel_info->cont_splash_enabled)
		pr_err("no rsvd mem found in DT for splash screen\n");
	else
		rc = 0;

	return rc;
}

void mdp3_free(struct msm_fb_data_type *mfd)
{
	size_t size = 0;
	int dom;
	unsigned long phys;

	if (!mfd->iova || !mfd->fbi->screen_base) {
		pr_info("no fbmem allocated\n");
		return;
	}

	size = mfd->fbi->fix.smem_len;
	phys = mfd->fbi->fix.smem_start;
	dom = mdp3_res->domains[MDP3_IOMMU_DOMAIN_UNSECURE].domain_idx;
	iommu_unmap(mdp3_res->domains[MDP3_IOMMU_DOMAIN_UNSECURE].domain,
			phys, size);
	msm_iommu_unmap_contig_buffer(mfd->iova, dom, 0, size);

	mfd->fbi->screen_base = NULL;
	mfd->fbi->fix.smem_start = 0;
	mfd->iova = 0;
}

void mdp3_release_splash_memory(struct msm_fb_data_type *mfd)
{
	/* Give back the reserved memory to the system */
	if (mdp3_res->splash_mem_addr) {
		if ((mfd->panel.type == MIPI_VIDEO_PANEL) &&
				(mdp3_res->cont_splash_en)) {
			mdss_smmu_unmap(MDSS_IOMMU_DOMAIN_UNSECURE,
				mdp3_res->splash_mem_addr,
				mdp3_res->splash_mem_size);
		}
		mdp3_free(mfd);
		pr_debug("mdp3_release_splash_memory\n");
		memblock_free(mdp3_res->splash_mem_addr,
				mdp3_res->splash_mem_size);
		free_bootmem_late(mdp3_res->splash_mem_addr,
				mdp3_res->splash_mem_size);
		mdp3_res->splash_mem_addr = 0;
	}
}

struct mdp3_dma *mdp3_get_dma_pipe(int capability)
{
	int i;

	for (i = MDP3_DMA_P; i < MDP3_DMA_MAX; i++) {
		if (!mdp3_res->dma[i].in_use && mdp3_res->dma[i].available &&
			mdp3_res->dma[i].capability & capability) {
			mdp3_res->dma[i].in_use = true;
			return &mdp3_res->dma[i];
		}
	}
	return NULL;
}

struct mdp3_intf *mdp3_get_display_intf(int type)
{
	int i;

	for (i = MDP3_DMA_OUTPUT_SEL_AHB; i < MDP3_DMA_OUTPUT_SEL_MAX; i++) {
		if (!mdp3_res->intf[i].in_use && mdp3_res->intf[i].available &&
			mdp3_res->intf[i].cfg.type == type) {
			mdp3_res->intf[i].in_use = true;
			return &mdp3_res->intf[i];
		}
	}
	return NULL;
}

static int mdp3_fb_mem_get_iommu_domain(void)
{
	if (!mdp3_res)
		return -ENODEV;
	return mdp3_res->domains[MDP3_IOMMU_DOMAIN_UNSECURE].domain_idx;
}

int mdp3_get_cont_spash_en(void)
{
	return mdp3_res->cont_splash_en;
}

static int mdp3_is_display_on(struct mdss_panel_data *pdata)
{
	int rc = 0;
	u32 status;

	rc = mdp3_clk_enable(1, 0);
	if (rc) {
		pr_err("fail to turn on MDP core clks\n");
		return rc;
	}
	if (pdata->panel_info.type == MIPI_VIDEO_PANEL) {
		status = MDP3_REG_READ(MDP3_REG_DSI_VIDEO_EN);
		rc = status & 0x1;
	} else if (pdata->panel_info.type == SPI_PANEL) {
		rc = is_spi_panel_continuous_splash_on(pdata);
	} else {
		status = MDP3_REG_READ(MDP3_REG_DMA_P_CONFIG);
		status &= 0x180000;
		rc = (status == 0x080000);
	}

	mdp3_res->splash_mem_addr = MDP3_REG_READ(MDP3_REG_DMA_P_IBUF_ADDR);
<<<<<<< HEAD
	
	if ((pdata->panel_info.type == MIPI_CMD_PANEL) ||(!rc)) {
		if (mdp3_clk_enable(0, 0))
			pr_err("fail to turn off MDP core clks\n");
	}
=======

	if (mdp3_clk_enable(0, 0))
		pr_err("fail to turn off MDP core clks\n");
>>>>>>> e045a95c
	return rc;
}

static int mdp3_continuous_splash_on(struct mdss_panel_data *pdata)
{
	struct mdss_panel_info *panel_info = &pdata->panel_info;
	struct mdp3_bus_handle_map *bus_handle;
	u64 ab = 0;
	u64 ib = 0;
	u64 mdp_clk_rate = 0;
	int rc = 0;

	pr_debug("mdp3__continuous_splash_on\n");

	bus_handle = &mdp3_res->bus_handle[MDP3_BUS_HANDLE];
	if (bus_handle->handle < 1) {
		pr_err("invalid bus handle %d\n", bus_handle->handle);
		return -EINVAL;
	}
	mdp3_calc_dma_res(panel_info, &mdp_clk_rate, &ab,
					&ib, MAX_BPP_SUPPORTED);

	mdp3_clk_set_rate(MDP3_CLK_VSYNC, MDP_VSYNC_CLK_RATE,
			MDP3_CLIENT_DMA_P);
	mdp3_clk_set_rate(MDP3_CLK_MDP_SRC, mdp_clk_rate,
			MDP3_CLIENT_DMA_P);

	/*DMA not used on SPI interface, remove DMA bus voting*/
	if (panel_info->type == SPI_PANEL)
		rc = mdp3_bus_scale_set_quota(MDP3_CLIENT_DMA_P, 0, 0);
	else
		rc = mdp3_bus_scale_set_quota(MDP3_CLIENT_DMA_P, ab, ib);
	bus_handle->restore_ab[MDP3_CLIENT_DMA_P] = ab;
	bus_handle->restore_ib[MDP3_CLIENT_DMA_P] = ib;

	rc = mdp3_res_update(1, 1, MDP3_CLIENT_DMA_P);
	if (rc) {
		pr_err("fail to enable clk\n");
		return rc;
	}

	rc = mdp3_ppp_init();
	if (rc) {
		pr_err("ppp init failed\n");
		goto splash_on_err;
	}

	if (panel_info->type == MIPI_VIDEO_PANEL)
		mdp3_res->intf[MDP3_DMA_OUTPUT_SEL_DSI_VIDEO].active = 1;
	else if (panel_info->type == SPI_PANEL)
		mdp3_res->intf[MDP3_DMA_OUTPUT_SEL_SPI_CMD].active = 1;
	else
		mdp3_res->intf[MDP3_DMA_OUTPUT_SEL_DSI_CMD].active = 1;

	mdp3_enable_regulator(true);
	mdp3_res->cont_splash_en = 1;
	return 0;

splash_on_err:
	if (mdp3_res_update(0, 1, MDP3_CLIENT_DMA_P))
		pr_err("%s: Unable to disable mdp3 clocks\n", __func__);

	return rc;
}

static int mdp3_panel_register_done(struct mdss_panel_data *pdata)
{
	int rc = 0;
	u64 ab = 0; u64 ib = 0;
	u64 mdp_clk_rate = 0;

	/* Store max bandwidth supported in mdp res */
	mdp3_calc_dma_res(&pdata->panel_info, &mdp_clk_rate, &ab, &ib,
			MAX_BPP_SUPPORTED);
	do_div(ab, 1024);
	mdp3_res->max_bw = ab+1;

	/*
	* If idle pc feature is not enabled, then get a reference to the
	* runtime device which will be released when device is turned off
	*/
	if (!mdp3_res->idle_pc_enabled ||
		pdata->panel_info.type != MIPI_CMD_PANEL) {
		pm_runtime_get_sync(&mdp3_res->pdev->dev);
	}

	if (pdata->panel_info.cont_splash_enabled) {
		if (!mdp3_is_display_on(pdata)) {
			pr_err("continuous splash, but bootloader is not\n");
			return 0;
		}
		rc = mdp3_continuous_splash_on(pdata);
	} else {
		if (mdp3_is_display_on(pdata)) {
			pr_err("lk continuous splash, but kerenl not\n");
			rc = mdp3_continuous_splash_on(pdata);
		}
	}
	/*
	 * We want to prevent iommu from being enabled if there is
	 * continue splash screen. This would have happened in
	 * res_update in continuous_splash_on without this flag.
	 */
	if (pdata->panel_info.cont_splash_enabled == false)
		mdp3_res->allow_iommu_update = true;

	mdss_res->pdata = pdata;
	return rc;
}

/* mdp3_clear_irq() - Clear interrupt
 * @ interrupt_mask : interrupt mask
 *
 * This function clear sync irq for command mode panel.
 * When system is entering in idle screen state.
 */
void mdp3_clear_irq(u32 interrupt_mask)
{
	unsigned long flag;
	u32 irq_status = 0;

	spin_lock_irqsave(&mdp3_res->irq_lock, flag);
	irq_status = interrupt_mask &
		MDP3_REG_READ(MDP3_REG_INTR_STATUS);
	if (irq_status)
		MDP3_REG_WRITE(MDP3_REG_INTR_CLEAR, irq_status);
	spin_unlock_irqrestore(&mdp3_res->irq_lock, flag);

}

/* mdp3_autorefresh_disable() - Disable Auto refresh
 * @ panel_info : pointer to panel configuration structure
 *
 * This function disable Auto refresh block for command mode panel.
 */
int mdp3_autorefresh_disable(struct mdss_panel_info *panel_info)
{
	if ((panel_info->type == MIPI_CMD_PANEL) &&
		(MDP3_REG_READ(MDP3_REG_AUTOREFRESH_CONFIG_P)))
		MDP3_REG_WRITE(MDP3_REG_AUTOREFRESH_CONFIG_P, 0);
	return 0;
}

int mdp3_splash_done(struct mdss_panel_info *panel_info)
{
	if (panel_info->cont_splash_enabled) {
		pr_err("continuous splash is on and splash done called\n");
		return -EINVAL;
	}
	mdp3_res->allow_iommu_update = true;
	return 0;
}

static int mdp3_debug_dump_stats_show(struct seq_file *s, void *v)
{
	struct mdp3_hw_resource *res = (struct mdp3_hw_resource *)s->private;

	seq_printf(s, "underrun: %08u\n", res->underrun_cnt);

	return 0;
}
DEFINE_MDSS_DEBUGFS_SEQ_FOPS(mdp3_debug_dump_stats);

static void mdp3_debug_enable_clock(int on)
{
	if (on) {
		mdp3_clk_enable(1, 0);
	} else {
		mdp3_clk_enable(0, 0);
	}
}

static int mdp3_debug_init(struct platform_device *pdev)
{
	int rc;
	struct mdss_data_type *mdata;
	struct mdss_debug_data *mdd;

	mdata = devm_kzalloc(&pdev->dev, sizeof(*mdata), GFP_KERNEL);
	if (!mdata)
		return -ENOMEM;

	mdss_res = mdata;
	mutex_init(&mdata->reg_lock);
	mutex_init(&mdata->reg_bus_lock);
	mutex_init(&mdata->bus_lock);
	INIT_LIST_HEAD(&mdata->reg_bus_clist);
	atomic_set(&mdata->sd_client_count, 0);
	atomic_set(&mdata->active_intf_cnt, 0);
	mdss_res->mdss_util = mdp3_res->mdss_util;

	mdata->debug_inf.debug_enable_clock = mdp3_debug_enable_clock;
	mdata->mdp_rev = mdp3_res->mdp_rev;

	rc = mdss_debugfs_init(mdata);
	if (rc)
		return rc;

	mdd = mdata->debug_inf.debug_data;
	if (!mdd)
		return -EINVAL;

	debugfs_create_file("stat", 0644, mdd->root, mdp3_res,
				&mdp3_debug_dump_stats_fops);

	rc = mdss_debug_register_base(NULL, mdp3_res->mdp_base ,
					mdp3_res->mdp_reg_size, NULL);

	return rc;
}

static void mdp3_debug_deinit(struct platform_device *pdev)
{
	if (mdss_res) {
		mdss_debugfs_remove(mdss_res);
		devm_kfree(&pdev->dev, mdss_res);
		mdss_res = NULL;
	}
}

static void mdp3_dma_underrun_intr_handler(int type, void *arg)
{
	struct mdp3_dma *dma = &mdp3_res->dma[MDP3_DMA_P];

	mdp3_res->underrun_cnt++;
	pr_err_ratelimited("display underrun detected count=%d\n",
			mdp3_res->underrun_cnt);
	ATRACE_INT("mdp3_dma_underrun_intr_handler", mdp3_res->underrun_cnt);

	if (dma->ccs_config.ccs_enable && !dma->ccs_config.ccs_dirty) {
		dma->ccs_config.ccs_dirty = true;
		schedule_work(&dma->underrun_work);
	}
}

uint32_t ppp_formats_supported[] = {
	MDP_RGB_565,
	MDP_BGR_565,
	MDP_RGB_888,
	MDP_BGR_888,
	MDP_XRGB_8888,
	MDP_ARGB_8888,
	MDP_RGBA_8888,
	MDP_BGRA_8888,
	MDP_RGBX_8888,
	MDP_Y_CBCR_H2V1,
	MDP_Y_CBCR_H2V2,
	MDP_Y_CBCR_H2V2_ADRENO,
	MDP_Y_CBCR_H2V2_VENUS,
	MDP_Y_CRCB_H2V1,
	MDP_Y_CRCB_H2V2,
	MDP_YCRYCB_H2V1,
	MDP_BGRX_8888,
};

uint32_t dma_formats_supported[] = {
	MDP_RGB_565,
	MDP_RGB_888,
	MDP_XRGB_8888,
};

static void __mdp3_set_supported_formats(void)
{
	int i;

	for (i = 0; i < ARRAY_SIZE(ppp_formats_supported); i++)
		SET_BIT(mdp3_res->ppp_formats, ppp_formats_supported[i]);

	for (i = 0; i < ARRAY_SIZE(dma_formats_supported); i++)
		SET_BIT(mdp3_res->dma_formats, dma_formats_supported[i]);
}

static void __update_format_supported_info(char *buf, int *cnt)
{
	int j;
	size_t len = PAGE_SIZE;
	int num_bytes = BITS_TO_BYTES(MDP_IMGTYPE_LIMIT1);
#define SPRINT(fmt, ...) \
	(*cnt += scnprintf(buf + *cnt, len - *cnt, fmt, ##__VA_ARGS__))

	SPRINT("ppp_input_fmts=");
	for (j = 0; j < num_bytes; j++)
		SPRINT("%d,", mdp3_res->ppp_formats[j]);
	SPRINT("\ndma_output_fmts=");
	for (j = 0; j < num_bytes; j++)
		SPRINT("%d,", mdp3_res->dma_formats[j]);
	SPRINT("\n");
#undef SPRINT
}

static ssize_t mdp3_show_capabilities(struct device *dev,
		struct device_attribute *attr, char *buf)
{
	size_t len = PAGE_SIZE;
	int cnt = 0;

#define SPRINT(fmt, ...) \
		(cnt += scnprintf(buf + cnt, len - cnt, fmt, ##__VA_ARGS__))

	SPRINT("dma_pipes=%d\n", 1);
	SPRINT("mdp_version=3\n");
	SPRINT("hw_rev=%d\n", 305);
	SPRINT("pipe_count:%d\n", 1);
	SPRINT("pipe_num:%d pipe_type:dma pipe_ndx:%d rects:%d ", 0, 1, 1);
	SPRINT("pipe_is_handoff:%d display_id:%d\n", 0, 0);
	__update_format_supported_info(buf, &cnt);
	SPRINT("rgb_pipes=%d\n", 0);
	SPRINT("vig_pipes=%d\n", 0);
	SPRINT("dma_pipes=%d\n", 1);
	SPRINT("blending_stages=%d\n", 1);
	SPRINT("cursor_pipes=%d\n", 0);
	SPRINT("max_cursor_size=%d\n", 0);
	SPRINT("smp_count=%d\n", 0);
	SPRINT("smp_size=%d\n", 0);
	SPRINT("smp_mb_per_pipe=%d\n", 0);
	SPRINT("max_downscale_ratio=%d\n", PPP_DOWNSCALE_MAX);
	SPRINT("max_upscale_ratio=%d\n", PPP_UPSCALE_MAX);
	SPRINT("max_pipe_bw=%u\n", mdp3_res->max_bw);
	SPRINT("max_bandwidth_low=%u\n", mdp3_res->max_bw);
	SPRINT("max_bandwidth_high=%u\n", mdp3_res->max_bw);
	SPRINT("max_mdp_clk=%u\n", MDP_CORE_CLK_RATE_MAX);
	SPRINT("clk_fudge_factor=%u,%u\n", CLK_FUDGE_NUM, CLK_FUDGE_DEN);
	SPRINT("features=has_ppp\n");

#undef SPRINT

	return cnt;
}

static DEVICE_ATTR(caps, S_IRUGO, mdp3_show_capabilities, NULL);

static ssize_t mdp3_store_smart_blit(struct device *dev,
		struct device_attribute *attr, const char *buf, size_t len)
{
	u32 data = -1;
	ssize_t rc = 0;

	rc = kstrtoint(buf, 10, &data);
	if (rc) {
		pr_err("kstrtoint failed. rc=%d\n", rc);
		return rc;
	}
	mdp3_res->smart_blit_en = data;
	pr_debug("mdp3 smart blit RGB %s YUV %s\n",
		(mdp3_res->smart_blit_en & SMART_BLIT_RGB_EN) ?
		"ENABLED" : "DISABLED",
		(mdp3_res->smart_blit_en & SMART_BLIT_YUV_EN) ?
		"ENABLED" : "DISABLED");
	return len;
}

static ssize_t mdp3_show_smart_blit(struct device *dev,
		struct device_attribute *attr, char *buf)
{
	ssize_t ret = 0;

	pr_debug("mdp3 smart blit RGB %s YUV %s\n",
		(mdp3_res->smart_blit_en & SMART_BLIT_RGB_EN) ?
		"ENABLED" : "DISABLED",
		(mdp3_res->smart_blit_en & SMART_BLIT_YUV_EN) ?
		"ENABLED" : "DISABLED");
	ret = snprintf(buf, PAGE_SIZE, "%d\n", mdp3_res->smart_blit_en);
	return ret;
}

static DEVICE_ATTR(smart_blit, S_IRUGO | S_IWUSR | S_IWGRP,
			mdp3_show_smart_blit, mdp3_store_smart_blit);

static ssize_t mdp3_store_twm(struct device *dev,
		struct device_attribute *attr, const char *buf, size_t len)
{
	u32 data = -1;
	ssize_t rc = 0;

	rc = kstrtoint(buf, 10, &data);
	if (rc) {
		pr_err("kstrtoint failed. rc=%d\n", rc);
		return rc;
	}
	mdp3_res->twm_en = data ? true : false;
	pr_err("TWM :  %s\n",	(mdp3_res->twm_en) ?
		"ENABLED" : "DISABLED");
	return len;
}

static ssize_t mdp3_show_twm(struct device *dev,
		struct device_attribute *attr, char *buf)
{
	ssize_t ret = 0;

	pr_err("TWM :  %s\n",	(mdp3_res->twm_en) ?
		"ENABLED" : "DISABLED");
	ret = snprintf(buf, PAGE_SIZE, "%d\n", mdp3_res->twm_en);
	return ret;
}

static DEVICE_ATTR(twm_enable, S_IRUGO | S_IWUSR | S_IWGRP,
			mdp3_show_twm, mdp3_store_twm);

static struct attribute *mdp3_fs_attrs[] = {
	&dev_attr_caps.attr,
	&dev_attr_smart_blit.attr,
	&dev_attr_twm_enable.attr,
	NULL
};

static struct attribute_group mdp3_fs_attr_group = {
	.attrs = mdp3_fs_attrs
};

static int mdp3_register_sysfs(struct platform_device *pdev)
{
	struct device *dev = &pdev->dev;
	int rc;

	rc = sysfs_create_group(&dev->kobj, &mdp3_fs_attr_group);

	return rc;
}

int mdp3_create_sysfs_link(struct device *dev)
{
	int rc;
	rc = sysfs_create_link_nowarn(&dev->kobj,
			&mdp3_res->pdev->dev.kobj, "mdp");

	return rc;
}

int mdp3_misr_get(struct mdp_misr *misr_resp)
{
	int result = 0, ret = -1;
	int crc = 0;
	pr_debug("%s CRC Capture on DSI\n", __func__);
	switch (misr_resp->block_id) {
	case DISPLAY_MISR_DSI0:
		MDP3_REG_WRITE(MDP3_REG_DSI_VIDEO_EN, 0);
		/* Sleep for one vsync after DSI video engine is disabled */
		msleep(20);
		/* Enable DSI_VIDEO_0 MISR Block */
		MDP3_REG_WRITE(MDP3_REG_MODE_DSI_PCLK, 0x20);
		/* Reset MISR Block */
		MDP3_REG_WRITE(MDP3_REG_MISR_RESET_DSI_PCLK, 1);
		/* Clear MISR capture done bit */
		MDP3_REG_WRITE(MDP3_REG_CAPTURED_DSI_PCLK, 0);
		/* Enable MDP DSI interface */
		MDP3_REG_WRITE(MDP3_REG_DSI_VIDEO_EN, 1);
		ret = readl_poll_timeout(mdp3_res->mdp_base +
			MDP3_REG_CAPTURED_DSI_PCLK, result,
			result & MDP3_REG_CAPTURED_DSI_PCLK_MASK,
			MISR_POLL_SLEEP, MISR_POLL_TIMEOUT);
			MDP3_REG_WRITE(MDP3_REG_MODE_DSI_PCLK, 0);
		if (ret == 0) {
			/* Disable DSI MISR interface */
			MDP3_REG_WRITE(MDP3_REG_MODE_DSI_PCLK, 0x0);
			crc = MDP3_REG_READ(MDP3_REG_MISR_CAPT_VAL_DSI_PCLK);
			pr_debug("CRC Val %d\n", crc);
		} else {
			pr_err("CRC Read Timed Out\n");
		}
		break;

	case DISPLAY_MISR_DSI_CMD:
		/* Select DSI PCLK Domain */
		MDP3_REG_WRITE(MDP3_REG_SEL_CLK_OR_HCLK_TEST_BUS, 0x004);
		/* Select Block id DSI_CMD */
		MDP3_REG_WRITE(MDP3_REG_MODE_DSI_PCLK, 0x10);
		/* Reset MISR Block */
		MDP3_REG_WRITE(MDP3_REG_MISR_RESET_DSI_PCLK, 1);
		/* Drive Data on Test Bus */
		MDP3_REG_WRITE(MDP3_REG_EXPORT_MISR_DSI_PCLK, 0);
		/* Kikk off DMA_P */
		MDP3_REG_WRITE(MDP3_REG_DMA_P_START, 0x11);
		/* Wait for DMA_P Done */
		ret = readl_poll_timeout(mdp3_res->mdp_base +
			MDP3_REG_INTR_STATUS, result,
			result & MDP3_INTR_DMA_P_DONE_BIT,
			MISR_POLL_SLEEP, MISR_POLL_TIMEOUT);
		if (ret == 0) {
			crc = MDP3_REG_READ(MDP3_REG_MISR_CURR_VAL_DSI_PCLK);
			pr_debug("CRC Val %d\n", crc);
		} else {
			pr_err("CRC Read Timed Out\n");
		}
		break;

	default:
		pr_err("%s CRC Capture not supported\n", __func__);
		ret = -EINVAL;
		break;
	}

	misr_resp->crc_value[0] = crc;
	pr_debug("%s, CRC Capture on DSI Param Block = 0x%x, CRC 0x%x\n",
			__func__, misr_resp->block_id, misr_resp->crc_value[0]);
	return ret;
}

int mdp3_misr_set(struct mdp_misr *misr_req)
{
	int ret = 0;
	pr_debug("%s Parameters Block = %d Cframe Count = %d CRC = %d\n",
			__func__, misr_req->block_id, misr_req->frame_count,
			misr_req->crc_value[0]);

	switch (misr_req->block_id) {
	case DISPLAY_MISR_DSI0:
		pr_debug("In the case DISPLAY_MISR_DSI0\n");
		MDP3_REG_WRITE(MDP3_REG_SEL_CLK_OR_HCLK_TEST_BUS, 1);
		MDP3_REG_WRITE(MDP3_REG_MODE_DSI_PCLK, 0x20);
		MDP3_REG_WRITE(MDP3_REG_MISR_RESET_DSI_PCLK, 0x1);
		break;

	case DISPLAY_MISR_DSI_CMD:
		pr_debug("In the case DISPLAY_MISR_DSI_CMD\n");
		MDP3_REG_WRITE(MDP3_REG_SEL_CLK_OR_HCLK_TEST_BUS, 1);
		MDP3_REG_WRITE(MDP3_REG_MODE_DSI_PCLK, 0x10);
		MDP3_REG_WRITE(MDP3_REG_MISR_RESET_DSI_PCLK, 0x1);
		break;

	default:
		pr_err("%s CRC Capture not supported\n", __func__);
		ret = -EINVAL;
		break;
	}
	return ret;
}

struct mdss_panel_cfg *mdp3_panel_intf_type(int intf_val)
{
	if (!mdp3_res || !mdp3_res->pan_cfg.init_done)
		return ERR_PTR(-EPROBE_DEFER);

	if (mdp3_res->pan_cfg.pan_intf == intf_val)
		return &mdp3_res->pan_cfg;
	else
		return NULL;
}
EXPORT_SYMBOL(mdp3_panel_intf_type);

int mdp3_footswitch_ctrl(int enable)
{
	int rc = 0;
	int active_cnt = 0;

	mutex_lock(&mdp3_res->fs_idle_pc_lock);
	MDSS_XLOG(enable);
	if (!mdp3_res->fs_ena && enable) {
		rc = regulator_enable(mdp3_res->fs);
		if (rc) {
			pr_err("mdp footswitch ctrl enable failed\n");
			mutex_unlock(&mdp3_res->fs_idle_pc_lock);
			return -EINVAL;
		}
		pr_debug("mdp footswitch ctrl enable success\n");
		mdp3_enable_regulator(true);
		mdp3_res->fs_ena = true;
	} else if (!enable && mdp3_res->fs_ena) {
		active_cnt = atomic_read(&mdp3_res->active_intf_cnt);
		if (active_cnt != 0) {
			/*
			 * Turning off GDSC while overlays are still
			 * active.
			 */
			mdp3_res->idle_pc = true;
			pr_debug("idle pc. active overlays=%d\n",
				active_cnt);
		}
		mdp3_enable_regulator(false);
		rc = regulator_disable(mdp3_res->fs);
		if (rc) {
			pr_err("mdp footswitch ctrl disable failed\n");
			mutex_unlock(&mdp3_res->fs_idle_pc_lock);
			return -EINVAL;
		}
			mdp3_res->fs_ena = false;
		pr_debug("mdp3 footswitch ctrl disable configured\n");
	} else {
		pr_debug("mdp3 footswitch ctrl already configured\n");
	}

	mutex_unlock(&mdp3_res->fs_idle_pc_lock);
	return rc;
}

int mdp3_panel_get_intf_status(u32 disp_num, u32 intf_type)
{
	int rc = 0, status = 0;

	if (intf_type != MDSS_PANEL_INTF_DSI)
		return 0;

	rc = mdp3_clk_enable(1, 0);
	if (rc) {
		pr_err("fail to turn on MDP core clks\n");
		return rc;
	}

	status = (MDP3_REG_READ(MDP3_REG_DMA_P_CONFIG) & 0x180000);
	/* DSI video mode or command mode */
	rc = (status == 0x180000) || (status == 0x080000);

<<<<<<< HEAD
	/* For Video mode panel do not disable clock */
	if (!(status == 0x180000)) {
		if (mdp3_clk_enable(0, 0))
			pr_err("fail to turn off MDP core clks\n");
	}
=======
	if (mdp3_clk_enable(0, 0))
		pr_err("fail to turn off MDP core clks\n");
>>>>>>> e045a95c
	return rc;
}

static int mdp3_probe(struct platform_device *pdev)
{
	int rc, scm_ret = 0;
	static struct msm_mdp_interface mdp3_interface = {
	.init_fnc = mdp3_init,
	.fb_mem_get_iommu_domain = mdp3_fb_mem_get_iommu_domain,
	.panel_register_done = mdp3_panel_register_done,
	.fb_stride = mdp3_fb_stride,
	.check_dsi_status = mdp3_check_dsi_ctrl_status,
	};

	struct mdp3_intr_cb underrun_cb = {
		.cb = mdp3_dma_underrun_intr_handler,
		.data = NULL,
	};

	pr_debug("%s: START\n", __func__);
	if (!pdev->dev.of_node) {
		pr_err("MDP driver only supports device tree probe\n");
		return -ENOTSUPP;
	}

	if (mdp3_res) {
		pr_err("MDP already initialized\n");
		return -EINVAL;
	}

	mdp3_res = devm_kzalloc(&pdev->dev, sizeof(struct mdp3_hw_resource),
				GFP_KERNEL);
	if (mdp3_res == NULL)
		return -ENOMEM;

	pdev->id = 0;
	mdp3_res->pdev = pdev;
	mutex_init(&mdp3_res->res_mutex);
	mutex_init(&mdp3_res->fs_idle_pc_lock);
	spin_lock_init(&mdp3_res->irq_lock);
	platform_set_drvdata(pdev, mdp3_res);
	atomic_set(&mdp3_res->active_intf_cnt, 0);
	mutex_init(&mdp3_res->reg_bus_lock);
	INIT_LIST_HEAD(&mdp3_res->reg_bus_clist);

	mdp3_res->mdss_util = mdss_get_util_intf();
	if (mdp3_res->mdss_util == NULL) {
		pr_err("Failed to get mdss utility functions\n");
		rc =  -ENODEV;
		goto get_util_fail;
	}
	mdp3_res->mdss_util->get_iommu_domain = mdp3_get_iommu_domain;
	mdp3_res->mdss_util->iommu_attached = is_mdss_iommu_attached;
	mdp3_res->mdss_util->iommu_ctrl = mdp3_iommu_ctrl;
	mdp3_res->mdss_util->bus_scale_set_quota = mdp3_bus_scale_set_quota;
	mdp3_res->mdss_util->panel_intf_type = mdp3_panel_intf_type;
	mdp3_res->mdss_util->dyn_clk_gating_ctrl =
		mdp3_dynamic_clock_gating_ctrl;
	mdp3_res->mdss_util->panel_intf_type = mdp3_panel_intf_type;
	mdp3_res->mdss_util->panel_intf_status = mdp3_panel_get_intf_status;
	mdp3_res->twm_en = false;

	if (mdp3_res->mdss_util->param_check(mdss_mdp3_panel)) {
		mdp3_res->mdss_util->display_disabled = true;
		mdp3_res->mdss_util->mdp_probe_done = true;
		return 0;
	}

	rc = mdp3_parse_dt(pdev);
	if (rc)
		goto probe_done;

	rc = mdp3_res_init();
	if (rc) {
		pr_err("unable to initialize mdp3 resources\n");
		goto probe_done;
	}

	mdp3_res->fs_ena = false;
	mdp3_res->fs = devm_regulator_get(&pdev->dev, "vdd");
	if (IS_ERR_OR_NULL(mdp3_res->fs)) {
		pr_err("unable to get mdss gdsc regulator\n");
		return -EINVAL;
	}

	rc = mdp3_debug_init(pdev);
	if (rc) {
		pr_err("unable to initialize mdp debugging\n");
		goto probe_done;
	}

	pm_runtime_set_autosuspend_delay(&pdev->dev, AUTOSUSPEND_TIMEOUT_MS);
	if (mdp3_res->idle_pc_enabled) {
		pr_debug("%s: Enabling autosuspend\n", __func__);
		pm_runtime_use_autosuspend(&pdev->dev);
	}
	/* Enable PM runtime */
	pm_runtime_set_suspended(&pdev->dev);
	pm_runtime_enable(&pdev->dev);

	if (!pm_runtime_enabled(&pdev->dev)) {
		rc = mdp3_footswitch_ctrl(1);
		if (rc) {
			pr_err("unable to turn on FS\n");
			goto probe_done;
		}
	}

	rc = mdp3_check_version();
	if (rc) {
		pr_err("mdp3 check version failed\n");
		goto probe_done;
	}
	rc = mdp3_register_sysfs(pdev);
	if (rc)
		pr_err("unable to register mdp sysfs nodes\n");

	rc = mdss_fb_register_mdp_instance(&mdp3_interface);
	if (rc)
		pr_err("unable to register mdp instance\n");

	rc = mdp3_set_intr_callback(MDP3_INTR_LCDC_UNDERFLOW,
					&underrun_cb);
	if (rc)
		pr_err("unable to configure interrupt callback\n");

	rc = mdss_smmu_init(mdss_res, &pdev->dev);
	if (rc)
		pr_err("mdss smmu init failed\n");

	__mdp3_set_supported_formats();

	rc = scm_restore_sec_cfg(SEC_DEVICE_MDP3, 0, &scm_ret);
	if (rc)
		pr_err("Restore secure cfg failed\n");

	mdp3_res->mdss_util->mdp_probe_done = true;
	pr_debug("%s: END\n", __func__);

	if (mdp3_res->pan_cfg.pan_intf == MDSS_PANEL_INTF_SPI)
		mdp3_interface.check_dsi_status = mdp3_check_spi_panel_status;

probe_done:
	if (IS_ERR_VALUE(rc))
		kfree(mdp3_res->mdp3_hw.irq_info);
get_util_fail:
	if (IS_ERR_VALUE(rc)) {
		mdp3_res_deinit();

		if (mdp3_res->mdp_base)
			devm_iounmap(&pdev->dev, mdp3_res->mdp_base);

		devm_kfree(&pdev->dev, mdp3_res);
		mdp3_res = NULL;

		if (mdss_res) {
			devm_kfree(&pdev->dev, mdss_res);
			mdss_res = NULL;
		}
	}

	return rc;
}

int mdp3_panel_get_boot_cfg(void)
{
	int rc;

	if (!mdp3_res || !mdp3_res->pan_cfg.init_done)
		rc = -EPROBE_DEFER;
	else if (mdp3_res->pan_cfg.lk_cfg)
		rc = 1;
	else
		rc = 0;
	return rc;
}

static  int mdp3_suspend_sub(void)
{
	mdp3_footswitch_ctrl(0);
	return 0;
}

static  int mdp3_resume_sub(void)
{
	mdp3_footswitch_ctrl(1);
	return 0;
}

#ifdef CONFIG_PM_SLEEP
static int mdp3_pm_suspend(struct device *dev)
{
	dev_dbg(dev, "Display pm suspend\n");
	MDSS_XLOG(XLOG_FUNC_ENTRY);
	return mdp3_suspend_sub();
}

static int mdp3_pm_resume(struct device *dev)
{
	dev_dbg(dev, "Display pm resume\n");

	/*
	 * It is possible that the runtime status of the mdp device may
	 * have been active when the system was suspended. Reset the runtime
	 * status to suspended state after a complete system resume.
	 */
	pm_runtime_disable(dev);
	pm_runtime_set_suspended(dev);
	pm_runtime_enable(dev);

	MDSS_XLOG(XLOG_FUNC_ENTRY);
	return mdp3_resume_sub();
}
#endif

#if defined(CONFIG_PM) && !defined(CONFIG_PM_SLEEP)
static int mdp3_suspend(struct platform_device *pdev, pm_message_t state)
{
	pr_debug("Display suspend\n");

	MDSS_XLOG(XLOG_FUNC_ENTRY);
	return mdp3_suspend_sub();
}

static int mdp3_resume(struct platform_device *pdev)
{
	pr_debug("Display resume\n");

	MDSS_XLOG(XLOG_FUNC_ENTRY);
	return mdp3_resume_sub();
}
#else
#define mdp3_suspend NULL
#define mdp3_resume  NULL
#endif


#ifdef CONFIG_PM_RUNTIME
static int mdp3_runtime_resume(struct device *dev)
{
	bool device_on = true;

	dev_dbg(dev, "Display pm runtime resume, active overlay cnt=%d\n",
		atomic_read(&mdp3_res->active_intf_cnt));

	/* do not resume panels when coming out of idle power collapse */
	if (!mdp3_is_idle_pc())
		device_for_each_child(dev, &device_on, mdss_fb_suspres_panel);

	MDSS_XLOG(XLOG_FUNC_ENTRY);
	mdp3_footswitch_ctrl(1);

	return 0;
}

static int mdp3_runtime_idle(struct device *dev)
{
	dev_dbg(dev, "Display pm runtime idle\n");

	return 0;
}

static int mdp3_runtime_suspend(struct device *dev)
{
	bool device_on = false;

	dev_dbg(dev, "Display pm runtime suspend, active overlay cnt=%d\n",
		atomic_read(&mdp3_res->active_intf_cnt));

	if (mdp3_res->clk_ena) {
		pr_debug("Clk turned on...MDP suspend failed\n");
		return -EBUSY;
	}

	MDSS_XLOG(XLOG_FUNC_ENTRY);
	mdp3_footswitch_ctrl(0);

	/* do not suspend panels when going in to idle power collapse */
	if (!mdp3_is_idle_pc())
		device_for_each_child(dev, &device_on, mdss_fb_suspres_panel);

	return 0;
}
#endif

static const struct dev_pm_ops mdp3_pm_ops = {
	SET_SYSTEM_SLEEP_PM_OPS(mdp3_pm_suspend,
				mdp3_pm_resume)
	SET_RUNTIME_PM_OPS(mdp3_runtime_suspend,
				mdp3_runtime_resume,
				mdp3_runtime_idle)
};


static int mdp3_remove(struct platform_device *pdev)
{
	struct mdp3_hw_resource *mdata = platform_get_drvdata(pdev);

	if (!mdata)
		return -ENODEV;
	pm_runtime_disable(&pdev->dev);
	mdp3_bus_scale_unregister();
	mdp3_clk_remove();
	mdp3_debug_deinit(pdev);
	return 0;
}

static const struct of_device_id mdp3_dt_match[] = {
	{ .compatible = "qcom,mdss_mdp3",},
	{}
};
MODULE_DEVICE_TABLE(of, mdp3_dt_match);
EXPORT_COMPAT("qcom,mdss_mdp3");

static struct platform_driver mdp3_driver = {
	.probe = mdp3_probe,
	.remove = mdp3_remove,
	.suspend = mdp3_suspend,
	.resume = mdp3_resume,
	.shutdown = NULL,
	.driver = {
		.name = "mdp3",
		.of_match_table = mdp3_dt_match,
		.pm             = &mdp3_pm_ops,
	},
};

static int __init mdp3_driver_init(void)
{
	int ret;

	ret = platform_driver_register(&mdp3_driver);
	if (ret) {
		pr_err("register mdp3 driver failed!\n");
		return ret;
	}

	return 0;
}

module_param_string(panel, mdss_mdp3_panel, MDSS_MAX_PANEL_LEN, 0);
MODULE_PARM_DESC(panel,
		"panel=<lk_cfg>:<pan_intf>:<pan_intf_cfg> "
		"where <lk_cfg> is "1"-lk/gcdb config or "0" non-lk/non-gcdb "
		"config; <pan_intf> is dsi:0 "
		"<pan_intf_cfg> is panel interface specific string "
		"Ex: This string is panel's device node name from DT "
		"for DSI interface");

module_init(mdp3_driver_init);<|MERGE_RESOLUTION|>--- conflicted
+++ resolved
@@ -1850,14 +1850,9 @@
 		fdput(data->srcp_f);
 		memset(&data->srcp_f, 0, sizeof(struct fd));
 	} else if (!IS_ERR_OR_NULL(data->srcp_dma_buf)) {
-<<<<<<< HEAD
-		pr_debug("ion hdl = %pK buf=0x%pa\n", data->srcp_dma_buf,
-							&data->addr);
-=======
 		pr_debug("ion hdl = %pK buf=0x%pa domain = %d\n",
 			data->srcp_dma_buf, &data->addr, dom);
 
->>>>>>> e045a95c
 		if (!iclient) {
 			pr_err("invalid ion client\n");
 			return -ENOMEM;
@@ -2055,12 +2050,6 @@
 			}
 		}
 
-<<<<<<< HEAD
-		data->mapped = true;
-		data->skip_detach = false;
-	}
-=======
->>>>>>> e045a95c
 done:
 	if (!ret && (img->offset < data->len)) {
 		data->addr += img->offset;
@@ -2356,17 +2345,9 @@
 	}
 
 	mdp3_res->splash_mem_addr = MDP3_REG_READ(MDP3_REG_DMA_P_IBUF_ADDR);
-<<<<<<< HEAD
-	
-	if ((pdata->panel_info.type == MIPI_CMD_PANEL) ||(!rc)) {
-		if (mdp3_clk_enable(0, 0))
-			pr_err("fail to turn off MDP core clks\n");
-	}
-=======
 
 	if (mdp3_clk_enable(0, 0))
 		pr_err("fail to turn off MDP core clks\n");
->>>>>>> e045a95c
 	return rc;
 }
 
@@ -2969,16 +2950,8 @@
 	/* DSI video mode or command mode */
 	rc = (status == 0x180000) || (status == 0x080000);
 
-<<<<<<< HEAD
-	/* For Video mode panel do not disable clock */
-	if (!(status == 0x180000)) {
-		if (mdp3_clk_enable(0, 0))
-			pr_err("fail to turn off MDP core clks\n");
-	}
-=======
 	if (mdp3_clk_enable(0, 0))
 		pr_err("fail to turn off MDP core clks\n");
->>>>>>> e045a95c
 	return rc;
 }
 

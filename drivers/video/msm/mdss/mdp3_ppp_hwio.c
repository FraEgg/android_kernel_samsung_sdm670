/* Copyright (c) 2007, 2012-2013, 2016-2017, The Linux Foundation. All rights reserved.
 * Copyright (C) 2007 Google Incorporated
 *
 * This software is licensed under the terms of the GNU General Public
 * License version 2, as published by the Free Software Foundation, and
 * may be copied, distributed, and modified under those terms.
 *
 * This program is distributed in the hope that it will be useful,
 * but WITHOUT ANY WARRANTY; without even the implied warranty of
 * MERCHANTABILITY or FITNESS FOR A PARTICULAR PURPOSE.  See the
 * GNU General Public License for more details.
 */

#include <linux/file.h>
#include <linux/io.h>
#include <linux/kernel.h>
#include <linux/major.h>
#include <linux/slab.h>
#include <linux/types.h>
#include <linux/uaccess.h>
#include "linux/proc_fs.h"

#include "mdss_fb.h"
#include "mdp3_ppp.h"
#include "mdp3_hwio.h"
#include "mdss_debug.h"

/* SHIM Q Factor */
#define PHI_Q_FACTOR          29
#define PQF_PLUS_5            (PHI_Q_FACTOR + 5)	/* due to 32 phases */
#define PQF_PLUS_4            (PHI_Q_FACTOR + 4)
#define PQF_PLUS_2            (PHI_Q_FACTOR + 2)	/* to get 4.0 */
#define PQF_MINUS_2           (PHI_Q_FACTOR - 2)	/* to get 0.25 */
#define PQF_PLUS_5_PLUS_2     (PQF_PLUS_5 + 2)
#define PQF_PLUS_5_MINUS_2    (PQF_PLUS_5 - 2)

enum {
	LAYER_FG = 0,
	LAYER_BG,
	LAYER_FB,
	LAYER_MAX,
};

static long long mdp_do_div(long long num, long long den)
{
	do_div(num, den);
	return num;
}

static int mdp_calc_scale_params(uint32_t org, uint32_t dim_in,
	uint32_t dim_out, bool is_W, int32_t *phase_init_ptr,
	uint32_t *phase_step_ptr)
{
	bool rpa_on = false;
	int init_phase = 0;
	uint64_t numer = 0;
	uint64_t denom = 0;
	int64_t point5 = 1;
	int64_t one = 1;
	int64_t k1, k2, k3, k4;	/* linear equation coefficients */
	uint64_t int_mask;
	uint64_t fract_mask;
	uint64_t Os;
	int64_t Osprime;
	int64_t Od;
	int64_t Odprime;
	int64_t Oreq;
	int64_t init_phase_temp;
	int64_t delta;
	uint32_t mult;

	/*
	 * The phase accumulator should really be rational for all cases in a
	 * general purpose polyphase scaler for a tiled architecture with
	 * non-zero * origin capability because there is no way to represent
	 * certain scale factors in fixed point regardless of precision.
	 * The error incurred in attempting to use fixed point is most
	 * eggregious for SF where 1/SF is an integral multiple of 1/3.
	 *
	 * Set the RPA flag for this dimension.
	 *
	 * In order for 1/SF (dim_in/dim_out) to be an integral multiple of
	 * 1/3, dim_out must be an integral multiple of 3.
	 */
	if (!(dim_out % 3)) {
		mult = dim_out / 3;
		rpa_on = (!(dim_in % mult));
	}

	numer = dim_out;
	denom = dim_in;

	/*
	 * convert to U30.34 before division
	 *
	 * The K vectors carry 4 extra bits of precision
	 * and are rounded.
	 *
	 * We initially go 5 bits over then round by adding
	 * 1 and right shifting by 1
	 * so final result is U31.33
	 */
	numer <<= PQF_PLUS_5;

	/* now calculate the scale factor (aka k3) */
	k3 = ((mdp_do_div(numer, denom) + 1) >> 1);

	/* check scale factor for legal range [0.25 - 4.0] */
	if (((k3 >> 4) < (1LL << PQF_MINUS_2)) ||
	    ((k3 >> 4) > (1LL << PQF_PLUS_2))) {
		return -EINVAL;
	}

	/* calculate inverse scale factor (aka k1) for phase init */
	numer = dim_in;
	denom = dim_out;
	numer <<= PQF_PLUS_5;
	k1 = ((mdp_do_div(numer, denom) + 1) >> 1);

	/*
	 * calculate initial phase and ROI overfetch
	 */
	/* convert point5 & one to S39.24 (will always be positive) */
	point5 <<= (PQF_PLUS_4 - 1);
	one <<= PQF_PLUS_4;
	k2 = ((k1 - one) >> 1);
	init_phase = (int)(k2 >> 4);
	k4 = ((k3 - one) >> 1);
	if (k3 != one) {
		/* calculate the masks */
		fract_mask = one - 1;
		int_mask = ~fract_mask;

		if (!rpa_on) {
			/*
			 * FIXED POINT IMPLEMENTATION
			 */
			if (org) {
				/*
				 * The complicated case; ROI origin != 0
				 * init_phase needs to be adjusted
				 * OF is also position dependent
				 */

				/* map (org - .5) into destination space */
				Os = ((uint64_t) org << 1) - 1;
				Od = ((k3 * Os) >> 1) + k4;

				/* take the ceiling */
				Odprime = (Od & int_mask);
				if (Odprime != Od)
					Odprime += one;

				/* now map that back to source space */
				Osprime = (k1 * (Odprime >> PQF_PLUS_4)) + k2;

				/* then floor & decrement to calc the required
				   starting coordinate */
				Oreq = (Osprime & int_mask) - one;

				/* calculate initial phase */
				init_phase_temp = Osprime - Oreq;
				delta = ((int64_t) (org) << PQF_PLUS_4) - Oreq;
				init_phase_temp -= delta;

				/* limit to valid range before left shift */
				delta = (init_phase_temp & (1LL << 63)) ?
						4 : -4;
				delta <<= PQF_PLUS_4;
				while (abs((int)(init_phase_temp >>
							PQF_PLUS_4)) > 4)
					init_phase_temp += delta;

				/*
				 * right shift to account for extra bits of
				 * precision
				 */
				init_phase = (int)(init_phase_temp >> 4);

			}
		} else {
			/*
			 * RPA IMPLEMENTATION
			 *
			 * init_phase needs to be calculated in all RPA_on
			 * cases because it's a numerator, not a fixed
			 * point value.
			 */

			/* map (org - .5) into destination space */
			Os = ((uint64_t) org << PQF_PLUS_4) - point5;
			Od = mdp_do_div((dim_out * (Os + point5)),
					dim_in);
			Od -= point5;

			/* take the ceiling */
			Odprime = (Od & int_mask);
			if (Odprime != Od)
				Odprime += one;

			/* now map that back to source space */
			Osprime =
			    mdp_do_div((dim_in * (Odprime + point5)),
				       dim_out);
			Osprime -= point5;

			/*
			 * then floor & decrement to calculate the required
			 * starting coordinate
			 */
			Oreq = (Osprime & int_mask) - one;

			/* calculate initial phase */
			init_phase_temp = Osprime - Oreq;
			delta = ((int64_t) (org) << PQF_PLUS_4) - Oreq;
			init_phase_temp -= delta;

			/* limit to valid range before the left shift */
			delta = (init_phase_temp & (1LL << 63)) ? 4 : -4;
			delta <<= PQF_PLUS_4;
			while (abs((int)(init_phase_temp >> PQF_PLUS_4)) > 4)
				init_phase_temp += delta;

			/*
			 * right shift to account for extra bits of precision
			 */
			init_phase = (int)(init_phase_temp >> 4);
		}
	}

	/* return the scale parameters */
	*phase_init_ptr = init_phase;
	*phase_step_ptr = (uint32_t) (k1 >> 4);

	return 0;
}

static int scale_idx(int factor)
{
	int idx;

	if (factor > 80)
		idx = PPP_DOWNSCALE_PT8TOPT1;
	else if (factor > 60)
		idx = PPP_DOWNSCALE_PT6TOPT8;
	else if (factor > 40)
		idx = PPP_DOWNSCALE_PT4TOPT6;
	else
		idx = PPP_DOWNSCALE_PT2TOPT4;

	return idx;
}

inline int32_t comp_conv_rgb2yuv(int32_t comp, int32_t y_high,
		int32_t y_low, int32_t c_high, int32_t c_low)
{
	if (comp < 0)
		comp = 0;
	if (comp > 255)
		comp = 255;

	/* clamp */
	if (comp < y_low)
		comp = y_low;
	if (comp > y_high)
		comp = y_high;
	return comp;
}

static uint32_t conv_rgb2yuv(uint32_t input_pixel,
		uint16_t *matrix_vector,
		uint16_t *bv,
		uint16_t *clamp_vector)
{
	uint8_t input_C2, input_C0, input_C1;
	uint32_t output;
	int32_t comp_C2, comp_C1, comp_C0, temp;
	int32_t temp1, temp2, temp3;
	int32_t matrix[9];
	int32_t bias_vector[3];
	int32_t Y_low_limit, Y_high_limit, C_low_limit, C_high_limit;
	int32_t i;

	input_C2 = (input_pixel >> 16) & 0xFF;
	input_C1 = (input_pixel >> 8) & 0xFF;
	input_C0 = (input_pixel >> 0) & 0xFF;

	comp_C0 = input_C0;
	comp_C1 = input_C1;
	comp_C2 = input_C2;

	for (i = 0; i < MDP_CSC_SIZE; i++)
		matrix[i] =
		    ((int32_t) (((int32_t) matrix_vector[i]) << 20)) >> 20;

	bias_vector[0] = (int32_t) (bv[0] & 0xFF);
	bias_vector[1] = (int32_t) (bv[1] & 0xFF);
	bias_vector[2] = (int32_t) (bv[2] & 0xFF);

	Y_low_limit = (int32_t) clamp_vector[0];
	Y_high_limit = (int32_t) clamp_vector[1];
	C_low_limit = (int32_t) clamp_vector[2];
	C_high_limit = (int32_t) clamp_vector[3];

	/*
	 * Color Conversion
	 * reorder input colors
	 */
	temp = comp_C2;
	comp_C2 = comp_C1;
	comp_C1 = comp_C0;
	comp_C0 = temp;

	/* matrix multiplication */
	temp1 = comp_C0 * matrix[0] + comp_C1 * matrix[1] +
		comp_C2 * matrix[2];
	temp2 = comp_C0 * matrix[3] + comp_C1 * matrix[4] +
		comp_C2 * matrix[5];
	temp3 = comp_C0 * matrix[6] + comp_C1 * matrix[7] +
		comp_C2 * matrix[8];

	comp_C0 = temp1 + 0x100;
	comp_C1 = temp2 + 0x100;
	comp_C2 = temp3 + 0x100;

	/* take interger part */
	comp_C0 >>= 9;
	comp_C1 >>= 9;
	comp_C2 >>= 9;

	/* post bias (+) */
	comp_C0 += bias_vector[0];
	comp_C1 += bias_vector[1];
	comp_C2 += bias_vector[2];

	/* limit pixel to 8-bit */
	comp_C0 = comp_conv_rgb2yuv(comp_C0, Y_high_limit,
			Y_low_limit, C_high_limit, C_low_limit);
	comp_C1 = comp_conv_rgb2yuv(comp_C1, Y_high_limit,
			Y_low_limit, C_high_limit, C_low_limit);
	comp_C2 = comp_conv_rgb2yuv(comp_C2, Y_high_limit,
			Y_low_limit, C_high_limit, C_low_limit);

	output = (comp_C2 << 16) | (comp_C1 << 8) | comp_C0;
	return output;
}

inline void y_h_even_num(struct ppp_img_desc *img)
{
	img->roi.y = (img->roi.y / 2) * 2;
	img->roi.height = (img->roi.height / 2) * 2;
}

inline void x_w_even_num(struct ppp_img_desc *img)
{
	img->roi.x = (img->roi.x / 2) * 2;
	img->roi.width = (img->roi.width / 2) * 2;
}

bool check_if_rgb(int color)
{
	bool rgb = false;
	switch (color) {
	case MDP_RGB_565:
	case MDP_BGR_565:
	case MDP_RGB_888:
	case MDP_BGR_888:
	case MDP_BGRA_8888:
	case MDP_RGBA_8888:
	case MDP_ARGB_8888:
	case MDP_XRGB_8888:
	case MDP_RGBX_8888:
	case MDP_BGRX_8888:
		rgb = true;
	default:
		break;
	}
	return rgb;
}

uint8_t *mdp_adjust_rot_addr(struct ppp_blit_op *iBuf,
	uint8_t *addr, uint32_t bpp, uint32_t uv, uint32_t layer)
{
	uint32_t ystride = 0;
	uint32_t h_slice = 1;
	uint32_t roi_width = 0;
	uint32_t roi_height = 0;
	uint32_t color_fmt = 0;

	if (layer == LAYER_BG) {
		ystride = iBuf->bg.prop.width * bpp;
		roi_width =  iBuf->bg.roi.width;
		roi_height = iBuf->bg.roi.height;
		color_fmt = iBuf->bg.color_fmt;
	} else {
		ystride = iBuf->dst.prop.width * bpp;
		roi_width =  iBuf->dst.roi.width;
		roi_height = iBuf->dst.roi.height;
		color_fmt = iBuf->dst.color_fmt;
	}
	if (uv && ((color_fmt == MDP_Y_CBCR_H2V2) ||
		(color_fmt == MDP_Y_CRCB_H2V2)))
		h_slice = 2;

	if (((iBuf->mdp_op & MDPOP_ROT90) == MDPOP_ROT90) ^
		((iBuf->mdp_op & MDPOP_LR) == MDPOP_LR)) {
		addr += (roi_width - MIN(16, roi_width)) * bpp;
	}
	if ((iBuf->mdp_op & MDPOP_UD) == MDPOP_UD) {
		addr += ((roi_height - MIN(16, roi_height))/h_slice) *
			ystride;
	}

	return addr;
}

void mdp_adjust_start_addr(struct ppp_blit_op *blit_op,
	struct ppp_img_desc *img, int v_slice,
	int h_slice, uint32_t layer)
{
	uint32_t bpp = ppp_bpp(img->color_fmt);
	int x = img->roi.x;
	int y = img->roi.y;
	uint32_t width = img->prop.width;

	if (img->color_fmt == MDP_Y_CBCR_H2V2_ADRENO && layer == 0)
		img->p0 += (x + y * ALIGN(width, 32)) * bpp;
	else if (img->color_fmt == MDP_Y_CBCR_H2V2_VENUS && layer == 0)
		img->p0 += (x + y * ALIGN(width, 128)) * bpp;
	else
		img->p0 += (x + y * width) * bpp;
	if (layer != LAYER_FG)
		img->p0 = mdp_adjust_rot_addr(blit_op, img->p0, bpp, 0, layer);

	if (img->p1) {
		/*
		 * MDP_Y_CBCR_H2V2/MDP_Y_CRCB_H2V2 cosite for now
		 * we need to shift x direction same as y dir for offsite
		 */
		if ((img->color_fmt == MDP_Y_CBCR_H2V2_ADRENO ||
				img->color_fmt == MDP_Y_CBCR_H2V2_VENUS)
							&& layer == 0)
			img->p1 += ((x / h_slice) * h_slice + ((y == 0) ? 0 :
			(((y + 1) / v_slice - 1) * (ALIGN(width/2, 32) * 2))))
									* bpp;
		else
			img->p1 += ((x / h_slice) * h_slice +
			((y == 0) ? 0 : ((y + 1) / v_slice - 1) * width)) * bpp;

		if (layer != LAYER_FG)
			img->p1 = mdp_adjust_rot_addr(blit_op,
					img->p1, bpp, 0, layer);
	}
}

int load_ppp_lut(int tableType, uint32_t *lut)
{
	int i;
	uint32_t base_addr;

	base_addr = tableType ? MDP3_PPP_POST_LUT : MDP3_PPP_PRE_LUT;
	for (i = 0; i < PPP_LUT_MAX; i++)
		PPP_WRITEL(lut[i], base_addr + MDP3_PPP_LUTn(i));

	return 0;
}

/* Configure Primary CSC Matrix */
int load_primary_matrix(struct ppp_csc_table *csc)
{
	int i;

	for (i = 0; i < MDP_CSC_SIZE; i++)
		PPP_WRITEL(csc->fwd_matrix[i], MDP3_PPP_CSC_PFMVn(i));

	for (i = 0; i < MDP_CSC_SIZE; i++)
		PPP_WRITEL(csc->rev_matrix[i], MDP3_PPP_CSC_PRMVn(i));

	for (i = 0; i < MDP_BV_SIZE; i++)
		PPP_WRITEL(csc->bv[i], MDP3_PPP_CSC_PBVn(i));

	for (i = 0; i < MDP_LV_SIZE; i++)
		PPP_WRITEL(csc->lv[i], MDP3_PPP_CSC_PLVn(i));

	return 0;
}

/* Load Secondary CSC Matrix */
int load_secondary_matrix(struct ppp_csc_table *csc)
{
	int i;

	for (i = 0; i < MDP_CSC_SIZE; i++)
		PPP_WRITEL(csc->fwd_matrix[i], MDP3_PPP_CSC_SFMVn(i));

	for (i = 0; i < MDP_CSC_SIZE; i++)
		PPP_WRITEL(csc->rev_matrix[i], MDP3_PPP_CSC_SRMVn(i));

	for (i = 0; i < MDP_BV_SIZE; i++)
		PPP_WRITEL(csc->bv[i], MDP3_PPP_CSC_SBVn(i));

	for (i = 0; i < MDP_LV_SIZE; i++)
		PPP_WRITEL(csc->lv[i], MDP3_PPP_CSC_SLVn(i));
	return 0;
}

int load_csc_matrix(int matrix_type, struct ppp_csc_table *csc)
{
	if (matrix_type == CSC_PRIMARY_MATRIX)
		return load_primary_matrix(csc);

	return load_secondary_matrix(csc);
}

int config_ppp_src(struct ppp_img_desc *src, uint32_t yuv2rgb)
{
	uint32_t val;

	val = ((src->roi.height & MDP3_PPP_XY_MASK) << MDP3_PPP_XY_OFFSET) |
		   (src->roi.width & MDP3_PPP_XY_MASK);
	PPP_WRITEL(val, MDP3_PPP_SRC_SIZE);

	PPP_WRITEL(src->p0, MDP3_PPP_SRCP0_ADDR);
	PPP_WRITEL(src->p1, MDP3_PPP_SRCP1_ADDR);
	PPP_WRITEL(src->p3, MDP3_PPP_SRCP3_ADDR);

	val = (src->stride0 & MDP3_PPP_STRIDE_MASK) |
			((src->stride1 & MDP3_PPP_STRIDE_MASK) <<
			MDP3_PPP_STRIDE1_OFFSET);
	PPP_WRITEL(val, MDP3_PPP_SRC_YSTRIDE1_ADDR);
	val = ((src->stride2 & MDP3_PPP_STRIDE_MASK) <<
			MDP3_PPP_STRIDE1_OFFSET);
	PPP_WRITEL(val, MDP3_PPP_SRC_YSTRIDE2_ADDR);

	val = ppp_src_config(src->color_fmt);
	val |= (src->roi.x % 2) ? PPP_SRC_BPP_ROI_ODD_X : 0;
	val |= (src->roi.y % 2) ? PPP_SRC_BPP_ROI_ODD_Y : 0;
	PPP_WRITEL(val, MDP3_PPP_SRC_FORMAT);
	PPP_WRITEL(ppp_pack_pattern(src->color_fmt, yuv2rgb),
		MDP3_PPP_SRC_UNPACK_PATTERN1);
	return 0;
}

int config_ppp_out(struct ppp_img_desc *dst, uint32_t yuv2rgb)
{
	uint32_t val;
	bool pseudoplanr_output = false;

	switch (dst->color_fmt) {
	case MDP_Y_CBCR_H2V2:
	case MDP_Y_CRCB_H2V2:
	case MDP_Y_CBCR_H2V1:
	case MDP_Y_CRCB_H2V1:
		pseudoplanr_output = true;
		break;
	default:
		break;
	}
	val = ppp_out_config(dst->color_fmt);
	if (pseudoplanr_output)
		val |= PPP_DST_PLANE_PSEUDOPLN;
	PPP_WRITEL(val, MDP3_PPP_OUT_FORMAT);
	PPP_WRITEL(ppp_pack_pattern(dst->color_fmt, yuv2rgb),
		MDP3_PPP_OUT_PACK_PATTERN1);

	val = ((dst->roi.height & MDP3_PPP_XY_MASK) << MDP3_PPP_XY_OFFSET) |
		   (dst->roi.width & MDP3_PPP_XY_MASK);
	PPP_WRITEL(val, MDP3_PPP_OUT_SIZE);

	PPP_WRITEL(dst->p0, MDP3_PPP_OUTP0_ADDR);
	PPP_WRITEL(dst->p1, MDP3_PPP_OUTP1_ADDR);
	PPP_WRITEL(dst->p3, MDP3_PPP_OUTP3_ADDR);

	val = (dst->stride0 & MDP3_PPP_STRIDE_MASK) |
			((dst->stride1 & MDP3_PPP_STRIDE_MASK) <<
			MDP3_PPP_STRIDE1_OFFSET);
	PPP_WRITEL(val, MDP3_PPP_OUT_YSTRIDE1_ADDR);
	val = ((dst->stride2 & MDP3_PPP_STRIDE_MASK) <<
			MDP3_PPP_STRIDE1_OFFSET);
	PPP_WRITEL(val, MDP3_PPP_OUT_YSTRIDE2_ADDR);
	return 0;
}

int config_ppp_background(struct ppp_img_desc *bg, uint32_t yuv2rgb)
{
	uint32_t val;

	PPP_WRITEL(bg->p0, MDP3_PPP_BGP0_ADDR);
	PPP_WRITEL(bg->p1, MDP3_PPP_BGP1_ADDR);
	PPP_WRITEL(bg->p3, MDP3_PPP_BGP3_ADDR);

	val = (bg->stride0 & MDP3_PPP_STRIDE_MASK) |
			((bg->stride1 & MDP3_PPP_STRIDE_MASK) <<
			MDP3_PPP_STRIDE1_OFFSET);
	PPP_WRITEL(val, MDP3_PPP_BG_YSTRIDE1_ADDR);
	val = ((bg->stride2 & MDP3_PPP_STRIDE_MASK) <<
			MDP3_PPP_STRIDE1_OFFSET);
	PPP_WRITEL(val, MDP3_PPP_BG_YSTRIDE2_ADDR);

	PPP_WRITEL(ppp_src_config(bg->color_fmt),
		MDP3_PPP_BG_FORMAT);
	PPP_WRITEL(ppp_pack_pattern(bg->color_fmt, yuv2rgb),
		MDP3_PPP_BG_UNPACK_PATTERN1);
	return 0;
}

void ppp_edge_rep_luma_pixel(struct ppp_blit_op *blit_op,
	struct ppp_edge_rep *er)
{
	if (blit_op->mdp_op & MDPOP_ASCALE) {

		er->is_scale_enabled = 1;

		if (blit_op->mdp_op & MDPOP_ROT90) {
			er->dst_roi_width = blit_op->dst.roi.height;
			er->dst_roi_height = blit_op->dst.roi.width;
		} else {
			er->dst_roi_width = blit_op->dst.roi.width;
			er->dst_roi_height = blit_op->dst.roi.height;
		}

		/*
		 * Find out the luma pixels needed for scaling in the
		 * x direction (LEFT and RIGHT).  Locations of pixels are
		 * relative to the ROI. Upper-left corner of ROI corresponds
		 * to coordinates (0,0). Also set the number of luma pixel
		 * to repeat.
		 */
		if (blit_op->src.roi.width > 3 * er->dst_roi_width) {
			/* scale factor < 1/3 */
			er->luma_interp_point_right =
				(blit_op->src.roi.width - 1);
		} else if (blit_op->src.roi.width == 3 * er->dst_roi_width) {
			/* scale factor == 1/3 */
			er->luma_interp_point_right =
				(blit_op->src.roi.width - 1) + 1;
			er->luma_repeat_right = 1;
		} else if ((blit_op->src.roi.width > er->dst_roi_width) &&
			   (blit_op->src.roi.width < 3 * er->dst_roi_width)) {
			/* 1/3 < scale factor < 1 */
			er->luma_interp_point_left = -1;
			er->luma_interp_point_right =
				(blit_op->src.roi.width - 1) + 1;
			er->luma_repeat_left = 1;
			er->luma_repeat_right = 1;
		} else if (blit_op->src.roi.width == er->dst_roi_width) {
			/* scale factor == 1 */
			er->luma_interp_point_left = -1;
			er->luma_interp_point_right =
				(blit_op->src.roi.width - 1) + 2;
			er->luma_repeat_left = 1;
			er->luma_repeat_right = 2;
		} else {
			  /* scale factor > 1 */
			er->luma_interp_point_left = -2;
			er->luma_interp_point_right =
				(blit_op->src.roi.width - 1) + 2;
			er->luma_repeat_left = 2;
			er->luma_repeat_right = 2;
		}

		/*
		 * Find out the number of pixels needed for scaling in the
		 * y direction (TOP and BOTTOM).  Locations of pixels are
		 * relative to the ROI. Upper-left corner of ROI corresponds
		 * to coordinates (0,0). Also set the number of luma pixel
		 * to repeat.
		 */
		if (blit_op->src.roi.height > 3 * er->dst_roi_height) {
			er->luma_interp_point_bottom =
				(blit_op->src.roi.height - 1);
		} else if (blit_op->src.roi.height == 3 * er->dst_roi_height) {
			er->luma_interp_point_bottom =
				(blit_op->src.roi.height - 1) + 1;
			er->luma_repeat_bottom = 1;
		} else if ((blit_op->src.roi.height > er->dst_roi_height) &&
			   (blit_op->src.roi.height < 3 * er->dst_roi_height)) {
			er->luma_interp_point_top = -1;
			er->luma_interp_point_bottom =
				(blit_op->src.roi.height - 1) + 1;
			er->luma_repeat_top = 1;
			er->luma_repeat_bottom = 1;
		} else if (blit_op->src.roi.height == er->dst_roi_height) {
			er->luma_interp_point_top = -1;
			er->luma_interp_point_bottom =
				(blit_op->src.roi.height - 1) + 2;
			er->luma_repeat_top = 1;
			er->luma_repeat_bottom = 2;
		} else {
			er->luma_interp_point_top = -2;
			er->luma_interp_point_bottom =
				(blit_op->src.roi.height - 1) + 2;
			er->luma_repeat_top = 2;
			er->luma_repeat_bottom = 2;
		}
	} else {
		/*
		 * Since no scaling needed, Tile Fetch does not require any
		 * more luma pixel than what the ROI contains.
		 */
		er->luma_interp_point_right =
			(int32_t) (blit_op->src.roi.width - 1);
		er->luma_interp_point_bottom =
			(int32_t) (blit_op->src.roi.height - 1);
	}
	/* After adding the ROI offsets, we have locations of
	 * luma_interp_points relative to the image.
	 */
	er->luma_interp_point_left += (int32_t) (blit_op->src.roi.x);
	er->luma_interp_point_right += (int32_t) (blit_op->src.roi.x);
	er->luma_interp_point_top += (int32_t) (blit_op->src.roi.y);
	er->luma_interp_point_bottom += (int32_t) (blit_op->src.roi.y);
}

void ppp_edge_rep_chroma_pixel(struct ppp_blit_op *blit_op,
	struct ppp_edge_rep *er)
{
	bool chroma_edge_enable = true;
	uint32_t is_yuv_offsite_vertical = 0;

	/* find out which chroma pixels are needed for chroma upsampling. */
	switch (blit_op->src.color_fmt) {
	case MDP_Y_CBCR_H2V1:
	case MDP_Y_CRCB_H2V1:
	case MDP_YCRYCB_H2V1:
		er->chroma_interp_point_left = er->luma_interp_point_left >> 1;
		er->chroma_interp_point_right =
			(er->luma_interp_point_right + 1) >> 1;
		er->chroma_interp_point_top = er->luma_interp_point_top;
		er->chroma_interp_point_bottom = er->luma_interp_point_bottom;
		break;

	case MDP_Y_CBCR_H2V2:
	case MDP_Y_CBCR_H2V2_ADRENO:
	case MDP_Y_CBCR_H2V2_VENUS:
	case MDP_Y_CRCB_H2V2:
		er->chroma_interp_point_left = er->luma_interp_point_left >> 1;
		er->chroma_interp_point_right =
			(er->luma_interp_point_right + 1) >> 1;
		er->chroma_interp_point_top =
			(er->luma_interp_point_top - 1) >> 1;
		er->chroma_interp_point_bottom =
		    (er->luma_interp_point_bottom + 1) >> 1;
		is_yuv_offsite_vertical = 1;
		break;

	default:
		chroma_edge_enable = false;
		er->chroma_interp_point_left = er->luma_interp_point_left;
		er->chroma_interp_point_right = er->luma_interp_point_right;
		er->chroma_interp_point_top = er->luma_interp_point_top;
		er->chroma_interp_point_bottom = er->luma_interp_point_bottom;

		break;
	}

	if (chroma_edge_enable) {
		/* Defines which chroma pixels belongs to the roi */
		switch (blit_op->src.color_fmt) {
		case MDP_Y_CBCR_H2V1:
		case MDP_Y_CRCB_H2V1:
		case MDP_YCRYCB_H2V1:
			er->chroma_bound_left = blit_op->src.roi.x / 2;
			/* there are half as many chroma pixel as luma pixels */
			er->chroma_bound_right =
			    (blit_op->src.roi.width +
				blit_op->src.roi.x - 1) / 2;
			er->chroma_bound_top = blit_op->src.roi.y;
			er->chroma_bound_bottom =
			    (blit_op->src.roi.height + blit_op->src.roi.y - 1);
			break;
		case MDP_Y_CBCR_H2V2:
		case MDP_Y_CBCR_H2V2_ADRENO:
		case MDP_Y_CBCR_H2V2_VENUS:
		case MDP_Y_CRCB_H2V2:
			/*
			 * cosite in horizontal dir, and offsite in vertical dir
			 * width of chroma ROI is 1/2 of size of luma ROI
			 * height of chroma ROI is 1/2 of size of luma ROI
			 */
			er->chroma_bound_left = blit_op->src.roi.x / 2;
			er->chroma_bound_right =
			    (blit_op->src.roi.width +
				blit_op->src.roi.x - 1) / 2;
			er->chroma_bound_top = blit_op->src.roi.y / 2;
			er->chroma_bound_bottom =
			    (blit_op->src.roi.height +
				blit_op->src.roi.y - 1) / 2;
			break;

		default:
			/*
			 * If no valid chroma sub-sampling format specified,
			 * assume 4:4:4 ( i.e. fully sampled).
			 */
			er->chroma_bound_left = blit_op->src.roi.x;
			er->chroma_bound_right = blit_op->src.roi.width +
				blit_op->src.roi.x - 1;
			er->chroma_bound_top = blit_op->src.roi.y;
			er->chroma_bound_bottom =
			    (blit_op->src.roi.height + blit_op->src.roi.y - 1);
			break;
		}

		/*
		 * Knowing which chroma pixels are needed, and which chroma
		 * pixels belong to the ROI (i.e. available for fetching ),
		 * calculate how many chroma pixels Tile Fetch needs to
		 * duplicate.  If any required chroma pixels falls outside
		 * of the ROI, Tile Fetch must obtain them by replicating
		 * pixels.
		 */
		if (er->chroma_bound_left > er->chroma_interp_point_left)
			er->chroma_repeat_left =
			    er->chroma_bound_left -
				er->chroma_interp_point_left;
		else
			er->chroma_repeat_left = 0;

		if (er->chroma_interp_point_right > er->chroma_bound_right)
			er->chroma_repeat_right =
			    er->chroma_interp_point_right -
				er->chroma_bound_right;
		else
			er->chroma_repeat_right = 0;

		if (er->chroma_bound_top > er->chroma_interp_point_top)
			er->chroma_repeat_top =
			    er->chroma_bound_top -
				er->chroma_interp_point_top;
		else
			er->chroma_repeat_top = 0;

		if (er->chroma_interp_point_bottom > er->chroma_bound_bottom)
			er->chroma_repeat_bottom =
			    er->chroma_interp_point_bottom -
				er->chroma_bound_bottom;
		else
			er->chroma_repeat_bottom = 0;

		if (er->is_scale_enabled && (blit_op->src.roi.height == 1)
		    && is_yuv_offsite_vertical) {
			er->chroma_repeat_bottom = 3;
			er->chroma_repeat_top = 0;
		}
	}
}

int config_ppp_edge_rep(struct ppp_blit_op *blit_op)
{
	uint32_t reg = 0;
	struct ppp_edge_rep er;

	memset(&er, 0, sizeof(er));

	ppp_edge_rep_luma_pixel(blit_op, &er);

	/*
	 * After adding the ROI offsets, we have locations of
	 * chroma_interp_points relative to the image.
	 */
	er.chroma_interp_point_left = er.luma_interp_point_left;
	er.chroma_interp_point_right = er.luma_interp_point_right;
	er.chroma_interp_point_top = er.luma_interp_point_top;
	er.chroma_interp_point_bottom = er.luma_interp_point_bottom;

	ppp_edge_rep_chroma_pixel(blit_op, &er);
	/* ensure repeats are >=0 and no larger than 3 pixels */
	if ((er.chroma_repeat_left < 0) || (er.chroma_repeat_right < 0) ||
	    (er.chroma_repeat_top < 0) || (er.chroma_repeat_bottom < 0))
		return -EINVAL;
	if ((er.chroma_repeat_left > 3) || (er.chroma_repeat_right > 3) ||
	    (er.chroma_repeat_top > 3) || (er.chroma_repeat_bottom > 3))
		return -EINVAL;
	if ((er.luma_repeat_left < 0) || (er.luma_repeat_right < 0) ||
	    (er.luma_repeat_top < 0) || (er.luma_repeat_bottom < 0))
		return -EINVAL;
	if ((er.luma_repeat_left > 3) || (er.luma_repeat_right > 3) ||
	    (er.luma_repeat_top > 3) || (er.luma_repeat_bottom > 3))
		return -EINVAL;

	reg |= (er.chroma_repeat_left & 3) << MDP_LEFT_CHROMA;
	reg |= (er.chroma_repeat_right & 3) << MDP_RIGHT_CHROMA;
	reg |= (er.chroma_repeat_top & 3) << MDP_TOP_CHROMA;
	reg |= (er.chroma_repeat_bottom & 3) << MDP_BOTTOM_CHROMA;
	reg |= (er.luma_repeat_left & 3) << MDP_LEFT_LUMA;
	reg |= (er.luma_repeat_right & 3) << MDP_RIGHT_LUMA;
	reg |= (er.luma_repeat_top & 3) << MDP_TOP_LUMA;
	reg |= (er.luma_repeat_bottom & 3) << MDP_BOTTOM_LUMA;
	PPP_WRITEL(reg, MDP3_PPP_SRC_EDGE_REP);
	return 0;
}

int config_ppp_bg_edge_rep(struct ppp_blit_op *blit_op)
{
	uint32_t reg = 0;

	switch (blit_op->dst.color_fmt) {
	case MDP_Y_CBCR_H2V2:
	case MDP_Y_CRCB_H2V2:
		if (blit_op->dst.roi.y == 0)
			reg |= BIT(MDP_TOP_CHROMA);

		if ((blit_op->dst.roi.y + blit_op->dst.roi.height) ==
		    blit_op->dst.prop.height) {
			reg |= BIT(MDP_BOTTOM_CHROMA);
		}

		if (((blit_op->dst.roi.x + blit_op->dst.roi.width) ==
				blit_op->dst.prop.width) &&
				((blit_op->dst.roi.width % 2) == 0))
			reg |= BIT(MDP_RIGHT_CHROMA);
		break;
	case MDP_Y_CBCR_H2V1:
	case MDP_Y_CRCB_H2V1:
	case MDP_YCRYCB_H2V1:
		if (((blit_op->dst.roi.x + blit_op->dst.roi.width) ==
				blit_op->dst.prop.width) &&
				((blit_op->dst.roi.width % 2) == 0))
			reg |= BIT(MDP_RIGHT_CHROMA);
		break;
	default:
		break;
	}
	PPP_WRITEL(reg, MDP3_PPP_BG_EDGE_REP);
	return 0;
}

int config_ppp_lut(uint32_t *pppop_reg_ptr, int lut_c0_en,
	int lut_c1_en, int lut_c2_en)
{
	if (lut_c0_en)
		*pppop_reg_ptr |= MDP_LUT_C0_EN;
	if (lut_c1_en)
		*pppop_reg_ptr |= MDP_LUT_C1_EN;
	if (lut_c2_en)
		*pppop_reg_ptr |= MDP_LUT_C2_EN;
	return 0;
}

int config_ppp_scale(struct ppp_blit_op *blit_op, uint32_t *pppop_reg_ptr)
{
	struct ppp_img_desc *src = &blit_op->src;
	struct ppp_img_desc *dst = &blit_op->dst;
	uint32_t dstW, dstH;
	uint32_t x_fac, y_fac;
	uint32_t mdp_blur = 0;
	uint32_t phase_init_x, phase_init_y, phase_step_x, phase_step_y;
	int x_idx, y_idx;

	if (blit_op->mdp_op & MDPOP_ASCALE) {
		if (blit_op->mdp_op & MDPOP_ROT90) {
			dstW = dst->roi.height;
			dstH = dst->roi.width;
		} else {
			dstW = dst->roi.width;
			dstH = dst->roi.height;
		}
		*pppop_reg_ptr |=
			(PPP_OP_SCALE_Y_ON | PPP_OP_SCALE_X_ON);

		mdp_blur = blit_op->mdp_op & MDPOP_BLUR;

		if ((dstW != src->roi.width) ||
		    (dstH != src->roi.height) || mdp_blur) {

			/*
			 * Use source origin as 0 for computing initial
			 * phase and step size. Incorrect initial phase and
			 * step size value results in green line issue.
			 */
			mdp_calc_scale_params(0,
					blit_op->src.roi.width,
					dstW, 1, &phase_init_x,
					&phase_step_x);
			mdp_calc_scale_params(0,
					blit_op->src.roi.height,
					dstH, 0, &phase_init_y,
					&phase_step_y);

			PPP_WRITEL(phase_init_x, MDP3_PPP_SCALE_PHASEX_INIT);
			PPP_WRITEL(phase_init_y, MDP3_PPP_SCALE_PHASEY_INIT);
			PPP_WRITEL(phase_step_x, MDP3_PPP_SCALE_PHASEX_STEP);
			PPP_WRITEL(phase_step_y, MDP3_PPP_SCALE_PHASEY_STEP);


			if (dstW > src->roi.width || dstH > src->roi.height)
				ppp_load_up_lut();

			if (mdp_blur)
				ppp_load_gaussian_lut();

			if (dstW <= src->roi.width) {
				x_fac = (dstW * 100) / src->roi.width;
				x_idx = scale_idx(x_fac);
				ppp_load_x_scale_table(x_idx);
			}
			if (dstH <= src->roi.height) {
				y_fac = (dstH * 100) / src->roi.height;
				y_idx = scale_idx(y_fac);
				ppp_load_y_scale_table(y_idx);
			}

		} else {
			blit_op->mdp_op &= ~(MDPOP_ASCALE);
		}
	}
	config_ppp_edge_rep(blit_op);
	config_ppp_bg_edge_rep(blit_op);
	return 0;
}

int config_ppp_csc(int src_color, int dst_color, uint32_t *pppop_reg_ptr)
{
	bool inputRGB, outputRGB;

	inputRGB = check_if_rgb(src_color);
	outputRGB = check_if_rgb(dst_color);

	if ((!inputRGB) && (outputRGB))
		*pppop_reg_ptr |= PPP_OP_CONVERT_YCBCR2RGB |
			PPP_OP_CONVERT_ON;
	if ((inputRGB) && (!outputRGB))
		*pppop_reg_ptr |= PPP_OP_CONVERT_ON;

	return 0;
}

int config_ppp_blend(struct ppp_blit_op *blit_op,
			uint32_t *pppop_reg_ptr,
			bool is_yuv_smart_blit, int smart_blit_bg_alpha)
{
	struct ppp_csc_table *csc;
	uint32_t alpha, trans_color;
	uint32_t val = 0;
	int c_fmt = blit_op->src.color_fmt;
	int bg_alpha;

	csc = ppp_csc_rgb2yuv();
	alpha = blit_op->blend.const_alpha;
	trans_color = blit_op->blend.trans_color;
	if (blit_op->mdp_op & MDPOP_FG_PM_ALPHA) {
		if (ppp_per_p_alpha(c_fmt)) {
			*pppop_reg_ptr |= PPP_OP_ROT_ON |
					  PPP_OP_BLEND_ON |
					  PPP_OP_BLEND_CONSTANT_ALPHA;
		} else {
			if ((blit_op->mdp_op & MDPOP_ALPHAB)
				&& (blit_op->blend.const_alpha == 0xff)) {
				blit_op->mdp_op &= ~(MDPOP_ALPHAB);
			}

			if ((blit_op->mdp_op & MDPOP_ALPHAB)
			   || (blit_op->mdp_op & MDPOP_TRANSP)) {

				*pppop_reg_ptr |= PPP_OP_ROT_ON |
					PPP_OP_BLEND_ON |
					PPP_OP_BLEND_CONSTANT_ALPHA |
					PPP_OP_BLEND_ALPHA_BLEND_NORMAL;
			}
		}

		bg_alpha = PPP_BLEND_BG_USE_ALPHA_SEL |
			PPP_BLEND_BG_ALPHA_REVERSE;

		if ((ppp_per_p_alpha(c_fmt)) && !(blit_op->mdp_op &
						MDPOP_LAYER_IS_FG)) {
			bg_alpha |= PPP_BLEND_BG_SRCPIXEL_ALPHA;
		} else {
			bg_alpha |= PPP_BLEND_BG_CONSTANT_ALPHA;
			bg_alpha |= blit_op->blend.const_alpha << 24;
		}
		PPP_WRITEL(bg_alpha, MDP3_PPP_BLEND_BG_ALPHA_SEL);

		if (blit_op->mdp_op & MDPOP_TRANSP)
			*pppop_reg_ptr |= PPP_BLEND_CALPHA_TRNASP;
	} else if (ppp_per_p_alpha(c_fmt)) {
		if (blit_op->mdp_op & MDPOP_LAYER_IS_FG)
			*pppop_reg_ptr |= PPP_OP_ROT_ON |
				  PPP_OP_BLEND_ON |
				  PPP_OP_BLEND_CONSTANT_ALPHA;
		else
			*pppop_reg_ptr |= PPP_OP_ROT_ON |
				  PPP_OP_BLEND_ON |
				  PPP_OP_BLEND_SRCPIXEL_ALPHA;
		PPP_WRITEL(0, MDP3_PPP_BLEND_BG_ALPHA_SEL);
	} else {
		if ((blit_op->mdp_op & MDPOP_ALPHAB)
				&& (blit_op->blend.const_alpha == 0xff)) {
			blit_op->mdp_op &=
				~(MDPOP_ALPHAB);
		}

		if ((blit_op->mdp_op & MDPOP_ALPHAB)
		   || (blit_op->mdp_op & MDPOP_TRANSP)) {
			*pppop_reg_ptr |= PPP_OP_ROT_ON |
				PPP_OP_BLEND_ON |
				PPP_OP_BLEND_CONSTANT_ALPHA |
				PPP_OP_BLEND_ALPHA_BLEND_NORMAL;
		}

		if (blit_op->mdp_op & MDPOP_TRANSP)
			*pppop_reg_ptr |=
				PPP_BLEND_CALPHA_TRNASP;
		if (is_yuv_smart_blit) {
			*pppop_reg_ptr |= PPP_OP_ROT_ON |
				PPP_OP_BLEND_ON |
				PPP_OP_BLEND_BG_ALPHA |
				PPP_OP_BLEND_EQ_REVERSE;

			if (smart_blit_bg_alpha < 0xFF)
				bg_alpha = PPP_BLEND_BG_USE_ALPHA_SEL |
					PPP_BLEND_BG_DSTPIXEL_ALPHA;
			else
				bg_alpha = PPP_BLEND_BG_USE_ALPHA_SEL |
					PPP_BLEND_BG_DSTPIXEL_ALPHA |
					PPP_BLEND_BG_CONSTANT_ALPHA;

			bg_alpha |= smart_blit_bg_alpha << 24;
			PPP_WRITEL(bg_alpha, MDP3_PPP_BLEND_BG_ALPHA_SEL);
		} else {
		PPP_WRITEL(0, MDP3_PPP_BLEND_BG_ALPHA_SEL);
	}
	}

	if (*pppop_reg_ptr & PPP_OP_BLEND_ON) {
		if (is_yuv_smart_blit)
			config_ppp_background(&blit_op->bg, 1);
		else
			config_ppp_background(&blit_op->bg, 0);

		if (blit_op->dst.color_fmt == MDP_YCRYCB_H2V1) {
			*pppop_reg_ptr |= PPP_OP_BG_CHROMA_H2V1;
			if (blit_op->mdp_op & MDPOP_TRANSP) {
				trans_color = conv_rgb2yuv(trans_color,
					&csc->fwd_matrix[0],
					&csc->bv[0],
					&csc->lv[0]);
			}
		}
	}
	if (is_yuv_smart_blit) {
		PPP_WRITEL(0, MDP3_PPP_BLEND_PARAM);
	} else {
	val = (alpha << MDP_BLEND_CONST_ALPHA);
	val |= (trans_color & MDP_BLEND_TRASP_COL_MASK);
	PPP_WRITEL(val, MDP3_PPP_BLEND_PARAM);
	}
	return 0;
}

int config_ppp_rotation(uint32_t mdp_op, uint32_t *pppop_reg_ptr)
{
	*pppop_reg_ptr |= PPP_OP_ROT_ON;

	if (mdp_op & MDPOP_ROT90)
		*pppop_reg_ptr |= PPP_OP_ROT_90;
	if (mdp_op & MDPOP_LR)
		*pppop_reg_ptr |= PPP_OP_FLIP_LR;
	if (mdp_op & MDPOP_UD)
		*pppop_reg_ptr |= PPP_OP_FLIP_UD;

	return 0;
}

int config_ppp_op_mode(struct ppp_blit_op *blit_op)
{
	uint32_t yuv2rgb;
	uint32_t ppp_operation_reg = 0;
	int sv_slice, sh_slice;
	int dv_slice, dh_slice;
	static struct ppp_img_desc bg_img_param;
	static int bg_alpha;
	static int bg_mdp_ops;
	bool is_yuv_smart_blit = false;

	/*
	 * Detect YUV smart blit,
	 * Check cached BG image plane 0 address is not NILL and
	 * source color format is YUV than it is YUV smart blit
	 * mark is_yuv_smart_blit true.
	 */
	if ((bg_img_param.p0) &&
		(!(check_if_rgb(blit_op->src.color_fmt))))
		is_yuv_smart_blit = true;

	sv_slice = sh_slice = dv_slice = dh_slice = 1;

	ppp_operation_reg |= ppp_dst_op_reg(blit_op->dst.color_fmt);
	switch (blit_op->dst.color_fmt) {
	case MDP_Y_CBCR_H2V2:
	case MDP_Y_CRCB_H2V2:
		y_h_even_num(&blit_op->dst);
		y_h_even_num(&blit_op->src);
		dv_slice = 2;
	case MDP_Y_CBCR_H2V1:
	case MDP_Y_CRCB_H2V1:
	case MDP_YCRYCB_H2V1:
		x_w_even_num(&blit_op->dst);
		x_w_even_num(&blit_op->src);
		dh_slice = 2;
		break;
	default:
		break;
	}

	ppp_operation_reg |= ppp_src_op_reg(blit_op->src.color_fmt);
	switch (blit_op->src.color_fmt) {
	case MDP_Y_CBCR_H2V2:
	case MDP_Y_CBCR_H2V2_ADRENO:
	case MDP_Y_CBCR_H2V2_VENUS:
	case MDP_Y_CRCB_H2V2:
		sh_slice = sv_slice = 2;
		break;
	case MDP_YCRYCB_H2V1:
		x_w_even_num(&blit_op->dst);
		x_w_even_num(&blit_op->src);
	case MDP_Y_CBCR_H2V1:
	case MDP_Y_CRCB_H2V1:
		sh_slice = 2;
		break;
	default:
		break;
	}

	config_ppp_csc(blit_op->src.color_fmt,
		blit_op->dst.color_fmt, &ppp_operation_reg);
	yuv2rgb = ppp_operation_reg & PPP_OP_CONVERT_YCBCR2RGB;

	if (blit_op->mdp_op & MDPOP_DITHER)
		ppp_operation_reg |= PPP_OP_DITHER_EN;

	if (blit_op->mdp_op & MDPOP_ROTATION)
		config_ppp_rotation(blit_op->mdp_op, &ppp_operation_reg);

	if (blit_op->src.color_fmt == MDP_Y_CBCR_H2V2_ADRENO) {
		blit_op->src.stride0 = ALIGN(blit_op->src.prop.width, 32) *
			ppp_bpp(blit_op->src.color_fmt);
		blit_op->src.stride1 = 2 * ALIGN(blit_op->src.prop.width/2, 32);
	} else if (blit_op->src.color_fmt == MDP_Y_CBCR_H2V2_VENUS) {
		blit_op->src.stride0 = ALIGN(blit_op->src.prop.width, 128)  *
			ppp_bpp(blit_op->src.color_fmt);
		blit_op->src.stride1 = blit_op->src.stride0;
	} else {
		blit_op->src.stride0 = blit_op->src.prop.width *
			ppp_bpp(blit_op->src.color_fmt);
		blit_op->src.stride1 = blit_op->src.stride0;
	}

	blit_op->dst.stride0 = blit_op->dst.prop.width *
		ppp_bpp(blit_op->dst.color_fmt);

	if (ppp_multi_plane(blit_op->dst.color_fmt)) {
		blit_op->dst.p1 = blit_op->dst.p0;
		blit_op->dst.p1 += blit_op->dst.prop.width *
			blit_op->dst.prop.height *
			ppp_bpp(blit_op->dst.color_fmt);
	} else {
		blit_op->dst.p1 = NULL;
	}

	if ((bg_img_param.p0) && (!(blit_op->mdp_op & MDPOP_SMART_BLIT))) {
		/*
		 * Use cached smart blit BG layer info in
		 * smart Blit FG request
		 */
		blit_op->bg = bg_img_param;
		if (check_if_rgb(blit_op->bg.color_fmt)) {
			blit_op->bg.p1 = 0;
			blit_op->bg.stride1 = 0;
		}
		memset(&bg_img_param, 0, sizeof(bg_img_param));
	} else {
	blit_op->bg = blit_op->dst;
	}
	/* Cache smart blit BG layer info */
	if (blit_op->mdp_op & MDPOP_SMART_BLIT)
		bg_img_param = blit_op->src;

	/* Jumping from Y-Plane to Chroma Plane */
	/* first pixel addr calculation */
	mdp_adjust_start_addr(blit_op, &blit_op->src, sv_slice,
				sh_slice, LAYER_FG);
	mdp_adjust_start_addr(blit_op, &blit_op->bg, dv_slice,
				dh_slice, LAYER_BG);
	mdp_adjust_start_addr(blit_op, &blit_op->dst, dv_slice,
				dh_slice, LAYER_FB);

	config_ppp_scale(blit_op, &ppp_operation_reg);

	config_ppp_blend(blit_op, &ppp_operation_reg, is_yuv_smart_blit,
			bg_alpha);

	config_ppp_src(&blit_op->src, yuv2rgb);
	config_ppp_out(&blit_op->dst, yuv2rgb);

	/* Cache Smart blit BG alpha adn MDP OP values */
	if (blit_op->mdp_op & MDPOP_SMART_BLIT) {
		bg_alpha = blit_op->blend.const_alpha;
		bg_mdp_ops = blit_op->mdp_op;
	} else {
		bg_alpha = 0;
		bg_mdp_ops = 0;
	}
	pr_debug("BLIT FG Param Fmt %d (x %d,y %d,w %d,h %d), ",
		blit_op->src.color_fmt, blit_op->src.prop.x,
		blit_op->src.prop.y, blit_op->src.prop.width,
		blit_op->src.prop.height);
	pr_debug("ROI(x %d,y %d,w %d, h %d) ",
		blit_op->src.roi.x, blit_op->src.roi.y,
		blit_op->src.roi.width, blit_op->src.roi.height);
	pr_debug("Addr_P0 %pK, Stride S0 %d Addr_P1 %pK, Stride S1 %d\n",
		blit_op->src.p0, blit_op->src.stride0,
		blit_op->src.p1, blit_op->src.stride1);

	if (blit_op->bg.p0 != blit_op->dst.p0) {
		pr_debug("BLIT BG Param Fmt %d (x %d,y %d,w %d,h %d), ",
			blit_op->bg.color_fmt, blit_op->bg.prop.x,
			blit_op->bg.prop.y, blit_op->bg.prop.width,
			blit_op->bg.prop.height);
		pr_debug("ROI(x %d,y %d, w  %d, h %d) ",
			blit_op->bg.roi.x, blit_op->bg.roi.y,
			blit_op->bg.roi.width, blit_op->bg.roi.height);
		pr_debug("Addr %pK, Stride S0 %d Addr_P1 %pK, Stride S1 %d\n",
			blit_op->bg.p0,	blit_op->bg.stride0,
			blit_op->bg.p1,	blit_op->bg.stride1);
	}
	pr_debug("BLIT FB Param Fmt %d (x %d,y %d,w %d,h %d), ",
		blit_op->dst.color_fmt, blit_op->dst.prop.x,
		blit_op->dst.prop.y, blit_op->dst.prop.width,
		blit_op->dst.prop.height);
	pr_debug("ROI(x %d,y %d, w %d, h %d) ",
		blit_op->dst.roi.x, blit_op->dst.roi.y,
		blit_op->dst.roi.width, blit_op->dst.roi.height);
<<<<<<< HEAD
	pr_debug("Addr %pK, Stride S0 %d Addr_P1 %pK, Stride S1 %d\n",
=======
	pr_debug("Addr %p, Stride S0 %d Addr_P1 %p, Stride S1 %d\n",
>>>>>>> e045a95c
		blit_op->dst.p0, blit_op->dst.stride0,
		blit_op->dst.p1, blit_op->dst.stride1);

	PPP_WRITEL(ppp_operation_reg, MDP3_PPP_OP_MODE);
	mb();
	MDSS_XLOG(ppp_operation_reg, blit_op->src.roi.x, blit_op->src.roi.y,
		blit_op->src.roi.width, blit_op->src.roi.height);
	 MDSS_XLOG(blit_op->dst.roi.x, blit_op->dst.roi.y,
		blit_op->dst.roi.width, blit_op->dst.roi.height);
	return 0;
}

void ppp_enable(void)
{
	PPP_WRITEL(0x1000, 0x30);
	mb();
}

int mdp3_ppp_init(void)
{
	load_ppp_lut(LUT_PRE_TABLE, ppp_default_pre_lut());
	load_ppp_lut(LUT_POST_TABLE, ppp_default_post_lut());
	load_csc_matrix(CSC_PRIMARY_MATRIX, ppp_csc_rgb2yuv());
	load_csc_matrix(CSC_SECONDARY_MATRIX, ppp_csc_table2());
	return 0;
}<|MERGE_RESOLUTION|>--- conflicted
+++ resolved
@@ -1332,11 +1332,7 @@
 	pr_debug("ROI(x %d,y %d, w %d, h %d) ",
 		blit_op->dst.roi.x, blit_op->dst.roi.y,
 		blit_op->dst.roi.width, blit_op->dst.roi.height);
-<<<<<<< HEAD
-	pr_debug("Addr %pK, Stride S0 %d Addr_P1 %pK, Stride S1 %d\n",
-=======
 	pr_debug("Addr %p, Stride S0 %d Addr_P1 %p, Stride S1 %d\n",
->>>>>>> e045a95c
 		blit_op->dst.p0, blit_op->dst.stride0,
 		blit_op->dst.p1, blit_op->dst.stride1);
 

--- conflicted
+++ resolved
@@ -119,28 +119,17 @@
 static void  __copy_atomic_commit_struct(struct mdp_layer_commit  *commit,
 	struct mdp_layer_commit32 *commit32)
 {
-<<<<<<< HEAD
-	unsigned int destSize = sizeof(commit->commit_v1.reserved);
-	unsigned int srcSize = sizeof(commit32->commit_v1.reserved);
-	unsigned int count = (destSize <= srcSize ? destSize : srcSize);
-=======
 	unsigned int destsize = sizeof(commit->commit_v1.reserved);
 	unsigned int srcsize = sizeof(commit32->commit_v1.reserved);
 	unsigned int count = (destsize <= srcsize ? destsize : srcsize);
->>>>>>> e045a95c
 	commit->version = commit32->version;
 	commit->commit_v1.flags = commit32->commit_v1.flags;
 	commit->commit_v1.input_layer_cnt =
 		commit32->commit_v1.input_layer_cnt;
 	commit->commit_v1.left_roi = commit32->commit_v1.left_roi;
 	commit->commit_v1.right_roi = commit32->commit_v1.right_roi;
-
 	memcpy(&commit->commit_v1.reserved, &commit32->commit_v1.reserved,
-<<<<<<< HEAD
-			count);
-=======
 		count);
->>>>>>> e045a95c
 }
 
 static struct mdp_input_layer32 *__create_layer_list32(

--- conflicted
+++ resolved
@@ -2183,14 +2183,9 @@
 			struct mdss_dsi_ctrl_pdata *ctrl_pdata)
 {
 	u32 tmp;
-<<<<<<< HEAD
-	int rc, len = 0;
-=======
 	int rc = 0;
->>>>>>> 9f9fa26e
 	const char *data;
 	static const char *pdest;
-	const char *bridge_chip_name;
 	struct mdss_panel_info *pinfo = &(ctrl_pdata->panel_data.panel_info);
 #ifdef TARGET_HW_MDSS_HDMI
 	int len = 0;
@@ -2413,11 +2408,7 @@
 		strlcpy(ctrl_pdata->bridge_name, bridge_chip_name,
 			MSM_DBA_CHIP_NAME_MAX_LEN);
 	}
-<<<<<<< HEAD
-
-=======
 #endif
->>>>>>> 9f9fa26e
 	return 0;
 
 error:

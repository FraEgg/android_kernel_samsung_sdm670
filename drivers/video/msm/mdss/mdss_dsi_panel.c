--- conflicted
+++ resolved
@@ -24,10 +24,7 @@
 #include <linux/string.h>
 
 #include "mdss_dsi.h"
-<<<<<<< HEAD
-=======
 #include "mdss_debug.h"
->>>>>>> e045a95c
 #ifdef TARGET_HW_MDSS_HDMI
 #include "mdss_dba_utils.h"
 #endif
@@ -245,11 +242,7 @@
 }
 
 static void mdss_dsi_panel_set_idle_mode(struct mdss_panel_data *pdata,
-<<<<<<< HEAD
-							int enable)
-=======
 							bool enable)
->>>>>>> e045a95c
 {
 	struct mdss_dsi_ctrl_pdata *ctrl = NULL;
 
@@ -261,24 +254,11 @@
 	ctrl = container_of(pdata, struct mdss_dsi_ctrl_pdata,
 						panel_data);
 
-<<<<<<< HEAD
-	pr_debug("%s: Idle (%d->%d)\n", __func__, ctrl->idle, enable);
-=======
 	pr_info("%s: Idle (%d->%d)\n", __func__, ctrl->idle, enable);
->>>>>>> e045a95c
 
 	if (ctrl->idle == enable)
 		return;
 
-<<<<<<< HEAD
-	ctrl->idle = enable;
-
-	if (enable) {
-		if (ctrl->idle_on_cmds.cmd_cnt){
-			mdss_dsi_panel_cmds_send(ctrl, &ctrl->idle_on_cmds,
-					CMD_REQ_COMMIT);
-			pr_info("Idle on \n");
-=======
 	MDSS_XLOG(ctrl->idle, enable);
 	if (enable) {
 		if (ctrl->idle_on_cmds.cmd_cnt) {
@@ -286,22 +266,11 @@
 					CMD_REQ_COMMIT);
 			ctrl->idle = true;
 			pr_debug("Idle on\n");
->>>>>>> e045a95c
 		}
 	} else {
 		if (ctrl->idle_off_cmds.cmd_cnt) {
 			mdss_dsi_panel_cmds_send(ctrl, &ctrl->idle_off_cmds,
 					CMD_REQ_COMMIT);
-<<<<<<< HEAD
-			pr_info("Idle off \n");
-		}
-	}
-}
-
-static int mdss_dsi_panel_get_idle_mode(struct mdss_panel_data *pdata)
-{
-	struct mdss_dsi_ctrl_pdata *ctrl = NULL;
-=======
 			ctrl->idle = false;
 			pr_debug("Idle off\n");
 		}
@@ -313,20 +282,12 @@
 {
 	struct mdss_dsi_ctrl_pdata *ctrl = NULL;
 
->>>>>>> e045a95c
 	if (pdata == NULL) {
 		pr_err("%s: Invalid input data\n", __func__);
 		return 0;
 	}
-<<<<<<< HEAD
-
 	ctrl = container_of(pdata, struct mdss_dsi_ctrl_pdata,
 						panel_data);
-
-=======
-	ctrl = container_of(pdata, struct mdss_dsi_ctrl_pdata,
-						panel_data);
->>>>>>> e045a95c
 	return ctrl->idle;
 }
 
@@ -931,19 +892,12 @@
 
 	if (pinfo->compression_mode == COMPRESSION_DSC)
 		mdss_dsi_panel_dsc_pps_send(ctrl, pinfo);
-<<<<<<< HEAD
-#ifdef TARGET_HW_MDSS_HDMI
-	if (ctrl->ds_registered)
-		mdss_dba_utils_video_on(pinfo->dba_data, pinfo);
-#endif
-=======
 
 	mdss_dsi_panel_on_hdmi(ctrl, pinfo);
 
 	/* Ensure low persistence mode is set as before */
 	mdss_dsi_panel_apply_display_setting(pdata, pinfo->persist_mode);
 
->>>>>>> e045a95c
 end:
 	pr_debug("%s:-\n", __func__);
 	return ret;
@@ -973,13 +927,7 @@
 	struct mdss_dsi_ctrl_pdata *ctrl = NULL;
 	struct mdss_panel_info *pinfo;
 	struct dsi_panel_cmds *cmds;
-<<<<<<< HEAD
-#ifdef TARGET_HW_MDSS_HDMI
-	u32 vsync_period = 0;
-#endif
-=======
-
->>>>>>> e045a95c
+
 	if (pdata == NULL) {
 		pr_err("%s: Invalid input data\n", __func__);
 		return -EINVAL;
@@ -996,24 +944,12 @@
 
 	cmds = &ctrl->post_panel_on_cmds;
 	if (cmds->cmd_cnt) {
-		if (pinfo->mipi.init_delay)
-			msleep(VSYNC_DELAY);	/* wait for a vsync passed */
+		msleep(VSYNC_DELAY);	/* wait for a vsync passed */
 		mdss_dsi_panel_cmds_send(ctrl, cmds, CMD_REQ_COMMIT);
 	}
 
-<<<<<<< HEAD
-#ifdef TARGET_HW_MDSS_HDMI
-	if (pinfo->is_dba_panel && pinfo->is_pluggable) {
-		/* ensure at least 1 frame transfers to down stream device */
-		vsync_period = (MSEC_PER_SEC / pinfo->mipi.frame_rate) + 1;
-		msleep(vsync_period);
-		mdss_dba_utils_hdcp_enable(pinfo->dba_data, true);
-	}
-#endif
-=======
 	mdss_dsi_post_panel_on_hdmi(pinfo);
 
->>>>>>> e045a95c
 end:
 	pr_debug("%s:-\n", __func__);
 	return 0;
@@ -1060,24 +996,12 @@
 
 	if (ctrl->off_cmds.cmd_cnt)
 		mdss_dsi_panel_cmds_send(ctrl, &ctrl->off_cmds, CMD_REQ_COMMIT);
-<<<<<<< HEAD
-#ifdef TARGET_HW_MDSS_HDMI
-	if (ctrl->ds_registered && pinfo->is_pluggable) {
-		mdss_dba_utils_video_off(pinfo->dba_data);
-		mdss_dba_utils_hdcp_enable(pinfo->dba_data, false);
-	}
-#endif
-end:
-	/* clear idle state */
-	ctrl->idle = 0;
-=======
 
 	mdss_dsi_panel_off_hdmi(ctrl, pinfo);
 
 end:
 	/* clear idle state */
 	ctrl->idle = false;
->>>>>>> e045a95c
 	pr_debug("%s:-\n", __func__);
 	return 0;
 }
@@ -1101,18 +1025,11 @@
 		enable);
 
 	/* Any panel specific low power commands/config */
-<<<<<<< HEAD
-
-	/* Control idle mode for panel */
-	mdss_dsi_panel_set_idle_mode(pdata, enable);
-
-=======
 	/* Control idle mode for panel */
 	if (enable)
 		mdss_dsi_panel_set_idle_mode(pdata, true);
 	else
 		mdss_dsi_panel_set_idle_mode(pdata, false);
->>>>>>> e045a95c
 	pr_debug("%s:-\n", __func__);
 	return 0;
 }
@@ -2027,15 +1944,9 @@
 			goto error;
 		}
 	}
-<<<<<<< HEAD
-	pr_info("ESD status check mode : %s\n", string);
-	if ((ctrl->status_mode == ESD_BTA) ||
-		(ctrl->status_mode == ESD_TE))
-=======
 
 	if ((ctrl->status_mode == ESD_BTA) || (ctrl->status_mode == ESD_TE) ||
 			(ctrl->status_mode == ESD_MAX))
->>>>>>> e045a95c
 		return;
 
 	mdss_dsi_parse_dcs_cmds(np, &ctrl->status_cmds,
@@ -2057,7 +1968,7 @@
 		"qcom,mdss-dsi-panel-status-valid-params",
 		&ctrl->status_valid_params, ctrl->status_cmds.cmd_cnt)) {
 		if (!mdss_dsi_parse_esd_check_valid_params(ctrl))
-			goto error;
+			goto error1;
 	}
 
 	status_len = 0;
@@ -2071,18 +1982,18 @@
 		ctrl->groups = tmp / status_len;
 	} else {
 		pr_err("%s: Error parse panel-status-value\n", __func__);
-		goto error;
+		goto error1;
 	}
 
 	ctrl->status_value = kzalloc(sizeof(u32) * status_len * ctrl->groups,
 				GFP_KERNEL);
 	if (!ctrl->status_value)
-		goto error;
+		goto error1;
 
 	ctrl->return_buf = kcalloc(status_len * ctrl->groups,
 			sizeof(unsigned char), GFP_KERNEL);
 	if (!ctrl->return_buf)
-		goto error1;
+		goto error2;
 
 	rc = of_property_read_u32_array(np,
 		"qcom,mdss-dsi-panel-status-value",
@@ -2095,14 +2006,9 @@
 
 	return;
 
-<<<<<<< HEAD
-=======
 error2:
 	kfree(ctrl->status_value);
->>>>>>> e045a95c
 error1:
-	kfree(ctrl->status_value);
-error:
 	kfree(ctrl->status_valid_params);
 	kfree(ctrl->status_cmds_rlen);
 error:
@@ -2687,18 +2593,12 @@
 			struct mdss_dsi_ctrl_pdata *ctrl_pdata)
 {
 	u32 tmp;
-<<<<<<< HEAD
-=======
 	u8 lanes = 0;
->>>>>>> e045a95c
 	int rc = 0;
 	const char *data;
 	static const char *pdest;
 	struct mdss_panel_info *pinfo = &(ctrl_pdata->panel_data.panel_info);
-#ifdef TARGET_HW_MDSS_HDMI
-	int len = 0;
-	const char *bridge_chip_name;
-#endif
+
 	if (mdss_dsi_is_hw_config_split(ctrl_pdata->shared_data))
 		pinfo->is_split_display = true;
 
@@ -2903,19 +2803,12 @@
 		"qcom,mdss-dsi-off-command", "qcom,mdss-dsi-off-command-state");
 
 	mdss_dsi_parse_dcs_cmds(np, &ctrl_pdata->idle_on_cmds,
-<<<<<<< HEAD
-		"qcom,mdss-dsi-idle-on-command", "qcom,mdss-dsi-idle-on-command-state");
-
-	mdss_dsi_parse_dcs_cmds(np, &ctrl_pdata->idle_off_cmds,
-		"qcom,mdss-dsi-idle-off-command", "qcom,mdss-dsi-idle-off-command-state");
-=======
 		"qcom,mdss-dsi-idle-on-command",
 		"qcom,mdss-dsi-idle-on-command-state");
 
 	mdss_dsi_parse_dcs_cmds(np, &ctrl_pdata->idle_off_cmds,
 		"qcom,mdss-dsi-idle-off-command",
 		"qcom,mdss-dsi-idle-off-command-state");
->>>>>>> e045a95c
 
 	rc = of_property_read_u32(np, "qcom,mdss-dsi-idle-fps", &tmp);
 	pinfo->mipi.frame_rate_idle = (!rc ? tmp : 60);
@@ -2936,30 +2829,10 @@
 
 	mdss_dsi_parse_dfps_config(np, ctrl_pdata);
 
-<<<<<<< HEAD
-#ifdef TARGET_HW_MDSS_HDMI
-	pinfo->is_dba_panel = of_property_read_bool(np,
-			"qcom,dba-panel");
-
-	if (pinfo->is_dba_panel) {
-		bridge_chip_name = of_get_property(np,
-			"qcom,bridge-name", &len);
-		if (!bridge_chip_name || len <= 0) {
-			pr_err("%s:%d Unable to read qcom,bridge_name, data=%pK,len=%d\n",
-				__func__, __LINE__, bridge_chip_name, len);
-			rc = -EINVAL;
-			goto error;
-		}
-		strlcpy(ctrl_pdata->bridge_name, bridge_chip_name,
-			MSM_DBA_CHIP_NAME_MAX_LEN);
-	}
-#endif
-=======
 	rc = mdss_panel_parse_dt_hdmi(np, ctrl_pdata);
 	if (rc)
 		goto error;
 
->>>>>>> e045a95c
 	return 0;
 
 error:
@@ -3010,12 +2883,6 @@
 	ctrl_pdata->panel_data.apply_display_setting =
 			mdss_dsi_panel_apply_display_setting;
 	ctrl_pdata->switch_mode = mdss_dsi_panel_switch_mode;
-<<<<<<< HEAD
-	ctrl_pdata->panel_data.set_idle = mdss_dsi_panel_set_idle_mode;
 	ctrl_pdata->panel_data.get_idle = mdss_dsi_panel_get_idle_mode;
-
-=======
-	ctrl_pdata->panel_data.get_idle = mdss_dsi_panel_get_idle_mode;
->>>>>>> e045a95c
 	return 0;
 }
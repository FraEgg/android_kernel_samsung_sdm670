<<<<<<< HEAD
/* Copyright (c) 2012-2017, The Linux Foundation. All rights reserved.
=======
/* Copyright (c) 2012-2015, 2017, The Linux Foundation. All rights reserved.
>>>>>>> e045a95c
 *
 * This program is free software; you can redistribute it and/or modify
 * it under the terms of the GNU General Public License version 2 and
 * only version 2 as published by the Free Software Foundation.
 *
 * This program is distributed in the hope that it will be useful,
 * but WITHOUT ANY WARRANTY; without even the implied warranty of
 * MERCHANTABILITY or FITNESS FOR A PARTICULAR PURPOSE.  See the
 * GNU General Public License for more details.
 */

#include <linux/clk.h>
#include <linux/err.h>
#include <linux/io.h>
#include <linux/delay.h>
#include <linux/mdss_io_util.h>

#define MAX_I2C_CMDS  16
void dss_reg_w(struct dss_io_data *io, u32 offset, u32 value, u32 debug)
{
	u32 in_val;

	if (!io || !io->base) {
		DEV_ERR("%pS->%s: invalid input\n",
			__builtin_return_address(0), __func__);
		return;
	}

	if (offset > io->len) {
		DEV_ERR("%pS->%s: offset out of range\n",
			__builtin_return_address(0), __func__);
		return;
	}

	writel_relaxed(value, io->base + offset);
	if (debug) {
		in_val = readl_relaxed(io->base + offset);
		DEV_DBG("[%08x] => %08x [%08x]\n",
			(u32)(unsigned long)(io->base + offset),
			value, in_val);
	}
} /* dss_reg_w */
EXPORT_SYMBOL(dss_reg_w);

u32 dss_reg_r(struct dss_io_data *io, u32 offset, u32 debug)
{
	u32 value;
	if (!io || !io->base) {
		DEV_ERR("%pS->%s: invalid input\n",
			__builtin_return_address(0), __func__);
		return -EINVAL;
	}

	if (offset > io->len) {
		DEV_ERR("%pS->%s: offset out of range\n",
			__builtin_return_address(0), __func__);
		return -EINVAL;
	}

	value = readl_relaxed(io->base + offset);
	if (debug)
		DEV_DBG("[%08x] <= %08x\n",
			(u32)(unsigned long)(io->base + offset), value);

	return value;
} /* dss_reg_r */
EXPORT_SYMBOL(dss_reg_r);

void dss_reg_dump(void __iomem *base, u32 length, const char *prefix,
	u32 debug)
{
	if (debug)
		print_hex_dump(KERN_INFO, prefix, DUMP_PREFIX_OFFSET, 32, 4,
			(void *)base, length, false);
} /* dss_reg_dump */
EXPORT_SYMBOL(dss_reg_dump);

static struct resource *msm_dss_get_res_byname(struct platform_device *pdev,
	unsigned int type, const char *name)
{
	struct resource *res = NULL;

	res = platform_get_resource_byname(pdev, type, name);
	if (!res)
		DEV_ERR("%s: '%s' resource not found\n", __func__, name);

	return res;
} /* msm_dss_get_res_byname */
EXPORT_SYMBOL(msm_dss_get_res_byname);

int msm_dss_ioremap_byname(struct platform_device *pdev,
	struct dss_io_data *io_data, const char *name)
{
	struct resource *res = NULL;

	if (!pdev || !io_data) {
		DEV_ERR("%pS->%s: invalid input\n",
			__builtin_return_address(0), __func__);
		return -EINVAL;
	}

	res = msm_dss_get_res_byname(pdev, IORESOURCE_MEM, name);
	if (!res) {
		DEV_ERR("%pS->%s: '%s' msm_dss_get_res_byname failed\n",
			__builtin_return_address(0), __func__, name);
		return -ENODEV;
	}

	io_data->len = (u32)resource_size(res);
	io_data->base = ioremap(res->start, io_data->len);
	if (!io_data->base) {
		DEV_ERR("%pS->%s: '%s' ioremap failed\n",
			__builtin_return_address(0), __func__, name);
		return -EIO;
	}

	return 0;
} /* msm_dss_ioremap_byname */
EXPORT_SYMBOL(msm_dss_ioremap_byname);

void msm_dss_iounmap(struct dss_io_data *io_data)
{
	if (!io_data) {
		DEV_ERR("%pS->%s: invalid input\n",
			__builtin_return_address(0), __func__);
		return;
	}

	if (io_data->base) {
		iounmap(io_data->base);
		io_data->base = NULL;
	}
	io_data->len = 0;
} /* msm_dss_iounmap */
EXPORT_SYMBOL(msm_dss_iounmap);

int msm_dss_config_vreg(struct device *dev, struct dss_vreg *in_vreg,
	int num_vreg, int config)
{
	int i = 0, rc = 0;
	struct dss_vreg *curr_vreg = NULL;
	enum dss_vreg_type type;

	if (!in_vreg || !num_vreg)
		return rc;

	if (config) {
		for (i = 0; i < num_vreg; i++) {
			curr_vreg = &in_vreg[i];
			curr_vreg->vreg = regulator_get(dev,
				curr_vreg->vreg_name);
			rc = PTR_RET(curr_vreg->vreg);
			if (rc) {
				DEV_ERR("%pS->%s: %s get failed. rc=%d\n",
					 __builtin_return_address(0), __func__,
					 curr_vreg->vreg_name, rc);
				curr_vreg->vreg = NULL;
				goto vreg_get_fail;
			}
			type = (regulator_count_voltages(curr_vreg->vreg) > 0)
					? DSS_REG_LDO : DSS_REG_VS;
			if (type == DSS_REG_LDO) {
				rc = regulator_set_voltage(
					curr_vreg->vreg,
					curr_vreg->min_voltage,
					curr_vreg->max_voltage);
				if (rc < 0) {
					DEV_ERR("%pS->%s: %s set vltg fail\n",
						__builtin_return_address(0),
						__func__,
						curr_vreg->vreg_name);
					goto vreg_set_voltage_fail;
				}
			}
		}
	} else {
		for (i = num_vreg-1; i >= 0; i--) {
			curr_vreg = &in_vreg[i];
			if (curr_vreg->vreg) {
				type = (regulator_count_voltages(
					curr_vreg->vreg) > 0)
					? DSS_REG_LDO : DSS_REG_VS;
				if (type == DSS_REG_LDO) {
					regulator_set_voltage(curr_vreg->vreg,
						0, curr_vreg->max_voltage);
				}
				regulator_put(curr_vreg->vreg);
				curr_vreg->vreg = NULL;
			}
		}
	}
	return 0;

vreg_unconfig:
if (type == DSS_REG_LDO)
	regulator_set_optimum_mode(curr_vreg->vreg, 0);

vreg_set_voltage_fail:
	regulator_put(curr_vreg->vreg);
	curr_vreg->vreg = NULL;

vreg_get_fail:
	for (i--; i >= 0; i--) {
		curr_vreg = &in_vreg[i];
		type = (regulator_count_voltages(curr_vreg->vreg) > 0)
			? DSS_REG_LDO : DSS_REG_VS;
		goto vreg_unconfig;
	}
	return rc;
} /* msm_dss_config_vreg */
EXPORT_SYMBOL(msm_dss_config_vreg);

int msm_dss_config_vreg_opt_mode(struct dss_vreg *in_vreg, int num_vreg,
				 enum dss_vreg_mode mode)
{
	int i = 0, rc = 0;

	if (mode >= DSS_REG_MODE_MAX) {
		pr_err("%pS->%s: invalid mode %d\n",
			 __builtin_return_address(0), __func__, mode);
		rc = -EINVAL;
		goto error;
	}

	for (i = 0; i < num_vreg; i++) {
		rc = PTR_RET(in_vreg[i].vreg);
		if (rc) {
			DEV_ERR("%pS->%s: %s regulator error. rc=%d\n",
				__builtin_return_address(0), __func__,
				in_vreg[i].vreg_name, rc);
			goto error;
		}

		DEV_DBG("%s: Setting optimum mode %d for %s (load=%d)\n",
			__func__, mode, in_vreg[i].vreg_name,
			in_vreg[i].load[mode]);
		rc = regulator_set_optimum_mode(in_vreg[i].vreg,
					in_vreg[i].load[mode]);
		if (rc < 0) {
			DEV_ERR("%pS->%s: %s set opt mode failed. rc=%d\n",
				__builtin_return_address(0), __func__,
				in_vreg[i].vreg_name, rc);
			goto error;
		} else {
			/*
			 * regulator_set_optimum_mode can return non-zero
			 * value for success. However, this API is expected
			 * to return 0 for success.
			 */
			rc = 0;
		}
	}

error:
	return rc;
}
EXPORT_SYMBOL(msm_dss_config_vreg_opt_mode);

int msm_dss_enable_vreg(struct dss_vreg *in_vreg, int num_vreg, int enable)
{
	int i = 0, rc = 0;
	bool need_sleep;
	if (enable) {
		for (i = 0; i < num_vreg; i++) {
			rc = PTR_RET(in_vreg[i].vreg);
			if (rc) {
				DEV_ERR("%pS->%s: %s regulator error. rc=%d\n",
					__builtin_return_address(0), __func__,
					in_vreg[i].vreg_name, rc);
				goto vreg_set_opt_mode_fail;
			}
			need_sleep = !regulator_is_enabled(in_vreg[i].vreg);
			if (in_vreg[i].pre_on_sleep && need_sleep)
				usleep_range(in_vreg[i].pre_on_sleep * 1000,
					in_vreg[i].pre_on_sleep * 1000);
			rc = regulator_set_optimum_mode(in_vreg[i].vreg,
				in_vreg[i].load[DSS_REG_MODE_ENABLE]);
			if (rc < 0) {
				DEV_ERR("%pS->%s: %s set opt m fail\n",
					__builtin_return_address(0), __func__,
					in_vreg[i].vreg_name);
				goto vreg_set_opt_mode_fail;
			}
			rc = regulator_enable(in_vreg[i].vreg);
			if (in_vreg[i].post_on_sleep && need_sleep)
				usleep_range(in_vreg[i].post_on_sleep * 1000,
					in_vreg[i].post_on_sleep * 1000);
			if (rc < 0) {
				DEV_ERR("%pS->%s: %s enable failed\n",
					__builtin_return_address(0), __func__,
					in_vreg[i].vreg_name);
				goto disable_vreg;
			}
		}
	} else {
		for (i = num_vreg-1; i >= 0; i--) {
			if (in_vreg[i].pre_off_sleep)
				usleep_range(in_vreg[i].pre_off_sleep * 1000,
					in_vreg[i].pre_off_sleep * 1000);
			regulator_set_optimum_mode(in_vreg[i].vreg,
				in_vreg[i].load[DSS_REG_MODE_DISABLE]);

			if (regulator_is_enabled(in_vreg[i].vreg))
				regulator_disable(in_vreg[i].vreg);

			if (in_vreg[i].post_off_sleep)
				usleep_range(in_vreg[i].post_off_sleep * 1000,
					in_vreg[i].post_off_sleep * 1000);
		}
	}
	return rc;

disable_vreg:
<<<<<<< HEAD
	regulator_set_optimum_mode(in_vreg[i].vreg, in_vreg[i].load[DSS_REG_MODE_DISABLE]);
=======
	regulator_set_optimum_mode(in_vreg[i].vreg,
					in_vreg[i].load[DSS_REG_MODE_DISABLE]);
>>>>>>> e045a95c

vreg_set_opt_mode_fail:
	for (i--; i >= 0; i--) {
		if (in_vreg[i].pre_off_sleep)
			usleep_range(in_vreg[i].pre_off_sleep * 1000,
				in_vreg[i].pre_off_sleep * 1000);
		regulator_set_optimum_mode(in_vreg[i].vreg,
			in_vreg[i].load[DSS_REG_MODE_DISABLE]);
		regulator_disable(in_vreg[i].vreg);
		if (in_vreg[i].post_off_sleep)
			usleep_range(in_vreg[i].post_off_sleep * 1000,
				in_vreg[i].post_off_sleep * 1000);
	}

	return rc;
} /* msm_dss_enable_vreg */
EXPORT_SYMBOL(msm_dss_enable_vreg);

int msm_dss_enable_gpio(struct dss_gpio *in_gpio, int num_gpio, int enable)
{
	int i = 0, rc = 0;
	if (enable) {
		for (i = 0; i < num_gpio; i++) {
			DEV_DBG("%pS->%s: %s enable\n",
				__builtin_return_address(0), __func__,
				in_gpio[i].gpio_name);

			rc = gpio_request(in_gpio[i].gpio,
				in_gpio[i].gpio_name);
			if (rc < 0) {
				DEV_ERR("%pS->%s: %s enable failed\n",
					__builtin_return_address(0), __func__,
					in_gpio[i].gpio_name);
				goto disable_gpio;
			}
			gpio_set_value(in_gpio[i].gpio, in_gpio[i].value);
		}
	} else {
		for (i = num_gpio-1; i >= 0; i--) {
			DEV_DBG("%pS->%s: %s disable\n",
				__builtin_return_address(0), __func__,
				in_gpio[i].gpio_name);
			if (in_gpio[i].gpio)
				gpio_free(in_gpio[i].gpio);
		}
	}
	return rc;

disable_gpio:
	for (i--; i >= 0; i--)
		if (in_gpio[i].gpio)
			gpio_free(in_gpio[i].gpio);

	return rc;
} /* msm_dss_enable_gpio */
EXPORT_SYMBOL(msm_dss_enable_gpio);

void msm_dss_put_clk(struct dss_clk *clk_arry, int num_clk)
{
	int i;

	for (i = num_clk - 1; i >= 0; i--) {
		if (clk_arry[i].clk)
			clk_put(clk_arry[i].clk);
		clk_arry[i].clk = NULL;
	}
} /* msm_dss_put_clk */
EXPORT_SYMBOL(msm_dss_put_clk);

int msm_dss_get_clk(struct device *dev, struct dss_clk *clk_arry, int num_clk)
{
	int i, rc = 0;

	for (i = 0; i < num_clk; i++) {
		clk_arry[i].clk = clk_get(dev, clk_arry[i].clk_name);
		rc = PTR_RET(clk_arry[i].clk);
		if (rc) {
			DEV_ERR("%pS->%s: '%s' get failed. rc=%d\n",
				__builtin_return_address(0), __func__,
				clk_arry[i].clk_name, rc);
			goto error;
		}
	}

	return rc;

error:
	msm_dss_put_clk(clk_arry, num_clk);

	return rc;
} /* msm_dss_get_clk */
EXPORT_SYMBOL(msm_dss_get_clk);

int msm_dss_clk_set_rate(struct dss_clk *clk_arry, int num_clk)
{
	int i, rc = 0;

	for (i = 0; i < num_clk; i++) {
		if (clk_arry[i].clk) {
			if (DSS_CLK_AHB != clk_arry[i].type) {
				DEV_DBG("%pS->%s: '%s' rate %ld\n",
					__builtin_return_address(0), __func__,
					clk_arry[i].clk_name,
					clk_arry[i].rate);
				rc = clk_set_rate(clk_arry[i].clk,
					clk_arry[i].rate);
				if (rc) {
					DEV_ERR("%pS->%s: %s failed. rc=%d\n",
						__builtin_return_address(0),
						__func__,
						clk_arry[i].clk_name, rc);
					break;
				}
			}
		} else {
			DEV_ERR("%pS->%s: '%s' is not available\n",
				__builtin_return_address(0), __func__,
				clk_arry[i].clk_name);
			rc = -EPERM;
			break;
		}
	}

	return rc;
} /* msm_dss_clk_set_rate */
EXPORT_SYMBOL(msm_dss_clk_set_rate);

int msm_dss_enable_clk(struct dss_clk *clk_arry, int num_clk, int enable)
{
	int i, rc = 0;

	if (enable) {
		for (i = 0; i < num_clk; i++) {
			DEV_DBG("%pS->%s: enable '%s'\n",
				__builtin_return_address(0), __func__,
				clk_arry[i].clk_name);
			if (clk_arry[i].clk) {
				rc = clk_prepare_enable(clk_arry[i].clk);
				if (rc)
					DEV_ERR("%pS->%s: %s en fail. rc=%d\n",
						__builtin_return_address(0),
						__func__,
						clk_arry[i].clk_name, rc);
			} else {
				DEV_ERR("%pS->%s: '%s' is not available\n",
					__builtin_return_address(0), __func__,
					clk_arry[i].clk_name);
				rc = -EPERM;
			}

			if (rc) {
				msm_dss_enable_clk(&clk_arry[i],
					i, false);
				break;
			}
		}
	} else {
		for (i = num_clk - 1; i >= 0; i--) {
			DEV_DBG("%pS->%s: disable '%s'\n",
				__builtin_return_address(0), __func__,
				clk_arry[i].clk_name);

			if (clk_arry[i].clk)
				clk_disable_unprepare(clk_arry[i].clk);
			else
				DEV_ERR("%pS->%s: '%s' is not available\n",
					__builtin_return_address(0), __func__,
					clk_arry[i].clk_name);
		}
	}

	return rc;
} /* msm_dss_enable_clk */
EXPORT_SYMBOL(msm_dss_enable_clk);


int mdss_i2c_byte_read(struct i2c_client *client, uint8_t slave_addr,
			uint8_t reg_offset, uint8_t *read_buf)
{
	struct i2c_msg msgs[2];
	int ret = -1;

	pr_debug("%s: reading from slave_addr=[%x] and offset=[%x]\n",
		 __func__, slave_addr, reg_offset);

	msgs[0].addr = slave_addr >> 1;
	msgs[0].flags = 0;
	msgs[0].buf = &reg_offset;
	msgs[0].len = 1;

	msgs[1].addr = slave_addr >> 1;
	msgs[1].flags = I2C_M_RD;
	msgs[1].buf = read_buf;
	msgs[1].len = 1;

	ret = i2c_transfer(client->adapter, msgs, 2);
	if (ret < 1) {
		pr_err("%s: I2C READ FAILED=[%d]\n", __func__, ret);
		return -EACCES;
	}
	pr_debug("%s: i2c buf is [%x]\n", __func__, *read_buf);
	return 0;
}
EXPORT_SYMBOL(mdss_i2c_byte_read);

int mdss_i2c_byte_write(struct i2c_client *client, uint8_t slave_addr,
			uint8_t reg_offset, uint8_t *value)
{
	struct i2c_msg msgs[1];
	uint8_t data[2];
	int status = -EACCES;

	pr_debug("%s: writing from slave_addr=[%x] and offset=[%x]\n",
		 __func__, slave_addr, reg_offset);

	data[0] = reg_offset;
	data[1] = *value;

	msgs[0].addr = slave_addr >> 1;
	msgs[0].flags = 0;
	msgs[0].len = 2;
	msgs[0].buf = data;

	status = i2c_transfer(client->adapter, msgs, 1);
	if (status < 1) {
		pr_err("I2C WRITE FAILED=[%d]\n", status);
		return -EACCES;
	}
	pr_debug("%s: I2C write status=%x\n", __func__, status);
	return status;
}
EXPORT_SYMBOL(mdss_i2c_byte_write);<|MERGE_RESOLUTION|>--- conflicted
+++ resolved
@@ -1,8 +1,4 @@
-<<<<<<< HEAD
-/* Copyright (c) 2012-2017, The Linux Foundation. All rights reserved.
-=======
 /* Copyright (c) 2012-2015, 2017, The Linux Foundation. All rights reserved.
->>>>>>> e045a95c
  *
  * This program is free software; you can redistribute it and/or modify
  * it under the terms of the GNU General Public License version 2 and
@@ -316,12 +312,8 @@
 	return rc;
 
 disable_vreg:
-<<<<<<< HEAD
-	regulator_set_optimum_mode(in_vreg[i].vreg, in_vreg[i].load[DSS_REG_MODE_DISABLE]);
-=======
 	regulator_set_optimum_mode(in_vreg[i].vreg,
 					in_vreg[i].load[DSS_REG_MODE_DISABLE]);
->>>>>>> e045a95c
 
 vreg_set_opt_mode_fail:
 	for (i--; i >= 0; i--) {

--- conflicted
+++ resolved
@@ -1,9 +1,5 @@
 /*
-<<<<<<< HEAD
- * Copyright (c) 2014-2017, The Linux Foundation. All rights reserved.
-=======
  * Copyright (c) 2014-2015, 2017, The Linux Foundation. All rights reserved.
->>>>>>> e045a95c
  *
  * This program is free software; you can redistribute it and/or modify
  * it under the terms of the GNU General Public License version 2 and

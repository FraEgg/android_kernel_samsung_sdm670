/*
 * Copyright (c) 2014-2017, The Linux Foundation. All rights reserved.
 *
 * This program is free software; you can redistribute it and/or modify
 * it under the terms of the GNU General Public License version 2 and
 * only version 2 as published by the Free Software Foundation.
 *
 * This program is distributed in the hope that it will be useful,
 * but WITHOUT ANY WARRANTY; without even the implied warranty of
 * MERCHANTABILITY or FITNESS FOR A PARTICULAR PURPOSE.  See the
 * GNU General Public License for more details.
 *
 */

#define pr_fmt(fmt)	"%s: " fmt, __func__

#include <linux/uaccess.h>
#include <linux/vmalloc.h>
#include "mdss_fb.h"
#include "mdss_mdp.h"
#include "mdss_mdp_pp.h"
#include "mdss_mdp_pp_cache_config.h"

#define IGC_C1_SHIFT 16
static u32 pp_igc_601[IGC_LUT_ENTRIES] = {
	0, 1, 2, 4, 5, 6, 7, 9, 10, 11, 12, 14, 15, 16, 18, 20, 21, 23,
	25, 27, 29, 31, 33, 35, 37, 40, 42, 45, 48, 50, 53, 56, 59, 62,
	66, 69, 72, 76, 79, 83, 87, 91, 95, 99, 103, 107, 112, 116, 121,
	126, 131, 136, 141, 146, 151, 156, 162, 168, 173, 179, 185, 191,
	197, 204, 210, 216, 223, 230, 237, 244, 251, 258, 265, 273, 280,
	288, 296, 304, 312, 320, 329, 337, 346, 354, 363, 372, 381, 390,
	400, 409, 419, 428, 438, 448, 458, 469, 479, 490, 500, 511, 522,
	533, 544, 555, 567, 578, 590, 602, 614, 626, 639, 651, 664, 676,
	689, 702, 715, 728, 742, 755, 769, 783, 797, 811, 825, 840, 854,
	869, 884, 899, 914, 929, 945, 960, 976, 992, 1008, 1024, 1041,
	1057, 1074, 1091, 1108, 1125, 1142, 1159, 1177, 1195, 1213, 1231,
	1249, 1267, 1286, 1304, 1323, 1342, 1361, 1381, 1400, 1420, 1440,
	1459, 1480, 1500, 1520, 1541, 1562, 1582, 1603, 1625, 1646, 1668,
	1689, 1711, 1733, 1755, 1778, 1800, 1823, 1846, 1869, 1892, 1916,
	1939, 1963, 1987, 2011, 2035, 2059, 2084, 2109, 2133, 2159, 2184,
	2209, 2235, 2260, 2286, 2312, 2339, 2365, 2392, 2419, 2446, 2473,
	2500, 2527, 2555, 2583, 2611, 2639, 2668, 2696, 2725, 2754, 2783,
	2812, 2841, 2871, 2901, 2931, 2961, 2991, 3022, 3052, 3083, 3114,
	3146, 3177, 3209, 3240, 3272, 3304, 3337, 3369, 3402, 3435, 3468,
	3501, 3535, 3568, 3602, 3636, 3670, 3705, 3739, 3774, 3809, 3844,
	3879, 3915, 3950, 3986, 4022, 4059, 4095,
};

static u32 pp_igc_709[IGC_LUT_ENTRIES] = {
	0, 4, 7, 11, 14, 18, 21, 25, 29, 32, 36, 39, 43, 46, 50, 54, 57,
	61, 64, 68, 71, 75, 78, 82, 86, 90, 94, 98, 102, 107, 111, 115,
	120, 125, 130, 134, 139, 145, 150, 155, 161, 166, 172, 177, 183,
	189, 195, 201, 208, 214, 220, 227, 234, 240, 247, 254, 261, 269,
	276, 283, 291, 298, 306, 314, 322, 330, 338, 347, 355, 364, 372,
	381, 390, 399, 408, 417, 426, 436, 445, 455, 465, 474, 484, 495,
	505, 515, 525, 536, 547, 558, 568, 579, 591, 602, 613, 625, 636,
	648, 660, 672, 684, 696, 708, 721, 733, 746, 759, 772, 785, 798,
	811, 825, 838, 852, 865, 879, 893, 907, 922, 936, 950, 965, 980,
	995, 1010, 1025, 1040, 1055, 1071, 1086, 1102, 1118, 1134, 1150,
	1166, 1183, 1199, 1216, 1232, 1249, 1266, 1283, 1300, 1318, 1335,
	1353, 1370, 1388, 1406, 1424, 1443, 1461, 1479, 1498, 1517, 1536,
	1555, 1574, 1593, 1612, 1632, 1652, 1671, 1691, 1711, 1731, 1752,
	1772, 1793, 1813, 1834, 1855, 1876, 1897, 1919, 1940, 1962, 1984,
	2005, 2027, 2050, 2072, 2094, 2117, 2139, 2162, 2185, 2208, 2231,
	2255, 2278, 2302, 2325, 2349, 2373, 2397, 2422, 2446, 2471, 2495,
	2520, 2545, 2570, 2595, 2621, 2646, 2672, 2697, 2723, 2749, 2775,
	2802, 2828, 2855, 2881, 2908, 2935, 2962, 2990, 3017, 3044, 3072,
	3100, 3128, 3156, 3184, 3212, 3241, 3270, 3298, 3327, 3356, 3385,
	3415, 3444, 3474, 3503, 3533, 3563, 3594, 3624, 3654, 3685, 3716,
	3746, 3777, 3808, 3840, 3871, 3903, 3934, 3966, 3998, 4030, 4063,
	4095,
};

static u32 pp_igc_srgb[IGC_LUT_ENTRIES] = {
	0, 1, 2, 4, 5, 6, 7, 9, 10, 11, 12, 14, 15, 16, 18, 20, 21, 23,
	25, 27, 29, 31, 33, 35, 37, 40, 42, 45, 48, 50, 53, 56, 59, 62,
	66, 69, 72, 76, 79, 83, 87, 91, 95, 99, 103, 107, 112, 116, 121,
	126, 131, 136, 141, 146, 151, 156, 162, 168, 173, 179, 185, 191,
	197, 204, 210, 216, 223, 230, 237, 244, 251, 258, 265, 273, 280,
	288, 296, 304, 312, 320, 329, 337, 346, 354, 363, 372, 381, 390,
	400, 409, 419, 428, 438, 448, 458, 469, 479, 490, 500, 511, 522,
	533, 544, 555, 567, 578, 590, 602, 614, 626, 639, 651, 664, 676,
	689, 702, 715, 728, 742, 755, 769, 783, 797, 811, 825, 840, 854,
	869, 884, 899, 914, 929, 945, 960, 976, 992, 1008, 1024, 1041,
	1057, 1074, 1091, 1108, 1125, 1142, 1159, 1177, 1195, 1213, 1231, 1249,
	1267, 1286, 1304, 1323, 1342, 1361, 1381, 1400, 1420, 1440, 1459, 1480,
	1500, 1520, 1541, 1562, 1582, 1603, 1625, 1646, 1668, 1689, 1711, 1733,
	1755, 1778, 1800, 1823, 1846, 1869, 1892, 1916, 1939, 1963, 1987, 2011,
	2035, 2059, 2084, 2109, 2133, 2159, 2184, 2209, 2235, 2260, 2286, 2312,
	2339, 2365, 2392, 2419, 2446, 2473, 2500, 2527, 2555, 2583, 2611, 2639,
	2668, 2696, 2725, 2754, 2783, 2812, 2841, 2871, 2901, 2931, 2961, 2991,
	3022, 3052, 3083, 3114, 3146, 3177, 3209, 3240, 3272, 3304, 3337, 3369,
	3402, 3435, 3468, 3501, 3535, 3568, 3602, 3636, 3670, 3705, 3739, 3774,
	3809, 3844, 3879, 3915, 3950, 3986, 4022, 4059, 4095
};

static int pp_hist_lut_cache_params_v1_7(struct mdp_hist_lut_data *config,
				      struct mdss_pp_res_type *mdss_pp_res)
{
	u32 disp_num;
	struct mdss_pp_res_type_v1_7 *res_cache = NULL;
	struct mdp_hist_lut_data_v1_7 *v17_cache_data = NULL, v17_usr_config;
	int ret = 0;

	if (!config || !mdss_pp_res) {
		pr_err("invalid param config %pK pp_res %pK\n",
			config, mdss_pp_res);
		return -EINVAL;
	}
	if ((config->block < MDP_LOGICAL_BLOCK_DISP_0) ||
		(config->block >= MDP_BLOCK_MAX)) {
		pr_err("invalid config block %d\n", config->block);
		return -EINVAL;
	}
<<<<<<< HEAD
	if (!mdss_pp_res->pp_data_res) {
		pr_err("invalid pp_data_res %pK\n", mdss_pp_res->pp_data_res);
=======
	if (!mdss_pp_res->pp_data_v1_7) {
		pr_err("invalid pp_data_v1_7 %pK\n", mdss_pp_res->pp_data_v1_7);
>>>>>>> e045a95c
		return -EINVAL;
	}

	res_cache = mdss_pp_res->pp_data_v1_7;
	if (config->ops & MDP_PP_OPS_READ) {
		pr_err("read op is not supported\n");
		return -EINVAL;
	} else {
		disp_num = config->block - MDP_LOGICAL_BLOCK_DISP_0;
		mdss_pp_res->enhist_disp_cfg[disp_num] = *config;
		v17_cache_data = &res_cache->hist_lut_v17_data[disp_num];
		mdss_pp_res->enhist_disp_cfg[disp_num].cfg_payload =
		(void *) v17_cache_data;

		if (copy_from_user(&v17_usr_config, config->cfg_payload,
				   sizeof(v17_usr_config))) {
			pr_err("failed to copy v17 hist_lut\n");
			ret = -EFAULT;
			return ret;
		}
		if ((config->ops & MDP_PP_OPS_DISABLE)) {
			pr_debug("disable hist_lut\n");
			ret = 0;
			return ret;
		}
		memcpy(v17_cache_data, &v17_usr_config, sizeof(v17_usr_config));
		if (v17_usr_config.len != ENHIST_LUT_ENTRIES) {
			pr_err("Invalid table size %d exp %d\n",
				v17_usr_config.len, ENHIST_LUT_ENTRIES);
			ret = -EINVAL;
			return ret;
		}
		v17_cache_data->data = &res_cache->hist_lut[disp_num][0];
		if (copy_from_user(v17_cache_data->data, v17_usr_config.data,
				   v17_usr_config.len * sizeof(u32))) {
			pr_err("failed to copy v17 hist_lut->data\n");
			ret = -EFAULT;
			return ret;
		}
	}
	return ret;
}

static int pp_hist_lut_cache_params_pipe_v1_7(struct mdp_hist_lut_data *config,
			struct mdss_mdp_pipe *pipe)
{
	struct mdp_hist_lut_data_v1_7 *hist_lut_cache_data;
	struct mdp_hist_lut_data_v1_7 hist_lut_usr_config;
	int ret = 0;

	if (!config || !pipe) {
		pr_err("Invalid param config %pK pipe %pK\n",
			config, pipe);
		return -EINVAL;
	}

	if (config->ops & MDP_PP_OPS_DISABLE) {
		pr_debug("Disable Hist LUT on pipe %d\n", pipe->num);
		goto hist_lut_cache_pipe_exit;
	}

	if (config->ops & MDP_PP_OPS_READ) {
		pr_err("Read op is not supported\n");
		return -EINVAL;
	}

	if (!config->cfg_payload) {
		pr_err("Hist LUT config payload invalid\n");
		return -EINVAL;
	}

	if (copy_from_user(&hist_lut_usr_config,
				(void __user *) config->cfg_payload,
				sizeof(hist_lut_usr_config))) {
		pr_err("failed to copy hist lut config\n");
		return -EFAULT;
	}

	hist_lut_cache_data = pipe->pp_res.hist_lut_cfg_payload;
	if (!hist_lut_cache_data) {
		hist_lut_cache_data = kzalloc(
				sizeof(struct mdp_hist_lut_data_v1_7),
				GFP_KERNEL);
		if (!hist_lut_cache_data) {
			pr_err("failed to allocate cache_data\n");
			ret = -ENOMEM;
			goto hist_lut_cache_pipe_exit;
		} else
			pipe->pp_res.hist_lut_cfg_payload = hist_lut_cache_data;
	}

	*hist_lut_cache_data = hist_lut_usr_config;

	if (hist_lut_cache_data->len != ENHIST_LUT_ENTRIES) {
		pr_err("Invalid Hist LUT length %d\n",
			hist_lut_cache_data->len);
		ret = -EINVAL;
		goto hist_lut_cache_pipe_exit;
	}

	if (copy_from_user(pipe->pp_res.hist_lut,
			   hist_lut_usr_config.data,
			   sizeof(uint32_t) * hist_lut_cache_data->len)) {
		pr_err("Failed to copy usr Hist LUT data\n");
		ret = -EFAULT;
		goto hist_lut_cache_pipe_exit;
	}

	hist_lut_cache_data->data = pipe->pp_res.hist_lut;

hist_lut_cache_pipe_exit:
	if (ret || (config->ops & MDP_PP_OPS_DISABLE)) {
		kfree(pipe->pp_res.hist_lut_cfg_payload);
		pipe->pp_res.hist_lut_cfg_payload = NULL;
	}
	pipe->pp_cfg.hist_lut_cfg.cfg_payload =
			pipe->pp_res.hist_lut_cfg_payload;
	return ret;
}

int pp_hist_lut_cache_params(struct mdp_hist_lut_data *config,
			struct mdp_pp_cache_res *res_cache)
{
	int ret = 0;

	if (!config || !res_cache) {
		pr_err("invalid param config %pK res_cache %pK\n",
			config, res_cache);
		return -EINVAL;
	}
	if (res_cache->block != SSPP_VIG && res_cache->block != DSPP) {
		pr_err("invalid block for Hist LUT %d\n", res_cache->block);
		return -EINVAL;
	}
	if (!res_cache->mdss_pp_res && !res_cache->pipe_res) {
		pr_err("NULL payload for block %d mdss_pp_res %pK pipe_res %pK\n",
			res_cache->block, res_cache->mdss_pp_res,
			res_cache->pipe_res);
		return -EINVAL;
	}

	switch (config->version) {
	case mdp_hist_lut_v1_7:
		if (res_cache->block == DSPP) {
			ret = pp_hist_lut_cache_params_v1_7(config,
					res_cache->mdss_pp_res);
			if (ret)
				pr_err("failed to cache Hist LUT params for DSPP ret %d\n",
					ret);
		} else {
			ret = pp_hist_lut_cache_params_pipe_v1_7(config,
					res_cache->pipe_res);
			if (ret)
				pr_err("failed to cache Hist LUT params for SSPP ret %d\n",
					ret);
		}
		break;
	default:
		pr_err("unsupported hist_lut version %d\n",
			config->version);
		ret = -EINVAL;
		break;
	}
	return ret;
}

int pp_dither_cache_params_v1_7(struct mdp_dither_cfg_data *config,
			  struct mdss_pp_res_type *mdss_pp_res,
			  int copy_from_kernel)
{
	u32 disp_num;
	int ret = 0;
	struct mdss_pp_res_type_v1_7 *res_cache = NULL;
	struct mdp_dither_data_v1_7 *v17_cache_data = NULL, v17_usr_config;

	if (!config || !mdss_pp_res) {
		pr_err("invalid param config %pK pp_res %pK\n",
			config, mdss_pp_res);
		return -EINVAL;
	}
	if ((config->block < MDP_LOGICAL_BLOCK_DISP_0) ||
		(config->block >= MDP_BLOCK_MAX)) {
		pr_err("invalid config block %d\n", config->block);
		return -EINVAL;
	}
<<<<<<< HEAD
	if (!mdss_pp_res->pp_data_res) {
		pr_err("invalid pp_data_res %pK\n", mdss_pp_res->pp_data_res);
=======
	if (!mdss_pp_res->pp_data_v1_7) {
		pr_err("invalid pp_data_v1_7 %pK\n", mdss_pp_res->pp_data_v1_7);
>>>>>>> e045a95c
		return -EINVAL;
	}

	res_cache = mdss_pp_res->pp_data_v1_7;

	if ((config->flags & MDSS_PP_SPLIT_MASK) == MDSS_PP_SPLIT_MASK) {
		pr_warn("Can't set both split bits\n");
		return -EINVAL;
	}

	if (config->flags & MDP_PP_OPS_READ) {
		pr_err("read op is not supported\n");
		return -ENOTSUPP;
	}

	disp_num = config->block - MDP_LOGICAL_BLOCK_DISP_0;
	mdss_pp_res->dither_disp_cfg[disp_num] = *config;

	if (config->flags & MDP_PP_OPS_DISABLE) {
		pr_debug("disable dither\n");
		ret = 0;
		goto dither_config_exit;
	}

	if (!(config->flags & MDP_PP_OPS_WRITE)) {
		pr_debug("op for dither %d\n", config->flags);
		goto dither_config_exit;
	}

	v17_cache_data = &res_cache->dither_v17_data[disp_num];
	mdss_pp_res->dither_disp_cfg[disp_num].cfg_payload =
		(void *)v17_cache_data;
	if (copy_from_kernel) {
		memcpy(v17_cache_data, config->cfg_payload,
				sizeof(struct mdp_dither_data_v1_7));
	} else {
		if (copy_from_user(&v17_usr_config, config->cfg_payload,
				sizeof(v17_usr_config))) {
			pr_err("failed to copy v17 dither\n");
			ret = -EFAULT;
			goto dither_config_exit;
		}
		memcpy(v17_cache_data, &v17_usr_config, sizeof(v17_usr_config));
	}
	if (v17_cache_data->len &&
		v17_cache_data->len != MDP_DITHER_DATA_V1_7_SZ) {
		pr_err("invalid dither len %d expected %d\n",
			   v17_cache_data->len, MDP_DITHER_DATA_V1_7_SZ);
		ret = -EINVAL;
	}

dither_config_exit:
	return ret;
}

int pp_dither_cache_params(struct mdp_dither_cfg_data *config,
	struct mdss_pp_res_type *mdss_pp_res,
	int copy_from_kernel)
{
	int ret = 0;
	if (!config || !mdss_pp_res) {
		pr_err("invalid param config %pK pp_res %pK\n",
			config, mdss_pp_res);
		return -EINVAL;
	}
	switch (config->version) {
	case mdp_dither_v1_7:
		ret = pp_dither_cache_params_v1_7(config, mdss_pp_res,
				copy_from_kernel);
		break;
	default:
		pr_err("unsupported dither version %d\n",
			config->version);
		break;
	}
	return ret;
}


static int pp_gamut_cache_params_v1_7(struct mdp_gamut_cfg_data *config,
				      struct mdss_pp_res_type *mdss_pp_res)
{
	u32 disp_num, tbl_sz;
	struct mdss_pp_res_type_v1_7 *res_cache;
	struct mdp_gamut_data_v1_7 *v17_cache_data, v17_usr_config;
	u32 gamut_size = 0, scal_coff_size = 0, sz = 0, index = 0;
	u32 *tbl_gamut = NULL;
	int ret = 0, i = 0;

	if (!config || !mdss_pp_res) {
		pr_err("invalid param config %pK pp_res %pK\n",
			config, mdss_pp_res);
		return -EINVAL;
	}

	if ((config->block < MDP_LOGICAL_BLOCK_DISP_0) ||
		(config->block >= MDP_BLOCK_MAX)) {
		pr_err("invalid config block %d\n", config->block);
		return -EINVAL;
	}
<<<<<<< HEAD
	if (!mdss_pp_res->pp_data_res) {
		pr_err("invalid pp_data_res %pK\n", mdss_pp_res->pp_data_res);
=======
	if (!mdss_pp_res->pp_data_v1_7) {
		pr_err("invalid pp_data_v1_7 %pK\n", mdss_pp_res->pp_data_v1_7);
>>>>>>> e045a95c
		return -EINVAL;
	}
	res_cache = mdss_pp_res->pp_data_v1_7;
	if (config->flags & MDP_PP_OPS_READ) {
		pr_err("read op is not supported\n");
		return -EINVAL;
	}

	disp_num = config->block - MDP_LOGICAL_BLOCK_DISP_0;

	/* Copy top level gamut cfg struct into PP res cache */
	memcpy(&mdss_pp_res->gamut_disp_cfg[disp_num], config,
			sizeof(struct mdp_gamut_cfg_data));

	v17_cache_data = &res_cache->gamut_v17_data[disp_num];
	mdss_pp_res->gamut_disp_cfg[disp_num].cfg_payload =
		(void *) v17_cache_data;
	tbl_gamut = v17_cache_data->c0_data[0];

	if ((config->flags & MDP_PP_OPS_DISABLE)) {
		pr_debug("disable gamut\n");
		ret = 0;
		goto gamut_config_exit;
	}

	if (copy_from_user(&v17_usr_config, config->cfg_payload,
			   sizeof(v17_usr_config))) {
		pr_err("failed to copy v17 gamut\n");
		ret = -EFAULT;
		goto gamut_config_exit;
	}
	if (v17_usr_config.mode != mdp_gamut_coarse_mode &&
	   v17_usr_config.mode != mdp_gamut_fine_mode) {
		pr_err("invalid gamut mode %d\n", v17_usr_config.mode);
		return -EINVAL;
	}
	if (!(config->flags & MDP_PP_OPS_WRITE)) {
		pr_debug("op for gamut %d\n", config->flags);
		goto gamut_config_exit;
	}
	tbl_sz = (v17_usr_config.mode == mdp_gamut_fine_mode) ?
		MDP_GAMUT_TABLE_V1_7_SZ :
		 MDP_GAMUT_TABLE_V1_7_COARSE_SZ;
	v17_cache_data->mode = v17_usr_config.mode;
	v17_cache_data->map_en = v17_usr_config.map_en;
	/* sanity check for sizes */
	for (i = 0; i < MDP_GAMUT_TABLE_NUM_V1_7; i++) {
		if (v17_usr_config.tbl_size[i] != tbl_sz) {
			pr_err("invalid tbl size %d exp %d tbl index %d mode %d\n",
			       v17_usr_config.tbl_size[i], tbl_sz, i,
			       v17_usr_config.mode);
			ret = -EINVAL;
			goto gamut_config_exit;
		}
		gamut_size += v17_usr_config.tbl_size[i];
		if (i >= MDP_GAMUT_SCALE_OFF_TABLE_NUM)
			continue;
		if (v17_usr_config.tbl_scale_off_sz[i] !=
		    MDP_GAMUT_SCALE_OFF_SZ) {
			pr_err("invalid scale size %d exp %d scale index %d mode %d\n",
			       v17_usr_config.tbl_scale_off_sz[i],
			       MDP_GAMUT_SCALE_OFF_SZ, i,
			       v17_usr_config.mode);
			ret = -EINVAL;
			goto gamut_config_exit;
		}
		scal_coff_size += v17_usr_config.tbl_scale_off_sz[i];

	}
	/* gamut size should be accounted for c0, c1c2 table */
	sz = gamut_size * 2 + scal_coff_size;
	if (sz > GAMUT_TOTAL_TABLE_SIZE_V1_7) {
		pr_err("Invalid table size act %d max %d\n",
		      sz, GAMUT_TOTAL_TABLE_SIZE_V1_7);
		ret = -EINVAL;
		goto gamut_config_exit;
	}
	/* Allocate for fine mode other modes will fit */
	if (!tbl_gamut)
		tbl_gamut = vmalloc(GAMUT_TOTAL_TABLE_SIZE_V1_7 *
				    sizeof(u32));
	if (!tbl_gamut) {
		pr_err("failed to allocate buffer for gamut size %zd",
			(GAMUT_TOTAL_TABLE_SIZE_V1_7 * sizeof(u32)));
		ret = -ENOMEM;
		goto gamut_config_exit;
	}
	index = 0;
	for (i = 0; i < MDP_GAMUT_TABLE_NUM_V1_7; i++) {
		ret = copy_from_user(&tbl_gamut[index],
			v17_usr_config.c0_data[i],
			(sizeof(u32) * v17_usr_config.tbl_size[i]));
		if (ret) {
			pr_err("copying c0 table %d from userspace failed size %zd ret %d\n",
				i, (sizeof(u32) *
				v17_usr_config.tbl_size[i]), ret);
			ret = -EFAULT;
			goto gamut_memory_free_exit;
		}
		v17_cache_data->c0_data[i] = &tbl_gamut[index];
		v17_cache_data->tbl_size[i] =
			v17_usr_config.tbl_size[i];
		index += v17_usr_config.tbl_size[i];
		ret = copy_from_user(&tbl_gamut[index],
			v17_usr_config.c1_c2_data[i],
			(sizeof(u32) * v17_usr_config.tbl_size[i]));
		if (ret) {
			pr_err("copying c1_c2 table %d from userspace failed size %zd ret %d\n",
				i, (sizeof(u32) *
				v17_usr_config.tbl_size[i]), ret);
			ret = -EINVAL;
			goto gamut_memory_free_exit;
		}
		v17_cache_data->c1_c2_data[i] = &tbl_gamut[index];
		index += v17_usr_config.tbl_size[i];
	}
	for (i = 0; i < MDP_GAMUT_SCALE_OFF_TABLE_NUM; i++) {
		ret = copy_from_user(&tbl_gamut[index],
			v17_usr_config.scale_off_data[i],
			(sizeof(u32) *
			v17_usr_config.tbl_scale_off_sz[i]));
		if (ret) {
			pr_err("copying scale offset table %d from userspace failed size %zd ret %d\n",
				i, (sizeof(u32) *
				v17_usr_config.tbl_scale_off_sz[i]),
				ret);
			ret = -EFAULT;
			goto gamut_memory_free_exit;
		}
		v17_cache_data->tbl_scale_off_sz[i] =
			v17_usr_config.tbl_scale_off_sz[i];
		v17_cache_data->scale_off_data[i] = &tbl_gamut[index];
		index += v17_usr_config.tbl_scale_off_sz[i];
	}

gamut_config_exit:
	return ret;
gamut_memory_free_exit:
	vfree(tbl_gamut);
	for (i = 0; i < MDP_GAMUT_TABLE_NUM_V1_7; i++) {
		v17_cache_data->c0_data[i] = NULL;
		v17_cache_data->c1_c2_data[i] = NULL;
		v17_cache_data->tbl_size[i] = 0;
		if (i < MDP_GAMUT_SCALE_OFF_TABLE_NUM) {
			v17_cache_data->scale_off_data[i] = NULL;
			v17_cache_data->tbl_scale_off_sz[i] = 0;
		}
	}
	return ret;
}

int pp_gamut_cache_params(struct mdp_gamut_cfg_data *config,
			  struct mdss_pp_res_type *mdss_pp_res)
{
	int ret = 0;
	if (!config || !mdss_pp_res) {
		pr_err("invalid param config %pK pp_res %pK\n",
			config, mdss_pp_res);
		return -EINVAL;
	}
	switch (config->version) {
	case mdp_gamut_v1_7:
		ret = pp_gamut_cache_params_v1_7(config, mdss_pp_res);
		break;
	default:
		pr_err("unsupported gamut version %d\n",
			config->version);
		ret = -EINVAL;
		break;
	}
	return ret;
}

static int pp_pcc_cache_params_pipe_v1_7(struct mdp_pcc_cfg_data *config,
				      struct mdss_mdp_pipe *pipe)
{
	struct mdp_pcc_data_v1_7 *v17_cache_data = NULL, v17_usr_config;

	if (!pipe || !config) {
		pr_err("invalid params pipe %pK config %pK\n", pipe, config);
		return -EINVAL;
	}

	if (config->ops & MDP_PP_OPS_DISABLE) {
		pr_debug("disable ops set cleanup payload\n");
		goto cleanup;
	}

	if (config->ops & MDP_PP_OPS_READ) {
		pr_err("read ops not supported\n");
		return -EINVAL;
	}

	if (!config->cfg_payload) {
		pr_err("PCC config payload invalid\n");
		return -EINVAL;
	}

	if (copy_from_user(&v17_usr_config,
				(void __user *) config->cfg_payload,
				sizeof(v17_usr_config))) {
		pr_err("failed to copy pcc config\n");
		return -EFAULT;
	}

	if (!(config->ops & MDP_PP_OPS_WRITE)) {
		pr_debug("write ops not set value of flag is %d\n",
			config->ops);
		goto cleanup;
	}

	v17_cache_data = pipe->pp_res.pcc_cfg_payload;
	if (!v17_cache_data) {
		v17_cache_data = kzalloc(sizeof(struct mdp_pcc_data_v1_7),
						GFP_KERNEL);
		pipe->pp_res.pcc_cfg_payload = v17_cache_data;
	}
	if (!v17_cache_data) {
		pr_err("failed to allocate the pcc cache data\n");
		return -ENOMEM;
	}
	memcpy(v17_cache_data, &v17_usr_config, sizeof(v17_usr_config));
	pipe->pp_cfg.pcc_cfg_data.cfg_payload = v17_cache_data;
cleanup:
	if (config->ops & MDP_PP_OPS_DISABLE) {
		kfree(pipe->pp_res.pcc_cfg_payload);
		pipe->pp_res.pcc_cfg_payload = NULL;
		pipe->pp_cfg.pcc_cfg_data.cfg_payload = NULL;
	}
	return 0;
}

static int pp_pcc_cache_params_v1_7(struct mdp_pcc_cfg_data *config,
				      struct mdss_pp_res_type *mdss_pp_res)
{
	u32 disp_num;
	int ret = 0;
	struct mdss_pp_res_type_v1_7 *res_cache;
	struct mdp_pcc_data_v1_7 *v17_cache_data, v17_usr_config;

	if (!config || !mdss_pp_res) {
		pr_err("invalid param config %pK pp_res %pK\n",
			config, mdss_pp_res);
		return -EINVAL;
	}

	if ((config->block < MDP_LOGICAL_BLOCK_DISP_0) ||
		(config->block >= MDP_BLOCK_MAX)) {
		pr_err("invalid config block %d\n", config->block);
		return -EINVAL;
	}
<<<<<<< HEAD
	if (!mdss_pp_res->pp_data_res) {
		pr_err("invalid pp_data_res %pK\n", mdss_pp_res->pp_data_res);
=======
	if (!mdss_pp_res->pp_data_v1_7) {
		pr_err("invalid pp_data_v1_7 %pK\n", mdss_pp_res->pp_data_v1_7);
>>>>>>> e045a95c
		return -EINVAL;
	}

	res_cache = mdss_pp_res->pp_data_v1_7;
	if (config->ops & MDP_PP_OPS_READ) {
		pr_err("read op is not supported\n");
		return -EINVAL;
	} else {
		disp_num = config->block - MDP_LOGICAL_BLOCK_DISP_0;
		mdss_pp_res->pcc_disp_cfg[disp_num] = *config;
		v17_cache_data = &res_cache->pcc_v17_data[disp_num];
		mdss_pp_res->pcc_disp_cfg[disp_num].cfg_payload =
			(void *) v17_cache_data;
		if (copy_from_user(&v17_usr_config, config->cfg_payload,
				   sizeof(v17_usr_config))) {
			pr_err("failed to copy v17 pcc\n");
			ret = -EFAULT;
			goto pcc_config_exit;
		}
		if ((config->ops & MDP_PP_OPS_DISABLE)) {
			pr_debug("disable pcc\n");
			ret = 0;
			goto pcc_config_exit;
		}
		if (!(config->ops & MDP_PP_OPS_WRITE)) {
			pr_debug("op for pcc %d\n", config->ops);
			goto pcc_config_exit;
		}
		memcpy(v17_cache_data, &v17_usr_config, sizeof(v17_usr_config));
	}
pcc_config_exit:
	return ret;
}

int pp_pcc_cache_params(struct mdp_pcc_cfg_data *config,
			struct mdp_pp_cache_res *res_cache)
{
	int ret = 0;
	if (!config || !res_cache) {
		pr_err("invalid param config %pK pp_res %pK\n",
			config, res_cache);
		return -EINVAL;
	}
	if (res_cache->block < SSPP_RGB || res_cache->block > DSPP) {
		pr_err("invalid block for PCC %d\n", res_cache->block);
		return -EINVAL;
	}
	if (!res_cache->mdss_pp_res && !res_cache->pipe_res) {
		pr_err("NULL payload for block %d mdss_pp_res %pK pipe_res %pK\n",
			res_cache->block, res_cache->mdss_pp_res,
			res_cache->pipe_res);
		return -EINVAL;
	}
	switch (config->version) {
	case mdp_pcc_v1_7:
		if (res_cache->block == DSPP) {
			ret = pp_pcc_cache_params_v1_7(config,
					res_cache->mdss_pp_res);
			if (ret)
				pr_err("caching for DSPP failed for PCC ret %d\n",
					ret);
		} else {
			ret = pp_pcc_cache_params_pipe_v1_7(config,
						res_cache->pipe_res);
			if (ret)
				pr_err("caching for SSPP failed for PCC ret %d block %d\n",
					ret, res_cache->block);
		}
		break;
	default:
		pr_err("unsupported pcc version %d\n",
			config->version);
		ret = -EINVAL;
		break;
	}
	return ret;
}

static int pp_igc_lut_cache_params_v1_7(struct mdp_igc_lut_data *config,
			    struct mdss_pp_res_type *mdss_pp_res,
			    u32 copy_from_kernel)
{
	int ret = 0;
	struct mdss_pp_res_type_v1_7 *res_cache;
	struct mdp_igc_lut_data_v1_7 *v17_cache_data, v17_usr_config;
	u32 disp_num;
	if (!config || !mdss_pp_res) {
		pr_err("invalid param config %pK pp_res %pK\n",
			config, mdss_pp_res);
		return -EINVAL;
	}
	if ((config->block < MDP_LOGICAL_BLOCK_DISP_0) ||
		(config->block >= MDP_BLOCK_MAX)) {
		pr_err("invalid config block %d\n", config->block);
		return -EINVAL;
	}
<<<<<<< HEAD
	if (!mdss_pp_res->pp_data_res) {
		pr_err("invalid pp_data_res %pK\n", mdss_pp_res->pp_data_res);
=======
	if (!mdss_pp_res->pp_data_v1_7) {
		pr_err("invalid pp_data_v1_7 %pK\n", mdss_pp_res->pp_data_v1_7);
>>>>>>> e045a95c
		return -EINVAL;
	}
	res_cache = mdss_pp_res->pp_data_v1_7;
	if (config->ops & MDP_PP_OPS_READ) {
		pr_err("read op is not supported\n");
		return -EINVAL;
	} else {
		disp_num = config->block - MDP_LOGICAL_BLOCK_DISP_0;
		mdss_pp_res->igc_disp_cfg[disp_num] = *config;
		v17_cache_data = &res_cache->igc_v17_data[disp_num];
		mdss_pp_res->igc_disp_cfg[disp_num].cfg_payload =
		(void *) v17_cache_data;
		if (!copy_from_kernel) {
			if (copy_from_user(&v17_usr_config,
					   config->cfg_payload,
					   sizeof(v17_usr_config))) {
				pr_err("failed to copy igc config\n");
				ret = -EFAULT;
				goto igc_config_exit;
			}
		} else {
			if (!config->cfg_payload) {
				pr_err("can't copy config info NULL payload\n");
				ret = -EINVAL;
				goto igc_config_exit;
			}
			memcpy(&v17_usr_config, config->cfg_payload,
			       sizeof(v17_usr_config));
		}
		if (!(config->ops & MDP_PP_OPS_WRITE)) {
			pr_debug("op for gamut %d\n", config->ops);
			goto igc_config_exit;
		}
		if (copy_from_kernel && (!v17_usr_config.c0_c1_data ||
		    !v17_usr_config.c2_data)) {
			pr_err("copy from kernel invalid params c0_c1_data %pK c2_data %pK\n",
				v17_usr_config.c0_c1_data,
				v17_usr_config.c2_data);
			ret = -EINVAL;
			goto igc_config_exit;
		}
		if (v17_usr_config.len != IGC_LUT_ENTRIES) {
			pr_err("Invalid table size %d exp %d\n",
				v17_usr_config.len, IGC_LUT_ENTRIES);
			ret = -EINVAL;
			goto igc_config_exit;
		}
		memcpy(v17_cache_data, &v17_usr_config,
		       sizeof(v17_usr_config));
		v17_cache_data->c0_c1_data =
		&res_cache->igc_table_c0_c1[disp_num][0];
		v17_cache_data->c2_data =
		&res_cache->igc_table_c2[disp_num][0];
		if (copy_from_kernel) {
			memcpy(v17_cache_data->c0_c1_data,
			       v17_usr_config.c0_c1_data,
			       v17_usr_config.len * sizeof(u32));
			memcpy(v17_cache_data->c2_data, v17_usr_config.c2_data,
			       v17_usr_config.len * sizeof(u32));
		} else {
			ret = copy_from_user(v17_cache_data->c0_c1_data,
					     v17_usr_config.c0_c1_data,
					     v17_usr_config.len * sizeof(u32));
			if (ret) {
				pr_err("copy from user failed for c0_c1_data size %zd ret %d\n",
				       v17_usr_config.len * sizeof(u32), ret);
				ret = -EFAULT;
				goto igc_config_exit;
			}
			ret = copy_from_user(v17_cache_data->c2_data,
					     v17_usr_config.c2_data,
					     v17_usr_config.len * sizeof(u32));
			if (ret) {
				pr_err("copy from user failed for c2_data size %zd ret %d\n",
				       v17_usr_config.len * sizeof(u32), ret);
				ret = -EFAULT;
				goto igc_config_exit;
			}
		}
	}
igc_config_exit:
	return ret;
}

static int pp_igc_lut_cache_params_pipe_v1_7(struct mdp_igc_lut_data *config,
			    struct mdss_mdp_pipe *pipe,
			    u32 copy_from_kernel)
{
	struct mdp_igc_lut_data_v1_7 *v17_cache_data = NULL, v17_usr_config;
	int ret = 0, fix_up = 0, i = 0;
	if (!config || !pipe) {
		pr_err("invalid param config %pK pipe %pK\n",
			config, pipe);
		return -EINVAL;
	}
	if (config->ops & MDP_PP_OPS_READ) {
		pr_err("read op is not supported\n");
		return -EINVAL;
	}

	if (!config->cfg_payload) {
		pr_err("can't copy config info NULL payload\n");
		ret = -EINVAL;
		goto igc_config_exit;
	}

	if (copy_from_user(&v17_usr_config,
				(void __user *) config->cfg_payload,
				sizeof(v17_usr_config))) {
		pr_err("failed to copy igc config\n");
		return -EFAULT;
	}

	if (!(config->ops & MDP_PP_OPS_WRITE)) {
		pr_debug("op for gamut %d\n", config->ops);
		goto igc_config_exit;
	}

	switch (v17_usr_config.table_fmt) {
	case mdp_igc_custom:
		if (!v17_usr_config.c0_c1_data ||
		    !v17_usr_config.c2_data ||
		    v17_usr_config.len != IGC_LUT_ENTRIES) {
			pr_err("invalid c0_c1data %pK c2_data %pK tbl len %d\n",
					v17_usr_config.c0_c1_data,
					v17_usr_config.c2_data,
					v17_usr_config.len);
			ret = -EINVAL;
			goto igc_config_exit;
		}
		break;
	case mdp_igc_rec709:
		v17_usr_config.c0_c1_data = pp_igc_709;
		v17_usr_config.c2_data = pp_igc_709;
		v17_usr_config.len = IGC_LUT_ENTRIES;
		copy_from_kernel = 1;
		fix_up = 1;
		break;
	case mdp_igc_srgb:
		v17_usr_config.c0_c1_data = pp_igc_srgb;
		v17_usr_config.c2_data = pp_igc_srgb;
		v17_usr_config.len = IGC_LUT_ENTRIES;
		copy_from_kernel = 1;
		fix_up = 1;
		break;
	case mdp_igc_rec601:
		v17_usr_config.c0_c1_data = pp_igc_601;
		v17_usr_config.c2_data = pp_igc_601;
		v17_usr_config.len = IGC_LUT_ENTRIES;
		copy_from_kernel = 1;
		fix_up = 1;
		break;
	default:
		pr_err("invalid format %d\n",
				v17_usr_config.table_fmt);
		ret = -EINVAL;
		goto igc_config_exit;
	}
	v17_cache_data = pipe->pp_res.igc_cfg_payload;
	if (!v17_cache_data)
		v17_cache_data = kzalloc(sizeof(struct mdp_igc_lut_data_v1_7),
					GFP_KERNEL);
	if (!v17_cache_data) {
		ret = -ENOMEM;
		goto igc_config_exit;
	} else {
		pipe->pp_res.igc_cfg_payload = v17_cache_data;
		pipe->pp_cfg.igc_cfg.cfg_payload = v17_cache_data;
	}
	v17_cache_data->c0_c1_data = pipe->pp_res.igc_c0_c1;
	v17_cache_data->c2_data = pipe->pp_res.igc_c2;
	v17_cache_data->len = IGC_LUT_ENTRIES;
	if (copy_from_kernel) {
		memcpy(v17_cache_data->c0_c1_data,
				v17_usr_config.c0_c1_data,
				IGC_LUT_ENTRIES * sizeof(u32));
		memcpy(v17_cache_data->c2_data,
				v17_usr_config.c2_data,
				IGC_LUT_ENTRIES * sizeof(u32));
		if (fix_up) {
			for (i = 0; i < IGC_LUT_ENTRIES; i++)
				v17_cache_data->c0_c1_data[i]
					|= (v17_cache_data->c0_c1_data[i]
							<< IGC_C1_SHIFT);
		}
	} else {
		if (copy_from_user(v17_cache_data->c0_c1_data,
				v17_usr_config.c0_c1_data,
				IGC_LUT_ENTRIES * sizeof(u32))) {
			pr_err("error in copying the c0_c1_data of size %zd\n",
					IGC_LUT_ENTRIES * sizeof(u32));
			ret = -EFAULT;
			goto igc_config_exit;
		}
		if (copy_from_user(v17_cache_data->c2_data,
				v17_usr_config.c2_data,
				IGC_LUT_ENTRIES * sizeof(u32))) {
			pr_err("error in copying the c2_data of size %zd\n",
					IGC_LUT_ENTRIES * sizeof(u32));
			ret = -EFAULT;
		}
	}
igc_config_exit:
	if (ret || (config->ops & MDP_PP_OPS_DISABLE)) {
		kfree(v17_cache_data);
		pipe->pp_cfg.igc_cfg.cfg_payload = NULL;
		pipe->pp_res.igc_cfg_payload = NULL;
	}
	return ret;
}

int pp_igc_lut_cache_params(struct mdp_igc_lut_data *config,
			    struct mdp_pp_cache_res *res_cache,
			    u32 copy_from_kernel)
{
	int ret = 0;
	if (!config || !res_cache) {
		pr_err("invalid param config %pK pp_res %pK\n",
			config, res_cache);
		return -EINVAL;
	}
	if (res_cache->block < SSPP_RGB || res_cache->block > DSPP) {
		pr_err("invalid block for IGC %d\n", res_cache->block);
		return -EINVAL;
	}
	if (!res_cache->mdss_pp_res && !res_cache->pipe_res) {
		pr_err("NULL payload for block %d mdss_pp_res %pK pipe_res %pK\n",
			res_cache->block, res_cache->mdss_pp_res,
			res_cache->pipe_res);
		ret = -EINVAL;
		goto igc_exit;
	}
	switch (config->version) {
	case mdp_igc_v1_7:
		if (res_cache->block == DSPP) {
			ret = pp_igc_lut_cache_params_v1_7(config,
				     res_cache->mdss_pp_res, copy_from_kernel);
			if (ret)
				pr_err("failed to cache IGC params for DSPP ret %d\n",
					ret);

		} else {
			ret = pp_igc_lut_cache_params_pipe_v1_7(config,
				      res_cache->pipe_res, copy_from_kernel);
			if (ret)
				pr_err("failed to cache IGC params for SSPP ret %d\n",
					ret);
		}
		break;
	default:
		pr_err("unsupported igc version %d\n",
			config->version);
		ret = -EINVAL;
		break;
	}
igc_exit:
	return ret;
}

static int pp_pgc_lut_cache_params_v1_7(struct mdp_pgc_lut_data *config,
			    struct mdss_pp_res_type *mdss_pp_res,
			    int location)
{
	int ret = 0;
	u32 sz = 0;
	u32 disp_num;
	struct mdp_pgc_lut_data_v1_7 *v17_cache_data = NULL, v17_usr_config;
	struct mdss_pp_res_type_v1_7 *res_cache = NULL;
	if (location != DSPP && location != LM) {
		pr_err("Invalid location for pgc %d\n", location);
		return -EINVAL;
	}
	disp_num = PP_BLOCK(config->block) - MDP_LOGICAL_BLOCK_DISP_0;
	if (disp_num >= MDSS_BLOCK_DISP_NUM) {
		pr_err("invalid disp_num %d\n", disp_num);
		return -EINVAL;
	}
	res_cache = mdss_pp_res->pp_data_v1_7;
	if (!res_cache) {
		pr_err("invalid resource payload\n");
		return -EINVAL;
	}
	if (copy_from_user(&v17_usr_config, config->cfg_payload,
			   sizeof(v17_usr_config))) {
		pr_err("failed to copy from user config info\n");
		return -EFAULT;
	}
	if (v17_usr_config.len != PGC_LUT_ENTRIES) {
		pr_err("invalid entries for pgc act %d exp %d\n",
			v17_usr_config.len, PGC_LUT_ENTRIES);
		return -EFAULT;
	}
	if (config->flags & MDP_PP_OPS_READ) {
		pr_err("ops read not supported\n");
		return -EINVAL;
	}
	if (!(config->flags & MDP_PP_OPS_WRITE)) {
		pr_debug("ops write not set flags %d\n", config->flags);
		if (location == DSPP)
			mdss_pp_res->pgc_disp_cfg[disp_num].flags =
				config->flags;
		else
			mdss_pp_res->argc_disp_cfg[disp_num].flags =
				config->flags;
		return 0;
	}
	if (location == DSPP) {
		mdss_pp_res->pgc_disp_cfg[disp_num] = *config;
		v17_cache_data = &res_cache->pgc_dspp_v17_data[disp_num];
		v17_cache_data->c0_data = &res_cache->pgc_table_c0[disp_num][0];
		v17_cache_data->c1_data = &res_cache->pgc_table_c1[disp_num][0];
		v17_cache_data->c2_data = &res_cache->pgc_table_c2[disp_num][0];
		mdss_pp_res->pgc_disp_cfg[disp_num].cfg_payload =
			v17_cache_data;
	} else {
		mdss_pp_res->argc_disp_cfg[disp_num] = *config;
		v17_cache_data = &res_cache->pgc_lm_v17_data[disp_num];
		v17_cache_data->c0_data =
			&res_cache->pgc_lm_table_c0[disp_num][0];
		v17_cache_data->c1_data =
			&res_cache->pgc_lm_table_c1[disp_num][0];
		v17_cache_data->c2_data =
			&res_cache->pgc_lm_table_c2[disp_num][0];
		mdss_pp_res->argc_disp_cfg[disp_num].cfg_payload =
			v17_cache_data;
	}
	v17_cache_data->len = 0;
	sz = PGC_LUT_ENTRIES * sizeof(u32);
	if (copy_from_user(v17_cache_data->c0_data, v17_usr_config.c0_data,
			   sz)) {
		pr_err("failed to copy c0_data from user sz %d\n", sz);
		ret = -EFAULT;
		goto bail_out;
	}
	if (copy_from_user(v17_cache_data->c1_data, v17_usr_config.c1_data,
			   sz)) {
		pr_err("failed to copy c1_data from user sz %d\n", sz);
		ret = -EFAULT;
		goto bail_out;
	}
	if (copy_from_user(v17_cache_data->c2_data, v17_usr_config.c2_data,
			   sz)) {
		pr_err("failed to copy c2_data from user sz %d\n", sz);
		ret = -EFAULT;
		goto bail_out;
	}
	v17_cache_data->len = PGC_LUT_ENTRIES;
	return 0;
bail_out:
	if (location == DSPP)
		mdss_pp_res->pgc_disp_cfg[disp_num].flags = 0;
	else
		mdss_pp_res->argc_disp_cfg[disp_num].flags = 0;
	return ret;
}

int pp_pgc_lut_cache_params(struct mdp_pgc_lut_data *config,
			    struct mdss_pp_res_type *mdss_pp_res, int loc)
{
	int ret = 0;
	if (!config || !mdss_pp_res) {
		pr_err("invalid param config %pK pp_res %pK\n",
			config, mdss_pp_res);
		return -EINVAL;
	}
	switch (config->version) {
	case mdp_pgc_v1_7:
		ret = pp_pgc_lut_cache_params_v1_7(config, mdss_pp_res, loc);
		break;
	default:
		pr_err("unsupported igc version %d\n",
			config->version);
		ret = -EINVAL;
		break;
	}
	return ret;
}

static int pp_pa_cache_params_v1_7(struct mdp_pa_v2_cfg_data *config,
				   struct mdss_pp_res_type *mdss_pp_res)
{
	struct mdss_pp_res_type_v1_7 *res_cache;
	struct mdp_pa_data_v1_7 *pa_cache_data, pa_usr_config;
	int disp_num, ret = 0;

	if (!config || !mdss_pp_res) {
		pr_err("Invalid param config %pK pp_res %pK\n",
			config, mdss_pp_res);
		return -EINVAL;
	}

	if ((config->block < MDP_LOGICAL_BLOCK_DISP_0) ||
			(config->block >= MDP_BLOCK_MAX)) {
		pr_err("Invalid config block %d\n", config->block);
		return -EINVAL;
	}

<<<<<<< HEAD
	if (!mdss_pp_res->pp_data_res) {
		pr_err("Invalid pp_data_res %pK\n", mdss_pp_res->pp_data_res);
=======
	if (!mdss_pp_res->pp_data_v1_7) {
		pr_err("Invalid pp_data_v1_7 %pK\n", mdss_pp_res->pp_data_v1_7);
>>>>>>> e045a95c
		return -EINVAL;
	}

	res_cache = mdss_pp_res->pp_data_v1_7;
	if (config->flags & MDP_PP_OPS_READ) {
		pr_err("Read op is not supported\n");
		return -EINVAL;
	}

	disp_num = config->block - MDP_LOGICAL_BLOCK_DISP_0;
	mdss_pp_res->pa_v2_disp_cfg[disp_num] = *config;
	pa_cache_data = &res_cache->pa_v17_data[disp_num];
	mdss_pp_res->pa_v2_disp_cfg[disp_num].cfg_payload =
		(void *) pa_cache_data;

	if (copy_from_user(&pa_usr_config, config->cfg_payload,
			   sizeof(pa_usr_config))) {
		pr_err("Failed to copy v1_7 PA\n");
		ret = -EFAULT;
		goto pa_config_exit;
	}

	if ((config->flags & MDP_PP_OPS_DISABLE)) {
		pr_debug("Disable PA\n");
		ret = 0;
		goto pa_config_exit;
	}

	if (!(config->flags & MDP_PP_OPS_WRITE)) {
		pr_debug("op for PA %d\n", config->flags);
		ret = 0;
		goto pa_config_exit;
	}

	memcpy(pa_cache_data, &pa_usr_config, sizeof(pa_usr_config));
	/* Copy six zone LUT if six zone is enabled to be written */
	if (config->flags & MDP_PP_PA_SIX_ZONE_ENABLE) {
		if (pa_usr_config.six_zone_len != MDP_SIX_ZONE_LUT_SIZE) {
			pr_err("Invalid six zone size, actual %d max %d\n",
					pa_usr_config.six_zone_len,
					MDP_SIX_ZONE_LUT_SIZE);
			ret = -EINVAL;
			goto pa_config_exit;
		}

		ret = copy_from_user(&res_cache->six_zone_lut_p0[disp_num][0],
				     pa_usr_config.six_zone_curve_p0,
				     pa_usr_config.six_zone_len * sizeof(u32));
		if (ret) {
			pr_err("copying six_zone_curve_p0 lut from userspace failed size %zd ret %d\n",
				(sizeof(u32) * pa_usr_config.six_zone_len),
				ret);
			ret = -EFAULT;
			goto pa_config_exit;
		}
		pa_cache_data->six_zone_curve_p0 =
			&res_cache->six_zone_lut_p0[disp_num][0];
		ret = copy_from_user(&res_cache->six_zone_lut_p1[disp_num][0],
				     pa_usr_config.six_zone_curve_p1,
				     pa_usr_config.six_zone_len * sizeof(u32));
		if (ret) {
			pr_err("copying six_zone_curve_p1 lut from userspace failed size %zd ret %d\n",
				(sizeof(u32) * pa_usr_config.six_zone_len),
				ret);
			ret = -EFAULT;
			goto pa_config_exit;
		}
		pa_cache_data->six_zone_curve_p1 =
			&res_cache->six_zone_lut_p1[disp_num][0];
	}

pa_config_exit:
	if (ret || config->flags & MDP_PP_OPS_DISABLE) {
		pa_cache_data->six_zone_len = 0;
		pa_cache_data->six_zone_curve_p0 = NULL;
		pa_cache_data->six_zone_curve_p1 = NULL;
	}
	return ret;
}

static int pp_pa_cache_params_pipe_v1_7(struct mdp_pa_v2_cfg_data *config,
			struct mdss_mdp_pipe *pipe)
{
	struct mdp_pa_data_v1_7 *pa_cache_data, pa_usr_config;
	int ret = 0;

	if (!config || !pipe) {
		pr_err("Invalid param config %pK pipe %pK\n",
			config, pipe);
		return -EINVAL;
	}

	if (config->flags & MDP_PP_OPS_DISABLE) {
		pr_debug("Disable PA on pipe %d\n", pipe->num);
		goto pa_cache_pipe_exit;
	}

	if (config->flags & MDP_PP_OPS_READ) {
		pr_err("Read op is not supported\n");
		return -EINVAL;
	}

	if (!config->cfg_payload) {
		pr_err("invalid PA config payload\n");
		return -EINVAL;
	}

	if (copy_from_user(&pa_usr_config,
				(void __user *) config->cfg_payload,
				sizeof(pa_usr_config))) {
		pr_err("failed to copy pa usr config\n");
		return -EFAULT;
	}

	pa_cache_data = pipe->pp_res.pa_cfg_payload;
	if (!pa_cache_data) {
		pa_cache_data = kzalloc(sizeof(struct mdp_pa_data_v1_7),
					GFP_KERNEL);
		if (!pa_cache_data) {
			pr_err("failed to allocate cache_data\n");
			ret = -ENOMEM;
			goto pa_cache_pipe_exit;
		} else
			pipe->pp_res.pa_cfg_payload = pa_cache_data;
	}

	*pa_cache_data = pa_usr_config;

	/* No six zone in SSPP */
	pa_cache_data->six_zone_len = 0;
	pa_cache_data->six_zone_curve_p0 = NULL;
	pa_cache_data->six_zone_curve_p1 = NULL;

pa_cache_pipe_exit:
	if (ret || (config->flags & MDP_PP_OPS_DISABLE)) {
		kfree(pipe->pp_res.pa_cfg_payload);
		pipe->pp_res.pa_cfg_payload = NULL;
	}
	pipe->pp_cfg.pa_v2_cfg_data.cfg_payload = pipe->pp_res.pa_cfg_payload;
	return ret;
}

int pp_pa_cache_params(struct mdp_pa_v2_cfg_data *config,
			struct mdp_pp_cache_res *res_cache)
{
	int ret = 0;
	if (!config || !res_cache) {
		pr_err("invalid param config %pK pp_res %pK\n",
			config, res_cache);
		return -EINVAL;
	}
	if (res_cache->block != SSPP_VIG && res_cache->block != DSPP) {
		pr_err("invalid block for PA %d\n", res_cache->block);
		return -EINVAL;
	}
	if (!res_cache->mdss_pp_res && !res_cache->pipe_res) {
		pr_err("NULL payload for block %d mdss_pp_res %pK pipe_res %pK\n",
			res_cache->block, res_cache->mdss_pp_res,
			res_cache->pipe_res);
		return -EINVAL;
	}

	switch (config->version) {
	case mdp_pa_v1_7:
		if (res_cache->block == DSPP) {
			ret = pp_pa_cache_params_v1_7(config,
					res_cache->mdss_pp_res);
			if (ret)
				pr_err("failed to cache PA params for DSPP ret %d\n",
					ret);
		} else {
			ret = pp_pa_cache_params_pipe_v1_7(config,
					res_cache->pipe_res);
			if (ret)
				pr_err("failed to cache PA params for SSPP ret %d\n",
					ret);

		}
		break;
	default:
		pr_err("unsupported pa version %d\n",
			config->version);
		ret = -EINVAL;
		break;
	}
	return ret;
}

int pp_copy_layer_igc_payload(struct mdp_overlay_pp_params *pp_info)
{
	void *cfg_payload = NULL;
	int ret = 0;

	switch (pp_info->igc_cfg.version) {
	case mdp_igc_v1_7:
		cfg_payload = kmalloc(
				sizeof(struct mdp_igc_lut_data_v1_7),
				GFP_KERNEL);
		if (!cfg_payload) {
			ret = -ENOMEM;
			goto exit;
		}

		ret = copy_from_user(cfg_payload,
				pp_info->igc_cfg.cfg_payload,
				sizeof(struct mdp_igc_lut_data_v1_7));
		if (ret) {
			pr_err("layer list copy from user failed, IGC cfg payload = %pK\n",
				pp_info->igc_cfg.cfg_payload);
			ret = -EFAULT;
			kfree(cfg_payload);
			cfg_payload = NULL;
			goto exit;
		}
		break;
	default:
		pr_debug("No version set, fallback to legacy IGC version\n");
		cfg_payload = NULL;
		break;
	}

exit:
	pp_info->igc_cfg.cfg_payload = cfg_payload;
	return ret;
}

int pp_copy_layer_hist_lut_payload(struct mdp_overlay_pp_params *pp_info)
{
	void *cfg_payload = NULL;
	int ret = 0;

	switch (pp_info->hist_lut_cfg.version) {
	case mdp_hist_lut_v1_7:
		cfg_payload = kmalloc(
				sizeof(struct mdp_hist_lut_data_v1_7),
				GFP_KERNEL);
		if (!cfg_payload) {
			ret = -ENOMEM;
			goto exit;
		}

		ret = copy_from_user(cfg_payload,
				pp_info->hist_lut_cfg.cfg_payload,
				sizeof(struct mdp_hist_lut_data_v1_7));
		if (ret) {
			pr_err("layer list copy from user failed, Hist LUT cfg payload = %pK\n",
				pp_info->hist_lut_cfg.cfg_payload);
			ret = -EFAULT;
			kfree(cfg_payload);
			cfg_payload = NULL;
			goto exit;
		}
		break;
	default:
		pr_debug("No version set, fallback to legacy Hist LUT version\n");
		cfg_payload = NULL;
		break;
	}

exit:
	pp_info->hist_lut_cfg.cfg_payload = cfg_payload;
	return ret;
}

int pp_copy_layer_pa_payload(struct mdp_overlay_pp_params *pp_info)
{
	void *cfg_payload = NULL;
	int ret = 0;

	switch (pp_info->pa_v2_cfg_data.version) {
	case mdp_pa_v1_7:
		cfg_payload = kmalloc(
				sizeof(struct mdp_pa_data_v1_7),
				GFP_KERNEL);
		if (!cfg_payload) {
			ret = -ENOMEM;
			goto exit;
		}

		ret = copy_from_user(cfg_payload,
				pp_info->pa_v2_cfg_data.cfg_payload,
				sizeof(struct mdp_pa_data_v1_7));
		if (ret) {
			pr_err("layer list copy from user failed, PA cfg payload = %pK\n",
				pp_info->pa_v2_cfg_data.cfg_payload);
			ret = -EFAULT;
			kfree(cfg_payload);
			cfg_payload = NULL;
			goto exit;
		}
		break;
	default:
		pr_debug("No version set, fallback to legacy PA version\n");
		cfg_payload = NULL;
		break;
	}

exit:
	pp_info->pa_v2_cfg_data.cfg_payload = cfg_payload;
	return ret;
}

int pp_copy_layer_pcc_payload(struct mdp_overlay_pp_params *pp_info)
{
	void *cfg_payload = NULL;
	int ret = 0;

	switch (pp_info->pcc_cfg_data.version) {
	case mdp_pcc_v1_7:
		cfg_payload = kmalloc(
				sizeof(struct mdp_pcc_data_v1_7),
				GFP_KERNEL);
		if (!cfg_payload) {
			ret = -ENOMEM;
			goto exit;
		}

		ret = copy_from_user(cfg_payload,
				pp_info->pcc_cfg_data.cfg_payload,
				sizeof(struct mdp_pcc_data_v1_7));
		if (ret) {
			pr_err("layer list copy from user failed, PCC cfg payload = %pK\n",
				pp_info->pcc_cfg_data.cfg_payload);
			ret = -EFAULT;
			kfree(cfg_payload);
			cfg_payload = NULL;
			goto exit;
		}
		break;
	default:
		pr_debug("No version set, fallback to legacy PCC version\n");
		cfg_payload = NULL;
		break;
	}

exit:
	pp_info->pcc_cfg_data.cfg_payload = cfg_payload;
	return ret;
}<|MERGE_RESOLUTION|>--- conflicted
+++ resolved
@@ -112,13 +112,8 @@
 		pr_err("invalid config block %d\n", config->block);
 		return -EINVAL;
 	}
-<<<<<<< HEAD
-	if (!mdss_pp_res->pp_data_res) {
-		pr_err("invalid pp_data_res %pK\n", mdss_pp_res->pp_data_res);
-=======
 	if (!mdss_pp_res->pp_data_v1_7) {
 		pr_err("invalid pp_data_v1_7 %pK\n", mdss_pp_res->pp_data_v1_7);
->>>>>>> e045a95c
 		return -EINVAL;
 	}
 
@@ -304,13 +299,8 @@
 		pr_err("invalid config block %d\n", config->block);
 		return -EINVAL;
 	}
-<<<<<<< HEAD
-	if (!mdss_pp_res->pp_data_res) {
-		pr_err("invalid pp_data_res %pK\n", mdss_pp_res->pp_data_res);
-=======
 	if (!mdss_pp_res->pp_data_v1_7) {
 		pr_err("invalid pp_data_v1_7 %pK\n", mdss_pp_res->pp_data_v1_7);
->>>>>>> e045a95c
 		return -EINVAL;
 	}
 
@@ -411,13 +401,8 @@
 		pr_err("invalid config block %d\n", config->block);
 		return -EINVAL;
 	}
-<<<<<<< HEAD
-	if (!mdss_pp_res->pp_data_res) {
-		pr_err("invalid pp_data_res %pK\n", mdss_pp_res->pp_data_res);
-=======
 	if (!mdss_pp_res->pp_data_v1_7) {
 		pr_err("invalid pp_data_v1_7 %pK\n", mdss_pp_res->pp_data_v1_7);
->>>>>>> e045a95c
 		return -EINVAL;
 	}
 	res_cache = mdss_pp_res->pp_data_v1_7;
@@ -669,13 +654,8 @@
 		pr_err("invalid config block %d\n", config->block);
 		return -EINVAL;
 	}
-<<<<<<< HEAD
-	if (!mdss_pp_res->pp_data_res) {
-		pr_err("invalid pp_data_res %pK\n", mdss_pp_res->pp_data_res);
-=======
 	if (!mdss_pp_res->pp_data_v1_7) {
 		pr_err("invalid pp_data_v1_7 %pK\n", mdss_pp_res->pp_data_v1_7);
->>>>>>> e045a95c
 		return -EINVAL;
 	}
 
@@ -772,13 +752,8 @@
 		pr_err("invalid config block %d\n", config->block);
 		return -EINVAL;
 	}
-<<<<<<< HEAD
-	if (!mdss_pp_res->pp_data_res) {
-		pr_err("invalid pp_data_res %pK\n", mdss_pp_res->pp_data_res);
-=======
 	if (!mdss_pp_res->pp_data_v1_7) {
 		pr_err("invalid pp_data_v1_7 %pK\n", mdss_pp_res->pp_data_v1_7);
->>>>>>> e045a95c
 		return -EINVAL;
 	}
 	res_cache = mdss_pp_res->pp_data_v1_7;
@@ -1176,13 +1151,8 @@
 		return -EINVAL;
 	}
 
-<<<<<<< HEAD
-	if (!mdss_pp_res->pp_data_res) {
-		pr_err("Invalid pp_data_res %pK\n", mdss_pp_res->pp_data_res);
-=======
 	if (!mdss_pp_res->pp_data_v1_7) {
 		pr_err("Invalid pp_data_v1_7 %pK\n", mdss_pp_res->pp_data_v1_7);
->>>>>>> e045a95c
 		return -EINVAL;
 	}
 

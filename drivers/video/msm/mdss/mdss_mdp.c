/*
 * MDSS MDP Interface (used by framebuffer core)
 *
 * Copyright (c) 2007-2014, The Linux Foundation. All rights reserved.
 * Copyright (C) 2007 Google Incorporated
 *
 * This software is licensed under the terms of the GNU General Public
 * License version 2, as published by the Free Software Foundation, and
 * may be copied, distributed, and modified under those terms.
 *
 * This program is distributed in the hope that it will be useful,
 * but WITHOUT ANY WARRANTY; without even the implied warranty of
 * MERCHANTABILITY or FITNESS FOR A PARTICULAR PURPOSE.  See the
 * GNU General Public License for more details.
 */

#define pr_fmt(fmt)	"%s: " fmt, __func__

#include <linux/clk.h>
#include <linux/debugfs.h>
#include <linux/delay.h>
#include <linux/hrtimer.h>
#include <linux/kernel.h>
#include <linux/init.h>
#include <linux/interrupt.h>
#include <linux/io.h>
#include <linux/iommu.h>
#include <linux/iopoll.h>
#include <linux/of.h>
#include <linux/of_address.h>
#include <linux/pm.h>
#include <linux/pm_runtime.h>
#include <linux/regulator/consumer.h>
#include <linux/regulator/rpm-smd-regulator.h>
#include <linux/module.h>
#include <linux/mutex.h>
#include <linux/sched.h>
#include <linux/time.h>
#include <linux/spinlock.h>
#include <linux/semaphore.h>
#include <linux/uaccess.h>
#include <linux/clk/msm-clk.h>

#include <linux/qcom_iommu.h>
#include <linux/msm_iommu_domains.h>
#include <linux/msm-bus.h>
#include <linux/msm-bus-board.h>
#include <soc/qcom/scm.h>

#include "mdss.h"
#include "mdss_fb.h"
#include "mdss_mdp.h"
#include "mdss_panel.h"
#include "mdss_debug.h"
#include "mdss_mdp_debug.h"

#define CREATE_TRACE_POINTS
#include "mdss_mdp_trace.h"

#define AXI_HALT_TIMEOUT_US	0x4000

struct mdss_data_type *mdss_res;

static int mdss_fb_mem_get_iommu_domain(void)
{
	return mdss_get_iommu_domain(MDSS_IOMMU_DOMAIN_UNSECURE);
}

struct msm_mdp_interface mdp5 = {
	.init_fnc = mdss_mdp_overlay_init,
	.fb_mem_get_iommu_domain = mdss_fb_mem_get_iommu_domain,
	.panel_register_done = mdss_panel_register_done,
	.fb_stride = mdss_mdp_fb_stride,
	.check_dsi_status = mdss_check_dsi_ctrl_status,
};

#define DEFAULT_TOTAL_RGB_PIPES 3
#define DEFAULT_TOTAL_VIG_PIPES 3
#define DEFAULT_TOTAL_DMA_PIPES 2

#define IB_QUOTA 800000000
#define AB_QUOTA 800000000

#define MEM_PROTECT_SD_CTRL 0xF

static DEFINE_SPINLOCK(mdp_lock);
static DEFINE_MUTEX(mdp_clk_lock);
static DEFINE_MUTEX(bus_bw_lock);
static DEFINE_MUTEX(mdp_iommu_lock);
static DEFINE_MUTEX(mdp_fs_ulps_lock);

static struct mdss_panel_intf pan_types[] = {
	{"dsi", MDSS_PANEL_INTF_DSI},
	{"edp", MDSS_PANEL_INTF_EDP},
	{"hdmi", MDSS_PANEL_INTF_HDMI},
};
static char mdss_mdp_panel[MDSS_MAX_PANEL_LEN];

struct mdss_iommu_map_type mdss_iommu_map[MDSS_IOMMU_MAX_DOMAIN] = {
	[MDSS_IOMMU_DOMAIN_UNSECURE] = {
		.client_name = "mdp_ns",
		.ctx_name = "mdp_0",
		.partitions = {
			{
				.start = SZ_128K,
				.size = SZ_1G - SZ_128K,
			},
		},
		.npartitions = 1,
	},
	[MDSS_IOMMU_DOMAIN_SECURE] = {
		.client_name = "mdp_secure",
		.ctx_name = "mdp_1",
		.partitions = {
			{
				.start = SZ_1G,
				.size = SZ_1G,
			},
		},
		.npartitions = 1,
	},
};

struct mdss_hw mdss_mdp_hw = {
	.hw_ndx = MDSS_HW_MDP,
	.ptr = NULL,
	.irq_handler = mdss_mdp_isr,
};

#define MDP_REG_BUS_VECTOR_ENTRY(ab_val, ib_val)		\
	{						\
		.src = MSM_BUS_MASTER_SPDM,		\
		.dst = MSM_BUS_SLAVE_IMEM_CFG,		\
		.ab = (ab_val),				\
		.ib = (ib_val),				\
	}

#define SZ_37_5M (37500000 * 8)
#define SZ_75M (75000000 * 8)

static struct msm_bus_vectors mdp_reg_bus_vectors[] = {
	MDP_REG_BUS_VECTOR_ENTRY(0, 0),
	MDP_REG_BUS_VECTOR_ENTRY(0, SZ_37_5M),
	MDP_REG_BUS_VECTOR_ENTRY(0, SZ_75M),
};
static struct msm_bus_paths mdp_reg_bus_usecases[ARRAY_SIZE(
		mdp_reg_bus_vectors)];
static struct msm_bus_scale_pdata mdp_reg_bus_scale_table = {
	.usecase = mdp_reg_bus_usecases,
	.num_usecases = ARRAY_SIZE(mdp_reg_bus_usecases),
	.name = "mdss_reg",
};

static DEFINE_SPINLOCK(mdss_lock);
struct mdss_hw *mdss_irq_handlers[MDSS_MAX_HW_BLK];

static void mdss_mdp_footswitch_ctrl(struct mdss_data_type *mdata, int on);
static int mdss_mdp_parse_dt(struct platform_device *pdev);
static int mdss_mdp_parse_dt_pipe(struct platform_device *pdev);
static int mdss_mdp_parse_dt_mixer(struct platform_device *pdev);
static int mdss_mdp_parse_dt_ctl(struct platform_device *pdev);
static int mdss_mdp_parse_dt_video_intf(struct platform_device *pdev);
static int mdss_mdp_parse_dt_handler(struct platform_device *pdev,
				      char *prop_name, u32 *offsets, int len);
static int mdss_mdp_parse_dt_prop_len(struct platform_device *pdev,
				       char *prop_name);
static int mdss_mdp_parse_dt_smp(struct platform_device *pdev);
static int mdss_mdp_parse_dt_prefill(struct platform_device *pdev);
static int mdss_mdp_parse_dt_misc(struct platform_device *pdev);
static int mdss_mdp_parse_dt_ad_cfg(struct platform_device *pdev);
static int mdss_mdp_parse_dt_bus_scale(struct platform_device *pdev);

/**
 * mdss_mdp_vbif_axi_halt() - Halt MDSS AXI ports
 * @mdata: pointer to the global mdss data structure.
 *
 * Check if MDSS AXI ports are idle or not. If not send a halt request and
 * wait for it be idle.
 *
 * This function can be called during deep suspend, display off or for
 * debugging purposes. On success it should be assumed that AXI ports are in
 * idle state and would not fetch any more data. This function cannot be
 * called from interrupt context.
 */
int mdss_mdp_vbif_axi_halt(struct mdss_data_type *mdata)
{
	bool is_idle;
	int rc = 0;
	u32 reg_val, idle_mask, status;

	idle_mask = BIT(4);
	if (mdata->axi_port_cnt == 2)
		idle_mask |= BIT(5);

	mdss_mdp_clk_ctrl(MDP_BLOCK_POWER_ON);
	reg_val = MDSS_VBIF_READ(mdata, MMSS_VBIF_AXI_HALT_CTRL1);

	is_idle = (reg_val & idle_mask) ? true : false;
	if (!is_idle) {
		pr_err("axi is not idle. halt_ctrl1=%d\n", reg_val);

		MDSS_VBIF_WRITE(mdata, MMSS_VBIF_AXI_HALT_CTRL0, 1);

		rc = readl_poll_timeout(mdata->vbif_io.base +
			MMSS_VBIF_AXI_HALT_CTRL1, status, (status & idle_mask),
			1000, AXI_HALT_TIMEOUT_US);
		if (rc == -ETIMEDOUT)
			pr_err("VBIF axi is not halting. TIMEDOUT.\n");
		else
			pr_debug("VBIF axi is halted\n");

		MDSS_VBIF_WRITE(mdata, MMSS_VBIF_AXI_HALT_CTRL0, 0);
	}
	mdss_mdp_clk_ctrl(MDP_BLOCK_POWER_OFF);

	return rc;
}

u32 mdss_mdp_fb_stride(u32 fb_index, u32 xres, int bpp)
{
	/* The adreno GPU hardware requires that the pitch be aligned to
	   32 pixels for color buffers, so for the cases where the GPU
	   is writing directly to fb0, the framebuffer pitch
	   also needs to be 32 pixel aligned */

	if (fb_index == 0)
		return ALIGN(xres, 32) * bpp;
	else
		return xres * bpp;
}

static inline int mdss_irq_dispatch(u32 hw_ndx, int irq, void *ptr)
{
	struct mdss_hw *hw;
	int rc = -ENODEV;

	spin_lock(&mdss_lock);
	hw = mdss_irq_handlers[hw_ndx];
	spin_unlock(&mdss_lock);

	if (hw)
		rc = hw->irq_handler(irq, hw->ptr);

	return rc;
}

static irqreturn_t mdss_irq_handler(int irq, void *ptr)
{
	struct mdss_data_type *mdata = ptr;
	u32 intr = MDSS_REG_READ(mdata, MDSS_REG_HW_INTR_STATUS);

	if (!mdata)
		return IRQ_NONE;

	mdata->irq_buzy = true;

	if (intr & MDSS_INTR_MDP) {
		spin_lock(&mdp_lock);
		mdss_irq_dispatch(MDSS_HW_MDP, irq, ptr);
		spin_unlock(&mdp_lock);
	}

	if (intr & MDSS_INTR_DSI0)
		mdss_irq_dispatch(MDSS_HW_DSI0, irq, ptr);

	if (intr & MDSS_INTR_DSI1)
		mdss_irq_dispatch(MDSS_HW_DSI1, irq, ptr);

	if (intr & MDSS_INTR_EDP)
		mdss_irq_dispatch(MDSS_HW_EDP, irq, ptr);

	if (intr & MDSS_INTR_HDMI)
		mdss_irq_dispatch(MDSS_HW_HDMI, irq, ptr);

	mdata->irq_buzy = false;

	return IRQ_HANDLED;
}

int mdss_register_irq(struct mdss_hw *hw)
{
	unsigned long irq_flags;
	u32 ndx_bit;

	if (!hw || hw->hw_ndx >= MDSS_MAX_HW_BLK)
		return -EINVAL;

	ndx_bit = BIT(hw->hw_ndx);

	spin_lock_irqsave(&mdss_lock, irq_flags);
	if (!mdss_irq_handlers[hw->hw_ndx])
		mdss_irq_handlers[hw->hw_ndx] = hw;
	else
		pr_err("panel %d's irq at %p is already registered\n",
			hw->hw_ndx, hw->irq_handler);
	spin_unlock_irqrestore(&mdss_lock, irq_flags);

	return 0;
} /* mdss_regsiter_irq */
EXPORT_SYMBOL(mdss_register_irq);

void mdss_enable_irq(struct mdss_hw *hw)
{
	unsigned long irq_flags;
	u32 ndx_bit;

	if (hw->hw_ndx >= MDSS_MAX_HW_BLK)
		return;

	if (!mdss_irq_handlers[hw->hw_ndx]) {
		pr_err("failed. First register the irq then enable it.\n");
		return;
	}

	ndx_bit = BIT(hw->hw_ndx);

	pr_debug("Enable HW=%d irq ena=%d mask=%x\n", hw->hw_ndx,
			mdss_res->irq_ena, mdss_res->irq_mask);

	spin_lock_irqsave(&mdss_lock, irq_flags);
	if (mdss_res->irq_mask & ndx_bit) {
		pr_debug("MDSS HW ndx=%d is already set, mask=%x\n",
				hw->hw_ndx, mdss_res->irq_mask);
	} else {
		mdss_res->irq_mask |= ndx_bit;
		if (!mdss_res->irq_ena) {
			mdss_res->irq_ena = true;
			enable_irq(mdss_res->irq);
		}
	}
	spin_unlock_irqrestore(&mdss_lock, irq_flags);
}
EXPORT_SYMBOL(mdss_enable_irq);

void mdss_disable_irq(struct mdss_hw *hw)
{
	unsigned long irq_flags;
	u32 ndx_bit;

	if (hw->hw_ndx >= MDSS_MAX_HW_BLK)
		return;

	ndx_bit = BIT(hw->hw_ndx);

	pr_debug("Disable HW=%d irq ena=%d mask=%x\n", hw->hw_ndx,
			mdss_res->irq_ena, mdss_res->irq_mask);

	spin_lock_irqsave(&mdss_lock, irq_flags);
	if (!(mdss_res->irq_mask & ndx_bit)) {
		pr_warn("MDSS HW ndx=%d is NOT set, mask=%x, hist mask=%x\n",
			hw->hw_ndx, mdss_res->mdp_irq_mask,
			mdss_res->mdp_hist_irq_mask);
	} else {
		mdss_res->irq_mask &= ~ndx_bit;
		if (mdss_res->irq_mask == 0) {
			mdss_res->irq_ena = false;
			disable_irq_nosync(mdss_res->irq);
		}
	}
	spin_unlock_irqrestore(&mdss_lock, irq_flags);
}
EXPORT_SYMBOL(mdss_disable_irq);

/* called from interrupt context */
void mdss_disable_irq_nosync(struct mdss_hw *hw)
{
	u32 ndx_bit;

	if (hw->hw_ndx >= MDSS_MAX_HW_BLK)
		return;

	ndx_bit = BIT(hw->hw_ndx);

	pr_debug("Disable HW=%d irq ena=%d mask=%x\n", hw->hw_ndx,
			mdss_res->irq_ena, mdss_res->irq_mask);

	spin_lock(&mdss_lock);
	if (!(mdss_res->irq_mask & ndx_bit)) {
		pr_warn("MDSS HW ndx=%d is NOT set, mask=%x, hist mask=%x\n",
			hw->hw_ndx, mdss_res->mdp_irq_mask,
			mdss_res->mdp_hist_irq_mask);
	} else {
		mdss_res->irq_mask &= ~ndx_bit;
		if (mdss_res->irq_mask == 0) {
			mdss_res->irq_ena = false;
			disable_irq_nosync(mdss_res->irq);
		}
	}
	spin_unlock(&mdss_lock);
}
EXPORT_SYMBOL(mdss_disable_irq_nosync);

static int mdss_mdp_bus_scale_register(struct mdss_data_type *mdata)
{
	struct msm_bus_scale_pdata *reg_bus_pdata;
	int i;

	if (!mdata->bus_hdl) {
		mdata->bus_hdl =
			msm_bus_scale_register_client(mdata->bus_scale_table);
		if (!mdata->bus_hdl) {
			pr_err("bus_client register failed\n");
			return -EINVAL;
		}

		pr_debug("register bus_hdl=%x\n", mdata->bus_hdl);
	}

	if (!mdata->reg_bus_hdl) {
		reg_bus_pdata = &mdp_reg_bus_scale_table;
		for (i = 0; i < reg_bus_pdata->num_usecases; i++) {
			mdp_reg_bus_usecases[i].num_paths = 1;
			mdp_reg_bus_usecases[i].vectors =
				&mdp_reg_bus_vectors[i];
		}

		mdata->reg_bus_hdl =
			msm_bus_scale_register_client(reg_bus_pdata);
		if (!mdata->reg_bus_hdl) {
			/* Continue without reg_bus scaling */
			pr_warn("reg_bus_client register failed\n");
		} else
			pr_debug("register reg_bus_hdl=%x\n",
					mdata->reg_bus_hdl);
	}

	return mdss_bus_scale_set_quota(MDSS_HW_MDP, AB_QUOTA, IB_QUOTA);
}

static void mdss_mdp_bus_scale_unregister(struct mdss_data_type *mdata)
{
	pr_debug("unregister bus_hdl=%x\n", mdata->bus_hdl);

	if (mdata->bus_hdl)
		msm_bus_scale_unregister_client(mdata->bus_hdl);

	pr_debug("unregister reg_bus_hdl=%x\n", mdata->reg_bus_hdl);

	if (mdata->reg_bus_hdl) {
		msm_bus_scale_unregister_client(mdata->reg_bus_hdl);
		mdata->reg_bus_hdl = 0;
	}
}

int mdss_mdp_bus_scale_set_quota(u64 ab_quota, u64 ib_quota)
{
	int new_uc_idx;

	if (mdss_res->bus_hdl < 1) {
		pr_err("invalid bus handle %d\n", mdss_res->bus_hdl);
		return -EINVAL;
	}

	if ((ab_quota | ib_quota) == 0) {
		new_uc_idx = 0;
	} else {
		int i;
		struct msm_bus_vectors *vect = NULL;
		struct msm_bus_scale_pdata *bw_table =
			mdss_res->bus_scale_table;
		unsigned long size;

		if (!bw_table || !mdss_res->axi_port_cnt) {
			pr_err("invalid input\n");
			return -EINVAL;
		}

		size = SZ_64M / mdss_res->axi_port_cnt;

		ab_quota = div_u64(ab_quota, mdss_res->axi_port_cnt);

		new_uc_idx = (mdss_res->curr_bw_uc_idx %
			(bw_table->num_usecases - 1)) + 1;

		for (i = 0; i < mdss_res->axi_port_cnt; i++) {
			vect = &bw_table->usecase[mdss_res->curr_bw_uc_idx].
				vectors[i];

			/* avoid performing updates for small changes */
			if ((ALIGN(ab_quota, size) == ALIGN(vect->ab, size)) &&
			    (ALIGN(ib_quota, size) == ALIGN(vect->ib, size))) {
				pr_debug("skip bus scaling, no changes\n");
				return 0;
			}

			vect = &bw_table->usecase[new_uc_idx].vectors[i];
			vect->ab = ab_quota;
			vect->ib = ib_quota;

			pr_debug("uc_idx=%d path_idx=%d ab=%llu ib=%llu\n",
				new_uc_idx, i, vect->ab, vect->ib);
		}
	}
	mdss_res->curr_bw_uc_idx = new_uc_idx;

	return msm_bus_scale_client_update_request(mdss_res->bus_hdl,
		new_uc_idx);
}

int mdss_bus_scale_set_quota(int client, u64 ab_quota, u64 ib_quota)
{
	int rc = 0;
	int i;
	u64 total_ab = 0;
	u64 total_ib = 0;

	mutex_lock(&bus_bw_lock);

	mdss_res->ab[client] = ab_quota;
	mdss_res->ib[client] = ib_quota;
	for (i = 0; i < MDSS_MAX_HW_BLK; i++) {
		total_ab += mdss_res->ab[i];
		total_ib = max(total_ib, mdss_res->ib[i]);
	}

	rc = mdss_mdp_bus_scale_set_quota(total_ab, total_ib);

	mutex_unlock(&bus_bw_lock);

	return rc;
}

static inline u32 mdss_mdp_irq_mask(u32 intr_type, u32 intf_num)
{
	if (intr_type == MDSS_MDP_IRQ_INTF_UNDER_RUN ||
	    intr_type == MDSS_MDP_IRQ_INTF_VSYNC)
		intf_num = (intf_num - MDSS_MDP_INTF0) * 2;
	return 1 << (intr_type + intf_num);
}

/* function assumes that mdp is clocked to access hw registers */
void mdss_mdp_irq_clear(struct mdss_data_type *mdata,
		u32 intr_type, u32 intf_num)
{
	unsigned long irq_flags;
	u32 irq;

	irq = mdss_mdp_irq_mask(intr_type, intf_num);

	pr_debug("clearing mdp irq mask=%x\n", irq);
	spin_lock_irqsave(&mdp_lock, irq_flags);
	writel_relaxed(irq, mdata->mdp_base + MDSS_MDP_REG_INTR_CLEAR);
	spin_unlock_irqrestore(&mdp_lock, irq_flags);
}

int mdss_mdp_irq_enable(u32 intr_type, u32 intf_num)
{
	u32 irq;
	unsigned long irq_flags;
	int ret = 0;
	struct mdss_data_type *mdata = mdss_mdp_get_mdata();

	irq = mdss_mdp_irq_mask(intr_type, intf_num);

	spin_lock_irqsave(&mdp_lock, irq_flags);
	if (mdata->mdp_irq_mask & irq) {
		pr_warn("MDSS MDP IRQ-0x%x is already set, mask=%x\n",
				irq, mdata->mdp_irq_mask);
		ret = -EBUSY;
	} else {
		pr_debug("MDP IRQ mask old=%x new=%x\n",
				mdata->mdp_irq_mask, irq);
		mdata->mdp_irq_mask |= irq;
		writel_relaxed(irq, mdata->mdp_base +
			MDSS_MDP_REG_INTR_CLEAR);
		writel_relaxed(mdata->mdp_irq_mask, mdata->mdp_base +
			MDSS_MDP_REG_INTR_EN);
		mdss_enable_irq(&mdss_mdp_hw);
	}
	spin_unlock_irqrestore(&mdp_lock, irq_flags);

	return ret;
}
int mdss_mdp_hist_irq_enable(u32 irq)
{
	unsigned long irq_flags;
	int ret = 0;
	struct mdss_data_type *mdata = mdss_mdp_get_mdata();

	spin_lock_irqsave(&mdp_lock, irq_flags);
	if (mdata->mdp_hist_irq_mask & irq) {
		pr_warn("MDSS MDP Hist IRQ-0x%x is already set, mask=%x\n",
				irq, mdata->mdp_hist_irq_mask);
		ret = -EBUSY;
	} else {
		pr_debug("MDP IRQ mask old=%x new=%x\n",
				mdata->mdp_hist_irq_mask, irq);
		mdata->mdp_hist_irq_mask |= irq;
		writel_relaxed(irq, mdata->mdp_base +
			MDSS_MDP_REG_HIST_INTR_CLEAR);
		writel_relaxed(mdata->mdp_hist_irq_mask, mdata->mdp_base +
			MDSS_MDP_REG_HIST_INTR_EN);
		mdss_enable_irq(&mdss_mdp_hw);
	}
	spin_unlock_irqrestore(&mdp_lock, irq_flags);

	return ret;
}

void mdss_mdp_irq_disable(u32 intr_type, u32 intf_num)
{
	u32 irq;
	unsigned long irq_flags;
	struct mdss_data_type *mdata = mdss_mdp_get_mdata();

	irq = mdss_mdp_irq_mask(intr_type, intf_num);

	spin_lock_irqsave(&mdp_lock, irq_flags);
	if (!(mdata->mdp_irq_mask & irq)) {
		pr_warn("MDSS MDP IRQ-%x is NOT set, mask=%x\n",
				irq, mdata->mdp_irq_mask);
	} else {
		mdata->mdp_irq_mask &= ~irq;

		writel_relaxed(mdata->mdp_irq_mask, mdata->mdp_base +
			MDSS_MDP_REG_INTR_EN);
		if ((mdata->mdp_irq_mask == 0) &&
			(mdata->mdp_hist_irq_mask == 0))
			mdss_disable_irq(&mdss_mdp_hw);
	}
	spin_unlock_irqrestore(&mdp_lock, irq_flags);
}

void mdss_mdp_hist_irq_disable(u32 irq)
{
	unsigned long irq_flags;
	struct mdss_data_type *mdata = mdss_mdp_get_mdata();

	spin_lock_irqsave(&mdp_lock, irq_flags);
	if (!(mdata->mdp_hist_irq_mask & irq)) {
		pr_warn("MDSS MDP IRQ-%x is NOT set, mask=%x\n",
				irq, mdata->mdp_hist_irq_mask);
	} else {
		mdata->mdp_hist_irq_mask &= ~irq;
		writel_relaxed(mdata->mdp_hist_irq_mask, mdata->mdp_base +
			MDSS_MDP_REG_HIST_INTR_EN);
		if ((mdata->mdp_irq_mask == 0) &&
			(mdata->mdp_hist_irq_mask == 0))
			mdss_disable_irq(&mdss_mdp_hw);
	}
	spin_unlock_irqrestore(&mdp_lock, irq_flags);
}

/**
 * mdss_mdp_irq_disable_nosync() - disable mdp irq
 * @intr_type:	mdp interface type
 * @intf_num:	mdp interface num
 *
 * This fucntion is called from interrupt context
 * mdp_lock is already held at up stream (mdss_irq_handler)
 * therefore spin_lock(&mdp_lock) is not allowed here
 *
*/
void mdss_mdp_irq_disable_nosync(u32 intr_type, u32 intf_num)
{
	u32 irq;
	struct mdss_data_type *mdata = mdss_mdp_get_mdata();

	irq = mdss_mdp_irq_mask(intr_type, intf_num);

	if (!(mdata->mdp_irq_mask & irq)) {
		pr_warn("MDSS MDP IRQ-%x is NOT set, mask=%x\n",
				irq, mdata->mdp_irq_mask);
	} else {
		mdata->mdp_irq_mask &= ~irq;
		writel_relaxed(mdata->mdp_irq_mask, mdata->mdp_base +
			MDSS_MDP_REG_INTR_EN);
		if ((mdata->mdp_irq_mask == 0) &&
			(mdata->mdp_hist_irq_mask == 0))
			mdss_disable_irq_nosync(&mdss_mdp_hw);
	}
}

static int mdss_mdp_clk_update(u32 clk_idx, u32 enable)
{
	int ret = -ENODEV;
	struct clk *clk = mdss_mdp_get_clk(clk_idx);

	if (clk) {
		pr_debug("clk=%d en=%d\n", clk_idx, enable);
		if (enable) {
			if (clk_idx == MDSS_CLK_MDP_VSYNC)
				clk_set_rate(clk, 19200000);
			ret = clk_prepare_enable(clk);
		} else {
			clk_disable_unprepare(clk);
			ret = 0;
		}
	}
	return ret;
}

int mdss_mdp_vsync_clk_enable(int enable)
{
	int ret = 0;
	pr_debug("clk enable=%d\n", enable);
	mutex_lock(&mdp_clk_lock);
	if (mdss_res->vsync_ena != enable) {
		mdss_res->vsync_ena = enable;
		ret = mdss_mdp_clk_update(MDSS_CLK_MDP_VSYNC, enable);
	}
	mutex_unlock(&mdp_clk_lock);
	return ret;
}

void mdss_mdp_set_clk_rate(unsigned long rate)
{
	struct mdss_data_type *mdata = mdss_res;
	unsigned long clk_rate;
	struct clk *clk = mdss_mdp_get_clk(MDSS_CLK_MDP_SRC);
	unsigned long min_clk_rate;

	min_clk_rate = max(rate, mdata->perf_tune.min_mdp_clk);

	if (clk) {
		mutex_lock(&mdp_clk_lock);
		if (min_clk_rate < mdata->max_mdp_clk_rate)
			clk_rate = clk_round_rate(clk, min_clk_rate);
		else
			clk_rate = mdata->max_mdp_clk_rate;
		if (IS_ERR_VALUE(clk_rate)) {
			pr_err("unable to round rate err=%ld\n", clk_rate);
		} else if (clk_rate != clk_get_rate(clk)) {
			if (IS_ERR_VALUE(clk_set_rate(clk, clk_rate)))
				pr_err("clk_set_rate failed\n");
			else
				pr_debug("mdp clk rate=%lu\n", clk_rate);
		}
		mutex_unlock(&mdp_clk_lock);
	} else {
		pr_err("mdp src clk not setup properly\n");
	}
}

unsigned long mdss_mdp_get_clk_rate(u32 clk_idx)
{
	unsigned long clk_rate = 0;
	struct clk *clk = mdss_mdp_get_clk(clk_idx);
	mutex_lock(&mdp_clk_lock);
	if (clk)
		clk_rate = clk_get_rate(clk);
	mutex_unlock(&mdp_clk_lock);

	return clk_rate;
}

int mdss_iommu_ctrl(int enable)
{
	struct mdss_data_type *mdata = mdss_mdp_get_mdata();
	int rc = 0;

	mutex_lock(&mdp_iommu_lock);
	pr_debug("%pS: enable %d mdata->iommu_ref_cnt %d\n",
		__builtin_return_address(0), enable, mdata->iommu_ref_cnt);

	if (enable) {

		if (mdata->iommu_ref_cnt == 0)
			rc = mdss_iommu_attach(mdata);
		mdata->iommu_ref_cnt++;
	} else {
		if (mdata->iommu_ref_cnt) {
			mdata->iommu_ref_cnt--;
			if (mdata->iommu_ref_cnt == 0)
				rc = mdss_iommu_dettach(mdata);
		} else {
			pr_err("unbalanced iommu ref\n");
		}
	}
	mutex_unlock(&mdp_iommu_lock);

	if (IS_ERR_VALUE(rc))
		return rc;
	else
		return mdata->iommu_ref_cnt;
}

/**
 * mdss_bus_bandwidth_ctrl() -- place bus bandwidth request
 * @enable:	value of enable or disable
 *
 * Function place bus bandwidth request to allocate saved bandwidth
 * if enabled or free bus bandwidth allocation if disabled.
 * Bus bandwidth is required by mdp.For dsi, it only requires to send
 * dcs coammnd. It returns error if bandwidth request fails.
 */
void mdss_bus_bandwidth_ctrl(int enable)
{
	struct mdss_data_type *mdata = mdss_mdp_get_mdata();
	static int bus_bw_cnt;
	int changed = 0;

	mutex_lock(&bus_bw_lock);
	if (enable) {
		if (bus_bw_cnt == 0)
			changed++;
		bus_bw_cnt++;
	} else {
		if (bus_bw_cnt) {
			bus_bw_cnt--;
			if (bus_bw_cnt == 0)
				changed++;
		} else {
			pr_err("Can not be turned off\n");
		}
	}

	pr_debug("bw_cnt=%d changed=%d enable=%d\n",
			bus_bw_cnt, changed, enable);

	if (changed) {
		if (!enable) {
			msm_bus_scale_client_update_request(
				mdata->bus_hdl, 0);
			pm_runtime_put(&mdata->pdev->dev);
		} else {
			pm_runtime_get_sync(&mdata->pdev->dev);
			msm_bus_scale_client_update_request(
				mdata->bus_hdl, mdata->curr_bw_uc_idx);
		}
	}

	mutex_unlock(&bus_bw_lock);
}
EXPORT_SYMBOL(mdss_bus_bandwidth_ctrl);

void mdss_mdp_clk_ctrl(int enable)
{
	struct mdss_data_type *mdata = mdss_mdp_get_mdata();
	static int mdp_clk_cnt;
	int changed = 0;

	mutex_lock(&mdp_clk_lock);
	if (enable) {
		if (mdp_clk_cnt == 0)
			changed++;
		mdp_clk_cnt++;
	} else {
		if (mdp_clk_cnt) {
			mdp_clk_cnt--;
			if (mdp_clk_cnt == 0)
				changed++;
		} else {
			pr_err("Can not be turned off\n");
		}
	}

	MDSS_XLOG(mdp_clk_cnt, changed, enable, current->pid);
	pr_debug("%s: clk_cnt=%d changed=%d enable=%d\n",
			__func__, mdp_clk_cnt, changed, enable);

	if (changed) {
		mdata->clk_ena = enable;
		if (enable)
			pm_runtime_get_sync(&mdata->pdev->dev);

		mdss_mdp_clk_update(MDSS_CLK_AHB, enable);
		mdss_mdp_clk_update(MDSS_CLK_AXI, enable);
		mdss_mdp_clk_update(MDSS_CLK_MDP_CORE, enable);
		mdss_mdp_clk_update(MDSS_CLK_MDP_LUT, enable);
		if (mdata->vsync_ena)
			mdss_mdp_clk_update(MDSS_CLK_MDP_VSYNC, enable);

		if (!enable)
			pm_runtime_put(&mdata->pdev->dev);
	}

	mutex_unlock(&mdp_clk_lock);
}

static inline int mdss_mdp_irq_clk_register(struct mdss_data_type *mdata,
					    char *clk_name, int clk_idx)
{
	struct clk *tmp;
	if (clk_idx >= MDSS_MAX_CLK) {
		pr_err("invalid clk index %d\n", clk_idx);
		return -EINVAL;
	}

	tmp = devm_clk_get(&mdata->pdev->dev, clk_name);
	if (IS_ERR(tmp)) {
		pr_err("unable to get clk: %s\n", clk_name);
		return PTR_ERR(tmp);
	}

	mdata->mdp_clk[clk_idx] = tmp;
	return 0;
}

static int mdss_mdp_irq_clk_setup(struct mdss_data_type *mdata)
{
	int ret;

	ret = of_property_read_u32(mdata->pdev->dev.of_node,
			"qcom,max-clk-rate", &mdata->max_mdp_clk_rate);
	if (ret) {
		pr_err("failed to get max mdp clock rate\n");
		return ret;
	}

	pr_debug("max mdp clk rate=%d\n", mdata->max_mdp_clk_rate);

	ret = devm_request_irq(&mdata->pdev->dev, mdata->irq, mdss_irq_handler,
			 IRQF_DISABLED,	"MDSS", mdata);
	if (ret) {
		pr_err("mdp request_irq() failed!\n");
		return ret;
	}
	disable_irq(mdata->irq);

	mdata->fs = devm_regulator_get(&mdata->pdev->dev, "vdd");
	if (IS_ERR_OR_NULL(mdata->fs)) {
		mdata->fs = NULL;
		pr_err("unable to get gdsc regulator\n");
		return -EINVAL;
	}
	mdata->fs_ena = false;

	mdata->vdd_cx = devm_regulator_get(&mdata->pdev->dev,
				"vdd-cx");
	if (IS_ERR_OR_NULL(mdata->vdd_cx)) {
		pr_debug("unable to get CX reg. rc=%d\n",
					PTR_RET(mdata->vdd_cx));
		mdata->vdd_cx = NULL;
	}

	if (mdss_mdp_irq_clk_register(mdata, "bus_clk", MDSS_CLK_AXI) ||
	    mdss_mdp_irq_clk_register(mdata, "iface_clk", MDSS_CLK_AHB) ||
	    mdss_mdp_irq_clk_register(mdata, "core_clk_src",
				      MDSS_CLK_MDP_SRC) ||
	    mdss_mdp_irq_clk_register(mdata, "core_clk",
				      MDSS_CLK_MDP_CORE))
		return -EINVAL;

	/* lut_clk is not present on all MDSS revisions */
	mdss_mdp_irq_clk_register(mdata, "lut_clk", MDSS_CLK_MDP_LUT);

	/* vsync_clk is optional for non-smart panels */
	mdss_mdp_irq_clk_register(mdata, "vsync_clk", MDSS_CLK_MDP_VSYNC);

	mdss_mdp_set_clk_rate(MDP_CLK_DEFAULT_RATE);
	pr_debug("mdp clk rate=%ld\n", mdss_mdp_get_clk_rate(MDSS_CLK_MDP_SRC));

	return 0;
}

int mdss_iommu_attach(struct mdss_data_type *mdata)
{
	struct iommu_domain *domain;
	struct mdss_iommu_map_type *iomap;
	int i, rc = 0;

	MDSS_XLOG(mdata->iommu_attached);

	if (mdata->iommu_attached) {
		pr_debug("mdp iommu already attached\n");
		goto end;
	}

	for (i = 0; i < MDSS_IOMMU_MAX_DOMAIN; i++) {
		iomap = mdata->iommu_map + i;

		domain = msm_get_iommu_domain(iomap->domain_idx);
		if (!domain) {
			WARN(1, "could not attach iommu client %s to ctx %s\n",
				iomap->client_name, iomap->ctx_name);
			continue;
		}

		rc = iommu_attach_device(domain, iomap->ctx);
		if (rc) {
			WARN(1, "mdp::iommu device attach failed rc:%d\n", rc);
			for (i--; i >= 0; i--) {
				iomap = mdata->iommu_map + i;
				iommu_detach_device(domain, iomap->ctx);
			}
			goto end;
		}
	}

	mdata->iommu_attached = true;
end:
	return rc;
}

int mdss_iommu_dettach(struct mdss_data_type *mdata)
{
	struct iommu_domain *domain;
	struct mdss_iommu_map_type *iomap;
	int i;

	MDSS_XLOG(mdata->iommu_attached);

	if (!mdata->iommu_attached) {
		pr_debug("mdp iommu already dettached\n");
		return 0;
	}

	for (i = 0; i < MDSS_IOMMU_MAX_DOMAIN; i++) {
		iomap = mdata->iommu_map + i;

		domain = msm_get_iommu_domain(iomap->domain_idx);
		if (!domain) {
			pr_err("unable to get iommu domain(%d)\n",
				iomap->domain_idx);
			continue;
		}
		iommu_detach_device(domain, iomap->ctx);
	}

	mdata->iommu_attached = false;

	return 0;
}

int mdss_iommu_init(struct mdss_data_type *mdata)
{
	struct msm_iova_layout layout;
	struct iommu_domain *domain;
	struct mdss_iommu_map_type *iomap;
	int i;

	if (mdata->iommu_map) {
		pr_warn("iommu already initialized\n");
		return 0;
	}

	for (i = 0; i < MDSS_IOMMU_MAX_DOMAIN; i++) {
		iomap = &mdss_iommu_map[i];

		layout.client_name = iomap->client_name;
		layout.partitions = iomap->partitions;
		layout.npartitions = iomap->npartitions;
		layout.is_secure = (i == MDSS_IOMMU_DOMAIN_SECURE);

		iomap->domain_idx = msm_register_domain(&layout);
		if (IS_ERR_VALUE(iomap->domain_idx))
			return -EINVAL;

		domain = msm_get_iommu_domain(iomap->domain_idx);
		if (!domain) {
			pr_err("unable to get iommu domain(%d)\n",
				iomap->domain_idx);
			return -EINVAL;
		}

		iomap->ctx = msm_iommu_get_ctx(iomap->ctx_name);
		if (!iomap->ctx) {
			pr_warn("unable to get iommu ctx(%s)\n",
				iomap->ctx_name);
			return -EINVAL;
		}
	}

	mdata->iommu_map = mdss_iommu_map;

	return 0;
}

static void mdss_debug_enable_clock(int on)
{
	if (on)
		mdss_mdp_clk_ctrl(MDP_BLOCK_POWER_ON);
	else
		mdss_mdp_clk_ctrl(MDP_BLOCK_POWER_OFF);
}

static int mdss_mdp_debug_init(struct mdss_data_type *mdata)
{
	int rc;

	mdata->debug_inf.debug_enable_clock = mdss_debug_enable_clock;

	rc = mdss_debugfs_init(mdata);
	if (rc)
		return rc;

	rc = mdss_mdp_debugfs_init(mdata);
	if (rc) {
		mdss_debugfs_remove(mdata);
		return rc;
	}

	mdss_debug_register_io("mdp", &mdata->mdss_io);
	mdss_debug_register_io("vbif", &mdata->vbif_io);

	return 0;
}

static void mdss_mdp_hw_rev_caps_init(struct mdss_data_type *mdata)
{
	switch (mdata->mdp_rev) {
	case MDSS_MDP_HW_REV_105:
		mdata->max_target_zorder = MDSS_MDP_MAX_STAGE;
		mdata->max_cursor_size = 128;
		break;
	default:
		mdata->max_target_zorder = MDSS_MDP_STAGE_4;
		mdata->max_cursor_size = 64;
	}
}

static void mdss_hw_rev_init(struct mdss_data_type *mdata)
{
	if (mdata->mdp_rev)
		return;

	mdss_mdp_clk_ctrl(MDP_BLOCK_POWER_ON);
	mdata->mdp_rev = MDSS_REG_READ(mdata, MDSS_REG_HW_VERSION);
	pr_info_once("MDP Rev=%x\n", mdata->mdp_rev);
	mdss_mdp_hw_rev_caps_init(mdata);
	mdss_mdp_clk_ctrl(MDP_BLOCK_POWER_OFF);
}

int mdss_hw_init(struct mdss_data_type *mdata)
{
	int i, j;
	char *offset;
	struct mdss_mdp_pipe *vig;

	mdss_mdp_clk_ctrl(MDP_BLOCK_POWER_ON);
	mdss_hw_rev_init(mdata);

	/* disable hw underrun recovery */
	writel_relaxed(0x0, mdata->mdp_base +
			MDSS_MDP_REG_VIDEO_INTF_UNDERFLOW_CTL);

	if (mdata->hw_settings) {
		struct mdss_hw_settings *hws = mdata->hw_settings;

		while (hws->reg) {
			writel_relaxed(hws->val, hws->reg);
			hws++;
		}
	}

	for (i = 0; i < mdata->ndspp; i++) {
		offset = mdata->mixer_intf[i].dspp_base +
				MDSS_MDP_REG_DSPP_HIST_LUT_BASE;
		for (j = 0; j < ENHIST_LUT_ENTRIES; j++)
			writel_relaxed(j, offset);

		/* swap */
		writel_relaxed(1, offset + 4);
	}
	vig = mdata->vig_pipes;
	for (i = 0; i < mdata->nvig_pipes; i++) {
		offset = vig[i].base +
			MDSS_MDP_REG_VIG_HIST_LUT_BASE;
		for (j = 0; j < ENHIST_LUT_ENTRIES; j++)
			writel_relaxed(j, offset);
		/* swap */
		writel_relaxed(1, offset + 16);
	}

	mdata->nmax_concurrent_ad_hw =
		(mdata->mdp_rev < MDSS_MDP_HW_REV_103) ? 1 : 2;

	if (mdata->mdp_rev == MDSS_MDP_HW_REV_200)
		for (i = 0; i < mdata->nvig_pipes; i++)
			mdss_mdp_hscl_init(&vig[i]);

	mdss_mdp_clk_ctrl(MDP_BLOCK_POWER_OFF);
	pr_debug("MDP hw init done\n");

	return 0;
}

static u32 mdss_mdp_res_init(struct mdss_data_type *mdata)
{
	u32 rc = 0;

	if (mdata->res_init) {
		pr_err("mdss resources already initialized\n");
		return -EPERM;
	}

	mdata->res_init = true;
	mdata->clk_ena = false;
	mdata->irq_mask = MDSS_MDP_DEFAULT_INTR_MASK;
	mdata->irq_ena = false;

	rc = mdss_mdp_irq_clk_setup(mdata);
	if (rc)
		return rc;

	mdata->hist_intr.req = 0;
	mdata->hist_intr.curr = 0;
	mdata->hist_intr.state = 0;
	spin_lock_init(&mdata->hist_intr.lock);

	mdata->iclient = msm_ion_client_create(mdata->pdev->name);
	if (IS_ERR_OR_NULL(mdata->iclient)) {
		pr_err("msm_ion_client_create() return error (%p)\n",
				mdata->iclient);
		mdata->iclient = NULL;
	}

	rc = mdss_iommu_init(mdata);

	return rc;
}

/**
 * mdss_mdp_footswitch_ctrl_splash() - clocks handoff for cont. splash screen
 * @on: 1 to start handoff, 0 to complete the handoff after first frame update
 *
 * MDSS Clocks and GDSC are already on during continous splash screen, but
 * increasing ref count will keep clocks from being turned off until handoff
 * has properly happend after frame update.
 */
void mdss_mdp_footswitch_ctrl_splash(int on)
{
	int ret;
	struct mdss_data_type *mdata = mdss_mdp_get_mdata();
	if (mdata != NULL) {
		if (on) {
			pr_debug("Enable MDP FS for splash.\n");
			mdata->handoff_pending = true;
			ret = regulator_enable(mdata->fs);
			if (ret)
				pr_err("Footswitch failed to enable\n");

			mdss_mdp_clk_ctrl(MDP_BLOCK_POWER_ON);
			mdss_hw_init(mdata);
		} else {
			pr_debug("Disable MDP FS for splash.\n");
			mdss_mdp_clk_ctrl(MDP_BLOCK_POWER_OFF);
			regulator_disable(mdata->fs);
			mdata->handoff_pending = false;
		}
	} else {
		pr_warn("mdss mdata not initialized\n");
	}
}

static int mdss_mdp_get_pan_intf(const char *pan_intf)
{
	int i, rc = MDSS_PANEL_INTF_INVALID;

	if (!pan_intf)
		return rc;

	for (i = 0; i < ARRAY_SIZE(pan_types); i++) {
		if (!strcmp(pan_intf, pan_types[i].name)) {
			rc = pan_types[i].type;
			break;
		}
	}
	return rc;
}

static int mdss_mdp_get_pan_cfg(struct mdss_panel_cfg *pan_cfg)
{
	char *t = NULL;
	char pan_intf_str[MDSS_MAX_PANEL_LEN];
	int rc, i, panel_len;
	char pan_name[MDSS_MAX_PANEL_LEN];

	if (!pan_cfg)
		return -EINVAL;

	if (mdss_mdp_panel[0] == '0') {
		pan_cfg->lk_cfg = false;
	} else if (mdss_mdp_panel[0] == '1') {
		pan_cfg->lk_cfg = true;
	} else {
		/* read from dt */
		pan_cfg->lk_cfg = true;
		pan_cfg->pan_intf = MDSS_PANEL_INTF_INVALID;
		return -EINVAL;
	}

	/* skip lk cfg and delimiter; ex: "0:" */
	strlcpy(pan_name, &mdss_mdp_panel[2], MDSS_MAX_PANEL_LEN);
	t = strnstr(pan_name, ":", MDSS_MAX_PANEL_LEN);
	if (!t) {
		pr_err("pan_name=[%s] invalid\n", pan_name);
		pan_cfg->pan_intf = MDSS_PANEL_INTF_INVALID;
		return -EINVAL;
	}

	for (i = 0; ((pan_name + i) < t) && (i < 4); i++)
		pan_intf_str[i] = *(pan_name + i);
	pan_intf_str[i] = 0;
	pr_debug("%d panel intf %s\n", __LINE__, pan_intf_str);
	/* point to the start of panel name */
	t = t + 1;
	strlcpy(&pan_cfg->arg_cfg[0], t, sizeof(pan_cfg->arg_cfg));
	pr_debug("%d: t=[%s] panel name=[%s]\n", __LINE__,
		t, pan_cfg->arg_cfg);

	panel_len = strlen(pan_cfg->arg_cfg);
	if (!panel_len) {
		pr_err("Panel name is invalid\n");
		pan_cfg->pan_intf = MDSS_PANEL_INTF_INVALID;
		return -EINVAL;
	}

	rc = mdss_mdp_get_pan_intf(pan_intf_str);
	pan_cfg->pan_intf = (rc < 0) ?  MDSS_PANEL_INTF_INVALID : rc;
	return 0;
}

static int mdss_mdp_parse_dt_pan_intf(struct platform_device *pdev)
{
	int rc;
	struct mdss_data_type *mdata = platform_get_drvdata(pdev);
	const char *prim_intf = NULL;

	rc = of_property_read_string(pdev->dev.of_node,
				"qcom,mdss-pref-prim-intf", &prim_intf);
	if (rc)
		return -ENODEV;

	rc = mdss_mdp_get_pan_intf(prim_intf);
	if (rc < 0) {
		mdata->pan_cfg.pan_intf = MDSS_PANEL_INTF_INVALID;
	} else {
		mdata->pan_cfg.pan_intf = rc;
		rc = 0;
	}
	return rc;
}

static int mdss_mdp_get_cmdline_config(struct platform_device *pdev)
{
	int rc, len = 0;
	int *intf_type;
	char *panel_name;
	struct mdss_panel_cfg *pan_cfg;
	struct mdss_data_type *mdata = platform_get_drvdata(pdev);

	mdata->pan_cfg.arg_cfg[MDSS_MAX_PANEL_LEN] = 0;
	pan_cfg = &mdata->pan_cfg;
	panel_name = &pan_cfg->arg_cfg[0];
	intf_type = &pan_cfg->pan_intf;

	/* reads from dt by default */
	pan_cfg->lk_cfg = true;

	len = strlen(mdss_mdp_panel);

	if (len > 0) {
		rc = mdss_mdp_get_pan_cfg(pan_cfg);
		if (!rc) {
			pan_cfg->init_done = true;
			return rc;
		}
	}

	rc = mdss_mdp_parse_dt_pan_intf(pdev);
	/* if pref pan intf is not present */
	if (rc)
		pr_err("unable to parse device tree for pan intf\n");
	else
		pan_cfg->init_done = true;

	return rc;
}

static ssize_t mdss_mdp_show_capabilities(struct device *dev,
		struct device_attribute *attr, char *buf)
{
	struct mdss_data_type *mdata = dev_get_drvdata(dev);
	size_t len = PAGE_SIZE;
	int cnt = 0;

#define SPRINT(fmt, ...) \
		(cnt += scnprintf(buf + cnt, len - cnt, fmt, ##__VA_ARGS__))

	mdss_hw_rev_init(mdata);

	SPRINT("mdp_version=5\n");
	SPRINT("hw_rev=%d\n", mdata->mdp_rev);
	SPRINT("rgb_pipes=%d\n", mdata->nrgb_pipes);
	SPRINT("vig_pipes=%d\n", mdata->nvig_pipes);
	SPRINT("dma_pipes=%d\n", mdata->ndma_pipes);
	SPRINT("blending_stages=%d\n", mdata->max_target_zorder);
	SPRINT("cursor_pipes=%d\n", mdata->ncursor_pipes);
	SPRINT("smp_count=%d\n", mdata->smp_mb_cnt);
	SPRINT("smp_size=%d\n", mdata->smp_mb_size);
	SPRINT("smp_mb_per_pipe=%d\n", mdata->smp_mb_per_pipe);
	SPRINT("max_downscale_ratio=%d\n", MAX_DOWNSCALE_RATIO);
	SPRINT("max_upscale_ratio=%d\n", MAX_UPSCALE_RATIO);
	if (mdata->max_bw_low)
		SPRINT("max_bandwidth_low=%u\n", mdata->max_bw_low);
	if (mdata->max_bw_high)
		SPRINT("max_bandwidth_high=%u\n", mdata->max_bw_high);
	SPRINT("features=");
	if (mdata->has_bwc)
		SPRINT(" bwc");
	if (mdata->has_decimation)
		SPRINT(" decimation");
	if (mdata->highest_bank_bit)
		SPRINT(" tile_format");
	if (mdata->has_non_scalar_rgb)
		SPRINT(" non_scalar_rgb");
	if (mdata->has_src_split)
		SPRINT(" src_split");
	if (mdata->max_mixer_width)
		SPRINT(" max_mixer_width");
	SPRINT("\n");

	return cnt;
}

static DEVICE_ATTR(caps, S_IRUGO, mdss_mdp_show_capabilities, NULL);

static struct attribute *mdp_fs_attrs[] = {
	&dev_attr_caps.attr,
	NULL
};

static struct attribute_group mdp_fs_attr_group = {
	.attrs = mdp_fs_attrs
};

static int mdss_mdp_register_sysfs(struct mdss_data_type *mdata)
{
	struct device *dev = &mdata->pdev->dev;
	int rc;

	rc = sysfs_create_group(&dev->kobj, &mdp_fs_attr_group);

	return rc;
}

static int mdss_mdp_probe(struct platform_device *pdev)
{
	struct resource *res;
	int rc;
	struct mdss_data_type *mdata;

	if (!pdev->dev.of_node) {
		pr_err("MDP driver only supports device tree probe\n");
		return -ENOTSUPP;
	}

	if (mdss_res) {
		pr_err("MDP already initialized\n");
		return -EINVAL;
	}

	mdata = devm_kzalloc(&pdev->dev, sizeof(*mdata), GFP_KERNEL);
	if (mdata == NULL)
		return -ENOMEM;

	pdev->id = 0;
	mdata->pdev = pdev;
	platform_set_drvdata(pdev, mdata);
	mdss_res = mdata;
	mutex_init(&mdata->reg_lock);
	atomic_set(&mdata->sd_client_count, 0);

	rc = msm_dss_ioremap_byname(pdev, &mdata->mdss_io, "mdp_phys");
	if (rc) {
		pr_err("unable to map MDP base\n");
		goto probe_done;
	}
	pr_debug("MDSS HW Base addr=0x%x len=0x%x\n",
		(int) (unsigned long) mdata->mdss_io.base,
		mdata->mdss_io.len);

	rc = msm_dss_ioremap_byname(pdev, &mdata->vbif_io, "vbif_phys");
	if (rc) {
		pr_err("unable to map MDSS VBIF base\n");
		goto probe_done;
	}
	pr_debug("MDSS VBIF HW Base addr=0x%x len=0x%x\n",
		(int) (unsigned long) mdata->vbif_io.base,
		mdata->vbif_io.len);

	res = platform_get_resource(pdev, IORESOURCE_IRQ, 0);
	if (!res) {
		pr_err("unable to get MDSS irq\n");
		rc = -ENOMEM;
		goto probe_done;
	}
	mdata->irq = res->start;
	mdss_mdp_hw.ptr = mdata;

	/*populate hw iomem base info from device tree*/
	rc = mdss_mdp_parse_dt(pdev);
	if (rc) {
		pr_err("unable to parse device tree\n");
		goto probe_done;
	}

	rc = mdss_mdp_get_cmdline_config(pdev);
	if (rc) {
		pr_err("Error in panel override:rc=[%d]\n", rc);
		goto probe_done;
	}

	rc = mdss_mdp_res_init(mdata);
	if (rc) {
		pr_err("unable to initialize mdss mdp resources\n");
		goto probe_done;
	}
	rc = mdss_mdp_pp_init(&pdev->dev);
	if (rc) {
		pr_err("unable to initialize mdss pp resources\n");
		goto probe_done;
	}
	rc = mdss_mdp_bus_scale_register(mdata);
	if (rc) {
		pr_err("unable to register bus scaling\n");
		goto probe_done;
	}

	rc = mdss_mdp_debug_init(mdata);
	if (rc) {
		pr_err("unable to initialize mdp debugging\n");
		goto probe_done;
	}

	pm_runtime_set_suspended(&pdev->dev);
	pm_runtime_enable(&pdev->dev);
	if (!pm_runtime_enabled(&pdev->dev))
		mdss_mdp_footswitch_ctrl(mdata, true);

	rc = mdss_mdp_register_sysfs(mdata);
	if (rc)
		pr_err("unable to register mdp sysfs nodes\n");

	rc = mdss_fb_register_mdp_instance(&mdp5);
	if (rc)
		pr_err("unable to register mdp instance\n");

	rc = mdss_register_irq(&mdss_mdp_hw);
	if (rc)
		pr_err("mdss_register_irq failed.\n");

probe_done:
	if (IS_ERR_VALUE(rc)) {
		mdss_mdp_hw.ptr = NULL;
		mdss_mdp_pp_term(&pdev->dev);
		mutex_destroy(&mdata->reg_lock);
		mdss_res = NULL;
	}

	return rc;
}

static void mdss_mdp_parse_dt_regs_array(const u32 *arr, struct dss_io_data *io,
	struct mdss_hw_settings *hws, int count)
{
	u32 len, reg;
	int i;

	if (!arr)
		return;

	for (i = 0, len = count * 2; i < len; i += 2) {
		reg = be32_to_cpu(arr[i]);
		if (reg >= io->len)
			continue;

		hws->reg = io->base + reg;
		hws->val = be32_to_cpu(arr[i + 1]);
		pr_debug("reg: 0x%04x=0x%08x\n", reg, hws->val);
		hws++;
	}
}

int mdss_mdp_parse_dt_hw_settings(struct platform_device *pdev)
{
	struct mdss_data_type *mdata = platform_get_drvdata(pdev);
	struct mdss_hw_settings *hws;
	const u32 *vbif_arr, *mdp_arr;
	int vbif_len, mdp_len;

	vbif_arr = of_get_property(pdev->dev.of_node, "qcom,vbif-settings",
			&vbif_len);
	if (!vbif_arr || (vbif_len & 1)) {
		pr_warn("MDSS VBIF settings not found\n");
		vbif_len = 0;
	}
	vbif_len /= 2 * sizeof(u32);

	mdp_arr = of_get_property(pdev->dev.of_node, "qcom,mdp-settings",
			&mdp_len);
	if (!mdp_arr || (mdp_len & 1)) {
		pr_warn("MDSS MDP settings not found\n");
		mdp_len = 0;
	}
	mdp_len /= 2 * sizeof(u32);

	if ((mdp_len + vbif_len) == 0)
		return 0;

	hws = devm_kzalloc(&pdev->dev, sizeof(*hws) * (vbif_len + mdp_len + 1),
			GFP_KERNEL);
	if (!hws)
		return -ENOMEM;

	mdss_mdp_parse_dt_regs_array(vbif_arr, &mdata->vbif_io,
			hws, vbif_len);
	mdss_mdp_parse_dt_regs_array(mdp_arr, &mdata->mdss_io,
		hws + vbif_len, mdp_len);

	mdata->hw_settings = hws;

	return 0;
}

static int mdss_mdp_parse_dt(struct platform_device *pdev)
{
	int rc, data;
	struct mdss_data_type *mdata = platform_get_drvdata(pdev);

	rc = mdss_mdp_parse_dt_hw_settings(pdev);
	if (rc) {
		pr_err("Error in device tree : hw settings\n");
		return rc;
	}

	rc = mdss_mdp_parse_dt_pipe(pdev);
	if (rc) {
		pr_err("Error in device tree : pipes\n");
		return rc;
	}

	rc = mdss_mdp_parse_dt_mixer(pdev);
	if (rc) {
		pr_err("Error in device tree : mixers\n");
		return rc;
	}

	rc = mdss_mdp_parse_dt_ctl(pdev);
	if (rc) {
		pr_err("Error in device tree : ctl\n");
		return rc;
	}

	rc = mdss_mdp_parse_dt_video_intf(pdev);
	if (rc) {
		pr_err("Error in device tree : ctl\n");
		return rc;
	}

	rc = mdss_mdp_parse_dt_smp(pdev);
	if (rc) {
		pr_err("Error in device tree : smp\n");
		return rc;
	}

	rc = mdss_mdp_parse_dt_prefill(pdev);
	if (rc) {
		pr_err("Error in device tree : prefill\n");
		return rc;
	}

	rc = mdss_mdp_parse_dt_misc(pdev);
	if (rc) {
		pr_err("Error in device tree : misc\n");
		return rc;
	}

	rc = mdss_mdp_parse_dt_ad_cfg(pdev);
	if (rc) {
		pr_err("Error in device tree : ad\n");
		return rc;
	}

	rc = mdss_mdp_parse_dt_bus_scale(pdev);
	if (rc) {
		pr_err("Error in device tree : bus scale\n");
		return rc;
	}

	/* Parse the mdp specific register base offset*/
	rc = of_property_read_u32(pdev->dev.of_node,
		"qcom,mdss-mdp-reg-offset", &data);
	if (rc) {
		pr_err("Error in device tree : mdp reg base\n");
		return rc;
	}
	mdata->mdp_base = mdata->mdss_io.base + data;
	return 0;
}

static void mdss_mdp_parse_dt_pipe_sw_reset(struct platform_device *pdev,
	u32 reg_off, char *prop_name, struct mdss_mdp_pipe *pipe_list,
	u32 npipes)
{
	size_t len;
	const u32 *arr;

	arr = of_get_property(pdev->dev.of_node, prop_name, (int *) &len);
	if (arr) {
		int i;

		len /= sizeof(u32);
		if (len != npipes) {
			pr_err("%s: invalid sw_reset entries req:%zu found:%d\n",
				prop_name, len, npipes);
			return;
		}

		for (i = 0; i < len; i++) {
			pipe_list[i].sw_reset.reg_off = reg_off;
			pipe_list[i].sw_reset.bit_off = be32_to_cpu(arr[i]);

			pr_debug("%s[%d]: sw_reset: reg_off:0x%x bit_off:%d\n",
				prop_name, i, reg_off, be32_to_cpu(arr[i]));
		}
	}
}

static int  mdss_mdp_parse_dt_pipe_clk_ctrl(struct platform_device *pdev,
	char *prop_name, struct mdss_mdp_pipe *pipe_list, u32 npipes)
{
	int rc = 0, temp;
	size_t len;
	const u32 *arr;

	arr = of_get_property(pdev->dev.of_node, prop_name, &temp);
	if (arr) {
		int i, j;
		len = (size_t) temp;
		len /= sizeof(u32);
		for (i = 0, j = 0; i < len; j++) {
			struct mdss_mdp_pipe *pipe = NULL;

			if (j >= npipes) {
				pr_err("invalid clk ctrl enries for prop: %s\n",
					prop_name);
				return -EINVAL;
			}

			pipe = &pipe_list[j];

			pipe->clk_ctrl.reg_off = be32_to_cpu(arr[i++]);
			pipe->clk_ctrl.bit_off = be32_to_cpu(arr[i++]);

			/* status register is next in line to ctrl register */
			pipe->clk_status.reg_off = pipe->clk_ctrl.reg_off + 4;
			pipe->clk_status.bit_off = be32_to_cpu(arr[i++]);

			pr_debug("%s[%d]: ctrl: reg_off: 0x%x bit_off: %d\n",
				prop_name, j, pipe->clk_ctrl.reg_off,
				pipe->clk_ctrl.bit_off);
			pr_debug("%s[%d]: status: reg_off: 0x%x bit_off: %d\n",
				prop_name, j, pipe->clk_status.reg_off,
				pipe->clk_status.bit_off);
		}
		if (j != npipes) {
			pr_err("%s: %d entries found. required %d\n",
				prop_name, j, npipes);
			for (i = 0; i < npipes; i++) {
				memset(&pipe_list[i].clk_ctrl, 0,
					sizeof(pipe_list[i].clk_ctrl));
				memset(&pipe_list[i].clk_status, 0,
					sizeof(pipe_list[i].clk_status));
			}
			rc = -EINVAL;
		}
	} else {
		pr_err("error mandatory property '%s' not found\n", prop_name);
		rc = -EINVAL;
	}

	return rc;
}

static void mdss_mdp_parse_dt_pipe_panic_ctrl(struct platform_device *pdev,
	char *prop_name, struct mdss_mdp_pipe *pipe_list, u32 npipes)
{
	int rc = 0;
	int i, j;
	size_t len;
	const u32 *arr;
	struct mdss_mdp_pipe *pipe = NULL;
	struct mdss_data_type *mdata = platform_get_drvdata(pdev);

	arr = of_get_property(pdev->dev.of_node, prop_name, (int *) &len);
	if (arr) {
		len /= sizeof(u32);
		for (i = 0, j = 0; i < len; j++) {
			if (j >= npipes) {
				pr_err("invalid panic ctrl enries for prop: %s\n",
					prop_name);
				goto error;
			}

			pipe = &pipe_list[j];
			pipe->panic_ctrl_ndx = be32_to_cpu(arr[i++]);
		}
		if (j != npipes) {
			pr_err("%s: %d entries found. required %d\n",
				prop_name, j, npipes);
			rc = -EINVAL;
			goto error;
		}
	} else {
		pr_debug("panic ctrl enabled but property '%s' not found\n",
								prop_name);
		rc = -EINVAL;
	}

error:
	if (rc)
		mdata->has_panic_ctrl = false;
}

static int mdss_mdp_parse_dt_pipe(struct platform_device *pdev)
{
	u32 npipes, dma_off;
	int rc = 0, i;
	u32 nfids = 0, setup_cnt = 0, len, nxids = 0;
	u32 *offsets = NULL, *ftch_id = NULL, *xin_id = NULL;
	u32 sw_reset_offset = 0;

	struct mdss_data_type *mdata = platform_get_drvdata(pdev);

	mdata->has_pixel_ram = !mdss_mdp_parse_dt_prop_len(pdev,
						"qcom,mdss-smp-data");

	mdata->nvig_pipes = mdss_mdp_parse_dt_prop_len(pdev,
				"qcom,mdss-pipe-vig-off");
	mdata->nrgb_pipes = mdss_mdp_parse_dt_prop_len(pdev,
				"qcom,mdss-pipe-rgb-off");
	mdata->ndma_pipes = mdss_mdp_parse_dt_prop_len(pdev,
				"qcom,mdss-pipe-dma-off");
	mdata->ncursor_pipes = mdss_mdp_parse_dt_prop_len(pdev,
				"qcom,mdss-pipe-cursor-off");

	npipes = mdata->nvig_pipes + mdata->nrgb_pipes + mdata->ndma_pipes;

	if (!mdata->has_pixel_ram) {
		nfids  += mdss_mdp_parse_dt_prop_len(pdev,
				"qcom,mdss-pipe-vig-fetch-id");
		nfids  += mdss_mdp_parse_dt_prop_len(pdev,
				"qcom,mdss-pipe-rgb-fetch-id");
		nfids  += mdss_mdp_parse_dt_prop_len(pdev,
				"qcom,mdss-pipe-dma-fetch-id");
		if (npipes != nfids) {
			pr_err("device tree err: unequal number of pipes and smp ids");
			return -EINVAL;
		}
	}

	nxids += mdss_mdp_parse_dt_prop_len(pdev, "qcom,mdss-pipe-vig-xin-id");
	nxids += mdss_mdp_parse_dt_prop_len(pdev, "qcom,mdss-pipe-rgb-xin-id");
	nxids += mdss_mdp_parse_dt_prop_len(pdev, "qcom,mdss-pipe-dma-xin-id");
	if (npipes != nxids) {
		pr_err("device tree err: unequal number of pipes and xin ids\n");
		return -EINVAL;
	}

	offsets = kzalloc(sizeof(u32) * npipes, GFP_KERNEL);
	if (!offsets) {
		pr_err("no mem assigned for offsets: kzalloc fail\n");
		return -ENOMEM;
	}

	ftch_id = kzalloc(sizeof(u32) * npipes, GFP_KERNEL);
	if (!ftch_id) {
		pr_err("no mem assigned for ftch_id: kzalloc fail\n");
		rc = -ENOMEM;
		goto ftch_alloc_fail;
	}

	xin_id = kzalloc(sizeof(u32) * nxids, GFP_KERNEL);
	if (!xin_id) {
		pr_err("no mem assigned for xin_id: kzalloc fail\n");
		rc = -ENOMEM;
		goto xin_alloc_fail;
	}

	mdata->vig_pipes = devm_kzalloc(&mdata->pdev->dev,
		sizeof(struct mdss_mdp_pipe) * mdata->nvig_pipes, GFP_KERNEL);
	if (!mdata->vig_pipes) {
		pr_err("no mem for vig_pipes: kzalloc fail\n");
		rc = -ENOMEM;
		goto vig_alloc_fail;
	}

	mdata->rgb_pipes = devm_kzalloc(&mdata->pdev->dev,
		sizeof(struct mdss_mdp_pipe) * mdata->nrgb_pipes, GFP_KERNEL);
	if (!mdata->rgb_pipes) {
		pr_err("no mem for rgb_pipes: kzalloc fail\n");
		rc = -ENOMEM;
		goto rgb_alloc_fail;
	}

	if (mdata->ndma_pipes) {
		mdata->dma_pipes = devm_kzalloc(&mdata->pdev->dev,
			sizeof(struct mdss_mdp_pipe) * mdata->ndma_pipes,
			GFP_KERNEL);
		if (!mdata->dma_pipes) {
			pr_err("no mem for dma_pipes: kzalloc fail\n");
			rc = -ENOMEM;
			goto dma_alloc_fail;
		}
	}

	if (nfids) {
		rc = mdss_mdp_parse_dt_handler(pdev,
			"qcom,mdss-pipe-vig-fetch-id", ftch_id,
			mdata->nvig_pipes);
		if (rc)
			goto parse_fail;
	}

	rc = mdss_mdp_parse_dt_handler(pdev, "qcom,mdss-pipe-vig-xin-id",
		xin_id, mdata->nvig_pipes);
	if (rc)
		goto parse_fail;

	rc = mdss_mdp_parse_dt_handler(pdev, "qcom,mdss-pipe-vig-off",
		offsets, mdata->nvig_pipes);
	if (rc)
		goto parse_fail;

	len = min_t(int, DEFAULT_TOTAL_VIG_PIPES, (int)mdata->nvig_pipes);
	rc = mdss_mdp_pipe_addr_setup(mdata, mdata->vig_pipes, offsets, ftch_id,
		xin_id, MDSS_MDP_PIPE_TYPE_VIG, MDSS_MDP_SSPP_VIG0, len, 0);
	if (rc)
		goto parse_fail;

	setup_cnt += len;

	if (nfids) {
		rc = mdss_mdp_parse_dt_handler(pdev,
			"qcom,mdss-pipe-rgb-fetch-id",
			ftch_id + mdata->nvig_pipes, mdata->nrgb_pipes);
		if (rc)
			goto parse_fail;
	}

	rc = mdss_mdp_parse_dt_handler(pdev, "qcom,mdss-pipe-rgb-xin-id",
		xin_id + mdata->nvig_pipes, mdata->nrgb_pipes);
	if (rc)
		goto parse_fail;

	rc = mdss_mdp_parse_dt_handler(pdev, "qcom,mdss-pipe-rgb-off",
		offsets + mdata->nvig_pipes, mdata->nrgb_pipes);
	if (rc)
		goto parse_fail;

	len = min_t(int, DEFAULT_TOTAL_RGB_PIPES, (int)mdata->nrgb_pipes);
	rc = mdss_mdp_pipe_addr_setup(mdata, mdata->rgb_pipes,
		offsets + mdata->nvig_pipes, ftch_id + mdata->nvig_pipes,
		xin_id + mdata->nvig_pipes, MDSS_MDP_PIPE_TYPE_RGB,
		MDSS_MDP_SSPP_RGB0, len, mdata->nvig_pipes);
	if (rc)
		goto parse_fail;

	setup_cnt += len;

	if (mdata->ndma_pipes) {
		dma_off = mdata->nvig_pipes + mdata->nrgb_pipes;

		if (nfids) {
			rc = mdss_mdp_parse_dt_handler(pdev,
				"qcom,mdss-pipe-dma-fetch-id",
				ftch_id + dma_off, mdata->ndma_pipes);
			if (rc)
				goto parse_fail;
		}

		rc = mdss_mdp_parse_dt_handler(pdev,
			"qcom,mdss-pipe-dma-xin-id",
			xin_id + dma_off, mdata->ndma_pipes);
		if (rc)
			goto parse_fail;

		rc = mdss_mdp_parse_dt_handler(pdev, "qcom,mdss-pipe-dma-off",
			offsets + dma_off, mdata->ndma_pipes);
		if (rc)
			goto parse_fail;

		len = mdata->ndma_pipes;
		rc = mdss_mdp_pipe_addr_setup(mdata, mdata->dma_pipes,
			offsets + dma_off, ftch_id + dma_off, xin_id + dma_off,
			MDSS_MDP_PIPE_TYPE_DMA, MDSS_MDP_SSPP_DMA0, len,
			mdata->nvig_pipes + mdata->nrgb_pipes);
		if (rc)
			goto parse_fail;

		setup_cnt += len;
	}

	if (mdata->nvig_pipes > DEFAULT_TOTAL_VIG_PIPES) {
		rc = mdss_mdp_pipe_addr_setup(mdata,
			mdata->vig_pipes + DEFAULT_TOTAL_VIG_PIPES,
			offsets + DEFAULT_TOTAL_VIG_PIPES,
			ftch_id + DEFAULT_TOTAL_VIG_PIPES,
			xin_id + DEFAULT_TOTAL_VIG_PIPES,
			MDSS_MDP_PIPE_TYPE_VIG, setup_cnt,
			mdata->nvig_pipes - DEFAULT_TOTAL_VIG_PIPES,
			DEFAULT_TOTAL_VIG_PIPES);
		if (rc)
			goto parse_fail;

		setup_cnt += mdata->nvig_pipes - DEFAULT_TOTAL_VIG_PIPES;
	}

	if (mdata->nrgb_pipes > DEFAULT_TOTAL_RGB_PIPES) {
		rc = mdss_mdp_pipe_addr_setup(mdata,
			mdata->rgb_pipes + DEFAULT_TOTAL_RGB_PIPES,
			offsets + mdata->nvig_pipes + DEFAULT_TOTAL_RGB_PIPES,
			ftch_id + mdata->nvig_pipes + DEFAULT_TOTAL_RGB_PIPES,
			xin_id + mdata->nvig_pipes + DEFAULT_TOTAL_RGB_PIPES,
			MDSS_MDP_PIPE_TYPE_RGB, setup_cnt,
			mdata->nrgb_pipes - DEFAULT_TOTAL_RGB_PIPES,
			mdata->nvig_pipes + DEFAULT_TOTAL_RGB_PIPES);
		if (rc)
			goto parse_fail;

		setup_cnt += mdata->nrgb_pipes - DEFAULT_TOTAL_RGB_PIPES;
	}

	rc = mdss_mdp_parse_dt_pipe_clk_ctrl(pdev,
		"qcom,mdss-pipe-vig-clk-ctrl-offsets", mdata->vig_pipes,
		mdata->nvig_pipes);
	if (rc)
		goto parse_fail;

	rc = mdss_mdp_parse_dt_pipe_clk_ctrl(pdev,
		"qcom,mdss-pipe-rgb-clk-ctrl-offsets", mdata->rgb_pipes,
		mdata->nrgb_pipes);
	if (rc)
		goto parse_fail;

	if (mdata->ndma_pipes) {
		rc = mdss_mdp_parse_dt_pipe_clk_ctrl(pdev,
			"qcom,mdss-pipe-dma-clk-ctrl-offsets", mdata->dma_pipes,
			mdata->ndma_pipes);
		if (rc)
			goto parse_fail;
	}

	mdss_mdp_parse_dt_handler(pdev, "qcom,mdss-pipe-sw-reset-off",
		&sw_reset_offset, 1);
	if (sw_reset_offset) {
		mdss_mdp_parse_dt_pipe_sw_reset(pdev, sw_reset_offset,
			"qcom,mdss-pipe-vig-sw-reset-map", mdata->vig_pipes,
			mdata->nvig_pipes);
		mdss_mdp_parse_dt_pipe_sw_reset(pdev, sw_reset_offset,
			"qcom,mdss-pipe-rgb-sw-reset-map", mdata->rgb_pipes,
			mdata->nrgb_pipes);
		mdss_mdp_parse_dt_pipe_sw_reset(pdev, sw_reset_offset,
			"qcom,mdss-pipe-dma-sw-reset-map", mdata->dma_pipes,
			mdata->ndma_pipes);
	}

	mdata->has_panic_ctrl = of_property_read_bool(pdev->dev.of_node,
		"qcom,mdss-has-panic-ctrl");
	if (mdata->has_panic_ctrl) {
		mdss_mdp_parse_dt_pipe_panic_ctrl(pdev,
			"qcom,mdss-pipe-vig-panic-ctrl-offsets",
				mdata->vig_pipes, mdata->nvig_pipes);
		mdss_mdp_parse_dt_pipe_panic_ctrl(pdev,
			"qcom,mdss-pipe-rgb-panic-ctrl-offsets",
				mdata->rgb_pipes, mdata->nrgb_pipes);
		mdss_mdp_parse_dt_pipe_panic_ctrl(pdev,
			"qcom,mdss-pipe-dma-panic-ctrl-offsets",
				mdata->dma_pipes, mdata->ndma_pipes);
	}

	if (mdata->ncursor_pipes) {
		mdata->cursor_pipes = devm_kzalloc(&mdata->pdev->dev,
			sizeof(struct mdss_mdp_pipe) * mdata->nvig_pipes,
			GFP_KERNEL);

		if (!mdata->cursor_pipes) {
			pr_err("no mem for cursor_pipes: kzalloc fail\n");
			rc = -ENOMEM;
			goto cursor_alloc_fail;
		}
		rc = mdss_mdp_parse_dt_handler(pdev,
			"qcom,mdss-pipe-cursor-off", offsets,
			mdata->ncursor_pipes);
		if (rc)
			goto parse_fail;

		rc = mdss_mdp_parse_dt_handler(pdev,
			"qcom,mdss-pipe-dma-xin-id", xin_id,
			mdata->ncursor_pipes);
		if (rc)
			goto parse_fail;
		/* set the fetch id to an invalid value */
		for (i = 0; i < mdata->ncursor_pipes; i++)
			ftch_id[i] = -1;
		rc = mdss_mdp_pipe_addr_setup(mdata, mdata->cursor_pipes,
			offsets, ftch_id, xin_id, MDSS_MDP_PIPE_TYPE_CURSOR,
			MDSS_MDP_SSPP_CURSOR0, mdata->ncursor_pipes, 0);
		if (rc)
			goto parse_fail;
		pr_info("dedicated vp cursors detected, num=%d\n",
			mdata->ncursor_pipes);
	}
	goto parse_done;

parse_fail:
	kfree(mdata->cursor_pipes);
cursor_alloc_fail:
	kfree(mdata->dma_pipes);
dma_alloc_fail:
	kfree(mdata->rgb_pipes);
rgb_alloc_fail:
	kfree(mdata->vig_pipes);
parse_done:
vig_alloc_fail:
	kfree(xin_id);
xin_alloc_fail:
	kfree(ftch_id);
ftch_alloc_fail:
	kfree(offsets);
	return rc;
}

static int mdss_mdp_parse_dt_mixer(struct platform_device *pdev)
{

	u32 nmixers, npingpong;
	int rc = 0;
	u32 *mixer_offsets = NULL, *dspp_offsets = NULL,
	    *pingpong_offsets = NULL;

	struct mdss_data_type *mdata = platform_get_drvdata(pdev);

	mdata->nmixers_intf = mdss_mdp_parse_dt_prop_len(pdev,
				"qcom,mdss-mixer-intf-off");
	mdata->nmixers_wb = mdss_mdp_parse_dt_prop_len(pdev,
				"qcom,mdss-mixer-wb-off");
	mdata->ndspp = mdss_mdp_parse_dt_prop_len(pdev,
				"qcom,mdss-dspp-off");
	npingpong = mdss_mdp_parse_dt_prop_len(pdev,
				"qcom,mdss-pingpong-off");
	nmixers = mdata->nmixers_intf + mdata->nmixers_wb;

	rc = of_property_read_u32(pdev->dev.of_node,
			"qcom,max-mixer-width", &mdata->max_mixer_width);
	if (rc) {
		pr_err("device tree err: failed to get max mixer width\n");
		return -EINVAL;
	}

	if (mdata->nmixers_intf < mdata->ndspp) {
		pr_err("device tree err: no of dspp are greater than intf mixers\n");
		return -EINVAL;
	}

	if (mdata->nmixers_intf != npingpong) {
		pr_err("device tree err: unequal no of pingpong and intf mixers\n");
		return -EINVAL;
	}

	mixer_offsets = kzalloc(sizeof(u32) * nmixers, GFP_KERNEL);
	if (!mixer_offsets) {
		pr_err("no mem assigned: kzalloc fail\n");
		return -ENOMEM;
	}

	dspp_offsets = kzalloc(sizeof(u32) * mdata->ndspp, GFP_KERNEL);
	if (!dspp_offsets) {
		pr_err("no mem assigned: kzalloc fail\n");
		rc = -ENOMEM;
		goto dspp_alloc_fail;
	}
	pingpong_offsets = kzalloc(sizeof(u32) * npingpong, GFP_KERNEL);
	if (!pingpong_offsets) {
		pr_err("no mem assigned: kzalloc fail\n");
		rc = -ENOMEM;
		goto pingpong_alloc_fail;
	}

	rc = mdss_mdp_parse_dt_handler(pdev, "qcom,mdss-mixer-intf-off",
		mixer_offsets, mdata->nmixers_intf);
	if (rc)
		goto parse_done;

	rc = mdss_mdp_parse_dt_handler(pdev, "qcom,mdss-mixer-wb-off",
		mixer_offsets + mdata->nmixers_intf, mdata->nmixers_wb);
	if (rc)
		goto parse_done;

	rc = mdss_mdp_parse_dt_handler(pdev, "qcom,mdss-dspp-off",
		dspp_offsets, mdata->ndspp);
	if (rc)
		goto parse_done;

	rc = mdss_mdp_parse_dt_handler(pdev, "qcom,mdss-pingpong-off",
		pingpong_offsets, npingpong);
	if (rc)
		goto parse_done;

	rc = mdss_mdp_mixer_addr_setup(mdata, mixer_offsets,
			dspp_offsets, pingpong_offsets,
			MDSS_MDP_MIXER_TYPE_INTF, mdata->nmixers_intf);
	if (rc)
		goto parse_done;

	rc = mdss_mdp_mixer_addr_setup(mdata, mixer_offsets +
			mdata->nmixers_intf, NULL, NULL,
			MDSS_MDP_MIXER_TYPE_WRITEBACK, mdata->nmixers_wb);
	if (rc)
		goto parse_done;

parse_done:
	kfree(pingpong_offsets);
pingpong_alloc_fail:
	kfree(dspp_offsets);
dspp_alloc_fail:
	kfree(mixer_offsets);

	return rc;
}

static int mdss_mdp_parse_dt_ctl(struct platform_device *pdev)
{
	int rc = 0;
	u32 *ctl_offsets = NULL, *wb_offsets = NULL;

	struct mdss_data_type *mdata = platform_get_drvdata(pdev);

	mdata->nctl = mdss_mdp_parse_dt_prop_len(pdev,
			"qcom,mdss-ctl-off");
	mdata->nwb =  mdss_mdp_parse_dt_prop_len(pdev,
			"qcom,mdss-wb-off");

	if (mdata->nctl < mdata->nwb) {
		pr_err("device tree err: number of ctl greater than wb\n");
		rc = -EINVAL;
		goto parse_done;
	}

	ctl_offsets = kzalloc(sizeof(u32) * mdata->nctl, GFP_KERNEL);
	if (!ctl_offsets) {
		pr_err("no more mem for ctl offsets\n");
		return -ENOMEM;
	}

	wb_offsets = kzalloc(sizeof(u32) * mdata->nwb, GFP_KERNEL);
	if (!wb_offsets) {
		pr_err("no more mem for writeback offsets\n");
		rc = -ENOMEM;
		goto wb_alloc_fail;
	}

	rc = mdss_mdp_parse_dt_handler(pdev, "qcom,mdss-ctl-off",
		ctl_offsets, mdata->nctl);
	if (rc)
		goto parse_done;

	rc = mdss_mdp_parse_dt_handler(pdev, "qcom,mdss-wb-off",
		wb_offsets, mdata->nwb);
	if (rc)
		goto parse_done;

	rc = mdss_mdp_ctl_addr_setup(mdata, ctl_offsets, wb_offsets,
						 mdata->nctl);
	if (rc)
		goto parse_done;

parse_done:
	kfree(wb_offsets);
wb_alloc_fail:
	kfree(ctl_offsets);

	return rc;
}

static int mdss_mdp_parse_dt_video_intf(struct platform_device *pdev)
{
	struct mdss_data_type *mdata = platform_get_drvdata(pdev);
	u32 count;
	u32 *offsets;
	int rc;


	count = mdss_mdp_parse_dt_prop_len(pdev, "qcom,mdss-intf-off");
	if (count == 0)
		return -EINVAL;

	offsets = kzalloc(sizeof(u32) * count, GFP_KERNEL);
	if (!offsets) {
		pr_err("no mem assigned for video intf\n");
		return -ENOMEM;
	}

	rc = mdss_mdp_parse_dt_handler(pdev, "qcom,mdss-intf-off",
			offsets, count);
	if (rc)
		goto parse_fail;

	rc = mdss_mdp_video_addr_setup(mdata, offsets, count);
	if (rc)
		pr_err("unable to setup video interfaces\n");

parse_fail:
	kfree(offsets);

	return rc;
}

static int mdss_mdp_update_smp_map(struct platform_device *pdev,
		const u32 *data, int len, int pipe_cnt,
		struct mdss_mdp_pipe *pipes)
{
	struct mdss_data_type *mdata = platform_get_drvdata(pdev);
	int i, j, k;
	u32 cnt, mmb;

	len /= sizeof(u32);
	for (i = 0, k = 0; i < len; k++) {
		struct mdss_mdp_pipe *pipe = NULL;

		if (k >= pipe_cnt) {
			pr_err("invalid fixed mmbs\n");
			return -EINVAL;
		}

		pipe = &pipes[k];

		cnt = be32_to_cpu(data[i++]);
		if (cnt == 0)
			continue;

		for (j = 0; j < cnt; j++) {
			mmb = be32_to_cpu(data[i++]);
			if (mmb > mdata->smp_mb_cnt) {
				pr_err("overflow mmb:%d pipe:%d: max:%d\n",
						mmb, k, mdata->smp_mb_cnt);
				return -EINVAL;
			}
			set_bit(mmb, pipe->smp_map[0].fixed);
		}
		if (bitmap_intersects(pipe->smp_map[0].fixed,
					mdata->mmb_alloc_map,
					mdata->smp_mb_cnt)) {
			pr_err("overlapping fixed mmb map\n");
			return -EINVAL;
		}
		bitmap_or(mdata->mmb_alloc_map, pipe->smp_map[0].fixed,
				mdata->mmb_alloc_map, mdata->smp_mb_cnt);
	}
	return 0;
}

static int mdss_mdp_parse_dt_smp(struct platform_device *pdev)
{
	struct mdss_data_type *mdata = platform_get_drvdata(pdev);
	u32 num;
	u32 data[2];
	int rc, len;
	const u32 *arr;

	num = mdss_mdp_parse_dt_prop_len(pdev, "qcom,mdss-smp-data");
	/*
	 * This property is optional for targets with fix pixel ram. Rest
	 * must provide no. of smp and size of each block.
	 */
	if (!num)
		return 0;
	else if (num != 2)
		return -EINVAL;

	rc = mdss_mdp_parse_dt_handler(pdev, "qcom,mdss-smp-data", data, num);
	if (rc)
		return rc;

	rc = mdss_mdp_smp_setup(mdata, data[0], data[1]);

	if (rc) {
		pr_err("unable to setup smp data\n");
		return rc;
	}

	rc = of_property_read_u32(pdev->dev.of_node,
		"qcom,mdss-smp-mb-per-pipe", data);
	mdata->smp_mb_per_pipe = (!rc ? data[0] : 0);

	rc = 0;
	arr = of_get_property(pdev->dev.of_node,
			"qcom,mdss-pipe-rgb-fixed-mmb", &len);
	if (arr) {
		rc = mdss_mdp_update_smp_map(pdev, arr, len,
				mdata->nrgb_pipes, mdata->rgb_pipes);

		if (rc)
			pr_warn("unable to update smp map for RGB pipes\n");
	}

	arr = of_get_property(pdev->dev.of_node,
			"qcom,mdss-pipe-vig-fixed-mmb", &len);
	if (arr) {
		rc = mdss_mdp_update_smp_map(pdev, arr, len,
				mdata->nvig_pipes, mdata->vig_pipes);

		if (rc)
			pr_warn("unable to update smp map for VIG pipes\n");
	}
	return rc;
}

static void mdss_mdp_parse_dt_fudge_factors(struct platform_device *pdev,
	char *prop_name, struct mdss_fudge_factor *ff)
{
	int rc;
	u32 data[2] = {1, 1};

	rc = mdss_mdp_parse_dt_handler(pdev, prop_name, data, 2);
	if (rc) {
		pr_err("err reading %s\n", prop_name);
	} else {
		ff->numer = data[0];
		ff->denom = data[1];
	}
}

static int mdss_mdp_parse_dt_prefill(struct platform_device *pdev)
{
	struct mdss_data_type *mdata = platform_get_drvdata(pdev);
	struct mdss_prefill_data *prefill = &mdata->prefill_data;
	int rc;

	rc = of_property_read_u32(pdev->dev.of_node,
		"qcom,mdss-prefill-outstanding-buffer-bytes",
		&prefill->ot_bytes);
	if (rc) {
		pr_err("prefill outstanding buffer bytes not specified\n");
		return rc;
	}

	rc = of_property_read_u32(pdev->dev.of_node,
		"qcom,mdss-prefill-y-buffer-bytes", &prefill->y_buf_bytes);
	if (rc) {
		pr_err("prefill y buffer bytes not specified\n");
		return rc;
	}

	rc = of_property_read_u32(pdev->dev.of_node,
		"qcom,mdss-prefill-scaler-buffer-lines-bilinear",
		&prefill->y_scaler_lines_bilinear);
	if (rc) {
		pr_err("prefill scaler lines for bilinear not specified\n");
		return rc;
	}

	rc = of_property_read_u32(pdev->dev.of_node,
		"qcom,mdss-prefill-scaler-buffer-lines-caf",
		&prefill->y_scaler_lines_caf);
	if (rc) {
		pr_debug("prefill scaler lines for caf not specified\n");
		return rc;
	}

	rc = of_property_read_u32(pdev->dev.of_node,
		"qcom,mdss-prefill-post-scaler-buffer-pixels",
		&prefill->post_scaler_pixels);
	if (rc) {
		pr_err("prefill post scaler buffer pixels not specified\n");
		return rc;
	}

	rc = of_property_read_u32(pdev->dev.of_node,
		"qcom,mdss-prefill-pingpong-buffer-pixels",
		&prefill->pp_pixels);
	if (rc) {
		pr_err("prefill pingpong buffer lines not specified\n");
		return rc;
	}

	rc = of_property_read_u32(pdev->dev.of_node,
		"qcom,mdss-prefill-fbc-lines", &prefill->fbc_lines);
	if (rc) {
		pr_err("prefill FBC lines not specified\n");
		return rc;
	}

	return 0;
}

static void mdss_mdp_parse_vbif_qos(struct platform_device *pdev)
{
	struct mdss_data_type *mdata = platform_get_drvdata(pdev);
	int rc;

	mdata->npriority_lvl = mdss_mdp_parse_dt_prop_len(pdev,
			"qcom,mdss-vbif-qos-rt-setting");
	if (mdata->npriority_lvl == MDSS_VBIF_QOS_REMAP_ENTRIES) {
		mdata->vbif_rt_qos = kzalloc(sizeof(u32) *
				mdata->npriority_lvl, GFP_KERNEL);
		if (!mdata->vbif_rt_qos) {
			pr_err("no memory for real time qos_priority\n");
			return;
		}

		rc = mdss_mdp_parse_dt_handler(pdev,
			"qcom,mdss-vbif-qos-rt-setting",
				mdata->vbif_rt_qos, mdata->npriority_lvl);
		if (rc) {
			pr_debug("rt setting not found\n");
			return;
		}
	} else {
		mdata->npriority_lvl = 0;
		pr_debug("Invalid or no vbif qos rt setting\n");
		return;
	}

	mdata->npriority_lvl = mdss_mdp_parse_dt_prop_len(pdev,
			"qcom,mdss-vbif-qos-nrt-setting");
	if (mdata->npriority_lvl == MDSS_VBIF_QOS_REMAP_ENTRIES) {
		mdata->vbif_nrt_qos = kzalloc(sizeof(u32) *
				mdata->npriority_lvl, GFP_KERNEL);
		if (!mdata->vbif_nrt_qos) {
			pr_err("no memory for non real time qos_priority\n");
			return;
		}

		rc = mdss_mdp_parse_dt_handler(pdev,
			"qcom,mdss-vbif-qos-nrt-setting", mdata->vbif_nrt_qos,
				mdata->npriority_lvl);
		if (rc) {
			pr_debug("nrt setting not found\n");
			return;
		}
	} else {
		mdata->npriority_lvl = 0;
		pr_debug("Invalid or no vbif qos nrt seting\n");
	}
}

static int mdss_mdp_parse_dt_misc(struct platform_device *pdev)
{
	struct mdss_data_type *mdata = platform_get_drvdata(pdev);
	u32 data;
	const char *wfd_data;
	int rc;
	struct property *prop = NULL;

	rc = of_property_read_u32(pdev->dev.of_node, "qcom,mdss-rot-block-size",
		&data);
	mdata->rot_block_size = (!rc ? data : 128);

	rc = of_property_read_u32(pdev->dev.of_node,
		"qcom,mdss-rotator-ot-limit", &data);
	mdata->rotator_ot_limit = (!rc ? data : 0);

	mdata->has_non_scalar_rgb = of_property_read_bool(pdev->dev.of_node,
		"qcom,mdss-has-non-scalar-rgb");
	mdata->has_bwc = of_property_read_bool(pdev->dev.of_node,
					       "qcom,mdss-has-bwc");
	mdata->has_decimation = of_property_read_bool(pdev->dev.of_node,
		"qcom,mdss-has-decimation");
	mdata->has_no_lut_read = of_property_read_bool(pdev->dev.of_node,
		"qcom,mdss-no-lut-read");
	mdata->needs_hist_vote = !(of_property_read_bool(pdev->dev.of_node,
		"qcom,mdss-no-hist-vote"));
	wfd_data = of_get_property(pdev->dev.of_node,
					"qcom,mdss-wfd-mode", NULL);
	if (wfd_data) {
		pr_debug("wfd mode: %s\n", wfd_data);
		if (!strcmp(wfd_data, "intf")) {
			mdata->wfd_mode = MDSS_MDP_WFD_INTERFACE;
		} else if (!strcmp(wfd_data, "shared")) {
			mdata->wfd_mode = MDSS_MDP_WFD_SHARED;
		} else if (!strcmp(wfd_data, "dedicated")) {
			mdata->wfd_mode = MDSS_MDP_WFD_DEDICATED;
		} else {
			pr_debug("wfd default mode: Shared\n");
			mdata->wfd_mode = MDSS_MDP_WFD_SHARED;
		}
	} else {
		pr_warn("wfd mode not configured. Set to default: Shared\n");
		mdata->wfd_mode = MDSS_MDP_WFD_SHARED;
	}

	mdata->has_src_split = of_property_read_bool(pdev->dev.of_node,
		 "qcom,mdss-has-source-split");
	mdata->has_fixed_qos_arbiter_enabled =
			of_property_read_bool(pdev->dev.of_node,
		 "qcom,mdss-has-fixed-qos-arbiter-enabled");
	mdata->idle_pc_enabled = of_property_read_bool(pdev->dev.of_node,
		 "qcom,mdss-idle-power-collapse-enabled");

	prop = of_find_property(pdev->dev.of_node, "batfet-supply", NULL);
	mdata->batfet_required = prop ? true : false;
	rc = of_property_read_u32(pdev->dev.of_node,
		 "qcom,mdss-highest-bank-bit", &(mdata->highest_bank_bit));
	if (rc)
		pr_debug("Could not read optional property: highest bank bit\n");

	mdata->has_dst_split = of_property_read_bool(pdev->dev.of_node,
		 "qcom,mdss-has-dst-split");

	/*
	 * 2x factor on AB because bus driver will divide by 2
	 * due to 2x ports to BIMC
	 */
	mdata->ab_factor.numer = 2;
	mdata->ab_factor.denom = 1;
	mdss_mdp_parse_dt_fudge_factors(pdev, "qcom,mdss-ab-factor",
		&mdata->ab_factor);

	/*
	 * 1.2 factor on ib as default value. This value is
	 * experimentally determined and should be tuned in device
	 * tree.
	 */
	mdata->ib_factor.numer = 6;
	mdata->ib_factor.denom = 5;
	mdss_mdp_parse_dt_fudge_factors(pdev, "qcom,mdss-ib-factor",
		&mdata->ib_factor);

	/*
	 * Set overlap ib value equal to ib by default. This value can
	 * be tuned in device tree to be different from ib.
	 * This factor apply when the max bandwidth per pipe
	 * is the overlap BW.
	 */
	mdata->ib_factor_overlap.numer = mdata->ib_factor.numer;
	mdata->ib_factor_overlap.denom = mdata->ib_factor.denom;
	mdss_mdp_parse_dt_fudge_factors(pdev, "qcom,mdss-ib-factor-overlap",
		&mdata->ib_factor_overlap);

	mdata->clk_factor.numer = 1;
	mdata->clk_factor.denom = 1;
	mdss_mdp_parse_dt_fudge_factors(pdev, "qcom,mdss-clk-factor",
		&mdata->clk_factor);

	rc = of_property_read_u32(pdev->dev.of_node,
			"qcom,max-bandwidth-low-kbps", &mdata->max_bw_low);
	if (rc)
		pr_debug("max bandwidth (low) property not specified\n");

	rc = of_property_read_u32(pdev->dev.of_node,
			"qcom,max-bandwidth-high-kbps", &mdata->max_bw_high);
	if (rc)
		pr_debug("max bandwidth (high) property not specified\n");

	rc = of_property_read_u32(pdev->dev.of_node,
		"qcom,max-bandwidth-per-pipe-kbps", &mdata->max_bw_per_pipe);
	if (rc)
		pr_debug("max bandwidth (per pipe) property not specified\n");

	mdata->nclk_lvl = mdss_mdp_parse_dt_prop_len(pdev,
					"qcom,mdss-clk-levels");

	if (mdata->nclk_lvl) {
		mdata->clock_levels = kzalloc(sizeof(u32) * mdata->nclk_lvl,
							GFP_KERNEL);
		if (!mdata->clock_levels) {
			pr_err("no mem assigned for mdata clock_levels\n");
			return -ENOMEM;
		}

		rc = mdss_mdp_parse_dt_handler(pdev, "qcom,mdss-clk-levels",
			mdata->clock_levels, mdata->nclk_lvl);
		if (rc)
			pr_debug("clock levels not found\n");
	}

	mdss_mdp_parse_vbif_qos(pdev);
	mdata->traffic_shaper_en = of_property_read_bool(pdev->dev.of_node,
		 "qcom,mdss-traffic-shaper-enabled");

	return 0;
}

static int mdss_mdp_parse_dt_ad_cfg(struct platform_device *pdev)
{
	struct mdss_data_type *mdata = platform_get_drvdata(pdev);
	u32 *ad_offsets = NULL;
	int rc;

	mdata->nad_cfgs = mdss_mdp_parse_dt_prop_len(pdev, "qcom,mdss-ad-off");

	if (mdata->nad_cfgs == 0) {
		mdata->ad_cfgs = NULL;
		return 0;
	}

	if (mdata->nad_cfgs > mdata->nmixers_intf)
		return -EINVAL;


	mdata->has_wb_ad = of_property_read_bool(pdev->dev.of_node,
		"qcom,mdss-has-wb-ad");

	ad_offsets = kzalloc(sizeof(u32) * mdata->nad_cfgs, GFP_KERNEL);
	if (!ad_offsets) {
		pr_err("no mem assigned: kzalloc fail\n");
		return -ENOMEM;
	}

	rc = mdss_mdp_parse_dt_handler(pdev, "qcom,mdss-ad-off", ad_offsets,
					mdata->nad_cfgs);
	if (rc)
		goto parse_done;

	rc = mdss_mdp_ad_addr_setup(mdata, ad_offsets);
	if (rc)
		pr_err("unable to setup assertive display\n");

parse_done:
	kfree(ad_offsets);
	return rc;
}

static int mdss_mdp_parse_dt_bus_scale(struct platform_device *pdev)
{
	int rc;
	struct mdss_data_type *mdata = platform_get_drvdata(pdev);

	rc = of_property_read_u32(pdev->dev.of_node, "qcom,msm-bus,num-paths",
		&mdata->axi_port_cnt);
	if (rc) {
		pr_err("Error. qcom,msm-bus,num-paths prop not found.rc=%d\n",
			rc);
		return rc;
	}

	mdata->bus_scale_table = msm_bus_cl_get_pdata(pdev);
	if (IS_ERR_OR_NULL(mdata->bus_scale_table)) {
		rc = PTR_ERR(mdata->bus_scale_table);
		if (!rc)
			rc = -EINVAL;
		pr_err("msm_bus_cl_get_pdata failed. rc=%d\n", rc);
		mdata->bus_scale_table = NULL;
	}

	return rc;
}

static int mdss_mdp_parse_dt_handler(struct platform_device *pdev,
		char *prop_name, u32 *offsets, int len)
{
	int rc;
	rc = of_property_read_u32_array(pdev->dev.of_node, prop_name,
					offsets, len);
	if (rc) {
		pr_err("Error from prop %s : u32 array read\n", prop_name);
		return -EINVAL;
	}

	return 0;
}

static int mdss_mdp_parse_dt_prop_len(struct platform_device *pdev,
				      char *prop_name)
{
	int len = 0;

	of_find_property(pdev->dev.of_node, prop_name, &len);

	if (len < 1) {
		pr_info("prop %s : doesn't exist in device tree\n",
			prop_name);
		return 0;
	}

	len = len/sizeof(u32);

	return len;
}

struct mdss_data_type *mdss_mdp_get_mdata(void)
{
	return mdss_res;
}

void mdss_mdp_batfet_ctrl(struct mdss_data_type *mdata, int enable)
{
	int ret;

	if (!mdata->batfet_required)
		return;

	if (!mdata->batfet) {
		if (enable) {
			mdata->batfet = devm_regulator_get(&mdata->pdev->dev,
				"batfet");
			if (IS_ERR_OR_NULL(mdata->batfet)) {
				pr_debug("unable to get batfet reg. rc=%d\n",
					PTR_RET(mdata->batfet));
				mdata->batfet = NULL;
				return;
			}
		} else {
			pr_debug("Batfet regulator disable w/o enable\n");
			return;
		}
	}

	if (enable) {
		ret = regulator_enable(mdata->batfet);
		if (ret)
			pr_err("regulator_enable failed\n");
	} else {
		regulator_disable(mdata->batfet);
	}
}

/**
 * mdss_is_ready() - checks if mdss is probed and ready
 *
 * Checks if mdss resources have been initialized
 *
 * returns true if mdss is ready, else returns false
 */
bool mdss_is_ready(void)
{
	return mdss_mdp_get_mdata() ? true : false;
}
EXPORT_SYMBOL(mdss_mdp_get_mdata);

/**
 * mdss_panel_intf_type() - checks if a given intf type is primary
 * @intf_val: panel interface type of the individual controller
 *
 * Individual controller queries with MDP to check if it is
 * configured as the primary interface.
 *
 * returns a pointer to the configured structure mdss_panel_cfg
 * to the controller that's configured as the primary panel interface.
 * returns NULL on error or if @intf_val is not the configured
 * controller.
 */
struct mdss_panel_cfg *mdss_panel_intf_type(int intf_val)
{
	if (!mdss_res || !mdss_res->pan_cfg.init_done)
		return ERR_PTR(-EPROBE_DEFER);

	if (mdss_res->pan_cfg.pan_intf == intf_val)
		return &mdss_res->pan_cfg;
	else
		return NULL;
}
EXPORT_SYMBOL(mdss_panel_intf_type);

int mdss_panel_get_boot_cfg(void)
{
	int rc;

	if (!mdss_res || !mdss_res->pan_cfg.init_done)
		return -EPROBE_DEFER;
	if (mdss_res->pan_cfg.lk_cfg)
		rc = 1;
	else
		rc = 0;
	return rc;
}

int mdss_mdp_cx_ctrl(struct mdss_data_type *mdata, int enable)
{
	int rc = 0;

	if (!mdata->vdd_cx)
		return rc;

	if (enable && !mdata->vdd_cx_en) {
		rc = regulator_set_voltage(
				mdata->vdd_cx,
				RPM_REGULATOR_CORNER_SVS_SOC,
				RPM_REGULATOR_CORNER_SUPER_TURBO);
		if (rc < 0)
			goto vreg_set_voltage_fail;

		pr_debug("Enabling CX power rail\n");
		rc = regulator_enable(mdata->vdd_cx);
		if (rc) {
			pr_err("Failed to enable regulator.\n");
			return rc;
		}
		mdata->vdd_cx_en = true;
	} else if (!enable && mdata->vdd_cx_en) {
		pr_debug("Disabling CX power rail\n");
		rc = regulator_disable(mdata->vdd_cx);
		if (rc) {
			pr_err("Failed to disable regulator.\n");
			return rc;
		}
		rc = regulator_set_voltage(
				mdata->vdd_cx,
				RPM_REGULATOR_CORNER_NONE,
				RPM_REGULATOR_CORNER_SUPER_TURBO);
		if (rc < 0)
			goto vreg_set_voltage_fail;
		mdata->vdd_cx_en = false;
	}

	return rc;

vreg_set_voltage_fail:
	pr_err("Set vltg fail\n");
	return rc;
}

static void mdss_mdp_footswitch_ctrl(struct mdss_data_type *mdata, int on)
{
	int ret;

	if (!mdata->fs)
		return;

	if (on) {
		pr_debug("Enable MDP FS\n");
		if (!mdata->fs_ena) {
			ret = regulator_enable(mdata->fs);
			if (ret)
				pr_err("Footswitch failed to enable\n");
			if (!mdata->idle_pc) {
				mdss_mdp_cx_ctrl(mdata, true);
				mdss_mdp_batfet_ctrl(mdata, true);
			}
		}
		mdata->fs_ena = true;
	} else {
		pr_debug("Disable MDP FS\n");
		if (mdata->fs_ena) {
			regulator_disable(mdata->fs);
			if (!mdata->idle_pc) {
				mdss_mdp_cx_ctrl(mdata, false);
				mdss_mdp_batfet_ctrl(mdata, false);
			}
		}
		mdata->fs_ena = false;
	}
}

/**
 * mdss_mdp_footswitch_ctrl_idle_pc() - MDSS GDSC control with idle power collapse
 * @on: 1 to turn on footswitch, 0 to turn off footswitch
 * @dev: framebuffer device node
 *
 * MDSS GDSC can be voted off during idle-screen usecase for MIPI DSI command
 * mode displays. Upon subsequent frame update, MDSS GDSC needs to turned back
 * on and hw state needs to be restored. It returns error if footswitch control
 * API fails.
 */
int mdss_mdp_footswitch_ctrl_idle_pc(int on, struct device *dev)
{
	struct mdss_data_type *mdata = mdss_mdp_get_mdata();
	int rc = 0;

	mutex_lock(&mdp_fs_ulps_lock);
	pr_debug("called on=%d, ulps=%d\n", on, mdata->ulps);
	if (on && mdata->ulps) {
		pm_runtime_get_sync(dev);
		rc = mdss_iommu_ctrl(1);
		if (IS_ERR_VALUE(rc)) {
			pr_err("mdss iommu attach failed rc=%d\n", rc);
			return rc;
		}
		mdss_hw_init(mdata);
<<<<<<< HEAD
		mdata->ulps = false;
	} else if (!on && !mdata->ulps) {
		mdata->ulps = true;
		pm_runtime_put_sync(dev);
	}
	mutex_unlock(&mdp_fs_ulps_lock);
=======
		mdss_iommu_ctrl(0);
		mdata->idle_pc = false;
	} else {
		mdata->idle_pc = true;
		pm_runtime_put_sync(dev);
	}

	return 0;
}

int mdss_mdp_secure_display_ctrl(unsigned int enable)
{
	struct sd_ctrl_req {
		unsigned int enable;
	} __attribute__ ((__packed__)) request;
	unsigned int resp = -1;
	int ret = 0;

	request.enable = enable;

	ret = scm_call(SCM_SVC_MP, MEM_PROTECT_SD_CTRL,
		&request, sizeof(request), &resp, sizeof(resp));
	pr_debug("scm_call MEM_PROTECT_SD_CTRL(%u): ret=%d, resp=%x",
				enable, ret, resp);
	if (ret)
		return ret;

	return resp;
>>>>>>> 6b6cff37
}

static inline int mdss_mdp_suspend_sub(struct mdss_data_type *mdata)
{
	mdata->suspend_fs_ena = mdata->fs_ena;
	mdss_mdp_footswitch_ctrl(mdata, false);

	pr_debug("suspend done fs=%d\n", mdata->suspend_fs_ena);

	return 0;
}

static inline int mdss_mdp_resume_sub(struct mdss_data_type *mdata)
{
	if (mdata->suspend_fs_ena)
		mdss_mdp_footswitch_ctrl(mdata, true);

	pr_debug("resume done fs=%d\n", mdata->suspend_fs_ena);

	return 0;
}

#if defined(CONFIG_PM_SLEEP)
static int mdss_mdp_pm_suspend(struct device *dev)
{
	struct mdss_data_type *mdata;

	mdata = dev_get_drvdata(dev);
	if (!mdata)
		return -ENODEV;

	dev_dbg(dev, "display pm suspend\n");

#if !defined(CONFIG_FB_MSM_MDSS_PANEL_ALWAYS_ON)
	mdata->ulps = false;
#endif

	return mdss_mdp_suspend_sub(mdata);
}

static int mdss_mdp_pm_resume(struct device *dev)
{
	struct mdss_data_type *mdata;

	mdata = dev_get_drvdata(dev);
	if (!mdata)
		return -ENODEV;

	dev_dbg(dev, "display pm resume\n");

	/*
	 * It is possible that the runtime status of the mdp device may
	 * have been active when the system was suspended. Reset the runtime
	 * status to suspended state after a complete system resume.
	 */
	pm_runtime_disable(dev);
	pm_runtime_set_suspended(dev);
	pm_runtime_enable(dev);

	return mdss_mdp_resume_sub(mdata);
}
#endif

#if defined(CONFIG_PM) && !defined(CONFIG_PM_SLEEP)
static int mdss_mdp_suspend(struct platform_device *pdev, pm_message_t state)
{
	struct mdss_data_type *mdata = platform_get_drvdata(pdev);

	if (!mdata)
		return -ENODEV;

	dev_dbg(&pdev->dev, "display suspend\n");

	return mdss_mdp_suspend_sub(mdata);
}

static int mdss_mdp_resume(struct platform_device *pdev)
{
	struct mdss_data_type *mdata = platform_get_drvdata(pdev);

	if (!mdata)
		return -ENODEV;

	dev_dbg(&pdev->dev, "display resume\n");

	return mdss_mdp_resume_sub(mdata);
}
#else
#define mdss_mdp_suspend NULL
#define mdss_mdp_resume NULL
#endif

#ifdef CONFIG_PM_RUNTIME
static int mdss_mdp_runtime_resume(struct device *dev)
{
	struct mdss_data_type *mdata = dev_get_drvdata(dev);
	bool device_on = true;
	if (!mdata)
		return -ENODEV;

	dev_dbg(dev, "pm_runtime: resuming...\n");

	/* do not resume panels when coming out of idle power collapse */
	if (!mdata->idle_pc)
		device_for_each_child(dev, &device_on, mdss_fb_suspres_panel);
	mdss_mdp_footswitch_ctrl(mdata, true);

	return 0;
}

static int mdss_mdp_runtime_idle(struct device *dev)
{
	struct mdss_data_type *mdata = dev_get_drvdata(dev);
	if (!mdata)
		return -ENODEV;

	dev_dbg(dev, "pm_runtime: idling...\n");

	return 0;
}

static int mdss_mdp_runtime_suspend(struct device *dev)
{
	struct mdss_data_type *mdata = dev_get_drvdata(dev);
	bool device_on = false;
	if (!mdata)
		return -ENODEV;
	dev_dbg(dev, "pm_runtime: suspending...\n");

	if (mdata->clk_ena) {
		pr_err("MDP suspend failed\n");
		return -EBUSY;
	}

	/* do not suspend panels when going in to idle power collapse */
	if (!mdata->idle_pc)
		device_for_each_child(dev, &device_on, mdss_fb_suspres_panel);
	mdss_mdp_footswitch_ctrl(mdata, false);

	return 0;
}
#endif

static const struct dev_pm_ops mdss_mdp_pm_ops = {
	SET_SYSTEM_SLEEP_PM_OPS(mdss_mdp_pm_suspend, mdss_mdp_pm_resume)
	SET_RUNTIME_PM_OPS(mdss_mdp_runtime_suspend,
			mdss_mdp_runtime_resume,
			mdss_mdp_runtime_idle)
};

static int mdss_mdp_remove(struct platform_device *pdev)
{
	struct mdss_data_type *mdata = platform_get_drvdata(pdev);
	if (!mdata)
		return -ENODEV;
	pm_runtime_disable(&pdev->dev);
	mdss_mdp_pp_term(&pdev->dev);
	mdss_mdp_bus_scale_unregister(mdata);
	mdss_debugfs_remove(mdata);
	return 0;
}

static const struct of_device_id mdss_mdp_dt_match[] = {
	{ .compatible = "qcom,mdss_mdp",},
	{}
};
MODULE_DEVICE_TABLE(of, mdss_mdp_dt_match);

static struct platform_driver mdss_mdp_driver = {
	.probe = mdss_mdp_probe,
	.remove = mdss_mdp_remove,
	.suspend = mdss_mdp_suspend,
	.resume = mdss_mdp_resume,
	.shutdown = NULL,
	.driver = {
		/*
		 * Driver name must match the device name added in
		 * platform.c.
		 */
		.name = "mdp",
		.of_match_table = mdss_mdp_dt_match,
		.pm = &mdss_mdp_pm_ops,
	},
};

static int mdss_mdp_register_driver(void)
{
	return platform_driver_register(&mdss_mdp_driver);
}

static int __init mdss_mdp_driver_init(void)
{
	int ret;

	ret = mdss_mdp_register_driver();
	if (ret) {
		pr_err("mdp_register_driver() failed!\n");
		return ret;
	}

	return 0;

}

module_param_string(panel, mdss_mdp_panel, MDSS_MAX_PANEL_LEN, 0);
MODULE_PARM_DESC(panel,
		"panel=<lk_cfg>:<pan_intf>:<pan_intf_cfg> "
		"where <lk_cfg> is "1"-lk/gcdb config or "0" non-lk/non-gcdb "
		"config; <pan_intf> is dsi:<ctrl_id> or hdmi or edp "
		"<pan_intf_cfg> is panel interface specific string "
		"Ex: This string is panel's device node name from DT "
		"for DSI interface "
		"hdmi/edp interface does not use this string");

module_init(mdss_mdp_driver_init);<|MERGE_RESOLUTION|>--- conflicted
+++ resolved
@@ -2951,14 +2951,6 @@
 			return rc;
 		}
 		mdss_hw_init(mdata);
-<<<<<<< HEAD
-		mdata->ulps = false;
-	} else if (!on && !mdata->ulps) {
-		mdata->ulps = true;
-		pm_runtime_put_sync(dev);
-	}
-	mutex_unlock(&mdp_fs_ulps_lock);
-=======
 		mdss_iommu_ctrl(0);
 		mdata->idle_pc = false;
 	} else {
@@ -2987,7 +2979,6 @@
 		return ret;
 
 	return resp;
->>>>>>> 6b6cff37
 }
 
 static inline int mdss_mdp_suspend_sub(struct mdss_data_type *mdata)

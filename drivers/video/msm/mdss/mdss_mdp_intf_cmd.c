--- conflicted
+++ resolved
@@ -49,14 +49,8 @@
 	struct work_struct pp_done_work;
 	atomic_t pp_done_cnt;
 	struct mdss_panel_recovery recovery;
-<<<<<<< HEAD
-	bool ulps;
-	bool off_pan_on;
-	struct mutex ulps_lock;
-=======
 	struct mdss_mdp_cmd_ctx *sync_ctx; /* for partial update */
 	bool idle_pc;
->>>>>>> 6b6cff37
 };
 
 struct mdss_mdp_cmd_ctx mdss_mdp_cmd_ctx_list[MAX_SESSIONS];
@@ -225,27 +219,6 @@
 		mdss_bus_bandwidth_ctrl(true);
 
 		ctx->clk_enabled = 1;
-<<<<<<< HEAD
-		ctx->off_pan_on = false;
-		if (cancel_delayed_work_sync(&ctx->ulps_work))
-			pr_debug("deleted pending ulps work\n");
-
-		if (ctx->ulps) {
-			mutex_lock(&ctx->ulps_lock);
-			mdss_mdp_footswitch_ctrl_ulps(1,
-				&ctx->ctl->mfd->pdev->dev);
-			mdss_mdp_ctl_restore(ctx->ctl);
-			mdss_mdp_clk_ctrl(MDP_BLOCK_POWER_ON, false);
-
-			if (mdss_mdp_cmd_tearcheck_setup(ctx->ctl))
-				pr_warn("tearcheck setup failed\n");
-			mdss_mdp_ctl_intf_event(ctx->ctl,
-				MDSS_EVENT_DSI_ULPS_CTRL, (void *)0);
-			ctx->ulps = false;
-			mutex_unlock(&ctx->ulps_lock);
-		} else {
-			mdss_mdp_clk_ctrl(MDP_BLOCK_POWER_ON, false);
-=======
 		if (cancel_delayed_work_sync(&ctx->pc_work))
 			pr_debug("deleted pending power collapse work\n");
 
@@ -264,7 +237,6 @@
 			ctx->idle_pc = false;
 		} else {
 			mdss_mdp_clk_ctrl(MDP_BLOCK_POWER_ON);
->>>>>>> 6b6cff37
 		}
 
 		mdss_mdp_ctl_intf_event
@@ -302,18 +274,12 @@
 		mdss_mdp_hist_intr_setup(&mdata->hist_intr, MDSS_IRQ_SUSPEND);
 		mdss_mdp_ctl_intf_event
 			(ctx->ctl, MDSS_EVENT_PANEL_CLK_CTRL, (void *)0);
-<<<<<<< HEAD
-		mdss_mdp_clk_ctrl(MDP_BLOCK_POWER_OFF, false);
-		if (ctx->panel_on && !ctx->off_pan_on)
-			schedule_delayed_work(&ctx->ulps_work, ULPS_ENTER_TIME);
-=======
 		mdss_iommu_ctrl(0);
 		mdss_bus_bandwidth_ctrl(false);
 		mdss_mdp_clk_ctrl(MDP_BLOCK_POWER_OFF);
 		if ((ctx->panel_on) && (mdata->idle_pc_enabled))
 			schedule_delayed_work(&ctx->pc_work,
 				POWER_COLLAPSE_TIME);
->>>>>>> 6b6cff37
 	}
 	mutex_unlock(&ctx->clk_mtx);
 }
@@ -477,23 +443,9 @@
 		return;
 	}
 
-<<<<<<< HEAD
-	mutex_lock(&ctx->ulps_lock);
-	if (!ctx->ulps) {
-		pr_debug("%s: entring in ulps state\n", __func__);
-		if (!mdss_mdp_ctl_intf_event(ctx->ctl, MDSS_EVENT_DSI_ULPS_CTRL,
-			(void *)1)) {
-			ctx->ulps = true;
-			ctx->ctl->play_cnt = 0;
-			mdss_mdp_footswitch_ctrl_ulps(0, &ctx->ctl->mfd->pdev->dev);
-		}
-	}
-	mutex_unlock(&ctx->ulps_lock);
-=======
 	ctx->idle_pc = true;
 	ctx->ctl->play_cnt = 0;
 	mdss_mdp_footswitch_ctrl_idle_pc(0, &ctx->ctl->mfd->pdev->dev);
->>>>>>> 6b6cff37
 }
 
 static int mdss_mdp_cmd_add_vsync_handler(struct mdss_mdp_ctl *ctl,
@@ -818,82 +770,7 @@
 	return 0;
 }
 
-<<<<<<< HEAD
-int mdss_mdp_cmd_off_pan_on(struct mdss_mdp_ctl *ctl)
-{
-	struct mdss_mdp_cmd_ctx *ctx;
-	struct mdss_panel_info *pinfo;
-	unsigned long flags;
-	int need_wait = 0;
-
-	ctx = (struct mdss_mdp_cmd_ctx *) ctl->priv_data;
-	if (!ctx) {
-		pr_err("invalid ctx\n");
-		return -ENODEV;
-	}
-
-	pinfo = &ctl->panel_data->panel_info;
-
-	pr_debug("%s: clk_enabled=%d\n", __func__, ctx->clk_enabled);
-
-	spin_lock_irqsave(&ctx->clk_lock, flags);
-	if (ctx->rdptr_enabled) {
-		INIT_COMPLETION(ctx->stop_comp);
-		need_wait = 1;
-	}
-	spin_unlock_irqrestore(&ctx->clk_lock, flags);
-
-	if (need_wait) {
-		int idle = 0;
-		unsigned long timeout = STOP_TIMEOUT;
-
-		if (ctl->panel_data->get_idle)
-			idle = ctl->panel_data->get_idle(ctl->panel_data);
-
-		if (idle)
-			timeout = msecs_to_jiffies(pinfo->idle_ms_per_frame *
-					(VSYNC_EXPIRE_TICK + 2));
-
-		if (wait_for_completion_timeout(&ctx->stop_comp, timeout)
-		    <= 0) {
-			pr_debug("%s: stop cmd time out\n", __func__);
-			mdss_mdp_irq_disable(MDSS_MDP_IRQ_PING_PONG_RD_PTR,
-				ctx->pp_num);
-			ctx->rdptr_enabled = 0;
-			ctx->koff_cnt = 0;
-		}
-	}
-
-	ctx->off_pan_on = true;
-	if (cancel_work_sync(&ctx->clk_work))
-		pr_debug("no pending clk work\n");
-
-	if (cancel_delayed_work_sync(&ctx->ulps_work))
-		pr_debug("deleted pending ulps work\n");
-
-	mdss_mdp_cmd_clk_off(ctx);
-
-	mutex_lock(&ctx->ulps_lock);
-	if (!ctx->ulps) {
-		pr_debug("%s: forcing ulps with panel always on feature\n",
-			__func__);
-		if (!mdss_mdp_ctl_intf_event(ctx->ctl,
-			MDSS_EVENT_DSI_ULPS_CTRL, (void *)1)) {
-			ctx->ulps = true;
-			ctx->ctl->play_cnt = 0;
-			mdss_mdp_footswitch_ctrl_ulps(0,
-				&ctx->ctl->mfd->pdev->dev);
-		}
-	}
-	mutex_unlock(&ctx->ulps_lock);
-
-	return 0;
-}
-
-int mdss_mdp_cmd_stop(struct mdss_mdp_ctl *ctl)
-=======
 int mdss_mdp_cmd_intfs_stop(struct mdss_mdp_ctl *ctl, int session)
->>>>>>> 6b6cff37
 {
 	struct mdss_mdp_cmd_ctx *ctx;
 	struct mdss_panel_info *pinfo;
@@ -911,21 +788,12 @@
 			return ret;
 	}
 
-<<<<<<< HEAD
-	pinfo = &ctl->panel_data->panel_info;
-
-	list_for_each_entry_safe(handle, tmp, &ctx->vsync_handlers, list) {
-		list_add(&handle->saved_list, &ctl->saved_vsync_handlers);
-		mdss_mdp_cmd_remove_vsync_handler(ctl, handle);
-	}
-=======
 	ctx = &mdss_mdp_cmd_ctx_list[session];
 	if (!ctx->ref_cnt) {
 		pr_err("invalid ctx session: %d\n", session);
 		return -ENODEV;
 	}
 	ctx->ref_cnt--;
->>>>>>> 6b6cff37
 
 	spin_lock_irqsave(&ctx->clk_lock, flags);
 	if (ctx->rdptr_enabled) {
@@ -935,23 +803,9 @@
 	spin_unlock_irqrestore(&ctx->clk_lock, flags);
 
 	if (need_wait) {
-<<<<<<< HEAD
-		int idle = 0;
-		unsigned long timeout = STOP_TIMEOUT;
-
-		if (ctl->panel_data->get_idle)
-			idle = ctl->panel_data->get_idle(ctl->panel_data);
-
-		if (idle)
-			timeout = msecs_to_jiffies(pinfo->idle_ms_per_frame *
-					(VSYNC_EXPIRE_TICK + 2));
-
-		if (wait_for_completion_timeout(&ctx->stop_comp, timeout)
-=======
 		hz = mdss_panel_get_framerate(&ctl->panel_data->panel_info);
 		if (wait_for_completion_timeout(&ctx->stop_comp,
 					STOP_TIMEOUT(hz))
->>>>>>> 6b6cff37
 		    <= 0) {
 			WARN(1, "stop cmd time out\n");
 			mdss_mdp_irq_disable
@@ -1041,12 +895,7 @@
 {
 	struct mdss_mdp_cmd_ctx *ctx;
 	struct mdss_mdp_mixer *mixer;
-<<<<<<< HEAD
-	struct mdss_mdp_vsync_handler *tmp, *handle;
-	int i, ret;
-=======
 	int ret;
->>>>>>> 6b6cff37
 
 	if (session >= MAX_SESSIONS)
 		return 0;

--- conflicted
+++ resolved
@@ -603,11 +603,7 @@
 		    <= 0) {
 			pr_debug("%s: stop cmd time out\n", __func__);
 			mdss_mdp_irq_disable(MDSS_MDP_IRQ_PING_PONG_RD_PTR,
-<<<<<<< HEAD
-				ctx->pp_num);
-=======
 						ctx->pp_num);
->>>>>>> f30bf210
 			ctx->rdptr_enabled = 0;
 			ctx->koff_cnt = 0;
 		}
@@ -640,6 +636,7 @@
 int mdss_mdp_cmd_stop(struct mdss_mdp_ctl *ctl)
 {
 	struct mdss_mdp_cmd_ctx *ctx;
+	struct mdss_panel_info *pinfo;
 	unsigned long flags;
 	struct mdss_mdp_vsync_handler *tmp, *handle;
 	int need_wait = 0;
@@ -651,10 +648,8 @@
 		return -ENODEV;
 	}
 
-	list_for_each_entry_safe(handle, tmp, &ctx->vsync_handlers, list) {
-		list_add(&handle->saved_list, &ctl->saved_vsync_handlers);
+	list_for_each_entry_safe(handle, tmp, &ctx->vsync_handlers, list)
 		mdss_mdp_cmd_remove_vsync_handler(ctl, handle);
-	}
 
 	spin_lock_irqsave(&ctx->clk_lock, flags);
 	if (ctx->rdptr_enabled) {
@@ -663,16 +658,24 @@
 	}
 	spin_unlock_irqrestore(&ctx->clk_lock, flags);
 
-	if (need_wait) {
+	if (need_wait)
 		if (wait_for_completion_timeout(&ctx->stop_comp, STOP_TIMEOUT)
 		    <= 0) {
 			WARN(1, "stop cmd time out\n");
-			mdss_mdp_irq_disable
-				(MDSS_MDP_IRQ_PING_PONG_RD_PTR,
-						ctx->pp_num);
-			ctx->rdptr_enabled = 0;
-		}
-	}
+
+			if (IS_ERR_OR_NULL(ctl->panel_data)) {
+				pr_err("no panel data\n");
+			} else {
+				pinfo = &ctl->panel_data->panel_info;
+
+				if (pinfo->panel_dead) {
+					mdss_mdp_irq_disable
+						(MDSS_MDP_IRQ_PING_PONG_RD_PTR,
+								ctx->pp_num);
+					ctx->rdptr_enabled = 0;
+				}
+			}
+		}
 
 	if (cancel_work_sync(&ctx->clk_work))
 		pr_debug("no pending clk work\n");
@@ -717,7 +720,6 @@
 {
 	struct mdss_mdp_cmd_ctx *ctx;
 	struct mdss_mdp_mixer *mixer;
-	struct mdss_mdp_vsync_handler *tmp, *handle;
 	int i, ret;
 
 	pr_debug("%s:+\n", __func__);
@@ -757,10 +759,6 @@
 	INIT_WORK(&ctx->pp_done_work, pingpong_done_work);
 	atomic_set(&ctx->pp_done_cnt, 0);
 	INIT_LIST_HEAD(&ctx->vsync_handlers);
-	list_for_each_entry_safe(handle, tmp, &ctl->saved_vsync_handlers, saved_list) {
-		mdss_mdp_cmd_add_vsync_handler(ctl, handle);
-		list_del_init(&handle->saved_list);
-	}
 
 	ctx->recovery.fxn = mdss_mdp_cmd_underflow_recovery;
 	ctx->recovery.data = ctx;

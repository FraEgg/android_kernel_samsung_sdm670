--- conflicted
+++ resolved
@@ -915,12 +915,6 @@
 }
 
 extern int enable_ambient(int enable);
-<<<<<<< HEAD
-extern void notify_st_sensor_lowpowermode(int low);		//ASUS_BSP +++ Maggie_Lee "register st sensor for low power mode"
-extern void notify_ecg_sensor_lowpowermode(int low);	//ASUS_BSP +++ Maggie_Lee "register ecg sensor for low power mode"
-extern void notify_it7260_ts_lowpowermode(int low);		//ASUS_BSP +++ Cliff_Yu "Touch change status to idle in Ambient mode"
-=======
->>>>>>> 50225eaa
 
 static int mdss_fb_blank_sub(int blank_mode, struct fb_info *info,
 			     int op_enable)
@@ -959,21 +953,6 @@
 	case FB_BLANK_NORMAL:
 	case FB_BLANK_POWERDOWN:
 	default:
-		switch (blank_mode) {
-		case FB_BLANK_VSYNC_SUSPEND:
-			printk("MDSS:%s:+++,blank_mode=FB_BLANK_VSYNC_SUSPEND,mfd->panel_power_on=%d\n",__func__,mfd->panel_power_on);
-			break;
-		case FB_BLANK_HSYNC_SUSPEND:
-			printk("MDSS:%s:+++,blank_mode=FB_BLANK_HSYNC_SUSPEND,mfd->panel_power_on=%d\n",__func__,mfd->panel_power_on);
-			break;
-		case FB_BLANK_NORMAL:
-			printk("MDSS:%s:+++,blank_mode=FB_BLANK_NORMAL,mfd->panel_power_on=%d\n",__func__,mfd->panel_power_on);
-			break;
-		case FB_BLANK_POWERDOWN:
-			printk("MDSS:%s:+++,blank_mode=FB_BLANK_POWERDOWN,mfd->panel_power_on=%d\n",__func__,mfd->panel_power_on);
-			break;
-
-		}
 		if (mfd->panel_power_on && mfd->mdp.off_fnc) {
 			int curr_pwr_state;
 

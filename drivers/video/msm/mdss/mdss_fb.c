/*
 * Core MDSS framebuffer driver.
 *
 * Copyright (C) 2007 Google Incorporated
 * Copyright (c) 2008-2014, The Linux Foundation. All rights reserved.
 *
 * This software is licensed under the terms of the GNU General Public
 * License version 2, as published by the Free Software Foundation, and
 * may be copied, distributed, and modified under those terms.
 *
 * This program is distributed in the hope that it will be useful,
 * but WITHOUT ANY WARRANTY; without even the implied warranty of
 * MERCHANTABILITY or FITNESS FOR A PARTICULAR PURPOSE.  See the
 * GNU General Public License for more details.
 */

#define pr_fmt(fmt)	"%s: " fmt, __func__

#include <linux/bootmem.h>
#include <linux/console.h>
#include <linux/debugfs.h>
#include <linux/delay.h>
#include <linux/device.h>
#include <linux/dma-mapping.h>
#include <linux/fb.h>
#include <linux/init.h>
#include <linux/ioport.h>
#include <linux/kernel.h>
#include <linux/leds.h>
#include <linux/memory.h>
#include <linux/mm.h>
#include <linux/module.h>
#include <linux/moduleparam.h>
#include <linux/msm_mdp.h>
#include <linux/of.h>
#include <linux/of_address.h>
#include <linux/proc_fs.h>
#include <linux/pm_runtime.h>
#include <linux/slab.h>
#include <linux/string.h>
#include <linux/uaccess.h>
#include <linux/version.h>
#include <linux/vmalloc.h>
#include <linux/sync.h>
#include <linux/sw_sync.h>
#include <linux/file.h>
#include <linux/kthread.h>

#include <mach/board.h>
#include <mach/memory.h>
#include <linux/qcom_iommu.h>
#include <linux/msm_iommu_domains.h>
#include <mach/msm_memtypes.h>

#include "mdss_dsi.h"
#include "mdss_fb.h"

#ifdef CONFIG_LGE_HANDLE_PANIC
#include <mach/lge_handle_panic.h>
#endif

#ifdef CONFIG_FB_MSM_TRIPLE_BUFFER
#define MDSS_FB_NUM 3
#else
#define MDSS_FB_NUM 2
#endif

#define MAX_FBI_LIST 32
static struct fb_info *fbi_list[MAX_FBI_LIST];
static int fbi_list_index;

static u32 mdss_fb_pseudo_palette[16] = {
	0x00000000, 0xffffffff, 0xffffffff, 0xffffffff,
	0xffffffff, 0xffffffff, 0xffffffff, 0xffffffff,
	0xffffffff, 0xffffffff, 0xffffffff, 0xffffffff,
	0xffffffff, 0xffffffff, 0xffffffff, 0xffffffff
};

static struct msm_mdp_interface *mdp_instance;

static int mdss_fb_register(struct msm_fb_data_type *mfd);
static int mdss_fb_open(struct fb_info *info, int user);
static int mdss_fb_release(struct fb_info *info, int user);
static int mdss_fb_release_all(struct fb_info *info, bool release_all);
static int mdss_fb_pan_display(struct fb_var_screeninfo *var,
			       struct fb_info *info);
static int mdss_fb_check_var(struct fb_var_screeninfo *var,
			     struct fb_info *info);
static int mdss_fb_set_par(struct fb_info *info);
static int mdss_fb_blank_sub(int blank_mode, struct fb_info *info,
			     int op_enable);
static int mdss_fb_suspend_sub(struct msm_fb_data_type *mfd);
static int mdss_fb_ioctl(struct fb_info *info, unsigned int cmd,
			 unsigned long arg);
static int mdss_fb_mmap(struct fb_info *info, struct vm_area_struct *vma);
static void mdss_fb_release_fences(struct msm_fb_data_type *mfd);
static int __mdss_fb_sync_buf_done_callback(struct notifier_block *p,
		unsigned long val, void *data);

static int __mdss_fb_display_thread(void *data);
static int mdss_fb_pan_idle(struct msm_fb_data_type *mfd);
static int mdss_fb_send_panel_event(struct msm_fb_data_type *mfd,
					int event, void *arg);
void mdss_fb_no_update_notify_timer_cb(unsigned long data)
{
	struct msm_fb_data_type *mfd = (struct msm_fb_data_type *)data;
	if (!mfd) {
		pr_err("%s mfd NULL\n", __func__);
		return;
	}
	mfd->no_update.value = NOTIFY_TYPE_NO_UPDATE;
	complete(&mfd->no_update.comp);
}

static int mdss_fb_notify_update(struct msm_fb_data_type *mfd,
							unsigned long *argp)
{
	int ret;
	unsigned long notify = 0x0, to_user = 0x0;

	ret = copy_from_user(&notify, argp, sizeof(unsigned long));
	if (ret) {
		pr_err("%s:ioctl failed\n", __func__);
		return ret;
	}

	if (notify > NOTIFY_UPDATE_POWER_OFF)
		return -EINVAL;

	if (mfd->update.is_suspend) {
		to_user = NOTIFY_TYPE_SUSPEND;
		mfd->update.is_suspend = 0;
		ret = 1;
	} else if (notify == NOTIFY_UPDATE_START) {
		INIT_COMPLETION(mfd->update.comp);
		ret = wait_for_completion_interruptible_timeout(
						&mfd->update.comp, 4 * HZ);
		to_user = (unsigned int)mfd->update.value;
		if (mfd->update.type == NOTIFY_TYPE_SUSPEND) {
			to_user = (unsigned int)mfd->update.type;
			ret = 1;
		}
	} else if (notify == NOTIFY_UPDATE_STOP) {
		INIT_COMPLETION(mfd->no_update.comp);
		ret = wait_for_completion_interruptible_timeout(
						&mfd->no_update.comp, 4 * HZ);
		to_user = (unsigned int)mfd->no_update.value;
	} else {
		if (mfd->panel_power_on) {
			INIT_COMPLETION(mfd->power_off_comp);
			ret = wait_for_completion_interruptible_timeout(
						&mfd->power_off_comp, 1 * HZ);
		}
	}

	if (ret == 0)
		ret = -ETIMEDOUT;
	else if (ret > 0)
		ret = copy_to_user(argp, &to_user, sizeof(unsigned long));
	return ret;
}

static int mdss_fb_splash_thread(void *data)
{
	struct msm_fb_data_type *mfd = data;
	int ret = -EINVAL;
	struct fb_info *fbi = NULL;
	int ov_index[2];

	if (!mfd || !mfd->fbi || !mfd->mdp.splash_fnc) {
		pr_err("Invalid input parameter\n");
		goto end;
	}

	fbi = mfd->fbi;

	ret = mdss_fb_open(fbi, current->tgid);
	if (ret) {
		pr_err("fb_open failed\n");
		goto end;
	}

	mfd->bl_updated = true;
	mdss_fb_set_backlight(mfd, mfd->panel_info->bl_max >> 1);

	ret = mfd->mdp.splash_fnc(mfd, ov_index, MDP_CREATE_SPLASH_OV);
	if (ret) {
		pr_err("Splash image failed\n");
		goto splash_err;
	}

	do {
		schedule_timeout_interruptible(SPLASH_THREAD_WAIT_TIMEOUT * HZ);
	} while (!kthread_should_stop());

	mfd->mdp.splash_fnc(mfd, ov_index, MDP_REMOVE_SPLASH_OV);

splash_err:
	mdss_fb_release(fbi, current->tgid);
end:
	return ret;
}

static int lcd_backlight_registered;

static void mdss_fb_set_bl_brightness(struct led_classdev *led_cdev,
				      enum led_brightness value)
{
	struct msm_fb_data_type *mfd = dev_get_drvdata(led_cdev->dev->parent);
	int bl_lvl;

	if (value > mfd->panel_info->brightness_max)
		value = mfd->panel_info->brightness_max;

	/* This maps android backlight level 0 to 255 into
	   driver backlight level 0 to bl_max with rounding */
	MDSS_BRIGHT_TO_BL(bl_lvl, value, mfd->panel_info->bl_max,
				mfd->panel_info->brightness_max);

	if (!bl_lvl && value)
		bl_lvl = 1;

	if (!IS_CALIB_MODE_BL(mfd) && (!mfd->ext_bl_ctrl || !value ||
							!mfd->bl_level)) {
		mutex_lock(&mfd->bl_lock);
		mdss_fb_set_backlight(mfd, bl_lvl);
		mutex_unlock(&mfd->bl_lock);
	}
}

static struct led_classdev backlight_led = {
	.name           = "lcd-backlight",
	.brightness     = MDSS_MAX_BL_BRIGHTNESS,
	.brightness_set = mdss_fb_set_bl_brightness,
	.max_brightness = MDSS_MAX_BL_BRIGHTNESS,
};

static ssize_t mdss_fb_get_type(struct device *dev,
				struct device_attribute *attr, char *buf)
{
	ssize_t ret = 0;
	struct fb_info *fbi = dev_get_drvdata(dev);
	struct msm_fb_data_type *mfd = (struct msm_fb_data_type *)fbi->par;

	switch (mfd->panel.type) {
	case NO_PANEL:
		ret = snprintf(buf, PAGE_SIZE, "no panel\n");
		break;
	case HDMI_PANEL:
		ret = snprintf(buf, PAGE_SIZE, "hdmi panel\n");
		break;
	case LVDS_PANEL:
		ret = snprintf(buf, PAGE_SIZE, "lvds panel\n");
		break;
	case DTV_PANEL:
		ret = snprintf(buf, PAGE_SIZE, "dtv panel\n");
		break;
	case MIPI_VIDEO_PANEL:
		ret = snprintf(buf, PAGE_SIZE, "mipi dsi video panel\n");
		break;
	case MIPI_CMD_PANEL:
		ret = snprintf(buf, PAGE_SIZE, "mipi dsi cmd panel\n");
		break;
	case WRITEBACK_PANEL:
		ret = snprintf(buf, PAGE_SIZE, "writeback panel\n");
		break;
	case EDP_PANEL:
		ret = snprintf(buf, PAGE_SIZE, "edp panel\n");
		break;
	default:
		ret = snprintf(buf, PAGE_SIZE, "unknown panel\n");
		break;
	}

	return ret;
}

static void mdss_fb_parse_dt(struct msm_fb_data_type *mfd)
{
	u32 data[2] = {0};
	u32 panel_xres;
	struct platform_device *pdev = mfd->pdev;

	mfd->splash_logo_enabled = of_property_read_bool(pdev->dev.of_node,
				"qcom,mdss-fb-splash-logo-enabled");

	of_property_read_u32_array(pdev->dev.of_node,
		"qcom,mdss-fb-split", data, 2);

	panel_xres = mfd->panel_info->xres;
	if (data[0] && data[1]) {
		if (mfd->split_display)
			panel_xres *= 2;

		if (panel_xres == data[0] + data[1]) {
			mfd->split_fb_left = data[0];
			mfd->split_fb_right = data[1];
		}
	} else {
		if (mfd->split_display)
			mfd->split_fb_left = mfd->split_fb_right = panel_xres;
		else
			mfd->split_fb_left = mfd->split_fb_right = 0;
	}
	pr_info("split framebuffer left=%d right=%d\n",
		mfd->split_fb_left, mfd->split_fb_right);
}

static ssize_t mdss_fb_get_split(struct device *dev,
		struct device_attribute *attr, char *buf)
{
	ssize_t ret = 0;
	struct fb_info *fbi = dev_get_drvdata(dev);
	struct msm_fb_data_type *mfd = (struct msm_fb_data_type *)fbi->par;
	ret = snprintf(buf, PAGE_SIZE, "%d %d\n",
		       mfd->split_fb_left, mfd->split_fb_right);
	return ret;
}

static ssize_t mdss_mdp_show_blank_event(struct device *dev,
		struct device_attribute *attr, char *buf)
{
	struct fb_info *fbi = dev_get_drvdata(dev);
	struct msm_fb_data_type *mfd = (struct msm_fb_data_type *)fbi->par;
	int ret;

	pr_debug("fb%d panel_power_on = %d\n", mfd->index, mfd->panel_power_on);
	ret = scnprintf(buf, PAGE_SIZE, "panel_power_on = %d\n",
						mfd->panel_power_on);

	return ret;
}

static void __mdss_fb_idle_notify_work(struct work_struct *work)
{
	struct delayed_work *dw = to_delayed_work(work);
	struct msm_fb_data_type *mfd = container_of(dw, struct msm_fb_data_type,
		idle_notify_work);

	/* Notify idle-ness here */
	pr_debug("Idle timeout %dms expired!\n", mfd->idle_time);
	sysfs_notify(&mfd->fbi->dev->kobj, NULL, "idle_notify");
}

static ssize_t mdss_fb_get_idle_time(struct device *dev,
		struct device_attribute *attr, char *buf)
{
	struct fb_info *fbi = dev_get_drvdata(dev);
	struct msm_fb_data_type *mfd = fbi->par;
	int ret;

	ret = scnprintf(buf, PAGE_SIZE, "%d", mfd->idle_time);

	return ret;
}

static ssize_t mdss_fb_set_idle_time(struct device *dev,
	struct device_attribute *attr, const char *buf, size_t count)
{
	struct fb_info *fbi = dev_get_drvdata(dev);
	struct msm_fb_data_type *mfd = fbi->par;
	int rc = 0;
	int idle_time = 0;

	rc = kstrtoint(buf, 10, &idle_time);
	if (rc) {
		pr_err("kstrtoint failed. rc=%d\n", rc);
		return rc;
	}

	pr_debug("Idle time = %d\n", idle_time);
	mfd->idle_time = idle_time;

	return count;
}

static ssize_t mdss_fb_get_idle_notify(struct device *dev,
		struct device_attribute *attr, char *buf)
{
	struct fb_info *fbi = dev_get_drvdata(dev);
	struct msm_fb_data_type *mfd = fbi->par;
	int ret;

	ret = scnprintf(buf, PAGE_SIZE, "%s",
		work_busy(&mfd->idle_notify_work.work) ? "no" : "yes");

	return ret;
}

static ssize_t mdss_fb_get_panel_info(struct device *dev,
		struct device_attribute *attr, char *buf)
{
	struct fb_info *fbi = dev_get_drvdata(dev);
	struct msm_fb_data_type *mfd = fbi->par;
	struct mdss_panel_info *pinfo = mfd->panel_info;
	int ret;

	ret = scnprintf(buf, PAGE_SIZE,
			"pu_en=%d\nxalign=%d\nwalign=%d\nystart=%d\nhalign=%d",
			pinfo->partial_update_enabled, pinfo->xstart_pix_align,
			pinfo->width_pix_align, pinfo->ystart_pix_align,
			pinfo->height_pix_align);

	return ret;
}

static ssize_t mdss_fb_set_idle_mode(struct device *dev,
	struct device_attribute *attr, const char *buf, size_t count)
{
	struct fb_info *fbi = dev_get_drvdata(dev);
	struct msm_fb_data_type *mfd = fbi->par;
	struct mdss_panel_data *pdata;
	int rc = 0;
	int idle_mode = 0;

	if (mfd->shutdown_pending) {
		pr_err("Shutdown pending. Aborting operation\n");
		return -EPERM;
	}

	pdata = dev_get_platdata(&mfd->pdev->dev);

	rc = kstrtoint(buf, 10, &idle_mode);
	if (rc) {
		pr_err("kstrtoint failed. rc=%d\n", rc);
		return rc;
	}

	pr_debug("Idle mode = %d\n", idle_mode);

	if (mfd->index == 0) {
		if (pdata && pdata->set_idle)
			pdata->set_idle(pdata, idle_mode);
	}

	return count;
}

static DEVICE_ATTR(msm_fb_type, S_IRUGO, mdss_fb_get_type, NULL);
static DEVICE_ATTR(msm_fb_split, S_IRUGO, mdss_fb_get_split, NULL);
static DEVICE_ATTR(show_blank_event, S_IRUGO, mdss_mdp_show_blank_event, NULL);
static DEVICE_ATTR(idle_time, S_IRUGO | S_IWUSR | S_IWGRP,
	mdss_fb_get_idle_time, mdss_fb_set_idle_time);
static DEVICE_ATTR(idle_notify, S_IRUGO, mdss_fb_get_idle_notify, NULL);
static DEVICE_ATTR(msm_fb_panel_info, S_IRUGO, mdss_fb_get_panel_info, NULL);
static DEVICE_ATTR(idle_mode, S_IWUSR, NULL, mdss_fb_set_idle_mode);

static struct attribute *mdss_fb_attrs[] = {
	&dev_attr_msm_fb_type.attr,
	&dev_attr_msm_fb_split.attr,
	&dev_attr_show_blank_event.attr,
	&dev_attr_idle_time.attr,
	&dev_attr_idle_notify.attr,
	&dev_attr_msm_fb_panel_info.attr,
	&dev_attr_idle_mode.attr,
	NULL,
};

static struct attribute_group mdss_fb_attr_group = {
	.attrs = mdss_fb_attrs,
};

static int mdss_fb_create_sysfs(struct msm_fb_data_type *mfd)
{
	int rc;

	rc = sysfs_create_group(&mfd->fbi->dev->kobj, &mdss_fb_attr_group);
	if (rc)
		pr_err("sysfs group creation failed, rc=%d\n", rc);
	return rc;
}

static void mdss_fb_remove_sysfs(struct msm_fb_data_type *mfd)
{
	sysfs_remove_group(&mfd->fbi->dev->kobj, &mdss_fb_attr_group);
}

static void mdss_fb_shutdown(struct platform_device *pdev)
{
	struct msm_fb_data_type *mfd = platform_get_drvdata(pdev);

	mfd->shutdown_pending = true;
	lock_fb_info(mfd->fbi);
	mdss_fb_release_all(mfd->fbi, true);
	unlock_fb_info(mfd->fbi);
}

static int mdss_fb_probe(struct platform_device *pdev)
{
	struct msm_fb_data_type *mfd = NULL;
	struct mdss_panel_data *pdata;
	struct fb_info *fbi;
	int rc;

	if (fbi_list_index >= MAX_FBI_LIST)
		return -ENOMEM;

	pdata = dev_get_platdata(&pdev->dev);
	if (!pdata)
		return -EPROBE_DEFER;

	/*
	 * alloc framebuffer info + par data
	 */
	fbi = framebuffer_alloc(sizeof(struct msm_fb_data_type), NULL);
	if (fbi == NULL) {
		pr_err("can't allocate framebuffer info data!\n");
		return -ENOMEM;
	}

	mfd = (struct msm_fb_data_type *)fbi->par;
	mfd->key = MFD_KEY;
	mfd->fbi = fbi;
	mfd->panel_info = &pdata->panel_info;
	mfd->panel.type = pdata->panel_info.type;
	mfd->panel.id = mfd->index;
	mfd->fb_page = MDSS_FB_NUM;
	mfd->index = fbi_list_index;
	mfd->mdp_fb_page_protection = MDP_FB_PAGE_PROTECTION_WRITECOMBINE;

	mfd->ext_ad_ctrl = -1;
	mfd->bl_level = 0;
	mfd->bl_scale = 1024;
	mfd->bl_min_lvl = 30;
	mfd->fb_imgType = MDP_RGBA_8888;

	mfd->pdev = pdev;
	if (pdata->next)
		mfd->split_display = true;
	mfd->mdp = *mdp_instance;
	INIT_LIST_HEAD(&mfd->proc_list);

	mutex_init(&mfd->lock);
	mutex_init(&mfd->bl_lock);

	fbi_list[fbi_list_index++] = fbi;

	platform_set_drvdata(pdev, mfd);

	rc = mdss_fb_register(mfd);
	if (rc)
		return rc;

	if (mfd->mdp.init_fnc) {
		rc = mfd->mdp.init_fnc(mfd);
		if (rc) {
			pr_err("init_fnc failed\n");
			return rc;
		}
	}

	rc = pm_runtime_set_active(mfd->fbi->dev);
	if (rc < 0)
		pr_err("pm_runtime: fail to set active.\n");
	pm_runtime_enable(mfd->fbi->dev);

	/* android supports only one lcd-backlight/lcd for now */
	if (!lcd_backlight_registered &&
			mfd->panel_info->bklt_ctrl != BL_EXTERNAL &&
			mfd->panel_info->bklt_ctrl != UNKNOWN_CTRL) {
		backlight_led.brightness = mfd->panel_info->brightness_max;
		backlight_led.max_brightness = mfd->panel_info->brightness_max;
		if (led_classdev_register(&pdev->dev, &backlight_led))
			pr_err("led_classdev_register failed\n");
		else
			lcd_backlight_registered = 1;
	}

	mdss_fb_create_sysfs(mfd);
	mdss_fb_send_panel_event(mfd, MDSS_EVENT_FB_REGISTERED, fbi);

	mfd->mdp_sync_pt_data.fence_name = "mdp-fence";
	if (mfd->mdp_sync_pt_data.timeline == NULL) {
		char timeline_name[16];
		snprintf(timeline_name, sizeof(timeline_name),
			"mdss_fb_%d", mfd->index);
		 mfd->mdp_sync_pt_data.timeline =
				sw_sync_timeline_create(timeline_name);
		if (mfd->mdp_sync_pt_data.timeline == NULL) {
			pr_err("cannot create release fence time line\n");
			return -ENOMEM;
		}
		mfd->mdp_sync_pt_data.notifier.notifier_call =
			__mdss_fb_sync_buf_done_callback;
	}

	switch (mfd->panel.type) {
	case WRITEBACK_PANEL:
		mfd->mdp_sync_pt_data.threshold = 1;
		mfd->mdp_sync_pt_data.retire_threshold = 0;
		break;
	case MIPI_CMD_PANEL:
		mfd->mdp_sync_pt_data.threshold = 1;
		mfd->mdp_sync_pt_data.retire_threshold = 1;
		break;
	default:
		mfd->mdp_sync_pt_data.threshold = 2;
		mfd->mdp_sync_pt_data.retire_threshold = 0;
		break;
	}

	if (mfd->splash_logo_enabled) {
		mfd->splash_thread = kthread_run(mdss_fb_splash_thread, mfd,
				"mdss_fb_splash");
		if (IS_ERR(mfd->splash_thread)) {
			pr_err("unable to start splash thread %d\n",
				mfd->index);
			mfd->splash_thread = NULL;
		}
	}

	INIT_DELAYED_WORK(&mfd->idle_notify_work, __mdss_fb_idle_notify_work);

	return rc;
}

static int mdss_fb_remove(struct platform_device *pdev)
{
	struct msm_fb_data_type *mfd;

	mfd = (struct msm_fb_data_type *)platform_get_drvdata(pdev);

	if (!mfd)
		return -ENODEV;

	mdss_fb_remove_sysfs(mfd);

	pm_runtime_disable(mfd->fbi->dev);

	if (mfd->key != MFD_KEY)
		return -EINVAL;

	if (mdss_fb_suspend_sub(mfd))
		pr_err("msm_fb_remove: can't stop the device %d\n",
			    mfd->index);

	/* remove /dev/fb* */
	unregister_framebuffer(mfd->fbi);

	if (lcd_backlight_registered) {
		lcd_backlight_registered = 0;
		led_classdev_unregister(&backlight_led);
	}

	return 0;
}

static int mdss_fb_send_panel_event(struct msm_fb_data_type *mfd,
					int event, void *arg)
{
	struct mdss_panel_data *pdata;

	pdata = dev_get_platdata(&mfd->pdev->dev);
	if (!pdata) {
		pr_err("no panel connected\n");
		return -ENODEV;
	}

	pr_debug("sending event=%d for fb%d\n", event, mfd->index);

	if (pdata->event_handler)
		return pdata->event_handler(pdata, event, arg);

	return 0;
}

static int mdss_fb_suspend_sub(struct msm_fb_data_type *mfd)
{
	int ret = 0;

	if ((!mfd) || (mfd->key != MFD_KEY))
		return 0;

	pr_debug("mdss_fb suspend index=%d\n", mfd->index);

#if defined(CONFIG_FB_MSM_MDSS_PANEL_ALWAYS_ON)
	if (mfd->index == 0)
		return mfd->mdp.off_pan_on_fnc(mfd);
#endif
	mdss_fb_pan_idle(mfd);
	ret = mdss_fb_send_panel_event(mfd, MDSS_EVENT_SUSPEND, NULL);
	if (ret) {
		pr_warn("unable to suspend fb%d (%d)\n", mfd->index, ret);
		return ret;
	}

	mfd->suspend.op_enable = mfd->op_enable;
	mfd->suspend.panel_power_on = mfd->panel_power_on;

	if (mfd->op_enable) {
		ret = mdss_fb_blank_sub(FB_BLANK_POWERDOWN, mfd->fbi,
				mfd->suspend.op_enable);
		if (ret) {
			pr_warn("can't turn off display!\n");
			return ret;
		}
		mfd->op_enable = false;
		fb_set_suspend(mfd->fbi, FBINFO_STATE_SUSPENDED);
	}

	return 0;
}

static int mdss_fb_resume_sub(struct msm_fb_data_type *mfd)
{
	int ret = 0;

	if ((!mfd) || (mfd->key != MFD_KEY))
		return 0;

#if defined(CONFIG_FB_MSM_MDSS_PANEL_ALWAYS_ON)
	if (mfd->index == 0)
		return 0;
#endif
	INIT_COMPLETION(mfd->power_set_comp);
	mfd->is_power_setting = true;
	pr_debug("mdss_fb resume index=%d\n", mfd->index);

	mdss_fb_pan_idle(mfd);
	ret = mdss_fb_send_panel_event(mfd, MDSS_EVENT_RESUME, NULL);
	if (ret) {
		pr_warn("unable to resume fb%d (%d)\n", mfd->index, ret);
		return ret;
	}

	/* resume state var recover */
	mfd->op_enable = mfd->suspend.op_enable;

	if (mfd->suspend.panel_power_on) {
		ret = mdss_fb_blank_sub(FB_BLANK_UNBLANK, mfd->fbi,
					mfd->op_enable);
		if (ret)
			pr_warn("can't turn on display!\n");
		else
			fb_set_suspend(mfd->fbi, FBINFO_STATE_RUNNING);
	}
	mfd->is_power_setting = false;
	complete_all(&mfd->power_set_comp);

	return ret;
}

#if defined(CONFIG_PM) && !defined(CONFIG_PM_SLEEP)
static int mdss_fb_suspend(struct platform_device *pdev, pm_message_t state)
{
	struct msm_fb_data_type *mfd = platform_get_drvdata(pdev);
	if (!mfd)
		return -ENODEV;

	dev_dbg(&pdev->dev, "display suspend\n");

	return mdss_fb_suspend_sub(mfd);
}

static int mdss_fb_resume(struct platform_device *pdev)
{
	struct msm_fb_data_type *mfd = platform_get_drvdata(pdev);
	if (!mfd)
		return -ENODEV;

	dev_dbg(&pdev->dev, "display resume\n");

	return mdss_fb_resume_sub(mfd);
}
#else
#define mdss_fb_suspend NULL
#define mdss_fb_resume NULL
#endif

#ifdef CONFIG_PM_SLEEP
static int mdss_fb_pm_suspend(struct device *dev)
{
	struct msm_fb_data_type *mfd = dev_get_drvdata(dev);

	if (!mfd)
		return -ENODEV;

	dev_dbg(dev, "display pm suspend\n");

	return mdss_fb_suspend_sub(mfd);
}

static int mdss_fb_pm_resume(struct device *dev)
{
	struct msm_fb_data_type *mfd = dev_get_drvdata(dev);
	if (!mfd)
		return -ENODEV;

	dev_dbg(dev, "display pm resume\n");

	/*
	 * It is possible that the runtime status of the fb device may
	 * have been active when the system was suspended. Reset the runtime
	 * status to suspended state after a complete system resume.
	 */
	pm_runtime_disable(dev);
	pm_runtime_set_suspended(dev);
	pm_runtime_enable(dev);

	return mdss_fb_resume_sub(mfd);
}
#endif

static const struct dev_pm_ops mdss_fb_pm_ops = {
	SET_SYSTEM_SLEEP_PM_OPS(mdss_fb_pm_suspend, mdss_fb_pm_resume)
};

static const struct of_device_id mdss_fb_dt_match[] = {
	{ .compatible = "qcom,mdss-fb",},
	{}
};
EXPORT_COMPAT("qcom,mdss-fb");

static struct platform_driver mdss_fb_driver = {
	.probe = mdss_fb_probe,
	.remove = mdss_fb_remove,
	.suspend = mdss_fb_suspend,
	.resume = mdss_fb_resume,
	.shutdown = mdss_fb_shutdown,
	.driver = {
		.name = "mdss_fb",
		.of_match_table = mdss_fb_dt_match,
		.pm = &mdss_fb_pm_ops,
	},
};

static void mdss_fb_scale_bl(struct msm_fb_data_type *mfd, u32 *bl_lvl)
{
	u32 temp = *bl_lvl;

	pr_debug("input = %d, scale = %d", temp, mfd->bl_scale);
	if (temp >= mfd->bl_min_lvl) {
		if (temp > mfd->panel_info->bl_max) {
			pr_warn("%s: invalid bl level\n",
				__func__);
			temp = mfd->panel_info->bl_max;
		}
		if (mfd->bl_scale > 1024) {
			pr_warn("%s: invalid bl scale\n",
				__func__);
			mfd->bl_scale = 1024;
		}
		/*
		 * bl_scale is the numerator of
		 * scaling fraction (x/1024)
		 */
		temp = (temp * mfd->bl_scale) / 1024;

		/*if less than minimum level, use min level*/
		if (temp < mfd->bl_min_lvl)
			temp = mfd->bl_min_lvl;
	}
	pr_debug("output = %d", temp);

	(*bl_lvl) = temp;
}

/* must call this function from within mfd->bl_lock */
void mdss_fb_set_backlight(struct msm_fb_data_type *mfd, u32 bkl_lvl)
{
	struct mdss_panel_data *pdata;
	int (*update_ad_input)(struct msm_fb_data_type *mfd);
	u32 temp = bkl_lvl;

	if (((!mfd->panel_power_on && mfd->dcm_state != DCM_ENTER)
		|| !mfd->bl_updated) && !IS_CALIB_MODE_BL(mfd)) {
		mfd->unset_bl_level = bkl_lvl;
		return;
	} else {
		mfd->unset_bl_level = 0;
	}

	pdata = dev_get_platdata(&mfd->pdev->dev);

	if ((pdata) && (pdata->set_backlight)) {
		if (!IS_CALIB_MODE_BL(mfd))
			mdss_fb_scale_bl(mfd, &temp);
		/*
		 * Even though backlight has been scaled, want to show that
		 * backlight has been set to bkl_lvl to those that read from
		 * sysfs node. Thus, need to set bl_level even if it appears
		 * the backlight has already been set to the level it is at,
		 * as well as setting bl_level to bkl_lvl even though the
		 * backlight has been set to the scaled value.
		 */
		if (mfd->bl_level_old == temp) {
			mfd->bl_level = bkl_lvl;
			return;
		}
		pdata->set_backlight(pdata, temp);
		mfd->bl_level = bkl_lvl;
		mfd->bl_level_old = temp;

		if (mfd->mdp.update_ad_input) {
			update_ad_input = mfd->mdp.update_ad_input;
			mutex_unlock(&mfd->bl_lock);
			/* Will trigger ad_setup which will grab bl_lock */
			update_ad_input(mfd);
			mutex_lock(&mfd->bl_lock);
		}
	}
}

void mdss_fb_update_backlight(struct msm_fb_data_type *mfd)
{
	struct mdss_panel_data *pdata;

	if (mfd->unset_bl_level && !mfd->bl_updated) {
		pdata = dev_get_platdata(&mfd->pdev->dev);
		if ((pdata) && (pdata->set_backlight)) {
			mutex_lock(&mfd->bl_lock);
			mfd->bl_level = mfd->unset_bl_level;
			pdata->set_backlight(pdata, mfd->bl_level);
			mfd->bl_level_old = mfd->unset_bl_level;
			mutex_unlock(&mfd->bl_lock);
			mfd->bl_updated = 1;
		}
	}
}

static int mdss_fb_blank_sub(int blank_mode, struct fb_info *info,
			     int op_enable)
{
	struct msm_fb_data_type *mfd = (struct msm_fb_data_type *)info->par;
	int ret = 0;

	if (!op_enable)
		return -EPERM;

	if (mfd->dcm_state == DCM_ENTER)
		return -EPERM;

	switch (blank_mode) {
	case FB_BLANK_UNBLANK:
		if (!mfd->panel_power_on && mfd->mdp.on_fnc) {
			ret = mfd->mdp.on_fnc(mfd);
			if (ret == 0) {
				mfd->panel_power_on = true;
				mfd->panel_info->panel_dead = false;
			}
			mutex_lock(&mfd->update.lock);
			mfd->update.type = NOTIFY_TYPE_UPDATE;
			mfd->update.is_suspend = 0;
			mutex_unlock(&mfd->update.lock);

			/* Start the work thread to signal idle time */
			if (mfd->idle_time)
				schedule_delayed_work(&mfd->idle_notify_work,
					msecs_to_jiffies(mfd->idle_time));
		}
		break;

	case FB_BLANK_VSYNC_SUSPEND:
	case FB_BLANK_HSYNC_SUSPEND:
	case FB_BLANK_NORMAL:
	case FB_BLANK_POWERDOWN:
	default:
		if (mfd->panel_power_on && mfd->mdp.off_fnc) {
			int curr_pwr_state;

			mutex_lock(&mfd->update.lock);
			mfd->update.type = NOTIFY_TYPE_SUSPEND;
			mfd->update.is_suspend = 1;
			mutex_unlock(&mfd->update.lock);
			complete(&mfd->update.comp);
			del_timer(&mfd->no_update.timer);
			mfd->no_update.value = NOTIFY_TYPE_SUSPEND;
			complete(&mfd->no_update.comp);

			mfd->op_enable = false;
			curr_pwr_state = mfd->panel_power_on;
			mfd->panel_power_on = false;
			mfd->bl_updated = 0;

			ret = mfd->mdp.off_fnc(mfd);
			if (ret)
				mfd->panel_power_on = curr_pwr_state;
			else
				mdss_fb_release_fences(mfd);
			mfd->op_enable = true;
			complete(&mfd->power_off_comp);
		}
		break;
	}
	/* Notify listeners */
	sysfs_notify(&mfd->fbi->dev->kobj, NULL, "show_blank_event");

	return ret;
}

static int mdss_fb_blank(int blank_mode, struct fb_info *info)
{
	struct msm_fb_data_type *mfd = (struct msm_fb_data_type *)info->par;

	mdss_fb_pan_idle(mfd);
	if (mfd->op_enable == 0) {
		if (blank_mode == FB_BLANK_UNBLANK)
			mfd->suspend.panel_power_on = true;
		else
			mfd->suspend.panel_power_on = false;
		return 0;
	}
	return mdss_fb_blank_sub(blank_mode, info, mfd->op_enable);
}

/*
 * Custom Framebuffer mmap() function for MSM driver.
 * Differs from standard mmap() function by allowing for customized
 * page-protection.
 */
static int mdss_fb_mmap(struct fb_info *info, struct vm_area_struct *vma)
{
	/* Get frame buffer memory range. */
	unsigned long start = info->fix.smem_start;
	u32 len = PAGE_ALIGN((start & ~PAGE_MASK) + info->fix.smem_len);
	unsigned long off = vma->vm_pgoff << PAGE_SHIFT;
	struct msm_fb_data_type *mfd = (struct msm_fb_data_type *)info->par;
	int ret = 0;

	if (!start) {
		pr_warn("No framebuffer memory is allocated.\n");
		return -ENOMEM;
	}

	ret = mdss_fb_pan_idle(mfd);
	if (ret) {
		pr_err("Shutdown pending. Aborting operation\n");
		return ret;
	}

	/* Set VM flags. */
	start &= PAGE_MASK;
	if ((vma->vm_end <= vma->vm_start) ||
	    (off >= len) ||
	    ((vma->vm_end - vma->vm_start) > (len - off)))
		return -EINVAL;
	off += start;
	if (off < start)
		return -EINVAL;
	vma->vm_pgoff = off >> PAGE_SHIFT;
	/* This is an IO map - tell maydump to skip this VMA */
	vma->vm_flags |= VM_IO;

	/* Set VM page protection */
	if (mfd->mdp_fb_page_protection == MDP_FB_PAGE_PROTECTION_WRITECOMBINE)
		vma->vm_page_prot = pgprot_writecombine(vma->vm_page_prot);
	else if (mfd->mdp_fb_page_protection ==
		 MDP_FB_PAGE_PROTECTION_WRITETHROUGHCACHE)
		vma->vm_page_prot = pgprot_writethroughcache(vma->vm_page_prot);
	else if (mfd->mdp_fb_page_protection ==
		 MDP_FB_PAGE_PROTECTION_WRITEBACKCACHE)
		vma->vm_page_prot = pgprot_writebackcache(vma->vm_page_prot);
	else if (mfd->mdp_fb_page_protection ==
		 MDP_FB_PAGE_PROTECTION_WRITEBACKWACACHE)
		vma->vm_page_prot = pgprot_writebackwacache(vma->vm_page_prot);
	else
		vma->vm_page_prot = pgprot_noncached(vma->vm_page_prot);

	/* Remap the frame buffer I/O range */
	if (io_remap_pfn_range(vma, vma->vm_start, off >> PAGE_SHIFT,
			       vma->vm_end - vma->vm_start,
			       vma->vm_page_prot))
		return -EAGAIN;

	return 0;
}

static struct fb_ops mdss_fb_ops = {
	.owner = THIS_MODULE,
	.fb_open = mdss_fb_open,
	.fb_release = mdss_fb_release,
	.fb_check_var = mdss_fb_check_var,	/* vinfo check */
	.fb_set_par = mdss_fb_set_par,	/* set the video mode */
	.fb_blank = mdss_fb_blank,	/* blank display */
	.fb_pan_display = mdss_fb_pan_display,	/* pan display */
	.fb_ioctl = mdss_fb_ioctl,	/* perform fb specific ioctl */
#ifdef CONFIG_COMPAT
	.fb_compat_ioctl = mdss_fb_compat_ioctl,
#endif
	.fb_mmap = mdss_fb_mmap,
};

static int mdss_fb_alloc_fbmem_iommu(struct msm_fb_data_type *mfd, int dom)
{
	void *virt = NULL;
	phys_addr_t phys = 0;
	size_t size = 0;
	struct platform_device *pdev = mfd->pdev;
	int rc = 0;
	struct device_node *fbmem_pnode = NULL;

	if (!pdev || !pdev->dev.of_node) {
		pr_err("Invalid device node\n");
		return -ENODEV;
	}

	fbmem_pnode = of_parse_phandle(pdev->dev.of_node,
		"linux,contiguous-region", 0);
	if (!fbmem_pnode) {
		pr_debug("fbmem is not reserved for %s\n", pdev->name);
		mfd->fbi->screen_base = NULL;
		mfd->fbi->fix.smem_start = 0;
		mfd->fbi->fix.smem_len = 0;
		return 0;
	} else {
		const u32 *addr;
		u64 len;

		addr = of_get_address(fbmem_pnode, 0, &len, NULL);
		if (!addr) {
			pr_err("fbmem size is not specified\n");
			of_node_put(fbmem_pnode);
			return -EINVAL;
		}
		size = (size_t)len;
		of_node_put(fbmem_pnode);
	}

	pr_info("%s frame buffer reserve_size=0x%zx\n", __func__, size);

	if (size < PAGE_ALIGN(mfd->fbi->fix.line_length *
			      mfd->fbi->var.yres_virtual))
		pr_warn("reserve size is smaller than framebuffer size\n");

	virt = dma_alloc_coherent(&pdev->dev, size, &phys, GFP_KERNEL);
	if (!virt) {
		pr_err("unable to alloc fbmem size=%zx\n", size);
		return -ENOMEM;
	}

	if (MDSS_LPAE_CHECK(phys)) {
		pr_warn("fb mem phys %pa > 4GB is not supported.\n", &phys);
		dma_free_coherent(&pdev->dev, size, &virt, GFP_KERNEL);
		return -ERANGE;
	}

	rc = msm_iommu_map_contig_buffer(phys, dom, 0, size, SZ_4K, 0,
					    &mfd->iova);
	if (rc)
		pr_warn("Cannot map fb_mem %pa to IOMMU. rc=%d\n", &phys, rc);

	pr_debug("alloc 0x%zxB @ (%pa phys) (0x%p virt) (%pa iova) for fb%d\n",
		 size, &phys, virt, &mfd->iova, mfd->index);

#ifdef CONFIG_LGE_HANDLE_PANIC
	/* save fb1 address for lge crash handler display buffer */
	lge_set_fb1_addr((unsigned int)(phys +
				(mfd->fbi->fix.line_length *
				 mfd->fbi->var.yres)));
#endif

	mfd->fbi->screen_base = virt;
	mfd->fbi->fix.smem_start = phys;
	mfd->fbi->fix.smem_len = size;

	return 0;
}

static int mdss_fb_alloc_fbmem(struct msm_fb_data_type *mfd)
{

	if (mfd->mdp.fb_mem_alloc_fnc)
		return mfd->mdp.fb_mem_alloc_fnc(mfd);
	else if (mfd->mdp.fb_mem_get_iommu_domain) {
		int dom = mfd->mdp.fb_mem_get_iommu_domain();
		if (dom >= 0)
			return mdss_fb_alloc_fbmem_iommu(mfd, dom);
		else
			return -ENOMEM;
	} else {
		pr_err("no fb memory allocator function defined\n");
		return -ENOMEM;
	}
}

static int mdss_fb_register(struct msm_fb_data_type *mfd)
{
	int ret = -ENODEV;
	int bpp;
	struct mdss_panel_info *panel_info = mfd->panel_info;
	struct fb_info *fbi = mfd->fbi;
	struct fb_fix_screeninfo *fix;
	struct fb_var_screeninfo *var;
	int *id;

	/*
	 * fb info initialization
	 */
	fix = &fbi->fix;
	var = &fbi->var;

	fix->type_aux = 0;	/* if type == FB_TYPE_INTERLEAVED_PLANES */
	fix->visual = FB_VISUAL_TRUECOLOR;	/* True Color */
	fix->ywrapstep = 0;	/* No support */
	fix->mmio_start = 0;	/* No MMIO Address */
	fix->mmio_len = 0;	/* No MMIO Address */
	fix->accel = FB_ACCEL_NONE;/* FB_ACCEL_MSM needes to be added in fb.h */

	var->xoffset = 0,	/* Offset from virtual to visible */
	var->yoffset = 0,	/* resolution */
	var->grayscale = 0,	/* No graylevels */
	var->nonstd = 0,	/* standard pixel format */
	var->activate = FB_ACTIVATE_VBL,	/* activate it at vsync */
	var->height = -1,	/* height of picture in mm */
	var->width = -1,	/* width of picture in mm */
	var->accel_flags = 0,	/* acceleration flags */
	var->sync = 0,	/* see FB_SYNC_* */
	var->rotate = 0,	/* angle we rotate counter clockwise */
	mfd->op_enable = false;

	switch (mfd->fb_imgType) {
	case MDP_RGB_565:
		fix->type = FB_TYPE_PACKED_PIXELS;
		fix->xpanstep = 1;
		fix->ypanstep = 1;
		var->vmode = FB_VMODE_NONINTERLACED;
		var->blue.offset = 0;
		var->green.offset = 5;
		var->red.offset = 11;
		var->blue.length = 5;
		var->green.length = 6;
		var->red.length = 5;
		var->blue.msb_right = 0;
		var->green.msb_right = 0;
		var->red.msb_right = 0;
		var->transp.offset = 0;
		var->transp.length = 0;
		bpp = 2;
		break;

	case MDP_RGB_888:
		fix->type = FB_TYPE_PACKED_PIXELS;
		fix->xpanstep = 1;
		fix->ypanstep = 1;
		var->vmode = FB_VMODE_NONINTERLACED;
		var->blue.offset = 0;
		var->green.offset = 8;
		var->red.offset = 16;
		var->blue.length = 8;
		var->green.length = 8;
		var->red.length = 8;
		var->blue.msb_right = 0;
		var->green.msb_right = 0;
		var->red.msb_right = 0;
		var->transp.offset = 0;
		var->transp.length = 0;
		bpp = 3;
		break;

	case MDP_ARGB_8888:
		fix->type = FB_TYPE_PACKED_PIXELS;
		fix->xpanstep = 1;
		fix->ypanstep = 1;
		var->vmode = FB_VMODE_NONINTERLACED;
		var->blue.offset = 24;
		var->green.offset = 16;
		var->red.offset = 8;
		var->blue.length = 8;
		var->green.length = 8;
		var->red.length = 8;
		var->blue.msb_right = 0;
		var->green.msb_right = 0;
		var->red.msb_right = 0;
		var->transp.offset = 0;
		var->transp.length = 8;
		bpp = 4;
		break;

	case MDP_RGBA_8888:
		fix->type = FB_TYPE_PACKED_PIXELS;
		fix->xpanstep = 1;
		fix->ypanstep = 1;
		var->vmode = FB_VMODE_NONINTERLACED;
		var->blue.offset = 16;
		var->green.offset = 8;
		var->red.offset = 0;
		var->blue.length = 8;
		var->green.length = 8;
		var->red.length = 8;
		var->blue.msb_right = 0;
		var->green.msb_right = 0;
		var->red.msb_right = 0;
		var->transp.offset = 24;
		var->transp.length = 8;
		bpp = 4;
		break;

	case MDP_YCRYCB_H2V1:
		fix->type = FB_TYPE_INTERLEAVED_PLANES;
		fix->xpanstep = 2;
		fix->ypanstep = 1;
		var->vmode = FB_VMODE_NONINTERLACED;

		/* how about R/G/B offset? */
		var->blue.offset = 0;
		var->green.offset = 5;
		var->red.offset = 11;
		var->blue.length = 5;
		var->green.length = 6;
		var->red.length = 5;
		var->blue.msb_right = 0;
		var->green.msb_right = 0;
		var->red.msb_right = 0;
		var->transp.offset = 0;
		var->transp.length = 0;
		bpp = 2;
		break;

	default:
		pr_err("msm_fb_init: fb %d unkown image type!\n",
			    mfd->index);
		return ret;
	}

	var->xres = panel_info->xres;
	if (mfd->split_display)
		var->xres *= 2;

	fix->type = panel_info->is_3d_panel;
	if (mfd->mdp.fb_stride)
		fix->line_length = mfd->mdp.fb_stride(mfd->index, var->xres,
							bpp);
	else
		fix->line_length = var->xres * bpp;

	var->yres = panel_info->yres;
	if (panel_info->physical_width)
		var->width = panel_info->physical_width;
	if (panel_info->physical_height)
		var->height = panel_info->physical_height;
	var->xres_virtual = var->xres;
	var->yres_virtual = panel_info->yres * mfd->fb_page;
	var->bits_per_pixel = bpp * 8;	/* FrameBuffer color depth */
	var->upper_margin = panel_info->lcdc.v_back_porch;
	var->lower_margin = panel_info->lcdc.v_front_porch;
	var->vsync_len = panel_info->lcdc.v_pulse_width;
	var->left_margin = panel_info->lcdc.h_back_porch;
	var->right_margin = panel_info->lcdc.h_front_porch;
	var->hsync_len = panel_info->lcdc.h_pulse_width;
	var->pixclock = panel_info->clk_rate / 1000;

	/* id field for fb app  */

	id = (int *)&mfd->panel;

	snprintf(fix->id, sizeof(fix->id), "mdssfb_%x", (u32) *id);

	fbi->fbops = &mdss_fb_ops;
	fbi->flags = FBINFO_FLAG_DEFAULT;
	fbi->pseudo_palette = mdss_fb_pseudo_palette;

	mfd->ref_cnt = 0;
	mfd->panel_power_on = false;
	mfd->dcm_state = DCM_UNINIT;

	mdss_fb_parse_dt(mfd);

	if (mdss_fb_alloc_fbmem(mfd)) {
		pr_err("unable to allocate framebuffer memory\n");
		return -ENOMEM;
	}

	mfd->op_enable = true;

	mutex_init(&mfd->update.lock);
	mutex_init(&mfd->no_update.lock);
	mutex_init(&mfd->mdp_sync_pt_data.sync_mutex);
	atomic_set(&mfd->mdp_sync_pt_data.commit_cnt, 0);
	atomic_set(&mfd->commits_pending, 0);
	atomic_set(&mfd->ioctl_ref_cnt, 0);

	init_timer(&mfd->no_update.timer);
	mfd->no_update.timer.function = mdss_fb_no_update_notify_timer_cb;
	mfd->no_update.timer.data = (unsigned long)mfd;
	init_completion(&mfd->update.comp);
	init_completion(&mfd->no_update.comp);
	init_completion(&mfd->power_off_comp);
	init_completion(&mfd->power_set_comp);
	init_waitqueue_head(&mfd->commit_wait_q);
	init_waitqueue_head(&mfd->idle_wait_q);
	init_waitqueue_head(&mfd->ioctl_q);

	ret = fb_alloc_cmap(&fbi->cmap, 256, 0);
	if (ret)
		pr_err("fb_alloc_cmap() failed!\n");

	if (register_framebuffer(fbi) < 0) {
		fb_dealloc_cmap(&fbi->cmap);

		mfd->op_enable = false;
		return -EPERM;
	}

	pr_info("FrameBuffer[%d] %dx%d size=%d registered successfully!\n",
		     mfd->index, fbi->var.xres, fbi->var.yres,
		     fbi->fix.smem_len);

	return 0;
}

static int mdss_fb_open(struct fb_info *info, int user)
{
	struct msm_fb_data_type *mfd = (struct msm_fb_data_type *)info->par;
	struct mdss_fb_proc_info *pinfo = NULL;
	int result;
	int pid = current->tgid;
	struct task_struct *task = current->group_leader;

	if (mfd->shutdown_pending) {
		pr_err("Shutdown pending. Aborting operation. Request from pid:%d name=%s\n",
				pid, task->comm);
		return -EPERM;
	}

	list_for_each_entry(pinfo, &mfd->proc_list, list) {
		if (pinfo->pid == pid)
			break;
	}

	if ((pinfo == NULL) || (pinfo->pid != pid)) {
		pinfo = kmalloc(sizeof(*pinfo), GFP_KERNEL);
		if (!pinfo) {
			pr_err("unable to alloc process info\n");
			return -ENOMEM;
		}
		pinfo->pid = pid;
		pinfo->ref_cnt = 0;
		list_add(&pinfo->list, &mfd->proc_list);
		pr_debug("new process entry pid=%d\n", pinfo->pid);
	}

	result = pm_runtime_get_sync(info->dev);

	if (result < 0) {
		pr_err("pm_runtime: fail to wake up\n");
		goto pm_error;
	}

	if (!mfd->ref_cnt) {
		mfd->disp_thread = kthread_run(__mdss_fb_display_thread, mfd,
				"mdss_fb%d", mfd->index);
		if (IS_ERR(mfd->disp_thread)) {
			pr_err("unable to start display thread %d\n",
				mfd->index);
			result = PTR_ERR(mfd->disp_thread);
			mfd->disp_thread = NULL;
			goto thread_error;
		}

		result = mdss_fb_blank_sub(FB_BLANK_UNBLANK, info,
					   mfd->op_enable);
		if (result) {
			pr_err("can't turn on fb%d! rc=%d\n", mfd->index,
				result);
			goto blank_error;
		}
	}

	pinfo->ref_cnt++;
	mfd->ref_cnt++;

	/* Stop the splash thread once userspace open the fb node */
	if (mfd->splash_thread && mfd->ref_cnt > 1) {
		kthread_stop(mfd->splash_thread);
		mfd->splash_thread = NULL;
	}

	return 0;

blank_error:
	kthread_stop(mfd->disp_thread);
	mfd->disp_thread = NULL;

thread_error:
	if (pinfo && !pinfo->ref_cnt) {
		list_del(&pinfo->list);
		kfree(pinfo);
	}
	pm_runtime_put(info->dev);

pm_error:
	return result;
}

static int mdss_fb_release_all(struct fb_info *info, bool release_all)
{
	struct msm_fb_data_type *mfd = (struct msm_fb_data_type *)info->par;
	struct mdss_fb_proc_info *pinfo = NULL, *temp_pinfo = NULL;
	int ret = 0;
	int pid = current->tgid;
	bool unknown_pid = true, release_needed = false;
	struct task_struct *task = current->group_leader;

	if (!mfd->ref_cnt) {
		pr_info("try to close unopened fb %d! from %s\n", mfd->index,
			task->comm);
		return -EINVAL;
	}

	if (!wait_event_timeout(mfd->ioctl_q,
		!atomic_read(&mfd->ioctl_ref_cnt) || !release_all,
		msecs_to_jiffies(1000)))
		pr_warn("fb%d ioctl could not finish. waited 1 sec.\n",
			mfd->index);

	mdss_fb_pan_idle(mfd);

	pr_debug("release_all = %s\n", release_all ? "true" : "false");

	list_for_each_entry_safe(pinfo, temp_pinfo, &mfd->proc_list, list) {
		if (!release_all && (pinfo->pid != pid))
			continue;

		unknown_pid = false;

		pr_debug("found process %s pid=%d mfd->ref=%d pinfo->ref=%d\n",
			task->comm, mfd->ref_cnt, pinfo->pid, pinfo->ref_cnt);

		do {
			if (mfd->ref_cnt < pinfo->ref_cnt)
				pr_warn("WARN:mfd->ref=%d < pinfo->ref=%d\n",
					mfd->ref_cnt, pinfo->ref_cnt);
			else
				mfd->ref_cnt--;

			pinfo->ref_cnt--;
			pm_runtime_put(info->dev);
		} while (release_all && pinfo->ref_cnt);

		if (release_all && mfd->disp_thread) {
			kthread_stop(mfd->disp_thread);
			mfd->disp_thread = NULL;
		}

		if (pinfo->ref_cnt == 0) {
			list_del(&pinfo->list);
			kfree(pinfo);
			release_needed = !release_all;
		}

		if (!release_all)
			break;
	}

	if (release_needed) {
		pr_debug("known process %s pid=%d mfd->ref=%d\n",
			task->comm, pid, mfd->ref_cnt);

		if (mfd->mdp.release_fnc) {
			ret = mfd->mdp.release_fnc(mfd, false);
			if (ret)
				pr_err("error releasing fb%d pid=%d\n",
					mfd->index, pid);
		}
	} else if (unknown_pid || release_all) {
		pr_warn("unknown process %s pid=%d mfd->ref=%d\n",
			task->comm, pid, mfd->ref_cnt);

		if (mfd->ref_cnt)
			mfd->ref_cnt--;

		if (mfd->mdp.release_fnc) {
			ret = mfd->mdp.release_fnc(mfd, true);
			if (ret)
				pr_err("error fb%d release process %s pid=%d\n",
					mfd->index, task->comm, pid);
		}
	}

	if (!mfd->ref_cnt) {
		if (mfd->disp_thread) {
			kthread_stop(mfd->disp_thread);
			mfd->disp_thread = NULL;
		}

		ret = mdss_fb_blank_sub(FB_BLANK_POWERDOWN, info,
			mfd->op_enable);
		if (ret) {
			pr_err("can't turn off fb%d! rc=%d process %s pid=%d\n",
				mfd->index, ret, task->comm, pid);
			return ret;
		}
		atomic_set(&mfd->ioctl_ref_cnt, 0);
	}

	return ret;
}

static int mdss_fb_release(struct fb_info *info, int user)
{
	return mdss_fb_release_all(info, false);
}

static void mdss_fb_power_setting_idle(struct msm_fb_data_type *mfd)
{
	int ret;

	if (mfd->is_power_setting) {
		ret = wait_for_completion_timeout(
				&mfd->power_set_comp,
			msecs_to_jiffies(WAIT_DISP_OP_TIMEOUT));
		if (ret < 0)
			ret = -ERESTARTSYS;
		else if (!ret)
			pr_err("%s wait for power_set_comp timeout %d %d",
				__func__, ret, mfd->is_power_setting);
		if (ret <= 0) {
			mfd->is_power_setting = false;
			complete_all(&mfd->power_set_comp);
		}
	}
}

int mdss_fb_wait_for_fence(struct msm_sync_pt_data *sync_pt_data)
{
	struct sync_fence *fences[MDP_MAX_FENCE_FD];
	int fence_cnt;
	int i, ret = 0;

	pr_debug("%s: wait for fences\n", sync_pt_data->fence_name);

	mutex_lock(&sync_pt_data->sync_mutex);
	/*
	 * Assuming that acq_fen_cnt is sanitized in bufsync ioctl
	 * to check for sync_pt_data->acq_fen_cnt <= MDP_MAX_FENCE_FD
	 */
	fence_cnt = sync_pt_data->acq_fen_cnt;
	sync_pt_data->acq_fen_cnt = 0;
	if (fence_cnt)
		memcpy(fences, sync_pt_data->acq_fen,
				fence_cnt * sizeof(struct sync_fence *));
	mutex_unlock(&sync_pt_data->sync_mutex);

	/* buf sync */
	for (i = 0; i < fence_cnt && !ret; i++) {
		ret = sync_fence_wait(fences[i],
				WAIT_FENCE_FIRST_TIMEOUT);
		if (ret == -ETIME) {
			pr_warn("%s: sync_fence_wait timed out! ",
					sync_pt_data->fence_name);
			pr_cont("Waiting %ld more seconds\n",
					WAIT_FENCE_FINAL_TIMEOUT/MSEC_PER_SEC);
			ret = sync_fence_wait(fences[i],
					WAIT_FENCE_FINAL_TIMEOUT);
		}
		sync_fence_put(fences[i]);
	}

	if (ret < 0) {
		pr_err("%s: sync_fence_wait failed! ret = %x\n",
				sync_pt_data->fence_name, ret);
		for (; i < fence_cnt; i++)
			sync_fence_put(fences[i]);
	}

	return fence_cnt;
}

/**
 * mdss_fb_signal_timeline() - signal a single release fence
 * @sync_pt_data:	Sync point data structure for the timeline which
 *			should be signaled.
 *
 * This is called after a frame has been pushed to display. This signals the
 * timeline to release the fences associated with this frame.
 */
void mdss_fb_signal_timeline(struct msm_sync_pt_data *sync_pt_data)
{
	mutex_lock(&sync_pt_data->sync_mutex);
	if (atomic_add_unless(&sync_pt_data->commit_cnt, -1, 0) &&
			sync_pt_data->timeline) {
		sw_sync_timeline_inc(sync_pt_data->timeline, 1);
		sync_pt_data->timeline_value++;

		pr_debug("%s: buffer signaled! timeline val=%d remaining=%d\n",
			sync_pt_data->fence_name, sync_pt_data->timeline_value,
			atomic_read(&sync_pt_data->commit_cnt));
	} else {
		pr_debug("%s timeline signaled without commits val=%d\n",
			sync_pt_data->fence_name, sync_pt_data->timeline_value);
	}
	mutex_unlock(&sync_pt_data->sync_mutex);
}

/**
 * mdss_fb_release_fences() - signal all pending release fences
 * @mfd:	Framebuffer data structure for display
 *
 * Release all currently pending release fences, including those that are in
 * the process to be commited.
 *
 * Note: this should only be called during close or suspend sequence.
 */
static void mdss_fb_release_fences(struct msm_fb_data_type *mfd)
{
	struct msm_sync_pt_data *sync_pt_data = &mfd->mdp_sync_pt_data;
	int val;

	mutex_lock(&sync_pt_data->sync_mutex);
	if (sync_pt_data->timeline) {
		val = sync_pt_data->threshold +
			atomic_read(&sync_pt_data->commit_cnt);
		sw_sync_timeline_inc(sync_pt_data->timeline, val);
		sync_pt_data->timeline_value += val;
		atomic_set(&sync_pt_data->commit_cnt, 0);
	}
	mutex_unlock(&sync_pt_data->sync_mutex);
}

/**
 * __mdss_fb_sync_buf_done_callback() - process async display events
 * @p:		Notifier block registered for async events.
 * @event:	Event enum to identify the event.
 * @data:	Optional argument provided with the event.
 *
 * See enum mdp_notify_event for events handled.
 */
static int __mdss_fb_sync_buf_done_callback(struct notifier_block *p,
		unsigned long event, void *data)
{
	struct msm_sync_pt_data *sync_pt_data;
	struct msm_fb_data_type *mfd;

	sync_pt_data = container_of(p, struct msm_sync_pt_data, notifier);
	mfd = container_of(sync_pt_data, struct msm_fb_data_type,
		mdp_sync_pt_data);

	switch (event) {
	case MDP_NOTIFY_FRAME_BEGIN:
		if (mfd->idle_time)
			mod_delayed_work(system_wq, &mfd->idle_notify_work,
				msecs_to_jiffies(mfd->idle_time));
		break;
	case MDP_NOTIFY_FRAME_READY:
		if (sync_pt_data->async_wait_fences)
			mdss_fb_wait_for_fence(sync_pt_data);
		break;
	case MDP_NOTIFY_FRAME_FLUSHED:
		pr_debug("%s: frame flushed\n", sync_pt_data->fence_name);
		sync_pt_data->flushed = true;
		break;
	case MDP_NOTIFY_FRAME_TIMEOUT:
		pr_err("%s: frame timeout\n", sync_pt_data->fence_name);
		mdss_fb_signal_timeline(sync_pt_data);
		break;
	case MDP_NOTIFY_FRAME_DONE:
		pr_debug("%s: frame done\n", sync_pt_data->fence_name);
		mdss_fb_signal_timeline(sync_pt_data);
		break;
	}

	return NOTIFY_OK;
}

/**
 * mdss_fb_pan_idle() - wait for panel programming to be idle
 * @mfd:	Framebuffer data structure for display
 *
 * Wait for any pending programming to be done if in the process of programming
 * hardware configuration. After this function returns it is safe to perform
 * software updates for next frame.
 */
static int mdss_fb_pan_idle(struct msm_fb_data_type *mfd)
{
	int ret = 0;

	ret = wait_event_timeout(mfd->idle_wait_q,
			(!atomic_read(&mfd->commits_pending) ||
			 mfd->shutdown_pending),
			msecs_to_jiffies(WAIT_DISP_OP_TIMEOUT));
	if (!ret) {
		pr_err("wait for idle timeout %d pending=%d\n",
				ret, atomic_read(&mfd->commits_pending));

		mdss_fb_signal_timeline(&mfd->mdp_sync_pt_data);
	} else if (mfd->shutdown_pending) {
		pr_debug("Shutdown signalled\n");
		return -EPERM;
	}

	return 0;
}


static int mdss_fb_pan_display_ex(struct fb_info *info,
		struct mdp_display_commit *disp_commit)
{
	struct msm_fb_data_type *mfd = (struct msm_fb_data_type *)info->par;
	struct fb_var_screeninfo *var = &disp_commit->var;
	u32 wait_for_finish = disp_commit->wait_for_finish;
	int ret = 0;

	if (!mfd || (!mfd->op_enable) || (!mfd->panel_power_on))
		return -EPERM;

	if (var->xoffset > (info->var.xres_virtual - info->var.xres))
		return -EINVAL;

	if (var->yoffset > (info->var.yres_virtual - info->var.yres))
		return -EINVAL;

	ret = mdss_fb_pan_idle(mfd);
	if (ret) {
		pr_err("Shutdown pending. Aborting operation\n");
		return ret;
	}

	mutex_lock(&mfd->mdp_sync_pt_data.sync_mutex);
	if (info->fix.xpanstep)
		info->var.xoffset =
		(var->xoffset / info->fix.xpanstep) * info->fix.xpanstep;

	if (info->fix.ypanstep)
		info->var.yoffset =
		(var->yoffset / info->fix.ypanstep) * info->fix.ypanstep;

	mfd->msm_fb_backup.info = *info;
	mfd->msm_fb_backup.disp_commit = *disp_commit;

	atomic_inc(&mfd->mdp_sync_pt_data.commit_cnt);
	atomic_inc(&mfd->commits_pending);
	wake_up_all(&mfd->commit_wait_q);
	mutex_unlock(&mfd->mdp_sync_pt_data.sync_mutex);
	if (wait_for_finish)
		mdss_fb_pan_idle(mfd);
	return ret;
}

static int mdss_fb_pan_display(struct fb_var_screeninfo *var,
		struct fb_info *info)
{
	struct mdp_display_commit disp_commit;
	memset(&disp_commit, 0, sizeof(disp_commit));
	disp_commit.wait_for_finish = true;
	memcpy(&disp_commit.var, var, sizeof(struct fb_var_screeninfo));
	return mdss_fb_pan_display_ex(info, &disp_commit);
}

static int mdss_fb_pan_display_sub(struct fb_var_screeninfo *var,
			       struct fb_info *info)
{
	struct msm_fb_data_type *mfd = (struct msm_fb_data_type *)info->par;

	if ((!mfd->op_enable) || (!mfd->panel_power_on))
		return -EPERM;

	if (var->xoffset > (info->var.xres_virtual - info->var.xres))
		return -EINVAL;

	if (var->yoffset > (info->var.yres_virtual - info->var.yres))
		return -EINVAL;

	if (info->fix.xpanstep)
		info->var.xoffset =
		(var->xoffset / info->fix.xpanstep) * info->fix.xpanstep;

	if (info->fix.ypanstep)
		info->var.yoffset =
		(var->yoffset / info->fix.ypanstep) * info->fix.ypanstep;

	if (mfd->mdp.dma_fnc)
		mfd->mdp.dma_fnc(mfd, NULL, 0, NULL);
	else
		pr_warn("dma function not set for panel type=%d\n",
				mfd->panel.type);

	return 0;
}

static void mdss_fb_var_to_panelinfo(struct fb_var_screeninfo *var,
	struct mdss_panel_info *pinfo)
{
	pinfo->xres = var->xres;
	pinfo->yres = var->yres;
	pinfo->lcdc.v_front_porch = var->lower_margin;
	pinfo->lcdc.v_back_porch = var->upper_margin;
	pinfo->lcdc.v_pulse_width = var->vsync_len;
	pinfo->lcdc.h_front_porch = var->right_margin;
	pinfo->lcdc.h_back_porch = var->left_margin;
	pinfo->lcdc.h_pulse_width = var->hsync_len;
	pinfo->clk_rate = var->pixclock;
}

/**
 * __mdss_fb_perform_commit() - process a frame to display
 * @mfd:	Framebuffer data structure for display
 *
 * Processes all layers and buffers programmed and ensures all pending release
 * fences are signaled once the buffer is transfered to display.
 */
static int __mdss_fb_perform_commit(struct msm_fb_data_type *mfd)
{
	struct msm_sync_pt_data *sync_pt_data = &mfd->mdp_sync_pt_data;
	struct msm_fb_backup_type *fb_backup = &mfd->msm_fb_backup;
	int ret = -ENOSYS;

	if (!sync_pt_data->async_wait_fences)
		mdss_fb_wait_for_fence(sync_pt_data);
	sync_pt_data->flushed = false;

	if (fb_backup->disp_commit.flags & MDP_DISPLAY_COMMIT_OVERLAY) {
		if (mfd->mdp.kickoff_fnc)
			ret = mfd->mdp.kickoff_fnc(mfd,
					&fb_backup->disp_commit);
		else
			pr_warn("no kickoff function setup for fb%d\n",
					mfd->index);
	} else {
		ret = mdss_fb_pan_display_sub(&fb_backup->disp_commit.var,
				&fb_backup->info);
		if (ret)
			pr_err("pan display failed %x on fb%d\n", ret,
					mfd->index);
	}
	if (!ret)
		mdss_fb_update_backlight(mfd);

	if (IS_ERR_VALUE(ret) || !sync_pt_data->flushed)
		mdss_fb_signal_timeline(sync_pt_data);

	return ret;
}

static int __mdss_fb_display_thread(void *data)
{
	struct msm_fb_data_type *mfd = data;
	int ret;
	struct sched_param param;

	/*
	 * this priority was found during empiric testing to have appropriate
	 * realtime scheduling to process display updates and interact with
	 * other real time and normal priority tasks
	 */
	param.sched_priority = 16;
	ret = sched_setscheduler(current, SCHED_FIFO, &param);
	if (ret)
		pr_warn("set priority failed for fb%d display thread\n",
				mfd->index);

	while (1) {
		wait_event(mfd->commit_wait_q,
				(atomic_read(&mfd->commits_pending) ||
				 kthread_should_stop()));

		if (kthread_should_stop())
			break;

		ret = __mdss_fb_perform_commit(mfd);
		atomic_dec(&mfd->commits_pending);
		wake_up_all(&mfd->idle_wait_q);
	}

	atomic_set(&mfd->commits_pending, 0);
	wake_up_all(&mfd->idle_wait_q);

	return ret;
}

static int mdss_fb_check_var(struct fb_var_screeninfo *var,
			     struct fb_info *info)
{
	struct msm_fb_data_type *mfd = (struct msm_fb_data_type *)info->par;

	if (var->rotate != FB_ROTATE_UR)
		return -EINVAL;
	if (var->grayscale != info->var.grayscale)
		return -EINVAL;

	switch (var->bits_per_pixel) {
	case 16:
		if ((var->green.offset != 5) ||
		    !((var->blue.offset == 11)
		      || (var->blue.offset == 0)) ||
		    !((var->red.offset == 11)
		      || (var->red.offset == 0)) ||
		    (var->blue.length != 5) ||
		    (var->green.length != 6) ||
		    (var->red.length != 5) ||
		    (var->blue.msb_right != 0) ||
		    (var->green.msb_right != 0) ||
		    (var->red.msb_right != 0) ||
		    (var->transp.offset != 0) ||
		    (var->transp.length != 0))
			return -EINVAL;
		break;

	case 24:
		if ((var->blue.offset != 0) ||
		    (var->green.offset != 8) ||
		    (var->red.offset != 16) ||
		    (var->blue.length != 8) ||
		    (var->green.length != 8) ||
		    (var->red.length != 8) ||
		    (var->blue.msb_right != 0) ||
		    (var->green.msb_right != 0) ||
		    (var->red.msb_right != 0) ||
		    !(((var->transp.offset == 0) &&
		       (var->transp.length == 0)) ||
		      ((var->transp.offset == 24) &&
		       (var->transp.length == 8))))
			return -EINVAL;
		break;

	case 32:
		/* Check user specified color format BGRA/ARGB/ABGR/RGBA
		   and verify the position of the RGB components */

		if (!((var->transp.offset == 24) &&
			(var->blue.offset == 0) &&
			(var->green.offset == 8) &&
			(var->red.offset == 16)) &&
		    !((var->transp.offset == 0) &&
			(var->blue.offset == 24) &&
			(var->green.offset == 16) &&
			(var->red.offset == 8)) &&
		    !((var->transp.offset == 0) &&
			(var->blue.offset == 8) &&
			(var->green.offset == 16) &&
			(var->red.offset == 24)) &&
		    !((var->transp.offset == 24) &&
			(var->blue.offset == 16) &&
			(var->green.offset == 8) &&
			(var->red.offset == 0)))
				return -EINVAL;

		/* Check the common values for both RGBA and ARGB */

		if ((var->blue.length != 8) ||
		    (var->green.length != 8) ||
		    (var->red.length != 8) ||
		    (var->transp.length != 8) ||
		    (var->blue.msb_right != 0) ||
		    (var->green.msb_right != 0) ||
		    (var->red.msb_right != 0))
			return -EINVAL;

		break;

	default:
		return -EINVAL;
	}

	if ((var->xres_virtual <= 0) || (var->yres_virtual <= 0))
		return -EINVAL;

	if (info->fix.smem_start) {
		u32 len = var->xres_virtual * var->yres_virtual *
			(var->bits_per_pixel / 8);
		if (len > info->fix.smem_len)
			return -EINVAL;
	}

	if ((var->xres == 0) || (var->yres == 0))
		return -EINVAL;

	if (var->xoffset > (var->xres_virtual - var->xres))
		return -EINVAL;

	if (var->yoffset > (var->yres_virtual - var->yres))
		return -EINVAL;

	if (mfd->panel_info) {
		struct mdss_panel_info panel_info;
		int rc;

		memcpy(&panel_info, mfd->panel_info, sizeof(panel_info));
		mdss_fb_var_to_panelinfo(var, &panel_info);
		rc = mdss_fb_send_panel_event(mfd, MDSS_EVENT_CHECK_PARAMS,
			&panel_info);
		if (IS_ERR_VALUE(rc))
			return rc;
		mfd->panel_reconfig = rc;
	}

	return 0;
}

static int mdss_fb_set_par(struct fb_info *info)
{
	struct msm_fb_data_type *mfd = (struct msm_fb_data_type *)info->par;
	struct fb_var_screeninfo *var = &info->var;
	int old_imgType;
	int ret = 0;

	ret = mdss_fb_pan_idle(mfd);
	if (ret) {
		pr_err("Shutdown pending. Aborting operation\n");
		return ret;
	}

	old_imgType = mfd->fb_imgType;
	switch (var->bits_per_pixel) {
	case 16:
		if (var->red.offset == 0)
			mfd->fb_imgType = MDP_BGR_565;
		else
			mfd->fb_imgType	= MDP_RGB_565;
		break;

	case 24:
		if ((var->transp.offset == 0) && (var->transp.length == 0))
			mfd->fb_imgType = MDP_RGB_888;
		else if ((var->transp.offset == 24) &&
			 (var->transp.length == 8)) {
			mfd->fb_imgType = MDP_ARGB_8888;
			info->var.bits_per_pixel = 32;
		}
		break;

	case 32:
		if ((var->red.offset == 0) &&
		    (var->green.offset == 8) &&
		    (var->blue.offset == 16) &&
		    (var->transp.offset == 24))
			mfd->fb_imgType = MDP_RGBA_8888;
		else if ((var->red.offset == 16) &&
		    (var->green.offset == 8) &&
		    (var->blue.offset == 0) &&
		    (var->transp.offset == 24))
			mfd->fb_imgType = MDP_BGRA_8888;
		else if ((var->red.offset == 8) &&
		    (var->green.offset == 16) &&
		    (var->blue.offset == 24) &&
		    (var->transp.offset == 0))
			mfd->fb_imgType = MDP_ARGB_8888;
		else
			mfd->fb_imgType = MDP_RGBA_8888;
		break;

	default:
		return -EINVAL;
	}


	if (mfd->mdp.fb_stride)
		mfd->fbi->fix.line_length = mfd->mdp.fb_stride(mfd->index,
						var->xres,
						var->bits_per_pixel / 8);
	else
		mfd->fbi->fix.line_length = var->xres * var->bits_per_pixel / 8;


	if (mfd->panel_reconfig || (mfd->fb_imgType != old_imgType)) {
		mdss_fb_blank_sub(FB_BLANK_POWERDOWN, info, mfd->op_enable);
		mdss_fb_var_to_panelinfo(var, mfd->panel_info);
		mdss_fb_blank_sub(FB_BLANK_UNBLANK, info, mfd->op_enable);
		mfd->panel_reconfig = false;
	}

	return ret;
}

int mdss_fb_dcm(struct msm_fb_data_type *mfd, int req_state)
{
	int ret = 0;

	if (req_state == mfd->dcm_state) {
		pr_warn("Already in correct DCM/DTM state");
		return ret;
	}

	switch (req_state) {
	case DCM_UNBLANK:
		if (mfd->dcm_state == DCM_UNINIT &&
			!mfd->panel_power_on && mfd->mdp.on_fnc) {
			ret = mfd->mdp.on_fnc(mfd);
			if (ret == 0) {
				mfd->panel_power_on = true;
				mfd->dcm_state = DCM_UNBLANK;
			}
		}
		break;
	case DCM_ENTER:
		if (mfd->dcm_state == DCM_UNBLANK) {
			/*
			 * Keep unblank path available for only
			 * DCM operation
			 */
			mfd->panel_power_on = false;
			mfd->dcm_state = DCM_ENTER;
		}
		break;
	case DCM_EXIT:
		if (mfd->dcm_state == DCM_ENTER) {
			/* Release the unblank path for exit */
			mfd->panel_power_on = true;
			mfd->dcm_state = DCM_EXIT;
		}
		break;
	case DCM_BLANK:
		if ((mfd->dcm_state == DCM_EXIT ||
			mfd->dcm_state == DCM_UNBLANK) &&
			mfd->panel_power_on && mfd->mdp.off_fnc) {
			ret = mfd->mdp.off_fnc(mfd);
			if (ret == 0) {
				mfd->panel_power_on = false;
				mfd->dcm_state = DCM_UNINIT;
			}
		}
		break;
	case DTM_ENTER:
		if (mfd->dcm_state == DCM_UNINIT)
			mfd->dcm_state = DTM_ENTER;
		break;
	case DTM_EXIT:
		if (mfd->dcm_state == DTM_ENTER)
			mfd->dcm_state = DCM_UNINIT;
		break;
	}

	return ret;
}

static int mdss_fb_cursor(struct fb_info *info, void __user *p)
{
	struct msm_fb_data_type *mfd = (struct msm_fb_data_type *)info->par;
	struct fb_cursor cursor;
	int ret;

	if (!mfd->mdp.cursor_update)
		return -ENODEV;

	ret = copy_from_user(&cursor, p, sizeof(cursor));
	if (ret)
		return ret;

	return mfd->mdp.cursor_update(mfd, &cursor);
}

static int mdss_fb_set_lut(struct fb_info *info, void __user *p)
{
	struct msm_fb_data_type *mfd = (struct msm_fb_data_type *)info->par;
	struct fb_cmap cmap;
	int ret;

	if (!mfd->mdp.lut_update)
		return -ENODEV;

	ret = copy_from_user(&cmap, p, sizeof(cmap));
	if (ret)
		return ret;

	mfd->mdp.lut_update(mfd, &cmap);
	return 0;
}

/**
 * mdss_fb_sync_get_fence() - get fence from timeline
 * @timeline:	Timeline to create the fence on
 * @fence_name:	Name of the fence that will be created for debugging
 * @val:	Timeline value at which the fence will be signaled
 *
 * Function returns a fence on the timeline given with the name provided.
 * The fence created will be signaled when the timeline is advanced.
 */
struct sync_fence *mdss_fb_sync_get_fence(struct sw_sync_timeline *timeline,
		const char *fence_name, int val)
{
	struct sync_pt *sync_pt;
	struct sync_fence *fence;

	pr_debug("%s: buf sync fence timeline=%d\n", fence_name, val);

	sync_pt = sw_sync_pt_create(timeline, val);
	if (sync_pt == NULL) {
		pr_err("%s: cannot create sync point\n", fence_name);
		return NULL;
	}

	/* create fence */
	fence = sync_fence_create(fence_name, sync_pt);
	if (fence == NULL) {
		sync_pt_free(sync_pt);
		pr_err("%s: cannot create fence\n", fence_name);
		return NULL;
	}

	return fence;
}

static int mdss_fb_handle_buf_sync_ioctl(struct msm_sync_pt_data *sync_pt_data,
				 struct mdp_buf_sync *buf_sync)
{
	int i, ret = 0;
	int acq_fen_fd[MDP_MAX_FENCE_FD];
	struct sync_fence *fence, *rel_fence, *retire_fence;
	int rel_fen_fd;
	int retire_fen_fd;
	int val;

	if ((buf_sync->acq_fen_fd_cnt > MDP_MAX_FENCE_FD) ||
				(sync_pt_data->timeline == NULL))
		return -EINVAL;

	if (buf_sync->acq_fen_fd_cnt)
		ret = copy_from_user(acq_fen_fd, buf_sync->acq_fen_fd,
				buf_sync->acq_fen_fd_cnt * sizeof(int));
	if (ret) {
		pr_err("%s: copy_from_user failed", sync_pt_data->fence_name);
		return ret;
	}

	i = mdss_fb_wait_for_fence(sync_pt_data);
	if (i > 0)
		pr_warn("%s: waited on %d active fences\n",
				sync_pt_data->fence_name, i);

	mutex_lock(&sync_pt_data->sync_mutex);
	for (i = 0; i < buf_sync->acq_fen_fd_cnt; i++) {
		fence = sync_fence_fdget(acq_fen_fd[i]);
		if (fence == NULL) {
			pr_err("%s: null fence! i=%d fd=%d\n",
					sync_pt_data->fence_name, i,
					acq_fen_fd[i]);
			ret = -EINVAL;
			break;
		}
		sync_pt_data->acq_fen[i] = fence;
	}
	sync_pt_data->acq_fen_cnt = i;
	if (ret)
		goto buf_sync_err_1;

	val = sync_pt_data->timeline_value + sync_pt_data->threshold +
			atomic_read(&sync_pt_data->commit_cnt);

	/* Set release fence */
	rel_fence = mdss_fb_sync_get_fence(sync_pt_data->timeline,
			sync_pt_data->fence_name, val);
	if (IS_ERR_OR_NULL(rel_fence)) {
		pr_err("%s: unable to retrieve release fence\n",
				sync_pt_data->fence_name);
		ret = rel_fence ? PTR_ERR(rel_fence) : -ENOMEM;
		goto buf_sync_err_1;
	}

	/* create fd */
	rel_fen_fd = get_unused_fd_flags(0);
	if (rel_fen_fd < 0) {
		pr_err("%s: get_unused_fd_flags failed\n",
				sync_pt_data->fence_name);
		ret = -EIO;
		goto buf_sync_err_2;
	}

	sync_fence_install(rel_fence, rel_fen_fd);

	ret = copy_to_user(buf_sync->rel_fen_fd, &rel_fen_fd, sizeof(int));
	if (ret) {
		pr_err("%s: copy_to_user failed\n", sync_pt_data->fence_name);
		goto buf_sync_err_3;
	}

	if (!(buf_sync->flags & MDP_BUF_SYNC_FLAG_RETIRE_FENCE))
		goto skip_retire_fence;

	if (sync_pt_data->get_retire_fence)
		retire_fence = sync_pt_data->get_retire_fence(sync_pt_data);
	else
		retire_fence = NULL;

	if (IS_ERR_OR_NULL(retire_fence)) {
		val += sync_pt_data->retire_threshold;
		retire_fence = mdss_fb_sync_get_fence(
			sync_pt_data->timeline, "mdp-retire", val);
	}

	if (IS_ERR_OR_NULL(retire_fence)) {
		pr_err("%s: unable to retrieve retire fence\n",
				sync_pt_data->fence_name);
		ret = retire_fence ? PTR_ERR(rel_fence) : -ENOMEM;
		goto buf_sync_err_3;
	}
	retire_fen_fd = get_unused_fd_flags(0);

	if (retire_fen_fd < 0) {
		pr_err("%s: get_unused_fd_flags failed for retire fence\n",
				sync_pt_data->fence_name);
		ret = -EIO;
		sync_fence_put(retire_fence);
		goto buf_sync_err_3;
	}

	sync_fence_install(retire_fence, retire_fen_fd);

	ret = copy_to_user(buf_sync->retire_fen_fd, &retire_fen_fd,
			sizeof(int));
	if (ret) {
		pr_err("%s: copy_to_user failed for retire fence\n",
				sync_pt_data->fence_name);
		put_unused_fd(retire_fen_fd);
		sync_fence_put(retire_fence);
		goto buf_sync_err_3;
	}

skip_retire_fence:
	mutex_unlock(&sync_pt_data->sync_mutex);

	if (buf_sync->flags & MDP_BUF_SYNC_FLAG_WAIT)
		mdss_fb_wait_for_fence(sync_pt_data);

	return ret;
buf_sync_err_3:
	put_unused_fd(rel_fen_fd);
buf_sync_err_2:
	sync_fence_put(rel_fence);
buf_sync_err_1:
	for (i = 0; i < sync_pt_data->acq_fen_cnt; i++)
		sync_fence_put(sync_pt_data->acq_fen[i]);
	sync_pt_data->acq_fen_cnt = 0;
	mutex_unlock(&sync_pt_data->sync_mutex);
	return ret;
}
static int mdss_fb_display_commit(struct fb_info *info,
						unsigned long *argp)
{
	int ret;
	struct mdp_display_commit disp_commit;
	ret = copy_from_user(&disp_commit, argp,
			sizeof(disp_commit));
	if (ret) {
		pr_err("%s:copy_from_user failed", __func__);
		return ret;
	}
	ret = mdss_fb_pan_display_ex(info, &disp_commit);
	return ret;
}

/*
 * mdss_fb_do_ioctl() - MDSS Framebuffer ioctl function
 * @info:	pointer to framebuffer info
 * @cmd:	ioctl command
 * @arg:	argument to ioctl
 *
 * This function provides an architecture agnostic implementation
 * of the mdss framebuffer ioctl. This function can be called
 * by compat ioctl or regular ioctl to handle the supported commands.
 */
int mdss_fb_do_ioctl(struct fb_info *info, unsigned int cmd,
			 unsigned long arg)
{
	struct msm_fb_data_type *mfd;
	void __user *argp = (void __user *)arg;
	struct mdp_page_protection fb_page_protection;
	int ret = -ENOSYS;
	struct mdp_buf_sync buf_sync;
	struct msm_sync_pt_data *sync_pt_data = NULL;

	if (!info || !info->par)
		return -EINVAL;

	mfd = (struct msm_fb_data_type *)info->par;
	if (!mfd)
		return -EINVAL;

<<<<<<< HEAD
	atomic_inc(&mfd->ioctl_ref_cnt);
	if (mfd->shutdown_pending) {
		ret = -EPERM;
		goto exit;
	}

=======
	if (mfd->shutdown_pending)
		return -EPERM;

	atomic_inc(&mfd->ioctl_ref_cnt);
>>>>>>> 4a4a3f9e

	mdss_fb_power_setting_idle(mfd);

	if ((cmd != MSMFB_VSYNC_CTRL) && (cmd != MSMFB_OVERLAY_VSYNC_CTRL) &&
			(cmd != MSMFB_ASYNC_BLIT) && (cmd != MSMFB_BLIT) &&
			(cmd != MSMFB_NOTIFY_UPDATE) &&
			(cmd != MSMFB_OVERLAY_PREPARE)) {
		ret = mdss_fb_pan_idle(mfd);
		if (ret) {
			pr_debug("Shutdown pending. Aborting operation %x\n",
				cmd);
			goto exit;
		}
	}

	switch (cmd) {
	case MSMFB_CURSOR:
		ret = mdss_fb_cursor(info, argp);
		break;

	case MSMFB_SET_LUT:
		ret = mdss_fb_set_lut(info, argp);
		break;

	case MSMFB_GET_PAGE_PROTECTION:
		fb_page_protection.page_protection =
			mfd->mdp_fb_page_protection;
		ret = copy_to_user(argp, &fb_page_protection,
				   sizeof(fb_page_protection));
		if (ret)
			goto exit;
		break;

	case MSMFB_BUFFER_SYNC:
		ret = copy_from_user(&buf_sync, argp, sizeof(buf_sync));
		if (ret)
			goto exit;

		if ((!mfd->op_enable) || (!mfd->panel_power_on)) {
			ret = -EPERM;
			goto exit;
		}

		if (mfd->mdp.get_sync_fnc)
			sync_pt_data = mfd->mdp.get_sync_fnc(mfd, &buf_sync);
		if (!sync_pt_data)
			sync_pt_data = &mfd->mdp_sync_pt_data;

		ret = mdss_fb_handle_buf_sync_ioctl(sync_pt_data, &buf_sync);

		if (!ret)
			ret = copy_to_user(argp, &buf_sync, sizeof(buf_sync));
		break;

	case MSMFB_NOTIFY_UPDATE:
		ret = mdss_fb_notify_update(mfd, argp);
		break;

	case MSMFB_DISPLAY_COMMIT:
		ret = mdss_fb_display_commit(info, argp);
		break;

	default:
		if (mfd->mdp.ioctl_handler)
			ret = mfd->mdp.ioctl_handler(mfd, cmd, argp);
		break;
	}

	if (ret == -ENOSYS)
		pr_err("unsupported ioctl (%x)\n", cmd);

exit:
	if (!atomic_dec_return(&mfd->ioctl_ref_cnt))
		wake_up_all(&mfd->ioctl_q);

	return ret;
}

static int mdss_fb_ioctl(struct fb_info *info, unsigned int cmd,
			 unsigned long arg)
{
	if (!info || !info->par)
		return -EINVAL;

	return mdss_fb_do_ioctl(info, cmd, arg);
}

struct fb_info *msm_fb_get_writeback_fb(void)
{
	int c = 0;
	for (c = 0; c < fbi_list_index; ++c) {
		struct msm_fb_data_type *mfd;
		mfd = (struct msm_fb_data_type *)fbi_list[c]->par;
		if (mfd->panel.type == WRITEBACK_PANEL)
			return fbi_list[c];
	}

	return NULL;
}
EXPORT_SYMBOL(msm_fb_get_writeback_fb);

static int mdss_fb_register_extra_panel(struct platform_device *pdev,
	struct mdss_panel_data *pdata)
{
	struct mdss_panel_data *fb_pdata;

	fb_pdata = dev_get_platdata(&pdev->dev);
	if (!fb_pdata) {
		pr_err("framebuffer device %s contains invalid panel data\n",
				dev_name(&pdev->dev));
		return -EINVAL;
	}

	if (fb_pdata->next) {
		pr_err("split panel already setup for framebuffer device %s\n",
				dev_name(&pdev->dev));
		return -EEXIST;
	}

	fb_pdata->next = pdata;

	return 0;
}

int mdss_register_panel(struct platform_device *pdev,
	struct mdss_panel_data *pdata)
{
	struct platform_device *fb_pdev, *mdss_pdev;
	struct device_node *node;
	int rc = 0;
	bool master_panel = true;

	if (!pdev || !pdev->dev.of_node) {
		pr_err("Invalid device node\n");
		return -ENODEV;
	}

	if (!mdp_instance) {
		pr_err("mdss mdp resource not initialized yet\n");
		return -EPROBE_DEFER;
	}

	node = of_parse_phandle(pdev->dev.of_node, "qcom,mdss-fb-map", 0);
	if (!node) {
		pr_err("Unable to find fb node for device: %s\n",
				pdev->name);
		return -ENODEV;
	}
	mdss_pdev = of_find_device_by_node(node->parent);
	if (!mdss_pdev) {
		pr_err("Unable to find mdss for node: %s\n", node->full_name);
		rc = -ENODEV;
		goto mdss_notfound;
	}

	fb_pdev = of_find_device_by_node(node);
	if (fb_pdev) {
		rc = mdss_fb_register_extra_panel(fb_pdev, pdata);
		if (rc == 0)
			master_panel = false;
	} else {
		pr_info("adding framebuffer device %s\n", dev_name(&pdev->dev));
		fb_pdev = of_platform_device_create(node, NULL,
				&mdss_pdev->dev);
		if (fb_pdev)
			fb_pdev->dev.platform_data = pdata;
	}

	if (master_panel && mdp_instance->panel_register_done)
		mdp_instance->panel_register_done(pdata);

mdss_notfound:
	of_node_put(node);
	return rc;
}
EXPORT_SYMBOL(mdss_register_panel);

int mdss_fb_register_mdp_instance(struct msm_mdp_interface *mdp)
{
	if (mdp_instance) {
		pr_err("multiple MDP instance registration");
		return -EINVAL;
	}

	mdp_instance = mdp;
	return 0;
}
EXPORT_SYMBOL(mdss_fb_register_mdp_instance);

int mdss_fb_get_phys_info(dma_addr_t *start, unsigned long *len, int fb_num)
{
	struct fb_info *info;
	struct msm_fb_data_type *mfd;

	if (fb_num >= MAX_FBI_LIST)
		return -EINVAL;

	info = fbi_list[fb_num];
	if (!info)
		return -ENOENT;

	mfd = (struct msm_fb_data_type *)info->par;
	if (!mfd)
		return -ENODEV;

	if (mfd->iova)
		*start = mfd->iova;
	else
		*start = info->fix.smem_start;
	*len = info->fix.smem_len;

	return 0;
}
EXPORT_SYMBOL(mdss_fb_get_phys_info);

int __init mdss_fb_init(void)
{
	int rc = -ENODEV;

	if (platform_driver_register(&mdss_fb_driver))
		return rc;

	return 0;
}

module_init(mdss_fb_init);

int mdss_fb_suspres_panel(struct device *dev, void *data)
{
	struct msm_fb_data_type *mfd;
	int rc;
	u32 event;

	if (!data) {
		pr_err("Device state not defined\n");
		return -EINVAL;
	}
	mfd = dev_get_drvdata(dev);
	if (!mfd)
		return 0;

	event = *((bool *) data) ? MDSS_EVENT_RESUME : MDSS_EVENT_SUSPEND;

	rc = mdss_fb_send_panel_event(mfd, event, NULL);
	if (rc)
		pr_warn("unable to %s fb%d (%d)\n",
			event == MDSS_EVENT_RESUME ? "resume" : "suspend",
			mfd->index, rc);
	return rc;
}<|MERGE_RESOLUTION|>--- conflicted
+++ resolved
@@ -2454,19 +2454,10 @@
 	if (!mfd)
 		return -EINVAL;
 
-<<<<<<< HEAD
-	atomic_inc(&mfd->ioctl_ref_cnt);
-	if (mfd->shutdown_pending) {
-		ret = -EPERM;
-		goto exit;
-	}
-
-=======
 	if (mfd->shutdown_pending)
 		return -EPERM;
 
 	atomic_inc(&mfd->ioctl_ref_cnt);
->>>>>>> 4a4a3f9e
 
 	mdss_fb_power_setting_idle(mfd);
 

--- conflicted
+++ resolved
@@ -2,11 +2,7 @@
  * Core MDSS framebuffer driver.
  *
  * Copyright (C) 2007 Google Incorporated
-<<<<<<< HEAD
- * Copyright (c) 2008-2017, The Linux Foundation. All rights reserved.
-=======
  * Copyright (c) 2008-2018, The Linux Foundation. All rights reserved.
->>>>>>> e045a95c
  *
  * This software is licensed under the terms of the GNU General Public
  * License version 2, as published by the Free Software Foundation, and
@@ -81,15 +77,12 @@
 #define BLANK_FLAG_LP	FB_BLANK_VSYNC_SUSPEND
 #define BLANK_FLAG_ULP	FB_BLANK_NORMAL
 #endif
-<<<<<<< HEAD
-=======
 
 /*
  * Time period for fps calulation in micro seconds.
  * Default value is set to 1 sec.
  */
 #define MDP_TIME_PERIOD_CALC_FPS_US	1000000
->>>>>>> e045a95c
 
 static struct fb_info *fbi_list[MAX_FBI_LIST];
 static int fbi_list_index;
@@ -3020,11 +3013,6 @@
 						wait_ms);
 
 			pr_warn("%s: sync_fence_wait timed out! ",
-<<<<<<< HEAD
-					sync_pt_data->fence_name);
-			pr_warn("%s: sync_fence_wait timed out! ",
-=======
->>>>>>> e045a95c
 					fences[i]->name);
 			pr_cont("Waiting %ld.%ld more seconds\n",
 				(wait_ms/MSEC_PER_SEC), (wait_ms%MSEC_PER_SEC));
@@ -3461,13 +3449,6 @@
 			__ioctl_transition_dyn_mode_state(mfd,
 				MSMFB_ATOMIC_COMMIT, true, false);
 			if (mfd->panel.type == WRITEBACK_PANEL) {
-<<<<<<< HEAD
-				output_layer = commit_v1->output_layer;
-				if (!output_layer) {
-					pr_err("Output layer is null\n");
-					goto end;
-				}
-=======
 				if (!commit_v1->output_layer) {
 					pr_err("Output layer is null\n");
 					goto end;
@@ -3480,7 +3461,6 @@
 				}
 
 
->>>>>>> e045a95c
 				wb_change = !mdss_fb_is_wb_config_same(mfd,
 						&output_layer);
 				if (wb_change) {
@@ -4369,12 +4349,8 @@
 	MDSS_XLOG(sync_pt_data->timeline_value, val,
 		atomic_read(&sync_pt_data->commit_cnt));
 	pr_debug("%s: fence CTL%d Commit_cnt%d\n", sync_pt_data->fence_name,
-<<<<<<< HEAD
-		sync_pt_data->timeline_value,  atomic_read(&sync_pt_data->commit_cnt));
-=======
 		sync_pt_data->timeline_value,
 		atomic_read(&sync_pt_data->commit_cnt));
->>>>>>> e045a95c
 	/* Set release fence */
 	rel_fence = mdss_fb_sync_get_fence(sync_pt_data->timeline,
 			sync_pt_data->fence_name, val);
@@ -4440,10 +4416,6 @@
 		goto buf_sync_err_3;
 	}
 
-<<<<<<< HEAD
-	sync_fence_install(rel_fence, rel_fen_fd);
-=======
->>>>>>> e045a95c
 	sync_fence_install(retire_fence, retire_fen_fd);
 
 skip_retire_fence:
@@ -4598,14 +4570,10 @@
 	struct mdp_input_layer __user *input_layer_list;
 	struct mdp_output_layer *output_layer = NULL;
 	struct mdp_output_layer __user *output_layer_user;
-<<<<<<< HEAD
-	struct msm_fb_data_type *mfd;
-=======
 	struct mdp_frc_info *frc_info = NULL;
 	struct mdp_frc_info __user *frc_info_user;
 	struct msm_fb_data_type *mfd;
 	struct mdss_overlay_private *mdp5_data = NULL;
->>>>>>> e045a95c
 
 	ret = copy_from_user(&commit, argp, sizeof(struct mdp_layer_commit));
 	if (ret) {
@@ -4617,11 +4585,6 @@
 	if (!mfd)
 		return -EINVAL;
 
-<<<<<<< HEAD
-	if (mfd->panel_info->panel_dead) {
-		pr_debug("early commit return\n");
-		MDSS_XLOG(mfd->panel_info->panel_dead);
-=======
 	mdp5_data = mfd_to_mdp5_data(mfd);
 
 	if (mfd->panel_info->panel_dead) {
@@ -4636,7 +4599,6 @@
 			mfd->mdp.signal_retire_fence && mdp5_data)
 			mfd->mdp.signal_retire_fence(mfd,
 						mdp5_data->retire_cnt);
->>>>>>> e045a95c
 		return 0;
 	}
 
@@ -4720,26 +4682,11 @@
 			goto err;
 		}
 
-<<<<<<< HEAD
-			ret = copy_from_user(scale, layer->scale,
-					sizeof(struct mdp_scale_data));
-			if (ret) {
-				pr_err("layer list copy from user failed, scale = %pK\n",
-						layer->scale);
-				kfree(scale);
-				scale = NULL;
-				mdss_mdp_free_layer_pp_info(layer);
-				ret = -EFAULT;
-				goto err;
-			}
-			layer->scale = scale;
-=======
 		ret = copy_from_user(frc_info, frc_info_user,
 			sizeof(struct mdp_frc_info));
 		if (ret) {
 			pr_err("frc info copy from user failed\n");
 			goto frc_err;
->>>>>>> e045a95c
 		}
 
 		commit.commit_v1.frc_info = frc_info;
@@ -4887,7 +4834,6 @@
 {
 	int ret = 0;
 
-#ifndef TARGET_HW_MDSS_MDP3
 	if (mfd->wait_for_kickoff &&
 		((cmd == MSMFB_OVERLAY_PREPARE) ||
 		(cmd == MSMFB_BUFFER_SYNC) ||
@@ -4900,16 +4846,7 @@
 		(cmd == MSMFB_OVERLAY_SET))) {
 		ret = mdss_fb_wait_for_kickoff(mfd);
 	}
-#else
-	if ((cmd != MSMFB_VSYNC_CTRL) &&
-		(cmd != MSMFB_OVERLAY_VSYNC_CTRL) &&
-		(cmd != MSMFB_ASYNC_BLIT) &&
-		(cmd != MSMFB_BLIT) &&
-		(cmd != MSMFB_NOTIFY_UPDATE) &&
-		(cmd != MSMFB_OVERLAY_PREPARE)) {
-		ret = mdss_fb_wait_for_kickoff(mfd);
-	}
-#endif
+
 	if (ret && (ret != -ESHUTDOWN))
 		pr_err("wait_idle failed. cmd=0x%x rc=%d\n", cmd, ret);
 

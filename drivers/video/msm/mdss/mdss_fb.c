--- conflicted
+++ resolved
@@ -50,12 +50,6 @@
 
 #include <linux/qcom_iommu.h>
 #include <linux/msm_iommu_domains.h>
-<<<<<<< HEAD
-#include <mach/msm_memtypes.h>
-#include <linux/notifier.h>
-#include <linux/asus_utility.h>
-=======
->>>>>>> 62a3c2da
 
 #include <linux/notifier.h>
 #include <linux/asus_utility.h>
@@ -113,14 +107,8 @@
 static int mdss_fb_pan_idle(struct msm_fb_data_type *mfd);
 static int mdss_fb_send_panel_event(struct msm_fb_data_type *mfd,
 					int event, void *arg);
-<<<<<<< HEAD
-
-extern int mdss_mdp_overlay_vsync_ctrl(struct msm_fb_data_type *mfd, int en);
-
-=======
 static void mdss_fb_set_mdp_sync_pt_threshold(struct msm_fb_data_type *mfd);
 extern int mdss_mdp_overlay_vsync_ctrl(struct msm_fb_data_type *mfd, int en);
->>>>>>> 62a3c2da
 void mdss_fb_no_update_notify_timer_cb(unsigned long data)
 {
 	struct msm_fb_data_type *mfd = (struct msm_fb_data_type *)data;
@@ -689,17 +677,11 @@
 {
 	static bool first_display_on = true;
 	
-<<<<<<< HEAD
-	switch (code) {
-		case FB_BLANK_ENTER_NON_INTERACTIVE:
-			if(g_mfd != NULL)
-=======
 	printk(KERN_DEBUG "[PF]%s +\n", __func__);
 	switch (code) {
 		case FB_BLANK_ENTER_NON_INTERACTIVE:
 			if(g_mfd != NULL)
 				g_display_first_frame = false;
->>>>>>> 62a3c2da
 				mdss_fb_send_panel_event(g_mfd,MDSS_EVENT_AMBIENT_MODE_ON,0);
 			break;
 
@@ -708,10 +690,7 @@
 				first_display_on = false;
 			}else{
 				if(g_mfd != NULL){
-<<<<<<< HEAD
-=======
 					g_display_first_frame = true;
->>>>>>> 62a3c2da
 					mdss_fb_send_panel_event(g_mfd,MDSS_EVENT_AMBIENT_MODE_OFF,0);
 					mdss_mdp_overlay_vsync_ctrl(g_mfd,1);
 				}
@@ -722,20 +701,13 @@
 			break;
 	}
 
-<<<<<<< HEAD
-=======
 	printk(KERN_DEBUG "[PF]%s -\n", __func__);
->>>>>>> 62a3c2da
 	return 0;
 }
 
 static struct notifier_block interactive_mode_notifier = {
         .notifier_call =    interactive_notify,
 };
-<<<<<<< HEAD
-
-=======
->>>>>>> 62a3c2da
 static int mdss_fb_probe(struct platform_device *pdev)
 {
 	struct msm_fb_data_type *mfd = NULL;
@@ -866,26 +838,6 @@
 		mfd->mdp_sync_pt_data.retire_threshold = 0;
 		break;
 	}
-<<<<<<< HEAD
-
-	if (mfd->splash_logo_enabled) {
-		mfd->splash_thread = kthread_run(mdss_fb_splash_thread, mfd,
-				"mdss_fb_splash");
-		if (IS_ERR(mfd->splash_thread)) {
-			pr_err("unable to start splash thread %d\n",
-				mfd->index);
-			mfd->splash_thread = NULL;
-		}
-	}
-
-	INIT_DELAYED_WORK(&mfd->idle_notify_work, __mdss_fb_idle_notify_work);
-	g_mfd = mfd;
-	if(register_mode_notifier(&interactive_mode_notifier))
-		pr_err("Error: fail to register ambient notifier\n");
-
-	return rc;
-=======
->>>>>>> 62a3c2da
 }
 static int mdss_fb_remove(struct platform_device *pdev)
 {
@@ -895,10 +847,7 @@
 
 	if (!mfd)
 		return -ENODEV;
-<<<<<<< HEAD
-=======
-
->>>>>>> 62a3c2da
+
 	unregister_mode_notifier(&interactive_mode_notifier);
 	mdss_fb_remove_sysfs(mfd);
 
@@ -950,10 +899,6 @@
 
 	pr_debug("mdss_fb suspend index=%d\n", mfd->index);
 
-#if defined(CONFIG_FB_MSM_MDSS_PANEL_ALWAYS_ON)
-	if ((mfd->index == 0) && (mfd->panel_info->type == MIPI_CMD_PANEL))
-		return mfd->mdp.off_pan_on_fnc(mfd);
-#endif
 	mdss_fb_pan_idle(mfd);
 	ret = mdss_fb_send_panel_event(mfd, MDSS_EVENT_SUSPEND, NULL);
 	if (ret) {
@@ -992,10 +937,6 @@
 	if ((!mfd) || (mfd->key != MFD_KEY))
 		return 0;
 
-#if defined(CONFIG_FB_MSM_MDSS_PANEL_ALWAYS_ON)
-	if ((mfd->index == 0) && (mfd->panel_info->type == MIPI_CMD_PANEL))
-		return 0;
-#endif
 	INIT_COMPLETION(mfd->power_set_comp);
 	mfd->is_power_setting = true;
 	pr_debug("mdss_fb resume index=%d\n", mfd->index);
@@ -1240,14 +1181,9 @@
 	cur_power_state = mfd->panel_power_state;
 	switch (blank_mode) {
 	case FB_BLANK_UNBLANK:
-<<<<<<< HEAD
-		printk("MDSS:FB:blank_mode=%d,mfd->pwr=%d\n",blank_mode,mfd->panel_power_on);
-		if (!mfd->panel_power_on && mfd->mdp.on_fnc) {
-=======
 		printk("MDSS:FB:unblank called. cur pwr state=%d\n", cur_power_state);
 		if (!mdss_panel_is_power_on_interactive(cur_power_state) &&
 			mfd->mdp.on_fnc) {
->>>>>>> 62a3c2da
 			ret = mfd->mdp.on_fnc(mfd);
 			if (ret == 0) {
 				mfd->panel_power_state = MDSS_PANEL_POWER_ON;
@@ -1274,6 +1210,7 @@
 			mutex_unlock(&mfd->bl_lock);
 		}
 		break;
+
 	case FB_BLANK_VSYNC_SUSPEND:
 		req_power_state = MDSS_PANEL_POWER_DOZE;
 		pr_debug("Doze power mode requested\n");
@@ -1281,16 +1218,10 @@
 	case FB_BLANK_NORMAL:
 	case FB_BLANK_POWERDOWN:
 	default:
-<<<<<<< HEAD
-		printk("MDSS:FB:blank_mode=%d,pwr=%d\n",blank_mode,mfd->panel_power_on);
-		if (mfd->panel_power_on && mfd->mdp.off_fnc) {
-			int curr_pwr_state;
-=======
 		printk("MDSS:FB:blank powerdown called. cur mode=%d, req mode=%d\n",
 			cur_power_state, req_power_state);
 		if (mdss_fb_is_power_on(mfd) && mfd->mdp.off_fnc) {
 			cur_power_state = mfd->panel_power_state;
->>>>>>> 62a3c2da
 
 			mutex_lock(&mfd->update.lock);
 			mfd->update.type = NOTIFY_TYPE_SUSPEND;
@@ -1341,18 +1272,6 @@
 			mfd->suspend.panel_power_state = MDSS_PANEL_POWER_OFF;
 		return 0;
 	}
-<<<<<<< HEAD
-
-	/* One shut code to prevent dark red panel issue */
-	{
-		static int has_shot = false;
-		if (!has_shot && FB_BLANK_UNBLANK == blank_mode){
-			printk("MDSS:AMB:Force blank/unblank panel after bootup.\n");
-			has_shot = true;
-			mdss_fb_blank_sub(FB_BLANK_POWERDOWN, info, mfd->op_enable);
-			mdss_fb_blank_sub(FB_BLANK_UNBLANK, info, mfd->op_enable);
-		}
-=======
 	pr_debug("mode: %d\n", blank_mode);
 
 	pdata = dev_get_platdata(&mfd->pdev->dev);
@@ -1363,7 +1282,6 @@
 		mfd->mdp.configure_panel(mfd, 0);
 		mdss_fb_set_mdp_sync_pt_threshold(mfd);
 		pdata->panel_info.is_lpm_mode = false;
->>>>>>> 62a3c2da
 	}
 
 	return mdss_fb_blank_sub(blank_mode, info, mfd->op_enable);
@@ -1945,10 +1863,7 @@
 	atomic_set(&mfd->mdp_sync_pt_data.commit_cnt, 0);
 	atomic_set(&mfd->commits_pending, 0);
 	atomic_set(&mfd->ioctl_ref_cnt, 0);
-<<<<<<< HEAD
-=======
 	atomic_set(&mfd->kickoff_pending, 0);
->>>>>>> 62a3c2da
 
 	init_timer(&mfd->no_update.timer);
 	mfd->no_update.timer.function = mdss_fb_no_update_notify_timer_cb;
@@ -1962,10 +1877,7 @@
 	init_waitqueue_head(&mfd->commit_wait_q);
 	init_waitqueue_head(&mfd->idle_wait_q);
 	init_waitqueue_head(&mfd->ioctl_q);
-<<<<<<< HEAD
-=======
 	init_waitqueue_head(&mfd->kickoff_wait_q);
->>>>>>> 62a3c2da
 
 	ret = fb_alloc_cmap(&fbi->cmap, 256, 0);
 	if (ret)
@@ -3197,10 +3109,7 @@
 	int ret = -ENOSYS;
 	struct mdp_buf_sync buf_sync;
 	struct msm_sync_pt_data *sync_pt_data = NULL;
-<<<<<<< HEAD
-=======
 	unsigned int dsi_mode = 0;
->>>>>>> 62a3c2da
 
 	if (!info || !info->par)
 		return -EINVAL;
@@ -3216,23 +3125,9 @@
 
 	mdss_fb_power_setting_idle(mfd);
 
-<<<<<<< HEAD
-	if ((cmd != MSMFB_VSYNC_CTRL) && (cmd != MSMFB_OVERLAY_VSYNC_CTRL) &&
-			(cmd != MSMFB_ASYNC_BLIT) && (cmd != MSMFB_BLIT) &&
-			(cmd != MSMFB_NOTIFY_UPDATE) &&
-			(cmd != MSMFB_OVERLAY_PREPARE)) {
-		ret = mdss_fb_pan_idle(mfd);
-		if (ret) {
-			pr_debug("Shutdown pending. Aborting operation %x\n",
-				cmd);
-			goto exit;
-		}
-	}
-=======
 	ret = __ioctl_wait_idle(mfd, cmd);
 	if (ret)
 		goto exit;
->>>>>>> 62a3c2da
 
 	switch (cmd) {
 	case MSMFB_CURSOR:
@@ -3257,11 +3152,7 @@
 		if (ret)
 			goto exit;
 
-<<<<<<< HEAD
-		if ((!mfd->op_enable) || (!mfd->panel_power_on)) {
-=======
 		if ((!mfd->op_enable) || (mdss_fb_is_power_off(mfd))) {
->>>>>>> 62a3c2da
 			ret = -EPERM;
 			goto exit;
 		}

/*
 * Core MDSS framebuffer driver.
 *
 * Copyright (C) 2007 Google Incorporated
 * Copyright (c) 2008-2013, The Linux Foundation. All rights reserved.
 *
 * This software is licensed under the terms of the GNU General Public
 * License version 2, as published by the Free Software Foundation, and
 * may be copied, distributed, and modified under those terms.
 *
 * This program is distributed in the hope that it will be useful,
 * but WITHOUT ANY WARRANTY; without even the implied warranty of
 * MERCHANTABILITY or FITNESS FOR A PARTICULAR PURPOSE.  See the
 * GNU General Public License for more details.
 */

#define pr_fmt(fmt)	"%s: " fmt, __func__

#include <linux/bootmem.h>
#include <linux/console.h>
#include <linux/debugfs.h>
#include <linux/delay.h>
#include <linux/device.h>
#include <linux/dma-mapping.h>
#include <linux/fb.h>
#include <linux/init.h>
#include <linux/ioport.h>
#include <linux/kernel.h>
#include <linux/leds.h>
#include <linux/memory.h>
#include <linux/mm.h>
#include <linux/module.h>
#include <linux/moduleparam.h>
#include <linux/msm_mdp.h>
#include <linux/of.h>
#include <linux/of_address.h>
#include <linux/proc_fs.h>
#include <linux/pm_runtime.h>
#include <linux/slab.h>
#include <linux/string.h>
#include <linux/uaccess.h>
#include <linux/version.h>
#include <linux/vmalloc.h>
#include <linux/sync.h>
#include <linux/sw_sync.h>
#include <linux/file.h>
#include <linux/kthread.h>

#include <mach/board.h>
#include <mach/memory.h>
#include <mach/iommu.h>
#include <linux/msm_iommu_domains.h>
#include <mach/msm_memtypes.h>

#include "mdss_dsi.h"
#include "mdss_fb.h"

#ifdef CONFIG_FB_MSM_TRIPLE_BUFFER
#define MDSS_FB_NUM 3
#else
#define MDSS_FB_NUM 2
#endif

#define MAX_FBI_LIST 32
static struct fb_info *fbi_list[MAX_FBI_LIST];
static int fbi_list_index;

static u32 mdss_fb_pseudo_palette[16] = {
	0x00000000, 0xffffffff, 0xffffffff, 0xffffffff,
	0xffffffff, 0xffffffff, 0xffffffff, 0xffffffff,
	0xffffffff, 0xffffffff, 0xffffffff, 0xffffffff,
	0xffffffff, 0xffffffff, 0xffffffff, 0xffffffff
};

static struct msm_mdp_interface *mdp_instance;

static int mdss_fb_register(struct msm_fb_data_type *mfd);
static int mdss_fb_open(struct fb_info *info, int user);
static int mdss_fb_release(struct fb_info *info, int user);
static int mdss_fb_release_all(struct fb_info *info, bool release_all);
static int mdss_fb_pan_display(struct fb_var_screeninfo *var,
			       struct fb_info *info);
static int mdss_fb_check_var(struct fb_var_screeninfo *var,
			     struct fb_info *info);
static int mdss_fb_set_par(struct fb_info *info);
static int mdss_fb_blank_sub(int blank_mode, struct fb_info *info,
			     int op_enable);
static int mdss_fb_suspend_sub(struct msm_fb_data_type *mfd);
static int mdss_fb_ioctl(struct fb_info *info, unsigned int cmd,
			 unsigned long arg);
static int mdss_fb_mmap(struct fb_info *info, struct vm_area_struct *vma);
static void mdss_fb_release_fences(struct msm_fb_data_type *mfd);
static int __mdss_fb_sync_buf_done_callback(struct notifier_block *p,
		unsigned long val, void *data);

static int __mdss_fb_display_thread(void *data);
static int mdss_fb_pan_idle(struct msm_fb_data_type *mfd);
static int mdss_fb_send_panel_event(struct msm_fb_data_type *mfd,
					int event, void *arg);
void mdss_fb_no_update_notify_timer_cb(unsigned long data)
{
	struct msm_fb_data_type *mfd = (struct msm_fb_data_type *)data;
	if (!mfd) {
		pr_err("%s mfd NULL\n", __func__);
		return;
	}
	mfd->no_update.value = NOTIFY_TYPE_NO_UPDATE;
	complete(&mfd->no_update.comp);
}

static int mdss_fb_notify_update(struct msm_fb_data_type *mfd,
							unsigned long *argp)
{
	int ret;
	unsigned long notify = 0x0, to_user = 0x0;

	ret = copy_from_user(&notify, argp, sizeof(unsigned long));
	if (ret) {
		pr_err("%s:ioctl failed\n", __func__);
		return ret;
	}

	if (notify > NOTIFY_UPDATE_POWER_OFF)
		return -EINVAL;

	if (notify == NOTIFY_UPDATE_START) {
		INIT_COMPLETION(mfd->update.comp);
		ret = wait_for_completion_interruptible_timeout(
						&mfd->update.comp, 4 * HZ);
		to_user = (unsigned int)mfd->update.value;
		if (mfd->update.type == NOTIFY_TYPE_SUSPEND) {
			to_user = (unsigned int)mfd->update.type;
			ret = 1;
		}
	} else if (notify == NOTIFY_UPDATE_STOP) {
		INIT_COMPLETION(mfd->no_update.comp);
		ret = wait_for_completion_interruptible_timeout(
						&mfd->no_update.comp, 4 * HZ);
		to_user = (unsigned int)mfd->no_update.value;
	} else {
		if (mfd->panel_power_on) {
			INIT_COMPLETION(mfd->power_off_comp);
			ret = wait_for_completion_interruptible_timeout(
						&mfd->power_off_comp, 1 * HZ);
		}
	}

	if (ret == 0)
		ret = -ETIMEDOUT;
	else if (ret > 0)
		ret = copy_to_user(argp, &to_user, sizeof(unsigned long));
	return ret;
}

static int mdss_fb_splash_thread(void *data)
{
	struct msm_fb_data_type *mfd = data;
	int ret = -EINVAL;
	struct fb_info *fbi = NULL;
	int ov_index[2];

	if (!mfd || !mfd->fbi || !mfd->mdp.splash_fnc) {
		pr_err("Invalid input parameter\n");
		goto end;
	}

	fbi = mfd->fbi;

	ret = mdss_fb_open(fbi, current->tgid);
	if (ret) {
		pr_err("fb_open failed\n");
		goto end;
	}

	mfd->bl_updated = true;
	mdss_fb_set_backlight(mfd, mfd->panel_info->bl_max >> 1);

	ret = mfd->mdp.splash_fnc(mfd, ov_index, MDP_CREATE_SPLASH_OV);
	if (ret) {
		pr_err("Splash image failed\n");
		goto splash_err;
	}

	do {
		schedule_timeout_interruptible(SPLASH_THREAD_WAIT_TIMEOUT * HZ);
	} while (!kthread_should_stop());

	mfd->mdp.splash_fnc(mfd, ov_index, MDP_REMOVE_SPLASH_OV);

splash_err:
	mdss_fb_release(fbi, current->tgid);
end:
	return ret;
}

static int lcd_backlight_registered;

static void mdss_fb_set_bl_brightness(struct led_classdev *led_cdev,
				      enum led_brightness value)
{
	struct msm_fb_data_type *mfd = dev_get_drvdata(led_cdev->dev->parent);
	int bl_lvl;

	if (value > mfd->panel_info->brightness_max)
		value = mfd->panel_info->brightness_max;

	/* This maps android backlight level 0 to 255 into
	   driver backlight level 0 to bl_max with rounding */
	MDSS_BRIGHT_TO_BL(bl_lvl, value, mfd->panel_info->bl_max,
				mfd->panel_info->brightness_max);

	if (!bl_lvl && value)
		bl_lvl = 1;

	if (!IS_CALIB_MODE_BL(mfd) && (!mfd->ext_bl_ctrl || !value ||
							!mfd->bl_level)) {
		mutex_lock(&mfd->bl_lock);
		mdss_fb_set_backlight(mfd, bl_lvl);
		mutex_unlock(&mfd->bl_lock);
	}
}

static struct led_classdev backlight_led = {
	.name           = "lcd-backlight",
	.brightness     = MDSS_MAX_BL_BRIGHTNESS,
	.brightness_set = mdss_fb_set_bl_brightness,
	.max_brightness = MDSS_MAX_BL_BRIGHTNESS,
};

static ssize_t mdss_fb_get_type(struct device *dev,
				struct device_attribute *attr, char *buf)
{
	ssize_t ret = 0;
	struct fb_info *fbi = dev_get_drvdata(dev);
	struct msm_fb_data_type *mfd = (struct msm_fb_data_type *)fbi->par;

	switch (mfd->panel.type) {
	case NO_PANEL:
		ret = snprintf(buf, PAGE_SIZE, "no panel\n");
		break;
	case HDMI_PANEL:
		ret = snprintf(buf, PAGE_SIZE, "hdmi panel\n");
		break;
	case LVDS_PANEL:
		ret = snprintf(buf, PAGE_SIZE, "lvds panel\n");
		break;
	case DTV_PANEL:
		ret = snprintf(buf, PAGE_SIZE, "dtv panel\n");
		break;
	case MIPI_VIDEO_PANEL:
		ret = snprintf(buf, PAGE_SIZE, "mipi dsi video panel\n");
		break;
	case MIPI_CMD_PANEL:
		ret = snprintf(buf, PAGE_SIZE, "mipi dsi cmd panel\n");
		break;
	case WRITEBACK_PANEL:
		ret = snprintf(buf, PAGE_SIZE, "writeback panel\n");
		break;
	case EDP_PANEL:
		ret = snprintf(buf, PAGE_SIZE, "edp panel\n");
		break;
	default:
		ret = snprintf(buf, PAGE_SIZE, "unknown panel\n");
		break;
	}

	return ret;
}

static void mdss_fb_parse_dt_split(struct msm_fb_data_type *mfd)
{
	u32 data[2];
	struct platform_device *pdev = mfd->pdev;
	if (of_property_read_u32_array(pdev->dev.of_node, "qcom,mdss-fb-split",
				       data, 2))
		return;
	if (data[0] && data[1] &&
	    (mfd->panel_info->xres == (data[0] + data[1]))) {
		mfd->split_fb_left = data[0];
		mfd->split_fb_right = data[1];
		pr_info("split framebuffer left=%d right=%d\n",
			mfd->split_fb_left, mfd->split_fb_right);
	} else {
		mfd->split_fb_left = 0;
		mfd->split_fb_right = 0;
	}
}

static ssize_t mdss_fb_get_split(struct device *dev,
		struct device_attribute *attr, char *buf)
{
	ssize_t ret = 0;
	struct fb_info *fbi = dev_get_drvdata(dev);
	struct msm_fb_data_type *mfd = (struct msm_fb_data_type *)fbi->par;
	ret = snprintf(buf, PAGE_SIZE, "%d %d\n",
		       mfd->split_fb_left, mfd->split_fb_right);
	return ret;
}

static ssize_t mdss_mdp_show_blank_event(struct device *dev,
		struct device_attribute *attr, char *buf)
{
	struct fb_info *fbi = dev_get_drvdata(dev);
	struct msm_fb_data_type *mfd = (struct msm_fb_data_type *)fbi->par;
	int ret;

	pr_debug("fb%d panel_power_on = %d\n", mfd->index, mfd->panel_power_on);
	ret = scnprintf(buf, PAGE_SIZE, "panel_power_on = %d\n",
						mfd->panel_power_on);

	return ret;
}

static DEVICE_ATTR(msm_fb_type, S_IRUGO, mdss_fb_get_type, NULL);
static DEVICE_ATTR(msm_fb_split, S_IRUGO, mdss_fb_get_split, NULL);
static DEVICE_ATTR(show_blank_event, S_IRUGO, mdss_mdp_show_blank_event, NULL);

static struct attribute *mdss_fb_attrs[] = {
	&dev_attr_msm_fb_type.attr,
	&dev_attr_msm_fb_split.attr,
	&dev_attr_show_blank_event.attr,
	NULL,
};

static struct attribute_group mdss_fb_attr_group = {
	.attrs = mdss_fb_attrs,
};

static int mdss_fb_create_sysfs(struct msm_fb_data_type *mfd)
{
	int rc;

	rc = sysfs_create_group(&mfd->fbi->dev->kobj, &mdss_fb_attr_group);
	if (rc)
		pr_err("sysfs group creation failed, rc=%d\n", rc);
	return rc;
}

static void mdss_fb_remove_sysfs(struct msm_fb_data_type *mfd)
{
	sysfs_remove_group(&mfd->fbi->dev->kobj, &mdss_fb_attr_group);
}

static void mdss_fb_shutdown(struct platform_device *pdev)
{
	struct msm_fb_data_type *mfd = platform_get_drvdata(pdev);

	mfd->shutdown_pending = true;
	lock_fb_info(mfd->fbi);
	mdss_fb_release_all(mfd->fbi, true);
	unlock_fb_info(mfd->fbi);
}

static int mdss_fb_probe(struct platform_device *pdev)
{
	struct msm_fb_data_type *mfd = NULL;
	struct mdss_panel_data *pdata;
	struct fb_info *fbi;
	int rc;

	if (fbi_list_index >= MAX_FBI_LIST)
		return -ENOMEM;

	pdata = dev_get_platdata(&pdev->dev);
	if (!pdata)
		return -EPROBE_DEFER;

	/*
	 * alloc framebuffer info + par data
	 */
	fbi = framebuffer_alloc(sizeof(struct msm_fb_data_type), NULL);
	if (fbi == NULL) {
		pr_err("can't allocate framebuffer info data!\n");
		return -ENOMEM;
	}

	mfd = (struct msm_fb_data_type *)fbi->par;
	mfd->key = MFD_KEY;
	mfd->fbi = fbi;
	mfd->panel_info = &pdata->panel_info;
	mfd->panel.type = pdata->panel_info.type;
	mfd->panel.id = mfd->index;
	mfd->fb_page = MDSS_FB_NUM;
	mfd->index = fbi_list_index;
	mfd->mdp_fb_page_protection = MDP_FB_PAGE_PROTECTION_WRITECOMBINE;

	mfd->ext_ad_ctrl = -1;
	mfd->bl_level = 0;
	mfd->bl_scale = 1024;
	mfd->bl_min_lvl = 30;
	mfd->fb_imgType = MDP_RGBA_8888;

	mfd->pdev = pdev;
	if (pdata->next)
		mfd->split_display = true;
	mfd->mdp = *mdp_instance;
	INIT_LIST_HEAD(&mfd->proc_list);

	mutex_init(&mfd->lock);
	mutex_init(&mfd->bl_lock);

	fbi_list[fbi_list_index++] = fbi;

	platform_set_drvdata(pdev, mfd);

	rc = mdss_fb_register(mfd);
	if (rc)
		return rc;

	if (mfd->mdp.init_fnc) {
		rc = mfd->mdp.init_fnc(mfd);
		if (rc) {
			pr_err("init_fnc failed\n");
			return rc;
		}
	}

	rc = pm_runtime_set_active(mfd->fbi->dev);
	if (rc < 0)
		pr_err("pm_runtime: fail to set active.\n");
	pm_runtime_enable(mfd->fbi->dev);

	/* android supports only one lcd-backlight/lcd for now */
<<<<<<< HEAD
	if (!lcd_backlight_registered &&
			mfd->panel_info->bklt_ctrl != BL_EXTERNAL &&
			mfd->panel_info->bklt_ctrl != UNKNOWN_CTRL) {
=======
	if (!lcd_backlight_registered) {
		backlight_led.brightness = mfd->panel_info->brightness_max;
		backlight_led.max_brightness = mfd->panel_info->brightness_max;
>>>>>>> 2cddb9e0
		if (led_classdev_register(&pdev->dev, &backlight_led))
			pr_err("led_classdev_register failed\n");
		else
			lcd_backlight_registered = 1;
	}

	mdss_fb_create_sysfs(mfd);
	mdss_fb_send_panel_event(mfd, MDSS_EVENT_FB_REGISTERED, fbi);

	mfd->mdp_sync_pt_data.fence_name = "mdp-fence";
	if (mfd->mdp_sync_pt_data.timeline == NULL) {
		char timeline_name[16];
		snprintf(timeline_name, sizeof(timeline_name),
			"mdss_fb_%d", mfd->index);
		 mfd->mdp_sync_pt_data.timeline =
				sw_sync_timeline_create(timeline_name);
		if (mfd->mdp_sync_pt_data.timeline == NULL) {
			pr_err("%s: cannot create time line", __func__);
			return -ENOMEM;
		}
		mfd->mdp_sync_pt_data.notifier.notifier_call =
			__mdss_fb_sync_buf_done_callback;
	}
	if ((mfd->panel.type == WRITEBACK_PANEL) ||
			(mfd->panel.type == MIPI_CMD_PANEL))
		mfd->mdp_sync_pt_data.threshold = 1;
	else
		mfd->mdp_sync_pt_data.threshold = 2;

	if (mfd->index == 0) {
		mfd->splash_thread = kthread_run(mdss_fb_splash_thread, mfd,
				"mdss_fb_splash");
		if (IS_ERR(mfd->splash_thread)) {
			pr_err("unable to start splash thread %d\n",
				mfd->index);
			mfd->splash_thread = NULL;
		}
	}

	return rc;
}

static int mdss_fb_remove(struct platform_device *pdev)
{
	struct msm_fb_data_type *mfd;

	mfd = (struct msm_fb_data_type *)platform_get_drvdata(pdev);

	if (!mfd)
		return -ENODEV;

	mdss_fb_remove_sysfs(mfd);

	pm_runtime_disable(mfd->fbi->dev);

	if (mfd->key != MFD_KEY)
		return -EINVAL;

	if (mdss_fb_suspend_sub(mfd))
		pr_err("msm_fb_remove: can't stop the device %d\n",
			    mfd->index);

	/* remove /dev/fb* */
	unregister_framebuffer(mfd->fbi);

	if (lcd_backlight_registered) {
		lcd_backlight_registered = 0;
		led_classdev_unregister(&backlight_led);
	}

	return 0;
}

static int mdss_fb_send_panel_event(struct msm_fb_data_type *mfd,
					int event, void *arg)
{
	struct mdss_panel_data *pdata;

	pdata = dev_get_platdata(&mfd->pdev->dev);
	if (!pdata) {
		pr_err("no panel connected\n");
		return -ENODEV;
	}

	pr_debug("sending event=%d for fb%d\n", event, mfd->index);

	if (pdata->event_handler)
		return pdata->event_handler(pdata, event, arg);

	return 0;
}

static int mdss_fb_suspend_sub(struct msm_fb_data_type *mfd)
{
	int ret = 0;

	if ((!mfd) || (mfd->key != MFD_KEY))
		return 0;

	pr_debug("mdss_fb suspend index=%d\n", mfd->index);

	mdss_fb_pan_idle(mfd);
	ret = mdss_fb_send_panel_event(mfd, MDSS_EVENT_SUSPEND, NULL);
	if (ret) {
		pr_warn("unable to suspend fb%d (%d)\n", mfd->index, ret);
		return ret;
	}

	mfd->suspend.op_enable = mfd->op_enable;
	mfd->suspend.panel_power_on = mfd->panel_power_on;

	if (mfd->op_enable) {
		ret = mdss_fb_blank_sub(FB_BLANK_POWERDOWN, mfd->fbi,
				mfd->suspend.op_enable);
		if (ret) {
			pr_warn("can't turn off display!\n");
			return ret;
		}
		mfd->op_enable = false;
		fb_set_suspend(mfd->fbi, FBINFO_STATE_SUSPENDED);
	}

	return 0;
}

static int mdss_fb_resume_sub(struct msm_fb_data_type *mfd)
{
	int ret = 0;

	if ((!mfd) || (mfd->key != MFD_KEY))
		return 0;

	INIT_COMPLETION(mfd->power_set_comp);
	mfd->is_power_setting = true;
	pr_debug("mdss_fb resume index=%d\n", mfd->index);

	mdss_fb_pan_idle(mfd);
	ret = mdss_fb_send_panel_event(mfd, MDSS_EVENT_RESUME, NULL);
	if (ret) {
		pr_warn("unable to resume fb%d (%d)\n", mfd->index, ret);
		return ret;
	}

	/* resume state var recover */
	mfd->op_enable = mfd->suspend.op_enable;

	if (mfd->suspend.panel_power_on) {
		ret = mdss_fb_blank_sub(FB_BLANK_UNBLANK, mfd->fbi,
					mfd->op_enable);
		if (ret)
			pr_warn("can't turn on display!\n");
		else
			fb_set_suspend(mfd->fbi, FBINFO_STATE_RUNNING);
	}
	mfd->is_power_setting = false;
	complete_all(&mfd->power_set_comp);

	return ret;
}

#if defined(CONFIG_PM) && !defined(CONFIG_PM_SLEEP)
static int mdss_fb_suspend(struct platform_device *pdev, pm_message_t state)
{
	struct msm_fb_data_type *mfd = platform_get_drvdata(pdev);
	if (!mfd)
		return -ENODEV;

	dev_dbg(&pdev->dev, "display suspend\n");

	return mdss_fb_suspend_sub(mfd);
}

static int mdss_fb_resume(struct platform_device *pdev)
{
	struct msm_fb_data_type *mfd = platform_get_drvdata(pdev);
	if (!mfd)
		return -ENODEV;

	dev_dbg(&pdev->dev, "display resume\n");

	return mdss_fb_resume_sub(mfd);
}
#else
#define mdss_fb_suspend NULL
#define mdss_fb_resume NULL
#endif

#ifdef CONFIG_PM_SLEEP
static int mdss_fb_pm_suspend(struct device *dev)
{
	struct msm_fb_data_type *mfd = dev_get_drvdata(dev);

	if (!mfd)
		return -ENODEV;

	dev_dbg(dev, "display pm suspend\n");

	return mdss_fb_suspend_sub(mfd);
}

static int mdss_fb_pm_resume(struct device *dev)
{
	struct msm_fb_data_type *mfd = dev_get_drvdata(dev);
	if (!mfd)
		return -ENODEV;

	dev_dbg(dev, "display pm resume\n");

	return mdss_fb_resume_sub(mfd);
}
#endif

static const struct dev_pm_ops mdss_fb_pm_ops = {
	SET_SYSTEM_SLEEP_PM_OPS(mdss_fb_pm_suspend, mdss_fb_pm_resume)
};

static const struct of_device_id mdss_fb_dt_match[] = {
	{ .compatible = "qcom,mdss-fb",},
	{}
};
EXPORT_COMPAT("qcom,mdss-fb");

static struct platform_driver mdss_fb_driver = {
	.probe = mdss_fb_probe,
	.remove = mdss_fb_remove,
	.suspend = mdss_fb_suspend,
	.resume = mdss_fb_resume,
	.shutdown = mdss_fb_shutdown,
	.driver = {
		.name = "mdss_fb",
		.of_match_table = mdss_fb_dt_match,
		.pm = &mdss_fb_pm_ops,
	},
};

static void mdss_fb_scale_bl(struct msm_fb_data_type *mfd, u32 *bl_lvl)
{
	u32 temp = *bl_lvl;

	pr_debug("input = %d, scale = %d", temp, mfd->bl_scale);
	if (temp >= mfd->bl_min_lvl) {
		if (temp > mfd->panel_info->bl_max) {
			pr_warn("%s: invalid bl level\n",
				__func__);
			temp = mfd->panel_info->bl_max;
		}
		if (mfd->bl_scale > 1024) {
			pr_warn("%s: invalid bl scale\n",
				__func__);
			mfd->bl_scale = 1024;
		}
		/*
		 * bl_scale is the numerator of
		 * scaling fraction (x/1024)
		 */
		temp = (temp * mfd->bl_scale) / 1024;

		/*if less than minimum level, use min level*/
		if (temp < mfd->bl_min_lvl)
			temp = mfd->bl_min_lvl;
	}
	pr_debug("output = %d", temp);

	(*bl_lvl) = temp;
}

/* must call this function from within mfd->bl_lock */
void mdss_fb_set_backlight(struct msm_fb_data_type *mfd, u32 bkl_lvl)
{
	struct mdss_panel_data *pdata;
	int (*update_ad_input)(struct msm_fb_data_type *mfd);
	u32 temp = bkl_lvl;

	if (((!mfd->panel_power_on && mfd->dcm_state != DCM_ENTER)
		|| !mfd->bl_updated) && !IS_CALIB_MODE_BL(mfd)) {
		mfd->unset_bl_level = bkl_lvl;
		return;
	} else {
		mfd->unset_bl_level = 0;
	}

	pdata = dev_get_platdata(&mfd->pdev->dev);

	if ((pdata) && (pdata->set_backlight)) {
		if (!IS_CALIB_MODE_BL(mfd))
			mdss_fb_scale_bl(mfd, &temp);
		/*
		 * Even though backlight has been scaled, want to show that
		 * backlight has been set to bkl_lvl to those that read from
		 * sysfs node. Thus, need to set bl_level even if it appears
		 * the backlight has already been set to the level it is at,
		 * as well as setting bl_level to bkl_lvl even though the
		 * backlight has been set to the scaled value.
		 */
		if (mfd->bl_level_old == temp) {
			mfd->bl_level = bkl_lvl;
			return;
		}
		pdata->set_backlight(pdata, temp);
		mfd->bl_level = bkl_lvl;
		mfd->bl_level_old = temp;

		if (mfd->mdp.update_ad_input) {
			update_ad_input = mfd->mdp.update_ad_input;
			mutex_unlock(&mfd->bl_lock);
			/* Will trigger ad_setup which will grab bl_lock */
			update_ad_input(mfd);
			mutex_lock(&mfd->bl_lock);
		}
	}
}

void mdss_fb_update_backlight(struct msm_fb_data_type *mfd)
{
	struct mdss_panel_data *pdata;

	if (mfd->unset_bl_level && !mfd->bl_updated) {
		pdata = dev_get_platdata(&mfd->pdev->dev);
		if ((pdata) && (pdata->set_backlight)) {
			mutex_lock(&mfd->bl_lock);
			mfd->bl_level = mfd->unset_bl_level;
			pdata->set_backlight(pdata, mfd->bl_level);
			mfd->bl_level_old = mfd->unset_bl_level;
			mutex_unlock(&mfd->bl_lock);
			mfd->bl_updated = 1;
		}
	}
}

static int mdss_fb_blank_sub(int blank_mode, struct fb_info *info,
			     int op_enable)
{
	struct msm_fb_data_type *mfd = (struct msm_fb_data_type *)info->par;
	int ret = 0;

	if (!op_enable)
		return -EPERM;

	if (mfd->dcm_state == DCM_ENTER)
		return -EPERM;

	switch (blank_mode) {
	case FB_BLANK_UNBLANK:
		if (!mfd->panel_power_on && mfd->mdp.on_fnc) {
			ret = mfd->mdp.on_fnc(mfd);
			if (ret == 0) {
				mfd->panel_power_on = true;
				mfd->panel_info->panel_dead = false;
			}
			mutex_lock(&mfd->update.lock);
			mfd->update.type = NOTIFY_TYPE_UPDATE;
			mutex_unlock(&mfd->update.lock);
		}
		break;

	case FB_BLANK_VSYNC_SUSPEND:
	case FB_BLANK_HSYNC_SUSPEND:
	case FB_BLANK_NORMAL:
	case FB_BLANK_POWERDOWN:
	default:
		if (mfd->panel_power_on && mfd->mdp.off_fnc) {
			int curr_pwr_state;

			mutex_lock(&mfd->update.lock);
			mfd->update.type = NOTIFY_TYPE_SUSPEND;
			mutex_unlock(&mfd->update.lock);
			del_timer(&mfd->no_update.timer);
			mfd->no_update.value = NOTIFY_TYPE_SUSPEND;
			complete(&mfd->no_update.comp);

			mfd->op_enable = false;
			curr_pwr_state = mfd->panel_power_on;
			mfd->panel_power_on = false;
			mfd->bl_updated = 0;

			ret = mfd->mdp.off_fnc(mfd);
			if (ret)
				mfd->panel_power_on = curr_pwr_state;
			else
				mdss_fb_release_fences(mfd);
			mfd->op_enable = true;
			complete(&mfd->power_off_comp);
		}
		break;
	}

	return ret;
}

static int mdss_fb_blank(int blank_mode, struct fb_info *info)
{
	struct msm_fb_data_type *mfd = (struct msm_fb_data_type *)info->par;

	mdss_fb_pan_idle(mfd);
	if (mfd->op_enable == 0) {
		if (blank_mode == FB_BLANK_UNBLANK)
			mfd->suspend.panel_power_on = true;
		else
			mfd->suspend.panel_power_on = false;
		return 0;
	}
	return mdss_fb_blank_sub(blank_mode, info, mfd->op_enable);
}

/*
 * Custom Framebuffer mmap() function for MSM driver.
 * Differs from standard mmap() function by allowing for customized
 * page-protection.
 */
static int mdss_fb_mmap(struct fb_info *info, struct vm_area_struct *vma)
{
	/* Get frame buffer memory range. */
	unsigned long start = info->fix.smem_start;
	u32 len = PAGE_ALIGN((start & ~PAGE_MASK) + info->fix.smem_len);
	unsigned long off = vma->vm_pgoff << PAGE_SHIFT;
	struct msm_fb_data_type *mfd = (struct msm_fb_data_type *)info->par;
	int ret = 0;

	if (!start) {
		pr_warn("No framebuffer memory is allocated.\n");
		return -ENOMEM;
	}

	ret = mdss_fb_pan_idle(mfd);
	if (ret) {
		pr_err("Shutdown pending. Aborting operation\n");
		return ret;
	}

	/* Set VM flags. */
	start &= PAGE_MASK;
	if ((vma->vm_end <= vma->vm_start) ||
	    (off >= len) ||
	    ((vma->vm_end - vma->vm_start) > (len - off)))
		return -EINVAL;
	off += start;
	if (off < start)
		return -EINVAL;
	vma->vm_pgoff = off >> PAGE_SHIFT;
	/* This is an IO map - tell maydump to skip this VMA */
	vma->vm_flags |= VM_IO;

	/* Set VM page protection */
	if (mfd->mdp_fb_page_protection == MDP_FB_PAGE_PROTECTION_WRITECOMBINE)
		vma->vm_page_prot = pgprot_writecombine(vma->vm_page_prot);
	else if (mfd->mdp_fb_page_protection ==
		 MDP_FB_PAGE_PROTECTION_WRITETHROUGHCACHE)
		vma->vm_page_prot = pgprot_writethroughcache(vma->vm_page_prot);
	else if (mfd->mdp_fb_page_protection ==
		 MDP_FB_PAGE_PROTECTION_WRITEBACKCACHE)
		vma->vm_page_prot = pgprot_writebackcache(vma->vm_page_prot);
	else if (mfd->mdp_fb_page_protection ==
		 MDP_FB_PAGE_PROTECTION_WRITEBACKWACACHE)
		vma->vm_page_prot = pgprot_writebackwacache(vma->vm_page_prot);
	else
		vma->vm_page_prot = pgprot_noncached(vma->vm_page_prot);

	/* Remap the frame buffer I/O range */
	if (io_remap_pfn_range(vma, vma->vm_start, off >> PAGE_SHIFT,
			       vma->vm_end - vma->vm_start,
			       vma->vm_page_prot))
		return -EAGAIN;

	return 0;
}

static struct fb_ops mdss_fb_ops = {
	.owner = THIS_MODULE,
	.fb_open = mdss_fb_open,
	.fb_release = mdss_fb_release,
	.fb_check_var = mdss_fb_check_var,	/* vinfo check */
	.fb_set_par = mdss_fb_set_par,	/* set the video mode */
	.fb_blank = mdss_fb_blank,	/* blank display */
	.fb_pan_display = mdss_fb_pan_display,	/* pan display */
	.fb_ioctl = mdss_fb_ioctl,	/* perform fb specific ioctl */
	.fb_mmap = mdss_fb_mmap,
};

static int mdss_fb_alloc_fbmem_iommu(struct msm_fb_data_type *mfd, int dom)
{
	void *virt = NULL;
	phys_addr_t phys = 0;
	size_t size = 0;
	struct platform_device *pdev = mfd->pdev;
	int rc = 0;
	struct device_node *fbmem_pnode = NULL;

	if (!pdev || !pdev->dev.of_node) {
		pr_err("Invalid device node\n");
		return -ENODEV;
	}

	fbmem_pnode = of_parse_phandle(pdev->dev.of_node,
		"linux,contiguous-region", 0);
	if (!fbmem_pnode) {
		pr_debug("fbmem is not reserved for %s\n", pdev->name);
		mfd->fbi->screen_base = NULL;
		mfd->fbi->fix.smem_start = 0;
		mfd->fbi->fix.smem_len = 0;
		return 0;
	} else {
		const u32 *addr;
		u64 len;

		addr = of_get_address(fbmem_pnode, 0, &len, NULL);
		if (!addr) {
			pr_err("fbmem size is not specified\n");
			of_node_put(fbmem_pnode);
			return -EINVAL;
		}
		size = (size_t)len;
		of_node_put(fbmem_pnode);
	}

	pr_info("%s frame buffer reserve_size=0x%x\n", __func__, size);

	if (size < PAGE_ALIGN(mfd->fbi->fix.line_length *
			      mfd->fbi->var.yres_virtual))
		pr_warn("reserve size is smaller than framebuffer size\n");

	virt = dma_alloc_coherent(&pdev->dev, size, &phys, GFP_KERNEL);
	if (!virt) {
		pr_err("unable to alloc fbmem size=%u\n", size);
		return -ENOMEM;
	}

	if (MDSS_LPAE_CHECK(phys)) {
		pr_warn("fb mem phys %pa > 4GB is not supported.\n", &phys);
		dma_free_coherent(&pdev->dev, size, &virt, GFP_KERNEL);
		return -ERANGE;
	}

	rc = msm_iommu_map_contig_buffer(phys, dom, 0, size, SZ_4K, 0,
					    &mfd->iova);
	if (rc)
		pr_warn("Cannot map fb_mem %pa to IOMMU. rc=%d\n", &phys, rc);

	pr_debug("alloc 0x%xB @ (%pa phys) (0x%x virt) (%pa iova) for fb%d\n",
		 size, &phys, (unsigned int)virt, &mfd->iova, mfd->index);

	mfd->fbi->screen_base = virt;
	mfd->fbi->fix.smem_start = phys;
	mfd->fbi->fix.smem_len = size;

	return 0;
}

static int mdss_fb_alloc_fbmem(struct msm_fb_data_type *mfd)
{

	if (mfd->mdp.fb_mem_alloc_fnc)
		return mfd->mdp.fb_mem_alloc_fnc(mfd);
	else if (mfd->mdp.fb_mem_get_iommu_domain) {
		int dom = mfd->mdp.fb_mem_get_iommu_domain();
		if (dom >= 0)
			return mdss_fb_alloc_fbmem_iommu(mfd, dom);
		else
			return -ENOMEM;
	} else {
		pr_err("no fb memory allocator function defined\n");
		return -ENOMEM;
	}
}

static int mdss_fb_register(struct msm_fb_data_type *mfd)
{
	int ret = -ENODEV;
	int bpp;
	struct mdss_panel_info *panel_info = mfd->panel_info;
	struct fb_info *fbi = mfd->fbi;
	struct fb_fix_screeninfo *fix;
	struct fb_var_screeninfo *var;
	int *id;

	/*
	 * fb info initialization
	 */
	fix = &fbi->fix;
	var = &fbi->var;

	fix->type_aux = 0;	/* if type == FB_TYPE_INTERLEAVED_PLANES */
	fix->visual = FB_VISUAL_TRUECOLOR;	/* True Color */
	fix->ywrapstep = 0;	/* No support */
	fix->mmio_start = 0;	/* No MMIO Address */
	fix->mmio_len = 0;	/* No MMIO Address */
	fix->accel = FB_ACCEL_NONE;/* FB_ACCEL_MSM needes to be added in fb.h */

	var->xoffset = 0,	/* Offset from virtual to visible */
	var->yoffset = 0,	/* resolution */
	var->grayscale = 0,	/* No graylevels */
	var->nonstd = 0,	/* standard pixel format */
	var->activate = FB_ACTIVATE_VBL,	/* activate it at vsync */
	var->height = -1,	/* height of picture in mm */
	var->width = -1,	/* width of picture in mm */
	var->accel_flags = 0,	/* acceleration flags */
	var->sync = 0,	/* see FB_SYNC_* */
	var->rotate = 0,	/* angle we rotate counter clockwise */
	mfd->op_enable = false;

	switch (mfd->fb_imgType) {
	case MDP_RGB_565:
		fix->type = FB_TYPE_PACKED_PIXELS;
		fix->xpanstep = 1;
		fix->ypanstep = 1;
		var->vmode = FB_VMODE_NONINTERLACED;
		var->blue.offset = 0;
		var->green.offset = 5;
		var->red.offset = 11;
		var->blue.length = 5;
		var->green.length = 6;
		var->red.length = 5;
		var->blue.msb_right = 0;
		var->green.msb_right = 0;
		var->red.msb_right = 0;
		var->transp.offset = 0;
		var->transp.length = 0;
		bpp = 2;
		break;

	case MDP_RGB_888:
		fix->type = FB_TYPE_PACKED_PIXELS;
		fix->xpanstep = 1;
		fix->ypanstep = 1;
		var->vmode = FB_VMODE_NONINTERLACED;
		var->blue.offset = 0;
		var->green.offset = 8;
		var->red.offset = 16;
		var->blue.length = 8;
		var->green.length = 8;
		var->red.length = 8;
		var->blue.msb_right = 0;
		var->green.msb_right = 0;
		var->red.msb_right = 0;
		var->transp.offset = 0;
		var->transp.length = 0;
		bpp = 3;
		break;

	case MDP_ARGB_8888:
		fix->type = FB_TYPE_PACKED_PIXELS;
		fix->xpanstep = 1;
		fix->ypanstep = 1;
		var->vmode = FB_VMODE_NONINTERLACED;
		var->blue.offset = 24;
		var->green.offset = 16;
		var->red.offset = 8;
		var->blue.length = 8;
		var->green.length = 8;
		var->red.length = 8;
		var->blue.msb_right = 0;
		var->green.msb_right = 0;
		var->red.msb_right = 0;
		var->transp.offset = 0;
		var->transp.length = 8;
		bpp = 4;
		break;

	case MDP_RGBA_8888:
		fix->type = FB_TYPE_PACKED_PIXELS;
		fix->xpanstep = 1;
		fix->ypanstep = 1;
		var->vmode = FB_VMODE_NONINTERLACED;
		var->blue.offset = 16;
		var->green.offset = 8;
		var->red.offset = 0;
		var->blue.length = 8;
		var->green.length = 8;
		var->red.length = 8;
		var->blue.msb_right = 0;
		var->green.msb_right = 0;
		var->red.msb_right = 0;
		var->transp.offset = 24;
		var->transp.length = 8;
		bpp = 4;
		break;

	case MDP_YCRYCB_H2V1:
		fix->type = FB_TYPE_INTERLEAVED_PLANES;
		fix->xpanstep = 2;
		fix->ypanstep = 1;
		var->vmode = FB_VMODE_NONINTERLACED;

		/* how about R/G/B offset? */
		var->blue.offset = 0;
		var->green.offset = 5;
		var->red.offset = 11;
		var->blue.length = 5;
		var->green.length = 6;
		var->red.length = 5;
		var->blue.msb_right = 0;
		var->green.msb_right = 0;
		var->red.msb_right = 0;
		var->transp.offset = 0;
		var->transp.length = 0;
		bpp = 2;
		break;

	default:
		pr_err("msm_fb_init: fb %d unkown image type!\n",
			    mfd->index);
		return ret;
	}

	var->xres = panel_info->xres;
	if (mfd->split_display)
		var->xres *= 2;

	fix->type = panel_info->is_3d_panel;
	if (mfd->mdp.fb_stride)
		fix->line_length = mfd->mdp.fb_stride(mfd->index, var->xres,
							bpp);
	else
		fix->line_length = var->xres * bpp;

	var->yres = panel_info->yres;
	if (panel_info->physical_width)
		var->width = panel_info->physical_width;
	if (panel_info->physical_height)
		var->height = panel_info->physical_height;
	var->xres_virtual = var->xres;
	var->yres_virtual = panel_info->yres * mfd->fb_page;
	var->bits_per_pixel = bpp * 8;	/* FrameBuffer color depth */
	var->upper_margin = panel_info->lcdc.v_back_porch;
	var->lower_margin = panel_info->lcdc.v_front_porch;
	var->vsync_len = panel_info->lcdc.v_pulse_width;
	var->left_margin = panel_info->lcdc.h_back_porch;
	var->right_margin = panel_info->lcdc.h_front_porch;
	var->hsync_len = panel_info->lcdc.h_pulse_width;
	var->pixclock = panel_info->clk_rate / 1000;

	/* id field for fb app  */

	id = (int *)&mfd->panel;

	snprintf(fix->id, sizeof(fix->id), "mdssfb_%x", (u32) *id);

	fbi->fbops = &mdss_fb_ops;
	fbi->flags = FBINFO_FLAG_DEFAULT;
	fbi->pseudo_palette = mdss_fb_pseudo_palette;

	mfd->ref_cnt = 0;
	mfd->panel_power_on = false;
	mfd->dcm_state = DCM_UNINIT;

	mdss_fb_parse_dt_split(mfd);

	if (mdss_fb_alloc_fbmem(mfd)) {
		pr_err("unable to allocate framebuffer memory\n");
		return -ENOMEM;
	}

	mfd->op_enable = true;

	mutex_init(&mfd->update.lock);
	mutex_init(&mfd->no_update.lock);
	mutex_init(&mfd->mdp_sync_pt_data.sync_mutex);
	atomic_set(&mfd->mdp_sync_pt_data.commit_cnt, 0);
	atomic_set(&mfd->commits_pending, 0);

	init_timer(&mfd->no_update.timer);
	mfd->no_update.timer.function = mdss_fb_no_update_notify_timer_cb;
	mfd->no_update.timer.data = (unsigned long)mfd;
	init_completion(&mfd->update.comp);
	init_completion(&mfd->no_update.comp);
	init_completion(&mfd->power_off_comp);
	init_completion(&mfd->power_set_comp);
	init_waitqueue_head(&mfd->commit_wait_q);
	init_waitqueue_head(&mfd->idle_wait_q);

	ret = fb_alloc_cmap(&fbi->cmap, 256, 0);
	if (ret)
		pr_err("fb_alloc_cmap() failed!\n");

	if (register_framebuffer(fbi) < 0) {
		fb_dealloc_cmap(&fbi->cmap);

		mfd->op_enable = false;
		return -EPERM;
	}

	pr_info("FrameBuffer[%d] %dx%d size=%d registered successfully!\n",
		     mfd->index, fbi->var.xres, fbi->var.yres,
		     fbi->fix.smem_len);

	return 0;
}

static int mdss_fb_open(struct fb_info *info, int user)
{
	struct msm_fb_data_type *mfd = (struct msm_fb_data_type *)info->par;
	struct mdss_fb_proc_info *pinfo = NULL;
	int result;
	int pid = current->tgid;

	if (mfd->shutdown_pending) {
		pr_err("Shutdown pending. Aborting operation\n");
		return -EPERM;
	}

	list_for_each_entry(pinfo, &mfd->proc_list, list) {
		if (pinfo->pid == pid)
			break;
	}

	if ((pinfo == NULL) || (pinfo->pid != pid)) {
		pinfo = kmalloc(sizeof(*pinfo), GFP_KERNEL);
		if (!pinfo) {
			pr_err("unable to alloc process info\n");
			return -ENOMEM;
		}
		pinfo->pid = pid;
		pinfo->ref_cnt = 0;
		list_add(&pinfo->list, &mfd->proc_list);
		pr_debug("new process entry pid=%d\n", pinfo->pid);
	}

	result = pm_runtime_get_sync(info->dev);

	if (result < 0) {
		pr_err("pm_runtime: fail to wake up\n");
		goto pm_error;
	}

	if (!mfd->ref_cnt) {
		mfd->disp_thread = kthread_run(__mdss_fb_display_thread, mfd,
				"mdss_fb%d", mfd->index);
		if (IS_ERR(mfd->disp_thread)) {
			pr_err("unable to start display thread %d\n",
				mfd->index);
			result = PTR_ERR(mfd->disp_thread);
			mfd->disp_thread = NULL;
			goto thread_error;
		}

		result = mdss_fb_blank_sub(FB_BLANK_UNBLANK, info,
					   mfd->op_enable);
		if (result) {
			pr_err("can't turn on fb%d! rc=%d\n", mfd->index,
				result);
			goto blank_error;
		}
	}

	pinfo->ref_cnt++;
	mfd->ref_cnt++;

	/* Stop the splash thread once userspace open the fb node */
	if (mfd->splash_thread && mfd->ref_cnt > 1) {
		kthread_stop(mfd->splash_thread);
		mfd->splash_thread = NULL;
	}

	return 0;

blank_error:
	kthread_stop(mfd->disp_thread);
	mfd->disp_thread = NULL;

thread_error:
	if (pinfo && !pinfo->ref_cnt) {
		list_del(&pinfo->list);
		kfree(pinfo);
	}
	pm_runtime_put(info->dev);

pm_error:
	return result;
}

static int mdss_fb_release_all(struct fb_info *info, bool release_all)
{
	struct msm_fb_data_type *mfd = (struct msm_fb_data_type *)info->par;
	struct mdss_fb_proc_info *pinfo = NULL, *temp_pinfo = NULL;
	int ret = 0;
	int pid = current->tgid;
	bool unknown_pid = true, release_needed = false;
	struct task_struct *task = current->group_leader;

	if (!mfd->ref_cnt) {
		pr_info("try to close unopened fb %d! from %s\n", mfd->index,
			task->comm);
		return -EINVAL;
	}

	mdss_fb_pan_idle(mfd);

	pr_debug("release_all = %s\n", release_all ? "true" : "false");

	list_for_each_entry_safe(pinfo, temp_pinfo, &mfd->proc_list, list) {
		if (!release_all && (pinfo->pid != pid))
			continue;

		unknown_pid = false;

		pr_debug("found process %s pid=%d mfd->ref=%d pinfo->ref=%d\n",
			task->comm, mfd->ref_cnt, pinfo->pid, pinfo->ref_cnt);

		do {
			if (mfd->ref_cnt < pinfo->ref_cnt)
				pr_warn("WARN:mfd->ref=%d < pinfo->ref=%d\n",
					mfd->ref_cnt, pinfo->ref_cnt);
			else
				mfd->ref_cnt--;

			pinfo->ref_cnt--;
			pm_runtime_put(info->dev);
		} while (release_all && pinfo->ref_cnt);

		if (release_all && mfd->disp_thread) {
			kthread_stop(mfd->disp_thread);
			mfd->disp_thread = NULL;
		}

		if (pinfo->ref_cnt == 0) {
			list_del(&pinfo->list);
			kfree(pinfo);
			release_needed = !release_all;
		}

		if (!release_all)
			break;
	}

	if (release_needed) {
		pr_debug("known process %s pid=%d mfd->ref=%d\n",
			task->comm, pid, mfd->ref_cnt);

		if (mfd->mdp.release_fnc) {
			ret = mfd->mdp.release_fnc(mfd, false);
			if (ret)
				pr_err("error releasing fb%d pid=%d\n",
					mfd->index, pid);
		}
	} else if (unknown_pid || release_all) {
		pr_warn("unknown process %s pid=%d mfd->ref=%d\n",
			task->comm, pid, mfd->ref_cnt);

		if (mfd->ref_cnt)
			mfd->ref_cnt--;

		if (mfd->mdp.release_fnc) {
			ret = mfd->mdp.release_fnc(mfd, true);
			if (ret)
				pr_err("error fb%d release process %s pid=%d\n",
					mfd->index, task->comm, pid);
		}
	}

	if (!mfd->ref_cnt) {
		if (mfd->disp_thread) {
			kthread_stop(mfd->disp_thread);
			mfd->disp_thread = NULL;
		}

		ret = mdss_fb_blank_sub(FB_BLANK_POWERDOWN, info,
			mfd->op_enable);
		if (ret) {
			pr_err("can't turn off fb%d! rc=%d process %s pid=%d\n",
				mfd->index, ret, task->comm, pid);
			return ret;
		}
	}

	return ret;
}

static int mdss_fb_release(struct fb_info *info, int user)
{
	return mdss_fb_release_all(info, false);
}

static void mdss_fb_power_setting_idle(struct msm_fb_data_type *mfd)
{
	int ret;

	if (mfd->is_power_setting) {
		ret = wait_for_completion_timeout(
				&mfd->power_set_comp,
			msecs_to_jiffies(WAIT_DISP_OP_TIMEOUT));
		if (ret < 0)
			ret = -ERESTARTSYS;
		else if (!ret)
			pr_err("%s wait for power_set_comp timeout %d %d",
				__func__, ret, mfd->is_power_setting);
		if (ret <= 0) {
			mfd->is_power_setting = false;
			complete_all(&mfd->power_set_comp);
		}
	}
}

int mdss_fb_wait_for_fence(struct msm_sync_pt_data *sync_pt_data)
{
	struct sync_fence *fences[MDP_MAX_FENCE_FD];
	int fence_cnt;
	int i, ret = 0;

	pr_debug("%s: wait for fences\n", sync_pt_data->fence_name);

	mutex_lock(&sync_pt_data->sync_mutex);
	/*
	 * Assuming that acq_fen_cnt is sanitized in bufsync ioctl
	 * to check for sync_pt_data->acq_fen_cnt <= MDP_MAX_FENCE_FD
	 */
	fence_cnt = sync_pt_data->acq_fen_cnt;
	sync_pt_data->acq_fen_cnt = 0;
	if (fence_cnt)
		memcpy(fences, sync_pt_data->acq_fen,
				fence_cnt * sizeof(struct sync_fence *));
	mutex_unlock(&sync_pt_data->sync_mutex);

	/* buf sync */
	for (i = 0; i < fence_cnt && !ret; i++) {
		ret = sync_fence_wait(fences[i],
				WAIT_FENCE_FIRST_TIMEOUT);
		if (ret == -ETIME) {
			pr_warn("%s: sync_fence_wait timed out! ",
					sync_pt_data->fence_name);
			pr_cont("Waiting %ld more seconds\n",
					WAIT_FENCE_FINAL_TIMEOUT/MSEC_PER_SEC);
			ret = sync_fence_wait(fences[i],
					WAIT_FENCE_FINAL_TIMEOUT);
		}
		sync_fence_put(fences[i]);
	}

	if (ret < 0) {
		pr_err("%s: sync_fence_wait failed! ret = %x\n",
				sync_pt_data->fence_name, ret);
		for (; i < fence_cnt; i++)
			sync_fence_put(fences[i]);
	}

	return fence_cnt;
}

/**
 * mdss_fb_signal_timeline() - signal a single release fence
 * @sync_pt_data:	Sync point data structure for the timeline which
 *			should be signaled.
 *
 * This is called after a frame has been pushed to display. This signals the
 * timeline to release the fences associated with this frame.
 */
void mdss_fb_signal_timeline(struct msm_sync_pt_data *sync_pt_data)
{
	mutex_lock(&sync_pt_data->sync_mutex);
	if (atomic_add_unless(&sync_pt_data->commit_cnt, -1, 0) &&
			sync_pt_data->timeline) {
		sw_sync_timeline_inc(sync_pt_data->timeline, 1);
		sync_pt_data->timeline_value++;

		pr_debug("%s: buffer signaled! timeline val=%d remaining=%d\n",
			sync_pt_data->fence_name, sync_pt_data->timeline_value,
			atomic_read(&sync_pt_data->commit_cnt));
	} else {
		pr_debug("%s timeline signaled without commits val=%d\n",
			sync_pt_data->fence_name, sync_pt_data->timeline_value);
	}
	mutex_unlock(&sync_pt_data->sync_mutex);
}

/**
 * mdss_fb_release_fences() - signal all pending release fences
 * @mfd:	Framebuffer data structure for display
 *
 * Release all currently pending release fences, including those that are in
 * the process to be commited.
 *
 * Note: this should only be called during close or suspend sequence.
 */
static void mdss_fb_release_fences(struct msm_fb_data_type *mfd)
{
	struct msm_sync_pt_data *sync_pt_data = &mfd->mdp_sync_pt_data;
	int val;

	mutex_lock(&sync_pt_data->sync_mutex);
	if (sync_pt_data->timeline) {
		val = sync_pt_data->threshold +
			atomic_read(&sync_pt_data->commit_cnt);
		sw_sync_timeline_inc(sync_pt_data->timeline, val);
		sync_pt_data->timeline_value += val;
		atomic_set(&sync_pt_data->commit_cnt, 0);
	}
	mutex_unlock(&sync_pt_data->sync_mutex);
}

/**
 * __mdss_fb_sync_buf_done_callback() - process async display events
 * @p:		Notifier block registered for async events.
 * @event:	Event enum to identify the event.
 * @data:	Optional argument provided with the event.
 *
 * See enum mdp_notify_event for events handled.
 */
static int __mdss_fb_sync_buf_done_callback(struct notifier_block *p,
		unsigned long event, void *data)
{
	struct msm_sync_pt_data *sync_pt_data;

	sync_pt_data = container_of(p, struct msm_sync_pt_data, notifier);

	switch (event) {
	case MDP_NOTIFY_FRAME_READY:
		if (sync_pt_data->async_wait_fences)
			mdss_fb_wait_for_fence(sync_pt_data);
		break;
	case MDP_NOTIFY_FRAME_FLUSHED:
		pr_debug("%s: frame flushed\n", sync_pt_data->fence_name);
		sync_pt_data->flushed = true;
		break;
	case MDP_NOTIFY_FRAME_TIMEOUT:
		pr_err("%s: frame timeout\n", sync_pt_data->fence_name);
		mdss_fb_signal_timeline(sync_pt_data);
		break;
	case MDP_NOTIFY_FRAME_DONE:
		pr_debug("%s: frame done\n", sync_pt_data->fence_name);
		mdss_fb_signal_timeline(sync_pt_data);
		break;
	}

	return NOTIFY_OK;
}

/**
 * mdss_fb_pan_idle() - wait for panel programming to be idle
 * @mfd:	Framebuffer data structure for display
 *
 * Wait for any pending programming to be done if in the process of programming
 * hardware configuration. After this function returns it is safe to perform
 * software updates for next frame.
 */
static int mdss_fb_pan_idle(struct msm_fb_data_type *mfd)
{
	int ret = 0;

	ret = wait_event_timeout(mfd->idle_wait_q,
			(!atomic_read(&mfd->commits_pending) ||
			 mfd->shutdown_pending),
			msecs_to_jiffies(WAIT_DISP_OP_TIMEOUT));
	if (!ret) {
		pr_err("wait for idle timeout %d pending=%d\n",
				ret, atomic_read(&mfd->commits_pending));

		mdss_fb_signal_timeline(&mfd->mdp_sync_pt_data);
	} else if (mfd->shutdown_pending) {
		pr_debug("Shutdown signalled\n");
		return -EPERM;
	}

	return 0;
}


static int mdss_fb_pan_display_ex(struct fb_info *info,
		struct mdp_display_commit *disp_commit)
{
	struct msm_fb_data_type *mfd = (struct msm_fb_data_type *)info->par;
	struct fb_var_screeninfo *var = &disp_commit->var;
	u32 wait_for_finish = disp_commit->wait_for_finish;
	int ret = 0;

	if (!mfd || (!mfd->op_enable) || (!mfd->panel_power_on))
		return -EPERM;

	if (var->xoffset > (info->var.xres_virtual - info->var.xres))
		return -EINVAL;

	if (var->yoffset > (info->var.yres_virtual - info->var.yres))
		return -EINVAL;

	ret = mdss_fb_pan_idle(mfd);
	if (ret) {
		pr_err("Shutdown pending. Aborting operation\n");
		return ret;
	}

	mutex_lock(&mfd->mdp_sync_pt_data.sync_mutex);
	if (info->fix.xpanstep)
		info->var.xoffset =
		(var->xoffset / info->fix.xpanstep) * info->fix.xpanstep;

	if (info->fix.ypanstep)
		info->var.yoffset =
		(var->yoffset / info->fix.ypanstep) * info->fix.ypanstep;

	mfd->msm_fb_backup.info = *info;
	mfd->msm_fb_backup.disp_commit = *disp_commit;

	atomic_inc(&mfd->mdp_sync_pt_data.commit_cnt);
	atomic_inc(&mfd->commits_pending);
	wake_up_all(&mfd->commit_wait_q);
	mutex_unlock(&mfd->mdp_sync_pt_data.sync_mutex);
	if (wait_for_finish)
		mdss_fb_pan_idle(mfd);
	return ret;
}

static int mdss_fb_pan_display(struct fb_var_screeninfo *var,
		struct fb_info *info)
{
	struct mdp_display_commit disp_commit;
	memset(&disp_commit, 0, sizeof(disp_commit));
	disp_commit.wait_for_finish = true;
	memcpy(&disp_commit.var, var, sizeof(struct fb_var_screeninfo));
	return mdss_fb_pan_display_ex(info, &disp_commit);
}

static int mdss_fb_pan_display_sub(struct fb_var_screeninfo *var,
			       struct fb_info *info)
{
	struct msm_fb_data_type *mfd = (struct msm_fb_data_type *)info->par;

	if ((!mfd->op_enable) || (!mfd->panel_power_on))
		return -EPERM;

	if (var->xoffset > (info->var.xres_virtual - info->var.xres))
		return -EINVAL;

	if (var->yoffset > (info->var.yres_virtual - info->var.yres))
		return -EINVAL;

	if (info->fix.xpanstep)
		info->var.xoffset =
		(var->xoffset / info->fix.xpanstep) * info->fix.xpanstep;

	if (info->fix.ypanstep)
		info->var.yoffset =
		(var->yoffset / info->fix.ypanstep) * info->fix.ypanstep;

	if (mfd->mdp.dma_fnc)
		mfd->mdp.dma_fnc(mfd, NULL, 0, NULL);
	else
		pr_warn("dma function not set for panel type=%d\n",
				mfd->panel.type);

	return 0;
}

static void mdss_fb_var_to_panelinfo(struct fb_var_screeninfo *var,
	struct mdss_panel_info *pinfo)
{
	pinfo->xres = var->xres;
	pinfo->yres = var->yres;
	pinfo->lcdc.v_front_porch = var->lower_margin;
	pinfo->lcdc.v_back_porch = var->upper_margin;
	pinfo->lcdc.v_pulse_width = var->vsync_len;
	pinfo->lcdc.h_front_porch = var->right_margin;
	pinfo->lcdc.h_back_porch = var->left_margin;
	pinfo->lcdc.h_pulse_width = var->hsync_len;
	pinfo->clk_rate = var->pixclock;
}

/**
 * __mdss_fb_perform_commit() - process a frame to display
 * @mfd:	Framebuffer data structure for display
 *
 * Processes all layers and buffers programmed and ensures all pending release
 * fences are signaled once the buffer is transfered to display.
 */
static int __mdss_fb_perform_commit(struct msm_fb_data_type *mfd)
{
	struct msm_sync_pt_data *sync_pt_data = &mfd->mdp_sync_pt_data;
	struct msm_fb_backup_type *fb_backup = &mfd->msm_fb_backup;
	int ret = -ENOSYS;

	if (!sync_pt_data->async_wait_fences)
		mdss_fb_wait_for_fence(sync_pt_data);
	sync_pt_data->flushed = false;

	if (fb_backup->disp_commit.flags & MDP_DISPLAY_COMMIT_OVERLAY) {
		if (mfd->mdp.kickoff_fnc)
			ret = mfd->mdp.kickoff_fnc(mfd,
					&fb_backup->disp_commit);
		else
			pr_warn("no kickoff function setup for fb%d\n",
					mfd->index);
	} else {
		ret = mdss_fb_pan_display_sub(&fb_backup->disp_commit.var,
				&fb_backup->info);
		if (ret)
			pr_err("pan display failed %x on fb%d\n", ret,
					mfd->index);
	}
	if (!ret)
		mdss_fb_update_backlight(mfd);

	if (IS_ERR_VALUE(ret) || !sync_pt_data->flushed)
		mdss_fb_signal_timeline(sync_pt_data);

	return ret;
}

static int __mdss_fb_display_thread(void *data)
{
	struct msm_fb_data_type *mfd = data;
	int ret;
	struct sched_param param;

	/*
	 * this priority was found during empiric testing to have appropriate
	 * realtime scheduling to process display updates and interact with
	 * other real time and normal priority tasks
	 */
	param.sched_priority = 16;
	ret = sched_setscheduler(current, SCHED_FIFO, &param);
	if (ret)
		pr_warn("set priority failed for fb%d display thread\n",
				mfd->index);

	while (1) {
		wait_event(mfd->commit_wait_q,
				(atomic_read(&mfd->commits_pending) ||
				 kthread_should_stop()));

		if (kthread_should_stop())
			break;

		ret = __mdss_fb_perform_commit(mfd);
		atomic_dec(&mfd->commits_pending);
		wake_up_all(&mfd->idle_wait_q);
	}

	atomic_set(&mfd->commits_pending, 0);
	wake_up_all(&mfd->idle_wait_q);

	return ret;
}

static int mdss_fb_check_var(struct fb_var_screeninfo *var,
			     struct fb_info *info)
{
	struct msm_fb_data_type *mfd = (struct msm_fb_data_type *)info->par;

	if (var->rotate != FB_ROTATE_UR)
		return -EINVAL;
	if (var->grayscale != info->var.grayscale)
		return -EINVAL;

	switch (var->bits_per_pixel) {
	case 16:
		if ((var->green.offset != 5) ||
		    !((var->blue.offset == 11)
		      || (var->blue.offset == 0)) ||
		    !((var->red.offset == 11)
		      || (var->red.offset == 0)) ||
		    (var->blue.length != 5) ||
		    (var->green.length != 6) ||
		    (var->red.length != 5) ||
		    (var->blue.msb_right != 0) ||
		    (var->green.msb_right != 0) ||
		    (var->red.msb_right != 0) ||
		    (var->transp.offset != 0) ||
		    (var->transp.length != 0))
			return -EINVAL;
		break;

	case 24:
		if ((var->blue.offset != 0) ||
		    (var->green.offset != 8) ||
		    (var->red.offset != 16) ||
		    (var->blue.length != 8) ||
		    (var->green.length != 8) ||
		    (var->red.length != 8) ||
		    (var->blue.msb_right != 0) ||
		    (var->green.msb_right != 0) ||
		    (var->red.msb_right != 0) ||
		    !(((var->transp.offset == 0) &&
		       (var->transp.length == 0)) ||
		      ((var->transp.offset == 24) &&
		       (var->transp.length == 8))))
			return -EINVAL;
		break;

	case 32:
		/* Check user specified color format BGRA/ARGB/RGBA
		   and verify the position of the RGB components */

		if (!((var->transp.offset == 24) &&
			(var->blue.offset == 0) &&
			(var->green.offset == 8) &&
			(var->red.offset == 16)) &&
		    !((var->transp.offset == 0) &&
			(var->blue.offset == 24) &&
			(var->green.offset == 16) &&
			(var->red.offset == 8)) &&
		    !((var->transp.offset == 24) &&
			(var->blue.offset == 16) &&
			(var->green.offset == 8) &&
			(var->red.offset == 0)))
				return -EINVAL;

		/* Check the common values for both RGBA and ARGB */

		if ((var->blue.length != 8) ||
		    (var->green.length != 8) ||
		    (var->red.length != 8) ||
		    (var->transp.length != 8) ||
		    (var->blue.msb_right != 0) ||
		    (var->green.msb_right != 0) ||
		    (var->red.msb_right != 0))
			return -EINVAL;

		break;

	default:
		return -EINVAL;
	}

	if ((var->xres_virtual <= 0) || (var->yres_virtual <= 0))
		return -EINVAL;

	if (info->fix.smem_start) {
		u32 len = var->xres_virtual * var->yres_virtual *
			(var->bits_per_pixel / 8);
		if (len > info->fix.smem_len)
			return -EINVAL;
	}

	if ((var->xres == 0) || (var->yres == 0))
		return -EINVAL;

	if (var->xoffset > (var->xres_virtual - var->xres))
		return -EINVAL;

	if (var->yoffset > (var->yres_virtual - var->yres))
		return -EINVAL;

	if (mfd->panel_info) {
		struct mdss_panel_info panel_info;
		int rc;

		memcpy(&panel_info, mfd->panel_info, sizeof(panel_info));
		mdss_fb_var_to_panelinfo(var, &panel_info);
		rc = mdss_fb_send_panel_event(mfd, MDSS_EVENT_CHECK_PARAMS,
			&panel_info);
		if (IS_ERR_VALUE(rc))
			return rc;
		mfd->panel_reconfig = rc;
	}

	return 0;
}

static int mdss_fb_set_par(struct fb_info *info)
{
	struct msm_fb_data_type *mfd = (struct msm_fb_data_type *)info->par;
	struct fb_var_screeninfo *var = &info->var;
	int old_imgType;
	int ret = 0;

	ret = mdss_fb_pan_idle(mfd);
	if (ret) {
		pr_err("Shutdown pending. Aborting operation\n");
		return ret;
	}

	old_imgType = mfd->fb_imgType;
	switch (var->bits_per_pixel) {
	case 16:
		if (var->red.offset == 0)
			mfd->fb_imgType = MDP_BGR_565;
		else
			mfd->fb_imgType	= MDP_RGB_565;
		break;

	case 24:
		if ((var->transp.offset == 0) && (var->transp.length == 0))
			mfd->fb_imgType = MDP_RGB_888;
		else if ((var->transp.offset == 24) &&
			 (var->transp.length == 8)) {
			mfd->fb_imgType = MDP_ARGB_8888;
			info->var.bits_per_pixel = 32;
		}
		break;

	case 32:
		if ((var->red.offset == 0) &&
		    (var->green.offset == 8) &&
		    (var->blue.offset == 16) &&
		    (var->transp.offset == 24))
			mfd->fb_imgType = MDP_RGBA_8888;
		else if ((var->red.offset == 16) &&
		    (var->green.offset == 8) &&
		    (var->blue.offset == 0) &&
		    (var->transp.offset == 24))
			mfd->fb_imgType = MDP_BGRA_8888;
		else if ((var->red.offset == 8) &&
		    (var->green.offset == 16) &&
		    (var->blue.offset == 24) &&
		    (var->transp.offset == 0))
			mfd->fb_imgType = MDP_ARGB_8888;
		else
			mfd->fb_imgType = MDP_RGBA_8888;
		break;

	default:
		return -EINVAL;
	}


	if (mfd->mdp.fb_stride)
		mfd->fbi->fix.line_length = mfd->mdp.fb_stride(mfd->index,
						var->xres,
						var->bits_per_pixel / 8);
	else
		mfd->fbi->fix.line_length = var->xres * var->bits_per_pixel / 8;


	if (mfd->panel_reconfig || (mfd->fb_imgType != old_imgType)) {
		mdss_fb_blank_sub(FB_BLANK_POWERDOWN, info, mfd->op_enable);
		mdss_fb_var_to_panelinfo(var, mfd->panel_info);
		mdss_fb_blank_sub(FB_BLANK_UNBLANK, info, mfd->op_enable);
		mfd->panel_reconfig = false;
	}

	return ret;
}

int mdss_fb_dcm(struct msm_fb_data_type *mfd, int req_state)
{
	int ret = 0;

	if (req_state == mfd->dcm_state) {
		pr_warn("Already in correct DCM/DTM state");
		return ret;
	}

	switch (req_state) {
	case DCM_UNBLANK:
		if (mfd->dcm_state == DCM_UNINIT &&
			!mfd->panel_power_on && mfd->mdp.on_fnc) {
			ret = mfd->mdp.on_fnc(mfd);
			if (ret == 0) {
				mfd->panel_power_on = true;
				mfd->dcm_state = DCM_UNBLANK;
			}
		}
		break;
	case DCM_ENTER:
		if (mfd->dcm_state == DCM_UNBLANK) {
			/*
			 * Keep unblank path available for only
			 * DCM operation
			 */
			mfd->panel_power_on = false;
			mfd->dcm_state = DCM_ENTER;
		}
		break;
	case DCM_EXIT:
		if (mfd->dcm_state == DCM_ENTER) {
			/* Release the unblank path for exit */
			mfd->panel_power_on = true;
			mfd->dcm_state = DCM_EXIT;
		}
		break;
	case DCM_BLANK:
		if ((mfd->dcm_state == DCM_EXIT ||
			mfd->dcm_state == DCM_UNBLANK) &&
			mfd->panel_power_on && mfd->mdp.off_fnc) {
			ret = mfd->mdp.off_fnc(mfd);
			if (ret == 0) {
				mfd->panel_power_on = false;
				mfd->dcm_state = DCM_UNINIT;
			}
		}
		break;
	case DTM_ENTER:
		if (mfd->dcm_state == DCM_UNINIT)
			mfd->dcm_state = DTM_ENTER;
		break;
	case DTM_EXIT:
		if (mfd->dcm_state == DTM_ENTER)
			mfd->dcm_state = DCM_UNINIT;
		break;
	}

	return ret;
}

static int mdss_fb_cursor(struct fb_info *info, void __user *p)
{
	struct msm_fb_data_type *mfd = (struct msm_fb_data_type *)info->par;
	struct fb_cursor cursor;
	int ret;

	if (!mfd->mdp.cursor_update)
		return -ENODEV;

	ret = copy_from_user(&cursor, p, sizeof(cursor));
	if (ret)
		return ret;

	return mfd->mdp.cursor_update(mfd, &cursor);
}

static int mdss_fb_set_lut(struct fb_info *info, void __user *p)
{
	struct msm_fb_data_type *mfd = (struct msm_fb_data_type *)info->par;
	struct fb_cmap cmap;
	int ret;

	if (!mfd->mdp.lut_update)
		return -ENODEV;

	ret = copy_from_user(&cmap, p, sizeof(cmap));
	if (ret)
		return ret;

	mfd->mdp.lut_update(mfd, &cmap);
	return 0;
}

/**
 * mdss_fb_sync_get_rel_fence() - get release fence from sync pt timeline
 * @sync_pt_data:	Sync pt structure holding timeline and fence info.
 *
 * Function returns a release fence on the timeline associated with the
 * sync pt struct given and it's associated information. The release fence
 * created can be used to signal when buffers provided will be released.
 */
static struct sync_fence *__mdss_fb_sync_get_rel_fence(
		struct msm_sync_pt_data *sync_pt_data)
{
	struct sync_pt *rel_sync_pt;
	struct sync_fence *rel_fence;
	int val;

	val = sync_pt_data->timeline_value + sync_pt_data->threshold +
		atomic_read(&sync_pt_data->commit_cnt);

	pr_debug("%s: buf sync rel fence timeline=%d\n",
		sync_pt_data->fence_name, val);

	rel_sync_pt = sw_sync_pt_create(sync_pt_data->timeline, val);
	if (rel_sync_pt == NULL) {
		pr_err("%s: cannot create sync point\n",
				sync_pt_data->fence_name);
		return NULL;
	}

	/* create fence */
	rel_fence = sync_fence_create(sync_pt_data->fence_name, rel_sync_pt);
	if (rel_fence == NULL) {
		sync_pt_free(rel_sync_pt);
		pr_err("%s: cannot create fence\n", sync_pt_data->fence_name);
		return NULL;
	}

	return rel_fence;
}

static int mdss_fb_handle_buf_sync_ioctl(struct msm_sync_pt_data *sync_pt_data,
				 struct mdp_buf_sync *buf_sync)
{
	int i, ret = 0;
	int acq_fen_fd[MDP_MAX_FENCE_FD];
	struct sync_fence *fence, *rel_fence;
	int rel_fen_fd;

	if ((buf_sync->acq_fen_fd_cnt > MDP_MAX_FENCE_FD) ||
				(sync_pt_data->timeline == NULL))
		return -EINVAL;

	if (buf_sync->acq_fen_fd_cnt)
		ret = copy_from_user(acq_fen_fd, buf_sync->acq_fen_fd,
				buf_sync->acq_fen_fd_cnt * sizeof(int));
	if (ret) {
		pr_err("%s: copy_from_user failed", sync_pt_data->fence_name);
		return ret;
	}

	i = mdss_fb_wait_for_fence(sync_pt_data);
	if (i > 0)
		pr_warn("%s: waited on %d active fences\n",
				sync_pt_data->fence_name, i);

	mutex_lock(&sync_pt_data->sync_mutex);
	for (i = 0; i < buf_sync->acq_fen_fd_cnt; i++) {
		fence = sync_fence_fdget(acq_fen_fd[i]);
		if (fence == NULL) {
			pr_err("%s: null fence! i=%d fd=%d\n",
					sync_pt_data->fence_name, i,
					acq_fen_fd[i]);
			ret = -EINVAL;
			break;
		}
		sync_pt_data->acq_fen[i] = fence;
	}
	sync_pt_data->acq_fen_cnt = i;
	if (ret)
		goto buf_sync_err_1;

	rel_fence = __mdss_fb_sync_get_rel_fence(sync_pt_data);
	if (IS_ERR_OR_NULL(rel_fence)) {
		pr_err("%s: unable to retrieve release fence\n",
				sync_pt_data->fence_name);
		ret = rel_fence ? PTR_ERR(rel_fence) : -ENOMEM;
		goto buf_sync_err_1;
	}

	/* create fd */
	rel_fen_fd = get_unused_fd_flags(0);
	if (rel_fen_fd < 0) {
		pr_err("%s: get_unused_fd_flags failed\n",
				sync_pt_data->fence_name);
		ret = -EIO;
		goto buf_sync_err_2;
	}

	sync_fence_install(rel_fence, rel_fen_fd);

	ret = copy_to_user(buf_sync->rel_fen_fd, &rel_fen_fd, sizeof(int));
	if (ret) {
		pr_err("%s: copy_to_user failed\n", sync_pt_data->fence_name);
		goto buf_sync_err_3;
	}
	mutex_unlock(&sync_pt_data->sync_mutex);

	if (buf_sync->flags & MDP_BUF_SYNC_FLAG_WAIT)
		mdss_fb_wait_for_fence(sync_pt_data);

	return ret;
buf_sync_err_3:
	put_unused_fd(rel_fen_fd);
buf_sync_err_2:
	sync_fence_put(rel_fence);
buf_sync_err_1:
	for (i = 0; i < sync_pt_data->acq_fen_cnt; i++)
		sync_fence_put(sync_pt_data->acq_fen[i]);
	sync_pt_data->acq_fen_cnt = 0;
	mutex_unlock(&sync_pt_data->sync_mutex);
	return ret;
}
static int mdss_fb_display_commit(struct fb_info *info,
						unsigned long *argp)
{
	int ret;
	struct mdp_display_commit disp_commit;
	ret = copy_from_user(&disp_commit, argp,
			sizeof(disp_commit));
	if (ret) {
		pr_err("%s:copy_from_user failed", __func__);
		return ret;
	}
	ret = mdss_fb_pan_display_ex(info, &disp_commit);
	return ret;
}


static int mdss_fb_ioctl(struct fb_info *info, unsigned int cmd,
			 unsigned long arg)
{
	struct msm_fb_data_type *mfd;
	void __user *argp = (void __user *)arg;
	struct mdp_page_protection fb_page_protection;
	int ret = -ENOSYS;
	struct mdp_buf_sync buf_sync;
	struct msm_sync_pt_data *sync_pt_data = NULL;
	if (!info || !info->par)
		return -EINVAL;
	mfd = (struct msm_fb_data_type *)info->par;
	mdss_fb_power_setting_idle(mfd);
	if ((cmd != MSMFB_VSYNC_CTRL) && (cmd != MSMFB_OVERLAY_VSYNC_CTRL) &&
			(cmd != MSMFB_ASYNC_BLIT) && (cmd != MSMFB_BLIT) &&
			(cmd != MSMFB_NOTIFY_UPDATE)) {
		ret = mdss_fb_pan_idle(mfd);
		if (ret) {
			pr_debug("Shutdown pending. Aborting operation %x\n",
				cmd);
			return ret;
		}
	}

	switch (cmd) {
	case MSMFB_CURSOR:
		ret = mdss_fb_cursor(info, argp);
		break;

	case MSMFB_SET_LUT:
		ret = mdss_fb_set_lut(info, argp);
		break;

	case MSMFB_GET_PAGE_PROTECTION:
		fb_page_protection.page_protection =
			mfd->mdp_fb_page_protection;
		ret = copy_to_user(argp, &fb_page_protection,
				   sizeof(fb_page_protection));
		if (ret)
			return ret;
		break;

	case MSMFB_BUFFER_SYNC:
		ret = copy_from_user(&buf_sync, argp, sizeof(buf_sync));
		if (ret)
			return ret;
		if ((!mfd->op_enable) || (!mfd->panel_power_on))
			return -EPERM;
		if (mfd->mdp.get_sync_fnc)
			sync_pt_data = mfd->mdp.get_sync_fnc(mfd, &buf_sync);
		if (!sync_pt_data)
			sync_pt_data = &mfd->mdp_sync_pt_data;

		ret = mdss_fb_handle_buf_sync_ioctl(sync_pt_data, &buf_sync);

		if (!ret)
			ret = copy_to_user(argp, &buf_sync, sizeof(buf_sync));
		break;

	case MSMFB_NOTIFY_UPDATE:
		ret = mdss_fb_notify_update(mfd, argp);
		break;

	case MSMFB_DISPLAY_COMMIT:
		ret = mdss_fb_display_commit(info, argp);
		break;

	default:
		if (mfd->mdp.ioctl_handler)
			ret = mfd->mdp.ioctl_handler(mfd, cmd, argp);
		break;
	}

	if (ret == -ENOSYS)
		pr_err("unsupported ioctl (%x)\n", cmd);

	return ret;
}

struct fb_info *msm_fb_get_writeback_fb(void)
{
	int c = 0;
	for (c = 0; c < fbi_list_index; ++c) {
		struct msm_fb_data_type *mfd;
		mfd = (struct msm_fb_data_type *)fbi_list[c]->par;
		if (mfd->panel.type == WRITEBACK_PANEL)
			return fbi_list[c];
	}

	return NULL;
}
EXPORT_SYMBOL(msm_fb_get_writeback_fb);

static int mdss_fb_register_extra_panel(struct platform_device *pdev,
	struct mdss_panel_data *pdata)
{
	struct mdss_panel_data *fb_pdata;

	fb_pdata = dev_get_platdata(&pdev->dev);
	if (!fb_pdata) {
		pr_err("framebuffer device %s contains invalid panel data\n",
				dev_name(&pdev->dev));
		return -EINVAL;
	}

	if (fb_pdata->next) {
		pr_err("split panel already setup for framebuffer device %s\n",
				dev_name(&pdev->dev));
		return -EEXIST;
	}

	fb_pdata->next = pdata;

	return 0;
}

int mdss_register_panel(struct platform_device *pdev,
	struct mdss_panel_data *pdata)
{
	struct platform_device *fb_pdev, *mdss_pdev;
	struct device_node *node;
	int rc = 0;
	bool master_panel = true;

	if (!pdev || !pdev->dev.of_node) {
		pr_err("Invalid device node\n");
		return -ENODEV;
	}

	if (!mdp_instance) {
		pr_err("mdss mdp resource not initialized yet\n");
		return -EPROBE_DEFER;
	}

	node = of_parse_phandle(pdev->dev.of_node, "qcom,mdss-fb-map", 0);
	if (!node) {
		pr_err("Unable to find fb node for device: %s\n",
				pdev->name);
		return -ENODEV;
	}
	mdss_pdev = of_find_device_by_node(node->parent);
	if (!mdss_pdev) {
		pr_err("Unable to find mdss for node: %s\n", node->full_name);
		rc = -ENODEV;
		goto mdss_notfound;
	}

	fb_pdev = of_find_device_by_node(node);
	if (fb_pdev) {
		rc = mdss_fb_register_extra_panel(fb_pdev, pdata);
		if (rc == 0)
			master_panel = false;
	} else {
		pr_info("adding framebuffer device %s\n", dev_name(&pdev->dev));
		fb_pdev = of_platform_device_create(node, NULL,
				&mdss_pdev->dev);
		if (fb_pdev)
			fb_pdev->dev.platform_data = pdata;
	}

	if (master_panel && mdp_instance->panel_register_done)
		mdp_instance->panel_register_done(pdata);

mdss_notfound:
	of_node_put(node);
	return rc;
}
EXPORT_SYMBOL(mdss_register_panel);

int mdss_fb_register_mdp_instance(struct msm_mdp_interface *mdp)
{
	if (mdp_instance) {
		pr_err("multiple MDP instance registration");
		return -EINVAL;
	}

	mdp_instance = mdp;
	return 0;
}
EXPORT_SYMBOL(mdss_fb_register_mdp_instance);

int mdss_fb_get_phys_info(dma_addr_t *start, unsigned long *len, int fb_num)
{
	struct fb_info *info;
	struct msm_fb_data_type *mfd;

	if (fb_num >= MAX_FBI_LIST)
		return -EINVAL;

	info = fbi_list[fb_num];
	if (!info)
		return -ENOENT;

	mfd = (struct msm_fb_data_type *)info->par;
	if (!mfd)
		return -ENODEV;

	if (mfd->iova)
		*start = mfd->iova;
	else
		*start = info->fix.smem_start;
	*len = info->fix.smem_len;

	return 0;
}
EXPORT_SYMBOL(mdss_fb_get_phys_info);

int __init mdss_fb_init(void)
{
	int rc = -ENODEV;

	if (platform_driver_register(&mdss_fb_driver))
		return rc;

	return 0;
}

module_init(mdss_fb_init);<|MERGE_RESOLUTION|>--- conflicted
+++ resolved
@@ -421,15 +421,11 @@
 	pm_runtime_enable(mfd->fbi->dev);
 
 	/* android supports only one lcd-backlight/lcd for now */
-<<<<<<< HEAD
 	if (!lcd_backlight_registered &&
 			mfd->panel_info->bklt_ctrl != BL_EXTERNAL &&
 			mfd->panel_info->bklt_ctrl != UNKNOWN_CTRL) {
-=======
-	if (!lcd_backlight_registered) {
 		backlight_led.brightness = mfd->panel_info->brightness_max;
 		backlight_led.max_brightness = mfd->panel_info->brightness_max;
->>>>>>> 2cddb9e0
 		if (led_classdev_register(&pdev->dev, &backlight_led))
 			pr_err("led_classdev_register failed\n");
 		else

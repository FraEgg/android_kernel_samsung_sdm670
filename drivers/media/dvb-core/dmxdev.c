--- conflicted
+++ resolved
@@ -4835,12 +4835,8 @@
 
 int dvb_dmxdev_init(struct dmxdev *dmxdev, struct dvb_adapter *dvb_adapter)
 {
-<<<<<<< HEAD
-	int i;
+	int i, ret;
 	struct dmx_caps caps;
-=======
-	int i, ret;
->>>>>>> f9b8314c
 
 	if (dmxdev->demux->open(dmxdev->demux) < 0)
 		return -EUSERS;
@@ -4862,12 +4858,6 @@
 					    DMXDEV_STATE_FREE);
 	}
 
-<<<<<<< HEAD
-	dvb_register_device(dvb_adapter, &dmxdev->dvbdev, &dvbdev_demux, dmxdev,
-			    DVB_DEVICE_DEMUX, 0);
-	dvb_register_device(dvb_adapter, &dmxdev->dvr_dvbdev, &dvbdev_dvr,
-			    dmxdev, DVB_DEVICE_DVR, 0);
-=======
 	ret = dvb_register_device(dvb_adapter, &dmxdev->dvbdev, &dvbdev_demux, dmxdev,
 			    DVB_DEVICE_DEMUX, dmxdev->filternum);
 	if (ret < 0)
@@ -4877,7 +4867,6 @@
 			    dmxdev, DVB_DEVICE_DVR, dmxdev->filternum);
 	if (ret < 0)
 		goto err_register_dvr_dvbdev;
->>>>>>> f9b8314c
 
 	dvb_ringbuffer_init(&dmxdev->dvr_buffer, NULL, 8192);
 	dvb_ringbuffer_init(&dmxdev->dvr_input_buffer, NULL, 8192);

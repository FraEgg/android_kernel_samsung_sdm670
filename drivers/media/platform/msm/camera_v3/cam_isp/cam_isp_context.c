/* Copyright (c) 2017-2019, The Linux Foundation. All rights reserved.
 *
 * This program is free software; you can redistribute it and/or modify
 * it under the terms of the GNU General Public License version 2 and
 * only version 2 as published by the Free Software Foundation.
 *
 * This program is distributed in the hope that it will be useful,
 * but WITHOUT ANY WARRANTY; without even the implied warranty of
 * MERCHANTABILITY or FITNESS FOR A PARTICULAR PURPOSE.  See the
 * GNU General Public License for more details.
 */

#include <linux/debugfs.h>
#include <linux/videodev2.h>
#include <linux/slab.h>
#include <linux/uaccess.h>
#include <linux/ratelimit.h>

#include "cam_mem_mgr.h"
#include "cam_sync_api.h"
#include "cam_req_mgr_dev.h"
#include "cam_trace.h"
#include "cam_debug_util.h"
#include "cam_packet_util.h"
#include "cam_context_utils.h"
#include "cam_cdm_util.h"
#include "cam_isp_context.h"
#include "cam_common_util.h"

static const char isp_dev_name[] = "cam-isp";

#define INC_STATE_MONITOR_HEAD(head) \
	(atomic64_add_return(1, head) % \
	CAM_ISP_CTX_STATE_MONITOR_MAX_ENTRIES)

static int cam_isp_context_dump_active_request(void *data, unsigned long iova,
	uint32_t buf_info);

static void __cam_isp_ctx_update_state_monitor_array(
	struct cam_isp_context *ctx_isp,
	enum cam_isp_state_change_trigger trigger_type,
	uint32_t req_id)
{
	int iterator = 0;

	iterator = INC_STATE_MONITOR_HEAD(&ctx_isp->state_monitor_head);
	ctx_isp->cam_isp_ctx_state_monitor[iterator].curr_state =
		ctx_isp->substate_activated;
	ctx_isp->cam_isp_ctx_state_monitor[iterator].trigger =
		trigger_type;
	ctx_isp->cam_isp_ctx_state_monitor[iterator].req_id =
		req_id;
	ctx_isp->cam_isp_ctx_state_monitor[iterator].evt_time_stamp =
		jiffies_to_msecs(jiffies);
}

static const char *__cam_isp_ctx_substate_val_to_type(
	uint32_t type)
{
	switch (type) {
	case CAM_ISP_CTX_ACTIVATED_SOF:
		return "SOF";
	case CAM_ISP_CTX_ACTIVATED_APPLIED:
		return "APPLIED";
	case CAM_ISP_CTX_ACTIVATED_EPOCH:
		return "EPOCH";
	case CAM_ISP_CTX_ACTIVATED_BUBBLE:
		return "BUBBLE";
	case CAM_ISP_CTX_ACTIVATED_BUBBLE_APPLIED:
		return "BUBBLE_APPLIED";
	case CAM_ISP_CTX_ACTIVATED_HALT:
		return "HALT";
	default:
		return "CAM_ISP_CTX_INVALID_STATE";
	}
}

static const char *__cam_isp_hw_evt_val_to_type(
	uint32_t evt_id)
{
	switch (evt_id) {
	case CAM_ISP_STATE_CHANGE_TRIGGER_ERROR:
		return "ERROR";
	case CAM_ISP_STATE_CHANGE_TRIGGER_SOF:
		return "SOF";
	case CAM_ISP_STATE_CHANGE_TRIGGER_REG_UPDATE:
		return "REG_UPDATE";
	case CAM_ISP_STATE_CHANGE_TRIGGER_EPOCH:
		return "EPOCH";
	case CAM_ISP_STATE_CHANGE_TRIGGER_EOF:
		return "EOF";
	case CAM_ISP_STATE_CHANGE_TRIGGER_DONE:
		return "DONE";
	default:
		return "CAM_ISP_EVENT_INVALID";
	}
}

static void __cam_isp_ctx_dump_state_monitor_array(
	struct cam_isp_context *ctx_isp)
{
	int i = 0;
	uint64_t state_head = 0;
	uint64_t index;

	state_head = atomic64_read(&ctx_isp->state_monitor_head);
	CAM_ERR_RATE_LIMIT(CAM_ISP,
		"Dumping state information for preceding requests");

	for (i = CAM_ISP_CTX_STATE_MONITOR_MAX_ENTRIES - 1; i >= 0;
		i--) {
		index = (((state_head - i) +
			CAM_ISP_CTX_STATE_MONITOR_MAX_ENTRIES) %
			CAM_ISP_CTX_STATE_MONITOR_MAX_ENTRIES);
		CAM_ERR_RATE_LIMIT(CAM_ISP,
		"time[0x%llx] req_id[%u] state[%s] evt_type[%s]",
		ctx_isp->cam_isp_ctx_state_monitor[index].evt_time_stamp,
		ctx_isp->cam_isp_ctx_state_monitor[index].req_id,
		__cam_isp_ctx_substate_val_to_type(
		ctx_isp->cam_isp_ctx_state_monitor[index].curr_state),
		__cam_isp_hw_evt_val_to_type(
		ctx_isp->cam_isp_ctx_state_monitor[index].trigger));
	}
}

static void cam_isp_ctx_dump_req(struct cam_isp_ctx_req *req_isp)
{
	int i = 0, rc = 0;
	size_t len = 0;
	uint32_t *buf_addr;
	uint32_t *buf_start, *buf_end;
	size_t   remain_len = 0;
	bool     need_put = false;

	for (i = 0; i < req_isp->num_cfg; i++) {
		rc = cam_packet_util_get_cmd_mem_addr(
			req_isp->cfg[i].handle, &buf_addr, &len);
		if (rc) {
			CAM_ERR_RATE_LIMIT(CAM_ISP,
				"Failed to get_cmd_mem_addr, rc=%d",
				rc);
		} else {
			if (req_isp->cfg[i].offset >= len) {
				CAM_ERR(CAM_ISP, "Invalid offset");
				need_put = true;
				goto put;
			}
			remain_len = len - req_isp->cfg[i].offset;

			if (req_isp->cfg[i].len > remain_len) {
				CAM_ERR(CAM_ISP, "Invalid offset");
				need_put = true;
			}
put:
			if (need_put) {
				need_put = false;
				continue;
			}

			buf_start = (uint32_t *)((uint8_t *) buf_addr +
				req_isp->cfg[i].offset);
			buf_end = (uint32_t *)((uint8_t *) buf_start +
				req_isp->cfg[i].len - 1);
			cam_cdm_util_dump_cmd_buf(buf_start, buf_end);
		}
	}
}

static int __cam_isp_ctx_enqueue_request_in_order(
	struct cam_context *ctx, struct cam_ctx_request *req)
{
	struct cam_ctx_request           *req_current;
	struct cam_ctx_request           *req_prev;
	struct list_head                  temp_list;

	INIT_LIST_HEAD(&temp_list);
	spin_lock_bh(&ctx->lock);
	if (list_empty(&ctx->pending_req_list)) {
		list_add_tail(&req->list, &ctx->pending_req_list);
	} else {
		list_for_each_entry_safe_reverse(
			req_current, req_prev, &ctx->pending_req_list, list) {
			if (req->request_id < req_current->request_id) {
				list_del_init(&req_current->list);
				list_add(&req_current->list, &temp_list);
				continue;
			} else if (req->request_id == req_current->request_id) {
				CAM_WARN(CAM_ISP,
					"Received duplicated request %lld",
					req->request_id);
			}
			break;
		}
		list_add_tail(&req->list, &ctx->pending_req_list);

		if (!list_empty(&temp_list)) {
			list_for_each_entry_safe(
				req_current, req_prev, &temp_list, list) {
				list_del_init(&req_current->list);
				list_add_tail(&req_current->list,
					&ctx->pending_req_list);
			}
		}
	}
	spin_unlock_bh(&ctx->lock);
	return 0;
}

static int __cam_isp_ctx_enqueue_init_request(
	struct cam_context *ctx, struct cam_ctx_request *req)
{
	int rc = 0;
	struct cam_ctx_request           *req_old;
	struct cam_isp_ctx_req           *req_isp_old;
	struct cam_isp_ctx_req           *req_isp_new;

	spin_lock_bh(&ctx->lock);
	if (list_empty(&ctx->pending_req_list)) {
		list_add_tail(&req->list, &ctx->pending_req_list);
		CAM_DBG(CAM_ISP, "INIT packet added req id= %d",
			req->request_id);
		goto end;
	}

	req_old = list_first_entry(&ctx->pending_req_list,
		struct cam_ctx_request, list);
	req_isp_old = (struct cam_isp_ctx_req *) req_old->req_priv;
	req_isp_new = (struct cam_isp_ctx_req *) req->req_priv;
	if (req_isp_old->hw_update_data.packet_opcode_type ==
		CAM_ISP_PACKET_INIT_DEV) {
		if ((req_isp_old->num_cfg + req_isp_new->num_cfg) >=
			CAM_ISP_CTX_CFG_MAX) {
			CAM_WARN(CAM_ISP, "Can not merge INIT pkt");
			rc = -ENOMEM;
		}

		if (req_isp_old->num_fence_map_out != 0 ||
			req_isp_old->num_fence_map_in != 0) {
			CAM_WARN(CAM_ISP, "Invalid INIT pkt sequence");
			rc = -EINVAL;
		}

		if (!rc) {
			memcpy(req_isp_old->fence_map_out,
				req_isp_new->fence_map_out,
				sizeof(req_isp_new->fence_map_out[0])*
				req_isp_new->num_fence_map_out);
			req_isp_old->num_fence_map_out =
				req_isp_new->num_fence_map_out;

			memcpy(req_isp_old->fence_map_in,
				req_isp_new->fence_map_in,
				sizeof(req_isp_new->fence_map_in[0])*
				req_isp_new->num_fence_map_in);
			req_isp_old->num_fence_map_in =
				req_isp_new->num_fence_map_in;

			memcpy(&req_isp_old->cfg[req_isp_old->num_cfg],
				req_isp_new->cfg,
				sizeof(req_isp_new->cfg[0])*
				req_isp_new->num_cfg);
			req_isp_old->num_cfg += req_isp_new->num_cfg;

			req_old->request_id = req->request_id;

			list_add_tail(&req->list, &ctx->free_req_list);
		}
	} else {
		CAM_WARN(CAM_ISP,
			"Received Update pkt before INIT pkt. req_id= %lld",
			req->request_id);
		rc = -EINVAL;
	}
end:
	spin_unlock_bh(&ctx->lock);
	return rc;
}

static const char *__cam_isp_resource_handle_id_to_type(
	uint32_t resource_handle)
{
	switch (resource_handle) {
	case CAM_ISP_IFE_OUT_RES_FULL:
		return "FULL";
	case CAM_ISP_IFE_OUT_RES_DS4:
		return "DS4";
	case CAM_ISP_IFE_OUT_RES_DS16:
		return "DS16";
	case CAM_ISP_IFE_OUT_RES_RAW_DUMP:
		return "RAW_DUMP";
	case CAM_ISP_IFE_OUT_RES_FD:
		return "FD";
	case CAM_ISP_IFE_OUT_RES_PDAF:
		return "PDAF";
	case CAM_ISP_IFE_OUT_RES_2PD:
		return "2PD";
	case CAM_ISP_IFE_OUT_RES_RDI_0:
		return "RDI_0";
	case CAM_ISP_IFE_OUT_RES_RDI_1:
		return "RDI_1";
	case CAM_ISP_IFE_OUT_RES_RDI_2:
		return "RDI_2";
	case CAM_ISP_IFE_OUT_RES_RDI_3:
		return "RDI_3";
	case CAM_ISP_IFE_OUT_RES_STATS_HDR_BE:
		return "STATS_HDR_BE";
	case CAM_ISP_IFE_OUT_RES_STATS_HDR_BHIST:
		return "STATS_HDR_BHIST";
	case CAM_ISP_IFE_OUT_RES_STATS_TL_BG:
		return "STATS_TL_BG";
	case CAM_ISP_IFE_OUT_RES_STATS_BF:
		return "STATS_BF";
	case CAM_ISP_IFE_OUT_RES_STATS_AWB_BG:
		return "STATS_AWB_BG";
	case CAM_ISP_IFE_OUT_RES_STATS_BHIST:
		return "STATS_BHIST";
	case CAM_ISP_IFE_OUT_RES_STATS_RS:
		return "STATS_RS";
	case CAM_ISP_IFE_OUT_RES_STATS_CS:
		return "STATS_CS";
	default:
		return "CAM_ISP_Invalid_Resource_Type";
	}
}

static uint64_t __cam_isp_ctx_get_event_ts(uint32_t evt_id, void *evt_data)
{
	uint64_t ts = 0;

	if (!evt_data)
		return 0;

	switch (evt_id) {
	case CAM_ISP_HW_EVENT_ERROR:
		ts = ((struct cam_isp_hw_error_event_data *)evt_data)->
			timestamp;
		break;
	case CAM_ISP_HW_EVENT_SOF:
		ts = ((struct cam_isp_hw_sof_event_data *)evt_data)->
			timestamp;
		break;
	case CAM_ISP_HW_EVENT_REG_UPDATE:
		ts = ((struct cam_isp_hw_reg_update_event_data *)evt_data)->
			timestamp;
		break;
	case CAM_ISP_HW_EVENT_EPOCH:
		ts = ((struct cam_isp_hw_epoch_event_data *)evt_data)->
			timestamp;
		break;
	case CAM_ISP_HW_EVENT_EOF:
		ts = ((struct cam_isp_hw_eof_event_data *)evt_data)->
			timestamp;
		break;
	case CAM_ISP_HW_EVENT_DONE:
		break;
	default:
		CAM_DBG(CAM_ISP, "Invalid Event Type %d", evt_id);
	}

	return ts;
}

static void __cam_isp_ctx_handle_buf_done_fail_log(
	struct cam_isp_ctx_req *req_isp)
{
	int i;

	if (req_isp->num_fence_map_out >= CAM_ISP_CTX_RES_MAX) {
		CAM_ERR_RATE_LIMIT(CAM_ISP,
			"Num Resources exceed mMAX %d >= %d ",
			req_isp->num_fence_map_out, CAM_ISP_CTX_RES_MAX);
		return;
	}

	CAM_ERR_RATE_LIMIT(CAM_ISP,
		"Resource Handles that fail to generate buf_done in prev frame");
	for (i = 0; i < req_isp->num_fence_map_out; i++) {
		if (req_isp->fence_map_out[i].sync_id != -1)
			CAM_ERR_RATE_LIMIT(CAM_ISP,
			"Resource_Handle: [%s] Sync_ID: [0x%x]",
			__cam_isp_resource_handle_id_to_type(
			req_isp->fence_map_out[i].resource_handle),
			req_isp->fence_map_out[i].sync_id);
	}
}

static int __cam_isp_ctx_handle_buf_done_in_activated_state(
	struct cam_isp_context *ctx_isp,
	struct cam_isp_hw_done_event_data *done,
	uint32_t bubble_state)
{
	int rc = 0;
	int i, j;
	struct cam_ctx_request  *req;
	struct cam_isp_ctx_req  *req_isp;
	struct cam_context *ctx = ctx_isp->base;

	if (list_empty(&ctx->active_req_list)) {
		CAM_DBG(CAM_ISP, "Buf done with no active request!");
		goto end;
	}

	CAM_DBG(CAM_ISP, "Enter with bubble_state %d", bubble_state);

	req = list_first_entry(&ctx->active_req_list,
			struct cam_ctx_request, list);

	trace_cam_buf_done("ISP", ctx, req);

	req_isp = (struct cam_isp_ctx_req *) req->req_priv;
	for (i = 0; i < done->num_handles; i++) {
		for (j = 0; j < req_isp->num_fence_map_out; j++) {
			if (done->resource_handle[i] ==
				req_isp->fence_map_out[j].resource_handle)
				break;
		}

		if (j == req_isp->num_fence_map_out) {
			CAM_ERR(CAM_ISP,
				"Can not find matching lane handle 0x%x!",
				done->resource_handle[i]);
			rc = -EINVAL;
			continue;
		}

		if (req_isp->fence_map_out[j].sync_id == -1) {
			__cam_isp_ctx_handle_buf_done_fail_log(req_isp);
			continue;
		}

		if (!req_isp->bubble_detected) {
			CAM_DBG(CAM_ISP,
				"Sync with success: req %lld res 0x%x fd 0x%x, ctx %u",
				req->request_id,
				req_isp->fence_map_out[j].resource_handle,
				req_isp->fence_map_out[j].sync_id,
				ctx->ctx_id);

			rc = cam_sync_signal(req_isp->fence_map_out[j].sync_id,
				CAM_SYNC_STATE_SIGNALED_SUCCESS);
			if (rc)
				CAM_DBG(CAM_ISP, "Sync failed with rc = %d",
					 rc);
		} else if (!req_isp->bubble_report) {
			CAM_ERR(CAM_ISP,
				"Sync with failure: req %lld res 0x%x fd 0x%x, ctx %u",
				req->request_id,
				req_isp->fence_map_out[j].resource_handle,
				req_isp->fence_map_out[j].sync_id,
				ctx->ctx_id);

			rc = cam_sync_signal(req_isp->fence_map_out[j].sync_id,
				CAM_SYNC_STATE_SIGNALED_ERROR);
			if (rc)
				CAM_ERR(CAM_ISP, "Sync failed with rc = %d",
					rc);
		} else {
			/*
			 * Ignore the buffer done if bubble detect is on
			 * Increment the ack number here, and queue the
			 * request back to pending list whenever all the
			 * buffers are done.
			 */
			req_isp->num_acked++;
			CAM_DBG(CAM_ISP,
				"buf done with bubble state %d recovery %d",
				bubble_state, req_isp->bubble_report);
			continue;
		}

		CAM_DBG(CAM_ISP, "req %lld, reset sync id 0x%x ctx %u",
			req->request_id,
			req_isp->fence_map_out[j].sync_id, ctx->ctx_id);
		if (!rc) {
			req_isp->num_acked++;
			req_isp->fence_map_out[j].sync_id = -1;
		}
	}

	if (req_isp->num_acked > req_isp->num_fence_map_out) {
		/* Should not happen */
		CAM_ERR(CAM_ISP,
			"WARNING: req_id %lld num_acked %d > map_out %d, ctx %u",
			req->request_id, req_isp->num_acked,
			req_isp->num_fence_map_out, ctx->ctx_id);
		WARN_ON(req_isp->num_acked > req_isp->num_fence_map_out);
	}

	if (req_isp->num_acked != req_isp->num_fence_map_out)
		return rc;

	ctx_isp->active_req_cnt--;

	if (req_isp->bubble_detected && req_isp->bubble_report) {
		req_isp->num_acked = 0;
		req_isp->bubble_detected = false;
		list_del_init(&req->list);
		list_add(&req->list, &ctx->pending_req_list);
		atomic_set(&ctx_isp->process_bubble, 0);

		CAM_DBG(CAM_REQ,
			"Move active request %lld to pending list(cnt = %d) [bubble recovery], ctx %u",
			 req->request_id, ctx_isp->active_req_cnt, ctx->ctx_id);
	} else {
		list_del_init(&req->list);
		list_add_tail(&req->list, &ctx->free_req_list);

		CAM_DBG(CAM_REQ,
			"Move active request %lld to free list(cnt = %d) [all fences done], ctx %u",
			 req->request_id, ctx_isp->active_req_cnt, ctx->ctx_id);
	}

end:
	__cam_isp_ctx_update_state_monitor_array(ctx_isp,
		CAM_ISP_STATE_CHANGE_TRIGGER_DONE,
		ctx_isp->base->req_list->request_id);
	return rc;
}

static void __cam_isp_ctx_send_sof_boot_timestamp(
	struct cam_isp_context *ctx_isp, uint64_t request_id,
	uint32_t sof_event_status)
{
	struct cam_req_mgr_message   req_msg;

	req_msg.session_hdl = ctx_isp->base->session_hdl;
	req_msg.u.frame_msg.frame_id = ctx_isp->frame_id;
	req_msg.u.frame_msg.request_id = request_id;
	req_msg.u.frame_msg.timestamp = ctx_isp->boot_timestamp;
	req_msg.u.frame_msg.link_hdl = ctx_isp->base->link_hdl;
	req_msg.u.frame_msg.sof_status = sof_event_status;

	CAM_DBG(CAM_ISP,
		"request id:%lld frame number:%lld boot time stamp:0x%llx",
		 request_id, ctx_isp->frame_id,
		 ctx_isp->boot_timestamp);

	if (cam_req_mgr_notify_message(&req_msg,
		V4L_EVENT_CAM_REQ_MGR_SOF_BOOT_TS,
		V4L_EVENT_CAM_REQ_MGR_EVENT))
		CAM_ERR(CAM_ISP,
			"Error in notifying the boot time for req id:%lld",
			request_id);
}


static void __cam_isp_ctx_send_sof_timestamp(
	struct cam_isp_context *ctx_isp, uint64_t request_id,
	uint32_t sof_event_status)
{
	struct cam_req_mgr_message   req_msg;

	req_msg.session_hdl = ctx_isp->base->session_hdl;
	req_msg.u.frame_msg.frame_id = ctx_isp->frame_id;
	req_msg.u.frame_msg.request_id = request_id;
	req_msg.u.frame_msg.timestamp = ctx_isp->sof_timestamp_val;
	req_msg.u.frame_msg.link_hdl = ctx_isp->base->link_hdl;
	req_msg.u.frame_msg.sof_status = sof_event_status;

	CAM_DBG(CAM_ISP,
		"request id:%lld frame number:%lld SOF time stamp:0x%llx",
		 request_id, ctx_isp->frame_id,
		ctx_isp->sof_timestamp_val);
	CAM_DBG(CAM_ISP, "sof status:%d", sof_event_status);

	if (cam_req_mgr_notify_message(&req_msg,
		V4L_EVENT_CAM_REQ_MGR_SOF, V4L_EVENT_CAM_REQ_MGR_EVENT))
		CAM_ERR(CAM_ISP,
			"Error in notifying the sof time for req id:%lld",
			request_id);

	__cam_isp_ctx_send_sof_boot_timestamp(ctx_isp,
		request_id, sof_event_status);

}

static int __cam_isp_ctx_reg_upd_in_epoch_state(
	struct cam_isp_context *ctx_isp, void *evt_data)
{
<<<<<<< HEAD
	CAM_INFO(CAM_ISP, "state = %s IRQ is RUP",
			substate_name[ctx_isp->substate_activated]);
=======
>>>>>>> 0e081ff0
	if (ctx_isp->frame_id == 1)
		CAM_DBG(CAM_ISP, "Reg update for early PCR");
	else
		CAM_WARN(CAM_ISP,
			"Unexpected reg update in activated substate:%d for"
			" frame_id:%lld",
			ctx_isp->substate_activated, ctx_isp->frame_id);
	return 0;
}

static int __cam_isp_ctx_reg_upd_in_activated_state(
	struct cam_isp_context *ctx_isp, void *evt_data)
{
	int rc = 0;
	struct cam_ctx_request  *req;
	struct cam_context      *ctx = ctx_isp->base;
	struct cam_isp_ctx_req  *req_isp;

<<<<<<< HEAD
	CAM_INFO(CAM_ISP, "state = %s IRQ is RUP",
			substate_name[ctx_isp->substate_activated]);
=======
>>>>>>> 0e081ff0
	if (list_empty(&ctx->wait_req_list)) {
		CAM_ERR(CAM_ISP, "Reg upd ack with no waiting request");
		goto end;
	}
	req = list_first_entry(&ctx->wait_req_list,
			struct cam_ctx_request, list);
	list_del_init(&req->list);

	req_isp = (struct cam_isp_ctx_req *) req->req_priv;
	if (req_isp->num_fence_map_out != 0) {
		list_add_tail(&req->list, &ctx->active_req_list);
		ctx_isp->active_req_cnt++;
		CAM_DBG(CAM_REQ,
			"move request %lld to active list(cnt = %d), ctx %u",
			req->request_id, ctx_isp->active_req_cnt, ctx->ctx_id);
	} else {
		/* no io config, so the request is completed. */
		list_add_tail(&req->list, &ctx->free_req_list);
		CAM_DBG(CAM_ISP,
			"move active request %lld to free list(cnt = %d), ctx %u",
			req->request_id, ctx_isp->active_req_cnt, ctx->ctx_id);
	}

	/*
	 * This function only called directly from applied and bubble applied
	 * state so change substate here.
	 */
	ctx_isp->substate_activated = CAM_ISP_CTX_ACTIVATED_EPOCH;
<<<<<<< HEAD
	CAM_INFO(CAM_ISP, "state changed to %s",
			substate_name[ctx_isp->substate_activated]);
=======
>>>>>>> 0e081ff0
	CAM_DBG(CAM_ISP, "next substate %d", ctx_isp->substate_activated);

end:
	return rc;
}

static int __cam_isp_ctx_notify_sof_in_activated_state(
	struct cam_isp_context *ctx_isp, void *evt_data)
{
	int rc = 0;
	struct cam_req_mgr_trigger_notify  notify;
	struct cam_context *ctx = ctx_isp->base;
	struct cam_ctx_request  *req;
	uint64_t  request_id  = 0;

<<<<<<< HEAD
	CAM_INFO(CAM_ISP, "state = %s IRQ is EPOCH",
			substate_name[ctx_isp->substate_activated]);
=======
>>>>>>> 0e081ff0
	/*
	 * notify reqmgr with sof signal. Note, due to scheduling delay
	 * we can run into situation that two active requests has already
	 * be in the active queue while we try to do the notification.
	 * In this case, we need to skip the current notification. This
	 * helps the state machine to catch up the delay.
	 */
	if (ctx->ctx_crm_intf && ctx->ctx_crm_intf->notify_trigger &&
		ctx_isp->active_req_cnt <= 2) {
		if (ctx_isp->subscribe_event & CAM_TRIGGER_POINT_SOF) {
			notify.link_hdl = ctx->link_hdl;
			notify.dev_hdl = ctx->dev_hdl;
			notify.frame_id = ctx_isp->frame_id;
			notify.trigger = CAM_TRIGGER_POINT_SOF;

			ctx->ctx_crm_intf->notify_trigger(&notify);
			CAM_DBG(CAM_ISP, "Notify CRM  SOF frame %lld ctx %u",
				ctx_isp->frame_id, ctx->ctx_id);
		}

		list_for_each_entry(req, &ctx->active_req_list, list) {
			if (req->request_id > ctx_isp->reported_req_id) {
				request_id = req->request_id;
				ctx_isp->reported_req_id = request_id;
				break;
			}
		}

		if (ctx_isp->substate_activated ==
				CAM_ISP_CTX_ACTIVATED_BUBBLE)
			request_id = 0;

		__cam_isp_ctx_send_sof_timestamp(ctx_isp, request_id,
			CAM_REQ_MGR_SOF_EVENT_SUCCESS);
	} else {
		CAM_ERR_RATE_LIMIT(CAM_ISP,
			"Can not notify SOF to CRM for ctx %u",
			ctx->ctx_id);
		rc = -EFAULT;
	}

	return 0;
}

static int __cam_isp_ctx_notify_eof_in_activated_state(
	struct cam_isp_context *ctx_isp, void *evt_data)
{
	int rc = 0;
	struct cam_req_mgr_trigger_notify  notify;
	struct cam_context *ctx = ctx_isp->base;

	if (!(ctx_isp->subscribe_event & CAM_TRIGGER_POINT_EOF))
		return rc;

	/* notify reqmgr with eof signal */
	if (ctx->ctx_crm_intf && ctx->ctx_crm_intf->notify_trigger) {
		notify.link_hdl = ctx->link_hdl;
		notify.dev_hdl = ctx->dev_hdl;
		notify.frame_id = ctx_isp->frame_id;
		notify.trigger = CAM_TRIGGER_POINT_EOF;

		ctx->ctx_crm_intf->notify_trigger(&notify);
		CAM_DBG(CAM_ISP, "Notify CRM EOF frame %lld ctx %u",
			ctx_isp->frame_id, ctx->ctx_id);
	} else {
		CAM_ERR(CAM_ISP, "Can not notify EOF to CRM for ctx %u",
			ctx->ctx_id);
		rc = -EFAULT;
	}

<<<<<<< HEAD
	CAM_INFO(CAM_ISP, "state = %s IRQ is EOF",
			substate_name[ctx_isp->substate_activated]);
=======
>>>>>>> 0e081ff0
	return rc;
}

static int __cam_isp_ctx_reg_upd_in_hw_error(
	struct cam_isp_context *ctx_isp, void *evt_data)
{
	ctx_isp->substate_activated = CAM_ISP_CTX_ACTIVATED_SOF;
<<<<<<< HEAD
	CAM_INFO(CAM_ISP, "state changed to %s",
			substate_name[ctx_isp->substate_activated]);
=======
>>>>>>> 0e081ff0
	return 0;
}

static int __cam_isp_ctx_sof_in_activated_state(
	struct cam_isp_context *ctx_isp, void *evt_data)
{
	int rc = 0;
	struct cam_isp_hw_sof_event_data      *sof_event_data = evt_data;
	struct cam_ctx_request *req;
	struct cam_context *ctx = ctx_isp->base;

	req = list_last_entry(&ctx->pending_req_list,
		struct cam_ctx_request, list);

	if (!evt_data) {
		CAM_ERR(CAM_ISP, "in valid sof event data");
		return -EINVAL;
	}

	ctx_isp->frame_id++;
	ctx_isp->sof_timestamp_val = sof_event_data->timestamp;
	ctx_isp->boot_timestamp = sof_event_data->boot_time;
	__cam_isp_ctx_update_state_monitor_array(ctx_isp,
		CAM_ISP_STATE_CHANGE_TRIGGER_SOF, req->request_id);
	CAM_DBG(CAM_ISP, "frame id: %lld time stamp:0x%llx, ctx %u",
		ctx_isp->frame_id, ctx_isp->sof_timestamp_val, ctx->ctx_id);

	return rc;
}

static int __cam_isp_ctx_reg_upd_in_sof(struct cam_isp_context *ctx_isp,
	void *evt_data)
{
	int rc = 0;
	struct cam_ctx_request *req = NULL;
	struct cam_isp_ctx_req *req_isp;
	struct cam_context *ctx = ctx_isp->base;

	if (ctx->state != CAM_CTX_ACTIVATED && ctx_isp->frame_id > 1) {
		CAM_DBG(CAM_ISP, "invalid RUP");
		goto end;
	}

	/*
	 * This is for the first update. The initial setting will
	 * cause the reg_upd in the first frame.
	 */
	if (!list_empty(&ctx->wait_req_list)) {
		req = list_first_entry(&ctx->wait_req_list,
			struct cam_ctx_request, list);
		list_del_init(&req->list);
		req_isp = (struct cam_isp_ctx_req *) req->req_priv;
		if (req_isp->num_fence_map_out == req_isp->num_acked)
			list_add_tail(&req->list, &ctx->free_req_list);
		else
			CAM_ERR(CAM_ISP,
				"receive rup in unexpected state");
	}
	if (req != NULL) {
		__cam_isp_ctx_update_state_monitor_array(ctx_isp,
			CAM_ISP_STATE_CHANGE_TRIGGER_REG_UPDATE,
			req->request_id);
	}
<<<<<<< HEAD
	CAM_INFO(CAM_ISP, "state = %s IRQ is RUP",
			substate_name[ctx_isp->substate_activated]);
=======
>>>>>>> 0e081ff0
end:
	return rc;
}

static int __cam_isp_ctx_epoch_in_applied(struct cam_isp_context *ctx_isp,
	void *evt_data)
{
	struct cam_ctx_request    *req;
	struct cam_isp_ctx_req    *req_isp;
	struct cam_context        *ctx = ctx_isp->base;
	uint64_t  request_id = 0;

<<<<<<< HEAD
	CAM_INFO(CAM_ISP, "state = %s IRQ is EPOCH",
			substate_name[ctx_isp->substate_activated]);
=======
>>>>>>> 0e081ff0
	if (list_empty(&ctx->wait_req_list)) {
		/*
		 * If no wait req in epoch, this is an error case.
		 * The recovery is to go back to sof state
		 */
		CAM_ERR(CAM_ISP, "No wait request");
		ctx_isp->substate_activated = CAM_ISP_CTX_ACTIVATED_SOF;
<<<<<<< HEAD
		CAM_INFO(CAM_ISP, "state changed to %s",
				substate_name[ctx_isp->substate_activated]);
=======
>>>>>>> 0e081ff0

		/* Send SOF event as empty frame*/
		__cam_isp_ctx_send_sof_timestamp(ctx_isp, request_id,
			CAM_REQ_MGR_SOF_EVENT_SUCCESS);

		goto end;
	}

	req = list_first_entry(&ctx->wait_req_list, struct cam_ctx_request,
		list);
	req_isp = (struct cam_isp_ctx_req *)req->req_priv;
	req_isp->bubble_detected = true;

	CAM_DBG(CAM_ISP, "Report Bubble flag %d", req_isp->bubble_report);
	if (req_isp->bubble_report && ctx->ctx_crm_intf &&
		ctx->ctx_crm_intf->notify_err) {
		struct cam_req_mgr_error_notify notify;

		notify.link_hdl = ctx->link_hdl;
		notify.dev_hdl = ctx->dev_hdl;
		notify.req_id = req->request_id;
		notify.error = CRM_KMD_ERR_BUBBLE;
		ctx->ctx_crm_intf->notify_err(&notify);
		atomic_set(&ctx_isp->process_bubble, 1);
		CAM_DBG(CAM_ISP, "Notify CRM about Bubble frame %lld, ctx %u",
			ctx_isp->frame_id, ctx->ctx_id);
	} else {
		req_isp->bubble_report = 0;
	}

	/*
	 * Always move the request to active list. Let buf done
	 * function handles the rest.
	 */
	CAM_DBG(CAM_REQ, "move request %lld to active list(cnt = %d), ctx %u",
		req->request_id, ctx_isp->active_req_cnt, ctx->ctx_id);
	ctx_isp->active_req_cnt++;
	list_del_init(&req->list);
	list_add_tail(&req->list, &ctx->active_req_list);

	if (req->request_id > ctx_isp->reported_req_id) {
		request_id = req->request_id;
		ctx_isp->reported_req_id = request_id;
	}
	__cam_isp_ctx_send_sof_timestamp(ctx_isp, request_id,
		CAM_REQ_MGR_SOF_EVENT_ERROR);

	ctx_isp->substate_activated = CAM_ISP_CTX_ACTIVATED_BUBBLE;
<<<<<<< HEAD
	CAM_INFO(CAM_ISP, "state changed to %s",
			substate_name[ctx_isp->substate_activated]);
=======
>>>>>>> 0e081ff0
	CAM_DBG(CAM_ISP, "next substate %d",
		ctx_isp->substate_activated);
end:
	if (request_id == 0) {
		req = list_last_entry(&ctx->active_req_list,
			struct cam_ctx_request, list);
		__cam_isp_ctx_update_state_monitor_array(ctx_isp,
			CAM_ISP_STATE_CHANGE_TRIGGER_EPOCH, req->request_id);
	} else {
		__cam_isp_ctx_update_state_monitor_array(ctx_isp,
			CAM_ISP_STATE_CHANGE_TRIGGER_EPOCH, request_id);
	}
	return 0;
}


static int __cam_isp_ctx_buf_done_in_applied(struct cam_isp_context *ctx_isp,
	void *evt_data)
{
	int rc = 0;
	struct cam_isp_hw_done_event_data *done =
		(struct cam_isp_hw_done_event_data *) evt_data;

<<<<<<< HEAD
	CAM_INFO(CAM_ISP, "state = %s IRQ is BUF_DONE",
			substate_name[ctx_isp->substate_activated]);
	rc = __cam_isp_ctx_handle_buf_done_in_activated_state(ctx_isp, done,
			0);
=======
	rc = __cam_isp_ctx_handle_buf_done_in_activated_state(ctx_isp, done, 0);
>>>>>>> 0e081ff0
	return rc;
}


static int __cam_isp_ctx_sof_in_epoch(struct cam_isp_context *ctx_isp,
	void *evt_data)
{
	int rc = 0;
	struct cam_context                    *ctx = ctx_isp->base;
	struct cam_isp_hw_sof_event_data      *sof_event_data = evt_data;
	struct cam_ctx_request *req;

	if (!evt_data) {
		CAM_ERR(CAM_ISP, "in valid sof event data");
		return -EINVAL;
	}

	ctx_isp->frame_id++;
	ctx_isp->sof_timestamp_val = sof_event_data->timestamp;
	ctx_isp->boot_timestamp = sof_event_data->boot_time;

	if (list_empty(&ctx->active_req_list))
		ctx_isp->substate_activated = CAM_ISP_CTX_ACTIVATED_SOF;
	else
		CAM_DBG(CAM_ISP, "Still need to wait for the buf done");
<<<<<<< HEAD
	CAM_INFO(CAM_ISP, "state changed to %s",
			substate_name[ctx_isp->substate_activated]);
=======
>>>>>>> 0e081ff0

	req = list_last_entry(&ctx->active_req_list,
		struct cam_ctx_request, list);
	if (req)
		__cam_isp_ctx_update_state_monitor_array(ctx_isp,
			CAM_ISP_STATE_CHANGE_TRIGGER_SOF,
			ctx->req_list->request_id);
	CAM_DBG(CAM_ISP, "next substate %d",
		ctx_isp->substate_activated);

	return rc;
}

static int __cam_isp_ctx_buf_done_in_epoch(struct cam_isp_context *ctx_isp,
	void *evt_data)
{
	int rc = 0;
	struct cam_isp_hw_done_event_data *done =
		(struct cam_isp_hw_done_event_data *) evt_data;

<<<<<<< HEAD
	CAM_INFO(CAM_ISP, "state = %s IRQ is BUF_DONE",
			substate_name[ctx_isp->substate_activated]);
	rc = __cam_isp_ctx_handle_buf_done_in_activated_state(ctx_isp, done,
			0);
=======
	rc = __cam_isp_ctx_handle_buf_done_in_activated_state(ctx_isp, done, 0);
>>>>>>> 0e081ff0
	return rc;
}

static int __cam_isp_ctx_buf_done_in_bubble(
	struct cam_isp_context *ctx_isp, void *evt_data)
{
	int rc = 0;
	struct cam_isp_hw_done_event_data *done =
		(struct cam_isp_hw_done_event_data *) evt_data;

<<<<<<< HEAD
	CAM_INFO(CAM_ISP, "state = %s IRQ is BUF_DONE",
			substate_name[ctx_isp->substate_activated]);
	rc = __cam_isp_ctx_handle_buf_done_in_activated_state(ctx_isp, done,
			1);
=======
	rc = __cam_isp_ctx_handle_buf_done_in_activated_state(ctx_isp, done, 1);
>>>>>>> 0e081ff0
	return rc;
}

static int __cam_isp_ctx_epoch_in_bubble_applied(
	struct cam_isp_context *ctx_isp, void *evt_data)
{
	struct cam_ctx_request    *req;
	struct cam_isp_ctx_req    *req_isp;
	struct cam_context        *ctx = ctx_isp->base;
	uint64_t  request_id = 0;

<<<<<<< HEAD
	CAM_INFO(CAM_ISP, "state = %s IRQ is BUF_DONE",
			substate_name[ctx_isp->substate_activated]);
=======
>>>>>>> 0e081ff0
	/*
	 * This means we missed the reg upd ack. So we need to
	 * transition to BUBBLE state again.
	 */

	if (list_empty(&ctx->wait_req_list)) {
		/*
		 * If no pending req in epoch, this is an error case.
		 * Just go back to the bubble state.
		 */
		CAM_ERR(CAM_ISP, "No pending request.");
		__cam_isp_ctx_send_sof_timestamp(ctx_isp, request_id,
			CAM_REQ_MGR_SOF_EVENT_SUCCESS);

		ctx_isp->substate_activated = CAM_ISP_CTX_ACTIVATED_BUBBLE;
<<<<<<< HEAD
		CAM_INFO(CAM_ISP, "state changed to %s",
				substate_name[ctx_isp->substate_activated]);
=======
>>>>>>> 0e081ff0
		goto end;
	}

	req = list_first_entry(&ctx->wait_req_list, struct cam_ctx_request,
		list);
	req_isp = (struct cam_isp_ctx_req *)req->req_priv;
	req_isp->bubble_detected = true;

	if (req_isp->bubble_report && ctx->ctx_crm_intf &&
		ctx->ctx_crm_intf->notify_err) {
		struct cam_req_mgr_error_notify notify;

		notify.link_hdl = ctx->link_hdl;
		notify.dev_hdl = ctx->dev_hdl;
		notify.req_id = req->request_id;
		notify.error = CRM_KMD_ERR_BUBBLE;
		ctx->ctx_crm_intf->notify_err(&notify);
		CAM_DBG(CAM_REQ,
			"Notify CRM about Bubble req_id %llu frame %lld, ctx %u",
			req->request_id, ctx_isp->frame_id, ctx->ctx_id);
	} else {
		req_isp->bubble_report = 0;
	}

	/*
	 * Always move the request to active list. Let buf done
	 * function handles the rest.
	 */
	CAM_DBG(CAM_ISP, "move request %lld to active list(cnt = %d) ctx %u",
		req->request_id, ctx_isp->active_req_cnt);
	ctx_isp->active_req_cnt++;
	list_del_init(&req->list);
	list_add_tail(&req->list, &ctx->active_req_list);

	if (!req_isp->bubble_report) {
		if (req->request_id > ctx_isp->reported_req_id) {
			request_id = req->request_id;
			ctx_isp->reported_req_id = request_id;
			__cam_isp_ctx_send_sof_timestamp(ctx_isp, request_id,
			CAM_REQ_MGR_SOF_EVENT_ERROR);
		} else
			__cam_isp_ctx_send_sof_timestamp(ctx_isp, request_id,
				CAM_REQ_MGR_SOF_EVENT_SUCCESS);
	} else
		__cam_isp_ctx_send_sof_timestamp(ctx_isp, request_id,
			CAM_REQ_MGR_SOF_EVENT_SUCCESS);

	ctx_isp->substate_activated = CAM_ISP_CTX_ACTIVATED_BUBBLE;
<<<<<<< HEAD
	CAM_INFO(CAM_ISP, "state changed to %s",
			substate_name[ctx_isp->substate_activated]);
=======
>>>>>>> 0e081ff0
	CAM_DBG(CAM_ISP, "next substate %d", ctx_isp->substate_activated);
end:
	req = list_last_entry(&ctx->active_req_list, struct cam_ctx_request,
		list);
	if (req)
		__cam_isp_ctx_update_state_monitor_array(ctx_isp,
			CAM_ISP_STATE_CHANGE_TRIGGER_EPOCH, req->request_id);
	return 0;
}

static int __cam_isp_ctx_buf_done_in_bubble_applied(
	struct cam_isp_context *ctx_isp, void *evt_data)
{
	int rc = 0;
	struct cam_isp_hw_done_event_data *done =
		(struct cam_isp_hw_done_event_data *) evt_data;

<<<<<<< HEAD
	CAM_INFO(CAM_ISP, "state = %s IRQ is BUF_DONE",
			substate_name[ctx_isp->substate_activated]);
	rc = __cam_isp_ctx_handle_buf_done_in_activated_state(ctx_isp, done,
			1);
=======
	rc = __cam_isp_ctx_handle_buf_done_in_activated_state(ctx_isp, done, 1);
>>>>>>> 0e081ff0
	__cam_isp_ctx_update_state_monitor_array(ctx_isp,
		CAM_ISP_STATE_CHANGE_TRIGGER_DONE,
		ctx_isp->base->req_list->request_id);
	return rc;
}

static int __cam_isp_ctx_handle_error(struct cam_isp_context *ctx_isp,
	void *evt_data)
{
	int                              rc = 0;
	uint32_t                         i = 0;
	bool                             found = 0;
	struct cam_ctx_request          *req = NULL;
	struct cam_ctx_request          *req_to_report = NULL;
	struct cam_ctx_request          *req_to_dump = NULL;
	struct cam_ctx_request          *req_temp;
	struct cam_isp_ctx_req          *req_isp = NULL;
	struct cam_isp_ctx_req          *req_isp_to_report = NULL;
	struct cam_req_mgr_error_notify  notify;
	uint64_t                         error_request_id = 0;
	struct cam_hw_fence_map_entry   *fence_map_out = NULL;
	struct cam_req_mgr_message       req_msg;

	struct cam_context *ctx = ctx_isp->base;
	struct cam_isp_hw_error_event_data  *error_event_data =
			(struct cam_isp_hw_error_event_data *)evt_data;

	uint32_t error_type = error_event_data->error_type;

	CAM_DBG(CAM_ISP, "Enter error_type = %d", error_type);
	if ((error_type == CAM_ISP_HW_ERROR_OVERFLOW) ||
		(error_type == CAM_ISP_HW_ERROR_BUSIF_OVERFLOW))
		notify.error = CRM_KMD_ERR_OVERFLOW;

	/*
	 * The error is likely caused by first request on the active list.
	 * If active list is empty check wait list (maybe error hit as soon
	 * as RUP and we handle error before RUP.
	 */
	if (list_empty(&ctx->active_req_list)) {
		CAM_DBG(CAM_ISP,
			"handling error with no active request");
		if (list_empty(&ctx->wait_req_list)) {
			CAM_ERR_RATE_LIMIT(CAM_ISP,
				"Error with no active/wait request");
			goto end;
		} else {
			req_to_dump = list_first_entry(&ctx->wait_req_list,
				struct cam_ctx_request, list);
		}
	} else {
		req_to_dump = list_first_entry(&ctx->active_req_list,
			struct cam_ctx_request, list);
	}

	req_isp = (struct cam_isp_ctx_req *) req_to_dump->req_priv;

	if (error_event_data->enable_reg_dump)
		cam_isp_ctx_dump_req(req_isp);

	__cam_isp_ctx_update_state_monitor_array(ctx_isp,
		CAM_ISP_STATE_CHANGE_TRIGGER_ERROR, req_to_dump->request_id);

	list_for_each_entry_safe(req, req_temp,
		&ctx->active_req_list, list) {
		req_isp = (struct cam_isp_ctx_req *) req->req_priv;
		if (!req_isp->bubble_report) {
			for (i = 0; i < req_isp->num_fence_map_out; i++) {
				fence_map_out =
					&req_isp->fence_map_out[i];
				CAM_ERR(CAM_ISP,
					"req %llu, Sync fd 0x%x ctx %u",
					req->request_id,
					req_isp->fence_map_out[i].sync_id,
					ctx->ctx_id);
				if (req_isp->fence_map_out[i].sync_id != -1) {
					rc = cam_sync_signal(
						fence_map_out->sync_id,
						CAM_SYNC_STATE_SIGNALED_ERROR);
					fence_map_out->sync_id = -1;
				}
			}
			list_del_init(&req->list);
			list_add_tail(&req->list, &ctx->free_req_list);
			ctx_isp->active_req_cnt--;
		} else {
			found = 1;
			break;
		}
	}

	if (found)
		goto move_to_pending;

	list_for_each_entry_safe(req, req_temp,
		&ctx->wait_req_list, list) {
		req_isp = (struct cam_isp_ctx_req *) req->req_priv;
		if (!req_isp->bubble_report) {
			for (i = 0; i < req_isp->num_fence_map_out; i++) {
				fence_map_out =
					&req_isp->fence_map_out[i];
				CAM_ERR(CAM_ISP,
					"req %llu, Sync fd 0x%x ctx %u",
					req->request_id,
					req_isp->fence_map_out[i].sync_id,
					ctx->ctx_id);
				if (req_isp->fence_map_out[i].sync_id != -1) {
					rc = cam_sync_signal(
						fence_map_out->sync_id,
						CAM_SYNC_STATE_SIGNALED_ERROR);
					fence_map_out->sync_id = -1;
				}
			}
			list_del_init(&req->list);
			list_add_tail(&req->list, &ctx->free_req_list);
			ctx_isp->active_req_cnt--;
		} else {
			found = 1;
			break;
		}
	}

move_to_pending:
	/*
	 * If bubble recovery is enabled on any request we need to move that
	 * request and all the subsequent requests to the pending list.
	 * Note:
	 * We need to traverse the active list in reverse order and add
	 * to head of pending list.
	 * e.g. pending current state: 10, 11 | active current state: 8, 9
	 * intermittent for loop iteration- pending: 9, 10, 11 | active: 8
	 * final state - pending: 8, 9, 10, 11 | active: NULL
	 */
	if (found) {
		list_for_each_entry_safe_reverse(req, req_temp,
			&ctx->active_req_list, list) {
			req_isp = (struct cam_isp_ctx_req *) req->req_priv;
			list_del_init(&req->list);
			list_add(&req->list, &ctx->pending_req_list);
			ctx_isp->active_req_cnt--;
		}
		list_for_each_entry_safe_reverse(req, req_temp,
			&ctx->wait_req_list, list) {
			req_isp = (struct cam_isp_ctx_req *) req->req_priv;
			list_del_init(&req->list);
			list_add(&req->list, &ctx->pending_req_list);
			ctx_isp->active_req_cnt--;
		}
	}

end:
	do {
		if (list_empty(&ctx->pending_req_list)) {
			error_request_id = ctx_isp->last_applied_req_id + 1;
			req_isp = NULL;
			break;
		}
		req = list_first_entry(&ctx->pending_req_list,
			struct cam_ctx_request, list);
		req_isp = (struct cam_isp_ctx_req *) req->req_priv;
		error_request_id = ctx_isp->last_applied_req_id;

		if (req_isp->bubble_report) {
			req_to_report = req;
			req_isp_to_report = req_to_report->req_priv;
			break;
		}

		for (i = 0; i < req_isp->num_fence_map_out; i++) {
			if (req_isp->fence_map_out[i].sync_id != -1)
				rc = cam_sync_signal(
					req_isp->fence_map_out[i].sync_id,
					CAM_SYNC_STATE_SIGNALED_ERROR);
			req_isp->fence_map_out[i].sync_id = -1;
		}
		list_del_init(&req->list);
		list_add_tail(&req->list, &ctx->free_req_list);

	} while (req->request_id < ctx_isp->last_applied_req_id);

	if (ctx->ctx_crm_intf && ctx->ctx_crm_intf->notify_err) {
		notify.link_hdl = ctx->link_hdl;
		notify.dev_hdl = ctx->dev_hdl;
		notify.req_id = error_request_id;

		if (req_isp_to_report && req_isp_to_report->bubble_report) {
			if (error_event_data->recovery_enabled)
				notify.error = CRM_KMD_ERR_BUBBLE;
		} else {
			notify.error = CRM_KMD_ERR_FATAL;
		}

		CAM_WARN(CAM_ISP, "Notify CRM: req %lld, frame %lld ctx %u",
			error_request_id, ctx_isp->frame_id, ctx->ctx_id);

		ctx->ctx_crm_intf->notify_err(&notify);

		/*
		 * Need to send error occurred in KMD
		 * This will help UMD to take necessary action
		 * and to dump relevant info
		 */

		if (notify.error == CRM_KMD_ERR_OVERFLOW) {
			req_msg.session_hdl = ctx_isp->base->session_hdl;
			req_msg.u.err_msg.device_hdl = ctx_isp->base->dev_hdl;
			req_msg.u.err_msg.error_type =
				CAM_REQ_MGR_ERROR_TYPE_RECOVERY;
			req_msg.u.err_msg.link_hdl = ctx_isp->base->link_hdl;
			req_msg.u.err_msg.request_id = error_request_id;
			req_msg.u.err_msg.resource_size = 0x0;

			if (cam_req_mgr_notify_message(&req_msg,
					V4L_EVENT_CAM_REQ_MGR_ERROR,
					V4L_EVENT_CAM_REQ_MGR_EVENT))
				CAM_ERR(CAM_ISP,
					"Error in notifying the error time for req id:%lld ctx %u",
						ctx_isp->last_applied_req_id,
						ctx->ctx_id);
		}
		ctx_isp->substate_activated = CAM_ISP_CTX_ACTIVATED_HW_ERROR;
<<<<<<< HEAD
		CAM_INFO(CAM_ISP, "state changed to %s",
				substate_name[ctx_isp->substate_activated]);
=======
>>>>>>> 0e081ff0
	} else {
		CAM_ERR_RATE_LIMIT(CAM_ISP,
			"Can not notify ERRROR to CRM for ctx %u",
			ctx->ctx_id);
		rc = -EFAULT;
	}

	CAM_DBG(CAM_ISP, "Exit");

	return rc;
}

static int __cam_isp_ctx_fs2_sof_in_sof_state(
	struct cam_isp_context *ctx_isp, void *evt_data)
{
	int rc = 0;
	struct cam_isp_hw_sof_event_data      *sof_event_data = evt_data;
	struct cam_ctx_request *req;
	struct cam_context *ctx = ctx_isp->base;
	struct cam_req_mgr_trigger_notify  notify;
	uint64_t  request_id  = 0;


	req = list_last_entry(&ctx->pending_req_list,
		struct cam_ctx_request, list);

	if (!evt_data) {
		CAM_ERR(CAM_ISP, "in valid sof event data");
		return -EINVAL;
	}

	ctx_isp->frame_id++;
	ctx_isp->sof_timestamp_val = sof_event_data->timestamp;
	ctx_isp->boot_timestamp = sof_event_data->boot_time;
	__cam_isp_ctx_update_state_monitor_array(ctx_isp,
		CAM_ISP_STATE_CHANGE_TRIGGER_SOF, req->request_id);
	CAM_DBG(CAM_ISP, "frame id: %lld time stamp:0x%llx",
		ctx_isp->frame_id, ctx_isp->sof_timestamp_val);

	if (!(list_empty(&ctx->wait_req_list)))
		goto end;

	if (ctx->ctx_crm_intf && ctx->ctx_crm_intf->notify_trigger &&
		ctx_isp->active_req_cnt <= 2) {
		if (ctx_isp->subscribe_event & CAM_TRIGGER_POINT_SOF) {
			notify.link_hdl = ctx->link_hdl;
			notify.dev_hdl = ctx->dev_hdl;
			notify.frame_id = ctx_isp->frame_id;
			notify.trigger = CAM_TRIGGER_POINT_SOF;

			ctx->ctx_crm_intf->notify_trigger(&notify);
			CAM_DBG(CAM_ISP, "Notify CRM  SOF frame %lld",
				ctx_isp->frame_id);
		}

		list_for_each_entry(req, &ctx->active_req_list, list) {
			if (req->request_id > ctx_isp->reported_req_id) {
				request_id = req->request_id;
				ctx_isp->reported_req_id = request_id;
				break;
			}
		}

		__cam_isp_ctx_send_sof_timestamp(ctx_isp, request_id,
			CAM_REQ_MGR_SOF_EVENT_SUCCESS);
	} else {
		CAM_ERR_RATE_LIMIT(CAM_ISP, "Can not notify SOF to CRM");
		rc = -EFAULT;
	}

end:
	return rc;
}

static int __cam_isp_ctx_fs2_buf_done(struct cam_isp_context *ctx_isp,
	void *evt_data)
{
	int rc = 0;
	struct cam_isp_hw_done_event_data *done =
		(struct cam_isp_hw_done_event_data *) evt_data;
	struct cam_context *ctx = ctx_isp->base;
	int prev_active_req_cnt = 0;
	int curr_req_id = 0;
	struct cam_ctx_request  *req;

	prev_active_req_cnt = ctx_isp->active_req_cnt;
	req = list_first_entry(&ctx->active_req_list,
		struct cam_ctx_request, list);
	if (req)
		curr_req_id = req->request_id;

	rc = __cam_isp_ctx_handle_buf_done_in_activated_state(ctx_isp, done, 0);

	if (prev_active_req_cnt == ctx_isp->active_req_cnt + 1) {
		if (list_empty(&ctx->wait_req_list) &&
			list_empty(&ctx->active_req_list)) {
			CAM_DBG(CAM_ISP, "No request, move to SOF");
			ctx_isp->substate_activated =
				CAM_ISP_CTX_ACTIVATED_SOF;
			if (ctx_isp->reported_req_id < curr_req_id) {
				ctx_isp->reported_req_id = curr_req_id;
				__cam_isp_ctx_send_sof_timestamp(ctx_isp,
					curr_req_id,
					CAM_REQ_MGR_SOF_EVENT_SUCCESS);
			}
		}
	}

	return rc;
}

static int __cam_isp_ctx_fs2_buf_done_in_epoch(struct cam_isp_context *ctx_isp,
	void *evt_data)
{
	int rc = 0;

	rc =  __cam_isp_ctx_fs2_buf_done(ctx_isp, evt_data);
	return rc;
}

static int __cam_isp_ctx_fs2_buf_done_in_applied(
	struct cam_isp_context *ctx_isp,
	void *evt_data)
{
	int rc = 0;

	rc =  __cam_isp_ctx_fs2_buf_done(ctx_isp, evt_data);
	return rc;
}

static int __cam_isp_ctx_fs2_reg_upd_in_sof(struct cam_isp_context *ctx_isp,
	void *evt_data)
{
	int rc = 0;
	struct cam_ctx_request *req = NULL;
	struct cam_isp_ctx_req *req_isp;
	struct cam_context *ctx = ctx_isp->base;

	if (ctx->state != CAM_CTX_ACTIVATED && ctx_isp->frame_id > 1) {
		CAM_DBG(CAM_ISP, "invalid RUP");
		goto end;
	}

	/*
	 * This is for the first update. The initial setting will
	 * cause the reg_upd in the first frame.
	 */
	if (!list_empty(&ctx->wait_req_list)) {
		req = list_first_entry(&ctx->wait_req_list,
			struct cam_ctx_request, list);
		list_del_init(&req->list);
		req_isp = (struct cam_isp_ctx_req *) req->req_priv;
		if (req_isp->num_fence_map_out == req_isp->num_acked)
			list_add_tail(&req->list, &ctx->free_req_list);
		else
			CAM_ERR(CAM_ISP,
				"receive rup in unexpected state");
	}
	if (req != NULL) {
		__cam_isp_ctx_update_state_monitor_array(ctx_isp,
			CAM_ISP_STATE_CHANGE_TRIGGER_REG_UPDATE,
			req->request_id);
	}
end:
	return rc;
}

static int __cam_isp_ctx_fs2_reg_upd_in_applied_state(
	struct cam_isp_context *ctx_isp, void *evt_data)
{
	int rc = 0;
	struct cam_ctx_request  *req = NULL;
	struct cam_context      *ctx = ctx_isp->base;
	struct cam_isp_ctx_req  *req_isp;
	struct cam_req_mgr_trigger_notify  notify;
	uint64_t  request_id  = 0;

	if (list_empty(&ctx->wait_req_list)) {
		CAM_ERR(CAM_ISP, "Reg upd ack with no waiting request");
		goto end;
	}
	req = list_first_entry(&ctx->wait_req_list,
			struct cam_ctx_request, list);
	list_del_init(&req->list);

	req_isp = (struct cam_isp_ctx_req *) req->req_priv;
	if (req_isp->num_fence_map_out != 0) {
		list_add_tail(&req->list, &ctx->active_req_list);
		ctx_isp->active_req_cnt++;
		CAM_DBG(CAM_REQ, "move request %lld to active list(cnt = %d)",
			 req->request_id, ctx_isp->active_req_cnt);
	} else {
		/* no io config, so the request is completed. */
		list_add_tail(&req->list, &ctx->free_req_list);
	}

	/*
	 * This function only called directly from applied and bubble applied
	 * state so change substate here.
	 */
	ctx_isp->substate_activated = CAM_ISP_CTX_ACTIVATED_EPOCH;
	if (req_isp->num_fence_map_out != 1)
		goto end;

	if (ctx->ctx_crm_intf && ctx->ctx_crm_intf->notify_trigger &&
		ctx_isp->active_req_cnt <= 2) {
		list_for_each_entry(req, &ctx->active_req_list, list) {
			if (req->request_id > ctx_isp->reported_req_id) {
				request_id = req->request_id;
				ctx_isp->reported_req_id = request_id;
				break;
			}
		}

		__cam_isp_ctx_send_sof_timestamp(ctx_isp, request_id,
			CAM_REQ_MGR_SOF_EVENT_SUCCESS);

		if (ctx_isp->subscribe_event & CAM_TRIGGER_POINT_SOF) {
			notify.link_hdl = ctx->link_hdl;
			notify.dev_hdl = ctx->dev_hdl;
			notify.frame_id = ctx_isp->frame_id;
			notify.trigger = CAM_TRIGGER_POINT_SOF;

			ctx->ctx_crm_intf->notify_trigger(&notify);
			CAM_DBG(CAM_ISP, "Notify CRM  SOF frame %lld",
				ctx_isp->frame_id);
		}
	} else {
		CAM_ERR_RATE_LIMIT(CAM_ISP, "Can not notify SOF to CRM");
		rc = -EFAULT;
	}

	CAM_DBG(CAM_ISP, "next substate %d", ctx_isp->substate_activated);
end:
	if (req != NULL && !rc) {
		__cam_isp_ctx_update_state_monitor_array(ctx_isp,
			CAM_ISP_STATE_CHANGE_TRIGGER_EPOCH,
			req->request_id);
	}
	return rc;
}

static struct cam_isp_ctx_irq_ops
	cam_isp_ctx_activated_state_machine_irq[CAM_ISP_CTX_ACTIVATED_MAX] = {
	/* SOF */
	{
		.irq_ops = {
			__cam_isp_ctx_handle_error,
			__cam_isp_ctx_sof_in_activated_state,
			__cam_isp_ctx_reg_upd_in_sof,
			__cam_isp_ctx_notify_sof_in_activated_state,
			__cam_isp_ctx_notify_eof_in_activated_state,
			NULL,
		},
	},
	/* APPLIED */
	{
		.irq_ops = {
			__cam_isp_ctx_handle_error,
			__cam_isp_ctx_sof_in_activated_state,
			__cam_isp_ctx_reg_upd_in_activated_state,
			__cam_isp_ctx_epoch_in_applied,
			__cam_isp_ctx_notify_eof_in_activated_state,
			__cam_isp_ctx_buf_done_in_applied,
		},
	},
	/* EPOCH */
	{
		.irq_ops = {
			__cam_isp_ctx_handle_error,
			__cam_isp_ctx_sof_in_epoch,
			__cam_isp_ctx_reg_upd_in_epoch_state,
			__cam_isp_ctx_notify_sof_in_activated_state,
			__cam_isp_ctx_notify_eof_in_activated_state,
			__cam_isp_ctx_buf_done_in_epoch,
		},
	},
	/* BUBBLE */
	{
		.irq_ops = {
			__cam_isp_ctx_handle_error,
			__cam_isp_ctx_sof_in_activated_state,
			NULL,
			__cam_isp_ctx_notify_sof_in_activated_state,
			__cam_isp_ctx_notify_eof_in_activated_state,
			__cam_isp_ctx_buf_done_in_bubble,
		},
	},
	/* Bubble Applied */
	{
		.irq_ops = {
			__cam_isp_ctx_handle_error,
			__cam_isp_ctx_sof_in_activated_state,
			__cam_isp_ctx_reg_upd_in_activated_state,
			__cam_isp_ctx_epoch_in_bubble_applied,
			NULL,
			__cam_isp_ctx_buf_done_in_bubble_applied,
		},
	},
	/* HW ERROR */
	{
		.irq_ops = {
			NULL,
			__cam_isp_ctx_sof_in_activated_state,
			__cam_isp_ctx_reg_upd_in_hw_error,
			NULL,
			NULL,
			NULL,
		},
	},
	/* HALT */
	{
	},
};

static struct cam_isp_ctx_irq_ops
	cam_isp_ctx_fs2_state_machine_irq[CAM_ISP_CTX_ACTIVATED_MAX] = {
	/* SOF */
	{
		.irq_ops = {
			__cam_isp_ctx_handle_error,
			__cam_isp_ctx_fs2_sof_in_sof_state,
			__cam_isp_ctx_fs2_reg_upd_in_sof,
			__cam_isp_ctx_fs2_sof_in_sof_state,
			__cam_isp_ctx_notify_eof_in_activated_state,
			NULL,
		},
	},
	/* APPLIED */
	{
		.irq_ops = {
			__cam_isp_ctx_handle_error,
			__cam_isp_ctx_sof_in_activated_state,
			__cam_isp_ctx_fs2_reg_upd_in_applied_state,
			__cam_isp_ctx_epoch_in_applied,
			__cam_isp_ctx_notify_eof_in_activated_state,
			__cam_isp_ctx_fs2_buf_done_in_applied,
		},
	},
	/* EPOCH */
	{
		.irq_ops = {
			__cam_isp_ctx_handle_error,
			__cam_isp_ctx_sof_in_epoch,
			__cam_isp_ctx_reg_upd_in_epoch_state,
			__cam_isp_ctx_notify_sof_in_activated_state,
			__cam_isp_ctx_notify_eof_in_activated_state,
			__cam_isp_ctx_fs2_buf_done_in_epoch,
		},
	},
	/* BUBBLE */
	{
		.irq_ops = {
			__cam_isp_ctx_handle_error,
			__cam_isp_ctx_sof_in_activated_state,
			NULL,
			__cam_isp_ctx_notify_sof_in_activated_state,
			__cam_isp_ctx_notify_eof_in_activated_state,
			__cam_isp_ctx_buf_done_in_bubble,
		},
	},
	/* Bubble Applied */
	{
		.irq_ops = {
			__cam_isp_ctx_handle_error,
			__cam_isp_ctx_sof_in_activated_state,
			__cam_isp_ctx_reg_upd_in_activated_state,
			__cam_isp_ctx_epoch_in_bubble_applied,
			NULL,
			__cam_isp_ctx_buf_done_in_bubble_applied,
		},
	},
	/* HW ERROR */
	{
		.irq_ops = {
			NULL,
			__cam_isp_ctx_sof_in_activated_state,
			__cam_isp_ctx_reg_upd_in_hw_error,
			NULL,
			NULL,
			NULL,
		},
	},
	/* HALT */
	{
	},
};

static int __cam_isp_ctx_apply_req_in_activated_state(
	struct cam_context *ctx, struct cam_req_mgr_apply_request *apply,
	uint32_t next_state)
{
	int rc = 0;
	struct cam_ctx_request          *req;
	struct cam_ctx_request          *active_req = NULL;
	struct cam_isp_ctx_req          *req_isp;
	struct cam_isp_ctx_req          *active_req_isp;
	struct cam_isp_context          *ctx_isp = NULL;
	struct cam_hw_config_args        cfg;

	if (list_empty(&ctx->pending_req_list)) {
		CAM_ERR(CAM_ISP, "No available request for Apply id %lld",
			apply->request_id);
		rc = -EFAULT;
		goto end;
	}

	/*
	 * When the pipeline has issue, the requests can be queued up in the
	 * pipeline. In this case, we should reject the additional request.
	 * The maximum number of request allowed to be outstanding is 2.
	 *
	 */
	ctx_isp = (struct cam_isp_context *) ctx->ctx_priv;

	if (atomic_read(&ctx_isp->process_bubble)) {
		CAM_DBG(CAM_ISP,
			"Processing bubble cannot apply Request Id %llu",
			apply->request_id);
		rc = -EAGAIN;
		goto end;
	}

	spin_lock_bh(&ctx->lock);
	req = list_first_entry(&ctx->pending_req_list, struct cam_ctx_request,
		list);
	spin_unlock_bh(&ctx->lock);

	/*
	 * Check whether the request id is matching the tip, if not, this means
	 * we are in the middle of the error handling. Need to reject this apply
	 */
	if (req->request_id != apply->request_id) {
		CAM_ERR_RATE_LIMIT(CAM_ISP,
			"Invalid Request Id asking %llu existing %llu",
			apply->request_id, req->request_id);
		rc = -EFAULT;
		goto end;
	}

	CAM_DBG(CAM_REQ, "Apply request %lld in substate %d ctx %u",
		req->request_id, ctx_isp->substate_activated, ctx->ctx_id);
	req_isp = (struct cam_isp_ctx_req *) req->req_priv;

	if (ctx_isp->active_req_cnt >=  2) {
		CAM_ERR_RATE_LIMIT(CAM_ISP,
<<<<<<< HEAD
			"Reject apply request (id %lld) due toi"
			" congestion(cnt = %d)",
=======
			"Reject apply request (id %lld) due to congestion(cnt = %d) ctx %u",
>>>>>>> 0e081ff0
			req->request_id,
			ctx_isp->active_req_cnt,
			ctx->ctx_id);

		spin_lock_bh(&ctx->lock);
		if (!list_empty(&ctx->active_req_list))
			active_req = list_first_entry(&ctx->active_req_list,
				struct cam_ctx_request, list);
		else
			CAM_ERR_RATE_LIMIT(CAM_ISP,
				"WARNING: should not happen (cnt = %d)"
				" but active_list empty",
				ctx_isp->active_req_cnt);
		spin_unlock_bh(&ctx->lock);

		if (active_req) {
			active_req_isp =
				(struct cam_isp_ctx_req *)
				active_req->req_priv;
			__cam_isp_ctx_handle_buf_done_fail_log(active_req_isp);
		}

		rc = -EFAULT;
		goto end;
	}
	req_isp->bubble_report = apply->report_if_bubble;

	cfg.ctxt_to_hw_map = ctx_isp->hw_ctx;
	cfg.request_id = req->request_id;
	cfg.hw_update_entries = req_isp->cfg;
	cfg.num_hw_update_entries = req_isp->num_cfg;
	cfg.priv  = &req_isp->hw_update_data;
	cfg.init_packet = 0;

	rc = ctx->hw_mgr_intf->hw_config(ctx->hw_mgr_intf->hw_mgr_priv, &cfg);
	if (rc) {
		CAM_ERR_RATE_LIMIT(CAM_ISP, "Can not apply the configuration");
	} else {
		spin_lock_bh(&ctx->lock);
		ctx_isp->substate_activated = next_state;
<<<<<<< HEAD
		CAM_INFO(CAM_ISP, "state changed to %s",
				substate_name[ctx_isp->substate_activated]);
=======
>>>>>>> 0e081ff0
		ctx_isp->last_applied_req_id = apply->request_id;
		list_del_init(&req->list);
		list_add_tail(&req->list, &ctx->wait_req_list);
		CAM_DBG(CAM_ISP, "new substate state %d, applied req %lld",
			next_state, ctx_isp->last_applied_req_id);
		spin_unlock_bh(&ctx->lock);
	}
end:
	if (ctx_isp != NULL) {
		__cam_isp_ctx_update_state_monitor_array(ctx_isp,
			CAM_ISP_STATE_CHANGE_TRIGGER_SOF,
			ctx->req_list->request_id);
	}
	return rc;
}

static int __cam_isp_ctx_apply_req_in_sof(
	struct cam_context *ctx, struct cam_req_mgr_apply_request *apply)
{
	int rc = 0;
	struct cam_isp_context *ctx_isp =
		(struct cam_isp_context *) ctx->ctx_priv;

	CAM_DBG(CAM_ISP, "current substate %d",
		ctx_isp->substate_activated);
	rc = __cam_isp_ctx_apply_req_in_activated_state(ctx, apply,
		CAM_ISP_CTX_ACTIVATED_APPLIED);
	CAM_DBG(CAM_ISP, "new substate %d", ctx_isp->substate_activated);
<<<<<<< HEAD
	CAM_INFO(CAM_ISP, "state changed to %s",
			substate_name[ctx_isp->substate_activated]);
=======
>>>>>>> 0e081ff0

	return rc;
}

static int __cam_isp_ctx_apply_req_in_epoch(
	struct cam_context *ctx, struct cam_req_mgr_apply_request *apply)
{
	int rc = 0;
	struct cam_isp_context *ctx_isp =
		(struct cam_isp_context *) ctx->ctx_priv;

	CAM_DBG(CAM_ISP, "current substate %d",
		ctx_isp->substate_activated);
	rc = __cam_isp_ctx_apply_req_in_activated_state(ctx, apply,
		CAM_ISP_CTX_ACTIVATED_APPLIED);
	CAM_DBG(CAM_ISP, "new substate %d", ctx_isp->substate_activated);
<<<<<<< HEAD
	CAM_INFO(CAM_ISP, "state changed to %s",
			substate_name[ctx_isp->substate_activated]);
=======
>>>>>>> 0e081ff0

	return rc;
}

static int __cam_isp_ctx_apply_req_in_bubble(
	struct cam_context *ctx, struct cam_req_mgr_apply_request *apply)
{
	int rc = 0;
	struct cam_isp_context *ctx_isp =
		(struct cam_isp_context *) ctx->ctx_priv;

	CAM_DBG(CAM_ISP, "current substate %d",
		ctx_isp->substate_activated);
	rc = __cam_isp_ctx_apply_req_in_activated_state(ctx, apply,
		CAM_ISP_CTX_ACTIVATED_BUBBLE_APPLIED);
	CAM_DBG(CAM_ISP, "new substate %d", ctx_isp->substate_activated);
<<<<<<< HEAD
	CAM_INFO(CAM_ISP, "state changed to %s",
			substate_name[ctx_isp->substate_activated]);
=======
>>>>>>> 0e081ff0

	return rc;
}

static int __cam_isp_ctx_flush_req(struct cam_context *ctx,
	struct list_head *req_list,
	struct cam_req_mgr_flush_request *flush_req)
{
	int i, rc;
	uint32_t cancel_req_id_found = 0;
	struct cam_ctx_request           *req;
	struct cam_ctx_request           *req_temp;
	struct cam_isp_ctx_req           *req_isp;
	struct list_head                  flush_list;

	INIT_LIST_HEAD(&flush_list);
	if (list_empty(req_list)) {
		CAM_DBG(CAM_ISP, "request list is empty");
		if (flush_req->type == CAM_REQ_MGR_FLUSH_TYPE_CANCEL_REQ) {
			CAM_ERR(CAM_ISP, "no request to cancel");
			return -EINVAL;
		} else
			return 0;
	}

	CAM_DBG(CAM_REQ, "Flush [%u] in progress for req_id %llu",
		flush_req->type, flush_req->req_id);
	list_for_each_entry_safe(req, req_temp, req_list, list) {
		if (flush_req->type == CAM_REQ_MGR_FLUSH_TYPE_CANCEL_REQ) {
			if (req->request_id != flush_req->req_id) {
				continue;
			} else {
				list_del_init(&req->list);
				list_add_tail(&req->list, &flush_list);
				cancel_req_id_found = 1;
				break;
			}
		}
		list_del_init(&req->list);
		list_add_tail(&req->list, &flush_list);
	}

	list_for_each_entry_safe(req, req_temp, &flush_list, list) {
		req_isp = (struct cam_isp_ctx_req *) req->req_priv;
		for (i = 0; i < req_isp->num_fence_map_out; i++) {
			if (req_isp->fence_map_out[i].sync_id != -1) {
				CAM_DBG(CAM_ISP, "Flush req 0x%llx, fence %d",
					 req->request_id,
					req_isp->fence_map_out[i].sync_id);
				rc = cam_sync_signal(
					req_isp->fence_map_out[i].sync_id,
					CAM_SYNC_STATE_SIGNALED_ERROR);
				if (rc)
					CAM_ERR_RATE_LIMIT(CAM_ISP,
						"signal fence failed\n");
				req_isp->fence_map_out[i].sync_id = -1;
			}
		}
		list_add_tail(&req->list, &ctx->free_req_list);
	}

	if (flush_req->type == CAM_REQ_MGR_FLUSH_TYPE_CANCEL_REQ &&
		!cancel_req_id_found)
		CAM_DBG(CAM_ISP,
			"Flush request id:%lld is not found in the list",
			flush_req->req_id);

	return 0;
}

static int __cam_isp_ctx_flush_req_in_top_state(
	struct cam_context *ctx,
	struct cam_req_mgr_flush_request *flush_req)
{
	int rc = 0;

	if (flush_req->type == CAM_REQ_MGR_FLUSH_TYPE_ALL) {
		CAM_INFO(CAM_ISP, "Last request id to flush is %lld",
			flush_req->req_id);
		ctx->last_flush_req = flush_req->req_id;
	}

	CAM_DBG(CAM_ISP, "try to flush pending list");
	spin_lock_bh(&ctx->lock);
	rc = __cam_isp_ctx_flush_req(ctx, &ctx->pending_req_list, flush_req);
	spin_unlock_bh(&ctx->lock);

	return rc;
}

static int __cam_isp_ctx_flush_req_in_ready(
	struct cam_context *ctx,
	struct cam_req_mgr_flush_request *flush_req)
{
	int rc = 0;

	CAM_DBG(CAM_ISP, "try to flush pending list");
	spin_lock_bh(&ctx->lock);
	rc = __cam_isp_ctx_flush_req(ctx, &ctx->pending_req_list, flush_req);

	/* if nothing is in pending req list, change state to acquire */
	if (list_empty(&ctx->pending_req_list))
		ctx->state = CAM_CTX_ACQUIRED;
	spin_unlock_bh(&ctx->lock);

	trace_cam_context_state("ISP", ctx);

	CAM_DBG(CAM_ISP, "Flush request in ready state. next state %d",
		 ctx->state);
	return rc;
}

static struct cam_ctx_ops
	cam_isp_ctx_activated_state_machine[CAM_ISP_CTX_ACTIVATED_MAX] = {
	/* SOF */
	{
		.ioctl_ops = {},
		.crm_ops = {
			.apply_req = __cam_isp_ctx_apply_req_in_sof,
		},
		.irq_ops = NULL,
	},
	/* APPLIED */
	{
		.ioctl_ops = {},
		.crm_ops = {},
		.irq_ops = NULL,
	},
	/* EPOCH */
	{
		.ioctl_ops = {},
		.crm_ops = {
			.apply_req = __cam_isp_ctx_apply_req_in_epoch,
		},
		.irq_ops = NULL,
	},
	/* BUBBLE */
	{
		.ioctl_ops = {},
		.crm_ops = {
			.apply_req = __cam_isp_ctx_apply_req_in_bubble,
		},
		.irq_ops = NULL,
	},
	/* Bubble Applied */
	{
		.ioctl_ops = {},
		.crm_ops = {},
		.irq_ops = NULL,
	},
	/* HW ERROR */
	{
		.ioctl_ops = {},
		.crm_ops = {},
		.irq_ops = NULL,
	},
	/* HALT */
	{
		.ioctl_ops = {},
		.crm_ops = {},
		.irq_ops = NULL,
	},
};

static struct cam_ctx_ops
	cam_isp_ctx_fs2_state_machine[CAM_ISP_CTX_ACTIVATED_MAX] = {
	/* SOF */
	{
		.ioctl_ops = {},
		.crm_ops = {
			.apply_req = __cam_isp_ctx_apply_req_in_sof,
		},
		.irq_ops = NULL,
	},
	/* APPLIED */
	{
		.ioctl_ops = {},
		.crm_ops = {},
		.irq_ops = NULL,
	},
	/* EPOCH */
	{
		.ioctl_ops = {},
		.crm_ops = {
			.apply_req = __cam_isp_ctx_apply_req_in_epoch,
		},
		.irq_ops = NULL,
	},
	/* BUBBLE */
	{
		.ioctl_ops = {},
		.crm_ops = {
			.apply_req = __cam_isp_ctx_apply_req_in_bubble,
		},
		.irq_ops = NULL,
	},
	/* Bubble Applied */
	{
		.ioctl_ops = {},
		.crm_ops = {},
		.irq_ops = NULL,
	},
	/* HW ERROR */
	{
		.ioctl_ops = {},
		.crm_ops = {},
		.irq_ops = NULL,
	},
	/* HALT */
	{
		.ioctl_ops = {},
		.crm_ops = {},
		.irq_ops = NULL,
	},
};

static int __cam_isp_ctx_rdi_only_sof_in_top_state(
	struct cam_isp_context *ctx_isp, void *evt_data)
{
	int rc = 0;
	struct cam_context                    *ctx = ctx_isp->base;
	struct cam_req_mgr_trigger_notify      notify;
	struct cam_isp_hw_sof_event_data      *sof_event_data = evt_data;
	uint64_t                               request_id  = 0;

	if (!evt_data) {
		CAM_ERR(CAM_ISP, "in valid sof event data");
		return -EINVAL;
	}

	ctx_isp->frame_id++;
	ctx_isp->sof_timestamp_val = sof_event_data->timestamp;
	ctx_isp->boot_timestamp = sof_event_data->boot_time;

	CAM_DBG(CAM_ISP, "frame id: %lld time stamp:0x%llx",
		ctx_isp->frame_id, ctx_isp->sof_timestamp_val);

	/*
	 * notify reqmgr with sof signal. Note, due to scheduling delay
	 * we can run into situation that two active requests has already
	 * be in the active queue while we try to do the notification.
	 * In this case, we need to skip the current notification. This
	 * helps the state machine to catch up the delay.
	 */
	if (ctx->ctx_crm_intf && ctx->ctx_crm_intf->notify_trigger &&
		ctx_isp->active_req_cnt <= 2) {
		notify.link_hdl = ctx->link_hdl;
		notify.dev_hdl = ctx->dev_hdl;
		notify.frame_id = ctx_isp->frame_id;
		notify.trigger = CAM_TRIGGER_POINT_SOF;

		ctx->ctx_crm_intf->notify_trigger(&notify);
		CAM_DBG(CAM_ISP, "Notify CRM  SOF frame %lld",
			ctx_isp->frame_id);

		/*
		 * It is idle frame with out any applied request id, send
		 * request id as zero
		 */
		__cam_isp_ctx_send_sof_timestamp(ctx_isp, request_id,
			CAM_REQ_MGR_SOF_EVENT_SUCCESS);
	} else {
		CAM_ERR_RATE_LIMIT(CAM_ISP, "Can not notify SOF to CRM");
	}

	if (list_empty(&ctx->active_req_list))
		ctx_isp->substate_activated = CAM_ISP_CTX_ACTIVATED_SOF;
	else
		CAM_DBG(CAM_ISP, "Still need to wait for the buf done");

<<<<<<< HEAD
	CAM_INFO(CAM_ISP, "state changed to %s",
			substate_name[ctx_isp->substate_activated]);
=======
>>>>>>> 0e081ff0
	CAM_DBG(CAM_ISP, "next substate %d",
		ctx_isp->substate_activated);
	return rc;
}

static int __cam_isp_ctx_rdi_only_sof_in_applied_state(
	struct cam_isp_context *ctx_isp, void *evt_data)
{
	struct cam_isp_hw_sof_event_data      *sof_event_data = evt_data;

	if (!evt_data) {
		CAM_ERR(CAM_ISP, "in valid sof event data");
		return -EINVAL;
	}

	ctx_isp->frame_id++;
	ctx_isp->sof_timestamp_val = sof_event_data->timestamp;
	ctx_isp->boot_timestamp = sof_event_data->boot_time;
	CAM_DBG(CAM_ISP, "frame id: %lld time stamp:0x%llx",
		ctx_isp->frame_id, ctx_isp->sof_timestamp_val);

	ctx_isp->substate_activated = CAM_ISP_CTX_ACTIVATED_BUBBLE_APPLIED;
<<<<<<< HEAD
	CAM_INFO(CAM_ISP, "state changed to %s",
			substate_name[ctx_isp->substate_activated]);
=======
>>>>>>> 0e081ff0
	CAM_DBG(CAM_ISP, "next substate %d", ctx_isp->substate_activated);

	return 0;
}

static int __cam_isp_ctx_rdi_only_sof_in_bubble_applied(
	struct cam_isp_context *ctx_isp, void *evt_data)
{
	struct cam_ctx_request    *req;
	struct cam_isp_ctx_req    *req_isp;
	struct cam_context        *ctx = ctx_isp->base;
	struct cam_isp_hw_sof_event_data      *sof_event_data = evt_data;
	uint64_t  request_id = 0;

	/*
	 * Sof in bubble applied state means, reg update not received.
	 * before increment frame id and override time stamp value, send
	 * the previous sof time stamp that got captured in the
	 * sof in applied state.
	 */
	CAM_DBG(CAM_ISP, "frame id: %lld time stamp:0x%llx",
		ctx_isp->frame_id, ctx_isp->sof_timestamp_val);
	__cam_isp_ctx_send_sof_timestamp(ctx_isp, request_id,
		CAM_REQ_MGR_SOF_EVENT_SUCCESS);

	ctx_isp->frame_id++;
	ctx_isp->sof_timestamp_val = sof_event_data->timestamp;
	ctx_isp->boot_timestamp = sof_event_data->boot_time;
	CAM_DBG(CAM_ISP, "frame id: %lld time stamp:0x%llx",
		ctx_isp->frame_id, ctx_isp->sof_timestamp_val);

	if (list_empty(&ctx->wait_req_list)) {
		/*
		 * If no pending req in epoch, this is an error case.
		 * The recovery is to go back to sof state
		 */
		CAM_ERR(CAM_ISP, "No wait request");
		ctx_isp->substate_activated = CAM_ISP_CTX_ACTIVATED_SOF;
<<<<<<< HEAD
		CAM_INFO(CAM_ISP, "state changed to %s",
				substate_name[ctx_isp->substate_activated]);
=======
>>>>>>> 0e081ff0

		/* Send SOF event as empty frame*/
		__cam_isp_ctx_send_sof_timestamp(ctx_isp, request_id,
			CAM_REQ_MGR_SOF_EVENT_SUCCESS);

		goto end;
	}

	req = list_first_entry(&ctx->wait_req_list, struct cam_ctx_request,
		list);
	req_isp = (struct cam_isp_ctx_req *)req->req_priv;
	req_isp->bubble_detected = true;

	CAM_DBG(CAM_ISP, "Report Bubble flag %d", req_isp->bubble_report);
	if (req_isp->bubble_report && ctx->ctx_crm_intf &&
		ctx->ctx_crm_intf->notify_err) {
		struct cam_req_mgr_error_notify notify;

		notify.link_hdl = ctx->link_hdl;
		notify.dev_hdl = ctx->dev_hdl;
		notify.req_id = req->request_id;
		notify.error = CRM_KMD_ERR_BUBBLE;
		ctx->ctx_crm_intf->notify_err(&notify);
		CAM_DBG(CAM_ISP, "Notify CRM about Bubble frame %lld",
			ctx_isp->frame_id);
	} else {
		req_isp->bubble_report = 0;
	}

	/*
	 * Always move the request to active list. Let buf done
	 * function handles the rest.
	 */
	ctx_isp->active_req_cnt++;
	list_del_init(&req->list);
	list_add_tail(&req->list, &ctx->active_req_list);
	CAM_DBG(CAM_ISP, "move request %lld to active list(cnt = %d)",
			req->request_id, ctx_isp->active_req_cnt);

	if (!req_isp->bubble_report) {
		if (req->request_id > ctx_isp->reported_req_id) {
			request_id = req->request_id;
			ctx_isp->reported_req_id = request_id;
			__cam_isp_ctx_send_sof_timestamp(ctx_isp, request_id,
			CAM_REQ_MGR_SOF_EVENT_ERROR);
		} else
			__cam_isp_ctx_send_sof_timestamp(ctx_isp, request_id,
				CAM_REQ_MGR_SOF_EVENT_SUCCESS);
	} else
		__cam_isp_ctx_send_sof_timestamp(ctx_isp, request_id,
			CAM_REQ_MGR_SOF_EVENT_SUCCESS);

	/* change the state to bubble, as reg update has not come */
	ctx_isp->substate_activated = CAM_ISP_CTX_ACTIVATED_BUBBLE;
<<<<<<< HEAD
	CAM_INFO(CAM_ISP, "state changed to %s",
			substate_name[ctx_isp->substate_activated]);
=======
>>>>>>> 0e081ff0
	CAM_DBG(CAM_ISP, "next substate %d", ctx_isp->substate_activated);
end:
	return 0;
}

static int __cam_isp_ctx_rdi_only_sof_in_bubble_state(
	struct cam_isp_context *ctx_isp, void *evt_data)
{
	uint32_t i;
	struct cam_ctx_request                *req;
	struct cam_context                    *ctx = ctx_isp->base;
	struct cam_req_mgr_trigger_notify      notify;
	struct cam_isp_hw_sof_event_data      *sof_event_data = evt_data;
	struct cam_isp_ctx_req                *req_isp;
	uint64_t                               request_id  = 0;

	if (!evt_data) {
		CAM_ERR(CAM_ISP, "in valid sof event data");
		return -EINVAL;
	}

	ctx_isp->frame_id++;
	ctx_isp->sof_timestamp_val = sof_event_data->timestamp;
	ctx_isp->boot_timestamp = sof_event_data->boot_time;
	CAM_DBG(CAM_ISP, "frame id: %lld time stamp:0x%llx",
		ctx_isp->frame_id, ctx_isp->sof_timestamp_val);
	/*
	 * Signal all active requests with error and move the  all the active
	 * requests to free list
	 */
	while (!list_empty(&ctx->active_req_list)) {
		req = list_first_entry(&ctx->active_req_list,
				struct cam_ctx_request, list);
		list_del_init(&req->list);
		req_isp = (struct cam_isp_ctx_req *) req->req_priv;
		CAM_DBG(CAM_ISP, "signal fence in active list. fence num %d",
			req_isp->num_fence_map_out);
		for (i = 0; i < req_isp->num_fence_map_out; i++)
			if (req_isp->fence_map_out[i].sync_id != -1) {
				cam_sync_signal(
					req_isp->fence_map_out[i].sync_id,
					CAM_SYNC_STATE_SIGNALED_ERROR);
			}
		list_add_tail(&req->list, &ctx->free_req_list);
		ctx_isp->active_req_cnt--;
	}

	/* notify reqmgr with sof signal */
	if (ctx->ctx_crm_intf && ctx->ctx_crm_intf->notify_trigger) {
		notify.link_hdl = ctx->link_hdl;
		notify.dev_hdl = ctx->dev_hdl;
		notify.frame_id = ctx_isp->frame_id;
		notify.trigger = CAM_TRIGGER_POINT_SOF;

		ctx->ctx_crm_intf->notify_trigger(&notify);
		CAM_DBG(CAM_ISP, "Notify CRM  SOF frame %lld",
			ctx_isp->frame_id);

	} else {
		CAM_ERR(CAM_ISP, "Can not notify SOF to CRM");
	}

	/*
	 * It is idle frame with out any applied request id, send
	 * request id as zero
	 */
	__cam_isp_ctx_send_sof_timestamp(ctx_isp, request_id,
		CAM_REQ_MGR_SOF_EVENT_SUCCESS);

	ctx_isp->substate_activated = CAM_ISP_CTX_ACTIVATED_SOF;
<<<<<<< HEAD
	CAM_INFO(CAM_ISP, "state changed to %s",
			substate_name[ctx_isp->substate_activated]);
=======
>>>>>>> 0e081ff0

	CAM_DBG(CAM_ISP, "next substate %d",
		ctx_isp->substate_activated);

	return 0;
}

static int __cam_isp_ctx_rdi_only_reg_upd_in_bubble_applied_state(
	struct cam_isp_context *ctx_isp, void *evt_data)
{
	struct cam_ctx_request  *req;
	struct cam_context      *ctx = ctx_isp->base;
	struct cam_isp_ctx_req  *req_isp;
	struct cam_req_mgr_trigger_notify  notify;
	uint64_t  request_id  = 0;

	ctx_isp->substate_activated = CAM_ISP_CTX_ACTIVATED_EPOCH;
<<<<<<< HEAD
	CAM_INFO(CAM_ISP, "state changed to %s",
			substate_name[ctx_isp->substate_activated]);
=======
>>>>>>> 0e081ff0
	/* notify reqmgr with sof signal*/
	if (ctx->ctx_crm_intf && ctx->ctx_crm_intf->notify_trigger) {
		if (list_empty(&ctx->wait_req_list)) {
			CAM_ERR(CAM_ISP,
				"Reg upd ack with no waiting request");
			goto error;
		}
		req = list_first_entry(&ctx->wait_req_list,
				struct cam_ctx_request, list);
		list_del_init(&req->list);

		req_isp = (struct cam_isp_ctx_req *) req->req_priv;
		request_id =
			(req_isp->hw_update_data.packet_opcode_type ==
				CAM_ISP_PACKET_INIT_DEV) ?
			0 : req->request_id;

		if (req_isp->num_fence_map_out != 0) {
			list_add_tail(&req->list, &ctx->active_req_list);
			ctx_isp->active_req_cnt++;
			CAM_DBG(CAM_ISP,
				"move request %lld to active list(cnt = %d)",
				req->request_id, ctx_isp->active_req_cnt);
			/* if packet has buffers, set correct request id */
			request_id = req->request_id;
		} else {
			/* no io config, so the request is completed. */
			list_add_tail(&req->list, &ctx->free_req_list);
			CAM_DBG(CAM_ISP,
				"move active req %lld to free list(cnt=%d)",
				req->request_id, ctx_isp->active_req_cnt);
		}

		notify.link_hdl = ctx->link_hdl;
		notify.dev_hdl = ctx->dev_hdl;
		notify.frame_id = ctx_isp->frame_id;
		notify.trigger = CAM_TRIGGER_POINT_SOF;

		ctx->ctx_crm_intf->notify_trigger(&notify);
		CAM_DBG(CAM_ISP, "Notify CRM  SOF frame %lld",
			ctx_isp->frame_id);
	} else {
		CAM_ERR(CAM_ISP, "Can not notify SOF to CRM");
	}
	if (request_id)
		ctx_isp->reported_req_id = request_id;

	__cam_isp_ctx_send_sof_timestamp(ctx_isp, request_id,
		CAM_REQ_MGR_SOF_EVENT_SUCCESS);
	CAM_DBG(CAM_ISP, "next substate %d", ctx_isp->substate_activated);

	return 0;
error:
	/* Send SOF event as idle frame*/
	__cam_isp_ctx_send_sof_timestamp(ctx_isp, request_id,
		CAM_REQ_MGR_SOF_EVENT_SUCCESS);

	/*
	 * There is no request in the pending list, move the sub state machine
	 * to SOF sub state
	 */
	ctx_isp->substate_activated = CAM_ISP_CTX_ACTIVATED_SOF;
<<<<<<< HEAD
	CAM_INFO(CAM_ISP, "state changed to %s",
			substate_name[ctx_isp->substate_activated]);
=======
>>>>>>> 0e081ff0

	return 0;
}

static struct cam_isp_ctx_irq_ops
	cam_isp_ctx_rdi_only_activated_state_machine_irq
			[CAM_ISP_CTX_ACTIVATED_MAX] = {
	/* SOF */
	{
		.irq_ops = {
			NULL,
			__cam_isp_ctx_rdi_only_sof_in_top_state,
			__cam_isp_ctx_reg_upd_in_sof,
			NULL,
			NULL,
			NULL,
		},
	},
	/* APPLIED */
	{
		.irq_ops = {
			__cam_isp_ctx_handle_error,
			__cam_isp_ctx_rdi_only_sof_in_applied_state,
			NULL,
			NULL,
			NULL,
			__cam_isp_ctx_buf_done_in_applied,
		},
	},
	/* EPOCH */
	{
		.irq_ops = {
			__cam_isp_ctx_handle_error,
			__cam_isp_ctx_rdi_only_sof_in_top_state,
			NULL,
			NULL,
			NULL,
			__cam_isp_ctx_buf_done_in_epoch,
		},
	},
	/* BUBBLE*/
	{
		.irq_ops = {
			__cam_isp_ctx_handle_error,
			__cam_isp_ctx_rdi_only_sof_in_bubble_state,
			NULL,
			NULL,
			NULL,
			__cam_isp_ctx_buf_done_in_bubble,
		},
	},
	/* BUBBLE APPLIED ie PRE_BUBBLE */
	{
		.irq_ops = {
			__cam_isp_ctx_handle_error,
			__cam_isp_ctx_rdi_only_sof_in_bubble_applied,
			__cam_isp_ctx_rdi_only_reg_upd_in_bubble_applied_state,
			NULL,
			NULL,
			__cam_isp_ctx_buf_done_in_bubble_applied,
		},
	},
	/* HW ERROR */
	{
	},
	/* HALT */
	{
	},
};

static int __cam_isp_ctx_rdi_only_apply_req_top_state(
	struct cam_context *ctx, struct cam_req_mgr_apply_request *apply)
{
	int rc = 0;
	struct cam_isp_context *ctx_isp =
		(struct cam_isp_context *) ctx->ctx_priv;

	CAM_DBG(CAM_ISP, "current substate %d",
		ctx_isp->substate_activated);
	rc = __cam_isp_ctx_apply_req_in_activated_state(ctx, apply,
		CAM_ISP_CTX_ACTIVATED_APPLIED);
	CAM_DBG(CAM_ISP, "new substate %d", ctx_isp->substate_activated);
<<<<<<< HEAD
	CAM_INFO(CAM_ISP, "state changed to %s",
			substate_name[ctx_isp->substate_activated]);
=======
>>>>>>> 0e081ff0

	return rc;
}

static struct cam_ctx_ops
	cam_isp_ctx_rdi_only_activated_state_machine
		[CAM_ISP_CTX_ACTIVATED_MAX] = {
	/* SOF */
	{
		.ioctl_ops = {},
		.crm_ops = {
			.apply_req =
				__cam_isp_ctx_rdi_only_apply_req_top_state,
		},
		.irq_ops = NULL,
	},
	/* APPLIED */
	{
		.ioctl_ops = {},
		.crm_ops = {},
		.irq_ops = NULL,
	},
	/* EPOCH */
	{
		.ioctl_ops = {},
		.crm_ops = {
			.apply_req =
				__cam_isp_ctx_rdi_only_apply_req_top_state,
		},
		.irq_ops = NULL,
	},
	/* PRE BUBBLE */
	{
		.ioctl_ops = {},
		.crm_ops = {},
		.irq_ops = NULL,
	},
	/* BUBBLE */
	{
		.ioctl_ops = {},
		.crm_ops = {},
		.irq_ops = NULL,
	},
	/* HW ERROR */
	{
		.ioctl_ops = {},
		.crm_ops = {},
		.irq_ops = NULL,
	},
	/* HALT */
	{
		.ioctl_ops = {},
		.crm_ops = {},
		.irq_ops = NULL,
	},
};

static int __cam_isp_ctx_release_hw_in_top_state(struct cam_context *ctx,
	void *cmd)
{
	int rc = 0;
	struct cam_hw_release_args       rel_arg;
	struct cam_isp_context *ctx_isp =
		(struct cam_isp_context *) ctx->ctx_priv;
	struct cam_req_mgr_flush_request flush_req;

	if (ctx_isp->hw_ctx) {
		rel_arg.ctxt_to_hw_map = ctx_isp->hw_ctx;
		ctx->hw_mgr_intf->hw_release(ctx->hw_mgr_intf->hw_mgr_priv,
			&rel_arg);
		ctx_isp->hw_ctx = NULL;
	} else {
		CAM_ERR(CAM_ISP, "No hw resources acquired for this ctx");
	}

	ctx->last_flush_req = 0;
	ctx_isp->frame_id = 0;
	ctx_isp->active_req_cnt = 0;
	ctx_isp->reported_req_id = 0;
	ctx_isp->hw_acquired = false;
	ctx_isp->init_received = false;

	/*
	 * Ideally, we should never have any active request here.
	 * But we still add some sanity check code here to help the debug
	 */
	if (!list_empty(&ctx->active_req_list))
		CAM_WARN(CAM_ISP, "Active list is not empty");

	/* Flush all the pending request list  */
	flush_req.type = CAM_REQ_MGR_FLUSH_TYPE_ALL;
	flush_req.link_hdl = ctx->link_hdl;
	flush_req.dev_hdl = ctx->dev_hdl;

	CAM_DBG(CAM_ISP, "try to flush pending list");
	spin_lock_bh(&ctx->lock);
	rc = __cam_isp_ctx_flush_req(ctx, &ctx->pending_req_list, &flush_req);
	spin_unlock_bh(&ctx->lock);
	ctx->state = CAM_CTX_ACQUIRED;

	trace_cam_context_state("ISP", ctx);
	CAM_DBG(CAM_ISP, "Release device success[%u] next state %d",
		ctx->ctx_id, ctx->state);
	return rc;
}

/* top level state machine */
static int __cam_isp_ctx_release_dev_in_top_state(struct cam_context *ctx,
	struct cam_release_dev_cmd *cmd)
{
	int rc = 0;
	struct cam_hw_release_args       rel_arg;
	struct cam_isp_context *ctx_isp =
		(struct cam_isp_context *) ctx->ctx_priv;
	struct cam_req_mgr_flush_request flush_req;

	if (cmd && ctx_isp->hw_ctx) {
		CAM_ERR(CAM_ISP, "releasing hw");
		__cam_isp_ctx_release_hw_in_top_state(ctx, NULL);
	}

	if (ctx_isp->hw_ctx) {
		rel_arg.ctxt_to_hw_map = ctx_isp->hw_ctx;
		ctx->hw_mgr_intf->hw_release(ctx->hw_mgr_intf->hw_mgr_priv,
			&rel_arg);
		ctx_isp->hw_ctx = NULL;
	}

	ctx->session_hdl = -1;
	ctx->dev_hdl = -1;
	ctx->link_hdl = -1;
	ctx->ctx_crm_intf = NULL;
	ctx->last_flush_req = 0;
	ctx_isp->frame_id = 0;
	ctx_isp->active_req_cnt = 0;
	ctx_isp->reported_req_id = 0;
	ctx_isp->hw_acquired = false;
	ctx_isp->init_received = false;

	/*
	 * Ideally, we should never have any active request here.
	 * But we still add some sanity check code here to help the debug
	 */
	if (!list_empty(&ctx->active_req_list))
		CAM_ERR(CAM_ISP, "Active list is not empty");

	/* Flush all the pending request list  */
	flush_req.type = CAM_REQ_MGR_FLUSH_TYPE_ALL;
	flush_req.link_hdl = ctx->link_hdl;
	flush_req.dev_hdl = ctx->dev_hdl;

	CAM_DBG(CAM_ISP, "try to flush pending list");
	spin_lock_bh(&ctx->lock);
	rc = __cam_isp_ctx_flush_req(ctx, &ctx->pending_req_list, &flush_req);
	spin_unlock_bh(&ctx->lock);
	ctx->state = CAM_CTX_AVAILABLE;

	trace_cam_context_state("ISP", ctx);
	CAM_DBG(CAM_ISP, "Release device success[%u] next state %d",
		ctx->ctx_id, ctx->state);
	return rc;
}

static int __cam_isp_ctx_config_dev_in_top_state(
	struct cam_context *ctx, struct cam_config_dev_cmd *cmd)
{
	int rc = 0, i;
	struct cam_ctx_request           *req = NULL;
	struct cam_isp_ctx_req           *req_isp;
	uintptr_t                         packet_addr;
	struct cam_packet                *packet;
	size_t                            len = 0;
	size_t                            remain_len = 0;
	struct cam_hw_prepare_update_args cfg;
	struct cam_req_mgr_add_request    add_req;
	struct cam_isp_context           *ctx_isp =
		(struct cam_isp_context *) ctx->ctx_priv;

	CAM_DBG(CAM_ISP, "get free request object......");

	/* get free request */
	spin_lock_bh(&ctx->lock);
	if (!list_empty(&ctx->free_req_list)) {
		req = list_first_entry(&ctx->free_req_list,
				struct cam_ctx_request, list);
		list_del_init(&req->list);
	}
	spin_unlock_bh(&ctx->lock);

	if (!req) {
		CAM_ERR(CAM_ISP, "No more request obj free");
		rc = -ENOMEM;
		goto end;
	}

	req_isp = (struct cam_isp_ctx_req *) req->req_priv;

	/* for config dev, only memory handle is supported */
	/* map packet from the memhandle */
	rc = cam_mem_get_cpu_buf((int32_t) cmd->packet_handle,
		&packet_addr, &len);
	if (rc != 0) {
		CAM_ERR(CAM_ISP, "Can not get packet address");
		rc = -EINVAL;
		goto free_req;
	}

	remain_len = len;
	if ((len < sizeof(struct cam_packet)) ||
		((size_t)cmd->offset >= len - sizeof(struct cam_packet))) {
		CAM_ERR(CAM_ISP, "invalid buff length: %zu or offset", len);
		return -EINVAL;
	}

	remain_len -= (size_t)cmd->offset;
	packet = (struct cam_packet *)(packet_addr + (uint32_t)cmd->offset);
	CAM_DBG(CAM_ISP, "pack_handle %llx", cmd->packet_handle);
	CAM_DBG(CAM_ISP, "packet address is 0x%zx", packet_addr);
	CAM_DBG(CAM_ISP, "packet with length %zu, offset 0x%llx",
		len, cmd->offset);
	CAM_DBG(CAM_ISP, "Packet request id %lld",
		packet->header.request_id);
	CAM_DBG(CAM_ISP, "Packet size 0x%x", packet->header.size);
	CAM_DBG(CAM_ISP, "packet op %d", packet->header.op_code);

	if ((((packet->header.op_code + 1) & 0xF) == CAM_ISP_PACKET_UPDATE_DEV)
		&& (packet->header.request_id <= ctx->last_flush_req)) {
		CAM_INFO(CAM_ISP,
			"request %lld has been flushed, reject packet",
			packet->header.request_id);
		rc = -EINVAL;
		goto free_req;
	}

	/* preprocess the configuration */
	memset(&cfg, 0, sizeof(cfg));
	cfg.packet = packet;
	cfg.remain_len = remain_len;
	cfg.ctxt_to_hw_map = ctx_isp->hw_ctx;
	cfg.max_hw_update_entries = CAM_ISP_CTX_CFG_MAX;
	cfg.hw_update_entries = req_isp->cfg;
	cfg.max_out_map_entries = CAM_ISP_CTX_RES_MAX;
	cfg.max_in_map_entries = CAM_ISP_CTX_RES_MAX;
	cfg.out_map_entries = req_isp->fence_map_out;
	cfg.in_map_entries = req_isp->fence_map_in;
	cfg.priv  = &req_isp->hw_update_data;
	cfg.pf_data = &(req->pf_data);

	CAM_DBG(CAM_ISP, "try to prepare config packet......");

	rc = ctx->hw_mgr_intf->hw_prepare_update(
		ctx->hw_mgr_intf->hw_mgr_priv, &cfg);
	if (rc != 0) {
		CAM_ERR(CAM_ISP, "Prepare config packet failed in HW layer");
		rc = -EFAULT;
		goto free_req;
	}
	req_isp->num_cfg = cfg.num_hw_update_entries;
	req_isp->num_fence_map_out = cfg.num_out_map_entries;
	req_isp->num_fence_map_in = cfg.num_in_map_entries;
	req_isp->num_acked = 0;
	req_isp->bubble_detected = false;

	for (i = 0; i < req_isp->num_fence_map_out; i++) {
		rc = cam_sync_get_obj_ref(req_isp->fence_map_out[i].sync_id);
		if (rc) {
			CAM_ERR(CAM_ISP, "Can't get ref for fence %d",
				req_isp->fence_map_out[i].sync_id);
			goto put_ref;
		}
	}

	CAM_DBG(CAM_ISP, "num_entry: %d, num fence out: %d, num fence in: %d",
		req_isp->num_cfg, req_isp->num_fence_map_out,
		req_isp->num_fence_map_in);

	req->request_id = packet->header.request_id;
	req->status = 1;

	CAM_DBG(CAM_ISP, "Packet request id %lld packet opcode:%d",
		packet->header.request_id,
		req_isp->hw_update_data.packet_opcode_type);

	if (req_isp->hw_update_data.packet_opcode_type ==
		CAM_ISP_PACKET_INIT_DEV) {
		if (ctx->state < CAM_CTX_ACTIVATED) {
			rc = __cam_isp_ctx_enqueue_init_request(ctx, req);
			if (rc)
				CAM_ERR(CAM_ISP, "Enqueue INIT pkt failed");
			ctx_isp->init_received = true;
		} else {
			rc = -EINVAL;
			CAM_ERR(CAM_ISP, "Recevied INIT pkt in wrong state");
		}
	} else {
		if (ctx->state >= CAM_CTX_READY &&
				ctx->ctx_crm_intf->add_req) {
			add_req.link_hdl = ctx->link_hdl;
			add_req.dev_hdl  = ctx->dev_hdl;
			add_req.req_id   = req->request_id;
			add_req.skip_before_applying = 0;
			rc = ctx->ctx_crm_intf->add_req(&add_req);
			if (rc) {
				CAM_ERR(CAM_ISP, "Add req failed: req id=%llu",
					req->request_id);
			} else {
				__cam_isp_ctx_enqueue_request_in_order(
					ctx, req);
			}
		} else {
			rc = -EINVAL;
			CAM_ERR(CAM_ISP, "Recevied Update in wrong state");
		}
	}
	if (rc)
		goto put_ref;

	CAM_DBG(CAM_REQ,
		"Preprocessing Config req_id %lld successful on ctx %u",
		req->request_id, ctx->ctx_id);

	return rc;

put_ref:
	for (--i; i >= 0; i--) {
		if (cam_sync_put_obj_ref(req_isp->fence_map_out[i].sync_id))
			CAM_ERR(CAM_CTXT, "Failed to put ref of fence %d",
				req_isp->fence_map_out[i].sync_id);
	}
free_req:
	spin_lock_bh(&ctx->lock);
	list_add_tail(&req->list, &ctx->free_req_list);
	spin_unlock_bh(&ctx->lock);
end:
	return rc;
}

static int __cam_isp_ctx_acquire_dev_in_available(struct cam_context *ctx,
	struct cam_acquire_dev_cmd *cmd)
{
	int rc = 0;
	struct cam_hw_acquire_args       param;
	struct cam_isp_resource         *isp_res = NULL;
	struct cam_create_dev_hdl        req_hdl_param;
	struct cam_hw_release_args       release;
	struct cam_isp_context          *ctx_isp =
		(struct cam_isp_context *) ctx->ctx_priv;
	struct cam_hw_cmd_args           hw_cmd_args;
	struct cam_isp_hw_cmd_args       isp_hw_cmd_args;

	if (!ctx->hw_mgr_intf) {
		CAM_ERR(CAM_ISP, "HW interface is not ready");
		rc = -EFAULT;
		goto end;
	}

	CAM_DBG(CAM_ISP,
		"session_hdl 0x%x, num_resources %d, hdl type %d, res %lld",
		cmd->session_handle, cmd->num_resources,
		cmd->handle_type, cmd->resource_hdl);

	if (cmd->num_resources == CAM_API_COMPAT_CONSTANT) {
		ctx_isp->split_acquire = true;
		CAM_DBG(CAM_ISP, "Acquire dev handle");
		goto get_dev_handle;
	}

	if (cmd->num_resources > CAM_ISP_CTX_RES_MAX) {
		CAM_ERR(CAM_ISP, "Too much resources in the acquire");
		rc = -ENOMEM;
		goto end;
	}

	/* for now we only support user pointer */
	if (cmd->handle_type != 1)  {
		CAM_ERR(CAM_ISP, "Only user pointer is supported");
		rc = -EINVAL;
		goto end;
	}

	isp_res = kzalloc(
		sizeof(*isp_res)*cmd->num_resources, GFP_KERNEL);
	if (!isp_res) {
		rc = -ENOMEM;
		goto end;
	}

	CAM_DBG(CAM_ISP, "start copy %d resources from user",
		 cmd->num_resources);

	if (copy_from_user(isp_res, u64_to_user_ptr(cmd->resource_hdl),
		sizeof(*isp_res)*cmd->num_resources)) {
		rc = -EFAULT;
		goto free_res;
	}

	param.context_data = ctx;
	param.event_cb = ctx->irq_cb_intf;
	param.num_acq = cmd->num_resources;
	param.acquire_info = (uintptr_t) isp_res;

	/* call HW manager to reserve the resource */
	rc = ctx->hw_mgr_intf->hw_acquire(ctx->hw_mgr_intf->hw_mgr_priv,
		&param);
	if (rc != 0) {
		CAM_ERR(CAM_ISP, "Acquire device failed");
		goto free_res;
	}

	/* Query the context has rdi only resource */
	hw_cmd_args.ctxt_to_hw_map = param.ctxt_to_hw_map;
	hw_cmd_args.cmd_type = CAM_HW_MGR_CMD_INTERNAL;
	isp_hw_cmd_args.cmd_type = CAM_ISP_HW_MGR_CMD_CTX_TYPE;
	hw_cmd_args.u.internal_args = (void *)&isp_hw_cmd_args;
	rc = ctx->hw_mgr_intf->hw_cmd(ctx->hw_mgr_intf->hw_mgr_priv,
				&hw_cmd_args);
	if (rc) {
		CAM_ERR(CAM_ISP, "HW command failed");
		goto free_hw;
	}

	if (isp_hw_cmd_args.u.ctx_type == CAM_ISP_CTX_RDI) {
		/*
		 * this context has rdi only resource assign rdi only
		 * state machine
		 */
		CAM_DBG(CAM_ISP, "RDI only session Context");

		ctx_isp->substate_machine_irq =
			cam_isp_ctx_rdi_only_activated_state_machine_irq;
		ctx_isp->substate_machine =
			cam_isp_ctx_rdi_only_activated_state_machine;
		ctx_isp->rdi_only_context = true;
	} else if (isp_hw_cmd_args.u.ctx_type == CAM_ISP_CTX_FS2) {
		CAM_DBG(CAM_ISP, "FS2 Session has PIX ,RD and RDI");
		ctx_isp->substate_machine_irq =
			cam_isp_ctx_fs2_state_machine_irq;
		ctx_isp->substate_machine =
			cam_isp_ctx_fs2_state_machine;
	} else {
		CAM_DBG(CAM_ISP, "Session has PIX or PIX and RDI resources");
		ctx_isp->substate_machine_irq =
			cam_isp_ctx_activated_state_machine_irq;
		ctx_isp->substate_machine =
			cam_isp_ctx_activated_state_machine;
	}

	ctx_isp->hw_ctx = param.ctxt_to_hw_map;
	ctx_isp->hw_acquired = true;
	ctx_isp->split_acquire = false;
	ctx->ctxt_to_hw_map = param.ctxt_to_hw_map;

	kfree(isp_res);
	isp_res = NULL;

get_dev_handle:

	req_hdl_param.session_hdl = cmd->session_handle;
	/* bridge is not ready for these flags. so false for now */
	req_hdl_param.v4l2_sub_dev_flag = 0;
	req_hdl_param.media_entity_flag = 0;
	req_hdl_param.ops = ctx->crm_ctx_intf;
	req_hdl_param.priv = ctx;

	CAM_DBG(CAM_ISP, "get device handle form bridge");
	ctx->dev_hdl = cam_create_device_hdl(&req_hdl_param);
	if (ctx->dev_hdl <= 0) {
		rc = -EFAULT;
		CAM_ERR(CAM_ISP, "Can not create device handle");
		goto free_hw;
	}
	cmd->dev_handle = ctx->dev_hdl;

	/* store session information */
	ctx->session_hdl = cmd->session_handle;
	ctx->state = CAM_CTX_ACQUIRED;

	trace_cam_context_state("ISP", ctx);
	CAM_DBG(CAM_ISP,
		"Acquire success on session_hdl 0x%x num_rsrces %d ctx %u",
		cmd->session_handle, cmd->num_resources, ctx->ctx_id);

	return rc;

free_hw:
	release.ctxt_to_hw_map = ctx_isp->hw_ctx;
	if (ctx_isp->hw_acquired)
		ctx->hw_mgr_intf->hw_release(ctx->hw_mgr_intf->hw_mgr_priv,
			&release);
	ctx_isp->hw_ctx = NULL;
	ctx_isp->hw_acquired = false;
free_res:
	kfree(isp_res);
end:
	return rc;
}

static int __cam_isp_ctx_acquire_hw_v1(struct cam_context *ctx,
	void *args)
{
	int rc = 0;
	struct cam_acquire_hw_cmd_v1 *cmd =
		(struct cam_acquire_hw_cmd_v1 *)args;
	struct cam_hw_acquire_args       param;
	struct cam_hw_release_args       release;
	struct cam_isp_context          *ctx_isp =
		(struct cam_isp_context *) ctx->ctx_priv;
	struct cam_hw_cmd_args           hw_cmd_args;
	struct cam_isp_hw_cmd_args       isp_hw_cmd_args;
	struct cam_isp_acquire_hw_info  *acquire_hw_info = NULL;

	if (!ctx->hw_mgr_intf) {
		CAM_ERR(CAM_ISP, "HW interface is not ready");
		rc = -EFAULT;
		goto end;
	}

	CAM_DBG(CAM_ISP,
		"session_hdl 0x%x, hdl type %d, res %lld",
		cmd->session_handle, cmd->handle_type, cmd->resource_hdl);

	/* for now we only support user pointer */
	if (cmd->handle_type != 1)  {
		CAM_ERR(CAM_ISP, "Only user pointer is supported");
		rc = -EINVAL;
		goto end;
	}

	if (cmd->data_size < sizeof(*acquire_hw_info)) {
		CAM_ERR(CAM_ISP, "data_size is not a valid value");
		goto end;
	}

	acquire_hw_info = kzalloc(cmd->data_size, GFP_KERNEL);
	if (!acquire_hw_info) {
		rc = -ENOMEM;
		goto end;
	}

	CAM_DBG(CAM_ISP, "start copy resources from user");

	if (copy_from_user(acquire_hw_info, (void __user *)cmd->resource_hdl,
		cmd->data_size)) {
		rc = -EFAULT;
		goto free_res;
	}

	param.context_data = ctx;
	param.event_cb = ctx->irq_cb_intf;
	param.num_acq = CAM_API_COMPAT_CONSTANT;
	param.acquire_info_size = cmd->data_size;
	param.acquire_info = (uint64_t) acquire_hw_info;

	/* call HW manager to reserve the resource */
	rc = ctx->hw_mgr_intf->hw_acquire(ctx->hw_mgr_intf->hw_mgr_priv,
		&param);
	if (rc != 0) {
		CAM_ERR(CAM_ISP, "Acquire device failed");
		goto free_res;
	}

	/* Query the context has rdi only resource */
	hw_cmd_args.ctxt_to_hw_map = param.ctxt_to_hw_map;
	hw_cmd_args.cmd_type = CAM_HW_MGR_CMD_INTERNAL;
	isp_hw_cmd_args.cmd_type = CAM_ISP_HW_MGR_CMD_CTX_TYPE;
	hw_cmd_args.u.internal_args = (void *)&isp_hw_cmd_args;
	rc = ctx->hw_mgr_intf->hw_cmd(ctx->hw_mgr_intf->hw_mgr_priv,
				&hw_cmd_args);
	if (rc) {
		CAM_ERR(CAM_ISP, "HW command failed");
		goto free_hw;
	}

	if (isp_hw_cmd_args.u.ctx_type == CAM_ISP_CTX_RDI) {
		/*
		 * this context has rdi only resource assign rdi only
		 * state machine
		 */
		CAM_DBG(CAM_ISP, "RDI only session Context");

		ctx_isp->substate_machine_irq =
			cam_isp_ctx_rdi_only_activated_state_machine_irq;
		ctx_isp->substate_machine =
			cam_isp_ctx_rdi_only_activated_state_machine;
		ctx_isp->rdi_only_context = true;
	} else if (isp_hw_cmd_args.u.ctx_type == CAM_ISP_CTX_FS2) {
		CAM_DBG(CAM_ISP, "FS2 Session has PIX ,RD and RDI");
		ctx_isp->substate_machine_irq =
			cam_isp_ctx_fs2_state_machine_irq;
		ctx_isp->substate_machine =
			cam_isp_ctx_fs2_state_machine;
	} else {
		CAM_DBG(CAM_ISP, "Session has PIX or PIX and RDI resources");
		ctx_isp->substate_machine_irq =
			cam_isp_ctx_activated_state_machine_irq;
		ctx_isp->substate_machine =
			cam_isp_ctx_activated_state_machine;
	}

	ctx_isp->hw_ctx = param.ctxt_to_hw_map;
	ctx_isp->hw_acquired = true;
	ctx->ctxt_to_hw_map = param.ctxt_to_hw_map;

	trace_cam_context_state("ISP", ctx);
	CAM_DBG(CAM_ISP,
		"Acquire success on session_hdl 0x%xs ctx_type %d ctx_id %u",
		ctx->session_hdl, isp_hw_cmd_args.u.ctx_type, ctx->ctx_id);
	kfree(acquire_hw_info);
	return rc;

free_hw:
	release.ctxt_to_hw_map = ctx_isp->hw_ctx;
	ctx->hw_mgr_intf->hw_release(ctx->hw_mgr_intf->hw_mgr_priv, &release);
	ctx_isp->hw_ctx = NULL;
	ctx_isp->hw_acquired = false;
free_res:
	kfree(acquire_hw_info);
end:
	return rc;
}

static int __cam_isp_ctx_acquire_hw_in_acquired(struct cam_context *ctx,
	void *args)
{
	int rc = -EINVAL;
	uint32_t api_version;

	if (!ctx || !args) {
		CAM_ERR(CAM_ISP, "Invalid input pointer");
		return rc;
	}

	api_version = *((uint32_t *)args);
	if (api_version == 1)
		rc = __cam_isp_ctx_acquire_hw_v1(ctx, args);
	else
		CAM_ERR(CAM_ISP, "Unsupported api version %d", api_version);

	return rc;
}

static int __cam_isp_ctx_config_dev_in_acquired(struct cam_context *ctx,
	struct cam_config_dev_cmd *cmd)
{
	int rc = 0;
	struct cam_isp_context *ctx_isp =
		(struct cam_isp_context *) ctx->ctx_priv;

	if (!ctx_isp->hw_acquired) {
		CAM_ERR(CAM_ISP, "HW is not acquired, reject packet");
		return -EINVAL;
	}

	rc = __cam_isp_ctx_config_dev_in_top_state(ctx, cmd);

	if (!rc && (ctx->link_hdl >= 0)) {
		ctx->state = CAM_CTX_READY;
		trace_cam_context_state("ISP", ctx);
	}

	CAM_DBG(CAM_ISP, "next state %d", ctx->state);
	return rc;
}

static int __cam_isp_ctx_link_in_acquired(struct cam_context *ctx,
	struct cam_req_mgr_core_dev_link_setup *link)
{
	int rc = 0;
	struct cam_isp_context *ctx_isp =
		(struct cam_isp_context *) ctx->ctx_priv;

	CAM_DBG(CAM_ISP, "Enter.........");

	ctx->link_hdl = link->link_hdl;
	ctx->ctx_crm_intf = link->crm_cb;
	ctx_isp->subscribe_event = link->subscribe_event;

	/* change state only if we had the init config */
	if (ctx_isp->init_received) {
		ctx->state = CAM_CTX_READY;
		trace_cam_context_state("ISP", ctx);
	}

	CAM_DBG(CAM_ISP, "next state %d", ctx->state);

	return rc;
}

static int __cam_isp_ctx_unlink_in_acquired(struct cam_context *ctx,
	struct cam_req_mgr_core_dev_link_setup *unlink)
{
	int rc = 0;

	ctx->link_hdl = -1;
	ctx->ctx_crm_intf = NULL;

	return rc;
}

static int __cam_isp_ctx_get_dev_info_in_acquired(struct cam_context *ctx,
	struct cam_req_mgr_device_info *dev_info)
{
	int rc = 0;

	dev_info->dev_hdl = ctx->dev_hdl;
	strlcpy(dev_info->name, CAM_ISP_DEV_NAME, sizeof(dev_info->name));
	dev_info->dev_id = CAM_REQ_MGR_DEVICE_IFE;
	dev_info->p_delay = 1;
	dev_info->trigger = CAM_TRIGGER_POINT_SOF;

	return rc;
}

static int __cam_isp_ctx_start_dev_in_ready(struct cam_context *ctx,
	struct cam_start_stop_dev_cmd *cmd)
{
	int rc = 0;
	struct cam_isp_start_args        start_isp;
	struct cam_ctx_request          *req;
	struct cam_isp_ctx_req          *req_isp;
	struct cam_isp_context          *ctx_isp =
		(struct cam_isp_context *) ctx->ctx_priv;

	if (cmd->session_handle != ctx->session_hdl ||
		cmd->dev_handle != ctx->dev_hdl) {
		rc = -EPERM;
		goto end;
	}

	if (list_empty(&ctx->pending_req_list)) {
		/* should never happen */
		CAM_ERR(CAM_ISP, "Start device with empty configuration");
		rc = -EFAULT;
		goto end;
	} else {
		req = list_first_entry(&ctx->pending_req_list,
			struct cam_ctx_request, list);
	}
	req_isp = (struct cam_isp_ctx_req *) req->req_priv;

	if (!ctx_isp->hw_ctx) {
		CAM_ERR(CAM_ISP, "Wrong hw context pointer.");
		rc = -EFAULT;
		goto end;
	}

	start_isp.hw_config.ctxt_to_hw_map = ctx_isp->hw_ctx;
	start_isp.hw_config.request_id = req->request_id;
	start_isp.hw_config.hw_update_entries = req_isp->cfg;
	start_isp.hw_config.num_hw_update_entries = req_isp->num_cfg;
	start_isp.hw_config.priv  = &req_isp->hw_update_data;
	start_isp.hw_config.init_packet = 1;
	start_isp.start_only = false;

	ctx_isp->frame_id = 0;
	ctx_isp->active_req_cnt = 0;
	ctx_isp->reported_req_id = 0;
	ctx_isp->substate_activated = ctx_isp->rdi_only_context ?
		CAM_ISP_CTX_ACTIVATED_APPLIED :
		(req_isp->num_fence_map_out) ? CAM_ISP_CTX_ACTIVATED_EPOCH :
		CAM_ISP_CTX_ACTIVATED_SOF;
<<<<<<< HEAD
	CAM_INFO(CAM_ISP, "state changed to %s",
			substate_name[ctx_isp->substate_activated]);
=======
>>>>>>> 0e081ff0

	/*
	 * Only place to change state before calling the hw due to
	 * hardware tasklet has higher priority that can cause the
	 * irq handling comes early
	 */
	ctx->state = CAM_CTX_ACTIVATED;
	trace_cam_context_state("ISP", ctx);
	rc = ctx->hw_mgr_intf->hw_start(ctx->hw_mgr_intf->hw_mgr_priv,
		&start_isp);
	if (rc) {
		/* HW failure. user need to clean up the resource */
		CAM_ERR(CAM_ISP, "Start HW failed");
		ctx->state = CAM_CTX_READY;
		trace_cam_context_state("ISP", ctx);
		goto end;
	}
	CAM_DBG(CAM_ISP, "start device success ctx %u", ctx->ctx_id);

	list_del_init(&req->list);

	if (req_isp->num_fence_map_out) {
		list_add_tail(&req->list, &ctx->active_req_list);
		ctx_isp->active_req_cnt++;
	} else {
		list_add_tail(&req->list, &ctx->wait_req_list);
	}
end:
	return rc;
}

static int __cam_isp_ctx_unlink_in_ready(struct cam_context *ctx,
	struct cam_req_mgr_core_dev_link_setup *unlink)
{
	int rc = 0;

	ctx->link_hdl = -1;
	ctx->ctx_crm_intf = NULL;
	ctx->state = CAM_CTX_ACQUIRED;
	trace_cam_context_state("ISP", ctx);

	return rc;
}

static int __cam_isp_ctx_stop_dev_in_activated_unlock(
	struct cam_context *ctx, struct cam_start_stop_dev_cmd *stop_cmd)
{
	int rc = 0;
	uint32_t i;
	struct cam_hw_stop_args          stop;
	struct cam_ctx_request          *req;
	struct cam_isp_ctx_req          *req_isp;
	struct cam_isp_context          *ctx_isp =
		(struct cam_isp_context *) ctx->ctx_priv;
	struct cam_isp_stop_args         stop_isp;

	/* Mask off all the incoming hardware events */
	spin_lock_bh(&ctx->lock);
	ctx_isp->substate_activated = CAM_ISP_CTX_ACTIVATED_HALT;
	spin_unlock_bh(&ctx->lock);
	CAM_DBG(CAM_ISP, "next substate %d", ctx_isp->substate_activated);
<<<<<<< HEAD
	CAM_INFO(CAM_ISP, "state changed to %s",
			substate_name[ctx_isp->substate_activated]);
=======
>>>>>>> 0e081ff0

	/* stop hw first */
	if (ctx_isp->hw_ctx) {
		stop.ctxt_to_hw_map = ctx_isp->hw_ctx;

		if (stop_cmd)
			stop_isp.hw_stop_cmd =
				CAM_ISP_HW_STOP_AT_FRAME_BOUNDARY;
		else
			stop_isp.hw_stop_cmd = CAM_ISP_HW_STOP_IMMEDIATELY;

		stop_isp.stop_only = false;
		stop.args = (void *) &stop_isp;
		ctx->hw_mgr_intf->hw_stop(ctx->hw_mgr_intf->hw_mgr_priv,
			&stop);
	}

	while (!list_empty(&ctx->pending_req_list)) {
		req = list_first_entry(&ctx->pending_req_list,
				struct cam_ctx_request, list);
		list_del_init(&req->list);
		req_isp = (struct cam_isp_ctx_req *) req->req_priv;
		CAM_DBG(CAM_ISP, "signal fence in pending list. fence num %d",
			 req_isp->num_fence_map_out);
		for (i = 0; i < req_isp->num_fence_map_out; i++)
			if (req_isp->fence_map_out[i].sync_id != -1) {
				cam_sync_signal(
					req_isp->fence_map_out[i].sync_id,
					CAM_SYNC_STATE_SIGNALED_ERROR);
			}
		list_add_tail(&req->list, &ctx->free_req_list);
	}

	while (!list_empty(&ctx->wait_req_list)) {
		req = list_first_entry(&ctx->wait_req_list,
				struct cam_ctx_request, list);
		list_del_init(&req->list);
		req_isp = (struct cam_isp_ctx_req *) req->req_priv;
		CAM_DBG(CAM_ISP, "signal fence in wait list. fence num %d",
			 req_isp->num_fence_map_out);
		for (i = 0; i < req_isp->num_fence_map_out; i++)
			if (req_isp->fence_map_out[i].sync_id != -1) {
				cam_sync_signal(
					req_isp->fence_map_out[i].sync_id,
					CAM_SYNC_STATE_SIGNALED_ERROR);
			}
		list_add_tail(&req->list, &ctx->free_req_list);
	}

	while (!list_empty(&ctx->active_req_list)) {
		req = list_first_entry(&ctx->active_req_list,
				struct cam_ctx_request, list);
		list_del_init(&req->list);
		req_isp = (struct cam_isp_ctx_req *) req->req_priv;
		CAM_DBG(CAM_ISP, "signal fence in active list. fence num %d",
			 req_isp->num_fence_map_out);
		for (i = 0; i < req_isp->num_fence_map_out; i++)
			if (req_isp->fence_map_out[i].sync_id != -1) {
				cam_sync_signal(
					req_isp->fence_map_out[i].sync_id,
					CAM_SYNC_STATE_SIGNALED_ERROR);
			}
		list_add_tail(&req->list, &ctx->free_req_list);
	}
	ctx_isp->frame_id = 0;
	ctx_isp->active_req_cnt = 0;
	ctx_isp->reported_req_id = 0;

	CAM_DBG(CAM_ISP, "Stop device success next state %d on ctx %u",
		ctx->state, ctx->ctx_id);

	if (!stop_cmd) {
		rc = __cam_isp_ctx_unlink_in_ready(ctx, NULL);
		if (rc)
			CAM_ERR(CAM_ISP, "Unlink failed rc=%d", rc);
	}
	return rc;
}

static int __cam_isp_ctx_stop_dev_in_activated(struct cam_context *ctx,
	struct cam_start_stop_dev_cmd *cmd)
{
	int rc = 0;
	struct cam_isp_context *ctx_isp =
		(struct cam_isp_context *)ctx->ctx_priv;

	__cam_isp_ctx_stop_dev_in_activated_unlock(ctx, cmd);
	ctx_isp->init_received = false;
	ctx->state = CAM_CTX_ACQUIRED;
	trace_cam_context_state("ISP", ctx);
	return rc;
}

static int __cam_isp_ctx_release_dev_in_activated(struct cam_context *ctx,
	struct cam_release_dev_cmd *cmd)
{
	int rc = 0;

	rc = __cam_isp_ctx_stop_dev_in_activated_unlock(ctx, NULL);
	if (rc)
		CAM_ERR(CAM_ISP, "Stop device failed rc=%d", rc);

	rc = __cam_isp_ctx_release_dev_in_top_state(ctx, cmd);
	if (rc)
		CAM_ERR(CAM_ISP, "Release device failed rc=%d", rc);

	return rc;
}

static int __cam_isp_ctx_release_hw_in_activated(struct cam_context *ctx,
	void *cmd)
{
	int rc = 0;

	rc = __cam_isp_ctx_stop_dev_in_activated_unlock(ctx, NULL);
	if (rc)
		CAM_ERR(CAM_ISP, "Stop device failed rc=%d", rc);

	rc = __cam_isp_ctx_release_hw_in_top_state(ctx, cmd);
	if (rc)
		CAM_ERR(CAM_ISP, "Release hw failed rc=%d", rc);

	return rc;
}

static int __cam_isp_ctx_link_pause(struct cam_context *ctx)
{
	int rc = 0;
	struct cam_hw_cmd_args       hw_cmd_args;
	struct cam_isp_hw_cmd_args   isp_hw_cmd_args;
	struct cam_isp_context      *ctx_isp =
		(struct cam_isp_context *) ctx->ctx_priv;

	hw_cmd_args.ctxt_to_hw_map = ctx_isp->hw_ctx;
	hw_cmd_args.cmd_type = CAM_HW_MGR_CMD_INTERNAL;
	isp_hw_cmd_args.cmd_type = CAM_ISP_HW_MGR_CMD_PAUSE_HW;
	hw_cmd_args.u.internal_args = (void *)&isp_hw_cmd_args;
	rc = ctx->hw_mgr_intf->hw_cmd(ctx->hw_mgr_intf->hw_mgr_priv,
		&hw_cmd_args);

	return rc;
}

static int __cam_isp_ctx_link_resume(struct cam_context *ctx)
{
	int rc = 0;
	struct cam_hw_cmd_args       hw_cmd_args;
	struct cam_isp_hw_cmd_args   isp_hw_cmd_args;
	struct cam_isp_context      *ctx_isp =
		(struct cam_isp_context *) ctx->ctx_priv;

	hw_cmd_args.ctxt_to_hw_map = ctx_isp->hw_ctx;
	hw_cmd_args.cmd_type = CAM_HW_MGR_CMD_INTERNAL;
	isp_hw_cmd_args.cmd_type = CAM_ISP_HW_MGR_CMD_RESUME_HW;
	hw_cmd_args.u.internal_args = (void *)&isp_hw_cmd_args;
	rc = ctx->hw_mgr_intf->hw_cmd(ctx->hw_mgr_intf->hw_mgr_priv,
		&hw_cmd_args);

	return rc;
}

static int __cam_isp_ctx_handle_sof_freeze_evt(
	struct cam_context *ctx)
{
	int rc = 0;
	struct cam_hw_cmd_args       hw_cmd_args;
	struct cam_isp_hw_cmd_args   isp_hw_cmd_args;
	struct cam_isp_context      *ctx_isp =
		(struct cam_isp_context *) ctx->ctx_priv;

	hw_cmd_args.ctxt_to_hw_map = ctx_isp->hw_ctx;
	hw_cmd_args.cmd_type = CAM_HW_MGR_CMD_INTERNAL;
	isp_hw_cmd_args.cmd_type = CAM_ISP_HW_MGR_CMD_SOF_DEBUG;
	isp_hw_cmd_args.u.sof_irq_enable = 1;
	hw_cmd_args.u.internal_args = (void *)&isp_hw_cmd_args;

	rc = ctx->hw_mgr_intf->hw_cmd(ctx->hw_mgr_intf->hw_mgr_priv,
		&hw_cmd_args);

	return rc;
}

static int __cam_isp_ctx_process_evt(struct cam_context *ctx,
	struct cam_req_mgr_link_evt_data *link_evt_data)
{
	int rc = 0;

	switch (link_evt_data->evt_type) {
	case CAM_REQ_MGR_LINK_EVT_ERR:
		/* No need to handle this message now */
		break;
	case CAM_REQ_MGR_LINK_EVT_PAUSE:
		__cam_isp_ctx_link_pause(ctx);
		break;
	case CAM_REQ_MGR_LINK_EVT_RESUME:
		__cam_isp_ctx_link_resume(ctx);
		break;
	case CAM_REQ_MGR_LINK_EVT_SOF_FREEZE:
		__cam_isp_ctx_handle_sof_freeze_evt(ctx);
		break;
	default:
		CAM_WARN(CAM_ISP, "Unknown event from CRM");
		break;
	}
	return rc;
}

static int __cam_isp_ctx_unlink_in_activated(struct cam_context *ctx,
	struct cam_req_mgr_core_dev_link_setup *unlink)
{
	int rc = 0;

	CAM_WARN(CAM_ISP,
		"Received unlink in activated state. It's unexpected");

	rc = __cam_isp_ctx_stop_dev_in_activated_unlock(ctx, NULL);
	if (rc)
		CAM_WARN(CAM_ISP, "Stop device failed rc=%d", rc);

	rc = __cam_isp_ctx_unlink_in_ready(ctx, unlink);
	if (rc)
		CAM_ERR(CAM_ISP, "Unlink failed rc=%d", rc);

	return rc;
}

static int __cam_isp_ctx_apply_req(struct cam_context *ctx,
	struct cam_req_mgr_apply_request *apply)
{
	int rc = 0;
	struct cam_ctx_ops *ctx_ops = NULL;
	struct cam_isp_context *ctx_isp =
		(struct cam_isp_context *) ctx->ctx_priv;

	trace_cam_apply_req("ISP", apply->request_id);
	CAM_DBG(CAM_ISP, "Enter: apply req in Substate %d request _id:%lld",
		 ctx_isp->substate_activated, apply->request_id);
	ctx_ops = &ctx_isp->substate_machine[ctx_isp->substate_activated];
	if (ctx_ops->crm_ops.apply_req) {
		rc = ctx_ops->crm_ops.apply_req(ctx, apply);
	} else {
		CAM_ERR_RATE_LIMIT(CAM_ISP,
			"No handle function in activated substate %d",
			ctx_isp->substate_activated);
		rc = -EFAULT;
	}

	if (rc)
		CAM_ERR_RATE_LIMIT(CAM_ISP,
			"Apply failed in active substate %d",
			ctx_isp->substate_activated);
	return rc;
}



static int __cam_isp_ctx_handle_irq_in_activated(void *context,
	uint32_t evt_id, void *evt_data)
{
	int rc = 0;
	struct cam_isp_ctx_irq_ops *irq_ops = NULL;
	struct cam_context *ctx = (struct cam_context *)context;
	struct cam_isp_context *ctx_isp =
		(struct cam_isp_context *)ctx->ctx_priv;

	spin_lock(&ctx->lock);

	trace_cam_isp_activated_irq(ctx, ctx_isp->substate_activated, evt_id,
		__cam_isp_ctx_get_event_ts(evt_id, evt_data));

	CAM_DBG(CAM_ISP, "Enter: State %d, Substate %d, evt id %d",
		 ctx->state, ctx_isp->substate_activated, evt_id);
	irq_ops = &ctx_isp->substate_machine_irq[ctx_isp->substate_activated];
	if (irq_ops->irq_ops[evt_id]) {
		rc = irq_ops->irq_ops[evt_id](ctx_isp, evt_data);
	} else {
		CAM_DBG(CAM_ISP, "No handle function for substate %d",
			ctx_isp->substate_activated);
		__cam_isp_ctx_dump_state_monitor_array(ctx_isp);
	}

	CAM_DBG(CAM_ISP, "Exit: State %d Substate %d",
		 ctx->state, ctx_isp->substate_activated);
	spin_unlock(&ctx->lock);
	return rc;
}

/* top state machine */
static struct cam_ctx_ops
	cam_isp_ctx_top_state_machine[CAM_CTX_STATE_MAX] = {
	/* Uninit */
	{
		.ioctl_ops = {},
		.crm_ops = {},
		.irq_ops = NULL,
	},
	/* Available */
	{
		.ioctl_ops = {
			.acquire_dev = __cam_isp_ctx_acquire_dev_in_available,
		},
		.crm_ops = {},
		.irq_ops = NULL,
	},
	/* Acquired */
	{
		.ioctl_ops = {
			.acquire_hw = __cam_isp_ctx_acquire_hw_in_acquired,
			.release_dev = __cam_isp_ctx_release_dev_in_top_state,
			.config_dev = __cam_isp_ctx_config_dev_in_acquired,
			.release_hw = __cam_isp_ctx_release_hw_in_top_state,
		},
		.crm_ops = {
			.link = __cam_isp_ctx_link_in_acquired,
			.unlink = __cam_isp_ctx_unlink_in_acquired,
			.get_dev_info = __cam_isp_ctx_get_dev_info_in_acquired,
			.flush_req = __cam_isp_ctx_flush_req_in_top_state,
		},
		.irq_ops = NULL,
		.pagefault_ops = cam_isp_context_dump_active_request,
	},
	/* Ready */
	{
		.ioctl_ops = {
			.start_dev = __cam_isp_ctx_start_dev_in_ready,
			.release_dev = __cam_isp_ctx_release_dev_in_top_state,
			.config_dev = __cam_isp_ctx_config_dev_in_top_state,
			.release_hw = __cam_isp_ctx_release_hw_in_top_state,
		},
		.crm_ops = {
			.unlink = __cam_isp_ctx_unlink_in_ready,
			.flush_req = __cam_isp_ctx_flush_req_in_ready,
		},
		.irq_ops = NULL,
		.pagefault_ops = cam_isp_context_dump_active_request,
	},
	/* Activated */
	{
		.ioctl_ops = {
			.stop_dev = __cam_isp_ctx_stop_dev_in_activated,
			.release_dev = __cam_isp_ctx_release_dev_in_activated,
			.config_dev = __cam_isp_ctx_config_dev_in_top_state,
			.release_hw = __cam_isp_ctx_release_hw_in_activated,
		},
		.crm_ops = {
			.unlink = __cam_isp_ctx_unlink_in_activated,
			.apply_req = __cam_isp_ctx_apply_req,
			.flush_req = __cam_isp_ctx_flush_req_in_top_state,
			.process_evt = __cam_isp_ctx_process_evt,
		},
		.irq_ops = __cam_isp_ctx_handle_irq_in_activated,
		.pagefault_ops = cam_isp_context_dump_active_request,
	},
};


static int cam_isp_context_dump_active_request(void *data, unsigned long iova,
	uint32_t buf_info)
{

	struct cam_context *ctx = (struct cam_context *)data;
	struct cam_ctx_request *req = NULL;
	struct cam_ctx_request *req_temp = NULL;
	struct cam_isp_ctx_req *req_isp  = NULL;
	struct cam_isp_prepare_hw_update_data *hw_update_data = NULL;
	struct cam_hw_mgr_dump_pf_data *pf_dbg_entry = NULL;
	bool mem_found = false;
	int rc = 0;

	struct cam_isp_context *isp_ctx =
		(struct cam_isp_context *)ctx->ctx_priv;

	if (!isp_ctx) {
		CAM_ERR(CAM_ISP, "Invalid isp ctx");
		return -EINVAL;
	}

	CAM_INFO(CAM_ISP, "iommu fault handler for isp ctx %d state %d",
		ctx->ctx_id, ctx->state);

	list_for_each_entry_safe(req, req_temp,
		&ctx->active_req_list, list) {
		req_isp = (struct cam_isp_ctx_req *) req->req_priv;
		hw_update_data = &req_isp->hw_update_data;
		pf_dbg_entry = &(req->pf_data);
		CAM_INFO(CAM_ISP, "req_id : %lld ", req->request_id);

		rc = cam_context_dump_pf_info_to_hw(ctx, pf_dbg_entry->packet,
			iova, buf_info, &mem_found);
		if (rc)
			CAM_ERR(CAM_ISP, "Failed to dump pf info");

		if (mem_found)
			CAM_ERR(CAM_ISP, "Found page fault in req %lld %d",
				req->request_id, rc);
	}

	CAM_INFO(CAM_ISP, "Iterating over wait_list of isp ctx %d state %d",
			ctx->ctx_id, ctx->state);

	list_for_each_entry_safe(req, req_temp,
		&ctx->wait_req_list, list) {
		req_isp = (struct cam_isp_ctx_req *) req->req_priv;
		hw_update_data = &req_isp->hw_update_data;
		pf_dbg_entry = &(req->pf_data);
		CAM_INFO(CAM_ISP, "req_id : %lld ", req->request_id);

		rc = cam_context_dump_pf_info_to_hw(ctx, pf_dbg_entry->packet,
			iova, buf_info, &mem_found);
		if (rc)
			CAM_ERR(CAM_ISP, "Failed to dump pf info");

		if (mem_found)
			CAM_ERR(CAM_ISP, "Found page fault in req %lld %d",
				req->request_id, rc);
	}

	return rc;
}

int cam_isp_context_init(struct cam_isp_context *ctx,
	struct cam_context *ctx_base,
	struct cam_req_mgr_kmd_ops *crm_node_intf,
	struct cam_hw_mgr_intf *hw_intf,
	uint32_t ctx_id)

{
	int rc = -1;
	int i;

	if (!ctx || !ctx_base) {
		CAM_ERR(CAM_ISP, "Invalid Context");
		goto err;
	}

	/* ISP context setup */
	memset(ctx, 0, sizeof(*ctx));

	ctx->base = ctx_base;
	ctx->frame_id = 0;
	ctx->active_req_cnt = 0;
	ctx->reported_req_id = 0;
	ctx->hw_ctx = NULL;
	ctx->substate_activated = CAM_ISP_CTX_ACTIVATED_SOF;
	ctx->substate_machine = cam_isp_ctx_activated_state_machine;
	ctx->substate_machine_irq = cam_isp_ctx_activated_state_machine_irq;

	for (i = 0; i < CAM_CTX_REQ_MAX; i++) {
		ctx->req_base[i].req_priv = &ctx->req_isp[i];
		ctx->req_isp[i].base = &ctx->req_base[i];
	}

	/* camera context setup */
	rc = cam_context_init(ctx_base, isp_dev_name, CAM_ISP, ctx_id,
		crm_node_intf, hw_intf, ctx->req_base, CAM_CTX_REQ_MAX);
	if (rc) {
		CAM_ERR(CAM_ISP, "Camera Context Base init failed");
		goto err;
	}

	/* link camera context with isp context */
	ctx_base->state_machine = cam_isp_ctx_top_state_machine;
	ctx_base->ctx_priv = ctx;

	/* initializing current state for error logging */
	for (i = 0; i < CAM_ISP_CTX_STATE_MONITOR_MAX_ENTRIES; i++) {
		ctx->cam_isp_ctx_state_monitor[i].curr_state =
		CAM_ISP_CTX_ACTIVATED_MAX;
	}
	atomic64_set(&ctx->state_monitor_head, -1);
err:
	return rc;
}

int cam_isp_context_deinit(struct cam_isp_context *ctx)
{
	int rc = 0;

	if (ctx->base)
		cam_context_deinit(ctx->base);

	if (ctx->substate_activated != CAM_ISP_CTX_ACTIVATED_SOF)
		CAM_ERR(CAM_ISP, "ISP context substate is invalid");

	memset(ctx, 0, sizeof(*ctx));
	return rc;
}<|MERGE_RESOLUTION|>--- conflicted
+++ resolved
@@ -577,11 +577,6 @@
 static int __cam_isp_ctx_reg_upd_in_epoch_state(
 	struct cam_isp_context *ctx_isp, void *evt_data)
 {
-<<<<<<< HEAD
-	CAM_INFO(CAM_ISP, "state = %s IRQ is RUP",
-			substate_name[ctx_isp->substate_activated]);
-=======
->>>>>>> 0e081ff0
 	if (ctx_isp->frame_id == 1)
 		CAM_DBG(CAM_ISP, "Reg update for early PCR");
 	else
@@ -600,11 +595,6 @@
 	struct cam_context      *ctx = ctx_isp->base;
 	struct cam_isp_ctx_req  *req_isp;
 
-<<<<<<< HEAD
-	CAM_INFO(CAM_ISP, "state = %s IRQ is RUP",
-			substate_name[ctx_isp->substate_activated]);
-=======
->>>>>>> 0e081ff0
 	if (list_empty(&ctx->wait_req_list)) {
 		CAM_ERR(CAM_ISP, "Reg upd ack with no waiting request");
 		goto end;
@@ -633,11 +623,6 @@
 	 * state so change substate here.
 	 */
 	ctx_isp->substate_activated = CAM_ISP_CTX_ACTIVATED_EPOCH;
-<<<<<<< HEAD
-	CAM_INFO(CAM_ISP, "state changed to %s",
-			substate_name[ctx_isp->substate_activated]);
-=======
->>>>>>> 0e081ff0
 	CAM_DBG(CAM_ISP, "next substate %d", ctx_isp->substate_activated);
 
 end:
@@ -653,11 +638,6 @@
 	struct cam_ctx_request  *req;
 	uint64_t  request_id  = 0;
 
-<<<<<<< HEAD
-	CAM_INFO(CAM_ISP, "state = %s IRQ is EPOCH",
-			substate_name[ctx_isp->substate_activated]);
-=======
->>>>>>> 0e081ff0
 	/*
 	 * notify reqmgr with sof signal. Note, due to scheduling delay
 	 * we can run into situation that two active requests has already
@@ -728,11 +708,6 @@
 		rc = -EFAULT;
 	}
 
-<<<<<<< HEAD
-	CAM_INFO(CAM_ISP, "state = %s IRQ is EOF",
-			substate_name[ctx_isp->substate_activated]);
-=======
->>>>>>> 0e081ff0
 	return rc;
 }
 
@@ -740,11 +715,6 @@
 	struct cam_isp_context *ctx_isp, void *evt_data)
 {
 	ctx_isp->substate_activated = CAM_ISP_CTX_ACTIVATED_SOF;
-<<<<<<< HEAD
-	CAM_INFO(CAM_ISP, "state changed to %s",
-			substate_name[ctx_isp->substate_activated]);
-=======
->>>>>>> 0e081ff0
 	return 0;
 }
 
@@ -808,11 +778,6 @@
 			CAM_ISP_STATE_CHANGE_TRIGGER_REG_UPDATE,
 			req->request_id);
 	}
-<<<<<<< HEAD
-	CAM_INFO(CAM_ISP, "state = %s IRQ is RUP",
-			substate_name[ctx_isp->substate_activated]);
-=======
->>>>>>> 0e081ff0
 end:
 	return rc;
 }
@@ -825,11 +790,6 @@
 	struct cam_context        *ctx = ctx_isp->base;
 	uint64_t  request_id = 0;
 
-<<<<<<< HEAD
-	CAM_INFO(CAM_ISP, "state = %s IRQ is EPOCH",
-			substate_name[ctx_isp->substate_activated]);
-=======
->>>>>>> 0e081ff0
 	if (list_empty(&ctx->wait_req_list)) {
 		/*
 		 * If no wait req in epoch, this is an error case.
@@ -837,11 +797,6 @@
 		 */
 		CAM_ERR(CAM_ISP, "No wait request");
 		ctx_isp->substate_activated = CAM_ISP_CTX_ACTIVATED_SOF;
-<<<<<<< HEAD
-		CAM_INFO(CAM_ISP, "state changed to %s",
-				substate_name[ctx_isp->substate_activated]);
-=======
->>>>>>> 0e081ff0
 
 		/* Send SOF event as empty frame*/
 		__cam_isp_ctx_send_sof_timestamp(ctx_isp, request_id,
@@ -890,11 +845,6 @@
 		CAM_REQ_MGR_SOF_EVENT_ERROR);
 
 	ctx_isp->substate_activated = CAM_ISP_CTX_ACTIVATED_BUBBLE;
-<<<<<<< HEAD
-	CAM_INFO(CAM_ISP, "state changed to %s",
-			substate_name[ctx_isp->substate_activated]);
-=======
->>>>>>> 0e081ff0
 	CAM_DBG(CAM_ISP, "next substate %d",
 		ctx_isp->substate_activated);
 end:
@@ -918,14 +868,7 @@
 	struct cam_isp_hw_done_event_data *done =
 		(struct cam_isp_hw_done_event_data *) evt_data;
 
-<<<<<<< HEAD
-	CAM_INFO(CAM_ISP, "state = %s IRQ is BUF_DONE",
-			substate_name[ctx_isp->substate_activated]);
-	rc = __cam_isp_ctx_handle_buf_done_in_activated_state(ctx_isp, done,
-			0);
-=======
 	rc = __cam_isp_ctx_handle_buf_done_in_activated_state(ctx_isp, done, 0);
->>>>>>> 0e081ff0
 	return rc;
 }
 
@@ -951,11 +894,6 @@
 		ctx_isp->substate_activated = CAM_ISP_CTX_ACTIVATED_SOF;
 	else
 		CAM_DBG(CAM_ISP, "Still need to wait for the buf done");
-<<<<<<< HEAD
-	CAM_INFO(CAM_ISP, "state changed to %s",
-			substate_name[ctx_isp->substate_activated]);
-=======
->>>>>>> 0e081ff0
 
 	req = list_last_entry(&ctx->active_req_list,
 		struct cam_ctx_request, list);
@@ -976,14 +914,7 @@
 	struct cam_isp_hw_done_event_data *done =
 		(struct cam_isp_hw_done_event_data *) evt_data;
 
-<<<<<<< HEAD
-	CAM_INFO(CAM_ISP, "state = %s IRQ is BUF_DONE",
-			substate_name[ctx_isp->substate_activated]);
-	rc = __cam_isp_ctx_handle_buf_done_in_activated_state(ctx_isp, done,
-			0);
-=======
 	rc = __cam_isp_ctx_handle_buf_done_in_activated_state(ctx_isp, done, 0);
->>>>>>> 0e081ff0
 	return rc;
 }
 
@@ -994,14 +925,7 @@
 	struct cam_isp_hw_done_event_data *done =
 		(struct cam_isp_hw_done_event_data *) evt_data;
 
-<<<<<<< HEAD
-	CAM_INFO(CAM_ISP, "state = %s IRQ is BUF_DONE",
-			substate_name[ctx_isp->substate_activated]);
-	rc = __cam_isp_ctx_handle_buf_done_in_activated_state(ctx_isp, done,
-			1);
-=======
 	rc = __cam_isp_ctx_handle_buf_done_in_activated_state(ctx_isp, done, 1);
->>>>>>> 0e081ff0
 	return rc;
 }
 
@@ -1013,11 +937,6 @@
 	struct cam_context        *ctx = ctx_isp->base;
 	uint64_t  request_id = 0;
 
-<<<<<<< HEAD
-	CAM_INFO(CAM_ISP, "state = %s IRQ is BUF_DONE",
-			substate_name[ctx_isp->substate_activated]);
-=======
->>>>>>> 0e081ff0
 	/*
 	 * This means we missed the reg upd ack. So we need to
 	 * transition to BUBBLE state again.
@@ -1033,11 +952,6 @@
 			CAM_REQ_MGR_SOF_EVENT_SUCCESS);
 
 		ctx_isp->substate_activated = CAM_ISP_CTX_ACTIVATED_BUBBLE;
-<<<<<<< HEAD
-		CAM_INFO(CAM_ISP, "state changed to %s",
-				substate_name[ctx_isp->substate_activated]);
-=======
->>>>>>> 0e081ff0
 		goto end;
 	}
 
@@ -1086,11 +1000,6 @@
 			CAM_REQ_MGR_SOF_EVENT_SUCCESS);
 
 	ctx_isp->substate_activated = CAM_ISP_CTX_ACTIVATED_BUBBLE;
-<<<<<<< HEAD
-	CAM_INFO(CAM_ISP, "state changed to %s",
-			substate_name[ctx_isp->substate_activated]);
-=======
->>>>>>> 0e081ff0
 	CAM_DBG(CAM_ISP, "next substate %d", ctx_isp->substate_activated);
 end:
 	req = list_last_entry(&ctx->active_req_list, struct cam_ctx_request,
@@ -1108,14 +1017,7 @@
 	struct cam_isp_hw_done_event_data *done =
 		(struct cam_isp_hw_done_event_data *) evt_data;
 
-<<<<<<< HEAD
-	CAM_INFO(CAM_ISP, "state = %s IRQ is BUF_DONE",
-			substate_name[ctx_isp->substate_activated]);
-	rc = __cam_isp_ctx_handle_buf_done_in_activated_state(ctx_isp, done,
-			1);
-=======
 	rc = __cam_isp_ctx_handle_buf_done_in_activated_state(ctx_isp, done, 1);
->>>>>>> 0e081ff0
 	__cam_isp_ctx_update_state_monitor_array(ctx_isp,
 		CAM_ISP_STATE_CHANGE_TRIGGER_DONE,
 		ctx_isp->base->req_list->request_id);
@@ -1337,11 +1239,6 @@
 						ctx->ctx_id);
 		}
 		ctx_isp->substate_activated = CAM_ISP_CTX_ACTIVATED_HW_ERROR;
-<<<<<<< HEAD
-		CAM_INFO(CAM_ISP, "state changed to %s",
-				substate_name[ctx_isp->substate_activated]);
-=======
->>>>>>> 0e081ff0
 	} else {
 		CAM_ERR_RATE_LIMIT(CAM_ISP,
 			"Can not notify ERRROR to CRM for ctx %u",
@@ -1788,12 +1685,8 @@
 
 	if (ctx_isp->active_req_cnt >=  2) {
 		CAM_ERR_RATE_LIMIT(CAM_ISP,
-<<<<<<< HEAD
-			"Reject apply request (id %lld) due toi"
-			" congestion(cnt = %d)",
-=======
-			"Reject apply request (id %lld) due to congestion(cnt = %d) ctx %u",
->>>>>>> 0e081ff0
+			"Reject apply request (id %lld) due to"
+			"congestion(cnt = %d) ctx %u"
 			req->request_id,
 			ctx_isp->active_req_cnt,
 			ctx->ctx_id);
@@ -1834,11 +1727,6 @@
 	} else {
 		spin_lock_bh(&ctx->lock);
 		ctx_isp->substate_activated = next_state;
-<<<<<<< HEAD
-		CAM_INFO(CAM_ISP, "state changed to %s",
-				substate_name[ctx_isp->substate_activated]);
-=======
->>>>>>> 0e081ff0
 		ctx_isp->last_applied_req_id = apply->request_id;
 		list_del_init(&req->list);
 		list_add_tail(&req->list, &ctx->wait_req_list);
@@ -1867,11 +1755,6 @@
 	rc = __cam_isp_ctx_apply_req_in_activated_state(ctx, apply,
 		CAM_ISP_CTX_ACTIVATED_APPLIED);
 	CAM_DBG(CAM_ISP, "new substate %d", ctx_isp->substate_activated);
-<<<<<<< HEAD
-	CAM_INFO(CAM_ISP, "state changed to %s",
-			substate_name[ctx_isp->substate_activated]);
-=======
->>>>>>> 0e081ff0
 
 	return rc;
 }
@@ -1888,11 +1771,6 @@
 	rc = __cam_isp_ctx_apply_req_in_activated_state(ctx, apply,
 		CAM_ISP_CTX_ACTIVATED_APPLIED);
 	CAM_DBG(CAM_ISP, "new substate %d", ctx_isp->substate_activated);
-<<<<<<< HEAD
-	CAM_INFO(CAM_ISP, "state changed to %s",
-			substate_name[ctx_isp->substate_activated]);
-=======
->>>>>>> 0e081ff0
 
 	return rc;
 }
@@ -1909,11 +1787,6 @@
 	rc = __cam_isp_ctx_apply_req_in_activated_state(ctx, apply,
 		CAM_ISP_CTX_ACTIVATED_BUBBLE_APPLIED);
 	CAM_DBG(CAM_ISP, "new substate %d", ctx_isp->substate_activated);
-<<<<<<< HEAD
-	CAM_INFO(CAM_ISP, "state changed to %s",
-			substate_name[ctx_isp->substate_activated]);
-=======
->>>>>>> 0e081ff0
 
 	return rc;
 }
@@ -2184,11 +2057,6 @@
 	else
 		CAM_DBG(CAM_ISP, "Still need to wait for the buf done");
 
-<<<<<<< HEAD
-	CAM_INFO(CAM_ISP, "state changed to %s",
-			substate_name[ctx_isp->substate_activated]);
-=======
->>>>>>> 0e081ff0
 	CAM_DBG(CAM_ISP, "next substate %d",
 		ctx_isp->substate_activated);
 	return rc;
@@ -2211,11 +2079,6 @@
 		ctx_isp->frame_id, ctx_isp->sof_timestamp_val);
 
 	ctx_isp->substate_activated = CAM_ISP_CTX_ACTIVATED_BUBBLE_APPLIED;
-<<<<<<< HEAD
-	CAM_INFO(CAM_ISP, "state changed to %s",
-			substate_name[ctx_isp->substate_activated]);
-=======
->>>>>>> 0e081ff0
 	CAM_DBG(CAM_ISP, "next substate %d", ctx_isp->substate_activated);
 
 	return 0;
@@ -2254,11 +2117,6 @@
 		 */
 		CAM_ERR(CAM_ISP, "No wait request");
 		ctx_isp->substate_activated = CAM_ISP_CTX_ACTIVATED_SOF;
-<<<<<<< HEAD
-		CAM_INFO(CAM_ISP, "state changed to %s",
-				substate_name[ctx_isp->substate_activated]);
-=======
->>>>>>> 0e081ff0
 
 		/* Send SOF event as empty frame*/
 		__cam_isp_ctx_send_sof_timestamp(ctx_isp, request_id,
@@ -2313,11 +2171,6 @@
 
 	/* change the state to bubble, as reg update has not come */
 	ctx_isp->substate_activated = CAM_ISP_CTX_ACTIVATED_BUBBLE;
-<<<<<<< HEAD
-	CAM_INFO(CAM_ISP, "state changed to %s",
-			substate_name[ctx_isp->substate_activated]);
-=======
->>>>>>> 0e081ff0
 	CAM_DBG(CAM_ISP, "next substate %d", ctx_isp->substate_activated);
 end:
 	return 0;
@@ -2388,11 +2241,6 @@
 		CAM_REQ_MGR_SOF_EVENT_SUCCESS);
 
 	ctx_isp->substate_activated = CAM_ISP_CTX_ACTIVATED_SOF;
-<<<<<<< HEAD
-	CAM_INFO(CAM_ISP, "state changed to %s",
-			substate_name[ctx_isp->substate_activated]);
-=======
->>>>>>> 0e081ff0
 
 	CAM_DBG(CAM_ISP, "next substate %d",
 		ctx_isp->substate_activated);
@@ -2410,11 +2258,6 @@
 	uint64_t  request_id  = 0;
 
 	ctx_isp->substate_activated = CAM_ISP_CTX_ACTIVATED_EPOCH;
-<<<<<<< HEAD
-	CAM_INFO(CAM_ISP, "state changed to %s",
-			substate_name[ctx_isp->substate_activated]);
-=======
->>>>>>> 0e081ff0
 	/* notify reqmgr with sof signal*/
 	if (ctx->ctx_crm_intf && ctx->ctx_crm_intf->notify_trigger) {
 		if (list_empty(&ctx->wait_req_list)) {
@@ -2477,11 +2320,6 @@
 	 * to SOF sub state
 	 */
 	ctx_isp->substate_activated = CAM_ISP_CTX_ACTIVATED_SOF;
-<<<<<<< HEAD
-	CAM_INFO(CAM_ISP, "state changed to %s",
-			substate_name[ctx_isp->substate_activated]);
-=======
->>>>>>> 0e081ff0
 
 	return 0;
 }
@@ -2564,11 +2402,6 @@
 	rc = __cam_isp_ctx_apply_req_in_activated_state(ctx, apply,
 		CAM_ISP_CTX_ACTIVATED_APPLIED);
 	CAM_DBG(CAM_ISP, "new substate %d", ctx_isp->substate_activated);
-<<<<<<< HEAD
-	CAM_INFO(CAM_ISP, "state changed to %s",
-			substate_name[ctx_isp->substate_activated]);
-=======
->>>>>>> 0e081ff0
 
 	return rc;
 }
@@ -3330,11 +3163,6 @@
 		CAM_ISP_CTX_ACTIVATED_APPLIED :
 		(req_isp->num_fence_map_out) ? CAM_ISP_CTX_ACTIVATED_EPOCH :
 		CAM_ISP_CTX_ACTIVATED_SOF;
-<<<<<<< HEAD
-	CAM_INFO(CAM_ISP, "state changed to %s",
-			substate_name[ctx_isp->substate_activated]);
-=======
->>>>>>> 0e081ff0
 
 	/*
 	 * Only place to change state before calling the hw due to
@@ -3396,11 +3224,6 @@
 	ctx_isp->substate_activated = CAM_ISP_CTX_ACTIVATED_HALT;
 	spin_unlock_bh(&ctx->lock);
 	CAM_DBG(CAM_ISP, "next substate %d", ctx_isp->substate_activated);
-<<<<<<< HEAD
-	CAM_INFO(CAM_ISP, "state changed to %s",
-			substate_name[ctx_isp->substate_activated]);
-=======
->>>>>>> 0e081ff0
 
 	/* stop hw first */
 	if (ctx_isp->hw_ctx) {

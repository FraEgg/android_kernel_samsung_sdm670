<<<<<<< HEAD
/* Copyright (c) 2013-2016, The Linux Foundation. All rights reserved.
=======
/* Copyright (c) 2013-2017, The Linux Foundation. All rights reserved.
>>>>>>> e045a95c
 *
 * This program is free software; you can redistribute it and/or modify
 * it under the terms of the GNU General Public License version 2 and
 * only version 2 as published by the Free Software Foundation.
 *
 * This program is distributed in the hope that it will be useful,
 * but WITHOUT ANY WARRANTY; without even the implied warranty of
 * MERCHANTABILITY or FITNESS FOR A PARTICULAR PURPOSE.  See the
 * GNU General Public License for more details.
 */

#ifndef MSM_ISPIF_H
#define MSM_ISPIF_H

#include <linux/clk.h>
#include <linux/io.h>
#include <media/v4l2-subdev.h>
#include <media/msmb_ispif.h>
#include "msm_sd.h"

#define ISPIF_CLK_INFO_MAX 24

struct ispif_irq_status {
	uint32_t ispifIrqStatus0;
	uint32_t ispifIrqStatus1;
	uint32_t ispifIrqStatus2;
};

enum msm_ispif_state_t {
	ISPIF_POWER_UP,
	ISPIF_POWER_DOWN,
};
struct ispif_sof_count {
	uint32_t sof_cnt[INTF_MAX];
};

struct ispif_intf_cmd {
	uint32_t intf_cmd;
	uint32_t intf_cmd1;
};

struct ispif_device {
	struct platform_device *pdev;
	struct msm_sd_subdev msm_sd;
	struct resource *irq;
	void __iomem *base;
	void __iomem *clk_mux_base;
	struct mutex mutex;
	uint8_t start_ack_pending;
	uint32_t csid_version;
	int enb_dump_reg;
	uint32_t open_cnt;
	struct ispif_sof_count sof_count[VFE_MAX];
	struct ispif_intf_cmd applied_intf_cmd[VFE_MAX];
	enum msm_ispif_state_t ispif_state;
	struct msm_ispif_vfe_info vfe_info;
<<<<<<< HEAD
	struct clk *ahb_clk[ISPIF_CLK_INFO_MAX];
=======
	struct clk **ahb_clk;
	struct msm_cam_clk_info *ahb_clk_info;
	struct clk **clks;
	struct msm_cam_clk_info *clk_info;
>>>>>>> e045a95c
	struct completion reset_complete[VFE_MAX];
	uint32_t hw_num_isps;
	uint32_t num_ahb_clk;
	uint32_t clk_idx;
	uint32_t ispif_sof_debug;
<<<<<<< HEAD
=======
	uint32_t ispif_rdi0_debug;
	uint32_t ispif_rdi1_debug;
	uint32_t ispif_rdi2_debug;
	struct regulator *ispif_vdd[ISPIF_VDD_INFO_MAX];
	int ispif_vdd_count;
	struct regulator *vfe_vdd[ISPIF_VFE_VDD_INFO_MAX];
	int vfe_vdd_count;
	int stereo_configured[VFE_MAX];
>>>>>>> e045a95c
};
#endif<|MERGE_RESOLUTION|>--- conflicted
+++ resolved
@@ -1,8 +1,4 @@
-<<<<<<< HEAD
-/* Copyright (c) 2013-2016, The Linux Foundation. All rights reserved.
-=======
 /* Copyright (c) 2013-2017, The Linux Foundation. All rights reserved.
->>>>>>> e045a95c
  *
  * This program is free software; you can redistribute it and/or modify
  * it under the terms of the GNU General Public License version 2 and
@@ -23,7 +19,11 @@
 #include <media/msmb_ispif.h>
 #include "msm_sd.h"
 
-#define ISPIF_CLK_INFO_MAX 24
+/* Maximum number of voltage supply for ispif and vfe */
+#define ISPIF_VDD_INFO_MAX 2
+#define ISPIF_VFE_VDD_INFO_MAX 2
+
+#define ISPIF_CLK_INFO_MAX 27
 
 struct ispif_irq_status {
 	uint32_t ispifIrqStatus0;
@@ -59,21 +59,17 @@
 	struct ispif_intf_cmd applied_intf_cmd[VFE_MAX];
 	enum msm_ispif_state_t ispif_state;
 	struct msm_ispif_vfe_info vfe_info;
-<<<<<<< HEAD
-	struct clk *ahb_clk[ISPIF_CLK_INFO_MAX];
-=======
 	struct clk **ahb_clk;
 	struct msm_cam_clk_info *ahb_clk_info;
 	struct clk **clks;
 	struct msm_cam_clk_info *clk_info;
->>>>>>> e045a95c
 	struct completion reset_complete[VFE_MAX];
+	atomic_t reset_trig[VFE_MAX];
 	uint32_t hw_num_isps;
 	uint32_t num_ahb_clk;
+	uint32_t num_clk;
 	uint32_t clk_idx;
 	uint32_t ispif_sof_debug;
-<<<<<<< HEAD
-=======
 	uint32_t ispif_rdi0_debug;
 	uint32_t ispif_rdi1_debug;
 	uint32_t ispif_rdi2_debug;
@@ -82,6 +78,5 @@
 	struct regulator *vfe_vdd[ISPIF_VFE_VDD_INFO_MAX];
 	int vfe_vdd_count;
 	int stereo_configured[VFE_MAX];
->>>>>>> e045a95c
 };
 #endif
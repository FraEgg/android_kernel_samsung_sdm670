--- conflicted
+++ resolved
@@ -54,29 +54,15 @@
 
 	read_lock_irqsave(&session->stream_rwlock, rl_flags);
 
-	session = msm_get_session_from_vb2q(vb->vb2_queue);
-	if (IS_ERR_OR_NULL(session))
-		return -EINVAL;
-
-	read_lock(&session->stream_rwlock);
-
 	stream = msm_get_stream_from_vb2q(vb->vb2_queue);
 	if (!stream) {
 		pr_err("%s: Couldn't find stream\n", __func__);
-<<<<<<< HEAD
-		read_unlock(&session->stream_rwlock);
-=======
-		read_unlock_irqrestore(&session->stream_rwlock, rl_flags);
->>>>>>> e045a95c
+		read_unlock_irqrestore(&session->stream_rwlock, rl_flags);
 		return -EINVAL;
 	}
 	msm_vb2_buf = container_of(vb, struct msm_vb2_buffer, vb2_buf);
 	msm_vb2_buf->in_freeq = 0;
-<<<<<<< HEAD
-	read_unlock(&session->stream_rwlock);
-=======
-	read_unlock_irqrestore(&session->stream_rwlock, rl_flags);
->>>>>>> e045a95c
+	read_unlock_irqrestore(&session->stream_rwlock, rl_flags);
 	return 0;
 }
 
@@ -85,11 +71,7 @@
 	struct msm_vb2_buffer *msm_vb2;
 	struct msm_stream *stream;
 	struct msm_session *session;
-<<<<<<< HEAD
-	unsigned long flags;
-=======
-	unsigned long flags, rl_flags;
->>>>>>> e045a95c
+	unsigned long flags, rl_flags;
 
 	msm_vb2 = container_of(vb, struct msm_vb2_buffer, vb2_buf);
 
@@ -102,31 +84,19 @@
 	if (IS_ERR_OR_NULL(session))
 		return;
 
-<<<<<<< HEAD
-	read_lock(&session->stream_rwlock);
-=======
-	read_lock_irqsave(&session->stream_rwlock, rl_flags);
->>>>>>> e045a95c
+	read_lock_irqsave(&session->stream_rwlock, rl_flags);
 
 	stream = msm_get_stream_from_vb2q(vb->vb2_queue);
 	if (!stream) {
 		pr_err("%s:%d] NULL stream", __func__, __LINE__);
-<<<<<<< HEAD
-		read_unlock(&session->stream_rwlock);
-=======
-		read_unlock_irqrestore(&session->stream_rwlock, rl_flags);
->>>>>>> e045a95c
+		read_unlock_irqrestore(&session->stream_rwlock, rl_flags);
 		return;
 	}
 
 	spin_lock_irqsave(&stream->stream_lock, flags);
 	list_add_tail(&msm_vb2->list, &stream->queued_list);
 	spin_unlock_irqrestore(&stream->stream_lock, flags);
-<<<<<<< HEAD
-	read_unlock(&session->stream_rwlock);
-=======
-	read_unlock_irqrestore(&session->stream_rwlock, rl_flags);
->>>>>>> e045a95c
+	read_unlock_irqrestore(&session->stream_rwlock, rl_flags);
 }
 
 static void msm_vb2_buf_finish(struct vb2_buffer *vb)
@@ -134,11 +104,7 @@
 	struct msm_vb2_buffer *msm_vb2;
 	struct msm_stream *stream;
 	struct msm_session *session;
-<<<<<<< HEAD
-	unsigned long flags;
-=======
-	unsigned long flags, rl_flags;
->>>>>>> e045a95c
+	unsigned long flags, rl_flags;
 	struct msm_vb2_buffer *msm_vb2_entry, *temp;
 
 	msm_vb2 = container_of(vb, struct msm_vb2_buffer, vb2_buf);
@@ -152,20 +118,12 @@
 	if (IS_ERR_OR_NULL(session))
 		return;
 
-<<<<<<< HEAD
-	read_lock(&session->stream_rwlock);
-=======
-	read_lock_irqsave(&session->stream_rwlock, rl_flags);
->>>>>>> e045a95c
+	read_lock_irqsave(&session->stream_rwlock, rl_flags);
 
 	stream = msm_get_stream_from_vb2q(vb->vb2_queue);
 	if (!stream) {
 		pr_err("%s:%d] NULL stream", __func__, __LINE__);
-<<<<<<< HEAD
-		read_unlock(&session->stream_rwlock);
-=======
-		read_unlock_irqrestore(&session->stream_rwlock, rl_flags);
->>>>>>> e045a95c
+		read_unlock_irqrestore(&session->stream_rwlock, rl_flags);
 		return;
 	}
 
@@ -178,11 +136,7 @@
 		}
 	}
 	spin_unlock_irqrestore(&stream->stream_lock, flags);
-<<<<<<< HEAD
-	read_unlock(&session->stream_rwlock);
-=======
-	read_unlock_irqrestore(&session->stream_rwlock, rl_flags);
->>>>>>> e045a95c
+	read_unlock_irqrestore(&session->stream_rwlock, rl_flags);
 	return;
 }
 
@@ -191,31 +145,19 @@
 	struct msm_vb2_buffer *msm_vb2, *temp;
 	struct msm_stream *stream;
 	struct msm_session *session;
-<<<<<<< HEAD
-	unsigned long flags;
-=======
-	unsigned long flags, rl_flags;
->>>>>>> e045a95c
+	unsigned long flags, rl_flags;
 	struct vb2_buffer *vb2_buf;
 
 	session = msm_get_session_from_vb2q(q);
 	if (IS_ERR_OR_NULL(session))
 		return;
 
-<<<<<<< HEAD
-	read_lock(&session->stream_rwlock);
-=======
-	read_lock_irqsave(&session->stream_rwlock, rl_flags);
->>>>>>> e045a95c
+	read_lock_irqsave(&session->stream_rwlock, rl_flags);
 
 	stream = msm_get_stream_from_vb2q(q);
 	if (!stream) {
 		pr_err_ratelimited("%s:%d] NULL stream", __func__, __LINE__);
-<<<<<<< HEAD
-		read_unlock(&session->stream_rwlock);
-=======
-		read_unlock_irqrestore(&session->stream_rwlock, rl_flags);
->>>>>>> e045a95c
+		read_unlock_irqrestore(&session->stream_rwlock, rl_flags);
 		return;
 	}
 
@@ -234,31 +176,8 @@
 			msm_vb2->in_freeq = 0;
 		}
 	spin_unlock_irqrestore(&stream->stream_lock, flags);
-<<<<<<< HEAD
-	read_unlock(&session->stream_rwlock);
-}
-
-int msm_vb2_get_stream_state(struct msm_stream *stream)
-{
-	struct msm_vb2_buffer *msm_vb2, *temp;
-	unsigned long flags;
-	int rc = 1;
-
-	spin_lock_irqsave(&stream->stream_lock, flags);
-	list_for_each_entry_safe(msm_vb2, temp, &(stream->queued_list), list) {
-		if (msm_vb2->in_freeq != 0) {
-			rc = 0;
-			break;
-		}
-	}
-	spin_unlock_irqrestore(&stream->stream_lock, flags);
-	return rc;
-=======
-	read_unlock_irqrestore(&session->stream_rwlock, rl_flags);
->>>>>>> e045a95c
-}
-EXPORT_SYMBOL(msm_vb2_get_stream_state);
-
+	read_unlock_irqrestore(&session->stream_rwlock, rl_flags);
+}
 
 int msm_vb2_get_stream_state(struct msm_stream *stream)
 {
@@ -342,21 +261,9 @@
 
 	read_lock_irqsave(&session->stream_rwlock, rl_flags);
 
-<<<<<<< HEAD
-	session = msm_get_session(session_id);
-	if (IS_ERR_OR_NULL(session))
-		return NULL;
-
-	read_lock(&session->stream_rwlock);
-
 	stream = msm_get_stream(session, stream_id);
 	if (IS_ERR_OR_NULL(stream)) {
-		read_unlock(&session->stream_rwlock);
-=======
-	stream = msm_get_stream(session, stream_id);
-	if (IS_ERR_OR_NULL(stream)) {
-		read_unlock_irqrestore(&session->stream_rwlock, rl_flags);
->>>>>>> e045a95c
+		read_unlock_irqrestore(&session->stream_rwlock, rl_flags);
 		return NULL;
 	}
 
@@ -382,9 +289,6 @@
 	vb2_buf = NULL;
 end:
 	spin_unlock_irqrestore(&stream->stream_lock, flags);
-<<<<<<< HEAD
-	read_unlock(&session->stream_rwlock);
-=======
 	read_unlock_irqrestore(&session->stream_rwlock, rl_flags);
 	return vb2_buf;
 }
@@ -432,7 +336,6 @@
 end:
 	spin_unlock_irqrestore(&stream->stream_lock, flags);
 	read_unlock_irqrestore(&session->stream_rwlock, rl_flags);
->>>>>>> e045a95c
 	return vb2_buf;
 }
 
@@ -444,29 +347,17 @@
 	struct msm_vb2_buffer *msm_vb2;
 	struct vb2_buffer *vb2_buf = NULL;
 	int rc = 0;
-<<<<<<< HEAD
-	unsigned long flags;
-=======
-	unsigned long flags, rl_flags;
->>>>>>> e045a95c
+	unsigned long flags, rl_flags;
 
 	session = msm_get_session(session_id);
 	if (IS_ERR_OR_NULL(session))
 		return -EINVAL;
 
-<<<<<<< HEAD
-	read_lock(&session->stream_rwlock);
+	read_lock_irqsave(&session->stream_rwlock, rl_flags);
 
 	stream = msm_get_stream(session, stream_id);
 	if (IS_ERR_OR_NULL(stream)) {
-		read_unlock(&session->stream_rwlock);
-=======
-	read_lock_irqsave(&session->stream_rwlock, rl_flags);
-
-	stream = msm_get_stream(session, stream_id);
-	if (IS_ERR_OR_NULL(stream)) {
-		read_unlock_irqrestore(&session->stream_rwlock, rl_flags);
->>>>>>> e045a95c
+		read_unlock_irqrestore(&session->stream_rwlock, rl_flags);
 		return -EINVAL;
 	}
 
@@ -498,11 +389,7 @@
 		rc = -EINVAL;
 	}
 	spin_unlock_irqrestore(&stream->stream_lock, flags);
-<<<<<<< HEAD
-	read_unlock(&session->stream_rwlock);
-=======
-	read_unlock_irqrestore(&session->stream_rwlock, rl_flags);
->>>>>>> e045a95c
+	read_unlock_irqrestore(&session->stream_rwlock, rl_flags);
 	return rc;
 }
 
@@ -519,25 +406,14 @@
 
 	session = msm_get_session(session_id);
 	if (IS_ERR_OR_NULL(session))
-<<<<<<< HEAD
-		return -EINVAL;
-
-	read_lock(&session->stream_rwlock);
+		return -EINVAL;
+
+	read_lock_irqsave(&session->stream_rwlock, rl_flags);
 
 	stream = msm_get_stream(session, stream_id);
 	if (IS_ERR_OR_NULL(stream)) {
-		read_unlock(&session->stream_rwlock);
-		return -EINVAL;
-=======
-		return -EINVAL;
-
-	read_lock_irqsave(&session->stream_rwlock, rl_flags);
-
-	stream = msm_get_stream(session, stream_id);
-	if (IS_ERR_OR_NULL(stream)) {
-		read_unlock_irqrestore(&session->stream_rwlock, rl_flags);
-		return -EINVAL;
->>>>>>> e045a95c
+		read_unlock_irqrestore(&session->stream_rwlock, rl_flags);
+		return -EINVAL;
 	}
 
 	spin_lock_irqsave(&stream->stream_lock, flags);
@@ -573,9 +449,6 @@
 		rc = -EINVAL;
 	}
 	spin_unlock_irqrestore(&stream->stream_lock, flags);
-<<<<<<< HEAD
-	read_unlock(&session->stream_rwlock);
-=======
 	read_unlock_irqrestore(&session->stream_rwlock, rl_flags);
 	return rc;
 }
@@ -627,7 +500,6 @@
 end:
 	spin_unlock_irqrestore(&stream->stream_lock, flags);
 	read_unlock_irqrestore(&session->stream_rwlock, rl_flags);
->>>>>>> e045a95c
 	return rc;
 }
 EXPORT_SYMBOL(msm_vb2_return_buf_by_idx);
@@ -639,31 +511,17 @@
 	struct msm_stream *stream;
 	struct vb2_buffer *vb2_buf = NULL;
 	struct msm_session *session;
-<<<<<<< HEAD
 
 	session = msm_get_session(session_id);
 	if (IS_ERR_OR_NULL(session))
 		return -EINVAL;
 
-	read_lock(&session->stream_rwlock);
+	read_lock_irqsave(&session->stream_rwlock, rl_flags);
 
 	stream = msm_get_stream(session, stream_id);
 	if (IS_ERR_OR_NULL(stream)) {
-		read_unlock(&session->stream_rwlock);
-		return -EINVAL;
-=======
-
-	session = msm_get_session(session_id);
-	if (IS_ERR_OR_NULL(session))
-		return -EINVAL;
-
-	read_lock_irqsave(&session->stream_rwlock, rl_flags);
-
-	stream = msm_get_stream(session, stream_id);
-	if (IS_ERR_OR_NULL(stream)) {
-		read_unlock_irqrestore(&session->stream_rwlock, rl_flags);
-		return -EINVAL;
->>>>>>> e045a95c
+		read_unlock_irqrestore(&session->stream_rwlock, rl_flags);
+		return -EINVAL;
 	}
 
 	spin_lock_irqsave(&stream->stream_lock, flags);
@@ -674,11 +532,7 @@
 		msm_vb2->in_freeq = 0;
 	}
 	spin_unlock_irqrestore(&stream->stream_lock, flags);
-<<<<<<< HEAD
-	read_unlock(&session->stream_rwlock);
-=======
-	read_unlock_irqrestore(&session->stream_rwlock, rl_flags);
->>>>>>> e045a95c
+	read_unlock_irqrestore(&session->stream_rwlock, rl_flags);
 	return 0;
 }
 

/* Copyright (c) 2012-2017, The Linux Foundation. All rights reserved.
 *
 * This program is free software; you can redistribute it and/or modify
 * it under the terms of the GNU General Public License version 2 and
 * only version 2 as published by the Free Software Foundation.
 *
 * This program is distributed in the hope that it will be useful,
 * but WITHOUT ANY WARRANTY; without even the implied warranty of
 * MERCHANTABILITY or FITNESS FOR A PARTICULAR PURPOSE.  See the
 * GNU General Public License for more details.
 */

#include <linux/of.h>
#include <linux/module.h>
#include <linux/workqueue.h>
#include <linux/delay.h>
#include <linux/types.h>
#include <linux/list.h>
#include <linux/ioctl.h>
#include <linux/spinlock.h>
#include <linux/proc_fs.h>
#include <linux/atomic.h>
#include <linux/videodev2.h>
#include <linux/msm_ion.h>
#include <linux/iommu.h>
#include <linux/platform_device.h>
#include <linux/debugfs.h>
#include <media/v4l2-fh.h>
#include "msm.h"
#include "msm_vb2.h"
#include "msm_sd.h"
#include "cam_hw_ops.h"
#include <media/msmb_generic_buf_mgr.h>

static struct v4l2_device *msm_v4l2_dev;
static struct list_head    ordered_sd_list;
static struct mutex        ordered_sd_mtx;
<<<<<<< HEAD
=======
static struct mutex        v4l2_event_mtx;
>>>>>>> e045a95c

static struct pm_qos_request msm_v4l2_pm_qos_request;

static struct msm_queue_head *msm_session_q;

/* This variable represent daemon status
 * true = daemon present (default state)
 * false = daemon is NOT present
 */
bool is_daemon_status = true;

/* config node envent queue */
static struct v4l2_fh  *msm_eventq;
spinlock_t msm_eventq_lock;

static struct pid *msm_pid;
spinlock_t msm_pid_lock;

/*
 * It takes 20 bytes + NULL character to write the
 * largest decimal value of an uint64_t
 */
#define LOGSYNC_PACKET_SIZE 21

#define msm_dequeue(queue, type, member) ({				\
	unsigned long flags;					\
	struct msm_queue_head *__q = (queue);			\
	type *node = 0;				\
	spin_lock_irqsave(&__q->lock, flags);			\
	if (!list_empty(&__q->list)) {				\
		__q->len--;					\
		node = list_first_entry(&__q->list,		\
				type, member);	\
		if ((node) && (&node->member) && (&node->member.next))	\
			list_del_init(&node->member);			\
	}							\
	spin_unlock_irqrestore(&__q->lock, flags);	\
	node;							\
})

#define msm_delete_sd_entry(queue, type, member, q_node) ({		\
	unsigned long flags;					\
	struct msm_queue_head *__q = (queue);			\
	type *node = 0;				\
	spin_lock_irqsave(&__q->lock, flags);			\
	if (!list_empty(&__q->list)) {				\
		list_for_each_entry(node, &__q->list, member)	\
		if (node->sd == q_node) {				\
			__q->len--;				\
			list_del_init(&node->member);		\
			kzfree(node);				\
			break;					\
		}						\
	}							\
	spin_unlock_irqrestore(&__q->lock, flags);		\
})

#define msm_delete_entry(queue, type, member, q_node) ({		\
	unsigned long flags;					\
	struct msm_queue_head *__q = (queue);			\
	type *node = 0;				\
	spin_lock_irqsave(&__q->lock, flags);			\
	if (!list_empty(&__q->list)) {				\
		list_for_each_entry(node, &__q->list, member)	\
		if (node == q_node) {				\
			__q->len--;				\
			list_del_init(&node->member);		\
			kzfree(node);				\
			break;					\
		}						\
	}							\
	spin_unlock_irqrestore(&__q->lock, flags);		\
})

#define msm_queue_drain(queue, type, member) do {			\
	unsigned long flags;					\
	struct msm_queue_head *__q = (queue);			\
	type *node;				\
	spin_lock_irqsave(&__q->lock, flags);			\
	while (!list_empty(&__q->list)) {			\
		__q->len--;					\
		node = list_first_entry(&__q->list,		\
			type, member);		\
		if (node) {					\
			if (&node->member) \
				list_del_init(&node->member);		\
			kzfree(node);	\
		}	\
	}	\
	spin_unlock_irqrestore(&__q->lock, flags);		\
} while (0)

typedef int (*msm_queue_func)(void *d1, void *d2);
#define msm_queue_traverse_action(queue, type, member, func, data) do {\
	unsigned long flags;					\
	struct msm_queue_head *__q = (queue);			\
	type *node = 0; \
	msm_queue_func __f = (func); \
	spin_lock_irqsave(&__q->lock, flags);			\
	if (!list_empty(&__q->list)) { \
		list_for_each_entry(node, &__q->list, member) \
		if (node && __f)  { \
			__f(node, data); \
	  } \
	} \
	spin_unlock_irqrestore(&__q->lock, flags);			\
} while (0)

typedef int (*msm_queue_find_func)(void *d1, void *d2);
#define msm_queue_find(queue, type, member, func, data) ({\
	unsigned long flags;					\
	struct msm_queue_head *__q = (queue);			\
	type *node = NULL; \
	typeof(node) __ret = NULL; \
	msm_queue_find_func __f = (func); \
	spin_lock_irqsave(&__q->lock, flags);			\
	if (!list_empty(&__q->list)) { \
		list_for_each_entry(node, &__q->list, member) \
		if ((__f) && __f(node, data)) { \
			__ret = node; \
		  break; \
		} \
	} \
	spin_unlock_irqrestore(&__q->lock, flags); \
	__ret; \
})

static void msm_init_queue(struct msm_queue_head *qhead)
{
	BUG_ON(!qhead);

	INIT_LIST_HEAD(&qhead->list);
	spin_lock_init(&qhead->lock);
	qhead->len = 0;
	qhead->max = 0;
}

static void msm_enqueue(struct msm_queue_head *qhead,
		struct list_head *entry)
{
	unsigned long flags;
	spin_lock_irqsave(&qhead->lock, flags);
	qhead->len++;
	if (qhead->len > qhead->max)
		qhead->max = qhead->len;
	list_add_tail(entry, &qhead->list);
	spin_unlock_irqrestore(&qhead->lock, flags);
}

void msm_cam_copy_v4l2_subdev_fops(struct v4l2_file_operations *d1)
{
	*d1 = v4l2_subdev_fops;
}
EXPORT_SYMBOL(msm_cam_copy_v4l2_subdev_fops);

static const struct v4l2_file_operations *msm_cam_get_v4l2_subdev_fops_ptr(
	void)
{
	return &v4l2_subdev_fops;
}

/* index = session id */
static inline int __msm_queue_find_session(void *d1, void *d2)
{
	struct msm_session *session = d1;
	return (session->session_id == *(unsigned int *)d2) ? 1 : 0;
}

static inline int __msm_queue_find_stream(void *d1, void *d2)
{
	struct msm_stream *stream = d1;
	return (stream->stream_id == *(unsigned int *)d2) ? 1 : 0;
}

static inline int __msm_queue_find_command_ack_q(void *d1, void *d2)
{
	struct msm_command_ack *ack = d1;
	return (ack->stream_id == *(unsigned int *)d2) ? 1 : 0;
}

static void msm_pm_qos_add_request(void)
{
	pr_info("%s: add request", __func__);
	pm_qos_add_request(&msm_v4l2_pm_qos_request, PM_QOS_CPU_DMA_LATENCY,
	PM_QOS_DEFAULT_VALUE);
}

static void msm_pm_qos_remove_request(void)
{
	pr_info("%s: remove request", __func__);
	pm_qos_remove_request(&msm_v4l2_pm_qos_request);
}

void msm_pm_qos_update_request(int val)
{
	pr_info("%s: update request %d", __func__, val);
	pm_qos_update_request(&msm_v4l2_pm_qos_request, val);
}

struct msm_session *msm_session_find(unsigned int session_id)
{
	struct msm_session *session;
	session = msm_queue_find(msm_session_q, struct msm_session,
		list, __msm_queue_find_session, &session_id);
	if (WARN_ON(!session))
		return NULL;
	return session;
}
EXPORT_SYMBOL(msm_session_find);

int msm_create_stream(unsigned int session_id,
	unsigned int stream_id, struct vb2_queue *q)
{
	struct msm_session *session;
	struct msm_stream  *stream;

	session = msm_queue_find(msm_session_q, struct msm_session,
		list, __msm_queue_find_session, &session_id);
	if (!session)
		return -EINVAL;

	stream = kzalloc(sizeof(*stream), GFP_KERNEL);
	if (!stream)
		return -ENOMEM;

	stream->stream_id = stream_id;
	stream->vb2_q = q;
	spin_lock_init(&stream->stream_lock);
	msm_enqueue(&session->stream_q, &stream->list);
	session->stream_q.len++;

	INIT_LIST_HEAD(&stream->queued_list);

	return 0;
}
EXPORT_SYMBOL(msm_create_stream);

void msm_delete_stream(unsigned int session_id, unsigned int stream_id)
{
	struct msm_session *session = NULL;
	struct msm_stream  *stream = NULL;
	unsigned long flags;
	int try_count = 0;

	session = msm_queue_find(msm_session_q, struct msm_session,
		list, __msm_queue_find_session, &session_id);

	if (!session)
		return;

	while (1) {
<<<<<<< HEAD
=======
		unsigned long wl_flags;
>>>>>>> e045a95c

		if (try_count > 5) {
			pr_err("%s : not able to delete stream %d\n",
				__func__, __LINE__);
			break;
		}

<<<<<<< HEAD
		write_lock(&session->stream_rwlock);
=======
		write_lock_irqsave(&session->stream_rwlock, wl_flags);
>>>>>>> e045a95c
		try_count++;
		stream = msm_queue_find(&session->stream_q, struct msm_stream,
			list, __msm_queue_find_stream, &stream_id);

		if (!stream) {
<<<<<<< HEAD
			write_unlock(&session->stream_rwlock);
=======
			write_unlock_irqrestore(&session->stream_rwlock,
				wl_flags);
>>>>>>> e045a95c
			return;
		}

		if (msm_vb2_get_stream_state(stream) != 1) {
<<<<<<< HEAD
			write_unlock(&session->stream_rwlock);
=======
			write_unlock_irqrestore(&session->stream_rwlock,
				wl_flags);
>>>>>>> e045a95c
			continue;
		}

		spin_lock_irqsave(&(session->stream_q.lock), flags);
		list_del_init(&stream->list);
		session->stream_q.len--;
		kfree(stream);
		stream = NULL;
		spin_unlock_irqrestore(&(session->stream_q.lock), flags);
<<<<<<< HEAD
		write_unlock(&session->stream_rwlock);
=======
		write_unlock_irqrestore(&session->stream_rwlock, wl_flags);
>>>>>>> e045a95c
		break;
	}

}
EXPORT_SYMBOL(msm_delete_stream);

static void msm_sd_unregister_subdev(struct video_device *vdev)
{
	struct v4l2_subdev *sd = video_get_drvdata(vdev);
	sd->devnode = NULL;
	kzfree(vdev);
}

static inline int __msm_sd_register_subdev(struct v4l2_subdev *sd)
{
	int rc = 0;
	struct video_device *vdev;

	if (!msm_v4l2_dev || !sd || !sd->name[0])
		return -EINVAL;

	rc = v4l2_device_register_subdev(msm_v4l2_dev, sd);
	if (rc < 0)
		return rc;

	/* Register a device node for every subdev marked with the
	 * V4L2_SUBDEV_FL_HAS_DEVNODE flag.
	 */
	if (!(sd->flags & V4L2_SUBDEV_FL_HAS_DEVNODE))
		return rc;

	vdev = kzalloc(sizeof(*vdev), GFP_KERNEL);
	if (!vdev) {
		rc = -ENOMEM;
		goto clean_up;
	}

	video_set_drvdata(vdev, sd);
	strlcpy(vdev->name, sd->name, sizeof(vdev->name));
	vdev->v4l2_dev = msm_v4l2_dev;
	vdev->fops = msm_cam_get_v4l2_subdev_fops_ptr();
	vdev->release = msm_sd_unregister_subdev;
	rc = __video_register_device(vdev, VFL_TYPE_SUBDEV, -1, 1,
		  sd->owner);
	if (rc < 0) {
		kzfree(vdev);
		goto clean_up;
	}

#if defined(CONFIG_MEDIA_CONTROLLER)
	sd->entity.info.v4l.major = VIDEO_MAJOR;
	sd->entity.info.v4l.minor = vdev->minor;
	sd->entity.name = video_device_node_name(vdev);
#endif
	sd->devnode = vdev;
	return 0;

clean_up:
	if (sd->devnode)
		video_unregister_device(sd->devnode);
	return rc;
}

static void msm_add_sd_in_position(struct msm_sd_subdev *msm_subdev,
	struct list_head *sd_list)
{
	struct msm_sd_subdev *temp_sd;

	list_for_each_entry(temp_sd, sd_list, list) {
		if (temp_sd == msm_subdev) {
			pr_err("%s :Fail to add the same sd %d\n",
				__func__, __LINE__);
			return;
		}
		if (msm_subdev->close_seq < temp_sd->close_seq) {
			list_add_tail(&msm_subdev->list, &temp_sd->list);
			return;
		}
	}
	list_add_tail(&msm_subdev->list, sd_list);
}

int msm_sd_register(struct msm_sd_subdev *msm_subdev)
{
	if (WARN_ON(!msm_subdev))
		return -EINVAL;

	if (WARN_ON(!msm_v4l2_dev) || WARN_ON(!msm_v4l2_dev->dev))
		return -EIO;

	mutex_lock(&ordered_sd_mtx);
	msm_add_sd_in_position(msm_subdev, &ordered_sd_list);
	mutex_unlock(&ordered_sd_mtx);
	return __msm_sd_register_subdev(&msm_subdev->sd);
}
EXPORT_SYMBOL(msm_sd_register);

int msm_sd_unregister(struct msm_sd_subdev *msm_subdev)
{
	if (WARN_ON(!msm_subdev))
		return -EINVAL;

	v4l2_device_unregister_subdev(&msm_subdev->sd);
	return 0;
}
EXPORT_SYMBOL(msm_sd_unregister);

static struct v4l2_subdev *msm_sd_find(const char *name)
{
	unsigned long flags;
	struct v4l2_subdev *subdev = NULL;
	struct v4l2_subdev *subdev_out = NULL;

	spin_lock_irqsave(&msm_v4l2_dev->lock, flags);
	if (!list_empty(&msm_v4l2_dev->subdevs)) {
		list_for_each_entry(subdev, &msm_v4l2_dev->subdevs, list)
			if (!strcmp(name, subdev->name)) {
				subdev_out = subdev;
				break;
			}
	}
	spin_unlock_irqrestore(&msm_v4l2_dev->lock, flags);

	return subdev_out;
}

int msm_create_session(unsigned int session_id, struct video_device *vdev)
{
	struct msm_session *session = NULL;

	if (!msm_session_q) {
		pr_err("%s : session queue not available Line %d\n",
				__func__, __LINE__);
		return -ENODEV;
	}

	session = msm_queue_find(msm_session_q, struct msm_session,
		list, __msm_queue_find_session, &session_id);
	if (session) {
		pr_err("%s: Session exist session_id=%d\n",
				__func__, session_id);
		return -EINVAL;
	}

	session = kzalloc(sizeof(*session), GFP_KERNEL);
	if (!session) {
		pr_err("%s : Memory not available Line %d\n",
				__func__, __LINE__);
		return -ENOMEM;
	}

	session->session_id = session_id;
	session->event_q.vdev = vdev;
	msm_init_queue(&session->command_ack_q);
	msm_init_queue(&session->stream_q);
	msm_enqueue(msm_session_q, &session->list);
	mutex_init(&session->lock);
	mutex_init(&session->lock_q);
	mutex_init(&session->close_lock);
	rwlock_init(&session->stream_rwlock);
	return 0;
}
EXPORT_SYMBOL(msm_create_session);

int msm_create_command_ack_q(unsigned int session_id, unsigned int stream_id)
{
	struct msm_session *session;
	struct msm_command_ack *cmd_ack;

	if (!msm_session_q) {
		pr_err("%s : Session queue not available Line %d\n",
				__func__, __LINE__);
		return -ENODEV;
	}

	session = msm_queue_find(msm_session_q, struct msm_session,
		list, __msm_queue_find_session, &session_id);
	if (!session) {
		pr_err("%s : Session not found Line %d\n",
				__func__, __LINE__);
		return -EINVAL;
	}
	mutex_lock(&session->lock);
	cmd_ack = kzalloc(sizeof(*cmd_ack), GFP_KERNEL);
	if (!cmd_ack) {
		mutex_unlock(&session->lock);
		pr_err("%s : memory not available Line %d\n",
				__func__, __LINE__);
		return -ENOMEM;
	}

	msm_init_queue(&cmd_ack->command_q);
	INIT_LIST_HEAD(&cmd_ack->list);
	init_completion(&cmd_ack->wait_complete);
	cmd_ack->stream_id = stream_id;

	msm_enqueue(&session->command_ack_q, &cmd_ack->list);
	session->command_ack_q.len++;
	mutex_unlock(&session->lock);
	return 0;
}
EXPORT_SYMBOL(msm_create_command_ack_q);

void msm_delete_command_ack_q(unsigned int session_id, unsigned int stream_id)
{
	struct msm_session *session;
	struct msm_command_ack *cmd_ack;
	unsigned long flags;

	session = msm_queue_find(msm_session_q, struct msm_session,
		list, __msm_queue_find_session, &session_id);
	if (!session)
		return;
	mutex_lock(&session->lock);

	cmd_ack = msm_queue_find(&session->command_ack_q,
		struct msm_command_ack,	list, __msm_queue_find_command_ack_q,
		&stream_id);
	if (!cmd_ack) {
		mutex_unlock(&session->lock);
		return;
	}

	msm_queue_drain(&cmd_ack->command_q, struct msm_command, list);

	spin_lock_irqsave(&(session->command_ack_q.lock), flags);
	list_del_init(&cmd_ack->list);
	kzfree(cmd_ack);
	session->command_ack_q.len--;
	spin_unlock_irqrestore(&(session->command_ack_q.lock), flags);
	mutex_unlock(&session->lock);
}
EXPORT_SYMBOL(msm_delete_command_ack_q);

static inline int __msm_sd_close_subdevs(struct msm_sd_subdev *msm_sd,
	struct msm_sd_close_ioctl *sd_close)
{
	struct v4l2_subdev *sd;
	sd = &msm_sd->sd;
	pr_debug("%s: Shutting down subdev %s", __func__, sd->name);

	v4l2_subdev_call(sd, core, ioctl, MSM_SD_SHUTDOWN, sd_close);
	v4l2_subdev_call(sd, core, s_power, 0);

	return 0;
}

static inline int __msm_sd_notify_freeze_subdevs(struct msm_sd_subdev *msm_sd,
	int enable)
{
	struct v4l2_subdev *sd;
	sd = &msm_sd->sd;

	if (enable)
		v4l2_subdev_call(sd, core, ioctl, MSM_SD_NOTIFY_FREEZE, NULL);
	else
		v4l2_subdev_call(sd, core, ioctl, MSM_SD_UNNOTIFY_FREEZE, NULL);

	return 0;
}

static inline int __msm_destroy_session_streams(void *d1, void *d2)
{
	struct msm_stream *stream = d1;
	unsigned long flags;

	pr_err("%s: Error: Destroyed list is not empty\n", __func__);
	spin_lock_irqsave(&stream->stream_lock, flags);
	INIT_LIST_HEAD(&stream->queued_list);
	spin_unlock_irqrestore(&stream->stream_lock, flags);
	return 0;
}

static void msm_destroy_session_streams(struct msm_session *session)
{

	if (!session)
		return;

	msm_queue_traverse_action(&session->stream_q, struct msm_stream, list,
		__msm_destroy_session_streams, NULL);

	msm_queue_drain(&session->stream_q, struct msm_stream, list);
}

static inline int __msm_remove_session_cmd_ack_q(void *d1, void *d2)
{
	struct msm_command_ack *cmd_ack = d1;

	if (!(&cmd_ack->command_q))
		return 0;

	msm_queue_drain(&cmd_ack->command_q, struct msm_command, list);

	return 0;
}

static void msm_remove_session_cmd_ack_q(struct msm_session *session)
{
	if ((!session) || !(&session->command_ack_q))
		return;

	mutex_lock(&session->lock);
	/* to ensure error handling purpose, it needs to detach all subdevs
	 * which are being connected to streams */
	msm_queue_traverse_action(&session->command_ack_q,
		struct msm_command_ack,	list,
		__msm_remove_session_cmd_ack_q, NULL);

	msm_queue_drain(&session->command_ack_q, struct msm_command_ack, list);

	mutex_unlock(&session->lock);
}

int msm_destroy_session(unsigned int session_id)
{
	struct msm_session *session;
	struct v4l2_subdev *buf_mgr_subdev;
	struct msm_sd_close_ioctl session_info;

	session = msm_queue_find(msm_session_q, struct msm_session,
		list, __msm_queue_find_session, &session_id);
	if (!session)
		return -EINVAL;

	msm_destroy_session_streams(session);
	msm_remove_session_cmd_ack_q(session);
	mutex_destroy(&session->lock);
	mutex_destroy(&session->lock_q);
	mutex_destroy(&session->close_lock);
	msm_delete_entry(msm_session_q, struct msm_session,
		list, session);
	buf_mgr_subdev = msm_sd_find("msm_buf_mngr");
	if (buf_mgr_subdev) {
		session_info.session = session_id;
		session_info.stream = 0;
		v4l2_subdev_call(buf_mgr_subdev, core, ioctl,
			MSM_SD_SHUTDOWN, &session_info);
	} else {
		pr_err("%s: Buff manger device node is NULL\n", __func__);
	}

	return 0;
}
EXPORT_SYMBOL(msm_destroy_session);

static int __msm_close_destry_session_notify_apps(void *d1, void *d2)
{
	struct v4l2_event event;
	struct msm_v4l2_event_data *event_data =
		(struct msm_v4l2_event_data *)&event.u.data[0];
	struct msm_session *session = d1;

	event.type = MSM_CAMERA_V4L2_EVENT_TYPE;
	event.id   = MSM_CAMERA_MSM_NOTIFY;
	event_data->command = MSM_CAMERA_PRIV_SHUTDOWN;

	v4l2_event_queue(session->event_q.vdev, &event);

	return 0;
}

static int __msm_wakeup_all_cmdack_session_stream(void *d1, void *d2)
{
	struct msm_stream *stream = d1;
	struct msm_session *session = d2;
	struct msm_command_ack *cmd_ack = NULL;
	unsigned long spin_flags = 0;

	cmd_ack = msm_queue_find(&session->command_ack_q,
		struct msm_command_ack, list,
		__msm_queue_find_command_ack_q,
		&stream->stream_id);
	if (cmd_ack) {
		spin_lock_irqsave(&(session->command_ack_q.lock),
			spin_flags);
		complete(&cmd_ack->wait_complete);
		spin_unlock_irqrestore(&(session->command_ack_q.lock),
			spin_flags);
	}
	return 0;
}

static int __msm_close_wakeup_all_cmdack_session(void *d1, void *d2)
{
	struct msm_stream  *stream = NULL;
	struct msm_session *session = d1;

	stream = msm_queue_find(&session->stream_q, struct msm_stream,
		list, __msm_wakeup_all_cmdack_session_stream, d1);
	return 0;
}

static long msm_private_ioctl(struct file *file, void *fh,
	bool valid_prio, unsigned int cmd, void *arg)
{
	int rc = 0;
	struct msm_v4l2_event_data *event_data = arg;
	struct v4l2_event event;
	struct msm_session *session;
	unsigned int session_id;
	unsigned int stream_id;
	unsigned long spin_flags = 0;
	struct msm_sd_subdev *msm_sd;

	if (cmd == MSM_CAM_V4L2_IOCTL_DAEMON_DISABLED) {
		is_daemon_status = false;
		return 0;
	}

	if (!event_data)
		return -EINVAL;

	switch (cmd) {
	case MSM_CAM_V4L2_IOCTL_NOTIFY:
	case MSM_CAM_V4L2_IOCTL_CMD_ACK:
	case MSM_CAM_V4L2_IOCTL_NOTIFY_DEBUG:
	case MSM_CAM_V4L2_IOCTL_NOTIFY_ERROR:
		break;
	default:
		return -ENOTTY;
	}

	memset(&event, 0, sizeof(struct v4l2_event));
	session_id = event_data->session_id;
	stream_id = event_data->stream_id;

	session = msm_queue_find(msm_session_q, struct msm_session,
		list, __msm_queue_find_session, &session_id);

	if (!session)
		return -EINVAL;

	switch (cmd) {
	case MSM_CAM_V4L2_IOCTL_NOTIFY: {
		if (WARN_ON(!session->event_q.vdev)) {
			rc = -EFAULT;
			break;
		}
		event.type = event_data->v4l2_event_type;
		event.id = event_data->v4l2_event_id;
		memcpy(&event.u.data, event_data,
			sizeof(struct msm_v4l2_event_data));
		v4l2_event_queue(session->event_q.vdev,
			&event);
	}
		break;

	case MSM_CAM_V4L2_IOCTL_CMD_ACK: {
		struct msm_command_ack *cmd_ack;
		struct msm_command *ret_cmd;

		ret_cmd = kzalloc(sizeof(*ret_cmd), GFP_KERNEL);
		if (!ret_cmd) {
			rc = -ENOMEM;
			break;
		}

		cmd_ack = msm_queue_find(&session->command_ack_q,
			struct msm_command_ack, list,
			__msm_queue_find_command_ack_q,
			&stream_id);
		if (WARN_ON(!cmd_ack)) {
			kzfree(ret_cmd);
			rc = -EFAULT;
			break;
		}

		spin_lock_irqsave(&(session->command_ack_q.lock),
		   spin_flags);
		event.type = event_data->v4l2_event_type;
		event.id = event_data->v4l2_event_id;
		memcpy(&event.u.data, event_data,
			sizeof(struct msm_v4l2_event_data));
		memcpy(&ret_cmd->event, &event, sizeof(struct v4l2_event));
		msm_enqueue(&cmd_ack->command_q, &ret_cmd->list);
		complete(&cmd_ack->wait_complete);
		spin_unlock_irqrestore(&(session->command_ack_q.lock),
		   spin_flags);
	}
		break;

	case MSM_CAM_V4L2_IOCTL_NOTIFY_DEBUG: {
		if (event_data->status) {
			pr_err("%s:Notifying subdevs about potential sof freeze\n",
				__func__);
		} else {
			pr_err("%s:Notifying subdevs about sof recover\n",
				__func__);
		}

		mutex_lock(&ordered_sd_mtx);
		if (!list_empty(&msm_v4l2_dev->subdevs)) {
			list_for_each_entry(msm_sd, &ordered_sd_list, list)
				__msm_sd_notify_freeze_subdevs(msm_sd,
					event_data->status);
		}
		mutex_unlock(&ordered_sd_mtx);
	}
		break;

	case MSM_CAM_V4L2_IOCTL_NOTIFY_ERROR:
		/* send v4l2_event to HAL next*/
		msm_queue_traverse_action(msm_session_q,
			struct msm_session, list,
			__msm_close_destry_session_notify_apps, NULL);
		break;

	default:
		rc = -ENOTTY;
		break;
	}

	return rc;
}

static int msm_unsubscribe_event(struct v4l2_fh *fh,
	const struct v4l2_event_subscription *sub)
{
	int rc;

	mutex_lock(&v4l2_event_mtx);
	rc = v4l2_event_unsubscribe(fh, sub);
	mutex_unlock(&v4l2_event_mtx);

	return rc;
}

static int msm_subscribe_event(struct v4l2_fh *fh,
	const struct v4l2_event_subscription *sub)
{
	int rc;

	mutex_lock(&v4l2_event_mtx);
	rc = v4l2_event_subscribe(fh, sub, 5, NULL);
	mutex_unlock(&v4l2_event_mtx);

	return rc;
}

static const struct v4l2_ioctl_ops g_msm_ioctl_ops = {
	.vidioc_subscribe_event = msm_subscribe_event,
	.vidioc_unsubscribe_event = msm_unsubscribe_event,
	.vidioc_default = msm_private_ioctl,
};

static unsigned int msm_poll(struct file *f,
	struct poll_table_struct *pll_table)
{
	int rc = 0;
	struct v4l2_fh *eventq = f->private_data;

	BUG_ON(!eventq);

	poll_wait(f, &eventq->wait, pll_table);

	if (v4l2_event_pending(eventq))
		rc = POLLIN | POLLRDNORM;

	return rc;
}

static void msm_print_event_error(struct v4l2_event *event)
{
	struct msm_v4l2_event_data *event_data =
		(struct msm_v4l2_event_data *)&event->u.data[0];

	pr_err("Evt_type=%x Evt_id=%d Evt_cmd=%x\n", event->type,
		event->id, event_data->command);
	pr_err("Evt_session_id=%d Evt_stream_id=%d Evt_arg=%d\n",
		event_data->session_id, event_data->stream_id,
		event_data->arg_value);
}

/* something seriously wrong if msm_close is triggered
 *   !!! user space imaging server is shutdown !!!
 */
int msm_post_event(struct v4l2_event *event, int timeout)
{
	int rc = 0;
	struct video_device *vdev;
	struct msm_session *session;
	struct msm_v4l2_event_data *event_data =
		(struct msm_v4l2_event_data *)&event->u.data[0];
	struct msm_command_ack *cmd_ack;
	struct msm_command *cmd;
	int session_id, stream_id;
	unsigned long flags = 0;

	session_id = event_data->session_id;
	stream_id = event_data->stream_id;

	spin_lock_irqsave(&msm_eventq_lock, flags);
	if (!msm_eventq) {
		spin_unlock_irqrestore(&msm_eventq_lock, flags);
		pr_err("%s : msm event queue not available Line %d\n",
				__func__, __LINE__);
		return -ENODEV;
	}
	spin_unlock_irqrestore(&msm_eventq_lock, flags);

	vdev = msm_eventq->vdev;

	/* send to imaging server and wait for ACK */
	session = msm_queue_find(msm_session_q, struct msm_session,
		list, __msm_queue_find_session, &session_id);
	if (WARN_ON(!session)) {
		pr_err("%s : session not found Line %d\n",
				__func__, __LINE__);
		return -EIO;
	}
	mutex_lock(&session->lock);
	cmd_ack = msm_queue_find(&session->command_ack_q,
		struct msm_command_ack, list,
		__msm_queue_find_command_ack_q, &stream_id);
	if (WARN_ON(!cmd_ack)) {
		mutex_unlock(&session->lock);
		pr_err("%s : cmd_ack not found Line %d\n",
				__func__, __LINE__);
		return -EIO;
	}

	/*re-init wait_complete */
	reinit_completion(&cmd_ack->wait_complete);

	v4l2_event_queue(vdev, event);

	if (timeout < 0) {
		mutex_unlock(&session->lock);
		pr_debug("%s : timeout cannot be negative Line %d\n",
				__func__, __LINE__);
		return rc;
	}

	/* should wait on session based condition */
	rc = wait_for_completion_timeout(&cmd_ack->wait_complete,
			msecs_to_jiffies(timeout));


	if (list_empty_careful(&cmd_ack->command_q.list)) {
		if (!rc) {
			pr_err("%s: Timed out\n", __func__);
			msm_print_event_error(event);
			mutex_unlock(&session->lock);
			return -ETIMEDOUT;
		} else {
			pr_err("%s: Error: No timeout but list empty!",
					__func__);
			msm_print_event_error(event);
			mutex_unlock(&session->lock);
			return -EINVAL;
		}
	}

	cmd = msm_dequeue(&cmd_ack->command_q,
		struct msm_command, list);
	if (!cmd) {
		mutex_unlock(&session->lock);
		pr_err("%s : cmd dequeue failed Line %d\n",
				__func__, __LINE__);
		return -EINVAL;
	}

	event_data = (struct msm_v4l2_event_data *)cmd->event.u.data;

	/* compare cmd_ret and event */
	if (WARN_ON(event->type != cmd->event.type) ||
			WARN_ON(event->id != cmd->event.id)) {
		pr_err("%s : Either event type or id didnot match Line %d\n",
				__func__, __LINE__);
		pr_err("%s : event->type %d event->id %d\n", __func__,
				event->type, event->id);
		pr_err("%s : cmd->event.type %d cmd->event.id %d\n", __func__,
				cmd->event.type, cmd->event.id);
		rc = -EINVAL;
	}

	*event = cmd->event;

	kzfree(cmd);
	mutex_unlock(&session->lock);
	return rc;
}
EXPORT_SYMBOL(msm_post_event);

static int msm_close(struct file *filep)
{
	int rc = 0;
	unsigned long flags;
	struct msm_video_device *pvdev = video_drvdata(filep);
	struct msm_sd_close_ioctl sd_close;
	struct msm_sd_subdev *msm_sd;

	/*stop all hardware blocks immediately*/
	mutex_lock(&ordered_sd_mtx);
	if (!list_empty(&msm_v4l2_dev->subdevs))
		list_for_each_entry(msm_sd, &ordered_sd_list, list)
			__msm_sd_close_subdevs(msm_sd, &sd_close);
	mutex_unlock(&ordered_sd_mtx);

	/* remove msm_v4l2_pm_qos_request */
	msm_pm_qos_remove_request();

	/* send v4l2_event to HAL next*/
	msm_queue_traverse_action(msm_session_q, struct msm_session, list,
		__msm_close_destry_session_notify_apps, NULL);

	msm_queue_traverse_action(msm_session_q, struct msm_session, list,
		__msm_close_wakeup_all_cmdack_session, NULL);

	spin_lock_irqsave(&msm_eventq_lock, flags);
	msm_eventq = NULL;
	spin_unlock_irqrestore(&msm_eventq_lock, flags);
	v4l2_fh_release(filep);

	spin_lock_irqsave(&msm_pid_lock, flags);
	put_pid(msm_pid);
	msm_pid = NULL;
	spin_unlock_irqrestore(&msm_pid_lock, flags);

	atomic_set(&pvdev->opened, 0);

	return rc;
}

static inline void msm_list_switch(struct list_head *l1,
	struct list_head *l2)
{
	l1->next = l2->next;
	l2->prev = l1->prev;
	l1->prev->next = l2;
	l2->next->prev = l1;
	l1->prev = l2;
	l2->next = l1;
}

static int msm_open(struct file *filep)
{
	int rc;
	unsigned long flags;
	struct msm_video_device *pvdev = video_drvdata(filep);
	BUG_ON(!pvdev);

	/* !!! only ONE open is allowed !!! */
	if (atomic_cmpxchg(&pvdev->opened, 0, 1))
		return -EBUSY;

	spin_lock_irqsave(&msm_pid_lock, flags);
	msm_pid = get_pid(task_pid(current));
	spin_unlock_irqrestore(&msm_pid_lock, flags);

	/* create event queue */
	rc = v4l2_fh_open(filep);
	if (rc  < 0)
		return rc;

	spin_lock_irqsave(&msm_eventq_lock, flags);
	msm_eventq = filep->private_data;
	spin_unlock_irqrestore(&msm_eventq_lock, flags);

	/* register msm_v4l2_pm_qos_request */
	msm_pm_qos_add_request();

	return rc;
}

static struct v4l2_file_operations msm_fops = {
	.owner  = THIS_MODULE,
	.open   = msm_open,
	.poll   = msm_poll,
	.release = msm_close,
	.ioctl   = video_ioctl2,
#ifdef CONFIG_COMPAT
	.compat_ioctl32 = video_ioctl2,
#endif
};

struct msm_session *msm_get_session(unsigned int session_id)
{
	struct msm_session *session;

	session = msm_queue_find(msm_session_q, struct msm_session,
		list, __msm_queue_find_session, &session_id);
	if (!session)
		return ERR_PTR(-EINVAL);

	return session;
}
EXPORT_SYMBOL(msm_get_session);


struct msm_stream *msm_get_stream(struct msm_session *session,
	unsigned int stream_id)
{
	struct msm_stream *stream;

	stream = msm_queue_find(&session->stream_q, struct msm_stream,
		list, __msm_queue_find_stream, &stream_id);

	if (!stream)
		return ERR_PTR(-EINVAL);

	return stream;
}
EXPORT_SYMBOL(msm_get_stream);

struct vb2_queue *msm_get_stream_vb2q(unsigned int session_id,
	unsigned int stream_id)
{
	struct msm_session *session;
	struct msm_stream *stream;

	session = msm_queue_find(msm_session_q, struct msm_session,
		list, __msm_queue_find_session, &session_id);
	if (!session)
		return NULL;

	stream = msm_queue_find(&session->stream_q, struct msm_stream,
		list, __msm_queue_find_stream, &stream_id);
	if (!stream)
		return NULL;

	return stream->vb2_q;
}
EXPORT_SYMBOL(msm_get_stream_vb2q);

struct msm_stream *msm_get_stream_from_vb2q(struct vb2_queue *q)
{
	struct msm_session *session;
	struct msm_stream *stream;
	unsigned long flags1;
	unsigned long flags2;
	spin_lock_irqsave(&msm_session_q->lock, flags1);
	list_for_each_entry(session, &(msm_session_q->list), list) {
		spin_lock_irqsave(&(session->stream_q.lock), flags2);
		list_for_each_entry(
			stream, &(session->stream_q.list), list) {
			if (stream->vb2_q == q) {
				spin_unlock_irqrestore
					(&(session->stream_q.lock), flags2);
				spin_unlock_irqrestore
					(&msm_session_q->lock, flags1);
				return stream;
			}
		}
		spin_unlock_irqrestore(&(session->stream_q.lock), flags2);
	}
	spin_unlock_irqrestore(&msm_session_q->lock, flags1);
	return NULL;
}
EXPORT_SYMBOL(msm_get_stream_from_vb2q);

struct msm_session *msm_get_session_from_vb2q(struct vb2_queue *q)
{
	struct msm_session *session;
	struct msm_stream *stream;
	unsigned long flags1;
	unsigned long flags2;

	spin_lock_irqsave(&msm_session_q->lock, flags1);
	list_for_each_entry(session, &(msm_session_q->list), list) {
		spin_lock_irqsave(&(session->stream_q.lock), flags2);
		list_for_each_entry(
			stream, &(session->stream_q.list), list) {
			if (stream->vb2_q == q) {
				spin_unlock_irqrestore
					(&(session->stream_q.lock), flags2);
				spin_unlock_irqrestore
					(&msm_session_q->lock, flags1);
				return session;
			}
		}
		spin_unlock_irqrestore(&(session->stream_q.lock), flags2);
	}
	spin_unlock_irqrestore(&msm_session_q->lock, flags1);
	return NULL;
}
EXPORT_SYMBOL(msm_get_session_from_vb2q);

<<<<<<< HEAD
=======

#ifdef CONFIG_COMPAT
long msm_copy_camera_private_ioctl_args(unsigned long arg,
	struct msm_camera_private_ioctl_arg *k_ioctl,
	void __user **tmp_compat_ioctl_ptr)
{
	struct msm_camera_private_ioctl_arg up_ioctl;

	if (WARN_ON(!arg || !k_ioctl || !tmp_compat_ioctl_ptr))
		return -EIO;

	if (copy_from_user(&up_ioctl,
		(struct msm_camera_private_ioctl_arg *)arg,
		sizeof(struct msm_camera_private_ioctl_arg)))
		return -EFAULT;

	k_ioctl->id = up_ioctl.id;
	k_ioctl->size = up_ioctl.size;
	k_ioctl->result = up_ioctl.result;
	k_ioctl->reserved = up_ioctl.reserved;
	*tmp_compat_ioctl_ptr = compat_ptr(up_ioctl.ioctl_ptr);

	return 0;
}
EXPORT_SYMBOL(msm_copy_camera_private_ioctl_args);
#endif

>>>>>>> e045a95c
static void msm_sd_notify(struct v4l2_subdev *sd,
	unsigned int notification, void *arg)
{
	int rc = 0;
	struct v4l2_subdev *subdev = NULL;

	BUG_ON(!sd);
	BUG_ON(!arg);

	/* Check if subdev exists before processing*/
	if (!msm_sd_find(sd->name))
		return;

	switch (notification) {
	case MSM_SD_NOTIFY_GET_SD: {
		struct msm_sd_req_sd *get_sd = arg;

		get_sd->subdev = msm_sd_find(get_sd->name);
		/* TODO: might need to add ref count on ret_sd */
	}
		break;

	case MSM_SD_NOTIFY_PUT_SD: {
		struct msm_sd_req_sd *put_sd = arg;
		subdev = msm_sd_find(put_sd->name);
	}
		break;

	case MSM_SD_NOTIFY_REQ_CB: {
		struct msm_sd_req_vb2_q *req_sd = arg;
		rc = msm_vb2_request_cb(req_sd);
		if (rc < 0)
			return;
	}
		break;

	default:
		break;
	}
}

static ssize_t write_logsync(struct file *file, const char __user *buf,
		size_t count, loff_t *ppos)
{
	char lbuf[LOGSYNC_PACKET_SIZE] = {0};
	uint64_t seq_num = 0;
	int ret;

	if (copy_from_user(lbuf, buf, sizeof(lbuf) - 1))
		return -EFAULT;

	ret = sscanf(lbuf, "%llu", &seq_num);
	if (ret != 1)
		pr_err("LOGSYNC (Kernel): Bad or malformed sequence number\n");
	else
		pr_debug("LOGSYNC (Kernel): seq_num = %llu\n", seq_num);

	return count;
}


static const struct file_operations logsync_fops = {
		.write = write_logsync,
};

static int msm_probe(struct platform_device *pdev)
{
	struct msm_video_device *pvdev = NULL;
	static struct dentry *cam_debugfs_root;
	int rc = 0;

	msm_v4l2_dev = kzalloc(sizeof(*msm_v4l2_dev),
		GFP_KERNEL);
	if (WARN_ON(!msm_v4l2_dev)) {
		rc = -ENOMEM;
		goto probe_end;
	}

	pvdev = kzalloc(sizeof(struct msm_video_device),
		GFP_KERNEL);
	if (WARN_ON(!pvdev)) {
		rc = -ENOMEM;
		goto pvdev_fail;
	}

	pvdev->vdev = video_device_alloc();
	if (WARN_ON(!pvdev->vdev)) {
		rc = -ENOMEM;
		goto video_fail;
	}

#if defined(CONFIG_MEDIA_CONTROLLER)
	msm_v4l2_dev->mdev = kzalloc(sizeof(struct media_device),
		GFP_KERNEL);
	if (!msm_v4l2_dev->mdev) {
		rc = -ENOMEM;
		goto mdev_fail;
	}
	strlcpy(msm_v4l2_dev->mdev->model, MSM_CONFIGURATION_NAME,
			sizeof(msm_v4l2_dev->mdev->model));
	msm_v4l2_dev->mdev->dev = &(pdev->dev);

	rc = media_device_register(msm_v4l2_dev->mdev);
	if (WARN_ON(rc < 0))
		goto media_fail;

	if (WARN_ON((rc == media_entity_init(&pvdev->vdev->entity,
			0, NULL, 0)) < 0))
		goto entity_fail;

	pvdev->vdev->entity.type = MEDIA_ENT_T_DEVNODE_V4L;
	pvdev->vdev->entity.group_id = QCAMERA_VNODE_GROUP_ID;
#endif

	msm_v4l2_dev->notify = msm_sd_notify;

	pvdev->vdev->v4l2_dev = msm_v4l2_dev;

	rc = v4l2_device_register(&(pdev->dev), pvdev->vdev->v4l2_dev);
	if (WARN_ON(rc < 0))
		goto register_fail;

	strlcpy(pvdev->vdev->name, "msm-config", sizeof(pvdev->vdev->name));
	pvdev->vdev->release  = video_device_release;
	pvdev->vdev->fops     = &msm_fops;
	pvdev->vdev->ioctl_ops = &g_msm_ioctl_ops;
	pvdev->vdev->minor     = -1;
	pvdev->vdev->vfl_type  = VFL_TYPE_GRABBER;
	rc = video_register_device(pvdev->vdev,
		VFL_TYPE_GRABBER, -1);
	if (WARN_ON(rc < 0))
		goto v4l2_fail;

#if defined(CONFIG_MEDIA_CONTROLLER)
	/* FIXME: How to get rid of this messy? */
	pvdev->vdev->entity.name = video_device_node_name(pvdev->vdev);
#endif

	atomic_set(&pvdev->opened, 0);
	video_set_drvdata(pvdev->vdev, pvdev);

	msm_session_q = kzalloc(sizeof(*msm_session_q), GFP_KERNEL);
	if (WARN_ON(!msm_session_q))
		goto v4l2_fail;

	msm_init_queue(msm_session_q);
	spin_lock_init(&msm_eventq_lock);
	spin_lock_init(&msm_pid_lock);
	mutex_init(&ordered_sd_mtx);
<<<<<<< HEAD
=======
	mutex_init(&v4l2_event_mtx);
>>>>>>> e045a95c
	INIT_LIST_HEAD(&ordered_sd_list);

	cam_debugfs_root = debugfs_create_dir(MSM_CAM_LOGSYNC_FILE_BASEDIR,
						NULL);
	if (!cam_debugfs_root) {
		pr_warn("NON-FATAL: failed to create logsync base directory\n");
	} else {
		if (!debugfs_create_file(MSM_CAM_LOGSYNC_FILE_NAME,
					 0666,
					 cam_debugfs_root,
					 NULL,
					 &logsync_fops))
			pr_warn("NON-FATAL: failed to create logsync debugfs file\n");
	}

	rc = cam_ahb_clk_init(pdev);
	if (rc < 0) {
		pr_err("%s: failed to register ahb clocks\n", __func__);
		goto v4l2_fail;
	}

	goto probe_end;

v4l2_fail:
	v4l2_device_unregister(pvdev->vdev->v4l2_dev);
register_fail:
#if defined(CONFIG_MEDIA_CONTROLLER)
	media_entity_cleanup(&pvdev->vdev->entity);
entity_fail:
	media_device_unregister(msm_v4l2_dev->mdev);
media_fail:
	kzfree(msm_v4l2_dev->mdev);
mdev_fail:
#endif
	video_device_release(pvdev->vdev);
video_fail:
	kzfree(pvdev);
pvdev_fail:
	kzfree(msm_v4l2_dev);
probe_end:
	return rc;
}

static const struct of_device_id msm_dt_match[] = {
	{.compatible = "qcom,msm-cam"},
	{}
};
MODULE_DEVICE_TABLE(of, msm_dt_match);

static struct platform_driver msm_driver = {
	.probe = msm_probe,
	.driver = {
		.name = "msm",
		.owner = THIS_MODULE,
		.of_match_table = msm_dt_match,
	},
};

static int __init msm_init(void)
{
	return platform_driver_register(&msm_driver);
}

static void __exit msm_exit(void)
{
	platform_driver_unregister(&msm_driver);
}


module_init(msm_init);
module_exit(msm_exit);
MODULE_DESCRIPTION("MSM V4L2 Camera");
MODULE_LICENSE("GPL v2");<|MERGE_RESOLUTION|>--- conflicted
+++ resolved
@@ -35,10 +35,7 @@
 static struct v4l2_device *msm_v4l2_dev;
 static struct list_head    ordered_sd_list;
 static struct mutex        ordered_sd_mtx;
-<<<<<<< HEAD
-=======
 static struct mutex        v4l2_event_mtx;
->>>>>>> e045a95c
 
 static struct pm_qos_request msm_v4l2_pm_qos_request;
 
@@ -290,10 +287,7 @@
 		return;
 
 	while (1) {
-<<<<<<< HEAD
-=======
 		unsigned long wl_flags;
->>>>>>> e045a95c
 
 		if (try_count > 5) {
 			pr_err("%s : not able to delete stream %d\n",
@@ -301,32 +295,20 @@
 			break;
 		}
 
-<<<<<<< HEAD
-		write_lock(&session->stream_rwlock);
-=======
 		write_lock_irqsave(&session->stream_rwlock, wl_flags);
->>>>>>> e045a95c
 		try_count++;
 		stream = msm_queue_find(&session->stream_q, struct msm_stream,
 			list, __msm_queue_find_stream, &stream_id);
 
 		if (!stream) {
-<<<<<<< HEAD
-			write_unlock(&session->stream_rwlock);
-=======
 			write_unlock_irqrestore(&session->stream_rwlock,
 				wl_flags);
->>>>>>> e045a95c
 			return;
 		}
 
 		if (msm_vb2_get_stream_state(stream) != 1) {
-<<<<<<< HEAD
-			write_unlock(&session->stream_rwlock);
-=======
 			write_unlock_irqrestore(&session->stream_rwlock,
 				wl_flags);
->>>>>>> e045a95c
 			continue;
 		}
 
@@ -336,11 +318,7 @@
 		kfree(stream);
 		stream = NULL;
 		spin_unlock_irqrestore(&(session->stream_q.lock), flags);
-<<<<<<< HEAD
-		write_unlock(&session->stream_rwlock);
-=======
 		write_unlock_irqrestore(&session->stream_rwlock, wl_flags);
->>>>>>> e045a95c
 		break;
 	}
 
@@ -1220,8 +1198,6 @@
 }
 EXPORT_SYMBOL(msm_get_session_from_vb2q);
 
-<<<<<<< HEAD
-=======
 
 #ifdef CONFIG_COMPAT
 long msm_copy_camera_private_ioctl_args(unsigned long arg,
@@ -1249,7 +1225,6 @@
 EXPORT_SYMBOL(msm_copy_camera_private_ioctl_args);
 #endif
 
->>>>>>> e045a95c
 static void msm_sd_notify(struct v4l2_subdev *sd,
 	unsigned int notification, void *arg)
 {
@@ -1399,10 +1374,7 @@
 	spin_lock_init(&msm_eventq_lock);
 	spin_lock_init(&msm_pid_lock);
 	mutex_init(&ordered_sd_mtx);
-<<<<<<< HEAD
-=======
 	mutex_init(&v4l2_event_mtx);
->>>>>>> e045a95c
 	INIT_LIST_HEAD(&ordered_sd_list);
 
 	cam_debugfs_root = debugfs_create_dir(MSM_CAM_LOGSYNC_FILE_BASEDIR,

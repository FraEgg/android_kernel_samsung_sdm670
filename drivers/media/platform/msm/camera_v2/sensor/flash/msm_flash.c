/* Copyright (c) 2009-2017, The Linux Foundation. All rights reserved.
 *
 * This program is free software; you can redistribute it and/or modify
 * it under the terms of the GNU General Public License version 2 and
 * only version 2 as published by the Free Software Foundation.
 *
 * This program is distributed in the hope that it will be useful,
 * but WITHOUT ANY WARRANTY; without even the implied warranty of
 * MERCHANTABILITY or FITNESS FOR A PARTICULAR PURPOSE.  See the
 * GNU General Public License for more details.
 *
 */

#define pr_fmt(fmt) "%s:%d " fmt, __func__, __LINE__

#include <linux/module.h>
#include <linux/of_gpio.h>
#include "msm_flash.h"
#include "msm_camera_dt_util.h"
#include "msm_cci.h"

#undef CDBG
#define CDBG(fmt, args...) pr_debug(fmt, ##args)

DEFINE_MSM_MUTEX(msm_flash_mutex);

static struct v4l2_file_operations msm_flash_v4l2_subdev_fops;
static struct led_trigger *torch_trigger;

static const struct of_device_id msm_flash_i2c_dt_match[] = {
	{.compatible = "qcom,camera-flash"},
	{}
};

static const struct i2c_device_id msm_flash_i2c_id[] = {
	{"qcom,camera-flash", (kernel_ulong_t)NULL},
	{ }
};

static const struct of_device_id msm_flash_dt_match[] = {
	{.compatible = "qcom,camera-flash", .data = NULL},
	{}
};

static struct msm_flash_table msm_i2c_flash_table;
static struct msm_flash_table msm_gpio_flash_table;
static struct msm_flash_table msm_pmic_flash_table;

static struct msm_flash_table *flash_table[] = {
	&msm_i2c_flash_table,
	&msm_gpio_flash_table,
	&msm_pmic_flash_table
};

static struct msm_camera_i2c_fn_t msm_flash_qup_func_tbl = {
	.i2c_read = msm_camera_qup_i2c_read,
	.i2c_read_seq = msm_camera_qup_i2c_read_seq,
	.i2c_write = msm_camera_qup_i2c_write,
	.i2c_write_table = msm_camera_qup_i2c_write_table,
	.i2c_write_seq_table = msm_camera_qup_i2c_write_seq_table,
	.i2c_write_table_w_microdelay =
		msm_camera_qup_i2c_write_table_w_microdelay,
};

static struct msm_camera_i2c_fn_t msm_sensor_cci_func_tbl = {
	.i2c_read = msm_camera_cci_i2c_read,
	.i2c_read_seq = msm_camera_cci_i2c_read_seq,
	.i2c_write = msm_camera_cci_i2c_write,
	.i2c_write_table = msm_camera_cci_i2c_write_table,
	.i2c_write_seq_table = msm_camera_cci_i2c_write_seq_table,
	.i2c_write_table_w_microdelay =
		msm_camera_cci_i2c_write_table_w_microdelay,
	.i2c_util = msm_sensor_cci_i2c_util,
	.i2c_poll =  msm_camera_cci_i2c_poll,
};

void msm_torch_brightness_set(struct led_classdev *led_cdev,
				enum led_brightness value)
{
	if (!torch_trigger) {
		pr_err("No torch trigger found, can't set brightness\n");
		return;
	}

	led_trigger_event(torch_trigger, value);
};

static struct led_classdev msm_torch_led[MAX_LED_TRIGGERS] = {
	{
		.name		= "torch-light0",
		.brightness_set	= msm_torch_brightness_set,
		.brightness	= LED_OFF,
	},
	{
		.name		= "torch-light1",
		.brightness_set	= msm_torch_brightness_set,
		.brightness	= LED_OFF,
	},
	{
		.name		= "torch-light2",
		.brightness_set	= msm_torch_brightness_set,
		.brightness	= LED_OFF,
	},
};

static int32_t msm_torch_create_classdev(struct platform_device *pdev,
				void *data)
{
	int32_t rc = 0;
	int32_t i = 0;
	struct msm_flash_ctrl_t *fctrl =
		(struct msm_flash_ctrl_t *)data;

	if (!fctrl) {
		pr_err("Invalid fctrl\n");
		return -EINVAL;
	}

	for (i = 0; i < fctrl->torch_num_sources; i++) {
		if (fctrl->torch_trigger[i]) {
			torch_trigger = fctrl->torch_trigger[i];
			CDBG("%s:%d msm_torch_brightness_set for torch %d",
				__func__, __LINE__, i);
			msm_torch_brightness_set(&msm_torch_led[i],
				LED_OFF);

			rc = led_classdev_register(&pdev->dev,
				&msm_torch_led[i]);
			if (rc) {
				pr_err("Failed to register %d led dev. rc = %d\n",
						i, rc);
				return rc;
			}
		} else {
			pr_err("Invalid fctrl->torch_trigger[%d]\n", i);
			return -EINVAL;
		}
	}

	return 0;
};

static int32_t msm_flash_get_subdev_id(
	struct msm_flash_ctrl_t *flash_ctrl, void *arg)
{
	uint32_t *subdev_id = (uint32_t *)arg;
	CDBG("Enter\n");
	if (!subdev_id) {
		pr_err("failed\n");
		return -EINVAL;
	}
	if (flash_ctrl->flash_device_type == MSM_CAMERA_PLATFORM_DEVICE)
		*subdev_id = flash_ctrl->pdev->id;
	else
		*subdev_id = flash_ctrl->subdev_id;

	CDBG("subdev_id %d\n", *subdev_id);
	CDBG("Exit\n");
	return 0;
}

static int32_t msm_flash_i2c_write_table(
	struct msm_flash_ctrl_t *flash_ctrl,
	struct msm_camera_i2c_reg_setting_array *settings)
{
	struct msm_camera_i2c_reg_setting conf_array;

	conf_array.addr_type = settings->addr_type;
	conf_array.data_type = settings->data_type;
	conf_array.delay = settings->delay;
	conf_array.reg_setting = settings->reg_setting_a;
	conf_array.size = settings->size;

	/* Validate the settings size */
<<<<<<< HEAD
	if((!conf_array.size) || (conf_array.size > MAX_I2C_REG_SET)) {
=======
	if ((!conf_array.size) || (conf_array.size > MAX_I2C_REG_SET)) {
>>>>>>> e045a95c
		pr_err("failed: invalid size %d", conf_array.size);
		return -EINVAL;
	}

	return flash_ctrl->flash_i2c_client.i2c_func_tbl->i2c_write_table(
		&flash_ctrl->flash_i2c_client, &conf_array);
}

#ifdef CONFIG_COMPAT
static void msm_flash_copy_power_settings_compat(
	struct msm_sensor_power_setting *ps,
	struct msm_sensor_power_setting32 *ps32, uint32_t size)
{
	uint16_t i = 0;

	for (i = 0; i < size; i++) {
		ps[i].config_val = ps32[i].config_val;
		ps[i].delay = ps32[i].delay;
		ps[i].seq_type = ps32[i].seq_type;
		ps[i].seq_val = ps32[i].seq_val;
	}
}
#endif

static int32_t msm_flash_i2c_init(
	struct msm_flash_ctrl_t *flash_ctrl,
	struct msm_flash_cfg_data_t *flash_data)
{
	int32_t rc = 0;
	struct msm_flash_init_info_t *flash_init_info =
		flash_data->cfg.flash_init_info;
	struct msm_camera_i2c_reg_setting_array *settings = NULL;
	struct msm_camera_cci_client *cci_client = NULL;
#ifdef CONFIG_COMPAT
	struct msm_sensor_power_setting_array32 *power_setting_array32 = NULL;
#endif
	if (!flash_init_info || !flash_init_info->power_setting_array) {
		pr_err("%s:%d failed: Null pointer\n", __func__, __LINE__);
		return -EFAULT;
	}

#ifdef CONFIG_COMPAT
	if (is_compat_task()) {
		power_setting_array32 = kzalloc(
			sizeof(struct msm_sensor_power_setting_array32),
			GFP_KERNEL);
		if (!power_setting_array32) {
			pr_err("%s mem allocation failed %d\n",
				__func__, __LINE__);
			return -ENOMEM;
		}

		if (copy_from_user(power_setting_array32,
			(void *)flash_init_info->power_setting_array,
			sizeof(struct msm_sensor_power_setting_array32))) {
			pr_err("%s copy_from_user failed %d\n",
				__func__, __LINE__);
			kfree(power_setting_array32);
			return -EFAULT;
		}

		flash_ctrl->power_setting_array.size =
			power_setting_array32->size;
		flash_ctrl->power_setting_array.size_down =
			power_setting_array32->size_down;
		flash_ctrl->power_setting_array.power_down_setting =
			compat_ptr(power_setting_array32->power_down_setting);
		flash_ctrl->power_setting_array.power_setting =
			compat_ptr(power_setting_array32->power_setting);

		/* Validate power_up array size and power_down array size */
		if ((!flash_ctrl->power_setting_array.size) ||
			(flash_ctrl->power_setting_array.size >
			MAX_POWER_CONFIG) ||
			(!flash_ctrl->power_setting_array.size_down) ||
			(flash_ctrl->power_setting_array.size_down >
			MAX_POWER_CONFIG)) {

			pr_err("failed: invalid size %d, size_down %d",
				flash_ctrl->power_setting_array.size,
				flash_ctrl->power_setting_array.size_down);
			kfree(power_setting_array32);
			power_setting_array32 = NULL;
			return -EINVAL;
		}
		/* Copy the settings from compat struct to regular struct */
		msm_flash_copy_power_settings_compat(
			flash_ctrl->power_setting_array.power_setting_a,
			power_setting_array32->power_setting_a,
			flash_ctrl->power_setting_array.size);

		msm_flash_copy_power_settings_compat(
			flash_ctrl->power_setting_array.power_down_setting_a,
			power_setting_array32->power_down_setting_a,
			flash_ctrl->power_setting_array.size_down);
	} else
#endif
	if (copy_from_user(&flash_ctrl->power_setting_array,
		(void *)flash_init_info->power_setting_array,
		sizeof(struct msm_sensor_power_setting_array))) {
		pr_err("%s copy_from_user failed %d\n", __func__, __LINE__);
		return -EFAULT;
	}

	if (flash_ctrl->flash_device_type == MSM_CAMERA_PLATFORM_DEVICE) {
		cci_client = flash_ctrl->flash_i2c_client.cci_client;
		cci_client->sid = flash_init_info->slave_addr >> 1;
		cci_client->retries = 3;
		cci_client->id_map = 0;
		cci_client->i2c_freq_mode = flash_init_info->i2c_freq_mode;
	}

	flash_ctrl->power_info.power_setting =
		flash_ctrl->power_setting_array.power_setting_a;
	flash_ctrl->power_info.power_down_setting =
		flash_ctrl->power_setting_array.power_down_setting_a;
	flash_ctrl->power_info.power_setting_size =
		flash_ctrl->power_setting_array.size;
	flash_ctrl->power_info.power_down_setting_size =
		flash_ctrl->power_setting_array.size_down;

	if ((flash_ctrl->power_info.power_setting_size > MAX_POWER_CONFIG) ||
	(flash_ctrl->power_info.power_down_setting_size > MAX_POWER_CONFIG)) {
		pr_err("%s:%d invalid power setting size=%d size_down=%d\n",
			__func__, __LINE__,
			flash_ctrl->power_info.power_setting_size,
			flash_ctrl->power_info.power_down_setting_size);
		rc = -EINVAL;
		goto msm_flash_i2c_init_fail;
	}

	rc = msm_camera_power_up(&flash_ctrl->power_info,
		flash_ctrl->flash_device_type,
		&flash_ctrl->flash_i2c_client);
	if (rc < 0) {
		pr_err("%s msm_camera_power_up failed %d\n",
			__func__, __LINE__);
		goto msm_flash_i2c_init_fail;
	}

	if (flash_data->cfg.flash_init_info->settings) {
		settings = kzalloc(sizeof(
			struct msm_camera_i2c_reg_setting_array), GFP_KERNEL);
		if (!settings) {
			pr_err("%s mem allocation failed %d\n",
				__func__, __LINE__);
			return -ENOMEM;
		}

		if (copy_from_user(settings, (void *)flash_init_info->settings,
			sizeof(struct msm_camera_i2c_reg_setting_array))) {
			kfree(settings);
			pr_err("%s copy_from_user failed %d\n",
				__func__, __LINE__);
			return -EFAULT;
		}

		rc = msm_flash_i2c_write_table(flash_ctrl, settings);
		kfree(settings);

		if (rc < 0) {
			pr_err("%s:%d msm_flash_i2c_write_table rc %d failed\n",
				__func__, __LINE__, rc);
		}
	}

	return 0;

msm_flash_i2c_init_fail:
	return rc;
}

static int32_t msm_flash_gpio_init(
	struct msm_flash_ctrl_t *flash_ctrl,
	struct msm_flash_cfg_data_t *flash_data)
{
	int32_t i = 0;
	int32_t rc = 0;

	CDBG("Enter");
	for (i = 0; i < flash_ctrl->flash_num_sources; i++)
		flash_ctrl->flash_op_current[i] = LED_FULL;

	for (i = 0; i < flash_ctrl->torch_num_sources; i++)
		flash_ctrl->torch_op_current[i] = LED_HALF;

	for (i = 0; i < flash_ctrl->torch_num_sources; i++) {
		if (!flash_ctrl->torch_trigger[i]) {
			if (i < flash_ctrl->flash_num_sources)
				flash_ctrl->torch_trigger[i] =
					flash_ctrl->flash_trigger[i];
			else
				flash_ctrl->torch_trigger[i] =
					flash_ctrl->flash_trigger[
					flash_ctrl->flash_num_sources - 1];
		}
	}

	rc = flash_ctrl->func_tbl->camera_flash_off(flash_ctrl, flash_data);

	CDBG("Exit");
	return rc;
}

static int32_t msm_flash_i2c_release(
	struct msm_flash_ctrl_t *flash_ctrl)
{
	int32_t rc = 0;

	if (!(&flash_ctrl->power_info) || !(&flash_ctrl->flash_i2c_client)) {
		pr_err("%s:%d failed: %pK %pK\n",
			__func__, __LINE__, &flash_ctrl->power_info,
			&flash_ctrl->flash_i2c_client);
		return -EINVAL;
	}

	rc = msm_camera_power_down(&flash_ctrl->power_info,
		flash_ctrl->flash_device_type,
		&flash_ctrl->flash_i2c_client);
	if (rc < 0) {
		pr_err("%s msm_camera_power_down failed %d\n",
			__func__, __LINE__);
		return -EINVAL;
	}
	return 0;
}

static int32_t msm_flash_off(struct msm_flash_ctrl_t *flash_ctrl,
	struct msm_flash_cfg_data_t *flash_data)
{
	int32_t i = 0;

	CDBG("Enter\n");

	for (i = 0; i < flash_ctrl->flash_num_sources; i++)
		if (flash_ctrl->flash_trigger[i])
			led_trigger_event(flash_ctrl->flash_trigger[i], 0);

	for (i = 0; i < flash_ctrl->torch_num_sources; i++)
		if (flash_ctrl->torch_trigger[i])
			led_trigger_event(flash_ctrl->torch_trigger[i], 0);
	if (flash_ctrl->switch_trigger)
		led_trigger_event(flash_ctrl->switch_trigger, 0);

	CDBG("Exit\n");
	return 0;
}

static int32_t msm_flash_i2c_write_setting_array(
	struct msm_flash_ctrl_t *flash_ctrl,
	struct msm_flash_cfg_data_t *flash_data)
{
	int32_t rc = 0;
	struct msm_camera_i2c_reg_setting_array *settings = NULL;

	if (!flash_data->cfg.settings) {
		pr_err("%s:%d failed: Null pointer\n", __func__, __LINE__);
		return -EFAULT;
	}

	settings = kzalloc(sizeof(struct msm_camera_i2c_reg_setting_array),
		GFP_KERNEL);
	if (!settings) {
		pr_err("%s mem allocation failed %d\n", __func__, __LINE__);
		return -ENOMEM;
	}

	if (copy_from_user(settings, (void *)flash_data->cfg.settings,
		sizeof(struct msm_camera_i2c_reg_setting_array))) {
		kfree(settings);
		pr_err("%s copy_from_user failed %d\n", __func__, __LINE__);
		return -EFAULT;
	}

	rc = msm_flash_i2c_write_table(flash_ctrl, settings);
	kfree(settings);

	if (rc < 0) {
		pr_err("%s:%d msm_flash_i2c_write_table rc = %d failed\n",
			__func__, __LINE__, rc);
	}
	return rc;
}

static int32_t msm_flash_init(
	struct msm_flash_ctrl_t *flash_ctrl,
	struct msm_flash_cfg_data_t *flash_data)
{
	uint32_t i = 0;
	int32_t rc = -EFAULT;
	enum msm_flash_driver_type flash_driver_type = FLASH_DRIVER_DEFAULT;

	CDBG("Enter");

	if (flash_ctrl->flash_state == MSM_CAMERA_FLASH_INIT) {
		pr_err("%s:%d Invalid flash state = %d",
			__func__, __LINE__, flash_ctrl->flash_state);
		return 0;
	}

	if (flash_data->cfg.flash_init_info->flash_driver_type ==
		FLASH_DRIVER_DEFAULT) {
		flash_driver_type = flash_ctrl->flash_driver_type;
		for (i = 0; i < MAX_LED_TRIGGERS; i++) {
			flash_data->flash_current[i] =
				flash_ctrl->flash_max_current[i];
			flash_data->flash_duration[i] =
				flash_ctrl->flash_max_duration[i];
		}
	} else if (flash_data->cfg.flash_init_info->flash_driver_type ==
		flash_ctrl->flash_driver_type) {
		flash_driver_type = flash_ctrl->flash_driver_type;
		for (i = 0; i < MAX_LED_TRIGGERS; i++) {
			flash_ctrl->flash_max_current[i] =
				flash_data->flash_current[i];
			flash_ctrl->flash_max_duration[i] =
					flash_data->flash_duration[i];
		}
	}

	if (flash_driver_type == FLASH_DRIVER_DEFAULT) {
		pr_err("%s:%d invalid flash_driver_type", __func__, __LINE__);
		return -EINVAL;
	}

	for (i = 0; i < ARRAY_SIZE(flash_table); i++) {
		if (flash_driver_type == flash_table[i]->flash_driver_type) {
			flash_ctrl->func_tbl = &flash_table[i]->func_tbl;
			rc = 0;
		}
	}

	if (rc < 0) {
		pr_err("%s:%d failed invalid flash_driver_type %d\n",
			__func__, __LINE__,
			flash_data->cfg.flash_init_info->flash_driver_type);
	}

	if (flash_ctrl->func_tbl->camera_flash_init) {
		rc = flash_ctrl->func_tbl->camera_flash_init(
				flash_ctrl, flash_data);
		if (rc < 0) {
			pr_err("%s:%d camera_flash_init failed rc = %d",
				__func__, __LINE__, rc);
			return rc;
		}
	}

	flash_ctrl->flash_state = MSM_CAMERA_FLASH_INIT;

	CDBG("Exit");
	return 0;
}

static int32_t msm_flash_init_prepare(
	struct msm_flash_ctrl_t *flash_ctrl,
	struct msm_flash_cfg_data_t *flash_data)
{
#ifdef CONFIG_COMPAT
	struct msm_flash_cfg_data_t flash_data_k;
	struct msm_flash_init_info_t flash_init_info;
	int32_t i = 0;
<<<<<<< HEAD
	if(!is_compat_task()) {
=======

	if (!is_compat_task()) {
>>>>>>> e045a95c
		/*for 64-bit usecase,it need copy the data to local memory*/
		flash_data_k.cfg_type = flash_data->cfg_type;
		for (i = 0; i < MAX_LED_TRIGGERS; i++) {
			flash_data_k.flash_current[i] =
				flash_data->flash_current[i];
			flash_data_k.flash_duration[i] =
				flash_data->flash_duration[i];
		}

		flash_data_k.cfg.flash_init_info = &flash_init_info;
		if (copy_from_user(&flash_init_info,
<<<<<<< HEAD
			(void *)(flash_data->cfg.flash_init_info),
=======
			(void __user *)(flash_data->cfg.flash_init_info),
>>>>>>> e045a95c
			sizeof(struct msm_flash_init_info_t))) {
			pr_err("%s copy_from_user failed %d\n",
				__func__, __LINE__);
			return -EFAULT;
		}
		return msm_flash_init(flash_ctrl, &flash_data_k);
	}
	/*
	 * for 32-bit usecase,it already copy the userspace
	 * data to local memory in msm_flash_subdev_do_ioctl()
	 * so here do not need copy from user
	 */
	return msm_flash_init(flash_ctrl, flash_data);
#else
	struct msm_flash_cfg_data_t flash_data_k;
	struct msm_flash_init_info_t flash_init_info;
	int32_t i = 0;
	flash_data_k.cfg_type = flash_data->cfg_type;
	for (i = 0; i < MAX_LED_TRIGGERS; i++) {
		flash_data_k.flash_current[i] =
			flash_data->flash_current[i];
		flash_data_k.flash_duration[i] =
			flash_data->flash_duration[i];
	}

	flash_data_k.cfg.flash_init_info = &flash_init_info;
	if (copy_from_user(&flash_init_info,
<<<<<<< HEAD
		(void *)(flash_data->cfg.flash_init_info),
=======
		(void __user *)(flash_data->cfg.flash_init_info),
>>>>>>> e045a95c
		sizeof(struct msm_flash_init_info_t))) {
		pr_err("%s copy_from_user failed %d\n",
			__func__, __LINE__);
		return -EFAULT;
	}
	return msm_flash_init(flash_ctrl, &flash_data_k);
#endif
}

static int32_t msm_flash_low(
	struct msm_flash_ctrl_t *flash_ctrl,
	struct msm_flash_cfg_data_t *flash_data)
{
	uint32_t curr = 0, max_current = 0;
	int32_t i = 0;

	CDBG("Enter\n");
	/* Turn off flash triggers */
	for (i = 0; i < flash_ctrl->flash_num_sources; i++)
		if (flash_ctrl->flash_trigger[i])
			led_trigger_event(flash_ctrl->flash_trigger[i], 0);

	/* Turn on flash triggers */
	for (i = 0; i < flash_ctrl->torch_num_sources; i++) {
		if (flash_ctrl->torch_trigger[i]) {
			max_current = flash_ctrl->torch_max_current[i];
			if (flash_data->flash_current[i] >= 0 &&
				flash_data->flash_current[i] <
				max_current) {
				curr = flash_data->flash_current[i];
			} else {
				curr = flash_ctrl->torch_op_current[i];
				pr_debug("LED current clamped to %d\n",
					curr);
			}
			CDBG("low_flash_current[%d] = %d", i, curr);
			led_trigger_event(flash_ctrl->torch_trigger[i],
				curr);
		}
	}
	if (flash_ctrl->switch_trigger)
		led_trigger_event(flash_ctrl->switch_trigger, 1);
	CDBG("Exit\n");
	return 0;
}

static int32_t msm_flash_high(
	struct msm_flash_ctrl_t *flash_ctrl,
	struct msm_flash_cfg_data_t *flash_data)
{
	int32_t curr = 0;
	int32_t max_current = 0;
	int32_t i = 0;

	/* Turn off torch triggers */
	for (i = 0; i < flash_ctrl->torch_num_sources; i++)
		if (flash_ctrl->torch_trigger[i])
			led_trigger_event(flash_ctrl->torch_trigger[i], 0);

	/* Turn on flash triggers */
	for (i = 0; i < flash_ctrl->flash_num_sources; i++) {
		if (flash_ctrl->flash_trigger[i]) {
			max_current = flash_ctrl->flash_max_current[i];
			if (flash_data->flash_current[i] >= 0 &&
				flash_data->flash_current[i] <
				max_current) {
				curr = flash_data->flash_current[i];
			} else {
				curr = flash_ctrl->flash_op_current[i];
				pr_debug("LED flash_current[%d] clamped %d\n",
					i, curr);
			}
			CDBG("high_flash_current[%d] = %d", i, curr);
			led_trigger_event(flash_ctrl->flash_trigger[i],
				curr);
		}
	}
	if (flash_ctrl->switch_trigger)
		led_trigger_event(flash_ctrl->switch_trigger, 1);
	return 0;
}

static int32_t msm_flash_release(
	struct msm_flash_ctrl_t *flash_ctrl)
{
	int32_t rc = 0;

	rc = flash_ctrl->func_tbl->camera_flash_off(flash_ctrl, NULL);
	if (rc < 0) {
		pr_err("%s:%d camera_flash_init failed rc = %d",
			__func__, __LINE__, rc);
		return rc;
	}
	flash_ctrl->flash_state = MSM_CAMERA_FLASH_RELEASE;
	return 0;
}

static int32_t msm_flash_config(struct msm_flash_ctrl_t *flash_ctrl,
	void __user *argp)
{
	int32_t rc = 0;
	struct msm_flash_cfg_data_t *flash_data =
		(struct msm_flash_cfg_data_t *) argp;

	mutex_lock(flash_ctrl->flash_mutex);

	CDBG("Enter %s type %d\n", __func__, flash_data->cfg_type);

	switch (flash_data->cfg_type) {
	case CFG_FLASH_INIT:
		rc = msm_flash_init_prepare(flash_ctrl, flash_data);
		break;
	case CFG_FLASH_RELEASE:
		if (flash_ctrl->flash_state != MSM_CAMERA_FLASH_RELEASE) {
			rc = flash_ctrl->func_tbl->camera_flash_release(
				flash_ctrl);
		} else {
			CDBG(pr_fmt("Invalid state : %d\n"),
				flash_ctrl->flash_state);
		}
		break;
	case CFG_FLASH_OFF:
		if ((flash_ctrl->flash_state != MSM_CAMERA_FLASH_RELEASE) &&
			(flash_ctrl->flash_state != MSM_CAMERA_FLASH_OFF)) {
			rc = flash_ctrl->func_tbl->camera_flash_off(
				flash_ctrl, flash_data);
			if (!rc)
				flash_ctrl->flash_state = MSM_CAMERA_FLASH_OFF;
		} else {
			CDBG(pr_fmt("Invalid state : %d\n"),
				flash_ctrl->flash_state);
		}
		break;
	case CFG_FLASH_LOW:
		if ((flash_ctrl->flash_state == MSM_CAMERA_FLASH_OFF) ||
			(flash_ctrl->flash_state == MSM_CAMERA_FLASH_INIT)) {
			rc = flash_ctrl->func_tbl->camera_flash_low(
				flash_ctrl, flash_data);
			if (!rc)
				flash_ctrl->flash_state = MSM_CAMERA_FLASH_LOW;
		} else {
			CDBG(pr_fmt("Invalid state : %d\n"),
				flash_ctrl->flash_state);
		}
		break;
	case CFG_FLASH_HIGH:
		if ((flash_ctrl->flash_state == MSM_CAMERA_FLASH_OFF) ||
			(flash_ctrl->flash_state == MSM_CAMERA_FLASH_INIT)) {
			rc = flash_ctrl->func_tbl->camera_flash_high(
				flash_ctrl, flash_data);
			if (!rc)
				flash_ctrl->flash_state = MSM_CAMERA_FLASH_HIGH;
		} else {
			CDBG(pr_fmt("Invalid state : %d\n"),
				flash_ctrl->flash_state);
		}
		break;
	default:
		rc = -EFAULT;
		break;
	}

	mutex_unlock(flash_ctrl->flash_mutex);

	CDBG("Exit %s type %d\n", __func__, flash_data->cfg_type);

	return rc;
}

static long msm_flash_subdev_ioctl(struct v4l2_subdev *sd,
	unsigned int cmd, void *arg)
{
	struct msm_flash_ctrl_t *fctrl = NULL;
	void __user *argp = (void __user *)arg;

	CDBG("Enter\n");

	if (!sd) {
		pr_err("sd NULL\n");
		return -EINVAL;
	}
	fctrl = v4l2_get_subdevdata(sd);
	if (!fctrl) {
		pr_err("fctrl NULL\n");
		return -EINVAL;
	}
	switch (cmd) {
	case VIDIOC_MSM_SENSOR_GET_SUBDEV_ID:
		return msm_flash_get_subdev_id(fctrl, argp);
	case VIDIOC_MSM_FLASH_CFG:
		return msm_flash_config(fctrl, argp);
	case MSM_SD_NOTIFY_FREEZE:
		return 0;
	case MSM_SD_UNNOTIFY_FREEZE:
		return 0;
	case MSM_SD_SHUTDOWN:
		if (!fctrl->func_tbl) {
			pr_err("fctrl->func_tbl NULL\n");
			return -EINVAL;
		} else {
			return fctrl->func_tbl->camera_flash_release(fctrl);
		}
	default:
		pr_err_ratelimited("invalid cmd %d\n", cmd);
		return -ENOIOCTLCMD;
	}
	CDBG("Exit\n");
}

static struct v4l2_subdev_core_ops msm_flash_subdev_core_ops = {
	.ioctl = msm_flash_subdev_ioctl,
};

static struct v4l2_subdev_ops msm_flash_subdev_ops = {
	.core = &msm_flash_subdev_core_ops,
};

static const struct v4l2_subdev_internal_ops msm_flash_internal_ops;

static int32_t msm_flash_get_pmic_source_info(
	struct device_node *of_node,
	struct msm_flash_ctrl_t *fctrl)
{
	int32_t rc = 0;
	uint32_t count = 0, i = 0;
	struct device_node *flash_src_node = NULL;
	struct device_node *torch_src_node = NULL;
	struct device_node *switch_src_node = NULL;

	switch_src_node = of_parse_phandle(of_node, "qcom,switch-source", 0);
	if (!switch_src_node) {
		CDBG("%s:%d switch_src_node NULL\n", __func__, __LINE__);
	} else {
		rc = of_property_read_string(switch_src_node,
			"qcom,default-led-trigger",
			&fctrl->switch_trigger_name);
		if (rc < 0) {
			rc = of_property_read_string(switch_src_node,
				"linux,default-trigger",
				&fctrl->switch_trigger_name);
			if (rc < 0)
				pr_err("default-trigger read failed\n");
		}
		of_node_put(switch_src_node);
		switch_src_node = NULL;
		if (!rc) {
			CDBG("switch trigger %s\n",
				fctrl->switch_trigger_name);
			led_trigger_register_simple(
				fctrl->switch_trigger_name,
				&fctrl->switch_trigger);
		}
	}

	if (of_get_property(of_node, "qcom,flash-source", &count)) {
		count /= sizeof(uint32_t);
		CDBG("count %d\n", count);
		if (count > MAX_LED_TRIGGERS) {
			pr_err("invalid count\n");
			return -EINVAL;
		}
		fctrl->flash_num_sources = count;
		CDBG("%s:%d flash_num_sources = %d",
			__func__, __LINE__, fctrl->flash_num_sources);
		for (i = 0; i < count; i++) {
			flash_src_node = of_parse_phandle(of_node,
				"qcom,flash-source", i);
			if (!flash_src_node) {
				pr_err("flash_src_node NULL\n");
				continue;
			}

			rc = of_property_read_string(flash_src_node,
				"qcom,default-led-trigger",
				&fctrl->flash_trigger_name[i]);
			if (rc < 0) {
				rc = of_property_read_string(flash_src_node,
					"linux,default-trigger",
					&fctrl->flash_trigger_name[i]);
				if (rc < 0) {
					pr_err("default-trigger read failed\n");
					of_node_put(flash_src_node);
					continue;
				}
			}

			CDBG("default trigger %s\n",
				fctrl->flash_trigger_name[i]);

			/* Read operational-current */
			rc = of_property_read_u32(flash_src_node,
				"qcom,current",
				&fctrl->flash_op_current[i]);
			if (rc < 0) {
				pr_err("current: read failed\n");
				of_node_put(flash_src_node);
				continue;
			}

			/* Read max-current */
			rc = of_property_read_u32(flash_src_node,
				"qcom,max-current",
				&fctrl->flash_max_current[i]);
			if (rc < 0) {
				pr_err("current: read failed\n");
				of_node_put(flash_src_node);
				continue;
			}

			/* Read max-duration */
			rc = of_property_read_u32(flash_src_node,
				"qcom,duration",
				&fctrl->flash_max_duration[i]);
			if (rc < 0) {
				pr_err("duration: read failed\n");
				of_node_put(flash_src_node);
				/* Non-fatal; this property is optional */
			}

			of_node_put(flash_src_node);

			CDBG("max_current[%d] %d\n",
				i, fctrl->flash_op_current[i]);

			led_trigger_register_simple(
				fctrl->flash_trigger_name[i],
				&fctrl->flash_trigger[i]);
		}
		if (fctrl->flash_driver_type == FLASH_DRIVER_DEFAULT)
			fctrl->flash_driver_type = FLASH_DRIVER_PMIC;
		CDBG("%s:%d fctrl->flash_driver_type = %d", __func__, __LINE__,
			fctrl->flash_driver_type);
	}

	if (of_get_property(of_node, "qcom,torch-source", &count)) {
		count /= sizeof(uint32_t);
		CDBG("count %d\n", count);
		if (count > MAX_LED_TRIGGERS) {
			pr_err("invalid count\n");
			return -EINVAL;
		}
		fctrl->torch_num_sources = count;
		CDBG("%s:%d torch_num_sources = %d",
			__func__, __LINE__, fctrl->torch_num_sources);
		for (i = 0; i < count; i++) {
			torch_src_node = of_parse_phandle(of_node,
				"qcom,torch-source", i);
			if (!torch_src_node) {
				pr_err("torch_src_node NULL\n");
				continue;
			}

			rc = of_property_read_string(torch_src_node,
				"qcom,default-led-trigger",
				&fctrl->torch_trigger_name[i]);
			if (rc < 0) {
				rc = of_property_read_string(torch_src_node,
					"linux,default-trigger",
					&fctrl->torch_trigger_name[i]);
				if (rc < 0) {
					pr_err("default-trigger read failed\n");
					of_node_put(torch_src_node);
					continue;
				}
			}

			CDBG("default trigger %s\n",
				fctrl->torch_trigger_name[i]);

			/* Read operational-current */
			rc = of_property_read_u32(torch_src_node,
				"qcom,current",
				&fctrl->torch_op_current[i]);
			if (rc < 0) {
				pr_err("current: read failed\n");
				of_node_put(torch_src_node);
				continue;
			}

			/* Read max-current */
			rc = of_property_read_u32(torch_src_node,
				"qcom,max-current",
				&fctrl->torch_max_current[i]);
			if (rc < 0) {
				pr_err("current: read failed\n");
				of_node_put(torch_src_node);
				continue;
			}

			of_node_put(torch_src_node);

			CDBG("max_current[%d] %d\n",
				i, fctrl->torch_op_current[i]);

			led_trigger_register_simple(
				fctrl->torch_trigger_name[i],
				&fctrl->torch_trigger[i]);
		}
		if (fctrl->flash_driver_type == FLASH_DRIVER_DEFAULT)
			fctrl->flash_driver_type = FLASH_DRIVER_PMIC;
		CDBG("%s:%d fctrl->flash_driver_type = %d", __func__, __LINE__,
			fctrl->flash_driver_type);
	}

	return 0;
}

static int32_t msm_flash_get_dt_data(struct device_node *of_node,
	struct msm_flash_ctrl_t *fctrl)
{
	int32_t rc = 0;

	CDBG("called\n");

	if (!of_node) {
		pr_err("of_node NULL\n");
		return -EINVAL;
	}

	/* Read the sub device */
	rc = of_property_read_u32(of_node, "cell-index", &fctrl->pdev->id);
	if (rc < 0) {
		pr_err("failed rc %d\n", rc);
		return rc;
	}

	CDBG("subdev id %d\n", fctrl->subdev_id);

	fctrl->flash_driver_type = FLASH_DRIVER_DEFAULT;

	/* Read the CCI master. Use M0 if not available in the node */
	rc = of_property_read_u32(of_node, "qcom,cci-master",
		&fctrl->cci_i2c_master);
	CDBG("%s qcom,cci-master %d, rc %d\n", __func__, fctrl->cci_i2c_master,
		rc);
	if (rc < 0) {
		/* Set default master 0 */
		fctrl->cci_i2c_master = MASTER_0;
		rc = 0;
	} else {
		fctrl->flash_driver_type = FLASH_DRIVER_I2C;
	}

	/* Read the flash and torch source info from device tree node */
	rc = msm_flash_get_pmic_source_info(of_node, fctrl);
	if (rc < 0) {
		pr_err("%s:%d msm_flash_get_pmic_source_info failed rc %d\n",
			__func__, __LINE__, rc);
		return rc;
	}

	/* Read the gpio information from device tree */
	rc = msm_sensor_driver_get_gpio_data(
		&(fctrl->power_info.gpio_conf), of_node);
	if (-ENODEV == rc) {
		pr_notice("No valid flash GPIOs data\n");
		rc = 0;
	} else if (rc < 0) {
		pr_err("Error flash GPIOs rc %d\n", rc);
		return rc;
	}

	if (fctrl->flash_driver_type == FLASH_DRIVER_DEFAULT)
		fctrl->flash_driver_type = FLASH_DRIVER_GPIO;
	CDBG("%s:%d fctrl->flash_driver_type = %d", __func__, __LINE__,
		fctrl->flash_driver_type);

	return rc;
}

#ifdef CONFIG_COMPAT
static long msm_flash_subdev_do_ioctl(
	struct file *file, unsigned int cmd, void *arg)
{
	int32_t i = 0;
	int32_t rc = 0;
	struct video_device *vdev;
	struct v4l2_subdev *sd;
	struct msm_flash_cfg_data_t32 *u32;
	struct msm_flash_cfg_data_t flash_data;
	struct msm_flash_init_info_t32 flash_init_info32;
	struct msm_flash_init_info_t flash_init_info;

	CDBG("Enter");

	if (!file || !arg) {
		pr_err("%s:failed NULL parameter\n", __func__);
		return -EINVAL;
	}
	vdev = video_devdata(file);
	sd = vdev_to_v4l2_subdev(vdev);
	u32 = (struct msm_flash_cfg_data_t32 *)arg;

	switch (cmd) {
	case VIDIOC_MSM_FLASH_CFG32:
		flash_data.cfg_type = u32->cfg_type;
		for (i = 0; i < MAX_LED_TRIGGERS; i++) {
			flash_data.flash_current[i] = u32->flash_current[i];
			flash_data.flash_duration[i] = u32->flash_duration[i];
		}
		cmd = VIDIOC_MSM_FLASH_CFG;
		switch (flash_data.cfg_type) {
		case CFG_FLASH_OFF:
		case CFG_FLASH_LOW:
		case CFG_FLASH_HIGH:
			flash_data.cfg.settings = compat_ptr(u32->cfg.settings);
			break;
		case CFG_FLASH_INIT:
			flash_data.cfg.flash_init_info = &flash_init_info;
			if (copy_from_user(&flash_init_info32,
				(void *)compat_ptr(u32->cfg.flash_init_info),
				sizeof(struct msm_flash_init_info_t32))) {
				pr_err("%s copy_from_user failed %d\n",
					__func__, __LINE__);
				return -EFAULT;
			}
			flash_init_info.flash_driver_type =
				flash_init_info32.flash_driver_type;
			flash_init_info.slave_addr =
				flash_init_info32.slave_addr;
			flash_init_info.i2c_freq_mode =
				flash_init_info32.i2c_freq_mode;
			flash_init_info.settings =
				compat_ptr(flash_init_info32.settings);
			flash_init_info.power_setting_array =
				compat_ptr(
				flash_init_info32.power_setting_array);
			break;
		default:
			break;
		}
		break;
	case VIDIOC_MSM_FLASH_CFG:
		pr_err("invalid cmd 0x%x received\n", cmd);
		return -EINVAL;
	default:
		return msm_flash_subdev_ioctl(sd, cmd, arg);
	}

	rc =  msm_flash_subdev_ioctl(sd, cmd, &flash_data);
	for (i = 0; i < MAX_LED_TRIGGERS; i++) {
		u32->flash_current[i] = flash_data.flash_current[i];
		u32->flash_duration[i] = flash_data.flash_duration[i];
	}
	CDBG("Exit");
	return rc;
}

static long msm_flash_subdev_fops_ioctl(struct file *file,
	unsigned int cmd, unsigned long arg)
{
	return video_usercopy(file, cmd, arg, msm_flash_subdev_do_ioctl);
}
#endif

static int msm_camera_flash_i2c_probe(struct i2c_client *client,
	const struct i2c_device_id *id)
{
	int32_t rc = 0;
	struct msm_flash_ctrl_t *flash_ctrl = NULL;

	CDBG("Enter\n");

	if (client == NULL) {
		pr_err("msm_flash_i2c_probe: client is null\n");
		return -EINVAL;
	}

	flash_ctrl = kzalloc(sizeof(struct msm_flash_ctrl_t), GFP_KERNEL);
	if (!flash_ctrl)
		return -ENOMEM;

	memset(flash_ctrl, 0, sizeof(struct msm_flash_ctrl_t));

	if (!i2c_check_functionality(client->adapter, I2C_FUNC_I2C)) {
		pr_err("i2c_check_functionality failed\n");
		kfree(flash_ctrl);
		return -EINVAL;
	}

	rc = msm_flash_get_dt_data(client->dev.of_node, flash_ctrl);
	if (rc < 0) {
		pr_err("%s:%d msm_flash_get_dt_data failed\n",
			__func__, __LINE__);
		kfree(flash_ctrl);
		return -EINVAL;
	}

	flash_ctrl->flash_state = MSM_CAMERA_FLASH_RELEASE;
	flash_ctrl->power_info.dev = &client->dev;
	flash_ctrl->flash_device_type = MSM_CAMERA_I2C_DEVICE;
	flash_ctrl->flash_mutex = &msm_flash_mutex;
	flash_ctrl->flash_i2c_client.i2c_func_tbl = &msm_flash_qup_func_tbl;
	flash_ctrl->flash_i2c_client.client = client;

	/* Initialize sub device */
	v4l2_subdev_init(&flash_ctrl->msm_sd.sd, &msm_flash_subdev_ops);
	v4l2_set_subdevdata(&flash_ctrl->msm_sd.sd, flash_ctrl);

	flash_ctrl->msm_sd.sd.internal_ops = &msm_flash_internal_ops;
	flash_ctrl->msm_sd.sd.flags |= V4L2_SUBDEV_FL_HAS_DEVNODE;
	snprintf(flash_ctrl->msm_sd.sd.name,
		ARRAY_SIZE(flash_ctrl->msm_sd.sd.name),
		"msm_camera_flash");
	media_entity_init(&flash_ctrl->msm_sd.sd.entity, 0, NULL, 0);
	flash_ctrl->msm_sd.sd.entity.type = MEDIA_ENT_T_V4L2_SUBDEV;
	flash_ctrl->msm_sd.sd.entity.group_id = MSM_CAMERA_SUBDEV_FLASH;
	flash_ctrl->msm_sd.close_seq = MSM_SD_CLOSE_2ND_CATEGORY | 0x1;
	msm_sd_register(&flash_ctrl->msm_sd);

	CDBG("%s:%d flash sd name = %s", __func__, __LINE__,
		flash_ctrl->msm_sd.sd.entity.name);
	msm_flash_v4l2_subdev_fops = v4l2_subdev_fops;
#ifdef CONFIG_COMPAT
	msm_flash_v4l2_subdev_fops.compat_ioctl32 =
		msm_flash_subdev_fops_ioctl;
#endif
	flash_ctrl->msm_sd.sd.devnode->fops = &msm_flash_v4l2_subdev_fops;

	CDBG("probe success\n");
	return rc;
}

static int32_t msm_flash_platform_probe(struct platform_device *pdev)
{
	int32_t rc = 0;
	struct msm_flash_ctrl_t *flash_ctrl = NULL;
	struct msm_camera_cci_client *cci_client = NULL;

	CDBG("Enter");
	if (!pdev->dev.of_node) {
		pr_err("of_node NULL\n");
		return -EINVAL;
	}

	flash_ctrl = kzalloc(sizeof(struct msm_flash_ctrl_t), GFP_KERNEL);
	if (!flash_ctrl) {
		pr_err("%s:%d failed no memory\n", __func__, __LINE__);
		return -ENOMEM;
	}

	memset(flash_ctrl, 0, sizeof(struct msm_flash_ctrl_t));

	flash_ctrl->pdev = pdev;

	rc = msm_flash_get_dt_data(pdev->dev.of_node, flash_ctrl);
	if (rc < 0) {
		pr_err("%s:%d msm_flash_get_dt_data failed\n",
			__func__, __LINE__);
		kfree(flash_ctrl);
		return -EINVAL;
	}

	flash_ctrl->flash_state = MSM_CAMERA_FLASH_RELEASE;
	flash_ctrl->power_info.dev = &flash_ctrl->pdev->dev;
	flash_ctrl->flash_device_type = MSM_CAMERA_PLATFORM_DEVICE;
	flash_ctrl->flash_mutex = &msm_flash_mutex;
	flash_ctrl->flash_i2c_client.i2c_func_tbl = &msm_sensor_cci_func_tbl;
	flash_ctrl->flash_i2c_client.cci_client = kzalloc(
		sizeof(struct msm_camera_cci_client), GFP_KERNEL);
	if (!flash_ctrl->flash_i2c_client.cci_client) {
		kfree(flash_ctrl);
		pr_err("failed no memory\n");
		return -ENOMEM;
	}

	cci_client = flash_ctrl->flash_i2c_client.cci_client;
	cci_client->cci_subdev = msm_cci_get_subdev();
	cci_client->cci_i2c_master = flash_ctrl->cci_i2c_master;

	/* Initialize sub device */
	v4l2_subdev_init(&flash_ctrl->msm_sd.sd, &msm_flash_subdev_ops);
	v4l2_set_subdevdata(&flash_ctrl->msm_sd.sd, flash_ctrl);

	flash_ctrl->msm_sd.sd.internal_ops = &msm_flash_internal_ops;
	flash_ctrl->msm_sd.sd.flags |= V4L2_SUBDEV_FL_HAS_DEVNODE;
	snprintf(flash_ctrl->msm_sd.sd.name,
		ARRAY_SIZE(flash_ctrl->msm_sd.sd.name),
		"msm_camera_flash");
	media_entity_init(&flash_ctrl->msm_sd.sd.entity, 0, NULL, 0);
	flash_ctrl->msm_sd.sd.entity.type = MEDIA_ENT_T_V4L2_SUBDEV;
	flash_ctrl->msm_sd.sd.entity.group_id = MSM_CAMERA_SUBDEV_FLASH;
	flash_ctrl->msm_sd.close_seq = MSM_SD_CLOSE_2ND_CATEGORY | 0x1;
	msm_sd_register(&flash_ctrl->msm_sd);

	CDBG("%s:%d flash sd name = %s", __func__, __LINE__,
		flash_ctrl->msm_sd.sd.entity.name);
	msm_cam_copy_v4l2_subdev_fops(&msm_flash_v4l2_subdev_fops);
#ifdef CONFIG_COMPAT
	msm_flash_v4l2_subdev_fops.compat_ioctl32 =
		msm_flash_subdev_fops_ioctl;
#endif
	flash_ctrl->msm_sd.sd.devnode->fops = &msm_flash_v4l2_subdev_fops;

	if (flash_ctrl->flash_driver_type == FLASH_DRIVER_PMIC)
		rc = msm_torch_create_classdev(pdev, flash_ctrl);

	CDBG("probe success\n");
	return rc;
}

MODULE_DEVICE_TABLE(of, msm_flash_i2c_dt_match);

static struct i2c_driver msm_flash_i2c_driver = {
	.id_table = msm_flash_i2c_id,
	.probe  = msm_camera_flash_i2c_probe,
	.remove = __exit_p(msm_camera_flash_i2c_remove),
	.driver = {
		.name = "qcom,camera-flash",
		.owner = THIS_MODULE,
		.of_match_table = msm_flash_i2c_dt_match,
	},
};

MODULE_DEVICE_TABLE(of, msm_flash_dt_match);

static struct platform_driver msm_flash_platform_driver = {
	.probe = msm_flash_platform_probe,
	.driver = {
		.name = "qcom,camera-flash",
		.owner = THIS_MODULE,
		.of_match_table = msm_flash_dt_match,
	},
};

static int __init msm_flash_init_module(void)
{
	int32_t rc = 0;
	CDBG("Enter\n");
	rc = platform_driver_register(&msm_flash_platform_driver);
	if (!rc)
		return rc;

	pr_err("platform probe for flash failed");

	/* Perform i2c probe if platform probe fails. */
	rc = i2c_add_driver(&msm_flash_i2c_driver);
	if (rc)
		pr_err("platform probe for flash failed");

	return rc;
}

static void __exit msm_flash_exit_module(void)
{
	platform_driver_unregister(&msm_flash_platform_driver);
	i2c_del_driver(&msm_flash_i2c_driver);
	return;
}

static struct msm_flash_table msm_pmic_flash_table = {
	.flash_driver_type = FLASH_DRIVER_PMIC,
	.func_tbl = {
		.camera_flash_init = NULL,
		.camera_flash_release = msm_flash_release,
		.camera_flash_off = msm_flash_off,
		.camera_flash_low = msm_flash_low,
		.camera_flash_high = msm_flash_high,
	},
};

static struct msm_flash_table msm_gpio_flash_table = {
	.flash_driver_type = FLASH_DRIVER_GPIO,
	.func_tbl = {
		.camera_flash_init = msm_flash_gpio_init,
		.camera_flash_release = msm_flash_release,
		.camera_flash_off = msm_flash_off,
		.camera_flash_low = msm_flash_low,
		.camera_flash_high = msm_flash_high,
	},
};

static struct msm_flash_table msm_i2c_flash_table = {
	.flash_driver_type = FLASH_DRIVER_I2C,
	.func_tbl = {
		.camera_flash_init = msm_flash_i2c_init,
		.camera_flash_release = msm_flash_i2c_release,
		.camera_flash_off = msm_flash_i2c_write_setting_array,
		.camera_flash_low = msm_flash_i2c_write_setting_array,
		.camera_flash_high = msm_flash_i2c_write_setting_array,
	},
};

module_init(msm_flash_init_module);
module_exit(msm_flash_exit_module);
MODULE_DESCRIPTION("MSM FLASH");
MODULE_LICENSE("GPL v2");<|MERGE_RESOLUTION|>--- conflicted
+++ resolved
@@ -172,11 +172,7 @@
 	conf_array.size = settings->size;
 
 	/* Validate the settings size */
-<<<<<<< HEAD
-	if((!conf_array.size) || (conf_array.size > MAX_I2C_REG_SET)) {
-=======
 	if ((!conf_array.size) || (conf_array.size > MAX_I2C_REG_SET)) {
->>>>>>> e045a95c
 		pr_err("failed: invalid size %d", conf_array.size);
 		return -EINVAL;
 	}
@@ -539,12 +535,8 @@
 	struct msm_flash_cfg_data_t flash_data_k;
 	struct msm_flash_init_info_t flash_init_info;
 	int32_t i = 0;
-<<<<<<< HEAD
-	if(!is_compat_task()) {
-=======
 
 	if (!is_compat_task()) {
->>>>>>> e045a95c
 		/*for 64-bit usecase,it need copy the data to local memory*/
 		flash_data_k.cfg_type = flash_data->cfg_type;
 		for (i = 0; i < MAX_LED_TRIGGERS; i++) {
@@ -556,11 +548,7 @@
 
 		flash_data_k.cfg.flash_init_info = &flash_init_info;
 		if (copy_from_user(&flash_init_info,
-<<<<<<< HEAD
-			(void *)(flash_data->cfg.flash_init_info),
-=======
 			(void __user *)(flash_data->cfg.flash_init_info),
->>>>>>> e045a95c
 			sizeof(struct msm_flash_init_info_t))) {
 			pr_err("%s copy_from_user failed %d\n",
 				__func__, __LINE__);
@@ -588,11 +576,7 @@
 
 	flash_data_k.cfg.flash_init_info = &flash_init_info;
 	if (copy_from_user(&flash_init_info,
-<<<<<<< HEAD
-		(void *)(flash_data->cfg.flash_init_info),
-=======
 		(void __user *)(flash_data->cfg.flash_init_info),
->>>>>>> e045a95c
 		sizeof(struct msm_flash_init_info_t))) {
 		pr_err("%s copy_from_user failed %d\n",
 			__func__, __LINE__);

--- conflicted
+++ resolved
@@ -169,12 +169,7 @@
 	int ret = 0;
 	/* Allocate memory for msm_sensor_init control structure */
 	s_init = kzalloc(sizeof(struct msm_sensor_init_t), GFP_KERNEL);
-<<<<<<< HEAD
-	if (!s_init) {
-		pr_err("failed: no memory s_init %pK", NULL);
-=======
 	if (!s_init)
->>>>>>> e045a95c
 		return -ENOMEM;
 
 	CDBG("MSM_SENSOR_INIT_MODULE %pK", NULL);

--- conflicted
+++ resolved
@@ -82,21 +82,13 @@
 		return rc;
 
 	if (client->addr_type > UINT_MAX - data_type) {
-<<<<<<< HEAD
-		pr_err("%s: integer overflow prevented\n", __func__);
-=======
 		S_I2C_DBG("%s: integer overflow prevented\n", __func__);
->>>>>>> e045a95c
 		return rc;
 	}
 
 	buf = kzalloc(client->addr_type+data_type, GFP_KERNEL);
 	if (!buf) {
-<<<<<<< HEAD
-		pr_err("%s:%d no memory\n", __func__, __LINE__);
-=======
 		S_I2C_DBG("%s:%d no memory\n", __func__, __LINE__);
->>>>>>> e045a95c
 		return -ENOMEM;
 	}
 
@@ -138,31 +130,18 @@
 		return rc;
 
 	if (num_byte > I2C_REG_DATA_MAX) {
-<<<<<<< HEAD
-		pr_err("%s: Error num_byte:0x%x exceeds 8K max supported:0x%x\n",
-			__func__, num_byte, I2C_REG_DATA_MAX);
-		return rc;
-	}
-	if (client->addr_type > UINT_MAX - num_byte) {
-		pr_err("%s: integer overflow prevented\n", __func__);
-=======
 		S_I2C_DBG("%s: Error num_byte:0x%x exceeds 8K max supported:0x%x\n",
 				__func__, num_byte, I2C_REG_DATA_MAX);
 		return rc;
 	}
 	if (client->addr_type > UINT_MAX - num_byte) {
 		S_I2C_DBG("%s: integer overflow prevented\n", __func__);
->>>>>>> e045a95c
 		return rc;
 	}
 
 	buf = kzalloc(client->addr_type+num_byte, GFP_KERNEL);
 	if (!buf) {
-<<<<<<< HEAD
-		pr_err("%s:%d no memory\n", __func__, __LINE__);
-=======
 		S_I2C_DBG("%s:%d no memory\n", __func__, __LINE__);
->>>>>>> e045a95c
 		return -ENOMEM;
 	}
 
@@ -309,14 +288,9 @@
 		CDBG("%s addr 0x%x data 0x%x\n", __func__,
 			reg_setting->reg_addr, reg_setting->reg_data);
 		do {
-<<<<<<< HEAD
-			rc = msm_camera_qup_i2c_write(client, reg_setting->reg_addr,
-				reg_setting->reg_data, write_setting->data_type);
-=======
 			rc = msm_camera_qup_i2c_write(client,
 				reg_setting->reg_addr, reg_setting->reg_data,
 				write_setting->data_type);
->>>>>>> e045a95c
 			if (rc >= 0)
 				break;
 		} while (retry++ < 2);

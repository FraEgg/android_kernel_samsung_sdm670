/* Copyright (c) 2012-2019, The Linux Foundation. All rights reserved.
 *
 * This program is free software; you can redistribute it and/or modify
 * it under the terms of the GNU General Public License version 2 and
 * only version 2 as published by the Free Software Foundation.
 *
 * This program is distributed in the hope that it will be useful,
 * but WITHOUT ANY WARRANTY; without even the implied warranty of
 * MERCHANTABILITY or FITNESS FOR A PARTICULAR PURPOSE.  See the
 * GNU General Public License for more details.
 *
 */

#include <linux/bitops.h>
#include <linux/slab.h>
#include <linux/list.h>
#include <linux/interrupt.h>
#include <linux/hash.h>
#include <soc/qcom/smem.h>
#include "vidc_hfi_helper.h"
#include "vidc_hfi_io.h"
#include "msm_vidc_debug.h"
#include "vidc_hfi.h"

static enum vidc_status hfi_parse_init_done_properties(
		struct msm_vidc_capability *capability,
		u32 num_sessions, u8 *data_ptr, u32 num_properties,
		u32 rem_bytes);

static enum vidc_status hfi_map_err_status(u32 hfi_err)
{
	enum vidc_status vidc_err;

	switch (hfi_err) {
	case HFI_ERR_NONE:
	case HFI_ERR_SESSION_SAME_STATE_OPERATION:
		vidc_err = VIDC_ERR_NONE;
		break;
	case HFI_ERR_SYS_FATAL:
		vidc_err = VIDC_ERR_HW_FATAL;
		break;
	case HFI_ERR_SYS_NOC_ERROR:
		vidc_err = VIDC_ERR_NOC_ERROR;
		break;
	case HFI_ERR_SYS_VERSION_MISMATCH:
	case HFI_ERR_SYS_INVALID_PARAMETER:
	case HFI_ERR_SYS_SESSION_ID_OUT_OF_RANGE:
	case HFI_ERR_SESSION_INVALID_PARAMETER:
	case HFI_ERR_SESSION_INVALID_SESSION_ID:
	case HFI_ERR_SESSION_INVALID_STREAM_ID:
		vidc_err = VIDC_ERR_BAD_PARAM;
		break;
	case HFI_ERR_SYS_INSUFFICIENT_RESOURCES:
	case HFI_ERR_SYS_UNSUPPORTED_DOMAIN:
	case HFI_ERR_SYS_UNSUPPORTED_CODEC:
	case HFI_ERR_SESSION_UNSUPPORTED_PROPERTY:
	case HFI_ERR_SESSION_UNSUPPORTED_SETTING:
	case HFI_ERR_SESSION_INSUFFICIENT_RESOURCES:
	case HFI_ERR_SESSION_UNSUPPORTED_STREAM:
		vidc_err = VIDC_ERR_NOT_SUPPORTED;
		break;
	case HFI_ERR_SYS_MAX_SESSIONS_REACHED:
		vidc_err = VIDC_ERR_MAX_CLIENTS;
		break;
	case HFI_ERR_SYS_SESSION_IN_USE:
		vidc_err = VIDC_ERR_CLIENT_PRESENT;
		break;
	case HFI_ERR_SESSION_FATAL:
		vidc_err = VIDC_ERR_CLIENT_FATAL;
		break;
	case HFI_ERR_SESSION_BAD_POINTER:
		vidc_err = VIDC_ERR_BAD_PARAM;
		break;
	case HFI_ERR_SESSION_INCORRECT_STATE_OPERATION:
		vidc_err = VIDC_ERR_BAD_STATE;
		break;
	case HFI_ERR_SESSION_STREAM_CORRUPT:
	case HFI_ERR_SESSION_STREAM_CORRUPT_OUTPUT_STALLED:
		vidc_err = VIDC_ERR_BITSTREAM_ERR;
		break;
	case HFI_ERR_SESSION_SYNC_FRAME_NOT_DETECTED:
		vidc_err = VIDC_ERR_IFRAME_EXPECTED;
		break;
	case HFI_ERR_SESSION_START_CODE_NOT_FOUND:
		vidc_err = VIDC_ERR_START_CODE_NOT_FOUND;
		break;
	case HFI_ERR_SESSION_EMPTY_BUFFER_DONE_OUTPUT_PENDING:
	default:
		vidc_err = VIDC_ERR_FAIL;
		break;
	}
	return vidc_err;
}

static enum msm_vidc_pixel_depth get_hal_pixel_depth(u32 hfi_bit_depth)
{
	switch (hfi_bit_depth) {
	case HFI_BITDEPTH_8: return MSM_VIDC_BIT_DEPTH_8;
	case HFI_BITDEPTH_9:
	case HFI_BITDEPTH_10: return MSM_VIDC_BIT_DEPTH_10;
	}
	dprintk(VIDC_ERR, "Unsupported bit depth: %d\n", hfi_bit_depth);
	return MSM_VIDC_BIT_DEPTH_UNSUPPORTED;
}

static int hfi_process_sess_evt_seq_changed(u32 device_id,
		struct hfi_msg_event_notify_packet *pkt,
		struct msm_vidc_cb_info *info)
{
	struct msm_vidc_cb_event event_notify = {0};
	int num_properties_changed;
	struct hfi_frame_size *frame_sz;
	struct hfi_profile_level *profile_level;
	struct hfi_bit_depth *pixel_depth;
	struct hfi_pic_struct *pic_struct;
	struct hfi_buffer_requirements *buf_req;
	struct hfi_index_extradata_input_crop_payload *crop_info;
	struct hfi_dpb_counts *dpb_counts;
	u32 entropy_mode = 0;
	u8 *data_ptr;
	int prop_id;
	enum msm_vidc_pixel_depth luma_bit_depth, chroma_bit_depth;
	struct hfi_colour_space *colour_info;

	if (sizeof(struct hfi_msg_event_notify_packet) > pkt->size) {
		dprintk(VIDC_ERR,
				"hal_process_session_init_done: bad_pkt_size\n");
		return -E2BIG;
	}

	event_notify.device_id = device_id;
	event_notify.session_id = (void *)(uintptr_t)pkt->session_id;
	event_notify.status = VIDC_ERR_NONE;
	num_properties_changed = pkt->event_data2;
	switch (pkt->event_data1) {
	case HFI_EVENT_DATA_SEQUENCE_CHANGED_SUFFICIENT_BUFFER_RESOURCES:
		event_notify.hal_event_type =
			HAL_EVENT_SEQ_CHANGED_SUFFICIENT_RESOURCES;
		break;
	case HFI_EVENT_DATA_SEQUENCE_CHANGED_INSUFFICIENT_BUFFER_RESOURCES:
		event_notify.hal_event_type =
			HAL_EVENT_SEQ_CHANGED_INSUFFICIENT_RESOURCES;
		break;
	default:
		break;
	}

	if (num_properties_changed) {
		data_ptr = (u8 *) &pkt->rg_ext_event_data[0];
		do {
			prop_id = (int) *((u32 *)data_ptr);
			switch (prop_id) {
			case HFI_PROPERTY_PARAM_FRAME_SIZE:
				data_ptr = data_ptr + sizeof(u32);
				frame_sz =
					(struct hfi_frame_size *) data_ptr;
				event_notify.width = frame_sz->width;
				event_notify.height = frame_sz->height;
				dprintk(VIDC_DBG, "height: %d width: %d\n",
					frame_sz->height, frame_sz->width);
				data_ptr +=
					sizeof(struct hfi_frame_size);
				break;
			case HFI_PROPERTY_PARAM_PROFILE_LEVEL_CURRENT:
				data_ptr = data_ptr + sizeof(u32);
				profile_level =
					(struct hfi_profile_level *) data_ptr;
				event_notify.profile = profile_level->profile;
				event_notify.level = profile_level->level;
				dprintk(VIDC_DBG, "profile: %d level: %d\n",
					profile_level->profile,
					profile_level->level);
				data_ptr +=
					sizeof(struct hfi_profile_level);
				break;
			case HFI_PROPERTY_PARAM_VDEC_PIXEL_BITDEPTH:
				data_ptr = data_ptr + sizeof(u32);
				pixel_depth = (struct hfi_bit_depth *) data_ptr;
				/*
				 * Luma and chroma can have different bitdepths.
				 * Driver should rely on luma and chroma
				 * bitdepth for determining output bitdepth
				 * type.
				 *
				 * pixel_depth->bitdepth will include luma
				 * bitdepth info in bits 0..15 and chroma
				 * bitdept in bits 16..31.
				 */
				luma_bit_depth = get_hal_pixel_depth(
					pixel_depth->bit_depth &
					GENMASK(15, 0));
				chroma_bit_depth = get_hal_pixel_depth(
					(pixel_depth->bit_depth &
					GENMASK(31, 16)) >> 16);
				if (luma_bit_depth == MSM_VIDC_BIT_DEPTH_10 ||
					chroma_bit_depth ==
						MSM_VIDC_BIT_DEPTH_10)
					event_notify.bit_depth =
						MSM_VIDC_BIT_DEPTH_10;
				else
					event_notify.bit_depth = luma_bit_depth;
				dprintk(VIDC_DBG,
					"bitdepth(%d), luma_bit_depth(%d), chroma_bit_depth(%d)\n",
					event_notify.bit_depth, luma_bit_depth,
					chroma_bit_depth);
				data_ptr += sizeof(struct hfi_bit_depth);
				break;
			case HFI_PROPERTY_PARAM_VDEC_PIC_STRUCT:
				data_ptr = data_ptr + sizeof(u32);
				pic_struct = (struct hfi_pic_struct *) data_ptr;
				event_notify.pic_struct =
					pic_struct->progressive_only;
				dprintk(VIDC_DBG,
					"Progressive only flag: %d\n",
						pic_struct->progressive_only);
				data_ptr +=
					sizeof(struct hfi_pic_struct);
				break;
			case HFI_PROPERTY_PARAM_VDEC_DPB_COUNTS:
				data_ptr = data_ptr + sizeof(u32);
				dpb_counts = (struct hfi_dpb_counts *) data_ptr;
				event_notify.max_dpb_count =
					dpb_counts->max_dpb_count;
				event_notify.max_ref_count =
					dpb_counts->max_ref_count;
				event_notify.max_dec_buffering =
					dpb_counts->max_dec_buffering;
				dprintk(VIDC_DBG,
					"DPB Counts: dpb %d ref %d buff %d\n",
						dpb_counts->max_dpb_count,
						dpb_counts->max_ref_count,
						dpb_counts->max_dec_buffering);
				data_ptr +=
					sizeof(struct hfi_pic_struct);
				break;
			case HFI_PROPERTY_PARAM_VDEC_COLOUR_SPACE:
				data_ptr = data_ptr + sizeof(u32);
				colour_info =
					(struct hfi_colour_space *) data_ptr;
				event_notify.colour_space =
					colour_info->colour_space;
				dprintk(VIDC_DBG,
					"Colour space value is: %d\n",
						colour_info->colour_space);
				data_ptr +=
					sizeof(struct hfi_colour_space);
				break;
			case HFI_PROPERTY_CONFIG_VDEC_ENTROPY:
				data_ptr = data_ptr + sizeof(u32);
				entropy_mode = *(u32 *)data_ptr;
				event_notify.entropy_mode = entropy_mode;
				dprintk(VIDC_DBG,
					"Entropy Mode: 0x%x\n", entropy_mode);
				data_ptr +=
					sizeof(u32);
				break;
			case HFI_PROPERTY_CONFIG_BUFFER_REQUIREMENTS:
				data_ptr = data_ptr + sizeof(u32);
				buf_req =
					(struct hfi_buffer_requirements *)
						data_ptr;
				event_notify.capture_buf_count =
					buf_req->buffer_count_min;
				dprintk(VIDC_DBG,
					"Capture Count : 0x%x\n",
						event_notify.capture_buf_count);
				data_ptr +=
					sizeof(struct hfi_buffer_requirements);
				break;
			case HFI_INDEX_EXTRADATA_INPUT_CROP:
				data_ptr = data_ptr + sizeof(u32);
				crop_info = (struct
				hfi_index_extradata_input_crop_payload *)
						data_ptr;
				event_notify.crop_data.left = crop_info->left;
				event_notify.crop_data.top = crop_info->top;
				event_notify.crop_data.width = crop_info->width;
				event_notify.crop_data.height =
					crop_info->height;
				dprintk(VIDC_DBG,
					"CROP info : Left = %d Top = %d\n",
						crop_info->left,
						crop_info->top);
				dprintk(VIDC_DBG,
					"CROP info : Width = %d Height = %d\n",
						crop_info->width,
						crop_info->height);
				data_ptr +=
					sizeof(struct
					hfi_index_extradata_input_crop_payload);
				break;
			default:
				dprintk(VIDC_ERR,
					"%s cmd: %#x not supported\n",
					__func__, prop_id);
				break;
			}
			num_properties_changed--;
		} while (num_properties_changed > 0);
	}

	info->response_type = HAL_SESSION_EVENT_CHANGE;
	info->response.event = event_notify;

	return 0;
}

static int hfi_process_evt_release_buffer_ref(u32 device_id,
		struct hfi_msg_event_notify_packet *pkt,
		struct msm_vidc_cb_info *info)
{
	struct msm_vidc_cb_event event_notify = {0};
	struct hfi_msg_release_buffer_ref_event_packet *data;

	dprintk(VIDC_DBG,
			"RECEIVED: EVENT_NOTIFY - release_buffer_reference\n");
	if (sizeof(struct hfi_msg_event_notify_packet)
		> pkt->size) {
		dprintk(VIDC_ERR,
				"hal_process_session_init_done: bad_pkt_size\n");
		return -E2BIG;
	}

	data = (struct hfi_msg_release_buffer_ref_event_packet *)
				pkt->rg_ext_event_data;

	event_notify.device_id = device_id;
	event_notify.session_id = (void *)(uintptr_t)pkt->session_id;
	event_notify.status = VIDC_ERR_NONE;
	event_notify.hal_event_type = HAL_EVENT_RELEASE_BUFFER_REFERENCE;
	event_notify.packet_buffer = data->packet_buffer;
	event_notify.extra_data_buffer = data->extra_data_buffer;
	event_notify.output_tag = data->output_tag;

	info->response_type = HAL_SESSION_EVENT_CHANGE;
	info->response.event = event_notify;

	return 0;
}

static int hfi_process_sys_error(u32 device_id,
	struct hfi_msg_event_notify_packet *pkt,
	struct msm_vidc_cb_info *info)
{
	struct msm_vidc_cb_cmd_done cmd_done = {0};

	cmd_done.device_id = device_id;
	cmd_done.status = hfi_map_err_status(pkt->event_data1);

	info->response_type = HAL_SYS_ERROR;
	info->response.cmd = cmd_done;

	return 0;
}

static int hfi_process_session_error(u32 device_id,
		struct hfi_msg_event_notify_packet *pkt,
		struct msm_vidc_cb_info *info)
{
	struct msm_vidc_cb_cmd_done cmd_done = {0};

	cmd_done.device_id = device_id;
	cmd_done.session_id = (void *)(uintptr_t)pkt->session_id;
	cmd_done.status = hfi_map_err_status(pkt->event_data1);
	info->response.cmd = cmd_done;
	dprintk(VIDC_INFO, "Received: SESSION_ERROR with event id : %#x %#x\n",
		pkt->event_data1, pkt->event_data2);
	switch (pkt->event_data1) {
	/* Ignore below errors */
	case HFI_ERR_SESSION_INVALID_SCALE_FACTOR:
	case HFI_ERR_SESSION_UPSCALE_NOT_SUPPORTED:
		dprintk(VIDC_INFO, "Non Fatal: HFI_EVENT_SESSION_ERROR\n");
		info->response_type = HAL_RESPONSE_UNUSED;
		break;
	default:
		dprintk(VIDC_ERR,
			"%s: session %x data1 %#x, data2 %#x\n", __func__,
			pkt->session_id, pkt->event_data1, pkt->event_data2);
		info->response_type = HAL_SESSION_ERROR;
		break;
	}

	return 0;
}

static int hfi_process_event_notify(u32 device_id,
		void *_pkt,
		struct msm_vidc_cb_info *info)
{
	struct hfi_msg_event_notify_packet *pkt = _pkt;
	dprintk(VIDC_DBG, "Received: EVENT_NOTIFY\n");

	if (pkt->size < sizeof(struct hfi_msg_event_notify_packet)) {
		dprintk(VIDC_ERR, "Invalid Params\n");
		return -E2BIG;
	}

	switch (pkt->event_id) {
	case HFI_EVENT_SYS_ERROR:
		dprintk(VIDC_ERR, "HFI_EVENT_SYS_ERROR: %d, %#x\n",
			pkt->event_data1, pkt->event_data2);
		return hfi_process_sys_error(device_id, pkt, info);
	case HFI_EVENT_SESSION_ERROR:
		dprintk(VIDC_INFO, "HFI_EVENT_SESSION_ERROR[%#x]\n",
				pkt->session_id);
		return hfi_process_session_error(device_id, pkt, info);

	case HFI_EVENT_SESSION_SEQUENCE_CHANGED:
		dprintk(VIDC_INFO, "HFI_EVENT_SESSION_SEQUENCE_CHANGED[%#x]\n",
			pkt->session_id);
		return hfi_process_sess_evt_seq_changed(device_id, pkt, info);

	case HFI_EVENT_RELEASE_BUFFER_REFERENCE:
		dprintk(VIDC_INFO, "HFI_EVENT_RELEASE_BUFFER_REFERENCE[%#x]\n",
			pkt->session_id);
		return hfi_process_evt_release_buffer_ref(device_id, pkt, info);

	case HFI_EVENT_SESSION_PROPERTY_CHANGED:
	default:
		*info = (struct msm_vidc_cb_info) {
			.response_type =  HAL_RESPONSE_UNUSED,
		};

		return 0;
	}
}

static int hfi_process_sys_init_done(u32 device_id,
		void *_pkt,
		struct msm_vidc_cb_info *info)
{
	struct hfi_msg_sys_init_done_packet *pkt = _pkt;
	struct msm_vidc_cb_cmd_done cmd_done = {0};
	enum vidc_status status = VIDC_ERR_NONE;

	dprintk(VIDC_DBG, "RECEIVED: SYS_INIT_DONE\n");
	if (sizeof(struct hfi_msg_sys_init_done_packet) > pkt->size) {
		dprintk(VIDC_ERR, "%s: bad_pkt_size: %d\n", __func__,
				pkt->size);
		return -E2BIG;
	}
	if (!pkt->num_properties) {
		dprintk(VIDC_ERR,
				"hal_process_sys_init_done: no_properties\n");
		status = VIDC_ERR_FAIL;
		goto err_no_prop;
	}

	status = hfi_map_err_status(pkt->error_type);
	if (status) {
		dprintk(VIDC_ERR, "%s: status %#x\n",
			__func__, status);
		goto err_no_prop;
	}

err_no_prop:
	cmd_done.device_id = device_id;
	cmd_done.session_id = NULL;
	cmd_done.status = (u32)status;
	cmd_done.size = sizeof(struct vidc_hal_sys_init_done);

	info->response_type = HAL_SYS_INIT_DONE;
	info->response.cmd = cmd_done;

	return 0;
}

static int hfi_process_sys_rel_resource_done(u32 device_id,
		void *_pkt,
		struct msm_vidc_cb_info *info)
{
	struct hfi_msg_sys_release_resource_done_packet *pkt = _pkt;
	struct msm_vidc_cb_cmd_done cmd_done = {0};
	enum vidc_status status = VIDC_ERR_NONE;
	u32 pkt_size;

	dprintk(VIDC_DBG, "RECEIVED: SYS_RELEASE_RESOURCE_DONE\n");
	pkt_size = sizeof(struct hfi_msg_sys_release_resource_done_packet);
	if (pkt_size > pkt->size) {
		dprintk(VIDC_ERR,
			"hal_process_sys_rel_resource_done: bad size: %d\n",
			pkt->size);
		return -E2BIG;
	}

	status = hfi_map_err_status(pkt->error_type);
	cmd_done.device_id = device_id;
	cmd_done.session_id = NULL;
	cmd_done.status = (u32) status;
	cmd_done.size = 0;

	info->response_type = HAL_SYS_RELEASE_RESOURCE_DONE;
	info->response.cmd = cmd_done;

	return 0;
}

enum hal_capability get_hal_cap_type(u32 capability_type)
{
	enum hal_capability hal_cap = 0;

	switch (capability_type) {
	case HFI_CAPABILITY_FRAME_WIDTH:
		hal_cap = HAL_CAPABILITY_FRAME_WIDTH;
		break;
	case HFI_CAPABILITY_FRAME_HEIGHT:
		hal_cap = HAL_CAPABILITY_FRAME_HEIGHT;
		break;
	case HFI_CAPABILITY_MBS_PER_FRAME:
		hal_cap = HAL_CAPABILITY_MBS_PER_FRAME;
		break;
	case HFI_CAPABILITY_MBS_PER_SECOND:
		hal_cap = HAL_CAPABILITY_MBS_PER_SECOND;
		break;
	case HFI_CAPABILITY_FRAMERATE:
		hal_cap = HAL_CAPABILITY_FRAMERATE;
		break;
	case HFI_CAPABILITY_SCALE_X:
		hal_cap = HAL_CAPABILITY_SCALE_X;
		break;
	case HFI_CAPABILITY_SCALE_Y:
		hal_cap = HAL_CAPABILITY_SCALE_Y;
		break;
	case HFI_CAPABILITY_BITRATE:
		hal_cap = HAL_CAPABILITY_BITRATE;
		break;
	case HFI_CAPABILITY_BFRAME:
		hal_cap = HAL_CAPABILITY_BFRAME;
		break;
	case HFI_CAPABILITY_PEAKBITRATE:
		hal_cap = HAL_CAPABILITY_PEAKBITRATE;
		break;
	case HFI_CAPABILITY_HIER_P_NUM_ENH_LAYERS:
		hal_cap = HAL_CAPABILITY_HIER_P_NUM_ENH_LAYERS;
		break;
	case HFI_CAPABILITY_ENC_LTR_COUNT:
		hal_cap = HAL_CAPABILITY_ENC_LTR_COUNT;
		break;
	case HFI_CAPABILITY_CP_OUTPUT2_THRESH:
		hal_cap = HAL_CAPABILITY_SECURE_OUTPUT2_THRESHOLD;
		break;
	case HFI_CAPABILITY_HIER_B_NUM_ENH_LAYERS:
		hal_cap = HAL_CAPABILITY_HIER_B_NUM_ENH_LAYERS;
		break;
	case HFI_CAPABILITY_LCU_SIZE:
		hal_cap = HAL_CAPABILITY_LCU_SIZE;
		break;
	case HFI_CAPABILITY_HIER_P_HYBRID_NUM_ENH_LAYERS:
		hal_cap = HAL_CAPABILITY_HIER_P_HYBRID_NUM_ENH_LAYERS;
		break;
	case HFI_CAPABILITY_MBS_PER_SECOND_POWERSAVE:
		hal_cap = HAL_CAPABILITY_MBS_PER_SECOND_POWER_SAVE;
		break;
	case HFI_CAPABILITY_EXTRADATA:
		hal_cap = HAL_CAPABILITY_EXTRADATA;
		break;
	case HFI_CAPABILITY_PROFILE:
		hal_cap = HAL_CAPABILITY_PROFILE;
		break;
	case HFI_CAPABILITY_LEVEL:
		hal_cap = HAL_CAPABILITY_LEVEL;
		break;
	case HFI_CAPABILITY_I_FRAME_QP:
		hal_cap = HAL_CAPABILITY_I_FRAME_QP;
		break;
	case HFI_CAPABILITY_P_FRAME_QP:
		hal_cap = HAL_CAPABILITY_P_FRAME_QP;
		break;
	case HFI_CAPABILITY_B_FRAME_QP:
		hal_cap = HAL_CAPABILITY_B_FRAME_QP;
		break;
	case HFI_CAPABILITY_RATE_CONTROL_MODES:
		hal_cap = HAL_CAPABILITY_RATE_CONTROL_MODES;
		break;
	case HFI_CAPABILITY_BLUR_WIDTH:
		hal_cap = HAL_CAPABILITY_BLUR_WIDTH;
		break;
	case HFI_CAPABILITY_BLUR_HEIGHT:
		hal_cap = HAL_CAPABILITY_BLUR_HEIGHT;
		break;
	case HFI_CAPABILITY_SLICE_DELIVERY_MODES:
		hal_cap = HAL_CAPABILITY_SLICE_DELIVERY_MODES;
		break;
	case HFI_CAPABILITY_SLICE_BYTE:
		hal_cap = HAL_CAPABILITY_SLICE_BYTE;
		break;
	case HFI_CAPABILITY_SLICE_MB:
		hal_cap = HAL_CAPABILITY_SLICE_MB;
		break;
	case HFI_CAPABILITY_SECURE:
		hal_cap = HAL_CAPABILITY_SECURE;
		break;
	case HFI_CAPABILITY_MAX_NUM_B_FRAMES:
		hal_cap = HAL_CAPABILITY_MAX_NUM_B_FRAMES;
		break;
	case HFI_CAPABILITY_MAX_VIDEOCORES:
		hal_cap = HAL_CAPABILITY_MAX_VIDEOCORES;
		break;
	case HFI_CAPABILITY_MAX_WORKMODES:
		hal_cap = HAL_CAPABILITY_MAX_WORKMODES;
		break;
	case HFI_CAPABILITY_UBWC_CR_STATS:
		hal_cap = HAL_CAPABILITY_UBWC_CR_STATS;
		break;
	case HFI_CAPABILITY_IMG_GRID_DIMENSION:
		hal_cap = HAL_CAPABILITY_IMG_GRID_DIMENSION;
		break;
	default:
		dprintk(VIDC_DBG, "%s: unknown capablity %#x\n",
			__func__, capability_type);
		break;
	}

	return hal_cap;
}

static inline void copy_cap_prop(
		struct hfi_capability_supported *in,
		struct msm_vidc_capability *capability)
{
	struct hal_capability_supported *out = NULL;

	if (!in || !capability) {
		dprintk(VIDC_ERR, "%s Invalid input parameters\n",
			__func__);
		return;
	}

	switch (in->capability_type) {
	case HFI_CAPABILITY_FRAME_WIDTH:
		out = &capability->width;
		break;
	case HFI_CAPABILITY_FRAME_HEIGHT:
		out = &capability->height;
		break;
	case HFI_CAPABILITY_MBS_PER_FRAME:
		out = &capability->mbs_per_frame;
		break;
	case HFI_CAPABILITY_MBS_PER_SECOND:
		out = &capability->mbs_per_sec;
		break;
	case HFI_CAPABILITY_FRAMERATE:
		out = &capability->frame_rate;
		break;
	case HFI_CAPABILITY_SCALE_X:
		out = &capability->scale_x;
		break;
	case HFI_CAPABILITY_SCALE_Y:
		out = &capability->scale_y;
		break;
	case HFI_CAPABILITY_BITRATE:
		out = &capability->bitrate;
		break;
	case HFI_CAPABILITY_BFRAME:
		out = &capability->bframe;
		break;
	case HFI_CAPABILITY_PEAKBITRATE:
		out = &capability->peakbitrate;
		break;
	case HFI_CAPABILITY_HIER_P_NUM_ENH_LAYERS:
		out = &capability->hier_p;
		break;
	case HFI_CAPABILITY_ENC_LTR_COUNT:
		out = &capability->ltr_count;
		break;
	case HFI_CAPABILITY_CP_OUTPUT2_THRESH:
		out = &capability->secure_output2_threshold;
		break;
	case HFI_CAPABILITY_HIER_B_NUM_ENH_LAYERS:
		out = &capability->hier_b;
		break;
	case HFI_CAPABILITY_LCU_SIZE:
		out = &capability->lcu_size;
		break;
	case HFI_CAPABILITY_HIER_P_HYBRID_NUM_ENH_LAYERS:
		out = &capability->hier_p_hybrid;
		break;
	case HFI_CAPABILITY_MBS_PER_SECOND_POWERSAVE:
		out = &capability->mbs_per_sec_power_save;
		break;
	case HFI_CAPABILITY_EXTRADATA:
		out = &capability->extradata;
		break;
	case HFI_CAPABILITY_PROFILE:
		out = &capability->profile;
		break;
	case HFI_CAPABILITY_LEVEL:
		out = &capability->level;
		break;
	case HFI_CAPABILITY_I_FRAME_QP:
		out = &capability->i_qp;
		break;
	case HFI_CAPABILITY_P_FRAME_QP:
		out = &capability->p_qp;
		break;
	case HFI_CAPABILITY_B_FRAME_QP:
		out = &capability->b_qp;
		break;
	case HFI_CAPABILITY_RATE_CONTROL_MODES:
		out = &capability->rc_modes;
		break;
	case HFI_CAPABILITY_BLUR_WIDTH:
		out = &capability->blur_width;
		break;
	case HFI_CAPABILITY_BLUR_HEIGHT:
		out = &capability->blur_height;
		break;
	case HFI_CAPABILITY_SLICE_DELIVERY_MODES:
		out = &capability->slice_delivery_mode;
		break;
	case HFI_CAPABILITY_SLICE_BYTE:
		out = &capability->slice_bytes;
		break;
	case HFI_CAPABILITY_SLICE_MB:
		out = &capability->slice_mbs;
		break;
	case HFI_CAPABILITY_SECURE:
		out = &capability->secure;
		break;
	case HFI_CAPABILITY_MAX_NUM_B_FRAMES:
		out = &capability->max_num_b_frames;
		break;
	case HFI_CAPABILITY_MAX_VIDEOCORES:
		out = &capability->max_video_cores;
		break;
	case HFI_CAPABILITY_MAX_WORKMODES:
		out = &capability->max_work_modes;
		break;
	case HFI_CAPABILITY_UBWC_CR_STATS:
		out = &capability->ubwc_cr_stats;
		break;
	case HFI_CAPABILITY_IMG_GRID_DIMENSION:
		out = &capability->img_grid_dimension;
		break;
	default:
		dprintk(VIDC_DBG, "%s: unknown capablity %#x\n",
			__func__, in->capability_type);
		break;
	}

	if (out) {
		out->capability_type = get_hal_cap_type(in->capability_type);
		out->min = in->min;
		out->max = in->max;
		out->step_size = in->step_size;
	}
}

static int hfi_fill_codec_info(u8 *data_ptr,
		struct vidc_hal_sys_init_done *sys_init_done) {
	u32 i;
	u32 codecs = 0, codec_count = 0, size = 0;
	struct msm_vidc_capability *capability;
	u32 prop_id = *((u32 *)data_ptr);
	u8 *orig_data_ptr = data_ptr;

	if (prop_id ==  HFI_PROPERTY_PARAM_CODEC_SUPPORTED) {
		struct hfi_codec_supported *prop;

		data_ptr = data_ptr + sizeof(u32);
		prop = (struct hfi_codec_supported *) data_ptr;
		sys_init_done->dec_codec_supported =
			prop->decoder_codec_supported;
		sys_init_done->enc_codec_supported =
			prop->encoder_codec_supported;
		size = sizeof(struct hfi_codec_supported) + sizeof(u32);
	} else {
		dprintk(VIDC_WARN,
			"%s: prop_id %#x, expected codec_supported property\n",
			__func__, prop_id);
	}

	codecs = sys_init_done->dec_codec_supported;
	for (i = 0; i < 8 * sizeof(codecs); i++) {
		if ((1 << i) & codecs) {
			capability =
				&sys_init_done->capabilities[codec_count++];
			capability->codec =
				vidc_get_hal_codec((1 << i) & codecs);
			capability->domain =
				vidc_get_hal_domain(HFI_VIDEO_DOMAIN_DECODER);
			if (codec_count == VIDC_MAX_DECODE_SESSIONS) {
				dprintk(VIDC_ERR,
					"Max supported decoder sessions reached");
				break;
			}
		}
	}
	codecs = sys_init_done->enc_codec_supported;
	for (i = 0; i < 8 * sizeof(codecs); i++) {
		if ((1 << i) & codecs) {
			capability =
				&sys_init_done->capabilities[codec_count++];
			capability->codec =
				vidc_get_hal_codec((1 << i) & codecs);
			capability->domain =
				vidc_get_hal_domain(HFI_VIDEO_DOMAIN_ENCODER);
			if (codec_count == VIDC_MAX_SESSIONS) {
				dprintk(VIDC_ERR,
					"Max supported sessions reached");
				break;
			}
		}
	}
	sys_init_done->codec_count = codec_count;

	prop_id = *((u32 *)(orig_data_ptr + size));
	if (prop_id == HFI_PROPERTY_PARAM_MAX_SESSIONS_SUPPORTED) {
		struct hfi_max_sessions_supported *prop =
			(struct hfi_max_sessions_supported *)
			(orig_data_ptr + size + sizeof(u32));

		sys_init_done->max_sessions_supported = prop->max_sessions;
		size += sizeof(struct hfi_max_sessions_supported) + sizeof(u32);
		dprintk(VIDC_DBG, "max_sessions_supported %d\n",
				prop->max_sessions);
	}
	return size;
}

static int copy_profile_caps_to_sessions(struct hfi_profile_level *prof,
		u32 profile_count, struct msm_vidc_capability *capabilities,
		u32 num_sessions, u32 codecs, u32 domain)
{
	u32 i = 0, j = 0;
	struct msm_vidc_capability *capability;
	u32 sess_codec;
	u32 sess_domain;

	/*
	 * iterate over num_sessions and copy all the profile capabilities
	 * to matching sessions.
	 */
	for (i = 0; i < num_sessions; i++) {
		sess_codec = 0;
		sess_domain = 0;
		capability = &capabilities[i];

		if (capability->codec)
			sess_codec =
				vidc_get_hfi_codec(capability->codec);
		if (capability->domain)
			sess_domain =
				vidc_get_hfi_domain(capability->domain);

		if (!(sess_codec & codecs && sess_domain & domain))
			continue;

		capability->profile_level.profile_count = profile_count;
		for (j = 0; j < profile_count; j++) {
			/* HFI and HAL follow same enums, hence no conversion */
			capability->profile_level.profile_level[j].profile =
				prof[j].profile;
			capability->profile_level.profile_level[j].level =
				prof[j].level;
		}
	}

	return 0;
}

static int copy_caps_to_sessions(struct hfi_capability_supported *cap,
		u32 num_caps, struct msm_vidc_capability *capabilities,
		u32 num_sessions, u32 codecs, u32 domain)
{
	u32 i = 0, j = 0;
	struct msm_vidc_capability *capability;
	u32 sess_codec;
	u32 sess_domain;

	/*
	 * iterate over num_sessions and copy all the capabilities
	 * to matching sessions.
	 */
	for (i = 0; i < num_sessions; i++) {
		sess_codec = 0;
		sess_domain = 0;
		capability = &capabilities[i];

		if (capability->codec)
			sess_codec =
				vidc_get_hfi_codec(capability->codec);
		if (capability->domain)
			sess_domain =
				vidc_get_hfi_domain(capability->domain);

		if (!(sess_codec & codecs && sess_domain & domain))
			continue;

		for (j = 0; j < num_caps; j++)
			copy_cap_prop(&cap[j], capability);
	}

	return 0;
}

static int copy_nal_stream_format_caps_to_sessions(u32 nal_stream_format_value,
		struct msm_vidc_capability *capabilities, u32 num_sessions,
		u32 codecs, u32 domain) {
	u32 i = 0;
	struct msm_vidc_capability *capability;
	u32 sess_codec;
	u32 sess_domain;

	for (i = 0; i < num_sessions; i++) {
		sess_codec = 0;
		sess_domain = 0;
		capability = &capabilities[i];

		if (capability->codec)
			sess_codec =
				vidc_get_hfi_codec(capability->codec);
		if (capability->domain)
			sess_domain =
				vidc_get_hfi_domain(capability->domain);

		if (!(sess_codec & codecs && sess_domain & domain))
			continue;

		capability->nal_stream_format.nal_stream_format_supported =
				nal_stream_format_value;
	}

	return 0;
}

static enum vidc_status hfi_parse_init_done_properties(
		struct msm_vidc_capability *capabilities,
		u32 num_sessions, u8 *data_ptr, u32 num_properties,
		u32 rem_bytes)
{
	enum vidc_status status = VIDC_ERR_NONE;
	u32 prop_id, next_offset;
	u32 codecs = 0, domain = 0;

	while (status == VIDC_ERR_NONE && num_properties &&
			rem_bytes >= sizeof(u32)) {

		prop_id = *((u32 *)data_ptr);
		next_offset = sizeof(u32);

		switch (prop_id) {
		case HFI_PROPERTY_PARAM_CODEC_MASK_SUPPORTED:
		{
			struct hfi_codec_mask_supported *prop =
				(struct hfi_codec_mask_supported *)
				(data_ptr + next_offset);

			codecs = prop->codecs;
			domain = prop->video_domains;
			next_offset += sizeof(struct hfi_codec_mask_supported);
			num_properties--;
			break;
		}
		case HFI_PROPERTY_PARAM_CAPABILITY_SUPPORTED:
		{
			struct hfi_capability_supported_info *prop =
				(struct hfi_capability_supported_info *)
				(data_ptr + next_offset);

			if ((rem_bytes - next_offset) < prop->num_capabilities *
				sizeof(struct hfi_capability_supported)) {
				status = VIDC_ERR_BAD_PARAM;
				break;
			}
			next_offset += sizeof(u32) +
				prop->num_capabilities *
				sizeof(struct hfi_capability_supported);

			copy_caps_to_sessions(&prop->rg_data[0],
					prop->num_capabilities,
					capabilities, num_sessions,
					codecs, domain);
			num_properties--;
			break;
		}
		case HFI_PROPERTY_PARAM_UNCOMPRESSED_FORMAT_SUPPORTED:
		{
			struct hfi_uncompressed_format_supported *prop =
				(struct hfi_uncompressed_format_supported *)
				(data_ptr + next_offset);
			u32 num_format_entries;
			char *fmt_ptr;
			struct hfi_uncompressed_plane_info *plane_info;

			if ((rem_bytes - next_offset) < sizeof(*prop)) {
				status = VIDC_ERR_BAD_PARAM;
				break;
			}
			num_format_entries = prop->format_entries;
			next_offset = sizeof(*prop);
			fmt_ptr = (char *)&prop->rg_format_info[0];

			while (num_format_entries) {
				u32 bytes_to_skip;

				plane_info =
				(struct hfi_uncompressed_plane_info *) fmt_ptr;

				if ((rem_bytes - next_offset) <
						sizeof(*plane_info)) {
					status = VIDC_ERR_BAD_PARAM;
					break;
				}
				bytes_to_skip = sizeof(*plane_info) -
					sizeof(struct
					hfi_uncompressed_plane_constraints) +
					plane_info->num_planes *
					sizeof(struct
					hfi_uncompressed_plane_constraints);

				fmt_ptr += bytes_to_skip;
				next_offset += bytes_to_skip;
				num_format_entries--;
			}
			num_properties--;
			break;
		}
		case HFI_PROPERTY_PARAM_PROPERTIES_SUPPORTED:
		{
			struct hfi_properties_supported *prop =
				(struct hfi_properties_supported *)
				(data_ptr + next_offset);
			next_offset += sizeof(*prop) - sizeof(u32)
				+ prop->num_properties * sizeof(u32);
			num_properties--;
			break;
		}
		case HFI_PROPERTY_PARAM_PROFILE_LEVEL_SUPPORTED:
		{
			struct hfi_profile_level_supported *prop =
				(struct hfi_profile_level_supported *)
				(data_ptr + next_offset);

			next_offset += sizeof(u32) +
				prop->profile_count *
				sizeof(struct hfi_profile_level);

			if (prop->profile_count > MAX_PROFILE_COUNT) {
				prop->profile_count = MAX_PROFILE_COUNT;
				dprintk(VIDC_WARN,
					"prop count exceeds max profile count\n");
				break;
			}

			copy_profile_caps_to_sessions(
					&prop->rg_profile_level[0],
					prop->profile_count, capabilities,
					num_sessions, codecs, domain);
			num_properties--;
			break;
		}
		case HFI_PROPERTY_PARAM_NAL_STREAM_FORMAT_SUPPORTED:
		{
			struct hfi_nal_stream_format_supported *prop =
				(struct hfi_nal_stream_format_supported *)
					(data_ptr + next_offset);

			copy_nal_stream_format_caps_to_sessions(
					prop->nal_stream_format_supported,
					capabilities, num_sessions,
					codecs, domain);

			next_offset +=
				sizeof(struct hfi_nal_stream_format_supported);
			num_properties--;
			break;
		}
		case HFI_PROPERTY_PARAM_NAL_STREAM_FORMAT_SELECT:
		{
			next_offset += sizeof(u32);
			num_properties--;
			break;
		}
		case HFI_PROPERTY_PARAM_VENC_INTRA_REFRESH:
		{
			next_offset +=
				sizeof(struct hfi_intra_refresh);
			num_properties--;
			break;
		}
		case HFI_PROPERTY_TME_VERSION_SUPPORTED:
		{
			capabilities->tme_version =
				*((u32 *)(data_ptr + next_offset));
			next_offset +=
				sizeof(u32);
			num_properties--;
			break;
		}
		default:
			dprintk(VIDC_DBG,
				"%s: default case - data_ptr %pK, prop_id 0x%x\n",
				__func__, data_ptr, prop_id);
			break;
		}
		rem_bytes -= next_offset;
		data_ptr += next_offset;
	}

	return status;
}

enum vidc_status hfi_process_sys_init_done_prop_read(
	struct hfi_msg_sys_init_done_packet *pkt,
	struct vidc_hal_sys_init_done *sys_init_done)
{
	enum vidc_status status = VIDC_ERR_NONE;
	u32 rem_bytes, bytes_read, num_properties;
	u8 *data_ptr;

	if (!pkt || !sys_init_done) {
		dprintk(VIDC_ERR,
			"hfi_msg_sys_init_done: Invalid input\n");
		return VIDC_ERR_FAIL;
	}

	rem_bytes = pkt->size - sizeof(struct
			hfi_msg_sys_init_done_packet) + sizeof(u32);

	if (!rem_bytes) {
		dprintk(VIDC_ERR,
			"hfi_msg_sys_init_done: missing_prop_info\n");
		return VIDC_ERR_FAIL;
	}

	status = hfi_map_err_status(pkt->error_type);
	if (status) {
		dprintk(VIDC_ERR, "%s: status %#x\n", __func__, status);
		return status;
	}

	data_ptr = (u8 *) &pkt->rg_property_data[0];
	num_properties = pkt->num_properties;
	dprintk(VIDC_DBG,
		"%s: data_start %pK, num_properties %#x\n",
		__func__, data_ptr, num_properties);
	if (!num_properties) {
		sys_init_done->capabilities = NULL;
		dprintk(VIDC_DBG,
			"Venus didn't set any properties in SYS_INIT_DONE");
		return status;
	}
	bytes_read = hfi_fill_codec_info(data_ptr, sys_init_done);
	data_ptr += bytes_read;
	rem_bytes -= bytes_read;
	num_properties--;

	status = hfi_parse_init_done_properties(
			sys_init_done->capabilities,
			VIDC_MAX_SESSIONS, data_ptr, num_properties,
			rem_bytes);
	if (status) {
		dprintk(VIDC_ERR, "%s: parse status %#x\n",
			__func__, status);
		return status;
	}

	return status;
}

static void hfi_process_sess_get_prop_buf_req(
	struct hfi_msg_session_property_info_packet *prop,
	struct buffer_requirements *buffreq)
{
	struct hfi_buffer_requirements *hfi_buf_req;
	u32 req_bytes;

	if (!prop) {
		dprintk(VIDC_ERR,
			"hal_process_sess_get_prop_buf_req: bad_prop: %pK\n",
			prop);
		return;
	}

	req_bytes = prop->size - sizeof(
			struct hfi_msg_session_property_info_packet);
	if (!req_bytes || req_bytes % sizeof(struct hfi_buffer_requirements) ||
		!prop->rg_property_data[1]) {
		dprintk(VIDC_ERR,
			"hal_process_sess_get_prop_buf_req: bad_pkt: %d\n",
			req_bytes);
		return;
	}

	hfi_buf_req = (struct hfi_buffer_requirements *)
		&prop->rg_property_data[1];

	if (!hfi_buf_req) {
		dprintk(VIDC_ERR, "%s - invalid buffer req pointer\n",
			__func__);
		return;
	}

	while (req_bytes) {
		dprintk(VIDC_DBG, "got buffer requirements for: %d\n",
					hfi_buf_req->buffer_type);
		switch (hfi_buf_req->buffer_type) {
		case HFI_BUFFER_INPUT:
			memcpy(&buffreq->buffer[0], hfi_buf_req,
				sizeof(struct hfi_buffer_requirements));
			buffreq->buffer[0].buffer_type = HAL_BUFFER_INPUT;
			break;
		case HFI_BUFFER_OUTPUT:
			memcpy(&buffreq->buffer[1], hfi_buf_req,
			sizeof(struct hfi_buffer_requirements));
			buffreq->buffer[1].buffer_type = HAL_BUFFER_OUTPUT;
			break;
		case HFI_BUFFER_OUTPUT2:
			memcpy(&buffreq->buffer[2], hfi_buf_req,
				sizeof(struct hfi_buffer_requirements));
			buffreq->buffer[2].buffer_type = HAL_BUFFER_OUTPUT2;
			break;
		case HFI_BUFFER_EXTRADATA_INPUT:
			memcpy(&buffreq->buffer[3], hfi_buf_req,
				sizeof(struct hfi_buffer_requirements));
			buffreq->buffer[3].buffer_type =
				HAL_BUFFER_EXTRADATA_INPUT;
			break;
		case HFI_BUFFER_EXTRADATA_OUTPUT:
			memcpy(&buffreq->buffer[4], hfi_buf_req,
				sizeof(struct hfi_buffer_requirements));
			buffreq->buffer[4].buffer_type =
				HAL_BUFFER_EXTRADATA_OUTPUT;
			break;
		case HFI_BUFFER_EXTRADATA_OUTPUT2:
			memcpy(&buffreq->buffer[5], hfi_buf_req,
				sizeof(struct hfi_buffer_requirements));
			buffreq->buffer[5].buffer_type =
				HAL_BUFFER_EXTRADATA_OUTPUT2;
			break;
		case HFI_BUFFER_COMMON_INTERNAL_SCRATCH:
			memcpy(&buffreq->buffer[6], hfi_buf_req,
			sizeof(struct hfi_buffer_requirements));
			buffreq->buffer[6].buffer_type =
				HAL_BUFFER_INTERNAL_SCRATCH;
			break;
		case HFI_BUFFER_COMMON_INTERNAL_SCRATCH_1:
			memcpy(&buffreq->buffer[7], hfi_buf_req,
				sizeof(struct hfi_buffer_requirements));
			buffreq->buffer[7].buffer_type =
				HAL_BUFFER_INTERNAL_SCRATCH_1;
			break;
		case HFI_BUFFER_COMMON_INTERNAL_SCRATCH_2:
			memcpy(&buffreq->buffer[8], hfi_buf_req,
				sizeof(struct hfi_buffer_requirements));
			buffreq->buffer[8].buffer_type =
				HAL_BUFFER_INTERNAL_SCRATCH_2;
			break;
		case HFI_BUFFER_INTERNAL_PERSIST:
			memcpy(&buffreq->buffer[9], hfi_buf_req,
			sizeof(struct hfi_buffer_requirements));
			buffreq->buffer[9].buffer_type =
				HAL_BUFFER_INTERNAL_PERSIST;
			break;
		case HFI_BUFFER_INTERNAL_PERSIST_1:
			memcpy(&buffreq->buffer[10], hfi_buf_req,
				sizeof(struct hfi_buffer_requirements));
			buffreq->buffer[10].buffer_type =
				HAL_BUFFER_INTERNAL_PERSIST_1;
			break;
		case HFI_BUFFER_COMMON_INTERNAL_RECON:
			memcpy(&buffreq->buffer[11], hfi_buf_req,
			sizeof(struct hfi_buffer_requirements));
			buffreq->buffer[11].buffer_type =
				HAL_BUFFER_INTERNAL_RECON;
			break;
		default:
			dprintk(VIDC_ERR,
			"hal_process_sess_get_prop_buf_req: bad_buffer_type: %d\n",
			hfi_buf_req->buffer_type);
			break;
		}
		req_bytes -= sizeof(struct hfi_buffer_requirements);
		hfi_buf_req++;
	}
}

static int hfi_process_session_prop_info(u32 device_id,
		void *_pkt,
		struct msm_vidc_cb_info *info)
{
	struct hfi_msg_session_property_info_packet *pkt = _pkt;
	struct msm_vidc_cb_cmd_done cmd_done = {0};
	struct buffer_requirements buff_req = { { {0} } };

	dprintk(VIDC_DBG, "Received SESSION_PROPERTY_INFO[%#x]\n",
			pkt->session_id);

	if (pkt->size < sizeof(struct hfi_msg_session_property_info_packet)) {
		dprintk(VIDC_ERR,
				"hal_process_session_prop_info: bad_pkt_size\n");
		return -E2BIG;
	} else if (!pkt->num_properties) {
		dprintk(VIDC_ERR,
			"hal_process_session_prop_info: no_properties\n");
		return -EINVAL;
	}

	switch (pkt->rg_property_data[0]) {
	case HFI_PROPERTY_CONFIG_BUFFER_REQUIREMENTS:
		hfi_process_sess_get_prop_buf_req(pkt, &buff_req);
		cmd_done.device_id = device_id;
		cmd_done.session_id = (void *)(uintptr_t)pkt->session_id;
		cmd_done.status = VIDC_ERR_NONE;
		cmd_done.data.property.buf_req = buff_req;
		cmd_done.size = sizeof(buff_req);

		info->response_type = HAL_SESSION_PROPERTY_INFO;
		info->response.cmd = cmd_done;

		return 0;
	default:
		dprintk(VIDC_DBG,
				"hal_process_session_prop_info: unknown_prop_id: %x\n",
				pkt->rg_property_data[0]);
		return -ENOTSUPP;
	}
}

static int hfi_process_session_init_done(u32 device_id,
		void *_pkt,
		struct msm_vidc_cb_info *info)
{
	struct hfi_msg_sys_session_init_done_packet *pkt = _pkt;
	struct msm_vidc_cb_cmd_done cmd_done = {0};
	struct vidc_hal_session_init_done session_init_done = { {0} };

	dprintk(VIDC_DBG, "RECEIVED: SESSION_INIT_DONE[%x]\n", pkt->session_id);

	if (sizeof(struct hfi_msg_sys_session_init_done_packet) > pkt->size) {
		dprintk(VIDC_ERR,
				"hal_process_session_init_done: bad_pkt_size\n");
		return -E2BIG;
	}

	cmd_done.device_id = device_id;
	cmd_done.session_id = (void *)(uintptr_t)pkt->session_id;
	cmd_done.status = hfi_map_err_status(pkt->error_type);
	cmd_done.data.session_init_done = session_init_done;
	cmd_done.size = sizeof(struct vidc_hal_session_init_done);

	info->response_type = HAL_SESSION_INIT_DONE;
	info->response.cmd = cmd_done;

	return 0;
}

static int hfi_process_session_load_res_done(u32 device_id,
		void *_pkt,
		struct msm_vidc_cb_info *info)
{
	struct hfi_msg_session_load_resources_done_packet *pkt = _pkt;
	struct msm_vidc_cb_cmd_done cmd_done = {0};

	dprintk(VIDC_DBG, "RECEIVED: SESSION_LOAD_RESOURCES_DONE[%#x]\n",
		pkt->session_id);

	if (sizeof(struct hfi_msg_session_load_resources_done_packet) !=
		pkt->size) {
		dprintk(VIDC_ERR,
				"hal_process_session_load_res_done: bad packet size: %d\n",
				pkt->size);
		return -E2BIG;
	}

	cmd_done.device_id = device_id;
	cmd_done.session_id = (void *)(uintptr_t)pkt->session_id;
	cmd_done.status = hfi_map_err_status(pkt->error_type);
	cmd_done.size = 0;

	info->response_type = HAL_SESSION_LOAD_RESOURCE_DONE;
	info->response.cmd = cmd_done;

	return 0;
}

static int hfi_process_session_flush_done(u32 device_id,
		void *_pkt,
		struct msm_vidc_cb_info *info)
{
	struct hfi_msg_session_flush_done_packet *pkt = _pkt;
	struct msm_vidc_cb_cmd_done cmd_done = {0};

	dprintk(VIDC_DBG, "RECEIVED: SESSION_FLUSH_DONE[%#x]\n",
			pkt->session_id);

	if (sizeof(struct hfi_msg_session_flush_done_packet) != pkt->size) {
		dprintk(VIDC_ERR,
				"hal_process_session_flush_done: bad packet size: %d\n",
				pkt->size);
		return -E2BIG;
	}

	cmd_done.device_id = device_id;
	cmd_done.session_id = (void *)(uintptr_t)pkt->session_id;
	cmd_done.status = hfi_map_err_status(pkt->error_type);
	cmd_done.size = sizeof(u32);

	switch (pkt->flush_type) {
	case HFI_FLUSH_OUTPUT:
		cmd_done.data.flush_type = HAL_FLUSH_OUTPUT;
		break;
	case HFI_FLUSH_INPUT:
		cmd_done.data.flush_type = HAL_FLUSH_INPUT;
		break;
	case HFI_FLUSH_ALL:
		cmd_done.data.flush_type = HAL_FLUSH_ALL;
		break;
	default:
		dprintk(VIDC_ERR,
				"%s: invalid flush type!", __func__);
		return -EINVAL;
	}

	info->response_type = HAL_SESSION_FLUSH_DONE;
	info->response.cmd = cmd_done;

	return 0;
}

static int hfi_process_session_etb_done(u32 device_id,
		void *_pkt,
		struct msm_vidc_cb_info *info)
{
	struct hfi_msg_session_empty_buffer_done_packet *pkt = _pkt;
	struct msm_vidc_cb_data_done data_done = {0};
	struct hfi_picture_type *hfi_picture_type = NULL;

	dprintk(VIDC_DBG, "RECEIVED: SESSION_ETB_DONE[%#x]\n", pkt->session_id);

	if (!pkt || pkt->size <
		sizeof(struct hfi_msg_session_empty_buffer_done_packet)) {
		dprintk(VIDC_ERR,
				"hal_process_session_etb_done: bad_pkt_size\n");
		return -E2BIG;
	}

	data_done.device_id = device_id;
	data_done.session_id = (void *)(uintptr_t)pkt->session_id;
	data_done.status = hfi_map_err_status(pkt->error_type);
	data_done.size = sizeof(struct msm_vidc_cb_data_done);
	data_done.input_done.input_tag = pkt->input_tag;
	data_done.input_done.recon_stats.buffer_index =
		pkt->ubwc_cr_stats.frame_index;
	memcpy(&data_done.input_done.recon_stats.ubwc_stats_info,
		&pkt->ubwc_cr_stats.ubwc_stats_info,
		sizeof(data_done.input_done.recon_stats.ubwc_stats_info));
	data_done.input_done.recon_stats.complexity_number =
		pkt->ubwc_cr_stats.complexity_number;
	data_done.input_done.offset = pkt->offset;
	data_done.input_done.filled_len = pkt->filled_len;
	data_done.input_done.packet_buffer = pkt->packet_buffer;
	data_done.input_done.extra_data_buffer = pkt->extra_data_buffer;
	data_done.input_done.status =
		hfi_map_err_status(pkt->error_type);
	hfi_picture_type = (struct hfi_picture_type *)&pkt->rgData[0];
	if (hfi_picture_type->is_sync_frame) {
		if (hfi_picture_type->picture_type)
			data_done.input_done.flags =
				hfi_picture_type->picture_type;
		else
			dprintk(VIDC_DBG,
				"Non-Sync frame sent for H264/HEVC\n");
	}

	trace_msm_v4l2_vidc_buffer_event_end("ETB",
		(u32)pkt->packet_buffer, -1, -1,
		pkt->filled_len, pkt->offset);

	info->response_type = HAL_SESSION_ETB_DONE;
	info->response.data = data_done;

	return 0;
}

static int hfi_process_session_ftb_done(
		u32 device_id, void *_pkt,
		struct msm_vidc_cb_info *info)
{
	struct vidc_hal_msg_pkt_hdr *msg_hdr = _pkt;
	struct msm_vidc_cb_data_done data_done = {0};
	bool is_decoder = false, is_encoder = false;

	if (!msg_hdr) {
		dprintk(VIDC_ERR, "Invalid Params\n");
		return -EINVAL;
	}

	is_encoder = msg_hdr->size == sizeof(struct
			hfi_msg_session_fill_buffer_done_compressed_packet) + 4;
	is_decoder = msg_hdr->size == sizeof(struct
			hfi_msg_session_fbd_uncompressed_plane0_packet) + 4;

	if (!(is_encoder ^ is_decoder)) {
		dprintk(VIDC_ERR, "Ambiguous packet (%#x) received (size %d)\n",
				msg_hdr->packet, msg_hdr->size);
		return -EBADHANDLE;
	}

	if (is_encoder) {
		struct hfi_msg_session_fill_buffer_done_compressed_packet *pkt =
		(struct hfi_msg_session_fill_buffer_done_compressed_packet *)
		msg_hdr;
		dprintk(VIDC_DBG, "RECEIVED: SESSION_FTB_DONE[%#x]\n",
				pkt->session_id);
		if (sizeof(struct
			hfi_msg_session_fill_buffer_done_compressed_packet)
			> pkt->size) {
			dprintk(VIDC_ERR,
				"hal_process_session_ftb_done: bad_pkt_size\n");
			return -E2BIG;
		} else if (pkt->error_type != HFI_ERR_NONE) {
			dprintk(VIDC_ERR,
				"got buffer back with error %x\n",
				pkt->error_type);
			/* Proceed with the FBD */
		}

		data_done.device_id = device_id;
		data_done.session_id = (void *)(uintptr_t)pkt->session_id;
		data_done.status = hfi_map_err_status(pkt->error_type);
		data_done.size = sizeof(struct msm_vidc_cb_data_done);
		data_done.clnt_data = 0;

		data_done.output_done.timestamp_hi = pkt->time_stamp_hi;
		data_done.output_done.timestamp_lo = pkt->time_stamp_lo;
		data_done.output_done.flags1 = pkt->flags;
		data_done.output_done.input_tag = pkt->input_tag;
		data_done.output_done.output_tag = pkt->output_tag;
		data_done.output_done.mark_target = pkt->mark_target;
		data_done.output_done.mark_data = pkt->mark_data;
		data_done.output_done.stats = pkt->stats;
		data_done.output_done.offset1 = pkt->offset;
		data_done.output_done.alloc_len1 = pkt->alloc_len;
		data_done.output_done.filled_len1 = pkt->filled_len;
		data_done.output_done.picture_type = pkt->picture_type;
		data_done.output_done.packet_buffer1 = pkt->packet_buffer;
		data_done.output_done.extra_data_buffer =
			pkt->extra_data_buffer;
		data_done.output_done.buffer_type = HAL_BUFFER_OUTPUT;
	} else /* if (is_decoder) */ {
		struct hfi_msg_session_fbd_uncompressed_plane0_packet *pkt =
		(struct	hfi_msg_session_fbd_uncompressed_plane0_packet *)
		msg_hdr;

		dprintk(VIDC_DBG, "RECEIVED: SESSION_FTB_DONE[%#x]\n",
				pkt->session_id);
		if (sizeof(
			struct hfi_msg_session_fbd_uncompressed_plane0_packet) >
			pkt->size) {
			dprintk(VIDC_ERR,
					"hal_process_session_ftb_done: bad_pkt_size\n");
			return -E2BIG;
		}

		data_done.device_id = device_id;
		data_done.session_id = (void *)(uintptr_t)pkt->session_id;
		data_done.status = hfi_map_err_status(pkt->error_type);
		data_done.size = sizeof(struct msm_vidc_cb_data_done);
		data_done.clnt_data = 0;

		data_done.output_done.stream_id = pkt->stream_id;
		data_done.output_done.view_id = pkt->view_id;
		data_done.output_done.timestamp_hi = pkt->time_stamp_hi;
		data_done.output_done.timestamp_lo = pkt->time_stamp_lo;
		data_done.output_done.flags1 = pkt->flags;
		data_done.output_done.mark_target = pkt->mark_target;
		data_done.output_done.mark_data = pkt->mark_data;
		data_done.output_done.stats = pkt->stats;
		data_done.output_done.alloc_len1 = pkt->alloc_len;
		data_done.output_done.filled_len1 = pkt->filled_len;
		data_done.output_done.offset1 = pkt->offset;
		data_done.output_done.frame_width = pkt->frame_width;
		data_done.output_done.frame_height = pkt->frame_height;
		data_done.output_done.start_x_coord = pkt->start_x_coord;
		data_done.output_done.start_y_coord = pkt->start_y_coord;
		data_done.output_done.input_tag = pkt->input_tag;
		data_done.output_done.input_tag1 = pkt->input_tag2;
		data_done.output_done.output_tag = pkt->output_tag;
		data_done.output_done.picture_type = pkt->picture_type;
		data_done.output_done.packet_buffer1 = pkt->packet_buffer;
		data_done.output_done.extra_data_buffer =
			pkt->extra_data_buffer;

		if (!pkt->stream_id)
			data_done.output_done.buffer_type = HAL_BUFFER_OUTPUT;
		else if (pkt->stream_id == 1)
			data_done.output_done.buffer_type = HAL_BUFFER_OUTPUT2;
	}

	trace_msm_v4l2_vidc_buffer_event_end("FTB",
		(u32)data_done.output_done.packet_buffer1,
		(((u64)data_done.output_done.timestamp_hi) << 32)
		+ ((u64)data_done.output_done.timestamp_lo),
		data_done.output_done.alloc_len1,
		data_done.output_done.filled_len1,
		data_done.output_done.offset1);

	info->response_type = HAL_SESSION_FTB_DONE;
	info->response.data = data_done;

	return 0;
}

static int hfi_process_session_start_done(u32 device_id,
		void *_pkt,
		struct msm_vidc_cb_info *info)
{
	struct hfi_msg_session_start_done_packet *pkt = _pkt;
	struct msm_vidc_cb_cmd_done cmd_done = {0};

	dprintk(VIDC_DBG, "RECEIVED: SESSION_START_DONE[%#x]\n",
			pkt->session_id);

	if (!pkt || pkt->size !=
		sizeof(struct hfi_msg_session_start_done_packet)) {
		dprintk(VIDC_ERR, "%s: bad packet/packet size\n",
			__func__);
		return -E2BIG;
	}

	cmd_done.device_id = device_id;
	cmd_done.session_id = (void *)(uintptr_t)pkt->session_id;
	cmd_done.status = hfi_map_err_status(pkt->error_type);
	cmd_done.size = 0;

	info->response_type = HAL_SESSION_START_DONE;
	info->response.cmd = cmd_done;
	return 0;
}

static int hfi_process_session_stop_done(u32 device_id,
		void *_pkt,
		struct msm_vidc_cb_info *info)
{
	struct hfi_msg_session_stop_done_packet *pkt = _pkt;
	struct msm_vidc_cb_cmd_done cmd_done = {0};

	dprintk(VIDC_DBG, "RECEIVED: SESSION_STOP_DONE[%#x]\n",
			pkt->session_id);

	if (!pkt || pkt->size !=
		sizeof(struct hfi_msg_session_stop_done_packet)) {
		dprintk(VIDC_ERR, "%s: bad packet/packet size\n",
			__func__);
		return -E2BIG;
	}

	cmd_done.device_id = device_id;
	cmd_done.session_id = (void *)(uintptr_t)pkt->session_id;
	cmd_done.status = hfi_map_err_status(pkt->error_type);
	cmd_done.size = 0;

	info->response_type = HAL_SESSION_STOP_DONE;
	info->response.cmd = cmd_done;

	return 0;
}

static int hfi_process_session_rel_res_done(u32 device_id,
		void *_pkt,
		struct msm_vidc_cb_info *info)
{
	struct hfi_msg_session_release_resources_done_packet *pkt = _pkt;
	struct msm_vidc_cb_cmd_done cmd_done = {0};

	dprintk(VIDC_DBG, "RECEIVED: SESSION_RELEASE_RESOURCES_DONE[%#x]\n",
		pkt->session_id);

	if (!pkt || pkt->size !=
		sizeof(struct hfi_msg_session_release_resources_done_packet)) {
		dprintk(VIDC_ERR, "%s: bad packet/packet size\n",
			__func__);
		return -E2BIG;
	}

	cmd_done.device_id = device_id;
	cmd_done.session_id = (void *)(uintptr_t)pkt->session_id;
	cmd_done.status = hfi_map_err_status(pkt->error_type);
	cmd_done.size = 0;

	info->response_type = HAL_SESSION_RELEASE_RESOURCE_DONE;
	info->response.cmd = cmd_done;

	return 0;
}

static int hfi_process_session_rel_buf_done(u32 device_id,
		void *_pkt,
		struct msm_vidc_cb_info *info)
{
	struct hfi_msg_session_release_buffers_done_packet *pkt = _pkt;
	struct msm_vidc_cb_cmd_done cmd_done = {0};

	if (!pkt || pkt->size <
		sizeof(struct hfi_msg_session_release_buffers_done_packet)) {
		dprintk(VIDC_ERR, "bad packet/packet size %d\n",
			pkt ? pkt->size : 0);
		return -E2BIG;
	}
	dprintk(VIDC_DBG, "RECEIVED:SESSION_RELEASE_BUFFER_DONE[%#x]\n",
			pkt->session_id);

	cmd_done.device_id = device_id;
	cmd_done.size = sizeof(struct msm_vidc_cb_cmd_done);
	cmd_done.session_id = (void *)(uintptr_t)pkt->session_id;
	cmd_done.status = hfi_map_err_status(pkt->error_type);
	if (pkt->rg_buffer_info) {
		cmd_done.data.buffer_info =
			*(struct hal_buffer_info *)pkt->rg_buffer_info;
		cmd_done.size = sizeof(struct hal_buffer_info);
	} else {
		dprintk(VIDC_ERR, "invalid payload in rel_buff_done\n");
	}

	info->response_type = HAL_SESSION_RELEASE_BUFFER_DONE;
	info->response.cmd = cmd_done;

	return 0;
}

static int hfi_process_session_end_done(u32 device_id,
		void *_pkt,
		struct msm_vidc_cb_info *info)
{
	struct hfi_msg_sys_session_end_done_packet *pkt = _pkt;
	struct msm_vidc_cb_cmd_done cmd_done = {0};

	dprintk(VIDC_DBG, "RECEIVED: SESSION_END_DONE[%#x]\n", pkt->session_id);

	if (!pkt || pkt->size !=
		sizeof(struct hfi_msg_sys_session_end_done_packet)) {
		dprintk(VIDC_ERR, "%s: bad packet/packet size\n", __func__);
		return -E2BIG;
	}

	cmd_done.device_id = device_id;
	cmd_done.session_id = (void *)(uintptr_t)pkt->session_id;
	cmd_done.status = hfi_map_err_status(pkt->error_type);
	cmd_done.size = 0;

	info->response_type = HAL_SESSION_END_DONE;
	info->response.cmd = cmd_done;

	return 0;
}

static int hfi_process_session_abort_done(u32 device_id,
	void *_pkt,
	struct msm_vidc_cb_info *info)
{
	struct hfi_msg_sys_session_abort_done_packet *pkt = _pkt;
	struct msm_vidc_cb_cmd_done cmd_done = {0};

	dprintk(VIDC_DBG, "RECEIVED: SESSION_ABORT_DONE[%#x]\n",
			pkt->session_id);

	if (!pkt || pkt->size !=
		sizeof(struct hfi_msg_sys_session_abort_done_packet)) {
		dprintk(VIDC_ERR, "%s: bad packet/packet size: %d\n",
				__func__, pkt ? pkt->size : 0);
		return -E2BIG;
	}
	cmd_done.device_id = device_id;
	cmd_done.session_id = (void *)(uintptr_t)pkt->session_id;
	cmd_done.status = hfi_map_err_status(pkt->error_type);
	cmd_done.size = 0;

	info->response_type = HAL_SESSION_ABORT_DONE;
	info->response.cmd = cmd_done;

	return 0;
}

static void hfi_process_sys_get_prop_image_version(
		struct hfi_msg_sys_property_info_packet *pkt)
{
	int i = 0;
	u32 smem_block_size = 0;
	u8 *smem_table_ptr;
	char version[256];
	const u32 version_string_size = 128;
	const u32 smem_image_index_venus = 14 * 128;
	u8 *str_image_version;
	int req_bytes;

	req_bytes = pkt->size - sizeof(*pkt);
	if (req_bytes < version_string_size ||
			!pkt->rg_property_data[1] ||
			pkt->num_properties > 1) {
		dprintk(VIDC_ERR,
				"hfi_process_sys_get_prop_image_version: bad_pkt: %d\n",
				req_bytes);
		return;
	}
	str_image_version = (u8 *)&pkt->rg_property_data[1];
	/*
	 * The version string returned by firmware includes null
	 * characters at the start and in between. Replace the null
	 * characters with space, to print the version info.
	 */
	for (i = 0; i < version_string_size; i++) {
		if (str_image_version[i] != '\0')
			version[i] = str_image_version[i];
		else
			version[i] = ' ';
	}
	version[i] = '\0';
	dprintk(VIDC_DBG, "F/W version: %s\n", version);

	smem_table_ptr = smem_get_entry(SMEM_IMAGE_VERSION_TABLE,
			&smem_block_size, 0, SMEM_ANY_HOST_FLAG);
	if ((smem_image_index_venus + version_string_size) <= smem_block_size &&
			smem_table_ptr)
		memcpy(smem_table_ptr + smem_image_index_venus,
				str_image_version, version_string_size);
}

static int hfi_process_sys_property_info(u32 device_id,
		void *_pkt,
		struct msm_vidc_cb_info *info)
{
	struct hfi_msg_sys_property_info_packet *pkt = _pkt;
	if (!pkt) {
		dprintk(VIDC_ERR, "%s: invalid param\n", __func__);
		return -EINVAL;
	} else if (pkt->size < sizeof(*pkt)) {
		dprintk(VIDC_ERR,
				"hfi_process_sys_property_info: bad_pkt_size\n");
		return -E2BIG;
	} else if (!pkt->num_properties) {
		dprintk(VIDC_ERR,
				"hfi_process_sys_property_info: no_properties\n");
		return -EINVAL;
	}

	switch (pkt->rg_property_data[0]) {
	case HFI_PROPERTY_SYS_IMAGE_VERSION:
		hfi_process_sys_get_prop_image_version(pkt);

		*info = (struct msm_vidc_cb_info) {
			.response_type =  HAL_RESPONSE_UNUSED,
		};
		return 0;
	default:
		dprintk(VIDC_DBG,
				"hfi_process_sys_property_info: unknown_prop_id: %x\n",
				pkt->rg_property_data[0]);
		return -ENOTSUPP;
	}

}

static int hfi_process_ignore(u32 device_id,
		void *_pkt,
		struct msm_vidc_cb_info *info)
{
	*info = (struct msm_vidc_cb_info) {
		.response_type =  HAL_RESPONSE_UNUSED,
	};

	return 0;
}

int hfi_process_msg_packet(u32 device_id, struct vidc_hal_msg_pkt_hdr *msg_hdr,
		struct msm_vidc_cb_info *info)
{
	if (!info || !msg_hdr || msg_hdr->size < VIDC_IFACEQ_MIN_PKT_SIZE) {
		dprintk(VIDC_ERR, "%s: bad packet/packet size\n",
			__func__);
		return -EINVAL;
	}

	dprintk(VIDC_DBG, "Parse response %#x\n", msg_hdr->packet);
	switch (msg_hdr->packet) {
	case HFI_MSG_EVENT_NOTIFY:
		return hfi_process_event_notify(device_id,
			(struct hfi_msg_event_notify_packet *)msg_hdr,
			info);
	case  HFI_MSG_SYS_INIT_DONE:
		return hfi_process_sys_init_done(device_id,
			(struct hfi_msg_sys_init_done_packet *)msg_hdr,
			info);
	case HFI_MSG_SYS_SESSION_INIT_DONE:
		return hfi_process_session_init_done(device_id,
			(struct hfi_msg_sys_session_init_done_packet *)msg_hdr,
			info);
	case HFI_MSG_SYS_PROPERTY_INFO:
		return hfi_process_sys_property_info(device_id,
			(struct hfi_msg_sys_property_info_packet *)msg_hdr,
			info);
	case HFI_MSG_SYS_SESSION_END_DONE:
		return hfi_process_session_end_done(device_id,
			(struct hfi_msg_sys_session_end_done_packet *)msg_hdr,
			info);
	case HFI_MSG_SESSION_LOAD_RESOURCES_DONE:
		return hfi_process_session_load_res_done(device_id,
			(struct hfi_msg_session_load_resources_done_packet *)msg_hdr,
			info);
	case HFI_MSG_SESSION_START_DONE:
		return hfi_process_session_start_done(device_id,
			(struct hfi_msg_session_start_done_packet *)msg_hdr,
			info);
	case HFI_MSG_SESSION_STOP_DONE:
		return hfi_process_session_stop_done(device_id,
			(struct hfi_msg_session_stop_done_packet *)msg_hdr,
			info);
	case HFI_MSG_SESSION_EMPTY_BUFFER_DONE:
		return hfi_process_session_etb_done(device_id,
			(struct hfi_msg_session_empty_buffer_done_packet *)msg_hdr,
			info);
	case HFI_MSG_SESSION_FILL_BUFFER_DONE:
		return hfi_process_session_ftb_done(device_id, msg_hdr, info);
	case HFI_MSG_SESSION_FLUSH_DONE:
		return hfi_process_session_flush_done(device_id,
			(struct hfi_msg_session_flush_done_packet *)msg_hdr,
			info);
	case HFI_MSG_SESSION_PROPERTY_INFO:
		return hfi_process_session_prop_info(device_id,
			(struct hfi_msg_session_property_info_packet *)msg_hdr,
			info);
	case HFI_MSG_SESSION_RELEASE_RESOURCES_DONE:
		return hfi_process_session_rel_res_done(device_id,
			(struct hfi_msg_session_release_resources_done_packet *)msg_hdr,
			info);
	case HFI_MSG_SYS_RELEASE_RESOURCE:
		return hfi_process_sys_rel_resource_done(device_id,
			(struct hfi_msg_sys_release_resource_done_packet *)msg_hdr,
			info);
	case HFI_MSG_SESSION_RELEASE_BUFFERS_DONE:
		return hfi_process_session_rel_buf_done(device_id,
			(struct hfi_msg_session_release_buffers_done_packet *)msg_hdr,
			info);
	case HFI_MSG_SYS_SESSION_ABORT_DONE:
		return hfi_process_session_abort_done(device_id,
			(struct hfi_msg_sys_session_abort_done_packet *)msg_hdr,
			info);
	case HFI_MSG_SESSION_SYNC_DONE:
		return hfi_process_ignore(device_id, msg_hdr, info);
	default:
		dprintk(VIDC_DBG, "Unable to parse message: %#x\n",
				msg_hdr->packet);
		break;
	}

<<<<<<< HEAD
	return -ENOTSUPP;
=======
	return pkt_func ?
		pkt_func(device_id, (void *)msg_hdr, info) : -ENOTSUPP;
>>>>>>> 9030d016
}<|MERGE_RESOLUTION|>--- conflicted
+++ resolved
@@ -1944,10 +1944,5 @@
 		break;
 	}
 
-<<<<<<< HEAD
 	return -ENOTSUPP;
-=======
-	return pkt_func ?
-		pkt_func(device_id, (void *)msg_hdr, info) : -ENOTSUPP;
->>>>>>> 9030d016
 }
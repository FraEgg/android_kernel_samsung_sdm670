--- conflicted
+++ resolved
@@ -1083,124 +1083,7 @@
 	return rc;
 }
 
-<<<<<<< HEAD
-static int __unset_imem(struct venus_hfi_device *device)
-{
-	struct vidc_resource_hdr rhdr;
-	struct imem *imem = NULL;
-	int rc = 0;
-	phys_addr_t addr = 0;
-
-	if (!device) {
-		dprintk(VIDC_ERR, "%s Invalid params, device: %p\n",
-			__func__, device);
-		rc = -EINVAL;
-		goto imem_unset_failed;
-	}
-
-	rc = __core_in_valid_state(device);
-	if (!rc) {
-		dprintk(VIDC_WARN, "Core is in bad state, won't unset imem\n");
-		rc = -EINVAL;
-		goto imem_unset_failed;
-	}
-
-	imem = &device->resources.imem;
-	switch (imem->type) {
-	case IMEM_VMEM:
-		rhdr.resource_id = VIDC_RESOURCE_VMEM;
-		addr = imem->vmem;
-		break;
-	default:
-		dprintk(VIDC_ERR, "IMEM of type %d unsupported\n", imem->type);
-		rc = -ENOTSUPP;
-		goto imem_unset_failed;
-	}
-
-	if (!addr) {
-		dprintk(VIDC_INFO, "Trying to unset IMEM which is not set\n");
-		rc = -EINVAL;
-		goto imem_unset_failed;
-	}
-
-	rhdr.resource_handle = imem; /* cookie */
-	rhdr.size = device->res->imem_size;
-
-	init_completion(&release_resources_done);
-
-	rc = __core_release_resource(device, &rhdr);
-	if (rc) {
-		dprintk(VIDC_ERR, "Failed to unset imem on driver\n");
-		goto imem_unset_failed;
-	}
-
-	WARN_ON(!mutex_is_locked(&device->lock));
-	mutex_unlock(&device->lock);
-	rc = wait_for_completion_timeout(&release_resources_done,
-			msecs_to_jiffies(msm_vidc_hw_rsp_timeout));
-	mutex_lock(&device->lock);
-	if (!rc) {
-		dprintk(VIDC_ERR, "Wait timedout in releasing IMEM\n");
-		rc = -EIO;
-		goto imem_unset_failed;
-	}
-	rc = 0;
-
-imem_unset_failed:
-	return rc;
-}
-
-static int __alloc_set_imem(struct venus_hfi_device *device)
-{
-	int rc = 0;
-
-	if (!device->res->imem_size)
-		return 0;
-
-	rc = __alloc_imem(device, device->res->imem_size);
-	if (rc) {
-		dprintk(VIDC_ERR, "Failed to allocate imem: %d\n", rc);
-		goto alloc_failed;
-	}
-
-	rc = __set_imem(device, &device->resources.imem);
-	if (rc) {
-		dprintk(VIDC_ERR, "Failed to set imem to core: %d\n", rc);
-		goto set_failed;
-	}
-
-	return 0;
-set_failed:
-	__free_imem(device);
-alloc_failed:
-	return rc;
-}
-
-static int __unset_free_imem(struct venus_hfi_device *device)
-{
-	int rc = 0;
-
-	if (!device->res->imem_size)
-		return 0;
-
-	rc = __unset_imem(device);
-	if (rc)
-		dprintk(VIDC_WARN, "Failed to unset imem: %d\n", rc);
-
-	rc = __free_imem(device);
-	if (rc) {
-		dprintk(VIDC_WARN, "Failed to free imem: %d\n", rc);
-		goto free_failed;
-	}
-
-free_failed:
-	return rc;
-}
-
 static int __tzbsp_set_video_state(enum tzbsp_video_state state)
-=======
-static inline int __tzbsp_set_video_state(enum tzbsp_video_state state)
->>>>>>> 88396b59
 {
 	struct tzbsp_video_set_state_req cmd = {0};
 	int tzbsp_rsp = 0;

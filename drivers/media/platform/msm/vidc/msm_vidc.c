/* Copyright (c) 2012-2017, The Linux Foundation. All rights reserved.
 *
 * This program is free software; you can redistribute it and/or modify
 * it under the terms of the GNU General Public License version 2 and
 * only version 2 as published by the Free Software Foundation.
 *
 * This program is distributed in the hope that it will be useful,
 * but WITHOUT ANY WARRANTY; without even the implied warranty of
 * MERCHANTABILITY or FITNESS FOR A PARTICULAR PURPOSE.  See the
 * GNU General Public License for more details.
 *
 */

#include <linux/sched.h>
#include <linux/slab.h>
#include <media/msm_vidc.h>
#include "msm_vidc_internal.h"
#include "msm_vidc_debug.h"
#include "msm_vdec.h"
#include "msm_venc.h"
#include "msm_vidc_common.h"
#include <linux/delay.h>
#include "vidc_hfi_api.h"
#include "msm_vidc_dcvs.h"

#define MAX_EVENTS 30

static int get_poll_flags(void *instance)
{
	struct msm_vidc_inst *inst = instance;
	struct vb2_queue *outq = &inst->bufq[OUTPUT_PORT].vb2_bufq;
	struct vb2_queue *capq = &inst->bufq[CAPTURE_PORT].vb2_bufq;
	struct vb2_buffer *out_vb = NULL;
	struct vb2_buffer *cap_vb = NULL;
	unsigned long flags;
	int rc = 0;

	if (v4l2_event_pending(&inst->event_handler))
		rc |= POLLPRI;

	spin_lock_irqsave(&capq->done_lock, flags);
	if (!list_empty(&capq->done_list))
		cap_vb = list_first_entry(&capq->done_list, struct vb2_buffer,
								done_entry);
	if (cap_vb && (cap_vb->state == VB2_BUF_STATE_DONE
				|| cap_vb->state == VB2_BUF_STATE_ERROR))
		rc |= POLLIN | POLLRDNORM;
	spin_unlock_irqrestore(&capq->done_lock, flags);

	spin_lock_irqsave(&outq->done_lock, flags);
	if (!list_empty(&outq->done_list))
		out_vb = list_first_entry(&outq->done_list, struct vb2_buffer,
								done_entry);
	if (out_vb && (out_vb->state == VB2_BUF_STATE_DONE
				|| out_vb->state == VB2_BUF_STATE_ERROR))
		rc |= POLLOUT | POLLWRNORM;
	spin_unlock_irqrestore(&outq->done_lock, flags);

	return rc;
}

int msm_vidc_poll(void *instance, struct file *filp,
		struct poll_table_struct *wait)
{
	struct msm_vidc_inst *inst = instance;
	struct vb2_queue *outq = NULL;
	struct vb2_queue *capq = NULL;

	if (!inst)
		return -EINVAL;

	outq = &inst->bufq[OUTPUT_PORT].vb2_bufq;
	capq = &inst->bufq[CAPTURE_PORT].vb2_bufq;

	poll_wait(filp, &inst->event_handler.wait, wait);
	poll_wait(filp, &capq->done_wq, wait);
	poll_wait(filp, &outq->done_wq, wait);
	return get_poll_flags(inst);
}
EXPORT_SYMBOL(msm_vidc_poll);

int msm_vidc_querycap(void *instance, struct v4l2_capability *cap)
{
	struct msm_vidc_inst *inst = instance;

	if (!inst || !cap)
		return -EINVAL;

	if (inst->session_type == MSM_VIDC_DECODER)
		return msm_vdec_querycap(instance, cap);
	else if (inst->session_type == MSM_VIDC_ENCODER)
		return msm_venc_querycap(instance, cap);
	return -EINVAL;
}
EXPORT_SYMBOL(msm_vidc_querycap);

int msm_vidc_enum_fmt(void *instance, struct v4l2_fmtdesc *f)
{
	struct msm_vidc_inst *inst = instance;

	if (!inst || !f)
		return -EINVAL;

	if (inst->session_type == MSM_VIDC_DECODER)
		return msm_vdec_enum_fmt(instance, f);
	else if (inst->session_type == MSM_VIDC_ENCODER)
		return msm_venc_enum_fmt(instance, f);
	return -EINVAL;
}
EXPORT_SYMBOL(msm_vidc_enum_fmt);

int msm_vidc_s_fmt(void *instance, struct v4l2_format *f)
{
	struct msm_vidc_inst *inst = instance;

	if (!inst || !f)
		return -EINVAL;

	if (inst->session_type == MSM_VIDC_DECODER)
		return msm_vdec_s_fmt(instance, f);
	if (inst->session_type == MSM_VIDC_ENCODER)
		return msm_venc_s_fmt(instance, f);
	return -EINVAL;
}
EXPORT_SYMBOL(msm_vidc_s_fmt);

int msm_vidc_g_fmt(void *instance, struct v4l2_format *f)
{
	struct msm_vidc_inst *inst = instance;

	if (!inst || !f)
		return -EINVAL;

	if (inst->session_type == MSM_VIDC_DECODER)
		return msm_vdec_g_fmt(instance, f);
	else if (inst->session_type == MSM_VIDC_ENCODER)
		return msm_venc_g_fmt(instance, f);
	return -EINVAL;
}
EXPORT_SYMBOL(msm_vidc_g_fmt);

int msm_vidc_s_ctrl(void *instance, struct v4l2_control *control)
{
	struct msm_vidc_inst *inst = instance;

	if (!inst || !control)
		return -EINVAL;

	return msm_comm_s_ctrl(instance, control);
}
EXPORT_SYMBOL(msm_vidc_s_ctrl);

int msm_vidc_g_ctrl(void *instance, struct v4l2_control *control)
{
	struct msm_vidc_inst *inst = instance;

	if (!inst || !control)
		return -EINVAL;

	return msm_comm_g_ctrl(instance, control);
}
EXPORT_SYMBOL(msm_vidc_g_ctrl);

int msm_vidc_s_ext_ctrl(void *instance, struct v4l2_ext_controls *control)
{
	struct msm_vidc_inst *inst = instance;
	if (!inst || !control)
		return -EINVAL;

	if (inst->session_type == MSM_VIDC_DECODER)
		return msm_vdec_s_ext_ctrl(instance, control);
	if (inst->session_type == MSM_VIDC_ENCODER)
		return msm_venc_s_ext_ctrl(instance, control);
	return -EINVAL;
}
EXPORT_SYMBOL(msm_vidc_s_ext_ctrl);

int msm_vidc_reqbufs(void *instance, struct v4l2_requestbuffers *b)
{
	struct msm_vidc_inst *inst = instance;

	if (!inst || !b)
		return -EINVAL;

	if (inst->session_type == MSM_VIDC_DECODER)
		return msm_vdec_reqbufs(instance, b);
	if (inst->session_type == MSM_VIDC_ENCODER)
		return msm_venc_reqbufs(instance, b);
	return -EINVAL;
}
EXPORT_SYMBOL(msm_vidc_reqbufs);

struct buffer_info *get_registered_buf(struct msm_vidc_inst *inst,
		struct v4l2_buffer *b, int idx, int *plane)
{
	struct buffer_info *temp;
	struct buffer_info *ret = NULL;
	int i;
	int fd = b->m.planes[idx].reserved[0];
	u32 buff_off = b->m.planes[idx].reserved[1];
	u32 size = b->m.planes[idx].length;
	ion_phys_addr_t device_addr = b->m.planes[idx].m.userptr;

	if (fd < 0 || !plane) {
		dprintk(VIDC_ERR, "Invalid input\n");
		goto err_invalid_input;
	}

	WARN(!mutex_is_locked(&inst->registeredbufs.lock),
		"Registered buf lock is not acquired for %s", __func__);

	*plane = 0;
	list_for_each_entry(temp, &inst->registeredbufs.list, list) {
		for (i = 0; i < min(temp->num_planes, VIDEO_MAX_PLANES); i++) {
			bool ion_hndl_matches = temp->handle[i] ?
				msm_smem_compare_buffers(inst->mem_client, fd,
				temp->handle[i]->smem_priv) : false;
			bool device_addr_matches = device_addr ==
						temp->device_addr[i];
			bool contains_within = CONTAINS(temp->buff_off[i],
					temp->size[i], buff_off) ||
				CONTAINS(buff_off, size, temp->buff_off[i]);
			bool overlaps = OVERLAPS(buff_off, size,
					temp->buff_off[i], temp->size[i]);

			if (!temp->inactive &&
				(ion_hndl_matches || device_addr_matches) &&
				(contains_within || overlaps)) {
				dprintk(VIDC_DBG,
						"This memory region is already mapped\n");
				ret = temp;
				*plane = i;
				break;
			}
		}
		if (ret)
			break;
	}

err_invalid_input:
	return ret;
}

static struct msm_smem *get_same_fd_buffer(struct msm_vidc_inst *inst, int fd)
{
	struct buffer_info *temp;
	struct msm_smem *same_fd_handle = NULL;

	int i;

	if (!fd)
		return NULL;

	if (!inst || fd < 0) {
		dprintk(VIDC_ERR, "%s: Invalid input\n", __func__);
		goto err_invalid_input;
	}

	mutex_lock(&inst->registeredbufs.lock);
	list_for_each_entry(temp, &inst->registeredbufs.list, list) {
		for (i = 0; i < min(temp->num_planes, VIDEO_MAX_PLANES); i++) {
			bool ion_hndl_matches = temp->handle[i] ?
				msm_smem_compare_buffers(inst->mem_client, fd,
				temp->handle[i]->smem_priv) : false;
			if (ion_hndl_matches && temp->mapped[i])  {
				temp->same_fd_ref[i]++;
				dprintk(VIDC_INFO,
				"Found same fd buffer\n");
				same_fd_handle = temp->handle[i];
				break;
			}
		}
		if (same_fd_handle)
			break;
	}
	mutex_unlock(&inst->registeredbufs.lock);

err_invalid_input:
	return same_fd_handle;
}

struct buffer_info *device_to_uvaddr(struct msm_vidc_list *buf_list,
				ion_phys_addr_t device_addr)
{
	struct buffer_info *temp = NULL;
	bool found = false;
	int i;

	if (!buf_list || !device_addr) {
		dprintk(VIDC_ERR,
			"Invalid input- device_addr: %pa buf_list: %pK\n",
			&device_addr, buf_list);
		goto err_invalid_input;
	}

	mutex_lock(&buf_list->lock);
	list_for_each_entry(temp, &buf_list->list, list) {
		for (i = 0; i < min(temp->num_planes, VIDEO_MAX_PLANES); i++) {
			if (!temp->inactive &&
				temp->device_addr[i] == device_addr)  {
				dprintk(VIDC_INFO,
				"Found same fd buffer\n");
				found = true;
				break;
			}
		}

		if (found)
			break;
	}
	mutex_unlock(&buf_list->lock);

err_invalid_input:
	return temp;
}

static inline void populate_buf_info(struct buffer_info *binfo,
			struct v4l2_buffer *b, u32 i)
{
	if (i >= VIDEO_MAX_PLANES) {
		dprintk(VIDC_ERR, "%s: Invalid input\n", __func__);
		return;
	}
	binfo->type = b->type;
	binfo->fd[i] = b->m.planes[i].reserved[0];
	binfo->buff_off[i] = b->m.planes[i].reserved[1];
	binfo->size[i] = b->m.planes[i].length;
	binfo->uvaddr[i] = b->m.planes[i].m.userptr;
	binfo->num_planes = b->length;
	binfo->memory = b->memory;
	binfo->v4l2_index = b->index;
	binfo->timestamp.tv_sec = b->timestamp.tv_sec;
	binfo->timestamp.tv_usec = b->timestamp.tv_usec;
	dprintk(VIDC_DBG, "%s: fd[%d] = %d b->index = %d",
			__func__, i, binfo->fd[0], b->index);
}

static inline void repopulate_v4l2_buffer(struct v4l2_buffer *b,
					struct buffer_info *binfo)
{
	int i = 0;
	b->type = binfo->type;
	b->length = binfo->num_planes;
	b->memory = binfo->memory;
	b->index = binfo->v4l2_index;
	b->timestamp.tv_sec = binfo->timestamp.tv_sec;
	b->timestamp.tv_usec = binfo->timestamp.tv_usec;
	binfo->dequeued = false;
	for (i = 0; i < binfo->num_planes; ++i) {
		b->m.planes[i].reserved[0] = binfo->fd[i];
		b->m.planes[i].reserved[1] = binfo->buff_off[i];
		b->m.planes[i].length = binfo->size[i];
		b->m.planes[i].m.userptr = binfo->device_addr[i];
		dprintk(VIDC_DBG, "%s %d %d %d %pa\n", __func__, binfo->fd[i],
				binfo->buff_off[i], binfo->size[i],
				&binfo->device_addr[i]);
	}
}

static struct msm_smem *map_buffer(struct msm_vidc_inst *inst,
		struct v4l2_plane *p, enum hal_buffer buffer_type)
{
	struct msm_smem *handle = NULL;
	handle = msm_comm_smem_user_to_kernel(inst,
				p->reserved[0],
				p->reserved[1],
				buffer_type);
	if (!handle) {
		dprintk(VIDC_ERR,
			"%s: Failed to get device buffer address\n", __func__);
		return NULL;
	}
	return handle;
}

static inline enum hal_buffer get_hal_buffer_type(
		struct msm_vidc_inst *inst, struct v4l2_buffer *b)
{
	if (b->type == V4L2_BUF_TYPE_VIDEO_OUTPUT_MPLANE)
		return HAL_BUFFER_INPUT;
	else if (b->type == V4L2_BUF_TYPE_VIDEO_CAPTURE_MPLANE)
		return HAL_BUFFER_OUTPUT;
	else
		return -EINVAL;
}

static inline bool is_dynamic_output_buffer_mode(struct v4l2_buffer *b,
				struct msm_vidc_inst *inst)
{
	return b->type == V4L2_BUF_TYPE_VIDEO_CAPTURE_MPLANE &&
		inst->buffer_mode_set[CAPTURE_PORT] == HAL_BUFFER_MODE_DYNAMIC;
}


static inline bool is_encoder_input_buffer(struct v4l2_buffer *b,
				struct msm_vidc_inst *inst)
{
	return b->type == V4L2_BUF_TYPE_VIDEO_OUTPUT_MPLANE &&
			inst->session_type == MSM_VIDC_ENCODER;
}

static inline void save_v4l2_buffer(struct v4l2_buffer *b,
						struct buffer_info *binfo)
{
	int i = 0;
	for (i = 0; i < b->length; ++i) {
		if (EXTRADATA_IDX(b->length) &&
			(i == EXTRADATA_IDX(b->length)) &&
			!b->m.planes[i].length) {
			continue;
		}
		populate_buf_info(binfo, b, i);
	}
}

int map_and_register_buf(struct msm_vidc_inst *inst, struct v4l2_buffer *b)
{
	struct buffer_info *binfo = NULL;
	struct buffer_info *temp = NULL, *iterator = NULL;
	int plane = 0;
	int i = 0, rc = 0;
	struct msm_smem *same_fd_handle = NULL;

	if (!b || !inst) {
		dprintk(VIDC_ERR, "%s: invalid input\n", __func__);
		return -EINVAL;
	}

	binfo = kzalloc(sizeof(*binfo), GFP_KERNEL);
	if (!binfo) {
		dprintk(VIDC_ERR, "Out of memory\n");
		rc = -ENOMEM;
		goto exit;
	}
	if (b->length > VIDEO_MAX_PLANES) {
		dprintk(VIDC_ERR, "Num planes exceeds max: %d, %d\n",
			b->length, VIDEO_MAX_PLANES);
		rc = -EINVAL;
		goto exit;
	}

	dprintk(VIDC_DBG, "[MAP] Create binfo = %pK fd = %d type = %d\n",
			binfo, b->m.planes[0].reserved[0], b->type);

	for (i = 0; i < b->length; ++i) {
		rc = 0;
		if (EXTRADATA_IDX(b->length) &&
			(i == EXTRADATA_IDX(b->length)) &&
			!b->m.planes[i].length) {
			continue;
		}
		mutex_lock(&inst->registeredbufs.lock);
		temp = get_registered_buf(inst, b, i, &plane);
		if (temp && !is_dynamic_output_buffer_mode(b, inst)) {
			dprintk(VIDC_DBG,
				"This memory region has already been prepared\n");
			rc = 0;
			mutex_unlock(&inst->registeredbufs.lock);
			goto exit;
		}

		if (temp && is_dynamic_output_buffer_mode(b, inst) && !i) {
			/*
			* Buffer is already present in registered list
			* increment ref_count, populate new values of v4l2
			* buffer in existing buffer_info struct.
			*
			* We will use the saved buffer info and queue it when
			* we receive RELEASE_BUFFER_REFERENCE EVENT from f/w.
			*/
			dprintk(VIDC_DBG, "[MAP] Buffer already prepared\n");
			temp->inactive = false;
			list_for_each_entry(iterator,
				&inst->registeredbufs.list, list) {
				if (iterator == temp) {
					rc = buf_ref_get(inst, temp);
					save_v4l2_buffer(b, temp);
					break;
				}
			}
		}
		mutex_unlock(&inst->registeredbufs.lock);
		/*
		 * rc == 1,
		 * buffer is mapped, fw has released all reference, so skip
		 * mapping and queue it immediately.
		 *
		 * rc == 2,
		 * buffer is mapped and fw is holding a reference, hold it in
		 * the driver and queue it later when fw has released
		 */
		if (rc == 1) {
			rc = 0;
			goto exit;
		} else if (rc == 2) {
			rc = -EEXIST;
			goto exit;
		}

		same_fd_handle = get_same_fd_buffer(
				inst, b->m.planes[i].reserved[0]);

		populate_buf_info(binfo, b, i);
		if (same_fd_handle) {
			binfo->device_addr[i] =
			same_fd_handle->device_addr + binfo->buff_off[i];
			b->m.planes[i].m.userptr = binfo->device_addr[i];
			binfo->mapped[i] = false;
			binfo->handle[i] = same_fd_handle;
		} else {
			binfo->handle[i] = map_buffer(inst, &b->m.planes[i],
					get_hal_buffer_type(inst, b));
			if (!binfo->handle[i]) {
				rc = -EINVAL;
				goto exit;
			}

			binfo->mapped[i] = true;
			binfo->device_addr[i] = binfo->handle[i]->device_addr +
				binfo->buff_off[i];
			b->m.planes[i].m.userptr = binfo->device_addr[i];
		}

		/* We maintain one ref count for all planes*/
		if (!i && is_dynamic_output_buffer_mode(b, inst)) {
			rc = buf_ref_get(inst, binfo);
			if (rc < 0)
				goto exit;
		}
		dprintk(VIDC_DBG,
			"%s: [MAP] binfo = %pK, handle[%d] = %pK, device_addr = %pa, fd = %d, offset = %d, mapped = %d\n",
			__func__, binfo, i, binfo->handle[i],
			&binfo->device_addr[i], binfo->fd[i],
			binfo->buff_off[i], binfo->mapped[i]);
	}

	mutex_lock(&inst->registeredbufs.lock);
	list_add_tail(&binfo->list, &inst->registeredbufs.list);
	mutex_unlock(&inst->registeredbufs.lock);
	return 0;

exit:
	kfree(binfo);
	return rc;
}
int unmap_and_deregister_buf(struct msm_vidc_inst *inst,
			struct buffer_info *binfo)
{
	int i = 0;
	struct buffer_info *temp = NULL;
	bool found = false, keep_node = false;

	if (!inst || !binfo) {
		dprintk(VIDC_ERR, "%s invalid param: %pK %pK\n",
			__func__, inst, binfo);
		return -EINVAL;
	}

	WARN(!mutex_is_locked(&inst->registeredbufs.lock),
		"Registered buf lock is not acquired for %s", __func__);

	/*
	* Make sure the buffer to be unmapped and deleted
	* from the registered list is present in the list.
	*/
	list_for_each_entry(temp, &inst->registeredbufs.list, list) {
		if (temp == binfo) {
			found = true;
			break;
		}
	}

	/*
	* Free the buffer info only if
	* - buffer info has not been deleted from registered list
	* - vidc client has called dqbuf on the buffer
	* - no references are held on the buffer
	*/
	if (!found || !temp || !temp->pending_deletion || !temp->dequeued)
		goto exit;

	for (i = 0; i < temp->num_planes; i++) {
		dprintk(VIDC_DBG,
			"%s: [UNMAP] binfo = %pK, handle[%d] = %pK, device_addr = %pa, fd = %d, offset = %d, mapped = %d\n",
			__func__, temp, i, temp->handle[i],
			&temp->device_addr[i], temp->fd[i],
			temp->buff_off[i], temp->mapped[i]);
		/*
		* Unmap the handle only if the buffer has been mapped and no
		* other buffer has a reference to this buffer.
		* In case of buffers with same fd, we will map the buffer only
		* once and subsequent buffers will refer to the mapped buffer's
		* device address.
		* For buffers which share the same fd, do not unmap and keep
		* the buffer info in registered list.
		*/
		if (temp->handle[i] && temp->mapped[i] &&
			!temp->same_fd_ref[i]) {
			msm_comm_smem_free(inst,
				temp->handle[i]);
		}

		if (temp->same_fd_ref[i])
			keep_node = true;
		else {
			temp->fd[i] = 0;
			temp->handle[i] = 0;
			temp->device_addr[i] = 0;
			temp->uvaddr[i] = 0;
		}
	}
	if (!keep_node) {
		dprintk(VIDC_DBG, "[UNMAP] AND-FREED binfo: %pK\n", temp);
		list_del(&temp->list);
		kfree(temp);
	} else {
		temp->inactive = true;
		dprintk(VIDC_DBG, "[UNMAP] NOT-FREED binfo: %pK\n", temp);
	}
exit:
	return 0;
}


int qbuf_dynamic_buf(struct msm_vidc_inst *inst,
			struct buffer_info *binfo)
{
	struct v4l2_buffer b = {0};
	struct v4l2_plane plane[VIDEO_MAX_PLANES] = { {0} };

	if (!binfo) {
		dprintk(VIDC_ERR, "%s invalid param: %pK\n", __func__, binfo);
		return -EINVAL;
	}
	dprintk(VIDC_DBG, "%s fd[0] = %d\n", __func__, binfo->fd[0]);

	b.m.planes = plane;
	repopulate_v4l2_buffer(&b, binfo);

	if (inst->session_type == MSM_VIDC_DECODER)
		return msm_vdec_qbuf(inst, &b);
	if (inst->session_type == MSM_VIDC_ENCODER)
		return msm_venc_qbuf(inst, &b);

	return -EINVAL;
}

int output_buffer_cache_invalidate(struct msm_vidc_inst *inst,
				struct buffer_info *binfo)
{
	int i = 0;
	int rc = 0;

	if (!inst) {
		dprintk(VIDC_ERR, "%s: invalid inst: %pK\n", __func__, inst);
		return -EINVAL;
	}

	if (!binfo) {
		dprintk(VIDC_ERR, "%s: invalid buffer info: %pK\n",
			__func__, inst);
		return -EINVAL;
	}

	if (binfo->type != V4L2_BUF_TYPE_VIDEO_CAPTURE_MPLANE)
		return 0;


	for (i = 0; i < binfo->num_planes; i++) {
		if (binfo->handle[i]) {
			rc = msm_comm_smem_cache_operations(inst,
				binfo->handle[i], SMEM_CACHE_INVALIDATE);
			if (rc) {
				dprintk(VIDC_ERR,
					"%s: Failed to clean caches: %d\n",
					__func__, rc);
				return -EINVAL;
			}
		} else
			dprintk(VIDC_DBG, "%s: NULL handle for plane %d\n",
					__func__, i);
	}
	return 0;
}

static bool valid_v4l2_buffer(struct v4l2_buffer *b,
		struct msm_vidc_inst *inst) {
	enum vidc_ports port =
		!V4L2_TYPE_IS_MULTIPLANAR(b->type) ? MAX_PORT_NUM :
		b->type == V4L2_BUF_TYPE_VIDEO_CAPTURE_MPLANE ? CAPTURE_PORT :
		b->type == V4L2_BUF_TYPE_VIDEO_OUTPUT_MPLANE ? OUTPUT_PORT :
								MAX_PORT_NUM;

	return port != MAX_PORT_NUM &&
		inst->fmts[port].num_planes == b->length;
}

int msm_vidc_prepare_buf(void *instance, struct v4l2_buffer *b)
{
	struct msm_vidc_inst *inst = instance;

	if (!inst || !inst->core || !b || !valid_v4l2_buffer(b, inst))
		return -EINVAL;

	if (inst->state == MSM_VIDC_CORE_INVALID ||
		inst->core->state == VIDC_CORE_INVALID)
		return -EINVAL;

	if (is_dynamic_output_buffer_mode(b, inst))
		return 0;

	if (map_and_register_buf(inst, b))
		return -EINVAL;

	if (inst->session_type == MSM_VIDC_DECODER)
		return msm_vdec_prepare_buf(instance, b);
	if (inst->session_type == MSM_VIDC_ENCODER)
		return msm_venc_prepare_buf(instance, b);
	return -EINVAL;
}
EXPORT_SYMBOL(msm_vidc_prepare_buf);

int msm_vidc_release_buffers(void *instance, int buffer_type)
{
	struct msm_vidc_inst *inst = instance;
	struct buffer_info *bi, *dummy;
	struct v4l2_buffer buffer_info;
	struct v4l2_plane plane[VIDEO_MAX_PLANES];
	int i, rc = 0;

	if (!inst)
		return -EINVAL;

	if (!inst->in_reconfig &&
		inst->state > MSM_VIDC_LOAD_RESOURCES &&
		inst->state < MSM_VIDC_RELEASE_RESOURCES_DONE) {
		rc = msm_comm_try_state(inst, MSM_VIDC_RELEASE_RESOURCES_DONE);
		if (rc) {
			dprintk(VIDC_ERR,
					"Failed to move inst: %pK to release res done\n",
					inst);
		}
	}

	/*
	* In dynamic buffer mode, driver needs to release resources,
	* but not call release buffers on firmware, as the buffers
	* were never registered with firmware.
	*/
	if (buffer_type == V4L2_BUF_TYPE_VIDEO_CAPTURE_MPLANE &&
		inst->buffer_mode_set[CAPTURE_PORT] ==
				HAL_BUFFER_MODE_DYNAMIC) {
		goto free_and_unmap;
	}

	mutex_lock(&inst->registeredbufs.lock);
	list_for_each_entry(bi, &inst->registeredbufs.list, list) {
		bool release_buf = false;

		if (bi->type == buffer_type) {
			buffer_info.type = bi->type;
			for (i = 0; i < min(bi->num_planes, VIDEO_MAX_PLANES);
						i++) {
				plane[i].reserved[0] = bi->fd[i];
				plane[i].reserved[1] = bi->buff_off[i];
				plane[i].length = bi->size[i];
				plane[i].m.userptr = bi->device_addr[i];
				buffer_info.m.planes = plane;
				dprintk(VIDC_DBG,
					"Releasing buffer: %d, %d, %d\n",
					buffer_info.m.planes[i].reserved[0],
					buffer_info.m.planes[i].reserved[1],
					buffer_info.m.planes[i].length);
			}
			buffer_info.length = bi->num_planes;
			release_buf = true;
		}

		if (!release_buf)
			continue;
		if (inst->session_type == MSM_VIDC_DECODER)
			rc = msm_vdec_release_buf(instance,
				&buffer_info);
		if (inst->session_type == MSM_VIDC_ENCODER)
			rc = msm_venc_release_buf(instance,
				&buffer_info);
		if (rc)
			dprintk(VIDC_ERR,
				"Failed Release buffer: %d, %d, %d\n",
				buffer_info.m.planes[0].reserved[0],
				buffer_info.m.planes[0].reserved[1],
				buffer_info.m.planes[0].length);
	}
	mutex_unlock(&inst->registeredbufs.lock);

free_and_unmap:
	mutex_lock(&inst->registeredbufs.lock);
	list_for_each_entry_safe(bi, dummy, &inst->registeredbufs.list, list) {
		if (bi->type == buffer_type) {
			list_del(&bi->list);
			for (i = 0; i < bi->num_planes; i++) {
				if (bi->handle[i] && bi->mapped[i]) {
					dprintk(VIDC_DBG,
						"%s: [UNMAP] binfo = %pK, handle[%d] = %pK, device_addr = %pa, fd = %d, offset = %d, mapped = %d\n",
						__func__, bi, i, bi->handle[i],
						&bi->device_addr[i], bi->fd[i],
						bi->buff_off[i], bi->mapped[i]);
					msm_comm_smem_free(inst,
							bi->handle[i]);
				}
			}
			kfree(bi);
		}
	}
	mutex_unlock(&inst->registeredbufs.lock);
	return rc;
}
EXPORT_SYMBOL(msm_vidc_release_buffers);

int msm_vidc_qbuf(void *instance, struct v4l2_buffer *b)
{
	struct msm_vidc_inst *inst = instance;
	struct buffer_info *binfo;
	int plane = 0;
	int rc = 0;
	int i;

	if (!inst || !inst->core || !b || !valid_v4l2_buffer(b, inst))
		return -EINVAL;

	if (inst->state == MSM_VIDC_CORE_INVALID ||
		inst->core->state == VIDC_CORE_INVALID)
		return -EINVAL;

	rc = map_and_register_buf(inst, b);
	if (rc == -EEXIST) {
		if (atomic_read(&inst->in_flush) &&
			is_dynamic_output_buffer_mode(b, inst)) {
			dprintk(VIDC_ERR,
				"Flush in progress, do not hold any buffers in driver\n");
			msm_comm_flush_dynamic_buffers(inst);
		}
		return 0;
	}
	if (rc)
		return rc;

	for (i = 0; i < b->length; ++i) {
		if (EXTRADATA_IDX(b->length) &&
			(i == EXTRADATA_IDX(b->length)) &&
			!b->m.planes[i].length) {
			b->m.planes[i].m.userptr = 0;
			continue;
		}
		mutex_lock(&inst->registeredbufs.lock);
		binfo = get_registered_buf(inst, b, i, &plane);
		mutex_unlock(&inst->registeredbufs.lock);
		if (!binfo) {
			dprintk(VIDC_ERR,
				"This buffer is not registered: %d, %d, %d\n",
				b->m.planes[i].reserved[0],
				b->m.planes[i].reserved[1],
				b->m.planes[i].length);
			goto err_invalid_buff;
		}
		b->m.planes[i].m.userptr = binfo->device_addr[i];
		dprintk(VIDC_DBG, "Queueing device address = %pa\n",
				&binfo->device_addr[i]);

		if (inst->fmts[OUTPUT_PORT].fourcc ==
			V4L2_PIX_FMT_HEVC_HYBRID && binfo->handle[i] &&
			b->type == V4L2_BUF_TYPE_VIDEO_CAPTURE_MPLANE) {
			rc = msm_comm_smem_cache_operations(inst,
				binfo->handle[i], SMEM_CACHE_INVALIDATE);
			if (rc) {
				dprintk(VIDC_ERR,
					"Failed to inv caches: %d\n", rc);
				goto err_invalid_buff;
			}
		}

		if (binfo->handle[i] &&
			(b->type == V4L2_BUF_TYPE_VIDEO_OUTPUT_MPLANE)) {
			rc = msm_comm_smem_cache_operations(inst,
					binfo->handle[i], SMEM_CACHE_CLEAN);
			if (rc) {
				dprintk(VIDC_ERR,
					"Failed to clean caches: %d\n", rc);
				goto err_invalid_buff;
			}
		}
	}

	if (inst->session_type == MSM_VIDC_DECODER)
		return msm_vdec_qbuf(instance, b);
	if (inst->session_type == MSM_VIDC_ENCODER)
		return msm_venc_qbuf(instance, b);

err_invalid_buff:
	return -EINVAL;
}
EXPORT_SYMBOL(msm_vidc_qbuf);

int msm_vidc_dqbuf(void *instance, struct v4l2_buffer *b)
{
	struct msm_vidc_inst *inst = instance;
	struct buffer_info *buffer_info = NULL;
	int i = 0, rc = 0;

	if (!inst || !b || !valid_v4l2_buffer(b, inst))
		return -EINVAL;

	if (inst->session_type == MSM_VIDC_DECODER)
		rc = msm_vdec_dqbuf(instance, b);
	if (inst->session_type == MSM_VIDC_ENCODER)
		rc = msm_venc_dqbuf(instance, b);

	if (rc)
		return rc;

	for (i = b->length - 1; i >= 0 ; i--) {
		if (EXTRADATA_IDX(b->length) &&
			i == EXTRADATA_IDX(b->length)) {
			continue;
		}
		buffer_info = device_to_uvaddr(&inst->registeredbufs,
			b->m.planes[i].m.userptr);

		if (!buffer_info) {
			dprintk(VIDC_ERR,
				"%s no buffer info registered for buffer addr: %#lx\n",
				__func__, b->m.planes[i].m.userptr);
			return -EINVAL;
		}

		b->m.planes[i].m.userptr = buffer_info->uvaddr[i];
		b->m.planes[i].reserved[0] = buffer_info->fd[i];
		b->m.planes[i].reserved[1] = buffer_info->buff_off[i];
		if (!(inst->flags & VIDC_SECURE) && !b->m.planes[i].m.userptr) {
			dprintk(VIDC_ERR,
			"%s: Failed to find user virtual address, %#lx, %d, %d\n",
			__func__, b->m.planes[i].m.userptr, b->type, i);
			return -EINVAL;
		}
	}

	if (!buffer_info) {
		dprintk(VIDC_ERR,
			"%s: error - no buffer info found in registered list\n",
			__func__);
		return -EINVAL;
	}

	rc = output_buffer_cache_invalidate(inst, buffer_info);
	if (rc)
		return rc;

<<<<<<< HEAD
	if (is_dynamic_output_buffer_mode(b, inst) ||
		is_encoder_input_buffer(b, inst)) {
=======
	if (is_dynamic_output_buffer_mode(b, inst)) {
>>>>>>> e045a95c
		buffer_info->dequeued = true;

		dprintk(VIDC_DBG, "[DEQUEUED]: fd[0] = %d\n",
			buffer_info->fd[0]);
		mutex_lock(&inst->registeredbufs.lock);
		rc = unmap_and_deregister_buf(inst, buffer_info);
		mutex_unlock(&inst->registeredbufs.lock);
	}

	return rc;
}
EXPORT_SYMBOL(msm_vidc_dqbuf);

int msm_vidc_streamon(void *instance, enum v4l2_buf_type i)
{
	struct msm_vidc_inst *inst = instance;

	if (!inst)
		return -EINVAL;

	if (inst->session_type == MSM_VIDC_DECODER)
		return msm_vdec_streamon(instance, i);
	if (inst->session_type == MSM_VIDC_ENCODER)
		return msm_venc_streamon(instance, i);
	return -EINVAL;
}
EXPORT_SYMBOL(msm_vidc_streamon);

int msm_vidc_streamoff(void *instance, enum v4l2_buf_type i)
{
	struct msm_vidc_inst *inst = instance;

	if (!inst)
		return -EINVAL;

	if (inst->session_type == MSM_VIDC_DECODER)
		return msm_vdec_streamoff(instance, i);
	if (inst->session_type == MSM_VIDC_ENCODER)
		return msm_venc_streamoff(instance, i);
	return -EINVAL;
}
EXPORT_SYMBOL(msm_vidc_streamoff);

int msm_vidc_enum_framesizes(void *instance, struct v4l2_frmsizeenum *fsize)
{
	struct msm_vidc_inst *inst = instance;
	struct msm_vidc_capability *capability = NULL;

	if (!inst || !fsize) {
		dprintk(VIDC_ERR, "%s: invalid parameter: %pK %pK\n",
				__func__, inst, fsize);
		return -EINVAL;
	}
	if (!inst->core)
		return -EINVAL;

	capability = &inst->capability;
	fsize->type = V4L2_FRMSIZE_TYPE_STEPWISE;
	fsize->stepwise.min_width = capability->width.min;
	fsize->stepwise.max_width = capability->width.max;
	fsize->stepwise.step_width = capability->width.step_size;
	fsize->stepwise.min_height = capability->height.min;
	fsize->stepwise.max_height = capability->height.max;
	fsize->stepwise.step_height = capability->height.step_size;
	return 0;
}
EXPORT_SYMBOL(msm_vidc_enum_framesizes);

static void *vidc_get_userptr(void *alloc_ctx, unsigned long vaddr,
				unsigned long size, int write)
{
	return (void *)0xdeadbeef;
}

static void vidc_put_userptr(void *buf_priv)
{
}

static const struct vb2_mem_ops msm_vidc_vb2_mem_ops = {
	.get_userptr = vidc_get_userptr,
	.put_userptr = vidc_put_userptr,
};

static inline int vb2_bufq_init(struct msm_vidc_inst *inst,
		enum v4l2_buf_type type, enum session_type sess)
{
	struct vb2_queue *q = NULL;
	if (type == V4L2_BUF_TYPE_VIDEO_CAPTURE_MPLANE) {
		q = &inst->bufq[CAPTURE_PORT].vb2_bufq;
	} else if (type == V4L2_BUF_TYPE_VIDEO_OUTPUT_MPLANE) {
		q = &inst->bufq[OUTPUT_PORT].vb2_bufq;
	} else {
		dprintk(VIDC_ERR, "buf_type = %d not recognised\n", type);
		return -EINVAL;
	}

	q->type = type;
	q->io_modes = VB2_MMAP | VB2_USERPTR;
	q->io_flags = 0;
	q->timestamp_flags = V4L2_BUF_FLAG_TIMESTAMP_COPY;

	if (sess == MSM_VIDC_DECODER)
		q->ops = msm_vdec_get_vb2q_ops();
	else if (sess == MSM_VIDC_ENCODER)
		q->ops = msm_venc_get_vb2q_ops();
	q->mem_ops = &msm_vidc_vb2_mem_ops;
	q->drv_priv = inst;
	return vb2_queue_init(q);
}

static int setup_event_queue(void *inst,
				struct video_device *pvdev)
{
	int rc = 0;
	struct msm_vidc_inst *vidc_inst = (struct msm_vidc_inst *)inst;

	v4l2_fh_init(&vidc_inst->event_handler, pvdev);
	v4l2_fh_add(&vidc_inst->event_handler);

	return rc;
}

int msm_vidc_subscribe_event(void *inst, const struct v4l2_event_subscription *sub)
{
	int rc = 0;
	struct msm_vidc_inst *vidc_inst = (struct msm_vidc_inst *)inst;

	if (!inst || !sub)
		return -EINVAL;

	rc = v4l2_event_subscribe(&vidc_inst->event_handler, sub, MAX_EVENTS, NULL);
	return rc;
}
EXPORT_SYMBOL(msm_vidc_subscribe_event);

int msm_vidc_unsubscribe_event(void *inst, const struct v4l2_event_subscription *sub)
{
	int rc = 0;
	struct msm_vidc_inst *vidc_inst = (struct msm_vidc_inst *)inst;

	if (!inst || !sub)
		return -EINVAL;

	rc = v4l2_event_unsubscribe(&vidc_inst->event_handler, sub);
	return rc;
}
EXPORT_SYMBOL(msm_vidc_unsubscribe_event);

int msm_vidc_dqevent(void *inst, struct v4l2_event *event)
{
	int rc = 0;
	struct msm_vidc_inst *vidc_inst = (struct msm_vidc_inst *)inst;

	if (!inst || !event)
		return -EINVAL;

	rc = v4l2_event_dequeue(&vidc_inst->event_handler, event, false);
	return rc;
}
EXPORT_SYMBOL(msm_vidc_dqevent);

static bool msm_vidc_check_for_inst_overload(struct msm_vidc_core *core)
{
	u32 instance_count = 0;
	u32 secure_instance_count = 0;
	struct msm_vidc_inst *inst = NULL;
	bool overload = false;

	mutex_lock(&core->lock);
	list_for_each_entry(inst, &core->instances, list) {
		instance_count++;
		/* This flag is not updated yet for the current instance */
		if (inst->flags & VIDC_SECURE)
			secure_instance_count++;
	}
	mutex_unlock(&core->lock);

	/* Instance count includes current instance as well. */

	if ((instance_count > core->resources.max_inst_count) ||
		(secure_instance_count > core->resources.max_secure_inst_count))
		overload = true;
	return overload;
}

void *msm_vidc_open(int core_id, int session_type)
{
	struct msm_vidc_inst *inst = NULL;
	struct msm_vidc_core *core = NULL;
	int rc = 0;
	int i = 0;
	if (core_id >= MSM_VIDC_CORES_MAX ||
			session_type >= MSM_VIDC_MAX_DEVICES) {
		dprintk(VIDC_ERR, "Invalid input, core_id = %d, session = %d\n",
			core_id, session_type);
		goto err_invalid_core;
	}
	core = get_vidc_core(core_id);
	if (!core) {
		dprintk(VIDC_ERR,
			"Failed to find core for core_id = %d\n", core_id);
		goto err_invalid_core;
	}

	inst = kzalloc(sizeof(*inst), GFP_KERNEL);
	if (!inst) {
		dprintk(VIDC_ERR, "Failed to allocate memory\n");
		rc = -ENOMEM;
		goto err_invalid_core;
	}

	pr_info(VIDC_DBG_TAG "Opening video instance: %pK, %d\n",
		VIDC_MSG_PRIO2STRING(VIDC_INFO), inst, session_type);
	mutex_init(&inst->sync_lock);
	mutex_init(&inst->bufq[CAPTURE_PORT].lock);
	mutex_init(&inst->bufq[OUTPUT_PORT].lock);
	mutex_init(&inst->lock);

	INIT_MSM_VIDC_LIST(&inst->pendingq);
	INIT_MSM_VIDC_LIST(&inst->scratchbufs);
	INIT_MSM_VIDC_LIST(&inst->persistbufs);
	INIT_MSM_VIDC_LIST(&inst->pending_getpropq);
	INIT_MSM_VIDC_LIST(&inst->outputbufs);
	INIT_MSM_VIDC_LIST(&inst->registeredbufs);

	kref_init(&inst->kref);

	inst->session_type = session_type;
	inst->state = MSM_VIDC_CORE_UNINIT_DONE;
	inst->core = core;
	inst->bit_depth = MSM_VIDC_BIT_DEPTH_8;
	inst->instant_bitrate = 0;
	inst->pic_struct = MSM_VIDC_PIC_STRUCT_PROGRESSIVE;
	inst->colour_space = MSM_VIDC_BT601_6_525;

	for (i = SESSION_MSG_INDEX(SESSION_MSG_START);
		i <= SESSION_MSG_INDEX(SESSION_MSG_END); i++) {
		init_completion(&inst->completions[i]);
	}
	inst->mem_client = msm_smem_new_client(SMEM_ION,
					&inst->core->resources, session_type);
	if (!inst->mem_client) {
		dprintk(VIDC_ERR, "Failed to create memory client\n");
		goto fail_mem_client;
	}
	if (session_type == MSM_VIDC_DECODER) {
		msm_vdec_inst_init(inst);
		rc = msm_vdec_ctrl_init(inst);
	} else if (session_type == MSM_VIDC_ENCODER) {
		msm_venc_inst_init(inst);
		rc = msm_venc_ctrl_init(inst);
	}

	if (rc)
		goto fail_bufq_capture;

	msm_dcvs_init(inst);
	rc = vb2_bufq_init(inst, V4L2_BUF_TYPE_VIDEO_CAPTURE_MPLANE,
			session_type);
	if (rc) {
		dprintk(VIDC_ERR,
			"Failed to initialize vb2 queue on capture port\n");
		goto fail_bufq_capture;
	}
	rc = vb2_bufq_init(inst, V4L2_BUF_TYPE_VIDEO_OUTPUT_MPLANE,
			session_type);
	if (rc) {
		dprintk(VIDC_ERR,
			"Failed to initialize vb2 queue on capture port\n");
		goto fail_bufq_output;
	}

	setup_event_queue(inst, &core->vdev[session_type].vdev);

	mutex_lock(&core->lock);
	list_add_tail(&inst->list, &core->instances);
	mutex_unlock(&core->lock);

	rc = msm_comm_try_state(inst, MSM_VIDC_CORE_INIT_DONE);
	if (rc) {
		dprintk(VIDC_ERR,
			"Failed to move video instance to init state\n");
		goto fail_init;
	}

	if (msm_vidc_check_for_inst_overload(core)) {
		dprintk(VIDC_ERR,
			"Instance count reached Max limit, rejecting session");
		goto fail_init;
	}

	inst->debugfs_root =
		msm_vidc_debugfs_init_inst(inst, core->debugfs_root);

	return inst;
fail_init:
	v4l2_fh_del(&inst->event_handler);
	v4l2_fh_exit(&inst->event_handler);
	vb2_queue_release(&inst->bufq[OUTPUT_PORT].vb2_bufq);

	mutex_lock(&core->lock);
	list_del(&inst->list);
	mutex_unlock(&core->lock);

fail_bufq_output:
	vb2_queue_release(&inst->bufq[CAPTURE_PORT].vb2_bufq);
fail_bufq_capture:
	msm_comm_ctrl_deinit(inst);
	msm_smem_delete_client(inst->mem_client);
fail_mem_client:
	kfree(inst);
	inst = NULL;
err_invalid_core:
	return inst;
}
EXPORT_SYMBOL(msm_vidc_open);

static void cleanup_instance(struct msm_vidc_inst *inst)
{
	struct vb2_buf_entry *entry, *dummy;
	if (inst) {

		mutex_lock(&inst->pendingq.lock);
		list_for_each_entry_safe(entry, dummy, &inst->pendingq.list,
				list) {
			list_del(&entry->list);
			kfree(entry);
		}
		mutex_unlock(&inst->pendingq.lock);

		if (msm_comm_release_scratch_buffers(inst, false)) {
			dprintk(VIDC_ERR,
				"Failed to release scratch buffers\n");
		}

		if (msm_comm_release_persist_buffers(inst)) {
			dprintk(VIDC_ERR,
				"Failed to release persist buffers\n");
		}

		if (msm_comm_release_output_buffers(inst)) {
			dprintk(VIDC_ERR,
				"Failed to release output buffers\n");
		}

		if (inst->extradata_handle)
			msm_comm_smem_free(inst, inst->extradata_handle);

		mutex_lock(&inst->pending_getpropq.lock);
		if (!list_empty(&inst->pending_getpropq.list)) {
			dprintk(VIDC_ERR,
				"pending_getpropq not empty\n");
			WARN_ON(VIDC_DBG_WARN_ENABLE);
		}
		mutex_unlock(&inst->pending_getpropq.lock);
	}
}

int msm_vidc_destroy(struct msm_vidc_inst *inst)
{
	struct msm_vidc_core *core;
	int i = 0;

	if (!inst || !inst->core)
		return -EINVAL;

	core = inst->core;

	mutex_lock(&core->lock);
	/* inst->list lives in core->instances */
	list_del(&inst->list);
	mutex_unlock(&core->lock);

	msm_comm_ctrl_deinit(inst);

	v4l2_fh_del(&inst->event_handler);
	v4l2_fh_exit(&inst->event_handler);

	for (i = 0; i < MAX_PORT_NUM; i++)
		vb2_queue_release(&inst->bufq[i].vb2_bufq);

	mutex_destroy(&inst->sync_lock);
	mutex_destroy(&inst->bufq[CAPTURE_PORT].lock);
	mutex_destroy(&inst->bufq[OUTPUT_PORT].lock);
	mutex_destroy(&inst->lock);

	msm_vidc_debugfs_deinit_inst(inst);
	pr_info(VIDC_DBG_TAG "Closed video instance: %pK\n",
			VIDC_MSG_PRIO2STRING(VIDC_INFO), inst);
	kfree(inst);
	return 0;
}

int msm_vidc_close(void *instance)
{
	void close_helper(struct kref *kref)
	{
		struct msm_vidc_inst *inst = container_of(kref,
				struct msm_vidc_inst, kref);

		msm_vidc_destroy(inst);
	}

	struct msm_vidc_inst *inst = instance;
	struct buffer_info *bi, *dummy;
	int rc = 0;

	if (!inst || !inst->core)
		return -EINVAL;


	mutex_lock(&inst->registeredbufs.lock);
	list_for_each_entry_safe(bi, dummy, &inst->registeredbufs.list, list) {
		if (bi->type == V4L2_BUF_TYPE_VIDEO_OUTPUT_MPLANE) {
			int i = 0;

			list_del(&bi->list);

			for (i = 0; i < min(bi->num_planes, VIDEO_MAX_PLANES);
					i++) {
				if (bi->handle[i] && bi->mapped[i])
					msm_comm_smem_free(inst, bi->handle[i]);
			}

			kfree(bi);
		}
	}
	mutex_unlock(&inst->registeredbufs.lock);

	cleanup_instance(inst);
	if (inst->state != MSM_VIDC_CORE_INVALID &&
		inst->core->state != VIDC_CORE_INVALID)
		rc = msm_comm_try_state(inst, MSM_VIDC_CORE_UNINIT);
	else
		rc = msm_comm_force_cleanup(inst);
	if (rc)
		dprintk(VIDC_ERR,
			"Failed to move video instance to uninit state\n");

	msm_comm_session_clean(inst);
	msm_smem_delete_client(inst->mem_client);

	kref_put(&inst->kref, close_helper);
	return 0;
}
EXPORT_SYMBOL(msm_vidc_close);

int msm_vidc_suspend(int core_id)
{
	return msm_comm_suspend(core_id);
}
EXPORT_SYMBOL(msm_vidc_suspend);
<|MERGE_RESOLUTION|>--- conflicted
+++ resolved
@@ -955,12 +955,7 @@
 	if (rc)
 		return rc;
 
-<<<<<<< HEAD
-	if (is_dynamic_output_buffer_mode(b, inst) ||
-		is_encoder_input_buffer(b, inst)) {
-=======
 	if (is_dynamic_output_buffer_mode(b, inst)) {
->>>>>>> e045a95c
 		buffer_info->dequeued = true;
 
 		dprintk(VIDC_DBG, "[DEQUEUED]: fd[0] = %d\n",

--- conflicted
+++ resolved
@@ -140,10 +140,7 @@
 	struct cam_isp_bw_config_internal     bw_config[CAM_IFE_HW_NUM_MAX];
 	struct cam_isp_bw_config_internal_ab  bw_config_ab[CAM_IFE_HW_NUM_MAX];
 	bool                                bw_config_valid[CAM_IFE_HW_NUM_MAX];
-<<<<<<< HEAD
-=======
 	uint32_t                            fps;
->>>>>>> 15457316
 };
 
 

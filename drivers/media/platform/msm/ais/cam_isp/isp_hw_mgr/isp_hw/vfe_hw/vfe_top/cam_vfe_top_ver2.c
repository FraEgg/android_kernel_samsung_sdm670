/* Copyright (c) 2017-2019, The Linux Foundation. All rights reserved.
 *
 * This program is free software; you can redistribute it and/or modify
 * it under the terms of the GNU General Public License version 2 and
 * only version 2 as published by the Free Software Foundation.
 *
 * This program is distributed in the hope that it will be useful,
 * but WITHOUT ANY WARRANTY; without even the implied warranty of
 * MERCHANTABILITY or FITNESS FOR A PARTICULAR PURPOSE.  See the
 * GNU General Public License for more details.
 */

#include <linux/slab.h>
#include "cam_io_util.h"
#include "cam_cdm_util.h"
#include "cam_vfe_hw_intf.h"
#include "cam_vfe_top.h"
#include "cam_vfe_top_ver2.h"
#include "cam_debug_util.h"
#include "cam_cpas_api.h"
#include "cam_vfe_soc.h"

#define CAM_VFE_HW_RESET_HW_AND_REG_VAL       0x00003F9F
#define CAM_VFE_HW_RESET_HW_VAL               0x00003F87
#define CAM_VFE_DELAY_BW_REDUCTION_NUM_FRAMES 3

struct cam_vfe_top_ver2_common_data {
	struct cam_hw_soc_info                     *soc_info;
	struct cam_hw_intf                         *hw_intf;
	struct cam_vfe_top_ver2_reg_offset_common  *common_reg;
	struct cam_vfe_top_dump_data               *dump_data;
};

struct cam_vfe_top_ver2_priv {
	struct cam_vfe_top_ver2_common_data common_data;
	struct cam_isp_resource_node        mux_rsrc[CAM_VFE_TOP_VER2_MUX_MAX];
	unsigned long                       hw_clk_rate;
	struct cam_axi_vote             applied_axi_vote;
	struct cam_axi_vote             req_axi_vote[CAM_VFE_TOP_VER2_MUX_MAX];
	unsigned long                   req_clk_rate[CAM_VFE_TOP_VER2_MUX_MAX];
	struct cam_axi_vote             last_vote[CAM_CPAS_HANDLE_MAX]
					[CAM_VFE_TOP_VER2_MUX_MAX *
					CAM_VFE_DELAY_BW_REDUCTION_NUM_FRAMES];
	uint32_t                        last_counter[CAM_CPAS_HANDLE_MAX];
	enum cam_vfe_bw_control_action
		axi_vote_control[CAM_VFE_TOP_VER2_MUX_MAX];
	enum cam_cpas_handle_id cpashdl_type[CAM_VFE_TOP_VER2_MUX_MAX];
};

static int cam_vfe_top_mux_get_base(struct cam_vfe_top_ver2_priv *top_priv,
	void *cmd_args, uint32_t arg_size)
{
	uint32_t                          size = 0;
	uint32_t                          mem_base = 0;
	struct cam_isp_hw_get_cmd_update *cdm_args  = cmd_args;
	struct cam_cdm_utils_ops         *cdm_util_ops = NULL;

	if (arg_size != sizeof(struct cam_isp_hw_get_cmd_update)) {
		CAM_ERR(CAM_ISP, "Error! Invalid cmd size");
		return -EINVAL;
	}

	if (!cdm_args || !cdm_args->res || !top_priv ||
		!top_priv->common_data.soc_info) {
		CAM_ERR(CAM_ISP, "Error! Invalid args");
		return -EINVAL;
	}

	cdm_util_ops =
		(struct cam_cdm_utils_ops *)cdm_args->res->cdm_ops;

	if (!cdm_util_ops) {
		CAM_ERR(CAM_ISP, "Invalid CDM ops");
		return -EINVAL;
	}

	size = cdm_util_ops->cdm_required_size_changebase();
	/* since cdm returns dwords, we need to convert it into bytes */
	if ((size * 4) > cdm_args->cmd.size) {
		CAM_ERR(CAM_ISP, "buf size:%d is not sufficient, expected: %d",
			cdm_args->cmd.size, size);
		return -EINVAL;
	}

	mem_base = CAM_SOC_GET_REG_MAP_CAM_BASE(
		top_priv->common_data.soc_info, VFE_CORE_BASE_IDX);
	CAM_DBG(CAM_ISP, "core %d mem_base 0x%x",
		top_priv->common_data.soc_info->index, mem_base);

	cdm_util_ops->cdm_write_changebase(
	cdm_args->cmd.cmd_buf_addr, mem_base);
	cdm_args->cmd.used_bytes = (size * 4);

	return 0;
}

static int cam_vfe_top_set_hw_clk_rate(
	struct cam_vfe_top_ver2_priv *top_priv)
{
	struct cam_hw_soc_info        *soc_info = NULL;
	int                            i, rc = 0;
	unsigned long                  max_clk_rate = 0;

	soc_info = top_priv->common_data.soc_info;

	for (i = 0; i < CAM_VFE_TOP_VER2_MUX_MAX; i++) {
		if (top_priv->req_clk_rate[i] > max_clk_rate)
			max_clk_rate = top_priv->req_clk_rate[i];
	}
	if (max_clk_rate == top_priv->hw_clk_rate)
		return 0;

	CAM_DBG(CAM_ISP, "VFE: Clock name=%s idx=%d clk=%llu",
		soc_info->clk_name[soc_info->src_clk_idx],
		soc_info->src_clk_idx, max_clk_rate);

	rc = cam_soc_util_set_src_clk_rate(soc_info, max_clk_rate);

	if (!rc)
		top_priv->hw_clk_rate = max_clk_rate;
	else
		CAM_ERR(CAM_ISP, "Set Clock rate failed, rc=%d", rc);

	return rc;
}

static int cam_vfe_top_set_axi_bw_vote(
	struct cam_vfe_top_ver2_priv *top_priv,
	bool start_stop)
{
	struct cam_axi_vote sum = {0, 0, 0};
	struct cam_axi_vote to_be_applied_axi_vote = {0, 0, 0};
	int i, rc = 0;
	struct cam_hw_soc_info   *soc_info =
		top_priv->common_data.soc_info;
	struct cam_vfe_soc_private *soc_private =
		soc_info->soc_private;
	bool apply_bw_update = false;
	enum cam_cpas_handle_id cpashdl_type;
	struct cam_axi_vote *last_vote = NULL;
	struct cam_axi_vote *applied_axi_vote = NULL;

	if (!soc_private) {
		CAM_ERR(CAM_ISP, "Error soc_private NULL");
		return -EINVAL;
	}

	for (cpashdl_type = 0; cpashdl_type < CAM_CPAS_HANDLE_MAX;
		cpashdl_type++) {

		if ((soc_private->cpas_version != CAM_CPAS_TITAN_175_V120)
			&& cpashdl_type)
			continue;

		sum.uncompressed_bw = sum.compressed_bw = 0;
		sum.compressed_bw_ab = 0;
		to_be_applied_axi_vote.uncompressed_bw = 0;
		to_be_applied_axi_vote.compressed_bw = 0;
		to_be_applied_axi_vote.compressed_bw_ab = 0;
		apply_bw_update = false;

		for (i = 0; i < CAM_VFE_TOP_VER2_MUX_MAX; i++) {
			if (top_priv->axi_vote_control[i] ==
				CAM_VFE_BW_CONTROL_INCLUDE &&
				top_priv->cpashdl_type[i] ==
				cpashdl_type) {
				sum.uncompressed_bw +=
				top_priv->req_axi_vote[i].uncompressed_bw;
				sum.compressed_bw +=
				top_priv->req_axi_vote[i].compressed_bw;
				sum.compressed_bw_ab +=
				top_priv->req_axi_vote[i].compressed_bw_ab;
			}
		}
		applied_axi_vote = &top_priv->applied_axi_vote;

		CAM_DBG(CAM_ISP,
			"Updating BW (ib, ib, ab) from (%llu %llu %llu) to (%llu %llu %llu)",
			applied_axi_vote->uncompressed_bw,
			applied_axi_vote->compressed_bw,
			applied_axi_vote->compressed_bw_ab,
			sum.uncompressed_bw,
			sum.compressed_bw,
			sum.compressed_bw_ab);

		last_vote = top_priv->last_vote[cpashdl_type];

		last_vote[top_priv->last_counter[cpashdl_type]] = sum;
		top_priv->last_counter[cpashdl_type] =
			(top_priv->last_counter[cpashdl_type] + 1) %
			(CAM_VFE_TOP_VER2_MUX_MAX *
			CAM_VFE_DELAY_BW_REDUCTION_NUM_FRAMES);

		if ((applied_axi_vote->uncompressed_bw ==
			sum.uncompressed_bw) &&
			(applied_axi_vote->compressed_bw ==
			sum.compressed_bw) &&
			(applied_axi_vote->compressed_bw_ab ==
			sum.compressed_bw_ab)) {
			CAM_DBG(CAM_ISP, "BW config unchanged %llu %llu %llu",
				applied_axi_vote->uncompressed_bw,
				applied_axi_vote->compressed_bw,
				applied_axi_vote->compressed_bw_ab);
			return 0;
		}

		if (start_stop == true) {
			rc = cam_cpas_update_axi_vote(
				soc_private->cpas_handle[cpashdl_type],
				&to_be_applied_axi_vote);
			if (!rc) {
				applied_axi_vote->uncompressed_bw =
					to_be_applied_axi_vote.uncompressed_bw;
				applied_axi_vote->compressed_bw =
					to_be_applied_axi_vote.compressed_bw;
				applied_axi_vote->compressed_bw_ab =
					to_be_applied_axi_vote.compressed_bw_ab;
			}
			return rc;
		}

		/*
		 * Find max bw request in last few frames. This is the bw
		 * that we want to vote to CPAS now.
		 */
		for (i = 0; i < (CAM_VFE_TOP_VER2_MUX_MAX *
			CAM_VFE_DELAY_BW_REDUCTION_NUM_FRAMES); i++) {
			if (to_be_applied_axi_vote.compressed_bw <
				last_vote[i].compressed_bw)
				to_be_applied_axi_vote.compressed_bw =
					last_vote[i].compressed_bw;

			if (to_be_applied_axi_vote.compressed_bw_ab <
				last_vote[i].compressed_bw_ab)
				to_be_applied_axi_vote.compressed_bw_ab =
					last_vote[i].compressed_bw_ab;

			if (to_be_applied_axi_vote.uncompressed_bw <
					last_vote[i].uncompressed_bw)
				to_be_applied_axi_vote.uncompressed_bw =
					last_vote[i].uncompressed_bw;
<<<<<<< HEAD
		}

		if ((to_be_applied_axi_vote.uncompressed_bw !=
			applied_axi_vote->uncompressed_bw) ||
			(to_be_applied_axi_vote.compressed_bw !=
			applied_axi_vote->compressed_bw) ||
			(to_be_applied_axi_vote.compressed_bw_ab !=
			applied_axi_vote->compressed_bw_ab))
			apply_bw_update = true;

		CAM_DBG(CAM_ISP, "apply_bw_update=%d", apply_bw_update);

		if (apply_bw_update == true) {
			rc = cam_cpas_update_axi_vote(
				soc_private->cpas_handle[cpashdl_type],
				&to_be_applied_axi_vote);
			if (!rc) {
				applied_axi_vote->uncompressed_bw =
					to_be_applied_axi_vote.uncompressed_bw;
				applied_axi_vote->compressed_bw =
					to_be_applied_axi_vote.compressed_bw;
				applied_axi_vote->compressed_bw_ab =
					to_be_applied_axi_vote.compressed_bw_ab;
			} else {
				CAM_ERR(CAM_ISP, "BW request failed, rc=%d",
					rc);
			}
		}
	}
	return rc;
=======
		}

		if ((to_be_applied_axi_vote.uncompressed_bw !=
			applied_axi_vote->uncompressed_bw) ||
			(to_be_applied_axi_vote.compressed_bw !=
			applied_axi_vote->compressed_bw) ||
			(to_be_applied_axi_vote.compressed_bw_ab !=
			applied_axi_vote->compressed_bw_ab))
			apply_bw_update = true;

		CAM_DBG(CAM_ISP, "apply_bw_update=%d", apply_bw_update);

		if (apply_bw_update == true) {
			rc = cam_cpas_update_axi_vote(
				soc_private->cpas_handle[cpashdl_type],
				&to_be_applied_axi_vote);
			if (!rc) {
				applied_axi_vote->uncompressed_bw =
					to_be_applied_axi_vote.uncompressed_bw;
				applied_axi_vote->compressed_bw =
					to_be_applied_axi_vote.compressed_bw;
				applied_axi_vote->compressed_bw_ab =
					to_be_applied_axi_vote.compressed_bw_ab;
			} else {
				CAM_ERR(CAM_ISP, "BW request failed, rc=%d",
					rc);
			}
		}
	}
	return rc;
}

static int cam_vfe_top_fs_update(
	struct cam_vfe_top_ver2_priv *top_priv,
	void *cmd_args, uint32_t arg_size)
{
	struct cam_vfe_fe_update_args *cmd_update = cmd_args;

	if (cmd_update->node_res->process_cmd)
		return cmd_update->node_res->process_cmd(cmd_update->node_res,
			CAM_ISP_HW_CMD_FE_UPDATE_IN_RD, cmd_args, arg_size);

	return 0;
}

static int cam_vfe_top_fps_config(
	struct cam_vfe_top_ver2_priv *top_priv,
	void *cmd_args, uint32_t arg_size)
{
	struct cam_vfe_fps_config_args *cmd_update = NULL;

	cmd_update =
		(struct cam_vfe_fps_config_args *)cmd_args;

	if (cmd_update->node_res->process_cmd)
		return cmd_update->node_res->process_cmd(cmd_update->node_res,
			CAM_ISP_HW_CMD_FPS_CONFIG, cmd_args, arg_size);

	return 0;
>>>>>>> 15457316
}

static int cam_vfe_top_fs_update(
	struct cam_vfe_top_ver2_priv *top_priv,
	void *cmd_args, uint32_t arg_size)
{
	struct cam_vfe_fe_update_args *cmd_update = cmd_args;

	if (cmd_update->node_res->process_cmd)
		return cmd_update->node_res->process_cmd(cmd_update->node_res,
			CAM_ISP_HW_CMD_FE_UPDATE_IN_RD, cmd_args, arg_size);

	return 0;
}

static int cam_vfe_top_clock_update(
	struct cam_vfe_top_ver2_priv *top_priv,
	void *cmd_args, uint32_t arg_size)
{
	struct cam_vfe_clock_update_args     *clk_update = NULL;
	struct cam_isp_resource_node         *res = NULL;
	struct cam_hw_info                   *hw_info = NULL;
	int                                   i, rc = 0;

	clk_update =
		(struct cam_vfe_clock_update_args *)cmd_args;
	res = clk_update->node_res;

	if (!res || !res->hw_intf->hw_priv) {
		CAM_ERR(CAM_ISP, "Invalid input res %pK", res);
		return -EINVAL;
	}

	hw_info = res->hw_intf->hw_priv;

	if (res->res_type != CAM_ISP_RESOURCE_VFE_IN ||
		res->res_id >= CAM_ISP_HW_VFE_IN_MAX) {
		CAM_ERR(CAM_ISP, "VFE:%d Invalid res_type:%d res id%d",
			res->hw_intf->hw_idx, res->res_type,
			res->res_id);
		return -EINVAL;
	}

	for (i = 0; i < CAM_VFE_TOP_VER2_MUX_MAX; i++) {
		if (top_priv->mux_rsrc[i].res_id == res->res_id) {
			top_priv->req_clk_rate[i] = clk_update->clk_rate;
			break;
		}
	}

	if (hw_info->hw_state != CAM_HW_STATE_POWER_UP) {
		CAM_DBG(CAM_ISP,
			"VFE:%d Not ready to set clocks yet :%d",
			res->hw_intf->hw_idx,
			hw_info->hw_state);
	} else
		rc = cam_vfe_top_set_hw_clk_rate(top_priv);

	return rc;
}

static int cam_vfe_top_bw_update(
	struct cam_vfe_top_ver2_priv *top_priv,
	void *cmd_args, uint32_t arg_size)
{
	struct cam_vfe_bw_update_args        *bw_update = NULL;
	struct cam_isp_resource_node         *res = NULL;
	struct cam_hw_info                   *hw_info = NULL;
	int                                   rc = 0;
	int                                   i;

	bw_update = (struct cam_vfe_bw_update_args *)cmd_args;
	res = bw_update->node_res;

	if (!res || !res->hw_intf->hw_priv)
		return -EINVAL;

	hw_info = res->hw_intf->hw_priv;

	if (res->res_type != CAM_ISP_RESOURCE_VFE_IN ||
		res->res_id >= CAM_ISP_HW_VFE_IN_MAX) {
		CAM_ERR(CAM_ISP, "VFE:%d Invalid res_type:%d res id%d",
			res->hw_intf->hw_idx, res->res_type,
			res->res_id);
		return -EINVAL;
	}

	for (i = 0; i < CAM_VFE_TOP_VER2_MUX_MAX; i++) {
		if (top_priv->mux_rsrc[i].res_id == res->res_id) {
			top_priv->req_axi_vote[i].uncompressed_bw =
				bw_update->camnoc_bw_bytes;
			top_priv->req_axi_vote[i].compressed_bw =
				bw_update->external_bw_bytes;
			top_priv->req_axi_vote[i].compressed_bw_ab =
				bw_update->external_bw_bytes_ab;
			top_priv->axi_vote_control[i] =
				CAM_VFE_BW_CONTROL_INCLUDE;
			break;
		}
	}

	if (hw_info->hw_state != CAM_HW_STATE_POWER_UP) {
		CAM_ERR_RATE_LIMIT(CAM_ISP,
			"VFE:%d Not ready to set BW yet :%d",
			res->hw_intf->hw_idx,
			hw_info->hw_state);
	} else
		rc = cam_vfe_top_set_axi_bw_vote(top_priv, false);

	return rc;
}

static int cam_vfe_top_bw_control(
	struct cam_vfe_top_ver2_priv *top_priv,
	 void *cmd_args, uint32_t arg_size)
{
	struct cam_vfe_bw_control_args       *bw_ctrl = NULL;
	struct cam_isp_resource_node         *res = NULL;
	struct cam_hw_info                   *hw_info = NULL;
	int                                   rc = 0;
	int                                   i;

	bw_ctrl = (struct cam_vfe_bw_control_args *)cmd_args;
	res = bw_ctrl->node_res;

	if (!res || !res->hw_intf->hw_priv)
		return -EINVAL;

	hw_info = res->hw_intf->hw_priv;

	if (res->res_type != CAM_ISP_RESOURCE_VFE_IN ||
		res->res_id >= CAM_ISP_HW_VFE_IN_MAX) {
		CAM_ERR(CAM_ISP, "VFE:%d Invalid res_type:%d res id%d",
			res->hw_intf->hw_idx, res->res_type,
			res->res_id);
		return -EINVAL;
	}

	for (i = 0; i < CAM_VFE_TOP_VER2_MUX_MAX; i++) {
		if (top_priv->mux_rsrc[i].res_id == res->res_id) {
			top_priv->axi_vote_control[i] = bw_ctrl->action;
			break;
		}
	}

	if (hw_info->hw_state != CAM_HW_STATE_POWER_UP) {
		CAM_ERR_RATE_LIMIT(CAM_ISP,
			"VFE:%d Not ready to set BW yet :%d",
			res->hw_intf->hw_idx,
			hw_info->hw_state);
	} else {
		rc = cam_vfe_top_set_axi_bw_vote(top_priv, true);
	}

	return rc;
}

static int cam_vfe_top_mux_get_reg_update(
	struct cam_vfe_top_ver2_priv *top_priv,
	void *cmd_args, uint32_t arg_size)
{
	struct cam_isp_hw_get_cmd_update  *cmd_update = cmd_args;

	if (cmd_update->res->process_cmd)
		return cmd_update->res->process_cmd(cmd_update->res,
			CAM_ISP_HW_CMD_GET_REG_UPDATE, cmd_args, arg_size);

	return -EINVAL;
}

<<<<<<< HEAD
=======
static int cam_vfe_top_mux_get_rdi_irq_mask(
	struct cam_vfe_top_ver2_priv *top_priv,
	void *cmd_args, uint32_t arg_size)
{
	struct cam_isp_hw_get_cmd_update  *cmd_update = cmd_args;

	if (cmd_update->res->process_cmd)
		return cmd_update->res->process_cmd(cmd_update->res,
			CAM_ISP_HW_CMD_GET_RDI_IRQ_MASK, cmd_args, arg_size);

	return -EINVAL;
}

>>>>>>> 15457316
static int cam_vfe_get_irq_register_dump(
	struct cam_vfe_top_ver2_priv *top_priv,
	void *cmd_args, uint32_t arg_size)
{
	struct cam_isp_hw_get_cmd_update  *cmd_update = cmd_args;

	if (cmd_update->res->process_cmd)
		cmd_update->res->process_cmd(cmd_update->res,
		CAM_ISP_HW_CMD_GET_IRQ_REGISTER_DUMP, cmd_args, arg_size);

	return 0;
}

<<<<<<< HEAD
=======
static int cam_vfe_hw_dump(
	struct cam_vfe_top_ver2_priv *top_priv,
	void *cmd_args,
	uint32_t arg_size)
{
	struct cam_isp_hw_dump_args *dump_args =
		(struct cam_isp_hw_dump_args *)cmd_args;
	struct cam_hw_soc_info            *soc_info;
	uint32_t i, j;
	struct cam_vfe_top_dump_data *dump_data;
	uint32_t reg_dump_size = 0, lut_dump_size = 0;
	uint32_t reg_start_offset;
	uint32_t val = 0;
	uint32_t num_reg;
	void __iomem *reg_base;
	uint32_t *addr, *start;
	struct cam_isp_hw_dump_header *hdr;
	uint8_t *dst;

	if (!dump_args->cpu_addr || !dump_args->buf_len) {
		CAM_ERR(CAM_ISP,
		    "lnvalid addr len %zu", dump_args->buf_len);
		return -EINVAL;
	}
	dump_data = top_priv->common_data.dump_data;
	soc_info = top_priv->common_data.soc_info;

	/*Dump registers */
	for (i = 0; i < dump_data->num_reg_dump_entries; i++)
		reg_dump_size += (dump_data->reg_entry[i].reg_dump_end -
			dump_data->reg_entry[i].reg_dump_start);
	/*
	 * We dump the offset as well, so the total size dumped becomes
	 * multiplied by 2
	 */
	reg_dump_size *= 2;
	for (i = 0; i < dump_data->num_lut_dump_entries; i++)
		lut_dump_size += ((dump_data->lut_entry[i].lut_addr_size) *
			(dump_data->lut_entry[i].lut_word_size/8));

	if ((dump_args->buf_len - dump_args->offset) <
		(lut_dump_size + reg_dump_size +
		sizeof(struct cam_isp_hw_dump_header))) {
		CAM_ERR(CAM_ISP, "Dump buffer exhaust");
		return 0;
	}
	dst = (char *)dump_args->cpu_addr + dump_args->offset;
	hdr = (struct cam_isp_hw_dump_header *)dst;
	hdr->word_size = sizeof(uint32_t);
	snprintf(hdr->tag, CAM_ISP_HW_DUMP_TAG_MAX_LEN, "VFE_REG:");
	addr = (uint32_t *)(dst + sizeof(struct cam_isp_hw_dump_header));
	start = addr;
	*addr++ = soc_info->index;
	for (i = 0; i < dump_data->num_reg_dump_entries; i++) {
		num_reg  = (dump_data->reg_entry[i].reg_dump_end -
			dump_data->reg_entry[i].reg_dump_start)/4;
		reg_start_offset = dump_data->reg_entry[i].reg_dump_start;
		reg_base = soc_info->reg_map[0].mem_base + reg_start_offset;
		for (j = 0; j < num_reg; j++) {
			addr[0] = soc_info->mem_block[0]->start +
				reg_start_offset + (j*4);
			addr[1] = cam_io_r(reg_base + (j*4));
			addr += 2;
		}
	}
	hdr->size = hdr->word_size * (addr - start);
	dump_args->offset +=  hdr->size +
		sizeof(struct cam_isp_hw_dump_header);

	/*dump LUT*/
	for (i = 0; i < dump_data->num_lut_dump_entries; i++) {

		dst = (char *)dump_args->cpu_addr + dump_args->offset;
		hdr = (struct cam_isp_hw_dump_header *)dst;
		snprintf(hdr->tag, CAM_ISP_HW_DUMP_TAG_MAX_LEN, "LUT_REG:");
		hdr->word_size = dump_data->lut_entry[i].lut_word_size/8;
		addr = (uint32_t *)(dst +
			sizeof(struct cam_isp_hw_dump_header));
		start = addr;
		*addr++ = dump_data->lut_entry[i].lut_bank_sel;
		*addr++ = soc_info->index;
		val = 0x100 |  dump_data->lut_entry[i].lut_bank_sel;
		cam_io_w_mb(val, soc_info->reg_map[0].mem_base +
			dump_data->dmi_cfg);
		cam_io_w_mb(0, soc_info->reg_map[0].mem_base +
			dump_data->dmi_addr);
		for (j = 0; j < dump_data->lut_entry[i].lut_addr_size;
			j++) {
			if (dump_data->lut_entry[i].lut_word_size == 64) {
				addr[0] = cam_io_r(
					soc_info->reg_map[0].mem_base +
					dump_data->dmi_data_path_lo);
				addr[1] = cam_io_r(
					soc_info->reg_map[0].mem_base +
					dump_data->dmi_data_path_hi);
				addr += 2;
			} else {
				*addr = cam_io_r(
					soc_info->reg_map[0].mem_base +
					dump_data->dmi_data_path_lo);
				addr++;
			}
		}
		hdr->size = hdr->word_size * (addr - start);
		dump_args->offset +=  hdr->size +
			sizeof(struct cam_isp_hw_dump_header);
	}
	CAM_DBG(CAM_ISP, "offset %d", dump_args->offset);
	return 0;
}

>>>>>>> 15457316
int cam_vfe_top_get_hw_caps(void *device_priv,
	void *get_hw_cap_args, uint32_t arg_size)
{
	return -EPERM;
}

int cam_vfe_top_init_hw(void *device_priv,
	void *init_hw_args, uint32_t arg_size)
{
	struct cam_vfe_top_ver2_priv   *top_priv = device_priv;

	top_priv->hw_clk_rate = 0;

	return 0;
}

int cam_vfe_top_reset(void *device_priv,
	void *reset_core_args, uint32_t arg_size)
{
	struct cam_vfe_top_ver2_priv   *top_priv = device_priv;
	struct cam_hw_soc_info         *soc_info = NULL;
	struct cam_vfe_top_ver2_reg_offset_common *reg_common = NULL;
	uint32_t *reset_reg_args = reset_core_args;
	uint32_t reset_reg_val;

	if (!top_priv || !reset_reg_args) {
		CAM_ERR(CAM_ISP, "Invalid arguments");
		return -EINVAL;
	}

	switch (*reset_reg_args) {
	case CAM_VFE_HW_RESET_HW_AND_REG:
		reset_reg_val = CAM_VFE_HW_RESET_HW_AND_REG_VAL;
		break;
	default:
		reset_reg_val = CAM_VFE_HW_RESET_HW_VAL;
		break;
	}

	CAM_DBG(CAM_ISP, "reset reg value: %x", reset_reg_val);
	soc_info = top_priv->common_data.soc_info;
	reg_common = top_priv->common_data.common_reg;

	/* Mask All the IRQs except RESET */
	cam_io_w_mb((1 << 31),
		CAM_SOC_GET_REG_MAP_START(soc_info, VFE_CORE_BASE_IDX) + 0x5C);

	/* Reset HW */
	cam_io_w_mb(reset_reg_val,
		CAM_SOC_GET_REG_MAP_START(soc_info, VFE_CORE_BASE_IDX) +
		reg_common->global_reset_cmd);

	CAM_DBG(CAM_ISP, "Reset HW exit");
	return 0;
}

int cam_vfe_top_reserve(void *device_priv,
	void *reserve_args, uint32_t arg_size)
{
	struct cam_vfe_top_ver2_priv            *top_priv;
	struct cam_vfe_acquire_args             *args;
	struct cam_vfe_hw_vfe_in_acquire_args   *acquire_args;
	uint32_t i;
	int rc = -EINVAL;

	if (!device_priv || !reserve_args) {
		CAM_ERR(CAM_ISP, "Error! Invalid input arguments");
		return -EINVAL;
	}

	top_priv = (struct cam_vfe_top_ver2_priv   *)device_priv;
	args = (struct cam_vfe_acquire_args *)reserve_args;
	acquire_args = &args->vfe_in;


	for (i = 0; i < CAM_VFE_TOP_VER2_MUX_MAX; i++) {
		if (top_priv->mux_rsrc[i].res_id ==  acquire_args->res_id &&
			top_priv->mux_rsrc[i].res_state ==
			CAM_ISP_RESOURCE_STATE_AVAILABLE) {

			if (acquire_args->res_id == CAM_ISP_HW_VFE_IN_CAMIF) {
				rc = cam_vfe_camif_ver2_acquire_resource(
					&top_priv->mux_rsrc[i],
					args);
				if (rc)
					break;
			}

			if (acquire_args->res_id ==
				CAM_ISP_HW_VFE_IN_CAMIF_LITE) {
				rc = cam_vfe_camif_lite_ver2_acquire_resource(
					&top_priv->mux_rsrc[i],
					args);
				if (rc)
					break;
			}

			if (acquire_args->res_id == CAM_ISP_HW_VFE_IN_RD) {
				rc = cam_vfe_fe_ver1_acquire_resource(
					&top_priv->mux_rsrc[i],
					args);
				if (rc)
					break;
			}

			top_priv->mux_rsrc[i].cdm_ops = acquire_args->cdm_ops;
			top_priv->mux_rsrc[i].tasklet_info = args->tasklet;
			top_priv->mux_rsrc[i].res_state =
				CAM_ISP_RESOURCE_STATE_RESERVED;
			acquire_args->rsrc_node =
				&top_priv->mux_rsrc[i];

			rc = 0;
			break;
		}
	}

	return rc;

}

int cam_vfe_top_release(void *device_priv,
	void *release_args, uint32_t arg_size)
{
	struct cam_vfe_top_ver2_priv            *top_priv;
	struct cam_isp_resource_node            *mux_res;

	if (!device_priv || !release_args) {
		CAM_ERR(CAM_ISP, "Error! Invalid input arguments");
		return -EINVAL;
	}

	top_priv = (struct cam_vfe_top_ver2_priv   *)device_priv;
	mux_res = (struct cam_isp_resource_node *)release_args;

	CAM_DBG(CAM_ISP, "Resource in state %d", mux_res->res_state);
	if (mux_res->res_state < CAM_ISP_RESOURCE_STATE_RESERVED) {
		CAM_ERR(CAM_ISP, "Error! Resource in Invalid res_state :%d",
			mux_res->res_state);
		return -EINVAL;
	}
	mux_res->res_state = CAM_ISP_RESOURCE_STATE_AVAILABLE;

	return 0;
}

int cam_vfe_top_start(void *device_priv,
	void *start_args, uint32_t arg_size)
{
	struct cam_vfe_top_ver2_priv            *top_priv;
	struct cam_isp_resource_node            *mux_res;
	struct cam_hw_info                      *hw_info = NULL;
	int rc = 0;

	if (!device_priv || !start_args) {
		CAM_ERR(CAM_ISP, "Error! Invalid input arguments");
		return -EINVAL;
	}

	top_priv = (struct cam_vfe_top_ver2_priv *)device_priv;
	mux_res = (struct cam_isp_resource_node *)start_args;
	hw_info = (struct cam_hw_info  *)mux_res->hw_intf->hw_priv;

	if (hw_info->hw_state == CAM_HW_STATE_POWER_UP) {
		rc = cam_vfe_top_set_hw_clk_rate(top_priv);
		if (rc) {
			CAM_ERR(CAM_ISP,
				"set_hw_clk_rate failed, rc=%d", rc);
			return rc;
		}

		rc = cam_vfe_top_set_axi_bw_vote(top_priv, true);
		if (rc) {
			CAM_ERR(CAM_ISP,
				"set_axi_bw_vote failed, rc=%d", rc);
			return rc;
		}

		if (mux_res->start) {
			rc = mux_res->start(mux_res);
		} else {
			CAM_ERR(CAM_ISP,
				"Invalid res id:%d", mux_res->res_id);
			rc = -EINVAL;
		}
	} else {
		CAM_ERR(CAM_ISP, "VFE HW not powered up");
		rc = -EPERM;
	}

	return rc;
}

int cam_vfe_top_stop(void *device_priv,
	void *stop_args, uint32_t arg_size)
{
	struct cam_vfe_top_ver2_priv            *top_priv;
	struct cam_isp_resource_node            *mux_res;
	struct cam_hw_info                      *hw_info = NULL;
	int i, rc = 0;

	if (!device_priv || !stop_args) {
		CAM_ERR(CAM_ISP, "Error! Invalid input arguments");
		return -EINVAL;
	}

	top_priv = (struct cam_vfe_top_ver2_priv   *)device_priv;
	mux_res = (struct cam_isp_resource_node *)stop_args;
	hw_info = (struct cam_hw_info  *)mux_res->hw_intf->hw_priv;

	if ((mux_res->res_id == CAM_ISP_HW_VFE_IN_CAMIF) ||
		(mux_res->res_id == CAM_ISP_HW_VFE_IN_CAMIF_LITE) ||
		(mux_res->res_id == CAM_ISP_HW_VFE_IN_RD) ||
		((mux_res->res_id >= CAM_ISP_HW_VFE_IN_RDI0) &&
		(mux_res->res_id <= CAM_ISP_HW_VFE_IN_RDI3))) {
		rc = mux_res->stop(mux_res);
	} else {
		CAM_ERR(CAM_ISP, "Invalid res id:%d", mux_res->res_id);
		return -EINVAL;
	}

	if (!rc) {
		for (i = 0; i < CAM_VFE_TOP_VER2_MUX_MAX; i++) {
			if (top_priv->mux_rsrc[i].res_id == mux_res->res_id) {
				top_priv->req_clk_rate[i] = 0;
				top_priv->req_axi_vote[i].compressed_bw = 0;
				top_priv->req_axi_vote[i].compressed_bw_ab = 0;
				top_priv->req_axi_vote[i].uncompressed_bw = 0;
				top_priv->axi_vote_control[i] =
					CAM_VFE_BW_CONTROL_EXCLUDE;
				break;
			}
		}
	}

	return rc;
}

int cam_vfe_top_read(void *device_priv,
	void *read_args, uint32_t arg_size)
{
	return -EPERM;
}

int cam_vfe_top_write(void *device_priv,
	void *write_args, uint32_t arg_size)
{
	return -EPERM;
}

int cam_vfe_top_process_cmd(void *device_priv, uint32_t cmd_type,
	void *cmd_args, uint32_t arg_size)
{
	int rc = 0;
	struct cam_vfe_top_ver2_priv            *top_priv;

	if (!device_priv || !cmd_args) {
		CAM_ERR(CAM_ISP, "Error! Invalid arguments");
		return -EINVAL;
	}
	top_priv = (struct cam_vfe_top_ver2_priv *)device_priv;

	switch (cmd_type) {
	case CAM_ISP_HW_CMD_GET_CHANGE_BASE:
		rc = cam_vfe_top_mux_get_base(top_priv, cmd_args, arg_size);
		break;
	case CAM_ISP_HW_CMD_GET_REG_UPDATE:
		rc = cam_vfe_top_mux_get_reg_update(top_priv, cmd_args,
			arg_size);
		break;
	case CAM_ISP_HW_CMD_CLOCK_UPDATE:
		rc = cam_vfe_top_clock_update(top_priv, cmd_args,
			arg_size);
		break;
	case CAM_ISP_HW_CMD_FE_UPDATE_IN_RD:
		rc = cam_vfe_top_fs_update(top_priv, cmd_args,
			arg_size);
		break;
	case CAM_ISP_HW_CMD_BW_UPDATE:
		rc = cam_vfe_top_bw_update(top_priv, cmd_args,
			arg_size);
		break;
	case CAM_ISP_HW_CMD_BW_CONTROL:
		rc = cam_vfe_top_bw_control(top_priv, cmd_args, arg_size);
		break;
	case CAM_ISP_HW_CMD_GET_IRQ_REGISTER_DUMP:
		rc = cam_vfe_get_irq_register_dump(top_priv,
				cmd_args, arg_size);
		break;
<<<<<<< HEAD
=======
	case CAM_ISP_HW_CMD_FPS_CONFIG:
		rc = cam_vfe_top_fps_config(top_priv, cmd_args,
			arg_size);
		break;
	case CAM_ISP_HW_CMD_DUMP_HW:
		rc = cam_vfe_hw_dump(top_priv,
			cmd_args, arg_size);
		break;
	case CAM_ISP_HW_CMD_GET_RDI_IRQ_MASK:
		rc = cam_vfe_top_mux_get_rdi_irq_mask(top_priv, cmd_args,
			arg_size);
		break;
>>>>>>> 15457316
	default:
		rc = -EINVAL;
		CAM_ERR(CAM_ISP, "Error! Invalid cmd:%d", cmd_type);
		break;
	}

	return rc;
}

int cam_vfe_top_ver2_init(
	struct cam_hw_soc_info                 *soc_info,
	struct cam_hw_intf                     *hw_intf,
	void                                   *top_hw_info,
	struct cam_vfe_top                    **vfe_top_ptr)
{
	int i, j, rc = 0;
	struct cam_vfe_top_ver2_priv           *top_priv = NULL;
	struct cam_vfe_top_ver2_hw_info        *ver2_hw_info = top_hw_info;
	struct cam_vfe_top                     *vfe_top;
	struct cam_vfe_soc_private             *soc_private = NULL;

	vfe_top = kzalloc(sizeof(struct cam_vfe_top), GFP_KERNEL);
	if (!vfe_top) {
		CAM_DBG(CAM_ISP, "Error! Failed to alloc for vfe_top");
		rc = -ENOMEM;
		goto end;
	}

	top_priv = kzalloc(sizeof(struct cam_vfe_top_ver2_priv),
		GFP_KERNEL);
	if (!top_priv) {
		CAM_DBG(CAM_ISP, "Error! Failed to alloc for vfe_top_priv");
		rc = -ENOMEM;
		goto free_vfe_top;
	}

	soc_private = soc_info->soc_private;
	if (!soc_private) {
		CAM_ERR(CAM_ISP, "Error! soc_private NULL");
		rc = -ENODEV;
		goto free_vfe_top_priv;
	}
	vfe_top->top_priv = top_priv;
	top_priv->hw_clk_rate = 0;
	top_priv->applied_axi_vote.compressed_bw = 0;
	top_priv->applied_axi_vote.compressed_bw_ab = 0;
	top_priv->applied_axi_vote.uncompressed_bw = 0;
	memset(top_priv->last_vote, 0x0, sizeof(struct cam_axi_vote) *
		(CAM_VFE_TOP_VER2_MUX_MAX * CAM_CPAS_HANDLE_MAX *
		CAM_VFE_DELAY_BW_REDUCTION_NUM_FRAMES));
	top_priv->last_counter[0] = 0;
	top_priv->last_counter[1] = 0;

	for (i = 0, j = 0; i < CAM_VFE_TOP_VER2_MUX_MAX; i++) {
		top_priv->mux_rsrc[i].res_type = CAM_ISP_RESOURCE_VFE_IN;
		top_priv->mux_rsrc[i].hw_intf = hw_intf;
		top_priv->mux_rsrc[i].res_state =
			CAM_ISP_RESOURCE_STATE_AVAILABLE;
		top_priv->req_clk_rate[i] = 0;
		top_priv->req_axi_vote[i].compressed_bw = 0;
		top_priv->req_axi_vote[i].compressed_bw_ab = 0;
		top_priv->req_axi_vote[i].uncompressed_bw = 0;
		top_priv->axi_vote_control[i] = CAM_VFE_BW_CONTROL_EXCLUDE;


		if (ver2_hw_info->mux_type[i] == CAM_VFE_CAMIF_VER_2_0) {
			top_priv->mux_rsrc[i].res_id =
				CAM_ISP_HW_VFE_IN_CAMIF;
			top_priv->cpashdl_type[i] = CAM_CPAS_HANDLE_CAMIF;

			rc = cam_vfe_camif_ver2_init(hw_intf, soc_info,
				&ver2_hw_info->camif_hw_info,
				&top_priv->mux_rsrc[i]);
			if (rc)
				goto deinit_resources;
		} else if (ver2_hw_info->mux_type[i] ==
			CAM_VFE_CAMIF_LITE_VER_2_0) {
			top_priv->mux_rsrc[i].res_id =
				CAM_ISP_HW_VFE_IN_CAMIF_LITE;
			if (soc_private->cpas_version ==
				CAM_CPAS_TITAN_175_V120)
				top_priv->cpashdl_type[i] =
					CAM_CPAS_HANDLE_RAW;
			else
				top_priv->cpashdl_type[i] =
					CAM_CPAS_HANDLE_CAMIF;

			rc = cam_vfe_camif_lite_ver2_init(hw_intf, soc_info,
				&ver2_hw_info->camif_lite_hw_info,
				&top_priv->mux_rsrc[i]);

			if (rc)
				goto deinit_resources;
		} else if (ver2_hw_info->mux_type[i] ==
			CAM_VFE_RDI_VER_1_0) {
			/* set the RDI resource id */
			top_priv->mux_rsrc[i].res_id =
				CAM_ISP_HW_VFE_IN_RDI0 + j++;
			if (soc_private->cpas_version ==
				CAM_CPAS_TITAN_175_V120)
				top_priv->cpashdl_type[i] =
					CAM_CPAS_HANDLE_RAW;
			else
				top_priv->cpashdl_type[i] =
					CAM_CPAS_HANDLE_CAMIF;

			rc = cam_vfe_rdi_ver2_init(hw_intf, soc_info,
				&ver2_hw_info->rdi_hw_info,
				&top_priv->mux_rsrc[i]);
			if (rc)
				goto deinit_resources;
		} else if (ver2_hw_info->mux_type[i] ==
			CAM_VFE_IN_RD_VER_1_0) {
			/* set the RD resource id */
			top_priv->mux_rsrc[i].res_id =
				CAM_ISP_HW_VFE_IN_RD;

			rc = cam_vfe_fe_ver1_init(hw_intf, soc_info,
				&ver2_hw_info->fe_hw_info,
				&top_priv->mux_rsrc[i]);
			if (rc)
				goto deinit_resources;
		} else {
			CAM_WARN(CAM_ISP, "Invalid mux type: %u",
				ver2_hw_info->mux_type[i]);
		}
	}

	vfe_top->hw_ops.get_hw_caps = cam_vfe_top_get_hw_caps;
	vfe_top->hw_ops.init        = cam_vfe_top_init_hw;
	vfe_top->hw_ops.reset       = cam_vfe_top_reset;
	vfe_top->hw_ops.reserve     = cam_vfe_top_reserve;
	vfe_top->hw_ops.release     = cam_vfe_top_release;
	vfe_top->hw_ops.start       = cam_vfe_top_start;
	vfe_top->hw_ops.stop        = cam_vfe_top_stop;
	vfe_top->hw_ops.read        = cam_vfe_top_read;
	vfe_top->hw_ops.write       = cam_vfe_top_write;
	vfe_top->hw_ops.process_cmd = cam_vfe_top_process_cmd;
	*vfe_top_ptr = vfe_top;

	top_priv->common_data.soc_info     = soc_info;
	top_priv->common_data.hw_intf      = hw_intf;
	top_priv->common_data.common_reg   = ver2_hw_info->common_reg;
	top_priv->common_data.dump_data    = &ver2_hw_info->dump_data;

	return rc;

deinit_resources:
	for (--i; i >= 0; i--) {
		if (ver2_hw_info->mux_type[i] == CAM_VFE_CAMIF_VER_2_0) {
			if (cam_vfe_camif_ver2_deinit(&top_priv->mux_rsrc[i]))
				CAM_ERR(CAM_ISP, "Camif Deinit failed");
		} else if (ver2_hw_info->mux_type[i] ==
			CAM_VFE_CAMIF_LITE_VER_2_0) {
			if (cam_vfe_camif_lite_ver2_deinit(
				&top_priv->mux_rsrc[i]))
				CAM_ERR(CAM_ISP, "Camif lite deinit failed");
		} else if (ver2_hw_info->mux_type[i] ==
			CAM_ISP_HW_VFE_IN_RDI0) {
			if (cam_vfe_rdi_ver2_init(hw_intf, soc_info,
				&ver2_hw_info->rdi_hw_info,
				&top_priv->mux_rsrc[i]))
				CAM_ERR(CAM_ISP, "RDI deinit failed");
		} else {
			if (cam_vfe_rdi_ver2_deinit(&top_priv->mux_rsrc[i]))
				CAM_ERR(CAM_ISP, "RDI Deinit failed");
		}
		top_priv->mux_rsrc[i].res_state =
			CAM_ISP_RESOURCE_STATE_UNAVAILABLE;
	}
free_vfe_top_priv:
	kfree(vfe_top->top_priv);
free_vfe_top:
	kfree(vfe_top);
end:
	return rc;
}

int cam_vfe_top_ver2_deinit(struct cam_vfe_top  **vfe_top_ptr)
{
	int i, rc = 0;
	struct cam_vfe_top_ver2_priv           *top_priv = NULL;
	struct cam_vfe_top                     *vfe_top;

	if (!vfe_top_ptr) {
		CAM_ERR(CAM_ISP, "Error! Invalid input");
		return -EINVAL;
	}

	vfe_top = *vfe_top_ptr;
	if (!vfe_top) {
		CAM_ERR(CAM_ISP, "Error! vfe_top NULL");
		return -ENODEV;
	}

	top_priv = vfe_top->top_priv;
	if (!top_priv) {
		CAM_ERR(CAM_ISP, "Error! vfe_top_priv NULL");
		rc = -ENODEV;
		goto free_vfe_top;
	}

	for (i = 0; i < CAM_VFE_TOP_VER2_MUX_MAX; i++) {
		top_priv->mux_rsrc[i].res_state =
			CAM_ISP_RESOURCE_STATE_UNAVAILABLE;
		if (top_priv->mux_rsrc[i].res_type ==
			CAM_VFE_CAMIF_VER_2_0) {
			rc = cam_vfe_camif_ver2_deinit(&top_priv->mux_rsrc[i]);
			if (rc)
				CAM_ERR(CAM_ISP, "Camif deinit failed rc=%d",
					rc);
		} else if (top_priv->mux_rsrc[i].res_type ==
			CAM_VFE_CAMIF_LITE_VER_2_0) {
			rc = cam_vfe_camif_lite_ver2_deinit(
				&top_priv->mux_rsrc[i]);
			if (rc)
				CAM_ERR(CAM_ISP,
					"Camif lite deinit failed rc=%d", rc);
		} else if (top_priv->mux_rsrc[i].res_type ==
			CAM_VFE_RDI_VER_1_0) {
			rc = cam_vfe_rdi_ver2_deinit(&top_priv->mux_rsrc[i]);
			if (rc)
				CAM_ERR(CAM_ISP, "RDI deinit failed rc=%d", rc);
		} else if (top_priv->mux_rsrc[i].res_type ==
			CAM_VFE_IN_RD_VER_1_0) {
			rc = cam_vfe_fe_ver1_deinit(&top_priv->mux_rsrc[i]);
			if (rc)
				CAM_ERR(CAM_ISP, "Camif deinit failed rc=%d",
					rc);
		}
	}

	kfree(vfe_top->top_priv);

free_vfe_top:
	kfree(vfe_top);
	*vfe_top_ptr = NULL;

	return rc;
}
<|MERGE_RESOLUTION|>--- conflicted
+++ resolved
@@ -239,7 +239,6 @@
 					last_vote[i].uncompressed_bw)
 				to_be_applied_axi_vote.uncompressed_bw =
 					last_vote[i].uncompressed_bw;
-<<<<<<< HEAD
 		}
 
 		if ((to_be_applied_axi_vote.uncompressed_bw !=
@@ -270,37 +269,6 @@
 		}
 	}
 	return rc;
-=======
-		}
-
-		if ((to_be_applied_axi_vote.uncompressed_bw !=
-			applied_axi_vote->uncompressed_bw) ||
-			(to_be_applied_axi_vote.compressed_bw !=
-			applied_axi_vote->compressed_bw) ||
-			(to_be_applied_axi_vote.compressed_bw_ab !=
-			applied_axi_vote->compressed_bw_ab))
-			apply_bw_update = true;
-
-		CAM_DBG(CAM_ISP, "apply_bw_update=%d", apply_bw_update);
-
-		if (apply_bw_update == true) {
-			rc = cam_cpas_update_axi_vote(
-				soc_private->cpas_handle[cpashdl_type],
-				&to_be_applied_axi_vote);
-			if (!rc) {
-				applied_axi_vote->uncompressed_bw =
-					to_be_applied_axi_vote.uncompressed_bw;
-				applied_axi_vote->compressed_bw =
-					to_be_applied_axi_vote.compressed_bw;
-				applied_axi_vote->compressed_bw_ab =
-					to_be_applied_axi_vote.compressed_bw_ab;
-			} else {
-				CAM_ERR(CAM_ISP, "BW request failed, rc=%d",
-					rc);
-			}
-		}
-	}
-	return rc;
 }
 
 static int cam_vfe_top_fs_update(
@@ -328,20 +296,6 @@
 	if (cmd_update->node_res->process_cmd)
 		return cmd_update->node_res->process_cmd(cmd_update->node_res,
 			CAM_ISP_HW_CMD_FPS_CONFIG, cmd_args, arg_size);
-
-	return 0;
->>>>>>> 15457316
-}
-
-static int cam_vfe_top_fs_update(
-	struct cam_vfe_top_ver2_priv *top_priv,
-	void *cmd_args, uint32_t arg_size)
-{
-	struct cam_vfe_fe_update_args *cmd_update = cmd_args;
-
-	if (cmd_update->node_res->process_cmd)
-		return cmd_update->node_res->process_cmd(cmd_update->node_res,
-			CAM_ISP_HW_CMD_FE_UPDATE_IN_RD, cmd_args, arg_size);
 
 	return 0;
 }
@@ -501,8 +455,6 @@
 	return -EINVAL;
 }
 
-<<<<<<< HEAD
-=======
 static int cam_vfe_top_mux_get_rdi_irq_mask(
 	struct cam_vfe_top_ver2_priv *top_priv,
 	void *cmd_args, uint32_t arg_size)
@@ -516,7 +468,6 @@
 	return -EINVAL;
 }
 
->>>>>>> 15457316
 static int cam_vfe_get_irq_register_dump(
 	struct cam_vfe_top_ver2_priv *top_priv,
 	void *cmd_args, uint32_t arg_size)
@@ -530,8 +481,6 @@
 	return 0;
 }
 
-<<<<<<< HEAD
-=======
 static int cam_vfe_hw_dump(
 	struct cam_vfe_top_ver2_priv *top_priv,
 	void *cmd_args,
@@ -643,7 +592,6 @@
 	return 0;
 }
 
->>>>>>> 15457316
 int cam_vfe_top_get_hw_caps(void *device_priv,
 	void *get_hw_cap_args, uint32_t arg_size)
 {
@@ -933,8 +881,6 @@
 		rc = cam_vfe_get_irq_register_dump(top_priv,
 				cmd_args, arg_size);
 		break;
-<<<<<<< HEAD
-=======
 	case CAM_ISP_HW_CMD_FPS_CONFIG:
 		rc = cam_vfe_top_fps_config(top_priv, cmd_args,
 			arg_size);
@@ -947,7 +893,6 @@
 		rc = cam_vfe_top_mux_get_rdi_irq_mask(top_priv, cmd_args,
 			arg_size);
 		break;
->>>>>>> 15457316
 	default:
 		rc = -EINVAL;
 		CAM_ERR(CAM_ISP, "Error! Invalid cmd:%d", cmd_type);

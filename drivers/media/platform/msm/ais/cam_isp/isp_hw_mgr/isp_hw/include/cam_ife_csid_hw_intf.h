/* Copyright (c) 2017-2019, The Linux Foundation. All rights reserved.
 *
 * This program is free software; you can redistribute it and/or modify
 * it under the terms of the GNU General Public License version 2 and
 * only version 2 as published by the Free Software Foundation.
 *
 * This program is distributed in the hope that it will be useful,
 * but WITHOUT ANY WARRANTY; without even the implied warranty of
 * MERCHANTABILITY or FITNESS FOR A PARTICULAR PURPOSE.  See the
 * GNU General Public License for more details.
 */

#ifndef _CAM_CSID_HW_INTF_H_
#define _CAM_CSID_HW_INTF_H_

#include "cam_isp_hw.h"
#include "cam_hw_intf.h"

/* MAX IFE CSID instance */
#define CAM_IFE_CSID_HW_NUM_MAX                        4

/**
 * enum cam_ife_pix_path_res_id - Specify the csid patch
 */
enum cam_ife_pix_path_res_id {
	CAM_IFE_PIX_PATH_RES_RDI_0,
	CAM_IFE_PIX_PATH_RES_RDI_1,
	CAM_IFE_PIX_PATH_RES_RDI_2,
	CAM_IFE_PIX_PATH_RES_RDI_3,
	CAM_IFE_PIX_PATH_RES_IPP,
	CAM_IFE_PIX_PATH_RES_PPP,
	CAM_IFE_PIX_PATH_RES_MAX,
};

/**
 * enum cam_ife_cid_res_id - Specify the csid cid
 */
enum cam_ife_cid_res_id {
	CAM_IFE_CSID_CID_0,
	CAM_IFE_CSID_CID_1,
	CAM_IFE_CSID_CID_2,
	CAM_IFE_CSID_CID_3,
	CAM_IFE_CSID_CID_MAX,
};

/**
 * struct cam_ife_csid_hw_caps- get the CSID hw capability
 * @num_rdis:       number of rdis supported by CSID HW device
 * @num_pix:        number of pxl paths supported by CSID HW device
 * @num_ppp:        number of ppp paths supported by CSID HW device
 * @major_version : major version
 * @minor_version:  minor version
 * @version_incr:   version increment
 *
 */
struct cam_ife_csid_hw_caps {
	uint32_t      num_rdis;
	uint32_t      num_pix;
	uint32_t      num_ppp;
	uint32_t      major_version;
	uint32_t      minor_version;
	uint32_t      version_incr;
};

/**
 * struct cam_csid_hw_evt_payload- handle csid error
 * @hw_idx :     Hw index of csid
 * @evt_type :   Event type from CSID
 */
struct cam_csid_hw_evt_payload {
	uint32_t            hw_idx;
	uint32_t            evt_type;
};

/**
 * struct cam_csid_hw_reserve_resource- hw reserve
 * @res_type :    Reource type CID or PATH
 *                if type is CID, then res_id is not required,
 *                if type is path then res id need to be filled
 * @res_id  :     Resource id to be reserved
 * @in_port :     Input port resource info
 * @out_port:     Output port resource info, used for RDI path only
 * @sync_mode:    Sync mode
 *                Sync mode could be master, slave or none
 * @master_idx:   Master device index to be configured in the slave path
 *                for master path, this value is not required.
 *                only slave need to configure the master index value
 * @cid:          cid (DT_ID) value for path, this is applicable for CSID path
 *                reserve
 * @node_res :    Reserved resource structure pointer
 * @event_cb :    CSID Event Callback to hw manager
 * @ctx:          Hw Manager Context for this acquire
 *
 */
struct cam_csid_hw_reserve_resource_args {
	enum cam_isp_resource_type                res_type;
	uint32_t                                  res_id;
	struct cam_isp_in_port_info              *in_port;
	struct cam_isp_out_port_info             *out_port;
	enum cam_isp_hw_sync_mode                 sync_mode;
	uint32_t                                  master_idx;
	uint32_t                                  cid;
	struct cam_isp_resource_node             *node_res;
	void                                     *ctx;
	cam_hw_mgr_event_cb_func                  event_cb;
};

/**
 *  enum cam_ife_csid_halt_cmd - Specify the halt command type
 */
enum cam_ife_csid_halt_cmd {
	CAM_CSID_HALT_AT_FRAME_BOUNDARY,
	CAM_CSID_RESUME_AT_FRAME_BOUNDARY,
	CAM_CSID_HALT_IMMEDIATELY,
	CAM_CSID_HALT_MAX,
};

/**
 * struct cam_csid_hw_stop- stop all resources
 * @stop_cmd : Applicable only for PATH resources
 *             if stop command set to Halt immediately,driver will stop
 *             path immediately, manager need to reset the path after HI
 *             if stop command set to halt at frame boundary, driver will set
 *             halt at frame boundary and wait for frame boundary
 * @node_res :  reource pointer array( ie cid or CSID)
 * @num_res :   number of resources to be stopped
 *
 */
struct cam_csid_hw_stop_args {
	enum cam_ife_csid_halt_cmd                stop_cmd;
	struct cam_isp_resource_node            **node_res;
	uint32_t                                  num_res;
};

/**
 * enum cam_ife_csid_reset_type - Specify the reset type
 */
enum cam_ife_csid_reset_type {
	CAM_IFE_CSID_RESET_GLOBAL,
	CAM_IFE_CSID_RESET_PATH,
	CAM_IFE_CSID_RESET_MAX,
};

/**
 * struct cam_ife_csid_reset_cfg-  csid reset configuration
 * @ reset_type : Global reset or path reset
 * @res_node :   resource need to be reset
 *
 */
struct cam_csid_reset_cfg_args {
	enum cam_ife_csid_reset_type   reset_type;
	struct cam_isp_resource_node  *node_res;
};

/**
 * struct cam_csid_get_time_stamp_args-  time stamp capture arguments
 * @res_node :   resource to get the time stamp
 * @time_stamp_val : captured time stamp
 * @boot_timestamp : boot time stamp
 */
struct cam_csid_get_time_stamp_args {
	struct cam_isp_resource_node      *node_res;
	uint64_t                           time_stamp_val;
	uint64_t                           boot_timestamp;
};

/**
 * enum cam_ife_csid_cmd_type - Specify the csid command
 */
enum cam_ife_csid_cmd_type {
	CAM_IFE_CSID_CMD_GET_TIME_STAMP,
	CAM_IFE_CSID_SET_CSID_DEBUG,
	CAM_IFE_CSID_SOF_IRQ_DEBUG,
	CAM_IFE_CSID_SET_INIT_FRAME_DROP,
	CAM_IFE_CSID_SET_SENSOR_DIMENSION_CFG,
	CAM_IFE_CSID_CMD_MAX,
};

/**
 * cam_ife_csid_hw_init()
 *
 * @brief:               Initialize function for the CSID hardware
 *
 * @ife_csid_hw:         CSID hardware instance returned
 * @hw_idex:             CSID hardware instance id
 */
int cam_ife_csid_hw_init(struct cam_hw_intf **ife_csid_hw,
	uint32_t hw_idx);

/*
 * struct cam_ife_csid_clock_update_args:
 *
 * @clk_rate:                Clock rate requested
 */
struct cam_ife_csid_clock_update_args {
	uint64_t                           clk_rate;
};

<<<<<<< HEAD
=======
/*
 * struct cam_ife_sensor_dim_update_args:
 *
 * @ppp_path:             expected ppp path configuration
 * @ipp_path:             expected ipp path configuration
 * @rdi_path:             expected rdi path configuration
 */
struct cam_ife_sensor_dimension_update_args {
	struct cam_isp_sensor_dimension  ppp_path;
	struct cam_isp_sensor_dimension  ipp_path;
	struct cam_isp_sensor_dimension  rdi_path[4];
};
>>>>>>> 15457316

#endif /* _CAM_CSID_HW_INTF_H_ */<|MERGE_RESOLUTION|>--- conflicted
+++ resolved
@@ -196,8 +196,6 @@
 	uint64_t                           clk_rate;
 };
 
-<<<<<<< HEAD
-=======
 /*
  * struct cam_ife_sensor_dim_update_args:
  *
@@ -210,6 +208,5 @@
 	struct cam_isp_sensor_dimension  ipp_path;
 	struct cam_isp_sensor_dimension  rdi_path[4];
 };
->>>>>>> 15457316
 
 #endif /* _CAM_CSID_HW_INTF_H_ */
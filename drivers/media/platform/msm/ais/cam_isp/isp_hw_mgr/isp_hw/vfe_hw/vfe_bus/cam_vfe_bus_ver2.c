--- conflicted
+++ resolved
@@ -113,12 +113,6 @@
 	void                                       *vfe_irq_controller;
 	struct cam_vfe_bus_ver2_reg_offset_common  *common_reg;
 	struct cam_vfe_bus_ver2_reg_data           *reg_data;
-<<<<<<< HEAD
-	uint32_t                                    io_buf_update[
-		MAX_REG_VAL_PAIR_SIZE];
-
-=======
->>>>>>> 15457316
 	struct cam_vfe_bus_irq_evt_payload          evt_payload[
 		CAM_VFE_BUS_VER2_PAYLOAD_MAX];
 	struct list_head                            free_payload_list;
@@ -128,11 +122,8 @@
 	uint32_t                                    num_sec_out;
 	uint32_t                                    addr_no_sync;
 	uint32_t                                    camera_hw_version;
-<<<<<<< HEAD
-=======
 	struct cam_vfe_bus_ver2_stats_cfg_info     *stats_data;
 	uint32_t                                    enable_dmi_dump;
->>>>>>> 15457316
 };
 
 struct cam_vfe_bus_ver2_wm_resource_data {
@@ -965,10 +956,7 @@
 		case CAM_FORMAT_MIPI_RAW_14:
 		case CAM_FORMAT_MIPI_RAW_16:
 		case CAM_FORMAT_MIPI_RAW_20:
-<<<<<<< HEAD
-=======
 		case CAM_FORMAT_PLAIN8:
->>>>>>> 15457316
 		case CAM_FORMAT_PLAIN16_10:
 		case CAM_FORMAT_PLAIN16_12:
 		case CAM_FORMAT_PLAIN16_14:
@@ -976,12 +964,6 @@
 		case CAM_FORMAT_PLAIN128:
 		/*repacking is done in CSID for PLAIN*/
 			rsrc_data->pack_fmt = 0x0;
-<<<<<<< HEAD
-			break;
-		case CAM_FORMAT_PLAIN8:
-			rsrc_data->pack_fmt = 0x1;
-=======
->>>>>>> 15457316
 			break;
 		case CAM_FORMAT_PLAIN64:
 			rsrc_data->pack_fmt = 0xA;
@@ -1223,10 +1205,7 @@
 				ubwc_regs->mode_cfg_0);
 		} else if ((camera_hw_version == CAM_CPAS_TITAN_175_V100) ||
 			(camera_hw_version == CAM_CPAS_TITAN_175_V101) ||
-<<<<<<< HEAD
-=======
 			(camera_hw_version == CAM_CPAS_TITAN_175_V111) ||
->>>>>>> 15457316
 			(camera_hw_version == CAM_CPAS_TITAN_175_V120)) {
 			struct cam_vfe_bus_ver2_reg_offset_ubwc_3_client
 				*ubwc_regs;
@@ -2783,10 +2762,7 @@
 		break;
 	case CAM_CPAS_TITAN_175_V100:
 	case CAM_CPAS_TITAN_175_V101:
-<<<<<<< HEAD
-=======
 	case CAM_CPAS_TITAN_175_V111:
->>>>>>> 15457316
 	case CAM_CPAS_TITAN_175_V120:
 		ubwc_3_regs =
 			(struct cam_vfe_bus_ver2_reg_offset_ubwc_3_client *)
@@ -3049,10 +3025,7 @@
 		break;
 	case CAM_CPAS_TITAN_175_V100:
 	case CAM_CPAS_TITAN_175_V101:
-<<<<<<< HEAD
-=======
 	case CAM_CPAS_TITAN_175_V111:
->>>>>>> 15457316
 	case CAM_CPAS_TITAN_175_V120:
 		rc = cam_vfe_bus_update_ubwc_3_regs(
 			wm_data, reg_val_pair, i, j);
@@ -3683,10 +3656,7 @@
 	bus_priv->common_data.addr_no_sync       =
 		CAM_VFE_BUS_ADDR_NO_SYNC_DEFAULT_VAL;
 	bus_priv->common_data.camera_hw_version = camera_hw_version;
-<<<<<<< HEAD
-=======
 	bus_priv->common_data.stats_data         = ver2_hw_info->stats_data;
->>>>>>> 15457316
 
 	mutex_init(&bus_priv->common_data.bus_mutex);
 

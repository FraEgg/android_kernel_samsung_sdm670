--- conflicted
+++ resolved
@@ -341,57 +341,6 @@
 	}
 }
 
-static void cam_isp_ctx_dump_req(struct cam_isp_ctx_req *req_isp)
-{
-	int i = 0, rc = 0;
-	size_t len = 0;
-	uint32_t *buf_addr;
-	uint32_t *buf_start, *buf_end;
-	size_t   remain_len = 0;
-	bool     need_put = false;
-
-	for (i = 0; i < req_isp->num_cfg; i++) {
-		rc = cam_packet_util_get_cmd_mem_addr(
-			req_isp->cfg[i].handle, &buf_addr, &len);
-		if (rc) {
-			CAM_ERR_RATE_LIMIT(CAM_ISP,
-				"Failed to get_cmd_mem_addr, rc=%d",
-				rc);
-		} else {
-			if (req_isp->cfg[i].offset >= len) {
-				CAM_ERR(CAM_ISP, "Invalid offset");
-				need_put = true;
-				goto put;
-			}
-			remain_len = len - req_isp->cfg[i].offset;
-
-			if ((req_isp->cfg[i].len > remain_len) ||
-				(req_isp->cfg[i].len == 0)) {
-				CAM_ERR(CAM_ISP, "Invalid offset");
-				need_put = true;
-			}
-put:
-			if (need_put) {
-				if (cam_mem_put_cpu_buf(req_isp->cfg[i].handle))
-					CAM_WARN(CAM_ISP,
-						"Failed to put cpu buf: 0x%x",
-						req_isp->cfg[i].handle);
-				need_put = false;
-				continue;
-			}
-
-			buf_start = (uint32_t *)((uint8_t *) buf_addr +
-				req_isp->cfg[i].offset);
-			buf_end = (uint32_t *)((uint8_t *) buf_start +
-				req_isp->cfg[i].len - 1);
-			cam_cdm_util_dump_cmd_buf(buf_start, buf_end);
-			if (cam_mem_put_cpu_buf(req_isp->cfg[i].handle))
-				CAM_WARN(CAM_ISP, "Failed to put cpu buf: 0x%x",
-					req_isp->cfg[i].handle);
-		}
-	}
-}
-
 static int __cam_isp_ctx_enqueue_request_in_order(
 	struct cam_context *ctx, struct cam_ctx_request *req)
 {
@@ -491,12 +440,9 @@
 				req_isp_new->num_cfg);
 			req_isp_old->num_cfg += req_isp_new->num_cfg;
 
-<<<<<<< HEAD
-=======
 			memcpy(&req_old->pf_data, &req->pf_data,
 				sizeof(struct cam_hw_mgr_dump_pf_data));
 
->>>>>>> 15457316
 			req_old->request_id = req->request_id;
 
 			list_add_tail(&req->list, &ctx->free_req_list);
@@ -679,10 +625,6 @@
 				req_isp->fence_map_out[j].resource_handle,
 				req_isp->fence_map_out[j].sync_id,
 				ctx->ctx_id);
-<<<<<<< HEAD
-
-=======
->>>>>>> 15457316
 			rc = cam_sync_signal(req_isp->fence_map_out[j].sync_id,
 				CAM_SYNC_STATE_SIGNALED_SUCCESS);
 			if (rc)
@@ -748,15 +690,12 @@
 		CAM_DBG(CAM_REQ,
 			"Move active request %lld to pending list(cnt = %d) [bubble recovery], ctx %u",
 			 req->request_id, ctx_isp->active_req_cnt, ctx->ctx_id);
-<<<<<<< HEAD
-=======
 		__cam_isp_ctx_update_state_monitor_array(ctx_isp,
 			CAM_ISP_HW_EVENT_DONE,
 			ctx_isp->substate_activated,
 			ctx_isp->substate_activated);
 		__cam_isp_ctx_update_event_record(ctx_isp,
 			CAM_ISP_CTX_EVENT_BUFDONE, req);
->>>>>>> 15457316
 	} else {
 		list_del_init(&req->list);
 		list_add_tail(&req->list, &ctx->free_req_list);
@@ -765,8 +704,6 @@
 		CAM_DBG(CAM_REQ,
 			"Move active request %lld to free list(cnt = %d) [all fences done], ctx %u",
 			 req->request_id, ctx_isp->active_req_cnt, ctx->ctx_id);
-<<<<<<< HEAD
-=======
 		ctx_isp->req_info.last_bufdone_req_id = req->request_id;
 		ctx_isp->req_info.last_bufdone_time_stamp =
 			jiffies_to_msecs(jiffies);
@@ -776,7 +713,6 @@
 			ctx_isp->substate_activated);
 		__cam_isp_ctx_update_event_record(ctx_isp,
 			CAM_ISP_CTX_EVENT_BUFDONE, req);
->>>>>>> 15457316
 	}
 
 	if (ctx_isp->active_req_cnt && ctx_isp->irq_delay_detect) {
@@ -932,13 +868,10 @@
 		CAM_DBG(CAM_REQ,
 			"move request %lld to active list(cnt = %d), ctx %u",
 			req->request_id, ctx_isp->active_req_cnt, ctx->ctx_id);
-<<<<<<< HEAD
-=======
 
 		__cam_isp_ctx_update_event_record(ctx_isp,
 			CAM_ISP_CTX_EVENT_RUP, req);
 
->>>>>>> 15457316
 	} else {
 		/* no io config, so the request is completed. */
 		list_add_tail(&req->list, &ctx->free_req_list);
@@ -1102,10 +1035,6 @@
 	ctx_isp->frame_id++;
 	ctx_isp->sof_timestamp_val = sof_event_data->timestamp;
 	ctx_isp->boot_timestamp = sof_event_data->boot_time;
-<<<<<<< HEAD
-	__cam_isp_ctx_update_state_monitor_array(ctx_isp,
-		CAM_ISP_STATE_CHANGE_TRIGGER_SOF, req->request_id);
-=======
 
 	if (ctx_isp->frame_id == 1)
 		ctx_isp->irq_timestamps = sof_event_data->irq_mono_boot_time;
@@ -1115,7 +1044,6 @@
 
 	ctx_isp->irq_timestamps = sof_event_data->irq_mono_boot_time;
 
->>>>>>> 15457316
 	CAM_DBG(CAM_ISP, "frame id: %lld time stamp:0x%llx, ctx %u",
 		ctx_isp->frame_id, ctx_isp->sof_timestamp_val, ctx->ctx_id);
 
@@ -1483,14 +1411,7 @@
 	req_isp = (struct cam_isp_ctx_req *) req_to_dump->req_priv;
 
 	if (error_event_data->enable_reg_dump)
-<<<<<<< HEAD
-		cam_isp_ctx_dump_req(req_isp);
-
-	__cam_isp_ctx_update_state_monitor_array(ctx_isp,
-		CAM_ISP_STATE_CHANGE_TRIGGER_ERROR, req_to_dump->request_id);
-=======
 		cam_isp_ctx_dump_req(req_isp, 0, 0, NULL, false);
->>>>>>> 15457316
 
 	list_for_each_entry_safe(req, req_temp,
 		&ctx->active_req_list, list) {
@@ -1509,8 +1430,6 @@
 						fence_map_out->sync_id,
 						CAM_SYNC_STATE_SIGNALED_ERROR);
 					fence_map_out->sync_id = -1;
-<<<<<<< HEAD
-=======
 				}
 			}
 			list_del_init(&req->list);
@@ -1522,39 +1441,6 @@
 		}
 	}
 
-	if (found)
-		goto move_to_pending;
-
-	list_for_each_entry_safe(req, req_temp,
-		&ctx->wait_req_list, list) {
-		req_isp = (struct cam_isp_ctx_req *) req->req_priv;
-		if (!req_isp->bubble_report) {
-			for (i = 0; i < req_isp->num_fence_map_out; i++) {
-				fence_map_out =
-					&req_isp->fence_map_out[i];
-				CAM_ERR(CAM_ISP,
-					"req %llu, Sync fd 0x%x ctx %u",
-					req->request_id,
-					req_isp->fence_map_out[i].sync_id,
-					ctx->ctx_id);
-				if (req_isp->fence_map_out[i].sync_id != -1) {
-					rc = cam_sync_signal(
-						fence_map_out->sync_id,
-						CAM_SYNC_STATE_SIGNALED_ERROR);
-					fence_map_out->sync_id = -1;
->>>>>>> 15457316
-				}
-			}
-			list_del_init(&req->list);
-			list_add_tail(&req->list, &ctx->free_req_list);
-			ctx_isp->active_req_cnt--;
-		} else {
-			found = 1;
-			break;
-		}
-	}
-
-<<<<<<< HEAD
 	if (found)
 		goto move_to_pending;
 
@@ -1586,8 +1472,6 @@
 		}
 	}
 
-=======
->>>>>>> 15457316
 move_to_pending:
 	/*
 	 * If bubble recovery is enabled on any request we need to move that
@@ -1645,18 +1529,13 @@
 		list_del_init(&req->list);
 		list_add_tail(&req->list, &ctx->free_req_list);
 
-<<<<<<< HEAD
-	} while (req->request_id < ctx_isp->last_applied_req_id);
-=======
 	} while (req->request_id <
 		ctx_isp->req_info.last_applied_req_id);
->>>>>>> 15457316
 
 	if (ctx->ctx_crm_intf && ctx->ctx_crm_intf->notify_err) {
 		notify.link_hdl = ctx->link_hdl;
 		notify.dev_hdl = ctx->dev_hdl;
 		notify.req_id = error_request_id;
-<<<<<<< HEAD
 
 		if (req_isp_to_report && req_isp_to_report->bubble_report) {
 			if (error_event_data->recovery_enabled)
@@ -1676,11 +1555,16 @@
 		 * and to dump relevant info
 		 */
 
-		if (notify.error == CRM_KMD_ERR_OVERFLOW) {
+		if ((notify.error == CRM_KMD_ERR_OVERFLOW) ||
+			(is_csid_fatal == true)) {
 			req_msg.session_hdl = ctx_isp->base->session_hdl;
 			req_msg.u.err_msg.device_hdl = ctx_isp->base->dev_hdl;
-			req_msg.u.err_msg.error_type =
-				CAM_REQ_MGR_ERROR_TYPE_RECOVERY;
+			if (is_csid_fatal == true)
+				req_msg.u.err_msg.error_type =
+				    CAM_REQ_MGR_ERROR_TYPE_FULL_RECOVERY;
+			else
+				req_msg.u.err_msg.error_type =
+				    CAM_REQ_MGR_ERROR_TYPE_RECOVERY;
 			req_msg.u.err_msg.link_hdl = ctx_isp->base->link_hdl;
 			req_msg.u.err_msg.request_id = error_request_id;
 			req_msg.u.err_msg.resource_size = 0x0;
@@ -1690,8 +1574,8 @@
 					V4L_EVENT_CAM_REQ_MGR_EVENT))
 				CAM_ERR(CAM_ISP,
 					"Error in notifying the error time for req id:%lld ctx %u",
-						ctx_isp->last_applied_req_id,
-						ctx->ctx_id);
+					ctx_isp->req_info.last_applied_req_id,
+					ctx->ctx_id);
 		}
 		ctx_isp->substate_activated = CAM_ISP_CTX_ACTIVATED_HW_ERROR;
 	} else {
@@ -1728,8 +1612,7 @@
 	ctx_isp->frame_id++;
 	ctx_isp->sof_timestamp_val = sof_event_data->timestamp;
 	ctx_isp->boot_timestamp = sof_event_data->boot_time;
-	__cam_isp_ctx_update_state_monitor_array(ctx_isp,
-		CAM_ISP_STATE_CHANGE_TRIGGER_SOF, req->request_id);
+
 	CAM_DBG(CAM_ISP, "frame id: %lld time stamp:0x%llx",
 		ctx_isp->frame_id, ctx_isp->sof_timestamp_val);
 
@@ -1743,6 +1626,7 @@
 			notify.dev_hdl = ctx->dev_hdl;
 			notify.frame_id = ctx_isp->frame_id;
 			notify.trigger = CAM_TRIGGER_POINT_SOF;
+			notify.sof_timestamp_val = ctx_isp->sof_timestamp_val;
 
 			ctx->ctx_crm_intf->notify_trigger(&notify);
 			CAM_DBG(CAM_ISP, "Notify CRM  SOF frame %lld",
@@ -1750,9 +1634,12 @@
 		}
 
 		list_for_each_entry(req, &ctx->active_req_list, list) {
-			if (req->request_id > ctx_isp->reported_req_id) {
+			if (req->request_id >
+				ctx_isp->req_info.reported_req_id) {
 				request_id = req->request_id;
-				ctx_isp->reported_req_id = request_id;
+				ctx_isp->req_info.reported_req_id = request_id;
+				ctx_isp->req_info.last_reported_id_time_stamp =
+					jiffies_to_msecs(jiffies);
 				break;
 			}
 		}
@@ -1793,8 +1680,10 @@
 			CAM_DBG(CAM_ISP, "No request, move to SOF");
 			ctx_isp->substate_activated =
 				CAM_ISP_CTX_ACTIVATED_SOF;
-			if (ctx_isp->reported_req_id < curr_req_id) {
-				ctx_isp->reported_req_id = curr_req_id;
+			if (ctx_isp->req_info.reported_req_id < curr_req_id) {
+				ctx_isp->req_info.reported_req_id = curr_req_id;
+				ctx_isp->req_info.last_reported_id_time_stamp =
+					jiffies_to_msecs(jiffies);
 				__cam_isp_ctx_send_sof_timestamp(ctx_isp,
 					curr_req_id,
 					CAM_REQ_MGR_SOF_EVENT_SUCCESS);
@@ -1829,7 +1718,7 @@
 {
 	int rc = 0;
 	struct cam_ctx_request *req = NULL;
-	struct cam_isp_ctx_req *req_isp;
+	struct cam_isp_ctx_req *req_isp = NULL;
 	struct cam_context *ctx = ctx_isp->base;
 
 	if (ctx->state != CAM_CTX_ACTIVATED && ctx_isp->frame_id > 1) {
@@ -1852,292 +1741,6 @@
 			CAM_ERR(CAM_ISP,
 				"receive rup in unexpected state");
 	}
-	if (req != NULL) {
-		__cam_isp_ctx_update_state_monitor_array(ctx_isp,
-			CAM_ISP_STATE_CHANGE_TRIGGER_REG_UPDATE,
-			req->request_id);
-	}
-end:
-	return rc;
-}
-
-static int __cam_isp_ctx_fs2_reg_upd_in_applied_state(
-	struct cam_isp_context *ctx_isp, void *evt_data)
-{
-	int rc = 0;
-	struct cam_ctx_request  *req = NULL;
-	struct cam_context      *ctx = ctx_isp->base;
-	struct cam_isp_ctx_req  *req_isp;
-	struct cam_req_mgr_trigger_notify  notify;
-	uint64_t  request_id  = 0;
-
-	if (list_empty(&ctx->wait_req_list)) {
-		CAM_ERR(CAM_ISP, "Reg upd ack with no waiting request");
-		goto end;
-	}
-	req = list_first_entry(&ctx->wait_req_list,
-			struct cam_ctx_request, list);
-	list_del_init(&req->list);
-
-	req_isp = (struct cam_isp_ctx_req *) req->req_priv;
-	if (req_isp->num_fence_map_out != 0) {
-		list_add_tail(&req->list, &ctx->active_req_list);
-		ctx_isp->active_req_cnt++;
-		CAM_DBG(CAM_REQ, "move request %lld to active list(cnt = %d)",
-			 req->request_id, ctx_isp->active_req_cnt);
-	} else {
-		/* no io config, so the request is completed. */
-		list_add_tail(&req->list, &ctx->free_req_list);
-	}
-
-	/*
-	 * This function only called directly from applied and bubble applied
-	 * state so change substate here.
-	 */
-	ctx_isp->substate_activated = CAM_ISP_CTX_ACTIVATED_EPOCH;
-	if (req_isp->num_fence_map_out != 1)
-		goto end;
-
-	if (ctx->ctx_crm_intf && ctx->ctx_crm_intf->notify_trigger &&
-		ctx_isp->active_req_cnt <= 2) {
-		list_for_each_entry(req, &ctx->active_req_list, list) {
-			if (req->request_id > ctx_isp->reported_req_id) {
-				request_id = req->request_id;
-				ctx_isp->reported_req_id = request_id;
-				break;
-			}
-		}
-
-		__cam_isp_ctx_send_sof_timestamp(ctx_isp, request_id,
-			CAM_REQ_MGR_SOF_EVENT_SUCCESS);
-
-		if (ctx_isp->subscribe_event & CAM_TRIGGER_POINT_SOF) {
-			notify.link_hdl = ctx->link_hdl;
-			notify.dev_hdl = ctx->dev_hdl;
-			notify.frame_id = ctx_isp->frame_id;
-			notify.trigger = CAM_TRIGGER_POINT_SOF;
-
-=======
-
-		if (req_isp_to_report && req_isp_to_report->bubble_report) {
-			if (error_event_data->recovery_enabled)
-				notify.error = CRM_KMD_ERR_BUBBLE;
-		} else {
-			notify.error = CRM_KMD_ERR_FATAL;
-		}
-
-		CAM_WARN(CAM_ISP, "Notify CRM: req %lld, frame %lld ctx %u",
-			error_request_id, ctx_isp->frame_id, ctx->ctx_id);
-
-		ctx->ctx_crm_intf->notify_err(&notify);
-
-		/*
-		 * Need to send error occurred in KMD
-		 * This will help UMD to take necessary action
-		 * and to dump relevant info
-		 */
-
-		if ((notify.error == CRM_KMD_ERR_OVERFLOW) ||
-			(is_csid_fatal == true)) {
-			req_msg.session_hdl = ctx_isp->base->session_hdl;
-			req_msg.u.err_msg.device_hdl = ctx_isp->base->dev_hdl;
-			if (is_csid_fatal == true)
-				req_msg.u.err_msg.error_type =
-				    CAM_REQ_MGR_ERROR_TYPE_FULL_RECOVERY;
-			else
-				req_msg.u.err_msg.error_type =
-				    CAM_REQ_MGR_ERROR_TYPE_RECOVERY;
-			req_msg.u.err_msg.link_hdl = ctx_isp->base->link_hdl;
-			req_msg.u.err_msg.request_id = error_request_id;
-			req_msg.u.err_msg.resource_size = 0x0;
-
-			if (cam_req_mgr_notify_message(&req_msg,
-					V4L_EVENT_CAM_REQ_MGR_ERROR,
-					V4L_EVENT_CAM_REQ_MGR_EVENT))
-				CAM_ERR(CAM_ISP,
-					"Error in notifying the error time for req id:%lld ctx %u",
-					ctx_isp->req_info.last_applied_req_id,
-					ctx->ctx_id);
-		}
-		ctx_isp->substate_activated = CAM_ISP_CTX_ACTIVATED_HW_ERROR;
-	} else {
-		CAM_ERR_RATE_LIMIT(CAM_ISP,
-			"Can not notify ERRROR to CRM for ctx %u",
-			ctx->ctx_id);
-		rc = -EFAULT;
-	}
-
-	CAM_DBG(CAM_ISP, "Exit");
-
-	return rc;
-}
-
-static int __cam_isp_ctx_fs2_sof_in_sof_state(
-	struct cam_isp_context *ctx_isp, void *evt_data)
-{
-	int rc = 0;
-	struct cam_isp_hw_sof_event_data      *sof_event_data = evt_data;
-	struct cam_ctx_request *req;
-	struct cam_context *ctx = ctx_isp->base;
-	struct cam_req_mgr_trigger_notify  notify;
-	uint64_t  request_id  = 0;
-
-
-	req = list_last_entry(&ctx->pending_req_list,
-		struct cam_ctx_request, list);
-
-	if (!evt_data) {
-		CAM_ERR(CAM_ISP, "in valid sof event data");
-		return -EINVAL;
-	}
-
-	ctx_isp->frame_id++;
-	ctx_isp->sof_timestamp_val = sof_event_data->timestamp;
-	ctx_isp->boot_timestamp = sof_event_data->boot_time;
-
-	CAM_DBG(CAM_ISP, "frame id: %lld time stamp:0x%llx",
-		ctx_isp->frame_id, ctx_isp->sof_timestamp_val);
-
-	if (!(list_empty(&ctx->wait_req_list)))
-		goto end;
-
-	if (ctx->ctx_crm_intf && ctx->ctx_crm_intf->notify_trigger &&
-		ctx_isp->active_req_cnt <= 2) {
-		if (ctx_isp->subscribe_event & CAM_TRIGGER_POINT_SOF) {
-			notify.link_hdl = ctx->link_hdl;
-			notify.dev_hdl = ctx->dev_hdl;
-			notify.frame_id = ctx_isp->frame_id;
-			notify.trigger = CAM_TRIGGER_POINT_SOF;
-			notify.sof_timestamp_val = ctx_isp->sof_timestamp_val;
-
->>>>>>> 15457316
-			ctx->ctx_crm_intf->notify_trigger(&notify);
-			CAM_DBG(CAM_ISP, "Notify CRM  SOF frame %lld",
-				ctx_isp->frame_id);
-		}
-<<<<<<< HEAD
-	} else {
-		CAM_ERR_RATE_LIMIT(CAM_ISP, "Can not notify SOF to CRM");
-		rc = -EFAULT;
-	}
-
-	CAM_DBG(CAM_ISP, "next substate %d", ctx_isp->substate_activated);
-end:
-	if (req != NULL && !rc) {
-		__cam_isp_ctx_update_state_monitor_array(ctx_isp,
-			CAM_ISP_STATE_CHANGE_TRIGGER_EPOCH,
-			req->request_id);
-	}
-=======
-
-		list_for_each_entry(req, &ctx->active_req_list, list) {
-			if (req->request_id >
-				ctx_isp->req_info.reported_req_id) {
-				request_id = req->request_id;
-				ctx_isp->req_info.reported_req_id = request_id;
-				ctx_isp->req_info.last_reported_id_time_stamp =
-					jiffies_to_msecs(jiffies);
-				break;
-			}
-		}
-
-		__cam_isp_ctx_send_sof_timestamp(ctx_isp, request_id,
-			CAM_REQ_MGR_SOF_EVENT_SUCCESS);
-	} else {
-		CAM_ERR_RATE_LIMIT(CAM_ISP, "Can not notify SOF to CRM");
-		rc = -EFAULT;
-	}
-
-end:
-	return rc;
-}
-
-static int __cam_isp_ctx_fs2_buf_done(struct cam_isp_context *ctx_isp,
-	void *evt_data)
-{
-	int rc = 0;
-	struct cam_isp_hw_done_event_data *done =
-		(struct cam_isp_hw_done_event_data *) evt_data;
-	struct cam_context *ctx = ctx_isp->base;
-	int prev_active_req_cnt = 0;
-	int curr_req_id = 0;
-	struct cam_ctx_request  *req;
-
-	prev_active_req_cnt = ctx_isp->active_req_cnt;
-	req = list_first_entry(&ctx->active_req_list,
-		struct cam_ctx_request, list);
-	if (req)
-		curr_req_id = req->request_id;
-
-	rc = __cam_isp_ctx_handle_buf_done_in_activated_state(ctx_isp, done, 0);
-
-	if (prev_active_req_cnt == ctx_isp->active_req_cnt + 1) {
-		if (list_empty(&ctx->wait_req_list) &&
-			list_empty(&ctx->active_req_list)) {
-			CAM_DBG(CAM_ISP, "No request, move to SOF");
-			ctx_isp->substate_activated =
-				CAM_ISP_CTX_ACTIVATED_SOF;
-			if (ctx_isp->req_info.reported_req_id < curr_req_id) {
-				ctx_isp->req_info.reported_req_id = curr_req_id;
-				ctx_isp->req_info.last_reported_id_time_stamp =
-					jiffies_to_msecs(jiffies);
-				__cam_isp_ctx_send_sof_timestamp(ctx_isp,
-					curr_req_id,
-					CAM_REQ_MGR_SOF_EVENT_SUCCESS);
-			}
-		}
-	}
-
-	return rc;
-}
-
-static int __cam_isp_ctx_fs2_buf_done_in_epoch(struct cam_isp_context *ctx_isp,
-	void *evt_data)
-{
-	int rc = 0;
-
-	rc =  __cam_isp_ctx_fs2_buf_done(ctx_isp, evt_data);
-	return rc;
-}
-
-static int __cam_isp_ctx_fs2_buf_done_in_applied(
-	struct cam_isp_context *ctx_isp,
-	void *evt_data)
-{
-	int rc = 0;
-
-	rc =  __cam_isp_ctx_fs2_buf_done(ctx_isp, evt_data);
-	return rc;
-}
-
-static int __cam_isp_ctx_fs2_reg_upd_in_sof(struct cam_isp_context *ctx_isp,
-	void *evt_data)
-{
-	int rc = 0;
-	struct cam_ctx_request *req = NULL;
-	struct cam_isp_ctx_req *req_isp = NULL;
-	struct cam_context *ctx = ctx_isp->base;
-
-	if (ctx->state != CAM_CTX_ACTIVATED && ctx_isp->frame_id > 1) {
-		CAM_DBG(CAM_ISP, "invalid RUP");
-		goto end;
-	}
-
-	/*
-	 * This is for the first update. The initial setting will
-	 * cause the reg_upd in the first frame.
-	 */
-	if (!list_empty(&ctx->wait_req_list)) {
-		req = list_first_entry(&ctx->wait_req_list,
-			struct cam_ctx_request, list);
-		list_del_init(&req->list);
-		req_isp = (struct cam_isp_ctx_req *) req->req_priv;
-		if (req_isp->num_fence_map_out == req_isp->num_acked)
-			list_add_tail(&req->list, &ctx->free_req_list);
-		else
-			CAM_ERR(CAM_ISP,
-				"receive rup in unexpected state");
-	}
 
 	if (req_isp && req_isp->hw_update_data.fps)
 		ctx_isp->fps = req_isp->hw_update_data.fps;
@@ -2221,7 +1824,6 @@
 	CAM_DBG(CAM_ISP, "next substate %d", ctx_isp->substate_activated);
 end:
 
->>>>>>> 15457316
 	return rc;
 }
 
@@ -2371,79 +1973,6 @@
 	},
 };
 
-static struct cam_isp_ctx_irq_ops
-	cam_isp_ctx_fs2_state_machine_irq[CAM_ISP_CTX_ACTIVATED_MAX] = {
-	/* SOF */
-	{
-		.irq_ops = {
-			__cam_isp_ctx_handle_error,
-			__cam_isp_ctx_fs2_sof_in_sof_state,
-			__cam_isp_ctx_fs2_reg_upd_in_sof,
-			__cam_isp_ctx_fs2_sof_in_sof_state,
-			__cam_isp_ctx_notify_eof_in_activated_state,
-			NULL,
-		},
-	},
-	/* APPLIED */
-	{
-		.irq_ops = {
-			__cam_isp_ctx_handle_error,
-			__cam_isp_ctx_sof_in_activated_state,
-			__cam_isp_ctx_fs2_reg_upd_in_applied_state,
-			__cam_isp_ctx_epoch_in_applied,
-			__cam_isp_ctx_notify_eof_in_activated_state,
-			__cam_isp_ctx_fs2_buf_done_in_applied,
-		},
-	},
-	/* EPOCH */
-	{
-		.irq_ops = {
-			__cam_isp_ctx_handle_error,
-			__cam_isp_ctx_sof_in_epoch,
-			__cam_isp_ctx_reg_upd_in_epoch_state,
-			__cam_isp_ctx_notify_sof_in_activated_state,
-			__cam_isp_ctx_notify_eof_in_activated_state,
-			__cam_isp_ctx_fs2_buf_done_in_epoch,
-		},
-	},
-	/* BUBBLE */
-	{
-		.irq_ops = {
-			__cam_isp_ctx_handle_error,
-			__cam_isp_ctx_sof_in_activated_state,
-			NULL,
-			__cam_isp_ctx_notify_sof_in_activated_state,
-			__cam_isp_ctx_notify_eof_in_activated_state,
-			__cam_isp_ctx_buf_done_in_bubble,
-		},
-	},
-	/* Bubble Applied */
-	{
-		.irq_ops = {
-			__cam_isp_ctx_handle_error,
-			__cam_isp_ctx_sof_in_activated_state,
-			__cam_isp_ctx_reg_upd_in_activated_state,
-			__cam_isp_ctx_epoch_in_bubble_applied,
-			NULL,
-			__cam_isp_ctx_buf_done_in_bubble_applied,
-		},
-	},
-	/* HW ERROR */
-	{
-		.irq_ops = {
-			NULL,
-			__cam_isp_ctx_sof_in_activated_state,
-			__cam_isp_ctx_reg_upd_in_hw_error,
-			NULL,
-			NULL,
-			NULL,
-		},
-	},
-	/* HALT */
-	{
-	},
-};
-
 static int __cam_isp_ctx_apply_req_in_activated_state(
 	struct cam_context *ctx, struct cam_req_mgr_apply_request *apply,
 	uint32_t next_state)
@@ -2490,17 +2019,11 @@
 		CAM_ERR_RATE_LIMIT(CAM_ISP,
 			"Invalid Request Id asking %llu existing %llu",
 			apply->request_id, req->request_id);
-<<<<<<< HEAD
-		if (ctx_isp->last_applied_req_id + 1 != req->request_id) {
-			/*ignore remain mismatching apply req_id for pause*/
-			ctx_isp->last_applied_req_id = apply->request_id;
-=======
 		if (ctx_isp->req_info.last_applied_req_id + 1
 			!= req->request_id) {
 			/*ignore remain mismatching apply req_id for pause*/
 			ctx_isp->req_info.last_applied_req_id =
 							apply->request_id;
->>>>>>> 15457316
 			return rc;
 		}
 		rc = -EFAULT;
@@ -2511,35 +2034,6 @@
 		req->request_id, ctx_isp->substate_activated, ctx->ctx_id);
 	req_isp = (struct cam_isp_ctx_req *) req->req_priv;
 
-<<<<<<< HEAD
-	if (ctx_isp->active_req_cnt >=  2) {
-		CAM_ERR_RATE_LIMIT(CAM_ISP,
-			"Reject apply request (id %lld) due to congestion(cnt = %d) ctx %u",
-			req->request_id,
-			ctx_isp->active_req_cnt,
-			ctx->ctx_id);
-
-		spin_lock_bh(&ctx->lock);
-		if (!list_empty(&ctx->active_req_list))
-			active_req = list_first_entry(&ctx->active_req_list,
-				struct cam_ctx_request, list);
-		else
-			CAM_ERR_RATE_LIMIT(CAM_ISP,
-				"WARNING: should not happen (cnt = %d) but active_list empty",
-				ctx_isp->active_req_cnt);
-		spin_unlock_bh(&ctx->lock);
-
-		if (active_req) {
-			active_req_isp =
-				(struct cam_isp_ctx_req *) active_req->req_priv;
-			__cam_isp_ctx_handle_buf_done_fail_log(active_req_isp);
-		}
-
-		rc = -EFAULT;
-		goto end;
-	}
-=======
->>>>>>> 15457316
 	req_isp->bubble_report = apply->report_if_bubble;
 
 	cfg.ctxt_to_hw_map = ctx_isp->hw_ctx;
@@ -2847,14 +2341,6 @@
 	struct cam_req_mgr_flush_request *flush_req)
 {
 	int rc = 0;
-<<<<<<< HEAD
-	struct cam_isp_context *ctx_isp;
-
-	ctx_isp = (struct cam_isp_context *) ctx->ctx_priv;
-	if (flush_req->type == CAM_REQ_MGR_FLUSH_TYPE_ALL) {
-		CAM_INFO(CAM_ISP, "Last request id to flush is %lld",
-			flush_req->req_id);
-=======
 	struct cam_isp_context           *ctx_isp =
 		(struct cam_isp_context *) ctx->ctx_priv;
 	struct cam_isp_stop_args          stop_isp;
@@ -2864,7 +2350,6 @@
 	if (flush_req->type == CAM_REQ_MGR_FLUSH_TYPE_ALL) {
 		CAM_INFO(CAM_ISP, "ctx id:%d Last request id to flush is %lld",
 			ctx->ctx_id, flush_req->req_id);
->>>>>>> 15457316
 		ctx->last_flush_req = flush_req->req_id;
 	}
 
@@ -2890,8 +2375,6 @@
 	spin_unlock_bh(&ctx->lock);
 
 	atomic_set(&ctx_isp->process_bubble, 0);
-<<<<<<< HEAD
-=======
 	if (flush_req->type == CAM_REQ_MGR_FLUSH_TYPE_ALL) {
 		/* if active and wait list are empty, return */
 		spin_lock_bh(&ctx->lock);
@@ -2943,7 +2426,6 @@
 
 end:
 	ctx_isp->substate_activated = CAM_ISP_CTX_ACTIVATED_SOF;
->>>>>>> 15457316
 	return rc;
 }
 
@@ -3626,15 +3108,12 @@
 	ctx_isp->init_received = false;
 	ctx_isp->rdi_only_context = false;
 	ctx_isp->split_acquire = false;
-<<<<<<< HEAD
-=======
 	ctx_isp->req_info.reported_req_id = 0;
 	ctx_isp->req_info.last_applied_req_id = 0;
 	ctx_isp->req_info.last_bufdone_req_id = 0;
 	ctx_isp->req_info.last_applied_time_stamp = 0;
 	ctx_isp->req_info.last_bufdone_time_stamp = 0;
 	ctx_isp->req_info.last_reported_id_time_stamp = 0;
->>>>>>> 15457316
 
 	/*
 	 * Ideally, we should never have any active request here.
@@ -3665,11 +3144,7 @@
 {
 	int rc = 0, i;
 	struct cam_ctx_request           *req = NULL;
-<<<<<<< HEAD
-	struct cam_isp_ctx_req           *req_isp;
-=======
 	struct cam_isp_ctx_req           *req_isp = NULL;
->>>>>>> 15457316
 	uintptr_t                         packet_addr;
 	struct cam_packet                *packet;
 	size_t                            len = 0;
@@ -3820,11 +3295,7 @@
 		goto put_ref;
 
 	if (cam_mem_put_cpu_buf((int32_t) cmd->packet_handle))
-<<<<<<< HEAD
-		CAM_WARN(CAM_ISP, "Can not put packet address : 0x%x",
-=======
 		CAM_WARN(CAM_ISP, "Can not put packet address : 0x%llx",
->>>>>>> 15457316
 			cmd->packet_handle);
 
 	CAM_DBG(CAM_REQ,
@@ -3841,11 +3312,7 @@
 	}
 free_cpu_buf:
 	if (cam_mem_put_cpu_buf((int32_t) cmd->packet_handle))
-<<<<<<< HEAD
-		CAM_WARN(CAM_ISP, "Can not put packet address: 0x%x",
-=======
 		CAM_WARN(CAM_ISP, "Can not put packet address: 0x%llx",
->>>>>>> 15457316
 			cmd->packet_handle);
 free_req:
 	spin_lock_bh(&ctx->lock);
@@ -4408,9 +3875,6 @@
 	}
 	ctx_isp->frame_id = 0;
 	ctx_isp->active_req_cnt = 0;
-<<<<<<< HEAD
-	ctx_isp->reported_req_id = 0;
-=======
 	ctx_isp->req_info.reported_req_id = 0;
 	ctx_isp->req_info.last_applied_req_id = 0;
 	ctx_isp->req_info.last_bufdone_req_id = 0;
@@ -4418,7 +3882,6 @@
 	ctx_isp->req_info.last_bufdone_time_stamp = 0;
 	ctx_isp->req_info.last_reported_id_time_stamp = 0;
 
->>>>>>> 15457316
 	atomic_set(&ctx_isp->process_bubble, 0);
 
 	CAM_DBG(CAM_ISP, "Stop device success next state %d on ctx %u",
@@ -4633,12 +4096,9 @@
 		CAM_INFO(CAM_ISP, "Ctx:%d No handle function for substate %d",
 			ctx->ctx_id, ctx_isp->substate_activated);
 	}
-<<<<<<< HEAD
-=======
 	if (evt_id != CAM_ISP_HW_EVENT_DONE)
 		__cam_isp_ctx_update_state_monitor_array(ctx_isp, evt_id,
 			curr_state, ctx_isp->substate_activated);
->>>>>>> 15457316
 
 	CAM_DBG(CAM_ISP, "Exit: State %d Substate %d",
 		 ctx->state, ctx_isp->substate_activated);

<<<<<<< HEAD
/* Copyright (c) 2016-2019, The Linux Foundation. All rights reserved.
=======
/* Copyright (c) 2016-2020, The Linux Foundation. All rights reserved.
>>>>>>> 15457316
 *
 * This program is free software; you can redistribute it and/or modify
 * it under the terms of the GNU General Public License version 2 and
 * only version 2 as published by the Free Software Foundation.
 *
 * This program is distributed in the hope that it will be useful,
 * but WITHOUT ANY WARRANTY; without even the implied warranty of
 * MERCHANTABILITY or FITNESS FOR A PARTICULAR PURPOSE.  See the
 * GNU General Public License for more details.
 */

#include <linux/module.h>
#include <linux/slab.h>
#include <linux/platform_device.h>
#include <media/v4l2-fh.h>
#include <media/v4l2-device.h>
#include <media/v4l2-event.h>
#include <media/v4l2-ioctl.h>
#include <media/cam_req_mgr.h>
#include <media/cam_defs.h>
#include "cam_req_mgr_dev.h"
#include "cam_req_mgr_util.h"
#include "cam_req_mgr_core.h"
#include "cam_subdev.h"
#include "cam_mem_mgr.h"
#include "cam_debug_util.h"
#include "cam_common_util.h"
#include <linux/slub_def.h>

#define CAM_REQ_MGR_EVENT_MAX 30

static struct cam_req_mgr_device g_dev;
struct kmem_cache *g_cam_req_mgr_timer_cachep;

static int cam_media_device_setup(struct device *dev)
{
	int rc;

	g_dev.v4l2_dev->mdev = kzalloc(sizeof(*g_dev.v4l2_dev->mdev),
		GFP_KERNEL);
	if (!g_dev.v4l2_dev->mdev) {
		rc = -ENOMEM;
		goto mdev_fail;
	}

	media_device_init(g_dev.v4l2_dev->mdev);
	g_dev.v4l2_dev->mdev->dev = dev;
	strlcpy(g_dev.v4l2_dev->mdev->model, CAM_REQ_MGR_VNODE_NAME,
		sizeof(g_dev.v4l2_dev->mdev->model));

	rc = media_device_register(g_dev.v4l2_dev->mdev);
	if (rc)
		goto media_fail;

	return rc;

media_fail:
	kfree(g_dev.v4l2_dev->mdev);
	g_dev.v4l2_dev->mdev = NULL;
mdev_fail:
	return rc;
}

static void cam_media_device_cleanup(void)
{
	media_entity_cleanup(&g_dev.video->entity);
	media_device_unregister(g_dev.v4l2_dev->mdev);
	kfree(g_dev.v4l2_dev->mdev);
	g_dev.v4l2_dev->mdev = NULL;
}

static int cam_v4l2_device_setup(struct device *dev)
{
	int rc;

	g_dev.v4l2_dev = kzalloc(sizeof(*g_dev.v4l2_dev),
		GFP_KERNEL);
	if (!g_dev.v4l2_dev)
		return -ENOMEM;

	rc = v4l2_device_register(dev, g_dev.v4l2_dev);
	if (rc)
		goto reg_fail;

	return rc;

reg_fail:
	kfree(g_dev.v4l2_dev);
	g_dev.v4l2_dev = NULL;
	return rc;
}

static void cam_v4l2_device_cleanup(void)
{
	v4l2_device_unregister(g_dev.v4l2_dev);
	kfree(g_dev.v4l2_dev);
	g_dev.v4l2_dev = NULL;
}

static int cam_req_mgr_open(struct file *filep)
{
	int rc;

	mutex_lock(&g_dev.cam_lock);

	rc = v4l2_fh_open(filep);
	if (rc) {
		CAM_ERR(CAM_CRM, "v4l2_fh_open failed: %d", rc);
		goto end;
	}

	g_dev.open_cnt++;

	/* return if already initialized before */
	if (g_dev.open_cnt > 1) {
<<<<<<< HEAD
		CAM_ERR(CAM_CRM, "Already opened", rc);
=======
		CAM_WARN(CAM_CRM, "Already opened", rc);
>>>>>>> 15457316
		goto end;
	}

	spin_lock_bh(&g_dev.cam_eventq_lock);
	g_dev.cam_eventq = filep->private_data;
	spin_unlock_bh(&g_dev.cam_eventq_lock);

	rc = cam_mem_mgr_init();
	if (rc) {
		g_dev.open_cnt--;
		CAM_ERR(CAM_CRM, "mem mgr init failed");
		goto mem_mgr_init_fail;
	}

	mutex_unlock(&g_dev.cam_lock);
	return rc;

mem_mgr_init_fail:
	v4l2_fh_release(filep);
end:
	mutex_unlock(&g_dev.cam_lock);
	return rc;
}

static unsigned int cam_req_mgr_poll(struct file *f,
	struct poll_table_struct *pll_table)
{
	int rc = 0;
	struct v4l2_fh *eventq = f->private_data;

	if (!eventq)
		return -EINVAL;

	poll_wait(f, &eventq->wait, pll_table);
	if (v4l2_event_pending(eventq))
		rc = POLLPRI;

	return rc;
}

static int cam_req_mgr_close(struct file *filep)
{
	struct v4l2_subdev *sd;
	struct v4l2_fh *vfh = filep->private_data;
	struct v4l2_subdev_fh *subdev_fh = to_v4l2_subdev_fh(vfh);

	mutex_lock(&g_dev.cam_lock);

	if (g_dev.open_cnt <= 0) {
		mutex_unlock(&g_dev.cam_lock);
		return -EINVAL;
	}

	g_dev.open_cnt--;

	if (g_dev.open_cnt == 0) {
		cam_req_mgr_handle_core_shutdown();

		list_for_each_entry(sd, &g_dev.v4l2_dev->subdevs, list) {
			if (!(sd->flags & V4L2_SUBDEV_FL_HAS_DEVNODE))
				continue;
			if (sd->internal_ops && sd->internal_ops->close) {
				CAM_DBG(CAM_CRM,
					"Invoke subdev close for device %s",
					sd->name);
				sd->internal_ops->close(sd, subdev_fh);
			}
		}
	}

	v4l2_fh_release(filep);

	if (g_dev.open_cnt == 0) {
		spin_lock_bh(&g_dev.cam_eventq_lock);
		g_dev.cam_eventq = NULL;
		spin_unlock_bh(&g_dev.cam_eventq_lock);

		cam_req_mgr_util_free_hdls();
		cam_mem_mgr_deinit();
	}

	mutex_unlock(&g_dev.cam_lock);

	return 0;
}

static struct v4l2_file_operations g_cam_fops = {
	.owner  = THIS_MODULE,
	.open   = cam_req_mgr_open,
	.poll   = cam_req_mgr_poll,
	.release = cam_req_mgr_close,
	.unlocked_ioctl   = video_ioctl2,
#ifdef CONFIG_COMPAT
	.compat_ioctl32 = video_ioctl2,
#endif
};

static int cam_subscribe_event(struct v4l2_fh *fh,
	const struct v4l2_event_subscription *sub)
{
	return v4l2_event_subscribe(fh, sub, CAM_REQ_MGR_EVENT_MAX, NULL);
}

static int cam_unsubscribe_event(struct v4l2_fh *fh,
	const struct v4l2_event_subscription *sub)
{
	return v4l2_event_unsubscribe(fh, sub);
}

static long cam_private_ioctl(struct file *file, void *fh,
	bool valid_prio, unsigned int cmd, void *arg)
{
	int rc;
	struct cam_control *k_ioctl;

	if ((!arg) || (cmd != VIDIOC_CAM_CONTROL))
		return -EINVAL;

	k_ioctl = (struct cam_control *)arg;

	if (!k_ioctl->handle)
		return -EINVAL;

	switch (k_ioctl->op_code) {
	case CAM_REQ_MGR_CREATE_SESSION: {
		struct cam_req_mgr_session_info ses_info;

		if (k_ioctl->size != sizeof(ses_info))
			return -EINVAL;

		if (copy_from_user(&ses_info,
			u64_to_user_ptr(k_ioctl->handle),
			sizeof(struct cam_req_mgr_session_info))) {
			return -EFAULT;
		}

		rc = cam_req_mgr_create_session(&ses_info);
		if (!rc)
			if (copy_to_user(
				u64_to_user_ptr(k_ioctl->handle),
				&ses_info,
				sizeof(struct cam_req_mgr_session_info)))
				rc = -EFAULT;
		}
		break;

	case CAM_REQ_MGR_DESTROY_SESSION: {
		struct cam_req_mgr_session_info ses_info;

		if (k_ioctl->size != sizeof(ses_info))
			return -EINVAL;

		if (copy_from_user(&ses_info,
			u64_to_user_ptr(k_ioctl->handle),
			sizeof(struct cam_req_mgr_session_info))) {
			return -EFAULT;
		}

		rc = cam_req_mgr_destroy_session(&ses_info);
		}
		break;

	case CAM_REQ_MGR_LINK: {
		struct cam_req_mgr_ver_info ver_info;

		if (k_ioctl->size != sizeof(ver_info.u.link_info_v1))
			return -EINVAL;

<<<<<<< HEAD
		if (copy_from_user(&link_info,
=======
		if (copy_from_user(&ver_info.u.link_info_v1,
>>>>>>> 15457316
			u64_to_user_ptr(k_ioctl->handle),
			sizeof(struct cam_req_mgr_link_info))) {
			return -EFAULT;
		}
		ver_info.version = VERSION_1;
		rc = cam_req_mgr_link(&ver_info);
		if (!rc)
			if (copy_to_user(
				u64_to_user_ptr(k_ioctl->handle),
<<<<<<< HEAD
				&link_info,
=======
				&ver_info.u.link_info_v1,
>>>>>>> 15457316
				sizeof(struct cam_req_mgr_link_info)))
				rc = -EFAULT;
		}
		break;

	case CAM_REQ_MGR_LINK_V2: {
			struct cam_req_mgr_ver_info ver_info;

			if (k_ioctl->size != sizeof(ver_info.u.link_info_v2))
				return -EINVAL;

			if (copy_from_user(&ver_info.u.link_info_v2,
				u64_to_user_ptr(k_ioctl->handle),
				sizeof(struct cam_req_mgr_link_info_v2))) {
				return -EFAULT;
			}
			ver_info.version = VERSION_2;
			rc = cam_req_mgr_link_v2(&ver_info);
			if (!rc)
				if (copy_to_user(
					u64_to_user_ptr(k_ioctl->handle),
					&ver_info.u.link_info_v2,
					sizeof(struct
						cam_req_mgr_link_info_v2)))
					rc = -EFAULT;
			}
			break;

	case CAM_REQ_MGR_UNLINK: {
		struct cam_req_mgr_unlink_info unlink_info;

		if (k_ioctl->size != sizeof(unlink_info))
			return -EINVAL;

		if (copy_from_user(&unlink_info,
			u64_to_user_ptr(k_ioctl->handle),
			sizeof(struct cam_req_mgr_unlink_info))) {
			return -EFAULT;
		}

		rc = cam_req_mgr_unlink(&unlink_info);
		}
		break;

	case CAM_REQ_MGR_SCHED_REQ: {
		struct cam_req_mgr_sched_request sched_req;

		if (k_ioctl->size != sizeof(sched_req))
			return -EINVAL;

		if (copy_from_user(&sched_req,
			u64_to_user_ptr(k_ioctl->handle),
			sizeof(struct cam_req_mgr_sched_request))) {
			return -EFAULT;
		}

		rc = cam_req_mgr_schedule_request(&sched_req);
		}
		break;

	case CAM_REQ_MGR_FLUSH_REQ: {
		struct cam_req_mgr_flush_info flush_info;

		if (k_ioctl->size != sizeof(flush_info))
			return -EINVAL;

		if (copy_from_user(&flush_info,
			u64_to_user_ptr(k_ioctl->handle),
			sizeof(struct cam_req_mgr_flush_info))) {
			return -EFAULT;
		}

		rc = cam_req_mgr_flush_requests(&flush_info);
		}
		break;

	case CAM_REQ_MGR_SYNC_MODE: {
		struct cam_req_mgr_sync_mode sync_info;

		if (k_ioctl->size != sizeof(sync_info))
			return -EINVAL;

		if (copy_from_user(&sync_info,
			u64_to_user_ptr(k_ioctl->handle),
			sizeof(struct cam_req_mgr_sync_mode))) {
			return -EFAULT;
		}

		rc = cam_req_mgr_sync_config(&sync_info);
		}
		break;
	case CAM_REQ_MGR_ALLOC_BUF: {
		struct cam_mem_mgr_alloc_cmd cmd;

		if (k_ioctl->size != sizeof(cmd))
			return -EINVAL;

		if (copy_from_user(&cmd,
			u64_to_user_ptr(k_ioctl->handle),
			sizeof(struct cam_mem_mgr_alloc_cmd))) {
			rc = -EFAULT;
			break;
		}

		rc = cam_mem_mgr_alloc_and_map(&cmd);
		if (!rc)
			if (copy_to_user(
				u64_to_user_ptr(k_ioctl->handle),
				&cmd, sizeof(struct cam_mem_mgr_alloc_cmd))) {
				rc = -EFAULT;
				break;
			}
		}
		break;
	case CAM_REQ_MGR_MAP_BUF: {
		struct cam_mem_mgr_map_cmd cmd;

		if (k_ioctl->size != sizeof(cmd))
			return -EINVAL;

		if (copy_from_user(&cmd,
			u64_to_user_ptr(k_ioctl->handle),
			sizeof(struct cam_mem_mgr_map_cmd))) {
			rc = -EFAULT;
			break;
		}

		rc = cam_mem_mgr_map(&cmd);
		if (!rc)
			if (copy_to_user(
				u64_to_user_ptr(k_ioctl->handle),
				&cmd, sizeof(struct cam_mem_mgr_map_cmd))) {
				rc = -EFAULT;
				break;
			}
		}
		break;
	case CAM_REQ_MGR_RELEASE_BUF: {
		struct cam_mem_mgr_release_cmd cmd;

		if (k_ioctl->size != sizeof(cmd))
			return -EINVAL;

		if (copy_from_user(&cmd,
			u64_to_user_ptr(k_ioctl->handle),
			sizeof(struct cam_mem_mgr_release_cmd))) {
			rc = -EFAULT;
			break;
		}

		rc = cam_mem_mgr_release(&cmd);
		}
		break;
	case CAM_REQ_MGR_CACHE_OPS: {
		struct cam_mem_cache_ops_cmd cmd;

		if (k_ioctl->size != sizeof(cmd))
			return -EINVAL;

		if (copy_from_user(&cmd,
			u64_to_user_ptr(k_ioctl->handle),
			sizeof(struct cam_mem_cache_ops_cmd))) {
			rc = -EFAULT;
			break;
		}

		rc = cam_mem_mgr_cache_ops(&cmd);
		if (rc)
			rc = -EINVAL;
		}
		break;
	case CAM_REQ_MGR_LINK_CONTROL: {
		struct cam_req_mgr_link_control cmd;

		if (k_ioctl->size != sizeof(cmd))
			return -EINVAL;

		if (copy_from_user(&cmd,
			u64_to_user_ptr(k_ioctl->handle),
			sizeof(struct cam_req_mgr_link_control))) {
			rc = -EFAULT;
			break;
		}

		rc = cam_req_mgr_link_control(&cmd);
		if (rc)
			rc = -EINVAL;
		}
		break;

	case CAM_REQ_MGR_REQUEST_DUMP: {
		struct cam_dump_req_cmd cmd;

		if (k_ioctl->size != sizeof(cmd))
			return -EINVAL;

		if (copy_from_user(&cmd,
			u64_to_user_ptr(k_ioctl->handle),
			sizeof(struct cam_dump_req_cmd))) {
			rc = -EFAULT;
			break;
		}

		rc = cam_req_mgr_dump_request(&cmd);
		if (!rc)
			if (copy_to_user(
				u64_to_user_ptr(k_ioctl->handle),
				&cmd, sizeof(struct cam_dump_req_cmd))) {
				rc = -EFAULT;
				break;
			}
		}
		break;

	default:
		return -ENOIOCTLCMD;
	}

	return rc;
}

static const struct v4l2_ioctl_ops g_cam_ioctl_ops = {
	.vidioc_subscribe_event = cam_subscribe_event,
	.vidioc_unsubscribe_event = cam_unsubscribe_event,
	.vidioc_default = cam_private_ioctl,
};

static int cam_video_device_setup(void)
{
	int rc;

	g_dev.video = video_device_alloc();
	if (!g_dev.video) {
		rc = -ENOMEM;
		goto video_fail;
	}

	g_dev.video->v4l2_dev = g_dev.v4l2_dev;

	strlcpy(g_dev.video->name, "cam-req-mgr",
		sizeof(g_dev.video->name));
	g_dev.video->release = video_device_release;
	g_dev.video->fops = &g_cam_fops;
	g_dev.video->ioctl_ops = &g_cam_ioctl_ops;
	g_dev.video->minor = -1;
	g_dev.video->vfl_type = VFL_TYPE_GRABBER;
	rc = video_register_device(g_dev.video, VFL_TYPE_GRABBER, -1);
	if (rc)
		goto v4l2_fail;

	rc = media_entity_pads_init(&g_dev.video->entity, 0, NULL);
	if (rc)
		goto entity_fail;

	g_dev.video->entity.function = CAM_VNODE_DEVICE_TYPE;
	g_dev.video->entity.name = video_device_node_name(g_dev.video);

	return rc;

entity_fail:
	video_unregister_device(g_dev.video);
v4l2_fail:
	video_device_release(g_dev.video);
	g_dev.video = NULL;
video_fail:
	return rc;
}

int cam_req_mgr_notify_message(struct cam_req_mgr_message *msg,
	uint32_t id,
	uint32_t type)
{
	struct v4l2_event event;
	struct cam_req_mgr_message *ev_header;

	if (!msg)
		return -EINVAL;

	event.id = id;
	event.type = type;
	ev_header = CAM_REQ_MGR_GET_PAYLOAD_PTR(event,
		struct cam_req_mgr_message);
	memcpy(ev_header, msg, sizeof(struct cam_req_mgr_message));
	v4l2_event_queue(g_dev.video, &event);

	return 0;
}
EXPORT_SYMBOL(cam_req_mgr_notify_message);

void cam_video_device_cleanup(void)
{
	video_unregister_device(g_dev.video);
	video_device_release(g_dev.video);
	g_dev.video = NULL;
}

void cam_register_subdev_fops(struct v4l2_file_operations *fops)
{
	*fops = v4l2_subdev_fops;
}
EXPORT_SYMBOL(cam_register_subdev_fops);

int cam_register_subdev(struct cam_subdev *csd)
{
	struct v4l2_subdev *sd;
	int rc;

	if (g_dev.state != true) {
		CAM_ERR(CAM_CRM, "camera root device not ready yet");
		return -ENODEV;
	}

	if (!csd || !csd->name) {
		CAM_ERR(CAM_CRM, "invalid arguments");
		return -EINVAL;
	}

	mutex_lock(&g_dev.dev_lock);
	if ((g_dev.subdev_nodes_created) &&
		(csd->sd_flags & V4L2_SUBDEV_FL_HAS_DEVNODE)) {
		CAM_ERR(CAM_CRM,
			"dynamic node is not allowed, name: %s, type :%d",
			csd->name, csd->ent_function);
		rc = -EINVAL;
		goto reg_fail;
	}

	sd = &csd->sd;
	v4l2_subdev_init(sd, csd->ops);
	sd->internal_ops = csd->internal_ops;
	snprintf(sd->name, ARRAY_SIZE(sd->name), csd->name);
	v4l2_set_subdevdata(sd, csd->token);

	sd->flags = csd->sd_flags;
	sd->entity.num_pads = 0;
	sd->entity.pads = NULL;
	sd->entity.function = csd->ent_function;

	rc = v4l2_device_register_subdev(g_dev.v4l2_dev, sd);
	if (rc) {
		CAM_ERR(CAM_CRM, "register subdev failed");
		goto reg_fail;
	}
	g_dev.count++;

reg_fail:
	mutex_unlock(&g_dev.dev_lock);
	return rc;
}
EXPORT_SYMBOL(cam_register_subdev);

int cam_unregister_subdev(struct cam_subdev *csd)
{
	if (g_dev.state != true) {
		CAM_ERR(CAM_CRM, "camera root device not ready yet");
		return -ENODEV;
	}

	mutex_lock(&g_dev.dev_lock);
	v4l2_device_unregister_subdev(&csd->sd);
	g_dev.count--;
	mutex_unlock(&g_dev.dev_lock);

	return 0;
}
EXPORT_SYMBOL(cam_unregister_subdev);

static int cam_req_mgr_remove(struct platform_device *pdev)
{
	cam_req_mgr_core_device_deinit();
	cam_req_mgr_util_deinit();
	cam_media_device_cleanup();
	cam_video_device_cleanup();
	cam_v4l2_device_cleanup();
	mutex_destroy(&g_dev.dev_lock);
	g_dev.state = false;
	g_dev.subdev_nodes_created = false;

	return 0;
}

static int cam_req_mgr_probe(struct platform_device *pdev)
{
	int rc;

	rc = cam_v4l2_device_setup(&pdev->dev);
	if (rc)
		return rc;

	rc = cam_media_device_setup(&pdev->dev);
	if (rc)
		goto media_setup_fail;

	rc = cam_video_device_setup();
	if (rc)
		goto video_setup_fail;

	g_dev.open_cnt = 0;
	mutex_init(&g_dev.cam_lock);
	spin_lock_init(&g_dev.cam_eventq_lock);
	g_dev.subdev_nodes_created = false;
	mutex_init(&g_dev.dev_lock);

	rc = cam_req_mgr_util_init();
	if (rc) {
		CAM_ERR(CAM_CRM, "cam req mgr util init is failed");
		goto req_mgr_util_fail;
	}

	rc = cam_req_mgr_core_device_init();
	if (rc) {
		CAM_ERR(CAM_CRM, "core device setup failed");
		goto req_mgr_core_fail;
	}

	g_dev.state = true;

	if (g_cam_req_mgr_timer_cachep == NULL) {
		g_cam_req_mgr_timer_cachep = kmem_cache_create("crm_timer",
			sizeof(struct cam_req_mgr_timer), 64,
			SLAB_CONSISTENCY_CHECKS | SLAB_RED_ZONE |
			SLAB_POISON | SLAB_STORE_USER, NULL);
		if (!g_cam_req_mgr_timer_cachep)
			CAM_ERR(CAM_CRM,
				"Failed to create kmem_cache for crm_timer");
		else
			CAM_DBG(CAM_CRM, "Name : %s",
				g_cam_req_mgr_timer_cachep->name);
	}

	return rc;

req_mgr_core_fail:
	cam_req_mgr_util_deinit();
req_mgr_util_fail:
	mutex_destroy(&g_dev.dev_lock);
	mutex_destroy(&g_dev.cam_lock);
	cam_video_device_cleanup();
video_setup_fail:
	cam_media_device_cleanup();
media_setup_fail:
	cam_v4l2_device_cleanup();
	return rc;
}

static const struct of_device_id cam_req_mgr_dt_match[] = {
	{.compatible = "qcom,cam-req-mgr"},
	{}
};
MODULE_DEVICE_TABLE(of, cam_dt_match);

static struct platform_driver cam_req_mgr_driver = {
	.probe = cam_req_mgr_probe,
	.remove = cam_req_mgr_remove,
	.driver = {
		.name = "cam_req_mgr",
		.owner = THIS_MODULE,
		.of_match_table = cam_req_mgr_dt_match,
		.suppress_bind_attrs = true,
	},
};

int cam_dev_mgr_create_subdev_nodes(void)
{
	int rc;
	struct v4l2_subdev *sd;

	if (!g_dev.v4l2_dev)
		return -EINVAL;

	if (g_dev.state != true) {
		CAM_ERR(CAM_CRM, "camera root device not ready yet");
		return -ENODEV;
	}

	mutex_lock(&g_dev.dev_lock);
	if (g_dev.subdev_nodes_created)	{
		rc = -EEXIST;
		goto create_fail;
	}

	rc = v4l2_device_register_subdev_nodes(g_dev.v4l2_dev);
	if (rc) {
		CAM_ERR(CAM_CRM, "failed to register the sub devices");
		goto create_fail;
	}

	list_for_each_entry(sd, &g_dev.v4l2_dev->subdevs, list) {
		if (!(sd->flags & V4L2_SUBDEV_FL_HAS_DEVNODE))
			continue;
		sd->entity.name = video_device_node_name(sd->devnode);
		CAM_DBG(CAM_CRM, "created node :%s", sd->entity.name);
	}

	g_dev.subdev_nodes_created = true;

create_fail:
	mutex_unlock(&g_dev.dev_lock);
	return rc;
}

static int __init cam_req_mgr_init(void)
{
	return platform_driver_register(&cam_req_mgr_driver);
}

static int __init cam_req_mgr_late_init(void)
{
	return cam_dev_mgr_create_subdev_nodes();
}

static void __exit cam_req_mgr_exit(void)
{
	platform_driver_unregister(&cam_req_mgr_driver);
}

module_init(cam_req_mgr_init);
late_initcall(cam_req_mgr_late_init);
module_exit(cam_req_mgr_exit);
MODULE_DESCRIPTION("Camera Request Manager");
MODULE_LICENSE("GPL v2");<|MERGE_RESOLUTION|>--- conflicted
+++ resolved
@@ -1,8 +1,4 @@
-<<<<<<< HEAD
-/* Copyright (c) 2016-2019, The Linux Foundation. All rights reserved.
-=======
 /* Copyright (c) 2016-2020, The Linux Foundation. All rights reserved.
->>>>>>> 15457316
  *
  * This program is free software; you can redistribute it and/or modify
  * it under the terms of the GNU General Public License version 2 and
@@ -118,11 +114,7 @@
 
 	/* return if already initialized before */
 	if (g_dev.open_cnt > 1) {
-<<<<<<< HEAD
-		CAM_ERR(CAM_CRM, "Already opened", rc);
-=======
 		CAM_WARN(CAM_CRM, "Already opened", rc);
->>>>>>> 15457316
 		goto end;
 	}
 
@@ -291,11 +283,7 @@
 		if (k_ioctl->size != sizeof(ver_info.u.link_info_v1))
 			return -EINVAL;
 
-<<<<<<< HEAD
-		if (copy_from_user(&link_info,
-=======
 		if (copy_from_user(&ver_info.u.link_info_v1,
->>>>>>> 15457316
 			u64_to_user_ptr(k_ioctl->handle),
 			sizeof(struct cam_req_mgr_link_info))) {
 			return -EFAULT;
@@ -305,11 +293,7 @@
 		if (!rc)
 			if (copy_to_user(
 				u64_to_user_ptr(k_ioctl->handle),
-<<<<<<< HEAD
-				&link_info,
-=======
 				&ver_info.u.link_info_v1,
->>>>>>> 15457316
 				sizeof(struct cam_req_mgr_link_info)))
 				rc = -EFAULT;
 		}

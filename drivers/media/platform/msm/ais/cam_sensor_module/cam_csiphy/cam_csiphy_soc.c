--- conflicted
+++ resolved
@@ -253,12 +253,8 @@
 		csiphy_dev->is_csiphy_3phase_hw = CSI_3PHASE_HW;
 		csiphy_dev->hw_version = CSIPHY_VERSION_V11;
 		csiphy_dev->clk_lane = 0;
-<<<<<<< HEAD
-		csiphy_dev->ctrl_reg->data_rates_settings_table = NULL;
-=======
 		csiphy_dev->ctrl_reg->data_rates_settings_table =
 			&data_rate_delta_table_1_1;
->>>>>>> 15457316
 	} else if (of_device_is_compatible(soc_info->dev->of_node,
 		"qcom,csiphy-v1.2")) {
 		csiphy_dev->ctrl_reg->csiphy_2ph_reg = csiphy_2ph_v1_2_reg;
@@ -277,9 +273,6 @@
 		csiphy_dev->hw_version = CSIPHY_VERSION_V12;
 		csiphy_dev->clk_lane = 0;
 		csiphy_dev->ctrl_reg->data_rates_settings_table =
-<<<<<<< HEAD
-			&data_rate_delta_table;
-=======
 			&data_rate_delta_table_1_2;
 	} else if (of_device_is_compatible(soc_info->dev->of_node,
 		"qcom,csiphy-v1.2.2")) {
@@ -300,7 +293,6 @@
 		csiphy_dev->clk_lane = 0;
 		csiphy_dev->ctrl_reg->data_rates_settings_table =
 			&data_rate_delta_table_1_2;
->>>>>>> 15457316
 	} else if (of_device_is_compatible(soc_info->dev->of_node,
 		"qcom,csiphy-v2.0")) {
 		csiphy_dev->ctrl_reg->csiphy_2ph_reg = csiphy_2ph_v2_0_reg;
@@ -316,12 +308,8 @@
 		csiphy_dev->hw_version = CSIPHY_VERSION_V20;
 		csiphy_dev->is_csiphy_3phase_hw = CSI_3PHASE_HW;
 		csiphy_dev->clk_lane = 0;
-<<<<<<< HEAD
-		csiphy_dev->ctrl_reg->data_rates_settings_table = NULL;
-=======
 		csiphy_dev->ctrl_reg->data_rates_settings_table =
 			&data_rate_delta_table_2_0;
->>>>>>> 15457316
 	} else {
 		CAM_ERR(CAM_CSIPHY, "invalid hw version : 0x%x",
 			csiphy_dev->hw_version);

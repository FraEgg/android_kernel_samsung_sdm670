--- conflicted
+++ resolved
@@ -3366,12 +3366,10 @@
 	case CAM_ISP_HW_CMD_CSID_CLOCK_UPDATE:
 		rc = cam_ife_csid_set_csid_clock(csid_hw, cmd_args);
 		break;
-<<<<<<< HEAD
 	case CAM_IFE_CSID_ENABLE_IRQ:
 		rc = cam_soc_util_irq_enable(&csid_hw->hw_info->soc_info);
 		if (rc < 0)
 			CAM_ERR(CAM_ISP, "IRQ enable failed");
-=======
 	case CAM_IFE_CSID_SET_INIT_FRAME_DROP:
 		rc = cam_ife_csid_set_init_frame_drop(csid_hw, cmd_args);
 		break;
@@ -3380,7 +3378,6 @@
 		break;
 	case CAM_ISP_HW_CMD_DUMP_HW:
 		rc = cam_ife_csid_dump_hw(csid_hw, cmd_args);
->>>>>>> a1ef8a6b
 		break;
 	default:
 		CAM_ERR(CAM_ISP, "CSID:%d unsupported cmd:%d",

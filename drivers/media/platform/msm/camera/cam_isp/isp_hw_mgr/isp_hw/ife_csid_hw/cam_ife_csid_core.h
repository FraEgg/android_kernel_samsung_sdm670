--- conflicted
+++ resolved
@@ -396,8 +396,6 @@
 	uint32_t                     tpg_set;
 };
 
-<<<<<<< HEAD
-=======
 /**
  * struct cam_csid_hw_work_data- work data for csid
  * Later other fields can be added to this data
@@ -410,7 +408,6 @@
 	uint32_t           irq_status[CSID_IRQ_STATUS_MAX];
 	void              *ctx;
 };
->>>>>>> 15457316
 
 /**
  * struct cam_ife_csid_path_cfg- csid path configuration details. It is stored

/* Copyright (c) 2015-2019, The Linux Foundation. All rights reserved.
 *
 * This program is free software; you can redistribute it and/or modify
 * it under the terms of the GNU General Public License version 2 and
 * only version 2 as published by the Free Software Foundation.
 *
 * This program is distributed in the hope that it will be useful,
 * but WITHOUT ANY WARRANTY; without even the implied warranty of
 * MERCHANTABILITY or FITNESS FOR A PARTICULAR PURPOSE.  See the
 * GNU General Public License for more details.
 */

#ifndef _CAM_SOC_UTIL_H_
#define _CAM_SOC_UTIL_H_

#include <linux/clk.h>
#include <linux/interrupt.h>
#include <linux/io.h>
#include <linux/delay.h>
#include <linux/platform_device.h>
#include <linux/i2c.h>
#include <linux/spi/spi.h>
#include <linux/regulator/consumer.h>
#include <linux/clk/qcom.h>
#include <linux/debugfs.h>

#include "cam_io_util.h"

#define NO_SET_RATE  -1
#define INIT_RATE    -2

/* maximum number of device block */
#define CAM_SOC_MAX_BLOCK           4

/* maximum number of device base */
#define CAM_SOC_MAX_BASE            CAM_SOC_MAX_BLOCK

/* maximum number of device regulator */
<<<<<<< HEAD
#define CAM_SOC_MAX_REGULATOR       9
=======
#define CAM_SOC_MAX_REGULATOR       7
>>>>>>> 7dbae7ad

/* maximum number of device clock */
#define CAM_SOC_MAX_CLK             32

/**
 * enum cam_vote_level - Enum for voting level
 *
 * @CAM_SUSPEND_VOTE  : Suspend vote
 * @CAM_MINSVS_VOTE   : Min SVS vote
 * @CAM_LOWSVS_VOTE   : Low SVS vote
 * @CAM_SVS_VOTE      : SVS vote
 * @CAM_SVSL1_VOTE    : SVS Plus vote
 * @CAM_NOMINAL_VOTE  : Nominal vote
 * @CAM_NOMINALL1_VOTE: Nominal plus vote
 * @CAM_TURBO_VOTE    : Turbo vote
 * @CAM_MAX_VOTE      : Max voting level, This is invalid level.
 */
enum cam_vote_level {
	CAM_SUSPEND_VOTE,
	CAM_MINSVS_VOTE,
	CAM_LOWSVS_VOTE,
	CAM_SVS_VOTE,
	CAM_SVSL1_VOTE,
	CAM_NOMINAL_VOTE,
	CAM_NOMINALL1_VOTE,
	CAM_TURBO_VOTE,
	CAM_MAX_VOTE,
};

/* pinctrl states */
#define CAM_SOC_PINCTRL_STATE_SLEEP "cam_suspend"
#define CAM_SOC_PINCTRL_STATE_DEFAULT "cam_default"

/**
 * struct cam_soc_reg_map:   Information about the mapped register space
 *
 * @mem_base:               Starting location of MAPPED register space
 * @mem_cam_base:           Starting offset of this register space compared
 *                          to ENTIRE Camera register space
 * @size:                   Size of register space
 **/
struct cam_soc_reg_map {
	void __iomem                   *mem_base;
	uint32_t                        mem_cam_base;
	resource_size_t                 size;
};

/**
 * struct cam_soc_pinctrl_info:   Information about pinctrl data
 *
 * @pinctrl:               pintrl object
 * @gpio_state_active:     default pinctrl state
 * @gpio_state_suspend     suspend state of pinctrl
 **/
struct cam_soc_pinctrl_info {
	struct pinctrl *pinctrl;
	struct pinctrl_state *gpio_state_active;
	struct pinctrl_state *gpio_state_suspend;
};

/**
 * struct cam_soc_gpio_data:   Information about the gpio pins
 *
 * @cam_gpio_common_tbl:       It is list of al the gpios present in gpios node
 * @cam_gpio_common_tbl_size:  It is equal to number of gpios prsent in
 *                             gpios node in DTSI
 * @cam_gpio_req_tbl            It is list of al the requesetd gpios
 * @cam_gpio_req_tbl_size:      It is size of requested gpios
 **/
struct cam_soc_gpio_data {
	struct gpio *cam_gpio_common_tbl;
	uint8_t cam_gpio_common_tbl_size;
	struct gpio *cam_gpio_req_tbl;
	uint8_t cam_gpio_req_tbl_size;
};

/**
 * struct cam_hw_soc_info:  Soc information pertaining to specific instance of
 *                          Camera hardware driver module
 *
 * @pdev:                   Platform device pointer
 * @device:                 Device pointer
 * @hw_version:             Camera device version
 * @index:                  Instance id for the camera device
 * @dev_name:               Device Name
 * @irq_name:               Name of the irq associated with the device
 * @irq_line:               Irq resource
 * @irq_data:               Private data that is passed when IRQ is requested
 * @num_mem_block:          Number of entry in the "reg-names"
 * @mem_block_name:         Array of the reg block name
 * @mem_block_cam_base:     Array of offset of this register space compared
 *                          to ENTIRE Camera register space
 * @mem_block:              Associated resource structs
 * @reg_map:                Array of Mapped register info for the "reg-names"
 * @num_reg_map:            Number of mapped register space associated
 *                          with mem_block. num_reg_map = num_mem_block in
 *                          most cases
 * @reserve_mem:            Whether to reserve memory for Mem blocks
 * @num_rgltr:              Number of regulators
 * @rgltr_name:             Array of regulator names
 * @rgltr_ctrl_support:     Whether regulator control is supported
 * @rgltr_min_volt:         Array of minimum regulator voltage
 * @rgltr_max_volt:         Array of maximum regulator voltage
 * @rgltr_op_mode:          Array of regulator operation mode
 * @rgltr_type:             Array of regulator names
 * @rgltr:                  Array of associated regulator resources
 * @rgltr_delay:            Array of regulator delay values
 * @num_clk:                Number of clocks
 * @clk_name:               Array of clock names
 * @clk:                    Array of associated clock resources
 * @clk_rate:               2D array of clock rates representing clock rate
 *                          values at different vote levels
 * @prev_clk_level          Last vote level
 * @src_clk_idx:            Source clock index that is rate-controllable
 * @clk_level_valid:        Indicates whether corresponding level is valid
 * @gpio_data:              Pointer to gpio info
 * @pinctrl_info:           Pointer to pinctrl info
 * @dentry:                 Debugfs entry
 * @clk_level_override:     Clk level set from debugfs
 * @clk_control:            Enable/disable clk rate control through debugfs
 * @cam_cx_ipeak_enable     cx-ipeak enable/disable flag
 * @cam_cx_ipeak_bit        cx-ipeak mask for driver
 * @soc_private:            Soc private data
 */
struct cam_hw_soc_info {
	struct platform_device         *pdev;
	struct device                  *dev;
	uint32_t                        hw_version;
	uint32_t                        index;
	const char                     *dev_name;
	const char                     *irq_name;
	struct resource                *irq_line;
	void                           *irq_data;

	uint32_t                        num_mem_block;
	const char                     *mem_block_name[CAM_SOC_MAX_BLOCK];
	uint32_t                        mem_block_cam_base[CAM_SOC_MAX_BLOCK];
	struct resource                *mem_block[CAM_SOC_MAX_BLOCK];
	struct cam_soc_reg_map          reg_map[CAM_SOC_MAX_BASE];
	uint32_t                        num_reg_map;
	uint32_t                        reserve_mem;

	uint32_t                        num_rgltr;
	const char                     *rgltr_name[CAM_SOC_MAX_REGULATOR];
	uint32_t                        rgltr_ctrl_support;
	uint32_t                        rgltr_min_volt[CAM_SOC_MAX_REGULATOR];
	uint32_t                        rgltr_max_volt[CAM_SOC_MAX_REGULATOR];
	uint32_t                        rgltr_op_mode[CAM_SOC_MAX_REGULATOR];
	uint32_t                        rgltr_type[CAM_SOC_MAX_REGULATOR];
	struct regulator               *rgltr[CAM_SOC_MAX_REGULATOR];
	uint32_t                        rgltr_delay[CAM_SOC_MAX_REGULATOR];

	uint32_t                        use_shared_clk;
	uint32_t                        num_clk;
	const char                     *clk_name[CAM_SOC_MAX_CLK];
	struct clk                     *clk[CAM_SOC_MAX_CLK];
	int32_t                         clk_rate[CAM_MAX_VOTE][CAM_SOC_MAX_CLK];
	int32_t                         prev_clk_level;
	int32_t                         src_clk_idx;
	bool                            clk_level_valid[CAM_MAX_VOTE];

	struct cam_soc_gpio_data       *gpio_data;
	struct cam_soc_pinctrl_info     pinctrl_info;

	struct dentry                  *dentry;
	uint32_t                        clk_level_override;
	bool                            clk_control_enable;
	bool                            cam_cx_ipeak_enable;
	int32_t                         cam_cx_ipeak_bit;

	void                           *soc_private;
};

/*
 * CAM_SOC_GET_REG_MAP_START
 *
 * @brief:              This MACRO will get the mapped starting address
 *                      where the register space can be accessed
 *
 * @__soc_info:         Device soc information
 * @__base_index:       Index of register space in the HW block
 *
 * @return:             Returns a pointer to the mapped register memory
 */
#define CAM_SOC_GET_REG_MAP_START(__soc_info, __base_index)          \
	((!__soc_info || __base_index >= __soc_info->num_reg_map) ?  \
		NULL : __soc_info->reg_map[__base_index].mem_base)

/*
 * CAM_SOC_GET_REG_MAP_CAM_BASE
 *
 * @brief:              This MACRO will get the cam_base of the
 *                      register space
 *
 * @__soc_info:         Device soc information
 * @__base_index:       Index of register space in the HW block
 *
 * @return:             Returns an int32_t value.
 *                        Failure: -1
 *                        Success: Starting offset of register space compared
 *                                 to entire Camera Register Map
 */
#define CAM_SOC_GET_REG_MAP_CAM_BASE(__soc_info, __base_index)       \
	((!__soc_info || __base_index >= __soc_info->num_reg_map) ?  \
		-1 : __soc_info->reg_map[__base_index].mem_cam_base)

/*
 * CAM_SOC_GET_REG_MAP_SIZE
 *
 * @brief:              This MACRO will get the size of the mapped
 *                      register space
 *
 * @__soc_info:         Device soc information
 * @__base_index:       Index of register space in the HW block
 *
 * @return:             Returns a uint32_t value.
 *                        Failure: 0
 *                        Success: Non-zero size of mapped register space
 */
#define CAM_SOC_GET_REG_MAP_SIZE(__soc_info, __base_index)           \
	((!__soc_info || __base_index >= __soc_info->num_reg_map) ?  \
		0 : __soc_info->reg_map[__base_index].size)

/**
 * cam_soc_util_get_level_from_string()
 *
 * @brief:              Get the associated vote level for the input string
 *
 * @string:             Input string to compare with.
 * @level:              Vote level corresponds to input string.
 *
 * @return:             Success or failure
 */
int cam_soc_util_get_level_from_string(const char *string,
	enum cam_vote_level *level);

/**
 * cam_soc_util_get_dt_properties()
 *
 * @brief:              Parse the DT and populate the common properties that
 *                      are part of the soc_info structure - register map,
 *                      clocks, regulators, irq, etc.
 *
 * @soc_info:           Device soc struct to be populated
 *
 * @return:             Success or failure
 */
int cam_soc_util_get_dt_properties(struct cam_hw_soc_info *soc_info);

/**
 * cam_soc_util_request_platform_resource()
 *
 * @brief:              Request regulator, irq, and clock resources
 *
 * @soc_info:           Device soc information
 * @handler:            Irq handler function pointer
 * @irq_data:           Irq handler function CB data
 *
 * @return:             Success or failure
 */
int cam_soc_util_request_platform_resource(struct cam_hw_soc_info *soc_info,
	irq_handler_t handler, void *irq_data);

/**
 * cam_soc_util_release_platform_resource()
 *
 * @brief:              Release regulator, irq, and clock resources
 *
 * @soc_info:           Device soc information
 *
 * @return:             Success or failure
 */
int cam_soc_util_release_platform_resource(struct cam_hw_soc_info *soc_info);

/**
 * cam_soc_util_enable_platform_resource()
 *
 * @brief:              Enable regulator, irq resources
 *
 * @soc_info:           Device soc information
 * @enable_clocks:      Boolean flag:
 *                          TRUE: Enable all clocks in soc_info Now.
 *                          False: Don't enable clocks Now. Driver will
 *                                 enable independently.
 * @clk_level:          Clock level to be applied.
 *                      Applicable only if enable_clocks is true
 *                          Valid range : 0 to (CAM_MAX_VOTE - 1)
 * @enable_irq:         Boolean flag:
 *                          TRUE: Enable IRQ in soc_info Now.
 *                          False: Don't enable IRQ Now. Driver will
 *                                 enable independently.
 *
 * @return:             Success or failure
 */
int cam_soc_util_enable_platform_resource(struct cam_hw_soc_info *soc_info,
	bool enable_clocks, enum cam_vote_level clk_level, bool enable_irq);

/**
 * cam_soc_util_disable_platform_resource()
 *
 * @brief:              Disable regulator, irq resources
 *
 * @soc_info:           Device soc information
 * @disable_irq:        Boolean flag:
 *                          TRUE: Disable IRQ in soc_info Now.
 *                          False: Don't disable IRQ Now. Driver will
 *                                 disable independently.
 *
 * @return:             Success or failure
 */
int cam_soc_util_disable_platform_resource(struct cam_hw_soc_info *soc_info,
	bool disable_clocks, bool disable_irq);

/**
 * cam_soc_util_get_clk_round_rate()
 *
 * @brief:              Get the rounded clock rate for the given clock's
 *                      clock rate value
 *
 * @soc_info:           Device soc information
 * @clk_index:          Clock index in soc_info for which round rate is needed
 * @clk_rate:           Input clock rate for which rounded rate is needed
 *
 * @return:             Rounded clock rate
 */
long cam_soc_util_get_clk_round_rate(struct cam_hw_soc_info *soc_info,
	uint32_t clk_index, unsigned long clk_rate);

/**
 * cam_soc_util_set_clk_flags()
 *
 * @brief:              Camera SOC util to set the flags for a specified clock
 *
 * @soc_info:           Device soc information
 * @clk_index:          Clock index in soc_info for which flags are to be set
 * @flags:              Flags to set
 *
 * @return:             Success or Failure
 */
int cam_soc_util_set_clk_flags(struct cam_hw_soc_info *soc_info,
	 uint32_t clk_index, unsigned long flags);

/**
 * cam_soc_util_set_src_clk_rate()
 *
 * @brief:              Set the rate on the source clock.
 *
 * @soc_info:           Device soc information
 * @clk_rate:           Clock rate associated with the src clk
 *
 * @return:             success or failure
 */
int cam_soc_util_set_src_clk_rate(struct cam_hw_soc_info *soc_info,
	int32_t clk_rate);

/**
 * cam_soc_util_get_option_clk_by_name()
 *
 * @brief:              Get reference to optional clk using name
 *
 * @soc_info:           Device soc information
 * @clk_name:           Name of clock to find reference for
 * @clk:                Clock reference pointer to be filled if Success
 * @clk_index:          Clk index in the option clk array to be returned
 * @clk_rate:           Clk rate in the option clk array
 *
 * @return:             0: Success
 *                      Negative: Failure
 */
int cam_soc_util_get_option_clk_by_name(struct cam_hw_soc_info *soc_info,
	const char *clk_name, struct clk **clk, int32_t *clk_index,
	int32_t *clk_rate);

/**
 * cam_soc_util_clk_put()
 *
 * @brief:              Put clock specified in params
 *
 * @clk:                Reference to the Clock that needs to be put
 *
 * @return:             Success or failure
 */
int cam_soc_util_clk_put(struct clk **clk);

/**
 * cam_soc_util_clk_enable()
 *
 * @brief:              Enable clock specified in params
 *
 * @clk:                Clock that needs to be turned ON
 * @clk_name:           Clocks name associated with clk
 * @clk_rate:           Clocks rate associated with clk
 *
 * @return:             Success or failure
 */
int cam_soc_util_clk_enable(struct clk *clk, const char *clk_name,
	int32_t clk_rate);

/**
 * cam_soc_util_set_clk_rate_level()
 *
 * @brief:              Apply clock rates for the requested level.
 *                      This applies the new requested level for all
 *                      the clocks listed in DT based on their values.
 *
 * @soc_info:           Device soc information
 * @clk_level:          Clock level number to set
 *
 * @return:             Success or failure
 */
int cam_soc_util_set_clk_rate_level(struct cam_hw_soc_info *soc_info,
	enum cam_vote_level clk_level);

/**
 * cam_soc_util_clk_disable()
 *
 * @brief:              Disable clock specified in params
 *
 * @clk:                Clock that needs to be turned OFF
 * @clk_name:           Clocks name associated with clk
 *
 * @return:             Success or failure
 */
int cam_soc_util_clk_disable(struct clk *clk, const char *clk_name);

/**
 * cam_soc_util_irq_enable()
 *
 * @brief:              Enable IRQ in SOC
 *
 * @soc_info:           Device soc information
 *
 * @return:             Success or failure
 */
int cam_soc_util_irq_enable(struct cam_hw_soc_info *soc_info);

/**
 * cam_soc_util_irq_disable()
 *
 * @brief:              Disable IRQ in SOC
 *
 * @soc_info:           Device soc information
 *
 * @return:             Success or failure
 */
int cam_soc_util_irq_disable(struct cam_hw_soc_info *soc_info);

/**
 * cam_soc_util_regulator_enable()
 *
 * @brief:              Enable single regulator
 *
 * @rgltr               Regulator that needs to be turned ON
 * @rgltr_name          Associated Regulator name
 * @rgltr_min_volt:     Requested minimum volatage
 * @rgltr_max_volt:     Requested maximum volatage
 * @rgltr_op_mode:      Requested Load
 * @rgltr_delay:        Requested delay needed aaftre enabling regulator
 *
 * @return:             Success or failure
 */
int cam_soc_util_regulator_enable(struct regulator *rgltr,
	const char *rgltr_name,
	uint32_t rgltr_min_volt, uint32_t rgltr_max_volt,
	uint32_t rgltr_op_mode, uint32_t rgltr_delay);

/**
 * cam_soc_util_regulator_enable()
 *
 * @brief:              Disable single regulator
 *
 * @rgltr               Regulator that needs to be turned ON
 * @rgltr_name          Associated Regulator name
 * @rgltr_min_volt:     Requested minimum volatage
 * @rgltr_max_volt:     Requested maximum volatage
 * @rgltr_op_mode:      Requested Load
 * @rgltr_delay:        Requested delay needed aaftre enabling regulator
 *
 * @return:             Success or failure
 */
int cam_soc_util_regulator_disable(struct regulator *rgltr,
	const char *rgltr_name,
	uint32_t rgltr_min_volt, uint32_t rgltr_max_volt,
	uint32_t rgltr_op_mode, uint32_t rgltr_delay);


/**
 * cam_soc_util_w()
 *
 * @brief:              Camera SOC util for register write
 *
 * @soc_info:           Device soc information
 * @base_index:         Index of register space in the HW block
 * @offset:             Offset of register to be read
 * @data:               Value to be written
 *
 * @return:             Success or Failure
 */
static inline int cam_soc_util_w(struct cam_hw_soc_info *soc_info,
	uint32_t base_index, uint32_t offset, uint32_t data)
{
	if (!CAM_SOC_GET_REG_MAP_START(soc_info, base_index))
		return -EINVAL;
	return cam_io_w(data,
		CAM_SOC_GET_REG_MAP_START(soc_info, base_index) + offset);
}

/**
 * cam_soc_util_w_mb()
 *
 * @brief:              Camera SOC util for register write with memory barrier.
 *                      Memory Barrier is only before the write to ensure the
 *                      order. If need to ensure this write is also flushed
 *                      call wmb() independently in the caller.
 *
 * @soc_info:           Device soc information
 * @base_index:         Index of register space in the HW block
 * @offset:             Offset of register to be read
 * @data:               Value to be written
 *
 * @return:             Success or Failure
 */
static inline int cam_soc_util_w_mb(struct cam_hw_soc_info *soc_info,
	uint32_t base_index, uint32_t offset, uint32_t data)
{
	if (!CAM_SOC_GET_REG_MAP_START(soc_info, base_index))
		return -EINVAL;
	return cam_io_w_mb(data,
		CAM_SOC_GET_REG_MAP_START(soc_info, base_index) + offset);
}

/**
 * cam_soc_util_r()
 *
 * @brief:              Camera SOC util for register read
 *
 * @soc_info:           Device soc information
 * @base_index:         Index of register space in the HW block
 * @offset:             Offset of register to be read
 *
 * @return:             Value read from the register address
 */
static inline uint32_t cam_soc_util_r(struct cam_hw_soc_info *soc_info,
	uint32_t base_index, uint32_t offset)
{
	if (!CAM_SOC_GET_REG_MAP_START(soc_info, base_index))
		return 0;
	return cam_io_r(
		CAM_SOC_GET_REG_MAP_START(soc_info, base_index) + offset);
}

/**
 * cam_soc_util_r_mb()
 *
 * @brief:              Camera SOC util for register read with memory barrier.
 *                      Memory Barrier is only before the write to ensure the
 *                      order. If need to ensure this write is also flushed
 *                      call rmb() independently in the caller.
 *
 * @soc_info:           Device soc information
 * @base_index:         Index of register space in the HW block
 * @offset:             Offset of register to be read
 *
 * @return:             Value read from the register address
 */
static inline uint32_t cam_soc_util_r_mb(struct cam_hw_soc_info *soc_info,
	uint32_t base_index, uint32_t offset)
{
	if (!CAM_SOC_GET_REG_MAP_START(soc_info, base_index))
		return 0;
	return cam_io_r_mb(
		CAM_SOC_GET_REG_MAP_START(soc_info, base_index) + offset);
}

/**
 * cam_soc_util_reg_dump()
 *
 * @brief:              Camera SOC util for dumping a range of register
 *
 * @soc_info:           Device soc information
 * @base_index:         Index of register space in the HW block
 * @offset:             Start register offset for the dump
 * @size:               Size specifying the range for dump
 *
 * @return:             Success or Failure
 */
int cam_soc_util_reg_dump(struct cam_hw_soc_info *soc_info,
	uint32_t base_index, uint32_t offset, int size);

void cam_soc_util_clk_disable_default(struct cam_hw_soc_info *soc_info);

int cam_soc_util_clk_enable_default(struct cam_hw_soc_info *soc_info,
	enum cam_vote_level clk_level);

uint32_t cam_soc_util_get_vote_level(struct cam_hw_soc_info *soc_info,
	uint64_t clock_rate);

#endif /* _CAM_SOC_UTIL_H_ */<|MERGE_RESOLUTION|>--- conflicted
+++ resolved
@@ -36,11 +36,7 @@
 #define CAM_SOC_MAX_BASE            CAM_SOC_MAX_BLOCK
 
 /* maximum number of device regulator */
-<<<<<<< HEAD
-#define CAM_SOC_MAX_REGULATOR       9
-=======
 #define CAM_SOC_MAX_REGULATOR       7
->>>>>>> 7dbae7ad
 
 /* maximum number of device clock */
 #define CAM_SOC_MAX_CLK             32

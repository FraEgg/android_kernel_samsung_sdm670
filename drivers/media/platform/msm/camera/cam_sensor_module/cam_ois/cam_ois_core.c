--- conflicted
+++ resolved
@@ -25,12 +25,9 @@
 static bool ois_debug;
 module_param(ois_debug, bool, 0644);
 
-<<<<<<< HEAD
-=======
 #define OIS_WIDE_SID (0x76 >> 1)
 #define OIS_TELE_SID (0x78 >> 1)
 
->>>>>>> fbab955f
 int cam_ois_calibration(struct cam_ois_ctrl_t *o_ctrl,
 	stReCalib *cal_result)
 {
@@ -449,6 +446,15 @@
 
 /**
  * cam_ois_shift_data_enqueue - enqueue shift data to ring buffer
+ * @time_readout:       ctrl structure
+ * @shift_x:            shift in x
+ * @shift_y:            shift in y
+ * @buffer:             rint buffer
+ *
+ * Returns success or failure
+ */
+static int cam_ois_shift_data_enqueue(int64_t time_readout, int16_t shift_x,
+	int16_t shift_y, struct cam_ois_ctrl_t *o_ctrl)
  * @o_shift_data:       ois shift data
  * @o_ctrl:             ctrl structure
  *
@@ -470,15 +476,15 @@
 		struct cam_ois_shift *pb =
 			&o_ctrl->buf.buffer[o_ctrl->buf.write_pos];
 
+		pb->time_readout = time_readout;
+		pb->ois_shift_x = shift_x;
+		pb->ois_shift_y = shift_y;
 		pb->time_readout = o_shift_data->time_readout;
 		pb->ois_shift_x = o_shift_data->ois_shift_x;
 		pb->ois_shift_y = o_shift_data->ois_shift_y;
-<<<<<<< HEAD
 		pb->af_shift_z = o_shift_data->af_shift_z;
 		pb->af_ois_xtalk_z = o_shift_data->af_ois_xtalk_z;
-=======
 		pb->af_lop1 = o_shift_data->af_lop1;
->>>>>>> fbab955f
 		o_ctrl->buf.write_pos++;
 		if (o_ctrl->buf.write_pos == CAM_OIS_SHIFT_DATA_BUFFER_SIZE) {
 			o_ctrl->buf.write_pos = 0;
@@ -497,27 +503,33 @@
  */
 static void cam_ois_read_work(struct work_struct *work)
 {
+	uint8_t buf[8] = { 0 };
+	int32_t rc = 0;
+	int16_t shift_x, shift_y;
+	struct timespec ts;
+	int64_t time_readout;
+	struct cam_ois_timer_t *ois_timer_in;
+
+	ois_timer_in = container_of(work, struct cam_ois_timer_t, g_work);
+	get_monotonic_boottime(&ts);
+	rc = camera_io_dev_read_seq(&ois_timer_in->o_ctrl->io_master_info,
+		0xE001, &buf[0], CAMERA_SENSOR_I2C_TYPE_WORD,
+		CAMERA_SENSOR_I2C_TYPE_WORD, 6);
 	uint8_t buf[12] = { 0 };
 	int32_t rc = 0;
 	struct timespec ts;
 	struct cam_ois_shift ois_shift_data;
 	struct cam_ois_timer_t *ois_timer_in;
-<<<<<<< HEAD
-=======
 	int8_t y_sign;
->>>>>>> fbab955f
 
 	ois_timer_in = container_of(work, struct cam_ois_timer_t, g_work);
 	get_monotonic_boottime(&ts);
 
-<<<<<<< HEAD
-=======
 	/* later ois module change the magnetic polarity,
 	 * sign of y axis needs to be corrected
 	 */
 	y_sign = ois_timer_in->o_ctrl->ois_version == 2 ? -1 : 1;
 
->>>>>>> fbab955f
 	if (ois_debug) {
 		rc = camera_io_dev_read_seq(
 			&ois_timer_in->o_ctrl->io_master_info,
@@ -527,8 +539,6 @@
 			"[0xE003] buf[0-1]=%02x%02x, buf[2-3]=%02x%02x, buf[4-5]=%02x%02x, buf[6-7]=%02x%02x",
 			buf[0], buf[1], buf[2], buf[3], buf[4], buf[5],
 			buf[6], buf[7]);
-<<<<<<< HEAD
-=======
 
 		rc = camera_io_dev_read_seq(
 			&ois_timer_in->o_ctrl->io_master_info,
@@ -538,7 +548,6 @@
 			"[0xE005] buf[0-1]=%02x%02x, buf[2-3]=%02x%02x, buf[4-5]=%02x%02x, buf[6-7]=%02x%02x",
 			buf[0], buf[1], buf[2], buf[3], buf[4], buf[5],
 			buf[6], buf[7]);
->>>>>>> fbab955f
 	}
 
 	rc = camera_io_dev_read_seq(&ois_timer_in->o_ctrl->io_master_info,
@@ -550,7 +559,6 @@
 			buf[0], buf[1], buf[2], buf[3], buf[4], buf[5]);
 	}
 
-<<<<<<< HEAD
 	// For AF position readout lower the frequency to 10Hz.
 	ois_timer_in->o_ctrl->buf.af_read_times++;
 	if (!(ois_timer_in->o_ctrl->buf.af_read_times % 20)) {
@@ -564,21 +572,21 @@
 			CAMERA_SENSOR_I2C_TYPE_WORD, 2);
 		ois_timer_in->o_ctrl->buf.af_read_times = 0;
 	}
-=======
+	if (rc != 0) {
+		ois_timer_in->i2c_fail_count++;
+		CAM_ERR(CAM_OIS, "read seq fail. cnt = %d",
+			++ois_timer_in->i2c_fail_count);
 	rc = camera_io_dev_read_seq(
 		&ois_timer_in->o_ctrl->io_master_info,
 		0x0764, &buf[8], CAMERA_SENSOR_I2C_TYPE_WORD,
 		CAMERA_SENSOR_I2C_TYPE_WORD, 2);
->>>>>>> fbab955f
 
 	if (rc != 0) {
 		ois_timer_in->i2c_fail_count++;
 		CAM_ERR(CAM_OIS, "read seq fail. cnt = %d",
-<<<<<<< HEAD
 			++ois_timer_in->i2c_fail_count);
-=======
+			++ois_timer_in->i2c_fail_count);
 			ois_timer_in->i2c_fail_count);
->>>>>>> fbab955f
 		if (ois_timer_in->i2c_fail_count >= MAX_FAIL_CNT) {
 			CAM_ERR(CAM_OIS, "Too many i2c failed. Stop timer.");
 			ois_timer_in->ois_timer_state = CAM_OIS_TIME_ERROR;
@@ -587,23 +595,26 @@
 	}
 
 	ois_timer_in->i2c_fail_count = 0;
+	time_readout = (int64_t)ts.tv_sec * 1000000000LL + ts.tv_nsec;
+	shift_x = (int16_t)(((uint16_t)buf[0] << 8) + (uint16_t)buf[1]);
+	shift_y = (int16_t)(((uint16_t)buf[2] << 8) + (uint16_t)buf[3]);
+
+	rc = cam_ois_shift_data_enqueue(time_readout, shift_x,
+		shift_y, ois_timer_in->o_ctrl);
 	ois_shift_data.time_readout =
 		(int64_t)ts.tv_sec * 1000000000LL + ts.tv_nsec;
 	ois_shift_data.ois_shift_x =
 		(int16_t)(((uint16_t)buf[0] << 8) + (uint16_t)buf[1]);
 	ois_shift_data.ois_shift_y =
-<<<<<<< HEAD
 		(int16_t)(((uint16_t)buf[2] << 8) + (uint16_t)buf[3]);
 	ois_shift_data.af_shift_z =
 		(int16_t)(((uint16_t)buf[8] << 8) + (uint16_t)buf[9]);
 	ois_shift_data.af_ois_xtalk_z =
 		(int16_t)(((uint16_t)buf[10] << 8) + (uint16_t)buf[11]);
-=======
 		(int16_t)((((uint16_t)buf[2] << 8) + (uint16_t)buf[3])
 		* y_sign);
 	ois_shift_data.af_lop1 =
 		(int16_t)(((uint16_t)buf[8] << 8) + (uint16_t)buf[9]);
->>>>>>> fbab955f
 
 	rc = cam_ois_shift_data_enqueue(&ois_shift_data, ois_timer_in->o_ctrl);
 	if (rc != 0)
@@ -686,11 +697,8 @@
 
 	// set worker function and work queue
 	INIT_WORK(&o_ctrl->timer.g_work, cam_ois_read_work);
-<<<<<<< HEAD
 	o_ctrl->timer.ois_wq = create_workqueue("ois_wq");
-=======
 	o_ctrl->timer.ois_wq = alloc_workqueue("ois_wq", WQ_HIGHPRI, 1);
->>>>>>> fbab955f
 	if (!o_ctrl->timer.ois_wq) {
 		CAM_ERR(CAM_OIS, "ois_wq create failed.");
 		return -EFAULT;
@@ -707,10 +715,7 @@
 
 	mutex_lock(&o_ctrl->ois_shift_mutex);
 	o_ctrl->buf.write_pos = 0;
-<<<<<<< HEAD
 	o_ctrl->buf.af_read_times = 0;
-=======
->>>>>>> fbab955f
 	o_ctrl->buf.is_full = false;
 	mutex_unlock(&o_ctrl->ois_shift_mutex);
 
@@ -739,6 +744,10 @@
 	write_pos = o_ctrl->buf.write_pos;
 	if (o_ctrl->buf.is_full) {
 		query_size = CAM_OIS_SHIFT_DATA_BUFFER_SIZE - write_pos;
+		memcpy(&buf[0], &o_ctrl->buf.buffer[write_pos], query_size);
+		if (write_pos > 0)
+			memcpy(&buf[query_size], &o_ctrl->buf.buffer[0],
+				write_pos);
 		memcpy(&buf[0], &o_ctrl->buf.buffer[write_pos],
 			query_size * sizeof(struct cam_ois_shift));
 		if (write_pos > 0)
@@ -748,6 +757,7 @@
 	} else {
 		query_size = write_pos;
 		if (query_size != 0)
+			memcpy(buf, o_ctrl->buf.buffer, query_size);
 			memcpy(buf, o_ctrl->buf.buffer,
 				query_size * sizeof(struct cam_ois_shift));
 	}
@@ -840,8 +850,6 @@
 	return 0;
 }
 
-<<<<<<< HEAD
-=======
 static void cam_ois_tele_standby(struct cam_ois_ctrl_t *o_ctrl)
 {
 	uint32_t rc = 0;
@@ -872,7 +880,6 @@
 	o_ctrl->io_master_info.cci_client->cci_i2c_master = orig_master;
 }
 
->>>>>>> fbab955f
 /**
  * cam_ois_pkt_parse - Parse csl packet
  * @o_ctrl:     ctrl structure
@@ -1129,7 +1136,6 @@
 		break;
 	case CAM_OIS_PACKET_OPCODE_SHIFT_READER_START:
 		rc = cam_ois_start_shift_reader(o_ctrl);
-<<<<<<< HEAD
 		break;
 	case CAM_OIS_PACKET_OPCODE_SHIFT_READER_STOP:
 		rc = cam_ois_stop_shift_reader(o_ctrl);
@@ -1142,7 +1148,6 @@
 			CAM_ERR(CAM_OIS,
 				"More than one cmd buf found in shift_get");
 			return -EINVAL;
-=======
 		if (rc < 0) {
 			CAM_ERR(CAM_OIS,
 				"Failed start shift reader, rc: %d", rc);
@@ -1167,7 +1172,6 @@
 				"More than one cmd buf found in shift_get");
 			rc = -EINVAL;
 			goto rel_pkt;
->>>>>>> fbab955f
 		}
 
 		offset = (uint32_t *)((uint8_t *)&csl_packet->payload +
@@ -1177,25 +1181,20 @@
 		if (!total_cmd_buf_in_bytes) {
 			CAM_ERR(CAM_OIS,
 				"Empty cmd buf found in shift_get");
-<<<<<<< HEAD
 			return -EINVAL;
-=======
 			rc = -EINVAL;
 			goto rel_pkt;
->>>>>>> fbab955f
 		}
 
 		rc = cam_mem_get_cpu_buf(cmd_desc->mem_handle,
 			&generic_ptr, &len_of_buff);
 		if (rc < 0) {
 			CAM_ERR(CAM_OIS, "Failed to get cpu buf");
-<<<<<<< HEAD
 			return rc;
 		}
 		if (!generic_ptr) {
 			CAM_ERR(CAM_OIS, "invalid generic_ptr");
 			return -EINVAL;
-=======
 			goto rel_pkt;
 		}
 		if (!generic_ptr) {
@@ -1205,7 +1204,6 @@
 					cmd_desc[i].mem_handle);
 			rc = -EINVAL;
 			goto rel_pkt;
->>>>>>> fbab955f
 		}
 		offset = (uint32_t *)((uint8_t *)generic_ptr +
 			cmd_desc->offset);
@@ -1220,12 +1218,10 @@
 			CAM_OIS_PACKET_OPCODE_READ) {
 			rc = cam_ois_read_reg(o_ctrl, cmd_get_ois);
 		}
-<<<<<<< HEAD
 		break;
 	case CAM_OIS_PACKET_OPCODE_CALIBRATION:
 		if (cam_ois_util_validate_packet(csl_packet))
 			return -EINVAL;
-=======
 
 		if (cam_mem_put_cpu_buf(cmd_desc->mem_handle))
 			CAM_WARN(CAM_OIS, "Failed to put cpu buf: 0x%x",
@@ -1240,7 +1236,6 @@
 		rc = cam_ois_util_validate_packet(csl_packet);
 		if (rc < 0)
 			goto rel_pkt;
->>>>>>> fbab955f
 		offset = (uint32_t *)((uint8_t *)&csl_packet->payload +
 			csl_packet->cmd_buf_offset);
 		cmd_desc = (struct cam_cmd_buf_desc *)offset;
@@ -1248,13 +1243,11 @@
 			&generic_ptr, &len_of_buff);
 		if (rc < 0) {
 			CAM_ERR(CAM_OIS, "Failed to get cpu buf");
-<<<<<<< HEAD
 			return rc;
 		}
 		if (!generic_ptr) {
 			CAM_ERR(CAM_OIS, "invalid generic_ptr");
 			return -EINVAL;
-=======
 			goto rel_pkt;
 		}
 		if (!generic_ptr) {
@@ -1264,19 +1257,15 @@
 					cmd_desc[i].mem_handle);
 			rc = -EINVAL;
 			goto rel_pkt;
->>>>>>> fbab955f
 		}
 		offset = (uint32_t *)((uint8_t *)generic_ptr +
 			cmd_desc->offset);
 		cal_rc = (int32_t *)offset;
 		cal_result = (stReCalib *)(offset + 1);
 		*cal_rc = cam_ois_calibration(o_ctrl, cal_result);
-<<<<<<< HEAD
-=======
 		if (cam_mem_put_cpu_buf(cmd_desc[0].mem_handle))
 			CAM_WARN(CAM_OIS, "Failed to put cpu buf: 0x%x",
 				cmd_desc[i].mem_handle);
->>>>>>> fbab955f
 		break;
 	default:
 		CAM_ERR(CAM_OIS, "Invalid Opcode: %d",

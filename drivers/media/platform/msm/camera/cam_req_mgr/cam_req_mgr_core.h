/* Copyright (c) 2016-2019, The Linux Foundation. All rights reserved.
 *
 * This program is free software; you can redistribute it and/or modify
 * it under the terms of the GNU General Public License version 2 and
 * only version 2 as published by the Free Software Foundation.
 *
 * This program is distributed in the hope that it will be useful,
 * but WITHOUT ANY WARRANTY; without even the implied warranty of
 * MERCHANTABILITY or FITNESS FOR A PARTICULAR PURPOSE.  See the
 * GNU General Public License for more details.
 */
#ifndef _CAM_REQ_MGR_CORE_H_
#define _CAM_REQ_MGR_CORE_H_

#include <linux/spinlock.h>
#include "cam_req_mgr_interface.h"
#include "cam_req_mgr_core_defs.h"
#include "cam_req_mgr_timer.h"

#define CAM_REQ_MGR_MAX_LINKED_DEV     16
#define MAX_REQ_SLOTS                  48

#define CAM_REQ_MGR_WATCHDOG_TIMEOUT   5000
#define CAM_REQ_MGR_SCHED_REQ_TIMEOUT  1000
#define CAM_REQ_MGR_SIMULATE_SCHED_REQ 30

#define FORCE_DISABLE_RECOVERY  2
#define FORCE_ENABLE_RECOVERY   1
#define AUTO_RECOVERY           0

#define CRM_WORKQ_NUM_TASKS 60

#define MAX_SYNC_COUNT 65535

<<<<<<< HEAD
/* Default frame rate is 30 */
#define DEFAULT_FRAME_DURATION 33333333

=======
#define SYNC_LINK_TIME_DIFF_MAX   8000000
>>>>>>> fbab955f
#define SYNC_LINK_SOF_CNT_MAX_LMT 1

#define MAXIMUM_LINKS_PER_SESSION  4

#define VERSION_1  1
#define VERSION_2  2

/**
 * enum crm_workq_task_type
 * @codes: to identify which type of task is present
 */
enum crm_workq_task_type {
	CRM_WORKQ_TASK_GET_DEV_INFO,
	CRM_WORKQ_TASK_SETUP_LINK,
	CRM_WORKQ_TASK_DEV_ADD_REQ,
	CRM_WORKQ_TASK_APPLY_REQ,
	CRM_WORKQ_TASK_NOTIFY_SOF,
	CRM_WORKQ_TASK_NOTIFY_ERR,
	CRM_WORKQ_TASK_NOTIFY_FREEZE,
	CRM_WORKQ_TASK_SCHED_REQ,
	CRM_WORKQ_TASK_FLUSH_REQ,
	CRM_WORKQ_TASK_DUMP_REQ,
	CRM_WORKQ_TASK_INVALID,
};

/**
 * struct crm_task_payload
 * @type           : to identify which type of task is present
 * @u              : union of payload of all types of tasks supported
 * @sched_req      : contains info of  incoming reqest from CSL to CRM
 * @flush_info     : contains info of cancelled reqest
 * @dev_req        : contains tracking info of available req id at device
 * @send_req       : contains info of apply settings to be sent to devs in link
 * @apply_req      : contains info of which request is applied at device
 * @notify_trigger : contains notification from IFE to CRM about trigger
 * @notify_err     : contains error info happened while processing request
 * -
 */
struct crm_task_payload {
	enum crm_workq_task_type type;
	union {
		struct cam_req_mgr_sched_request        sched_req;
		struct cam_req_mgr_flush_info           flush_info;
		struct cam_req_mgr_add_request          dev_req;
		struct cam_req_mgr_send_request         send_req;
		struct cam_req_mgr_trigger_notify       notify_trigger;
		struct cam_req_mgr_error_notify         notify_err;
	} u;
};

/**
 * enum crm_req_state
 * State machine for life cycle of request in pd table
 * EMPTY   : indicates req slot is empty
 * PENDING : indicates req slot is waiting for reqs from all devs
 * READY   : indicates req slot is ready to be sent to devs
 * INVALID : indicates req slot is not in valid state
 */
enum crm_req_state {
	CRM_REQ_STATE_EMPTY,
	CRM_REQ_STATE_PENDING,
	CRM_REQ_STATE_READY,
	CRM_REQ_STATE_INVALID,
};

/**
 * enum crm_slot_status
 * State machine for life cycle of request in input queue
 * NO_REQ     : empty slot
 * REQ_ADDED  : new entry in slot
 * PENDING    : waiting for next trigger to apply
 * APPLIED    : req is sent to all devices
 * INVALID    : invalid state
 */
enum crm_slot_status {
	CRM_SLOT_STATUS_NO_REQ,
	CRM_SLOT_STATUS_REQ_ADDED,
	CRM_SLOT_STATUS_REQ_PENDING,
	CRM_SLOT_STATUS_REQ_APPLIED,
	CRM_SLOT_STATUS_INVALID,
};

/**
 * enum cam_req_mgr_link_state
 * State machine for life cycle of link in crm
 * AVAILABLE  : link available
 * IDLE       : link initialized but not ready yet
 * READY      : link is ready for use
 * ERR        : link has encountered error
 * MAX        : invalid state
 */
enum cam_req_mgr_link_state {
	CAM_CRM_LINK_STATE_AVAILABLE,
	CAM_CRM_LINK_STATE_IDLE,
	CAM_CRM_LINK_STATE_READY,
	CAM_CRM_LINK_STATE_ERR,
	CAM_CRM_LINK_STATE_MAX,
};

/**
 * struct cam_req_mgr_traverse
 * @idx              : slot index
 * @result           : contains which all tables were able to apply successfully
 * @tbl              : pointer of pipeline delay based request table
 * @apply_data       : pointer which various tables will update during traverse
 * @in_q             : input request queue pointer
 * @validate_only    : Whether to validate only and/or update settings
 * @open_req_cnt     : Count of open requests yet to be serviced in the kernel.
 */
struct cam_req_mgr_traverse {
	int32_t                       idx;
	uint32_t                      result;
	struct cam_req_mgr_req_tbl   *tbl;
	struct cam_req_mgr_apply     *apply_data;
	struct cam_req_mgr_req_queue *in_q;
	bool                          validate_only;
	int32_t                       open_req_cnt;
};

/**
 * struct cam_req_mgr_apply
 * @idx      : corresponding input queue slot index
 * @pd       : pipeline delay of device
 * @req_id   : req id for dev with above pd to process
 * @skip_idx: skip applying settings when this is set.
 */
struct cam_req_mgr_apply {
	int32_t idx;
	int32_t pd;
	int64_t req_id;
	int32_t skip_idx;
};

/**
 * struct cam_req_mgr_tbl_slot
 * @idx             : slot index
 * @req_ready_map   : mask tracking which all devices have request ready
 * @state           : state machine for life cycle of a slot
 * @inject_delay    : insert extra bubbling for flash type of use cases
 * @dev_hdl         : stores the dev_hdl, who is having higher inject delay
 * @skip_next_frame : flag to drop the frame after skip_before_apply frame
 * @is_applied      : flag to identify if request is already applied to
 *                    device.
 */
struct cam_req_mgr_tbl_slot {
	int32_t             idx;
	uint32_t            req_ready_map;
	enum crm_req_state  state;
	uint32_t            inject_delay;
	int32_t             dev_hdl;
	bool                skip_next_frame;
	bool                is_applied;
};

/**
 * struct cam_req_mgr_req_tbl
 * @id            : table indetifier
 * @pd            : pipeline delay of table
 * @dev_count     : num of devices having same pipeline delay
 * @dev_mask      : mask to track which devices are linked
 * @skip_traverse : to indicate how many traverses need to be dropped
 *              by this table especially in the beginning or bubble recovery
 * @next          : pointer to next pipeline delay request table
 * @pd_delta      : differnce between this table's pipeline delay and next
 * @num_slots     : number of request slots present in the table
 * @slot          : array of slots tracking requests availability at devices
 */
struct cam_req_mgr_req_tbl {
	int32_t                     id;
	int32_t                     pd;
	int32_t                     dev_count;
	int32_t                     dev_mask;
	int32_t                     skip_traverse;
	struct cam_req_mgr_req_tbl *next;
	int32_t                     pd_delta;
	int32_t                     num_slots;
	struct cam_req_mgr_tbl_slot slot[MAX_REQ_SLOTS];
};

/**
 * struct cam_req_mgr_slot
 * - Internal Book keeping
 * @idx          : slot index
 * @skip_idx     : if req id in this slot needs to be skipped/not applied
 * @status       : state machine for life cycle of a slot
 * - members updated due to external events
 * @recover      : if user enabled recovery for this request.
 * @req_id       : mask tracking which all devices have request ready
 * @sync_mode    : Sync mode in which req id in this slot has to applied
 */
struct cam_req_mgr_slot {
	int32_t               idx;
	int32_t               skip_idx;
	enum crm_slot_status  status;
	uint64_t              apply_timestamp;
	int32_t               recover;
	int64_t               req_id;
	int32_t               sync_mode;
};

/**
 * struct cam_req_mgr_req_queue
 * @num_slots   : max num of input queue slots
 * @slot        : request slot holding incoming request id and bubble info.
 * @rd_idx      : indicates slot index currently in process.
 * @wr_idx      : indicates slot index to hold new upcoming req.
 * @last_applied_idx : indicates slot index last applied successfully.
 */
struct cam_req_mgr_req_queue {
	int32_t                     num_slots;
	struct cam_req_mgr_slot     slot[MAX_REQ_SLOTS];
	int32_t                     rd_idx;
	int32_t                     wr_idx;
	int32_t                     last_applied_idx;
};

/**
 * struct cam_req_mgr_req_data
 * @in_q        : Poiner to Input request queue
 * @l_tbl       : unique pd request tables.
 * @num_tbl     : how many unique pd value devices are present
 * @apply_data	: Holds information about request id for a request
 * @lock        : mutex lock protecting request data ops.
 */
struct cam_req_mgr_req_data {
	struct cam_req_mgr_req_queue *in_q;
	struct cam_req_mgr_req_tbl   *l_tbl;
	int32_t                       num_tbl;
	struct cam_req_mgr_apply      apply_data[CAM_PIPELINE_DELAY_MAX];
	struct mutex                  lock;
};

/**
 * struct cam_req_mgr_connected_device
 * - Device Properties
 * @dev_hdl  : device handle
 * @dev_bit  : unique bit assigned to device in link
 * - Device characteristics
 * @pd_tbl   : tracks latest available req id at this device
 * @dev_info : holds dev characteristics such as pipeline delay, dev name
 * @ops      : holds func pointer to call methods on this device
 * @parent   : pvt data - like link which this dev hdl belongs to
 */
struct cam_req_mgr_connected_device {
	int32_t                         dev_hdl;
	int64_t                         dev_bit;
	struct cam_req_mgr_req_tbl     *pd_tbl;
	struct cam_req_mgr_device_info  dev_info;
	struct cam_req_mgr_kmd_ops     *ops;
	void                           *parent;
};

/**
 * struct cam_req_mgr_core_link
 * -  Link Properties
 * @link_hdl             : Link identifier
 * @num_devs             : num of connected devices to this link
 * @max_delay            : Max of pipeline delay of all connected devs
 * @workq                : Pointer to handle workq related jobs
 * @pd_mask              : each set bit indicates the device with pd equal to
 *                          bit position is available.
 * - List of connected devices
 * @l_dev                : List of connected devices to this link
 * - Request handling data struct
 * @req                  : req data holder.
 * - Timer
 * @watchdog             : watchdog timer to recover from sof freeze
 * - Link private data
 * @workq_comp           : conditional variable to block user thread for workq
 *                          to finish schedule request processing
 * @state                : link state machine
 * @parent               : pvt data - link's parent is session
 * @lock                 : mutex lock to guard link data operations
 * @link_state_spin_lock : spin lock to protect link state variable
 * @subscribe_event      : irqs that link subscribes, IFE should send
 *                         notification to CRM at those hw events.
 * @trigger_mask         : mask on which irq the req is already applied
 * @sync_link            : pointer to the sync link for synchronization
 * @sync_link_sof_skip   : flag determines if a pkt is not available for a given
 *                         frame in a particular link skip corresponding
 *                         frame in sync link as well.
 * @open_req_cnt         : Counter to keep track of open requests that are yet
 *                         to be serviced in the kernel.
 * @last_flush_id        : Last request to flush
 * @is_used              : 1 if link is in use else 0
 * @is_master            : Based on pd among links, the link with the highest pd
 *                         is assigned as master
 * @initial_skip         : Flag to determine if slave has started streaming in
 *                         master-slave sync
 * @in_msync_mode        : Flag to determine if a link is in master-slave mode
 * @initial_sync_req     : The initial req which is required to sync with the
 *                         other link, it means current hasn't receive any
 *                         stream after streamon if it is true
 * @sof_timestamp_value  : SOF timestamp value
 * @prev_sof_timestamp   : Previous SOF timestamp value
 */
struct cam_req_mgr_core_link {
	int32_t                              link_hdl;
	int32_t                              num_devs;
	enum cam_pipeline_delay              max_delay;
	struct cam_req_mgr_core_workq       *workq;
	int32_t                              pd_mask;
	struct cam_req_mgr_connected_device *l_dev;
	struct cam_req_mgr_req_data          req;
	struct cam_req_mgr_timer            *watchdog;
	struct completion                    workq_comp;
	enum cam_req_mgr_link_state          state;
	void                                *parent;
	struct mutex                         lock;
	spinlock_t                           link_state_spin_lock;
	uint32_t                             subscribe_event;
	uint32_t                             trigger_mask;
	struct cam_req_mgr_core_link        *sync_links[MAX_LINKS_PER_SESSION];
	int32_t                              sync_links_num;
	int32_t                              sync_link_sof_skip_cnt;
	int32_t                              open_req_cnt;
	uint32_t                             last_flush_id;
	atomic_t                             is_used;
	bool                                 is_master;
	bool                                 initial_skip;
	bool                                 in_msync_mode;
	int64_t                              initial_sync_req;
	uint64_t                             sof_timestamp;
	uint64_t                             prev_sof_timestamp;
};

/**
 * struct cam_req_mgr_core_session
 * - Session Properties
 * @session_hdl        : session identifier
 * @num_links          : num of active links for current session
 * - Links of this session
 * @links              : pointer to array of links within session
 * @in_q               : Input request queue one per session
 * - Session private data
 * @entry              : pvt data - entry in the list of sessions
 * @lock               : pvt data - spin lock to guard session data
 * - Debug data
 * @force_err_recovery : For debugging, we can force bubble recovery
 *                       to be always ON or always OFF using debugfs.
 * @sync_mode          : Sync mode for this session links
 */
struct cam_req_mgr_core_session {
	int32_t                       session_hdl;
	uint32_t                      num_links;
	struct cam_req_mgr_core_link *links[MAXIMUM_LINKS_PER_SESSION];
	struct list_head              entry;
	struct mutex                  lock;
	int32_t                       force_err_recovery;
	int32_t                       sync_mode;
};

/**
 * struct cam_req_mgr_core_device
 * - Core camera request manager data struct
 * @session_head : list head holding sessions
 * @crm_lock     : mutex lock to protect session creation & destruction
 */
struct cam_req_mgr_core_device {
	struct list_head             session_head;
	struct mutex                 crm_lock;
};

/**
 * cam_req_mgr_create_session()
 * @brief    : creates session
 * @ses_info : output param for session handle
 *
 * called as part of session creation.
 */
int cam_req_mgr_create_session(struct cam_req_mgr_session_info *ses_info);

/**
 * cam_req_mgr_destroy_session()
 * @brief    : destroy session
 * @ses_info : session handle info, input param
 *
 * Called as part of session destroy
 * return success/failure
 */
int cam_req_mgr_destroy_session(struct cam_req_mgr_session_info *ses_info);

/**
 * cam_req_mgr_link()
 * @brief     : creates a link for a session
 * @link_info : handle and session info to create a link
 *
 * link is formed in a session for multiple devices. it creates
 * a unique link handle for the link and is specific to a
 * session. Returns link handle
 */
int cam_req_mgr_link(struct cam_req_mgr_ver_info *link_info);
int cam_req_mgr_link_v2(struct cam_req_mgr_ver_info *link_info);


/**
 * cam_req_mgr_unlink()
 * @brief       : destroy a link in a session
 * @unlink_info : session and link handle info
 *
 * link is destroyed in a session
 */
int cam_req_mgr_unlink(struct cam_req_mgr_unlink_info *unlink_info);

/**
 * cam_req_mgr_schedule_request()
 * @brief: Request is scheduled
 * @sched_req: request id, session and link id info, bubble recovery info
 */
int cam_req_mgr_schedule_request(
	struct cam_req_mgr_sched_request *sched_req);

/**
 * cam_req_mgr_sync_mode_setup()
 * @brief: sync for links in a session
 * @sync_info: session, links info and master link info
 */
int cam_req_mgr_sync_config(struct cam_req_mgr_sync_mode *sync_info);

/**
 * cam_req_mgr_flush_requests()
 * @brief: flush all requests
 * @flush_info: requests related to link and session
 */
int cam_req_mgr_flush_requests(
	struct cam_req_mgr_flush_info *flush_info);

/**
 * cam_req_mgr_core_device_init()
 * @brief: initialize crm core
 */
int cam_req_mgr_core_device_init(void);

/**
 * cam_req_mgr_core_device_deinit()
 * @brief: cleanp crm core
 */
int cam_req_mgr_core_device_deinit(void);

/**
 * cam_req_mgr_handle_core_shutdown()
 * @brief: Handles camera close
 */
void cam_req_mgr_handle_core_shutdown(void);

/**
 * cam_req_mgr_link_control()
 * @brief:   Handles link control operations
 * @control: Link control command
 */
int cam_req_mgr_link_control(struct cam_req_mgr_link_control *control);

<<<<<<< HEAD
/**
 * cam_req_mgr_dump_request()
 * @brief:   Dumps the request information
 * @dump_req: Dump request
 */
int cam_req_mgr_dump_request(struct cam_dump_req_cmd *dump_req);

#endif
=======

/**
 * cam_req_mgr_tag_laser()
 * @brief: find laser type with corresponding frame
 * @msg: SOF message
 */
int cam_req_mgr_tag_laser(struct cam_req_mgr_message *msg);

#endif
>>>>>>> fbab955f
<|MERGE_RESOLUTION|>--- conflicted
+++ resolved
@@ -32,13 +32,10 @@
 
 #define MAX_SYNC_COUNT 65535
 
-<<<<<<< HEAD
 /* Default frame rate is 30 */
 #define DEFAULT_FRAME_DURATION 33333333
 
-=======
 #define SYNC_LINK_TIME_DIFF_MAX   8000000
->>>>>>> fbab955f
 #define SYNC_LINK_SOF_CNT_MAX_LMT 1
 
 #define MAXIMUM_LINKS_PER_SESSION  4
@@ -491,7 +488,6 @@
  */
 int cam_req_mgr_link_control(struct cam_req_mgr_link_control *control);
 
-<<<<<<< HEAD
 /**
  * cam_req_mgr_dump_request()
  * @brief:   Dumps the request information
@@ -500,7 +496,6 @@
 int cam_req_mgr_dump_request(struct cam_dump_req_cmd *dump_req);
 
 #endif
-=======
 
 /**
  * cam_req_mgr_tag_laser()
@@ -509,5 +504,4 @@
  */
 int cam_req_mgr_tag_laser(struct cam_req_mgr_message *msg);
 
-#endif
->>>>>>> fbab955f
+#endif
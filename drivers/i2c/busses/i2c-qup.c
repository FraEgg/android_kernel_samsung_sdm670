--- conflicted
+++ resolved
@@ -506,7 +506,6 @@
 				goto error;
 			}
 		}
-<<<<<<< HEAD
 	}
 	return 0;
 
@@ -515,16 +514,6 @@
 		if (dev->i2c_gpios[i] >= 0)
 			gpio_free(dev->i2c_gpios[i]);
 	}
-=======
-	}
-	return 0;
-
-error:
-	for (; --i >= 0;) {
-		if (dev->i2c_gpios[i] >= 0)
-			gpio_free(dev->i2c_gpios[i]);
-	}
->>>>>>> bc45092a
 	return result;
 }
 

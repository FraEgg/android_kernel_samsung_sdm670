--- conflicted
+++ resolved
@@ -1156,15 +1156,13 @@
 
 	body_ptr = WMA_GET_RX_MPDU_DATA(rx_pkt_info);
 
-<<<<<<< HEAD
 	auth_alg = *(uint16_t *) body_ptr;
 	pe_debug("auth_alg %d ", auth_alg);
-=======
+
 	if (frame_len < 2) {
 		pe_err("invalid frame len: %d", frame_len);
 		return;
 	}
->>>>>>> ee9976dd
 
 	/* Restore default failure timeout */
 	if (QDF_P2P_CLIENT_MODE == pe_session->pePersona &&

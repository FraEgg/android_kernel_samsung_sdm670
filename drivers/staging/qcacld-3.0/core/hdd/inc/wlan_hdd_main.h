--- conflicted
+++ resolved
@@ -125,11 +125,7 @@
 #else
 #define WLAN_WAIT_TIME_DISCONNECT  5000
 #endif
-<<<<<<< HEAD
 #define WLAN_WAIT_DISCONNECT_ALREADY_IN_PROGRESS  1000
-=======
-#define WLAN_WAIT_DISCONNECT_ALREADY_IN_PROGRESS 1000
->>>>>>> 1417ec35
 #define WLAN_WAIT_TIME_STOP_ROAM  4000
 #define WLAN_WAIT_TIME_STATS       800
 #define WLAN_WAIT_TIME_POWER       800

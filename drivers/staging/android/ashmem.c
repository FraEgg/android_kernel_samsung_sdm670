--- conflicted
+++ resolved
@@ -440,15 +440,9 @@
 		loff_t start = range->pgstart * PAGE_SIZE;
 		loff_t end = (range->pgend + 1) * PAGE_SIZE;
 
-<<<<<<< HEAD
-		vfs_fallocate(range->asma->file,
+		range->asma->file->f_op->fallocate(range->asma->file,
 			      FALLOC_FL_PUNCH_HOLE | FALLOC_FL_KEEP_SIZE,
 			      start, end - start);
-=======
-		range->asma->file->f_op->fallocate(range->asma->file,
-				FALLOC_FL_PUNCH_HOLE | FALLOC_FL_KEEP_SIZE,
-				start, end - start);
->>>>>>> a63e9712
 		range->purged = ASHMEM_WAS_PURGED;
 		lru_del(range);
 

/* Copyright (c) 2011-2017, The Linux Foundation. All rights reserved.
 *
 * This program is free software; you can redistribute it and/or modify
 * it under the terms of the GNU General Public License version 2 and
 * only version 2 as published by the Free Software Foundation.
 *
 * This program is distributed in the hope that it will be useful,
 * but WITHOUT ANY WARRANTY; without even the implied warranty of
 * MERCHANTABILITY or FITNESS FOR A PARTICULAR PURPOSE.  See the
 * GNU General Public License for more details.
 *
 */

#include <linux/export.h>
#include <linux/err.h>
#include <linux/io.h>
#include <linux/msm_ion.h>
#include <linux/platform_device.h>
#include <linux/slab.h>
#include <linux/of.h>
#include <linux/of_platform.h>
#include <linux/of_address.h>
#include <linux/mm.h>
#include <linux/mm_types.h>
#include <linux/sched.h>
#include <linux/rwsem.h>
#include <linux/uaccess.h>
#include <linux/memblock.h>
#include <linux/dma-mapping.h>
#include <linux/dma-contiguous.h>
#include <linux/vmalloc.h>
#include <linux/highmem.h>
#include <linux/cma.h>
#include <linux/show_mem_notifier.h>
#include <asm/cacheflush.h>
#include "../ion_priv.h"
#include "ion_cp_common.h"
#include "compat_msm_ion.h"
#include <soc/qcom/secure_buffer.h>

#define ION_COMPAT_STR	"qcom,msm-ion"

static struct ion_device *idev;
static int num_heaps;
static struct ion_heap **heaps;

struct ion_heap_desc {
	unsigned int id;
	enum ion_heap_type type;
	const char *name;
	unsigned int permission_type;
};


#ifdef CONFIG_OF
static struct ion_heap_desc ion_heap_meta[] = {
	{
		.id	= ION_SYSTEM_HEAP_ID,
		.name	= ION_SYSTEM_HEAP_NAME,
	},
	{
		.id	= ION_SYSTEM_CONTIG_HEAP_ID,
		.name	= ION_KMALLOC_HEAP_NAME,
	},
	{
		.id	= ION_SECURE_HEAP_ID,
		.name	= ION_SECURE_HEAP_NAME,
	},
	{
		.id	= ION_CP_MM_HEAP_ID,
		.name	= ION_MM_HEAP_NAME,
		.permission_type = IPT_TYPE_MM_CARVEOUT,
	},
	{
		.id	= ION_MM_FIRMWARE_HEAP_ID,
		.name	= ION_MM_FIRMWARE_HEAP_NAME,
	},
	{
		.id	= ION_CP_MFC_HEAP_ID,
		.name	= ION_MFC_HEAP_NAME,
		.permission_type = IPT_TYPE_MFC_SHAREDMEM,
	},
	{
		.id	= ION_SF_HEAP_ID,
		.name	= ION_SF_HEAP_NAME,
	},
	{
		.id	= ION_QSECOM_HEAP_ID,
		.name	= ION_QSECOM_HEAP_NAME,
	},
	{
		.id	= ION_AUDIO_HEAP_ID,
		.name	= ION_AUDIO_HEAP_NAME,
	},
	{
		.id	= ION_PIL1_HEAP_ID,
		.name	= ION_PIL1_HEAP_NAME,
	},
	{
		.id	= ION_PIL2_HEAP_ID,
		.name	= ION_PIL2_HEAP_NAME,
	},
	{
		.id	= ION_CP_WB_HEAP_ID,
		.name	= ION_WB_HEAP_NAME,
	},
	{
		.id	= ION_CAMERA_HEAP_ID,
		.name	= ION_CAMERA_HEAP_NAME,
	},
	{
		.id	= ION_ADSP_HEAP_ID,
		.name	= ION_ADSP_HEAP_NAME,
	},
	{
		.id	= ION_SECURE_DISPLAY_HEAP_ID,
		.name	= ION_SECURE_DISPLAY_HEAP_NAME,
	}
};
#endif

static int msm_ion_lowmem_notifier(struct notifier_block *nb,
					unsigned long action, void *data)
{
	show_ion_usage(idev);
	return 0;
}

static struct notifier_block msm_ion_nb = {
	.notifier_call = msm_ion_lowmem_notifier,
};

struct ion_client *msm_ion_client_create(const char *name)
{
	/*
	 * The assumption is that if there is a NULL device, the ion
	 * driver has not yet probed.
	 */
	if (idev == NULL)
		return ERR_PTR(-EPROBE_DEFER);

	if (IS_ERR(idev))
		return (struct ion_client *)idev;

	return ion_client_create(idev, name);
}
EXPORT_SYMBOL(msm_ion_client_create);

int msm_ion_do_cache_op(struct ion_client *client, struct ion_handle *handle,
			void *vaddr, unsigned long len, unsigned int cmd)
{
	return ion_do_cache_op(client, handle, vaddr, 0, len, cmd);
}
EXPORT_SYMBOL(msm_ion_do_cache_op);

static int ion_no_pages_cache_ops(struct ion_client *client,
			struct ion_handle *handle,
			void *vaddr,
			unsigned int offset, unsigned int length,
			unsigned int cmd)
{
	unsigned long size_to_vmap, total_size;
	int i, j, ret;
	void *ptr = NULL;
	ion_phys_addr_t buff_phys = 0;
	ion_phys_addr_t buff_phys_start = 0;
	size_t buf_length = 0;

	ret = ion_phys(client, handle, &buff_phys_start, &buf_length);
	if (ret)
		return -EINVAL;

	buff_phys = buff_phys_start;

	if (!vaddr) {
		/*
		 * Split the vmalloc space into smaller regions in
		 * order to clean and/or invalidate the cache.
		 */
		size_to_vmap = ((VMALLOC_END - VMALLOC_START)/8);
		total_size = buf_length;

		for (i = 0; i < total_size; i += size_to_vmap) {
			size_to_vmap = min(size_to_vmap, total_size - i);
			for (j = 0; j < 10 && size_to_vmap; ++j) {
				ptr = ioremap(buff_phys, size_to_vmap);
				if (ptr) {
					switch (cmd) {
					case ION_IOC_CLEAN_CACHES:
						dmac_clean_range(ptr,
							ptr + size_to_vmap);
						break;
					case ION_IOC_INV_CACHES:
						dmac_inv_range(ptr,
							ptr + size_to_vmap);
						break;
					case ION_IOC_CLEAN_INV_CACHES:
						dmac_flush_range(ptr,
							ptr + size_to_vmap);
						break;
					default:
						return -EINVAL;
					}
					buff_phys += size_to_vmap;
					break;
				} else {
					size_to_vmap >>= 1;
				}
			}
			if (!ptr) {
				pr_err("Couldn't io-remap the memory\n");
				return -EINVAL;
			}
			iounmap(ptr);
		}
	} else {
		switch (cmd) {
		case ION_IOC_CLEAN_CACHES:
			dmac_clean_range(vaddr, vaddr + length);
			break;
		case ION_IOC_INV_CACHES:
			dmac_inv_range(vaddr, vaddr + length);
			break;
		case ION_IOC_CLEAN_INV_CACHES:
			dmac_flush_range(vaddr, vaddr + length);
			break;
		default:
			return -EINVAL;
		}
	}

	return 0;
}

static void __do_cache_ops(struct page *page, unsigned int offset,
		unsigned int length, void (*op)(const void *, const void *))
{
	unsigned int left = length;
	unsigned long pfn;
	void *vaddr;

	pfn = page_to_pfn(page) + offset / PAGE_SIZE;
	page = pfn_to_page(pfn);
	offset &= ~PAGE_MASK;

	if (!PageHighMem(page)) {
		vaddr = page_address(page) + offset;
		op(vaddr, vaddr + length);
		goto out;
	}

	do {
		unsigned int len;

		len = left;
		if (len + offset > PAGE_SIZE)
			len = PAGE_SIZE - offset;

		page = pfn_to_page(pfn);
		vaddr = kmap_atomic(page);
		op(vaddr + offset, vaddr + offset + len);
		kunmap_atomic(vaddr);

		offset = 0;
		pfn++;
		left -= len;
	} while (left);

out:
	return;
}

static int ion_pages_cache_ops(struct ion_client *client,
			struct ion_handle *handle,
			void *vaddr, unsigned int offset, unsigned int length,
			unsigned int cmd)
{
	struct sg_table *table = NULL;
	struct scatterlist *sg;
	int i;
	unsigned int len = 0;
	void (*op)(const void *, const void *);


	table = ion_sg_table(client, handle);
	if (IS_ERR_OR_NULL(table))
		return PTR_ERR(table);

	switch (cmd) {
		case ION_IOC_CLEAN_CACHES:
			op = dmac_clean_range;
			break;
		case ION_IOC_INV_CACHES:
			op = dmac_inv_range;
			break;
		case ION_IOC_CLEAN_INV_CACHES:
			op = dmac_flush_range;
			break;
		default:
			return -EINVAL;
	};

	for_each_sg(table->sgl, sg, table->nents, i) {
		len += sg->length;
		if (len < offset)
			continue;

		__do_cache_ops(sg_page(sg), sg->offset, sg->length, op);

		if (len > length + offset)
			break;
	}
	return 0;
}

int ion_do_cache_op(struct ion_client *client, struct ion_handle *handle,
			void *uaddr, unsigned long offset, unsigned long len,
			unsigned int cmd)
{
	int ret = -EINVAL;
	unsigned long flags;
	struct sg_table *table;
	struct page *page;

	ret = ion_handle_get_flags(client, handle, &flags);
	if (ret)
		return -EINVAL;

	if (!ION_IS_CACHED(flags))
		return 0;

	if (get_secure_vmid(flags) > 0)
		return 0;

	table = ion_sg_table(client, handle);

	if (IS_ERR_OR_NULL(table))
		return PTR_ERR(table);

	page = sg_page(table->sgl);

	if (page)
		ret = ion_pages_cache_ops(client, handle, uaddr,
					offset, len, cmd);
	else
		ret = ion_no_pages_cache_ops(client, handle, uaddr,
					offset, len, cmd);

	return ret;

}

static void msm_ion_allocate(struct ion_platform_heap *heap)
{

	if (!heap->base && heap->extra_data) {
		WARN(1, "Specifying carveout heaps without a base is deprecated. Convert to the DMA heap type instead");
		return;
	}
}

#ifdef CONFIG_OF
static int msm_init_extra_data(struct device_node *node,
			       struct ion_platform_heap *heap,
			       const struct ion_heap_desc *heap_desc)
{
	int ret = 0;

	switch ((int) heap->type) {
	case ION_HEAP_TYPE_CARVEOUT:
	{
		heap->extra_data = kzalloc(sizeof(struct ion_co_heap_pdata),
					   GFP_KERNEL);
		if (!heap->extra_data)
			ret = -ENOMEM;
		break;
	}
	case ION_HEAP_TYPE_SECURE_DMA:
	{
		unsigned int val;

		ret = of_property_read_u32(node,
					"qcom,default-prefetch-size", &val);

		if (!ret) {
			heap->extra_data = kzalloc(sizeof(struct ion_cma_pdata),
					   GFP_KERNEL);

			if (!heap->extra_data) {
				ret = -ENOMEM;
			} else {
				struct ion_cma_pdata *extra = heap->extra_data;
				extra->default_prefetch_size = val;
			}
		} else {
			ret = 0;
		}
		break;
	}
	default:
		heap->extra_data = 0;
		break;
	}
	return ret;
}

#define MAKE_HEAP_TYPE_MAPPING(h) { .name = #h, \
			.heap_type = ION_HEAP_TYPE_##h, }

static struct heap_types_info {
	const char *name;
	int heap_type;
} heap_types_info[] = {
	MAKE_HEAP_TYPE_MAPPING(SYSTEM),
	MAKE_HEAP_TYPE_MAPPING(SYSTEM_CONTIG),
	MAKE_HEAP_TYPE_MAPPING(CARVEOUT),
	MAKE_HEAP_TYPE_MAPPING(CHUNK),
	MAKE_HEAP_TYPE_MAPPING(DMA),
	MAKE_HEAP_TYPE_MAPPING(SECURE_DMA),
	MAKE_HEAP_TYPE_MAPPING(SYSTEM_SECURE),
	MAKE_HEAP_TYPE_MAPPING(HYP_CMA),
};

static int msm_ion_get_heap_type_from_dt_node(struct device_node *node,
					int *heap_type)
{
	const char *name;
	int i, ret = -EINVAL;
	ret = of_property_read_string(node, "qcom,ion-heap-type", &name);
	if (ret)
		goto out;
	for (i = 0; i < ARRAY_SIZE(heap_types_info); ++i) {
		if (!strcmp(heap_types_info[i].name, name)) {
			*heap_type = heap_types_info[i].heap_type;
			ret = 0;
			goto out;
		}
	}
	WARN(1, "Unknown heap type: %s. You might need to update heap_types_info in %s",
		name, __FILE__);
out:
	return ret;
}

static int msm_ion_populate_heap(struct device_node *node,
				struct ion_platform_heap *heap)
{
	unsigned int i;
	int ret = -EINVAL, heap_type = -1;
	unsigned int len = ARRAY_SIZE(ion_heap_meta);
	for (i = 0; i < len; ++i) {
		if (ion_heap_meta[i].id == heap->id) {
			heap->name = ion_heap_meta[i].name;
			ret = msm_ion_get_heap_type_from_dt_node(node,
								&heap_type);
			if (ret)
				break;
			heap->type = heap_type;
			ret = msm_init_extra_data(node, heap,
						&ion_heap_meta[i]);
			break;
		}
	}
	if (ret)
		pr_err("%s: Unable to populate heap, error: %d", __func__, ret);
	return ret;
}

static void free_pdata(const struct ion_platform_data *pdata)
{
	unsigned int i;
	for (i = 0; i < pdata->nr; ++i)
		kfree(pdata->heaps[i].extra_data);
	kfree(pdata->heaps);
	kfree(pdata);
}

static void msm_ion_get_heap_dt_data(struct device_node *node,
				 struct ion_platform_heap *heap)
{
	struct device_node *pnode;

	pnode = of_parse_phandle(node, "memory-region", 0);
	if (pnode != NULL) {
		const __be32 *basep;
		u64 size;
		u64 base;

		basep = of_get_address(pnode,  0, &size, NULL);
		if (!basep) {
			base = cma_get_base(dev_get_cma_area(heap->priv));
			size = cma_get_size(dev_get_cma_area(heap->priv));
		} else {
			base = of_translate_address(pnode, basep);
			WARN(base == OF_BAD_ADDR, "Failed to parse DT node for heap %s\n",
					heap->name);
		}
		heap->base = base;
		heap->size = size;
		of_node_put(pnode);
	}
}

static struct ion_platform_data *msm_ion_parse_dt(struct platform_device *pdev)
{
	struct ion_platform_data *pdata = 0;
	struct ion_platform_heap *heaps = NULL;
	struct device_node *node;
	struct platform_device *new_dev = NULL;
	const struct device_node *dt_node = pdev->dev.of_node;
	uint32_t val = 0;
	int ret = 0;
	uint32_t num_heaps = 0;
	int idx = 0;

	for_each_available_child_of_node(dt_node, node)
		num_heaps++;

	if (!num_heaps)
		return ERR_PTR(-EINVAL);

	pdata = kzalloc(sizeof(struct ion_platform_data), GFP_KERNEL);
	if (!pdata)
		return ERR_PTR(-ENOMEM);

	heaps = kzalloc(sizeof(struct ion_platform_heap)*num_heaps, GFP_KERNEL);
	if (!heaps) {
		kfree(pdata);
		return ERR_PTR(-ENOMEM);
	}

	pdata->heaps = heaps;
	pdata->nr = num_heaps;

	for_each_available_child_of_node(dt_node, node) {
		new_dev = of_platform_device_create(node, NULL, &pdev->dev);
		if (!new_dev) {
			pr_err("Failed to create device %s\n", node->name);
			goto free_heaps;
		}

		pdata->heaps[idx].priv = &new_dev->dev;
		/**
		 * TODO: Replace this with of_get_address() when this patch
		 * gets merged: http://
		 * permalink.gmane.org/gmane.linux.drivers.devicetree/18614
		*/
		ret = of_property_read_u32(node, "reg", &val);
		if (ret) {
			pr_err("%s: Unable to find reg key", __func__);
			goto free_heaps;
		}
		pdata->heaps[idx].id = val;

		ret = msm_ion_populate_heap(node, &pdata->heaps[idx]);
		if (ret)
			goto free_heaps;

		msm_ion_get_heap_dt_data(node, &pdata->heaps[idx]);

		++idx;
	}
	return pdata;

free_heaps:
	free_pdata(pdata);
	return ERR_PTR(ret);
}
#else
static struct ion_platform_data *msm_ion_parse_dt(struct platform_device *pdev)
{
	return NULL;
}

static void free_pdata(const struct ion_platform_data *pdata)
{

}
#endif

static int check_vaddr_bounds(unsigned long start, unsigned long end)
{
	struct mm_struct *mm = current->active_mm;
	struct vm_area_struct *vma;
	int ret = 1;

	if (end < start)
		goto out;

	vma = find_vma(mm, start);
	if (vma && vma->vm_start < end) {
		if (start < vma->vm_start)
			goto out;
		if (end > vma->vm_end)
			goto out;
		ret = 0;
	}

out:
	return ret;
}

int ion_heap_is_system_secure_heap_type(enum ion_heap_type type)
{
	return type == ((enum ion_heap_type) ION_HEAP_TYPE_SYSTEM_SECURE);
}

int ion_heap_allow_secure_allocation(enum ion_heap_type type)
{
	return type == ((enum ion_heap_type) ION_HEAP_TYPE_SECURE_DMA);
}

int ion_heap_allow_handle_secure(enum ion_heap_type type)
{
	return type == ((enum ion_heap_type) ION_HEAP_TYPE_SECURE_DMA);
}

int ion_heap_allow_heap_secure(enum ion_heap_type type)
{
	return false;
}

bool is_secure_vmid_valid(int vmid)
{

	return (vmid == VMID_CP_TOUCH ||
		vmid == VMID_CP_BITSTREAM ||
		vmid == VMID_CP_PIXEL ||
		vmid == VMID_CP_NON_PIXEL ||
		vmid == VMID_CP_CAMERA ||
		vmid == VMID_CP_SEC_DISPLAY ||
		vmid == VMID_CP_APP);
}

int get_secure_vmid(unsigned long flags)
{
	if (flags & ION_FLAG_CP_TOUCH)
		return VMID_CP_TOUCH;
	if (flags & ION_FLAG_CP_BITSTREAM)
		return VMID_CP_BITSTREAM;
	if (flags & ION_FLAG_CP_PIXEL)
		return VMID_CP_PIXEL;
	if (flags & ION_FLAG_CP_NON_PIXEL)
		return VMID_CP_NON_PIXEL;
	if (flags & ION_FLAG_CP_CAMERA)
		return VMID_CP_CAMERA;
	if (flags & ION_FLAG_CP_SEC_DISPLAY)
		return VMID_CP_SEC_DISPLAY;
	if (flags & ION_FLAG_CP_APP)
		return VMID_CP_APP;
	return -EINVAL;
}
/* fix up the cases where the ioctl direction bits are incorrect */
static unsigned int msm_ion_ioctl_dir(unsigned int cmd)
{
	switch (cmd) {
	case ION_IOC_CLEAN_CACHES:
	case ION_IOC_INV_CACHES:
	case ION_IOC_CLEAN_INV_CACHES:
	case ION_IOC_PREFETCH:
	case ION_IOC_DRAIN:
		return _IOC_WRITE;
	default:
		return _IOC_DIR(cmd);
	}
}

long msm_ion_custom_ioctl(struct ion_client *client,
				unsigned int cmd,
				unsigned long arg)
{
	unsigned int dir;
	union {
		struct ion_flush_data flush_data;
		struct ion_prefetch_data prefetch_data;
	} data;

	dir = msm_ion_ioctl_dir(cmd);

	if (_IOC_SIZE(cmd) > sizeof(data))
		return -EINVAL;

	if (dir & _IOC_WRITE)
		if (copy_from_user(&data, (void __user *)arg, _IOC_SIZE(cmd)))
			return -EFAULT;

	switch (cmd) {
	case ION_IOC_CLEAN_CACHES:
	case ION_IOC_INV_CACHES:
	case ION_IOC_CLEAN_INV_CACHES:
	{
		unsigned long start, end;
		struct ion_handle *handle = NULL;
		int ret;
		struct mm_struct *mm = current->active_mm;

		if (data.flush_data.handle > 0) {
			handle = ion_handle_get_by_id(client,
						(int)data.flush_data.handle);
			if (IS_ERR(handle)) {
				pr_info("%s: Could not find handle: %d\n",
					__func__, (int)data.flush_data.handle);
				return PTR_ERR(handle);
			}
		} else {
			handle = ion_import_dma_buf(client, data.flush_data.fd);
			if (IS_ERR(handle)) {
				pr_info("%s: Could not import handle: %pK\n",
					__func__, handle);
				return -EINVAL;
			}
		}

		down_read(&mm->mmap_sem);

		start = (unsigned long)data.flush_data.vaddr +
			data.flush_data.offset;
		end = start + data.flush_data.length;

<<<<<<< HEAD
		if (start && check_vaddr_bounds(start, end)) {
=======
		if (check_vaddr_bounds(start, end)) {
>>>>>>> e045a95c
			pr_err("%s: virtual address %pK is out of bounds\n",
				__func__, data.flush_data.vaddr);
			ret = -EINVAL;
		} else {
			ret = ion_do_cache_op(
				client, handle, data.flush_data.vaddr,
				data.flush_data.offset,
				data.flush_data.length, cmd);
		}
		up_read(&mm->mmap_sem);

		ion_free(client, handle);

		if (ret < 0)
			return ret;
		break;
	}
	case ION_IOC_PREFETCH:
	{
		int ret;

		ret = ion_walk_heaps(client, data.prefetch_data.heap_id,
			ION_HEAP_TYPE_SECURE_DMA,
			(void *)data.prefetch_data.len,
			ion_secure_cma_prefetch);
<<<<<<< HEAD

=======
		if (ret)
			return ret;

		ret = ion_walk_heaps(client, data.prefetch_data.heap_id,
			ION_HEAP_TYPE_SYSTEM_SECURE,
			(void *)&data.prefetch_data,
			ion_system_secure_heap_prefetch);
>>>>>>> e045a95c
		if (ret)
			return ret;
		break;
	}
	case ION_IOC_DRAIN:
	{
		int ret;

		ret = ion_walk_heaps(client, data.prefetch_data.heap_id,
			ION_HEAP_TYPE_SECURE_DMA,
			(void *)data.prefetch_data.len,
			ion_secure_cma_drain_pool);

		if (ret)
			return ret;
		break;
	}

	default:
		return -ENOTTY;
	}
	return 0;
}

#define MAX_VMAP_RETRIES 10

/**
 * An optimized page-zero'ing function. vmaps arrays of pages in large
 * chunks to minimize the number of memsets and vmaps/vunmaps.
 *
 * Note that the `pages' array should be composed of all 4K pages.
 *
 * NOTE: This function does not guarantee synchronization of the caches
 * and thus caller is responsible for handling any cache maintenance
 * operations needed.
 */
int msm_ion_heap_pages_zero(struct page **pages, int num_pages)
{
	int i, j, npages_to_vmap;
	void *ptr = NULL;

	/*
	 * As an optimization, we manually zero out all of the pages
	 * in one fell swoop here. To safeguard against insufficient
	 * vmalloc space, we only vmap `npages_to_vmap' at a time,
	 * starting with a conservative estimate of 1/8 of the total
	 * number of vmalloc pages available.
	 */
	npages_to_vmap = ((VMALLOC_END - VMALLOC_START)/8)
			>> PAGE_SHIFT;
	for (i = 0; i < num_pages; i += npages_to_vmap) {
		npages_to_vmap = min(npages_to_vmap, num_pages - i);
		for (j = 0; j < MAX_VMAP_RETRIES && npages_to_vmap;
			++j) {
			ptr = vmap(&pages[i], npages_to_vmap,
					VM_IOREMAP, PAGE_KERNEL);
			if (ptr)
				break;
			else
				npages_to_vmap >>= 1;
		}
		if (!ptr)
			return -ENOMEM;

		memset(ptr, 0, npages_to_vmap * PAGE_SIZE);
		vunmap(ptr);
	}

	return 0;
}

int msm_ion_heap_alloc_pages_mem(struct pages_mem *pages_mem)
{
	struct page **pages;
	unsigned int page_tbl_size;

	pages_mem->free_fn = kfree;
	page_tbl_size = sizeof(struct page *) * (pages_mem->size >> PAGE_SHIFT);
	if (page_tbl_size > SZ_8K) {
		/*
		 * Do fallback to ensure we have a balance between
		 * performance and availability.
		 */
		pages = kmalloc(page_tbl_size,
				__GFP_COMP | __GFP_NORETRY |
				__GFP_NO_KSWAPD | __GFP_NOWARN);
		if (!pages) {
			pages = vmalloc(page_tbl_size);
			pages_mem->free_fn = vfree;
		}
	} else {
		pages = kmalloc(page_tbl_size, GFP_KERNEL);
	}

	if (!pages)
		return -ENOMEM;

	pages_mem->pages = pages;
	return 0;
}

void msm_ion_heap_free_pages_mem(struct pages_mem *pages_mem)
{
	pages_mem->free_fn(pages_mem->pages);
}

int msm_ion_heap_high_order_page_zero(struct page *page, int order)
{
	int i, ret;
	struct pages_mem pages_mem;
	int npages = 1 << order;
	pages_mem.size = npages * PAGE_SIZE;

	if (msm_ion_heap_alloc_pages_mem(&pages_mem))
		return -ENOMEM;

	for (i = 0; i < (1 << order); ++i)
		pages_mem.pages[i] = page + i;

	ret = msm_ion_heap_pages_zero(pages_mem.pages, npages);
	dma_sync_single_for_device(NULL, page_to_phys(page), pages_mem.size,
				   DMA_BIDIRECTIONAL);
	msm_ion_heap_free_pages_mem(&pages_mem);
	return ret;
}

int msm_ion_heap_sg_table_zero(struct sg_table *table, size_t size)
{
	struct scatterlist *sg;
	int i, j, ret = 0, npages = 0;
	struct pages_mem pages_mem;

	pages_mem.size = PAGE_ALIGN(size);

	if (msm_ion_heap_alloc_pages_mem(&pages_mem))
		return -ENOMEM;

	for_each_sg(table->sgl, sg, table->nents, i) {
		struct page *page = sg_page(sg);
		unsigned long len = sg->length;
		/* needed to make dma_sync_sg_for_device work: */
		sg->dma_address = sg_phys(sg);

		for (j = 0; j < len / PAGE_SIZE; j++)
			pages_mem.pages[npages++] = page + j;
	}

	ret = msm_ion_heap_pages_zero(pages_mem.pages, npages);
	dma_sync_sg_for_device(NULL, table->sgl, table->nents,
			       DMA_BIDIRECTIONAL);
	msm_ion_heap_free_pages_mem(&pages_mem);
	return ret;
}

static struct ion_heap *msm_ion_heap_create(struct ion_platform_heap *heap_data)
{
	struct ion_heap *heap = NULL;

	switch ((int)heap_data->type) {
#ifdef CONFIG_CMA
	case ION_HEAP_TYPE_SECURE_DMA:
		heap = ion_secure_cma_heap_create(heap_data);
		break;
#endif
	case ION_HEAP_TYPE_SYSTEM_SECURE:
		heap = ion_system_secure_heap_create(heap_data);
		break;
	case ION_HEAP_TYPE_HYP_CMA:
		heap = ion_cma_secure_heap_create(heap_data);
		break;
	default:
		heap = ion_heap_create(heap_data);
	}

	if (IS_ERR_OR_NULL(heap)) {
		pr_err("%s: error creating heap %s type %d base %pa size %zu\n",
		       __func__, heap_data->name, heap_data->type,
		       &heap_data->base, heap_data->size);
		return ERR_PTR(-EINVAL);
	}

	heap->name = heap_data->name;
	heap->id = heap_data->id;
	heap->priv = heap_data->priv;
	return heap;
}

static void msm_ion_heap_destroy(struct ion_heap *heap)
{
	if (!heap)
		return;

	switch ((int)heap->type) {
#ifdef CONFIG_CMA
	case ION_HEAP_TYPE_SECURE_DMA:
		ion_secure_cma_heap_destroy(heap);
		break;
#endif
	case ION_HEAP_TYPE_SYSTEM_SECURE:
		ion_system_secure_heap_destroy(heap);
		break;

	case ION_HEAP_TYPE_HYP_CMA:
		ion_cma_secure_heap_destroy(heap);
		break;
	default:
		ion_heap_destroy(heap);
	}
}

struct ion_heap *get_ion_heap(int heap_id)
{
	int i;
	struct ion_heap *heap;

	for (i = 0; i < num_heaps; i++) {
		heap = heaps[i];
		if (heap->id == heap_id)
			return heap;
	}

	pr_err("%s: heap_id %d not found\n", __func__, heap_id);
	return NULL;
}

static int msm_ion_probe(struct platform_device *pdev)
{
	static struct ion_device *new_dev;
	struct ion_platform_data *pdata;
	unsigned int pdata_needs_to_be_freed;
	int err = -1;
	int i;
	if (pdev->dev.of_node) {
		pdata = msm_ion_parse_dt(pdev);
		if (IS_ERR(pdata)) {
			err = PTR_ERR(pdata);
			goto out;
		}
		pdata_needs_to_be_freed = 1;
	} else {
		pdata = pdev->dev.platform_data;
		pdata_needs_to_be_freed = 0;
	}

	num_heaps = pdata->nr;

	heaps = kcalloc(pdata->nr, sizeof(struct ion_heap *), GFP_KERNEL);

	if (!heaps) {
		err = -ENOMEM;
		goto out;
	}

	new_dev = ion_device_create(compat_msm_ion_ioctl);
	if (IS_ERR_OR_NULL(new_dev)) {
		/*
		 * set this to the ERR to indicate to the clients
		 * that Ion failed to probe.
		 */
		idev = new_dev;
		err = PTR_ERR(new_dev);
		goto freeheaps;
	}

	/* create the heaps as specified in the board file */
	for (i = 0; i < num_heaps; i++) {
		struct ion_platform_heap *heap_data = &pdata->heaps[i];
		msm_ion_allocate(heap_data);

		heap_data->has_outer_cache = pdata->has_outer_cache;
		heaps[i] = msm_ion_heap_create(heap_data);
		if (IS_ERR_OR_NULL(heaps[i])) {
			heaps[i] = 0;
			continue;
		} else {
			if (heap_data->size)
				pr_info("ION heap %s created at %pa with size %zx\n",
							heap_data->name,
							  &heap_data->base,
							  heap_data->size);
			else
				pr_info("ION heap %s created\n",
							  heap_data->name);
		}

		ion_device_add_heap(new_dev, heaps[i]);
	}
	if (pdata_needs_to_be_freed)
		free_pdata(pdata);

	platform_set_drvdata(pdev, new_dev);
	/*
	 * intentionally set this at the very end to allow probes to be deferred
	 * completely until Ion is setup
	 */
	idev = new_dev;

	show_mem_notifier_register(&msm_ion_nb);
	return 0;

freeheaps:
	kfree(heaps);
	if (pdata_needs_to_be_freed)
		free_pdata(pdata);
out:
	return err;
}

static int msm_ion_remove(struct platform_device *pdev)
{
	struct ion_device *idev = platform_get_drvdata(pdev);
	int i;

	for (i = 0; i < num_heaps; i++)
		msm_ion_heap_destroy(heaps[i]);

	ion_device_destroy(idev);
	kfree(heaps);
	return 0;
}

static struct of_device_id msm_ion_match_table[] = {
	{.compatible = ION_COMPAT_STR},
	{},
};

static struct platform_driver msm_ion_driver = {
	.probe = msm_ion_probe,
	.remove = msm_ion_remove,
	.driver = {
		.name = "ion-msm",
		.of_match_table = msm_ion_match_table,
	},
};

static int __init msm_ion_init(void)
{
	return platform_driver_register(&msm_ion_driver);
}

static void __exit msm_ion_exit(void)
{
	platform_driver_unregister(&msm_ion_driver);
}

subsys_initcall(msm_ion_init);
module_exit(msm_ion_exit);
<|MERGE_RESOLUTION|>--- conflicted
+++ resolved
@@ -717,11 +717,7 @@
 			data.flush_data.offset;
 		end = start + data.flush_data.length;
 
-<<<<<<< HEAD
-		if (start && check_vaddr_bounds(start, end)) {
-=======
 		if (check_vaddr_bounds(start, end)) {
->>>>>>> e045a95c
 			pr_err("%s: virtual address %pK is out of bounds\n",
 				__func__, data.flush_data.vaddr);
 			ret = -EINVAL;
@@ -747,9 +743,6 @@
 			ION_HEAP_TYPE_SECURE_DMA,
 			(void *)data.prefetch_data.len,
 			ion_secure_cma_prefetch);
-<<<<<<< HEAD
-
-=======
 		if (ret)
 			return ret;
 
@@ -757,7 +750,6 @@
 			ION_HEAP_TYPE_SYSTEM_SECURE,
 			(void *)&data.prefetch_data,
 			ion_system_secure_heap_prefetch);
->>>>>>> e045a95c
 		if (ret)
 			return ret;
 		break;

--- conflicted
+++ resolved
@@ -140,11 +140,7 @@
 	events = (struct lmk_event *) event_buffer.buf;
 	event = &events[head];
 
-<<<<<<< HEAD
-	strlcpy(event->taskname, selected->comm, MAX_TASKNAME);
-=======
 	strncpy(event->taskname, selected->comm, MAX_TASKNAME);
->>>>>>> 5d663fc0
 
 	event->pid = selected->pid;
 	event->uid = from_kuid_munged(current_user_ns(), task_uid(selected));
@@ -186,17 +182,10 @@
 	event = &events[tail];
 
 	seq_printf(s, "%lu %lu %lu %lu %lu %lu %hd %hd %llu\n%s\n",
-<<<<<<< HEAD
-		   (unsigned long) event->pid, (unsigned long) event->uid,
-		   (unsigned long) event->group_leader_pid, event->min_flt,
-		   event->maj_flt, event->rss_in_pages, event->oom_score_adj,
-		   event->min_score_adj, event->start_time, event->taskname);
-=======
 		(unsigned long) event->pid, (unsigned long) event->uid,
 		(unsigned long) event->group_leader_pid, event->min_flt,
 		event->maj_flt, event->rss_in_pages, event->oom_score_adj,
 		event->min_score_adj, event->start_time, event->taskname);
->>>>>>> 5d663fc0
 
 	event_buffer.tail = (tail + 1) & (MAX_BUFFERED_EVENTS - 1);
 
@@ -237,11 +226,7 @@
 		sizeof(struct lmk_event) * MAX_BUFFERED_EVENTS, GFP_KERNEL);
 	if (!event_buffer.buf)
 		return;
-<<<<<<< HEAD
-	entry = proc_create("lowmemorykiller", 0444, NULL, &event_file_ops);
-=======
 	entry = proc_create("lowmemorykiller", 0, NULL, &event_file_ops);
->>>>>>> 5d663fc0
 	if (!entry)
 		pr_err("error creating kernel lmk event file\n");
 }
@@ -784,17 +769,7 @@
 		rem += selected_tasksize;
 		get_task_struct(selected);
 		rcu_read_unlock();
-<<<<<<< HEAD
-
-		if (selected) {
-			handle_lmk_event(selected, selected_tasksize,
-					 min_score_adj);
-			put_task_struct(selected);
-		}
-
-=======
 		get_task_struct(selected);
->>>>>>> 5d663fc0
 		/* give the system time to free up the memory */
 		msleep_interruptible(20);
 		trace_almk_shrink(selected_tasksize, ret,

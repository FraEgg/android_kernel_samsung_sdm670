--- conflicted
+++ resolved
@@ -3281,16 +3281,11 @@
 		ret = -EBUSY;
 		goto out;
 	}
-<<<<<<< HEAD
-	if (uid_valid(context->binder_context_mgr_uid)) {
-		if (!uid_eq(context->binder_context_mgr_uid, curr_euid)) {
-=======
 	ret = security_binder_set_context_mgr(proc->tsk);
 	if (ret < 0)
 		goto out;
-	if (uid_valid(binder_context_mgr_uid)) {
-		if (!uid_eq(binder_context_mgr_uid, curr_euid)) {
->>>>>>> ac78a16d
+	if (uid_valid(context->binder_context_mgr_uid)) {
+		if (!uid_eq(context->binder_context_mgr_uid, curr_euid)) {
 			pr_err("BINDER_SET_CONTEXT_MGR bad uid %d != %d\n",
 			       from_kuid(&init_user_ns, curr_euid),
 			       from_kuid(&init_user_ns,

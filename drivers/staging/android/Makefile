--- conflicted
+++ resolved
@@ -4,10 +4,7 @@
 obj-$(CONFIG_FIQ_DEBUGGER)		+= fiq_debugger/
 
 obj-$(CONFIG_ANDROID_BINDER_IPC)	+= binder.o binder_alloc.o
-<<<<<<< HEAD
-=======
 obj-$(CONFIG_ANDROID_BINDER_IPC_SELFTEST) += binder_alloc_selftest.o
->>>>>>> e045a95c
 obj-$(CONFIG_ASHMEM)			+= ashmem.o
 obj-$(CONFIG_ANDROID_LOGGER)           += logger.o
 obj-$(CONFIG_ANDROID_TIMED_OUTPUT)	+= timed_output.o

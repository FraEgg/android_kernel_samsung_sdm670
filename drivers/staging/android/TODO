--- conflicted
+++ resolved
@@ -39,10 +39,6 @@
    waiting threads. We should eventually use multiple queues and select the
    queue based on the region.
  - Add debugfs support for examining the permissions of regions.
-<<<<<<< HEAD
- - Use ioremap_wc instead of ioremap_nocache.
-=======
->>>>>>> ca975794
  - Remove VSOC_WAIT_FOR_INCOMING_INTERRUPT ioctl. This functionality has been
    superseded by the futex and is there for legacy reasons.
 

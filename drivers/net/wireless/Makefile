--- conflicted
+++ resolved
@@ -26,13 +26,10 @@
 
 obj-$(CONFIG_MAC80211_HWSIM)	+= mac80211_hwsim.o
 
-<<<<<<< HEAD
+obj-$(CONFIG_VIRT_WIFI)	+= virt_wifi.o
 obj-$(CONFIG_CNSS2)	+= cnss2/
 obj-$(CONFIG_CNSS)              += cnss/
 obj-$(CONFIG_WCNSS_MEM_PRE_ALLOC) += cnss_prealloc/
 obj-$(CONFIG_CNSS_UTILS) += cnss_utils/
 obj-$(CONFIG_CNSS_GENL) += cnss_genl/
-obj-$(CONFIG_CNSS_CRYPTO) += cnss_crypto/
-=======
-obj-$(CONFIG_VIRT_WIFI)	+= virt_wifi.o
->>>>>>> ca975794
+obj-$(CONFIG_CNSS_CRYPTO) += cnss_crypto/
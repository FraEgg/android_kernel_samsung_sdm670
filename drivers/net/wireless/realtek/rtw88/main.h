/* SPDX-License-Identifier: GPL-2.0 OR BSD-3-Clause */
/* Copyright(c) 2018-2019  Realtek Corporation
 */

#ifndef __RTK_MAIN_H_
#define __RTK_MAIN_H_

#include <net/mac80211.h>
#include <linux/vmalloc.h>
#include <linux/firmware.h>
#include <linux/average.h>
#include <linux/bitops.h>
#include <linux/bitfield.h>
#include <linux/interrupt.h>

#include "util.h"

#define RTW_MAX_MAC_ID_NUM		32
#define RTW_MAX_SEC_CAM_NUM		32
#define MAX_PG_CAM_BACKUP_NUM		8

#define RTW_MAX_PATTERN_NUM		12
#define RTW_MAX_PATTERN_MASK_SIZE	16
#define RTW_MAX_PATTERN_SIZE		128

#define RTW_WATCH_DOG_DELAY_TIME	round_jiffies_relative(HZ * 2)

#define RFREG_MASK			0xfffff
#define INV_RF_DATA			0xffffffff
#define TX_PAGE_SIZE_SHIFT		7

#define RTW_CHANNEL_WIDTH_MAX		3
#define RTW_RF_PATH_MAX			4
#define HW_FEATURE_LEN			13

#define RTW_TP_SHIFT			18 /* bytes/2s --> Mbps */

extern bool rtw_bf_support;
extern unsigned int rtw_fw_lps_deep_mode;
extern unsigned int rtw_debug_mask;
extern const struct ieee80211_ops rtw_ops;
extern struct rtw_chip_info rtw8822b_hw_spec;
extern struct rtw_chip_info rtw8822c_hw_spec;
extern struct rtw_chip_info rtw8723d_hw_spec;

#define RTW_MAX_CHANNEL_NUM_2G 14
#define RTW_MAX_CHANNEL_NUM_5G 49

struct rtw_dev;

enum rtw_hci_type {
	RTW_HCI_TYPE_PCIE,
	RTW_HCI_TYPE_USB,
	RTW_HCI_TYPE_SDIO,

	RTW_HCI_TYPE_UNDEFINE,
};

struct rtw_hci {
	struct rtw_hci_ops *ops;
	enum rtw_hci_type type;

	u32 rpwm_addr;
	u32 cpwm_addr;

	u8 bulkout_num;
};

#define IS_CH_5G_BAND_1(channel) ((channel) >= 36 && (channel <= 48))
#define IS_CH_5G_BAND_2(channel) ((channel) >= 52 && (channel <= 64))
#define IS_CH_5G_BAND_3(channel) ((channel) >= 100 && (channel <= 144))
#define IS_CH_5G_BAND_4(channel) ((channel) >= 149 && (channel <= 177))

#define IS_CH_5G_BAND_MID(channel) \
	(IS_CH_5G_BAND_2(channel) || IS_CH_5G_BAND_3(channel))

#define IS_CH_2G_BAND(channel) ((channel) <= 14)
#define IS_CH_5G_BAND(channel) \
	(IS_CH_5G_BAND_1(channel) || IS_CH_5G_BAND_2(channel) || \
	 IS_CH_5G_BAND_3(channel) || IS_CH_5G_BAND_4(channel))

enum rtw_supported_band {
	RTW_BAND_2G = 1 << 0,
	RTW_BAND_5G = 1 << 1,
	RTW_BAND_60G = 1 << 2,

	RTW_BAND_MAX,
};

/* now, support upto 80M bw */
#define RTW_MAX_CHANNEL_WIDTH RTW_CHANNEL_WIDTH_80

enum rtw_bandwidth {
	RTW_CHANNEL_WIDTH_20	= 0,
	RTW_CHANNEL_WIDTH_40	= 1,
	RTW_CHANNEL_WIDTH_80	= 2,
	RTW_CHANNEL_WIDTH_160	= 3,
	RTW_CHANNEL_WIDTH_80_80	= 4,
	RTW_CHANNEL_WIDTH_5	= 5,
	RTW_CHANNEL_WIDTH_10	= 6,
};

enum rtw_sc_offset {
	RTW_SC_DONT_CARE	= 0,
	RTW_SC_20_UPPER		= 1,
	RTW_SC_20_LOWER		= 2,
	RTW_SC_20_UPMOST	= 3,
	RTW_SC_20_LOWEST	= 4,
	RTW_SC_40_UPPER		= 9,
	RTW_SC_40_LOWER		= 10,
};

enum rtw_net_type {
	RTW_NET_NO_LINK		= 0,
	RTW_NET_AD_HOC		= 1,
	RTW_NET_MGD_LINKED	= 2,
	RTW_NET_AP_MODE		= 3,
};

enum rtw_rf_type {
	RF_1T1R			= 0,
	RF_1T2R			= 1,
	RF_2T2R			= 2,
	RF_2T3R			= 3,
	RF_2T4R			= 4,
	RF_3T3R			= 5,
	RF_3T4R			= 6,
	RF_4T4R			= 7,
	RF_TYPE_MAX,
};

enum rtw_rf_path {
	RF_PATH_A = 0,
	RF_PATH_B = 1,
	RF_PATH_C = 2,
	RF_PATH_D = 3,
};

enum rtw_bb_path {
	BB_PATH_A = BIT(0),
	BB_PATH_B = BIT(1),
	BB_PATH_C = BIT(2),
	BB_PATH_D = BIT(3),

	BB_PATH_AB = (BB_PATH_A | BB_PATH_B),
	BB_PATH_AC = (BB_PATH_A | BB_PATH_C),
	BB_PATH_AD = (BB_PATH_A | BB_PATH_D),
	BB_PATH_BC = (BB_PATH_B | BB_PATH_C),
	BB_PATH_BD = (BB_PATH_B | BB_PATH_D),
	BB_PATH_CD = (BB_PATH_C | BB_PATH_D),

	BB_PATH_ABC = (BB_PATH_A | BB_PATH_B | BB_PATH_C),
	BB_PATH_ABD = (BB_PATH_A | BB_PATH_B | BB_PATH_D),
	BB_PATH_ACD = (BB_PATH_A | BB_PATH_C | BB_PATH_D),
	BB_PATH_BCD = (BB_PATH_B | BB_PATH_C | BB_PATH_D),

	BB_PATH_ABCD = (BB_PATH_A | BB_PATH_B | BB_PATH_C | BB_PATH_D),
};

enum rtw_rate_section {
	RTW_RATE_SECTION_CCK = 0,
	RTW_RATE_SECTION_OFDM,
	RTW_RATE_SECTION_HT_1S,
	RTW_RATE_SECTION_HT_2S,
	RTW_RATE_SECTION_VHT_1S,
	RTW_RATE_SECTION_VHT_2S,

	/* keep last */
	RTW_RATE_SECTION_MAX,
};

enum rtw_wireless_set {
	WIRELESS_CCK	= 0x00000001,
	WIRELESS_OFDM	= 0x00000002,
	WIRELESS_HT	= 0x00000004,
	WIRELESS_VHT	= 0x00000008,
};

#define HT_STBC_EN	BIT(0)
#define VHT_STBC_EN	BIT(1)
#define HT_LDPC_EN	BIT(0)
#define VHT_LDPC_EN	BIT(1)

enum rtw_chip_type {
	RTW_CHIP_TYPE_8822B,
	RTW_CHIP_TYPE_8822C,
	RTW_CHIP_TYPE_8723D,
};

enum rtw_tx_queue_type {
	/* the order of AC queues matters */
	RTW_TX_QUEUE_BK = 0x0,
	RTW_TX_QUEUE_BE = 0x1,
	RTW_TX_QUEUE_VI = 0x2,
	RTW_TX_QUEUE_VO = 0x3,

	RTW_TX_QUEUE_BCN = 0x4,
	RTW_TX_QUEUE_MGMT = 0x5,
	RTW_TX_QUEUE_HI0 = 0x6,
	RTW_TX_QUEUE_H2C = 0x7,
	/* keep it last */
	RTK_MAX_TX_QUEUE_NUM
};

enum rtw_rx_queue_type {
	RTW_RX_QUEUE_MPDU = 0x0,
	RTW_RX_QUEUE_C2H = 0x1,
	/* keep it last */
	RTK_MAX_RX_QUEUE_NUM
};

enum rtw_fw_type {
	RTW_NORMAL_FW = 0x0,
	RTW_WOWLAN_FW = 0x1,
};

enum rtw_rate_index {
	RTW_RATEID_BGN_40M_2SS	= 0,
	RTW_RATEID_BGN_40M_1SS	= 1,
	RTW_RATEID_BGN_20M_2SS	= 2,
	RTW_RATEID_BGN_20M_1SS	= 3,
	RTW_RATEID_GN_N2SS	= 4,
	RTW_RATEID_GN_N1SS	= 5,
	RTW_RATEID_BG		= 6,
	RTW_RATEID_G		= 7,
	RTW_RATEID_B_20M	= 8,
	RTW_RATEID_ARFR0_AC_2SS	= 9,
	RTW_RATEID_ARFR1_AC_1SS	= 10,
	RTW_RATEID_ARFR2_AC_2G_1SS = 11,
	RTW_RATEID_ARFR3_AC_2G_2SS = 12,
	RTW_RATEID_ARFR4_AC_3SS	= 13,
	RTW_RATEID_ARFR5_N_3SS	= 14,
	RTW_RATEID_ARFR7_N_4SS	= 15,
	RTW_RATEID_ARFR6_AC_4SS	= 16
};

enum rtw_trx_desc_rate {
	DESC_RATE1M	= 0x00,
	DESC_RATE2M	= 0x01,
	DESC_RATE5_5M	= 0x02,
	DESC_RATE11M	= 0x03,

	DESC_RATE6M	= 0x04,
	DESC_RATE9M	= 0x05,
	DESC_RATE12M	= 0x06,
	DESC_RATE18M	= 0x07,
	DESC_RATE24M	= 0x08,
	DESC_RATE36M	= 0x09,
	DESC_RATE48M	= 0x0a,
	DESC_RATE54M	= 0x0b,

	DESC_RATEMCS0	= 0x0c,
	DESC_RATEMCS1	= 0x0d,
	DESC_RATEMCS2	= 0x0e,
	DESC_RATEMCS3	= 0x0f,
	DESC_RATEMCS4	= 0x10,
	DESC_RATEMCS5	= 0x11,
	DESC_RATEMCS6	= 0x12,
	DESC_RATEMCS7	= 0x13,
	DESC_RATEMCS8	= 0x14,
	DESC_RATEMCS9	= 0x15,
	DESC_RATEMCS10	= 0x16,
	DESC_RATEMCS11	= 0x17,
	DESC_RATEMCS12	= 0x18,
	DESC_RATEMCS13	= 0x19,
	DESC_RATEMCS14	= 0x1a,
	DESC_RATEMCS15	= 0x1b,
	DESC_RATEMCS16	= 0x1c,
	DESC_RATEMCS17	= 0x1d,
	DESC_RATEMCS18	= 0x1e,
	DESC_RATEMCS19	= 0x1f,
	DESC_RATEMCS20	= 0x20,
	DESC_RATEMCS21	= 0x21,
	DESC_RATEMCS22	= 0x22,
	DESC_RATEMCS23	= 0x23,
	DESC_RATEMCS24	= 0x24,
	DESC_RATEMCS25	= 0x25,
	DESC_RATEMCS26	= 0x26,
	DESC_RATEMCS27	= 0x27,
	DESC_RATEMCS28	= 0x28,
	DESC_RATEMCS29	= 0x29,
	DESC_RATEMCS30	= 0x2a,
	DESC_RATEMCS31	= 0x2b,

	DESC_RATEVHT1SS_MCS0	= 0x2c,
	DESC_RATEVHT1SS_MCS1	= 0x2d,
	DESC_RATEVHT1SS_MCS2	= 0x2e,
	DESC_RATEVHT1SS_MCS3	= 0x2f,
	DESC_RATEVHT1SS_MCS4	= 0x30,
	DESC_RATEVHT1SS_MCS5	= 0x31,
	DESC_RATEVHT1SS_MCS6	= 0x32,
	DESC_RATEVHT1SS_MCS7	= 0x33,
	DESC_RATEVHT1SS_MCS8	= 0x34,
	DESC_RATEVHT1SS_MCS9	= 0x35,

	DESC_RATEVHT2SS_MCS0	= 0x36,
	DESC_RATEVHT2SS_MCS1	= 0x37,
	DESC_RATEVHT2SS_MCS2	= 0x38,
	DESC_RATEVHT2SS_MCS3	= 0x39,
	DESC_RATEVHT2SS_MCS4	= 0x3a,
	DESC_RATEVHT2SS_MCS5	= 0x3b,
	DESC_RATEVHT2SS_MCS6	= 0x3c,
	DESC_RATEVHT2SS_MCS7	= 0x3d,
	DESC_RATEVHT2SS_MCS8	= 0x3e,
	DESC_RATEVHT2SS_MCS9	= 0x3f,

	DESC_RATEVHT3SS_MCS0	= 0x40,
	DESC_RATEVHT3SS_MCS1	= 0x41,
	DESC_RATEVHT3SS_MCS2	= 0x42,
	DESC_RATEVHT3SS_MCS3	= 0x43,
	DESC_RATEVHT3SS_MCS4	= 0x44,
	DESC_RATEVHT3SS_MCS5	= 0x45,
	DESC_RATEVHT3SS_MCS6	= 0x46,
	DESC_RATEVHT3SS_MCS7	= 0x47,
	DESC_RATEVHT3SS_MCS8	= 0x48,
	DESC_RATEVHT3SS_MCS9	= 0x49,

	DESC_RATEVHT4SS_MCS0	= 0x4a,
	DESC_RATEVHT4SS_MCS1	= 0x4b,
	DESC_RATEVHT4SS_MCS2	= 0x4c,
	DESC_RATEVHT4SS_MCS3	= 0x4d,
	DESC_RATEVHT4SS_MCS4	= 0x4e,
	DESC_RATEVHT4SS_MCS5	= 0x4f,
	DESC_RATEVHT4SS_MCS6	= 0x50,
	DESC_RATEVHT4SS_MCS7	= 0x51,
	DESC_RATEVHT4SS_MCS8	= 0x52,
	DESC_RATEVHT4SS_MCS9	= 0x53,

	DESC_RATE_MAX,
};

enum rtw_regulatory_domains {
	RTW_REGD_FCC		= 0,
	RTW_REGD_MKK		= 1,
	RTW_REGD_ETSI		= 2,
	RTW_REGD_IC		= 3,
	RTW_REGD_KCC		= 4,
	RTW_REGD_ACMA		= 5,
	RTW_REGD_CHILE		= 6,
	RTW_REGD_UKRAINE	= 7,
	RTW_REGD_MEXICO		= 8,
	RTW_REGD_CN		= 9,
	RTW_REGD_WW,

	RTW_REGD_MAX
};

enum rtw_txq_flags {
	RTW_TXQ_AMPDU,
	RTW_TXQ_BLOCK_BA,
};

enum rtw_flags {
	RTW_FLAG_RUNNING,
	RTW_FLAG_FW_RUNNING,
	RTW_FLAG_SCANNING,
	RTW_FLAG_INACTIVE_PS,
	RTW_FLAG_LEISURE_PS,
	RTW_FLAG_LEISURE_PS_DEEP,
	RTW_FLAG_DIG_DISABLE,
	RTW_FLAG_BUSY_TRAFFIC,
	RTW_FLAG_WOWLAN,

	NUM_OF_RTW_FLAGS,
};

enum rtw_evm {
	RTW_EVM_OFDM = 0,
	RTW_EVM_1SS,
	RTW_EVM_2SS_A,
	RTW_EVM_2SS_B,
	/* keep it last */
	RTW_EVM_NUM
};

enum rtw_snr {
	RTW_SNR_OFDM_A = 0,
	RTW_SNR_OFDM_B,
	RTW_SNR_OFDM_C,
	RTW_SNR_OFDM_D,
	RTW_SNR_1SS_A,
	RTW_SNR_1SS_B,
	RTW_SNR_1SS_C,
	RTW_SNR_1SS_D,
	RTW_SNR_2SS_A,
	RTW_SNR_2SS_B,
	RTW_SNR_2SS_C,
	RTW_SNR_2SS_D,
	/* keep it last */
	RTW_SNR_NUM
};

enum rtw_wow_flags {
	RTW_WOW_FLAG_EN_MAGIC_PKT,
	RTW_WOW_FLAG_EN_REKEY_PKT,
	RTW_WOW_FLAG_EN_DISCONNECT,

	/* keep it last */
	RTW_WOW_FLAG_MAX,
};

/* the power index is represented by differences, which cck-1s & ht40-1s are
 * the base values, so for 1s's differences, there are only ht20 & ofdm
 */
struct rtw_2g_1s_pwr_idx_diff {
#ifdef __LITTLE_ENDIAN
	s8 ofdm:4;
	s8 bw20:4;
#else
	s8 bw20:4;
	s8 ofdm:4;
#endif
} __packed;

struct rtw_2g_ns_pwr_idx_diff {
#ifdef __LITTLE_ENDIAN
	s8 bw20:4;
	s8 bw40:4;
	s8 cck:4;
	s8 ofdm:4;
#else
	s8 ofdm:4;
	s8 cck:4;
	s8 bw40:4;
	s8 bw20:4;
#endif
} __packed;

struct rtw_2g_txpwr_idx {
	u8 cck_base[6];
	u8 bw40_base[5];
	struct rtw_2g_1s_pwr_idx_diff ht_1s_diff;
	struct rtw_2g_ns_pwr_idx_diff ht_2s_diff;
	struct rtw_2g_ns_pwr_idx_diff ht_3s_diff;
	struct rtw_2g_ns_pwr_idx_diff ht_4s_diff;
};

struct rtw_5g_ht_1s_pwr_idx_diff {
#ifdef __LITTLE_ENDIAN
	s8 ofdm:4;
	s8 bw20:4;
#else
	s8 bw20:4;
	s8 ofdm:4;
#endif
} __packed;

struct rtw_5g_ht_ns_pwr_idx_diff {
#ifdef __LITTLE_ENDIAN
	s8 bw20:4;
	s8 bw40:4;
#else
	s8 bw40:4;
	s8 bw20:4;
#endif
} __packed;

struct rtw_5g_ofdm_ns_pwr_idx_diff {
#ifdef __LITTLE_ENDIAN
	s8 ofdm_3s:4;
	s8 ofdm_2s:4;
	s8 ofdm_4s:4;
	s8 res:4;
#else
	s8 res:4;
	s8 ofdm_4s:4;
	s8 ofdm_2s:4;
	s8 ofdm_3s:4;
#endif
} __packed;

struct rtw_5g_vht_ns_pwr_idx_diff {
#ifdef __LITTLE_ENDIAN
	s8 bw160:4;
	s8 bw80:4;
#else
	s8 bw80:4;
	s8 bw160:4;
#endif
} __packed;

struct rtw_5g_txpwr_idx {
	u8 bw40_base[14];
	struct rtw_5g_ht_1s_pwr_idx_diff ht_1s_diff;
	struct rtw_5g_ht_ns_pwr_idx_diff ht_2s_diff;
	struct rtw_5g_ht_ns_pwr_idx_diff ht_3s_diff;
	struct rtw_5g_ht_ns_pwr_idx_diff ht_4s_diff;
	struct rtw_5g_ofdm_ns_pwr_idx_diff ofdm_diff;
	struct rtw_5g_vht_ns_pwr_idx_diff vht_1s_diff;
	struct rtw_5g_vht_ns_pwr_idx_diff vht_2s_diff;
	struct rtw_5g_vht_ns_pwr_idx_diff vht_3s_diff;
	struct rtw_5g_vht_ns_pwr_idx_diff vht_4s_diff;
};

struct rtw_txpwr_idx {
	struct rtw_2g_txpwr_idx pwr_idx_2g;
	struct rtw_5g_txpwr_idx pwr_idx_5g;
};

struct rtw_timer_list {
	struct timer_list timer;
	void (*function)(void *data);
	void *args;
};

struct rtw_channel_params {
	u8 center_chan;
	u8 bandwidth;
	u8 primary_chan_idx;
	/* center channel by different available bandwidth,
	 * val of (bw > current bandwidth) is invalid
	 */
	u8 cch_by_bw[RTW_MAX_CHANNEL_WIDTH + 1];
};

struct rtw_hw_reg {
	u32 addr;
	u32 mask;
};

struct rtw_reg_domain {
	u32 addr;
	u32 mask;
#define RTW_REG_DOMAIN_MAC32	0
#define RTW_REG_DOMAIN_MAC16	1
#define RTW_REG_DOMAIN_MAC8	2
#define RTW_REG_DOMAIN_RF_A	3
#define RTW_REG_DOMAIN_RF_B	4
#define RTW_REG_DOMAIN_NL	0xFF
	u8 domain;
};

struct rtw_rf_sipi_addr {
	u32 hssi_1;
	u32 hssi_2;
	u32 lssi_read;
	u32 lssi_read_pi;
};

struct rtw_backup_info {
	u8 len;
	u32 reg;
	u32 val;
};

enum rtw_vif_port_set {
	PORT_SET_MAC_ADDR	= BIT(0),
	PORT_SET_BSSID		= BIT(1),
	PORT_SET_NET_TYPE	= BIT(2),
	PORT_SET_AID		= BIT(3),
	PORT_SET_BCN_CTRL	= BIT(4),
};

struct rtw_vif_port {
	struct rtw_hw_reg mac_addr;
	struct rtw_hw_reg bssid;
	struct rtw_hw_reg net_type;
	struct rtw_hw_reg aid;
	struct rtw_hw_reg bcn_ctrl;
};

struct rtw_tx_pkt_info {
	u32 tx_pkt_size;
	u8 offset;
	u8 pkt_offset;
	u8 mac_id;
	u8 rate_id;
	u8 rate;
	u8 qsel;
	u8 bw;
	u8 sec_type;
	u8 sn;
	bool ampdu_en;
	u8 ampdu_factor;
	u8 ampdu_density;
	u16 seq;
	bool stbc;
	bool ldpc;
	bool dis_rate_fallback;
	bool bmc;
	bool use_rate;
	bool ls;
	bool fs;
	bool short_gi;
	bool report;
	bool rts;
	bool dis_qselseq;
	bool en_hwseq;
	u8 hw_ssn_sel;
};

struct rtw_rx_pkt_stat {
	bool phy_status;
	bool icv_err;
	bool crc_err;
	bool decrypted;
	bool is_c2h;

	s32 signal_power;
	u16 pkt_len;
	u8 bw;
	u8 drv_info_sz;
	u8 shift;
	u8 rate;
	u8 mac_id;
	u8 cam_id;
	u8 ppdu_cnt;
	u32 tsf_low;
	s8 rx_power[RTW_RF_PATH_MAX];
	u8 rssi;
	u8 rxsc;
	s8 rx_snr[RTW_RF_PATH_MAX];
	u8 rx_evm[RTW_RF_PATH_MAX];
	s8 cfo_tail[RTW_RF_PATH_MAX];

	struct rtw_sta_info *si;
	struct ieee80211_vif *vif;
};

DECLARE_EWMA(tp, 10, 2);

struct rtw_traffic_stats {
	/* units in bytes */
	u64 tx_unicast;
	u64 rx_unicast;

	/* count for packets */
	u64 tx_cnt;
	u64 rx_cnt;

	/* units in Mbps */
	u32 tx_throughput;
	u32 rx_throughput;
	struct ewma_tp tx_ewma_tp;
	struct ewma_tp rx_ewma_tp;
};

enum rtw_lps_mode {
	RTW_MODE_ACTIVE	= 0,
	RTW_MODE_LPS	= 1,
	RTW_MODE_WMM_PS	= 2,
};

enum rtw_lps_deep_mode {
	LPS_DEEP_MODE_NONE	= 0,
	LPS_DEEP_MODE_LCLK	= 1,
	LPS_DEEP_MODE_PG	= 2,
};

enum rtw_pwr_state {
	RTW_RF_OFF	= 0x0,
	RTW_RF_ON	= 0x4,
	RTW_ALL_ON	= 0xc,
};

struct rtw_lps_conf {
	enum rtw_lps_mode mode;
	enum rtw_lps_deep_mode deep_mode;
	enum rtw_pwr_state state;
	u8 awake_interval;
	u8 rlbm;
	u8 smart_ps;
	u8 port_id;
	bool sec_cam_backup;
	bool pattern_cam_backup;
};

enum rtw_hw_key_type {
	RTW_CAM_NONE	= 0,
	RTW_CAM_WEP40	= 1,
	RTW_CAM_TKIP	= 2,
	RTW_CAM_AES	= 4,
	RTW_CAM_WEP104	= 5,
};

struct rtw_cam_entry {
	bool valid;
	bool group;
	u8 addr[ETH_ALEN];
	u8 hw_key_type;
	struct ieee80211_key_conf *key;
};

struct rtw_sec_desc {
	/* search strategy */
	bool default_key_search;

	u32 total_cam_num;
	struct rtw_cam_entry cam_table[RTW_MAX_SEC_CAM_NUM];
	DECLARE_BITMAP(cam_map, RTW_MAX_SEC_CAM_NUM);
};

struct rtw_tx_report {
	/* protect the tx report queue */
	spinlock_t q_lock;
	struct sk_buff_head queue;
	atomic_t sn;
	struct timer_list purge_timer;
};

struct rtw_ra_report {
	struct rate_info txrate;
	u32 bit_rate;
	u8 desc_rate;
};

struct rtw_txq {
	struct list_head list;

	unsigned long flags;
	unsigned long last_push;
};

#define RTW_BC_MC_MACID 1
DECLARE_EWMA(rssi, 10, 16);

struct rtw_sta_info {
	struct ieee80211_sta *sta;
	struct ieee80211_vif *vif;

	struct ewma_rssi avg_rssi;
	u8 rssi_level;

	u8 mac_id;
	u8 rate_id;
	enum rtw_bandwidth bw_mode;
	enum rtw_rf_type rf_type;
	enum rtw_wireless_set wireless_set;
	u8 stbc_en:2;
	u8 ldpc_en:2;
	bool sgi_enable;
	bool vht_enable;
	bool updated;
	u8 init_ra_lv;
	u64 ra_mask;

	DECLARE_BITMAP(tid_ba, IEEE80211_NUM_TIDS);

	struct rtw_ra_report ra_report;

	bool use_cfg_mask;
	struct cfg80211_bitrate_mask *mask;
};

enum rtw_bfee_role {
	RTW_BFEE_NONE,
	RTW_BFEE_SU,
	RTW_BFEE_MU
};

struct rtw_bfee {
	enum rtw_bfee_role role;

	u16 p_aid;
	u8 g_id;
	u8 mac_addr[ETH_ALEN];
	u8 sound_dim;

	/* SU-MIMO */
	u8 su_reg_index;

	/* MU-MIMO */
	u16 aid;
};

struct rtw_bf_info {
	u8 bfer_mu_cnt;
	u8 bfer_su_cnt;
	DECLARE_BITMAP(bfer_su_reg_maping, 2);
	u8 cur_csi_rpt_rate;
};

struct rtw_vif {
	enum rtw_net_type net_type;
	u16 aid;
	u8 mac_addr[ETH_ALEN];
	u8 bssid[ETH_ALEN];
	u8 port;
	u8 bcn_ctrl;
	struct list_head rsvd_page_list;
	struct ieee80211_tx_queue_params tx_params[IEEE80211_NUM_ACS];
	const struct rtw_vif_port *conf;

	struct rtw_traffic_stats stats;

	struct rtw_bfee bfee;
};

struct rtw_regulatory {
	char alpha2[2];
	u8 chplan;
	u8 txpwr_regd;
};

struct rtw_chip_ops {
	int (*mac_init)(struct rtw_dev *rtwdev);
	int (*read_efuse)(struct rtw_dev *rtwdev, u8 *map);
	void (*phy_set_param)(struct rtw_dev *rtwdev);
	void (*set_channel)(struct rtw_dev *rtwdev, u8 channel,
			    u8 bandwidth, u8 primary_chan_idx);
	void (*query_rx_desc)(struct rtw_dev *rtwdev, u8 *rx_desc,
			      struct rtw_rx_pkt_stat *pkt_stat,
			      struct ieee80211_rx_status *rx_status);
	u32 (*read_rf)(struct rtw_dev *rtwdev, enum rtw_rf_path rf_path,
		       u32 addr, u32 mask);
	bool (*write_rf)(struct rtw_dev *rtwdev, enum rtw_rf_path rf_path,
			 u32 addr, u32 mask, u32 data);
	void (*set_tx_power_index)(struct rtw_dev *rtwdev);
	int (*rsvd_page_dump)(struct rtw_dev *rtwdev, u8 *buf, u32 offset,
			      u32 size);
	int (*set_antenna)(struct rtw_dev *rtwdev,
			   u32 antenna_tx,
			   u32 antenna_rx);
	void (*cfg_ldo25)(struct rtw_dev *rtwdev, bool enable);
	void (*efuse_grant)(struct rtw_dev *rtwdev, bool enable);
	void (*false_alarm_statistics)(struct rtw_dev *rtwdev);
	void (*phy_calibration)(struct rtw_dev *rtwdev);
	void (*dpk_track)(struct rtw_dev *rtwdev);
	void (*cck_pd_set)(struct rtw_dev *rtwdev, u8 level);
	void (*pwr_track)(struct rtw_dev *rtwdev);
	void (*config_bfee)(struct rtw_dev *rtwdev, struct rtw_vif *vif,
			    struct rtw_bfee *bfee, bool enable);
	void (*set_gid_table)(struct rtw_dev *rtwdev,
			      struct ieee80211_vif *vif,
			      struct ieee80211_bss_conf *conf);
	void (*cfg_csi_rate)(struct rtw_dev *rtwdev, u8 rssi, u8 cur_rate,
			     u8 fixrate_en, u8 *new_rate);

	/* for coex */
	void (*coex_set_init)(struct rtw_dev *rtwdev);
	void (*coex_set_ant_switch)(struct rtw_dev *rtwdev,
				    u8 ctrl_type, u8 pos_type);
	void (*coex_set_gnt_fix)(struct rtw_dev *rtwdev);
	void (*coex_set_gnt_debug)(struct rtw_dev *rtwdev);
	void (*coex_set_rfe_type)(struct rtw_dev *rtwdev);
	void (*coex_set_wl_tx_power)(struct rtw_dev *rtwdev, u8 wl_pwr);
	void (*coex_set_wl_rx_gain)(struct rtw_dev *rtwdev, bool low_gain);
};

#define RTW_PWR_POLLING_CNT	20000

#define RTW_PWR_CMD_READ	0x00
#define RTW_PWR_CMD_WRITE	0x01
#define RTW_PWR_CMD_POLLING	0x02
#define RTW_PWR_CMD_DELAY	0x03
#define RTW_PWR_CMD_END		0x04

/* define the base address of each block */
#define RTW_PWR_ADDR_MAC	0x00
#define RTW_PWR_ADDR_USB	0x01
#define RTW_PWR_ADDR_PCIE	0x02
#define RTW_PWR_ADDR_SDIO	0x03

#define RTW_PWR_INTF_SDIO_MSK	BIT(0)
#define RTW_PWR_INTF_USB_MSK	BIT(1)
#define RTW_PWR_INTF_PCI_MSK	BIT(2)
#define RTW_PWR_INTF_ALL_MSK	(BIT(0) | BIT(1) | BIT(2) | BIT(3))

#define RTW_PWR_CUT_TEST_MSK	BIT(0)
#define RTW_PWR_CUT_A_MSK	BIT(1)
#define RTW_PWR_CUT_B_MSK	BIT(2)
#define RTW_PWR_CUT_C_MSK	BIT(3)
#define RTW_PWR_CUT_D_MSK	BIT(4)
#define RTW_PWR_CUT_E_MSK	BIT(5)
#define RTW_PWR_CUT_F_MSK	BIT(6)
#define RTW_PWR_CUT_G_MSK	BIT(7)
#define RTW_PWR_CUT_ALL_MSK	0xFF

enum rtw_pwr_seq_cmd_delay_unit {
	RTW_PWR_DELAY_US,
	RTW_PWR_DELAY_MS,
};

struct rtw_pwr_seq_cmd {
	u16 offset;
	u8 cut_mask;
	u8 intf_mask;
	u8 base:4;
	u8 cmd:4;
	u8 mask;
	u8 value;
};

enum rtw_chip_ver {
	RTW_CHIP_VER_CUT_A = 0x00,
	RTW_CHIP_VER_CUT_B = 0x01,
	RTW_CHIP_VER_CUT_C = 0x02,
	RTW_CHIP_VER_CUT_D = 0x03,
	RTW_CHIP_VER_CUT_E = 0x04,
	RTW_CHIP_VER_CUT_F = 0x05,
	RTW_CHIP_VER_CUT_G = 0x06,
};

#define RTW_INTF_PHY_PLATFORM_ALL 0

enum rtw_intf_phy_cut {
	RTW_INTF_PHY_CUT_A = BIT(0),
	RTW_INTF_PHY_CUT_B = BIT(1),
	RTW_INTF_PHY_CUT_C = BIT(2),
	RTW_INTF_PHY_CUT_D = BIT(3),
	RTW_INTF_PHY_CUT_E = BIT(4),
	RTW_INTF_PHY_CUT_F = BIT(5),
	RTW_INTF_PHY_CUT_G = BIT(6),
	RTW_INTF_PHY_CUT_ALL = 0xFFFF,
};

enum rtw_ip_sel {
	RTW_IP_SEL_PHY = 0,
	RTW_IP_SEL_MAC = 1,
	RTW_IP_SEL_DBI = 2,

	RTW_IP_SEL_UNDEF = 0xFFFF
};

enum rtw_pq_map_id {
	RTW_PQ_MAP_VO = 0x0,
	RTW_PQ_MAP_VI = 0x1,
	RTW_PQ_MAP_BE = 0x2,
	RTW_PQ_MAP_BK = 0x3,
	RTW_PQ_MAP_MG = 0x4,
	RTW_PQ_MAP_HI = 0x5,
	RTW_PQ_MAP_NUM = 0x6,

	RTW_PQ_MAP_UNDEF,
};

enum rtw_dma_mapping {
	RTW_DMA_MAPPING_EXTRA	= 0,
	RTW_DMA_MAPPING_LOW	= 1,
	RTW_DMA_MAPPING_NORMAL	= 2,
	RTW_DMA_MAPPING_HIGH	= 3,

	RTW_DMA_MAPPING_MAX,
	RTW_DMA_MAPPING_UNDEF,
};

struct rtw_rqpn {
	enum rtw_dma_mapping dma_map_vo;
	enum rtw_dma_mapping dma_map_vi;
	enum rtw_dma_mapping dma_map_be;
	enum rtw_dma_mapping dma_map_bk;
	enum rtw_dma_mapping dma_map_mg;
	enum rtw_dma_mapping dma_map_hi;
};

struct rtw_page_table {
	u16 hq_num;
	u16 nq_num;
	u16 lq_num;
	u16 exq_num;
	u16 gapq_num;
};

struct rtw_intf_phy_para {
	u16 offset;
	u16 value;
	u16 ip_sel;
	u16 cut_mask;
	u16 platform;
};

struct rtw_wow_pattern {
	u16 crc;
	u8 type;
	u8 valid;
	u8 mask[RTW_MAX_PATTERN_MASK_SIZE];
};

struct rtw_pno_request {
	bool inited;
	u32 match_set_cnt;
	struct cfg80211_match_set *match_sets;
	u8 channel_cnt;
	struct ieee80211_channel *channels;
	struct cfg80211_sched_scan_plan scan_plan;
};

struct rtw_wow_param {
	struct ieee80211_vif *wow_vif;
	DECLARE_BITMAP(flags, RTW_WOW_FLAG_MAX);
	u8 txpause;
	u8 pattern_cnt;
	struct rtw_wow_pattern patterns[RTW_MAX_PATTERN_NUM];

	bool ips_enabled;
	struct rtw_pno_request pno_req;
};

struct rtw_intf_phy_para_table {
	const struct rtw_intf_phy_para *usb2_para;
	const struct rtw_intf_phy_para *usb3_para;
	const struct rtw_intf_phy_para *gen1_para;
	const struct rtw_intf_phy_para *gen2_para;
	u8 n_usb2_para;
	u8 n_usb3_para;
	u8 n_gen1_para;
	u8 n_gen2_para;
};

struct rtw_table {
	const void *data;
	const u32 size;
	void (*parse)(struct rtw_dev *rtwdev, const struct rtw_table *tbl);
	void (*do_cfg)(struct rtw_dev *rtwdev, const struct rtw_table *tbl,
		       u32 addr, u32 data);
	enum rtw_rf_path rf_path;
};

static inline void rtw_load_table(struct rtw_dev *rtwdev,
				  const struct rtw_table *tbl)
{
	(*tbl->parse)(rtwdev, tbl);
}

enum rtw_rfe_fem {
	RTW_RFE_IFEM,
	RTW_RFE_EFEM,
	RTW_RFE_IFEM2G_EFEM5G,
	RTW_RFE_NUM,
};

struct rtw_rfe_def {
	const struct rtw_table *phy_pg_tbl;
	const struct rtw_table *txpwr_lmt_tbl;
};

#define RTW_DEF_RFE(chip, bb_pg, pwrlmt) {				  \
	.phy_pg_tbl = &rtw ## chip ## _bb_pg_type ## bb_pg ## _tbl,	  \
	.txpwr_lmt_tbl = &rtw ## chip ## _txpwr_lmt_type ## pwrlmt ## _tbl, \
	}

#define RTW_PWR_TRK_5G_1		0
#define RTW_PWR_TRK_5G_2		1
#define RTW_PWR_TRK_5G_3		2
#define RTW_PWR_TRK_5G_NUM		3

#define RTW_PWR_TRK_TBL_SZ		30

/* This table stores the values of TX power that will be adjusted by power
 * tracking.
 *
 * For 5G bands, there are 3 different settings.
 * For 2G there are cck rate and ofdm rate with different settings.
 */
struct rtw_pwr_track_tbl {
	const u8 *pwrtrk_5gb_n[RTW_PWR_TRK_5G_NUM];
	const u8 *pwrtrk_5gb_p[RTW_PWR_TRK_5G_NUM];
	const u8 *pwrtrk_5ga_n[RTW_PWR_TRK_5G_NUM];
	const u8 *pwrtrk_5ga_p[RTW_PWR_TRK_5G_NUM];
	const u8 *pwrtrk_2gb_n;
	const u8 *pwrtrk_2gb_p;
	const u8 *pwrtrk_2ga_n;
	const u8 *pwrtrk_2ga_p;
	const u8 *pwrtrk_2g_cckb_n;
	const u8 *pwrtrk_2g_cckb_p;
	const u8 *pwrtrk_2g_ccka_n;
	const u8 *pwrtrk_2g_ccka_p;
};

enum rtw_wlan_cpu {
	RTW_WCPU_11AC,
	RTW_WCPU_11N,
};

/* hardware configuration for each IC */
struct rtw_chip_info {
	struct rtw_chip_ops *ops;
	u8 id;

	const char *fw_name;
	enum rtw_wlan_cpu wlan_cpu;
	u8 tx_pkt_desc_sz;
	u8 tx_buf_desc_sz;
	u8 rx_pkt_desc_sz;
	u8 rx_buf_desc_sz;
	u32 phy_efuse_size;
	u32 log_efuse_size;
	u32 ptct_efuse_size;
	u32 txff_size;
	u32 rxff_size;
	u8 band;
	u8 page_size;
	u8 csi_buf_pg_num;
	u8 dig_max;
	u8 dig_min;
	u8 txgi_factor;
	bool is_pwr_by_rate_dec;
	bool rx_ldpc;
	u8 max_power_index;

	bool ht_supported;
	bool vht_supported;
	u8 lps_deep_mode_supported;

	/* init values */
	u8 sys_func_en;
	const struct rtw_pwr_seq_cmd **pwr_on_seq;
	const struct rtw_pwr_seq_cmd **pwr_off_seq;
	const struct rtw_rqpn *rqpn_table;
	const struct rtw_page_table *page_table;
	const struct rtw_intf_phy_para_table *intf_table;

	const struct rtw_hw_reg *dig;
	const struct rtw_hw_reg *dig_cck;
	u32 rf_base_addr[2];
	u32 rf_sipi_addr[2];
	const struct rtw_rf_sipi_addr *rf_sipi_read_addr;
	u8 fix_rf_phy_num;

	const struct rtw_table *mac_tbl;
	const struct rtw_table *agc_tbl;
	const struct rtw_table *bb_tbl;
	const struct rtw_table *rf_tbl[RTW_RF_PATH_MAX];
	const struct rtw_table *rfk_init_tbl;

	const struct rtw_rfe_def *rfe_defs;
	u32 rfe_defs_size;

	bool en_dis_dpd;
	u16 dpd_ratemask;
	u8 iqk_threshold;
	const struct rtw_pwr_track_tbl *pwr_track_tbl;

	u8 bfer_su_max_num;
	u8 bfer_mu_max_num;

	const char *wow_fw_name;
	const struct wiphy_wowlan_support *wowlan_stub;
	const u8 max_sched_scan_ssids;

	/* coex paras */
	u32 coex_para_ver;
	u8 bt_desired_ver;
	bool scbd_support;
	bool new_scbd10_def; /* true: fix 2M(8822c) */
	u8 pstdma_type; /* 0: LPSoff, 1:LPSon */
	u8 bt_rssi_type;
	u8 ant_isolation;
	u8 rssi_tolerance;
	u8 table_sant_num;
	u8 table_nsant_num;
	u8 tdma_sant_num;
	u8 tdma_nsant_num;
	u8 bt_afh_span_bw20;
	u8 bt_afh_span_bw40;
	u8 afh_5g_num;
	u8 wl_rf_para_num;
	u8 coex_info_hw_regs_num;
	const u8 *bt_rssi_step;
	const u8 *wl_rssi_step;
	const struct coex_table_para *table_nsant;
	const struct coex_table_para *table_sant;
	const struct coex_tdma_para *tdma_sant;
	const struct coex_tdma_para *tdma_nsant;
	const struct coex_rf_para *wl_rf_para_tx;
	const struct coex_rf_para *wl_rf_para_rx;
	const struct coex_5g_afh_map *afh_5g;
	const struct rtw_reg_domain *coex_info_hw_regs;
};

enum rtw_coex_bt_state_cnt {
	COEX_CNT_BT_RETRY,
	COEX_CNT_BT_REINIT,
	COEX_CNT_BT_REENABLE,
	COEX_CNT_BT_POPEVENT,
	COEX_CNT_BT_SETUPLINK,
	COEX_CNT_BT_IGNWLANACT,
	COEX_CNT_BT_INQ,
	COEX_CNT_BT_PAGE,
	COEX_CNT_BT_ROLESWITCH,
	COEX_CNT_BT_AFHUPDATE,
	COEX_CNT_BT_INFOUPDATE,
	COEX_CNT_BT_IQK,
	COEX_CNT_BT_IQKFAIL,

	COEX_CNT_BT_MAX
};

enum rtw_coex_wl_state_cnt {
	COEX_CNT_WL_CONNPKT,
	COEX_CNT_WL_COEXRUN,
	COEX_CNT_WL_NOISY0,
	COEX_CNT_WL_NOISY1,
	COEX_CNT_WL_NOISY2,
	COEX_CNT_WL_5MS_NOEXTEND,
	COEX_CNT_WL_FW_NOTIFY,

	COEX_CNT_WL_MAX
};

struct rtw_coex_rfe {
	bool ant_switch_exist;
	bool ant_switch_diversity;
	bool ant_switch_with_bt;
	u8 rfe_module_type;
	u8 ant_switch_polarity;

	/* true if WLG at BTG, else at WLAG */
	bool wlg_at_btg;
};

struct rtw_coex_dm {
	bool cur_ps_tdma_on;
	bool cur_wl_rx_low_gain_en;
	bool ignore_wl_act;

	u8 reason;
	u8 bt_rssi_state[4];
	u8 wl_rssi_state[4];
	u8 wl_ch_info[3];
	u8 cur_ps_tdma;
	u8 cur_table;
	u8 ps_tdma_para[5];
	u8 cur_bt_pwr_lvl;
	u8 cur_bt_lna_lvl;
	u8 cur_wl_pwr_lvl;
	u8 bt_status;
	u32 cur_ant_pos_type;
	u32 cur_switch_status;
	u32 setting_tdma;
};

#define COEX_BTINFO_SRC_WL_FW	0x0
#define COEX_BTINFO_SRC_BT_RSP	0x1
#define COEX_BTINFO_SRC_BT_ACT	0x2
#define COEX_BTINFO_SRC_BT_IQK	0x3
#define COEX_BTINFO_SRC_BT_SCBD	0x4
#define COEX_BTINFO_SRC_MAX	0x5

#define COEX_INFO_FTP		BIT(7)
#define COEX_INFO_A2DP		BIT(6)
#define COEX_INFO_HID		BIT(5)
#define COEX_INFO_SCO_BUSY	BIT(4)
#define COEX_INFO_ACL_BUSY	BIT(3)
#define COEX_INFO_INQ_PAGE	BIT(2)
#define COEX_INFO_SCO_ESCO	BIT(1)
#define COEX_INFO_CONNECTION	BIT(0)
#define COEX_BTINFO_LENGTH_MAX	10

struct rtw_coex_stat {
	bool bt_disabled;
	bool bt_disabled_pre;
	bool bt_link_exist;
	bool bt_whck_test;
	bool bt_inq_page;
	bool bt_inq;
	bool bt_page;
	bool bt_ble_voice;
	bool bt_ble_exist;
	bool bt_hfp_exist;
	bool bt_a2dp_exist;
	bool bt_hid_exist;
	bool bt_pan_exist; /* PAN or OPP */
	bool bt_opp_exist; /* OPP only */
	bool bt_acl_busy;
	bool bt_fix_2M;
	bool bt_setup_link;
	bool bt_multi_link;
	bool bt_a2dp_sink;
	bool bt_a2dp_active;
	bool bt_reenable;
	bool bt_ble_scan_en;
	bool bt_init_scan;
	bool bt_slave;
	bool bt_418_hid_exist;
	bool bt_mailbox_reply;

	bool wl_under_lps;
	bool wl_under_ips;
	bool wl_hi_pri_task1;
	bool wl_hi_pri_task2;
	bool wl_force_lps_ctrl;
	bool wl_gl_busy;
	bool wl_linkscan_proc;
	bool wl_ps_state_fail;
	bool wl_tx_limit_en;
	bool wl_ampdu_limit_en;
	bool wl_connected;
	bool wl_slot_extend;
	bool wl_cck_lock;
	bool wl_cck_lock_pre;
	bool wl_cck_lock_ever;

	u32 bt_supported_version;
	u32 bt_supported_feature;
	u32 patch_ver;
	u16 bt_reg_vendor_ae;
	u16 bt_reg_vendor_ac;
	s8 bt_rssi;
	u8 kt_ver;
	u8 gnt_workaround_state;
	u8 tdma_timer_base;
	u8 bt_profile_num;
	u8 bt_info_c2h[COEX_BTINFO_SRC_MAX][COEX_BTINFO_LENGTH_MAX];
	u8 bt_info_lb2;
	u8 bt_info_lb3;
	u8 bt_info_hb0;
	u8 bt_info_hb1;
	u8 bt_info_hb2;
	u8 bt_info_hb3;
	u8 bt_ble_scan_type;
	u8 bt_hid_pair_num;
	u8 bt_hid_slot;
	u8 bt_a2dp_bitpool;
	u8 bt_iqk_state;

	u8 wl_noisy_level;
	u8 wl_fw_dbg_info[10];
	u8 wl_fw_dbg_info_pre[10];
	u8 wl_coex_mode;
	u8 ampdu_max_time;
	u8 wl_tput_dir;

	u16 score_board;
	u16 retry_limit;

	/* counters to record bt states */
	u32 cnt_bt[COEX_CNT_BT_MAX];

	/* counters to record wifi states */
	u32 cnt_wl[COEX_CNT_WL_MAX];

	u32 darfrc;
	u32 darfrch;
};

struct rtw_coex {
	/* protects coex info request section */
	struct mutex mutex;
	struct sk_buff_head queue;
	wait_queue_head_t wait;

	bool under_5g;
	bool stop_dm;
	bool freeze;
	bool freerun;
	bool wl_rf_off;

	struct rtw_coex_stat stat;
	struct rtw_coex_dm dm;
	struct rtw_coex_rfe rfe;

	struct delayed_work bt_relink_work;
	struct delayed_work bt_reenable_work;
	struct delayed_work defreeze_work;
};

#define DPK_RF_REG_NUM 7
#define DPK_RF_PATH_NUM 2
#define DPK_BB_REG_NUM 18
#define DPK_CHANNEL_WIDTH_80 1

DECLARE_EWMA(thermal, 10, 4);

struct rtw_dpk_info {
	bool is_dpk_pwr_on;
	bool is_reload;

	DECLARE_BITMAP(dpk_path_ok, DPK_RF_PATH_NUM);

	u8 thermal_dpk[DPK_RF_PATH_NUM];
	struct ewma_thermal avg_thermal[DPK_RF_PATH_NUM];

	u32 gnt_control;
	u32 gnt_value;

	u8 result[RTW_RF_PATH_MAX];
	u8 dpk_txagc[RTW_RF_PATH_MAX];
	u32 coef[RTW_RF_PATH_MAX][20];
	u16 dpk_gs[RTW_RF_PATH_MAX];
	u8 thermal_dpk_delta[RTW_RF_PATH_MAX];
	u8 pre_pwsf[RTW_RF_PATH_MAX];

	u8 dpk_band;
	u8 dpk_ch;
	u8 dpk_bw;
};

struct rtw_phy_cck_pd_reg {
	u32 reg_pd;
	u32 mask_pd;
	u32 reg_cs;
	u32 mask_cs;
};

#define DACK_MSBK_BACKUP_NUM	0xf
#define DACK_DCK_BACKUP_NUM	0x2

struct rtw_swing_table {
	const u8 *p[RTW_RF_PATH_MAX];
	const u8 *n[RTW_RF_PATH_MAX];
};

struct rtw_pkt_count {
	u16 num_bcn_pkt;
	u16 num_qry_pkt[DESC_RATE_MAX];
};

DECLARE_EWMA(evm, 10, 4);
DECLARE_EWMA(snr, 10, 4);

struct rtw_dm_info {
	u32 cck_fa_cnt;
	u32 ofdm_fa_cnt;
	u32 total_fa_cnt;
	u32 cck_cca_cnt;
	u32 ofdm_cca_cnt;
	u32 total_cca_cnt;

	u32 cck_ok_cnt;
	u32 cck_err_cnt;
	u32 ofdm_ok_cnt;
	u32 ofdm_err_cnt;
	u32 ht_ok_cnt;
	u32 ht_err_cnt;
	u32 vht_ok_cnt;
	u32 vht_err_cnt;

	u8 min_rssi;
	u8 pre_min_rssi;
	u16 fa_history[4];
	u8 igi_history[4];
	u8 igi_bitmap;
	bool damping;
	u8 damping_cnt;
	u8 damping_rssi;

	u8 cck_gi_u_bnd;
	u8 cck_gi_l_bnd;

	u8 tx_rate;
	u8 thermal_avg[RTW_RF_PATH_MAX];
	u8 thermal_meter_k;
	s8 delta_power_index[RTW_RF_PATH_MAX];
	u8 default_ofdm_index;
	bool pwr_trk_triggered;
	bool pwr_trk_init_trigger;
	struct ewma_thermal avg_thermal[RTW_RF_PATH_MAX];

	/* backup dack results for each path and I/Q */
	u32 dack_adck[RTW_RF_PATH_MAX];
	u16 dack_msbk[RTW_RF_PATH_MAX][2][DACK_MSBK_BACKUP_NUM];
	u8 dack_dck[RTW_RF_PATH_MAX][2][DACK_DCK_BACKUP_NUM];

	struct rtw_dpk_info dpk_info;

	/* [bandwidth 0:20M/1:40M][number of path] */
	u8 cck_pd_lv[2][RTW_RF_PATH_MAX];
	u32 cck_fa_avg;

	/* save the last rx phy status for debug */
	s8 rx_snr[RTW_RF_PATH_MAX];
	u8 rx_evm_dbm[RTW_RF_PATH_MAX];
	s16 cfo_tail[RTW_RF_PATH_MAX];
	u8 rssi[RTW_RF_PATH_MAX];
	u8 curr_rx_rate;
	struct rtw_pkt_count cur_pkt_count;
	struct rtw_pkt_count last_pkt_count;
	struct ewma_evm ewma_evm[RTW_EVM_NUM];
	struct ewma_snr ewma_snr[RTW_SNR_NUM];
};

struct rtw_efuse {
	u32 size;
	u32 physical_size;
	u32 logical_size;
	u32 protect_size;

	u8 addr[ETH_ALEN];
	u8 channel_plan;
	u8 country_code[2];
	u8 rf_board_option;
	u8 rfe_option;
	u8 power_track_type;
	u8 thermal_meter[RTW_RF_PATH_MAX];
	u8 thermal_meter_k;
	u8 crystal_cap;
	u8 ant_div_cfg;
	u8 ant_div_type;
	u8 regd;
	u8 afe;

	u8 lna_type_2g;
	u8 lna_type_5g;
	u8 glna_type;
	u8 alna_type;
	bool ext_lna_2g;
	bool ext_lna_5g;
	u8 pa_type_2g;
	u8 pa_type_5g;
	u8 gpa_type;
	u8 apa_type;
	bool ext_pa_2g;
	bool ext_pa_5g;

	bool btcoex;
	/* bt share antenna with wifi */
	bool share_ant;
	u8 bt_setting;

	struct {
		u8 hci;
		u8 bw;
		u8 ptcl;
		u8 nss;
		u8 ant_num;
	} hw_cap;

	struct rtw_txpwr_idx txpwr_idx_table[4];
};

struct rtw_phy_cond {
#ifdef __LITTLE_ENDIAN
	u32 rfe:8;
	u32 intf:4;
	u32 pkg:4;
	u32 plat:4;
	u32 intf_rsvd:4;
	u32 cut:4;
	u32 branch:2;
	u32 neg:1;
	u32 pos:1;
#else
	u32 pos:1;
	u32 neg:1;
	u32 branch:2;
	u32 cut:4;
	u32 intf_rsvd:4;
	u32 plat:4;
	u32 pkg:4;
	u32 intf:4;
	u32 rfe:8;
#endif
	/* for intf:4 */
	#define INTF_PCIE	BIT(0)
	#define INTF_USB	BIT(1)
	#define INTF_SDIO	BIT(2)
	/* for branch:2 */
	#define BRANCH_IF	0
	#define BRANCH_ELIF	1
	#define BRANCH_ELSE	2
	#define BRANCH_ENDIF	3
};

struct rtw_fifo_conf {
	/* tx fifo information */
	u16 rsvd_boundary;
	u16 rsvd_pg_num;
	u16 rsvd_drv_pg_num;
	u16 txff_pg_num;
	u16 acq_pg_num;
	u16 rsvd_drv_addr;
	u16 rsvd_h2c_info_addr;
	u16 rsvd_h2c_sta_info_addr;
	u16 rsvd_h2cq_addr;
	u16 rsvd_cpu_instr_addr;
	u16 rsvd_fw_txbuf_addr;
	u16 rsvd_csibuf_addr;
	const struct rtw_rqpn *rqpn;
};

struct rtw_fw_state {
	const struct firmware *firmware;
	struct rtw_dev *rtwdev;
	struct completion completion;
	u16 version;
	u8 sub_version;
	u8 sub_index;
	u16 h2c_version;
};

struct rtw_hal {
	u32 rcr;

	u32 chip_version;
	u8 cut_version;
	u8 mp_chip;
	u8 oem_id;
	struct rtw_phy_cond phy_cond;

	u8 ps_mode;
	u8 current_channel;
	u8 current_band_width;
	u8 current_band_type;

	/* center channel for different available bandwidth,
	 * val of (bw > current_band_width) is invalid
	 */
	u8 cch_by_bw[RTW_MAX_CHANNEL_WIDTH + 1];

	u8 sec_ch_offset;
	u8 rf_type;
	u8 rf_path_num;
	u8 rf_phy_num;
	u32 antenna_tx;
	u32 antenna_rx;
	u8 bfee_sts_cap;

	/* protect tx power section */
	struct mutex tx_power_mutex;
	s8 tx_pwr_by_rate_offset_2g[RTW_RF_PATH_MAX]
				   [DESC_RATE_MAX];
	s8 tx_pwr_by_rate_offset_5g[RTW_RF_PATH_MAX]
				   [DESC_RATE_MAX];
	s8 tx_pwr_by_rate_base_2g[RTW_RF_PATH_MAX]
				 [RTW_RATE_SECTION_MAX];
	s8 tx_pwr_by_rate_base_5g[RTW_RF_PATH_MAX]
				 [RTW_RATE_SECTION_MAX];
	s8 tx_pwr_limit_2g[RTW_REGD_MAX]
			  [RTW_CHANNEL_WIDTH_MAX]
			  [RTW_RATE_SECTION_MAX]
			  [RTW_MAX_CHANNEL_NUM_2G];
	s8 tx_pwr_limit_5g[RTW_REGD_MAX]
			  [RTW_CHANNEL_WIDTH_MAX]
			  [RTW_RATE_SECTION_MAX]
			  [RTW_MAX_CHANNEL_NUM_5G];
	s8 tx_pwr_tbl[RTW_RF_PATH_MAX]
		     [DESC_RATE_MAX];
};

struct rtw_dev {
	struct ieee80211_hw *hw;
	struct device *dev;

	struct rtw_hci hci;

	struct rtw_chip_info *chip;
	struct rtw_hal hal;
	struct rtw_fifo_conf fifo;
	struct rtw_fw_state fw;
	struct rtw_efuse efuse;
	struct rtw_sec_desc sec;
	struct rtw_traffic_stats stats;
	struct rtw_regulatory regd;
	struct rtw_bf_info bf_info;

	struct rtw_dm_info dm_info;
	struct rtw_coex coex;

	/* ensures exclusive access from mac80211 callbacks */
	struct mutex mutex;

	/* read/write rf register */
	spinlock_t rf_lock;

	/* watch dog every 2 sec */
	struct delayed_work watch_dog_work;
	u32 watch_dog_cnt;

	struct list_head rsvd_page_list;

	/* c2h cmd queue & handler work */
	struct sk_buff_head c2h_queue;
	struct work_struct c2h_work;

	/* used to protect txqs list */
	spinlock_t txq_lock;
	struct list_head txqs;
	struct tasklet_struct tx_tasklet;
	struct work_struct ba_work;

	struct rtw_tx_report tx_report;

	struct {
		/* incicate the mail box to use with fw */
		u8 last_box_num;
		/* protect to send h2c to fw */
		spinlock_t lock;
		u32 seq;
	} h2c;

	/* lps power state & handler work */
	struct rtw_lps_conf lps_conf;
	bool ps_enabled;

	struct dentry *debugfs;

	u8 sta_cnt;
	u32 rts_threshold;

	DECLARE_BITMAP(mac_id_map, RTW_MAX_MAC_ID_NUM);
	DECLARE_BITMAP(flags, NUM_OF_RTW_FLAGS);

	u8 mp_mode;

	struct rtw_fw_state wow_fw;
	struct rtw_wow_param wow;

	/* hci related data, must be last */
	u8 priv[] __aligned(sizeof(void *));
};

#include "hci.h"

static inline bool rtw_is_assoc(struct rtw_dev *rtwdev)
{
	return !!rtwdev->sta_cnt;
}

static inline struct ieee80211_txq *rtwtxq_to_txq(struct rtw_txq *rtwtxq)
{
	void *p = rtwtxq;

	return container_of(p, struct ieee80211_txq, drv_priv);
}

static inline struct ieee80211_vif *rtwvif_to_vif(struct rtw_vif *rtwvif)
{
	void *p = rtwvif;

	return container_of(p, struct ieee80211_vif, drv_priv);
}

static inline bool rtw_ssid_equal(struct cfg80211_ssid *a,
				  struct cfg80211_ssid *b)
{
	if (!a || !b || a->ssid_len != b->ssid_len)
		return false;

	if (memcmp(a->ssid, b->ssid, a->ssid_len))
		return false;

	return true;
}

static inline void rtw_chip_efuse_grant_on(struct rtw_dev *rtwdev)
{
	if (rtwdev->chip->ops->efuse_grant)
		rtwdev->chip->ops->efuse_grant(rtwdev, true);
}

static inline void rtw_chip_efuse_grant_off(struct rtw_dev *rtwdev)
{
	if (rtwdev->chip->ops->efuse_grant)
		rtwdev->chip->ops->efuse_grant(rtwdev, false);
}

static inline bool rtw_chip_wcpu_11n(struct rtw_dev *rtwdev)
{
	return rtwdev->chip->wlan_cpu == RTW_WCPU_11N;
}

static inline bool rtw_chip_wcpu_11ac(struct rtw_dev *rtwdev)
{
	return rtwdev->chip->wlan_cpu == RTW_WCPU_11AC;
}

<<<<<<< HEAD
=======
static inline bool rtw_chip_has_rx_ldpc(struct rtw_dev *rtwdev)
{
	return rtwdev->chip->rx_ldpc;
}

>>>>>>> 104f3d95
void rtw_get_channel_params(struct cfg80211_chan_def *chandef,
			    struct rtw_channel_params *ch_param);
bool check_hw_ready(struct rtw_dev *rtwdev, u32 addr, u32 mask, u32 target);
bool ltecoex_read_reg(struct rtw_dev *rtwdev, u16 offset, u32 *val);
bool ltecoex_reg_write(struct rtw_dev *rtwdev, u16 offset, u32 value);
void rtw_restore_reg(struct rtw_dev *rtwdev,
		     struct rtw_backup_info *bckp, u32 num);
void rtw_desc_to_mcsrate(u16 rate, u8 *mcs, u8 *nss);
void rtw_set_channel(struct rtw_dev *rtwdev);
void rtw_vif_port_config(struct rtw_dev *rtwdev, struct rtw_vif *rtwvif,
			 u32 config);
void rtw_tx_report_purge_timer(struct timer_list *t);
void rtw_update_sta_info(struct rtw_dev *rtwdev, struct rtw_sta_info *si);
int rtw_core_start(struct rtw_dev *rtwdev);
void rtw_core_stop(struct rtw_dev *rtwdev);
int rtw_chip_info_setup(struct rtw_dev *rtwdev);
int rtw_core_init(struct rtw_dev *rtwdev);
void rtw_core_deinit(struct rtw_dev *rtwdev);
int rtw_register_hw(struct rtw_dev *rtwdev, struct ieee80211_hw *hw);
void rtw_unregister_hw(struct rtw_dev *rtwdev, struct ieee80211_hw *hw);
u16 rtw_desc_to_bitrate(u8 desc_rate);

#endif<|MERGE_RESOLUTION|>--- conflicted
+++ resolved
@@ -1745,14 +1745,11 @@
 	return rtwdev->chip->wlan_cpu == RTW_WCPU_11AC;
 }
 
-<<<<<<< HEAD
-=======
 static inline bool rtw_chip_has_rx_ldpc(struct rtw_dev *rtwdev)
 {
 	return rtwdev->chip->rx_ldpc;
 }
 
->>>>>>> 104f3d95
 void rtw_get_channel_params(struct cfg80211_chan_def *chandef,
 			    struct rtw_channel_params *ch_param);
 bool check_hw_ready(struct rtw_dev *rtwdev, u32 addr, u32 mask, u32 target);

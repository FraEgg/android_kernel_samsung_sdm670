--- conflicted
+++ resolved
@@ -311,13 +311,8 @@
 		n_channels++;
 
 		channel->hw_value = nvm_chan[ch_idx];
-<<<<<<< HEAD
-		channel->band = (ch_idx < num_2ghz_channels) ?
-				NL80211_BAND_2GHZ : NL80211_BAND_5GHZ;
-=======
 		channel->band = is_5ghz ?
 				IEEE80211_BAND_5GHZ : IEEE80211_BAND_2GHZ;
->>>>>>> 0f48bd7c
 		channel->center_freq =
 			ieee80211_channel_to_frequency(
 				channel->hw_value, channel->band);
@@ -329,10 +324,6 @@
 		 * is not used in mvm, and is used for backwards compatibility
 		 */
 		channel->max_power = IWL_DEFAULT_MAX_TX_POWER;
-<<<<<<< HEAD
-		is_5ghz = channel->band == NL80211_BAND_5GHZ;
-=======
->>>>>>> 0f48bd7c
 
 		/* don't put limitations in case we're using LAR */
 		if (!lar_supported)

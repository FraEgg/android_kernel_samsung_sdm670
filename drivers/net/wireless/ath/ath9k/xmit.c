/*
 * Copyright (c) 2008-2011 Atheros Communications Inc.
 *
 * Permission to use, copy, modify, and/or distribute this software for any
 * purpose with or without fee is hereby granted, provided that the above
 * copyright notice and this permission notice appear in all copies.
 *
 * THE SOFTWARE IS PROVIDED "AS IS" AND THE AUTHOR DISCLAIMS ALL WARRANTIES
 * WITH REGARD TO THIS SOFTWARE INCLUDING ALL IMPLIED WARRANTIES OF
 * MERCHANTABILITY AND FITNESS. IN NO EVENT SHALL THE AUTHOR BE LIABLE FOR
 * ANY SPECIAL, DIRECT, INDIRECT, OR CONSEQUENTIAL DAMAGES OR ANY DAMAGES
 * WHATSOEVER RESULTING FROM LOSS OF USE, DATA OR PROFITS, WHETHER IN AN
 * ACTION OF CONTRACT, NEGLIGENCE OR OTHER TORTIOUS ACTION, ARISING OUT OF
 * OR IN CONNECTION WITH THE USE OR PERFORMANCE OF THIS SOFTWARE.
 */

#include <linux/dma-mapping.h>
#include "ath9k.h"
#include "ar9003_mac.h"

#define BITS_PER_BYTE           8
#define OFDM_PLCP_BITS          22
#define HT_RC_2_STREAMS(_rc)    ((((_rc) & 0x78) >> 3) + 1)
#define L_STF                   8
#define L_LTF                   8
#define L_SIG                   4
#define HT_SIG                  8
#define HT_STF                  4
#define HT_LTF(_ns)             (4 * (_ns))
#define SYMBOL_TIME(_ns)        ((_ns) << 2) /* ns * 4 us */
#define SYMBOL_TIME_HALFGI(_ns) (((_ns) * 18 + 4) / 5)  /* ns * 3.6 us */
#define TIME_SYMBOLS(t)         ((t) >> 2)
#define TIME_SYMBOLS_HALFGI(t)  (((t) * 5 - 4) / 18)
#define NUM_SYMBOLS_PER_USEC(_usec) (_usec >> 2)
#define NUM_SYMBOLS_PER_USEC_HALFGI(_usec) (((_usec*5)-4)/18)


static u16 bits_per_symbol[][2] = {
	/* 20MHz 40MHz */
	{    26,   54 },     /*  0: BPSK */
	{    52,  108 },     /*  1: QPSK 1/2 */
	{    78,  162 },     /*  2: QPSK 3/4 */
	{   104,  216 },     /*  3: 16-QAM 1/2 */
	{   156,  324 },     /*  4: 16-QAM 3/4 */
	{   208,  432 },     /*  5: 64-QAM 2/3 */
	{   234,  486 },     /*  6: 64-QAM 3/4 */
	{   260,  540 },     /*  7: 64-QAM 5/6 */
};

#define IS_HT_RATE(_rate)     ((_rate) & 0x80)

static void ath_tx_send_normal(struct ath_softc *sc, struct ath_txq *txq,
			       struct ath_atx_tid *tid, struct sk_buff *skb);
static void ath_tx_complete(struct ath_softc *sc, struct sk_buff *skb,
			    int tx_flags, struct ath_txq *txq);
static void ath_tx_complete_buf(struct ath_softc *sc, struct ath_buf *bf,
				struct ath_txq *txq, struct list_head *bf_q,
				struct ath_tx_status *ts, int txok);
static void ath_tx_txqaddbuf(struct ath_softc *sc, struct ath_txq *txq,
			     struct list_head *head, bool internal);
static void ath_tx_rc_status(struct ath_softc *sc, struct ath_buf *bf,
			     struct ath_tx_status *ts, int nframes, int nbad,
			     int txok);
static void ath_tx_update_baw(struct ath_softc *sc, struct ath_atx_tid *tid,
			      int seqno);
static struct ath_buf *ath_tx_setup_buffer(struct ath_softc *sc,
					   struct ath_txq *txq,
					   struct ath_atx_tid *tid,
					   struct sk_buff *skb);

enum {
	MCS_HT20,
	MCS_HT20_SGI,
	MCS_HT40,
	MCS_HT40_SGI,
};

/*********************/
/* Aggregation logic */
/*********************/

void ath_txq_lock(struct ath_softc *sc, struct ath_txq *txq)
	__acquires(&txq->axq_lock)
{
	spin_lock_bh(&txq->axq_lock);
}

void ath_txq_unlock(struct ath_softc *sc, struct ath_txq *txq)
	__releases(&txq->axq_lock)
{
	spin_unlock_bh(&txq->axq_lock);
}

void ath_txq_unlock_complete(struct ath_softc *sc, struct ath_txq *txq)
	__releases(&txq->axq_lock)
{
	struct sk_buff_head q;
	struct sk_buff *skb;

	__skb_queue_head_init(&q);
	skb_queue_splice_init(&txq->complete_q, &q);
	spin_unlock_bh(&txq->axq_lock);

	while ((skb = __skb_dequeue(&q)))
		ieee80211_tx_status(sc->hw, skb);
}

static void ath_tx_queue_tid(struct ath_txq *txq, struct ath_atx_tid *tid)
{
	struct ath_atx_ac *ac = tid->ac;

	if (tid->paused)
		return;

	if (tid->sched)
		return;

	tid->sched = true;
	list_add_tail(&tid->list, &ac->tid_q);

	if (ac->sched)
		return;

	ac->sched = true;
	list_add_tail(&ac->list, &txq->axq_acq);
}

static struct ath_frame_info *get_frame_info(struct sk_buff *skb)
{
	struct ieee80211_tx_info *tx_info = IEEE80211_SKB_CB(skb);
	BUILD_BUG_ON(sizeof(struct ath_frame_info) >
		     sizeof(tx_info->rate_driver_data));
	return (struct ath_frame_info *) &tx_info->rate_driver_data[0];
}

static void ath_send_bar(struct ath_atx_tid *tid, u16 seqno)
{
	ieee80211_send_bar(tid->an->vif, tid->an->sta->addr, tid->tidno,
			   seqno << IEEE80211_SEQ_SEQ_SHIFT);
}

static void ath_set_rates(struct ieee80211_vif *vif, struct ieee80211_sta *sta,
			  struct ath_buf *bf)
{
	ieee80211_get_tx_rates(vif, sta, bf->bf_mpdu, bf->rates,
			       ARRAY_SIZE(bf->rates));
}

static void ath_tx_flush_tid(struct ath_softc *sc, struct ath_atx_tid *tid)
{
	struct ath_txq *txq = tid->ac->txq;
	struct sk_buff *skb;
	struct ath_buf *bf;
	struct list_head bf_head;
	struct ath_tx_status ts;
	struct ath_frame_info *fi;
	bool sendbar = false;

	INIT_LIST_HEAD(&bf_head);

	memset(&ts, 0, sizeof(ts));

	while ((skb = __skb_dequeue(&tid->buf_q))) {
		fi = get_frame_info(skb);
		bf = fi->bf;

		if (!bf) {
			bf = ath_tx_setup_buffer(sc, txq, tid, skb);
			if (!bf) {
				ieee80211_free_txskb(sc->hw, skb);
				continue;
			}
		}

		if (fi->retries) {
			list_add_tail(&bf->list, &bf_head);
			ath_tx_update_baw(sc, tid, bf->bf_state.seqno);
			ath_tx_complete_buf(sc, bf, txq, &bf_head, &ts, 0);
			sendbar = true;
		} else {
			ath_set_rates(tid->an->vif, tid->an->sta, bf);
			ath_tx_send_normal(sc, txq, NULL, skb);
		}
	}

	if (sendbar) {
		ath_txq_unlock(sc, txq);
		ath_send_bar(tid, tid->seq_start);
		ath_txq_lock(sc, txq);
	}
}

static void ath_tx_update_baw(struct ath_softc *sc, struct ath_atx_tid *tid,
			      int seqno)
{
	int index, cindex;

	index  = ATH_BA_INDEX(tid->seq_start, seqno);
	cindex = (tid->baw_head + index) & (ATH_TID_MAX_BUFS - 1);

	__clear_bit(cindex, tid->tx_buf);

	while (tid->baw_head != tid->baw_tail && !test_bit(tid->baw_head, tid->tx_buf)) {
		INCR(tid->seq_start, IEEE80211_SEQ_MAX);
		INCR(tid->baw_head, ATH_TID_MAX_BUFS);
		if (tid->bar_index >= 0)
			tid->bar_index--;
	}
}

static void ath_tx_addto_baw(struct ath_softc *sc, struct ath_atx_tid *tid,
			     u16 seqno)
{
	int index, cindex;

	index  = ATH_BA_INDEX(tid->seq_start, seqno);
	cindex = (tid->baw_head + index) & (ATH_TID_MAX_BUFS - 1);
	__set_bit(cindex, tid->tx_buf);

	if (index >= ((tid->baw_tail - tid->baw_head) &
		(ATH_TID_MAX_BUFS - 1))) {
		tid->baw_tail = cindex;
		INCR(tid->baw_tail, ATH_TID_MAX_BUFS);
	}
}

/*
 * TODO: For frame(s) that are in the retry state, we will reuse the
 * sequence number(s) without setting the retry bit. The
 * alternative is to give up on these and BAR the receiver's window
 * forward.
 */
static void ath_tid_drain(struct ath_softc *sc, struct ath_txq *txq,
			  struct ath_atx_tid *tid)

{
	struct sk_buff *skb;
	struct ath_buf *bf;
	struct list_head bf_head;
	struct ath_tx_status ts;
	struct ath_frame_info *fi;

	memset(&ts, 0, sizeof(ts));
	INIT_LIST_HEAD(&bf_head);

	while ((skb = __skb_dequeue(&tid->buf_q))) {
		fi = get_frame_info(skb);
		bf = fi->bf;

		if (!bf) {
			ath_tx_complete(sc, skb, ATH_TX_ERROR, txq);
			continue;
		}

		list_add_tail(&bf->list, &bf_head);

		ath_tx_update_baw(sc, tid, bf->bf_state.seqno);
		ath_tx_complete_buf(sc, bf, txq, &bf_head, &ts, 0);
	}

	tid->seq_next = tid->seq_start;
	tid->baw_tail = tid->baw_head;
	tid->bar_index = -1;
}

static void ath_tx_set_retry(struct ath_softc *sc, struct ath_txq *txq,
			     struct sk_buff *skb, int count)
{
	struct ath_frame_info *fi = get_frame_info(skb);
	struct ath_buf *bf = fi->bf;
	struct ieee80211_hdr *hdr;
	int prev = fi->retries;

	TX_STAT_INC(txq->axq_qnum, a_retries);
	fi->retries += count;

	if (prev > 0)
		return;

	hdr = (struct ieee80211_hdr *)skb->data;
	hdr->frame_control |= cpu_to_le16(IEEE80211_FCTL_RETRY);
	dma_sync_single_for_device(sc->dev, bf->bf_buf_addr,
		sizeof(*hdr), DMA_TO_DEVICE);
}

static struct ath_buf *ath_tx_get_buffer(struct ath_softc *sc)
{
	struct ath_buf *bf = NULL;

	spin_lock_bh(&sc->tx.txbuflock);

	if (unlikely(list_empty(&sc->tx.txbuf))) {
		spin_unlock_bh(&sc->tx.txbuflock);
		return NULL;
	}

	bf = list_first_entry(&sc->tx.txbuf, struct ath_buf, list);
	list_del(&bf->list);

	spin_unlock_bh(&sc->tx.txbuflock);

	return bf;
}

static void ath_tx_return_buffer(struct ath_softc *sc, struct ath_buf *bf)
{
	spin_lock_bh(&sc->tx.txbuflock);
	list_add_tail(&bf->list, &sc->tx.txbuf);
	spin_unlock_bh(&sc->tx.txbuflock);
}

static struct ath_buf* ath_clone_txbuf(struct ath_softc *sc, struct ath_buf *bf)
{
	struct ath_buf *tbf;

	tbf = ath_tx_get_buffer(sc);
	if (WARN_ON(!tbf))
		return NULL;

	ATH_TXBUF_RESET(tbf);

	tbf->bf_mpdu = bf->bf_mpdu;
	tbf->bf_buf_addr = bf->bf_buf_addr;
	memcpy(tbf->bf_desc, bf->bf_desc, sc->sc_ah->caps.tx_desc_len);
	tbf->bf_state = bf->bf_state;

	return tbf;
}

static void ath_tx_count_frames(struct ath_softc *sc, struct ath_buf *bf,
			        struct ath_tx_status *ts, int txok,
			        int *nframes, int *nbad)
{
	struct ath_frame_info *fi;
	u16 seq_st = 0;
	u32 ba[WME_BA_BMP_SIZE >> 5];
	int ba_index;
	int isaggr = 0;

	*nbad = 0;
	*nframes = 0;

	isaggr = bf_isaggr(bf);
	if (isaggr) {
		seq_st = ts->ts_seqnum;
		memcpy(ba, &ts->ba_low, WME_BA_BMP_SIZE >> 3);
	}

	while (bf) {
		fi = get_frame_info(bf->bf_mpdu);
		ba_index = ATH_BA_INDEX(seq_st, bf->bf_state.seqno);

		(*nframes)++;
		if (!txok || (isaggr && !ATH_BA_ISSET(ba, ba_index)))
			(*nbad)++;

		bf = bf->bf_next;
	}
}


static void ath_tx_complete_aggr(struct ath_softc *sc, struct ath_txq *txq,
				 struct ath_buf *bf, struct list_head *bf_q,
				 struct ath_tx_status *ts, int txok)
{
	struct ath_node *an = NULL;
	struct sk_buff *skb;
	struct ieee80211_sta *sta;
	struct ieee80211_hw *hw = sc->hw;
	struct ieee80211_hdr *hdr;
	struct ieee80211_tx_info *tx_info;
	struct ath_atx_tid *tid = NULL;
	struct ath_buf *bf_next, *bf_last = bf->bf_lastbf;
	struct list_head bf_head;
	struct sk_buff_head bf_pending;
	u16 seq_st = 0, acked_cnt = 0, txfail_cnt = 0, seq_first;
	u32 ba[WME_BA_BMP_SIZE >> 5];
	int isaggr, txfail, txpending, sendbar = 0, needreset = 0, nbad = 0;
	bool rc_update = true, isba;
	struct ieee80211_tx_rate rates[4];
	struct ath_frame_info *fi;
	int nframes;
	u8 tidno;
	bool flush = !!(ts->ts_status & ATH9K_TX_FLUSH);
	int i, retries;
	int bar_index = -1;

	skb = bf->bf_mpdu;
	hdr = (struct ieee80211_hdr *)skb->data;

	tx_info = IEEE80211_SKB_CB(skb);

	memcpy(rates, bf->rates, sizeof(rates));

	retries = ts->ts_longretry + 1;
	for (i = 0; i < ts->ts_rateindex; i++)
		retries += rates[i].count;

	rcu_read_lock();

	sta = ieee80211_find_sta_by_ifaddr(hw, hdr->addr1, hdr->addr2);
	if (!sta) {
		rcu_read_unlock();

		INIT_LIST_HEAD(&bf_head);
		while (bf) {
			bf_next = bf->bf_next;

			if (!bf->bf_stale || bf_next != NULL)
				list_move_tail(&bf->list, &bf_head);

			ath_tx_complete_buf(sc, bf, txq, &bf_head, ts, 0);

			bf = bf_next;
		}
		return;
	}

	an = (struct ath_node *)sta->drv_priv;
	tidno = ieee80211_get_qos_ctl(hdr)[0] & IEEE80211_QOS_CTL_TID_MASK;
	tid = ATH_AN_2_TID(an, tidno);
	seq_first = tid->seq_start;
	isba = ts->ts_flags & ATH9K_TX_BA;

	/*
	 * The hardware occasionally sends a tx status for the wrong TID.
	 * In this case, the BA status cannot be considered valid and all
	 * subframes need to be retransmitted
	 *
	 * Only BlockAcks have a TID and therefore normal Acks cannot be
	 * checked
	 */
	if (isba && tidno != ts->tid)
		txok = false;

	isaggr = bf_isaggr(bf);
	memset(ba, 0, WME_BA_BMP_SIZE >> 3);

	if (isaggr && txok) {
		if (ts->ts_flags & ATH9K_TX_BA) {
			seq_st = ts->ts_seqnum;
			memcpy(ba, &ts->ba_low, WME_BA_BMP_SIZE >> 3);
		} else {
			/*
			 * AR5416 can become deaf/mute when BA
			 * issue happens. Chip needs to be reset.
			 * But AP code may have sychronization issues
			 * when perform internal reset in this routine.
			 * Only enable reset in STA mode for now.
			 */
			if (sc->sc_ah->opmode == NL80211_IFTYPE_STATION)
				needreset = 1;
		}
	}

	__skb_queue_head_init(&bf_pending);

	ath_tx_count_frames(sc, bf, ts, txok, &nframes, &nbad);
	while (bf) {
		u16 seqno = bf->bf_state.seqno;

		txfail = txpending = sendbar = 0;
		bf_next = bf->bf_next;

		skb = bf->bf_mpdu;
		tx_info = IEEE80211_SKB_CB(skb);
		fi = get_frame_info(skb);

		if (!BAW_WITHIN(tid->seq_start, tid->baw_size, seqno)) {
			/*
			 * Outside of the current BlockAck window,
			 * maybe part of a previous session
			 */
			txfail = 1;
		} else if (ATH_BA_ISSET(ba, ATH_BA_INDEX(seq_st, seqno))) {
			/* transmit completion, subframe is
			 * acked by block ack */
			acked_cnt++;
		} else if (!isaggr && txok) {
			/* transmit completion */
			acked_cnt++;
		} else if (flush) {
			txpending = 1;
		} else if (fi->retries < ATH_MAX_SW_RETRIES) {
			if (txok || !an->sleeping)
				ath_tx_set_retry(sc, txq, bf->bf_mpdu,
						 retries);

			txpending = 1;
		} else {
			txfail = 1;
			txfail_cnt++;
			bar_index = max_t(int, bar_index,
				ATH_BA_INDEX(seq_first, seqno));
		}

		/*
		 * Make sure the last desc is reclaimed if it
		 * not a holding desc.
		 */
		INIT_LIST_HEAD(&bf_head);
		if (bf_next != NULL || !bf_last->bf_stale)
			list_move_tail(&bf->list, &bf_head);

		if (!txpending) {
			/*
			 * complete the acked-ones/xretried ones; update
			 * block-ack window
			 */
			ath_tx_update_baw(sc, tid, seqno);

			if (rc_update && (acked_cnt == 1 || txfail_cnt == 1)) {
				memcpy(tx_info->control.rates, rates, sizeof(rates));
				ath_tx_rc_status(sc, bf, ts, nframes, nbad, txok);
				rc_update = false;
			}

			ath_tx_complete_buf(sc, bf, txq, &bf_head, ts,
				!txfail);
		} else {
			if (tx_info->flags & IEEE80211_TX_STATUS_EOSP) {
				tx_info->flags &= ~IEEE80211_TX_STATUS_EOSP;
				ieee80211_sta_eosp(sta);
			}
			/* retry the un-acked ones */
			if (bf->bf_next == NULL && bf_last->bf_stale) {
				struct ath_buf *tbf;

				tbf = ath_clone_txbuf(sc, bf_last);
				/*
				 * Update tx baw and complete the
				 * frame with failed status if we
				 * run out of tx buf.
				 */
				if (!tbf) {
					ath_tx_update_baw(sc, tid, seqno);

					ath_tx_complete_buf(sc, bf, txq,
							    &bf_head, ts, 0);
					bar_index = max_t(int, bar_index,
						ATH_BA_INDEX(seq_first, seqno));
					break;
				}

				fi->bf = tbf;
			}

			/*
			 * Put this buffer to the temporary pending
			 * queue to retain ordering
			 */
			__skb_queue_tail(&bf_pending, skb);
		}

		bf = bf_next;
	}

	/* prepend un-acked frames to the beginning of the pending frame queue */
	if (!skb_queue_empty(&bf_pending)) {
		if (an->sleeping)
			ieee80211_sta_set_buffered(sta, tid->tidno, true);

		skb_queue_splice(&bf_pending, &tid->buf_q);
		if (!an->sleeping) {
			ath_tx_queue_tid(txq, tid);

			if (ts->ts_status & (ATH9K_TXERR_FILT | ATH9K_TXERR_XRETRY))
				tid->ac->clear_ps_filter = true;
		}
	}

	if (bar_index >= 0) {
		u16 bar_seq = ATH_BA_INDEX2SEQ(seq_first, bar_index);

		if (BAW_WITHIN(tid->seq_start, tid->baw_size, bar_seq))
			tid->bar_index = ATH_BA_INDEX(tid->seq_start, bar_seq);

		ath_txq_unlock(sc, txq);
		ath_send_bar(tid, ATH_BA_INDEX2SEQ(seq_first, bar_index + 1));
		ath_txq_lock(sc, txq);
	}

	rcu_read_unlock();

	if (needreset)
		ath9k_queue_reset(sc, RESET_TYPE_TX_ERROR);
}

static bool bf_is_ampdu_not_probing(struct ath_buf *bf)
{
    struct ieee80211_tx_info *info = IEEE80211_SKB_CB(bf->bf_mpdu);
    return bf_isampdu(bf) && !(info->flags & IEEE80211_TX_CTL_RATE_CTRL_PROBE);
}

static void ath_tx_process_buffer(struct ath_softc *sc, struct ath_txq *txq,
				  struct ath_tx_status *ts, struct ath_buf *bf,
				  struct list_head *bf_head)
{
	struct ieee80211_tx_info *info;
	bool txok, flush;

	txok = !(ts->ts_status & ATH9K_TXERR_MASK);
	flush = !!(ts->ts_status & ATH9K_TX_FLUSH);
	txq->axq_tx_inprogress = false;

	txq->axq_depth--;
	if (bf_is_ampdu_not_probing(bf))
		txq->axq_ampdu_depth--;

	if (!bf_isampdu(bf)) {
		if (!flush) {
			info = IEEE80211_SKB_CB(bf->bf_mpdu);
			memcpy(info->control.rates, bf->rates,
			       sizeof(info->control.rates));
			ath_tx_rc_status(sc, bf, ts, 1, txok ? 0 : 1, txok);
		}
		ath_tx_complete_buf(sc, bf, txq, bf_head, ts, txok);
	} else
		ath_tx_complete_aggr(sc, txq, bf, bf_head, ts, txok);

	if ((sc->sc_ah->caps.hw_caps & ATH9K_HW_CAP_HT) && !flush)
		ath_txq_schedule(sc, txq);
}

static bool ath_lookup_legacy(struct ath_buf *bf)
{
	struct sk_buff *skb;
	struct ieee80211_tx_info *tx_info;
	struct ieee80211_tx_rate *rates;
	int i;

	skb = bf->bf_mpdu;
	tx_info = IEEE80211_SKB_CB(skb);
	rates = tx_info->control.rates;

	for (i = 0; i < 4; i++) {
		if (!rates[i].count || rates[i].idx < 0)
			break;

		if (!(rates[i].flags & IEEE80211_TX_RC_MCS))
			return true;
	}

	return false;
}

static u32 ath_lookup_rate(struct ath_softc *sc, struct ath_buf *bf,
			   struct ath_atx_tid *tid)
{
	struct sk_buff *skb;
	struct ieee80211_tx_info *tx_info;
	struct ieee80211_tx_rate *rates;
	u32 max_4ms_framelen, frmlen;
	u16 aggr_limit, bt_aggr_limit, legacy = 0;
	int q = tid->ac->txq->mac80211_qnum;
	int i;

	skb = bf->bf_mpdu;
	tx_info = IEEE80211_SKB_CB(skb);
	rates = bf->rates;

	/*
	 * Find the lowest frame length among the rate series that will have a
	 * 4ms (or TXOP limited) transmit duration.
	 */
	max_4ms_framelen = ATH_AMPDU_LIMIT_MAX;

	for (i = 0; i < 4; i++) {
		int modeidx;

		if (!rates[i].count)
			continue;

		if (!(rates[i].flags & IEEE80211_TX_RC_MCS)) {
			legacy = 1;
			break;
		}

		if (rates[i].flags & IEEE80211_TX_RC_40_MHZ_WIDTH)
			modeidx = MCS_HT40;
		else
			modeidx = MCS_HT20;

		if (rates[i].flags & IEEE80211_TX_RC_SHORT_GI)
			modeidx++;

		frmlen = sc->tx.max_aggr_framelen[q][modeidx][rates[i].idx];
		max_4ms_framelen = min(max_4ms_framelen, frmlen);
	}

	/*
	 * limit aggregate size by the minimum rate if rate selected is
	 * not a probe rate, if rate selected is a probe rate then
	 * avoid aggregation of this packet.
	 */
	if (tx_info->flags & IEEE80211_TX_CTL_RATE_CTRL_PROBE || legacy)
		return 0;

	aggr_limit = min(max_4ms_framelen, (u32)ATH_AMPDU_LIMIT_MAX);

	/*
	 * Override the default aggregation limit for BTCOEX.
	 */
	bt_aggr_limit = ath9k_btcoex_aggr_limit(sc, max_4ms_framelen);
	if (bt_aggr_limit)
		aggr_limit = bt_aggr_limit;

	/*
	 * h/w can accept aggregates up to 16 bit lengths (65535).
	 * The IE, however can hold up to 65536, which shows up here
	 * as zero. Ignore 65536 since we  are constrained by hw.
	 */
	if (tid->an->maxampdu)
		aggr_limit = min(aggr_limit, tid->an->maxampdu);

	return aggr_limit;
}

/*
 * Returns the number of delimiters to be added to
 * meet the minimum required mpdudensity.
 */
static int ath_compute_num_delims(struct ath_softc *sc, struct ath_atx_tid *tid,
				  struct ath_buf *bf, u16 frmlen,
				  bool first_subfrm)
{
#define FIRST_DESC_NDELIMS 60
	u32 nsymbits, nsymbols;
	u16 minlen;
	u8 flags, rix;
	int width, streams, half_gi, ndelim, mindelim;
	struct ath_frame_info *fi = get_frame_info(bf->bf_mpdu);

	/* Select standard number of delimiters based on frame length alone */
	ndelim = ATH_AGGR_GET_NDELIM(frmlen);

	/*
	 * If encryption enabled, hardware requires some more padding between
	 * subframes.
	 * TODO - this could be improved to be dependent on the rate.
	 *      The hardware can keep up at lower rates, but not higher rates
	 */
	if ((fi->keyix != ATH9K_TXKEYIX_INVALID) &&
	    !(sc->sc_ah->caps.hw_caps & ATH9K_HW_CAP_EDMA))
		ndelim += ATH_AGGR_ENCRYPTDELIM;

	/*
	 * Add delimiter when using RTS/CTS with aggregation
	 * and non enterprise AR9003 card
	 */
	if (first_subfrm && !AR_SREV_9580_10_OR_LATER(sc->sc_ah) &&
	    (sc->sc_ah->ent_mode & AR_ENT_OTP_MIN_PKT_SIZE_DISABLE))
		ndelim = max(ndelim, FIRST_DESC_NDELIMS);

	/*
	 * Convert desired mpdu density from microeconds to bytes based
	 * on highest rate in rate series (i.e. first rate) to determine
	 * required minimum length for subframe. Take into account
	 * whether high rate is 20 or 40Mhz and half or full GI.
	 *
	 * If there is no mpdu density restriction, no further calculation
	 * is needed.
	 */

	if (tid->an->mpdudensity == 0)
		return ndelim;

	rix = bf->rates[0].idx;
	flags = bf->rates[0].flags;
	width = (flags & IEEE80211_TX_RC_40_MHZ_WIDTH) ? 1 : 0;
	half_gi = (flags & IEEE80211_TX_RC_SHORT_GI) ? 1 : 0;

	if (half_gi)
		nsymbols = NUM_SYMBOLS_PER_USEC_HALFGI(tid->an->mpdudensity);
	else
		nsymbols = NUM_SYMBOLS_PER_USEC(tid->an->mpdudensity);

	if (nsymbols == 0)
		nsymbols = 1;

	streams = HT_RC_2_STREAMS(rix);
	nsymbits = bits_per_symbol[rix % 8][width] * streams;
	minlen = (nsymbols * nsymbits) / BITS_PER_BYTE;

	if (frmlen < minlen) {
		mindelim = (minlen - frmlen) / ATH_AGGR_DELIM_SZ;
		ndelim = max(mindelim, ndelim);
	}

	return ndelim;
}

static struct ath_buf *
ath_tx_get_tid_subframe(struct ath_softc *sc, struct ath_txq *txq,
			struct ath_atx_tid *tid)
{
	struct ath_frame_info *fi;
	struct sk_buff *skb;
	struct ath_buf *bf;
	u16 seqno;

	while (1) {
		skb = skb_peek(&tid->buf_q);
		if (!skb)
			break;

		fi = get_frame_info(skb);
		bf = fi->bf;
		if (!fi->bf)
			bf = ath_tx_setup_buffer(sc, txq, tid, skb);

		if (!bf) {
			__skb_unlink(skb, &tid->buf_q);
			ieee80211_free_txskb(sc->hw, skb);
			continue;
		}

		bf->bf_state.bf_type = BUF_AMPDU | BUF_AGGR;
		seqno = bf->bf_state.seqno;

		/* do not step over block-ack window */
		if (!BAW_WITHIN(tid->seq_start, tid->baw_size, seqno))
			break;

		if (tid->bar_index > ATH_BA_INDEX(tid->seq_start, seqno)) {
			struct ath_tx_status ts = {};
			struct list_head bf_head;

			INIT_LIST_HEAD(&bf_head);
			list_add(&bf->list, &bf_head);
			__skb_unlink(skb, &tid->buf_q);
			ath_tx_update_baw(sc, tid, seqno);
			ath_tx_complete_buf(sc, bf, txq, &bf_head, &ts, 0);
			continue;
		}

		bf->bf_next = NULL;
		bf->bf_lastbf = bf;
		return bf;
	}

	return NULL;
}

static enum ATH_AGGR_STATUS ath_tx_form_aggr(struct ath_softc *sc,
					     struct ath_txq *txq,
					     struct ath_atx_tid *tid,
					     struct list_head *bf_q,
					     int *aggr_len)
{
#define PADBYTES(_len) ((4 - ((_len) % 4)) % 4)
	struct ath_buf *bf, *bf_first = NULL, *bf_prev = NULL;
	int rl = 0, nframes = 0, ndelim, prev_al = 0;
	u16 aggr_limit = 0, al = 0, bpad = 0,
		al_delta, h_baw = tid->baw_size / 2;
	enum ATH_AGGR_STATUS status = ATH_AGGR_DONE;
	struct ieee80211_tx_info *tx_info;
	struct ath_frame_info *fi;
	struct sk_buff *skb;

	do {
		bf = ath_tx_get_tid_subframe(sc, txq, tid);
		if (!bf) {
			status = ATH_AGGR_BAW_CLOSED;
			break;
		}

		skb = bf->bf_mpdu;
		fi = get_frame_info(skb);

		if (!bf_first)
			bf_first = bf;

		if (!rl) {
			ath_set_rates(tid->an->vif, tid->an->sta, bf);
			aggr_limit = ath_lookup_rate(sc, bf, tid);
			rl = 1;
		}

		/* do not exceed aggregation limit */
		al_delta = ATH_AGGR_DELIM_SZ + fi->framelen;

		if (nframes &&
		    ((aggr_limit < (al + bpad + al_delta + prev_al)) ||
		     ath_lookup_legacy(bf))) {
			status = ATH_AGGR_LIMITED;
			break;
		}

		tx_info = IEEE80211_SKB_CB(bf->bf_mpdu);
		if (nframes && (tx_info->flags & IEEE80211_TX_CTL_RATE_CTRL_PROBE))
			break;

		/* do not exceed subframe limit */
		if (nframes >= min((int)h_baw, ATH_AMPDU_SUBFRAME_DEFAULT)) {
			status = ATH_AGGR_LIMITED;
			break;
		}

		/* add padding for previous frame to aggregation length */
		al += bpad + al_delta;

		/*
		 * Get the delimiters needed to meet the MPDU
		 * density for this node.
		 */
		ndelim = ath_compute_num_delims(sc, tid, bf_first, fi->framelen,
						!nframes);
		bpad = PADBYTES(al_delta) + (ndelim << 2);

		nframes++;
		bf->bf_next = NULL;

		/* link buffers of this frame to the aggregate */
		if (!fi->retries)
			ath_tx_addto_baw(sc, tid, bf->bf_state.seqno);
		bf->bf_state.ndelim = ndelim;

		__skb_unlink(skb, &tid->buf_q);
		list_add_tail(&bf->list, bf_q);
		if (bf_prev)
			bf_prev->bf_next = bf;

		bf_prev = bf;

	} while (!skb_queue_empty(&tid->buf_q));

	*aggr_len = al;

	return status;
#undef PADBYTES
}

/*
 * rix - rate index
 * pktlen - total bytes (delims + data + fcs + pads + pad delims)
 * width  - 0 for 20 MHz, 1 for 40 MHz
 * half_gi - to use 4us v/s 3.6 us for symbol time
 */
static u32 ath_pkt_duration(struct ath_softc *sc, u8 rix, int pktlen,
			    int width, int half_gi, bool shortPreamble)
{
	u32 nbits, nsymbits, duration, nsymbols;
	int streams;

	/* find number of symbols: PLCP + data */
	streams = HT_RC_2_STREAMS(rix);
	nbits = (pktlen << 3) + OFDM_PLCP_BITS;
	nsymbits = bits_per_symbol[rix % 8][width] * streams;
	nsymbols = (nbits + nsymbits - 1) / nsymbits;

	if (!half_gi)
		duration = SYMBOL_TIME(nsymbols);
	else
		duration = SYMBOL_TIME_HALFGI(nsymbols);

	/* addup duration for legacy/ht training and signal fields */
	duration += L_STF + L_LTF + L_SIG + HT_SIG + HT_STF + HT_LTF(streams);

	return duration;
}

static int ath_max_framelen(int usec, int mcs, bool ht40, bool sgi)
{
	int streams = HT_RC_2_STREAMS(mcs);
	int symbols, bits;
	int bytes = 0;

	symbols = sgi ? TIME_SYMBOLS_HALFGI(usec) : TIME_SYMBOLS(usec);
	bits = symbols * bits_per_symbol[mcs % 8][ht40] * streams;
	bits -= OFDM_PLCP_BITS;
	bytes = bits / 8;
	bytes -= L_STF + L_LTF + L_SIG + HT_SIG + HT_STF + HT_LTF(streams);
	if (bytes > 65532)
		bytes = 65532;

	return bytes;
}

void ath_update_max_aggr_framelen(struct ath_softc *sc, int queue, int txop)
{
	u16 *cur_ht20, *cur_ht20_sgi, *cur_ht40, *cur_ht40_sgi;
	int mcs;

	/* 4ms is the default (and maximum) duration */
	if (!txop || txop > 4096)
		txop = 4096;

	cur_ht20 = sc->tx.max_aggr_framelen[queue][MCS_HT20];
	cur_ht20_sgi = sc->tx.max_aggr_framelen[queue][MCS_HT20_SGI];
	cur_ht40 = sc->tx.max_aggr_framelen[queue][MCS_HT40];
	cur_ht40_sgi = sc->tx.max_aggr_framelen[queue][MCS_HT40_SGI];
	for (mcs = 0; mcs < 32; mcs++) {
		cur_ht20[mcs] = ath_max_framelen(txop, mcs, false, false);
		cur_ht20_sgi[mcs] = ath_max_framelen(txop, mcs, false, true);
		cur_ht40[mcs] = ath_max_framelen(txop, mcs, true, false);
		cur_ht40_sgi[mcs] = ath_max_framelen(txop, mcs, true, true);
	}
}

static void ath_buf_set_rate(struct ath_softc *sc, struct ath_buf *bf,
			     struct ath_tx_info *info, int len)
{
	struct ath_hw *ah = sc->sc_ah;
	struct sk_buff *skb;
	struct ieee80211_tx_info *tx_info;
	struct ieee80211_tx_rate *rates;
	const struct ieee80211_rate *rate;
	struct ieee80211_hdr *hdr;
	struct ath_frame_info *fi = get_frame_info(bf->bf_mpdu);
	int i;
	u8 rix = 0;

	skb = bf->bf_mpdu;
	tx_info = IEEE80211_SKB_CB(skb);
	rates = bf->rates;
	hdr = (struct ieee80211_hdr *)skb->data;

	/* set dur_update_en for l-sig computation except for PS-Poll frames */
	info->dur_update = !ieee80211_is_pspoll(hdr->frame_control);
	info->rtscts_rate = fi->rtscts_rate;

	for (i = 0; i < ARRAY_SIZE(bf->rates); i++) {
		bool is_40, is_sgi, is_sp;
		int phy;

		if (!rates[i].count || (rates[i].idx < 0))
			continue;

		rix = rates[i].idx;
		info->rates[i].Tries = rates[i].count;

		    if (rates[i].flags & IEEE80211_TX_RC_USE_RTS_CTS) {
			info->rates[i].RateFlags |= ATH9K_RATESERIES_RTS_CTS;
			info->flags |= ATH9K_TXDESC_RTSENA;
		} else if (rates[i].flags & IEEE80211_TX_RC_USE_CTS_PROTECT) {
			info->rates[i].RateFlags |= ATH9K_RATESERIES_RTS_CTS;
			info->flags |= ATH9K_TXDESC_CTSENA;
		}

		if (rates[i].flags & IEEE80211_TX_RC_40_MHZ_WIDTH)
			info->rates[i].RateFlags |= ATH9K_RATESERIES_2040;
		if (rates[i].flags & IEEE80211_TX_RC_SHORT_GI)
			info->rates[i].RateFlags |= ATH9K_RATESERIES_HALFGI;

		is_sgi = !!(rates[i].flags & IEEE80211_TX_RC_SHORT_GI);
		is_40 = !!(rates[i].flags & IEEE80211_TX_RC_40_MHZ_WIDTH);
		is_sp = !!(rates[i].flags & IEEE80211_TX_RC_USE_SHORT_PREAMBLE);

		if (rates[i].flags & IEEE80211_TX_RC_MCS) {
			/* MCS rates */
			info->rates[i].Rate = rix | 0x80;
			info->rates[i].ChSel = ath_txchainmask_reduction(sc,
					ah->txchainmask, info->rates[i].Rate);
			info->rates[i].PktDuration = ath_pkt_duration(sc, rix, len,
				 is_40, is_sgi, is_sp);
			if (rix < 8 && (tx_info->flags & IEEE80211_TX_CTL_STBC))
				info->rates[i].RateFlags |= ATH9K_RATESERIES_STBC;
			continue;
		}

		/* legacy rates */
		rate = &sc->sbands[tx_info->band].bitrates[rates[i].idx];
		if ((tx_info->band == IEEE80211_BAND_2GHZ) &&
		    !(rate->flags & IEEE80211_RATE_ERP_G))
			phy = WLAN_RC_PHY_CCK;
		else
			phy = WLAN_RC_PHY_OFDM;

		info->rates[i].Rate = rate->hw_value;
		if (rate->hw_value_short) {
			if (rates[i].flags & IEEE80211_TX_RC_USE_SHORT_PREAMBLE)
				info->rates[i].Rate |= rate->hw_value_short;
		} else {
			is_sp = false;
		}

		if (bf->bf_state.bfs_paprd)
			info->rates[i].ChSel = ah->txchainmask;
		else
			info->rates[i].ChSel = ath_txchainmask_reduction(sc,
					ah->txchainmask, info->rates[i].Rate);

		info->rates[i].PktDuration = ath9k_hw_computetxtime(sc->sc_ah,
			phy, rate->bitrate * 100, len, rix, is_sp);
	}

	/* For AR5416 - RTS cannot be followed by a frame larger than 8K */
	if (bf_isaggr(bf) && (len > sc->sc_ah->caps.rts_aggr_limit))
		info->flags &= ~ATH9K_TXDESC_RTSENA;

	/* ATH9K_TXDESC_RTSENA and ATH9K_TXDESC_CTSENA are mutually exclusive. */
	if (info->flags & ATH9K_TXDESC_RTSENA)
		info->flags &= ~ATH9K_TXDESC_CTSENA;
}

static enum ath9k_pkt_type get_hw_packet_type(struct sk_buff *skb)
{
	struct ieee80211_hdr *hdr;
	enum ath9k_pkt_type htype;
	__le16 fc;

	hdr = (struct ieee80211_hdr *)skb->data;
	fc = hdr->frame_control;

	if (ieee80211_is_beacon(fc))
		htype = ATH9K_PKT_TYPE_BEACON;
	else if (ieee80211_is_probe_resp(fc))
		htype = ATH9K_PKT_TYPE_PROBE_RESP;
	else if (ieee80211_is_atim(fc))
		htype = ATH9K_PKT_TYPE_ATIM;
	else if (ieee80211_is_pspoll(fc))
		htype = ATH9K_PKT_TYPE_PSPOLL;
	else
		htype = ATH9K_PKT_TYPE_NORMAL;

	return htype;
}

static void ath_tx_fill_desc(struct ath_softc *sc, struct ath_buf *bf,
			     struct ath_txq *txq, int len)
{
	struct ath_hw *ah = sc->sc_ah;
	struct ath_buf *bf_first = NULL;
	struct ath_tx_info info;

	memset(&info, 0, sizeof(info));
	info.is_first = true;
	info.is_last = true;
	info.txpower = MAX_RATE_POWER;
	info.qcu = txq->axq_qnum;

	while (bf) {
		struct sk_buff *skb = bf->bf_mpdu;
		struct ieee80211_tx_info *tx_info = IEEE80211_SKB_CB(skb);
		struct ath_frame_info *fi = get_frame_info(skb);
		bool aggr = !!(bf->bf_state.bf_type & BUF_AGGR);

		info.type = get_hw_packet_type(skb);
		if (bf->bf_next)
			info.link = bf->bf_next->bf_daddr;
		else
			info.link = 0;

		if (!bf_first) {
			bf_first = bf;

			info.flags = ATH9K_TXDESC_INTREQ;
			if ((tx_info->flags & IEEE80211_TX_CTL_CLEAR_PS_FILT) ||
			    txq == sc->tx.uapsdq)
				info.flags |= ATH9K_TXDESC_CLRDMASK;

			if (tx_info->flags & IEEE80211_TX_CTL_NO_ACK)
				info.flags |= ATH9K_TXDESC_NOACK;
			if (tx_info->flags & IEEE80211_TX_CTL_LDPC)
				info.flags |= ATH9K_TXDESC_LDPC;

			if (bf->bf_state.bfs_paprd)
				info.flags |= (u32) bf->bf_state.bfs_paprd <<
					      ATH9K_TXDESC_PAPRD_S;

			ath_buf_set_rate(sc, bf, &info, len);
		}

		info.buf_addr[0] = bf->bf_buf_addr;
		info.buf_len[0] = skb->len;
		info.pkt_len = fi->framelen;
		info.keyix = fi->keyix;
		info.keytype = fi->keytype;

		if (aggr) {
			if (bf == bf_first)
				info.aggr = AGGR_BUF_FIRST;
			else if (bf == bf_first->bf_lastbf)
				info.aggr = AGGR_BUF_LAST;
			else
				info.aggr = AGGR_BUF_MIDDLE;

			info.ndelim = bf->bf_state.ndelim;
			info.aggr_len = len;
		}

		if (bf == bf_first->bf_lastbf)
			bf_first = NULL;

		ath9k_hw_set_txdesc(ah, bf->bf_desc, &info);
		bf = bf->bf_next;
	}
}

static void ath_tx_sched_aggr(struct ath_softc *sc, struct ath_txq *txq,
			      struct ath_atx_tid *tid)
{
	struct ath_buf *bf;
	enum ATH_AGGR_STATUS status;
	struct ieee80211_tx_info *tx_info;
	struct list_head bf_q;
	int aggr_len;

	do {
		if (skb_queue_empty(&tid->buf_q))
			return;

		INIT_LIST_HEAD(&bf_q);

		status = ath_tx_form_aggr(sc, txq, tid, &bf_q, &aggr_len);

		/*
		 * no frames picked up to be aggregated;
		 * block-ack window is not open.
		 */
		if (list_empty(&bf_q))
			break;

		bf = list_first_entry(&bf_q, struct ath_buf, list);
		bf->bf_lastbf = list_entry(bf_q.prev, struct ath_buf, list);
		tx_info = IEEE80211_SKB_CB(bf->bf_mpdu);

		if (tid->ac->clear_ps_filter) {
			tid->ac->clear_ps_filter = false;
			tx_info->flags |= IEEE80211_TX_CTL_CLEAR_PS_FILT;
		} else {
			tx_info->flags &= ~IEEE80211_TX_CTL_CLEAR_PS_FILT;
		}

		/* if only one frame, send as non-aggregate */
		if (bf == bf->bf_lastbf) {
			aggr_len = get_frame_info(bf->bf_mpdu)->framelen;
			bf->bf_state.bf_type = BUF_AMPDU;
		} else {
			TX_STAT_INC(txq->axq_qnum, a_aggr);
		}

		ath_tx_fill_desc(sc, bf, txq, aggr_len);
		ath_tx_txqaddbuf(sc, txq, &bf_q, false);
	} while (txq->axq_ampdu_depth < ATH_AGGR_MIN_QDEPTH &&
		 status != ATH_AGGR_BAW_CLOSED);
}

int ath_tx_aggr_start(struct ath_softc *sc, struct ieee80211_sta *sta,
		      u16 tid, u16 *ssn)
{
	struct ath_atx_tid *txtid;
	struct ath_node *an;
	u8 density;

	an = (struct ath_node *)sta->drv_priv;
	txtid = ATH_AN_2_TID(an, tid);

	/* update ampdu factor/density, they may have changed. This may happen
	 * in HT IBSS when a beacon with HT-info is received after the station
	 * has already been added.
	 */
	if (sta->ht_cap.ht_supported) {
		an->maxampdu = 1 << (IEEE80211_HT_MAX_AMPDU_FACTOR +
				     sta->ht_cap.ampdu_factor);
		density = ath9k_parse_mpdudensity(sta->ht_cap.ampdu_density);
		an->mpdudensity = density;
	}

	txtid->active = true;
	txtid->paused = true;
	*ssn = txtid->seq_start = txtid->seq_next;
	txtid->bar_index = -1;

	memset(txtid->tx_buf, 0, sizeof(txtid->tx_buf));
	txtid->baw_head = txtid->baw_tail = 0;

	return 0;
}

void ath_tx_aggr_stop(struct ath_softc *sc, struct ieee80211_sta *sta, u16 tid)
{
	struct ath_node *an = (struct ath_node *)sta->drv_priv;
	struct ath_atx_tid *txtid = ATH_AN_2_TID(an, tid);
	struct ath_txq *txq = txtid->ac->txq;

	ath_txq_lock(sc, txq);
	txtid->active = false;
	txtid->paused = true;
	ath_tx_flush_tid(sc, txtid);
	ath_txq_unlock_complete(sc, txq);
}

void ath_tx_aggr_sleep(struct ieee80211_sta *sta, struct ath_softc *sc,
		       struct ath_node *an)
{
	struct ath_atx_tid *tid;
	struct ath_atx_ac *ac;
	struct ath_txq *txq;
	bool buffered;
	int tidno;

	for (tidno = 0, tid = &an->tid[tidno];
	     tidno < IEEE80211_NUM_TIDS; tidno++, tid++) {

		if (!tid->sched)
			continue;

		ac = tid->ac;
		txq = ac->txq;

		ath_txq_lock(sc, txq);

		buffered = !skb_queue_empty(&tid->buf_q);

		tid->sched = false;
		list_del(&tid->list);

		if (ac->sched) {
			ac->sched = false;
			list_del(&ac->list);
		}

		ath_txq_unlock(sc, txq);

		ieee80211_sta_set_buffered(sta, tidno, buffered);
	}
}

void ath_tx_aggr_wakeup(struct ath_softc *sc, struct ath_node *an)
{
	struct ath_atx_tid *tid;
	struct ath_atx_ac *ac;
	struct ath_txq *txq;
	int tidno;

	for (tidno = 0, tid = &an->tid[tidno];
	     tidno < IEEE80211_NUM_TIDS; tidno++, tid++) {

		ac = tid->ac;
		txq = ac->txq;

		ath_txq_lock(sc, txq);
		ac->clear_ps_filter = true;

		if (!skb_queue_empty(&tid->buf_q) && !tid->paused) {
			ath_tx_queue_tid(txq, tid);
			ath_txq_schedule(sc, txq);
		}

		ath_txq_unlock_complete(sc, txq);
	}
}

void ath_tx_aggr_resume(struct ath_softc *sc, struct ieee80211_sta *sta,
			u16 tidno)
{
	struct ath_atx_tid *tid;
	struct ath_node *an;
	struct ath_txq *txq;

	an = (struct ath_node *)sta->drv_priv;
	tid = ATH_AN_2_TID(an, tidno);
	txq = tid->ac->txq;

	ath_txq_lock(sc, txq);

	tid->baw_size = IEEE80211_MIN_AMPDU_BUF << sta->ht_cap.ampdu_factor;
	tid->paused = false;

	if (!skb_queue_empty(&tid->buf_q)) {
		ath_tx_queue_tid(txq, tid);
		ath_txq_schedule(sc, txq);
	}

	ath_txq_unlock_complete(sc, txq);
<<<<<<< HEAD
}

void ath9k_release_buffered_frames(struct ieee80211_hw *hw,
				   struct ieee80211_sta *sta,
				   u16 tids, int nframes,
				   enum ieee80211_frame_release_type reason,
				   bool more_data)
{
	struct ath_softc *sc = hw->priv;
	struct ath_node *an = (struct ath_node *)sta->drv_priv;
	struct ath_txq *txq = sc->tx.uapsdq;
	struct ieee80211_tx_info *info;
	struct list_head bf_q;
	struct ath_buf *bf_tail = NULL, *bf;
	int sent = 0;
	int i;

	INIT_LIST_HEAD(&bf_q);
	for (i = 0; tids && nframes; i++, tids >>= 1) {
		struct ath_atx_tid *tid;

		if (!(tids & 1))
			continue;

		tid = ATH_AN_2_TID(an, i);
		if (tid->paused)
			continue;

		ath_txq_lock(sc, tid->ac->txq);
		while (!skb_queue_empty(&tid->buf_q) && nframes > 0) {
			bf = ath_tx_get_tid_subframe(sc, sc->tx.uapsdq, tid);
			if (!bf)
				break;

			__skb_unlink(bf->bf_mpdu, &tid->buf_q);
			list_add_tail(&bf->list, &bf_q);
			ath_set_rates(tid->an->vif, tid->an->sta, bf);
			ath_tx_addto_baw(sc, tid, bf->bf_state.seqno);
			bf->bf_state.bf_type &= ~BUF_AGGR;
			if (bf_tail)
				bf_tail->bf_next = bf;

			bf_tail = bf;
			nframes--;
			sent++;
			TX_STAT_INC(txq->axq_qnum, a_queued_hw);

			if (skb_queue_empty(&tid->buf_q))
				ieee80211_sta_set_buffered(an->sta, i, false);
		}
		ath_txq_unlock_complete(sc, tid->ac->txq);
	}

	if (list_empty(&bf_q))
		return;

	info = IEEE80211_SKB_CB(bf_tail->bf_mpdu);
	info->flags |= IEEE80211_TX_STATUS_EOSP;

	bf = list_first_entry(&bf_q, struct ath_buf, list);
	ath_txq_lock(sc, txq);
	ath_tx_fill_desc(sc, bf, txq, 0);
	ath_tx_txqaddbuf(sc, txq, &bf_q, false);
	ath_txq_unlock(sc, txq);
=======
>>>>>>> 57bf7440
}

/********************/
/* Queue Management */
/********************/

struct ath_txq *ath_txq_setup(struct ath_softc *sc, int qtype, int subtype)
{
	struct ath_hw *ah = sc->sc_ah;
	struct ath9k_tx_queue_info qi;
	static const int subtype_txq_to_hwq[] = {
		[IEEE80211_AC_BE] = ATH_TXQ_AC_BE,
		[IEEE80211_AC_BK] = ATH_TXQ_AC_BK,
		[IEEE80211_AC_VI] = ATH_TXQ_AC_VI,
		[IEEE80211_AC_VO] = ATH_TXQ_AC_VO,
	};
	int axq_qnum, i;

	memset(&qi, 0, sizeof(qi));
	qi.tqi_subtype = subtype_txq_to_hwq[subtype];
	qi.tqi_aifs = ATH9K_TXQ_USEDEFAULT;
	qi.tqi_cwmin = ATH9K_TXQ_USEDEFAULT;
	qi.tqi_cwmax = ATH9K_TXQ_USEDEFAULT;
	qi.tqi_physCompBuf = 0;

	/*
	 * Enable interrupts only for EOL and DESC conditions.
	 * We mark tx descriptors to receive a DESC interrupt
	 * when a tx queue gets deep; otherwise waiting for the
	 * EOL to reap descriptors.  Note that this is done to
	 * reduce interrupt load and this only defers reaping
	 * descriptors, never transmitting frames.  Aside from
	 * reducing interrupts this also permits more concurrency.
	 * The only potential downside is if the tx queue backs
	 * up in which case the top half of the kernel may backup
	 * due to a lack of tx descriptors.
	 *
	 * The UAPSD queue is an exception, since we take a desc-
	 * based intr on the EOSP frames.
	 */
	if (ah->caps.hw_caps & ATH9K_HW_CAP_EDMA) {
		qi.tqi_qflags = TXQ_FLAG_TXINT_ENABLE;
	} else {
		if (qtype == ATH9K_TX_QUEUE_UAPSD)
			qi.tqi_qflags = TXQ_FLAG_TXDESCINT_ENABLE;
		else
			qi.tqi_qflags = TXQ_FLAG_TXEOLINT_ENABLE |
					TXQ_FLAG_TXDESCINT_ENABLE;
	}
	axq_qnum = ath9k_hw_setuptxqueue(ah, qtype, &qi);
	if (axq_qnum == -1) {
		/*
		 * NB: don't print a message, this happens
		 * normally on parts with too few tx queues
		 */
		return NULL;
	}
	if (!ATH_TXQ_SETUP(sc, axq_qnum)) {
		struct ath_txq *txq = &sc->tx.txq[axq_qnum];

		txq->axq_qnum = axq_qnum;
		txq->mac80211_qnum = -1;
		txq->axq_link = NULL;
		__skb_queue_head_init(&txq->complete_q);
		INIT_LIST_HEAD(&txq->axq_q);
		INIT_LIST_HEAD(&txq->axq_acq);
		spin_lock_init(&txq->axq_lock);
		txq->axq_depth = 0;
		txq->axq_ampdu_depth = 0;
		txq->axq_tx_inprogress = false;
		sc->tx.txqsetup |= 1<<axq_qnum;

		txq->txq_headidx = txq->txq_tailidx = 0;
		for (i = 0; i < ATH_TXFIFO_DEPTH; i++)
			INIT_LIST_HEAD(&txq->txq_fifo[i]);
	}
	return &sc->tx.txq[axq_qnum];
}

int ath_txq_update(struct ath_softc *sc, int qnum,
		   struct ath9k_tx_queue_info *qinfo)
{
	struct ath_hw *ah = sc->sc_ah;
	int error = 0;
	struct ath9k_tx_queue_info qi;

	BUG_ON(sc->tx.txq[qnum].axq_qnum != qnum);

	ath9k_hw_get_txq_props(ah, qnum, &qi);
	qi.tqi_aifs = qinfo->tqi_aifs;
	qi.tqi_cwmin = qinfo->tqi_cwmin;
	qi.tqi_cwmax = qinfo->tqi_cwmax;
	qi.tqi_burstTime = qinfo->tqi_burstTime;
	qi.tqi_readyTime = qinfo->tqi_readyTime;

	if (!ath9k_hw_set_txq_props(ah, qnum, &qi)) {
		ath_err(ath9k_hw_common(sc->sc_ah),
			"Unable to update hardware queue %u!\n", qnum);
		error = -EIO;
	} else {
		ath9k_hw_resettxqueue(ah, qnum);
	}

	return error;
}

int ath_cabq_update(struct ath_softc *sc)
{
	struct ath9k_tx_queue_info qi;
	struct ath_beacon_config *cur_conf = &sc->cur_beacon_conf;
	int qnum = sc->beacon.cabq->axq_qnum;

	ath9k_hw_get_txq_props(sc->sc_ah, qnum, &qi);
	/*
	 * Ensure the readytime % is within the bounds.
	 */
	if (sc->config.cabqReadytime < ATH9K_READY_TIME_LO_BOUND)
		sc->config.cabqReadytime = ATH9K_READY_TIME_LO_BOUND;
	else if (sc->config.cabqReadytime > ATH9K_READY_TIME_HI_BOUND)
		sc->config.cabqReadytime = ATH9K_READY_TIME_HI_BOUND;

	qi.tqi_readyTime = (cur_conf->beacon_interval *
			    sc->config.cabqReadytime) / 100;
	ath_txq_update(sc, qnum, &qi);

	return 0;
}

static void ath_drain_txq_list(struct ath_softc *sc, struct ath_txq *txq,
			       struct list_head *list)
{
	struct ath_buf *bf, *lastbf;
	struct list_head bf_head;
	struct ath_tx_status ts;

	memset(&ts, 0, sizeof(ts));
	ts.ts_status = ATH9K_TX_FLUSH;
	INIT_LIST_HEAD(&bf_head);

	while (!list_empty(list)) {
		bf = list_first_entry(list, struct ath_buf, list);

		if (bf->bf_stale) {
			list_del(&bf->list);

			ath_tx_return_buffer(sc, bf);
			continue;
		}

		lastbf = bf->bf_lastbf;
		list_cut_position(&bf_head, list, &lastbf->list);
		ath_tx_process_buffer(sc, txq, &ts, bf, &bf_head);
	}
}

/*
 * Drain a given TX queue (could be Beacon or Data)
 *
 * This assumes output has been stopped and
 * we do not need to block ath_tx_tasklet.
 */
void ath_draintxq(struct ath_softc *sc, struct ath_txq *txq)
{
	ath_txq_lock(sc, txq);

	if (sc->sc_ah->caps.hw_caps & ATH9K_HW_CAP_EDMA) {
		int idx = txq->txq_tailidx;

		while (!list_empty(&txq->txq_fifo[idx])) {
			ath_drain_txq_list(sc, txq, &txq->txq_fifo[idx]);

			INCR(idx, ATH_TXFIFO_DEPTH);
		}
		txq->txq_tailidx = idx;
	}

	txq->axq_link = NULL;
	txq->axq_tx_inprogress = false;
	ath_drain_txq_list(sc, txq, &txq->axq_q);

	ath_txq_unlock_complete(sc, txq);
}

bool ath_drain_all_txq(struct ath_softc *sc)
{
	struct ath_hw *ah = sc->sc_ah;
	struct ath_common *common = ath9k_hw_common(sc->sc_ah);
	struct ath_txq *txq;
	int i;
	u32 npend = 0;

	if (test_bit(SC_OP_INVALID, &sc->sc_flags))
		return true;

	ath9k_hw_abort_tx_dma(ah);

	/* Check if any queue remains active */
	for (i = 0; i < ATH9K_NUM_TX_QUEUES; i++) {
		if (!ATH_TXQ_SETUP(sc, i))
			continue;

		if (ath9k_hw_numtxpending(ah, sc->tx.txq[i].axq_qnum))
			npend |= BIT(i);
	}

	if (npend)
		ath_err(common, "Failed to stop TX DMA, queues=0x%03x!\n", npend);

	for (i = 0; i < ATH9K_NUM_TX_QUEUES; i++) {
		if (!ATH_TXQ_SETUP(sc, i))
			continue;

		/*
		 * The caller will resume queues with ieee80211_wake_queues.
		 * Mark the queue as not stopped to prevent ath_tx_complete
		 * from waking the queue too early.
		 */
		txq = &sc->tx.txq[i];
		txq->stopped = false;
		ath_draintxq(sc, txq);
	}

	return !npend;
}

void ath_tx_cleanupq(struct ath_softc *sc, struct ath_txq *txq)
{
	ath9k_hw_releasetxqueue(sc->sc_ah, txq->axq_qnum);
	sc->tx.txqsetup &= ~(1<<txq->axq_qnum);
}

/* For each axq_acq entry, for each tid, try to schedule packets
 * for transmit until ampdu_depth has reached min Q depth.
 */
void ath_txq_schedule(struct ath_softc *sc, struct ath_txq *txq)
{
	struct ath_atx_ac *ac, *ac_tmp, *last_ac;
	struct ath_atx_tid *tid, *last_tid;

	if (test_bit(SC_OP_HW_RESET, &sc->sc_flags) ||
	    list_empty(&txq->axq_acq) ||
	    txq->axq_ampdu_depth >= ATH_AGGR_MIN_QDEPTH)
		return;

	rcu_read_lock();

	ac = list_first_entry(&txq->axq_acq, struct ath_atx_ac, list);
	last_ac = list_entry(txq->axq_acq.prev, struct ath_atx_ac, list);

	list_for_each_entry_safe(ac, ac_tmp, &txq->axq_acq, list) {
		last_tid = list_entry(ac->tid_q.prev, struct ath_atx_tid, list);
		list_del(&ac->list);
		ac->sched = false;

		while (!list_empty(&ac->tid_q)) {
			tid = list_first_entry(&ac->tid_q, struct ath_atx_tid,
					       list);
			list_del(&tid->list);
			tid->sched = false;

			if (tid->paused)
				continue;

			ath_tx_sched_aggr(sc, txq, tid);

			/*
			 * add tid to round-robin queue if more frames
			 * are pending for the tid
			 */
			if (!skb_queue_empty(&tid->buf_q))
				ath_tx_queue_tid(txq, tid);

			if (tid == last_tid ||
			    txq->axq_ampdu_depth >= ATH_AGGR_MIN_QDEPTH)
				break;
		}

		if (!list_empty(&ac->tid_q) && !ac->sched) {
			ac->sched = true;
			list_add_tail(&ac->list, &txq->axq_acq);
		}

		if (ac == last_ac ||
		    txq->axq_ampdu_depth >= ATH_AGGR_MIN_QDEPTH)
			break;
	}

	rcu_read_unlock();
}

/***********/
/* TX, DMA */
/***********/

/*
 * Insert a chain of ath_buf (descriptors) on a txq and
 * assume the descriptors are already chained together by caller.
 */
static void ath_tx_txqaddbuf(struct ath_softc *sc, struct ath_txq *txq,
			     struct list_head *head, bool internal)
{
	struct ath_hw *ah = sc->sc_ah;
	struct ath_common *common = ath9k_hw_common(ah);
	struct ath_buf *bf, *bf_last;
	bool puttxbuf = false;
	bool edma;

	/*
	 * Insert the frame on the outbound list and
	 * pass it on to the hardware.
	 */

	if (list_empty(head))
		return;

	edma = !!(ah->caps.hw_caps & ATH9K_HW_CAP_EDMA);
	bf = list_first_entry(head, struct ath_buf, list);
	bf_last = list_entry(head->prev, struct ath_buf, list);

	ath_dbg(common, QUEUE, "qnum: %d, txq depth: %d\n",
		txq->axq_qnum, txq->axq_depth);

	if (edma && list_empty(&txq->txq_fifo[txq->txq_headidx])) {
		list_splice_tail_init(head, &txq->txq_fifo[txq->txq_headidx]);
		INCR(txq->txq_headidx, ATH_TXFIFO_DEPTH);
		puttxbuf = true;
	} else {
		list_splice_tail_init(head, &txq->axq_q);

		if (txq->axq_link) {
			ath9k_hw_set_desc_link(ah, txq->axq_link, bf->bf_daddr);
			ath_dbg(common, XMIT, "link[%u] (%p)=%llx (%p)\n",
				txq->axq_qnum, txq->axq_link,
				ito64(bf->bf_daddr), bf->bf_desc);
		} else if (!edma)
			puttxbuf = true;

		txq->axq_link = bf_last->bf_desc;
	}

	if (puttxbuf) {
		TX_STAT_INC(txq->axq_qnum, puttxbuf);
		ath9k_hw_puttxbuf(ah, txq->axq_qnum, bf->bf_daddr);
		ath_dbg(common, XMIT, "TXDP[%u] = %llx (%p)\n",
			txq->axq_qnum, ito64(bf->bf_daddr), bf->bf_desc);
	}

	if (!edma) {
		TX_STAT_INC(txq->axq_qnum, txstart);
		ath9k_hw_txstart(ah, txq->axq_qnum);
	}

	if (!internal) {
		while (bf) {
			txq->axq_depth++;
			if (bf_is_ampdu_not_probing(bf))
				txq->axq_ampdu_depth++;

			bf = bf->bf_lastbf->bf_next;
		}
	}
}

static void ath_tx_send_ampdu(struct ath_softc *sc, struct ath_txq *txq,
			      struct ath_atx_tid *tid, struct sk_buff *skb,
			      struct ath_tx_control *txctl)
{
	struct ath_frame_info *fi = get_frame_info(skb);
	struct list_head bf_head;
	struct ath_buf *bf;

	/*
	 * Do not queue to h/w when any of the following conditions is true:
	 * - there are pending frames in software queue
	 * - the TID is currently paused for ADDBA/BAR request
	 * - seqno is not within block-ack window
	 * - h/w queue depth exceeds low water mark
	 */
	if ((!skb_queue_empty(&tid->buf_q) || tid->paused ||
	     !BAW_WITHIN(tid->seq_start, tid->baw_size, tid->seq_next) ||
	     txq->axq_ampdu_depth >= ATH_AGGR_MIN_QDEPTH) &&
	    txq != sc->tx.uapsdq) {
		/*
		 * Add this frame to software queue for scheduling later
		 * for aggregation.
		 */
		TX_STAT_INC(txq->axq_qnum, a_queued_sw);
		__skb_queue_tail(&tid->buf_q, skb);
		if (!txctl->an || !txctl->an->sleeping)
			ath_tx_queue_tid(txq, tid);
		return;
	}

	bf = ath_tx_setup_buffer(sc, txq, tid, skb);
	if (!bf) {
		ieee80211_free_txskb(sc->hw, skb);
		return;
	}

	ath_set_rates(tid->an->vif, tid->an->sta, bf);
	bf->bf_state.bf_type = BUF_AMPDU;
	INIT_LIST_HEAD(&bf_head);
	list_add(&bf->list, &bf_head);

	/* Add sub-frame to BAW */
	ath_tx_addto_baw(sc, tid, bf->bf_state.seqno);

	/* Queue to h/w without aggregation */
	TX_STAT_INC(txq->axq_qnum, a_queued_hw);
	bf->bf_lastbf = bf;
	ath_tx_fill_desc(sc, bf, txq, fi->framelen);
	ath_tx_txqaddbuf(sc, txq, &bf_head, false);
}

static void ath_tx_send_normal(struct ath_softc *sc, struct ath_txq *txq,
			       struct ath_atx_tid *tid, struct sk_buff *skb)
{
	struct ath_frame_info *fi = get_frame_info(skb);
	struct list_head bf_head;
	struct ath_buf *bf;

	bf = fi->bf;

	INIT_LIST_HEAD(&bf_head);
	list_add_tail(&bf->list, &bf_head);
	bf->bf_state.bf_type = 0;

	bf->bf_next = NULL;
	bf->bf_lastbf = bf;
	ath_tx_fill_desc(sc, bf, txq, fi->framelen);
	ath_tx_txqaddbuf(sc, txq, &bf_head, false);
	TX_STAT_INC(txq->axq_qnum, queued);
}

static void setup_frame_info(struct ieee80211_hw *hw,
			     struct ieee80211_sta *sta,
			     struct sk_buff *skb,
			     int framelen)
{
	struct ieee80211_tx_info *tx_info = IEEE80211_SKB_CB(skb);
	struct ieee80211_key_conf *hw_key = tx_info->control.hw_key;
	struct ieee80211_hdr *hdr = (struct ieee80211_hdr *)skb->data;
	const struct ieee80211_rate *rate;
	struct ath_frame_info *fi = get_frame_info(skb);
	struct ath_node *an = NULL;
	enum ath9k_key_type keytype;
	bool short_preamble = false;

	/*
	 * We check if Short Preamble is needed for the CTS rate by
	 * checking the BSS's global flag.
	 * But for the rate series, IEEE80211_TX_RC_USE_SHORT_PREAMBLE is used.
	 */
	if (tx_info->control.vif &&
	    tx_info->control.vif->bss_conf.use_short_preamble)
		short_preamble = true;

	rate = ieee80211_get_rts_cts_rate(hw, tx_info);
	keytype = ath9k_cmn_get_hw_crypto_keytype(skb);

	if (sta)
		an = (struct ath_node *) sta->drv_priv;

	memset(fi, 0, sizeof(*fi));
	if (hw_key)
		fi->keyix = hw_key->hw_key_idx;
	else if (an && ieee80211_is_data(hdr->frame_control) && an->ps_key > 0)
		fi->keyix = an->ps_key;
	else
		fi->keyix = ATH9K_TXKEYIX_INVALID;
	fi->keytype = keytype;
	fi->framelen = framelen;
	fi->rtscts_rate = rate->hw_value;
	if (short_preamble)
		fi->rtscts_rate |= rate->hw_value_short;
}

u8 ath_txchainmask_reduction(struct ath_softc *sc, u8 chainmask, u32 rate)
{
	struct ath_hw *ah = sc->sc_ah;
	struct ath9k_channel *curchan = ah->curchan;

	if ((ah->caps.hw_caps & ATH9K_HW_CAP_APM) &&
	    (curchan->channelFlags & CHANNEL_5GHZ) &&
	    (chainmask == 0x7) && (rate < 0x90))
		return 0x3;
	else if (AR_SREV_9462(ah) && ath9k_hw_btcoex_is_enabled(ah) &&
		 IS_CCK_RATE(rate))
		return 0x2;
	else
		return chainmask;
}

/*
 * Assign a descriptor (and sequence number if necessary,
 * and map buffer for DMA. Frees skb on error
 */
static struct ath_buf *ath_tx_setup_buffer(struct ath_softc *sc,
					   struct ath_txq *txq,
					   struct ath_atx_tid *tid,
					   struct sk_buff *skb)
{
	struct ath_common *common = ath9k_hw_common(sc->sc_ah);
	struct ath_frame_info *fi = get_frame_info(skb);
	struct ieee80211_hdr *hdr = (struct ieee80211_hdr *)skb->data;
	struct ath_buf *bf;
	int fragno;
	u16 seqno;

	bf = ath_tx_get_buffer(sc);
	if (!bf) {
		ath_dbg(common, XMIT, "TX buffers are full\n");
		return NULL;
	}

	ATH_TXBUF_RESET(bf);

	if (tid) {
		fragno = le16_to_cpu(hdr->seq_ctrl) & IEEE80211_SCTL_FRAG;
		seqno = tid->seq_next;
		hdr->seq_ctrl = cpu_to_le16(tid->seq_next << IEEE80211_SEQ_SEQ_SHIFT);

		if (fragno)
			hdr->seq_ctrl |= cpu_to_le16(fragno);

		if (!ieee80211_has_morefrags(hdr->frame_control))
			INCR(tid->seq_next, IEEE80211_SEQ_MAX);

		bf->bf_state.seqno = seqno;
	}

	bf->bf_mpdu = skb;

	bf->bf_buf_addr = dma_map_single(sc->dev, skb->data,
					 skb->len, DMA_TO_DEVICE);
	if (unlikely(dma_mapping_error(sc->dev, bf->bf_buf_addr))) {
		bf->bf_mpdu = NULL;
		bf->bf_buf_addr = 0;
		ath_err(ath9k_hw_common(sc->sc_ah),
			"dma_mapping_error() on TX\n");
		ath_tx_return_buffer(sc, bf);
		return NULL;
	}

	fi->bf = bf;

	return bf;
}

static int ath_tx_prepare(struct ieee80211_hw *hw, struct sk_buff *skb,
			  struct ath_tx_control *txctl)
{
	struct ieee80211_hdr *hdr = (struct ieee80211_hdr *) skb->data;
	struct ieee80211_tx_info *info = IEEE80211_SKB_CB(skb);
	struct ieee80211_sta *sta = txctl->sta;
	struct ieee80211_vif *vif = info->control.vif;
	struct ath_softc *sc = hw->priv;
	int frmlen = skb->len + FCS_LEN;
	int padpos, padsize;

	/* NOTE:  sta can be NULL according to net/mac80211.h */
	if (sta)
		txctl->an = (struct ath_node *)sta->drv_priv;

	if (info->control.hw_key)
		frmlen += info->control.hw_key->icv_len;

	/*
	 * As a temporary workaround, assign seq# here; this will likely need
	 * to be cleaned up to work better with Beacon transmission and virtual
	 * BSSes.
	 */
	if (info->flags & IEEE80211_TX_CTL_ASSIGN_SEQ) {
		if (info->flags & IEEE80211_TX_CTL_FIRST_FRAGMENT)
			sc->tx.seq_no += 0x10;
		hdr->seq_ctrl &= cpu_to_le16(IEEE80211_SCTL_FRAG);
		hdr->seq_ctrl |= cpu_to_le16(sc->tx.seq_no);
	}

	if ((vif && vif->type != NL80211_IFTYPE_AP &&
	            vif->type != NL80211_IFTYPE_AP_VLAN) ||
	    !ieee80211_is_data(hdr->frame_control))
		info->flags |= IEEE80211_TX_CTL_CLEAR_PS_FILT;

	/* Add the padding after the header if this is not already done */
	padpos = ieee80211_hdrlen(hdr->frame_control);
	padsize = padpos & 3;
	if (padsize && skb->len > padpos) {
		if (skb_headroom(skb) < padsize)
			return -ENOMEM;

		skb_push(skb, padsize);
		memmove(skb->data, skb->data + padsize, padpos);
	}

	setup_frame_info(hw, sta, skb, frmlen);
	return 0;
}


/* Upon failure caller should free skb */
int ath_tx_start(struct ieee80211_hw *hw, struct sk_buff *skb,
		 struct ath_tx_control *txctl)
{
	struct ieee80211_hdr *hdr;
	struct ieee80211_tx_info *info = IEEE80211_SKB_CB(skb);
	struct ieee80211_sta *sta = txctl->sta;
	struct ieee80211_vif *vif = info->control.vif;
	struct ath_softc *sc = hw->priv;
	struct ath_txq *txq = txctl->txq;
	struct ath_atx_tid *tid = NULL;
	struct ath_buf *bf;
	u8 tidno;
	int q;
	int ret;

	ret = ath_tx_prepare(hw, skb, txctl);
	if (ret)
	    return ret;

	hdr = (struct ieee80211_hdr *) skb->data;
	/*
	 * At this point, the vif, hw_key and sta pointers in the tx control
	 * info are no longer valid (overwritten by the ath_frame_info data.
	 */

	q = skb_get_queue_mapping(skb);

	ath_txq_lock(sc, txq);
	if (txq == sc->tx.txq_map[q] &&
	    ++txq->pending_frames > sc->tx.txq_max_pending[q] &&
	    !txq->stopped) {
		ieee80211_stop_queue(sc->hw, q);
		txq->stopped = true;
	}

	if (info->flags & IEEE80211_TX_CTL_PS_RESPONSE) {
		ath_txq_unlock(sc, txq);
		txq = sc->tx.uapsdq;
		ath_txq_lock(sc, txq);
	}

	if (txctl->an && ieee80211_is_data_qos(hdr->frame_control)) {
		tidno = ieee80211_get_qos_ctl(hdr)[0] &
			IEEE80211_QOS_CTL_TID_MASK;
		tid = ATH_AN_2_TID(txctl->an, tidno);

		WARN_ON(tid->ac->txq != txctl->txq);
	}

	if ((info->flags & IEEE80211_TX_CTL_AMPDU) && tid) {
		/*
		 * Try aggregation if it's a unicast data frame
		 * and the destination is HT capable.
		 */
		ath_tx_send_ampdu(sc, txq, tid, skb, txctl);
		goto out;
	}

	bf = ath_tx_setup_buffer(sc, txq, tid, skb);
	if (!bf) {
		if (txctl->paprd)
			dev_kfree_skb_any(skb);
		else
			ieee80211_free_txskb(sc->hw, skb);
		goto out;
	}

	bf->bf_state.bfs_paprd = txctl->paprd;

	if (txctl->paprd)
		bf->bf_state.bfs_paprd_timestamp = jiffies;

	ath_set_rates(vif, sta, bf);
	ath_tx_send_normal(sc, txq, tid, skb);

out:
	ath_txq_unlock(sc, txq);

	return 0;
}

void ath_tx_cabq(struct ieee80211_hw *hw, struct ieee80211_vif *vif,
		 struct sk_buff *skb)
{
	struct ath_softc *sc = hw->priv;
	struct ath_tx_control txctl = {
		.txq = sc->beacon.cabq
	};
	struct ath_tx_info info = {};
	struct ieee80211_hdr *hdr;
	struct ath_buf *bf_tail = NULL;
	struct ath_buf *bf;
	LIST_HEAD(bf_q);
	int duration = 0;
	int max_duration;

	max_duration =
		sc->cur_beacon_conf.beacon_interval * 1000 *
		sc->cur_beacon_conf.dtim_period / ATH_BCBUF;

	do {
		struct ath_frame_info *fi = get_frame_info(skb);

		if (ath_tx_prepare(hw, skb, &txctl))
			break;

		bf = ath_tx_setup_buffer(sc, txctl.txq, NULL, skb);
		if (!bf)
			break;

		bf->bf_lastbf = bf;
		ath_set_rates(vif, NULL, bf);
		ath_buf_set_rate(sc, bf, &info, fi->framelen);
		duration += info.rates[0].PktDuration;
		if (bf_tail)
			bf_tail->bf_next = bf;

		list_add_tail(&bf->list, &bf_q);
		bf_tail = bf;
		skb = NULL;

		if (duration > max_duration)
			break;

		skb = ieee80211_get_buffered_bc(hw, vif);
	} while(skb);

	if (skb)
		ieee80211_free_txskb(hw, skb);

	if (list_empty(&bf_q))
		return;

	bf = list_first_entry(&bf_q, struct ath_buf, list);
	hdr = (struct ieee80211_hdr *) bf->bf_mpdu->data;

	if (hdr->frame_control & IEEE80211_FCTL_MOREDATA) {
		hdr->frame_control &= ~IEEE80211_FCTL_MOREDATA;
		dma_sync_single_for_device(sc->dev, bf->bf_buf_addr,
			sizeof(*hdr), DMA_TO_DEVICE);
	}

	ath_txq_lock(sc, txctl.txq);
	ath_tx_fill_desc(sc, bf, txctl.txq, 0);
	ath_tx_txqaddbuf(sc, txctl.txq, &bf_q, false);
	TX_STAT_INC(txctl.txq->axq_qnum, queued);
	ath_txq_unlock(sc, txctl.txq);
}

/*****************/
/* TX Completion */
/*****************/

static void ath_tx_complete(struct ath_softc *sc, struct sk_buff *skb,
			    int tx_flags, struct ath_txq *txq)
{
	struct ieee80211_tx_info *tx_info = IEEE80211_SKB_CB(skb);
	struct ath_common *common = ath9k_hw_common(sc->sc_ah);
	struct ieee80211_hdr * hdr = (struct ieee80211_hdr *)skb->data;
	int q, padpos, padsize;
	unsigned long flags;

	ath_dbg(common, XMIT, "TX complete: skb: %p\n", skb);

	if (sc->sc_ah->caldata)
		sc->sc_ah->caldata->paprd_packet_sent = true;

	if (!(tx_flags & ATH_TX_ERROR))
		/* Frame was ACKed */
		tx_info->flags |= IEEE80211_TX_STAT_ACK;

	padpos = ieee80211_hdrlen(hdr->frame_control);
	padsize = padpos & 3;
	if (padsize && skb->len>padpos+padsize) {
		/*
		 * Remove MAC header padding before giving the frame back to
		 * mac80211.
		 */
		memmove(skb->data + padsize, skb->data, padpos);
		skb_pull(skb, padsize);
	}

	spin_lock_irqsave(&sc->sc_pm_lock, flags);
	if ((sc->ps_flags & PS_WAIT_FOR_TX_ACK) && !txq->axq_depth) {
		sc->ps_flags &= ~PS_WAIT_FOR_TX_ACK;
		ath_dbg(common, PS,
			"Going back to sleep after having received TX status (0x%lx)\n",
			sc->ps_flags & (PS_WAIT_FOR_BEACON |
					PS_WAIT_FOR_CAB |
					PS_WAIT_FOR_PSPOLL_DATA |
					PS_WAIT_FOR_TX_ACK));
	}
	spin_unlock_irqrestore(&sc->sc_pm_lock, flags);

	__skb_queue_tail(&txq->complete_q, skb);

	q = skb_get_queue_mapping(skb);
	if (txq == sc->tx.uapsdq)
		txq = sc->tx.txq_map[q];

	if (txq == sc->tx.txq_map[q]) {
		if (WARN_ON(--txq->pending_frames < 0))
			txq->pending_frames = 0;

		if (txq->stopped &&
		    txq->pending_frames < sc->tx.txq_max_pending[q]) {
			ieee80211_wake_queue(sc->hw, q);
			txq->stopped = false;
		}
	}
}

static void ath_tx_complete_buf(struct ath_softc *sc, struct ath_buf *bf,
				struct ath_txq *txq, struct list_head *bf_q,
				struct ath_tx_status *ts, int txok)
{
	struct sk_buff *skb = bf->bf_mpdu;
	struct ieee80211_tx_info *tx_info = IEEE80211_SKB_CB(skb);
	unsigned long flags;
	int tx_flags = 0;

	if (!txok)
		tx_flags |= ATH_TX_ERROR;

	if (ts->ts_status & ATH9K_TXERR_FILT)
		tx_info->flags |= IEEE80211_TX_STAT_TX_FILTERED;

	dma_unmap_single(sc->dev, bf->bf_buf_addr, skb->len, DMA_TO_DEVICE);
	bf->bf_buf_addr = 0;

	if (bf->bf_state.bfs_paprd) {
		if (time_after(jiffies,
				bf->bf_state.bfs_paprd_timestamp +
				msecs_to_jiffies(ATH_PAPRD_TIMEOUT)))
			dev_kfree_skb_any(skb);
		else
			complete(&sc->paprd_complete);
	} else {
		ath_debug_stat_tx(sc, bf, ts, txq, tx_flags);
		ath_tx_complete(sc, skb, tx_flags, txq);
	}
	/* At this point, skb (bf->bf_mpdu) is consumed...make sure we don't
	 * accidentally reference it later.
	 */
	bf->bf_mpdu = NULL;

	/*
	 * Return the list of ath_buf of this mpdu to free queue
	 */
	spin_lock_irqsave(&sc->tx.txbuflock, flags);
	list_splice_tail_init(bf_q, &sc->tx.txbuf);
	spin_unlock_irqrestore(&sc->tx.txbuflock, flags);
}

static void ath_tx_rc_status(struct ath_softc *sc, struct ath_buf *bf,
			     struct ath_tx_status *ts, int nframes, int nbad,
			     int txok)
{
	struct sk_buff *skb = bf->bf_mpdu;
	struct ieee80211_hdr *hdr = (struct ieee80211_hdr *)skb->data;
	struct ieee80211_tx_info *tx_info = IEEE80211_SKB_CB(skb);
	struct ieee80211_hw *hw = sc->hw;
	struct ath_hw *ah = sc->sc_ah;
	u8 i, tx_rateindex;

	if (txok)
		tx_info->status.ack_signal = ts->ts_rssi;

	tx_rateindex = ts->ts_rateindex;
	WARN_ON(tx_rateindex >= hw->max_rates);

	if (tx_info->flags & IEEE80211_TX_CTL_AMPDU) {
		tx_info->flags |= IEEE80211_TX_STAT_AMPDU;

		BUG_ON(nbad > nframes);
	}
	tx_info->status.ampdu_len = nframes;
	tx_info->status.ampdu_ack_len = nframes - nbad;

	if ((ts->ts_status & ATH9K_TXERR_FILT) == 0 &&
	    (tx_info->flags & IEEE80211_TX_CTL_NO_ACK) == 0) {
		/*
		 * If an underrun error is seen assume it as an excessive
		 * retry only if max frame trigger level has been reached
		 * (2 KB for single stream, and 4 KB for dual stream).
		 * Adjust the long retry as if the frame was tried
		 * hw->max_rate_tries times to affect how rate control updates
		 * PER for the failed rate.
		 * In case of congestion on the bus penalizing this type of
		 * underruns should help hardware actually transmit new frames
		 * successfully by eventually preferring slower rates.
		 * This itself should also alleviate congestion on the bus.
		 */
		if (unlikely(ts->ts_flags & (ATH9K_TX_DATA_UNDERRUN |
		                             ATH9K_TX_DELIM_UNDERRUN)) &&
		    ieee80211_is_data(hdr->frame_control) &&
		    ah->tx_trig_level >= sc->sc_ah->config.max_txtrig_level)
			tx_info->status.rates[tx_rateindex].count =
				hw->max_rate_tries;
	}

	for (i = tx_rateindex + 1; i < hw->max_rates; i++) {
		tx_info->status.rates[i].count = 0;
		tx_info->status.rates[i].idx = -1;
	}

	tx_info->status.rates[tx_rateindex].count = ts->ts_longretry + 1;
}

static void ath_tx_processq(struct ath_softc *sc, struct ath_txq *txq)
{
	struct ath_hw *ah = sc->sc_ah;
	struct ath_common *common = ath9k_hw_common(ah);
	struct ath_buf *bf, *lastbf, *bf_held = NULL;
	struct list_head bf_head;
	struct ath_desc *ds;
	struct ath_tx_status ts;
	int status;

	ath_dbg(common, QUEUE, "tx queue %d (%x), link %p\n",
		txq->axq_qnum, ath9k_hw_gettxbuf(sc->sc_ah, txq->axq_qnum),
		txq->axq_link);

	ath_txq_lock(sc, txq);
	for (;;) {
		if (test_bit(SC_OP_HW_RESET, &sc->sc_flags))
			break;

		if (list_empty(&txq->axq_q)) {
			txq->axq_link = NULL;
			if (sc->sc_ah->caps.hw_caps & ATH9K_HW_CAP_HT)
				ath_txq_schedule(sc, txq);
			break;
		}
		bf = list_first_entry(&txq->axq_q, struct ath_buf, list);

		/*
		 * There is a race condition that a BH gets scheduled
		 * after sw writes TxE and before hw re-load the last
		 * descriptor to get the newly chained one.
		 * Software must keep the last DONE descriptor as a
		 * holding descriptor - software does so by marking
		 * it with the STALE flag.
		 */
		bf_held = NULL;
		if (bf->bf_stale) {
			bf_held = bf;
			if (list_is_last(&bf_held->list, &txq->axq_q))
				break;

			bf = list_entry(bf_held->list.next, struct ath_buf,
					list);
		}

		lastbf = bf->bf_lastbf;
		ds = lastbf->bf_desc;

		memset(&ts, 0, sizeof(ts));
		status = ath9k_hw_txprocdesc(ah, ds, &ts);
		if (status == -EINPROGRESS)
			break;

		TX_STAT_INC(txq->axq_qnum, txprocdesc);

		/*
		 * Remove ath_buf's of the same transmit unit from txq,
		 * however leave the last descriptor back as the holding
		 * descriptor for hw.
		 */
		lastbf->bf_stale = true;
		INIT_LIST_HEAD(&bf_head);
		if (!list_is_singular(&lastbf->list))
			list_cut_position(&bf_head,
				&txq->axq_q, lastbf->list.prev);

		if (bf_held) {
			list_del(&bf_held->list);
			ath_tx_return_buffer(sc, bf_held);
		}

		ath_tx_process_buffer(sc, txq, &ts, bf, &bf_head);
	}
	ath_txq_unlock_complete(sc, txq);
}

void ath_tx_tasklet(struct ath_softc *sc)
{
	struct ath_hw *ah = sc->sc_ah;
	u32 qcumask = ((1 << ATH9K_NUM_TX_QUEUES) - 1) & ah->intr_txqs;
	int i;

	for (i = 0; i < ATH9K_NUM_TX_QUEUES; i++) {
		if (ATH_TXQ_SETUP(sc, i) && (qcumask & (1 << i)))
			ath_tx_processq(sc, &sc->tx.txq[i]);
	}
}

void ath_tx_edma_tasklet(struct ath_softc *sc)
{
	struct ath_tx_status ts;
	struct ath_common *common = ath9k_hw_common(sc->sc_ah);
	struct ath_hw *ah = sc->sc_ah;
	struct ath_txq *txq;
	struct ath_buf *bf, *lastbf;
	struct list_head bf_head;
	struct list_head *fifo_list;
	int status;

	for (;;) {
		if (test_bit(SC_OP_HW_RESET, &sc->sc_flags))
			break;

		status = ath9k_hw_txprocdesc(ah, NULL, (void *)&ts);
		if (status == -EINPROGRESS)
			break;
		if (status == -EIO) {
			ath_dbg(common, XMIT, "Error processing tx status\n");
			break;
		}

		/* Process beacon completions separately */
		if (ts.qid == sc->beacon.beaconq) {
			sc->beacon.tx_processed = true;
			sc->beacon.tx_last = !(ts.ts_status & ATH9K_TXERR_MASK);
			continue;
		}

		txq = &sc->tx.txq[ts.qid];

		ath_txq_lock(sc, txq);

		TX_STAT_INC(txq->axq_qnum, txprocdesc);

		fifo_list = &txq->txq_fifo[txq->txq_tailidx];
		if (list_empty(fifo_list)) {
			ath_txq_unlock(sc, txq);
			return;
		}

		bf = list_first_entry(fifo_list, struct ath_buf, list);
		if (bf->bf_stale) {
			list_del(&bf->list);
			ath_tx_return_buffer(sc, bf);
			bf = list_first_entry(fifo_list, struct ath_buf, list);
		}

		lastbf = bf->bf_lastbf;

		INIT_LIST_HEAD(&bf_head);
		if (list_is_last(&lastbf->list, fifo_list)) {
			list_splice_tail_init(fifo_list, &bf_head);
			INCR(txq->txq_tailidx, ATH_TXFIFO_DEPTH);

			if (!list_empty(&txq->axq_q)) {
				struct list_head bf_q;

				INIT_LIST_HEAD(&bf_q);
				txq->axq_link = NULL;
				list_splice_tail_init(&txq->axq_q, &bf_q);
				ath_tx_txqaddbuf(sc, txq, &bf_q, true);
			}
		} else {
			lastbf->bf_stale = true;
			if (bf != lastbf)
				list_cut_position(&bf_head, fifo_list,
						  lastbf->list.prev);
		}

		ath_tx_process_buffer(sc, txq, &ts, bf, &bf_head);
		ath_txq_unlock_complete(sc, txq);
	}
}

/*****************/
/* Init, Cleanup */
/*****************/

static int ath_txstatus_setup(struct ath_softc *sc, int size)
{
	struct ath_descdma *dd = &sc->txsdma;
	u8 txs_len = sc->sc_ah->caps.txs_len;

	dd->dd_desc_len = size * txs_len;
	dd->dd_desc = dmam_alloc_coherent(sc->dev, dd->dd_desc_len,
					  &dd->dd_desc_paddr, GFP_KERNEL);
	if (!dd->dd_desc)
		return -ENOMEM;

	return 0;
}

static int ath_tx_edma_init(struct ath_softc *sc)
{
	int err;

	err = ath_txstatus_setup(sc, ATH_TXSTATUS_RING_SIZE);
	if (!err)
		ath9k_hw_setup_statusring(sc->sc_ah, sc->txsdma.dd_desc,
					  sc->txsdma.dd_desc_paddr,
					  ATH_TXSTATUS_RING_SIZE);

	return err;
}

int ath_tx_init(struct ath_softc *sc, int nbufs)
{
	struct ath_common *common = ath9k_hw_common(sc->sc_ah);
	int error = 0;

	spin_lock_init(&sc->tx.txbuflock);

	error = ath_descdma_setup(sc, &sc->tx.txdma, &sc->tx.txbuf,
				  "tx", nbufs, 1, 1);
	if (error != 0) {
		ath_err(common,
			"Failed to allocate tx descriptors: %d\n", error);
		return error;
	}

	error = ath_descdma_setup(sc, &sc->beacon.bdma, &sc->beacon.bbuf,
				  "beacon", ATH_BCBUF, 1, 1);
	if (error != 0) {
		ath_err(common,
			"Failed to allocate beacon descriptors: %d\n", error);
		return error;
	}

	INIT_DELAYED_WORK(&sc->tx_complete_work, ath_tx_complete_poll_work);

	if (sc->sc_ah->caps.hw_caps & ATH9K_HW_CAP_EDMA)
		error = ath_tx_edma_init(sc);

	return error;
}

void ath_tx_node_init(struct ath_softc *sc, struct ath_node *an)
{
	struct ath_atx_tid *tid;
	struct ath_atx_ac *ac;
	int tidno, acno;

	for (tidno = 0, tid = &an->tid[tidno];
	     tidno < IEEE80211_NUM_TIDS;
	     tidno++, tid++) {
		tid->an        = an;
		tid->tidno     = tidno;
		tid->seq_start = tid->seq_next = 0;
		tid->baw_size  = WME_MAX_BA;
		tid->baw_head  = tid->baw_tail = 0;
		tid->sched     = false;
		tid->paused    = false;
		tid->active	   = false;
		__skb_queue_head_init(&tid->buf_q);
		acno = TID_TO_WME_AC(tidno);
		tid->ac = &an->ac[acno];
	}

	for (acno = 0, ac = &an->ac[acno];
	     acno < IEEE80211_NUM_ACS; acno++, ac++) {
		ac->sched    = false;
		ac->txq = sc->tx.txq_map[acno];
		INIT_LIST_HEAD(&ac->tid_q);
	}
}

void ath_tx_node_cleanup(struct ath_softc *sc, struct ath_node *an)
{
	struct ath_atx_ac *ac;
	struct ath_atx_tid *tid;
	struct ath_txq *txq;
	int tidno;

	for (tidno = 0, tid = &an->tid[tidno];
	     tidno < IEEE80211_NUM_TIDS; tidno++, tid++) {

		ac = tid->ac;
		txq = ac->txq;

		ath_txq_lock(sc, txq);

		if (tid->sched) {
			list_del(&tid->list);
			tid->sched = false;
		}

		if (ac->sched) {
			list_del(&ac->list);
			tid->ac->sched = false;
		}

		ath_tid_drain(sc, txq, tid);
		tid->active = false;

		ath_txq_unlock(sc, txq);
	}
}<|MERGE_RESOLUTION|>--- conflicted
+++ resolved
@@ -1365,7 +1365,6 @@
 	}
 
 	ath_txq_unlock_complete(sc, txq);
-<<<<<<< HEAD
 }
 
 void ath9k_release_buffered_frames(struct ieee80211_hw *hw,
@@ -1430,8 +1429,6 @@
 	ath_tx_fill_desc(sc, bf, txq, 0);
 	ath_tx_txqaddbuf(sc, txq, &bf_q, false);
 	ath_txq_unlock(sc, txq);
-=======
->>>>>>> 57bf7440
 }
 
 /********************/

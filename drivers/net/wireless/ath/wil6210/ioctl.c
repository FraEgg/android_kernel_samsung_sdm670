--- conflicted
+++ resolved
@@ -91,11 +91,7 @@
 	case wil_mmio_write:
 		writel(io.val, a);
 		wmb(); /* make sure write propagated to HW */
-<<<<<<< HEAD
-		break;a
-=======
-		break;
->>>>>>> 49180c9a
+		break;
 #endif
 	default:
 		wil_err(wil, "Unsupported operation, op = 0x%08x\n", io.op);

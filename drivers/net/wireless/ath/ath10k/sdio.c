--- conflicted
+++ resolved
@@ -1831,11 +1831,7 @@
 
 	addr = host_interest_item_address(HI_ITEM(hi_acs_flags));
 
-<<<<<<< HEAD
-	ret = ath10k_sdio_hif_diag_read32(ar, addr, &val);
-=======
 	ret = ath10k_sdio_diag_read32(ar, addr, &val);
->>>>>>> ec431188
 	if (ret) {
 		ath10k_warn(ar,
 			    "unable to read hi_acs_flags for htt tx comple : %d\n", ret);
@@ -2112,11 +2108,7 @@
 	.exchange_bmi_msg	= ath10k_sdio_bmi_exchange_msg,
 	.start			= ath10k_sdio_hif_start,
 	.stop			= ath10k_sdio_hif_stop,
-<<<<<<< HEAD
-	.swap_mailbox		= ath10k_sdio_hif_swap_mailbox,
-=======
 	.start_post		= ath10k_sdio_hif_start_post,
->>>>>>> ec431188
 	.get_htt_tx_complete	= ath10k_sdio_get_htt_tx_complete,
 	.map_service_to_pipe	= ath10k_sdio_hif_map_service_to_pipe,
 	.get_default_pipe	= ath10k_sdio_hif_get_default_pipe,

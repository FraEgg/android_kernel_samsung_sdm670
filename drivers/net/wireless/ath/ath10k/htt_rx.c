// SPDX-License-Identifier: ISC
/*
 * Copyright (c) 2005-2011 Atheros Communications Inc.
 * Copyright (c) 2011-2017 Qualcomm Atheros, Inc.
 * Copyright (c) 2018, The Linux Foundation. All rights reserved.
 */

#include "core.h"
#include "htc.h"
#include "htt.h"
#include "txrx.h"
#include "debug.h"
#include "trace.h"
#include "mac.h"

#include <linux/log2.h>
#include <linux/bitfield.h>

/* when under memory pressure rx ring refill may fail and needs a retry */
#define HTT_RX_RING_REFILL_RETRY_MS 50

#define HTT_RX_RING_REFILL_RESCHED_MS 5

static int ath10k_htt_rx_get_csum_state(struct sk_buff *skb);

static struct sk_buff *
ath10k_htt_rx_find_skb_paddr(struct ath10k *ar, u64 paddr)
{
	struct ath10k_skb_rxcb *rxcb;

	hash_for_each_possible(ar->htt.rx_ring.skb_table, rxcb, hlist, paddr)
		if (rxcb->paddr == paddr)
			return ATH10K_RXCB_SKB(rxcb);

	WARN_ON_ONCE(1);
	return NULL;
}

static void ath10k_htt_rx_ring_free(struct ath10k_htt *htt)
{
	struct sk_buff *skb;
	struct ath10k_skb_rxcb *rxcb;
	struct hlist_node *n;
	int i;

	if (htt->rx_ring.in_ord_rx) {
		hash_for_each_safe(htt->rx_ring.skb_table, i, n, rxcb, hlist) {
			skb = ATH10K_RXCB_SKB(rxcb);
			dma_unmap_single(htt->ar->dev, rxcb->paddr,
					 skb->len + skb_tailroom(skb),
					 DMA_FROM_DEVICE);
			hash_del(&rxcb->hlist);
			dev_kfree_skb_any(skb);
		}
	} else {
		for (i = 0; i < htt->rx_ring.size; i++) {
			skb = htt->rx_ring.netbufs_ring[i];
			if (!skb)
				continue;

			rxcb = ATH10K_SKB_RXCB(skb);
			dma_unmap_single(htt->ar->dev, rxcb->paddr,
					 skb->len + skb_tailroom(skb),
					 DMA_FROM_DEVICE);
			dev_kfree_skb_any(skb);
		}
	}

	htt->rx_ring.fill_cnt = 0;
	hash_init(htt->rx_ring.skb_table);
	memset(htt->rx_ring.netbufs_ring, 0,
	       htt->rx_ring.size * sizeof(htt->rx_ring.netbufs_ring[0]));
}

static size_t ath10k_htt_get_rx_ring_size_32(struct ath10k_htt *htt)
{
	return htt->rx_ring.size * sizeof(htt->rx_ring.paddrs_ring_32);
}

static size_t ath10k_htt_get_rx_ring_size_64(struct ath10k_htt *htt)
{
	return htt->rx_ring.size * sizeof(htt->rx_ring.paddrs_ring_64);
}

static void ath10k_htt_config_paddrs_ring_32(struct ath10k_htt *htt,
					     void *vaddr)
{
	htt->rx_ring.paddrs_ring_32 = vaddr;
}

static void ath10k_htt_config_paddrs_ring_64(struct ath10k_htt *htt,
					     void *vaddr)
{
	htt->rx_ring.paddrs_ring_64 = vaddr;
}

static void ath10k_htt_set_paddrs_ring_32(struct ath10k_htt *htt,
					  dma_addr_t paddr, int idx)
{
	htt->rx_ring.paddrs_ring_32[idx] = __cpu_to_le32(paddr);
}

static void ath10k_htt_set_paddrs_ring_64(struct ath10k_htt *htt,
					  dma_addr_t paddr, int idx)
{
	htt->rx_ring.paddrs_ring_64[idx] = __cpu_to_le64(paddr);
}

static void ath10k_htt_reset_paddrs_ring_32(struct ath10k_htt *htt, int idx)
{
	htt->rx_ring.paddrs_ring_32[idx] = 0;
}

static void ath10k_htt_reset_paddrs_ring_64(struct ath10k_htt *htt, int idx)
{
	htt->rx_ring.paddrs_ring_64[idx] = 0;
}

static void *ath10k_htt_get_vaddr_ring_32(struct ath10k_htt *htt)
{
	return (void *)htt->rx_ring.paddrs_ring_32;
}

static void *ath10k_htt_get_vaddr_ring_64(struct ath10k_htt *htt)
{
	return (void *)htt->rx_ring.paddrs_ring_64;
}

static int __ath10k_htt_rx_ring_fill_n(struct ath10k_htt *htt, int num)
{
	struct htt_rx_desc *rx_desc;
	struct ath10k_skb_rxcb *rxcb;
	struct sk_buff *skb;
	dma_addr_t paddr;
	int ret = 0, idx;

	/* The Full Rx Reorder firmware has no way of telling the host
	 * implicitly when it copied HTT Rx Ring buffers to MAC Rx Ring.
	 * To keep things simple make sure ring is always half empty. This
	 * guarantees there'll be no replenishment overruns possible.
	 */
	BUILD_BUG_ON(HTT_RX_RING_FILL_LEVEL >= HTT_RX_RING_SIZE / 2);

	idx = __le32_to_cpu(*htt->rx_ring.alloc_idx.vaddr);
	while (num > 0) {
		skb = dev_alloc_skb(HTT_RX_BUF_SIZE + HTT_RX_DESC_ALIGN);
		if (!skb) {
			ret = -ENOMEM;
			goto fail;
		}

		if (!IS_ALIGNED((unsigned long)skb->data, HTT_RX_DESC_ALIGN))
			skb_pull(skb,
				 PTR_ALIGN(skb->data, HTT_RX_DESC_ALIGN) -
				 skb->data);

		/* Clear rx_desc attention word before posting to Rx ring */
		rx_desc = (struct htt_rx_desc *)skb->data;
		rx_desc->attention.flags = __cpu_to_le32(0);

		paddr = dma_map_single(htt->ar->dev, skb->data,
				       skb->len + skb_tailroom(skb),
				       DMA_FROM_DEVICE);

		if (unlikely(dma_mapping_error(htt->ar->dev, paddr))) {
			dev_kfree_skb_any(skb);
			ret = -ENOMEM;
			goto fail;
		}

		rxcb = ATH10K_SKB_RXCB(skb);
		rxcb->paddr = paddr;
		htt->rx_ring.netbufs_ring[idx] = skb;
		ath10k_htt_set_paddrs_ring(htt, paddr, idx);
		htt->rx_ring.fill_cnt++;

		if (htt->rx_ring.in_ord_rx) {
			hash_add(htt->rx_ring.skb_table,
				 &ATH10K_SKB_RXCB(skb)->hlist,
				 paddr);
		}

		num--;
		idx++;
		idx &= htt->rx_ring.size_mask;
	}

fail:
	/*
	 * Make sure the rx buffer is updated before available buffer
	 * index to avoid any potential rx ring corruption.
	 */
	mb();
	*htt->rx_ring.alloc_idx.vaddr = __cpu_to_le32(idx);
	return ret;
}

static int ath10k_htt_rx_ring_fill_n(struct ath10k_htt *htt, int num)
{
	lockdep_assert_held(&htt->rx_ring.lock);
	return __ath10k_htt_rx_ring_fill_n(htt, num);
}

static void ath10k_htt_rx_msdu_buff_replenish(struct ath10k_htt *htt)
{
	int ret, num_deficit, num_to_fill;

	/* Refilling the whole RX ring buffer proves to be a bad idea. The
	 * reason is RX may take up significant amount of CPU cycles and starve
	 * other tasks, e.g. TX on an ethernet device while acting as a bridge
	 * with ath10k wlan interface. This ended up with very poor performance
	 * once CPU the host system was overwhelmed with RX on ath10k.
	 *
	 * By limiting the number of refills the replenishing occurs
	 * progressively. This in turns makes use of the fact tasklets are
	 * processed in FIFO order. This means actual RX processing can starve
	 * out refilling. If there's not enough buffers on RX ring FW will not
	 * report RX until it is refilled with enough buffers. This
	 * automatically balances load wrt to CPU power.
	 *
	 * This probably comes at a cost of lower maximum throughput but
	 * improves the average and stability.
	 */
	spin_lock_bh(&htt->rx_ring.lock);
	num_deficit = htt->rx_ring.fill_level - htt->rx_ring.fill_cnt;
	num_to_fill = min(ATH10K_HTT_MAX_NUM_REFILL, num_deficit);
	num_deficit -= num_to_fill;
	ret = ath10k_htt_rx_ring_fill_n(htt, num_to_fill);
	if (ret == -ENOMEM) {
		/*
		 * Failed to fill it to the desired level -
		 * we'll start a timer and try again next time.
		 * As long as enough buffers are left in the ring for
		 * another A-MPDU rx, no special recovery is needed.
		 */
		mod_timer(&htt->rx_ring.refill_retry_timer, jiffies +
			  msecs_to_jiffies(HTT_RX_RING_REFILL_RETRY_MS));
	} else if (num_deficit > 0) {
		mod_timer(&htt->rx_ring.refill_retry_timer, jiffies +
			  msecs_to_jiffies(HTT_RX_RING_REFILL_RESCHED_MS));
	}
	spin_unlock_bh(&htt->rx_ring.lock);
}

static void ath10k_htt_rx_ring_refill_retry(struct timer_list *t)
{
	struct ath10k_htt *htt = from_timer(htt, t, rx_ring.refill_retry_timer);

	ath10k_htt_rx_msdu_buff_replenish(htt);
}

int ath10k_htt_rx_ring_refill(struct ath10k *ar)
{
	struct ath10k_htt *htt = &ar->htt;
	int ret;

	if (ar->bus_param.dev_type == ATH10K_DEV_TYPE_HL)
		return 0;

	spin_lock_bh(&htt->rx_ring.lock);
	ret = ath10k_htt_rx_ring_fill_n(htt, (htt->rx_ring.fill_level -
					      htt->rx_ring.fill_cnt));

	if (ret)
		ath10k_htt_rx_ring_free(htt);

	spin_unlock_bh(&htt->rx_ring.lock);

	return ret;
}

void ath10k_htt_rx_free(struct ath10k_htt *htt)
{
	if (htt->ar->bus_param.dev_type == ATH10K_DEV_TYPE_HL)
		return;

	del_timer_sync(&htt->rx_ring.refill_retry_timer);

	skb_queue_purge(&htt->rx_msdus_q);
	skb_queue_purge(&htt->rx_in_ord_compl_q);
	skb_queue_purge(&htt->tx_fetch_ind_q);

	spin_lock_bh(&htt->rx_ring.lock);
	ath10k_htt_rx_ring_free(htt);
	spin_unlock_bh(&htt->rx_ring.lock);

	dma_free_coherent(htt->ar->dev,
			  ath10k_htt_get_rx_ring_size(htt),
			  ath10k_htt_get_vaddr_ring(htt),
			  htt->rx_ring.base_paddr);

	dma_free_coherent(htt->ar->dev,
			  sizeof(*htt->rx_ring.alloc_idx.vaddr),
			  htt->rx_ring.alloc_idx.vaddr,
			  htt->rx_ring.alloc_idx.paddr);

	kfree(htt->rx_ring.netbufs_ring);
}

static inline struct sk_buff *ath10k_htt_rx_netbuf_pop(struct ath10k_htt *htt)
{
	struct ath10k *ar = htt->ar;
	int idx;
	struct sk_buff *msdu;

	lockdep_assert_held(&htt->rx_ring.lock);

	if (htt->rx_ring.fill_cnt == 0) {
		ath10k_warn(ar, "tried to pop sk_buff from an empty rx ring\n");
		return NULL;
	}

	idx = htt->rx_ring.sw_rd_idx.msdu_payld;
	msdu = htt->rx_ring.netbufs_ring[idx];
	htt->rx_ring.netbufs_ring[idx] = NULL;
	ath10k_htt_reset_paddrs_ring(htt, idx);

	idx++;
	idx &= htt->rx_ring.size_mask;
	htt->rx_ring.sw_rd_idx.msdu_payld = idx;
	htt->rx_ring.fill_cnt--;

	dma_unmap_single(htt->ar->dev,
			 ATH10K_SKB_RXCB(msdu)->paddr,
			 msdu->len + skb_tailroom(msdu),
			 DMA_FROM_DEVICE);
	ath10k_dbg_dump(ar, ATH10K_DBG_HTT_DUMP, NULL, "htt rx netbuf pop: ",
			msdu->data, msdu->len + skb_tailroom(msdu));

	return msdu;
}

/* return: < 0 fatal error, 0 - non chained msdu, 1 chained msdu */
static int ath10k_htt_rx_amsdu_pop(struct ath10k_htt *htt,
				   struct sk_buff_head *amsdu)
{
	struct ath10k *ar = htt->ar;
	int msdu_len, msdu_chaining = 0;
	struct sk_buff *msdu;
	struct htt_rx_desc *rx_desc;

	lockdep_assert_held(&htt->rx_ring.lock);

	for (;;) {
		int last_msdu, msdu_len_invalid, msdu_chained;

		msdu = ath10k_htt_rx_netbuf_pop(htt);
		if (!msdu) {
			__skb_queue_purge(amsdu);
			return -ENOENT;
		}

		__skb_queue_tail(amsdu, msdu);

		rx_desc = (struct htt_rx_desc *)msdu->data;

		/* FIXME: we must report msdu payload since this is what caller
		 * expects now
		 */
		skb_put(msdu, offsetof(struct htt_rx_desc, msdu_payload));
		skb_pull(msdu, offsetof(struct htt_rx_desc, msdu_payload));

		/*
		 * Sanity check - confirm the HW is finished filling in the
		 * rx data.
		 * If the HW and SW are working correctly, then it's guaranteed
		 * that the HW's MAC DMA is done before this point in the SW.
		 * To prevent the case that we handle a stale Rx descriptor,
		 * just assert for now until we have a way to recover.
		 */
		if (!(__le32_to_cpu(rx_desc->attention.flags)
				& RX_ATTENTION_FLAGS_MSDU_DONE)) {
			__skb_queue_purge(amsdu);
			return -EIO;
		}

		msdu_len_invalid = !!(__le32_to_cpu(rx_desc->attention.flags)
					& (RX_ATTENTION_FLAGS_MPDU_LENGTH_ERR |
					   RX_ATTENTION_FLAGS_MSDU_LENGTH_ERR));
		msdu_len = MS(__le32_to_cpu(rx_desc->msdu_start.common.info0),
			      RX_MSDU_START_INFO0_MSDU_LENGTH);
		msdu_chained = rx_desc->frag_info.ring2_more_count;

		if (msdu_len_invalid)
			msdu_len = 0;

		skb_trim(msdu, 0);
		skb_put(msdu, min(msdu_len, HTT_RX_MSDU_SIZE));
		msdu_len -= msdu->len;

		/* Note: Chained buffers do not contain rx descriptor */
		while (msdu_chained--) {
			msdu = ath10k_htt_rx_netbuf_pop(htt);
			if (!msdu) {
				__skb_queue_purge(amsdu);
				return -ENOENT;
			}

			__skb_queue_tail(amsdu, msdu);
			skb_trim(msdu, 0);
			skb_put(msdu, min(msdu_len, HTT_RX_BUF_SIZE));
			msdu_len -= msdu->len;
			msdu_chaining = 1;
		}

		last_msdu = __le32_to_cpu(rx_desc->msdu_end.common.info0) &
				RX_MSDU_END_INFO0_LAST_MSDU;

		trace_ath10k_htt_rx_desc(ar, &rx_desc->attention,
					 sizeof(*rx_desc) - sizeof(u32));

		if (last_msdu)
			break;
	}

	if (skb_queue_empty(amsdu))
		msdu_chaining = -1;

	/*
	 * Don't refill the ring yet.
	 *
	 * First, the elements popped here are still in use - it is not
	 * safe to overwrite them until the matching call to
	 * mpdu_desc_list_next. Second, for efficiency it is preferable to
	 * refill the rx ring with 1 PPDU's worth of rx buffers (something
	 * like 32 x 3 buffers), rather than one MPDU's worth of rx buffers
	 * (something like 3 buffers). Consequently, we'll rely on the txrx
	 * SW to tell us when it is done pulling all the PPDU's rx buffers
	 * out of the rx ring, and then refill it just once.
	 */

	return msdu_chaining;
}

static struct sk_buff *ath10k_htt_rx_pop_paddr(struct ath10k_htt *htt,
					       u64 paddr)
{
	struct ath10k *ar = htt->ar;
	struct ath10k_skb_rxcb *rxcb;
	struct sk_buff *msdu;

	lockdep_assert_held(&htt->rx_ring.lock);

	msdu = ath10k_htt_rx_find_skb_paddr(ar, paddr);
	if (!msdu)
		return NULL;

	rxcb = ATH10K_SKB_RXCB(msdu);
	hash_del(&rxcb->hlist);
	htt->rx_ring.fill_cnt--;

	dma_unmap_single(htt->ar->dev, rxcb->paddr,
			 msdu->len + skb_tailroom(msdu),
			 DMA_FROM_DEVICE);
	ath10k_dbg_dump(ar, ATH10K_DBG_HTT_DUMP, NULL, "htt rx netbuf pop: ",
			msdu->data, msdu->len + skb_tailroom(msdu));

	return msdu;
}

static inline void ath10k_htt_append_frag_list(struct sk_buff *skb_head,
					       struct sk_buff *frag_list,
					       unsigned int frag_len)
{
	skb_shinfo(skb_head)->frag_list = frag_list;
	skb_head->data_len = frag_len;
	skb_head->len += skb_head->data_len;
}

static int ath10k_htt_rx_handle_amsdu_mon_32(struct ath10k_htt *htt,
					     struct sk_buff *msdu,
					     struct htt_rx_in_ord_msdu_desc **msdu_desc)
{
	struct ath10k *ar = htt->ar;
	u32 paddr;
	struct sk_buff *frag_buf;
	struct sk_buff *prev_frag_buf;
	u8 last_frag;
	struct htt_rx_in_ord_msdu_desc *ind_desc = *msdu_desc;
	struct htt_rx_desc *rxd;
	int amsdu_len = __le16_to_cpu(ind_desc->msdu_len);

	rxd = (void *)msdu->data;
	trace_ath10k_htt_rx_desc(ar, rxd, sizeof(*rxd));

	skb_put(msdu, sizeof(struct htt_rx_desc));
	skb_pull(msdu, sizeof(struct htt_rx_desc));
	skb_put(msdu, min(amsdu_len, HTT_RX_MSDU_SIZE));
	amsdu_len -= msdu->len;

	last_frag = ind_desc->reserved;
	if (last_frag) {
		if (amsdu_len) {
			ath10k_warn(ar, "invalid amsdu len %u, left %d",
				    __le16_to_cpu(ind_desc->msdu_len),
				    amsdu_len);
		}
		return 0;
	}

	ind_desc++;
	paddr = __le32_to_cpu(ind_desc->msdu_paddr);
	frag_buf = ath10k_htt_rx_pop_paddr(htt, paddr);
	if (!frag_buf) {
		ath10k_warn(ar, "failed to pop frag-1 paddr: 0x%x", paddr);
		return -ENOENT;
	}

	skb_put(frag_buf, min(amsdu_len, HTT_RX_BUF_SIZE));
	ath10k_htt_append_frag_list(msdu, frag_buf, amsdu_len);

	amsdu_len -= frag_buf->len;
	prev_frag_buf = frag_buf;
	last_frag = ind_desc->reserved;
	while (!last_frag) {
		ind_desc++;
		paddr = __le32_to_cpu(ind_desc->msdu_paddr);
		frag_buf = ath10k_htt_rx_pop_paddr(htt, paddr);
		if (!frag_buf) {
			ath10k_warn(ar, "failed to pop frag-n paddr: 0x%x",
				    paddr);
			prev_frag_buf->next = NULL;
			return -ENOENT;
		}

		skb_put(frag_buf, min(amsdu_len, HTT_RX_BUF_SIZE));
		last_frag = ind_desc->reserved;
		amsdu_len -= frag_buf->len;

		prev_frag_buf->next = frag_buf;
		prev_frag_buf = frag_buf;
	}

	if (amsdu_len) {
		ath10k_warn(ar, "invalid amsdu len %u, left %d",
			    __le16_to_cpu(ind_desc->msdu_len), amsdu_len);
	}

	*msdu_desc = ind_desc;

	prev_frag_buf->next = NULL;
	return 0;
}

static int
ath10k_htt_rx_handle_amsdu_mon_64(struct ath10k_htt *htt,
				  struct sk_buff *msdu,
				  struct htt_rx_in_ord_msdu_desc_ext **msdu_desc)
{
	struct ath10k *ar = htt->ar;
	u64 paddr;
	struct sk_buff *frag_buf;
	struct sk_buff *prev_frag_buf;
	u8 last_frag;
	struct htt_rx_in_ord_msdu_desc_ext *ind_desc = *msdu_desc;
	struct htt_rx_desc *rxd;
	int amsdu_len = __le16_to_cpu(ind_desc->msdu_len);

	rxd = (void *)msdu->data;
	trace_ath10k_htt_rx_desc(ar, rxd, sizeof(*rxd));

	skb_put(msdu, sizeof(struct htt_rx_desc));
	skb_pull(msdu, sizeof(struct htt_rx_desc));
	skb_put(msdu, min(amsdu_len, HTT_RX_MSDU_SIZE));
	amsdu_len -= msdu->len;

	last_frag = ind_desc->reserved;
	if (last_frag) {
		if (amsdu_len) {
			ath10k_warn(ar, "invalid amsdu len %u, left %d",
				    __le16_to_cpu(ind_desc->msdu_len),
				    amsdu_len);
		}
		return 0;
	}

	ind_desc++;
	paddr = __le64_to_cpu(ind_desc->msdu_paddr);
	frag_buf = ath10k_htt_rx_pop_paddr(htt, paddr);
	if (!frag_buf) {
		ath10k_warn(ar, "failed to pop frag-1 paddr: 0x%llx", paddr);
		return -ENOENT;
	}

	skb_put(frag_buf, min(amsdu_len, HTT_RX_BUF_SIZE));
	ath10k_htt_append_frag_list(msdu, frag_buf, amsdu_len);

	amsdu_len -= frag_buf->len;
	prev_frag_buf = frag_buf;
	last_frag = ind_desc->reserved;
	while (!last_frag) {
		ind_desc++;
		paddr = __le64_to_cpu(ind_desc->msdu_paddr);
		frag_buf = ath10k_htt_rx_pop_paddr(htt, paddr);
		if (!frag_buf) {
			ath10k_warn(ar, "failed to pop frag-n paddr: 0x%llx",
				    paddr);
			prev_frag_buf->next = NULL;
			return -ENOENT;
		}

		skb_put(frag_buf, min(amsdu_len, HTT_RX_BUF_SIZE));
		last_frag = ind_desc->reserved;
		amsdu_len -= frag_buf->len;

		prev_frag_buf->next = frag_buf;
		prev_frag_buf = frag_buf;
	}

	if (amsdu_len) {
		ath10k_warn(ar, "invalid amsdu len %u, left %d",
			    __le16_to_cpu(ind_desc->msdu_len), amsdu_len);
	}

	*msdu_desc = ind_desc;

	prev_frag_buf->next = NULL;
	return 0;
}

static int ath10k_htt_rx_pop_paddr32_list(struct ath10k_htt *htt,
					  struct htt_rx_in_ord_ind *ev,
					  struct sk_buff_head *list)
{
	struct ath10k *ar = htt->ar;
	struct htt_rx_in_ord_msdu_desc *msdu_desc = ev->msdu_descs32;
	struct htt_rx_desc *rxd;
	struct sk_buff *msdu;
	int msdu_count, ret;
	bool is_offload;
	u32 paddr;

	lockdep_assert_held(&htt->rx_ring.lock);

	msdu_count = __le16_to_cpu(ev->msdu_count);
	is_offload = !!(ev->info & HTT_RX_IN_ORD_IND_INFO_OFFLOAD_MASK);

	while (msdu_count--) {
		paddr = __le32_to_cpu(msdu_desc->msdu_paddr);

		msdu = ath10k_htt_rx_pop_paddr(htt, paddr);
		if (!msdu) {
			__skb_queue_purge(list);
			return -ENOENT;
		}

		if (!is_offload && ar->monitor_arvif) {
			ret = ath10k_htt_rx_handle_amsdu_mon_32(htt, msdu,
								&msdu_desc);
			if (ret) {
				__skb_queue_purge(list);
				return ret;
			}
			__skb_queue_tail(list, msdu);
			msdu_desc++;
			continue;
		}

		__skb_queue_tail(list, msdu);

		if (!is_offload) {
			rxd = (void *)msdu->data;

			trace_ath10k_htt_rx_desc(ar, rxd, sizeof(*rxd));

			skb_put(msdu, sizeof(*rxd));
			skb_pull(msdu, sizeof(*rxd));
			skb_put(msdu, __le16_to_cpu(msdu_desc->msdu_len));

			if (!(__le32_to_cpu(rxd->attention.flags) &
			      RX_ATTENTION_FLAGS_MSDU_DONE)) {
				ath10k_warn(htt->ar, "tried to pop an incomplete frame, oops!\n");
				return -EIO;
			}
		}

		msdu_desc++;
	}

	return 0;
}

static int ath10k_htt_rx_pop_paddr64_list(struct ath10k_htt *htt,
					  struct htt_rx_in_ord_ind *ev,
					  struct sk_buff_head *list)
{
	struct ath10k *ar = htt->ar;
	struct htt_rx_in_ord_msdu_desc_ext *msdu_desc = ev->msdu_descs64;
	struct htt_rx_desc *rxd;
	struct sk_buff *msdu;
	int msdu_count, ret;
	bool is_offload;
	u64 paddr;

	lockdep_assert_held(&htt->rx_ring.lock);

	msdu_count = __le16_to_cpu(ev->msdu_count);
	is_offload = !!(ev->info & HTT_RX_IN_ORD_IND_INFO_OFFLOAD_MASK);

	while (msdu_count--) {
		paddr = __le64_to_cpu(msdu_desc->msdu_paddr);
		msdu = ath10k_htt_rx_pop_paddr(htt, paddr);
		if (!msdu) {
			__skb_queue_purge(list);
			return -ENOENT;
		}

		if (!is_offload && ar->monitor_arvif) {
			ret = ath10k_htt_rx_handle_amsdu_mon_64(htt, msdu,
								&msdu_desc);
			if (ret) {
				__skb_queue_purge(list);
				return ret;
			}
			__skb_queue_tail(list, msdu);
			msdu_desc++;
			continue;
		}

		__skb_queue_tail(list, msdu);

		if (!is_offload) {
			rxd = (void *)msdu->data;

			trace_ath10k_htt_rx_desc(ar, rxd, sizeof(*rxd));

			skb_put(msdu, sizeof(*rxd));
			skb_pull(msdu, sizeof(*rxd));
			skb_put(msdu, __le16_to_cpu(msdu_desc->msdu_len));

			if (!(__le32_to_cpu(rxd->attention.flags) &
			      RX_ATTENTION_FLAGS_MSDU_DONE)) {
				ath10k_warn(htt->ar, "tried to pop an incomplete frame, oops!\n");
				return -EIO;
			}
		}

		msdu_desc++;
	}

	return 0;
}

int ath10k_htt_rx_alloc(struct ath10k_htt *htt)
{
	struct ath10k *ar = htt->ar;
	dma_addr_t paddr;
	void *vaddr, *vaddr_ring;
	size_t size;
	struct timer_list *timer = &htt->rx_ring.refill_retry_timer;

	if (ar->bus_param.dev_type == ATH10K_DEV_TYPE_HL)
		return 0;

	htt->rx_confused = false;

	/* XXX: The fill level could be changed during runtime in response to
	 * the host processing latency. Is this really worth it?
	 */
	htt->rx_ring.size = HTT_RX_RING_SIZE;
	htt->rx_ring.size_mask = htt->rx_ring.size - 1;
	htt->rx_ring.fill_level = ar->hw_params.rx_ring_fill_level;

	if (!is_power_of_2(htt->rx_ring.size)) {
		ath10k_warn(ar, "htt rx ring size is not power of 2\n");
		return -EINVAL;
	}

	htt->rx_ring.netbufs_ring =
		kcalloc(htt->rx_ring.size, sizeof(struct sk_buff *),
			GFP_KERNEL);
	if (!htt->rx_ring.netbufs_ring)
		goto err_netbuf;

	size = ath10k_htt_get_rx_ring_size(htt);

	vaddr_ring = dma_alloc_coherent(htt->ar->dev, size, &paddr, GFP_KERNEL);
	if (!vaddr_ring)
		goto err_dma_ring;

	ath10k_htt_config_paddrs_ring(htt, vaddr_ring);
	htt->rx_ring.base_paddr = paddr;

	vaddr = dma_alloc_coherent(htt->ar->dev,
				   sizeof(*htt->rx_ring.alloc_idx.vaddr),
				   &paddr, GFP_KERNEL);
	if (!vaddr)
		goto err_dma_idx;

	htt->rx_ring.alloc_idx.vaddr = vaddr;
	htt->rx_ring.alloc_idx.paddr = paddr;
	htt->rx_ring.sw_rd_idx.msdu_payld = htt->rx_ring.size_mask;
	*htt->rx_ring.alloc_idx.vaddr = 0;

	/* Initialize the Rx refill retry timer */
	timer_setup(timer, ath10k_htt_rx_ring_refill_retry, 0);

	spin_lock_init(&htt->rx_ring.lock);

	htt->rx_ring.fill_cnt = 0;
	htt->rx_ring.sw_rd_idx.msdu_payld = 0;
	hash_init(htt->rx_ring.skb_table);

	skb_queue_head_init(&htt->rx_msdus_q);
	skb_queue_head_init(&htt->rx_in_ord_compl_q);
	skb_queue_head_init(&htt->tx_fetch_ind_q);
	atomic_set(&htt->num_mpdus_ready, 0);

	ath10k_dbg(ar, ATH10K_DBG_BOOT, "htt rx ring size %d fill_level %d\n",
		   htt->rx_ring.size, htt->rx_ring.fill_level);
	return 0;

err_dma_idx:
	dma_free_coherent(htt->ar->dev,
			  ath10k_htt_get_rx_ring_size(htt),
			  vaddr_ring,
			  htt->rx_ring.base_paddr);
err_dma_ring:
	kfree(htt->rx_ring.netbufs_ring);
err_netbuf:
	return -ENOMEM;
}

static int ath10k_htt_rx_crypto_param_len(struct ath10k *ar,
					  enum htt_rx_mpdu_encrypt_type type)
{
	switch (type) {
	case HTT_RX_MPDU_ENCRYPT_NONE:
		return 0;
	case HTT_RX_MPDU_ENCRYPT_WEP40:
	case HTT_RX_MPDU_ENCRYPT_WEP104:
		return IEEE80211_WEP_IV_LEN;
	case HTT_RX_MPDU_ENCRYPT_TKIP_WITHOUT_MIC:
	case HTT_RX_MPDU_ENCRYPT_TKIP_WPA:
		return IEEE80211_TKIP_IV_LEN;
	case HTT_RX_MPDU_ENCRYPT_AES_CCM_WPA2:
		return IEEE80211_CCMP_HDR_LEN;
	case HTT_RX_MPDU_ENCRYPT_AES_CCM256_WPA2:
		return IEEE80211_CCMP_256_HDR_LEN;
	case HTT_RX_MPDU_ENCRYPT_AES_GCMP_WPA2:
	case HTT_RX_MPDU_ENCRYPT_AES_GCMP256_WPA2:
		return IEEE80211_GCMP_HDR_LEN;
	case HTT_RX_MPDU_ENCRYPT_WEP128:
	case HTT_RX_MPDU_ENCRYPT_WAPI:
		break;
	}

	ath10k_warn(ar, "unsupported encryption type %d\n", type);
	return 0;
}

#define MICHAEL_MIC_LEN 8

static int ath10k_htt_rx_crypto_mic_len(struct ath10k *ar,
					enum htt_rx_mpdu_encrypt_type type)
{
	switch (type) {
	case HTT_RX_MPDU_ENCRYPT_NONE:
	case HTT_RX_MPDU_ENCRYPT_WEP40:
	case HTT_RX_MPDU_ENCRYPT_WEP104:
	case HTT_RX_MPDU_ENCRYPT_TKIP_WITHOUT_MIC:
	case HTT_RX_MPDU_ENCRYPT_TKIP_WPA:
		return 0;
	case HTT_RX_MPDU_ENCRYPT_AES_CCM_WPA2:
		return IEEE80211_CCMP_MIC_LEN;
	case HTT_RX_MPDU_ENCRYPT_AES_CCM256_WPA2:
		return IEEE80211_CCMP_256_MIC_LEN;
	case HTT_RX_MPDU_ENCRYPT_AES_GCMP_WPA2:
	case HTT_RX_MPDU_ENCRYPT_AES_GCMP256_WPA2:
		return IEEE80211_GCMP_MIC_LEN;
	case HTT_RX_MPDU_ENCRYPT_WEP128:
	case HTT_RX_MPDU_ENCRYPT_WAPI:
		break;
	}

	ath10k_warn(ar, "unsupported encryption type %d\n", type);
	return 0;
}

static int ath10k_htt_rx_crypto_icv_len(struct ath10k *ar,
					enum htt_rx_mpdu_encrypt_type type)
{
	switch (type) {
	case HTT_RX_MPDU_ENCRYPT_NONE:
	case HTT_RX_MPDU_ENCRYPT_AES_CCM_WPA2:
	case HTT_RX_MPDU_ENCRYPT_AES_CCM256_WPA2:
	case HTT_RX_MPDU_ENCRYPT_AES_GCMP_WPA2:
	case HTT_RX_MPDU_ENCRYPT_AES_GCMP256_WPA2:
		return 0;
	case HTT_RX_MPDU_ENCRYPT_WEP40:
	case HTT_RX_MPDU_ENCRYPT_WEP104:
		return IEEE80211_WEP_ICV_LEN;
	case HTT_RX_MPDU_ENCRYPT_TKIP_WITHOUT_MIC:
	case HTT_RX_MPDU_ENCRYPT_TKIP_WPA:
		return IEEE80211_TKIP_ICV_LEN;
	case HTT_RX_MPDU_ENCRYPT_WEP128:
	case HTT_RX_MPDU_ENCRYPT_WAPI:
		break;
	}

	ath10k_warn(ar, "unsupported encryption type %d\n", type);
	return 0;
}

struct amsdu_subframe_hdr {
	u8 dst[ETH_ALEN];
	u8 src[ETH_ALEN];
	__be16 len;
} __packed;

#define GROUP_ID_IS_SU_MIMO(x) ((x) == 0 || (x) == 63)

static inline u8 ath10k_bw_to_mac80211_bw(u8 bw)
{
	u8 ret = 0;

	switch (bw) {
	case 0:
		ret = RATE_INFO_BW_20;
		break;
	case 1:
		ret = RATE_INFO_BW_40;
		break;
	case 2:
		ret = RATE_INFO_BW_80;
		break;
	case 3:
		ret = RATE_INFO_BW_160;
		break;
	}

	return ret;
}

static void ath10k_htt_rx_h_rates(struct ath10k *ar,
				  struct ieee80211_rx_status *status,
				  struct htt_rx_desc *rxd)
{
	struct ieee80211_supported_band *sband;
	u8 cck, rate, bw, sgi, mcs, nss;
	u8 preamble = 0;
	u8 group_id;
	u32 info1, info2, info3;

	info1 = __le32_to_cpu(rxd->ppdu_start.info1);
	info2 = __le32_to_cpu(rxd->ppdu_start.info2);
	info3 = __le32_to_cpu(rxd->ppdu_start.info3);

	preamble = MS(info1, RX_PPDU_START_INFO1_PREAMBLE_TYPE);

	switch (preamble) {
	case HTT_RX_LEGACY:
		/* To get legacy rate index band is required. Since band can't
		 * be undefined check if freq is non-zero.
		 */
		if (!status->freq)
			return;

		cck = info1 & RX_PPDU_START_INFO1_L_SIG_RATE_SELECT;
		rate = MS(info1, RX_PPDU_START_INFO1_L_SIG_RATE);
		rate &= ~RX_PPDU_START_RATE_FLAG;

		sband = &ar->mac.sbands[status->band];
		status->rate_idx = ath10k_mac_hw_rate_to_idx(sband, rate, cck);
		break;
	case HTT_RX_HT:
	case HTT_RX_HT_WITH_TXBF:
		/* HT-SIG - Table 20-11 in info2 and info3 */
		mcs = info2 & 0x1F;
		nss = mcs >> 3;
		bw = (info2 >> 7) & 1;
		sgi = (info3 >> 7) & 1;

		status->rate_idx = mcs;
		status->encoding = RX_ENC_HT;
		if (sgi)
			status->enc_flags |= RX_ENC_FLAG_SHORT_GI;
		if (bw)
			status->bw = RATE_INFO_BW_40;
		break;
	case HTT_RX_VHT:
	case HTT_RX_VHT_WITH_TXBF:
		/* VHT-SIG-A1 in info2, VHT-SIG-A2 in info3
		 * TODO check this
		 */
		bw = info2 & 3;
		sgi = info3 & 1;
		group_id = (info2 >> 4) & 0x3F;

		if (GROUP_ID_IS_SU_MIMO(group_id)) {
			mcs = (info3 >> 4) & 0x0F;
			nss = ((info2 >> 10) & 0x07) + 1;
		} else {
			/* Hardware doesn't decode VHT-SIG-B into Rx descriptor
			 * so it's impossible to decode MCS. Also since
			 * firmware consumes Group Id Management frames host
			 * has no knowledge regarding group/user position
			 * mapping so it's impossible to pick the correct Nsts
			 * from VHT-SIG-A1.
			 *
			 * Bandwidth and SGI are valid so report the rateinfo
			 * on best-effort basis.
			 */
			mcs = 0;
			nss = 1;
		}

		if (mcs > 0x09) {
			ath10k_warn(ar, "invalid MCS received %u\n", mcs);
			ath10k_warn(ar, "rxd %08x mpdu start %08x %08x msdu start %08x %08x ppdu start %08x %08x %08x %08x %08x\n",
				    __le32_to_cpu(rxd->attention.flags),
				    __le32_to_cpu(rxd->mpdu_start.info0),
				    __le32_to_cpu(rxd->mpdu_start.info1),
				    __le32_to_cpu(rxd->msdu_start.common.info0),
				    __le32_to_cpu(rxd->msdu_start.common.info1),
				    rxd->ppdu_start.info0,
				    __le32_to_cpu(rxd->ppdu_start.info1),
				    __le32_to_cpu(rxd->ppdu_start.info2),
				    __le32_to_cpu(rxd->ppdu_start.info3),
				    __le32_to_cpu(rxd->ppdu_start.info4));

			ath10k_warn(ar, "msdu end %08x mpdu end %08x\n",
				    __le32_to_cpu(rxd->msdu_end.common.info0),
				    __le32_to_cpu(rxd->mpdu_end.info0));

			ath10k_dbg_dump(ar, ATH10K_DBG_HTT_DUMP, NULL,
					"rx desc msdu payload: ",
					rxd->msdu_payload, 50);
		}

		status->rate_idx = mcs;
		status->nss = nss;

		if (sgi)
			status->enc_flags |= RX_ENC_FLAG_SHORT_GI;

		status->bw = ath10k_bw_to_mac80211_bw(bw);
		status->encoding = RX_ENC_VHT;
		break;
	default:
		break;
	}
}

static struct ieee80211_channel *
ath10k_htt_rx_h_peer_channel(struct ath10k *ar, struct htt_rx_desc *rxd)
{
	struct ath10k_peer *peer;
	struct ath10k_vif *arvif;
	struct cfg80211_chan_def def;
	u16 peer_id;

	lockdep_assert_held(&ar->data_lock);

	if (!rxd)
		return NULL;

	if (rxd->attention.flags &
	    __cpu_to_le32(RX_ATTENTION_FLAGS_PEER_IDX_INVALID))
		return NULL;

	if (!(rxd->msdu_end.common.info0 &
	      __cpu_to_le32(RX_MSDU_END_INFO0_FIRST_MSDU)))
		return NULL;

	peer_id = MS(__le32_to_cpu(rxd->mpdu_start.info0),
		     RX_MPDU_START_INFO0_PEER_IDX);

	peer = ath10k_peer_find_by_id(ar, peer_id);
	if (!peer)
		return NULL;

	arvif = ath10k_get_arvif(ar, peer->vdev_id);
	if (WARN_ON_ONCE(!arvif))
		return NULL;

	if (ath10k_mac_vif_chan(arvif->vif, &def))
		return NULL;

	return def.chan;
}

static struct ieee80211_channel *
ath10k_htt_rx_h_vdev_channel(struct ath10k *ar, u32 vdev_id)
{
	struct ath10k_vif *arvif;
	struct cfg80211_chan_def def;

	lockdep_assert_held(&ar->data_lock);

	list_for_each_entry(arvif, &ar->arvifs, list) {
		if (arvif->vdev_id == vdev_id &&
		    ath10k_mac_vif_chan(arvif->vif, &def) == 0)
			return def.chan;
	}

	return NULL;
}

static void
ath10k_htt_rx_h_any_chan_iter(struct ieee80211_hw *hw,
			      struct ieee80211_chanctx_conf *conf,
			      void *data)
{
	struct cfg80211_chan_def *def = data;

	*def = conf->def;
}

static struct ieee80211_channel *
ath10k_htt_rx_h_any_channel(struct ath10k *ar)
{
	struct cfg80211_chan_def def = {};

	ieee80211_iter_chan_contexts_atomic(ar->hw,
					    ath10k_htt_rx_h_any_chan_iter,
					    &def);

	return def.chan;
}

static bool ath10k_htt_rx_h_channel(struct ath10k *ar,
				    struct ieee80211_rx_status *status,
				    struct htt_rx_desc *rxd,
				    u32 vdev_id)
{
	struct ieee80211_channel *ch;

	spin_lock_bh(&ar->data_lock);
	ch = ar->scan_channel;
	if (!ch)
		ch = ar->rx_channel;
	if (!ch)
		ch = ath10k_htt_rx_h_peer_channel(ar, rxd);
	if (!ch)
		ch = ath10k_htt_rx_h_vdev_channel(ar, vdev_id);
	if (!ch)
		ch = ath10k_htt_rx_h_any_channel(ar);
	if (!ch)
		ch = ar->tgt_oper_chan;
	spin_unlock_bh(&ar->data_lock);

	if (!ch)
		return false;

	status->band = ch->band;
	status->freq = ch->center_freq;

	return true;
}

static void ath10k_htt_rx_h_signal(struct ath10k *ar,
				   struct ieee80211_rx_status *status,
				   struct htt_rx_desc *rxd)
{
	int i;

	for (i = 0; i < IEEE80211_MAX_CHAINS ; i++) {
		status->chains &= ~BIT(i);

		if (rxd->ppdu_start.rssi_chains[i].pri20_mhz != 0x80) {
			status->chain_signal[i] = ATH10K_DEFAULT_NOISE_FLOOR +
				rxd->ppdu_start.rssi_chains[i].pri20_mhz;

			status->chains |= BIT(i);
		}
	}

	/* FIXME: Get real NF */
	status->signal = ATH10K_DEFAULT_NOISE_FLOOR +
			 rxd->ppdu_start.rssi_comb;
	status->flag &= ~RX_FLAG_NO_SIGNAL_VAL;
}

static void ath10k_htt_rx_h_mactime(struct ath10k *ar,
				    struct ieee80211_rx_status *status,
				    struct htt_rx_desc *rxd)
{
	/* FIXME: TSF is known only at the end of PPDU, in the last MPDU. This
	 * means all prior MSDUs in a PPDU are reported to mac80211 without the
	 * TSF. Is it worth holding frames until end of PPDU is known?
	 *
	 * FIXME: Can we get/compute 64bit TSF?
	 */
	status->mactime = __le32_to_cpu(rxd->ppdu_end.common.tsf_timestamp);
	status->flag |= RX_FLAG_MACTIME_END;
}

static void ath10k_htt_rx_h_ppdu(struct ath10k *ar,
				 struct sk_buff_head *amsdu,
				 struct ieee80211_rx_status *status,
				 u32 vdev_id)
{
	struct sk_buff *first;
	struct htt_rx_desc *rxd;
	bool is_first_ppdu;
	bool is_last_ppdu;

	if (skb_queue_empty(amsdu))
		return;

	first = skb_peek(amsdu);
	rxd = (void *)first->data - sizeof(*rxd);

	is_first_ppdu = !!(rxd->attention.flags &
			   __cpu_to_le32(RX_ATTENTION_FLAGS_FIRST_MPDU));
	is_last_ppdu = !!(rxd->attention.flags &
			  __cpu_to_le32(RX_ATTENTION_FLAGS_LAST_MPDU));

	if (is_first_ppdu) {
		/* New PPDU starts so clear out the old per-PPDU status. */
		status->freq = 0;
		status->rate_idx = 0;
		status->nss = 0;
		status->encoding = RX_ENC_LEGACY;
		status->bw = RATE_INFO_BW_20;

		status->flag &= ~RX_FLAG_MACTIME_END;
		status->flag |= RX_FLAG_NO_SIGNAL_VAL;

		status->flag &= ~(RX_FLAG_AMPDU_IS_LAST);
		status->flag |= RX_FLAG_AMPDU_DETAILS | RX_FLAG_AMPDU_LAST_KNOWN;
		status->ampdu_reference = ar->ampdu_reference;

		ath10k_htt_rx_h_signal(ar, status, rxd);
		ath10k_htt_rx_h_channel(ar, status, rxd, vdev_id);
		ath10k_htt_rx_h_rates(ar, status, rxd);
	}

	if (is_last_ppdu) {
		ath10k_htt_rx_h_mactime(ar, status, rxd);

		/* set ampdu last segment flag */
		status->flag |= RX_FLAG_AMPDU_IS_LAST;
		ar->ampdu_reference++;
	}
}

static const char * const tid_to_ac[] = {
	"BE",
	"BK",
	"BK",
	"BE",
	"VI",
	"VI",
	"VO",
	"VO",
};

static char *ath10k_get_tid(struct ieee80211_hdr *hdr, char *out, size_t size)
{
	u8 *qc;
	int tid;

	if (!ieee80211_is_data_qos(hdr->frame_control))
		return "";

	qc = ieee80211_get_qos_ctl(hdr);
	tid = *qc & IEEE80211_QOS_CTL_TID_MASK;
	if (tid < 8)
		snprintf(out, size, "tid %d (%s)", tid, tid_to_ac[tid]);
	else
		snprintf(out, size, "tid %d", tid);

	return out;
}

static void ath10k_htt_rx_h_queue_msdu(struct ath10k *ar,
				       struct ieee80211_rx_status *rx_status,
				       struct sk_buff *skb)
{
	struct ieee80211_rx_status *status;

	status = IEEE80211_SKB_RXCB(skb);
	*status = *rx_status;

	skb_queue_tail(&ar->htt.rx_msdus_q, skb);
}

static void ath10k_process_rx(struct ath10k *ar, struct sk_buff *skb)
{
	struct ieee80211_rx_status *status;
	struct ieee80211_hdr *hdr = (struct ieee80211_hdr *)skb->data;
	char tid[32];

	status = IEEE80211_SKB_RXCB(skb);

	if (!(ar->filter_flags & FIF_FCSFAIL) &&
	    status->flag & RX_FLAG_FAILED_FCS_CRC) {
		ar->stats.rx_crc_err_drop++;
		dev_kfree_skb_any(skb);
		return;
	}

	ath10k_dbg(ar, ATH10K_DBG_DATA,
		   "rx skb %pK len %u peer %pM %s %s sn %u %s%s%s%s%s%s %srate_idx %u vht_nss %u freq %u band %u flag 0x%x fcs-err %i mic-err %i amsdu-more %i\n",
		   skb,
		   skb->len,
		   ieee80211_get_SA(hdr),
		   ath10k_get_tid(hdr, tid, sizeof(tid)),
		   is_multicast_ether_addr(ieee80211_get_DA(hdr)) ?
							"mcast" : "ucast",
		   (__le16_to_cpu(hdr->seq_ctrl) & IEEE80211_SCTL_SEQ) >> 4,
		   (status->encoding == RX_ENC_LEGACY) ? "legacy" : "",
		   (status->encoding == RX_ENC_HT) ? "ht" : "",
		   (status->encoding == RX_ENC_VHT) ? "vht" : "",
		   (status->bw == RATE_INFO_BW_40) ? "40" : "",
		   (status->bw == RATE_INFO_BW_80) ? "80" : "",
		   (status->bw == RATE_INFO_BW_160) ? "160" : "",
		   status->enc_flags & RX_ENC_FLAG_SHORT_GI ? "sgi " : "",
		   status->rate_idx,
		   status->nss,
		   status->freq,
		   status->band, status->flag,
		   !!(status->flag & RX_FLAG_FAILED_FCS_CRC),
		   !!(status->flag & RX_FLAG_MMIC_ERROR),
		   !!(status->flag & RX_FLAG_AMSDU_MORE));
	ath10k_dbg_dump(ar, ATH10K_DBG_HTT_DUMP, NULL, "rx skb: ",
			skb->data, skb->len);
	trace_ath10k_rx_hdr(ar, skb->data, skb->len);
	trace_ath10k_rx_payload(ar, skb->data, skb->len);

	ieee80211_rx_napi(ar->hw, NULL, skb, &ar->napi);
}

static int ath10k_htt_rx_nwifi_hdrlen(struct ath10k *ar,
				      struct ieee80211_hdr *hdr)
{
	int len = ieee80211_hdrlen(hdr->frame_control);

	if (!test_bit(ATH10K_FW_FEATURE_NO_NWIFI_DECAP_4ADDR_PADDING,
		      ar->running_fw->fw_file.fw_features))
		len = round_up(len, 4);

	return len;
}

static void ath10k_htt_rx_h_undecap_raw(struct ath10k *ar,
					struct sk_buff *msdu,
					struct ieee80211_rx_status *status,
					enum htt_rx_mpdu_encrypt_type enctype,
					bool is_decrypted,
					const u8 first_hdr[64])
{
	struct ieee80211_hdr *hdr;
	struct htt_rx_desc *rxd;
	size_t hdr_len;
	size_t crypto_len;
	bool is_first;
	bool is_last;
	bool msdu_limit_err;
	int bytes_aligned = ar->hw_params.decap_align_bytes;
	u8 *qos;

	rxd = (void *)msdu->data - sizeof(*rxd);
	is_first = !!(rxd->msdu_end.common.info0 &
		      __cpu_to_le32(RX_MSDU_END_INFO0_FIRST_MSDU));
	is_last = !!(rxd->msdu_end.common.info0 &
		     __cpu_to_le32(RX_MSDU_END_INFO0_LAST_MSDU));

	/* Delivered decapped frame:
	 * [802.11 header]
	 * [crypto param] <-- can be trimmed if !fcs_err &&
	 *                    !decrypt_err && !peer_idx_invalid
	 * [amsdu header] <-- only if A-MSDU
	 * [rfc1042/llc]
	 * [payload]
	 * [FCS] <-- at end, needs to be trimmed
	 */

	/* Some hardwares(QCA99x0 variants) limit number of msdus in a-msdu when
	 * deaggregate, so that unwanted MSDU-deaggregation is avoided for
	 * error packets. If limit exceeds, hw sends all remaining MSDUs as
	 * a single last MSDU with this msdu limit error set.
	 */
	msdu_limit_err = ath10k_rx_desc_msdu_limit_error(&ar->hw_params, rxd);

	/* If MSDU limit error happens, then don't warn on, the partial raw MSDU
	 * without first MSDU is expected in that case, and handled later here.
	 */
	/* This probably shouldn't happen but warn just in case */
	if (WARN_ON_ONCE(!is_first && !msdu_limit_err))
		return;

	/* This probably shouldn't happen but warn just in case */
	if (WARN_ON_ONCE(!(is_first && is_last) && !msdu_limit_err))
		return;

	skb_trim(msdu, msdu->len - FCS_LEN);

	/* Push original 80211 header */
	if (unlikely(msdu_limit_err)) {
		hdr = (struct ieee80211_hdr *)first_hdr;
		hdr_len = ieee80211_hdrlen(hdr->frame_control);
		crypto_len = ath10k_htt_rx_crypto_param_len(ar, enctype);

		if (ieee80211_is_data_qos(hdr->frame_control)) {
			qos = ieee80211_get_qos_ctl(hdr);
			qos[0] |= IEEE80211_QOS_CTL_A_MSDU_PRESENT;
		}

		if (crypto_len)
			memcpy(skb_push(msdu, crypto_len),
			       (void *)hdr + round_up(hdr_len, bytes_aligned),
			       crypto_len);

		memcpy(skb_push(msdu, hdr_len), hdr, hdr_len);
	}

	/* In most cases this will be true for sniffed frames. It makes sense
	 * to deliver them as-is without stripping the crypto param. This is
	 * necessary for software based decryption.
	 *
	 * If there's no error then the frame is decrypted. At least that is
	 * the case for frames that come in via fragmented rx indication.
	 */
	if (!is_decrypted)
		return;

	/* The payload is decrypted so strip crypto params. Start from tail
	 * since hdr is used to compute some stuff.
	 */

	hdr = (void *)msdu->data;

	/* Tail */
	if (status->flag & RX_FLAG_IV_STRIPPED) {
		skb_trim(msdu, msdu->len -
			 ath10k_htt_rx_crypto_mic_len(ar, enctype));

		skb_trim(msdu, msdu->len -
			 ath10k_htt_rx_crypto_icv_len(ar, enctype));
	} else {
		/* MIC */
		if (status->flag & RX_FLAG_MIC_STRIPPED)
			skb_trim(msdu, msdu->len -
				 ath10k_htt_rx_crypto_mic_len(ar, enctype));

		/* ICV */
		if (status->flag & RX_FLAG_ICV_STRIPPED)
			skb_trim(msdu, msdu->len -
				 ath10k_htt_rx_crypto_icv_len(ar, enctype));
	}

	/* MMIC */
	if ((status->flag & RX_FLAG_MMIC_STRIPPED) &&
	    !ieee80211_has_morefrags(hdr->frame_control) &&
	    enctype == HTT_RX_MPDU_ENCRYPT_TKIP_WPA)
		skb_trim(msdu, msdu->len - MICHAEL_MIC_LEN);

	/* Head */
	if (status->flag & RX_FLAG_IV_STRIPPED) {
		hdr_len = ieee80211_hdrlen(hdr->frame_control);
		crypto_len = ath10k_htt_rx_crypto_param_len(ar, enctype);

		memmove((void *)msdu->data + crypto_len,
			(void *)msdu->data, hdr_len);
		skb_pull(msdu, crypto_len);
	}
}

static void ath10k_htt_rx_h_undecap_nwifi(struct ath10k *ar,
					  struct sk_buff *msdu,
					  struct ieee80211_rx_status *status,
					  const u8 first_hdr[64],
					  enum htt_rx_mpdu_encrypt_type enctype)
{
	struct ieee80211_hdr *hdr;
	struct htt_rx_desc *rxd;
	size_t hdr_len;
	u8 da[ETH_ALEN];
	u8 sa[ETH_ALEN];
	int l3_pad_bytes;
	int bytes_aligned = ar->hw_params.decap_align_bytes;

	/* Delivered decapped frame:
	 * [nwifi 802.11 header] <-- replaced with 802.11 hdr
	 * [rfc1042/llc]
	 *
	 * Note: The nwifi header doesn't have QoS Control and is
	 * (always?) a 3addr frame.
	 *
	 * Note2: There's no A-MSDU subframe header. Even if it's part
	 * of an A-MSDU.
	 */

	/* pull decapped header and copy SA & DA */
	rxd = (void *)msdu->data - sizeof(*rxd);

	l3_pad_bytes = ath10k_rx_desc_get_l3_pad_bytes(&ar->hw_params, rxd);
	skb_put(msdu, l3_pad_bytes);

	hdr = (struct ieee80211_hdr *)(msdu->data + l3_pad_bytes);

	hdr_len = ath10k_htt_rx_nwifi_hdrlen(ar, hdr);
	ether_addr_copy(da, ieee80211_get_DA(hdr));
	ether_addr_copy(sa, ieee80211_get_SA(hdr));
	skb_pull(msdu, hdr_len);

	/* push original 802.11 header */
	hdr = (struct ieee80211_hdr *)first_hdr;
	hdr_len = ieee80211_hdrlen(hdr->frame_control);

	if (!(status->flag & RX_FLAG_IV_STRIPPED)) {
		memcpy(skb_push(msdu,
				ath10k_htt_rx_crypto_param_len(ar, enctype)),
		       (void *)hdr + round_up(hdr_len, bytes_aligned),
			ath10k_htt_rx_crypto_param_len(ar, enctype));
	}

	memcpy(skb_push(msdu, hdr_len), hdr, hdr_len);

	/* original 802.11 header has a different DA and in
	 * case of 4addr it may also have different SA
	 */
	hdr = (struct ieee80211_hdr *)msdu->data;
	ether_addr_copy(ieee80211_get_DA(hdr), da);
	ether_addr_copy(ieee80211_get_SA(hdr), sa);
}

static void *ath10k_htt_rx_h_find_rfc1042(struct ath10k *ar,
					  struct sk_buff *msdu,
					  enum htt_rx_mpdu_encrypt_type enctype)
{
	struct ieee80211_hdr *hdr;
	struct htt_rx_desc *rxd;
	size_t hdr_len, crypto_len;
	void *rfc1042;
	bool is_first, is_last, is_amsdu;
	int bytes_aligned = ar->hw_params.decap_align_bytes;

	rxd = (void *)msdu->data - sizeof(*rxd);
	hdr = (void *)rxd->rx_hdr_status;

	is_first = !!(rxd->msdu_end.common.info0 &
		      __cpu_to_le32(RX_MSDU_END_INFO0_FIRST_MSDU));
	is_last = !!(rxd->msdu_end.common.info0 &
		     __cpu_to_le32(RX_MSDU_END_INFO0_LAST_MSDU));
	is_amsdu = !(is_first && is_last);

	rfc1042 = hdr;

	if (is_first) {
		hdr_len = ieee80211_hdrlen(hdr->frame_control);
		crypto_len = ath10k_htt_rx_crypto_param_len(ar, enctype);

		rfc1042 += round_up(hdr_len, bytes_aligned) +
			   round_up(crypto_len, bytes_aligned);
	}

	if (is_amsdu)
		rfc1042 += sizeof(struct amsdu_subframe_hdr);

	return rfc1042;
}

static void ath10k_htt_rx_h_undecap_eth(struct ath10k *ar,
					struct sk_buff *msdu,
					struct ieee80211_rx_status *status,
					const u8 first_hdr[64],
					enum htt_rx_mpdu_encrypt_type enctype)
{
	struct ieee80211_hdr *hdr;
	struct ethhdr *eth;
	size_t hdr_len;
	void *rfc1042;
	u8 da[ETH_ALEN];
	u8 sa[ETH_ALEN];
	int l3_pad_bytes;
	struct htt_rx_desc *rxd;
	int bytes_aligned = ar->hw_params.decap_align_bytes;

	/* Delivered decapped frame:
	 * [eth header] <-- replaced with 802.11 hdr & rfc1042/llc
	 * [payload]
	 */

	rfc1042 = ath10k_htt_rx_h_find_rfc1042(ar, msdu, enctype);
	if (WARN_ON_ONCE(!rfc1042))
		return;

	rxd = (void *)msdu->data - sizeof(*rxd);
	l3_pad_bytes = ath10k_rx_desc_get_l3_pad_bytes(&ar->hw_params, rxd);
	skb_put(msdu, l3_pad_bytes);
	skb_pull(msdu, l3_pad_bytes);

	/* pull decapped header and copy SA & DA */
	eth = (struct ethhdr *)msdu->data;
	ether_addr_copy(da, eth->h_dest);
	ether_addr_copy(sa, eth->h_source);
	skb_pull(msdu, sizeof(struct ethhdr));

	/* push rfc1042/llc/snap */
	memcpy(skb_push(msdu, sizeof(struct rfc1042_hdr)), rfc1042,
	       sizeof(struct rfc1042_hdr));

	/* push original 802.11 header */
	hdr = (struct ieee80211_hdr *)first_hdr;
	hdr_len = ieee80211_hdrlen(hdr->frame_control);

	if (!(status->flag & RX_FLAG_IV_STRIPPED)) {
		memcpy(skb_push(msdu,
				ath10k_htt_rx_crypto_param_len(ar, enctype)),
		       (void *)hdr + round_up(hdr_len, bytes_aligned),
			ath10k_htt_rx_crypto_param_len(ar, enctype));
	}

	memcpy(skb_push(msdu, hdr_len), hdr, hdr_len);

	/* original 802.11 header has a different DA and in
	 * case of 4addr it may also have different SA
	 */
	hdr = (struct ieee80211_hdr *)msdu->data;
	ether_addr_copy(ieee80211_get_DA(hdr), da);
	ether_addr_copy(ieee80211_get_SA(hdr), sa);
}

static void ath10k_htt_rx_h_undecap_snap(struct ath10k *ar,
					 struct sk_buff *msdu,
					 struct ieee80211_rx_status *status,
					 const u8 first_hdr[64],
					 enum htt_rx_mpdu_encrypt_type enctype)
{
	struct ieee80211_hdr *hdr;
	size_t hdr_len;
	int l3_pad_bytes;
	struct htt_rx_desc *rxd;
	int bytes_aligned = ar->hw_params.decap_align_bytes;

	/* Delivered decapped frame:
	 * [amsdu header] <-- replaced with 802.11 hdr
	 * [rfc1042/llc]
	 * [payload]
	 */

	rxd = (void *)msdu->data - sizeof(*rxd);
	l3_pad_bytes = ath10k_rx_desc_get_l3_pad_bytes(&ar->hw_params, rxd);

	skb_put(msdu, l3_pad_bytes);
	skb_pull(msdu, sizeof(struct amsdu_subframe_hdr) + l3_pad_bytes);

	hdr = (struct ieee80211_hdr *)first_hdr;
	hdr_len = ieee80211_hdrlen(hdr->frame_control);

	if (!(status->flag & RX_FLAG_IV_STRIPPED)) {
		memcpy(skb_push(msdu,
				ath10k_htt_rx_crypto_param_len(ar, enctype)),
		       (void *)hdr + round_up(hdr_len, bytes_aligned),
			ath10k_htt_rx_crypto_param_len(ar, enctype));
	}

	memcpy(skb_push(msdu, hdr_len), hdr, hdr_len);
}

static void ath10k_htt_rx_h_undecap(struct ath10k *ar,
				    struct sk_buff *msdu,
				    struct ieee80211_rx_status *status,
				    u8 first_hdr[64],
				    enum htt_rx_mpdu_encrypt_type enctype,
				    bool is_decrypted)
{
	struct htt_rx_desc *rxd;
	enum rx_msdu_decap_format decap;

	/* First msdu's decapped header:
	 * [802.11 header] <-- padded to 4 bytes long
	 * [crypto param] <-- padded to 4 bytes long
	 * [amsdu header] <-- only if A-MSDU
	 * [rfc1042/llc]
	 *
	 * Other (2nd, 3rd, ..) msdu's decapped header:
	 * [amsdu header] <-- only if A-MSDU
	 * [rfc1042/llc]
	 */

	rxd = (void *)msdu->data - sizeof(*rxd);
	decap = MS(__le32_to_cpu(rxd->msdu_start.common.info1),
		   RX_MSDU_START_INFO1_DECAP_FORMAT);

	switch (decap) {
	case RX_MSDU_DECAP_RAW:
		ath10k_htt_rx_h_undecap_raw(ar, msdu, status, enctype,
					    is_decrypted, first_hdr);
		break;
	case RX_MSDU_DECAP_NATIVE_WIFI:
		ath10k_htt_rx_h_undecap_nwifi(ar, msdu, status, first_hdr,
					      enctype);
		break;
	case RX_MSDU_DECAP_ETHERNET2_DIX:
		ath10k_htt_rx_h_undecap_eth(ar, msdu, status, first_hdr, enctype);
		break;
	case RX_MSDU_DECAP_8023_SNAP_LLC:
		ath10k_htt_rx_h_undecap_snap(ar, msdu, status, first_hdr,
					     enctype);
		break;
	}
}

static int ath10k_htt_rx_get_csum_state(struct sk_buff *skb)
{
	struct htt_rx_desc *rxd;
	u32 flags, info;
	bool is_ip4, is_ip6;
	bool is_tcp, is_udp;
	bool ip_csum_ok, tcpudp_csum_ok;

	rxd = (void *)skb->data - sizeof(*rxd);
	flags = __le32_to_cpu(rxd->attention.flags);
	info = __le32_to_cpu(rxd->msdu_start.common.info1);

	is_ip4 = !!(info & RX_MSDU_START_INFO1_IPV4_PROTO);
	is_ip6 = !!(info & RX_MSDU_START_INFO1_IPV6_PROTO);
	is_tcp = !!(info & RX_MSDU_START_INFO1_TCP_PROTO);
	is_udp = !!(info & RX_MSDU_START_INFO1_UDP_PROTO);
	ip_csum_ok = !(flags & RX_ATTENTION_FLAGS_IP_CHKSUM_FAIL);
	tcpudp_csum_ok = !(flags & RX_ATTENTION_FLAGS_TCP_UDP_CHKSUM_FAIL);

	if (!is_ip4 && !is_ip6)
		return CHECKSUM_NONE;
	if (!is_tcp && !is_udp)
		return CHECKSUM_NONE;
	if (!ip_csum_ok)
		return CHECKSUM_NONE;
	if (!tcpudp_csum_ok)
		return CHECKSUM_NONE;

	return CHECKSUM_UNNECESSARY;
}

static void ath10k_htt_rx_h_csum_offload(struct sk_buff *msdu)
{
	msdu->ip_summed = ath10k_htt_rx_get_csum_state(msdu);
}

static void ath10k_htt_rx_h_mpdu(struct ath10k *ar,
				 struct sk_buff_head *amsdu,
				 struct ieee80211_rx_status *status,
				 bool fill_crypt_header,
				 u8 *rx_hdr,
				 enum ath10k_pkt_rx_err *err)
{
	struct sk_buff *first;
	struct sk_buff *last;
	struct sk_buff *msdu;
	struct htt_rx_desc *rxd;
	struct ieee80211_hdr *hdr;
	enum htt_rx_mpdu_encrypt_type enctype;
	u8 first_hdr[64];
	u8 *qos;
	bool has_fcs_err;
	bool has_crypto_err;
	bool has_tkip_err;
	bool has_peer_idx_invalid;
	bool is_decrypted;
	bool is_mgmt;
	u32 attention;

	if (skb_queue_empty(amsdu))
		return;

	first = skb_peek(amsdu);
	rxd = (void *)first->data - sizeof(*rxd);

	is_mgmt = !!(rxd->attention.flags &
		     __cpu_to_le32(RX_ATTENTION_FLAGS_MGMT_TYPE));

	enctype = MS(__le32_to_cpu(rxd->mpdu_start.info0),
		     RX_MPDU_START_INFO0_ENCRYPT_TYPE);

	/* First MSDU's Rx descriptor in an A-MSDU contains full 802.11
	 * decapped header. It'll be used for undecapping of each MSDU.
	 */
	hdr = (void *)rxd->rx_hdr_status;
	memcpy(first_hdr, hdr, RX_HTT_HDR_STATUS_LEN);

	if (rx_hdr)
		memcpy(rx_hdr, hdr, RX_HTT_HDR_STATUS_LEN);

	/* Each A-MSDU subframe will use the original header as the base and be
	 * reported as a separate MSDU so strip the A-MSDU bit from QoS Ctl.
	 */
	hdr = (void *)first_hdr;

	if (ieee80211_is_data_qos(hdr->frame_control)) {
		qos = ieee80211_get_qos_ctl(hdr);
		qos[0] &= ~IEEE80211_QOS_CTL_A_MSDU_PRESENT;
	}

	/* Some attention flags are valid only in the last MSDU. */
	last = skb_peek_tail(amsdu);
	rxd = (void *)last->data - sizeof(*rxd);
	attention = __le32_to_cpu(rxd->attention.flags);

	has_fcs_err = !!(attention & RX_ATTENTION_FLAGS_FCS_ERR);
	has_crypto_err = !!(attention & RX_ATTENTION_FLAGS_DECRYPT_ERR);
	has_tkip_err = !!(attention & RX_ATTENTION_FLAGS_TKIP_MIC_ERR);
	has_peer_idx_invalid = !!(attention & RX_ATTENTION_FLAGS_PEER_IDX_INVALID);

	/* Note: If hardware captures an encrypted frame that it can't decrypt,
	 * e.g. due to fcs error, missing peer or invalid key data it will
	 * report the frame as raw.
	 */
	is_decrypted = (enctype != HTT_RX_MPDU_ENCRYPT_NONE &&
			!has_fcs_err &&
			!has_crypto_err &&
			!has_peer_idx_invalid);

	/* Clear per-MPDU flags while leaving per-PPDU flags intact. */
	status->flag &= ~(RX_FLAG_FAILED_FCS_CRC |
			  RX_FLAG_MMIC_ERROR |
			  RX_FLAG_DECRYPTED |
			  RX_FLAG_IV_STRIPPED |
			  RX_FLAG_ONLY_MONITOR |
			  RX_FLAG_MMIC_STRIPPED);

	if (has_fcs_err)
		status->flag |= RX_FLAG_FAILED_FCS_CRC;

	if (has_tkip_err)
		status->flag |= RX_FLAG_MMIC_ERROR;

	if (err) {
		if (has_fcs_err)
			*err = ATH10K_PKT_RX_ERR_FCS;
		else if (has_tkip_err)
			*err = ATH10K_PKT_RX_ERR_TKIP;
		else if (has_crypto_err)
			*err = ATH10K_PKT_RX_ERR_CRYPT;
		else if (has_peer_idx_invalid)
			*err = ATH10K_PKT_RX_ERR_PEER_IDX_INVAL;
	}

	/* Firmware reports all necessary management frames via WMI already.
	 * They are not reported to monitor interfaces at all so pass the ones
	 * coming via HTT to monitor interfaces instead. This simplifies
	 * matters a lot.
	 */
	if (is_mgmt)
		status->flag |= RX_FLAG_ONLY_MONITOR;

	if (is_decrypted) {
		status->flag |= RX_FLAG_DECRYPTED;

		if (likely(!is_mgmt))
			status->flag |= RX_FLAG_MMIC_STRIPPED;

		if (fill_crypt_header)
			status->flag |= RX_FLAG_MIC_STRIPPED |
					RX_FLAG_ICV_STRIPPED;
		else
			status->flag |= RX_FLAG_IV_STRIPPED;
	}

	skb_queue_walk(amsdu, msdu) {
		ath10k_htt_rx_h_csum_offload(msdu);
		ath10k_htt_rx_h_undecap(ar, msdu, status, first_hdr, enctype,
					is_decrypted);

		/* Undecapping involves copying the original 802.11 header back
		 * to sk_buff. If frame is protected and hardware has decrypted
		 * it then remove the protected bit.
		 */
		if (!is_decrypted)
			continue;
		if (is_mgmt)
			continue;

		if (fill_crypt_header)
			continue;

		hdr = (void *)msdu->data;
		hdr->frame_control &= ~__cpu_to_le16(IEEE80211_FCTL_PROTECTED);
	}
}

static void ath10k_htt_rx_h_enqueue(struct ath10k *ar,
				    struct sk_buff_head *amsdu,
				    struct ieee80211_rx_status *status)
{
	struct sk_buff *msdu;
	struct sk_buff *first_subframe;

	first_subframe = skb_peek(amsdu);

	while ((msdu = __skb_dequeue(amsdu))) {
		/* Setup per-MSDU flags */
		if (skb_queue_empty(amsdu))
			status->flag &= ~RX_FLAG_AMSDU_MORE;
		else
			status->flag |= RX_FLAG_AMSDU_MORE;

		if (msdu == first_subframe) {
			first_subframe = NULL;
			status->flag &= ~RX_FLAG_ALLOW_SAME_PN;
		} else {
			status->flag |= RX_FLAG_ALLOW_SAME_PN;
		}

		ath10k_htt_rx_h_queue_msdu(ar, status, msdu);
	}
}

static int ath10k_unchain_msdu(struct sk_buff_head *amsdu,
			       unsigned long *unchain_cnt)
{
	struct sk_buff *skb, *first;
	int space;
	int total_len = 0;
	int amsdu_len = skb_queue_len(amsdu);

	/* TODO:  Might could optimize this by using
	 * skb_try_coalesce or similar method to
	 * decrease copying, or maybe get mac80211 to
	 * provide a way to just receive a list of
	 * skb?
	 */

	first = __skb_dequeue(amsdu);

	/* Allocate total length all at once. */
	skb_queue_walk(amsdu, skb)
		total_len += skb->len;

	space = total_len - skb_tailroom(first);
	if ((space > 0) &&
	    (pskb_expand_head(first, 0, space, GFP_ATOMIC) < 0)) {
		/* TODO:  bump some rx-oom error stat */
		/* put it back together so we can free the
		 * whole list at once.
		 */
		__skb_queue_head(amsdu, first);
		return -1;
	}

	/* Walk list again, copying contents into
	 * msdu_head
	 */
	while ((skb = __skb_dequeue(amsdu))) {
		skb_copy_from_linear_data(skb, skb_put(first, skb->len),
					  skb->len);
		dev_kfree_skb_any(skb);
	}

	__skb_queue_head(amsdu, first);

	*unchain_cnt += amsdu_len - 1;

	return 0;
}

static void ath10k_htt_rx_h_unchain(struct ath10k *ar,
				    struct sk_buff_head *amsdu,
				    unsigned long *drop_cnt,
				    unsigned long *unchain_cnt)
{
	struct sk_buff *first;
	struct htt_rx_desc *rxd;
	enum rx_msdu_decap_format decap;

	first = skb_peek(amsdu);
	rxd = (void *)first->data - sizeof(*rxd);
	decap = MS(__le32_to_cpu(rxd->msdu_start.common.info1),
		   RX_MSDU_START_INFO1_DECAP_FORMAT);

	/* FIXME: Current unchaining logic can only handle simple case of raw
	 * msdu chaining. If decapping is other than raw the chaining may be
	 * more complex and this isn't handled by the current code. Don't even
	 * try re-constructing such frames - it'll be pretty much garbage.
	 */
	if (decap != RX_MSDU_DECAP_RAW ||
	    skb_queue_len(amsdu) != 1 + rxd->frag_info.ring2_more_count) {
		*drop_cnt += skb_queue_len(amsdu);
		__skb_queue_purge(amsdu);
		return;
	}

	ath10k_unchain_msdu(amsdu, unchain_cnt);
}

static bool ath10k_htt_rx_amsdu_allowed(struct ath10k *ar,
					struct sk_buff_head *amsdu,
					struct ieee80211_rx_status *rx_status)
{
	/* FIXME: It might be a good idea to do some fuzzy-testing to drop
	 * invalid/dangerous frames.
	 */

	if (!rx_status->freq) {
		ath10k_dbg(ar, ATH10K_DBG_HTT, "no channel configured; ignoring frame(s)!\n");
		return false;
	}

	if (test_bit(ATH10K_CAC_RUNNING, &ar->dev_flags)) {
		ath10k_dbg(ar, ATH10K_DBG_HTT, "htt rx cac running\n");
		return false;
	}

	return true;
}

static void ath10k_htt_rx_h_filter(struct ath10k *ar,
				   struct sk_buff_head *amsdu,
				   struct ieee80211_rx_status *rx_status,
				   unsigned long *drop_cnt)
{
	if (skb_queue_empty(amsdu))
		return;

	if (ath10k_htt_rx_amsdu_allowed(ar, amsdu, rx_status))
		return;

	if (drop_cnt)
		*drop_cnt += skb_queue_len(amsdu);

	__skb_queue_purge(amsdu);
}

static int ath10k_htt_rx_handle_amsdu(struct ath10k_htt *htt)
{
	struct ath10k *ar = htt->ar;
	struct ieee80211_rx_status *rx_status = &htt->rx_status;
	struct sk_buff_head amsdu;
	int ret;
	unsigned long drop_cnt = 0;
	unsigned long unchain_cnt = 0;
	unsigned long drop_cnt_filter = 0;
	unsigned long msdus_to_queue, num_msdus;
	enum ath10k_pkt_rx_err err = ATH10K_PKT_RX_ERR_MAX;
	u8 first_hdr[RX_HTT_HDR_STATUS_LEN];

	__skb_queue_head_init(&amsdu);

	spin_lock_bh(&htt->rx_ring.lock);
	if (htt->rx_confused) {
		spin_unlock_bh(&htt->rx_ring.lock);
		return -EIO;
	}
	ret = ath10k_htt_rx_amsdu_pop(htt, &amsdu);
	spin_unlock_bh(&htt->rx_ring.lock);

	if (ret < 0) {
		ath10k_warn(ar, "rx ring became corrupted: %d\n", ret);
		__skb_queue_purge(&amsdu);
		/* FIXME: It's probably a good idea to reboot the
		 * device instead of leaving it inoperable.
		 */
		htt->rx_confused = true;
		return ret;
	}

	num_msdus = skb_queue_len(&amsdu);

	ath10k_htt_rx_h_ppdu(ar, &amsdu, rx_status, 0xffff);

	/* only for ret = 1 indicates chained msdus */
	if (ret > 0)
		ath10k_htt_rx_h_unchain(ar, &amsdu, &drop_cnt, &unchain_cnt);

	ath10k_htt_rx_h_filter(ar, &amsdu, rx_status, &drop_cnt_filter);
	ath10k_htt_rx_h_mpdu(ar, &amsdu, rx_status, true, first_hdr, &err);
	msdus_to_queue = skb_queue_len(&amsdu);
	ath10k_htt_rx_h_enqueue(ar, &amsdu, rx_status);

	ath10k_sta_update_rx_tid_stats(ar, first_hdr, num_msdus, err,
				       unchain_cnt, drop_cnt, drop_cnt_filter,
				       msdus_to_queue);

	return 0;
}

static void ath10k_htt_rx_mpdu_desc_pn_hl(struct htt_hl_rx_desc *rx_desc,
					  union htt_rx_pn_t *pn,
					  int pn_len_bits)
{
	switch (pn_len_bits) {
	case 48:
		pn->pn48 = __le32_to_cpu(rx_desc->pn_31_0) +
			   ((u64)(__le32_to_cpu(rx_desc->u0.pn_63_32) & 0xFFFF) << 32);
		break;
	case 24:
		pn->pn24 = __le32_to_cpu(rx_desc->pn_31_0);
		break;
	}
}

static bool ath10k_htt_rx_pn_cmp48(union htt_rx_pn_t *new_pn,
				   union htt_rx_pn_t *old_pn)
{
	return ((new_pn->pn48 & 0xffffffffffffULL) <=
		(old_pn->pn48 & 0xffffffffffffULL));
}

static bool ath10k_htt_rx_pn_check_replay_hl(struct ath10k *ar,
					     struct ath10k_peer *peer,
					     struct htt_rx_indication_hl *rx)
{
	bool last_pn_valid, pn_invalid = false;
	enum htt_txrx_sec_cast_type sec_index;
	enum htt_security_types sec_type;
	union htt_rx_pn_t new_pn = {0};
	struct htt_hl_rx_desc *rx_desc;
	union htt_rx_pn_t *last_pn;
	u32 rx_desc_info, tid;
	int num_mpdu_ranges;

	lockdep_assert_held(&ar->data_lock);

	if (!peer)
		return false;

	if (!(rx->fw_desc.flags & FW_RX_DESC_FLAGS_FIRST_MSDU))
		return false;

	num_mpdu_ranges = MS(__le32_to_cpu(rx->hdr.info1),
			     HTT_RX_INDICATION_INFO1_NUM_MPDU_RANGES);

	rx_desc = (struct htt_hl_rx_desc *)&rx->mpdu_ranges[num_mpdu_ranges];
	rx_desc_info = __le32_to_cpu(rx_desc->info);

	if (!MS(rx_desc_info, HTT_RX_DESC_HL_INFO_ENCRYPTED))
		return false;

	tid = MS(rx->hdr.info0, HTT_RX_INDICATION_INFO0_EXT_TID);
	last_pn_valid = peer->tids_last_pn_valid[tid];
	last_pn = &peer->tids_last_pn[tid];

	if (MS(rx_desc_info, HTT_RX_DESC_HL_INFO_MCAST_BCAST))
		sec_index = HTT_TXRX_SEC_MCAST;
	else
		sec_index = HTT_TXRX_SEC_UCAST;

	sec_type = peer->rx_pn[sec_index].sec_type;
	ath10k_htt_rx_mpdu_desc_pn_hl(rx_desc, &new_pn, peer->rx_pn[sec_index].pn_len);

	if (sec_type != HTT_SECURITY_AES_CCMP &&
	    sec_type != HTT_SECURITY_TKIP &&
	    sec_type != HTT_SECURITY_TKIP_NOMIC)
		return false;

	if (last_pn_valid)
		pn_invalid = ath10k_htt_rx_pn_cmp48(&new_pn, last_pn);
	else
		peer->tids_last_pn_valid[tid] = true;

	if (!pn_invalid)
		last_pn->pn48 = new_pn.pn48;

	return pn_invalid;
}

static bool ath10k_htt_rx_proc_rx_ind_hl(struct ath10k_htt *htt,
					 struct htt_rx_indication_hl *rx,
					 struct sk_buff *skb,
					 enum htt_rx_pn_check_type check_pn_type,
					 enum htt_rx_tkip_demic_type tkip_mic_type)
{
	struct ath10k *ar = htt->ar;
	struct ath10k_peer *peer;
	struct htt_rx_indication_mpdu_range *mpdu_ranges;
	struct fw_rx_desc_hl *fw_desc;
	enum htt_txrx_sec_cast_type sec_index;
	enum htt_security_types sec_type;
	union htt_rx_pn_t new_pn = {0};
	struct htt_hl_rx_desc *rx_desc;
	struct ieee80211_hdr *hdr;
	struct ieee80211_rx_status *rx_status;
	u16 peer_id;
	u8 rx_desc_len;
	int num_mpdu_ranges;
	size_t tot_hdr_len;
	struct ieee80211_channel *ch;
	bool pn_invalid, qos, first_msdu;
	u32 tid, rx_desc_info;

	peer_id = __le16_to_cpu(rx->hdr.peer_id);
	tid = MS(rx->hdr.info0, HTT_RX_INDICATION_INFO0_EXT_TID);

	spin_lock_bh(&ar->data_lock);
	peer = ath10k_peer_find_by_id(ar, peer_id);
	spin_unlock_bh(&ar->data_lock);
	if (!peer && peer_id != HTT_INVALID_PEERID)
		ath10k_warn(ar, "Got RX ind from invalid peer: %u\n", peer_id);

	if (!peer)
		return true;

	num_mpdu_ranges = MS(__le32_to_cpu(rx->hdr.info1),
			     HTT_RX_INDICATION_INFO1_NUM_MPDU_RANGES);
	mpdu_ranges = htt_rx_ind_get_mpdu_ranges_hl(rx);
	fw_desc = &rx->fw_desc;
	rx_desc_len = fw_desc->len;

	/* I have not yet seen any case where num_mpdu_ranges > 1.
	 * qcacld does not seem handle that case either, so we introduce the
	 * same limitiation here as well.
	 */
	if (num_mpdu_ranges > 1)
		ath10k_warn(ar,
			    "Unsupported number of MPDU ranges: %d, ignoring all but the first\n",
			    num_mpdu_ranges);

	if (mpdu_ranges->mpdu_range_status !=
	    HTT_RX_IND_MPDU_STATUS_OK &&
	    mpdu_ranges->mpdu_range_status !=
	    HTT_RX_IND_MPDU_STATUS_TKIP_MIC_ERR) {
		ath10k_dbg(ar, ATH10K_DBG_HTT, "htt mpdu_range_status %d\n",
			   mpdu_ranges->mpdu_range_status);
		goto err;
	}

	rx_desc = (struct htt_hl_rx_desc *)&rx->mpdu_ranges[num_mpdu_ranges];
	rx_desc_info = __le32_to_cpu(rx_desc->info);

	if (MS(rx_desc_info, HTT_RX_DESC_HL_INFO_MCAST_BCAST))
		sec_index = HTT_TXRX_SEC_MCAST;
	else
		sec_index = HTT_TXRX_SEC_UCAST;

	sec_type = peer->rx_pn[sec_index].sec_type;
	first_msdu = rx->fw_desc.flags & FW_RX_DESC_FLAGS_FIRST_MSDU;

	ath10k_htt_rx_mpdu_desc_pn_hl(rx_desc, &new_pn, peer->rx_pn[sec_index].pn_len);

	if (check_pn_type == HTT_RX_PN_CHECK && tid >= IEEE80211_NUM_TIDS) {
		spin_lock_bh(&ar->data_lock);
		pn_invalid = ath10k_htt_rx_pn_check_replay_hl(ar, peer, rx);
		spin_unlock_bh(&ar->data_lock);

		if (pn_invalid)
			goto err;
	}

	/* Strip off all headers before the MAC header before delivery to
	 * mac80211
	 */
	tot_hdr_len = sizeof(struct htt_resp_hdr) + sizeof(rx->hdr) +
		      sizeof(rx->ppdu) + sizeof(rx->prefix) +
		      sizeof(rx->fw_desc) +
		      sizeof(*mpdu_ranges) * num_mpdu_ranges + rx_desc_len;

	skb_pull(skb, tot_hdr_len);

	hdr = (struct ieee80211_hdr *)skb->data;
	qos = ieee80211_is_data_qos(hdr->frame_control);

	rx_status = IEEE80211_SKB_RXCB(skb);
	memset(rx_status, 0, sizeof(*rx_status));

	if (rx->ppdu.combined_rssi == 0) {
		/* SDIO firmware does not provide signal */
		rx_status->signal = 0;
		rx_status->flag |= RX_FLAG_NO_SIGNAL_VAL;
	} else {
		rx_status->signal = ATH10K_DEFAULT_NOISE_FLOOR +
			rx->ppdu.combined_rssi;
		rx_status->flag &= ~RX_FLAG_NO_SIGNAL_VAL;
	}

	spin_lock_bh(&ar->data_lock);
	ch = ar->scan_channel;
	if (!ch)
		ch = ar->rx_channel;
	if (!ch)
		ch = ath10k_htt_rx_h_any_channel(ar);
	if (!ch)
		ch = ar->tgt_oper_chan;
	spin_unlock_bh(&ar->data_lock);

	if (ch) {
		rx_status->band = ch->band;
		rx_status->freq = ch->center_freq;
	}
	if (rx->fw_desc.flags & FW_RX_DESC_FLAGS_LAST_MSDU)
		rx_status->flag &= ~RX_FLAG_AMSDU_MORE;
	else
		rx_status->flag |= RX_FLAG_AMSDU_MORE;

	/* Not entirely sure about this, but all frames from the chipset has
	 * the protected flag set even though they have already been decrypted.
	 * Unmasking this flag is necessary in order for mac80211 not to drop
	 * the frame.
	 * TODO: Verify this is always the case or find out a way to check
	 * if there has been hw decryption.
	 */
	if (ieee80211_has_protected(hdr->frame_control)) {
		hdr->frame_control &= ~__cpu_to_le16(IEEE80211_FCTL_PROTECTED);
		rx_status->flag |= RX_FLAG_DECRYPTED |
				   RX_FLAG_IV_STRIPPED |
				   RX_FLAG_MMIC_STRIPPED;

		if (tid < IEEE80211_NUM_TIDS &&
		    first_msdu &&
		    check_pn_type == HTT_RX_PN_CHECK &&
		   (sec_type == HTT_SECURITY_AES_CCMP ||
		    sec_type == HTT_SECURITY_TKIP ||
		    sec_type == HTT_SECURITY_TKIP_NOMIC)) {
			u8 offset, *ivp, i;
			s8 keyidx = 0;
			__le64 pn48 = cpu_to_le64(new_pn.pn48);

			hdr = (struct ieee80211_hdr *)skb->data;
			offset = ieee80211_hdrlen(hdr->frame_control);
			hdr->frame_control |= __cpu_to_le16(IEEE80211_FCTL_PROTECTED);
			rx_status->flag &= ~RX_FLAG_IV_STRIPPED;

			memmove(skb->data - IEEE80211_CCMP_HDR_LEN,
				skb->data, offset);
			skb_push(skb, IEEE80211_CCMP_HDR_LEN);
			ivp = skb->data + offset;
			memset(skb->data + offset, 0, IEEE80211_CCMP_HDR_LEN);
			/* Ext IV */
			ivp[IEEE80211_WEP_IV_LEN - 1] |= ATH10K_IEEE80211_EXTIV;

			for (i = 0; i < ARRAY_SIZE(peer->keys); i++) {
				if (peer->keys[i] &&
				    peer->keys[i]->flags & IEEE80211_KEY_FLAG_PAIRWISE)
					keyidx = peer->keys[i]->keyidx;
			}

			/* Key ID */
			ivp[IEEE80211_WEP_IV_LEN - 1] |= keyidx << 6;

			if (sec_type == HTT_SECURITY_AES_CCMP) {
				rx_status->flag |= RX_FLAG_MIC_STRIPPED;
				/* pn 0, pn 1 */
				memcpy(skb->data + offset, &pn48, 2);
				/* pn 1, pn 3 , pn 34 , pn 5 */
				memcpy(skb->data + offset + 4, ((u8 *)&pn48) + 2, 4);
			} else {
				rx_status->flag |= RX_FLAG_ICV_STRIPPED;
				/* TSC 0 */
				memcpy(skb->data + offset + 2, &pn48, 1);
				/* TSC 1 */
				memcpy(skb->data + offset, ((u8 *)&pn48) + 1, 1);
				/* TSC 2 , TSC 3 , TSC 4 , TSC 5*/
				memcpy(skb->data + offset + 4, ((u8 *)&pn48) + 2, 4);
			}
		}
	}

	if (tkip_mic_type == HTT_RX_TKIP_MIC)
		rx_status->flag &= ~RX_FLAG_IV_STRIPPED &
				   ~RX_FLAG_MMIC_STRIPPED;

	if (mpdu_ranges->mpdu_range_status == HTT_RX_IND_MPDU_STATUS_TKIP_MIC_ERR)
		rx_status->flag |= RX_FLAG_MMIC_ERROR;

	if (!qos && tid < IEEE80211_NUM_TIDS) {
		u8 offset;
		__le16 qos_ctrl = 0;

		hdr = (struct ieee80211_hdr *)skb->data;
		offset = ieee80211_hdrlen(hdr->frame_control);

		hdr->frame_control |= cpu_to_le16(IEEE80211_STYPE_QOS_DATA);
		memmove(skb->data - IEEE80211_QOS_CTL_LEN, skb->data, offset);
		skb_push(skb, IEEE80211_QOS_CTL_LEN);
		qos_ctrl = cpu_to_le16(tid);
		memcpy(skb->data + offset, &qos_ctrl, IEEE80211_QOS_CTL_LEN);
	}

	if (ar->napi.dev)
		ieee80211_rx_napi(ar->hw, NULL, skb, &ar->napi);
	else
		ieee80211_rx_ni(ar->hw, skb);

	/* We have delivered the skb to the upper layers (mac80211) so we
	 * must not free it.
	 */
	return false;
err:
	/* Tell the caller that it must free the skb since we have not
	 * consumed it
	 */
	return true;
}

static int ath10k_htt_rx_frag_tkip_decap_nomic(struct sk_buff *skb,
					       u16 head_len,
					       u16 hdr_len)
{
	u8 *ivp, *orig_hdr;

	orig_hdr = skb->data;
	ivp = orig_hdr + hdr_len + head_len;

	/* the ExtIV bit is always set to 1 for TKIP */
	if (!(ivp[IEEE80211_WEP_IV_LEN - 1] & ATH10K_IEEE80211_EXTIV))
		return -EINVAL;

	memmove(orig_hdr + IEEE80211_TKIP_IV_LEN, orig_hdr, head_len + hdr_len);
	skb_pull(skb, IEEE80211_TKIP_IV_LEN);
	skb_trim(skb, skb->len - ATH10K_IEEE80211_TKIP_MICLEN);
	return 0;
}

static int ath10k_htt_rx_frag_tkip_decap_withmic(struct sk_buff *skb,
						 u16 head_len,
						 u16 hdr_len)
{
	u8 *ivp, *orig_hdr;

	orig_hdr = skb->data;
	ivp = orig_hdr + hdr_len + head_len;

	/* the ExtIV bit is always set to 1 for TKIP */
	if (!(ivp[IEEE80211_WEP_IV_LEN - 1] & ATH10K_IEEE80211_EXTIV))
		return -EINVAL;

	memmove(orig_hdr + IEEE80211_TKIP_IV_LEN, orig_hdr, head_len + hdr_len);
	skb_pull(skb, IEEE80211_TKIP_IV_LEN);
	skb_trim(skb, skb->len - IEEE80211_TKIP_ICV_LEN);
	return 0;
}

static int ath10k_htt_rx_frag_ccmp_decap(struct sk_buff *skb,
					 u16 head_len,
					 u16 hdr_len)
{
	u8 *ivp, *orig_hdr;

	orig_hdr = skb->data;
	ivp = orig_hdr + hdr_len + head_len;

	/* the ExtIV bit is always set to 1 for CCMP */
	if (!(ivp[IEEE80211_WEP_IV_LEN - 1] & ATH10K_IEEE80211_EXTIV))
		return -EINVAL;

	skb_trim(skb, skb->len - IEEE80211_CCMP_MIC_LEN);
	memmove(orig_hdr + IEEE80211_CCMP_HDR_LEN, orig_hdr, head_len + hdr_len);
	skb_pull(skb, IEEE80211_CCMP_HDR_LEN);
	return 0;
}

static int ath10k_htt_rx_frag_wep_decap(struct sk_buff *skb,
					u16 head_len,
					u16 hdr_len)
{
	u8 *orig_hdr;

	orig_hdr = skb->data;

	memmove(orig_hdr + IEEE80211_WEP_IV_LEN,
		orig_hdr, head_len + hdr_len);
	skb_pull(skb, IEEE80211_WEP_IV_LEN);
	skb_trim(skb, skb->len - IEEE80211_WEP_ICV_LEN);
	return 0;
}

static bool ath10k_htt_rx_proc_rx_frag_ind_hl(struct ath10k_htt *htt,
					      struct htt_rx_fragment_indication *rx,
					      struct sk_buff *skb)
{
	struct ath10k *ar = htt->ar;
	enum htt_rx_tkip_demic_type tkip_mic = HTT_RX_NON_TKIP_MIC;
	enum htt_txrx_sec_cast_type sec_index;
	struct htt_rx_indication_hl *rx_hl;
	enum htt_security_types sec_type;
	u32 tid, frag, seq, rx_desc_info;
	union htt_rx_pn_t new_pn = {0};
	struct htt_hl_rx_desc *rx_desc;
	u16 peer_id, sc, hdr_space;
	union htt_rx_pn_t *last_pn;
	struct ieee80211_hdr *hdr;
	int ret, num_mpdu_ranges;
	struct ath10k_peer *peer;
	struct htt_resp *resp;
	size_t tot_hdr_len;

	resp = (struct htt_resp *)(skb->data + HTT_RX_FRAG_IND_INFO0_HEADER_LEN);
	skb_pull(skb, HTT_RX_FRAG_IND_INFO0_HEADER_LEN);
	skb_trim(skb, skb->len - FCS_LEN);

	peer_id = __le16_to_cpu(rx->peer_id);
	rx_hl = (struct htt_rx_indication_hl *)(&resp->rx_ind_hl);

	spin_lock_bh(&ar->data_lock);
	peer = ath10k_peer_find_by_id(ar, peer_id);
	if (!peer) {
		ath10k_dbg(ar, ATH10K_DBG_HTT, "invalid peer: %u\n", peer_id);
		goto err;
	}

	num_mpdu_ranges = MS(__le32_to_cpu(rx_hl->hdr.info1),
			     HTT_RX_INDICATION_INFO1_NUM_MPDU_RANGES);

	tot_hdr_len = sizeof(struct htt_resp_hdr) +
		      sizeof(rx_hl->hdr) +
		      sizeof(rx_hl->ppdu) +
		      sizeof(rx_hl->prefix) +
		      sizeof(rx_hl->fw_desc) +
		      sizeof(struct htt_rx_indication_mpdu_range) * num_mpdu_ranges;

	tid =  MS(rx_hl->hdr.info0, HTT_RX_INDICATION_INFO0_EXT_TID);
	rx_desc = (struct htt_hl_rx_desc *)(skb->data + tot_hdr_len);
	rx_desc_info = __le32_to_cpu(rx_desc->info);

	if (!MS(rx_desc_info, HTT_RX_DESC_HL_INFO_ENCRYPTED)) {
		spin_unlock_bh(&ar->data_lock);
		return ath10k_htt_rx_proc_rx_ind_hl(htt, &resp->rx_ind_hl, skb,
						    HTT_RX_NON_PN_CHECK,
						    HTT_RX_NON_TKIP_MIC);
	}

	hdr = (struct ieee80211_hdr *)((u8 *)rx_desc + rx_hl->fw_desc.len);

	if (ieee80211_has_retry(hdr->frame_control))
		goto err;

	hdr_space = ieee80211_hdrlen(hdr->frame_control);
	sc = __le16_to_cpu(hdr->seq_ctrl);
	seq = (sc & IEEE80211_SCTL_SEQ) >> 4;
	frag = sc & IEEE80211_SCTL_FRAG;

	sec_index = MS(rx_desc_info, HTT_RX_DESC_HL_INFO_MCAST_BCAST) ?
		    HTT_TXRX_SEC_MCAST : HTT_TXRX_SEC_UCAST;
	sec_type = peer->rx_pn[sec_index].sec_type;
	ath10k_htt_rx_mpdu_desc_pn_hl(rx_desc, &new_pn, peer->rx_pn[sec_index].pn_len);

	switch (sec_type) {
	case HTT_SECURITY_TKIP:
		tkip_mic = HTT_RX_TKIP_MIC;
		ret = ath10k_htt_rx_frag_tkip_decap_withmic(skb,
							    tot_hdr_len +
							    rx_hl->fw_desc.len,
							    hdr_space);
		if (ret)
			goto err;
		break;
	case HTT_SECURITY_TKIP_NOMIC:
		ret = ath10k_htt_rx_frag_tkip_decap_nomic(skb,
							  tot_hdr_len +
							  rx_hl->fw_desc.len,
							  hdr_space);
		if (ret)
			goto err;
		break;
	case HTT_SECURITY_AES_CCMP:
		ret = ath10k_htt_rx_frag_ccmp_decap(skb,
						    tot_hdr_len + rx_hl->fw_desc.len,
						    hdr_space);
		if (ret)
			goto err;
		break;
	case HTT_SECURITY_WEP128:
	case HTT_SECURITY_WEP104:
	case HTT_SECURITY_WEP40:
		ret = ath10k_htt_rx_frag_wep_decap(skb,
						   tot_hdr_len + rx_hl->fw_desc.len,
						   hdr_space);
		if (ret)
			goto err;
		break;
	default:
		break;
	}

	resp = (struct htt_resp *)(skb->data);

	if (sec_type != HTT_SECURITY_AES_CCMP &&
	    sec_type != HTT_SECURITY_TKIP &&
	    sec_type != HTT_SECURITY_TKIP_NOMIC) {
		spin_unlock_bh(&ar->data_lock);
		return ath10k_htt_rx_proc_rx_ind_hl(htt, &resp->rx_ind_hl, skb,
						    HTT_RX_NON_PN_CHECK,
						    HTT_RX_NON_TKIP_MIC);
	}

	last_pn = &peer->frag_tids_last_pn[tid];

	if (frag == 0) {
		if (ath10k_htt_rx_pn_check_replay_hl(ar, peer, &resp->rx_ind_hl))
			goto err;

		last_pn->pn48 = new_pn.pn48;
		peer->frag_tids_seq[tid] = seq;
	} else if (sec_type == HTT_SECURITY_AES_CCMP) {
		if (seq != peer->frag_tids_seq[tid])
			goto err;

		if (new_pn.pn48 != last_pn->pn48 + 1)
			goto err;

		last_pn->pn48 = new_pn.pn48;
		last_pn = &peer->tids_last_pn[tid];
		last_pn->pn48 = new_pn.pn48;
	}

	spin_unlock_bh(&ar->data_lock);

	return ath10k_htt_rx_proc_rx_ind_hl(htt, &resp->rx_ind_hl, skb,
					    HTT_RX_NON_PN_CHECK, tkip_mic);

err:
	spin_unlock_bh(&ar->data_lock);

	/* Tell the caller that it must free the skb since we have not
	 * consumed it
	 */
	return true;
}

static void ath10k_htt_rx_proc_rx_ind_ll(struct ath10k_htt *htt,
					 struct htt_rx_indication *rx)
{
	struct ath10k *ar = htt->ar;
	struct htt_rx_indication_mpdu_range *mpdu_ranges;
	int num_mpdu_ranges;
	int i, mpdu_count = 0;
	u16 peer_id;
	u8 tid;

	num_mpdu_ranges = MS(__le32_to_cpu(rx->hdr.info1),
			     HTT_RX_INDICATION_INFO1_NUM_MPDU_RANGES);
	peer_id = __le16_to_cpu(rx->hdr.peer_id);
	tid =  MS(rx->hdr.info0, HTT_RX_INDICATION_INFO0_EXT_TID);

	mpdu_ranges = htt_rx_ind_get_mpdu_ranges(rx);

	ath10k_dbg_dump(ar, ATH10K_DBG_HTT_DUMP, NULL, "htt rx ind: ",
			rx, struct_size(rx, mpdu_ranges, num_mpdu_ranges));

	for (i = 0; i < num_mpdu_ranges; i++)
		mpdu_count += mpdu_ranges[i].mpdu_count;

	atomic_add(mpdu_count, &htt->num_mpdus_ready);

	ath10k_sta_update_rx_tid_stats_ampdu(ar, peer_id, tid, mpdu_ranges,
					     num_mpdu_ranges);
}

static void ath10k_htt_rx_tx_compl_ind(struct ath10k *ar,
				       struct sk_buff *skb)
{
	struct ath10k_htt *htt = &ar->htt;
	struct htt_resp *resp = (struct htt_resp *)skb->data;
	struct htt_tx_done tx_done = {};
	int status = MS(resp->data_tx_completion.flags, HTT_DATA_TX_STATUS);
	__le16 msdu_id, *msdus;
	bool rssi_enabled = false;
	u8 msdu_count = 0, num_airtime_records, tid;
	int i, htt_pad = 0;
	struct htt_data_tx_compl_ppdu_dur *ppdu_info;
	struct ath10k_peer *peer;
	u16 ppdu_info_offset = 0, peer_id;
	u32 tx_duration;

	switch (status) {
	case HTT_DATA_TX_STATUS_NO_ACK:
		tx_done.status = HTT_TX_COMPL_STATE_NOACK;
		break;
	case HTT_DATA_TX_STATUS_OK:
		tx_done.status = HTT_TX_COMPL_STATE_ACK;
		break;
	case HTT_DATA_TX_STATUS_DISCARD:
	case HTT_DATA_TX_STATUS_POSTPONE:
	case HTT_DATA_TX_STATUS_DOWNLOAD_FAIL:
		tx_done.status = HTT_TX_COMPL_STATE_DISCARD;
		break;
	default:
		ath10k_warn(ar, "unhandled tx completion status %d\n", status);
		tx_done.status = HTT_TX_COMPL_STATE_DISCARD;
		break;
	}

	ath10k_dbg(ar, ATH10K_DBG_HTT, "htt tx completion num_msdus %d\n",
		   resp->data_tx_completion.num_msdus);

	msdu_count = resp->data_tx_completion.num_msdus;
	msdus = resp->data_tx_completion.msdus;
	rssi_enabled = ath10k_is_rssi_enable(&ar->hw_params, resp);

	if (rssi_enabled)
		htt_pad = ath10k_tx_data_rssi_get_pad_bytes(&ar->hw_params,
							    resp);

	for (i = 0; i < msdu_count; i++) {
		msdu_id = msdus[i];
		tx_done.msdu_id = __le16_to_cpu(msdu_id);

		if (rssi_enabled) {
			/* Total no of MSDUs should be even,
			 * if odd MSDUs are sent firmware fills
			 * last msdu id with 0xffff
			 */
			if (msdu_count & 0x01) {
				msdu_id = msdus[msdu_count +  i + 1 + htt_pad];
				tx_done.ack_rssi = __le16_to_cpu(msdu_id);
			} else {
				msdu_id = msdus[msdu_count +  i + htt_pad];
				tx_done.ack_rssi = __le16_to_cpu(msdu_id);
			}
		}

		/* kfifo_put: In practice firmware shouldn't fire off per-CE
		 * interrupt and main interrupt (MSI/-X range case) for the same
		 * HTC service so it should be safe to use kfifo_put w/o lock.
		 *
		 * From kfifo_put() documentation:
		 *  Note that with only one concurrent reader and one concurrent
		 *  writer, you don't need extra locking to use these macro.
		 */
		if (ar->bus_param.dev_type == ATH10K_DEV_TYPE_HL) {
			ath10k_txrx_tx_unref(htt, &tx_done);
		} else if (!kfifo_put(&htt->txdone_fifo, tx_done)) {
			ath10k_warn(ar, "txdone fifo overrun, msdu_id %d status %d\n",
				    tx_done.msdu_id, tx_done.status);
			ath10k_txrx_tx_unref(htt, &tx_done);
		}
	}

	if (!(resp->data_tx_completion.flags2 & HTT_TX_CMPL_FLAG_PPDU_DURATION_PRESENT))
		return;

	ppdu_info_offset = (msdu_count & 0x01) ? msdu_count + 1 : msdu_count;

	if (rssi_enabled)
		ppdu_info_offset += ppdu_info_offset;

	if (resp->data_tx_completion.flags2 &
	    (HTT_TX_CMPL_FLAG_PPID_PRESENT | HTT_TX_CMPL_FLAG_PA_PRESENT))
		ppdu_info_offset += 2;

	ppdu_info = (struct htt_data_tx_compl_ppdu_dur *)&msdus[ppdu_info_offset];
	num_airtime_records = FIELD_GET(HTT_TX_COMPL_PPDU_DUR_INFO0_NUM_ENTRIES_MASK,
					__le32_to_cpu(ppdu_info->info0));

	for (i = 0; i < num_airtime_records; i++) {
		struct htt_data_tx_ppdu_dur *ppdu_dur;
		u32 info0;

		ppdu_dur = &ppdu_info->ppdu_dur[i];
		info0 = __le32_to_cpu(ppdu_dur->info0);

		peer_id = FIELD_GET(HTT_TX_PPDU_DUR_INFO0_PEER_ID_MASK,
				    info0);
		rcu_read_lock();
		spin_lock_bh(&ar->data_lock);

		peer = ath10k_peer_find_by_id(ar, peer_id);
		if (!peer || !peer->sta) {
			spin_unlock_bh(&ar->data_lock);
			rcu_read_unlock();
			continue;
		}

		tid = FIELD_GET(HTT_TX_PPDU_DUR_INFO0_TID_MASK, info0) &
						IEEE80211_QOS_CTL_TID_MASK;
		tx_duration = __le32_to_cpu(ppdu_dur->tx_duration);

		ieee80211_sta_register_airtime(peer->sta, tid, tx_duration, 0);

		spin_unlock_bh(&ar->data_lock);
		rcu_read_unlock();
	}
}

static void ath10k_htt_rx_addba(struct ath10k *ar, struct htt_resp *resp)
{
	struct htt_rx_addba *ev = &resp->rx_addba;
	struct ath10k_peer *peer;
	struct ath10k_vif *arvif;
	u16 info0, tid, peer_id;

	info0 = __le16_to_cpu(ev->info0);
	tid = MS(info0, HTT_RX_BA_INFO0_TID);
	peer_id = MS(info0, HTT_RX_BA_INFO0_PEER_ID);

	ath10k_dbg(ar, ATH10K_DBG_HTT,
		   "htt rx addba tid %hu peer_id %hu size %hhu\n",
		   tid, peer_id, ev->window_size);

	spin_lock_bh(&ar->data_lock);
	peer = ath10k_peer_find_by_id(ar, peer_id);
	if (!peer) {
		ath10k_warn(ar, "received addba event for invalid peer_id: %hu\n",
			    peer_id);
		spin_unlock_bh(&ar->data_lock);
		return;
	}

	arvif = ath10k_get_arvif(ar, peer->vdev_id);
	if (!arvif) {
		ath10k_warn(ar, "received addba event for invalid vdev_id: %u\n",
			    peer->vdev_id);
		spin_unlock_bh(&ar->data_lock);
		return;
	}

	ath10k_dbg(ar, ATH10K_DBG_HTT,
		   "htt rx start rx ba session sta %pM tid %hu size %hhu\n",
		   peer->addr, tid, ev->window_size);

	ieee80211_start_rx_ba_session_offl(arvif->vif, peer->addr, tid);
	spin_unlock_bh(&ar->data_lock);
}

static void ath10k_htt_rx_delba(struct ath10k *ar, struct htt_resp *resp)
{
	struct htt_rx_delba *ev = &resp->rx_delba;
	struct ath10k_peer *peer;
	struct ath10k_vif *arvif;
	u16 info0, tid, peer_id;

	info0 = __le16_to_cpu(ev->info0);
	tid = MS(info0, HTT_RX_BA_INFO0_TID);
	peer_id = MS(info0, HTT_RX_BA_INFO0_PEER_ID);

	ath10k_dbg(ar, ATH10K_DBG_HTT,
		   "htt rx delba tid %hu peer_id %hu\n",
		   tid, peer_id);

	spin_lock_bh(&ar->data_lock);
	peer = ath10k_peer_find_by_id(ar, peer_id);
	if (!peer) {
		ath10k_warn(ar, "received addba event for invalid peer_id: %hu\n",
			    peer_id);
		spin_unlock_bh(&ar->data_lock);
		return;
	}

	arvif = ath10k_get_arvif(ar, peer->vdev_id);
	if (!arvif) {
		ath10k_warn(ar, "received addba event for invalid vdev_id: %u\n",
			    peer->vdev_id);
		spin_unlock_bh(&ar->data_lock);
		return;
	}

	ath10k_dbg(ar, ATH10K_DBG_HTT,
		   "htt rx stop rx ba session sta %pM tid %hu\n",
		   peer->addr, tid);

	ieee80211_stop_rx_ba_session_offl(arvif->vif, peer->addr, tid);
	spin_unlock_bh(&ar->data_lock);
}

static int ath10k_htt_rx_extract_amsdu(struct sk_buff_head *list,
				       struct sk_buff_head *amsdu)
{
	struct sk_buff *msdu;
	struct htt_rx_desc *rxd;

	if (skb_queue_empty(list))
		return -ENOBUFS;

	if (WARN_ON(!skb_queue_empty(amsdu)))
		return -EINVAL;

	while ((msdu = __skb_dequeue(list))) {
		__skb_queue_tail(amsdu, msdu);

		rxd = (void *)msdu->data - sizeof(*rxd);
		if (rxd->msdu_end.common.info0 &
		    __cpu_to_le32(RX_MSDU_END_INFO0_LAST_MSDU))
			break;
	}

	msdu = skb_peek_tail(amsdu);
	rxd = (void *)msdu->data - sizeof(*rxd);
	if (!(rxd->msdu_end.common.info0 &
	      __cpu_to_le32(RX_MSDU_END_INFO0_LAST_MSDU))) {
		skb_queue_splice_init(amsdu, list);
		return -EAGAIN;
	}

	return 0;
}

static void ath10k_htt_rx_h_rx_offload_prot(struct ieee80211_rx_status *status,
					    struct sk_buff *skb)
{
	struct ieee80211_hdr *hdr = (struct ieee80211_hdr *)skb->data;

	if (!ieee80211_has_protected(hdr->frame_control))
		return;

	/* Offloaded frames are already decrypted but firmware insists they are
	 * protected in the 802.11 header. Strip the flag.  Otherwise mac80211
	 * will drop the frame.
	 */

	hdr->frame_control &= ~__cpu_to_le16(IEEE80211_FCTL_PROTECTED);
	status->flag |= RX_FLAG_DECRYPTED |
			RX_FLAG_IV_STRIPPED |
			RX_FLAG_MMIC_STRIPPED;
}

static void ath10k_htt_rx_h_rx_offload(struct ath10k *ar,
				       struct sk_buff_head *list)
{
	struct ath10k_htt *htt = &ar->htt;
	struct ieee80211_rx_status *status = &htt->rx_status;
	struct htt_rx_offload_msdu *rx;
	struct sk_buff *msdu;
	size_t offset;

	while ((msdu = __skb_dequeue(list))) {
		/* Offloaded frames don't have Rx descriptor. Instead they have
		 * a short meta information header.
		 */

		rx = (void *)msdu->data;

		skb_put(msdu, sizeof(*rx));
		skb_pull(msdu, sizeof(*rx));

		if (skb_tailroom(msdu) < __le16_to_cpu(rx->msdu_len)) {
			ath10k_warn(ar, "dropping frame: offloaded rx msdu is too long!\n");
			dev_kfree_skb_any(msdu);
			continue;
		}

		skb_put(msdu, __le16_to_cpu(rx->msdu_len));

		/* Offloaded rx header length isn't multiple of 2 nor 4 so the
		 * actual payload is unaligned. Align the frame.  Otherwise
		 * mac80211 complains.  This shouldn't reduce performance much
		 * because these offloaded frames are rare.
		 */
		offset = 4 - ((unsigned long)msdu->data & 3);
		skb_put(msdu, offset);
		memmove(msdu->data + offset, msdu->data, msdu->len);
		skb_pull(msdu, offset);

		/* FIXME: The frame is NWifi. Re-construct QoS Control
		 * if possible later.
		 */

		memset(status, 0, sizeof(*status));
		status->flag |= RX_FLAG_NO_SIGNAL_VAL;

		ath10k_htt_rx_h_rx_offload_prot(status, msdu);
		ath10k_htt_rx_h_channel(ar, status, NULL, rx->vdev_id);
		ath10k_htt_rx_h_queue_msdu(ar, status, msdu);
	}
}

static int ath10k_htt_rx_in_ord_ind(struct ath10k *ar, struct sk_buff *skb)
{
	struct ath10k_htt *htt = &ar->htt;
	struct htt_resp *resp = (void *)skb->data;
	struct ieee80211_rx_status *status = &htt->rx_status;
	struct sk_buff_head list;
	struct sk_buff_head amsdu;
	u16 peer_id;
	u16 msdu_count;
	u8 vdev_id;
	u8 tid;
	bool offload;
	bool frag;
	int ret;

	lockdep_assert_held(&htt->rx_ring.lock);

	if (htt->rx_confused)
		return -EIO;

	skb_pull(skb, sizeof(resp->hdr));
	skb_pull(skb, sizeof(resp->rx_in_ord_ind));

	peer_id = __le16_to_cpu(resp->rx_in_ord_ind.peer_id);
	msdu_count = __le16_to_cpu(resp->rx_in_ord_ind.msdu_count);
	vdev_id = resp->rx_in_ord_ind.vdev_id;
	tid = SM(resp->rx_in_ord_ind.info, HTT_RX_IN_ORD_IND_INFO_TID);
	offload = !!(resp->rx_in_ord_ind.info &
			HTT_RX_IN_ORD_IND_INFO_OFFLOAD_MASK);
	frag = !!(resp->rx_in_ord_ind.info & HTT_RX_IN_ORD_IND_INFO_FRAG_MASK);

	ath10k_dbg(ar, ATH10K_DBG_HTT,
		   "htt rx in ord vdev %i peer %i tid %i offload %i frag %i msdu count %i\n",
		   vdev_id, peer_id, tid, offload, frag, msdu_count);

	if (skb->len < msdu_count * sizeof(*resp->rx_in_ord_ind.msdu_descs32)) {
		ath10k_warn(ar, "dropping invalid in order rx indication\n");
		return -EINVAL;
	}

	/* The event can deliver more than 1 A-MSDU. Each A-MSDU is later
	 * extracted and processed.
	 */
	__skb_queue_head_init(&list);
	if (ar->hw_params.target_64bit)
		ret = ath10k_htt_rx_pop_paddr64_list(htt, &resp->rx_in_ord_ind,
						     &list);
	else
		ret = ath10k_htt_rx_pop_paddr32_list(htt, &resp->rx_in_ord_ind,
						     &list);

	if (ret < 0) {
		ath10k_warn(ar, "failed to pop paddr list: %d\n", ret);
		htt->rx_confused = true;
		return -EIO;
	}

	/* Offloaded frames are very different and need to be handled
	 * separately.
	 */
	if (offload)
		ath10k_htt_rx_h_rx_offload(ar, &list);

	while (!skb_queue_empty(&list)) {
		__skb_queue_head_init(&amsdu);
		ret = ath10k_htt_rx_extract_amsdu(&list, &amsdu);
		switch (ret) {
		case 0:
			/* Note: The in-order indication may report interleaved
			 * frames from different PPDUs meaning reported rx rate
			 * to mac80211 isn't accurate/reliable. It's still
			 * better to report something than nothing though. This
			 * should still give an idea about rx rate to the user.
			 */
			ath10k_htt_rx_h_ppdu(ar, &amsdu, status, vdev_id);
			ath10k_htt_rx_h_filter(ar, &amsdu, status, NULL);
			ath10k_htt_rx_h_mpdu(ar, &amsdu, status, false, NULL,
					     NULL);
			ath10k_htt_rx_h_enqueue(ar, &amsdu, status);
			break;
		case -EAGAIN:
			/* fall through */
		default:
			/* Should not happen. */
			ath10k_warn(ar, "failed to extract amsdu: %d\n", ret);
			htt->rx_confused = true;
			__skb_queue_purge(&list);
			return -EIO;
		}
	}
	return ret;
}

static void ath10k_htt_rx_tx_fetch_resp_id_confirm(struct ath10k *ar,
						   const __le32 *resp_ids,
						   int num_resp_ids)
{
	int i;
	u32 resp_id;

	ath10k_dbg(ar, ATH10K_DBG_HTT, "htt rx tx fetch confirm num_resp_ids %d\n",
		   num_resp_ids);

	for (i = 0; i < num_resp_ids; i++) {
		resp_id = le32_to_cpu(resp_ids[i]);

		ath10k_dbg(ar, ATH10K_DBG_HTT, "htt rx tx fetch confirm resp_id %u\n",
			   resp_id);

		/* TODO: free resp_id */
	}
}

static void ath10k_htt_rx_tx_fetch_ind(struct ath10k *ar, struct sk_buff *skb)
{
	struct ieee80211_hw *hw = ar->hw;
	struct ieee80211_txq *txq;
	struct htt_resp *resp = (struct htt_resp *)skb->data;
	struct htt_tx_fetch_record *record;
	size_t len;
	size_t max_num_bytes;
	size_t max_num_msdus;
	size_t num_bytes;
	size_t num_msdus;
	const __le32 *resp_ids;
	u16 num_records;
	u16 num_resp_ids;
	u16 peer_id;
	u8 tid;
	int ret;
	int i;
	bool may_tx;

	ath10k_dbg(ar, ATH10K_DBG_HTT, "htt rx tx fetch ind\n");

	len = sizeof(resp->hdr) + sizeof(resp->tx_fetch_ind);
	if (unlikely(skb->len < len)) {
		ath10k_warn(ar, "received corrupted tx_fetch_ind event: buffer too short\n");
		return;
	}

	num_records = le16_to_cpu(resp->tx_fetch_ind.num_records);
	num_resp_ids = le16_to_cpu(resp->tx_fetch_ind.num_resp_ids);

	len += sizeof(resp->tx_fetch_ind.records[0]) * num_records;
	len += sizeof(resp->tx_fetch_ind.resp_ids[0]) * num_resp_ids;

	if (unlikely(skb->len < len)) {
		ath10k_warn(ar, "received corrupted tx_fetch_ind event: too many records/resp_ids\n");
		return;
	}

	ath10k_dbg(ar, ATH10K_DBG_HTT, "htt rx tx fetch ind num records %hu num resps %hu seq %hu\n",
		   num_records, num_resp_ids,
		   le16_to_cpu(resp->tx_fetch_ind.fetch_seq_num));

	if (!ar->htt.tx_q_state.enabled) {
		ath10k_warn(ar, "received unexpected tx_fetch_ind event: not enabled\n");
		return;
	}

	if (ar->htt.tx_q_state.mode == HTT_TX_MODE_SWITCH_PUSH) {
		ath10k_warn(ar, "received unexpected tx_fetch_ind event: in push mode\n");
		return;
	}

	rcu_read_lock();

	for (i = 0; i < num_records; i++) {
		record = &resp->tx_fetch_ind.records[i];
		peer_id = MS(le16_to_cpu(record->info),
			     HTT_TX_FETCH_RECORD_INFO_PEER_ID);
		tid = MS(le16_to_cpu(record->info),
			 HTT_TX_FETCH_RECORD_INFO_TID);
		max_num_msdus = le16_to_cpu(record->num_msdus);
		max_num_bytes = le32_to_cpu(record->num_bytes);

		ath10k_dbg(ar, ATH10K_DBG_HTT, "htt rx tx fetch record %i peer_id %hu tid %hhu msdus %zu bytes %zu\n",
			   i, peer_id, tid, max_num_msdus, max_num_bytes);

		if (unlikely(peer_id >= ar->htt.tx_q_state.num_peers) ||
		    unlikely(tid >= ar->htt.tx_q_state.num_tids)) {
			ath10k_warn(ar, "received out of range peer_id %hu tid %hhu\n",
				    peer_id, tid);
			continue;
		}

		spin_lock_bh(&ar->data_lock);
		txq = ath10k_mac_txq_lookup(ar, peer_id, tid);
		spin_unlock_bh(&ar->data_lock);

		/* It is okay to release the lock and use txq because RCU read
		 * lock is held.
		 */

		if (unlikely(!txq)) {
			ath10k_warn(ar, "failed to lookup txq for peer_id %hu tid %hhu\n",
				    peer_id, tid);
			continue;
		}

		num_msdus = 0;
		num_bytes = 0;

		ieee80211_txq_schedule_start(hw, txq->ac);
		may_tx = ieee80211_txq_may_transmit(hw, txq);
		while (num_msdus < max_num_msdus &&
		       num_bytes < max_num_bytes) {
			if (!may_tx)
				break;

			ret = ath10k_mac_tx_push_txq(hw, txq);
			if (ret < 0)
				break;

			num_msdus++;
			num_bytes += ret;
		}
		ieee80211_return_txq(hw, txq, false);
		ieee80211_txq_schedule_end(hw, txq->ac);

		record->num_msdus = cpu_to_le16(num_msdus);
		record->num_bytes = cpu_to_le32(num_bytes);

		ath10k_htt_tx_txq_recalc(hw, txq);
	}

	rcu_read_unlock();

	resp_ids = ath10k_htt_get_tx_fetch_ind_resp_ids(&resp->tx_fetch_ind);
	ath10k_htt_rx_tx_fetch_resp_id_confirm(ar, resp_ids, num_resp_ids);

	ret = ath10k_htt_tx_fetch_resp(ar,
				       resp->tx_fetch_ind.token,
				       resp->tx_fetch_ind.fetch_seq_num,
				       resp->tx_fetch_ind.records,
				       num_records);
	if (unlikely(ret)) {
		ath10k_warn(ar, "failed to submit tx fetch resp for token 0x%08x: %d\n",
			    le32_to_cpu(resp->tx_fetch_ind.token), ret);
		/* FIXME: request fw restart */
	}

	ath10k_htt_tx_txq_sync(ar);
}

static void ath10k_htt_rx_tx_fetch_confirm(struct ath10k *ar,
					   struct sk_buff *skb)
{
	const struct htt_resp *resp = (void *)skb->data;
	size_t len;
	int num_resp_ids;

	ath10k_dbg(ar, ATH10K_DBG_HTT, "htt rx tx fetch confirm\n");

	len = sizeof(resp->hdr) + sizeof(resp->tx_fetch_confirm);
	if (unlikely(skb->len < len)) {
		ath10k_warn(ar, "received corrupted tx_fetch_confirm event: buffer too short\n");
		return;
	}

	num_resp_ids = le16_to_cpu(resp->tx_fetch_confirm.num_resp_ids);
	len += sizeof(resp->tx_fetch_confirm.resp_ids[0]) * num_resp_ids;

	if (unlikely(skb->len < len)) {
		ath10k_warn(ar, "received corrupted tx_fetch_confirm event: resp_ids buffer overflow\n");
		return;
	}

	ath10k_htt_rx_tx_fetch_resp_id_confirm(ar,
					       resp->tx_fetch_confirm.resp_ids,
					       num_resp_ids);
}

static void ath10k_htt_rx_tx_mode_switch_ind(struct ath10k *ar,
					     struct sk_buff *skb)
{
	const struct htt_resp *resp = (void *)skb->data;
	const struct htt_tx_mode_switch_record *record;
	struct ieee80211_txq *txq;
	struct ath10k_txq *artxq;
	size_t len;
	size_t num_records;
	enum htt_tx_mode_switch_mode mode;
	bool enable;
	u16 info0;
	u16 info1;
	u16 threshold;
	u16 peer_id;
	u8 tid;
	int i;

	ath10k_dbg(ar, ATH10K_DBG_HTT, "htt rx tx mode switch ind\n");

	len = sizeof(resp->hdr) + sizeof(resp->tx_mode_switch_ind);
	if (unlikely(skb->len < len)) {
		ath10k_warn(ar, "received corrupted tx_mode_switch_ind event: buffer too short\n");
		return;
	}

	info0 = le16_to_cpu(resp->tx_mode_switch_ind.info0);
	info1 = le16_to_cpu(resp->tx_mode_switch_ind.info1);

	enable = !!(info0 & HTT_TX_MODE_SWITCH_IND_INFO0_ENABLE);
	num_records = MS(info0, HTT_TX_MODE_SWITCH_IND_INFO1_THRESHOLD);
	mode = MS(info1, HTT_TX_MODE_SWITCH_IND_INFO1_MODE);
	threshold = MS(info1, HTT_TX_MODE_SWITCH_IND_INFO1_THRESHOLD);

	ath10k_dbg(ar, ATH10K_DBG_HTT,
		   "htt rx tx mode switch ind info0 0x%04hx info1 0x%04hx enable %d num records %zd mode %d threshold %hu\n",
		   info0, info1, enable, num_records, mode, threshold);

	len += sizeof(resp->tx_mode_switch_ind.records[0]) * num_records;

	if (unlikely(skb->len < len)) {
		ath10k_warn(ar, "received corrupted tx_mode_switch_mode_ind event: too many records\n");
		return;
	}

	switch (mode) {
	case HTT_TX_MODE_SWITCH_PUSH:
	case HTT_TX_MODE_SWITCH_PUSH_PULL:
		break;
	default:
		ath10k_warn(ar, "received invalid tx_mode_switch_mode_ind mode %d, ignoring\n",
			    mode);
		return;
	}

	if (!enable)
		return;

	ar->htt.tx_q_state.enabled = enable;
	ar->htt.tx_q_state.mode = mode;
	ar->htt.tx_q_state.num_push_allowed = threshold;

	rcu_read_lock();

	for (i = 0; i < num_records; i++) {
		record = &resp->tx_mode_switch_ind.records[i];
		info0 = le16_to_cpu(record->info0);
		peer_id = MS(info0, HTT_TX_MODE_SWITCH_RECORD_INFO0_PEER_ID);
		tid = MS(info0, HTT_TX_MODE_SWITCH_RECORD_INFO0_TID);

		if (unlikely(peer_id >= ar->htt.tx_q_state.num_peers) ||
		    unlikely(tid >= ar->htt.tx_q_state.num_tids)) {
			ath10k_warn(ar, "received out of range peer_id %hu tid %hhu\n",
				    peer_id, tid);
			continue;
		}

		spin_lock_bh(&ar->data_lock);
		txq = ath10k_mac_txq_lookup(ar, peer_id, tid);
		spin_unlock_bh(&ar->data_lock);

		/* It is okay to release the lock and use txq because RCU read
		 * lock is held.
		 */

		if (unlikely(!txq)) {
			ath10k_warn(ar, "failed to lookup txq for peer_id %hu tid %hhu\n",
				    peer_id, tid);
			continue;
		}

		spin_lock_bh(&ar->htt.tx_lock);
		artxq = (void *)txq->drv_priv;
		artxq->num_push_allowed = le16_to_cpu(record->num_max_msdus);
		spin_unlock_bh(&ar->htt.tx_lock);
	}

	rcu_read_unlock();

	ath10k_mac_tx_push_pending(ar);
}

void ath10k_htt_htc_t2h_msg_handler(struct ath10k *ar, struct sk_buff *skb)
{
	bool release;

	release = ath10k_htt_t2h_msg_handler(ar, skb);

	/* Free the indication buffer */
	if (release)
		dev_kfree_skb_any(skb);
}

static inline s8 ath10k_get_legacy_rate_idx(struct ath10k *ar, u8 rate)
{
	static const u8 legacy_rates[] = {1, 2, 5, 11, 6, 9, 12,
					  18, 24, 36, 48, 54};
	int i;

	for (i = 0; i < ARRAY_SIZE(legacy_rates); i++) {
		if (rate == legacy_rates[i])
			return i;
	}

	ath10k_warn(ar, "Invalid legacy rate %hhd peer stats", rate);
	return -EINVAL;
}

static void
ath10k_accumulate_per_peer_tx_stats(struct ath10k *ar,
				    struct ath10k_sta *arsta,
				    struct ath10k_per_peer_tx_stats *pstats,
				    s8 legacy_rate_idx)
{
	struct rate_info *txrate = &arsta->txrate;
	struct ath10k_htt_tx_stats *tx_stats;
	int idx, ht_idx, gi, mcs, bw, nss;
	unsigned long flags;

	if (!arsta->tx_stats)
		return;

	tx_stats = arsta->tx_stats;
	flags = txrate->flags;
	gi = test_bit(ATH10K_RATE_INFO_FLAGS_SGI_BIT, &flags);
	mcs = ATH10K_HW_MCS_RATE(pstats->ratecode);
	bw = txrate->bw;
	nss = txrate->nss;
	ht_idx = mcs + (nss - 1) * 8;
	idx = mcs * 8 + 8 * 10 * (nss - 1);
	idx += bw * 2 + gi;

#define STATS_OP_FMT(name) tx_stats->stats[ATH10K_STATS_TYPE_##name]

	if (txrate->flags & RATE_INFO_FLAGS_VHT_MCS) {
		STATS_OP_FMT(SUCC).vht[0][mcs] += pstats->succ_bytes;
		STATS_OP_FMT(SUCC).vht[1][mcs] += pstats->succ_pkts;
		STATS_OP_FMT(FAIL).vht[0][mcs] += pstats->failed_bytes;
		STATS_OP_FMT(FAIL).vht[1][mcs] += pstats->failed_pkts;
		STATS_OP_FMT(RETRY).vht[0][mcs] += pstats->retry_bytes;
		STATS_OP_FMT(RETRY).vht[1][mcs] += pstats->retry_pkts;
	} else if (txrate->flags & RATE_INFO_FLAGS_MCS) {
		STATS_OP_FMT(SUCC).ht[0][ht_idx] += pstats->succ_bytes;
		STATS_OP_FMT(SUCC).ht[1][ht_idx] += pstats->succ_pkts;
		STATS_OP_FMT(FAIL).ht[0][ht_idx] += pstats->failed_bytes;
		STATS_OP_FMT(FAIL).ht[1][ht_idx] += pstats->failed_pkts;
		STATS_OP_FMT(RETRY).ht[0][ht_idx] += pstats->retry_bytes;
		STATS_OP_FMT(RETRY).ht[1][ht_idx] += pstats->retry_pkts;
	} else {
		mcs = legacy_rate_idx;

		STATS_OP_FMT(SUCC).legacy[0][mcs] += pstats->succ_bytes;
		STATS_OP_FMT(SUCC).legacy[1][mcs] += pstats->succ_pkts;
		STATS_OP_FMT(FAIL).legacy[0][mcs] += pstats->failed_bytes;
		STATS_OP_FMT(FAIL).legacy[1][mcs] += pstats->failed_pkts;
		STATS_OP_FMT(RETRY).legacy[0][mcs] += pstats->retry_bytes;
		STATS_OP_FMT(RETRY).legacy[1][mcs] += pstats->retry_pkts;
	}

	if (ATH10K_HW_AMPDU(pstats->flags)) {
		tx_stats->ba_fails += ATH10K_HW_BA_FAIL(pstats->flags);

		if (txrate->flags & RATE_INFO_FLAGS_MCS) {
			STATS_OP_FMT(AMPDU).ht[0][ht_idx] +=
				pstats->succ_bytes + pstats->retry_bytes;
			STATS_OP_FMT(AMPDU).ht[1][ht_idx] +=
				pstats->succ_pkts + pstats->retry_pkts;
		} else {
			STATS_OP_FMT(AMPDU).vht[0][mcs] +=
				pstats->succ_bytes + pstats->retry_bytes;
			STATS_OP_FMT(AMPDU).vht[1][mcs] +=
				pstats->succ_pkts + pstats->retry_pkts;
		}
		STATS_OP_FMT(AMPDU).bw[0][bw] +=
			pstats->succ_bytes + pstats->retry_bytes;
		STATS_OP_FMT(AMPDU).nss[0][nss - 1] +=
			pstats->succ_bytes + pstats->retry_bytes;
		STATS_OP_FMT(AMPDU).gi[0][gi] +=
			pstats->succ_bytes + pstats->retry_bytes;
		STATS_OP_FMT(AMPDU).rate_table[0][idx] +=
			pstats->succ_bytes + pstats->retry_bytes;
		STATS_OP_FMT(AMPDU).bw[1][bw] +=
			pstats->succ_pkts + pstats->retry_pkts;
		STATS_OP_FMT(AMPDU).nss[1][nss - 1] +=
			pstats->succ_pkts + pstats->retry_pkts;
		STATS_OP_FMT(AMPDU).gi[1][gi] +=
			pstats->succ_pkts + pstats->retry_pkts;
		STATS_OP_FMT(AMPDU).rate_table[1][idx] +=
			pstats->succ_pkts + pstats->retry_pkts;
	} else {
		tx_stats->ack_fails +=
				ATH10K_HW_BA_FAIL(pstats->flags);
	}

	STATS_OP_FMT(SUCC).bw[0][bw] += pstats->succ_bytes;
	STATS_OP_FMT(SUCC).nss[0][nss - 1] += pstats->succ_bytes;
	STATS_OP_FMT(SUCC).gi[0][gi] += pstats->succ_bytes;

	STATS_OP_FMT(SUCC).bw[1][bw] += pstats->succ_pkts;
	STATS_OP_FMT(SUCC).nss[1][nss - 1] += pstats->succ_pkts;
	STATS_OP_FMT(SUCC).gi[1][gi] += pstats->succ_pkts;

	STATS_OP_FMT(FAIL).bw[0][bw] += pstats->failed_bytes;
	STATS_OP_FMT(FAIL).nss[0][nss - 1] += pstats->failed_bytes;
	STATS_OP_FMT(FAIL).gi[0][gi] += pstats->failed_bytes;

	STATS_OP_FMT(FAIL).bw[1][bw] += pstats->failed_pkts;
	STATS_OP_FMT(FAIL).nss[1][nss - 1] += pstats->failed_pkts;
	STATS_OP_FMT(FAIL).gi[1][gi] += pstats->failed_pkts;

	STATS_OP_FMT(RETRY).bw[0][bw] += pstats->retry_bytes;
	STATS_OP_FMT(RETRY).nss[0][nss - 1] += pstats->retry_bytes;
	STATS_OP_FMT(RETRY).gi[0][gi] += pstats->retry_bytes;

	STATS_OP_FMT(RETRY).bw[1][bw] += pstats->retry_pkts;
	STATS_OP_FMT(RETRY).nss[1][nss - 1] += pstats->retry_pkts;
	STATS_OP_FMT(RETRY).gi[1][gi] += pstats->retry_pkts;

	if (txrate->flags >= RATE_INFO_FLAGS_MCS) {
		STATS_OP_FMT(SUCC).rate_table[0][idx] += pstats->succ_bytes;
		STATS_OP_FMT(SUCC).rate_table[1][idx] += pstats->succ_pkts;
		STATS_OP_FMT(FAIL).rate_table[0][idx] += pstats->failed_bytes;
		STATS_OP_FMT(FAIL).rate_table[1][idx] += pstats->failed_pkts;
		STATS_OP_FMT(RETRY).rate_table[0][idx] += pstats->retry_bytes;
		STATS_OP_FMT(RETRY).rate_table[1][idx] += pstats->retry_pkts;
	}

	tx_stats->tx_duration += pstats->duration;
}

static void
ath10k_update_per_peer_tx_stats(struct ath10k *ar,
				struct ieee80211_sta *sta,
				struct ath10k_per_peer_tx_stats *peer_stats)
{
	struct ath10k_sta *arsta = (struct ath10k_sta *)sta->drv_priv;
	struct ieee80211_chanctx_conf *conf = NULL;
	u8 rate = 0, sgi;
	s8 rate_idx = 0;
	bool skip_auto_rate;
	struct rate_info txrate;

	lockdep_assert_held(&ar->data_lock);

	txrate.flags = ATH10K_HW_PREAMBLE(peer_stats->ratecode);
	txrate.bw = ATH10K_HW_BW(peer_stats->flags);
	txrate.nss = ATH10K_HW_NSS(peer_stats->ratecode);
	txrate.mcs = ATH10K_HW_MCS_RATE(peer_stats->ratecode);
	sgi = ATH10K_HW_GI(peer_stats->flags);
	skip_auto_rate = ATH10K_FW_SKIPPED_RATE_CTRL(peer_stats->flags);

	/* Firmware's rate control skips broadcast/management frames,
	 * if host has configure fixed rates and in some other special cases.
	 */
	if (skip_auto_rate)
		return;

	if (txrate.flags == WMI_RATE_PREAMBLE_VHT && txrate.mcs > 9) {
		ath10k_warn(ar, "Invalid VHT mcs %hhd peer stats",  txrate.mcs);
		return;
	}

	if (txrate.flags == WMI_RATE_PREAMBLE_HT &&
	    (txrate.mcs > 7 || txrate.nss < 1)) {
		ath10k_warn(ar, "Invalid HT mcs %hhd nss %hhd peer stats",
			    txrate.mcs, txrate.nss);
		return;
	}

	memset(&arsta->txrate, 0, sizeof(arsta->txrate));
	memset(&arsta->tx_info.status, 0, sizeof(arsta->tx_info.status));
	if (txrate.flags == WMI_RATE_PREAMBLE_CCK ||
	    txrate.flags == WMI_RATE_PREAMBLE_OFDM) {
		rate = ATH10K_HW_LEGACY_RATE(peer_stats->ratecode);
		/* This is hacky, FW sends CCK rate 5.5Mbps as 6 */
		if (rate == 6 && txrate.flags == WMI_RATE_PREAMBLE_CCK)
			rate = 5;
		rate_idx = ath10k_get_legacy_rate_idx(ar, rate);
		if (rate_idx < 0)
			return;
		arsta->txrate.legacy = rate;
	} else if (txrate.flags == WMI_RATE_PREAMBLE_HT) {
		arsta->txrate.flags = RATE_INFO_FLAGS_MCS;
		arsta->txrate.mcs = txrate.mcs + 8 * (txrate.nss - 1);
	} else {
		arsta->txrate.flags = RATE_INFO_FLAGS_VHT_MCS;
		arsta->txrate.mcs = txrate.mcs;
	}

	switch (txrate.flags) {
	case WMI_RATE_PREAMBLE_OFDM:
		if (arsta->arvif && arsta->arvif->vif)
			conf = rcu_dereference(arsta->arvif->vif->chanctx_conf);
		if (conf && conf->def.chan->band == NL80211_BAND_5GHZ)
			arsta->tx_info.status.rates[0].idx = rate_idx - 4;
		break;
	case WMI_RATE_PREAMBLE_CCK:
		arsta->tx_info.status.rates[0].idx = rate_idx;
		if (sgi)
			arsta->tx_info.status.rates[0].flags |=
				(IEEE80211_TX_RC_USE_SHORT_PREAMBLE |
				 IEEE80211_TX_RC_SHORT_GI);
		break;
	case WMI_RATE_PREAMBLE_HT:
		arsta->tx_info.status.rates[0].idx =
				txrate.mcs + ((txrate.nss - 1) * 8);
		if (sgi)
			arsta->tx_info.status.rates[0].flags |=
					IEEE80211_TX_RC_SHORT_GI;
		arsta->tx_info.status.rates[0].flags |= IEEE80211_TX_RC_MCS;
		break;
	case WMI_RATE_PREAMBLE_VHT:
		ieee80211_rate_set_vht(&arsta->tx_info.status.rates[0],
				       txrate.mcs, txrate.nss);
		if (sgi)
			arsta->tx_info.status.rates[0].flags |=
						IEEE80211_TX_RC_SHORT_GI;
		arsta->tx_info.status.rates[0].flags |= IEEE80211_TX_RC_VHT_MCS;
		break;
	}

	arsta->txrate.nss = txrate.nss;
	arsta->txrate.bw = ath10k_bw_to_mac80211_bw(txrate.bw);
	arsta->last_tx_bitrate = cfg80211_calculate_bitrate(&arsta->txrate);
	if (sgi)
		arsta->txrate.flags |= RATE_INFO_FLAGS_SHORT_GI;

	switch (arsta->txrate.bw) {
	case RATE_INFO_BW_40:
		arsta->tx_info.status.rates[0].flags |=
				IEEE80211_TX_RC_40_MHZ_WIDTH;
		break;
	case RATE_INFO_BW_80:
		arsta->tx_info.status.rates[0].flags |=
				IEEE80211_TX_RC_80_MHZ_WIDTH;
		break;
	}

	if (peer_stats->succ_pkts) {
		arsta->tx_info.flags = IEEE80211_TX_STAT_ACK;
		arsta->tx_info.status.rates[0].count = 1;
		ieee80211_tx_rate_update(ar->hw, sta, &arsta->tx_info);
	}

	if (ar->htt.disable_tx_comp) {
		arsta->tx_retries += peer_stats->retry_pkts;
		arsta->tx_failed += peer_stats->failed_pkts;
		ath10k_dbg(ar, ATH10K_DBG_HTT, "htt tx retries %d tx failed %d\n",
			   arsta->tx_retries, arsta->tx_failed);
	}

	if (ath10k_debug_is_extd_tx_stats_enabled(ar))
		ath10k_accumulate_per_peer_tx_stats(ar, arsta, peer_stats,
						    rate_idx);
}

static void ath10k_htt_fetch_peer_stats(struct ath10k *ar,
					struct sk_buff *skb)
{
	struct htt_resp *resp = (struct htt_resp *)skb->data;
	struct ath10k_per_peer_tx_stats *p_tx_stats = &ar->peer_tx_stats;
	struct htt_per_peer_tx_stats_ind *tx_stats;
	struct ieee80211_sta *sta;
	struct ath10k_peer *peer;
	int peer_id, i;
	u8 ppdu_len, num_ppdu;

	num_ppdu = resp->peer_tx_stats.num_ppdu;
	ppdu_len = resp->peer_tx_stats.ppdu_len * sizeof(__le32);

	if (skb->len < sizeof(struct htt_resp_hdr) + num_ppdu * ppdu_len) {
		ath10k_warn(ar, "Invalid peer stats buf length %d\n", skb->len);
		return;
	}

	tx_stats = (struct htt_per_peer_tx_stats_ind *)
			(resp->peer_tx_stats.payload);
	peer_id = __le16_to_cpu(tx_stats->peer_id);

	rcu_read_lock();
	spin_lock_bh(&ar->data_lock);
	peer = ath10k_peer_find_by_id(ar, peer_id);
	if (!peer || !peer->sta) {
		ath10k_warn(ar, "Invalid peer id %d peer stats buffer\n",
			    peer_id);
		goto out;
	}

	sta = peer->sta;
	for (i = 0; i < num_ppdu; i++) {
		tx_stats = (struct htt_per_peer_tx_stats_ind *)
			   (resp->peer_tx_stats.payload + i * ppdu_len);

		p_tx_stats->succ_bytes = __le32_to_cpu(tx_stats->succ_bytes);
		p_tx_stats->retry_bytes = __le32_to_cpu(tx_stats->retry_bytes);
		p_tx_stats->failed_bytes =
				__le32_to_cpu(tx_stats->failed_bytes);
		p_tx_stats->ratecode = tx_stats->ratecode;
		p_tx_stats->flags = tx_stats->flags;
		p_tx_stats->succ_pkts = __le16_to_cpu(tx_stats->succ_pkts);
		p_tx_stats->retry_pkts = __le16_to_cpu(tx_stats->retry_pkts);
		p_tx_stats->failed_pkts = __le16_to_cpu(tx_stats->failed_pkts);
		p_tx_stats->duration = __le16_to_cpu(tx_stats->tx_duration);

		ath10k_update_per_peer_tx_stats(ar, sta, p_tx_stats);
	}

out:
	spin_unlock_bh(&ar->data_lock);
	rcu_read_unlock();
}

static void ath10k_fetch_10_2_tx_stats(struct ath10k *ar, u8 *data)
{
	struct ath10k_pktlog_hdr *hdr = (struct ath10k_pktlog_hdr *)data;
	struct ath10k_per_peer_tx_stats *p_tx_stats = &ar->peer_tx_stats;
	struct ath10k_10_2_peer_tx_stats *tx_stats;
	struct ieee80211_sta *sta;
	struct ath10k_peer *peer;
	u16 log_type = __le16_to_cpu(hdr->log_type);
	u32 peer_id = 0, i;

	if (log_type != ATH_PKTLOG_TYPE_TX_STAT)
		return;

	tx_stats = (struct ath10k_10_2_peer_tx_stats *)((hdr->payload) +
		    ATH10K_10_2_TX_STATS_OFFSET);

	if (!tx_stats->tx_ppdu_cnt)
		return;

	peer_id = tx_stats->peer_id;

	rcu_read_lock();
	spin_lock_bh(&ar->data_lock);
	peer = ath10k_peer_find_by_id(ar, peer_id);
	if (!peer || !peer->sta) {
		ath10k_warn(ar, "Invalid peer id %d in peer stats buffer\n",
			    peer_id);
		goto out;
	}

	sta = peer->sta;
	for (i = 0; i < tx_stats->tx_ppdu_cnt; i++) {
		p_tx_stats->succ_bytes =
			__le16_to_cpu(tx_stats->success_bytes[i]);
		p_tx_stats->retry_bytes =
			__le16_to_cpu(tx_stats->retry_bytes[i]);
		p_tx_stats->failed_bytes =
			__le16_to_cpu(tx_stats->failed_bytes[i]);
		p_tx_stats->ratecode = tx_stats->ratecode[i];
		p_tx_stats->flags = tx_stats->flags[i];
		p_tx_stats->succ_pkts = tx_stats->success_pkts[i];
		p_tx_stats->retry_pkts = tx_stats->retry_pkts[i];
		p_tx_stats->failed_pkts = tx_stats->failed_pkts[i];

		ath10k_update_per_peer_tx_stats(ar, sta, p_tx_stats);
	}
	spin_unlock_bh(&ar->data_lock);
	rcu_read_unlock();

	return;

out:
	spin_unlock_bh(&ar->data_lock);
	rcu_read_unlock();
}

static int ath10k_htt_rx_pn_len(enum htt_security_types sec_type)
{
	switch (sec_type) {
	case HTT_SECURITY_TKIP:
	case HTT_SECURITY_TKIP_NOMIC:
	case HTT_SECURITY_AES_CCMP:
		return 48;
	default:
		return 0;
	}
}

static void ath10k_htt_rx_sec_ind_handler(struct ath10k *ar,
					  struct htt_security_indication *ev)
{
	enum htt_txrx_sec_cast_type sec_index;
	enum htt_security_types sec_type;
	struct ath10k_peer *peer;

	spin_lock_bh(&ar->data_lock);

	peer = ath10k_peer_find_by_id(ar, __le16_to_cpu(ev->peer_id));
	if (!peer) {
		ath10k_warn(ar, "failed to find peer id %d for security indication",
			    __le16_to_cpu(ev->peer_id));
		goto out;
	}

	sec_type = MS(ev->flags, HTT_SECURITY_TYPE);

	if (ev->flags & HTT_SECURITY_IS_UNICAST)
		sec_index = HTT_TXRX_SEC_UCAST;
	else
		sec_index = HTT_TXRX_SEC_MCAST;

	peer->rx_pn[sec_index].sec_type = sec_type;
	peer->rx_pn[sec_index].pn_len = ath10k_htt_rx_pn_len(sec_type);

	memset(peer->tids_last_pn_valid, 0, sizeof(peer->tids_last_pn_valid));
	memset(peer->tids_last_pn, 0, sizeof(peer->tids_last_pn));

out:
	spin_unlock_bh(&ar->data_lock);
}

bool ath10k_htt_t2h_msg_handler(struct ath10k *ar, struct sk_buff *skb)
{
	struct ath10k_htt *htt = &ar->htt;
	struct htt_resp *resp = (struct htt_resp *)skb->data;
	enum htt_t2h_msg_type type;

	/* confirm alignment */
	if (!IS_ALIGNED((unsigned long)skb->data, 4))
		ath10k_warn(ar, "unaligned htt message, expect trouble\n");

	ath10k_dbg(ar, ATH10K_DBG_HTT, "htt rx, msg_type: 0x%0X\n",
		   resp->hdr.msg_type);

	if (resp->hdr.msg_type >= ar->htt.t2h_msg_types_max) {
		ath10k_dbg(ar, ATH10K_DBG_HTT, "htt rx, unsupported msg_type: 0x%0X\n max: 0x%0X",
			   resp->hdr.msg_type, ar->htt.t2h_msg_types_max);
		return true;
	}
	type = ar->htt.t2h_msg_types[resp->hdr.msg_type];

	switch (type) {
	case HTT_T2H_MSG_TYPE_VERSION_CONF: {
		htt->target_version_major = resp->ver_resp.major;
		htt->target_version_minor = resp->ver_resp.minor;
		complete(&htt->target_version_received);
		break;
	}
	case HTT_T2H_MSG_TYPE_RX_IND:
		if (ar->bus_param.dev_type != ATH10K_DEV_TYPE_HL) {
			ath10k_htt_rx_proc_rx_ind_ll(htt, &resp->rx_ind);
		} else {
			skb_queue_tail(&htt->rx_indication_head, skb);
			return false;
		}
		break;
	case HTT_T2H_MSG_TYPE_PEER_MAP: {
		struct htt_peer_map_event ev = {
			.vdev_id = resp->peer_map.vdev_id,
			.peer_id = __le16_to_cpu(resp->peer_map.peer_id),
		};
		memcpy(ev.addr, resp->peer_map.addr, sizeof(ev.addr));
		ath10k_peer_map_event(htt, &ev);
		break;
	}
	case HTT_T2H_MSG_TYPE_PEER_UNMAP: {
		struct htt_peer_unmap_event ev = {
			.peer_id = __le16_to_cpu(resp->peer_unmap.peer_id),
		};
		ath10k_peer_unmap_event(htt, &ev);
		break;
	}
	case HTT_T2H_MSG_TYPE_MGMT_TX_COMPLETION: {
		struct htt_tx_done tx_done = {};
		struct ath10k_htt *htt = &ar->htt;
		struct ath10k_htc *htc = &ar->htc;
		struct ath10k_htc_ep *ep = &ar->htc.endpoint[htt->eid];
		int status = __le32_to_cpu(resp->mgmt_tx_completion.status);
		int info = __le32_to_cpu(resp->mgmt_tx_completion.info);

		tx_done.msdu_id = __le32_to_cpu(resp->mgmt_tx_completion.desc_id);

		switch (status) {
		case HTT_MGMT_TX_STATUS_OK:
			tx_done.status = HTT_TX_COMPL_STATE_ACK;
			if (test_bit(WMI_SERVICE_HTT_MGMT_TX_COMP_VALID_FLAGS,
				     ar->wmi.svc_map) &&
			    (resp->mgmt_tx_completion.flags &
			     HTT_MGMT_TX_CMPL_FLAG_ACK_RSSI)) {
				tx_done.ack_rssi =
				FIELD_GET(HTT_MGMT_TX_CMPL_INFO_ACK_RSSI_MASK,
					  info);
			}
			break;
		case HTT_MGMT_TX_STATUS_RETRY:
			tx_done.status = HTT_TX_COMPL_STATE_NOACK;
			break;
		case HTT_MGMT_TX_STATUS_DROP:
			tx_done.status = HTT_TX_COMPL_STATE_DISCARD;
			break;
		}

		if (htt->disable_tx_comp) {
			spin_lock_bh(&htc->tx_lock);
			ep->tx_credits++;
			spin_unlock_bh(&htc->tx_lock);
		}

		status = ath10k_txrx_tx_unref(htt, &tx_done);
		if (!status) {
			spin_lock_bh(&htt->tx_lock);
			ath10k_htt_tx_mgmt_dec_pending(htt);
			spin_unlock_bh(&htt->tx_lock);
		}
		break;
	}
	case HTT_T2H_MSG_TYPE_TX_COMPL_IND:
		ath10k_htt_rx_tx_compl_ind(htt->ar, skb);
		break;
	case HTT_T2H_MSG_TYPE_SEC_IND: {
		struct ath10k *ar = htt->ar;
		struct htt_security_indication *ev = &resp->security_indication;

		ath10k_htt_rx_sec_ind_handler(ar, ev);
		ath10k_dbg(ar, ATH10K_DBG_HTT,
			   "sec ind peer_id %d unicast %d type %d\n",
			  __le16_to_cpu(ev->peer_id),
			  !!(ev->flags & HTT_SECURITY_IS_UNICAST),
			  MS(ev->flags, HTT_SECURITY_TYPE));
		complete(&ar->install_key_done);
		break;
	}
	case HTT_T2H_MSG_TYPE_RX_FRAG_IND: {
		ath10k_dbg_dump(ar, ATH10K_DBG_HTT_DUMP, NULL, "htt event: ",
				skb->data, skb->len);
		atomic_inc(&htt->num_mpdus_ready);

		return ath10k_htt_rx_proc_rx_frag_ind(htt,
						      &resp->rx_frag_ind,
						      skb);
		break;
	}
	case HTT_T2H_MSG_TYPE_TEST:
		break;
	case HTT_T2H_MSG_TYPE_STATS_CONF:
		trace_ath10k_htt_stats(ar, skb->data, skb->len);
		break;
	case HTT_T2H_MSG_TYPE_TX_INSPECT_IND:
		/* Firmware can return tx frames if it's unable to fully
		 * process them and suspects host may be able to fix it. ath10k
		 * sends all tx frames as already inspected so this shouldn't
		 * happen unless fw has a bug.
		 */
		ath10k_warn(ar, "received an unexpected htt tx inspect event\n");
		break;
	case HTT_T2H_MSG_TYPE_RX_ADDBA:
		ath10k_htt_rx_addba(ar, resp);
		break;
	case HTT_T2H_MSG_TYPE_RX_DELBA:
		ath10k_htt_rx_delba(ar, resp);
		break;
	case HTT_T2H_MSG_TYPE_PKTLOG: {
		trace_ath10k_htt_pktlog(ar, resp->pktlog_msg.payload,
					skb->len -
					offsetof(struct htt_resp,
						 pktlog_msg.payload));

		if (ath10k_peer_stats_enabled(ar))
			ath10k_fetch_10_2_tx_stats(ar,
						   resp->pktlog_msg.payload);
		break;
	}
	case HTT_T2H_MSG_TYPE_RX_FLUSH: {
		/* Ignore this event because mac80211 takes care of Rx
		 * aggregation reordering.
		 */
		break;
	}
	case HTT_T2H_MSG_TYPE_RX_IN_ORD_PADDR_IND: {
		skb_queue_tail(&htt->rx_in_ord_compl_q, skb);
		return false;
	}
	case HTT_T2H_MSG_TYPE_TX_CREDIT_UPDATE_IND: {
		struct ath10k_htt *htt = &ar->htt;
		struct ath10k_htc *htc = &ar->htc;
		struct ath10k_htc_ep *ep = &ar->htc.endpoint[htt->eid];
		u32 msg_word = __le32_to_cpu(*(__le32 *)resp);
		int htt_credit_delta;

		htt_credit_delta = HTT_TX_CREDIT_DELTA_ABS_GET(msg_word);
		if (HTT_TX_CREDIT_SIGN_BIT_GET(msg_word))
			htt_credit_delta = -htt_credit_delta;

		ath10k_dbg(ar, ATH10K_DBG_HTT,
			   "htt credit update delta %d\n",
			   htt_credit_delta);

		if (htt->disable_tx_comp) {
			spin_lock_bh(&htc->tx_lock);
			ep->tx_credits += htt_credit_delta;
			spin_unlock_bh(&htc->tx_lock);
			ath10k_dbg(ar, ATH10K_DBG_HTT,
				   "htt credit total %d\n",
				   ep->tx_credits);
<<<<<<< HEAD
=======
			ep->ep_ops.ep_tx_credits(htc->ar);
>>>>>>> 104f3d95
		}
		break;
	}
	case HTT_T2H_MSG_TYPE_CHAN_CHANGE: {
		u32 phymode = __le32_to_cpu(resp->chan_change.phymode);
		u32 freq = __le32_to_cpu(resp->chan_change.freq);

		ar->tgt_oper_chan = ieee80211_get_channel(ar->hw->wiphy, freq);
		ath10k_dbg(ar, ATH10K_DBG_HTT,
			   "htt chan change freq %u phymode %s\n",
			   freq, ath10k_wmi_phymode_str(phymode));
		break;
	}
	case HTT_T2H_MSG_TYPE_AGGR_CONF:
		break;
	case HTT_T2H_MSG_TYPE_TX_FETCH_IND: {
		struct sk_buff *tx_fetch_ind = skb_copy(skb, GFP_ATOMIC);

		if (!tx_fetch_ind) {
			ath10k_warn(ar, "failed to copy htt tx fetch ind\n");
			break;
		}
		skb_queue_tail(&htt->tx_fetch_ind_q, tx_fetch_ind);
		break;
	}
	case HTT_T2H_MSG_TYPE_TX_FETCH_CONFIRM:
		ath10k_htt_rx_tx_fetch_confirm(ar, skb);
		break;
	case HTT_T2H_MSG_TYPE_TX_MODE_SWITCH_IND:
		ath10k_htt_rx_tx_mode_switch_ind(ar, skb);
		break;
	case HTT_T2H_MSG_TYPE_PEER_STATS:
		ath10k_htt_fetch_peer_stats(ar, skb);
		break;
	case HTT_T2H_MSG_TYPE_EN_STATS:
	default:
		ath10k_warn(ar, "htt event (%d) not handled\n",
			    resp->hdr.msg_type);
		ath10k_dbg_dump(ar, ATH10K_DBG_HTT_DUMP, NULL, "htt event: ",
				skb->data, skb->len);
		break;
	}
	return true;
}
EXPORT_SYMBOL(ath10k_htt_t2h_msg_handler);

void ath10k_htt_rx_pktlog_completion_handler(struct ath10k *ar,
					     struct sk_buff *skb)
{
	trace_ath10k_htt_pktlog(ar, skb->data, skb->len);
	dev_kfree_skb_any(skb);
}
EXPORT_SYMBOL(ath10k_htt_rx_pktlog_completion_handler);

static int ath10k_htt_rx_deliver_msdu(struct ath10k *ar, int quota, int budget)
{
	struct sk_buff *skb;

	while (quota < budget) {
		if (skb_queue_empty(&ar->htt.rx_msdus_q))
			break;

		skb = skb_dequeue(&ar->htt.rx_msdus_q);
		if (!skb)
			break;
		ath10k_process_rx(ar, skb);
		quota++;
	}

	return quota;
}

int ath10k_htt_rx_hl_indication(struct ath10k *ar, int budget)
{
	struct htt_resp *resp;
	struct ath10k_htt *htt = &ar->htt;
	struct sk_buff *skb;
	bool release;
	int quota;

	for (quota = 0; quota < budget; quota++) {
		skb = skb_dequeue(&htt->rx_indication_head);
		if (!skb)
			break;

		resp = (struct htt_resp *)skb->data;

		release = ath10k_htt_rx_proc_rx_ind_hl(htt,
						       &resp->rx_ind_hl,
						       skb,
						       HTT_RX_PN_CHECK,
						       HTT_RX_NON_TKIP_MIC);

		if (release)
			dev_kfree_skb_any(skb);

		ath10k_dbg(ar, ATH10K_DBG_HTT, "rx indication poll pending count:%d\n",
			   skb_queue_len(&htt->rx_indication_head));
	}
	return quota;
}
EXPORT_SYMBOL(ath10k_htt_rx_hl_indication);

int ath10k_htt_txrx_compl_task(struct ath10k *ar, int budget)
{
	struct ath10k_htt *htt = &ar->htt;
	struct htt_tx_done tx_done = {};
	struct sk_buff_head tx_ind_q;
	struct sk_buff *skb;
	unsigned long flags;
	int quota = 0, done, ret;
	bool resched_napi = false;

	__skb_queue_head_init(&tx_ind_q);

	/* Process pending frames before dequeuing more data
	 * from hardware.
	 */
	quota = ath10k_htt_rx_deliver_msdu(ar, quota, budget);
	if (quota == budget) {
		resched_napi = true;
		goto exit;
	}

	while ((skb = skb_dequeue(&htt->rx_in_ord_compl_q))) {
		spin_lock_bh(&htt->rx_ring.lock);
		ret = ath10k_htt_rx_in_ord_ind(ar, skb);
		spin_unlock_bh(&htt->rx_ring.lock);

		dev_kfree_skb_any(skb);
		if (ret == -EIO) {
			resched_napi = true;
			goto exit;
		}
	}

	while (atomic_read(&htt->num_mpdus_ready)) {
		ret = ath10k_htt_rx_handle_amsdu(htt);
		if (ret == -EIO) {
			resched_napi = true;
			goto exit;
		}
		atomic_dec(&htt->num_mpdus_ready);
	}

	/* Deliver received data after processing data from hardware */
	quota = ath10k_htt_rx_deliver_msdu(ar, quota, budget);

	/* From NAPI documentation:
	 *  The napi poll() function may also process TX completions, in which
	 *  case if it processes the entire TX ring then it should count that
	 *  work as the rest of the budget.
	 */
	if ((quota < budget) && !kfifo_is_empty(&htt->txdone_fifo))
		quota = budget;

	/* kfifo_get: called only within txrx_tasklet so it's neatly serialized.
	 * From kfifo_get() documentation:
	 *  Note that with only one concurrent reader and one concurrent writer,
	 *  you don't need extra locking to use these macro.
	 */
	while (kfifo_get(&htt->txdone_fifo, &tx_done))
		ath10k_txrx_tx_unref(htt, &tx_done);

	ath10k_mac_tx_push_pending(ar);

	spin_lock_irqsave(&htt->tx_fetch_ind_q.lock, flags);
	skb_queue_splice_init(&htt->tx_fetch_ind_q, &tx_ind_q);
	spin_unlock_irqrestore(&htt->tx_fetch_ind_q.lock, flags);

	while ((skb = __skb_dequeue(&tx_ind_q))) {
		ath10k_htt_rx_tx_fetch_ind(ar, skb);
		dev_kfree_skb_any(skb);
	}

exit:
	ath10k_htt_rx_msdu_buff_replenish(htt);
	/* In case of rx failure or more data to read, report budget
	 * to reschedule NAPI poll
	 */
	done = resched_napi ? budget : quota;

	return done;
}
EXPORT_SYMBOL(ath10k_htt_txrx_compl_task);

static const struct ath10k_htt_rx_ops htt_rx_ops_32 = {
	.htt_get_rx_ring_size = ath10k_htt_get_rx_ring_size_32,
	.htt_config_paddrs_ring = ath10k_htt_config_paddrs_ring_32,
	.htt_set_paddrs_ring = ath10k_htt_set_paddrs_ring_32,
	.htt_get_vaddr_ring = ath10k_htt_get_vaddr_ring_32,
	.htt_reset_paddrs_ring = ath10k_htt_reset_paddrs_ring_32,
};

static const struct ath10k_htt_rx_ops htt_rx_ops_64 = {
	.htt_get_rx_ring_size = ath10k_htt_get_rx_ring_size_64,
	.htt_config_paddrs_ring = ath10k_htt_config_paddrs_ring_64,
	.htt_set_paddrs_ring = ath10k_htt_set_paddrs_ring_64,
	.htt_get_vaddr_ring = ath10k_htt_get_vaddr_ring_64,
	.htt_reset_paddrs_ring = ath10k_htt_reset_paddrs_ring_64,
};

static const struct ath10k_htt_rx_ops htt_rx_ops_hl = {
	.htt_rx_proc_rx_frag_ind = ath10k_htt_rx_proc_rx_frag_ind_hl,
};

void ath10k_htt_set_rx_ops(struct ath10k_htt *htt)
{
	struct ath10k *ar = htt->ar;

	if (ar->bus_param.dev_type == ATH10K_DEV_TYPE_HL)
		htt->rx_ops = &htt_rx_ops_hl;
	else if (ar->hw_params.target_64bit)
		htt->rx_ops = &htt_rx_ops_64;
	else
		htt->rx_ops = &htt_rx_ops_32;
}<|MERGE_RESOLUTION|>--- conflicted
+++ resolved
@@ -3926,10 +3926,7 @@
 			ath10k_dbg(ar, ATH10K_DBG_HTT,
 				   "htt credit total %d\n",
 				   ep->tx_credits);
-<<<<<<< HEAD
-=======
 			ep->ep_ops.ep_tx_credits(htc->ar);
->>>>>>> 104f3d95
 		}
 		break;
 	}

// SPDX-License-Identifier: ISC
/*
 * Copyright (c) 2005-2011 Atheros Communications Inc.
 * Copyright (c) 2011-2017 Qualcomm Atheros, Inc.
 */

#include <linux/slab.h>
#include <linux/if_ether.h>

#include "htt.h"
#include "core.h"
#include "debug.h"
#include "hif.h"

static const enum htt_t2h_msg_type htt_main_t2h_msg_types[] = {
	[HTT_MAIN_T2H_MSG_TYPE_VERSION_CONF] = HTT_T2H_MSG_TYPE_VERSION_CONF,
	[HTT_MAIN_T2H_MSG_TYPE_RX_IND] = HTT_T2H_MSG_TYPE_RX_IND,
	[HTT_MAIN_T2H_MSG_TYPE_RX_FLUSH] = HTT_T2H_MSG_TYPE_RX_FLUSH,
	[HTT_MAIN_T2H_MSG_TYPE_PEER_MAP] = HTT_T2H_MSG_TYPE_PEER_MAP,
	[HTT_MAIN_T2H_MSG_TYPE_PEER_UNMAP] = HTT_T2H_MSG_TYPE_PEER_UNMAP,
	[HTT_MAIN_T2H_MSG_TYPE_RX_ADDBA] = HTT_T2H_MSG_TYPE_RX_ADDBA,
	[HTT_MAIN_T2H_MSG_TYPE_RX_DELBA] = HTT_T2H_MSG_TYPE_RX_DELBA,
	[HTT_MAIN_T2H_MSG_TYPE_TX_COMPL_IND] = HTT_T2H_MSG_TYPE_TX_COMPL_IND,
	[HTT_MAIN_T2H_MSG_TYPE_PKTLOG] = HTT_T2H_MSG_TYPE_PKTLOG,
	[HTT_MAIN_T2H_MSG_TYPE_STATS_CONF] = HTT_T2H_MSG_TYPE_STATS_CONF,
	[HTT_MAIN_T2H_MSG_TYPE_RX_FRAG_IND] = HTT_T2H_MSG_TYPE_RX_FRAG_IND,
	[HTT_MAIN_T2H_MSG_TYPE_SEC_IND] = HTT_T2H_MSG_TYPE_SEC_IND,
	[HTT_MAIN_T2H_MSG_TYPE_TX_INSPECT_IND] =
		HTT_T2H_MSG_TYPE_TX_INSPECT_IND,
	[HTT_MAIN_T2H_MSG_TYPE_MGMT_TX_COMPL_IND] =
		HTT_T2H_MSG_TYPE_MGMT_TX_COMPLETION,
	[HTT_MAIN_T2H_MSG_TYPE_TX_CREDIT_UPDATE_IND] =
		HTT_T2H_MSG_TYPE_TX_CREDIT_UPDATE_IND,
	[HTT_MAIN_T2H_MSG_TYPE_RX_PN_IND] = HTT_T2H_MSG_TYPE_RX_PN_IND,
	[HTT_MAIN_T2H_MSG_TYPE_RX_OFFLOAD_DELIVER_IND] =
		HTT_T2H_MSG_TYPE_RX_OFFLOAD_DELIVER_IND,
	[HTT_MAIN_T2H_MSG_TYPE_TEST] = HTT_T2H_MSG_TYPE_TEST,
};

static const enum htt_t2h_msg_type htt_10x_t2h_msg_types[] = {
	[HTT_10X_T2H_MSG_TYPE_VERSION_CONF] = HTT_T2H_MSG_TYPE_VERSION_CONF,
	[HTT_10X_T2H_MSG_TYPE_RX_IND] = HTT_T2H_MSG_TYPE_RX_IND,
	[HTT_10X_T2H_MSG_TYPE_RX_FLUSH] = HTT_T2H_MSG_TYPE_RX_FLUSH,
	[HTT_10X_T2H_MSG_TYPE_PEER_MAP] = HTT_T2H_MSG_TYPE_PEER_MAP,
	[HTT_10X_T2H_MSG_TYPE_PEER_UNMAP] = HTT_T2H_MSG_TYPE_PEER_UNMAP,
	[HTT_10X_T2H_MSG_TYPE_RX_ADDBA] = HTT_T2H_MSG_TYPE_RX_ADDBA,
	[HTT_10X_T2H_MSG_TYPE_RX_DELBA] = HTT_T2H_MSG_TYPE_RX_DELBA,
	[HTT_10X_T2H_MSG_TYPE_TX_COMPL_IND] = HTT_T2H_MSG_TYPE_TX_COMPL_IND,
	[HTT_10X_T2H_MSG_TYPE_PKTLOG] = HTT_T2H_MSG_TYPE_PKTLOG,
	[HTT_10X_T2H_MSG_TYPE_STATS_CONF] = HTT_T2H_MSG_TYPE_STATS_CONF,
	[HTT_10X_T2H_MSG_TYPE_RX_FRAG_IND] = HTT_T2H_MSG_TYPE_RX_FRAG_IND,
	[HTT_10X_T2H_MSG_TYPE_SEC_IND] = HTT_T2H_MSG_TYPE_SEC_IND,
	[HTT_10X_T2H_MSG_TYPE_RC_UPDATE_IND] = HTT_T2H_MSG_TYPE_RC_UPDATE_IND,
	[HTT_10X_T2H_MSG_TYPE_TX_INSPECT_IND] = HTT_T2H_MSG_TYPE_TX_INSPECT_IND,
	[HTT_10X_T2H_MSG_TYPE_TEST] = HTT_T2H_MSG_TYPE_TEST,
	[HTT_10X_T2H_MSG_TYPE_CHAN_CHANGE] = HTT_T2H_MSG_TYPE_CHAN_CHANGE,
	[HTT_10X_T2H_MSG_TYPE_AGGR_CONF] = HTT_T2H_MSG_TYPE_AGGR_CONF,
	[HTT_10X_T2H_MSG_TYPE_STATS_NOUPLOAD] = HTT_T2H_MSG_TYPE_STATS_NOUPLOAD,
	[HTT_10X_T2H_MSG_TYPE_MGMT_TX_COMPL_IND] =
		HTT_T2H_MSG_TYPE_MGMT_TX_COMPLETION,
};

static const enum htt_t2h_msg_type htt_tlv_t2h_msg_types[] = {
	[HTT_TLV_T2H_MSG_TYPE_VERSION_CONF] = HTT_T2H_MSG_TYPE_VERSION_CONF,
	[HTT_TLV_T2H_MSG_TYPE_RX_IND] = HTT_T2H_MSG_TYPE_RX_IND,
	[HTT_TLV_T2H_MSG_TYPE_RX_FLUSH] = HTT_T2H_MSG_TYPE_RX_FLUSH,
	[HTT_TLV_T2H_MSG_TYPE_PEER_MAP] = HTT_T2H_MSG_TYPE_PEER_MAP,
	[HTT_TLV_T2H_MSG_TYPE_PEER_UNMAP] = HTT_T2H_MSG_TYPE_PEER_UNMAP,
	[HTT_TLV_T2H_MSG_TYPE_RX_ADDBA] = HTT_T2H_MSG_TYPE_RX_ADDBA,
	[HTT_TLV_T2H_MSG_TYPE_RX_DELBA] = HTT_T2H_MSG_TYPE_RX_DELBA,
	[HTT_TLV_T2H_MSG_TYPE_TX_COMPL_IND] = HTT_T2H_MSG_TYPE_TX_COMPL_IND,
	[HTT_TLV_T2H_MSG_TYPE_PKTLOG] = HTT_T2H_MSG_TYPE_PKTLOG,
	[HTT_TLV_T2H_MSG_TYPE_STATS_CONF] = HTT_T2H_MSG_TYPE_STATS_CONF,
	[HTT_TLV_T2H_MSG_TYPE_RX_FRAG_IND] = HTT_T2H_MSG_TYPE_RX_FRAG_IND,
	[HTT_TLV_T2H_MSG_TYPE_SEC_IND] = HTT_T2H_MSG_TYPE_SEC_IND,
	[HTT_TLV_T2H_MSG_TYPE_RC_UPDATE_IND] = HTT_T2H_MSG_TYPE_RC_UPDATE_IND,
	[HTT_TLV_T2H_MSG_TYPE_TX_INSPECT_IND] = HTT_T2H_MSG_TYPE_TX_INSPECT_IND,
	[HTT_TLV_T2H_MSG_TYPE_MGMT_TX_COMPL_IND] =
		HTT_T2H_MSG_TYPE_MGMT_TX_COMPLETION,
	[HTT_TLV_T2H_MSG_TYPE_TX_CREDIT_UPDATE_IND] =
		HTT_T2H_MSG_TYPE_TX_CREDIT_UPDATE_IND,
	[HTT_TLV_T2H_MSG_TYPE_RX_PN_IND] = HTT_T2H_MSG_TYPE_RX_PN_IND,
	[HTT_TLV_T2H_MSG_TYPE_RX_OFFLOAD_DELIVER_IND] =
		HTT_T2H_MSG_TYPE_RX_OFFLOAD_DELIVER_IND,
	[HTT_TLV_T2H_MSG_TYPE_RX_IN_ORD_PADDR_IND] =
		HTT_T2H_MSG_TYPE_RX_IN_ORD_PADDR_IND,
	[HTT_TLV_T2H_MSG_TYPE_WDI_IPA_OP_RESPONSE] =
		HTT_T2H_MSG_TYPE_WDI_IPA_OP_RESPONSE,
	[HTT_TLV_T2H_MSG_TYPE_CHAN_CHANGE] = HTT_T2H_MSG_TYPE_CHAN_CHANGE,
	[HTT_TLV_T2H_MSG_TYPE_RX_OFLD_PKT_ERR] =
		HTT_T2H_MSG_TYPE_RX_OFLD_PKT_ERR,
	[HTT_TLV_T2H_MSG_TYPE_TEST] = HTT_T2H_MSG_TYPE_TEST,
};

static const enum htt_t2h_msg_type htt_10_4_t2h_msg_types[] = {
	[HTT_10_4_T2H_MSG_TYPE_VERSION_CONF] = HTT_T2H_MSG_TYPE_VERSION_CONF,
	[HTT_10_4_T2H_MSG_TYPE_RX_IND] = HTT_T2H_MSG_TYPE_RX_IND,
	[HTT_10_4_T2H_MSG_TYPE_RX_FLUSH] = HTT_T2H_MSG_TYPE_RX_FLUSH,
	[HTT_10_4_T2H_MSG_TYPE_PEER_MAP] = HTT_T2H_MSG_TYPE_PEER_MAP,
	[HTT_10_4_T2H_MSG_TYPE_PEER_UNMAP] = HTT_T2H_MSG_TYPE_PEER_UNMAP,
	[HTT_10_4_T2H_MSG_TYPE_RX_ADDBA] = HTT_T2H_MSG_TYPE_RX_ADDBA,
	[HTT_10_4_T2H_MSG_TYPE_RX_DELBA] = HTT_T2H_MSG_TYPE_RX_DELBA,
	[HTT_10_4_T2H_MSG_TYPE_TX_COMPL_IND] = HTT_T2H_MSG_TYPE_TX_COMPL_IND,
	[HTT_10_4_T2H_MSG_TYPE_PKTLOG] = HTT_T2H_MSG_TYPE_PKTLOG,
	[HTT_10_4_T2H_MSG_TYPE_STATS_CONF] = HTT_T2H_MSG_TYPE_STATS_CONF,
	[HTT_10_4_T2H_MSG_TYPE_RX_FRAG_IND] = HTT_T2H_MSG_TYPE_RX_FRAG_IND,
	[HTT_10_4_T2H_MSG_TYPE_SEC_IND] = HTT_T2H_MSG_TYPE_SEC_IND,
	[HTT_10_4_T2H_MSG_TYPE_RC_UPDATE_IND] = HTT_T2H_MSG_TYPE_RC_UPDATE_IND,
	[HTT_10_4_T2H_MSG_TYPE_TX_INSPECT_IND] =
				HTT_T2H_MSG_TYPE_TX_INSPECT_IND,
	[HTT_10_4_T2H_MSG_TYPE_MGMT_TX_COMPL_IND] =
				HTT_T2H_MSG_TYPE_MGMT_TX_COMPLETION,
	[HTT_10_4_T2H_MSG_TYPE_CHAN_CHANGE] = HTT_T2H_MSG_TYPE_CHAN_CHANGE,
	[HTT_10_4_T2H_MSG_TYPE_TX_CREDIT_UPDATE_IND] =
				HTT_T2H_MSG_TYPE_TX_CREDIT_UPDATE_IND,
	[HTT_10_4_T2H_MSG_TYPE_RX_PN_IND] = HTT_T2H_MSG_TYPE_RX_PN_IND,
	[HTT_10_4_T2H_MSG_TYPE_RX_OFFLOAD_DELIVER_IND] =
				HTT_T2H_MSG_TYPE_RX_OFFLOAD_DELIVER_IND,
	[HTT_10_4_T2H_MSG_TYPE_TEST] = HTT_T2H_MSG_TYPE_TEST,
	[HTT_10_4_T2H_MSG_TYPE_EN_STATS] = HTT_T2H_MSG_TYPE_EN_STATS,
	[HTT_10_4_T2H_MSG_TYPE_AGGR_CONF] = HTT_T2H_MSG_TYPE_AGGR_CONF,
	[HTT_10_4_T2H_MSG_TYPE_TX_FETCH_IND] =
				HTT_T2H_MSG_TYPE_TX_FETCH_IND,
	[HTT_10_4_T2H_MSG_TYPE_TX_FETCH_CONFIRM] =
				HTT_T2H_MSG_TYPE_TX_FETCH_CONFIRM,
	[HTT_10_4_T2H_MSG_TYPE_STATS_NOUPLOAD] =
				HTT_T2H_MSG_TYPE_STATS_NOUPLOAD,
	[HTT_10_4_T2H_MSG_TYPE_TX_MODE_SWITCH_IND] =
				HTT_T2H_MSG_TYPE_TX_MODE_SWITCH_IND,
	[HTT_10_4_T2H_MSG_TYPE_PEER_STATS] =
				HTT_T2H_MSG_TYPE_PEER_STATS,
};

int ath10k_htt_connect(struct ath10k_htt *htt)
{
	struct ath10k_htc_svc_conn_req conn_req;
	struct ath10k_htc_svc_conn_resp conn_resp;
	struct ath10k *ar = htt->ar;
	struct ath10k_htc_ep *ep;
	int status;

	memset(&conn_req, 0, sizeof(conn_req));
	memset(&conn_resp, 0, sizeof(conn_resp));

	conn_req.ep_ops.ep_tx_complete = ath10k_htt_htc_tx_complete;
	conn_req.ep_ops.ep_rx_complete = ath10k_htt_htc_t2h_msg_handler;
	conn_req.ep_ops.ep_tx_credits = ath10k_htt_op_ep_tx_credits;

	/* connect to control service */
	conn_req.service_id = ATH10K_HTC_SVC_ID_HTT_DATA_MSG;

	status = ath10k_htc_connect_service(&htt->ar->htc, &conn_req,
					    &conn_resp);

	if (status)
		return status;

	htt->eid = conn_resp.eid;

<<<<<<< HEAD
=======
	if (ar->bus_param.dev_type == ATH10K_DEV_TYPE_HL) {
		ep = &ar->htc.endpoint[htt->eid];
		ath10k_htc_setup_tx_req(ep);
	}

>>>>>>> ec431188
	htt->disable_tx_comp = ath10k_hif_get_htt_tx_complete(htt->ar);
	if (htt->disable_tx_comp)
		ath10k_htc_change_tx_credit_flow(&htt->ar->htc, htt->eid, true);

	return 0;
}

int ath10k_htt_init(struct ath10k *ar)
{
	struct ath10k_htt *htt = &ar->htt;

	htt->ar = ar;

	/*
	 * Prefetch enough data to satisfy target
	 * classification engine.
	 * This is for LL chips. HL chips will probably
	 * transfer all frame in the tx fragment.
	 */
	htt->prefetch_len =
		36 + /* 802.11 + qos + ht */
		4 + /* 802.1q */
		8 + /* llc snap */
		2; /* ip4 dscp or ip6 priority */

	switch (ar->running_fw->fw_file.htt_op_version) {
	case ATH10K_FW_HTT_OP_VERSION_10_4:
		ar->htt.t2h_msg_types = htt_10_4_t2h_msg_types;
		ar->htt.t2h_msg_types_max = HTT_10_4_T2H_NUM_MSGS;
		break;
	case ATH10K_FW_HTT_OP_VERSION_10_1:
		ar->htt.t2h_msg_types = htt_10x_t2h_msg_types;
		ar->htt.t2h_msg_types_max = HTT_10X_T2H_NUM_MSGS;
		break;
	case ATH10K_FW_HTT_OP_VERSION_TLV:
		ar->htt.t2h_msg_types = htt_tlv_t2h_msg_types;
		ar->htt.t2h_msg_types_max = HTT_TLV_T2H_NUM_MSGS;
		break;
	case ATH10K_FW_HTT_OP_VERSION_MAIN:
		ar->htt.t2h_msg_types = htt_main_t2h_msg_types;
		ar->htt.t2h_msg_types_max = HTT_MAIN_T2H_NUM_MSGS;
		break;
	case ATH10K_FW_HTT_OP_VERSION_MAX:
	case ATH10K_FW_HTT_OP_VERSION_UNSET:
		WARN_ON(1);
		return -EINVAL;
	}
	ath10k_htt_set_tx_ops(htt);
	ath10k_htt_set_rx_ops(htt);

	return 0;
}

#define HTT_TARGET_VERSION_TIMEOUT_HZ (3 * HZ)

static int ath10k_htt_verify_version(struct ath10k_htt *htt)
{
	struct ath10k *ar = htt->ar;

	ath10k_dbg(ar, ATH10K_DBG_BOOT, "htt target version %d.%d\n",
		   htt->target_version_major, htt->target_version_minor);

	if (htt->target_version_major != 2 &&
	    htt->target_version_major != 3) {
		ath10k_err(ar, "unsupported htt major version %d. supported versions are 2 and 3\n",
			   htt->target_version_major);
		return -ENOTSUPP;
	}

	return 0;
}

int ath10k_htt_setup(struct ath10k_htt *htt)
{
	struct ath10k *ar = htt->ar;
	int status;

	init_completion(&htt->target_version_received);

	status = ath10k_htt_h2t_ver_req_msg(htt);
	if (status)
		return status;

	status = wait_for_completion_timeout(&htt->target_version_received,
					     HTT_TARGET_VERSION_TIMEOUT_HZ);
	if (status == 0) {
		ath10k_warn(ar, "htt version request timed out\n");
		return -ETIMEDOUT;
	}

	status = ath10k_htt_verify_version(htt);
	if (status) {
		ath10k_warn(ar, "failed to verify htt version: %d\n",
			    status);
		return status;
	}

	status = ath10k_htt_send_frag_desc_bank_cfg(htt);
	if (status)
		return status;

	status = ath10k_htt_send_rx_ring_cfg(htt);
	if (status) {
		ath10k_warn(ar, "failed to setup rx ring: %d\n",
			    status);
		return status;
	}

	status = ath10k_htt_h2t_aggr_cfg_msg(htt,
					     htt->max_num_ampdu,
					     htt->max_num_amsdu);
	if (status) {
		ath10k_warn(ar, "failed to setup amsdu/ampdu limit: %d\n",
			    status);
		return status;
	}

	return 0;
}<|MERGE_RESOLUTION|>--- conflicted
+++ resolved
@@ -157,14 +157,11 @@
 
 	htt->eid = conn_resp.eid;
 
-<<<<<<< HEAD
-=======
 	if (ar->bus_param.dev_type == ATH10K_DEV_TYPE_HL) {
 		ep = &ar->htc.endpoint[htt->eid];
 		ath10k_htc_setup_tx_req(ep);
 	}
 
->>>>>>> ec431188
 	htt->disable_tx_comp = ath10k_hif_get_htt_tx_complete(htt->ar);
 	if (htt->disable_tx_comp)
 		ath10k_htc_change_tx_credit_flow(&htt->ar->htc, htt->eid, true);

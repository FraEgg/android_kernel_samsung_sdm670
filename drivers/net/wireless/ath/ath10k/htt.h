/* SPDX-License-Identifier: ISC */
/*
 * Copyright (c) 2005-2011 Atheros Communications Inc.
 * Copyright (c) 2011-2017 Qualcomm Atheros, Inc.
 * Copyright (c) 2018, The Linux Foundation. All rights reserved.
 */

#ifndef _HTT_H_
#define _HTT_H_

#include <linux/bug.h>
#include <linux/interrupt.h>
#include <linux/dmapool.h>
#include <linux/hashtable.h>
#include <linux/kfifo.h>
#include <net/mac80211.h>

#include "htc.h"
#include "hw.h"
#include "rx_desc.h"

enum htt_dbg_stats_type {
	HTT_DBG_STATS_WAL_PDEV_TXRX = 1 << 0,
	HTT_DBG_STATS_RX_REORDER    = 1 << 1,
	HTT_DBG_STATS_RX_RATE_INFO  = 1 << 2,
	HTT_DBG_STATS_TX_PPDU_LOG   = 1 << 3,
	HTT_DBG_STATS_TX_RATE_INFO  = 1 << 4,
	/* bits 5-23 currently reserved */

	HTT_DBG_NUM_STATS /* keep this last */
};

enum htt_h2t_msg_type { /* host-to-target */
	HTT_H2T_MSG_TYPE_VERSION_REQ        = 0,
	HTT_H2T_MSG_TYPE_TX_FRM             = 1,
	HTT_H2T_MSG_TYPE_RX_RING_CFG        = 2,
	HTT_H2T_MSG_TYPE_STATS_REQ          = 3,
	HTT_H2T_MSG_TYPE_SYNC               = 4,
	HTT_H2T_MSG_TYPE_AGGR_CFG           = 5,
	HTT_H2T_MSG_TYPE_FRAG_DESC_BANK_CFG = 6,

	/* This command is used for sending management frames in HTT < 3.0.
	 * HTT >= 3.0 uses TX_FRM for everything.
	 */
	HTT_H2T_MSG_TYPE_MGMT_TX            = 7,
	HTT_H2T_MSG_TYPE_TX_FETCH_RESP      = 11,

	HTT_H2T_NUM_MSGS /* keep this last */
};

struct htt_cmd_hdr {
	u8 msg_type;
} __packed;

struct htt_ver_req {
	u8 pad[sizeof(u32) - sizeof(struct htt_cmd_hdr)];
} __packed;

/*
 * HTT tx MSDU descriptor
 *
 * The HTT tx MSDU descriptor is created by the host HTT SW for each
 * tx MSDU.  The HTT tx MSDU descriptor contains the information that
 * the target firmware needs for the FW's tx processing, particularly
 * for creating the HW msdu descriptor.
 * The same HTT tx descriptor is used for HL and LL systems, though
 * a few fields within the tx descriptor are used only by LL or
 * only by HL.
 * The HTT tx descriptor is defined in two manners: by a struct with
 * bitfields, and by a series of [dword offset, bit mask, bit shift]
 * definitions.
 * The target should use the struct def, for simplicitly and clarity,
 * but the host shall use the bit-mast + bit-shift defs, to be endian-
 * neutral.  Specifically, the host shall use the get/set macros built
 * around the mask + shift defs.
 */
struct htt_data_tx_desc_frag {
	union {
		struct double_word_addr {
			__le32 paddr;
			__le32 len;
		} __packed dword_addr;
		struct triple_word_addr {
			__le32 paddr_lo;
			__le16 paddr_hi;
			__le16 len_16;
		} __packed tword_addr;
	} __packed;
} __packed;

struct htt_msdu_ext_desc {
	__le32 tso_flag[3];
	__le16 ip_identification;
	u8 flags;
	u8 reserved;
	struct htt_data_tx_desc_frag frags[6];
};

struct htt_msdu_ext_desc_64 {
	__le32 tso_flag[5];
	__le16 ip_identification;
	u8 flags;
	u8 reserved;
	struct htt_data_tx_desc_frag frags[6];
};

#define	HTT_MSDU_EXT_DESC_FLAG_IPV4_CSUM_ENABLE		BIT(0)
#define	HTT_MSDU_EXT_DESC_FLAG_UDP_IPV4_CSUM_ENABLE	BIT(1)
#define	HTT_MSDU_EXT_DESC_FLAG_UDP_IPV6_CSUM_ENABLE	BIT(2)
#define	HTT_MSDU_EXT_DESC_FLAG_TCP_IPV4_CSUM_ENABLE	BIT(3)
#define	HTT_MSDU_EXT_DESC_FLAG_TCP_IPV6_CSUM_ENABLE	BIT(4)

#define HTT_MSDU_CHECKSUM_ENABLE (HTT_MSDU_EXT_DESC_FLAG_IPV4_CSUM_ENABLE \
				 | HTT_MSDU_EXT_DESC_FLAG_UDP_IPV4_CSUM_ENABLE \
				 | HTT_MSDU_EXT_DESC_FLAG_UDP_IPV6_CSUM_ENABLE \
				 | HTT_MSDU_EXT_DESC_FLAG_TCP_IPV4_CSUM_ENABLE \
				 | HTT_MSDU_EXT_DESC_FLAG_TCP_IPV6_CSUM_ENABLE)

#define HTT_MSDU_EXT_DESC_FLAG_IPV4_CSUM_ENABLE_64		BIT(16)
#define HTT_MSDU_EXT_DESC_FLAG_UDP_IPV4_CSUM_ENABLE_64		BIT(17)
#define HTT_MSDU_EXT_DESC_FLAG_UDP_IPV6_CSUM_ENABLE_64		BIT(18)
#define HTT_MSDU_EXT_DESC_FLAG_TCP_IPV4_CSUM_ENABLE_64		BIT(19)
#define HTT_MSDU_EXT_DESC_FLAG_TCP_IPV6_CSUM_ENABLE_64		BIT(20)
#define HTT_MSDU_EXT_DESC_FLAG_PARTIAL_CSUM_ENABLE_64		BIT(21)

#define HTT_MSDU_CHECKSUM_ENABLE_64  (HTT_MSDU_EXT_DESC_FLAG_IPV4_CSUM_ENABLE_64 \
				     | HTT_MSDU_EXT_DESC_FLAG_UDP_IPV4_CSUM_ENABLE_64 \
				     | HTT_MSDU_EXT_DESC_FLAG_UDP_IPV6_CSUM_ENABLE_64 \
				     | HTT_MSDU_EXT_DESC_FLAG_TCP_IPV4_CSUM_ENABLE_64 \
				     | HTT_MSDU_EXT_DESC_FLAG_TCP_IPV6_CSUM_ENABLE_64)

enum htt_data_tx_desc_flags0 {
	HTT_DATA_TX_DESC_FLAGS0_MAC_HDR_PRESENT = 1 << 0,
	HTT_DATA_TX_DESC_FLAGS0_NO_AGGR         = 1 << 1,
	HTT_DATA_TX_DESC_FLAGS0_NO_ENCRYPT      = 1 << 2,
	HTT_DATA_TX_DESC_FLAGS0_NO_CLASSIFY     = 1 << 3,
	HTT_DATA_TX_DESC_FLAGS0_RSVD0           = 1 << 4
#define HTT_DATA_TX_DESC_FLAGS0_PKT_TYPE_MASK 0xE0
#define HTT_DATA_TX_DESC_FLAGS0_PKT_TYPE_LSB 5
};

enum htt_data_tx_desc_flags1 {
#define HTT_DATA_TX_DESC_FLAGS1_VDEV_ID_BITS 6
#define HTT_DATA_TX_DESC_FLAGS1_VDEV_ID_MASK 0x003F
#define HTT_DATA_TX_DESC_FLAGS1_VDEV_ID_LSB  0
#define HTT_DATA_TX_DESC_FLAGS1_EXT_TID_BITS 5
#define HTT_DATA_TX_DESC_FLAGS1_EXT_TID_MASK 0x07C0
#define HTT_DATA_TX_DESC_FLAGS1_EXT_TID_LSB  6
	HTT_DATA_TX_DESC_FLAGS1_POSTPONED        = 1 << 11,
	HTT_DATA_TX_DESC_FLAGS1_MORE_IN_BATCH    = 1 << 12,
	HTT_DATA_TX_DESC_FLAGS1_CKSUM_L3_OFFLOAD = 1 << 13,
	HTT_DATA_TX_DESC_FLAGS1_CKSUM_L4_OFFLOAD = 1 << 14,
	HTT_DATA_TX_DESC_FLAGS1_TX_COMPLETE      = 1 << 15
};

#define HTT_TX_CREDIT_DELTA_ABS_M      0xffff0000
#define HTT_TX_CREDIT_DELTA_ABS_S      16
#define HTT_TX_CREDIT_DELTA_ABS_GET(word) \
	    (((word) & HTT_TX_CREDIT_DELTA_ABS_M) >> HTT_TX_CREDIT_DELTA_ABS_S)

#define HTT_TX_CREDIT_SIGN_BIT_M       0x00000100
#define HTT_TX_CREDIT_SIGN_BIT_S       8
#define HTT_TX_CREDIT_SIGN_BIT_GET(word) \
	    (((word) & HTT_TX_CREDIT_SIGN_BIT_M) >> HTT_TX_CREDIT_SIGN_BIT_S)

enum htt_data_tx_ext_tid {
	HTT_DATA_TX_EXT_TID_NON_QOS_MCAST_BCAST = 16,
	HTT_DATA_TX_EXT_TID_MGMT                = 17,
	HTT_DATA_TX_EXT_TID_INVALID             = 31
};

#define HTT_INVALID_PEERID 0xFFFF

/*
 * htt_data_tx_desc - used for data tx path
 *
 * Note: vdev_id irrelevant for pkt_type == raw and no_classify == 1.
 *       ext_tid: for qos-data frames (0-15), see %HTT_DATA_TX_EXT_TID_
 *                for special kinds of tids
 *       postponed: only for HL hosts. indicates if this is a resend
 *                  (HL hosts manage queues on the host )
 *       more_in_batch: only for HL hosts. indicates if more packets are
 *                      pending. this allows target to wait and aggregate
 *       freq: 0 means home channel of given vdev. intended for offchannel
 */
struct htt_data_tx_desc {
	u8 flags0; /* %HTT_DATA_TX_DESC_FLAGS0_ */
	__le16 flags1; /* %HTT_DATA_TX_DESC_FLAGS1_ */
	__le16 len;
	__le16 id;
	__le32 frags_paddr;
	union {
		__le32 peerid;
		struct {
			__le16 peerid;
			__le16 freq;
		} __packed offchan_tx;
	} __packed;
	u8 prefetch[0]; /* start of frame, for FW classification engine */
} __packed;

struct htt_data_tx_desc_64 {
	u8 flags0; /* %HTT_DATA_TX_DESC_FLAGS0_ */
	__le16 flags1; /* %HTT_DATA_TX_DESC_FLAGS1_ */
	__le16 len;
	__le16 id;
	__le64 frags_paddr;
	union {
		__le32 peerid;
		struct {
			__le16 peerid;
			__le16 freq;
		} __packed offchan_tx;
	} __packed;
	u8 prefetch[0]; /* start of frame, for FW classification engine */
} __packed;

enum htt_rx_ring_flags {
	HTT_RX_RING_FLAGS_MAC80211_HDR = 1 << 0,
	HTT_RX_RING_FLAGS_MSDU_PAYLOAD = 1 << 1,
	HTT_RX_RING_FLAGS_PPDU_START   = 1 << 2,
	HTT_RX_RING_FLAGS_PPDU_END     = 1 << 3,
	HTT_RX_RING_FLAGS_MPDU_START   = 1 << 4,
	HTT_RX_RING_FLAGS_MPDU_END     = 1 << 5,
	HTT_RX_RING_FLAGS_MSDU_START   = 1 << 6,
	HTT_RX_RING_FLAGS_MSDU_END     = 1 << 7,
	HTT_RX_RING_FLAGS_RX_ATTENTION = 1 << 8,
	HTT_RX_RING_FLAGS_FRAG_INFO    = 1 << 9,
	HTT_RX_RING_FLAGS_UNICAST_RX   = 1 << 10,
	HTT_RX_RING_FLAGS_MULTICAST_RX = 1 << 11,
	HTT_RX_RING_FLAGS_CTRL_RX      = 1 << 12,
	HTT_RX_RING_FLAGS_MGMT_RX      = 1 << 13,
	HTT_RX_RING_FLAGS_NULL_RX      = 1 << 14,
	HTT_RX_RING_FLAGS_PHY_DATA_RX  = 1 << 15
};

#define HTT_RX_RING_SIZE_MIN 128
#define HTT_RX_RING_SIZE_MAX 2048
#define HTT_RX_RING_SIZE HTT_RX_RING_SIZE_MAX
#define HTT_RX_RING_FILL_LEVEL (((HTT_RX_RING_SIZE) / 2) - 1)
#define HTT_RX_RING_FILL_LEVEL_DUAL_MAC (HTT_RX_RING_SIZE - 1)

struct htt_rx_ring_setup_ring32 {
	__le32 fw_idx_shadow_reg_paddr;
	__le32 rx_ring_base_paddr;
	__le16 rx_ring_len; /* in 4-byte words */
	__le16 rx_ring_bufsize; /* rx skb size - in bytes */
	__le16 flags; /* %HTT_RX_RING_FLAGS_ */
	__le16 fw_idx_init_val;

	/* the following offsets are in 4-byte units */
	__le16 mac80211_hdr_offset;
	__le16 msdu_payload_offset;
	__le16 ppdu_start_offset;
	__le16 ppdu_end_offset;
	__le16 mpdu_start_offset;
	__le16 mpdu_end_offset;
	__le16 msdu_start_offset;
	__le16 msdu_end_offset;
	__le16 rx_attention_offset;
	__le16 frag_info_offset;
} __packed;

struct htt_rx_ring_setup_ring64 {
	__le64 fw_idx_shadow_reg_paddr;
	__le64 rx_ring_base_paddr;
	__le16 rx_ring_len; /* in 4-byte words */
	__le16 rx_ring_bufsize; /* rx skb size - in bytes */
	__le16 flags; /* %HTT_RX_RING_FLAGS_ */
	__le16 fw_idx_init_val;

	/* the following offsets are in 4-byte units */
	__le16 mac80211_hdr_offset;
	__le16 msdu_payload_offset;
	__le16 ppdu_start_offset;
	__le16 ppdu_end_offset;
	__le16 mpdu_start_offset;
	__le16 mpdu_end_offset;
	__le16 msdu_start_offset;
	__le16 msdu_end_offset;
	__le16 rx_attention_offset;
	__le16 frag_info_offset;
} __packed;

struct htt_rx_ring_setup_hdr {
	u8 num_rings; /* supported values: 1, 2 */
	__le16 rsvd0;
} __packed;

struct htt_rx_ring_setup_32 {
	struct htt_rx_ring_setup_hdr hdr;
	struct htt_rx_ring_setup_ring32 rings[];
} __packed;

struct htt_rx_ring_setup_64 {
	struct htt_rx_ring_setup_hdr hdr;
	struct htt_rx_ring_setup_ring64 rings[];
} __packed;

/*
 * htt_stats_req - request target to send specified statistics
 *
 * @msg_type: hardcoded %HTT_H2T_MSG_TYPE_STATS_REQ
 * @upload_types: see %htt_dbg_stats_type. this is 24bit field actually
 *	so make sure its little-endian.
 * @reset_types: see %htt_dbg_stats_type. this is 24bit field actually
 *	so make sure its little-endian.
 * @cfg_val: stat_type specific configuration
 * @stat_type: see %htt_dbg_stats_type
 * @cookie_lsb: used for confirmation message from target->host
 * @cookie_msb: ditto as %cookie
 */
struct htt_stats_req {
	u8 upload_types[3];
	u8 rsvd0;
	u8 reset_types[3];
	struct {
		u8 mpdu_bytes;
		u8 mpdu_num_msdus;
		u8 msdu_bytes;
	} __packed;
	u8 stat_type;
	__le32 cookie_lsb;
	__le32 cookie_msb;
} __packed;

#define HTT_STATS_REQ_CFG_STAT_TYPE_INVALID 0xff
#define HTT_STATS_BIT_MASK GENMASK(16, 0)

/*
 * htt_oob_sync_req - request out-of-band sync
 *
 * The HTT SYNC tells the target to suspend processing of subsequent
 * HTT host-to-target messages until some other target agent locally
 * informs the target HTT FW that the current sync counter is equal to
 * or greater than (in a modulo sense) the sync counter specified in
 * the SYNC message.
 *
 * This allows other host-target components to synchronize their operation
 * with HTT, e.g. to ensure that tx frames don't get transmitted until a
 * security key has been downloaded to and activated by the target.
 * In the absence of any explicit synchronization counter value
 * specification, the target HTT FW will use zero as the default current
 * sync value.
 *
 * The HTT target FW will suspend its host->target message processing as long
 * as 0 < (in-band sync counter - out-of-band sync counter) & 0xff < 128.
 */
struct htt_oob_sync_req {
	u8 sync_count;
	__le16 rsvd0;
} __packed;

struct htt_aggr_conf {
	u8 max_num_ampdu_subframes;
	/* amsdu_subframes is limited by 0x1F mask */
	u8 max_num_amsdu_subframes;
} __packed;

struct htt_aggr_conf_v2 {
	u8 max_num_ampdu_subframes;
	/* amsdu_subframes is limited by 0x1F mask */
	u8 max_num_amsdu_subframes;
	u8 reserved;
} __packed;

#define HTT_MGMT_FRM_HDR_DOWNLOAD_LEN 32
struct htt_mgmt_tx_desc_qca99x0 {
	__le32 rate;
} __packed;

struct htt_mgmt_tx_desc {
	u8 pad[sizeof(u32) - sizeof(struct htt_cmd_hdr)];
	__le32 msdu_paddr;
	__le32 desc_id;
	__le32 len;
	__le32 vdev_id;
	u8 hdr[HTT_MGMT_FRM_HDR_DOWNLOAD_LEN];
	union {
		struct htt_mgmt_tx_desc_qca99x0 qca99x0;
	} __packed;
} __packed;

enum htt_mgmt_tx_status {
	HTT_MGMT_TX_STATUS_OK    = 0,
	HTT_MGMT_TX_STATUS_RETRY = 1,
	HTT_MGMT_TX_STATUS_DROP  = 2
};

/*=== target -> host messages ===============================================*/

enum htt_main_t2h_msg_type {
	HTT_MAIN_T2H_MSG_TYPE_VERSION_CONF             = 0x0,
	HTT_MAIN_T2H_MSG_TYPE_RX_IND                   = 0x1,
	HTT_MAIN_T2H_MSG_TYPE_RX_FLUSH                 = 0x2,
	HTT_MAIN_T2H_MSG_TYPE_PEER_MAP                 = 0x3,
	HTT_MAIN_T2H_MSG_TYPE_PEER_UNMAP               = 0x4,
	HTT_MAIN_T2H_MSG_TYPE_RX_ADDBA                 = 0x5,
	HTT_MAIN_T2H_MSG_TYPE_RX_DELBA                 = 0x6,
	HTT_MAIN_T2H_MSG_TYPE_TX_COMPL_IND             = 0x7,
	HTT_MAIN_T2H_MSG_TYPE_PKTLOG                   = 0x8,
	HTT_MAIN_T2H_MSG_TYPE_STATS_CONF               = 0x9,
	HTT_MAIN_T2H_MSG_TYPE_RX_FRAG_IND              = 0xa,
	HTT_MAIN_T2H_MSG_TYPE_SEC_IND                  = 0xb,
	HTT_MAIN_T2H_MSG_TYPE_TX_INSPECT_IND           = 0xd,
	HTT_MAIN_T2H_MSG_TYPE_MGMT_TX_COMPL_IND        = 0xe,
	HTT_MAIN_T2H_MSG_TYPE_TX_CREDIT_UPDATE_IND     = 0xf,
	HTT_MAIN_T2H_MSG_TYPE_RX_PN_IND                = 0x10,
	HTT_MAIN_T2H_MSG_TYPE_RX_OFFLOAD_DELIVER_IND   = 0x11,
	HTT_MAIN_T2H_MSG_TYPE_TEST,
	/* keep this last */
	HTT_MAIN_T2H_NUM_MSGS
};

enum htt_10x_t2h_msg_type {
	HTT_10X_T2H_MSG_TYPE_VERSION_CONF              = 0x0,
	HTT_10X_T2H_MSG_TYPE_RX_IND                    = 0x1,
	HTT_10X_T2H_MSG_TYPE_RX_FLUSH                  = 0x2,
	HTT_10X_T2H_MSG_TYPE_PEER_MAP                  = 0x3,
	HTT_10X_T2H_MSG_TYPE_PEER_UNMAP                = 0x4,
	HTT_10X_T2H_MSG_TYPE_RX_ADDBA                  = 0x5,
	HTT_10X_T2H_MSG_TYPE_RX_DELBA                  = 0x6,
	HTT_10X_T2H_MSG_TYPE_TX_COMPL_IND              = 0x7,
	HTT_10X_T2H_MSG_TYPE_PKTLOG                    = 0x8,
	HTT_10X_T2H_MSG_TYPE_STATS_CONF                = 0x9,
	HTT_10X_T2H_MSG_TYPE_RX_FRAG_IND               = 0xa,
	HTT_10X_T2H_MSG_TYPE_SEC_IND                   = 0xb,
	HTT_10X_T2H_MSG_TYPE_RC_UPDATE_IND             = 0xc,
	HTT_10X_T2H_MSG_TYPE_TX_INSPECT_IND            = 0xd,
	HTT_10X_T2H_MSG_TYPE_TEST                      = 0xe,
	HTT_10X_T2H_MSG_TYPE_CHAN_CHANGE               = 0xf,
	HTT_10X_T2H_MSG_TYPE_AGGR_CONF                 = 0x11,
	HTT_10X_T2H_MSG_TYPE_STATS_NOUPLOAD            = 0x12,
	HTT_10X_T2H_MSG_TYPE_MGMT_TX_COMPL_IND         = 0x13,
	/* keep this last */
	HTT_10X_T2H_NUM_MSGS
};

enum htt_tlv_t2h_msg_type {
	HTT_TLV_T2H_MSG_TYPE_VERSION_CONF              = 0x0,
	HTT_TLV_T2H_MSG_TYPE_RX_IND                    = 0x1,
	HTT_TLV_T2H_MSG_TYPE_RX_FLUSH                  = 0x2,
	HTT_TLV_T2H_MSG_TYPE_PEER_MAP                  = 0x3,
	HTT_TLV_T2H_MSG_TYPE_PEER_UNMAP                = 0x4,
	HTT_TLV_T2H_MSG_TYPE_RX_ADDBA                  = 0x5,
	HTT_TLV_T2H_MSG_TYPE_RX_DELBA                  = 0x6,
	HTT_TLV_T2H_MSG_TYPE_TX_COMPL_IND              = 0x7,
	HTT_TLV_T2H_MSG_TYPE_PKTLOG                    = 0x8,
	HTT_TLV_T2H_MSG_TYPE_STATS_CONF                = 0x9,
	HTT_TLV_T2H_MSG_TYPE_RX_FRAG_IND               = 0xa,
	HTT_TLV_T2H_MSG_TYPE_SEC_IND                   = 0xb,
	HTT_TLV_T2H_MSG_TYPE_RC_UPDATE_IND             = 0xc, /* deprecated */
	HTT_TLV_T2H_MSG_TYPE_TX_INSPECT_IND            = 0xd,
	HTT_TLV_T2H_MSG_TYPE_MGMT_TX_COMPL_IND         = 0xe,
	HTT_TLV_T2H_MSG_TYPE_TX_CREDIT_UPDATE_IND      = 0xf,
	HTT_TLV_T2H_MSG_TYPE_RX_PN_IND                 = 0x10,
	HTT_TLV_T2H_MSG_TYPE_RX_OFFLOAD_DELIVER_IND    = 0x11,
	HTT_TLV_T2H_MSG_TYPE_RX_IN_ORD_PADDR_IND       = 0x12,
	/* 0x13 reservd */
	HTT_TLV_T2H_MSG_TYPE_WDI_IPA_OP_RESPONSE       = 0x14,
	HTT_TLV_T2H_MSG_TYPE_CHAN_CHANGE               = 0x15,
	HTT_TLV_T2H_MSG_TYPE_RX_OFLD_PKT_ERR           = 0x16,
	HTT_TLV_T2H_MSG_TYPE_TEST,
	/* keep this last */
	HTT_TLV_T2H_NUM_MSGS
};

enum htt_10_4_t2h_msg_type {
	HTT_10_4_T2H_MSG_TYPE_VERSION_CONF           = 0x0,
	HTT_10_4_T2H_MSG_TYPE_RX_IND                 = 0x1,
	HTT_10_4_T2H_MSG_TYPE_RX_FLUSH               = 0x2,
	HTT_10_4_T2H_MSG_TYPE_PEER_MAP               = 0x3,
	HTT_10_4_T2H_MSG_TYPE_PEER_UNMAP             = 0x4,
	HTT_10_4_T2H_MSG_TYPE_RX_ADDBA               = 0x5,
	HTT_10_4_T2H_MSG_TYPE_RX_DELBA               = 0x6,
	HTT_10_4_T2H_MSG_TYPE_TX_COMPL_IND           = 0x7,
	HTT_10_4_T2H_MSG_TYPE_PKTLOG                 = 0x8,
	HTT_10_4_T2H_MSG_TYPE_STATS_CONF             = 0x9,
	HTT_10_4_T2H_MSG_TYPE_RX_FRAG_IND            = 0xa,
	HTT_10_4_T2H_MSG_TYPE_SEC_IND                = 0xb,
	HTT_10_4_T2H_MSG_TYPE_RC_UPDATE_IND          = 0xc,
	HTT_10_4_T2H_MSG_TYPE_TX_INSPECT_IND         = 0xd,
	HTT_10_4_T2H_MSG_TYPE_MGMT_TX_COMPL_IND      = 0xe,
	HTT_10_4_T2H_MSG_TYPE_CHAN_CHANGE            = 0xf,
	HTT_10_4_T2H_MSG_TYPE_TX_CREDIT_UPDATE_IND   = 0x10,
	HTT_10_4_T2H_MSG_TYPE_RX_PN_IND              = 0x11,
	HTT_10_4_T2H_MSG_TYPE_RX_OFFLOAD_DELIVER_IND = 0x12,
	HTT_10_4_T2H_MSG_TYPE_TEST                   = 0x13,
	HTT_10_4_T2H_MSG_TYPE_EN_STATS               = 0x14,
	HTT_10_4_T2H_MSG_TYPE_AGGR_CONF              = 0x15,
	HTT_10_4_T2H_MSG_TYPE_TX_FETCH_IND           = 0x16,
	HTT_10_4_T2H_MSG_TYPE_TX_FETCH_CONFIRM       = 0x17,
	HTT_10_4_T2H_MSG_TYPE_STATS_NOUPLOAD         = 0x18,
	/* 0x19 to 0x2f are reserved */
	HTT_10_4_T2H_MSG_TYPE_TX_MODE_SWITCH_IND     = 0x30,
	HTT_10_4_T2H_MSG_TYPE_PEER_STATS	     = 0x31,
	/* keep this last */
	HTT_10_4_T2H_NUM_MSGS
};

enum htt_t2h_msg_type {
	HTT_T2H_MSG_TYPE_VERSION_CONF,
	HTT_T2H_MSG_TYPE_RX_IND,
	HTT_T2H_MSG_TYPE_RX_FLUSH,
	HTT_T2H_MSG_TYPE_PEER_MAP,
	HTT_T2H_MSG_TYPE_PEER_UNMAP,
	HTT_T2H_MSG_TYPE_RX_ADDBA,
	HTT_T2H_MSG_TYPE_RX_DELBA,
	HTT_T2H_MSG_TYPE_TX_COMPL_IND,
	HTT_T2H_MSG_TYPE_PKTLOG,
	HTT_T2H_MSG_TYPE_STATS_CONF,
	HTT_T2H_MSG_TYPE_RX_FRAG_IND,
	HTT_T2H_MSG_TYPE_SEC_IND,
	HTT_T2H_MSG_TYPE_RC_UPDATE_IND,
	HTT_T2H_MSG_TYPE_TX_INSPECT_IND,
	HTT_T2H_MSG_TYPE_MGMT_TX_COMPLETION,
	HTT_T2H_MSG_TYPE_TX_CREDIT_UPDATE_IND,
	HTT_T2H_MSG_TYPE_RX_PN_IND,
	HTT_T2H_MSG_TYPE_RX_OFFLOAD_DELIVER_IND,
	HTT_T2H_MSG_TYPE_RX_IN_ORD_PADDR_IND,
	HTT_T2H_MSG_TYPE_WDI_IPA_OP_RESPONSE,
	HTT_T2H_MSG_TYPE_CHAN_CHANGE,
	HTT_T2H_MSG_TYPE_RX_OFLD_PKT_ERR,
	HTT_T2H_MSG_TYPE_AGGR_CONF,
	HTT_T2H_MSG_TYPE_STATS_NOUPLOAD,
	HTT_T2H_MSG_TYPE_TEST,
	HTT_T2H_MSG_TYPE_EN_STATS,
	HTT_T2H_MSG_TYPE_TX_FETCH_IND,
	HTT_T2H_MSG_TYPE_TX_FETCH_CONFIRM,
	HTT_T2H_MSG_TYPE_TX_MODE_SWITCH_IND,
	HTT_T2H_MSG_TYPE_PEER_STATS,
	/* keep this last */
	HTT_T2H_NUM_MSGS
};

/*
 * htt_resp_hdr - header for target-to-host messages
 *
 * msg_type: see htt_t2h_msg_type
 */
struct htt_resp_hdr {
	u8 msg_type;
} __packed;

#define HTT_RESP_HDR_MSG_TYPE_OFFSET 0
#define HTT_RESP_HDR_MSG_TYPE_MASK   0xff
#define HTT_RESP_HDR_MSG_TYPE_LSB    0

/* htt_ver_resp - response sent for htt_ver_req */
struct htt_ver_resp {
	u8 minor;
	u8 major;
	u8 rsvd0;
} __packed;

#define HTT_MGMT_TX_CMPL_FLAG_ACK_RSSI BIT(0)

#define HTT_MGMT_TX_CMPL_INFO_ACK_RSSI_MASK	GENMASK(7, 0)

struct htt_mgmt_tx_completion {
	u8 rsvd0;
	u8 rsvd1;
	u8 flags;
	__le32 desc_id;
	__le32 status;
	__le32 ppdu_id;
	__le32 info;
} __packed;

#define HTT_RX_INDICATION_INFO0_EXT_TID_MASK  (0x1F)
#define HTT_RX_INDICATION_INFO0_EXT_TID_LSB   (0)
#define HTT_RX_INDICATION_INFO0_FLUSH_VALID   (1 << 5)
#define HTT_RX_INDICATION_INFO0_RELEASE_VALID (1 << 6)
#define HTT_RX_INDICATION_INFO0_PPDU_DURATION BIT(7)

#define HTT_RX_INDICATION_INFO1_FLUSH_START_SEQNO_MASK   0x0000003F
#define HTT_RX_INDICATION_INFO1_FLUSH_START_SEQNO_LSB    0
#define HTT_RX_INDICATION_INFO1_FLUSH_END_SEQNO_MASK     0x00000FC0
#define HTT_RX_INDICATION_INFO1_FLUSH_END_SEQNO_LSB      6
#define HTT_RX_INDICATION_INFO1_RELEASE_START_SEQNO_MASK 0x0003F000
#define HTT_RX_INDICATION_INFO1_RELEASE_START_SEQNO_LSB  12
#define HTT_RX_INDICATION_INFO1_RELEASE_END_SEQNO_MASK   0x00FC0000
#define HTT_RX_INDICATION_INFO1_RELEASE_END_SEQNO_LSB    18
#define HTT_RX_INDICATION_INFO1_NUM_MPDU_RANGES_MASK     0xFF000000
#define HTT_RX_INDICATION_INFO1_NUM_MPDU_RANGES_LSB      24

#define HTT_TX_CMPL_FLAG_DATA_RSSI		BIT(0)
#define HTT_TX_CMPL_FLAG_PPID_PRESENT		BIT(1)
#define HTT_TX_CMPL_FLAG_PA_PRESENT		BIT(2)
#define HTT_TX_CMPL_FLAG_PPDU_DURATION_PRESENT	BIT(3)

#define HTT_TX_DATA_RSSI_ENABLE_WCN3990 BIT(3)
#define HTT_TX_DATA_APPEND_RETRIES BIT(0)
#define HTT_TX_DATA_APPEND_TIMESTAMP BIT(1)

struct htt_rx_indication_hdr {
	u8 info0; /* %HTT_RX_INDICATION_INFO0_ */
	__le16 peer_id;
	__le32 info1; /* %HTT_RX_INDICATION_INFO1_ */
} __packed;

#define HTT_RX_INDICATION_INFO0_PHY_ERR_VALID    (1 << 0)
#define HTT_RX_INDICATION_INFO0_LEGACY_RATE_MASK (0x1E)
#define HTT_RX_INDICATION_INFO0_LEGACY_RATE_LSB  (1)
#define HTT_RX_INDICATION_INFO0_LEGACY_RATE_CCK  (1 << 5)
#define HTT_RX_INDICATION_INFO0_END_VALID        (1 << 6)
#define HTT_RX_INDICATION_INFO0_START_VALID      (1 << 7)

#define HTT_RX_INDICATION_INFO1_VHT_SIG_A1_MASK    0x00FFFFFF
#define HTT_RX_INDICATION_INFO1_VHT_SIG_A1_LSB     0
#define HTT_RX_INDICATION_INFO1_PREAMBLE_TYPE_MASK 0xFF000000
#define HTT_RX_INDICATION_INFO1_PREAMBLE_TYPE_LSB  24

#define HTT_RX_INDICATION_INFO2_VHT_SIG_A1_MASK 0x00FFFFFF
#define HTT_RX_INDICATION_INFO2_VHT_SIG_A1_LSB  0
#define HTT_RX_INDICATION_INFO2_SERVICE_MASK    0xFF000000
#define HTT_RX_INDICATION_INFO2_SERVICE_LSB     24

enum htt_rx_legacy_rate {
	HTT_RX_OFDM_48 = 0,
	HTT_RX_OFDM_24 = 1,
	HTT_RX_OFDM_12,
	HTT_RX_OFDM_6,
	HTT_RX_OFDM_54,
	HTT_RX_OFDM_36,
	HTT_RX_OFDM_18,
	HTT_RX_OFDM_9,

	/* long preamble */
	HTT_RX_CCK_11_LP = 0,
	HTT_RX_CCK_5_5_LP = 1,
	HTT_RX_CCK_2_LP,
	HTT_RX_CCK_1_LP,
	/* short preamble */
	HTT_RX_CCK_11_SP,
	HTT_RX_CCK_5_5_SP,
	HTT_RX_CCK_2_SP
};

enum htt_rx_legacy_rate_type {
	HTT_RX_LEGACY_RATE_OFDM = 0,
	HTT_RX_LEGACY_RATE_CCK
};

enum htt_rx_preamble_type {
	HTT_RX_LEGACY        = 0x4,
	HTT_RX_HT            = 0x8,
	HTT_RX_HT_WITH_TXBF  = 0x9,
	HTT_RX_VHT           = 0xC,
	HTT_RX_VHT_WITH_TXBF = 0xD,
};

/*
 * Fields: phy_err_valid, phy_err_code, tsf,
 * usec_timestamp, sub_usec_timestamp
 * ..are valid only if end_valid == 1.
 *
 * Fields: rssi_chains, legacy_rate_type,
 * legacy_rate_cck, preamble_type, service,
 * vht_sig_*
 * ..are valid only if start_valid == 1;
 */
struct htt_rx_indication_ppdu {
	u8 combined_rssi;
	u8 sub_usec_timestamp;
	u8 phy_err_code;
	u8 info0; /* HTT_RX_INDICATION_INFO0_ */
	struct {
		u8 pri20_db;
		u8 ext20_db;
		u8 ext40_db;
		u8 ext80_db;
	} __packed rssi_chains[4];
	__le32 tsf;
	__le32 usec_timestamp;
	__le32 info1; /* HTT_RX_INDICATION_INFO1_ */
	__le32 info2; /* HTT_RX_INDICATION_INFO2_ */
} __packed;

enum htt_rx_mpdu_status {
	HTT_RX_IND_MPDU_STATUS_UNKNOWN = 0x0,
	HTT_RX_IND_MPDU_STATUS_OK,
	HTT_RX_IND_MPDU_STATUS_ERR_FCS,
	HTT_RX_IND_MPDU_STATUS_ERR_DUP,
	HTT_RX_IND_MPDU_STATUS_ERR_REPLAY,
	HTT_RX_IND_MPDU_STATUS_ERR_INV_PEER,
	/* only accept EAPOL frames */
	HTT_RX_IND_MPDU_STATUS_UNAUTH_PEER,
	HTT_RX_IND_MPDU_STATUS_OUT_OF_SYNC,
	/* Non-data in promiscuous mode */
	HTT_RX_IND_MPDU_STATUS_MGMT_CTRL,
	HTT_RX_IND_MPDU_STATUS_TKIP_MIC_ERR,
	HTT_RX_IND_MPDU_STATUS_DECRYPT_ERR,
	HTT_RX_IND_MPDU_STATUS_MPDU_LENGTH_ERR,
	HTT_RX_IND_MPDU_STATUS_ENCRYPT_REQUIRED_ERR,
	HTT_RX_IND_MPDU_STATUS_PRIVACY_ERR,

	/*
	 * MISC: discard for unspecified reasons.
	 * Leave this enum value last.
	 */
	HTT_RX_IND_MPDU_STATUS_ERR_MISC = 0xFF
};

struct htt_rx_indication_mpdu_range {
	u8 mpdu_count;
	u8 mpdu_range_status; /* %htt_rx_mpdu_status */
	u8 pad0;
	u8 pad1;
} __packed;

struct htt_rx_indication_prefix {
	__le16 fw_rx_desc_bytes;
	u8 pad0;
	u8 pad1;
};

struct htt_rx_indication {
	struct htt_rx_indication_hdr hdr;
	struct htt_rx_indication_ppdu ppdu;
	struct htt_rx_indication_prefix prefix;

	/*
	 * the following fields are both dynamically sized, so
	 * take care addressing them
	 */

	/* the size of this is %fw_rx_desc_bytes */
	struct fw_rx_desc_base fw_desc;

	/*
	 * %mpdu_ranges starts after &%prefix + roundup(%fw_rx_desc_bytes, 4)
	 * and has %num_mpdu_ranges elements.
	 */
	struct htt_rx_indication_mpdu_range mpdu_ranges[];
} __packed;

/* High latency version of the RX indication */
struct htt_rx_indication_hl {
	struct htt_rx_indication_hdr hdr;
	struct htt_rx_indication_ppdu ppdu;
	struct htt_rx_indication_prefix prefix;
	struct fw_rx_desc_hl fw_desc;
	struct htt_rx_indication_mpdu_range mpdu_ranges[];
} __packed;

struct htt_hl_rx_desc {
	__le32 info;
	__le32 pn_31_0;
	union {
		struct {
			__le16 pn_47_32;
			__le16 pn_63_48;
		} pn16;
		__le32 pn_63_32;
	} u0;
	__le32 pn_95_64;
	__le32 pn_127_96;
} __packed;

static inline struct htt_rx_indication_mpdu_range *
		htt_rx_ind_get_mpdu_ranges(struct htt_rx_indication *rx_ind)
{
	void *ptr = rx_ind;

	ptr += sizeof(rx_ind->hdr)
	     + sizeof(rx_ind->ppdu)
	     + sizeof(rx_ind->prefix)
	     + roundup(__le16_to_cpu(rx_ind->prefix.fw_rx_desc_bytes), 4);
	return ptr;
}

static inline struct htt_rx_indication_mpdu_range *
	htt_rx_ind_get_mpdu_ranges_hl(struct htt_rx_indication_hl *rx_ind)
{
	void *ptr = rx_ind;

	ptr += sizeof(rx_ind->hdr)
	     + sizeof(rx_ind->ppdu)
	     + sizeof(rx_ind->prefix)
	     + sizeof(rx_ind->fw_desc);
	return ptr;
}

enum htt_rx_flush_mpdu_status {
	HTT_RX_FLUSH_MPDU_DISCARD = 0,
	HTT_RX_FLUSH_MPDU_REORDER = 1,
};

/*
 * htt_rx_flush - discard or reorder given range of mpdus
 *
 * Note: host must check if all sequence numbers between
 *	[seq_num_start, seq_num_end-1] are valid.
 */
struct htt_rx_flush {
	__le16 peer_id;
	u8 tid;
	u8 rsvd0;
	u8 mpdu_status; /* %htt_rx_flush_mpdu_status */
	u8 seq_num_start; /* it is 6 LSBs of 802.11 seq no */
	u8 seq_num_end; /* it is 6 LSBs of 802.11 seq no */
};

struct htt_rx_peer_map {
	u8 vdev_id;
	__le16 peer_id;
	u8 addr[6];
	u8 rsvd0;
	u8 rsvd1;
} __packed;

struct htt_rx_peer_unmap {
	u8 rsvd0;
	__le16 peer_id;
} __packed;

enum htt_txrx_sec_cast_type {
	HTT_TXRX_SEC_MCAST = 0,
	HTT_TXRX_SEC_UCAST
};

enum htt_rx_pn_check_type {
	HTT_RX_NON_PN_CHECK = 0,
	HTT_RX_PN_CHECK
};

enum htt_rx_tkip_demic_type {
	HTT_RX_NON_TKIP_MIC = 0,
	HTT_RX_TKIP_MIC
};

enum htt_security_types {
	HTT_SECURITY_NONE,
	HTT_SECURITY_WEP128,
	HTT_SECURITY_WEP104,
	HTT_SECURITY_WEP40,
	HTT_SECURITY_TKIP,
	HTT_SECURITY_TKIP_NOMIC,
	HTT_SECURITY_AES_CCMP,
	HTT_SECURITY_WAPI,

	HTT_NUM_SECURITY_TYPES /* keep this last! */
};

#define ATH10K_HTT_TXRX_PEER_SECURITY_MAX 2
#define ATH10K_TXRX_NUM_EXT_TIDS 19

enum htt_security_flags {
#define HTT_SECURITY_TYPE_MASK 0x7F
#define HTT_SECURITY_TYPE_LSB  0
	HTT_SECURITY_IS_UNICAST = 1 << 7
};

struct htt_security_indication {
	union {
		/* dont use bitfields; undefined behaviour */
		u8 flags; /* %htt_security_flags */
		struct {
			u8 security_type:7, /* %htt_security_types */
			   is_unicast:1;
		} __packed;
	} __packed;
	__le16 peer_id;
	u8 michael_key[8];
	u8 wapi_rsc[16];
} __packed;

#define HTT_RX_BA_INFO0_TID_MASK     0x000F
#define HTT_RX_BA_INFO0_TID_LSB      0
#define HTT_RX_BA_INFO0_PEER_ID_MASK 0xFFF0
#define HTT_RX_BA_INFO0_PEER_ID_LSB  4

struct htt_rx_addba {
	u8 window_size;
	__le16 info0; /* %HTT_RX_BA_INFO0_ */
} __packed;

struct htt_rx_delba {
	u8 rsvd0;
	__le16 info0; /* %HTT_RX_BA_INFO0_ */
} __packed;

enum htt_data_tx_status {
	HTT_DATA_TX_STATUS_OK            = 0,
	HTT_DATA_TX_STATUS_DISCARD       = 1,
	HTT_DATA_TX_STATUS_NO_ACK        = 2,
	HTT_DATA_TX_STATUS_POSTPONE      = 3, /* HL only */
	HTT_DATA_TX_STATUS_DOWNLOAD_FAIL = 128
};

enum htt_data_tx_flags {
#define HTT_DATA_TX_STATUS_MASK 0x07
#define HTT_DATA_TX_STATUS_LSB  0
#define HTT_DATA_TX_TID_MASK    0x78
#define HTT_DATA_TX_TID_LSB     3
	HTT_DATA_TX_TID_INVALID = 1 << 7
};

#define HTT_TX_COMPL_INV_MSDU_ID 0xFFFF

struct htt_append_retries {
	__le16 msdu_id;
	u8 tx_retries;
	u8 flag;
} __packed;

struct htt_data_tx_completion_ext {
	struct htt_append_retries a_retries;
	__le32 t_stamp;
	__le16 msdus_rssi[];
} __packed;

/**
 * @brief target -> host TX completion indication message definition
 *
 * @details
 * The following diagram shows the format of the TX completion indication sent
 * from the target to the host
 *
 *          |31 28|27|26|25|24|23        16| 15 |14 11|10   8|7          0|
 *          |-------------------------------------------------------------|
 * header:  |rsvd |A2|TP|A1|A0|     num    | t_i| tid |status|  msg_type  |
 *          |-------------------------------------------------------------|
 * payload: |            MSDU1 ID          |         MSDU0 ID             |
 *          |-------------------------------------------------------------|
 *          :            MSDU3 ID          :         MSDU2 ID             :
 *          |-------------------------------------------------------------|
 *          |          struct htt_tx_compl_ind_append_retries             |
 *          |- - - - - - - - - - - - - - - - - - - - - - - - - - - - - - -|
 *          |          struct htt_tx_compl_ind_append_tx_tstamp           |
 *          |- - - - - - - - - - - - - - - - - - - - - - - - - - - - - - -|
 *          |           MSDU1 ACK RSSI     |        MSDU0 ACK RSSI        |
 *          |-------------------------------------------------------------|
 *          :           MSDU3 ACK RSSI     :        MSDU2 ACK RSSI        :
 *          |- - - - - - - - - - - - - - - - - - - - - - - - - - - - - - -|
 *    -msg_type
 *     Bits 7:0
 *     Purpose: identifies this as HTT TX completion indication
 *    -status
 *     Bits 10:8
 *     Purpose: the TX completion status of payload fragmentations descriptors
 *     Value: could be HTT_TX_COMPL_IND_STAT_OK or HTT_TX_COMPL_IND_STAT_DISCARD
 *    -tid
 *     Bits 14:11
 *     Purpose: the tid associated with those fragmentation descriptors. It is
 *     valid or not, depending on the tid_invalid bit.
 *     Value: 0 to 15
 *    -tid_invalid
 *     Bits 15:15
 *     Purpose: this bit indicates whether the tid field is valid or not
 *     Value: 0 indicates valid, 1 indicates invalid
 *    -num
 *     Bits 23:16
 *     Purpose: the number of payload in this indication
 *     Value: 1 to 255
 *    -A0 = append
 *     Bits 24:24
 *     Purpose: append the struct htt_tx_compl_ind_append_retries which contains
 *            the number of tx retries for one MSDU at the end of this message
 *     Value: 0 indicates no appending, 1 indicates appending
 *    -A1 = append1
 *     Bits 25:25
 *     Purpose: Append the struct htt_tx_compl_ind_append_tx_tstamp which
 *            contains the timestamp info for each TX msdu id in payload.
 *     Value: 0 indicates no appending, 1 indicates appending
 *    -TP = MSDU tx power presence
 *     Bits 26:26
 *     Purpose: Indicate whether the TX_COMPL_IND includes a tx power report
 *            for each MSDU referenced by the TX_COMPL_IND message.
 *            The order of the per-MSDU tx power reports matches the order
 *            of the MSDU IDs.
 *     Value: 0 indicates not appending, 1 indicates appending
 *    -A2 = append2
 *     Bits 27:27
 *     Purpose: Indicate whether data ACK RSSI is appended for each MSDU in
 *            TX_COMP_IND message.  The order of the per-MSDU ACK RSSI report
 *            matches the order of the MSDU IDs.
 *            The ACK RSSI values are valid when status is COMPLETE_OK (and
 *            this append2 bit is set).
 *     Value: 0 indicates not appending, 1 indicates appending
 */

struct htt_data_tx_completion {
	union {
		u8 flags;
		struct {
			u8 status:3,
			   tid:4,
			   tid_invalid:1;
		} __packed;
	} __packed;
	u8 num_msdus;
	u8 flags2; /* HTT_TX_CMPL_FLAG_DATA_RSSI */
	__le16 msdus[]; /* variable length based on %num_msdus */
} __packed;

#define HTT_TX_PPDU_DUR_INFO0_PEER_ID_MASK	GENMASK(15, 0)
#define HTT_TX_PPDU_DUR_INFO0_TID_MASK		GENMASK(20, 16)

struct htt_data_tx_ppdu_dur {
	__le32 info0; /* HTT_TX_PPDU_DUR_INFO0_ */
	__le32 tx_duration; /* in usecs */
} __packed;

#define HTT_TX_COMPL_PPDU_DUR_INFO0_NUM_ENTRIES_MASK	GENMASK(7, 0)

struct htt_data_tx_compl_ppdu_dur {
	__le32 info0; /* HTT_TX_COMPL_PPDU_DUR_INFO0_ */
	struct htt_data_tx_ppdu_dur ppdu_dur[];
} __packed;

struct htt_tx_compl_ind_base {
	u32 hdr;
	u16 payload[1/*or more*/];
} __packed;

struct htt_rc_tx_done_params {
	u32 rate_code;
	u32 rate_code_flags;
	u32 flags;
	u32 num_enqued; /* 1 for non-AMPDU */
	u32 num_retries;
	u32 num_failed; /* for AMPDU */
	u32 ack_rssi;
	u32 time_stamp;
	u32 is_probe;
};

struct htt_rc_update {
	u8 vdev_id;
	__le16 peer_id;
	u8 addr[6];
	u8 num_elems;
	u8 rsvd0;
	struct htt_rc_tx_done_params params[]; /* variable length %num_elems */
} __packed;

/* see htt_rx_indication for similar fields and descriptions */
struct htt_rx_fragment_indication {
	union {
		u8 info0; /* %HTT_RX_FRAG_IND_INFO0_ */
		struct {
			u8 ext_tid:5,
			   flush_valid:1;
		} __packed;
	} __packed;
	__le16 peer_id;
	__le32 info1; /* %HTT_RX_FRAG_IND_INFO1_ */
	__le16 fw_rx_desc_bytes;
	__le16 rsvd0;

	u8 fw_msdu_rx_desc[];
} __packed;

#define ATH10K_IEEE80211_EXTIV               BIT(5)
#define ATH10K_IEEE80211_TKIP_MICLEN         8   /* trailing MIC */

#define HTT_RX_FRAG_IND_INFO0_HEADER_LEN     16

#define HTT_RX_FRAG_IND_INFO0_EXT_TID_MASK     0x1F
#define HTT_RX_FRAG_IND_INFO0_EXT_TID_LSB      0
#define HTT_RX_FRAG_IND_INFO0_FLUSH_VALID_MASK 0x20
#define HTT_RX_FRAG_IND_INFO0_FLUSH_VALID_LSB  5

#define HTT_RX_FRAG_IND_INFO1_FLUSH_SEQ_NUM_START_MASK 0x0000003F
#define HTT_RX_FRAG_IND_INFO1_FLUSH_SEQ_NUM_START_LSB  0
#define HTT_RX_FRAG_IND_INFO1_FLUSH_SEQ_NUM_END_MASK   0x00000FC0
#define HTT_RX_FRAG_IND_INFO1_FLUSH_SEQ_NUM_END_LSB    6

struct htt_rx_pn_ind {
	__le16 peer_id;
	u8 tid;
	u8 seqno_start;
	u8 seqno_end;
	u8 pn_ie_count;
	u8 reserved;
	u8 pn_ies[];
} __packed;

struct htt_rx_offload_msdu {
	__le16 msdu_len;
	__le16 peer_id;
	u8 vdev_id;
	u8 tid;
	u8 fw_desc;
	u8 payload[];
} __packed;

struct htt_rx_offload_ind {
	u8 reserved;
	__le16 msdu_count;
} __packed;

struct htt_rx_in_ord_msdu_desc {
	__le32 msdu_paddr;
	__le16 msdu_len;
	u8 fw_desc;
	u8 reserved;
} __packed;

struct htt_rx_in_ord_msdu_desc_ext {
	__le64 msdu_paddr;
	__le16 msdu_len;
	u8 fw_desc;
	u8 reserved;
} __packed;

struct htt_rx_in_ord_ind {
	u8 info;
	__le16 peer_id;
	u8 vdev_id;
	u8 reserved;
	__le16 msdu_count;
	union {
		struct htt_rx_in_ord_msdu_desc msdu_descs32[0];
		struct htt_rx_in_ord_msdu_desc_ext msdu_descs64[0];
	} __packed;
} __packed;

#define HTT_RX_IN_ORD_IND_INFO_TID_MASK		0x0000001f
#define HTT_RX_IN_ORD_IND_INFO_TID_LSB		0
#define HTT_RX_IN_ORD_IND_INFO_OFFLOAD_MASK	0x00000020
#define HTT_RX_IN_ORD_IND_INFO_OFFLOAD_LSB	5
#define HTT_RX_IN_ORD_IND_INFO_FRAG_MASK	0x00000040
#define HTT_RX_IN_ORD_IND_INFO_FRAG_LSB		6

/*
 * target -> host test message definition
 *
 * The following field definitions describe the format of the test
 * message sent from the target to the host.
 * The message consists of a 4-octet header, followed by a variable
 * number of 32-bit integer values, followed by a variable number
 * of 8-bit character values.
 *
 * |31                         16|15           8|7            0|
 * |-----------------------------------------------------------|
 * |          num chars          |   num ints   |   msg type   |
 * |-----------------------------------------------------------|
 * |                           int 0                           |
 * |-----------------------------------------------------------|
 * |                           int 1                           |
 * |-----------------------------------------------------------|
 * |                            ...                            |
 * |-----------------------------------------------------------|
 * |    char 3    |    char 2    |    char 1    |    char 0    |
 * |-----------------------------------------------------------|
 * |              |              |      ...     |    char 4    |
 * |-----------------------------------------------------------|
 *   - MSG_TYPE
 *     Bits 7:0
 *     Purpose: identifies this as a test message
 *     Value: HTT_MSG_TYPE_TEST
 *   - NUM_INTS
 *     Bits 15:8
 *     Purpose: indicate how many 32-bit integers follow the message header
 *   - NUM_CHARS
 *     Bits 31:16
 *     Purpose: indicate how many 8-bit characters follow the series of integers
 */
struct htt_rx_test {
	u8 num_ints;
	__le16 num_chars;

	/* payload consists of 2 lists:
	 *  a) num_ints * sizeof(__le32)
	 *  b) num_chars * sizeof(u8) aligned to 4bytes
	 */
	u8 payload[];
} __packed;

static inline __le32 *htt_rx_test_get_ints(struct htt_rx_test *rx_test)
{
	return (__le32 *)rx_test->payload;
}

static inline u8 *htt_rx_test_get_chars(struct htt_rx_test *rx_test)
{
	return rx_test->payload + (rx_test->num_ints * sizeof(__le32));
}

/*
 * target -> host packet log message
 *
 * The following field definitions describe the format of the packet log
 * message sent from the target to the host.
 * The message consists of a 4-octet header,followed by a variable number
 * of 32-bit character values.
 *
 * |31          24|23          16|15           8|7            0|
 * |-----------------------------------------------------------|
 * |              |              |              |   msg type   |
 * |-----------------------------------------------------------|
 * |                        payload                            |
 * |-----------------------------------------------------------|
 *   - MSG_TYPE
 *     Bits 7:0
 *     Purpose: identifies this as a test message
 *     Value: HTT_MSG_TYPE_PACKETLOG
 */
struct htt_pktlog_msg {
	u8 pad[3];
	u8 payload[];
} __packed;

struct htt_dbg_stats_rx_reorder_stats {
	/* Non QoS MPDUs received */
	__le32 deliver_non_qos;

	/* MPDUs received in-order */
	__le32 deliver_in_order;

	/* Flush due to reorder timer expired */
	__le32 deliver_flush_timeout;

	/* Flush due to move out of window */
	__le32 deliver_flush_oow;

	/* Flush due to DELBA */
	__le32 deliver_flush_delba;

	/* MPDUs dropped due to FCS error */
	__le32 fcs_error;

	/* MPDUs dropped due to monitor mode non-data packet */
	__le32 mgmt_ctrl;

	/* MPDUs dropped due to invalid peer */
	__le32 invalid_peer;

	/* MPDUs dropped due to duplication (non aggregation) */
	__le32 dup_non_aggr;

	/* MPDUs dropped due to processed before */
	__le32 dup_past;

	/* MPDUs dropped due to duplicate in reorder queue */
	__le32 dup_in_reorder;

	/* Reorder timeout happened */
	__le32 reorder_timeout;

	/* invalid bar ssn */
	__le32 invalid_bar_ssn;

	/* reorder reset due to bar ssn */
	__le32 ssn_reset;
};

struct htt_dbg_stats_wal_tx_stats {
	/* Num HTT cookies queued to dispatch list */
	__le32 comp_queued;

	/* Num HTT cookies dispatched */
	__le32 comp_delivered;

	/* Num MSDU queued to WAL */
	__le32 msdu_enqued;

	/* Num MPDU queue to WAL */
	__le32 mpdu_enqued;

	/* Num MSDUs dropped by WMM limit */
	__le32 wmm_drop;

	/* Num Local frames queued */
	__le32 local_enqued;

	/* Num Local frames done */
	__le32 local_freed;

	/* Num queued to HW */
	__le32 hw_queued;

	/* Num PPDU reaped from HW */
	__le32 hw_reaped;

	/* Num underruns */
	__le32 underrun;

	/* Num PPDUs cleaned up in TX abort */
	__le32 tx_abort;

	/* Num MPDUs requed by SW */
	__le32 mpdus_requed;

	/* excessive retries */
	__le32 tx_ko;

	/* data hw rate code */
	__le32 data_rc;

	/* Scheduler self triggers */
	__le32 self_triggers;

	/* frames dropped due to excessive sw retries */
	__le32 sw_retry_failure;

	/* illegal rate phy errors  */
	__le32 illgl_rate_phy_err;

	/* wal pdev continuous xretry */
	__le32 pdev_cont_xretry;

	/* wal pdev continuous xretry */
	__le32 pdev_tx_timeout;

	/* wal pdev resets  */
	__le32 pdev_resets;

	__le32 phy_underrun;

	/* MPDU is more than txop limit */
	__le32 txop_ovf;
} __packed;

struct htt_dbg_stats_wal_rx_stats {
	/* Cnts any change in ring routing mid-ppdu */
	__le32 mid_ppdu_route_change;

	/* Total number of statuses processed */
	__le32 status_rcvd;

	/* Extra frags on rings 0-3 */
	__le32 r0_frags;
	__le32 r1_frags;
	__le32 r2_frags;
	__le32 r3_frags;

	/* MSDUs / MPDUs delivered to HTT */
	__le32 htt_msdus;
	__le32 htt_mpdus;

	/* MSDUs / MPDUs delivered to local stack */
	__le32 loc_msdus;
	__le32 loc_mpdus;

	/* AMSDUs that have more MSDUs than the status ring size */
	__le32 oversize_amsdu;

	/* Number of PHY errors */
	__le32 phy_errs;

	/* Number of PHY errors drops */
	__le32 phy_err_drop;

	/* Number of mpdu errors - FCS, MIC, ENC etc. */
	__le32 mpdu_errs;
} __packed;

struct htt_dbg_stats_wal_peer_stats {
	__le32 dummy; /* REMOVE THIS ONCE REAL PEER STAT COUNTERS ARE ADDED */
} __packed;

struct htt_dbg_stats_wal_pdev_txrx {
	struct htt_dbg_stats_wal_tx_stats tx_stats;
	struct htt_dbg_stats_wal_rx_stats rx_stats;
	struct htt_dbg_stats_wal_peer_stats peer_stats;
} __packed;

struct htt_dbg_stats_rx_rate_info {
	__le32 mcs[10];
	__le32 sgi[10];
	__le32 nss[4];
	__le32 stbc[10];
	__le32 bw[3];
	__le32 pream[6];
	__le32 ldpc;
	__le32 txbf;
};

/*
 * htt_dbg_stats_status -
 * present -     The requested stats have been delivered in full.
 *               This indicates that either the stats information was contained
 *               in its entirety within this message, or else this message
 *               completes the delivery of the requested stats info that was
 *               partially delivered through earlier STATS_CONF messages.
 * partial -     The requested stats have been delivered in part.
 *               One or more subsequent STATS_CONF messages with the same
 *               cookie value will be sent to deliver the remainder of the
 *               information.
 * error -       The requested stats could not be delivered, for example due
 *               to a shortage of memory to construct a message holding the
 *               requested stats.
 * invalid -     The requested stat type is either not recognized, or the
 *               target is configured to not gather the stats type in question.
 * - - - - - - - - - - - - - - - - - - - - - - - - - - - - - - - - - - - - - -
 * series_done - This special value indicates that no further stats info
 *               elements are present within a series of stats info elems
 *               (within a stats upload confirmation message).
 */
enum htt_dbg_stats_status {
	HTT_DBG_STATS_STATUS_PRESENT     = 0,
	HTT_DBG_STATS_STATUS_PARTIAL     = 1,
	HTT_DBG_STATS_STATUS_ERROR       = 2,
	HTT_DBG_STATS_STATUS_INVALID     = 3,
	HTT_DBG_STATS_STATUS_SERIES_DONE = 7
};

/*
 * target -> host statistics upload
 *
 * The following field definitions describe the format of the HTT target
 * to host stats upload confirmation message.
 * The message contains a cookie echoed from the HTT host->target stats
 * upload request, which identifies which request the confirmation is
 * for, and a series of tag-length-value stats information elements.
 * The tag-length header for each stats info element also includes a
 * status field, to indicate whether the request for the stat type in
 * question was fully met, partially met, unable to be met, or invalid
 * (if the stat type in question is disabled in the target).
 * A special value of all 1's in this status field is used to indicate
 * the end of the series of stats info elements.
 *
 *
 * |31                         16|15           8|7   5|4       0|
 * |------------------------------------------------------------|
 * |                  reserved                  |    msg type   |
 * |------------------------------------------------------------|
 * |                        cookie LSBs                         |
 * |------------------------------------------------------------|
 * |                        cookie MSBs                         |
 * |------------------------------------------------------------|
 * |      stats entry length     |   reserved   |  S  |stat type|
 * |------------------------------------------------------------|
 * |                                                            |
 * |                  type-specific stats info                  |
 * |                                                            |
 * |------------------------------------------------------------|
 * |      stats entry length     |   reserved   |  S  |stat type|
 * |------------------------------------------------------------|
 * |                                                            |
 * |                  type-specific stats info                  |
 * |                                                            |
 * |------------------------------------------------------------|
 * |              n/a            |   reserved   | 111 |   n/a   |
 * |------------------------------------------------------------|
 * Header fields:
 *  - MSG_TYPE
 *    Bits 7:0
 *    Purpose: identifies this is a statistics upload confirmation message
 *    Value: 0x9
 *  - COOKIE_LSBS
 *    Bits 31:0
 *    Purpose: Provide a mechanism to match a target->host stats confirmation
 *        message with its preceding host->target stats request message.
 *    Value: LSBs of the opaque cookie specified by the host-side requestor
 *  - COOKIE_MSBS
 *    Bits 31:0
 *    Purpose: Provide a mechanism to match a target->host stats confirmation
 *        message with its preceding host->target stats request message.
 *    Value: MSBs of the opaque cookie specified by the host-side requestor
 *
 * Stats Information Element tag-length header fields:
 *  - STAT_TYPE
 *    Bits 4:0
 *    Purpose: identifies the type of statistics info held in the
 *        following information element
 *    Value: htt_dbg_stats_type
 *  - STATUS
 *    Bits 7:5
 *    Purpose: indicate whether the requested stats are present
 *    Value: htt_dbg_stats_status, including a special value (0x7) to mark
 *        the completion of the stats entry series
 *  - LENGTH
 *    Bits 31:16
 *    Purpose: indicate the stats information size
 *    Value: This field specifies the number of bytes of stats information
 *       that follows the element tag-length header.
 *       It is expected but not required that this length is a multiple of
 *       4 bytes.  Even if the length is not an integer multiple of 4, the
 *       subsequent stats entry header will begin on a 4-byte aligned
 *       boundary.
 */

#define HTT_STATS_CONF_ITEM_INFO_STAT_TYPE_MASK 0x1F
#define HTT_STATS_CONF_ITEM_INFO_STAT_TYPE_LSB  0
#define HTT_STATS_CONF_ITEM_INFO_STATUS_MASK    0xE0
#define HTT_STATS_CONF_ITEM_INFO_STATUS_LSB     5

struct htt_stats_conf_item {
	union {
		u8 info;
		struct {
			u8 stat_type:5; /* %HTT_DBG_STATS_ */
			u8 status:3; /* %HTT_DBG_STATS_STATUS_ */
		} __packed;
	} __packed;
	u8 pad;
	__le16 length;
	u8 payload[]; /* roundup(length, 4) long */
} __packed;

struct htt_stats_conf {
	u8 pad[3];
	__le32 cookie_lsb;
	__le32 cookie_msb;

	/* each item has variable length! */
	struct htt_stats_conf_item items[];
} __packed;

static inline struct htt_stats_conf_item *htt_stats_conf_next_item(
					const struct htt_stats_conf_item *item)
{
	return (void *)item + sizeof(*item) + roundup(item->length, 4);
}

/*
 * host -> target FRAG DESCRIPTOR/MSDU_EXT DESC bank
 *
 * The following field definitions describe the format of the HTT host
 * to target frag_desc/msdu_ext bank configuration message.
 * The message contains the based address and the min and max id of the
 * MSDU_EXT/FRAG_DESC that will be used by the HTT to map MSDU DESC and
 * MSDU_EXT/FRAG_DESC.
 * HTT will use id in HTT descriptor instead sending the frag_desc_ptr.
 * For QCA988X HW the firmware will use fragment_desc_ptr but in WIFI2.0
 * the hardware does the mapping/translation.
 *
 * Total banks that can be configured is configured to 16.
 *
 * This should be called before any TX has be initiated by the HTT
 *
 * |31                         16|15           8|7   5|4       0|
 * |------------------------------------------------------------|
 * | DESC_SIZE    |  NUM_BANKS   | RES |SWP|pdev|    msg type   |
 * |------------------------------------------------------------|
 * |                     BANK0_BASE_ADDRESS                     |
 * |------------------------------------------------------------|
 * |                            ...                             |
 * |------------------------------------------------------------|
 * |                    BANK15_BASE_ADDRESS                     |
 * |------------------------------------------------------------|
 * |       BANK0_MAX_ID          |       BANK0_MIN_ID           |
 * |------------------------------------------------------------|
 * |                            ...                             |
 * |------------------------------------------------------------|
 * |       BANK15_MAX_ID         |       BANK15_MIN_ID          |
 * |------------------------------------------------------------|
 * Header fields:
 *  - MSG_TYPE
 *    Bits 7:0
 *    Value: 0x6
 *  - BANKx_BASE_ADDRESS
 *    Bits 31:0
 *    Purpose: Provide a mechanism to specify the base address of the MSDU_EXT
 *         bank physical/bus address.
 *  - BANKx_MIN_ID
 *    Bits 15:0
 *    Purpose: Provide a mechanism to specify the min index that needs to
 *          mapped.
 *  - BANKx_MAX_ID
 *    Bits 31:16
 *    Purpose: Provide a mechanism to specify the max index that needs to
 *
 */
struct htt_frag_desc_bank_id {
	__le16 bank_min_id;
	__le16 bank_max_id;
} __packed;

/* real is 16 but it wouldn't fit in the max htt message size
 * so we use a conservatively safe value for now
 */
#define HTT_FRAG_DESC_BANK_MAX 4

#define HTT_FRAG_DESC_BANK_CFG_INFO_PDEV_ID_MASK		0x03
#define HTT_FRAG_DESC_BANK_CFG_INFO_PDEV_ID_LSB			0
#define HTT_FRAG_DESC_BANK_CFG_INFO_SWAP			BIT(2)
#define HTT_FRAG_DESC_BANK_CFG_INFO_Q_STATE_VALID		BIT(3)
#define HTT_FRAG_DESC_BANK_CFG_INFO_Q_STATE_DEPTH_TYPE_MASK	BIT(4)
#define HTT_FRAG_DESC_BANK_CFG_INFO_Q_STATE_DEPTH_TYPE_LSB	4

enum htt_q_depth_type {
	HTT_Q_DEPTH_TYPE_BYTES = 0,
	HTT_Q_DEPTH_TYPE_MSDUS = 1,
};

#define HTT_TX_Q_STATE_NUM_PEERS		(TARGET_10_4_NUM_QCACHE_PEERS_MAX + \
						 TARGET_10_4_NUM_VDEVS)
#define HTT_TX_Q_STATE_NUM_TIDS			8
#define HTT_TX_Q_STATE_ENTRY_SIZE		1
#define HTT_TX_Q_STATE_ENTRY_MULTIPLIER		0

/**
 * htt_q_state_conf - part of htt_frag_desc_bank_cfg for host q state config
 *
 * Defines host q state format and behavior. See htt_q_state.
 *
 * @record_size: Defines the size of each host q entry in bytes. In practice
 *	however firmware (at least 10.4.3-00191) ignores this host
 *	configuration value and uses hardcoded value of 1.
 * @record_multiplier: This is valid only when q depth type is MSDUs. It
 *	defines the exponent for the power of 2 multiplication.
 */
struct htt_q_state_conf {
	__le32 paddr;
	__le16 num_peers;
	__le16 num_tids;
	u8 record_size;
	u8 record_multiplier;
	u8 pad[2];
} __packed;

struct htt_frag_desc_bank_cfg32 {
	u8 info; /* HTT_FRAG_DESC_BANK_CFG_INFO_ */
	u8 num_banks;
	u8 desc_size;
	__le32 bank_base_addrs[HTT_FRAG_DESC_BANK_MAX];
	struct htt_frag_desc_bank_id bank_id[HTT_FRAG_DESC_BANK_MAX];
	struct htt_q_state_conf q_state;
} __packed;

struct htt_frag_desc_bank_cfg64 {
	u8 info; /* HTT_FRAG_DESC_BANK_CFG_INFO_ */
	u8 num_banks;
	u8 desc_size;
	__le64 bank_base_addrs[HTT_FRAG_DESC_BANK_MAX];
	struct htt_frag_desc_bank_id bank_id[HTT_FRAG_DESC_BANK_MAX];
	struct htt_q_state_conf q_state;
} __packed;

#define HTT_TX_Q_STATE_ENTRY_COEFFICIENT	128
#define HTT_TX_Q_STATE_ENTRY_FACTOR_MASK	0x3f
#define HTT_TX_Q_STATE_ENTRY_FACTOR_LSB		0
#define HTT_TX_Q_STATE_ENTRY_EXP_MASK		0xc0
#define HTT_TX_Q_STATE_ENTRY_EXP_LSB		6

/**
 * htt_q_state - shared between host and firmware via DMA
 *
 * This structure is used for the host to expose it's software queue state to
 * firmware so that its rate control can schedule fetch requests for optimized
 * performance. This is most notably used for MU-MIMO aggregation when multiple
 * MU clients are connected.
 *
 * @count: Each element defines the host queue depth. When q depth type was
 *	configured as HTT_Q_DEPTH_TYPE_BYTES then each entry is defined as:
 *	FACTOR * 128 * 8^EXP (see HTT_TX_Q_STATE_ENTRY_FACTOR_MASK and
 *	HTT_TX_Q_STATE_ENTRY_EXP_MASK). When q depth type was configured as
 *	HTT_Q_DEPTH_TYPE_MSDUS the number of packets is scaled by 2 **
 *	record_multiplier (see htt_q_state_conf).
 * @map: Used by firmware to quickly check which host queues are not empty. It
 *	is a bitmap simply saying.
 * @seq: Used by firmware to quickly check if the host queues were updated
 *	since it last checked.
 *
 * FIXME: Is the q_state map[] size calculation really correct?
 */
struct htt_q_state {
	u8 count[HTT_TX_Q_STATE_NUM_TIDS][HTT_TX_Q_STATE_NUM_PEERS];
	u32 map[HTT_TX_Q_STATE_NUM_TIDS][(HTT_TX_Q_STATE_NUM_PEERS + 31) / 32];
	__le32 seq;
} __packed;

#define HTT_TX_FETCH_RECORD_INFO_PEER_ID_MASK	0x0fff
#define HTT_TX_FETCH_RECORD_INFO_PEER_ID_LSB	0
#define HTT_TX_FETCH_RECORD_INFO_TID_MASK	0xf000
#define HTT_TX_FETCH_RECORD_INFO_TID_LSB	12

struct htt_tx_fetch_record {
	__le16 info; /* HTT_TX_FETCH_IND_RECORD_INFO_ */
	__le16 num_msdus;
	__le32 num_bytes;
} __packed;

struct htt_tx_fetch_ind {
	u8 pad0;
	__le16 fetch_seq_num;
	__le32 token;
	__le16 num_resp_ids;
	__le16 num_records;
	__le32 resp_ids[0]; /* ath10k_htt_get_tx_fetch_ind_resp_ids() */
	struct htt_tx_fetch_record records[];
} __packed;

static inline void *
ath10k_htt_get_tx_fetch_ind_resp_ids(struct htt_tx_fetch_ind *ind)
{
	return (void *)&ind->records[le16_to_cpu(ind->num_records)];
}

struct htt_tx_fetch_resp {
	u8 pad0;
	__le16 resp_id;
	__le16 fetch_seq_num;
	__le16 num_records;
	__le32 token;
	struct htt_tx_fetch_record records[];
} __packed;

struct htt_tx_fetch_confirm {
	u8 pad0;
	__le16 num_resp_ids;
	__le32 resp_ids[];
} __packed;

enum htt_tx_mode_switch_mode {
	HTT_TX_MODE_SWITCH_PUSH = 0,
	HTT_TX_MODE_SWITCH_PUSH_PULL = 1,
};

#define HTT_TX_MODE_SWITCH_IND_INFO0_ENABLE		BIT(0)
#define HTT_TX_MODE_SWITCH_IND_INFO0_NUM_RECORDS_MASK	0xfffe
#define HTT_TX_MODE_SWITCH_IND_INFO0_NUM_RECORDS_LSB	1

#define HTT_TX_MODE_SWITCH_IND_INFO1_MODE_MASK		0x0003
#define HTT_TX_MODE_SWITCH_IND_INFO1_MODE_LSB		0
#define HTT_TX_MODE_SWITCH_IND_INFO1_THRESHOLD_MASK	0xfffc
#define HTT_TX_MODE_SWITCH_IND_INFO1_THRESHOLD_LSB	2

#define HTT_TX_MODE_SWITCH_RECORD_INFO0_PEER_ID_MASK	0x0fff
#define HTT_TX_MODE_SWITCH_RECORD_INFO0_PEER_ID_LSB	0
#define HTT_TX_MODE_SWITCH_RECORD_INFO0_TID_MASK	0xf000
#define HTT_TX_MODE_SWITCH_RECORD_INFO0_TID_LSB		12

struct htt_tx_mode_switch_record {
	__le16 info0; /* HTT_TX_MODE_SWITCH_RECORD_INFO0_ */
	__le16 num_max_msdus;
} __packed;

struct htt_tx_mode_switch_ind {
	u8 pad0;
	__le16 info0; /* HTT_TX_MODE_SWITCH_IND_INFO0_ */
	__le16 info1; /* HTT_TX_MODE_SWITCH_IND_INFO1_ */
	u8 pad1[2];
	struct htt_tx_mode_switch_record records[];
} __packed;

struct htt_channel_change {
	u8 pad[3];
	__le32 freq;
	__le32 center_freq1;
	__le32 center_freq2;
	__le32 phymode;
} __packed;

struct htt_per_peer_tx_stats_ind {
	__le32	succ_bytes;
	__le32  retry_bytes;
	__le32  failed_bytes;
	u8	ratecode;
	u8	flags;
	__le16	peer_id;
	__le16  succ_pkts;
	__le16	retry_pkts;
	__le16	failed_pkts;
	__le16	tx_duration;
	__le32	reserved1;
	__le32	reserved2;
} __packed;

struct htt_peer_tx_stats {
	u8 num_ppdu;
	u8 ppdu_len;
	u8 version;
	u8 payload[];
} __packed;

#define ATH10K_10_2_TX_STATS_OFFSET	136
#define PEER_STATS_FOR_NO_OF_PPDUS	4

struct ath10k_10_2_peer_tx_stats {
	u8 ratecode[PEER_STATS_FOR_NO_OF_PPDUS];
	u8 success_pkts[PEER_STATS_FOR_NO_OF_PPDUS];
	__le16 success_bytes[PEER_STATS_FOR_NO_OF_PPDUS];
	u8 retry_pkts[PEER_STATS_FOR_NO_OF_PPDUS];
	__le16 retry_bytes[PEER_STATS_FOR_NO_OF_PPDUS];
	u8 failed_pkts[PEER_STATS_FOR_NO_OF_PPDUS];
	__le16 failed_bytes[PEER_STATS_FOR_NO_OF_PPDUS];
	u8 flags[PEER_STATS_FOR_NO_OF_PPDUS];
	__le32 tx_duration;
	u8 tx_ppdu_cnt;
	u8 peer_id;
} __packed;

union htt_rx_pn_t {
	/* WEP: 24-bit PN */
	u32 pn24;

	/* TKIP or CCMP: 48-bit PN */
	u64 pn48;

	/* WAPI: 128-bit PN */
	u64 pn128[2];
};

struct htt_cmd {
	struct htt_cmd_hdr hdr;
	union {
		struct htt_ver_req ver_req;
		struct htt_mgmt_tx_desc mgmt_tx;
		struct htt_data_tx_desc data_tx;
		struct htt_rx_ring_setup_32 rx_setup_32;
		struct htt_rx_ring_setup_64 rx_setup_64;
		struct htt_stats_req stats_req;
		struct htt_oob_sync_req oob_sync_req;
		struct htt_aggr_conf aggr_conf;
		struct htt_aggr_conf_v2 aggr_conf_v2;
		struct htt_frag_desc_bank_cfg32 frag_desc_bank_cfg32;
		struct htt_frag_desc_bank_cfg64 frag_desc_bank_cfg64;
		struct htt_tx_fetch_resp tx_fetch_resp;
	};
} __packed;

struct htt_resp {
	struct htt_resp_hdr hdr;
	union {
		struct htt_ver_resp ver_resp;
		struct htt_mgmt_tx_completion mgmt_tx_completion;
		struct htt_data_tx_completion data_tx_completion;
		struct htt_rx_indication rx_ind;
		struct htt_rx_indication_hl rx_ind_hl;
		struct htt_rx_fragment_indication rx_frag_ind;
		struct htt_rx_peer_map peer_map;
		struct htt_rx_peer_unmap peer_unmap;
		struct htt_rx_flush rx_flush;
		struct htt_rx_addba rx_addba;
		struct htt_rx_delba rx_delba;
		struct htt_security_indication security_indication;
		struct htt_rc_update rc_update;
		struct htt_rx_test rx_test;
		struct htt_pktlog_msg pktlog_msg;
		struct htt_stats_conf stats_conf;
		struct htt_rx_pn_ind rx_pn_ind;
		struct htt_rx_offload_ind rx_offload_ind;
		struct htt_rx_in_ord_ind rx_in_ord_ind;
		struct htt_tx_fetch_ind tx_fetch_ind;
		struct htt_tx_fetch_confirm tx_fetch_confirm;
		struct htt_tx_mode_switch_ind tx_mode_switch_ind;
		struct htt_channel_change chan_change;
		struct htt_peer_tx_stats peer_tx_stats;
	};
} __packed;

/*** host side structures follow ***/

struct htt_tx_done {
	u16 msdu_id;
	u16 status;
	u8 ack_rssi;
};

enum htt_tx_compl_state {
	HTT_TX_COMPL_STATE_NONE,
	HTT_TX_COMPL_STATE_ACK,
	HTT_TX_COMPL_STATE_NOACK,
	HTT_TX_COMPL_STATE_DISCARD,
};

struct htt_peer_map_event {
	u8 vdev_id;
	u16 peer_id;
	u8 addr[ETH_ALEN];
};

struct htt_peer_unmap_event {
	u16 peer_id;
};

struct ath10k_htt_txbuf_32 {
	struct htt_data_tx_desc_frag frags[2];
	struct ath10k_htc_hdr htc_hdr;
	struct htt_cmd_hdr cmd_hdr;
	struct htt_data_tx_desc cmd_tx;
} __packed __aligned(4);

struct ath10k_htt_txbuf_64 {
	struct htt_data_tx_desc_frag frags[2];
	struct ath10k_htc_hdr htc_hdr;
	struct htt_cmd_hdr cmd_hdr;
	struct htt_data_tx_desc_64 cmd_tx;
} __packed __aligned(4);

struct ath10k_htt {
	struct ath10k *ar;
	enum ath10k_htc_ep_id eid;

	struct sk_buff_head rx_indication_head;

	u8 target_version_major;
	u8 target_version_minor;
	struct completion target_version_received;
	u8 max_num_amsdu;
	u8 max_num_ampdu;

	const enum htt_t2h_msg_type *t2h_msg_types;
	u32 t2h_msg_types_max;

	struct {
		/*
		 * Ring of network buffer objects - This ring is
		 * used exclusively by the host SW. This ring
		 * mirrors the dev_addrs_ring that is shared
		 * between the host SW and the MAC HW. The host SW
		 * uses this netbufs ring to locate the network
		 * buffer objects whose data buffers the HW has
		 * filled.
		 */
		struct sk_buff **netbufs_ring;

		/* This is used only with firmware supporting IN_ORD_IND.
		 *
		 * With Full Rx Reorder the HTT Rx Ring is more of a temporary
		 * buffer ring from which buffer addresses are copied by the
		 * firmware to MAC Rx ring. Firmware then delivers IN_ORD_IND
		 * pointing to specific (re-ordered) buffers.
		 *
		 * FIXME: With kernel generic hashing functions there's a lot
		 * of hash collisions for sk_buffs.
		 */
		bool in_ord_rx;
		DECLARE_HASHTABLE(skb_table, 4);

		/*
		 * Ring of buffer addresses -
		 * This ring holds the "physical" device address of the
		 * rx buffers the host SW provides for the MAC HW to
		 * fill.
		 */
		union {
			__le64 *paddrs_ring_64;
			__le32 *paddrs_ring_32;
		};

		/*
		 * Base address of ring, as a "physical" device address
		 * rather than a CPU address.
		 */
		dma_addr_t base_paddr;

		/* how many elems in the ring (power of 2) */
		int size;

		/* size - 1 */
		unsigned int size_mask;

		/* how many rx buffers to keep in the ring */
		int fill_level;

		/* how many rx buffers (full+empty) are in the ring */
		int fill_cnt;

		/*
		 * alloc_idx - where HTT SW has deposited empty buffers
		 * This is allocated in consistent mem, so that the FW can
		 * read this variable, and program the HW's FW_IDX reg with
		 * the value of this shadow register.
		 */
		struct {
			__le32 *vaddr;
			dma_addr_t paddr;
		} alloc_idx;

		/* where HTT SW has processed bufs filled by rx MAC DMA */
		struct {
			unsigned int msdu_payld;
		} sw_rd_idx;

		/*
		 * refill_retry_timer - timer triggered when the ring is
		 * not refilled to the level expected
		 */
		struct timer_list refill_retry_timer;

		/* Protects access to all rx ring buffer state variables */
		spinlock_t lock;
	} rx_ring;

	unsigned int prefetch_len;

	/* Protects access to pending_tx, num_pending_tx */
	spinlock_t tx_lock;
	int max_num_pending_tx;
	int num_pending_tx;
	int num_pending_mgmt_tx;
	struct idr pending_tx;
	wait_queue_head_t empty_tx_wq;

	/* FIFO for storing tx done status {ack, no-ack, discard} and msdu id */
	DECLARE_KFIFO_PTR(txdone_fifo, struct htt_tx_done);

	/* set if host-fw communication goes haywire
	 * used to avoid further failures
	 */
	bool rx_confused;
	atomic_t num_mpdus_ready;

	/* This is used to group tx/rx completions separately and process them
	 * in batches to reduce cache stalls
	 */
	struct sk_buff_head rx_msdus_q;
	struct sk_buff_head rx_in_ord_compl_q;
	struct sk_buff_head tx_fetch_ind_q;

	/* rx_status template */
	struct ieee80211_rx_status rx_status;

	struct {
		dma_addr_t paddr;
		union {
			struct htt_msdu_ext_desc *vaddr_desc_32;
			struct htt_msdu_ext_desc_64 *vaddr_desc_64;
		};
		size_t size;
	} frag_desc;

	struct {
		dma_addr_t paddr;
		union {
			struct ath10k_htt_txbuf_32 *vaddr_txbuff_32;
			struct ath10k_htt_txbuf_64 *vaddr_txbuff_64;
		};
		size_t size;
	} txbuf;

	struct {
		bool enabled;
		struct htt_q_state *vaddr;
		dma_addr_t paddr;
		u16 num_push_allowed;
		u16 num_peers;
		u16 num_tids;
		enum htt_tx_mode_switch_mode mode;
		enum htt_q_depth_type type;
	} tx_q_state;

	bool tx_mem_allocated;
	const struct ath10k_htt_tx_ops *tx_ops;
	const struct ath10k_htt_rx_ops *rx_ops;
	bool disable_tx_comp;
<<<<<<< HEAD
=======
	bool bundle_tx;
	struct sk_buff_head tx_req_head;
	struct sk_buff_head tx_complete_head;
>>>>>>> 104f3d95
};

struct ath10k_htt_tx_ops {
	int (*htt_send_rx_ring_cfg)(struct ath10k_htt *htt);
	int (*htt_send_frag_desc_bank_cfg)(struct ath10k_htt *htt);
	int (*htt_alloc_frag_desc)(struct ath10k_htt *htt);
	void (*htt_free_frag_desc)(struct ath10k_htt *htt);
	int (*htt_tx)(struct ath10k_htt *htt, enum ath10k_hw_txrx_mode txmode,
		      struct sk_buff *msdu);
	int (*htt_alloc_txbuff)(struct ath10k_htt *htt);
	void (*htt_free_txbuff)(struct ath10k_htt *htt);
	int (*htt_h2t_aggr_cfg_msg)(struct ath10k_htt *htt,
				    u8 max_subfrms_ampdu,
				    u8 max_subfrms_amsdu);
	void (*htt_flush_tx)(struct ath10k_htt *htt);
};

static inline int ath10k_htt_send_rx_ring_cfg(struct ath10k_htt *htt)
{
	if (!htt->tx_ops->htt_send_rx_ring_cfg)
		return -EOPNOTSUPP;

	return htt->tx_ops->htt_send_rx_ring_cfg(htt);
}

static inline int ath10k_htt_send_frag_desc_bank_cfg(struct ath10k_htt *htt)
{
	if (!htt->tx_ops->htt_send_frag_desc_bank_cfg)
		return -EOPNOTSUPP;

	return htt->tx_ops->htt_send_frag_desc_bank_cfg(htt);
}

static inline int ath10k_htt_alloc_frag_desc(struct ath10k_htt *htt)
{
	if (!htt->tx_ops->htt_alloc_frag_desc)
		return -EOPNOTSUPP;

	return htt->tx_ops->htt_alloc_frag_desc(htt);
}

static inline void ath10k_htt_free_frag_desc(struct ath10k_htt *htt)
{
	if (htt->tx_ops->htt_free_frag_desc)
		htt->tx_ops->htt_free_frag_desc(htt);
}

static inline int ath10k_htt_tx(struct ath10k_htt *htt,
				enum ath10k_hw_txrx_mode txmode,
				struct sk_buff *msdu)
{
	return htt->tx_ops->htt_tx(htt, txmode, msdu);
}

static inline void ath10k_htt_flush_tx(struct ath10k_htt *htt)
{
	if (htt->tx_ops->htt_flush_tx)
		htt->tx_ops->htt_flush_tx(htt);
}

static inline int ath10k_htt_alloc_txbuff(struct ath10k_htt *htt)
{
	if (!htt->tx_ops->htt_alloc_txbuff)
		return -EOPNOTSUPP;

	return htt->tx_ops->htt_alloc_txbuff(htt);
}

static inline void ath10k_htt_free_txbuff(struct ath10k_htt *htt)
{
	if (htt->tx_ops->htt_free_txbuff)
		htt->tx_ops->htt_free_txbuff(htt);
}

static inline int ath10k_htt_h2t_aggr_cfg_msg(struct ath10k_htt *htt,
					      u8 max_subfrms_ampdu,
					      u8 max_subfrms_amsdu)

{
	if (!htt->tx_ops->htt_h2t_aggr_cfg_msg)
		return -EOPNOTSUPP;

	return htt->tx_ops->htt_h2t_aggr_cfg_msg(htt,
						 max_subfrms_ampdu,
						 max_subfrms_amsdu);
}

struct ath10k_htt_rx_ops {
	size_t (*htt_get_rx_ring_size)(struct ath10k_htt *htt);
	void (*htt_config_paddrs_ring)(struct ath10k_htt *htt, void *vaddr);
	void (*htt_set_paddrs_ring)(struct ath10k_htt *htt, dma_addr_t paddr,
				    int idx);
	void* (*htt_get_vaddr_ring)(struct ath10k_htt *htt);
	void (*htt_reset_paddrs_ring)(struct ath10k_htt *htt, int idx);
	bool (*htt_rx_proc_rx_frag_ind)(struct ath10k_htt *htt,
					struct htt_rx_fragment_indication *rx,
					struct sk_buff *skb);
};

static inline size_t ath10k_htt_get_rx_ring_size(struct ath10k_htt *htt)
{
	if (!htt->rx_ops->htt_get_rx_ring_size)
		return 0;

	return htt->rx_ops->htt_get_rx_ring_size(htt);
}

static inline void ath10k_htt_config_paddrs_ring(struct ath10k_htt *htt,
						 void *vaddr)
{
	if (htt->rx_ops->htt_config_paddrs_ring)
		htt->rx_ops->htt_config_paddrs_ring(htt, vaddr);
}

static inline void ath10k_htt_set_paddrs_ring(struct ath10k_htt *htt,
					      dma_addr_t paddr,
					      int idx)
{
	if (htt->rx_ops->htt_set_paddrs_ring)
		htt->rx_ops->htt_set_paddrs_ring(htt, paddr, idx);
}

static inline void *ath10k_htt_get_vaddr_ring(struct ath10k_htt *htt)
{
	if (!htt->rx_ops->htt_get_vaddr_ring)
		return NULL;

	return htt->rx_ops->htt_get_vaddr_ring(htt);
}

static inline void ath10k_htt_reset_paddrs_ring(struct ath10k_htt *htt, int idx)
{
	if (htt->rx_ops->htt_reset_paddrs_ring)
		htt->rx_ops->htt_reset_paddrs_ring(htt, idx);
}

static inline bool ath10k_htt_rx_proc_rx_frag_ind(struct ath10k_htt *htt,
						  struct htt_rx_fragment_indication *rx,
						  struct sk_buff *skb)
{
	if (!htt->rx_ops->htt_rx_proc_rx_frag_ind)
		return true;

	return htt->rx_ops->htt_rx_proc_rx_frag_ind(htt, rx, skb);
}

#define RX_HTT_HDR_STATUS_LEN 64

/* This structure layout is programmed via rx ring setup
 * so that FW knows how to transfer the rx descriptor to the host.
 * Buffers like this are placed on the rx ring.
 */
struct htt_rx_desc {
	union {
		/* This field is filled on the host using the msdu buffer
		 * from htt_rx_indication
		 */
		struct fw_rx_desc_base fw_desc;
		u32 pad;
	} __packed;
	struct {
		struct rx_attention attention;
		struct rx_frag_info frag_info;
		struct rx_mpdu_start mpdu_start;
		struct rx_msdu_start msdu_start;
		struct rx_msdu_end msdu_end;
		struct rx_mpdu_end mpdu_end;
		struct rx_ppdu_start ppdu_start;
		struct rx_ppdu_end ppdu_end;
	} __packed;
	u8 rx_hdr_status[RX_HTT_HDR_STATUS_LEN];
	u8 msdu_payload[];
};

#define HTT_RX_DESC_HL_INFO_SEQ_NUM_MASK           0x00000fff
#define HTT_RX_DESC_HL_INFO_SEQ_NUM_LSB            0
#define HTT_RX_DESC_HL_INFO_ENCRYPTED_MASK         0x00001000
#define HTT_RX_DESC_HL_INFO_ENCRYPTED_LSB          12
#define HTT_RX_DESC_HL_INFO_CHAN_INFO_PRESENT_MASK 0x00002000
#define HTT_RX_DESC_HL_INFO_CHAN_INFO_PRESENT_LSB  13
#define HTT_RX_DESC_HL_INFO_MCAST_BCAST_MASK       0x00010000
#define HTT_RX_DESC_HL_INFO_MCAST_BCAST_LSB        16
#define HTT_RX_DESC_HL_INFO_KEY_ID_OCT_MASK        0x01fe0000
#define HTT_RX_DESC_HL_INFO_KEY_ID_OCT_LSB         17

struct htt_rx_desc_base_hl {
	__le32 info; /* HTT_RX_DESC_HL_INFO_ */
};

struct htt_rx_chan_info {
	__le16 primary_chan_center_freq_mhz;
	__le16 contig_chan1_center_freq_mhz;
	__le16 contig_chan2_center_freq_mhz;
	u8 phy_mode;
	u8 reserved;
} __packed;

#define HTT_RX_DESC_ALIGN 8

#define HTT_MAC_ADDR_LEN 6

/*
 * FIX THIS
 * Should be: sizeof(struct htt_host_rx_desc) + max rx MSDU size,
 * rounded up to a cache line size.
 */
#define HTT_RX_BUF_SIZE 1920
#define HTT_RX_MSDU_SIZE (HTT_RX_BUF_SIZE - (int)sizeof(struct htt_rx_desc))

/* Refill a bunch of RX buffers for each refill round so that FW/HW can handle
 * aggregated traffic more nicely.
 */
#define ATH10K_HTT_MAX_NUM_REFILL 100

/*
 * DMA_MAP expects the buffer to be an integral number of cache lines.
 * Rather than checking the actual cache line size, this code makes a
 * conservative estimate of what the cache line size could be.
 */
#define HTT_LOG2_MAX_CACHE_LINE_SIZE 7	/* 2^7 = 128 */
#define HTT_MAX_CACHE_LINE_SIZE_MASK ((1 << HTT_LOG2_MAX_CACHE_LINE_SIZE) - 1)

/* These values are default in most firmware revisions and apparently are a
 * sweet spot performance wise.
 */
#define ATH10K_HTT_MAX_NUM_AMSDU_DEFAULT 3
#define ATH10K_HTT_MAX_NUM_AMPDU_DEFAULT 64

int ath10k_htt_connect(struct ath10k_htt *htt);
int ath10k_htt_init(struct ath10k *ar);
int ath10k_htt_setup(struct ath10k_htt *htt);

int ath10k_htt_tx_start(struct ath10k_htt *htt);
void ath10k_htt_tx_stop(struct ath10k_htt *htt);
void ath10k_htt_tx_destroy(struct ath10k_htt *htt);
void ath10k_htt_tx_free(struct ath10k_htt *htt);

int ath10k_htt_rx_alloc(struct ath10k_htt *htt);
int ath10k_htt_rx_ring_refill(struct ath10k *ar);
void ath10k_htt_rx_free(struct ath10k_htt *htt);

void ath10k_htt_htc_tx_complete(struct ath10k *ar, struct sk_buff *skb);
void ath10k_htt_htc_t2h_msg_handler(struct ath10k *ar, struct sk_buff *skb);
bool ath10k_htt_t2h_msg_handler(struct ath10k *ar, struct sk_buff *skb);
int ath10k_htt_h2t_ver_req_msg(struct ath10k_htt *htt);
int ath10k_htt_h2t_stats_req(struct ath10k_htt *htt, u32 mask, u32 reset_mask,
			     u64 cookie);
void ath10k_htt_hif_tx_complete(struct ath10k *ar, struct sk_buff *skb);
int ath10k_htt_tx_fetch_resp(struct ath10k *ar,
			     __le32 token,
			     __le16 fetch_seq_num,
			     struct htt_tx_fetch_record *records,
			     size_t num_records);
void ath10k_htt_op_ep_tx_credits(struct ath10k *ar);

void ath10k_htt_tx_txq_update(struct ieee80211_hw *hw,
			      struct ieee80211_txq *txq);
void ath10k_htt_tx_txq_recalc(struct ieee80211_hw *hw,
			      struct ieee80211_txq *txq);
void ath10k_htt_tx_txq_sync(struct ath10k *ar);
void ath10k_htt_tx_dec_pending(struct ath10k_htt *htt);
int ath10k_htt_tx_inc_pending(struct ath10k_htt *htt);
void ath10k_htt_tx_mgmt_dec_pending(struct ath10k_htt *htt);
int ath10k_htt_tx_mgmt_inc_pending(struct ath10k_htt *htt, bool is_mgmt,
				   bool is_presp);

int ath10k_htt_tx_alloc_msdu_id(struct ath10k_htt *htt, struct sk_buff *skb);
void ath10k_htt_tx_free_msdu_id(struct ath10k_htt *htt, u16 msdu_id);
int ath10k_htt_mgmt_tx(struct ath10k_htt *htt, struct sk_buff *msdu);
void ath10k_htt_rx_pktlog_completion_handler(struct ath10k *ar,
					     struct sk_buff *skb);
int ath10k_htt_txrx_compl_task(struct ath10k *ar, int budget);
int ath10k_htt_rx_hl_indication(struct ath10k *ar, int budget);
void ath10k_htt_set_tx_ops(struct ath10k_htt *htt);
void ath10k_htt_set_rx_ops(struct ath10k_htt *htt);
#endif<|MERGE_RESOLUTION|>--- conflicted
+++ resolved
@@ -2032,12 +2032,9 @@
 	const struct ath10k_htt_tx_ops *tx_ops;
 	const struct ath10k_htt_rx_ops *rx_ops;
 	bool disable_tx_comp;
-<<<<<<< HEAD
-=======
 	bool bundle_tx;
 	struct sk_buff_head tx_req_head;
 	struct sk_buff_head tx_complete_head;
->>>>>>> 104f3d95
 };
 
 struct ath10k_htt_tx_ops {

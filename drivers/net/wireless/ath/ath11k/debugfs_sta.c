// SPDX-License-Identifier: BSD-3-Clause-Clear
/*
 * Copyright (c) 2018-2019 The Linux Foundation. All rights reserved.
 */

#include <linux/vmalloc.h>

#include "core.h"
#include "peer.h"
#include "debug.h"
#include "dp_tx.h"
#include "debug_htt_stats.h"

void
ath11k_accumulate_per_peer_tx_stats(struct ath11k_sta *arsta,
				    struct ath11k_per_peer_tx_stats *peer_stats,
				    u8 legacy_rate_idx)
{
	struct rate_info *txrate = &arsta->txrate;
	struct ath11k_htt_tx_stats *tx_stats;
	int gi, mcs, bw, nss;

	if (!arsta->tx_stats)
		return;

	tx_stats = arsta->tx_stats;
	gi = FIELD_GET(RATE_INFO_FLAGS_SHORT_GI, arsta->txrate.flags);
	mcs = txrate->mcs;
	bw = ath11k_mac_mac80211_bw_to_ath11k_bw(txrate->bw);
	nss = txrate->nss - 1;

#define STATS_OP_FMT(name) tx_stats->stats[ATH11K_STATS_TYPE_##name]

	if (txrate->flags & RATE_INFO_FLAGS_HE_MCS) {
		STATS_OP_FMT(SUCC).he[0][mcs] += peer_stats->succ_bytes;
		STATS_OP_FMT(SUCC).he[1][mcs] += peer_stats->succ_pkts;
		STATS_OP_FMT(FAIL).he[0][mcs] += peer_stats->failed_bytes;
		STATS_OP_FMT(FAIL).he[1][mcs] += peer_stats->failed_pkts;
		STATS_OP_FMT(RETRY).he[0][mcs] += peer_stats->retry_bytes;
		STATS_OP_FMT(RETRY).he[1][mcs] += peer_stats->retry_pkts;
	} else if (txrate->flags & RATE_INFO_FLAGS_VHT_MCS) {
		STATS_OP_FMT(SUCC).vht[0][mcs] += peer_stats->succ_bytes;
		STATS_OP_FMT(SUCC).vht[1][mcs] += peer_stats->succ_pkts;
		STATS_OP_FMT(FAIL).vht[0][mcs] += peer_stats->failed_bytes;
		STATS_OP_FMT(FAIL).vht[1][mcs] += peer_stats->failed_pkts;
		STATS_OP_FMT(RETRY).vht[0][mcs] += peer_stats->retry_bytes;
		STATS_OP_FMT(RETRY).vht[1][mcs] += peer_stats->retry_pkts;
	} else if (txrate->flags & RATE_INFO_FLAGS_MCS) {
		STATS_OP_FMT(SUCC).ht[0][mcs] += peer_stats->succ_bytes;
		STATS_OP_FMT(SUCC).ht[1][mcs] += peer_stats->succ_pkts;
		STATS_OP_FMT(FAIL).ht[0][mcs] += peer_stats->failed_bytes;
		STATS_OP_FMT(FAIL).ht[1][mcs] += peer_stats->failed_pkts;
		STATS_OP_FMT(RETRY).ht[0][mcs] += peer_stats->retry_bytes;
		STATS_OP_FMT(RETRY).ht[1][mcs] += peer_stats->retry_pkts;
	} else {
		mcs = legacy_rate_idx;

		STATS_OP_FMT(SUCC).legacy[0][mcs] += peer_stats->succ_bytes;
		STATS_OP_FMT(SUCC).legacy[1][mcs] += peer_stats->succ_pkts;
		STATS_OP_FMT(FAIL).legacy[0][mcs] += peer_stats->failed_bytes;
		STATS_OP_FMT(FAIL).legacy[1][mcs] += peer_stats->failed_pkts;
		STATS_OP_FMT(RETRY).legacy[0][mcs] += peer_stats->retry_bytes;
		STATS_OP_FMT(RETRY).legacy[1][mcs] += peer_stats->retry_pkts;
	}

	if (peer_stats->is_ampdu) {
		tx_stats->ba_fails += peer_stats->ba_fails;

		if (txrate->flags & RATE_INFO_FLAGS_HE_MCS) {
			STATS_OP_FMT(AMPDU).he[0][mcs] +=
			peer_stats->succ_bytes + peer_stats->retry_bytes;
			STATS_OP_FMT(AMPDU).he[1][mcs] +=
			peer_stats->succ_pkts + peer_stats->retry_pkts;
		} else if (txrate->flags & RATE_INFO_FLAGS_MCS) {
			STATS_OP_FMT(AMPDU).ht[0][mcs] +=
			peer_stats->succ_bytes + peer_stats->retry_bytes;
			STATS_OP_FMT(AMPDU).ht[1][mcs] +=
			peer_stats->succ_pkts + peer_stats->retry_pkts;
		} else {
			STATS_OP_FMT(AMPDU).vht[0][mcs] +=
			peer_stats->succ_bytes + peer_stats->retry_bytes;
			STATS_OP_FMT(AMPDU).vht[1][mcs] +=
			peer_stats->succ_pkts + peer_stats->retry_pkts;
		}
		STATS_OP_FMT(AMPDU).bw[0][bw] +=
			peer_stats->succ_bytes + peer_stats->retry_bytes;
		STATS_OP_FMT(AMPDU).nss[0][nss] +=
			peer_stats->succ_bytes + peer_stats->retry_bytes;
		STATS_OP_FMT(AMPDU).gi[0][gi] +=
			peer_stats->succ_bytes + peer_stats->retry_bytes;
		STATS_OP_FMT(AMPDU).bw[1][bw] +=
			peer_stats->succ_pkts + peer_stats->retry_pkts;
		STATS_OP_FMT(AMPDU).nss[1][nss] +=
			peer_stats->succ_pkts + peer_stats->retry_pkts;
		STATS_OP_FMT(AMPDU).gi[1][gi] +=
			peer_stats->succ_pkts + peer_stats->retry_pkts;
	} else {
		tx_stats->ack_fails += peer_stats->ba_fails;
	}

	STATS_OP_FMT(SUCC).bw[0][bw] += peer_stats->succ_bytes;
	STATS_OP_FMT(SUCC).nss[0][nss] += peer_stats->succ_bytes;
	STATS_OP_FMT(SUCC).gi[0][gi] += peer_stats->succ_bytes;

	STATS_OP_FMT(SUCC).bw[1][bw] += peer_stats->succ_pkts;
	STATS_OP_FMT(SUCC).nss[1][nss] += peer_stats->succ_pkts;
	STATS_OP_FMT(SUCC).gi[1][gi] += peer_stats->succ_pkts;

	STATS_OP_FMT(FAIL).bw[0][bw] += peer_stats->failed_bytes;
	STATS_OP_FMT(FAIL).nss[0][nss] += peer_stats->failed_bytes;
	STATS_OP_FMT(FAIL).gi[0][gi] += peer_stats->failed_bytes;

	STATS_OP_FMT(FAIL).bw[1][bw] += peer_stats->failed_pkts;
	STATS_OP_FMT(FAIL).nss[1][nss] += peer_stats->failed_pkts;
	STATS_OP_FMT(FAIL).gi[1][gi] += peer_stats->failed_pkts;

	STATS_OP_FMT(RETRY).bw[0][bw] += peer_stats->retry_bytes;
	STATS_OP_FMT(RETRY).nss[0][nss] += peer_stats->retry_bytes;
	STATS_OP_FMT(RETRY).gi[0][gi] += peer_stats->retry_bytes;

	STATS_OP_FMT(RETRY).bw[1][bw] += peer_stats->retry_pkts;
	STATS_OP_FMT(RETRY).nss[1][nss] += peer_stats->retry_pkts;
	STATS_OP_FMT(RETRY).gi[1][gi] += peer_stats->retry_pkts;

	tx_stats->tx_duration += peer_stats->duration;
}

void ath11k_update_per_peer_stats_from_txcompl(struct ath11k *ar,
					       struct sk_buff *msdu,
					       struct hal_tx_status *ts)
{
	struct ath11k_base *ab = ar->ab;
	struct ath11k_per_peer_tx_stats *peer_stats = &ar->cached_stats;
	enum hal_tx_rate_stats_pkt_type pkt_type;
	enum hal_tx_rate_stats_sgi sgi;
	enum hal_tx_rate_stats_bw bw;
	struct ath11k_peer *peer;
	struct ath11k_sta *arsta;
	struct ieee80211_sta *sta;
	u16 rate;
	u8 rate_idx = 0;
	int ret;
	u8 mcs;

	rcu_read_lock();
	spin_lock_bh(&ab->base_lock);
	peer = ath11k_peer_find_by_id(ab, ts->peer_id);
	if (!peer || !peer->sta) {
		ath11k_warn(ab, "failed to find the peer\n");
		spin_unlock_bh(&ab->base_lock);
		rcu_read_unlock();
		return;
	}

	sta = peer->sta;
	arsta = (struct ath11k_sta *)sta->drv_priv;

	memset(&arsta->txrate, 0, sizeof(arsta->txrate));
	pkt_type = FIELD_GET(HAL_TX_RATE_STATS_INFO0_PKT_TYPE,
			     ts->rate_stats);
	mcs = FIELD_GET(HAL_TX_RATE_STATS_INFO0_MCS,
			ts->rate_stats);
	sgi = FIELD_GET(HAL_TX_RATE_STATS_INFO0_SGI,
			ts->rate_stats);
	bw = FIELD_GET(HAL_TX_RATE_STATS_INFO0_BW, ts->rate_stats);

	if (pkt_type == HAL_TX_RATE_STATS_PKT_TYPE_11A ||
	    pkt_type == HAL_TX_RATE_STATS_PKT_TYPE_11B) {
		ret = ath11k_mac_hw_ratecode_to_legacy_rate(mcs,
							    pkt_type,
							    &rate_idx,
							    &rate);
		if (ret < 0)
			goto err_out;
		arsta->txrate.legacy = rate;
	} else if (pkt_type == HAL_TX_RATE_STATS_PKT_TYPE_11N) {
		if (mcs > 7) {
			ath11k_warn(ab, "Invalid HT mcs index %d\n", mcs);
			goto err_out;
		}

		arsta->txrate.mcs = mcs + 8 * (arsta->last_txrate.nss - 1);
		arsta->txrate.flags = RATE_INFO_FLAGS_MCS;
		if (sgi)
			arsta->txrate.flags |= RATE_INFO_FLAGS_SHORT_GI;
	} else if (pkt_type == HAL_TX_RATE_STATS_PKT_TYPE_11AC) {
		if (mcs > 9) {
			ath11k_warn(ab, "Invalid VHT mcs index %d\n", mcs);
			goto err_out;
		}

		arsta->txrate.mcs = mcs;
		arsta->txrate.flags = RATE_INFO_FLAGS_VHT_MCS;
		if (sgi)
			arsta->txrate.flags |= RATE_INFO_FLAGS_SHORT_GI;
	} else if (pkt_type == HAL_TX_RATE_STATS_PKT_TYPE_11AX) {
		/* TODO */
	}

	arsta->txrate.nss = arsta->last_txrate.nss;
	arsta->txrate.bw = ath11k_mac_bw_to_mac80211_bw(bw);

	ath11k_accumulate_per_peer_tx_stats(arsta, peer_stats, rate_idx);
err_out:
	spin_unlock_bh(&ab->base_lock);
	rcu_read_unlock();
}

static ssize_t ath11k_dbg_sta_dump_tx_stats(struct file *file,
					    char __user *user_buf,
					    size_t count, loff_t *ppos)
{
	struct ieee80211_sta *sta = file->private_data;
	struct ath11k_sta *arsta = (struct ath11k_sta *)sta->drv_priv;
	struct ath11k *ar = arsta->arvif->ar;
	struct ath11k_htt_data_stats *stats;
	static const char *str_name[ATH11K_STATS_TYPE_MAX] = {"succ", "fail",
							      "retry", "ampdu"};
	static const char *str[ATH11K_COUNTER_TYPE_MAX] = {"bytes", "packets"};
	int len = 0, i, j, k, retval = 0;
	const int size = 2 * 4096;
	char *buf;

	if (!arsta->tx_stats)
		return -ENOENT;

	buf = kzalloc(size, GFP_KERNEL);
	if (!buf)
		return -ENOMEM;

	mutex_lock(&ar->conf_mutex);

	spin_lock_bh(&ar->data_lock);
	for (k = 0; k < ATH11K_STATS_TYPE_MAX; k++) {
		for (j = 0; j < ATH11K_COUNTER_TYPE_MAX; j++) {
			stats = &arsta->tx_stats->stats[k];
			len += scnprintf(buf + len, size - len, "%s_%s\n",
					 str_name[k],
					 str[j]);
			len += scnprintf(buf + len, size - len,
					 " HE MCS %s\n",
					 str[j]);
			for (i = 0; i < ATH11K_HE_MCS_NUM; i++)
				len += scnprintf(buf + len, size - len,
						 "  %llu ",
						 stats->he[j][i]);
			len += scnprintf(buf + len, size - len, "\n");
			len += scnprintf(buf + len, size - len,
					 " VHT MCS %s\n",
					 str[j]);
			for (i = 0; i < ATH11K_VHT_MCS_NUM; i++)
				len += scnprintf(buf + len, size - len,
						 "  %llu ",
						 stats->vht[j][i]);
			len += scnprintf(buf + len, size - len, "\n");
			len += scnprintf(buf + len, size - len, " HT MCS %s\n",
					 str[j]);
			for (i = 0; i < ATH11K_HT_MCS_NUM; i++)
				len += scnprintf(buf + len, size - len,
						 "  %llu ", stats->ht[j][i]);
			len += scnprintf(buf + len, size - len, "\n");
			len += scnprintf(buf + len, size - len,
					" BW %s (20,40,80,160 MHz)\n", str[j]);
			len += scnprintf(buf + len, size - len,
					 "  %llu %llu %llu %llu\n",
					 stats->bw[j][0], stats->bw[j][1],
					 stats->bw[j][2], stats->bw[j][3]);
			len += scnprintf(buf + len, size - len,
					 " NSS %s (1x1,2x2,3x3,4x4)\n", str[j]);
			len += scnprintf(buf + len, size - len,
					 "  %llu %llu %llu %llu\n",
					 stats->nss[j][0], stats->nss[j][1],
					 stats->nss[j][2], stats->nss[j][3]);
			len += scnprintf(buf + len, size - len,
					 " GI %s (0.4us,0.8us,1.6us,3.2us)\n",
					 str[j]);
			len += scnprintf(buf + len, size - len,
					 "  %llu %llu %llu %llu\n",
					 stats->gi[j][0], stats->gi[j][1],
					 stats->gi[j][2], stats->gi[j][3]);
			len += scnprintf(buf + len, size - len,
					 " legacy rate %s (1,2 ... Mbps)\n  ",
					 str[j]);
			for (i = 0; i < ATH11K_LEGACY_NUM; i++)
				len += scnprintf(buf + len, size - len, "%llu ",
						 stats->legacy[j][i]);
			len += scnprintf(buf + len, size - len, "\n");
		}
	}

	len += scnprintf(buf + len, size - len,
			 "\nTX duration\n %llu usecs\n",
			 arsta->tx_stats->tx_duration);
	len += scnprintf(buf + len, size - len,
			"BA fails\n %llu\n", arsta->tx_stats->ba_fails);
	len += scnprintf(buf + len, size - len,
			"ack fails\n %llu\n", arsta->tx_stats->ack_fails);
	spin_unlock_bh(&ar->data_lock);

	if (len > size)
		len = size;
	retval = simple_read_from_buffer(user_buf, count, ppos, buf, len);
	kfree(buf);

	mutex_unlock(&ar->conf_mutex);
	return retval;
}

static const struct file_operations fops_tx_stats = {
	.read = ath11k_dbg_sta_dump_tx_stats,
	.open = simple_open,
	.owner = THIS_MODULE,
	.llseek = default_llseek,
};

static ssize_t ath11k_dbg_sta_dump_rx_stats(struct file *file,
					    char __user *user_buf,
					    size_t count, loff_t *ppos)
{
	struct ieee80211_sta *sta = file->private_data;
	struct ath11k_sta *arsta = (struct ath11k_sta *)sta->drv_priv;
	struct ath11k *ar = arsta->arvif->ar;
	struct ath11k_rx_peer_stats *rx_stats = arsta->rx_stats;
	int len = 0, i, retval = 0;
	const int size = 4096;
	char *buf;

	if (!rx_stats)
		return -ENOENT;

	buf = kzalloc(size, GFP_KERNEL);
	if (!buf)
		return -ENOMEM;

	mutex_lock(&ar->conf_mutex);
	spin_lock_bh(&ar->ab->base_lock);

	len += scnprintf(buf + len, size - len, "RX peer stats:\n");
	len += scnprintf(buf + len, size - len, "Num of MSDUs: %llu\n",
			 rx_stats->num_msdu);
	len += scnprintf(buf + len, size - len, "Num of MSDUs with TCP L4: %llu\n",
			 rx_stats->tcp_msdu_count);
	len += scnprintf(buf + len, size - len, "Num of MSDUs with UDP L4: %llu\n",
			 rx_stats->udp_msdu_count);
	len += scnprintf(buf + len, size - len, "Num of MSDUs part of AMPDU: %llu\n",
			 rx_stats->ampdu_msdu_count);
	len += scnprintf(buf + len, size - len, "Num of MSDUs not part of AMPDU: %llu\n",
			 rx_stats->non_ampdu_msdu_count);
	len += scnprintf(buf + len, size - len, "Num of MSDUs using STBC: %llu\n",
			 rx_stats->stbc_count);
	len += scnprintf(buf + len, size - len, "Num of MSDUs beamformed: %llu\n",
			 rx_stats->beamformed_count);
	len += scnprintf(buf + len, size - len, "Num of MPDUs with FCS ok: %llu\n",
			 rx_stats->num_mpdu_fcs_ok);
	len += scnprintf(buf + len, size - len, "Num of MPDUs with FCS error: %llu\n",
			 rx_stats->num_mpdu_fcs_err);
	len += scnprintf(buf + len, size - len,
			 "GI: 0.8us %llu 0.4us %llu 1.6us %llu 3.2us %llu\n",
			 rx_stats->gi_count[0], rx_stats->gi_count[1],
			 rx_stats->gi_count[2], rx_stats->gi_count[3]);
	len += scnprintf(buf + len, size - len,
			 "BW: 20Mhz %llu 40Mhz %llu 80Mhz %llu 160Mhz %llu\n",
			 rx_stats->bw_count[0], rx_stats->bw_count[1],
			 rx_stats->bw_count[2], rx_stats->bw_count[3]);
	len += scnprintf(buf + len, size - len, "BCC %llu LDPC %llu\n",
			 rx_stats->coding_count[0], rx_stats->coding_count[1]);
	len += scnprintf(buf + len, size - len,
			 "preamble: 11A %llu 11B %llu 11N %llu 11AC %llu 11AX %llu\n",
			 rx_stats->pream_cnt[0], rx_stats->pream_cnt[1],
			 rx_stats->pream_cnt[2], rx_stats->pream_cnt[3],
			 rx_stats->pream_cnt[4]);
	len += scnprintf(buf + len, size - len,
			 "reception type: SU %llu MU_MIMO %llu MU_OFDMA %llu MU_OFDMA_MIMO %llu\n",
			 rx_stats->reception_type[0], rx_stats->reception_type[1],
			 rx_stats->reception_type[2], rx_stats->reception_type[3]);
	len += scnprintf(buf + len, size - len, "TID(0-15) Legacy TID(16):");
	for (i = 0; i <= IEEE80211_NUM_TIDS; i++)
		len += scnprintf(buf + len, size - len, "%llu ", rx_stats->tid_count[i]);
	len += scnprintf(buf + len, size - len, "\nMCS(0-11) Legacy MCS(12):");
	for (i = 0; i < HAL_RX_MAX_MCS + 1; i++)
		len += scnprintf(buf + len, size - len, "%llu ", rx_stats->mcs_count[i]);
	len += scnprintf(buf + len, size - len, "\nNSS(1-8):");
	for (i = 0; i < HAL_RX_MAX_NSS; i++)
		len += scnprintf(buf + len, size - len, "%llu ", rx_stats->nss_count[i]);
	len += scnprintf(buf + len, size - len, "\nRX Duration:%llu ",
			 rx_stats->rx_duration);
	len += scnprintf(buf + len, size - len,
			 "\nDCM: %llu\nRU: 26 %llu 52: %llu 106: %llu 242: %llu 484: %llu 996: %llu\n",
			 rx_stats->dcm_count, rx_stats->ru_alloc_cnt[0],
			 rx_stats->ru_alloc_cnt[1], rx_stats->ru_alloc_cnt[2],
			 rx_stats->ru_alloc_cnt[3], rx_stats->ru_alloc_cnt[4],
			 rx_stats->ru_alloc_cnt[5]);

	len += scnprintf(buf + len, size - len, "\n");

	spin_unlock_bh(&ar->ab->base_lock);

	if (len > size)
		len = size;
	retval = simple_read_from_buffer(user_buf, count, ppos, buf, len);
	kfree(buf);

	mutex_unlock(&ar->conf_mutex);
	return retval;
}

static const struct file_operations fops_rx_stats = {
	.read = ath11k_dbg_sta_dump_rx_stats,
	.open = simple_open,
	.owner = THIS_MODULE,
	.llseek = default_llseek,
};

static int
ath11k_dbg_sta_open_htt_peer_stats(struct inode *inode, struct file *file)
{
	struct ieee80211_sta *sta = inode->i_private;
	struct ath11k_sta *arsta = (struct ath11k_sta *)sta->drv_priv;
	struct ath11k *ar = arsta->arvif->ar;
	struct debug_htt_stats_req *stats_req;
	int ret;

	stats_req = vzalloc(sizeof(*stats_req) + ATH11K_HTT_STATS_BUF_SIZE);
	if (!stats_req)
		return -ENOMEM;

	mutex_lock(&ar->conf_mutex);
	ar->debug.htt_stats.stats_req = stats_req;
	stats_req->type = ATH11K_DBG_HTT_EXT_STATS_PEER_INFO;
	memcpy(stats_req->peer_addr, sta->addr, ETH_ALEN);
	ret = ath11k_dbg_htt_stats_req(ar);
	mutex_unlock(&ar->conf_mutex);
	if (ret < 0)
		goto out;

	file->private_data = stats_req;
	return 0;
out:
	vfree(stats_req);
	ar->debug.htt_stats.stats_req = NULL;
	return ret;
}

static int
ath11k_dbg_sta_release_htt_peer_stats(struct inode *inode, struct file *file)
{
	struct ieee80211_sta *sta = inode->i_private;
	struct ath11k_sta *arsta = (struct ath11k_sta *)sta->drv_priv;
	struct ath11k *ar = arsta->arvif->ar;

	mutex_lock(&ar->conf_mutex);
	vfree(file->private_data);
	ar->debug.htt_stats.stats_req = NULL;
	mutex_unlock(&ar->conf_mutex);

	return 0;
}

static ssize_t ath11k_dbg_sta_read_htt_peer_stats(struct file *file,
						  char __user *user_buf,
						  size_t count, loff_t *ppos)
{
	struct debug_htt_stats_req *stats_req = file->private_data;
	char *buf;
	u32 length = 0;

	buf = stats_req->buf;
	length = min_t(u32, stats_req->buf_len, ATH11K_HTT_STATS_BUF_SIZE);
	return simple_read_from_buffer(user_buf, count, ppos, buf, length);
}

static const struct file_operations fops_htt_peer_stats = {
	.open = ath11k_dbg_sta_open_htt_peer_stats,
	.release = ath11k_dbg_sta_release_htt_peer_stats,
	.read = ath11k_dbg_sta_read_htt_peer_stats,
	.owner = THIS_MODULE,
	.llseek = default_llseek,
};

static ssize_t ath11k_dbg_sta_write_peer_pktlog(struct file *file,
						const char __user *buf,
						size_t count, loff_t *ppos)
{
	struct ieee80211_sta *sta = file->private_data;
	struct ath11k_sta *arsta = (struct ath11k_sta *)sta->drv_priv;
	struct ath11k *ar = arsta->arvif->ar;
	int ret, enable;

	mutex_lock(&ar->conf_mutex);

	if (ar->state != ATH11K_STATE_ON) {
		ret = -ENETDOWN;
		goto out;
	}

	ret = kstrtoint_from_user(buf, count, 0, &enable);
	if (ret)
		goto out;

	ar->debug.pktlog_peer_valid = enable;
	memcpy(ar->debug.pktlog_peer_addr, sta->addr, ETH_ALEN);

	/* Send peer based pktlog enable/disable */
	ret = ath11k_wmi_pdev_peer_pktlog_filter(ar, sta->addr, enable);
	if (ret) {
		ath11k_warn(ar->ab, "failed to set peer pktlog filter %pM: %d\n",
			    sta->addr, ret);
		goto out;
	}

	ath11k_dbg(ar->ab, ATH11K_DBG_WMI, "peer pktlog filter set to %d\n",
		   enable);
	ret = count;

out:
	mutex_unlock(&ar->conf_mutex);
	return ret;
}

static ssize_t ath11k_dbg_sta_read_peer_pktlog(struct file *file,
					       char __user *ubuf,
					       size_t count, loff_t *ppos)
{
	struct ieee80211_sta *sta = file->private_data;
	struct ath11k_sta *arsta = (struct ath11k_sta *)sta->drv_priv;
	struct ath11k *ar = arsta->arvif->ar;
	char buf[32] = {0};
	int len;

	mutex_lock(&ar->conf_mutex);
	len = scnprintf(buf, sizeof(buf), "%08x %pM\n",
			ar->debug.pktlog_peer_valid,
			ar->debug.pktlog_peer_addr);
	mutex_unlock(&ar->conf_mutex);

	return simple_read_from_buffer(ubuf, count, ppos, buf, len);
}

static const struct file_operations fops_peer_pktlog = {
	.write = ath11k_dbg_sta_write_peer_pktlog,
	.read = ath11k_dbg_sta_read_peer_pktlog,
	.open = simple_open,
	.owner = THIS_MODULE,
	.llseek = default_llseek,
};

static ssize_t ath11k_dbg_sta_write_delba(struct file *file,
					  const char __user *user_buf,
					  size_t count, loff_t *ppos)
{
	struct ieee80211_sta *sta = file->private_data;
	struct ath11k_sta *arsta = (struct ath11k_sta *)sta->drv_priv;
	struct ath11k *ar = arsta->arvif->ar;
	u32 tid, initiator, reason;
	int ret;
	char buf[64] = {0};

	ret = simple_write_to_buffer(buf, sizeof(buf) - 1, ppos,
				     user_buf, count);
	if (ret <= 0)
		return ret;

	ret = sscanf(buf, "%u %u %u", &tid, &initiator, &reason);
	if (ret != 3)
		return -EINVAL;

	/* Valid TID values are 0 through 15 */
	if (tid > HAL_DESC_REO_NON_QOS_TID - 1)
		return -EINVAL;

	mutex_lock(&ar->conf_mutex);
	if (ar->state != ATH11K_STATE_ON ||
	    arsta->aggr_mode != ATH11K_DBG_AGGR_MODE_MANUAL) {
		ret = count;
		goto out;
	}

	ret = ath11k_wmi_delba_send(ar, arsta->arvif->vdev_id, sta->addr,
				    tid, initiator, reason);
	if (ret) {
		ath11k_warn(ar->ab, "failed to send delba: vdev_id %u peer %pM tid %u initiator %u reason %u\n",
			    arsta->arvif->vdev_id, sta->addr, tid, initiator,
			    reason);
	}
	ret = count;
out:
	mutex_unlock(&ar->conf_mutex);
	return ret;
}

static const struct file_operations fops_delba = {
	.write = ath11k_dbg_sta_write_delba,
	.open = simple_open,
	.owner = THIS_MODULE,
	.llseek = default_llseek,
};

static ssize_t ath11k_dbg_sta_write_addba_resp(struct file *file,
					       const char __user *user_buf,
					       size_t count, loff_t *ppos)
{
	struct ieee80211_sta *sta = file->private_data;
	struct ath11k_sta *arsta = (struct ath11k_sta *)sta->drv_priv;
	struct ath11k *ar = arsta->arvif->ar;
	u32 tid, status;
	int ret;
	char buf[64] = {0};

	ret = simple_write_to_buffer(buf, sizeof(buf) - 1, ppos,
				     user_buf, count);
	if (ret <= 0)
		return ret;

	ret = sscanf(buf, "%u %u", &tid, &status);
	if (ret != 2)
		return -EINVAL;

	/* Valid TID values are 0 through 15 */
	if (tid > HAL_DESC_REO_NON_QOS_TID - 1)
		return -EINVAL;

	mutex_lock(&ar->conf_mutex);
	if (ar->state != ATH11K_STATE_ON ||
	    arsta->aggr_mode != ATH11K_DBG_AGGR_MODE_MANUAL) {
		ret = count;
		goto out;
	}

	ret = ath11k_wmi_addba_set_resp(ar, arsta->arvif->vdev_id, sta->addr,
					tid, status);
	if (ret) {
		ath11k_warn(ar->ab, "failed to send addba response: vdev_id %u peer %pM tid %u status%u\n",
			    arsta->arvif->vdev_id, sta->addr, tid, status);
	}
	ret = count;
out:
	mutex_unlock(&ar->conf_mutex);
	return ret;
}

static const struct file_operations fops_addba_resp = {
	.write = ath11k_dbg_sta_write_addba_resp,
	.open = simple_open,
	.owner = THIS_MODULE,
	.llseek = default_llseek,
};

static ssize_t ath11k_dbg_sta_write_addba(struct file *file,
					  const char __user *user_buf,
					  size_t count, loff_t *ppos)
{
	struct ieee80211_sta *sta = file->private_data;
	struct ath11k_sta *arsta = (struct ath11k_sta *)sta->drv_priv;
	struct ath11k *ar = arsta->arvif->ar;
	u32 tid, buf_size;
	int ret;
	char buf[64] = {0};

	ret = simple_write_to_buffer(buf, sizeof(buf) - 1, ppos,
				     user_buf, count);
	if (ret <= 0)
		return ret;

	ret = sscanf(buf, "%u %u", &tid, &buf_size);
	if (ret != 2)
		return -EINVAL;

	/* Valid TID values are 0 through 15 */
	if (tid > HAL_DESC_REO_NON_QOS_TID - 1)
		return -EINVAL;

	mutex_lock(&ar->conf_mutex);
	if (ar->state != ATH11K_STATE_ON ||
	    arsta->aggr_mode != ATH11K_DBG_AGGR_MODE_MANUAL) {
		ret = count;
		goto out;
	}

	ret = ath11k_wmi_addba_send(ar, arsta->arvif->vdev_id, sta->addr,
				    tid, buf_size);
	if (ret) {
		ath11k_warn(ar->ab, "failed to send addba request: vdev_id %u peer %pM tid %u buf_size %u\n",
			    arsta->arvif->vdev_id, sta->addr, tid, buf_size);
	}

	ret = count;
out:
	mutex_unlock(&ar->conf_mutex);
	return ret;
}

static const struct file_operations fops_addba = {
	.write = ath11k_dbg_sta_write_addba,
	.open = simple_open,
	.owner = THIS_MODULE,
	.llseek = default_llseek,
};

static ssize_t ath11k_dbg_sta_read_aggr_mode(struct file *file,
					     char __user *user_buf,
					     size_t count, loff_t *ppos)
{
	struct ieee80211_sta *sta = file->private_data;
	struct ath11k_sta *arsta = (struct ath11k_sta *)sta->drv_priv;
	struct ath11k *ar = arsta->arvif->ar;
	char buf[64];
	int len = 0;

	mutex_lock(&ar->conf_mutex);
	len = scnprintf(buf, sizeof(buf) - len,
			"aggregation mode: %s\n\n%s\n%s\n",
			(arsta->aggr_mode == ATH11K_DBG_AGGR_MODE_AUTO) ?
			"auto" : "manual", "auto = 0", "manual = 1");
	mutex_unlock(&ar->conf_mutex);

	return simple_read_from_buffer(user_buf, count, ppos, buf, len);
}

static ssize_t ath11k_dbg_sta_write_aggr_mode(struct file *file,
					      const char __user *user_buf,
					      size_t count, loff_t *ppos)
{
	struct ieee80211_sta *sta = file->private_data;
	struct ath11k_sta *arsta = (struct ath11k_sta *)sta->drv_priv;
	struct ath11k *ar = arsta->arvif->ar;
	u32 aggr_mode;
	int ret;

	if (kstrtouint_from_user(user_buf, count, 0, &aggr_mode))
		return -EINVAL;

	if (aggr_mode >= ATH11K_DBG_AGGR_MODE_MAX)
		return -EINVAL;

	mutex_lock(&ar->conf_mutex);
	if (ar->state != ATH11K_STATE_ON ||
	    aggr_mode == arsta->aggr_mode) {
		ret = count;
		goto out;
	}

	ret = ath11k_wmi_addba_clear_resp(ar, arsta->arvif->vdev_id, sta->addr);
	if (ret) {
		ath11k_warn(ar->ab, "failed to clear addba session ret: %d\n",
			    ret);
		goto out;
	}

	arsta->aggr_mode = aggr_mode;
out:
	mutex_unlock(&ar->conf_mutex);
	return ret;
}

static const struct file_operations fops_aggr_mode = {
	.read = ath11k_dbg_sta_read_aggr_mode,
	.write = ath11k_dbg_sta_write_aggr_mode,
	.open = simple_open,
	.owner = THIS_MODULE,
	.llseek = default_llseek,
};

<<<<<<< HEAD
=======
static ssize_t
ath11k_write_htt_peer_stats_reset(struct file *file,
				  const char __user *user_buf,
				  size_t count, loff_t *ppos)
{
	struct ieee80211_sta *sta = file->private_data;
	struct ath11k_sta *arsta = (struct ath11k_sta *)sta->drv_priv;
	struct ath11k *ar = arsta->arvif->ar;
	struct htt_ext_stats_cfg_params cfg_params = { 0 };
	int ret;
	u8 type;

	ret = kstrtou8_from_user(user_buf, count, 0, &type);
	if (ret)
		return ret;

	if (!type)
		return ret;

	mutex_lock(&ar->conf_mutex);
	cfg_params.cfg0 = HTT_STAT_PEER_INFO_MAC_ADDR;
	cfg_params.cfg0 |= FIELD_PREP(GENMASK(15, 1),
				HTT_PEER_STATS_REQ_MODE_FLUSH_TQM);

	cfg_params.cfg1 = HTT_STAT_DEFAULT_PEER_REQ_TYPE;

	cfg_params.cfg2 |= FIELD_PREP(GENMASK(7, 0), sta->addr[0]);
	cfg_params.cfg2 |= FIELD_PREP(GENMASK(15, 8), sta->addr[1]);
	cfg_params.cfg2 |= FIELD_PREP(GENMASK(23, 16), sta->addr[2]);
	cfg_params.cfg2 |= FIELD_PREP(GENMASK(31, 24), sta->addr[3]);

	cfg_params.cfg3 |= FIELD_PREP(GENMASK(7, 0), sta->addr[4]);
	cfg_params.cfg3 |= FIELD_PREP(GENMASK(15, 8), sta->addr[5]);

	cfg_params.cfg3 |= ATH11K_HTT_PEER_STATS_RESET;

	ret = ath11k_dp_tx_htt_h2t_ext_stats_req(ar,
						 ATH11K_DBG_HTT_EXT_STATS_PEER_INFO,
						 &cfg_params,
						 0ULL);
	if (ret) {
		ath11k_warn(ar->ab, "failed to send htt peer stats request: %d\n", ret);
		mutex_unlock(&ar->conf_mutex);
		return ret;
	}

	mutex_unlock(&ar->conf_mutex);

	ret = count;

	return ret;
}

static const struct file_operations fops_htt_peer_stats_reset = {
	.write = ath11k_write_htt_peer_stats_reset,
	.open = simple_open,
	.owner = THIS_MODULE,
	.llseek = default_llseek,
};

>>>>>>> 104f3d95
void ath11k_sta_add_debugfs(struct ieee80211_hw *hw, struct ieee80211_vif *vif,
			    struct ieee80211_sta *sta, struct dentry *dir)
{
	struct ath11k *ar = hw->priv;

	if (ath11k_debug_is_extd_tx_stats_enabled(ar))
		debugfs_create_file("tx_stats", 0400, dir, sta,
				    &fops_tx_stats);
	if (ath11k_debug_is_extd_rx_stats_enabled(ar))
		debugfs_create_file("rx_stats", 0400, dir, sta,
				    &fops_rx_stats);

	debugfs_create_file("htt_peer_stats", 0400, dir, sta,
			    &fops_htt_peer_stats);

	debugfs_create_file("peer_pktlog", 0644, dir, sta,
			    &fops_peer_pktlog);

	debugfs_create_file("aggr_mode", 0644, dir, sta, &fops_aggr_mode);
	debugfs_create_file("addba", 0200, dir, sta, &fops_addba);
	debugfs_create_file("addba_resp", 0200, dir, sta, &fops_addba_resp);
	debugfs_create_file("delba", 0200, dir, sta, &fops_delba);
<<<<<<< HEAD
=======

	if (test_bit(WMI_TLV_SERVICE_PER_PEER_HTT_STATS_RESET,
		     ar->ab->wmi_ab.svc_map))
		debugfs_create_file("htt_peer_stats_reset", 0600, dir, sta,
				    &fops_htt_peer_stats_reset);
>>>>>>> 104f3d95
}<|MERGE_RESOLUTION|>--- conflicted
+++ resolved
@@ -760,8 +760,6 @@
 	.llseek = default_llseek,
 };
 
-<<<<<<< HEAD
-=======
 static ssize_t
 ath11k_write_htt_peer_stats_reset(struct file *file,
 				  const char __user *user_buf,
@@ -822,7 +820,6 @@
 	.llseek = default_llseek,
 };
 
->>>>>>> 104f3d95
 void ath11k_sta_add_debugfs(struct ieee80211_hw *hw, struct ieee80211_vif *vif,
 			    struct ieee80211_sta *sta, struct dentry *dir)
 {
@@ -845,12 +842,9 @@
 	debugfs_create_file("addba", 0200, dir, sta, &fops_addba);
 	debugfs_create_file("addba_resp", 0200, dir, sta, &fops_addba_resp);
 	debugfs_create_file("delba", 0200, dir, sta, &fops_delba);
-<<<<<<< HEAD
-=======
 
 	if (test_bit(WMI_TLV_SERVICE_PER_PEER_HTT_STATS_RESET,
 		     ar->ab->wmi_ab.svc_map))
 		debugfs_create_file("htt_peer_stats_reset", 0600, dir, sta,
 				    &fops_htt_peer_stats_reset);
->>>>>>> 104f3d95
 }
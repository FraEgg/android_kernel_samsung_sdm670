--- conflicted
+++ resolved
@@ -596,16 +596,12 @@
 		clear_bit(CNSS_DEV_ERR_NOTIFY, &plat_priv->driver_state);
 	} else if (test_bit(CNSS_DRIVER_IDLE_SHUTDOWN,
 			    &plat_priv->driver_state)) {
-<<<<<<< HEAD
-		pci_priv->driver_ops->idle_shutdown(pci_priv->pci_dev);
-=======
 		ret = pci_priv->driver_ops->idle_shutdown(pci_priv->pci_dev);
 		if (ret == -EAGAIN) {
 			clear_bit(CNSS_DRIVER_IDLE_SHUTDOWN,
 				  &plat_priv->driver_state);
 			return ret;
 		}
->>>>>>> 15457316
 		clear_bit(CNSS_DEV_ERR_NOTIFY, &plat_priv->driver_state);
 	}
 
@@ -881,15 +877,12 @@
 
 	cnss_power_off_device(plat_priv);
 
-<<<<<<< HEAD
 	if (test_bit(CNSS_DRIVER_RECOVERY, &plat_priv->driver_state)) {
 		cnss_pr_dbg("recovery sleep start\n");
 		msleep(200);
 		cnss_pr_dbg("recovery sleep 200ms done\n");
 	}
 
-=======
->>>>>>> 15457316
 	pci_priv->remap_window = 0;
 
 	clear_bit(CNSS_FW_READY, &plat_priv->driver_state);
@@ -1250,7 +1243,6 @@
 		if (ret) {
 			cnss_pr_err("Failed to set SMMU no_cfre attribute, err = %d\n",
 				    ret);
-<<<<<<< HEAD
 			goto release_mapping;
 		}
 
@@ -1263,20 +1255,6 @@
 			goto release_mapping;
 		}
 
-=======
-			goto release_mapping;
-		}
-
-		ret = iommu_domain_set_attr(mapping->domain,
-					    DOMAIN_ATTR_NON_FATAL_FAULTS,
-					    &non_fatal_faults);
-		if (ret) {
-			cnss_pr_err("Failed to set SMMU non_fatal_faults attribute, err = %d\n",
-				    ret);
-			goto release_mapping;
-		}
-
->>>>>>> 15457316
 		iommu_set_fault_handler(mapping->domain,
 					cnss_pci_smmu_fault_handler, pci_priv);
 	} else {
@@ -1611,7 +1589,6 @@
 
 	if (!pci_priv)
 		return -ENODEV;
-<<<<<<< HEAD
 
 	ret = msm_pcie_pm_control(vote ? MSM_PCIE_DISABLE_PC :
 				  MSM_PCIE_ENABLE_PC,
@@ -1623,19 +1600,6 @@
 	pci_priv->disable_pc = vote;
 	cnss_pr_dbg("%s PCIe power collapse\n", vote ? "disable" : "enable");
 
-=======
-
-	ret = msm_pcie_pm_control(vote ? MSM_PCIE_DISABLE_PC :
-				  MSM_PCIE_ENABLE_PC,
-				  pci_dev->bus->number, pci_dev,
-				  NULL, PM_OPTIONS_DEFAULT);
-	if (ret)
-		return ret;
-
-	pci_priv->disable_pc = vote;
-	cnss_pr_dbg("%s PCIe power collapse\n", vote ? "disable" : "enable");
-
->>>>>>> 15457316
 	return 0;
 }
 EXPORT_SYMBOL(cnss_wlan_pm_control);
@@ -2036,39 +2000,6 @@
 	m3_mem->size = 0;
 }
 
-<<<<<<< HEAD
-int cnss_pci_force_fw_assert_hdlr(struct cnss_pci_data *pci_priv)
-{
-	int ret;
-	struct cnss_plat_data *plat_priv;
-
-	if (!pci_priv)
-		return -ENODEV;
-
-	plat_priv = pci_priv->plat_priv;
-	if (!plat_priv)
-		return -ENODEV;
-
-	cnss_pci_dump_shadow_reg(pci_priv);
-
-	ret = cnss_pci_set_mhi_state(pci_priv, CNSS_MHI_TRIGGER_RDDM);
-	if (ret) {
-		cnss_fatal_err("Failed to trigger RDDM, err = %d\n", ret);
-		cnss_schedule_recovery(&pci_priv->pci_dev->dev,
-				       CNSS_REASON_DEFAULT);
-		return ret;
-	}
-
-	if (!test_bit(CNSS_DEV_ERR_NOTIFY, &plat_priv->driver_state)) {
-		mod_timer(&plat_priv->fw_boot_timer,
-			  jiffies + msecs_to_jiffies(FW_ASSERT_TIMEOUT));
-	}
-
-	return 0;
-}
-
-=======
->>>>>>> 15457316
 void cnss_pci_fw_boot_timeout_hdlr(struct cnss_pci_data *pci_priv)
 {
 	if (!pci_priv)
@@ -2525,8 +2456,6 @@
 	cnss_pci_dump_ce_reg(pci_priv, CNSS_CE_10);
 }
 
-<<<<<<< HEAD
-=======
 int cnss_pci_force_fw_assert_hdlr(struct cnss_pci_data *pci_priv)
 {
 	int ret;
@@ -2558,7 +2487,6 @@
 	return 0;
 }
 
->>>>>>> 15457316
 void cnss_pci_collect_dump_info(struct cnss_pci_data *pci_priv, bool in_panic)
 {
 	struct cnss_plat_data *plat_priv = pci_priv->plat_priv;
@@ -2836,14 +2764,9 @@
 		mhi_ctrl->iova_stop = pci_priv->smmu_iova_start +
 					pci_priv->smmu_iova_len;
 	} else {
-<<<<<<< HEAD
 		/* assume all addresses are valid */
 		mhi_ctrl->iova_start = 0;
 		mhi_ctrl->iova_stop = (dma_addr_t)U64_MAX;
-=======
-		mhi_ctrl->iova_start = 0;
-		mhi_ctrl->iova_stop = 0;
->>>>>>> 15457316
 	}
 
 	mhi_ctrl->link_status = cnss_mhi_link_status;

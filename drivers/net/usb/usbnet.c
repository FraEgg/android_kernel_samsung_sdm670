--- conflicted
+++ resolved
@@ -365,8 +365,6 @@
 }
 EXPORT_SYMBOL_GPL(usbnet_skb_return);
 
-<<<<<<< HEAD
-=======
 /* must be called if hard_mtu or rx_urb_size changed */
 void usbnet_update_max_qlen(struct usbnet *dev)
 {
@@ -383,9 +381,6 @@
 }
 EXPORT_SYMBOL_GPL(usbnet_update_max_qlen);
 
--
->>>>>>> b7a63464
 /*-------------------------------------------------------------------------
  *
  * Network Device Driver (peer link to "Host Device", from USB host)

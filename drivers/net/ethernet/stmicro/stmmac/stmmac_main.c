--- conflicted
+++ resolved
@@ -2534,15 +2534,6 @@
 		ret = ethqos_init_pps(priv);
 	}
 
-<<<<<<< HEAD
-=======
-#ifdef CONFIG_DEBUG_FS
-	ret = stmmac_init_fs(dev);
-	if (ret < 0)
-		netdev_warn(priv->dev, "%s: failed debugFS registration\n",
-			    __func__);
-#endif
->>>>>>> a1ef8a6b
 	priv->tx_lpi_timer = STMMAC_DEFAULT_TWT_LS;
 
 	if ((priv->use_riwt) && (priv->hw->dma->rx_watchdog)) {

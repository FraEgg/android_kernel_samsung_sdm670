/* Copyright (c) 2014-2019, The Linux Foundation. All rights reserved.
 *
 * This program is free software; you can redistribute it and/or modify
 * it under the terms of the GNU General Public License version 2 and
 * only version 2 as published by the Free Software Foundation.
 *
 * This program is distributed in the hope that it will be useful,
 * but WITHOUT ANY WARRANTY; without even the implied warranty of
 * MERCHANTABILITY or FITNESS FOR A PARTICULAR PURPOSE.  See the
 * GNU General Public License for more details.
 */

/*
 * MSM PCIe controller driver.
 */

#include <linux/module.h>
#include <linux/bitops.h>
#include <linux/clk.h>
#include <linux/clk-provider.h>
#include <linux/debugfs.h>
#include <linux/delay.h>
#include <linux/jiffies.h>
#include <linux/gpio.h>
#include <linux/iopoll.h>
#include <linux/kernel.h>
#include <linux/of_pci.h>
#include <linux/pci.h>
#include <linux/iommu.h>
#include <asm/dma-iommu.h>
#include <linux/platform_device.h>
#include <linux/regulator/consumer.h>
#include <dt-bindings/regulator/qcom,rpmh-regulator.h>
#include <linux/slab.h>
#include <linux/types.h>
#include <linux/of_gpio.h>
#include <linux/clk/qcom.h>
#include <linux/reset.h>
#include <linux/msm-bus.h>
#include <linux/msm-bus-board.h>
#include <linux/seq_file.h>
#include <linux/debugfs.h>
#include <linux/uaccess.h>
#include <linux/io.h>
#include <linux/interrupt.h>
#include <linux/irq.h>
#include <linux/irqdomain.h>
#include <linux/crc8.h>
#include <linux/pm_wakeup.h>
#include <linux/compiler.h>
#include <linux/ipc_logging.h>
#include <linux/msm_pcie.h>
#include <linux/kthread.h>

#define PCIE_VENDOR_ID_QCOM		0x17cb

#define PCIE20_L1SUB_CONTROL1		0x1E4
#define PCIE20_PARF_DBI_BASE_ADDR       0x350
#define PCIE20_PARF_SLV_ADDR_SPACE_SIZE 0x358

#define PCIE_GEN3_PRESET_DEFAULT		0x55555555
#define PCIE_GEN3_SPCIE_CAP			0x0154
#define PCIE_GEN3_GEN2_CTRL			0x080c
#define PCIE_GEN3_RELATED			0x0890
#define PCIE_GEN3_EQ_CONTROL			0x08a8
#define PCIE_GEN3_EQ_FB_MODE_DIR_CHANGE		0x08ac
#define PCIE_GEN3_MISC_CONTROL			0x08bc

#define PCIE20_PARF_SYS_CTRL	     0x00
#define PCIE20_PARF_PM_CTRL		0x20
#define PCIE20_PARF_PM_STTS		0x24
#define PCIE20_PARF_PCS_DEEMPH	   0x34
#define PCIE20_PARF_PCS_SWING	    0x38
#define PCIE20_PARF_PHY_CTRL	     0x40
#define PCIE20_PARF_PHY_REFCLK	   0x4C
#define PCIE20_PARF_CONFIG_BITS	  0x50
#define PCIE20_PARF_TEST_BUS		0xE4
#define PCIE20_PARF_MHI_CLOCK_RESET_CTRL	0x174
#define PCIE20_PARF_AXI_MSTR_WR_ADDR_HALT   0x1A8
#define PCIE20_PARF_LTSSM              0x1B0
#define PCIE20_PARF_INT_ALL_STATUS	0x224
#define PCIE20_PARF_INT_ALL_CLEAR	0x228
#define PCIE20_PARF_INT_ALL_MASK	0x22C
#define PCIE20_PARF_SID_OFFSET		0x234
#define PCIE20_PARF_BDF_TRANSLATE_CFG	0x24C
#define PCIE20_PARF_BDF_TRANSLATE_N	0x250
#define PCIE20_PARF_DEVICE_TYPE		0x1000
#define PCIE20_PARF_BDF_TO_SID_TABLE_N	0x2000
#define PCIE20_PARF_L1SUB_AHB_CLK_MAX_TIMER (0x180)
#define PCIE20_PARF_DEBUG_INT_EN (0x190)

#define PCIE20_ELBI_VERSION		0x00
#define PCIE20_ELBI_SYS_CTRL	     0x04
#define PCIE20_ELBI_SYS_STTS		 0x08

#define PCIE20_CAP			   0x70
#define PCIE20_CAP_DEVCTRLSTATUS	(PCIE20_CAP + 0x08)
#define PCIE20_CAP_LINKCTRLSTATUS	(PCIE20_CAP + 0x10)

#define PCIE20_COMMAND_STATUS	    0x04
#define PCIE20_HEADER_TYPE		0x0C
#define PCIE20_BUSNUMBERS		  0x18
#define PCIE20_MEMORY_BASE_LIMIT	 0x20
#define PCIE20_BRIDGE_CTRL		0x3C
#define PCIE20_DEVICE_CONTROL_STATUS	0x78
#define PCIE20_DEVICE_CONTROL2_STATUS2 0x98

#define PCIE20_AUX_CLK_FREQ_REG		0xB40
#define PCIE20_ACK_F_ASPM_CTRL_REG     0x70C
#define PCIE20_ACK_N_FTS		   0xff00

#define PCIE20_PLR_IATU_VIEWPORT	 0x900
#define PCIE20_PLR_IATU_CTRL1	    0x904
#define PCIE20_PLR_IATU_CTRL2	    0x908
#define PCIE20_PLR_IATU_LBAR	     0x90C
#define PCIE20_PLR_IATU_UBAR	     0x910
#define PCIE20_PLR_IATU_LAR		0x914
#define PCIE20_PLR_IATU_LTAR	     0x918
#define PCIE20_PLR_IATU_UTAR	     0x91c

#define PCIE_IATU_BASE(n)	(n * 0x200)

#define PCIE_IATU_CTRL1(n)	(PCIE_IATU_BASE(n) + 0x00)
#define PCIE_IATU_CTRL2(n)	(PCIE_IATU_BASE(n) + 0x04)
#define PCIE_IATU_LBAR(n)	(PCIE_IATU_BASE(n) + 0x08)
#define PCIE_IATU_UBAR(n)	(PCIE_IATU_BASE(n) + 0x0c)
#define PCIE_IATU_LAR(n)	(PCIE_IATU_BASE(n) + 0x10)
#define PCIE_IATU_LTAR(n)	(PCIE_IATU_BASE(n) + 0x14)
#define PCIE_IATU_UTAR(n)	(PCIE_IATU_BASE(n) + 0x18)

#define PCIE20_PORT_LINK_CTRL_REG	0x710
#define PCIE20_PIPE_LOOPBACK_CONTROL	0x8b8
#define LOOPBACK_BASE_ADDR_OFFSET	0x8000

#define PCIE20_CTRL1_TYPE_CFG0		0x04
#define PCIE20_CTRL1_TYPE_CFG1		0x05

#define PCIE20_CAP_ID			0x10
#define L1SUB_CAP_ID			0x1E

#define PCIE_CAP_PTR_OFFSET		0x34
#define PCIE_EXT_CAP_OFFSET		0x100

#define PCIE20_AER_UNCORR_ERR_STATUS_REG	0x104
#define PCIE20_AER_CORR_ERR_STATUS_REG		0x110
#define PCIE20_AER_ROOT_ERR_STATUS_REG		0x130
#define PCIE20_AER_ERR_SRC_ID_REG		0x134

#define RD 0
#define WR 1
#define MSM_PCIE_ERROR -1

#define PERST_PROPAGATION_DELAY_US_MIN	  1000
#define PERST_PROPAGATION_DELAY_US_MAX	  1005
#define SWITCH_DELAY_MAX	  20
#define REFCLK_STABILIZATION_DELAY_US_MIN     1000
#define REFCLK_STABILIZATION_DELAY_US_MAX     1005
#define LINK_UP_TIMEOUT_US_MIN		    5000
#define LINK_UP_TIMEOUT_US_MAX		    5100
#define LINK_UP_CHECK_MAX_COUNT		   20
#define EP_UP_TIMEOUT_US_MIN	1000
#define EP_UP_TIMEOUT_US_MAX	1005
#define EP_UP_TIMEOUT_US	1000000
#define PHY_STABILIZATION_DELAY_US_MIN	  995
#define PHY_STABILIZATION_DELAY_US_MAX	  1005
#define POWER_DOWN_DELAY_US_MIN		10
#define POWER_DOWN_DELAY_US_MAX		11
#define LINKDOWN_INIT_WAITING_US_MIN    995
#define LINKDOWN_INIT_WAITING_US_MAX    1005
#define LINKDOWN_WAITING_US_MIN	   4900
#define LINKDOWN_WAITING_US_MAX	   5100
#define LINKDOWN_WAITING_COUNT	    200

#define MSM_PCIE_CRC8_POLYNOMIAL (BIT(2) | BIT(1) | BIT(0))

#define GEN1_SPEED 0x1
#define GEN2_SPEED 0x2
#define GEN3_SPEED 0x3

#define LINK_WIDTH_X1 (0x1)
#define LINK_WIDTH_X2 (0x3)
#define LINK_WIDTH_MASK (0x3f)
#define LINK_WIDTH_SHIFT (16)

#define RATE_CHANGE_19P2MHZ (19200000)
#define RATE_CHANGE_100MHZ (100000000)

#define MSM_PCIE_IOMMU_PRESENT BIT(0)
#define MSM_PCIE_IOMMU_S1_BYPASS BIT(1)
#define MSM_PCIE_IOMMU_FAST BIT(2)
#define MSM_PCIE_IOMMU_ATOMIC BIT(3)
#define MSM_PCIE_IOMMU_FORCE_COHERENT BIT(4)

#define MSM_PCIE_LTSSM_MASK (0x3f)

#define PHY_READY_TIMEOUT_COUNT		   10
#define XMLH_LINK_UP				  0x400
#define MAX_LINK_RETRIES 5
#define MAX_BUS_NUM 3
#define MAX_PROP_SIZE 32
#define MAX_RC_NAME_LEN 15
#define MSM_PCIE_MAX_VREG 4
#define MSM_PCIE_MAX_CLK 13
#define MSM_PCIE_MAX_PIPE_CLK 1
#define MAX_RC_NUM 4
#define MAX_DEVICE_NUM 20
#define MAX_SHORT_BDF_NUM 16
#define PCIE_TLP_RD_SIZE 0x5
#define PCIE_LOG_PAGES (50)
#define PCIE_CONF_SPACE_DW			1024
#define PCIE_CLEAR				0xDEADBEEF
#define PCIE_LINK_DOWN				0xFFFFFFFF

#define MSM_PCIE_MAX_RESET 5
#define MSM_PCIE_MAX_PIPE_RESET 1

/* Each tick is 19.2 MHz */
#define L1SS_TIMEOUT_US_TO_TICKS(x) (x * 192 / 10)
#define L1SS_TIMEOUT_US (100000)

/* PM control options */
#define PM_IRQ			 0x1
#define PM_CLK			 0x2
#define PM_GPIO			0x4
#define PM_VREG			0x8
#define PM_PIPE_CLK		  0x10
#define PM_ALL (PM_IRQ | PM_CLK | PM_GPIO | PM_VREG | PM_PIPE_CLK)

#ifdef CONFIG_PHYS_ADDR_T_64BIT
#define PCIE_UPPER_ADDR(addr) ((u32)((addr) >> 32))
#else
#define PCIE_UPPER_ADDR(addr) (0x0)
#endif
#define PCIE_LOWER_ADDR(addr) ((u32)((addr) & 0xffffffff))

#define PCIE_BUS_PRIV_DATA(bus) \
	(struct msm_pcie_dev_t *)(bus->sysdata)

/* Config Space Offsets */
#define BDF_OFFSET(bus, devfn) \
	((bus << 24) | (devfn << 16))

#define PCIE_GEN_DBG(x...) do { \
	if (msm_pcie_debug_mask) \
		pr_alert(x); \
	} while (0)

#define PCIE_DBG(dev, fmt, arg...) do {			 \
	if ((dev) && (dev)->ipc_log_long)   \
		ipc_log_string((dev)->ipc_log_long, \
			"DBG1:%s: " fmt, __func__, arg); \
	if ((dev) && (dev)->ipc_log)   \
		ipc_log_string((dev)->ipc_log, "%s: " fmt, __func__, arg); \
	if (msm_pcie_debug_mask)   \
		pr_alert("%s: " fmt, __func__, arg);		  \
	} while (0)

#define PCIE_DBG2(dev, fmt, arg...) do {			 \
	if ((dev) && (dev)->ipc_log)   \
		ipc_log_string((dev)->ipc_log, "DBG2:%s: " fmt, __func__, arg);\
	if (msm_pcie_debug_mask)   \
		pr_alert("%s: " fmt, __func__, arg);              \
	} while (0)

#define PCIE_DBG3(dev, fmt, arg...) do {			 \
	if ((dev) && (dev)->ipc_log)   \
		ipc_log_string((dev)->ipc_log, "DBG3:%s: " fmt, __func__, arg);\
	if (msm_pcie_debug_mask)   \
		pr_alert("%s: " fmt, __func__, arg);              \
	} while (0)

#define PCIE_DUMP(dev, fmt, arg...) do {			\
	if ((dev) && (dev)->ipc_log_dump) \
		ipc_log_string((dev)->ipc_log_dump, \
			"DUMP:%s: " fmt, __func__, arg); \
	} while (0)

#define PCIE_DBG_FS(dev, fmt, arg...) do {			\
	if ((dev) && (dev)->ipc_log_dump) \
		ipc_log_string((dev)->ipc_log_dump, \
			"DBG_FS:%s: " fmt, __func__, arg); \
	pr_alert("%s: " fmt, __func__, arg); \
	} while (0)

#define PCIE_INFO(dev, fmt, arg...) do {			 \
	if ((dev) && (dev)->ipc_log_long)   \
		ipc_log_string((dev)->ipc_log_long, \
			"INFO:%s: " fmt, __func__, arg); \
	if ((dev) && (dev)->ipc_log)   \
		ipc_log_string((dev)->ipc_log, "%s: " fmt, __func__, arg); \
	pr_info("%s: " fmt, __func__, arg);  \
	} while (0)

#define PCIE_ERR(dev, fmt, arg...) do {			 \
	if ((dev) && (dev)->ipc_log_long)   \
		ipc_log_string((dev)->ipc_log_long, \
			"ERR:%s: " fmt, __func__, arg); \
	if ((dev) && (dev)->ipc_log)   \
		ipc_log_string((dev)->ipc_log, "%s: " fmt, __func__, arg); \
	pr_err("%s: " fmt, __func__, arg);  \
	} while (0)


enum msm_pcie_res {
	MSM_PCIE_RES_PARF,
	MSM_PCIE_RES_PHY,
	MSM_PCIE_RES_DM_CORE,
	MSM_PCIE_RES_ELBI,
	MSM_PCIE_RES_IATU,
	MSM_PCIE_RES_CONF,
	MSM_PCIE_RES_TCSR,
	MSM_PCIE_MAX_RES,
};

enum msm_pcie_irq {
	MSM_PCIE_INT_A,
	MSM_PCIE_INT_B,
	MSM_PCIE_INT_C,
	MSM_PCIE_INT_D,
	MSM_PCIE_INT_PLS_PME,
	MSM_PCIE_INT_PME_LEGACY,
	MSM_PCIE_INT_PLS_ERR,
	MSM_PCIE_INT_AER_LEGACY,
	MSM_PCIE_INT_LINK_UP,
	MSM_PCIE_INT_LINK_DOWN,
	MSM_PCIE_INT_BRIDGE_FLUSH_N,
	MSM_PCIE_INT_GLOBAL_INT,
	MSM_PCIE_MAX_IRQ,
};

enum msm_pcie_irq_event {
	MSM_PCIE_INT_EVT_LINK_DOWN = 1,
	MSM_PCIE_INT_EVT_BME,
	MSM_PCIE_INT_EVT_PM_TURNOFF,
	MSM_PCIE_INT_EVT_DEBUG,
	MSM_PCIE_INT_EVT_LTR,
	MSM_PCIE_INT_EVT_MHI_Q6,
	MSM_PCIE_INT_EVT_MHI_A7,
	MSM_PCIE_INT_EVT_DSTATE_CHANGE,
	MSM_PCIE_INT_EVT_L1SUB_TIMEOUT,
	MSM_PCIE_INT_EVT_MMIO_WRITE,
	MSM_PCIE_INT_EVT_CFG_WRITE,
	MSM_PCIE_INT_EVT_BRIDGE_FLUSH_N,
	MSM_PCIE_INT_EVT_LINK_UP,
	MSM_PCIE_INT_EVT_AER_LEGACY,
	MSM_PCIE_INT_EVT_AER_ERR,
	MSM_PCIE_INT_EVT_PME_LEGACY,
	MSM_PCIE_INT_EVT_PLS_PME,
	MSM_PCIE_INT_EVT_INTD,
	MSM_PCIE_INT_EVT_INTC,
	MSM_PCIE_INT_EVT_INTB,
	MSM_PCIE_INT_EVT_INTA,
	MSM_PCIE_INT_EVT_EDMA,
	MSM_PCIE_INT_EVT_MSI_0,
	MSM_PCIE_INT_EVT_MSI_1,
	MSM_PCIE_INT_EVT_MSI_2,
	MSM_PCIE_INT_EVT_MSI_3,
	MSM_PCIE_INT_EVT_MSI_4,
	MSM_PCIE_INT_EVT_MSI_5,
	MSM_PCIE_INT_EVT_MSI_6,
	MSM_PCIE_INT_EVT_MSI_7,
	MSM_PCIE_INT_EVT_MAX = 30,
};

enum msm_pcie_gpio {
	MSM_PCIE_GPIO_PERST,
	MSM_PCIE_GPIO_WAKE,
	MSM_PCIE_GPIO_EP,
	MSM_PCIE_MAX_GPIO
};

enum msm_pcie_link_status {
	MSM_PCIE_LINK_DEINIT,
	MSM_PCIE_LINK_ENABLED,
	MSM_PCIE_LINK_DISABLED
};

enum msm_pcie_boot_option {
	MSM_PCIE_NO_PROBE_ENUMERATION = BIT(0),
	MSM_PCIE_NO_WAKE_ENUMERATION = BIT(1)
};

enum msm_pcie_ltssm {
	MSM_PCIE_LTSSM_DETECT_QUIET = 0x00,
	MSM_PCIE_LTSSM_DETECT_ACT = 0x01,
	MSM_PCIE_LTSSM_POLL_ACTIVE = 0x02,
	MSM_PCIE_LTSSM_POLL_COMPLIANCE = 0x03,
	MSM_PCIE_LTSSM_POLL_CONFIG = 0x04,
	MSM_PCIE_LTSSM_PRE_DETECT_QUIET = 0x05,
	MSM_PCIE_LTSSM_DETECT_WAIT = 0x06,
	MSM_PCIE_LTSSM_CFG_LINKWD_START = 0x07,
	MSM_PCIE_LTSSM_CFG_LINKWD_ACEPT = 0x08,
	MSM_PCIE_LTSSM_CFG_LANENUM_WAIT = 0x09,
	MSM_PCIE_LTSSM_CFG_LANENUM_ACEPT = 0x0a,
	MSM_PCIE_LTSSM_CFG_COMPLETE = 0x0b,
	MSM_PCIE_LTSSM_CFG_IDLE = 0x0c,
	MSM_PCIE_LTSSM_RCVRY_LOCK = 0x0d,
	MSM_PCIE_LTSSM_RCVRY_SPEED = 0x0e,
	MSM_PCIE_LTSSM_RCVRY_RCVRCFG = 0x0f,
	MSM_PCIE_LTSSM_RCVRY_IDLE = 0x10,
	MSM_PCIE_LTSSM_RCVRY_EQ0 = 0x20,
	MSM_PCIE_LTSSM_RCVRY_EQ1 = 0x21,
	MSM_PCIE_LTSSM_RCVRY_EQ2 = 0x22,
	MSM_PCIE_LTSSM_RCVRY_EQ3 = 0x23,
	MSM_PCIE_LTSSM_L0 = 0x11,
	MSM_PCIE_LTSSM_L0S = 0x12,
	MSM_PCIE_LTSSM_L123_SEND_EIDLE = 0x13,
	MSM_PCIE_LTSSM_L1_IDLE = 0x14,
	MSM_PCIE_LTSSM_L2_IDLE = 0x15,
	MSM_PCIE_LTSSM_L2_WAKE = 0x16,
	MSM_PCIE_LTSSM_DISABLED_ENTRY = 0x17,
	MSM_PCIE_LTSSM_DISABLED_IDLE = 0x18,
	MSM_PCIE_LTSSM_DISABLED = 0x19,
	MSM_PCIE_LTSSM_LPBK_ENTRY = 0x1a,
	MSM_PCIE_LTSSM_LPBK_ACTIVE = 0x1b,
	MSM_PCIE_LTSSM_LPBK_EXIT = 0x1c,
	MSM_PCIE_LTSSM_LPBK_EXIT_TIMEOUT = 0x1d,
	MSM_PCIE_LTSSM_HOT_RESET_ENTRY = 0x1e,
	MSM_PCIE_LTSSM_HOT_RESET = 0x1f,
};

static const char * const msm_pcie_ltssm_str[] = {
	[MSM_PCIE_LTSSM_DETECT_QUIET] = "LTSSM_DETECT_QUIET",
	[MSM_PCIE_LTSSM_DETECT_ACT] = "LTSSM_DETECT_ACT",
	[MSM_PCIE_LTSSM_POLL_ACTIVE] = "LTSSM_POLL_ACTIVE",
	[MSM_PCIE_LTSSM_POLL_COMPLIANCE] = "LTSSM_POLL_COMPLIANCE",
	[MSM_PCIE_LTSSM_POLL_CONFIG] = "LTSSM_POLL_CONFIG",
	[MSM_PCIE_LTSSM_PRE_DETECT_QUIET] = "LTSSM_PRE_DETECT_QUIET",
	[MSM_PCIE_LTSSM_DETECT_WAIT] = "LTSSM_DETECT_WAIT",
	[MSM_PCIE_LTSSM_CFG_LINKWD_START] = "LTSSM_CFG_LINKWD_START",
	[MSM_PCIE_LTSSM_CFG_LINKWD_ACEPT] = "LTSSM_CFG_LINKWD_ACEPT",
	[MSM_PCIE_LTSSM_CFG_LANENUM_WAIT] = "LTSSM_CFG_LANENUM_WAIT",
	[MSM_PCIE_LTSSM_CFG_LANENUM_ACEPT] = "LTSSM_CFG_LANENUM_ACEPT",
	[MSM_PCIE_LTSSM_CFG_COMPLETE] = "LTSSM_CFG_COMPLETE",
	[MSM_PCIE_LTSSM_CFG_IDLE] = "LTSSM_CFG_IDLE",
	[MSM_PCIE_LTSSM_RCVRY_LOCK] = "LTSSM_RCVRY_LOCK",
	[MSM_PCIE_LTSSM_RCVRY_SPEED] = "LTSSM_RCVRY_SPEED",
	[MSM_PCIE_LTSSM_RCVRY_RCVRCFG] = "LTSSM_RCVRY_RCVRCFG",
	[MSM_PCIE_LTSSM_RCVRY_IDLE] = "LTSSM_RCVRY_IDLE",
	[MSM_PCIE_LTSSM_RCVRY_EQ0] = "LTSSM_RCVRY_EQ0",
	[MSM_PCIE_LTSSM_RCVRY_EQ1] = "LTSSM_RCVRY_EQ1",
	[MSM_PCIE_LTSSM_RCVRY_EQ2] = "LTSSM_RCVRY_EQ2",
	[MSM_PCIE_LTSSM_RCVRY_EQ3] = "LTSSM_RCVRY_EQ3",
	[MSM_PCIE_LTSSM_L0] = "LTSSM_L0",
	[MSM_PCIE_LTSSM_L0S] = "LTSSM_L0S",
	[MSM_PCIE_LTSSM_L123_SEND_EIDLE] = "LTSSM_L123_SEND_EIDLE",
	[MSM_PCIE_LTSSM_L1_IDLE] = "LTSSM_L1_IDLE",
	[MSM_PCIE_LTSSM_L2_IDLE] = "LTSSM_L2_IDLE",
	[MSM_PCIE_LTSSM_L2_WAKE] = "LTSSM_L2_WAKE",
	[MSM_PCIE_LTSSM_DISABLED_ENTRY] = "LTSSM_DISABLED_ENTRY",
	[MSM_PCIE_LTSSM_DISABLED_IDLE] = "LTSSM_DISABLED_IDLE",
	[MSM_PCIE_LTSSM_DISABLED] = "LTSSM_DISABLED",
	[MSM_PCIE_LTSSM_LPBK_ENTRY] = "LTSSM_LPBK_ENTRY",
	[MSM_PCIE_LTSSM_LPBK_ACTIVE] = "LTSSM_LPBK_ACTIVE",
	[MSM_PCIE_LTSSM_LPBK_EXIT] = "LTSSM_LPBK_EXIT",
	[MSM_PCIE_LTSSM_LPBK_EXIT_TIMEOUT] = "LTSSM_LPBK_EXIT_TIMEOUT",
	[MSM_PCIE_LTSSM_HOT_RESET_ENTRY] = "LTSSM_HOT_RESET_ENTRY",
	[MSM_PCIE_LTSSM_HOT_RESET] = "LTSSM_HOT_RESET",
};

#define TO_LTSSM_STR(state) ((state) >= ARRAY_SIZE(msm_pcie_ltssm_str) ? \
				"LTSSM_INVALID" : msm_pcie_ltssm_str[state])

enum msm_pcie_debugfs_option {
	MSM_PCIE_OUTPUT_PCIE_INFO,
	MSM_PCIE_DISABLE_LINK,
	MSM_PCIE_ENABLE_LINK,
	MSM_PCIE_DISABLE_ENABLE_LINK,
	MSM_PCIE_DUMP_SHADOW_REGISTER,
	MSM_PCIE_DISABLE_L0S,
	MSM_PCIE_ENABLE_L0S,
	MSM_PCIE_DISABLE_L1,
	MSM_PCIE_ENABLE_L1,
	MSM_PCIE_DISABLE_L1SS,
	MSM_PCIE_ENABLE_L1SS,
	MSM_PCIE_ENUMERATION,
	MSM_PCIE_READ_PCIE_REGISTER,
	MSM_PCIE_WRITE_PCIE_REGISTER,
	MSM_PCIE_DUMP_PCIE_REGISTER_SPACE,
	MSM_PCIE_ALLOCATE_DDR_MAP_LBAR,
	MSM_PCIE_FREE_DDR_UNMAP_LBAR,
	MSM_PCIE_OUTPUT_DDR_LBAR_ADDRESS,
	MSM_PCIE_CONFIGURE_LOOPBACK,
	MSM_PCIE_SETUP_LOOPBACK_IATU,
	MSM_PCIE_READ_DDR,
	MSM_PCIE_READ_LBAR,
	MSM_PCIE_WRITE_DDR,
	MSM_PCIE_WRITE_LBAR,
	MSM_PCIE_DISABLE_AER,
	MSM_PCIE_ENABLE_AER,
	MSM_PCIE_GPIO_STATUS,
	MSM_PCIE_ASSERT_PERST,
	MSM_PCIE_DEASSERT_PERST,
	MSM_PCIE_KEEP_RESOURCES_ON,
	MSM_PCIE_FORCE_GEN1,
	MSM_PCIE_FORCE_GEN2,
	MSM_PCIE_FORCE_GEN3,
	MSM_PCIE_MAX_DEBUGFS_OPTION
};

static const char * const
	msm_pcie_debugfs_option_desc[MSM_PCIE_MAX_DEBUGFS_OPTION] = {
	"OUTPUT PCIE INFO",
	"DISABLE LINK",
	"ENABLE LINK",
	"DISABLE AND ENABLE LINK",
	"DUMP PCIE SHADOW REGISTER",
	"DISABLE L0S",
	"ENABLE L0S",
	"DISABLE L1",
	"ENABLE L1",
	"DISABLE L1SS",
	"ENABLE L1SS",
	"ENUMERATE",
	"READ A PCIE REGISTER",
	"WRITE TO PCIE REGISTER",
	"DUMP PCIE REGISTER SPACE",
	"ALLOCATE DDR AND MAP LBAR",
	"FREE DDR AND UNMAP LBAR",
	"OUTPUT DDR AND LBAR VIR ADDRESS",
	"CONFIGURE PCIE LOOPBACK",
	"SETUP LOOPBACK IATU",
	"READ DDR",
	"READ LBAR",
	"WRITE DDR",
	"WRITE LBAR",
	"SET AER ENABLE FLAG",
	"CLEAR AER ENABLE FLAG",
	"OUTPUT PERST AND WAKE GPIO STATUS",
	"ASSERT PERST",
	"DE-ASSERT PERST",
	"SET KEEP_RESOURCES_ON FLAG",
	"SET MAXIMUM LINK SPEED TO GEN 1",
	"SET MAXIMUM LINK SPEED TO GEN 2",
	"SET MAXIMUM LINK SPEED TO GEN 3",
};

/* gpio info structure */
struct msm_pcie_gpio_info_t {
	char	*name;
	uint32_t   num;
	bool	 out;
	uint32_t   on;
	uint32_t   init;
	bool	required;
};

/* voltage regulator info structrue */
struct msm_pcie_vreg_info_t {
	struct regulator  *hdl;
	char		  *name;
	uint32_t	     max_v;
	uint32_t	     min_v;
	uint32_t	     opt_mode;
	bool		   required;
};

/* reset info structure */
struct msm_pcie_reset_info_t {
	struct reset_control *hdl;
	char *name;
	bool required;
};

/* clock info structure */
struct msm_pcie_clk_info_t {
	struct clk  *hdl;
	char	  *name;
	u32	   freq;
	bool	config_mem;
	bool	  required;
};

/* resource info structure */
struct msm_pcie_res_info_t {
	char		*name;
	struct resource *resource;
	void __iomem    *base;
};

/* irq info structrue */
struct msm_pcie_irq_info_t {
	char		  *name;
	uint32_t	    num;
};

/* bandwidth info structure */
struct msm_pcie_bw_scale_info_t {
	u32 cx_vreg_min;
	u32 rate_change_freq;
};

/* phy info structure */
struct msm_pcie_phy_info_t {
	u32	offset;
	u32	val;
	u32	delay;
};

/* sid info structure */
struct msm_pcie_sid_info_t {
	u16	bdf;
	u8	pcie_sid;
	u8	hash;
	u8	next_hash;
	u32	smmu_sid;
	u32	value;
};

/* PCIe device info structure */
struct msm_pcie_device_info {
	u32			bdf;
	struct pci_dev		*dev;
	short			short_bdf;
	u32			sid;
	int			domain;
	void __iomem		*conf_base;
	unsigned long		phy_address;
	u32			dev_ctrlstts_offset;
	struct msm_pcie_register_event *event_reg;
	bool			registered;
};

/* msm pcie device structure */
struct msm_pcie_dev_t {
	struct platform_device	 *pdev;
	struct pci_dev *dev;
	struct regulator *gdsc;
	struct regulator *gdsc_smmu;
	struct msm_pcie_vreg_info_t  vreg[MSM_PCIE_MAX_VREG];
	struct msm_pcie_gpio_info_t  gpio[MSM_PCIE_MAX_GPIO];
	struct msm_pcie_clk_info_t   clk[MSM_PCIE_MAX_CLK];
	struct msm_pcie_clk_info_t   pipeclk[MSM_PCIE_MAX_PIPE_CLK];
	struct msm_pcie_res_info_t   res[MSM_PCIE_MAX_RES];
	struct msm_pcie_irq_info_t   irq[MSM_PCIE_MAX_IRQ];
	struct msm_pcie_reset_info_t reset[MSM_PCIE_MAX_RESET];
	struct msm_pcie_reset_info_t pipe_reset[MSM_PCIE_MAX_PIPE_RESET];

	void __iomem		     *parf;
	void __iomem		     *phy;
	void __iomem		     *elbi;
	void __iomem		     *iatu;
	void __iomem		     *dm_core;
	void __iomem		     *conf;
	void __iomem		     *tcsr;

	uint32_t			    axi_bar_start;
	uint32_t			    axi_bar_end;

	uint32_t			    wake_n;
	uint32_t			    vreg_n;
	uint32_t			    gpio_n;
	uint32_t			    parf_deemph;
	uint32_t			    parf_swing;

	struct msm_pcie_vreg_info_t *cx_vreg;
	struct msm_pcie_clk_info_t *rate_change_clk;
	struct msm_pcie_bw_scale_info_t *bw_scale;
	u32 bw_gen_max;

	bool				 cfg_access;
	spinlock_t			 cfg_lock;
	unsigned long		    irqsave_flags;
	struct mutex			enumerate_lock;
	struct mutex		     setup_lock;
	struct mutex			clk_lock;

	struct irq_domain		*irq_domain;

	enum msm_pcie_link_status    link_status;
	bool				 user_suspend;
	bool                         disable_pc;
	struct pci_saved_state	     *saved_state;

	struct wakeup_source	     ws;
	struct msm_bus_scale_pdata   *bus_scale_table;
	uint32_t			   bus_client;

	bool				l0s_supported;
	bool				l1_supported;
	bool				 l1ss_supported;
	bool				l1_1_pcipm_supported;
	bool				l1_2_pcipm_supported;
	bool				l1_1_aspm_supported;
	bool				l1_2_aspm_supported;
	bool				common_clk_en;
	bool				clk_power_manage_en;
	bool				 aux_clk_sync;
	bool				aer_enable;
	bool			   	eq_en;
	uint32_t			smmu_sid_base;
	uint32_t			target_link_speed;
	uint32_t			   n_fts;
	bool				 ext_ref_clk;
	uint32_t			   ep_latency;
	uint32_t			switch_latency;
	uint32_t			wr_halt_size;
	uint32_t			slv_addr_space_size;
	uint32_t			phy_status_offset;
	uint32_t			phy_status_bit;
	uint32_t			phy_power_down_offset;
	uint32_t			core_preset;
	uint32_t			cpl_timeout;
	uint32_t			current_bdf;
	uint32_t			perst_delay_us_min;
	uint32_t			perst_delay_us_max;
	uint32_t			tlp_rd_size;
	bool				linkdown_panic;
	uint32_t			boot_option;

	uint32_t			   rc_idx;
	uint32_t			phy_ver;
	bool				drv_ready;
	bool				 enumerated;
	struct work_struct	     handle_wake_work;
	struct mutex		     recovery_lock;
	spinlock_t                   wakeup_lock;
	spinlock_t			irq_lock;
	struct mutex			aspm_lock;
	int				prevent_l1;
	ulong				linkdown_counter;
	ulong				link_turned_on_counter;
	ulong				link_turned_off_counter;
	ulong				rc_corr_counter;
	ulong				rc_non_fatal_counter;
	ulong				rc_fatal_counter;
	ulong				ep_corr_counter;
	ulong				ep_non_fatal_counter;
	ulong				ep_fatal_counter;
	bool				 suspending;
	ulong				wake_counter;
	u32				num_active_ep;
	u32				num_ep;
	bool				pending_ep_reg;
	u32				phy_len;
	struct msm_pcie_phy_info_t	*phy_sequence;
	u32				sid_info_len;
	struct msm_pcie_sid_info_t	*sid_info;
	u32		ep_shadow[MAX_DEVICE_NUM][PCIE_CONF_SPACE_DW];
	u32				  rc_shadow[PCIE_CONF_SPACE_DW];
	bool				 shadow_en;
	bool				bridge_found;
	struct msm_pcie_register_event *event_reg;
	bool				 power_on;
	void				 *ipc_log;
	void				*ipc_log_long;
	void				*ipc_log_dump;
	bool				use_19p2mhz_aux_clk;
	bool				use_pinctrl;
	bool				keep_powerdown_phy;
	struct pinctrl			*pinctrl;
	struct pinctrl_state		*pins_default;
	struct pinctrl_state		*pins_sleep;
	struct msm_pcie_device_info   pcidev_table[MAX_DEVICE_NUM];
};

struct msm_root_dev_t {
	struct msm_pcie_dev_t *pcie_dev;
	struct pci_dev *pci_dev;
	uint32_t iommu_cfg;
	dma_addr_t iommu_base;
	size_t iommu_size;
};

/* debug mask sys interface */
static int msm_pcie_debug_mask;
module_param_named(debug_mask, msm_pcie_debug_mask,
			    int, 0644);

/*
 * For each bit set, invert the default capability
 * option for the corresponding root complex
 * and its devices.
 */
static int msm_pcie_invert_l0s_support;
module_param_named(invert_l0s_support, msm_pcie_invert_l0s_support,
			    int, 0644);
static int msm_pcie_invert_l1_support;
module_param_named(invert_l1_support, msm_pcie_invert_l1_support,
			    int, 0644);
static int msm_pcie_invert_l1ss_support;
module_param_named(invert_l1ss_support, msm_pcie_invert_l1ss_support,
			    int, 0644);
static int msm_pcie_invert_aer_support;
module_param_named(invert_aer_support, msm_pcie_invert_aer_support,
			    int, 0644);

/*
 * For each bit set, keep the resources on when link training fails
 * or linkdown occurs for the corresponding root complex
 */
static int msm_pcie_keep_resources_on;
module_param_named(keep_resources_on, msm_pcie_keep_resources_on,
			    int, 0644);

/*
 * For each bit set, force the corresponding root complex
 * to do link training at gen1 speed.
 */
static int msm_pcie_force_gen1;
module_param_named(force_gen1, msm_pcie_force_gen1,
			    int, 0644);


/*
 * For each bit set in BIT[3:0] determines which corresponding
 * root complex will use the value in BIT[31:4] to override the
 * default (LINK_UP_CHECK_MAX_COUNT) max check count for link training.
 * Each iteration is LINK_UP_TIMEOUT_US_MIN long.
 */
static int msm_pcie_link_check_max_count;
module_param_named(link_check_max_count, msm_pcie_link_check_max_count,
			    int, 0644);

/* debugfs values */
static u32 rc_sel = BIT(0);
static u32 base_sel;
static u32 wr_offset;
static u32 wr_mask;
static u32 wr_value;
static u32 corr_counter_limit = 5;

/* CRC8 table for BDF to SID translation */
static u8 msm_pcie_crc8_table[CRC8_TABLE_SIZE];

/* Table to track info of PCIe devices */
static struct msm_pcie_device_info
	msm_pcie_dev_tbl[MAX_RC_NUM * MAX_DEVICE_NUM];

/* PCIe driver state */
static struct pcie_drv_sta {
	u32 rc_num;
	u32 rate_change_vote; /* each bit corresponds to RC vote for 100MHz */
	struct mutex drv_lock;
} pcie_drv;

/* msm pcie device data */
static struct msm_pcie_dev_t msm_pcie_dev[MAX_RC_NUM];

/* regulators */
static struct msm_pcie_vreg_info_t msm_pcie_vreg_info[MSM_PCIE_MAX_VREG] = {
	{NULL, "vreg-3.3", 0, 0, 0, false},
	{NULL, "vreg-1.8", 1800000, 1800000, 14000, true},
	{NULL, "vreg-0.9", 1000000, 1000000, 40000, true},
	{NULL, "vreg-cx", 0, 0, 0, false}
};

/* GPIOs */
static struct msm_pcie_gpio_info_t msm_pcie_gpio_info[MSM_PCIE_MAX_GPIO] = {
	{"perst-gpio",		0, 1, 0, 0, 1},
	{"wake-gpio",		0, 0, 0, 0, 0},
	{"qcom,ep-gpio",	0, 1, 1, 0, 0}
};

/* resets */
static struct msm_pcie_reset_info_t
msm_pcie_reset_info[MAX_RC_NUM][MSM_PCIE_MAX_RESET] = {
	{
		{NULL, "pcie_0_core_reset", false},
		{NULL, "pcie_phy_reset", false},
		{NULL, "pcie_phy_com_reset", false},
		{NULL, "pcie_phy_nocsr_com_phy_reset", false},
		{NULL, "pcie_0_phy_reset", false}
	},
	{
		{NULL, "pcie_1_core_reset", false},
		{NULL, "pcie_phy_reset", false},
		{NULL, "pcie_phy_com_reset", false},
		{NULL, "pcie_phy_nocsr_com_phy_reset", false},
		{NULL, "pcie_1_phy_reset", false}
	},
	{
		{NULL, "pcie_2_core_reset", false},
		{NULL, "pcie_phy_reset", false},
		{NULL, "pcie_phy_com_reset", false},
		{NULL, "pcie_phy_nocsr_com_phy_reset", false},
		{NULL, "pcie_2_phy_reset", false}
	},
	{
		{NULL, "pcie_3_core_reset", false},
		{NULL, "pcie_phy_reset", false},
		{NULL, "pcie_phy_com_reset", false},
		{NULL, "pcie_phy_nocsr_com_phy_reset", false},
		{NULL, "pcie_3_phy_reset", false}
	}
};

/* pipe reset  */
static struct msm_pcie_reset_info_t
msm_pcie_pipe_reset_info[MAX_RC_NUM][MSM_PCIE_MAX_PIPE_RESET] = {
	{
		{NULL, "pcie_0_phy_pipe_reset", false}
	},
	{
		{NULL, "pcie_1_phy_pipe_reset", false}
	},
	{
		{NULL, "pcie_2_phy_pipe_reset", false}
	},
	{
		{NULL, "pcie_3_phy_pipe_reset", false}
	}
};

/* clocks */
static struct msm_pcie_clk_info_t
	msm_pcie_clk_info[MAX_RC_NUM][MSM_PCIE_MAX_CLK] = {
	{
	{NULL, "pcie_0_ref_clk_src", 0, false, false},
	{NULL, "pcie_0_aux_clk", 1010000, false, true},
	{NULL, "pcie_0_cfg_ahb_clk", 0, false, true},
	{NULL, "pcie_0_mstr_axi_clk", 0, true, true},
	{NULL, "pcie_0_slv_axi_clk", 0, true, true},
	{NULL, "pcie_0_ldo", 0, false, true},
	{NULL, "pcie_0_smmu_clk", 0, false, false},
	{NULL, "pcie_0_slv_q2a_axi_clk", 0, false, false},
	{NULL, "pcie_0_sleep_clk", 0, false, false},
	{NULL, "pcie_phy_refgen_clk", 0, false, false},
	{NULL, "pcie_tbu_clk", 0, false, false},
	{NULL, "pcie_phy_cfg_ahb_clk", 0, false, false},
	{NULL, "pcie_phy_aux_clk", 0, false, false}
	},
	{
	{NULL, "pcie_1_ref_clk_src", 0, false, false},
	{NULL, "pcie_1_aux_clk", 1010000, false, true},
	{NULL, "pcie_1_cfg_ahb_clk", 0, false, true},
	{NULL, "pcie_1_mstr_axi_clk", 0, true, true},
	{NULL, "pcie_1_slv_axi_clk", 0, true,  true},
	{NULL, "pcie_1_ldo", 0, false, true},
	{NULL, "pcie_1_smmu_clk", 0, false, false},
	{NULL, "pcie_1_slv_q2a_axi_clk", 0, false, false},
	{NULL, "pcie_1_sleep_clk", 0, false, false},
	{NULL, "pcie_phy_refgen_clk", 0, false, false},
	{NULL, "pcie_tbu_clk", 0, false, false},
	{NULL, "pcie_phy_cfg_ahb_clk", 0, false, false},
	{NULL, "pcie_phy_aux_clk", 0, false, false}
	},
	{
	{NULL, "pcie_2_ref_clk_src", 0, false, false},
	{NULL, "pcie_2_aux_clk", 1010000, false, true},
	{NULL, "pcie_2_cfg_ahb_clk", 0, false, true},
	{NULL, "pcie_2_mstr_axi_clk", 0, true, true},
	{NULL, "pcie_2_slv_axi_clk", 0, true, true},
	{NULL, "pcie_2_ldo", 0, false, false},
	{NULL, "pcie_2_smmu_clk", 0, false, false},
	{NULL, "pcie_2_slv_q2a_axi_clk", 0, false, false},
	{NULL, "pcie_2_sleep_clk", 0, false, false},
	{NULL, "pcie_phy_refgen_clk", 0, false, false},
	{NULL, "pcie_tbu_clk", 0, false, false},
	{NULL, "pcie_phy_cfg_ahb_clk", 0, false, false},
	{NULL, "pcie_phy_aux_clk", 0, false, false}
	},
	{
	{NULL, "pcie_3_ref_clk_src", 0, false, false},
	{NULL, "pcie_3_aux_clk", 1010000, false, true},
	{NULL, "pcie_3_cfg_ahb_clk", 0, false, true},
	{NULL, "pcie_3_mstr_axi_clk", 0, true, true},
	{NULL, "pcie_3_slv_axi_clk", 0, true, true},
	{NULL, "pcie_3_ldo", 0, false, false},
	{NULL, "pcie_3_smmu_clk", 0, false, false},
	{NULL, "pcie_3_slv_q2a_axi_clk", 0, false, false},
	{NULL, "pcie_3_sleep_clk", 0, false, false},
	{NULL, "pcie_phy_refgen_clk", 0, false, false},
	{NULL, "pcie_tbu_clk", 0, false, false},
	{NULL, "pcie_phy_cfg_ahb_clk", 0, false, false},
	{NULL, "pcie_phy_aux_clk", 0, false, false}
	}
};

/* Pipe Clocks */
static struct msm_pcie_clk_info_t
	msm_pcie_pipe_clk_info[MAX_RC_NUM][MSM_PCIE_MAX_PIPE_CLK] = {
	{
	{NULL, "pcie_0_pipe_clk", 125000000, true, true},
	},
	{
	{NULL, "pcie_1_pipe_clk", 125000000, true, true},
	},
	{
	{NULL, "pcie_2_pipe_clk", 125000000, true, true},
	},
	{
	{NULL, "pcie_3_pipe_clk", 125000000, true, true},
	}
};

/* resources */
static const struct msm_pcie_res_info_t msm_pcie_res_info[MSM_PCIE_MAX_RES] = {
	{"parf",	NULL, NULL},
	{"phy",     NULL, NULL},
	{"dm_core",	NULL, NULL},
	{"elbi",	NULL, NULL},
	{"iatu",	NULL, NULL},
	{"conf",	NULL, NULL},
	{"tcsr",	NULL, NULL}
};

/* irqs */
static const struct msm_pcie_irq_info_t msm_pcie_irq_info[MSM_PCIE_MAX_IRQ] = {
	{"int_a",	0},
	{"int_b",	0},
	{"int_c",	0},
	{"int_d",	0},
	{"int_pls_pme",		0},
	{"int_pme_legacy",	0},
	{"int_pls_err",		0},
	{"int_aer_legacy",	0},
	{"int_pls_link_up",	0},
	{"int_pls_link_down",	0},
	{"int_bridge_flush_n",	0},
	{"int_global_int",	0}
};

static void msm_pcie_config_sid(struct msm_pcie_dev_t *dev);
static void msm_pcie_config_l0s_disable_all(struct msm_pcie_dev_t *dev,
				struct pci_bus *bus);
static void msm_pcie_config_l1_disable_all(struct msm_pcie_dev_t *dev,
				struct pci_bus *bus);
static void msm_pcie_config_l1ss_disable_all(struct msm_pcie_dev_t *dev,
				struct pci_bus *bus);
static void msm_pcie_config_l0s_enable_all(struct msm_pcie_dev_t *dev);
static void msm_pcie_config_l1_enable_all(struct msm_pcie_dev_t *dev);
static void msm_pcie_config_l1ss_enable_all(struct msm_pcie_dev_t *dev);

static void msm_pcie_check_l1ss_support_all(struct msm_pcie_dev_t *dev);

static void msm_pcie_config_link_pm(struct msm_pcie_dev_t *dev, bool enable);

static inline void msm_pcie_write_reg(void __iomem *base, u32 offset, u32 value)
{
	writel_relaxed(value, base + offset);
	/* ensure that changes propagated to the hardware */
	wmb();
}

static inline void msm_pcie_write_reg_field(void __iomem *base, u32 offset,
	const u32 mask, u32 val)
{
	u32 shift = find_first_bit((void *)&mask, 32);
	u32 tmp = readl_relaxed(base + offset);

	tmp &= ~mask; /* clear written bits */
	val = tmp | (val << shift);
	writel_relaxed(val, base + offset);
	/* ensure that changes propagated to the hardware */
	wmb();
}

static inline void msm_pcie_config_clear_set_dword(struct pci_dev *pdev,
	int pos, u32 clear, u32 set)
{
	u32 val;

	pci_read_config_dword(pdev, pos, &val);
	val &= ~clear;
	val |= set;
	pci_write_config_dword(pdev, pos, val);
}

static inline void msm_pcie_config_clock_mem(struct msm_pcie_dev_t *dev,
	struct msm_pcie_clk_info_t *info)
{
	int ret;

	ret = clk_set_flags(info->hdl, CLKFLAG_NORETAIN_MEM);
	if (ret)
		PCIE_ERR(dev,
			"PCIe: RC%d can't configure core memory for clk %s: %d.\n",
			dev->rc_idx, info->name, ret);
	else
		PCIE_DBG2(dev,
			"PCIe: RC%d configured core memory for clk %s.\n",
			dev->rc_idx, info->name);

	ret = clk_set_flags(info->hdl, CLKFLAG_NORETAIN_PERIPH);
	if (ret)
		PCIE_ERR(dev,
			"PCIe: RC%d can't configure peripheral memory for clk %s: %d.\n",
			dev->rc_idx, info->name, ret);
	else
		PCIE_DBG2(dev,
			"PCIe: RC%d configured peripheral memory for clk %s.\n",
			dev->rc_idx, info->name);
}

static void pcie_phy_dump(struct msm_pcie_dev_t *dev)
{
	int i, size;

	size = resource_size(dev->res[MSM_PCIE_RES_PHY].resource);
	for (i = 0; i < size; i += 32) {
		PCIE_DUMP(dev,
			"PCIe PHY of RC%d: 0x%04x %08x %08x %08x %08x %08x %08x %08x %08x\n",
			dev->rc_idx, i,
			readl_relaxed(dev->phy + i),
			readl_relaxed(dev->phy + (i + 4)),
			readl_relaxed(dev->phy + (i + 8)),
			readl_relaxed(dev->phy + (i + 12)),
			readl_relaxed(dev->phy + (i + 16)),
			readl_relaxed(dev->phy + (i + 20)),
			readl_relaxed(dev->phy + (i + 24)),
			readl_relaxed(dev->phy + (i + 28)));
	}
}

static void pcie_phy_init(struct msm_pcie_dev_t *dev)
{
	int i;
	struct msm_pcie_phy_info_t *phy_seq;

	PCIE_DBG(dev,
		"RC%d: Initializing 14nm QMP phy - 19.2MHz or 28LP SNP - 100MHz\n",
		dev->rc_idx);

	if (dev->phy_sequence) {
		i =  dev->phy_len;
		phy_seq = dev->phy_sequence;
		while (i--) {
			msm_pcie_write_reg(dev->phy,
				phy_seq->offset,
				phy_seq->val);
			if (phy_seq->delay)
				usleep_range(phy_seq->delay,
					phy_seq->delay + 1);
			phy_seq++;
		}
	}
}

static bool pcie_phy_is_ready(struct msm_pcie_dev_t *dev)
{
	if (readl_relaxed(dev->phy + dev->phy_status_offset) &
		BIT(dev->phy_status_bit))
		return false;
	else
		return true;
}

static inline int msm_pcie_check_align(struct msm_pcie_dev_t *dev,
						u32 offset)
{
	if (offset % 4) {
		PCIE_ERR(dev,
			"PCIe: RC%d: offset 0x%x is not correctly aligned\n",
			dev->rc_idx, offset);
		return MSM_PCIE_ERROR;
	}

	return 0;
}

static bool msm_pcie_confirm_linkup(struct msm_pcie_dev_t *dev,
						bool check_sw_stts,
						bool check_ep,
						void __iomem *ep_conf)
{
	u32 val;

	if (check_sw_stts && (dev->link_status != MSM_PCIE_LINK_ENABLED)) {
		PCIE_DBG(dev, "PCIe: The link of RC %d is not enabled.\n",
			dev->rc_idx);
		return false;
	}

	if (!(readl_relaxed(dev->dm_core + 0x80) & BIT(29))) {
		PCIE_DBG(dev, "PCIe: The link of RC %d is not up.\n",
			dev->rc_idx);
		return false;
	}

	val = readl_relaxed(dev->dm_core);
	PCIE_DBG(dev, "PCIe: device ID and vender ID of RC %d are 0x%x.\n",
		dev->rc_idx, val);
	if (val == PCIE_LINK_DOWN) {
		PCIE_ERR(dev,
			"PCIe: The link of RC %d is not really up; device ID and vender ID of RC %d are 0x%x.\n",
			dev->rc_idx, dev->rc_idx, val);
		return false;
	}

	if (check_ep) {
		val = readl_relaxed(ep_conf);
		PCIE_DBG(dev,
			"PCIe: device ID and vender ID of EP of RC %d are 0x%x.\n",
			dev->rc_idx, val);
		if (val == PCIE_LINK_DOWN) {
			PCIE_ERR(dev,
				"PCIe: The link of RC %d is not really up; device ID and vender ID of EP of RC %d are 0x%x.\n",
				dev->rc_idx, dev->rc_idx, val);
			return false;
		}
	}

	return true;
}

static void msm_pcie_cfg_recover(struct msm_pcie_dev_t *dev, bool rc)
{
	int i, j;
	u32 val = 0;
	u32 *shadow;
	void __iomem *cfg = dev->conf;

	for (i = 0; i < MAX_DEVICE_NUM; i++) {
		if (!rc && !dev->pcidev_table[i].bdf)
			break;
		if (rc) {
			cfg = dev->dm_core;
			shadow = dev->rc_shadow;
		} else {
			if (!msm_pcie_confirm_linkup(dev, false, true,
				dev->pcidev_table[i].conf_base))
				continue;

			shadow = dev->ep_shadow[i];
			PCIE_DBG(dev,
				"PCIe Device: %02x:%02x.%01x\n",
				dev->pcidev_table[i].bdf >> 24,
				dev->pcidev_table[i].bdf >> 19 & 0x1f,
				dev->pcidev_table[i].bdf >> 16 & 0x07);
		}
		for (j = PCIE_CONF_SPACE_DW - 1; j >= 0; j--) {
			val = shadow[j];
			if (val != PCIE_CLEAR) {
				PCIE_DBG3(dev,
					"PCIe: before recovery:cfg 0x%x:0x%x\n",
					j * 4, readl_relaxed(cfg + j * 4));
				PCIE_DBG3(dev,
					"PCIe: shadow_dw[%d]:cfg 0x%x:0x%x\n",
					j, j * 4, val);
				writel_relaxed(val, cfg + j * 4);
				/* ensure changes propagated to the hardware */
				wmb();
				PCIE_DBG3(dev,
					"PCIe: after recovery:cfg 0x%x:0x%x\n\n",
					j * 4, readl_relaxed(cfg + j * 4));
			}
		}
		if (rc)
			break;

		pci_save_state(dev->pcidev_table[i].dev);
		cfg += SZ_4K;
	}
}

static void msm_pcie_write_mask(void __iomem *addr,
				uint32_t clear_mask, uint32_t set_mask)
{
	uint32_t val;

	val = (readl_relaxed(addr) & ~clear_mask) | set_mask;
	writel_relaxed(val, addr);
	wmb();  /* ensure data is written to hardware register */
}

static void pcie_parf_dump(struct msm_pcie_dev_t *dev)
{
	int i, size;
	u32 original;

	PCIE_DUMP(dev, "PCIe: RC%d PARF testbus\n", dev->rc_idx);

	original = readl_relaxed(dev->parf + PCIE20_PARF_SYS_CTRL);
	for (i = 1; i <= 0x1A; i++) {
		msm_pcie_write_mask(dev->parf + PCIE20_PARF_SYS_CTRL,
				0xFF0000, i << 16);
		PCIE_DUMP(dev,
			"RC%d: PARF_SYS_CTRL: 0%08x PARF_TEST_BUS: 0%08x\n",
			dev->rc_idx,
			readl_relaxed(dev->parf + PCIE20_PARF_SYS_CTRL),
			readl_relaxed(dev->parf + PCIE20_PARF_TEST_BUS));
	}
	writel_relaxed(original, dev->parf + PCIE20_PARF_SYS_CTRL);

	PCIE_DUMP(dev, "PCIe: RC%d PARF register dump\n", dev->rc_idx);

	size = resource_size(dev->res[MSM_PCIE_RES_PARF].resource);
	for (i = 0; i < size; i += 32) {
		PCIE_DUMP(dev,
			"RC%d: 0x%04x %08x %08x %08x %08x %08x %08x %08x %08x\n",
			dev->rc_idx, i,
			readl_relaxed(dev->parf + i),
			readl_relaxed(dev->parf + (i + 4)),
			readl_relaxed(dev->parf + (i + 8)),
			readl_relaxed(dev->parf + (i + 12)),
			readl_relaxed(dev->parf + (i + 16)),
			readl_relaxed(dev->parf + (i + 20)),
			readl_relaxed(dev->parf + (i + 24)),
			readl_relaxed(dev->parf + (i + 28)));
	}
}

static void msm_pcie_show_status(struct msm_pcie_dev_t *dev)
{
	PCIE_DBG_FS(dev, "PCIe: RC%d is %s enumerated\n",
		dev->rc_idx, dev->enumerated ? "" : "not");
	PCIE_DBG_FS(dev, "PCIe: link is %s\n",
		(dev->link_status == MSM_PCIE_LINK_ENABLED)
		? "enabled" : "disabled");
	PCIE_DBG_FS(dev, "cfg_access is %s allowed\n",
		dev->cfg_access ? "" : "not");
	PCIE_DBG_FS(dev, "use_pinctrl is %d\n",
		dev->use_pinctrl);
	PCIE_DBG_FS(dev, "use_19p2mhz_aux_clk is %d\n",
		dev->use_19p2mhz_aux_clk);
	PCIE_DBG_FS(dev, "user_suspend is %d\n",
		dev->user_suspend);
	PCIE_DBG_FS(dev, "num_ep: %d\n",
		dev->num_ep);
	PCIE_DBG_FS(dev, "num_active_ep: %d\n",
		dev->num_active_ep);
	PCIE_DBG_FS(dev, "pending_ep_reg: %s\n",
		dev->pending_ep_reg ? "true" : "false");
	PCIE_DBG_FS(dev, "phy_len is %d",
		dev->phy_len);
	PCIE_DBG_FS(dev, "disable_pc is %d",
		dev->disable_pc);
	PCIE_DBG_FS(dev, "l0s_supported is %s supported\n",
		dev->l0s_supported ? "" : "not");
	PCIE_DBG_FS(dev, "l1_supported is %s supported\n",
		dev->l1_supported ? "" : "not");
	PCIE_DBG_FS(dev, "l1ss_supported is %s supported\n",
		dev->l1ss_supported ? "" : "not");
	PCIE_DBG_FS(dev, "l1_1_pcipm_supported is %s supported\n",
		dev->l1_1_pcipm_supported ? "" : "not");
	PCIE_DBG_FS(dev, "l1_2_pcipm_supported is %s supported\n",
		dev->l1_2_pcipm_supported ? "" : "not");
	PCIE_DBG_FS(dev, "l1_1_aspm_supported is %s supported\n",
		dev->l1_1_aspm_supported ? "" : "not");
	PCIE_DBG_FS(dev, "l1_2_aspm_supported is %s supported\n",
		dev->l1_2_aspm_supported ? "" : "not");
	PCIE_DBG_FS(dev, "common_clk_en is %d\n",
		dev->common_clk_en);
	PCIE_DBG_FS(dev, "clk_power_manage_en is %d\n",
		dev->clk_power_manage_en);
	PCIE_DBG_FS(dev, "aux_clk_sync is %d\n",
		dev->aux_clk_sync);
	PCIE_DBG_FS(dev, "AER is %s enable\n",
		dev->aer_enable ? "" : "not");
	PCIE_DBG_FS(dev, "ext_ref_clk is %d\n",
		dev->ext_ref_clk);
	PCIE_DBG_FS(dev, "boot_option is 0x%x\n",
		dev->boot_option);
	PCIE_DBG_FS(dev, "phy_ver is %d\n",
		dev->phy_ver);
	PCIE_DBG_FS(dev, "drv_ready is %d\n",
		dev->drv_ready);
	PCIE_DBG_FS(dev, "linkdown_panic is %d\n",
		dev->linkdown_panic);
	PCIE_DBG_FS(dev, "the link is %s suspending\n",
		dev->suspending ? "" : "not");
	PCIE_DBG_FS(dev, "shadow is %s enabled\n",
		dev->shadow_en ? "" : "not");
	PCIE_DBG_FS(dev, "the power of RC is %s on\n",
		dev->power_on ? "" : "not");
	PCIE_DBG_FS(dev, "bus_client: %d\n",
		dev->bus_client);
	PCIE_DBG_FS(dev, "smmu_sid_base: 0x%x\n",
		dev->smmu_sid_base);
	PCIE_DBG_FS(dev, "n_fts: %d\n",
		dev->n_fts);
	PCIE_DBG_FS(dev, "ep_latency: %dms\n",
		dev->ep_latency);
	PCIE_DBG_FS(dev, "switch_latency: %dms\n",
		dev->switch_latency);
	PCIE_DBG_FS(dev, "wr_halt_size: 0x%x\n",
		dev->wr_halt_size);
	PCIE_DBG_FS(dev, "slv_addr_space_size: 0x%x\n",
		dev->slv_addr_space_size);
	PCIE_DBG_FS(dev, "phy_status_offset: 0x%x\n",
		dev->phy_status_offset);
	PCIE_DBG_FS(dev, "phy_status_bit: %u\n",
		dev->phy_status_bit);
	PCIE_DBG_FS(dev, "phy_power_down_offset: 0x%x\n",
		dev->phy_power_down_offset);
	PCIE_DBG_FS(dev, "core_preset: 0x%x\n",
		dev->core_preset);
	PCIE_DBG_FS(dev, "cpl_timeout: 0x%x\n",
		dev->cpl_timeout);
	PCIE_DBG_FS(dev, "current_bdf: 0x%x\n",
		dev->current_bdf);
	PCIE_DBG_FS(dev, "perst_delay_us_min: %dus\n",
		dev->perst_delay_us_min);
	PCIE_DBG_FS(dev, "perst_delay_us_max: %dus\n",
		dev->perst_delay_us_max);
	PCIE_DBG_FS(dev, "tlp_rd_size: 0x%x\n",
		dev->tlp_rd_size);
	PCIE_DBG_FS(dev, "rc_corr_counter: %lu\n",
		dev->rc_corr_counter);
	PCIE_DBG_FS(dev, "rc_non_fatal_counter: %lu\n",
		dev->rc_non_fatal_counter);
	PCIE_DBG_FS(dev, "rc_fatal_counter: %lu\n",
		dev->rc_fatal_counter);
	PCIE_DBG_FS(dev, "ep_corr_counter: %lu\n",
		dev->ep_corr_counter);
	PCIE_DBG_FS(dev, "ep_non_fatal_counter: %lu\n",
		dev->ep_non_fatal_counter);
	PCIE_DBG_FS(dev, "ep_fatal_counter: %lu\n",
		dev->ep_fatal_counter);
	PCIE_DBG_FS(dev, "linkdown_counter: %lu\n",
		dev->linkdown_counter);
	PCIE_DBG_FS(dev, "wake_counter: %lu\n",
		dev->wake_counter);
	PCIE_DBG_FS(dev, "prevent_l1: %d\n",
		dev->prevent_l1);
	PCIE_DBG_FS(dev, "target_link_speed: 0x%x\n",
		dev->target_link_speed);
	PCIE_DBG_FS(dev, "link_turned_on_counter: %lu\n",
		dev->link_turned_on_counter);
	PCIE_DBG_FS(dev, "link_turned_off_counter: %lu\n",
		dev->link_turned_off_counter);
}

static void msm_pcie_shadow_dump(struct msm_pcie_dev_t *dev, bool rc)
{
	int i, j;
	u32 val = 0;
	u32 *shadow;

	for (i = 0; i < MAX_DEVICE_NUM; i++) {
		if (!rc && !dev->pcidev_table[i].bdf)
			break;
		if (rc) {
			shadow = dev->rc_shadow;
		} else {
			shadow = dev->ep_shadow[i];
			PCIE_DBG_FS(dev, "PCIe Device: %02x:%02x.%01x\n",
				dev->pcidev_table[i].bdf >> 24,
				dev->pcidev_table[i].bdf >> 19 & 0x1f,
				dev->pcidev_table[i].bdf >> 16 & 0x07);
		}
		for (j = 0; j < PCIE_CONF_SPACE_DW; j++) {
			val = shadow[j];
			if (val != PCIE_CLEAR) {
				PCIE_DBG_FS(dev,
					"PCIe: shadow_dw[%d]:cfg 0x%x:0x%x\n",
					j, j * 4, val);
			}
		}
		if (rc)
			break;
	}
}

static void msm_pcie_sel_debug_testcase(struct msm_pcie_dev_t *dev,
					u32 testcase)
{
	u32 dbi_base_addr = dev->res[MSM_PCIE_RES_DM_CORE].resource->start;
	phys_addr_t loopback_lbar_phy =
		dev->res[MSM_PCIE_RES_DM_CORE].resource->start +
		LOOPBACK_BASE_ADDR_OFFSET;
	static uint32_t loopback_val = 0x1;
	static dma_addr_t loopback_ddr_phy;
	static uint32_t *loopback_ddr_vir;
	static void __iomem *loopback_lbar_vir;
	int ret, i;
	u32 base_sel_size = 0;
	u32 wr_ofst = 0;

	switch (testcase) {
	case MSM_PCIE_OUTPUT_PCIE_INFO:
		PCIE_DBG_FS(dev, "\n\nPCIe: Status for RC%d:\n",
			dev->rc_idx);
		msm_pcie_show_status(dev);
		break;
	case MSM_PCIE_DISABLE_LINK:
		PCIE_DBG_FS(dev,
			"\n\nPCIe: RC%d: disable link\n\n", dev->rc_idx);
		ret = msm_pcie_pm_control(MSM_PCIE_SUSPEND, 0,
			dev->dev, NULL,
			MSM_PCIE_CONFIG_NO_CFG_RESTORE);
		if (ret)
			PCIE_DBG_FS(dev, "PCIe:%s:failed to disable link\n",
				__func__);
		else
			PCIE_DBG_FS(dev, "PCIe:%s:disabled link\n",
				__func__);
		break;
	case MSM_PCIE_ENABLE_LINK:
		PCIE_DBG_FS(dev,
			"\n\nPCIe: RC%d: enable link and recover config space\n\n",
			dev->rc_idx);
		ret = msm_pcie_pm_control(MSM_PCIE_RESUME, 0,
			dev->dev, NULL,
			MSM_PCIE_CONFIG_NO_CFG_RESTORE);
		if (ret)
			PCIE_DBG_FS(dev, "PCIe:%s:failed to enable link\n",
				__func__);
		else {
			PCIE_DBG_FS(dev, "PCIe:%s:enabled link\n", __func__);
			msm_pcie_recover_config(dev->dev);
		}
		break;
	case MSM_PCIE_DISABLE_ENABLE_LINK:
		PCIE_DBG_FS(dev,
			"\n\nPCIe: RC%d: disable and enable link then recover config space\n\n",
			dev->rc_idx);
		ret = msm_pcie_pm_control(MSM_PCIE_SUSPEND, 0,
			dev->dev, NULL,
			MSM_PCIE_CONFIG_NO_CFG_RESTORE);
		if (ret)
			PCIE_DBG_FS(dev, "PCIe:%s:failed to disable link\n",
				__func__);
		else
			PCIE_DBG_FS(dev, "PCIe:%s:disabled link\n", __func__);
		ret = msm_pcie_pm_control(MSM_PCIE_RESUME, 0,
			dev->dev, NULL,
			MSM_PCIE_CONFIG_NO_CFG_RESTORE);
		if (ret)
			PCIE_DBG_FS(dev, "PCIe:%s:failed to enable link\n",
				__func__);
		else {
			PCIE_DBG_FS(dev, "PCIe:%s:enabled link\n", __func__);
			msm_pcie_recover_config(dev->dev);
		}
		break;
	case MSM_PCIE_DUMP_SHADOW_REGISTER:
		PCIE_DBG_FS(dev,
			"\n\nPCIe: RC%d: dumping RC shadow registers\n",
			dev->rc_idx);
		msm_pcie_shadow_dump(dev, true);

		PCIE_DBG_FS(dev,
			"\n\nPCIe: RC%d: dumping EP shadow registers\n",
			dev->rc_idx);
		msm_pcie_shadow_dump(dev, false);
		break;
	case MSM_PCIE_DISABLE_L0S:
		PCIE_DBG_FS(dev, "\n\nPCIe: RC%d: disable L0s\n\n",
			dev->rc_idx);
		if (dev->link_status == MSM_PCIE_LINK_ENABLED)
			msm_pcie_config_l0s_disable_all(dev, dev->dev->bus);
		dev->l0s_supported = false;
		break;
	case MSM_PCIE_ENABLE_L0S:
		PCIE_DBG_FS(dev, "\n\nPCIe: RC%d: enable L0s\n\n",
			dev->rc_idx);
		dev->l0s_supported = true;
		if (dev->link_status == MSM_PCIE_LINK_ENABLED)
			msm_pcie_config_l0s_enable_all(dev);
		break;
	case MSM_PCIE_DISABLE_L1:
		PCIE_DBG_FS(dev, "\n\nPCIe: RC%d: disable L1\n\n",
			dev->rc_idx);
		if (dev->link_status == MSM_PCIE_LINK_ENABLED)
			msm_pcie_config_l1_disable_all(dev, dev->dev->bus);
		dev->l1_supported = false;
		break;
	case MSM_PCIE_ENABLE_L1:
		PCIE_DBG_FS(dev, "\n\nPCIe: RC%d: enable L1\n\n",
			dev->rc_idx);
		dev->l1_supported = true;
		if (dev->link_status == MSM_PCIE_LINK_ENABLED) {
			/* enable l1 mode, clear bit 5 (REQ_NOT_ENTR_L1) */
			msm_pcie_write_mask(dev->parf +
				PCIE20_PARF_PM_CTRL, BIT(5), 0);

			msm_pcie_config_l1_enable_all(dev);
		}
		break;
	case MSM_PCIE_DISABLE_L1SS:
		PCIE_DBG_FS(dev, "\n\nPCIe: RC%d: disable L1ss\n\n",
			dev->rc_idx);
		if (dev->link_status == MSM_PCIE_LINK_ENABLED)
			msm_pcie_config_l1ss_disable_all(dev, dev->dev->bus);
		dev->l1ss_supported = false;
		dev->l1_1_pcipm_supported = false;
		dev->l1_2_pcipm_supported = false;
		dev->l1_1_aspm_supported = false;
		dev->l1_2_aspm_supported = false;
		break;
	case MSM_PCIE_ENABLE_L1SS:
		PCIE_DBG_FS(dev, "\n\nPCIe: RC%d: enable L1ss\n\n",
			dev->rc_idx);
		dev->l1ss_supported = true;
		dev->l1_1_pcipm_supported = true;
		dev->l1_2_pcipm_supported = true;
		dev->l1_1_aspm_supported = true;
		dev->l1_2_aspm_supported = true;
		if (dev->link_status == MSM_PCIE_LINK_ENABLED) {
			msm_pcie_check_l1ss_support_all(dev);
			msm_pcie_config_l1ss_enable_all(dev);
		}
		break;
	case MSM_PCIE_ENUMERATION:
		PCIE_DBG_FS(dev, "\n\nPCIe: attempting to enumerate RC%d\n\n",
			dev->rc_idx);
		if (dev->enumerated)
			PCIE_DBG_FS(dev, "PCIe: RC%d is already enumerated\n",
				dev->rc_idx);
		else {
			if (!msm_pcie_enumerate(dev->rc_idx))
				PCIE_DBG_FS(dev,
					"PCIe: RC%d is successfully enumerated\n",
					dev->rc_idx);
			else
				PCIE_DBG_FS(dev,
					"PCIe: RC%d enumeration failed\n",
					dev->rc_idx);
		}
		break;
	case MSM_PCIE_READ_PCIE_REGISTER:
		PCIE_DBG_FS(dev,
			"\n\nPCIe: RC%d: read a PCIe register\n\n",
			dev->rc_idx);
		if (!base_sel) {
			PCIE_DBG_FS(dev, "Invalid base_sel: 0x%x\n", base_sel);
			break;
		}

		PCIE_DBG_FS(dev, "base: %s: 0x%pK\nwr_offset: 0x%x\n",
			dev->res[base_sel - 1].name,
			dev->res[base_sel - 1].base,
			wr_offset);

		base_sel_size = resource_size(dev->res[base_sel - 1].resource);

		if (wr_offset >  base_sel_size - 4 ||
			msm_pcie_check_align(dev, wr_offset)) {
			PCIE_DBG_FS(dev,
				"PCIe: RC%d: Invalid wr_offset: 0x%x. wr_offset should be no more than 0x%x\n",
				dev->rc_idx, wr_offset, base_sel_size - 4);
		} else {
			phys_addr_t wr_register =
				dev->res[MSM_PCIE_RES_DM_CORE].resource->start;

			wr_register += wr_offset;
			PCIE_DBG_FS(dev,
				"PCIe: RC%d: register: 0x%pa value: 0x%x\n",
				dev->rc_idx, &wr_register,
				readl_relaxed(dev->res[base_sel - 1].base +
					wr_offset));
		}

		break;
	case MSM_PCIE_WRITE_PCIE_REGISTER:
		PCIE_DBG_FS(dev,
			"\n\nPCIe: RC%d: writing a value to a register\n\n",
			dev->rc_idx);

		if (!base_sel) {
			PCIE_DBG_FS(dev, "Invalid base_sel: 0x%x\n", base_sel);
			break;
		}

		if (((base_sel - 1) >= MSM_PCIE_MAX_RES) ||
					(!dev->res[base_sel - 1].resource)) {
			PCIE_DBG_FS(dev, "PCIe: RC%d Resource does not exist\n",
								dev->rc_idx);
			break;
		}

		wr_ofst = wr_offset;

		PCIE_DBG_FS(dev,
			"base: %s: 0x%pK\nwr_offset: 0x%x\nwr_mask: 0x%x\nwr_value: 0x%x\n",
			dev->res[base_sel - 1].name,
			dev->res[base_sel - 1].base,
			wr_ofst, wr_mask, wr_value);

		base_sel_size = resource_size(dev->res[base_sel - 1].resource);

		if (wr_ofst >  base_sel_size - 4 ||
			msm_pcie_check_align(dev, wr_ofst))
			PCIE_DBG_FS(dev,
				"PCIe: RC%d: Invalid wr_offset: 0x%x. wr_offset should be no more than 0x%x\n",
				dev->rc_idx, wr_ofst, base_sel_size - 4);
		else
			msm_pcie_write_reg_field(dev->res[base_sel - 1].base,
				wr_ofst, wr_mask, wr_value);

		break;
	case MSM_PCIE_DUMP_PCIE_REGISTER_SPACE:
		if (!base_sel) {
			PCIE_DBG_FS(dev, "Invalid base_sel: 0x%x\n", base_sel);
			break;
		}

		if (((base_sel - 1) >= MSM_PCIE_MAX_RES) ||
					(!dev->res[base_sel - 1].resource)) {
			PCIE_DBG_FS(dev, "PCIe: RC%d Resource does not exist\n",
								dev->rc_idx);
			break;
		}

		if (base_sel - 1 == MSM_PCIE_RES_PARF) {
			pcie_parf_dump(dev);
			break;
		} else if (base_sel - 1 == MSM_PCIE_RES_PHY) {
			pcie_phy_dump(dev);
			break;
		} else if (base_sel - 1 == MSM_PCIE_RES_CONF) {
			base_sel_size = 0x1000;
		} else {
			base_sel_size = resource_size(
				dev->res[base_sel - 1].resource);
		}

		PCIE_DBG_FS(dev, "\n\nPCIe: Dumping %s Registers for RC%d\n\n",
			dev->res[base_sel - 1].name, dev->rc_idx);

		for (i = 0; i < base_sel_size; i += 32) {
			PCIE_DBG_FS(dev,
			"0x%04x %08x %08x %08x %08x %08x %08x %08x %08x\n",
			i, readl_relaxed(dev->res[base_sel - 1].base + i),
			readl_relaxed(dev->res[base_sel - 1].base + (i + 4)),
			readl_relaxed(dev->res[base_sel - 1].base + (i + 8)),
			readl_relaxed(dev->res[base_sel - 1].base + (i + 12)),
			readl_relaxed(dev->res[base_sel - 1].base + (i + 16)),
			readl_relaxed(dev->res[base_sel - 1].base + (i + 20)),
			readl_relaxed(dev->res[base_sel - 1].base + (i + 24)),
			readl_relaxed(dev->res[base_sel - 1].base + (i + 28)));
		}
		break;
	case MSM_PCIE_ALLOCATE_DDR_MAP_LBAR:
		PCIE_DBG_FS(dev,
			"PCIe: RC%d: Allocate 4K DDR memory and map LBAR.\n",
			dev->rc_idx);
		loopback_ddr_vir = dma_alloc_coherent(&dev->pdev->dev,
			(SZ_1K * sizeof(*loopback_ddr_vir)),
			&loopback_ddr_phy, GFP_KERNEL);
		if (!loopback_ddr_vir) {
			PCIE_DBG_FS(dev,
				"PCIe: RC%d: failed to dma_alloc_coherent.\n",
				dev->rc_idx);
		} else {
			PCIE_DBG_FS(dev,
				"PCIe: RC%d: VIR DDR memory address: 0x%pK\n",
				dev->rc_idx, loopback_ddr_vir);
			PCIE_DBG_FS(dev,
				"PCIe: RC%d: PHY DDR memory address: %pad\n",
				dev->rc_idx, &loopback_ddr_phy);
		}

		PCIE_DBG_FS(dev, "PCIe: RC%d: map LBAR: %pa\n",
			dev->rc_idx, &loopback_lbar_phy);
		loopback_lbar_vir = devm_ioremap(&dev->pdev->dev,
			loopback_lbar_phy, SZ_4K);
		if (!loopback_lbar_vir) {
			PCIE_DBG_FS(dev, "PCIe: RC%d: failed to map %pa\n",
				dev->rc_idx, &loopback_lbar_phy);
		} else {
			PCIE_DBG_FS(dev,
				"PCIe: RC%d: successfully mapped %pa to 0x%pK\n",
				dev->rc_idx, &loopback_lbar_phy,
				loopback_lbar_vir);
		}
		break;
	case MSM_PCIE_FREE_DDR_UNMAP_LBAR:
		PCIE_DBG_FS(dev,
			"PCIe: RC%d: Release 4K DDR memory and unmap LBAR.\n",
			dev->rc_idx);

		if (loopback_ddr_vir) {
			dma_free_coherent(&dev->pdev->dev, SZ_4K,
				loopback_ddr_vir, loopback_ddr_phy);
			loopback_ddr_vir = NULL;
		}

		if (loopback_lbar_vir) {
			devm_iounmap(&dev->pdev->dev,
				loopback_lbar_vir);
			loopback_lbar_vir = NULL;
		}
		break;
	case MSM_PCIE_OUTPUT_DDR_LBAR_ADDRESS:
		PCIE_DBG_FS(dev,
			"PCIe: RC%d: Print DDR and LBAR addresses.\n",
			dev->rc_idx);

		if (!loopback_ddr_vir || !loopback_lbar_vir) {
			PCIE_DBG_FS(dev,
				"PCIe: RC%d: DDR or LBAR address is not mapped\n",
				dev->rc_idx);
			break;
		}

		PCIE_DBG_FS(dev,
			"PCIe: RC%d: PHY DDR address: %pad\n",
			dev->rc_idx, &loopback_ddr_phy);
		PCIE_DBG_FS(dev,
			"PCIe: RC%d: VIR DDR address: 0x%pK\n",
			dev->rc_idx, loopback_ddr_vir);
		PCIE_DBG_FS(dev,
			"PCIe: RC%d: PHY LBAR address: %pa\n",
			dev->rc_idx, &loopback_lbar_phy);
		PCIE_DBG_FS(dev,
			"PCIe: RC%d: VIR LBAR address: 0x%pK\n",
			dev->rc_idx, loopback_lbar_vir);
		break;
	case MSM_PCIE_CONFIGURE_LOOPBACK:
		PCIE_DBG_FS(dev,
			"PCIe: RC%d: Configure Loopback.\n",
			dev->rc_idx);

		writel_relaxed(0x10000,
			dev->dm_core + PCIE_GEN3_RELATED);
		PCIE_DBG_FS(dev,
			"PCIe: RC%d: 0x%x: 0x%x\n",
			dev->rc_idx,
			dbi_base_addr + PCIE_GEN3_RELATED,
			readl_relaxed(dev->dm_core +
				PCIE_GEN3_RELATED));

		writel_relaxed(0x80000001,
			dev->dm_core + PCIE20_PIPE_LOOPBACK_CONTROL);
		PCIE_DBG_FS(dev,
			"PCIe: RC%d: 0x%x: 0x%x\n",
			dev->rc_idx,
			dbi_base_addr + PCIE20_PIPE_LOOPBACK_CONTROL,
			readl_relaxed(dev->dm_core +
				PCIE20_PIPE_LOOPBACK_CONTROL));

		writel_relaxed(0x00010124,
			dev->dm_core + PCIE20_PORT_LINK_CTRL_REG);
		PCIE_DBG_FS(dev,
			"PCIe: RC%d: 0x%x: 0x%x\n",
			dev->rc_idx,
			dbi_base_addr + PCIE20_PORT_LINK_CTRL_REG,
			readl_relaxed(dev->dm_core +
				PCIE20_PORT_LINK_CTRL_REG));
		break;
	case MSM_PCIE_SETUP_LOOPBACK_IATU:
	{
		void __iomem *iatu_base_vir;
		u32 iatu_base_phy;
		u32 iatu_viewport_offset;
		u32 iatu_ctrl1_offset;
		u32 iatu_ctrl2_offset;
		u32 iatu_lbar_offset;
		u32 iatu_ubar_offset;
		u32 iatu_lar_offset;
		u32 iatu_ltar_offset;
		u32 iatu_utar_offset;
		u32 iatu_n = 1;

		if (dev->iatu) {
			iatu_base_vir = dev->iatu;
			iatu_base_phy =
				dev->res[MSM_PCIE_RES_IATU].resource->start;

			iatu_viewport_offset = 0;
			iatu_ctrl1_offset = PCIE_IATU_CTRL1(iatu_n);
			iatu_ctrl2_offset = PCIE_IATU_CTRL2(iatu_n);
			iatu_lbar_offset = PCIE_IATU_LBAR(iatu_n);
			iatu_ubar_offset = PCIE_IATU_UBAR(iatu_n);
			iatu_lar_offset = PCIE_IATU_LAR(iatu_n);
			iatu_ltar_offset = PCIE_IATU_LTAR(iatu_n);
			iatu_utar_offset = PCIE_IATU_UTAR(iatu_n);
		} else {
			iatu_base_vir = dev->dm_core;
			iatu_base_phy = dbi_base_addr;

			iatu_viewport_offset = PCIE20_PLR_IATU_VIEWPORT;
			iatu_ctrl1_offset = PCIE20_PLR_IATU_CTRL1;
			iatu_ctrl2_offset = PCIE20_PLR_IATU_CTRL2;
			iatu_lbar_offset = PCIE20_PLR_IATU_LBAR;
			iatu_ubar_offset = PCIE20_PLR_IATU_UBAR;
			iatu_lar_offset = PCIE20_PLR_IATU_LAR;
			iatu_ltar_offset = PCIE20_PLR_IATU_LTAR;
			iatu_utar_offset = PCIE20_PLR_IATU_UTAR;
		}

		PCIE_DBG_FS(dev, "PCIe: RC%d: Setup iATU.\n", dev->rc_idx);

		if (!loopback_ddr_vir) {
			PCIE_DBG_FS(dev,
				"PCIe: RC%d: DDR address is not mapped.\n",
				dev->rc_idx);
			break;
		}

		if (iatu_viewport_offset) {
			writel_relaxed(0x0, iatu_base_vir +
				iatu_viewport_offset);
			PCIE_DBG_FS(dev,
				"PCIe: RC%d: PCIE20_PLR_IATU_VIEWPORT:\t0x%x: 0x%x\n",
				dev->rc_idx,
				iatu_base_phy + iatu_viewport_offset,
				readl_relaxed(iatu_base_vir +
					iatu_viewport_offset));
		}

		writel_relaxed(0x0, iatu_base_vir + iatu_ctrl1_offset);
		PCIE_DBG_FS(dev,
			"PCIe: RC%d: PCIE20_PLR_IATU_CTRL1:\t0x%x: 0x%x\n",
			dev->rc_idx, iatu_base_phy + iatu_ctrl1_offset,
			readl_relaxed(iatu_base_vir + iatu_ctrl1_offset));

		writel_relaxed(loopback_lbar_phy,
			iatu_base_vir + iatu_lbar_offset);
		PCIE_DBG_FS(dev,
			"PCIe: RC%d: PCIE20_PLR_IATU_LBAR:\t0x%x: 0x%x\n",
			dev->rc_idx, iatu_base_phy + iatu_lbar_offset,
			readl_relaxed(iatu_base_vir + iatu_lbar_offset));

		writel_relaxed(0x0, iatu_base_vir + iatu_ubar_offset);
		PCIE_DBG_FS(dev,
			"PCIe: RC%d: PCIE20_PLR_IATU_UBAR:\t0x%x: 0x%x\n",
			dev->rc_idx, iatu_base_phy + iatu_ubar_offset,
			readl_relaxed(iatu_base_vir + iatu_ubar_offset));

		writel_relaxed(loopback_lbar_phy + 0xfff,
			iatu_base_vir + iatu_lar_offset);
		PCIE_DBG_FS(dev,
			"PCIe: RC%d: PCIE20_PLR_IATU_LAR:\t0x%x: 0x%x\n",
			dev->rc_idx, iatu_base_phy + iatu_lar_offset,
			readl_relaxed(iatu_base_vir + iatu_lar_offset));

		writel_relaxed(loopback_ddr_phy,
			iatu_base_vir + iatu_ltar_offset);
		PCIE_DBG_FS(dev,
			"PCIe: RC%d: PCIE20_PLR_IATU_LTAR:\t0x%x: 0x%x\n",
			dev->rc_idx, iatu_base_phy + iatu_ltar_offset,
			readl_relaxed(iatu_base_vir + iatu_ltar_offset));

		writel_relaxed(0, iatu_base_vir + iatu_utar_offset);
		PCIE_DBG_FS(dev,
			"PCIe: RC%d: PCIE20_PLR_IATU_UTAR:\t0x%x: 0x%x\n",
			dev->rc_idx, iatu_base_phy + iatu_utar_offset,
			readl_relaxed(iatu_base_vir + iatu_utar_offset));

		writel_relaxed(0x80000000,
			iatu_base_vir + iatu_ctrl2_offset);
		PCIE_DBG_FS(dev,
			"PCIe: RC%d: PCIE20_PLR_IATU_CTRL2:\t0x%x: 0x%x\n",
			dev->rc_idx, iatu_base_phy + iatu_ctrl2_offset,
			readl_relaxed(iatu_base_vir + iatu_ctrl2_offset));
		break;
	}
	case MSM_PCIE_READ_DDR:
		PCIE_DBG_FS(dev,
			"PCIe: RC%d: Read DDR values.\n",
			dev->rc_idx);

		if (!loopback_ddr_vir) {
			PCIE_DBG_FS(dev,
				"PCIe: RC%d: DDR is not mapped\n",
				dev->rc_idx);
			break;
		}

		for (i = 0; i < SZ_1K; i += 8) {
			PCIE_DBG_FS(dev,
				"0x%04x %08x %08x %08x %08x %08x %08x %08x %08x\n",
				i,
				loopback_ddr_vir[i],
				loopback_ddr_vir[i + 1],
				loopback_ddr_vir[i + 2],
				loopback_ddr_vir[i + 3],
				loopback_ddr_vir[i + 4],
				loopback_ddr_vir[i + 5],
				loopback_ddr_vir[i + 6],
				loopback_ddr_vir[i + 7]);
		}
		break;
	case MSM_PCIE_READ_LBAR:
		PCIE_DBG_FS(dev,
			"PCIe: RC%d: Read LBAR values.\n",
			dev->rc_idx);

		if (!loopback_lbar_vir) {
			PCIE_DBG_FS(dev,
				"PCIe: RC%d: LBAR address is not mapped\n",
				dev->rc_idx);
			break;
		}

		for (i = 0; i < SZ_4K; i += 32) {
			PCIE_DBG_FS(dev,
				"0x%04x %08x %08x %08x %08x %08x %08x %08x %08x\n",
				i,
				readl_relaxed(loopback_lbar_vir + i),
				readl_relaxed(loopback_lbar_vir + (i + 4)),
				readl_relaxed(loopback_lbar_vir + (i + 8)),
				readl_relaxed(loopback_lbar_vir + (i + 12)),
				readl_relaxed(loopback_lbar_vir + (i + 16)),
				readl_relaxed(loopback_lbar_vir + (i + 20)),
				readl_relaxed(loopback_lbar_vir + (i + 24)),
				readl_relaxed(loopback_lbar_vir + (i + 28)));
		}
		break;
	case MSM_PCIE_WRITE_DDR:
		PCIE_DBG_FS(dev, "PCIe: RC%d: Write 0x%x to DDR.\n",
			dev->rc_idx, loopback_val);

		if (!loopback_ddr_vir) {
			PCIE_DBG_FS(dev,
				"PCIe: RC%d: DDR address is not mapped\n",
				dev->rc_idx);
			break;
		}

		memset(loopback_ddr_vir, loopback_val,
			(SZ_1K * sizeof(*loopback_ddr_vir)));

		if (unlikely(loopback_val == UINT_MAX))
			loopback_val = 1;
		else
			loopback_val++;
		break;
	case MSM_PCIE_WRITE_LBAR:
		PCIE_DBG_FS(dev, "PCIe: RC%d: Write 0x%x to LBAR.\n",
			dev->rc_idx, loopback_val);

		if (!loopback_lbar_vir) {
			PCIE_DBG_FS(dev,
				"PCIe: RC%d: LBAR address is not mapped\n",
				dev->rc_idx);
			break;
		}

		for (i = 0; i < SZ_4K; i += 32) {
			writel_relaxed(loopback_val,
				loopback_lbar_vir + i),
			writel_relaxed(loopback_val,
				loopback_lbar_vir + (i + 4)),
			writel_relaxed(loopback_val,
				loopback_lbar_vir + (i + 8)),
			writel_relaxed(loopback_val,
				loopback_lbar_vir + (i + 12)),
			writel_relaxed(loopback_val,
				loopback_lbar_vir + (i + 16)),
			writel_relaxed(loopback_val,
				loopback_lbar_vir + (i + 20)),
			writel_relaxed(loopback_val,
				loopback_lbar_vir + (i + 24)),
			writel_relaxed(loopback_val,
				loopback_lbar_vir + (i + 28));
		}

		if (unlikely(loopback_val == UINT_MAX))
			loopback_val = 1;
		else
			loopback_val++;
		break;
	case MSM_PCIE_DISABLE_AER:
		PCIE_DBG_FS(dev, "\n\nPCIe: RC%d: clear AER enable flag\n\n",
			dev->rc_idx);
		dev->aer_enable = false;
		break;
	case MSM_PCIE_ENABLE_AER:
		PCIE_DBG_FS(dev, "\n\nPCIe: RC%d: set AER enable flag\n\n",
			dev->rc_idx);
		dev->aer_enable = true;
		break;
	case MSM_PCIE_GPIO_STATUS:
		PCIE_DBG_FS(dev, "\n\nPCIe: RC%d: PERST and WAKE status\n\n",
			dev->rc_idx);
		PCIE_DBG_FS(dev,
			"PCIe: RC%d: PERST: gpio%u value: %d\n",
			dev->rc_idx, dev->gpio[MSM_PCIE_GPIO_PERST].num,
			gpio_get_value(dev->gpio[MSM_PCIE_GPIO_PERST].num));
		PCIE_DBG_FS(dev,
			"PCIe: RC%d: WAKE: gpio%u value: %d\n",
			dev->rc_idx, dev->gpio[MSM_PCIE_GPIO_WAKE].num,
			gpio_get_value(dev->gpio[MSM_PCIE_GPIO_WAKE].num));
		break;
	case MSM_PCIE_ASSERT_PERST:
		PCIE_DBG_FS(dev, "\n\nPCIe: RC%d: assert PERST\n\n",
			dev->rc_idx);
		gpio_set_value(dev->gpio[MSM_PCIE_GPIO_PERST].num,
					dev->gpio[MSM_PCIE_GPIO_PERST].on);
		usleep_range(dev->perst_delay_us_min, dev->perst_delay_us_max);
		break;
	case MSM_PCIE_DEASSERT_PERST:
		PCIE_DBG_FS(dev, "\n\nPCIe: RC%d: de-assert PERST\n\n",
			dev->rc_idx);
		gpio_set_value(dev->gpio[MSM_PCIE_GPIO_PERST].num,
					1 - dev->gpio[MSM_PCIE_GPIO_PERST].on);
		usleep_range(dev->perst_delay_us_min, dev->perst_delay_us_max);
		break;
	case MSM_PCIE_KEEP_RESOURCES_ON:
		PCIE_DBG_FS(dev,
			"\n\nPCIe: RC%d: set keep resources on flag\n\n",
			dev->rc_idx);
		msm_pcie_keep_resources_on |= BIT(dev->rc_idx);
		break;
	case MSM_PCIE_FORCE_GEN1:
		PCIE_DBG_FS(dev,
			"\n\nPCIe: RC%d: set target speed to Gen 1\n\n",
			dev->rc_idx);
		dev->target_link_speed = GEN1_SPEED;
		break;
	case MSM_PCIE_FORCE_GEN2:
		PCIE_DBG_FS(dev,
			"\n\nPCIe: RC%d: set target speed to Gen 2\n\n",
			dev->rc_idx);
		dev->target_link_speed = GEN2_SPEED;
		break;
	case MSM_PCIE_FORCE_GEN3:
		PCIE_DBG_FS(dev,
			"\n\nPCIe: RC%d: set target speed to Gen 3\n\n",
			dev->rc_idx);
		dev->target_link_speed = GEN3_SPEED;
		break;
	default:
		PCIE_DBG_FS(dev, "Invalid testcase: %d.\n", testcase);
		break;
	}
}

int msm_pcie_debug_info(struct pci_dev *dev, u32 option, u32 base,
			u32 offset, u32 mask, u32 value)
{
	int ret = 0;
	struct msm_pcie_dev_t *pdev = NULL;

	if (!dev) {
		pr_err("PCIe: the input pci dev is NULL.\n");
		return -ENODEV;
	}

	if (option == MSM_PCIE_READ_PCIE_REGISTER ||
		option == MSM_PCIE_WRITE_PCIE_REGISTER ||
		option == MSM_PCIE_DUMP_PCIE_REGISTER_SPACE) {
		if (!base || base >= MSM_PCIE_MAX_RES) {
			PCIE_DBG_FS(pdev, "Invalid base_sel: 0x%x\n", base);
			PCIE_DBG_FS(pdev,
				"PCIe: base_sel is still 0x%x\n", base_sel);
			return -EINVAL;
		}

		base_sel = base;
		PCIE_DBG_FS(pdev, "PCIe: base_sel is now 0x%x\n", base_sel);

		if (option == MSM_PCIE_READ_PCIE_REGISTER ||
			option == MSM_PCIE_WRITE_PCIE_REGISTER) {
			wr_offset = offset;
			wr_mask = mask;
			wr_value = value;

			PCIE_DBG_FS(pdev,
				"PCIe: wr_offset is now 0x%x\n", wr_offset);
			PCIE_DBG_FS(pdev,
				"PCIe: wr_mask is now 0x%x\n", wr_mask);
			PCIE_DBG_FS(pdev,
				"PCIe: wr_value is now 0x%x\n", wr_value);
		}
	}

	pdev = PCIE_BUS_PRIV_DATA(dev->bus);
	rc_sel = BIT(pdev->rc_idx);

	msm_pcie_sel_debug_testcase(pdev, option);

	return ret;
}
EXPORT_SYMBOL(msm_pcie_debug_info);

#ifdef CONFIG_SYSFS
static ssize_t msm_pcie_enumerate_store(struct device *dev,
					struct device_attribute *attr,
					const char *buf, size_t count)
{
	struct msm_pcie_dev_t *pcie_dev = (struct msm_pcie_dev_t *)
						dev_get_drvdata(dev);

	if (pcie_dev)
		msm_pcie_enumerate(pcie_dev->rc_idx);

	return count;
}

static DEVICE_ATTR(enumerate, 0200, NULL, msm_pcie_enumerate_store);

static void msm_pcie_sysfs_init(struct msm_pcie_dev_t *dev)
{
	int ret;

	ret = device_create_file(&dev->pdev->dev, &dev_attr_enumerate);
	if (ret)
		PCIE_DBG_FS(dev,
			"RC%d: failed to create sysfs enumerate node\n",
			dev->rc_idx);
}

static void msm_pcie_sysfs_exit(struct msm_pcie_dev_t *dev)
{
	if (dev->pdev)
		device_remove_file(&dev->pdev->dev, &dev_attr_enumerate);
}
#else
static void msm_pcie_sysfs_init(struct msm_pcie_dev_t *dev)
{
}

static void msm_pcie_sysfs_exit(struct msm_pcie_dev_t *dev)
{
}
#endif

#ifdef CONFIG_DEBUG_FS
static struct dentry *dent_msm_pcie;
static struct dentry *dfile_rc_sel;
static struct dentry *dfile_case;
static struct dentry *dfile_base_sel;
static struct dentry *dfile_linkdown_panic;
static struct dentry *dfile_wr_offset;
static struct dentry *dfile_wr_mask;
static struct dentry *dfile_wr_value;
static struct dentry *dfile_boot_option;
static struct dentry *dfile_aer_enable;
static struct dentry *dfile_corr_counter_limit;

static u32 rc_sel_max;

static int msm_pcie_debugfs_parse_input(const char __user *buf,
					size_t count, unsigned int *data)
{
	unsigned long ret;
	char *str, *str_temp;

	str = kmalloc(count + 1, GFP_KERNEL);
	if (!str)
		return -ENOMEM;

	ret = copy_from_user(str, buf, count);
	if (ret) {
		kfree(str);
		return -EFAULT;
	}

	str[count] = 0;
	str_temp = str;

	ret = get_option(&str_temp, data);
	kfree(str);
	if (ret != 1)
		return -EINVAL;

	return 0;
}

static int msm_pcie_debugfs_case_show(struct seq_file *m, void *v)
{
	int i;

	for (i = 0; i < MSM_PCIE_MAX_DEBUGFS_OPTION; i++)
		seq_printf(m, "\t%d:\t %s\n", i,
			msm_pcie_debugfs_option_desc[i]);

	return 0;
}

static int msm_pcie_debugfs_case_open(struct inode *inode, struct file *file)
{
	return single_open(file, msm_pcie_debugfs_case_show, NULL);
}

static ssize_t msm_pcie_debugfs_case_select(struct file *file,
				const char __user *buf,
				size_t count, loff_t *ppos)
{
	int i, ret;
	unsigned int testcase = 0;

	ret = msm_pcie_debugfs_parse_input(buf, count, &testcase);
	if (ret)
		return ret;

	pr_alert("PCIe: TEST: %d\n", testcase);

	for (i = 0; i < MAX_RC_NUM; i++) {
		if (rc_sel & BIT(i))
			msm_pcie_sel_debug_testcase(&msm_pcie_dev[i], testcase);
	}

	return count;
}

static const struct file_operations msm_pcie_debugfs_case_ops = {
	.open = msm_pcie_debugfs_case_open,
	.release = single_release,
	.read = seq_read,
	.write = msm_pcie_debugfs_case_select,
};

static ssize_t msm_pcie_debugfs_rc_select(struct file *file,
				const char __user *buf,
				size_t count, loff_t *ppos)
{
	int i, ret;
	u32 new_rc_sel = 0;

	ret = msm_pcie_debugfs_parse_input(buf, count, &new_rc_sel);
	if (ret)
		return ret;

	if ((!new_rc_sel) || (new_rc_sel > rc_sel_max)) {
		pr_alert("PCIe: invalid value for rc_sel: 0x%x\n", new_rc_sel);
		pr_alert("PCIe: rc_sel is still 0x%x\n", rc_sel ? rc_sel : 0x1);
	} else {
		rc_sel = new_rc_sel;
		pr_alert("PCIe: rc_sel is now: 0x%x\n", rc_sel);
	}

	pr_alert("PCIe: the following RC(s) will be tested:\n");
	for (i = 0; i < MAX_RC_NUM; i++)
		if (rc_sel & BIT(i))
			pr_alert("RC %d\n", i);

	return count;
}

static const struct file_operations msm_pcie_debugfs_rc_select_ops = {
	.write = msm_pcie_debugfs_rc_select,
};

static ssize_t msm_pcie_debugfs_base_select(struct file *file,
				const char __user *buf,
				size_t count, loff_t *ppos)
{
	int ret;
	u32 new_base_sel = 0;

	ret = msm_pcie_debugfs_parse_input(buf, count, &new_base_sel);
	if (ret)
		return ret;

	if (!new_base_sel || new_base_sel > MSM_PCIE_MAX_RES) {
		pr_alert("PCIe: invalid value for base_sel: 0x%x\n",
			new_base_sel);
		pr_alert("PCIe: base_sel is still 0x%x\n", base_sel);
	} else {
		base_sel = new_base_sel;
		pr_alert("PCIe: base_sel is now 0x%x\n", base_sel);
		pr_alert("%s\n", msm_pcie_res_info[base_sel - 1].name);
	}

	return count;
}

static const struct file_operations msm_pcie_debugfs_base_select_ops = {
	.write = msm_pcie_debugfs_base_select,
};

static ssize_t msm_pcie_debugfs_linkdown_panic(struct file *file,
				const char __user *buf,
				size_t count, loff_t *ppos)
{
	int i, ret;
	u32 new_linkdown_panic = 0;

	ret = msm_pcie_debugfs_parse_input(buf, count, &new_linkdown_panic);
	if (ret)
		return ret;

	new_linkdown_panic = !!new_linkdown_panic;

	for (i = 0; i < MAX_RC_NUM; i++) {
		if (rc_sel & BIT(i)) {
			msm_pcie_dev[i].linkdown_panic =
				new_linkdown_panic;
			PCIE_DBG_FS(&msm_pcie_dev[i],
				"PCIe: RC%d: linkdown_panic is now %d\n",
				i, msm_pcie_dev[i].linkdown_panic);
		}
	}

	return count;
}

static const struct file_operations msm_pcie_debugfs_linkdown_panic_ops = {
	.write = msm_pcie_debugfs_linkdown_panic,
};

static ssize_t msm_pcie_debugfs_wr_offset(struct file *file,
				const char __user *buf,
				size_t count, loff_t *ppos)
{
	int ret;

	wr_offset = 0;

	ret = msm_pcie_debugfs_parse_input(buf, count, &wr_offset);
	if (ret)
		return ret;

	pr_alert("PCIe: wr_offset is now 0x%x\n", wr_offset);

	return count;
}

static const struct file_operations msm_pcie_debugfs_wr_offset_ops = {
	.write = msm_pcie_debugfs_wr_offset,
};

static ssize_t msm_pcie_debugfs_wr_mask(struct file *file,
				const char __user *buf,
				size_t count, loff_t *ppos)
{
	int ret;

	wr_mask = 0;

	ret = msm_pcie_debugfs_parse_input(buf, count, &wr_mask);
	if (ret)
		return ret;

	pr_alert("PCIe: wr_mask is now 0x%x\n", wr_mask);

	return count;
}

static const struct file_operations msm_pcie_debugfs_wr_mask_ops = {
	.write = msm_pcie_debugfs_wr_mask,
};
static ssize_t msm_pcie_debugfs_wr_value(struct file *file,
				const char __user *buf,
				size_t count, loff_t *ppos)
{
	int ret;

	wr_value = 0;

	ret = msm_pcie_debugfs_parse_input(buf, count, &wr_value);
	if (ret)
		return ret;

	pr_alert("PCIe: wr_value is now 0x%x\n", wr_value);

	return count;
}

static const struct file_operations msm_pcie_debugfs_wr_value_ops = {
	.write = msm_pcie_debugfs_wr_value,
};

static ssize_t msm_pcie_debugfs_boot_option(struct file *file,
				const char __user *buf,
				size_t count, loff_t *ppos)
{
	int i, ret;
	u32 new_boot_option = 0;

	ret = msm_pcie_debugfs_parse_input(buf, count, &new_boot_option);
	if (ret)
		return ret;

	if (new_boot_option <= (BIT(0) | BIT(1))) {
		for (i = 0; i < MAX_RC_NUM; i++) {
			if (rc_sel & BIT(i)) {
				msm_pcie_dev[i].boot_option = new_boot_option;
				PCIE_DBG_FS(&msm_pcie_dev[i],
					"PCIe: RC%d: boot_option is now 0x%x\n",
					i, msm_pcie_dev[i].boot_option);
			}
		}
	} else {
		pr_err("PCIe: Invalid input for boot_option: 0x%x.\n",
			new_boot_option);
	}

	return count;
}

static const struct file_operations msm_pcie_debugfs_boot_option_ops = {
	.write = msm_pcie_debugfs_boot_option,
};

static ssize_t msm_pcie_debugfs_aer_enable(struct file *file,
				const char __user *buf,
				size_t count, loff_t *ppos)
{
	int i, ret;
	u32 new_aer_enable = 0;

	ret = msm_pcie_debugfs_parse_input(buf, count, &new_aer_enable);
	if (ret)
		return ret;

	new_aer_enable = !!new_aer_enable;

	for (i = 0; i < MAX_RC_NUM; i++) {
		if (rc_sel & BIT(i)) {
			msm_pcie_dev[i].aer_enable = new_aer_enable;
			PCIE_DBG_FS(&msm_pcie_dev[i],
				"PCIe: RC%d: aer_enable is now %d\n",
				i, msm_pcie_dev[i].aer_enable);

			msm_pcie_write_mask(msm_pcie_dev[i].dm_core +
					PCIE20_BRIDGE_CTRL,
					new_aer_enable ? 0 : BIT(16),
					new_aer_enable ? BIT(16) : 0);

			PCIE_DBG_FS(&msm_pcie_dev[i],
				"RC%d: PCIE20_BRIDGE_CTRL: 0x%x\n", i,
				readl_relaxed(msm_pcie_dev[i].dm_core +
					PCIE20_BRIDGE_CTRL));
		}
	}

	return count;
}

static const struct file_operations msm_pcie_debugfs_aer_enable_ops = {
	.write = msm_pcie_debugfs_aer_enable,
};

static ssize_t msm_pcie_debugfs_corr_counter_limit(struct file *file,
				const char __user *buf,
				size_t count, loff_t *ppos)
{
	int ret;

	corr_counter_limit = 0;

	ret = msm_pcie_debugfs_parse_input(buf, count, &corr_counter_limit);
	if (ret)
		return ret;

	pr_info("PCIe: corr_counter_limit is now %u\n", corr_counter_limit);

	return count;
}

static const struct file_operations msm_pcie_debugfs_corr_counter_limit_ops = {
	.write = msm_pcie_debugfs_corr_counter_limit,
};

static void msm_pcie_debugfs_init(void)
{
	rc_sel_max = (0x1 << MAX_RC_NUM) - 1;
	wr_mask = 0xffffffff;

	dent_msm_pcie = debugfs_create_dir("pci-msm", NULL);
	if (IS_ERR(dent_msm_pcie)) {
		pr_err("PCIe: fail to create the folder for debug_fs.\n");
		return;
	}

	dfile_rc_sel = debugfs_create_file("rc_sel", 0664,
					dent_msm_pcie, NULL,
					&msm_pcie_debugfs_rc_select_ops);
	if (!dfile_rc_sel || IS_ERR(dfile_rc_sel)) {
		pr_err("PCIe: fail to create the file for debug_fs rc_sel.\n");
		goto rc_sel_error;
	}

	dfile_case = debugfs_create_file("case", 0664,
					dent_msm_pcie, NULL,
					&msm_pcie_debugfs_case_ops);
	if (!dfile_case || IS_ERR(dfile_case)) {
		pr_err("PCIe: fail to create the file for debug_fs case.\n");
		goto case_error;
	}

	dfile_base_sel = debugfs_create_file("base_sel", 0664,
					dent_msm_pcie, NULL,
					&msm_pcie_debugfs_base_select_ops);
	if (!dfile_base_sel || IS_ERR(dfile_base_sel)) {
		pr_err("PCIe: fail to create the file for debug_fs base_sel.\n");
		goto base_sel_error;
	}

	dfile_linkdown_panic = debugfs_create_file("linkdown_panic", 0644,
					dent_msm_pcie, NULL,
					&msm_pcie_debugfs_linkdown_panic_ops);
	if (!dfile_linkdown_panic || IS_ERR(dfile_linkdown_panic)) {
		pr_err("PCIe: fail to create the file for debug_fs linkdown_panic.\n");
		goto linkdown_panic_error;
	}

	dfile_wr_offset = debugfs_create_file("wr_offset", 0664,
					dent_msm_pcie, NULL,
					&msm_pcie_debugfs_wr_offset_ops);
	if (!dfile_wr_offset || IS_ERR(dfile_wr_offset)) {
		pr_err("PCIe: fail to create the file for debug_fs wr_offset.\n");
		goto wr_offset_error;
	}

	dfile_wr_mask = debugfs_create_file("wr_mask", 0664,
					dent_msm_pcie, NULL,
					&msm_pcie_debugfs_wr_mask_ops);
	if (!dfile_wr_mask || IS_ERR(dfile_wr_mask)) {
		pr_err("PCIe: fail to create the file for debug_fs wr_mask.\n");
		goto wr_mask_error;
	}

	dfile_wr_value = debugfs_create_file("wr_value", 0664,
					dent_msm_pcie, NULL,
					&msm_pcie_debugfs_wr_value_ops);
	if (!dfile_wr_value || IS_ERR(dfile_wr_value)) {
		pr_err("PCIe: fail to create the file for debug_fs wr_value.\n");
		goto wr_value_error;
	}

	dfile_boot_option = debugfs_create_file("boot_option", 0664,
					dent_msm_pcie, NULL,
					&msm_pcie_debugfs_boot_option_ops);
	if (!dfile_boot_option || IS_ERR(dfile_boot_option)) {
		pr_err("PCIe: fail to create the file for debug_fs boot_option.\n");
		goto boot_option_error;
	}

	dfile_aer_enable = debugfs_create_file("aer_enable", 0664,
					dent_msm_pcie, NULL,
					&msm_pcie_debugfs_aer_enable_ops);
	if (!dfile_aer_enable || IS_ERR(dfile_aer_enable)) {
		pr_err("PCIe: fail to create the file for debug_fs aer_enable.\n");
		goto aer_enable_error;
	}

	dfile_corr_counter_limit = debugfs_create_file("corr_counter_limit",
				0664, dent_msm_pcie, NULL,
				&msm_pcie_debugfs_corr_counter_limit_ops);
	if (!dfile_corr_counter_limit || IS_ERR(dfile_corr_counter_limit)) {
		pr_err("PCIe: fail to create the file for debug_fs corr_counter_limit.\n");
		goto corr_counter_limit_error;
	}
	return;

corr_counter_limit_error:
	debugfs_remove(dfile_aer_enable);
aer_enable_error:
	debugfs_remove(dfile_boot_option);
boot_option_error:
	debugfs_remove(dfile_wr_value);
wr_value_error:
	debugfs_remove(dfile_wr_mask);
wr_mask_error:
	debugfs_remove(dfile_wr_offset);
wr_offset_error:
	debugfs_remove(dfile_linkdown_panic);
linkdown_panic_error:
	debugfs_remove(dfile_base_sel);
base_sel_error:
	debugfs_remove(dfile_case);
case_error:
	debugfs_remove(dfile_rc_sel);
rc_sel_error:
	debugfs_remove(dent_msm_pcie);
}

static void msm_pcie_debugfs_exit(void)
{
	debugfs_remove(dfile_rc_sel);
	debugfs_remove(dfile_case);
	debugfs_remove(dfile_base_sel);
	debugfs_remove(dfile_linkdown_panic);
	debugfs_remove(dfile_wr_offset);
	debugfs_remove(dfile_wr_mask);
	debugfs_remove(dfile_wr_value);
	debugfs_remove(dfile_boot_option);
	debugfs_remove(dfile_aer_enable);
	debugfs_remove(dfile_corr_counter_limit);
}
#else
static void msm_pcie_debugfs_init(void)
{
}

static void msm_pcie_debugfs_exit(void)
{
}
#endif

static inline int msm_pcie_is_link_up(struct msm_pcie_dev_t *dev)
{
	return readl_relaxed(dev->dm_core +
			PCIE20_CAP_LINKCTRLSTATUS) & BIT(29);
}

/**
 * msm_pcie_iatu_config - configure outbound address translation region
 * @dev: root commpex
 * @nr: region number
 * @type: target transaction type, see PCIE20_CTRL1_TYPE_xxx
 * @host_addr: - region start address on host
 * @host_end: - region end address (low 32 bit) on host,
 *	upper 32 bits are same as for @host_addr
 * @target_addr: - region start address on target
 */
static void msm_pcie_iatu_config(struct msm_pcie_dev_t *dev, int nr, u8 type,
				unsigned long host_addr, u32 host_end,
				unsigned long target_addr)
{
	void __iomem *iatu_base = dev->iatu ? dev->iatu : dev->dm_core;

	u32 iatu_viewport_offset;
	u32 iatu_ctrl1_offset;
	u32 iatu_ctrl2_offset;
	u32 iatu_lbar_offset;
	u32 iatu_ubar_offset;
	u32 iatu_lar_offset;
	u32 iatu_ltar_offset;
	u32 iatu_utar_offset;

	if (dev->iatu) {
		iatu_viewport_offset = 0;
		iatu_ctrl1_offset = PCIE_IATU_CTRL1(nr);
		iatu_ctrl2_offset = PCIE_IATU_CTRL2(nr);
		iatu_lbar_offset = PCIE_IATU_LBAR(nr);
		iatu_ubar_offset = PCIE_IATU_UBAR(nr);
		iatu_lar_offset = PCIE_IATU_LAR(nr);
		iatu_ltar_offset = PCIE_IATU_LTAR(nr);
		iatu_utar_offset = PCIE_IATU_UTAR(nr);
	} else {
		iatu_viewport_offset = PCIE20_PLR_IATU_VIEWPORT;
		iatu_ctrl1_offset = PCIE20_PLR_IATU_CTRL1;
		iatu_ctrl2_offset = PCIE20_PLR_IATU_CTRL2;
		iatu_lbar_offset = PCIE20_PLR_IATU_LBAR;
		iatu_ubar_offset = PCIE20_PLR_IATU_UBAR;
		iatu_lar_offset = PCIE20_PLR_IATU_LAR;
		iatu_ltar_offset = PCIE20_PLR_IATU_LTAR;
		iatu_utar_offset = PCIE20_PLR_IATU_UTAR;
	}

	if (dev->shadow_en && iatu_viewport_offset) {
		dev->rc_shadow[PCIE20_PLR_IATU_VIEWPORT / 4] =
			nr;
		dev->rc_shadow[PCIE20_PLR_IATU_CTRL1 / 4] =
			type;
		dev->rc_shadow[PCIE20_PLR_IATU_LBAR / 4] =
			lower_32_bits(host_addr);
		dev->rc_shadow[PCIE20_PLR_IATU_UBAR / 4] =
			upper_32_bits(host_addr);
		dev->rc_shadow[PCIE20_PLR_IATU_LAR / 4] =
			host_end;
		dev->rc_shadow[PCIE20_PLR_IATU_LTAR / 4] =
			lower_32_bits(target_addr);
		dev->rc_shadow[PCIE20_PLR_IATU_UTAR / 4] =
			upper_32_bits(target_addr);
		dev->rc_shadow[PCIE20_PLR_IATU_CTRL2 / 4] =
			BIT(31);
	}

	/* select region */
	if (iatu_viewport_offset) {
		writel_relaxed(nr, iatu_base + iatu_viewport_offset);
		/* ensure that hardware locks it */
		wmb();
	}

	/* switch off region before changing it */
	writel_relaxed(0, iatu_base + iatu_ctrl2_offset);
	/* and wait till it propagates to the hardware */
	wmb();

	writel_relaxed(type, iatu_base + iatu_ctrl1_offset);
	writel_relaxed(lower_32_bits(host_addr),
		       iatu_base + iatu_lbar_offset);
	writel_relaxed(upper_32_bits(host_addr),
		       iatu_base + iatu_ubar_offset);
	writel_relaxed(host_end, iatu_base + iatu_lar_offset);
	writel_relaxed(lower_32_bits(target_addr),
		       iatu_base + iatu_ltar_offset);
	writel_relaxed(upper_32_bits(target_addr),
		       iatu_base + iatu_utar_offset);
	/* ensure that changes propagated to the hardware */
	wmb();
	writel_relaxed(BIT(31), iatu_base + iatu_ctrl2_offset);

	/* ensure that changes propagated to the hardware */
	wmb();

	if (dev->enumerated) {
		PCIE_DBG2(dev, "IATU for Endpoint %02x:%02x.%01x\n",
			dev->pcidev_table[nr].bdf >> 24,
			dev->pcidev_table[nr].bdf >> 19 & 0x1f,
			dev->pcidev_table[nr].bdf >> 16 & 0x07);
		if (iatu_viewport_offset)
			PCIE_DBG2(dev, "IATU_VIEWPORT:0x%x\n",
				readl_relaxed(dev->dm_core +
					PCIE20_PLR_IATU_VIEWPORT));
		PCIE_DBG2(dev, "IATU_CTRL1:0x%x\n",
			readl_relaxed(iatu_base + iatu_ctrl1_offset));
		PCIE_DBG2(dev, "IATU_LBAR:0x%x\n",
			readl_relaxed(iatu_base + iatu_lbar_offset));
		PCIE_DBG2(dev, "IATU_UBAR:0x%x\n",
			readl_relaxed(iatu_base + iatu_ubar_offset));
		PCIE_DBG2(dev, "IATU_LAR:0x%x\n",
			readl_relaxed(iatu_base + iatu_lar_offset));
		PCIE_DBG2(dev, "IATU_LTAR:0x%x\n",
			readl_relaxed(iatu_base + iatu_ltar_offset));
		PCIE_DBG2(dev, "IATU_UTAR:0x%x\n",
			readl_relaxed(iatu_base + iatu_utar_offset));
		PCIE_DBG2(dev, "IATU_CTRL2:0x%x\n\n",
			readl_relaxed(iatu_base + iatu_ctrl2_offset));
	}
}

/**
 * msm_pcie_cfg_bdf - configure for config access
 * @dev: root commpex
 * @bus: PCI bus number
 * @devfn: PCI dev and function number
 *
 * Remap if required region 0 for config access of proper type
 * (CFG0 for bus 1, CFG1 for other buses)
 * Cache current device bdf for speed-up
 */
static void msm_pcie_cfg_bdf(struct msm_pcie_dev_t *dev, u8 bus, u8 devfn)
{
	struct resource *axi_conf = dev->res[MSM_PCIE_RES_CONF].resource;
	u32 bdf  = BDF_OFFSET(bus, devfn);
	u8 type = bus == 1 ? PCIE20_CTRL1_TYPE_CFG0 : PCIE20_CTRL1_TYPE_CFG1;

	if (dev->current_bdf == bdf)
		return;

	msm_pcie_iatu_config(dev, 0, type,
			axi_conf->start,
			axi_conf->start + SZ_4K - 1,
			bdf);

	dev->current_bdf = bdf;
}

static inline void msm_pcie_save_shadow(struct msm_pcie_dev_t *dev,
					u32 word_offset, u32 wr_val,
					u32 bdf, bool rc)
{
	int i, j;
	u32 max_dev = MAX_RC_NUM * MAX_DEVICE_NUM;

	if (rc) {
		dev->rc_shadow[word_offset / 4] = wr_val;
	} else {
		for (i = 0; i < MAX_DEVICE_NUM; i++) {
			if (!dev->pcidev_table[i].bdf) {
				for (j = 0; j < max_dev; j++)
					if (!msm_pcie_dev_tbl[j].bdf) {
						msm_pcie_dev_tbl[j].bdf = bdf;
						break;
					}
				dev->pcidev_table[i].bdf = bdf;
				if ((!dev->bridge_found) && (i > 0))
					dev->bridge_found = true;
			}
			if (dev->pcidev_table[i].bdf == bdf) {
				dev->ep_shadow[i][word_offset / 4] = wr_val;
				break;
			}
		}
	}
}

static inline int msm_pcie_oper_conf(struct pci_bus *bus, u32 devfn, int oper,
				     int where, int size, u32 *val)
{
	uint32_t word_offset, byte_offset, mask;
	uint32_t rd_val, wr_val;
	struct msm_pcie_dev_t *dev;
	void __iomem *config_base;
	bool rc = false;
	u32 rc_idx;
	int rv = 0;
	u32 bdf = BDF_OFFSET(bus->number, devfn);
	int i;

	dev = PCIE_BUS_PRIV_DATA(bus);

	if (!dev) {
		pr_err("PCIe: No device found for this bus.\n");
		*val = ~0;
		rv = PCIBIOS_DEVICE_NOT_FOUND;
		goto out;
	}

	rc_idx = dev->rc_idx;
	rc = (bus->number == 0);

	spin_lock_irqsave(&dev->cfg_lock, dev->irqsave_flags);

	if (!dev->cfg_access) {
		PCIE_DBG3(dev,
			"Access denied for RC%d %d:0x%02x + 0x%04x[%d]\n",
			rc_idx, bus->number, devfn, where, size);
		*val = ~0;
		rv = PCIBIOS_DEVICE_NOT_FOUND;
		goto unlock;
	}

	if (rc && (devfn != 0)) {
		PCIE_DBG3(dev, "RC%d invalid %s - bus %d devfn %d\n", rc_idx,
			 (oper == RD) ? "rd" : "wr", bus->number, devfn);
		*val = ~0;
		rv = PCIBIOS_DEVICE_NOT_FOUND;
		goto unlock;
	}

	if (dev->link_status != MSM_PCIE_LINK_ENABLED) {
		PCIE_DBG3(dev,
			"Access to RC%d %d:0x%02x + 0x%04x[%d] is denied because link is down\n",
			rc_idx, bus->number, devfn, where, size);
		*val = ~0;
		rv = PCIBIOS_DEVICE_NOT_FOUND;
		goto unlock;
	}

	/* check if the link is up for endpoint */
	if (!rc && !msm_pcie_is_link_up(dev)) {
		PCIE_ERR(dev,
			"PCIe: RC%d %s fail, link down - bus %d devfn %d\n",
				rc_idx, (oper == RD) ? "rd" : "wr",
				bus->number, devfn);
			*val = ~0;
			rv = PCIBIOS_DEVICE_NOT_FOUND;
			goto unlock;
	}

	if (!rc && !dev->enumerated)
		msm_pcie_cfg_bdf(dev, bus->number, devfn);

	word_offset = where & ~0x3;
	byte_offset = where & 0x3;
	mask = ((u32)~0 >> (8 * (4 - size))) << (8 * byte_offset);

	if (rc || !dev->enumerated) {
		config_base = rc ? dev->dm_core : dev->conf;
	} else {
		for (i = 0; i < MAX_DEVICE_NUM; i++) {
			if (dev->pcidev_table[i].bdf == bdf) {
				config_base = dev->pcidev_table[i].conf_base;
				break;
			}
		}
		if (i == MAX_DEVICE_NUM) {
			*val = ~0;
			rv = PCIBIOS_DEVICE_NOT_FOUND;
			goto unlock;
		}
	}

	rd_val = readl_relaxed(config_base + word_offset);

	if (oper == RD) {
		*val = ((rd_val & mask) >> (8 * byte_offset));
		PCIE_DBG3(dev,
			"RC%d %d:0x%02x + 0x%04x[%d] -> 0x%08x; rd 0x%08x\n",
			rc_idx, bus->number, devfn, where, size, *val, rd_val);
	} else {
		wr_val = (rd_val & ~mask) |
				((*val << (8 * byte_offset)) & mask);

		if ((bus->number == 0) && (where == 0x3c))
			wr_val = wr_val | (3 << 16);

		writel_relaxed(wr_val, config_base + word_offset);
		wmb(); /* ensure config data is written to hardware register */

		if (dev->shadow_en) {
			if (rd_val == PCIE_LINK_DOWN &&
				(readl_relaxed(config_base) == PCIE_LINK_DOWN))
				PCIE_ERR(dev,
					"Read of RC%d %d:0x%02x + 0x%04x[%d] is all FFs\n",
					rc_idx, bus->number, devfn,
					where, size);
			else
				msm_pcie_save_shadow(dev, word_offset, wr_val,
					bdf, rc);
		}

		PCIE_DBG3(dev,
			"RC%d %d:0x%02x + 0x%04x[%d] <- 0x%08x; rd 0x%08x val 0x%08x\n",
			rc_idx, bus->number, devfn, where, size,
			wr_val, rd_val, *val);
	}

unlock:
	spin_unlock_irqrestore(&dev->cfg_lock, dev->irqsave_flags);
out:
	return rv;
}

static int msm_pcie_rd_conf(struct pci_bus *bus, u32 devfn, int where,
			    int size, u32 *val)
{
	int ret = msm_pcie_oper_conf(bus, devfn, RD, where, size, val);

	if ((bus->number == 0) && (where == PCI_CLASS_REVISION)) {
		*val = (*val & 0xff) | (PCI_CLASS_BRIDGE_PCI << 16);
		PCIE_GEN_DBG("change class for RC:0x%x\n", *val);
	}

	return ret;
}

static int msm_pcie_wr_conf(struct pci_bus *bus, u32 devfn,
			    int where, int size, u32 val)
{
	return msm_pcie_oper_conf(bus, devfn, WR, where, size, &val);
}

static struct pci_ops msm_pcie_ops = {
	.read = msm_pcie_rd_conf,
	.write = msm_pcie_wr_conf,
};

static int msm_pcie_gpio_init(struct msm_pcie_dev_t *dev)
{
	int rc = 0, i;
	struct msm_pcie_gpio_info_t *info;

	PCIE_DBG(dev, "RC%d\n", dev->rc_idx);

	for (i = 0; i < dev->gpio_n; i++) {
		info = &dev->gpio[i];

		if (!info->num)
			continue;

		rc = gpio_request(info->num, info->name);
		if (rc) {
			PCIE_ERR(dev, "PCIe: RC%d can't get gpio %s; %d\n",
				dev->rc_idx, info->name, rc);
			break;
		}

		if (info->out)
			rc = gpio_direction_output(info->num, info->init);
		else
			rc = gpio_direction_input(info->num);
		if (rc) {
			PCIE_ERR(dev,
				"PCIe: RC%d can't set direction for GPIO %s:%d\n",
				dev->rc_idx, info->name, rc);
			gpio_free(info->num);
			break;
		}
	}

	if (rc)
		while (i--)
			gpio_free(dev->gpio[i].num);

	return rc;
}

static void msm_pcie_gpio_deinit(struct msm_pcie_dev_t *dev)
{
	int i;

	PCIE_DBG(dev, "RC%d\n", dev->rc_idx);

	for (i = 0; i < dev->gpio_n; i++)
		gpio_free(dev->gpio[i].num);
}

static int msm_pcie_vreg_init(struct msm_pcie_dev_t *dev)
{
	int i, rc = 0;
	struct regulator *vreg;
	struct msm_pcie_vreg_info_t *info;

	PCIE_DBG(dev, "RC%d: entry\n", dev->rc_idx);

	for (i = 0; i < MSM_PCIE_MAX_VREG; i++) {
		info = &dev->vreg[i];
		vreg = info->hdl;

		if (!vreg)
			continue;

		PCIE_DBG2(dev, "RC%d Vreg %s is being enabled\n",
			dev->rc_idx, info->name);
		if (info->max_v) {
			rc = regulator_set_voltage(vreg,
						   info->min_v, info->max_v);
			if (rc) {
				PCIE_ERR(dev,
					"PCIe: RC%d can't set voltage for %s: %d\n",
					dev->rc_idx, info->name, rc);
				break;
			}
		}

		if (info->opt_mode) {
			rc = regulator_set_load(vreg, info->opt_mode);
			if (rc < 0) {
				PCIE_ERR(dev,
					"PCIe: RC%d can't set mode for %s: %d\n",
					dev->rc_idx, info->name, rc);
				break;
			}
		}

		rc = regulator_enable(vreg);
		if (rc) {
			PCIE_ERR(dev,
				"PCIe: RC%d can't enable regulator %s: %d\n",
				dev->rc_idx, info->name, rc);
			break;
		}
	}

	if (rc)
		while (i--) {
			struct regulator *hdl = dev->vreg[i].hdl;

			if (hdl) {
				regulator_disable(hdl);
				if (!strcmp(dev->vreg[i].name, "vreg-cx")) {
					PCIE_DBG(dev,
						"RC%d: Removing %s vote.\n",
						dev->rc_idx,
						dev->vreg[i].name);
					regulator_set_voltage(hdl,
						RPMH_REGULATOR_LEVEL_OFF,
						RPMH_REGULATOR_LEVEL_MAX);
				}

				if (dev->vreg[i].opt_mode) {
					rc = regulator_set_load(hdl, 0);
					if (rc < 0)
						PCIE_ERR(dev,
							"PCIe: RC%d can't set mode for %s: %d\n",
							dev->rc_idx,
							dev->vreg[i].name, rc);
				}
			}

		}

	PCIE_DBG(dev, "RC%d: exit\n", dev->rc_idx);

	return rc;
}

static void msm_pcie_vreg_deinit(struct msm_pcie_dev_t *dev)
{
	int i, ret;

	PCIE_DBG(dev, "RC%d: entry\n", dev->rc_idx);

	for (i = MSM_PCIE_MAX_VREG - 1; i >= 0; i--) {
		if (dev->vreg[i].hdl) {
			PCIE_DBG(dev, "Vreg %s is being disabled\n",
				dev->vreg[i].name);
			regulator_disable(dev->vreg[i].hdl);

			if (!strcmp(dev->vreg[i].name, "vreg-cx")) {
				PCIE_DBG(dev,
					"RC%d: Removing %s vote.\n",
					dev->rc_idx,
					dev->vreg[i].name);
				regulator_set_voltage(dev->vreg[i].hdl,
					RPMH_REGULATOR_LEVEL_OFF,
					RPMH_REGULATOR_LEVEL_MAX);
			}

			if (dev->vreg[i].opt_mode) {
				ret = regulator_set_load(dev->vreg[i].hdl, 0);
				if (ret < 0)
					PCIE_ERR(dev,
						"PCIe: RC%d can't set mode for %s: %d\n",
						dev->rc_idx, dev->vreg[i].name,
						ret);
			}
		}
	}

	PCIE_DBG(dev, "RC%d: exit\n", dev->rc_idx);
}

static int msm_pcie_clk_init(struct msm_pcie_dev_t *dev)
{
	int i, rc = 0;
	struct msm_pcie_clk_info_t *info;
	struct msm_pcie_reset_info_t *reset_info;

	PCIE_DBG(dev, "RC%d: entry\n", dev->rc_idx);

	rc = regulator_enable(dev->gdsc);

	if (rc) {
		PCIE_ERR(dev, "PCIe: fail to enable GDSC for RC%d (%s)\n",
			dev->rc_idx, dev->pdev->name);
		return rc;
	}

	if (dev->gdsc_smmu) {
		rc = regulator_enable(dev->gdsc_smmu);

		if (rc) {
			PCIE_ERR(dev,
				"PCIe: fail to enable SMMU GDSC for RC%d (%s)\n",
				dev->rc_idx, dev->pdev->name);
			return rc;
		}
	}

	PCIE_DBG(dev, "PCIe: requesting bus vote for RC%d\n", dev->rc_idx);
	if (dev->bus_client) {
		rc = msm_bus_scale_client_update_request(dev->bus_client, 1);
		if (rc) {
			PCIE_ERR(dev,
				"PCIe: fail to set bus bandwidth for RC%d:%d.\n",
				dev->rc_idx, rc);
			return rc;
		}

		PCIE_DBG2(dev,
			"PCIe: set bus bandwidth for RC%d.\n",
			dev->rc_idx);
	}

	for (i = 0; i < MSM_PCIE_MAX_CLK; i++) {
		info = &dev->clk[i];

		if (!info->hdl)
			continue;

		if (info->config_mem)
			msm_pcie_config_clock_mem(dev, info);

		if (info->freq) {
			if (!strcmp(info->name, "pcie_phy_refgen_clk")) {
				mutex_lock(&dev->clk_lock);
				pcie_drv.rate_change_vote |= BIT(dev->rc_idx);
				mutex_unlock(&dev->clk_lock);
			}

			rc = clk_set_rate(info->hdl, info->freq);
			if (rc) {
				PCIE_ERR(dev,
					"PCIe: RC%d can't set rate for clk %s: %d.\n",
					dev->rc_idx, info->name, rc);
				break;
			}

			PCIE_DBG2(dev,
				"PCIe: RC%d set rate for clk %s.\n",
				dev->rc_idx, info->name);
		}

		rc = clk_prepare_enable(info->hdl);

		if (rc)
			PCIE_ERR(dev, "PCIe: RC%d failed to enable clk %s\n",
				dev->rc_idx, info->name);
		else
			PCIE_DBG2(dev, "enable clk %s for RC%d.\n",
				info->name, dev->rc_idx);
	}

	if (rc) {
		PCIE_DBG(dev, "RC%d disable clocks for error handling.\n",
			dev->rc_idx);
		while (i--) {
			struct clk *hdl = dev->clk[i].hdl;

			if (hdl)
				clk_disable_unprepare(hdl);
		}

		if (dev->gdsc_smmu)
			regulator_disable(dev->gdsc_smmu);

		regulator_disable(dev->gdsc);
	}

	/* Clear power down bit to enable PHY */
	if (dev->keep_powerdown_phy && dev->phy_power_down_offset)
		msm_pcie_write_mask(dev->phy + dev->phy_power_down_offset, 0,
									BIT(4));

	for (i = 0; i < MSM_PCIE_MAX_RESET; i++) {
		reset_info = &dev->reset[i];
		if (reset_info->hdl) {
			rc = reset_control_assert(reset_info->hdl);
			if (rc)
				PCIE_ERR(dev,
					"PCIe: RC%d failed to assert reset for %s.\n",
					dev->rc_idx, reset_info->name);
			else
				PCIE_DBG2(dev,
					"PCIe: RC%d successfully asserted reset for %s.\n",
					dev->rc_idx, reset_info->name);

			/* add a 1ms delay to ensure the reset is asserted */
			usleep_range(1000, 1005);

			rc = reset_control_deassert(reset_info->hdl);
			if (rc)
				PCIE_ERR(dev,
					"PCIe: RC%d failed to deassert reset for %s.\n",
					dev->rc_idx, reset_info->name);
			else
				PCIE_DBG2(dev,
					"PCIe: RC%d successfully deasserted reset for %s.\n",
					dev->rc_idx, reset_info->name);
		}
	}

	PCIE_DBG(dev, "RC%d: exit\n", dev->rc_idx);

	return rc;
}

static void msm_pcie_clk_deinit(struct msm_pcie_dev_t *dev)
{
	int i;
	int rc;

	PCIE_DBG(dev, "RC%d: entry\n", dev->rc_idx);

	for (i = 0; i < MSM_PCIE_MAX_CLK; i++)
		if (dev->clk[i].hdl)
			clk_disable_unprepare(dev->clk[i].hdl);

	if (dev->rate_change_clk) {
		mutex_lock(&dev->clk_lock);

		pcie_drv.rate_change_vote &= ~BIT(dev->rc_idx);
		if (!pcie_drv.rate_change_vote)
			clk_set_rate(dev->rate_change_clk->hdl,
					RATE_CHANGE_19P2MHZ);

		mutex_unlock(&dev->clk_lock);
	}

	if (dev->bus_client) {
		PCIE_DBG(dev, "PCIe: removing bus vote for RC%d\n",
			dev->rc_idx);

		rc = msm_bus_scale_client_update_request(dev->bus_client, 0);
		if (rc)
			PCIE_ERR(dev,
				"PCIe: fail to relinquish bus bandwidth for RC%d:%d.\n",
				dev->rc_idx, rc);
		else
			PCIE_DBG(dev,
				"PCIe: relinquish bus bandwidth for RC%d.\n",
				dev->rc_idx);
	}

	if (dev->gdsc_smmu)
		regulator_disable(dev->gdsc_smmu);

	regulator_disable(dev->gdsc);

	PCIE_DBG(dev, "RC%d: exit\n", dev->rc_idx);
}

static int msm_pcie_pipe_clk_init(struct msm_pcie_dev_t *dev)
{
	int i, rc = 0;
	struct msm_pcie_clk_info_t *info;
	struct msm_pcie_reset_info_t *pipe_reset_info;

	PCIE_DBG(dev, "RC%d: entry\n", dev->rc_idx);

	for (i = 0; i < MSM_PCIE_MAX_PIPE_CLK; i++) {
		info = &dev->pipeclk[i];

		if (!info->hdl)
			continue;


		if (info->config_mem)
			msm_pcie_config_clock_mem(dev, info);

		if (info->freq) {
			rc = clk_set_rate(info->hdl, info->freq);
			if (rc) {
				PCIE_ERR(dev,
					"PCIe: RC%d can't set rate for clk %s: %d.\n",
					dev->rc_idx, info->name, rc);
				break;
			}

			PCIE_DBG2(dev,
				"PCIe: RC%d set rate for clk %s: %d.\n",
				dev->rc_idx, info->name, rc);
		}

		rc = clk_prepare_enable(info->hdl);

		if (rc)
			PCIE_ERR(dev, "PCIe: RC%d failed to enable clk %s.\n",
				dev->rc_idx, info->name);
		else
			PCIE_DBG2(dev, "RC%d enabled pipe clk %s.\n",
				dev->rc_idx, info->name);
	}

	if (rc) {
		PCIE_DBG(dev, "RC%d disable pipe clocks for error handling.\n",
			dev->rc_idx);
		while (i--)
			if (dev->pipeclk[i].hdl)
				clk_disable_unprepare(dev->pipeclk[i].hdl);
	}

	for (i = 0; i < MSM_PCIE_MAX_PIPE_RESET; i++) {
		pipe_reset_info = &dev->pipe_reset[i];
		if (pipe_reset_info->hdl) {
			rc = reset_control_assert(pipe_reset_info->hdl);
			if (rc)
				PCIE_ERR(dev,
					"PCIe: RC%d failed to assert pipe reset for %s.\n",
					dev->rc_idx, pipe_reset_info->name);
			else
				PCIE_DBG2(dev,
					"PCIe: RC%d successfully asserted pipe reset for %s.\n",
					dev->rc_idx, pipe_reset_info->name);

			/* add a 1ms delay to ensure the reset is asserted */
			usleep_range(1000, 1005);

			rc = reset_control_deassert(
					pipe_reset_info->hdl);
			if (rc)
				PCIE_ERR(dev,
					"PCIe: RC%d failed to deassert pipe reset for %s.\n",
					dev->rc_idx, pipe_reset_info->name);
			else
				PCIE_DBG2(dev,
					"PCIe: RC%d successfully deasserted pipe reset for %s.\n",
					dev->rc_idx, pipe_reset_info->name);
		}
	}

	PCIE_DBG(dev, "RC%d: exit\n", dev->rc_idx);

	return rc;
}

static void msm_pcie_pipe_clk_deinit(struct msm_pcie_dev_t *dev)
{
	int i;

	PCIE_DBG(dev, "RC%d: entry\n", dev->rc_idx);

	for (i = 0; i < MSM_PCIE_MAX_PIPE_CLK; i++)
		if (dev->pipeclk[i].hdl)
			clk_disable_unprepare(
				dev->pipeclk[i].hdl);

	PCIE_DBG(dev, "RC%d: exit\n", dev->rc_idx);
}

static void msm_pcie_iatu_config_all_ep(struct msm_pcie_dev_t *dev)
{
	int i;
	u8 type;
	struct msm_pcie_device_info *dev_table = dev->pcidev_table;

	for (i = 0; i < MAX_DEVICE_NUM; i++) {
		if (!dev_table[i].bdf)
			break;

		type = dev_table[i].bdf >> 24 == 0x1 ?
			PCIE20_CTRL1_TYPE_CFG0 : PCIE20_CTRL1_TYPE_CFG1;

		msm_pcie_iatu_config(dev, i, type, dev_table[i].phy_address,
			dev_table[i].phy_address + SZ_4K - 1,
			dev_table[i].bdf);
	}
}

static void msm_pcie_config_controller(struct msm_pcie_dev_t *dev)
{
	PCIE_DBG(dev, "RC%d\n", dev->rc_idx);

	/*
	 * program and enable address translation region 0 (device config
	 * address space); region type config;
	 * axi config address range to device config address range
	 */
	if (dev->enumerated) {
		msm_pcie_iatu_config_all_ep(dev);
	} else {
		dev->current_bdf = 0; /* to force IATU re-config */
		msm_pcie_cfg_bdf(dev, 1, 0);
	}

	/* configure N_FTS */
	PCIE_DBG2(dev, "Original PCIE20_ACK_F_ASPM_CTRL_REG:0x%x\n",
		readl_relaxed(dev->dm_core + PCIE20_ACK_F_ASPM_CTRL_REG));
	if (!dev->n_fts)
		msm_pcie_write_mask(dev->dm_core + PCIE20_ACK_F_ASPM_CTRL_REG,
					0, BIT(15));
	else
		msm_pcie_write_mask(dev->dm_core + PCIE20_ACK_F_ASPM_CTRL_REG,
					PCIE20_ACK_N_FTS,
					dev->n_fts << 8);

	if (dev->shadow_en)
		dev->rc_shadow[PCIE20_ACK_F_ASPM_CTRL_REG / 4] =
			readl_relaxed(dev->dm_core +
			PCIE20_ACK_F_ASPM_CTRL_REG);

	PCIE_DBG2(dev, "Updated PCIE20_ACK_F_ASPM_CTRL_REG:0x%x\n",
		readl_relaxed(dev->dm_core + PCIE20_ACK_F_ASPM_CTRL_REG));

	/* configure AUX clock frequency register for PCIe core */
	if (dev->use_19p2mhz_aux_clk)
		msm_pcie_write_reg(dev->dm_core, PCIE20_AUX_CLK_FREQ_REG, 0x14);
	else
		msm_pcie_write_reg(dev->dm_core, PCIE20_AUX_CLK_FREQ_REG, 0x01);

	/* configure the completion timeout value for PCIe core */
	if (dev->cpl_timeout && dev->bridge_found)
		msm_pcie_write_reg_field(dev->dm_core,
					PCIE20_DEVICE_CONTROL2_STATUS2,
					0xf, dev->cpl_timeout);

	/* Enable AER on RC */
	if (dev->aer_enable) {
		msm_pcie_write_mask(dev->dm_core + PCIE20_BRIDGE_CTRL, 0,
						BIT(16)|BIT(17));
		msm_pcie_write_mask(dev->dm_core +  PCIE20_CAP_DEVCTRLSTATUS, 0,
						BIT(3)|BIT(2)|BIT(1)|BIT(0));

		PCIE_DBG(dev, "RC's PCIE20_CAP_DEVCTRLSTATUS:0x%x\n",
			readl_relaxed(dev->dm_core + PCIE20_CAP_DEVCTRLSTATUS));
	}
}

/*
 * Register a fixed rate pipe clock.
 *
 * The <s>_pipe_clksrc generated by PHY goes to the GCC that gate
 * controls it. The <s>_pipe_clk coming out of the GCC is requested
 * by the PHY driver for its operations.
 * We register the <s>_pipe_clksrc here. The gcc driver takes care
 * of assigning this <s>_pipe_clksrc as parent to <s>_pipe_clk.
 * Below picture shows this relationship.
 *
 *         +---------------+
 *         |   PHY block   |<<---------------------------------------+
 *         |               |                                         |
 *         |   +-------+   |                   +-----+               |
 *   I/P---^-->|  PLL  |---^--->pipe_clksrc--->| GCC |--->pipe_clk---+
 *    clk  |   +-------+   |                   +-----+
 *         +---------------+
 */
static int phy_pipe_clk_register(struct msm_pcie_dev_t *dev,
			struct platform_device *pdev)
{
	struct clk_fixed_rate *pipe_clk_fixed;
	struct clk_init_data init = { };
	int ret;

	ret = of_property_read_string((&pdev->dev)->of_node,
					"clock-output-names", &init.name);
	if (ret) {
		PCIE_DBG(dev, "No clock-output-names for RC%d\n",
				dev->rc_idx);
		return ret;
	}

	pipe_clk_fixed = devm_kzalloc(&pdev->dev,
					sizeof(*pipe_clk_fixed), GFP_KERNEL);
	if (!pipe_clk_fixed)
		return -ENOMEM;

	init.ops = &clk_fixed_rate_ops;

	pipe_clk_fixed->fixed_rate = 250000000;
	pipe_clk_fixed->hw.init = &init;

	return devm_clk_hw_register(&pdev->dev, &pipe_clk_fixed->hw);
}

static int msm_pcie_get_resources(struct msm_pcie_dev_t *dev,
					struct platform_device *pdev)
{
	int i, len, cnt, ret = 0, size = 0;
	struct msm_pcie_vreg_info_t *vreg_info;
	struct msm_pcie_gpio_info_t *gpio_info;
	struct msm_pcie_clk_info_t  *clk_info;
	struct resource *res;
	struct msm_pcie_res_info_t *res_info;
	struct msm_pcie_irq_info_t *irq_info;
	struct msm_pcie_reset_info_t *reset_info;
	struct msm_pcie_reset_info_t *pipe_reset_info;
	char prop_name[MAX_PROP_SIZE];
	const __be32 *prop;
	u32 *clkfreq = NULL;

	PCIE_DBG(dev, "RC%d: entry\n", dev->rc_idx);

	cnt = of_property_count_elems_of_size((&pdev->dev)->of_node,
			"max-clock-frequency-hz", sizeof(u32));
	if (cnt > 0) {
		clkfreq = kzalloc((MSM_PCIE_MAX_CLK + MSM_PCIE_MAX_PIPE_CLK) *
					sizeof(*clkfreq), GFP_KERNEL);
		if (!clkfreq) {
			PCIE_ERR(dev, "PCIe: memory alloc failed for RC%d\n",
					dev->rc_idx);
			return -ENOMEM;
		}
		ret = of_property_read_u32_array(
			(&pdev->dev)->of_node,
			"max-clock-frequency-hz", clkfreq, cnt);
		if (ret) {
			PCIE_ERR(dev,
				"PCIe: invalid max-clock-frequency-hz property for RC%d:%d\n",
				dev->rc_idx, ret);
			goto out;
		}
	}

	for (i = 0; i < MSM_PCIE_MAX_VREG; i++) {
		vreg_info = &dev->vreg[i];
		vreg_info->hdl =
				devm_regulator_get(&pdev->dev, vreg_info->name);

		if (PTR_ERR(vreg_info->hdl) == -EPROBE_DEFER) {
			PCIE_DBG(dev, "EPROBE_DEFER for VReg:%s\n",
				vreg_info->name);
			ret = PTR_ERR(vreg_info->hdl);
			goto out;
		}

		if (IS_ERR(vreg_info->hdl)) {
			if (vreg_info->required) {
				PCIE_DBG(dev, "Vreg %s doesn't exist\n",
					vreg_info->name);
				ret = PTR_ERR(vreg_info->hdl);
				goto out;
			} else {
				PCIE_DBG(dev,
					"Optional Vreg %s doesn't exist\n",
					vreg_info->name);
				vreg_info->hdl = NULL;
			}
		} else {
			dev->vreg_n++;
			snprintf(prop_name, MAX_PROP_SIZE,
				"qcom,%s-voltage-level", vreg_info->name);
			prop = of_get_property((&pdev->dev)->of_node,
						prop_name, &len);
			if (!prop || (len != (3 * sizeof(__be32)))) {
				PCIE_DBG(dev, "%s %s property\n",
					prop ? "invalid format" :
					"no", prop_name);
			} else {
				vreg_info->max_v = be32_to_cpup(&prop[0]);
				vreg_info->min_v = be32_to_cpup(&prop[1]);
				vreg_info->opt_mode =
					be32_to_cpup(&prop[2]);

				if (!strcmp(vreg_info->name, "vreg-cx"))
					dev->cx_vreg = vreg_info;
			}
		}
	}

	dev->gdsc = devm_regulator_get(&pdev->dev, "gdsc-vdd");

	if (IS_ERR(dev->gdsc)) {
		PCIE_ERR(dev, "PCIe: RC%d Failed to get %s GDSC:%ld\n",
			dev->rc_idx, dev->pdev->name, PTR_ERR(dev->gdsc));
		if (PTR_ERR(dev->gdsc) == -EPROBE_DEFER)
			PCIE_DBG(dev, "PCIe: EPROBE_DEFER for %s GDSC\n",
					dev->pdev->name);
		ret = PTR_ERR(dev->gdsc);
		goto out;
	}

	dev->gdsc_smmu = devm_regulator_get(&pdev->dev, "gdsc-smmu");

	if (IS_ERR(dev->gdsc_smmu)) {
		PCIE_DBG(dev, "PCIe: RC%d SMMU GDSC does not exist",
			dev->rc_idx);
		dev->gdsc_smmu = NULL;
	}

	dev->gpio_n = 0;
	for (i = 0; i < MSM_PCIE_MAX_GPIO; i++) {
		gpio_info = &dev->gpio[i];
		ret = of_get_named_gpio((&pdev->dev)->of_node,
					gpio_info->name, 0);
		if (ret >= 0) {
			gpio_info->num = ret;
			dev->gpio_n++;
			PCIE_DBG(dev, "GPIO num for %s is %d\n",
				gpio_info->name, gpio_info->num);
		} else {
			if (gpio_info->required) {
				PCIE_ERR(dev,
					"Could not get required GPIO %s\n",
					gpio_info->name);
				goto out;
			} else {
				PCIE_DBG(dev,
					"Could not get optional GPIO %s\n",
					gpio_info->name);
			}
		}
		ret = 0;
	}

	of_get_property(pdev->dev.of_node, "qcom,bw-scale", &size);
	if (size) {
		dev->bw_scale = devm_kzalloc(&pdev->dev, size, GFP_KERNEL);
		if (!dev->bw_scale) {
			ret = -ENOMEM;
			goto out;
		}

		of_property_read_u32_array(pdev->dev.of_node, "qcom,bw-scale",
				(u32 *)dev->bw_scale, size / sizeof(u32));

		dev->bw_gen_max = size / sizeof(u32);
	} else {
		PCIE_DBG(dev, "RC%d: bandwidth scaling is not supported\n",
			dev->rc_idx);
	}

	of_get_property(pdev->dev.of_node, "qcom,phy-sequence", &size);
	if (size) {
		dev->phy_sequence = (struct msm_pcie_phy_info_t *)
			devm_kzalloc(&pdev->dev, size, GFP_KERNEL);

		if (dev->phy_sequence) {
			dev->phy_len =
				size / sizeof(*dev->phy_sequence);

			of_property_read_u32_array(pdev->dev.of_node,
				"qcom,phy-sequence",
				(unsigned int *)dev->phy_sequence,
				size / sizeof(dev->phy_sequence->offset));
		} else {
			PCIE_ERR(dev,
				"RC%d: Could not allocate memory for phy init sequence.\n",
				dev->rc_idx);
			ret = -ENOMEM;
			goto out;
		}
	} else {
		PCIE_DBG(dev, "RC%d: phy sequence is not present in DT\n",
			dev->rc_idx);
	}

	size = 0;
	of_get_property(pdev->dev.of_node, "iommu-map", &size);
	if (size) {
		/* iommu map structure */
		struct {
			u32 bdf;
			u32 phandle;
			u32 smmu_sid;
			u32 smmu_sid_len;
		} *map;
		u32 map_len = size / (sizeof(*map));
		int i;

		map = devm_kzalloc(&pdev->dev, size, GFP_KERNEL);
		if (!map) {
			ret = -ENOMEM;
			goto out;
		}

		of_property_read_u32_array(pdev->dev.of_node,
			"iommu-map", (u32 *)map, size / sizeof(u32));

		dev->sid_info_len = map_len;
		dev->sid_info = devm_kzalloc(&pdev->dev,
			dev->sid_info_len * sizeof(*dev->sid_info), GFP_KERNEL);
		if (!dev->sid_info) {
			devm_kfree(&pdev->dev, map);
			ret = -ENOMEM;
			goto out;
		}

		for (i = 0; i < dev->sid_info_len; i++) {
			dev->sid_info[i].bdf = map[i].bdf;
			dev->sid_info[i].smmu_sid = map[i].smmu_sid;
			dev->sid_info[i].pcie_sid = dev->sid_info[i].smmu_sid -
				dev->smmu_sid_base;
		}

		devm_kfree(&pdev->dev, map);
	} else {
		PCIE_DBG(dev, "RC%d: iommu-map is not present in DT. ret: %d\n",
			dev->rc_idx, ret);
	}

	for (i = 0; i < MSM_PCIE_MAX_CLK; i++) {
		clk_info = &dev->clk[i];

		clk_info->hdl = devm_clk_get(&pdev->dev, clk_info->name);

		if (IS_ERR(clk_info->hdl)) {
			if (clk_info->required) {
				PCIE_DBG(dev, "Clock %s isn't available:%ld\n",
				clk_info->name, PTR_ERR(clk_info->hdl));
				ret = PTR_ERR(clk_info->hdl);
				goto out;
			} else {
				PCIE_DBG(dev, "Ignoring Clock %s\n",
					clk_info->name);
				clk_info->hdl = NULL;
			}
		} else {
			if (clkfreq != NULL) {
				clk_info->freq = clkfreq[i +
					MSM_PCIE_MAX_PIPE_CLK];
				PCIE_DBG(dev, "Freq of Clock %s is:%d\n",
					clk_info->name, clk_info->freq);

				if (!strcmp(clk_info->name,
					"pcie_phy_refgen_clk"))
					dev->rate_change_clk = clk_info;
			}
		}
	}

	for (i = 0; i < MSM_PCIE_MAX_PIPE_CLK; i++) {
		clk_info = &dev->pipeclk[i];

		clk_info->hdl = devm_clk_get(&pdev->dev, clk_info->name);

		if (IS_ERR(clk_info->hdl)) {
			if (clk_info->required) {
				PCIE_DBG(dev, "Clock %s isn't available:%ld\n",
				clk_info->name, PTR_ERR(clk_info->hdl));
				ret = PTR_ERR(clk_info->hdl);
				goto out;
			} else {
				PCIE_DBG(dev, "Ignoring Clock %s\n",
					clk_info->name);
				clk_info->hdl = NULL;
			}
		} else {
			if (clkfreq != NULL) {
				clk_info->freq = clkfreq[i];
				PCIE_DBG(dev, "Freq of Clock %s is:%d\n",
					clk_info->name, clk_info->freq);
			}
		}
	}

	for (i = 0; i < MSM_PCIE_MAX_RESET; i++) {
		reset_info = &dev->reset[i];

		reset_info->hdl = devm_reset_control_get(&pdev->dev,
						reset_info->name);

		if (IS_ERR(reset_info->hdl)) {
			if (reset_info->required) {
				PCIE_DBG(dev,
					"Reset %s isn't available:%ld\n",
					reset_info->name,
					PTR_ERR(reset_info->hdl));

				ret = PTR_ERR(reset_info->hdl);
				reset_info->hdl = NULL;
				goto out;
			} else {
				PCIE_DBG(dev, "Ignoring Reset %s\n",
					reset_info->name);
				reset_info->hdl = NULL;
			}
		}
	}

	for (i = 0; i < MSM_PCIE_MAX_PIPE_RESET; i++) {
		pipe_reset_info = &dev->pipe_reset[i];

		pipe_reset_info->hdl = devm_reset_control_get(&pdev->dev,
						pipe_reset_info->name);

		if (IS_ERR(pipe_reset_info->hdl)) {
			if (pipe_reset_info->required) {
				PCIE_DBG(dev,
					"Pipe Reset %s isn't available:%ld\n",
					pipe_reset_info->name,
					PTR_ERR(pipe_reset_info->hdl));

				ret = PTR_ERR(pipe_reset_info->hdl);
				pipe_reset_info->hdl = NULL;
				goto out;
			} else {
				PCIE_DBG(dev, "Ignoring Pipe Reset %s\n",
					pipe_reset_info->name);
				pipe_reset_info->hdl = NULL;
			}
		}
	}

	dev->bus_scale_table = msm_bus_cl_get_pdata(pdev);
	if (!dev->bus_scale_table) {
		PCIE_DBG(dev, "PCIe: No bus scale table for RC%d (%s)\n",
			dev->rc_idx, dev->pdev->name);
		dev->bus_client = 0;
	} else {
		dev->bus_client =
			msm_bus_scale_register_client(dev->bus_scale_table);
		if (!dev->bus_client) {
			PCIE_ERR(dev,
				"PCIe: Failed to register bus client for RC%d (%s)\n",
				dev->rc_idx, dev->pdev->name);
			ret = -EPROBE_DEFER;
			goto out;
		}
	}

	for (i = 0; i < MSM_PCIE_MAX_RES; i++) {
		res_info = &dev->res[i];

		res = platform_get_resource_byname(pdev, IORESOURCE_MEM,
							   res_info->name);

		if (!res) {
			PCIE_ERR(dev, "PCIe: RC%d can't get %s resource.\n",
				dev->rc_idx, res_info->name);
		} else {
			PCIE_DBG(dev, "start addr for %s is %pa.\n",
				res_info->name,	&res->start);

			res_info->base = devm_ioremap(&pdev->dev,
						res->start, resource_size(res));
			if (!res_info->base) {
				PCIE_ERR(dev, "PCIe: RC%d can't remap %s.\n",
					dev->rc_idx, res_info->name);
				ret = -ENOMEM;
				goto out;
			} else {
				res_info->resource = res;
			}
		}
	}

	for (i = 0; i < MSM_PCIE_MAX_IRQ; i++) {
		irq_info = &dev->irq[i];

		res = platform_get_resource_byname(pdev, IORESOURCE_IRQ,
							   irq_info->name);

		if (!res) {
			PCIE_DBG(dev, "PCIe: RC%d can't find IRQ # for %s.\n",
				dev->rc_idx, irq_info->name);
		} else {
			irq_info->num = res->start;
			PCIE_DBG(dev, "IRQ # for %s is %d.\n", irq_info->name,
					irq_info->num);
		}
	}

	/* All allocations succeeded */

	if (dev->gpio[MSM_PCIE_GPIO_WAKE].num)
		dev->wake_n = gpio_to_irq(dev->gpio[MSM_PCIE_GPIO_WAKE].num);
	else
		dev->wake_n = 0;

	dev->parf = dev->res[MSM_PCIE_RES_PARF].base;
	dev->phy = dev->res[MSM_PCIE_RES_PHY].base;
	dev->elbi = dev->res[MSM_PCIE_RES_ELBI].base;
	dev->iatu = dev->res[MSM_PCIE_RES_IATU].base;
	dev->dm_core = dev->res[MSM_PCIE_RES_DM_CORE].base;
	dev->conf = dev->res[MSM_PCIE_RES_CONF].base;
	dev->tcsr = dev->res[MSM_PCIE_RES_TCSR].base;

out:
	kfree(clkfreq);

	PCIE_DBG(dev, "RC%d: exit\n", dev->rc_idx);

	return ret;
}

static void msm_pcie_release_resources(struct msm_pcie_dev_t *dev)
{
	dev->parf = NULL;
	dev->elbi = NULL;
	dev->iatu = NULL;
	dev->dm_core = NULL;
	dev->conf = NULL;
	dev->tcsr = NULL;
}

<<<<<<< HEAD
void msm_pcie_eq_ctrl(u32 rc_idx, bool eq_en)
{
	struct msm_pcie_dev_t *dev = &msm_pcie_dev[rc_idx];
	dev->eq_en = eq_en;
}
EXPORT_SYMBOL(msm_pcie_eq_ctrl);
=======
>>>>>>> 15457316
static void msm_pcie_scale_link_bandwidth(struct msm_pcie_dev_t *pcie_dev,
					u16 target_link_speed)
{
	struct msm_pcie_bw_scale_info_t *bw_scale;
	u32 index = target_link_speed - PCI_EXP_LNKCTL2_TLS_2_5GT;

	if (!pcie_dev->bw_scale)
		return;

	if (index >= pcie_dev->bw_gen_max) {
		PCIE_ERR(pcie_dev,
			"PCIe: RC%d: invalid target link speed: %d\n",
			pcie_dev->rc_idx, target_link_speed);
		return;
	}

	bw_scale = &pcie_dev->bw_scale[index];

	if (pcie_dev->cx_vreg)
		regulator_set_voltage(pcie_dev->cx_vreg->hdl,
					bw_scale->cx_vreg_min,
					pcie_dev->cx_vreg->max_v);

	if (pcie_dev->rate_change_clk) {
		mutex_lock(&pcie_dev->clk_lock);

		/* it is okay to always scale up */
		clk_set_rate(pcie_dev->rate_change_clk->hdl,
				RATE_CHANGE_100MHZ);

		if (bw_scale->rate_change_freq == RATE_CHANGE_100MHZ)
			pcie_drv.rate_change_vote |= BIT(pcie_dev->rc_idx);
		else
			pcie_drv.rate_change_vote &= ~BIT(pcie_dev->rc_idx);

		/* scale down to 19.2MHz if no one needs 100MHz */
		if (!pcie_drv.rate_change_vote)
			clk_set_rate(pcie_dev->rate_change_clk->hdl,
					RATE_CHANGE_19P2MHZ);

		mutex_unlock(&pcie_dev->clk_lock);
	}
}

static int msm_pcie_enable(struct msm_pcie_dev_t *dev, u32 options)
{
	int ret = 0;
	uint32_t val;
	long int retries = 0;
	int link_check_count = 0;
	unsigned long ep_up_timeout = 0;
	u32 link_check_max_count;

	PCIE_DBG(dev, "RC%d: entry\n", dev->rc_idx);

	mutex_lock(&dev->setup_lock);

	if (dev->link_status == MSM_PCIE_LINK_ENABLED) {
		PCIE_ERR(dev, "PCIe: the link of RC%d is already enabled\n",
			dev->rc_idx);
		goto out;
	}

#if !IS_ENABLED(CONFIG_MFD_ABC_PCIE)
	/* assert PCIe reset link to keep EP in reset */
	PCIE_INFO(dev, "PCIe: Assert the reset of endpoint of RC%d.\n",
		dev->rc_idx);
	gpio_set_value(dev->gpio[MSM_PCIE_GPIO_PERST].num,
				dev->gpio[MSM_PCIE_GPIO_PERST].on);
	usleep_range(PERST_PROPAGATION_DELAY_US_MIN,
				 PERST_PROPAGATION_DELAY_US_MAX);
#endif

	/* enable power */

	if (options & PM_VREG) {
		ret = msm_pcie_vreg_init(dev);
		if (ret)
			goto out;
	}

	/* enable clocks */
	if (options & PM_CLK) {
		ret = msm_pcie_clk_init(dev);
		/* ensure that changes propagated to the hardware */
		wmb();
		if (ret)
			goto clk_fail;
	}

	/* configure PCIe to RC mode */
	msm_pcie_write_reg(dev->parf, PCIE20_PARF_DEVICE_TYPE, 0x4);

	/* enable l1 mode, clear bit 5 (REQ_NOT_ENTR_L1) */
	if (dev->l1_supported)
		msm_pcie_write_mask(dev->parf + PCIE20_PARF_PM_CTRL, BIT(5), 0);

	/* enable PCIe clocks and resets */
	msm_pcie_write_mask(dev->parf + PCIE20_PARF_PHY_CTRL, BIT(0), 0);

	/* change DBI base address */
	writel_relaxed(0, dev->parf + PCIE20_PARF_DBI_BASE_ADDR);

	writel_relaxed(0x365E, dev->parf + PCIE20_PARF_SYS_CTRL);

	msm_pcie_write_mask(dev->parf + PCIE20_PARF_MHI_CLOCK_RESET_CTRL,
				0, BIT(4));

	/* enable selected IRQ */
	if (dev->irq[MSM_PCIE_INT_GLOBAL_INT].num) {
		msm_pcie_write_reg(dev->parf, PCIE20_PARF_INT_ALL_MASK, 0);

		msm_pcie_write_mask(dev->parf + PCIE20_PARF_INT_ALL_MASK, 0,
					BIT(MSM_PCIE_INT_EVT_LINK_DOWN) |
					BIT(MSM_PCIE_INT_EVT_L1SUB_TIMEOUT) |
					BIT(MSM_PCIE_INT_EVT_AER_LEGACY) |
					BIT(MSM_PCIE_INT_EVT_AER_ERR) |
					BIT(MSM_PCIE_INT_EVT_MSI_0) |
					BIT(MSM_PCIE_INT_EVT_MSI_1) |
					BIT(MSM_PCIE_INT_EVT_MSI_2) |
					BIT(MSM_PCIE_INT_EVT_MSI_3) |
					BIT(MSM_PCIE_INT_EVT_MSI_4) |
					BIT(MSM_PCIE_INT_EVT_MSI_5) |
					BIT(MSM_PCIE_INT_EVT_MSI_6) |
					BIT(MSM_PCIE_INT_EVT_MSI_7));

		PCIE_INFO(dev, "PCIe: RC%d: PCIE20_PARF_INT_ALL_MASK: 0x%x\n",
			dev->rc_idx,
			readl_relaxed(dev->parf + PCIE20_PARF_INT_ALL_MASK));
	}

	writel_relaxed(dev->slv_addr_space_size, dev->parf +
		PCIE20_PARF_SLV_ADDR_SPACE_SIZE);

	val = dev->wr_halt_size ? dev->wr_halt_size :
		readl_relaxed(dev->parf + PCIE20_PARF_AXI_MSTR_WR_ADDR_HALT);
	msm_pcie_write_reg(dev->parf, PCIE20_PARF_AXI_MSTR_WR_ADDR_HALT,
				BIT(31) | val);

	/* init PCIe PHY */
	pcie_phy_init(dev);

	if (options & PM_PIPE_CLK) {
		usleep_range(PHY_STABILIZATION_DELAY_US_MIN,
					 PHY_STABILIZATION_DELAY_US_MAX);
		/* Enable the pipe clock */
		ret = msm_pcie_pipe_clk_init(dev);
		/* ensure that changes propagated to the hardware */
		wmb();
		if (ret)
			goto link_fail;
	}

	PCIE_DBG(dev, "RC%d: waiting for phy ready...\n", dev->rc_idx);

	do {
		if (pcie_phy_is_ready(dev))
			break;
		retries++;
		usleep_range(REFCLK_STABILIZATION_DELAY_US_MIN,
					 REFCLK_STABILIZATION_DELAY_US_MAX);
	} while (retries < PHY_READY_TIMEOUT_COUNT);

	PCIE_DBG(dev, "RC%d: number of PHY retries:%ld.\n",
		dev->rc_idx, retries);

	if (pcie_phy_is_ready(dev))
		PCIE_INFO(dev, "PCIe RC%d PHY is ready!\n", dev->rc_idx);
	else {
		PCIE_ERR(dev, "PCIe PHY RC%d failed to come up!\n",
			dev->rc_idx);
		ret = -ENODEV;
		pcie_phy_dump(dev);
		goto link_fail;
	}

	if (dev->ep_latency)
		usleep_range(dev->ep_latency * 1000, dev->ep_latency * 1000);

	if (dev->gpio[MSM_PCIE_GPIO_EP].num)
		gpio_set_value(dev->gpio[MSM_PCIE_GPIO_EP].num,
				dev->gpio[MSM_PCIE_GPIO_EP].on);

#if !IS_ENABLED(CONFIG_MFD_ABC_PCIE)
	/* de-assert PCIe reset link to bring EP out of reset */
	PCIE_INFO(dev, "PCIe: Release the reset of endpoint of RC%d.\n",
		dev->rc_idx);
	gpio_set_value(dev->gpio[MSM_PCIE_GPIO_PERST].num,
				1 - dev->gpio[MSM_PCIE_GPIO_PERST].on);
	usleep_range(dev->perst_delay_us_min, dev->perst_delay_us_max);
#endif

	ep_up_timeout = jiffies + usecs_to_jiffies(EP_UP_TIMEOUT_US);

	msm_pcie_write_reg_field(dev->dm_core,
		PCIE_GEN3_GEN2_CTRL, 0x1f00, 1);

	msm_pcie_write_reg(dev->dm_core,
		PCIE_GEN3_EQ_CONTROL, 0x20);

	msm_pcie_write_mask(dev->dm_core +
		PCIE_GEN3_RELATED, BIT(0), 0);

	if (dev->eq_en) {
		PCIE_INFO(dev, "PCIe: RC%d: enable equalization\n",
			  dev->rc_idx);
		msm_pcie_write_reg_field(dev->dm_core,
			PCIE_GEN3_RELATED, BIT(16), 0);
	} else {
		PCIE_INFO(dev, "PCIe: RC%d: disable equalization\n",
			  dev->rc_idx);
		msm_pcie_write_reg_field(dev->dm_core,
			PCIE_GEN3_RELATED, BIT(16), 1);
	}

	/* configure PCIe preset */
	msm_pcie_write_reg_field(dev->dm_core,
		PCIE_GEN3_MISC_CONTROL, BIT(0), 1);

	/* USP lane0 and lane1 tx_preset = 4
	 * DSP lane0 and lane1 tx_preset = 7
	 */
	msm_pcie_write_reg(dev->dm_core,
		PCIE_GEN3_SPCIE_CAP, dev->core_preset);
	msm_pcie_write_reg_field(dev->dm_core,
		PCIE_GEN3_MISC_CONTROL, BIT(0), 0);

	if (msm_pcie_force_gen1 & BIT(dev->rc_idx))
		dev->target_link_speed = GEN1_SPEED;

	if (dev->target_link_speed)
		msm_pcie_write_reg_field(dev->dm_core,
			PCIE20_CAP + PCI_EXP_LNKCTL2,
			PCI_EXP_LNKCAP_SLS, dev->target_link_speed);

	/* set max tlp read size */
	msm_pcie_write_reg_field(dev->dm_core, PCIE20_DEVICE_CONTROL_STATUS,
				0x7000, dev->tlp_rd_size);

	/* enable link training */
	msm_pcie_write_mask(dev->parf + PCIE20_PARF_LTSSM, 0, BIT(8));

	PCIE_DBG(dev, "%s", "check if link is up\n");

	if (msm_pcie_link_check_max_count & BIT(dev->rc_idx))
		link_check_max_count = msm_pcie_link_check_max_count >> 4;
	else
		link_check_max_count = LINK_UP_CHECK_MAX_COUNT;

	/* Wait for up to 100ms for the link to come up */
	do {
		usleep_range(LINK_UP_TIMEOUT_US_MIN, LINK_UP_TIMEOUT_US_MAX);
		val =  readl_relaxed(dev->elbi + PCIE20_ELBI_SYS_STTS);
		PCIE_DBG(dev, "PCIe RC%d: LTSSM_STATE: %s\n",
			dev->rc_idx, TO_LTSSM_STR((val >> 12) & 0x3f));
	} while ((!(val & XMLH_LINK_UP) ||
		!msm_pcie_confirm_linkup(dev, false, false, NULL))
		&& (link_check_count++ < link_check_max_count));

	if ((val & XMLH_LINK_UP) &&
		msm_pcie_confirm_linkup(dev, false, false, NULL)) {
		PCIE_DBG(dev, "Link is up after %d checkings\n",
			link_check_count);
		PCIE_INFO(dev, "PCIe RC%d link initialized\n", dev->rc_idx);
	} else {
#if !IS_ENABLED(CONFIG_MFD_ABC_PCIE)
		PCIE_INFO(dev, "PCIe: Assert the reset of endpoint of RC%d.\n",
			dev->rc_idx);
		gpio_set_value(dev->gpio[MSM_PCIE_GPIO_PERST].num,
			dev->gpio[MSM_PCIE_GPIO_PERST].on);
#endif
		PCIE_ERR(dev, "PCIe RC%d link initialization failed\n",
			dev->rc_idx);
		ret = -1;
		goto link_fail;
	}

	if (dev->bw_scale) {
		u32 index;
		u32 current_link_speed;
		struct msm_pcie_bw_scale_info_t *bw_scale;

		/*
		 * check if the link up GEN speed is less than the max/default
		 * supported. If it is, scale down CX corner and rate change
		 * clock accordingly.
		 */
		current_link_speed = readl_relaxed(dev->dm_core +
						PCIE20_CAP_LINKCTRLSTATUS);
		current_link_speed = ((current_link_speed >> 16) &
					PCI_EXP_LNKSTA_CLS);

		index = current_link_speed - PCI_EXP_LNKCTL2_TLS_2_5GT;
		if (index >= dev->bw_gen_max) {
			PCIE_ERR(dev,
				"PCIe: RC%d: unsupported gen speed: %d\n",
				dev->rc_idx, current_link_speed);
			return 0;
		}

		bw_scale = &dev->bw_scale[index];

		if (bw_scale->cx_vreg_min < dev->cx_vreg->min_v) {
			msm_pcie_write_reg_field(dev->dm_core,
				PCIE20_CAP + PCI_EXP_LNKCTL2,
				PCI_EXP_LNKCAP_SLS, current_link_speed);
			msm_pcie_scale_link_bandwidth(dev, current_link_speed);
		}
	}

	dev->link_status = MSM_PCIE_LINK_ENABLED;
	dev->power_on = true;
	dev->suspending = false;
	dev->link_turned_on_counter++;

	if (dev->switch_latency) {
		PCIE_DBG(dev, "switch_latency: %dms\n",
			dev->switch_latency);
		if (dev->switch_latency <= SWITCH_DELAY_MAX)
			usleep_range(dev->switch_latency * 1000,
				dev->switch_latency * 1000);
		else
			msleep(dev->switch_latency);
	}

	msm_pcie_config_sid(dev);
	msm_pcie_config_controller(dev);

	/* check endpoint configuration space is accessible */
	while (time_before(jiffies, ep_up_timeout)) {
		if (readl_relaxed(dev->conf) != PCIE_LINK_DOWN)
			break;
		usleep_range(EP_UP_TIMEOUT_US_MIN, EP_UP_TIMEOUT_US_MAX);
	}

	if (readl_relaxed(dev->conf) != PCIE_LINK_DOWN) {
		PCIE_DBG(dev,
			"PCIe: RC%d: endpoint config space is accessible\n",
			dev->rc_idx);
	} else {
		PCIE_ERR(dev,
			"PCIe: RC%d: endpoint config space is not accessible\n",
			dev->rc_idx);
		dev->link_status = MSM_PCIE_LINK_DISABLED;
		dev->power_on = false;
		dev->link_turned_off_counter++;
		ret = -ENODEV;
		goto link_fail;
	}

	if (dev->enumerated) {
		msm_msi_config(dev_get_msi_domain(&dev->dev->dev));
		msm_pcie_config_link_pm(dev, true);
	}

	goto out;

link_fail:
	if (msm_pcie_keep_resources_on & BIT(dev->rc_idx))
		goto out;

	if (dev->gpio[MSM_PCIE_GPIO_EP].num)
		gpio_set_value(dev->gpio[MSM_PCIE_GPIO_EP].num,
				1 - dev->gpio[MSM_PCIE_GPIO_EP].on);

	if (dev->phy_power_down_offset)
		msm_pcie_write_reg(dev->phy, dev->phy_power_down_offset, 0);

	msm_pcie_pipe_clk_deinit(dev);
	msm_pcie_clk_deinit(dev);
clk_fail:
	msm_pcie_vreg_deinit(dev);
out:
	mutex_unlock(&dev->setup_lock);

	PCIE_DBG(dev, "RC%d: exit\n", dev->rc_idx);

	return ret;
}

static void msm_pcie_disable(struct msm_pcie_dev_t *dev, u32 options)
{
	PCIE_DBG(dev, "RC%d: entry\n", dev->rc_idx);

	mutex_lock(&dev->setup_lock);

	if (!dev->power_on) {
		PCIE_DBG(dev,
			"PCIe: the link of RC%d is already power down.\n",
			dev->rc_idx);
		mutex_unlock(&dev->setup_lock);
		return;
	}

	/* suspend access to MSI register. resume access in msm_msi_config */
	msm_msi_config_access(dev_get_msi_domain(&dev->dev->dev), false);

	dev->link_status = MSM_PCIE_LINK_DISABLED;
	dev->power_on = false;
	dev->link_turned_off_counter++;

#if !IS_ENABLED(CONFIG_MFD_ABC_PCIE)
	PCIE_INFO(dev, "PCIe: Assert the reset of endpoint of RC%d.\n",
		dev->rc_idx);

	gpio_set_value(dev->gpio[MSM_PCIE_GPIO_PERST].num,
				dev->gpio[MSM_PCIE_GPIO_PERST].on);
#endif

	if (dev->phy_power_down_offset)
		msm_pcie_write_reg(dev->phy, dev->phy_power_down_offset, 0);

	if (options & PM_CLK) {
		msm_pcie_write_mask(dev->parf + PCIE20_PARF_PHY_CTRL, 0,
					BIT(0));
		msm_pcie_clk_deinit(dev);
	}

	if (options & PM_VREG)
		msm_pcie_vreg_deinit(dev);

	if (options & PM_PIPE_CLK)
		msm_pcie_pipe_clk_deinit(dev);

	if (dev->gpio[MSM_PCIE_GPIO_EP].num)
		gpio_set_value(dev->gpio[MSM_PCIE_GPIO_EP].num,
				1 - dev->gpio[MSM_PCIE_GPIO_EP].on);

	mutex_unlock(&dev->setup_lock);

	PCIE_DBG(dev, "RC%d: exit\n", dev->rc_idx);
}

static void msm_pcie_config_ep_aer(struct msm_pcie_dev_t *dev,
				struct msm_pcie_device_info *ep_dev_info)
{
	u32 val;
	void __iomem *ep_base = ep_dev_info->conf_base;
	u32 current_offset = readl_relaxed(ep_base + PCIE_CAP_PTR_OFFSET) &
						0xff;

	while (current_offset) {
		if (msm_pcie_check_align(dev, current_offset))
			return;

		val = readl_relaxed(ep_base + current_offset);
		if ((val & 0xff) == PCIE20_CAP_ID) {
			ep_dev_info->dev_ctrlstts_offset =
				current_offset + 0x8;
			break;
		}
		current_offset = (val >> 8) & 0xff;
	}

	if (!ep_dev_info->dev_ctrlstts_offset) {
		PCIE_DBG(dev,
			"RC%d endpoint does not support PCIe cap registers\n",
			dev->rc_idx);
		return;
	}

	PCIE_DBG2(dev, "RC%d: EP dev_ctrlstts_offset: 0x%x\n",
		dev->rc_idx, ep_dev_info->dev_ctrlstts_offset);

	/* Enable AER on EP */
	msm_pcie_write_mask(ep_base + ep_dev_info->dev_ctrlstts_offset, 0,
				BIT(3)|BIT(2)|BIT(1)|BIT(0));

	PCIE_DBG(dev, "EP's PCIE20_CAP_DEVCTRLSTATUS:0x%x\n",
		readl_relaxed(ep_base + ep_dev_info->dev_ctrlstts_offset));
}

static int msm_pcie_config_device_table(struct device *dev, void *pdev)
{
	struct pci_dev *pcidev = to_pci_dev(dev);
	struct msm_pcie_dev_t *pcie_dev = (struct msm_pcie_dev_t *) pdev;
	struct msm_pcie_device_info *dev_table_t = pcie_dev->pcidev_table;
	struct resource *axi_conf = pcie_dev->res[MSM_PCIE_RES_CONF].resource;
	int ret = 0;
	u32 rc_idx = pcie_dev->rc_idx;
	u32 i, index;
	u32 bdf = 0;
	u8 type;
	u32 h_type;
	u32 bme;

	if (!pcidev) {
		PCIE_ERR(pcie_dev,
			"PCIe: Did not find PCI device in list for RC%d.\n",
			pcie_dev->rc_idx);
		return -ENODEV;
	}

	PCIE_DBG(pcie_dev,
		"PCI device found: vendor-id:0x%x device-id:0x%x\n",
		pcidev->vendor, pcidev->device);

	if (!pcidev->bus->number)
		return ret;

	bdf = BDF_OFFSET(pcidev->bus->number, pcidev->devfn);
	type = pcidev->bus->number == 1 ?
		PCIE20_CTRL1_TYPE_CFG0 : PCIE20_CTRL1_TYPE_CFG1;

	for (i = 0; i < (MAX_RC_NUM * MAX_DEVICE_NUM); i++) {
		if (msm_pcie_dev_tbl[i].bdf == bdf &&
			!msm_pcie_dev_tbl[i].dev) {
			for (index = 0; index < MAX_DEVICE_NUM; index++) {
				if (dev_table_t[index].bdf == bdf) {
					msm_pcie_dev_tbl[i].dev = pcidev;
					msm_pcie_dev_tbl[i].domain = rc_idx;
					msm_pcie_dev_tbl[i].conf_base =
						pcie_dev->conf + index * SZ_4K;
					msm_pcie_dev_tbl[i].phy_address =
						axi_conf->start + index * SZ_4K;

					dev_table_t[index].dev = pcidev;
					dev_table_t[index].domain = rc_idx;
					dev_table_t[index].conf_base =
						pcie_dev->conf + index * SZ_4K;
					dev_table_t[index].phy_address =
						axi_conf->start + index * SZ_4K;

					msm_pcie_iatu_config(pcie_dev, index,
						type,
						dev_table_t[index].phy_address,
						dev_table_t[index].phy_address
						+ SZ_4K - 1,
						bdf);

					h_type = readl_relaxed(
						dev_table_t[index].conf_base +
						PCIE20_HEADER_TYPE);

					bme = readl_relaxed(
						dev_table_t[index].conf_base +
						PCIE20_COMMAND_STATUS);

					if (h_type & (1 << 16)) {
						pci_write_config_dword(pcidev,
							PCIE20_COMMAND_STATUS,
							bme | 0x06);
					} else {
						pcie_dev->num_ep++;
						dev_table_t[index].registered =
							false;
					}

					if (pcie_dev->num_ep > 1)
						pcie_dev->pending_ep_reg = true;

					if (pcie_dev->aer_enable)
						msm_pcie_config_ep_aer(pcie_dev,
							&dev_table_t[index]);

					break;
				}
			}
			if (index == MAX_DEVICE_NUM) {
				PCIE_ERR(pcie_dev,
					"RC%d PCI device table is full.\n",
					rc_idx);
				ret = index;
			} else {
				break;
			}
		} else if (msm_pcie_dev_tbl[i].bdf == bdf &&
			pcidev == msm_pcie_dev_tbl[i].dev) {
			break;
		}
	}
	if (i == MAX_RC_NUM * MAX_DEVICE_NUM) {
		PCIE_ERR(pcie_dev,
			"Global PCI device table is full: %d elements.\n",
			i);
		PCIE_ERR(pcie_dev,
			"Bus number is 0x%x\nDevice number is 0x%x\n",
			pcidev->bus->number, pcidev->devfn);
		ret = i;
	}
	return ret;
}

static void msm_pcie_config_sid(struct msm_pcie_dev_t *dev)
{
	void __iomem *bdf_to_sid_base = dev->parf +
		PCIE20_PARF_BDF_TO_SID_TABLE_N;
	int i;

	if (!dev->sid_info)
		return;

	/* Registers need to be zero out first */
	memset_io(bdf_to_sid_base, 0, CRC8_TABLE_SIZE * sizeof(u32));

	if (dev->enumerated) {
		for (i = 0; i < dev->sid_info_len; i++)
			writel_relaxed(dev->sid_info[i].value,
				bdf_to_sid_base + dev->sid_info[i].hash *
				sizeof(u32));
		return;
	}

	/* initial setup for boot */
	for (i = 0; i < dev->sid_info_len; i++) {
		struct msm_pcie_sid_info_t *sid_info = &dev->sid_info[i];
		u32 val;
		u8 hash;
		u16 bdf_be = cpu_to_be16(sid_info->bdf);

		hash = crc8(msm_pcie_crc8_table, (u8 *)&bdf_be, sizeof(bdf_be),
			0);

		val = readl_relaxed(bdf_to_sid_base + hash * sizeof(u32));

		/* if there is a collision, look for next available entry */
		while (val) {
			u8 current_hash = hash++;
			u8 next_mask = 0xff;

			/* if NEXT is NULL then update current entry */
			if (!(val & next_mask)) {
				int j;

				val |= (u32)hash;
				writel_relaxed(val, bdf_to_sid_base +
					current_hash * sizeof(u32));

				/* sid_info of current hash and update it */
				for (j = 0; j < dev->sid_info_len; j++) {
					if (dev->sid_info[j].hash !=
						current_hash)
						continue;

					dev->sid_info[j].next_hash = hash;
					dev->sid_info[j].value = val;
					break;
				}
			}

			val = readl_relaxed(bdf_to_sid_base +
				hash * sizeof(u32));
		}

		/* BDF [31:16] | SID [15:8] | NEXT [7:0] */
		val = sid_info->bdf << 16 | sid_info->pcie_sid << 8 | 0;
		writel_relaxed(val, bdf_to_sid_base + hash * sizeof(u32));

		sid_info->hash = hash;
		sid_info->value = val;
	}
}

int msm_pcie_assert_perst(u32 rc_idx)
{
	struct msm_pcie_dev_t *dev = &msm_pcie_dev[rc_idx];

	gpio_set_value(dev->gpio[MSM_PCIE_GPIO_PERST].num,
			dev->gpio[MSM_PCIE_GPIO_PERST].on);

	return 0;
}
EXPORT_SYMBOL(msm_pcie_assert_perst);

int msm_pcie_deassert_perst(u32 rc_idx)
{
	struct msm_pcie_dev_t *dev = &msm_pcie_dev[rc_idx];

	gpio_set_value(dev->gpio[MSM_PCIE_GPIO_PERST].num,
			1 - dev->gpio[MSM_PCIE_GPIO_PERST].on);

	return 0;
}
EXPORT_SYMBOL(msm_pcie_deassert_perst);

int msm_pcie_enumerate(u32 rc_idx)
{
	int ret = 0, bus_ret = 0;
	struct msm_pcie_dev_t *dev = &msm_pcie_dev[rc_idx];

	mutex_lock(&dev->enumerate_lock);

	PCIE_DBG(dev, "Enumerate RC%d\n", rc_idx);

	if (!dev->drv_ready) {
		PCIE_DBG(dev, "RC%d has not been successfully probed yet\n",
			rc_idx);
		ret = -EPROBE_DEFER;
		goto out;
	}

	if (!dev->enumerated) {
		ret = msm_pcie_enable(dev, PM_ALL);

		/* kick start ARM PCI configuration framework */
		if (!ret) {
			struct pci_dev *pcidev = NULL;
			struct pci_host_bridge *bridge;
			bool found = false;
			struct pci_bus *bus;
			resource_size_t iobase = 0;
			u32 ids = readl_relaxed(msm_pcie_dev[rc_idx].dm_core);
			u32 vendor_id = ids & 0xffff;
			u32 device_id = (ids & 0xffff0000) >> 16;
			LIST_HEAD(res);

			PCIE_DBG(dev, "vendor-id:0x%x device_id:0x%x\n",
					vendor_id, device_id);

			bridge = devm_pci_alloc_host_bridge(&dev->pdev->dev,
						sizeof(*dev));
			if (!bridge) {
				ret = -ENOMEM;
				goto out;
			}

			ret = of_pci_get_host_bridge_resources(
						dev->pdev->dev.of_node,
						0, 0xff, &res, &iobase);
			if (ret) {
				PCIE_ERR(dev,
					"PCIe: failed to get host bridge resources for RC%d: %d\n",
					dev->rc_idx, ret);
				goto out;
			}

			ret = devm_request_pci_bus_resources(&dev->pdev->dev,
						&res);
			if (ret) {
				PCIE_ERR(dev,
					"PCIe: RC%d: failed to request pci bus resources %d\n",
					dev->rc_idx, ret);
				goto out;
			}

			if (IS_ENABLED(CONFIG_PCI_MSM_MSI)) {
				ret = msm_msi_init(&dev->pdev->dev);
				if (ret)
					goto out;
			}

			list_splice_init(&res, &bridge->windows);
			bridge->dev.parent = &dev->pdev->dev;
			bridge->sysdata = dev;
			bridge->busnr = 0;
			bridge->ops = &msm_pcie_ops;
			bridge->map_irq = of_irq_parse_and_map_pci;
			bridge->swizzle_irq = pci_common_swizzle;

			ret = pci_scan_root_bus_bridge(bridge);
			if (ret) {
				PCIE_ERR(dev,
					"PCIe: RC%d: failed to scan root bus %d\n",
					dev->rc_idx, ret);
				goto out;
			}

			bus = bridge->bus;

			pci_assign_unassigned_bus_resources(bus);
			pci_bus_add_devices(bus);

			dev->enumerated = true;

			msm_pcie_write_mask(dev->dm_core +
				PCIE20_COMMAND_STATUS, 0, BIT(2)|BIT(1));

			if (dev->cpl_timeout && dev->bridge_found)
				msm_pcie_write_reg_field(dev->dm_core,
					PCIE20_DEVICE_CONTROL2_STATUS2,
					0xf, dev->cpl_timeout);

			if (dev->shadow_en) {
				u32 val = readl_relaxed(dev->dm_core +
						PCIE20_COMMAND_STATUS);
				PCIE_DBG(dev, "PCIE20_COMMAND_STATUS:0x%x\n",
					val);
				dev->rc_shadow[PCIE20_COMMAND_STATUS / 4] = val;
			}

			do {
				pcidev = pci_get_device(vendor_id,
					device_id, pcidev);
				if (pcidev && (&msm_pcie_dev[rc_idx] ==
					(struct msm_pcie_dev_t *)
					PCIE_BUS_PRIV_DATA(pcidev->bus))) {
					msm_pcie_dev[rc_idx].dev = pcidev;
					found = true;
					PCIE_DBG(&msm_pcie_dev[rc_idx],
						"PCI device is found for RC%d\n",
						rc_idx);
				}
			} while (!found && pcidev);

			if (!pcidev) {
				PCIE_ERR(dev,
					"PCIe: Did not find PCI device for RC%d.\n",
					dev->rc_idx);
				ret = -ENODEV;
				goto out;
			}

			bus_ret = bus_for_each_dev(&pci_bus_type, NULL, dev,
					&msm_pcie_config_device_table);

			if (bus_ret) {
				PCIE_ERR(dev,
					"PCIe: Failed to set up device table for RC%d\n",
					dev->rc_idx);
				ret = -ENODEV;
				goto out;
			}

			msm_pcie_check_l1ss_support_all(dev);
			msm_pcie_config_link_pm(dev, true);
		} else {
			PCIE_ERR(dev, "PCIe: failed to enable RC%d.\n",
				dev->rc_idx);
		}
	} else {
		PCIE_ERR(dev, "PCIe: RC%d has already been enumerated.\n",
			dev->rc_idx);
	}

out:
	mutex_unlock(&dev->enumerate_lock);

	return ret;
}
EXPORT_SYMBOL(msm_pcie_enumerate);

static void msm_pcie_notify_client(struct msm_pcie_dev_t *dev,
					enum msm_pcie_event event)
{
	if (dev->event_reg && dev->event_reg->callback &&
		(dev->event_reg->events & event)) {
		struct msm_pcie_notify *notify = &dev->event_reg->notify;

		notify->event = event;
		notify->user = dev->event_reg->user;
		PCIE_DBG(dev, "PCIe: callback RC%d for event %d\n",
			dev->rc_idx, event);
		dev->event_reg->callback(notify);

		if ((dev->event_reg->options & MSM_PCIE_CONFIG_NO_RECOVERY) &&
				(event == MSM_PCIE_EVENT_LINKDOWN)) {
			dev->user_suspend = true;
			PCIE_DBG(dev,
				"PCIe: Client of RC%d will recover the link later.\n",
				dev->rc_idx);
			return;
		}
	} else {
		PCIE_DBG2(dev,
			"PCIe: Client of RC%d does not have registration for event %d\n",
			dev->rc_idx, event);
	}
}

static void handle_wake_func(struct work_struct *work)
{
	int i, ret;
	struct msm_pcie_dev_t *dev = container_of(work, struct msm_pcie_dev_t,
					handle_wake_work);

	PCIE_DBG(dev, "PCIe: Wake work for RC%d\n", dev->rc_idx);

	mutex_lock(&dev->recovery_lock);

	if (!dev->enumerated) {
		PCIE_DBG(dev,
			"PCIe: Start enumeration for RC%d upon the wake from endpoint.\n",
			dev->rc_idx);

		ret = msm_pcie_enumerate(dev->rc_idx);
		if (ret) {
			PCIE_ERR(dev,
				"PCIe: failed to enable RC%d upon wake request from the device.\n",
				dev->rc_idx);
			goto out;
		}

		if (dev->num_ep > 1) {
			for (i = 0; i < MAX_DEVICE_NUM; i++) {
				dev->event_reg = dev->pcidev_table[i].event_reg;

				if ((dev->link_status == MSM_PCIE_LINK_ENABLED)
					&& dev->event_reg &&
					dev->event_reg->callback &&
					(dev->event_reg->events &
					MSM_PCIE_EVENT_LINKUP)) {
					struct msm_pcie_notify *notify =
						&dev->event_reg->notify;
					notify->event = MSM_PCIE_EVENT_LINKUP;
					notify->user = dev->event_reg->user;
					PCIE_DBG(dev,
						"PCIe: Linkup callback for RC%d after enumeration is successful in wake IRQ handling\n",
						dev->rc_idx);
					dev->event_reg->callback(notify);
				}
			}
		} else {
			if ((dev->link_status == MSM_PCIE_LINK_ENABLED) &&
				dev->event_reg && dev->event_reg->callback &&
				(dev->event_reg->events &
				MSM_PCIE_EVENT_LINKUP)) {
				struct msm_pcie_notify *notify =
						&dev->event_reg->notify;
				notify->event = MSM_PCIE_EVENT_LINKUP;
				notify->user = dev->event_reg->user;
				PCIE_DBG(dev,
					"PCIe: Linkup callback for RC%d after enumeration is successful in wake IRQ handling\n",
					dev->rc_idx);
				dev->event_reg->callback(notify);
			} else {
				PCIE_DBG(dev,
					"PCIe: Client of RC%d does not have registration for linkup event.\n",
					dev->rc_idx);
			}
		}
		goto out;
	} else {
		PCIE_ERR(dev,
			"PCIe: The enumeration for RC%d has already been done.\n",
			dev->rc_idx);
		goto out;
	}

out:
	mutex_unlock(&dev->recovery_lock);
}

static irqreturn_t handle_aer_irq(int irq, void *data)
{
	struct msm_pcie_dev_t *dev = data;

	int corr_val = 0, uncorr_val = 0, rc_err_status = 0;
	int ep_corr_val = 0, ep_uncorr_val = 0;
	int rc_dev_ctrlstts = 0, ep_dev_ctrlstts = 0;
	u32 ep_dev_ctrlstts_offset = 0;
	int i, j, ep_src_bdf = 0;
	void __iomem *ep_base = NULL;

	PCIE_DBG2(dev,
		"AER Interrupt handler fired for RC%d irq %d\nrc_corr_counter: %lu\nrc_non_fatal_counter: %lu\nrc_fatal_counter: %lu\nep_corr_counter: %lu\nep_non_fatal_counter: %lu\nep_fatal_counter: %lu\n",
		dev->rc_idx, irq, dev->rc_corr_counter,
		dev->rc_non_fatal_counter, dev->rc_fatal_counter,
		dev->ep_corr_counter, dev->ep_non_fatal_counter,
		dev->ep_fatal_counter);

	uncorr_val = readl_relaxed(dev->dm_core +
				PCIE20_AER_UNCORR_ERR_STATUS_REG);
	corr_val = readl_relaxed(dev->dm_core +
				PCIE20_AER_CORR_ERR_STATUS_REG);
	rc_err_status = readl_relaxed(dev->dm_core +
				PCIE20_AER_ROOT_ERR_STATUS_REG);
	rc_dev_ctrlstts = readl_relaxed(dev->dm_core +
				PCIE20_CAP_DEVCTRLSTATUS);

	if (uncorr_val)
		PCIE_DBG(dev, "RC's PCIE20_AER_UNCORR_ERR_STATUS_REG:0x%x\n",
				uncorr_val);
	if (corr_val && (dev->rc_corr_counter < corr_counter_limit))
		PCIE_DBG(dev, "RC's PCIE20_AER_CORR_ERR_STATUS_REG:0x%x\n",
				corr_val);

	if ((rc_dev_ctrlstts >> 18) & 0x1)
		dev->rc_fatal_counter++;
	if ((rc_dev_ctrlstts >> 17) & 0x1)
		dev->rc_non_fatal_counter++;
	if ((rc_dev_ctrlstts >> 16) & 0x1)
		dev->rc_corr_counter++;

	msm_pcie_write_mask(dev->dm_core + PCIE20_CAP_DEVCTRLSTATUS, 0,
				BIT(18)|BIT(17)|BIT(16));

	if (dev->link_status == MSM_PCIE_LINK_DISABLED) {
		PCIE_DBG2(dev, "RC%d link is down\n", dev->rc_idx);
		goto out;
	}

	for (i = 0; i < 2; i++) {
		if (i)
			ep_src_bdf = readl_relaxed(dev->dm_core +
				PCIE20_AER_ERR_SRC_ID_REG) & ~0xffff;
		else
			ep_src_bdf = (readl_relaxed(dev->dm_core +
				PCIE20_AER_ERR_SRC_ID_REG) & 0xffff) << 16;

		if (!ep_src_bdf)
			continue;

		for (j = 0; j < MAX_DEVICE_NUM; j++) {
			if (ep_src_bdf == dev->pcidev_table[j].bdf) {
				PCIE_DBG2(dev,
					"PCIe: %s Error from Endpoint: %02x:%02x.%01x\n",
					i ? "Uncorrectable" : "Correctable",
					dev->pcidev_table[j].bdf >> 24,
					dev->pcidev_table[j].bdf >> 19 & 0x1f,
					dev->pcidev_table[j].bdf >> 16 & 0x07);
				ep_base = dev->pcidev_table[j].conf_base;
				ep_dev_ctrlstts_offset =
				dev->pcidev_table[j].dev_ctrlstts_offset;
				break;
			}
		}

		if (!ep_base) {
			PCIE_ERR(dev,
				"PCIe: RC%d no endpoint found for reported error\n",
				dev->rc_idx);
			goto out;
		}

		ep_uncorr_val = readl_relaxed(ep_base +
					PCIE20_AER_UNCORR_ERR_STATUS_REG);
		ep_corr_val = readl_relaxed(ep_base +
					PCIE20_AER_CORR_ERR_STATUS_REG);
		ep_dev_ctrlstts = readl_relaxed(ep_base +
					ep_dev_ctrlstts_offset);

		if (ep_uncorr_val)
			PCIE_DBG(dev,
				"EP's PCIE20_AER_UNCORR_ERR_STATUS_REG:0x%x\n",
				ep_uncorr_val);
		if (ep_corr_val && (dev->ep_corr_counter < corr_counter_limit))
			PCIE_DBG(dev,
				"EP's PCIE20_AER_CORR_ERR_STATUS_REG:0x%x\n",
				ep_corr_val);

		if ((ep_dev_ctrlstts >> 18) & 0x1)
			dev->ep_fatal_counter++;
		if ((ep_dev_ctrlstts >> 17) & 0x1)
			dev->ep_non_fatal_counter++;
		if ((ep_dev_ctrlstts >> 16) & 0x1)
			dev->ep_corr_counter++;

		msm_pcie_write_mask(ep_base + ep_dev_ctrlstts_offset, 0,
					BIT(18)|BIT(17)|BIT(16));

		msm_pcie_write_reg_field(ep_base,
				PCIE20_AER_UNCORR_ERR_STATUS_REG,
				0x3fff031, 0x3fff031);
		msm_pcie_write_reg_field(ep_base,
				PCIE20_AER_CORR_ERR_STATUS_REG,
				0xf1c1, 0xf1c1);
	}
out:
	if (((dev->rc_corr_counter < corr_counter_limit) &&
		(dev->ep_corr_counter < corr_counter_limit)) ||
		uncorr_val || ep_uncorr_val)
		PCIE_DBG(dev, "RC's PCIE20_AER_ROOT_ERR_STATUS_REG:0x%x\n",
				rc_err_status);
	msm_pcie_write_reg_field(dev->dm_core,
			PCIE20_AER_UNCORR_ERR_STATUS_REG,
			0x3fff031, 0x3fff031);
	msm_pcie_write_reg_field(dev->dm_core,
			PCIE20_AER_CORR_ERR_STATUS_REG,
			0xf1c1, 0xf1c1);
	msm_pcie_write_reg_field(dev->dm_core,
			PCIE20_AER_ROOT_ERR_STATUS_REG,
			0x7f, 0x7f);

	return IRQ_HANDLED;
}

static irqreturn_t handle_wake_irq(int irq, void *data)
{
	struct msm_pcie_dev_t *dev = data;
	unsigned long irqsave_flags;
	int i;

	spin_lock_irqsave(&dev->wakeup_lock, irqsave_flags);

	dev->wake_counter++;
	PCIE_DBG(dev, "PCIe: No. %ld wake IRQ for RC%d\n",
			dev->wake_counter, dev->rc_idx);

	PCIE_DBG2(dev, "PCIe WAKE is asserted by Endpoint of RC%d\n",
		dev->rc_idx);

	if (!dev->enumerated && !(dev->boot_option &
		MSM_PCIE_NO_WAKE_ENUMERATION)) {
		PCIE_DBG(dev, "Start enumerating RC%d\n", dev->rc_idx);
		schedule_work(&dev->handle_wake_work);
	} else {
		PCIE_DBG2(dev, "Wake up RC%d\n", dev->rc_idx);
		__pm_stay_awake(&dev->ws);
		__pm_relax(&dev->ws);

		if (dev->num_ep > 1) {
			for (i = 0; i < MAX_DEVICE_NUM; i++) {
				dev->event_reg =
					dev->pcidev_table[i].event_reg;
				msm_pcie_notify_client(dev,
					MSM_PCIE_EVENT_WAKEUP);
			}
		} else {
			msm_pcie_notify_client(dev, MSM_PCIE_EVENT_WAKEUP);
		}
	}

	spin_unlock_irqrestore(&dev->wakeup_lock, irqsave_flags);

	return IRQ_HANDLED;
}

static irqreturn_t handle_linkdown_irq(int irq, void *data)
{
	struct msm_pcie_dev_t *dev = data;
	int i;

	dev->linkdown_counter++;

	PCIE_DBG(dev,
		"PCIe: No. %ld linkdown IRQ for RC%d.\n",
		dev->linkdown_counter, dev->rc_idx);

	if (!dev->enumerated || dev->link_status != MSM_PCIE_LINK_ENABLED) {
		PCIE_DBG(dev,
			"PCIe:Linkdown IRQ for RC%d when the link is not enabled\n",
			dev->rc_idx);
	} else if (dev->suspending) {
		PCIE_DBG(dev,
			"PCIe:the link of RC%d is suspending.\n",
			dev->rc_idx);
	} else {
		dev->link_status = MSM_PCIE_LINK_DISABLED;
		dev->shadow_en = false;

		if (dev->linkdown_panic)
			panic("User has chosen to panic on linkdown\n");

#if !IS_ENABLED(CONFIG_MFD_ABC_PCIE)
		/* assert PERST */
		if (!(msm_pcie_keep_resources_on & BIT(dev->rc_idx)))
			gpio_set_value(dev->gpio[MSM_PCIE_GPIO_PERST].num,
					dev->gpio[MSM_PCIE_GPIO_PERST].on);
#endif

		PCIE_ERR(dev, "PCIe link is down for RC%d\n", dev->rc_idx);

		if (dev->num_ep > 1) {
			for (i = 0; i < MAX_DEVICE_NUM; i++) {
				dev->event_reg =
					dev->pcidev_table[i].event_reg;
				msm_pcie_notify_client(dev,
					MSM_PCIE_EVENT_LINKDOWN);
			}
		} else {
			msm_pcie_notify_client(dev, MSM_PCIE_EVENT_LINKDOWN);
		}
	}

	return IRQ_HANDLED;
}

static irqreturn_t handle_global_irq(int irq, void *data)
{
	int i;
	struct msm_pcie_dev_t *dev = data;
	unsigned long irqsave_flags;
	u32 status = 0;

	spin_lock_irqsave(&dev->irq_lock, irqsave_flags);

	if (dev->suspending) {
		PCIE_DBG2(dev,
			"PCIe: RC%d is currently suspending.\n",
			dev->rc_idx);
		spin_unlock_irqrestore(&dev->irq_lock, irqsave_flags);
		return IRQ_HANDLED;
	}

	status = readl_relaxed(dev->parf + PCIE20_PARF_INT_ALL_STATUS) &
			readl_relaxed(dev->parf + PCIE20_PARF_INT_ALL_MASK);

	msm_pcie_write_mask(dev->parf + PCIE20_PARF_INT_ALL_CLEAR, 0, status);

	PCIE_DUMP(dev, "RC%d: Global IRQ %d received: 0x%x\n",
		dev->rc_idx, irq, status);

	for (i = 0; i <= MSM_PCIE_INT_EVT_MAX; i++) {
		if (status & BIT(i)) {
			switch (i) {
			case MSM_PCIE_INT_EVT_LINK_DOWN:
				PCIE_DBG(dev,
					"PCIe: RC%d: handle linkdown event.\n",
					dev->rc_idx);
				handle_linkdown_irq(irq, data);
				break;
			case MSM_PCIE_INT_EVT_L1SUB_TIMEOUT:
				msm_pcie_notify_client(dev,
					MSM_PCIE_EVENT_L1SS_TIMEOUT);
				break;
			case MSM_PCIE_INT_EVT_AER_LEGACY:
				PCIE_DBG(dev,
					"PCIe: RC%d: AER legacy event.\n",
					dev->rc_idx);
				handle_aer_irq(irq, data);
				break;
			case MSM_PCIE_INT_EVT_AER_ERR:
				PCIE_DBG(dev,
					"PCIe: RC%d: AER event.\n",
					dev->rc_idx);
				handle_aer_irq(irq, data);
				break;
			default:
				PCIE_DUMP(dev,
					"PCIe: RC%d: Unexpected event %d is caught!\n",
					dev->rc_idx, i);
			}
		}
	}

	spin_unlock_irqrestore(&dev->irq_lock, irqsave_flags);

	return IRQ_HANDLED;
}

static int32_t msm_pcie_irq_init(struct msm_pcie_dev_t *dev)
{
	int rc;
	struct device *pdev = &dev->pdev->dev;

	PCIE_DBG(dev, "RC%d\n", dev->rc_idx);

	if (dev->rc_idx)
		wakeup_source_init(&dev->ws, "RC1 pcie_wakeup_source");
	else
		wakeup_source_init(&dev->ws, "RC0 pcie_wakeup_source");

	/* register handler for linkdown interrupt */
	if (dev->irq[MSM_PCIE_INT_LINK_DOWN].num) {
		rc = devm_request_irq(pdev,
			dev->irq[MSM_PCIE_INT_LINK_DOWN].num,
			handle_linkdown_irq,
			IRQF_TRIGGER_RISING,
			dev->irq[MSM_PCIE_INT_LINK_DOWN].name,
			dev);
		if (rc) {
			PCIE_ERR(dev,
				"PCIe: Unable to request linkdown interrupt:%d\n",
				dev->irq[MSM_PCIE_INT_LINK_DOWN].num);
			return rc;
		}
	}

	/* register handler for AER interrupt */
	if (dev->irq[MSM_PCIE_INT_PLS_ERR].num) {
		rc = devm_request_irq(pdev,
				dev->irq[MSM_PCIE_INT_PLS_ERR].num,
				handle_aer_irq,
				IRQF_TRIGGER_RISING,
				dev->irq[MSM_PCIE_INT_PLS_ERR].name,
				dev);
		if (rc) {
			PCIE_ERR(dev,
				"PCIe: RC%d: Unable to request aer pls_err interrupt: %d\n",
				dev->rc_idx,
				dev->irq[MSM_PCIE_INT_PLS_ERR].num);
			return rc;
		}
	}

	/* register handler for AER legacy interrupt */
	if (dev->irq[MSM_PCIE_INT_AER_LEGACY].num) {
		rc = devm_request_irq(pdev,
				dev->irq[MSM_PCIE_INT_AER_LEGACY].num,
				handle_aer_irq,
				IRQF_TRIGGER_RISING,
				dev->irq[MSM_PCIE_INT_AER_LEGACY].name,
				dev);
		if (rc) {
			PCIE_ERR(dev,
				"PCIe: RC%d: Unable to request aer aer_legacy interrupt: %d\n",
				dev->rc_idx,
				dev->irq[MSM_PCIE_INT_AER_LEGACY].num);
			return rc;
		}
	}

	if (dev->irq[MSM_PCIE_INT_GLOBAL_INT].num) {
		rc = devm_request_irq(pdev,
				dev->irq[MSM_PCIE_INT_GLOBAL_INT].num,
				handle_global_irq,
				IRQF_TRIGGER_RISING,
				dev->irq[MSM_PCIE_INT_GLOBAL_INT].name,
				dev);
		if (rc) {
			PCIE_ERR(dev,
				"PCIe: RC%d: Unable to request global_int interrupt: %d\n",
				dev->rc_idx,
				dev->irq[MSM_PCIE_INT_GLOBAL_INT].num);
			return rc;
		}
	}

	/* register handler for PCIE_WAKE_N interrupt line */
	if (dev->wake_n) {
		rc = devm_request_irq(pdev,
				dev->wake_n, handle_wake_irq,
				IRQF_TRIGGER_FALLING, "msm_pcie_wake", dev);
		if (rc) {
			PCIE_ERR(dev,
				"PCIe: RC%d: Unable to request wake interrupt\n",
				dev->rc_idx);
			return rc;
		}

		INIT_WORK(&dev->handle_wake_work, handle_wake_func);

		rc = enable_irq_wake(dev->wake_n);
		if (rc) {
			PCIE_ERR(dev,
				"PCIe: RC%d: Unable to enable wake interrupt\n",
				dev->rc_idx);
			return rc;
		}
	}

	return 0;
}

static void msm_pcie_irq_deinit(struct msm_pcie_dev_t *dev)
{
	PCIE_DBG(dev, "RC%d\n", dev->rc_idx);

	wakeup_source_trash(&dev->ws);

	if (dev->wake_n)
		disable_irq(dev->wake_n);
}

static bool msm_pcie_check_l0s_support(struct pci_dev *pdev,
					struct msm_pcie_dev_t *pcie_dev)
{
	struct pci_dev *parent = pdev->bus->self;
	u32 val;

	/* check parent supports L0s */
	if (parent) {
		u32 val2;

		pci_read_config_dword(parent, parent->pcie_cap + PCI_EXP_LNKCAP,
					&val);
		pci_read_config_dword(parent, parent->pcie_cap + PCI_EXP_LNKCTL,
					&val2);
		val = (val & BIT(10)) && (val2 & PCI_EXP_LNKCTL_ASPM_L0S);
		if (!val) {
			PCIE_DBG(pcie_dev,
				"PCIe: RC%d: Parent PCI device %02x:%02x.%01x does not support L0s\n",
				pcie_dev->rc_idx, parent->bus->number,
				PCI_SLOT(parent->devfn),
				PCI_FUNC(parent->devfn));
			return false;
		}
	}

	pci_read_config_dword(pdev, pdev->pcie_cap + PCI_EXP_LNKCAP, &val);
	if (!(val & BIT(10))) {
		PCIE_DBG(pcie_dev,
			"PCIe: RC%d: PCI device %02x:%02x.%01x does not support L0s\n",
			pcie_dev->rc_idx, pdev->bus->number,
			PCI_SLOT(pdev->devfn), PCI_FUNC(pdev->devfn));
		return false;
	}

	return true;
}

static bool msm_pcie_check_l1_support(struct pci_dev *pdev,
					struct msm_pcie_dev_t *pcie_dev)
{
	struct pci_dev *parent = pdev->bus->self;
	u32 val;

	/* check parent supports L1 */
	if (parent) {
		u32 val2;

		pci_read_config_dword(parent, parent->pcie_cap + PCI_EXP_LNKCAP,
					&val);
		pci_read_config_dword(parent, parent->pcie_cap + PCI_EXP_LNKCTL,
					&val2);
		val = (val & BIT(11)) && (val2 & PCI_EXP_LNKCTL_ASPM_L1);
		if (!val) {
			PCIE_DBG(pcie_dev,
				"PCIe: RC%d: Parent PCI device %02x:%02x.%01x does not support L1\n",
				pcie_dev->rc_idx, parent->bus->number,
				PCI_SLOT(parent->devfn),
				PCI_FUNC(parent->devfn));
			return false;
		}
	}

	pci_read_config_dword(pdev, pdev->pcie_cap + PCI_EXP_LNKCAP, &val);
	if (!(val & BIT(11))) {
		PCIE_DBG(pcie_dev,
			"PCIe: RC%d: PCI device %02x:%02x.%01x does not support L1\n",
			pcie_dev->rc_idx, pdev->bus->number,
			PCI_SLOT(pdev->devfn), PCI_FUNC(pdev->devfn));
		return false;
	}

	return true;
}

static int msm_pcie_check_l1ss_support(struct pci_dev *pdev, void *dev)
{
	struct msm_pcie_dev_t *pcie_dev = (struct msm_pcie_dev_t *)dev;
	u32 val;
	u32 l1ss_cap_id_offset, l1ss_cap_offset, l1ss_ctl1_offset;

	if (!pcie_dev->l1ss_supported)
		return -ENXIO;

	l1ss_cap_id_offset = pci_find_ext_capability(pdev, PCI_EXT_CAP_ID_L1SS);
	if (!l1ss_cap_id_offset) {
		PCIE_DBG(pcie_dev,
			"PCIe: RC%d: PCI device %02x:%02x.%01x could not find L1ss capability register\n",
			pcie_dev->rc_idx, pdev->bus->number,
			PCI_SLOT(pdev->devfn), PCI_FUNC(pdev->devfn));
		pcie_dev->l1ss_supported = 0;
		return -ENXIO;
	}

	l1ss_cap_offset = l1ss_cap_id_offset + PCI_L1SS_CAP;
	l1ss_ctl1_offset = l1ss_cap_id_offset + PCI_L1SS_CTL1;

	pci_read_config_dword(pdev, l1ss_cap_offset, &val);
	pcie_dev->l1_1_pcipm_supported &= !!(val & (PCI_L1SS_CAP_PCIPM_L1_1));
	pcie_dev->l1_2_pcipm_supported &= !!(val & (PCI_L1SS_CAP_PCIPM_L1_2));
	pcie_dev->l1_1_aspm_supported &= !!(val & (PCI_L1SS_CAP_ASPM_L1_1));
	pcie_dev->l1_2_aspm_supported &= !!(val & (PCI_L1SS_CAP_ASPM_L1_2));
	if (!pcie_dev->l1_1_pcipm_supported &&
		!pcie_dev->l1_2_pcipm_supported &&
		!pcie_dev->l1_1_aspm_supported &&
		!pcie_dev->l1_2_aspm_supported) {
		PCIE_DBG(pcie_dev,
			"PCIe: RC%d: PCI device %02x:%02x.%01x does not support any L1ss\n",
			pcie_dev->rc_idx, pdev->bus->number,
			PCI_SLOT(pdev->devfn), PCI_FUNC(pdev->devfn));
		pcie_dev->l1ss_supported = 0;
		return -ENXIO;
	}

	return 0;
}

static int msm_pcie_config_common_clock_enable(struct pci_dev *pdev,
							void *dev)
{
	struct msm_pcie_dev_t *pcie_dev = (struct msm_pcie_dev_t *)dev;

	PCIE_DBG(pcie_dev, "PCIe: RC%d: PCI device %02x:%02x.%01x\n",
		pcie_dev->rc_idx, pdev->bus->number, PCI_SLOT(pdev->devfn),
		PCI_FUNC(pdev->devfn));

	msm_pcie_config_clear_set_dword(pdev, pdev->pcie_cap + PCI_EXP_LNKCTL,
					0, PCI_EXP_LNKCTL_CCC);

	return 0;
}

static void msm_pcie_config_common_clock_enable_all(struct msm_pcie_dev_t *dev)
{
	if (dev->common_clk_en)
		pci_walk_bus(dev->dev->bus,
			msm_pcie_config_common_clock_enable, dev);
}

static int msm_pcie_config_clock_power_management_enable(struct pci_dev *pdev,
							void *dev)
{
	struct msm_pcie_dev_t *pcie_dev = (struct msm_pcie_dev_t *)dev;
	u32 val;

	/* enable only for upstream ports */
	if (pci_is_root_bus(pdev->bus))
		return 0;

	PCIE_DBG(pcie_dev, "PCIe: RC%d: PCI device %02x:%02x.%01x\n",
		pcie_dev->rc_idx, pdev->bus->number, PCI_SLOT(pdev->devfn),
		PCI_FUNC(pdev->devfn));

	pci_read_config_dword(pdev, pdev->pcie_cap + PCI_EXP_LNKCAP, &val);
	if (val & PCI_EXP_LNKCAP_CLKPM)
		msm_pcie_config_clear_set_dword(pdev,
			pdev->pcie_cap + PCI_EXP_LNKCTL, 0,
			PCI_EXP_LNKCTL_CLKREQ_EN);
	else
		PCIE_DBG(pcie_dev,
			"PCIe: RC%d: PCI device %02x:%02x.%01x does not support clock power management\n",
			pcie_dev->rc_idx, pdev->bus->number,
			PCI_SLOT(pdev->devfn), PCI_FUNC(pdev->devfn));

	return 0;
}

static void msm_pcie_config_clock_power_management_enable_all(
						struct msm_pcie_dev_t *dev)
{
	if (dev->clk_power_manage_en)
		pci_walk_bus(dev->dev->bus,
			msm_pcie_config_clock_power_management_enable, dev);
}

static void msm_pcie_config_l0s(struct msm_pcie_dev_t *dev,
				struct pci_dev *pdev, bool enable)
{
	u32 lnkctl_offset = pdev->pcie_cap + PCI_EXP_LNKCTL;
	int ret;

	PCIE_DBG(dev, "PCIe: RC%d: PCI device %02x:%02x.%01x %s\n",
		dev->rc_idx, pdev->bus->number, PCI_SLOT(pdev->devfn),
		PCI_FUNC(pdev->devfn), enable ? "enable" : "disable");

	if (enable) {
		ret = msm_pcie_check_l0s_support(pdev, dev);
		if (!ret)
			return;

		msm_pcie_config_clear_set_dword(pdev, lnkctl_offset, 0,
			PCI_EXP_LNKCTL_ASPM_L0S);
	} else {
		msm_pcie_config_clear_set_dword(pdev, lnkctl_offset,
			PCI_EXP_LNKCTL_ASPM_L0S, 0);
	}
}

static void msm_pcie_config_l0s_disable_all(struct msm_pcie_dev_t *dev,
				struct pci_bus *bus)
{
	struct pci_dev *pdev;

	if (!dev->l0s_supported)
		return;

	list_for_each_entry(pdev, &bus->devices, bus_list) {
		struct pci_bus *child;

		child  = pdev->subordinate;
		if (child)
			msm_pcie_config_l0s_disable_all(dev, child);
		msm_pcie_config_l0s(dev, pdev, false);
	}
}

static int msm_pcie_config_l0s_enable(struct pci_dev *pdev, void *dev)
{
	struct msm_pcie_dev_t *pcie_dev = (struct msm_pcie_dev_t *)dev;

	msm_pcie_config_l0s(pcie_dev, pdev, true);
	return 0;
}

static void msm_pcie_config_l0s_enable_all(struct msm_pcie_dev_t *dev)
{
	if (dev->l0s_supported)
		pci_walk_bus(dev->dev->bus, msm_pcie_config_l0s_enable, dev);
}

void msm_pcie_set_l1ss_state(struct pci_dev *dev,
	enum msm_pcie_pm_l1ss l1ss)
{
	struct msm_pcie_dev_t *pcie_dev = PCIE_BUS_PRIV_DATA(dev->bus);
	bool set_l11 = l1ss >= MSM_PCIE_PM_L1SS_L11;
	bool set_l12 = l1ss >= MSM_PCIE_PM_L1SS_L12;
	bool enable = set_l11 || set_l12;

	msm_pcie_config_l1ss_disable_all(pcie_dev, pcie_dev->dev->bus);
	if (!enable)
		return;

	pcie_dev->l1_1_pcipm_supported = set_l11;
	pcie_dev->l1_2_pcipm_supported = set_l12;
	pcie_dev->l1_1_aspm_supported = set_l11;
	pcie_dev->l1_2_aspm_supported = set_l12;

	msm_pcie_config_l1ss_enable_all(pcie_dev);
}

static void msm_pcie_config_l1(struct msm_pcie_dev_t *dev,
				struct pci_dev *pdev, bool enable)
{
	u32 lnkctl_offset = pdev->pcie_cap + PCI_EXP_LNKCTL;
	int ret;

	PCIE_DBG(dev, "PCIe: RC%d: PCI device %02x:%02x.%01x %s\n",
		dev->rc_idx, pdev->bus->number, PCI_SLOT(pdev->devfn),
		PCI_FUNC(pdev->devfn), enable ? "enable" : "disable");

	if (enable) {
		ret = msm_pcie_check_l1_support(pdev, dev);
		if (!ret)
			return;

		msm_pcie_config_clear_set_dword(pdev, lnkctl_offset, 0,
			PCI_EXP_LNKCTL_ASPM_L1);
	} else {
		msm_pcie_config_clear_set_dword(pdev, lnkctl_offset,
			PCI_EXP_LNKCTL_ASPM_L1, 0);
	}
}

static void msm_pcie_config_l1_disable_all(struct msm_pcie_dev_t *dev,
				struct pci_bus *bus)
{
	struct pci_dev *pdev;

	if (!dev->l1_supported)
		return;

	list_for_each_entry(pdev, &bus->devices, bus_list) {
		struct pci_bus *child;

		child  = pdev->subordinate;
		if (child)
			msm_pcie_config_l1_disable_all(dev, child);
		msm_pcie_config_l1(dev, pdev, false);
	}
}

static int msm_pcie_config_l1_enable(struct pci_dev *pdev, void *dev)
{
	struct msm_pcie_dev_t *pcie_dev = (struct msm_pcie_dev_t *)dev;

	msm_pcie_config_l1(pcie_dev, pdev, true);
	return 0;
}

static void msm_pcie_config_l1_enable_all(struct msm_pcie_dev_t *dev)
{
	if (dev->l1_supported)
		pci_walk_bus(dev->dev->bus, msm_pcie_config_l1_enable, dev);
}

static void msm_pcie_config_l1ss(struct msm_pcie_dev_t *dev,
				struct pci_dev *pdev, bool enable)
{
	u32 val, val2;
	u32 l1ss_cap_id_offset, l1ss_ctl1_offset;
	u32 devctl2_offset = pdev->pcie_cap + PCI_EXP_DEVCTL2;

	PCIE_DBG(dev, "PCIe: RC%d: PCI device %02x:%02x.%01x %s\n",
		dev->rc_idx, pdev->bus->number, PCI_SLOT(pdev->devfn),
		PCI_FUNC(pdev->devfn), enable ? "enable" : "disable");

	l1ss_cap_id_offset = pci_find_ext_capability(pdev, PCI_EXT_CAP_ID_L1SS);
	if (!l1ss_cap_id_offset) {
		PCIE_DBG(dev,
			"PCIe: RC%d: PCI device %02x:%02x.%01x could not find L1ss capability register\n",
			dev->rc_idx, pdev->bus->number, PCI_SLOT(pdev->devfn),
			PCI_FUNC(pdev->devfn));
		return;
	}

	l1ss_ctl1_offset = l1ss_cap_id_offset + PCI_L1SS_CTL1;

	/* Enable the AUX Clock and the Core Clk to be synchronous for L1ss */
	if (pci_is_root_bus(pdev->bus) && !dev->aux_clk_sync) {
		if (enable)
			msm_pcie_write_mask(dev->parf +
				PCIE20_PARF_SYS_CTRL, BIT(3), 0);
		else
			msm_pcie_write_mask(dev->parf +
				PCIE20_PARF_SYS_CTRL, 0, BIT(3));
	}

	if (enable) {
		msm_pcie_config_clear_set_dword(pdev, devctl2_offset, 0,
			PCI_EXP_DEVCTL2_LTR_EN);

		msm_pcie_config_clear_set_dword(pdev, l1ss_ctl1_offset, 0,
			(dev->l1_1_pcipm_supported ?
				PCI_L1SS_CTL1_PCIPM_L1_1 : 0) |
			(dev->l1_2_pcipm_supported ?
				PCI_L1SS_CTL1_PCIPM_L1_2 : 0) |
			(dev->l1_1_aspm_supported ?
				PCI_L1SS_CTL1_ASPM_L1_1 : 0) |
			(dev->l1_2_aspm_supported ?
				PCI_L1SS_CTL1_ASPM_L1_2 : 0));
	} else {
		msm_pcie_config_clear_set_dword(pdev, devctl2_offset,
			PCI_EXP_DEVCTL2_LTR_EN, 0);

		msm_pcie_config_clear_set_dword(pdev, l1ss_ctl1_offset,
			PCI_L1SS_CTL1_PCIPM_L1_1 | PCI_L1SS_CTL1_PCIPM_L1_2 |
			PCI_L1SS_CTL1_ASPM_L1_1 | PCI_L1SS_CTL1_ASPM_L1_2, 0);
	}

	pci_read_config_dword(pdev, l1ss_ctl1_offset, &val);
	PCIE_DBG2(dev, "PCIe: RC%d: L1SUB_CONTROL1:0x%x\n", dev->rc_idx, val);

	pci_read_config_dword(pdev, devctl2_offset, &val2);
	PCIE_DBG2(dev, "PCIe: RC%d: DEVICE_CONTROL2_STATUS2::0x%x\n",
		dev->rc_idx, val2);
}

static int msm_pcie_config_l1ss_disable(struct pci_dev *pdev, void *dev)
{
	struct msm_pcie_dev_t *pcie_dev = (struct msm_pcie_dev_t *)dev;

	msm_pcie_config_l1ss(pcie_dev, pdev, false);
	return 0;
}

static void msm_pcie_config_l1ss_disable_all(struct msm_pcie_dev_t *dev,
				struct pci_bus *bus)
{
	struct pci_dev *pdev;

	if (!dev->l1ss_supported)
		return;

	list_for_each_entry(pdev, &bus->devices, bus_list) {
		struct pci_bus *child;

		child  = pdev->subordinate;
		if (child)
			msm_pcie_config_l1ss_disable_all(dev, child);
		msm_pcie_config_l1ss_disable(pdev, dev);
	}
}

static int msm_pcie_config_l1ss_enable(struct pci_dev *pdev, void *dev)
{
	struct msm_pcie_dev_t *pcie_dev = (struct msm_pcie_dev_t *)dev;

	msm_pcie_config_l1ss(pcie_dev, pdev, true);
	return 0;
}

static void msm_pcie_config_l1ss_enable_all(struct msm_pcie_dev_t *dev)
{
	if (dev->l1ss_supported)
		pci_walk_bus(dev->dev->bus, msm_pcie_config_l1ss_enable, dev);
}

static void msm_pcie_config_link_pm(struct msm_pcie_dev_t *dev, bool enable)
{
	struct pci_bus *bus = dev->dev->bus;

	if (enable) {
		msm_pcie_config_common_clock_enable_all(dev);
		msm_pcie_config_clock_power_management_enable_all(dev);
		msm_pcie_config_l1ss_enable_all(dev);
		msm_pcie_config_l1_enable_all(dev);
		msm_pcie_config_l0s_enable_all(dev);
	} else {
		msm_pcie_config_l0s_disable_all(dev, bus);
		msm_pcie_config_l1_disable_all(dev, bus);
		msm_pcie_config_l1ss_disable_all(dev, bus);
	}
}

static void msm_pcie_check_l1ss_support_all(struct msm_pcie_dev_t *dev)
{
	pci_walk_bus(dev->dev->bus, msm_pcie_check_l1ss_support, dev);
}

static int __msm_pcie_probe(void *arg)
{
	int ret = 0;
	int rc_idx = -1;
	int i, j;
	struct platform_device *pdev;

	pdev = (struct platform_device *)arg;
	PCIE_GEN_DBG("%s\n", __func__);

	mutex_lock(&pcie_drv.drv_lock);

	ret = of_property_read_u32((&pdev->dev)->of_node,
				"cell-index", &rc_idx);
	if (ret) {
		PCIE_GEN_DBG("Did not find RC index.\n");
		goto out;
	} else {
		if (rc_idx >= MAX_RC_NUM) {
			pr_err(
				"PCIe: Invalid RC Index %d (max supported = %d)\n",
				rc_idx, MAX_RC_NUM);
			goto out;
		}
		pcie_drv.rc_num++;
		PCIE_DBG(&msm_pcie_dev[rc_idx], "PCIe: RC index is %d.\n",
			rc_idx);
	}

	msm_pcie_dev[rc_idx].l0s_supported =
		!of_property_read_bool((&pdev->dev)->of_node,
				"qcom,no-l0s-supported");
	if (msm_pcie_invert_l0s_support & BIT(rc_idx))
		msm_pcie_dev[rc_idx].l0s_supported =
			!msm_pcie_dev[rc_idx].l0s_supported;
	PCIE_DBG(&msm_pcie_dev[rc_idx], "L0s is %s supported.\n",
		msm_pcie_dev[rc_idx].l0s_supported ? "" : "not");
	msm_pcie_dev[rc_idx].l1_supported =
		!of_property_read_bool((&pdev->dev)->of_node,
				"qcom,no-l1-supported");
	if (msm_pcie_invert_l1_support & BIT(rc_idx))
		msm_pcie_dev[rc_idx].l1_supported =
			!msm_pcie_dev[rc_idx].l1_supported;
	PCIE_DBG(&msm_pcie_dev[rc_idx], "L1 is %s supported.\n",
		msm_pcie_dev[rc_idx].l1_supported ? "" : "not");
	msm_pcie_dev[rc_idx].l1ss_supported =
		!of_property_read_bool((&pdev->dev)->of_node,
				"qcom,no-l1ss-supported");
	if (msm_pcie_invert_l1ss_support & BIT(rc_idx))
		msm_pcie_dev[rc_idx].l1ss_supported =
			!msm_pcie_dev[rc_idx].l1ss_supported;
	PCIE_DBG(&msm_pcie_dev[rc_idx], "L1ss is %s supported.\n",
		msm_pcie_dev[rc_idx].l1ss_supported ? "" : "not");
	msm_pcie_dev[rc_idx].l1_1_aspm_supported =
		msm_pcie_dev[rc_idx].l1ss_supported;
	msm_pcie_dev[rc_idx].l1_2_aspm_supported =
		msm_pcie_dev[rc_idx].l1ss_supported;
	msm_pcie_dev[rc_idx].l1_1_pcipm_supported =
		msm_pcie_dev[rc_idx].l1ss_supported;
	msm_pcie_dev[rc_idx].l1_2_pcipm_supported =
		msm_pcie_dev[rc_idx].l1ss_supported;

	msm_pcie_dev[rc_idx].common_clk_en =
		of_property_read_bool((&pdev->dev)->of_node,
				"qcom,common-clk-en");
	PCIE_DBG(&msm_pcie_dev[rc_idx], "Common clock is %s enabled.\n",
		msm_pcie_dev[rc_idx].common_clk_en ? "" : "not");
	msm_pcie_dev[rc_idx].clk_power_manage_en =
		of_property_read_bool((&pdev->dev)->of_node,
				"qcom,clk-power-manage-en");
	PCIE_DBG(&msm_pcie_dev[rc_idx],
		"Clock power management is %s enabled.\n",
		msm_pcie_dev[rc_idx].clk_power_manage_en ? "" : "not");
	msm_pcie_dev[rc_idx].aux_clk_sync =
		!of_property_read_bool((&pdev->dev)->of_node,
				"qcom,no-aux-clk-sync");
	PCIE_DBG(&msm_pcie_dev[rc_idx],
		"AUX clock is %s synchronous to Core clock.\n",
		msm_pcie_dev[rc_idx].aux_clk_sync ? "" : "not");

	msm_pcie_dev[rc_idx].use_19p2mhz_aux_clk =
		of_property_read_bool((&pdev->dev)->of_node,
				"qcom,use-19p2mhz-aux-clk");
	PCIE_DBG(&msm_pcie_dev[rc_idx],
		"AUX clock frequency is %s 19.2MHz.\n",
		msm_pcie_dev[rc_idx].use_19p2mhz_aux_clk ? "" : "not");

	msm_pcie_dev[rc_idx].smmu_sid_base = 0;
	ret = of_property_read_u32((&pdev->dev)->of_node, "qcom,smmu-sid-base",
				&msm_pcie_dev[rc_idx].smmu_sid_base);
	if (ret)
		PCIE_DBG(&msm_pcie_dev[rc_idx],
			"RC%d SMMU sid base not found\n",
			msm_pcie_dev[rc_idx].rc_idx);
	else
		PCIE_DBG(&msm_pcie_dev[rc_idx],
			"RC%d: qcom,smmu-sid-base: 0x%x.\n",
			msm_pcie_dev[rc_idx].rc_idx,
			msm_pcie_dev[rc_idx].smmu_sid_base);

	msm_pcie_dev[rc_idx].boot_option = 0;
	ret = of_property_read_u32((&pdev->dev)->of_node, "qcom,boot-option",
				&msm_pcie_dev[rc_idx].boot_option);
	PCIE_DBG(&msm_pcie_dev[rc_idx],
		"PCIe: RC%d boot option is 0x%x.\n",
		rc_idx, msm_pcie_dev[rc_idx].boot_option);

	msm_pcie_dev[rc_idx].phy_ver = 1;
	ret = of_property_read_u32((&pdev->dev)->of_node,
				"qcom,pcie-phy-ver",
				&msm_pcie_dev[rc_idx].phy_ver);
	if (ret)
		PCIE_DBG(&msm_pcie_dev[rc_idx],
			"RC%d: pcie-phy-ver does not exist.\n",
			msm_pcie_dev[rc_idx].rc_idx);
	else
		PCIE_DBG(&msm_pcie_dev[rc_idx],
			"RC%d: pcie-phy-ver: %d.\n",
			msm_pcie_dev[rc_idx].rc_idx,
			msm_pcie_dev[rc_idx].phy_ver);

	msm_pcie_dev[rc_idx].target_link_speed = 0;
	ret = of_property_read_u32(pdev->dev.of_node,
				"qcom,target-link-speed",
				&msm_pcie_dev[rc_idx].target_link_speed);
	PCIE_DBG(&msm_pcie_dev[rc_idx],
		"PCIe: RC%d: target-link-speed: 0x%x.\n",
		rc_idx, msm_pcie_dev[rc_idx].target_link_speed);

	msm_pcie_dev[rc_idx].n_fts = 0;
	ret = of_property_read_u32((&pdev->dev)->of_node,
				"qcom,n-fts",
				&msm_pcie_dev[rc_idx].n_fts);

	if (ret)
		PCIE_DBG(&msm_pcie_dev[rc_idx],
			"n-fts does not exist. ret=%d\n", ret);
	else
		PCIE_DBG(&msm_pcie_dev[rc_idx], "n-fts: 0x%x.\n",
				msm_pcie_dev[rc_idx].n_fts);

	msm_pcie_dev[rc_idx].ext_ref_clk =
		of_property_read_bool((&pdev->dev)->of_node,
				"qcom,ext-ref-clk");
	PCIE_DBG(&msm_pcie_dev[rc_idx], "ref clk is %s.\n",
		msm_pcie_dev[rc_idx].ext_ref_clk ? "external" : "internal");

	msm_pcie_dev[rc_idx].ep_latency = 0;
	ret = of_property_read_u32((&pdev->dev)->of_node,
				"qcom,ep-latency",
				&msm_pcie_dev[rc_idx].ep_latency);
	if (ret)
		PCIE_DBG(&msm_pcie_dev[rc_idx],
			"RC%d: ep-latency does not exist.\n",
			rc_idx);
	else
		PCIE_DBG(&msm_pcie_dev[rc_idx], "RC%d: ep-latency: 0x%x.\n",
			rc_idx, msm_pcie_dev[rc_idx].ep_latency);

	msm_pcie_dev[rc_idx].switch_latency = 0;
	ret = of_property_read_u32((&pdev->dev)->of_node,
					"qcom,switch-latency",
					&msm_pcie_dev[rc_idx].switch_latency);

	if (ret)
		PCIE_DBG(&msm_pcie_dev[rc_idx],
				"RC%d: switch-latency does not exist.\n",
				rc_idx);
	else
		PCIE_DBG(&msm_pcie_dev[rc_idx],
				"RC%d: switch-latency: 0x%x.\n",
				rc_idx, msm_pcie_dev[rc_idx].switch_latency);

	msm_pcie_dev[rc_idx].wr_halt_size = 0;
	ret = of_property_read_u32(pdev->dev.of_node,
				"qcom,wr-halt-size",
				&msm_pcie_dev[rc_idx].wr_halt_size);
	if (ret)
		PCIE_DBG(&msm_pcie_dev[rc_idx],
			"RC%d: wr-halt-size not specified in dt. Use default value.\n",
			rc_idx);
	else
		PCIE_DBG(&msm_pcie_dev[rc_idx], "RC%d: wr-halt-size: 0x%x.\n",
			rc_idx, msm_pcie_dev[rc_idx].wr_halt_size);

	msm_pcie_dev[rc_idx].slv_addr_space_size = SZ_16M;
	ret = of_property_read_u32(pdev->dev.of_node,
				"qcom,slv-addr-space-size",
				&msm_pcie_dev[rc_idx].slv_addr_space_size);
	PCIE_DBG(&msm_pcie_dev[rc_idx],
		"RC%d: slv-addr-space-size: 0x%x.\n",
		rc_idx, msm_pcie_dev[rc_idx].slv_addr_space_size);

	msm_pcie_dev[rc_idx].phy_status_offset = 0;
	ret = of_property_read_u32(pdev->dev.of_node,
				"qcom,phy-status-offset",
				&msm_pcie_dev[rc_idx].phy_status_offset);
	if (ret) {
		PCIE_ERR(&msm_pcie_dev[rc_idx],
			"RC%d: failed to get PCIe PHY status offset.\n",
			rc_idx);
		goto decrease_rc_num;
	} else {
		PCIE_DBG(&msm_pcie_dev[rc_idx],
			"RC%d: phy-status-offset: 0x%x.\n",
			rc_idx, msm_pcie_dev[rc_idx].phy_status_offset);
	}

	ret = of_property_read_u32(pdev->dev.of_node,
				"qcom,phy-status-bit",
				&msm_pcie_dev[rc_idx].phy_status_bit);
	if (ret) {
		PCIE_ERR(&msm_pcie_dev[rc_idx],
			"RC%d: failed to get PCIe PHY status bit.\n",
			rc_idx);
		goto decrease_rc_num;
	} else {
		PCIE_DBG(&msm_pcie_dev[rc_idx],
			"RC%d: phy-status-bit: 0x%x.\n",
			rc_idx, msm_pcie_dev[rc_idx].phy_status_bit);
	}

	msm_pcie_dev[rc_idx].phy_power_down_offset = 0;
	ret = of_property_read_u32(pdev->dev.of_node,
				"qcom,phy-power-down-offset",
				&msm_pcie_dev[rc_idx].phy_power_down_offset);
	if (ret)
		PCIE_DBG(&msm_pcie_dev[rc_idx],
			"RC%d: qcom,phy-power-down-offset not found.\n",
			rc_idx);
	else
		PCIE_DBG(&msm_pcie_dev[rc_idx],
			"RC%d: phy-power-down-offset: 0x%x.\n",
			rc_idx, msm_pcie_dev[rc_idx].phy_power_down_offset);

	msm_pcie_dev[rc_idx].core_preset = 0;
	ret = of_property_read_u32(pdev->dev.of_node,
				"qcom,core-preset",
				&msm_pcie_dev[rc_idx].core_preset);
	if (ret)
		msm_pcie_dev[rc_idx].core_preset = PCIE_GEN3_PRESET_DEFAULT;

	PCIE_DBG(&msm_pcie_dev[rc_idx], "RC%d: core-preset: 0x%x.\n",
		rc_idx, msm_pcie_dev[rc_idx].core_preset);

	msm_pcie_dev[rc_idx].cpl_timeout = 0;
	ret = of_property_read_u32((&pdev->dev)->of_node,
				"qcom,cpl-timeout",
				&msm_pcie_dev[rc_idx].cpl_timeout);
	if (ret)
		PCIE_DBG(&msm_pcie_dev[rc_idx],
			"RC%d: Using default cpl-timeout.\n",
			rc_idx);
	else
		PCIE_DBG(&msm_pcie_dev[rc_idx], "RC%d: cpl-timeout: 0x%x.\n",
			rc_idx, msm_pcie_dev[rc_idx].cpl_timeout);

	msm_pcie_dev[rc_idx].perst_delay_us_min =
		PERST_PROPAGATION_DELAY_US_MIN;
	ret = of_property_read_u32(pdev->dev.of_node,
				"qcom,perst-delay-us-min",
				&msm_pcie_dev[rc_idx].perst_delay_us_min);
	if (ret)
		PCIE_DBG(&msm_pcie_dev[rc_idx],
			"RC%d: perst-delay-us-min does not exist. Use default value %dus.\n",
			rc_idx, msm_pcie_dev[rc_idx].perst_delay_us_min);
	else
		PCIE_DBG(&msm_pcie_dev[rc_idx],
			"RC%d: perst-delay-us-min: %dus.\n",
			rc_idx, msm_pcie_dev[rc_idx].perst_delay_us_min);

	msm_pcie_dev[rc_idx].perst_delay_us_max =
		PERST_PROPAGATION_DELAY_US_MAX;
	ret = of_property_read_u32(pdev->dev.of_node,
				"qcom,perst-delay-us-max",
				&msm_pcie_dev[rc_idx].perst_delay_us_max);
	if (ret)
		PCIE_DBG(&msm_pcie_dev[rc_idx],
			"RC%d: perst-delay-us-max does not exist. Use default value %dus.\n",
			rc_idx, msm_pcie_dev[rc_idx].perst_delay_us_max);
	else
		PCIE_DBG(&msm_pcie_dev[rc_idx],
			"RC%d: perst-delay-us-max: %dus.\n",
			rc_idx, msm_pcie_dev[rc_idx].perst_delay_us_max);

	msm_pcie_dev[rc_idx].tlp_rd_size = PCIE_TLP_RD_SIZE;
	ret = of_property_read_u32(pdev->dev.of_node,
				"qcom,tlp-rd-size",
				&msm_pcie_dev[rc_idx].tlp_rd_size);
	if (ret)
		PCIE_DBG(&msm_pcie_dev[rc_idx],
			"RC%d: tlp-rd-size does not exist. tlp-rd-size: 0x%x.\n",
			rc_idx, msm_pcie_dev[rc_idx].tlp_rd_size);
	else
		PCIE_DBG(&msm_pcie_dev[rc_idx], "RC%d: tlp-rd-size: 0x%x.\n",
			rc_idx, msm_pcie_dev[rc_idx].tlp_rd_size);

	msm_pcie_dev[rc_idx].rc_idx = rc_idx;
	msm_pcie_dev[rc_idx].pdev = pdev;
	msm_pcie_dev[rc_idx].vreg_n = 0;
	msm_pcie_dev[rc_idx].gpio_n = 0;
	msm_pcie_dev[rc_idx].parf_deemph = 0;
	msm_pcie_dev[rc_idx].parf_swing = 0;
	msm_pcie_dev[rc_idx].link_status = MSM_PCIE_LINK_DEINIT;
	msm_pcie_dev[rc_idx].user_suspend = false;
	msm_pcie_dev[rc_idx].disable_pc = false;
	msm_pcie_dev[rc_idx].saved_state = NULL;
	msm_pcie_dev[rc_idx].enumerated = false;
	msm_pcie_dev[rc_idx].num_active_ep = 0;
	msm_pcie_dev[rc_idx].num_ep = 0;
	msm_pcie_dev[rc_idx].pending_ep_reg = false;
	msm_pcie_dev[rc_idx].phy_len = 0;
	msm_pcie_dev[rc_idx].phy_sequence = NULL;
	msm_pcie_dev[rc_idx].event_reg = NULL;
	msm_pcie_dev[rc_idx].linkdown_counter = 0;
	msm_pcie_dev[rc_idx].link_turned_on_counter = 0;
	msm_pcie_dev[rc_idx].link_turned_off_counter = 0;
	msm_pcie_dev[rc_idx].rc_corr_counter = 0;
	msm_pcie_dev[rc_idx].rc_non_fatal_counter = 0;
	msm_pcie_dev[rc_idx].rc_fatal_counter = 0;
	msm_pcie_dev[rc_idx].ep_corr_counter = 0;
	msm_pcie_dev[rc_idx].ep_non_fatal_counter = 0;
	msm_pcie_dev[rc_idx].ep_fatal_counter = 0;
	msm_pcie_dev[rc_idx].suspending = false;
	msm_pcie_dev[rc_idx].wake_counter = 0;
	msm_pcie_dev[rc_idx].aer_enable = true;
	if (msm_pcie_invert_aer_support)
		msm_pcie_dev[rc_idx].aer_enable = false;
	msm_pcie_dev[rc_idx].eq_en = true;
	msm_pcie_dev[rc_idx].power_on = false;
	msm_pcie_dev[rc_idx].use_pinctrl = false;
	msm_pcie_dev[rc_idx].linkdown_panic = false;
	msm_pcie_dev[rc_idx].bridge_found = false;
	memcpy(msm_pcie_dev[rc_idx].vreg, msm_pcie_vreg_info,
				sizeof(msm_pcie_vreg_info));
	memcpy(msm_pcie_dev[rc_idx].gpio, msm_pcie_gpio_info,
				sizeof(msm_pcie_gpio_info));
	memcpy(msm_pcie_dev[rc_idx].clk, msm_pcie_clk_info[rc_idx],
				sizeof(msm_pcie_clk_info[rc_idx]));
	memcpy(msm_pcie_dev[rc_idx].pipeclk, msm_pcie_pipe_clk_info[rc_idx],
				sizeof(msm_pcie_pipe_clk_info[rc_idx]));
	memcpy(msm_pcie_dev[rc_idx].res, msm_pcie_res_info,
				sizeof(msm_pcie_res_info));
	memcpy(msm_pcie_dev[rc_idx].irq, msm_pcie_irq_info,
				sizeof(msm_pcie_irq_info));
	memcpy(msm_pcie_dev[rc_idx].reset, msm_pcie_reset_info[rc_idx],
				sizeof(msm_pcie_reset_info[rc_idx]));
	memcpy(msm_pcie_dev[rc_idx].pipe_reset,
			msm_pcie_pipe_reset_info[rc_idx],
			sizeof(msm_pcie_pipe_reset_info[rc_idx]));
	msm_pcie_dev[rc_idx].shadow_en = true;
	for (i = 0; i < PCIE_CONF_SPACE_DW; i++)
		msm_pcie_dev[rc_idx].rc_shadow[i] = PCIE_CLEAR;
	for (i = 0; i < MAX_DEVICE_NUM; i++)
		for (j = 0; j < PCIE_CONF_SPACE_DW; j++)
			msm_pcie_dev[rc_idx].ep_shadow[i][j] = PCIE_CLEAR;
	for (i = 0; i < MAX_DEVICE_NUM; i++) {
		msm_pcie_dev[rc_idx].pcidev_table[i].bdf = 0;
		msm_pcie_dev[rc_idx].pcidev_table[i].dev = NULL;
		msm_pcie_dev[rc_idx].pcidev_table[i].short_bdf = 0;
		msm_pcie_dev[rc_idx].pcidev_table[i].sid = 0;
		msm_pcie_dev[rc_idx].pcidev_table[i].domain = rc_idx;
		msm_pcie_dev[rc_idx].pcidev_table[i].conf_base = NULL;
		msm_pcie_dev[rc_idx].pcidev_table[i].phy_address = 0;
		msm_pcie_dev[rc_idx].pcidev_table[i].dev_ctrlstts_offset = 0;
		msm_pcie_dev[rc_idx].pcidev_table[i].event_reg = NULL;
		msm_pcie_dev[rc_idx].pcidev_table[i].registered = true;
	}

	dev_set_drvdata(&msm_pcie_dev[rc_idx].pdev->dev, &msm_pcie_dev[rc_idx]);

	ret = msm_pcie_get_resources(&msm_pcie_dev[rc_idx],
				msm_pcie_dev[rc_idx].pdev);

	if (ret)
		goto decrease_rc_num;

	msm_pcie_dev[rc_idx].pinctrl = devm_pinctrl_get(&pdev->dev);
	if (IS_ERR_OR_NULL(msm_pcie_dev[rc_idx].pinctrl))
		PCIE_ERR(&msm_pcie_dev[rc_idx],
			"PCIe: RC%d failed to get pinctrl\n",
			rc_idx);
	else
		msm_pcie_dev[rc_idx].use_pinctrl = true;

	if (msm_pcie_dev[rc_idx].use_pinctrl) {
		msm_pcie_dev[rc_idx].pins_default =
			pinctrl_lookup_state(msm_pcie_dev[rc_idx].pinctrl,
						"default");
		if (IS_ERR(msm_pcie_dev[rc_idx].pins_default)) {
			PCIE_ERR(&msm_pcie_dev[rc_idx],
				"PCIe: RC%d could not get pinctrl default state\n",
				rc_idx);
			msm_pcie_dev[rc_idx].pins_default = NULL;
		}

		msm_pcie_dev[rc_idx].pins_sleep =
			pinctrl_lookup_state(msm_pcie_dev[rc_idx].pinctrl,
						"sleep");
		if (IS_ERR(msm_pcie_dev[rc_idx].pins_sleep)) {
			PCIE_ERR(&msm_pcie_dev[rc_idx],
				"PCIe: RC%d could not get pinctrl sleep state\n",
				rc_idx);
			msm_pcie_dev[rc_idx].pins_sleep = NULL;
		}
	}

	ret = msm_pcie_gpio_init(&msm_pcie_dev[rc_idx]);
	if (ret) {
		msm_pcie_release_resources(&msm_pcie_dev[rc_idx]);
		goto decrease_rc_num;
	}

	ret = msm_pcie_irq_init(&msm_pcie_dev[rc_idx]);
	if (ret) {
		msm_pcie_release_resources(&msm_pcie_dev[rc_idx]);
		msm_pcie_gpio_deinit(&msm_pcie_dev[rc_idx]);
		goto decrease_rc_num;
	}

	msm_pcie_sysfs_init(&msm_pcie_dev[rc_idx]);

	msm_pcie_dev[rc_idx].drv_ready = true;

	/*
	 * Register the pipe clock provided by phy.
	 * See function description to see details of this pipe clock.
	 */
	ret = phy_pipe_clk_register(&msm_pcie_dev[rc_idx],
						msm_pcie_dev[rc_idx].pdev);
	if (ret)
		PCIE_DBG(&msm_pcie_dev[rc_idx],
			"PCIe:RC%d didn't register pipeclock source\n", rc_idx);

	msm_pcie_dev[rc_idx].keep_powerdown_phy =
		of_property_read_bool((&pdev->dev)->of_node,
				"qcom,keep-powerdown-phy");
	/* Power down PHY to avoid leakage at 1.8V LDO */
	if (msm_pcie_dev[rc_idx].keep_powerdown_phy &&
				msm_pcie_dev[rc_idx].phy_power_down_offset) {
		msm_pcie_clk_init(&msm_pcie_dev[rc_idx]);
		msm_pcie_write_reg(msm_pcie_dev[rc_idx].phy,
				msm_pcie_dev[rc_idx].phy_power_down_offset, 0);
		msm_pcie_clk_deinit(&msm_pcie_dev[rc_idx]);
	}

	if (msm_pcie_dev[rc_idx].boot_option &
			MSM_PCIE_NO_PROBE_ENUMERATION) {
		PCIE_DBG(&msm_pcie_dev[rc_idx],
			"PCIe: RC%d will be enumerated by client or endpoint.\n",
			rc_idx);
		mutex_unlock(&pcie_drv.drv_lock);
		return 0;
	}

	ret = msm_pcie_enumerate(rc_idx);

	if (ret)
		PCIE_ERR(&msm_pcie_dev[rc_idx],
			"PCIe: RC%d is not enabled during bootup; it will be enumerated upon client request.\n",
			rc_idx);
	else
		PCIE_ERR(&msm_pcie_dev[rc_idx], "RC%d is enabled in bootup\n",
			rc_idx);

	PCIE_DBG(&msm_pcie_dev[rc_idx], "PCIE probed %s\n",
		dev_name(&(pdev->dev)));

	mutex_unlock(&pcie_drv.drv_lock);
	return 0;

decrease_rc_num:
	pcie_drv.rc_num--;
out:
	if (rc_idx < 0 || rc_idx >= MAX_RC_NUM)
		pr_err("PCIe: Invalid RC index %d. Driver probe failed\n",
		rc_idx);
	else
		PCIE_ERR(&msm_pcie_dev[rc_idx],
			"PCIe: Driver probe failed for RC%d:%d\n",
			rc_idx, ret);

	mutex_unlock(&pcie_drv.drv_lock);

	return ret;
}

static int msm_pcie_probe(struct platform_device *pdev)
{
#ifdef CONFIG_PLATFORM_AUTO
	struct task_struct *msm_pcie_task =
			kthread_run(__msm_pcie_probe, pdev,
					"msm_pcie_probe");
	if (IS_ERR(msm_pcie_task))
		return PTR_ERR(msm_pcie_task);
	else
		return 0;
#else
	int ret = 0;

	ret = __msm_pcie_probe(pdev);
	return ret;
#endif
}

static int msm_pcie_remove(struct platform_device *pdev)
{
	int ret = 0;
	int rc_idx;

	PCIE_GEN_DBG("PCIe:%s.\n", __func__);

	mutex_lock(&pcie_drv.drv_lock);

	ret = of_property_read_u32((&pdev->dev)->of_node,
				"cell-index", &rc_idx);
	if (ret) {
		pr_err("%s: Did not find RC index.\n", __func__);
		goto out;
	} else {
		pcie_drv.rc_num--;
		PCIE_GEN_DBG("%s: RC index is 0x%x.", __func__, rc_idx);
	}

	msm_pcie_irq_deinit(&msm_pcie_dev[rc_idx]);
	msm_pcie_vreg_deinit(&msm_pcie_dev[rc_idx]);
	msm_pcie_clk_deinit(&msm_pcie_dev[rc_idx]);
	msm_pcie_gpio_deinit(&msm_pcie_dev[rc_idx]);
	msm_pcie_release_resources(&msm_pcie_dev[rc_idx]);

out:
	mutex_unlock(&pcie_drv.drv_lock);

	return ret;
}

static int msm_pcie_link_retrain(struct msm_pcie_dev_t *pcie_dev,
				struct pci_dev *pci_dev)
{
	u32 cnt;
	u32 cnt_max = 1000; /* 100ms timeout */
	u32 link_status_lbms_mask = PCI_EXP_LNKSTA_LBMS << PCI_EXP_LNKCTL;

<<<<<<< HEAD
	cnt = 0;
	/* confirm link is in L0 */
	while (((readl_relaxed(pcie_dev->parf + PCIE20_PARF_LTSSM) &
		MSM_PCIE_LTSSM_MASK)) != MSM_PCIE_LTSSM_L0) {
		if (unlikely(cnt++ >= cnt_max)) {
			PCIE_ERR(pcie_dev,
				"PCIe: RC%d: failed to transition to L0\n",
				pcie_dev->rc_idx);
			return -EIO;
		}

		usleep_range(100, 105);
	}

=======
>>>>>>> 15457316
	/* link retrain */
	msm_pcie_config_clear_set_dword(pci_dev,
					pci_dev->pcie_cap + PCI_EXP_LNKCTL,
					0, PCI_EXP_LNKCTL_RL);

	cnt = 0;
	/* poll until link train is done */
	while (!(readl_relaxed(pcie_dev->dm_core + pci_dev->pcie_cap +
		PCI_EXP_LNKCTL) & link_status_lbms_mask)) {
		if (unlikely(cnt++ >= cnt_max)) {
			PCIE_ERR(pcie_dev, "PCIe: RC%d: failed to retrain\n",
				pcie_dev->rc_idx);
			return -EIO;
		}

		usleep_range(100, 105);
	}

	return 0;
}

static int msm_pcie_set_link_width(struct msm_pcie_dev_t *pcie_dev,
					u16 target_link_width)
{
	u16 link_width;

	switch (target_link_width) {
	case PCI_EXP_LNKSTA_NLW_X1:
		link_width = LINK_WIDTH_X1;
		break;
	case PCI_EXP_LNKSTA_NLW_X2:
		link_width = LINK_WIDTH_X2;
		break;
	default:
		PCIE_ERR(pcie_dev,
			"PCIe: RC%d: unsupported link width request: %d\n",
			pcie_dev->rc_idx, target_link_width);
		return -EINVAL;
	}

	msm_pcie_write_reg_field(pcie_dev->dm_core,
				PCIE20_PORT_LINK_CTRL_REG,
				LINK_WIDTH_MASK << LINK_WIDTH_SHIFT,
				link_width);

	return 0;
}

<<<<<<< HEAD
=======
void msm_pcie_allow_l1(struct pci_dev *pci_dev)
{
	struct pci_dev *root_pci_dev;
	struct msm_pcie_dev_t *pcie_dev;

	root_pci_dev = pci_find_pcie_root_port(pci_dev);
	if (!root_pci_dev)
		return;

	pcie_dev = PCIE_BUS_PRIV_DATA(root_pci_dev->bus);

	mutex_lock(&pcie_dev->aspm_lock);
	if (unlikely(--pcie_dev->prevent_l1 < 0))
		PCIE_ERR(pcie_dev,
			"PCIe: RC%d: %02x:%02x.%01x: unbalanced prevent_l1: %d < 0\n",
			pcie_dev->rc_idx, pci_dev->bus->number,
			PCI_SLOT(pci_dev->devfn), PCI_FUNC(pci_dev->devfn),
			pcie_dev->prevent_l1);

	if (pcie_dev->prevent_l1) {
		mutex_unlock(&pcie_dev->aspm_lock);
		return;
	}

	msm_pcie_write_mask(pcie_dev->parf + PCIE20_PARF_PM_CTRL, BIT(5), 0);
	/* enable L1 */
	msm_pcie_write_mask(pcie_dev->dm_core +
				(root_pci_dev->pcie_cap + PCI_EXP_LNKCTL),
				0, PCI_EXP_LNKCTL_ASPM_L1);

	PCIE_DBG2(pcie_dev, "PCIe: RC%d: %02x:%02x.%01x: exit\n",
		pcie_dev->rc_idx, pci_dev->bus->number,
		PCI_SLOT(pci_dev->devfn), PCI_FUNC(pci_dev->devfn));
	mutex_unlock(&pcie_dev->aspm_lock);
}
EXPORT_SYMBOL(msm_pcie_allow_l1);

int msm_pcie_prevent_l1(struct pci_dev *pci_dev)
{
	struct pci_dev *root_pci_dev;
	struct msm_pcie_dev_t *pcie_dev;
	u32 cnt = 0;
	u32 cnt_max = 1000; /* 100ms timeout */
	int ret = 0;

	root_pci_dev = pci_find_pcie_root_port(pci_dev);
	if (!root_pci_dev)
		return -ENODEV;

	pcie_dev = PCIE_BUS_PRIV_DATA(root_pci_dev->bus);

	/* disable L1 */
	mutex_lock(&pcie_dev->aspm_lock);
	if (pcie_dev->prevent_l1++) {
		mutex_unlock(&pcie_dev->aspm_lock);
		return 0;
	}

	msm_pcie_write_mask(pcie_dev->dm_core +
				(root_pci_dev->pcie_cap + PCI_EXP_LNKCTL),
				PCI_EXP_LNKCTL_ASPM_L1, 0);
	msm_pcie_write_mask(pcie_dev->parf + PCIE20_PARF_PM_CTRL, 0, BIT(5));

	/* confirm link is in L0 */
	while (((readl_relaxed(pcie_dev->parf + PCIE20_PARF_LTSSM) &
		MSM_PCIE_LTSSM_MASK)) != MSM_PCIE_LTSSM_L0) {
		if (unlikely(cnt++ >= cnt_max)) {
			PCIE_ERR(pcie_dev,
				"PCIe: RC%d: %02x:%02x.%01x: failed to transition to L0\n",
				pcie_dev->rc_idx, pci_dev->bus->number,
				PCI_SLOT(pci_dev->devfn),
				PCI_FUNC(pci_dev->devfn));
			ret = -EIO;
			goto err;
		}

		usleep_range(100, 105);
	}

	PCIE_DBG2(pcie_dev, "PCIe: RC%d: %02x:%02x.%01x: exit\n",
		pcie_dev->rc_idx, pci_dev->bus->number,
		PCI_SLOT(pci_dev->devfn), PCI_FUNC(pci_dev->devfn));
	mutex_unlock(&pcie_dev->aspm_lock);

	return 0;
err:
	mutex_unlock(&pcie_dev->aspm_lock);
	msm_pcie_allow_l1(pci_dev);

	return ret;
}
EXPORT_SYMBOL(msm_pcie_prevent_l1);

>>>>>>> 15457316
int msm_pcie_set_link_bandwidth(struct pci_dev *pci_dev, u16 target_link_speed,
				u16 target_link_width)
{
	struct pci_dev *root_pci_dev;
	struct msm_pcie_dev_t *pcie_dev;
	u16 link_status;
	u16 current_link_speed;
	u16 current_link_width;
	bool set_link_speed = true;
	bool set_link_width = true;
	int ret;

	if (!pci_dev)
		return -EINVAL;

	root_pci_dev = pci_find_pcie_root_port(pci_dev);
	if (!root_pci_dev)
		return -ENODEV;

	pcie_dev = PCIE_BUS_PRIV_DATA(root_pci_dev->bus);

	pcie_capability_read_word(root_pci_dev, PCI_EXP_LNKSTA, &link_status);

	current_link_speed = link_status & PCI_EXP_LNKSTA_CLS;
	current_link_width = link_status & PCI_EXP_LNKSTA_NLW;
	target_link_width <<= PCI_EXP_LNKSTA_NLW_SHIFT;

	if (target_link_speed == current_link_speed)
		set_link_speed = false;

	if (target_link_width == current_link_width)
		set_link_width = false;

	if (!set_link_speed && !set_link_width)
		return 0;

	if (set_link_width) {
		ret = msm_pcie_set_link_width(pcie_dev, target_link_width);
		if (ret)
			return ret;
	}

	if (set_link_speed)
		msm_pcie_config_clear_set_dword(root_pci_dev,
						root_pci_dev->pcie_cap +
						PCI_EXP_LNKCTL2,
						PCI_EXP_LNKSTA_CLS,
						target_link_speed);

<<<<<<< HEAD
	/* disable link L1. Need to be in L0 for gen switch */
	msm_pcie_config_l1(pcie_dev, root_pci_dev, false);
	msm_pcie_write_mask(pcie_dev->parf + PCIE20_PARF_PM_CTRL,  0, BIT(5));
=======
	/* need to be in L0 for gen switch */
	ret = msm_pcie_prevent_l1(root_pci_dev);
	if (ret)
		return ret;
>>>>>>> 15457316

	if (target_link_speed > current_link_speed)
		msm_pcie_scale_link_bandwidth(pcie_dev, target_link_speed);

	ret = msm_pcie_link_retrain(pcie_dev, root_pci_dev);
	if (ret)
		goto out;

	pcie_capability_read_word(root_pci_dev, PCI_EXP_LNKSTA, &link_status);
	if ((link_status & PCI_EXP_LNKSTA_CLS) != target_link_speed ||
		(link_status & PCI_EXP_LNKSTA_NLW) != target_link_width) {
		PCIE_ERR(pcie_dev,
			"PCIe: RC%d: failed to switch bandwidth: target speed: %d width: %d\n",
			pcie_dev->rc_idx, target_link_speed,
			target_link_width >> PCI_EXP_LNKSTA_NLW_SHIFT);
		ret = -EIO;
		goto out;
	}

	if (target_link_speed < current_link_speed)
		msm_pcie_scale_link_bandwidth(pcie_dev, target_link_speed);
out:
<<<<<<< HEAD
	/* re-enable link L1 */
	msm_pcie_write_mask(pcie_dev->parf + PCIE20_PARF_PM_CTRL, BIT(5), 0);
	msm_pcie_config_l1(pcie_dev, root_pci_dev, true);
=======
	msm_pcie_allow_l1(root_pci_dev);
>>>>>>> 15457316

	return ret;
}
EXPORT_SYMBOL(msm_pcie_set_link_bandwidth);

static int msm_pci_iommu_parse_dt(struct msm_root_dev_t *root_dev)
{
	int ret;
	struct msm_pcie_dev_t *pcie_dev = root_dev->pcie_dev;
	struct pci_dev *pci_dev = root_dev->pci_dev;
	struct device_node *pci_of_node = pci_dev->dev.of_node;

	ret = of_property_read_u32(pci_of_node, "qcom,iommu-cfg",
				&root_dev->iommu_cfg);
	if (ret) {
		PCIE_DBG(pcie_dev, "PCIe: RC%d: no iommu-cfg present in DT\n",
			pcie_dev->rc_idx);
		return 0;
	}

	if (root_dev->iommu_cfg & MSM_PCIE_IOMMU_S1_BYPASS) {
		root_dev->iommu_base = 0;
		root_dev->iommu_size = PAGE_SIZE;
	} else {
		u64 iommu_range[2];

		ret = of_property_count_elems_of_size(pci_of_node,
							"qcom,iommu-range",
							sizeof(iommu_range));
		if (ret != 1) {
			PCIE_ERR(pcie_dev,
				"invalid entry for iommu address: %d\n",
				ret);
			return ret;
		}

		ret = of_property_read_u64_array(pci_of_node,
						"qcom,iommu-range",
						iommu_range, 2);
		if (ret) {
			PCIE_ERR(pcie_dev,
				"failed to get iommu address: %d\n", ret);
			return ret;
		}

		root_dev->iommu_base = (dma_addr_t)iommu_range[0];
		root_dev->iommu_size = (size_t)iommu_range[1];
	}

	PCIE_DBG(pcie_dev,
		"iommu-cfg: 0x%x iommu-base: %pad iommu-size: 0x%zx\n",
		root_dev->iommu_cfg, &root_dev->iommu_base,
		root_dev->iommu_size);

	return 0;
}

static int msm_pci_iommu_init(struct msm_root_dev_t *root_dev)
{
	int ret;
	struct dma_iommu_mapping *mapping;
	struct msm_pcie_dev_t *pcie_dev = root_dev->pcie_dev;
	struct pci_dev *pci_dev = root_dev->pci_dev;

	ret = msm_pci_iommu_parse_dt(root_dev);
	if (ret)
		return ret;

	if (!(root_dev->iommu_cfg & MSM_PCIE_IOMMU_PRESENT))
		return 0;

	mapping = arm_iommu_create_mapping(&pci_bus_type, root_dev->iommu_base,
						root_dev->iommu_size);
	if (IS_ERR_OR_NULL(mapping)) {
		ret = PTR_ERR(mapping);
		PCIE_ERR(pcie_dev,
			"PCIe: RC%d: Failed to create IOMMU mapping (%d)\n",
			pcie_dev->rc_idx, ret);
		return ret;
	}

	if (root_dev->iommu_cfg & MSM_PCIE_IOMMU_S1_BYPASS) {
		int iommu_s1_bypass = 1;

		ret = iommu_domain_set_attr(mapping->domain,
					DOMAIN_ATTR_S1_BYPASS,
					&iommu_s1_bypass);
		if (ret) {
			PCIE_ERR(pcie_dev,
				"PCIe: RC%d: failed to set attribute S1_BYPASS: %d\n",
				pcie_dev->rc_idx, ret);
			goto release_mapping;
		}
	}

	if (root_dev->iommu_cfg & MSM_PCIE_IOMMU_FAST) {
		int iommu_fast = 1;

		ret = iommu_domain_set_attr(mapping->domain,
					DOMAIN_ATTR_FAST,
					&iommu_fast);
		if (ret) {
			PCIE_ERR(pcie_dev,
				"PCIe: RC%d: failed to set attribute FAST: %d\n",
				pcie_dev->rc_idx, ret);
			goto release_mapping;
		}
	}

	if (root_dev->iommu_cfg & MSM_PCIE_IOMMU_ATOMIC) {
		int iommu_atomic = 1;

		ret = iommu_domain_set_attr(mapping->domain,
					DOMAIN_ATTR_ATOMIC,
					&iommu_atomic);
		if (ret) {
			PCIE_ERR(pcie_dev,
				"PCIe: RC%d: failed to set attribute ATOMIC: %d\n",
				pcie_dev->rc_idx, ret);
			goto release_mapping;
		}
	}

	if (root_dev->iommu_cfg & MSM_PCIE_IOMMU_FORCE_COHERENT) {
		int iommu_force_coherent = 1;

		ret = iommu_domain_set_attr(mapping->domain,
				DOMAIN_ATTR_PAGE_TABLE_FORCE_COHERENT,
				&iommu_force_coherent);
		if (ret) {
			PCIE_ERR(pcie_dev,
				"PCIe: RC%d: failed to set attribute FORCE_COHERENT: %d\n",
				pcie_dev->rc_idx, ret);
			goto release_mapping;
		}
	}

	ret = arm_iommu_attach_device(&pci_dev->dev, mapping);
	if (ret) {
		PCIE_ERR(pcie_dev,
			"PCIe: RC%d: failed to iommu attach device (%d)\n",
			pcie_dev->rc_idx, ret);
		goto release_mapping;
	}

	PCIE_DBG(pcie_dev, "PCIe: RC%d: successful iommu attach\n",
		pcie_dev->rc_idx);
	return 0;

release_mapping:
	arm_iommu_release_mapping(mapping);

	return ret;
}

int msm_pci_probe(struct pci_dev *pci_dev,
		  const struct pci_device_id *device_id)
{
	int ret;
	struct msm_pcie_dev_t *pcie_dev = PCIE_BUS_PRIV_DATA(pci_dev->bus);
	struct msm_root_dev_t *root_dev;

	PCIE_DBG(pcie_dev, "PCIe: RC%d: PCI Probe\n", pcie_dev->rc_idx);

	if (!pci_dev->dev.of_node)
		return -ENODEV;

	root_dev = devm_kzalloc(&pci_dev->dev, sizeof(*root_dev), GFP_KERNEL);
	if (!root_dev)
		return -ENOMEM;

	root_dev->pcie_dev = pcie_dev;
	root_dev->pci_dev = pci_dev;
	dev_set_drvdata(&pci_dev->dev, root_dev);

	ret = msm_pci_iommu_init(root_dev);
	if (ret)
		return ret;

	ret = dma_set_mask_and_coherent(&pci_dev->dev, DMA_BIT_MASK(64));
	if (ret) {
		PCIE_ERR(pcie_dev, "DMA set mask failed (%d)\n", ret);
		return ret;
	}

	return 0;
}

static struct pci_device_id msm_pci_device_id[] = {
	{PCI_DEVICE(0x17cb, 0x0108)},
	{PCI_DEVICE(0x17cb, 0x1000)},
	{0},
};

static struct pci_driver msm_pci_driver = {
	.name = "pci-msm-rc",
	.id_table = msm_pci_device_id,
	.probe = msm_pci_probe,
};

static const struct of_device_id msm_pcie_match[] = {
	{	.compatible = "qcom,pci-msm",
	},
	{}
};

static struct platform_driver msm_pcie_driver = {
	.probe	= msm_pcie_probe,
	.remove	= msm_pcie_remove,
	.driver	= {
		.name		= "pci-msm",
		.owner		= THIS_MODULE,
		.of_match_table	= msm_pcie_match,
	},
};

static int __init pcie_init(void)
{
	int ret = 0, i;
	char rc_name[MAX_RC_NAME_LEN];

	pr_alert("pcie:%s.\n", __func__);

	pcie_drv.rc_num = 0;
	mutex_init(&pcie_drv.drv_lock);

	for (i = 0; i < MAX_RC_NUM; i++) {
		snprintf(rc_name, MAX_RC_NAME_LEN, "pcie%d-short", i);
		msm_pcie_dev[i].ipc_log =
			ipc_log_context_create(PCIE_LOG_PAGES, rc_name, 0);
		if (msm_pcie_dev[i].ipc_log == NULL)
			pr_err("%s: unable to create IPC log context for %s\n",
				__func__, rc_name);
		else
			PCIE_DBG(&msm_pcie_dev[i],
				"PCIe IPC logging is enable for RC%d\n",
				i);
		snprintf(rc_name, MAX_RC_NAME_LEN, "pcie%d-long", i);
		msm_pcie_dev[i].ipc_log_long =
			ipc_log_context_create(PCIE_LOG_PAGES, rc_name, 0);
		if (msm_pcie_dev[i].ipc_log_long == NULL)
			pr_err("%s: unable to create IPC log context for %s\n",
				__func__, rc_name);
		else
			PCIE_DBG(&msm_pcie_dev[i],
				"PCIe IPC logging %s is enable for RC%d\n",
				rc_name, i);
		snprintf(rc_name, MAX_RC_NAME_LEN, "pcie%d-dump", i);
		msm_pcie_dev[i].ipc_log_dump =
			ipc_log_context_create(PCIE_LOG_PAGES, rc_name, 0);
		if (msm_pcie_dev[i].ipc_log_dump == NULL)
			pr_err("%s: unable to create IPC log context for %s\n",
				__func__, rc_name);
		else
			PCIE_DBG(&msm_pcie_dev[i],
				"PCIe IPC logging %s is enable for RC%d\n",
				rc_name, i);
		spin_lock_init(&msm_pcie_dev[i].cfg_lock);
		msm_pcie_dev[i].cfg_access = true;
		mutex_init(&msm_pcie_dev[i].enumerate_lock);
		mutex_init(&msm_pcie_dev[i].setup_lock);
		mutex_init(&msm_pcie_dev[i].clk_lock);
		mutex_init(&msm_pcie_dev[i].recovery_lock);
		mutex_init(&msm_pcie_dev[i].aspm_lock);
		spin_lock_init(&msm_pcie_dev[i].wakeup_lock);
		spin_lock_init(&msm_pcie_dev[i].irq_lock);
		msm_pcie_dev[i].drv_ready = false;
	}
	for (i = 0; i < MAX_RC_NUM * MAX_DEVICE_NUM; i++) {
		msm_pcie_dev_tbl[i].bdf = 0;
		msm_pcie_dev_tbl[i].dev = NULL;
		msm_pcie_dev_tbl[i].short_bdf = 0;
		msm_pcie_dev_tbl[i].sid = 0;
		msm_pcie_dev_tbl[i].domain = -1;
		msm_pcie_dev_tbl[i].conf_base = NULL;
		msm_pcie_dev_tbl[i].phy_address = 0;
		msm_pcie_dev_tbl[i].dev_ctrlstts_offset = 0;
		msm_pcie_dev_tbl[i].event_reg = NULL;
		msm_pcie_dev_tbl[i].registered = true;
	}

	crc8_populate_msb(msm_pcie_crc8_table, MSM_PCIE_CRC8_POLYNOMIAL);

	msm_pcie_debugfs_init();

	ret = pci_register_driver(&msm_pci_driver);
	if (ret)
		return ret;

	ret = platform_driver_register(&msm_pcie_driver);

	return ret;
}

static void __exit pcie_exit(void)
{
	int i;

	PCIE_GEN_DBG("pcie:%s.\n", __func__);

	platform_driver_unregister(&msm_pcie_driver);

	msm_pcie_debugfs_exit();

	for (i = 0; i < MAX_RC_NUM; i++)
		msm_pcie_sysfs_exit(&msm_pcie_dev[i]);
}

subsys_initcall_sync(pcie_init);
module_exit(pcie_exit);


/* RC do not represent the right class; set it to PCI_CLASS_BRIDGE_PCI */
static void msm_pcie_fixup_early(struct pci_dev *dev)
{
	struct msm_pcie_dev_t *pcie_dev = PCIE_BUS_PRIV_DATA(dev->bus);

	PCIE_DBG(pcie_dev, "hdr_type %d\n", dev->hdr_type);
	if (pci_is_root_bus(dev->bus))
		dev->class = (dev->class & 0xff) | (PCI_CLASS_BRIDGE_PCI << 8);
}
DECLARE_PCI_FIXUP_EARLY(PCIE_VENDOR_ID_QCOM, PCI_ANY_ID,
			msm_pcie_fixup_early);

static void __msm_pcie_l1ss_timeout_disable(struct msm_pcie_dev_t *pcie_dev)
{
	msm_pcie_write_mask(pcie_dev->parf + PCIE20_PARF_DEBUG_INT_EN, BIT(0),
				0);
	writel_relaxed(0, pcie_dev->parf + PCIE20_PARF_L1SUB_AHB_CLK_MAX_TIMER);
}

static void __msm_pcie_l1ss_timeout_enable(struct msm_pcie_dev_t *pcie_dev)
{
	u32 val = BIT(31);

	writel_relaxed(val, pcie_dev->parf +
			PCIE20_PARF_L1SUB_AHB_CLK_MAX_TIMER);

	/* 3 AUX clock cycles so that RESET will sync with timer logic */
	usleep_range(3, 4);

	val |= L1SS_TIMEOUT_US_TO_TICKS(L1SS_TIMEOUT_US);
	writel_relaxed(val, pcie_dev->parf +
			PCIE20_PARF_L1SUB_AHB_CLK_MAX_TIMER);

	/* 1 AUX clock cycle so that CNT_MAX will sync with timer logic */
	usleep_range(1, 2);

	val &= ~BIT(31);
	writel_relaxed(val, pcie_dev->parf +
			PCIE20_PARF_L1SUB_AHB_CLK_MAX_TIMER);

	msm_pcie_write_mask(pcie_dev->parf +
			PCIE20_PARF_DEBUG_INT_EN, 0, BIT(0));
}

/* Suspend the PCIe link */
static int msm_pcie_pm_suspend(struct pci_dev *dev,
			void *user, void *data, u32 options)
{
	int ret = 0;
	u32 val = 0;
	int ret_l23;
	unsigned long irqsave_flags;
	struct msm_pcie_dev_t *pcie_dev = PCIE_BUS_PRIV_DATA(dev->bus);

	PCIE_DBG(pcie_dev, "RC%d: entry\n", pcie_dev->rc_idx);

	spin_lock_irqsave(&pcie_dev->irq_lock, irqsave_flags);
	pcie_dev->suspending = true;
	spin_unlock_irqrestore(&pcie_dev->irq_lock, irqsave_flags);

	if (!pcie_dev->power_on) {
		PCIE_DBG(pcie_dev,
			"PCIe: power of RC%d has been turned off.\n",
			pcie_dev->rc_idx);
		return ret;
	}

	if (dev && !(options & MSM_PCIE_CONFIG_NO_CFG_RESTORE)
		&& msm_pcie_confirm_linkup(pcie_dev, true, true,
			pcie_dev->conf)) {
		ret = pci_save_state(dev);
		pcie_dev->saved_state =	pci_store_saved_state(dev);
	}
	if (ret) {
		PCIE_ERR(pcie_dev, "PCIe: fail to save state of RC%d:%d.\n",
			pcie_dev->rc_idx, ret);
		pcie_dev->suspending = false;
		return ret;
	}

	spin_lock_irqsave(&pcie_dev->cfg_lock,
				pcie_dev->irqsave_flags);
	pcie_dev->cfg_access = false;
	spin_unlock_irqrestore(&pcie_dev->cfg_lock,
				pcie_dev->irqsave_flags);

	msm_pcie_write_mask(pcie_dev->elbi + PCIE20_ELBI_SYS_CTRL, 0,
				BIT(4));

	PCIE_DBG(pcie_dev, "RC%d: PME_TURNOFF_MSG is sent out\n",
		pcie_dev->rc_idx);

	ret_l23 = readl_poll_timeout((pcie_dev->parf
		+ PCIE20_PARF_PM_STTS), val, (val & BIT(5)), 10000, 100000);

	/* check L23_Ready */
	PCIE_DBG(pcie_dev, "RC%d: PCIE20_PARF_PM_STTS is 0x%x.\n",
		pcie_dev->rc_idx,
		readl_relaxed(pcie_dev->parf + PCIE20_PARF_PM_STTS));
	if (!ret_l23)
		PCIE_DBG(pcie_dev, "RC%d: PM_Enter_L23 is received\n",
			pcie_dev->rc_idx);
	else
		PCIE_DBG(pcie_dev, "RC%d: PM_Enter_L23 is NOT received\n",
			pcie_dev->rc_idx);

	if (pcie_dev->use_pinctrl && pcie_dev->pins_sleep)
		pinctrl_select_state(pcie_dev->pinctrl,
					pcie_dev->pins_sleep);

	msm_pcie_disable(pcie_dev, PM_PIPE_CLK | PM_CLK | PM_VREG);

	PCIE_DBG(pcie_dev, "RC%d: exit\n", pcie_dev->rc_idx);

	return ret;
}

static void msm_pcie_fixup_suspend(struct pci_dev *dev)
{
	int ret;
	struct msm_pcie_dev_t *pcie_dev = PCIE_BUS_PRIV_DATA(dev->bus);

	PCIE_DBG(pcie_dev, "RC%d\n", pcie_dev->rc_idx);

	if (pcie_dev->link_status != MSM_PCIE_LINK_ENABLED ||
		!pci_is_root_bus(dev->bus))
		return;

	spin_lock_irqsave(&pcie_dev->cfg_lock,
				pcie_dev->irqsave_flags);
	if (pcie_dev->disable_pc) {
		PCIE_DBG(pcie_dev,
			"RC%d: Skip suspend because of user request\n",
			pcie_dev->rc_idx);
		spin_unlock_irqrestore(&pcie_dev->cfg_lock,
				pcie_dev->irqsave_flags);
		return;
	}
	spin_unlock_irqrestore(&pcie_dev->cfg_lock,
				pcie_dev->irqsave_flags);

	mutex_lock(&pcie_dev->recovery_lock);

	ret = msm_pcie_pm_suspend(dev, NULL, NULL, 0);
	if (ret)
		PCIE_ERR(pcie_dev, "PCIe: RC%d got failure in suspend:%d.\n",
			pcie_dev->rc_idx, ret);

	mutex_unlock(&pcie_dev->recovery_lock);
}
DECLARE_PCI_FIXUP_SUSPEND(PCIE_VENDOR_ID_QCOM, PCI_ANY_ID,
			  msm_pcie_fixup_suspend);

/* Resume the PCIe link */
static int msm_pcie_pm_resume(struct pci_dev *dev,
			void *user, void *data, u32 options)
{
	int ret;
	struct msm_pcie_dev_t *pcie_dev = PCIE_BUS_PRIV_DATA(dev->bus);

	PCIE_DBG(pcie_dev, "RC%d: entry\n", pcie_dev->rc_idx);

	if (pcie_dev->use_pinctrl && pcie_dev->pins_default)
		pinctrl_select_state(pcie_dev->pinctrl,
					pcie_dev->pins_default);

	spin_lock_irqsave(&pcie_dev->cfg_lock,
				pcie_dev->irqsave_flags);
	pcie_dev->cfg_access = true;
	spin_unlock_irqrestore(&pcie_dev->cfg_lock,
				pcie_dev->irqsave_flags);

	ret = msm_pcie_enable(pcie_dev, PM_PIPE_CLK | PM_CLK | PM_VREG);
	if (ret) {
		PCIE_ERR(pcie_dev,
			"PCIe: RC%d fail to enable PCIe link in resume.\n",
			pcie_dev->rc_idx);
		return ret;
	}

	pcie_dev->suspending = false;
	PCIE_DBG(pcie_dev,
		"dev->bus->number = %d dev->bus->primary = %d\n",
		 dev->bus->number, dev->bus->primary);

	if (!(options & MSM_PCIE_CONFIG_NO_CFG_RESTORE)) {
		if (pcie_dev->saved_state) {
			PCIE_DBG(pcie_dev,
				 "RC%d: entry of PCI framework restore state\n",
				 pcie_dev->rc_idx);

			pci_load_and_free_saved_state(dev,
						      &pcie_dev->saved_state);
			pci_restore_state(dev);

			PCIE_DBG(pcie_dev,
				 "RC%d: exit of PCI framework restore state\n",
				 pcie_dev->rc_idx);
		} else {
			PCIE_DBG(pcie_dev,
				 "RC%d: restore rc config space using shadow recovery\n",
				 pcie_dev->rc_idx);
			msm_pcie_cfg_recover(pcie_dev, true);
		}
	}

	if (pcie_dev->bridge_found) {
		PCIE_DBG(pcie_dev,
			"RC%d: entry of PCIe recover config\n",
			pcie_dev->rc_idx);

		msm_pcie_recover_config(dev);

		PCIE_DBG(pcie_dev,
			"RC%d: exit of PCIe recover config\n",
			pcie_dev->rc_idx);
	}

	PCIE_DBG(pcie_dev, "RC%d: exit\n", pcie_dev->rc_idx);

	return ret;
}

static void msm_pcie_fixup_resume(struct pci_dev *dev)
{
	int ret;
	struct msm_pcie_dev_t *pcie_dev = PCIE_BUS_PRIV_DATA(dev->bus);

	PCIE_DBG(pcie_dev, "RC%d\n", pcie_dev->rc_idx);

	if ((pcie_dev->link_status != MSM_PCIE_LINK_DISABLED) ||
		pcie_dev->user_suspend || !pci_is_root_bus(dev->bus))
		return;

	mutex_lock(&pcie_dev->recovery_lock);
	ret = msm_pcie_pm_resume(dev, NULL, NULL, 0);
	if (ret)
		PCIE_ERR(pcie_dev,
			"PCIe: RC%d got failure in fixup resume:%d.\n",
			pcie_dev->rc_idx, ret);

	mutex_unlock(&pcie_dev->recovery_lock);
}
DECLARE_PCI_FIXUP_RESUME(PCIE_VENDOR_ID_QCOM, PCI_ANY_ID,
				 msm_pcie_fixup_resume);

static void msm_pcie_fixup_resume_early(struct pci_dev *dev)
{
	int ret;
	struct msm_pcie_dev_t *pcie_dev = PCIE_BUS_PRIV_DATA(dev->bus);

	PCIE_DBG(pcie_dev, "RC%d\n", pcie_dev->rc_idx);

	if ((pcie_dev->link_status != MSM_PCIE_LINK_DISABLED) ||
		pcie_dev->user_suspend || !pci_is_root_bus(dev->bus))
		return;

	mutex_lock(&pcie_dev->recovery_lock);
	ret = msm_pcie_pm_resume(dev, NULL, NULL, 0);
	if (ret)
		PCIE_ERR(pcie_dev, "PCIe: RC%d got failure in resume:%d.\n",
			pcie_dev->rc_idx, ret);

	mutex_unlock(&pcie_dev->recovery_lock);
}
DECLARE_PCI_FIXUP_RESUME_EARLY(PCIE_VENDOR_ID_QCOM, PCI_ANY_ID,
				 msm_pcie_fixup_resume_early);

int msm_pcie_pm_control(enum msm_pcie_pm_opt pm_opt, u32 busnr, void *user,
			void *data, u32 options)
{
	int ret = 0;
	struct pci_dev *dev;
	u32 rc_idx = 0;
	struct msm_pcie_dev_t *pcie_dev;

	PCIE_GEN_DBG("PCIe: pm_opt:%d;busnr:%d;options:%d\n",
		pm_opt, busnr, options);


	if (!user) {
		pr_err("PCIe: endpoint device is NULL\n");
		ret = -ENODEV;
		goto out;
	}

	pcie_dev = PCIE_BUS_PRIV_DATA(((struct pci_dev *)user)->bus);

	if (pcie_dev) {
		rc_idx = pcie_dev->rc_idx;
		PCIE_DBG(pcie_dev,
			"PCIe: RC%d: pm_opt:%d;busnr:%d;options:%d\n",
			rc_idx, pm_opt, busnr, options);
	} else {
		pr_err(
			"PCIe: did not find RC for pci endpoint device.\n"
			);
		ret = -ENODEV;
		goto out;
	}

	dev = msm_pcie_dev[rc_idx].dev;

	if (!msm_pcie_dev[rc_idx].drv_ready) {
		PCIE_ERR(&msm_pcie_dev[rc_idx],
			"RC%d has not been successfully probed yet\n",
			rc_idx);
		return -EPROBE_DEFER;
	}

	switch (pm_opt) {
	case MSM_PCIE_SUSPEND:
		PCIE_DBG(&msm_pcie_dev[rc_idx],
			"User of RC%d requests to suspend the link\n", rc_idx);
		if (msm_pcie_dev[rc_idx].link_status != MSM_PCIE_LINK_ENABLED)
			PCIE_DBG(&msm_pcie_dev[rc_idx],
				"PCIe: RC%d: requested to suspend when link is not enabled:%d.\n",
				rc_idx, msm_pcie_dev[rc_idx].link_status);

		if (!msm_pcie_dev[rc_idx].power_on) {
			PCIE_ERR(&msm_pcie_dev[rc_idx],
				"PCIe: RC%d: requested to suspend when link is powered down:%d.\n",
				rc_idx, msm_pcie_dev[rc_idx].link_status);
			break;
		}

		if (msm_pcie_dev[rc_idx].pending_ep_reg) {
			PCIE_DBG(&msm_pcie_dev[rc_idx],
				"PCIe: RC%d: request to suspend the link is rejected\n",
				rc_idx);
			break;
		}

		if (pcie_dev->num_active_ep) {
			PCIE_DBG(pcie_dev,
				"RC%d: an EP requested to suspend the link, but other EPs are still active: %d\n",
				pcie_dev->rc_idx, pcie_dev->num_active_ep);
			return ret;
		}

		msm_pcie_dev[rc_idx].user_suspend = true;

		mutex_lock(&msm_pcie_dev[rc_idx].recovery_lock);

		ret = msm_pcie_pm_suspend(dev, user, data, options);
		if (ret) {
			PCIE_ERR(&msm_pcie_dev[rc_idx],
				"PCIe: RC%d: user failed to suspend the link.\n",
				rc_idx);
			msm_pcie_dev[rc_idx].user_suspend = false;
		}

		mutex_unlock(&msm_pcie_dev[rc_idx].recovery_lock);
		break;
	case MSM_PCIE_RESUME:
		PCIE_DBG(&msm_pcie_dev[rc_idx],
			"User of RC%d requests to resume the link\n", rc_idx);
		if (msm_pcie_dev[rc_idx].link_status !=
					MSM_PCIE_LINK_DISABLED) {
			PCIE_ERR(&msm_pcie_dev[rc_idx],
				"PCIe: RC%d: requested to resume when link is not disabled:%d. Number of active EP(s): %d\n",
				rc_idx, msm_pcie_dev[rc_idx].link_status,
				msm_pcie_dev[rc_idx].num_active_ep);
			break;
		}

		mutex_lock(&msm_pcie_dev[rc_idx].recovery_lock);
		ret = msm_pcie_pm_resume(dev, user, data, options);
		if (ret) {
			PCIE_ERR(&msm_pcie_dev[rc_idx],
				"PCIe: RC%d: user failed to resume the link.\n",
				rc_idx);
		} else {
			PCIE_DBG(&msm_pcie_dev[rc_idx],
				"PCIe: RC%d: user succeeded to resume the link.\n",
				rc_idx);

			msm_pcie_dev[rc_idx].user_suspend = false;
		}

		mutex_unlock(&msm_pcie_dev[rc_idx].recovery_lock);

		break;
	case MSM_PCIE_DISABLE_PC:
		PCIE_DBG(&msm_pcie_dev[rc_idx],
			"User of RC%d requests to keep the link always alive.\n",
			rc_idx);
		spin_lock_irqsave(&msm_pcie_dev[rc_idx].cfg_lock,
				msm_pcie_dev[rc_idx].irqsave_flags);
		if (msm_pcie_dev[rc_idx].suspending) {
			PCIE_ERR(&msm_pcie_dev[rc_idx],
				"PCIe: RC%d Link has been suspended before request\n",
				rc_idx);
			ret = MSM_PCIE_ERROR;
		} else {
			msm_pcie_dev[rc_idx].disable_pc = true;
		}
		spin_unlock_irqrestore(&msm_pcie_dev[rc_idx].cfg_lock,
				msm_pcie_dev[rc_idx].irqsave_flags);
		break;
	case MSM_PCIE_ENABLE_PC:
		PCIE_DBG(&msm_pcie_dev[rc_idx],
			"User of RC%d cancels the request of alive link.\n",
			rc_idx);
		spin_lock_irqsave(&msm_pcie_dev[rc_idx].cfg_lock,
				msm_pcie_dev[rc_idx].irqsave_flags);
		msm_pcie_dev[rc_idx].disable_pc = false;
		spin_unlock_irqrestore(&msm_pcie_dev[rc_idx].cfg_lock,
				msm_pcie_dev[rc_idx].irqsave_flags);
		break;
	default:
		PCIE_ERR(&msm_pcie_dev[rc_idx],
			"PCIe: RC%d: unsupported pm operation:%d.\n",
			rc_idx, pm_opt);
		ret = -ENODEV;
		goto out;
	}

out:
	return ret;
}
EXPORT_SYMBOL(msm_pcie_pm_control);

void msm_pcie_l1ss_timeout_disable(struct pci_dev *pci_dev)
{
	struct msm_pcie_dev_t *pcie_dev = PCIE_BUS_PRIV_DATA(pci_dev->bus);

	__msm_pcie_l1ss_timeout_disable(pcie_dev);
}
EXPORT_SYMBOL(msm_pcie_l1ss_timeout_disable);

void msm_pcie_l1ss_timeout_enable(struct pci_dev *pci_dev)
{
	struct msm_pcie_dev_t *pcie_dev = PCIE_BUS_PRIV_DATA(pci_dev->bus);

	__msm_pcie_l1ss_timeout_enable(pcie_dev);
}
EXPORT_SYMBOL(msm_pcie_l1ss_timeout_enable);

int msm_pcie_register_event(struct msm_pcie_register_event *reg)
{
	int i, ret = 0;
	struct msm_pcie_dev_t *pcie_dev;

	if (!reg) {
		pr_err("PCIe: Event registration is NULL\n");
		return -ENODEV;
	}

	if (!reg->user) {
		pr_err("PCIe: User of event registration is NULL\n");
		return -ENODEV;
	}

	pcie_dev = PCIE_BUS_PRIV_DATA(((struct pci_dev *)reg->user)->bus);

	if (!pcie_dev) {
		PCIE_ERR(pcie_dev, "%s",
			"PCIe: did not find RC for pci endpoint device.\n");
		return -ENODEV;
	}

	if (pcie_dev->num_ep > 1) {
		for (i = 0; i < MAX_DEVICE_NUM; i++) {
			if (reg->user ==
				pcie_dev->pcidev_table[i].dev) {
				pcie_dev->event_reg =
					pcie_dev->pcidev_table[i].event_reg;

				if (!pcie_dev->event_reg) {
					pcie_dev->pcidev_table[i].registered =
						true;

					pcie_dev->num_active_ep++;
					PCIE_DBG(pcie_dev,
						"PCIe: RC%d: number of active EP(s): %d.\n",
						pcie_dev->rc_idx,
						pcie_dev->num_active_ep);
				}

				pcie_dev->event_reg = reg;
				pcie_dev->pcidev_table[i].event_reg = reg;
				PCIE_DBG(pcie_dev,
					"Event 0x%x is registered for RC %d\n",
					reg->events,
					pcie_dev->rc_idx);

				break;
			}
		}

		if (pcie_dev->pending_ep_reg) {
			for (i = 0; i < MAX_DEVICE_NUM; i++)
				if (!pcie_dev->pcidev_table[i].registered)
					break;

			if (i == MAX_DEVICE_NUM)
				pcie_dev->pending_ep_reg = false;
		}
	} else {
		pcie_dev->event_reg = reg;
		PCIE_DBG(pcie_dev,
			"Event 0x%x is registered for RC %d\n", reg->events,
			pcie_dev->rc_idx);
	}

	return ret;
}
EXPORT_SYMBOL(msm_pcie_register_event);

int msm_pcie_deregister_event(struct msm_pcie_register_event *reg)
{
	int i, ret = 0;
	struct msm_pcie_dev_t *pcie_dev;

	if (!reg) {
		pr_err("PCIe: Event deregistration is NULL\n");
		return -ENODEV;
	}

	if (!reg->user) {
		pr_err("PCIe: User of event deregistration is NULL\n");
		return -ENODEV;
	}

	pcie_dev = PCIE_BUS_PRIV_DATA(((struct pci_dev *)reg->user)->bus);

	if (!pcie_dev) {
		PCIE_ERR(pcie_dev, "%s",
			"PCIe: did not find RC for pci endpoint device.\n");
		return -ENODEV;
	}

	if (pcie_dev->num_ep > 1) {
		for (i = 0; i < MAX_DEVICE_NUM; i++) {
			if (reg->user == pcie_dev->pcidev_table[i].dev) {
				if (pcie_dev->pcidev_table[i].event_reg) {
					pcie_dev->num_active_ep--;
					PCIE_DBG(pcie_dev,
						"PCIe: RC%d: number of active EP(s) left: %d.\n",
						pcie_dev->rc_idx,
						pcie_dev->num_active_ep);
				}

				pcie_dev->event_reg = NULL;
				pcie_dev->pcidev_table[i].event_reg = NULL;
				PCIE_DBG(pcie_dev,
					"Event is deregistered for RC %d\n",
					pcie_dev->rc_idx);

				break;
			}
		}
	} else {
		pcie_dev->event_reg = NULL;
		PCIE_DBG(pcie_dev, "Event is deregistered for RC %d\n",
				pcie_dev->rc_idx);
	}

	return ret;
}
EXPORT_SYMBOL(msm_pcie_deregister_event);

int msm_pcie_recover_config(struct pci_dev *dev)
{
	int ret = 0;
	struct msm_pcie_dev_t *pcie_dev;

	if (dev) {
		pcie_dev = PCIE_BUS_PRIV_DATA(dev->bus);
		PCIE_DBG(pcie_dev,
			"Recovery for the link of RC%d\n", pcie_dev->rc_idx);
	} else {
		pr_err("PCIe: the input pci dev is NULL.\n");
		return -ENODEV;
	}

	if (msm_pcie_confirm_linkup(pcie_dev, true, true, pcie_dev->conf)) {
		PCIE_DBG(pcie_dev,
			"Recover config space of RC%d and its EP\n",
			pcie_dev->rc_idx);
		pcie_dev->shadow_en = false;
		PCIE_DBG(pcie_dev, "Recover RC%d\n", pcie_dev->rc_idx);
		msm_pcie_cfg_recover(pcie_dev, true);
		PCIE_DBG(pcie_dev, "Recover EP of RC%d\n", pcie_dev->rc_idx);
		msm_pcie_cfg_recover(pcie_dev, false);
		PCIE_DBG(pcie_dev,
			"Refreshing the saved config space in PCI framework for RC%d and its EP\n",
			pcie_dev->rc_idx);
		pci_save_state(pcie_dev->dev);
		pci_save_state(dev);
		pcie_dev->shadow_en = true;
		PCIE_DBG(pcie_dev, "Turn on shadow for RC%d\n",
			pcie_dev->rc_idx);
	} else {
		PCIE_ERR(pcie_dev,
			"PCIe: the link of RC%d is not up yet; can't recover config space.\n",
			pcie_dev->rc_idx);
		ret = -ENODEV;
	}

	return ret;
}
EXPORT_SYMBOL(msm_pcie_recover_config);

int msm_pcie_shadow_control(struct pci_dev *dev, bool enable)
{
	int ret = 0;
	struct msm_pcie_dev_t *pcie_dev;

	if (dev) {
		pcie_dev = PCIE_BUS_PRIV_DATA(dev->bus);
		PCIE_DBG(pcie_dev,
			"User requests to %s shadow\n",
			enable ? "enable" : "disable");
	} else {
		pr_err("PCIe: the input pci dev is NULL.\n");
		return -ENODEV;
	}

	PCIE_DBG(pcie_dev,
		"The shadowing of RC%d is %s enabled currently.\n",
		pcie_dev->rc_idx, pcie_dev->shadow_en ? "" : "not");

	pcie_dev->shadow_en = enable;

	PCIE_DBG(pcie_dev,
		"Shadowing of RC%d is turned %s upon user's request.\n",
		pcie_dev->rc_idx, enable ? "on" : "off");

	return ret;
}
EXPORT_SYMBOL(msm_pcie_shadow_control);<|MERGE_RESOLUTION|>--- conflicted
+++ resolved
@@ -3969,15 +3969,12 @@
 	dev->tcsr = NULL;
 }
 
-<<<<<<< HEAD
 void msm_pcie_eq_ctrl(u32 rc_idx, bool eq_en)
 {
 	struct msm_pcie_dev_t *dev = &msm_pcie_dev[rc_idx];
 	dev->eq_en = eq_en;
 }
 EXPORT_SYMBOL(msm_pcie_eq_ctrl);
-=======
->>>>>>> 15457316
 static void msm_pcie_scale_link_bandwidth(struct msm_pcie_dev_t *pcie_dev,
 					u16 target_link_speed)
 {
@@ -6283,23 +6280,6 @@
 	u32 cnt_max = 1000; /* 100ms timeout */
 	u32 link_status_lbms_mask = PCI_EXP_LNKSTA_LBMS << PCI_EXP_LNKCTL;
 
-<<<<<<< HEAD
-	cnt = 0;
-	/* confirm link is in L0 */
-	while (((readl_relaxed(pcie_dev->parf + PCIE20_PARF_LTSSM) &
-		MSM_PCIE_LTSSM_MASK)) != MSM_PCIE_LTSSM_L0) {
-		if (unlikely(cnt++ >= cnt_max)) {
-			PCIE_ERR(pcie_dev,
-				"PCIe: RC%d: failed to transition to L0\n",
-				pcie_dev->rc_idx);
-			return -EIO;
-		}
-
-		usleep_range(100, 105);
-	}
-
-=======
->>>>>>> 15457316
 	/* link retrain */
 	msm_pcie_config_clear_set_dword(pci_dev,
 					pci_dev->pcie_cap + PCI_EXP_LNKCTL,
@@ -6348,8 +6328,6 @@
 	return 0;
 }
 
-<<<<<<< HEAD
-=======
 void msm_pcie_allow_l1(struct pci_dev *pci_dev)
 {
 	struct pci_dev *root_pci_dev;
@@ -6443,7 +6421,6 @@
 }
 EXPORT_SYMBOL(msm_pcie_prevent_l1);
 
->>>>>>> 15457316
 int msm_pcie_set_link_bandwidth(struct pci_dev *pci_dev, u16 target_link_speed,
 				u16 target_link_width)
 {
@@ -6493,16 +6470,10 @@
 						PCI_EXP_LNKSTA_CLS,
 						target_link_speed);
 
-<<<<<<< HEAD
-	/* disable link L1. Need to be in L0 for gen switch */
-	msm_pcie_config_l1(pcie_dev, root_pci_dev, false);
-	msm_pcie_write_mask(pcie_dev->parf + PCIE20_PARF_PM_CTRL,  0, BIT(5));
-=======
 	/* need to be in L0 for gen switch */
 	ret = msm_pcie_prevent_l1(root_pci_dev);
 	if (ret)
 		return ret;
->>>>>>> 15457316
 
 	if (target_link_speed > current_link_speed)
 		msm_pcie_scale_link_bandwidth(pcie_dev, target_link_speed);
@@ -6525,13 +6496,7 @@
 	if (target_link_speed < current_link_speed)
 		msm_pcie_scale_link_bandwidth(pcie_dev, target_link_speed);
 out:
-<<<<<<< HEAD
-	/* re-enable link L1 */
-	msm_pcie_write_mask(pcie_dev->parf + PCIE20_PARF_PM_CTRL, BIT(5), 0);
-	msm_pcie_config_l1(pcie_dev, root_pci_dev, true);
-=======
 	msm_pcie_allow_l1(root_pci_dev);
->>>>>>> 15457316
 
 	return ret;
 }

/*
 * Copyright (c) 2018-2020, The Linux Foundation. All rights reserved.
 *
 * This program is free software; you can redistribute it and/or modify
 * it under the terms of the GNU General Public License version 2 and
 * only version 2 as published by the Free Software Foundation.
 *
 * This program is distributed in the hope that it will be useful,
 * but WITHOUT ANY WARRANTY; without even the implied warranty of
 * MERCHANTABILITY or FITNESS FOR A PARTICULAR PURPOSE.  See the
 * GNU General Public License for more details.
 */

#include <soc/qcom/qmi_rmnet.h>
#include <soc/qcom/rmnet_qmi.h>
#include <linux/soc/qcom/qmi.h>
#include <linux/rtnetlink.h>
#include <uapi/linux/rtnetlink.h>
#include <net/pkt_sched.h>
#include "qmi_rmnet_i.h"
#include <trace/events/dfc.h>
#include <linux/module.h>
#include <linux/moduleparam.h>
#include <linux/ip.h>
#include <linux/ipv6.h>
#include <linux/alarmtimer.h>

#define NLMSG_FLOW_ACTIVATE 1
#define NLMSG_FLOW_DEACTIVATE 2
#define NLMSG_CLIENT_SETUP 4
#define NLMSG_CLIENT_DELETE 5

#define FLAG_DFC_MASK 0x000F
#define FLAG_POWERSAVE_MASK 0x0010
#define FLAG_QMAP_MASK 0x0020

#define FLAG_TO_MODE(f) ((f) & FLAG_DFC_MASK)

#define DFC_SUPPORTED_MODE(m) \
	((m) == DFC_MODE_FLOW_ID || (m) == DFC_MODE_MQ_NUM || \
	 (m) == DFC_MODE_SA)

#define FLAG_TO_QMAP(f) ((f) & FLAG_QMAP_MASK)

int dfc_mode;
int dfc_qmap;
#define IS_ANCILLARY(type) ((type) != AF_INET && (type) != AF_INET6)

unsigned int rmnet_wq_frequency __read_mostly = 1000;
module_param(rmnet_wq_frequency, uint, 0644);
MODULE_PARM_DESC(rmnet_wq_frequency, "Frequency of PS check in ms");

#define PS_WORK_ACTIVE_BIT 0
#define PS_INTERVAL (((!rmnet_wq_frequency) ?                             \
					1 : rmnet_wq_frequency/10) * (HZ/100))
#define NO_DELAY (0x0000 * HZ)
#define PS_INTERVAL_KT (ms_to_ktime(1000))

#ifdef CONFIG_QCOM_QMI_DFC
static unsigned int qmi_rmnet_scale_factor = 5;
static LIST_HEAD(qos_cleanup_list);
#endif

static int
qmi_rmnet_del_flow(struct net_device *dev, struct tcmsg *tcm,
		   struct qmi_info *qmi);

struct qmi_elem_info data_ep_id_type_v01_ei[] = {
	{
		.data_type	= QMI_SIGNED_4_BYTE_ENUM,
		.elem_len	= 1,
		.elem_size	= sizeof(enum data_ep_type_enum_v01),
		.is_array	= NO_ARRAY,
		.tlv_type	= QMI_COMMON_TLV_TYPE,
		.offset		= offsetof(struct data_ep_id_type_v01,
					   ep_type),
		.ei_array	= NULL,
	},
	{
		.data_type	= QMI_UNSIGNED_4_BYTE,
		.elem_len	= 1,
		.elem_size	= sizeof(u32),
		.is_array	= NO_ARRAY,
		.tlv_type	= QMI_COMMON_TLV_TYPE,
		.offset		= offsetof(struct data_ep_id_type_v01,
					   iface_id),
		.ei_array	= NULL,
	},
	{
		.data_type	= QMI_EOTI,
		.elem_len	= 0,
		.elem_size	= 0,
		.is_array	= NO_ARRAY,
		.tlv_type	= QMI_COMMON_TLV_TYPE,
		.offset		= 0,
		.ei_array	= NULL,
	},
};
EXPORT_SYMBOL(data_ep_id_type_v01_ei);

void *qmi_rmnet_has_dfc_client(struct qmi_info *qmi)
{
	int i;

	if (!qmi)
		return NULL;

	for (i = 0; i < MAX_CLIENT_NUM; i++) {
		if (qmi->dfc_clients[i])
			return qmi->dfc_clients[i];
	}

	return NULL;
}

static inline int
qmi_rmnet_has_client(struct qmi_info *qmi)
{
	if (qmi->wda_client)
		return 1;

	return qmi_rmnet_has_dfc_client(qmi) ? 1 : 0;
}

static int
qmi_rmnet_has_pending(struct qmi_info *qmi)
{
	int i;

	if (qmi->wda_pending)
		return 1;

	for (i = 0; i < MAX_CLIENT_NUM; i++) {
		if (qmi->dfc_pending[i])
			return 1;
	}

	return 0;
}

#ifdef CONFIG_QCOM_QMI_DFC
static void
qmi_rmnet_clean_flow_list(struct qos_info *qos)
{
	struct rmnet_bearer_map *bearer, *br_tmp;
	struct rmnet_flow_map *itm, *fl_tmp;

	ASSERT_RTNL();

	list_for_each_entry_safe(itm, fl_tmp, &qos->flow_head, list) {
		list_del(&itm->list);
		kfree(itm);
	}

	list_for_each_entry_safe(bearer, br_tmp, &qos->bearer_head, list) {
		list_del(&bearer->list);
		kfree(bearer);
	}

	memset(qos->mq, 0, sizeof(qos->mq));
}

struct rmnet_flow_map *
qmi_rmnet_get_flow_map(struct qos_info *qos, u32 flow_id, int ip_type)
{
	struct rmnet_flow_map *itm;

	if (!qos)
		return NULL;

	list_for_each_entry(itm, &qos->flow_head, list) {
		if ((itm->flow_id == flow_id) && (itm->ip_type == ip_type))
			return itm;
	}
	return NULL;
}

struct rmnet_bearer_map *
qmi_rmnet_get_bearer_map(struct qos_info *qos, uint8_t bearer_id)
{
	struct rmnet_bearer_map *itm;

	if (!qos)
		return NULL;

	list_for_each_entry(itm, &qos->bearer_head, list) {
		if (itm->bearer_id == bearer_id)
			return itm;
	}
	return NULL;
}

static void qmi_rmnet_update_flow_map(struct rmnet_flow_map *itm,
				      struct rmnet_flow_map *new_map)
{
	itm->bearer_id = new_map->bearer_id;
	itm->flow_id = new_map->flow_id;
	itm->ip_type = new_map->ip_type;
	itm->mq_idx = new_map->mq_idx;
}

int qmi_rmnet_flow_control(struct net_device *dev, u32 mq_idx, int enable)
{
	struct netdev_queue *q;

	if (unlikely(mq_idx >= dev->num_tx_queues))
		return 0;

	q = netdev_get_tx_queue(dev, mq_idx);
	if (unlikely(!q))
		return 0;

	if (enable)
		netif_tx_wake_queue(q);
	else
		netif_tx_stop_queue(q);

	trace_dfc_qmi_tc(dev->name, mq_idx, enable);

	return 0;
}

static void qmi_rmnet_reset_txq(struct net_device *dev, unsigned int txq)
{
	struct Qdisc *qdisc;

	if (unlikely(txq >= dev->num_tx_queues))
		return;

	qdisc = rtnl_dereference(netdev_get_tx_queue(dev, txq)->qdisc);
	if (qdisc) {
		spin_lock_bh(qdisc_lock(qdisc));
		qdisc_reset(qdisc);
		spin_unlock_bh(qdisc_lock(qdisc));
	}
}

static struct rmnet_bearer_map *__qmi_rmnet_bearer_get(
				struct qos_info *qos_info, u8 bearer_id)
{
	struct rmnet_bearer_map *bearer;

	bearer = qmi_rmnet_get_bearer_map(qos_info, bearer_id);
	if (bearer) {
		bearer->flow_ref++;
	} else {
		bearer = kzalloc(sizeof(*bearer), GFP_ATOMIC);
		if (!bearer)
			return NULL;

		bearer->bearer_id = bearer_id;
		bearer->flow_ref = 1;
		bearer->grant_size = DEFAULT_GRANT;
		bearer->grant_thresh = qmi_rmnet_grant_per(bearer->grant_size);
		bearer->mq_idx = INVALID_MQ;
		bearer->ack_mq_idx = INVALID_MQ;
		list_add(&bearer->list, &qos_info->bearer_head);
	}

	return bearer;
}

static void __qmi_rmnet_bearer_put(struct net_device *dev,
				   struct qos_info *qos_info,
				   struct rmnet_bearer_map *bearer,
				   bool reset)
{
	struct mq_map *mq;
	int i, j;

	if (bearer && --bearer->flow_ref == 0) {
		for (i = 0; i < MAX_MQ_NUM; i++) {
			mq = &qos_info->mq[i];
			if (mq->bearer != bearer)
				continue;

			mq->bearer = NULL;
			if (reset) {
				qmi_rmnet_reset_txq(dev, i);
				qmi_rmnet_flow_control(dev, i, 1);

				if (dfc_mode == DFC_MODE_SA) {
					j = i + ACK_MQ_OFFSET;
					qmi_rmnet_reset_txq(dev, j);
					qmi_rmnet_flow_control(dev, j, 1);
				}
			}
		}

		/* Remove from bearer map */
		list_del(&bearer->list);
		kfree(bearer);
	}
}

static void __qmi_rmnet_update_mq(struct net_device *dev,
				  struct qos_info *qos_info,
				  struct rmnet_bearer_map *bearer,
				  struct rmnet_flow_map *itm)
{
	struct mq_map *mq;

	/* In SA mode default mq is not associated with any bearer */
	if (dfc_mode == DFC_MODE_SA && itm->mq_idx == DEFAULT_MQ_NUM)
		return;

	mq = &qos_info->mq[itm->mq_idx];
	if (!mq->bearer) {
		mq->bearer = bearer;

		if (dfc_mode == DFC_MODE_SA) {
			bearer->mq_idx = itm->mq_idx;
			bearer->ack_mq_idx = itm->mq_idx + ACK_MQ_OFFSET;
		} else {
			if (IS_ANCILLARY(itm->ip_type))
				bearer->ack_mq_idx = itm->mq_idx;
			else
				bearer->mq_idx = itm->mq_idx;
		}

		qmi_rmnet_flow_control(dev, itm->mq_idx,
				       bearer->grant_size > 0 ? 1 : 0);

		if (dfc_mode == DFC_MODE_SA)
			qmi_rmnet_flow_control(dev, bearer->ack_mq_idx,
					bearer->grant_size > 0 ? 1 : 0);
	}
}

static int __qmi_rmnet_rebind_flow(struct net_device *dev,
				   struct qos_info *qos_info,
				   struct rmnet_flow_map *itm,
				   struct rmnet_flow_map *new_map)
{
	struct rmnet_bearer_map *bearer;

	__qmi_rmnet_bearer_put(dev, qos_info, itm->bearer, false);

	bearer = __qmi_rmnet_bearer_get(qos_info, new_map->bearer_id);
	if (!bearer)
		return -ENOMEM;

	qmi_rmnet_update_flow_map(itm, new_map);
	itm->bearer = bearer;

	__qmi_rmnet_update_mq(dev, qos_info, bearer, itm);

	return 0;
}

static int qmi_rmnet_add_flow(struct net_device *dev, struct tcmsg *tcm,
			      struct qmi_info *qmi)
{
	struct qos_info *qos_info = (struct qos_info *)rmnet_get_qos_pt(dev);
	struct rmnet_flow_map new_map, *itm;
	struct rmnet_bearer_map *bearer;
	struct tcmsg tmp_tcm;
	int rc = 0;

	if (!qos_info || !tcm || tcm->tcm_handle >= MAX_MQ_NUM)
		return -EINVAL;

	ASSERT_RTNL();

	/* flow activate
	 * tcm->tcm__pad1 - bearer_id, tcm->tcm_parent - flow_id,
	 * tcm->tcm_ifindex - ip_type, tcm->tcm_handle - mq_idx
	 */

	new_map.bearer_id = tcm->tcm__pad1;
	new_map.flow_id = tcm->tcm_parent;
	new_map.ip_type = tcm->tcm_ifindex;
	new_map.mq_idx = tcm->tcm_handle;
	trace_dfc_flow_info(dev->name, new_map.bearer_id, new_map.flow_id,
			    new_map.ip_type, new_map.mq_idx, 1);

again:
	spin_lock_bh(&qos_info->qos_lock);

	itm = qmi_rmnet_get_flow_map(qos_info, new_map.flow_id,
				     new_map.ip_type);
	if (itm) {
		if (itm->bearer_id != new_map.bearer_id) {
			rc = __qmi_rmnet_rebind_flow(
				dev, qos_info, itm, &new_map);
			goto done;
		} else if (itm->mq_idx != new_map.mq_idx) {
			tmp_tcm.tcm__pad1 = itm->bearer_id;
			tmp_tcm.tcm_parent = itm->flow_id;
			tmp_tcm.tcm_ifindex = itm->ip_type;
			tmp_tcm.tcm_handle = itm->mq_idx;
			spin_unlock_bh(&qos_info->qos_lock);
			qmi_rmnet_del_flow(dev, &tmp_tcm, qmi);
			goto again;
		} else {
			goto done;
		}
	}

	/* Create flow map */
	itm = kzalloc(sizeof(*itm), GFP_ATOMIC);
	if (!itm) {
		spin_unlock_bh(&qos_info->qos_lock);
		return -ENOMEM;
	}

	qmi_rmnet_update_flow_map(itm, &new_map);
	list_add(&itm->list, &qos_info->flow_head);

	/* Create or update bearer map */
	bearer = __qmi_rmnet_bearer_get(qos_info, new_map.bearer_id);
	if (!bearer) {
		rc = -ENOMEM;
		goto done;
	}

	itm->bearer = bearer;

	__qmi_rmnet_update_mq(dev, qos_info, bearer, itm);

done:
	spin_unlock_bh(&qos_info->qos_lock);
	return rc;
}

static int
qmi_rmnet_del_flow(struct net_device *dev, struct tcmsg *tcm,
		   struct qmi_info *qmi)
{
	struct qos_info *qos_info = (struct qos_info *)rmnet_get_qos_pt(dev);
	struct rmnet_flow_map new_map, *itm;

	if (!qos_info)
		return -EINVAL;

	ASSERT_RTNL();

	/* flow deactivate
	 * tcm->tcm__pad1 - bearer_id, tcm->tcm_parent - flow_id,
	 * tcm->tcm_ifindex - ip_type
	 */

	spin_lock_bh(&qos_info->qos_lock);

	new_map.bearer_id = tcm->tcm__pad1;
	new_map.flow_id = tcm->tcm_parent;
	new_map.ip_type = tcm->tcm_ifindex;
	itm = qmi_rmnet_get_flow_map(qos_info, new_map.flow_id,
				     new_map.ip_type);
	if (itm) {
		trace_dfc_flow_info(dev->name, new_map.bearer_id,
				    new_map.flow_id, new_map.ip_type,
				    itm->mq_idx, 0);

		__qmi_rmnet_bearer_put(dev, qos_info, itm->bearer, true);

		/* Remove from flow map */
		list_del(&itm->list);
		kfree(itm);
	}

	if (list_empty(&qos_info->flow_head))
		netif_tx_wake_all_queues(dev);

	spin_unlock_bh(&qos_info->qos_lock);
	return 0;
}

static void qmi_rmnet_query_flows(struct qmi_info *qmi)
{
	int i;

	for (i = 0; i < MAX_CLIENT_NUM; i++) {
		if (qmi->dfc_clients[i] && !dfc_qmap &&
		    !qmi->dfc_client_exiting[i])
			dfc_qmi_query_flow(qmi->dfc_clients[i]);
	}
}

static int qmi_rmnet_set_scale_factor(const char *val,
				      const struct kernel_param *kp)
{
	int ret;
	unsigned int num = 0;

	ret = kstrtouint(val, 10, &num);
	if (ret != 0 || num == 0)
		return -EINVAL;

	return param_set_uint(val, kp);
}

static const struct kernel_param_ops qmi_rmnet_scale_ops = {
	.set	= qmi_rmnet_set_scale_factor,
	.get	= param_get_uint,
};

module_param_cb(qmi_rmnet_scale_factor, &qmi_rmnet_scale_ops,
		&qmi_rmnet_scale_factor, 0664);

struct rmnet_bearer_map *qmi_rmnet_get_bearer_noref(struct qos_info *qos_info,
						    u8 bearer_id)
<<<<<<< HEAD
=======
{
	struct rmnet_bearer_map *bearer;

	bearer = __qmi_rmnet_bearer_get(qos_info, bearer_id);
	if (bearer)
		bearer->flow_ref--;

	return bearer;
}

#else
static inline void qmi_rmnet_clean_flow_list(struct qos_info *qos)
>>>>>>> 08078455
{
	struct rmnet_bearer_map *bearer;

	bearer = __qmi_rmnet_bearer_get(qos_info, bearer_id);
	if (bearer)
		bearer->flow_ref--;

	return bearer;
}
<<<<<<< HEAD

#else
=======
>>>>>>> 08078455
static inline void
qmi_rmnet_update_flow_map(struct rmnet_flow_map *itm,
			  struct rmnet_flow_map *new_map)
{
}

static inline int
qmi_rmnet_add_flow(struct net_device *dev, struct tcmsg *tcm,
		   struct qmi_info *qmi)
{
	return -EINVAL;
}

static inline int
qmi_rmnet_del_flow(struct net_device *dev, struct tcmsg *tcm,
		   struct qmi_info *qmi)
{
	return -EINVAL;
}

static inline void qmi_rmnet_query_flows(struct qmi_info *qmi)
{
}
#endif

static int
qmi_rmnet_setup_client(void *port, struct qmi_info *qmi, struct tcmsg *tcm)
{
	int idx, err = 0;
	struct svc_info svc;

	ASSERT_RTNL();

	/* client setup
	 * tcm->tcm_handle - instance, tcm->tcm_info - ep_type,
	 * tcm->tcm_parent - iface_id, tcm->tcm_ifindex - flags
	 */
	idx = (tcm->tcm_handle == 0) ? 0 : 1;

	if (!qmi) {
		qmi = kzalloc(sizeof(struct qmi_info), GFP_ATOMIC);
		if (!qmi)
			return -ENOMEM;

		rmnet_init_qmi_pt(port, qmi);
	}

	qmi->flag = tcm->tcm_ifindex;
	svc.instance = tcm->tcm_handle;
	svc.ep_type = tcm->tcm_info;
	svc.iface_id = tcm->tcm_parent;

	if (DFC_SUPPORTED_MODE(dfc_mode) &&
	    !qmi->dfc_clients[idx] && !qmi->dfc_pending[idx]) {
		if (dfc_qmap)
			err = dfc_qmap_client_init(port, idx, &svc, qmi);
		else
			err = dfc_qmi_client_init(port, idx, &svc, qmi);
		qmi->dfc_client_exiting[idx] = false;
	}

	if ((tcm->tcm_ifindex & FLAG_POWERSAVE_MASK) &&
	    (idx == 0) && !qmi->wda_client && !qmi->wda_pending) {
		err = wda_qmi_client_init(port, &svc, qmi);
	}

	return err;
}

static int
__qmi_rmnet_delete_client(void *port, struct qmi_info *qmi, int idx)
{
	void *data = NULL;

	ASSERT_RTNL();

	if (qmi->dfc_clients[idx])
		data = qmi->dfc_clients[idx];
	else if (qmi->dfc_pending[idx])
		data = qmi->dfc_pending[idx];

	if (data) {
		if (dfc_qmap)
			dfc_qmap_client_exit(data);
		else
			dfc_qmi_client_exit(data);
		qmi->dfc_clients[idx] = NULL;
		qmi->dfc_pending[idx] = NULL;
	}

	if (!qmi_rmnet_has_client(qmi) && !qmi_rmnet_has_pending(qmi)) {
		rmnet_reset_qmi_pt(port);
		kfree(qmi);
		return 0;
	}

	return 1;
}

static void
qmi_rmnet_delete_client(void *port, struct qmi_info *qmi, struct tcmsg *tcm)
{
	int idx;
	void *data = NULL;

	/* client delete: tcm->tcm_handle - instance*/
	idx = (tcm->tcm_handle == 0) ? 0 : 1;

	ASSERT_RTNL();
	if (qmi->wda_client)
		data = qmi->wda_client;
	else if (qmi->wda_pending)
		data = qmi->wda_pending;

	if ((idx == 0) && data) {
		wda_qmi_client_exit(data);
		qmi->wda_client = NULL;
		qmi->wda_pending = NULL;
	} else {
		qmi->dfc_client_exiting[idx] = true;
		qmi_rmnet_flush_ps_wq();
	}

	__qmi_rmnet_delete_client(port, qmi, idx);
}

void qmi_rmnet_change_link(struct net_device *dev, void *port, void *tcm_pt)
{
	struct qmi_info *qmi = (struct qmi_info *)rmnet_get_qmi_pt(port);
	struct tcmsg *tcm = (struct tcmsg *)tcm_pt;

	switch (tcm->tcm_family) {
	case NLMSG_FLOW_ACTIVATE:
		if (!qmi || !DFC_SUPPORTED_MODE(dfc_mode) ||
		    !qmi_rmnet_has_dfc_client(qmi))
			return;

		qmi_rmnet_add_flow(dev, tcm, qmi);
		break;
	case NLMSG_FLOW_DEACTIVATE:
		if (!qmi || !DFC_SUPPORTED_MODE(dfc_mode))
			return;

		qmi_rmnet_del_flow(dev, tcm, qmi);
		break;
	case NLMSG_CLIENT_SETUP:
		dfc_mode = FLAG_TO_MODE(tcm->tcm_ifindex);
		dfc_qmap = FLAG_TO_QMAP(tcm->tcm_ifindex);

		if (!DFC_SUPPORTED_MODE(dfc_mode) &&
		    !(tcm->tcm_ifindex & FLAG_POWERSAVE_MASK))
			return;

		if (qmi_rmnet_setup_client(port, qmi, tcm) < 0) {
			/* retrieve qmi again as it could have been changed */
			qmi = (struct qmi_info *)rmnet_get_qmi_pt(port);
			if (qmi &&
			    !qmi_rmnet_has_client(qmi) &&
			    !qmi_rmnet_has_pending(qmi)) {
				rmnet_reset_qmi_pt(port);
				kfree(qmi);
			}
		} else if (tcm->tcm_ifindex & FLAG_POWERSAVE_MASK) {
			qmi_rmnet_work_init(port);
			rmnet_set_powersave_format(port);
		}
		break;
	case NLMSG_CLIENT_DELETE:
		if (!qmi)
			return;
		if (tcm->tcm_handle == 0) { /* instance 0 */
			rmnet_clear_powersave_format(port);
			qmi_rmnet_work_exit(port);
		}
		qmi_rmnet_delete_client(port, qmi, tcm);
		break;
	default:
		pr_debug("%s(): No handler\n", __func__);
		break;
	}
}
EXPORT_SYMBOL(qmi_rmnet_change_link);

void qmi_rmnet_qmi_exit(void *qmi_pt, void *port)
{
	struct qmi_info *qmi = (struct qmi_info *)qmi_pt;
	int i;
	void *data = NULL;

	if (!qmi)
		return;

	ASSERT_RTNL();

	qmi_rmnet_work_exit(port);

	if (qmi->wda_client)
		data = qmi->wda_client;
	else if (qmi->wda_pending)
		data = qmi->wda_pending;

	if (data) {
		wda_qmi_client_exit(data);
		qmi->wda_client = NULL;
		qmi->wda_pending = NULL;
	}

	for (i = 0; i < MAX_CLIENT_NUM; i++) {
		if (!__qmi_rmnet_delete_client(port, qmi, i))
			return;
	}
}
EXPORT_SYMBOL(qmi_rmnet_qmi_exit);

void qmi_rmnet_enable_all_flows(struct net_device *dev)
{
	struct qos_info *qos;
	struct rmnet_bearer_map *bearer;
	bool do_wake;

	qos = (struct qos_info *)rmnet_get_qos_pt(dev);
	if (!qos)
		return;

	spin_lock_bh(&qos->qos_lock);

	list_for_each_entry(bearer, &qos->bearer_head, list) {
		if (bearer->tx_off)
			continue;
		do_wake = !bearer->grant_size;
		bearer->grant_size = DEFAULT_GRANT;
		bearer->grant_thresh = qmi_rmnet_grant_per(DEFAULT_GRANT);
		bearer->seq = 0;
		bearer->ack_req = 0;
		bearer->bytes_in_flight = 0;
		bearer->tcp_bidir = false;
		bearer->rat_switch = false;

		if (do_wake)
			dfc_bearer_flow_ctl(dev, bearer, qos);
	}

	spin_unlock_bh(&qos->qos_lock);
}
EXPORT_SYMBOL(qmi_rmnet_enable_all_flows);

bool qmi_rmnet_all_flows_enabled(struct net_device *dev)
{
	struct qos_info *qos;
	struct rmnet_bearer_map *bearer;
	bool ret = true;

	qos = (struct qos_info *)rmnet_get_qos_pt(dev);
	if (!qos)
		return true;

	spin_lock_bh(&qos->qos_lock);

	list_for_each_entry(bearer, &qos->bearer_head, list) {
		if (!bearer->grant_size) {
			ret = false;
			break;
		}
	}

	spin_unlock_bh(&qos->qos_lock);

	return ret;
}
EXPORT_SYMBOL(qmi_rmnet_all_flows_enabled);

#ifdef CONFIG_QCOM_QMI_DFC
void qmi_rmnet_burst_fc_check(struct net_device *dev,
			      int ip_type, u32 mark, unsigned int len)
{
	struct qos_info *qos = rmnet_get_qos_pt(dev);

	if (!qos)
		return;

	dfc_qmi_burst_check(dev, qos, ip_type, mark, len);
}
EXPORT_SYMBOL(qmi_rmnet_burst_fc_check);

static bool qmi_rmnet_is_tcp_ack(struct sk_buff *skb)
{
	unsigned int len = skb->len;

	switch (skb->protocol) {
	/* TCPv4 ACKs */
	case htons(ETH_P_IP):
		if ((ip_hdr(skb)->protocol == IPPROTO_TCP) &&
		    (ip_hdr(skb)->ihl == 5) &&
		    (len == 40 || len == 52) &&
		    ((tcp_flag_word(tcp_hdr(skb)) &
		      cpu_to_be32(0x00FF0000)) == TCP_FLAG_ACK))
			return true;
		break;

	/* TCPv6 ACKs */
	case htons(ETH_P_IPV6):
		if ((ipv6_hdr(skb)->nexthdr == IPPROTO_TCP) &&
		    (len == 60 || len == 72) &&
		    ((tcp_flag_word(tcp_hdr(skb)) &
		      cpu_to_be32(0x00FF0000)) == TCP_FLAG_ACK))
			return true;
		break;
	}

	return false;
}

static int qmi_rmnet_get_queue_sa(struct qos_info *qos, struct sk_buff *skb)
{
	struct rmnet_flow_map *itm;
	int ip_type;
	int txq = DEFAULT_MQ_NUM;

	/* Put RS/NS in default mq */
	if (skb->protocol == htons(ETH_P_IPV6) &&
	    ipv6_hdr(skb)->nexthdr == IPPROTO_ICMPV6 &&
	    (icmp6_hdr(skb)->icmp6_type == 133 ||
	     icmp6_hdr(skb)->icmp6_type == 135)) {
		return DEFAULT_MQ_NUM;
	}

	ip_type = (skb->protocol == htons(ETH_P_IPV6)) ? AF_INET6 : AF_INET;

	spin_lock_bh(&qos->qos_lock);

	itm = qmi_rmnet_get_flow_map(qos, skb->mark, ip_type);
	if (unlikely(!itm))
		goto done;

	/* Put the packet in the assigned mq except TCP ack */
	if (likely(itm->bearer) && qmi_rmnet_is_tcp_ack(skb))
		txq = itm->bearer->ack_mq_idx;
	else
		txq = itm->mq_idx;

done:
	spin_unlock_bh(&qos->qos_lock);
	return txq;
}

int qmi_rmnet_get_queue(struct net_device *dev, struct sk_buff *skb)
{
	struct qos_info *qos = rmnet_get_qos_pt(dev);
	int txq = 0, ip_type = AF_INET;
	struct rmnet_flow_map *itm;
	u32 mark = skb->mark;

	if (!qos)
		return 0;

	/* If mark is mq num return it */
	if (dfc_mode == DFC_MODE_MQ_NUM)
		return mark;

	if (dfc_mode == DFC_MODE_SA)
		return qmi_rmnet_get_queue_sa(qos, skb);

	/* Default flows */
	if (!mark) {
		if (qmi_rmnet_is_tcp_ack(skb))
			return 1;
		else
			return 0;
	}

	ip_type = (skb->protocol == htons(ETH_P_IPV6)) ? AF_INET6 : AF_INET;

	/* Dedicated flows */
	spin_lock_bh(&qos->qos_lock);

	itm = qmi_rmnet_get_flow_map(qos, mark, ip_type);
	if (unlikely(!itm))
		goto done;

	txq = itm->mq_idx;

done:
	spin_unlock_bh(&qos->qos_lock);
	return txq;
}
EXPORT_SYMBOL(qmi_rmnet_get_queue);

inline unsigned int qmi_rmnet_grant_per(unsigned int grant)
{
	return grant / qmi_rmnet_scale_factor;
}
EXPORT_SYMBOL(qmi_rmnet_grant_per);

void *qmi_rmnet_qos_init(struct net_device *real_dev, u8 mux_id)
{
	struct qos_info *qos;

	qos = kzalloc(sizeof(*qos), GFP_KERNEL);
	if (!qos)
		return NULL;

	qos->mux_id = mux_id;
	qos->real_dev = real_dev;
	qos->tran_num = 0;
	INIT_LIST_HEAD(&qos->flow_head);
	INIT_LIST_HEAD(&qos->bearer_head);
	spin_lock_init(&qos->qos_lock);

	return qos;
}
EXPORT_SYMBOL(qmi_rmnet_qos_init);

void qmi_rmnet_qos_exit_pre(void *qos)
{
	if (!qos)
		return;

	list_add(&((struct qos_info *)qos)->list, &qos_cleanup_list);
}
EXPORT_SYMBOL(qmi_rmnet_qos_exit_pre);

void qmi_rmnet_qos_exit_post(void)
{
	struct qos_info *qos, *tmp;

	synchronize_rcu();
	list_for_each_entry_safe(qos, tmp, &qos_cleanup_list, list) {
		list_del(&qos->list);
		qmi_rmnet_clean_flow_list(qos);
		kfree(qos);
	}
}
EXPORT_SYMBOL(qmi_rmnet_qos_exit_post);
#endif

#ifdef CONFIG_QCOM_QMI_POWER_COLLAPSE
static struct workqueue_struct  *rmnet_ps_wq;
static struct rmnet_powersave_work *rmnet_work;
static bool rmnet_work_quit;
static LIST_HEAD(ps_list);

struct rmnet_powersave_work {
	struct delayed_work work;
	struct alarm atimer;
	void *port;
	u64 old_rx_pkts;
	u64 old_tx_pkts;
};

void qmi_rmnet_ps_on_notify(void *port)
{
	struct qmi_rmnet_ps_ind *tmp;

	list_for_each_entry_rcu(tmp, &ps_list, list)
		tmp->ps_on_handler(port);
}
EXPORT_SYMBOL(qmi_rmnet_ps_on_notify);

void qmi_rmnet_ps_off_notify(void *port)
{
	struct qmi_rmnet_ps_ind *tmp;

	list_for_each_entry_rcu(tmp, &ps_list, list)
		tmp->ps_off_handler(port);

}
EXPORT_SYMBOL(qmi_rmnet_ps_off_notify);

int qmi_rmnet_ps_ind_register(void *port,
			      struct qmi_rmnet_ps_ind *ps_ind)
{

	if (!port || !ps_ind || !ps_ind->ps_on_handler ||
	    !ps_ind->ps_off_handler)
		return -EINVAL;

	list_add_rcu(&ps_ind->list, &ps_list);

	return 0;
}
EXPORT_SYMBOL(qmi_rmnet_ps_ind_register);

int qmi_rmnet_ps_ind_deregister(void *port,
				struct qmi_rmnet_ps_ind *ps_ind)
{
	struct qmi_rmnet_ps_ind *tmp;

	if (!port || !ps_ind)
		return -EINVAL;

	list_for_each_entry_rcu(tmp, &ps_list, list) {
		if (tmp == ps_ind) {
			list_del_rcu(&ps_ind->list);
			goto done;
		}
	}
done:
	return 0;
}
EXPORT_SYMBOL(qmi_rmnet_ps_ind_deregister);

int qmi_rmnet_set_powersave_mode(void *port, uint8_t enable)
{
	int rc = -EINVAL;
	struct qmi_info *qmi = (struct qmi_info *)rmnet_get_qmi_pt(port);

	if (!qmi || !qmi->wda_client)
		return rc;

	rc = wda_set_powersave_mode(qmi->wda_client, enable);
	if (rc < 0) {
		pr_err("%s() failed set powersave mode[%u], err=%d\n",
			__func__, enable, rc);
		return rc;
	}

	return 0;
}
EXPORT_SYMBOL(qmi_rmnet_set_powersave_mode);

static void qmi_rmnet_work_restart(void *port)
{
	rcu_read_lock();
	if (!rmnet_work_quit)
		queue_delayed_work(rmnet_ps_wq, &rmnet_work->work, NO_DELAY);
	rcu_read_unlock();
}

static enum alarmtimer_restart qmi_rmnet_work_alarm(struct alarm *atimer,
						    ktime_t now)
{
	struct rmnet_powersave_work *real_work;

	real_work = container_of(atimer, struct rmnet_powersave_work, atimer);
	qmi_rmnet_work_restart(real_work->port);
	return ALARMTIMER_NORESTART;
}

static void qmi_rmnet_check_stats(struct work_struct *work)
{
	struct rmnet_powersave_work *real_work;
	struct qmi_info *qmi;
	u64 rxd, txd;
	u64 rx, tx;
	bool dl_msg_active;
	bool use_alarm_timer = true;

	real_work = container_of(to_delayed_work(work),
				 struct rmnet_powersave_work, work);

	if (unlikely(!real_work || !real_work->port))
		return;

	qmi = (struct qmi_info *)rmnet_get_qmi_pt(real_work->port);
	if (unlikely(!qmi))
		return;

	if (qmi->ps_enabled) {

		/* Ready to accept grant */
		qmi->ps_ignore_grant = false;

		/* Register to get QMI DFC and DL marker */
		if (qmi_rmnet_set_powersave_mode(real_work->port, 0) < 0)
			goto end;

		qmi->ps_enabled = false;

		/* Do a query when coming out of powersave */
		qmi_rmnet_query_flows(qmi);

		if (rmnet_get_powersave_notif(real_work->port))
			qmi_rmnet_ps_off_notify(real_work->port);

		goto end;
	}

	rmnet_get_packets(real_work->port, &rx, &tx);
	rxd = rx - real_work->old_rx_pkts;
	txd = tx - real_work->old_tx_pkts;
	real_work->old_rx_pkts = rx;
	real_work->old_tx_pkts = tx;

	dl_msg_active = qmi->dl_msg_active;
	qmi->dl_msg_active = false;

	if (!rxd && !txd) {
		/* If no DL msg received and there is a flow disabled,
		 * (likely in RLF), no need to enter powersave
		 */
		if (!dl_msg_active &&
		    !rmnet_all_flows_enabled(real_work->port)) {
			use_alarm_timer = false;
			goto end;
		}

		/* Deregister to suppress QMI DFC and DL marker */
		if (qmi_rmnet_set_powersave_mode(real_work->port, 1) < 0)
			goto end;

		qmi->ps_enabled = true;

		/* Ignore grant after going into powersave */
		qmi->ps_ignore_grant = true;

		/* Clear the bit before enabling flow so pending packets
		 * can trigger the work again
		 */
		clear_bit(PS_WORK_ACTIVE_BIT, &qmi->ps_work_active);
		rmnet_enable_all_flows(real_work->port);

		if (rmnet_get_powersave_notif(real_work->port))
			qmi_rmnet_ps_on_notify(real_work->port);

		return;
	}
end:
	rcu_read_lock();
	if (!rmnet_work_quit) {
		if (use_alarm_timer)
			alarm_start_relative(&real_work->atimer,
					     PS_INTERVAL_KT);
		else
			queue_delayed_work(rmnet_ps_wq, &real_work->work,
					   PS_INTERVAL);
	}
	rcu_read_unlock();
}

static void qmi_rmnet_work_set_active(void *port, int status)
{
	struct qmi_info *qmi;

	qmi = (struct qmi_info *)rmnet_get_qmi_pt(port);
	if (unlikely(!qmi))
		return;

	if (status)
		set_bit(PS_WORK_ACTIVE_BIT, &qmi->ps_work_active);
	else
		clear_bit(PS_WORK_ACTIVE_BIT, &qmi->ps_work_active);
}

void qmi_rmnet_work_init(void *port)
{
	if (rmnet_ps_wq)
		return;

	rmnet_ps_wq = alloc_workqueue("rmnet_powersave_work",
					WQ_MEM_RECLAIM | WQ_CPU_INTENSIVE, 1);

	if (!rmnet_ps_wq)
		return;

	rmnet_work = kzalloc(sizeof(*rmnet_work), GFP_ATOMIC);
	if (!rmnet_work) {
		destroy_workqueue(rmnet_ps_wq);
		rmnet_ps_wq = NULL;
		return;
	}
	INIT_DEFERRABLE_WORK(&rmnet_work->work, qmi_rmnet_check_stats);
	alarm_init(&rmnet_work->atimer, ALARM_BOOTTIME, qmi_rmnet_work_alarm);
	rmnet_work->port = port;
	rmnet_get_packets(rmnet_work->port, &rmnet_work->old_rx_pkts,
			  &rmnet_work->old_tx_pkts);

	rmnet_work_quit = false;
	qmi_rmnet_work_set_active(rmnet_work->port, 1);
	queue_delayed_work(rmnet_ps_wq, &rmnet_work->work, PS_INTERVAL);
}
EXPORT_SYMBOL(qmi_rmnet_work_init);

void qmi_rmnet_work_maybe_restart(void *port)
{
	struct qmi_info *qmi;

	qmi = (struct qmi_info *)rmnet_get_qmi_pt(port);
	if (unlikely(!qmi))
		return;

	if (!test_and_set_bit(PS_WORK_ACTIVE_BIT, &qmi->ps_work_active))
		qmi_rmnet_work_restart(port);
}
EXPORT_SYMBOL(qmi_rmnet_work_maybe_restart);

void qmi_rmnet_work_exit(void *port)
{
	if (!rmnet_ps_wq || !rmnet_work)
		return;

	rmnet_work_quit = true;
	synchronize_rcu();

	alarm_cancel(&rmnet_work->atimer);
	cancel_delayed_work_sync(&rmnet_work->work);
	destroy_workqueue(rmnet_ps_wq);
	qmi_rmnet_work_set_active(port, 0);
	rmnet_ps_wq = NULL;
	kfree(rmnet_work);
	rmnet_work = NULL;
}
EXPORT_SYMBOL(qmi_rmnet_work_exit);

void qmi_rmnet_set_dl_msg_active(void *port)
{
	struct qmi_info *qmi;

	qmi = (struct qmi_info *)rmnet_get_qmi_pt(port);
	if (unlikely(!qmi))
		return;

	qmi->dl_msg_active = true;
}
EXPORT_SYMBOL(qmi_rmnet_set_dl_msg_active);

void qmi_rmnet_flush_ps_wq(void)
{
	if (rmnet_ps_wq)
		flush_workqueue(rmnet_ps_wq);
}

bool qmi_rmnet_ignore_grant(void *port)
{
	struct qmi_info *qmi;

	qmi = (struct qmi_info *)rmnet_get_qmi_pt(port);
	if (unlikely(!qmi))
		return false;

	return qmi->ps_ignore_grant;
}
EXPORT_SYMBOL(qmi_rmnet_ignore_grant);

#endif<|MERGE_RESOLUTION|>--- conflicted
+++ resolved
@@ -500,8 +500,6 @@
 
 struct rmnet_bearer_map *qmi_rmnet_get_bearer_noref(struct qos_info *qos_info,
 						    u8 bearer_id)
-<<<<<<< HEAD
-=======
 {
 	struct rmnet_bearer_map *bearer;
 
@@ -514,7 +512,6 @@
 
 #else
 static inline void qmi_rmnet_clean_flow_list(struct qos_info *qos)
->>>>>>> 08078455
 {
 	struct rmnet_bearer_map *bearer;
 
@@ -524,11 +521,7 @@
 
 	return bearer;
 }
-<<<<<<< HEAD
-
-#else
-=======
->>>>>>> 08078455
+
 static inline void
 qmi_rmnet_update_flow_map(struct rmnet_flow_map *itm,
 			  struct rmnet_flow_map *new_map)

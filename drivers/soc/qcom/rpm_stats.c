/* Copyright (c) 2011-2014, The Linux Foundation. All rights reserved.
 *
 * This program is free software; you can redistribute it and/or modify
 * it under the terms of the GNU General Public License version 2 and
 * only version 2 as published by the Free Software Foundation.
 *
 * This program is distributed in the hope that it will be useful,
 * but WITHOUT ANY WARRANTY; without even the implied warranty of
 * MERCHANTABILITY or FITNESS FOR A PARTICULAR PURPOSE.  See the
 * GNU General Public License for more details.
 *
 */
#include <linux/debugfs.h>
#include <linux/delay.h>
#include <linux/errno.h>
#include <linux/init.h>
#include <linux/io.h>
#include <linux/kernel.h>
#include <linux/module.h>
#include <linux/platform_device.h>
#include <linux/sched.h>
#include <linux/slab.h>
#include <linux/types.h>
#include <linux/mm.h>
#include <linux/types.h>
#include <linux/of.h>
#include <linux/uaccess.h>
#include <asm/arch_timer.h>
#include "rpm_stats.h"
#include <linux/asusdebug.h>

enum {
	ID_COUNTER,
	ID_ACCUM_TIME_SCLK,
	ID_MAX,
};

static char *msm_rpmstats_id_labels[ID_MAX] = {
	[ID_COUNTER] = "Count",
	[ID_ACCUM_TIME_SCLK] = "Total time(uSec)",
};

#define SCLK_HZ 32768
#define MSM_ARCH_TIMER_FREQ 19200000

struct msm_rpmstats_record {
	char		name[32];
	uint32_t	id;
	uint32_t	val;
};

struct msm_rpmstats_private_data {
	void __iomem *reg_base;
	u32 num_records;
	u32 read_idx;
	u32 len;
	char buf[320];
	struct msm_rpmstats_platform_data *platform_data;
};

struct msm_rpm_stats_data_v2 {
	u32 stat_type;
	u32 count;
	u64 last_entered_at;
	u64 last_exited_at;
	u64 accumulated;
//[CR] Support to trace Subsystem voting status
	u32 client_votes;
	u32 subsystem_votes;
	u32 debug0;
	u32 debug1;
	//u32 reserved[3];
};

static inline u64 get_time_in_sec(u64 counter)
{
	do_div(counter, MSM_ARCH_TIMER_FREQ);
	return counter;
}

static inline u64 get_time_in_msec(u64 counter)
{
	do_div(counter, MSM_ARCH_TIMER_FREQ);
	counter *= MSEC_PER_SEC;
	return counter;
}

static inline int msm_rpmstats_append_data_to_buf(char *buf,
		struct msm_rpm_stats_data_v2 *data, int buflength)
{
	char stat_type[5];
	u64 time_in_last_mode;
	u64 time_since_last_mode;
	u64 actual_last_sleep;

	stat_type[4] = 0;
	memcpy(stat_type, &data->stat_type, sizeof(u32));

	time_in_last_mode = data->last_exited_at - data->last_entered_at;
	time_in_last_mode = get_time_in_msec(time_in_last_mode);
	time_since_last_mode = arch_counter_get_cntpct() - data->last_exited_at;
	time_since_last_mode = get_time_in_sec(time_since_last_mode);
	actual_last_sleep = get_time_in_msec(data->accumulated);

	//[CR] Support to trace Subsystem voting status
	return  snprintf(buf , buflength,
		"RPM Mode:%s\n\t count:%d\ntime in last mode(msec):%llu\n"
		"time since last mode(sec):%llu\nactual last sleep(msec):%llu\n"
		"client votes: %#010x, Subsystem votes: 0x%x\n",
		stat_type, data->count, time_in_last_mode,
		time_since_last_mode, actual_last_sleep, 
		data->client_votes, data->subsystem_votes);
}

static inline u32 msm_rpmstats_read_long_register_v2(void __iomem *regbase,
		int index, int offset)
{
	return readl_relaxed(regbase + offset +
			index * sizeof(struct msm_rpm_stats_data_v2));
}

static inline u64 msm_rpmstats_read_quad_register_v2(void __iomem *regbase,
		int index, int offset)
{
	u64 dst;
	memcpy_fromio(&dst,
		regbase + offset + index * sizeof(struct msm_rpm_stats_data_v2),
		8);
	return dst;
}

static inline int msm_rpmstats_copy_stats_v2(
			struct msm_rpmstats_private_data *prvdata)
{
	void __iomem *reg;
	struct msm_rpm_stats_data_v2 data;
	int i, length;

	reg = prvdata->reg_base;

	for (i = 0, length = 0; i < prvdata->num_records; i++) {

		data.stat_type = msm_rpmstats_read_long_register_v2(reg, i,
				offsetof(struct msm_rpm_stats_data_v2,
					stat_type));
		data.count = msm_rpmstats_read_long_register_v2(reg, i,
				offsetof(struct msm_rpm_stats_data_v2, count));
		data.last_entered_at = msm_rpmstats_read_quad_register_v2(reg,
				i, offsetof(struct msm_rpm_stats_data_v2,
					last_entered_at));
		data.last_exited_at = msm_rpmstats_read_quad_register_v2(reg,
				i, offsetof(struct msm_rpm_stats_data_v2,
					last_exited_at));

		data.accumulated = msm_rpmstats_read_quad_register_v2(reg,
				i, offsetof(struct msm_rpm_stats_data_v2,
					accumulated));
		//[CR] Support to trace Subsystem voting status
		data.client_votes = msm_rpmstats_read_long_register_v2(reg,
				i, offsetof(struct msm_rpm_stats_data_v2,
					client_votes));

		data.subsystem_votes = msm_rpmstats_read_quad_register_v2(reg,
				i, offsetof(struct msm_rpm_stats_data_v2,
					subsystem_votes));
		/*
		data.debug0 = msm_rpmstats_read_quad_register_v2(reg,
				i, offsetof(struct msm_rpm_stats_data_v2,
					debug0));

		data.debug1 = msm_rpmstats_read_quad_register_v2(reg,
				i, offsetof(struct msm_rpm_stats_data_v2,
					debug1));
		*/
		length += msm_rpmstats_append_data_to_buf(prvdata->buf + length,
				&data, sizeof(prvdata->buf) - length);
		prvdata->read_idx++;
	}
	return length;
}

static inline unsigned long  msm_rpmstats_read_register(void __iomem *regbase,
		int index, int offset)
{
	return  readl_relaxed(regbase + index * 12 + (offset + 1) * 4);
}
static void msm_rpmstats_strcpy(char *dest, char  *src)
{
	union {
		char ch[4];
		unsigned long word;
	} string;
	int index = 0;

	do  {
		int i;
		string.word = readl_relaxed(src + 4 * index);
		for (i = 0; i < 4; i++) {
			*dest++ = string.ch[i];
			if (!string.ch[i])
				break;
		}
		index++;
	} while (*(dest-1));

}
static int msm_rpmstats_copy_stats(struct msm_rpmstats_private_data *pdata)
{

	struct msm_rpmstats_record record;
	unsigned long ptr;
	unsigned long offset;
	char *str;
	uint64_t usec;

	ptr = msm_rpmstats_read_register(pdata->reg_base, pdata->read_idx, 0);
	offset = (ptr - (unsigned long)pdata->platform_data->phys_addr_base);

	if (offset > pdata->platform_data->phys_size)
		str = (char *)ioremap(ptr, SZ_256);
	else
		str = (char *) pdata->reg_base + offset;

	msm_rpmstats_strcpy(record.name, str);

	if (offset > pdata->platform_data->phys_size)
		iounmap(str);

	record.id = msm_rpmstats_read_register(pdata->reg_base,
						pdata->read_idx, 1);
	record.val = msm_rpmstats_read_register(pdata->reg_base,
						pdata->read_idx, 2);

	if (record.id == ID_ACCUM_TIME_SCLK) {
		usec = record.val * USEC_PER_SEC;
		do_div(usec, SCLK_HZ);
	}  else
		usec = (unsigned long)record.val;

	pdata->read_idx++;

	return snprintf(pdata->buf, sizeof(pdata->buf),
			"RPM Mode:%s\n\t%s:%llu\n",
			record.name,
			msm_rpmstats_id_labels[record.id],
			usec);
}

static ssize_t msm_rpmstats_file_read(struct file *file, char __user *bufu,
				  size_t count, loff_t *ppos)
{
	struct msm_rpmstats_private_data *prvdata;
	prvdata = file->private_data;

	if (!prvdata)
		return -EINVAL;

	if (!bufu || count == 0)
		return -EINVAL;

	if (prvdata->platform_data->version == 1) {
		if (!prvdata->num_records)
			prvdata->num_records = readl_relaxed(prvdata->reg_base);
	}

	if ((*ppos >= prvdata->len)
		&& (prvdata->read_idx < prvdata->num_records)) {
			if (prvdata->platform_data->version == 1)
				prvdata->len = msm_rpmstats_copy_stats(prvdata);
			else if (prvdata->platform_data->version == 2)
				prvdata->len = msm_rpmstats_copy_stats_v2(
						prvdata);
			*ppos = 0;
	}

	return simple_read_from_buffer(bufu, count, ppos,
			prvdata->buf, prvdata->len);
}

static int msm_rpmstats_file_open(struct inode *inode, struct file *file)
{
	struct msm_rpmstats_private_data *prvdata;
	struct msm_rpmstats_platform_data *pdata;

	pdata = inode->i_private;

	file->private_data =
		kmalloc(sizeof(struct msm_rpmstats_private_data), GFP_KERNEL);

	if (!file->private_data)
		return -ENOMEM;
	prvdata = file->private_data;

	prvdata->reg_base = ioremap_nocache(pdata->phys_addr_base,
					pdata->phys_size);
	if (!prvdata->reg_base) {
		kfree(file->private_data);
		prvdata = NULL;
		pr_err("%s: ERROR could not ioremap start=%pa, len=%u\n",
			__func__, &pdata->phys_addr_base,
			pdata->phys_size);
		return -EBUSY;
	}

	prvdata->read_idx = prvdata->num_records =  prvdata->len = 0;
	prvdata->platform_data = pdata;
	if (pdata->version == 2)
		prvdata->num_records = 2;

	return 0;
}

static int msm_rpmstats_file_close(struct inode *inode, struct file *file)
{
	struct msm_rpmstats_private_data *private = file->private_data;

	if (private->reg_base)
		iounmap(private->reg_base);
	kfree(file->private_data);

	return 0;
}

static const struct file_operations msm_rpmstats_fops = {
	.owner	  = THIS_MODULE,
	.open	  = msm_rpmstats_file_open,
	.read	  = msm_rpmstats_file_read,
	.release  = msm_rpmstats_file_close,
	.llseek   = no_llseek,
};

//[CR] Support to trace Subsystem voting status
phys_addr_t g_phys_addr_base = 0;
u32 g_phys_size = 0;

static  int msm_rpmstats_probe(struct platform_device *pdev)
{
	struct dentry *dent = NULL;
	struct msm_rpmstats_platform_data *pdata;
	struct msm_rpmstats_platform_data *pd;
	struct resource *res = NULL, *offset = NULL;
	struct device_node *node = NULL;
	uint32_t offset_addr = 0;
	void __iomem *phys_ptr = NULL;
	int ret = 0;

	if (!pdev)
		return -EINVAL;

	pdata = kzalloc(sizeof(struct msm_rpmstats_platform_data), GFP_KERNEL);

	if (!pdata)
		return -ENOMEM;

	res = platform_get_resource(pdev, IORESOURCE_MEM, 0);
	if (!res)
		return -EINVAL;

	offset = platform_get_resource(pdev, IORESOURCE_MEM, 1);
	if (offset) {
		/* Remap the rpm-stats pointer */
		phys_ptr = ioremap_nocache(offset->start, SZ_4);
		if (!phys_ptr) {
			pr_err("%s: Failed to ioremap address: %x\n",
					__func__, offset_addr);
			return -ENODEV;
		}
		offset_addr = readl_relaxed(phys_ptr);
		iounmap(phys_ptr);
	}

	g_phys_addr_base = pdata->phys_addr_base  = res->start + offset_addr;

	g_phys_size = pdata->phys_size = resource_size(res);
	node = pdev->dev.of_node;
	if (pdev->dev.platform_data) {
		pd = pdev->dev.platform_data;
		pdata->version = pd->version;

	} else if (node)
		ret = of_property_read_u32(node,
			"qcom,sleep-stats-version", &pdata->version);

	if (!ret) {

		dent = debugfs_create_file("rpm_stats", S_IRUGO, NULL,
				pdata, &msm_rpmstats_fops);

		if (!dent) {
			pr_err("%s: ERROR debugfs_create_file failed\n",
					__func__);
			kfree(pdata);
			return -ENOMEM;
		}

	} else {
		kfree(pdata);
		return -EINVAL;
	}
	platform_set_drvdata(pdev, dent);
	return 0;
}

static int msm_rpmstats_remove(struct platform_device *pdev)
{
	struct dentry *dent;

	dent = platform_get_drvdata(pdev);
	debugfs_remove(dent);
	platform_set_drvdata(pdev, NULL);
	return 0;
}

//[CR] ++Support to trace Subsystem voting status
#ifdef CONFIG_PM_SLEEP
static int rpm_stats_suspend(struct device *dev)
{
	void __iomem *reg =0;
	struct msm_rpm_stats_data_v2 data;

	reg = ioremap_nocache(g_phys_addr_base, g_phys_size);
	if(!reg) {
		return 0;
	}

	data.client_votes = msm_rpmstats_read_quad_register_v2(reg, 0,
		offsetof(struct msm_rpm_stats_data_v2, client_votes));
	data.subsystem_votes = msm_rpmstats_read_quad_register_v2(reg, 0,
		offsetof(struct msm_rpm_stats_data_v2, subsystem_votes));

	printk("[RPM] Voting status: Client: 0x%x, Subsystem: 0x%0x\n",
		data.client_votes, data.subsystem_votes);

	iounmap(reg);
	return 0;
}

static int rpm_stats_resume(struct device *dev)
{
	void __iomem *reg =0;
	struct msm_rpm_stats_data_v2 data;
	int i, length;
	char stat_type[5];
	u64 time_in_last_mode;
	u64 time_since_last_mode;
	u64 actual_last_sleep;

	reg = ioremap_nocache(g_phys_addr_base, g_phys_size);
	if(!reg) {
		return 0;
	}

	for (i = 0, length = 0; i < 2; i++) {
		data.stat_type = msm_rpmstats_read_long_register_v2(reg, i,
			offsetof(struct msm_rpm_stats_data_v2, stat_type));
		data.count = msm_rpmstats_read_long_register_v2(reg, i,
			offsetof(struct msm_rpm_stats_data_v2, count));
		data.last_entered_at = msm_rpmstats_read_quad_register_v2(reg, i,
			offsetof(struct msm_rpm_stats_data_v2, last_entered_at));
		data.last_exited_at = msm_rpmstats_read_quad_register_v2(reg, i,
			offsetof(struct msm_rpm_stats_data_v2, last_exited_at));
		data.accumulated = msm_rpmstats_read_quad_register_v2(reg, i,
			offsetof(struct msm_rpm_stats_data_v2, accumulated));
		if(0 == i) {
			data.client_votes = msm_rpmstats_read_quad_register_v2(reg, i,
				offsetof(struct msm_rpm_stats_data_v2, client_votes));
			data.subsystem_votes = msm_rpmstats_read_quad_register_v2(reg, i,
				offsetof(struct msm_rpm_stats_data_v2, subsystem_votes));
		}

		stat_type[4] = 0;
		memcpy(stat_type, &data.stat_type, sizeof(u32));

		time_in_last_mode = data.last_exited_at - data.last_entered_at;
		time_in_last_mode = get_time_in_msec(time_in_last_mode);
		time_since_last_mode = arch_counter_get_cntpct() - data.last_exited_at;
		time_since_last_mode = get_time_in_sec(time_since_last_mode);
		actual_last_sleep = get_time_in_msec(data.accumulated);

		if(0 == i) {
			printk("[RPM] Resume: RPM Mode:%s\n\t count:%d\n time in last mode(msec):%llu\n"
			"time since last mode(sec):%llu\n actual last sleep(msec):%llu\n"
			"Client votes: 0x%x, Subsystem votes: 0x%x\n",
			stat_type, data.count, time_in_last_mode,
			time_since_last_mode, actual_last_sleep,
			data.client_votes, data.subsystem_votes);
<<<<<<< HEAD
=======
			ASUSEvtlog("[PM] Resume: RPM Mode:%s, count:%d, Client votes: 0x%x, Subsystem votes: 0x%x\n", stat_type, data.count, data.client_votes, data.subsystem_votes);
>>>>>>> 8fd0e34b
		}
		else {
			printk("[RPM] Resume: RPM Mode:%s\n\t count:%d\n time in last mode(msec):%llu\n"
			"time since last mode(sec):%llu\n actual last sleep(msec):%llu\n",
			stat_type, data.count, time_in_last_mode,
			time_since_last_mode, actual_last_sleep);
<<<<<<< HEAD
=======
			ASUSEvtlog("[PM] Resume: RPM Mode:%s, count:%d\n", stat_type, data.count);
>>>>>>> 8fd0e34b
		}
	}
	iounmap(reg);
	return 0;
}
#endif
//[CR] --Support to trace Subsystem voting status

static struct of_device_id rpm_stats_table[] = {
	       {.compatible = "qcom,rpm-stats"},
	       {},
};

//[CR] Support to trace Subsystem voting status
static const struct dev_pm_ops rpm_stats_pm_ops = {
	.suspend = rpm_stats_suspend,
	.resume = rpm_stats_resume,
};

static struct platform_driver msm_rpmstats_driver = {
	.probe	= msm_rpmstats_probe,
	.remove = msm_rpmstats_remove,
	.driver = {
		.name = "msm_rpm_stat",
		.owner = THIS_MODULE,
		.of_match_table = rpm_stats_table,
		//[CR] Support to trace Subsystem voting status
		.pm = &rpm_stats_pm_ops,
	},
};
static int __init msm_rpmstats_init(void)
{
	return platform_driver_register(&msm_rpmstats_driver);
}
static void __exit msm_rpmstats_exit(void)
{
	platform_driver_unregister(&msm_rpmstats_driver);
}
module_init(msm_rpmstats_init);
module_exit(msm_rpmstats_exit);

MODULE_LICENSE("GPL v2");
MODULE_DESCRIPTION("MSM RPM Statistics driver");
MODULE_VERSION("1.0");
MODULE_ALIAS("platform:msm_stat_log");<|MERGE_RESOLUTION|>--- conflicted
+++ resolved
@@ -484,20 +484,14 @@
 			stat_type, data.count, time_in_last_mode,
 			time_since_last_mode, actual_last_sleep,
 			data.client_votes, data.subsystem_votes);
-<<<<<<< HEAD
-=======
 			ASUSEvtlog("[PM] Resume: RPM Mode:%s, count:%d, Client votes: 0x%x, Subsystem votes: 0x%x\n", stat_type, data.count, data.client_votes, data.subsystem_votes);
->>>>>>> 8fd0e34b
 		}
 		else {
 			printk("[RPM] Resume: RPM Mode:%s\n\t count:%d\n time in last mode(msec):%llu\n"
 			"time since last mode(sec):%llu\n actual last sleep(msec):%llu\n",
 			stat_type, data.count, time_in_last_mode,
 			time_since_last_mode, actual_last_sleep);
-<<<<<<< HEAD
-=======
 			ASUSEvtlog("[PM] Resume: RPM Mode:%s, count:%d\n", stat_type, data.count);
->>>>>>> 8fd0e34b
 		}
 	}
 	iounmap(reg);

/* Copyright (c) 2009-2014, The Linux Foundation. All rights reserved.
 *
 * This program is free software; you can redistribute it and/or modify
 * it under the terms of the GNU General Public License version 2 and
 * only version 2 as published by the Free Software Foundation.
 *
 * This program is distributed in the hope that it will be useful,
 * but WITHOUT ANY WARRANTY; without even the implied warranty of
 * MERCHANTABILITY or FITNESS FOR A PARTICULAR PURPOSE.  See the
 * GNU General Public License for more details.
 *
 */
/*
 * SOC Info Routines
 *
 */

#include <linux/export.h>
#include <linux/module.h>
#include <linux/err.h>
#include <linux/of.h>
#include <linux/platform_device.h>
#include <linux/sys_soc.h>
#include <linux/slab.h>
#include <linux/stat.h>
#include <linux/string.h>
#include <linux/types.h>

#include <asm/system_misc.h>

#include <soc/qcom/socinfo.h>
#include <soc/qcom/smem.h>
#include <soc/qcom/boot_stats.h>

#define BUILD_ID_LENGTH 32
#define SMEM_IMAGE_VERSION_BLOCKS_COUNT 32
#define SMEM_IMAGE_VERSION_SINGLE_BLOCK_SIZE 128
#define SMEM_IMAGE_VERSION_SIZE 4096
#define SMEM_IMAGE_VERSION_NAME_SIZE 75
#define SMEM_IMAGE_VERSION_VARIANT_SIZE 20
#define SMEM_IMAGE_VERSION_VARIANT_OFFSET 75
#define SMEM_IMAGE_VERSION_OEM_SIZE 32
#define SMEM_IMAGE_VERSION_OEM_OFFSET 96
#define SMEM_IMAGE_VERSION_PARTITION_APPS 10

enum {
	HW_PLATFORM_UNKNOWN = 0,
	HW_PLATFORM_SURF    = 1,
	HW_PLATFORM_FFA     = 2,
	HW_PLATFORM_FLUID   = 3,
	HW_PLATFORM_SVLTE_FFA	= 4,
	HW_PLATFORM_SVLTE_SURF	= 5,
	HW_PLATFORM_MTP_MDM = 7,
	HW_PLATFORM_MTP  = 8,
	HW_PLATFORM_LIQUID  = 9,
	/* Dragonboard platform id is assigned as 10 in CDT */
	HW_PLATFORM_DRAGON	= 10,
	HW_PLATFORM_QRD	= 11,
	HW_PLATFORM_HRD	= 13,
	HW_PLATFORM_DTV	= 14,
	HW_PLATFORM_STP = 23,
	HW_PLATFORM_SBC = 24,
	HW_PLATFORM_INVALID
};

const char *hw_platform[] = {
	[HW_PLATFORM_UNKNOWN] = "Unknown",
	[HW_PLATFORM_SURF] = "Surf",
	[HW_PLATFORM_FFA] = "FFA",
	[HW_PLATFORM_FLUID] = "Fluid",
	[HW_PLATFORM_SVLTE_FFA] = "SVLTE_FFA",
	[HW_PLATFORM_SVLTE_SURF] = "SLVTE_SURF",
	[HW_PLATFORM_MTP_MDM] = "MDM_MTP_NO_DISPLAY",
	[HW_PLATFORM_MTP] = "MTP",
	[HW_PLATFORM_LIQUID] = "Liquid",
	[HW_PLATFORM_DRAGON] = "Dragon",
	[HW_PLATFORM_QRD] = "QRD",
	[HW_PLATFORM_HRD] = "HRD",
	[HW_PLATFORM_DTV] = "DTV",
	[HW_PLATFORM_STP] = "STP",
	[HW_PLATFORM_SBC] = "SBC",
};

enum {
	ACCESSORY_CHIP_UNKNOWN = 0,
	ACCESSORY_CHIP_CHARM = 58,
};

enum {
	PLATFORM_SUBTYPE_QRD = 0x0,
	PLATFORM_SUBTYPE_SKUAA = 0x1,
	PLATFORM_SUBTYPE_SKUF = 0x2,
	PLATFORM_SUBTYPE_SKUAB = 0x3,
	PLATFORM_SUBTYPE_QRD_QVGA = 0x4,
	PLATFORM_SUBTYPE_SKUG = 0x5,
	PLATFORM_SUBTYPE_QRD_INVALID,
};

const char *qrd_hw_platform_subtype[] = {
	[PLATFORM_SUBTYPE_QRD] = "QRD",
	[PLATFORM_SUBTYPE_SKUAA] = "SKUAA",
	[PLATFORM_SUBTYPE_SKUF] = "SKUF",
	[PLATFORM_SUBTYPE_SKUAB] = "SKUAB",
	[PLATFORM_SUBTYPE_QRD_QVGA ] = "QVGA",
	[PLATFORM_SUBTYPE_SKUG] = "SKUG",
	[PLATFORM_SUBTYPE_QRD_INVALID] = "INVALID",
};

enum {
	PLATFORM_SUBTYPE_UNKNOWN = 0x0,
	PLATFORM_SUBTYPE_CHARM = 0x1,
	PLATFORM_SUBTYPE_STRANGE = 0x2,
	PLATFORM_SUBTYPE_STRANGE_2A = 0x3,
<<<<<<< HEAD
	PLATFORM_SUBTYPE_ANTHIAS = 0x4,
=======
	PLATFORM_SUBTYPE_QVGA = 0x4,
	PLATFORM_SUBTYPE_G_QVGA = 0x5,
>>>>>>> bd3d4d7b
	PLATFORM_SUBTYPE_INVALID,
};

const char *hw_platform_subtype[] = {
	[PLATFORM_SUBTYPE_UNKNOWN] = "Unknown",
	[PLATFORM_SUBTYPE_CHARM] = "charm",
	[PLATFORM_SUBTYPE_STRANGE] = "strange",
<<<<<<< HEAD
	[PLATFORM_SUBTYPE_STRANGE_2A] = "strange_2a",
	[PLATFORM_SUBTYPE_ANTHIAS] = "anthias",
=======
	[PLATFORM_SUBTYPE_STRANGE_2A] = "strange_2a,",
	[PLATFORM_SUBTYPE_QVGA] = "qvga",
	[PLATFORM_SUBTYPE_G_QVGA] = "qvga_g",
>>>>>>> bd3d4d7b
};

/* Used to parse shared memory.  Must match the modem. */
struct socinfo_v1 {
	uint32_t format;
	uint32_t id;
	uint32_t version;
	char build_id[BUILD_ID_LENGTH];
};

struct socinfo_v2 {
	struct socinfo_v1 v1;

	/* only valid when format==2 */
	uint32_t raw_id;
	uint32_t raw_version;
};

struct socinfo_v3 {
	struct socinfo_v2 v2;

	/* only valid when format==3 */
	uint32_t hw_platform;
};

struct socinfo_v4 {
	struct socinfo_v3 v3;

	/* only valid when format==4 */
	uint32_t platform_version;
};

struct socinfo_v5 {
	struct socinfo_v4 v4;

	/* only valid when format==5 */
	uint32_t accessory_chip;
};

struct socinfo_v6 {
	struct socinfo_v5 v5;

	/* only valid when format==6 */
	uint32_t hw_platform_subtype;
};

struct socinfo_v7 {
	struct socinfo_v6 v6;

	/* only valid when format==7 */
	uint32_t pmic_model;
	uint32_t pmic_die_revision;
};

struct socinfo_v8 {
	struct socinfo_v7 v7;

	/* only valid when format==8*/
	uint32_t pmic_model_1;
	uint32_t pmic_die_revision_1;
	uint32_t pmic_model_2;
	uint32_t pmic_die_revision_2;
};

struct socinfo_v9 {
	struct socinfo_v8 v8;

	/* only valid when format==9*/
	uint32_t foundry_id;
};

static union {
	struct socinfo_v1 v1;
	struct socinfo_v2 v2;
	struct socinfo_v3 v3;
	struct socinfo_v4 v4;
	struct socinfo_v5 v5;
	struct socinfo_v6 v6;
	struct socinfo_v7 v7;
	struct socinfo_v8 v8;
	struct socinfo_v9 v9;
} *socinfo;

static struct msm_soc_info cpu_of_id[] = {

	/* 7x01 IDs */
	[0]  = {MSM_CPU_UNKNOWN, "Unknown CPU"},
	[1]  = {MSM_CPU_7X01, "MSM7X01"},
	[16] = {MSM_CPU_7X01, "MSM7X01"},
	[17] = {MSM_CPU_7X01, "MSM7X01"},
	[18] = {MSM_CPU_7X01, "MSM7X01"},
	[19] = {MSM_CPU_7X01, "MSM7X01"},
	[23] = {MSM_CPU_7X01, "MSM7X01"},
	[25] = {MSM_CPU_7X01, "MSM7X01"},
	[26] = {MSM_CPU_7X01, "MSM7X01"},
	[32] = {MSM_CPU_7X01, "MSM7X01"},
	[33] = {MSM_CPU_7X01, "MSM7X01"},
	[34] = {MSM_CPU_7X01, "MSM7X01"},
	[35] = {MSM_CPU_7X01, "MSM7X01"},

	/* 7x25 IDs */
	[20] = {MSM_CPU_7X25, "MSM7X25"},
	[21] = {MSM_CPU_7X25, "MSM7X25"},
	[24] = {MSM_CPU_7X25, "MSM7X25"},
	[27] = {MSM_CPU_7X25, "MSM7X25"},
	[39] = {MSM_CPU_7X25, "MSM7X25"},
	[40] = {MSM_CPU_7X25, "MSM7X25"},
	[41] = {MSM_CPU_7X25, "MSM7X25"},
	[42] = {MSM_CPU_7X25, "MSM7X25"},
	[62] = {MSM_CPU_7X25, "MSM7X25"},
	[63] = {MSM_CPU_7X25, "MSM7X25"},
	[66] = {MSM_CPU_7X25, "MSM7X25"},


	/* 7x27 IDs */
	[43] = {MSM_CPU_7X27, "MSM7X27"},
	[44] = {MSM_CPU_7X27, "MSM7X27"},
	[61] = {MSM_CPU_7X27, "MSM7X27"},
	[67] = {MSM_CPU_7X27, "MSM7X27"},
	[68] = {MSM_CPU_7X27, "MSM7X27"},
	[69] = {MSM_CPU_7X27, "MSM7X27"},


	/* 8x50 IDs */
	[30] = {MSM_CPU_8X50, "MSM8X50"},
	[36] = {MSM_CPU_8X50, "MSM8X50"},
	[37] = {MSM_CPU_8X50, "MSM8X50"},
	[38] = {MSM_CPU_8X50, "MSM8X50"},

	/* 7x30 IDs */
	[59] = {MSM_CPU_7X30, "MSM7X30"},
	[60] = {MSM_CPU_7X30, "MSM7X30"},

	/* 8x55 IDs */
	[74] = {MSM_CPU_8X55, "MSM8X55"},
	[75] = {MSM_CPU_8X55, "MSM8X55"},
	[85] = {MSM_CPU_8X55, "MSM8X55"},

	/* 8x60 IDs */
	[70] = {MSM_CPU_8X60, "MSM8X60"},
	[71] = {MSM_CPU_8X60, "MSM8X60"},
	[86] = {MSM_CPU_8X60, "MSM8X60"},

	/* 8960 IDs */
	[87] = {MSM_CPU_8960, "MSM8960"},

	/* 7x25A IDs */
	[88] = {MSM_CPU_7X25A, "MSM7X25A"},
	[89] = {MSM_CPU_7X25A, "MSM7X25A"},
	[96] = {MSM_CPU_7X25A, "MSM7X25A"},

	/* 7x27A IDs */
	[90] = {MSM_CPU_7X27A, "MSM7X27A"},
	[91] = {MSM_CPU_7X27A, "MSM7X27A"},
	[92] = {MSM_CPU_7X27A, "MSM7X27A"},
	[97] = {MSM_CPU_7X27A, "MSM7X27A"},

	/* FSM9xxx ID */
	[94] = {FSM_CPU_9XXX, "FSM9XXX"},
	[95] = {FSM_CPU_9XXX, "FSM9XXX"},

	/*  7x25AA ID */
	[98] = {MSM_CPU_7X25AA, "MSM7X25AA"},
	[99] = {MSM_CPU_7X25AA, "MSM7X25AA"},
	[100] = {MSM_CPU_7X25AA, "MSM7X25AA"},

	/*  7x27AA ID */
	[101] = {MSM_CPU_7X27AA, "MSM7X27AA"},
	[102] = {MSM_CPU_7X27AA, "MSM7X27AA"},
	[103] = {MSM_CPU_7X27AA, "MSM7X27AA"},
	[136] = {MSM_CPU_7X27AA, "MSM7X27AA"},

	/* 9x15 ID */
	[104] = {MSM_CPU_9615, "MSM9615"},
	[105] = {MSM_CPU_9615, "MSM9615"},
	[106] = {MSM_CPU_9615, "MSM9615"},
	[107] = {MSM_CPU_9615, "MSM9615"},
	[171] = {MSM_CPU_9615, "MSM9615"},

	/* 8064 IDs */
	[109] = {MSM_CPU_8064, "APQ8064"},

	/* 8930 IDs */
	[116] = {MSM_CPU_8930, "MSM8930"},
	[117] = {MSM_CPU_8930, "MSM8930"},
	[118] = {MSM_CPU_8930, "MSM8930"},
	[119] = {MSM_CPU_8930, "MSM8930"},
	[179] = {MSM_CPU_8930, "MSM8930"},

	/* 8627 IDs */
	[120] = {MSM_CPU_8627, "MSM8627"},
	[121] = {MSM_CPU_8627, "MSM8627"},

	/* 8660A ID */
	[122] = {MSM_CPU_8960, "MSM8960"},

	/* 8260A ID */
	[123] = {MSM_CPU_8960, "MSM8960"},

	/* 8060A ID */
	[124] = {MSM_CPU_8960, "MSM8960"},

	/* 8974 IDs */
	[126] = {MSM_CPU_8974, "MSM8974"},
	[184] = {MSM_CPU_8974, "MSM8974"},
	[185] = {MSM_CPU_8974, "MSM8974"},
	[186] = {MSM_CPU_8974, "MSM8974"},

	/* 8974AA IDs */
	[208] = {MSM_CPU_8974PRO_AA, "MSM8974PRO-AA"},
	[211] = {MSM_CPU_8974PRO_AA, "MSM8974PRO-AA"},
	[214] = {MSM_CPU_8974PRO_AA, "MSM8974PRO-AA"},
	[217] = {MSM_CPU_8974PRO_AA, "MSM8974PRO-AA"},

	/* 8974AB IDs */
	[209] = {MSM_CPU_8974PRO_AB, "MSM8974PRO-AB"},
	[212] = {MSM_CPU_8974PRO_AB, "MSM8974PRO-AB"},
	[215] = {MSM_CPU_8974PRO_AB, "MSM8974PRO-AB"},
	[218] = {MSM_CPU_8974PRO_AB, "MSM8974PRO-AB"},

	/* 8974AC IDs */
	[194] = {MSM_CPU_8974PRO_AC, "MSM8974PRO-AC"},
	[210] = {MSM_CPU_8974PRO_AC, "MSM8974PRO-AC"},
	[213] = {MSM_CPU_8974PRO_AC, "MSM8974PRO-AC"},
	[216] = {MSM_CPU_8974PRO_AC, "MSM8974PRO-AC"},

	/* 8625 IDs */
	[127] = {MSM_CPU_8625, "MSM8625"},
	[128] = {MSM_CPU_8625, "MSM8625"},
	[129] = {MSM_CPU_8625, "MSM8625"},
	[137] = {MSM_CPU_8625, "MSM8625"},
	[167] = {MSM_CPU_8625, "MSM8625"},

	/* 8064 MPQ ID */
	[130] = {MSM_CPU_8064, "APQ8064"},

	/* 7x25AB IDs */
	[131] = {MSM_CPU_7X25AB, "MSM7X25AB"},
	[132] = {MSM_CPU_7X25AB, "MSM7X25AB"},
	[133] = {MSM_CPU_7X25AB, "MSM7X25AB"},
	[135] = {MSM_CPU_7X25AB, "MSM7X25AB"},

	/* 9625 IDs */
	[134] = {MSM_CPU_9625, "MSM9625"},
	[148] = {MSM_CPU_9625, "MSM9625"},
	[149] = {MSM_CPU_9625, "MSM9625"},
	[150] = {MSM_CPU_9625, "MSM9625"},
	[151] = {MSM_CPU_9625, "MSM9625"},
	[152] = {MSM_CPU_9625, "MSM9625"},
	[173] = {MSM_CPU_9625, "MSM9625"},
	[174] = {MSM_CPU_9625, "MSM9625"},
	[175] = {MSM_CPU_9625, "MSM9625"},

	/* 8960AB IDs */
	[138] = {MSM_CPU_8960AB, "MSM8960AB"},
	[139] = {MSM_CPU_8960AB, "MSM8960AB"},
	[140] = {MSM_CPU_8960AB, "MSM8960AB"},
	[141] = {MSM_CPU_8960AB, "MSM8960AB"},

	/* 8930AA IDs */
	[142] = {MSM_CPU_8930AA, "MSM8930AA"},
	[143] = {MSM_CPU_8930AA, "MSM8930AA"},
	[144] = {MSM_CPU_8930AA, "MSM8930AA"},
	[160] = {MSM_CPU_8930AA, "MSM8930AA"},
	[180] = {MSM_CPU_8930AA, "MSM8930AA"},

	/* 8226 IDs */
	[145] = {MSM_CPU_8226, "MSM8626"},
	[158] = {MSM_CPU_8226, "MSM8226"},
	[159] = {MSM_CPU_8226, "MSM8526"},
	[198] = {MSM_CPU_8226, "MSM8126"},
	[199] = {MSM_CPU_8226, "APQ8026"},
	[200] = {MSM_CPU_8226, "MSM8926"},
	[205] = {MSM_CPU_8226, "MSM8326"},
	[219] = {MSM_CPU_8226, "APQ8028"},
	[220] = {MSM_CPU_8226, "MSM8128"},
	[221] = {MSM_CPU_8226, "MSM8228"},
	[222] = {MSM_CPU_8226, "MSM8528"},
	[223] = {MSM_CPU_8226, "MSM8628"},
	[224] = {MSM_CPU_8226, "MSM8928"},

	/* 8610 IDs */
	[147] = {MSM_CPU_8610, "MSM8610"},
	[161] = {MSM_CPU_8610, "MSM8110"},
	[162] = {MSM_CPU_8610, "MSM8210"},
	[163] = {MSM_CPU_8610, "MSM8810"},
	[164] = {MSM_CPU_8610, "MSM8212"},
	[165] = {MSM_CPU_8610, "MSM8612"},
	[166] = {MSM_CPU_8610, "MSM8112"},
	[225] = {MSM_CPU_8610, "MSM8510"},
	[226] = {MSM_CPU_8610, "MSM8512"},

	/* 8064AB IDs */
	[153] = {MSM_CPU_8064AB, "APQ8064AB"},

	/* 8930AB IDs */
	[154] = {MSM_CPU_8930AB, "MSM8930AB"},
	[155] = {MSM_CPU_8930AB, "MSM8930AB"},
	[156] = {MSM_CPU_8930AB, "MSM8930AB"},
	[157] = {MSM_CPU_8930AB, "MSM8930AB"},
	[181] = {MSM_CPU_8930AB, "MSM8930AB"},

	/* 8625Q IDs */
	[168] = {MSM_CPU_8625Q, "MSM8225Q"},
	[169] = {MSM_CPU_8625Q, "MSM8625Q"},
	[170] = {MSM_CPU_8625Q, "MSM8125Q"},

	/* 8064AA IDs */
	[172] = {MSM_CPU_8064AA, "APQ8064AA"},

	/* 8084 IDs */
	[178] = {MSM_CPU_8084, "APQ8084"},

	/* 9630 IDs */
	[187] = {MSM_CPU_9630, "MDM9630"},
	[227] = {MSM_CPU_9630, "MDM9630"},
	[228] = {MSM_CPU_9630, "MDM9630"},
	[229] = {MSM_CPU_9630, "MDM9630"},
	[230] = {MSM_CPU_9630, "MDM9630"},
	[231] = {MSM_CPU_9630, "MDM9630"},

	/* FSM9900 ID */
	[188] = {FSM_CPU_9900, "FSM9900"},
	[189] = {FSM_CPU_9900, "FSM9900"},
	[190] = {FSM_CPU_9900, "FSM9900"},
	[191] = {FSM_CPU_9900, "FSM9900"},
	[192] = {FSM_CPU_9900, "FSM9900"},
	[193] = {FSM_CPU_9900, "FSM9900"},

	/* 8916 IDs */
	[206] = {MSM_CPU_8916, "MSM8916"},
	[247] = {MSM_CPU_8916, "APQ8016"},
	[248] = {MSM_CPU_8916, "MSM8216"},
	[249] = {MSM_CPU_8916, "MSM8116"},
	[250] = {MSM_CPU_8916, "MSM8616"},

	/* 8936 IDs */
	[233] = {MSM_CPU_8936, "MSM8936"},

	/* 8939 IDs */
	[239] = {MSM_CPU_8939, "MSM8939"},

	/* ferrum IDs */
	[245] = {MSM_CPU_FERRUM, "MSMFERRUM"},

	/* ZIRC IDs */
	[234] = {MSM_CPU_ZIRC, "MSMZIRC"},
	[235] = {MSM_CPU_ZIRC, "MSMZIRC"},
	[236] = {MSM_CPU_ZIRC, "MSMZIRC"},
	[237] = {MSM_CPU_ZIRC, "MSMZIRC"},
	[238] = {MSM_CPU_ZIRC, "MSMZIRC"},

	/* 8994 ID */
	[207] = {MSM_CPU_8994, "MSM8994"},
	[253] = {MSM_CPU_8994, "APQ8094"},

	/* 8992 ID */
	[251] = {MSM_CPU_8992, "MSM8992"},

	/* FSM9010 ID */
	[254] = {FSM_CPU_9010, "FSM9010"},
	[255] = {FSM_CPU_9010, "FSM9010"},
	[256] = {FSM_CPU_9010, "FSM9010"},
	[257] = {FSM_CPU_9010, "FSM9010"},
	/* Uninitialized IDs are not known to run Linux.
	   MSM_CPU_UNKNOWN is set to 0 to ensure these IDs are
	   considered as unknown CPU. */
};

static enum msm_cpu cur_cpu;
static int current_image;

static struct socinfo_v1 dummy_socinfo = {
	.format = 1,
	.version = 1,
};

uint32_t socinfo_get_id(void)
{
	return (socinfo) ? socinfo->v1.id : 0;
}
EXPORT_SYMBOL_GPL(socinfo_get_id);

uint32_t socinfo_get_version(void)
{
	return (socinfo) ? socinfo->v1.version : 0;
}

char *socinfo_get_build_id(void)
{
	return (socinfo) ? socinfo->v1.build_id : NULL;
}

static char *msm_read_hardware_id(void)
{
	static char msm_soc_str[256] = "Qualcomm Technologies, Inc ";
	static bool string_generated;
	int ret = 0;

	if (string_generated)
		return msm_soc_str;
	if (!socinfo)
		goto err_path;
	if (!cpu_of_id[socinfo->v1.id].soc_id_string)
		goto err_path;

	ret = strlcat(msm_soc_str, cpu_of_id[socinfo->v1.id].soc_id_string,
			sizeof(msm_soc_str));
	if (ret > sizeof(msm_soc_str))
		goto err_path;

	string_generated = true;
	return msm_soc_str;
err_path:
	return "UNKNOWN SOC TYPE";
}

uint32_t socinfo_get_raw_id(void)
{
	return socinfo ?
		(socinfo->v1.format >= 2 ? socinfo->v2.raw_id : 0)
		: 0;
}

uint32_t socinfo_get_raw_version(void)
{
	return socinfo ?
		(socinfo->v1.format >= 2 ? socinfo->v2.raw_version : 0)
		: 0;
}

uint32_t socinfo_get_platform_type(void)
{
	return socinfo ?
		(socinfo->v1.format >= 3 ? socinfo->v3.hw_platform : 0)
		: 0;
}


uint32_t socinfo_get_platform_version(void)
{
	return socinfo ?
		(socinfo->v1.format >= 4 ? socinfo->v4.platform_version : 0)
		: 0;
}

/* This information is directly encoded by the machine id */
/* Thus no external callers rely on this information at the moment */
static uint32_t socinfo_get_accessory_chip(void)
{
	return socinfo ?
		(socinfo->v1.format >= 5 ? socinfo->v5.accessory_chip : 0)
		: 0;
}

uint32_t socinfo_get_platform_subtype(void)
{
	return socinfo ?
		(socinfo->v1.format >= 6 ? socinfo->v6.hw_platform_subtype : 0)
		: 0;
}

static uint32_t socinfo_get_foundry_id(void)
{
	return socinfo ?
		(socinfo->v1.format >= 9 ? socinfo->v9.foundry_id : 0)
		: 0;
}

enum pmic_model socinfo_get_pmic_model(void)
{
	return socinfo ?
		(socinfo->v1.format >= 7 ? socinfo->v7.pmic_model
			: PMIC_MODEL_UNKNOWN)
		: PMIC_MODEL_UNKNOWN;
}

uint32_t socinfo_get_pmic_die_revision(void)
{
	return socinfo ?
		(socinfo->v1.format >= 7 ? socinfo->v7.pmic_die_revision : 0)
		: 0;
}

static char *socinfo_get_image_version_base_address(void)
{
	return smem_find(SMEM_IMAGE_VERSION_TABLE,
				SMEM_IMAGE_VERSION_SIZE, 0, SMEM_ANY_HOST_FLAG);
}

static uint32_t socinfo_get_format(void)
{
	return socinfo ? socinfo->v1.format : 0;
}

enum msm_cpu socinfo_get_msm_cpu(void)
{
	return cur_cpu;
}
EXPORT_SYMBOL_GPL(socinfo_get_msm_cpu);

static ssize_t
msm_get_vendor(struct device *dev,
		struct device_attribute *attr,
		char *buf)
{
	return snprintf(buf, PAGE_SIZE, "Qualcomm\n");
}

static ssize_t
msm_get_raw_id(struct device *dev,
		struct device_attribute *attr,
		char *buf)
{
	return snprintf(buf, PAGE_SIZE, "%u\n",
		socinfo_get_raw_id());
}

static ssize_t
msm_get_raw_version(struct device *dev,
		     struct device_attribute *attr,
		     char *buf)
{
	return snprintf(buf, PAGE_SIZE, "%u\n",
		socinfo_get_raw_version());
}

static ssize_t
msm_get_build_id(struct device *dev,
		   struct device_attribute *attr,
		   char *buf)
{
	return snprintf(buf, PAGE_SIZE, "%-.32s\n",
			socinfo_get_build_id());
}

static ssize_t
msm_get_hw_platform(struct device *dev,
			struct device_attribute *attr,
			char *buf)
{
	uint32_t hw_type;
	hw_type = socinfo_get_platform_type();

	return snprintf(buf, PAGE_SIZE, "%-.32s\n",
			hw_platform[hw_type]);
}

static ssize_t
msm_get_platform_version(struct device *dev,
				struct device_attribute *attr,
				char *buf)
{
	return snprintf(buf, PAGE_SIZE, "%u\n",
		socinfo_get_platform_version());
}

static ssize_t
msm_get_accessory_chip(struct device *dev,
				struct device_attribute *attr,
				char *buf)
{
	return snprintf(buf, PAGE_SIZE, "%u\n",
		socinfo_get_accessory_chip());
}

static ssize_t
msm_get_platform_subtype(struct device *dev,
			struct device_attribute *attr,
			char *buf)
{
	uint32_t hw_subtype;
	hw_subtype = socinfo_get_platform_subtype();
	if (HW_PLATFORM_QRD == socinfo_get_platform_type()) {
		if (hw_subtype >= PLATFORM_SUBTYPE_QRD_INVALID) {
			pr_err("%s: Invalid hardware platform sub type for qrd found\n",
				__func__);
			hw_subtype = PLATFORM_SUBTYPE_QRD_INVALID;
		}
		return snprintf(buf, PAGE_SIZE, "%-.32s\n",
					qrd_hw_platform_subtype[hw_subtype]);
	}

	return snprintf(buf, PAGE_SIZE, "%-.32s\n",
		hw_platform_subtype[hw_subtype]);
}

static ssize_t
msm_get_platform_subtype_id(struct device *dev,
			struct device_attribute *attr,
			char *buf)
{
	uint32_t hw_subtype;
	hw_subtype = socinfo_get_platform_subtype();
	return snprintf(buf, PAGE_SIZE, "%u\n",
		hw_subtype);
}

static ssize_t
msm_get_foundry_id(struct device *dev,
			struct device_attribute *attr,
			char *buf)
{
	return snprintf(buf, PAGE_SIZE, "%u\n",
		socinfo_get_foundry_id());
}

static ssize_t
msm_get_pmic_model(struct device *dev,
			struct device_attribute *attr,
			char *buf)
{
	return snprintf(buf, PAGE_SIZE, "%u\n",
		socinfo_get_pmic_model());
}

static ssize_t
msm_get_pmic_die_revision(struct device *dev,
			       struct device_attribute *attr,
			       char *buf)
{
	return snprintf(buf, PAGE_SIZE, "%u\n",
			 socinfo_get_pmic_die_revision());
}

static ssize_t
msm_get_image_version(struct device *dev,
			struct device_attribute *attr,
			char *buf)
{
	char *string_address;

	string_address = socinfo_get_image_version_base_address();
	if (IS_ERR_OR_NULL(string_address)) {
		pr_err("%s : Failed to get image version base address",
				__func__);
		return snprintf(buf, SMEM_IMAGE_VERSION_NAME_SIZE, "Unknown");
	}
	string_address += current_image * SMEM_IMAGE_VERSION_SINGLE_BLOCK_SIZE;
	return snprintf(buf, SMEM_IMAGE_VERSION_NAME_SIZE, "%-.75s\n",
			string_address);
}

static ssize_t
msm_set_image_version(struct device *dev,
			struct device_attribute *attr,
			const char *buf,
			size_t count)
{
	char *store_address;

	if (current_image != SMEM_IMAGE_VERSION_PARTITION_APPS)
		return count;
	store_address = socinfo_get_image_version_base_address();
	if (IS_ERR_OR_NULL(store_address)) {
		pr_err("%s : Failed to get image version base address",
				__func__);
		return count;
	}
	store_address += current_image * SMEM_IMAGE_VERSION_SINGLE_BLOCK_SIZE;
	snprintf(store_address, SMEM_IMAGE_VERSION_NAME_SIZE, "%-.75s", buf);
	return count;
}

static ssize_t
msm_get_image_variant(struct device *dev,
			struct device_attribute *attr,
			char *buf)
{
	char *string_address;

	string_address = socinfo_get_image_version_base_address();
	if (IS_ERR_OR_NULL(string_address)) {
		pr_err("%s : Failed to get image version base address",
				__func__);
		return snprintf(buf, SMEM_IMAGE_VERSION_VARIANT_SIZE,
		"Unknown");
	}
	string_address += current_image * SMEM_IMAGE_VERSION_SINGLE_BLOCK_SIZE;
	string_address += SMEM_IMAGE_VERSION_VARIANT_OFFSET;
	return snprintf(buf, SMEM_IMAGE_VERSION_VARIANT_SIZE, "%-.20s\n",
			string_address);
}

static ssize_t
msm_set_image_variant(struct device *dev,
			struct device_attribute *attr,
			const char *buf,
			size_t count)
{
	char *store_address;

	if (current_image != SMEM_IMAGE_VERSION_PARTITION_APPS)
		return count;
	store_address = socinfo_get_image_version_base_address();
	if (IS_ERR_OR_NULL(store_address)) {
		pr_err("%s : Failed to get image version base address",
				__func__);
		return count;
	}
	store_address += current_image * SMEM_IMAGE_VERSION_SINGLE_BLOCK_SIZE;
	store_address += SMEM_IMAGE_VERSION_VARIANT_OFFSET;
	snprintf(store_address, SMEM_IMAGE_VERSION_VARIANT_SIZE, "%-.20s", buf);
	return count;
}

static ssize_t
msm_get_image_crm_version(struct device *dev,
			struct device_attribute *attr,
			char *buf)
{
	char *string_address;

	string_address = socinfo_get_image_version_base_address();
	if (IS_ERR_OR_NULL(string_address)) {
		pr_err("%s : Failed to get image version base address",
				__func__);
		return snprintf(buf, SMEM_IMAGE_VERSION_OEM_SIZE, "Unknown");
	}
	string_address += current_image * SMEM_IMAGE_VERSION_SINGLE_BLOCK_SIZE;
	string_address += SMEM_IMAGE_VERSION_OEM_OFFSET;
	return snprintf(buf, SMEM_IMAGE_VERSION_OEM_SIZE, "%-.32s\n",
			string_address);
}

static ssize_t
msm_set_image_crm_version(struct device *dev,
			struct device_attribute *attr,
			const char *buf,
			size_t count)
{
	char *store_address;

	if (current_image != SMEM_IMAGE_VERSION_PARTITION_APPS)
		return count;
	store_address = socinfo_get_image_version_base_address();
	if (IS_ERR_OR_NULL(store_address)) {
		pr_err("%s : Failed to get image version base address",
				__func__);
		return count;
	}
	store_address += current_image * SMEM_IMAGE_VERSION_SINGLE_BLOCK_SIZE;
	store_address += SMEM_IMAGE_VERSION_OEM_OFFSET;
	snprintf(store_address, SMEM_IMAGE_VERSION_OEM_SIZE, "%-.32s", buf);
	return count;
}

static ssize_t
msm_get_image_number(struct device *dev,
			struct device_attribute *attr,
			char *buf)
{
	return snprintf(buf, PAGE_SIZE, "%d\n",
			current_image);
}

static ssize_t
msm_select_image(struct device *dev, struct device_attribute *attr,
			const char *buf, size_t count)
{
	int ret, digit;

	ret = kstrtoint(buf, 10, &digit);
	if (ret)
		return ret;
	if (0 <= digit && digit < SMEM_IMAGE_VERSION_BLOCKS_COUNT)
		current_image = digit;
	else
		current_image = 0;
	return count;
}

// asus pcb id
static ssize_t
asus_get_pcbid_status(struct device *dev,
			struct device_attribute *attr,
			char *buf)
{

	return snprintf(buf, PAGE_SIZE, "0x%x\n",
			get_hardware_id() );
}


static struct device_attribute msm_soc_attr_raw_version =
	__ATTR(raw_version, S_IRUGO, msm_get_raw_version,  NULL);

static struct device_attribute msm_soc_attr_raw_id =
	__ATTR(raw_id, S_IRUGO, msm_get_raw_id,  NULL);

static struct device_attribute msm_soc_attr_vendor =
	__ATTR(vendor, S_IRUGO, msm_get_vendor,  NULL);

static struct device_attribute msm_soc_attr_build_id =
	__ATTR(build_id, S_IRUGO, msm_get_build_id, NULL);

static struct device_attribute msm_soc_attr_hw_platform =
	__ATTR(hw_platform, S_IRUGO, msm_get_hw_platform, NULL);


static struct device_attribute msm_soc_attr_platform_version =
	__ATTR(platform_version, S_IRUGO,
			msm_get_platform_version, NULL);

static struct device_attribute msm_soc_attr_accessory_chip =
	__ATTR(accessory_chip, S_IRUGO,
			msm_get_accessory_chip, NULL);

static struct device_attribute msm_soc_attr_platform_subtype =
	__ATTR(platform_subtype, S_IRUGO,
			msm_get_platform_subtype, NULL);

/* Platform Subtype String is being deprecated. Use Platform
 * Subtype ID instead.
 */
static struct device_attribute msm_soc_attr_platform_subtype_id =
	__ATTR(platform_subtype_id, S_IRUGO,
			msm_get_platform_subtype_id, NULL);

static struct device_attribute msm_soc_attr_foundry_id =
	__ATTR(foundry_id, S_IRUGO,
			msm_get_foundry_id, NULL);

static struct device_attribute msm_soc_attr_pmic_model =
	__ATTR(pmic_model, S_IRUGO,
			msm_get_pmic_model, NULL);

static struct device_attribute msm_soc_attr_pmic_die_revision =
	__ATTR(pmic_die_revision, S_IRUGO,
			msm_get_pmic_die_revision, NULL);

static struct device_attribute image_version =
	__ATTR(image_version, S_IRUGO | S_IWUSR,
			msm_get_image_version, msm_set_image_version);

static struct device_attribute image_variant =
	__ATTR(image_variant, S_IRUGO | S_IWUSR,
			msm_get_image_variant, msm_set_image_variant);

static struct device_attribute image_crm_version =
	__ATTR(image_crm_version, S_IRUGO | S_IWUSR,
			msm_get_image_crm_version, msm_set_image_crm_version);

static struct device_attribute select_image =
	__ATTR(select_image, S_IRUGO | S_IWUSR,
			msm_get_image_number, msm_select_image);

// asus pcb id
static struct device_attribute asus_pcbid_status =
	__ATTR(pcbid_status, S_IRUGO,
			asus_get_pcbid_status, NULL);

static void * __init setup_dummy_socinfo(void)
{
	if (early_machine_is_apq8084()) {
		dummy_socinfo.id = 178;
		strlcpy(dummy_socinfo.build_id, "apq8084 - ",
			sizeof(dummy_socinfo.build_id));
	} else if (early_machine_is_mdm9630()) {
		dummy_socinfo.id = 187;
		strlcpy(dummy_socinfo.build_id, "mdm9630 - ",
			sizeof(dummy_socinfo.build_id));
	} else if (early_machine_is_msmferrum()) {
		dummy_socinfo.id = 245;
		strlcpy(dummy_socinfo.build_id, "msmferrum - ",
			sizeof(dummy_socinfo.build_id));
	} else if (early_machine_is_msm8916()) {
		dummy_socinfo.id = 206;
		strlcpy(dummy_socinfo.build_id, "msm8916 - ",
			sizeof(dummy_socinfo.build_id));
	} else if (early_machine_is_msm8939()) {
		dummy_socinfo.id = 239;
		strlcpy(dummy_socinfo.build_id, "msm8939 - ",
			sizeof(dummy_socinfo.build_id));
	} else if (early_machine_is_msm8936()) {
		dummy_socinfo.id = 233;
		strlcpy(dummy_socinfo.build_id, "msm8936 - ",
			sizeof(dummy_socinfo.build_id));
	} else if (early_machine_is_msmzirc()) {
		dummy_socinfo.id = 238;
		strlcpy(dummy_socinfo.build_id, "msmzirc - ",
			sizeof(dummy_socinfo.build_id));
	} else if (early_machine_is_msm8994()) {
		dummy_socinfo.id = 207;
		strlcpy(dummy_socinfo.build_id, "msm8994 - ",
			sizeof(dummy_socinfo.build_id));
	} else if (early_machine_is_msm8992()) {
		dummy_socinfo.id = 251;
		strlcpy(dummy_socinfo.build_id, "msm8992 - ",
			sizeof(dummy_socinfo.build_id));
	}

	strlcat(dummy_socinfo.build_id, "Dummy socinfo",
		sizeof(dummy_socinfo.build_id));
	return (void *) &dummy_socinfo;
}

static void __init populate_soc_sysfs_files(struct device *msm_soc_device)
{
	uint32_t legacy_format = socinfo_get_format();

	device_create_file(msm_soc_device, &msm_soc_attr_vendor);
	device_create_file(msm_soc_device, &image_version);
	device_create_file(msm_soc_device, &image_variant);
	device_create_file(msm_soc_device, &image_crm_version);
	device_create_file(msm_soc_device, &select_image);
	// asus pcb id
	device_create_file(msm_soc_device, &asus_pcbid_status);

	switch (legacy_format) {
	case 9:
		 device_create_file(msm_soc_device,
					&msm_soc_attr_foundry_id);
	case 8:
	case 7:
		device_create_file(msm_soc_device,
					&msm_soc_attr_pmic_model);
		device_create_file(msm_soc_device,
					&msm_soc_attr_pmic_die_revision);
	case 6:
		device_create_file(msm_soc_device,
					&msm_soc_attr_platform_subtype);
		device_create_file(msm_soc_device,
					&msm_soc_attr_platform_subtype_id);
	case 5:
		device_create_file(msm_soc_device,
					&msm_soc_attr_accessory_chip);
	case 4:
		device_create_file(msm_soc_device,
					&msm_soc_attr_platform_version);
	case 3:
		device_create_file(msm_soc_device,
					&msm_soc_attr_hw_platform);
	case 2:
		device_create_file(msm_soc_device,
					&msm_soc_attr_raw_id);
		device_create_file(msm_soc_device,
					&msm_soc_attr_raw_version);
	case 1:
		device_create_file(msm_soc_device,
					&msm_soc_attr_build_id);
		break;
	default:
		pr_err("%s:Unknown socinfo format:%u\n", __func__,
				legacy_format);
		break;
	}

	return;
}

static void  __init soc_info_populate(struct soc_device_attribute *soc_dev_attr)
{
	uint32_t soc_version = socinfo_get_version();

	soc_dev_attr->soc_id   = kasprintf(GFP_KERNEL, "%d", socinfo_get_id());
	soc_dev_attr->machine  = "Snapdragon";
	soc_dev_attr->revision = kasprintf(GFP_KERNEL, "%u.%u",
			SOCINFO_VERSION_MAJOR(soc_version),
			SOCINFO_VERSION_MINOR(soc_version));
	return;

}

static int __init socinfo_init_sysfs(void)
{
	struct device *msm_soc_device;
	struct soc_device *soc_dev;
	struct soc_device_attribute *soc_dev_attr;

	if (!socinfo) {
		pr_err("%s: No socinfo found!\n", __func__);
		return -ENODEV;
	}

	soc_dev_attr = kzalloc(sizeof(*soc_dev_attr), GFP_KERNEL);
	if (!soc_dev_attr) {
		pr_err("%s: Soc Device alloc failed!\n", __func__);
		return -ENOMEM;
	}

	soc_info_populate(soc_dev_attr);
	soc_dev = soc_device_register(soc_dev_attr);
	if (IS_ERR_OR_NULL(soc_dev)) {
		kfree(soc_dev_attr);
		 pr_err("%s: Soc device register failed\n", __func__);
		 return -EIO;
	}

	msm_soc_device = soc_device_to_device(soc_dev);
	populate_soc_sysfs_files(msm_soc_device);
	return 0;
}

late_initcall(socinfo_init_sysfs);

static void socinfo_print(void)
{
	switch (socinfo->v1.format) {
	case 1:
		pr_info("%s: v%u, id=%u, ver=%u.%u\n",
			__func__, socinfo->v1.format, socinfo->v1.id,
			SOCINFO_VERSION_MAJOR(socinfo->v1.version),
			SOCINFO_VERSION_MINOR(socinfo->v1.version));
		break;
	case 2:
		pr_info("%s: v%u, id=%u, ver=%u.%u, "
			 "raw_id=%u, raw_ver=%u\n",
			__func__, socinfo->v1.format, socinfo->v1.id,
			SOCINFO_VERSION_MAJOR(socinfo->v1.version),
			SOCINFO_VERSION_MINOR(socinfo->v1.version),
			socinfo->v2.raw_id, socinfo->v2.raw_version);
		break;
	case 3:
		pr_info("%s: v%u, id=%u, ver=%u.%u, "
			 "raw_id=%u, raw_ver=%u, hw_plat=%u\n",
			__func__, socinfo->v1.format, socinfo->v1.id,
			SOCINFO_VERSION_MAJOR(socinfo->v1.version),
			SOCINFO_VERSION_MINOR(socinfo->v1.version),
			socinfo->v2.raw_id, socinfo->v2.raw_version,
			socinfo->v3.hw_platform);
		break;
	case 4:
		pr_info("%s: v%u, id=%u, ver=%u.%u, "
			 "raw_id=%u, raw_ver=%u, hw_plat=%u, hw_plat_ver=%u\n",
			__func__, socinfo->v1.format, socinfo->v1.id,
			SOCINFO_VERSION_MAJOR(socinfo->v1.version),
			SOCINFO_VERSION_MINOR(socinfo->v1.version),
			socinfo->v2.raw_id, socinfo->v2.raw_version,
			socinfo->v3.hw_platform, socinfo->v4.platform_version);
		break;
	case 5:
		pr_info("%s: v%u, id=%u, ver=%u.%u, "
			 "raw_id=%u, raw_ver=%u, hw_plat=%u,  hw_plat_ver=%u\n"
			" accessory_chip=%u\n", __func__, socinfo->v1.format,
			socinfo->v1.id,
			SOCINFO_VERSION_MAJOR(socinfo->v1.version),
			SOCINFO_VERSION_MINOR(socinfo->v1.version),
			socinfo->v2.raw_id, socinfo->v2.raw_version,
			socinfo->v3.hw_platform, socinfo->v4.platform_version,
			socinfo->v5.accessory_chip);
		break;
	case 6:
		pr_info("%s: v%u, id=%u, ver=%u.%u, "
			 "raw_id=%u, raw_ver=%u, hw_plat=%u,  hw_plat_ver=%u\n"
			" accessory_chip=%u hw_plat_subtype=%u\n", __func__,
			socinfo->v1.format,
			socinfo->v1.id,
			SOCINFO_VERSION_MAJOR(socinfo->v1.version),
			SOCINFO_VERSION_MINOR(socinfo->v1.version),
			socinfo->v2.raw_id, socinfo->v2.raw_version,
			socinfo->v3.hw_platform, socinfo->v4.platform_version,
			socinfo->v5.accessory_chip,
			socinfo->v6.hw_platform_subtype);
		break;
	case 8:
	case 7:
		pr_info("%s: v%u, id=%u, ver=%u.%u, raw_id=%u, raw_ver=%u, hw_plat=%u, hw_plat_ver=%u\n accessory_chip=%u, hw_plat_subtype=%u, pmic_model=%u, pmic_die_revision=%u\n",
			__func__,
			socinfo->v1.format,
			socinfo->v1.id,
			SOCINFO_VERSION_MAJOR(socinfo->v1.version),
			SOCINFO_VERSION_MINOR(socinfo->v1.version),
			socinfo->v2.raw_id, socinfo->v2.raw_version,
			socinfo->v3.hw_platform, socinfo->v4.platform_version,
			socinfo->v5.accessory_chip,
			socinfo->v6.hw_platform_subtype,
			socinfo->v7.pmic_model,
			socinfo->v7.pmic_die_revision);
		break;
	case 9:
		pr_info("%s: v%u, id=%u, ver=%u.%u, raw_id=%u, raw_ver=%u, hw_plat=%u, hw_plat_ver=%u\n accessory_chip=%u, hw_plat_subtype=%u, pmic_model=%u, pmic_die_revision=%u foundry_id=%u\n",
			__func__,
			socinfo->v1.format,
			socinfo->v1.id,
			SOCINFO_VERSION_MAJOR(socinfo->v1.version),
			SOCINFO_VERSION_MINOR(socinfo->v1.version),
			socinfo->v2.raw_id, socinfo->v2.raw_version,
			socinfo->v3.hw_platform, socinfo->v4.platform_version,
			socinfo->v5.accessory_chip,
			socinfo->v6.hw_platform_subtype,
			socinfo->v7.pmic_model,
			socinfo->v7.pmic_die_revision,
			socinfo->v9.foundry_id);
		break;

	default:
		pr_err("%s: Unknown format found\n", __func__);
		break;
	}
}

int __init socinfo_init(void)
{
	static bool socinfo_init_done;

	if (socinfo_init_done)
		return 0;

	socinfo = smem_find(SMEM_HW_SW_BUILD_ID,
				sizeof(struct socinfo_v9),
				0,
				SMEM_ANY_HOST_FLAG);

	if (IS_ERR_OR_NULL(socinfo))
		socinfo = smem_find(SMEM_HW_SW_BUILD_ID,
				sizeof(struct socinfo_v8),
				0,
				SMEM_ANY_HOST_FLAG);

	if (IS_ERR_OR_NULL(socinfo))
		socinfo = smem_find(SMEM_HW_SW_BUILD_ID,
				sizeof(struct socinfo_v7),
				0,
				SMEM_ANY_HOST_FLAG);

	if (IS_ERR_OR_NULL(socinfo))
		socinfo = smem_find(SMEM_HW_SW_BUILD_ID,
				sizeof(struct socinfo_v6),
				0,
				SMEM_ANY_HOST_FLAG);

	if (IS_ERR_OR_NULL(socinfo))
		socinfo = smem_find(SMEM_HW_SW_BUILD_ID,
				sizeof(struct socinfo_v5),
				0,
				SMEM_ANY_HOST_FLAG);

	if (IS_ERR_OR_NULL(socinfo))
		socinfo = smem_find(SMEM_HW_SW_BUILD_ID,
				sizeof(struct socinfo_v4),
				0,
				SMEM_ANY_HOST_FLAG);

	if (IS_ERR_OR_NULL(socinfo))
		socinfo = smem_find(SMEM_HW_SW_BUILD_ID,
				sizeof(struct socinfo_v3),
				0,
				SMEM_ANY_HOST_FLAG);

	if (IS_ERR_OR_NULL(socinfo))
		socinfo = smem_find(SMEM_HW_SW_BUILD_ID,
				sizeof(struct socinfo_v2),
				0,
				SMEM_ANY_HOST_FLAG);

	if (IS_ERR_OR_NULL(socinfo))
		socinfo = smem_find(SMEM_HW_SW_BUILD_ID,
				sizeof(struct socinfo_v1),
				0,
				SMEM_ANY_HOST_FLAG);

	if (IS_ERR_OR_NULL(socinfo)) {
		pr_warn("%s: Can't find SMEM_HW_SW_BUILD_ID; falling back on dummy values.\n",
				__func__);
		socinfo = setup_dummy_socinfo();
	}

	WARN(!socinfo_get_id(), "Unknown SOC ID!\n");

	if (socinfo_get_id() >= ARRAY_SIZE(cpu_of_id))
		BUG_ON("New IDs added! ID => CPU mapping needs an update.\n");
	else
		cur_cpu = cpu_of_id[socinfo->v1.id].generic_soc_type;

	boot_stats_init();
	socinfo_print();
	arch_read_hardware_id = msm_read_hardware_id;
	socinfo_init_done = true;

	return 0;
}
subsys_initcall(socinfo_init);

const int get_core_count(void)
{
	if (!(read_cpuid_mpidr() & BIT(31)))
		return 1;

	if (read_cpuid_mpidr() & BIT(30))
		return 1;

	/* 1 + the PART[1:0] field of MIDR */
	return ((read_cpuid_id() >> 4) & 3) + 1;
}

const int read_msm_cpu_type(void)
{
	if (socinfo_get_msm_cpu() != MSM_CPU_UNKNOWN)
		return socinfo_get_msm_cpu();

	switch (read_cpuid_id()) {
	case 0x510F02D0:
	case 0x510F02D2:
	case 0x510F02D4:
		return MSM_CPU_8X60;

	case 0x510F04D0:
	case 0x510F04D1:
	case 0x510F04D2:
	case 0x511F04D0:
	case 0x512F04D0:
		return MSM_CPU_8960;

	case 0x51404D11: /* We can't get here unless we are in bringup */
		return MSM_CPU_8930;

	case 0x510F06F0:
		return MSM_CPU_8064;

	case 0x511F06F1:
	case 0x511F06F2:
	case 0x512F06F0:
		return MSM_CPU_8974;

	default:
		return MSM_CPU_UNKNOWN;
	};
}

const int cpu_is_krait(void)
{
	return ((read_cpuid_id() & 0xFF00FC00) == 0x51000400);
}

const int cpu_is_krait_v1(void)
{
	switch (read_cpuid_id()) {
	case 0x510F04D0:
	case 0x510F04D1:
	case 0x510F04D2:
		return 1;

	default:
		return 0;
	};
}

const int cpu_is_krait_v2(void)
{
	switch (read_cpuid_id()) {
	case 0x511F04D0:
	case 0x511F04D1:
	case 0x511F04D2:
	case 0x511F04D3:
	case 0x511F04D4:

	case 0x510F06F0:
	case 0x510F06F1:
	case 0x510F06F2:
		return 1;

	default:
		return 0;
	};
}

const int cpu_is_krait_v3(void)
{
	switch (read_cpuid_id()) {
	case 0x512F04D0:
	case 0x511F06F0:
	case 0x511F06F1:
	case 0x511F06F2:
	case 0x510F05D0:
	case 0x510F07F0:
		return 1;

	default:
		return 0;
	};
}<|MERGE_RESOLUTION|>--- conflicted
+++ resolved
@@ -101,7 +101,7 @@
 	[PLATFORM_SUBTYPE_SKUAA] = "SKUAA",
 	[PLATFORM_SUBTYPE_SKUF] = "SKUF",
 	[PLATFORM_SUBTYPE_SKUAB] = "SKUAB",
-	[PLATFORM_SUBTYPE_QRD_QVGA ] = "QVGA",
+	[PLATFORM_SUBTYPE_QRD_QVGA] = "QVGA",
 	[PLATFORM_SUBTYPE_SKUG] = "SKUG",
 	[PLATFORM_SUBTYPE_QRD_INVALID] = "INVALID",
 };
@@ -111,12 +111,8 @@
 	PLATFORM_SUBTYPE_CHARM = 0x1,
 	PLATFORM_SUBTYPE_STRANGE = 0x2,
 	PLATFORM_SUBTYPE_STRANGE_2A = 0x3,
-<<<<<<< HEAD
 	PLATFORM_SUBTYPE_ANTHIAS = 0x4,
-=======
-	PLATFORM_SUBTYPE_QVGA = 0x4,
 	PLATFORM_SUBTYPE_G_QVGA = 0x5,
->>>>>>> bd3d4d7b
 	PLATFORM_SUBTYPE_INVALID,
 };
 
@@ -124,14 +120,9 @@
 	[PLATFORM_SUBTYPE_UNKNOWN] = "Unknown",
 	[PLATFORM_SUBTYPE_CHARM] = "charm",
 	[PLATFORM_SUBTYPE_STRANGE] = "strange",
-<<<<<<< HEAD
 	[PLATFORM_SUBTYPE_STRANGE_2A] = "strange_2a",
 	[PLATFORM_SUBTYPE_ANTHIAS] = "anthias",
-=======
-	[PLATFORM_SUBTYPE_STRANGE_2A] = "strange_2a,",
-	[PLATFORM_SUBTYPE_QVGA] = "qvga",
 	[PLATFORM_SUBTYPE_G_QVGA] = "qvga_g",
->>>>>>> bd3d4d7b
 };
 
 /* Used to parse shared memory.  Must match the modem. */

/*
 * Copyright (c) 2009-2019, The Linux Foundation. All rights reserved.
 *
 * This program is free software; you can redistribute it and/or modify
 * it under the terms of the GNU General Public License version 2 and
 * only version 2 as published by the Free Software Foundation.
 *
 * This program is distributed in the hope that it will be useful,
 * but WITHOUT ANY WARRANTY; without even the implied warranty of
 * MERCHANTABILITY or FITNESS FOR A PARTICULAR PURPOSE.  See the
 * GNU General Public License for more details.
 *
 */
/*
 * SOC Info Routines
 *
 */

#define pr_fmt(fmt) "%s: " fmt, __func__

#include <linux/export.h>
#include <linux/module.h>
#include <linux/err.h>
#include <linux/of.h>
#include <linux/platform_device.h>
#include <linux/sys_soc.h>
#include <linux/slab.h>
#include <linux/stat.h>
#include <linux/string.h>
#include <linux/types.h>

#include <asm/system_misc.h>

#include <soc/qcom/socinfo.h>
#include <linux/soc/qcom/smem.h>
#include <soc/qcom/boot_stats.h>

#define BUILD_ID_LENGTH 32
#define CHIP_ID_LENGTH 32
#define SMEM_IMAGE_VERSION_BLOCKS_COUNT 32
#define SMEM_IMAGE_VERSION_SINGLE_BLOCK_SIZE 128
#define SMEM_IMAGE_VERSION_SIZE 4096
#define SMEM_IMAGE_VERSION_NAME_SIZE 75
#define SMEM_IMAGE_VERSION_VARIANT_SIZE 20
#define SMEM_IMAGE_VERSION_VARIANT_OFFSET 75
#define SMEM_IMAGE_VERSION_OEM_SIZE 33
#define SMEM_IMAGE_VERSION_OEM_OFFSET 95
#define SMEM_IMAGE_VERSION_PARTITION_APPS 10

static DECLARE_RWSEM(current_image_rwsem);
enum {
	HW_PLATFORM_UNKNOWN = 0,
	HW_PLATFORM_SURF    = 1,
	HW_PLATFORM_FFA     = 2,
	HW_PLATFORM_FLUID   = 3,
	HW_PLATFORM_SVLTE_FFA	= 4,
	HW_PLATFORM_OEM     = 5,
	HW_PLATFORM_MTP_MDM = 7,
	HW_PLATFORM_MTP  = 8,
	HW_PLATFORM_LIQUID  = 9,
	/* Dragonboard platform id is assigned as 10 in CDT */
	HW_PLATFORM_DRAGON	= 10,
	HW_PLATFORM_QRD	= 11,
	HW_PLATFORM_HRD	= 13,
	HW_PLATFORM_DTV	= 14,
	HW_PLATFORM_RCM	= 21,
	HW_PLATFORM_STP = 23,
	HW_PLATFORM_SBC = 24,
	HW_PLATFORM_ADP = 25,
	HW_PLATFORM_HDK = 31,
	HW_PLATFORM_IOT = 32,
	HW_PLATFORM_IDP = 34,
	HW_PLATFORM_INVALID
};

const char *hw_platform[] = {
	[HW_PLATFORM_UNKNOWN] = "Unknown",
	[HW_PLATFORM_SURF] = "Surf",
	[HW_PLATFORM_FFA] = "FFA",
	[HW_PLATFORM_FLUID] = "Fluid",
	[HW_PLATFORM_SVLTE_FFA] = "SVLTE_FFA",
	[HW_PLATFORM_OEM] = "OEM",
	[HW_PLATFORM_MTP_MDM] = "MDM_MTP_NO_DISPLAY",
	[HW_PLATFORM_MTP] = "MTP",
	[HW_PLATFORM_RCM] = "RCM",
	[HW_PLATFORM_LIQUID] = "Liquid",
	[HW_PLATFORM_DRAGON] = "Dragon",
	[HW_PLATFORM_QRD] = "QRD",
	[HW_PLATFORM_HRD] = "HRD",
	[HW_PLATFORM_DTV] = "DTV",
	[HW_PLATFORM_STP] = "STP",
	[HW_PLATFORM_SBC] = "SBC",
	[HW_PLATFORM_ADP] = "ADP",
	[HW_PLATFORM_HDK] = "HDK",
	[HW_PLATFORM_IOT] = "IOT",
	[HW_PLATFORM_IDP] = "IDP"
};

enum {
	ACCESSORY_CHIP_UNKNOWN = 0,
	ACCESSORY_CHIP_CHARM = 58,
};

enum {
	PLATFORM_SUBTYPE_SA8155_ADP_STAR = 0x0,
	PLATFORM_SUBTYPE_SA8155_ADP_AIR = 0x1,
	PLATFORM_SUBTYPE_SA8155_ADP_ALCOR = 0x2,
	PLATFORM_SUBTYPE_SA8155_ADP_INVALID,
};

static const char * const sa8155adp_hw_platform_subtype[] = {
	[PLATFORM_SUBTYPE_SA8155_ADP_STAR] = "ADP_STAR",
	[PLATFORM_SUBTYPE_SA8155_ADP_AIR] = "ADP_AIR",
	[PLATFORM_SUBTYPE_SA8155_ADP_ALCOR] = "ADP_ALCOR",
	[PLATFORM_SUBTYPE_SA8155_ADP_INVALID] = "INVALID",
};

enum {
	PLATFORM_SUBTYPE_SA6155_ADP_STAR = 0x0,
	PLATFORM_SUBTYPE_SA6155_ADP_STAR_EMACPPO = 0x1,
	PLATFORM_SUBTYPE_SA6155_ADP_STAR_AUDREFCLK = 0x2,
	PLATFORM_SUBTYPE_SA6155_ADP_AIR = 0x3,
	PLATFORM_SUBTYPE_SA6155_ADP_INVALID,
};

static const char * const sa6155adp_hw_platform_subtype[] = {
	[PLATFORM_SUBTYPE_SA6155_ADP_STAR] = "ADP_STAR",
	[PLATFORM_SUBTYPE_SA6155_ADP_STAR_EMACPPO] = "ADP_STAR_EMACPPO",
	[PLATFORM_SUBTYPE_SA6155_ADP_STAR_AUDREFCLK] = "ADP_STAR_AUDREFCLK",
	[PLATFORM_SUBTYPE_SA6155_ADP_AIR] = "ADP_AIR",
	[PLATFORM_SUBTYPE_SA6155_ADP_INVALID] = "INVALID",
};

enum {
	PLATFORM_SUBTYPE_SA8195_ADP_STAR = 0x0,
	PLATFORM_SUBTYPE_SA8195_ADP_AIR = 0x1,
	PLATFORM_SUBTYPE_SA8195_ADP_INVALID,
};

static const char * const sa8195adp_hw_platform_subtype[] = {
	[PLATFORM_SUBTYPE_SA8195_ADP_STAR] = "ADP_STAR",
	[PLATFORM_SUBTYPE_SA8195_ADP_AIR] = "ADP_AIR",
	[PLATFORM_SUBTYPE_SA8195_ADP_INVALID] = "INVALID",
};

enum {
	PLATFORM_SUBTYPE_QRD = 0x0,
	PLATFORM_SUBTYPE_SKUAA = 0x1,
	PLATFORM_SUBTYPE_SKUF = 0x2,
	PLATFORM_SUBTYPE_SKUAB = 0x3,
	PLATFORM_SUBTYPE_SKUG = 0x5,
	PLATFORM_SUBTYPE_QRD_INVALID,
};

const char *qrd_hw_platform_subtype[] = {
	[PLATFORM_SUBTYPE_QRD] = "QRD",
	[PLATFORM_SUBTYPE_SKUAA] = "SKUAA",
	[PLATFORM_SUBTYPE_SKUF] = "SKUF",
	[PLATFORM_SUBTYPE_SKUAB] = "SKUAB",
	[PLATFORM_SUBTYPE_SKUG] = "SKUG",
	[PLATFORM_SUBTYPE_QRD_INVALID] = "INVALID",
};

enum {
	PLATFORM_SUBTYPE_UNKNOWN = 0x0,
	PLATFORM_SUBTYPE_CHARM = 0x1,
	PLATFORM_SUBTYPE_STRANGE = 0x2,
	PLATFORM_SUBTYPE_STRANGE_2A = 0x3,
	PLATFORM_SUBTYPE_INVALID,
};

const char *hw_platform_subtype[] = {
	[PLATFORM_SUBTYPE_UNKNOWN] = "Unknown",
	[PLATFORM_SUBTYPE_CHARM] = "charm",
	[PLATFORM_SUBTYPE_STRANGE] = "strange",
	[PLATFORM_SUBTYPE_STRANGE_2A] = "strange_2a",
	[PLATFORM_SUBTYPE_INVALID] = "Invalid",
};

/* Used to parse shared memory.  Must match the modem. */
struct socinfo_v0_1 {
	uint32_t format;
	uint32_t id;
	uint32_t version;
	char build_id[BUILD_ID_LENGTH];
};

struct socinfo_v0_2 {
	struct socinfo_v0_1 v0_1;
	uint32_t raw_id;
	uint32_t raw_version;
};

struct socinfo_v0_3 {
	struct socinfo_v0_2 v0_2;
	uint32_t hw_platform;
};

struct socinfo_v0_4 {
	struct socinfo_v0_3 v0_3;
	uint32_t platform_version;
};

struct socinfo_v0_5 {
	struct socinfo_v0_4 v0_4;
	uint32_t accessory_chip;
};

struct socinfo_v0_6 {
	struct socinfo_v0_5 v0_5;
	uint32_t hw_platform_subtype;
};

struct socinfo_v0_7 {
	struct socinfo_v0_6 v0_6;
	uint32_t pmic_model;
	uint32_t pmic_die_revision;
};

struct socinfo_v0_8 {
	struct socinfo_v0_7 v0_7;
	uint32_t pmic_model_1;
	uint32_t pmic_die_revision_1;
	uint32_t pmic_model_2;
	uint32_t pmic_die_revision_2;
};

struct socinfo_v0_9 {
	struct socinfo_v0_8 v0_8;
	uint32_t foundry_id;
};

struct socinfo_v0_10 {
	struct socinfo_v0_9 v0_9;
	uint32_t serial_number;
};

struct socinfo_v0_11 {
	struct socinfo_v0_10 v0_10;
	uint32_t num_pmics;
	uint32_t pmic_array_offset;
};

struct socinfo_v0_12 {
	struct socinfo_v0_11 v0_11;
	uint32_t chip_family;
	uint32_t raw_device_family;
	uint32_t raw_device_number;
};

struct socinfo_v0_13 {
	struct socinfo_v0_12 v0_12;
	uint32_t nproduct_id;
	char chip_name[CHIP_ID_LENGTH];
};

struct socinfo_v0_14 {
	struct socinfo_v0_13 v0_13;
	uint32_t num_clusters;
	uint32_t ncluster_array_offset;
	uint32_t num_defective_parts;
	uint32_t ndefective_parts_array_offset;
};

struct socinfo_v0_15 {
	struct socinfo_v0_14 v0_14;
	uint32_t nmodem_supported;
};

static union {
	struct socinfo_v0_1 v0_1;
	struct socinfo_v0_2 v0_2;
	struct socinfo_v0_3 v0_3;
	struct socinfo_v0_4 v0_4;
	struct socinfo_v0_5 v0_5;
	struct socinfo_v0_6 v0_6;
	struct socinfo_v0_7 v0_7;
	struct socinfo_v0_8 v0_8;
	struct socinfo_v0_9 v0_9;
	struct socinfo_v0_10 v0_10;
	struct socinfo_v0_11 v0_11;
	struct socinfo_v0_12 v0_12;
	struct socinfo_v0_13 v0_13;
	struct socinfo_v0_14 v0_14;
	struct socinfo_v0_15 v0_15;
} *socinfo;

/* max socinfo format version supported */
#define MAX_SOCINFO_FORMAT SOCINFO_VERSION(0, 15)

static struct msm_soc_info cpu_of_id[] = {
	[0]  = {MSM_CPU_UNKNOWN, "Unknown CPU"},
	/* 8960 IDs */
	[87] = {MSM_CPU_8960, "MSM8960"},

	/* 8064 IDs */
	[109] = {MSM_CPU_8064, "APQ8064"},
	[122] = {MSM_CPU_8960, "MSM8960"},

	/* 8260A ID */
	[123] = {MSM_CPU_8960, "MSM8960"},

	/* 8060A ID */
	[124] = {MSM_CPU_8960, "MSM8960"},

	/* 8064 MPQ ID */
	[130] = {MSM_CPU_8064, "APQ8064"},

	/* 8974 IDs */
	[126] = {MSM_CPU_8974, "MSM8974"},
	[184] = {MSM_CPU_8974, "MSM8974"},
	[185] = {MSM_CPU_8974, "MSM8974"},
	[186] = {MSM_CPU_8974, "MSM8974"},

	/* 8974AA IDs */
	[208] = {MSM_CPU_8974PRO_AA, "MSM8974PRO-AA"},
	[211] = {MSM_CPU_8974PRO_AA, "MSM8974PRO-AA"},
	[214] = {MSM_CPU_8974PRO_AA, "MSM8974PRO-AA"},
	[217] = {MSM_CPU_8974PRO_AA, "MSM8974PRO-AA"},

	/* 8974AB IDs */
	[209] = {MSM_CPU_8974PRO_AB, "MSM8974PRO-AB"},
	[212] = {MSM_CPU_8974PRO_AB, "MSM8974PRO-AB"},
	[215] = {MSM_CPU_8974PRO_AB, "MSM8974PRO-AB"},
	[218] = {MSM_CPU_8974PRO_AB, "MSM8974PRO-AB"},

	/* 8974AC IDs */
	[194] = {MSM_CPU_8974PRO_AC, "MSM8974PRO-AC"},
	[210] = {MSM_CPU_8974PRO_AC, "MSM8974PRO-AC"},
	[213] = {MSM_CPU_8974PRO_AC, "MSM8974PRO-AC"},
	[216] = {MSM_CPU_8974PRO_AC, "MSM8974PRO-AC"},

	/* 8960AB IDs */
	[138] = {MSM_CPU_8960AB, "MSM8960AB"},
	[139] = {MSM_CPU_8960AB, "MSM8960AB"},
	[140] = {MSM_CPU_8960AB, "MSM8960AB"},
	[141] = {MSM_CPU_8960AB, "MSM8960AB"},

	/* 8084 IDs */
	[178] = {MSM_CPU_8084, "APQ8084"},

	/* 8916 IDs */
	[206] = {MSM_CPU_8916, "MSM8916"},
	[247] = {MSM_CPU_8916, "APQ8016"},
	[248] = {MSM_CPU_8916, "MSM8216"},
	[249] = {MSM_CPU_8916, "MSM8116"},
	[250] = {MSM_CPU_8916, "MSM8616"},

	/* 8996 IDs */
	[246] = {MSM_CPU_8996, "MSM8996"},
	[310] = {MSM_CPU_8996, "MSM8996"},
	[311] = {MSM_CPU_8996, "APQ8096"},
	[291] = {MSM_CPU_8996, "APQ8096"},
	[305] = {MSM_CPU_8996, "MSM8996pro"},
	[312] = {MSM_CPU_8996, "APQ8096pro"},

	/* 9607 IDs */
	[290] = {MSM_CPU_9607, "MDM9607"},
	[296] = {MSM_CPU_9607, "MDM8207"},
	[297] = {MSM_CPU_9607, "MDM9207"},
	[298] = {MSM_CPU_9607, "MDM9307"},
	[299] = {MSM_CPU_9607, "MDM9628"},
	[322] = {MSM_CPU_9607, "MDM9206"},

	/* sm8150 ID */
	[339] = {MSM_CPU_SM8150, "SM8150"},

	/* sm8150p ID */
	[361] = {MSM_CPU_SM8150, "SM8150P"},

	/* sa8155 ID */
	[362] = {MSM_CPU_SA8155, "SA8155"},

	/* sa8155P ID */
	[367] = {MSM_CPU_SA8155P, "SA8155P"},

	/* sa8195P ID */
	[405] = {MSM_CPU_SA8195P, "SA8195P"},

	/* sdmshrike ID */
	[340] = {MSM_CPU_SDMSHRIKE, "SDMSHRIKE"},

	/* sm6150 ID */
	[355] = {MSM_CPU_SM6150, "SM6150"},

	/* sm6150p ID */
	[369] = {MSM_CPU_SM6150P, "SM6150P"},

	/* qcs405 ID */
	[352] = {MSM_CPU_QCS405, "QCS405"},

	/* qcs404 ID */
	[410] = {MSM_CPU_QCS404, "QCS404"},

	/* qcs407 ID */
	[411] = {MSM_CPU_QCS407, "QCS407"},

	/* qcs403 ID */
	[373] = {MSM_CPU_QCS403, "QCS403"},

	/* qcs401 ID */
	[372] = {MSM_CPU_QCS401, "QCS401"},

	/* sdxprairie ID */
	[357] = {SDX_CPU_SDXPRAIRIE, "SDXPRAIRIE"},
	[368] = {SDX_CPU_SDXPRAIRIE, "SDXPRAIRIE"},
	[418] = {SDX_CPU_SDXPRAIRIE, "SDXPRAIRIE"},

	/* sdmmagpie ID */
	[365] = {MSM_CPU_SDMMAGPIE, "SDMMAGPIE"},

	/* sdmmagpiep ID */
	[366] = {MSM_CPU_SDMMAGPIEP, "SDMMAGPIEP"},

	/* sa6155P ID */
	[377] = {MSM_CPU_SA6155P, "SA6155P"},

	/* sa4155P ID */
	[380] = {MSM_CPU_SA4155P, "SA4155P"},

	/* sa6155 ID */
	[384] = {MSM_CPU_SA6155, "SA6155"},

	/* trinket ID */
	[394] = {MSM_CPU_TRINKET, "TRINKET"},

	/* qcs610 ID */
	[401] = {MSM_CPU_QCS610, "QCS610"},

	/* qcs410 ID */
	[406] = {MSM_CPU_QCS410, "QCS410"},

	/* atoll ID */
	[407] = {MSM_CPU_ATOLL, "ATOLL"},

	/* atollp ID */
	[424] = {MSM_CPU_ATOLLP, "ATOLLP"},

<<<<<<< HEAD
=======
	/* atollab ID */
	[443] = {MSM_CPU_ATOLL_AB, "ATOLL-AB"},

	/* SDM660 ID */
	[317] = {MSM_CPU_SDM660, "SDM660"},

>>>>>>> 15457316
	/* Uninitialized IDs are not known to run Linux.
	 * MSM_CPU_UNKNOWN is set to 0 to ensure these IDs are
	 * considered as unknown CPU.
	 */
};

static enum msm_cpu cur_cpu;
static int current_image;
static uint32_t socinfo_format;

static struct socinfo_v0_1 dummy_socinfo = {
	.format = SOCINFO_VERSION(0, 1),
	.version = 1,
};

uint32_t socinfo_get_id(void)
{
	return (socinfo) ? socinfo->v0_1.id : 0;
}
EXPORT_SYMBOL(socinfo_get_id);

char *socinfo_get_id_string(void)
{
	return (socinfo) ? cpu_of_id[socinfo->v0_1.id].soc_id_string : NULL;
}
EXPORT_SYMBOL(socinfo_get_id_string);

uint32_t socinfo_get_version(void)
{
	return (socinfo) ? socinfo->v0_1.version : 0;
}
EXPORT_SYMBOL(socinfo_get_version);

char *socinfo_get_build_id(void)
{
	return (socinfo) ? socinfo->v0_1.build_id : NULL;
}

static char *msm_read_hardware_id(void)
{
	static char msm_soc_str[256] = "Qualcomm Technologies, Inc ";
	static bool string_generated;
	int ret = 0;

	if (string_generated)
		return msm_soc_str;
	if (!socinfo)
		goto err_path;
	if (!cpu_of_id[socinfo->v0_1.id].soc_id_string)
		goto err_path;

	ret = strlcat(msm_soc_str, cpu_of_id[socinfo->v0_1.id].soc_id_string,
			sizeof(msm_soc_str));
	if (ret > sizeof(msm_soc_str))
		goto err_path;

	string_generated = true;
	return msm_soc_str;
err_path:
	return "UNKNOWN SOC TYPE";
}

const char * __init arch_read_machine_name(void)
{
	static char msm_machine_name[256] = "Qualcomm Technologies, Inc. ";
	static bool string_generated;
	u32 len = 0;
	const char *name;

	if (string_generated)
		return msm_machine_name;

	len = strlen(msm_machine_name);
	name = of_get_flat_dt_prop(of_get_flat_dt_root(),
				"qcom,msm-name", NULL);
	if (name)
		len += snprintf(msm_machine_name + len,
					sizeof(msm_machine_name) - len,
					"%s", name);
	else
		goto no_prop_path;

	name = of_get_flat_dt_prop(of_get_flat_dt_root(),
				"qcom,pmic-name", NULL);
	if (name) {
		len += snprintf(msm_machine_name + len,
					sizeof(msm_machine_name) - len,
					"%s", " ");
		len += snprintf(msm_machine_name + len,
					sizeof(msm_machine_name) - len,
					"%s", name);
	} else
		goto no_prop_path;

	name = of_flat_dt_get_machine_name();
	if (name) {
		len += snprintf(msm_machine_name + len,
					sizeof(msm_machine_name) - len,
					"%s", " ");
		len += snprintf(msm_machine_name + len,
					sizeof(msm_machine_name) - len,
					"%s", name);
	} else
		goto no_prop_path;

	string_generated = true;
	return msm_machine_name;
no_prop_path:
	return of_flat_dt_get_machine_name();
}

uint32_t socinfo_get_raw_id(void)
{
	return socinfo ?
		(socinfo_format >= SOCINFO_VERSION(0, 2) ?
			socinfo->v0_2.raw_id : 0)
		: 0;
}

uint32_t socinfo_get_raw_version(void)
{
	return socinfo ?
		(socinfo_format >= SOCINFO_VERSION(0, 2) ?
			socinfo->v0_2.raw_version : 0)
		: 0;
}

uint32_t socinfo_get_platform_type(void)
{
	return socinfo ?
		(socinfo_format >= SOCINFO_VERSION(0, 3) ?
			socinfo->v0_3.hw_platform : 0)
		: 0;
}


uint32_t socinfo_get_platform_version(void)
{
	return socinfo ?
		(socinfo_format >= SOCINFO_VERSION(0, 4) ?
			socinfo->v0_4.platform_version : 0)
		: 0;
}

/* This information is directly encoded by the machine id */
/* Thus no external callers rely on this information at the moment */
static uint32_t socinfo_get_accessory_chip(void)
{
	return socinfo ?
		(socinfo_format >= SOCINFO_VERSION(0, 5) ?
			socinfo->v0_5.accessory_chip : 0)
		: 0;
}

uint32_t socinfo_get_platform_subtype(void)
{
	return socinfo ?
		(socinfo_format >= SOCINFO_VERSION(0, 6) ?
			socinfo->v0_6.hw_platform_subtype : 0)
		: 0;
}

static uint32_t socinfo_get_foundry_id(void)
{
	return socinfo ?
		(socinfo_format >= SOCINFO_VERSION(0, 9) ?
			socinfo->v0_9.foundry_id : 0)
		: 0;
}

uint32_t socinfo_get_serial_number(void)
{
	return socinfo ?
		(socinfo_format >= SOCINFO_VERSION(0, 10) ?
			socinfo->v0_10.serial_number : 0)
		: 0;
}
EXPORT_SYMBOL(socinfo_get_serial_number);

static uint32_t socinfo_get_chip_family(void)
{
	return socinfo ?
		(socinfo_format >= SOCINFO_VERSION(0, 12) ?
			socinfo->v0_12.chip_family : 0)
		: 0;
}

static uint32_t socinfo_get_raw_device_family(void)
{
	return socinfo ?
		(socinfo_format >= SOCINFO_VERSION(0, 12) ?
			socinfo->v0_12.raw_device_family : 0)
		: 0;
}

static uint32_t socinfo_get_raw_device_number(void)
{
	return socinfo ?
		(socinfo_format >= SOCINFO_VERSION(0, 12) ?
			socinfo->v0_12.raw_device_number : 0)
		: 0;
}

static char *socinfo_get_chip_name(void)
{
	return socinfo ?
		(socinfo_format >= SOCINFO_VERSION(0, 13) ?
			socinfo->v0_13.chip_name : "N/A")
		: "N/A";
}

static uint32_t socinfo_get_nproduct_id(void)
{
	return socinfo ?
		(socinfo_format >= SOCINFO_VERSION(0, 13) ?
			socinfo->v0_13.nproduct_id : 0)
		: 0;
}

static uint32_t socinfo_get_num_clusters(void)
{
	return socinfo ?
		(socinfo_format >= SOCINFO_VERSION(0, 14) ?
			socinfo->v0_14.num_clusters : 0)
		: 0;
}

static uint32_t socinfo_get_ncluster_array_offset(void)
{
	return socinfo ?
		(socinfo_format >= SOCINFO_VERSION(0, 14) ?
			socinfo->v0_14.ncluster_array_offset : 0)
		: 0;
}

static uint32_t socinfo_get_num_defective_parts(void)
{
	return socinfo ?
		(socinfo_format >= SOCINFO_VERSION(0, 14) ?
			socinfo->v0_14.num_defective_parts : 0)
		: 0;
}

static uint32_t socinfo_get_ndefective_parts_array_offset(void)
{
	return socinfo ?
		(socinfo_format >= SOCINFO_VERSION(0, 14) ?
			socinfo->v0_14.ndefective_parts_array_offset : 0)
		: 0;
}

static uint32_t socinfo_get_nmodem_supported(void)
{
	return socinfo ?
		(socinfo_format >= SOCINFO_VERSION(0, 15) ?
			socinfo->v0_15.nmodem_supported : 0)
		: 0;
}

enum pmic_model socinfo_get_pmic_model(void)
{
	return socinfo ?
		(socinfo_format >= SOCINFO_VERSION(0, 7) ?
			socinfo->v0_7.pmic_model : PMIC_MODEL_UNKNOWN)
		: PMIC_MODEL_UNKNOWN;
}

uint32_t socinfo_get_pmic_die_revision(void)
{
	return socinfo ?
		(socinfo_format >= SOCINFO_VERSION(0, 7) ?
			socinfo->v0_7.pmic_die_revision : 0)
		: 0;
}

static char *socinfo_get_image_version_base_address(void)
{
	size_t size;

	return qcom_smem_get(QCOM_SMEM_HOST_ANY, SMEM_IMAGE_VERSION_TABLE,
			&size);
}

enum msm_cpu socinfo_get_msm_cpu(void)
{
	return cur_cpu;
}
EXPORT_SYMBOL(socinfo_get_msm_cpu);

static ssize_t
msm_get_vendor(struct device *dev,
		struct device_attribute *attr,
		char *buf)
{
	return snprintf(buf, PAGE_SIZE, "Qualcomm\n");
}

static ssize_t
msm_get_raw_id(struct device *dev,
		struct device_attribute *attr,
		char *buf)
{
	return snprintf(buf, PAGE_SIZE, "%u\n",
		socinfo_get_raw_id());
}

static ssize_t
msm_get_raw_version(struct device *dev,
		     struct device_attribute *attr,
		     char *buf)
{
	return snprintf(buf, PAGE_SIZE, "%u\n",
		socinfo_get_raw_version());
}

static ssize_t
msm_get_build_id(struct device *dev,
		   struct device_attribute *attr,
		   char *buf)
{
	return snprintf(buf, PAGE_SIZE, "%-.32s\n",
			socinfo_get_build_id());
}

static ssize_t
msm_get_hw_platform(struct device *dev,
			struct device_attribute *attr,
			char *buf)
{
	uint32_t hw_type;

	hw_type = socinfo_get_platform_type();

	return snprintf(buf, PAGE_SIZE, "%-.32s\n",
			hw_platform[hw_type]);
}

static ssize_t
msm_get_platform_version(struct device *dev,
				struct device_attribute *attr,
				char *buf)
{
	return snprintf(buf, PAGE_SIZE, "%u\n",
		socinfo_get_platform_version());
}

static ssize_t
msm_get_accessory_chip(struct device *dev,
				struct device_attribute *attr,
				char *buf)
{
	return snprintf(buf, PAGE_SIZE, "%u\n",
		socinfo_get_accessory_chip());
}

static ssize_t
msm_get_platform_subtype(struct device *dev,
			struct device_attribute *attr,
			char *buf)
{
	uint32_t hw_subtype;
	const char *machine_name;

	hw_subtype = socinfo_get_platform_subtype();
	if (socinfo_get_platform_type() == HW_PLATFORM_QRD) {
		if (hw_subtype >= PLATFORM_SUBTYPE_QRD_INVALID) {
			pr_err("Invalid hardware platform sub type for qrd found\n");
			hw_subtype = PLATFORM_SUBTYPE_QRD_INVALID;
		}
		return snprintf(buf, PAGE_SIZE, "%-.32s\n",
					qrd_hw_platform_subtype[hw_subtype]);
	}
	if (socinfo_get_platform_type() == HW_PLATFORM_ADP) {
		machine_name = socinfo_get_id_string();
		if (machine_name) {
			if ((strcmp(machine_name, "SA8155") == 0) ||
				(strcmp(machine_name, "SA8155P") == 0)) {
				if (hw_subtype >=
					PLATFORM_SUBTYPE_SA8155_ADP_INVALID) {
					pr_err("Invalid hardware platform sub type for adp found\n");
					hw_subtype =
					PLATFORM_SUBTYPE_SA8155_ADP_INVALID;
				}
				return snprintf(buf, PAGE_SIZE, "%-.32s\n",
				sa8155adp_hw_platform_subtype[hw_subtype]);
			} else if ((strcmp(machine_name, "SA6155") == 0) ||
				(strcmp(machine_name, "SA6155P") == 0)) {
				if (hw_subtype >=
					PLATFORM_SUBTYPE_SA6155_ADP_INVALID) {
					pr_err("Invalid hardware platform sub type for adp found\n");
					hw_subtype =
					PLATFORM_SUBTYPE_SA6155_ADP_INVALID;
				}
				return snprintf(buf, PAGE_SIZE, "%-.32s\n",
				sa6155adp_hw_platform_subtype[hw_subtype]);
			} else if ((strcmp(machine_name, "SA8195P") == 0)) {
				if (hw_subtype >=
					PLATFORM_SUBTYPE_SA8195_ADP_INVALID) {
					pr_err("Invalid hardware platform sub type for adp found\n");
					hw_subtype =
					PLATFORM_SUBTYPE_SA8195_ADP_INVALID;
				}
				return snprintf(buf, PAGE_SIZE, "%-.32s\n",
				sa8195adp_hw_platform_subtype[hw_subtype]);
			} else {
				pr_err("Invalid machine name for ADP platform\n");
				return 0;
			}
		}
	} else {
		if (hw_subtype >= PLATFORM_SUBTYPE_INVALID) {
			pr_err("Invalid hardware platform subtype\n");
			hw_subtype = PLATFORM_SUBTYPE_INVALID;
		}
		return snprintf(buf, PAGE_SIZE, "%-.32s\n",
			hw_platform_subtype[hw_subtype]);
	}
	return 0;
}

static ssize_t
msm_get_platform_subtype_id(struct device *dev,
			struct device_attribute *attr,
			char *buf)
{
	uint32_t hw_subtype;

	hw_subtype = socinfo_get_platform_subtype();
	return snprintf(buf, PAGE_SIZE, "%u\n",
		hw_subtype);
}

static ssize_t
msm_get_foundry_id(struct device *dev,
			struct device_attribute *attr,
			char *buf)
{
	return snprintf(buf, PAGE_SIZE, "%u\n",
		socinfo_get_foundry_id());
}

static ssize_t
msm_get_serial_number(struct device *dev,
			struct device_attribute *attr,
			char *buf)
{
	return snprintf(buf, PAGE_SIZE, "%u\n",
		socinfo_get_serial_number());
}

static ssize_t
msm_get_chip_family(struct device *dev,
			struct device_attribute *attr,
			char *buf)
{
	return snprintf(buf, PAGE_SIZE, "0x%x\n",
		socinfo_get_chip_family());
}

static ssize_t
msm_get_raw_device_family(struct device *dev,
			struct device_attribute *attr,
			char *buf)
{
	return snprintf(buf, PAGE_SIZE, "0x%x\n",
		socinfo_get_raw_device_family());
}

static ssize_t
msm_get_raw_device_number(struct device *dev,
			struct device_attribute *attr,
			char *buf)
{
	return snprintf(buf, PAGE_SIZE, "0x%x\n",
		socinfo_get_raw_device_number());
}

static ssize_t
msm_get_chip_name(struct device *dev,
		   struct device_attribute *attr,
		   char *buf)
{
	return snprintf(buf, PAGE_SIZE, "%-.32s\n",
			socinfo_get_chip_name());
}

static ssize_t
msm_get_nproduct_id(struct device *dev,
			struct device_attribute *attr,
			char *buf)
{
	return snprintf(buf, PAGE_SIZE, "0x%x\n",
		socinfo_get_nproduct_id());
}

static ssize_t
msm_get_num_clusters(struct device *dev,
			struct device_attribute *attr,
			char *buf)
{
	return snprintf(buf, PAGE_SIZE, "0x%x\n",
		socinfo_get_num_clusters());
}

static ssize_t
msm_get_ncluster_array_offset(struct device *dev,
			struct device_attribute *attr,
			char *buf)
{
	return snprintf(buf, PAGE_SIZE, "0x%x\n",
		socinfo_get_ncluster_array_offset());
}

static ssize_t
msm_get_num_defective_parts(struct device *dev,
			struct device_attribute *attr,
			char *buf)
{
	return snprintf(buf, PAGE_SIZE, "0x%x\n",
		socinfo_get_num_defective_parts());
}

static ssize_t
msm_get_ndefective_parts_array_offset(struct device *dev,
			struct device_attribute *attr,
			char *buf)
{
	return snprintf(buf, PAGE_SIZE, "0x%x\n",
		socinfo_get_ndefective_parts_array_offset());
}

static ssize_t
msm_get_nmodem_supported(struct device *dev,
			struct device_attribute *attr,
			char *buf)
{
	return snprintf(buf, PAGE_SIZE, "0x%x\n",
		socinfo_get_nmodem_supported());
}

static ssize_t
msm_get_pmic_model(struct device *dev,
			struct device_attribute *attr,
			char *buf)
{
	return snprintf(buf, PAGE_SIZE, "%u\n",
		socinfo_get_pmic_model());
}

static ssize_t
msm_get_pmic_die_revision(struct device *dev,
			       struct device_attribute *attr,
			       char *buf)
{
	return snprintf(buf, PAGE_SIZE, "%u\n",
			 socinfo_get_pmic_die_revision());
}

static ssize_t
msm_get_image_version(struct device *dev,
			struct device_attribute *attr,
			char *buf)
{
	char *string_address;

	string_address = socinfo_get_image_version_base_address();
	if (IS_ERR_OR_NULL(string_address)) {
		pr_err("Failed to get image version base address");
		return snprintf(buf, SMEM_IMAGE_VERSION_NAME_SIZE, "Unknown");
	}
	down_read(&current_image_rwsem);
	string_address += current_image * SMEM_IMAGE_VERSION_SINGLE_BLOCK_SIZE;
	up_read(&current_image_rwsem);
	return snprintf(buf, SMEM_IMAGE_VERSION_NAME_SIZE, "%-.75s\n",
			string_address);
}

static ssize_t
msm_set_image_version(struct device *dev,
			struct device_attribute *attr,
			const char *buf,
			size_t count)
{
	char *store_address;

	down_read(&current_image_rwsem);
	if (current_image != SMEM_IMAGE_VERSION_PARTITION_APPS) {
		up_read(&current_image_rwsem);
		return count;
	}
	store_address = socinfo_get_image_version_base_address();
	if (IS_ERR_OR_NULL(store_address)) {
		pr_err("Failed to get image version base address");
		up_read(&current_image_rwsem);
		return count;
	}
	store_address += current_image * SMEM_IMAGE_VERSION_SINGLE_BLOCK_SIZE;
	up_read(&current_image_rwsem);
	snprintf(store_address, SMEM_IMAGE_VERSION_NAME_SIZE, "%-.75s", buf);
	return count;
}

static ssize_t
msm_get_image_variant(struct device *dev,
			struct device_attribute *attr,
			char *buf)
{
	char *string_address;

	string_address = socinfo_get_image_version_base_address();
	if (IS_ERR_OR_NULL(string_address)) {
		pr_err("Failed to get image version base address");
		return snprintf(buf, SMEM_IMAGE_VERSION_VARIANT_SIZE,
		"Unknown");
	}
	down_read(&current_image_rwsem);
	string_address += current_image * SMEM_IMAGE_VERSION_SINGLE_BLOCK_SIZE;
	up_read(&current_image_rwsem);
	string_address += SMEM_IMAGE_VERSION_VARIANT_OFFSET;
	return snprintf(buf, SMEM_IMAGE_VERSION_VARIANT_SIZE, "%-.20s\n",
			string_address);
}

static ssize_t
msm_set_image_variant(struct device *dev,
			struct device_attribute *attr,
			const char *buf,
			size_t count)
{
	char *store_address;

	down_read(&current_image_rwsem);
	if (current_image != SMEM_IMAGE_VERSION_PARTITION_APPS) {
		up_read(&current_image_rwsem);
		return count;
	}
	store_address = socinfo_get_image_version_base_address();
	if (IS_ERR_OR_NULL(store_address)) {
		pr_err("Failed to get image version base address");
		up_read(&current_image_rwsem);
		return count;
	}
	store_address += current_image * SMEM_IMAGE_VERSION_SINGLE_BLOCK_SIZE;
	up_read(&current_image_rwsem);
	store_address += SMEM_IMAGE_VERSION_VARIANT_OFFSET;
	snprintf(store_address, SMEM_IMAGE_VERSION_VARIANT_SIZE, "%-.20s", buf);
	return count;
}

static ssize_t
msm_get_image_crm_version(struct device *dev,
			struct device_attribute *attr,
			char *buf)
{
	char *string_address;

	string_address = socinfo_get_image_version_base_address();
	if (IS_ERR_OR_NULL(string_address)) {
		pr_err("Failed to get image version base address");
		return snprintf(buf, SMEM_IMAGE_VERSION_OEM_SIZE, "Unknown");
	}
	down_read(&current_image_rwsem);
	string_address += current_image * SMEM_IMAGE_VERSION_SINGLE_BLOCK_SIZE;
	up_read(&current_image_rwsem);
	string_address += SMEM_IMAGE_VERSION_OEM_OFFSET;
	return snprintf(buf, SMEM_IMAGE_VERSION_OEM_SIZE, "%-.33s\n",
			string_address);
}

static ssize_t
msm_set_image_crm_version(struct device *dev,
			struct device_attribute *attr,
			const char *buf,
			size_t count)
{
	char *store_address;

	down_read(&current_image_rwsem);
	if (current_image != SMEM_IMAGE_VERSION_PARTITION_APPS) {
		up_read(&current_image_rwsem);
		return count;
	}
	store_address = socinfo_get_image_version_base_address();
	if (IS_ERR_OR_NULL(store_address)) {
		pr_err("Failed to get image version base address");
		up_read(&current_image_rwsem);
		return count;
	}
	store_address += current_image * SMEM_IMAGE_VERSION_SINGLE_BLOCK_SIZE;
	up_read(&current_image_rwsem);
	store_address += SMEM_IMAGE_VERSION_OEM_OFFSET;
	snprintf(store_address, SMEM_IMAGE_VERSION_OEM_SIZE, "%-.33s", buf);
	return count;
}

static ssize_t
msm_get_image_number(struct device *dev,
			struct device_attribute *attr,
			char *buf)
{
	int ret;

	down_read(&current_image_rwsem);
	ret = snprintf(buf, PAGE_SIZE, "%d\n",
			current_image);
	up_read(&current_image_rwsem);
	return ret;

}

static ssize_t
msm_select_image(struct device *dev, struct device_attribute *attr,
			const char *buf, size_t count)
{
	int ret, digit;

	ret = kstrtoint(buf, 10, &digit);
	if (ret)
		return ret;
	down_write(&current_image_rwsem);
	if (digit >= 0 && digit < SMEM_IMAGE_VERSION_BLOCKS_COUNT)
		current_image = digit;
	else
		current_image = 0;
	up_write(&current_image_rwsem);
	return count;
}

static ssize_t
msm_get_images(struct device *dev,
		struct device_attribute *attr, char *buf)
{
	int pos = 0;
	int image;
	char *image_address;

	image_address = socinfo_get_image_version_base_address();
	if (IS_ERR_OR_NULL(image_address))
		return snprintf(buf, PAGE_SIZE, "Unavailable\n");

	*buf = '\0';
	for (image = 0; image < SMEM_IMAGE_VERSION_BLOCKS_COUNT; image++) {
		if (*image_address == '\0') {
			image_address += SMEM_IMAGE_VERSION_SINGLE_BLOCK_SIZE;
			continue;
		}

		pos += snprintf(buf + pos, PAGE_SIZE - pos, "%d:\n",
			image);
		pos += snprintf(buf + pos, PAGE_SIZE - pos,
			"\tCRM:\t\t%-.75s\n", image_address);
		pos += snprintf(buf + pos, PAGE_SIZE - pos,
			"\tVariant:\t%-.20s\n",
			image_address + SMEM_IMAGE_VERSION_VARIANT_OFFSET);
		pos += snprintf(buf + pos, PAGE_SIZE - pos,
			"\tVersion:\t%-.33s\n",
			image_address + SMEM_IMAGE_VERSION_OEM_OFFSET);

		image_address += SMEM_IMAGE_VERSION_SINGLE_BLOCK_SIZE;
	}

	return pos;
}

static struct device_attribute msm_soc_attr_raw_version =
	__ATTR(raw_version, 0444, msm_get_raw_version,  NULL);

static struct device_attribute msm_soc_attr_raw_id =
	__ATTR(raw_id, 0444, msm_get_raw_id,  NULL);

static struct device_attribute msm_soc_attr_vendor =
	__ATTR(vendor, 0444, msm_get_vendor,  NULL);

static struct device_attribute msm_soc_attr_build_id =
	__ATTR(build_id, 0444, msm_get_build_id, NULL);

static struct device_attribute msm_soc_attr_hw_platform =
	__ATTR(hw_platform, 0444, msm_get_hw_platform, NULL);


static struct device_attribute msm_soc_attr_platform_version =
	__ATTR(platform_version, 0444,
			msm_get_platform_version, NULL);

static struct device_attribute msm_soc_attr_accessory_chip =
	__ATTR(accessory_chip, 0444,
			msm_get_accessory_chip, NULL);

static struct device_attribute msm_soc_attr_platform_subtype =
	__ATTR(platform_subtype, 0444,
			msm_get_platform_subtype, NULL);

/* Platform Subtype String is being deprecated. Use Platform
 * Subtype ID instead.
 */
static struct device_attribute msm_soc_attr_platform_subtype_id =
	__ATTR(platform_subtype_id, 0444,
			msm_get_platform_subtype_id, NULL);

static struct device_attribute msm_soc_attr_foundry_id =
	__ATTR(foundry_id, 0444,
			msm_get_foundry_id, NULL);

static struct device_attribute msm_soc_attr_serial_number =
	__ATTR(serial_number, 0444,
			msm_get_serial_number, NULL);

static struct device_attribute msm_soc_attr_chip_family =
	__ATTR(chip_family, 0444,
			msm_get_chip_family, NULL);

static struct device_attribute msm_soc_attr_raw_device_family =
	__ATTR(raw_device_family, 0444,
			msm_get_raw_device_family, NULL);

static struct device_attribute msm_soc_attr_raw_device_number =
	__ATTR(raw_device_number, 0444,
			msm_get_raw_device_number, NULL);

static struct device_attribute msm_soc_attr_chip_name =
	__ATTR(chip_name, 0444,
			msm_get_chip_name, NULL);

static struct device_attribute msm_soc_attr_nproduct_id =
	__ATTR(nproduct_id, 0444,
			msm_get_nproduct_id, NULL);

static struct device_attribute msm_soc_attr_num_clusters =
	__ATTR(num_clusters, 0444,
			msm_get_num_clusters, NULL);

static struct device_attribute msm_soc_attr_ncluster_array_offset =
	__ATTR(ncluster_array_offset, 0444,
			msm_get_ncluster_array_offset, NULL);

static struct device_attribute msm_soc_attr_num_defective_parts =
	__ATTR(num_defective_parts, 0444,
			msm_get_num_defective_parts, NULL);

static struct device_attribute msm_soc_attr_ndefective_parts_array_offset =
	__ATTR(ndefective_parts_array_offset, 0444,
			msm_get_ndefective_parts_array_offset, NULL);

static struct device_attribute msm_soc_attr_nmodem_supported =
	__ATTR(nmodem_supported, 0444,
			msm_get_nmodem_supported, NULL);

static struct device_attribute msm_soc_attr_pmic_model =
	__ATTR(pmic_model, 0444,
			msm_get_pmic_model, NULL);

static struct device_attribute msm_soc_attr_pmic_die_revision =
	__ATTR(pmic_die_revision, 0444,
			msm_get_pmic_die_revision, NULL);

static struct device_attribute image_version =
	__ATTR(image_version, 0644,
			msm_get_image_version, msm_set_image_version);

static struct device_attribute image_variant =
	__ATTR(image_variant, 0644,
			msm_get_image_variant, msm_set_image_variant);

static struct device_attribute image_crm_version =
	__ATTR(image_crm_version, 0644,
			msm_get_image_crm_version, msm_set_image_crm_version);

static struct device_attribute select_image =
	__ATTR(select_image, 0644,
			msm_get_image_number, msm_select_image);

static struct device_attribute images =
	__ATTR(images, 0444, msm_get_images, NULL);

static void * __init setup_dummy_socinfo(void)
{
	if (early_machine_is_apq8084()) {
		dummy_socinfo.id = 178;
		strlcpy(dummy_socinfo.build_id, "apq8084 - ",
			sizeof(dummy_socinfo.build_id));
	} else if (early_machine_is_msm8916()) {
		dummy_socinfo.id = 206;
		strlcpy(dummy_socinfo.build_id, "msm8916 - ",
			sizeof(dummy_socinfo.build_id));
	} else if (early_machine_is_msm8996()) {
		dummy_socinfo.id = 246;
		strlcpy(dummy_socinfo.build_id, "msm8996 - ",
			sizeof(dummy_socinfo.build_id));
	} else if (early_machine_is_msm8996_auto()) {
		dummy_socinfo.id = 310;
		strlcpy(dummy_socinfo.build_id, "msm8996-auto - ",
		sizeof(dummy_socinfo.build_id));
	} else if (early_machine_is_sm8150()) {
		dummy_socinfo.id = 339;
		strlcpy(dummy_socinfo.build_id, "sm8150 - ",
		sizeof(dummy_socinfo.build_id));
	} else if (early_machine_is_sm8150p()) {
		dummy_socinfo.id = 361;
		strlcpy(dummy_socinfo.build_id, "sm8150p - ",
		sizeof(dummy_socinfo.build_id));
	} else if (early_machine_is_sa8155()) {
		dummy_socinfo.id = 362;
		strlcpy(dummy_socinfo.build_id, "sa8155 - ",
		sizeof(dummy_socinfo.build_id));
	} else if (early_machine_is_sa8155p()) {
		dummy_socinfo.id = 367;
		strlcpy(dummy_socinfo.build_id, "sa8155p - ",
		sizeof(dummy_socinfo.build_id));
	} else if (early_machine_is_sdmshrike()) {
		dummy_socinfo.id = 340;
		strlcpy(dummy_socinfo.build_id, "sdmshrike - ",
		sizeof(dummy_socinfo.build_id));
	} else if (early_machine_is_sm6150()) {
		dummy_socinfo.id = 355;
		strlcpy(dummy_socinfo.build_id, "sm6150 - ",
		sizeof(dummy_socinfo.build_id));
	} else if (early_machine_is_sm6150p()) {
		dummy_socinfo.id = 369;
		strlcpy(dummy_socinfo.build_id, "sm6150p - ",
		sizeof(dummy_socinfo.build_id));
	} else if (early_machine_is_sa8195p()) {
		dummy_socinfo.id = 405;
		strlcpy(dummy_socinfo.build_id, "sa8195p - ",
		sizeof(dummy_socinfo.build_id));
	} else if (early_machine_is_qcs405()) {
		dummy_socinfo.id = 352;
		strlcpy(dummy_socinfo.build_id, "qcs405 - ",
		sizeof(dummy_socinfo.build_id));
	} else if (early_machine_is_qcs403()) {
		dummy_socinfo.id = 373;
		strlcpy(dummy_socinfo.build_id, "qcs403 - ",
		sizeof(dummy_socinfo.build_id));
	} else if (early_machine_is_qcs401()) {
		dummy_socinfo.id = 372;
		strlcpy(dummy_socinfo.build_id, "qcs401 - ",
		sizeof(dummy_socinfo.build_id));
	} else if (early_machine_is_qcs404()) {
		dummy_socinfo.id = 410;
		strlcpy(dummy_socinfo.build_id, "qcs404 - ",
		sizeof(dummy_socinfo.build_id));
	} else if (early_machine_is_qcs407()) {
		dummy_socinfo.id = 411;
		strlcpy(dummy_socinfo.build_id, "qcs407 - ",
		sizeof(dummy_socinfo.build_id));
	} else if (early_machine_is_sdxprairie()) {
		dummy_socinfo.id = 357;
		strlcpy(dummy_socinfo.build_id, "sdxprairie - ",
		sizeof(dummy_socinfo.build_id));
	} else if (early_machine_is_mdm9607()) {
		dummy_socinfo.id = 290;
		strlcpy(dummy_socinfo.build_id, "mdm9607 - ",
		sizeof(dummy_socinfo.build_id));
	} else if (early_machine_is_sdmmagpie()) {
		dummy_socinfo.id = 365;
		strlcpy(dummy_socinfo.build_id, "sdmmagpie - ",
		sizeof(dummy_socinfo.build_id));
	} else if (early_machine_is_sdmmagpiep()) {
		dummy_socinfo.id = 366;
		strlcpy(dummy_socinfo.build_id, "sdmmagpiep - ",
		sizeof(dummy_socinfo.build_id));
	} else if (early_machine_is_sa6155p()) {
		dummy_socinfo.id = 377;
		strlcpy(dummy_socinfo.build_id, "sa6155p - ",
		sizeof(dummy_socinfo.build_id));
	} else if (early_machine_is_sa4155p()) {
		dummy_socinfo.id = 380;
		strlcpy(dummy_socinfo.build_id, "sa4155p - ",
		sizeof(dummy_socinfo.build_id));
	} else if (early_machine_is_sa6155()) {
		dummy_socinfo.id = 384;
		strlcpy(dummy_socinfo.build_id, "sa6155 - ",
		sizeof(dummy_socinfo.build_id));
	} else if (early_machine_is_trinket()) {
		dummy_socinfo.id = 394;
		strlcpy(dummy_socinfo.build_id, "trinket - ",
		sizeof(dummy_socinfo.build_id));
	} else if (early_machine_is_qcs610()) {
		dummy_socinfo.id = 401;
		strlcpy(dummy_socinfo.build_id, "qcs610 - ",
		sizeof(dummy_socinfo.build_id));
	} else if (early_machine_is_qcs410()) {
		dummy_socinfo.id = 406;
		strlcpy(dummy_socinfo.build_id, "qcs410 - ",
		sizeof(dummy_socinfo.build_id));
	} else if (early_machine_is_atoll()) {
		dummy_socinfo.id = 407;
		strlcpy(dummy_socinfo.build_id, "atoll - ",
		sizeof(dummy_socinfo.build_id));
	} else if (early_machine_is_atollp()) {
		dummy_socinfo.id = 424;
		strlcpy(dummy_socinfo.build_id, "atollp - ",
		sizeof(dummy_socinfo.build_id));
<<<<<<< HEAD
=======
	} else if (early_machine_is_atoll_ab()) {
		dummy_socinfo.id = 443;
		strlcpy(dummy_socinfo.build_id, "atoll-ab - ",
		sizeof(dummy_socinfo.build_id));
	} else if (early_machine_is_sdm660()) {
		dummy_socinfo.id = 317;
		strlcpy(dummy_socinfo.build_id, "sdm660 - ",
		sizeof(dummy_socinfo.build_id));
>>>>>>> 15457316
	} else
		strlcat(dummy_socinfo.build_id, "Dummy socinfo",
			sizeof(dummy_socinfo.build_id));

	return (void *) &dummy_socinfo;
}

static void __init populate_soc_sysfs_files(struct device *msm_soc_device)
{
	device_create_file(msm_soc_device, &msm_soc_attr_vendor);
	device_create_file(msm_soc_device, &image_version);
	device_create_file(msm_soc_device, &image_variant);
	device_create_file(msm_soc_device, &image_crm_version);
	device_create_file(msm_soc_device, &select_image);
	device_create_file(msm_soc_device, &images);

	switch (socinfo_format) {
	case SOCINFO_VERSION(0, 15):
		device_create_file(msm_soc_device,
					&msm_soc_attr_nmodem_supported);
	case SOCINFO_VERSION(0, 14):
		device_create_file(msm_soc_device,
					&msm_soc_attr_num_clusters);
		device_create_file(msm_soc_device,
					&msm_soc_attr_ncluster_array_offset);
		device_create_file(msm_soc_device,
					&msm_soc_attr_num_defective_parts);
		device_create_file(msm_soc_device,
				&msm_soc_attr_ndefective_parts_array_offset);
	case SOCINFO_VERSION(0, 13):
		 device_create_file(msm_soc_device,
					&msm_soc_attr_nproduct_id);
		 device_create_file(msm_soc_device,
					&msm_soc_attr_chip_name);
	case SOCINFO_VERSION(0, 12):
		device_create_file(msm_soc_device,
					&msm_soc_attr_chip_family);
		device_create_file(msm_soc_device,
					&msm_soc_attr_raw_device_family);
		device_create_file(msm_soc_device,
					&msm_soc_attr_raw_device_number);
	case SOCINFO_VERSION(0, 11):
	case SOCINFO_VERSION(0, 10):
		 device_create_file(msm_soc_device,
					&msm_soc_attr_serial_number);
	case SOCINFO_VERSION(0, 9):
		 device_create_file(msm_soc_device,
					&msm_soc_attr_foundry_id);
	case SOCINFO_VERSION(0, 8):
	case SOCINFO_VERSION(0, 7):
		device_create_file(msm_soc_device,
					&msm_soc_attr_pmic_model);
		device_create_file(msm_soc_device,
					&msm_soc_attr_pmic_die_revision);
	case SOCINFO_VERSION(0, 6):
		device_create_file(msm_soc_device,
					&msm_soc_attr_platform_subtype);
		device_create_file(msm_soc_device,
					&msm_soc_attr_platform_subtype_id);
	case SOCINFO_VERSION(0, 5):
		device_create_file(msm_soc_device,
					&msm_soc_attr_accessory_chip);
	case SOCINFO_VERSION(0, 4):
		device_create_file(msm_soc_device,
					&msm_soc_attr_platform_version);
	case SOCINFO_VERSION(0, 3):
		device_create_file(msm_soc_device,
					&msm_soc_attr_hw_platform);
	case SOCINFO_VERSION(0, 2):
		device_create_file(msm_soc_device,
					&msm_soc_attr_raw_id);
		device_create_file(msm_soc_device,
					&msm_soc_attr_raw_version);
	case SOCINFO_VERSION(0, 1):
		device_create_file(msm_soc_device,
					&msm_soc_attr_build_id);
		break;
	default:
		pr_err("Unknown socinfo format: v%u.%u\n",
				SOCINFO_VERSION_MAJOR(socinfo_format),
				SOCINFO_VERSION_MINOR(socinfo_format));
		break;
	}

}

static void  __init soc_info_populate(struct soc_device_attribute *soc_dev_attr)
{
	uint32_t soc_version = socinfo_get_version();

	soc_dev_attr->soc_id   = kasprintf(GFP_KERNEL, "%d", socinfo_get_id());
	soc_dev_attr->family  =  "Snapdragon";
	soc_dev_attr->machine  = socinfo_get_id_string();
	soc_dev_attr->revision = kasprintf(GFP_KERNEL, "%u.%u",
			SOCINFO_VERSION_MAJOR(soc_version),
			SOCINFO_VERSION_MINOR(soc_version));
	return;

}

static int __init socinfo_init_sysfs(void)
{
	struct device *msm_soc_device;
	struct soc_device *soc_dev;
	struct soc_device_attribute *soc_dev_attr;

	if (!socinfo) {
		pr_err("No socinfo found!\n");
		return -ENODEV;
	}

	soc_dev_attr = kzalloc(sizeof(*soc_dev_attr), GFP_KERNEL);
	if (!soc_dev_attr)
		return -ENOMEM;

	soc_info_populate(soc_dev_attr);
	soc_dev = soc_device_register(soc_dev_attr);
	if (IS_ERR_OR_NULL(soc_dev)) {
		kfree(soc_dev_attr);
		pr_err("Soc device register failed\n");
		return -EIO;
	}

	msm_soc_device = soc_device_to_device(soc_dev);
	populate_soc_sysfs_files(msm_soc_device);
	return 0;
}

late_initcall(socinfo_init_sysfs);

static void socinfo_print(void)
{
	uint32_t f_maj = SOCINFO_VERSION_MAJOR(socinfo_format);
	uint32_t f_min = SOCINFO_VERSION_MINOR(socinfo_format);
	uint32_t v_maj = SOCINFO_VERSION_MAJOR(socinfo->v0_1.version);
	uint32_t v_min = SOCINFO_VERSION_MINOR(socinfo->v0_1.version);

	switch (socinfo_format) {
	case SOCINFO_VERSION(0, 1):
		pr_info("v%u.%u, id=%u, ver=%u.%u\n",
			f_maj, f_min, socinfo->v0_1.id, v_maj, v_min);
		break;
	case SOCINFO_VERSION(0, 2):
		pr_info("v%u.%u, id=%u, ver=%u.%u, raw_id=%u, raw_ver=%u\n",
			f_maj, f_min, socinfo->v0_1.id, v_maj, v_min,
			socinfo->v0_2.raw_id, socinfo->v0_2.raw_version);
		break;
	case SOCINFO_VERSION(0, 3):
		pr_info("v%u.%u, id=%u, ver=%u.%u, raw_id=%u, raw_ver=%u, hw_plat=%u\n",
			f_maj, f_min, socinfo->v0_1.id, v_maj, v_min,
			socinfo->v0_2.raw_id, socinfo->v0_2.raw_version,
			socinfo->v0_3.hw_platform);
		break;
	case SOCINFO_VERSION(0, 4):
		pr_info("v%u.%u, id=%u, ver=%u.%u, raw_id=%u, raw_ver=%u, hw_plat=%u, hw_plat_ver=%u\n",
			f_maj, f_min, socinfo->v0_1.id, v_maj, v_min,
			socinfo->v0_2.raw_id, socinfo->v0_2.raw_version,
			socinfo->v0_3.hw_platform,
			socinfo->v0_4.platform_version);
		break;
	case SOCINFO_VERSION(0, 5):
		pr_info("v%u.%u, id=%u, ver=%u.%u, raw_id=%u, raw_ver=%u, hw_plat=%u, hw_plat_ver=%u\n accessory_chip=%u\n",
			f_maj, f_min, socinfo->v0_1.id, v_maj, v_min,
			socinfo->v0_2.raw_id, socinfo->v0_2.raw_version,
			socinfo->v0_3.hw_platform,
			socinfo->v0_4.platform_version,
			socinfo->v0_5.accessory_chip);
		break;
	case SOCINFO_VERSION(0, 6):
		pr_info("v%u.%u, id=%u, ver=%u.%u, raw_id=%u, raw_ver=%u, hw_plat=%u, hw_plat_ver=%u\n accessory_chip=%u hw_plat_subtype=%u\n",
			f_maj, f_min, socinfo->v0_1.id, v_maj, v_min,
			socinfo->v0_2.raw_id, socinfo->v0_2.raw_version,
			socinfo->v0_3.hw_platform,
			socinfo->v0_4.platform_version,
			socinfo->v0_5.accessory_chip,
			socinfo->v0_6.hw_platform_subtype);
		break;
	case SOCINFO_VERSION(0, 7):
	case SOCINFO_VERSION(0, 8):
		pr_info("v%u.%u, id=%u, ver=%u.%u, raw_id=%u, raw_ver=%u, hw_plat=%u, hw_plat_ver=%u\n accessory_chip=%u, hw_plat_subtype=%u, pmic_model=%u, pmic_die_revision=%u\n",
			f_maj, f_min, socinfo->v0_1.id, v_maj, v_min,
			socinfo->v0_2.raw_id, socinfo->v0_2.raw_version,
			socinfo->v0_3.hw_platform,
			socinfo->v0_4.platform_version,
			socinfo->v0_5.accessory_chip,
			socinfo->v0_6.hw_platform_subtype,
			socinfo->v0_7.pmic_model,
			socinfo->v0_7.pmic_die_revision);
		break;
	case SOCINFO_VERSION(0, 9):
		pr_info("v%u.%u, id=%u, ver=%u.%u, raw_id=%u, raw_ver=%u, hw_plat=%u, hw_plat_ver=%u\n accessory_chip=%u, hw_plat_subtype=%u, pmic_model=%u, pmic_die_revision=%u foundry_id=%u\n",
			f_maj, f_min, socinfo->v0_1.id, v_maj, v_min,
			socinfo->v0_2.raw_id, socinfo->v0_2.raw_version,
			socinfo->v0_3.hw_platform,
			socinfo->v0_4.platform_version,
			socinfo->v0_5.accessory_chip,
			socinfo->v0_6.hw_platform_subtype,
			socinfo->v0_7.pmic_model,
			socinfo->v0_7.pmic_die_revision,
			socinfo->v0_9.foundry_id);
		break;
	case SOCINFO_VERSION(0, 10):
		pr_info("v%u.%u, id=%u, ver=%u.%u, raw_id=%u, raw_ver=%u, hw_plat=%u, hw_plat_ver=%u\n accessory_chip=%u, hw_plat_subtype=%u, pmic_model=%u, pmic_die_revision=%u foundry_id=%u serial_number=%u\n",
			f_maj, f_min, socinfo->v0_1.id, v_maj, v_min,
			socinfo->v0_2.raw_id, socinfo->v0_2.raw_version,
			socinfo->v0_3.hw_platform,
			socinfo->v0_4.platform_version,
			socinfo->v0_5.accessory_chip,
			socinfo->v0_6.hw_platform_subtype,
			socinfo->v0_7.pmic_model,
			socinfo->v0_7.pmic_die_revision,
			socinfo->v0_9.foundry_id,
			socinfo->v0_10.serial_number);
		break;
	case SOCINFO_VERSION(0, 11):
		pr_info("v%u.%u, id=%u, ver=%u.%u, raw_id=%u, raw_ver=%u, hw_plat=%u, hw_plat_ver=%u\n accessory_chip=%u, hw_plat_subtype=%u, pmic_model=%u, pmic_die_revision=%u foundry_id=%u serial_number=%u num_pmics=%u\n",
			f_maj, f_min, socinfo->v0_1.id, v_maj, v_min,
			socinfo->v0_2.raw_id, socinfo->v0_2.raw_version,
			socinfo->v0_3.hw_platform,
			socinfo->v0_4.platform_version,
			socinfo->v0_5.accessory_chip,
			socinfo->v0_6.hw_platform_subtype,
			socinfo->v0_7.pmic_model,
			socinfo->v0_7.pmic_die_revision,
			socinfo->v0_9.foundry_id,
			socinfo->v0_10.serial_number,
			socinfo->v0_11.num_pmics);
		break;
	case SOCINFO_VERSION(0, 12):
		pr_info("v%u.%u, id=%u, ver=%u.%u, raw_id=%u, raw_ver=%u, hw_plat=%u, hw_plat_ver=%u\n accessory_chip=%u, hw_plat_subtype=%u, pmic_model=%u, pmic_die_revision=%u foundry_id=%u serial_number=%u num_pmics=%u chip_family=0x%x raw_device_family=0x%x raw_device_number=0x%x\n",
			f_maj, f_min, socinfo->v0_1.id, v_maj, v_min,
			socinfo->v0_2.raw_id, socinfo->v0_2.raw_version,
			socinfo->v0_3.hw_platform,
			socinfo->v0_4.platform_version,
			socinfo->v0_5.accessory_chip,
			socinfo->v0_6.hw_platform_subtype,
			socinfo->v0_7.pmic_model,
			socinfo->v0_7.pmic_die_revision,
			socinfo->v0_9.foundry_id,
			socinfo->v0_10.serial_number,
			socinfo->v0_11.num_pmics,
			socinfo->v0_12.chip_family,
			socinfo->v0_12.raw_device_family,
			socinfo->v0_12.raw_device_number);
		break;
	case SOCINFO_VERSION(0, 13):
		pr_info("v%u.%u, id=%u, ver=%u.%u, raw_id=%u, raw_ver=%u, hw_plat=%u, hw_plat_ver=%u\n accessory_chip=%u, hw_plat_subtype=%u, pmic_model=%u, pmic_die_revision=%u foundry_id=%u serial_number=%u num_pmics=%u chip_family=0x%x raw_device_family=0x%x raw_device_number=0x%x nproduct_id=0x%x\n",
			f_maj, f_min, socinfo->v0_1.id, v_maj, v_min,
			socinfo->v0_2.raw_id, socinfo->v0_2.raw_version,
			socinfo->v0_3.hw_platform,
			socinfo->v0_4.platform_version,
			socinfo->v0_5.accessory_chip,
			socinfo->v0_6.hw_platform_subtype,
			socinfo->v0_7.pmic_model,
			socinfo->v0_7.pmic_die_revision,
			socinfo->v0_9.foundry_id,
			socinfo->v0_10.serial_number,
			socinfo->v0_11.num_pmics,
			socinfo->v0_12.chip_family,
			socinfo->v0_12.raw_device_family,
			socinfo->v0_12.raw_device_number,
			socinfo->v0_13.nproduct_id);
		break;

	case SOCINFO_VERSION(0, 14):
		pr_info("v%u.%u, id=%u, ver=%u.%u, raw_id=%u, raw_ver=%u, hw_plat=%u, hw_plat_ver=%u\n accessory_chip=%u, hw_plat_subtype=%u, pmic_model=%u, pmic_die_revision=%u foundry_id=%u serial_number=%u num_pmics=%u chip_family=0x%x raw_device_family=0x%x raw_device_number=0x%x nproduct_id=0x%x num_clusters=0x%x ncluster_array_offset=0x%x num_defective_parts=0x%x ndefective_parts_array_offset=0x%x\n",
			f_maj, f_min, socinfo->v0_1.id, v_maj, v_min,
			socinfo->v0_2.raw_id, socinfo->v0_2.raw_version,
			socinfo->v0_3.hw_platform,
			socinfo->v0_4.platform_version,
			socinfo->v0_5.accessory_chip,
			socinfo->v0_6.hw_platform_subtype,
			socinfo->v0_7.pmic_model,
			socinfo->v0_7.pmic_die_revision,
			socinfo->v0_9.foundry_id,
			socinfo->v0_10.serial_number,
			socinfo->v0_11.num_pmics,
			socinfo->v0_12.chip_family,
			socinfo->v0_12.raw_device_family,
			socinfo->v0_12.raw_device_number,
			socinfo->v0_13.nproduct_id,
			socinfo->v0_14.num_clusters,
			socinfo->v0_14.ncluster_array_offset,
			socinfo->v0_14.num_defective_parts,
			socinfo->v0_14.ndefective_parts_array_offset);
		break;

	case SOCINFO_VERSION(0, 15):
		pr_info("v%u.%u, id=%u, ver=%u.%u, raw_id=%u, raw_ver=%u, hw_plat=%u, hw_plat_ver=%u\n accessory_chip=%u, hw_plat_subtype=%u, pmic_model=%u, pmic_die_revision=%u foundry_id=%u serial_number=%u num_pmics=%u chip_family=0x%x raw_device_family=0x%x raw_device_number=0x%x nproduct_id=0x%x num_clusters=0x%x ncluster_array_offset=0x%x num_defective_parts=0x%x ndefective_parts_array_offset=0x%x nmodem_supported=0x%x\n",
			f_maj, f_min, socinfo->v0_1.id, v_maj, v_min,
			socinfo->v0_2.raw_id, socinfo->v0_2.raw_version,
			socinfo->v0_3.hw_platform,
			socinfo->v0_4.platform_version,
			socinfo->v0_5.accessory_chip,
			socinfo->v0_6.hw_platform_subtype,
			socinfo->v0_7.pmic_model,
			socinfo->v0_7.pmic_die_revision,
			socinfo->v0_9.foundry_id,
			socinfo->v0_10.serial_number,
			socinfo->v0_11.num_pmics,
			socinfo->v0_12.chip_family,
			socinfo->v0_12.raw_device_family,
			socinfo->v0_12.raw_device_number,
			socinfo->v0_13.nproduct_id,
			socinfo->v0_14.num_clusters,
			socinfo->v0_14.ncluster_array_offset,
			socinfo->v0_14.num_defective_parts,
			socinfo->v0_14.ndefective_parts_array_offset,
			socinfo->v0_15.nmodem_supported);
		break;

	default:
		pr_err("Unknown format found: v%u.%u\n", f_maj, f_min);
		break;
	}
}

static void socinfo_select_format(void)
{
	uint32_t f_maj = SOCINFO_VERSION_MAJOR(socinfo->v0_1.format);
	uint32_t f_min = SOCINFO_VERSION_MINOR(socinfo->v0_1.format);

	if (f_maj != 0) {
		pr_err("Unsupported format v%u.%u. Falling back to dummy values.\n",
			f_maj, f_min);
		socinfo = setup_dummy_socinfo();
	}

	if (socinfo->v0_1.format > MAX_SOCINFO_FORMAT) {
		pr_warn("Unsupported format v%u.%u. Falling back to v%u.%u.\n",
			f_maj, f_min, SOCINFO_VERSION_MAJOR(MAX_SOCINFO_FORMAT),
			SOCINFO_VERSION_MINOR(MAX_SOCINFO_FORMAT));
		socinfo_format = MAX_SOCINFO_FORMAT;
	} else {
		socinfo_format = socinfo->v0_1.format;
	}
}

int __init socinfo_init(void)
{
	static bool socinfo_init_done;
	size_t size;
	uint32_t soc_info_id;

	if (socinfo_init_done)
		return 0;

	socinfo = qcom_smem_get(QCOM_SMEM_HOST_ANY, SMEM_HW_SW_BUILD_ID, &size);
	if (IS_ERR_OR_NULL(socinfo)) {
		pr_warn("Can't find SMEM_HW_SW_BUILD_ID; falling back on dummy values.\n");
		socinfo = setup_dummy_socinfo();
	}

	socinfo_select_format();

	WARN(!socinfo_get_id(), "Unknown SOC ID!\n");

	soc_info_id = socinfo_get_id();
	if ((!cpu_of_id[soc_info_id].soc_id_string) ||
			(soc_info_id >= ARRAY_SIZE(cpu_of_id)))
		pr_warn("New IDs added! ID => CPU mapping needs an update.\n");

	cur_cpu = cpu_of_id[socinfo->v0_1.id].generic_soc_type;
	boot_stats_init();
	socinfo_print();
	arch_read_hardware_id = msm_read_hardware_id;
	socinfo_init_done = true;

	return 0;
}
subsys_initcall(socinfo_init);<|MERGE_RESOLUTION|>--- conflicted
+++ resolved
@@ -436,15 +436,12 @@
 	/* atollp ID */
 	[424] = {MSM_CPU_ATOLLP, "ATOLLP"},
 
-<<<<<<< HEAD
-=======
 	/* atollab ID */
 	[443] = {MSM_CPU_ATOLL_AB, "ATOLL-AB"},
 
 	/* SDM660 ID */
 	[317] = {MSM_CPU_SDM660, "SDM660"},
 
->>>>>>> 15457316
 	/* Uninitialized IDs are not known to run Linux.
 	 * MSM_CPU_UNKNOWN is set to 0 to ensure these IDs are
 	 * considered as unknown CPU.
@@ -1437,8 +1434,6 @@
 		dummy_socinfo.id = 424;
 		strlcpy(dummy_socinfo.build_id, "atollp - ",
 		sizeof(dummy_socinfo.build_id));
-<<<<<<< HEAD
-=======
 	} else if (early_machine_is_atoll_ab()) {
 		dummy_socinfo.id = 443;
 		strlcpy(dummy_socinfo.build_id, "atoll-ab - ",
@@ -1447,7 +1442,6 @@
 		dummy_socinfo.id = 317;
 		strlcpy(dummy_socinfo.build_id, "sdm660 - ",
 		sizeof(dummy_socinfo.build_id));
->>>>>>> 15457316
 	} else
 		strlcat(dummy_socinfo.build_id, "Dummy socinfo",
 			sizeof(dummy_socinfo.build_id));

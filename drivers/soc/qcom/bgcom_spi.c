--- conflicted
+++ resolved
@@ -927,17 +927,10 @@
 	struct bg_spi_priv *bg_spi = device;
 	/* check if call-back exists */
 	if (!atomic_read(&bg_is_spi_active)) {
-<<<<<<< HEAD
-		printk_ratelimited("Interrupt received in suspend state\n");
-		return IRQ_HANDLED;
-	} else if (list_empty(&cb_head)) {
-		pr_err("No callback registered\n");
-=======
 		pr_debug("Interrupt received in suspend state\n");
 		return IRQ_HANDLED;
 	} else if (list_empty(&cb_head)) {
 		pr_debug("No callback registered\n");
->>>>>>> be06c1ae
 		return IRQ_HANDLED;
 	} else if (spi_state == BGCOM_SPI_BUSY) {
 		/* delay for SPI to be freed */
@@ -1084,17 +1077,9 @@
 	clnt_handle.bg_spi = spi;
 	atomic_set(&bg_is_spi_active, 1);
 	ret = bgcom_resume(&clnt_handle);
-<<<<<<< HEAD
-	if (ret == 0) {
-		pr_err("Bgcom resumed\n");
-		enable_irq(bg_irq);
-	}
-	pr_err("Bgcom resumed with : %d\n", ret);
-=======
 	if (ret == 0)
 		enable_irq(bg_irq);
 	pr_info("Bgcom resumed with : %d\n", ret);
->>>>>>> be06c1ae
 	return ret;
 }
 

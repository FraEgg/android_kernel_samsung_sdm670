/* Copyright (c) 2010-2019, The Linux Foundation. All rights reserved.
 *
 * This program is free software; you can redistribute it and/or modify
 * it under the terms of the GNU General Public License version 2 and
 * only version 2 as published by the Free Software Foundation.
 *
 * This program is distributed in the hope that it will be useful,
 * but WITHOUT ANY WARRANTY; without even the implied warranty of
 * MERCHANTABILITY or FITNESS FOR A PARTICULAR PURPOSE.  See the
 * GNU General Public License for more details.
 */

#include <linux/module.h>
#include <linux/string.h>
#include <linux/firmware.h>
#include <linux/io.h>
#include <linux/elf.h>
#include <linux/mutex.h>
#include <linux/memblock.h>
#include <linux/slab.h>
#include <linux/suspend.h>
#include <linux/rwsem.h>
#include <linux/sysfs.h>
#include <linux/workqueue.h>
#include <linux/jiffies.h>
#include <linux/err.h>
#include <linux/list.h>
#include <linux/list_sort.h>
#include <linux/idr.h>
#include <linux/interrupt.h>
#include <linux/of_irq.h>
#include <linux/of_address.h>
#include <linux/io.h>
#include <linux/dma-mapping.h>
#include <soc/qcom/ramdump.h>
#include <soc/qcom/subsystem_restart.h>
#include <soc/qcom/secure_buffer.h>
#include <linux/soc/qcom/smem.h>

#include <linux/uaccess.h>
#include <asm/setup.h>
#define CREATE_TRACE_POINTS
#include <trace/events/trace_msm_pil_event.h>

#include "peripheral-loader.h"

#define pil_err(desc, fmt, ...)						\
	dev_err(desc->dev, "%s: " fmt, desc->name, ##__VA_ARGS__)
#define pil_info(desc, fmt, ...)					\
	dev_info(desc->dev, "%s: " fmt, desc->name, ##__VA_ARGS__)

#if defined(CONFIG_ARM)
#define pil_memset_io(d, c, count) memset(d, c, count)
#else
#define pil_memset_io(d, c, count) memset_io(d, c, count)
#endif

#define PIL_NUM_DESC		16
#define MAX_LEN 96
#define NUM_OF_ENCRYPTED_KEY	3

#define pil_log(msg, desc)	\
	do {			\
		if (pil_ipc_log)		\
			pil_ipc("[%s]: %s", desc->name, msg); \
		else		\
			trace_pil_event(msg, desc);	\
	} while (0)


static void __iomem *pil_info_base;
static struct md_global_toc *g_md_toc;

void *pil_ipc_log;

/**
 * proxy_timeout - Override for proxy vote timeouts
 * -1: Use driver-specified timeout
 *  0: Hold proxy votes until shutdown
 * >0: Specify a custom timeout in ms
 */
static int proxy_timeout_ms = -1;
module_param(proxy_timeout_ms, int, 0644);

static bool disable_timeouts;
/**
 * struct pil_mdt - Representation of <name>.mdt file in memory
 * @hdr: ELF32 header
 * @phdr: ELF32 program headers
 */
struct pil_mdt {
	struct elf32_hdr hdr;
	struct elf32_phdr phdr[];
};

/**
 * struct pil_seg - memory map representing one segment
 * @next: points to next seg mentor NULL if last segment
 * @paddr: physical start address of segment
 * @sz: size of segment
 * @filesz: size of segment on disk
 * @num: segment number
 * @relocated: true if segment is relocated, false otherwise
 *
 * Loosely based on an elf program header. Contains all necessary information
 * to load and initialize a segment of the image in memory.
 */
struct pil_seg {
	phys_addr_t paddr;
	unsigned long sz;
	unsigned long filesz;
	int num;
	struct list_head list;
	bool relocated;
};

/**
 * struct pil_priv - Private state for a pil_desc
 * @proxy: work item used to run the proxy unvoting routine
 * @ws: wakeup source to prevent suspend during pil_boot
 * @wname: name of @ws
 * @desc: pointer to pil_desc this is private data for
 * @seg: list of segments sorted by physical address
 * @entry_addr: physical address where processor starts booting at
 * @base_addr: smallest start address among all segments that are relocatable
 * @region_start: address where relocatable region starts or lowest address
 * for non-relocatable images
 * @region_end: address where relocatable region ends or highest address for
 * non-relocatable images
 * @region: region allocated for relocatable images
 * @unvoted_flag: flag to keep track if we have unvoted or not.
 *
 * This struct contains data for a pil_desc that should not be exposed outside
 * of this file. This structure points to the descriptor and the descriptor
 * points to this structure so that PIL drivers can't access the private
 * data of a descriptor but this file can access both.
 */
struct pil_priv {
	struct delayed_work proxy;
	struct wakeup_source ws;
	char wname[32];
	struct pil_desc *desc;
	struct list_head segs;
	phys_addr_t entry_addr;
	phys_addr_t base_addr;
	phys_addr_t region_start;
	phys_addr_t region_end;
	void *region;
	struct pil_image_info __iomem *info;
	int id;
	int unvoted_flag;
	size_t region_size;
};

/**
 * struct aux_minidumpinfo - State maintained for each aux minidump entry dumped
 * during SSR
 * @region_info_aux: region that contains an array of descriptors, where
 * each one describes the base address and size of a segment that should be
 * dumped during SSR minidump
 * @seg_cnt: the number of such regions
 */
struct aux_minidump_info {
	struct md_ss_region __iomem *region_info_aux;
	unsigned int seg_cnt;
};

/**
 * map_minidump_regions() - map the region containing the segment descriptors
 * for an entry in the global minidump table
 * @toc: the subsystem table of contents
 * @num_segs: the number of segment descriptors in the region defined by the
 * subsystem table of contents
 *
 * Maps the region containing num_segs segment descriptor into the kernel's
 * address space.
 */
static struct md_ss_region __iomem *map_minidump_regions(struct md_ss_toc *toc,
							int num_segs)
{
	u64 region_ptr = (u64)toc->md_ss_smem_regions_baseptr;
	void __iomem *segtable_base = ioremap((unsigned long)region_ptr,
					      num_segs *
					      sizeof(struct md_ss_region));
	struct md_ss_region __iomem *region_info = (struct md_ss_region __iomem
						  *)segtable_base;
	if (!region_info)
		return NULL;

	pr_debug("Minidump : Segments in minidump 0x%x\n", num_segs);

	return region_info;
}

/**
 * map_aux_minidump_regions() - map the region containing the segment
 * descriptors for a set of entries in the global minidump table
 * @desc: descriptor from pil_desc_init()
 * @aux_mdump_data: contains an array of pointers to segment descriptor regions
 * per auxiliary minidump ID
 * @total_aux_segs: value that is incremented to capture the total number of
 * segments that are needed to dump all auxiliary regions
 *
 * Maps the regions of segment descriptors for a set of auxiliary minidump IDs.
 */
static int map_aux_minidump_regions(struct pil_desc *desc,
				    struct aux_minidump_info *aux_mdump_data,
				    int *total_aux_segs)
{
	unsigned int i;
	struct md_ss_toc *toc;

	for (i = 0; i < desc->num_aux_minidump_ids; i++) {
		toc = desc->aux_minidump[i];
		if (toc && (toc->md_ss_toc_init == true) &&
		    (toc->md_ss_enable_status == MD_SS_ENABLED) &&
		    (toc->md_ss_smem_regions_baseptr) &&
		    (toc->encryption_status == MD_SS_ENCR_DONE)) {
			aux_mdump_data[i].seg_cnt = toc->ss_region_count;
			aux_mdump_data[i].region_info_aux =
				map_minidump_regions(desc->aux_minidump[i],
						aux_mdump_data[i].seg_cnt);
			if (!aux_mdump_data[i].region_info_aux)
				return -ENOMEM;
			*total_aux_segs += aux_mdump_data[i].seg_cnt;
		}
	}

	return 0;
}

/**
 * unmap_aux_minidump_regions() - unmap the regions containing the segment
 * descriptors for a set of entries in the global minidump table
 * @aux_mdump: contains an array of pointers to segment descriptor regions
 * per auxiliary minidump ID
 * @num_aux_md_ids: the number of auxiliary minidump IDs
 *
 * Unmaps the regions of segment descriptors for a set of auxiliary minidump
 * IDs.
 */
static void unmap_aux_minidump_regions(struct aux_minidump_info *aux_mdump,
				       int num_aux_md_ids)
{
	unsigned int i = 0;

	while (i < num_aux_md_ids && aux_mdump[i].region_info_aux) {
		iounmap(aux_mdump[i].region_info_aux);
		i++;
	}
}

/**
 * prepare_minidump_segments() - Fills in the necessary information for the
 * ramdump driver to dump a region of memory, described by a segment.
 * @rd_segs: segments that will be filled in for ramdump collection
 * @region_info: the start of the region that contains the segment descriptors
 * @num_segs: the number of segment descriptors in region_info
 * @ss_valid_seg_cnt: the number of valid segments for this ramdump. Will be
 * decremented if a segment is found to be invalid.
 *
 * Fills in the necessary information in the ramdump_segment structures to
 * describe regions that should be dumped by the ramdump driver.
 */
static unsigned int prepare_minidump_segments(struct ramdump_segment *rd_segs,
				      struct md_ss_region __iomem *region_info,
				      int num_segs, int *ss_valid_seg_cnt)
{
	void __iomem *offset;
	unsigned int i;
	unsigned int val_segs = 0;


	for (i = 0; i < num_segs; i++) {
		memcpy(&offset, &region_info, sizeof(region_info));
		offset = offset + sizeof(region_info->name) +
				sizeof(region_info->seq_num);
		if (__raw_readl(offset) == MD_REGION_VALID) {
			memcpy(&rd_segs->name, &region_info,
			       sizeof(region_info));
			offset = offset +
				sizeof(region_info->md_valid);
			rd_segs->address = __raw_readl(offset);
			offset = offset +
				sizeof(region_info->region_base_address);
			rd_segs->size = __raw_readl(offset);
			pr_debug("Minidump : Dumping segment %s with address 0x%lx and size 0x%x\n",
				rd_segs->name, rd_segs->address,
				(unsigned int)rd_segs->size);
			rd_segs++;
			val_segs++;
		} else {
			*ss_valid_seg_cnt--;
		}

		region_info++;
	}

	return val_segs;
}

/**
 * prepare_aux_minidump_segments() - Fills in the necessary information for the
 * ramdump driver to dump a region of memory, described by a segment. This is
 * done for a set of auxiliary minidump IDs.
 * @rd_segs: segments that will be filled in for ramdump collection
 * @aux_mdump: contains an array of pointers to segment descriptor regions per
 * auxiliary minidump ID
 * @ss_valid_seg_cnt: the number of valid segments for this ramdump. Will be
 * decremented if a segment is found to be invalid.
 * @num_aux_md_ids: the number of auxiliary minidump IDs
 *
 * Fills in the necessary information in the ramdump_segment structures to
 * describe the regions that should be dumped by the ramdump driver for a set
 * of auxiliary minidump IDs.
 */
static void prepare_aux_minidump_segments(struct ramdump_segment *rd_segs,
					  struct aux_minidump_info *aux_mdump,
					  int *ss_valid_seg_cnt,
					  int num_aux_md_ids)
{
	unsigned int i;
	struct ramdump_segment *s = rd_segs;
	unsigned int next_offset = 0;

	for (i = 0; i < num_aux_md_ids; i++) {
		s = &rd_segs[next_offset];
		next_offset = prepare_minidump_segments(s,
					aux_mdump[i].region_info_aux,
					aux_mdump[i].seg_cnt,
					ss_valid_seg_cnt);
	}
}

static int pil_do_minidump(struct pil_desc *desc, void *ramdump_dev)
{
	struct md_ss_region __iomem *region_info_ss;
	struct ramdump_segment *ramdump_segs;
	struct pil_priv *priv = desc->priv;
	int ss_mdump_seg_cnt_ss = 0, total_segs;
	int total_aux_segs = 0;
	int ss_valid_seg_cnt;
	int ret;
	struct aux_minidump_info *aux_minidump_data = NULL;
	unsigned int next_offset;

	if (!ramdump_dev)
		return -ENODEV;

	ss_mdump_seg_cnt_ss = desc->minidump_ss->ss_region_count;
	region_info_ss = map_minidump_regions(desc->minidump_ss,
					     ss_mdump_seg_cnt_ss);
	if (!region_info_ss)
		return -EINVAL;

	if (desc->num_aux_minidump_ids > 0) {
		aux_minidump_data = kcalloc(desc->num_aux_minidump_ids,
					  sizeof(*aux_minidump_data),
					  GFP_KERNEL);
		if (!aux_minidump_data) {
			ret = -ENOMEM;
			goto setup_fail;
		}

		if (map_aux_minidump_regions(desc, aux_minidump_data,
					     &total_aux_segs) < 0) {
			ret = -ENOMEM;
			goto mapping_fail;
		}
	}

	total_segs = ss_mdump_seg_cnt_ss + total_aux_segs;
	ramdump_segs = kcalloc(total_segs,
			       sizeof(*ramdump_segs), GFP_KERNEL);
	if (!ramdump_segs) {
		ret = -ENOMEM;
		goto mapping_fail;
	}

	if (desc->subsys_vmid > 0)
		ret = pil_assign_mem_to_linux(desc, priv->region_start,
			(priv->region_end - priv->region_start));

	ss_valid_seg_cnt = total_segs;
	next_offset = prepare_minidump_segments(ramdump_segs, region_info_ss,
						 ss_mdump_seg_cnt_ss,
						 &ss_valid_seg_cnt);

	if (desc->num_aux_minidump_ids > 0)
		prepare_aux_minidump_segments(&ramdump_segs[next_offset],
					      aux_minidump_data,
					      &ss_valid_seg_cnt,
					      desc->num_aux_minidump_ids);

	if (desc->minidump_as_elf32)
		ret = do_elf_ramdump(ramdump_dev, ramdump_segs,
				     ss_valid_seg_cnt);
	else
		ret = do_minidump(ramdump_dev, ramdump_segs, ss_valid_seg_cnt);
	if (ret)
		pil_err(desc, "%s: Minidump collection failed for subsys %s rc:%d\n",
			__func__, desc->name, ret);

	if (desc->subsys_vmid > 0)
		ret = pil_assign_mem_to_subsys(desc, priv->region_start,
			(priv->region_end - priv->region_start));

	kfree(ramdump_segs);
mapping_fail:
	unmap_aux_minidump_regions(aux_minidump_data,
				   desc->num_aux_minidump_ids);
	kfree(aux_minidump_data);
setup_fail:
	iounmap(region_info_ss);
	return ret;
}

/**
 * print_aux_minidump_tocs() - Print the ToC for an auxiliary minidump entry
 * @desc: PIL descriptor for the subsystem for which minidump is collected
 *
 * Prints out the table of contents(ToC) for all of the auxiliary
 * minidump entries for a subsystem.
 */
static void print_aux_minidump_tocs(struct pil_desc *desc)
{
	int i;
	struct md_ss_toc *toc;

	for (i = 0; i < desc->num_aux_minidump_ids; i++) {
		toc = desc->aux_minidump[i];
		pr_debug("Minidump : md_aux_toc->toc_init 0x%x\n",
			 (unsigned int)toc->md_ss_toc_init);
		pr_debug("Minidump : md_aux_toc->enable_status 0x%x\n",
			 (unsigned int)toc->md_ss_enable_status);
		pr_debug("Minidump : md_aux_toc->encryption_status 0x%x\n",
			 (unsigned int)toc->encryption_status);
		pr_debug("Minidump : md_aux_toc->ss_region_count 0x%x\n",
			 (unsigned int)toc->ss_region_count);
		pr_debug("Minidump : md_aux_toc->smem_regions_baseptr 0x%x\n",
			 (unsigned int)toc->md_ss_smem_regions_baseptr);
	}
}

/**
 * pil_do_ramdump() - Ramdump an image
 * @desc: descriptor from pil_desc_init()
 * @ramdump_dev: ramdump device returned from create_ramdump_device()
 *
 * Calls the ramdump API with a list of segments generated from the addresses
 * that the descriptor corresponds to.
 */
int pil_do_ramdump(struct pil_desc *desc,
		   void *ramdump_dev, void *minidump_dev)
{
	struct ramdump_segment *ramdump_segs, *s;
	struct pil_priv *priv = desc->priv;
	struct pil_seg *seg;
	int count = 0, ret;

	if (desc->minidump_ss) {
		pr_debug("Minidump : md_ss_toc->md_ss_toc_init is 0x%x\n",
			(unsigned int)desc->minidump_ss->md_ss_toc_init);
		pr_debug("Minidump : md_ss_toc->md_ss_enable_status is 0x%x\n",
			(unsigned int)desc->minidump_ss->md_ss_enable_status);
		pr_debug("Minidump : md_ss_toc->encryption_status is 0x%x\n",
			(unsigned int)desc->minidump_ss->encryption_status);
		pr_debug("Minidump : md_ss_toc->ss_region_count is 0x%x\n",
			(unsigned int)desc->minidump_ss->ss_region_count);
		pr_debug("Minidump : md_ss_toc->md_ss_smem_regions_baseptr is 0x%x\n",
			(unsigned int)
			desc->minidump_ss->md_ss_smem_regions_baseptr);

		print_aux_minidump_tocs(desc);

		/**
		 * Collect minidump if SS ToC is valid and segment table
		 * is initialized in memory and encryption status is set.
		 */
		if ((desc->minidump_ss->md_ss_smem_regions_baseptr != 0) &&
			(desc->minidump_ss->md_ss_toc_init == true) &&
			(desc->minidump_ss->md_ss_enable_status ==
				MD_SS_ENABLED)) {
			if (desc->minidump_ss->encryption_status ==
			    MD_SS_ENCR_DONE) {
				pr_debug("Dumping Minidump for %s\n",
					desc->name);
				ret = pil_do_minidump(desc, minidump_dev);
				if (ret) {
					pr_debug("pil_do_minidump failed %d\n",
							ret);
				}
			} else
				pr_debug("Minidump aborted for %s\n",
						desc->name);
		}
	}
	pr_debug("Continuing with full SSR dump for %s\n", desc->name);
	list_for_each_entry(seg, &priv->segs, list)
		count++;

	ramdump_segs = kcalloc(count, sizeof(*ramdump_segs), GFP_KERNEL);
	if (!ramdump_segs)
		return -ENOMEM;

	if (desc->subsys_vmid > 0)
		ret = pil_assign_mem_to_linux(desc, priv->region_start,
				(priv->region_end - priv->region_start));

	s = ramdump_segs;
	list_for_each_entry(seg, &priv->segs, list) {
		s->address = seg->paddr;
		s->size = seg->sz;
		s++;
	}

	ret = do_elf_ramdump(ramdump_dev, ramdump_segs, count);
	kfree(ramdump_segs);

	if (ret)
		pil_err(desc, "%s: Ramdump collection failed for subsys %s rc:%d\n",
				__func__, desc->name, ret);

	if (desc->subsys_vmid > 0)
		ret = pil_assign_mem_to_subsys(desc, priv->region_start,
				(priv->region_end - priv->region_start));

	return ret;
}
EXPORT_SYMBOL(pil_do_ramdump);

int pil_assign_mem_to_subsys(struct pil_desc *desc, phys_addr_t addr,
							size_t size)
{
	int ret;
	int srcVM[1] = {VMID_HLOS};
	int destVM[1] = {desc->subsys_vmid};
	int destVMperm[1] = {PERM_READ | PERM_WRITE};

	ret = hyp_assign_phys(addr, size, srcVM, 1, destVM, destVMperm, 1);
	if (ret)
		pil_err(desc, "%s: failed for %pa address of size %zx - subsys VMid %d rc:%d\n",
				__func__, &addr, size, desc->subsys_vmid, ret);
	return ret;
}
EXPORT_SYMBOL(pil_assign_mem_to_subsys);

int pil_assign_mem_to_linux(struct pil_desc *desc, phys_addr_t addr,
							size_t size)
{
	int ret;
	int srcVM[1] = {desc->subsys_vmid};
	int destVM[1] = {VMID_HLOS};
	int destVMperm[1] = {PERM_READ | PERM_WRITE | PERM_EXEC};

	ret = hyp_assign_phys(addr, size, srcVM, 1, destVM, destVMperm, 1);
	if (ret)
		panic("%s: failed for %pa address of size %zx - subsys VMid %d rc:%d\n",
				__func__, &addr, size, desc->subsys_vmid, ret);

	return ret;
}
EXPORT_SYMBOL(pil_assign_mem_to_linux);

int pil_assign_mem_to_subsys_and_linux(struct pil_desc *desc,
						phys_addr_t addr, size_t size)
{
	int ret;
	int srcVM[1] = {VMID_HLOS};
	int destVM[2] = {VMID_HLOS, desc->subsys_vmid};
	int destVMperm[2] = {PERM_READ | PERM_WRITE, PERM_READ | PERM_WRITE};

	ret = hyp_assign_phys(addr, size, srcVM, 1, destVM, destVMperm, 2);
	if (ret)
		pil_err(desc, "%s: failed for %pa address of size %zx - subsys VMid %d rc:%d\n",
				__func__, &addr, size, desc->subsys_vmid, ret);

	return ret;
}
EXPORT_SYMBOL(pil_assign_mem_to_subsys_and_linux);

int pil_reclaim_mem(struct pil_desc *desc, phys_addr_t addr, size_t size,
						int VMid)
{
	int ret;
	int srcVM[2] = {VMID_HLOS, desc->subsys_vmid};
	int destVM[1] = {VMid};
	int destVMperm[1] = {PERM_READ | PERM_WRITE};

	if (VMid == VMID_HLOS)
		destVMperm[0] = PERM_READ | PERM_WRITE | PERM_EXEC;

	ret = hyp_assign_phys(addr, size, srcVM, 2, destVM, destVMperm, 1);
	if (ret)
		panic("%s: failed for %pa address of size %zx - subsys VMid %d. Fatal error.\n",
				__func__, &addr, size, desc->subsys_vmid);

	return ret;
}
EXPORT_SYMBOL(pil_reclaim_mem);

/**
 * pil_get_entry_addr() - Retrieve the entry address of a peripheral image
 * @desc: descriptor from pil_desc_init()
 *
 * Returns the physical address where the image boots at or 0 if unknown.
 */
phys_addr_t pil_get_entry_addr(struct pil_desc *desc)
{
	return desc->priv ? desc->priv->entry_addr : 0;
}
EXPORT_SYMBOL(pil_get_entry_addr);

static void __pil_proxy_unvote(struct pil_priv *priv)
{
	struct pil_desc *desc = priv->desc;

	desc->ops->proxy_unvote(desc);
	notify_proxy_unvote(desc->dev);
	__pm_relax(&priv->ws);
	module_put(desc->owner);

}

static void pil_proxy_unvote_work(struct work_struct *work)
{
	struct delayed_work *delayed = to_delayed_work(work);
	struct pil_priv *priv = container_of(delayed, struct pil_priv, proxy);

	__pil_proxy_unvote(priv);
}

static int pil_proxy_vote(struct pil_desc *desc)
{
	int ret = 0;
	struct pil_priv *priv = desc->priv;

	if (desc->ops->proxy_vote) {
		__pm_stay_awake(&priv->ws);
		ret = desc->ops->proxy_vote(desc);
		if (ret)
			__pm_relax(&priv->ws);
	}

	if (desc->proxy_unvote_irq)
		enable_irq(desc->proxy_unvote_irq);
	notify_proxy_vote(desc->dev);

	return ret;
}

static void pil_proxy_unvote(struct pil_desc *desc, int immediate)
{
	struct pil_priv *priv = desc->priv;
	unsigned long timeout;

	if (proxy_timeout_ms == 0 && !immediate)
		return;
	else if (proxy_timeout_ms > 0)
		timeout = proxy_timeout_ms;
	else
		timeout = desc->proxy_timeout;

	if (desc->ops->proxy_unvote) {
		if (WARN_ON(!try_module_get(desc->owner)))
			return;

		if (immediate)
			timeout = 0;

		if (!desc->proxy_unvote_irq || immediate)
			schedule_delayed_work(&priv->proxy,
					      msecs_to_jiffies(timeout));
	}
}

static irqreturn_t proxy_unvote_intr_handler(int irq, void *dev_id)
{
	struct pil_desc *desc = dev_id;
	struct pil_priv *priv = desc->priv;

	pil_info(desc, "Power/Clock ready interrupt received\n");
	if (!desc->priv->unvoted_flag) {
		desc->priv->unvoted_flag = 1;
		__pil_proxy_unvote(priv);
	}

	return IRQ_HANDLED;
}

static bool segment_is_relocatable(const struct elf32_phdr *p)
{
	return !!(p->p_flags & BIT(27));
}

static phys_addr_t pil_reloc(const struct pil_priv *priv, phys_addr_t addr)
{
	return addr - priv->base_addr + priv->region_start;
}

static struct pil_seg *pil_init_seg(const struct pil_desc *desc,
				  const struct elf32_phdr *phdr, int num)
{
	bool reloc = segment_is_relocatable(phdr);
	const struct pil_priv *priv = desc->priv;
	struct pil_seg *seg;

	if (!reloc && memblock_overlaps_memory(phdr->p_paddr, phdr->p_memsz)) {
		pil_err(desc, "Segment not relocatable,kernel memory would be overwritten[%#08lx, %#08lx)\n",
		(unsigned long)phdr->p_paddr,
		(unsigned long)(phdr->p_paddr + phdr->p_memsz));
		return ERR_PTR(-EPERM);
	}

	if (phdr->p_filesz > phdr->p_memsz) {
		pil_err(desc, "Segment %d: file size (%u) is greater than mem size (%u).\n",
			num, phdr->p_filesz, phdr->p_memsz);
		return ERR_PTR(-EINVAL);
	}

	seg = kmalloc(sizeof(*seg), GFP_KERNEL);
	if (!seg)
		return ERR_PTR(-ENOMEM);
	seg->num = num;
	seg->paddr = reloc ? pil_reloc(priv, phdr->p_paddr) : phdr->p_paddr;
	seg->filesz = phdr->p_filesz;
	seg->sz = phdr->p_memsz;
	seg->relocated = reloc;
	INIT_LIST_HEAD(&seg->list);

	return seg;
}

#define segment_is_hash(flag) (((flag) & (0x7 << 24)) == (0x2 << 24))

static int segment_is_loadable(const struct elf32_phdr *p)
{
	return (p->p_type == PT_LOAD) && !segment_is_hash(p->p_flags) &&
		p->p_memsz;
}

static void pil_dump_segs(const struct pil_priv *priv)
{
	struct pil_seg *seg;
	phys_addr_t seg_h_paddr;

	list_for_each_entry(seg, &priv->segs, list) {
		seg_h_paddr = seg->paddr + seg->sz;
		pil_info(priv->desc, "%d: %pa %pa\n", seg->num,
				&seg->paddr, &seg_h_paddr);
	}
}

/*
 * Ensure the entry address lies within the image limits and if the image is
 * relocatable ensure it lies within a relocatable segment.
 */
static int pil_init_entry_addr(struct pil_priv *priv, const struct pil_mdt *mdt)
{
	struct pil_seg *seg;
	phys_addr_t entry = mdt->hdr.e_entry;
	bool image_relocated = priv->region;

	if (image_relocated)
		entry = pil_reloc(priv, entry);
	priv->entry_addr = entry;

	if (priv->desc->flags & PIL_SKIP_ENTRY_CHECK)
		return 0;

	list_for_each_entry(seg, &priv->segs, list) {
		if (entry >= seg->paddr && entry < seg->paddr + seg->sz) {
			if (!image_relocated)
				return 0;
			else if (seg->relocated)
				return 0;
		}
	}
	pil_err(priv->desc, "entry address %pa not within range\n", &entry);
	pil_dump_segs(priv);
	return -EADDRNOTAVAIL;
}

static int pil_alloc_region(struct pil_priv *priv, phys_addr_t min_addr,
				phys_addr_t max_addr, size_t align)
{
	void *region;
	size_t size = max_addr - min_addr;
	size_t aligned_size;

	/* Don't reallocate due to fragmentation concerns, just sanity check */
	if (priv->region) {
		if (WARN(priv->region_end - priv->region_start < size,
			"Can't reuse PIL memory, too small\n"))
			return -ENOMEM;
		return 0;
	}

	if (align >= SZ_4M)
		aligned_size = ALIGN(size, SZ_4M);
	else if (align >= SZ_1M)
		aligned_size = ALIGN(size, SZ_1M);
	else
		aligned_size = ALIGN(size, SZ_4K);

	priv->desc->attrs = 0;
	priv->desc->attrs |= DMA_ATTR_SKIP_ZEROING | DMA_ATTR_NO_KERNEL_MAPPING;

	region = dma_alloc_attrs(priv->desc->dev, aligned_size,
				&priv->region_start, GFP_KERNEL,
				priv->desc->attrs);

	if (region == NULL) {
		pil_err(priv->desc, "Failed to allocate relocatable region of size %zx\n",
					size);
		priv->region_start = 0;
		priv->region_end = 0;
		return -ENOMEM;
	}

	priv->region = region;
	priv->region_end = priv->region_start + size;
	priv->base_addr = min_addr;
	priv->region_size = aligned_size;

	return 0;
}

static int pil_setup_region(struct pil_priv *priv, const struct pil_mdt *mdt)
{
	const struct elf32_phdr *phdr;
	phys_addr_t min_addr_r, min_addr_n, max_addr_r, max_addr_n, start, end;
	size_t align = 0;
	int i, ret = 0;
	bool relocatable = false;

	min_addr_n = min_addr_r = (phys_addr_t)ULLONG_MAX;
	max_addr_n = max_addr_r = 0;

	/* Find the image limits */
	for (i = 0; i < mdt->hdr.e_phnum; i++) {
		phdr = &mdt->phdr[i];
		if (!segment_is_loadable(phdr))
			continue;

		start = phdr->p_paddr;
		end = start + phdr->p_memsz;

		if (segment_is_relocatable(phdr)) {
			min_addr_r = min(min_addr_r, start);
			max_addr_r = max(max_addr_r, end);
			/*
			 * Lowest relocatable segment dictates alignment of
			 * relocatable region
			 */
			if (min_addr_r == start)
				align = phdr->p_align;
			relocatable = true;
		} else {
			min_addr_n = min(min_addr_n, start);
			max_addr_n = max(max_addr_n, end);
		}

	}

	/*
	 * Align the max address to the next 4K boundary to satisfy iommus and
	 * XPUs that operate on 4K chunks.
	 */
	max_addr_n = ALIGN(max_addr_n, SZ_4K);
	max_addr_r = ALIGN(max_addr_r, SZ_4K);

	if (relocatable) {
		ret = pil_alloc_region(priv, min_addr_r, max_addr_r, align);
	} else {
		priv->region_start = min_addr_n;
		priv->region_end = max_addr_n;
		priv->base_addr = min_addr_n;
	}

	if (priv->info) {
		__iowrite32_copy(&priv->info->start, &priv->region_start,
					sizeof(priv->region_start) / 4);
		writel_relaxed(priv->region_end - priv->region_start,
				&priv->info->size);
	}

	return ret;
}

static int pil_cmp_seg(void *priv, struct list_head *a, struct list_head *b)
{
	int ret = 0;
	struct pil_seg *seg_a = list_entry(a, struct pil_seg, list);
	struct pil_seg *seg_b = list_entry(b, struct pil_seg, list);

	if (seg_a->paddr < seg_b->paddr)
		ret = -1;
	else if (seg_a->paddr > seg_b->paddr)
		ret = 1;

	return ret;
}

static int pil_init_mmap(struct pil_desc *desc, const struct pil_mdt *mdt)
{
	struct pil_priv *priv = desc->priv;
	const struct elf32_phdr *phdr;
	struct pil_seg *seg;
	int i, ret;

	ret = pil_setup_region(priv, mdt);
	if (ret)
		return ret;


	pil_info(desc, "loading from %pa to %pa\n", &priv->region_start,
							&priv->region_end);

	for (i = 0; i < mdt->hdr.e_phnum; i++) {
		phdr = &mdt->phdr[i];
		if (!segment_is_loadable(phdr))
			continue;

		seg = pil_init_seg(desc, phdr, i);
		if (IS_ERR(seg))
			return PTR_ERR(seg);

		list_add_tail(&seg->list, &priv->segs);
	}
	list_sort(NULL, &priv->segs, pil_cmp_seg);

	return pil_init_entry_addr(priv, mdt);
}

struct pil_map_fw_info {
	void *region;
	unsigned long attrs;
	phys_addr_t base_addr;
	struct device *dev;
};

static void pil_release_mmap(struct pil_desc *desc)
{
	struct pil_priv *priv = desc->priv;
	struct pil_seg *p, *tmp;
	u64 zero = 0ULL;

	if (priv->info) {
		__iowrite32_copy(&priv->info->start, &zero,
					sizeof(zero) / 4);
		writel_relaxed(0, &priv->info->size);
	}

	list_for_each_entry_safe(p, tmp, &priv->segs, list) {
		list_del(&p->list);
		kfree(p);
	}
}

static void pil_clear_segment(struct pil_desc *desc)
{
	struct pil_priv *priv = desc->priv;
	u8 __iomem *buf;

	struct pil_map_fw_info map_fw_info = {
		.attrs = desc->attrs,
		.region = priv->region,
		.base_addr = priv->region_start,
		.dev = desc->dev,
	};

	void *map_data = desc->map_data ? desc->map_data : &map_fw_info;

	/* Clear memory so that unauthorized ELF code is not left behind */
	buf = desc->map_fw_mem(priv->region_start, (priv->region_end -
					priv->region_start), map_data);

	if (!buf) {
		pil_err(desc, "Failed to map memory\n");
		return;
	}

	pil_memset_io(buf, 0, (priv->region_end - priv->region_start));
	desc->unmap_fw_mem(buf, (priv->region_end - priv->region_start),
								map_data);

}

#define IOMAP_SIZE SZ_1M

static void *map_fw_mem(phys_addr_t paddr, size_t size, void *data)
{
	struct pil_map_fw_info *info = data;

	return dma_remap(info->dev, info->region, paddr, size,
					info->attrs);
}

static void unmap_fw_mem(void *vaddr, size_t size, void *data)
{
	struct pil_map_fw_info *info = data;

	dma_unremap(info->dev, vaddr, size);
}

static int pil_load_seg(struct pil_desc *desc, struct pil_seg *seg)
{
	int ret = 0, count;
	phys_addr_t paddr;
	char fw_name[30];
	int num = seg->num;
	const struct firmware *fw = NULL;
	void __iomem *firmware_buf;
	struct pil_map_fw_info map_fw_info = {
		.attrs = desc->attrs,
		.region = desc->priv->region,
		.base_addr = desc->priv->region_start,
		.dev = desc->dev,
	};
	void *map_data = desc->map_data ? desc->map_data : &map_fw_info;

	if (seg->filesz) {
		snprintf(fw_name, ARRAY_SIZE(fw_name), "%s.b%02d",
				desc->fw_name, num);
		firmware_buf = desc->map_fw_mem(seg->paddr, seg->filesz,
						map_data);
		if (!firmware_buf) {
			pil_err(desc, "Failed to map memory for firmware buffer\n");
			return -ENOMEM;
		}

		ret = request_firmware_into_buf(&fw, fw_name, desc->dev,
						firmware_buf, seg->filesz);
		desc->unmap_fw_mem(firmware_buf, seg->filesz, map_data);

		if (ret) {
			pil_err(desc, "Failed to locate blob %s or blob is too big(rc:%d)\n",
				fw_name, ret);
			goto out;
		}

		if (fw->size != seg->filesz) {
			pil_err(desc, "Blob size %u doesn't match %lu\n",
					ret, seg->filesz);
			ret = -EPERM;
			goto release_fw;
		}
	}

	/* Zero out trailing memory */
	paddr = seg->paddr + seg->filesz;
	count = seg->sz - seg->filesz;
	while (count > 0) {
		int size;
		u8 __iomem *buf;

		size = min_t(size_t, IOMAP_SIZE, count);
		buf = desc->map_fw_mem(paddr, size, map_data);
		if (!buf) {
			pil_err(desc, "Failed to map memory\n");
			ret = -ENOMEM;
			goto release_fw;
		}
		pil_memset_io(buf, 0, size);

		desc->unmap_fw_mem(buf, size, map_data);

		count -= size;
		paddr += size;
	}

	if (desc->ops->verify_blob) {
		ret = desc->ops->verify_blob(desc, seg->paddr, seg->sz);
		if (ret)
			pil_err(desc, "Blob%u failed verification(rc:%d)\n",
								num, ret);
	}

release_fw:
	if (fw)
		release_firmware(fw);
out:
	return ret;
}

static int pil_parse_devicetree(struct pil_desc *desc)
{
	struct device_node *ofnode = desc->dev->of_node;
	int clk_ready = 0;

	if (!ofnode)
		return -EINVAL;

	if (of_property_read_u32(ofnode, "qcom,mem-protect-id",
					&desc->subsys_vmid))
		pr_debug("Unable to read the addr-protect-id for %s\n",
					desc->name);

	if (desc->ops->proxy_unvote &&
			of_property_match_string(ofnode, "interrupt-names",
				"qcom,proxy-unvote") >= 0) {
		clk_ready = of_irq_get_byname(ofnode,
				"qcom,proxy-unvote");

		if (clk_ready < 0) {
			dev_dbg(desc->dev,
				"[%s]: Error getting proxy unvoting irq\n",
				desc->name);
			return clk_ready;
		}

	}
	desc->proxy_unvote_irq = clk_ready;
	return 0;
}

static int pil_notify_aop(struct pil_desc *desc, char *status)
{
	struct qmp_pkt pkt;
	char mbox_msg[MAX_LEN];

	if (!desc->signal_aop)
		return 0;

	snprintf(mbox_msg, MAX_LEN,
		"{class: image, res: load_state, name: %s, val: %s}",
		desc->name, status);
	pkt.size = MAX_LEN;
	pkt.data = mbox_msg;

	return mbox_send_message(desc->mbox, &pkt);
}

/* Synchronize request_firmware() with suspend */
static DECLARE_RWSEM(pil_pm_rwsem);

/**
 * pil_boot() - Load a peripheral image into memory and boot it
 * @desc: descriptor from pil_desc_init()
 *
 * Returns 0 on success or -ERROR on failure.
 */
int pil_boot(struct pil_desc *desc)
{
	int ret;
	char fw_name[30];
	const struct pil_mdt *mdt;
	const struct elf32_hdr *ehdr;
	struct pil_seg *seg;
	const struct firmware *fw;
	struct pil_priv *priv = desc->priv;
	bool mem_protect = false;
	bool hyp_assign = false;

	ret = pil_notify_aop(desc, "on");
	if (ret < 0) {
		pil_err(desc, "Failed to send ON message to AOP rc:%d\n", ret);
		return ret;
	}

	if (desc->shutdown_fail)
		pil_err(desc, "Subsystem shutdown failed previously!\n");

	/* Reinitialize for new image */
	pil_release_mmap(desc);

	down_read(&pil_pm_rwsem);
	snprintf(fw_name, sizeof(fw_name), "%s.mdt", desc->fw_name);
	ret = request_firmware(&fw, fw_name, desc->dev);
	if (ret) {
		pil_err(desc, "Failed to locate %s(rc:%d)\n", fw_name, ret);
		goto out;
	}

	if (fw->size < sizeof(*ehdr)) {
		pil_err(desc, "Not big enough to be an elf header\n");
		ret = -EIO;
		goto release_fw;
	}

	mdt = (const struct pil_mdt *)fw->data;
	ehdr = &mdt->hdr;

	if (memcmp(ehdr->e_ident, ELFMAG, SELFMAG)) {
		pil_err(desc, "Not an elf header\n");
		ret = -EIO;
		goto release_fw;
	}

	if (ehdr->e_phnum == 0) {
		pil_err(desc, "No loadable segments\n");
		ret = -EIO;
		goto release_fw;
	}
	if (sizeof(struct elf32_phdr) * ehdr->e_phnum +
	    sizeof(struct elf32_hdr) > fw->size) {
		pil_err(desc, "Program headers not within mdt\n");
		ret = -EIO;
		goto release_fw;
	}

	ret = pil_init_mmap(desc, mdt);
	if (ret)
		goto release_fw;

	desc->priv->unvoted_flag = 0;
	ret = pil_proxy_vote(desc);
	if (ret) {
		pil_err(desc, "Failed to proxy vote(rc:%d)\n", ret);
		goto release_fw;
	}

	pil_log("before_init_image", desc);
	if (desc->ops->init_image)
		ret = desc->ops->init_image(desc, fw->data, fw->size);
	if (ret) {
		pil_err(desc, "Initializing image failed(rc:%d)\n", ret);
		goto err_boot;
	}

	pil_log("before_mem_setup", desc);
	if (desc->ops->mem_setup)
		ret = desc->ops->mem_setup(desc, priv->region_start,
				priv->region_end - priv->region_start);
	if (ret) {
		pil_err(desc, "Memory setup error(rc:%d)\n", ret);
		goto err_deinit_image;
	}

	if (desc->subsys_vmid > 0) {
		/**
		 * In case of modem ssr, we need to assign memory back to linux.
		 * This is not true after cold boot since linux already owns it.
		 * Also for secure boot devices, modem memory has to be released
		 * after MBA is booted
		 */
		pil_log("before_assign_mem", desc);
		if (desc->modem_ssr) {
			ret = pil_assign_mem_to_linux(desc, priv->region_start,
				(priv->region_end - priv->region_start));
			if (ret)
				pil_err(desc, "Failed to assign to linux, ret- %d\n",
								ret);
		}
		ret = pil_assign_mem_to_subsys_and_linux(desc,
				priv->region_start,
				(priv->region_end - priv->region_start));
		if (ret) {
			pil_err(desc, "Failed to assign memory, ret - %d\n",
								ret);
			goto err_deinit_image;
		}
		hyp_assign = true;
	}

<<<<<<< HEAD
	trace_pil_event("before_load_seg", desc);
=======
	pil_log("before_load_seg", desc);
>>>>>>> 7dbae7ad
	list_for_each_entry(seg, &desc->priv->segs, list) {
		ret = pil_load_seg(desc, seg);
		if (ret)
			goto err_deinit_image;
	}

	if (desc->subsys_vmid > 0) {
		pil_log("before_reclaim_mem", desc);
		ret =  pil_reclaim_mem(desc, priv->region_start,
				(priv->region_end - priv->region_start),
				desc->subsys_vmid);
		if (ret) {
			pil_err(desc, "Failed to assign %s memory, ret - %d\n",
							desc->name, ret);
			goto err_deinit_image;
		}
		hyp_assign = false;
	}

	pil_log("before_auth_reset", desc);
	ret = desc->ops->auth_and_reset(desc);
	if (ret) {
		pil_err(desc, "Failed to bring out of reset(rc:%d)\n", ret);
		goto err_auth_and_reset;
	}
	pil_log("reset_done", desc);
	pil_info(desc, "Brought out of reset\n");
	desc->modem_ssr = false;
err_auth_and_reset:
	if (ret && desc->subsys_vmid > 0) {
		pil_assign_mem_to_linux(desc, priv->region_start,
				(priv->region_end - priv->region_start));
		mem_protect = true;
	}
err_deinit_image:
	if (ret && desc->ops->deinit_image)
		desc->ops->deinit_image(desc);
err_boot:
	if (ret && desc->proxy_unvote_irq)
		disable_irq(desc->proxy_unvote_irq);
	pil_proxy_unvote(desc, ret);
release_fw:
	release_firmware(fw);
out:
	up_read(&pil_pm_rwsem);
	if (ret) {
		if (priv->region) {
			if (desc->subsys_vmid > 0 && !mem_protect &&
					hyp_assign) {
				pil_reclaim_mem(desc, priv->region_start,
					(priv->region_end -
						priv->region_start),
					VMID_HLOS);
			}
			if (desc->clear_fw_region && priv->region_start)
				pil_clear_segment(desc);
			dma_free_attrs(desc->dev, priv->region_size,
					priv->region, priv->region_start,
					desc->attrs);
			priv->region = NULL;
		}
		pil_release_mmap(desc);
		pil_notify_aop(desc, "off");
	}
	return ret;
}
EXPORT_SYMBOL(pil_boot);

/**
 * pil_shutdown() - Shutdown a peripheral
 * @desc: descriptor from pil_desc_init()
 */
void pil_shutdown(struct pil_desc *desc)
{
	int ret;
	struct pil_priv *priv = desc->priv;

	if (desc->ops->shutdown) {
		if (desc->ops->shutdown(desc))
			desc->shutdown_fail = true;
		else
			desc->shutdown_fail = false;
	}

	if (desc->proxy_unvote_irq) {
		disable_irq(desc->proxy_unvote_irq);
		if (!desc->priv->unvoted_flag)
			pil_proxy_unvote(desc, 1);
	} else if (!proxy_timeout_ms)
		pil_proxy_unvote(desc, 1);
	else
		flush_delayed_work(&priv->proxy);
	ret = pil_notify_aop(desc, "off");
	if (ret < 0)
		pr_warn("pil: failed to send OFF message to AOP rc:%d\n", ret);
	desc->modem_ssr = true;
}
EXPORT_SYMBOL(pil_shutdown);

/**
 * pil_free_memory() - Free memory resources associated with a peripheral
 * @desc: descriptor from pil_desc_init()
 */
void pil_free_memory(struct pil_desc *desc)
{
	struct pil_priv *priv = desc->priv;

	if (priv->region) {
		if (desc->subsys_vmid > 0)
			pil_assign_mem_to_linux(desc, priv->region_start,
				(priv->region_end - priv->region_start));
		dma_free_attrs(desc->dev, priv->region_size,
				priv->region, priv->region_start, desc->attrs);
		priv->region = NULL;
	}
}
EXPORT_SYMBOL(pil_free_memory);

static DEFINE_IDA(pil_ida);

bool is_timeout_disabled(void)
{
	return disable_timeouts;
}

static int collect_aux_minidump_ids(struct pil_desc *desc)
{
	u32 id;
	const __be32 *p;
	struct property *prop;
	unsigned int i = 0;
	void *aux_toc_addr;
	struct device_node *node = desc->dev->of_node;
	int num_ids = of_property_count_u32_elems(node,
						 "qcom,aux-minidump-ids");

	if (num_ids > 0) {
		desc->num_aux_minidump_ids = num_ids;
		desc->aux_minidump_ids = kmalloc_array(num_ids,
						sizeof(*desc->aux_minidump_ids),
						GFP_KERNEL);
		if (!desc->aux_minidump_ids)
			return -ENOMEM;

		desc->aux_minidump = kmalloc_array(num_ids,
					     sizeof(*desc->aux_minidump),
					     GFP_KERNEL);
		if (!desc->aux_minidump) {
			kfree(desc->aux_minidump_ids);
			desc->aux_minidump_ids = NULL;
			return -ENOMEM;
		}

		of_property_for_each_u32(node, "qcom,aux-minidump-ids", prop,
					 p, id) {
			desc->aux_minidump_ids[i] = id;
			aux_toc_addr = &g_md_toc->md_ss_toc[id];
			pr_debug("Minidump: aux_toc_addr is %pa and id: %d\n",
				 &aux_toc_addr, id);
			memcpy(&desc->aux_minidump[i], &aux_toc_addr,
			       sizeof(aux_toc_addr));
			i++;
		}
	}

	return 0;
}

/**
 * pil_desc_init() - Initialize a pil descriptor
 * @desc: descriptor to initialize
 *
 * Initialize a pil descriptor for use by other pil functions. This function
 * must be called before calling pil_boot() or pil_shutdown().
 *
 * Returns 0 for success and -ERROR on failure.
 */
int pil_desc_init(struct pil_desc *desc)
{
	struct pil_priv *priv;
	void __iomem *addr;
	void *ss_toc_addr;
	int ret;
	char buf[sizeof(priv->info->name)];
	struct device_node *ofnode = desc->dev->of_node;

	if (WARN(desc->ops->proxy_unvote && !desc->ops->proxy_vote,
				"Invalid proxy voting. Ignoring\n"))
		((struct pil_reset_ops *)desc->ops)->proxy_unvote = NULL;

	priv = kzalloc(sizeof(*priv), GFP_KERNEL);
	if (!priv)
		return -ENOMEM;
	desc->priv = priv;
	priv->desc = desc;

	priv->id = ret = ida_simple_get(&pil_ida, 0, PIL_NUM_DESC, GFP_KERNEL);
	if (priv->id < 0)
		goto err;

	if (pil_info_base) {
		addr = pil_info_base + sizeof(struct pil_image_info) * priv->id;
		priv->info = (struct pil_image_info __iomem *)addr;

		strlcpy(buf, desc->name, sizeof(buf));
		__iowrite32_copy(priv->info->name, buf, sizeof(buf) / 4);
	}
	if (of_property_read_u32(ofnode, "qcom,minidump-id",
		&desc->minidump_id))
		pr_err("minidump-id not found for %s\n", desc->name);
	else {
		if (g_md_toc && g_md_toc->md_toc_init == true) {
			ss_toc_addr = &g_md_toc->md_ss_toc[desc->minidump_id];
			pr_debug("Minidump : ss_toc_addr for ss is %pa and desc->minidump_id is %d\n",
				&ss_toc_addr, desc->minidump_id);
			memcpy(&desc->minidump_ss, &ss_toc_addr,
			       sizeof(ss_toc_addr));

			if (collect_aux_minidump_ids(desc) < 0)
				pr_err("Failed to get aux %s minidump ids\n",
				       desc->name);
		}
	}

	ret = pil_parse_devicetree(desc);
	if (ret)
		goto err_parse_dt;

	/* Ignore users who don't make any sense */
	WARN(desc->ops->proxy_unvote && desc->proxy_unvote_irq == 0
		 && !desc->proxy_timeout,
		 "Invalid proxy unvote callback or a proxy timeout of 0 was specified or no proxy unvote IRQ was specified.\n");

	if (desc->proxy_unvote_irq) {
		ret = request_threaded_irq(desc->proxy_unvote_irq,
				  NULL,
				  proxy_unvote_intr_handler,
				  IRQF_ONESHOT | IRQF_TRIGGER_RISING,
				  desc->name, desc);
		if (ret < 0) {
			dev_err(desc->dev,
				"Unable to request proxy unvote IRQ: %d\n",
				ret);
			goto err;
		}
		disable_irq(desc->proxy_unvote_irq);
	}

	snprintf(priv->wname, sizeof(priv->wname), "pil-%s", desc->name);
	wakeup_source_init(&priv->ws, priv->wname);
	INIT_DELAYED_WORK(&priv->proxy, pil_proxy_unvote_work);
	INIT_LIST_HEAD(&priv->segs);

	/* Make sure mapping functions are set. */
	if (!desc->map_fw_mem)
		desc->map_fw_mem = map_fw_mem;

	if (!desc->unmap_fw_mem)
		desc->unmap_fw_mem = unmap_fw_mem;

	desc->minidump_as_elf32 = of_property_read_bool(
					ofnode, "qcom,minidump-as-elf32");

	return 0;
err_parse_dt:
	ida_simple_remove(&pil_ida, priv->id);
err:
	kfree(desc->aux_minidump);
	kfree(desc->aux_minidump_ids);
	kfree(priv);
	return ret;
}
EXPORT_SYMBOL(pil_desc_init);

/**
 * pil_desc_release() - Release a pil descriptor
 * @desc: descriptor to free
 */
void pil_desc_release(struct pil_desc *desc)
{
	struct pil_priv *priv = desc->priv;

	if (priv) {
		ida_simple_remove(&pil_ida, priv->id);
		flush_delayed_work(&priv->proxy);
		wakeup_source_trash(&priv->ws);
	}
	desc->priv = NULL;
	kfree(priv);
}
EXPORT_SYMBOL(pil_desc_release);

static int pil_pm_notify(struct notifier_block *b, unsigned long event, void *p)
{
	switch (event) {
	case PM_SUSPEND_PREPARE:
		down_write(&pil_pm_rwsem);
		break;
	case PM_POST_SUSPEND:
		up_write(&pil_pm_rwsem);
		break;
	}
	return NOTIFY_DONE;
}

static struct notifier_block pil_pm_notifier = {
	.notifier_call = pil_pm_notify,
};

static int __init msm_pil_init(void)
{
	struct device_node *np;
	struct resource res;
	int i;
	size_t size;

	np = of_find_compatible_node(NULL, NULL, "qcom,msm-imem-pil");
	if (!np) {
		pr_warn("pil: failed to find qcom,msm-imem-pil node\n");
		goto out;
	}
	if (of_address_to_resource(np, 0, &res)) {
		pr_warn("pil: address to resource on imem region failed\n");
		goto out;
	}
	pil_info_base = ioremap(res.start, resource_size(&res));
	if (!pil_info_base) {
		pr_warn("pil: could not map imem region\n");
		goto out;
	}
	if (__raw_readl(pil_info_base) == 0x53444247) {
		pr_info("pil: pil-imem set to disable pil timeouts\n");
		disable_timeouts = true;
	}
	for (i = 0; i < resource_size(&res)/sizeof(u32); i++)
		writel_relaxed(0, pil_info_base + (i * sizeof(u32)));

	/* Get Global minidump ToC*/
	g_md_toc = qcom_smem_get(QCOM_SMEM_HOST_ANY, SBL_MINIDUMP_SMEM_ID,
				 &size);
	pr_debug("Minidump: g_md_toc is %pa\n", &g_md_toc);
	if (PTR_ERR(g_md_toc) == -EPROBE_DEFER) {
		pr_err("SMEM is not initialized.\n");
		return -EPROBE_DEFER;
	}
<<<<<<< HEAD
=======

	pil_ipc_log = ipc_log_context_create(2, "PIL-IPC", 0);
	if (!pil_ipc_log)
		pr_warn("Failed to setup PIL ipc logging\n");
>>>>>>> 7dbae7ad
out:
	return register_pm_notifier(&pil_pm_notifier);
}
subsys_initcall(msm_pil_init);

static void __exit msm_pil_exit(void)
{
	unregister_pm_notifier(&pil_pm_notifier);
	if (pil_info_base)
		iounmap(pil_info_base);
}
module_exit(msm_pil_exit);

MODULE_LICENSE("GPL v2");
MODULE_DESCRIPTION("Load peripheral images and bring peripherals out of reset");<|MERGE_RESOLUTION|>--- conflicted
+++ resolved
@@ -1254,11 +1254,7 @@
 		hyp_assign = true;
 	}
 
-<<<<<<< HEAD
-	trace_pil_event("before_load_seg", desc);
-=======
 	pil_log("before_load_seg", desc);
->>>>>>> 7dbae7ad
 	list_for_each_entry(seg, &desc->priv->segs, list) {
 		ret = pil_load_seg(desc, seg);
 		if (ret)
@@ -1604,13 +1600,10 @@
 		pr_err("SMEM is not initialized.\n");
 		return -EPROBE_DEFER;
 	}
-<<<<<<< HEAD
-=======
 
 	pil_ipc_log = ipc_log_context_create(2, "PIL-IPC", 0);
 	if (!pil_ipc_log)
 		pr_warn("Failed to setup PIL ipc logging\n");
->>>>>>> 7dbae7ad
 out:
 	return register_pm_notifier(&pil_pm_notifier);
 }

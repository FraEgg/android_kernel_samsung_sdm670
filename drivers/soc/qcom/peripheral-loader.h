--- conflicted
+++ resolved
@@ -47,11 +47,7 @@
 	struct dma_attrs attrs;
 	unsigned int proxy_unvote_irq;
 	void * (*map_fw_mem)(phys_addr_t phys, size_t size, void *data);
-<<<<<<< HEAD
-	void (*unmap_fw_mem)(void *virt, void *data);
-=======
 	void (*unmap_fw_mem)(void *virt, size_t size, void *data);
->>>>>>> 6b6cff37
 	void *map_data;
 };
 

/* Copyright (c) 2012-2014, The Linux Foundation. All rights reserved.
 *
 * This program is free software; you can redistribute it and/or modify
 * it under the terms of the GNU General Public License version 2 and
 * only version 2 as published by the Free Software Foundation.
 *
 * This program is distributed in the hope that it will be useful,
 * but WITHOUT ANY WARRANTY; without even the implied warranty of
 * MERCHANTABILITY or FITNESS FOR A PARTICULAR PURPOSE.  See the
 * GNU General Public License for more details.
 */

#include <linux/module.h>
#include <linux/kernel.h>
#include <linux/io.h>
#include <linux/delay.h>
#include <linux/workqueue.h>
#include <linux/slab.h>
#include <linux/jiffies.h>
#include <linux/mutex.h>
#include <linux/sched.h>
#include <linux/interrupt.h>
#include <linux/irq.h>
#include <linux/percpu.h>
#include <linux/of.h>
#include <linux/cpu.h>
#include <linux/platform_device.h>
#include <soc/qcom/scm.h>
#include <soc/qcom/memory_dump.h>

#ifdef CONFIG_SEC_DEBUG
#include <mach/sec_debug.h>
#endif

#define MODULE_NAME "msm_watchdog"
#define WDT0_ACCSCSSNBARK_INT 0
#define TCSR_WDT_CFG	0x30
#define WDT0_RST	0x04
#define WDT0_EN		0x08
#define WDT0_STS	0x0C
#define WDT0_BARK_TIME	0x10
#define WDT0_BITE_TIME	0x14

#define MASK_SIZE		32
#define SCM_SET_REGSAVE_CMD	0x2
#define SCM_SVC_SEC_WDOG_DIS	0x7
#define MAX_CPU_CTX_SIZE	512

static struct workqueue_struct *wdog_wq;

struct msm_watchdog_data {
	unsigned int __iomem phys_base;
	size_t size;
	void __iomem *base;
	struct device *dev;
	unsigned int pet_time;
	unsigned int bark_time;
	unsigned int bark_irq;
	unsigned int bite_irq;
	bool do_ipi_ping;
	unsigned long long last_pet;
	unsigned min_slack_ticks;
	unsigned long long min_slack_ns;
	void *scm_regsave;
	cpumask_t alive_mask;
	struct mutex disable_lock;
	struct work_struct init_dogwork_struct;
	struct delayed_work dogwork_struct;
	bool irq_ppi;
	struct msm_watchdog_data __percpu **wdog_cpu_dd;
	struct notifier_block panic_blk;
};

/*
 * On the kernel command line specify
 * msm_watchdog_v2.enable=1 to enable the watchdog
 * By default watchdog is turned on
 */
static int enable = 1;
module_param(enable, int, 0);

#ifdef CONFIG_SEC_DEBUG
static unsigned int regsave_vaddr;
static unsigned int regsave_paddr;
static unsigned long long last_pet;
static void __iomem *wdog_base_addr;
/*extern void sec_debug_save_last_pet(unsigned long long last_pet);*/
#endif

/*
 * On the kernel command line specify
 * msm_watchdog_v2.WDT_HZ=<clock val in HZ> to set Watchdog
 * ticks. By default it is set to 32765.
 */
static long WDT_HZ = 32765;
module_param(WDT_HZ, long, 0);

static void pet_watchdog_work(struct work_struct *work);
static void init_watchdog_work(struct work_struct *work);

static void dump_cpu_alive_mask(struct msm_watchdog_data *wdog_dd)
{
	static char alive_mask_buf[MASK_SIZE];
	cpulist_scnprintf(alive_mask_buf, MASK_SIZE,
						&wdog_dd->alive_mask);
	printk(KERN_INFO "cpu alive mask from last pet %s\n", alive_mask_buf);
}

static int msm_watchdog_suspend(struct device *dev)
{
	struct msm_watchdog_data *wdog_dd =
			(struct msm_watchdog_data *)dev_get_drvdata(dev);
	if (!enable)
		return 0;
	__raw_writel(1, wdog_dd->base + WDT0_RST);
	__raw_writel(0, wdog_dd->base + WDT0_EN);
	mb();
	return 0;
}

static int msm_watchdog_resume(struct device *dev)
{
	struct msm_watchdog_data *wdog_dd =
			(struct msm_watchdog_data *)dev_get_drvdata(dev);
	if (!enable)
		return 0;
	__raw_writel(1, wdog_dd->base + WDT0_EN);
	__raw_writel(1, wdog_dd->base + WDT0_RST);
	mb();
	return 0;
}

static int panic_wdog_handler(struct notifier_block *this,
			      unsigned long event, void *ptr)
{
	struct msm_watchdog_data *wdog_dd = container_of(this,
				struct msm_watchdog_data, panic_blk);
	if (panic_timeout == 0) {
		__raw_writel(0, wdog_dd->base + WDT0_EN);
		mb();
	} else {
		__raw_writel(WDT_HZ * (panic_timeout + 10),
				wdog_dd->base + WDT0_BARK_TIME);
		__raw_writel(WDT_HZ * (panic_timeout + 10),
				wdog_dd->base + WDT0_BITE_TIME);
		__raw_writel(1, wdog_dd->base + WDT0_RST);
	}
	return NOTIFY_DONE;
}

static void wdog_disable(struct msm_watchdog_data *wdog_dd)
{
	__raw_writel(0, wdog_dd->base + WDT0_EN);
	mb();
	if (wdog_dd->irq_ppi) {
		disable_percpu_irq(wdog_dd->bark_irq);
		free_percpu_irq(wdog_dd->bark_irq, wdog_dd->wdog_cpu_dd);
	} else
		devm_free_irq(wdog_dd->dev, wdog_dd->bark_irq, wdog_dd);
	enable = 0;
	/*Ensure all cpus see update to enable*/
	smp_mb();
	atomic_notifier_chain_unregister(&panic_notifier_list,
						&wdog_dd->panic_blk);
	cancel_delayed_work_sync(&wdog_dd->dogwork_struct);
	/* may be suspended after the first write above */
	__raw_writel(0, wdog_dd->base + WDT0_EN);
	mb();
	pr_info("MSM Apps Watchdog deactivated.\n");
}

struct wdog_disable_work_data {
	struct work_struct work;
	struct completion complete;
	struct msm_watchdog_data *wdog_dd;
};

static void wdog_disable_work(struct work_struct *work)
{
	struct wdog_disable_work_data *work_data =
		container_of(work, struct wdog_disable_work_data, work);
	wdog_disable(work_data->wdog_dd);
	complete(&work_data->complete);
}

static ssize_t wdog_disable_get(struct device *dev,
				struct device_attribute *attr, char *buf)
{
	int ret;
	struct msm_watchdog_data *wdog_dd = dev_get_drvdata(dev);

	mutex_lock(&wdog_dd->disable_lock);
	ret = snprintf(buf, PAGE_SIZE, "%d\n", enable == 0 ? 1 : 0);
	mutex_unlock(&wdog_dd->disable_lock);
	return ret;
}

static ssize_t wdog_disable_set(struct device *dev,
				struct device_attribute *attr,
				const char *buf, size_t count)
{
	int ret;
	u8 disable;
	struct wdog_disable_work_data work_data;
	struct msm_watchdog_data *wdog_dd = dev_get_drvdata(dev);

	ret = kstrtou8(buf, 10, &disable);
	if (ret) {
		dev_err(wdog_dd->dev, "invalid user input\n");
		return ret;
	}
	if (disable == 1) {
		mutex_lock(&wdog_dd->disable_lock);
		if (enable == 0) {
			pr_info("MSM Apps Watchdog already disabled\n");
			mutex_unlock(&wdog_dd->disable_lock);
			return count;
		}
		disable = 1;
		ret = scm_call(SCM_SVC_BOOT, SCM_SVC_SEC_WDOG_DIS, &disable,
						sizeof(disable), NULL, 0);
		if (ret) {
			dev_err(wdog_dd->dev,
					"Failed to deactivate secure wdog\n");
			mutex_unlock(&wdog_dd->disable_lock);
			return -EIO;
		}
		work_data.wdog_dd = wdog_dd;
		init_completion(&work_data.complete);
		INIT_WORK_ONSTACK(&work_data.work, wdog_disable_work);
		queue_work_on(0, wdog_wq, &work_data.work);
		wait_for_completion(&work_data.complete);
		mutex_unlock(&wdog_dd->disable_lock);
	} else {
		pr_err("invalid operation, only disable = 1 supported\n");
		return -EINVAL;
	}
	return count;
}

static DEVICE_ATTR(disable, S_IWUSR | S_IRUSR, wdog_disable_get,
							wdog_disable_set);
#ifdef CONFIG_SEC_DEBUG
static unsigned long long last_emerg_pet;
void emerg_pet_watchdog(void)
{
	if (wdog_base_addr && enable) {
		__raw_writel(1, wdog_base_addr + WDT0_EN);
		__raw_writel(1, wdog_base_addr + WDT0_RST);

		mb();
		last_emerg_pet = sched_clock();
	}
}
EXPORT_SYMBOL(emerg_pet_watchdog);
#endif

static void pet_watchdog(struct msm_watchdog_data *wdog_dd)
{
	int slack, i, count, prev_count = 0;
	unsigned long long time_ns;
	unsigned long long slack_ns;
	unsigned long long bark_time_ns = wdog_dd->bark_time * 1000000ULL;

	for (i = 0; i < 2; i++) {
		count = (__raw_readl(wdog_dd->base + WDT0_STS) >> 1) & 0xFFFFF;
		if (count != prev_count) {
			prev_count = count;
			i = 0;
		}
	}
	slack = ((wdog_dd->bark_time * WDT_HZ) / 1000) - count;
	if (slack < wdog_dd->min_slack_ticks)
		wdog_dd->min_slack_ticks = slack;
	__raw_writel(1, wdog_dd->base + WDT0_RST);
	time_ns = sched_clock();
	slack_ns = (wdog_dd->last_pet + bark_time_ns) - time_ns;
	if (slack_ns < wdog_dd->min_slack_ns)
		wdog_dd->min_slack_ns = slack_ns;
	wdog_dd->last_pet = time_ns;
#ifdef CONFIG_SEC_DEBUG
	last_pet = time_ns;
	sec_debug_save_last_pet(time_ns);
#endif

}

static void keep_alive_response(void *info)
{
	int cpu = smp_processor_id();
	struct msm_watchdog_data *wdog_dd = (struct msm_watchdog_data *)info;
	cpumask_set_cpu(cpu, &wdog_dd->alive_mask);
	smp_mb();
}

/*
 * If this function does not return, it implies one of the
 * other cpu's is not responsive.
 */
static void ping_other_cpus(struct msm_watchdog_data *wdog_dd)
{
	int cpu;
	cpumask_clear(&wdog_dd->alive_mask);
	smp_mb();
	for_each_cpu(cpu, cpu_online_mask)
		smp_call_function_single(cpu, keep_alive_response, wdog_dd, 1);
}

static void pet_watchdog_work(struct work_struct *work)
{
	unsigned long delay_time;
	struct delayed_work *delayed_work = to_delayed_work(work);
	struct msm_watchdog_data *wdog_dd = container_of(delayed_work,
						struct msm_watchdog_data,
							dogwork_struct);
	delay_time = msecs_to_jiffies(wdog_dd->pet_time);
	if (enable) {
		if (wdog_dd->do_ipi_ping)
			ping_other_cpus(wdog_dd);
		pet_watchdog(wdog_dd);
	}
	/* Check again before scheduling *
	 * Could have been changed on other cpu */
	if (enable)
		queue_delayed_work_on(0, wdog_wq,
				&wdog_dd->dogwork_struct, delay_time);
}

static int msm_watchdog_remove(struct platform_device *pdev)
{
	struct wdog_disable_work_data work_data;
	struct msm_watchdog_data *wdog_dd =
			(struct msm_watchdog_data *)platform_get_drvdata(pdev);

	mutex_lock(&wdog_dd->disable_lock);
	if (enable) {
		work_data.wdog_dd = wdog_dd;
		init_completion(&work_data.complete);
		INIT_WORK_ONSTACK(&work_data.work, wdog_disable_work);
		queue_work_on(0, wdog_wq, &work_data.work);
		wait_for_completion(&work_data.complete);
	}
	mutex_unlock(&wdog_dd->disable_lock);
	device_remove_file(wdog_dd->dev, &dev_attr_disable);
	if (wdog_dd->irq_ppi)
		free_percpu(wdog_dd->wdog_cpu_dd);
	printk(KERN_INFO "MSM Watchdog Exit - Deactivated\n");
	destroy_workqueue(wdog_wq);
	kfree(wdog_dd);
	return 0;
}

static irqreturn_t wdog_bark_handler(int irq, void *dev_id)
{
	struct msm_watchdog_data *wdog_dd = (struct msm_watchdog_data *)dev_id;
	unsigned long nanosec_rem;
	unsigned long long t = sched_clock();

	nanosec_rem = do_div(t, 1000000000);
	printk(KERN_INFO "Watchdog bark! Now = %lu.%06lu\n", (unsigned long) t,
		nanosec_rem / 1000);

	nanosec_rem = do_div(wdog_dd->last_pet, 1000000000);
	printk(KERN_INFO "Watchdog last pet at %lu.%06lu\n", (unsigned long)
		wdog_dd->last_pet, nanosec_rem / 1000);
	if (wdog_dd->do_ipi_ping)
		dump_cpu_alive_mask(wdog_dd);
	printk(KERN_INFO "Causing a watchdog bite!");
	__raw_writel(1, wdog_dd->base + WDT0_BITE_TIME);
	mb();
	__raw_writel(1, wdog_dd->base + WDT0_RST);
	mb();
	/* Delay to make sure bite occurs */
	mdelay(1);
	pr_err("Wdog - STS: 0x%x, CTL: 0x%x, BARK TIME: 0x%x, BITE TIME: 0x%x",
		__raw_readl(wdog_dd->base + WDT0_STS),
		__raw_readl(wdog_dd->base + WDT0_EN),
		__raw_readl(wdog_dd->base + WDT0_BARK_TIME),
		__raw_readl(wdog_dd->base + WDT0_BITE_TIME));
	panic("Failed to cause a watchdog bite! - Falling back to kernel panic!");
	return IRQ_HANDLED;
}

static irqreturn_t wdog_ppi_bark(int irq, void *dev_id)
{
	struct msm_watchdog_data *wdog_dd =
			*(struct msm_watchdog_data **)(dev_id);
	return wdog_bark_handler(irq, wdog_dd);
}
#ifdef CONFIG_SEC_DEBUG
unsigned int get_wdog_regsave_paddr(void)
{
	return __pa(&regsave_paddr);
}
#endif

static void configure_bark_dump(struct msm_watchdog_data *wdog_dd)
{
	int ret;
	struct msm_client_dump cpu_dump_entry;
	struct msm_dump_entry dump_entry;
	struct msm_dump_data *cpu_data;
	int cpu;
	void *cpu_buf;
	struct {
		unsigned addr;
		int len;
	} cmd_buf;

<<<<<<< HEAD
#ifdef CONFIG_SEC_DEBUG
	pr_info("WDOG_V2 handled by TZ:dump @0x%08x PA:%08x\n",
			(unsigned int) wdog_dd->scm_regsave,
			(unsigned int) virt_to_phys(wdog_dd->scm_regsave));
	regsave_vaddr = (unsigned int) wdog_dd->scm_regsave;
	regsave_paddr = (unsigned int) virt_to_phys(wdog_dd->scm_regsave);
#endif
	wdog_dd->scm_regsave = (void *)__get_free_page(GFP_KERNEL);
	if (wdog_dd->scm_regsave) {
		cmd_buf.addr = virt_to_phys(wdog_dd->scm_regsave);
		cmd_buf.len  = PAGE_SIZE;
		ret = scm_call(SCM_SVC_UTIL, SCM_SET_REGSAVE_CMD,
=======
	if (MSM_DUMP_MAJOR(msm_dump_table_version()) == 1) {
		wdog_dd->scm_regsave = (void *)__get_free_page(GFP_KERNEL);
		if (wdog_dd->scm_regsave) {
			cmd_buf.addr = virt_to_phys(wdog_dd->scm_regsave);
			cmd_buf.len  = PAGE_SIZE;
			ret = scm_call(SCM_SVC_UTIL, SCM_SET_REGSAVE_CMD,
>>>>>>> e0c2938e
					&cmd_buf, sizeof(cmd_buf), NULL, 0);
			if (ret)
				pr_err("Setting register save address failed.\n"
				       "Registers won't be dumped on a dog "
				       "bite\n");
#ifdef CONFIG_SEC_DEBUG
			regsave_vaddr = (unsigned int) wdog_dd->scm_regsave;
			regsave_paddr = (unsigned int) cmd_buf.addr;
			pr_info("WDOG_V2 handled by TZ:dump @0x%08x PA:%08x\n",
				regsave_vaddr, regsave_paddr);
#endif
			cpu_dump_entry.id = MSM_CPU_CTXT;
			cpu_dump_entry.start_addr =
					virt_to_phys(wdog_dd->scm_regsave);
			cpu_dump_entry.end_addr = cpu_dump_entry.start_addr +
						  PAGE_SIZE;
			ret = msm_dump_tbl_register(&cpu_dump_entry);
			if (ret)
				pr_err("Setting cpu dump region failed\n"
				"Registers wont be dumped during cpu hang\n");
		} else {
			pr_err("Allocating register save space failed\n"
			       "Registers won't be dumped on a dog bite\n");
			/*
			 * No need to bail if allocation fails. Simply don't
			 * send the command, and the secure side will reset
			 * without saving registers.
			 */
		}
	} else {
		cpu_data = kzalloc(sizeof(struct msm_dump_data) *
				   num_present_cpus(), GFP_KERNEL);
		if (!cpu_data) {
			pr_err("cpu dump data structure allocation failed\n");
			goto out0;
		}
		cpu_buf = kzalloc(MAX_CPU_CTX_SIZE * num_present_cpus(),
				  GFP_KERNEL);
		if (!cpu_buf) {
			pr_err("cpu reg context space allocation failed\n");
			goto out1;
		}

		for_each_cpu(cpu, cpu_present_mask) {
			cpu_data[cpu].addr = virt_to_phys(cpu_buf +
							cpu * MAX_CPU_CTX_SIZE);
			cpu_data[cpu].len = MAX_CPU_CTX_SIZE;
			dump_entry.id = MSM_DUMP_DATA_CPU_CTX + cpu;
			dump_entry.addr = virt_to_phys(&cpu_data[cpu]);
			ret = msm_dump_data_register(MSM_DUMP_TABLE_APPS,
						     &dump_entry);
			/*
			 * Don't free the buffers in case of error since
			 * registration may have succeeded for some cpus.
			 */
			if (ret)
				pr_err("cpu %d reg dump setup failed\n", cpu);
		}
	}

	return;
out1:
	kfree(cpu_data);
out0:
	return;
}


static void init_watchdog_work(struct work_struct *work)
{
	struct msm_watchdog_data *wdog_dd = container_of(work,
						struct msm_watchdog_data,
							init_dogwork_struct);
	unsigned long delay_time;
	int error;
	u64 timeout;
	int ret;

	if (wdog_dd->irq_ppi) {
		wdog_dd->wdog_cpu_dd = alloc_percpu(struct msm_watchdog_data *);
		if (!wdog_dd->wdog_cpu_dd) {
			dev_err(wdog_dd->dev, "fail to allocate cpu data\n");
			return;
		}
		*__this_cpu_ptr(wdog_dd->wdog_cpu_dd) = wdog_dd;
		ret = request_percpu_irq(wdog_dd->bark_irq, wdog_ppi_bark,
					"apps_wdog_bark",
					wdog_dd->wdog_cpu_dd);
		if (ret) {
			dev_err(wdog_dd->dev, "failed to request bark irq\n");
			free_percpu(wdog_dd->wdog_cpu_dd);
			return;
		}
	} else {
		ret = devm_request_irq(wdog_dd->dev, wdog_dd->bark_irq,
				wdog_bark_handler, IRQF_TRIGGER_RISING,
						"apps_wdog_bark", wdog_dd);
		if (ret) {
			dev_err(wdog_dd->dev, "failed to request bark irq\n");
			return;
		}
	}
	delay_time = msecs_to_jiffies(wdog_dd->pet_time);
	wdog_dd->min_slack_ticks = UINT_MAX;
	wdog_dd->min_slack_ns = ULLONG_MAX;
	configure_bark_dump(wdog_dd);
	timeout = (wdog_dd->bark_time * WDT_HZ)/1000;
	__raw_writel(timeout, wdog_dd->base + WDT0_BARK_TIME);
	__raw_writel(timeout + 3*WDT_HZ, wdog_dd->base + WDT0_BITE_TIME);

	wdog_dd->panic_blk.notifier_call = panic_wdog_handler;
	atomic_notifier_chain_register(&panic_notifier_list,
				       &wdog_dd->panic_blk);
	mutex_init(&wdog_dd->disable_lock);
	queue_delayed_work_on(0, wdog_wq, &wdog_dd->dogwork_struct,
			delay_time);
	__raw_writel(1, wdog_dd->base + WDT0_EN);
	__raw_writel(1, wdog_dd->base + WDT0_RST);
	wdog_dd->last_pet = sched_clock();
#ifdef CONFIG_SEC_DEBUG
	last_pet = wdog_dd->last_pet;
	sec_debug_save_last_pet(wdog_dd->last_pet);
#endif

	error = device_create_file(wdog_dd->dev, &dev_attr_disable);
	if (error)
		dev_err(wdog_dd->dev, "cannot create sysfs attribute\n");
	if (wdog_dd->irq_ppi)
		enable_percpu_irq(wdog_dd->bark_irq, 0);
	dev_info(wdog_dd->dev, "MSM Watchdog Initialized\n");
	return;
}

static struct of_device_id msm_wdog_match_table[] = {
	{ .compatible = "qcom,msm-watchdog" },
	{}
};

static void dump_pdata(struct msm_watchdog_data *pdata)
{
	dev_dbg(pdata->dev, "wdog bark_time %d", pdata->bark_time);
	dev_dbg(pdata->dev, "wdog pet_time %d", pdata->pet_time);
	dev_dbg(pdata->dev, "wdog perform ipi ping %d", pdata->do_ipi_ping);
	dev_dbg(pdata->dev, "wdog base address is 0x%lx\n", (unsigned long)
								pdata->base);
}

static int msm_wdog_dt_to_pdata(struct platform_device *pdev,
					struct msm_watchdog_data *pdata)
{
	struct device_node *node = pdev->dev.of_node;
	struct resource *wdog_resource;
	int ret;

	wdog_resource = platform_get_resource(pdev, IORESOURCE_MEM, 0);
	if (!wdog_resource)
		return -ENODEV;
	pdata->size = resource_size(wdog_resource);
	pdata->phys_base = wdog_resource->start;
	if (unlikely(!(devm_request_mem_region(&pdev->dev, pdata->phys_base,
					       pdata->size, "msm-watchdog")))) {

		dev_err(&pdev->dev, "%s cannot reserve watchdog region\n",
								__func__);
		return -ENXIO;
	}
	pdata->base  = devm_ioremap(&pdev->dev, pdata->phys_base,
							pdata->size);
	if (!pdata->base) {
		dev_err(&pdev->dev, "%s cannot map wdog register space\n",
				__func__);
		return -ENXIO;
	}

	pdata->bark_irq = platform_get_irq(pdev, 0);
	pdata->bite_irq = platform_get_irq(pdev, 1);
	ret = of_property_read_u32(node, "qcom,bark-time", &pdata->bark_time);
	if (ret) {
		dev_err(&pdev->dev, "reading bark time failed\n");
		return -ENXIO;
	}
	ret = of_property_read_u32(node, "qcom,pet-time", &pdata->pet_time);
	if (ret) {
		dev_err(&pdev->dev, "reading pet time failed\n");
		return -ENXIO;
	}
	pdata->do_ipi_ping = of_property_read_bool(node, "qcom,ipi-ping");
	if (!pdata->bark_time) {
		dev_err(&pdev->dev, "%s watchdog bark time not setup\n",
								__func__);
		return -ENXIO;
	}
	if (!pdata->pet_time) {
		dev_err(&pdev->dev, "%s watchdog pet time not setup\n",
								__func__);
		return -ENXIO;
	}
	pdata->irq_ppi = irq_is_per_cpu(pdata->bark_irq);
	dump_pdata(pdata);
	return 0;
}

static int msm_watchdog_probe(struct platform_device *pdev)
{
	int ret;
	struct msm_watchdog_data *wdog_dd;

	wdog_wq = alloc_workqueue("wdog", WQ_HIGHPRI, 0);
	if (!wdog_wq) {
		pr_err("Failed to allocate watchdog workqueue\n");
		return -EIO;
	}

	if (!pdev->dev.of_node || !enable)
		return -ENODEV;
	wdog_dd = kzalloc(sizeof(struct msm_watchdog_data), GFP_KERNEL);
	if (!wdog_dd)
		return -EIO;
	ret = msm_wdog_dt_to_pdata(pdev, wdog_dd);
	if (ret)
		goto err;
	wdog_dd->dev = &pdev->dev;
	platform_set_drvdata(pdev, wdog_dd);
	cpumask_clear(&wdog_dd->alive_mask);
	INIT_WORK(&wdog_dd->init_dogwork_struct, init_watchdog_work);
	INIT_DELAYED_WORK(&wdog_dd->dogwork_struct, pet_watchdog_work);
	queue_work_on(0, wdog_wq, &wdog_dd->init_dogwork_struct);
	return 0;
err:
	destroy_workqueue(wdog_wq);
	kzfree(wdog_dd);
	return ret;
}

static const struct dev_pm_ops msm_watchdog_dev_pm_ops = {
	.suspend_noirq = msm_watchdog_suspend,
	.resume_noirq = msm_watchdog_resume,
};

static struct platform_driver msm_watchdog_driver = {
	.probe = msm_watchdog_probe,
	.remove = msm_watchdog_remove,
	.driver = {
		.name = MODULE_NAME,
		.owner = THIS_MODULE,
		.pm = &msm_watchdog_dev_pm_ops,
		.of_match_table = msm_wdog_match_table,
	},
};

static int init_watchdog(void)
{
	return platform_driver_register(&msm_watchdog_driver);
}

pure_initcall(init_watchdog);
MODULE_DESCRIPTION("MSM Watchdog Driver");
MODULE_LICENSE("GPL v2");<|MERGE_RESOLUTION|>--- conflicted
+++ resolved
@@ -407,7 +407,6 @@
 		int len;
 	} cmd_buf;
 
-<<<<<<< HEAD
 #ifdef CONFIG_SEC_DEBUG
 	pr_info("WDOG_V2 handled by TZ:dump @0x%08x PA:%08x\n",
 			(unsigned int) wdog_dd->scm_regsave,
@@ -415,19 +414,12 @@
 	regsave_vaddr = (unsigned int) wdog_dd->scm_regsave;
 	regsave_paddr = (unsigned int) virt_to_phys(wdog_dd->scm_regsave);
 #endif
-	wdog_dd->scm_regsave = (void *)__get_free_page(GFP_KERNEL);
-	if (wdog_dd->scm_regsave) {
-		cmd_buf.addr = virt_to_phys(wdog_dd->scm_regsave);
-		cmd_buf.len  = PAGE_SIZE;
-		ret = scm_call(SCM_SVC_UTIL, SCM_SET_REGSAVE_CMD,
-=======
 	if (MSM_DUMP_MAJOR(msm_dump_table_version()) == 1) {
 		wdog_dd->scm_regsave = (void *)__get_free_page(GFP_KERNEL);
 		if (wdog_dd->scm_regsave) {
 			cmd_buf.addr = virt_to_phys(wdog_dd->scm_regsave);
 			cmd_buf.len  = PAGE_SIZE;
 			ret = scm_call(SCM_SVC_UTIL, SCM_SET_REGSAVE_CMD,
->>>>>>> e0c2938e
 					&cmd_buf, sizeof(cmd_buf), NULL, 0);
 			if (ret)
 				pr_err("Setting register save address failed.\n"

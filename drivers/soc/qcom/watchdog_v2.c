--- conflicted
+++ resolved
@@ -93,19 +93,6 @@
  */
 static long WDT_HZ = 32765;
 module_param(WDT_HZ, long, 0);
-#ifdef CONFIG_LGE_HANDLE_PANIC
-static void __iomem *msm_timer0_base;
-
-void __iomem *wdt_timer_get_timer0_base(void)
-{
-	return msm_timer0_base;
-}
-
-static void wdt_timer_set_timer0_base(void __iomem * iomem)
-{
-	msm_timer0_base = iomem;
-}
-#endif
 
 /*
  * On the kernel command line specify
@@ -114,6 +101,19 @@
  */
 static int ipi_opt_en;
 module_param(ipi_opt_en, int, 0);
+#ifdef CONFIG_LGE_HANDLE_PANIC
+static void __iomem *msm_timer0_base;
+
+void __iomem *wdt_timer_get_timer0_base(void)
+{
+	return msm_timer0_base;
+}
+
+static void wdt_timer_set_timer0_base(void __iomem * iomem)
+{
+	msm_timer0_base = iomem;
+}
+#endif
 
 static void pet_watchdog_work(struct work_struct *work);
 static void init_watchdog_work(struct work_struct *work);
@@ -618,11 +618,6 @@
 				__func__);
 		return -ENXIO;
 	}
-<<<<<<< HEAD
-#ifdef CONFIG_LGE_HANDLE_PANIC
-	wdt_timer_set_timer0_base(pdata->base);
-#endif
-=======
 
 	res = platform_get_resource_byname(pdev, IORESOURCE_MEM,
 					   "wdt-absent-base");
@@ -638,7 +633,9 @@
 		dev_info(&pdev->dev, "wdog absent resource not present\n");
 	}
 
->>>>>>> 6b6cff37
+#ifdef CONFIG_LGE_HANDLE_PANIC
+	wdt_timer_set_timer0_base(pdata->base);
+#endif
 	pdata->bark_irq = platform_get_irq(pdev, 0);
 	pdata->bite_irq = platform_get_irq(pdev, 1);
 	ret = of_property_read_u32(node, "qcom,bark-time", &pdata->bark_time);

/* Copyright (c) 2012-2014, The Linux Foundation. All rights reserved.
 *
 * This program is free software; you can redistribute it and/or modify
 * it under the terms of the GNU General Public License version 2 and
 * only version 2 as published by the Free Software Foundation.
 *
 * This program is distributed in the hope that it will be useful,
 * but WITHOUT ANY WARRANTY; without even the implied warranty of
 * MERCHANTABILITY or FITNESS FOR A PARTICULAR PURPOSE.  See the
 * GNU General Public License for more details.
 */

#include <linux/module.h>
#include <linux/kernel.h>
#include <linux/io.h>
#include <linux/delay.h>
#include <linux/workqueue.h>
#include <linux/slab.h>
#include <linux/jiffies.h>
#include <linux/mutex.h>
#include <linux/sched.h>
#include <linux/interrupt.h>
#include <linux/irq.h>
#include <linux/percpu.h>
#include <linux/of.h>
#include <linux/cpu.h>
#include <linux/cpu_pm.h>
#include <linux/platform_device.h>
#include <soc/qcom/scm.h>
#include <soc/qcom/memory_dump.h>
//adbg++
#include <linux/io.h>
#include <linux/of.h>
#include <linux/of_address.h>
//adbg--
#define MODULE_NAME "msm_watchdog"
#define WDT0_ACCSCSSNBARK_INT 0
#define TCSR_WDT_CFG	0x30
#define WDT0_RST	0x04
#define WDT0_EN		0x08
#define WDT0_STS	0x0C
#define WDT0_BARK_TIME	0x10
#define WDT0_BITE_TIME	0x14

#define WDOG_ABSENT	0

#define MASK_SIZE		32
#define SCM_SET_REGSAVE_CMD	0x2
#define SCM_SVC_SEC_WDOG_DIS	0x7
#define MAX_CPU_CTX_SIZE	2048

static struct workqueue_struct *wdog_wq;
static struct msm_watchdog_data *wdog_data;

static int cpu_idle_pc_state[NR_CPUS];

struct msm_watchdog_data {
	unsigned int __iomem phys_base;
	size_t size;
	void __iomem *base;
	void __iomem *wdog_absent_base;
	struct device *dev;
	unsigned int pet_time;
	unsigned int bark_time;
	unsigned int bark_irq;
	unsigned int bite_irq;
	bool do_ipi_ping;
	unsigned long long last_pet;
	unsigned min_slack_ticks;
	unsigned long long min_slack_ns;
	void *scm_regsave;
	cpumask_t alive_mask;
	struct mutex disable_lock;
	struct work_struct init_dogwork_struct;
	struct delayed_work dogwork_struct;
	bool irq_ppi;
	struct msm_watchdog_data __percpu **wdog_cpu_dd;
	struct notifier_block panic_blk;
	bool enabled;
};

/*
 * On the kernel command line specify
 * watchdog_v2.enable=1 to enable the watchdog
 * By default watchdog is turned on
 */
static int enable = 1;
module_param(enable, int, 0);

/*
 * On the kernel command line specify
 * watchdog_v2.WDT_HZ=<clock val in HZ> to set Watchdog
 * ticks. By default it is set to 32765.
 */
static long WDT_HZ = 32765;
module_param(WDT_HZ, long, 0);

<<<<<<< HEAD
// ASUS_BSP +++ Josh_Hsu "try to support GOOGLE ASIT for bootreason"
void* restart_reason_wd;
// ASUS_BSP --- Josh_Hsu "try to support GOOGLE ASIT for bootreason"
=======
/*
 * On the kernel command line specify
 * watchdog_v2.ipi_opt_en=1 to enable the watchdog ipi ping
 * optimization. By default it is turned off
 */
static int ipi_opt_en;
module_param(ipi_opt_en, int, 0);
>>>>>>> 62a3c2da

static void pet_watchdog_work(struct work_struct *work);
static void init_watchdog_work(struct work_struct *work);

static void dump_cpu_alive_mask(struct msm_watchdog_data *wdog_dd)
{
	static char alive_mask_buf[MASK_SIZE];
	cpulist_scnprintf(alive_mask_buf, MASK_SIZE,
						&wdog_dd->alive_mask);
	printk(KERN_INFO "cpu alive mask from last pet %s\n", alive_mask_buf);
}

static int msm_watchdog_suspend(struct device *dev)
{
	struct msm_watchdog_data *wdog_dd =
			(struct msm_watchdog_data *)dev_get_drvdata(dev);
	if (!enable)
		return 0;
	__raw_writel(1, wdog_dd->base + WDT0_RST);
	__raw_writel(0, wdog_dd->base + WDT0_EN);
	mb();
	wdog_dd->enabled = false;
	wdog_dd->last_pet = sched_clock();
	return 0;
}

static int msm_watchdog_resume(struct device *dev)
{
	struct msm_watchdog_data *wdog_dd =
			(struct msm_watchdog_data *)dev_get_drvdata(dev);
	if (!enable)
		return 0;
	__raw_writel(1, wdog_dd->base + WDT0_EN);
	__raw_writel(1, wdog_dd->base + WDT0_RST);
	mb();
	wdog_dd->enabled = true;
	wdog_dd->last_pet = sched_clock();
	return 0;
}

static int panic_wdog_handler(struct notifier_block *this,
			      unsigned long event, void *ptr)
{
	struct msm_watchdog_data *wdog_dd = container_of(this,
				struct msm_watchdog_data, panic_blk);
	if (panic_timeout == 0) {
		__raw_writel(0, wdog_dd->base + WDT0_EN);
		mb();
	} else {
		__raw_writel(WDT_HZ * (panic_timeout + 10),
				wdog_dd->base + WDT0_BARK_TIME);
		__raw_writel(WDT_HZ * (panic_timeout + 10),
				wdog_dd->base + WDT0_BITE_TIME);
		__raw_writel(1, wdog_dd->base + WDT0_RST);
	}
	return NOTIFY_DONE;
}

static void wdog_disable(struct msm_watchdog_data *wdog_dd)
{
	__raw_writel(0, wdog_dd->base + WDT0_EN);
	mb();
	if (wdog_dd->irq_ppi) {
		disable_percpu_irq(wdog_dd->bark_irq);
		free_percpu_irq(wdog_dd->bark_irq, wdog_dd->wdog_cpu_dd);
	} else
		devm_free_irq(wdog_dd->dev, wdog_dd->bark_irq, wdog_dd);
	enable = 0;
	/*Ensure all cpus see update to enable*/
	smp_mb();
	atomic_notifier_chain_unregister(&panic_notifier_list,
						&wdog_dd->panic_blk);
	cancel_delayed_work_sync(&wdog_dd->dogwork_struct);
	/* may be suspended after the first write above */
	__raw_writel(0, wdog_dd->base + WDT0_EN);
	mb();
	wdog_dd->enabled = false;
	pr_info("MSM Apps Watchdog deactivated.\n");
}

struct wdog_disable_work_data {
	struct work_struct work;
	struct completion complete;
	struct msm_watchdog_data *wdog_dd;
};

static void wdog_disable_work(struct work_struct *work)
{
	struct wdog_disable_work_data *work_data =
		container_of(work, struct wdog_disable_work_data, work);
	wdog_disable(work_data->wdog_dd);
	complete(&work_data->complete);
}

static ssize_t wdog_disable_get(struct device *dev,
				struct device_attribute *attr, char *buf)
{
	int ret;
	struct msm_watchdog_data *wdog_dd = dev_get_drvdata(dev);

	mutex_lock(&wdog_dd->disable_lock);
	ret = snprintf(buf, PAGE_SIZE, "%d\n", enable == 0 ? 1 : 0);
	mutex_unlock(&wdog_dd->disable_lock);
	return ret;
}

static ssize_t wdog_disable_set(struct device *dev,
				struct device_attribute *attr,
				const char *buf, size_t count)
{
	int ret;
	u8 disable;
	struct wdog_disable_work_data work_data;
	struct msm_watchdog_data *wdog_dd = dev_get_drvdata(dev);

	ret = kstrtou8(buf, 10, &disable);
	if (ret) {
		dev_err(wdog_dd->dev, "invalid user input\n");
		return ret;
	}
	if (disable == 1) {
		mutex_lock(&wdog_dd->disable_lock);
		if (enable == 0) {
			pr_info("MSM Apps Watchdog already disabled\n");
			mutex_unlock(&wdog_dd->disable_lock);
			return count;
		}
		disable = 1;
		ret = scm_call(SCM_SVC_BOOT, SCM_SVC_SEC_WDOG_DIS, &disable,
						sizeof(disable), NULL, 0);
		if (ret) {
			dev_err(wdog_dd->dev,
					"Failed to deactivate secure wdog\n");
			mutex_unlock(&wdog_dd->disable_lock);
			return -EIO;
		}
		work_data.wdog_dd = wdog_dd;
		init_completion(&work_data.complete);
		INIT_WORK_ONSTACK(&work_data.work, wdog_disable_work);
		queue_work(wdog_wq, &work_data.work);
		wait_for_completion(&work_data.complete);
		mutex_unlock(&wdog_dd->disable_lock);
	} else {
		pr_err("invalid operation, only disable = 1 supported\n");
		return -EINVAL;
	}
	return count;
}

static DEVICE_ATTR(disable, S_IWUSR | S_IRUSR, wdog_disable_get,
							wdog_disable_set);

static void pet_watchdog(struct msm_watchdog_data *wdog_dd)
{
	int slack, i, count, prev_count = 0;
	unsigned long long time_ns;
	unsigned long long slack_ns;
	unsigned long long bark_time_ns = wdog_dd->bark_time * 1000000ULL;

	for (i = 0; i < 2; i++) {
		count = (__raw_readl(wdog_dd->base + WDT0_STS) >> 1) & 0xFFFFF;
		if (count != prev_count) {
			prev_count = count;
			i = 0;
		}
	}
	slack = ((wdog_dd->bark_time * WDT_HZ) / 1000) - count;
	if (slack < wdog_dd->min_slack_ticks)
		wdog_dd->min_slack_ticks = slack;
	__raw_writel(1, wdog_dd->base + WDT0_RST);
	time_ns = sched_clock();
	slack_ns = (wdog_dd->last_pet + bark_time_ns) - time_ns;
	if (slack_ns < wdog_dd->min_slack_ns)
		wdog_dd->min_slack_ns = slack_ns;
	wdog_dd->last_pet = time_ns;
}

static void keep_alive_response(void *info)
{
	int cpu = smp_processor_id();
	struct msm_watchdog_data *wdog_dd = (struct msm_watchdog_data *)info;
	cpumask_set_cpu(cpu, &wdog_dd->alive_mask);
	smp_mb();
}

/*
 * If this function does not return, it implies one of the
 * other cpu's is not responsive.
 */
static void ping_other_cpus(struct msm_watchdog_data *wdog_dd)
{
	int cpu;
	cpumask_clear(&wdog_dd->alive_mask);
	smp_mb();
	for_each_cpu(cpu, cpu_online_mask) {
		if (!cpu_idle_pc_state[cpu])
			smp_call_function_single(cpu, keep_alive_response,
						 wdog_dd, 1);
	}
}

static void pet_watchdog_work(struct work_struct *work)
{
	unsigned long delay_time;
	struct delayed_work *delayed_work = to_delayed_work(work);
	struct msm_watchdog_data *wdog_dd = container_of(delayed_work,
						struct msm_watchdog_data,
							dogwork_struct);
	delay_time = msecs_to_jiffies(wdog_dd->pet_time);
	if (enable) {
		if (wdog_dd->do_ipi_ping)
			ping_other_cpus(wdog_dd);
		pet_watchdog(wdog_dd);
	}
	/* Check again before scheduling *
	 * Could have been changed on other cpu */
	if (enable)
		queue_delayed_work(wdog_wq,
				&wdog_dd->dogwork_struct, delay_time);
}

static int wdog_cpu_pm_notify(struct notifier_block *self,
			      unsigned long action, void *v)
{
	int cpu;

	cpu = raw_smp_processor_id();

	switch (action) {
	case CPU_PM_ENTER:
		cpu_idle_pc_state[cpu] = 1;
		break;
	case CPU_PM_ENTER_FAILED:
	case CPU_PM_EXIT:
		cpu_idle_pc_state[cpu] = 0;
		break;
	}

	return NOTIFY_OK;
}

static struct notifier_block wdog_cpu_pm_nb = {
	.notifier_call = wdog_cpu_pm_notify,
};

static int msm_watchdog_remove(struct platform_device *pdev)
{
	struct wdog_disable_work_data work_data;
	struct msm_watchdog_data *wdog_dd =
			(struct msm_watchdog_data *)platform_get_drvdata(pdev);

	if (ipi_opt_en)
		cpu_pm_unregister_notifier(&wdog_cpu_pm_nb);

	mutex_lock(&wdog_dd->disable_lock);
	if (enable) {
		work_data.wdog_dd = wdog_dd;
		init_completion(&work_data.complete);
		INIT_WORK_ONSTACK(&work_data.work, wdog_disable_work);
		queue_work(wdog_wq, &work_data.work);
		wait_for_completion(&work_data.complete);
	}
	mutex_unlock(&wdog_dd->disable_lock);
	device_remove_file(wdog_dd->dev, &dev_attr_disable);
	if (wdog_dd->irq_ppi)
		free_percpu(wdog_dd->wdog_cpu_dd);
	printk(KERN_INFO "MSM Watchdog Exit - Deactivated\n");
	destroy_workqueue(wdog_wq);
	kfree(wdog_dd);
	return 0;
}

static irqreturn_t wdog_bark_handler(int irq, void *dev_id)
{
	struct msm_watchdog_data *wdog_dd = (struct msm_watchdog_data *)dev_id;
	unsigned long nanosec_rem;
	unsigned long long t = sched_clock();

	nanosec_rem = do_div(t, 1000000000);
	printk(KERN_INFO "Watchdog bark! Now = %lu.%06lu\n", (unsigned long) t,
		nanosec_rem / 1000);
//ASUS_BSP +++ Josh_Hsu "try to support GOOGLE ASIT for bootreason"
	printk(KERN_INFO "Set bootreason to 0x6f656d91\n");
	__raw_writel(0x6f656d91, restart_reason_wd);
//ASUS_BSP --- Josh_Hsu "try to support GOOGLE ASIT for bootreason"
	nanosec_rem = do_div(wdog_dd->last_pet, 1000000000);
	printk(KERN_INFO "Watchdog last pet at %lu.%06lu\n", (unsigned long)
		wdog_dd->last_pet, nanosec_rem / 1000);
	if (wdog_dd->do_ipi_ping)
		dump_cpu_alive_mask(wdog_dd);
	printk(KERN_INFO "Causing a watchdog bite!\n");
//ASUS_BSP +++ Josh_Hsu "try to support GOOGLE ASIT for bootreason"
	printk(KERN_INFO "Set bootreason to 0x6f656d91\n");
	__raw_writel(0x6f656d91, restart_reason_wd);
//ASUS_BSP --- Josh_Hsu "try to support GOOGLE ASIT for bootreason"
	__raw_writel(1, wdog_dd->base + WDT0_BITE_TIME);
	mb();
	__raw_writel(1, wdog_dd->base + WDT0_RST);
	mb();
	/* Delay to make sure bite occurs */
	mdelay(1);
	pr_err("Wdog - STS: 0x%x, CTL: 0x%x, BARK TIME: 0x%x, BITE TIME: 0x%x",
		__raw_readl(wdog_dd->base + WDT0_STS),
		__raw_readl(wdog_dd->base + WDT0_EN),
		__raw_readl(wdog_dd->base + WDT0_BARK_TIME),
		__raw_readl(wdog_dd->base + WDT0_BITE_TIME));
	panic("Failed to cause a watchdog bite! - Falling back to kernel panic!");
	return IRQ_HANDLED;
}

static irqreturn_t wdog_ppi_bark(int irq, void *dev_id)
{
	struct msm_watchdog_data *wdog_dd =
			*(struct msm_watchdog_data **)(dev_id);
	return wdog_bark_handler(irq, wdog_dd);
}

static void configure_bark_dump(struct msm_watchdog_data *wdog_dd)
{
	int ret;
	struct msm_client_dump cpu_dump_entry;
	struct msm_dump_entry dump_entry;
	struct msm_dump_data *cpu_data;
	int cpu;
	void *cpu_buf;
	struct {
		unsigned addr;
		int len;
	} cmd_buf;

	if (MSM_DUMP_MAJOR(msm_dump_table_version()) == 1) {
		wdog_dd->scm_regsave = (void *)__get_free_page(GFP_KERNEL);
		if (wdog_dd->scm_regsave) {
			cmd_buf.addr = virt_to_phys(wdog_dd->scm_regsave);
			cmd_buf.len  = PAGE_SIZE;
			ret = scm_call(SCM_SVC_UTIL, SCM_SET_REGSAVE_CMD,
					&cmd_buf, sizeof(cmd_buf), NULL, 0);
			if (ret)
				pr_err("Setting register save address failed.\n"
				       "Registers won't be dumped on a dog "
				       "bite\n");
			cpu_dump_entry.id = MSM_CPU_CTXT;
			cpu_dump_entry.start_addr =
					virt_to_phys(wdog_dd->scm_regsave);
			cpu_dump_entry.end_addr = cpu_dump_entry.start_addr +
						  PAGE_SIZE;
			ret = msm_dump_tbl_register(&cpu_dump_entry);
			if (ret)
				pr_err("Setting cpu dump region failed\n"
				"Registers wont be dumped during cpu hang\n");
		} else {
			pr_err("Allocating register save space failed\n"
			       "Registers won't be dumped on a dog bite\n");
			/*
			 * No need to bail if allocation fails. Simply don't
			 * send the command, and the secure side will reset
			 * without saving registers.
			 */
		}
	} else {
		cpu_data = kzalloc(sizeof(struct msm_dump_data) *
				   num_present_cpus(), GFP_KERNEL);
		if (!cpu_data) {
			pr_err("cpu dump data structure allocation failed\n");
			goto out0;
		}
		cpu_buf = kzalloc(MAX_CPU_CTX_SIZE * num_present_cpus(),
				  GFP_KERNEL);
		if (!cpu_buf) {
			pr_err("cpu reg context space allocation failed\n");
			goto out1;
		}

		for_each_cpu(cpu, cpu_present_mask) {
			cpu_data[cpu].addr = virt_to_phys(cpu_buf +
							cpu * MAX_CPU_CTX_SIZE);
			cpu_data[cpu].len = MAX_CPU_CTX_SIZE;
			dump_entry.id = MSM_DUMP_DATA_CPU_CTX + cpu;
			dump_entry.addr = virt_to_phys(&cpu_data[cpu]);
			ret = msm_dump_data_register(MSM_DUMP_TABLE_APPS,
						     &dump_entry);
			/*
			 * Don't free the buffers in case of error since
			 * registration may have succeeded for some cpus.
			 */
			if (ret)
				pr_err("cpu %d reg dump setup failed\n", cpu);
		}
	}

	return;
out1:
	kfree(cpu_data);
out0:
	return;
}


static void init_watchdog_work(struct work_struct *work)
{
	struct msm_watchdog_data *wdog_dd = container_of(work,
						struct msm_watchdog_data,
							init_dogwork_struct);
	unsigned long delay_time;
	int error;
	u64 timeout;
	int ret;

<<<<<<< HEAD
//ASUS_BSP +++ Josh_Hsu "try to support GOOGLE ASIT for bootreason"
	struct device_node *np;
	np = of_find_compatible_node(NULL, NULL,
				"qcom,msm-imem-restart_reason");
	if (!np) {
		pr_err("unable to find DT imem restart reason node\n");
	} else {
		restart_reason_wd = of_iomap(np, 0);
		if (!restart_reason_wd) {
			pr_err("unable to map imem restart reason offset\n");
		}
	}
//ASUS_BSP --- Josh_Hsu "try to support GOOGLE ASIT for bootreason"
=======
	/*
	 * Disable the watchdog for cluster 1 so that cluster 0 watchdog will
	 * be mapped to the entire sub-system.
	 */
	if (wdog_dd->wdog_absent_base)
		__raw_writel(2, wdog_dd->wdog_absent_base + WDOG_ABSENT);
>>>>>>> 62a3c2da

	if (wdog_dd->irq_ppi) {
		wdog_dd->wdog_cpu_dd = alloc_percpu(struct msm_watchdog_data *);
		if (!wdog_dd->wdog_cpu_dd) {
			dev_err(wdog_dd->dev, "fail to allocate cpu data\n");
			return;
		}
		*__this_cpu_ptr(wdog_dd->wdog_cpu_dd) = wdog_dd;
		ret = request_percpu_irq(wdog_dd->bark_irq, wdog_ppi_bark,
					"apps_wdog_bark",
					wdog_dd->wdog_cpu_dd);
		if (ret) {
			dev_err(wdog_dd->dev, "failed to request bark irq\n");
			free_percpu(wdog_dd->wdog_cpu_dd);
			return;
		}
	} else {
		ret = devm_request_irq(wdog_dd->dev, wdog_dd->bark_irq,
				wdog_bark_handler, IRQF_TRIGGER_RISING,
						"apps_wdog_bark", wdog_dd);
		if (ret) {
			dev_err(wdog_dd->dev, "failed to request bark irq\n");
			return;
		}
	}
	delay_time = msecs_to_jiffies(wdog_dd->pet_time);
	wdog_dd->min_slack_ticks = UINT_MAX;
	wdog_dd->min_slack_ns = ULLONG_MAX;
	configure_bark_dump(wdog_dd);
	timeout = (wdog_dd->bark_time * WDT_HZ)/1000;
	__raw_writel(timeout, wdog_dd->base + WDT0_BARK_TIME);
	__raw_writel(timeout + 3*WDT_HZ, wdog_dd->base + WDT0_BITE_TIME);

	wdog_dd->panic_blk.notifier_call = panic_wdog_handler;
	atomic_notifier_chain_register(&panic_notifier_list,
				       &wdog_dd->panic_blk);
	mutex_init(&wdog_dd->disable_lock);
	queue_delayed_work(wdog_wq, &wdog_dd->dogwork_struct,
			delay_time);
	__raw_writel(1, wdog_dd->base + WDT0_EN);
	__raw_writel(1, wdog_dd->base + WDT0_RST);
	wdog_dd->last_pet = sched_clock();
	wdog_dd->enabled = true;
	error = device_create_file(wdog_dd->dev, &dev_attr_disable);
	if (error)
		dev_err(wdog_dd->dev, "cannot create sysfs attribute\n");
	if (wdog_dd->irq_ppi)
		enable_percpu_irq(wdog_dd->bark_irq, 0);
	if (ipi_opt_en)
		cpu_pm_register_notifier(&wdog_cpu_pm_nb);
	dev_info(wdog_dd->dev, "MSM Watchdog Initialized\n");
	return;
}

static struct of_device_id msm_wdog_match_table[] = {
	{ .compatible = "qcom,msm-watchdog" },
	{}
};

static void dump_pdata(struct msm_watchdog_data *pdata)
{
	dev_dbg(pdata->dev, "wdog bark_time %d", pdata->bark_time);
	dev_dbg(pdata->dev, "wdog pet_time %d", pdata->pet_time);
	dev_dbg(pdata->dev, "wdog perform ipi ping %d", pdata->do_ipi_ping);
	dev_dbg(pdata->dev, "wdog base address is 0x%lx\n", (unsigned long)
								pdata->base);
}

static int msm_wdog_dt_to_pdata(struct platform_device *pdev,
					struct msm_watchdog_data *pdata)
{
	struct device_node *node = pdev->dev.of_node;
	struct resource *res;
	int ret;

	res = platform_get_resource_byname(pdev, IORESOURCE_MEM, "wdt-base");
	if (!res)
		return -ENODEV;
	pdata->size = resource_size(res);
	pdata->phys_base = res->start;
	if (unlikely(!(devm_request_mem_region(&pdev->dev, pdata->phys_base,
					       pdata->size, "msm-watchdog")))) {

		dev_err(&pdev->dev, "%s cannot reserve watchdog region\n",
								__func__);
		return -ENXIO;
	}
	pdata->base  = devm_ioremap(&pdev->dev, pdata->phys_base,
							pdata->size);
	if (!pdata->base) {
		dev_err(&pdev->dev, "%s cannot map wdog register space\n",
				__func__);
		return -ENXIO;
	}

	res = platform_get_resource_byname(pdev, IORESOURCE_MEM,
					   "wdt-absent-base");
	if (res) {
		pdata->wdog_absent_base  = devm_ioremap(&pdev->dev, res->start,
							 resource_size(res));
		if (!pdata->wdog_absent_base) {
			dev_err(&pdev->dev,
				"cannot map wdog absent register space\n");
			return -ENXIO;
		}
	} else {
		dev_info(&pdev->dev, "wdog absent resource not present\n");
	}

	pdata->bark_irq = platform_get_irq(pdev, 0);
	pdata->bite_irq = platform_get_irq(pdev, 1);
	ret = of_property_read_u32(node, "qcom,bark-time", &pdata->bark_time);
	if (ret) {
		dev_err(&pdev->dev, "reading bark time failed\n");
		return -ENXIO;
	}
	ret = of_property_read_u32(node, "qcom,pet-time", &pdata->pet_time);
	if (ret) {
		dev_err(&pdev->dev, "reading pet time failed\n");
		return -ENXIO;
	}
	pdata->do_ipi_ping = of_property_read_bool(node, "qcom,ipi-ping");
	if (!pdata->bark_time) {
		dev_err(&pdev->dev, "%s watchdog bark time not setup\n",
								__func__);
		return -ENXIO;
	}
	if (!pdata->pet_time) {
		dev_err(&pdev->dev, "%s watchdog pet time not setup\n",
								__func__);
		return -ENXIO;
	}
	pdata->irq_ppi = irq_is_percpu(pdata->bark_irq);
	dump_pdata(pdata);
	return 0;
}

static int msm_watchdog_probe(struct platform_device *pdev)
{
	int ret;
	struct msm_watchdog_data *wdog_dd;

	wdog_wq = alloc_workqueue("wdog", WQ_HIGHPRI, 0);
	if (!wdog_wq) {
		pr_err("Failed to allocate watchdog workqueue\n");
		return -EIO;
	}

	if (!pdev->dev.of_node || !enable)
		return -ENODEV;
	wdog_dd = kzalloc(sizeof(struct msm_watchdog_data), GFP_KERNEL);
	if (!wdog_dd)
		return -EIO;
	ret = msm_wdog_dt_to_pdata(pdev, wdog_dd);
	if (ret)
		goto err;

	wdog_data = wdog_dd;
	wdog_dd->dev = &pdev->dev;
	platform_set_drvdata(pdev, wdog_dd);
	cpumask_clear(&wdog_dd->alive_mask);
	INIT_WORK(&wdog_dd->init_dogwork_struct, init_watchdog_work);
	INIT_DELAYED_WORK(&wdog_dd->dogwork_struct, pet_watchdog_work);
	queue_work(wdog_wq, &wdog_dd->init_dogwork_struct);
	return 0;
err:
	destroy_workqueue(wdog_wq);
	kzfree(wdog_dd);
	return ret;
}

static const struct dev_pm_ops msm_watchdog_dev_pm_ops = {
	.suspend_noirq = msm_watchdog_suspend,
	.resume_noirq = msm_watchdog_resume,
};

static struct platform_driver msm_watchdog_driver = {
	.probe = msm_watchdog_probe,
	.remove = msm_watchdog_remove,
	.driver = {
		.name = MODULE_NAME,
		.owner = THIS_MODULE,
		.pm = &msm_watchdog_dev_pm_ops,
		.of_match_table = msm_wdog_match_table,
	},
};

static int init_watchdog(void)
{
	return platform_driver_register(&msm_watchdog_driver);
}

pure_initcall(init_watchdog);
MODULE_DESCRIPTION("MSM Watchdog Driver");
MODULE_LICENSE("GPL v2");<|MERGE_RESOLUTION|>--- conflicted
+++ resolved
@@ -28,11 +28,7 @@
 #include <linux/platform_device.h>
 #include <soc/qcom/scm.h>
 #include <soc/qcom/memory_dump.h>
-//adbg++
-#include <linux/io.h>
-#include <linux/of.h>
-#include <linux/of_address.h>
-//adbg--
+
 #define MODULE_NAME "msm_watchdog"
 #define WDT0_ACCSCSSNBARK_INT 0
 #define TCSR_WDT_CFG	0x30
@@ -95,11 +91,6 @@
 static long WDT_HZ = 32765;
 module_param(WDT_HZ, long, 0);
 
-<<<<<<< HEAD
-// ASUS_BSP +++ Josh_Hsu "try to support GOOGLE ASIT for bootreason"
-void* restart_reason_wd;
-// ASUS_BSP --- Josh_Hsu "try to support GOOGLE ASIT for bootreason"
-=======
 /*
  * On the kernel command line specify
  * watchdog_v2.ipi_opt_en=1 to enable the watchdog ipi ping
@@ -107,7 +98,6 @@
  */
 static int ipi_opt_en;
 module_param(ipi_opt_en, int, 0);
->>>>>>> 62a3c2da
 
 static void pet_watchdog_work(struct work_struct *work);
 static void init_watchdog_work(struct work_struct *work);
@@ -389,20 +379,13 @@
 	nanosec_rem = do_div(t, 1000000000);
 	printk(KERN_INFO "Watchdog bark! Now = %lu.%06lu\n", (unsigned long) t,
 		nanosec_rem / 1000);
-//ASUS_BSP +++ Josh_Hsu "try to support GOOGLE ASIT for bootreason"
-	printk(KERN_INFO "Set bootreason to 0x6f656d91\n");
-	__raw_writel(0x6f656d91, restart_reason_wd);
-//ASUS_BSP --- Josh_Hsu "try to support GOOGLE ASIT for bootreason"
+
 	nanosec_rem = do_div(wdog_dd->last_pet, 1000000000);
 	printk(KERN_INFO "Watchdog last pet at %lu.%06lu\n", (unsigned long)
 		wdog_dd->last_pet, nanosec_rem / 1000);
 	if (wdog_dd->do_ipi_ping)
 		dump_cpu_alive_mask(wdog_dd);
-	printk(KERN_INFO "Causing a watchdog bite!\n");
-//ASUS_BSP +++ Josh_Hsu "try to support GOOGLE ASIT for bootreason"
-	printk(KERN_INFO "Set bootreason to 0x6f656d91\n");
-	__raw_writel(0x6f656d91, restart_reason_wd);
-//ASUS_BSP --- Josh_Hsu "try to support GOOGLE ASIT for bootreason"
+	printk(KERN_INFO "Causing a watchdog bite!");
 	__raw_writel(1, wdog_dd->base + WDT0_BITE_TIME);
 	mb();
 	__raw_writel(1, wdog_dd->base + WDT0_RST);
@@ -516,28 +499,12 @@
 	u64 timeout;
 	int ret;
 
-<<<<<<< HEAD
-//ASUS_BSP +++ Josh_Hsu "try to support GOOGLE ASIT for bootreason"
-	struct device_node *np;
-	np = of_find_compatible_node(NULL, NULL,
-				"qcom,msm-imem-restart_reason");
-	if (!np) {
-		pr_err("unable to find DT imem restart reason node\n");
-	} else {
-		restart_reason_wd = of_iomap(np, 0);
-		if (!restart_reason_wd) {
-			pr_err("unable to map imem restart reason offset\n");
-		}
-	}
-//ASUS_BSP --- Josh_Hsu "try to support GOOGLE ASIT for bootreason"
-=======
 	/*
 	 * Disable the watchdog for cluster 1 so that cluster 0 watchdog will
 	 * be mapped to the entire sub-system.
 	 */
 	if (wdog_dd->wdog_absent_base)
 		__raw_writel(2, wdog_dd->wdog_absent_base + WDOG_ABSENT);
->>>>>>> 62a3c2da
 
 	if (wdog_dd->irq_ppi) {
 		wdog_dd->wdog_cpu_dd = alloc_percpu(struct msm_watchdog_data *);

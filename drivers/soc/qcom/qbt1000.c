--- conflicted
+++ resolved
@@ -86,10 +86,7 @@
 	uint32_t	ssc_subsys_id;
 	uint32_t	ssc_spi_port;
 	uint32_t	ssc_spi_port_slave_index;
-<<<<<<< HEAD
-=======
 	struct wakeup_source w_lock;
->>>>>>> e045a95c
 	struct qseecom_handle *app_handle;
 };
 #define W_LOCK_DELAY_MS (2000)
@@ -766,10 +763,7 @@
 		return -EINVAL;
 	}
 
-<<<<<<< HEAD
-=======
 	pm_runtime_get_sync(drvdata->dev);
->>>>>>> e045a95c
 	mutex_lock(&drvdata->mutex);
 	if (((drvdata->sensor_conn_type == SPI) && (!drvdata->clock_state)) ||
 	    ((drvdata->sensor_conn_type == SSC_SPI) && (!drvdata->ssc_state))) {

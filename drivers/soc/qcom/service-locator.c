--- conflicted
+++ resolved
@@ -254,15 +254,10 @@
 		if (!domains_read) {
 			db_rev_count = pd->db_rev_count = resp->db_rev_count;
 			pd->total_domains = resp->total_domains;
-<<<<<<< HEAD
-			if (!resp->total_domains)
-				pr_info("No matching domains found\n");
-=======
 			if (!resp->total_domains) {
 				pr_err("No matching domains found\n");
 				goto out;
 			}
->>>>>>> d57fed99
 
 			pd->domain_list = kmalloc(
 					sizeof(struct servreg_loc_entry_v01) *

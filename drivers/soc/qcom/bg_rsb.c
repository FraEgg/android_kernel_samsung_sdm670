--- conflicted
+++ resolved
@@ -875,10 +875,6 @@
 	struct bgrsb_priv *dev = dev_get_drvdata(pdev);
 	char *arr = kstrdup(buff, GFP_KERNEL);
 
-<<<<<<< HEAD
-	if (dev->is_cnfgrd == false || !arr)
-		return -ENOMEDIUM;
-=======
 	if (!arr)
 		return -ENOMEM;
 
@@ -886,15 +882,11 @@
 		kfree(arr);
 		return -ENOMEDIUM;
 	}
->>>>>>> 0e081ff0
 
 	rc = split_bg_work(dev, arr);
 	if (rc != 0)
 		pr_err("Not able to process request\n");
-<<<<<<< HEAD
-
-=======
->>>>>>> 0e081ff0
+
 	return count;
 }
 

/* Copyright (c) 2017-2018, The Linux Foundation. All rights reserved.
 *
 * This program is free software; you can redistribute it and/or modify
 * it under the terms of the GNU General Public License version 2 and
 * only version 2 as published by the Free Software Foundation.
 *
 * This program is distributed in the hope that it will be useful,
 * but WITHOUT ANY WARRANTY; without even the implied warranty of
 * MERCHANTABILITY or FITNESS FOR A PARTICULAR PURPOSE.  See the
 * GNU General Public License for more details.
 *
 */

#define pr_fmt(msg) "bgrsb: %s: " msg, __func__

#include <linux/init.h>
#include <linux/kernel.h>
#include <linux/module.h>
#include <linux/of.h>
#include <linux/device.h>
#include <linux/mutex.h>
#include <linux/platform_device.h>
#include <soc/qcom/glink.h>
#include <linux/input.h>
#include <linux/delay.h>
#include <linux/wait.h>
#include <linux/sched.h>
#include <linux/regulator/consumer.h>
#include <soc/qcom/subsystem_restart.h>
#include <soc/qcom/subsystem_notif.h>

#include "bgrsb.h"

#define BGRSB_GLINK_INTENT_SIZE 0x04
#define BGRSB_MSG_SIZE 0x08
#define TIMEOUT_MS 2000

#define BGRSB_LDO15_VTG_MIN_UV 3300000
#define BGRSB_LDO15_VTG_MAX_UV 3300000

#define BGRSB_LDO11_VTG_MIN_UV 1800000
#define BGRSB_LDO11_VTG_MAX_UV 1800000

#define BGRSB_BGWEAR_SUBSYS "bg-wear"

#define BGRSB_BTTN_CONFIGURE 5
#define BGRSB_POWER_CALIBRATION 2
#define BGRSB_POWER_ENABLE 1
#define BGRSB_POWER_DISABLE 0
#define BGRSB_GLINK_POWER_ENABLE 6
#define BGRSB_GLINK_POWER_DISABLE 7


struct bgrsb_regulator {
	struct regulator *regldo11;
	struct regulator *regldo15;
};

enum ldo_task {
	BGRSB_ENABLE_LDO11,
	BGRSB_ENABLE_LDO15,
	BGRSB_DISABLE_LDO11,
	BGRSB_DISABLE_LDO15,
	BGRSB_NO_ACTION
};

enum bgrsb_state {
	BGRSB_STATE_UNKNOWN,
	BGRSB_STATE_INIT,
	BGRSB_STATE_LDO11_ENABLED,
	BGRSB_STATE_RSB_CONFIGURED,
	BGRSB_STATE_LDO15_ENABLED,
	BGRSB_STATE_RSB_ENABLED
};

struct bgrsb_msg {
	uint32_t cmd_id;
	uint32_t data;
};

struct bgrsb_priv {
	void *handle;
	struct input_dev *input;
	struct mutex glink_mutex;

<<<<<<< HEAD
	struct mutex pwr_mutext;
=======
	struct mutex rsb_state_mutex;
>>>>>>> fa2abe94

	enum bgrsb_state bgrsb_current_state;
	enum glink_link_state link_state;

	bool chnl_state;
	void *lhndl;

	struct work_struct bg_up_work;
	struct work_struct bg_down_work;

	struct work_struct rsb_up_work;
	struct work_struct rsb_down_work;

	struct work_struct rsb_glink_up_work;
	struct work_struct rsb_glink_down_work;

	struct work_struct rsb_calibration_work;
	struct work_struct bttn_configr_work;

	struct work_struct glink_work;

	struct workqueue_struct *bgrsb_event_wq;
	struct workqueue_struct *bgrsb_wq;

	struct bg_glink_chnl chnl;
	char rx_buf[BGRSB_GLINK_INTENT_SIZE];

	struct bgrsb_regulator rgltr;

	enum ldo_task ldo_action;

	void *bgwear_subsys_handle;

	struct completion bg_resp_cmplt;
	struct completion wrk_cmplt;
	struct completion bg_lnikup_cmplt;
	struct completion tx_done;

	struct device *ldev;

	struct wakeup_source bgrsb_ws;

	wait_queue_head_t link_state_wait;

	uint32_t calbrtion_intrvl;
	uint32_t calbrtion_cpi;

	uint8_t bttn_configs;

	bool calibration_needed;
	bool is_calibrd;
};

static void *bgrsb_drv;
static int bgrsb_enable(struct bgrsb_priv *dev, bool enable);

int bgrsb_send_input(struct event *evnt)
{
	uint8_t press_code;
	uint8_t value;

	struct bgrsb_priv *dev =
			container_of(bgrsb_drv, struct bgrsb_priv, lhndl);

	if (!evnt)
		return -EINVAL;

	if (evnt->sub_id == 1) {
		input_report_rel(dev->input, REL_WHEEL, evnt->evnt_data);
		input_sync(dev->input);
	} else if (evnt->sub_id == 2) {

		press_code = (uint8_t) evnt->evnt_data;
		value = (uint8_t) (evnt->evnt_data >> 8);

		switch (press_code) {
		case 0x1:
			if (value == 0) {
				input_report_key(dev->input, KEY_VOLUMEDOWN, 1);
				input_sync(dev->input);
			} else {
				input_report_key(dev->input, KEY_VOLUMEDOWN, 0);
				input_sync(dev->input);
			}
			break;
		case 0x2:
			if (value == 0) {
				input_report_key(dev->input, KEY_VOLUMEUP, 1);
				input_sync(dev->input);
			} else {
				input_report_key(dev->input, KEY_VOLUMEUP, 0);
				input_sync(dev->input);
			}
			break;
		case 0x3:
			if (value == 0) {
				input_report_key(dev->input, KEY_POWER, 1);
				input_sync(dev->input);
			} else {
				input_report_key(dev->input, KEY_POWER, 0);
				input_sync(dev->input);
			}
			break;
		default:
			pr_info("event: type[%d] , data: %d\n",
						evnt->sub_id, evnt->evnt_data);
		}
	}
	return 0;
}
EXPORT_SYMBOL(bgrsb_send_input);

static void bgrsb_glink_notify_rx(void *handle, const void *priv,
	const void *pkt_priv, const void *ptr, size_t size)
{
	struct bgrsb_priv *dev = (struct bgrsb_priv *)priv;

	memcpy(dev->rx_buf, ptr, size);
	glink_rx_done(dev->handle, ptr, false);
	complete(&dev->bg_resp_cmplt);
}

static void bgrsb_glink_notify_state(void *handle, const void *priv,
	unsigned event)
{
	struct bgrsb_priv *dev = (struct bgrsb_priv *)priv;

	switch (event) {
	case GLINK_CONNECTED:
		complete(&dev->bg_lnikup_cmplt);
		break;
	case GLINK_REMOTE_DISCONNECTED:
	case GLINK_LOCAL_DISCONNECTED:
		dev->chnl_state = false;
		break;
	}
}

static void bgrsb_glink_notify_tx_done(void *handle, const void *priv,
	const void *pkt_priv, const void *ptr)
{
	struct bgrsb_priv *dev = (struct bgrsb_priv *)priv;

	complete(&dev->tx_done);
}

static void bgrsb_glink_close_work(struct work_struct *work)
{
	struct bgrsb_priv *dev =
			container_of(work, struct bgrsb_priv, glink_work);

	if (dev->handle)
		glink_close(dev->handle);
	dev->handle = NULL;
}

static void bgrsb_glink_open_work(struct work_struct *work)
{
	struct glink_open_config open_cfg;
	void *hndl = NULL;
	int rc = 0;
	struct bgrsb_priv *dev =
			container_of(work, struct bgrsb_priv, glink_work);

	if (dev->handle)
		return;

	memset(&open_cfg, 0, sizeof(struct glink_open_config));
	open_cfg.priv = (void *)dev;
	open_cfg.edge = dev->chnl.chnl_edge;
	open_cfg.transport = dev->chnl.chnl_trnsprt;
	open_cfg.name = dev->chnl.chnl_name;
	open_cfg.notify_tx_done = bgrsb_glink_notify_tx_done;
	open_cfg.notify_state = bgrsb_glink_notify_state;
	open_cfg.notify_rx = bgrsb_glink_notify_rx;

	init_completion(&dev->bg_lnikup_cmplt);
	hndl = glink_open(&open_cfg);

	if (IS_ERR_OR_NULL(hndl)) {
		pr_err("Glink open failed[%s]\n",
						dev->chnl.chnl_name);
		dev->handle = NULL;
		return;
	}

	rc = wait_for_completion_timeout(&dev->bg_lnikup_cmplt,
						msecs_to_jiffies(TIMEOUT_MS));
	if (!rc) {
		pr_err("Channel open failed. Time out\n");
		return;
	}
	dev->chnl_state = true;
	dev->handle = hndl;
}

static void bgrsb_glink_state_cb(struct glink_link_state_cb_info *cb_info,
	void *data)
{
	struct bgrsb_priv *dev = (struct bgrsb_priv *)data;

	dev->link_state = cb_info->link_state;
	switch (dev->link_state) {
	case GLINK_LINK_STATE_UP:
		INIT_WORK(&dev->glink_work, bgrsb_glink_open_work);
		queue_work(dev->bgrsb_event_wq, &dev->glink_work);
		break;
	case GLINK_LINK_STATE_DOWN:
		INIT_WORK(&dev->glink_work, bgrsb_glink_close_work);
		queue_work(dev->bgrsb_event_wq, &dev->glink_work);
		break;
	}
}

static int bgrsb_init_link_inf(struct bgrsb_priv *dev)
{
	struct glink_link_info link_info;
	void *hndl;

	link_info.glink_link_state_notif_cb = bgrsb_glink_state_cb;
	link_info.transport = dev->chnl.chnl_trnsprt;
	link_info.edge = dev->chnl.chnl_edge;

	hndl = glink_register_link_state_cb(&link_info, (void *)dev);
	if (IS_ERR_OR_NULL(hndl)) {
		pr_err("Unable to register link[%s]\n",
							dev->chnl.chnl_name);
		return -EFAULT;
	}
	return 0;
}

static int bgrsb_init_regulators(struct device *pdev)
{
	struct regulator *reg11;
	struct regulator *reg15;
	struct bgrsb_priv *dev = dev_get_drvdata(pdev);

	reg11 = regulator_get(pdev, "vdd-ldo1");
	if (IS_ERR_OR_NULL(reg11)) {
		pr_err("Unable to get regulator for LDO-11\n");
		return PTR_ERR(reg11);
	}

	reg15 = regulator_get(pdev, "vdd-ldo2");
	if (IS_ERR_OR_NULL(reg15)) {
		pr_err("Unable to get regulator for LDO-15\n");
		return PTR_ERR(reg15);
	}

	dev->rgltr.regldo11 = reg11;
	dev->rgltr.regldo15 = reg15;

	return 0;
}

static int bgrsb_ldo_work(struct bgrsb_priv *dev, enum ldo_task ldo_action)
{
	int ret = 0;

	switch (ldo_action) {
	case BGRSB_ENABLE_LDO11:
		ret = regulator_set_voltage(dev->rgltr.regldo11,
				BGRSB_LDO11_VTG_MIN_UV, BGRSB_LDO11_VTG_MAX_UV);
		if (ret) {
			pr_err("Failed to request LDO-11 voltage.\n");
			goto err_ret;
		}
		ret = regulator_enable(dev->rgltr.regldo11);
		if (ret) {
			pr_err("Failed to enable LDO-11 %d\n", ret);
			goto err_ret;
		}
		break;

	case BGRSB_ENABLE_LDO15:
		ret = regulator_set_voltage(dev->rgltr.regldo15,
				BGRSB_LDO15_VTG_MIN_UV, BGRSB_LDO15_VTG_MAX_UV);
		if (ret) {
			pr_err("Failed to request LDO-15 voltage.\n");
			goto err_ret;
		}
		ret = regulator_enable(dev->rgltr.regldo15);
		if (ret) {
			pr_err("Failed to enable LDO-15 %d\n", ret);
			goto err_ret;
		}
		break;
	case BGRSB_DISABLE_LDO11:
		ret = regulator_disable(dev->rgltr.regldo11);
		if (ret) {
			pr_err("Failed to disable LDO-11 %d\n", ret);
			goto err_ret;
		}
		break;

	case BGRSB_DISABLE_LDO15:
		ret = regulator_disable(dev->rgltr.regldo15);
		if (ret) {
			pr_err("Failed to disable LDO-15 %d\n", ret);
			goto err_ret;
		}
		regulator_set_optimum_mode(dev->rgltr.regldo15, 0);
		break;
	default:
		ret = -EINVAL;
	}

err_ret:
	return ret;
}

static void bgrsb_bgdown_work(struct work_struct *work)
{
	struct bgrsb_priv *dev = container_of(work, struct bgrsb_priv,
								bg_down_work);

	if (dev->bgrsb_current_state == BGRSB_STATE_RSB_ENABLED) {
		if (bgrsb_ldo_work(dev, BGRSB_DISABLE_LDO15) == 0)
			dev->bgrsb_current_state = BGRSB_STATE_RSB_CONFIGURED;
		else
			pr_err("Failed to unvote LDO-15 on BG down\n");
	}

	if (dev->bgrsb_current_state == BGRSB_STATE_RSB_CONFIGURED) {
		if (bgrsb_ldo_work(dev, BGRSB_DISABLE_LDO11) == 0)
			dev->bgrsb_current_state = BGRSB_STATE_INIT;
		else
			pr_err("Failed to unvote LDO-11 on BG down\n");
	}

	pr_info("RSB current state is : %d\n", dev->bgrsb_current_state);

	if (dev->bgrsb_current_state == BGRSB_STATE_INIT) {
		if (dev->is_calibrd)
			dev->calibration_needed = true;
	}
}

static void bgrsb_glink_bgdown_work(struct work_struct *work)
{
	int rc;
	struct bgrsb_priv *dev = container_of(work, struct bgrsb_priv,
							rsb_glink_down_work);

	if (dev->bgrsb_current_state == BGRSB_STATE_RSB_ENABLED) {

		rc = bgrsb_enable(dev, false);
		if (rc != 0) {
			pr_err("Failed to send disable command to BG\n");
			return;
		}

		if (bgrsb_ldo_work(dev, BGRSB_DISABLE_LDO15) != 0) {
			pr_err("Failed to un-vote LDO-15\n");
			return;
		}

		dev->bgrsb_current_state = BGRSB_STATE_RSB_CONFIGURED;
		pr_info("RSB Disabled\n");
	}

	if (dev->bgrsb_current_state == BGRSB_STATE_RSB_CONFIGURED) {
		if (bgrsb_ldo_work(dev, BGRSB_DISABLE_LDO11) == 0)
			dev->bgrsb_current_state = BGRSB_STATE_INIT;
		else
			pr_err("Failed to unvote LDO-11 on BG Glink down\n");
	}
	if (dev->handle)
		glink_close(dev->handle);
	dev->handle = NULL;
	pr_debug("BG Glink Close connection\n");
}

static int bgrsb_tx_msg(struct bgrsb_priv *dev, void  *msg, size_t len)
{
	int rc = 0;
	uint8_t resp = 0;

	if (!dev->chnl_state)
		return -ENODEV;

	__pm_stay_awake(&dev->bgrsb_ws);
	mutex_lock(&dev->glink_mutex);
	init_completion(&dev->tx_done);
	init_completion(&dev->bg_resp_cmplt);

	rc = glink_queue_rx_intent(dev->handle,
					(void *)dev, BGRSB_GLINK_INTENT_SIZE);

	if (rc) {
		pr_err("Failed to queue intent\n");
		goto err_ret;
	}

	rc = glink_tx(dev->handle, (void *)dev, msg,
					len, GLINK_TX_REQ_INTENT);
	if (rc) {
		pr_err("Failed to send command\n");
		goto err_ret;
	}

	rc = wait_for_completion_timeout(&dev->tx_done,
						msecs_to_jiffies(TIMEOUT_MS));
	if (!rc) {
		pr_err("Timed out waiting for Command to send\n");
		rc = -ETIMEDOUT;
		goto err_ret;
	}

	rc = wait_for_completion_timeout(&dev->bg_resp_cmplt,
						msecs_to_jiffies(TIMEOUT_MS));
	if (!rc) {
		pr_err("Timed out waiting for response\n");
		rc = -ETIMEDOUT;
		goto err_ret;
	}

	resp = *(uint8_t *)dev->rx_buf;
	if (!(resp == 0x01)) {
		pr_err("Bad RSB response\n");
		rc = -EINVAL;
		goto err_ret;
	}
	rc = 0;

err_ret:
	mutex_unlock(&dev->glink_mutex);
	__pm_relax(&dev->bgrsb_ws);
	return rc;
}

static int bgrsb_enable(struct bgrsb_priv *dev, bool enable)
{
	int rc = 0;
	struct bgrsb_msg req = {0};

	req.cmd_id = 0x02;
	req.data = enable ? 0x01 : 0x00;

	rc = bgrsb_tx_msg(dev, &req, BGRSB_MSG_SIZE);
	return rc;
}

static int bgrsb_configr_rsb(struct bgrsb_priv *dev, bool enable)
{
	int rc = 0;
	struct bgrsb_msg req = {0};

	req.cmd_id = 0x01;
	req.data = enable ? 0x01 : 0x00;

	rc = bgrsb_tx_msg(dev, &req, BGRSB_MSG_SIZE);
	return rc;
}

static void bgrsb_bgup_work(struct work_struct *work)
{
	int rc = 0;
	struct bgrsb_priv *dev = container_of(work, struct bgrsb_priv,
								bg_up_work);

	if (bgrsb_ldo_work(dev, BGRSB_ENABLE_LDO11) == 0) {

		rc = wait_event_timeout(dev->link_state_wait,
				(dev->chnl_state == true),
					msecs_to_jiffies(TIMEOUT_MS));
		if (rc == 0) {
			pr_err("Glink channel connection time out\n");
			return;
		}
		rc = bgrsb_configr_rsb(dev, true);
		if (rc != 0) {
			pr_err("BG failed to configure RSB %d\n", rc);
			if (bgrsb_ldo_work(dev, BGRSB_DISABLE_LDO11) == 0)
				dev->bgrsb_current_state = BGRSB_STATE_INIT;
			return;
		}
		dev->bgrsb_current_state = BGRSB_STATE_RSB_CONFIGURED;
		pr_debug("RSB Cofigured\n");
	}
}

static void bgrsb_glink_bgup_work(struct work_struct *work)
{
	int rc = 0;
	struct bgrsb_priv *dev = container_of(work, struct bgrsb_priv,
							rsb_glink_up_work);

	if (bgrsb_ldo_work(dev, BGRSB_ENABLE_LDO11) == 0) {

		INIT_WORK(&dev->glink_work, bgrsb_glink_open_work);
		queue_work(dev->bgrsb_event_wq, &dev->glink_work);

		rc = wait_event_timeout(dev->link_state_wait,
					(dev->chnl_state == true),
						msecs_to_jiffies(TIMEOUT_MS));
		if (rc == 0) {
			pr_err("Glink channel connection time out\n");
			return;
		}
		rc = bgrsb_configr_rsb(dev, true);
		if (rc != 0) {
			pr_err("BG Glink failed to configure RSB %d\n", rc);
			if (bgrsb_ldo_work(dev, BGRSB_DISABLE_LDO11) == 0)
				dev->bgrsb_current_state = BGRSB_STATE_INIT;
			return;
		}
		dev->bgrsb_current_state = BGRSB_STATE_RSB_CONFIGURED;
		pr_debug("Glink RSB Cofigured\n");
	}
}

/**
 *ssr_bg_cb(): callback function is called
 *by ssr framework when BG goes down, up and during ramdump
 *collection. It handles BG shutdown and power up events.
 */
static int ssr_bgrsb_cb(struct notifier_block *this,
		unsigned long opcode, void *data)
{
	struct bgrsb_priv *dev = container_of(bgrsb_drv,
				struct bgrsb_priv, lhndl);

	switch (opcode) {
	case SUBSYS_BEFORE_SHUTDOWN:
		queue_work(dev->bgrsb_wq, &dev->bg_down_work);
		break;
	case SUBSYS_AFTER_POWERUP:
		if (dev->bgrsb_current_state == BGRSB_STATE_INIT)
			queue_work(dev->bgrsb_wq, &dev->bg_up_work);
		break;
	}
	return NOTIFY_DONE;
}

static struct notifier_block ssr_bg_nb = {
	.notifier_call = ssr_bgrsb_cb,
	.priority = 0,
};

/**
 * ssr_register checks that domain id should be in range and register
 * SSR framework for value at domain id.
 */
static int bgrsb_ssr_register(struct bgrsb_priv *dev)
{
	struct notifier_block *nb;

	if (!dev)
		return -ENODEV;

	nb = &ssr_bg_nb;
	dev->bgwear_subsys_handle =
			subsys_notif_register_notifier(BGRSB_BGWEAR_SUBSYS, nb);

	if (!dev->bgwear_subsys_handle) {
		dev->bgwear_subsys_handle = NULL;
		return -EFAULT;
	}
	return 0;
}

static void bgrsb_enable_rsb(struct work_struct *work)
{
	int rc = 0;
	struct bgrsb_priv *dev = container_of(work, struct bgrsb_priv,
								rsb_up_work);

<<<<<<< HEAD
	mutex_lock(&dev->pwr_mutext);
=======
	mutex_lock(&dev->rsb_state_mutex);
>>>>>>> fa2abe94
	if (dev->bgrsb_current_state != BGRSB_STATE_RSB_CONFIGURED) {
		pr_err("BG is not yet configured for RSB\n");
		goto unlock;
	}

	if (bgrsb_ldo_work(dev, BGRSB_ENABLE_LDO15) == 0) {

		rc = bgrsb_enable(dev, true);
		if (rc != 0) {
			pr_err("Failed to send enable command to BG\n");
			bgrsb_ldo_work(dev, BGRSB_DISABLE_LDO15);
			dev->bgrsb_current_state = BGRSB_STATE_RSB_CONFIGURED;
			goto unlock;
		}
	}
	dev->bgrsb_current_state = BGRSB_STATE_RSB_ENABLED;
	pr_debug("RSB Enabled\n");

	if (dev->calibration_needed) {
		dev->calibration_needed = false;
		queue_work(dev->bgrsb_wq, &dev->rsb_calibration_work);
	}
unlock:
<<<<<<< HEAD
	mutex_unlock(&dev->pwr_mutext);
=======
	mutex_unlock(&dev->rsb_state_mutex);
>>>>>>> fa2abe94

}

static void bgrsb_disable_rsb(struct work_struct *work)
{
	int rc = 0;
	struct bgrsb_priv *dev = container_of(work, struct bgrsb_priv,
								rsb_down_work);

<<<<<<< HEAD
	mutex_lock(&dev->pwr_mutext);
=======
	mutex_lock(&dev->rsb_state_mutex);
>>>>>>> fa2abe94
	if (dev->bgrsb_current_state == BGRSB_STATE_RSB_ENABLED) {

		rc = bgrsb_enable(dev, false);
		if (rc != 0) {
			pr_err("Failed to send disable command to BG\n");
			goto unlock;
		}

		if (bgrsb_ldo_work(dev, BGRSB_DISABLE_LDO15) != 0)
			goto unlock;

		dev->bgrsb_current_state = BGRSB_STATE_RSB_CONFIGURED;
		pr_debug("RSB Disabled\n");
	}

unlock:
<<<<<<< HEAD
	mutex_unlock(&dev->pwr_mutext);
=======
	mutex_unlock(&dev->rsb_state_mutex);
>>>>>>> fa2abe94
}

static void bgrsb_calibration(struct work_struct *work)
{
	int rc = 0;
	struct bgrsb_msg req = {0};
	struct bgrsb_priv *dev =
			container_of(work, struct bgrsb_priv,
							rsb_calibration_work);

	req.cmd_id = 0x03;
	req.data = dev->calbrtion_cpi;

	rc = bgrsb_tx_msg(dev, &req, 5);
	if (rc != 0) {
		pr_err("Failed to send resolution value to BG\n");
		return;
	}

	req.cmd_id = 0x04;
	req.data = dev->calbrtion_intrvl;

	rc = bgrsb_tx_msg(dev, &req, 5);
	if (rc != 0) {
		pr_err("Failed to send interval value to BG\n");
		return;
	}
	dev->is_calibrd = true;
	pr_debug("RSB Calibbered\n");
}

static void bgrsb_buttn_configration(struct work_struct *work)
{
	int rc = 0;
	struct bgrsb_msg req = {0};
	struct bgrsb_priv *dev =
			container_of(work, struct bgrsb_priv,
							bttn_configr_work);

	req.cmd_id = 0x05;
	req.data = dev->bttn_configs;

	rc = bgrsb_tx_msg(dev, &req, 5);
	if (rc != 0) {
		pr_err("Failed to send button configuration cmnd to BG\n");
		return;
	}

	dev->bttn_configs = 0;
	pr_debug("Button configured\n");
}

static int split_bg_work(struct bgrsb_priv *dev, char *str)
{
	long val;
	int ret;
	char *tmp;

	tmp = strsep(&str, ":");
	if (!tmp)
		return -EINVAL;

	ret = kstrtol(tmp, 10, &val);
	if (ret < 0)
		return ret;

	switch (val) {
	case BGRSB_POWER_DISABLE:
<<<<<<< HEAD
		/** if (dev->bgrsb_current_state == BGRSB_STATE_RSB_CONFIGURED)
		 *	return 0; */
		queue_work(dev->bgrsb_wq, &dev->rsb_down_work);
		break;
	case BGRSB_POWER_ENABLE:
		/** if (dev->bgrsb_current_state == BGRSB_STATE_RSB_ENABLED)
		 *	return 0; */
=======
		queue_work(dev->bgrsb_wq, &dev->rsb_down_work);
		break;
	case BGRSB_POWER_ENABLE:
>>>>>>> fa2abe94
		queue_work(dev->bgrsb_wq, &dev->rsb_up_work);
		break;
	case BGRSB_POWER_CALIBRATION:
		tmp = strsep(&str, ":");
		if (!tmp)
			return -EINVAL;

		ret = kstrtol(tmp, 10, &val);
		if (ret < 0)
			return ret;

		dev->calbrtion_intrvl = (uint32_t)val;

		tmp = strsep(&str, ":");
		if (!tmp)
			return -EINVAL;

		ret = kstrtol(tmp, 10, &val);
		if (ret < 0)
			return ret;

		dev->calbrtion_cpi = (uint32_t)val;

		queue_work(dev->bgrsb_wq, &dev->rsb_calibration_work);
		break;
	case BGRSB_BTTN_CONFIGURE:
		tmp = strsep(&str, ":");
		if (!tmp)
			return -EINVAL;

		ret = kstrtol(tmp, 10, &val);
		if (ret < 0)
			return ret;

		dev->bttn_configs = (uint8_t)val;
		queue_work(dev->bgrsb_wq, &dev->bttn_configr_work);
		break;
	case BGRSB_GLINK_POWER_DISABLE:
		queue_work(dev->bgrsb_wq, &dev->rsb_glink_down_work);
		break;
	case BGRSB_GLINK_POWER_ENABLE:
		queue_work(dev->bgrsb_wq, &dev->rsb_glink_up_work);
		break;
	}
	return 0;
}

static int store_enable(struct device *pdev, struct device_attribute *attr,
		const char *buff, size_t count)
{
	int rc;
	struct bgrsb_priv *dev = dev_get_drvdata(pdev);
	char *arr = kstrdup(buff, GFP_KERNEL);

	if (!arr)
		goto err_ret;

	rc = split_bg_work(dev, arr);
	if (rc != 0)
		pr_err("Not able to process request\n");

err_ret:
	return count;
}

static int show_enable(struct device *dev, struct device_attribute *attr,
			char *buff)
{
	return 0;
}

static struct device_attribute dev_attr_rsb = {
	.attr = {
		.name = "enable",
		.mode = 00660,
	},
	.show = show_enable,
	.store = store_enable,
};

static int bgrsb_init(struct bgrsb_priv *dev)
{
	bgrsb_drv = &dev->lhndl;
	dev->chnl.chnl_name = "RSB_CTRL";
	dev->chnl.chnl_edge = "bg";
	dev->chnl.chnl_trnsprt = "bgcom";
	mutex_init(&dev->glink_mutex);
<<<<<<< HEAD
	mutex_init(&dev->pwr_mutext);
=======
	mutex_init(&dev->rsb_state_mutex);
>>>>>>> fa2abe94
	dev->link_state = GLINK_LINK_STATE_DOWN;

	dev->ldo_action = BGRSB_NO_ACTION;

	dev->bgrsb_event_wq =
		create_singlethread_workqueue(dev->chnl.chnl_name);
	if (!dev->bgrsb_event_wq) {
		pr_err("Failed to init Glink work-queue\n");
		goto err_ret;
	}

	dev->bgrsb_wq =
		create_singlethread_workqueue("bg-work-queue");
	if (!dev->bgrsb_wq) {
		pr_err("Failed to init BG-RSB work-queue\n");
		goto free_rsb_wq;
	}

	init_waitqueue_head(&dev->link_state_wait);

	/* set default bgrsb state */
	dev->bgrsb_current_state = BGRSB_STATE_INIT;

	/* Init all works */
	INIT_WORK(&dev->bg_up_work, bgrsb_bgup_work);
	INIT_WORK(&dev->bg_down_work, bgrsb_bgdown_work);
	INIT_WORK(&dev->rsb_up_work, bgrsb_enable_rsb);
	INIT_WORK(&dev->rsb_down_work, bgrsb_disable_rsb);
	INIT_WORK(&dev->rsb_calibration_work, bgrsb_calibration);
	INIT_WORK(&dev->bttn_configr_work, bgrsb_buttn_configration);
	INIT_WORK(&dev->rsb_glink_down_work, bgrsb_glink_bgdown_work);
	INIT_WORK(&dev->rsb_glink_up_work, bgrsb_glink_bgup_work);

	return 0;

free_rsb_wq:
	destroy_workqueue(dev->bgrsb_event_wq);
err_ret:
	return -EFAULT;
}

static int bg_rsb_probe(struct platform_device *pdev)
{
	struct bgrsb_priv *dev;
	struct input_dev *input;
	int rc;

	dev = devm_kzalloc(&pdev->dev, sizeof(*dev), GFP_KERNEL);
	if (!dev)
		return -ENOMEM;

	/* Add wake lock for PM suspend */
	wakeup_source_init(&dev->bgrsb_ws, "BGRSB_wake_lock");

	dev->bgrsb_current_state = BGRSB_STATE_UNKNOWN;
	rc = bgrsb_init(dev);
	if (rc)
		goto err_ret_dev;

	rc = bgrsb_init_link_inf(dev);
	if (rc)
		goto err_ret_dev;

	/* Set up input device */
	input = input_allocate_device();
	if (!input)
		goto err_ret_dev;

	input_set_capability(input, EV_REL, REL_WHEEL);
	input_set_capability(input, EV_KEY, KEY_VOLUMEUP);
	input_set_capability(input, EV_KEY, KEY_VOLUMEDOWN);
	input->name = "bg-spi";

	rc = input_register_device(input);
	if (rc) {
		pr_err("Input device registration failed\n");
		goto err_ret_inp;
	}
	dev->input = input;

	/* register device for bg-wear ssr */
	rc = bgrsb_ssr_register(dev);
	if (rc) {
		pr_err("Failed to register for bg ssr\n");
		goto err_ret_inp;
	}
	rc = device_create_file(&pdev->dev, &dev_attr_rsb);
	if (rc) {
		pr_err("Not able to create the file bg-rsb/enable\n");
		goto err_ret_inp;
	}
	dev_set_drvdata(&pdev->dev, dev);
	rc = bgrsb_init_regulators(&pdev->dev);
	if (rc) {
		pr_err("Failed to set regulators\n");
		goto err_ret_inp;
	}
	return 0;

err_ret_inp:
	input_free_device(input);

err_ret_dev:
	devm_kfree(&pdev->dev, dev);
	return -ENODEV;
}

static int bg_rsb_remove(struct platform_device *pdev)
{
	struct bgrsb_priv *dev = platform_get_drvdata(pdev);

	destroy_workqueue(dev->bgrsb_event_wq);
	destroy_workqueue(dev->bgrsb_wq);
	input_free_device(dev->input);
	wakeup_source_trash(&dev->bgrsb_ws);

	return 0;
}

static int bg_rsb_resume(struct device *pldev)
{
	struct platform_device *pdev = to_platform_device(pldev);
	struct bgrsb_priv *dev = platform_get_drvdata(pdev);

	mutex_lock(&dev->rsb_state_mutex);
	if (dev->bgrsb_current_state == BGRSB_STATE_RSB_CONFIGURED)
		goto ret_success;

	if (dev->bgrsb_current_state == BGRSB_STATE_INIT) {
		if (bgrsb_ldo_work(dev, BGRSB_ENABLE_LDO11) == 0) {
			dev->bgrsb_current_state = BGRSB_STATE_RSB_CONFIGURED;
			pr_debug("RSB Cofigured\n");
			goto ret_success;
		}
		pr_err("RSB failed to resume\n");
	}
	mutex_unlock(&dev->rsb_state_mutex);
	return -EINVAL;

ret_success:
	mutex_unlock(&dev->rsb_state_mutex);
	return 0;
}

static int bg_rsb_suspend(struct device *pldev)
{
	struct platform_device *pdev = to_platform_device(pldev);
	struct bgrsb_priv *dev = platform_get_drvdata(pdev);

	mutex_lock(&dev->rsb_state_mutex);
	if (dev->bgrsb_current_state == BGRSB_STATE_INIT)
		goto ret_success;

	if (dev->bgrsb_current_state == BGRSB_STATE_RSB_ENABLED) {
		if (bgrsb_ldo_work(dev, BGRSB_DISABLE_LDO15) != 0)
			goto ret_err;
	}

	if (bgrsb_ldo_work(dev, BGRSB_DISABLE_LDO11) == 0) {
		dev->bgrsb_current_state = BGRSB_STATE_INIT;
		pr_debug("RSB Init\n");
		goto ret_success;
	}

ret_err:
	pr_err("RSB failed to suspend\n");
	mutex_unlock(&dev->rsb_state_mutex);
	return -EINVAL;

ret_success:
	mutex_unlock(&dev->rsb_state_mutex);
	return 0;
}

static const struct of_device_id bg_rsb_of_match[] = {
	{ .compatible = "qcom,bg-rsb", },
	{ }
};

static const struct dev_pm_ops pm_rsb = {
	.resume		= bg_rsb_resume,
	.suspend	= bg_rsb_suspend,
};

static struct platform_driver bg_rsb_driver = {
	.driver = {
		.name = "bg-rsb",
		.of_match_table = bg_rsb_of_match,
		.pm = &pm_rsb,
	},
	.probe		= bg_rsb_probe,
	.remove		= bg_rsb_remove,
};

module_platform_driver(bg_rsb_driver);
MODULE_DESCRIPTION("SoC BG RSB driver");
MODULE_LICENSE("GPL v2");<|MERGE_RESOLUTION|>--- conflicted
+++ resolved
@@ -83,11 +83,7 @@
 	struct input_dev *input;
 	struct mutex glink_mutex;
 
-<<<<<<< HEAD
-	struct mutex pwr_mutext;
-=======
 	struct mutex rsb_state_mutex;
->>>>>>> fa2abe94
 
 	enum bgrsb_state bgrsb_current_state;
 	enum glink_link_state link_state;
@@ -657,11 +653,7 @@
 	struct bgrsb_priv *dev = container_of(work, struct bgrsb_priv,
 								rsb_up_work);
 
-<<<<<<< HEAD
-	mutex_lock(&dev->pwr_mutext);
-=======
 	mutex_lock(&dev->rsb_state_mutex);
->>>>>>> fa2abe94
 	if (dev->bgrsb_current_state != BGRSB_STATE_RSB_CONFIGURED) {
 		pr_err("BG is not yet configured for RSB\n");
 		goto unlock;
@@ -685,11 +677,7 @@
 		queue_work(dev->bgrsb_wq, &dev->rsb_calibration_work);
 	}
 unlock:
-<<<<<<< HEAD
-	mutex_unlock(&dev->pwr_mutext);
-=======
 	mutex_unlock(&dev->rsb_state_mutex);
->>>>>>> fa2abe94
 
 }
 
@@ -699,11 +687,7 @@
 	struct bgrsb_priv *dev = container_of(work, struct bgrsb_priv,
 								rsb_down_work);
 
-<<<<<<< HEAD
-	mutex_lock(&dev->pwr_mutext);
-=======
 	mutex_lock(&dev->rsb_state_mutex);
->>>>>>> fa2abe94
 	if (dev->bgrsb_current_state == BGRSB_STATE_RSB_ENABLED) {
 
 		rc = bgrsb_enable(dev, false);
@@ -720,11 +704,7 @@
 	}
 
 unlock:
-<<<<<<< HEAD
-	mutex_unlock(&dev->pwr_mutext);
-=======
 	mutex_unlock(&dev->rsb_state_mutex);
->>>>>>> fa2abe94
 }
 
 static void bgrsb_calibration(struct work_struct *work)
@@ -793,19 +773,9 @@
 
 	switch (val) {
 	case BGRSB_POWER_DISABLE:
-<<<<<<< HEAD
-		/** if (dev->bgrsb_current_state == BGRSB_STATE_RSB_CONFIGURED)
-		 *	return 0; */
 		queue_work(dev->bgrsb_wq, &dev->rsb_down_work);
 		break;
 	case BGRSB_POWER_ENABLE:
-		/** if (dev->bgrsb_current_state == BGRSB_STATE_RSB_ENABLED)
-		 *	return 0; */
-=======
-		queue_work(dev->bgrsb_wq, &dev->rsb_down_work);
-		break;
-	case BGRSB_POWER_ENABLE:
->>>>>>> fa2abe94
 		queue_work(dev->bgrsb_wq, &dev->rsb_up_work);
 		break;
 	case BGRSB_POWER_CALIBRATION:
@@ -893,11 +863,7 @@
 	dev->chnl.chnl_edge = "bg";
 	dev->chnl.chnl_trnsprt = "bgcom";
 	mutex_init(&dev->glink_mutex);
-<<<<<<< HEAD
-	mutex_init(&dev->pwr_mutext);
-=======
 	mutex_init(&dev->rsb_state_mutex);
->>>>>>> fa2abe94
 	dev->link_state = GLINK_LINK_STATE_DOWN;
 
 	dev->ldo_action = BGRSB_NO_ACTION;

/* Copyright (c) 2013-2019, The Linux Foundation. All rights reserved.
 *
 * This program is free software; you can redistribute it and/or modify
 * it under the terms of the GNU General Public License version 2 and
 * only version 2 as published by the Free Software Foundation.
 *
 * This program is distributed in the hope that it will be useful,
 * but WITHOUT ANY WARRANTY; without even the implied warranty of
 * MERCHANTABILITY or FITNESS FOR A PARTICULAR PURPOSE.  See the
 * GNU General Public License for more details.
 */

#include <linux/export.h>
#include <linux/err.h>
#include <linux/init.h>
#include <linux/ipc_logging.h>
#include <linux/kernel.h>
#include <linux/moduleparam.h>
#include <linux/notifier.h>
#include <linux/of.h>
#include <linux/of_platform.h>
#include <linux/platform_device.h>
#include <linux/printk.h>
#include <linux/slab.h>
#include <linux/stat.h>
#include <soc/qcom/subsystem_notif.h>
#include <soc/qcom/subsystem_restart.h>
#include <soc/qcom/ramdump.h>
#include <soc/qcom/scm.h>

#include <soc/qcom/smem.h>


#include "smem_private.h"

#define MODEM_SBL_VERSION_INDEX 7
#define SMEM_VERSION_INFO_SIZE (32 * 4)
#define SMEM_VERSION 0x000B

enum {
	MSM_SMEM_DEBUG = 1U << 0,
	MSM_SMEM_INFO = 1U << 1,
};

static int msm_smem_debug_mask = MSM_SMEM_INFO;
module_param_named(debug_mask, msm_smem_debug_mask,
			int, S_IRUGO | S_IWUSR | S_IWGRP);
static void *smem_ipc_log_ctx;
#define NUM_LOG_PAGES 4

#define IPC_LOG(x...) do {                                   \
		if (smem_ipc_log_ctx)                        \
			ipc_log_string(smem_ipc_log_ctx, x); \
	} while (0)


#define LOG_ERR(x...) do {  \
		pr_err(x);  \
		IPC_LOG(x); \
	} while (0)
#define SMEM_DBG(x...) do {                               \
		if (msm_smem_debug_mask & MSM_SMEM_DEBUG) \
			IPC_LOG(x);                       \
	} while (0)
#define SMEM_INFO(x...) do {                             \
		if (msm_smem_debug_mask & MSM_SMEM_INFO) \
			IPC_LOG(x);                      \
	} while (0)

#define SMEM_SPINLOCK_SMEM_ALLOC       "S:3"

static void *smem_ram_base;
static resource_size_t smem_ram_size;
static phys_addr_t smem_ram_phys;
static remote_spinlock_t remote_spinlock;
static uint32_t num_smem_areas;
static struct smem_area *smem_areas;
static struct ramdump_segment *smem_ramdump_segments;
static int spinlocks_initialized;
static void *smem_ramdump_dev;
static DEFINE_MUTEX(spinlock_init_lock);
static DEFINE_SPINLOCK(smem_init_check_lock);
static struct device *smem_dev;
static int smem_module_inited;
static RAW_NOTIFIER_HEAD(smem_module_init_notifier_list);
static DEFINE_MUTEX(smem_module_init_notifier_lock);
static bool probe_done;
uint32_t smem_max_items;

/* smem security feature components */
#define SMEM_TOC_IDENTIFIER 0x434f5424 /* "$TOC" */
#define SMEM_TOC_MAX_EXCLUSIONS 4
#define SMEM_PART_HDR_IDENTIFIER 0x54525024 /* "$PRT" */
#define SMEM_ALLOCATION_CANARY 0xa5a5

struct smem_toc_entry {
	uint32_t offset;
	uint32_t size;
	uint32_t flags;
	uint16_t host0;
	uint16_t host1;
	uint32_t size_cacheline;
	uint32_t reserved[3];
	uint32_t exclusion_sizes[SMEM_TOC_MAX_EXCLUSIONS];
};

struct smem_toc {
	/* Identifier is a constant, set to SMEM_TOC_IDENTIFIER. */
	uint32_t identifier;
	uint32_t version;
	uint32_t num_entries;
	uint32_t reserved[5];
	struct smem_toc_entry entry[];
};

struct smem_partition_header {
	/* Identifier is a constant, set to SMEM_PART_HDR_IDENTIFIER. */
	uint32_t identifier;
	uint16_t host0;
	uint16_t host1;
	uint32_t size;
	uint32_t offset_free_uncached;
	uint32_t offset_free_cached;
	uint32_t reserved[3];
};

struct smem_partition_allocation_header {
	/* Canary is a constant, set to SMEM_ALLOCATION_CANARY */
	uint16_t canary;
	uint16_t smem_type;
	uint32_t size; /* includes padding bytes */
	uint16_t padding_data;
	uint16_t padding_hdr;
	uint32_t reserved[1];
};

struct smem_partition_info {
	uint32_t partition_num;
	uint32_t offset;
	uint32_t size_cacheline;
};

static struct smem_partition_info partitions[NUM_SMEM_SUBSYSTEMS];

#define SMEM_COMM_PART_VERSION 0x000C
#define SMEM_COMM_HOST 0xFFFE
static bool use_comm_partition;
static struct smem_partition_info comm_partition;
/* end smem security feature components */

/* Identifier for the SMEM target info struct. */
#define SMEM_TARG_INFO_IDENTIFIER 0x49494953 /* "SIII" in little-endian. */

struct smem_targ_info_type {
	/* Identifier is a constant, set to SMEM_TARG_INFO_IDENTIFIER. */
	uint32_t identifier;
	uint32_t size;
	uint64_t phys_base_addr;
	uint32_t  max_items;
};

struct restart_notifier_block {
	unsigned int processor;
	char *name;
	struct notifier_block nb;
};

static int restart_notifier_cb(struct notifier_block *this,
				unsigned long code,
				void *data);

static struct restart_notifier_block restart_notifiers[] = {
	{SMEM_MODEM, "modem", .nb.notifier_call = restart_notifier_cb},
	{SMEM_Q6, "lpass", .nb.notifier_call = restart_notifier_cb},
	{SMEM_WCNSS, "wcnss", .nb.notifier_call = restart_notifier_cb},
	{SMEM_DSPS, "dsps", .nb.notifier_call = restart_notifier_cb},
	{SMEM_MODEM, "gss", .nb.notifier_call = restart_notifier_cb},
	{SMEM_Q6, "adsp", .nb.notifier_call = restart_notifier_cb},
	{SMEM_DSPS, "slpi", .nb.notifier_call = restart_notifier_cb},
};

static int init_smem_remote_spinlock(void);

/**
 * smem_get_toc() - Used for getting partitions TOC
 *
 * @return - Base address off partitions TOC
 *
 * Helper function to get base address of partition TOC,
 * that is present in top 4K of first smem region.
 */
static struct smem_toc __iomem *smem_get_toc(void)
{
	return smem_areas[0].virt_addr +
	       smem_areas[0].size - 4 * 1024;
}

/**
 * is_probe_done() - Did the probe function successfully complete
 *
 * @return - true if probe successfully completed, false if otherwise
 *
 * Helper function for EPROBE_DEFER support.  If this function returns false,
 * the calling function should immediately return -EPROBE_DEFER.
 */
static bool is_probe_done(void)
{
	return probe_done;
}

/**
 * smem_phys_to_virt() - Convert a physical base and offset to virtual address
 *
 * @base: physical base address to check
 * @offset: offset from the base to get the final address
 * @returns: virtual SMEM address; NULL for failure
 *
 * Takes a physical address and an offset and checks if the resulting physical
 * address would fit into one of the smem regions.  If so, returns the
 * corresponding virtual address.  Otherwise returns NULL.
 */
static void *smem_phys_to_virt(phys_addr_t base, unsigned int offset)
{
	int i;
	phys_addr_t phys_addr;
	resource_size_t size;

	if (OVERFLOW_ADD_UNSIGNED(phys_addr_t, base, offset))
		return NULL;

	if (!smem_areas) {
		/*
		 * Early boot - no area configuration yet, so default
		 * to using the main memory region.
		 *
		 * To remove the MSM_SHARED_RAM_BASE and the static
		 * mapping of SMEM in the future, add dump_stack()
		 * to identify the early callers of smem_get_entry()
		 * (which calls this function) and replace those calls
		 * with a new function that knows how to lookup the
		 * SMEM base address before SMEM has been probed.
		 */
		phys_addr = smem_ram_phys;
		size = smem_ram_size;

		if (base >= phys_addr && base + offset < phys_addr + size) {
			if (OVERFLOW_ADD_UNSIGNED(uintptr_t,
				(uintptr_t)smem_ram_base, offset)) {
				SMEM_INFO("%s: overflow %p %x\n", __func__,
					smem_ram_base, offset);
				return NULL;
			}

			return smem_ram_base + offset;
		} else {
			return NULL;
		}
	}
	for (i = 0; i < num_smem_areas; ++i) {
		phys_addr = smem_areas[i].phys_addr;
		size = smem_areas[i].size;

		if (base < phys_addr || base + offset >= phys_addr + size)
			continue;

		if (OVERFLOW_ADD_UNSIGNED(uintptr_t,
				(uintptr_t)smem_areas[i].virt_addr, offset)) {
			SMEM_INFO("%s: overflow %p %x\n", __func__,
				smem_areas[i].virt_addr, offset);
			return NULL;
		}

		return smem_areas[i].virt_addr + offset;
	}

	return NULL;
}

/**
 * smem_virt_to_phys() - Convert SMEM address to physical address.
 *
 * @smem_address: Address of SMEM item (returned by smem_alloc(), etc)
 * @returns: Physical address (or NULL if there is a failure)
 *
 * This function should only be used if an SMEM item needs to be handed
 * off to a DMA engine.  This function will not return a version of EPROBE_DEFER
 * if the driver is not ready since the caller should obtain @smem_address from
 * one of the other public APIs and get EPROBE_DEFER at that time, if
 * applicable.
 */
phys_addr_t smem_virt_to_phys(void *smem_address)
{
	phys_addr_t phys_addr = 0;
	int i;
	void *vend;

	if (!smem_areas)
		return phys_addr;

	for (i = 0; i < num_smem_areas; ++i) {
		vend = (void *)(smem_areas[i].virt_addr + smem_areas[i].size);

		if (smem_address >= smem_areas[i].virt_addr &&
				smem_address < vend) {
			phys_addr = smem_address - smem_areas[i].virt_addr;
			phys_addr +=  smem_areas[i].phys_addr;
			break;
		}
	}

	return phys_addr;
}
EXPORT_SYMBOL(smem_virt_to_phys);

/**
 * __smem_get_entry_nonsecure - Get pointer and size of existing SMEM item
 *
 * @id:              ID of SMEM item
 * @size:            Pointer to size variable for storing the result
 * @skip_init_check: True means do not verify that SMEM has been initialized
 * @use_rspinlock:   True to use the remote spinlock
 * @returns:         Pointer to SMEM item or NULL if it doesn't exist
 */
static void *__smem_get_entry_nonsecure(unsigned int id, unsigned int *size,
		bool skip_init_check, bool use_rspinlock)
{
	struct smem_shared *shared = smem_ram_base;
	struct smem_heap_entry *toc = shared->heap_toc;
	int use_spinlocks = spinlocks_initialized && use_rspinlock;
	void *ret = 0;
	unsigned long flags = 0;
	uint32_t e_size;
	int rc;

	if (!skip_init_check && !smem_initialized_check())
		return ret;

	if (id >= smem_max_items)
		return ret;

	if (use_spinlocks) {
		do {
			rc = remote_spin_trylock_irqsave(&remote_spinlock,
				flags);
		} while (!rc);
	}
	/* toc is in device memory and cannot be speculatively accessed */
	if (toc[id].allocated) {
		phys_addr_t phys_base;

		e_size = toc[id].size;
		if (e_size > smem_ram_size)
			return ret;
		*size = e_size;

		barrier();

		phys_base = toc[id].reserved & BASE_ADDR_MASK;
		if (!phys_base)
			phys_base = smem_ram_phys;
		ret = smem_phys_to_virt(phys_base, toc[id].offset);
	} else {
		*size = 0;
	}
	if (use_spinlocks)
		remote_spin_unlock_irqrestore(&remote_spinlock, flags);

	return ret;
}

/**
 * __smem_get_entry_secure - Get pointer and size of existing SMEM item with
 *                   security support
 *
 * @id:              ID of SMEM item
 * @size:            Pointer to size variable for storing the result
 * @to_proc:         SMEM host that shares the item with apps
 * @flags:           Item attribute flags
 * @skip_init_check: True means do not verify that SMEM has been initialized
 * @use_rspinlock:   True to use the remote spinlock
 * @returns:         Pointer to SMEM item or NULL if it doesn't exist
 */
static void *__smem_get_entry_secure(unsigned int id,
					unsigned int *size,
					unsigned int to_proc,
					unsigned int flags,
					bool skip_init_check,
					bool use_rspinlock)
{
	struct smem_partition_allocation_header *alloc_hdr;
	struct smem_partition_header *hdr;
	uint32_t offset_free_uncached;
	struct smem_toc __iomem *toc;
	uint32_t offset_free_cached;
	unsigned long lflags = 0;
	uint32_t partition_size;
	uint32_t partition_num;
	uint32_t padding_data;
	uint32_t padding_hdr;
	uint32_t a_hdr_size;
	uint32_t item_size;
	void *item = NULL;
	int rc;

	SMEM_DBG("%s(%u, %u, %u, %d, %d)\n", __func__, id, to_proc,
					flags, skip_init_check, use_rspinlock);

	if (!skip_init_check && !smem_initialized_check())
		return NULL;

	if (id >= smem_max_items) {
		SMEM_INFO("%s: invalid id %d\n", __func__, id);
		return NULL;
	}

	if (!(flags & SMEM_ANY_HOST_FLAG) && to_proc >= NUM_SMEM_SUBSYSTEMS) {
		SMEM_INFO("%s: id %u invalid to_proc %d\n", __func__, id,
								to_proc);
		return NULL;
	}

	toc = smem_get_toc();

	if (flags & SMEM_ANY_HOST_FLAG || !partitions[to_proc].offset) {
		if (use_comm_partition) {
			partition_num = comm_partition.partition_num;
			partition_size =
			readl_relaxed(&toc->entry[partition_num].size);
			hdr = smem_areas[0].virt_addr + comm_partition.offset;
		} else {
			return __smem_get_entry_nonsecure(id, size,
					skip_init_check, use_rspinlock);
		}
	} else {
		partition_num = partitions[to_proc].partition_num;
		partition_size = readl_relaxed(&toc->entry[partition_num].size);
		hdr = smem_areas[0].virt_addr + partitions[to_proc].offset;
	}
	if (unlikely(!spinlocks_initialized)) {
		rc = init_smem_remote_spinlock();
		if (unlikely(rc)) {
			SMEM_INFO(
				"%s: id:%u remote spinlock init failed %d\n",
						__func__, id, rc);
			return NULL;
		}
	}
	if (use_rspinlock) {
		do {
			rc = remote_spin_trylock_irqsave(&remote_spinlock,
				lflags);
		} while (!rc);
	}
	if (hdr->identifier != SMEM_PART_HDR_IDENTIFIER) {
		LOG_ERR(
			"%s: SMEM corruption detected.  Partition %d to %d at %p\n",
								__func__,
								partition_num,
								to_proc,
								hdr);
		BUG();
	}

	if (flags & SMEM_ITEM_CACHED_FLAG) {
		a_hdr_size = ALIGN(sizeof(*alloc_hdr),
				partitions[to_proc].size_cacheline);
		offset_free_cached = hdr->offset_free_cached;
		if (WARN_ON(offset_free_cached > partition_size))
			return NULL;

		for (alloc_hdr = (void *)(hdr) + partition_size - a_hdr_size;
				(void *)(alloc_hdr) > (void *)(hdr) +
					offset_free_cached;
				alloc_hdr = (void *)(alloc_hdr) -
						item_size - a_hdr_size) {
			item_size = alloc_hdr->size;
			padding_data = alloc_hdr->padding_data;
			if (WARN_ON(padding_data > item_size
				    || item_size > partition_size))
				return NULL;
			if (alloc_hdr->canary != SMEM_ALLOCATION_CANARY) {
				LOG_ERR(
					"%s: SMEM corruption detected.  Partition %d to %d at %p\n",
								__func__,
								partition_num,
								to_proc,
								alloc_hdr);
				BUG();

			}
			if (alloc_hdr->smem_type == id) {
				/* 8 byte alignment to match legacy */
				*size = ALIGN(item_size - padding_data, 8);
				item = (void *)(alloc_hdr) - item_size;
				break;
			}
		}
	} else {
		offset_free_uncached = hdr->offset_free_uncached;
		if (WARN_ON(offset_free_uncached > partition_size))
			return NULL;

		for (alloc_hdr = (void *)(hdr) + sizeof(*hdr);
				(void *)(alloc_hdr) < (void *)(hdr) +
					offset_free_uncached;
				alloc_hdr = (void *)(alloc_hdr) +
						sizeof(*alloc_hdr) +
						padding_hdr +
						item_size) {
			padding_hdr = alloc_hdr->padding_hdr;
			padding_data = alloc_hdr->padding_data;
			item_size = alloc_hdr->size;
			if (WARN_ON(padding_hdr > partition_size
				    || item_size > partition_size
				    || padding_data > item_size))
				return NULL;
			if (alloc_hdr->canary != SMEM_ALLOCATION_CANARY) {
				LOG_ERR(
					"%s: SMEM corruption detected.  Partition %d to %d at %p\n",
								__func__,
								partition_num,
								to_proc,
								alloc_hdr);
				BUG();

			}
			if (alloc_hdr->smem_type == id) {
				/* 8 byte alignment to match legacy */
				*size = ALIGN(item_size - padding_data, 8);
				item = (void *)(alloc_hdr) +
						sizeof(*alloc_hdr) +
						padding_hdr;
				break;
			}
		}
	}
	if (use_rspinlock)
		remote_spin_unlock_irqrestore(&remote_spinlock, lflags);

	return item;
}

static void *__smem_find(unsigned int id, unsigned int size_in,
							bool skip_init_check)
{
	unsigned int size;
	void *ptr;

	ptr = __smem_get_entry_nonsecure(id, &size, skip_init_check, true);
	if (!ptr)
		return 0;

	size_in = ALIGN(size_in, 8);
	if (size_in != size) {
		SMEM_INFO("smem_find(%u, %u): wrong size %u\n",
			id, size_in, size);
		return 0;
	}

	return ptr;
}

/**
 * smem_find - Find existing item with security support
 *
 * @id:       ID of SMEM item
 * @size_in:  Size of the SMEM item
 * @to_proc:  SMEM host that shares the item with apps
 * @flags:    Item attribute flags
 * @returns:  Pointer to SMEM item, NULL if it doesn't exist, or -EPROBE_DEFER
 *	if the driver is not ready
 */
void *smem_find(unsigned int id, unsigned int size_in, unsigned int to_proc,
							unsigned int flags)
{
	unsigned int size;
	void *ptr;

	SMEM_DBG("%s(%u, %u, %u, %u)\n", __func__, id, size_in, to_proc,
									flags);

	/*
	 * Handle the circular dependecy between SMEM and software implemented
	 * remote spinlocks.  SMEM must initialize the remote spinlocks in
	 * probe() before it is done.  EPROBE_DEFER handling will not resolve
	 * this code path, so we must be intellegent to know that the spinlock
	 * item is a special case.
	 */
	if (!is_probe_done() && id != SMEM_SPINLOCK_ARRAY)
		return ERR_PTR(-EPROBE_DEFER);

	ptr = smem_get_entry(id, &size, to_proc, flags);
	if (!ptr)
		return 0;

	size_in = ALIGN(size_in, 8);
	if (size_in != size) {
		SMEM_INFO("smem_find(%u, %u, %u, %u): wrong size %u\n",
			id, size_in, to_proc, flags, size);
		return 0;
	}

	return ptr;
}
EXPORT_SYMBOL(smem_find);

/**
 * alloc_item_nonsecure - Allocate an SMEM item in the nonsecure partition
 *
 * @id:              ID of SMEM item
 * @size_in:         Size to allocate
 * @returns:         Pointer to SMEM item or NULL for error
 *
 * Assumes the id parameter is valid and does not already exist.  Assumes
 * size_in is already adjusted for alignment, if necessary.  Requires the
 * remote spinlock to already be locked.
 */
static void *alloc_item_nonsecure(unsigned int id, unsigned int size_in)
{
	void *smem_base = smem_ram_base;
	struct smem_shared *shared = smem_base;
	struct smem_heap_entry *toc = shared->heap_toc;
	uint32_t free_offset, heap_remaining;
<<<<<<< HEAD
	struct smem_toc __iomem *p_toc;
=======
>>>>>>> a6abed71
	void *ret = NULL;
	uint32_t p_size;

	p_toc = smem_get_toc();
	p_size =
	readl_relaxed(&p_toc->entry[comm_partition.partition_num].size);

	heap_remaining = shared->heap_info.heap_remaining;
	free_offset = shared->heap_info.free_offset;
<<<<<<< HEAD
	if (WARN_ON(heap_remaining > p_size
		   || free_offset > p_size))
=======
	if (WARN_ON(heap_remaining > smem_ram_size
		   || free_offset > smem_ram_size))
>>>>>>> a6abed71
		return NULL;

	if (heap_remaining >= size_in) {
		toc[id].offset = free_offset;
		toc[id].size = size_in;
		/*
		 * wmb() is necessary to ensure the allocation data is
		 * consistent before setting the allocated flag to prevent race
		 * conditions with remote processors
		 */
		wmb();
		toc[id].allocated = 1;

		shared->heap_info.free_offset += size_in;
		shared->heap_info.heap_remaining -= size_in;
		ret = smem_base + free_offset;
		/*
		 * wmb() is necessary to ensure the heap data is consistent
		 * before continuing to prevent race conditions with remote
		 * processors
		 */
		wmb();
	} else {
		SMEM_INFO("%s: id %u not enough memory %u (required %u)\n",
			__func__, id, shared->heap_info.heap_remaining,
			size_in);
	}

	return ret;
}

/**
 * alloc_item_secure - Allocate an SMEM item in a secure partition
 *
 * @id:              ID of SMEM item
 * @size_in:         Size to allocate
 * @to_proc:         SMEM host that shares the item with apps
 * @flags:           Item attribute flags
 * @returns:         Pointer to SMEM item or NULL for error
 *
 * Assumes the id parameter is valid and does  not already exist.  Assumes
 * size_in is the raw size requested by the client.  Assumes to_proc is a valid
 * host, and a valid partition to that host exists.  Requires the remote
 * spinlock to already be locked.
 */
static void *alloc_item_secure(unsigned int id, unsigned int size_in,
				unsigned int to_proc, unsigned int flags)
{
	void *smem_base = smem_ram_base;
	struct smem_partition_header *hdr;
	struct smem_partition_allocation_header *alloc_hdr;
	uint32_t offset_free_uncached;
	struct smem_toc __iomem *toc;
	uint32_t offset_free_cached;
	uint32_t partition_size;
	uint32_t partition_num;
	uint32_t a_hdr_size;
	uint32_t a_data_size;
	uint32_t size_cacheline;
	uint32_t free_space;
	void *ret = NULL;

	if (to_proc == SMEM_COMM_HOST) {
		hdr = smem_base + comm_partition.offset;
		partition_num = comm_partition.partition_num;
		size_cacheline = comm_partition.size_cacheline;
	} else if (to_proc < NUM_SMEM_SUBSYSTEMS) {
		hdr = smem_base + partitions[to_proc].offset;
		partition_num = partitions[to_proc].partition_num;
		size_cacheline = partitions[to_proc].size_cacheline;
	} else {
		SMEM_INFO("%s: invalid to_proc %u for id %u\n", __func__,
								to_proc, id);
		return NULL;
	}

	if (hdr->identifier != SMEM_PART_HDR_IDENTIFIER) {
		LOG_ERR(
			"%s: SMEM corruption detected.  Partition %d to %d at %p\n",
								__func__,
								partition_num,
								to_proc,
								hdr);
		BUG();
	}

	toc = smem_get_toc();
	partition_size = readl_relaxed(&toc->entry[partition_num].size);

	offset_free_cached = hdr->offset_free_cached;
	offset_free_uncached = hdr->offset_free_uncached;
	if (WARN_ON(offset_free_uncached > offset_free_cached
		    || offset_free_cached > partition_size))
		return NULL;

	free_space = offset_free_cached - offset_free_uncached;

	if (flags & SMEM_ITEM_CACHED_FLAG) {
		a_hdr_size = ALIGN(sizeof(*alloc_hdr), size_cacheline);
		a_data_size = ALIGN(size_in, size_cacheline);
		if (free_space < a_hdr_size + a_data_size
		    || free_space < size_in) {
			SMEM_INFO(
			"%s: id %u not enough memory %u	(required %u), (size_in %u)\n",
				__func__, id, free_space,
				a_hdr_size + a_data_size, size_in);
			return ret;
		}
		alloc_hdr = (void *)(hdr) + offset_free_cached - a_hdr_size;
		alloc_hdr->canary = SMEM_ALLOCATION_CANARY;
		alloc_hdr->smem_type = id;
		alloc_hdr->size = a_data_size;
		alloc_hdr->padding_data = a_data_size - size_in;
		alloc_hdr->padding_hdr = a_hdr_size - sizeof(*alloc_hdr);
		hdr->offset_free_cached = offset_free_cached -
						a_hdr_size - a_data_size;
		ret = (void *)(alloc_hdr) - a_data_size;
		/*
		 * The SMEM protocol currently does not support cacheable
		 * areas within the smem region, but if it ever does in the
		 * future, then cache management needs to be done here.
		 * The area of memory this item is allocated from will need to
		 * be dynamically made cachable, and a cache flush of the
		 * allocation header using __cpuc_flush_dcache_area and
		 * outer_flush_area will need to be done.
		 */
	} else {
		a_hdr_size = sizeof(*alloc_hdr);
		a_data_size = ALIGN(size_in, 8);
		if (free_space < a_hdr_size + a_data_size
		    || free_space < size_in) {
			SMEM_INFO(
			"%s: id %u not enough memory %u	(required %u) (size_in %u)\n",
					__func__, id, free_space,
					a_hdr_size + a_data_size, size_in);
			return ret;
		}
		alloc_hdr = (void *)(hdr) + offset_free_uncached;
		alloc_hdr->canary = SMEM_ALLOCATION_CANARY;
		alloc_hdr->smem_type = id;
		alloc_hdr->size = a_data_size;
		alloc_hdr->padding_data = a_data_size - size_in;
		alloc_hdr->padding_hdr = a_hdr_size - sizeof(*alloc_hdr);
		hdr->offset_free_uncached = offset_free_uncached +
						a_hdr_size + a_data_size;
		ret = alloc_hdr + 1;
	}
	/*
	 * wmb() is necessary to ensure the heap and allocation data is
	 * consistent before continuing to prevent race conditions with remote
	 * processors
	 */
	wmb();

	return ret;
}

/**
 * smem_alloc - Find an existing item, otherwise allocate it with security
 *		support
 *
 * @id:       ID of SMEM item
 * @size_in:  Size of the SMEM item
 * @to_proc:  SMEM host that shares the item with apps
 * @flags:    Item attribute flags
 * @returns:  Pointer to SMEM item, NULL if it couldn't be found/allocated,
 *	or -EPROBE_DEFER if the driver is not ready
 */
void *smem_alloc(unsigned int id, unsigned int size_in, unsigned int to_proc,
							unsigned int flags)
{
	unsigned long lflags;
	void *ret = NULL;
	int rc;
	unsigned int size_out;
	unsigned int a_size_in;

	SMEM_DBG("%s(%u, %u, %u, %u)\n", __func__, id, size_in, to_proc,
									flags);

	if (!is_probe_done())
		return ERR_PTR(-EPROBE_DEFER);

	if (!smem_initialized_check())
		return NULL;

	if (id >= smem_max_items) {
		SMEM_INFO("%s: invalid id %u\n", __func__, id);
		return NULL;
	}

	if (!(flags & SMEM_ANY_HOST_FLAG) && to_proc >= NUM_SMEM_SUBSYSTEMS) {
		SMEM_INFO("%s: invalid to_proc %u for id %u\n", __func__,
								to_proc, id);
		return NULL;
	}

	if (unlikely(!spinlocks_initialized)) {
		rc = init_smem_remote_spinlock();
		if (unlikely(rc)) {
			SMEM_INFO("%s: id:%u remote spinlock init failed %d\n",
							__func__, id, rc);
			return NULL;
		}
	}

	a_size_in = ALIGN(size_in, 8);
	do {
		rc = remote_spin_trylock_irqsave(&remote_spinlock, lflags);
	} while (!rc);

	ret = __smem_get_entry_secure(id, &size_out, to_proc, flags, true,
									false);
	if (ret) {
		SMEM_INFO("%s: %u already allocated\n", __func__, id);
		if (a_size_in == size_out) {
			remote_spin_unlock_irqrestore(&remote_spinlock, lflags);
			return ret;
		}
		remote_spin_unlock_irqrestore(&remote_spinlock, lflags);
		SMEM_INFO("%s: id %u wrong size %u (expected %u)\n",
			__func__, id, size_out, a_size_in);
		return NULL;
	}

	if (id > SMEM_FIXED_ITEM_LAST) {
		SMEM_INFO("%s: allocating %u size %u to_proc %u flags %u\n",
					__func__, id, size_in, to_proc, flags);
		if (flags & SMEM_ANY_HOST_FLAG
			|| !partitions[to_proc].offset) {
			if (use_comm_partition)
				ret = alloc_item_secure(id, size_in,
							SMEM_COMM_HOST, flags);
			else
				ret = alloc_item_nonsecure(id, a_size_in);
		} else {
			ret = alloc_item_secure(id, size_in, to_proc, flags);
		}
	} else {
		SMEM_INFO("%s: attempted to allocate non-dynamic item %u\n",
								__func__, id);
	}

	remote_spin_unlock_irqrestore(&remote_spinlock, lflags);
	return ret;
}
EXPORT_SYMBOL(smem_alloc);

/**
 * smem_get_entry - Get existing item with security support
 *
 * @id:       ID of SMEM item
 * @size:     Pointer to size variable for storing the result
 * @to_proc:  SMEM host that shares the item with apps
 * @flags:    Item attribute flags
 * @returns:  Pointer to SMEM item, NULL if it doesn't exist, or -EPROBE_DEFER
 *	if the driver isn't ready
 */
void *smem_get_entry(unsigned int id, unsigned int *size, unsigned int to_proc,
							unsigned int flags)
{
	SMEM_DBG("%s(%u, %u, %u)\n", __func__, id, to_proc, flags);

	/*
	 * Handle the circular dependecy between SMEM and software implemented
	 * remote spinlocks.  SMEM must initialize the remote spinlocks in
	 * probe() before it is done.  EPROBE_DEFER handling will not resolve
	 * this code path, so we must be intellegent to know that the spinlock
	 * item is a special case.
	 */
	if (!is_probe_done() && id != SMEM_SPINLOCK_ARRAY)
		return ERR_PTR(-EPROBE_DEFER);

	return __smem_get_entry_secure(id, size, to_proc, flags, false, true);
}
EXPORT_SYMBOL(smem_get_entry);

/**
 * smem_get_entry_no_rlock - Get existing item without using remote spinlock
 *
 * @id:       ID of SMEM item
 * @size_out: Pointer to size variable for storing the result
 * @to_proc:  SMEM host that shares the item with apps
 * @flags:    Item attribute flags
 * @returns:  Pointer to SMEM item, NULL if it doesn't exist, or -EPROBE_DEFER
 *	if the driver isn't ready
 *
 * This function does not lock the remote spinlock and should only be used in
 * failure-recover cases such as retrieving the subsystem failure reason during
 * subsystem restart.
 */
void *smem_get_entry_no_rlock(unsigned int id, unsigned int *size_out,
				unsigned int to_proc, unsigned int flags)
{
	if (!is_probe_done())
		return ERR_PTR(-EPROBE_DEFER);

	return __smem_get_entry_secure(id, size_out, to_proc, flags, false,
									false);
}
EXPORT_SYMBOL(smem_get_entry_no_rlock);

/**
 * smem_get_remote_spinlock - Remote spinlock pointer for unit testing.
 *
 * @returns: pointer to SMEM remote spinlock
 */
remote_spinlock_t *smem_get_remote_spinlock(void)
{
	if (unlikely(!spinlocks_initialized))
		init_smem_remote_spinlock();
	return &remote_spinlock;
}
EXPORT_SYMBOL(smem_get_remote_spinlock);

/**
 * smem_get_free_space() - Get the available allocation free space for a
 *				partition
 *
 * @to_proc: remote SMEM host.  Determines the applicable partition
 * @returns: size in bytes available to allocate
 *
 * Helper function for SMD so that SMD only scans the channel allocation
 * table for a partition when it is reasonably certain that a channel has
 * actually been created, because scanning can be expensive.  Creating a channel
 * will consume some of the free space in a partition, so SMD can compare the
 * last free space size against the current free space size to determine if
 * a channel may have been created.  SMD can't do this directly, because the
 * necessary partition internals are restricted to just SMEM.
 */
unsigned int smem_get_free_space(unsigned int to_proc)
{
	struct smem_partition_header *hdr;
	struct smem_shared *shared;
	uint32_t offset_free_uncached;
	struct smem_toc __iomem *toc;
	uint32_t offset_free_cached;
	uint32_t heap_remaining;
	uint32_t p_size;
<<<<<<< HEAD
=======
	uint32_t p_num;
>>>>>>> a6abed71

	if (to_proc >= NUM_SMEM_SUBSYSTEMS) {
		pr_err("%s: invalid to_proc:%d\n", __func__, to_proc);
		return UINT_MAX;
	}

	toc = smem_get_toc();
	if (partitions[to_proc].offset) {
		if (unlikely(OVERFLOW_ADD_UNSIGNED(uintptr_t,
					(uintptr_t)smem_areas[0].virt_addr,
					partitions[to_proc].offset))) {
			pr_err("%s: unexpected overflow detected\n", __func__);
			return UINT_MAX;
		}
		hdr = smem_areas[0].virt_addr + partitions[to_proc].offset;
		offset_free_cached = hdr->offset_free_cached;
		offset_free_uncached = hdr->offset_free_uncached;
<<<<<<< HEAD
		p_size = readl_relaxed(&toc->entry[to_proc].size);
=======

		toc = smem_get_toc();
		p_num = partitions[to_proc].partition_num;
		p_size = readl_relaxed(&toc->entry[p_num].size);
>>>>>>> a6abed71
		if (WARN_ON(offset_free_uncached > offset_free_cached
			    || offset_free_cached > p_size))
			return -EINVAL;

		return offset_free_cached - offset_free_uncached;
	}
	shared = smem_ram_base;
	heap_remaining = shared->heap_info.heap_remaining;
<<<<<<< HEAD
	p_size = readl_relaxed(&toc->entry[comm_partition.partition_num].size);
	if (WARN_ON(heap_remaining > p_size))
=======
	if (WARN_ON(heap_remaining > smem_ram_size))
>>>>>>> a6abed71
		return -EINVAL;

	return heap_remaining;
}
EXPORT_SYMBOL(smem_get_free_space);

/**
 * smem_get_version() - Get the smem user version number
 *
 * @idx: SMEM user idx in SMEM_VERSION_INFO table.
 * @returns: smem version number if success otherwise zero.
 */
unsigned int smem_get_version(unsigned int idx)
{
	int *version_array;
	struct smem_shared *smem = smem_ram_base;

	if (idx > 32) {
		pr_err("%s: invalid idx:%d\n", __func__, idx);
		return 0;
	}

	if (use_comm_partition)
		version_array = smem->version;
	else
		version_array = __smem_find(SMEM_VERSION_INFO,
					SMEM_VERSION_INFO_SIZE, true);
	if (version_array == NULL)
		return 0;

	return version_array[idx];
}
EXPORT_SYMBOL(smem_get_version);

/**
 * init_smem_remote_spinlock - Reentrant remote spinlock initialization
 *
 * @returns: success or error code for failure
 */
static int init_smem_remote_spinlock(void)
{
	int rc = 0;

	/*
	 * Optimistic locking.  Init only needs to be done once by the first
	 * caller.  After that, serializing inits between different callers
	 * is unnecessary.  The second check after the lock ensures init
	 * wasn't previously completed by someone else before the lock could
	 * be grabbed.
	 */
	if (!spinlocks_initialized) {
		mutex_lock(&spinlock_init_lock);
		if (!spinlocks_initialized) {
			rc = remote_spin_lock_init(&remote_spinlock,
						SMEM_SPINLOCK_SMEM_ALLOC);
			if (!rc)
				spinlocks_initialized = 1;
		}
		mutex_unlock(&spinlock_init_lock);
	}
	return rc;
}

/**
 * smem_initialized_check - Reentrant check that smem has been initialized
 *
 * @returns: true if initialized, false if not.
 */
bool smem_initialized_check(void)
{
	static int checked;
	static int is_inited;
	unsigned long flags;
	struct smem_shared *smem;
	unsigned int ver;

	if (likely(checked)) {
		if (unlikely(!is_inited))
			LOG_ERR("%s: smem not initialized\n", __func__);
		return is_inited;
	}

	spin_lock_irqsave(&smem_init_check_lock, flags);
	if (checked) {
		spin_unlock_irqrestore(&smem_init_check_lock, flags);
		if (unlikely(!is_inited))
			LOG_ERR("%s: smem not initialized\n", __func__);
		return is_inited;
	}

	smem = smem_ram_base;

	if (smem->heap_info.initialized != 1)
		goto failed;
	if (smem->heap_info.reserved != 0)
		goto failed;

	/*
	 * The Modem SBL is now the Master SBL version and is required to
	 * pre-initialize SMEM and fill in any necessary configuration
	 * structures.  Without the extra configuration data, the SMEM driver
	 * cannot be properly initialized.
	 */
	ver = smem->version[MODEM_SBL_VERSION_INDEX];
	if (ver == SMEM_COMM_PART_VERSION << 16) {
		use_comm_partition = true;
	} else if (ver != SMEM_VERSION << 16) {
		pr_err("%s: SBL version not correct 0x%x\n",
				__func__, smem->version[7]);
		goto failed;
	}

	is_inited = 1;
	checked = 1;
	spin_unlock_irqrestore(&smem_init_check_lock, flags);
	return is_inited;

failed:
	is_inited = 0;
	checked = 1;
	spin_unlock_irqrestore(&smem_init_check_lock, flags);
	LOG_ERR(
		"%s: shared memory needs to be initialized by SBL before booting\n",
								__func__);
	return is_inited;
}
EXPORT_SYMBOL(smem_initialized_check);

static int restart_notifier_cb(struct notifier_block *this,
				unsigned long code,
				void *data)
{
	struct restart_notifier_block *notifier;
	struct notif_data *notifdata = data;
	int ret;

	switch (code) {

	case SUBSYS_AFTER_SHUTDOWN:
		notifier = container_of(this,
					struct restart_notifier_block, nb);
		SMEM_INFO("%s: ssrestart for processor %d ('%s')\n",
				__func__, notifier->processor,
				notifier->name);
		remote_spin_release(&remote_spinlock, notifier->processor);
		remote_spin_release_all(notifier->processor);
		break;
	case SUBSYS_SOC_RESET:
		if (!(smem_ramdump_dev && notifdata->enable_mini_ramdumps))
			break;
	case SUBSYS_RAMDUMP_NOTIFICATION:
		if (!(smem_ramdump_dev && (notifdata->enable_mini_ramdumps
						|| notifdata->enable_ramdump)))
			break;
		SMEM_DBG("%s: saving ramdump\n", __func__);
		/*
		 * XPU protection does not currently allow the
		 * auxiliary memory regions to be dumped.  If this
		 * changes, then num_smem_areas + 1 should be passed
		 * into do_elf_ramdump() to dump all regions.
		 */
		ret = do_elf_ramdump(smem_ramdump_dev,
				smem_ramdump_segments, 1);
		if (ret < 0)
			LOG_ERR("%s: unable to dump smem %d\n", __func__, ret);
		break;
	default:
		break;
	}

	return NOTIFY_DONE;
}

static __init int modem_restart_late_init(void)
{
	int i;
	void *handle;
	struct restart_notifier_block *nb;

	if (scm_is_secure_device()) {
		if (smem_dev)
			smem_ramdump_dev = create_ramdump_device("smem",
								 smem_dev);
		if (IS_ERR_OR_NULL(smem_ramdump_dev)) {
			LOG_ERR("%s: Unable to create smem ramdump device.\n",
				__func__);
			smem_ramdump_dev = NULL;
		}
	}

	for (i = 0; i < ARRAY_SIZE(restart_notifiers); i++) {
		nb = &restart_notifiers[i];
		handle = subsys_notif_register_notifier(nb->name, &nb->nb);
		SMEM_DBG("%s: registering notif for '%s', handle=%p\n",
				__func__, nb->name, handle);
	}

	return 0;
}
late_initcall(modem_restart_late_init);

int smem_module_init_notifier_register(struct notifier_block *nb)
{
	int ret;

	if (!nb)
		return -EINVAL;
	mutex_lock(&smem_module_init_notifier_lock);
	ret = raw_notifier_chain_register(&smem_module_init_notifier_list, nb);
	if (smem_module_inited)
		nb->notifier_call(nb, 0, NULL);
	mutex_unlock(&smem_module_init_notifier_lock);
	return ret;
}
EXPORT_SYMBOL(smem_module_init_notifier_register);

int smem_module_init_notifier_unregister(struct notifier_block *nb)
{
	int ret;

	if (!nb)
		return -EINVAL;
	mutex_lock(&smem_module_init_notifier_lock);
	ret = raw_notifier_chain_unregister(&smem_module_init_notifier_list,
						nb);
	mutex_unlock(&smem_module_init_notifier_lock);
	return ret;
}
EXPORT_SYMBOL(smem_module_init_notifier_unregister);

static void smem_module_init_notify(uint32_t state, void *data)
{
	mutex_lock(&smem_module_init_notifier_lock);
	smem_module_inited = 1;
	raw_notifier_call_chain(&smem_module_init_notifier_list,
					state, data);
	mutex_unlock(&smem_module_init_notifier_lock);
}

/**
 * smem_init_security_partition - Init local structures for a secured smem
 *                   partition that has apps as one of the hosts
 *
 * @entry:           Entry in the security TOC for the partition to init
 * @num:             Partition ID
 *
 * Initialize local data structures to point to a secured smem partition
 * that is accessible by apps and another processor.  Assumes that one of the
 * listed hosts is apps.  Verifiess that the partition is valid, otherwise will
 * skip.  Checks for memory corruption and will BUG() if detected.  Assumes
 * smem_areas is already initialized and that smem_areas[0] corresponds to the
 * smem region with the secured partitions.
 */
static void smem_init_security_partition(struct smem_toc_entry *entry,
								uint32_t num)
{
	uint16_t remote_host = 0;
	struct smem_partition_header *hdr;
	bool is_comm_partition = false;

	if (!entry->offset) {
		SMEM_INFO("Skipping smem partition %d - bad offset\n", num);
		return;
	}
	if (!entry->size) {
		SMEM_INFO("Skipping smem partition %d - bad size\n", num);
		return;
	}
	if (!entry->size_cacheline) {
		SMEM_INFO("Skipping smem partition %d - bad cacheline\n", num);
		return;
	}

	if (entry->host0 == SMEM_COMM_HOST && entry->host1 == SMEM_COMM_HOST)
		is_comm_partition = true;

	if (!is_comm_partition) {
		if (entry->host0 == SMEM_APPS)
			remote_host = entry->host1;
		else
			remote_host = entry->host0;

		if (remote_host >= NUM_SMEM_SUBSYSTEMS) {
			SMEM_INFO(
				"Skipping smem partition %d - bad remote:%d\n",
				num, remote_host);
			return;
		}
		if (partitions[remote_host].offset) {
			SMEM_INFO(
				"Skipping smem partition %d - duplicate of %d\n",
				num, partitions[remote_host].partition_num);
			return;
		}

		if (entry->host0 != SMEM_APPS && entry->host1 != SMEM_APPS) {
			SMEM_INFO(
				"Non-APSS Partition %d offset:%x host0:%d host1:%d\n",
				num, entry->offset, entry->host0, entry->host1);
			return;
		}
	}

	hdr = smem_areas[0].virt_addr + entry->offset;

	if (hdr->identifier != SMEM_PART_HDR_IDENTIFIER) {
		LOG_ERR("Smem partition %d hdr magic is bad\n", num);
		BUG();
	}
	if (hdr->size != entry->size) {
		LOG_ERR("Smem partition %d size is invalid\n", num);
		BUG();
	}
	if (hdr->offset_free_uncached > hdr->size) {
		LOG_ERR("Smem partition %d uncached heap exceeds size\n", num);
		BUG();
	}
	if (hdr->offset_free_cached > hdr->size) {
		LOG_ERR("Smem partition %d cached heap exceeds size\n", num);
		BUG();
	}
	if (is_comm_partition) {
		if (hdr->host0 == SMEM_COMM_HOST
			&& hdr->host1 == SMEM_COMM_HOST) {
			comm_partition.partition_num = num;
			comm_partition.offset = entry->offset;
			comm_partition.size_cacheline = entry->size_cacheline;
			SMEM_INFO("Common Partition %d offset:%x\n", num,
							entry->offset);
		} else {
			LOG_ERR("Smem Comm partition hosts don't match TOC\n");
			WARN_ON(1);
		}
		return;
	}
	if (hdr->host0 != SMEM_APPS && hdr->host1 != SMEM_APPS) {
		LOG_ERR("Smem partition %d hosts don't match TOC\n", num);
		BUG();
	}
	if (hdr->host0 != remote_host && hdr->host1 != remote_host) {
		LOG_ERR("Smem partition %d hosts don't match TOC\n", num);
		BUG();
	}

	partitions[remote_host].partition_num = num;
	partitions[remote_host].offset = entry->offset;
	partitions[remote_host].size_cacheline = entry->size_cacheline;
	SMEM_INFO("Partition %d offset:%x remote:%d\n", num, entry->offset,
								remote_host);
}

/**
 * smem_init_security - Init local support for secured smem
 *
 * Looks for a valid security TOC, and if one is found, parses it looking for
 * partitions that apps can access.  If any such partitions are found, do the
 * required local initialization to support them.  Assumes smem_areas is inited
 * and smem_area[0] corresponds to the smem region with the TOC.
 */
static void smem_init_security(void)
{
	struct smem_toc *toc;
	uint32_t i;

	SMEM_DBG("%s\n", __func__);

	toc = smem_areas[0].virt_addr + smem_areas[0].size - 4 * 1024;

	if (toc->identifier != SMEM_TOC_IDENTIFIER) {
		LOG_ERR("%s failed: invalid TOC magic\n", __func__);
		return;
	}

	for (i = 0; i < toc->num_entries; ++i) {
		SMEM_DBG("Partition %d host0:%d host1:%d\n", i,
							toc->entry[i].host0,
							toc->entry[i].host1);
		smem_init_security_partition(&toc->entry[i], i);
	}

	SMEM_DBG("%s done\n", __func__);
}

/**
 * smem_init_target_info - Init smem target information
 *
 * @info_addr : smem target info physical address.
 * @size : size of the smem target info structure.
 *
 * This function is used to initialize the smem_targ_info structure and checks
 * for valid identifier, if identifier is valid initialize smem variables.
 */
static int smem_init_target_info(phys_addr_t info_addr, resource_size_t size)
{
	struct smem_targ_info_type *smem_targ_info;
	void *smem_targ_info_addr;

	smem_targ_info_addr = ioremap_nocache(info_addr, size);
	if (!smem_targ_info_addr) {
		LOG_ERR("%s: failed ioremap_nocache() of addr:%pa size:%pa\n",
				__func__, &info_addr, &size);
		return -ENODEV;
	}
	smem_targ_info =
		(struct smem_targ_info_type __iomem *)smem_targ_info_addr;

	if (smem_targ_info->identifier != SMEM_TARG_INFO_IDENTIFIER) {
		LOG_ERR("%s failed: invalid TARGET INFO magic\n", __func__);
		return -ENODEV;
	}
	smem_ram_phys = (phys_addr_t)smem_targ_info->phys_base_addr;
	smem_ram_size = smem_targ_info->size;
	if (smem_targ_info->max_items)
		smem_max_items = smem_targ_info->max_items;
	iounmap(smem_targ_info_addr);
	return 0;
}

static int msm_smem_probe(struct platform_device *pdev)
{
	char *key;
	struct resource *r;
	phys_addr_t aux_mem_base;
	resource_size_t aux_mem_size;
	int temp_string_size = 11; /* max 3 digit count */
	char temp_string[temp_string_size];
	int ret;
	struct ramdump_segment *ramdump_segments_tmp = NULL;
	struct smem_area *smem_areas_tmp = NULL;
	int smem_idx = 0;
	bool security_enabled;

	r = platform_get_resource_byname(pdev, IORESOURCE_MEM,
						"smem_targ_info_imem");
	if (r) {
		if (smem_init_target_info(r->start, resource_size(r)))
			goto smem_targ_info_legacy;
		goto smem_targ_info_done;
	}

	r = platform_get_resource_byname(pdev, IORESOURCE_MEM,
						"smem_targ_info_reg");
	if (r) {
		void *reg_base_addr;
		uint64_t base_addr;

		reg_base_addr = ioremap_nocache(r->start, resource_size(r));
		base_addr = (uint32_t)readl_relaxed(reg_base_addr);
		base_addr |=
			((uint64_t)readl_relaxed(reg_base_addr + 0x4) << 32);
		iounmap(reg_base_addr);
		if ((base_addr == 0) || ((base_addr >> 32) != 0)) {
			SMEM_INFO("%s: Invalid SMEM address\n", __func__);
			goto smem_targ_info_legacy;
		}
		if (smem_init_target_info(base_addr,
				sizeof(struct smem_targ_info_type)))
			goto smem_targ_info_legacy;
		goto smem_targ_info_done;
	}

smem_targ_info_legacy:
	SMEM_INFO("%s: reading dt-specified SMEM address\n", __func__);
	r = platform_get_resource_byname(pdev, IORESOURCE_MEM, "smem");
	if (r) {
		smem_ram_size = resource_size(r);
		smem_ram_phys = r->start;
	}

smem_targ_info_done:
	if (!smem_ram_phys || !smem_ram_size) {
		LOG_ERR("%s: Missing SMEM TARGET INFO\n", __func__);
		return -ENODEV;
	}

	smem_ram_base = ioremap_nocache(smem_ram_phys, smem_ram_size);

	if (!smem_ram_base) {
		LOG_ERR("%s: ioremap_nocache() of addr:%pa size: %pa\n",
				__func__,
				&smem_ram_phys, &smem_ram_size);
		return -ENODEV;
	}

	if (!smem_initialized_check())
		return -ENODEV;

	/*
	 * The software implementation requires smem_find(), which needs
	 * smem_ram_base to be intitialized.  The remote spinlock item is
	 * guaranteed to be allocated by the bootloader, so this is the
	 * safest and earliest place to init the spinlock.
	 */
	ret = init_smem_remote_spinlock();
	if (ret) {
		LOG_ERR("%s: remote spinlock init failed %d\n", __func__, ret);
		return ret;
	}

	key = "irq-reg-base";
	r = platform_get_resource_byname(pdev, IORESOURCE_MEM, key);
	if (!r) {
		LOG_ERR("%s: missing '%s'\n", __func__, key);
		return -ENODEV;
	}

	num_smem_areas = 1;
	while (1) {
		scnprintf(temp_string, temp_string_size, "aux-mem%d",
				num_smem_areas);
		r = platform_get_resource_byname(pdev, IORESOURCE_MEM,
								temp_string);
		if (!r)
			break;

		++num_smem_areas;
		if (num_smem_areas > 999) {
			LOG_ERR("%s: max num aux mem regions reached\n",
								__func__);
			break;
		}
	}
	/* Initialize main SMEM region and SSR ramdump region */
	smem_areas_tmp = kmalloc_array(num_smem_areas, sizeof(struct smem_area),
				GFP_KERNEL);
	if (!smem_areas_tmp) {
		LOG_ERR("%s: smem areas kmalloc failed\n", __func__);
		ret = -ENOMEM;
		goto free_smem_areas;
	}

	ramdump_segments_tmp = kcalloc(num_smem_areas,
			sizeof(struct ramdump_segment), GFP_KERNEL);
	if (!ramdump_segments_tmp) {
		LOG_ERR("%s: ramdump segment kmalloc failed\n", __func__);
		ret = -ENOMEM;
		goto free_smem_areas;
	}
	smem_areas_tmp[smem_idx].phys_addr =  smem_ram_phys;
	smem_areas_tmp[smem_idx].size = smem_ram_size;
	smem_areas_tmp[smem_idx].virt_addr = smem_ram_base;

	ramdump_segments_tmp[smem_idx].address = smem_ram_phys;
	ramdump_segments_tmp[smem_idx].size = smem_ram_size;
	++smem_idx;

	/* Configure auxiliary SMEM regions */
	while (1) {
		scnprintf(temp_string, temp_string_size, "aux-mem%d",
								smem_idx);
		r = platform_get_resource_byname(pdev, IORESOURCE_MEM,
							temp_string);
		if (!r)
			break;
		aux_mem_base = r->start;
		aux_mem_size = resource_size(r);

		ramdump_segments_tmp[smem_idx].address = aux_mem_base;
		ramdump_segments_tmp[smem_idx].size = aux_mem_size;

		smem_areas_tmp[smem_idx].phys_addr = aux_mem_base;
		smem_areas_tmp[smem_idx].size = aux_mem_size;
		smem_areas_tmp[smem_idx].virt_addr = ioremap_nocache(
			(unsigned long)(smem_areas_tmp[smem_idx].phys_addr),
			smem_areas_tmp[smem_idx].size);
		SMEM_DBG("%s: %s = %pa %pa -> %p", __func__, temp_string,
				&aux_mem_base, &aux_mem_size,
				smem_areas_tmp[smem_idx].virt_addr);

		if (!smem_areas_tmp[smem_idx].virt_addr) {
			LOG_ERR("%s: ioremap_nocache() of addr:%pa size: %pa\n",
				__func__,
				&smem_areas_tmp[smem_idx].phys_addr,
				&smem_areas_tmp[smem_idx].size);
			ret = -ENOMEM;
			goto free_smem_areas;
		}

		if (OVERFLOW_ADD_UNSIGNED(uintptr_t,
				(uintptr_t)smem_areas_tmp[smem_idx].virt_addr,
				smem_areas_tmp[smem_idx].size)) {
			LOG_ERR(
				"%s: invalid virtual address block %i: %p:%pa\n",
					__func__, smem_idx,
					smem_areas_tmp[smem_idx].virt_addr,
					&smem_areas_tmp[smem_idx].size);
			++smem_idx;
			ret = -EINVAL;
			goto free_smem_areas;
		}

		++smem_idx;
		if (smem_idx > 999) {
			LOG_ERR("%s: max num aux mem regions reached\n",
							__func__);
			break;
		}
	}

	smem_areas = smem_areas_tmp;
	smem_ramdump_segments = ramdump_segments_tmp;

	key = "qcom,mpu-enabled";
	security_enabled = of_property_read_bool(pdev->dev.of_node, key);
	if (security_enabled) {
		SMEM_INFO("smem security enabled\n");
		smem_init_security();
	}
	smem_dev = &pdev->dev;
	probe_done = true;

	ret = of_platform_populate(pdev->dev.of_node, NULL, NULL, &pdev->dev);
	if (ret)
		LOG_ERR("%s: of_platform_populate failed %d\n", __func__, ret);

	return 0;

free_smem_areas:
	for (smem_idx = smem_idx - 1; smem_idx >= 1; --smem_idx)
		iounmap(smem_areas_tmp[smem_idx].virt_addr);

	num_smem_areas = 0;
	kfree(ramdump_segments_tmp);
	kfree(smem_areas_tmp);
	return ret;
}

static const struct of_device_id msm_smem_match_table[] = {
	{ .compatible = "qcom,smem" },
	{},
};

static struct platform_driver msm_smem_driver = {
	.probe = msm_smem_probe,
	.driver = {
		.name = "msm_smem",
		.owner = THIS_MODULE,
		.of_match_table = msm_smem_match_table,
	},
};

int __init msm_smem_init(void)
{
	static bool registered;
	int rc;

	if (registered)
		return 0;

	registered = true;
	smem_max_items = SMEM_NUM_ITEMS;
	smem_ipc_log_ctx = ipc_log_context_create(NUM_LOG_PAGES, "smem", 0);
	if (!smem_ipc_log_ctx) {
		pr_err("%s: unable to create logging context\n", __func__);
		msm_smem_debug_mask = 0;
	}

	rc = platform_driver_register(&msm_smem_driver);
	if (rc) {
		LOG_ERR("%s: msm_smem_driver register failed %d\n",
							__func__, rc);
		return rc;
	}

	smem_module_init_notify(0, NULL);

	return 0;
}

arch_initcall(msm_smem_init);<|MERGE_RESOLUTION|>--- conflicted
+++ resolved
@@ -621,26 +621,12 @@
 	struct smem_shared *shared = smem_base;
 	struct smem_heap_entry *toc = shared->heap_toc;
 	uint32_t free_offset, heap_remaining;
-<<<<<<< HEAD
-	struct smem_toc __iomem *p_toc;
-=======
->>>>>>> a6abed71
 	void *ret = NULL;
-	uint32_t p_size;
-
-	p_toc = smem_get_toc();
-	p_size =
-	readl_relaxed(&p_toc->entry[comm_partition.partition_num].size);
 
 	heap_remaining = shared->heap_info.heap_remaining;
 	free_offset = shared->heap_info.free_offset;
-<<<<<<< HEAD
-	if (WARN_ON(heap_remaining > p_size
-		   || free_offset > p_size))
-=======
 	if (WARN_ON(heap_remaining > smem_ram_size
 		   || free_offset > smem_ram_size))
->>>>>>> a6abed71
 		return NULL;
 
 	if (heap_remaining >= size_in) {
@@ -980,17 +966,13 @@
 	uint32_t offset_free_cached;
 	uint32_t heap_remaining;
 	uint32_t p_size;
-<<<<<<< HEAD
-=======
 	uint32_t p_num;
->>>>>>> a6abed71
 
 	if (to_proc >= NUM_SMEM_SUBSYSTEMS) {
 		pr_err("%s: invalid to_proc:%d\n", __func__, to_proc);
 		return UINT_MAX;
 	}
 
-	toc = smem_get_toc();
 	if (partitions[to_proc].offset) {
 		if (unlikely(OVERFLOW_ADD_UNSIGNED(uintptr_t,
 					(uintptr_t)smem_areas[0].virt_addr,
@@ -1001,14 +983,10 @@
 		hdr = smem_areas[0].virt_addr + partitions[to_proc].offset;
 		offset_free_cached = hdr->offset_free_cached;
 		offset_free_uncached = hdr->offset_free_uncached;
-<<<<<<< HEAD
-		p_size = readl_relaxed(&toc->entry[to_proc].size);
-=======
 
 		toc = smem_get_toc();
 		p_num = partitions[to_proc].partition_num;
 		p_size = readl_relaxed(&toc->entry[p_num].size);
->>>>>>> a6abed71
 		if (WARN_ON(offset_free_uncached > offset_free_cached
 			    || offset_free_cached > p_size))
 			return -EINVAL;
@@ -1017,12 +995,7 @@
 	}
 	shared = smem_ram_base;
 	heap_remaining = shared->heap_info.heap_remaining;
-<<<<<<< HEAD
-	p_size = readl_relaxed(&toc->entry[comm_partition.partition_num].size);
-	if (WARN_ON(heap_remaining > p_size))
-=======
 	if (WARN_ON(heap_remaining > smem_ram_size))
->>>>>>> a6abed71
 		return -EINVAL;
 
 	return heap_remaining;

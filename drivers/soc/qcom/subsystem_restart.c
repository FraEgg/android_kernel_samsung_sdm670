/* Copyright (c) 2011-2014, The Linux Foundation. All rights reserved.
 *
 * This program is free software; you can redistribute it and/or modify
 * it under the terms of the GNU General Public License version 2 and
 * only version 2 as published by the Free Software Foundation.
 *
 * This program is distributed in the hope that it will be useful,
 * but WITHOUT ANY WARRANTY; without even the implied warranty of
 * MERCHANTABILITY or FITNESS FOR A PARTICULAR PURPOSE.  See the
 * GNU General Public License for more details.
 */

#define pr_fmt(fmt) "subsys-restart: %s(): " fmt, __func__

#include <linux/kernel.h>
#include <linux/module.h>
#include <linux/uaccess.h>
#include <linux/module.h>
#include <linux/fs.h>
#include <linux/delay.h>
#include <linux/list.h>
#include <linux/io.h>
#include <linux/kthread.h>
#include <linux/time.h>
#include <linux/wakelock.h>
#include <linux/suspend.h>
#include <linux/mutex.h>
#include <linux/slab.h>
#include <linux/spinlock.h>
#include <linux/device.h>
#include <linux/idr.h>
#include <linux/debugfs.h>
#include <linux/interrupt.h>
#include <linux/of_gpio.h>
#include <linux/cdev.h>
#include <linux/platform_device.h>
#include <soc/qcom/subsystem_restart.h>
#include <soc/qcom/subsystem_notif.h>
#include <soc/qcom/socinfo.h>
#include <soc/qcom/sysmon.h>

#include <asm/current.h>

<<<<<<< HEAD
#ifdef CONFIG_LGE_HANDLE_PANIC
#include <mach/lge_handle_panic.h>
#endif
=======
#define DISABLE_SSR 0x9889deed
/* If set to 0x9889deed, call to subsystem_restart_dev() returns immediately */
static uint disable_restart_work;
module_param(disable_restart_work, uint, S_IRUGO | S_IWUSR);
>>>>>>> 6b6cff37

static int enable_debug;
module_param(enable_debug, int, S_IRUGO | S_IWUSR);

/**
 * enum p_subsys_state - state of a subsystem (private)
 * @SUBSYS_NORMAL: subsystem is operating normally
 * @SUBSYS_CRASHED: subsystem has crashed and hasn't been shutdown
 * @SUBSYS_RESTARTING: subsystem has been shutdown and is now restarting
 *
 * The 'private' side of the subsytem state used to determine where in the
 * restart process the subsystem is.
 */
enum p_subsys_state {
	SUBSYS_NORMAL,
	SUBSYS_CRASHED,
	SUBSYS_RESTARTING,
};

/**
 * enum subsys_state - state of a subsystem (public)
 * @SUBSYS_OFFLINE: subsystem is offline
 * @SUBSYS_ONLINE: subsystem is online
 *
 * The 'public' side of the subsytem state, exposed to userspace.
 */
enum subsys_state {
	SUBSYS_OFFLINE,
	SUBSYS_ONLINE,
};

static const char * const subsys_states[] = {
	[SUBSYS_OFFLINE] = "OFFLINE",
	[SUBSYS_ONLINE] = "ONLINE",
};

static const char * const restart_levels[] = {
	[RESET_SOC] = "SYSTEM",
	[RESET_SUBSYS_COUPLED] = "RELATED",
};

/**
 * struct subsys_tracking - track state of a subsystem or restart order
 * @p_state: private state of subsystem/order
 * @state: public state of subsystem/order
 * @s_lock: protects p_state
 * @lock: protects subsystem/order callbacks and state
 *
 * Tracks the state of a subsystem or a set of subsystems (restart order).
 * Doing this avoids the need to grab each subsystem's lock and update
 * each subsystems state when restarting an order.
 */
struct subsys_tracking {
	enum p_subsys_state p_state;
	spinlock_t s_lock;
	enum subsys_state state;
	struct mutex lock;
};

/**
 * struct subsys_soc_restart_order - subsystem restart order
 * @subsystem_list: names of subsystems in this restart order
 * @count: number of subsystems in order
 * @track: state tracking and locking
 * @subsys_ptrs: pointers to subsystems in this restart order
 */
struct subsys_soc_restart_order {
	struct device_node **device_ptrs;
	int count;

	struct subsys_tracking track;
	struct subsys_device **subsys_ptrs;
	struct list_head list;
};

struct restart_log {
	struct timeval time;
	struct subsys_device *dev;
	struct list_head list;
};

/**
 * struct subsys_device - subsystem device
 * @desc: subsystem descriptor
 * @work: context for subsystem_restart_wq_func() for this device
 * @ssr_wlock: prevents suspend during subsystem_restart()
 * @wlname: name of wakeup source
 * @device_restart_work: work struct for device restart
 * @track: state tracking and locking
 * @notify: subsys notify handle
 * @dev: device
 * @owner: module that provides @desc
 * @count: reference count of subsystem_get()/subsystem_put()
 * @id: ida
 * @restart_level: restart level (0 - panic, 1 - related, 2 - independent, etc.)
 * @restart_order: order of other devices this devices restarts with
 * @crash_count: number of times the device has crashed
 * @dentry: debugfs directory for this device
 * @do_ramdump_on_put: ramdump on subsystem_put() if true
 * @err_ready: completion variable to record error ready from subsystem
 * @crashed: indicates if subsystem has crashed
 * @notif_state: current state of subsystem in terms of subsys notifications
 */
struct subsys_device {
	struct subsys_desc *desc;
	struct work_struct work;
	struct wakeup_source ssr_wlock;
	char wlname[64];
	struct work_struct device_restart_work;
	struct subsys_tracking track;

	void *notify;
	struct device dev;
	struct module *owner;
	int count;
	int id;
	int restart_level;
	int crash_count;
	struct subsys_soc_restart_order *restart_order;
#ifdef CONFIG_DEBUG_FS
	struct dentry *dentry;
#endif
	bool do_ramdump_on_put;
	struct cdev char_dev;
	dev_t dev_no;
	struct completion err_ready;
	bool crashed;
	int notif_state;
	struct list_head list;
};

static struct subsys_device *to_subsys(struct device *d)
{
	return container_of(d, struct subsys_device, dev);
}

static ssize_t name_show(struct device *dev, struct device_attribute *attr,
		char *buf)
{
	return snprintf(buf, PAGE_SIZE, "%s\n", to_subsys(dev)->desc->name);
}

static ssize_t state_show(struct device *dev, struct device_attribute *attr,
		char *buf)
{
	enum subsys_state state = to_subsys(dev)->track.state;
	return snprintf(buf, PAGE_SIZE, "%s\n", subsys_states[state]);
}

static ssize_t crash_count_show(struct device *dev,
				struct device_attribute *attr, char *buf)
{
	return snprintf(buf, PAGE_SIZE, "%d\n", to_subsys(dev)->crash_count);
}

static ssize_t
restart_level_show(struct device *dev, struct device_attribute *attr, char *buf)
{
	int level = to_subsys(dev)->restart_level;
	return snprintf(buf, PAGE_SIZE, "%s\n", restart_levels[level]);
}

static ssize_t restart_level_store(struct device *dev,
		struct device_attribute *attr, const char *buf, size_t count)
{
	struct subsys_device *subsys = to_subsys(dev);
	int i;
	const char *p;

	p = memchr(buf, '\n', count);
	if (p)
		count = p - buf;

	for (i = 0; i < ARRAY_SIZE(restart_levels); i++)
		if (!strncasecmp(buf, restart_levels[i], count)) {
			subsys->restart_level = i;
			return count;
		}
	return -EPERM;
}

int subsys_get_restart_level(struct subsys_device *dev)
{
	return dev->restart_level;
}
EXPORT_SYMBOL(subsys_get_restart_level);

static void subsys_set_state(struct subsys_device *subsys,
			     enum subsys_state state)
{
	unsigned long flags;

	spin_lock_irqsave(&subsys->track.s_lock, flags);
	if (subsys->track.state != state) {
		subsys->track.state = state;
		spin_unlock_irqrestore(&subsys->track.s_lock, flags);
		sysfs_notify(&subsys->dev.kobj, NULL, "state");
		return;
	}
	spin_unlock_irqrestore(&subsys->track.s_lock, flags);
}

/**
 * subsytem_default_online() - Mark a subsystem as online by default
 * @dev: subsystem to mark as online
 *
 * Marks a subsystem as "online" without increasing the reference count
 * on the subsystem. This is typically used by subsystems that are already
 * online when the kernel boots up.
 */
void subsys_default_online(struct subsys_device *dev)
{
	subsys_set_state(dev, SUBSYS_ONLINE);
}
EXPORT_SYMBOL(subsys_default_online);

static struct device_attribute subsys_attrs[] = {
	__ATTR_RO(name),
	__ATTR_RO(state),
	__ATTR_RO(crash_count),
	__ATTR(restart_level, 0644, restart_level_show, restart_level_store),
	__ATTR_NULL,
};

static struct bus_type subsys_bus_type = {
	.name		= "msm_subsys",
	.dev_attrs	= subsys_attrs,
};

static DEFINE_IDA(subsys_ida);

static int enable_ramdumps;
module_param(enable_ramdumps, int, S_IRUGO | S_IWUSR);

struct workqueue_struct *ssr_wq;
static struct class *char_class;

static LIST_HEAD(restart_log_list);
static LIST_HEAD(subsys_list);
static LIST_HEAD(ssr_order_list);
static DEFINE_MUTEX(soc_order_reg_lock);
static DEFINE_MUTEX(restart_log_mutex);
static DEFINE_MUTEX(subsys_list_lock);
static DEFINE_MUTEX(char_device_lock);
static DEFINE_MUTEX(ssr_order_mutex);

static struct subsys_soc_restart_order *
update_restart_order(struct subsys_device *dev)
{
	int i;
	struct subsys_soc_restart_order *order;
	struct device_node *device = dev->desc->dev->of_node;

	mutex_lock(&soc_order_reg_lock);
	list_for_each_entry(order, &ssr_order_list, list) {
		for (i = 0; i < order->count; i++) {
			if (order->device_ptrs[i] == device) {
				order->subsys_ptrs[i] = dev;
				goto found;
			}
		}
	}
	order = NULL;
found:
	mutex_unlock(&soc_order_reg_lock);

	return order;
}

static int max_restarts;
module_param(max_restarts, int, 0644);

static long max_history_time = 3600;
module_param(max_history_time, long, 0644);

static void do_epoch_check(struct subsys_device *dev)
{
	int n = 0;
	struct timeval *time_first = NULL, *curr_time;
	struct restart_log *r_log, *temp;
	static int max_restarts_check;
	static long max_history_time_check;

	mutex_lock(&restart_log_mutex);

	max_restarts_check = max_restarts;
	max_history_time_check = max_history_time;

	/* Check if epoch checking is enabled */
	if (!max_restarts_check)
		goto out;

	r_log = kmalloc(sizeof(struct restart_log), GFP_KERNEL);
	if (!r_log)
		goto out;
	r_log->dev = dev;
	do_gettimeofday(&r_log->time);
	curr_time = &r_log->time;
	INIT_LIST_HEAD(&r_log->list);

	list_add_tail(&r_log->list, &restart_log_list);

	list_for_each_entry_safe(r_log, temp, &restart_log_list, list) {

		if ((curr_time->tv_sec - r_log->time.tv_sec) >
				max_history_time_check) {

			pr_debug("Deleted node with restart_time = %ld\n",
					r_log->time.tv_sec);
			list_del(&r_log->list);
			kfree(r_log);
			continue;
		}
		if (!n) {
			time_first = &r_log->time;
			pr_debug("Time_first: %ld\n", time_first->tv_sec);
		}
		n++;
		pr_debug("Restart_time: %ld\n", r_log->time.tv_sec);
	}

	if (time_first && n >= max_restarts_check) {
		if ((curr_time->tv_sec - time_first->tv_sec) <
				max_history_time_check)
			panic("Subsystems have crashed %d times in less than "
				"%ld seconds!", max_restarts_check,
				max_history_time_check);
	}

out:
	mutex_unlock(&restart_log_mutex);
}

static void send_sysmon_notif(struct subsys_device *dev)
{
	struct subsys_device *subsys;

	mutex_lock(&subsys_list_lock);
	list_for_each_entry(subsys, &subsys_list, list)
		if ((subsys->notif_state > 0) && (subsys != dev))
			sysmon_send_event(dev->desc, subsys->desc,
						subsys->notif_state);
	mutex_unlock(&subsys_list_lock);
}

static void for_each_subsys_device(struct subsys_device **list, unsigned count,
		void *data, void (*fn)(struct subsys_device *, void *))
{
	while (count--) {
		struct subsys_device *dev = *list++;
		if (!dev)
			continue;
		fn(dev, data);
	}
}

static void notify_each_subsys_device(struct subsys_device **list,
		unsigned count,
		enum subsys_notif_type notif, void *data)
{
	struct subsys_device *subsys;

	while (count--) {
		struct subsys_device *dev = *list++;
		struct notif_data notif_data;
		struct platform_device *pdev;

		if (!dev)
			continue;

		pdev = container_of(dev->desc->dev, struct platform_device,
									dev);
		dev->notif_state = notif;

		mutex_lock(&subsys_list_lock);
		list_for_each_entry(subsys, &subsys_list, list)
			if (dev != subsys)
				sysmon_send_event(subsys->desc, dev->desc,
								notif);
		mutex_unlock(&subsys_list_lock);

		if (notif == SUBSYS_AFTER_POWERUP)
			send_sysmon_notif(dev);

		notif_data.crashed = subsys_get_crash_status(dev);
		notif_data.enable_ramdump = enable_ramdumps;
		notif_data.no_auth = dev->desc->no_auth;
		notif_data.pdev = pdev;

		subsys_notif_queue_notification(dev->notify, notif,
								&notif_data);
	}
}

static void enable_all_irqs(struct subsys_device *dev)
{
	if (dev->desc->err_ready_irq)
		enable_irq(dev->desc->err_ready_irq);
	if (dev->desc->wdog_bite_irq && dev->desc->wdog_bite_handler) {
		enable_irq(dev->desc->wdog_bite_irq);
		irq_set_irq_wake(dev->desc->wdog_bite_irq, 1);
	}
	if (dev->desc->err_fatal_irq && dev->desc->err_fatal_handler)
		enable_irq(dev->desc->err_fatal_irq);
	if (dev->desc->stop_ack_irq && dev->desc->stop_ack_handler)
		enable_irq(dev->desc->stop_ack_irq);
}

static void disable_all_irqs(struct subsys_device *dev)
{
	if (dev->desc->err_ready_irq)
		disable_irq(dev->desc->err_ready_irq);
	if (dev->desc->wdog_bite_irq && dev->desc->wdog_bite_handler) {
		disable_irq(dev->desc->wdog_bite_irq);
		irq_set_irq_wake(dev->desc->wdog_bite_irq, 0);
	}
	if (dev->desc->err_fatal_irq && dev->desc->err_fatal_handler)
		disable_irq(dev->desc->err_fatal_irq);
	if (dev->desc->stop_ack_irq && dev->desc->stop_ack_handler)
		disable_irq(dev->desc->stop_ack_irq);
}

static int wait_for_err_ready(struct subsys_device *subsys)
{
	int ret;

	if (!subsys->desc->err_ready_irq || enable_debug == 1)
		return 0;

	ret = wait_for_completion_timeout(&subsys->err_ready,
					  msecs_to_jiffies(10000));
	if (!ret) {
		pr_err("[%s]: Error ready timed out\n", subsys->desc->name);
		return -ETIMEDOUT;
	}

	return 0;
}

static void subsystem_shutdown(struct subsys_device *dev, void *data)
{
	const char *name = dev->desc->name;

	pr_info("[%p]: Shutting down %s\n", current, name);
	if (dev->desc->shutdown(dev->desc, true) < 0){
#ifdef CONFIG_LGE_HANDLE_PANIC
		lge_set_magic_subsystem(name, LGE_ERR_SUB_SD);
#endif
		panic("subsys-restart: [%p]: Failed to shutdown %s!",
			current, name);
	}
	dev->crash_count++;
	subsys_set_state(dev, SUBSYS_OFFLINE);
	disable_all_irqs(dev);
}

static void subsystem_ramdump(struct subsys_device *dev, void *data)
{
	const char *name = dev->desc->name;

	if (dev->desc->ramdump)
		if (dev->desc->ramdump(enable_ramdumps, dev->desc) < 0)
			pr_warn("%s[%p]: Ramdump failed.\n", name, current);
	dev->do_ramdump_on_put = false;
}

static void subsystem_powerup(struct subsys_device *dev, void *data)
{
	const char *name = dev->desc->name;
	int ret;

	pr_info("[%p]: Powering up %s\n", current, name);
	init_completion(&dev->err_ready);

	if (dev->desc->powerup(dev->desc) < 0) {
		notify_each_subsys_device(&dev, 1, SUBSYS_POWERUP_FAILURE,
								NULL);
#ifdef CONFIG_LGE_HANDLE_PANIC
		lge_set_magic_subsystem(name, LGE_ERR_SUB_PWR);
#endif
		panic("[%p]: Powerup error: %s!", current, name);
	}
	enable_all_irqs(dev);

	ret = wait_for_err_ready(dev);
	if (ret) {
		notify_each_subsys_device(&dev, 1, SUBSYS_POWERUP_FAILURE,
								NULL);
		panic("[%p]: Timed out waiting for error ready: %s!",
			current, name);
	}
	subsys_set_state(dev, SUBSYS_ONLINE);
	subsys_set_crash_status(dev, false);
}

static int __find_subsys(struct device *dev, void *data)
{
	struct subsys_device *subsys = to_subsys(dev);
	return !strcmp(subsys->desc->name, data);
}

static struct subsys_device *find_subsys(const char *str)
{
	struct device *dev;

	if (!str)
		return NULL;

	dev = bus_find_device(&subsys_bus_type, NULL, (void *)str,
			__find_subsys);
	return dev ? to_subsys(dev) : NULL;
}

static int subsys_start(struct subsys_device *subsys)
{
	int ret;

	notify_each_subsys_device(&subsys, 1, SUBSYS_BEFORE_POWERUP,
								NULL);

	init_completion(&subsys->err_ready);
	ret = subsys->desc->powerup(subsys->desc);
	if (ret) {
		notify_each_subsys_device(&subsys, 1, SUBSYS_POWERUP_FAILURE,
									NULL);
		return ret;
	}
	enable_all_irqs(subsys);

	if (subsys->desc->is_not_loadable) {
		subsys_set_state(subsys, SUBSYS_ONLINE);
		return 0;
	}

	ret = wait_for_err_ready(subsys);
	if (ret) {
		/* pil-boot succeeded but we need to shutdown
		 * the device because error ready timed out.
		 */
		notify_each_subsys_device(&subsys, 1, SUBSYS_POWERUP_FAILURE,
									NULL);
		subsys->desc->shutdown(subsys->desc, false);
		disable_all_irqs(subsys);
		return ret;
	} else {
		subsys_set_state(subsys, SUBSYS_ONLINE);
	}

	notify_each_subsys_device(&subsys, 1, SUBSYS_AFTER_POWERUP,
								NULL);
	return ret;
}

static void subsys_stop(struct subsys_device *subsys)
{
	const char *name = subsys->desc->name;

	subsys->desc->sysmon_shutdown_ret = sysmon_send_shutdown(subsys->desc);
	if (subsys->desc->sysmon_shutdown_ret)
		pr_debug("Graceful shutdown failed for %s\n", name);

	notify_each_subsys_device(&subsys, 1, SUBSYS_BEFORE_SHUTDOWN, NULL);
	subsys->desc->shutdown(subsys->desc, false);
	subsys_set_state(subsys, SUBSYS_OFFLINE);
	disable_all_irqs(subsys);
	notify_each_subsys_device(&subsys, 1, SUBSYS_AFTER_SHUTDOWN, NULL);
}

static struct subsys_tracking *subsys_get_track(struct subsys_device *subsys)
{
	struct subsys_soc_restart_order *order = subsys->restart_order;

	if (order)
		return &order->track;
	else
		return &subsys->track;
}

/**
 * subsytem_get() - Boot a subsystem
 * @name: pointer to a string containing the name of the subsystem to boot
 *
 * This function returns a pointer if it succeeds. If an error occurs an
 * ERR_PTR is returned.
 *
 * If this feature is disable, the value %NULL will be returned.
 */
void *subsystem_get(const char *name)
{
	struct subsys_device *subsys;
	struct subsys_device *subsys_d;
	int ret;
	void *retval;
	struct subsys_tracking *track;

	if (!name)
		return NULL;

	subsys = retval = find_subsys(name);
	if (!subsys)
		return ERR_PTR(-ENODEV);
	if (!try_module_get(subsys->owner)) {
		retval = ERR_PTR(-ENODEV);
		goto err_module;
	}

	subsys_d = subsystem_get(subsys->desc->depends_on);
	if (IS_ERR(subsys_d)) {
		retval = subsys_d;
		goto err_depends;
	}

	track = subsys_get_track(subsys);
	mutex_lock(&track->lock);
	if (!subsys->count) {
		ret = subsys_start(subsys);
		if (ret) {
			retval = ERR_PTR(ret);
			goto err_start;
		}
	}
	subsys->count++;
	mutex_unlock(&track->lock);
	return retval;
err_start:
	mutex_unlock(&track->lock);
	subsystem_put(subsys_d);
err_depends:
	module_put(subsys->owner);
err_module:
	put_device(&subsys->dev);
	return retval;
}
EXPORT_SYMBOL(subsystem_get);

/**
 * subsystem_put() - Shutdown a subsystem
 * @peripheral_handle: pointer from a previous call to subsystem_get()
 *
 * This doesn't imply that a subsystem is shutdown until all callers of
 * subsystem_get() have called subsystem_put().
 */
void subsystem_put(void *subsystem)
{
	struct subsys_device *subsys_d, *subsys = subsystem;
	struct subsys_tracking *track;

	if (IS_ERR_OR_NULL(subsys))
		return;

	track = subsys_get_track(subsys);
	mutex_lock(&track->lock);
	if (WARN(!subsys->count, "%s: %s: Reference count mismatch\n",
			subsys->desc->name, __func__))
		goto err_out;
	if (!--subsys->count) {
		subsys_stop(subsys);
		if (subsys->do_ramdump_on_put)
			subsystem_ramdump(subsys, NULL);
	}
	mutex_unlock(&track->lock);

	subsys_d = find_subsys(subsys->desc->depends_on);
	if (subsys_d) {
		subsystem_put(subsys_d);
		put_device(&subsys_d->dev);
	}
	module_put(subsys->owner);
	put_device(&subsys->dev);
	return;
err_out:
	mutex_unlock(&track->lock);
}
EXPORT_SYMBOL(subsystem_put);

static void subsystem_restart_wq_func(struct work_struct *work)
{
	struct subsys_device *dev = container_of(work,
						struct subsys_device, work);
	struct subsys_device **list;
	struct subsys_desc *desc = dev->desc;
	struct subsys_soc_restart_order *order = dev->restart_order;
	struct subsys_tracking *track;
	unsigned count;
	unsigned long flags;

	/*
	 * It's OK to not take the registration lock at this point.
	 * This is because the subsystem list inside the relevant
	 * restart order is not being traversed.
	 */
	if (order) {
		list = order->subsys_ptrs;
		count = order->count;
		track = &order->track;
	} else {
		list = &dev;
		count = 1;
		track = &dev->track;
	}

	mutex_lock(&track->lock);
	do_epoch_check(dev);

	/*
	 * It's necessary to take the registration lock because the subsystem
	 * list in the SoC restart order will be traversed and it shouldn't be
	 * changed until _this_ restart sequence completes.
	 */
	mutex_lock(&soc_order_reg_lock);

	pr_debug("[%p]: Starting restart sequence for %s\n", current,
			desc->name);
	notify_each_subsys_device(list, count, SUBSYS_BEFORE_SHUTDOWN, NULL);
	for_each_subsys_device(list, count, NULL, subsystem_shutdown);
	notify_each_subsys_device(list, count, SUBSYS_AFTER_SHUTDOWN, NULL);

	notify_each_subsys_device(list, count, SUBSYS_RAMDUMP_NOTIFICATION,
									NULL);

	spin_lock_irqsave(&track->s_lock, flags);
	track->p_state = SUBSYS_RESTARTING;
	spin_unlock_irqrestore(&track->s_lock, flags);

	/* Collect ram dumps for all subsystems in order here */
	for_each_subsys_device(list, count, NULL, subsystem_ramdump);

	notify_each_subsys_device(list, count, SUBSYS_BEFORE_POWERUP, NULL);
	for_each_subsys_device(list, count, NULL, subsystem_powerup);
	notify_each_subsys_device(list, count, SUBSYS_AFTER_POWERUP, NULL);

	pr_info("[%p]: Restart sequence for %s completed.\n",
			current, desc->name);

	mutex_unlock(&soc_order_reg_lock);
	mutex_unlock(&track->lock);

	spin_lock_irqsave(&track->s_lock, flags);
	track->p_state = SUBSYS_NORMAL;
	__pm_relax(&dev->ssr_wlock);
	spin_unlock_irqrestore(&track->s_lock, flags);
}

static void __subsystem_restart_dev(struct subsys_device *dev)
{
	struct subsys_desc *desc = dev->desc;
	const char *name = dev->desc->name;
	struct subsys_tracking *track;
	unsigned long flags;

	pr_debug("Restarting %s [level=%s]!\n", desc->name,
			restart_levels[dev->restart_level]);

	track = subsys_get_track(dev);
	/*
	 * Allow drivers to call subsystem_restart{_dev}() as many times as
	 * they want up until the point where the subsystem is shutdown.
	 */
	spin_lock_irqsave(&track->s_lock, flags);
	if (track->p_state != SUBSYS_CRASHED &&
					dev->track.state == SUBSYS_ONLINE) {
		if (track->p_state != SUBSYS_RESTARTING) {
			track->p_state = SUBSYS_CRASHED;
			__pm_stay_awake(&dev->ssr_wlock);
			queue_work(ssr_wq, &dev->work);
		} else {
			panic("Subsystem %s crashed during SSR!", name);
		}
	} else
		WARN(dev->track.state == SUBSYS_OFFLINE,
			"SSR aborted: %s subsystem not online\n", name);
	spin_unlock_irqrestore(&track->s_lock, flags);
}

static void device_restart_work_hdlr(struct work_struct *work)
{
	struct subsys_device *dev = container_of(work, struct subsys_device,
							device_restart_work);

	notify_each_subsys_device(&dev, 1, SUBSYS_SOC_RESET, NULL);
#ifdef CONFIG_LGE_HANDLE_PANIC
	lge_set_magic_subsystem(dev->desc->name, LGE_ERR_SUB_RST);
#endif
	panic("subsys-restart: Resetting the SoC - %s crashed.",
							dev->desc->name);
}

int subsystem_restart_dev(struct subsys_device *dev)
{
	const char *name;

	if (!get_device(&dev->dev))
		return -ENODEV;

	if (!try_module_get(dev->owner)) {
		put_device(&dev->dev);
		return -ENODEV;
	}

	name = dev->desc->name;

	/*
	 * If a system reboot/shutdown is underway, ignore subsystem errors.
	 * However, print a message so that we know that a subsystem behaved
	 * unexpectedly here.
	 */
	if (system_state == SYSTEM_RESTART
		|| system_state == SYSTEM_POWER_OFF) {
		pr_err("%s crashed during a system poweroff/shutdown.\n", name);
		return -EBUSY;
	}

	pr_info("Restart sequence requested for %s, restart_level = %s.\n",
		name, restart_levels[dev->restart_level]);

	if (WARN(disable_restart_work == DISABLE_SSR,
		"subsys-restart: Ignoring restart request for %s.\n", name)) {
		return 0;
	}

	switch (dev->restart_level) {

	case RESET_SUBSYS_COUPLED:
		__subsystem_restart_dev(dev);
		break;
	case RESET_SOC:
		__pm_stay_awake(&dev->ssr_wlock);
		schedule_work(&dev->device_restart_work);
		return 0;
	default:
#ifdef CONFIG_LGE_HANDLE_PANIC
		lge_set_magic_subsystem(name, LGE_ERR_SUB_UNK);
#endif
		panic("subsys-restart: Unknown restart level!\n");
		break;
	}
	module_put(dev->owner);
	put_device(&dev->dev);

	return 0;
}
EXPORT_SYMBOL(subsystem_restart_dev);

int subsystem_restart(const char *name)
{
	int ret;
	struct subsys_device *dev = find_subsys(name);

	if (!dev)
		return -ENODEV;

	ret = subsystem_restart_dev(dev);
	put_device(&dev->dev);
	return ret;
}
EXPORT_SYMBOL(subsystem_restart);

int subsystem_crashed(const char *name)
{
	struct subsys_device *dev = find_subsys(name);
	struct subsys_tracking *track;

	if (!dev)
		return -ENODEV;

	if (!get_device(&dev->dev))
		return -ENODEV;

	track = subsys_get_track(dev);

	mutex_lock(&track->lock);
	dev->do_ramdump_on_put = true;
	/*
	 * TODO: Make this work with multiple consumers where one is calling
	 * subsystem_restart() and another is calling this function. To do
	 * so would require updating private state, etc.
	 */
	mutex_unlock(&track->lock);

	put_device(&dev->dev);
	return 0;
}
EXPORT_SYMBOL(subsystem_crashed);

void subsys_set_crash_status(struct subsys_device *dev, bool crashed)
{
	dev->crashed = crashed;
}

bool subsys_get_crash_status(struct subsys_device *dev)
{
	return dev->crashed;
}

static struct subsys_device *desc_to_subsys(struct device *d)
{
	struct subsys_device *device, *subsys_dev = 0;

	mutex_lock(&subsys_list_lock);
	list_for_each_entry(device, &subsys_list, list)
		if (device->desc->dev == d)
			subsys_dev = device;
	mutex_unlock(&subsys_list_lock);
	return subsys_dev;
}

void notify_proxy_vote(struct device *device)
{
	struct subsys_device *dev = desc_to_subsys(device);

	if (dev)
		notify_each_subsys_device(&dev, 1, SUBSYS_PROXY_VOTE, NULL);
}

void notify_proxy_unvote(struct device *device)
{
	struct subsys_device *dev = desc_to_subsys(device);

	if (dev)
		notify_each_subsys_device(&dev, 1, SUBSYS_PROXY_UNVOTE, NULL);
}

#ifdef CONFIG_DEBUG_FS
static ssize_t subsys_debugfs_read(struct file *filp, char __user *ubuf,
		size_t cnt, loff_t *ppos)
{
	int r;
	char buf[40];
	struct subsys_device *subsys = filp->private_data;

	r = snprintf(buf, sizeof(buf), "%d\n", subsys->count);
	return simple_read_from_buffer(ubuf, cnt, ppos, buf, r);
}

static ssize_t subsys_debugfs_write(struct file *filp,
		const char __user *ubuf, size_t cnt, loff_t *ppos)
{
	struct subsys_device *subsys = filp->private_data;
	char buf[10];
	char *cmp;

	cnt = min(cnt, sizeof(buf) - 1);
	if (copy_from_user(&buf, ubuf, cnt))
		return -EFAULT;
	buf[cnt] = '\0';
	cmp = strstrip(buf);

	if (!strcmp(cmp, "restart")) {
		if (subsystem_restart_dev(subsys))
			return -EIO;
	} else if (!strcmp(cmp, "get")) {
		if (subsystem_get(subsys->desc->name))
			return -EIO;
	} else if (!strcmp(cmp, "put")) {
		subsystem_put(subsys);
	} else {
		return -EINVAL;
	}

	return cnt;
}

static const struct file_operations subsys_debugfs_fops = {
	.open	= simple_open,
	.read	= subsys_debugfs_read,
	.write	= subsys_debugfs_write,
};

static struct dentry *subsys_base_dir;

static int __init subsys_debugfs_init(void)
{
	subsys_base_dir = debugfs_create_dir("msm_subsys", NULL);
	return !subsys_base_dir ? -ENOMEM : 0;
}

static void subsys_debugfs_exit(void)
{
	debugfs_remove_recursive(subsys_base_dir);
}

static int subsys_debugfs_add(struct subsys_device *subsys)
{
	if (!subsys_base_dir)
		return -ENOMEM;

	subsys->dentry = debugfs_create_file(subsys->desc->name,
				S_IRUGO | S_IWUSR, subsys_base_dir,
				subsys, &subsys_debugfs_fops);
	return !subsys->dentry ? -ENOMEM : 0;
}

static void subsys_debugfs_remove(struct subsys_device *subsys)
{
	debugfs_remove(subsys->dentry);
}
#else
static int __init subsys_debugfs_init(void) { return 0; };
static void subsys_debugfs_exit(void) { }
static int subsys_debugfs_add(struct subsys_device *subsys) { return 0; }
static void subsys_debugfs_remove(struct subsys_device *subsys) { }
#endif

static int subsys_device_open(struct inode *inode, struct file *file)
{
	struct subsys_device *device, *subsys_dev = 0;
	void *retval;

	mutex_lock(&subsys_list_lock);
	list_for_each_entry(device, &subsys_list, list)
		if (MINOR(device->dev_no) == iminor(inode))
			subsys_dev = device;
	mutex_unlock(&subsys_list_lock);

	if (!subsys_dev)
		return -EINVAL;

	retval = subsystem_get(subsys_dev->desc->name);
	if (IS_ERR(retval))
		return PTR_ERR(retval);

	return 0;
}

static int subsys_device_close(struct inode *inode, struct file *file)
{
	struct subsys_device *device, *subsys_dev = 0;

	mutex_lock(&subsys_list_lock);
	list_for_each_entry(device, &subsys_list, list)
		if (MINOR(device->dev_no) == iminor(inode))
			subsys_dev = device;
	mutex_unlock(&subsys_list_lock);

	if (!subsys_dev)
		return -EINVAL;

	subsystem_put(subsys_dev);
	return 0;
}

static const struct file_operations subsys_device_fops = {
		.owner = THIS_MODULE,
		.open = subsys_device_open,
		.release = subsys_device_close,
};

static void subsys_device_release(struct device *dev)
{
	struct subsys_device *subsys = to_subsys(dev);

	wakeup_source_trash(&subsys->ssr_wlock);
	mutex_destroy(&subsys->track.lock);
	ida_simple_remove(&subsys_ida, subsys->id);
	kfree(subsys);
}
static irqreturn_t subsys_err_ready_intr_handler(int irq, void *subsys)
{
	struct subsys_device *subsys_dev = subsys;
	dev_info(subsys_dev->desc->dev,
		"Subsystem error monitoring/handling services are up\n");

	if (subsys_dev->desc->is_not_loadable)
		return IRQ_HANDLED;

	complete(&subsys_dev->err_ready);
	return IRQ_HANDLED;
}

static int subsys_char_device_add(struct subsys_device *subsys_dev)
{
	int ret = 0;
	static int major, minor;
	dev_t dev_no;

	mutex_lock(&char_device_lock);
	if (!major) {
		ret = alloc_chrdev_region(&dev_no, 0, 4, "subsys");
		if (ret < 0) {
			pr_err("Failed to alloc subsys_dev region, err %d\n",
									ret);
			goto fail;
		}
		major = MAJOR(dev_no);
		minor = MINOR(dev_no);
	} else
		dev_no = MKDEV(major, minor);

	if (!device_create(char_class, subsys_dev->desc->dev, dev_no,
			NULL, "subsys_%s", subsys_dev->desc->name)) {
		pr_err("Failed to create subsys_%s device\n",
						subsys_dev->desc->name);
		goto fail_unregister_cdev_region;
	}

	cdev_init(&subsys_dev->char_dev, &subsys_device_fops);
	subsys_dev->char_dev.owner = THIS_MODULE;
	ret = cdev_add(&subsys_dev->char_dev, dev_no, 1);
	if (ret < 0)
		goto fail_destroy_device;

	subsys_dev->dev_no = dev_no;
	minor++;
	mutex_unlock(&char_device_lock);

	return 0;

fail_destroy_device:
	device_destroy(char_class, dev_no);
fail_unregister_cdev_region:
	unregister_chrdev_region(dev_no, 1);
fail:
	mutex_unlock(&char_device_lock);
	return ret;
}

static void subsys_char_device_remove(struct subsys_device *subsys_dev)
{
	cdev_del(&subsys_dev->char_dev);
	device_destroy(char_class, subsys_dev->dev_no);
	unregister_chrdev_region(subsys_dev->dev_no, 1);
}

static void subsys_remove_restart_order(struct device_node *device)
{
	struct subsys_soc_restart_order *order;
	int i;

	mutex_lock(&ssr_order_mutex);
	list_for_each_entry(order, &ssr_order_list, list)
		for (i = 0; i < order->count; i++)
			if (order->device_ptrs[i] == device)
				order->subsys_ptrs[i] = NULL;
	mutex_unlock(&ssr_order_mutex);
}

static struct subsys_soc_restart_order *ssr_parse_restart_orders(struct
							subsys_desc * desc)
{
	int i, j, count, num = 0;
	struct subsys_soc_restart_order *order, *tmp;
	struct device *dev = desc->dev;
	struct device_node *ssr_node;
	uint32_t len;

	if (!of_get_property(dev->of_node, "qcom,restart-group", &len))
		return NULL;

	count = len/sizeof(uint32_t);

	order = devm_kzalloc(dev, sizeof(*order), GFP_KERNEL);
	if (!order)
		return ERR_PTR(-ENOMEM);

	order->subsys_ptrs = devm_kzalloc(dev,
				count * sizeof(struct subsys_device *),
				GFP_KERNEL);
	if (!order->subsys_ptrs)
		return ERR_PTR(-ENOMEM);

	order->device_ptrs = devm_kzalloc(dev,
				count * sizeof(struct device_node *),
				GFP_KERNEL);
	if (!order->device_ptrs)
		return ERR_PTR(-ENOMEM);

	for (i = 0; i < count; i++) {
		ssr_node = of_parse_phandle(dev->of_node,
						"qcom,restart-group", i);
		if (!ssr_node)
			return ERR_PTR(-ENXIO);
		of_node_put(ssr_node);
		pr_info("%s device has been added to %s's restart group\n",
						ssr_node->name, desc->name);
		order->device_ptrs[i] = ssr_node;
	}

	/*
	 * Check for similar restart groups. If found, return
	 * without adding the new group to the ssr_order_list.
	 */
	mutex_lock(&ssr_order_mutex);
	list_for_each_entry(tmp, &ssr_order_list, list) {
		for (i = 0; i < count; i++) {
			for (j = 0; j < count; j++) {
				if (order->device_ptrs[j] !=
					tmp->device_ptrs[i])
					continue;
				else
					num++;
			}
		}

		if (num == count && tmp->count == count)
			goto err;
		else if (num) {
			tmp = ERR_PTR(-EINVAL);
			goto err;
		}
	}

	order->count = count;
	mutex_init(&order->track.lock);
	spin_lock_init(&order->track.s_lock);

	INIT_LIST_HEAD(&order->list);
	list_add_tail(&order->list, &ssr_order_list);
	mutex_unlock(&ssr_order_mutex);

	return order;
err:
	mutex_unlock(&ssr_order_mutex);
	return tmp;
}

static int __get_gpio(struct subsys_desc *desc, const char *prop,
		int *gpio)
{
	struct device_node *dnode = desc->dev->of_node;
	int ret = -ENOENT;

	if (of_find_property(dnode, prop, NULL)) {
		*gpio = of_get_named_gpio(dnode, prop, 0);
		ret = *gpio < 0 ? *gpio : 0;
	}

	return ret;
}

static int __get_irq(struct subsys_desc *desc, const char *prop,
		unsigned int *irq)
{
	int ret, gpio, irql;

	ret = __get_gpio(desc, prop, &gpio);
	if (ret)
		return ret;

	irql = gpio_to_irq(gpio);

	if (irql == -ENOENT)
		irql = -ENXIO;

	if (irql < 0) {
		pr_err("[%s]: Error getting IRQ \"%s\"\n", desc->name,
				prop);
		return irql;
	} else {
		*irq = irql;
	}

	return 0;
}

static int subsys_parse_devicetree(struct subsys_desc *desc)
{
	struct subsys_soc_restart_order *order;
	int ret;

	struct platform_device *pdev = container_of(desc->dev,
					struct platform_device, dev);

	ret = __get_irq(desc, "qcom,gpio-err-fatal", &desc->err_fatal_irq);
	if (ret && ret != -ENOENT)
		return ret;

	ret = __get_irq(desc, "qcom,gpio-err-ready", &desc->err_ready_irq);
	if (ret && ret != -ENOENT)
		return ret;

	ret = __get_irq(desc, "qcom,gpio-stop-ack", &desc->stop_ack_irq);
	if (ret && ret != -ENOENT)
		return ret;

	ret = __get_gpio(desc, "qcom,gpio-force-stop", &desc->force_stop_gpio);
	if (ret && ret != -ENOENT)
		return ret;

	ret = platform_get_irq(pdev, 0);
	if (ret > 0)
		desc->wdog_bite_irq = ret;

	order = ssr_parse_restart_orders(desc);
	if (IS_ERR(order)) {
		pr_err("Could not initialize SSR restart order, err = %ld\n",
							PTR_ERR(order));
		return PTR_ERR(order);
	}

	return 0;
}

static int subsys_setup_irqs(struct subsys_device *subsys)
{
	struct subsys_desc *desc = subsys->desc;
	int ret;

	if (desc->err_fatal_irq && desc->err_fatal_handler) {
		ret = devm_request_irq(desc->dev, desc->err_fatal_irq,
				desc->err_fatal_handler,
				IRQF_TRIGGER_RISING, desc->name, desc);
		if (ret < 0) {
			dev_err(desc->dev, "[%s]: Unable to register error fatal IRQ handler!: %d\n",
				desc->name, ret);
			return ret;
		}
		disable_irq(desc->err_fatal_irq);
	}

	if (desc->stop_ack_irq && desc->stop_ack_handler) {
		ret = devm_request_irq(desc->dev, desc->stop_ack_irq,
			desc->stop_ack_handler,
			IRQF_TRIGGER_RISING, desc->name, desc);
		if (ret < 0) {
			dev_err(desc->dev, "[%s]: Unable to register stop ack handler!: %d\n",
				desc->name, ret);
			return ret;
		}
		disable_irq(desc->stop_ack_irq);
	}

	if (desc->wdog_bite_irq && desc->wdog_bite_handler) {
		ret = devm_request_irq(desc->dev, desc->wdog_bite_irq,
			desc->wdog_bite_handler,
			IRQF_TRIGGER_RISING, desc->name, desc);
		if (ret < 0) {
			dev_err(desc->dev, "[%s]: Unable to register wdog bite handler!: %d\n",
				desc->name, ret);
			return ret;
		}
		disable_irq(desc->wdog_bite_irq);
	}

	if (desc->err_ready_irq) {
		ret = devm_request_irq(desc->dev,
					desc->err_ready_irq,
					subsys_err_ready_intr_handler,
					IRQF_TRIGGER_RISING,
					"error_ready_interrupt", subsys);
		if (ret < 0) {
			dev_err(desc->dev,
				"[%s]: Unable to register err ready handler\n",
				desc->name);
			return ret;
		}
		disable_irq(desc->err_ready_irq);
	}

	return 0;
}

static void subsys_free_irqs(struct subsys_device *subsys)
{
	struct subsys_desc *desc = subsys->desc;

	if (desc->err_fatal_irq && desc->err_fatal_handler)
		devm_free_irq(desc->dev, desc->err_fatal_irq, desc);
	if (desc->stop_ack_irq && desc->stop_ack_handler)
		devm_free_irq(desc->dev, desc->stop_ack_irq, desc);
	if (desc->wdog_bite_irq && desc->wdog_bite_handler)
		devm_free_irq(desc->dev, desc->wdog_bite_irq, desc);
	if (desc->err_ready_irq)
		devm_free_irq(desc->dev, desc->err_ready_irq, subsys);
}

struct subsys_device *subsys_register(struct subsys_desc *desc)
{
	struct subsys_device *subsys;
	struct device_node *ofnode = desc->dev->of_node;
	int ret;

	subsys = kzalloc(sizeof(*subsys), GFP_KERNEL);
	if (!subsys)
		return ERR_PTR(-ENOMEM);

	subsys->desc = desc;
	subsys->owner = desc->owner;
	subsys->dev.parent = desc->dev;
	subsys->dev.bus = &subsys_bus_type;
	subsys->dev.release = subsys_device_release;
	subsys->notif_state = -1;
	subsys->desc->sysmon_pid = -1;

	subsys->notify = subsys_notif_add_subsys(desc->name);

	snprintf(subsys->wlname, sizeof(subsys->wlname), "ssr(%s)", desc->name);
	wakeup_source_init(&subsys->ssr_wlock, subsys->wlname);
	INIT_WORK(&subsys->work, subsystem_restart_wq_func);
	INIT_WORK(&subsys->device_restart_work, device_restart_work_hdlr);
	spin_lock_init(&subsys->track.s_lock);

	subsys->id = ida_simple_get(&subsys_ida, 0, 0, GFP_KERNEL);
	if (subsys->id < 0) {
		ret = subsys->id;
		goto err_ida;
	}
	dev_set_name(&subsys->dev, "subsys%d", subsys->id);

	mutex_init(&subsys->track.lock);

	ret = subsys_debugfs_add(subsys);
	if (ret)
		goto err_debugfs;

	ret = device_register(&subsys->dev);
	if (ret) {
		device_unregister(&subsys->dev);
		goto err_register;
	}

	ret = subsys_char_device_add(subsys);
	if (ret) {
		put_device(&subsys->dev);
		goto err_register;
	}

	if (ofnode) {
		ret = subsys_parse_devicetree(desc);
		if (ret)
			goto err_register;

		subsys->restart_order = update_restart_order(subsys);

		ret = subsys_setup_irqs(subsys);
		if (ret < 0)
			goto err_setup_irqs;

		if (of_property_read_u32(ofnode, "qcom,ssctl-instance-id",
					&desc->ssctl_instance_id))
			pr_debug("Reading instance-id for %s failed\n",
								desc->name);

		if (of_property_read_u32(ofnode, "qcom,sysmon-id",
					&subsys->desc->sysmon_pid))
			pr_debug("Reading sysmon-id for %s failed\n",
								desc->name);
	}

	mutex_lock(&subsys_list_lock);
	INIT_LIST_HEAD(&subsys->list);
	list_add_tail(&subsys->list, &subsys_list);
	mutex_unlock(&subsys_list_lock);

	return subsys;
err_setup_irqs:
	if (ofnode)
		subsys_remove_restart_order(ofnode);
err_register:
	subsys_debugfs_remove(subsys);
err_debugfs:
	mutex_destroy(&subsys->track.lock);
	ida_simple_remove(&subsys_ida, subsys->id);
err_ida:
	wakeup_source_trash(&subsys->ssr_wlock);
	kfree(subsys);
	return ERR_PTR(ret);
}
EXPORT_SYMBOL(subsys_register);

void subsys_unregister(struct subsys_device *subsys)
{
	struct subsys_device *subsys_dev, *tmp;
	struct device_node *device = subsys->desc->dev->of_node;

	if (IS_ERR_OR_NULL(subsys))
		return;

	if (get_device(&subsys->dev)) {
		mutex_lock(&subsys_list_lock);
		list_for_each_entry_safe(subsys_dev, tmp, &subsys_list, list)
			if (subsys_dev == subsys)
				list_del(&subsys->list);
		mutex_unlock(&subsys_list_lock);

		if (device) {
			subsys_free_irqs(subsys);
			subsys_remove_restart_order(device);
		}
		mutex_lock(&subsys->track.lock);
		WARN_ON(subsys->count);
		device_unregister(&subsys->dev);
		mutex_unlock(&subsys->track.lock);
		subsys_debugfs_remove(subsys);
		subsys_char_device_remove(subsys);
		put_device(&subsys->dev);
	}
}
EXPORT_SYMBOL(subsys_unregister);

static int subsys_panic(struct device *dev, void *data)
{
	struct subsys_device *subsys = to_subsys(dev);

	if (subsys->desc->crash_shutdown)
		subsys->desc->crash_shutdown(subsys->desc);
	return 0;
}

static int ssr_panic_handler(struct notifier_block *this,
				unsigned long event, void *ptr)
{
	bus_for_each_dev(&subsys_bus_type, NULL, NULL, subsys_panic);
	return NOTIFY_DONE;
}

static struct notifier_block panic_nb = {
	.notifier_call  = ssr_panic_handler,
};

static int __init subsys_restart_init(void)
{
	int ret;

	ssr_wq = alloc_workqueue("ssr_wq", WQ_CPU_INTENSIVE, 0);
	BUG_ON(!ssr_wq);

	ret = bus_register(&subsys_bus_type);
	if (ret)
		goto err_bus;
	ret = subsys_debugfs_init();
	if (ret)
		goto err_debugfs;

	char_class = class_create(THIS_MODULE, "subsys");
	if (IS_ERR(char_class)) {
		ret = -ENOMEM;
		pr_err("Failed to create subsys_dev class\n");
		goto err_class;
	}

	ret = atomic_notifier_chain_register(&panic_notifier_list,
			&panic_nb);
	if (ret)
		goto err_soc;

	return 0;

err_soc:
	class_destroy(char_class);
err_class:
	subsys_debugfs_exit();
err_debugfs:
	bus_unregister(&subsys_bus_type);
err_bus:
	destroy_workqueue(ssr_wq);
	return ret;
}
arch_initcall(subsys_restart_init);

MODULE_DESCRIPTION("Subsystem Restart Driver");
MODULE_LICENSE("GPL v2");<|MERGE_RESOLUTION|>--- conflicted
+++ resolved
@@ -41,16 +41,14 @@
 
 #include <asm/current.h>
 
-<<<<<<< HEAD
 #ifdef CONFIG_LGE_HANDLE_PANIC
 #include <mach/lge_handle_panic.h>
 #endif
-=======
+
 #define DISABLE_SSR 0x9889deed
 /* If set to 0x9889deed, call to subsystem_restart_dev() returns immediately */
 static uint disable_restart_work;
 module_param(disable_restart_work, uint, S_IRUGO | S_IWUSR);
->>>>>>> 6b6cff37
 
 static int enable_debug;
 module_param(enable_debug, int, S_IRUGO | S_IWUSR);

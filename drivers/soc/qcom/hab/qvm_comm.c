/* Copyright (c) 2016-2019, The Linux Foundation. All rights reserved.
 *
 * This program is free software; you can redistribute it and/or modify
 * it under the terms of the GNU General Public License version 2 and
 * only version 2 as published by the Free Software Foundation.
 *
 * This program is distributed in the hope that it will be useful,
 * but WITHOUT ANY WARRANTY; without even the implied warranty of
 * MERCHANTABILITY or FITNESS FOR A PARTICULAR PURPOSE.  See the
 * GNU General Public License for more details.
 *
 */
#include "hab.h"
#include "hab_qvm.h"

static unsigned long long xvm_sche_tx_tv_buffer[2];

static void pipe_read_trace(struct hab_pipe *pipe, struct hab_pipe_endpoint *ep,
			int size, int ret)
{
	struct hab_shared_buf *sh_buf = ep->rx_info.sh_buf;
	struct dbg_items *its = (struct dbg_items *)pipe->buf_a;
	struct dbg_item *it = &its->it[its->idx];

	it->rd_cnt = sh_buf->rd_count;
	it->wr_cnt = sh_buf->wr_count;
	it->va = (void *)&sh_buf->data[ep->rx_info.index];
	it->index = ep->rx_info.index;
	it->sz = size;
	it->ret = ret;

	its->idx++;
	if (its->idx >= DBG_ITEM_SIZE)
		its->idx = 0;
}

/* this is only used to read payload, never the head! */
int physical_channel_read(struct physical_channel *pchan,
		void *payload,
		size_t read_size)
{
	struct qvm_channel *dev  = (struct qvm_channel *)pchan->hyp_data;

	if (dev) {
		int ret = hab_pipe_read(dev->pipe_ep, payload, read_size, 0);

		/* log */
		pipe_read_trace(dev->pipe, dev->pipe_ep, read_size, ret);

		return ret;
	}
	else
		return 0;
}

#define HAB_HEAD_SIGNATURE 0xBEE1BEE1

int physical_channel_send(struct physical_channel *pchan,
		struct hab_header *header,
		void *payload)
{
	size_t sizebytes = HAB_HEADER_GET_SIZE(*header);
	struct qvm_channel *dev  = (struct qvm_channel *)pchan->hyp_data;
	size_t total_size = sizeof(*header) + sizebytes;
	int irqs_disabled = irqs_disabled();

	if (total_size > dev->pipe_ep->tx_info.sh_buf->size)
		return -EINVAL; /* too much data for ring */

	hab_spin_lock(&dev->io_lock, irqs_disabled);

	if ((dev->pipe_ep->tx_info.sh_buf->size -
		(dev->pipe_ep->tx_info.wr_count -
		dev->pipe_ep->tx_info.sh_buf->rd_count)) < total_size) {
		hab_spin_unlock(&dev->io_lock, irqs_disabled);
		return -EAGAIN; /* not enough free space */
	}

	header->sequence = pchan->sequence_tx + 1;
	header->signature = HAB_HEAD_SIGNATURE;

	if (hab_pipe_write(dev->pipe_ep,
		(unsigned char *)header,
		sizeof(*header)) != sizeof(*header)) {
		hab_spin_unlock(&dev->io_lock, irqs_disabled);
<<<<<<< HEAD
=======
		pr_err("***incompleted pchan send id-type-size %x session %d seq# %d\n",
			header->id_type_size, header->session_id,
			header->sequence);
>>>>>>> 15457316
		return -EIO;
	}

	if (HAB_HEADER_GET_TYPE(*header) == HAB_PAYLOAD_TYPE_PROFILE) {
		struct timeval tv;
		struct habmm_xing_vm_stat *pstat =
			(struct habmm_xing_vm_stat *)payload;

		if (pstat) {
			do_gettimeofday(&tv);
			pstat->tx_sec = tv.tv_sec;
			pstat->tx_usec = tv.tv_usec;
		} else {
			hab_spin_unlock(&dev->io_lock, irqs_disabled);
<<<<<<< HEAD
=======
			pr_err("***incompleted pchan send prof id-type-size %x session %d seq# %d\n",
				header->id_type_size, header->session_id,
				header->sequence);
>>>>>>> 15457316
			return -EINVAL;
		}
	} else if (HAB_HEADER_GET_TYPE(*header)
		== HAB_PAYLOAD_TYPE_SCHE_RESULT_REQ) {
		((unsigned long long *)payload)[0] = xvm_sche_tx_tv_buffer[0];
	} else if (HAB_HEADER_GET_TYPE(*header)
		== HAB_PAYLOAD_TYPE_SCHE_RESULT_RSP) {
		((unsigned long long *)payload)[2] = xvm_sche_tx_tv_buffer[1];
	}

	if (sizebytes) {
		if (hab_pipe_write(dev->pipe_ep,
			(unsigned char *)payload,
			sizebytes) != sizebytes) {
			hab_spin_unlock(&dev->io_lock, irqs_disabled);
<<<<<<< HEAD
=======
			pr_err("***incompleted pchan send id-type-size %x session %d seq# %d\n",
				header->id_type_size, header->session_id,
				header->sequence);
>>>>>>> 15457316
			return -EIO;
		}
	}

	hab_pipe_write_commit(dev->pipe_ep);
	hab_spin_unlock(&dev->io_lock, irqs_disabled);
<<<<<<< HEAD

=======
	if (HAB_HEADER_GET_TYPE(*header) == HAB_PAYLOAD_TYPE_SCHE_MSG)
		xvm_sche_tx_tv_buffer[0] = msm_timer_get_sclk_ticks();
	else if (HAB_HEADER_GET_TYPE(*header) == HAB_PAYLOAD_TYPE_SCHE_MSG_ACK)
		xvm_sche_tx_tv_buffer[1] = msm_timer_get_sclk_ticks();
>>>>>>> 15457316
	habhyp_notify(dev);
	++pchan->sequence_tx;
	return 0;
}

void physical_channel_rx_dispatch(unsigned long data)
{
	struct hab_header header;
	struct physical_channel *pchan = (struct physical_channel *)data;
	struct qvm_channel *dev = (struct qvm_channel *)pchan->hyp_data;
	int irqs_disabled = irqs_disabled();
<<<<<<< HEAD

	hab_spin_lock(&pchan->rxbuf_lock, irqs_disabled);
=======
	int i;

	hab_spin_lock(&pchan->rxbuf_lock, irqs_disabled);
	i = 0;
>>>>>>> 15457316
	while (1) {
		uint32_t rd, wr, idx;
		int ret;

		ret = hab_pipe_read(dev->pipe_ep,
			(unsigned char *)&header,
			sizeof(header), 1); /* clear head after read */

		/* debug */
		pipe_read_trace(dev->pipe, dev->pipe_ep, sizeof(header), ret);

		if (ret != sizeof(header))
			break; /* no data available */

		hab_pipe_rxinfo(dev->pipe_ep, &rd, &wr, &idx);
		if (header.signature != HAB_HEAD_SIGNATURE) {
			pr_err("!!!!! HAB signature mismatch expect %X received %X, id_type_size %X session %X sequence %X i %d\n",
				HAB_HEAD_SIGNATURE, header.signature,
				header.id_type_size,
				header.session_id,
				header.sequence, i);

			pr_err("!!!!! rxinfo rd %d wr %d index %X\n",
				rd, wr, idx);

			memcpy(dev->side_buf,
				(void *)&dev->pipe_ep->rx_info.sh_buf->data[0],
				dev->pipe_ep->rx_info.sh_buf->size);

			hab_spin_unlock(&pchan->rxbuf_lock, irqs_disabled);
			/* cannot run in elevated context */
			dump_hab_wq(dev);
			hab_spin_lock(&pchan->rxbuf_lock, irqs_disabled);
		}

		pchan->sequence_rx = header.sequence;

		hab_msg_recv(pchan, &header);
		i++;
	}
	hab_spin_unlock(&pchan->rxbuf_lock, irqs_disabled);
}<|MERGE_RESOLUTION|>--- conflicted
+++ resolved
@@ -83,12 +83,9 @@
 		(unsigned char *)header,
 		sizeof(*header)) != sizeof(*header)) {
 		hab_spin_unlock(&dev->io_lock, irqs_disabled);
-<<<<<<< HEAD
-=======
 		pr_err("***incompleted pchan send id-type-size %x session %d seq# %d\n",
 			header->id_type_size, header->session_id,
 			header->sequence);
->>>>>>> 15457316
 		return -EIO;
 	}
 
@@ -103,12 +100,9 @@
 			pstat->tx_usec = tv.tv_usec;
 		} else {
 			hab_spin_unlock(&dev->io_lock, irqs_disabled);
-<<<<<<< HEAD
-=======
 			pr_err("***incompleted pchan send prof id-type-size %x session %d seq# %d\n",
 				header->id_type_size, header->session_id,
 				header->sequence);
->>>>>>> 15457316
 			return -EINVAL;
 		}
 	} else if (HAB_HEADER_GET_TYPE(*header)
@@ -124,26 +118,19 @@
 			(unsigned char *)payload,
 			sizebytes) != sizebytes) {
 			hab_spin_unlock(&dev->io_lock, irqs_disabled);
-<<<<<<< HEAD
-=======
 			pr_err("***incompleted pchan send id-type-size %x session %d seq# %d\n",
 				header->id_type_size, header->session_id,
 				header->sequence);
->>>>>>> 15457316
 			return -EIO;
 		}
 	}
 
 	hab_pipe_write_commit(dev->pipe_ep);
 	hab_spin_unlock(&dev->io_lock, irqs_disabled);
-<<<<<<< HEAD
-
-=======
 	if (HAB_HEADER_GET_TYPE(*header) == HAB_PAYLOAD_TYPE_SCHE_MSG)
 		xvm_sche_tx_tv_buffer[0] = msm_timer_get_sclk_ticks();
 	else if (HAB_HEADER_GET_TYPE(*header) == HAB_PAYLOAD_TYPE_SCHE_MSG_ACK)
 		xvm_sche_tx_tv_buffer[1] = msm_timer_get_sclk_ticks();
->>>>>>> 15457316
 	habhyp_notify(dev);
 	++pchan->sequence_tx;
 	return 0;
@@ -155,15 +142,10 @@
 	struct physical_channel *pchan = (struct physical_channel *)data;
 	struct qvm_channel *dev = (struct qvm_channel *)pchan->hyp_data;
 	int irqs_disabled = irqs_disabled();
-<<<<<<< HEAD
-
-	hab_spin_lock(&pchan->rxbuf_lock, irqs_disabled);
-=======
 	int i;
 
 	hab_spin_lock(&pchan->rxbuf_lock, irqs_disabled);
 	i = 0;
->>>>>>> 15457316
 	while (1) {
 		uint32_t rd, wr, idx;
 		int ret;

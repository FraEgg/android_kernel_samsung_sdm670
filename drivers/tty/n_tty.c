--- conflicted
+++ resolved
@@ -2018,12 +2018,8 @@
 		is_eof = n == 1 && read_buf(ldata, tail) == EOF_CHAR(tty);
 		tty_audit_add_data(tty, read_buf_addr(ldata, tail), n,
 				ldata->icanon);
-<<<<<<< HEAD
 		smp_store_release(&ldata->read_tail, ldata->read_tail + n);
-=======
 		zero_buffer(tty, read_buf_addr(ldata, tail), n);
-		ldata->read_tail += n;
->>>>>>> 3879c163
 		/* Turn single EOF into zero-length read */
 		if (L_EXTPROC(tty) && ldata->icanon && is_eof &&
 			(head == ldata->read_tail))

/*
 *  Driver core for serial ports
 *
 *  Based on drivers/char/serial.c, by Linus Torvalds, Theodore Ts'o.
 *
 *  Copyright 1999 ARM Limited
 *  Copyright (C) 2000-2001 Deep Blue Solutions Ltd.
 *
 * This program is free software; you can redistribute it and/or modify
 * it under the terms of the GNU General Public License as published by
 * the Free Software Foundation; either version 2 of the License, or
 * (at your option) any later version.
 *
 * This program is distributed in the hope that it will be useful,
 * but WITHOUT ANY WARRANTY; without even the implied warranty of
 * MERCHANTABILITY or FITNESS FOR A PARTICULAR PURPOSE.  See the
 * GNU General Public License for more details.
 *
 * You should have received a copy of the GNU General Public License
 * along with this program; if not, write to the Free Software
 * Foundation, Inc., 59 Temple Place, Suite 330, Boston, MA  02111-1307  USA
 */
#include <linux/module.h>
#include <linux/tty.h>
#include <linux/tty_flip.h>
#include <linux/slab.h>
#include <linux/init.h>
#include <linux/console.h>
#include <linux/of.h>
#include <linux/proc_fs.h>
#include <linux/seq_file.h>
#include <linux/device.h>
#include <linux/serial.h> /* for serial_state and serial_icounter_struct */
#include <linux/serial_core.h>
#include <linux/delay.h>
#include <linux/mutex.h>

#include <asm/irq.h>
#include <asm/uaccess.h>

/*
 * This is used to lock changes in serial line configuration.
 */
static DEFINE_MUTEX(port_mutex);

/*
 * lockdep: port->lock is initialized in two places, but we
 *          want only one lock-class:
 */
static struct lock_class_key port_lock_key;

#define HIGH_BITS_OFFSET	((sizeof(long)-sizeof(int))*8)

static void uart_change_speed(struct tty_struct *tty, struct uart_state *state,
					struct ktermios *old_termios);
static void uart_wait_until_sent(struct tty_struct *tty, int timeout);
static void uart_change_pm(struct uart_state *state,
			   enum uart_pm_state pm_state);

static void uart_port_shutdown(struct tty_port *port);

static int uart_dcd_enabled(struct uart_port *uport)
{
	return !!(uport->status & UPSTAT_DCD_ENABLE);
}

static inline struct uart_port *uart_port_ref(struct uart_state *state)
{
	if (atomic_add_unless(&state->refcount, 1, 0))
		return state->uart_port;
	return NULL;
}

static inline void uart_port_deref(struct uart_port *uport)
{
	if (uport && atomic_dec_and_test(&uport->state->refcount))
		wake_up(&uport->state->remove_wait);
}

#define uart_port_lock(state, flags)					\
	({								\
		struct uart_port *__uport = uart_port_ref(state);	\
		if (__uport)						\
			spin_lock_irqsave(&__uport->lock, flags);	\
		__uport;						\
	})

#define uart_port_unlock(uport, flags)					\
	({								\
		struct uart_port *__uport = uport;			\
		if (__uport)						\
			spin_unlock_irqrestore(&__uport->lock, flags);	\
		uart_port_deref(__uport);				\
	})

static inline struct uart_port *uart_port_check(struct uart_state *state)
{
	lockdep_assert_held(&state->port.mutex);
	return state->uart_port;
}

/*
 * This routine is used by the interrupt handler to schedule processing in
 * the software interrupt portion of the driver.
 */
void uart_write_wakeup(struct uart_port *port)
{
	struct uart_state *state = port->state;
	/*
	 * This means you called this function _after_ the port was
	 * closed.  No cookie for you.
	 */
	BUG_ON(!state);
	tty_port_tty_wakeup(&state->port);
}

static void uart_stop(struct tty_struct *tty)
{
	struct uart_state *state = tty->driver_data;
	struct uart_port *port;
	unsigned long flags;

	port = uart_port_lock(state, flags);
	if (port)
		port->ops->stop_tx(port);
	uart_port_unlock(port, flags);
}

static void __uart_start(struct tty_struct *tty)
{
	struct uart_state *state = tty->driver_data;
	struct uart_port *port = state->uart_port;

	if (port && port->ops->wake_peer)
		port->ops->wake_peer(port);

	if (port && !uart_tx_stopped(port))
		port->ops->start_tx(port);
}

static void uart_start(struct tty_struct *tty)
{
	struct uart_state *state = tty->driver_data;
	struct uart_port *port;
	unsigned long flags;

	if (!state)
		return;

	port = uart_port_lock(state, flags);
	__uart_start(tty);
	uart_port_unlock(port, flags);
}

static void
uart_update_mctrl(struct uart_port *port, unsigned int set, unsigned int clear)
{
	unsigned long flags;
	unsigned int old;

	spin_lock_irqsave(&port->lock, flags);
	old = port->mctrl;
	port->mctrl = (old & ~clear) | set;
	if (old != port->mctrl)
		port->ops->set_mctrl(port, port->mctrl);
	spin_unlock_irqrestore(&port->lock, flags);
}

#define uart_set_mctrl(port, set)	uart_update_mctrl(port, set, 0)
#define uart_clear_mctrl(port, clear)	uart_update_mctrl(port, 0, clear)

/*
 * Startup the port.  This will be called once per open.  All calls
 * will be serialised by the per-port mutex.
 */
static int uart_port_startup(struct tty_struct *tty, struct uart_state *state,
		int init_hw)
{
	struct uart_port *uport = uart_port_check(state);
	unsigned long page;
	unsigned long flags = 0;
	int retval = 0;

	if (uport->type == PORT_UNKNOWN)
		return 1;

	/*
	 * Make sure the device is in D0 state.
	 */
	uart_change_pm(state, UART_PM_STATE_ON);

	/*
	 * Initialise and allocate the transmit and temporary
	 * buffer.
	 */
	page = get_zeroed_page(GFP_KERNEL);
	if (!page)
		return -ENOMEM;

	uart_port_lock(state, flags);
	if (!state->xmit.buf) {
		state->xmit.buf = (unsigned char *) page;
		uart_circ_clear(&state->xmit);
<<<<<<< HEAD
	} else {
=======
		uart_port_unlock(uport, flags);
	} else {
		uart_port_unlock(uport, flags);
		/*
		 * Do not free() the page under the port lock, see
		 * uart_shutdown().
		 */
>>>>>>> 07d220e1
		free_page(page);
	}
	uart_port_unlock(uport, flags);

	retval = uport->ops->startup(uport);
	if (retval == 0) {
		if (uart_console(uport) && uport->cons->cflag) {
			tty->termios.c_cflag = uport->cons->cflag;
			uport->cons->cflag = 0;
		}
		/*
		 * Initialise the hardware port settings.
		 */
		uart_change_speed(tty, state, NULL);

		/*
		 * Setup the RTS and DTR signals once the
		 * port is open and ready to respond.
		 */
		if (init_hw && C_BAUD(tty))
			uart_set_mctrl(uport, TIOCM_RTS | TIOCM_DTR);
	}

	/*
	 * This is to allow setserial on this port. People may want to set
	 * port/irq/type and then reconfigure the port properly if it failed
	 * now.
	 */
	if (retval && capable(CAP_SYS_ADMIN))
		return 1;

	return retval;
}

static int uart_startup(struct tty_struct *tty, struct uart_state *state,
		int init_hw)
{
	struct tty_port *port = &state->port;
	int retval;

	if (tty_port_initialized(port))
		return 0;

	retval = uart_port_startup(tty, state, init_hw);
	if (retval)
		set_bit(TTY_IO_ERROR, &tty->flags);

	return retval;
}

/*
 * This routine will shutdown a serial port; interrupts are disabled, and
 * DTR is dropped if the hangup on close termio flag is on.  Calls to
 * uart_shutdown are serialised by the per-port semaphore.
 *
 * uport == NULL if uart_port has already been removed
 */
static void uart_shutdown(struct tty_struct *tty, struct uart_state *state)
{
	struct uart_port *uport = uart_port_check(state);
	struct tty_port *port = &state->port;
	unsigned long flags = 0;
<<<<<<< HEAD
=======
	char *xmit_buf = NULL;
>>>>>>> 07d220e1

	/*
	 * Set the TTY IO error marker
	 */
	if (tty)
		set_bit(TTY_IO_ERROR, &tty->flags);

	if (tty_port_initialized(port)) {
		tty_port_set_initialized(port, 0);

		/*
		 * Turn off DTR and RTS early.
		 */
		if (uport && uart_console(uport) && tty)
			uport->cons->cflag = tty->termios.c_cflag;

		if (!tty || C_HUPCL(tty))
			uart_clear_mctrl(uport, TIOCM_DTR | TIOCM_RTS);

		uart_port_shutdown(port);
	}

	/*
	 * It's possible for shutdown to be called after suspend if we get
	 * a DCD drop (hangup) at just the right time.  Clear suspended bit so
	 * we don't try to resume a port that has been shutdown.
	 */
	tty_port_set_suspended(port, 0);

	/*
	 * Do not free() the transmit buffer page under the port lock since
	 * this can create various circular locking scenarios. For instance,
	 * console driver may need to allocate/free a debug object, which
	 * can endup in printk() recursion.
	 */
	uart_port_lock(state, flags);
<<<<<<< HEAD
	if (state->xmit.buf) {
		free_page((unsigned long)state->xmit.buf);
		state->xmit.buf = NULL;
	}
	uart_port_unlock(uport, flags);
=======
	xmit_buf = state->xmit.buf;
	state->xmit.buf = NULL;
	uart_port_unlock(uport, flags);

	if (xmit_buf)
		free_page((unsigned long)xmit_buf);
>>>>>>> 07d220e1
}

/**
 *	uart_update_timeout - update per-port FIFO timeout.
 *	@port:  uart_port structure describing the port
 *	@cflag: termios cflag value
 *	@baud:  speed of the port
 *
 *	Set the port FIFO timeout value.  The @cflag value should
 *	reflect the actual hardware settings.
 */
void
uart_update_timeout(struct uart_port *port, unsigned int cflag,
		    unsigned int baud)
{
	unsigned int bits;

	/* byte size and parity */
	switch (cflag & CSIZE) {
	case CS5:
		bits = 7;
		break;
	case CS6:
		bits = 8;
		break;
	case CS7:
		bits = 9;
		break;
	default:
		bits = 10;
		break; /* CS8 */
	}

	if (cflag & CSTOPB)
		bits++;
	if (cflag & PARENB)
		bits++;

	/*
	 * The total number of bits to be transmitted in the fifo.
	 */
	bits = bits * port->fifosize;

	/*
	 * Figure the timeout to send the above number of bits.
	 * Add .02 seconds of slop
	 */
	port->timeout = (HZ * bits) / baud + HZ/50;
}

EXPORT_SYMBOL(uart_update_timeout);

/**
 *	uart_get_baud_rate - return baud rate for a particular port
 *	@port: uart_port structure describing the port in question.
 *	@termios: desired termios settings.
 *	@old: old termios (or NULL)
 *	@min: minimum acceptable baud rate
 *	@max: maximum acceptable baud rate
 *
 *	Decode the termios structure into a numeric baud rate,
 *	taking account of the magic 38400 baud rate (with spd_*
 *	flags), and mapping the %B0 rate to 9600 baud.
 *
 *	If the new baud rate is invalid, try the old termios setting.
 *	If it's still invalid, we try 9600 baud.
 *
 *	Update the @termios structure to reflect the baud rate
 *	we're actually going to be using. Don't do this for the case
 *	where B0 is requested ("hang up").
 */
unsigned int
uart_get_baud_rate(struct uart_port *port, struct ktermios *termios,
		   struct ktermios *old, unsigned int min, unsigned int max)
{
	unsigned int try;
	unsigned int baud;
	unsigned int altbaud;
	int hung_up = 0;
	upf_t flags = port->flags & UPF_SPD_MASK;

	switch (flags) {
	case UPF_SPD_HI:
		altbaud = 57600;
		break;
	case UPF_SPD_VHI:
		altbaud = 115200;
		break;
	case UPF_SPD_SHI:
		altbaud = 230400;
		break;
	case UPF_SPD_WARP:
		altbaud = 460800;
		break;
	default:
		altbaud = 38400;
		break;
	}

	for (try = 0; try < 2; try++) {
		baud = tty_termios_baud_rate(termios);

		/*
		 * The spd_hi, spd_vhi, spd_shi, spd_warp kludge...
		 * Die! Die! Die!
		 */
		if (try == 0 && baud == 38400)
			baud = altbaud;

		/*
		 * Special case: B0 rate.
		 */
		if (baud == 0) {
			hung_up = 1;
			baud = 9600;
		}

		if (baud >= min && baud <= max)
			return baud;

		/*
		 * Oops, the quotient was zero.  Try again with
		 * the old baud rate if possible.
		 */
		termios->c_cflag &= ~CBAUD;
		if (old) {
			baud = tty_termios_baud_rate(old);
			if (!hung_up)
				tty_termios_encode_baud_rate(termios,
								baud, baud);
			old = NULL;
			continue;
		}

		/*
		 * As a last resort, if the range cannot be met then clip to
		 * the nearest chip supported rate.
		 */
		if (!hung_up) {
			if (baud <= min)
				tty_termios_encode_baud_rate(termios,
							min + 1, min + 1);
			else
				tty_termios_encode_baud_rate(termios,
							max - 1, max - 1);
		}
	}
	/* Should never happen */
	WARN_ON(1);
	return 0;
}

EXPORT_SYMBOL(uart_get_baud_rate);

/**
 *	uart_get_divisor - return uart clock divisor
 *	@port: uart_port structure describing the port.
 *	@baud: desired baud rate
 *
 *	Calculate the uart clock divisor for the port.
 */
unsigned int
uart_get_divisor(struct uart_port *port, unsigned int baud)
{
	unsigned int quot;

	/*
	 * Old custom speed handling.
	 */
	if (baud == 38400 && (port->flags & UPF_SPD_MASK) == UPF_SPD_CUST)
		quot = port->custom_divisor;
	else
		quot = DIV_ROUND_CLOSEST(port->uartclk, 16 * baud);

	return quot;
}

EXPORT_SYMBOL(uart_get_divisor);

/* Caller holds port mutex */
static void uart_change_speed(struct tty_struct *tty, struct uart_state *state,
					struct ktermios *old_termios)
{
	struct uart_port *uport = uart_port_check(state);
	struct ktermios *termios;
	int hw_stopped;

	/*
	 * If we have no tty, termios, or the port does not exist,
	 * then we can't set the parameters for this port.
	 */
	if (!tty || uport->type == PORT_UNKNOWN)
		return;

	termios = &tty->termios;
	uport->ops->set_termios(uport, termios, old_termios);

	/*
	 * Set modem status enables based on termios cflag
	 */
	spin_lock_irq(&uport->lock);
	if (termios->c_cflag & CRTSCTS)
		uport->status |= UPSTAT_CTS_ENABLE;
	else
		uport->status &= ~UPSTAT_CTS_ENABLE;

	if (termios->c_cflag & CLOCAL)
		uport->status &= ~UPSTAT_DCD_ENABLE;
	else
		uport->status |= UPSTAT_DCD_ENABLE;

	/* reset sw-assisted CTS flow control based on (possibly) new mode */
	hw_stopped = uport->hw_stopped;
	uport->hw_stopped = uart_softcts_mode(uport) &&
				!(uport->ops->get_mctrl(uport) & TIOCM_CTS);
	if (uport->hw_stopped) {
		if (!hw_stopped)
			uport->ops->stop_tx(uport);
	} else {
		if (hw_stopped)
			__uart_start(tty);
	}
	spin_unlock_irq(&uport->lock);
}

static int uart_put_char(struct tty_struct *tty, unsigned char c)
{
	struct uart_state *state = tty->driver_data;
	struct uart_port *port;
	struct circ_buf *circ;
	unsigned long flags;
	int ret = 0;

	circ = &state->xmit;
	port = uart_port_lock(state, flags);
	if (!circ->buf) {
		uart_port_unlock(port, flags);
		return 0;
	}

	if (port && uart_circ_chars_free(circ) != 0) {
		circ->buf[circ->head] = c;
		circ->head = (circ->head + 1) & (UART_XMIT_SIZE - 1);
		ret = 1;
	}
	uart_port_unlock(port, flags);
	return ret;
}

static void uart_flush_chars(struct tty_struct *tty)
{
	uart_start(tty);
}

static int uart_write(struct tty_struct *tty,
					const unsigned char *buf, int count)
{
	struct uart_state *state = tty->driver_data;
	struct uart_port *port;
	struct circ_buf *circ;
	unsigned long flags;
	int c, ret = 0;

	/*
	 * This means you called this function _after_ the port was
	 * closed.  No cookie for you.
	 */
	if (!state) {
		WARN_ON(1);
		return -EL3HLT;
	}

	port = uart_port_lock(state, flags);
	circ = &state->xmit;
	if (!circ->buf) {
		uart_port_unlock(port, flags);
		return 0;
	}

	while (port) {
		c = CIRC_SPACE_TO_END(circ->head, circ->tail, UART_XMIT_SIZE);
		if (count < c)
			c = count;
		if (c <= 0)
			break;
		memcpy(circ->buf + circ->head, buf, c);
		circ->head = (circ->head + c) & (UART_XMIT_SIZE - 1);
		buf += c;
		count -= c;
		ret += c;
	}

	__uart_start(tty);
	uart_port_unlock(port, flags);
	return ret;
}

static int uart_write_room(struct tty_struct *tty)
{
	struct uart_state *state = tty->driver_data;
	struct uart_port *port;
	unsigned long flags;
	int ret;

	port = uart_port_lock(state, flags);
	ret = uart_circ_chars_free(&state->xmit);
	uart_port_unlock(port, flags);
	return ret;
}

static int uart_chars_in_buffer(struct tty_struct *tty)
{
	struct uart_state *state = tty->driver_data;
	struct uart_port *port;
	unsigned long flags;
	int ret;

	port = uart_port_lock(state, flags);
	ret = uart_circ_chars_pending(&state->xmit);
	uart_port_unlock(port, flags);
	return ret;
}

static void uart_flush_buffer(struct tty_struct *tty)
{
	struct uart_state *state = tty->driver_data;
	struct uart_port *port;
	unsigned long flags;

	/*
	 * This means you called this function _after_ the port was
	 * closed.  No cookie for you.
	 */
	if (!state) {
		WARN_ON(1);
		return;
	}

	pr_debug("uart_flush_buffer(%d) called\n", tty->index);

	port = uart_port_lock(state, flags);
	if (!port)
		return;
	uart_circ_clear(&state->xmit);
	if (port->ops->flush_buffer)
		port->ops->flush_buffer(port);
	uart_port_unlock(port, flags);
	tty_port_tty_wakeup(&state->port);
}

/*
 * This function is used to send a high-priority XON/XOFF character to
 * the device
 */
static void uart_send_xchar(struct tty_struct *tty, char ch)
{
	struct uart_state *state = tty->driver_data;
	struct uart_port *port;
	unsigned long flags;

	port = uart_port_ref(state);
	if (!port)
		return;

	if (port->ops->send_xchar)
		port->ops->send_xchar(port, ch);
	else {
		spin_lock_irqsave(&port->lock, flags);
		port->x_char = ch;
		if (ch)
			port->ops->start_tx(port);
		spin_unlock_irqrestore(&port->lock, flags);
	}
	uart_port_deref(port);
}

static void uart_throttle(struct tty_struct *tty)
{
	struct uart_state *state = tty->driver_data;
	struct uart_port *port;
	upstat_t mask = 0;

	port = uart_port_ref(state);
	if (!port)
		return;

	if (I_IXOFF(tty))
		mask |= UPSTAT_AUTOXOFF;
	if (C_CRTSCTS(tty))
		mask |= UPSTAT_AUTORTS;

	if (port->status & mask) {
		port->ops->throttle(port);
		mask &= ~port->status;
	}

	if (mask & UPSTAT_AUTORTS)
		uart_clear_mctrl(port, TIOCM_RTS);

	if (mask & UPSTAT_AUTOXOFF)
		uart_send_xchar(tty, STOP_CHAR(tty));

	uart_port_deref(port);
}

static void uart_unthrottle(struct tty_struct *tty)
{
	struct uart_state *state = tty->driver_data;
	struct uart_port *port;
	upstat_t mask = 0;

	if (!state)
		return;

	port = uart_port_ref(state);
	if (!port)
		return;

	if (I_IXOFF(tty))
		mask |= UPSTAT_AUTOXOFF;
	if (C_CRTSCTS(tty))
		mask |= UPSTAT_AUTORTS;

	if (port->status & mask) {
		port->ops->unthrottle(port);
		mask &= ~port->status;
	}

	if (mask & UPSTAT_AUTORTS)
		uart_set_mctrl(port, TIOCM_RTS);

	if (mask & UPSTAT_AUTOXOFF)
		uart_send_xchar(tty, START_CHAR(tty));

	uart_port_deref(port);
}

static int uart_get_info(struct tty_port *port, struct serial_struct *retinfo)
{
	struct uart_state *state = container_of(port, struct uart_state, port);
	struct uart_port *uport;
	int ret = -ENODEV;

	memset(retinfo, 0, sizeof(*retinfo));

	/*
	 * Ensure the state we copy is consistent and no hardware changes
	 * occur as we go
	 */
	mutex_lock(&port->mutex);
	uport = uart_port_check(state);
	if (!uport)
		goto out;

	retinfo->type	    = uport->type;
	retinfo->line	    = uport->line;
	retinfo->port	    = uport->iobase;
	if (HIGH_BITS_OFFSET)
		retinfo->port_high = (long) uport->iobase >> HIGH_BITS_OFFSET;
	retinfo->irq		    = uport->irq;
	retinfo->flags	    = uport->flags;
	retinfo->xmit_fifo_size  = uport->fifosize;
	retinfo->baud_base	    = uport->uartclk / 16;
	retinfo->close_delay	    = jiffies_to_msecs(port->close_delay) / 10;
	retinfo->closing_wait    = port->closing_wait == ASYNC_CLOSING_WAIT_NONE ?
				ASYNC_CLOSING_WAIT_NONE :
				jiffies_to_msecs(port->closing_wait) / 10;
	retinfo->custom_divisor  = uport->custom_divisor;
	retinfo->hub6	    = uport->hub6;
	retinfo->io_type         = uport->iotype;
	retinfo->iomem_reg_shift = uport->regshift;
	retinfo->iomem_base      = (void *)(unsigned long)uport->mapbase;

	ret = 0;
out:
	mutex_unlock(&port->mutex);
	return ret;
}

static int uart_get_info_user(struct tty_port *port,
			 struct serial_struct __user *retinfo)
{
	struct serial_struct tmp;

	if (uart_get_info(port, &tmp) < 0)
		return -EIO;

	if (copy_to_user(retinfo, &tmp, sizeof(*retinfo)))
		return -EFAULT;
	return 0;
}

static int uart_set_info(struct tty_struct *tty, struct tty_port *port,
			 struct uart_state *state,
			 struct serial_struct *new_info)
{
	struct uart_port *uport = uart_port_check(state);
	unsigned long new_port;
	unsigned int change_irq, change_port, closing_wait;
	unsigned int old_custom_divisor, close_delay;
	upf_t old_flags, new_flags;
	int retval = 0;

	if (!uport)
		return -EIO;

	new_port = new_info->port;
	if (HIGH_BITS_OFFSET)
		new_port += (unsigned long) new_info->port_high << HIGH_BITS_OFFSET;

	new_info->irq = irq_canonicalize(new_info->irq);
	close_delay = msecs_to_jiffies(new_info->close_delay * 10);
	closing_wait = new_info->closing_wait == ASYNC_CLOSING_WAIT_NONE ?
			ASYNC_CLOSING_WAIT_NONE :
			msecs_to_jiffies(new_info->closing_wait * 10);


	change_irq  = !(uport->flags & UPF_FIXED_PORT)
		&& new_info->irq != uport->irq;

	/*
	 * Since changing the 'type' of the port changes its resource
	 * allocations, we should treat type changes the same as
	 * IO port changes.
	 */
	change_port = !(uport->flags & UPF_FIXED_PORT)
		&& (new_port != uport->iobase ||
		    (unsigned long)new_info->iomem_base != uport->mapbase ||
		    new_info->hub6 != uport->hub6 ||
		    new_info->io_type != uport->iotype ||
		    new_info->iomem_reg_shift != uport->regshift ||
		    new_info->type != uport->type);

	old_flags = uport->flags;
	new_flags = new_info->flags;
	old_custom_divisor = uport->custom_divisor;

	if (!capable(CAP_SYS_ADMIN)) {
		retval = -EPERM;
		if (change_irq || change_port ||
		    (new_info->baud_base != uport->uartclk / 16) ||
		    (close_delay != port->close_delay) ||
		    (closing_wait != port->closing_wait) ||
		    (new_info->xmit_fifo_size &&
		     new_info->xmit_fifo_size != uport->fifosize) ||
		    (((new_flags ^ old_flags) & ~UPF_USR_MASK) != 0))
			goto exit;
		uport->flags = ((uport->flags & ~UPF_USR_MASK) |
			       (new_flags & UPF_USR_MASK));
		uport->custom_divisor = new_info->custom_divisor;
		goto check_and_exit;
	}

	/*
	 * Ask the low level driver to verify the settings.
	 */
	if (uport->ops->verify_port)
		retval = uport->ops->verify_port(uport, new_info);

	if ((new_info->irq >= nr_irqs) || (new_info->irq < 0) ||
	    (new_info->baud_base < 9600))
		retval = -EINVAL;

	if (retval)
		goto exit;

	if (change_port || change_irq) {
		retval = -EBUSY;

		/*
		 * Make sure that we are the sole user of this port.
		 */
		if (tty_port_users(port) > 1)
			goto exit;

		/*
		 * We need to shutdown the serial port at the old
		 * port/type/irq combination.
		 */
		uart_shutdown(tty, state);
	}

	if (change_port) {
		unsigned long old_iobase, old_mapbase;
		unsigned int old_type, old_iotype, old_hub6, old_shift;

		old_iobase = uport->iobase;
		old_mapbase = uport->mapbase;
		old_type = uport->type;
		old_hub6 = uport->hub6;
		old_iotype = uport->iotype;
		old_shift = uport->regshift;

		/*
		 * Free and release old regions
		 */
		if (old_type != PORT_UNKNOWN && uport->ops->release_port)
			uport->ops->release_port(uport);

		uport->iobase = new_port;
		uport->type = new_info->type;
		uport->hub6 = new_info->hub6;
		uport->iotype = new_info->io_type;
		uport->regshift = new_info->iomem_reg_shift;
		uport->mapbase = (unsigned long)new_info->iomem_base;

		/*
		 * Claim and map the new regions
		 */
		if (uport->type != PORT_UNKNOWN && uport->ops->request_port) {
			retval = uport->ops->request_port(uport);
		} else {
			/* Always success - Jean II */
			retval = 0;
		}

		/*
		 * If we fail to request resources for the
		 * new port, try to restore the old settings.
		 */
		if (retval) {
			uport->iobase = old_iobase;
			uport->type = old_type;
			uport->hub6 = old_hub6;
			uport->iotype = old_iotype;
			uport->regshift = old_shift;
			uport->mapbase = old_mapbase;

			if (old_type != PORT_UNKNOWN) {
				retval = uport->ops->request_port(uport);
				/*
				 * If we failed to restore the old settings,
				 * we fail like this.
				 */
				if (retval)
					uport->type = PORT_UNKNOWN;

				/*
				 * We failed anyway.
				 */
				retval = -EBUSY;
			}

			/* Added to return the correct error -Ram Gupta */
			goto exit;
		}
	}

	if (change_irq)
		uport->irq      = new_info->irq;
	if (!(uport->flags & UPF_FIXED_PORT))
		uport->uartclk  = new_info->baud_base * 16;
	uport->flags            = (uport->flags & ~UPF_CHANGE_MASK) |
				 (new_flags & UPF_CHANGE_MASK);
	uport->custom_divisor   = new_info->custom_divisor;
	port->close_delay     = close_delay;
	port->closing_wait    = closing_wait;
	if (new_info->xmit_fifo_size)
		uport->fifosize = new_info->xmit_fifo_size;
	port->low_latency = (uport->flags & UPF_LOW_LATENCY) ? 1 : 0;

 check_and_exit:
	retval = 0;
	if (uport->type == PORT_UNKNOWN)
		goto exit;
	if (tty_port_initialized(port)) {
		if (((old_flags ^ uport->flags) & UPF_SPD_MASK) ||
		    old_custom_divisor != uport->custom_divisor) {
			/*
			 * If they're setting up a custom divisor or speed,
			 * instead of clearing it, then bitch about it. No
			 * need to rate-limit; it's CAP_SYS_ADMIN only.
			 */
			if (uport->flags & UPF_SPD_MASK) {
				dev_notice(uport->dev,
				       "%s sets custom speed on %s. This is deprecated.\n",
				      current->comm,
				      tty_name(port->tty));
			}
			uart_change_speed(tty, state, NULL);
		}
	} else {
		retval = uart_startup(tty, state, 1);
		if (retval == 0)
			tty_port_set_initialized(port, true);
		if (retval > 0)
			retval = 0;
	}
 exit:
	return retval;
}

static int uart_set_info_user(struct tty_struct *tty, struct uart_state *state,
			 struct serial_struct __user *newinfo)
{
	struct serial_struct new_serial;
	struct tty_port *port = &state->port;
	int retval;

	if (copy_from_user(&new_serial, newinfo, sizeof(new_serial)))
		return -EFAULT;

	/*
	 * This semaphore protects port->count.  It is also
	 * very useful to prevent opens.  Also, take the
	 * port configuration semaphore to make sure that a
	 * module insertion/removal doesn't change anything
	 * under us.
	 */
	mutex_lock(&port->mutex);
	retval = uart_set_info(tty, port, state, &new_serial);
	mutex_unlock(&port->mutex);
	return retval;
}

/**
 *	uart_get_lsr_info	-	get line status register info
 *	@tty: tty associated with the UART
 *	@state: UART being queried
 *	@value: returned modem value
 */
static int uart_get_lsr_info(struct tty_struct *tty,
			struct uart_state *state, unsigned int __user *value)
{
	struct uart_port *uport = uart_port_check(state);
	unsigned int result;

	result = uport->ops->tx_empty(uport);

	/*
	 * If we're about to load something into the transmit
	 * register, we'll pretend the transmitter isn't empty to
	 * avoid a race condition (depending on when the transmit
	 * interrupt happens).
	 */
	if (uport->x_char ||
	    ((uart_circ_chars_pending(&state->xmit) > 0) &&
	     !uart_tx_stopped(uport)))
		result &= ~TIOCSER_TEMT;

	return put_user(result, value);
}

static int uart_tiocmget(struct tty_struct *tty)
{
	struct uart_state *state = tty->driver_data;
	struct tty_port *port = &state->port;
	struct uart_port *uport;
	int result = -EIO;

	mutex_lock(&port->mutex);
	uport = uart_port_check(state);
	if (!uport)
		goto out;

	if (!tty_io_error(tty)) {
		result = uport->mctrl;
		spin_lock_irq(&uport->lock);
		result |= uport->ops->get_mctrl(uport);
		spin_unlock_irq(&uport->lock);
	}
out:
	mutex_unlock(&port->mutex);
	return result;
}

static int
uart_tiocmset(struct tty_struct *tty, unsigned int set, unsigned int clear)
{
	struct uart_state *state = tty->driver_data;
	struct tty_port *port = &state->port;
	struct uart_port *uport;
	int ret = -EIO;

	mutex_lock(&port->mutex);
	uport = uart_port_check(state);
	if (!uport)
		goto out;

	if (!tty_io_error(tty)) {
		uart_update_mctrl(uport, set, clear);
		ret = 0;
	}
out:
	mutex_unlock(&port->mutex);
	return ret;
}

static int uart_break_ctl(struct tty_struct *tty, int break_state)
{
	struct uart_state *state = tty->driver_data;
	struct tty_port *port = &state->port;
	struct uart_port *uport;
	int ret = -EIO;

	mutex_lock(&port->mutex);
	uport = uart_port_check(state);
	if (!uport)
		goto out;

	if (uport->type != PORT_UNKNOWN)
		uport->ops->break_ctl(uport, break_state);
	ret = 0;
out:
	mutex_unlock(&port->mutex);
	return ret;
}

static int uart_do_autoconfig(struct tty_struct *tty,struct uart_state *state)
{
	struct tty_port *port = &state->port;
	struct uart_port *uport;
	int flags, ret;

	if (!capable(CAP_SYS_ADMIN))
		return -EPERM;

	/*
	 * Take the per-port semaphore.  This prevents count from
	 * changing, and hence any extra opens of the port while
	 * we're auto-configuring.
	 */
	if (mutex_lock_interruptible(&port->mutex))
		return -ERESTARTSYS;

	uport = uart_port_check(state);
	if (!uport) {
		ret = -EIO;
		goto out;
	}

	ret = -EBUSY;
	if (tty_port_users(port) == 1) {
		uart_shutdown(tty, state);

		/*
		 * If we already have a port type configured,
		 * we must release its resources.
		 */
		if (uport->type != PORT_UNKNOWN && uport->ops->release_port)
			uport->ops->release_port(uport);

		flags = UART_CONFIG_TYPE;
		if (uport->flags & UPF_AUTO_IRQ)
			flags |= UART_CONFIG_IRQ;

		/*
		 * This will claim the ports resources if
		 * a port is found.
		 */
		uport->ops->config_port(uport, flags);

		ret = uart_startup(tty, state, 1);
		if (ret == 0)
			tty_port_set_initialized(port, true);
		if (ret > 0)
			ret = 0;
	}
out:
	mutex_unlock(&port->mutex);
	return ret;
}

static void uart_enable_ms(struct uart_port *uport)
{
	/*
	 * Force modem status interrupts on
	 */
	if (uport->ops->enable_ms)
		uport->ops->enable_ms(uport);
}

/*
 * Wait for any of the 4 modem inputs (DCD,RI,DSR,CTS) to change
 * - mask passed in arg for lines of interest
 *   (use |'ed TIOCM_RNG/DSR/CD/CTS for masking)
 * Caller should use TIOCGICOUNT to see which one it was
 *
 * FIXME: This wants extracting into a common all driver implementation
 * of TIOCMWAIT using tty_port.
 */
static int uart_wait_modem_status(struct uart_state *state, unsigned long arg)
{
	struct uart_port *uport;
	struct tty_port *port = &state->port;
	DECLARE_WAITQUEUE(wait, current);
	struct uart_icount cprev, cnow;
	int ret;

	/*
	 * note the counters on entry
	 */
	uport = uart_port_ref(state);
	if (!uport)
		return -EIO;
	spin_lock_irq(&uport->lock);
	memcpy(&cprev, &uport->icount, sizeof(struct uart_icount));
	uart_enable_ms(uport);
	spin_unlock_irq(&uport->lock);

	add_wait_queue(&port->delta_msr_wait, &wait);
	for (;;) {
		spin_lock_irq(&uport->lock);
		memcpy(&cnow, &uport->icount, sizeof(struct uart_icount));
		spin_unlock_irq(&uport->lock);

		set_current_state(TASK_INTERRUPTIBLE);

		if (((arg & TIOCM_RNG) && (cnow.rng != cprev.rng)) ||
		    ((arg & TIOCM_DSR) && (cnow.dsr != cprev.dsr)) ||
		    ((arg & TIOCM_CD)  && (cnow.dcd != cprev.dcd)) ||
		    ((arg & TIOCM_CTS) && (cnow.cts != cprev.cts))) {
			ret = 0;
			break;
		}

		schedule();

		/* see if a signal did it */
		if (signal_pending(current)) {
			ret = -ERESTARTSYS;
			break;
		}

		cprev = cnow;
	}
	__set_current_state(TASK_RUNNING);
	remove_wait_queue(&port->delta_msr_wait, &wait);
	uart_port_deref(uport);

	return ret;
}

/*
 * Get counter of input serial line interrupts (DCD,RI,DSR,CTS)
 * Return: write counters to the user passed counter struct
 * NB: both 1->0 and 0->1 transitions are counted except for
 *     RI where only 0->1 is counted.
 */
static int uart_get_icount(struct tty_struct *tty,
			  struct serial_icounter_struct *icount)
{
	struct uart_state *state = tty->driver_data;
	struct uart_icount cnow;
	struct uart_port *uport;

	uport = uart_port_ref(state);
	if (!uport)
		return -EIO;
	spin_lock_irq(&uport->lock);
	memcpy(&cnow, &uport->icount, sizeof(struct uart_icount));
	spin_unlock_irq(&uport->lock);
	uart_port_deref(uport);

	icount->cts         = cnow.cts;
	icount->dsr         = cnow.dsr;
	icount->rng         = cnow.rng;
	icount->dcd         = cnow.dcd;
	icount->rx          = cnow.rx;
	icount->tx          = cnow.tx;
	icount->frame       = cnow.frame;
	icount->overrun     = cnow.overrun;
	icount->parity      = cnow.parity;
	icount->brk         = cnow.brk;
	icount->buf_overrun = cnow.buf_overrun;

	return 0;
}

static int uart_get_rs485_config(struct uart_port *port,
			 struct serial_rs485 __user *rs485)
{
	unsigned long flags;
	struct serial_rs485 aux;

	spin_lock_irqsave(&port->lock, flags);
	aux = port->rs485;
	spin_unlock_irqrestore(&port->lock, flags);

	if (copy_to_user(rs485, &aux, sizeof(aux)))
		return -EFAULT;

	return 0;
}

static int uart_set_rs485_config(struct uart_port *port,
			 struct serial_rs485 __user *rs485_user)
{
	struct serial_rs485 rs485;
	int ret;
	unsigned long flags;

	if (!port->rs485_config)
		return -ENOIOCTLCMD;

	if (copy_from_user(&rs485, rs485_user, sizeof(*rs485_user)))
		return -EFAULT;

	spin_lock_irqsave(&port->lock, flags);
	ret = port->rs485_config(port, &rs485);
	spin_unlock_irqrestore(&port->lock, flags);
	if (ret)
		return ret;

	if (copy_to_user(rs485_user, &port->rs485, sizeof(port->rs485)))
		return -EFAULT;

	return 0;
}

/*
 * Called via sys_ioctl.  We can use spin_lock_irq() here.
 */
static int
uart_ioctl(struct tty_struct *tty, unsigned int cmd, unsigned long arg)
{
	struct uart_state *state = tty->driver_data;
	struct tty_port *port = &state->port;
	struct uart_port *uport;
	void __user *uarg = (void __user *)arg;
	int ret = -ENOIOCTLCMD;


	/*
	 * These ioctls don't rely on the hardware to be present.
	 */
	switch (cmd) {
	case TIOCGSERIAL:
		ret = uart_get_info_user(port, uarg);
		break;

	case TIOCSSERIAL:
		down_write(&tty->termios_rwsem);
		ret = uart_set_info_user(tty, state, uarg);
		up_write(&tty->termios_rwsem);
		break;

	case TIOCSERCONFIG:
		down_write(&tty->termios_rwsem);
		ret = uart_do_autoconfig(tty, state);
		up_write(&tty->termios_rwsem);
		break;

	case TIOCSERGWILD: /* obsolete */
	case TIOCSERSWILD: /* obsolete */
		ret = 0;
		break;
	}

	if (ret != -ENOIOCTLCMD)
		goto out;

	if (tty_io_error(tty)) {
		ret = -EIO;
		goto out;
	}

	/*
	 * The following should only be used when hardware is present.
	 */
	switch (cmd) {
	case TIOCMIWAIT:
		ret = uart_wait_modem_status(state, arg);
		break;
	}

	if (ret != -ENOIOCTLCMD)
		goto out;

	mutex_lock(&port->mutex);
	uport = uart_port_check(state);

	if (!uport || tty_io_error(tty)) {
		ret = -EIO;
		goto out_up;
	}

	/*
	 * All these rely on hardware being present and need to be
	 * protected against the tty being hung up.
	 */

	switch (cmd) {
	case TIOCSERGETLSR: /* Get line status register */
		ret = uart_get_lsr_info(tty, state, uarg);
		break;

	case TIOCGRS485:
		ret = uart_get_rs485_config(uport, uarg);
		break;

	case TIOCSRS485:
		ret = uart_set_rs485_config(uport, uarg);
		break;
	default:
		if (uport->ops->ioctl)
			ret = uport->ops->ioctl(uport, cmd, arg);
		break;
	}
out_up:
	mutex_unlock(&port->mutex);
out:
	return ret;
}

static void uart_set_ldisc(struct tty_struct *tty)
{
	struct uart_state *state = tty->driver_data;
	struct uart_port *uport;

	mutex_lock(&state->port.mutex);
	uport = uart_port_check(state);
	if (uport && uport->ops->set_ldisc)
		uport->ops->set_ldisc(uport, &tty->termios);
	mutex_unlock(&state->port.mutex);
}

static void uart_set_termios(struct tty_struct *tty,
						struct ktermios *old_termios)
{
	struct uart_state *state = tty->driver_data;
	struct uart_port *uport;
	unsigned int cflag = tty->termios.c_cflag;
	unsigned int iflag_mask = IGNBRK|BRKINT|IGNPAR|PARMRK|INPCK;
	bool sw_changed = false;

	mutex_lock(&state->port.mutex);
	uport = uart_port_check(state);
	if (!uport)
		goto out;

	/*
	 * Drivers doing software flow control also need to know
	 * about changes to these input settings.
	 */
	if (uport->flags & UPF_SOFT_FLOW) {
		iflag_mask |= IXANY|IXON|IXOFF;
		sw_changed =
		   tty->termios.c_cc[VSTART] != old_termios->c_cc[VSTART] ||
		   tty->termios.c_cc[VSTOP] != old_termios->c_cc[VSTOP];
	}

	/*
	 * These are the bits that are used to setup various
	 * flags in the low level driver. We can ignore the Bfoo
	 * bits in c_cflag; c_[io]speed will always be set
	 * appropriately by set_termios() in tty_ioctl.c
	 */
	if ((cflag ^ old_termios->c_cflag) == 0 &&
	    tty->termios.c_ospeed == old_termios->c_ospeed &&
	    tty->termios.c_ispeed == old_termios->c_ispeed &&
	    ((tty->termios.c_iflag ^ old_termios->c_iflag) & iflag_mask) == 0 &&
	    !sw_changed) {
		goto out;
	}

	uart_change_speed(tty, state, old_termios);
	/* reload cflag from termios; port driver may have overriden flags */
	cflag = tty->termios.c_cflag;

	/* Handle transition to B0 status */
	if ((old_termios->c_cflag & CBAUD) && !(cflag & CBAUD))
		uart_clear_mctrl(uport, TIOCM_RTS | TIOCM_DTR);
	/* Handle transition away from B0 status */
	else if (!(old_termios->c_cflag & CBAUD) && (cflag & CBAUD)) {
		unsigned int mask = TIOCM_DTR;
		if (!(cflag & CRTSCTS) || !tty_throttled(tty))
			mask |= TIOCM_RTS;
		uart_set_mctrl(uport, mask);
	}
out:
	mutex_unlock(&state->port.mutex);
}

/*
 * Calls to uart_close() are serialised via the tty_lock in
 *   drivers/tty/tty_io.c:tty_release()
 *   drivers/tty/tty_io.c:do_tty_hangup()
 */
static void uart_close(struct tty_struct *tty, struct file *filp)
{
	struct uart_state *state = tty->driver_data;
	struct tty_port *port;

	if (!state) {
		struct uart_driver *drv = tty->driver->driver_state;

		state = drv->state + tty->index;
		port = &state->port;
		spin_lock_irq(&port->lock);
		--port->count;
		spin_unlock_irq(&port->lock);
		return;
	}

	port = &state->port;
	pr_debug("uart_close(%d) called\n", tty->index);

	tty_port_close(tty->port, tty, filp);
}

static void uart_tty_port_shutdown(struct tty_port *port)
{
	struct uart_state *state = container_of(port, struct uart_state, port);
	struct uart_port *uport = uart_port_check(state);

	/*
	 * At this point, we stop accepting input.  To do this, we
	 * disable the receive line status interrupts.
	 */
	if (WARN(!uport, "detached port still initialized!\n"))
		return;

	spin_lock_irq(&uport->lock);
	uport->ops->stop_rx(uport);
	spin_unlock_irq(&uport->lock);

	uart_port_shutdown(port);

	/*
	 * It's possible for shutdown to be called after suspend if we get
	 * a DCD drop (hangup) at just the right time.  Clear suspended bit so
	 * we don't try to resume a port that has been shutdown.
	 */
	tty_port_set_suspended(port, 0);

	uart_change_pm(state, UART_PM_STATE_OFF);

}

static void uart_wait_until_sent(struct tty_struct *tty, int timeout)
{
	struct uart_state *state = tty->driver_data;
	struct uart_port *port;
	unsigned long char_time, expire;

	port = uart_port_ref(state);
	if (!port || port->type == PORT_UNKNOWN || port->fifosize == 0) {
		uart_port_deref(port);
		return;
	}

	/*
	 * Set the check interval to be 1/5 of the estimated time to
	 * send a single character, and make it at least 1.  The check
	 * interval should also be less than the timeout.
	 *
	 * Note: we have to use pretty tight timings here to satisfy
	 * the NIST-PCTS.
	 */
	char_time = (port->timeout - HZ/50) / port->fifosize;
	char_time = char_time / 5;
	if (char_time == 0)
		char_time = 1;
	if (timeout && timeout < char_time)
		char_time = timeout;

	/*
	 * If the transmitter hasn't cleared in twice the approximate
	 * amount of time to send the entire FIFO, it probably won't
	 * ever clear.  This assumes the UART isn't doing flow
	 * control, which is currently the case.  Hence, if it ever
	 * takes longer than port->timeout, this is probably due to a
	 * UART bug of some kind.  So, we clamp the timeout parameter at
	 * 2*port->timeout.
	 */
	if (timeout == 0 || timeout > 2 * port->timeout)
		timeout = 2 * port->timeout;

	expire = jiffies + timeout;

	pr_debug("uart_wait_until_sent(%d), jiffies=%lu, expire=%lu...\n",
		port->line, jiffies, expire);

	/*
	 * Check whether the transmitter is empty every 'char_time'.
	 * 'timeout' / 'expire' give us the maximum amount of time
	 * we wait.
	 */
	while (!port->ops->tx_empty(port)) {
		msleep_interruptible(jiffies_to_msecs(char_time));
		if (signal_pending(current))
			break;
		if (time_after(jiffies, expire))
			break;
	}
	uart_port_deref(port);
}

/*
 * Calls to uart_hangup() are serialised by the tty_lock in
 *   drivers/tty/tty_io.c:do_tty_hangup()
 * This runs from a workqueue and can sleep for a _short_ time only.
 */
static void uart_hangup(struct tty_struct *tty)
{
	struct uart_state *state = tty->driver_data;
	struct tty_port *port = &state->port;
	struct uart_port *uport;
	unsigned long flags;

	pr_debug("uart_hangup(%d)\n", tty->index);

	mutex_lock(&port->mutex);
	uport = uart_port_check(state);
	WARN(!uport, "hangup of detached port!\n");

	if (tty_port_active(port)) {
		uart_flush_buffer(tty);
		uart_shutdown(tty, state);
		spin_lock_irqsave(&port->lock, flags);
		port->count = 0;
		spin_unlock_irqrestore(&port->lock, flags);
		tty_port_set_active(port, 0);
		tty_port_tty_set(port, NULL);
		if (uport && !uart_console(uport))
			uart_change_pm(state, UART_PM_STATE_OFF);
		wake_up_interruptible(&port->open_wait);
		wake_up_interruptible(&port->delta_msr_wait);
	}
	mutex_unlock(&port->mutex);
}

/* uport == NULL if uart_port has already been removed */
static void uart_port_shutdown(struct tty_port *port)
{
	struct uart_state *state = container_of(port, struct uart_state, port);
	struct uart_port *uport = uart_port_check(state);

	/*
	 * clear delta_msr_wait queue to avoid mem leaks: we may free
	 * the irq here so the queue might never be woken up.  Note
	 * that we won't end up waiting on delta_msr_wait again since
	 * any outstanding file descriptors should be pointing at
	 * hung_up_tty_fops now.
	 */
	wake_up_interruptible(&port->delta_msr_wait);

	/*
	 * Free the IRQ and disable the port.
	 */
	if (uport)
		uport->ops->shutdown(uport);

	/*
	 * Ensure that the IRQ handler isn't running on another CPU.
	 */
	if (uport)
		synchronize_irq(uport->irq);
}

static int uart_carrier_raised(struct tty_port *port)
{
	struct uart_state *state = container_of(port, struct uart_state, port);
	struct uart_port *uport;
	int mctrl;

	uport = uart_port_ref(state);
	/*
	 * Should never observe uport == NULL since checks for hangup should
	 * abort the tty_port_block_til_ready() loop before checking for carrier
	 * raised -- but report carrier raised if it does anyway so open will
	 * continue and not sleep
	 */
	if (WARN_ON(!uport))
		return 1;
	spin_lock_irq(&uport->lock);
	uart_enable_ms(uport);
	mctrl = uport->ops->get_mctrl(uport);
	spin_unlock_irq(&uport->lock);
	uart_port_deref(uport);
	if (mctrl & TIOCM_CAR)
		return 1;
	return 0;
}

static void uart_dtr_rts(struct tty_port *port, int onoff)
{
	struct uart_state *state = container_of(port, struct uart_state, port);
	struct uart_port *uport;

	uport = uart_port_ref(state);
	if (!uport)
		return;

	if (onoff)
		uart_set_mctrl(uport, TIOCM_DTR | TIOCM_RTS);
	else
		uart_clear_mctrl(uport, TIOCM_DTR | TIOCM_RTS);

	uart_port_deref(uport);
}

/*
 * Calls to uart_open are serialised by the tty_lock in
 *   drivers/tty/tty_io.c:tty_open()
 * Note that if this fails, then uart_close() _will_ be called.
 *
 * In time, we want to scrap the "opening nonpresent ports"
 * behaviour and implement an alternative way for setserial
 * to set base addresses/ports/types.  This will allow us to
 * get rid of a certain amount of extra tests.
 */
static int uart_open(struct tty_struct *tty, struct file *filp)
{
	struct uart_driver *drv = tty->driver->driver_state;
	int retval, line = tty->index;
	struct uart_state *state = drv->state + line;

	tty->driver_data = state;

	retval = tty_port_open(&state->port, tty, filp);
	if (retval > 0)
		retval = 0;

	return retval;
}

static int uart_port_activate(struct tty_port *port, struct tty_struct *tty)
{
	struct uart_state *state = container_of(port, struct uart_state, port);
	struct uart_port *uport;

	uport = uart_port_check(state);
	if (!uport || uport->flags & UPF_DEAD)
		return -ENXIO;

	port->low_latency = (uport->flags & UPF_LOW_LATENCY) ? 1 : 0;

	/*
	 * Start up the serial port.
	 */
	return uart_startup(tty, state, 0);
}

static const char *uart_type(struct uart_port *port)
{
	const char *str = NULL;

	if (port->ops->type)
		str = port->ops->type(port);

	if (!str)
		str = "unknown";

	return str;
}

#ifdef CONFIG_PROC_FS

static void uart_line_info(struct seq_file *m, struct uart_driver *drv, int i)
{
	struct uart_state *state = drv->state + i;
	struct tty_port *port = &state->port;
	enum uart_pm_state pm_state;
	struct uart_port *uport;
	char stat_buf[32];
	unsigned int status;
	int mmio;

	mutex_lock(&port->mutex);
	uport = uart_port_check(state);
	if (!uport)
		goto out;

	mmio = uport->iotype >= UPIO_MEM;
	seq_printf(m, "%d: uart:%s %s%08llX irq:%d",
			uport->line, uart_type(uport),
			mmio ? "mmio:0x" : "port:",
			mmio ? (unsigned long long)uport->mapbase
			     : (unsigned long long)uport->iobase,
			uport->irq);

	if (uport->type == PORT_UNKNOWN) {
		seq_putc(m, '\n');
		goto out;
	}

	if (capable(CAP_SYS_ADMIN)) {
		pm_state = state->pm_state;
		if (pm_state != UART_PM_STATE_ON)
			uart_change_pm(state, UART_PM_STATE_ON);
		spin_lock_irq(&uport->lock);
		status = uport->ops->get_mctrl(uport);
		spin_unlock_irq(&uport->lock);
		if (pm_state != UART_PM_STATE_ON)
			uart_change_pm(state, pm_state);

		seq_printf(m, " tx:%d rx:%d",
				uport->icount.tx, uport->icount.rx);
		if (uport->icount.frame)
			seq_printf(m, " fe:%d",	uport->icount.frame);
		if (uport->icount.parity)
			seq_printf(m, " pe:%d",	uport->icount.parity);
		if (uport->icount.brk)
			seq_printf(m, " brk:%d", uport->icount.brk);
		if (uport->icount.overrun)
			seq_printf(m, " oe:%d", uport->icount.overrun);

#define INFOBIT(bit, str) \
	if (uport->mctrl & (bit)) \
		strncat(stat_buf, (str), sizeof(stat_buf) - \
			strlen(stat_buf) - 2)
#define STATBIT(bit, str) \
	if (status & (bit)) \
		strncat(stat_buf, (str), sizeof(stat_buf) - \
		       strlen(stat_buf) - 2)

		stat_buf[0] = '\0';
		stat_buf[1] = '\0';
		INFOBIT(TIOCM_RTS, "|RTS");
		STATBIT(TIOCM_CTS, "|CTS");
		INFOBIT(TIOCM_DTR, "|DTR");
		STATBIT(TIOCM_DSR, "|DSR");
		STATBIT(TIOCM_CAR, "|CD");
		STATBIT(TIOCM_RNG, "|RI");
		if (stat_buf[0])
			stat_buf[0] = ' ';

		seq_puts(m, stat_buf);
	}
	seq_putc(m, '\n');
#undef STATBIT
#undef INFOBIT
out:
	mutex_unlock(&port->mutex);
}

static int uart_proc_show(struct seq_file *m, void *v)
{
	struct tty_driver *ttydrv = m->private;
	struct uart_driver *drv = ttydrv->driver_state;
	int i;

	seq_printf(m, "serinfo:1.0 driver%s%s revision:%s\n", "", "", "");
	for (i = 0; i < drv->nr; i++)
		uart_line_info(m, drv, i);
	return 0;
}

static int uart_proc_open(struct inode *inode, struct file *file)
{
	return single_open(file, uart_proc_show, PDE_DATA(inode));
}

static const struct file_operations uart_proc_fops = {
	.owner		= THIS_MODULE,
	.open		= uart_proc_open,
	.read		= seq_read,
	.llseek		= seq_lseek,
	.release	= single_release,
};
#endif

#if defined(CONFIG_SERIAL_CORE_CONSOLE) || defined(CONFIG_CONSOLE_POLL)
/**
 *	uart_console_write - write a console message to a serial port
 *	@port: the port to write the message
 *	@s: array of characters
 *	@count: number of characters in string to write
 *	@putchar: function to write character to port
 */
void uart_console_write(struct uart_port *port, const char *s,
			unsigned int count,
			void (*putchar)(struct uart_port *, int))
{
	unsigned int i;

	for (i = 0; i < count; i++, s++) {
		if (*s == '\n')
			putchar(port, '\r');
		putchar(port, *s);
	}
}
EXPORT_SYMBOL_GPL(uart_console_write);

/*
 *	Check whether an invalid uart number has been specified, and
 *	if so, search for the first available port that does have
 *	console support.
 */
struct uart_port * __init
uart_get_console(struct uart_port *ports, int nr, struct console *co)
{
	int idx = co->index;

	if (idx < 0 || idx >= nr || (ports[idx].iobase == 0 &&
				     ports[idx].membase == NULL))
		for (idx = 0; idx < nr; idx++)
			if (ports[idx].iobase != 0 ||
			    ports[idx].membase != NULL)
				break;

	co->index = idx;

	return ports + idx;
}

/**
 *	uart_parse_earlycon - Parse earlycon options
 *	@p:	  ptr to 2nd field (ie., just beyond '<name>,')
 *	@iotype:  ptr for decoded iotype (out)
 *	@addr:    ptr for decoded mapbase/iobase (out)
 *	@options: ptr for <options> field; NULL if not present (out)
 *
 *	Decodes earlycon kernel command line parameters of the form
 *	   earlycon=<name>,io|mmio|mmio16|mmio32|mmio32be|mmio32native,<addr>,<options>
 *	   console=<name>,io|mmio|mmio16|mmio32|mmio32be|mmio32native,<addr>,<options>
 *
 *	The optional form
 *	   earlycon=<name>,0x<addr>,<options>
 *	   console=<name>,0x<addr>,<options>
 *	is also accepted; the returned @iotype will be UPIO_MEM.
 *
 *	Returns 0 on success or -EINVAL on failure
 */
int uart_parse_earlycon(char *p, unsigned char *iotype, resource_size_t *addr,
			char **options)
{
	if (strncmp(p, "mmio,", 5) == 0) {
		*iotype = UPIO_MEM;
		p += 5;
	} else if (strncmp(p, "mmio16,", 7) == 0) {
		*iotype = UPIO_MEM16;
		p += 7;
	} else if (strncmp(p, "mmio32,", 7) == 0) {
		*iotype = UPIO_MEM32;
		p += 7;
	} else if (strncmp(p, "mmio32be,", 9) == 0) {
		*iotype = UPIO_MEM32BE;
		p += 9;
	} else if (strncmp(p, "mmio32native,", 13) == 0) {
		*iotype = IS_ENABLED(CONFIG_CPU_BIG_ENDIAN) ?
			UPIO_MEM32BE : UPIO_MEM32;
		p += 13;
	} else if (strncmp(p, "io,", 3) == 0) {
		*iotype = UPIO_PORT;
		p += 3;
	} else if (strncmp(p, "0x", 2) == 0) {
		*iotype = UPIO_MEM;
	} else {
		return -EINVAL;
	}

	/*
	 * Before you replace it with kstrtoull(), think about options separator
	 * (',') it will not tolerate
	 */
	*addr = simple_strtoull(p, NULL, 0);
	p = strchr(p, ',');
	if (p)
		p++;

	*options = p;
	return 0;
}
EXPORT_SYMBOL_GPL(uart_parse_earlycon);

/**
 *	uart_parse_options - Parse serial port baud/parity/bits/flow control.
 *	@options: pointer to option string
 *	@baud: pointer to an 'int' variable for the baud rate.
 *	@parity: pointer to an 'int' variable for the parity.
 *	@bits: pointer to an 'int' variable for the number of data bits.
 *	@flow: pointer to an 'int' variable for the flow control character.
 *
 *	uart_parse_options decodes a string containing the serial console
 *	options.  The format of the string is <baud><parity><bits><flow>,
 *	eg: 115200n8r
 */
void
uart_parse_options(char *options, int *baud, int *parity, int *bits, int *flow)
{
	char *s = options;

	*baud = simple_strtoul(s, NULL, 10);
	while (*s >= '0' && *s <= '9')
		s++;
	if (*s)
		*parity = *s++;
	if (*s)
		*bits = *s++ - '0';
	if (*s)
		*flow = *s;
}
EXPORT_SYMBOL_GPL(uart_parse_options);

/**
 *	uart_set_options - setup the serial console parameters
 *	@port: pointer to the serial ports uart_port structure
 *	@co: console pointer
 *	@baud: baud rate
 *	@parity: parity character - 'n' (none), 'o' (odd), 'e' (even)
 *	@bits: number of data bits
 *	@flow: flow control character - 'r' (rts)
 */
int
uart_set_options(struct uart_port *port, struct console *co,
		 int baud, int parity, int bits, int flow)
{
	struct ktermios termios;
	static struct ktermios dummy;

	/*
	 * Ensure that the serial console lock is initialised
	 * early.
	 * If this port is a console, then the spinlock is already
	 * initialised.
	 */
	if (!(uart_console(port) && (port->cons->flags & CON_ENABLED))) {
		spin_lock_init(&port->lock);
		lockdep_set_class(&port->lock, &port_lock_key);
	}

	memset(&termios, 0, sizeof(struct ktermios));

	termios.c_cflag |= CREAD | HUPCL | CLOCAL;
	tty_termios_encode_baud_rate(&termios, baud, baud);

	if (bits == 7)
		termios.c_cflag |= CS7;
	else
		termios.c_cflag |= CS8;

	switch (parity) {
	case 'o': case 'O':
		termios.c_cflag |= PARODD;
		/*fall through*/
	case 'e': case 'E':
		termios.c_cflag |= PARENB;
		break;
	}

	if (flow == 'r')
		termios.c_cflag |= CRTSCTS;

	/*
	 * some uarts on other side don't support no flow control.
	 * So we set * DTR in host uart to make them happy
	 */
	port->mctrl |= TIOCM_DTR;

	port->ops->set_termios(port, &termios, &dummy);
	/*
	 * Allow the setting of the UART parameters with a NULL console
	 * too:
	 */
	if (co)
		co->cflag = termios.c_cflag;

	return 0;
}
EXPORT_SYMBOL_GPL(uart_set_options);
#endif /* CONFIG_SERIAL_CORE_CONSOLE */

/**
 * uart_change_pm - set power state of the port
 *
 * @state: port descriptor
 * @pm_state: new state
 *
 * Locking: port->mutex has to be held
 */
static void uart_change_pm(struct uart_state *state,
			   enum uart_pm_state pm_state)
{
	struct uart_port *port = uart_port_check(state);

	if (state->pm_state != pm_state) {
		if (port && port->ops->pm)
			port->ops->pm(port, pm_state, state->pm_state);
		state->pm_state = pm_state;
	}
}

struct uart_match {
	struct uart_port *port;
	struct uart_driver *driver;
};

static int serial_match_port(struct device *dev, void *data)
{
	struct uart_match *match = data;
	struct tty_driver *tty_drv = match->driver->tty_driver;
	dev_t devt = MKDEV(tty_drv->major, tty_drv->minor_start) +
		match->port->line;

	return dev->devt == devt; /* Actually, only one tty per port */
}

int uart_suspend_port(struct uart_driver *drv, struct uart_port *uport)
{
	struct uart_state *state = drv->state + uport->line;
	struct tty_port *port = &state->port;
	struct device *tty_dev;
	struct uart_match match = {uport, drv};

	mutex_lock(&port->mutex);

	tty_dev = device_find_child(uport->dev, &match, serial_match_port);
	if (device_may_wakeup(tty_dev)) {
		if (!enable_irq_wake(uport->irq))
			uport->irq_wake = 1;
		put_device(tty_dev);
		mutex_unlock(&port->mutex);
		return 0;
	}
	put_device(tty_dev);

	/* Nothing to do if the console is not suspending */
	if (!console_suspend_enabled && uart_console(uport))
		goto unlock;

	uport->suspended = 1;

	if (tty_port_initialized(port)) {
		const struct uart_ops *ops = uport->ops;
		int tries;

		tty_port_set_suspended(port, 1);
		tty_port_set_initialized(port, 0);

		spin_lock_irq(&uport->lock);
		ops->stop_tx(uport);
		ops->set_mctrl(uport, 0);
		ops->stop_rx(uport);
		spin_unlock_irq(&uport->lock);

		/*
		 * Wait for the transmitter to empty.
		 */
		for (tries = 3; !ops->tx_empty(uport) && tries; tries--)
			msleep(10);
		if (!tries)
			dev_err(uport->dev, "%s%d: Unable to drain transmitter\n",
				drv->dev_name,
				drv->tty_driver->name_base + uport->line);

		ops->shutdown(uport);
	}

	/*
	 * Disable the console device before suspending.
	 */
	if (uart_console(uport))
		console_stop(uport->cons);

	uart_change_pm(state, UART_PM_STATE_OFF);
unlock:
	mutex_unlock(&port->mutex);

	return 0;
}

int uart_resume_port(struct uart_driver *drv, struct uart_port *uport)
{
	struct uart_state *state = drv->state + uport->line;
	struct tty_port *port = &state->port;
	struct device *tty_dev;
	struct uart_match match = {uport, drv};
	struct ktermios termios;

	mutex_lock(&port->mutex);

	tty_dev = device_find_child(uport->dev, &match, serial_match_port);
	if (!uport->suspended && device_may_wakeup(tty_dev)) {
		if (uport->irq_wake) {
			disable_irq_wake(uport->irq);
			uport->irq_wake = 0;
		}
		put_device(tty_dev);
		mutex_unlock(&port->mutex);
		return 0;
	}
	put_device(tty_dev);
	uport->suspended = 0;

	/*
	 * Re-enable the console device after suspending.
	 */
	if (uart_console(uport)) {
		/*
		 * First try to use the console cflag setting.
		 */
		memset(&termios, 0, sizeof(struct ktermios));
		termios.c_cflag = uport->cons->cflag;

		/*
		 * If that's unset, use the tty termios setting.
		 */
		if (port->tty && termios.c_cflag == 0)
			termios = port->tty->termios;

		if (console_suspend_enabled)
			uart_change_pm(state, UART_PM_STATE_ON);
		uport->ops->set_termios(uport, &termios, NULL);
		if (console_suspend_enabled)
			console_start(uport->cons);
	}

	if (tty_port_suspended(port)) {
		const struct uart_ops *ops = uport->ops;
		int ret;

		uart_change_pm(state, UART_PM_STATE_ON);
		spin_lock_irq(&uport->lock);
		ops->set_mctrl(uport, 0);
		spin_unlock_irq(&uport->lock);
		if (console_suspend_enabled || !uart_console(uport)) {
			/* Protected by port mutex for now */
			struct tty_struct *tty = port->tty;
			ret = ops->startup(uport);
			if (ret == 0) {
				if (tty)
					uart_change_speed(tty, state, NULL);
				spin_lock_irq(&uport->lock);
				ops->set_mctrl(uport, uport->mctrl);
				ops->start_tx(uport);
				spin_unlock_irq(&uport->lock);
				tty_port_set_initialized(port, 1);
			} else {
				/*
				 * Failed to resume - maybe hardware went away?
				 * Clear the "initialized" flag so we won't try
				 * to call the low level drivers shutdown method.
				 */
				uart_shutdown(tty, state);
			}
		}

		tty_port_set_suspended(port, 0);
	}

	mutex_unlock(&port->mutex);

	return 0;
}

static inline void
uart_report_port(struct uart_driver *drv, struct uart_port *port)
{
	char address[64];

	switch (port->iotype) {
	case UPIO_PORT:
		snprintf(address, sizeof(address), "I/O 0x%lx", port->iobase);
		break;
	case UPIO_HUB6:
		snprintf(address, sizeof(address),
			 "I/O 0x%lx offset 0x%x", port->iobase, port->hub6);
		break;
	case UPIO_MEM:
	case UPIO_MEM16:
	case UPIO_MEM32:
	case UPIO_MEM32BE:
	case UPIO_AU:
	case UPIO_TSI:
		snprintf(address, sizeof(address),
			 "MMIO 0x%llx", (unsigned long long)port->mapbase);
		break;
	default:
		strlcpy(address, "*unknown*", sizeof(address));
		break;
	}

	printk(KERN_INFO "%s%s%s%d at %s (irq = %d, base_baud = %d) is a %s\n",
	       port->dev ? dev_name(port->dev) : "",
	       port->dev ? ": " : "",
	       drv->dev_name,
	       drv->tty_driver->name_base + port->line,
	       address, port->irq, port->uartclk / 16, uart_type(port));
}

static void
uart_configure_port(struct uart_driver *drv, struct uart_state *state,
		    struct uart_port *port)
{
	unsigned int flags;

	/*
	 * If there isn't a port here, don't do anything further.
	 */
	if (!port->iobase && !port->mapbase && !port->membase)
		return;

	/*
	 * Now do the auto configuration stuff.  Note that config_port
	 * is expected to claim the resources and map the port for us.
	 */
	flags = 0;
	if (port->flags & UPF_AUTO_IRQ)
		flags |= UART_CONFIG_IRQ;
	if (port->flags & UPF_BOOT_AUTOCONF) {
		if (!(port->flags & UPF_FIXED_TYPE)) {
			port->type = PORT_UNKNOWN;
			flags |= UART_CONFIG_TYPE;
		}
		port->ops->config_port(port, flags);
	}

	if (port->type != PORT_UNKNOWN) {
		unsigned long flags;

		uart_report_port(drv, port);

		/* Power up port for set_mctrl() */
		uart_change_pm(state, UART_PM_STATE_ON);

		/*
		 * Ensure that the modem control lines are de-activated.
		 * keep the DTR setting that is set in uart_set_options()
		 * We probably don't need a spinlock around this, but
		 */
		spin_lock_irqsave(&port->lock, flags);
		port->ops->set_mctrl(port, port->mctrl & TIOCM_DTR);
		spin_unlock_irqrestore(&port->lock, flags);

		/*
		 * If this driver supports console, and it hasn't been
		 * successfully registered yet, try to re-register it.
		 * It may be that the port was not available.
		 */
		if (port->cons && !(port->cons->flags & CON_ENABLED))
			register_console(port->cons);

		/*
		 * Power down all ports by default, except the
		 * console if we have one.
		 */
		if (!uart_console(port))
			uart_change_pm(state, UART_PM_STATE_OFF);
	}
}

#ifdef CONFIG_CONSOLE_POLL

static int uart_poll_init(struct tty_driver *driver, int line, char *options)
{
	struct uart_driver *drv = driver->driver_state;
	struct uart_state *state = drv->state + line;
	struct tty_port *tport;
	struct uart_port *port;
	int baud = 9600;
	int bits = 8;
	int parity = 'n';
	int flow = 'n';
	int ret = 0;

	if (!state)
		return -1;

	tport = &state->port;
	mutex_lock(&tport->mutex);

	port = uart_port_check(state);
	if (!port || !(port->ops->poll_get_char && port->ops->poll_put_char)) {
		ret = -1;
		goto out;
	}

	if (port->ops->poll_init) {
		/*
		 * We don't set initialized as we only initialized the hw,
		 * e.g. state->xmit is still uninitialized.
		 */
		if (!tty_port_initialized(tport))
			ret = port->ops->poll_init(port);
	}

	if (!ret && options) {
		uart_parse_options(options, &baud, &parity, &bits, &flow);
		ret = uart_set_options(port, NULL, baud, parity, bits, flow);
	}
out:
	mutex_unlock(&tport->mutex);
	return ret;
}

static int uart_poll_get_char(struct tty_driver *driver, int line)
{
	struct uart_driver *drv = driver->driver_state;
	struct uart_state *state = drv->state + line;
	struct uart_port *port;
	int ret = -1;

	if (state) {
		port = uart_port_ref(state);
		if (port)
			ret = port->ops->poll_get_char(port);
		uart_port_deref(port);
	}
	return ret;
}

static void uart_poll_put_char(struct tty_driver *driver, int line, char ch)
{
	struct uart_driver *drv = driver->driver_state;
	struct uart_state *state = drv->state + line;
	struct uart_port *port;

	if (!state)
		return;

	port = uart_port_ref(state);
	if (!port)
		return;

	if (ch == '\n')
		port->ops->poll_put_char(port, '\r');
	port->ops->poll_put_char(port, ch);
	uart_port_deref(port);
}
#endif

static const struct tty_operations uart_ops = {
	.open		= uart_open,
	.close		= uart_close,
	.write		= uart_write,
	.put_char	= uart_put_char,
	.flush_chars	= uart_flush_chars,
	.write_room	= uart_write_room,
	.chars_in_buffer= uart_chars_in_buffer,
	.flush_buffer	= uart_flush_buffer,
	.ioctl		= uart_ioctl,
	.throttle	= uart_throttle,
	.unthrottle	= uart_unthrottle,
	.send_xchar	= uart_send_xchar,
	.set_termios	= uart_set_termios,
	.set_ldisc	= uart_set_ldisc,
	.stop		= uart_stop,
	.start		= uart_start,
	.hangup		= uart_hangup,
	.break_ctl	= uart_break_ctl,
	.wait_until_sent= uart_wait_until_sent,
#ifdef CONFIG_PROC_FS
	.proc_fops	= &uart_proc_fops,
#endif
	.tiocmget	= uart_tiocmget,
	.tiocmset	= uart_tiocmset,
	.get_icount	= uart_get_icount,
#ifdef CONFIG_CONSOLE_POLL
	.poll_init	= uart_poll_init,
	.poll_get_char	= uart_poll_get_char,
	.poll_put_char	= uart_poll_put_char,
#endif
};

static const struct tty_port_operations uart_port_ops = {
	.carrier_raised = uart_carrier_raised,
	.dtr_rts	= uart_dtr_rts,
	.activate	= uart_port_activate,
	.shutdown	= uart_tty_port_shutdown,
};

/**
 *	uart_register_driver - register a driver with the uart core layer
 *	@drv: low level driver structure
 *
 *	Register a uart driver with the core driver.  We in turn register
 *	with the tty layer, and initialise the core driver per-port state.
 *
 *	We have a proc file in /proc/tty/driver which is named after the
 *	normal driver.
 *
 *	drv->port should be NULL, and the per-port structures should be
 *	registered using uart_add_one_port after this call has succeeded.
 */
int uart_register_driver(struct uart_driver *drv)
{
	struct tty_driver *normal;
	int i, retval;

	BUG_ON(drv->state);

	/*
	 * Maybe we should be using a slab cache for this, especially if
	 * we have a large number of ports to handle.
	 */
	drv->state = kzalloc(sizeof(struct uart_state) * drv->nr, GFP_KERNEL);
	if (!drv->state)
		goto out;

	normal = alloc_tty_driver(drv->nr);
	if (!normal)
		goto out_kfree;

	drv->tty_driver = normal;

	normal->driver_name	= drv->driver_name;
	normal->name		= drv->dev_name;
	normal->major		= drv->major;
	normal->minor_start	= drv->minor;
	normal->type		= TTY_DRIVER_TYPE_SERIAL;
	normal->subtype		= SERIAL_TYPE_NORMAL;
	normal->init_termios	= tty_std_termios;
	normal->init_termios.c_cflag = B9600 | CS8 | CREAD | HUPCL | CLOCAL;
	normal->init_termios.c_ispeed = normal->init_termios.c_ospeed = 9600;
	normal->flags		= TTY_DRIVER_REAL_RAW | TTY_DRIVER_DYNAMIC_DEV;
	normal->driver_state    = drv;
	tty_set_operations(normal, &uart_ops);

	/*
	 * Initialise the UART state(s).
	 */
	for (i = 0; i < drv->nr; i++) {
		struct uart_state *state = drv->state + i;
		struct tty_port *port = &state->port;

		tty_port_init(port);
		port->ops = &uart_port_ops;
	}

	retval = tty_register_driver(normal);
	if (retval >= 0)
		return retval;

	for (i = 0; i < drv->nr; i++)
		tty_port_destroy(&drv->state[i].port);
	put_tty_driver(normal);
out_kfree:
	kfree(drv->state);
out:
	return -ENOMEM;
}

/**
 *	uart_unregister_driver - remove a driver from the uart core layer
 *	@drv: low level driver structure
 *
 *	Remove all references to a driver from the core driver.  The low
 *	level driver must have removed all its ports via the
 *	uart_remove_one_port() if it registered them with uart_add_one_port().
 *	(ie, drv->port == NULL)
 */
void uart_unregister_driver(struct uart_driver *drv)
{
	struct tty_driver *p = drv->tty_driver;
	unsigned int i;

	tty_unregister_driver(p);
	put_tty_driver(p);
	for (i = 0; i < drv->nr; i++)
		tty_port_destroy(&drv->state[i].port);
	kfree(drv->state);
	drv->state = NULL;
	drv->tty_driver = NULL;
}

struct tty_driver *uart_console_device(struct console *co, int *index)
{
	struct uart_driver *p = co->data;
	*index = co->index;
	return p->tty_driver;
}

static ssize_t uart_get_attr_uartclk(struct device *dev,
	struct device_attribute *attr, char *buf)
{
	struct serial_struct tmp;
	struct tty_port *port = dev_get_drvdata(dev);

	uart_get_info(port, &tmp);
	return snprintf(buf, PAGE_SIZE, "%d\n", tmp.baud_base * 16);
}

static ssize_t uart_get_attr_type(struct device *dev,
	struct device_attribute *attr, char *buf)
{
	struct serial_struct tmp;
	struct tty_port *port = dev_get_drvdata(dev);

	uart_get_info(port, &tmp);
	return snprintf(buf, PAGE_SIZE, "%d\n", tmp.type);
}
static ssize_t uart_get_attr_line(struct device *dev,
	struct device_attribute *attr, char *buf)
{
	struct serial_struct tmp;
	struct tty_port *port = dev_get_drvdata(dev);

	uart_get_info(port, &tmp);
	return snprintf(buf, PAGE_SIZE, "%d\n", tmp.line);
}

static ssize_t uart_get_attr_port(struct device *dev,
	struct device_attribute *attr, char *buf)
{
	struct serial_struct tmp;
	struct tty_port *port = dev_get_drvdata(dev);
	unsigned long ioaddr;

	uart_get_info(port, &tmp);
	ioaddr = tmp.port;
	if (HIGH_BITS_OFFSET)
		ioaddr |= (unsigned long)tmp.port_high << HIGH_BITS_OFFSET;
	return snprintf(buf, PAGE_SIZE, "0x%lX\n", ioaddr);
}

static ssize_t uart_get_attr_irq(struct device *dev,
	struct device_attribute *attr, char *buf)
{
	struct serial_struct tmp;
	struct tty_port *port = dev_get_drvdata(dev);

	uart_get_info(port, &tmp);
	return snprintf(buf, PAGE_SIZE, "%d\n", tmp.irq);
}

static ssize_t uart_get_attr_flags(struct device *dev,
	struct device_attribute *attr, char *buf)
{
	struct serial_struct tmp;
	struct tty_port *port = dev_get_drvdata(dev);

	uart_get_info(port, &tmp);
	return snprintf(buf, PAGE_SIZE, "0x%X\n", tmp.flags);
}

static ssize_t uart_get_attr_xmit_fifo_size(struct device *dev,
	struct device_attribute *attr, char *buf)
{
	struct serial_struct tmp;
	struct tty_port *port = dev_get_drvdata(dev);

	uart_get_info(port, &tmp);
	return snprintf(buf, PAGE_SIZE, "%d\n", tmp.xmit_fifo_size);
}


static ssize_t uart_get_attr_close_delay(struct device *dev,
	struct device_attribute *attr, char *buf)
{
	struct serial_struct tmp;
	struct tty_port *port = dev_get_drvdata(dev);

	uart_get_info(port, &tmp);
	return snprintf(buf, PAGE_SIZE, "%d\n", tmp.close_delay);
}


static ssize_t uart_get_attr_closing_wait(struct device *dev,
	struct device_attribute *attr, char *buf)
{
	struct serial_struct tmp;
	struct tty_port *port = dev_get_drvdata(dev);

	uart_get_info(port, &tmp);
	return snprintf(buf, PAGE_SIZE, "%d\n", tmp.closing_wait);
}

static ssize_t uart_get_attr_custom_divisor(struct device *dev,
	struct device_attribute *attr, char *buf)
{
	struct serial_struct tmp;
	struct tty_port *port = dev_get_drvdata(dev);

	uart_get_info(port, &tmp);
	return snprintf(buf, PAGE_SIZE, "%d\n", tmp.custom_divisor);
}

static ssize_t uart_get_attr_io_type(struct device *dev,
	struct device_attribute *attr, char *buf)
{
	struct serial_struct tmp;
	struct tty_port *port = dev_get_drvdata(dev);

	uart_get_info(port, &tmp);
	return snprintf(buf, PAGE_SIZE, "%d\n", tmp.io_type);
}

static ssize_t uart_get_attr_iomem_base(struct device *dev,
	struct device_attribute *attr, char *buf)
{
	struct serial_struct tmp;
	struct tty_port *port = dev_get_drvdata(dev);

	uart_get_info(port, &tmp);
	return snprintf(buf, PAGE_SIZE, "0x%lX\n", (unsigned long)tmp.iomem_base);
}

static ssize_t uart_get_attr_iomem_reg_shift(struct device *dev,
	struct device_attribute *attr, char *buf)
{
	struct serial_struct tmp;
	struct tty_port *port = dev_get_drvdata(dev);

	uart_get_info(port, &tmp);
	return snprintf(buf, PAGE_SIZE, "%d\n", tmp.iomem_reg_shift);
}

static DEVICE_ATTR(type, S_IRUSR | S_IRGRP, uart_get_attr_type, NULL);
static DEVICE_ATTR(line, S_IRUSR | S_IRGRP, uart_get_attr_line, NULL);
static DEVICE_ATTR(port, S_IRUSR | S_IRGRP, uart_get_attr_port, NULL);
static DEVICE_ATTR(irq, S_IRUSR | S_IRGRP, uart_get_attr_irq, NULL);
static DEVICE_ATTR(flags, S_IRUSR | S_IRGRP, uart_get_attr_flags, NULL);
static DEVICE_ATTR(xmit_fifo_size, S_IRUSR | S_IRGRP, uart_get_attr_xmit_fifo_size, NULL);
static DEVICE_ATTR(uartclk, S_IRUSR | S_IRGRP, uart_get_attr_uartclk, NULL);
static DEVICE_ATTR(close_delay, S_IRUSR | S_IRGRP, uart_get_attr_close_delay, NULL);
static DEVICE_ATTR(closing_wait, S_IRUSR | S_IRGRP, uart_get_attr_closing_wait, NULL);
static DEVICE_ATTR(custom_divisor, S_IRUSR | S_IRGRP, uart_get_attr_custom_divisor, NULL);
static DEVICE_ATTR(io_type, S_IRUSR | S_IRGRP, uart_get_attr_io_type, NULL);
static DEVICE_ATTR(iomem_base, S_IRUSR | S_IRGRP, uart_get_attr_iomem_base, NULL);
static DEVICE_ATTR(iomem_reg_shift, S_IRUSR | S_IRGRP, uart_get_attr_iomem_reg_shift, NULL);

static struct attribute *tty_dev_attrs[] = {
	&dev_attr_type.attr,
	&dev_attr_line.attr,
	&dev_attr_port.attr,
	&dev_attr_irq.attr,
	&dev_attr_flags.attr,
	&dev_attr_xmit_fifo_size.attr,
	&dev_attr_uartclk.attr,
	&dev_attr_close_delay.attr,
	&dev_attr_closing_wait.attr,
	&dev_attr_custom_divisor.attr,
	&dev_attr_io_type.attr,
	&dev_attr_iomem_base.attr,
	&dev_attr_iomem_reg_shift.attr,
	NULL,
	};

static const struct attribute_group tty_dev_attr_group = {
	.attrs = tty_dev_attrs,
	};

/**
 *	uart_add_one_port - attach a driver-defined port structure
 *	@drv: pointer to the uart low level driver structure for this port
 *	@uport: uart port structure to use for this port.
 *
 *	This allows the driver to register its own uart_port structure
 *	with the core driver.  The main purpose is to allow the low
 *	level uart drivers to expand uart_port, rather than having yet
 *	more levels of structures.
 */
int uart_add_one_port(struct uart_driver *drv, struct uart_port *uport)
{
	struct uart_state *state;
	struct tty_port *port;
	int ret = 0;
	struct device *tty_dev;
	int num_groups;

	BUG_ON(in_interrupt());

	if (uport->line >= drv->nr)
		return -EINVAL;

	state = drv->state + uport->line;
	port = &state->port;

	mutex_lock(&port_mutex);
	mutex_lock(&port->mutex);
	if (state->uart_port) {
		ret = -EINVAL;
		goto out;
	}

	/* Link the port to the driver state table and vice versa */
	atomic_set(&state->refcount, 1);
	init_waitqueue_head(&state->remove_wait);
	state->uart_port = uport;
	uport->state = state;

	state->pm_state = UART_PM_STATE_UNDEFINED;
	uport->cons = drv->cons;
	uport->minor = drv->tty_driver->minor_start + uport->line;

	/*
	 * If this port is a console, then the spinlock is already
	 * initialised.
	 */
	if (!(uart_console(uport) && (uport->cons->flags & CON_ENABLED))) {
		spin_lock_init(&uport->lock);
		lockdep_set_class(&uport->lock, &port_lock_key);
	}
	if (uport->cons && uport->dev)
		of_console_check(uport->dev->of_node, uport->cons->name, uport->line);

	uart_configure_port(drv, state, uport);

	port->console = uart_console(uport);

	num_groups = 2;
	if (uport->attr_group)
		num_groups++;

	uport->tty_groups = kcalloc(num_groups, sizeof(*uport->tty_groups),
				    GFP_KERNEL);
	if (!uport->tty_groups) {
		ret = -ENOMEM;
		goto out;
	}
	uport->tty_groups[0] = &tty_dev_attr_group;
	if (uport->attr_group)
		uport->tty_groups[1] = uport->attr_group;

	/*
	 * Register the port whether it's detected or not.  This allows
	 * setserial to be used to alter this port's parameters.
	 */
	tty_dev = tty_port_register_device_attr(port, drv->tty_driver,
			uport->line, uport->dev, port, uport->tty_groups);
	if (likely(!IS_ERR(tty_dev))) {
		device_set_wakeup_capable(tty_dev, 1);
	} else {
		dev_err(uport->dev, "Cannot register tty device on line %d\n",
		       uport->line);
	}

	/*
	 * Ensure UPF_DEAD is not set.
	 */
	uport->flags &= ~UPF_DEAD;

 out:
	mutex_unlock(&port->mutex);
	mutex_unlock(&port_mutex);

	return ret;
}

/**
 *	uart_remove_one_port - detach a driver defined port structure
 *	@drv: pointer to the uart low level driver structure for this port
 *	@uport: uart port structure for this port
 *
 *	This unhooks (and hangs up) the specified port structure from the
 *	core driver.  No further calls will be made to the low-level code
 *	for this port.
 */
int uart_remove_one_port(struct uart_driver *drv, struct uart_port *uport)
{
	struct uart_state *state = drv->state + uport->line;
	struct tty_port *port = &state->port;
	struct uart_port *uart_port;
	struct tty_struct *tty;
	int ret = 0;

	BUG_ON(in_interrupt());

	mutex_lock(&port_mutex);

	/*
	 * Mark the port "dead" - this prevents any opens from
	 * succeeding while we shut down the port.
	 */
	mutex_lock(&port->mutex);
	uart_port = uart_port_check(state);
	if (uart_port != uport)
		dev_alert(uport->dev, "Removing wrong port: %p != %p\n",
			  uart_port, uport);

	if (!uart_port) {
		mutex_unlock(&port->mutex);
		ret = -EINVAL;
		goto out;
	}
	uport->flags |= UPF_DEAD;
	mutex_unlock(&port->mutex);

	/*
	 * Remove the devices from the tty layer
	 */
	tty_unregister_device(drv->tty_driver, uport->line);

	tty = tty_port_tty_get(port);
	if (tty) {
		tty_vhangup(port->tty);
		tty_kref_put(tty);
	}

	/*
	 * If the port is used as a console, unregister it
	 */
	if (uart_console(uport))
		unregister_console(uport->cons);

	/*
	 * Free the port IO and memory resources, if any.
	 */
	if (uport->type != PORT_UNKNOWN && uport->ops->release_port)
		uport->ops->release_port(uport);
	kfree(uport->tty_groups);

	/*
	 * Indicate that there isn't a port here anymore.
	 */
	uport->type = PORT_UNKNOWN;

	mutex_lock(&port->mutex);
	WARN_ON(atomic_dec_return(&state->refcount) < 0);
	wait_event(state->remove_wait, !atomic_read(&state->refcount));
	state->uart_port = NULL;
	mutex_unlock(&port->mutex);
out:
	mutex_unlock(&port_mutex);

	return ret;
}

/*
 *	Are the two ports equivalent?
 */
int uart_match_port(struct uart_port *port1, struct uart_port *port2)
{
	if (port1->iotype != port2->iotype)
		return 0;

	switch (port1->iotype) {
	case UPIO_PORT:
		return (port1->iobase == port2->iobase);
	case UPIO_HUB6:
		return (port1->iobase == port2->iobase) &&
		       (port1->hub6   == port2->hub6);
	case UPIO_MEM:
	case UPIO_MEM16:
	case UPIO_MEM32:
	case UPIO_MEM32BE:
	case UPIO_AU:
	case UPIO_TSI:
		return (port1->mapbase == port2->mapbase);
	}
	return 0;
}
EXPORT_SYMBOL(uart_match_port);

/**
 *	uart_handle_dcd_change - handle a change of carrier detect state
 *	@uport: uart_port structure for the open port
 *	@status: new carrier detect status, nonzero if active
 *
 *	Caller must hold uport->lock
 */
void uart_handle_dcd_change(struct uart_port *uport, unsigned int status)
{
	struct tty_port *port = &uport->state->port;
	struct tty_struct *tty = port->tty;
	struct tty_ldisc *ld;

	lockdep_assert_held_once(&uport->lock);

	if (tty) {
		ld = tty_ldisc_ref(tty);
		if (ld) {
			if (ld->ops->dcd_change)
				ld->ops->dcd_change(tty, status);
			tty_ldisc_deref(ld);
		}
	}

	uport->icount.dcd++;

	if (uart_dcd_enabled(uport)) {
		if (status)
			wake_up_interruptible(&port->open_wait);
		else if (tty)
			tty_hangup(tty);
	}
}
EXPORT_SYMBOL_GPL(uart_handle_dcd_change);

/**
 *	uart_handle_cts_change - handle a change of clear-to-send state
 *	@uport: uart_port structure for the open port
 *	@status: new clear to send status, nonzero if active
 *
 *	Caller must hold uport->lock
 */
void uart_handle_cts_change(struct uart_port *uport, unsigned int status)
{
	lockdep_assert_held_once(&uport->lock);

	uport->icount.cts++;

	if (uart_softcts_mode(uport)) {
		if (uport->hw_stopped) {
			if (status) {
				uport->hw_stopped = 0;
				uport->ops->start_tx(uport);
				uart_write_wakeup(uport);
			}
		} else {
			if (!status) {
				uport->hw_stopped = 1;
				uport->ops->stop_tx(uport);
			}
		}

	}
}
EXPORT_SYMBOL_GPL(uart_handle_cts_change);

/**
 * uart_insert_char - push a char to the uart layer
 *
 * User is responsible to call tty_flip_buffer_push when they are done with
 * insertion.
 *
 * @port: corresponding port
 * @status: state of the serial port RX buffer (LSR for 8250)
 * @overrun: mask of overrun bits in @status
 * @ch: character to push
 * @flag: flag for the character (see TTY_NORMAL and friends)
 */
void uart_insert_char(struct uart_port *port, unsigned int status,
		 unsigned int overrun, unsigned int ch, unsigned int flag)
{
	struct tty_port *tport = &port->state->port;

	if ((status & port->ignore_status_mask & ~overrun) == 0)
		if (tty_insert_flip_char(tport, ch, flag) == 0)
			++port->icount.buf_overrun;

	/*
	 * Overrun is special.  Since it's reported immediately,
	 * it doesn't affect the current character.
	 */
	if (status & ~port->ignore_status_mask & overrun)
		if (tty_insert_flip_char(tport, 0, TTY_OVERRUN) == 0)
			++port->icount.buf_overrun;
}
EXPORT_SYMBOL_GPL(uart_insert_char);

EXPORT_SYMBOL(uart_write_wakeup);
EXPORT_SYMBOL(uart_register_driver);
EXPORT_SYMBOL(uart_unregister_driver);
EXPORT_SYMBOL(uart_suspend_port);
EXPORT_SYMBOL(uart_resume_port);
EXPORT_SYMBOL(uart_add_one_port);
EXPORT_SYMBOL(uart_remove_one_port);

MODULE_DESCRIPTION("Serial driver core");
MODULE_LICENSE("GPL");<|MERGE_RESOLUTION|>--- conflicted
+++ resolved
@@ -201,9 +201,6 @@
 	if (!state->xmit.buf) {
 		state->xmit.buf = (unsigned char *) page;
 		uart_circ_clear(&state->xmit);
-<<<<<<< HEAD
-	} else {
-=======
 		uart_port_unlock(uport, flags);
 	} else {
 		uart_port_unlock(uport, flags);
@@ -211,10 +208,8 @@
 		 * Do not free() the page under the port lock, see
 		 * uart_shutdown().
 		 */
->>>>>>> 07d220e1
 		free_page(page);
 	}
-	uart_port_unlock(uport, flags);
 
 	retval = uport->ops->startup(uport);
 	if (retval == 0) {
@@ -274,10 +269,7 @@
 	struct uart_port *uport = uart_port_check(state);
 	struct tty_port *port = &state->port;
 	unsigned long flags = 0;
-<<<<<<< HEAD
-=======
 	char *xmit_buf = NULL;
->>>>>>> 07d220e1
 
 	/*
 	 * Set the TTY IO error marker
@@ -314,20 +306,12 @@
 	 * can endup in printk() recursion.
 	 */
 	uart_port_lock(state, flags);
-<<<<<<< HEAD
-	if (state->xmit.buf) {
-		free_page((unsigned long)state->xmit.buf);
-		state->xmit.buf = NULL;
-	}
-	uart_port_unlock(uport, flags);
-=======
 	xmit_buf = state->xmit.buf;
 	state->xmit.buf = NULL;
 	uart_port_unlock(uport, flags);
 
 	if (xmit_buf)
 		free_page((unsigned long)xmit_buf);
->>>>>>> 07d220e1
 }
 
 /**

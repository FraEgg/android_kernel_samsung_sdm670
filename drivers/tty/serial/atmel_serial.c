/*
 *  Driver for Atmel AT91 / AT32 Serial ports
 *  Copyright (C) 2003 Rick Bronson
 *
 *  Based on drivers/char/serial_sa1100.c, by Deep Blue Solutions Ltd.
 *  Based on drivers/char/serial.c, by Linus Torvalds, Theodore Ts'o.
 *
 *  DMA support added by Chip Coldwell.
 *
 * This program is free software; you can redistribute it and/or modify
 * it under the terms of the GNU General Public License as published by
 * the Free Software Foundation; either version 2 of the License, or
 * (at your option) any later version.
 *
 * This program is distributed in the hope that it will be useful,
 * but WITHOUT ANY WARRANTY; without even the implied warranty of
 * MERCHANTABILITY or FITNESS FOR A PARTICULAR PURPOSE.  See the
 * GNU General Public License for more details.
 *
 * You should have received a copy of the GNU General Public License
 * along with this program; if not, write to the Free Software
 * Foundation, Inc., 59 Temple Place, Suite 330, Boston, MA  02111-1307  USA
 *
 */
#include <linux/module.h>
#include <linux/tty.h>
#include <linux/ioport.h>
#include <linux/slab.h>
#include <linux/init.h>
#include <linux/serial.h>
#include <linux/clk.h>
#include <linux/console.h>
#include <linux/sysrq.h>
#include <linux/tty_flip.h>
#include <linux/platform_device.h>
#include <linux/of.h>
#include <linux/of_device.h>
#include <linux/of_gpio.h>
#include <linux/dma-mapping.h>
#include <linux/dmaengine.h>
#include <linux/atmel_pdc.h>
#include <linux/atmel_serial.h>
#include <linux/uaccess.h>
#include <linux/platform_data/atmel.h>
#include <linux/timer.h>
#include <linux/gpio.h>
#include <linux/gpio/consumer.h>
#include <linux/err.h>
#include <linux/irq.h>

#include <asm/io.h>
#include <asm/ioctls.h>

#define PDC_BUFFER_SIZE		512
/* Revisit: We should calculate this based on the actual port settings */
#define PDC_RX_TIMEOUT		(3 * 10)		/* 3 bytes */

#if defined(CONFIG_SERIAL_ATMEL_CONSOLE) && defined(CONFIG_MAGIC_SYSRQ)
#define SUPPORT_SYSRQ
#endif

#include <linux/serial_core.h>

#include "serial_mctrl_gpio.h"

static void atmel_start_rx(struct uart_port *port);
static void atmel_stop_rx(struct uart_port *port);

#ifdef CONFIG_SERIAL_ATMEL_TTYAT

/* Use device name ttyAT, major 204 and minor 154-169.  This is necessary if we
 * should coexist with the 8250 driver, such as if we have an external 16C550
 * UART. */
#define SERIAL_ATMEL_MAJOR	204
#define MINOR_START		154
#define ATMEL_DEVICENAME	"ttyAT"

#else

/* Use device name ttyS, major 4, minor 64-68.  This is the usual serial port
 * name, but it is legally reserved for the 8250 driver. */
#define SERIAL_ATMEL_MAJOR	TTY_MAJOR
#define MINOR_START		64
#define ATMEL_DEVICENAME	"ttyS"

#endif

#define ATMEL_ISR_PASS_LIMIT	256

/* UART registers. CR is write-only, hence no GET macro */
#define UART_PUT_CR(port,v)	__raw_writel(v, (port)->membase + ATMEL_US_CR)
#define UART_GET_MR(port)	__raw_readl((port)->membase + ATMEL_US_MR)
#define UART_PUT_MR(port,v)	__raw_writel(v, (port)->membase + ATMEL_US_MR)
#define UART_PUT_IER(port,v)	__raw_writel(v, (port)->membase + ATMEL_US_IER)
#define UART_PUT_IDR(port,v)	__raw_writel(v, (port)->membase + ATMEL_US_IDR)
#define UART_GET_IMR(port)	__raw_readl((port)->membase + ATMEL_US_IMR)
#define UART_GET_CSR(port)	__raw_readl((port)->membase + ATMEL_US_CSR)
#define UART_GET_CHAR(port)	__raw_readl((port)->membase + ATMEL_US_RHR)
#define UART_PUT_CHAR(port,v)	__raw_writel(v, (port)->membase + ATMEL_US_THR)
#define UART_GET_BRGR(port)	__raw_readl((port)->membase + ATMEL_US_BRGR)
#define UART_PUT_BRGR(port,v)	__raw_writel(v, (port)->membase + ATMEL_US_BRGR)
#define UART_PUT_RTOR(port,v)	__raw_writel(v, (port)->membase + ATMEL_US_RTOR)
#define UART_PUT_TTGR(port, v)	__raw_writel(v, (port)->membase + ATMEL_US_TTGR)
#define UART_GET_IP_NAME(port)	__raw_readl((port)->membase + ATMEL_US_NAME)
#define UART_GET_IP_VERSION(port) __raw_readl((port)->membase + ATMEL_US_VERSION)

 /* PDC registers */
#define UART_PUT_PTCR(port,v)	__raw_writel(v, (port)->membase + ATMEL_PDC_PTCR)
#define UART_GET_PTSR(port)	__raw_readl((port)->membase + ATMEL_PDC_PTSR)

#define UART_PUT_RPR(port,v)	__raw_writel(v, (port)->membase + ATMEL_PDC_RPR)
#define UART_GET_RPR(port)	__raw_readl((port)->membase + ATMEL_PDC_RPR)
#define UART_PUT_RCR(port,v)	__raw_writel(v, (port)->membase + ATMEL_PDC_RCR)
#define UART_PUT_RNPR(port,v)	__raw_writel(v, (port)->membase + ATMEL_PDC_RNPR)
#define UART_PUT_RNCR(port,v)	__raw_writel(v, (port)->membase + ATMEL_PDC_RNCR)

#define UART_PUT_TPR(port,v)	__raw_writel(v, (port)->membase + ATMEL_PDC_TPR)
#define UART_PUT_TCR(port,v)	__raw_writel(v, (port)->membase + ATMEL_PDC_TCR)
#define UART_GET_TCR(port)	__raw_readl((port)->membase + ATMEL_PDC_TCR)

struct atmel_dma_buffer {
	unsigned char	*buf;
	dma_addr_t	dma_addr;
	unsigned int	dma_size;
	unsigned int	ofs;
};

struct atmel_uart_char {
	u16		status;
	u16		ch;
};

#define ATMEL_SERIAL_RINGSIZE 1024

/*
 * We wrap our port structure around the generic uart_port.
 */
struct atmel_uart_port {
	struct uart_port	uart;		/* uart */
	struct clk		*clk;		/* uart clock */
	int			may_wakeup;	/* cached value of device_may_wakeup for times we need to disable it */
	u32			backup_imr;	/* IMR saved during suspend */
	int			break_active;	/* break being received */

	bool			use_dma_rx;	/* enable DMA receiver */
	bool			use_pdc_rx;	/* enable PDC receiver */
	short			pdc_rx_idx;	/* current PDC RX buffer */
	struct atmel_dma_buffer	pdc_rx[2];	/* PDC receier */

	bool			use_dma_tx;     /* enable DMA transmitter */
	bool			use_pdc_tx;	/* enable PDC transmitter */
	struct atmel_dma_buffer	pdc_tx;		/* PDC transmitter */

	spinlock_t			lock_tx;	/* port lock */
	spinlock_t			lock_rx;	/* port lock */
	struct dma_chan			*chan_tx;
	struct dma_chan			*chan_rx;
	struct dma_async_tx_descriptor	*desc_tx;
	struct dma_async_tx_descriptor	*desc_rx;
	dma_cookie_t			cookie_tx;
	dma_cookie_t			cookie_rx;
	struct scatterlist		sg_tx;
	struct scatterlist		sg_rx;
	struct tasklet_struct	tasklet;
	unsigned int		irq_status;
	unsigned int		irq_status_prev;

	struct circ_buf		rx_ring;

	struct serial_rs485	rs485;		/* rs485 settings */
	struct mctrl_gpios	*gpios;
	int			gpio_irq[UART_GPIO_MAX];
	unsigned int		tx_done_mask;
	bool			ms_irq_enabled;
	bool			is_usart;	/* usart or uart */
	struct timer_list	uart_timer;	/* uart timer */
	int (*prepare_rx)(struct uart_port *port);
	int (*prepare_tx)(struct uart_port *port);
	void (*schedule_rx)(struct uart_port *port);
	void (*schedule_tx)(struct uart_port *port);
	void (*release_rx)(struct uart_port *port);
	void (*release_tx)(struct uart_port *port);
};

static struct atmel_uart_port atmel_ports[ATMEL_MAX_UART];
static DECLARE_BITMAP(atmel_ports_in_use, ATMEL_MAX_UART);

#ifdef SUPPORT_SYSRQ
static struct console atmel_console;
#endif

#if defined(CONFIG_OF)
static const struct of_device_id atmel_serial_dt_ids[] = {
	{ .compatible = "atmel,at91rm9200-usart" },
	{ .compatible = "atmel,at91sam9260-usart" },
	{ /* sentinel */ }
};

MODULE_DEVICE_TABLE(of, atmel_serial_dt_ids);
#endif

static inline struct atmel_uart_port *
to_atmel_uart_port(struct uart_port *uart)
{
	return container_of(uart, struct atmel_uart_port, uart);
}

#ifdef CONFIG_SERIAL_ATMEL_PDC
static bool atmel_use_pdc_rx(struct uart_port *port)
{
	struct atmel_uart_port *atmel_port = to_atmel_uart_port(port);

	return atmel_port->use_pdc_rx;
}

static bool atmel_use_pdc_tx(struct uart_port *port)
{
	struct atmel_uart_port *atmel_port = to_atmel_uart_port(port);

	return atmel_port->use_pdc_tx;
}
#else
static bool atmel_use_pdc_rx(struct uart_port *port)
{
	return false;
}

static bool atmel_use_pdc_tx(struct uart_port *port)
{
	return false;
}
#endif

static bool atmel_use_dma_tx(struct uart_port *port)
{
	struct atmel_uart_port *atmel_port = to_atmel_uart_port(port);

	return atmel_port->use_dma_tx;
}

static bool atmel_use_dma_rx(struct uart_port *port)
{
	struct atmel_uart_port *atmel_port = to_atmel_uart_port(port);

	return atmel_port->use_dma_rx;
}

static unsigned int atmel_get_lines_status(struct uart_port *port)
{
	struct atmel_uart_port *atmel_port = to_atmel_uart_port(port);
	unsigned int status, ret = 0;

	status = UART_GET_CSR(port);

	mctrl_gpio_get(atmel_port->gpios, &ret);

	if (!IS_ERR_OR_NULL(mctrl_gpio_to_gpiod(atmel_port->gpios,
						UART_GPIO_CTS))) {
		if (ret & TIOCM_CTS)
			status &= ~ATMEL_US_CTS;
		else
			status |= ATMEL_US_CTS;
	}

	if (!IS_ERR_OR_NULL(mctrl_gpio_to_gpiod(atmel_port->gpios,
						UART_GPIO_DSR))) {
		if (ret & TIOCM_DSR)
			status &= ~ATMEL_US_DSR;
		else
			status |= ATMEL_US_DSR;
	}

	if (!IS_ERR_OR_NULL(mctrl_gpio_to_gpiod(atmel_port->gpios,
						UART_GPIO_RI))) {
		if (ret & TIOCM_RI)
			status &= ~ATMEL_US_RI;
		else
			status |= ATMEL_US_RI;
	}

	if (!IS_ERR_OR_NULL(mctrl_gpio_to_gpiod(atmel_port->gpios,
						UART_GPIO_DCD))) {
		if (ret & TIOCM_CD)
			status &= ~ATMEL_US_DCD;
		else
			status |= ATMEL_US_DCD;
	}

	return status;
}

/* Enable or disable the rs485 support */
void atmel_config_rs485(struct uart_port *port, struct serial_rs485 *rs485conf)
{
	struct atmel_uart_port *atmel_port = to_atmel_uart_port(port);
	unsigned int mode;
	unsigned long flags;

	spin_lock_irqsave(&port->lock, flags);

	/* Disable interrupts */
	UART_PUT_IDR(port, atmel_port->tx_done_mask);

	mode = UART_GET_MR(port);

	/* Resetting serial mode to RS232 (0x0) */
	mode &= ~ATMEL_US_USMODE;

	atmel_port->rs485 = *rs485conf;

	if (rs485conf->flags & SER_RS485_ENABLED) {
		dev_dbg(port->dev, "Setting UART to RS485\n");
		atmel_port->tx_done_mask = ATMEL_US_TXEMPTY;
		UART_PUT_TTGR(port, rs485conf->delay_rts_after_send);
		mode |= ATMEL_US_USMODE_RS485;
	} else {
		dev_dbg(port->dev, "Setting UART to RS232\n");
		if (atmel_use_pdc_tx(port))
			atmel_port->tx_done_mask = ATMEL_US_ENDTX |
				ATMEL_US_TXBUFE;
		else
			atmel_port->tx_done_mask = ATMEL_US_TXRDY;
	}
	UART_PUT_MR(port, mode);

	/* Enable interrupts */
	UART_PUT_IER(port, atmel_port->tx_done_mask);

	spin_unlock_irqrestore(&port->lock, flags);

}

/*
 * Return TIOCSER_TEMT when transmitter FIFO and Shift register is empty.
 */
static u_int atmel_tx_empty(struct uart_port *port)
{
	return (UART_GET_CSR(port) & ATMEL_US_TXEMPTY) ? TIOCSER_TEMT : 0;
}

/*
 * Set state of the modem control output lines
 */
static void atmel_set_mctrl(struct uart_port *port, u_int mctrl)
{
	unsigned int control = 0;
	unsigned int mode;
	struct atmel_uart_port *atmel_port = to_atmel_uart_port(port);

	if (mctrl & TIOCM_RTS)
		control |= ATMEL_US_RTSEN;
	else
		control |= ATMEL_US_RTSDIS;

	if (mctrl & TIOCM_DTR)
		control |= ATMEL_US_DTREN;
	else
		control |= ATMEL_US_DTRDIS;

	UART_PUT_CR(port, control);

	mctrl_gpio_set(atmel_port->gpios, mctrl);

	/* Local loopback mode? */
	mode = UART_GET_MR(port) & ~ATMEL_US_CHMODE;
	if (mctrl & TIOCM_LOOP)
		mode |= ATMEL_US_CHMODE_LOC_LOOP;
	else
		mode |= ATMEL_US_CHMODE_NORMAL;

	/* Resetting serial mode to RS232 (0x0) */
	mode &= ~ATMEL_US_USMODE;

	if (atmel_port->rs485.flags & SER_RS485_ENABLED) {
		dev_dbg(port->dev, "Setting UART to RS485\n");
		if ((atmel_port->rs485.delay_rts_after_send) > 0)
			UART_PUT_TTGR(port,
					atmel_port->rs485.delay_rts_after_send);
		mode |= ATMEL_US_USMODE_RS485;
	} else {
		dev_dbg(port->dev, "Setting UART to RS232\n");
	}
	UART_PUT_MR(port, mode);
}

/*
 * Get state of the modem control input lines
 */
static u_int atmel_get_mctrl(struct uart_port *port)
{
	struct atmel_uart_port *atmel_port = to_atmel_uart_port(port);
	unsigned int ret = 0, status;

	status = UART_GET_CSR(port);

	/*
	 * The control signals are active low.
	 */
	if (!(status & ATMEL_US_DCD))
		ret |= TIOCM_CD;
	if (!(status & ATMEL_US_CTS))
		ret |= TIOCM_CTS;
	if (!(status & ATMEL_US_DSR))
		ret |= TIOCM_DSR;
	if (!(status & ATMEL_US_RI))
		ret |= TIOCM_RI;

	return mctrl_gpio_get(atmel_port->gpios, &ret);
}

/*
 * Stop transmitting.
 */
static void atmel_stop_tx(struct uart_port *port)
{
	struct atmel_uart_port *atmel_port = to_atmel_uart_port(port);

	if (atmel_use_pdc_tx(port)) {
		/* disable PDC transmit */
		UART_PUT_PTCR(port, ATMEL_PDC_TXTDIS);
	}
	/* Disable interrupts */
	UART_PUT_IDR(port, atmel_port->tx_done_mask);

	if ((atmel_port->rs485.flags & SER_RS485_ENABLED) &&
	    !(atmel_port->rs485.flags & SER_RS485_RX_DURING_TX))
		atmel_start_rx(port);
}

/*
 * Start transmitting.
 */
static void atmel_start_tx(struct uart_port *port)
{
	struct atmel_uart_port *atmel_port = to_atmel_uart_port(port);

	if (atmel_use_pdc_tx(port)) {
		if (UART_GET_PTSR(port) & ATMEL_PDC_TXTEN)
			/* The transmitter is already running.  Yes, we
			   really need this.*/
			return;

		if ((atmel_port->rs485.flags & SER_RS485_ENABLED) &&
		    !(atmel_port->rs485.flags & SER_RS485_RX_DURING_TX))
			atmel_stop_rx(port);

		/* re-enable PDC transmit */
		UART_PUT_PTCR(port, ATMEL_PDC_TXTEN);
	}
	/* Enable interrupts */
	UART_PUT_IER(port, atmel_port->tx_done_mask);
}

/*
 * start receiving - port is in process of being opened.
 */
static void atmel_start_rx(struct uart_port *port)
{
	UART_PUT_CR(port, ATMEL_US_RSTSTA);  /* reset status and receiver */

	UART_PUT_CR(port, ATMEL_US_RXEN);

	if (atmel_use_pdc_rx(port)) {
		/* enable PDC controller */
		UART_PUT_IER(port, ATMEL_US_ENDRX | ATMEL_US_TIMEOUT |
			port->read_status_mask);
		UART_PUT_PTCR(port, ATMEL_PDC_RXTEN);
	} else {
		UART_PUT_IER(port, ATMEL_US_RXRDY);
	}
}

/*
 * Stop receiving - port is in process of being closed.
 */
static void atmel_stop_rx(struct uart_port *port)
{
	UART_PUT_CR(port, ATMEL_US_RXDIS);

	if (atmel_use_pdc_rx(port)) {
		/* disable PDC receive */
		UART_PUT_PTCR(port, ATMEL_PDC_RXTDIS);
		UART_PUT_IDR(port, ATMEL_US_ENDRX | ATMEL_US_TIMEOUT |
			port->read_status_mask);
	} else {
		UART_PUT_IDR(port, ATMEL_US_RXRDY);
	}
}

/*
 * Enable modem status interrupts
 */
static void atmel_enable_ms(struct uart_port *port)
{
	struct atmel_uart_port *atmel_port = to_atmel_uart_port(port);
	uint32_t ier = 0;

	/*
	 * Interrupt should not be enabled twice
	 */
	if (atmel_port->ms_irq_enabled)
		return;

	atmel_port->ms_irq_enabled = true;

	if (atmel_port->gpio_irq[UART_GPIO_CTS] >= 0)
		enable_irq(atmel_port->gpio_irq[UART_GPIO_CTS]);
	else
		ier |= ATMEL_US_CTSIC;

	if (atmel_port->gpio_irq[UART_GPIO_DSR] >= 0)
		enable_irq(atmel_port->gpio_irq[UART_GPIO_DSR]);
	else
		ier |= ATMEL_US_DSRIC;

	if (atmel_port->gpio_irq[UART_GPIO_RI] >= 0)
		enable_irq(atmel_port->gpio_irq[UART_GPIO_RI]);
	else
		ier |= ATMEL_US_RIIC;

	if (atmel_port->gpio_irq[UART_GPIO_DCD] >= 0)
		enable_irq(atmel_port->gpio_irq[UART_GPIO_DCD]);
	else
		ier |= ATMEL_US_DCDIC;

	UART_PUT_IER(port, ier);
}

/*
 * Disable modem status interrupts
 */
static void atmel_disable_ms(struct uart_port *port)
{
	struct atmel_uart_port *atmel_port = to_atmel_uart_port(port);
	uint32_t idr = 0;

	/*
	 * Interrupt should not be disabled twice
	 */
	if (!atmel_port->ms_irq_enabled)
		return;

	atmel_port->ms_irq_enabled = false;

	if (atmel_port->gpio_irq[UART_GPIO_CTS] >= 0)
		disable_irq(atmel_port->gpio_irq[UART_GPIO_CTS]);
	else
		idr |= ATMEL_US_CTSIC;

	if (atmel_port->gpio_irq[UART_GPIO_DSR] >= 0)
		disable_irq(atmel_port->gpio_irq[UART_GPIO_DSR]);
	else
		idr |= ATMEL_US_DSRIC;

	if (atmel_port->gpio_irq[UART_GPIO_RI] >= 0)
		disable_irq(atmel_port->gpio_irq[UART_GPIO_RI]);
	else
		idr |= ATMEL_US_RIIC;

	if (atmel_port->gpio_irq[UART_GPIO_DCD] >= 0)
		disable_irq(atmel_port->gpio_irq[UART_GPIO_DCD]);
	else
		idr |= ATMEL_US_DCDIC;

	UART_PUT_IDR(port, idr);
}

/*
 * Control the transmission of a break signal
 */
static void atmel_break_ctl(struct uart_port *port, int break_state)
{
	if (break_state != 0)
		UART_PUT_CR(port, ATMEL_US_STTBRK);	/* start break */
	else
		UART_PUT_CR(port, ATMEL_US_STPBRK);	/* stop break */
}

/*
 * Stores the incoming character in the ring buffer
 */
static void
atmel_buffer_rx_char(struct uart_port *port, unsigned int status,
		     unsigned int ch)
{
	struct atmel_uart_port *atmel_port = to_atmel_uart_port(port);
	struct circ_buf *ring = &atmel_port->rx_ring;
	struct atmel_uart_char *c;

	if (!CIRC_SPACE(ring->head, ring->tail, ATMEL_SERIAL_RINGSIZE))
		/* Buffer overflow, ignore char */
		return;

	c = &((struct atmel_uart_char *)ring->buf)[ring->head];
	c->status	= status;
	c->ch		= ch;

	/* Make sure the character is stored before we update head. */
	smp_wmb();

	ring->head = (ring->head + 1) & (ATMEL_SERIAL_RINGSIZE - 1);
}

/*
 * Deal with parity, framing and overrun errors.
 */
static void atmel_pdc_rxerr(struct uart_port *port, unsigned int status)
{
	/* clear error */
	UART_PUT_CR(port, ATMEL_US_RSTSTA);

	if (status & ATMEL_US_RXBRK) {
		/* ignore side-effect */
		status &= ~(ATMEL_US_PARE | ATMEL_US_FRAME);
		port->icount.brk++;
	}
	if (status & ATMEL_US_PARE)
		port->icount.parity++;
	if (status & ATMEL_US_FRAME)
		port->icount.frame++;
	if (status & ATMEL_US_OVRE)
		port->icount.overrun++;
}

/*
 * Characters received (called from interrupt handler)
 */
static void atmel_rx_chars(struct uart_port *port)
{
	struct atmel_uart_port *atmel_port = to_atmel_uart_port(port);
	unsigned int status, ch;

	status = UART_GET_CSR(port);
	while (status & ATMEL_US_RXRDY) {
		ch = UART_GET_CHAR(port);

		/*
		 * note that the error handling code is
		 * out of the main execution path
		 */
		if (unlikely(status & (ATMEL_US_PARE | ATMEL_US_FRAME
				       | ATMEL_US_OVRE | ATMEL_US_RXBRK)
			     || atmel_port->break_active)) {

			/* clear error */
			UART_PUT_CR(port, ATMEL_US_RSTSTA);

			if (status & ATMEL_US_RXBRK
			    && !atmel_port->break_active) {
				atmel_port->break_active = 1;
				UART_PUT_IER(port, ATMEL_US_RXBRK);
			} else {
				/*
				 * This is either the end-of-break
				 * condition or we've received at
				 * least one character without RXBRK
				 * being set. In both cases, the next
				 * RXBRK will indicate start-of-break.
				 */
				UART_PUT_IDR(port, ATMEL_US_RXBRK);
				status &= ~ATMEL_US_RXBRK;
				atmel_port->break_active = 0;
			}
		}

		atmel_buffer_rx_char(port, status, ch);
		status = UART_GET_CSR(port);
	}

	tasklet_schedule(&atmel_port->tasklet);
}

/*
 * Transmit characters (called from tasklet with TXRDY interrupt
 * disabled)
 */
static void atmel_tx_chars(struct uart_port *port)
{
	struct circ_buf *xmit = &port->state->xmit;
	struct atmel_uart_port *atmel_port = to_atmel_uart_port(port);

	if (port->x_char && UART_GET_CSR(port) & atmel_port->tx_done_mask) {
		UART_PUT_CHAR(port, port->x_char);
		port->icount.tx++;
		port->x_char = 0;
	}
	if (uart_circ_empty(xmit) || uart_tx_stopped(port))
		return;

	while (UART_GET_CSR(port) & atmel_port->tx_done_mask) {
		UART_PUT_CHAR(port, xmit->buf[xmit->tail]);
		xmit->tail = (xmit->tail + 1) & (UART_XMIT_SIZE - 1);
		port->icount.tx++;
		if (uart_circ_empty(xmit))
			break;
	}

	if (uart_circ_chars_pending(xmit) < WAKEUP_CHARS)
		uart_write_wakeup(port);

	if (!uart_circ_empty(xmit))
		/* Enable interrupts */
		UART_PUT_IER(port, atmel_port->tx_done_mask);
}

static void atmel_complete_tx_dma(void *arg)
{
	struct atmel_uart_port *atmel_port = arg;
	struct uart_port *port = &atmel_port->uart;
	struct circ_buf *xmit = &port->state->xmit;
	struct dma_chan *chan = atmel_port->chan_tx;
	unsigned long flags;

	spin_lock_irqsave(&port->lock, flags);

	if (chan)
		dmaengine_terminate_all(chan);
	xmit->tail += sg_dma_len(&atmel_port->sg_tx);
	xmit->tail &= UART_XMIT_SIZE - 1;

	port->icount.tx += sg_dma_len(&atmel_port->sg_tx);

	spin_lock_irq(&atmel_port->lock_tx);
	async_tx_ack(atmel_port->desc_tx);
	atmel_port->cookie_tx = -EINVAL;
	atmel_port->desc_tx = NULL;
	spin_unlock_irq(&atmel_port->lock_tx);

	if (uart_circ_chars_pending(xmit) < WAKEUP_CHARS)
		uart_write_wakeup(port);

	/* Do we really need this? */
	if (!uart_circ_empty(xmit))
		tasklet_schedule(&atmel_port->tasklet);

	spin_unlock_irqrestore(&port->lock, flags);
}

static void atmel_release_tx_dma(struct uart_port *port)
{
	struct atmel_uart_port *atmel_port = to_atmel_uart_port(port);
	struct dma_chan *chan = atmel_port->chan_tx;

	if (chan) {
		dmaengine_terminate_all(chan);
		dma_release_channel(chan);
		dma_unmap_sg(port->dev, &atmel_port->sg_tx, 1,
				DMA_TO_DEVICE);
	}

	atmel_port->desc_tx = NULL;
	atmel_port->chan_tx = NULL;
	atmel_port->cookie_tx = -EINVAL;
}

/*
 * Called from tasklet with TXRDY interrupt is disabled.
 */
static void atmel_tx_dma(struct uart_port *port)
{
	struct atmel_uart_port *atmel_port = to_atmel_uart_port(port);
	struct circ_buf *xmit = &port->state->xmit;
	struct dma_chan *chan = atmel_port->chan_tx;
	struct dma_async_tx_descriptor *desc;
	struct scatterlist *sg = &atmel_port->sg_tx;

	/* Make sure we have an idle channel */
	if (atmel_port->desc_tx != NULL)
		return;

	if (!uart_circ_empty(xmit) && !uart_tx_stopped(port)) {
		/*
		 * DMA is idle now.
		 * Port xmit buffer is already mapped,
		 * and it is one page... Just adjust
		 * offsets and lengths. Since it is a circular buffer,
		 * we have to transmit till the end, and then the rest.
		 * Take the port lock to get a
		 * consistent xmit buffer state.
		 */
		sg->offset = xmit->tail & (UART_XMIT_SIZE - 1);
		sg_dma_address(sg) = (sg_dma_address(sg) &
					~(UART_XMIT_SIZE - 1))
					+ sg->offset;
		sg_dma_len(sg) = CIRC_CNT_TO_END(xmit->head,
						xmit->tail,
						UART_XMIT_SIZE);
		BUG_ON(!sg_dma_len(sg));

		desc = dmaengine_prep_slave_sg(chan,
						sg,
						1,
						DMA_MEM_TO_DEV,
						DMA_PREP_INTERRUPT |
						DMA_CTRL_ACK);
		if (!desc) {
			dev_err(port->dev, "Failed to send via dma!\n");
			return;
		}

		dma_sync_sg_for_device(port->dev, sg, 1, DMA_MEM_TO_DEV);

		atmel_port->desc_tx = desc;
		desc->callback = atmel_complete_tx_dma;
		desc->callback_param = atmel_port;
		atmel_port->cookie_tx = dmaengine_submit(desc);

	} else {
		if (atmel_port->rs485.flags & SER_RS485_ENABLED) {
			/* DMA done, stop TX, start RX for RS485 */
			atmel_start_rx(port);
		}
	}

	if (uart_circ_chars_pending(xmit) < WAKEUP_CHARS)
		uart_write_wakeup(port);
}

static int atmel_prepare_tx_dma(struct uart_port *port)
{
	struct atmel_uart_port *atmel_port = to_atmel_uart_port(port);
	dma_cap_mask_t		mask;
	struct dma_slave_config config;
	int ret, nent;

	dma_cap_zero(mask);
	dma_cap_set(DMA_SLAVE, mask);

	atmel_port->chan_tx = dma_request_slave_channel(port->dev, "tx");
	if (atmel_port->chan_tx == NULL)
		goto chan_err;
	dev_info(port->dev, "using %s for tx DMA transfers\n",
		dma_chan_name(atmel_port->chan_tx));

	spin_lock_init(&atmel_port->lock_tx);
	sg_init_table(&atmel_port->sg_tx, 1);
	/* UART circular tx buffer is an aligned page. */
	BUG_ON((int)port->state->xmit.buf & ~PAGE_MASK);
	sg_set_page(&atmel_port->sg_tx,
			virt_to_page(port->state->xmit.buf),
			UART_XMIT_SIZE,
			(int)port->state->xmit.buf & ~PAGE_MASK);
	nent = dma_map_sg(port->dev,
				&atmel_port->sg_tx,
				1,
				DMA_TO_DEVICE);

	if (!nent) {
		dev_dbg(port->dev, "need to release resource of dma\n");
		goto chan_err;
	} else {
		dev_dbg(port->dev, "%s: mapped %d@%p to %x\n", __func__,
			sg_dma_len(&atmel_port->sg_tx),
			port->state->xmit.buf,
			sg_dma_address(&atmel_port->sg_tx));
	}

	/* Configure the slave DMA */
	memset(&config, 0, sizeof(config));
	config.direction = DMA_MEM_TO_DEV;
	config.dst_addr_width = DMA_SLAVE_BUSWIDTH_1_BYTE;
	config.dst_addr = port->mapbase + ATMEL_US_THR;
	config.dst_maxburst = 1;

	ret = dmaengine_device_control(atmel_port->chan_tx,
					DMA_SLAVE_CONFIG,
					(unsigned long)&config);
	if (ret) {
		dev_err(port->dev, "DMA tx slave configuration failed\n");
		goto chan_err;
	}

	return 0;

chan_err:
	dev_err(port->dev, "TX channel not available, switch to pio\n");
	atmel_port->use_dma_tx = 0;
	if (atmel_port->chan_tx)
		atmel_release_tx_dma(port);
	return -EINVAL;
}

static void atmel_flip_buffer_rx_dma(struct uart_port *port,
					char *buf, size_t count)
{
	struct atmel_uart_port *atmel_port = to_atmel_uart_port(port);
	struct tty_port *tport = &port->state->port;

	dma_sync_sg_for_cpu(port->dev,
				&atmel_port->sg_rx,
				1,
				DMA_DEV_TO_MEM);

	tty_insert_flip_string(tport, buf, count);

	dma_sync_sg_for_device(port->dev,
				&atmel_port->sg_rx,
				1,
				DMA_DEV_TO_MEM);
	/*
	 * Drop the lock here since it might end up calling
	 * uart_start(), which takes the lock.
	 */
	spin_unlock(&port->lock);
	tty_flip_buffer_push(tport);
	spin_lock(&port->lock);
}

static void atmel_complete_rx_dma(void *arg)
{
	struct uart_port *port = arg;
	struct atmel_uart_port *atmel_port = to_atmel_uart_port(port);

	tasklet_schedule(&atmel_port->tasklet);
}

static void atmel_release_rx_dma(struct uart_port *port)
{
	struct atmel_uart_port *atmel_port = to_atmel_uart_port(port);
	struct dma_chan *chan = atmel_port->chan_rx;

	if (chan) {
		dmaengine_terminate_all(chan);
		dma_release_channel(chan);
		dma_unmap_sg(port->dev, &atmel_port->sg_rx, 1,
				DMA_FROM_DEVICE);
	}

	atmel_port->desc_rx = NULL;
	atmel_port->chan_rx = NULL;
	atmel_port->cookie_rx = -EINVAL;
}

static void atmel_rx_from_dma(struct uart_port *port)
{
	struct atmel_uart_port *atmel_port = to_atmel_uart_port(port);
	struct circ_buf *ring = &atmel_port->rx_ring;
	struct dma_chan *chan = atmel_port->chan_rx;
	struct dma_tx_state state;
	enum dma_status dmastat;
	size_t pending, count;


	/* Reset the UART timeout early so that we don't miss one */
	UART_PUT_CR(port, ATMEL_US_STTTO);
	dmastat = dmaengine_tx_status(chan,
				atmel_port->cookie_rx,
				&state);
	/* Restart a new tasklet if DMA status is error */
	if (dmastat == DMA_ERROR) {
		dev_dbg(port->dev, "Get residue error, restart tasklet\n");
		UART_PUT_IER(port, ATMEL_US_TIMEOUT);
		tasklet_schedule(&atmel_port->tasklet);
		return;
	}
	/* current transfer size should no larger than dma buffer */
	pending = sg_dma_len(&atmel_port->sg_rx) - state.residue;
	BUG_ON(pending > sg_dma_len(&atmel_port->sg_rx));

	/*
	 * This will take the chars we have so far,
	 * ring->head will record the transfer size, only new bytes come
	 * will insert into the framework.
	 */
	if (pending > ring->head) {
		count = pending - ring->head;

		atmel_flip_buffer_rx_dma(port, ring->buf + ring->head, count);

		ring->head += count;
		if (ring->head == sg_dma_len(&atmel_port->sg_rx))
			ring->head = 0;

		port->icount.rx += count;
	}

	UART_PUT_IER(port, ATMEL_US_TIMEOUT);
}

static int atmel_prepare_rx_dma(struct uart_port *port)
{
	struct atmel_uart_port *atmel_port = to_atmel_uart_port(port);
	struct dma_async_tx_descriptor *desc;
	dma_cap_mask_t		mask;
	struct dma_slave_config config;
	struct circ_buf		*ring;
	int ret, nent;

	ring = &atmel_port->rx_ring;

	dma_cap_zero(mask);
	dma_cap_set(DMA_CYCLIC, mask);

	atmel_port->chan_rx = dma_request_slave_channel(port->dev, "rx");
	if (atmel_port->chan_rx == NULL)
		goto chan_err;
	dev_info(port->dev, "using %s for rx DMA transfers\n",
		dma_chan_name(atmel_port->chan_rx));

	spin_lock_init(&atmel_port->lock_rx);
	sg_init_table(&atmel_port->sg_rx, 1);
	/* UART circular rx buffer is an aligned page. */
	BUG_ON((int)port->state->xmit.buf & ~PAGE_MASK);
	sg_set_page(&atmel_port->sg_rx,
			virt_to_page(ring->buf),
			ATMEL_SERIAL_RINGSIZE,
			(int)ring->buf & ~PAGE_MASK);
			nent = dma_map_sg(port->dev,
					&atmel_port->sg_rx,
					1,
					DMA_FROM_DEVICE);

	if (!nent) {
		dev_dbg(port->dev, "need to release resource of dma\n");
		goto chan_err;
	} else {
		dev_dbg(port->dev, "%s: mapped %d@%p to %x\n", __func__,
			sg_dma_len(&atmel_port->sg_rx),
			ring->buf,
			sg_dma_address(&atmel_port->sg_rx));
	}

	/* Configure the slave DMA */
	memset(&config, 0, sizeof(config));
	config.direction = DMA_DEV_TO_MEM;
	config.src_addr_width = DMA_SLAVE_BUSWIDTH_1_BYTE;
	config.src_addr = port->mapbase + ATMEL_US_RHR;
	config.src_maxburst = 1;

	ret = dmaengine_device_control(atmel_port->chan_rx,
					DMA_SLAVE_CONFIG,
					(unsigned long)&config);
	if (ret) {
		dev_err(port->dev, "DMA rx slave configuration failed\n");
		goto chan_err;
	}
	/*
	 * Prepare a cyclic dma transfer, assign 2 descriptors,
	 * each one is half ring buffer size
	 */
	desc = dmaengine_prep_dma_cyclic(atmel_port->chan_rx,
				sg_dma_address(&atmel_port->sg_rx),
				sg_dma_len(&atmel_port->sg_rx),
				sg_dma_len(&atmel_port->sg_rx)/2,
				DMA_DEV_TO_MEM,
				DMA_PREP_INTERRUPT);
	desc->callback = atmel_complete_rx_dma;
	desc->callback_param = port;
	atmel_port->desc_rx = desc;
	atmel_port->cookie_rx = dmaengine_submit(desc);

	return 0;

chan_err:
	dev_err(port->dev, "RX channel not available, switch to pio\n");
	atmel_port->use_dma_rx = 0;
	if (atmel_port->chan_rx)
		atmel_release_rx_dma(port);
	return -EINVAL;
}

static void atmel_uart_timer_callback(unsigned long data)
{
	struct uart_port *port = (void *)data;
	struct atmel_uart_port *atmel_port = to_atmel_uart_port(port);

	tasklet_schedule(&atmel_port->tasklet);
	mod_timer(&atmel_port->uart_timer, jiffies + uart_poll_timeout(port));
}

/*
 * receive interrupt handler.
 */
static void
atmel_handle_receive(struct uart_port *port, unsigned int pending)
{
	struct atmel_uart_port *atmel_port = to_atmel_uart_port(port);

	if (atmel_use_pdc_rx(port)) {
		/*
		 * PDC receive. Just schedule the tasklet and let it
		 * figure out the details.
		 *
		 * TODO: We're not handling error flags correctly at
		 * the moment.
		 */
		if (pending & (ATMEL_US_ENDRX | ATMEL_US_TIMEOUT)) {
			UART_PUT_IDR(port, (ATMEL_US_ENDRX
						| ATMEL_US_TIMEOUT));
			tasklet_schedule(&atmel_port->tasklet);
		}

		if (pending & (ATMEL_US_RXBRK | ATMEL_US_OVRE |
				ATMEL_US_FRAME | ATMEL_US_PARE))
			atmel_pdc_rxerr(port, pending);
	}

	if (atmel_use_dma_rx(port)) {
		if (pending & ATMEL_US_TIMEOUT) {
			UART_PUT_IDR(port, ATMEL_US_TIMEOUT);
			tasklet_schedule(&atmel_port->tasklet);
		}
	}

	/* Interrupt receive */
	if (pending & ATMEL_US_RXRDY)
		atmel_rx_chars(port);
	else if (pending & ATMEL_US_RXBRK) {
		/*
		 * End of break detected. If it came along with a
		 * character, atmel_rx_chars will handle it.
		 */
		UART_PUT_CR(port, ATMEL_US_RSTSTA);
		UART_PUT_IDR(port, ATMEL_US_RXBRK);
		atmel_port->break_active = 0;
	}
}

/*
 * transmit interrupt handler. (Transmit is IRQF_NODELAY safe)
 */
static void
atmel_handle_transmit(struct uart_port *port, unsigned int pending)
{
	struct atmel_uart_port *atmel_port = to_atmel_uart_port(port);

	if (pending & atmel_port->tx_done_mask) {
		/* Either PDC or interrupt transmission */
		UART_PUT_IDR(port, atmel_port->tx_done_mask);
		tasklet_schedule(&atmel_port->tasklet);
	}
}

/*
 * status flags interrupt handler.
 */
static void
atmel_handle_status(struct uart_port *port, unsigned int pending,
		    unsigned int status)
{
	struct atmel_uart_port *atmel_port = to_atmel_uart_port(port);

	if (pending & (ATMEL_US_RIIC | ATMEL_US_DSRIC | ATMEL_US_DCDIC
				| ATMEL_US_CTSIC)) {
		atmel_port->irq_status = status;
		tasklet_schedule(&atmel_port->tasklet);
	}
}

/*
 * Interrupt handler
 */
static irqreturn_t atmel_interrupt(int irq, void *dev_id)
{
	struct uart_port *port = dev_id;
	struct atmel_uart_port *atmel_port = to_atmel_uart_port(port);
	unsigned int status, pending, pass_counter = 0;
	bool gpio_handled = false;

	do {
		status = atmel_get_lines_status(port);
		pending = status & UART_GET_IMR(port);
		if (!gpio_handled) {
			/*
			 * Dealing with GPIO interrupt
			 */
			if (irq == atmel_port->gpio_irq[UART_GPIO_CTS])
				pending |= ATMEL_US_CTSIC;

			if (irq == atmel_port->gpio_irq[UART_GPIO_DSR])
				pending |= ATMEL_US_DSRIC;

			if (irq == atmel_port->gpio_irq[UART_GPIO_RI])
				pending |= ATMEL_US_RIIC;

			if (irq == atmel_port->gpio_irq[UART_GPIO_DCD])
				pending |= ATMEL_US_DCDIC;

			gpio_handled = true;
		}
		if (!pending)
			break;

		atmel_handle_receive(port, pending);
		atmel_handle_status(port, pending, status);
		atmel_handle_transmit(port, pending);
	} while (pass_counter++ < ATMEL_ISR_PASS_LIMIT);

	return pass_counter ? IRQ_HANDLED : IRQ_NONE;
}

static void atmel_release_tx_pdc(struct uart_port *port)
{
	struct atmel_uart_port *atmel_port = to_atmel_uart_port(port);
	struct atmel_dma_buffer *pdc = &atmel_port->pdc_tx;

	dma_unmap_single(port->dev,
			 pdc->dma_addr,
			 pdc->dma_size,
			 DMA_TO_DEVICE);
}

/*
 * Called from tasklet with ENDTX and TXBUFE interrupts disabled.
 */
static void atmel_tx_pdc(struct uart_port *port)
{
	struct atmel_uart_port *atmel_port = to_atmel_uart_port(port);
	struct circ_buf *xmit = &port->state->xmit;
	struct atmel_dma_buffer *pdc = &atmel_port->pdc_tx;
	int count;

	/* nothing left to transmit? */
	if (UART_GET_TCR(port))
		return;

	xmit->tail += pdc->ofs;
	xmit->tail &= UART_XMIT_SIZE - 1;

	port->icount.tx += pdc->ofs;
	pdc->ofs = 0;

	/* more to transmit - setup next transfer */

	/* disable PDC transmit */
	UART_PUT_PTCR(port, ATMEL_PDC_TXTDIS);

	if (!uart_circ_empty(xmit) && !uart_tx_stopped(port)) {
		dma_sync_single_for_device(port->dev,
					   pdc->dma_addr,
					   pdc->dma_size,
					   DMA_TO_DEVICE);

		count = CIRC_CNT_TO_END(xmit->head, xmit->tail, UART_XMIT_SIZE);
		pdc->ofs = count;

		UART_PUT_TPR(port, pdc->dma_addr + xmit->tail);
		UART_PUT_TCR(port, count);
		/* re-enable PDC transmit */
		UART_PUT_PTCR(port, ATMEL_PDC_TXTEN);
		/* Enable interrupts */
		UART_PUT_IER(port, atmel_port->tx_done_mask);
	} else {
		if ((atmel_port->rs485.flags & SER_RS485_ENABLED) &&
		    !(atmel_port->rs485.flags & SER_RS485_RX_DURING_TX)) {
			/* DMA done, stop TX, start RX for RS485 */
			atmel_start_rx(port);
		}
	}

	if (uart_circ_chars_pending(xmit) < WAKEUP_CHARS)
		uart_write_wakeup(port);
}

static int atmel_prepare_tx_pdc(struct uart_port *port)
{
	struct atmel_uart_port *atmel_port = to_atmel_uart_port(port);
	struct atmel_dma_buffer *pdc = &atmel_port->pdc_tx;
	struct circ_buf *xmit = &port->state->xmit;

	pdc->buf = xmit->buf;
	pdc->dma_addr = dma_map_single(port->dev,
					pdc->buf,
					UART_XMIT_SIZE,
					DMA_TO_DEVICE);
	pdc->dma_size = UART_XMIT_SIZE;
	pdc->ofs = 0;

	return 0;
}

static void atmel_rx_from_ring(struct uart_port *port)
{
	struct atmel_uart_port *atmel_port = to_atmel_uart_port(port);
	struct circ_buf *ring = &atmel_port->rx_ring;
	unsigned int flg;
	unsigned int status;

	while (ring->head != ring->tail) {
		struct atmel_uart_char c;

		/* Make sure c is loaded after head. */
		smp_rmb();

		c = ((struct atmel_uart_char *)ring->buf)[ring->tail];

		ring->tail = (ring->tail + 1) & (ATMEL_SERIAL_RINGSIZE - 1);

		port->icount.rx++;
		status = c.status;
		flg = TTY_NORMAL;

		/*
		 * note that the error handling code is
		 * out of the main execution path
		 */
		if (unlikely(status & (ATMEL_US_PARE | ATMEL_US_FRAME
				       | ATMEL_US_OVRE | ATMEL_US_RXBRK))) {
			if (status & ATMEL_US_RXBRK) {
				/* ignore side-effect */
				status &= ~(ATMEL_US_PARE | ATMEL_US_FRAME);

				port->icount.brk++;
				if (uart_handle_break(port))
					continue;
			}
			if (status & ATMEL_US_PARE)
				port->icount.parity++;
			if (status & ATMEL_US_FRAME)
				port->icount.frame++;
			if (status & ATMEL_US_OVRE)
				port->icount.overrun++;

			status &= port->read_status_mask;

			if (status & ATMEL_US_RXBRK)
				flg = TTY_BREAK;
			else if (status & ATMEL_US_PARE)
				flg = TTY_PARITY;
			else if (status & ATMEL_US_FRAME)
				flg = TTY_FRAME;
		}


		if (uart_handle_sysrq_char(port, c.ch))
			continue;

		uart_insert_char(port, status, ATMEL_US_OVRE, c.ch, flg);
	}

	/*
	 * Drop the lock here since it might end up calling
	 * uart_start(), which takes the lock.
	 */
	spin_unlock(&port->lock);
	tty_flip_buffer_push(&port->state->port);
	spin_lock(&port->lock);
}

static void atmel_release_rx_pdc(struct uart_port *port)
{
	struct atmel_uart_port *atmel_port = to_atmel_uart_port(port);
	int i;

	for (i = 0; i < 2; i++) {
		struct atmel_dma_buffer *pdc = &atmel_port->pdc_rx[i];

		dma_unmap_single(port->dev,
				 pdc->dma_addr,
				 pdc->dma_size,
				 DMA_FROM_DEVICE);
		kfree(pdc->buf);
	}
}

static void atmel_rx_from_pdc(struct uart_port *port)
{
	struct atmel_uart_port *atmel_port = to_atmel_uart_port(port);
	struct tty_port *tport = &port->state->port;
	struct atmel_dma_buffer *pdc;
	int rx_idx = atmel_port->pdc_rx_idx;
	unsigned int head;
	unsigned int tail;
	unsigned int count;

	do {
		/* Reset the UART timeout early so that we don't miss one */
		UART_PUT_CR(port, ATMEL_US_STTTO);

		pdc = &atmel_port->pdc_rx[rx_idx];
		head = UART_GET_RPR(port) - pdc->dma_addr;
		tail = pdc->ofs;

		/* If the PDC has switched buffers, RPR won't contain
		 * any address within the current buffer. Since head
		 * is unsigned, we just need a one-way comparison to
		 * find out.
		 *
		 * In this case, we just need to consume the entire
		 * buffer and resubmit it for DMA. This will clear the
		 * ENDRX bit as well, so that we can safely re-enable
		 * all interrupts below.
		 */
		head = min(head, pdc->dma_size);

		if (likely(head != tail)) {
			dma_sync_single_for_cpu(port->dev, pdc->dma_addr,
					pdc->dma_size, DMA_FROM_DEVICE);

			/*
			 * head will only wrap around when we recycle
			 * the DMA buffer, and when that happens, we
			 * explicitly set tail to 0. So head will
			 * always be greater than tail.
			 */
			count = head - tail;

			tty_insert_flip_string(tport, pdc->buf + pdc->ofs,
						count);

			dma_sync_single_for_device(port->dev, pdc->dma_addr,
					pdc->dma_size, DMA_FROM_DEVICE);

			port->icount.rx += count;
			pdc->ofs = head;
		}

		/*
		 * If the current buffer is full, we need to check if
		 * the next one contains any additional data.
		 */
		if (head >= pdc->dma_size) {
			pdc->ofs = 0;
			UART_PUT_RNPR(port, pdc->dma_addr);
			UART_PUT_RNCR(port, pdc->dma_size);

			rx_idx = !rx_idx;
			atmel_port->pdc_rx_idx = rx_idx;
		}
	} while (head >= pdc->dma_size);

	/*
	 * Drop the lock here since it might end up calling
	 * uart_start(), which takes the lock.
	 */
	spin_unlock(&port->lock);
	tty_flip_buffer_push(tport);
	spin_lock(&port->lock);

	UART_PUT_IER(port, ATMEL_US_ENDRX | ATMEL_US_TIMEOUT);
}

static int atmel_prepare_rx_pdc(struct uart_port *port)
{
	struct atmel_uart_port *atmel_port = to_atmel_uart_port(port);
	int i;

	for (i = 0; i < 2; i++) {
		struct atmel_dma_buffer *pdc = &atmel_port->pdc_rx[i];

		pdc->buf = kmalloc(PDC_BUFFER_SIZE, GFP_KERNEL);
		if (pdc->buf == NULL) {
			if (i != 0) {
				dma_unmap_single(port->dev,
					atmel_port->pdc_rx[0].dma_addr,
					PDC_BUFFER_SIZE,
					DMA_FROM_DEVICE);
				kfree(atmel_port->pdc_rx[0].buf);
			}
			atmel_port->use_pdc_rx = 0;
			return -ENOMEM;
		}
		pdc->dma_addr = dma_map_single(port->dev,
						pdc->buf,
						PDC_BUFFER_SIZE,
						DMA_FROM_DEVICE);
		pdc->dma_size = PDC_BUFFER_SIZE;
		pdc->ofs = 0;
	}

	atmel_port->pdc_rx_idx = 0;

	UART_PUT_RPR(port, atmel_port->pdc_rx[0].dma_addr);
	UART_PUT_RCR(port, PDC_BUFFER_SIZE);

	UART_PUT_RNPR(port, atmel_port->pdc_rx[1].dma_addr);
	UART_PUT_RNCR(port, PDC_BUFFER_SIZE);

	return 0;
}

/*
 * tasklet handling tty stuff outside the interrupt handler.
 */
static void atmel_tasklet_func(unsigned long data)
{
	struct uart_port *port = (struct uart_port *)data;
	struct atmel_uart_port *atmel_port = to_atmel_uart_port(port);
	unsigned int status;
	unsigned int status_change;

	/* The interrupt handler does not take the lock */
	spin_lock(&port->lock);

	atmel_port->schedule_tx(port);

	status = atmel_port->irq_status;
	status_change = status ^ atmel_port->irq_status_prev;

	if (status_change & (ATMEL_US_RI | ATMEL_US_DSR
				| ATMEL_US_DCD | ATMEL_US_CTS)) {
		/* TODO: All reads to CSR will clear these interrupts! */
		if (status_change & ATMEL_US_RI)
			port->icount.rng++;
		if (status_change & ATMEL_US_DSR)
			port->icount.dsr++;
		if (status_change & ATMEL_US_DCD)
			uart_handle_dcd_change(port, !(status & ATMEL_US_DCD));
		if (status_change & ATMEL_US_CTS)
			uart_handle_cts_change(port, !(status & ATMEL_US_CTS));

		wake_up_interruptible(&port->state->port.delta_msr_wait);

		atmel_port->irq_status_prev = status;
	}

	atmel_port->schedule_rx(port);

	spin_unlock(&port->lock);
}

static int atmel_init_property(struct atmel_uart_port *atmel_port,
				struct platform_device *pdev)
{
	struct device_node *np = pdev->dev.of_node;
	struct atmel_uart_data *pdata = dev_get_platdata(&pdev->dev);

	if (np) {
		/* DMA/PDC usage specification */
		if (of_get_property(np, "atmel,use-dma-rx", NULL)) {
			if (of_get_property(np, "dmas", NULL)) {
				atmel_port->use_dma_rx  = true;
				atmel_port->use_pdc_rx  = false;
			} else {
				atmel_port->use_dma_rx  = false;
				atmel_port->use_pdc_rx  = true;
			}
		} else {
			atmel_port->use_dma_rx  = false;
			atmel_port->use_pdc_rx  = false;
		}

		if (of_get_property(np, "atmel,use-dma-tx", NULL)) {
			if (of_get_property(np, "dmas", NULL)) {
				atmel_port->use_dma_tx  = true;
				atmel_port->use_pdc_tx  = false;
			} else {
				atmel_port->use_dma_tx  = false;
				atmel_port->use_pdc_tx  = true;
			}
		} else {
			atmel_port->use_dma_tx  = false;
			atmel_port->use_pdc_tx  = false;
		}

	} else {
		atmel_port->use_pdc_rx  = pdata->use_dma_rx;
		atmel_port->use_pdc_tx  = pdata->use_dma_tx;
		atmel_port->use_dma_rx  = false;
		atmel_port->use_dma_tx  = false;
	}

	return 0;
}

static void atmel_init_rs485(struct atmel_uart_port *atmel_port,
				struct platform_device *pdev)
{
	struct device_node *np = pdev->dev.of_node;
	struct atmel_uart_data *pdata = dev_get_platdata(&pdev->dev);

	if (np) {
		u32 rs485_delay[2];
		/* rs485 properties */
		if (of_property_read_u32_array(np, "rs485-rts-delay",
					rs485_delay, 2) == 0) {
			struct serial_rs485 *rs485conf = &atmel_port->rs485;

			rs485conf->delay_rts_before_send = rs485_delay[0];
			rs485conf->delay_rts_after_send = rs485_delay[1];
			rs485conf->flags = 0;

		if (of_get_property(np, "rs485-rx-during-tx", NULL))
			rs485conf->flags |= SER_RS485_RX_DURING_TX;

		if (of_get_property(np, "linux,rs485-enabled-at-boot-time",
								NULL))
			rs485conf->flags |= SER_RS485_ENABLED;
		}
	} else {
		atmel_port->rs485       = pdata->rs485;
	}

}

static void atmel_set_ops(struct uart_port *port)
{
	struct atmel_uart_port *atmel_port = to_atmel_uart_port(port);

	if (atmel_use_dma_rx(port)) {
		atmel_port->prepare_rx = &atmel_prepare_rx_dma;
		atmel_port->schedule_rx = &atmel_rx_from_dma;
		atmel_port->release_rx = &atmel_release_rx_dma;
	} else if (atmel_use_pdc_rx(port)) {
		atmel_port->prepare_rx = &atmel_prepare_rx_pdc;
		atmel_port->schedule_rx = &atmel_rx_from_pdc;
		atmel_port->release_rx = &atmel_release_rx_pdc;
	} else {
		atmel_port->prepare_rx = NULL;
		atmel_port->schedule_rx = &atmel_rx_from_ring;
		atmel_port->release_rx = NULL;
	}

	if (atmel_use_dma_tx(port)) {
		atmel_port->prepare_tx = &atmel_prepare_tx_dma;
		atmel_port->schedule_tx = &atmel_tx_dma;
		atmel_port->release_tx = &atmel_release_tx_dma;
	} else if (atmel_use_pdc_tx(port)) {
		atmel_port->prepare_tx = &atmel_prepare_tx_pdc;
		atmel_port->schedule_tx = &atmel_tx_pdc;
		atmel_port->release_tx = &atmel_release_tx_pdc;
	} else {
		atmel_port->prepare_tx = NULL;
		atmel_port->schedule_tx = &atmel_tx_chars;
		atmel_port->release_tx = NULL;
	}
}

/*
 * Get ip name usart or uart
 */
static void atmel_get_ip_name(struct uart_port *port)
{
	struct atmel_uart_port *atmel_port = to_atmel_uart_port(port);
	int name = UART_GET_IP_NAME(port);
	u32 version;
	int usart, uart;
	/* usart and uart ascii */
	usart = 0x55534152;
	uart = 0x44424755;

	atmel_port->is_usart = false;

	if (name == usart) {
		dev_dbg(port->dev, "This is usart\n");
		atmel_port->is_usart = true;
	} else if (name == uart) {
		dev_dbg(port->dev, "This is uart\n");
		atmel_port->is_usart = false;
	} else {
		/* fallback for older SoCs: use version field */
		version = UART_GET_IP_VERSION(port);
		switch (version) {
		case 0x302:
		case 0x10213:
			dev_dbg(port->dev, "This version is usart\n");
			atmel_port->is_usart = true;
			break;
		case 0x203:
		case 0x10202:
			dev_dbg(port->dev, "This version is uart\n");
			atmel_port->is_usart = false;
			break;
		default:
			dev_err(port->dev, "Not supported ip name nor version, set to uart\n");
		}
	}
}

static void atmel_free_gpio_irq(struct uart_port *port)
{
	struct atmel_uart_port *atmel_port = to_atmel_uart_port(port);
	enum mctrl_gpio_idx i;

	for (i = 0; i < UART_GPIO_MAX; i++)
		if (atmel_port->gpio_irq[i] >= 0)
			free_irq(atmel_port->gpio_irq[i], port);
}

static int atmel_request_gpio_irq(struct uart_port *port)
{
	struct atmel_uart_port *atmel_port = to_atmel_uart_port(port);
	int *irq = atmel_port->gpio_irq;
	enum mctrl_gpio_idx i;
	int err = 0;

	for (i = 0; (i < UART_GPIO_MAX) && !err; i++) {
		if (irq[i] < 0)
			continue;

		irq_set_status_flags(irq[i], IRQ_NOAUTOEN);
		err = request_irq(irq[i], atmel_interrupt, IRQ_TYPE_EDGE_BOTH,
				  "atmel_serial", port);
		if (err)
			dev_err(port->dev, "atmel_startup - Can't get %d irq\n",
				irq[i]);
	}

	/*
	 * If something went wrong, rollback.
	 */
	while (err && (--i >= 0))
		if (irq[i] >= 0)
			free_irq(irq[i], port);

	return err;
}

/*
 * Perform initialization and enable port for reception
 */
static int atmel_startup(struct uart_port *port)
{
	struct platform_device *pdev = to_platform_device(port->dev);
	struct atmel_uart_port *atmel_port = to_atmel_uart_port(port);
	struct tty_struct *tty = port->state->port.tty;
	int retval;

	/*
	 * Ensure that no interrupts are enabled otherwise when
	 * request_irq() is called we could get stuck trying to
	 * handle an unexpected interrupt
	 */
	UART_PUT_IDR(port, -1);
	atmel_port->ms_irq_enabled = false;

	/*
	 * Allocate the IRQ
	 */
	retval = request_irq(port->irq, atmel_interrupt, IRQF_SHARED,
			tty ? tty->name : "atmel_serial", port);
	if (retval) {
		dev_err(port->dev, "atmel_startup - Can't get irq\n");
		return retval;
	}

	/*
	 * Get the GPIO lines IRQ
	 */
	retval = atmel_request_gpio_irq(port);
	if (retval)
		goto free_irq;

	/*
	 * Initialize DMA (if necessary)
	 */
	atmel_init_property(atmel_port, pdev);

	if (atmel_port->prepare_rx) {
		retval = atmel_port->prepare_rx(port);
		if (retval < 0)
			atmel_set_ops(port);
	}

	if (atmel_port->prepare_tx) {
		retval = atmel_port->prepare_tx(port);
		if (retval < 0)
			atmel_set_ops(port);
	}

	/* Save current CSR for comparison in atmel_tasklet_func() */
	atmel_port->irq_status_prev = atmel_get_lines_status(port);
	atmel_port->irq_status = atmel_port->irq_status_prev;

	/*
	 * Finally, enable the serial port
	 */
	UART_PUT_CR(port, ATMEL_US_RSTSTA | ATMEL_US_RSTRX);
	/* enable xmit & rcvr */
	UART_PUT_CR(port, ATMEL_US_TXEN | ATMEL_US_RXEN);

	setup_timer(&atmel_port->uart_timer,
			atmel_uart_timer_callback,
			(unsigned long)port);

	if (atmel_use_pdc_rx(port)) {
		/* set UART timeout */
		if (!atmel_port->is_usart) {
			mod_timer(&atmel_port->uart_timer,
					jiffies + uart_poll_timeout(port));
		/* set USART timeout */
		} else {
			UART_PUT_RTOR(port, PDC_RX_TIMEOUT);
			UART_PUT_CR(port, ATMEL_US_STTTO);

			UART_PUT_IER(port, ATMEL_US_ENDRX | ATMEL_US_TIMEOUT);
		}
		/* enable PDC controller */
		UART_PUT_PTCR(port, ATMEL_PDC_RXTEN);
	} else if (atmel_use_dma_rx(port)) {
		/* set UART timeout */
		if (!atmel_port->is_usart) {
			mod_timer(&atmel_port->uart_timer,
					jiffies + uart_poll_timeout(port));
		/* set USART timeout */
		} else {
			UART_PUT_RTOR(port, PDC_RX_TIMEOUT);
			UART_PUT_CR(port, ATMEL_US_STTTO);

			UART_PUT_IER(port, ATMEL_US_TIMEOUT);
		}
	} else {
		/* enable receive only */
		UART_PUT_IER(port, ATMEL_US_RXRDY);
	}

	return 0;

free_irq:
	free_irq(port->irq, port);

	return retval;
}

/*
 * Flush any TX data submitted for DMA. Called when the TX circular
 * buffer is reset.
 */
static void atmel_flush_buffer(struct uart_port *port)
{
	struct atmel_uart_port *atmel_port = to_atmel_uart_port(port);

	if (atmel_use_pdc_tx(port)) {
		UART_PUT_TCR(port, 0);
		atmel_port->pdc_tx.ofs = 0;
	}
}

/*
 * Disable the port
 */
static void atmel_shutdown(struct uart_port *port)
{
	struct atmel_uart_port *atmel_port = to_atmel_uart_port(port);

	/*
	 * Prevent any tasklets being scheduled during
	 * cleanup
	 */
	del_timer_sync(&atmel_port->uart_timer);

	/*
	 * Clear out any scheduled tasklets before
	 * we destroy the buffers
	 */
	tasklet_kill(&atmel_port->tasklet);

	/*
	 * Ensure everything is stopped and
	 * disable all interrupts, port and break condition.
	 */
	atmel_stop_rx(port);
	atmel_stop_tx(port);

	UART_PUT_CR(port, ATMEL_US_RSTSTA);
	UART_PUT_IDR(port, -1);


	/*
	 * Shut-down the DMA.
	 */
	if (atmel_port->release_rx)
		atmel_port->release_rx(port);
	if (atmel_port->release_tx)
		atmel_port->release_tx(port);

	/*
	 * Reset ring buffer pointers
	 */
	atmel_port->rx_ring.head = 0;
	atmel_port->rx_ring.tail = 0;

	/*
	 * Free the interrupts
	 */
	free_irq(port->irq, port);
	atmel_free_gpio_irq(port);

	atmel_port->ms_irq_enabled = false;

<<<<<<< HEAD
	atmel_flush_buffer(port);
=======
/*
 * Flush any TX data submitted for DMA. Called when the TX circular
 * buffer is reset.
 */
static void atmel_flush_buffer(struct uart_port *port)
{
	struct atmel_uart_port *atmel_port = to_atmel_uart_port(port);

	if (atmel_use_pdc_tx(port)) {
		UART_PUT_TCR(port, 0);
		atmel_port->pdc_tx.ofs = 0;
	}
	/*
	 * in uart_flush_buffer(), the xmit circular buffer has just
	 * been cleared, so we have to reset tx_len accordingly.
	 */
	sg_dma_len(&atmel_port->sg_tx) = 0;
>>>>>>> 68e50dad
}

/*
 * Power / Clock management.
 */
static void atmel_serial_pm(struct uart_port *port, unsigned int state,
			    unsigned int oldstate)
{
	struct atmel_uart_port *atmel_port = to_atmel_uart_port(port);

	switch (state) {
	case 0:
		/*
		 * Enable the peripheral clock for this serial port.
		 * This is called on uart_open() or a resume event.
		 */
		clk_prepare_enable(atmel_port->clk);

		/* re-enable interrupts if we disabled some on suspend */
		UART_PUT_IER(port, atmel_port->backup_imr);
		break;
	case 3:
		/* Back up the interrupt mask and disable all interrupts */
		atmel_port->backup_imr = UART_GET_IMR(port);
		UART_PUT_IDR(port, -1);

		/*
		 * Disable the peripheral clock for this serial port.
		 * This is called on uart_close() or a suspend event.
		 */
		clk_disable_unprepare(atmel_port->clk);
		break;
	default:
		dev_err(port->dev, "atmel_serial: unknown pm %d\n", state);
	}
}

/*
 * Change the port parameters
 */
static void atmel_set_termios(struct uart_port *port, struct ktermios *termios,
			      struct ktermios *old)
{
	unsigned long flags;
	unsigned int mode, imr, quot, baud;
	struct atmel_uart_port *atmel_port = to_atmel_uart_port(port);

	/* Get current mode register */
	mode = UART_GET_MR(port) & ~(ATMEL_US_USCLKS | ATMEL_US_CHRL
					| ATMEL_US_NBSTOP | ATMEL_US_PAR
					| ATMEL_US_USMODE);

	baud = uart_get_baud_rate(port, termios, old, 0, port->uartclk / 16);
	quot = uart_get_divisor(port, baud);

	if (quot > 65535) {	/* BRGR is 16-bit, so switch to slower clock */
		quot /= 8;
		mode |= ATMEL_US_USCLKS_MCK_DIV8;
	}

	/* byte size */
	switch (termios->c_cflag & CSIZE) {
	case CS5:
		mode |= ATMEL_US_CHRL_5;
		break;
	case CS6:
		mode |= ATMEL_US_CHRL_6;
		break;
	case CS7:
		mode |= ATMEL_US_CHRL_7;
		break;
	default:
		mode |= ATMEL_US_CHRL_8;
		break;
	}

	/* stop bits */
	if (termios->c_cflag & CSTOPB)
		mode |= ATMEL_US_NBSTOP_2;

	/* parity */
	if (termios->c_cflag & PARENB) {
		/* Mark or Space parity */
		if (termios->c_cflag & CMSPAR) {
			if (termios->c_cflag & PARODD)
				mode |= ATMEL_US_PAR_MARK;
			else
				mode |= ATMEL_US_PAR_SPACE;
		} else if (termios->c_cflag & PARODD)
			mode |= ATMEL_US_PAR_ODD;
		else
			mode |= ATMEL_US_PAR_EVEN;
	} else
		mode |= ATMEL_US_PAR_NONE;

	/* hardware handshake (RTS/CTS) */
	if (termios->c_cflag & CRTSCTS)
		mode |= ATMEL_US_USMODE_HWHS;
	else
		mode |= ATMEL_US_USMODE_NORMAL;

	spin_lock_irqsave(&port->lock, flags);

	port->read_status_mask = ATMEL_US_OVRE;
	if (termios->c_iflag & INPCK)
		port->read_status_mask |= (ATMEL_US_FRAME | ATMEL_US_PARE);
	if (termios->c_iflag & (IGNBRK | BRKINT | PARMRK))
		port->read_status_mask |= ATMEL_US_RXBRK;

	if (atmel_use_pdc_rx(port))
		/* need to enable error interrupts */
		UART_PUT_IER(port, port->read_status_mask);

	/*
	 * Characters to ignore
	 */
	port->ignore_status_mask = 0;
	if (termios->c_iflag & IGNPAR)
		port->ignore_status_mask |= (ATMEL_US_FRAME | ATMEL_US_PARE);
	if (termios->c_iflag & IGNBRK) {
		port->ignore_status_mask |= ATMEL_US_RXBRK;
		/*
		 * If we're ignoring parity and break indicators,
		 * ignore overruns too (for real raw support).
		 */
		if (termios->c_iflag & IGNPAR)
			port->ignore_status_mask |= ATMEL_US_OVRE;
	}
	/* TODO: Ignore all characters if CREAD is set.*/

	/* update the per-port timeout */
	uart_update_timeout(port, termios->c_cflag, baud);

	/*
	 * save/disable interrupts. The tty layer will ensure that the
	 * transmitter is empty if requested by the caller, so there's
	 * no need to wait for it here.
	 */
	imr = UART_GET_IMR(port);
	UART_PUT_IDR(port, -1);

	/* disable receiver and transmitter */
	UART_PUT_CR(port, ATMEL_US_TXDIS | ATMEL_US_RXDIS);

	/* Resetting serial mode to RS232 (0x0) */
	mode &= ~ATMEL_US_USMODE;

	if (atmel_port->rs485.flags & SER_RS485_ENABLED) {
		UART_PUT_TTGR(port, atmel_port->rs485.delay_rts_after_send);
		mode |= ATMEL_US_USMODE_RS485;
	}

	/* set the parity, stop bits and data size */
	UART_PUT_MR(port, mode);

	/* set the baud rate */
	UART_PUT_BRGR(port, quot);
	UART_PUT_CR(port, ATMEL_US_RSTSTA | ATMEL_US_RSTRX);
	UART_PUT_CR(port, ATMEL_US_TXEN | ATMEL_US_RXEN);

	/* restore interrupts */
	UART_PUT_IER(port, imr);

	/* CTS flow-control and modem-status interrupts */
	if (UART_ENABLE_MS(port, termios->c_cflag))
		atmel_enable_ms(port);
	else
		atmel_disable_ms(port);

	spin_unlock_irqrestore(&port->lock, flags);
}

static void atmel_set_ldisc(struct uart_port *port, int new)
{
	if (new == N_PPS) {
		port->flags |= UPF_HARDPPS_CD;
		atmel_enable_ms(port);
	} else {
		port->flags &= ~UPF_HARDPPS_CD;
	}
}

/*
 * Return string describing the specified port
 */
static const char *atmel_type(struct uart_port *port)
{
	return (port->type == PORT_ATMEL) ? "ATMEL_SERIAL" : NULL;
}

/*
 * Release the memory region(s) being used by 'port'.
 */
static void atmel_release_port(struct uart_port *port)
{
	struct platform_device *pdev = to_platform_device(port->dev);
	int size = pdev->resource[0].end - pdev->resource[0].start + 1;

	release_mem_region(port->mapbase, size);

	if (port->flags & UPF_IOREMAP) {
		iounmap(port->membase);
		port->membase = NULL;
	}
}

/*
 * Request the memory region(s) being used by 'port'.
 */
static int atmel_request_port(struct uart_port *port)
{
	struct platform_device *pdev = to_platform_device(port->dev);
	int size = pdev->resource[0].end - pdev->resource[0].start + 1;

	if (!request_mem_region(port->mapbase, size, "atmel_serial"))
		return -EBUSY;

	if (port->flags & UPF_IOREMAP) {
		port->membase = ioremap(port->mapbase, size);
		if (port->membase == NULL) {
			release_mem_region(port->mapbase, size);
			return -ENOMEM;
		}
	}

	return 0;
}

/*
 * Configure/autoconfigure the port.
 */
static void atmel_config_port(struct uart_port *port, int flags)
{
	if (flags & UART_CONFIG_TYPE) {
		port->type = PORT_ATMEL;
		atmel_request_port(port);
	}
}

/*
 * Verify the new serial_struct (for TIOCSSERIAL).
 */
static int atmel_verify_port(struct uart_port *port, struct serial_struct *ser)
{
	int ret = 0;
	if (ser->type != PORT_UNKNOWN && ser->type != PORT_ATMEL)
		ret = -EINVAL;
	if (port->irq != ser->irq)
		ret = -EINVAL;
	if (ser->io_type != SERIAL_IO_MEM)
		ret = -EINVAL;
	if (port->uartclk / 16 != ser->baud_base)
		ret = -EINVAL;
	if ((void *)port->mapbase != ser->iomem_base)
		ret = -EINVAL;
	if (port->iobase != ser->port)
		ret = -EINVAL;
	if (ser->hub6 != 0)
		ret = -EINVAL;
	return ret;
}

#ifdef CONFIG_CONSOLE_POLL
static int atmel_poll_get_char(struct uart_port *port)
{
	while (!(UART_GET_CSR(port) & ATMEL_US_RXRDY))
		cpu_relax();

	return UART_GET_CHAR(port);
}

static void atmel_poll_put_char(struct uart_port *port, unsigned char ch)
{
	while (!(UART_GET_CSR(port) & ATMEL_US_TXRDY))
		cpu_relax();

	UART_PUT_CHAR(port, ch);
}
#endif

static int
atmel_ioctl(struct uart_port *port, unsigned int cmd, unsigned long arg)
{
	struct serial_rs485 rs485conf;

	switch (cmd) {
	case TIOCSRS485:
		if (copy_from_user(&rs485conf, (struct serial_rs485 *) arg,
					sizeof(rs485conf)))
			return -EFAULT;

		atmel_config_rs485(port, &rs485conf);
		break;

	case TIOCGRS485:
		if (copy_to_user((struct serial_rs485 *) arg,
					&(to_atmel_uart_port(port)->rs485),
					sizeof(rs485conf)))
			return -EFAULT;
		break;

	default:
		return -ENOIOCTLCMD;
	}
	return 0;
}



static struct uart_ops atmel_pops = {
	.tx_empty	= atmel_tx_empty,
	.set_mctrl	= atmel_set_mctrl,
	.get_mctrl	= atmel_get_mctrl,
	.stop_tx	= atmel_stop_tx,
	.start_tx	= atmel_start_tx,
	.stop_rx	= atmel_stop_rx,
	.enable_ms	= atmel_enable_ms,
	.break_ctl	= atmel_break_ctl,
	.startup	= atmel_startup,
	.shutdown	= atmel_shutdown,
	.flush_buffer	= atmel_flush_buffer,
	.set_termios	= atmel_set_termios,
	.set_ldisc	= atmel_set_ldisc,
	.type		= atmel_type,
	.release_port	= atmel_release_port,
	.request_port	= atmel_request_port,
	.config_port	= atmel_config_port,
	.verify_port	= atmel_verify_port,
	.pm		= atmel_serial_pm,
	.ioctl		= atmel_ioctl,
#ifdef CONFIG_CONSOLE_POLL
	.poll_get_char	= atmel_poll_get_char,
	.poll_put_char	= atmel_poll_put_char,
#endif
};

/*
 * Configure the port from the platform device resource info.
 */
static int atmel_init_port(struct atmel_uart_port *atmel_port,
				      struct platform_device *pdev)
{
	int ret;
	struct uart_port *port = &atmel_port->uart;
	struct atmel_uart_data *pdata = dev_get_platdata(&pdev->dev);

	if (!atmel_init_property(atmel_port, pdev))
		atmel_set_ops(port);

	atmel_init_rs485(atmel_port, pdev);

	port->iotype		= UPIO_MEM;
	port->flags		= UPF_BOOT_AUTOCONF;
	port->ops		= &atmel_pops;
	port->fifosize		= 1;
	port->dev		= &pdev->dev;
	port->mapbase	= pdev->resource[0].start;
	port->irq	= pdev->resource[1].start;

	tasklet_init(&atmel_port->tasklet, atmel_tasklet_func,
			(unsigned long)port);

	memset(&atmel_port->rx_ring, 0, sizeof(atmel_port->rx_ring));

	if (pdata && pdata->regs) {
		/* Already mapped by setup code */
		port->membase = pdata->regs;
	} else {
		port->flags	|= UPF_IOREMAP;
		port->membase	= NULL;
	}

	/* for console, the clock could already be configured */
	if (!atmel_port->clk) {
		atmel_port->clk = clk_get(&pdev->dev, "usart");
		if (IS_ERR(atmel_port->clk)) {
			ret = PTR_ERR(atmel_port->clk);
			atmel_port->clk = NULL;
			return ret;
		}
		ret = clk_prepare_enable(atmel_port->clk);
		if (ret) {
			clk_put(atmel_port->clk);
			atmel_port->clk = NULL;
			return ret;
		}
		port->uartclk = clk_get_rate(atmel_port->clk);
		clk_disable_unprepare(atmel_port->clk);
		/* only enable clock when USART is in use */
	}

	/* Use TXEMPTY for interrupt when rs485 else TXRDY or ENDTX|TXBUFE */
	if (atmel_port->rs485.flags & SER_RS485_ENABLED)
		atmel_port->tx_done_mask = ATMEL_US_TXEMPTY;
	else if (atmel_use_pdc_tx(port)) {
		port->fifosize = PDC_BUFFER_SIZE;
		atmel_port->tx_done_mask = ATMEL_US_ENDTX | ATMEL_US_TXBUFE;
	} else {
		atmel_port->tx_done_mask = ATMEL_US_TXRDY;
	}

	return 0;
}

struct platform_device *atmel_default_console_device;	/* the serial console device */

#ifdef CONFIG_SERIAL_ATMEL_CONSOLE
static void atmel_console_putchar(struct uart_port *port, int ch)
{
	while (!(UART_GET_CSR(port) & ATMEL_US_TXRDY))
		cpu_relax();
	UART_PUT_CHAR(port, ch);
}

/*
 * Interrupts are disabled on entering
 */
static void atmel_console_write(struct console *co, const char *s, u_int count)
{
	struct uart_port *port = &atmel_ports[co->index].uart;
	struct atmel_uart_port *atmel_port = to_atmel_uart_port(port);
	unsigned int status, imr;
	unsigned int pdc_tx;

	/*
	 * First, save IMR and then disable interrupts
	 */
	imr = UART_GET_IMR(port);
	UART_PUT_IDR(port, ATMEL_US_RXRDY | atmel_port->tx_done_mask);

	/* Store PDC transmit status and disable it */
	pdc_tx = UART_GET_PTSR(port) & ATMEL_PDC_TXTEN;
	UART_PUT_PTCR(port, ATMEL_PDC_TXTDIS);

	uart_console_write(port, s, count, atmel_console_putchar);

	/*
	 * Finally, wait for transmitter to become empty
	 * and restore IMR
	 */
	do {
		status = UART_GET_CSR(port);
	} while (!(status & ATMEL_US_TXRDY));

	/* Restore PDC transmit status */
	if (pdc_tx)
		UART_PUT_PTCR(port, ATMEL_PDC_TXTEN);

	/* set interrupts back the way they were */
	UART_PUT_IER(port, imr);
}

/*
 * If the port was already initialised (eg, by a boot loader),
 * try to determine the current setup.
 */
static void __init atmel_console_get_options(struct uart_port *port, int *baud,
					     int *parity, int *bits)
{
	unsigned int mr, quot;

	/*
	 * If the baud rate generator isn't running, the port wasn't
	 * initialized by the boot loader.
	 */
	quot = UART_GET_BRGR(port) & ATMEL_US_CD;
	if (!quot)
		return;

	mr = UART_GET_MR(port) & ATMEL_US_CHRL;
	if (mr == ATMEL_US_CHRL_8)
		*bits = 8;
	else
		*bits = 7;

	mr = UART_GET_MR(port) & ATMEL_US_PAR;
	if (mr == ATMEL_US_PAR_EVEN)
		*parity = 'e';
	else if (mr == ATMEL_US_PAR_ODD)
		*parity = 'o';

	/*
	 * The serial core only rounds down when matching this to a
	 * supported baud rate. Make sure we don't end up slightly
	 * lower than one of those, as it would make us fall through
	 * to a much lower baud rate than we really want.
	 */
	*baud = port->uartclk / (16 * (quot - 1));
}

static int __init atmel_console_setup(struct console *co, char *options)
{
	int ret;
	struct uart_port *port = &atmel_ports[co->index].uart;
	int baud = 115200;
	int bits = 8;
	int parity = 'n';
	int flow = 'n';

	if (port->membase == NULL) {
		/* Port not initialized yet - delay setup */
		return -ENODEV;
	}

	ret = clk_prepare_enable(atmel_ports[co->index].clk);
	if (ret)
		return ret;

	UART_PUT_IDR(port, -1);
	UART_PUT_CR(port, ATMEL_US_RSTSTA | ATMEL_US_RSTRX);
	UART_PUT_CR(port, ATMEL_US_TXEN | ATMEL_US_RXEN);

	if (options)
		uart_parse_options(options, &baud, &parity, &bits, &flow);
	else
		atmel_console_get_options(port, &baud, &parity, &bits);

	return uart_set_options(port, co, baud, parity, bits, flow);
}

static struct uart_driver atmel_uart;

static struct console atmel_console = {
	.name		= ATMEL_DEVICENAME,
	.write		= atmel_console_write,
	.device		= uart_console_device,
	.setup		= atmel_console_setup,
	.flags		= CON_PRINTBUFFER,
	.index		= -1,
	.data		= &atmel_uart,
};

#define ATMEL_CONSOLE_DEVICE	(&atmel_console)

/*
 * Early console initialization (before VM subsystem initialized).
 */
static int __init atmel_console_init(void)
{
	int ret;
	if (atmel_default_console_device) {
		struct atmel_uart_data *pdata =
			dev_get_platdata(&atmel_default_console_device->dev);
		int id = pdata->num;
		struct atmel_uart_port *port = &atmel_ports[id];

		port->backup_imr = 0;
		port->uart.line = id;

		add_preferred_console(ATMEL_DEVICENAME, id, NULL);
		ret = atmel_init_port(port, atmel_default_console_device);
		if (ret)
			return ret;
		register_console(&atmel_console);
	}

	return 0;
}

console_initcall(atmel_console_init);

/*
 * Late console initialization.
 */
static int __init atmel_late_console_init(void)
{
	if (atmel_default_console_device
	    && !(atmel_console.flags & CON_ENABLED))
		register_console(&atmel_console);

	return 0;
}

core_initcall(atmel_late_console_init);

static inline bool atmel_is_console_port(struct uart_port *port)
{
	return port->cons && port->cons->index == port->line;
}

#else
#define ATMEL_CONSOLE_DEVICE	NULL

static inline bool atmel_is_console_port(struct uart_port *port)
{
	return false;
}
#endif

static struct uart_driver atmel_uart = {
	.owner		= THIS_MODULE,
	.driver_name	= "atmel_serial",
	.dev_name	= ATMEL_DEVICENAME,
	.major		= SERIAL_ATMEL_MAJOR,
	.minor		= MINOR_START,
	.nr		= ATMEL_MAX_UART,
	.cons		= ATMEL_CONSOLE_DEVICE,
};

#ifdef CONFIG_PM
static bool atmel_serial_clk_will_stop(void)
{
#ifdef CONFIG_ARCH_AT91
	return at91_suspend_entering_slow_clock();
#else
	return false;
#endif
}

static int atmel_serial_suspend(struct platform_device *pdev,
				pm_message_t state)
{
	struct uart_port *port = platform_get_drvdata(pdev);
	struct atmel_uart_port *atmel_port = to_atmel_uart_port(port);

	if (atmel_is_console_port(port) && console_suspend_enabled) {
		/* Drain the TX shifter */
		while (!(UART_GET_CSR(port) & ATMEL_US_TXEMPTY))
			cpu_relax();
	}

	/* we can not wake up if we're running on slow clock */
	atmel_port->may_wakeup = device_may_wakeup(&pdev->dev);
	if (atmel_serial_clk_will_stop())
		device_set_wakeup_enable(&pdev->dev, 0);

	uart_suspend_port(&atmel_uart, port);

	return 0;
}

static int atmel_serial_resume(struct platform_device *pdev)
{
	struct uart_port *port = platform_get_drvdata(pdev);
	struct atmel_uart_port *atmel_port = to_atmel_uart_port(port);

	uart_resume_port(&atmel_uart, port);
	device_set_wakeup_enable(&pdev->dev, atmel_port->may_wakeup);

	return 0;
}
#else
#define atmel_serial_suspend NULL
#define atmel_serial_resume NULL
#endif

static int atmel_init_gpios(struct atmel_uart_port *p, struct device *dev)
{
	enum mctrl_gpio_idx i;
	struct gpio_desc *gpiod;

	p->gpios = mctrl_gpio_init(dev, 0);
	if (IS_ERR_OR_NULL(p->gpios))
		return -1;

	for (i = 0; i < UART_GPIO_MAX; i++) {
		gpiod = mctrl_gpio_to_gpiod(p->gpios, i);
		if (gpiod && (gpiod_get_direction(gpiod) == GPIOF_DIR_IN))
			p->gpio_irq[i] = gpiod_to_irq(gpiod);
		else
			p->gpio_irq[i] = -EINVAL;
	}

	return 0;
}

static int atmel_serial_probe(struct platform_device *pdev)
{
	struct atmel_uart_port *port;
	struct device_node *np = pdev->dev.of_node;
	struct atmel_uart_data *pdata = dev_get_platdata(&pdev->dev);
	void *data;
	int ret = -ENODEV;

	BUILD_BUG_ON(ATMEL_SERIAL_RINGSIZE & (ATMEL_SERIAL_RINGSIZE - 1));

	if (np)
		ret = of_alias_get_id(np, "serial");
	else
		if (pdata)
			ret = pdata->num;

	if (ret < 0)
		/* port id not found in platform data nor device-tree aliases:
		 * auto-enumerate it */
		ret = find_first_zero_bit(atmel_ports_in_use, ATMEL_MAX_UART);

	if (ret >= ATMEL_MAX_UART) {
		ret = -ENODEV;
		goto err;
	}

	if (test_and_set_bit(ret, atmel_ports_in_use)) {
		/* port already in use */
		ret = -EBUSY;
		goto err;
	}

	port = &atmel_ports[ret];
	port->backup_imr = 0;
	port->uart.line = ret;

	ret = atmel_init_gpios(port, &pdev->dev);
	if (ret < 0)
		dev_err(&pdev->dev, "%s",
			"Failed to initialize GPIOs. The serial port may not work as expected");

	ret = atmel_init_port(port, pdev);
	if (ret)
		goto err_clear_bit;

	if (!atmel_use_pdc_rx(&port->uart)) {
		ret = -ENOMEM;
		data = kmalloc(sizeof(struct atmel_uart_char)
				* ATMEL_SERIAL_RINGSIZE, GFP_KERNEL);
		if (!data)
			goto err_alloc_ring;
		port->rx_ring.buf = data;
	}

	ret = uart_add_one_port(&atmel_uart, &port->uart);
	if (ret)
		goto err_add_port;

#ifdef CONFIG_SERIAL_ATMEL_CONSOLE
	if (atmel_is_console_port(&port->uart)
			&& ATMEL_CONSOLE_DEVICE->flags & CON_ENABLED) {
		/*
		 * The serial core enabled the clock for us, so undo
		 * the clk_prepare_enable() in atmel_console_setup()
		 */
		clk_disable_unprepare(port->clk);
	}
#endif

	device_init_wakeup(&pdev->dev, 1);
	platform_set_drvdata(pdev, port);

	if (port->rs485.flags & SER_RS485_ENABLED) {
		UART_PUT_MR(&port->uart, ATMEL_US_USMODE_NORMAL);
		UART_PUT_CR(&port->uart, ATMEL_US_RTSEN);
	}

	/*
	 * Get port name of usart or uart
	 */
	atmel_get_ip_name(&port->uart);

	return 0;

err_add_port:
	kfree(port->rx_ring.buf);
	port->rx_ring.buf = NULL;
err_alloc_ring:
	if (!atmel_is_console_port(&port->uart)) {
		clk_put(port->clk);
		port->clk = NULL;
	}
err_clear_bit:
	clear_bit(port->uart.line, atmel_ports_in_use);
err:
	return ret;
}

static int atmel_serial_remove(struct platform_device *pdev)
{
	struct uart_port *port = platform_get_drvdata(pdev);
	struct atmel_uart_port *atmel_port = to_atmel_uart_port(port);
	int ret = 0;

	tasklet_kill(&atmel_port->tasklet);

	device_init_wakeup(&pdev->dev, 0);

	ret = uart_remove_one_port(&atmel_uart, port);

	kfree(atmel_port->rx_ring.buf);

	/* "port" is allocated statically, so we shouldn't free it */

	clear_bit(port->line, atmel_ports_in_use);

	clk_put(atmel_port->clk);

	return ret;
}

static struct platform_driver atmel_serial_driver = {
	.probe		= atmel_serial_probe,
	.remove		= atmel_serial_remove,
	.suspend	= atmel_serial_suspend,
	.resume		= atmel_serial_resume,
	.driver		= {
		.name	= "atmel_usart",
		.owner	= THIS_MODULE,
		.of_match_table	= of_match_ptr(atmel_serial_dt_ids),
	},
};

static int __init atmel_serial_init(void)
{
	int ret;

	ret = uart_register_driver(&atmel_uart);
	if (ret)
		return ret;

	ret = platform_driver_register(&atmel_serial_driver);
	if (ret)
		uart_unregister_driver(&atmel_uart);

	return ret;
}

static void __exit atmel_serial_exit(void)
{
	platform_driver_unregister(&atmel_serial_driver);
	uart_unregister_driver(&atmel_uart);
}

module_init(atmel_serial_init);
module_exit(atmel_serial_exit);

MODULE_AUTHOR("Rick Bronson");
MODULE_DESCRIPTION("Atmel AT91 / AT32 serial port driver");
MODULE_LICENSE("GPL");
MODULE_ALIAS("platform:atmel_usart");<|MERGE_RESOLUTION|>--- conflicted
+++ resolved
@@ -1814,6 +1814,11 @@
 		UART_PUT_TCR(port, 0);
 		atmel_port->pdc_tx.ofs = 0;
 	}
+	/*
+	 * in uart_flush_buffer(), the xmit circular buffer has just
+	 * been cleared, so we have to reset tx_len accordingly.
+	 */
+	sg_dma_len(&atmel_port->sg_tx) = 0;
 }
 
 /*
@@ -1868,27 +1873,7 @@
 
 	atmel_port->ms_irq_enabled = false;
 
-<<<<<<< HEAD
 	atmel_flush_buffer(port);
-=======
-/*
- * Flush any TX data submitted for DMA. Called when the TX circular
- * buffer is reset.
- */
-static void atmel_flush_buffer(struct uart_port *port)
-{
-	struct atmel_uart_port *atmel_port = to_atmel_uart_port(port);
-
-	if (atmel_use_pdc_tx(port)) {
-		UART_PUT_TCR(port, 0);
-		atmel_port->pdc_tx.ofs = 0;
-	}
-	/*
-	 * in uart_flush_buffer(), the xmit circular buffer has just
-	 * been cleared, so we have to reset tx_len accordingly.
-	 */
-	sg_dma_len(&atmel_port->sg_tx) = 0;
->>>>>>> 68e50dad
 }
 
 /*

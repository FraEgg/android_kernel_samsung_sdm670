/*
 * Copyright (C) 2003 Jana Saout <jana@saout.de>
 * Copyright (C) 2004 Clemens Fruhwirth <clemens@endorphin.org>
 * Copyright (C) 2006-2015 Red Hat, Inc. All rights reserved.
 * Copyright (C) 2013 Milan Broz <gmazyland@gmail.com>
 *
 * This file is released under the GPL.
 */

#include <linux/completion.h>
#include <linux/err.h>
#include <linux/module.h>
#include <linux/init.h>
#include <linux/kernel.h>
#include <linux/bio.h>
#include <linux/blkdev.h>
#include <linux/mempool.h>
#include <linux/slab.h>
#include <linux/crypto.h>
#include <linux/workqueue.h>
#include <linux/kthread.h>
#include <linux/backing-dev.h>
#include <linux/atomic.h>
#include <linux/scatterlist.h>
#include <linux/rbtree.h>
#include <asm/page.h>
#include <asm/unaligned.h>
#include <crypto/hash.h>
#include <crypto/md5.h>
#include <crypto/algapi.h>
#include <crypto/skcipher.h>

#include <linux/device-mapper.h>

#define DM_MSG_PREFIX "crypt"

/*
 * context holding the current state of a multi-part conversion
 */
struct convert_context {
	struct completion restart;
	struct bio *bio_in;
	struct bio *bio_out;
	struct bvec_iter iter_in;
	struct bvec_iter iter_out;
	sector_t cc_sector;
	atomic_t cc_pending;
	struct skcipher_request *req;
};

/*
 * per bio private data
 */
struct dm_crypt_io {
	struct crypt_config *cc;
	struct bio *base_bio;
	struct work_struct work;

	struct convert_context ctx;

	atomic_t io_pending;
	int error;
	sector_t sector;

	struct rb_node rb_node;
} CRYPTO_MINALIGN_ATTR;

struct dm_crypt_request {
	struct convert_context *ctx;
	struct scatterlist sg_in;
	struct scatterlist sg_out;
	sector_t iv_sector;
};

struct crypt_config;

struct crypt_iv_operations {
	int (*ctr)(struct crypt_config *cc, struct dm_target *ti,
		   const char *opts);
	void (*dtr)(struct crypt_config *cc);
	int (*init)(struct crypt_config *cc);
	int (*wipe)(struct crypt_config *cc);
	int (*generator)(struct crypt_config *cc, u8 *iv,
			 struct dm_crypt_request *dmreq);
	int (*post)(struct crypt_config *cc, u8 *iv,
		    struct dm_crypt_request *dmreq);
};

struct iv_essiv_private {
	struct crypto_ahash *hash_tfm;
	u8 *salt;
};

struct iv_benbi_private {
	int shift;
};

#define LMK_SEED_SIZE 64 /* hash + 0 */
struct iv_lmk_private {
	struct crypto_shash *hash_tfm;
	u8 *seed;
};

#define TCW_WHITENING_SIZE 16
struct iv_tcw_private {
	struct crypto_shash *crc32_tfm;
	u8 *iv_seed;
	u8 *whitening;
};

/*
 * Crypt: maps a linear range of a block device
 * and encrypts / decrypts at the same time.
 */
enum flags { DM_CRYPT_SUSPENDED, DM_CRYPT_KEY_VALID,
	     DM_CRYPT_SAME_CPU, DM_CRYPT_NO_OFFLOAD };

enum cipher_flags {
	CRYPT_IV_LARGE_SECTORS,		/* Calculate IV from sector_size, not 512B sectors */
};

/*
 * The fields in here must be read only after initialization.
 */
struct crypt_config {
	struct dm_dev *dev;
	sector_t start;

	/*
	 * pool for per bio private data, crypto requests and
	 * encryption requeusts/buffer pages
	 */
	mempool_t *req_pool;
	mempool_t *page_pool;
	struct bio_set *bs;
	struct mutex bio_alloc_lock;

	struct workqueue_struct *io_queue;
	struct workqueue_struct *crypt_queue;

	struct task_struct *write_thread;
	wait_queue_head_t write_thread_wait;
	struct rb_root write_tree;

	char *cipher;
	char *cipher_string;

	struct crypt_iv_operations *iv_gen_ops;
	union {
		struct iv_essiv_private essiv;
		struct iv_benbi_private benbi;
		struct iv_lmk_private lmk;
		struct iv_tcw_private tcw;
	} iv_gen_private;
	sector_t iv_offset;
	unsigned int iv_size;
	unsigned short int sector_size;
	unsigned char sector_shift;

	/* ESSIV: struct crypto_cipher *essiv_tfm */
	void *iv_private;
	struct crypto_skcipher **tfms;
	unsigned tfms_count;
	unsigned long cipher_flags;

	/*
	 * Layout of each crypto request:
	 *
	 *   struct skcipher_request
	 *      context
	 *      padding
	 *   struct dm_crypt_request
	 *      padding
	 *   IV
	 *
	 * The padding is added so that dm_crypt_request and the IV are
	 * correctly aligned.
	 */
	unsigned int dmreq_start;

	unsigned int per_bio_data_size;

	unsigned long flags;
	unsigned int key_size;
	unsigned int key_parts;      /* independent parts in key buffer */
	unsigned int key_extra_size; /* additional keys length */
	u8 key[0];
};

#define MIN_IOS        64

static void clone_init(struct dm_crypt_io *, struct bio *);
static void kcryptd_queue_crypt(struct dm_crypt_io *io);
static u8 *iv_of_dmreq(struct crypt_config *cc, struct dm_crypt_request *dmreq);

/*
 * Use this to access cipher attributes that are the same for each CPU.
 */
static struct crypto_skcipher *any_tfm(struct crypt_config *cc)
{
	return cc->tfms[0];
}

/*
 * Different IV generation algorithms:
 *
 * plain: the initial vector is the 32-bit little-endian version of the sector
 *        number, padded with zeros if necessary.
 *
 * plain64: the initial vector is the 64-bit little-endian version of the sector
 *        number, padded with zeros if necessary.
 *
 * essiv: "encrypted sector|salt initial vector", the sector number is
 *        encrypted with the bulk cipher using a salt as key. The salt
 *        should be derived from the bulk cipher's key via hashing.
 *
 * benbi: the 64-bit "big-endian 'narrow block'-count", starting at 1
 *        (needed for LRW-32-AES and possible other narrow block modes)
 *
 * null: the initial vector is always zero.  Provides compatibility with
 *       obsolete loop_fish2 devices.  Do not use for new devices.
 *
 * lmk:  Compatible implementation of the block chaining mode used
 *       by the Loop-AES block device encryption system
 *       designed by Jari Ruusu. See http://loop-aes.sourceforge.net/
 *       It operates on full 512 byte sectors and uses CBC
 *       with an IV derived from the sector number, the data and
 *       optionally extra IV seed.
 *       This means that after decryption the first block
 *       of sector must be tweaked according to decrypted data.
 *       Loop-AES can use three encryption schemes:
 *         version 1: is plain aes-cbc mode
 *         version 2: uses 64 multikey scheme with lmk IV generator
 *         version 3: the same as version 2 with additional IV seed
 *                   (it uses 65 keys, last key is used as IV seed)
 *
 * tcw:  Compatible implementation of the block chaining mode used
 *       by the TrueCrypt device encryption system (prior to version 4.1).
 *       For more info see: https://gitlab.com/cryptsetup/cryptsetup/wikis/TrueCryptOnDiskFormat
 *       It operates on full 512 byte sectors and uses CBC
 *       with an IV derived from initial key and the sector number.
 *       In addition, whitening value is applied on every sector, whitening
 *       is calculated from initial key, sector number and mixed using CRC32.
 *       Note that this encryption scheme is vulnerable to watermarking attacks
 *       and should be used for old compatible containers access only.
 *
 * plumb: unimplemented, see:
 * http://article.gmane.org/gmane.linux.kernel.device-mapper.dm-crypt/454
 */

static int crypt_iv_plain_gen(struct crypt_config *cc, u8 *iv,
			      struct dm_crypt_request *dmreq)
{
	memset(iv, 0, cc->iv_size);
	*(__le32 *)iv = cpu_to_le32(dmreq->iv_sector & 0xffffffff);

	return 0;
}

static int crypt_iv_plain64_gen(struct crypt_config *cc, u8 *iv,
				struct dm_crypt_request *dmreq)
{
	memset(iv, 0, cc->iv_size);
	*(__le64 *)iv = cpu_to_le64(dmreq->iv_sector);

	return 0;
}

/* Initialise ESSIV - compute salt but no local memory allocations */
static int crypt_iv_essiv_init(struct crypt_config *cc)
{
	struct iv_essiv_private *essiv = &cc->iv_gen_private.essiv;
	AHASH_REQUEST_ON_STACK(req, essiv->hash_tfm);
	struct scatterlist sg;
	struct crypto_cipher *essiv_tfm;
	int err;

	sg_init_one(&sg, cc->key, cc->key_size);
	ahash_request_set_tfm(req, essiv->hash_tfm);
	ahash_request_set_callback(req, CRYPTO_TFM_REQ_MAY_SLEEP, NULL, NULL);
	ahash_request_set_crypt(req, &sg, essiv->salt, cc->key_size);

	err = crypto_ahash_digest(req);
	ahash_request_zero(req);
	if (err)
		return err;

	essiv_tfm = cc->iv_private;

	err = crypto_cipher_setkey(essiv_tfm, essiv->salt,
			    crypto_ahash_digestsize(essiv->hash_tfm));
	if (err)
		return err;

	return 0;
}

/* Wipe salt and reset key derived from volume key */
static int crypt_iv_essiv_wipe(struct crypt_config *cc)
{
	struct iv_essiv_private *essiv = &cc->iv_gen_private.essiv;
	unsigned salt_size = crypto_ahash_digestsize(essiv->hash_tfm);
	struct crypto_cipher *essiv_tfm;
	int r, err = 0;

	memset(essiv->salt, 0, salt_size);

	essiv_tfm = cc->iv_private;
	r = crypto_cipher_setkey(essiv_tfm, essiv->salt, salt_size);
	if (r)
		err = r;

	return err;
}

/* Set up per cpu cipher state */
static struct crypto_cipher *setup_essiv_cpu(struct crypt_config *cc,
					     struct dm_target *ti,
					     u8 *salt, unsigned saltsize)
{
	struct crypto_cipher *essiv_tfm;
	int err;

	/* Setup the essiv_tfm with the given salt */
	essiv_tfm = crypto_alloc_cipher(cc->cipher, 0, CRYPTO_ALG_ASYNC);
	if (IS_ERR(essiv_tfm)) {
		ti->error = "Error allocating crypto tfm for ESSIV";
		return essiv_tfm;
	}

	if (crypto_cipher_blocksize(essiv_tfm) !=
	    crypto_skcipher_ivsize(any_tfm(cc))) {
		ti->error = "Block size of ESSIV cipher does "
			    "not match IV size of block cipher";
		crypto_free_cipher(essiv_tfm);
		return ERR_PTR(-EINVAL);
	}

	err = crypto_cipher_setkey(essiv_tfm, salt, saltsize);
	if (err) {
		ti->error = "Failed to set key for ESSIV cipher";
		crypto_free_cipher(essiv_tfm);
		return ERR_PTR(err);
	}

	return essiv_tfm;
}

static void crypt_iv_essiv_dtr(struct crypt_config *cc)
{
	struct crypto_cipher *essiv_tfm;
	struct iv_essiv_private *essiv = &cc->iv_gen_private.essiv;

	crypto_free_ahash(essiv->hash_tfm);
	essiv->hash_tfm = NULL;

	kzfree(essiv->salt);
	essiv->salt = NULL;

	essiv_tfm = cc->iv_private;

	if (essiv_tfm)
		crypto_free_cipher(essiv_tfm);

	cc->iv_private = NULL;
}

static int crypt_iv_essiv_ctr(struct crypt_config *cc, struct dm_target *ti,
			      const char *opts)
{
	struct crypto_cipher *essiv_tfm = NULL;
	struct crypto_ahash *hash_tfm = NULL;
	u8 *salt = NULL;
	int err;

	if (!opts) {
		ti->error = "Digest algorithm missing for ESSIV mode";
		return -EINVAL;
	}

	/* Allocate hash algorithm */
	hash_tfm = crypto_alloc_ahash(opts, 0, CRYPTO_ALG_ASYNC);
	if (IS_ERR(hash_tfm)) {
		ti->error = "Error initializing ESSIV hash";
		err = PTR_ERR(hash_tfm);
		goto bad;
	}

	salt = kzalloc(crypto_ahash_digestsize(hash_tfm), GFP_KERNEL);
	if (!salt) {
		ti->error = "Error kmallocing salt storage in ESSIV";
		err = -ENOMEM;
		goto bad;
	}

	cc->iv_gen_private.essiv.salt = salt;
	cc->iv_gen_private.essiv.hash_tfm = hash_tfm;

	essiv_tfm = setup_essiv_cpu(cc, ti, salt,
				crypto_ahash_digestsize(hash_tfm));
	if (IS_ERR(essiv_tfm)) {
		crypt_iv_essiv_dtr(cc);
		return PTR_ERR(essiv_tfm);
	}
	cc->iv_private = essiv_tfm;

	return 0;

bad:
	if (hash_tfm && !IS_ERR(hash_tfm))
		crypto_free_ahash(hash_tfm);
	kfree(salt);
	return err;
}

static int crypt_iv_essiv_gen(struct crypt_config *cc, u8 *iv,
			      struct dm_crypt_request *dmreq)
{
	struct crypto_cipher *essiv_tfm = cc->iv_private;

	memset(iv, 0, cc->iv_size);
	*(__le64 *)iv = cpu_to_le64(dmreq->iv_sector);
	crypto_cipher_encrypt_one(essiv_tfm, iv, iv);

	return 0;
}

static int crypt_iv_benbi_ctr(struct crypt_config *cc, struct dm_target *ti,
			      const char *opts)
{
	unsigned bs = crypto_skcipher_blocksize(any_tfm(cc));
	int log = ilog2(bs);

	/* we need to calculate how far we must shift the sector count
	 * to get the cipher block count, we use this shift in _gen */

	if (1 << log != bs) {
		ti->error = "cypher blocksize is not a power of 2";
		return -EINVAL;
	}

	if (log > 9) {
		ti->error = "cypher blocksize is > 512";
		return -EINVAL;
	}

	cc->iv_gen_private.benbi.shift = 9 - log;

	return 0;
}

static void crypt_iv_benbi_dtr(struct crypt_config *cc)
{
}

static int crypt_iv_benbi_gen(struct crypt_config *cc, u8 *iv,
			      struct dm_crypt_request *dmreq)
{
	__be64 val;

	memset(iv, 0, cc->iv_size - sizeof(u64)); /* rest is cleared below */

	val = cpu_to_be64(((u64)dmreq->iv_sector << cc->iv_gen_private.benbi.shift) + 1);
	put_unaligned(val, (__be64 *)(iv + cc->iv_size - sizeof(u64)));

	return 0;
}

static int crypt_iv_null_gen(struct crypt_config *cc, u8 *iv,
			     struct dm_crypt_request *dmreq)
{
	memset(iv, 0, cc->iv_size);

	return 0;
}

static void crypt_iv_lmk_dtr(struct crypt_config *cc)
{
	struct iv_lmk_private *lmk = &cc->iv_gen_private.lmk;

	if (lmk->hash_tfm && !IS_ERR(lmk->hash_tfm))
		crypto_free_shash(lmk->hash_tfm);
	lmk->hash_tfm = NULL;

	kzfree(lmk->seed);
	lmk->seed = NULL;
}

static int crypt_iv_lmk_ctr(struct crypt_config *cc, struct dm_target *ti,
			    const char *opts)
{
	struct iv_lmk_private *lmk = &cc->iv_gen_private.lmk;

	if (cc->sector_size != (1 << SECTOR_SHIFT)) {
		ti->error = "Unsupported sector size for LMK";
		return -EINVAL;
	}

	lmk->hash_tfm = crypto_alloc_shash("md5", 0, 0);
	if (IS_ERR(lmk->hash_tfm)) {
		ti->error = "Error initializing LMK hash";
		return PTR_ERR(lmk->hash_tfm);
	}

	/* No seed in LMK version 2 */
	if (cc->key_parts == cc->tfms_count) {
		lmk->seed = NULL;
		return 0;
	}

	lmk->seed = kzalloc(LMK_SEED_SIZE, GFP_KERNEL);
	if (!lmk->seed) {
		crypt_iv_lmk_dtr(cc);
		ti->error = "Error kmallocing seed storage in LMK";
		return -ENOMEM;
	}

	return 0;
}

static int crypt_iv_lmk_init(struct crypt_config *cc)
{
	struct iv_lmk_private *lmk = &cc->iv_gen_private.lmk;
	int subkey_size = cc->key_size / cc->key_parts;

	/* LMK seed is on the position of LMK_KEYS + 1 key */
	if (lmk->seed)
		memcpy(lmk->seed, cc->key + (cc->tfms_count * subkey_size),
		       crypto_shash_digestsize(lmk->hash_tfm));

	return 0;
}

static int crypt_iv_lmk_wipe(struct crypt_config *cc)
{
	struct iv_lmk_private *lmk = &cc->iv_gen_private.lmk;

	if (lmk->seed)
		memset(lmk->seed, 0, LMK_SEED_SIZE);

	return 0;
}

static int crypt_iv_lmk_one(struct crypt_config *cc, u8 *iv,
			    struct dm_crypt_request *dmreq,
			    u8 *data)
{
	struct iv_lmk_private *lmk = &cc->iv_gen_private.lmk;
	SHASH_DESC_ON_STACK(desc, lmk->hash_tfm);
	struct md5_state md5state;
	__le32 buf[4];
	int i, r;

	desc->tfm = lmk->hash_tfm;
	desc->flags = CRYPTO_TFM_REQ_MAY_SLEEP;

	r = crypto_shash_init(desc);
	if (r)
		return r;

	if (lmk->seed) {
		r = crypto_shash_update(desc, lmk->seed, LMK_SEED_SIZE);
		if (r)
			return r;
	}

	/* Sector is always 512B, block size 16, add data of blocks 1-31 */
	r = crypto_shash_update(desc, data + 16, 16 * 31);
	if (r)
		return r;

	/* Sector is cropped to 56 bits here */
	buf[0] = cpu_to_le32(dmreq->iv_sector & 0xFFFFFFFF);
	buf[1] = cpu_to_le32((((u64)dmreq->iv_sector >> 32) & 0x00FFFFFF) | 0x80000000);
	buf[2] = cpu_to_le32(4024);
	buf[3] = 0;
	r = crypto_shash_update(desc, (u8 *)buf, sizeof(buf));
	if (r)
		return r;

	/* No MD5 padding here */
	r = crypto_shash_export(desc, &md5state);
	if (r)
		return r;

	for (i = 0; i < MD5_HASH_WORDS; i++)
		__cpu_to_le32s(&md5state.hash[i]);
	memcpy(iv, &md5state.hash, cc->iv_size);

	return 0;
}

static int crypt_iv_lmk_gen(struct crypt_config *cc, u8 *iv,
			    struct dm_crypt_request *dmreq)
{
	u8 *src;
	int r = 0;

	if (bio_data_dir(dmreq->ctx->bio_in) == WRITE) {
		src = kmap_atomic(sg_page(&dmreq->sg_in));
		r = crypt_iv_lmk_one(cc, iv, dmreq, src + dmreq->sg_in.offset);
		kunmap_atomic(src);
	} else
		memset(iv, 0, cc->iv_size);

	return r;
}

static int crypt_iv_lmk_post(struct crypt_config *cc, u8 *iv,
			     struct dm_crypt_request *dmreq)
{
	u8 *dst;
	int r;

	if (bio_data_dir(dmreq->ctx->bio_in) == WRITE)
		return 0;

	dst = kmap_atomic(sg_page(&dmreq->sg_out));
	r = crypt_iv_lmk_one(cc, iv, dmreq, dst + dmreq->sg_out.offset);

	/* Tweak the first block of plaintext sector */
	if (!r)
		crypto_xor(dst + dmreq->sg_out.offset, iv, cc->iv_size);

	kunmap_atomic(dst);
	return r;
}

static void crypt_iv_tcw_dtr(struct crypt_config *cc)
{
	struct iv_tcw_private *tcw = &cc->iv_gen_private.tcw;

	kzfree(tcw->iv_seed);
	tcw->iv_seed = NULL;
	kzfree(tcw->whitening);
	tcw->whitening = NULL;

	if (tcw->crc32_tfm && !IS_ERR(tcw->crc32_tfm))
		crypto_free_shash(tcw->crc32_tfm);
	tcw->crc32_tfm = NULL;
}

static int crypt_iv_tcw_ctr(struct crypt_config *cc, struct dm_target *ti,
			    const char *opts)
{
	struct iv_tcw_private *tcw = &cc->iv_gen_private.tcw;

	if (cc->sector_size != (1 << SECTOR_SHIFT)) {
		ti->error = "Unsupported sector size for TCW";
		return -EINVAL;
	}

	if (cc->key_size <= (cc->iv_size + TCW_WHITENING_SIZE)) {
		ti->error = "Wrong key size for TCW";
		return -EINVAL;
	}

	tcw->crc32_tfm = crypto_alloc_shash("crc32", 0, 0);
	if (IS_ERR(tcw->crc32_tfm)) {
		ti->error = "Error initializing CRC32 in TCW";
		return PTR_ERR(tcw->crc32_tfm);
	}

	tcw->iv_seed = kzalloc(cc->iv_size, GFP_KERNEL);
	tcw->whitening = kzalloc(TCW_WHITENING_SIZE, GFP_KERNEL);
	if (!tcw->iv_seed || !tcw->whitening) {
		crypt_iv_tcw_dtr(cc);
		ti->error = "Error allocating seed storage in TCW";
		return -ENOMEM;
	}

	return 0;
}

static int crypt_iv_tcw_init(struct crypt_config *cc)
{
	struct iv_tcw_private *tcw = &cc->iv_gen_private.tcw;
	int key_offset = cc->key_size - cc->iv_size - TCW_WHITENING_SIZE;

	memcpy(tcw->iv_seed, &cc->key[key_offset], cc->iv_size);
	memcpy(tcw->whitening, &cc->key[key_offset + cc->iv_size],
	       TCW_WHITENING_SIZE);

	return 0;
}

static int crypt_iv_tcw_wipe(struct crypt_config *cc)
{
	struct iv_tcw_private *tcw = &cc->iv_gen_private.tcw;

	memset(tcw->iv_seed, 0, cc->iv_size);
	memset(tcw->whitening, 0, TCW_WHITENING_SIZE);

	return 0;
}

static int crypt_iv_tcw_whitening(struct crypt_config *cc,
				  struct dm_crypt_request *dmreq,
				  u8 *data)
{
	struct iv_tcw_private *tcw = &cc->iv_gen_private.tcw;
	__le64 sector = cpu_to_le64(dmreq->iv_sector);
	u8 buf[TCW_WHITENING_SIZE];
	SHASH_DESC_ON_STACK(desc, tcw->crc32_tfm);
	int i, r;

	/* xor whitening with sector number */
	memcpy(buf, tcw->whitening, TCW_WHITENING_SIZE);
	crypto_xor(buf, (u8 *)&sector, 8);
	crypto_xor(&buf[8], (u8 *)&sector, 8);

	/* calculate crc32 for every 32bit part and xor it */
	desc->tfm = tcw->crc32_tfm;
	desc->flags = CRYPTO_TFM_REQ_MAY_SLEEP;
	for (i = 0; i < 4; i++) {
		r = crypto_shash_init(desc);
		if (r)
			goto out;
		r = crypto_shash_update(desc, &buf[i * 4], 4);
		if (r)
			goto out;
		r = crypto_shash_final(desc, &buf[i * 4]);
		if (r)
			goto out;
	}
	crypto_xor(&buf[0], &buf[12], 4);
	crypto_xor(&buf[4], &buf[8], 4);

	/* apply whitening (8 bytes) to whole sector */
	for (i = 0; i < ((1 << SECTOR_SHIFT) / 8); i++)
		crypto_xor(data + i * 8, buf, 8);
out:
	memzero_explicit(buf, sizeof(buf));
	return r;
}

static int crypt_iv_tcw_gen(struct crypt_config *cc, u8 *iv,
			    struct dm_crypt_request *dmreq)
{
	struct iv_tcw_private *tcw = &cc->iv_gen_private.tcw;
	__le64 sector = cpu_to_le64(dmreq->iv_sector);
	u8 *src;
	int r = 0;

	/* Remove whitening from ciphertext */
	if (bio_data_dir(dmreq->ctx->bio_in) != WRITE) {
		src = kmap_atomic(sg_page(&dmreq->sg_in));
		r = crypt_iv_tcw_whitening(cc, dmreq, src + dmreq->sg_in.offset);
		kunmap_atomic(src);
	}

	/* Calculate IV */
	memcpy(iv, tcw->iv_seed, cc->iv_size);
	crypto_xor(iv, (u8 *)&sector, 8);
	if (cc->iv_size > 8)
		crypto_xor(&iv[8], (u8 *)&sector, cc->iv_size - 8);

	return r;
}

static int crypt_iv_tcw_post(struct crypt_config *cc, u8 *iv,
			     struct dm_crypt_request *dmreq)
{
	u8 *dst;
	int r;

	if (bio_data_dir(dmreq->ctx->bio_in) != WRITE)
		return 0;

	/* Apply whitening on ciphertext */
	dst = kmap_atomic(sg_page(&dmreq->sg_out));
	r = crypt_iv_tcw_whitening(cc, dmreq, dst + dmreq->sg_out.offset);
	kunmap_atomic(dst);

	return r;
}

static struct crypt_iv_operations crypt_iv_plain_ops = {
	.generator = crypt_iv_plain_gen
};

static struct crypt_iv_operations crypt_iv_plain64_ops = {
	.generator = crypt_iv_plain64_gen
};

static struct crypt_iv_operations crypt_iv_essiv_ops = {
	.ctr       = crypt_iv_essiv_ctr,
	.dtr       = crypt_iv_essiv_dtr,
	.init      = crypt_iv_essiv_init,
	.wipe      = crypt_iv_essiv_wipe,
	.generator = crypt_iv_essiv_gen
};

static struct crypt_iv_operations crypt_iv_benbi_ops = {
	.ctr	   = crypt_iv_benbi_ctr,
	.dtr	   = crypt_iv_benbi_dtr,
	.generator = crypt_iv_benbi_gen
};

static struct crypt_iv_operations crypt_iv_null_ops = {
	.generator = crypt_iv_null_gen
};

static struct crypt_iv_operations crypt_iv_lmk_ops = {
	.ctr	   = crypt_iv_lmk_ctr,
	.dtr	   = crypt_iv_lmk_dtr,
	.init	   = crypt_iv_lmk_init,
	.wipe	   = crypt_iv_lmk_wipe,
	.generator = crypt_iv_lmk_gen,
	.post	   = crypt_iv_lmk_post
};

static struct crypt_iv_operations crypt_iv_tcw_ops = {
	.ctr	   = crypt_iv_tcw_ctr,
	.dtr	   = crypt_iv_tcw_dtr,
	.init	   = crypt_iv_tcw_init,
	.wipe	   = crypt_iv_tcw_wipe,
	.generator = crypt_iv_tcw_gen,
	.post	   = crypt_iv_tcw_post
};

static void crypt_convert_init(struct crypt_config *cc,
			       struct convert_context *ctx,
			       struct bio *bio_out, struct bio *bio_in,
			       sector_t sector)
{
	ctx->bio_in = bio_in;
	ctx->bio_out = bio_out;
	if (bio_in)
		ctx->iter_in = bio_in->bi_iter;
	if (bio_out)
		ctx->iter_out = bio_out->bi_iter;
	ctx->cc_sector = sector + cc->iv_offset;
	init_completion(&ctx->restart);
}

static struct dm_crypt_request *dmreq_of_req(struct crypt_config *cc,
					     struct skcipher_request *req)
{
	return (struct dm_crypt_request *)((char *)req + cc->dmreq_start);
}

static struct skcipher_request *req_of_dmreq(struct crypt_config *cc,
					       struct dm_crypt_request *dmreq)
{
	return (struct skcipher_request *)((char *)dmreq - cc->dmreq_start);
}

static u8 *iv_of_dmreq(struct crypt_config *cc,
		       struct dm_crypt_request *dmreq)
{
	return (u8 *)ALIGN((unsigned long)(dmreq + 1),
		crypto_skcipher_alignmask(any_tfm(cc)) + 1);
}

static int crypt_convert_block(struct crypt_config *cc,
			       struct convert_context *ctx,
			       struct skcipher_request *req)
{
	struct bio_vec bv_in = bio_iter_iovec(ctx->bio_in, ctx->iter_in);
	struct bio_vec bv_out = bio_iter_iovec(ctx->bio_out, ctx->iter_out);
	struct dm_crypt_request *dmreq;
	u8 *iv;
	int r;

	/* Reject unexpected unaligned bio. */
	if (unlikely(bv_in.bv_len & (cc->sector_size - 1)))
		return -EIO;

	dmreq = dmreq_of_req(cc, req);
	iv = iv_of_dmreq(cc, dmreq);

	dmreq->iv_sector = ctx->cc_sector;
	if (test_bit(CRYPT_IV_LARGE_SECTORS, &cc->cipher_flags))
		dmreq->iv_sector >>= cc->sector_shift;
	dmreq->ctx = ctx;
	sg_init_table(&dmreq->sg_in, 1);
	sg_set_page(&dmreq->sg_in, bv_in.bv_page, cc->sector_size,
		    bv_in.bv_offset);

	sg_init_table(&dmreq->sg_out, 1);
	sg_set_page(&dmreq->sg_out, bv_out.bv_page, cc->sector_size,
		    bv_out.bv_offset);

	bio_advance_iter(ctx->bio_in, &ctx->iter_in, cc->sector_size);
	bio_advance_iter(ctx->bio_out, &ctx->iter_out, cc->sector_size);

	if (cc->iv_gen_ops) {
		r = cc->iv_gen_ops->generator(cc, iv, dmreq);
		if (r < 0)
			return r;
	}

	skcipher_request_set_crypt(req, &dmreq->sg_in, &dmreq->sg_out,
				   cc->sector_size, iv);

	if (bio_data_dir(ctx->bio_in) == WRITE)
		r = crypto_skcipher_encrypt(req);
	else
		r = crypto_skcipher_decrypt(req);

	if (!r && cc->iv_gen_ops && cc->iv_gen_ops->post)
		r = cc->iv_gen_ops->post(cc, iv, dmreq);

	return r;
}

static void kcryptd_async_done(struct crypto_async_request *async_req,
			       int error);

static void crypt_alloc_req(struct crypt_config *cc,
			    struct convert_context *ctx)
{
	unsigned key_index = ctx->cc_sector & (cc->tfms_count - 1);

	if (!ctx->req)
		ctx->req = mempool_alloc(cc->req_pool, GFP_NOIO);

	skcipher_request_set_tfm(ctx->req, cc->tfms[key_index]);

	/*
	 * Use REQ_MAY_BACKLOG so a cipher driver internally backlogs
	 * requests if driver request queue is full.
	 */
	skcipher_request_set_callback(ctx->req,
	    CRYPTO_TFM_REQ_MAY_BACKLOG | CRYPTO_TFM_REQ_MAY_SLEEP,
	    kcryptd_async_done, dmreq_of_req(cc, ctx->req));
}

static void crypt_free_req(struct crypt_config *cc,
			   struct skcipher_request *req, struct bio *base_bio)
{
	struct dm_crypt_io *io = dm_per_bio_data(base_bio, cc->per_bio_data_size);

	if ((struct skcipher_request *)(io + 1) != req)
		mempool_free(req, cc->req_pool);
}

/*
 * Encrypt / decrypt data from one bio to another one (can be the same one)
 */
static int crypt_convert(struct crypt_config *cc,
			 struct convert_context *ctx)
{
	unsigned int sector_step = cc->sector_size >> SECTOR_SHIFT;
	int r;

	atomic_set(&ctx->cc_pending, 1);

	while (ctx->iter_in.bi_size && ctx->iter_out.bi_size) {

		crypt_alloc_req(cc, ctx);
		atomic_inc(&ctx->cc_pending);

		r = crypt_convert_block(cc, ctx, ctx->req);

		switch (r) {
		/*
		 * The request was queued by a crypto driver
		 * but the driver request queue is full, let's wait.
		 */
		case -EBUSY:
			wait_for_completion(&ctx->restart);
			reinit_completion(&ctx->restart);
			/* fall through */
		/*
		 * The request is queued and processed asynchronously,
		 * completion function kcryptd_async_done() will be called.
		 */
		case -EINPROGRESS:
			ctx->req = NULL;
			ctx->cc_sector += sector_step;
			continue;
		/*
		 * The request was already processed (synchronously).
		 */
		case 0:
			atomic_dec(&ctx->cc_pending);
			ctx->cc_sector += sector_step;
			cond_resched();
			continue;

		/* There was an error while processing the request. */
		default:
			atomic_dec(&ctx->cc_pending);
			return r;
		}
	}

	return 0;
}

static void crypt_free_buffer_pages(struct crypt_config *cc, struct bio *clone);

/*
 * Generate a new unfragmented bio with the given size
 * This should never violate the device limitations (but only because
 * max_segment_size is being constrained to PAGE_SIZE).
 *
 * This function may be called concurrently. If we allocate from the mempool
 * concurrently, there is a possibility of deadlock. For example, if we have
 * mempool of 256 pages, two processes, each wanting 256, pages allocate from
 * the mempool concurrently, it may deadlock in a situation where both processes
 * have allocated 128 pages and the mempool is exhausted.
 *
 * In order to avoid this scenario we allocate the pages under a mutex.
 *
 * In order to not degrade performance with excessive locking, we try
 * non-blocking allocations without a mutex first but on failure we fallback
 * to blocking allocations with a mutex.
 */
static struct bio *crypt_alloc_buffer(struct dm_crypt_io *io, unsigned size)
{
	struct crypt_config *cc = io->cc;
	struct bio *clone;
	unsigned int nr_iovecs = (size + PAGE_SIZE - 1) >> PAGE_SHIFT;
	gfp_t gfp_mask = GFP_NOWAIT | __GFP_HIGHMEM;
	unsigned i, len, remaining_size;
	struct page *page;
	struct bio_vec *bvec;

retry:
	if (unlikely(gfp_mask & __GFP_DIRECT_RECLAIM))
		mutex_lock(&cc->bio_alloc_lock);

	clone = bio_alloc_bioset(GFP_NOIO, nr_iovecs, cc->bs);
	if (!clone)
		goto return_clone;

	clone_init(io, clone);

	remaining_size = size;

	for (i = 0; i < nr_iovecs; i++) {
		page = mempool_alloc(cc->page_pool, gfp_mask);
		if (!page) {
			crypt_free_buffer_pages(cc, clone);
			bio_put(clone);
			gfp_mask |= __GFP_DIRECT_RECLAIM;
			goto retry;
		}

		len = (remaining_size > PAGE_SIZE) ? PAGE_SIZE : remaining_size;

		bvec = &clone->bi_io_vec[clone->bi_vcnt++];
		bvec->bv_page = page;
		bvec->bv_len = len;
		bvec->bv_offset = 0;

		clone->bi_iter.bi_size += len;

		remaining_size -= len;
	}

return_clone:
	if (unlikely(gfp_mask & __GFP_DIRECT_RECLAIM))
		mutex_unlock(&cc->bio_alloc_lock);

	return clone;
}

static void crypt_free_buffer_pages(struct crypt_config *cc, struct bio *clone)
{
	unsigned int i;
	struct bio_vec *bv;

	bio_for_each_segment_all(bv, clone, i) {
		BUG_ON(!bv->bv_page);
		mempool_free(bv->bv_page, cc->page_pool);
		bv->bv_page = NULL;
	}
}

static void crypt_io_init(struct dm_crypt_io *io, struct crypt_config *cc,
			  struct bio *bio, sector_t sector)
{
	io->cc = cc;
	io->base_bio = bio;
	io->sector = sector;
	io->error = 0;
	io->ctx.req = NULL;
	atomic_set(&io->io_pending, 0);
}

static void crypt_inc_pending(struct dm_crypt_io *io)
{
	atomic_inc(&io->io_pending);
}

/*
 * One of the bios was finished. Check for completion of
 * the whole request and correctly clean up the buffer.
 */
static void crypt_dec_pending(struct dm_crypt_io *io)
{
	struct crypt_config *cc = io->cc;
	struct bio *base_bio = io->base_bio;
	int error = io->error;

	if (!atomic_dec_and_test(&io->io_pending))
		return;

	if (io->ctx.req)
		crypt_free_req(cc, io->ctx.req, base_bio);

	base_bio->bi_error = error;
	bio_endio(base_bio);
}

/*
 * kcryptd/kcryptd_io:
 *
 * Needed because it would be very unwise to do decryption in an
 * interrupt context.
 *
 * kcryptd performs the actual encryption or decryption.
 *
 * kcryptd_io performs the IO submission.
 *
 * They must be separated as otherwise the final stages could be
 * starved by new requests which can block in the first stages due
 * to memory allocation.
 *
 * The work is done per CPU global for all dm-crypt instances.
 * They should not depend on each other and do not block.
 */
static void crypt_endio(struct bio *clone)
{
	struct dm_crypt_io *io = clone->bi_private;
	struct crypt_config *cc = io->cc;
	unsigned rw = bio_data_dir(clone);
	int error;

	/*
	 * free the processed pages
	 */
	if (rw == WRITE)
		crypt_free_buffer_pages(cc, clone);

	error = clone->bi_error;
	bio_put(clone);

	if (rw == READ && !error) {
		kcryptd_queue_crypt(io);
		return;
	}

	if (unlikely(error))
		io->error = error;

	crypt_dec_pending(io);
}

static void clone_init(struct dm_crypt_io *io, struct bio *clone)
{
	struct crypt_config *cc = io->cc;

	clone->bi_private = io;
	clone->bi_end_io  = crypt_endio;
	clone->bi_bdev    = cc->dev->bdev;
	bio_set_op_attrs(clone, bio_op(io->base_bio), bio_flags(io->base_bio));
}

static int kcryptd_io_read(struct dm_crypt_io *io, gfp_t gfp)
{
	struct crypt_config *cc = io->cc;
	struct bio *clone;

	/*
	 * We need the original biovec array in order to decrypt
	 * the whole bio data *afterwards* -- thanks to immutable
	 * biovecs we don't need to worry about the block layer
	 * modifying the biovec array; so leverage bio_clone_fast().
	 */
	clone = bio_clone_fast(io->base_bio, gfp, cc->bs);
	if (!clone)
		return 1;

	crypt_inc_pending(io);

	clone_init(io, clone);
	clone->bi_iter.bi_sector = cc->start + io->sector;

	generic_make_request(clone);
	return 0;
}

static void kcryptd_io_read_work(struct work_struct *work)
{
	struct dm_crypt_io *io = container_of(work, struct dm_crypt_io, work);

	crypt_inc_pending(io);
	if (kcryptd_io_read(io, GFP_NOIO))
		io->error = -ENOMEM;
	crypt_dec_pending(io);
}

static void kcryptd_queue_read(struct dm_crypt_io *io)
{
	struct crypt_config *cc = io->cc;

	INIT_WORK(&io->work, kcryptd_io_read_work);
	queue_work(cc->io_queue, &io->work);
}

static void kcryptd_io_write(struct dm_crypt_io *io)
{
	struct bio *clone = io->ctx.bio_out;

	generic_make_request(clone);
}

#define crypt_io_from_node(node) rb_entry((node), struct dm_crypt_io, rb_node)

static int dmcrypt_write(void *data)
{
	struct crypt_config *cc = data;
	struct dm_crypt_io *io;

	while (1) {
		struct rb_root write_tree;
		struct blk_plug plug;

		DECLARE_WAITQUEUE(wait, current);

		spin_lock_irq(&cc->write_thread_wait.lock);
continue_locked:

		if (!RB_EMPTY_ROOT(&cc->write_tree))
			goto pop_from_list;

		set_current_state(TASK_INTERRUPTIBLE);
		__add_wait_queue(&cc->write_thread_wait, &wait);

		spin_unlock_irq(&cc->write_thread_wait.lock);

		if (unlikely(kthread_should_stop())) {
			set_task_state(current, TASK_RUNNING);
			remove_wait_queue(&cc->write_thread_wait, &wait);
			break;
		}

		schedule();

		set_task_state(current, TASK_RUNNING);
		spin_lock_irq(&cc->write_thread_wait.lock);
		__remove_wait_queue(&cc->write_thread_wait, &wait);
		goto continue_locked;

pop_from_list:
		write_tree = cc->write_tree;
		cc->write_tree = RB_ROOT;
		spin_unlock_irq(&cc->write_thread_wait.lock);

		BUG_ON(rb_parent(write_tree.rb_node));

		/*
		 * Note: we cannot walk the tree here with rb_next because
		 * the structures may be freed when kcryptd_io_write is called.
		 */
		blk_start_plug(&plug);
		do {
			io = crypt_io_from_node(rb_first(&write_tree));
			rb_erase(&io->rb_node, &write_tree);
			kcryptd_io_write(io);
		} while (!RB_EMPTY_ROOT(&write_tree));
		blk_finish_plug(&plug);
	}
	return 0;
}

static void kcryptd_crypt_write_io_submit(struct dm_crypt_io *io, int async)
{
	struct bio *clone = io->ctx.bio_out;
	struct crypt_config *cc = io->cc;
	unsigned long flags;
	sector_t sector;
	struct rb_node **rbp, *parent;

	if (unlikely(io->error < 0)) {
		crypt_free_buffer_pages(cc, clone);
		bio_put(clone);
		crypt_dec_pending(io);
		return;
	}

	/* crypt_convert should have filled the clone bio */
	BUG_ON(io->ctx.iter_out.bi_size);

	clone->bi_iter.bi_sector = cc->start + io->sector;

	if (likely(!async) && test_bit(DM_CRYPT_NO_OFFLOAD, &cc->flags)) {
		generic_make_request(clone);
		return;
	}

	spin_lock_irqsave(&cc->write_thread_wait.lock, flags);
	rbp = &cc->write_tree.rb_node;
	parent = NULL;
	sector = io->sector;
	while (*rbp) {
		parent = *rbp;
		if (sector < crypt_io_from_node(parent)->sector)
			rbp = &(*rbp)->rb_left;
		else
			rbp = &(*rbp)->rb_right;
	}
	rb_link_node(&io->rb_node, parent, rbp);
	rb_insert_color(&io->rb_node, &cc->write_tree);

	wake_up_locked(&cc->write_thread_wait);
	spin_unlock_irqrestore(&cc->write_thread_wait.lock, flags);
}

static void kcryptd_crypt_write_convert(struct dm_crypt_io *io)
{
	struct crypt_config *cc = io->cc;
	struct bio *clone;
	int crypt_finished;
	sector_t sector = io->sector;
	int r;

	/*
	 * Prevent io from disappearing until this function completes.
	 */
	crypt_inc_pending(io);
	crypt_convert_init(cc, &io->ctx, NULL, io->base_bio, sector);

	clone = crypt_alloc_buffer(io, io->base_bio->bi_iter.bi_size);
	if (unlikely(!clone)) {
		io->error = -EIO;
		goto dec;
	}

	io->ctx.bio_out = clone;
	io->ctx.iter_out = clone->bi_iter;

	sector += bio_sectors(clone);

	crypt_inc_pending(io);
	r = crypt_convert(cc, &io->ctx);
	if (r)
		io->error = -EIO;
	crypt_finished = atomic_dec_and_test(&io->ctx.cc_pending);

	/* Encryption was already finished, submit io now */
	if (crypt_finished) {
		kcryptd_crypt_write_io_submit(io, 0);
		io->sector = sector;
	}

dec:
	crypt_dec_pending(io);
}

static void kcryptd_crypt_read_done(struct dm_crypt_io *io)
{
	crypt_dec_pending(io);
}

static void kcryptd_crypt_read_convert(struct dm_crypt_io *io)
{
	struct crypt_config *cc = io->cc;
	int r = 0;

	crypt_inc_pending(io);

	crypt_convert_init(cc, &io->ctx, io->base_bio, io->base_bio,
			   io->sector);

	r = crypt_convert(cc, &io->ctx);
	if (r < 0)
		io->error = -EIO;

	if (atomic_dec_and_test(&io->ctx.cc_pending))
		kcryptd_crypt_read_done(io);

	crypt_dec_pending(io);
}

static void kcryptd_async_done(struct crypto_async_request *async_req,
			       int error)
{
	struct dm_crypt_request *dmreq = async_req->data;
	struct convert_context *ctx = dmreq->ctx;
	struct dm_crypt_io *io = container_of(ctx, struct dm_crypt_io, ctx);
	struct crypt_config *cc = io->cc;

	/*
	 * A request from crypto driver backlog is going to be processed now,
	 * finish the completion and continue in crypt_convert().
	 * (Callback will be called for the second time for this request.)
	 */
	if (error == -EINPROGRESS) {
		complete(&ctx->restart);
		return;
	}

	if (!error && cc->iv_gen_ops && cc->iv_gen_ops->post)
		error = cc->iv_gen_ops->post(cc, iv_of_dmreq(cc, dmreq), dmreq);

	if (error < 0)
		io->error = -EIO;

	crypt_free_req(cc, req_of_dmreq(cc, dmreq), io->base_bio);

	if (!atomic_dec_and_test(&ctx->cc_pending))
		return;

	if (bio_data_dir(io->base_bio) == READ)
		kcryptd_crypt_read_done(io);
	else
		kcryptd_crypt_write_io_submit(io, 1);
}

static void kcryptd_crypt(struct work_struct *work)
{
	struct dm_crypt_io *io = container_of(work, struct dm_crypt_io, work);

	if (bio_data_dir(io->base_bio) == READ)
		kcryptd_crypt_read_convert(io);
	else
		kcryptd_crypt_write_convert(io);
}

static void kcryptd_queue_crypt(struct dm_crypt_io *io)
{
	struct crypt_config *cc = io->cc;

	INIT_WORK(&io->work, kcryptd_crypt);
	queue_work(cc->crypt_queue, &io->work);
}

/*
 * Decode key from its hex representation
 */
static int crypt_decode_key(u8 *key, char *hex, unsigned int size)
{
	char buffer[3];
	unsigned int i;

	buffer[2] = '\0';

	for (i = 0; i < size; i++) {
		buffer[0] = *hex++;
		buffer[1] = *hex++;

		if (kstrtou8(buffer, 16, &key[i]))
			return -EINVAL;
	}

	if (*hex != '\0')
		return -EINVAL;

	return 0;
}

static void crypt_free_tfms(struct crypt_config *cc)
{
	unsigned i;

	if (!cc->tfms)
		return;

	for (i = 0; i < cc->tfms_count; i++)
		if (cc->tfms[i] && !IS_ERR(cc->tfms[i])) {
			crypto_free_skcipher(cc->tfms[i]);
			cc->tfms[i] = NULL;
		}

	kfree(cc->tfms);
	cc->tfms = NULL;
}

static int crypt_alloc_tfms(struct crypt_config *cc, char *ciphermode)
{
	unsigned i;
	int err;

	cc->tfms = kzalloc(cc->tfms_count * sizeof(struct crypto_skcipher *),
			   GFP_KERNEL);
	if (!cc->tfms)
		return -ENOMEM;

	for (i = 0; i < cc->tfms_count; i++) {
		cc->tfms[i] = crypto_alloc_skcipher(ciphermode, 0, 0);
		if (IS_ERR(cc->tfms[i])) {
			err = PTR_ERR(cc->tfms[i]);
			crypt_free_tfms(cc);
			return err;
		}
	}

	/*
	 * dm-crypt performance can vary greatly depending on which crypto
	 * algorithm implementation is used.  Help people debug performance
	 * problems by logging the ->cra_driver_name.
	 */
	DMINFO("%s using implementation \"%s\"", ciphermode,
	       crypto_skcipher_alg(any_tfm(cc))->base.cra_driver_name);
	return 0;
}

static int crypt_setkey_allcpus(struct crypt_config *cc)
{
	unsigned subkey_size;
	int err = 0, i, r;

	/* Ignore extra keys (which are used for IV etc) */
	subkey_size = (cc->key_size - cc->key_extra_size) >> ilog2(cc->tfms_count);

	for (i = 0; i < cc->tfms_count; i++) {
		r = crypto_skcipher_setkey(cc->tfms[i],
					   cc->key + (i * subkey_size),
					   subkey_size);
		if (r)
			err = r;
	}

	return err;
}

static int crypt_set_key(struct crypt_config *cc, char *key)
{
	int r = -EINVAL;
	int key_string_len = strlen(key);

	/* The key size may not be changed. */
	if (cc->key_size != (key_string_len >> 1))
		goto out;

	/* Hyphen (which gives a key_size of zero) means there is no key. */
	if (!cc->key_size && strcmp(key, "-"))
		goto out;

	/* clear the flag since following operations may invalidate previously valid key */
	clear_bit(DM_CRYPT_KEY_VALID, &cc->flags);

	if (cc->key_size && crypt_decode_key(cc->key, key, cc->key_size) < 0)
		goto out;

	r = crypt_setkey_allcpus(cc);
	if (!r)
		set_bit(DM_CRYPT_KEY_VALID, &cc->flags);

out:
	/* Hex key string not needed after here, so wipe it. */
	memset(key, '0', key_string_len);

	return r;
}

static int crypt_wipe_key(struct crypt_config *cc)
{
	clear_bit(DM_CRYPT_KEY_VALID, &cc->flags);
	memset(&cc->key, 0, cc->key_size * sizeof(u8));

	return crypt_setkey_allcpus(cc);
}

static void crypt_dtr(struct dm_target *ti)
{
	struct crypt_config *cc = ti->private;

	ti->private = NULL;

	if (!cc)
		return;

	if (cc->write_thread)
		kthread_stop(cc->write_thread);

	if (cc->io_queue)
		destroy_workqueue(cc->io_queue);
	if (cc->crypt_queue)
		destroy_workqueue(cc->crypt_queue);

	crypt_free_tfms(cc);

	if (cc->bs)
		bioset_free(cc->bs);

	mempool_destroy(cc->page_pool);
	mempool_destroy(cc->req_pool);

	if (cc->iv_gen_ops && cc->iv_gen_ops->dtr)
		cc->iv_gen_ops->dtr(cc);

	if (cc->dev)
		dm_put_device(ti, cc->dev);

	kzfree(cc->cipher);
	kzfree(cc->cipher_string);

	/* Must zero key material before freeing */
	kzfree(cc);
}

static int crypt_ctr_cipher(struct dm_target *ti,
			    char *cipher_in, char *key)
{
	struct crypt_config *cc = ti->private;
	char *tmp, *cipher, *chainmode, *ivmode, *ivopts, *keycount;
	char *cipher_api = NULL;
	int ret = -EINVAL;
	char dummy;

	/* Convert to crypto api definition? */
	if (strchr(cipher_in, '(')) {
		ti->error = "Bad cipher specification";
		return -EINVAL;
	}

	cc->cipher_string = kstrdup(cipher_in, GFP_KERNEL);
	if (!cc->cipher_string)
		goto bad_mem;

	/*
	 * Legacy dm-crypt cipher specification
	 * cipher[:keycount]-mode-iv:ivopts
	 */
	tmp = cipher_in;
	keycount = strsep(&tmp, "-");
	cipher = strsep(&keycount, ":");

	if (!keycount)
		cc->tfms_count = 1;
	else if (sscanf(keycount, "%u%c", &cc->tfms_count, &dummy) != 1 ||
		 !is_power_of_2(cc->tfms_count)) {
		ti->error = "Bad cipher key count specification";
		return -EINVAL;
	}
	cc->key_parts = cc->tfms_count;
	cc->key_extra_size = 0;

	cc->cipher = kstrdup(cipher, GFP_KERNEL);
	if (!cc->cipher)
		goto bad_mem;

	chainmode = strsep(&tmp, "-");
	ivopts = strsep(&tmp, "-");
	ivmode = strsep(&ivopts, ":");

	if (tmp)
		DMWARN("Ignoring unexpected additional cipher options");

	/*
	 * For compatibility with the original dm-crypt mapping format, if
	 * only the cipher name is supplied, use cbc-plain.
	 */
	if (!chainmode || (!strcmp(chainmode, "plain") && !ivmode)) {
		chainmode = "cbc";
		ivmode = "plain";
	}

	if (strcmp(chainmode, "ecb") && !ivmode) {
		ti->error = "IV mechanism required";
		return -EINVAL;
	}

	cipher_api = kmalloc(CRYPTO_MAX_ALG_NAME, GFP_KERNEL);
	if (!cipher_api)
		goto bad_mem;

	ret = snprintf(cipher_api, CRYPTO_MAX_ALG_NAME,
		       "%s(%s)", chainmode, cipher);
	if (ret < 0) {
		kfree(cipher_api);
		goto bad_mem;
	}

	/* Allocate cipher */
	ret = crypt_alloc_tfms(cc, cipher_api);
	if (ret < 0) {
		ti->error = "Error allocating crypto tfm";
		goto bad;
	}

	/* Initialize IV */
	cc->iv_size = crypto_skcipher_ivsize(any_tfm(cc));
	if (cc->iv_size)
		/* at least a 64 bit sector number should fit in our buffer */
		cc->iv_size = max(cc->iv_size,
				  (unsigned int)(sizeof(u64) / sizeof(u8)));
	else if (ivmode) {
		DMWARN("Selected cipher does not support IVs");
		ivmode = NULL;
	}

	/* Choose ivmode, see comments at iv code. */
	if (ivmode == NULL)
		cc->iv_gen_ops = NULL;
	else if (strcmp(ivmode, "plain") == 0)
		cc->iv_gen_ops = &crypt_iv_plain_ops;
	else if (strcmp(ivmode, "plain64") == 0)
		cc->iv_gen_ops = &crypt_iv_plain64_ops;
	else if (strcmp(ivmode, "essiv") == 0)
		cc->iv_gen_ops = &crypt_iv_essiv_ops;
	else if (strcmp(ivmode, "benbi") == 0)
		cc->iv_gen_ops = &crypt_iv_benbi_ops;
	else if (strcmp(ivmode, "null") == 0)
		cc->iv_gen_ops = &crypt_iv_null_ops;
	else if (strcmp(ivmode, "lmk") == 0) {
		cc->iv_gen_ops = &crypt_iv_lmk_ops;
		/*
		 * Version 2 and 3 is recognised according
		 * to length of provided multi-key string.
		 * If present (version 3), last key is used as IV seed.
		 * All keys (including IV seed) are always the same size.
		 */
		if (cc->key_size % cc->key_parts) {
			cc->key_parts++;
			cc->key_extra_size = cc->key_size / cc->key_parts;
		}
	} else if (strcmp(ivmode, "tcw") == 0) {
		cc->iv_gen_ops = &crypt_iv_tcw_ops;
		cc->key_parts += 2; /* IV + whitening */
		cc->key_extra_size = cc->iv_size + TCW_WHITENING_SIZE;
	} else {
		ret = -EINVAL;
		ti->error = "Invalid IV mode";
		goto bad;
	}

	/* Initialize and set key */
	ret = crypt_set_key(cc, key);
	if (ret < 0) {
		ti->error = "Error decoding and setting key";
		goto bad;
	}

	/* Allocate IV */
	if (cc->iv_gen_ops && cc->iv_gen_ops->ctr) {
		ret = cc->iv_gen_ops->ctr(cc, ti, ivopts);
		if (ret < 0) {
			ti->error = "Error creating IV";
			goto bad;
		}
	}

	/* Initialize IV (set keys for ESSIV etc) */
	if (cc->iv_gen_ops && cc->iv_gen_ops->init) {
		ret = cc->iv_gen_ops->init(cc);
		if (ret < 0) {
			ti->error = "Error initialising IV";
			goto bad;
		}
	}

	ret = 0;
bad:
	kfree(cipher_api);
	return ret;

bad_mem:
	ti->error = "Cannot allocate cipher strings";
	return -ENOMEM;
}

/*
 * Construct an encryption mapping:
 * <cipher> <key> <iv_offset> <dev_path> <start>
 */
static int crypt_ctr(struct dm_target *ti, unsigned int argc, char **argv)
{
	struct crypt_config *cc;
	unsigned int key_size, opt_params;
	unsigned long long tmpll;
	int ret;
	size_t iv_size_padding;
	struct dm_arg_set as;
	const char *opt_string;
	char dummy;

	static struct dm_arg _args[] = {
		{0, 5, "Invalid number of feature args"},
	};

	if (argc < 5) {
		ti->error = "Not enough arguments";
		return -EINVAL;
	}

	key_size = strlen(argv[1]) >> 1;

	cc = kzalloc(sizeof(*cc) + key_size * sizeof(u8), GFP_KERNEL);
	if (!cc) {
		ti->error = "Cannot allocate encryption context";
		return -ENOMEM;
	}
	cc->key_size = key_size;
	cc->sector_size = (1 << SECTOR_SHIFT);
	cc->sector_shift = 0;

	ti->private = cc;
	ret = crypt_ctr_cipher(ti, argv[0], argv[1]);
	if (ret < 0)
		goto bad;

	cc->dmreq_start = sizeof(struct skcipher_request);
	cc->dmreq_start += crypto_skcipher_reqsize(any_tfm(cc));
	cc->dmreq_start = ALIGN(cc->dmreq_start, __alignof__(struct dm_crypt_request));

	if (crypto_skcipher_alignmask(any_tfm(cc)) < CRYPTO_MINALIGN) {
		/* Allocate the padding exactly */
		iv_size_padding = -(cc->dmreq_start + sizeof(struct dm_crypt_request))
				& crypto_skcipher_alignmask(any_tfm(cc));
	} else {
		/*
		 * If the cipher requires greater alignment than kmalloc
		 * alignment, we don't know the exact position of the
		 * initialization vector. We must assume worst case.
		 */
		iv_size_padding = crypto_skcipher_alignmask(any_tfm(cc));
	}

	ret = -ENOMEM;
	cc->req_pool = mempool_create_kmalloc_pool(MIN_IOS, cc->dmreq_start +
			sizeof(struct dm_crypt_request) + iv_size_padding + cc->iv_size);
	if (!cc->req_pool) {
		ti->error = "Cannot allocate crypt request mempool";
		goto bad;
	}

	cc->per_bio_data_size = ti->per_io_data_size =
		ALIGN(sizeof(struct dm_crypt_io) + cc->dmreq_start +
		      sizeof(struct dm_crypt_request) + iv_size_padding + cc->iv_size,
		      ARCH_KMALLOC_MINALIGN);

	cc->page_pool = mempool_create_page_pool(BIO_MAX_PAGES, 0);
	if (!cc->page_pool) {
		ti->error = "Cannot allocate page mempool";
		goto bad;
	}

	cc->bs = bioset_create(MIN_IOS, 0);
	if (!cc->bs) {
		ti->error = "Cannot allocate crypt bioset";
		goto bad;
	}

	mutex_init(&cc->bio_alloc_lock);

	ret = -EINVAL;
	if ((sscanf(argv[2], "%llu%c", &tmpll, &dummy) != 1) ||
	    (tmpll & ((cc->sector_size >> SECTOR_SHIFT) - 1))) {
		ti->error = "Invalid iv_offset sector";
		goto bad;
	}
	cc->iv_offset = tmpll;

	ret = dm_get_device(ti, argv[3], dm_table_get_mode(ti->table), &cc->dev);
	if (ret) {
		ti->error = "Device lookup failed";
		goto bad;
	}

	ret = -EINVAL;
	if (sscanf(argv[4], "%llu%c", &tmpll, &dummy) != 1) {
		ti->error = "Invalid device sector";
		goto bad;
	}
	cc->start = tmpll;

	argv += 5;
	argc -= 5;

	/* Optional parameters */
	if (argc) {
		as.argc = argc;
		as.argv = argv;

		ret = dm_read_arg_group(_args, &as, &opt_params, &ti->error);
		if (ret)
			goto bad;

		ret = -EINVAL;
		while (opt_params--) {
			opt_string = dm_shift_arg(&as);
			if (!opt_string) {
				ti->error = "Not enough feature arguments";
				goto bad;
			}

			if (!strcasecmp(opt_string, "allow_discards"))
				ti->num_discard_bios = 1;

			else if (!strcasecmp(opt_string, "same_cpu_crypt"))
				set_bit(DM_CRYPT_SAME_CPU, &cc->flags);

			else if (!strcasecmp(opt_string, "submit_from_crypt_cpus"))
				set_bit(DM_CRYPT_NO_OFFLOAD, &cc->flags);
<<<<<<< HEAD
			else if (!strcasecmp(opt_string,
				"allow_encrypt_override"))
				set_bit(DM_CRYPT_ENCRYPT_OVERRIDE, &cc->flags);

=======

			else if (sscanf(opt_string, "sector_size:%hu%c",
					&cc->sector_size, &dummy) == 1) {
				if (cc->sector_size < (1 << SECTOR_SHIFT) ||
				    cc->sector_size > 4096 ||
				    (cc->sector_size & (cc->sector_size - 1))) {
					ti->error = "Invalid feature value for sector_size";
					goto bad;
				}
				if (ti->len & ((cc->sector_size >> SECTOR_SHIFT) - 1)) {
					ti->error = "Device size is not multiple of sector_size feature";
					goto bad;
				}
				cc->sector_shift = __ffs(cc->sector_size) - SECTOR_SHIFT;
			} else if (!strcasecmp(opt_string, "iv_large_sectors"))
				set_bit(CRYPT_IV_LARGE_SECTORS, &cc->cipher_flags);
>>>>>>> 250278e8
			else {
				ti->error = "Invalid feature arguments";
				goto bad;
			}
		}
	}

	ret = -ENOMEM;
	cc->io_queue = alloc_workqueue("kcryptd_io",
				       WQ_HIGHPRI |
				       WQ_MEM_RECLAIM,
				       1);
	if (!cc->io_queue) {
		ti->error = "Couldn't create kcryptd io queue";
		goto bad;
	}

	if (test_bit(DM_CRYPT_SAME_CPU, &cc->flags))
		cc->crypt_queue = alloc_workqueue("kcryptd",
						  WQ_HIGHPRI |
						  WQ_MEM_RECLAIM, 1);
	else
		cc->crypt_queue = alloc_workqueue("kcryptd",
						  WQ_HIGHPRI |
						  WQ_MEM_RECLAIM |
						  WQ_UNBOUND,
						  num_online_cpus());
	if (!cc->crypt_queue) {
		ti->error = "Couldn't create kcryptd queue";
		goto bad;
	}

	init_waitqueue_head(&cc->write_thread_wait);
	cc->write_tree = RB_ROOT;

	cc->write_thread = kthread_create(dmcrypt_write, cc, "dmcrypt_write");
	if (IS_ERR(cc->write_thread)) {
		ret = PTR_ERR(cc->write_thread);
		cc->write_thread = NULL;
		ti->error = "Couldn't spawn write thread";
		goto bad;
	}
	wake_up_process(cc->write_thread);

	ti->num_flush_bios = 1;
	ti->discard_zeroes_data_unsupported = true;

	return 0;

bad:
	crypt_dtr(ti);
	return ret;
}

static int crypt_map(struct dm_target *ti, struct bio *bio)
{
	struct dm_crypt_io *io;
	struct crypt_config *cc = ti->private;

	/*
	 * If bio is REQ_PREFLUSH or REQ_OP_DISCARD, just bypass crypt queues.
	 * - for REQ_PREFLUSH device-mapper core ensures that no IO is in-flight
	 * - for REQ_OP_DISCARD caller must use flush if IO ordering matters
	 */
	if (unlikely(bio->bi_opf & REQ_PREFLUSH ||
	    bio_op(bio) == REQ_OP_DISCARD)) {
		bio->bi_bdev = cc->dev->bdev;
		if (bio_sectors(bio))
			bio->bi_iter.bi_sector = cc->start +
				dm_target_offset(ti, bio->bi_iter.bi_sector);
		return DM_MAPIO_REMAPPED;
	}

	/*
	 * Check if bio is too large, split as needed.
	 */
	if (unlikely(bio->bi_iter.bi_size > (BIO_MAX_PAGES << PAGE_SHIFT)) &&
	    bio_data_dir(bio) == WRITE)
		dm_accept_partial_bio(bio, ((BIO_MAX_PAGES << PAGE_SHIFT) >> SECTOR_SHIFT));

	/*
	 * Ensure that bio is a multiple of internal sector encryption size
	 * and is aligned to this size as defined in IO hints.
	 */
	if (unlikely((bio->bi_iter.bi_sector & ((cc->sector_size >> SECTOR_SHIFT) - 1)) != 0))
		return -EIO;

	if (unlikely(bio->bi_iter.bi_size & (cc->sector_size - 1)))
		return -EIO;

	io = dm_per_bio_data(bio, cc->per_bio_data_size);
	crypt_io_init(io, cc, bio, dm_target_offset(ti, bio->bi_iter.bi_sector));
	io->ctx.req = (struct skcipher_request *)(io + 1);

	if (bio_data_dir(io->base_bio) == READ) {
		if (kcryptd_io_read(io, GFP_NOWAIT))
			kcryptd_queue_read(io);
	} else
		kcryptd_queue_crypt(io);

	return DM_MAPIO_SUBMITTED;
}

static void crypt_status(struct dm_target *ti, status_type_t type,
			 unsigned status_flags, char *result, unsigned maxlen)
{
	struct crypt_config *cc = ti->private;
	unsigned i, sz = 0;
	int num_feature_args = 0;

	switch (type) {
	case STATUSTYPE_INFO:
		result[0] = '\0';
		break;

	case STATUSTYPE_TABLE:
		DMEMIT("%s ", cc->cipher_string);

		if (cc->key_size > 0)
			for (i = 0; i < cc->key_size; i++)
				DMEMIT("%02x", cc->key[i]);
		else
			DMEMIT("-");

		DMEMIT(" %llu %s %llu", (unsigned long long)cc->iv_offset,
				cc->dev->name, (unsigned long long)cc->start);

		num_feature_args += !!ti->num_discard_bios;
		num_feature_args += test_bit(DM_CRYPT_SAME_CPU, &cc->flags);
<<<<<<< HEAD
		num_feature_args += test_bit(DM_CRYPT_NO_OFFLOAD,
				&cc->flags);
		num_feature_args +=test_bit(DM_CRYPT_ENCRYPT_OVERRIDE,
				&cc->flags);
=======
		num_feature_args += test_bit(DM_CRYPT_NO_OFFLOAD, &cc->flags);
		num_feature_args += cc->sector_size != (1 << SECTOR_SHIFT);
		num_feature_args += test_bit(CRYPT_IV_LARGE_SECTORS, &cc->cipher_flags);
>>>>>>> 250278e8
		if (num_feature_args) {
			DMEMIT(" %d", num_feature_args);
			if (ti->num_discard_bios)
				DMEMIT(" allow_discards");
			if (test_bit(DM_CRYPT_SAME_CPU, &cc->flags))
				DMEMIT(" same_cpu_crypt");
			if (test_bit(DM_CRYPT_NO_OFFLOAD, &cc->flags))
				DMEMIT(" submit_from_crypt_cpus");
			if (cc->sector_size != (1 << SECTOR_SHIFT))
				DMEMIT(" sector_size:%d", cc->sector_size);
			if (test_bit(CRYPT_IV_LARGE_SECTORS, &cc->cipher_flags))
				DMEMIT(" iv_large_sectors");
		}

		break;
	}
}

static void crypt_postsuspend(struct dm_target *ti)
{
	struct crypt_config *cc = ti->private;

	set_bit(DM_CRYPT_SUSPENDED, &cc->flags);
}

static int crypt_preresume(struct dm_target *ti)
{
	struct crypt_config *cc = ti->private;

	if (!test_bit(DM_CRYPT_KEY_VALID, &cc->flags)) {
		DMERR("aborting resume - crypt key is not set.");
		return -EAGAIN;
	}

	return 0;
}

static void crypt_resume(struct dm_target *ti)
{
	struct crypt_config *cc = ti->private;

	clear_bit(DM_CRYPT_SUSPENDED, &cc->flags);
}

/* Message interface
 *	key set <key>
 *	key wipe
 */
static int crypt_message(struct dm_target *ti, unsigned argc, char **argv)
{
	struct crypt_config *cc = ti->private;
	int ret = -EINVAL;

	if (argc < 2)
		goto error;

	if (!strcasecmp(argv[0], "key")) {
		if (!test_bit(DM_CRYPT_SUSPENDED, &cc->flags)) {
			DMWARN("not suspended during key manipulation.");
			return -EINVAL;
		}
		if (argc == 3 && !strcasecmp(argv[1], "set")) {
			ret = crypt_set_key(cc, argv[2]);
			if (ret)
				return ret;
			if (cc->iv_gen_ops && cc->iv_gen_ops->init)
				ret = cc->iv_gen_ops->init(cc);
			return ret;
		}
		if (argc == 2 && !strcasecmp(argv[1], "wipe")) {
			if (cc->iv_gen_ops && cc->iv_gen_ops->wipe) {
				ret = cc->iv_gen_ops->wipe(cc);
				if (ret)
					return ret;
			}
			return crypt_wipe_key(cc);
		}
	}

error:
	DMWARN("unrecognised message received.");
	return -EINVAL;
}

static int crypt_iterate_devices(struct dm_target *ti,
				 iterate_devices_callout_fn fn, void *data)
{
	struct crypt_config *cc = ti->private;

	return fn(ti, cc->dev, cc->start, ti->len, data);
}

static void crypt_io_hints(struct dm_target *ti, struct queue_limits *limits)
{
	struct crypt_config *cc = ti->private;

	/*
	 * Unfortunate constraint that is required to avoid the potential
	 * for exceeding underlying device's max_segments limits -- due to
	 * crypt_alloc_buffer() possibly allocating pages for the encryption
	 * bio that are not as physically contiguous as the original bio.
	 */
	limits->max_segment_size = PAGE_SIZE;

	limits->logical_block_size =
		max_t(unsigned short, limits->logical_block_size, cc->sector_size);
	limits->physical_block_size =
		max_t(unsigned, limits->physical_block_size, cc->sector_size);
	limits->io_min = max_t(unsigned, limits->io_min, cc->sector_size);
}

static struct target_type crypt_target = {
	.name   = "crypt",
	.version = {1, 17, 0},
	.module = THIS_MODULE,
	.ctr    = crypt_ctr,
	.dtr    = crypt_dtr,
	.map    = crypt_map,
	.status = crypt_status,
	.postsuspend = crypt_postsuspend,
	.preresume = crypt_preresume,
	.resume = crypt_resume,
	.message = crypt_message,
	.iterate_devices = crypt_iterate_devices,
	.io_hints = crypt_io_hints,
};

static int __init dm_crypt_init(void)
{
	int r;

	r = dm_register_target(&crypt_target);
	if (r < 0)
		DMERR("register failed %d", r);

	return r;
}

static void __exit dm_crypt_exit(void)
{
	dm_unregister_target(&crypt_target);
}

module_init(dm_crypt_init);
module_exit(dm_crypt_exit);

MODULE_AUTHOR("Jana Saout <jana@saout.de>");
MODULE_DESCRIPTION(DM_NAME " target for transparent encryption / decryption");
MODULE_LICENSE("GPL");<|MERGE_RESOLUTION|>--- conflicted
+++ resolved
@@ -1890,12 +1890,6 @@
 
 			else if (!strcasecmp(opt_string, "submit_from_crypt_cpus"))
 				set_bit(DM_CRYPT_NO_OFFLOAD, &cc->flags);
-<<<<<<< HEAD
-			else if (!strcasecmp(opt_string,
-				"allow_encrypt_override"))
-				set_bit(DM_CRYPT_ENCRYPT_OVERRIDE, &cc->flags);
-
-=======
 
 			else if (sscanf(opt_string, "sector_size:%hu%c",
 					&cc->sector_size, &dummy) == 1) {
@@ -1912,7 +1906,6 @@
 				cc->sector_shift = __ffs(cc->sector_size) - SECTOR_SHIFT;
 			} else if (!strcasecmp(opt_string, "iv_large_sectors"))
 				set_bit(CRYPT_IV_LARGE_SECTORS, &cc->cipher_flags);
->>>>>>> 250278e8
 			else {
 				ti->error = "Invalid feature arguments";
 				goto bad;
@@ -2042,16 +2035,9 @@
 
 		num_feature_args += !!ti->num_discard_bios;
 		num_feature_args += test_bit(DM_CRYPT_SAME_CPU, &cc->flags);
-<<<<<<< HEAD
-		num_feature_args += test_bit(DM_CRYPT_NO_OFFLOAD,
-				&cc->flags);
-		num_feature_args +=test_bit(DM_CRYPT_ENCRYPT_OVERRIDE,
-				&cc->flags);
-=======
 		num_feature_args += test_bit(DM_CRYPT_NO_OFFLOAD, &cc->flags);
 		num_feature_args += cc->sector_size != (1 << SECTOR_SHIFT);
 		num_feature_args += test_bit(CRYPT_IV_LARGE_SECTORS, &cc->cipher_flags);
->>>>>>> 250278e8
 		if (num_feature_args) {
 			DMEMIT(" %d", num_feature_args);
 			if (ti->num_discard_bios)

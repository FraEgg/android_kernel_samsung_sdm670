--- conflicted
+++ resolved
@@ -1858,13 +1858,8 @@
 
 			else if (!strcasecmp(opt_string, "submit_from_crypt_cpus"))
 				set_bit(DM_CRYPT_NO_OFFLOAD, &cc->flags);
-
-<<<<<<< HEAD
 			else if (!strcasecmp(opt_string,
 				"allow_encrypt_override"))
-=======
-			else if (!strcasecmp(opt_string, "allow_encrypt_override"))
->>>>>>> c5d367e4
 				set_bit(DM_CRYPT_ENCRYPT_OVERRIDE, &cc->flags);
 
 			else {
@@ -1989,15 +1984,10 @@
 
 		num_feature_args += !!ti->num_discard_bios;
 		num_feature_args += test_bit(DM_CRYPT_SAME_CPU, &cc->flags);
-<<<<<<< HEAD
 		num_feature_args += test_bit(DM_CRYPT_NO_OFFLOAD,
 				&cc->flags);
 		num_feature_args +=test_bit(DM_CRYPT_ENCRYPT_OVERRIDE,
 				&cc->flags);
-=======
-		num_feature_args += test_bit(DM_CRYPT_NO_OFFLOAD, &cc->flags);
-		num_feature_args += test_bit(DM_CRYPT_ENCRYPT_OVERRIDE, &cc->flags);
->>>>>>> c5d367e4
 		if (num_feature_args) {
 			DMEMIT(" %d", num_feature_args);
 			if (ti->num_discard_bios)

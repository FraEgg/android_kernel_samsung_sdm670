--- conflicted
+++ resolved
@@ -161,11 +161,7 @@
 }
 EXPORT_SYMBOL_GPL(dm_linear_iterate_devices);
 
-<<<<<<< HEAD
-long dm_linear_direct_access(struct dm_target *ti, pgoff_t pgoff,
-=======
 long dm_linear_dax_direct_access(struct dm_target *ti, pgoff_t pgoff,
->>>>>>> ad490df6
 		long nr_pages, void **kaddr, pfn_t *pfn)
 {
 	long ret;
@@ -180,11 +176,7 @@
 		return ret;
 	return dax_direct_access(dax_dev, pgoff, nr_pages, kaddr, pfn);
 }
-<<<<<<< HEAD
-EXPORT_SYMBOL_GPL(dm_linear_direct_access);
-=======
 EXPORT_SYMBOL_GPL(dm_linear_dax_direct_access);
->>>>>>> ad490df6
 
 size_t dm_linear_dax_copy_from_iter(struct dm_target *ti, pgoff_t pgoff,
 		void *addr, size_t bytes, struct iov_iter *i)
@@ -213,11 +205,7 @@
 	.end_io = dm_linear_end_io,
 	.prepare_ioctl = dm_linear_prepare_ioctl,
 	.iterate_devices = dm_linear_iterate_devices,
-<<<<<<< HEAD
-	.direct_access = dm_linear_direct_access,
-=======
 	.direct_access = dm_linear_dax_direct_access,
->>>>>>> ad490df6
 	.dax_copy_from_iter = dm_linear_dax_copy_from_iter,
 };
 

#
# Block device driver configuration
#

menuconfig MD
	bool "Multiple devices driver support (RAID and LVM)"
	depends on BLOCK
	select SRCU
	help
	  Support multiple physical spindles through a single logical device.
	  Required for RAID and logical volume management.

if MD

config BLK_DEV_MD
	tristate "RAID support"
	---help---
	  This driver lets you combine several hard disk partitions into one
	  logical block device. This can be used to simply append one
	  partition to another one or to combine several redundant hard disks
	  into a RAID1/4/5 device so as to provide protection against hard
	  disk failures. This is called "Software RAID" since the combining of
	  the partitions is done by the kernel. "Hardware RAID" means that the
	  combining is done by a dedicated controller; if you have such a
	  controller, you do not need to say Y here.

	  More information about Software RAID on Linux is contained in the
	  Software RAID mini-HOWTO, available from
	  <http://www.tldp.org/docs.html#howto>. There you will also learn
	  where to get the supporting user space utilities raidtools.

	  If unsure, say N.

config MD_AUTODETECT
	bool "Autodetect RAID arrays during kernel boot"
	depends on BLK_DEV_MD=y
	default y
	---help---
	  If you say Y here, then the kernel will try to autodetect raid
	  arrays as part of its boot process. 

	  If you don't use raid and say Y, this autodetection can cause 
	  a several-second delay in the boot time due to various
	  synchronisation steps that are part of this step.

	  If unsure, say Y.

config MD_LINEAR
	tristate "Linear (append) mode"
	depends on BLK_DEV_MD
	---help---
	  If you say Y here, then your multiple devices driver will be able to
	  use the so-called linear mode, i.e. it will combine the hard disk
	  partitions by simply appending one to the other.

	  To compile this as a module, choose M here: the module
	  will be called linear.

	  If unsure, say Y.

config MD_RAID0
	tristate "RAID-0 (striping) mode"
	depends on BLK_DEV_MD
	---help---
	  If you say Y here, then your multiple devices driver will be able to
	  use the so-called raid0 mode, i.e. it will combine the hard disk
	  partitions into one logical device in such a fashion as to fill them
	  up evenly, one chunk here and one chunk there. This will increase
	  the throughput rate if the partitions reside on distinct disks.

	  Information about Software RAID on Linux is contained in the
	  Software-RAID mini-HOWTO, available from
	  <http://www.tldp.org/docs.html#howto>. There you will also
	  learn where to get the supporting user space utilities raidtools.

	  To compile this as a module, choose M here: the module
	  will be called raid0.

	  If unsure, say Y.

config MD_RAID1
	tristate "RAID-1 (mirroring) mode"
	depends on BLK_DEV_MD
	---help---
	  A RAID-1 set consists of several disk drives which are exact copies
	  of each other.  In the event of a mirror failure, the RAID driver
	  will continue to use the operational mirrors in the set, providing
	  an error free MD (multiple device) to the higher levels of the
	  kernel.  In a set with N drives, the available space is the capacity
	  of a single drive, and the set protects against a failure of (N - 1)
	  drives.

	  Information about Software RAID on Linux is contained in the
	  Software-RAID mini-HOWTO, available from
	  <http://www.tldp.org/docs.html#howto>.  There you will also
	  learn where to get the supporting user space utilities raidtools.

	  If you want to use such a RAID-1 set, say Y.  To compile this code
	  as a module, choose M here: the module will be called raid1.

	  If unsure, say Y.

config MD_RAID10
	tristate "RAID-10 (mirrored striping) mode"
	depends on BLK_DEV_MD
	---help---
	  RAID-10 provides a combination of striping (RAID-0) and
	  mirroring (RAID-1) with easier configuration and more flexible
	  layout.
	  Unlike RAID-0, but like RAID-1, RAID-10 requires all devices to
	  be the same size (or at least, only as much as the smallest device
	  will be used).
	  RAID-10 provides a variety of layouts that provide different levels
	  of redundancy and performance.

	  RAID-10 requires mdadm-1.7.0 or later, available at:

	  ftp://ftp.kernel.org/pub/linux/utils/raid/mdadm/

	  If unsure, say Y.

config MD_RAID456
	tristate "RAID-4/RAID-5/RAID-6 mode"
	depends on BLK_DEV_MD
	select RAID6_PQ
	select LIBCRC32C
	select ASYNC_MEMCPY
	select ASYNC_XOR
	select ASYNC_PQ
	select ASYNC_RAID6_RECOV
	---help---
	  A RAID-5 set of N drives with a capacity of C MB per drive provides
	  the capacity of C * (N - 1) MB, and protects against a failure
	  of a single drive. For a given sector (row) number, (N - 1) drives
	  contain data sectors, and one drive contains the parity protection.
	  For a RAID-4 set, the parity blocks are present on a single drive,
	  while a RAID-5 set distributes the parity across the drives in one
	  of the available parity distribution methods.

	  A RAID-6 set of N drives with a capacity of C MB per drive
	  provides the capacity of C * (N - 2) MB, and protects
	  against a failure of any two drives. For a given sector
	  (row) number, (N - 2) drives contain data sectors, and two
	  drives contains two independent redundancy syndromes.  Like
	  RAID-5, RAID-6 distributes the syndromes across the drives
	  in one of the available parity distribution methods.

	  Information about Software RAID on Linux is contained in the
	  Software-RAID mini-HOWTO, available from
	  <http://www.tldp.org/docs.html#howto>. There you will also
	  learn where to get the supporting user space utilities raidtools.

	  If you want to use such a RAID-4/RAID-5/RAID-6 set, say Y.  To
	  compile this code as a module, choose M here: the module
	  will be called raid456.

	  If unsure, say Y.

config MD_MULTIPATH
	tristate "Multipath I/O support"
	depends on BLK_DEV_MD
	help
	  MD_MULTIPATH provides a simple multi-path personality for use
	  the MD framework.  It is not under active development.  New
	  projects should consider using DM_MULTIPATH which has more
	  features and more testing.

	  If unsure, say N.

config MD_FAULTY
	tristate "Faulty test module for MD"
	depends on BLK_DEV_MD
	help
	  The "faulty" module allows for a block device that occasionally returns
	  read or write errors.  It is useful for testing.

	  In unsure, say N.


config MD_CLUSTER
	tristate "Cluster Support for MD (EXPERIMENTAL)"
	depends on BLK_DEV_MD
	depends on DLM
	default n
	---help---
	Clustering support for MD devices. This enables locking and
	synchronization across multiple systems on the cluster, so all
	nodes in the cluster can access the MD devices simultaneously.

	This brings the redundancy (and uptime) of RAID levels across the
	nodes of the cluster.

	If unsure, say N.

source "drivers/md/bcache/Kconfig"

config BLK_DEV_DM_BUILTIN
	bool

config BLK_DEV_DM
	tristate "Device mapper support"
	select BLK_DEV_DM_BUILTIN
	---help---
	  Device-mapper is a low level volume manager.  It works by allowing
	  people to specify mappings for ranges of logical sectors.  Various
	  mapping types are available, in addition people may write their own
	  modules containing custom mappings if they wish.

	  Higher level volume managers such as LVM2 use this driver.

	  To compile this as a module, choose M here: the module will be
	  called dm-mod.

	  If unsure, say N.

config DM_MQ_DEFAULT
	bool "request-based DM: use blk-mq I/O path by default"
	depends on BLK_DEV_DM
	---help---
	  This option enables the blk-mq based I/O path for request-based
	  DM devices by default.  With the option the dm_mod.use_blk_mq
	  module/boot option defaults to Y, without it to N, but it can
	  still be overriden either way.

	  If unsure say N.

config DM_DEBUG
	bool "Device mapper debugging support"
	depends on BLK_DEV_DM
	---help---
	  Enable this for messages that may help debug device-mapper problems.

	  If unsure, say N.

config DM_BUFIO
       tristate
       depends on BLK_DEV_DM
       ---help---
	 This interface allows you to do buffered I/O on a device and acts
	 as a cache, holding recently-read blocks in memory and performing
	 delayed writes.

config DM_BIO_PRISON
       tristate
       depends on BLK_DEV_DM
       ---help---
	 Some bio locking schemes used by other device-mapper targets
	 including thin provisioning.

source "drivers/md/persistent-data/Kconfig"

config DM_CRYPT
	tristate "Crypt target support"
	depends on BLK_DEV_DM
	select CRYPTO
	select CRYPTO_CBC
	---help---
	  This device-mapper target allows you to create a device that
	  transparently encrypts the data on it. You'll need to activate
	  the ciphers you're going to use in the cryptoapi configuration.

	  For further information on dm-crypt and userspace tools see:
	  <https://gitlab.com/cryptsetup/cryptsetup/wikis/DMCrypt>

	  To compile this code as a module, choose M here: the module will
	  be called dm-crypt.

	  If unsure, say N.

config DM_DEFAULT_KEY
	tristate "Default-key crypt target support"
	depends on BLK_DEV_DM
	depends on PFK
	---help---
	  This (currently Android-specific) device-mapper target allows you to
	  create a device that assigns a default encryption key to bios that
	  don't already have one.  This can sit between inline cryptographic
	  acceleration hardware and filesystems that use it.  This ensures that
	  where the filesystem doesn't explicitly specify a key, such as for
	  filesystem metadata, a default key will be used instead, leaving no
	  sectors unencrypted.

	  To compile this code as a module, choose M here: the module will be
	  called dm-default-key.

	  If unsure, say N.

config DM_REQ_CRYPT
	tristate "Req Crypt target support"
	depends on BLK_DEV_DM
	select XTS
	select CRYPTO_XTS
	---help---
	  This request based device-mapper target allows you to create a device that
	  transparently encrypts the data on it. You'll need to activate
	  the ciphers you're going to use in the cryptoapi configuration.
	  The DM REQ CRYPT operates on requests (bigger payloads) to utilize
	  crypto hardware better.

	  To compile this code as a module, choose M here: the module will
	  be called dm-req-crypt.

	  If unsure, say N.

config DM_SNAPSHOT
       tristate "Snapshot target"
       depends on BLK_DEV_DM
       select DM_BUFIO
       ---help---
         Allow volume managers to take writable snapshots of a device.

config DM_THIN_PROVISIONING
       tristate "Thin provisioning target"
       depends on BLK_DEV_DM
       select DM_PERSISTENT_DATA
       select DM_BIO_PRISON
       ---help---
         Provides thin provisioning and snapshots that share a data store.

config DM_CACHE
       tristate "Cache target (EXPERIMENTAL)"
       depends on BLK_DEV_DM
       default n
       select DM_PERSISTENT_DATA
       select DM_BIO_PRISON
       ---help---
         dm-cache attempts to improve performance of a block device by
         moving frequently used data to a smaller, higher performance
         device.  Different 'policy' plugins can be used to change the
         algorithms used to select which blocks are promoted, demoted,
         cleaned etc.  It supports writeback and writethrough modes.

config DM_CACHE_MQ
       tristate "MQ Cache Policy (EXPERIMENTAL)"
       depends on DM_CACHE
       default y
       ---help---
         A cache policy that uses a multiqueue ordered by recent hit
         count to select which blocks should be promoted and demoted.
         This is meant to be a general purpose policy.  It prioritises
         reads over writes.

config DM_CACHE_SMQ
       tristate "Stochastic MQ Cache Policy (EXPERIMENTAL)"
       depends on DM_CACHE
       default y
       ---help---
         A cache policy that uses a multiqueue ordered by recent hits
         to select which blocks should be promoted and demoted.
         This is meant to be a general purpose policy.  It prioritises
         reads over writes.  This SMQ policy (vs MQ) offers the promise
         of less memory utilization, improved performance and increased
         adaptability in the face of changing workloads.

config DM_CACHE_CLEANER
       tristate "Cleaner Cache Policy (EXPERIMENTAL)"
       depends on DM_CACHE
       default y
       ---help---
         A simple cache policy that writes back all data to the
         origin.  Used when decommissioning a dm-cache.

config DM_ERA
       tristate "Era target (EXPERIMENTAL)"
       depends on BLK_DEV_DM
       default n
       select DM_PERSISTENT_DATA
       select DM_BIO_PRISON
       ---help---
         dm-era tracks which parts of a block device are written to
         over time.  Useful for maintaining cache coherency when using
         vendor snapshots.

config DM_MIRROR
       tristate "Mirror target"
       depends on BLK_DEV_DM
       ---help---
         Allow volume managers to mirror logical volumes, also
         needed for live data migration tools such as 'pvmove'.

config DM_LOG_USERSPACE
	tristate "Mirror userspace logging"
	depends on DM_MIRROR && NET
	select CONNECTOR
	---help---
	  The userspace logging module provides a mechanism for
	  relaying the dm-dirty-log API to userspace.  Log designs
	  which are more suited to userspace implementation (e.g.
	  shared storage logs) or experimental logs can be implemented
	  by leveraging this framework.

config DM_RAID
       tristate "RAID 1/4/5/6/10 target"
       depends on BLK_DEV_DM
       select MD_RAID1
       select MD_RAID10
       select MD_RAID456
       select BLK_DEV_MD
       ---help---
	 A dm target that supports RAID1, RAID10, RAID4, RAID5 and RAID6 mappings

	 A RAID-5 set of N drives with a capacity of C MB per drive provides
	 the capacity of C * (N - 1) MB, and protects against a failure
	 of a single drive. For a given sector (row) number, (N - 1) drives
	 contain data sectors, and one drive contains the parity protection.
	 For a RAID-4 set, the parity blocks are present on a single drive,
	 while a RAID-5 set distributes the parity across the drives in one
	 of the available parity distribution methods.

	 A RAID-6 set of N drives with a capacity of C MB per drive
	 provides the capacity of C * (N - 2) MB, and protects
	 against a failure of any two drives. For a given sector
	 (row) number, (N - 2) drives contain data sectors, and two
	 drives contains two independent redundancy syndromes.  Like
	 RAID-5, RAID-6 distributes the syndromes across the drives
	 in one of the available parity distribution methods.

config DM_ZERO
	tristate "Zero target"
	depends on BLK_DEV_DM
	---help---
	  A target that discards writes, and returns all zeroes for
	  reads.  Useful in some recovery situations.

config DM_MULTIPATH
	tristate "Multipath target"
	depends on BLK_DEV_DM
	# nasty syntax but means make DM_MULTIPATH independent
	# of SCSI_DH if the latter isn't defined but if
	# it is, DM_MULTIPATH must depend on it.  We get a build
	# error if SCSI_DH=m and DM_MULTIPATH=y
	depends on !SCSI_DH || SCSI
	---help---
	  Allow volume managers to support multipath hardware.

config DM_MULTIPATH_QL
	tristate "I/O Path Selector based on the number of in-flight I/Os"
	depends on DM_MULTIPATH
	---help---
	  This path selector is a dynamic load balancer which selects
	  the path with the least number of in-flight I/Os.

	  If unsure, say N.

config DM_MULTIPATH_ST
	tristate "I/O Path Selector based on the service time"
	depends on DM_MULTIPATH
	---help---
	  This path selector is a dynamic load balancer which selects
	  the path expected to complete the incoming I/O in the shortest
	  time.

	  If unsure, say N.

config DM_DELAY
	tristate "I/O delaying target"
	depends on BLK_DEV_DM
	---help---
	A target that delays reads and/or writes and can send
	them to different devices.  Useful for testing.

	If unsure, say N.

config DM_UEVENT
	bool "DM uevents"
	depends on BLK_DEV_DM
	---help---
	Generate udev events for DM events.

config DM_FLAKEY
       tristate "Flakey target"
       depends on BLK_DEV_DM
       ---help---
         A target that intermittently fails I/O for debugging purposes.

config DM_VERITY
	tristate "Verity target support"
	depends on BLK_DEV_DM
	select CRYPTO
	select CRYPTO_HASH
	select DM_BUFIO
	---help---
	  This device-mapper target creates a read-only device that
	  transparently validates the data on one underlying device against
	  a pre-generated tree of cryptographic checksums stored on a second
	  device.

	  You'll need to activate the digests you're going to use in the
	  cryptoapi configuration.

	  To compile this code as a module, choose M here: the module will
	  be called dm-verity.

	  If unsure, say N.

config DM_VERITY_HASH_PREFETCH_MIN_SIZE_128
	bool "Prefetch size 128"

config DM_VERITY_HASH_PREFETCH_MIN_SIZE
	int "Verity hash prefetch minimum size"
	depends on DM_VERITY
	range 1 4096
	default 128 if DM_VERITY_HASH_PREFETCH_MIN_SIZE_128
	default 1
	---help---
	  This sets minimum number of hash blocks to prefetch for dm-verity.
	  For devices like eMMC, having larger prefetch size like 128 can improve
	  performance with increased memory consumption for keeping more hashes
	  in RAM.

config DM_VERITY_FEC
	bool "Verity forward error correction support"
	depends on DM_VERITY
	select REED_SOLOMON
	select REED_SOLOMON_DEC8
	---help---
	  Add forward error correction support to dm-verity. This option
	  makes it possible to use pre-generated error correction data to
	  recover from corrupted blocks.

	  If unsure, say N.

config DM_SWITCH
	tristate "Switch target support (EXPERIMENTAL)"
	depends on BLK_DEV_DM
	---help---
	  This device-mapper target creates a device that supports an arbitrary
	  mapping of fixed-size regions of I/O across a fixed set of paths.
	  The path used for any specific region can be switched dynamically
	  by sending the target a message.

	  To compile this code as a module, choose M here: the module will
	  be called dm-switch.

	  If unsure, say N.

config DM_LOG_WRITES
	tristate "Log writes target support"
	depends on BLK_DEV_DM
	---help---
	  This device-mapper target takes two devices, one device to use
	  normally, one to log all write operations done to the first device.
	  This is for use by file system developers wishing to verify that
	  their fs is writing a consistent file system at all times by allowing
	  them to replay the log in a variety of ways and to check the
	  contents.

	  To compile this code as a module, choose M here: the module will
	  be called dm-log-writes.

	  If unsure, say N.

config DM_VERITY_AVB
<<<<<<< HEAD
	bool "Support AVB specific verity error behavior"
	depends on DM_VERITY
	---help---
          Enables Android Verified Boot platform-specific error
          behavior. In particular, it will modify the vbmeta partition
          specified on the kernel command-line when non-transient error
          occurs (followed by a panic).
=======
	tristate "Support AVB specific verity error behavior"
	depends on DM_VERITY
	---help---
	  Enables Android Verified Boot platform-specific error
	  behavior. In particular, it will modify the vbmeta partition
	  specified on the kernel command-line when non-transient error
	  occurs (followed by a panic).
>>>>>>> cd0bb88c

	  If unsure, say N.

config DM_ANDROID_VERITY
	tristate "Android verity target support"
	depends on DM_VERITY
	depends on X509_CERTIFICATE_PARSER
	depends on SYSTEM_TRUSTED_KEYRING
	depends on PUBLIC_KEY_ALGO_RSA
	depends on KEYS
	depends on ASYMMETRIC_KEY_TYPE
	depends on ASYMMETRIC_PUBLIC_KEY_SUBTYPE
	depends on MD_LINEAR
	select DM_VERITY_HASH_PREFETCH_MIN_SIZE_128
	---help---
	  This device-mapper target is virtually a VERITY target. This
	  target is setup by reading the metadata contents piggybacked
	  to the actual data blocks in the block device. The signature
	  of the metadata contents are verified against the key included
	  in the system keyring. Upon success, the underlying verity
	  target is setup.
endif # MD<|MERGE_RESOLUTION|>--- conflicted
+++ resolved
@@ -551,15 +551,6 @@
 	  If unsure, say N.
 
 config DM_VERITY_AVB
-<<<<<<< HEAD
-	bool "Support AVB specific verity error behavior"
-	depends on DM_VERITY
-	---help---
-          Enables Android Verified Boot platform-specific error
-          behavior. In particular, it will modify the vbmeta partition
-          specified on the kernel command-line when non-transient error
-          occurs (followed by a panic).
-=======
 	tristate "Support AVB specific verity error behavior"
 	depends on DM_VERITY
 	---help---
@@ -567,7 +558,6 @@
 	  behavior. In particular, it will modify the vbmeta partition
 	  specified on the kernel command-line when non-transient error
 	  occurs (followed by a panic).
->>>>>>> cd0bb88c
 
 	  If unsure, say N.
 

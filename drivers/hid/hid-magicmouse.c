/*
 *   Apple "Magic" Wireless Mouse driver
 *
 *   Copyright (c) 2010 Michael Poole <mdpoole@troilus.org>
 *   Copyright (c) 2010 Chase Douglas <chase.douglas@canonical.com>
 */

/*
 * This program is free software; you can redistribute it and/or modify it
 * under the terms of the GNU General Public License as published by the Free
 * Software Foundation; either version 2 of the License, or (at your option)
 * any later version.
 */

#define pr_fmt(fmt) KBUILD_MODNAME ": " fmt

#include <linux/device.h>
#include <linux/hid.h>
#include <linux/input/mt.h>
#include <linux/module.h>
#include <linux/slab.h>

#include "hid-ids.h"

static bool emulate_3button = true;
module_param(emulate_3button, bool, 0644);
MODULE_PARM_DESC(emulate_3button, "Emulate a middle button");

static int middle_button_start = -350;
static int middle_button_stop = +350;

static bool emulate_scroll_wheel = true;
module_param(emulate_scroll_wheel, bool, 0644);
MODULE_PARM_DESC(emulate_scroll_wheel, "Emulate a scroll wheel");

static unsigned int scroll_speed = 32;
static int param_set_scroll_speed(const char *val, struct kernel_param *kp) {
	unsigned long speed;
	if (!val || kstrtoul(val, 0, &speed) || speed > 63)
		return -EINVAL;
	scroll_speed = speed;
	return 0;
}
module_param_call(scroll_speed, param_set_scroll_speed, param_get_uint, &scroll_speed, 0644);
MODULE_PARM_DESC(scroll_speed, "Scroll speed, value from 0 (slow) to 63 (fast)");

static bool scroll_acceleration = false;
module_param(scroll_acceleration, bool, 0644);
MODULE_PARM_DESC(scroll_acceleration, "Accelerate sequential scroll events");

static bool report_undeciphered;
module_param(report_undeciphered, bool, 0644);
MODULE_PARM_DESC(report_undeciphered, "Report undeciphered multi-touch state field using a MSC_RAW event");

#define TRACKPAD_REPORT_ID 0x28
#define MOUSE_REPORT_ID    0x29
#define DOUBLE_REPORT_ID   0xf7
/* These definitions are not precise, but they're close enough.  (Bits
 * 0x03 seem to indicate the aspect ratio of the touch, bits 0x70 seem
 * to be some kind of bit mask -- 0x20 may be a near-field reading,
 * and 0x40 is actual contact, and 0x10 may be a start/stop or change
 * indication.)
 */
#define TOUCH_STATE_MASK  0xf0
#define TOUCH_STATE_NONE  0x00
#define TOUCH_STATE_START 0x30
#define TOUCH_STATE_DRAG  0x40

#define SCROLL_ACCEL_DEFAULT 7

/* Touch surface information. Dimension is in hundredths of a mm, min and max
 * are in units. */
#define MOUSE_DIMENSION_X (float)9056
#define MOUSE_MIN_X -1100
#define MOUSE_MAX_X 1258
#define MOUSE_RES_X ((MOUSE_MAX_X - MOUSE_MIN_X) / (MOUSE_DIMENSION_X / 100))
#define MOUSE_DIMENSION_Y (float)5152
#define MOUSE_MIN_Y -1589
#define MOUSE_MAX_Y 2047
#define MOUSE_RES_Y ((MOUSE_MAX_Y - MOUSE_MIN_Y) / (MOUSE_DIMENSION_Y / 100))

#define TRACKPAD_DIMENSION_X (float)13000
#define TRACKPAD_MIN_X -2909
#define TRACKPAD_MAX_X 3167
#define TRACKPAD_RES_X \
	((TRACKPAD_MAX_X - TRACKPAD_MIN_X) / (TRACKPAD_DIMENSION_X / 100))
#define TRACKPAD_DIMENSION_Y (float)11000
#define TRACKPAD_MIN_Y -2456
#define TRACKPAD_MAX_Y 2565
#define TRACKPAD_RES_Y \
	((TRACKPAD_MAX_Y - TRACKPAD_MIN_Y) / (TRACKPAD_DIMENSION_Y / 100))

/**
 * struct magicmouse_sc - Tracks Magic Mouse-specific data.
 * @input: Input device through which we report events.
 * @quirks: Currently unused.
 * @ntouches: Number of touches in most recent touch report.
 * @scroll_accel: Number of consecutive scroll motions.
 * @scroll_jiffies: Time of last scroll motion.
 * @touches: Most recent data for a touch, indexed by tracking ID.
 * @tracking_ids: Mapping of current touch input data to @touches.
 */
struct magicmouse_sc {
	struct input_dev *input;
	unsigned long quirks;

	int ntouches;
	int scroll_accel;
	unsigned long scroll_jiffies;

	struct {
		short x;
		short y;
		short scroll_x;
		short scroll_y;
		u8 size;
	} touches[16];
	int tracking_ids[16];
};

static int magicmouse_firm_touch(struct magicmouse_sc *msc)
{
	int touch = -1;
	int ii;

	/* If there is only one "firm" touch, set touch to its
	 * tracking ID.
	 */
	for (ii = 0; ii < msc->ntouches; ii++) {
		int idx = msc->tracking_ids[ii];
		if (msc->touches[idx].size < 8) {
			/* Ignore this touch. */
		} else if (touch >= 0) {
			touch = -1;
			break;
		} else {
			touch = idx;
		}
	}

	return touch;
}

static void magicmouse_emit_buttons(struct magicmouse_sc *msc, int state)
{
	int last_state = test_bit(BTN_LEFT, msc->input->key) << 0 |
		test_bit(BTN_RIGHT, msc->input->key) << 1 |
		test_bit(BTN_MIDDLE, msc->input->key) << 2;

	if (emulate_3button) {
		int id;

		/* If some button was pressed before, keep it held
		 * down.  Otherwise, if there's exactly one firm
		 * touch, use that to override the mouse's guess.
		 */
		if (state == 0) {
			/* The button was released. */
		} else if (last_state != 0) {
			state = last_state;
		} else if ((id = magicmouse_firm_touch(msc)) >= 0) {
			int x = msc->touches[id].x;
			if (x < middle_button_start)
				state = 1;
			else if (x > middle_button_stop)
				state = 2;
			else
				state = 4;
		} /* else: we keep the mouse's guess */

		input_report_key(msc->input, BTN_MIDDLE, state & 4);
	}

	input_report_key(msc->input, BTN_LEFT, state & 1);
	input_report_key(msc->input, BTN_RIGHT, state & 2);

	if (state != last_state)
		msc->scroll_accel = SCROLL_ACCEL_DEFAULT;
}

static void magicmouse_emit_touch(struct magicmouse_sc *msc, int raw_id, u8 *tdata)
{
	struct input_dev *input = msc->input;
	int id, x, y, size, orientation, touch_major, touch_minor, state, down;

	if (input->id.product == USB_DEVICE_ID_APPLE_MAGICMOUSE) {
		id = (tdata[6] << 2 | tdata[5] >> 6) & 0xf;
		x = (tdata[1] << 28 | tdata[0] << 20) >> 20;
		y = -((tdata[2] << 24 | tdata[1] << 16) >> 20);
		size = tdata[5] & 0x3f;
		orientation = (tdata[6] >> 2) - 32;
		touch_major = tdata[3];
		touch_minor = tdata[4];
		state = tdata[7] & TOUCH_STATE_MASK;
		down = state != TOUCH_STATE_NONE;
	} else { /* USB_DEVICE_ID_APPLE_MAGICTRACKPAD */
		id = (tdata[7] << 2 | tdata[6] >> 6) & 0xf;
		x = (tdata[1] << 27 | tdata[0] << 19) >> 19;
		y = -((tdata[3] << 30 | tdata[2] << 22 | tdata[1] << 14) >> 19);
		size = tdata[6] & 0x3f;
		orientation = (tdata[7] >> 2) - 32;
		touch_major = tdata[4];
		touch_minor = tdata[5];
		state = tdata[8] & TOUCH_STATE_MASK;
		down = state != TOUCH_STATE_NONE;
	}

	/* Store tracking ID and other fields. */
	msc->tracking_ids[raw_id] = id;
	msc->touches[id].x = x;
	msc->touches[id].y = y;
	msc->touches[id].size = size;

	/* If requested, emulate a scroll wheel by detecting small
	 * vertical touch motions.
	 */
	if (emulate_scroll_wheel) {
		unsigned long now = jiffies;
		int step_x = msc->touches[id].scroll_x - x;
		int step_y = msc->touches[id].scroll_y - y;

		/* Calculate and apply the scroll motion. */
		switch (state) {
		case TOUCH_STATE_START:
			msc->touches[id].scroll_x = x;
			msc->touches[id].scroll_y = y;

			/* Reset acceleration after half a second. */
			if (scroll_acceleration && time_before(now,
						msc->scroll_jiffies + HZ / 2))
				msc->scroll_accel = max_t(int,
						msc->scroll_accel - 1, 1);
			else
				msc->scroll_accel = SCROLL_ACCEL_DEFAULT;

			break;
		case TOUCH_STATE_DRAG:
			step_x /= (64 - (int)scroll_speed) * msc->scroll_accel;
			if (step_x != 0) {
				msc->touches[id].scroll_x -= step_x *
					(64 - scroll_speed) * msc->scroll_accel;
				msc->scroll_jiffies = now;
				input_report_rel(input, REL_HWHEEL, -step_x);
			}

			step_y /= (64 - (int)scroll_speed) * msc->scroll_accel;
			if (step_y != 0) {
				msc->touches[id].scroll_y -= step_y *
					(64 - scroll_speed) * msc->scroll_accel;
				msc->scroll_jiffies = now;
				input_report_rel(input, REL_WHEEL, step_y);
			}
			break;
		}
	}

	if (down)
		msc->ntouches++;

	input_mt_slot(input, id);
	input_mt_report_slot_state(input, MT_TOOL_FINGER, down);

	/* Generate the input events for this touch. */
	if (down) {
		input_report_abs(input, ABS_MT_TOUCH_MAJOR, touch_major << 2);
		input_report_abs(input, ABS_MT_TOUCH_MINOR, touch_minor << 2);
		input_report_abs(input, ABS_MT_ORIENTATION, -orientation);
		input_report_abs(input, ABS_MT_POSITION_X, x);
		input_report_abs(input, ABS_MT_POSITION_Y, y);

		if (report_undeciphered) {
			if (input->id.product == USB_DEVICE_ID_APPLE_MAGICMOUSE)
				input_event(input, EV_MSC, MSC_RAW, tdata[7]);
			else /* USB_DEVICE_ID_APPLE_MAGICTRACKPAD */
				input_event(input, EV_MSC, MSC_RAW, tdata[8]);
		}
	}
}

static int magicmouse_raw_event(struct hid_device *hdev,
		struct hid_report *report, u8 *data, int size)
{
	struct magicmouse_sc *msc = hid_get_drvdata(hdev);
	struct input_dev *input = msc->input;
	int x = 0, y = 0, ii, clicks = 0, npoints;

	switch (data[0]) {
	case TRACKPAD_REPORT_ID:
		/* Expect four bytes of prefix, and N*9 bytes of touch data. */
		if (size < 4 || ((size - 4) % 9) != 0)
			return 0;
		npoints = (size - 4) / 9;
		if (npoints > 15) {
			hid_warn(hdev, "invalid size value (%d) for TRACKPAD_REPORT_ID\n",
					size);
			return 0;
		}
		msc->ntouches = 0;
		for (ii = 0; ii < npoints; ii++)
			magicmouse_emit_touch(msc, ii, data + ii * 9 + 4);

		clicks = data[1];

		/* The following bits provide a device specific timestamp. They
		 * are unused here.
		 *
		 * ts = data[1] >> 6 | data[2] << 2 | data[3] << 10;
		 */
		break;
	case MOUSE_REPORT_ID:
		/* Expect six bytes of prefix, and N*8 bytes of touch data. */
		if (size < 6 || ((size - 6) % 8) != 0)
			return 0;
		npoints = (size - 6) / 8;
		if (npoints > 15) {
			hid_warn(hdev, "invalid size value (%d) for MOUSE_REPORT_ID\n",
					size);
			return 0;
		}
		msc->ntouches = 0;
		for (ii = 0; ii < npoints; ii++)
			magicmouse_emit_touch(msc, ii, data + ii * 8 + 6);

		/* When emulating three-button mode, it is important
		 * to have the current touch information before
		 * generating a click event.
		 */
		x = (int)(((data[3] & 0x0c) << 28) | (data[1] << 22)) >> 22;
		y = (int)(((data[3] & 0x30) << 26) | (data[2] << 22)) >> 22;
		clicks = data[3];

		/* The following bits provide a device specific timestamp. They
		 * are unused here.
		 *
		 * ts = data[3] >> 6 | data[4] << 2 | data[5] << 10;
		 */
		break;
	case DOUBLE_REPORT_ID:
		/* Sometimes the trackpad sends two touch reports in one
		 * packet.
		 */
		magicmouse_raw_event(hdev, report, data + 2, data[1]);
		magicmouse_raw_event(hdev, report, data + 2 + data[1],
			size - 2 - data[1]);
		break;
	default:
		return 0;
	}

	if (input->id.product == USB_DEVICE_ID_APPLE_MAGICMOUSE) {
		magicmouse_emit_buttons(msc, clicks & 3);
		input_report_rel(input, REL_X, x);
		input_report_rel(input, REL_Y, y);
	} else { /* USB_DEVICE_ID_APPLE_MAGICTRACKPAD */
		input_report_key(input, BTN_MOUSE, clicks & 1);
		input_mt_report_pointer_emulation(input, true);
	}

	input_sync(input);
	return 1;
}

static int magicmouse_setup_input(struct input_dev *input, struct hid_device *hdev)
{
	int error;

	__set_bit(EV_KEY, input->evbit);

	if (input->id.product == USB_DEVICE_ID_APPLE_MAGICMOUSE) {
		__set_bit(BTN_LEFT, input->keybit);
		__set_bit(BTN_RIGHT, input->keybit);
		if (emulate_3button)
			__set_bit(BTN_MIDDLE, input->keybit);

		__set_bit(EV_REL, input->evbit);
		__set_bit(REL_X, input->relbit);
		__set_bit(REL_Y, input->relbit);
		if (emulate_scroll_wheel) {
			__set_bit(REL_WHEEL, input->relbit);
			__set_bit(REL_HWHEEL, input->relbit);
		}
	} else { /* USB_DEVICE_ID_APPLE_MAGICTRACKPAD */
		/* input->keybit is initialized with incorrect button info
		 * for Magic Trackpad. There really is only one physical
		 * button (BTN_LEFT == BTN_MOUSE). Make sure we don't
		 * advertise buttons that don't exist...
		 */
		__clear_bit(BTN_RIGHT, input->keybit);
		__clear_bit(BTN_MIDDLE, input->keybit);
		__set_bit(BTN_MOUSE, input->keybit);
		__set_bit(BTN_TOOL_FINGER, input->keybit);
		__set_bit(BTN_TOOL_DOUBLETAP, input->keybit);
		__set_bit(BTN_TOOL_TRIPLETAP, input->keybit);
		__set_bit(BTN_TOOL_QUADTAP, input->keybit);
		__set_bit(BTN_TOOL_QUINTTAP, input->keybit);
		__set_bit(BTN_TOUCH, input->keybit);
		__set_bit(INPUT_PROP_POINTER, input->propbit);
		__set_bit(INPUT_PROP_BUTTONPAD, input->propbit);
	}


	__set_bit(EV_ABS, input->evbit);

	error = input_mt_init_slots(input, 16, 0);
	if (error)
		return error;
	input_set_abs_params(input, ABS_MT_TOUCH_MAJOR, 0, 255 << 2,
			     4, 0);
	input_set_abs_params(input, ABS_MT_TOUCH_MINOR, 0, 255 << 2,
			     4, 0);
	input_set_abs_params(input, ABS_MT_ORIENTATION, -31, 32, 1, 0);

	/* Note: Touch Y position from the device is inverted relative
	 * to how pointer motion is reported (and relative to how USB
	 * HID recommends the coordinates work).  This driver keeps
	 * the origin at the same position, and just uses the additive
	 * inverse of the reported Y.
	 */
	if (input->id.product == USB_DEVICE_ID_APPLE_MAGICMOUSE) {
		input_set_abs_params(input, ABS_MT_POSITION_X,
				     MOUSE_MIN_X, MOUSE_MAX_X, 4, 0);
		input_set_abs_params(input, ABS_MT_POSITION_Y,
				     MOUSE_MIN_Y, MOUSE_MAX_Y, 4, 0);

		input_abs_set_res(input, ABS_MT_POSITION_X,
				  MOUSE_RES_X);
		input_abs_set_res(input, ABS_MT_POSITION_Y,
				  MOUSE_RES_Y);
	} else { /* USB_DEVICE_ID_APPLE_MAGICTRACKPAD */
		input_set_abs_params(input, ABS_X, TRACKPAD_MIN_X,
				     TRACKPAD_MAX_X, 4, 0);
		input_set_abs_params(input, ABS_Y, TRACKPAD_MIN_Y,
				     TRACKPAD_MAX_Y, 4, 0);
		input_set_abs_params(input, ABS_MT_POSITION_X,
				     TRACKPAD_MIN_X, TRACKPAD_MAX_X, 4, 0);
		input_set_abs_params(input, ABS_MT_POSITION_Y,
				     TRACKPAD_MIN_Y, TRACKPAD_MAX_Y, 4, 0);

		input_abs_set_res(input, ABS_X, TRACKPAD_RES_X);
		input_abs_set_res(input, ABS_Y, TRACKPAD_RES_Y);
		input_abs_set_res(input, ABS_MT_POSITION_X,
				  TRACKPAD_RES_X);
		input_abs_set_res(input, ABS_MT_POSITION_Y,
				  TRACKPAD_RES_Y);
	}

	input_set_events_per_packet(input, 60);

	if (report_undeciphered) {
		__set_bit(EV_MSC, input->evbit);
		__set_bit(MSC_RAW, input->mscbit);
	}

	return 0;
}

static int magicmouse_input_mapping(struct hid_device *hdev,
		struct hid_input *hi, struct hid_field *field,
		struct hid_usage *usage, unsigned long **bit, int *max)
{
	struct magicmouse_sc *msc = hid_get_drvdata(hdev);

	if (!msc->input)
		msc->input = hi->input;

	/* Magic Trackpad does not give relative data after switching to MT */
	if (hi->input->id.product == USB_DEVICE_ID_APPLE_MAGICTRACKPAD &&
	    field->flags & HID_MAIN_ITEM_RELATIVE)
		return -1;

	return 0;
}

static int magicmouse_input_configured(struct hid_device *hdev,
		struct hid_input *hi)

{
	struct magicmouse_sc *msc = hid_get_drvdata(hdev);
	int ret;

	ret = magicmouse_setup_input(msc->input, hdev);
	if (ret) {
		hid_err(hdev, "magicmouse setup input failed (%d)\n", ret);
		/* clean msc->input to notify probe() of the failure */
		msc->input = NULL;
		return ret;
	}

<<<<<<< HEAD
	return 0;
=======
	return ret;
>>>>>>> dc8521a1
}


static int magicmouse_probe(struct hid_device *hdev,
	const struct hid_device_id *id)
{
	__u8 feature[] = { 0xd7, 0x01 };
	struct magicmouse_sc *msc;
	struct hid_report *report;
	int ret;

	msc = devm_kzalloc(&hdev->dev, sizeof(*msc), GFP_KERNEL);
	if (msc == NULL) {
		hid_err(hdev, "can't alloc magicmouse descriptor\n");
		return -ENOMEM;
	}

	msc->scroll_accel = SCROLL_ACCEL_DEFAULT;

	msc->quirks = id->driver_data;
	hid_set_drvdata(hdev, msc);

	ret = hid_parse(hdev);
	if (ret) {
		hid_err(hdev, "magicmouse hid parse failed\n");
		return ret;
	}

	ret = hid_hw_start(hdev, HID_CONNECT_DEFAULT);
	if (ret) {
		hid_err(hdev, "magicmouse hw start failed\n");
		return ret;
	}

	if (!msc->input) {
		hid_err(hdev, "magicmouse input not registered\n");
		ret = -ENOMEM;
		goto err_stop_hw;
	}

	if (id->product == USB_DEVICE_ID_APPLE_MAGICMOUSE)
		report = hid_register_report(hdev, HID_INPUT_REPORT,
			MOUSE_REPORT_ID);
	else { /* USB_DEVICE_ID_APPLE_MAGICTRACKPAD */
		report = hid_register_report(hdev, HID_INPUT_REPORT,
			TRACKPAD_REPORT_ID);
		report = hid_register_report(hdev, HID_INPUT_REPORT,
			DOUBLE_REPORT_ID);
	}

	if (!report) {
		hid_err(hdev, "unable to register touch report\n");
		ret = -ENOMEM;
		goto err_stop_hw;
	}
	report->size = 6;

	/*
	 * Some devices repond with 'invalid report id' when feature
	 * report switching it into multitouch mode is sent to it.
	 *
	 * This results in -EIO from the _raw low-level transport callback,
	 * but there seems to be no other way of switching the mode.
	 * Thus the super-ugly hacky success check below.
	 */
	ret = hid_hw_raw_request(hdev, feature[0], feature, sizeof(feature),
				HID_FEATURE_REPORT, HID_REQ_SET_REPORT);
	if (ret != -EIO && ret != sizeof(feature)) {
		hid_err(hdev, "unable to request touch data (%d)\n", ret);
		goto err_stop_hw;
	}

	return 0;
err_stop_hw:
	hid_hw_stop(hdev);
	return ret;
}

static const struct hid_device_id magic_mice[] = {
	{ HID_BLUETOOTH_DEVICE(USB_VENDOR_ID_APPLE,
		USB_DEVICE_ID_APPLE_MAGICMOUSE), .driver_data = 0 },
	{ HID_BLUETOOTH_DEVICE(USB_VENDOR_ID_APPLE,
		USB_DEVICE_ID_APPLE_MAGICTRACKPAD), .driver_data = 0 },
	{ }
};
MODULE_DEVICE_TABLE(hid, magic_mice);

static struct hid_driver magicmouse_driver = {
	.name = "magicmouse",
	.id_table = magic_mice,
	.probe = magicmouse_probe,
	.raw_event = magicmouse_raw_event,
	.input_mapping = magicmouse_input_mapping,
	.input_configured = magicmouse_input_configured,
};
module_hid_driver(magicmouse_driver);

MODULE_LICENSE("GPL");<|MERGE_RESOLUTION|>--- conflicted
+++ resolved
@@ -486,11 +486,7 @@
 		return ret;
 	}
 
-<<<<<<< HEAD
-	return 0;
-=======
 	return ret;
->>>>>>> dc8521a1
 }
 
 

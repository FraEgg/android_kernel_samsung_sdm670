--- conflicted
+++ resolved
@@ -1084,8 +1084,6 @@
 	  Clients can use the real regulator device names with proper
 	  constraint checking while the real driver is being developed.
 
-<<<<<<< HEAD
-=======
 config REGULATOR_SLG51000
 	tristate "Dialog Semiconductor SLG51000 regulator"
 	depends on I2C
@@ -1093,8 +1091,7 @@
 	help
 	  Say y here to support for the Dialog Semiconductor SLG51000.
 	  The SLG51000 is seven compact and customizable low dropout regulators.
-	  
->>>>>>> 7dbae7ad
+
 config REGULATOR_MAX77826
 	tristate "Maxim MAX77826 PMIC support"
 	help

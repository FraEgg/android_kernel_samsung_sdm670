--- conflicted
+++ resolved
@@ -144,17 +144,12 @@
 		udelay(1);
 	}
 
-<<<<<<< HEAD
 	pr_err("CFG_RCGR old frequency configuration 0x%x !\n", cfg);
 
 	WARN_CLK(hw->core, name, count == 0,
 			"rcg didn't update its configuration.");
 
-	return 0;
-=======
-	WARN(1, "%s: rcg didn't update its configuration.", name);
 	return -EBUSY;
->>>>>>> 10d9c6f9
 }
 
 static int clk_rcg2_set_parent(struct clk_hw *hw, u8 index)

--- conflicted
+++ resolved
@@ -1146,13 +1146,8 @@
 	unsigned long rrate;
 	bool is_enabled;
 	int ret;
-<<<<<<< HEAD
-	u32 l, val, off = pll->offset;
-	u64 a;
-=======
 	u32 l = 0, val = 0, off = pll->offset;
 	u64 a = 0;
->>>>>>> 4ea03715
 
 	rrate = alpha_pll_round_rate(pll, rate, prate, &l, &a);
 	/*

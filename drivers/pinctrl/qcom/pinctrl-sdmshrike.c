/*
 * Copyright (c) 2018-2019, The Linux Foundation. All rights reserved.
 *
 * This program is free software; you can redistribute it and/or modify
 * it under the terms of the GNU General Public License version 2 and
 * only version 2 as published by the Free Software Foundation.
 *
 * This program is distributed in the hope that it will be useful,
 * but WITHOUT ANY WARRANTY; without even the implied warranty of
 * MERCHANTABILITY or FITNESS FOR A PARTICULAR PURPOSE.  See the
 * GNU General Public License for more details.
 */

#include <linux/module.h>
#include <linux/of.h>
#include <linux/platform_device.h>
#include <linux/pinctrl/pinctrl.h>

#include "pinctrl-msm.h"

#define FUNCTION(fname)					\
	[msm_mux_##fname] = {				\
		.name = #fname,				\
		.groups = fname##_groups,		\
		.ngroups = ARRAY_SIZE(fname##_groups),	\
	}

#define NORTH	0x900000 /* dummy tile info */
#define SOUTH	0xD00000
#define SOUTH1	0xD1E000 /* dummy tile info */
#define WEST	0x100000
#define EAST	0x500000
#define DUMMY	0x0
#define REG_SIZE 0x1000
#define PINGROUP(id, base, f1, f2, f3, f4, f5, f6, f7, f8, f9)	\
	{						\
		.name = "gpio" #id,			\
		.pins = gpio##id##_pins,		\
		.npins = (unsigned int)ARRAY_SIZE(gpio##id##_pins),	\
		.funcs = (int[]){			\
			msm_mux_gpio, /* gpio mode */	\
			msm_mux_##f1,			\
			msm_mux_##f2,			\
			msm_mux_##f3,			\
			msm_mux_##f4,			\
			msm_mux_##f5,			\
			msm_mux_##f6,			\
			msm_mux_##f7,			\
			msm_mux_##f8,			\
			msm_mux_##f9			\
		},					\
		.nfuncs = 10,				\
		.ctl_reg = base + REG_SIZE * id,		\
		.io_reg = base + 0x4 + REG_SIZE * id,		\
		.intr_cfg_reg = base + 0x8 + REG_SIZE * id,	\
		.intr_status_reg = base + 0xc + REG_SIZE * id,	\
		.intr_target_reg = base + 0x8 + REG_SIZE * id,	\
		.dir_conn_reg = (base == EAST) ? base + 0xcc000 : \
			((base == WEST) ? base + 0xcc000 : \
			((base == NORTH) ? EAST + 0xcc000 : base + 0xcd000)), \
		.mux_bit = 2,			\
		.pull_bit = 0,			\
		.drv_bit = 6,			\
		.egpio_enable = 12,		\
		.egpio_present = 11,		\
		.oe_bit = 9,			\
		.in_bit = 0,			\
		.out_bit = 1,			\
		.intr_enable_bit = 0,		\
		.intr_status_bit = 0,		\
		.intr_target_bit = 5,		\
		.intr_target_kpss_val = 3,	\
		.intr_raw_status_bit = 4,	\
		.intr_polarity_bit = 1,		\
		.intr_detection_bit = 2,	\
		.intr_detection_width = 2,	\
		.dir_conn_en_bit = 8,		\
	}

#define SDC_QDSD_PINGROUP(pg_name, ctl, pull, drv)	\
	{						\
		.name = #pg_name,			\
		.pins = pg_name##_pins,			\
		.npins = (unsigned int)ARRAY_SIZE(pg_name##_pins),	\
		.ctl_reg = ctl,				\
		.io_reg = 0,				\
		.intr_cfg_reg = 0,			\
		.intr_status_reg = 0,			\
		.intr_target_reg = 0,			\
		.mux_bit = -1,				\
		.pull_bit = pull,			\
		.drv_bit = drv,				\
		.oe_bit = -1,				\
		.in_bit = -1,				\
		.out_bit = -1,				\
		.intr_enable_bit = -1,			\
		.intr_status_bit = -1,			\
		.intr_target_bit = -1,			\
		.intr_raw_status_bit = -1,		\
		.intr_polarity_bit = -1,		\
		.intr_detection_bit = -1,		\
		.intr_detection_width = -1,		\
	}

#define UFS_RESET(pg_name, offset)				\
	{						\
		.name = #pg_name,			\
		.pins = pg_name##_pins,			\
		.npins = (unsigned int)ARRAY_SIZE(pg_name##_pins),	\
		.ctl_reg = offset,			\
		.io_reg = offset + 0x4,			\
		.intr_cfg_reg = 0,			\
		.intr_status_reg = 0,			\
		.intr_target_reg = 0,			\
		.mux_bit = -1,				\
		.pull_bit = 3,				\
		.drv_bit = 0,				\
		.oe_bit = -1,				\
		.in_bit = -1,				\
		.out_bit = 0,				\
		.intr_enable_bit = -1,			\
		.intr_status_bit = -1,			\
		.intr_target_bit = -1,			\
		.intr_raw_status_bit = -1,		\
		.intr_polarity_bit = -1,		\
		.intr_detection_bit = -1,		\
		.intr_detection_width = -1,		\
	}
static const struct pinctrl_pin_desc sdmshrike_pins[] = {
	PINCTRL_PIN(0, "GPIO_0"),
	PINCTRL_PIN(1, "GPIO_1"),
	PINCTRL_PIN(2, "GPIO_2"),
	PINCTRL_PIN(3, "GPIO_3"),
	PINCTRL_PIN(4, "GPIO_4"),
	PINCTRL_PIN(5, "GPIO_5"),
	PINCTRL_PIN(6, "GPIO_6"),
	PINCTRL_PIN(7, "GPIO_7"),
	PINCTRL_PIN(8, "GPIO_8"),
	PINCTRL_PIN(9, "GPIO_9"),
	PINCTRL_PIN(10, "GPIO_10"),
	PINCTRL_PIN(11, "GPIO_11"),
	PINCTRL_PIN(12, "GPIO_12"),
	PINCTRL_PIN(13, "GPIO_13"),
	PINCTRL_PIN(14, "GPIO_14"),
	PINCTRL_PIN(15, "GPIO_15"),
	PINCTRL_PIN(16, "GPIO_16"),
	PINCTRL_PIN(17, "GPIO_17"),
	PINCTRL_PIN(18, "GPIO_18"),
	PINCTRL_PIN(19, "GPIO_19"),
	PINCTRL_PIN(20, "GPIO_20"),
	PINCTRL_PIN(21, "GPIO_21"),
	PINCTRL_PIN(22, "GPIO_22"),
	PINCTRL_PIN(23, "GPIO_23"),
	PINCTRL_PIN(24, "GPIO_24"),
	PINCTRL_PIN(25, "GPIO_25"),
	PINCTRL_PIN(26, "GPIO_26"),
	PINCTRL_PIN(27, "GPIO_27"),
	PINCTRL_PIN(28, "GPIO_28"),
	PINCTRL_PIN(29, "GPIO_29"),
	PINCTRL_PIN(30, "GPIO_30"),
	PINCTRL_PIN(31, "GPIO_31"),
	PINCTRL_PIN(32, "GPIO_32"),
	PINCTRL_PIN(33, "GPIO_33"),
	PINCTRL_PIN(34, "GPIO_34"),
	PINCTRL_PIN(35, "GPIO_35"),
	PINCTRL_PIN(36, "GPIO_36"),
	PINCTRL_PIN(37, "GPIO_37"),
	PINCTRL_PIN(38, "GPIO_38"),
	PINCTRL_PIN(39, "GPIO_39"),
	PINCTRL_PIN(40, "GPIO_40"),
	PINCTRL_PIN(41, "GPIO_41"),
	PINCTRL_PIN(42, "GPIO_42"),
	PINCTRL_PIN(43, "GPIO_43"),
	PINCTRL_PIN(44, "GPIO_44"),
	PINCTRL_PIN(45, "GPIO_45"),
	PINCTRL_PIN(46, "GPIO_46"),
	PINCTRL_PIN(47, "GPIO_47"),
	PINCTRL_PIN(48, "GPIO_48"),
	PINCTRL_PIN(49, "GPIO_49"),
	PINCTRL_PIN(50, "GPIO_50"),
	PINCTRL_PIN(51, "GPIO_51"),
	PINCTRL_PIN(52, "GPIO_52"),
	PINCTRL_PIN(53, "GPIO_53"),
	PINCTRL_PIN(54, "GPIO_54"),
	PINCTRL_PIN(55, "GPIO_55"),
	PINCTRL_PIN(56, "GPIO_56"),
	PINCTRL_PIN(57, "GPIO_57"),
	PINCTRL_PIN(58, "GPIO_58"),
	PINCTRL_PIN(59, "GPIO_59"),
	PINCTRL_PIN(60, "GPIO_60"),
	PINCTRL_PIN(61, "GPIO_61"),
	PINCTRL_PIN(62, "GPIO_62"),
	PINCTRL_PIN(63, "GPIO_63"),
	PINCTRL_PIN(64, "GPIO_64"),
	PINCTRL_PIN(65, "GPIO_65"),
	PINCTRL_PIN(66, "GPIO_66"),
	PINCTRL_PIN(67, "GPIO_67"),
	PINCTRL_PIN(68, "GPIO_68"),
	PINCTRL_PIN(69, "GPIO_69"),
	PINCTRL_PIN(70, "GPIO_70"),
	PINCTRL_PIN(71, "GPIO_71"),
	PINCTRL_PIN(72, "GPIO_72"),
	PINCTRL_PIN(73, "GPIO_73"),
	PINCTRL_PIN(74, "GPIO_74"),
	PINCTRL_PIN(75, "GPIO_75"),
	PINCTRL_PIN(76, "GPIO_76"),
	PINCTRL_PIN(77, "GPIO_77"),
	PINCTRL_PIN(78, "GPIO_78"),
	PINCTRL_PIN(79, "GPIO_79"),
	PINCTRL_PIN(80, "GPIO_80"),
	PINCTRL_PIN(81, "GPIO_81"),
	PINCTRL_PIN(82, "GPIO_82"),
	PINCTRL_PIN(83, "GPIO_83"),
	PINCTRL_PIN(84, "GPIO_84"),
	PINCTRL_PIN(85, "GPIO_85"),
	PINCTRL_PIN(86, "GPIO_86"),
	PINCTRL_PIN(87, "GPIO_87"),
	PINCTRL_PIN(88, "GPIO_88"),
	PINCTRL_PIN(89, "GPIO_89"),
	PINCTRL_PIN(90, "GPIO_90"),
	PINCTRL_PIN(91, "GPIO_91"),
	PINCTRL_PIN(92, "GPIO_92"),
	PINCTRL_PIN(93, "GPIO_93"),
	PINCTRL_PIN(94, "GPIO_94"),
	PINCTRL_PIN(95, "GPIO_95"),
	PINCTRL_PIN(96, "GPIO_96"),
	PINCTRL_PIN(97, "GPIO_97"),
	PINCTRL_PIN(98, "GPIO_98"),
	PINCTRL_PIN(99, "GPIO_99"),
	PINCTRL_PIN(100, "GPIO_100"),
	PINCTRL_PIN(101, "GPIO_101"),
	PINCTRL_PIN(102, "GPIO_102"),
	PINCTRL_PIN(103, "GPIO_103"),
	PINCTRL_PIN(104, "GPIO_104"),
	PINCTRL_PIN(105, "GPIO_105"),
	PINCTRL_PIN(106, "GPIO_106"),
	PINCTRL_PIN(107, "GPIO_107"),
	PINCTRL_PIN(108, "GPIO_108"),
	PINCTRL_PIN(109, "GPIO_109"),
	PINCTRL_PIN(110, "GPIO_110"),
	PINCTRL_PIN(111, "GPIO_111"),
	PINCTRL_PIN(112, "GPIO_112"),
	PINCTRL_PIN(113, "GPIO_113"),
	PINCTRL_PIN(114, "GPIO_114"),
	PINCTRL_PIN(115, "GPIO_115"),
	PINCTRL_PIN(116, "GPIO_116"),
	PINCTRL_PIN(117, "GPIO_117"),
	PINCTRL_PIN(118, "GPIO_118"),
	PINCTRL_PIN(119, "GPIO_119"),
	PINCTRL_PIN(120, "GPIO_120"),
	PINCTRL_PIN(121, "GPIO_121"),
	PINCTRL_PIN(122, "GPIO_122"),
	PINCTRL_PIN(123, "GPIO_123"),
	PINCTRL_PIN(124, "GPIO_124"),
	PINCTRL_PIN(125, "GPIO_125"),
	PINCTRL_PIN(126, "GPIO_126"),
	PINCTRL_PIN(127, "GPIO_127"),
	PINCTRL_PIN(128, "GPIO_128"),
	PINCTRL_PIN(129, "GPIO_129"),
	PINCTRL_PIN(130, "GPIO_130"),
	PINCTRL_PIN(131, "GPIO_131"),
	PINCTRL_PIN(132, "GPIO_132"),
	PINCTRL_PIN(133, "GPIO_133"),
	PINCTRL_PIN(134, "GPIO_134"),
	PINCTRL_PIN(135, "GPIO_135"),
	PINCTRL_PIN(136, "GPIO_136"),
	PINCTRL_PIN(137, "GPIO_137"),
	PINCTRL_PIN(138, "GPIO_138"),
	PINCTRL_PIN(139, "GPIO_139"),
	PINCTRL_PIN(140, "GPIO_140"),
	PINCTRL_PIN(141, "GPIO_141"),
	PINCTRL_PIN(142, "GPIO_142"),
	PINCTRL_PIN(143, "GPIO_143"),
	PINCTRL_PIN(144, "GPIO_144"),
	PINCTRL_PIN(145, "GPIO_145"),
	PINCTRL_PIN(146, "GPIO_146"),
	PINCTRL_PIN(147, "GPIO_147"),
	PINCTRL_PIN(148, "GPIO_148"),
	PINCTRL_PIN(149, "GPIO_149"),
	PINCTRL_PIN(150, "GPIO_150"),
	PINCTRL_PIN(151, "GPIO_151"),
	PINCTRL_PIN(152, "GPIO_152"),
	PINCTRL_PIN(153, "GPIO_153"),
	PINCTRL_PIN(154, "GPIO_154"),
	PINCTRL_PIN(155, "GPIO_155"),
	PINCTRL_PIN(156, "GPIO_156"),
	PINCTRL_PIN(157, "GPIO_157"),
	PINCTRL_PIN(158, "GPIO_158"),
	PINCTRL_PIN(159, "GPIO_159"),
	PINCTRL_PIN(160, "GPIO_160"),
	PINCTRL_PIN(161, "GPIO_161"),
	PINCTRL_PIN(162, "GPIO_162"),
	PINCTRL_PIN(163, "GPIO_163"),
	PINCTRL_PIN(164, "GPIO_164"),
	PINCTRL_PIN(165, "GPIO_165"),
	PINCTRL_PIN(166, "GPIO_166"),
	PINCTRL_PIN(167, "GPIO_167"),
	PINCTRL_PIN(168, "GPIO_168"),
	PINCTRL_PIN(169, "GPIO_169"),
	PINCTRL_PIN(170, "GPIO_170"),
	PINCTRL_PIN(171, "GPIO_171"),
	PINCTRL_PIN(172, "GPIO_172"),
	PINCTRL_PIN(173, "GPIO_173"),
	PINCTRL_PIN(174, "GPIO_174"),
	PINCTRL_PIN(175, "GPIO_175"),
	PINCTRL_PIN(176, "GPIO_176"),
	PINCTRL_PIN(177, "GPIO_177"),
	PINCTRL_PIN(178, "GPIO_178"),
	PINCTRL_PIN(179, "GPIO_179"),
	PINCTRL_PIN(180, "GPIO_180"),
	PINCTRL_PIN(181, "GPIO_181"),
	PINCTRL_PIN(182, "GPIO_182"),
	PINCTRL_PIN(183, "GPIO_183"),
	PINCTRL_PIN(184, "GPIO_184"),
	PINCTRL_PIN(185, "GPIO_185"),
	PINCTRL_PIN(186, "GPIO_186"),
	PINCTRL_PIN(187, "GPIO_187"),
	PINCTRL_PIN(188, "GPIO_188"),
	PINCTRL_PIN(189, "GPIO_189"),
	PINCTRL_PIN(190, "SDC2_CLK"),
	PINCTRL_PIN(191, "SDC2_CMD"),
	PINCTRL_PIN(192, "SDC2_DATA"),
	PINCTRL_PIN(193, "UFS_RESET"),
};

#define DECLARE_MSM_GPIO_PINS(pin) \
	static const unsigned int gpio##pin##_pins[] = { pin }
DECLARE_MSM_GPIO_PINS(0);
DECLARE_MSM_GPIO_PINS(1);
DECLARE_MSM_GPIO_PINS(2);
DECLARE_MSM_GPIO_PINS(3);
DECLARE_MSM_GPIO_PINS(4);
DECLARE_MSM_GPIO_PINS(5);
DECLARE_MSM_GPIO_PINS(6);
DECLARE_MSM_GPIO_PINS(7);
DECLARE_MSM_GPIO_PINS(8);
DECLARE_MSM_GPIO_PINS(9);
DECLARE_MSM_GPIO_PINS(10);
DECLARE_MSM_GPIO_PINS(11);
DECLARE_MSM_GPIO_PINS(12);
DECLARE_MSM_GPIO_PINS(13);
DECLARE_MSM_GPIO_PINS(14);
DECLARE_MSM_GPIO_PINS(15);
DECLARE_MSM_GPIO_PINS(16);
DECLARE_MSM_GPIO_PINS(17);
DECLARE_MSM_GPIO_PINS(18);
DECLARE_MSM_GPIO_PINS(19);
DECLARE_MSM_GPIO_PINS(20);
DECLARE_MSM_GPIO_PINS(21);
DECLARE_MSM_GPIO_PINS(22);
DECLARE_MSM_GPIO_PINS(23);
DECLARE_MSM_GPIO_PINS(24);
DECLARE_MSM_GPIO_PINS(25);
DECLARE_MSM_GPIO_PINS(26);
DECLARE_MSM_GPIO_PINS(27);
DECLARE_MSM_GPIO_PINS(28);
DECLARE_MSM_GPIO_PINS(29);
DECLARE_MSM_GPIO_PINS(30);
DECLARE_MSM_GPIO_PINS(31);
DECLARE_MSM_GPIO_PINS(32);
DECLARE_MSM_GPIO_PINS(33);
DECLARE_MSM_GPIO_PINS(34);
DECLARE_MSM_GPIO_PINS(35);
DECLARE_MSM_GPIO_PINS(36);
DECLARE_MSM_GPIO_PINS(37);
DECLARE_MSM_GPIO_PINS(38);
DECLARE_MSM_GPIO_PINS(39);
DECLARE_MSM_GPIO_PINS(40);
DECLARE_MSM_GPIO_PINS(41);
DECLARE_MSM_GPIO_PINS(42);
DECLARE_MSM_GPIO_PINS(43);
DECLARE_MSM_GPIO_PINS(44);
DECLARE_MSM_GPIO_PINS(45);
DECLARE_MSM_GPIO_PINS(46);
DECLARE_MSM_GPIO_PINS(47);
DECLARE_MSM_GPIO_PINS(48);
DECLARE_MSM_GPIO_PINS(49);
DECLARE_MSM_GPIO_PINS(50);
DECLARE_MSM_GPIO_PINS(51);
DECLARE_MSM_GPIO_PINS(52);
DECLARE_MSM_GPIO_PINS(53);
DECLARE_MSM_GPIO_PINS(54);
DECLARE_MSM_GPIO_PINS(55);
DECLARE_MSM_GPIO_PINS(56);
DECLARE_MSM_GPIO_PINS(57);
DECLARE_MSM_GPIO_PINS(58);
DECLARE_MSM_GPIO_PINS(59);
DECLARE_MSM_GPIO_PINS(60);
DECLARE_MSM_GPIO_PINS(61);
DECLARE_MSM_GPIO_PINS(62);
DECLARE_MSM_GPIO_PINS(63);
DECLARE_MSM_GPIO_PINS(64);
DECLARE_MSM_GPIO_PINS(65);
DECLARE_MSM_GPIO_PINS(66);
DECLARE_MSM_GPIO_PINS(67);
DECLARE_MSM_GPIO_PINS(68);
DECLARE_MSM_GPIO_PINS(69);
DECLARE_MSM_GPIO_PINS(70);
DECLARE_MSM_GPIO_PINS(71);
DECLARE_MSM_GPIO_PINS(72);
DECLARE_MSM_GPIO_PINS(73);
DECLARE_MSM_GPIO_PINS(74);
DECLARE_MSM_GPIO_PINS(75);
DECLARE_MSM_GPIO_PINS(76);
DECLARE_MSM_GPIO_PINS(77);
DECLARE_MSM_GPIO_PINS(78);
DECLARE_MSM_GPIO_PINS(79);
DECLARE_MSM_GPIO_PINS(80);
DECLARE_MSM_GPIO_PINS(81);
DECLARE_MSM_GPIO_PINS(82);
DECLARE_MSM_GPIO_PINS(83);
DECLARE_MSM_GPIO_PINS(84);
DECLARE_MSM_GPIO_PINS(85);
DECLARE_MSM_GPIO_PINS(86);
DECLARE_MSM_GPIO_PINS(87);
DECLARE_MSM_GPIO_PINS(88);
DECLARE_MSM_GPIO_PINS(89);
DECLARE_MSM_GPIO_PINS(90);
DECLARE_MSM_GPIO_PINS(91);
DECLARE_MSM_GPIO_PINS(92);
DECLARE_MSM_GPIO_PINS(93);
DECLARE_MSM_GPIO_PINS(94);
DECLARE_MSM_GPIO_PINS(95);
DECLARE_MSM_GPIO_PINS(96);
DECLARE_MSM_GPIO_PINS(97);
DECLARE_MSM_GPIO_PINS(98);
DECLARE_MSM_GPIO_PINS(99);
DECLARE_MSM_GPIO_PINS(100);
DECLARE_MSM_GPIO_PINS(101);
DECLARE_MSM_GPIO_PINS(102);
DECLARE_MSM_GPIO_PINS(103);
DECLARE_MSM_GPIO_PINS(104);
DECLARE_MSM_GPIO_PINS(105);
DECLARE_MSM_GPIO_PINS(106);
DECLARE_MSM_GPIO_PINS(107);
DECLARE_MSM_GPIO_PINS(108);
DECLARE_MSM_GPIO_PINS(109);
DECLARE_MSM_GPIO_PINS(110);
DECLARE_MSM_GPIO_PINS(111);
DECLARE_MSM_GPIO_PINS(112);
DECLARE_MSM_GPIO_PINS(113);
DECLARE_MSM_GPIO_PINS(114);
DECLARE_MSM_GPIO_PINS(115);
DECLARE_MSM_GPIO_PINS(116);
DECLARE_MSM_GPIO_PINS(117);
DECLARE_MSM_GPIO_PINS(118);
DECLARE_MSM_GPIO_PINS(119);
DECLARE_MSM_GPIO_PINS(120);
DECLARE_MSM_GPIO_PINS(121);
DECLARE_MSM_GPIO_PINS(122);
DECLARE_MSM_GPIO_PINS(123);
DECLARE_MSM_GPIO_PINS(124);
DECLARE_MSM_GPIO_PINS(125);
DECLARE_MSM_GPIO_PINS(126);
DECLARE_MSM_GPIO_PINS(127);
DECLARE_MSM_GPIO_PINS(128);
DECLARE_MSM_GPIO_PINS(129);
DECLARE_MSM_GPIO_PINS(130);
DECLARE_MSM_GPIO_PINS(131);
DECLARE_MSM_GPIO_PINS(132);
DECLARE_MSM_GPIO_PINS(133);
DECLARE_MSM_GPIO_PINS(134);
DECLARE_MSM_GPIO_PINS(135);
DECLARE_MSM_GPIO_PINS(136);
DECLARE_MSM_GPIO_PINS(137);
DECLARE_MSM_GPIO_PINS(138);
DECLARE_MSM_GPIO_PINS(139);
DECLARE_MSM_GPIO_PINS(140);
DECLARE_MSM_GPIO_PINS(141);
DECLARE_MSM_GPIO_PINS(142);
DECLARE_MSM_GPIO_PINS(143);
DECLARE_MSM_GPIO_PINS(144);
DECLARE_MSM_GPIO_PINS(145);
DECLARE_MSM_GPIO_PINS(146);
DECLARE_MSM_GPIO_PINS(147);
DECLARE_MSM_GPIO_PINS(148);
DECLARE_MSM_GPIO_PINS(149);
DECLARE_MSM_GPIO_PINS(150);
DECLARE_MSM_GPIO_PINS(151);
DECLARE_MSM_GPIO_PINS(152);
DECLARE_MSM_GPIO_PINS(153);
DECLARE_MSM_GPIO_PINS(154);
DECLARE_MSM_GPIO_PINS(155);
DECLARE_MSM_GPIO_PINS(156);
DECLARE_MSM_GPIO_PINS(157);
DECLARE_MSM_GPIO_PINS(158);
DECLARE_MSM_GPIO_PINS(159);
DECLARE_MSM_GPIO_PINS(160);
DECLARE_MSM_GPIO_PINS(161);
DECLARE_MSM_GPIO_PINS(162);
DECLARE_MSM_GPIO_PINS(163);
DECLARE_MSM_GPIO_PINS(164);
DECLARE_MSM_GPIO_PINS(165);
DECLARE_MSM_GPIO_PINS(166);
DECLARE_MSM_GPIO_PINS(167);
DECLARE_MSM_GPIO_PINS(168);
DECLARE_MSM_GPIO_PINS(169);
DECLARE_MSM_GPIO_PINS(170);
DECLARE_MSM_GPIO_PINS(171);
DECLARE_MSM_GPIO_PINS(172);
DECLARE_MSM_GPIO_PINS(173);
DECLARE_MSM_GPIO_PINS(174);
DECLARE_MSM_GPIO_PINS(175);
DECLARE_MSM_GPIO_PINS(176);
DECLARE_MSM_GPIO_PINS(177);
DECLARE_MSM_GPIO_PINS(178);
DECLARE_MSM_GPIO_PINS(179);
DECLARE_MSM_GPIO_PINS(180);
DECLARE_MSM_GPIO_PINS(181);
DECLARE_MSM_GPIO_PINS(182);
DECLARE_MSM_GPIO_PINS(183);
DECLARE_MSM_GPIO_PINS(184);
DECLARE_MSM_GPIO_PINS(185);
DECLARE_MSM_GPIO_PINS(186);
DECLARE_MSM_GPIO_PINS(187);
DECLARE_MSM_GPIO_PINS(188);
DECLARE_MSM_GPIO_PINS(189);

static const unsigned int sdc2_clk_pins[] = { 190 };
static const unsigned int sdc2_cmd_pins[] = { 191 };
static const unsigned int sdc2_data_pins[] = { 192 };
static const unsigned int ufs_reset_pins[] = { 193 };

enum sdmshrike_functions {
	msm_mux_GRFC2,
	msm_mux_atest_usb31,
	msm_mux_emac_pps,
	msm_mux_ddr_pxi4,
	msm_mux_GRFC3,
	msm_mux_tgu_ch4,
	msm_mux_atest_usb30,
	msm_mux_GRFC4,
	msm_mux_tgu_ch7,
	msm_mux_atest_usb4,
	msm_mux_ddr_pxi5,
	msm_mux_GRFC5,
	msm_mux_tgu_ch6,
	msm_mux_atest_usb43,
	msm_mux_GRFC6,
	msm_mux_tgu_ch5,
	msm_mux_atest_usb42,
	msm_mux_ddr_pxi6,
	msm_mux_GRFC7,
	msm_mux_atest_usb41,
	msm_mux_GRFC13,
	msm_mux_GRFC14,
	msm_mux_GRFC15,
	msm_mux_GRFC16,
	msm_mux_qup12,
	msm_mux_qup16,
	msm_mux_tsif1_clk,
	msm_mux_qup8,
	msm_mux_qspi0_cs,
	msm_mux_tgu_ch3,
	msm_mux_atest_usb40,
	msm_mux_ddr_pxi7,
	msm_mux_tsif1_en,
	msm_mux_qspi00,
	msm_mux_mdp_vsync0,
	msm_mux_mdp_vsync1,
	msm_mux_mdp_vsync2,
	msm_mux_mdp_vsync3,
	msm_mux_mdp_vsync4,
	msm_mux_mdp_vsync5,
	msm_mux_tgu_ch0,
	msm_mux_tsif1_data,
	msm_mux_qspi01,
	msm_mux_sdc4_cmd,
	msm_mux_tgu_ch1,
	msm_mux_atest_usb0,
	msm_mux_tsif1_sync,
	msm_mux_qspi02,
	msm_mux_sdc43,
	msm_mux_vfr_1,
	msm_mux_tgu_ch2,
	msm_mux_atest_usb03,
	msm_mux_tsif2_clk,
	msm_mux_qup11,
	msm_mux_qspi0_clk,
	msm_mux_sdc4_clk,
	msm_mux_atest_usb02,
	msm_mux_tsif2_en,
	msm_mux_qspi03,
	msm_mux_sdc42,
	msm_mux_atest_tsens,
	msm_mux_atest_usb01,
	msm_mux_tsif2_data,
	msm_mux_sdc41,
	msm_mux_atest_usb00,
	msm_mux_tsif2_sync,
	msm_mux_sdc40,
	msm_mux_atest_usb2,
	msm_mux_tsif2_error,
	msm_mux_sd_write,
	msm_mux_tsif1_error,
	msm_mux_qup7,
	msm_mux_ddr_bist,
	msm_mux_pll_bypassnl,
	msm_mux_pll_reset,
	msm_mux_pci_e1,
	msm_mux_phase_flag4,
	msm_mux_atest_usb23,
	msm_mux_uim2_data,
	msm_mux_uim2_clk,
	msm_mux_uim2_reset,
	msm_mux_uim2_present,
	msm_mux_uim1_data,
	msm_mux_uim1_clk,
	msm_mux_uim1_reset,
	msm_mux_uim1_present,
	msm_mux_uim_batt,
	msm_mux_aoss_cti,
	msm_mux_qup1,
	msm_mux_rgmii_txc,
	msm_mux_rgmii_rxc,
	msm_mux_adsp_ext,
	msm_mux_rgmii_rx,
	msm_mux_rgmii_rxd0,
	msm_mux_rgmii_rxd1,
	msm_mux_qup5,
	msm_mux_rgmii_rxd2,
	msm_mux_rgmii_rxd3,
	msm_mux_phase_flag17,
	msm_mux_rgmii_tx,
	msm_mux_phase_flag16,
	msm_mux_atest_usb21,
	msm_mux_rgmii_txd0,
	msm_mux_phase_flag15,
	msm_mux_atest_usb20,
	msm_mux_phase_flag14,
	msm_mux_emac_phy,
	msm_mux_hs3_mi2s,
	msm_mux_phase_flag22,
	msm_mux_sec_mi2s,
	msm_mux_qup2,
	msm_mux_jitter_bist,
	msm_mux_pll_bist,
	msm_mux_ter_mi2s,
	msm_mux_gcc_gp1,
	msm_mux_atest_char,
	msm_mux_atest_char0,
	msm_mux_atest_char1,
	msm_mux_qua_mi2s,
	msm_mux_gcc_gp4,
	msm_mux_gcc_gp5,
	msm_mux_atest_char2,
	msm_mux_atest_char3,
	msm_mux_pri_mi2s,
	msm_mux_qup3,
	msm_mux_pri_mi2s_ws,
	msm_mux_spkr_i2s,
	msm_mux_audio_ref,
	msm_mux_phase_flag21,
	msm_mux_lpass_slimbus,
	msm_mux_phase_flag20,
	msm_mux_phase_flag19,
	msm_mux_tsense_pwm1,
	msm_mux_tsense_pwm2,
	msm_mux_phase_flag18,
	msm_mux_phase_flag13,
	msm_mux_btfm_slimbus,
	msm_mux_hs1_mi2s,
	msm_mux_phase_flag12,
	msm_mux_phase_flag11,
	msm_mux_phase_flag10,
	msm_mux_phase_flag9,
	msm_mux_cri_trng0,
	msm_mux_phase_flag8,
	msm_mux_hs2_mi2s,
	msm_mux_cri_trng1,
	msm_mux_phase_flag7,
	msm_mux_qspi11,
	msm_mux_cri_trng,
	msm_mux_phase_flag24,
	msm_mux_qspi10,
	msm_mux_sp_cmu,
	msm_mux_phase_flag6,
	msm_mux_qspi1_clk,
	msm_mux_prng_rosc,
	msm_mux_phase_flag5,
	msm_mux_phase_flag31,
	msm_mux_phase_flag30,
	msm_mux_phase_flag27,
	msm_mux_phase_flag26,
	msm_mux_phase_flag25,
	msm_mux_pci_e2,
	msm_mux_pci_e3,
	msm_mux_cci_timer4,
	msm_mux_qup19,
	msm_mux_cci_timer5,
	msm_mux_cci_timer6,
	msm_mux_cci_timer7,
	msm_mux_cci_timer8,
	msm_mux_cci_timer9,
	msm_mux_dp_hot,
	msm_mux_qup0,
	msm_mux_gpio,
	msm_mux_cci_i2c,
	msm_mux_qup6,
	msm_mux_rgmii_txd1,
	msm_mux_phase_flag3,
	msm_mux_rgmii_txd2,
	msm_mux_phase_flag2,
	msm_mux_rgmii_txd3,
	msm_mux_qup_l6,
	msm_mux_phase_flag1,
	msm_mux_debug_hot,
	msm_mux_rgmii_mdc,
	msm_mux_qup_l5,
	msm_mux_phase_flag0,
	msm_mux_mdp_vsync,
	msm_mux_qup10,
	msm_mux_edp_hot,
	msm_mux_m_voc,
	msm_mux_edp_lcd,
	msm_mux_cam_mclk,
	msm_mux_qdss_gpio0,
	msm_mux_qdss_gpio1,
	msm_mux_qdss_gpio2,
	msm_mux_qdss_gpio3,
	msm_mux_qdss_gpio4,
	msm_mux_qdss_gpio5,
	msm_mux_qdss_gpio6,
	msm_mux_qdss_gpio7,
	msm_mux_cci_timer0,
	msm_mux_gcc_gp2,
	msm_mux_qdss_gpio8,
	msm_mux_cci_timer1,
	msm_mux_gcc_gp3,
	msm_mux_qdss_gpio,
	msm_mux_cci_timer2,
	msm_mux_qup18,
	msm_mux_qdss_gpio9,
	msm_mux_cci_timer3,
	msm_mux_cci_async,
	msm_mux_qdss_gpio10,
	msm_mux_qdss_gpio11,
	msm_mux_qdss_gpio12,
	msm_mux_qup15,
	msm_mux_qdss_gpio15,
	msm_mux_qdss_gpio13,
	msm_mux_qdss_gpio14,
	msm_mux_phase_flag23,
	msm_mux_dbg_out,
	msm_mux_atest_usb22,
	msm_mux_pci_e0,
	msm_mux_qup_l4,
	msm_mux_agera_pll,
	msm_mux_usb0_phy,
	msm_mux_qup9,
	msm_mux_qup13,
	msm_mux_qup14,
	msm_mux_usb2phy_ac,
	msm_mux_qdss_cti,
	msm_mux_qup4,
	msm_mux_phase_flag29,
	msm_mux_phase_flag28,
	msm_mux_qup17,
	msm_mux_qspi1_cs,
	msm_mux_qspi13,
	msm_mux_qspi12,
	msm_mux_usb1_phy,
	msm_mux_rgmii_mdio,
	msm_mux_GPS_TX,
	msm_mux_NAV_PPS,
	msm_mux_atest_usb1,
	msm_mux_ddr_pxi0,
	msm_mux_QLINK_REQUEST,
	msm_mux_QLINK_ENABLE,
	msm_mux_atest_tsens2,
	msm_mux_atest_usb13,
	msm_mux_vsense_trigger,
	msm_mux_wmss_reset,
	msm_mux_atest_usb12,
	msm_mux_ddr_pxi1,
	msm_mux_wlan1_adc1,
	msm_mux_GRFC8,
	msm_mux_atest_usb11,
	msm_mux_wlan1_adc0,
	msm_mux_GRFC9,
	msm_mux_atest_usb10,
	msm_mux_ddr_pxi2,
	msm_mux_wlan2_adc1,
	msm_mux_GRFC10,
	msm_mux_GRFC11,
	msm_mux_GRFC12,
	msm_mux_pa_indicator,
	msm_mux_atest_usb3,
	msm_mux_wlan2_adc0,
	msm_mux_mss_lte,
	msm_mux_GRFC0,
	msm_mux_atest_usb33,
	msm_mux_ddr_pxi3,
	msm_mux_GRFC1,
	msm_mux_atest_usb32,
	msm_mux_NA,
};

static const char * const GRFC2_groups[] = {
	"gpio73",
};
static const char * const atest_usb31_groups[] = {
	"gpio73",
};
static const char * const emac_pps_groups[] = {
	"gpio81",
};
static const char * const ddr_pxi4_groups[] = {
	"gpio73", "gpio74",
};
static const char * const GRFC3_groups[] = {
	"gpio74",
};
static const char * const tgu_ch4_groups[] = {
	"gpio74",
};
static const char * const atest_usb30_groups[] = {
	"gpio74",
};
static const char * const GRFC4_groups[] = {
	"gpio75",
};
static const char * const tgu_ch7_groups[] = {
	"gpio75",
};
static const char * const atest_usb4_groups[] = {
	"gpio75",
};
static const char * const ddr_pxi5_groups[] = {
	"gpio75", "gpio76",
};
static const char * const GRFC5_groups[] = {
	"gpio76",
};
static const char * const tgu_ch6_groups[] = {
	"gpio76",
};
static const char * const atest_usb43_groups[] = {
	"gpio76",
};
static const char * const GRFC6_groups[] = {
	"gpio77",
};
static const char * const tgu_ch5_groups[] = {
	"gpio77",
};
static const char * const atest_usb42_groups[] = {
	"gpio77",
};
static const char * const ddr_pxi6_groups[] = {
	"gpio77", "gpio78",
};
static const char * const GRFC7_groups[] = {
	"gpio78",
};
static const char * const atest_usb41_groups[] = {
	"gpio78",
};
static const char * const GRFC13_groups[] = {
	"gpio79",
};
static const char * const GRFC14_groups[] = {
	"gpio80",
};
static const char * const GRFC15_groups[] = {
	"gpio81",
};
static const char * const GRFC16_groups[] = {
	"gpio82",
};
static const char * const qup12_groups[] = {
	"gpio83", "gpio84", "gpio85", "gpio86",
};
static const char * const qup16_groups[] = {
	"gpio83", "gpio84", "gpio85", "gpio86",
};
static const char * const tsif1_clk_groups[] = {
	"gpio88",
};
static const char * const qup8_groups[] = {
	"gpio88", "gpio89", "gpio90", "gpio91",
};
static const char * const qspi0_cs_groups[] = {
	"gpio88", "gpio94",
};
static const char * const tgu_ch3_groups[] = {
	"gpio88",
};
static const char * const atest_usb40_groups[] = {
	"gpio88",
};
static const char * const ddr_pxi7_groups[] = {
	"gpio88", "gpio90",
};
static const char * const tsif1_en_groups[] = {
	"gpio89",
};
static const char * const qspi00_groups[] = {
	"gpio89",
};
static const char * const mdp_vsync0_groups[] = {
	"gpio89",
};
static const char * const mdp_vsync1_groups[] = {
	"gpio89",
};
static const char * const mdp_vsync2_groups[] = {
	"gpio89",
};
static const char * const mdp_vsync3_groups[] = {
	"gpio89",
};
static const char * const mdp_vsync4_groups[] = {
	"gpio89",
};
static const char * const mdp_vsync5_groups[] = {
	"gpio89",
};
static const char * const tgu_ch0_groups[] = {
	"gpio89",
};
static const char * const tsif1_data_groups[] = {
	"gpio90",
};
static const char * const qspi01_groups[] = {
	"gpio90",
};
static const char * const sdc4_cmd_groups[] = {
	"gpio90",
};
static const char * const tgu_ch1_groups[] = {
	"gpio90",
};
static const char * const atest_usb0_groups[] = {
	"gpio90",
};
static const char * const tsif1_sync_groups[] = {
	"gpio91",
};
static const char * const qspi02_groups[] = {
	"gpio91",
};
static const char * const sdc43_groups[] = {
	"gpio91",
};
static const char * const vfr_1_groups[] = {
	"gpio91",
};
static const char * const tgu_ch2_groups[] = {
	"gpio91",
};
static const char * const atest_usb03_groups[] = {
	"gpio91",
};
static const char * const tsif2_clk_groups[] = {
	"gpio92",
};
static const char * const qup11_groups[] = {
	"gpio92", "gpio93", "gpio94", "gpio95",
};
static const char * const qspi0_clk_groups[] = {
	"gpio92",
};
static const char * const sdc4_clk_groups[] = {
	"gpio92",
};
static const char * const atest_usb02_groups[] = {
	"gpio92",
};
static const char * const tsif2_en_groups[] = {
	"gpio93",
};
static const char * const qspi03_groups[] = {
	"gpio93",
};
static const char * const sdc42_groups[] = {
	"gpio93",
};
static const char * const atest_tsens_groups[] = {
	"gpio93",
};
static const char * const atest_usb01_groups[] = {
	"gpio93",
};
static const char * const tsif2_data_groups[] = {
	"gpio94",
};
static const char * const sdc41_groups[] = {
	"gpio94",
};
static const char * const atest_usb00_groups[] = {
	"gpio94",
};
static const char * const tsif2_sync_groups[] = {
	"gpio95",
};
static const char * const sdc40_groups[] = {
	"gpio95",
};
static const char * const atest_usb2_groups[] = {
	"gpio95",
};
static const char * const tsif2_error_groups[] = {
	"gpio96",
};
static const char * const sd_write_groups[] = {
	"gpio97",
};
static const char * const tsif1_error_groups[] = {
	"gpio97",
};
static const char * const qup7_groups[] = {
	"gpio98", "gpio99", "gpio100", "gpio101",
};
static const char * const ddr_bist_groups[] = {
	"gpio98", "gpio99", "gpio145", "gpio146",
};
static const char * const pll_bypassnl_groups[] = {
	"gpio100",
};
static const char * const pll_reset_groups[] = {
	"gpio101",
};
static const char * const pci_e1_groups[] = {
	"gpio102", "gpio103",
};
static const char * const phase_flag4_groups[] = {
	"gpio102",
};
static const char * const atest_usb23_groups[] = {
	"gpio102",
};
static const char * const uim2_data_groups[] = {
	"gpio105",
};
static const char * const uim2_clk_groups[] = {
	"gpio106",
};
static const char * const uim2_reset_groups[] = {
	"gpio107",
};
static const char * const uim2_present_groups[] = {
	"gpio108",
};
static const char * const uim1_data_groups[] = {
	"gpio109",
};
static const char * const uim1_clk_groups[] = {
	"gpio110",
};
static const char * const uim1_reset_groups[] = {
	"gpio111",
};
static const char * const uim1_present_groups[] = {
	"gpio112",
};
static const char * const uim_batt_groups[] = {
	"gpio113",
};
static const char * const aoss_cti_groups[] = {
	"gpio113",
};
static const char * const qup1_groups[] = {
	"gpio114", "gpio115", "gpio116", "gpio117",
};
static const char * const rgmii_txc_groups[] = {
	"gpio114",
};
static const char * const rgmii_rxc_groups[] = {
	"gpio115",
};
static const char * const adsp_ext_groups[] = {
	"gpio115",
};
static const char * const rgmii_rx_groups[] = {
	"gpio116",
};
static const char * const rgmii_rxd0_groups[] = {
	"gpio117",
};
static const char * const rgmii_rxd1_groups[] = {
	"gpio118",
};
static const char * const qup5_groups[] = {
	"gpio119", "gpio120", "gpio121", "gpio122",
};
static const char * const rgmii_rxd2_groups[] = {
	"gpio119",
};
static const char * const rgmii_rxd3_groups[] = {
	"gpio120",
};
static const char * const phase_flag17_groups[] = {
	"gpio120",
};
static const char * const rgmii_tx_groups[] = {
	"gpio121",
};
static const char * const phase_flag16_groups[] = {
	"gpio121",
};
static const char * const atest_usb21_groups[] = {
	"gpio121",
};
static const char * const rgmii_txd0_groups[] = {
	"gpio122",
};
static const char * const phase_flag15_groups[] = {
	"gpio122",
};
static const char * const atest_usb20_groups[] = {
	"gpio122",
};
static const char * const phase_flag14_groups[] = {
	"gpio123",
};
static const char * const emac_phy_groups[] = {
	"gpio124",
};
static const char * const hs3_mi2s_groups[] = {
	"gpio125", "gpio165", "gpio166", "gpio167", "gpio168",
};
static const char * const phase_flag22_groups[] = {
	"gpio125",
};
static const char * const sec_mi2s_groups[] = {
	"gpio126", "gpio127", "gpio128", "gpio129", "gpio130",
};
static const char * const qup2_groups[] = {
	"gpio126", "gpio127", "gpio128", "gpio129",
};
static const char * const jitter_bist_groups[] = {
	"gpio129",
};
static const char * const pll_bist_groups[] = {
	"gpio130",
};
static const char * const ter_mi2s_groups[] = {
	"gpio131", "gpio132", "gpio133", "gpio134", "gpio135",
};
static const char * const gcc_gp1_groups[] = {
	"gpio131", "gpio136",
};
static const char * const atest_char_groups[] = {
	"gpio133",
};
static const char * const atest_char0_groups[] = {
	"gpio134",
};
static const char * const atest_char1_groups[] = {
	"gpio135",
};
static const char * const qua_mi2s_groups[] = {
	"gpio136", "gpio137", "gpio138", "gpio139", "gpio140", "gpio141",
	"gpio142",
};
static const char * const gcc_gp4_groups[] = {
	"gpio139", "gpio182",
};
static const char * const gcc_gp5_groups[] = {
	"gpio140", "gpio183",
};
static const char * const atest_char2_groups[] = {
	"gpio140",
};
static const char * const atest_char3_groups[] = {
	"gpio142",
};
static const char * const pri_mi2s_groups[] = {
	"gpio143", "gpio144", "gpio146", "gpio147",
};
static const char * const qup3_groups[] = {
	"gpio144", "gpio145", "gpio146", "gpio147",
};
static const char * const pri_mi2s_ws_groups[] = {
	"gpio145",
};
static const char * const spkr_i2s_groups[] = {
	"gpio148", "gpio149", "gpio150", "gpio151", "gpio152",
};
static const char * const audio_ref_groups[] = {
	"gpio148",
};
static const char * const phase_flag21_groups[] = {
	"gpio148",
};
static const char * const lpass_slimbus_groups[] = {
	"gpio149", "gpio150", "gpio151", "gpio152",
};
static const char * const phase_flag20_groups[] = {
	"gpio149",
};
static const char * const phase_flag19_groups[] = {
	"gpio150",
};
static const char * const tsense_pwm1_groups[] = {
	"gpio150",
};
static const char * const tsense_pwm2_groups[] = {
	"gpio150",
};
static const char * const phase_flag18_groups[] = {
	"gpio151",
};
static const char * const phase_flag13_groups[] = {
	"gpio152",
};
static const char * const btfm_slimbus_groups[] = {
	"gpio153", "gpio154",
};
static const char * const hs1_mi2s_groups[] = {
	"gpio155", "gpio156", "gpio157", "gpio158", "gpio159",
};
static const char * const phase_flag12_groups[] = {
	"gpio155",
};
static const char * const phase_flag11_groups[] = {
	"gpio156",
};
static const char * const phase_flag10_groups[] = {
	"gpio157",
};
static const char * const phase_flag9_groups[] = {
	"gpio158",
};
static const char * const cri_trng0_groups[] = {
	"gpio159",
};
static const char * const phase_flag8_groups[] = {
	"gpio159",
};
static const char * const hs2_mi2s_groups[] = {
	"gpio160", "gpio161", "gpio162", "gpio163", "gpio164",
};
static const char * const cri_trng1_groups[] = {
	"gpio160",
};
static const char * const phase_flag7_groups[] = {
	"gpio160",
};
static const char * const qspi11_groups[] = {
	"gpio161",
};
static const char * const cri_trng_groups[] = {
	"gpio161",
};
static const char * const phase_flag24_groups[] = {
	"gpio161",
};
static const char * const qspi10_groups[] = {
	"gpio162",
};
static const char * const sp_cmu_groups[] = {
	"gpio162",
};
static const char * const phase_flag6_groups[] = {
	"gpio162",
};
static const char * const qspi1_clk_groups[] = {
	"gpio163",
};
static const char * const prng_rosc_groups[] = {
	"gpio163",
};
static const char * const phase_flag5_groups[] = {
	"gpio163",
};
static const char * const phase_flag31_groups[] = {
	"gpio164",
};
static const char * const phase_flag30_groups[] = {
	"gpio165",
};
static const char * const phase_flag27_groups[] = {
	"gpio166",
};
static const char * const phase_flag26_groups[] = {
	"gpio167",
};
static const char * const phase_flag25_groups[] = {
	"gpio168",
};
static const char * const pci_e2_groups[] = {
	"gpio175", "gpio176",
};
static const char * const pci_e3_groups[] = {
	"gpio178", "gpio179",
};
static const char * const cci_timer4_groups[] = {
	"gpio178",
};
static const char * const qup19_groups[] = {
	"gpio181", "gpio182", "gpio183", "gpio184",
};
static const char * const cci_timer5_groups[] = {
	"gpio182",
};
static const char * const cci_timer6_groups[] = {
	"gpio183",
};
static const char * const cci_timer7_groups[] = {
	"gpio184",
};
static const char * const cci_timer8_groups[] = {
	"gpio185",
};
static const char * const cci_timer9_groups[] = {
	"gpio186",
};
static const char * const dp_hot_groups[] = {
	"gpio189",
};
static const char * const qup0_groups[] = {
	"gpio0", "gpio1", "gpio2", "gpio3",
};
static const char * const gpio_groups[] = {
	"gpio0", "gpio1", "gpio2", "gpio3", "gpio4", "gpio5", "gpio6", "gpio7",
	"gpio8", "gpio9", "gpio10", "gpio11", "gpio12", "gpio12", "gpio13",
	"gpio14", "gpio15", "gpio16", "gpio17", "gpio18", "gpio19", "gpio20",
	"gpio21", "gpio22", "gpio23", "gpio24", "gpio25", "gpio26", "gpio27",
	"gpio28", "gpio29", "gpio30", "gpio31", "gpio32", "gpio33", "gpio34",
	"gpio35", "gpio36", "gpio37", "gpio38", "gpio39", "gpio40", "gpio41",
	"gpio42", "gpio43", "gpio44", "gpio45", "gpio46", "gpio47", "gpio48",
	"gpio49", "gpio50", "gpio51", "gpio52", "gpio53", "gpio54", "gpio55",
	"gpio56", "gpio57", "gpio58", "gpio59", "gpio60", "gpio61", "gpio62",
	"gpio63", "gpio64", "gpio65", "gpio66", "gpio67", "gpio68", "gpio69",
	"gpio70", "gpio71", "gpio72", "gpio73", "gpio74", "gpio75", "gpio76",
	"gpio77", "gpio78", "gpio79", "gpio80", "gpio81", "gpio82", "gpio83",
	"gpio84", "gpio85", "gpio86", "gpio87", "gpio88", "gpio89", "gpio90",
	"gpio91", "gpio92", "gpio93", "gpio94", "gpio95", "gpio96", "gpio97",
	"gpio98", "gpio99", "gpio100", "gpio101", "gpio102", "gpio103",
	"gpio104", "gpio105", "gpio106", "gpio107", "gpio108", "gpio109",
	"gpio110", "gpio111", "gpio112", "gpio113", "gpio114", "gpio115",
	"gpio116", "gpio117", "gpio118", "gpio119", "gpio120", "gpio121",
	"gpio122", "gpio123", "gpio124", "gpio125", "gpio126", "gpio127",
	"gpio128", "gpio129", "gpio130", "gpio131", "gpio132", "gpio133",
	"gpio134", "gpio135", "gpio136", "gpio137", "gpio138", "gpio139",
	"gpio140", "gpio141", "gpio142", "gpio143", "gpio144", "gpio145",
	"gpio146", "gpio147", "gpio148", "gpio149", "gpio150", "gpio151",
	"gpio152", "gpio153", "gpio154", "gpio155", "gpio156", "gpio157",
	"gpio158", "gpio159", "gpio160", "gpio161", "gpio162", "gpio163",
	"gpio164", "gpio165", "gpio166", "gpio167", "gpio168", "gpio169",
	"gpio170", "gpio171", "gpio172", "gpio173", "gpio174", "gpio175",
	"gpio176", "gpio177", "gpio177", "gpio178", "gpio179", "gpio180",
	"gpio181", "gpio182", "gpio183", "gpio184", "gpio185", "gpio186",
	"gpio186", "gpio187", "gpio187", "gpio188", "gpio188", "gpio189",
};
static const char * const cci_i2c_groups[] = {
	"gpio0", "gpio1", "gpio2", "gpio3", "gpio17", "gpio18", "gpio19",
	"gpio20", "gpio31", "gpio32", "gpio33", "gpio34", "gpio39", "gpio40",
	"gpio41", "gpio42",
};
static const char * const qup6_groups[] = {
	"gpio4", "gpio5", "gpio6", "gpio7",
};
static const char * const rgmii_txd1_groups[] = {
	"gpio4",
};
static const char * const phase_flag3_groups[] = {
	"gpio4",
};
static const char * const rgmii_txd2_groups[] = {
	"gpio5",
};
static const char * const phase_flag2_groups[] = {
	"gpio5",
};
static const char * const rgmii_txd3_groups[] = {
	"gpio6",
};
static const char * const qup_l6_groups[] = {
	"gpio6", "gpio34", "gpio37", "gpio97",
};
static const char * const phase_flag1_groups[] = {
	"gpio6",
};
static const char * const debug_hot_groups[] = {
	"gpio7",
};
static const char * const rgmii_mdc_groups[] = {
	"gpio7",
};
static const char * const qup_l5_groups[] = {
	"gpio7", "gpio33", "gpio36", "gpio96",
};
static const char * const phase_flag0_groups[] = {
	"gpio7",
};
static const char * const mdp_vsync_groups[] = {
	"gpio8", "gpio9", "gpio10", "gpio60", "gpio82",
};
static const char * const qup10_groups[] = {
	"gpio9", "gpio10", "gpio11", "gpio12",
};
static const char * const edp_hot_groups[] = {
	"gpio10",
};
static const char * const m_voc_groups[] = {
	"gpio10",
};
static const char * const edp_lcd_groups[] = {
	"gpio11",
};
static const char * const cam_mclk_groups[] = {
	"gpio13", "gpio14", "gpio15", "gpio16", "gpio25", "gpio179", "gpio180",
	"gpio181",
};
static const char * const qdss_gpio0_groups[] = {
	"gpio13", "gpio114",
};
static const char * const qdss_gpio1_groups[] = {
	"gpio14", "gpio115",
};
static const char * const qdss_gpio2_groups[] = {
	"gpio15", "gpio116",
};
static const char * const qdss_gpio3_groups[] = {
	"gpio16", "gpio117",
};
static const char * const qdss_gpio4_groups[] = {
	"gpio17", "gpio118",
};
static const char * const qdss_gpio5_groups[] = {
	"gpio18", "gpio119",
};
static const char * const qdss_gpio6_groups[] = {
	"gpio19", "gpio39",
};
static const char * const qdss_gpio7_groups[] = {
	"gpio20", "gpio40",
};
static const char * const cci_timer0_groups[] = {
	"gpio21",
};
static const char * const gcc_gp2_groups[] = {
	"gpio21", "gpio137",
};
static const char * const qdss_gpio8_groups[] = {
	"gpio21", "gpio133",
};
static const char * const cci_timer1_groups[] = {
	"gpio22",
};
static const char * const gcc_gp3_groups[] = {
	"gpio22", "gpio138",
};
static const char * const qdss_gpio_groups[] = {
	"gpio22", "gpio28", "gpio120", "gpio121",
};
static const char * const cci_timer2_groups[] = {
	"gpio23",
};
static const char * const qup18_groups[] = {
	"gpio23", "gpio24", "gpio25", "gpio26",
};
static const char * const qdss_gpio9_groups[] = {
	"gpio23", "gpio134",
};
static const char * const cci_timer3_groups[] = {
	"gpio24",
};
static const char * const cci_async_groups[] = {
	"gpio24", "gpio25", "gpio26", "gpio176", "gpio185", "gpio186",
};
static const char * const qdss_gpio10_groups[] = {
	"gpio24", "gpio135",
};
static const char * const qdss_gpio11_groups[] = {
	"gpio25", "gpio132",
};
static const char * const qdss_gpio12_groups[] = {
	"gpio26", "gpio130",
};
static const char * const qup15_groups[] = {
	"gpio27", "gpio28", "gpio29", "gpio30",
};
static const char * const qdss_gpio15_groups[] = {
	"gpio27", "gpio42",
};
static const char * const qdss_gpio13_groups[] = {
	"gpio29", "gpio92",
};
static const char * const qdss_gpio14_groups[] = {
	"gpio30", "gpio41",
};
static const char * const phase_flag23_groups[] = {
	"gpio33",
};
static const char * const dbg_out_groups[] = {
	"gpio34",
};
static const char * const atest_usb22_groups[] = {
	"gpio34",
};
static const char * const pci_e0_groups[] = {
	"gpio35", "gpio36",
};
static const char * const qup_l4_groups[] = {
	"gpio35", "gpio59", "gpio60", "gpio95",
};
static const char * const agera_pll_groups[] = {
	"gpio37",
};
static const char * const usb0_phy_groups[] = {
	"gpio38",
};
static const char * const qup9_groups[] = {
	"gpio39", "gpio40", "gpio41", "gpio42",
};
static const char * const qup13_groups[] = {
	"gpio43", "gpio44", "gpio45", "gpio46",
};
static const char * const qup14_groups[] = {
	"gpio47", "gpio48", "gpio49", "gpio50",
};
static const char * const usb2phy_ac_groups[] = {
	"gpio47", "gpio48", "gpio113", "gpio123",
};
static const char * const qdss_cti_groups[] = {
	"gpio49", "gpio50", "gpio81", "gpio82", "gpio89", "gpio90", "gpio141",
	"gpio142",
};
static const char * const qup4_groups[] = {
	"gpio51", "gpio52", "gpio53", "gpio54",
};
static const char * const phase_flag29_groups[] = {
	"gpio53",
};
static const char * const phase_flag28_groups[] = {
	"gpio54",
};
static const char * const qup17_groups[] = {
	"gpio55", "gpio56", "gpio57", "gpio58",
};
static const char * const qspi1_cs_groups[] = {
	"gpio55", "gpio164",
};
static const char * const qspi13_groups[] = {
	"gpio56",
};
static const char * const qspi12_groups[] = {
	"gpio57",
};
static const char * const usb1_phy_groups[] = {
	"gpio58",
};
static const char * const rgmii_mdio_groups[] = {
	"gpio59",
};
static const char * const GPS_TX_groups[] = {
	"gpio60", "gpio76", "gpio77", "gpio81", "gpio82",
};
static const char * const NAV_PPS_groups[] = {
	"gpio60", "gpio60", "gpio76", "gpio76", "gpio77", "gpio77", "gpio81",
	"gpio81", "gpio82", "gpio82",
};
static const char * const atest_usb1_groups[] = {
	"gpio60",
};
static const char * const ddr_pxi0_groups[] = {
	"gpio60", "gpio62",
};
static const char * const QLINK_REQUEST_groups[] = {
	"gpio61",
};
static const char * const QLINK_ENABLE_groups[] = {
	"gpio62",
};
static const char * const atest_tsens2_groups[] = {
	"gpio62",
};
static const char * const atest_usb13_groups[] = {
	"gpio62",
};
static const char * const vsense_trigger_groups[] = {
	"gpio62",
};
static const char * const wmss_reset_groups[] = {
	"gpio63",
};
static const char * const atest_usb12_groups[] = {
	"gpio63",
};
static const char * const ddr_pxi1_groups[] = {
	"gpio63", "gpio64",
};
static const char * const wlan1_adc1_groups[] = {
	"gpio63",
};
static const char * const GRFC8_groups[] = {
	"gpio64",
};
static const char * const atest_usb11_groups[] = {
	"gpio64",
};
static const char * const wlan1_adc0_groups[] = {
	"gpio64",
};
static const char * const GRFC9_groups[] = {
	"gpio65",
};
static const char * const atest_usb10_groups[] = {
	"gpio65",
};
static const char * const ddr_pxi2_groups[] = {
	"gpio65", "gpio68",
};
static const char * const wlan2_adc1_groups[] = {
	"gpio65",
};
static const char * const GRFC10_groups[] = {
	"gpio66",
};
static const char * const GRFC11_groups[] = {
	"gpio67",
};
static const char * const GRFC12_groups[] = {
	"gpio68",
};
static const char * const pa_indicator_groups[] = {
	"gpio68",
};
static const char * const atest_usb3_groups[] = {
	"gpio68",
};
static const char * const wlan2_adc0_groups[] = {
	"gpio68",
};
static const char * const mss_lte_groups[] = {
	"gpio69", "gpio70",
};
static const char * const GRFC0_groups[] = {
	"gpio71",
};
static const char * const atest_usb33_groups[] = {
	"gpio71",
};
static const char * const ddr_pxi3_groups[] = {
	"gpio71", "gpio72",
};
static const char * const GRFC1_groups[] = {
	"gpio72",
};
static const char * const atest_usb32_groups[] = {
	"gpio72",
};

static const struct msm_function sdmshrike_functions[] = {
	FUNCTION(GRFC2),
	FUNCTION(atest_usb31),
	FUNCTION(emac_pps),
	FUNCTION(ddr_pxi4),
	FUNCTION(GRFC3),
	FUNCTION(tgu_ch4),
	FUNCTION(atest_usb30),
	FUNCTION(GRFC4),
	FUNCTION(tgu_ch7),
	FUNCTION(atest_usb4),
	FUNCTION(ddr_pxi5),
	FUNCTION(GRFC5),
	FUNCTION(tgu_ch6),
	FUNCTION(atest_usb43),
	FUNCTION(GRFC6),
	FUNCTION(tgu_ch5),
	FUNCTION(atest_usb42),
	FUNCTION(ddr_pxi6),
	FUNCTION(GRFC7),
	FUNCTION(atest_usb41),
	FUNCTION(GRFC13),
	FUNCTION(GRFC14),
	FUNCTION(GRFC15),
	FUNCTION(GRFC16),
	FUNCTION(qup12),
	FUNCTION(qup16),
	FUNCTION(tsif1_clk),
	FUNCTION(qup8),
	FUNCTION(qspi0_cs),
	FUNCTION(tgu_ch3),
	FUNCTION(atest_usb40),
	FUNCTION(ddr_pxi7),
	FUNCTION(tsif1_en),
	FUNCTION(qspi00),
	FUNCTION(mdp_vsync0),
	FUNCTION(mdp_vsync1),
	FUNCTION(mdp_vsync2),
	FUNCTION(mdp_vsync3),
	FUNCTION(mdp_vsync4),
	FUNCTION(mdp_vsync5),
	FUNCTION(tgu_ch0),
	FUNCTION(tsif1_data),
	FUNCTION(qspi01),
	FUNCTION(sdc4_cmd),
	FUNCTION(tgu_ch1),
	FUNCTION(atest_usb0),
	FUNCTION(tsif1_sync),
	FUNCTION(qspi02),
	FUNCTION(sdc43),
	FUNCTION(vfr_1),
	FUNCTION(tgu_ch2),
	FUNCTION(atest_usb03),
	FUNCTION(tsif2_clk),
	FUNCTION(qup11),
	FUNCTION(qspi0_clk),
	FUNCTION(sdc4_clk),
	FUNCTION(atest_usb02),
	FUNCTION(tsif2_en),
	FUNCTION(qspi03),
	FUNCTION(sdc42),
	FUNCTION(atest_tsens),
	FUNCTION(atest_usb01),
	FUNCTION(tsif2_data),
	FUNCTION(sdc41),
	FUNCTION(atest_usb00),
	FUNCTION(tsif2_sync),
	FUNCTION(sdc40),
	FUNCTION(atest_usb2),
	FUNCTION(tsif2_error),
	FUNCTION(sd_write),
	FUNCTION(tsif1_error),
	FUNCTION(qup7),
	FUNCTION(ddr_bist),
	FUNCTION(pll_bypassnl),
	FUNCTION(pll_reset),
	FUNCTION(pci_e1),
	FUNCTION(phase_flag4),
	FUNCTION(atest_usb23),
	FUNCTION(uim2_data),
	FUNCTION(uim2_clk),
	FUNCTION(uim2_reset),
	FUNCTION(uim2_present),
	FUNCTION(uim1_data),
	FUNCTION(uim1_clk),
	FUNCTION(uim1_reset),
	FUNCTION(uim1_present),
	FUNCTION(uim_batt),
	FUNCTION(aoss_cti),
	FUNCTION(qup1),
	FUNCTION(rgmii_txc),
	FUNCTION(rgmii_rxc),
	FUNCTION(adsp_ext),
	FUNCTION(rgmii_rx),
	FUNCTION(rgmii_rxd0),
	FUNCTION(rgmii_rxd1),
	FUNCTION(qup5),
	FUNCTION(rgmii_rxd2),
	FUNCTION(rgmii_rxd3),
	FUNCTION(phase_flag17),
	FUNCTION(rgmii_tx),
	FUNCTION(phase_flag16),
	FUNCTION(atest_usb21),
	FUNCTION(rgmii_txd0),
	FUNCTION(phase_flag15),
	FUNCTION(atest_usb20),
	FUNCTION(phase_flag14),
	FUNCTION(emac_phy),
	FUNCTION(hs3_mi2s),
	FUNCTION(phase_flag22),
	FUNCTION(sec_mi2s),
	FUNCTION(qup2),
	FUNCTION(jitter_bist),
	FUNCTION(pll_bist),
	FUNCTION(ter_mi2s),
	FUNCTION(gcc_gp1),
	FUNCTION(atest_char),
	FUNCTION(atest_char0),
	FUNCTION(atest_char1),
	FUNCTION(qua_mi2s),
	FUNCTION(gcc_gp4),
	FUNCTION(gcc_gp5),
	FUNCTION(atest_char2),
	FUNCTION(atest_char3),
	FUNCTION(pri_mi2s),
	FUNCTION(qup3),
	FUNCTION(pri_mi2s_ws),
	FUNCTION(spkr_i2s),
	FUNCTION(audio_ref),
	FUNCTION(phase_flag21),
	FUNCTION(lpass_slimbus),
	FUNCTION(phase_flag20),
	FUNCTION(phase_flag19),
	FUNCTION(tsense_pwm1),
	FUNCTION(tsense_pwm2),
	FUNCTION(phase_flag18),
	FUNCTION(phase_flag13),
	FUNCTION(btfm_slimbus),
	FUNCTION(hs1_mi2s),
	FUNCTION(phase_flag12),
	FUNCTION(phase_flag11),
	FUNCTION(phase_flag10),
	FUNCTION(phase_flag9),
	FUNCTION(cri_trng0),
	FUNCTION(phase_flag8),
	FUNCTION(hs2_mi2s),
	FUNCTION(cri_trng1),
	FUNCTION(phase_flag7),
	FUNCTION(qspi11),
	FUNCTION(cri_trng),
	FUNCTION(phase_flag24),
	FUNCTION(qspi10),
	FUNCTION(sp_cmu),
	FUNCTION(phase_flag6),
	FUNCTION(qspi1_clk),
	FUNCTION(prng_rosc),
	FUNCTION(phase_flag5),
	FUNCTION(phase_flag31),
	FUNCTION(phase_flag30),
	FUNCTION(phase_flag27),
	FUNCTION(phase_flag26),
	FUNCTION(phase_flag25),
	FUNCTION(pci_e2),
	FUNCTION(pci_e3),
	FUNCTION(cci_timer4),
	FUNCTION(qup19),
	FUNCTION(cci_timer5),
	FUNCTION(cci_timer6),
	FUNCTION(cci_timer7),
	FUNCTION(cci_timer8),
	FUNCTION(cci_timer9),
	FUNCTION(dp_hot),
	FUNCTION(qup0),
	FUNCTION(gpio),
	FUNCTION(cci_i2c),
	FUNCTION(qup6),
	FUNCTION(rgmii_txd1),
	FUNCTION(phase_flag3),
	FUNCTION(rgmii_txd2),
	FUNCTION(phase_flag2),
	FUNCTION(rgmii_txd3),
	FUNCTION(qup_l6),
	FUNCTION(phase_flag1),
	FUNCTION(debug_hot),
	FUNCTION(rgmii_mdc),
	FUNCTION(qup_l5),
	FUNCTION(phase_flag0),
	FUNCTION(mdp_vsync),
	FUNCTION(qup10),
	FUNCTION(edp_hot),
	FUNCTION(m_voc),
	FUNCTION(edp_lcd),
	FUNCTION(cam_mclk),
	FUNCTION(qdss_gpio0),
	FUNCTION(qdss_gpio1),
	FUNCTION(qdss_gpio2),
	FUNCTION(qdss_gpio3),
	FUNCTION(qdss_gpio4),
	FUNCTION(qdss_gpio5),
	FUNCTION(qdss_gpio6),
	FUNCTION(qdss_gpio7),
	FUNCTION(cci_timer0),
	FUNCTION(gcc_gp2),
	FUNCTION(qdss_gpio8),
	FUNCTION(cci_timer1),
	FUNCTION(gcc_gp3),
	FUNCTION(qdss_gpio),
	FUNCTION(cci_timer2),
	FUNCTION(qup18),
	FUNCTION(qdss_gpio9),
	FUNCTION(cci_timer3),
	FUNCTION(cci_async),
	FUNCTION(qdss_gpio10),
	FUNCTION(qdss_gpio11),
	FUNCTION(qdss_gpio12),
	FUNCTION(qup15),
	FUNCTION(qdss_gpio15),
	FUNCTION(qdss_gpio13),
	FUNCTION(qdss_gpio14),
	FUNCTION(phase_flag23),
	FUNCTION(dbg_out),
	FUNCTION(atest_usb22),
	FUNCTION(pci_e0),
	FUNCTION(qup_l4),
	FUNCTION(agera_pll),
	FUNCTION(usb0_phy),
	FUNCTION(qup9),
	FUNCTION(qup13),
	FUNCTION(qup14),
	FUNCTION(usb2phy_ac),
	FUNCTION(qdss_cti),
	FUNCTION(qup4),
	FUNCTION(phase_flag29),
	FUNCTION(phase_flag28),
	FUNCTION(qup17),
	FUNCTION(qspi1_cs),
	FUNCTION(qspi13),
	FUNCTION(qspi12),
	FUNCTION(usb1_phy),
	FUNCTION(rgmii_mdio),
	FUNCTION(GPS_TX),
	FUNCTION(NAV_PPS),
	FUNCTION(atest_usb1),
	FUNCTION(ddr_pxi0),
	FUNCTION(QLINK_REQUEST),
	FUNCTION(QLINK_ENABLE),
	FUNCTION(atest_tsens2),
	FUNCTION(atest_usb13),
	FUNCTION(vsense_trigger),
	FUNCTION(wmss_reset),
	FUNCTION(atest_usb12),
	FUNCTION(ddr_pxi1),
	FUNCTION(wlan1_adc1),
	FUNCTION(GRFC8),
	FUNCTION(atest_usb11),
	FUNCTION(wlan1_adc0),
	FUNCTION(GRFC9),
	FUNCTION(atest_usb10),
	FUNCTION(ddr_pxi2),
	FUNCTION(wlan2_adc1),
	FUNCTION(GRFC10),
	FUNCTION(GRFC11),
	FUNCTION(GRFC12),
	FUNCTION(pa_indicator),
	FUNCTION(atest_usb3),
	FUNCTION(wlan2_adc0),
	FUNCTION(mss_lte),
	FUNCTION(GRFC0),
	FUNCTION(atest_usb33),
	FUNCTION(ddr_pxi3),
	FUNCTION(GRFC1),
	FUNCTION(atest_usb32),
};

/* Every pin is maintained as a single group, and missing or non-existing pin
 * would be maintained as dummy group to synchronize pin group index with
 * pin descriptor registered with pinctrl core.
 * Clients would not be able to request these dummy pin groups.
 */
static const struct msm_pingroup sdmshrike_groups[] = {
	[0] = PINGROUP(0, WEST, qup0, cci_i2c, NA, NA, NA, NA, NA, NA, NA),
	[1] = PINGROUP(1, WEST, qup0, cci_i2c, NA, NA, NA, NA, NA, NA, NA),
	[2] = PINGROUP(2, WEST, qup0, cci_i2c, NA, NA, NA, NA, NA, NA, NA),
	[3] = PINGROUP(3, WEST, qup0, cci_i2c, NA, NA, NA, NA, NA, NA, NA),
	[4] = PINGROUP(4, WEST, qup6, rgmii_txd1, NA, phase_flag3, NA, NA, NA,
		       NA, NA),
	[5] = PINGROUP(5, WEST, qup6, rgmii_txd2, NA, phase_flag2, NA, NA, NA,
		       NA, NA),
	[6] = PINGROUP(6, WEST, qup6, rgmii_txd3, qup_l6, NA, phase_flag1, NA,
		       NA, NA, NA),
	[7] = PINGROUP(7, WEST, qup6, debug_hot, rgmii_mdc, qup_l5, NA,
		       phase_flag0, NA, NA, NA),
	[8] = PINGROUP(8, EAST, mdp_vsync, NA, NA, NA, NA, NA, NA, NA, NA),
	[9] = PINGROUP(9, EAST, mdp_vsync, qup10, NA, NA, NA, NA, NA, NA, NA),
	[10] = PINGROUP(10, EAST, edp_hot, m_voc, mdp_vsync, qup10, NA, NA, NA,
			NA, NA),
	[11] = PINGROUP(11, EAST, edp_lcd, qup10, NA, NA, NA, NA, NA, NA, NA),
	[12] = PINGROUP(12, EAST, qup10, NA, NA, NA, NA, NA, NA, NA, NA),
	[13] = PINGROUP(13, EAST, cam_mclk, qdss_gpio0, NA, NA, NA, NA, NA, NA,
			NA),
	[14] = PINGROUP(14, EAST, cam_mclk, qdss_gpio1, NA, NA, NA, NA, NA, NA,
			NA),
	[15] = PINGROUP(15, EAST, cam_mclk, qdss_gpio2, NA, NA, NA, NA, NA, NA,
			NA),
	[16] = PINGROUP(16, EAST, cam_mclk, qdss_gpio3, NA, NA, NA, NA, NA, NA,
			NA),
	[17] = PINGROUP(17, EAST, cci_i2c, qdss_gpio4, NA, NA, NA, NA, NA, NA,
			NA),
	[18] = PINGROUP(18, EAST, cci_i2c, qdss_gpio5, NA, NA, NA, NA, NA, NA,
			NA),
	[19] = PINGROUP(19, EAST, cci_i2c, qdss_gpio6, NA, NA, NA, NA, NA, NA,
			NA),
	[20] = PINGROUP(20, EAST, cci_i2c, qdss_gpio7, NA, NA, NA, NA, NA, NA,
			NA),
	[21] = PINGROUP(21, EAST, cci_timer0, gcc_gp2, qdss_gpio8, NA, NA, NA,
			NA, NA, NA),
	[22] = PINGROUP(22, EAST, cci_timer1, gcc_gp3, qdss_gpio, NA, NA, NA,
			NA, NA, NA),
	[23] = PINGROUP(23, EAST, cci_timer2, qup18, qdss_gpio9, NA, NA, NA,
			NA, NA, NA),
	[24] = PINGROUP(24, EAST, cci_timer3, cci_async, qup18, qdss_gpio10,
			NA, NA, NA, NA, NA),
	[25] = PINGROUP(25, EAST, cam_mclk, cci_async, qup18, qdss_gpio11, NA,
			NA, NA, NA, NA),
	[26] = PINGROUP(26, EAST, cci_async, qup18, qdss_gpio12, NA, NA, NA,
			NA, NA, NA),
	[27] = PINGROUP(27, EAST, qup15, NA, qdss_gpio15, NA, NA, NA, NA, NA,
			NA),
	[28] = PINGROUP(28, EAST, qup15, qdss_gpio, NA, NA, NA, NA, NA, NA, NA),
	[29] = PINGROUP(29, EAST, qup15, qdss_gpio13, NA, NA, NA, NA, NA, NA,
			NA),
	[30] = PINGROUP(30, EAST, qup15, qdss_gpio14, NA, NA, NA, NA, NA, NA,
			NA),
	[31] = PINGROUP(31, EAST, cci_i2c, NA, NA, NA, NA, NA, NA, NA, NA),
	[32] = PINGROUP(32, EAST, cci_i2c, NA, NA, NA, NA, NA, NA, NA, NA),
	[33] = PINGROUP(33, EAST, cci_i2c, qup_l5, NA, phase_flag23, NA, NA,
			NA, NA, NA),
	[34] = PINGROUP(34, EAST, cci_i2c, qup_l6, dbg_out, atest_usb22, NA,
			NA, NA, NA, NA),
	[35] = PINGROUP(35, SOUTH, pci_e0, qup_l4, NA, NA, NA, NA, NA, NA, NA),
	[36] = PINGROUP(36, SOUTH, pci_e0, qup_l5, NA, NA, NA, NA, NA, NA, NA),
	[37] = PINGROUP(37, SOUTH, qup_l6, agera_pll, NA, NA, NA, NA, NA, NA,
			NA),
	[38] = PINGROUP(38, SOUTH, usb0_phy, NA, NA, NA, NA, NA, NA, NA, NA),
	[39] = PINGROUP(39, EAST, qup9, cci_i2c, qdss_gpio6, NA, NA, NA, NA,
			NA, NA),
	[40] = PINGROUP(40, EAST, qup9, cci_i2c, qdss_gpio7, NA, NA, NA, NA,
			NA, NA),
	[41] = PINGROUP(41, EAST, qup9, cci_i2c, qdss_gpio14, NA, NA, NA, NA,
			NA, NA),
	[42] = PINGROUP(42, EAST, qup9, cci_i2c, qdss_gpio15, NA, NA, NA, NA,
			NA, NA),
	[43] = PINGROUP(43, EAST, qup13, NA, NA, NA, NA, NA, NA, NA, NA),
	[44] = PINGROUP(44, EAST, qup13, NA, NA, NA, NA, NA, NA, NA, NA),
	[45] = PINGROUP(45, EAST, qup13, NA, NA, NA, NA, NA, NA, NA, NA),
	[46] = PINGROUP(46, EAST, qup13, NA, NA, NA, NA, NA, NA, NA, NA),
	[47] = PINGROUP(47, EAST, qup14, usb2phy_ac, NA, NA, NA, NA, NA, NA,
			NA),
	[48] = PINGROUP(48, EAST, qup14, usb2phy_ac, NA, NA, NA, NA, NA, NA,
			NA),
	[49] = PINGROUP(49, EAST, qup14, qdss_cti, NA, NA, NA, NA, NA, NA, NA),
	[50] = PINGROUP(50, EAST, qup14, qdss_cti, NA, NA, NA, NA, NA, NA, NA),
	[51] = PINGROUP(51, WEST, qup4, NA, NA, NA, NA, NA, NA, NA, NA),
	[52] = PINGROUP(52, WEST, qup4, NA, NA, NA, NA, NA, NA, NA, NA),
	[53] = PINGROUP(53, WEST, qup4, NA, phase_flag29, NA, NA, NA, NA, NA,
			NA),
	[54] = PINGROUP(54, WEST, qup4, NA, NA, phase_flag28, NA, NA, NA, NA,
			NA),
	[55] = PINGROUP(55, WEST, qup17, qspi1_cs, NA, NA, NA, NA, NA, NA, NA),
	[56] = PINGROUP(56, WEST, qup17, qspi13, NA, NA, NA, NA, NA, NA, NA),
	[57] = PINGROUP(57, WEST, qup17, qspi12, NA, NA, NA, NA, NA, NA, NA),
	[58] = PINGROUP(58, WEST, usb1_phy, qup17, NA, NA, NA, NA, NA, NA, NA),
	[59] = PINGROUP(59, WEST, rgmii_mdio, qup_l4, NA, NA, NA, NA, NA, NA,
			NA),
	[60] = PINGROUP(60, EAST, GPS_TX, NAV_PPS, NAV_PPS, qup_l4, mdp_vsync,
			atest_usb1, ddr_pxi0, NA, NA),
	[61] = PINGROUP(61, EAST, QLINK_REQUEST, NA, NA, NA, NA, NA, NA, NA,
			NA),
	[62] = PINGROUP(62, EAST, QLINK_ENABLE, atest_tsens2, atest_usb13,
			ddr_pxi0, vsense_trigger, NA, NA, NA, NA),
	[63] = PINGROUP(63, EAST, wmss_reset, NA, atest_usb12, ddr_pxi1,
			wlan1_adc1, NA, NA, NA, NA),
	[64] = PINGROUP(64, EAST, GRFC8, NA, atest_usb11, ddr_pxi1, wlan1_adc0,
			NA, NA, NA, NA),
	[65] = PINGROUP(65, EAST, GRFC9, atest_usb10, ddr_pxi2, wlan2_adc1, NA,
			NA, NA, NA, NA),
	[66] = PINGROUP(66, EAST, GRFC10, NA, NA, NA, NA, NA, NA, NA, NA),
	[67] = PINGROUP(67, EAST, GRFC11, NA, NA, NA, NA, NA, NA, NA, NA),
	[68] = PINGROUP(68, EAST, GRFC12, pa_indicator, atest_usb3, ddr_pxi2,
			wlan2_adc0, NA, NA, NA, NA),
	[69] = PINGROUP(69, EAST, mss_lte, NA, NA, NA, NA, NA, NA, NA, NA),
	[70] = PINGROUP(70, EAST, mss_lte, NA, NA, NA, NA, NA, NA, NA, NA),
	[71] = PINGROUP(71, EAST, NA, GRFC0, atest_usb33, ddr_pxi3, NA, NA, NA,
			NA, NA),
	[72] = PINGROUP(72, EAST, NA, GRFC1, atest_usb32, ddr_pxi3, NA, NA, NA,
			NA, NA),
	[73] = PINGROUP(73, EAST, NA, GRFC2, atest_usb31, ddr_pxi4, NA, NA, NA,
			NA, NA),
	[74] = PINGROUP(74, EAST, NA, GRFC3, tgu_ch4, atest_usb30, ddr_pxi4,
			NA, NA, NA, NA),
	[75] = PINGROUP(75, EAST, NA, GRFC4, tgu_ch7, atest_usb4, ddr_pxi5, NA,
			NA, NA, NA),
	[76] = PINGROUP(76, EAST, NA, GRFC5, GPS_TX, NAV_PPS, NAV_PPS, tgu_ch6,
			atest_usb43, ddr_pxi5, NA),
	[77] = PINGROUP(77, EAST, NA, GRFC6, GPS_TX, NAV_PPS, NAV_PPS, tgu_ch5,
			atest_usb42, ddr_pxi6, NA),
	[78] = PINGROUP(78, EAST, NA, GRFC7, NA, atest_usb41, ddr_pxi6, NA, NA,
			NA, NA),
	[79] = PINGROUP(79, EAST, NA, GRFC13, NA, NA, NA, NA, NA, NA, NA),
	[80] = PINGROUP(80, EAST, NA, GRFC14, NA, NA, NA, NA, NA, NA, NA),
	[81] = PINGROUP(81, EAST, NA, GRFC15, GPS_TX, NAV_PPS, NAV_PPS,
			qdss_cti, NA, emac_pps, NA),
	[82] = PINGROUP(82, EAST, NA, GRFC16, GPS_TX, NAV_PPS, NAV_PPS,
			mdp_vsync, qdss_cti, NA, NA),
	[83] = PINGROUP(83, EAST, qup12, qup16, NA, NA, NA, NA, NA, NA, NA),
	[84] = PINGROUP(84, EAST, qup12, qup16, NA, NA, NA, NA, NA, NA, NA),
	[85] = PINGROUP(85, EAST, qup12, qup16, NA, NA, NA, NA, NA, NA, NA),
	[86] = PINGROUP(86, EAST, qup12, qup16, NA, NA, NA, NA, NA, NA, NA),
	[87] = PINGROUP(87, SOUTH, NA, NA, NA, NA, NA, NA, NA, NA, NA),
	[88] = PINGROUP(88, NORTH, tsif1_clk, qup8, qspi0_cs, tgu_ch3,
			atest_usb40, ddr_pxi7, NA, NA, NA),
	[89] = PINGROUP(89, NORTH, tsif1_en, qup8, qspi00, mdp_vsync0,
			mdp_vsync1, mdp_vsync2, mdp_vsync3, mdp_vsync4,
			mdp_vsync5),
	[90] = PINGROUP(90, NORTH, tsif1_data, qup8, qspi01, sdc4_cmd, tgu_ch1,
			qdss_cti, atest_usb0, ddr_pxi7, NA),
	[91] = PINGROUP(91, NORTH, tsif1_sync, qup8, qspi02, sdc43, vfr_1,
			tgu_ch2, atest_usb03, NA, NA),
	[92] = PINGROUP(92, NORTH, tsif2_clk, qup11, qspi0_clk, sdc4_clk,
			qdss_gpio13, atest_usb02, NA, NA, NA),
	[93] = PINGROUP(93, NORTH, tsif2_en, qup11, qspi03, sdc42, atest_tsens,
			atest_usb01, NA, NA, NA),
	[94] = PINGROUP(94, NORTH, tsif2_data, qup11, qspi0_cs, sdc41, NA,
			atest_usb00, NA, NA, NA),
	[95] = PINGROUP(95, EAST, tsif2_sync, qup11, sdc40, qup_l4, atest_usb2,
			NA, NA, NA, NA),
	[96] = PINGROUP(96, WEST, tsif2_error, qup_l5, NA, NA, NA, NA, NA, NA,
			NA),
	[97] = PINGROUP(97, WEST, sd_write, tsif1_error, qup_l6, NA, NA, NA,
			NA, NA, NA),
	[98] = PINGROUP(98, WEST, qup7, ddr_bist, NA, NA, NA, NA, NA, NA, NA),
	[99] = PINGROUP(99, WEST, qup7, ddr_bist, NA, NA, NA, NA, NA, NA, NA),
	[100] = PINGROUP(100, WEST, qup7, pll_bypassnl, NA, NA, NA, NA, NA, NA,
			 NA),
	[101] = PINGROUP(101, WEST, qup7, pll_reset, NA, NA, NA, NA, NA, NA,
			 NA),
	[102] = PINGROUP(102, SOUTH, pci_e1, NA, phase_flag4, atest_usb23, NA,
			 NA, NA, NA, NA),
	[103] = PINGROUP(103, SOUTH, pci_e1, NA, NA, NA, NA, NA, NA, NA, NA),
	[104] = PINGROUP(104, SOUTH, NA, NA, NA, NA, NA, NA, NA, NA, NA),
	[105] = PINGROUP(105, WEST, uim2_data, NA, NA, NA, NA, NA, NA, NA, NA),
	[106] = PINGROUP(106, WEST, uim2_clk, NA, NA, NA, NA, NA, NA, NA, NA),
	[107] = PINGROUP(107, WEST, uim2_reset, NA, NA, NA, NA, NA, NA, NA, NA),
	[108] = PINGROUP(108, WEST, uim2_present, NA, NA, NA, NA, NA, NA, NA,
			 NA),
	[109] = PINGROUP(109, WEST, uim1_data, NA, NA, NA, NA, NA, NA, NA, NA),
	[110] = PINGROUP(110, WEST, uim1_clk, NA, NA, NA, NA, NA, NA, NA, NA),
	[111] = PINGROUP(111, WEST, uim1_reset, NA, NA, NA, NA, NA, NA, NA, NA),
	[112] = PINGROUP(112, WEST, uim1_present, NA, NA, NA, NA, NA, NA, NA,
			 NA),
	[113] = PINGROUP(113, WEST, uim_batt, usb2phy_ac, aoss_cti, NA, NA, NA,
			 NA, NA, NA),
	[114] = PINGROUP(114, WEST, qup1, rgmii_txc, NA, qdss_gpio0, NA, NA,
			 NA, NA, NA),
	[115] = PINGROUP(115, WEST, qup1, rgmii_rxc, adsp_ext, NA, qdss_gpio1,
			 NA, NA, NA, NA),
	[116] = PINGROUP(116, WEST, qup1, rgmii_rx, NA, qdss_gpio2, NA, NA, NA,
			 NA, NA),
	[117] = PINGROUP(117, WEST, qup1, rgmii_rxd0, NA, qdss_gpio3, NA, NA,
			 NA, NA, NA),
	[118] = PINGROUP(118, WEST, rgmii_rxd1, NA, qdss_gpio4, NA, NA, NA, NA,
			 NA, NA),
	[119] = PINGROUP(119, WEST, qup5, rgmii_rxd2, NA, qdss_gpio5, NA, NA,
			 NA, NA, NA),
	[120] = PINGROUP(120, WEST, qup5, rgmii_rxd3, NA, phase_flag17,
			 qdss_gpio, NA, NA, NA, NA),
	[121] = PINGROUP(121, WEST, qup5, rgmii_tx, NA, phase_flag16,
			 qdss_gpio, atest_usb21, NA, NA, NA),
	[122] = PINGROUP(122, WEST, qup5, rgmii_txd0, NA, phase_flag15,
			 atest_usb20, NA, NA, NA, NA),
	[123] = PINGROUP(123, SOUTH, usb2phy_ac, NA, phase_flag14, NA, NA, NA,
			 NA, NA, NA),
	[124] = PINGROUP(124, SOUTH, emac_phy, NA, NA, NA, NA, NA, NA, NA, NA),
	[125] = PINGROUP(125, WEST, hs3_mi2s, NA, phase_flag22, NA, NA, NA, NA,
			 NA, NA),
	[126] = PINGROUP(126, WEST, sec_mi2s, qup2, NA, NA, NA, NA, NA, NA, NA),
	[127] = PINGROUP(127, WEST, sec_mi2s, qup2, NA, NA, NA, NA, NA, NA, NA),
	[128] = PINGROUP(128, WEST, sec_mi2s, qup2, NA, NA, NA, NA, NA, NA, NA),
	[129] = PINGROUP(129, WEST, sec_mi2s, qup2, jitter_bist, NA, NA, NA,
			 NA, NA, NA),
	[130] = PINGROUP(130, WEST, sec_mi2s, pll_bist, NA, qdss_gpio12, NA,
			 NA, NA, NA, NA),
	[131] = PINGROUP(131, WEST, ter_mi2s, gcc_gp1, NA, NA, NA, NA, NA, NA,
			 NA),
	[132] = PINGROUP(132, WEST, ter_mi2s, NA, qdss_gpio11, NA, NA, NA, NA,
			 NA, NA),
	[133] = PINGROUP(133, WEST, ter_mi2s, NA, qdss_gpio8, atest_char, NA,
			 NA, NA, NA, NA),
	[134] = PINGROUP(134, WEST, ter_mi2s, NA, qdss_gpio9, atest_char0, NA,
			 NA, NA, NA, NA),
	[135] = PINGROUP(135, WEST, ter_mi2s, NA, qdss_gpio10, atest_char1, NA,
			 NA, NA, NA, NA),
	[136] = PINGROUP(136, WEST, qua_mi2s, gcc_gp1, NA, NA, NA, NA, NA, NA,
			 NA),
	[137] = PINGROUP(137, WEST, qua_mi2s, gcc_gp2, NA, NA, NA, NA, NA, NA,
			 NA),
	[138] = PINGROUP(138, WEST, qua_mi2s, gcc_gp3, NA, NA, NA, NA, NA, NA,
			 NA),
	[139] = PINGROUP(139, WEST, qua_mi2s, gcc_gp4, NA, NA, NA, NA, NA, NA,
			 NA),
	[140] = PINGROUP(140, WEST, qua_mi2s, gcc_gp5, NA, atest_char2, NA, NA,
			 NA, NA, NA),
	[141] = PINGROUP(141, WEST, qua_mi2s, qdss_cti, NA, NA, NA, NA, NA, NA,
			 NA),
	[142] = PINGROUP(142, WEST, qua_mi2s, NA, NA, qdss_cti, atest_char3,
			 NA, NA, NA, NA),
	[143] = PINGROUP(143, WEST, pri_mi2s, NA, NA, NA, NA, NA, NA, NA, NA),
	[144] = PINGROUP(144, WEST, pri_mi2s, qup3, NA, NA, NA, NA, NA, NA, NA),
	[145] = PINGROUP(145, WEST, pri_mi2s_ws, qup3, ddr_bist, NA, NA, NA,
			 NA, NA, NA),
	[146] = PINGROUP(146, WEST, pri_mi2s, qup3, ddr_bist, NA, NA, NA, NA,
			 NA, NA),
	[147] = PINGROUP(147, WEST, pri_mi2s, qup3, NA, NA, NA, NA, NA, NA, NA),
	[148] = PINGROUP(148, WEST, spkr_i2s, audio_ref, NA, phase_flag21, NA,
			 NA, NA, NA, NA),
	[149] = PINGROUP(149, WEST, lpass_slimbus, spkr_i2s, NA, phase_flag20,
			 NA, NA, NA, NA, NA),
	[150] = PINGROUP(150, WEST, lpass_slimbus, spkr_i2s, NA, phase_flag19,
			 tsense_pwm1, tsense_pwm2, NA, NA, NA),
	[151] = PINGROUP(151, WEST, lpass_slimbus, spkr_i2s, NA, phase_flag18,
			 NA, NA, NA, NA, NA),
	[152] = PINGROUP(152, WEST, lpass_slimbus, spkr_i2s, NA, phase_flag13,
			 NA, NA, NA, NA, NA),
	[153] = PINGROUP(153, WEST, btfm_slimbus, NA, NA, NA, NA, NA, NA, NA,
			 NA),
	[154] = PINGROUP(154, WEST, btfm_slimbus, NA, NA, NA, NA, NA, NA, NA,
			 NA),
	[155] = PINGROUP(155, WEST, hs1_mi2s, NA, phase_flag12, NA, NA, NA, NA,
			 NA, NA),
	[156] = PINGROUP(156, WEST, hs1_mi2s, NA, phase_flag11, NA, NA, NA, NA,
			 NA, NA),
	[157] = PINGROUP(157, WEST, hs1_mi2s, NA, phase_flag10, NA, NA, NA, NA,
			 NA, NA),
	[158] = PINGROUP(158, WEST, hs1_mi2s, NA, phase_flag9, NA, NA, NA, NA,
			 NA, NA),
	[159] = PINGROUP(159, WEST, hs1_mi2s, cri_trng0, NA, phase_flag8, NA,
			 NA, NA, NA, NA),
	[160] = PINGROUP(160, WEST, hs2_mi2s, cri_trng1, NA, phase_flag7, NA,
			 NA, NA, NA, NA),
	[161] = PINGROUP(161, WEST, hs2_mi2s, qspi11, cri_trng, NA,
			 phase_flag24, NA, NA, NA, NA),
	[162] = PINGROUP(162, WEST, hs2_mi2s, qspi10, sp_cmu, NA, phase_flag6,
			 NA, NA, NA, NA),
	[163] = PINGROUP(163, WEST, hs2_mi2s, qspi1_clk, prng_rosc, NA,
			 phase_flag5, NA, NA, NA, NA),
	[164] = PINGROUP(164, WEST, hs2_mi2s, qspi1_cs, NA, phase_flag31, NA,
			 NA, NA, NA, NA),
	[165] = PINGROUP(165, WEST, hs3_mi2s, NA, phase_flag30, NA, NA, NA, NA,
			 NA, NA),
	[166] = PINGROUP(166, WEST, hs3_mi2s, NA, phase_flag27, NA, NA, NA, NA,
			 NA, NA),
	[167] = PINGROUP(167, WEST, hs3_mi2s, NA, phase_flag26, NA, NA, NA, NA,
			 NA, NA),
	[168] = PINGROUP(168, WEST, hs3_mi2s, NA, phase_flag25, NA, NA, NA, NA,
			 NA, NA),
	[169] = PINGROUP(169, SOUTH, NA, NA, NA, NA, NA, NA, NA, NA, NA),
	[170] = PINGROUP(170, SOUTH, NA, NA, NA, NA, NA, NA, NA, NA, NA),
	[171] = PINGROUP(171, SOUTH, NA, NA, NA, NA, NA, NA, NA, NA, NA),
	[172] = PINGROUP(172, SOUTH, NA, NA, NA, NA, NA, NA, NA, NA, NA),
	[173] = PINGROUP(173, SOUTH, NA, NA, NA, NA, NA, NA, NA, NA, NA),
	[174] = PINGROUP(174, SOUTH, NA, NA, NA, NA, NA, NA, NA, NA, NA),
	[175] = PINGROUP(175, SOUTH, pci_e2, NA, NA, NA, NA, NA, NA, NA, NA),
	[176] = PINGROUP(176, SOUTH, pci_e2, cci_async, NA, NA, NA, NA, NA, NA,
			 NA),
	[177] = PINGROUP(177, SOUTH1, NA, NA, NA, NA, NA, NA, NA, NA, NA),
	[178] = PINGROUP(178, SOUTH1, pci_e3, cci_timer4, NA, NA, NA, NA, NA,
			 NA, NA),
	[179] = PINGROUP(179, SOUTH1, pci_e3, cam_mclk, NA, NA, NA, NA, NA, NA,
			 NA),
	[180] = PINGROUP(180, SOUTH1, cam_mclk, NA, NA, NA, NA, NA, NA, NA, NA),
	[181] = PINGROUP(181, SOUTH1, qup19, cam_mclk, NA, NA, NA, NA, NA, NA,
			 NA),
	[182] = PINGROUP(182, SOUTH1, qup19, cci_timer5, gcc_gp4, NA, NA, NA,
			 NA, NA, NA),
	[183] = PINGROUP(183, SOUTH1, qup19, cci_timer6, gcc_gp5, NA, NA, NA,
			 NA, NA, NA),
	[184] = PINGROUP(184, SOUTH1, qup19, cci_timer7, NA, NA, NA, NA, NA, NA,
			 NA),
	[185] = PINGROUP(185, SOUTH1, cci_timer8, cci_async, NA, NA, NA, NA, NA,
			 NA, NA),
	[186] = PINGROUP(186, SOUTH1, cci_timer9, cci_async, NA, NA, NA, NA, NA,
			 NA, NA),
	[187] = PINGROUP(187, SOUTH1, NA, NA, NA, NA, NA, NA, NA, NA, NA),
	[188] = PINGROUP(188, SOUTH1, NA, NA, NA, NA, NA, NA, NA, NA, NA),
	[189] = PINGROUP(189, SOUTH1, dp_hot, NA, NA, NA, NA, NA, NA, NA, NA),
	[190] = SDC_QDSD_PINGROUP(sdc2_clk, 0x9b2000, 14, 6),
	[191] = SDC_QDSD_PINGROUP(sdc2_cmd, 0x9b2000, 11, 3),
	[192] = SDC_QDSD_PINGROUP(sdc2_data, 0x9b2000, 9, 0),
	[193] = UFS_RESET(ufs_reset, 0xdb6004),
};

static struct msm_dir_conn sdmshrike_dir_conn[] = {
	{-1, 216},
	{-1, 215},
	{-1, 214},
	{-1, 213},
	{-1, 212},
	{-1, 211},
	{-1, 210},
	{-1, 209},
};

<<<<<<< HEAD
static const struct msm_pinctrl_soc_data sdmshrike_pinctrl = {
=======
static struct msm_pinctrl_soc_data sdmshrike_pinctrl = {
>>>>>>> 15457316
	.pins = sdmshrike_pins,
	.npins = ARRAY_SIZE(sdmshrike_pins),
	.functions = sdmshrike_functions,
	.nfunctions = ARRAY_SIZE(sdmshrike_functions),
	.groups = sdmshrike_groups,
	.ngroups = ARRAY_SIZE(sdmshrike_groups),
	.ngpios = 190,
	.dir_conn = sdmshrike_dir_conn,
	.n_dir_conns = ARRAY_SIZE(sdmshrike_dir_conn),
	.dir_conn_irq_base = 216,
};

static int sdmshrike_pinctrl_parse_dt(struct platform_device *pdev)
{
	const __be32 *prop;
	struct msm_dir_conn *dir_conn_list;
	uint32_t dir_conn_length, iterator = 0;
	int i, length, *dir_conn_entries, num_dir_conns;

	prop = of_get_property(pdev->dev.of_node, "dirconn-list",
			&length);

	dir_conn_length = length / sizeof(u32);

	dir_conn_entries = devm_kcalloc(&pdev->dev,
				dir_conn_length, sizeof(uint32_t), GFP_KERNEL);
	if (!dir_conn_entries)
		return -ENOMEM;

	for (i = 0; i < dir_conn_length; i++)
		dir_conn_entries[i] = be32_to_cpu(prop[i]);

	if (dir_conn_length % 3) {
		dev_err(&pdev->dev,
			"Can't parse an entry with fewer than three values\n");
		return -EINVAL;
	};

	num_dir_conns = (dir_conn_length / 3);

	dir_conn_list = devm_kcalloc(&pdev->dev,
			num_dir_conns, sizeof(*dir_conn_list), GFP_KERNEL);
	if (!dir_conn_list)
		return -ENOMEM;

	for (i = 0; i < num_dir_conns; i++) {
		dir_conn_list[i].gpio = dir_conn_entries[iterator++];
		dir_conn_list[i].hwirq = dir_conn_entries[iterator++];
		dir_conn_list[i].tlmm_dc = dir_conn_entries[iterator++];
	}

	sdmshrike_pinctrl.dir_conn = dir_conn_list;
	sdmshrike_pinctrl.n_dir_conns = num_dir_conns;

	return 0;
}

static int sdmshrike_pinctrl_probe(struct platform_device *pdev)
{
	int len, ret;

	if (of_find_property(pdev->dev.of_node, "dirconn-list", &len)) {
		ret = sdmshrike_pinctrl_parse_dt(pdev);
		if (ret) {
			dev_err(&pdev->dev,
				"Unable to parse TLMM direct connects\n");
			return ret;
		}
	}

	return msm_pinctrl_probe(pdev, &sdmshrike_pinctrl);
}

static const struct of_device_id sdmshrike_pinctrl_of_match[] = {
	{ .compatible = "qcom,sdmshrike-pinctrl", },
	{ },
};

static struct platform_driver sdmshrike_pinctrl_driver = {
	.driver = {
		.name = "sdmshrike-pinctrl",
		.owner = THIS_MODULE,
		.of_match_table = sdmshrike_pinctrl_of_match,
	},
	.probe = sdmshrike_pinctrl_probe,
	.remove = msm_pinctrl_remove,
};

static int __init sdmshrike_pinctrl_init(void)
{
	return platform_driver_register(&sdmshrike_pinctrl_driver);
}
arch_initcall(sdmshrike_pinctrl_init);

static void __exit sdmshrike_pinctrl_exit(void)
{
	platform_driver_unregister(&sdmshrike_pinctrl_driver);
}
module_exit(sdmshrike_pinctrl_exit);

MODULE_DESCRIPTION("QTI sdmshrike pinctrl driver");
MODULE_LICENSE("GPL v2");
MODULE_DEVICE_TABLE(of, sdmshrike_pinctrl_of_match);<|MERGE_RESOLUTION|>--- conflicted
+++ resolved
@@ -2257,11 +2257,7 @@
 	{-1, 209},
 };
 
-<<<<<<< HEAD
-static const struct msm_pinctrl_soc_data sdmshrike_pinctrl = {
-=======
 static struct msm_pinctrl_soc_data sdmshrike_pinctrl = {
->>>>>>> 15457316
 	.pins = sdmshrike_pins,
 	.npins = ARRAY_SIZE(sdmshrike_pins),
 	.functions = sdmshrike_functions,

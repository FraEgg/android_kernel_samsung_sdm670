/*
 * Copyright (c) 2013, Sony Mobile Communications AB.
 * Copyright (c) 2013-2018, The Linux Foundation. All rights reserved.
 *
 * This program is free software; you can redistribute it and/or modify
 * it under the terms of the GNU General Public License version 2 and
 * only version 2 as published by the Free Software Foundation.
 *
 * This program is distributed in the hope that it will be useful,
 * but WITHOUT ANY WARRANTY; without even the implied warranty of
 * MERCHANTABILITY or FITNESS FOR A PARTICULAR PURPOSE.  See the
 * GNU General Public License for more details.
 */

#include <linux/delay.h>
#include <linux/err.h>
#include <linux/io.h>
#include <linux/irq.h>
#include <linux/module.h>
#include <linux/of.h>
#include <linux/of_irq.h>
#include <linux/platform_device.h>
#include <linux/pinctrl/machine.h>
#include <linux/pinctrl/pinctrl.h>
#include <linux/pinctrl/pinmux.h>
#include <linux/pinctrl/pinconf.h>
#include <linux/pinctrl/pinconf-generic.h>
#include <linux/slab.h>
#include <linux/gpio.h>
#include <linux/interrupt.h>
#include <linux/spinlock.h>
#include <linux/reboot.h>
#include <linux/pm.h>
#include <linux/log2.h>
#include <linux/irq.h>
#include "../core.h"
#include "../pinconf.h"
#include "pinctrl-msm.h"
#include "../pinctrl-utils.h"

#define MAX_NR_GPIO 300
#define PS_HOLD_OFFSET 0x820

/**
 * struct msm_pinctrl - state for a pinctrl-msm device
 * @dev:            device handle.
 * @pctrl:          pinctrl handle.
 * @chip:           gpiochip handle.
 * @restart_nb:     restart notifier block.
 * @irq:            parent irq for the TLMM irq_chip.
 * @lock:           Spinlock to protect register resources as well
 *                  as msm_pinctrl data structures.
 * @enabled_irqs:   Bitmap of currently enabled irqs.
 * @dual_edge_irqs: Bitmap of irqs that need sw emulated dual edge
 *                  detection.
 * @soc;            Reference to soc_data of platform specific data.
 * @regs:           Base address for the TLMM register map.
 */
struct msm_pinctrl {
	struct device *dev;
	struct pinctrl_dev *pctrl;
	struct gpio_chip chip;
	struct notifier_block restart_nb;
	int irq;

	spinlock_t lock;

	DECLARE_BITMAP(dual_edge_irqs, MAX_NR_GPIO);
	DECLARE_BITMAP(enabled_irqs, MAX_NR_GPIO);

	const struct msm_pinctrl_soc_data *soc;
	void __iomem *regs;
	void __iomem *pdc_regs;
};

static int msm_get_groups_count(struct pinctrl_dev *pctldev)
{
	struct msm_pinctrl *pctrl = pinctrl_dev_get_drvdata(pctldev);

	return pctrl->soc->ngroups;
}

static const char *msm_get_group_name(struct pinctrl_dev *pctldev,
				      unsigned group)
{
	struct msm_pinctrl *pctrl = pinctrl_dev_get_drvdata(pctldev);

	return pctrl->soc->groups[group].name;
}

static int msm_get_group_pins(struct pinctrl_dev *pctldev,
			      unsigned group,
			      const unsigned **pins,
			      unsigned *num_pins)
{
	struct msm_pinctrl *pctrl = pinctrl_dev_get_drvdata(pctldev);

	*pins = pctrl->soc->groups[group].pins;
	*num_pins = pctrl->soc->groups[group].npins;
	return 0;
}

static const struct pinctrl_ops msm_pinctrl_ops = {
	.get_groups_count	= msm_get_groups_count,
	.get_group_name		= msm_get_group_name,
	.get_group_pins		= msm_get_group_pins,
	.dt_node_to_map		= pinconf_generic_dt_node_to_map_group,
	.dt_free_map		= pinctrl_utils_free_map,
};

static int msm_get_functions_count(struct pinctrl_dev *pctldev)
{
	struct msm_pinctrl *pctrl = pinctrl_dev_get_drvdata(pctldev);

	return pctrl->soc->nfunctions;
}

static const char *msm_get_function_name(struct pinctrl_dev *pctldev,
					 unsigned function)
{
	struct msm_pinctrl *pctrl = pinctrl_dev_get_drvdata(pctldev);

	return pctrl->soc->functions[function].name;
}

static int msm_get_function_groups(struct pinctrl_dev *pctldev,
				   unsigned function,
				   const char * const **groups,
				   unsigned * const num_groups)
{
	struct msm_pinctrl *pctrl = pinctrl_dev_get_drvdata(pctldev);

	*groups = pctrl->soc->functions[function].groups;
	*num_groups = pctrl->soc->functions[function].ngroups;
	return 0;
}

static int msm_pinmux_set_mux(struct pinctrl_dev *pctldev,
			      unsigned function,
			      unsigned group)
{
	struct msm_pinctrl *pctrl = pinctrl_dev_get_drvdata(pctldev);
	const struct msm_pingroup *g;
	unsigned long flags;
	u32 val, mask;
	int i;

	g = &pctrl->soc->groups[group];
	mask = GENMASK(g->mux_bit + order_base_2(g->nfuncs) - 1, g->mux_bit);

	for (i = 0; i < g->nfuncs; i++) {
		if (g->funcs[i] == function)
			break;
	}

	if (WARN_ON(i == g->nfuncs))
		return -EINVAL;

	spin_lock_irqsave(&pctrl->lock, flags);

	val = readl(pctrl->regs + g->ctl_reg);
	val &= ~mask;
	val |= i << g->mux_bit;
	writel(val, pctrl->regs + g->ctl_reg);

	spin_unlock_irqrestore(&pctrl->lock, flags);

	return 0;
}

static const struct pinmux_ops msm_pinmux_ops = {
	.get_functions_count	= msm_get_functions_count,
	.get_function_name	= msm_get_function_name,
	.get_function_groups	= msm_get_function_groups,
	.set_mux		= msm_pinmux_set_mux,
};

static int msm_config_reg(struct msm_pinctrl *pctrl,
			  const struct msm_pingroup *g,
			  unsigned param,
			  unsigned *mask,
			  unsigned *bit)
{
	switch (param) {
	case PIN_CONFIG_BIAS_DISABLE:
	case PIN_CONFIG_BIAS_PULL_DOWN:
	case PIN_CONFIG_BIAS_BUS_HOLD:
	case PIN_CONFIG_BIAS_PULL_UP:
		*bit = g->pull_bit;
		*mask = 3;
		break;
	case PIN_CONFIG_DRIVE_STRENGTH:
		*bit = g->drv_bit;
		*mask = 7;
		break;
	case PIN_CONFIG_OUTPUT:
	case PIN_CONFIG_INPUT_ENABLE:
		*bit = g->oe_bit;
		*mask = 1;
		break;
	default:
		return -ENOTSUPP;
	}

	return 0;
}

#define MSM_NO_PULL	0
#define MSM_PULL_DOWN	1
#define MSM_KEEPER	2
#define MSM_PULL_UP	3

static unsigned msm_regval_to_drive(u32 val)
{
	return (val + 1) * 2;
}

static int msm_config_group_get(struct pinctrl_dev *pctldev,
				unsigned int group,
				unsigned long *config)
{
	const struct msm_pingroup *g;
	struct msm_pinctrl *pctrl = pinctrl_dev_get_drvdata(pctldev);
	unsigned param = pinconf_to_config_param(*config);
	unsigned mask;
	unsigned arg;
	unsigned bit;
	int ret;
	u32 val;

	g = &pctrl->soc->groups[group];

	ret = msm_config_reg(pctrl, g, param, &mask, &bit);
	if (ret < 0)
		return ret;

	val = readl(pctrl->regs + g->ctl_reg);
	arg = (val >> bit) & mask;

	/* Convert register value to pinconf value */
	switch (param) {
	case PIN_CONFIG_BIAS_DISABLE:
		arg = arg == MSM_NO_PULL;
		break;
	case PIN_CONFIG_BIAS_PULL_DOWN:
		arg = arg == MSM_PULL_DOWN;
		break;
	case PIN_CONFIG_BIAS_BUS_HOLD:
		arg = arg == MSM_KEEPER;
		break;
	case PIN_CONFIG_BIAS_PULL_UP:
		arg = arg == MSM_PULL_UP;
		break;
	case PIN_CONFIG_DRIVE_STRENGTH:
		arg = msm_regval_to_drive(arg);
		break;
	case PIN_CONFIG_OUTPUT:
		/* Pin is not output */
		if (!arg)
			return -EINVAL;

		val = readl(pctrl->regs + g->io_reg);
		arg = !!(val & BIT(g->in_bit));
		break;
	case PIN_CONFIG_INPUT_ENABLE:
		/* Pin is output */
		if (arg)
			return -EINVAL;
		arg = 1;
		break;
	default:
		return -ENOTSUPP;
	}

	*config = pinconf_to_config_packed(param, arg);

	return 0;
}

static int msm_config_group_set(struct pinctrl_dev *pctldev,
				unsigned group,
				unsigned long *configs,
				unsigned num_configs)
{
	const struct msm_pingroup *g;
	struct msm_pinctrl *pctrl = pinctrl_dev_get_drvdata(pctldev);
	unsigned long flags;
	unsigned param;
	unsigned mask;
	unsigned arg;
	unsigned bit;
	int ret;
	u32 val;
	int i;

	g = &pctrl->soc->groups[group];

	for (i = 0; i < num_configs; i++) {
		param = pinconf_to_config_param(configs[i]);
		arg = pinconf_to_config_argument(configs[i]);

		ret = msm_config_reg(pctrl, g, param, &mask, &bit);
		if (ret < 0)
			return ret;

		/* Convert pinconf values to register values */
		switch (param) {
		case PIN_CONFIG_BIAS_DISABLE:
			arg = MSM_NO_PULL;
			break;
		case PIN_CONFIG_BIAS_PULL_DOWN:
			arg = MSM_PULL_DOWN;
			break;
		case PIN_CONFIG_BIAS_BUS_HOLD:
			arg = MSM_KEEPER;
			break;
		case PIN_CONFIG_BIAS_PULL_UP:
			arg = MSM_PULL_UP;
			break;
		case PIN_CONFIG_DRIVE_STRENGTH:
			/* Check for invalid values */
			if (arg > 16 || arg < 2 || (arg % 2) != 0)
				arg = -1;
			else
				arg = (arg / 2) - 1;
			break;
		case PIN_CONFIG_OUTPUT:
			/* set output value */
			spin_lock_irqsave(&pctrl->lock, flags);
			val = readl(pctrl->regs + g->io_reg);
			if (arg)
				val |= BIT(g->out_bit);
			else
				val &= ~BIT(g->out_bit);
			writel(val, pctrl->regs + g->io_reg);
			spin_unlock_irqrestore(&pctrl->lock, flags);

			/* enable output */
			arg = 1;
			break;
		case PIN_CONFIG_INPUT_ENABLE:
			/* disable output */
			arg = 0;
			break;
		default:
			dev_err(pctrl->dev, "Unsupported config parameter: %x\n",
				param);
			return -EINVAL;
		}

		/* Range-check user-supplied value */
		if (arg & ~mask) {
			dev_err(pctrl->dev, "config %x: %x is invalid\n", param, arg);
			return -EINVAL;
		}

		spin_lock_irqsave(&pctrl->lock, flags);
		val = readl(pctrl->regs + g->ctl_reg);
		val &= ~(mask << bit);
		val |= arg << bit;
		writel(val, pctrl->regs + g->ctl_reg);
		spin_unlock_irqrestore(&pctrl->lock, flags);
	}

	return 0;
}

static const struct pinconf_ops msm_pinconf_ops = {
	.is_generic		= true,
	.pin_config_group_get	= msm_config_group_get,
	.pin_config_group_set	= msm_config_group_set,
};

static struct pinctrl_desc msm_pinctrl_desc = {
	.pctlops = &msm_pinctrl_ops,
	.pmxops = &msm_pinmux_ops,
	.confops = &msm_pinconf_ops,
	.owner = THIS_MODULE,
};

static int msm_gpio_direction_input(struct gpio_chip *chip, unsigned offset)
{
	const struct msm_pingroup *g;
	struct msm_pinctrl *pctrl = gpiochip_get_data(chip);
	unsigned long flags;
	u32 val;

	g = &pctrl->soc->groups[offset];

	spin_lock_irqsave(&pctrl->lock, flags);

	val = readl(pctrl->regs + g->ctl_reg);
	val &= ~BIT(g->oe_bit);
	writel(val, pctrl->regs + g->ctl_reg);

	spin_unlock_irqrestore(&pctrl->lock, flags);

	return 0;
}

static int msm_gpio_direction_output(struct gpio_chip *chip, unsigned offset, int value)
{
	const struct msm_pingroup *g;
	struct msm_pinctrl *pctrl = gpiochip_get_data(chip);
	unsigned long flags;
	u32 val;

	g = &pctrl->soc->groups[offset];

	spin_lock_irqsave(&pctrl->lock, flags);

	val = readl(pctrl->regs + g->io_reg);
	if (value)
		val |= BIT(g->out_bit);
	else
		val &= ~BIT(g->out_bit);
	writel(val, pctrl->regs + g->io_reg);

	val = readl(pctrl->regs + g->ctl_reg);
	val |= BIT(g->oe_bit);
	writel(val, pctrl->regs + g->ctl_reg);

	spin_unlock_irqrestore(&pctrl->lock, flags);

	return 0;
}

static int msm_gpio_get(struct gpio_chip *chip, unsigned offset)
{
	const struct msm_pingroup *g;
	struct msm_pinctrl *pctrl = gpiochip_get_data(chip);
	u32 val;

	g = &pctrl->soc->groups[offset];

	val = readl(pctrl->regs + g->io_reg);
	return !!(val & BIT(g->in_bit));
}

static void msm_gpio_set(struct gpio_chip *chip, unsigned offset, int value)
{
	const struct msm_pingroup *g;
	struct msm_pinctrl *pctrl = gpiochip_get_data(chip);
	unsigned long flags;
	u32 val;

	g = &pctrl->soc->groups[offset];

	spin_lock_irqsave(&pctrl->lock, flags);

	val = readl(pctrl->regs + g->io_reg);
	if (value)
		val |= BIT(g->out_bit);
	else
		val &= ~BIT(g->out_bit);
	writel(val, pctrl->regs + g->io_reg);

	spin_unlock_irqrestore(&pctrl->lock, flags);
}

#ifdef CONFIG_DEBUG_FS
#include <linux/seq_file.h>

static void msm_gpio_dbg_show_one(struct seq_file *s,
				  struct pinctrl_dev *pctldev,
				  struct gpio_chip *chip,
				  unsigned offset,
				  unsigned gpio)
{
	const struct msm_pingroup *g;
	struct msm_pinctrl *pctrl = gpiochip_get_data(chip);
	unsigned func;
	int is_out;
	int drive;
	int pull;
	u32 ctl_reg;

	static const char * const pulls[] = {
		"no pull",
		"pull down",
		"keeper",
		"pull up"
	};

	g = &pctrl->soc->groups[offset];
	ctl_reg = readl(pctrl->regs + g->ctl_reg);

	is_out = !!(ctl_reg & BIT(g->oe_bit));
	func = (ctl_reg >> g->mux_bit) & 7;
	drive = (ctl_reg >> g->drv_bit) & 7;
	pull = (ctl_reg >> g->pull_bit) & 3;

	seq_printf(s, " %-8s: %-3s %d", g->name, is_out ? "out" : "in", func);
	seq_printf(s, " %dmA", msm_regval_to_drive(drive));
	seq_printf(s, " %s", pulls[pull]);
}

static void msm_gpio_dbg_show(struct seq_file *s, struct gpio_chip *chip)
{
	unsigned gpio = chip->base;
	unsigned i;

	for (i = 0; i < chip->ngpio; i++, gpio++) {
		msm_gpio_dbg_show_one(s, NULL, chip, i, gpio);
		seq_puts(s, "\n");
	}
}

#else
#define msm_gpio_dbg_show NULL
#endif

static struct gpio_chip msm_gpio_template = {
	.direction_input  = msm_gpio_direction_input,
	.direction_output = msm_gpio_direction_output,
	.get              = msm_gpio_get,
	.set              = msm_gpio_set,
	.request          = gpiochip_generic_request,
	.free             = gpiochip_generic_free,
	.dbg_show         = msm_gpio_dbg_show,
};

/* For dual-edge interrupts in software, since some hardware has no
 * such support:
 *
 * At appropriate moments, this function may be called to flip the polarity
 * settings of both-edge irq lines to try and catch the next edge.
 *
 * The attempt is considered successful if:
 * - the status bit goes high, indicating that an edge was caught, or
 * - the input value of the gpio doesn't change during the attempt.
 * If the value changes twice during the process, that would cause the first
 * test to fail but would force the second, as two opposite
 * transitions would cause a detection no matter the polarity setting.
 *
 * The do-loop tries to sledge-hammer closed the timing hole between
 * the initial value-read and the polarity-write - if the line value changes
 * during that window, an interrupt is lost, the new polarity setting is
 * incorrect, and the first success test will fail, causing a retry.
 *
 * Algorithm comes from Google's msmgpio driver.
 */
static void msm_gpio_update_dual_edge_pos(struct msm_pinctrl *pctrl,
					  const struct msm_pingroup *g,
					  struct irq_data *d)
{
	int loop_limit = 100;
	unsigned val, val2, intstat;
	unsigned pol;

	do {
		val = readl(pctrl->regs + g->io_reg) & BIT(g->in_bit);

		pol = readl(pctrl->regs + g->intr_cfg_reg);
		pol ^= BIT(g->intr_polarity_bit);
		writel(pol, pctrl->regs + g->intr_cfg_reg);

		val2 = readl(pctrl->regs + g->io_reg) & BIT(g->in_bit);
		intstat = readl(pctrl->regs + g->intr_status_reg);
		if (intstat || (val == val2))
			return;
	} while (loop_limit-- > 0);
	dev_err(pctrl->dev, "dual-edge irq failed to stabilize, %#08x != %#08x\n",
		val, val2);
}

static void msm_gpio_irq_mask(struct irq_data *d)
{
	struct gpio_chip *gc = irq_data_get_irq_chip_data(d);
	struct msm_pinctrl *pctrl = gpiochip_get_data(gc);
	const struct msm_pingroup *g;
	unsigned long flags;
	u32 val;

	g = &pctrl->soc->groups[d->hwirq];

	spin_lock_irqsave(&pctrl->lock, flags);

	val = readl(pctrl->regs + g->intr_cfg_reg);
	val &= ~BIT(g->intr_enable_bit);
	writel(val, pctrl->regs + g->intr_cfg_reg);

	clear_bit(d->hwirq, pctrl->enabled_irqs);

	spin_unlock_irqrestore(&pctrl->lock, flags);
}

static void msm_gpio_irq_enable(struct irq_data *d)
{
	struct gpio_chip *gc = irq_data_get_irq_chip_data(d);
	struct msm_pinctrl *pctrl = gpiochip_get_data(gc);
	const struct msm_pingroup *g;
	unsigned long flags;
	u32 val;

	g = &pctrl->soc->groups[d->hwirq];

	spin_lock_irqsave(&pctrl->lock, flags);
	/* clear the interrupt status bit before unmask to avoid
	 * any erraneous interrupts that would have got latched
	 * when the intterupt is not in use.
	 */
	val = readl(pctrl->regs + g->intr_status_reg);
	val &= ~BIT(g->intr_status_bit);
	writel(val, pctrl->regs + g->intr_status_reg);

	val = readl(pctrl->regs + g->intr_cfg_reg);
	val |= BIT(g->intr_enable_bit);
	writel(val, pctrl->regs + g->intr_cfg_reg);

	set_bit(d->hwirq, pctrl->enabled_irqs);

	spin_unlock_irqrestore(&pctrl->lock, flags);
}

static void msm_gpio_irq_unmask(struct irq_data *d)
{
	struct gpio_chip *gc = irq_data_get_irq_chip_data(d);
	struct msm_pinctrl *pctrl = gpiochip_get_data(gc);
	const struct msm_pingroup *g;
	unsigned long flags;
	u32 val;

	g = &pctrl->soc->groups[d->hwirq];

	spin_lock_irqsave(&pctrl->lock, flags);

	val = readl(pctrl->regs + g->intr_cfg_reg);
	val |= BIT(g->intr_enable_bit);
	writel(val, pctrl->regs + g->intr_cfg_reg);

	set_bit(d->hwirq, pctrl->enabled_irqs);

	spin_unlock_irqrestore(&pctrl->lock, flags);
}

static void msm_gpio_irq_ack(struct irq_data *d)
{
	struct gpio_chip *gc = irq_data_get_irq_chip_data(d);
	struct msm_pinctrl *pctrl = gpiochip_get_data(gc);
	const struct msm_pingroup *g;
	unsigned long flags;
	u32 val;

	g = &pctrl->soc->groups[d->hwirq];

	spin_lock_irqsave(&pctrl->lock, flags);

	val = readl(pctrl->regs + g->intr_status_reg);
	if (g->intr_ack_high)
		val |= BIT(g->intr_status_bit);
	else
		val &= ~BIT(g->intr_status_bit);
	writel(val, pctrl->regs + g->intr_status_reg);

	if (test_bit(d->hwirq, pctrl->dual_edge_irqs))
		msm_gpio_update_dual_edge_pos(pctrl, g, d);

	spin_unlock_irqrestore(&pctrl->lock, flags);
}

static int msm_gpio_irq_set_type(struct irq_data *d, unsigned int type)
{
	struct gpio_chip *gc = irq_data_get_irq_chip_data(d);
	struct msm_pinctrl *pctrl = gpiochip_get_data(gc);
	const struct msm_pingroup *g;
	unsigned long flags;
	u32 val;

	g = &pctrl->soc->groups[d->hwirq];

	spin_lock_irqsave(&pctrl->lock, flags);

	/*
	 * For hw without possibility of detecting both edges
	 */
	if (g->intr_detection_width == 1 && type == IRQ_TYPE_EDGE_BOTH)
		set_bit(d->hwirq, pctrl->dual_edge_irqs);
	else
		clear_bit(d->hwirq, pctrl->dual_edge_irqs);

	/* Route interrupts to application cpu */
	val = readl(pctrl->regs + g->intr_target_reg);
	val &= ~(7 << g->intr_target_bit);
	val |= g->intr_target_kpss_val << g->intr_target_bit;
	writel(val, pctrl->regs + g->intr_target_reg);

	/* Update configuration for gpio.
	 * RAW_STATUS_EN is left on for all gpio irqs. Due to the
	 * internal circuitry of TLMM, toggling the RAW_STATUS
	 * could cause the INTR_STATUS to be set for EDGE interrupts.
	 */
	val = readl(pctrl->regs + g->intr_cfg_reg);
	val |= BIT(g->intr_raw_status_bit);
	if (g->intr_detection_width == 2) {
		val &= ~(3 << g->intr_detection_bit);
		val &= ~(1 << g->intr_polarity_bit);
		switch (type) {
		case IRQ_TYPE_EDGE_RISING:
			val |= 1 << g->intr_detection_bit;
			val |= BIT(g->intr_polarity_bit);
			break;
		case IRQ_TYPE_EDGE_FALLING:
			val |= 2 << g->intr_detection_bit;
			val |= BIT(g->intr_polarity_bit);
			break;
		case IRQ_TYPE_EDGE_BOTH:
			val |= 3 << g->intr_detection_bit;
			val |= BIT(g->intr_polarity_bit);
			break;
		case IRQ_TYPE_LEVEL_LOW:
			break;
		case IRQ_TYPE_LEVEL_HIGH:
			val |= BIT(g->intr_polarity_bit);
			break;
		}
	} else if (g->intr_detection_width == 1) {
		val &= ~(1 << g->intr_detection_bit);
		val &= ~(1 << g->intr_polarity_bit);
		switch (type) {
		case IRQ_TYPE_EDGE_RISING:
			val |= BIT(g->intr_detection_bit);
			val |= BIT(g->intr_polarity_bit);
			break;
		case IRQ_TYPE_EDGE_FALLING:
			val |= BIT(g->intr_detection_bit);
			break;
		case IRQ_TYPE_EDGE_BOTH:
			val |= BIT(g->intr_detection_bit);
			val |= BIT(g->intr_polarity_bit);
			break;
		case IRQ_TYPE_LEVEL_LOW:
			break;
		case IRQ_TYPE_LEVEL_HIGH:
			val |= BIT(g->intr_polarity_bit);
			break;
		}
	} else {
		BUG();
	}
	writel(val, pctrl->regs + g->intr_cfg_reg);

	if (test_bit(d->hwirq, pctrl->dual_edge_irqs))
		msm_gpio_update_dual_edge_pos(pctrl, g, d);

	spin_unlock_irqrestore(&pctrl->lock, flags);

	if (type & (IRQ_TYPE_LEVEL_LOW | IRQ_TYPE_LEVEL_HIGH))
		irq_set_handler_locked(d, handle_level_irq);
	else if (type & (IRQ_TYPE_EDGE_FALLING | IRQ_TYPE_EDGE_RISING))
		irq_set_handler_locked(d, handle_edge_irq);

	return 0;
}

static int msm_gpio_irq_set_wake(struct irq_data *d, unsigned int on)
{
	struct gpio_chip *gc = irq_data_get_irq_chip_data(d);
	struct msm_pinctrl *pctrl = gpiochip_get_data(gc);
	unsigned long flags;

	spin_lock_irqsave(&pctrl->lock, flags);

	irq_set_irq_wake(pctrl->irq, on);

	spin_unlock_irqrestore(&pctrl->lock, flags);

	return 0;
}

static struct irq_chip msm_gpio_irq_chip = {
	.name           = "msmgpio",
	.irq_enable     = msm_gpio_irq_enable,
	.irq_mask       = msm_gpio_irq_mask,
	.irq_unmask     = msm_gpio_irq_unmask,
	.irq_ack        = msm_gpio_irq_ack,
	.irq_set_type   = msm_gpio_irq_set_type,
	.irq_set_wake   = msm_gpio_irq_set_wake,
};

static struct irq_chip msm_dirconn_irq_chip;

static void msm_gpio_dirconn_handler(struct irq_desc *desc)
{
	struct irq_data *irqd = irq_desc_get_handler_data(desc);
	struct irq_chip *chip = irq_desc_get_chip(desc);

	chained_irq_enter(chip, desc);
	generic_handle_irq(irqd->irq);
	chained_irq_exit(chip, desc);
}

static void setup_pdc_gpio(struct irq_domain *domain,
			unsigned int parent_irq, unsigned int gpio)
{
	int irq;

	if (gpio != 0) {
		irq = irq_find_mapping(domain, gpio);
		irq_set_parent(irq, parent_irq);
		irq_set_chip(irq, &msm_dirconn_irq_chip);
		irq_set_handler_data(parent_irq, irq_get_irq_data(irq));
	}

	__irq_set_handler(parent_irq, msm_gpio_dirconn_handler, false, NULL);
}

static void request_dc_interrupt(struct irq_domain *domain,
			struct irq_domain *parent, irq_hw_number_t hwirq,
			unsigned int gpio)
{
	struct irq_fwspec fwspec;
	unsigned int parent_irq;

	fwspec.fwnode = parent->fwnode;
	fwspec.param[0] = 0; /* SPI */
	fwspec.param[1] = hwirq;
	fwspec.param[2] = IRQ_TYPE_NONE;
	fwspec.param_count = 3;

	parent_irq = irq_create_fwspec_mapping(&fwspec);

	setup_pdc_gpio(domain, parent_irq, gpio);
}

/**
 * gpio_muxed_to_pdc: Mux the GPIO to a PDC IRQ
 *
 * @pdc_domain: the PDC's domain
 * @d: the GPIO's IRQ data
 *
 * Find a free PDC port for the GPIO and map the GPIO's mux information to the
 * PDC registers; so the GPIO can be used a wakeup source.
 */
static void gpio_muxed_to_pdc(struct irq_domain *pdc_domain, struct irq_data *d)
{
	int i, j;
	unsigned int mux;
	struct irq_desc *desc = irq_data_to_desc(d);
	struct irq_data *parent_data = irq_get_irq_data(desc->parent_irq);
	struct gpio_chip *gc = irq_data_get_irq_chip_data(d);
	unsigned int gpio = d->hwirq;
	struct msm_pinctrl *pctrl;
	unsigned int irq;

	if (!gc || !parent_data)
		return;

	pctrl = gpiochip_get_data(gc);

	for (i = 0; i < pctrl->soc->n_gpio_mux_in; i++) {
		if (gpio != pctrl->soc->gpio_mux_in[i].gpio)
			continue;
		mux = pctrl->soc->gpio_mux_in[i].mux;
		for (j = 0; j < pctrl->soc->n_pdc_mux_out; j++) {
			struct msm_pdc_mux_output *pdc_out =
						&pctrl->soc->pdc_mux_out[j];

			if (pdc_out->mux == mux)
				break;
			if (pdc_out->mux)
				continue;
			pdc_out->mux = gpio;
			irq = irq_find_mapping(pdc_domain, pdc_out->hwirq + 32);
			/* setup the IRQ parent for the GPIO */
			setup_pdc_gpio(pctrl->chip.irqdomain, irq, gpio);
			/* program pdc select grp register */
			writel_relaxed((mux & 0x3F), pctrl->pdc_regs +
				(0x14 * j));
			break;
		}
		/* We have no more PDC port available */
		WARN_ON(j == pctrl->soc->n_pdc_mux_out);
	}
}

static bool is_gpio_dual_edge(struct irq_data *d, irq_hw_number_t *dir_conn_irq)
{
	struct irq_desc *desc = irq_data_to_desc(d);
	struct irq_data *parent_data = irq_get_irq_data(desc->parent_irq);
	struct gpio_chip *gc = irq_data_get_irq_chip_data(d);
	struct msm_pinctrl *pctrl = gpiochip_get_data(gc);
	int i;

	if (!parent_data)
		return false;

	for (i = 0; i < pctrl->soc->n_dir_conns; i++) {
		const struct msm_dir_conn *dir_conn = &pctrl->soc->dir_conn[i];

		if (dir_conn->gpio == d->hwirq && (dir_conn->hwirq + 32)
				!= parent_data->hwirq) {
			*dir_conn_irq = dir_conn->hwirq + 32;
			return true;
		}
	}

	for (i = 0; i < pctrl->soc->n_pdc_mux_out; i++) {
		struct msm_pdc_mux_output *dir_conn =
					&pctrl->soc->pdc_mux_out[i];

		if (dir_conn->mux == d->hwirq && (dir_conn->hwirq + 32)
				!= parent_data->hwirq) {
			*dir_conn_irq = dir_conn->hwirq + 32;
			return true;
		}
	}
	return false;
}

static void msm_dirconn_irq_mask(struct irq_data *d)
{
	struct irq_desc *desc = irq_data_to_desc(d);
	struct irq_data *parent_data = irq_get_irq_data(desc->parent_irq);
	irq_hw_number_t dir_conn_irq = 0;

	if (!parent_data)
		return;

	if (is_gpio_dual_edge(d, &dir_conn_irq)) {
		struct irq_data *dir_conn_data =
			irq_get_irq_data(irq_find_mapping(parent_data->domain,
						dir_conn_irq));

		if (!dir_conn_data)
			return;
		if (dir_conn_data->chip->irq_mask)
			dir_conn_data->chip->irq_mask(dir_conn_data);
	}

	if (parent_data->chip->irq_mask)
		parent_data->chip->irq_mask(parent_data);
}

static void msm_dirconn_irq_enable(struct irq_data *d)
{
	struct irq_desc *desc = irq_data_to_desc(d);
	struct irq_data *parent_data = irq_get_irq_data(desc->parent_irq);
	irq_hw_number_t dir_conn_irq = 0;

	if (!parent_data)
		return;

	if (is_gpio_dual_edge(d, &dir_conn_irq)) {
		struct irq_data *dir_conn_data =
			irq_get_irq_data(irq_find_mapping(parent_data->domain,
						dir_conn_irq));

		if (dir_conn_data &&
				dir_conn_data->chip->irq_set_irqchip_state)
			dir_conn_data->chip->irq_set_irqchip_state(
					dir_conn_data,
					IRQCHIP_STATE_PENDING, 0);

		if (dir_conn_data && dir_conn_data->chip->irq_unmask)
			dir_conn_data->chip->irq_unmask(dir_conn_data);
	}

	if (parent_data->chip->irq_set_irqchip_state)
		parent_data->chip->irq_set_irqchip_state(parent_data,
						IRQCHIP_STATE_PENDING, 0);

	if (parent_data->chip->irq_unmask)
		parent_data->chip->irq_unmask(parent_data);
}

static void msm_dirconn_irq_unmask(struct irq_data *d)
{
	struct irq_desc *desc = irq_data_to_desc(d);
	struct irq_data *parent_data = irq_get_irq_data(desc->parent_irq);
	irq_hw_number_t dir_conn_irq = 0;

	if (!parent_data)
		return;

	if (is_gpio_dual_edge(d, &dir_conn_irq)) {
		struct irq_data *dir_conn_data =
			irq_get_irq_data(irq_find_mapping(parent_data->domain,
						dir_conn_irq));

		if (!dir_conn_data)
			return;
		if (dir_conn_data->chip->irq_unmask)
			dir_conn_data->chip->irq_unmask(dir_conn_data);
	}
	if (parent_data->chip->irq_unmask)
		parent_data->chip->irq_unmask(parent_data);
}

static void msm_dirconn_irq_ack(struct irq_data *d)
{
	struct irq_desc *desc = irq_data_to_desc(d);
	struct irq_data *parent_data = irq_get_irq_data(desc->parent_irq);

	if (!parent_data)
		return;

	if (parent_data->chip->irq_ack)
		parent_data->chip->irq_ack(parent_data);
}

static void msm_dirconn_irq_eoi(struct irq_data *d)
{
	struct irq_desc *desc = irq_data_to_desc(d);
	struct irq_data *parent_data = irq_get_irq_data(desc->parent_irq);

	if (!parent_data)
		return;

	if (parent_data->chip->irq_eoi)
		parent_data->chip->irq_eoi(parent_data);
}

static int msm_dirconn_irq_set_affinity(struct irq_data *d,
		const struct cpumask *maskval, bool force)
{
	struct irq_desc *desc = irq_data_to_desc(d);
	struct irq_data *parent_data = irq_get_irq_data(desc->parent_irq);

	if (!parent_data)
		return 0;

	if (parent_data->chip->irq_set_affinity)
		return parent_data->chip->irq_set_affinity(parent_data,
				maskval, force);
	return 0;
}

static int msm_dirconn_irq_set_vcpu_affinity(struct irq_data *d,
		void *vcpu_info)
{
	struct irq_desc *desc = irq_data_to_desc(d);
	struct irq_data *parent_data = irq_get_irq_data(desc->parent_irq);

	if (!parent_data)
		return 0;

	if (parent_data->chip->irq_set_vcpu_affinity)
		return parent_data->chip->irq_set_vcpu_affinity(parent_data,
				vcpu_info);
	return 0;
}

static void msm_dirconn_cfg_reg(struct irq_data *d, u32 offset)
{
	u32 val = 0;
	const struct msm_pingroup *g;
	unsigned long flags;
	struct gpio_chip *gc = irq_data_get_irq_chip_data(d);
	struct msm_pinctrl *pctrl = gpiochip_get_data(gc);

	spin_lock_irqsave(&pctrl->lock, flags);
	g = &pctrl->soc->groups[d->hwirq];

	val = readl_relaxed(pctrl->regs + g->dir_conn_reg + (offset * 4));
	val = (d->hwirq) & 0xFF;

	writel_relaxed(val, pctrl->regs + g->dir_conn_reg + (offset * 4));

	//write the dir_conn_en bit
	val = readl_relaxed(pctrl->regs + g->intr_cfg_reg);
	val |= BIT(g->dir_conn_en_bit);
	writel_relaxed(val, pctrl->regs + g->intr_cfg_reg);
	spin_unlock_irqrestore(&pctrl->lock, flags);
}

static void msm_dirconn_uncfg_reg(struct irq_data *d, u32 offset)
{
	const struct msm_pingroup *g;
	unsigned long flags;
	struct gpio_chip *gc = irq_data_get_irq_chip_data(d);
	struct msm_pinctrl *pctrl = gpiochip_get_data(gc);

	spin_lock_irqsave(&pctrl->lock, flags);
	g = &pctrl->soc->groups[d->hwirq];

	writel_relaxed(BIT(8), pctrl->regs + g->dir_conn_reg + (offset * 4));
	spin_unlock_irqrestore(&pctrl->lock, flags);
}

static int select_dir_conn_mux(struct irq_data *d, irq_hw_number_t *irq)
{
	struct msm_dir_conn *dc = NULL;
	struct irq_desc *desc = irq_data_to_desc(d);
	struct irq_data *parent_data = irq_get_irq_data(desc->parent_irq);
	struct gpio_chip *gc = irq_data_get_irq_chip_data(d);
	struct msm_pinctrl *pctrl = gpiochip_get_data(gc);
	int i;

	if (!parent_data)
		return -EINVAL;

	for (i = 0; i < pctrl->soc->n_dir_conns; i++) {
		struct msm_dir_conn *dir_conn =
			(struct msm_dir_conn *)&pctrl->soc->dir_conn[i];

		/* Check if there is already mux assigned for this gpio */
		if (dir_conn->gpio == d->hwirq && (dir_conn->hwirq + 32) !=
				parent_data->hwirq) {
			*irq = dir_conn->hwirq + 32;
			return pctrl->soc->dir_conn_irq_base - dir_conn->hwirq;
		}

		if (dir_conn->gpio)
			continue;

		/* Use the first unused direct connect available */
		dc = dir_conn;
		break;
	}

	if (dc) {
		*irq = dc->hwirq + 32;
		dc->gpio = (u32)d->hwirq;
		return pctrl->soc->dir_conn_irq_base - (u32)dc->hwirq;
	}

	pr_err("%s: No direct connects available for interrupt %lu\n",
				__func__, d->hwirq);
	return -EINVAL;
}

static void add_dirconn_tlmm(struct irq_data *d, irq_hw_number_t irq)
{
	struct irq_desc *desc = irq_data_to_desc(d);
	struct irq_data *parent_data = irq_get_irq_data(desc->parent_irq);
	struct irq_data *dir_conn_data = NULL;
	int offset = 0;
	unsigned int virt = 0;

	offset = select_dir_conn_mux(d, &irq);
	if (offset < 0 || !parent_data)
		return;

	virt = irq_find_mapping(parent_data->domain, irq);
	msm_dirconn_cfg_reg(d, offset);
	irq_set_handler_data(virt, d);
	desc = irq_to_desc(virt);
	if (!desc)
		return;

	dir_conn_data = &(desc->irq_data);

	if (dir_conn_data) {
		if (dir_conn_data->chip && dir_conn_data->chip->irq_set_type)
			dir_conn_data->chip->irq_set_type(dir_conn_data,
					IRQ_TYPE_EDGE_RISING);
		if (dir_conn_data->chip && dir_conn_data->chip->irq_unmask)
			dir_conn_data->chip->irq_unmask(dir_conn_data);
	}
}

static void remove_dirconn_tlmm(struct irq_data *d, irq_hw_number_t irq)
{
	struct irq_desc *desc = irq_data_to_desc(d);
	struct irq_data *parent_data = irq_get_irq_data(desc->parent_irq);
	struct irq_data *dir_conn_data = NULL;
	int offset = 0;
	unsigned int virt = 0;

	virt = irq_find_mapping(parent_data->domain, irq);
	msm_dirconn_uncfg_reg(d, offset);
	irq_set_handler_data(virt, NULL);
	desc = irq_to_desc(virt);
	if (!desc)
		return;

	dir_conn_data = &(desc->irq_data);

	if (dir_conn_data) {
		if (dir_conn_data->chip && dir_conn_data->chip->irq_mask)
			dir_conn_data->chip->irq_mask(dir_conn_data);
	}
}

static int msm_dirconn_irq_set_type(struct irq_data *d, unsigned int type)
{
	struct irq_desc *desc = irq_data_to_desc(d);
	struct irq_data *parent_data = irq_get_irq_data(desc->parent_irq);
	irq_hw_number_t irq = 0;

	if (!parent_data)
		return 0;

	if (type == IRQ_TYPE_EDGE_BOTH) {
		add_dirconn_tlmm(d, irq);
	} else {
		if (is_gpio_dual_edge(d, &irq))
			remove_dirconn_tlmm(d, irq);
	}

	if (type & (IRQ_TYPE_LEVEL_LOW | IRQ_TYPE_LEVEL_HIGH))
		irq_set_handler_locked(d, handle_level_irq);
	else if (type & (IRQ_TYPE_EDGE_FALLING | IRQ_TYPE_EDGE_RISING))
		irq_set_handler_locked(d, handle_edge_irq);

	if (parent_data->chip->irq_set_type)
		return parent_data->chip->irq_set_type(parent_data, type);

	return 0;
}

static struct irq_chip msm_dirconn_irq_chip = {
	.name			= "msmgpio-dc",
	.irq_mask		= msm_dirconn_irq_mask,
	.irq_enable		= msm_dirconn_irq_enable,
	.irq_unmask		= msm_dirconn_irq_unmask,
	.irq_eoi		= msm_dirconn_irq_eoi,
	.irq_ack		= msm_dirconn_irq_ack,
	.irq_set_type		= msm_dirconn_irq_set_type,
	.irq_set_affinity	= msm_dirconn_irq_set_affinity,
	.irq_set_vcpu_affinity	= msm_dirconn_irq_set_vcpu_affinity,
	.flags			= IRQCHIP_SKIP_SET_WAKE
					| IRQCHIP_MASK_ON_SUSPEND
					| IRQCHIP_SET_TYPE_MASKED,
};

static bool msm_gpio_irq_handler(struct irq_desc *desc)
{
	struct gpio_chip *gc = irq_desc_get_handler_data(desc);
	const struct msm_pingroup *g;
	struct msm_pinctrl *pctrl = gpiochip_get_data(gc);
	struct irq_chip *chip = irq_desc_get_chip(desc);
	int irq_pin;
	int handled = 0;
	u32 val;
	int i;
	bool ret;

	chained_irq_enter(chip, desc);

	/*
	 * Each pin has it's own IRQ status register, so use
	 * enabled_irq bitmap to limit the number of reads.
	 */
	for_each_set_bit(i, pctrl->enabled_irqs, pctrl->chip.ngpio) {
		g = &pctrl->soc->groups[i];
		val = readl(pctrl->regs + g->intr_status_reg);
		if (val & BIT(g->intr_status_bit)) {
			irq_pin = irq_find_mapping(gc->irqdomain, i);
			generic_handle_irq(irq_pin);
			handled++;
		}
	}

	ret = (handled != 0);
	/* No interrupts were flagged */
	if (handled == 0)
		ret = handle_bad_irq(desc);

	chained_irq_exit(chip, desc);
	return ret;
}

<<<<<<< HEAD
static bool msm_gpio_dirconn_handler(struct irq_desc *desc)
{
	int res;
	struct irq_data *irqd = irq_desc_get_handler_data(desc);
	struct irq_chip *chip = irq_desc_get_chip(desc);

	chained_irq_enter(chip, desc);
	res = generic_handle_irq(irqd->irq);
	chained_irq_exit(chip, desc);
	return res == 1;
}

=======
>>>>>>> f43fb61f
static void msm_gpio_setup_dir_connects(struct msm_pinctrl *pctrl)
{
	struct device_node *parent_node;
	struct irq_domain *pdc_domain;
	unsigned int i;

	parent_node = of_irq_find_parent(pctrl->dev->of_node);
	if (!parent_node)
		return;

	pdc_domain = irq_find_host(parent_node);
	if (!pdc_domain)
		return;

	for (i = 0; i < pctrl->soc->n_dir_conns; i++) {
		const struct msm_dir_conn *dirconn = &pctrl->soc->dir_conn[i];

		request_dc_interrupt(pctrl->chip.irqdomain, pdc_domain,
					dirconn->hwirq, dirconn->gpio);
	}

	for (i = 0; i < pctrl->soc->n_pdc_mux_out; i++) {
		struct msm_pdc_mux_output *pdc_out =
					&pctrl->soc->pdc_mux_out[i];

		request_dc_interrupt(pctrl->chip.irqdomain, pdc_domain,
					pdc_out->hwirq, 0);
	}

	/*
	 * Statically choose the GPIOs for mapping to PDC. Dynamic mux mapping
	 * is very difficult.
	 */
	for (i = 0; i < pctrl->soc->n_pdc_mux_out; i++) {
		unsigned int irq;
		struct irq_data *d;
		struct msm_gpio_mux_input *gpio_in =
					&pctrl->soc->gpio_mux_in[i];
		if (!gpio_in->init)
			continue;

		irq = irq_find_mapping(pctrl->chip.irqdomain, gpio_in->gpio);
		d = irq_get_irq_data(irq);
		if (!d)
			continue;

		gpio_muxed_to_pdc(pdc_domain, d);
	}
}

static int msm_gpio_init(struct msm_pinctrl *pctrl)
{
	struct gpio_chip *chip;
	int ret;
	unsigned ngpio = pctrl->soc->ngpios;

	if (WARN_ON(ngpio > MAX_NR_GPIO))
		return -EINVAL;

	chip = &pctrl->chip;
	chip->base = 0;
	chip->ngpio = ngpio;
	chip->label = dev_name(pctrl->dev);
	chip->parent = pctrl->dev;
	chip->owner = THIS_MODULE;
	chip->of_node = pctrl->dev->of_node;

	ret = gpiochip_add_data(&pctrl->chip, pctrl);
	if (ret) {
		dev_err(pctrl->dev, "Failed register gpiochip\n");
		return ret;
	}

	ret = gpiochip_add_pin_range(&pctrl->chip, dev_name(pctrl->dev), 0, 0, chip->ngpio);
	if (ret) {
		dev_err(pctrl->dev, "Failed to add pin range\n");
		gpiochip_remove(&pctrl->chip);
		return ret;
	}

	ret = gpiochip_irqchip_add(chip,
				   &msm_gpio_irq_chip,
				   0,
				   handle_fasteoi_irq,
				   IRQ_TYPE_NONE);
	if (ret) {
		dev_err(pctrl->dev, "Failed to add irqchip to gpiochip\n");
		gpiochip_remove(&pctrl->chip);
		return -ENOSYS;
	}

	gpiochip_set_chained_irqchip(chip, &msm_gpio_irq_chip, pctrl->irq,
				     msm_gpio_irq_handler);

	msm_gpio_setup_dir_connects(pctrl);
	return 0;
}

static int msm_ps_hold_restart(struct notifier_block *nb, unsigned long action,
			       void *data)
{
	struct msm_pinctrl *pctrl = container_of(nb, struct msm_pinctrl, restart_nb);

	writel(0, pctrl->regs + PS_HOLD_OFFSET);
	mdelay(1000);
	return NOTIFY_DONE;
}

static struct msm_pinctrl *poweroff_pctrl;

static void msm_ps_hold_poweroff(void)
{
	msm_ps_hold_restart(&poweroff_pctrl->restart_nb, 0, NULL);
}

static void msm_pinctrl_setup_pm_reset(struct msm_pinctrl *pctrl)
{
	int i;
	const struct msm_function *func = pctrl->soc->functions;

	for (i = 0; i < pctrl->soc->nfunctions; i++)
		if (!strcmp(func[i].name, "ps_hold")) {
			pctrl->restart_nb.notifier_call = msm_ps_hold_restart;
			pctrl->restart_nb.priority = 128;
			if (register_restart_handler(&pctrl->restart_nb))
				dev_err(pctrl->dev,
					"failed to setup restart handler.\n");
			poweroff_pctrl = pctrl;
			pm_power_off = msm_ps_hold_poweroff;
			break;
		}
}

int msm_pinctrl_probe(struct platform_device *pdev,
		      const struct msm_pinctrl_soc_data *soc_data)
{
	struct msm_pinctrl *pctrl;
	struct resource *res;
	int ret;

	pctrl = devm_kzalloc(&pdev->dev, sizeof(*pctrl), GFP_KERNEL);
	if (!pctrl) {
		dev_err(&pdev->dev, "Can't allocate msm_pinctrl\n");
		return -ENOMEM;
	}
	pctrl->dev = &pdev->dev;
	pctrl->soc = soc_data;
	pctrl->chip = msm_gpio_template;

	spin_lock_init(&pctrl->lock);

	res = platform_get_resource(pdev, IORESOURCE_MEM, 0);
	pctrl->regs = devm_ioremap_resource(&pdev->dev, res);
	if (IS_ERR(pctrl->regs))
		return PTR_ERR(pctrl->regs);

	res = platform_get_resource(pdev, IORESOURCE_MEM, 1);
	pctrl->pdc_regs = devm_ioremap_resource(&pdev->dev, res);

	msm_pinctrl_setup_pm_reset(pctrl);

	pctrl->irq = platform_get_irq(pdev, 0);
	if (pctrl->irq < 0) {
		dev_err(&pdev->dev, "No interrupt defined for msmgpio\n");
		return pctrl->irq;
	}

	msm_pinctrl_desc.name = dev_name(&pdev->dev);
	msm_pinctrl_desc.pins = pctrl->soc->pins;
	msm_pinctrl_desc.npins = pctrl->soc->npins;
	pctrl->pctrl = devm_pinctrl_register(&pdev->dev, &msm_pinctrl_desc,
					     pctrl);
	if (IS_ERR(pctrl->pctrl)) {
		dev_err(&pdev->dev, "Couldn't register pinctrl driver\n");
		return PTR_ERR(pctrl->pctrl);
	}

	ret = msm_gpio_init(pctrl);
	if (ret)
		return ret;

	platform_set_drvdata(pdev, pctrl);

	dev_dbg(&pdev->dev, "Probed Qualcomm pinctrl driver\n");

	return 0;
}
EXPORT_SYMBOL(msm_pinctrl_probe);

int msm_pinctrl_remove(struct platform_device *pdev)
{
	struct msm_pinctrl *pctrl = platform_get_drvdata(pdev);

	gpiochip_remove(&pctrl->chip);

	unregister_restart_handler(&pctrl->restart_nb);

	return 0;
}
EXPORT_SYMBOL(msm_pinctrl_remove);
<|MERGE_RESOLUTION|>--- conflicted
+++ resolved
@@ -780,14 +780,16 @@
 
 static struct irq_chip msm_dirconn_irq_chip;
 
-static void msm_gpio_dirconn_handler(struct irq_desc *desc)
-{
+static bool msm_gpio_dirconn_handler(struct irq_desc *desc)
+{
+	int res;
 	struct irq_data *irqd = irq_desc_get_handler_data(desc);
 	struct irq_chip *chip = irq_desc_get_chip(desc);
 
 	chained_irq_enter(chip, desc);
-	generic_handle_irq(irqd->irq);
+	res = generic_handle_irq(irqd->irq);
 	chained_irq_exit(chip, desc);
+	return res == 1;
 }
 
 static void setup_pdc_gpio(struct irq_domain *domain,
@@ -1252,21 +1254,6 @@
 	return ret;
 }
 
-<<<<<<< HEAD
-static bool msm_gpio_dirconn_handler(struct irq_desc *desc)
-{
-	int res;
-	struct irq_data *irqd = irq_desc_get_handler_data(desc);
-	struct irq_chip *chip = irq_desc_get_chip(desc);
-
-	chained_irq_enter(chip, desc);
-	res = generic_handle_irq(irqd->irq);
-	chained_irq_exit(chip, desc);
-	return res == 1;
-}
-
-=======
->>>>>>> f43fb61f
 static void msm_gpio_setup_dir_connects(struct msm_pinctrl *pctrl)
 {
 	struct device_node *parent_node;

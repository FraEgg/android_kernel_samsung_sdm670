#
# Near Field Communication (NFC) devices
#

menu "Near Field Communication (NFC) devices"
	depends on NFC

config NFC_TRF7970A
	tristate "Texas Instruments TRF7970a NFC driver"
	depends on SPI && NFC_DIGITAL && GPIOLIB
	help
	  This option enables the NFC driver for Texas Instruments' TRF7970a
	  device. Such device supports 5 different protocols: ISO14443A,
	  ISO14443B, FeLiCa, ISO15693 and ISO18000-3.

	  Say Y here to compile support for TRF7970a into the kernel or
	  say M  to compile it as a module. The module will be called
	  trf7970a.ko.

config NFC_MEI_PHY
	tristate "MEI bus NFC device support"
	depends on INTEL_MEI && NFC_HCI
	help
	  This adds support to use an mei bus nfc device. Select this if you
	  will use an HCI NFC driver for an NFC chip connected behind an
	  Intel's Management Engine chip.

	  If unsure, say N.

config NFC_SIM
	tristate "NFC hardware simulator driver"
	depends on NFC_DIGITAL
	help
	  This driver declares two virtual NFC devices supporting NFC-DEP
	  protocol. An LLCP connection can be established between them and
	  all packets sent from one device is sent back to the other, acting as
	  loopback devices.

	  If unsure, say N.

config NFC_PORT100
	tristate "Sony NFC Port-100 Series USB device support"
	depends on USB
	depends on NFC_DIGITAL
	help
	  This adds support for Sony Port-100 chip based USB devices such as the
	  RC-S380 dongle.

	  If unsure, say N.

source "drivers/nfc/fdp/Kconfig"
source "drivers/nfc/pn544/Kconfig"
source "drivers/nfc/pn533/Kconfig"
source "drivers/nfc/microread/Kconfig"
source "drivers/nfc/nfcmrvl/Kconfig"
source "drivers/nfc/st21nfca/Kconfig"
source "drivers/nfc/st-nci/Kconfig"
source "drivers/nfc/nxp-nci/Kconfig"
source "drivers/nfc/s3fwrn5/Kconfig"
source "drivers/nfc/st95hf/Kconfig"
endmenu

config NFC_NQ
        tristate "QTI NCI based NFC Controller Driver for NQx"
        depends on I2C
        help
          This enables the NFC driver for NQx based devices.
          This is for i2c connected version. NCI protocol logic
          resides in the usermode and it has no other NFC dependencies.

<<<<<<< HEAD
config NFC_ST21NFC
        bool "ST Microelectronics ST21NFC NFC Controller Driver"
        depends on I2C
        help
	  ST Microelectronics ST21NFC Near Field Communication controller support.
=======
config NTAG_NQ
	tristate "QTI NTAG Driver for NTAG communication"
	depends on I2C
	help
          This enables NTAG driver for NTx based devices.
          NTAG is NFC tags that combine passive NFC interface with contact i2c interface.
          This is for i2c connected version.
>>>>>>> c28ae2e4
<|MERGE_RESOLUTION|>--- conflicted
+++ resolved
@@ -68,18 +68,16 @@
           This is for i2c connected version. NCI protocol logic
           resides in the usermode and it has no other NFC dependencies.
 
-<<<<<<< HEAD
 config NFC_ST21NFC
         bool "ST Microelectronics ST21NFC NFC Controller Driver"
         depends on I2C
         help
 	  ST Microelectronics ST21NFC Near Field Communication controller support.
-=======
+
 config NTAG_NQ
 	tristate "QTI NTAG Driver for NTAG communication"
 	depends on I2C
 	help
           This enables NTAG driver for NTx based devices.
           NTAG is NFC tags that combine passive NFC interface with contact i2c interface.
-          This is for i2c connected version.
->>>>>>> c28ae2e4
+          This is for i2c connected version.
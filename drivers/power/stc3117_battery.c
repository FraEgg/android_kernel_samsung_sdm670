/*
 *  stc3117_battery.c
 *  STC3117 fuel-gauge systems for lithium-ion (Li+) batteries
 *
 *  Copyright (C) 2011 STMicroelectronics.
 *  Copyright (c) 2016 The Linux Foundation. All rights reserved.
 *
 * This program is free software; you can redistribute it and/or modify
 * it under the terms of the GNU General Public License version 2 as
 * published by the Free Software Foundation.
 */
#define pr_fmt(fmt) "STC311x: %s: " fmt, __func__

#include <linux/module.h>
#include <linux/init.h>
#include <linux/platform_device.h>
#include <linux/mutex.h>
#include <linux/err.h>
#include <linux/i2c.h>
#include <linux/delay.h>
#include <linux/debugfs.h>
#include <linux/power_supply.h>
#include <linux/power/stc3117_battery.h>
#include <linux/slab.h>
#include <linux/qpnp/qpnp-adc.h> 
#include <linux/wakelock.h>

#define GG_VERSION "1.00a"

/*Function declaration*/

/* ************************************************************************ */
/*        STC311x DEVICE SELECTION                                          */
/* STC3117 version only                                                     */
/* ------------------------------------------------------------------------ */
#define STC3117

#define BATD_UC8
/* ************************************************************************ */


<<<<<<< HEAD


/* Private define ----------------------------------------------------------*/


/* ************************************************************************ */
/*        SPECIAL FUNCTIONS                                                 */
/* ------------------------------------------------------------------------ */
/*                                                                          */
/* define TEMPCOMP_SOC to enable SOC temperature compensation */
#define TEMPCOMP_SOC

/* ************************************************************************ */


/* ************************************************************************ */
/*        INTERNAL PARAMETERS                                               */
/*   TO BE ADJUSTED ACCORDING TO BATTERY/APPLICATION CHARACTERISTICS        */
/* ------------------------------------------------------------------------ */
/*                                                                          */
/* min voltage at the end of the charge (mV)      */
#define BATT_CHG_VOLTAGE   4390 //4250
/* nearly empty battery detection level (mV)      */
#define BATT_MIN_VOLTAGE   3500
#define MAX_HRSOC          51200  /* 100% in 1/512% units*/
#define MAX_SOC            1000   /* 100% in 0.1% units */

#define CHG_MIN_CURRENT     200   /* min charge current in mA*/
#define CHG_END_CURRENT      40 //20   /* end charge current in mA*/
/* minimum application current consumption in mA ( <0 !) */
#define APP_MIN_CURRENT     (-5)
#define APP_MIN_VOLTAGE	    3400  /* application cut-off voltage*/
#define APP_MIN_THRESHOLD	100
#define TEMP_MIN_ADJ	    (-5) /* minimum temperature for gain adjustment */

/* normalized VM_CNF at 60, 40, 25, 10, 0, -10°C, -20°C */
#define VMTEMPTABLE        { 85, 90, 100, 160, 320, 440, 840 }

#define AVGFILTER           4  /* average filter constant */

/* ************************************************************************ */



/* Private define ---------------------------------------------------------*/

#define STC31xx_SLAVE_ADDRESS            0xE0 /* STC31xx 8-bit address byte */

/*Address of the STC311x register ------------------------------------------*/
#define STC311x_REG_MODE                 0x00 /* Mode Register             */
#define STC311x_REG_CTRL                 0x01 /* Control and Status Register*/
#define GG_VM_BIT						BIT(2)
#define GG_RUN_BIT						BIT(4)
#define PORDET_BIT						BIT(4)
#define STC311x_REG_SOC                  0x02 /* SOC Data (2 bytes) */
/* Number of Conversion (2 bytes) */
#define STC311x_REG_COUNTER              0x04
/* Battery Current (2 bytes) */
#define STC311x_REG_CURRENT              0x06
/* Battery Voltage (2 bytes) */
#define STC311x_REG_VOLTAGE              0x08
/* Temperature               */
#define STC311x_REG_TEMPERATURE          0x0A

#ifdef STC3117
/* Battery Average Current (2 bytes)   */
#define STC311x_REG_AVG_CURRENT          0x0B
#endif
#define STC311x_REG_OCV                  0x0D    /* Battery OCV (2 bytes) */
/* CC configuration (2 bytes)    */
#define STC311x_REG_CC_CNF               0x0F
/* VM configuration (2 bytes)    */
#define STC311x_REG_VM_CNF               0x11
#define STC311x_REG_ALARM_SOC            0x13    /* SOC alarm level         */
#define STC311x_REG_ALARM_VOLTAGE        0x14    /* Low voltage alarm level */
/* Current threshold for relaxation */
#define STC311x_REG_CURRENT_THRES        0x15
/* Current monitoring counter   */
#define STC311x_REG_CMONIT_COUNT         0x16
/* Current monitoring max count */
#define STC311x_REG_CMONIT_MAX           0x17

#define STC311x_REG_CC_ADJ               0x1B    /* CC adjustement (2 bytes)*/
#define STC311x_REG_VM_ADJ               0x1D    /* VM adjustement (2 bytes)*/

/*Bit mask definition*/
#define STC311x_VMODE			 0x01	 /* Voltage mode bit mask */
#define STC311x_ALM_ENA			 0x08	 /* Alarm enable bit mask */
#define STC311x_GG_RUN			 0x10	 /* Alarm enable bit mask */
#define STC311x_FORCE_CC		 0x20	 /* Force CC bit mask     */
#define STC311x_FORCE_VM		 0x40	 /* Force VM bit mask     */
#define STC311x_SOFTPOR			 0x11	 /* soft reset     */

/* Enable internal Pull-Up on BATD bit mask */
#define STC311x_BATD_PU                  0x02
#define STC311x_FORCE_CD                 0x04  /* Force CD high bit mask */

#define STC311x_REG_ID                   0x18    /* Chip ID (1 byte)       */
#define STC3117_ID                       0x16    /* STC3117 ID */

/* General Purpose RAM Registers */
#define STC311x_REG_RAM                  0x20
/* Total RAM size of STC311x in bytes */
#define RAM_SIZE                         16

#define STC311x_REG_OCVTAB               0x30
#define STC311x_REG_SOCTAB               0x50

/* counter value for 1st current/temp measurements */
#define VCOUNT				 0

/* GG_RUN & PORDET mask in STC311x_BattDataTypeDef status word */
#define M_STAT 0x1010
#define M_RST  0x9800       /* UVLOD & BATFAIL & PORDET mask */
/* GG_RUN mask in STC311x_BattDataTypeDef status word */
#define M_RUN  0x0010
#define M_GGVM 0x0400       /* GG_VM mask */
#define M_BATFAIL 0x0800    /* BATFAIL mask*/
#define M_UVLOD   0x8000    /* UVLOD mask (STC3117 only) */

#define M_VMOD 0x0001       /* VMODE mask */

#define OK 0

/* Battery charge state definition for BattState */
#define  BATT_CHARGING  3
#define  BATT_ENDCHARG  2
#define  BATT_FULCHARG  1
#define  BATT_IDLE      0
#define  BATT_DISCHARG (-1)
#define  BATT_LOWBATT  (-2)

/* STC311x RAM test word */
#define RAM_TSTWORD 0x53A9

/* Gas gauge states */
#define GG_INIT     'I'
#define GG_RUNNING  'R'
#define GG_POWERDN  'D'

#define VM_MODE 1
#define CC_MODE 0

#define SMB231_REG0_DEFAULT 			0x54
/* gas gauge structure definition ------------------------------------*/

/* Private constants -------------------------------------------------------*/

#define NTEMP 7
/* temperature table from 60°C to -20°C (descending order!) */
static const int TempTable[NTEMP] = {60, 40, 25, 10, 0, -10, -20};
static const int DefVMTempTable[NTEMP] = VMTEMPTABLE;
static const char *charger_name = "battery";
//static int g_low_battery_counter;
static bool g_debug = 1, g_standby_mode, g_boot_phase, g_force_SOC_update;
static int g_ui_soc, g_last_status, g_ocv, g_reg_soc, g_dummy_soc;
static const char * const charge_status[] = {
	"unknown",
	"charging",
	"discharging",
	"not charging",
	"full",
};
static int STC311x_Status(void);
static int STC31xx_Read(int length, int reg , unsigned char *values);
static int STC31xx_ReadByte(int RegAddress);
static int STC31xx_ReadWord(int RegAddress);
static int conv(short value, unsigned short factor);

/* Private variables -------------------------------------------------------*/

/* structure of the STC311x battery monitoring parameters */
struct GasGauge_DataTypeDef {
	int Voltage;        /* battery voltage in mV */
	int Current;        /* battery current in mA */
	int Temperature;    /* battery temperature in 0.1°C */
	int SOC;            /* battery relative SOC (%) in 0.1% */
	int OCV;
	int AvgSOC;
	int AvgCurrent;
	int AvgVoltage;
	int AvgTemperature;
	int ChargeValue;    /* remaining capacity in mAh */
	/* battery remaining operating time during discharge (min) */
	int RemTime;
	int State;          /* charge (>0)/discharge(<0) state */
	int CalStat;        /* Internal status */
	/* -- parameters -- */
	int Vmode;       /* 1=Voltage mode, 0=mixed mode */
	int Alm_SOC;     /* SOC alm level */
	int Alm_Vbat;    /* Vbat alm level */
	int CC_cnf;      /* nominal CC_cnf */
	int VM_cnf;      /* nominal VM cnf */
	int Cnom;        /* nominal capacity in mAh */
	int Rsense;      /* sense resistor */
	int Rint;         /* battery internal resistance */
	int RelaxCurrent; /* current for relaxation (< C/20) */
	int Adaptive;     /* adaptive mode */
	/* capacity derating in 0.1%, for temp = 60, 40, 25, 10,   0, -10, -20
	 * °C */
	int CapDerating[7];
	int OCVValue[OCVTAB_SIZE];    /* OCV curve values */
	int SOCValue[SOCTAB_SIZE];    /* SOC curve values */
	int ExternalTemperature;
	int ForceExternalTemperature;
	int Ropt;
	int Var1;
=======
#include <linux/qpnp/qpnp-adc.h>

#define MODE_REG		0x0
#define VMODE_BIT		BIT(0)
#define FORCE_CD_BIT		BIT(2)
#define ALM_EN_BIT		BIT(3)
#define GG_RUN_BIT		BIT(4)
#define FORCE_CC_BIT		BIT(5)
#define FORCE_VM_BIT		BIT(6)

#define CTRL_REG		0x1
#define IO0_DATA_BIT		BIT(0)
#define GG_RST_BIT		BIT(1)
#define GG_VM_BIT		BIT(2)
#define BATFAIL_BIT		BIT(3)
#define PORDET_BIT		BIT(4)
#define ALM_SOC_BIT		BIT(5)
#define ALM_VOLT_BIT		BIT(6)
#define UVLOD_BIT		BIT(7)
#define FG_RESET		(BATFAIL_BIT | UVLOD_BIT | PORDET_BIT)

#define SOC_REG			0x2
#define COUNTER_REG		0x4
#define CURRENT_REG		0x6
#define VOLTAGE_REG		0x8
#define TEMPERATURE_REG		0xa
#define AVG_CURRENT_REG		0xb
#define OCV_REG			0xd
#define CC_CNF_REG		0xf
#define VM_CNF_REG		0x11
#define ALM_SOC_REG		0x13
#define ALM_VOLTAGE_REG		0x14
#define RELAX_CURRENT_REG	0x15
#define ID_REG			0x18
#define CC_ADJ_REG		0x1b
#define VM_ADJ_REG		0x1c
#define RAM_BASE		0x20
#define RAM_SIZE		16
#define OCVTAB_REG		0x30
#define SOCTAB_REG		0x50
#define OCV_SOC_SIZE		16
#define SOCTAB_MULTIPLIER	2

#define STC3117_ID		0x16

#define CUTOFF_VOTAGE_MV	3400
#define RAM_TSTWORD		0xa5a5
#define GG_INIT			1
#define GG_RUNNING		2
#define VM_MODE			1
#define CC_MODE			0
#define NTEMP			7
#define MAX_SOC			1000
#define MAX_HRSOC		51200
#define SOC_FACTOR		512

/* 2's complement conversion macros */
#define TEMP_SIGN_BIT			7
#define AVG_CURRENT_SIGN_BIT		15
#define ADJ_SIGN_BIT			15
#define VOLTAGE_SIGN_BIT		11
#define CURRENT_SIGN_BIT		13
#define ALM_VOLTAGE_NUMERATOR		176L
#define ALM_VOLTAGE_DENOMINATOR		10L
#define RELAX_CURRENT_NUMERATOR		4704L
#define RELAX_CURRENT_DENOMINATOR	100L
#define OCV_NUMERATOR			55L
#define OCV_DENOMINATOR			100L
#define CURRENT_NUMERATOR		588L
#define CURRENT_DINOMINATOR		100L
#define AVG_CURRENT_NUMERATOR		147L
#define VOLTAGE_NUMERATOR		22LL
#define VOLTAGE_DENOMINATOR		10LL
#define CRATE_NUMERATOR			8789L
#define CRATE_DENOMINATOR		1000000L

#define OF_PROP_READ(chip, prop, dt_property, retval, optional)		\
do {									\
	if (retval)							\
		break;							\
	if (optional)							\
		prop = -EINVAL;						\
									\
	retval = of_property_read_u32(chip->dev->of_node,		\
			"st," dt_property, &prop);			\
									\
	if ((retval == -EINVAL) && optional)				\
		retval = 0;						\
	else if (retval)						\
		dev_err(chip->dev, "Error reading " #dt_property	\
				" property rc = %d\n", rc);		\
} while (0)

struct fg_data {
	int soc;
	int hr_soc;
	s16 voltage_mv;
	s16 current_ma;
	s16 avg_current_ma;
	s16 temperature;
	int ocv_mv;
>>>>>>> e045a95c
};

/* structure of the STC311x battery monitoring data */
struct STC311x_BattDataTypeDef {
	/* STC311x data */
	int STC_Status;  /* status word  */
	int Vmode;       /* 1=Voltage mode, 0=mixed mode */
	int Voltage;     /* voltage in mV            */
	int Current;     /* current in mA            */
	int Temperature; /* temperature in 0.1°C     */
	int HRSOC;       /* uncompensated SOC in 1/512%   */
	int OCV;         /* OCV in mV*/
	int ConvCounter; /* convertion counter       */
	int RelaxTimer;  /* current relax timer value */
	int CC_adj;      /* CC adj */
	int VM_adj;      /* VM adj */
	/* results & internals */
	int SOC;         /* compensated SOC in 0.1% */
	int AvgSOC;      /* in 0.1% */
	int AvgVoltage;
	int AvgCurrent;
	int AvgTemperature;
	int AccSOC;
	int AccVoltage;
	int AccCurrent;
	int AccTemperature;
	int BattState;
	int GG_Mode;     /* 1=VM active, 0=CC active */
	int LastTemperature;
	int BattOnline;	/* BATD*/
	int IDCode;
	/* parameters */
	int Alm_SOC;     /* SOC alm level in % */
	int Alm_Vbat;    /* Vbat alm level in mV */
	int CC_cnf;      /* nominal CC_cnf */
	int VM_cnf;      /* nominal VM cnf */
	int Cnom;        /* nominal capacity is mAh */
	int Rsense;      /* sense resistor in milliOhms */
	int Rint;        /* internal resistance in milliOhms */
	int CurrentFactor;
	int CRateFactor;
	int RelaxThreshold;   /* current threshold for VM (mA)  */
	int VM_TempTable[NTEMP];
	int CapacityDerating[NTEMP];
	int  OCVValue[OCVTAB_SIZE];
	unsigned char SOCValue[OCVTAB_SIZE];
	int  Ropt;
	int  Nropt;
};

static struct STC311x_BattDataTypeDef BattData;   /* STC311x data */

<<<<<<< HEAD
/* structure of the STC311x RAM registers for the Gas Gauge algorithm data */
static union {
	unsigned char db[RAM_SIZE];  /* last byte holds the CRC */
	struct {
		short int TstWord;     /* 0-1 */
		unsigned short int HRSOC;       /* 2-3 SOC backup */
		short int CC_cnf;      /* 4-5 current CC_cnf */
		short int VM_cnf;      /* 6-7 current VM_cnf */
		char SOC;              /* 8 SOC for trace (in %) */
		char GG_Status;        /* 9  */
		/* bytes ..RAM_SIZE-2 are free, last byte RAM_SIZE-1 is the
		 * CRC*/
	} reg;
} GG_Ram;


int Capacity_Adjust;


/* ------------------------------------------------------------------------ */
/*        INTERNAL ANDROID DRIVER PARAMETERS                                */
/*   TO BE ADJUSTED ACCORDING TO BATTERY/APPLICATION CHARACTERISTICS        */
/* ------------------------------------------------------------------------ */

#define STC311x_BATTERY_FULL 100
#define STC311x_DELAY_BOOTUP	 12000 //120 sec
#define STC311x_DELAY	 3000 //30 sec
#define STC311x_DELAY_LOW_BATT 2000 //20 sec
#define STC311x_DELAY_CRITICAL_BATT 500 //5 sec
#define STC311x_SOC_LOW_THRESHOLD 7
#define STC311x_SOC_CRITICAL_THRESHOLD 3
#define BATTERY_NTC_ERROR_TEMP -400 //-40degC

/* ************************************************************************ */

static struct i2c_client *sav_client;

struct stc311x_chip {
	struct i2c_client		*client;
	struct delayed_work		work;
	struct delayed_work		boot_up_work;	
	struct power_supply		battery;
	struct stc311x_platform_data	*pdata;
	struct wake_lock wlock;

	/* State Of Connect */
	int online;
	/* battery SOC (capacity) */
	int batt_soc;
	/* battery voltage */
	int batt_voltage;
	/* Current */
	int batt_current;
	/* State Of Charge */
	int status;
=======
	/* parameters */
	u32				cfg_alarm_soc;
	u32				cfg_alarm_voltage_mv;
	u32				cfg_relax_current_ma;
	u16				*cfg_adaptive_capacity_table;
	u16				*cfg_ocv_soc_table;
	s16				*cfg_temp_table;
	u16				*cfg_vmtemp_table;
	u8				*cfg_soc_table;
	int				cfg_cnom_mah;
	int				cfg_rsense_mohm;
	int				cfg_rbatt_mohm;
	int				cfg_term_current_ma;
	int				cfg_float_voltage_mv;
	int				cfg_empty_soc_uv;
	bool				cfg_force_vmode;
	bool				cfg_enable_soc_correction;

	/* RAM info */
	union {
		unsigned char		ram_data[RAM_SIZE];
		struct {
			u16		tstword;
			u16		hr_soc;
			u16		cc_cnf;
			u16		vm_cnf;
			u8		soc;
			u8		gg_status;
		} reg;
	} ram_info;

	struct fg_data			chip_data;
	struct i2c_client		*client;
	struct device			*dev;
	struct delayed_work		soc_calc_work;
	struct delayed_work		cutoff_check_work;
	struct fg_wakeup_source		soc_calc_wake_source;
	struct fg_wakeup_source		cutoff_wake_source;
	struct dentry			*debug_root;
	struct mutex			read_write_lock;
	struct power_supply		bms_psy;

	/* ADC notification */
	struct qpnp_adc_tm_chip         *adc_tm_dev;
	struct qpnp_vadc_chip		*vadc_dev;
	struct qpnp_adc_tm_btm_param	vbat_cutoff_params;
};
>>>>>>> e045a95c

	int Temperature;
	struct device     *dev;
	struct qpnp_vadc_chip	*vadc_dev;    
};

int null_fn(void)
{
	/*for discharging status*/
	return 0;
}

int Temperature_fn(void)
{
	struct stc311x_chip *chip = i2c_get_clientdata(sav_client);
	struct qpnp_vadc_result result;
	int res;

	//Use pm8916 mpp3 to read battery NTC to get the battery temperature
	if (NULL == chip->vadc_dev) {
		chip->vadc_dev = qpnp_get_vadc(chip->dev, "pm8916");
		if (IS_ERR(chip->vadc_dev)) {
			res = PTR_ERR(chip->vadc_dev);
			if (res == -EPROBE_DEFER)
				pr_err("stc311x - pm8916 vadc not found - defer rc \n");
			else
				pr_err("stc311x - fail to get the pm8916 vadc \n");
			chip->vadc_dev = NULL;
			goto Error;
		}
	}

	res=qpnp_vadc_read(chip->vadc_dev, P_MUX3_1_1, &result);//get channel 0x12	
	if (res < 0) {
		pr_err("stc311x - Error reading pm8916 mpp3: %d\n", res);
		goto Error; 
	} else {
		pr_debug("stc311x - pm8916 mpp3,  temperature = %lld \n", result.physical);
		return (int)(result.physical * 10);
	}

	Error:
		return BATTERY_NTC_ERROR_TEMP;
}

static struct stc311x_platform_data stc3117_data = {
	.battery_online = NULL,
	/* used in stc311x_get_status()*/
	.charger_online = NULL,
	/* used in stc311x_get_status()*/
	.charger_enable = NULL,
	.power_supply_register = NULL,
	.power_supply_unregister = NULL,

	.Vmode = 0,/*REG_MODE, BIT_VMODE 1=Voltage mode, 0=mixed mode */
	.Alm_SOC = 10,/* SOC alm level %*/
	.Alm_Vbat = 3600,/* Vbat alm level mV*/
	/* nominal CC_cnf, coming from battery characterisation*/
	.CC_cnf = 85,
	/* nominal VM cnf , coming from battery characterisation*/
	.VM_cnf = 197,
	/* nominal internal impedance*/
	.Rint = 493,
	/* nominal capacity in mAh, coming from battery characterisation*/
	.Cnom = 400,
	.Rsense = 10, /* sense resistor mOhms*/
	.RelaxCurrent = 20, /* current for relaxation in mA (< C/20) */
	.Adaptive = 1, /* 1=Adaptive mode enabled, 0=Adaptive mode disabled */

	/* Elentec Co Ltd Battery pack - 80 means 8% */
	/* capacity derating in 0.1%, for temp = -20°C */
	.CapDerating[6] = 200,
	/* capacity derating in 0.1%, for temp = -10°C */
	.CapDerating[5] = 62,
	/* capacity derating in 0.1%, for temp = 0°C */
	.CapDerating[4] = 25,
	/* capacity derating in 0.1%, for temp = 10°C */
	.CapDerating[3] = 25,
	/* capacity derating in 0.1%, for temp = 25°C */
	.CapDerating[2] = 0,
	/* capacity derating in 0.1%, for temp = 40°C */
	.CapDerating[1] = 0,
	/* capacity derating in 0.1%, for temp = 60°C */
	.CapDerating[0] = 0,

	/*OCV curve example for a 4.4V li-ion battery*/
	.OCVValue[15] = 4321,             /* OCV curve value */
	.OCVValue[14] = 4205,             /* OCV curve value */
	.OCVValue[13] = 4101,             /* OCV curve value */
	.OCVValue[12] = 3994,             /* OCV curve value */
	.OCVValue[11] = 3960,             /* OCV curve value */
	.OCVValue[10] = 3907,             /* OCV curve value */
	.OCVValue[9] = 3842,              /* OCV curve value */
	.OCVValue[8] = 3804,              /* OCV curve value */
	.OCVValue[7] = 3775,              /* OCV curve value */
	.OCVValue[6] = 3755,              /* OCV curve value */
	.OCVValue[5] = 3740,              /* OCV curve value */
	.OCVValue[4] = 3712,              /* OCV curve value */
	.OCVValue[3] = 3690,              /* OCV curve value */
	.OCVValue[2] = 3685,              /* OCV curve value */
	.OCVValue[1] = 3594,              /* OCV curve value */
	.OCVValue[0] = 3300,              /* OCV curve value */

	/* SOC_TAB data */
	.SOCValue[15] = 100,
	.SOCValue[14] = 90,
	.SOCValue[13] = 80,
	.SOCValue[12] = 70,
	.SOCValue[11] = 65,
	.SOCValue[10] = 60,
	.SOCValue[9] = 50,
	.SOCValue[8] = 40,
	.SOCValue[7] = 30,
	.SOCValue[6] = 25,
	.SOCValue[5] = 20,
	.SOCValue[4] = 15,
	.SOCValue[3] = 10,
	.SOCValue[2] = 6,
	.SOCValue[1] = 3,
	.SOCValue[0] = 0,

	/*if the application temperature data is preferred than the STC3117
	 * temperature*/
	/*External temperature fonction, return degC*/
	.ExternalTemperature = Temperature_fn,
	/* 1=External temperature, 0=STC3117 temperature */
	.ForceExternalTemperature = 1,
};

static int stc311x_set_property(struct power_supply *psy,
				  enum power_supply_property psp,
				  const union power_supply_propval *val)
{
	switch (psp) {
	case POWER_SUPPLY_PROP_TECHNOLOGY:
		if(val->intval)
			g_debug = 1;
		else
			g_debug = 0;
		break;
	case POWER_SUPPLY_PROP_CAPACITY_RAW:
		if ((val->intval >= 0) && (val->intval <= 100))
			g_dummy_soc = val->intval;
		else
			g_dummy_soc = 101;
		break;
	default:
		return -EINVAL;
	}
	return 0;
}

static int stc311x_get_property(struct power_supply *psy,
				enum power_supply_property psp,
				union power_supply_propval *val)
{
	struct stc311x_chip *chip = container_of(psy,
						 struct stc311x_chip, battery);

	/* from power_supply.h:
	 * All voltages, currents, charges, energies, time and
	 * temperatures in uV,
	 * ÂµA, ÂµAh, ÂµWh, seconds and tenths of degree Celsius
	 * unless otherwise
	 * stated. It's driver's job to convert its raw values to
	 * units in which
	 * this class operates.
	 */

	switch (psp) {
	case POWER_SUPPLY_PROP_VOLTAGE_NOW:
		val->intval = chip->batt_voltage * 1000;  /* in uV */
		break;
	case POWER_SUPPLY_PROP_CURRENT_NOW:
		val->intval = chip->batt_current * 1000;  /* in uA */
		break;
	case POWER_SUPPLY_PROP_CAPACITY:
		if (g_dummy_soc == 101)
			val->intval = g_ui_soc;
		else
			val->intval = g_dummy_soc;
		break;
	case POWER_SUPPLY_PROP_TEMP:
		val->intval = chip->Temperature;
		break;
	case POWER_SUPPLY_PROP_TECHNOLOGY:
		val->intval = g_debug;
		break;
	case POWER_SUPPLY_PROP_CAPACITY_RAW:
		val->intval = g_dummy_soc;
		break;
	default:
		return -EINVAL;
	}
	return 0;
}

static int stc311x_battery_is_writeable(struct power_supply *psy,
					enum power_supply_property prop)
{
	switch (prop) {
	case POWER_SUPPLY_PROP_TECHNOLOGY:
	case POWER_SUPPLY_PROP_CAPACITY_RAW:
		return 1;
	default:
		break;
	}
	return 0;
}


static void stc311x_get_version(struct i2c_client *client)
{
	dev_info(&client->dev, "STC3117 Fuel-Gauge Ver %s\n", GG_VERSION);
}

/* -------------------------------------------------------------------------- */
/* I2C interface */

/* -----------------------------------------------------------------
   The following routines interface with the I2C primitives
   I2C_Read(u8_I2C_address, u8_NumberOfBytes, u8_RegAddress, pu8_RxBuffer);
   I2C_Write(u8_I2C_address, u8_NumberOfBytes, u8_RegAddress, pu8_TxBuffer);
note: here I2C_Address is the 8-bit address byte
----------------------------------------------------------------- */

#define NBRETRY 5


/****************************************************************************
 * Function Name  : STC31xx_Write
 * Description    : utility function to write several bytes to
 * STC311x registers
 * Input          : NumberOfBytes, RegAddress, TxBuffer
 * Return         : error status
 * Note: Recommended implementation is to used I2C block write.
 * If not available,
 * STC311x registers can be written by 2-byte words (unless NumberOfBytes=1)
 * or byte per byte.
 ****************************************************************************/
static int STC31xx_Write(int length, int reg , unsigned char *values)
{
	int ret;

	ret = i2c_smbus_write_i2c_block_data(sav_client, reg, length, values);
	if (ret < 0)
		dev_err(&sav_client->dev, "%s: err %d\n", __func__, ret);

	return ret;
}

/****************************************************************************
 * Function Name  : STC31xx_Read
 * Description    : utility function to read several bytes from
 *                  STC311x registers
 * Input          : NumberOfBytes, RegAddress, , RxBuffer
 * Return         : error status
 * Note: Recommended implementation is to used I2C block read.
 *       If not available,
 * STC311x registers can be read by 2-byte words (unless NumberOfBytes=1)
 * Using byte per byte read is not recommended since it doesn't
 * ensure register data integrity
 ****************************************************************************/
static int STC31xx_Read(int length, int reg , unsigned char *values)
{
	int ret;

	ret = i2c_smbus_read_i2c_block_data(sav_client, reg, length, values);
	if (ret < 0)
		dev_err(&sav_client->dev, "%s: err %d\n", __func__, ret);

	return ret;
}



/* ---- end of I2C primitive interface ------------------------------------ */


/****************************************************************************
 * Function Name  : STC31xx_ReadByte
 * Description    : utility function to read the value stored in one register
 * Input          : RegAddress: STC311x register,
 * Return         : 8-bit value, or 0 if error
 ****************************************************************************/
static int STC31xx_ReadByte(int RegAddress)
{
	int value;
	unsigned char data[2];
	int res;

	res = STC31xx_Read(1, RegAddress, data);

	if (res >= 0) {
		/* no error */
		value = data[0];
	} else
		value = 0;

	return value;
}



/****************************************************************************
 * Function Name  : STC31xx_WriteByte
 * Description    : utility function to write a 8-bit value into a register
 * Input          : RegAddress: STC311x register, Value: 8-bit value to write
 * Return         : error status (OK, !OK)
 ****************************************************************************/
static int STC31xx_WriteByte(int RegAddress, unsigned char Value)
{
	int res;
	unsigned char data[2];

	data[0] = Value;
	res = STC31xx_Write(1, RegAddress, data);

	return res;
}


/****************************************************************************
 * Function Name  : STC31xx_ReadWord
 * Description    : utility function to read the value stored in
 *                  one register pair
 * Input          : RegAddress: STC311x register,
 * Return         : 16-bit value, or 0 if error
 ****************************************************************************/
static int STC31xx_ReadWord(int RegAddress)
{
	int value;
	unsigned char data[2];
	int res;

	res = STC31xx_Read(2, RegAddress, data);

	if (res >= 0) {
		/* no error */
		value = data[1];
		value = (value << 8) + data[0];
	} else
		value = 0;

	return value;
}


/****************************************************************************
 * Function Name  : STC31xx_WriteWord
 * Description    : utility function to write a 16-bit value into
 *                  a register pair
 * Input          : RegAddress: STC311x register, Value: 16-bit value to write
 * Return         : error status (OK, !OK)
 ****************************************************************************/
static int STC31xx_WriteWord(int RegAddress, int Value)
{
	int res;
	unsigned char data[2];

	data[0] = Value & 0xff;
	data[1] = (Value>>8) & 0xff;
	res = STC31xx_Write(2, RegAddress, data);

	return res;
}



/* ---- end of I2C R/W interface ------------------------------------------ */


/* ------------------------------------------------------------------------ */

/* #define CurrentFactor  (24084/SENSERESISTOR)         LSB=5.88uV/R=
 * ~24084/R/4096 - convert to mA*/
#define VoltageFactor  9011  /* LSB=2.20mV ~9011/4096 - convert to mV*/



/*****************************************************************************
 * Function Name  : STC311x_Status
 * Description    :  Read the STC311x status
 * Input          : None
 * Return         : status word (REG_MODE / REG_CTRL), -1 if error
 *****************************************************************************/
static int STC311x_Status(void)
{
	int value;
	int ret;

	/* first, check the presence of the STC311x by reading first byte of
	 * dev. ID*/
	BattData.IDCode = STC31xx_ReadByte(STC311x_REG_ID);
	if (BattData.IDCode != STC3117_ID) {
		ret = -1;
		return ret;
	}

	/* read REG_MODE and REG_CTRL */
	value = STC31xx_ReadWord(STC311x_REG_MODE);

	return value;
}


/*****************************************************************************
 * Function Name  : STC311x_SetParam
 * Description    :  initialize the STC311x parameters
 * Input          : rst: init algo param
 * Return         : 0
 *****************************************************************************/
static void STC311x_SetParam(void)
{
	int value;
	int ii;

	/*   set GG_RUN=0 before changing algo parameters */
	STC31xx_WriteByte(STC311x_REG_MODE, 0x01);

	/* init OCV curve */
	for (ii = 0; ii < OCVTAB_SIZE; ii++) {
		if (BattData.OCVValue[ii] != 0)
			STC31xx_WriteWord(STC311x_REG_OCVTAB+ii*2,
					  BattData.OCVValue[ii]*100/55);
	}

	/* init SOC Table */
	for (ii = 0; ii < SOCTAB_SIZE; ii++)
			STC31xx_WriteByte(STC311x_REG_SOCTAB+ii,
					  (BattData.SOCValue[ii]*2));

	/* set alm level if different from default */
	if (BattData.Alm_SOC != 0)
		STC31xx_WriteByte(STC311x_REG_ALARM_SOC, BattData.Alm_SOC*2);

	if (BattData.Alm_Vbat != 0) {
		/* LSB=8*2.44mV */
		value = ((BattData.Alm_Vbat << 9) / VoltageFactor);
		STC31xx_WriteByte(STC311x_REG_ALARM_VOLTAGE, value);
	}

	/* relaxation timer */
	if (BattData.RelaxThreshold != 0) {
		value = ((BattData.RelaxThreshold << 9) /
			 BattData.CurrentFactor);   /* LSB=8*5.88uV/Rsense */
		value = value & 0x7f;
		STC31xx_WriteByte(STC311x_REG_CURRENT_THRES, value);
	}

	/* CC_CNF, VM_CNF */
	STC31xx_WriteWord(STC311x_REG_CC_CNF, BattData.CC_cnf);
	STC31xx_WriteWord(STC311x_REG_VM_CNF, BattData.VM_cnf);

	/*   clear PORDET, BATFAIL, free ALM pin, reset conv counter */
	STC31xx_WriteByte(STC311x_REG_CTRL, 0x83);

	if (BattData.Vmode) {
		/*   set GG_RUN=1, voltage mode, alm disabled */
		STC31xx_WriteByte(STC311x_REG_MODE, 0x11);
	} else {
		/*   set GG_RUN=1, mixed mode, alm disabled */
		STC31xx_WriteByte(STC311x_REG_MODE, 0x10);
	}
}




/*****************************************************************************
 * Function Name  : STC311x_Startup
 * Description    :  initialize and start the STC311x at application startup
 * Input          : None
 * Return         : 0 if ok, -1 if error
 *****************************************************************************/
static int STC311x_Startup(void)
{
	int res;
	int ocv, curr;

	/* check STC310x status */
	res = STC311x_Status();
	if (res < 0)
		return res;

	/* read OCV */
	ocv = STC31xx_ReadWord(STC311x_REG_OCV);

	STC311x_SetParam();  /* set parameters  */

	/* with STC3117, it is possible here to read the current and
	 * compensate OCV:*/
	curr = STC31xx_ReadWord(STC311x_REG_CURRENT);
	curr &= 0x3fff;   /* mask unused bits */
	if (curr >= 0x2000)
		curr -= 0x4000;  /* convert to signed value */
	if (BattData.Rsense != 0) {
		/*avoid divide by 0*/
		ocv = ocv - BattData.Rint * curr * 588 /
			BattData.Rsense / 55000;
	} else
		return (-1);

	/* rewrite ocv to start SOC with updated OCV curve */
	STC31xx_WriteWord(STC311x_REG_OCV, ocv);

	return 0;
}


/*****************************************************************************
 * Function Name  : STC311x_Restore
 * Description    :  Restore STC311x state
 * Input          : None
 * Return         :
 *****************************************************************************/
#define HRSOC_1_PERCENT (MAX_HRSOC/100)
static int STC311x_Restore(void)
{
	int res;
	int ocv;
	int ram_hrsoc, reg_soc;

	/* check STC310x status */
	res = STC311x_Status();
	if (res < 0)
		return res;

	/* read OCV */
	ocv = STC31xx_ReadWord(STC311x_REG_OCV);

	STC311x_SetParam();  /* set parameters  */

	reg_soc = (STC31xx_ReadWord(STC311x_REG_SOC)/HRSOC_1_PERCENT);
	ram_hrsoc = (GG_Ram.reg.HRSOC);
	pr_info("STC311x_Restore-reg_soc:%d, ram_HRSOC:%d \n", reg_soc, ram_hrsoc);
	pr_info("STC311x_Restore-GG_status: %c, GG_Ram.reg.SOC: %d \n", GG_Ram.reg.GG_Status,GG_Ram.reg.SOC);

	/* if restore from unexpected reset, restore SOC (system dependent) */
	if (GG_Ram.reg.GG_Status == GG_RUNNING) {
		if (GG_Ram.reg.SOC != 0) {
			/*   restore SOC */
			STC31xx_WriteWord(STC311x_REG_SOC, GG_Ram.reg.HRSOC);
		} else
			STC31xx_WriteWord(STC311x_REG_SOC, HRSOC_1_PERCENT);
	}

	/* rewrite ocv to start SOC with updated OCV curve*/
	/*STC31xx_WriteWord(STC311x_REG_OCV, ocv);*/

	return 0;
}




/*****************************************************************************
 * Function Name  : STC311x_Powerdown
 * Description    :  stop the STC311x at application power down
 * Input          : None
 * Return         : error status (OK, !OK)
 *****************************************************************************/
static int STC311x_Powerdown(void)
{
	int res;

	/* write 0x01 into the REG_CTRL to release IO0 pin open, */
	STC31xx_WriteByte(STC311x_REG_CTRL, 0x01);

	/* write 0 into the REG_MODE register to put the STC311x in standby
	 * mode*/
	res = STC31xx_WriteByte(STC311x_REG_MODE, 0);
	if (res != OK)
		return res;

	return OK;
}


/*****************************************************************************
 * Function Name  : STC311x_xxxx
 * Description    :  misc STC311x utility functions
 * Input          : None
 * Return         : None
 *****************************************************************************/
static void STC311x_Reset(void)
{
	/*   set soft POR */
	STC31xx_WriteByte(STC311x_REG_CTRL, STC311x_SOFTPOR);
}

static void STC311x_SetSOC(int SOC)
{
	STC31xx_WriteWord(STC311x_REG_SOC, SOC);
}

static void STC311x_ForceCC(void)
{
	int value;

	value = STC31xx_ReadByte(STC311x_REG_MODE);
	/*   force CC mode */
	STC31xx_WriteByte(STC311x_REG_MODE, value | STC311x_FORCE_CC);
}

static int STC311x_SaveVMCnf(void)
{
	int reg_mode;

	/* mode register*/
	reg_mode = BattData.STC_Status & 0xff;

	/*   set GG_RUN=0 before changing algo parameters */
	reg_mode &= ~STC311x_GG_RUN;

	STC31xx_WriteByte(STC311x_REG_MODE, reg_mode);

	STC31xx_ReadByte(STC311x_REG_ID);

	STC31xx_WriteWord(STC311x_REG_VM_CNF, GG_Ram.reg.VM_cnf);

	if (BattData.Vmode) {
		/*   set GG_RUN=1, voltage mode, alm disabled */
		STC31xx_WriteByte(STC311x_REG_MODE, 0x11);
	} else {
		/*   set GG_RUN=1, mixed mode, alm disabled */
		STC31xx_WriteByte(STC311x_REG_MODE, 0x10);
		if (BattData.GG_Mode == CC_MODE) {
			/*   force CC mode */
			STC31xx_WriteByte(STC311x_REG_MODE, 0x30);
		} else {
			/*   force VM mode */
			STC31xx_WriteByte(STC311x_REG_MODE, 0x50);
		}
	}

	return 0;
}

/*****************************************************************************
 * Function Name  : conv
 * Description    : conversion utility
 *  convert a raw 16-bit value from STC311x registers into user units
 (mA, mAh, mV, °C)
 *  (optimized routine for efficient operation on 8-bit processors
 such as STM8)
 * Input          : value, factor
 * Return         : result = value * factor / 4096
 *****************************************************************************/
static int conv(short value, unsigned short factor)
{
	int v;

	v = ((long) value * factor) >> 11;
	v = (v+1)/2;

	return v;
}

<<<<<<< HEAD
/*****************************************************************************
 * Function Name  : STC311x_ReadBatteryData
 * Description    :  utility function to read the battery data from STC311x
 *                  to be called every 5s or so
 * Input          : ref to BattData structure
 * Return         : error status (OK, !OK)
 *****************************************************************************/
static int STC311x_ReadBatteryData(struct STC311x_BattDataTypeDef *BattData)
{
	unsigned char data[16];
	int res;
	int value;

	res = STC311x_Status();
	/* return if I2C error or STC3117 not responding */
	if (res < 0)
		return res;

	/* STC311x status */
	BattData->STC_Status = res;
	if (BattData->STC_Status & M_GGVM)
		BattData->GG_Mode = VM_MODE;   /* VM active */
	else
		BattData->GG_Mode = CC_MODE;   /* CC active */
=======
static int stc311x_force_soc(struct stc311x_chip *chip, int soc, int vbat_uv)
{
	int rc;

	rc = stc311x_write_param(chip, SOC_REG, soc);
	if (rc)
		pr_err("Failed to set SOC to %d rc=%d\n", soc, rc);
	else
		pr_warn("forcing SOC = %d vbat = %duV\n", soc, vbat_uv);

	return rc;
}

static int get_battery_voltage_adc(struct stc311x_chip *chip, int *result_uv)
{
	int rc;
	struct qpnp_vadc_result adc_result;

	if (!chip->vadc_dev)
		return -EINVAL;

	rc = qpnp_vadc_read(chip->vadc_dev, VBAT_SNS, &adc_result);
	if (rc) {
		pr_err("error reading adc channel = %d, rc = %d\n",
							VBAT_SNS, rc);
		return rc;
	}
	pr_debug("mvolts phy=%lld meas=0x%llx\n", adc_result.physical,
						adc_result.measurement);
	*result_uv = (int)adc_result.physical;

	return 0;
}

#define VBATT_ERROR_MARGIN_UV	20000
#define CUTOFF_MARGIN_UV	100000
#define CUTOFF_DELAY		30000
static void btm_notify_vbat(enum qpnp_tm_state state, void *ctx)
{
	struct stc311x_chip *chip = ctx;
	int vbat_uv;
	int rc;

	rc = get_battery_voltage_adc(chip, &vbat_uv);
	if (rc) {
		pr_err("failed to read battery voltage rc=%d\n", rc);
		goto out;
	}

	pr_debug("vbat is at %duV\n", vbat_uv);

	if (state == ADC_TM_LOW_STATE) {
		pr_debug("low voltage btm notification triggered\n");
		if (vbat_uv < (chip->vbat_cutoff_params.low_thr
					+ VBATT_ERROR_MARGIN_UV)) {
			fg_stay_awake(&chip->cutoff_wake_source);
			schedule_delayed_work(&chip->cutoff_check_work,
					msecs_to_jiffies(CUTOFF_DELAY));
			chip->vbat_cutoff_params.state_request =
						ADC_TM_HIGH_THR_ENABLE;
		} else {
			pr_debug("faulty btm trigger, discarding\n");
		}
	} else if (state == ADC_TM_HIGH_STATE) {
		pr_debug("high voltage btm notification triggered\n");
		if (vbat_uv >= chip->vbat_cutoff_params.high_thr) {
			chip->vbat_cutoff_params.state_request =
						ADC_TM_LOW_THR_ENABLE;
			cancel_delayed_work_sync(&chip->cutoff_check_work);
			fg_relax(&chip->cutoff_wake_source);
		} else {
			pr_debug("faulty btm trigger, discarding\n");
		}
	} else {
		pr_debug("unknown voltage notification state: %d\n", state);
	}

out:
	qpnp_adc_tm_channel_measure(chip->adc_tm_dev,
					&chip->vbat_cutoff_params);
}

static int stc311x_vbat_cutoff_monitor(struct stc311x_chip *chip)
{
	int rc;

	chip->vbat_cutoff_params.low_thr =
			chip->cfg_empty_soc_uv + CUTOFF_MARGIN_UV;
	chip->vbat_cutoff_params.high_thr =
			chip->cfg_empty_soc_uv + CUTOFF_MARGIN_UV
						+ VBATT_ERROR_MARGIN_UV;
	chip->vbat_cutoff_params.state_request = ADC_TM_HIGH_LOW_THR_ENABLE;
	chip->vbat_cutoff_params.channel = VBAT_SNS;
	chip->vbat_cutoff_params.btm_ctx = chip;
	chip->vbat_cutoff_params.timer_interval = ADC_MEAS1_INTERVAL_16S;
	chip->vbat_cutoff_params.threshold_notification = &btm_notify_vbat;
	rc = qpnp_adc_tm_channel_measure(chip->adc_tm_dev,
						&chip->vbat_cutoff_params);
	if (rc) {
		pr_err("adc-tm setup failed: %d\n", rc);
		return rc;
	}

	pr_debug("set low thr to %d and high to %d\n",
					chip->vbat_cutoff_params.low_thr,
					chip->vbat_cutoff_params.high_thr);
	return 0;
}

int stc311x_parse_dt(struct stc311x_chip *chip)
{
	int rc = 0;
	int prop_len;

	chip->cfg_empty_soc_uv = -EINVAL;
	OF_PROP_READ(chip, chip->cfg_empty_soc_uv,
				"empty-soc-uv", rc, 1);
	if (chip->cfg_empty_soc_uv > 0) {
		chip->vadc_dev = qpnp_get_vadc(chip->dev, "fg");
		if (IS_ERR(chip->vadc_dev)) {
			rc = PTR_ERR(chip->vadc_dev);
			if (rc != -EPROBE_DEFER)
				pr_err("vadc not found defer probe\n");
			return rc;
		}

		chip->adc_tm_dev = qpnp_get_adc_tm(chip->dev, "fg");
		if (IS_ERR(chip->adc_tm_dev)) {
			rc = PTR_ERR(chip->adc_tm_dev);
			if (rc != -EPROBE_DEFER)
				pr_err("adc-tm property missing, rc=%d\n", rc);
			return rc;
		}

		rc =  stc311x_vbat_cutoff_monitor(chip);
		if (rc)
			pr_err("failed to configure vbat cutoff monitor rc=%d\n",
						rc);
	}
	OF_PROP_READ(chip, chip->cfg_rbatt_mohm,
					"rbatt-mohm", rc, 0);
	OF_PROP_READ(chip, chip->cfg_cnom_mah,
					"nom-capacity-mah", rc, 0);
	OF_PROP_READ(chip, chip->cfg_rsense_mohm,
					"rsense-mohm", rc, 0);
	OF_PROP_READ(chip, chip->cfg_float_voltage_mv,
					"float-voltage-mv", rc, 0);
	/*required property missing return error */
	if (rc)
		return rc;

	chip->cfg_alarm_soc = 10;
	OF_PROP_READ(chip, chip->cfg_alarm_soc, "alarm-soc", rc, 1);

	chip->cfg_alarm_voltage_mv = CUTOFF_VOTAGE_MV;
	OF_PROP_READ(chip, chip->cfg_alarm_voltage_mv,
					"alarm-voltage-mv", rc, 1);
	if (chip->cfg_alarm_voltage_mv <= CUTOFF_VOTAGE_MV)
		chip->cfg_alarm_voltage_mv = CUTOFF_VOTAGE_MV;

	chip->cfg_term_current_ma = chip->cfg_cnom_mah / 10;
	OF_PROP_READ(chip, chip->cfg_term_current_ma,
					"term-current-ma", rc, 1);

	chip->cfg_relax_current_ma = chip->cfg_cnom_mah / 20;
	OF_PROP_READ(chip, chip->cfg_relax_current_ma,
					"relax-current-ma", rc, 1);
	if (chip->cfg_relax_current_ma > 200)
			chip->cfg_relax_current_ma = 200;

	/* optional property error */
	if (rc)
		return rc;

	if (of_find_property(chip->dev->of_node,
				"st,adaptive-capacity-tbl", &prop_len)) {
		prop_len /= sizeof(u16);
		if (prop_len != NTEMP) {
			pr_err("invalid capacity data length\n");
			return -EINVAL;
		}
>>>>>>> e045a95c

	/* read STC3117 registers 0 to 14 */
	res = STC31xx_Read(15, 0, data);

	if (res < 0)
		return res;  /* read failed */

	/* fill the battery status data */
	/* SOC */
	value = data[3];
	value = (value<<8) + data[2];

	BattData->HRSOC = value;     /* result in 1/512% */
	g_reg_soc = (int)(value/512);

	/* conversion counter */
	value = data[5];
	value = (value<<8) + data[4];

	BattData->ConvCounter = value;

	/* current */
	value = data[7];
	value = (value<<8) + data[6];

	value &= 0x3fff;   /* mask unused bits */
	if (value >= 0x2000)
		value -= 0x4000;  /* convert to signed value */
	/* result in mA */
	BattData->Current = conv(value, BattData->CurrentFactor);

	/* voltage */
	value = data[9];
	value = (value<<8) + data[8];

	value &= 0x0fff; /* mask unused bits */
	if (value >= 0x0800)
		value -= 0x1000;  /* convert to signed value */
	value = conv(value, VoltageFactor);  /* result in mV */
	BattData->Voltage = value;  /* result in mV */

	/* temperature */
	value = data[10];
	if (value >= 0x80)
		value -= 0x100;  /* convert to signed value */
	BattData->Temperature = value*10;  /* result in 0.1°C */

	/* Avg current */
	value = data[12];
	value = (value<<8) + data[11];

	if (value >= 0x8000)
		value -= 0x10000;  /* convert to signed value */
	if (BattData->Vmode == 0) {
		value = conv(value, BattData->CurrentFactor);
		value = value / 4;  /* divide by 4  */
	} else {
		value = conv(value, BattData->CRateFactor);
	}
	BattData->AvgCurrent = value;  /* result in mA */

	/* OCV */
	value = data[14];
	value = (value<<8) + data[13];

	value &= 0x3fff; /* mask unused bits */
	if (value >= 0x02000)
		value -= 0x4000;  /* convert to signed value */
	value = conv(value, VoltageFactor);
	value = (value+2) / 4;  /* divide by 4 with rounding */
	BattData->OCV = value;  /* result in mV */
	g_ocv = BattData->OCV;

	/* read STC3117 registers CC & VM adj */
	res = STC31xx_Read(4, STC311x_REG_CC_ADJ, data);
	if (res < 0)
		return res;  /* read failed */

	/* CC & VM adjustment counters */
	value = data[1];
	value = (value<<8) + data[0];

	if (value >= 0x8000)
		value -= 0x10000;  /* convert to signed value */
	BattData->CC_adj = value; /* in 1/512% */

	value = data[3];
	value = (value<<8) + data[2];

	if (value >= 0x8000)
		value -= 0x10000;  /* convert to signed value */
	BattData->VM_adj = value; /* in 1/512% */

	/* relax counter */
	res = STC31xx_Read(1, STC311x_REG_CMONIT_COUNT, data);
	if (res < 0)
		return res;  /* read failed */
	BattData->RelaxTimer = data[0];

	return OK;
}


/*****************************************************************************
 * Function Name  : STC311x_ReadRamData
 * Description    : utility function to read the RAM data from STC311x
 * Input          : ref to RAM data array
 * Return         : error status (OK, !OK)
 *****************************************************************************/
static int STC311x_ReadRamData(unsigned char *RamData)
{
	int ret;

	ret = STC31xx_Read(RAM_SIZE, STC311x_REG_RAM, RamData);
	return ret;
}


/*****************************************************************************
 * Function Name  : STC311x_WriteRamData
 * Description    : utility function to write the RAM data into STC311x
 * Input          : ref to RAM data array
 * Return         : error status (OK, !OK)
 *****************************************************************************/
static int STC311x_WriteRamData(unsigned char *RamData)
{
	int ret;

	ret = STC31xx_Write(RAM_SIZE, STC311x_REG_RAM, RamData);
	return ret;
}

/*****************************************************************************
 * Function Name  : Interpolate
 * Description    : interpolate a Y value from a X
 * value and X, Y tables (n points)
 * Input          : x
 * Return         : y
 *****************************************************************************/
static int interpolate(int x, int n, int const *tabx, int const *taby)
{
	int index;
	int y;

	if (x >= tabx[0])
		y = taby[0];
	else if (x <= tabx[n-1])
		y = taby[n-1];
	else {
		/*  find interval */
		for (index = 1; index < n; index++)
			if (x > tabx[index])
				break;
		/*  interpolate */
		if ((tabx[index-1] - tabx[index]) != 0) {
			/*avoid divide by 0*/
			y = (taby[index-1] - taby[index]) *
				(x - tabx[index]) * 2 /
				(tabx[index-1] - tabx[index]);
			y = (y+1) / 2;
			y += taby[index];
		} else
			y = taby[index];
	}
	return y;
}



/*****************************************************************************
 * Function Name  : calcCRC8
 * Description    : calculate the CRC8
 * Input          : data: pointer to byte array, n: number of vytes
 * Return         : CRC calue
 *****************************************************************************/
static int calcCRC8(unsigned char *data, int n)
{
	int crc = 0, ret;   /* initial value */
	int i, j;

	for (i = 0; i < n; i++) {
		crc ^= data[i];
		for (j = 0; j < 8; j++) {
			crc <<= 1;
			if (crc & 0x100)
				crc ^= 7;
		}
	}
	ret = crc & 255;
	return ret;
}


/*****************************************************************************
 * Function Name  : UpdateRamCrc
 * Description    : calculate the RAM CRC
 * Input          : none
 * Return         : CRC value
 *****************************************************************************/
static int UpdateRamCrc(void)
{
	int res;

	res = calcCRC8(GG_Ram.db, RAM_SIZE-1);
	/* last byte holds the CRC */
	GG_Ram.db[RAM_SIZE-1] = res;
	return res;
}

/*****************************************************************************
 * Function Name  : Init_RAM
 * Description    : Init the STC311x RAM registers with valid test word and CRC
 * Input          : none
 * Return         : none
 *****************************************************************************/
static void Init_RAM(void)
{
	int index;

	for (index = 0; index < RAM_SIZE; index++)
		GG_Ram.db[index] = 0;
	GG_Ram.reg.TstWord = RAM_TSTWORD;  /* id. to check RAM integrity */
	GG_Ram.reg.CC_cnf = BattData.CC_cnf;
	GG_Ram.reg.VM_cnf = BattData.VM_cnf;
	/* update the crc */
	UpdateRamCrc();
}

/* compensate SOC with temperature, SOC in 0.1% units */
static int CompensateSOC(int value, int temp)
{
	int r, v;

	r = 0;
#ifdef TEMPCOMP_SOC
	/* for APP_TYP_CURRENT */
	r = interpolate(temp/10, NTEMP, TempTable, BattData.CapacityDerating);
#endif

	if ((MAX_SOC-r) != 0) {
		/*avoid divide by 0*/
		v = (long) (value-r) * MAX_SOC * 2 / (MAX_SOC-r);
		/* compensate */
		v = (v+1)/2;  /* rounding */
		if (v < 0)
			v = 0;
		if (v > MAX_SOC)
			v = MAX_SOC;
	}

	return v;
}






/*****************************************************************************
 * Function Name  : MM_FSM
 * Description    : process the Gas Gauge state machine in mixed mode
 * Input          : BattData
 * Return         :
 * Affect         : Global Gas Gauge data
 *****************************************************************************/
static void MM_FSM(void)
{

	switch (BattData.BattState) {
	case BATT_CHARGING:
		if (BattData.AvgCurrent < CHG_MIN_CURRENT) {
			/* end of charge */
			BattData.BattState = BATT_ENDCHARG;
		}
		break;
	/* end of charge state. check if fully charged or charge interrupted */
	case BATT_ENDCHARG:
		if (BattData.Current > CHG_MIN_CURRENT)
			BattData.BattState = BATT_CHARGING;
		else if (BattData.AvgCurrent < CHG_END_CURRENT) {
			/* charge interrupted */
			BattData.BattState = BATT_IDLE;
		} else if ((BattData.Current > CHG_END_CURRENT) &&
			  (BattData.Voltage > BATT_CHG_VOLTAGE)) {
			/* end of charge */
			BattData.BattState = BATT_FULCHARG;
		}
		break;
	/* full charge state. wait for actual end of charge current */
	case BATT_FULCHARG:
		if (BattData.Current > CHG_MIN_CURRENT)
			BattData.BattState = BATT_CHARGING;  /* charge again */
		else if ((BattData.AvgCurrent < CHG_END_CURRENT) && (BattData.AvgCurrent >= 0)) {
			if (BattData.AvgVoltage > BATT_CHG_VOLTAGE) {
				/* end of charge detected */
				STC311x_SetSOC(MAX_HRSOC);
				BattData.SOC = MAX_SOC;  /* 100% */
			}
			/* end of charge cycle */
			BattData.BattState = BATT_IDLE;
		}
		break;
	case BATT_IDLE:  /* no charging, no discharging */
		if (BattData.Current > CHG_END_CURRENT) {
			/* charging again */
			BattData.BattState = BATT_CHARGING;
		} else if (BattData.Current < APP_MIN_CURRENT) {
			/* discharging again */
			BattData.BattState = BATT_DISCHARG;
		}
		break;
	case BATT_DISCHARG:
		if (BattData.Current > APP_MIN_CURRENT)
			BattData.BattState = BATT_IDLE;
		else if (BattData.AvgVoltage < BATT_MIN_VOLTAGE)
			BattData.BattState = BATT_LOWBATT;
		break;
	case BATT_LOWBATT:  /* battery nearly empty... */
		if (BattData.AvgVoltage > (BATT_MIN_VOLTAGE+50))
			BattData.BattState = BATT_IDLE;   /* idle */
		else
			break;
		break;
	default:
		BattData.BattState = BATT_IDLE;   /* idle */
	} /* end switch */
}


static void CompensateVM(int temp)
{
	int r;

#ifdef TEMPCOMP_SOC
	r = interpolate(temp/10, NTEMP, TempTable, BattData.VM_TempTable);
	GG_Ram.reg.VM_cnf = (BattData.VM_cnf * r) / 100;
	STC311x_SaveVMCnf();  /* save new VM cnf values to STC311x */
#endif
}


/*****************************************************************************
 * Function Name  : VM_FSM
 * Description    : process the Gas Gauge machine in voltage mode
 * Input          : BattData
 * Return         :
 * Affect         : Global Gas Gauge data
 *****************************************************************************/
static void VM_FSM(void)
{

#define DELTA_TEMP 30   /* 3 °C */

	/* in voltage mode, monitor temperature to compensate voltage mode
	 * gain*/

	if ((BattData.AvgTemperature > (BattData.LastTemperature+DELTA_TEMP)) ||
	    (BattData.AvgTemperature <
	     (BattData.LastTemperature-DELTA_TEMP))) {
		BattData.LastTemperature = BattData.AvgTemperature;
		CompensateVM(BattData.AvgTemperature);
	}

}




/*****************************************************************************
 * Function Name  : Reset_FSM_GG
 * Description    : reset the gas gauge state machine and flags
 * Input          : None
 * Return         : None
 *****************************************************************************/
static void Reset_FSM_GG(void)
{
	BattData.BattState = BATT_IDLE;
}




/* -------------------- Algo functions ------------------------------------- */

//Temporarily skip soc_correction() to fix soc jumps problem
#define OG2

#define CURRENT_TH  (GG->Cnom/10)
#define GAIN 10
#define A_Var3 500
#define VAR1MAX 64
#define VAR2MAX 128
#define VAR4MAX 128


void SOC_correction(struct GasGauge_DataTypeDef *GG)
{
#ifdef OG2
	int Var1 = 0;
	int Var2, Var3, Var4;
	int SOCopt;

	if (BattData.SOC > 800)
		Var3 = 600;
	else if (BattData.SOC > 500)
		Var3 = 400;
	else if (BattData.SOC > 250)
		Var3 = 200;
	else if (BattData.SOC > 100)
		Var3 = 300;
	else
		Var3 = 400;

	if (g_debug) {
		pr_err("before SOC_correction: BattData.SOC = %d (0.1) \n", BattData.SOC);	
		pr_err("Var3 = %d, BattData.AvgCurrent = %d \n", Var3, BattData.AvgCurrent);
	}
	Var1 = 256*BattData.AvgCurrent*A_Var3/Var3/CURRENT_TH;
	Var1 = 32768 * GAIN / (256+Var1*Var1/256) / 10;
	Var1 = (Var1+1)/2;
	if (Var1 == 0)
		Var1 = 1;
	if (Var1 >= VAR1MAX)
		Var1 = VAR1MAX-1;
	GG->Var1 = Var1;

	Var4 = BattData.CC_adj-BattData.VM_adj;
	if (BattData.GG_Mode == CC_MODE) {
		SOCopt = BattData.HRSOC + Var1 * Var4 / 64;
		if (g_debug)
			pr_err("CC mode:  Raw SOC (%d) = BattData.HRSOC (%d) + Var1 (%d) * Var4 (%d) / 64 \n", SOCopt, BattData.HRSOC, Var1, Var4);
	} else {
		SOCopt = BattData.HRSOC - BattData.CC_adj + Var1 * Var4 / 64;
		if (g_debug)
			pr_err("VM mode:  Raw SOC (%d) = BattData.HRSOC (%d) - BattData.CC_adj (%d) + Var1 (%d) * Var4 (%d) / 64 \n", SOCopt, BattData.HRSOC, BattData.CC_adj, Var1, Var4);
	}

	Var2 = BattData.Nropt;
	if ((BattData.AvgCurrent < (-CURRENT_TH)) ||
	    (BattData.AvgCurrent > CURRENT_TH)) {
		if (Var2 < VAR2MAX)
			Var2++;

		if ((BattData.AvgCurrent != 0) && (Var2 != 0)) {
			/*avoid divide by 0*/
			BattData.Ropt = BattData.Ropt +
				(1000 * (BattData.Voltage-BattData.OCV) /
				 BattData.AvgCurrent - BattData.Ropt / Var2);
		}
		BattData.Nropt = Var2;
	}
	if (Var2 > 0)
		GG->Ropt = BattData.Ropt / Var2;
	else
		GG->Ropt = 0;  /* not available*/

	if (SOCopt <= 0)
		SOCopt = 0;
	if (SOCopt >= MAX_HRSOC)
		SOCopt = MAX_HRSOC;

	BattData.SOC = (SOCopt*10+256)/512;
	if ((Var4 < (-VAR4MAX)) || (Var4 >= VAR4MAX)) {
		/*rewrite SOCopt into STC311x and clear acc registers*/
		pr_err("SOC_correction() set new raw SOC: %d (1/512) \n", SOCopt);
		STC311x_SetSOC(SOCopt);
	}

	if (g_debug)
		pr_err("after SOC_correction: BattData.SOC = %d (0.1) \n", BattData.SOC);	
#endif

}

/* --------------------------------------------------------------------------*/



/* -------------------- firmware interface functions
 * ------------------------------------------- */




/*****************************************************************************
 * Function Name  : GasGauge_Start
 * Description    : Start the Gas Gauge system
 * Input          : algo parameters in GG structure
 * Return         : 0 is ok, -1 if STC310x not found or I2C error
 * Affect         : global STC310x data and gas gauge variables
 *****************************************************************************/
int GasGauge_Start(struct GasGauge_DataTypeDef *GG)
{
	int res, i;

	BattData.Cnom = GG->Cnom;
	BattData.Rsense = GG->Rsense;
	BattData.Rint = GG->Rint;
	BattData.Vmode = GG->Vmode;
	BattData.CC_cnf = GG->CC_cnf;
	BattData.VM_cnf = GG->VM_cnf;
	BattData.Alm_SOC = GG->Alm_SOC;
	BattData.Alm_Vbat = GG->Alm_Vbat;
	BattData.RelaxThreshold = GG->RelaxCurrent;

	/* Init averaging */
	BattData.AvgVoltage = 0;
	BattData.AvgCurrent = 0;
	BattData.AvgTemperature = 0;
	BattData.AvgSOC = 0;  /* in 0.1% unit  */
	BattData.AccVoltage = 0;
	BattData.AccCurrent = 0;
	BattData.AccTemperature = 0;
	BattData.AccSOC = 0;

	/* BATD*/
	BattData.BattOnline = 1;

	/* default value in case, to avoid divide by 0 */
	if (BattData.Rsense == 0)
		BattData.Rsense = 10;
	/* LSB=5.88uV/R= ~24084/R/4096 - convert to mA  */
	BattData.CurrentFactor = 24084/BattData.Rsense;
	/* LSB=0.008789.Cnom= 36*Cnom/4096 - convert to mA  */
	BattData.CRateFactor = 36*BattData.Cnom;

	if (BattData.CC_cnf == 0)
		BattData.CC_cnf = 395;  /* default values */
	if (BattData.VM_cnf == 0)
		BattData.VM_cnf = 321;

	for (i = 0; i < NTEMP; i++)
		BattData.CapacityDerating[i] = GG->CapDerating[i];
	for (i = 0; i < OCVTAB_SIZE; i++) {
		BattData.OCVValue[i] = GG->OCVValue[i];
		BattData.SOCValue[i] = GG->SOCValue[i];
	}
	for (i = 0; i < NTEMP; i++)
		BattData.VM_TempTable[i] = DefVMTempTable[i];

	BattData.Ropt = 0;
	BattData.Nropt = 0;

	/* check RAM valid */
	STC311x_ReadRamData(GG_Ram.db);

	if ((GG_Ram.reg.TstWord != RAM_TSTWORD) ||
	    (calcCRC8(GG_Ram.db, RAM_SIZE) != 0)) {
		/* RAM invalid */
		Init_RAM();
		/* return -1 if I2C error or STC3117 not present */
		res = STC311x_Startup();
	} else {
		/* check STC3117 status */
		if (((STC311x_Status() & M_RST) != 0) || g_standby_mode) {
			/* return -1 if I2C error or STC3117 not present */
			pr_err("UVLO, Battery fail, Power on reset, or in standby mode, do STC311x_Startup \n");
			res = STC311x_Startup();
		} else {
			res = STC311x_Restore(); /* recover from last SOC */
		}
	}


	GG_Ram.reg.GG_Status = GG_INIT;
	GG_Ram.reg.CC_cnf = BattData.CC_cnf;
	GG_Ram.reg.VM_cnf = BattData.VM_cnf;
	/* update the crc */
	UpdateRamCrc();
	STC311x_WriteRamData(GG_Ram.db);

	Reset_FSM_GG();

	return res;    /* return -1 if I2C error or STC3117 not present */
}





/*****************************************************************************
  Restart sequence:
Usage:
call GasGaugeReset()
powerdown everything
wait 500ms
call GasGaugeStart(GG)
continue
 *****************************************************************************/


/*****************************************************************************
 * Function Name  : GasGauge_Reset
 * Description    : Reset the Gas Gauge system
 * Input          : None
 * Return         : 0 is ok, -1 if I2C error
 *****************************************************************************/
void GasGauge_Reset(void)
{
	GG_Ram.reg.TstWord = 0;  /* reset RAM */
	GG_Ram.reg.GG_Status = 0;
	STC311x_WriteRamData(GG_Ram.db);

	STC311x_Reset();
}



/*****************************************************************************
 * Function Name  : GasGauge_Stop
 * Description    : Stop the Gas Gauge system
 * Input          : None
 * Return         : 0 is ok, -1 if I2C error
 *****************************************************************************/
int GasGauge_Stop(void)
{
	int res, ret;

	STC311x_ReadRamData(GG_Ram.db);
	GG_Ram.reg.GG_Status = GG_POWERDN;
	/* update the crc */
	UpdateRamCrc();
	STC311x_WriteRamData(GG_Ram.db);

	res = STC311x_Powerdown();
	if (res != 0) {
		ret = -1;
		return ret;  /* error */
	}

	return 0;
}

void stc311x_debug_info(void)
{
	int value,value2, value3, value4, i, run_mode, data_ocv, data_soc, data_voltage;
	unsigned char data[31], ram[16];
	unsigned char OCVTAB[32]; /* 48~79 */
	unsigned char SOCTAB[16]; /* 80~95 */

	/* read STC3117 registers from 0 to 30 */
	value = STC31xx_Read(31, 0, data);
	if (value < 0)
		return;

	// read ram data from 32-47
	value = STC31xx_Read(16, 32, ram);
	pr_err("Ram data: [0-1] TstWord = 0x%x, [2-3] HRSOC = %d (1/512)\n", (ram[1]<<8)+ram[0], ( (ram[3]<<8)+ram[2]));
	pr_err("Ram data: [4-5] CC_cnf = %d, [6-7] VM_cnf = %d \n", (ram[5]<<8)+ram[4], (ram[7]<<8)+ram[6]);
	pr_err("Ram data: [8] SOC = %d (1/1),  [9] GG_Status = %d \n", ram[8], ram[9]);

	/* MODE */
	pr_err("REG[00] MODE = 0x%x \n", data[0]);

	/* CTRL */
	run_mode = data[1] & GG_VM_BIT ? VM_MODE : CC_MODE;
	pr_err("REG[01] CTRL = 0x%x, %s \n", data[1], run_mode ? "VM_MODE" : "CC_MODE");

	/* SOC */	
	value = data[3];
	value = (value<<8) + data[2];
	data_soc = (int)(value/512);
	pr_err("REG[02-03] HRSOC = %d, SOC = %d\n", value, (int)(value/512));

	/* COUNTER */
	value = data[5];
	value = (value<<8) + data[4];
	pr_err("REG[04-05] COUNTER = %d \n", value);

	/* CURRENT */
	value = data[7];
	value = (value<<8) + data[6];

	value &= 0x3fff;   /* mask unused bits */
	if (value >= 0x2000)
		value -= 0x4000;  /* convert to signed value */
	/* result in mA */
	value = conv(value, (24084/10)); //BattData->CurrentFactor
	pr_err("REG[06-07] CURRENT = %d mA \n", value);

	/* VOLTAGE */
	value = data[9];
	value = (value<<8) + data[8];

	value &= 0x0fff; /* mask unused bits */
	if (value >= 0x0800)
		value -= 0x1000;  /* convert to signed value */
	value = conv(value, VoltageFactor);  /* result in mV */
	data_voltage = value;
	pr_err("REG[08-09] VOLTAGE = %d mv \n", value);

	/* temperature */
	value = data[10];
	if (value >= 0x80)
		value -= 0x100;  /* convert to signed value */
	//BattData->Temperature = value*10;  /* result in 0.1°C */
	pr_err("REG[10] temperature = %d degC \n", value*10);
	
	/* Avg current */
	value = data[12];
	value = (value<<8) + data[11];

	if (value >= 0x8000)
		value -= 0x10000;  /* convert to signed value */
	if ((data[0] & 0x01) == 0) {//mix mode
		value = conv(value, (24084/10)); //BattData->CurrentFactor
		value = value / 4;  /* divide by 4  */
	} else {
		value = conv(value, (36*400)); //BattData->CRateFactor
	}
	pr_err("REG[11-12] AVG Current = %d mA \n", value);
	
	/* OCV */
	value = data[14];
	value = (value<<8) + data[13];

	value &= 0x3fff; /* mask unused bits */
	if (value >= 0x02000)
		value -= 0x4000;  /* convert to signed value */
	value = conv(value, VoltageFactor);
	data_ocv = (value+2) / 4;  /* divide by 4 with rounding */
	//BattData->OCV = value;  /* result in mV */
	pr_err("REG[13-14] OCV = %d mv \n", data_ocv);

	/* CC_CNF */
	value = data[16];
	value = (value<<8) + data[15];
	pr_err("REG[15-16] CC_CNF = %d \n", value);

	/* VM_CNF */
	value = data[18];
	value = (value<<8) + data[17];
	pr_err("REG[17-18] VM_CNF = %d \n", value);

	/* ALARM_SOC */
	//pr_err("REG[19] ALARM_SOC = %d \n", (int)(data[19]/2));
	
	/* ALARM_VOLTAGE */
	//pr_err("REG[20] ALARM_VOLTAGE = %d mv \n", (int)((data[20]*176)/10));

	/* CURRENT_THRES */
	pr_err("REG[21] CURRENT_THRES = %d \n", (int)(data[21]*47/10));

	/* CMONIT_COUNT */
	pr_err("REG[22] CMONIT_COUNT = %d \n", data[22]);

	/* CMONIT_MAX */
	pr_err("REG[23] CMONIT_MAX = %d \n", data[23]);

	/* ID */
	//pr_err("REG[24] ID = %d \n", data[24]);

	/* read STC3117 registers CC & VM adj */
	/* CC & VM adjustment counters */
	value = data[28];
	value = (value<<8) + data[27];

	if (value >= 0x8000)
		value -= 0x10000;  /* convert to signed value */
	//BattData->CC_adj = value; /* in 1/512% */
	pr_err("REG[[27-28] CC_ADJ = %d \n", value);


	value = data[30];
	value = (value<<8) + data[29];

	if (value >= 0x8000)
		value -= 0x10000;  /* convert to signed value */
	//BattData->VM_adj = value; /* in 1/512% */
	pr_err("REG[29-30] VM_ADJ = %d \n", value);


	// read OCVTAB registers from 48 to 79
	value = STC31xx_Read(32, 48, OCVTAB);
	if (value < 0)
		return;
	else {
		for (i=0; i<32; i+=8) {
			value = OCVTAB[i+1];
			value = (value<<8) + OCVTAB[i];
			value2 = OCVTAB[i+3];
			value2 = (value2<<8) + OCVTAB[i+2];
			value3 = OCVTAB[i+5];	
			value3 = (value3<<8) + OCVTAB[i+4];
			value4 = OCVTAB[i+7];
			value4 = (value4<<8) + OCVTAB[i+6];
			pr_err("OCV_TAB[%d]: %d, [%d]: %d, [%d]: %d, [%d]: %d \n",
				(i/2), (value*55/100), (i+2)/2, (value2*55/100), (i+4)/2, (value3*55/100), (i+6)/2, (value4*55/100));
			}
			
		}

	// read SOCTAB registers from 80 to 95
	value = STC31xx_Read(16, 80, SOCTAB);
	if (value < 0)
		return;
	else {
		for (i=0; i<16; i+=4)
			pr_err("SOC_TAB[%d]: %d, [%d]: %d, [%d]: %d, [%d]: %d \n",
			i, (SOCTAB[i]/2), i+1, (SOCTAB[i+1]/2), i+2, (SOCTAB[i+2]/2), i+3, (SOCTAB[i+3]/2));
	}

	pr_err("mode=0x%x, ctrl=0x%x, CMONIT_COUNT=%d, SOC=%d, voltage=%d, OCV=%d \n",data[0], data[1], data[22], data_soc, data_voltage, data_ocv);
}

static void STC311x_Rewrite_OCV(void)
{
	int mode, ocv, curr, voltage, soc;	

	mode = STC31xx_ReadByte(STC311x_REG_MODE);
	if (mode < 0)
		return ;

	if(mode & GG_RUN_BIT)
		return;

	pr_info("Rewrite OCV due to standby mode, reg_mode = 0x%x \n", mode);
	//set operation mode to get current	
	STC31xx_WriteByte(STC311x_REG_MODE, 0x10);
	mdelay(200);

	/* read OCV */
	ocv = STC31xx_ReadWord(STC311x_REG_OCV);
	pr_info("reg_OCV = %d \n", (ocv * 55 / 100));

	/* with STC3117, it is possible here to read the current and
	 * compensate OCV:*/
	curr = STC31xx_ReadWord(STC311x_REG_CURRENT);
	curr &= 0x3fff;   /* mask unused bits */
	if (curr >= 0x2000)
		curr -= 0x4000;  /* convert to signed value */

	pr_info("BattData.Rsense = %d, BattData.Rint = %d,  curr = %d \n", BattData.Rsense, BattData.Rint, curr);
	if (BattData.Rsense != 0) {
		/*avoid divide by 0*/
		ocv = ocv - BattData.Rint * curr * 588 /
			BattData.Rsense / 55000;
	} else
		return;

	//back to standby state
	STC31xx_WriteByte(STC311x_REG_MODE, mode);

	/* rewrite ocv to start SOC with updated OCV curve */
	pr_info("rewrite ocv = %d \n", (ocv * 55 / 100));
	STC31xx_WriteWord(STC311x_REG_OCV, ocv);

	mdelay(200);
	mode = STC31xx_ReadByte(STC311x_REG_MODE);	
	soc = STC31xx_ReadWord(STC311x_REG_SOC);
	ocv = STC31xx_ReadWord(STC311x_REG_OCV);
	voltage = STC31xx_ReadWord(STC311x_REG_VOLTAGE);
	pr_info("mode = 0x%x, soc = %d, OCV = %d, voltage = %d \n", mode, (soc/512), (ocv * 55 / 100), (voltage * 22 / 10));
}

/*****************************************************************************
 * Function Name  : GasGauge_Task
 * Description    : Periodic Gas Gauge task, to be called e.g. every 5 sec.
 * Input          : pointer to gas gauge data structure
 * Return         : 1 if data available, 0 if no data, -1 if error
 * Affect         : global STC310x data and gas gauge variables
 *****************************************************************************/
int GasGauge_Task(struct GasGauge_DataTypeDef *GG)
{
	int res, value, ret, batt_temp;

	BattData.Cnom = GG->Cnom;
	BattData.Rsense = GG->Rsense;
	BattData.Vmode = GG->Vmode;
	BattData.Rint = GG->Rint;
	BattData.CC_cnf = GG->CC_cnf;
	BattData.VM_cnf = GG->VM_cnf;
	BattData.Alm_SOC = GG->Alm_SOC;
	BattData.Alm_Vbat = GG->Alm_Vbat;
	BattData.RelaxThreshold = GG->RelaxCurrent;

	/* read battery data into global variables */
	res = STC311x_ReadBatteryData(&BattData);
	if (res != 0) {
		ret = -1;
		return ret; /* abort in case of I2C failure */
	}

	/* check if RAM data is ok (battery has not been changed) */
	STC311x_ReadRamData(GG_Ram.db);
	if ((GG_Ram.reg.TstWord != RAM_TSTWORD) ||
	    (calcCRC8(GG_Ram.db, RAM_SIZE) != 0)) {
		/* if RAM non ok, reset it and set init state */
		Init_RAM();
		GG_Ram.reg.GG_Status = GG_INIT;
	}

	/*Check battery presence*/
	if ((BattData.STC_Status & M_BATFAIL) != 0)
		BattData.BattOnline = 0;
	/* check STC3117 status */
#ifdef BATD_UC8
	/* check STC3117 status */
	if (((BattData.STC_Status & (M_BATFAIL | M_UVLOD)) != 0) || g_standby_mode) {
		/* BATD or UVLO detected */
		if (BattData.ConvCounter > 0) {
			GG->Voltage = BattData.Voltage;
			GG->SOC = (BattData.HRSOC*10+256)/512;
		}
		if ((BattData.STC_Status & M_BATFAIL) != 0)
			pr_err("stc3117 BATD error, gauge reset.\n");
		else if ((BattData.STC_Status & M_UVLOD) != 0)
			pr_err("stc3117 UVLOD error, gauge reset.\n");
		else if (g_standby_mode)
			pr_err("stc3117 in standby mode, gauge reset.\n");

		g_standby_mode = 0;
		/* BATD or UVLO detected */
		GasGauge_Reset();

		ret = -1;
		return ret;
	}
#endif

	if ((BattData.STC_Status & M_RUN) == 0) {
		pr_err("stc311x in standby mode, rewrite OCV \n");
		STC311x_Rewrite_OCV();
		g_force_SOC_update = 1;

		/* if not running, restore STC3117 */
		STC311x_Restore();
		GG_Ram.reg.GG_Status = GG_INIT;

		//update SOC
		mdelay(500);
		BattData.HRSOC = STC31xx_ReadWord(STC311x_REG_SOC);
		pr_info("update new SOC = %d \n", BattData.HRSOC);
	}

	BattData.SOC = (BattData.HRSOC*10+256)/512;  /* in 0.1% unit  */
	if (g_debug)
		pr_err(" 1st BattData.SOC = %d (0.1)\n", BattData.SOC);

	/*Force an external temperature*/
	if (GG->ForceExternalTemperature == 1) {
		batt_temp = GG->ExternalTemperature;
		if (g_debug)
			pr_err("stc3117 temp= %d, battery NTC temp = %d \n", BattData.Temperature, batt_temp);

		//If read PMIC NTC success, update the temperature. Else, use stc3117 temperature
		if (batt_temp != BATTERY_NTC_ERROR_TEMP)
			BattData.Temperature = batt_temp;
		else
			pr_err("stc3117 temp = %d, NTC temp error = %d \n", BattData.Temperature, batt_temp);
	}

	/* check INIT state */
	if (GG_Ram.reg.GG_Status == GG_INIT) {
		if (g_debug)	
			pr_err("GG_INIT \n");
		/* INIT state, wait for current & temperature value available:
		 * */
		if (BattData.ConvCounter > VCOUNT) {
			/* update VM_cnf */
			CompensateVM(BattData.Temperature);
			BattData.LastTemperature = BattData.Temperature;

			/* Init averaging */
			BattData.AvgVoltage = BattData.Voltage;
			BattData.AvgCurrent = BattData.Current;
			BattData.AvgTemperature = BattData.Temperature;
			/* in 0.1% unit  */
			BattData.AvgSOC = CompensateSOC(BattData.SOC,
							BattData.Temperature);
			BattData.AccVoltage = BattData.AvgVoltage*AVGFILTER;
			BattData.AccCurrent = BattData.AvgCurrent*AVGFILTER;
			BattData.AccTemperature = BattData.AvgTemperature*
				AVGFILTER;
			BattData.AccSOC = BattData.AvgSOC*AVGFILTER;

			GG_Ram.reg.GG_Status = GG_RUNNING;
		}
	}

	if (GG_Ram.reg.GG_Status != GG_RUNNING) {
		if (g_debug) {
			pr_err("not GG_RUNNING \n");
			pr_err("before CompensateSOC: GG->SOC = %d (0.1),  BattData.SOC = %d (0.1), temp = 25 degC \n", GG->SOC, BattData.SOC);
		}
		GG->SOC = CompensateSOC(BattData.SOC, 250);
		if (g_debug)
			pr_err("after CompensateSOC: GG->SOC = %d (0.1),  BattData.SOC (0.1) = %d \n", GG->SOC, BattData.SOC);

		GG->Voltage = BattData.Voltage;
		GG->OCV = BattData.OCV;
		GG->Current = 0;
		GG->RemTime = -1;   /* means no estimated time available */
		GG->Temperature = 250;
	} else {
		if (g_debug)
			pr_err("GG_RUNNING \n");
		/*Check battery presence*/
		if ((BattData.STC_Status & M_BATFAIL) == 0)
			BattData.BattOnline = 1;

		if (g_boot_phase == 0)
			SOC_correction(GG);
		/* SOC derating with temperature */
		BattData.SOC = CompensateSOC(BattData.SOC,
					     BattData.Temperature);
		if (g_debug)
			pr_err("temperature compensate SOC: BattData.SOC = %d (0.1), temp = %d degC \n", BattData.SOC, BattData.Temperature);

		/*early empty compensation*/
		value = BattData.AvgVoltage;
		if (BattData.Voltage < value)
			value = BattData.Voltage;
		//In the boot up phase, skip early empty compensation to avoid soc drop
		if ((g_boot_phase == 0) && value < (APP_MIN_VOLTAGE+APP_MIN_THRESHOLD) &&
		    value > (APP_MIN_VOLTAGE-500)) {
			if (g_debug)
				pr_err("early empty compensation: voltage = %d, BattData.SOC = %d (0.1)\n", value, BattData.SOC);
			if ((value < APP_MIN_VOLTAGE) && ((BattData.AvgCurrent > -100) && (BattData.AvgCurrent < 0)))
				BattData.SOC = 0;
			else
				BattData.SOC = BattData.SOC *
					(value - APP_MIN_VOLTAGE) / APP_MIN_THRESHOLD;
			if (g_debug)
				pr_err("early empty compensation:  new BattData.SOC = %d (0.1)\n", BattData.SOC);
		}

		BattData.AccVoltage += (BattData.Voltage - BattData.AvgVoltage);
		BattData.AccCurrent += (BattData.Current - BattData.AvgCurrent);
		BattData.AccTemperature +=
			(BattData.Temperature - BattData.AvgTemperature);
		BattData.AccSOC +=  (BattData.SOC - BattData.AvgSOC);

		BattData.AvgVoltage =
			(BattData.AccVoltage+AVGFILTER/2)/AVGFILTER;
		BattData.AvgTemperature =
			(BattData.AccTemperature+AVGFILTER/2)/AVGFILTER;
		BattData.AvgSOC = (BattData.AccSOC+AVGFILTER/2)/AVGFILTER;

		/* ---------- process the Gas Gauge algorithm -------- */

		if (BattData.Vmode)
			VM_FSM();  /* in voltage mode */
		else
			MM_FSM();  /* in mixed mode */

		if (BattData.Vmode == 0) {
			/* Lately fully compensation*/
			if (BattData.AvgCurrent > 0 &&
			   BattData.SOC >= 990 &&
			   BattData.SOC < 995 &&
			   BattData.AvgCurrent > 100) {
				BattData.SOC = 990;
				STC311x_SetSOC(99*512);
			}
			/* Lately empty compensation*/
			if (BattData.AvgCurrent < 0 &&
			   BattData.SOC >= 15 &&
			   BattData.SOC < 20 &&
			   BattData.Voltage > (APP_MIN_VOLTAGE+APP_MIN_THRESHOLD)) {
			   if (g_debug)
					pr_err("2P Lately empty compensation: BattData.SOC=%d, APP_MIN_VOLTAGE=%d, APP_MIN_THRESHOLD=%d \n", BattData.SOC, APP_MIN_VOLTAGE, APP_MIN_THRESHOLD);
				BattData.SOC = 20;
				STC311x_SetSOC(2*512);
			}
		}

		//Set max SOC to fix SOC > 100
		if (BattData.HRSOC > (MAX_HRSOC+512)) {
			BattData.SOC = MAX_SOC;
			STC311x_SetSOC(MAX_HRSOC+512);
		}
		if (BattData.SOC <= 0)
			BattData.SOC = 0;

		/* -------- APPLICATION RESULTS ------------ */

		/* fill gas gauge data with battery data */
		GG->Voltage = BattData.Voltage;
		GG->Current = BattData.Current;
		GG->Temperature = BattData.Temperature;
		GG->SOC = BattData.SOC;
		GG->OCV = BattData.OCV;

		GG->AvgVoltage = BattData.AvgVoltage;
		GG->AvgCurrent = BattData.AvgCurrent;
		GG->AvgTemperature = BattData.AvgTemperature;
		GG->AvgSOC = BattData.AvgSOC;

		if (BattData.Vmode) {
			/* no current value in voltage mode */
			GG->Current = 0;
			GG->AvgCurrent = 0;
		}

		GG->ChargeValue =
			(long) BattData.Cnom * BattData.AvgSOC / MAX_SOC;
		if (GG->AvgCurrent < APP_MIN_CURRENT) {
			GG->State = BATT_DISCHARG;
			/* in minutes */
			if (GG->AvgCurrent != 0) {
				/*avoid divide by 0*/
				value = GG->ChargeValue * 60 /
					(-GG->AvgCurrent);
				if (value < 0)
					value = 0;
				GG->RemTime = value;
			}
		} else {
			/* means no estimated time available */
			GG->RemTime = -1;
			if (GG->AvgCurrent > CHG_END_CURRENT)
				GG->State = BATT_CHARGING;
			else
				GG->State = BATT_IDLE;
		}
	}

	/* save SOC */
	GG_Ram.reg.HRSOC = BattData.HRSOC;
	GG_Ram.reg.SOC = (GG->SOC+5)/10;    /* trace SOC in % */
	UpdateRamCrc();
	STC311x_WriteRamData(GG_Ram.db);
	if (g_debug)
		pr_err("Save to memory:  GG_Ram.reg.HRSOC = %d (1/512), GG_Ram.reg.SOC = %d (1/1) \n", GG_Ram.reg.HRSOC, GG_Ram.reg.SOC);

	if (GG_Ram.reg.GG_Status == GG_RUNNING)
		return 1;
	else
		return 0;  /* only SOC, OCV and voltage are valid */
}




/*****************************************************************************
 * Function Name  : STC31xx_SetPowerSavingMode
 * Description    :  Set the power saving mode
 * Input          : None
 * Return         : error status (OK, !OK)
 *****************************************************************************/
int STC31xx_SetPowerSavingMode(void)
{
	int res;

	/* Read the mode register*/
	res = STC31xx_ReadByte(STC311x_REG_MODE);

	/* Set the VMODE bit to 1 */
	res = STC31xx_WriteByte(STC311x_REG_MODE, (res | STC311x_VMODE));
	if (res != OK)
		return res;

	return OK;
}

<<<<<<< HEAD
=======
static void cutoff_check_work_fn(struct work_struct *work)
{
	int rc;
	int vbat_uv;
	struct stc311x_chip *chip = container_of(work, struct stc311x_chip,
					cutoff_check_work.work);

	rc = get_battery_voltage_adc(chip, &vbat_uv);
	if (rc) {
		pr_err("failed to read VBAT rc=%d\n", rc);
		goto out;
	}
	pr_debug("vbat is at %duV\n", vbat_uv);

	/*
	 * release wakeup source and return if battery voltage crosses high
	 * threhold limit.
	 */
	if (vbat_uv >=
		(chip->vbat_cutoff_params.high_thr + VBATT_ERROR_MARGIN_UV)) {
		fg_relax(&chip->cutoff_wake_source);
		return;
	}

	if (vbat_uv <= (chip->cfg_empty_soc_uv)) {
		rc = stc311x_force_soc(chip, 0, vbat_uv);
		if (rc)
			goto out;
		stc311x_process_fg_task(chip);

		return;
	}

out:
	schedule_delayed_work(&chip->cutoff_check_work,
					msecs_to_jiffies(CUTOFF_DELAY));
}


static enum power_supply_property stc311x_bms_props[] = {
	POWER_SUPPLY_PROP_VOLTAGE_NOW,
	POWER_SUPPLY_PROP_CURRENT_NOW,
	POWER_SUPPLY_PROP_CAPACITY,
	POWER_SUPPLY_PROP_TEMP,
};
>>>>>>> e045a95c

/*****************************************************************************
 * Function Name  : STC31xx_StopPowerSavingMode
 * Description    :  Stop the power saving mode
 * Input          : None
 * Return         : error status (OK, !OK)
 *****************************************************************************/
int STC31xx_StopPowerSavingMode(void)
{
	int res;

	/* Read the mode register*/
	res = STC31xx_ReadByte(STC311x_REG_MODE);

	/* Set the VMODE bit to 0 */
	res = STC31xx_WriteByte(STC311x_REG_MODE, (res & ~STC311x_VMODE));
	if (res != OK)
		return res;

	return OK;
}


/*****************************************************************************
 * Function Name  : STC31xx_AlarmSet
 * Description    :  Set the alarm function and set the alarm threshold
 * Input          : None
 * Return         : error status (OK, !OK)
 *****************************************************************************/
int STC31xx_AlarmSet(void)
{
	int res;

	/* Read the mode register*/
	res = STC31xx_ReadByte(STC311x_REG_MODE);

	/* Set the ALM_ENA bit to 1 */
	res = STC31xx_WriteByte(STC311x_REG_MODE, (res | STC311x_ALM_ENA));
	if (res != OK)
		return res;

	return OK;
}


/*****************************************************************************
 * Function Name  : STC31xx_AlarmStop
 * Description    :  Stop the alarm function
 * Input          : None
 * Return         : error status (OK, !OK)
 *****************************************************************************/
int STC31xx_AlarmStop(void)
{
	int res;

	/* Read the mode register*/
	res = STC31xx_ReadByte(STC311x_REG_MODE);

	/* Set the ALM_ENA bit to 0 */
	res = STC31xx_WriteByte(STC311x_REG_MODE, (res & ~STC311x_ALM_ENA));
	if (res != OK)
		return res;

	return OK;
}


/*****************************************************************************
 * Function Name  : STC31xx_AlarmGet
 * Description    : Return the ALM status
 * Input          : None
 * Return         : ALM status 00 : no alarm
 *                             01 : SOC alarm
 *                             10 : Voltage alarm
 *                             11 : SOC and voltage alarm
 *****************************************************************************/
int STC31xx_AlarmGet(void)
{
	int res;

	/* Read the mode register*/
	res = STC31xx_ReadByte(STC311x_REG_CTRL);
	res = res >> 5;

	return res;
}


/*****************************************************************************
 * Function Name  : STC31xx_AlarmClear
 * Description    :  Clear the alarm signal
 * Input          : None
 * Return         : error status (OK, !OK)
 *****************************************************************************/
int STC31xx_AlarmClear(void)
{
	int res;

	/* clear ALM bits*/
	res = STC31xx_WriteByte(STC311x_REG_CTRL, 0x01);
	if (res != OK)
		return res;

	return OK;
}


/*****************************************************************************
 * Function Name  : STC31xx_AlarmSetVoltageThreshold
 * Description    : Set the alarm threshold
 * Input          : int voltage threshold
 * Return         : error status (OK, !OK)
 *****************************************************************************/
int STC31xx_AlarmSetVoltageThreshold(int VoltThresh)
{
	int res;
	int value;

	BattData.Alm_Vbat = VoltThresh;

	value = ((BattData.Alm_Vbat << 9) / VoltageFactor); /* LSB=8*2.44mV */
	res = STC31xx_WriteByte(STC311x_REG_ALARM_VOLTAGE, value);
	if (res != OK)
		return res;

	return OK;
}




/*****************************************************************************
 * Function Name  : STC31xx_AlarmSetSOCThreshold
 * Description    : Set the alarm threshold
 * Input          : int voltage threshold
 * Return         : error status (OK, !OK)
 *****************************************************************************/
int STC31xx_AlarmSetSOCThreshold(int SOCThresh)
{
	int res;

	BattData.Alm_SOC = SOCThresh;
	res = STC31xx_WriteByte(STC311x_REG_ALARM_SOC, BattData.Alm_SOC*2);
	if (res != OK)
		return res;

	return OK;
}




/*****************************************************************************
 * Function Name  :	STC31xx_RelaxTmrSet
 * Description    :	Set the current threshold register to
			the passed value in mA
 * Input          :	int current threshold
 * Return         :	error status (OK, !OK)
 *****************************************************************************/
int STC31xx_RelaxTmrSet(int CurrentThreshold)
{
	int res, value;

	BattData.RelaxThreshold = CurrentThreshold;
	if (BattData.CurrentFactor != 0) {
		/*avoid divide by 0*/
		value = ((BattData.RelaxThreshold << 9) /
			 BattData.CurrentFactor);   /* LSB=8*5.88uV/Rsense */
		value = value & 0x7f;
		res = STC31xx_WriteByte(STC311x_REG_CURRENT_THRES, value);
		if (res != OK)
			return res;
	}

	return OK;
}

/*****************************************************************************
 * Function Name  : STC31xx_ForceCC
 * Description    :  Force the CC mode for CC eval
 * Input          :
 * Return         : error status (OK, !OK)
 *****************************************************************************/
int STC31xx_ForceCC(void)
{
	STC311x_ForceCC();

	return OK;
}

	
/* -------------------------------------------------------------- */

int stc311x_updata(void)
{
	struct stc311x_chip *chip = i2c_get_clientdata(sav_client);

	power_supply_changed(&chip->battery);

	return 0;
}

/* -------------------------------------------------------------- */

void stc311x_check_charger_state(struct stc311x_chip *chip)
{
	int rc;
	union power_supply_propval ret = {0,};
	struct power_supply *charger_psy = power_supply_get_by_name((char *)charger_name);

	if (!charger_psy) {
			pr_err("%s not registered\n", charger_name);
			return;
	} else {
		//get charging status
		ret.intval = 0;
		rc = charger_psy->get_property(charger_psy, POWER_SUPPLY_PROP_STATUS, &ret);
		if (rc) {
			pr_err("stc311x can't get smb23x register data\n");
			return;
		} else {
			g_last_status = chip->status;
			chip->status = ret.intval;
			if (chip->status == POWER_SUPPLY_STATUS_DISCHARGING)
				return;
		}

		ret.intval = 0;
		rc = charger_psy->get_property(charger_psy,
					POWER_SUPPLY_PROP_RESISTANCE, &ret);
		if (rc) {
			pr_err("stc311x can't get smb23x register data\n");
			return;
		}

		if (ret.intval > 0) {
			//if charger setting is reset to default, trigger charger to set new setting		
			if (ret.intval == SMB231_REG0_DEFAULT) {
				pr_err("smb23x register is default, call smb23x to set new setting \n");
				ret.intval = 1;	
				charger_psy->set_property(charger_psy, POWER_SUPPLY_PROP_STATUS, &ret);
			}
		}
	}
}

/*
* 1. If charge is fulled and charger exists, keep soc = 100%
* 2. If SOC = 0% and in charging, show SOC = 1%
* 3. The moment when charger is removed, if soc = 100% and drops, keep 100%. Else, update soc
* 4. When discharging, soc can only decrease
*/
void UI_soc_adjustment(struct stc311x_chip *chip)
{
	if (g_debug)
		pr_err("charging status = %d, UI soc = %d,  ST soc = %d \n", chip->status,  g_ui_soc, chip->batt_soc);
	if ((g_ui_soc == STC311x_BATTERY_FULL) && (chip->status != POWER_SUPPLY_STATUS_DISCHARGING))
		return;

	if ((chip->batt_soc == 0) && (chip->status == POWER_SUPPLY_STATUS_CHARGING) && (chip->batt_current > 0)) {
		g_ui_soc = 1;
		return;
	}

	if (chip->status == POWER_SUPPLY_STATUS_DISCHARGING) {
		//charger is plugged out
		if ((g_last_status != POWER_SUPPLY_STATUS_DISCHARGING) && (g_ui_soc == STC311x_BATTERY_FULL))
			return;

		//when discharging, the new SOC can only decrease
		if (chip->batt_soc > g_ui_soc)
			pr_err("Discharging, new soc = %d > original soc = %d, abort \n", chip->batt_soc, g_ui_soc);	
	}

	//normal SOC calculate
	switch (chip->status) {
	case POWER_SUPPLY_STATUS_CHARGING:
	case POWER_SUPPLY_STATUS_NOT_CHARGING:
	case POWER_SUPPLY_STATUS_FULL:
		if (chip->batt_soc > g_ui_soc)
			g_ui_soc++;
		//charger exist but current not enough
		else if (chip->batt_current <= 0) {
			if ((g_ui_soc - chip->batt_soc > 2 ) || (chip->batt_voltage < APP_MIN_VOLTAGE))
				g_ui_soc--;
		}
		break;
	case POWER_SUPPLY_STATUS_DISCHARGING:
		if ((chip->batt_soc < g_ui_soc ) || (chip->batt_voltage < APP_MIN_VOLTAGE))
			g_ui_soc--;
		break;
	case POWER_SUPPLY_STATUS_UNKNOWN:
	default:
		if (chip->batt_soc > g_ui_soc)
			g_ui_soc++;
		else
			g_ui_soc--;
		break;
	}
}

static void stc311x_work(struct work_struct *work)
{
	struct stc311x_chip *chip;
	struct GasGauge_DataTypeDef GasGaugeData;
	int res, Loop;

	chip = container_of(work, struct stc311x_chip, work.work);
	if (!wake_lock_active(&chip->wlock)) {
		wake_lock(&chip->wlock);
		pr_info("stc311x_wake_lock \n");
	}
	sav_client = chip->client;

	if (chip->pdata) {
		/* 1=Voltage mode, 0=mixed mode */
		GasGaugeData.Vmode = chip->pdata->Vmode;
		/* SOC alm level %*/
		GasGaugeData.Alm_SOC = chip->pdata->Alm_SOC;
		/* Vbat alm level mV*/
		GasGaugeData.Alm_Vbat = chip->pdata->Alm_Vbat;
		/* nominal CC_cnf */
		GasGaugeData.CC_cnf = chip->pdata->CC_cnf;
		/* nominal VM cnf */
		GasGaugeData.VM_cnf = chip->pdata->VM_cnf;
		/* nominal Rint */
		GasGaugeData.Rint = chip->pdata->Rint;
		/* nominal capacity in mAh */
		GasGaugeData.Cnom = chip->pdata->Cnom;
		/* sense resistor mOhms*/
		GasGaugeData.Rsense = chip->pdata->Rsense;
		/* current for relaxation in mA (< C/20) */
		GasGaugeData.RelaxCurrent = chip->pdata->RelaxCurrent;
		/* 1=Adaptive mode enabled, 0=Adaptive mode disabled */
		GasGaugeData.Adaptive = chip->pdata->Adaptive;
		/* capacity derating in 0.1%, for temp = 60, 40, 25, 10,   0,
		 * -10 °C */
		for (Loop = 0; Loop < NTEMP; Loop++) {
			GasGaugeData.CapDerating[Loop] =
				chip->pdata->CapDerating[Loop];
		}
		/* OCV curve adjustment */
		for (Loop = 0; Loop < OCVTAB_SIZE; Loop++) {
			GasGaugeData.OCVValue[Loop] =
				chip->pdata->OCVValue[Loop];
		}
		/* SOC TAB */
		for (Loop = 0; Loop < SOCTAB_SIZE; Loop++) {
			GasGaugeData.SOCValue[Loop] =
				chip->pdata->SOCValue[Loop];
		}
		/*External temperature fonction, return °C*/
		GasGaugeData.ExternalTemperature =
			chip->pdata->ExternalTemperature();
		/* 1=External temperature, 0=STC3117 temperature */
		GasGaugeData.ForceExternalTemperature =
			chip->pdata->ForceExternalTemperature;
	}

	if (g_debug) {
		pr_err(" ===  Before GasGauge_Task() === \n");
		stc311x_debug_info();
	}
	
	/* process gas gauge algorithm, returns results */
	res = GasGauge_Task(&GasGaugeData);
	if (res > 0) {
		/* results available */
		chip->batt_soc = (GasGaugeData.SOC+5)/10;
		chip->batt_voltage = GasGaugeData.Voltage;
		chip->batt_current = GasGaugeData.Current;
		chip->Temperature = GasGaugeData.Temperature;
	} else if (res == 0) {
		/* SOC and Voltage  available */
		chip->batt_soc = (GasGaugeData.SOC+5)/10;
		chip->batt_voltage = GasGaugeData.Voltage;
		chip->batt_current = 0;
		chip->Temperature = 250;
		pr_err("GasGauge_Task return (0) \n");
	} else if (res == -1) {
		pr_err("GasGauge_Task return (-1) \n");
		goto i2c_error;
		chip->batt_voltage = GasGaugeData.Voltage;
		chip->batt_soc = (GasGaugeData.SOC+5)/10;
		chip->Temperature = 250;
	}

	if (g_debug) {
		pr_err(" ===  After GasGauge_Task() === \n");
		stc311x_debug_info();
	}

	stc311x_check_charger_state(chip);

	if (g_force_SOC_update) {
		pr_info("gauge reset, update SOC: old: %d, new: %d \n", g_ui_soc, chip->batt_soc);
		g_ui_soc = chip->batt_soc;
		g_force_SOC_update = 0;
	} else if ((chip->batt_soc ^ g_ui_soc) || (chip->batt_soc == 0))
		UI_soc_adjustment(chip);

	//Control SOC between  0 - 100%
	if (g_ui_soc >= 100) 
		g_ui_soc = 100;
	if (g_ui_soc <= 0)
		g_ui_soc = 0;

	stc311x_updata();
	if (g_debug)
		pr_err("*** ST_SOC = %d, UI_SOC = %d, reg_soc = %d, voltage = %d mv, OCV = %d mv, current = %d mA, Temperature = %d, charging_status = %d *** \n", chip->batt_soc, g_ui_soc, g_reg_soc, chip->batt_voltage, g_ocv, chip->batt_current, chip->Temperature, chip->status);
	else
		pr_info("*** ST_SOC=%d, UI_SOC=%d, reg_soc=%d, voltage=%d, OCV=%d, charging_status=%d *** \n", chip->batt_soc, g_ui_soc, g_reg_soc, chip->batt_voltage, g_ocv, chip->status);

i2c_error:
	if (chip->batt_soc > STC311x_SOC_LOW_THRESHOLD)
		schedule_delayed_work(&chip->work, STC311x_DELAY);
	else if ((STC311x_SOC_CRITICAL_THRESHOLD <= chip->batt_soc) && (chip->batt_soc <= STC311x_SOC_LOW_THRESHOLD))
		schedule_delayed_work(&chip->work, STC311x_DELAY_LOW_BATT);
	else
		schedule_delayed_work(&chip->work, STC311x_DELAY_CRITICAL_BATT);

	if (wake_lock_active(&chip->wlock)) {
		wake_unlock(&chip->wlock);
		pr_info("stc311x_wake_unlock \n");
	}

}

static void stc311x_boot_up_work(struct work_struct *work)
{
	g_boot_phase = 0;
}

static enum power_supply_property stc311x_battery_props[] = {
	POWER_SUPPLY_PROP_TECHNOLOGY,
	POWER_SUPPLY_PROP_VOLTAGE_NOW,
	POWER_SUPPLY_PROP_CURRENT_NOW,
	POWER_SUPPLY_PROP_CAPACITY,
	POWER_SUPPLY_PROP_CAPACITY_RAW,
	POWER_SUPPLY_PROP_TEMP,
};

static int stc311x_probe(struct i2c_client *client,
			 const struct i2c_device_id *id)
{
	struct i2c_adapter *adapter = to_i2c_adapter(client->dev.parent);
	struct stc311x_chip *chip;
	int ret, res, Loop, reg_mode, reg_ctrl;

	struct GasGauge_DataTypeDef GasGaugeData;

	/*First check the functionality supported by the host*/
	if (!i2c_check_functionality(adapter, I2C_FUNC_SMBUS_READ_I2C_BLOCK))
		return -EIO;
	if (!i2c_check_functionality(adapter, I2C_FUNC_SMBUS_WRITE_I2C_BLOCK))
		return -EIO;

	/*OK. For now, we presume we have a valid client. We now create the
	  client structure*/
	//chip = kzalloc(sizeof(struct stc311x_chip), GFP_KERNEL);
	chip = devm_kzalloc(&client->dev, sizeof(struct stc311x_chip),
				GFP_KERNEL);
	if (!chip)
		return -ENOMEM;  /*Out of memory*/

<<<<<<< HEAD
	pr_err("\n\nstc311x probe started\n\n");
	g_debug = 0;
	g_boot_phase = 1;
	g_force_SOC_update = 0;
	g_dummy_soc = 101;

	/* The common I2C client data is placed right specific data. */
	chip->client = client;
	chip->pdata = &stc3117_data;
	chip->dev = &(client->dev); 
	i2c_set_clientdata(client, chip);
=======
	i2c_set_clientdata(client, chip);
	chip->dev = &client->dev;
	chip->client = client;
	mutex_init(&chip->read_write_lock);
	INIT_DELAYED_WORK(&chip->soc_calc_work, soc_calc_work_fn);
	INIT_DELAYED_WORK(&chip->cutoff_check_work, cutoff_check_work_fn);

	/* read chip id */
	rc = stc311x_read_raw(chip, ID_REG, &reg, 1);
	if (rc) {
		pr_err("failed to read chip-id rc = %d\n", rc);
		return rc;
	}

	if (reg != STC3117_ID) {
		pr_err("not STC3177 chip\n");
		return -EINVAL;
	}

	rc = stc311x_parse_dt(chip);
	if (rc) {
		pr_err("failed to parse DT rc=%d\n", rc);
		return rc;
	}

	chip->soc_calc_wake_source.disabled = 1;
	wakeup_source_init(&chip->soc_calc_wake_source.source,
				"fg_soc_calc_wake");
	chip->cutoff_wake_source.disabled = 1;
	wakeup_source_init(&chip->cutoff_wake_source.source,
				"fg_cutoff_wake");
	rc = stc311x_start(chip);
	if (rc) {
		pr_err("failed to start rc=%d\n", rc);
		goto fail;
	}
>>>>>>> e045a95c

	pinctrl_pm_select_default_state(chip->dev);

	chip->battery.name		= "bms";
	chip->battery.type		= POWER_SUPPLY_TYPE_BMS;
	chip->battery.get_property	= stc311x_get_property;
	chip->battery.set_property	= stc311x_set_property;
	chip->battery.properties	= stc311x_battery_props;
	chip->battery.num_properties	= ARRAY_SIZE(stc311x_battery_props);
	chip->battery.property_is_writeable = stc311x_battery_is_writeable;

	if (chip->pdata && chip->pdata->power_supply_register)
		ret = chip->pdata->power_supply_register(&client->dev,
							 &chip->battery);
	else
		ret = power_supply_register(&client->dev, &chip->battery);
	if (ret) {
		dev_err(&client->dev, "failed: power supply register\n");

		kfree(chip);
		return ret;
	}

	dev_info(&client->dev, "power supply register,%d\n", ret);


	stc311x_get_version(client);

	/* init gas gauge system */
	sav_client = chip->client;
	if (chip->pdata) {
		/* 1=Voltage mode, 0=mixed mode */
		GasGaugeData.Vmode = chip->pdata->Vmode;
		/* SOC alm level %*/
		GasGaugeData.Alm_SOC = chip->pdata->Alm_SOC;
		/* Vbat alm level mV*/
		GasGaugeData.Alm_Vbat = chip->pdata->Alm_Vbat;
		/* nominal CC_cnf */
		GasGaugeData.CC_cnf = chip->pdata->CC_cnf;
		/* nominal VM cnf */
		GasGaugeData.VM_cnf = chip->pdata->VM_cnf;
		/* nominal Rint */
		GasGaugeData.Rint = chip->pdata->Rint;
		/* nominal capacity in mAh */
		GasGaugeData.Cnom = chip->pdata->Cnom;
		/* sense resistor mOhms*/
		GasGaugeData.Rsense = chip->pdata->Rsense;
		/* current for relaxation in mA (< C/20) */
		GasGaugeData.RelaxCurrent = chip->pdata->RelaxCurrent;
		/* 1=Adaptive mode enabled, 0=Adaptive mode disabled */
		GasGaugeData.Adaptive = chip->pdata->Adaptive;
		/* capacity derating in 0.1%, for temp
		 * = 60, 40, 25, 10,   0, -10 °C */
		for (Loop = 0; Loop < NTEMP; Loop++) {
			GasGaugeData.CapDerating[Loop] =
				chip->pdata->CapDerating[Loop];
		}
		/* OCV curve adjustment */
		for (Loop = 0; Loop < OCVTAB_SIZE; Loop++) {
			GasGaugeData.OCVValue[Loop] =
				chip->pdata->OCVValue[Loop];
		}
		/* SOC_TAB */
		for (Loop = 0; Loop < SOCTAB_SIZE; Loop++) {
			GasGaugeData.SOCValue[Loop] =
				chip->pdata->SOCValue[Loop];
		}
		/*External temperature fonction, return °C*/
		GasGaugeData.ExternalTemperature =
			chip->pdata->ExternalTemperature();
		/* 1=External temperature, 0=STC3117 temperature */
		GasGaugeData.ForceExternalTemperature =
			chip->pdata->ForceExternalTemperature;
	}

	if (g_debug) {
		pr_info(" ===  Before GasGauge_start() === \n");
		stc311x_debug_info();
	}

	//standby mode check
	reg_mode = 0;
	reg_ctrl = 0;
	g_standby_mode = 0;
	g_reg_soc = 0;
	reg_mode = STC31xx_ReadByte(STC311x_REG_MODE);
	reg_ctrl = STC31xx_ReadByte(STC311x_REG_CTRL);
	pr_info("mode = 0x%x, (reg_mode & GG_RUN_BIT) = %d  \n", reg_mode, (int)(reg_mode & GG_RUN_BIT));
	if(((reg_mode & GG_RUN_BIT) == 0) && ((reg_ctrl & PORDET_BIT) == 0)) {
		g_standby_mode = 1;
		pr_err("stc311x in standby mode \n");
	}
	
	GasGauge_Start(&GasGaugeData);
	msleep(200);

	if (g_debug) {
		pr_info(" ===  Before GasGauge_Task() === \n");
		stc311x_debug_info();
	}	
	
	/* process gas gauge algorithm, returns results */
	res = GasGauge_Task(&GasGaugeData);
	if (res > 0) {
		/* results available */
		chip->batt_soc = (GasGaugeData.SOC+5)/10;
		chip->batt_voltage = GasGaugeData.Voltage;
		chip->batt_current = GasGaugeData.Current;
		chip->Temperature = GasGaugeData.Temperature;
	} else if (res == 0) {
		/* SOC and Voltage  available */
		chip->batt_soc = (GasGaugeData.SOC+5)/10;
		chip->batt_voltage = GasGaugeData.Voltage;
		chip->batt_current = 0;
		chip->Temperature = 250;
		pr_err("GasGauge_Task return 0 \n");
	} else if (res == -1) {
		chip->batt_voltage = GasGaugeData.Voltage;
		chip->batt_soc = (GasGaugeData.SOC+5)/10;
		chip->Temperature = 250;
		pr_err("GasGauge_Task return (-1) \n");
	}
	g_ui_soc = chip->batt_soc;
	chip->status = POWER_SUPPLY_STATUS_UNKNOWN;
	g_last_status = POWER_SUPPLY_STATUS_UNKNOWN;
	wake_lock_init(&chip->wlock, WAKE_LOCK_SUSPEND, "stc311x");

	if (g_debug) {
		pr_info(" ===  After GasGauge_Task() === \n");
		stc311x_debug_info();
	}
	
	INIT_DEFERRABLE_WORK(&chip->work, stc311x_work);

	//if gauge need to do reset, start work after 5 seconds 
	if (res == -1)
		schedule_delayed_work(&chip->work, 500);
	else
		schedule_delayed_work(&chip->work, STC311x_DELAY);
	/*The specified delay depends of every platform and Linux kernel. It has
	 * to be checked physically during the driver integration*/
	/*a delay of about 5 seconds is correct but 30 seconds is enough compare
	 * to the battery SOC evolution speed*/

	//Init a 120 seconds timer for device boot up
	INIT_DEFERRABLE_WORK(&chip->boot_up_work, stc311x_boot_up_work);
	schedule_delayed_work(&chip->boot_up_work, STC311x_DELAY_BOOTUP);

	if (g_debug)
		pr_err("SOC = %d, reg_soc = %d, voltage = %d, OCV = %d, temp = %d \n", chip->batt_soc, g_reg_soc, chip->batt_voltage, g_ocv, chip->Temperature);
	else
		pr_info("SOC=%d, reg_soc=%d, voltage=%d, OCV=%d, temp=%d \n", chip->batt_soc, g_reg_soc, chip->batt_voltage, g_ocv, chip->Temperature);
	pr_info("stc311x FG successfully probed\n");
	return 0;
<<<<<<< HEAD
=======

fail:
	wakeup_source_trash(&chip->soc_calc_wake_source.source);
	wakeup_source_trash(&chip->cutoff_wake_source.source);
	return rc;
>>>>>>> e045a95c
}

static int stc311x_remove(struct i2c_client *client)
{
	struct stc311x_chip *chip = i2c_get_clientdata(client);

	/* stop gas gauge system */
	sav_client = chip->client;
	GasGauge_Stop();

	if (chip->pdata && chip->pdata->power_supply_unregister)
		chip->pdata->power_supply_unregister(&chip->battery);
	else
		power_supply_unregister(&chip->battery);
	cancel_delayed_work(&chip->work);
	wake_lock_destroy(&chip->wlock);
	kfree(chip);

	return 0;
}

#ifdef CONFIG_PM

static int stc311x_suspend(struct device *dev)
{
	struct i2c_client *client = to_i2c_client(dev);
	struct stc311x_chip *chip = i2c_get_clientdata(client);

	pr_info("stc311x_suspend \n");
	cancel_delayed_work(&chip->work);
	return 0;
}

static int stc311x_resume(struct device *dev)
{
	struct i2c_client *client = to_i2c_client(dev);
	struct stc311x_chip *chip = i2c_get_clientdata(client);

	pr_info("stc311x_resume \n");

	if (!wake_lock_active(&chip->wlock)) {
		wake_lock(&chip->wlock);
		pr_info("stc311x_wake_lock \n");
	}
	schedule_delayed_work(&chip->work, 0);
	return 0;
}
static SIMPLE_DEV_PM_OPS(stc311x_pm_ops, stc311x_suspend, stc311x_resume);
#define stc311x_PM_OPS (&stc311x_pm_ops)

#else

#define stc311x_suspend NULL
#define stc311x_resume NULL

#endif /* CONFIG_PM */


static struct of_device_id stc3117_match_table[] = {
	{ .compatible = "st,stc3117",},
	{ },
};

/* Every chip have a unique id */
static const struct i2c_device_id stc311x_id[] = {
	{"stc3117", 0},
	{ }
};

/* Every chip have a unique id and we need
   to register this ID using MODULE_DEVICE_TABLE*/
MODULE_DEVICE_TABLE(i2c, stc311x_id);

static struct i2c_driver stc311x_i2c_driver = {
	.driver	= {
		.name	= "stc3117",
		.owner		= THIS_MODULE,
		.pm     = stc311x_PM_OPS,
		.of_match_table = stc3117_match_table,
	},
	.probe		= stc311x_probe,
	.remove		= stc311x_remove,
	.id_table	= stc311x_id,
};
module_i2c_driver(stc311x_i2c_driver);

MODULE_AUTHOR("STMICROELECTRONICS");
MODULE_DESCRIPTION("STC311x Fuel Gauge");
MODULE_LICENSE("GPL");<|MERGE_RESOLUTION|>--- conflicted
+++ resolved
@@ -22,7 +22,7 @@
 #include <linux/power_supply.h>
 #include <linux/power/stc3117_battery.h>
 #include <linux/slab.h>
-#include <linux/qpnp/qpnp-adc.h> 
+#include <linux/qpnp/qpnp-adc.h>
 #include <linux/wakelock.h>
 
 #define GG_VERSION "1.00a"
@@ -39,7 +39,6 @@
 /* ************************************************************************ */
 
 
-<<<<<<< HEAD
 
 
 /* Private define ----------------------------------------------------------*/
@@ -194,7 +193,7 @@
 static const int DefVMTempTable[NTEMP] = VMTEMPTABLE;
 static const char *charger_name = "battery";
 //static int g_low_battery_counter;
-static bool g_debug = 1, g_standby_mode, g_boot_phase, g_force_SOC_update;
+static bool g_debug, g_standby_mode, g_boot_phase, g_force_SOC_update;
 static int g_ui_soc, g_last_status, g_ocv, g_reg_soc, g_dummy_soc;
 static const char * const charge_status[] = {
 	"unknown",
@@ -204,7 +203,7 @@
 	"full",
 };
 static int STC311x_Status(void);
-static int STC31xx_Read(int length, int reg , unsigned char *values);
+static int STC31xx_Read(int length, int reg, unsigned char *values);
 static int STC31xx_ReadByte(int RegAddress);
 static int STC31xx_ReadWord(int RegAddress);
 static int conv(short value, unsigned short factor);
@@ -247,109 +246,6 @@
 	int ForceExternalTemperature;
 	int Ropt;
 	int Var1;
-=======
-#include <linux/qpnp/qpnp-adc.h>
-
-#define MODE_REG		0x0
-#define VMODE_BIT		BIT(0)
-#define FORCE_CD_BIT		BIT(2)
-#define ALM_EN_BIT		BIT(3)
-#define GG_RUN_BIT		BIT(4)
-#define FORCE_CC_BIT		BIT(5)
-#define FORCE_VM_BIT		BIT(6)
-
-#define CTRL_REG		0x1
-#define IO0_DATA_BIT		BIT(0)
-#define GG_RST_BIT		BIT(1)
-#define GG_VM_BIT		BIT(2)
-#define BATFAIL_BIT		BIT(3)
-#define PORDET_BIT		BIT(4)
-#define ALM_SOC_BIT		BIT(5)
-#define ALM_VOLT_BIT		BIT(6)
-#define UVLOD_BIT		BIT(7)
-#define FG_RESET		(BATFAIL_BIT | UVLOD_BIT | PORDET_BIT)
-
-#define SOC_REG			0x2
-#define COUNTER_REG		0x4
-#define CURRENT_REG		0x6
-#define VOLTAGE_REG		0x8
-#define TEMPERATURE_REG		0xa
-#define AVG_CURRENT_REG		0xb
-#define OCV_REG			0xd
-#define CC_CNF_REG		0xf
-#define VM_CNF_REG		0x11
-#define ALM_SOC_REG		0x13
-#define ALM_VOLTAGE_REG		0x14
-#define RELAX_CURRENT_REG	0x15
-#define ID_REG			0x18
-#define CC_ADJ_REG		0x1b
-#define VM_ADJ_REG		0x1c
-#define RAM_BASE		0x20
-#define RAM_SIZE		16
-#define OCVTAB_REG		0x30
-#define SOCTAB_REG		0x50
-#define OCV_SOC_SIZE		16
-#define SOCTAB_MULTIPLIER	2
-
-#define STC3117_ID		0x16
-
-#define CUTOFF_VOTAGE_MV	3400
-#define RAM_TSTWORD		0xa5a5
-#define GG_INIT			1
-#define GG_RUNNING		2
-#define VM_MODE			1
-#define CC_MODE			0
-#define NTEMP			7
-#define MAX_SOC			1000
-#define MAX_HRSOC		51200
-#define SOC_FACTOR		512
-
-/* 2's complement conversion macros */
-#define TEMP_SIGN_BIT			7
-#define AVG_CURRENT_SIGN_BIT		15
-#define ADJ_SIGN_BIT			15
-#define VOLTAGE_SIGN_BIT		11
-#define CURRENT_SIGN_BIT		13
-#define ALM_VOLTAGE_NUMERATOR		176L
-#define ALM_VOLTAGE_DENOMINATOR		10L
-#define RELAX_CURRENT_NUMERATOR		4704L
-#define RELAX_CURRENT_DENOMINATOR	100L
-#define OCV_NUMERATOR			55L
-#define OCV_DENOMINATOR			100L
-#define CURRENT_NUMERATOR		588L
-#define CURRENT_DINOMINATOR		100L
-#define AVG_CURRENT_NUMERATOR		147L
-#define VOLTAGE_NUMERATOR		22LL
-#define VOLTAGE_DENOMINATOR		10LL
-#define CRATE_NUMERATOR			8789L
-#define CRATE_DENOMINATOR		1000000L
-
-#define OF_PROP_READ(chip, prop, dt_property, retval, optional)		\
-do {									\
-	if (retval)							\
-		break;							\
-	if (optional)							\
-		prop = -EINVAL;						\
-									\
-	retval = of_property_read_u32(chip->dev->of_node,		\
-			"st," dt_property, &prop);			\
-									\
-	if ((retval == -EINVAL) && optional)				\
-		retval = 0;						\
-	else if (retval)						\
-		dev_err(chip->dev, "Error reading " #dt_property	\
-				" property rc = %d\n", rc);		\
-} while (0)
-
-struct fg_data {
-	int soc;
-	int hr_soc;
-	s16 voltage_mv;
-	s16 current_ma;
-	s16 avg_current_ma;
-	s16 temperature;
-	int ocv_mv;
->>>>>>> e045a95c
 };
 
 /* structure of the STC311x battery monitoring data */
@@ -402,7 +298,6 @@
 
 static struct STC311x_BattDataTypeDef BattData;   /* STC311x data */
 
-<<<<<<< HEAD
 /* structure of the STC311x RAM registers for the Gas Gauge algorithm data */
 static union {
 	unsigned char db[RAM_SIZE];  /* last byte holds the CRC */
@@ -443,7 +338,7 @@
 struct stc311x_chip {
 	struct i2c_client		*client;
 	struct delayed_work		work;
-	struct delayed_work		boot_up_work;	
+	struct delayed_work		boot_up_work;
 	struct power_supply		battery;
 	struct stc311x_platform_data	*pdata;
 	struct wake_lock wlock;
@@ -458,59 +353,10 @@
 	int batt_current;
 	/* State Of Charge */
 	int status;
-=======
-	/* parameters */
-	u32				cfg_alarm_soc;
-	u32				cfg_alarm_voltage_mv;
-	u32				cfg_relax_current_ma;
-	u16				*cfg_adaptive_capacity_table;
-	u16				*cfg_ocv_soc_table;
-	s16				*cfg_temp_table;
-	u16				*cfg_vmtemp_table;
-	u8				*cfg_soc_table;
-	int				cfg_cnom_mah;
-	int				cfg_rsense_mohm;
-	int				cfg_rbatt_mohm;
-	int				cfg_term_current_ma;
-	int				cfg_float_voltage_mv;
-	int				cfg_empty_soc_uv;
-	bool				cfg_force_vmode;
-	bool				cfg_enable_soc_correction;
-
-	/* RAM info */
-	union {
-		unsigned char		ram_data[RAM_SIZE];
-		struct {
-			u16		tstword;
-			u16		hr_soc;
-			u16		cc_cnf;
-			u16		vm_cnf;
-			u8		soc;
-			u8		gg_status;
-		} reg;
-	} ram_info;
-
-	struct fg_data			chip_data;
-	struct i2c_client		*client;
-	struct device			*dev;
-	struct delayed_work		soc_calc_work;
-	struct delayed_work		cutoff_check_work;
-	struct fg_wakeup_source		soc_calc_wake_source;
-	struct fg_wakeup_source		cutoff_wake_source;
-	struct dentry			*debug_root;
-	struct mutex			read_write_lock;
-	struct power_supply		bms_psy;
-
-	/* ADC notification */
-	struct qpnp_adc_tm_chip         *adc_tm_dev;
-	struct qpnp_vadc_chip		*vadc_dev;
-	struct qpnp_adc_tm_btm_param	vbat_cutoff_params;
-};
->>>>>>> e045a95c
 
 	int Temperature;
 	struct device     *dev;
-	struct qpnp_vadc_chip	*vadc_dev;    
+	struct qpnp_vadc_chip	*vadc_dev;
 };
 
 int null_fn(void)
@@ -539,10 +385,10 @@
 		}
 	}
 
-	res=qpnp_vadc_read(chip->vadc_dev, P_MUX3_1_1, &result);//get channel 0x12	
+	res = qpnp_vadc_read(chip->vadc_dev, P_MUX3_1_1, &result);//get channel 0x12
 	if (res < 0) {
 		pr_err("stc311x - Error reading pm8916 mpp3: %d\n", res);
-		goto Error; 
+		goto Error;
 	} else {
 		pr_debug("stc311x - pm8916 mpp3,  temperature = %lld \n", result.physical);
 		return (int)(result.physical * 10);
@@ -642,7 +488,7 @@
 {
 	switch (psp) {
 	case POWER_SUPPLY_PROP_TECHNOLOGY:
-		if(val->intval)
+		if (val->intval)
 			g_debug = 1;
 		else
 			g_debug = 0;
@@ -747,7 +593,7 @@
  * STC311x registers can be written by 2-byte words (unless NumberOfBytes=1)
  * or byte per byte.
  ****************************************************************************/
-static int STC31xx_Write(int length, int reg , unsigned char *values)
+static int STC31xx_Write(int length, int reg, unsigned char *values)
 {
 	int ret;
 
@@ -770,7 +616,7 @@
  * Using byte per byte read is not recommended since it doesn't
  * ensure register data integrity
  ****************************************************************************/
-static int STC31xx_Read(int length, int reg , unsigned char *values)
+static int STC31xx_Read(int length, int reg, unsigned char *values)
 {
 	int ret;
 
@@ -1043,7 +889,7 @@
 	reg_soc = (STC31xx_ReadWord(STC311x_REG_SOC)/HRSOC_1_PERCENT);
 	ram_hrsoc = (GG_Ram.reg.HRSOC);
 	pr_info("STC311x_Restore-reg_soc:%d, ram_HRSOC:%d \n", reg_soc, ram_hrsoc);
-	pr_info("STC311x_Restore-GG_status: %c, GG_Ram.reg.SOC: %d \n", GG_Ram.reg.GG_Status,GG_Ram.reg.SOC);
+	pr_info("STC311x_Restore-GG_status: %c, GG_Ram.reg.SOC: %d \n", GG_Ram.reg.GG_Status, GG_Ram.reg.SOC);
 
 	/* if restore from unexpected reset, restore SOC (system dependent) */
 	if (GG_Ram.reg.GG_Status == GG_RUNNING) {
@@ -1166,7 +1012,6 @@
 	return v;
 }
 
-<<<<<<< HEAD
 /*****************************************************************************
  * Function Name  : STC311x_ReadBatteryData
  * Description    :  utility function to read the battery data from STC311x
@@ -1191,189 +1036,6 @@
 		BattData->GG_Mode = VM_MODE;   /* VM active */
 	else
 		BattData->GG_Mode = CC_MODE;   /* CC active */
-=======
-static int stc311x_force_soc(struct stc311x_chip *chip, int soc, int vbat_uv)
-{
-	int rc;
-
-	rc = stc311x_write_param(chip, SOC_REG, soc);
-	if (rc)
-		pr_err("Failed to set SOC to %d rc=%d\n", soc, rc);
-	else
-		pr_warn("forcing SOC = %d vbat = %duV\n", soc, vbat_uv);
-
-	return rc;
-}
-
-static int get_battery_voltage_adc(struct stc311x_chip *chip, int *result_uv)
-{
-	int rc;
-	struct qpnp_vadc_result adc_result;
-
-	if (!chip->vadc_dev)
-		return -EINVAL;
-
-	rc = qpnp_vadc_read(chip->vadc_dev, VBAT_SNS, &adc_result);
-	if (rc) {
-		pr_err("error reading adc channel = %d, rc = %d\n",
-							VBAT_SNS, rc);
-		return rc;
-	}
-	pr_debug("mvolts phy=%lld meas=0x%llx\n", adc_result.physical,
-						adc_result.measurement);
-	*result_uv = (int)adc_result.physical;
-
-	return 0;
-}
-
-#define VBATT_ERROR_MARGIN_UV	20000
-#define CUTOFF_MARGIN_UV	100000
-#define CUTOFF_DELAY		30000
-static void btm_notify_vbat(enum qpnp_tm_state state, void *ctx)
-{
-	struct stc311x_chip *chip = ctx;
-	int vbat_uv;
-	int rc;
-
-	rc = get_battery_voltage_adc(chip, &vbat_uv);
-	if (rc) {
-		pr_err("failed to read battery voltage rc=%d\n", rc);
-		goto out;
-	}
-
-	pr_debug("vbat is at %duV\n", vbat_uv);
-
-	if (state == ADC_TM_LOW_STATE) {
-		pr_debug("low voltage btm notification triggered\n");
-		if (vbat_uv < (chip->vbat_cutoff_params.low_thr
-					+ VBATT_ERROR_MARGIN_UV)) {
-			fg_stay_awake(&chip->cutoff_wake_source);
-			schedule_delayed_work(&chip->cutoff_check_work,
-					msecs_to_jiffies(CUTOFF_DELAY));
-			chip->vbat_cutoff_params.state_request =
-						ADC_TM_HIGH_THR_ENABLE;
-		} else {
-			pr_debug("faulty btm trigger, discarding\n");
-		}
-	} else if (state == ADC_TM_HIGH_STATE) {
-		pr_debug("high voltage btm notification triggered\n");
-		if (vbat_uv >= chip->vbat_cutoff_params.high_thr) {
-			chip->vbat_cutoff_params.state_request =
-						ADC_TM_LOW_THR_ENABLE;
-			cancel_delayed_work_sync(&chip->cutoff_check_work);
-			fg_relax(&chip->cutoff_wake_source);
-		} else {
-			pr_debug("faulty btm trigger, discarding\n");
-		}
-	} else {
-		pr_debug("unknown voltage notification state: %d\n", state);
-	}
-
-out:
-	qpnp_adc_tm_channel_measure(chip->adc_tm_dev,
-					&chip->vbat_cutoff_params);
-}
-
-static int stc311x_vbat_cutoff_monitor(struct stc311x_chip *chip)
-{
-	int rc;
-
-	chip->vbat_cutoff_params.low_thr =
-			chip->cfg_empty_soc_uv + CUTOFF_MARGIN_UV;
-	chip->vbat_cutoff_params.high_thr =
-			chip->cfg_empty_soc_uv + CUTOFF_MARGIN_UV
-						+ VBATT_ERROR_MARGIN_UV;
-	chip->vbat_cutoff_params.state_request = ADC_TM_HIGH_LOW_THR_ENABLE;
-	chip->vbat_cutoff_params.channel = VBAT_SNS;
-	chip->vbat_cutoff_params.btm_ctx = chip;
-	chip->vbat_cutoff_params.timer_interval = ADC_MEAS1_INTERVAL_16S;
-	chip->vbat_cutoff_params.threshold_notification = &btm_notify_vbat;
-	rc = qpnp_adc_tm_channel_measure(chip->adc_tm_dev,
-						&chip->vbat_cutoff_params);
-	if (rc) {
-		pr_err("adc-tm setup failed: %d\n", rc);
-		return rc;
-	}
-
-	pr_debug("set low thr to %d and high to %d\n",
-					chip->vbat_cutoff_params.low_thr,
-					chip->vbat_cutoff_params.high_thr);
-	return 0;
-}
-
-int stc311x_parse_dt(struct stc311x_chip *chip)
-{
-	int rc = 0;
-	int prop_len;
-
-	chip->cfg_empty_soc_uv = -EINVAL;
-	OF_PROP_READ(chip, chip->cfg_empty_soc_uv,
-				"empty-soc-uv", rc, 1);
-	if (chip->cfg_empty_soc_uv > 0) {
-		chip->vadc_dev = qpnp_get_vadc(chip->dev, "fg");
-		if (IS_ERR(chip->vadc_dev)) {
-			rc = PTR_ERR(chip->vadc_dev);
-			if (rc != -EPROBE_DEFER)
-				pr_err("vadc not found defer probe\n");
-			return rc;
-		}
-
-		chip->adc_tm_dev = qpnp_get_adc_tm(chip->dev, "fg");
-		if (IS_ERR(chip->adc_tm_dev)) {
-			rc = PTR_ERR(chip->adc_tm_dev);
-			if (rc != -EPROBE_DEFER)
-				pr_err("adc-tm property missing, rc=%d\n", rc);
-			return rc;
-		}
-
-		rc =  stc311x_vbat_cutoff_monitor(chip);
-		if (rc)
-			pr_err("failed to configure vbat cutoff monitor rc=%d\n",
-						rc);
-	}
-	OF_PROP_READ(chip, chip->cfg_rbatt_mohm,
-					"rbatt-mohm", rc, 0);
-	OF_PROP_READ(chip, chip->cfg_cnom_mah,
-					"nom-capacity-mah", rc, 0);
-	OF_PROP_READ(chip, chip->cfg_rsense_mohm,
-					"rsense-mohm", rc, 0);
-	OF_PROP_READ(chip, chip->cfg_float_voltage_mv,
-					"float-voltage-mv", rc, 0);
-	/*required property missing return error */
-	if (rc)
-		return rc;
-
-	chip->cfg_alarm_soc = 10;
-	OF_PROP_READ(chip, chip->cfg_alarm_soc, "alarm-soc", rc, 1);
-
-	chip->cfg_alarm_voltage_mv = CUTOFF_VOTAGE_MV;
-	OF_PROP_READ(chip, chip->cfg_alarm_voltage_mv,
-					"alarm-voltage-mv", rc, 1);
-	if (chip->cfg_alarm_voltage_mv <= CUTOFF_VOTAGE_MV)
-		chip->cfg_alarm_voltage_mv = CUTOFF_VOTAGE_MV;
-
-	chip->cfg_term_current_ma = chip->cfg_cnom_mah / 10;
-	OF_PROP_READ(chip, chip->cfg_term_current_ma,
-					"term-current-ma", rc, 1);
-
-	chip->cfg_relax_current_ma = chip->cfg_cnom_mah / 20;
-	OF_PROP_READ(chip, chip->cfg_relax_current_ma,
-					"relax-current-ma", rc, 1);
-	if (chip->cfg_relax_current_ma > 200)
-			chip->cfg_relax_current_ma = 200;
-
-	/* optional property error */
-	if (rc)
-		return rc;
-
-	if (of_find_property(chip->dev->of_node,
-				"st,adaptive-capacity-tbl", &prop_len)) {
-		prop_len /= sizeof(u16);
-		if (prop_len != NTEMP) {
-			pr_err("invalid capacity data length\n");
-			return -EINVAL;
-		}
->>>>>>> e045a95c
 
 	/* read STC3117 registers 0 to 14 */
 	res = STC31xx_Read(15, 0, data);
@@ -1788,7 +1450,7 @@
 		Var3 = 400;
 
 	if (g_debug) {
-		pr_err("before SOC_correction: BattData.SOC = %d (0.1) \n", BattData.SOC);	
+		pr_err("before SOC_correction: BattData.SOC = %d (0.1) \n", BattData.SOC);
 		pr_err("Var3 = %d, BattData.AvgCurrent = %d \n", Var3, BattData.AvgCurrent);
 	}
 	Var1 = 256*BattData.AvgCurrent*A_Var3/Var3/CURRENT_TH;
@@ -1843,7 +1505,7 @@
 	}
 
 	if (g_debug)
-		pr_err("after SOC_correction: BattData.SOC = %d (0.1) \n", BattData.SOC);	
+		pr_err("after SOC_correction: BattData.SOC = %d (0.1) \n", BattData.SOC);
 #endif
 
 }
@@ -2009,7 +1671,7 @@
 
 void stc311x_debug_info(void)
 {
-	int value,value2, value3, value4, i, run_mode, data_ocv, data_soc, data_voltage;
+	int value, value2, value3, value4, i, run_mode, data_ocv, data_soc, data_voltage;
 	unsigned char data[31], ram[16];
 	unsigned char OCVTAB[32]; /* 48~79 */
 	unsigned char SOCTAB[16]; /* 80~95 */
@@ -2021,7 +1683,7 @@
 
 	// read ram data from 32-47
 	value = STC31xx_Read(16, 32, ram);
-	pr_err("Ram data: [0-1] TstWord = 0x%x, [2-3] HRSOC = %d (1/512)\n", (ram[1]<<8)+ram[0], ( (ram[3]<<8)+ram[2]));
+	pr_err("Ram data: [0-1] TstWord = 0x%x, [2-3] HRSOC = %d (1/512)\n", (ram[1]<<8)+ram[0], ((ram[3]<<8)+ram[2]));
 	pr_err("Ram data: [4-5] CC_cnf = %d, [6-7] VM_cnf = %d \n", (ram[5]<<8)+ram[4], (ram[7]<<8)+ram[6]);
 	pr_err("Ram data: [8] SOC = %d (1/1),  [9] GG_Status = %d \n", ram[8], ram[9]);
 
@@ -2032,7 +1694,7 @@
 	run_mode = data[1] & GG_VM_BIT ? VM_MODE : CC_MODE;
 	pr_err("REG[01] CTRL = 0x%x, %s \n", data[1], run_mode ? "VM_MODE" : "CC_MODE");
 
-	/* SOC */	
+	/* SOC */
 	value = data[3];
 	value = (value<<8) + data[2];
 	data_soc = (int)(value/512);
@@ -2071,7 +1733,7 @@
 		value -= 0x100;  /* convert to signed value */
 	//BattData->Temperature = value*10;  /* result in 0.1°C */
 	pr_err("REG[10] temperature = %d degC \n", value*10);
-	
+
 	/* Avg current */
 	value = data[12];
 	value = (value<<8) + data[11];
@@ -2085,7 +1747,7 @@
 		value = conv(value, (36*400)); //BattData->CRateFactor
 	}
 	pr_err("REG[11-12] AVG Current = %d mA \n", value);
-	
+
 	/* OCV */
 	value = data[14];
 	value = (value<<8) + data[13];
@@ -2110,7 +1772,7 @@
 
 	/* ALARM_SOC */
 	//pr_err("REG[19] ALARM_SOC = %d \n", (int)(data[19]/2));
-	
+
 	/* ALARM_VOLTAGE */
 	//pr_err("REG[20] ALARM_VOLTAGE = %d mv \n", (int)((data[20]*176)/10));
 
@@ -2151,19 +1813,19 @@
 	if (value < 0)
 		return;
 	else {
-		for (i=0; i<32; i+=8) {
+		for (i = 0; i < 32; i += 8) {
 			value = OCVTAB[i+1];
 			value = (value<<8) + OCVTAB[i];
 			value2 = OCVTAB[i+3];
 			value2 = (value2<<8) + OCVTAB[i+2];
-			value3 = OCVTAB[i+5];	
+			value3 = OCVTAB[i+5];
 			value3 = (value3<<8) + OCVTAB[i+4];
 			value4 = OCVTAB[i+7];
 			value4 = (value4<<8) + OCVTAB[i+6];
 			pr_err("OCV_TAB[%d]: %d, [%d]: %d, [%d]: %d, [%d]: %d \n",
 				(i/2), (value*55/100), (i+2)/2, (value2*55/100), (i+4)/2, (value3*55/100), (i+6)/2, (value4*55/100));
 			}
-			
+
 		}
 
 	// read SOCTAB registers from 80 to 95
@@ -2171,27 +1833,27 @@
 	if (value < 0)
 		return;
 	else {
-		for (i=0; i<16; i+=4)
+		for (i = 0; i < 16; i += 4)
 			pr_err("SOC_TAB[%d]: %d, [%d]: %d, [%d]: %d, [%d]: %d \n",
 			i, (SOCTAB[i]/2), i+1, (SOCTAB[i+1]/2), i+2, (SOCTAB[i+2]/2), i+3, (SOCTAB[i+3]/2));
 	}
 
-	pr_err("mode=0x%x, ctrl=0x%x, CMONIT_COUNT=%d, SOC=%d, voltage=%d, OCV=%d \n",data[0], data[1], data[22], data_soc, data_voltage, data_ocv);
+	pr_err("mode=0x%x, ctrl=0x%x, CMONIT_COUNT=%d, SOC=%d, voltage=%d, OCV=%d \n", data[0], data[1], data[22], data_soc, data_voltage, data_ocv);
 }
 
 static void STC311x_Rewrite_OCV(void)
 {
-	int mode, ocv, curr, voltage, soc;	
+	int mode, ocv, curr, voltage, soc;
 
 	mode = STC31xx_ReadByte(STC311x_REG_MODE);
 	if (mode < 0)
 		return ;
 
-	if(mode & GG_RUN_BIT)
+	if (mode & GG_RUN_BIT)
 		return;
 
 	pr_info("Rewrite OCV due to standby mode, reg_mode = 0x%x \n", mode);
-	//set operation mode to get current	
+	//set operation mode to get current
 	STC31xx_WriteByte(STC311x_REG_MODE, 0x10);
 	mdelay(200);
 
@@ -2222,7 +1884,7 @@
 	STC31xx_WriteWord(STC311x_REG_OCV, ocv);
 
 	mdelay(200);
-	mode = STC31xx_ReadByte(STC311x_REG_MODE);	
+	mode = STC31xx_ReadByte(STC311x_REG_MODE);
 	soc = STC31xx_ReadWord(STC311x_REG_SOC);
 	ocv = STC31xx_ReadWord(STC311x_REG_OCV);
 	voltage = STC31xx_ReadWord(STC311x_REG_VOLTAGE);
@@ -2328,7 +1990,7 @@
 
 	/* check INIT state */
 	if (GG_Ram.reg.GG_Status == GG_INIT) {
-		if (g_debug)	
+		if (g_debug)
 			pr_err("GG_INIT \n");
 		/* INIT state, wait for current & temperature value available:
 		 * */
@@ -2530,54 +2192,6 @@
 	return OK;
 }
 
-<<<<<<< HEAD
-=======
-static void cutoff_check_work_fn(struct work_struct *work)
-{
-	int rc;
-	int vbat_uv;
-	struct stc311x_chip *chip = container_of(work, struct stc311x_chip,
-					cutoff_check_work.work);
-
-	rc = get_battery_voltage_adc(chip, &vbat_uv);
-	if (rc) {
-		pr_err("failed to read VBAT rc=%d\n", rc);
-		goto out;
-	}
-	pr_debug("vbat is at %duV\n", vbat_uv);
-
-	/*
-	 * release wakeup source and return if battery voltage crosses high
-	 * threhold limit.
-	 */
-	if (vbat_uv >=
-		(chip->vbat_cutoff_params.high_thr + VBATT_ERROR_MARGIN_UV)) {
-		fg_relax(&chip->cutoff_wake_source);
-		return;
-	}
-
-	if (vbat_uv <= (chip->cfg_empty_soc_uv)) {
-		rc = stc311x_force_soc(chip, 0, vbat_uv);
-		if (rc)
-			goto out;
-		stc311x_process_fg_task(chip);
-
-		return;
-	}
-
-out:
-	schedule_delayed_work(&chip->cutoff_check_work,
-					msecs_to_jiffies(CUTOFF_DELAY));
-}
-
-
-static enum power_supply_property stc311x_bms_props[] = {
-	POWER_SUPPLY_PROP_VOLTAGE_NOW,
-	POWER_SUPPLY_PROP_CURRENT_NOW,
-	POWER_SUPPLY_PROP_CAPACITY,
-	POWER_SUPPLY_PROP_TEMP,
-};
->>>>>>> e045a95c
 
 /*****************************************************************************
  * Function Name  : STC31xx_StopPowerSavingMode
@@ -2768,7 +2382,7 @@
 	return OK;
 }
 
-	
+
 /* -------------------------------------------------------------- */
 
 int stc311x_updata(void)
@@ -2814,10 +2428,10 @@
 		}
 
 		if (ret.intval > 0) {
-			//if charger setting is reset to default, trigger charger to set new setting		
+			//if charger setting is reset to default, trigger charger to set new setting
 			if (ret.intval == SMB231_REG0_DEFAULT) {
 				pr_err("smb23x register is default, call smb23x to set new setting \n");
-				ret.intval = 1;	
+				ret.intval = 1;
 				charger_psy->set_property(charger_psy, POWER_SUPPLY_PROP_STATUS, &ret);
 			}
 		}
@@ -2849,7 +2463,7 @@
 
 		//when discharging, the new SOC can only decrease
 		if (chip->batt_soc > g_ui_soc)
-			pr_err("Discharging, new soc = %d > original soc = %d, abort \n", chip->batt_soc, g_ui_soc);	
+			pr_err("Discharging, new soc = %d > original soc = %d, abort \n", chip->batt_soc, g_ui_soc);
 	}
 
 	//normal SOC calculate
@@ -2861,12 +2475,12 @@
 			g_ui_soc++;
 		//charger exist but current not enough
 		else if (chip->batt_current <= 0) {
-			if ((g_ui_soc - chip->batt_soc > 2 ) || (chip->batt_voltage < APP_MIN_VOLTAGE))
+			if ((g_ui_soc - chip->batt_soc > 2) || (chip->batt_voltage < APP_MIN_VOLTAGE))
 				g_ui_soc--;
 		}
 		break;
 	case POWER_SUPPLY_STATUS_DISCHARGING:
-		if ((chip->batt_soc < g_ui_soc ) || (chip->batt_voltage < APP_MIN_VOLTAGE))
+		if ((chip->batt_soc < g_ui_soc) || (chip->batt_voltage < APP_MIN_VOLTAGE))
 			g_ui_soc--;
 		break;
 	case POWER_SUPPLY_STATUS_UNKNOWN:
@@ -2941,7 +2555,7 @@
 		pr_err(" ===  Before GasGauge_Task() === \n");
 		stc311x_debug_info();
 	}
-	
+
 	/* process gas gauge algorithm, returns results */
 	res = GasGauge_Task(&GasGaugeData);
 	if (res > 0) {
@@ -2980,7 +2594,7 @@
 		UI_soc_adjustment(chip);
 
 	//Control SOC between  0 - 100%
-	if (g_ui_soc >= 100) 
+	if (g_ui_soc >= 100)
 		g_ui_soc = 100;
 	if (g_ui_soc <= 0)
 		g_ui_soc = 0;
@@ -3043,7 +2657,6 @@
 	if (!chip)
 		return -ENOMEM;  /*Out of memory*/
 
-<<<<<<< HEAD
 	pr_err("\n\nstc311x probe started\n\n");
 	g_debug = 0;
 	g_boot_phase = 1;
@@ -3053,46 +2666,8 @@
 	/* The common I2C client data is placed right specific data. */
 	chip->client = client;
 	chip->pdata = &stc3117_data;
-	chip->dev = &(client->dev); 
+	chip->dev = &(client->dev);
 	i2c_set_clientdata(client, chip);
-=======
-	i2c_set_clientdata(client, chip);
-	chip->dev = &client->dev;
-	chip->client = client;
-	mutex_init(&chip->read_write_lock);
-	INIT_DELAYED_WORK(&chip->soc_calc_work, soc_calc_work_fn);
-	INIT_DELAYED_WORK(&chip->cutoff_check_work, cutoff_check_work_fn);
-
-	/* read chip id */
-	rc = stc311x_read_raw(chip, ID_REG, &reg, 1);
-	if (rc) {
-		pr_err("failed to read chip-id rc = %d\n", rc);
-		return rc;
-	}
-
-	if (reg != STC3117_ID) {
-		pr_err("not STC3177 chip\n");
-		return -EINVAL;
-	}
-
-	rc = stc311x_parse_dt(chip);
-	if (rc) {
-		pr_err("failed to parse DT rc=%d\n", rc);
-		return rc;
-	}
-
-	chip->soc_calc_wake_source.disabled = 1;
-	wakeup_source_init(&chip->soc_calc_wake_source.source,
-				"fg_soc_calc_wake");
-	chip->cutoff_wake_source.disabled = 1;
-	wakeup_source_init(&chip->cutoff_wake_source.source,
-				"fg_cutoff_wake");
-	rc = stc311x_start(chip);
-	if (rc) {
-		pr_err("failed to start rc=%d\n", rc);
-		goto fail;
-	}
->>>>>>> e045a95c
 
 	pinctrl_pm_select_default_state(chip->dev);
 
@@ -3181,19 +2756,19 @@
 	reg_mode = STC31xx_ReadByte(STC311x_REG_MODE);
 	reg_ctrl = STC31xx_ReadByte(STC311x_REG_CTRL);
 	pr_info("mode = 0x%x, (reg_mode & GG_RUN_BIT) = %d  \n", reg_mode, (int)(reg_mode & GG_RUN_BIT));
-	if(((reg_mode & GG_RUN_BIT) == 0) && ((reg_ctrl & PORDET_BIT) == 0)) {
+	if (((reg_mode & GG_RUN_BIT) == 0) && ((reg_ctrl & PORDET_BIT) == 0)) {
 		g_standby_mode = 1;
 		pr_err("stc311x in standby mode \n");
 	}
-	
+
 	GasGauge_Start(&GasGaugeData);
 	msleep(200);
 
 	if (g_debug) {
 		pr_info(" ===  Before GasGauge_Task() === \n");
 		stc311x_debug_info();
-	}	
-	
+	}
+
 	/* process gas gauge algorithm, returns results */
 	res = GasGauge_Task(&GasGaugeData);
 	if (res > 0) {
@@ -3224,10 +2799,10 @@
 		pr_info(" ===  After GasGauge_Task() === \n");
 		stc311x_debug_info();
 	}
-	
+
 	INIT_DEFERRABLE_WORK(&chip->work, stc311x_work);
 
-	//if gauge need to do reset, start work after 5 seconds 
+	//if gauge need to do reset, start work after 5 seconds
 	if (res == -1)
 		schedule_delayed_work(&chip->work, 500);
 	else
@@ -3247,14 +2822,6 @@
 		pr_info("SOC=%d, reg_soc=%d, voltage=%d, OCV=%d, temp=%d \n", chip->batt_soc, g_reg_soc, chip->batt_voltage, g_ocv, chip->Temperature);
 	pr_info("stc311x FG successfully probed\n");
 	return 0;
-<<<<<<< HEAD
-=======
-
-fail:
-	wakeup_source_trash(&chip->soc_calc_wake_source.source);
-	wakeup_source_trash(&chip->cutoff_wake_source.source);
-	return rc;
->>>>>>> e045a95c
 }
 
 static int stc311x_remove(struct i2c_client *client)

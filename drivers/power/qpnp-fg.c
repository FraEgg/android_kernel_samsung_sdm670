/* Copyright (c) 2014-2016, The Linux Foundation. All rights reserved.
 *
 * This program is free software; you can redistribute it and/or modify
 * it under the terms of the GNU General Public License version 2 and
 * only version 2 as published by the Free Software Foundation.
 *
 * This program is distributed in the hope that it will be useful,
 * but WITHOUT ANY WARRANTY; without even the implied warranty of
 * MERCHANTABILITY or FITNESS FOR A PARTICULAR PURPOSE.  See the
 * GNU General Public License for more details.
 */

#define pr_fmt(fmt)	"FG: %s: " fmt, __func__

#include <linux/atomic.h>
#include <linux/delay.h>
#include <linux/kernel.h>
#include <linux/of.h>
#include <linux/rtc.h>
#include <linux/err.h>
#include <linux/debugfs.h>
#include <linux/slab.h>
#include <linux/uaccess.h>
#include <linux/init.h>
#include <linux/spmi.h>
#include <linux/of_irq.h>
#include <linux/interrupt.h>
#include <linux/bitops.h>
#include <linux/types.h>
#include <linux/module.h>
#include <linux/ktime.h>
#include <linux/power_supply.h>
#include <linux/of_batterydata.h>
#include <linux/spinlock.h>
#include <linux/string_helpers.h>
#include <linux/alarmtimer.h>
#include <linux/qpnp/qpnp-revid.h>
#ifdef CONFIG_HTC_BATT
#include <linux/power/htc_battery.h>
#include <linux/async.h>
#endif /* CONFIG_HTC_BATT */

/* Register offsets */

/* Interrupt offsets */
#define INT_RT_STS(base)			(base + 0x10)
#define INT_EN_CLR(base)			(base + 0x16)

/* SPMI Register offsets */
#define SOC_MONOTONIC_SOC	0x09
#define SOC_BOOT_MOD		0x50
#define SOC_RESTART		0x51

#define REG_OFFSET_PERP_SUBTYPE	0x05

/* RAM register offsets */
#define RAM_OFFSET		0x400

/* Bit/Mask definitions */
#define FULL_PERCENT		0xFF
#define MAX_TRIES_SOC		5
#define MA_MV_BIT_RES		39
#define MSB_SIGN		BIT(7)
#define IBAT_VBAT_MASK		0x7F
#define NO_OTP_PROF_RELOAD	BIT(6)
#define REDO_FIRST_ESTIMATE	BIT(3)
#define RESTART_GO		BIT(0)
#define THERM_DELAY_MASK	0xE0

/* SUBTYPE definitions */
#define FG_SOC			0x9
#define FG_BATT			0xA
#define FG_ADC			0xB
#define FG_MEMIF		0xC

#define QPNP_FG_DEV_NAME "qcom,qpnp-fg"
#define MEM_IF_TIMEOUT_MS	5000
#define BUCKET_COUNT		8
#define BUCKET_SOC_PCT		(256 / BUCKET_COUNT)

#define BCL_MA_TO_ADC(_current, _adc_val) {		\
	_adc_val = (u8)((_current) * 100 / 976);	\
}

/* Debug Flag Definitions */
enum {
	FG_SPMI_DEBUG_WRITES		= BIT(0), /* Show SPMI writes */
	FG_SPMI_DEBUG_READS		= BIT(1), /* Show SPMI reads */
	FG_IRQS				= BIT(2), /* Show interrupts */
	FG_MEM_DEBUG_WRITES		= BIT(3), /* Show SRAM writes */
	FG_MEM_DEBUG_READS		= BIT(4), /* Show SRAM reads */
	FG_POWER_SUPPLY			= BIT(5), /* Show POWER_SUPPLY */
	FG_STATUS			= BIT(6), /* Show FG status changes */
	FG_AGING			= BIT(7), /* Show FG aging algorithm */
};

/* PMIC REVISIONS */
#define REVID_RESERVED			0
#define REVID_VARIANT			1
#define REVID_ANA_MAJOR			2
#define REVID_DIG_MAJOR			3

enum dig_major {
	DIG_REV_1 = 0x1,
	DIG_REV_2 = 0x2,
	DIG_REV_3 = 0x3,
};

enum pmic_subtype {
	PMI8994		= 10,
	PMI8950		= 17,
	PMI8996		= 19,
	PMI8937		= 55,
};

enum wa_flags {
	IADC_GAIN_COMP_WA = BIT(0),
	USE_CC_SOC_REG = BIT(1),
	PULSE_REQUEST_WA = BIT(2),
	BCL_HI_POWER_FOR_CHGLED_WA = BIT(3)
};

enum current_sense_type {
	INTERNAL_CURRENT_SENSE,
	EXTERNAL_CURRENT_SENSE,
};

struct fg_mem_setting {
	u16	address;
	u8	offset;
	int	value;
};

struct fg_mem_data {
	u16	address;
	u8	offset;
	unsigned int len;
	int	value;
};

struct fg_learning_data {
	int64_t			cc_uah;
	int64_t			learned_cc_uah;
	int			init_cc_pc_val;
	bool			active;
	bool			feedback_on;
	struct mutex		learning_lock;
	ktime_t			time_stamp;
	/* configuration properties */
	int			max_start_soc;
	int			max_increment;
	int			max_decrement;
	int			min_temp;
	int			max_temp;
	int			vbat_est_thr_uv;
	int			max_cap_limit;
	int			min_cap_limit;
};

struct fg_rslow_data {
	u8			rslow_cfg;
	u8			rslow_thr;
	u8			rs_to_rslow[2];
	u8			rslow_comp[4];
	uint32_t		chg_rs_to_rslow;
	uint32_t		chg_rslow_comp_c1;
	uint32_t		chg_rslow_comp_c2;
	uint32_t		chg_rslow_comp_thr;
	bool			active;
	struct mutex		lock;
};

struct fg_cyc_ctr_data {
	bool			en;
	bool			started[BUCKET_COUNT];
	u16			count[BUCKET_COUNT];
	u8			last_soc[BUCKET_COUNT];
	int			id;
	struct mutex		lock;
};

struct fg_iadc_comp_data {
	u8			dfl_gain_reg[2];
	bool			gain_active;
	int64_t			dfl_gain;
};

struct fg_cc_soc_data {
	int	init_sys_soc;
	int	init_cc_soc;
	int	full_capacity;
	int	delta_soc;
};

/* FG_MEMIF setting index */
enum fg_mem_setting_index {
	FG_MEM_SOFT_COLD = 0,
	FG_MEM_SOFT_HOT,
	FG_MEM_HARD_COLD,
	FG_MEM_HARD_HOT,
	FG_MEM_RESUME_SOC,
	FG_MEM_BCL_LM_THRESHOLD,
	FG_MEM_BCL_MH_THRESHOLD,
	FG_MEM_TERM_CURRENT,
	FG_MEM_CHG_TERM_CURRENT,
	FG_MEM_IRQ_VOLT_EMPTY,
	FG_MEM_CUTOFF_VOLTAGE,
	FG_MEM_VBAT_EST_DIFF,
	FG_MEM_DELTA_SOC,
	FG_MEM_BATT_LOW,
	FG_MEM_THERM_DELAY,
	FG_MEM_SETTING_MAX,
};

/* FG_MEMIF data index */
enum fg_mem_data_index {
	FG_DATA_BATT_TEMP = 0,
	FG_DATA_OCV,
	FG_DATA_VOLTAGE,
	FG_DATA_CURRENT,
	FG_DATA_BATT_ESR,
	FG_DATA_BATT_ESR_COUNT,
	FG_DATA_BATT_SOC,
	FG_DATA_CC_CHARGE,
	FG_DATA_VINT_ERR,
	FG_DATA_CPRED_VOLTAGE,
	/* values below this only gets read once per profile reload */
	FG_DATA_BATT_ID,
	FG_DATA_BATT_ID_INFO,
	FG_DATA_MAX,
};

#define SETTING(_idx, _address, _offset, _value)	\
	[FG_MEM_##_idx] = {				\
		.address = _address,			\
		.offset = _offset,			\
		.value = _value,			\
	}						\

static struct fg_mem_setting settings[FG_MEM_SETTING_MAX] = {
	/*       ID                    Address, Offset, Value*/
	SETTING(SOFT_COLD,       0x454,   0,      100),
	SETTING(SOFT_HOT,        0x454,   1,      400),
	SETTING(HARD_COLD,       0x454,   2,      50),
	SETTING(HARD_HOT,        0x454,   3,      450),
	SETTING(RESUME_SOC,      0x45C,   1,      0),
	SETTING(BCL_LM_THRESHOLD, 0x47C,   2,      50),
	SETTING(BCL_MH_THRESHOLD, 0x47C,   3,      752),
	SETTING(TERM_CURRENT,	 0x40C,   2,      250),
	SETTING(CHG_TERM_CURRENT, 0x4F8,   2,      250),
	SETTING(IRQ_VOLT_EMPTY,	 0x458,   3,      3100),
	SETTING(CUTOFF_VOLTAGE,	 0x40C,   0,      3200),
#ifdef CONFIG_HTC_BATT
	SETTING(VBAT_EST_DIFF,	 0x000,   0,      150),
#else
	SETTING(VBAT_EST_DIFF,	 0x000,   0,      30),
#endif /* CONFIG_HTC_BATT */
	SETTING(DELTA_SOC,	 0x450,   3,      1),
	SETTING(BATT_LOW,	 0x458,   0,      4200),
	SETTING(THERM_DELAY,	 0x4AC,   3,      0),
};

#define DATA(_idx, _address, _offset, _length,  _value)	\
	[FG_DATA_##_idx] = {				\
		.address = _address,			\
		.offset = _offset,			\
		.len = _length,			\
		.value = _value,			\
	}						\

static struct fg_mem_data fg_data[FG_DATA_MAX] = {
	/*       ID           Address, Offset, Length, Value*/
	DATA(BATT_TEMP,       0x550,   2,      2,     -EINVAL),
	DATA(OCV,             0x588,   3,      2,     -EINVAL),
	DATA(VOLTAGE,         0x5CC,   1,      2,     -EINVAL),
	DATA(CURRENT,         0x5CC,   3,      2,     -EINVAL),
	DATA(BATT_ESR,        0x554,   2,      2,     -EINVAL),
	DATA(BATT_ESR_COUNT,  0x558,   2,      2,     -EINVAL),
	DATA(BATT_SOC,        0x56C,   1,      3,     -EINVAL),
	DATA(CC_CHARGE,       0x570,   0,      4,     -EINVAL),
	DATA(VINT_ERR,        0x560,   0,      4,     -EINVAL),
	DATA(CPRED_VOLTAGE,   0x540,   0,      2,     -EINVAL),
	DATA(BATT_ID,         0x594,   1,      1,     -EINVAL),
	DATA(BATT_ID_INFO,    0x594,   3,      1,     -EINVAL),
};

enum fg_mem_backup_index {
	FG_BACKUP_SOC = 0,
	FG_BACKUP_CYCLE_COUNT,
	FG_BACKUP_CC_SOC_COEFF,
	FG_BACKUP_IGAIN,
	FG_BACKUP_VCOR,
	FG_BACKUP_TEMP_COUNTER,
	FG_BACKUP_AGING_STORAGE,
	FG_BACKUP_MAH_TO_SOC,
	FG_BACKUP_MAX,
};

#define BACKUP(_idx, _address, _offset, _length,  _value)	\
	[FG_BACKUP_##_idx] = {				\
		.address = _address,			\
		.offset = _offset,			\
		.len = _length,			\
		.value = _value,			\
	}						\

static struct fg_mem_data fg_backup_regs[FG_BACKUP_MAX] = {
	/*       ID           Address, Offset, Length, Value*/
	BACKUP(SOC,		0x560,   0,      28,     -EINVAL),
	BACKUP(CYCLE_COUNT,	0x5E8,   0,      16,     -EINVAL),
	BACKUP(CC_SOC_COEFF,	0x5BC,   0,      8,     -EINVAL),
	BACKUP(IGAIN,		0x424,   0,      4,     -EINVAL),
	BACKUP(VCOR,		0x484,   0,      4,     -EINVAL),
	BACKUP(TEMP_COUNTER,	0x580,   0,      4,     -EINVAL),
	BACKUP(AGING_STORAGE,	0x5E4,   0,      4,     -EINVAL),
	BACKUP(MAH_TO_SOC,	0x4A0,   0,      4,     -EINVAL),
};

static int fg_debug_mask;
module_param_named(
	debug_mask, fg_debug_mask, int, S_IRUSR | S_IWUSR
);

#ifdef CONFIG_ARCH_MSM8996
static int fg_reset_on_lockup = 1;
#else
static int fg_reset_on_lockup;
#endif

#ifdef CONFIG_HTC_BATT
/* Enable batterydebug log*/
bool g_fg_flag_enable_batt_debug_log = false;
#endif

static int fg_sense_type = -EINVAL;
static int fg_restart;

static int fg_est_dump;
module_param_named(
	first_est_dump, fg_est_dump, int, S_IRUSR | S_IWUSR
);

static char *fg_batt_type;
module_param_named(
	battery_type, fg_batt_type, charp, S_IRUSR | S_IWUSR
);

static int fg_sram_update_period_ms = 30000;
module_param_named(
	sram_update_period_ms, fg_sram_update_period_ms, int, S_IRUSR | S_IWUSR
);

#ifdef CONFIG_HTC_BATT
static bool g_is_ima_error_handling = false;
#endif //CONFIG_HTC_BATT

struct fg_irq {
	int			irq;
	unsigned long		disabled;
};

enum fg_soc_irq {
	HIGH_SOC,
	LOW_SOC,
	FULL_SOC,
	EMPTY_SOC,
	DELTA_SOC,
	FIRST_EST_DONE,
	SW_FALLBK_OCV,
	SW_FALLBK_NEW_BATT,
	FG_SOC_IRQ_COUNT,
};

enum fg_batt_irq {
	JEITA_SOFT_COLD,
	JEITA_SOFT_HOT,
	VBATT_LOW,
	BATT_IDENTIFIED,
	BATT_ID_REQ,
	BATTERY_UNKNOWN,
	BATT_MISSING,
	BATT_MATCH,
	FG_BATT_IRQ_COUNT,
};

enum fg_mem_if_irq {
	FG_MEM_AVAIL,
	TA_RCVRY_SUG,
	FG_MEM_IF_IRQ_COUNT,
};

enum fg_batt_aging_mode {
	FG_AGING_NONE,
	FG_AGING_ESR,
	FG_AGING_CC,
};

enum register_type {
	MEM_INTF_CFG,
	MEM_INTF_CTL,
	MEM_INTF_ADDR_LSB,
	MEM_INTF_RD_DATA0,
	MEM_INTF_WR_DATA0,
	MAX_ADDRESS,
};

struct register_offset {
	u16 address[MAX_ADDRESS];
};

static struct register_offset offset[] = {
	[0] = {
			 /* CFG   CTL   LSB   RD0   WD0 */
		.address = {0x40, 0x41, 0x42, 0x4C, 0x48},
	},
	[1] = {
			 /* CFG   CTL   LSB   RD0   WD0 */
		.address = {0x50, 0x51, 0x61, 0x67, 0x63},
	},
};

#define MEM_INTF_CFG(chip)	\
		((chip)->mem_base + (chip)->offset[MEM_INTF_CFG])
#define MEM_INTF_CTL(chip)	\
		((chip)->mem_base + (chip)->offset[MEM_INTF_CTL])
#define MEM_INTF_ADDR_LSB(chip) \
		((chip)->mem_base + (chip)->offset[MEM_INTF_ADDR_LSB])
#define MEM_INTF_RD_DATA0(chip) \
		((chip)->mem_base + (chip)->offset[MEM_INTF_RD_DATA0])
#define MEM_INTF_WR_DATA0(chip) \
		((chip)->mem_base + (chip)->offset[MEM_INTF_WR_DATA0])

struct fg_wakeup_source {
	struct wakeup_source	source;
	unsigned long		enabled;
};

static void fg_stay_awake(struct fg_wakeup_source *source)
{
	if (!__test_and_set_bit(0, &source->enabled)) {
		__pm_stay_awake(&source->source);
		pr_debug("enabled source %s\n", source->source.name);
	}
}

static void fg_relax(struct fg_wakeup_source *source)
{
	if (__test_and_clear_bit(0, &source->enabled)) {
		__pm_relax(&source->source);
		pr_debug("disabled source %s\n", source->source.name);
	}
}

enum slope_limit_status {
	LOW_TEMP_CHARGE,
	HIGH_TEMP_CHARGE,
	LOW_TEMP_DISCHARGE,
	HIGH_TEMP_DISCHARGE,
	SLOPE_LIMIT_MAX,
};

#define VOLT_GAIN_MAX		3
struct dischg_gain_soc {
	bool			enable;
	u32			soc[VOLT_GAIN_MAX];
	u32			medc_gain[VOLT_GAIN_MAX];
	u32			highc_gain[VOLT_GAIN_MAX];
};

#define THERMAL_COEFF_N_BYTES		6
struct fg_chip {
	struct device		*dev;
	struct spmi_device	*spmi;
	u8			pmic_subtype;
	u8			pmic_revision[4];
	u8			revision[4];
	u16			soc_base;
	u16			batt_base;
	u16			mem_base;
	u16			vbat_adc_addr;
	u16			ibat_adc_addr;
	u16			tp_rev_addr;
	u32			wa_flag;
	atomic_t		memif_user_cnt;
	struct fg_irq		soc_irq[FG_SOC_IRQ_COUNT];
	struct fg_irq		batt_irq[FG_BATT_IRQ_COUNT];
	struct fg_irq		mem_irq[FG_MEM_IF_IRQ_COUNT];
	struct completion	sram_access_granted;
	struct completion	sram_access_revoked;
	struct completion	batt_id_avail;
	struct completion	first_soc_done;
	struct power_supply	bms_psy;
	spinlock_t		sec_access_lock;
	struct mutex		rw_lock;
	struct mutex		sysfs_restart_lock;
	struct delayed_work	batt_profile_init;
	struct work_struct	dump_sram;
	struct work_struct	status_change_work;
	struct work_struct	cycle_count_work;
	struct work_struct	battery_age_work;
	struct work_struct	update_esr_work;
	struct work_struct	set_resume_soc_work;
	struct work_struct	rslow_comp_work;
	struct work_struct	sysfs_restart_work;
	struct work_struct	init_work;
	struct work_struct	charge_full_work;
	struct work_struct	gain_comp_work;
	struct work_struct	bcl_hi_power_work;
	struct power_supply	*batt_psy;
	struct power_supply	*usb_psy;
	struct power_supply	*dc_psy;
	struct fg_wakeup_source	memif_wakeup_source;
	struct fg_wakeup_source	profile_wakeup_source;
	struct fg_wakeup_source	empty_check_wakeup_source;
	struct fg_wakeup_source	resume_soc_wakeup_source;
	struct fg_wakeup_source	gain_comp_wakeup_source;
	struct fg_wakeup_source	capacity_learning_wakeup_source;
	bool			first_profile_loaded;
	struct fg_wakeup_source	update_temp_wakeup_source;
	struct fg_wakeup_source	update_sram_wakeup_source;
	bool			fg_restarting;
	bool			profile_loaded;
	bool			use_otp_profile;
	bool			battery_missing;
	bool			power_supply_registered;
	bool			sw_rbias_ctrl;
	bool			use_thermal_coefficients;
	bool			esr_strict_filter;
	bool			soc_empty;
	bool			charge_done;
	bool			resume_soc_lowered;
	bool			vbat_low_irq_enabled;
	bool			charge_full;
	bool			hold_soc_while_full;
	bool			input_present;
	bool			otg_present;
	bool			safety_timer_expired;
	bool			bad_batt_detection_en;
	bool			bcl_lpm_disabled;
	bool			charging_disabled;
	bool			use_vbat_low_empty_soc;
	bool			fg_shutdown;
	struct delayed_work	update_jeita_setting;
	struct delayed_work	update_sram_data;
	struct delayed_work	update_temp_work;
	struct delayed_work	check_empty_work;
	char			*batt_profile;
	u8			thermal_coefficients[THERMAL_COEFF_N_BYTES];
	u32			cc_cv_threshold_mv;
	unsigned int		batt_profile_len;
	unsigned int		batt_max_voltage_uv;
	const char		*batt_type;
	const char		*batt_psy_name;
	unsigned long		last_sram_update_time;
	unsigned long		last_temp_update_time;
	int64_t			ocv_coeffs[12];
	int64_t			cutoff_voltage;
	int			evaluation_current;
	int			ocv_junction_p1p2;
	int			ocv_junction_p2p3;
	int			nom_cap_uah;
	int			actual_cap_uah;
	int			status;
	int			prev_status;
	int			health;
	enum fg_batt_aging_mode	batt_aging_mode;
	/* capacity learning */
	struct fg_learning_data	learning_data;
	struct alarm		fg_cap_learning_alarm;
	struct work_struct	fg_cap_learning_work;
	struct fg_cc_soc_data	sw_cc_soc_data;
	/* rslow compensation */
	struct fg_rslow_data	rslow_comp;
	int			rconn_mohm;
	/* cycle counter */
	struct fg_cyc_ctr_data	cyc_ctr;
	/* iadc compensation */
	struct fg_iadc_comp_data iadc_comp_data;
	/* interleaved memory access */
	u16			*offset;
	bool			ima_supported;
	bool			init_done;
	/* jeita hysteresis */
	bool			jeita_hysteresis_support;
	bool			batt_hot;
	bool			batt_cold;
	int			cold_hysteresis;
	int			hot_hysteresis;
	/* ESR pulse tuning */
	struct fg_wakeup_source	esr_extract_wakeup_source;
	struct work_struct	esr_extract_config_work;
	bool			esr_extract_disabled;
	bool			imptr_pulse_slow_en;
	bool			esr_pulse_tune_en;
	/* Slope limiter */
	struct work_struct	slope_limiter_work;
	struct fg_wakeup_source	slope_limit_wakeup_source;
	bool			soc_slope_limiter_en;
	enum slope_limit_status	slope_limit_sts;
	u32			slope_limit_temp;
	u32			slope_limit_coeffs[SLOPE_LIMIT_MAX];
	/* Discharge soc gain */
	struct work_struct	dischg_gain_work;
	struct fg_wakeup_source	dischg_gain_wakeup_source;
	struct dischg_gain_soc	dischg_gain;
	/* IMA error recovery */
	struct completion	fg_reset_done;
	struct work_struct	ima_error_recovery_work;
	struct fg_wakeup_source	fg_reset_wakeup_source;
	struct mutex		ima_recovery_lock;
	bool			ima_error_handling;
	bool			block_sram_access;
	bool			irqs_enabled;
	bool			use_last_soc;
	int			last_soc;
	/* Validating temperature */
	int			last_good_temp;
	int			batt_temp_low_limit;
	int			batt_temp_high_limit;
	/* Validating CC_SOC */
	struct work_struct	cc_soc_store_work;
	struct fg_wakeup_source	cc_soc_wakeup_source;
	int			cc_soc_limit_pct;
	bool			use_last_cc_soc;
	int64_t			last_cc_soc;
	/* Sanity check */
	struct delayed_work	check_sanity_work;
	struct fg_wakeup_source	sanity_wakeup_source;
	u8			last_beat_count;
};

/* FG_MEMIF DEBUGFS structures */
#define ADDR_LEN	4	/* 3 byte address + 1 space character */
#define CHARS_PER_ITEM	3	/* Format is 'XX ' */
#define ITEMS_PER_LINE	4	/* 4 data items per line */
#define MAX_LINE_LENGTH  (ADDR_LEN + (ITEMS_PER_LINE * CHARS_PER_ITEM) + 1)
#define MAX_REG_PER_TRANSACTION	(8)

static const char *DFS_ROOT_NAME	= "fg_memif";
static const mode_t DFS_MODE = S_IRUSR | S_IWUSR;
static const char *default_batt_type	= "Unknown Battery";
static const char *loading_batt_type	= "Loading Battery Data";
static const char *missing_batt_type	= "Disconnected Battery";

#ifdef CONFIG_HTC_BATT
static struct fg_chip *the_chip;
#endif //CONFIG_HTC_BATT

/* Log buffer */
struct fg_log_buffer {
	size_t rpos;	/* Current 'read' position in buffer */
	size_t wpos;	/* Current 'write' position in buffer */
	size_t len;	/* Length of the buffer */
	char data[0];	/* Log buffer */
};

/* transaction parameters */
struct fg_trans {
	u32 cnt;	/* Number of bytes to read */
	u16 addr;	/* 12-bit address in SRAM */
	u32 offset;	/* Offset of last read data + byte offset */
	struct fg_chip *chip;
	struct fg_log_buffer *log; /* log buffer */
	u8 *data;	/* fg data that is read */
};

struct fg_dbgfs {
	u32 cnt;
	u32 addr;
	struct fg_chip *chip;
	struct dentry *root;
	struct mutex  lock;
	struct debugfs_blob_wrapper help_msg;
};

static struct fg_dbgfs dbgfs_data = {
	.lock = __MUTEX_INITIALIZER(dbgfs_data.lock),
	.help_msg = {
	.data =
"FG Debug-FS support\n"
"\n"
"Hierarchy schema:\n"
"/sys/kernel/debug/fg_memif\n"
"       /help            -- Static help text\n"
"       /address  -- Starting register address for reads or writes\n"
"       /count    -- Number of registers to read (only used for reads)\n"
"       /data     -- Initiates the SRAM read (formatted output)\n"
"\n",
	},
};

static const struct of_device_id fg_match_table[] = {
	{	.compatible = QPNP_FG_DEV_NAME, },
	{}
};

static char *fg_supplicants[] = {
	"battery",
	"bcl",
	"fg_adc"
};

#define DEBUG_PRINT_BUFFER_SIZE 64
static void fill_string(char *str, size_t str_len, u8 *buf, int buf_len)
{
	int pos = 0;
	int i;

	for (i = 0; i < buf_len; i++) {
		pos += scnprintf(str + pos, str_len - pos, "%02X", buf[i]);
		if (i < buf_len - 1)
			pos += scnprintf(str + pos, str_len - pos, " ");
	}
}

static int fg_write(struct fg_chip *chip, u8 *val, u16 addr, int len)
{
	int rc = 0;
	struct spmi_device *spmi = chip->spmi;
	char str[DEBUG_PRINT_BUFFER_SIZE];

	if ((addr & 0xff00) == 0) {
		pr_err("addr cannot be zero base=0x%02x sid=0x%02x rc=%d\n",
			addr, spmi->sid, rc);
		return -EINVAL;
	}

	rc = spmi_ext_register_writel(spmi->ctrl, spmi->sid, addr, val, len);
	if (rc) {
		pr_err("write failed addr=0x%02x sid=0x%02x rc=%d\n",
			addr, spmi->sid, rc);
		return rc;
	}

	if (!rc && (fg_debug_mask & FG_SPMI_DEBUG_WRITES)) {
		str[0] = '\0';
		fill_string(str, DEBUG_PRINT_BUFFER_SIZE, val, len);
		pr_info("write(0x%04X), sid=%d, len=%d; %s\n",
			addr, spmi->sid, len, str);
	}

	return rc;
}

static int fg_read(struct fg_chip *chip, u8 *val, u16 addr, int len)
{
	int rc = 0;
	struct spmi_device *spmi = chip->spmi;
	char str[DEBUG_PRINT_BUFFER_SIZE];

	if ((addr & 0xff00) == 0) {
		pr_err("base cannot be zero base=0x%02x sid=0x%02x rc=%d\n",
			addr, spmi->sid, rc);
		return -EINVAL;
	}

	rc = spmi_ext_register_readl(spmi->ctrl, spmi->sid, addr, val, len);
	if (rc) {
		pr_err("SPMI read failed base=0x%02x sid=0x%02x rc=%d\n", addr,
				spmi->sid, rc);
		return rc;
	}

	if (!rc && (fg_debug_mask & FG_SPMI_DEBUG_READS)) {
		str[0] = '\0';
		fill_string(str, DEBUG_PRINT_BUFFER_SIZE, val, len);
		pr_info("read(0x%04x), sid=%d, len=%d; %s\n",
			addr, spmi->sid, len, str);
	}

	return rc;
}

static int fg_masked_write_raw(struct fg_chip *chip, u16 addr,
		u8 mask, u8 val, int len)
{
	int rc;
	u8 reg;

	rc = fg_read(chip, &reg, addr, len);
	if (rc) {
		pr_err("spmi read failed: addr=%03X, rc=%d\n", addr, rc);
		return rc;
	}
	pr_debug("addr = 0x%x read 0x%x\n", addr, reg);

	reg &= ~mask;
	reg |= val & mask;

	pr_debug("Writing 0x%x\n", reg);

	rc = fg_write(chip, &reg, addr, len);
	if (rc)
		pr_err("spmi write failed: addr=%03X, rc=%d\n", addr, rc);

	return rc;
}

static int fg_masked_write(struct fg_chip *chip, u16 addr,
		u8 mask, u8 val, int len)
{
	int rc;
	unsigned long flags;

	spin_lock_irqsave(&chip->sec_access_lock, flags);
	rc = fg_masked_write_raw(chip, addr, mask, val, len);
	spin_unlock_irqrestore(&chip->sec_access_lock, flags);

	return rc;
}

#define SEC_ACCESS_OFFSET	0xD0
#define SEC_ACCESS_VALUE	0xA5
#define PERIPHERAL_MASK		0xFF
static int fg_sec_masked_write(struct fg_chip *chip, u16 addr, u8 mask, u8 val,
		int len)
{
	int rc;
	unsigned long flags;
	u8 temp;
	u16 base = addr & (~PERIPHERAL_MASK);

	spin_lock_irqsave(&chip->sec_access_lock, flags);
	temp = SEC_ACCESS_VALUE;
	rc = fg_write(chip, &temp, base + SEC_ACCESS_OFFSET, 1);
	if (rc) {
		pr_err("Unable to unlock sec_access: %d\n", rc);
		goto out;
	}

	rc = fg_masked_write_raw(chip, addr, mask, val, len);
	if (rc)
		pr_err("Unable to write securely to address 0x%x: %d", addr,
			rc);
out:
	spin_unlock_irqrestore(&chip->sec_access_lock, flags);
	return rc;
}

#define RIF_MEM_ACCESS_REQ	BIT(7)
static int fg_check_rif_mem_access(struct fg_chip *chip, bool *status)
{
	int rc;
	u8 mem_if_sts;

	rc = fg_read(chip, &mem_if_sts, MEM_INTF_CFG(chip), 1);
	if (rc) {
		pr_err("failed to read rif_mem status rc=%d\n", rc);
		return rc;
	}

	*status = mem_if_sts & RIF_MEM_ACCESS_REQ;
	return 0;
}

static bool fg_check_sram_access(struct fg_chip *chip)
{
	int rc;
	u8 mem_if_sts;
	bool rif_mem_sts = false;

	rc = fg_read(chip, &mem_if_sts, INT_RT_STS(chip->mem_base), 1);
	if (rc) {
		pr_err("failed to read mem status rc=%d\n", rc);
		return false;
	}

	if ((mem_if_sts & BIT(FG_MEM_AVAIL)) == 0)
		return false;

	rc = fg_check_rif_mem_access(chip, &rif_mem_sts);
	if (rc)
		return false;

	return rif_mem_sts;
}

static inline int fg_assert_sram_access(struct fg_chip *chip)
{
	int rc;
	u8 mem_if_sts;

	rc = fg_read(chip, &mem_if_sts, INT_RT_STS(chip->mem_base), 1);
	if (rc) {
		pr_err("failed to read mem status rc=%d\n", rc);
		return rc;
	}

	if ((mem_if_sts & BIT(FG_MEM_AVAIL)) == 0) {
		pr_err("mem_avail not high: %02x\n", mem_if_sts);
		return -EINVAL;
	}

	rc = fg_read(chip, &mem_if_sts, MEM_INTF_CFG(chip), 1);
	if (rc) {
		pr_err("failed to read mem status rc=%d\n", rc);
		return rc;
	}

	if ((mem_if_sts & RIF_MEM_ACCESS_REQ) == 0) {
		pr_err("mem_avail not high: %02x\n", mem_if_sts);
		return -EINVAL;
	}

	return 0;
}

#define INTF_CTL_BURST		BIT(7)
#define INTF_CTL_WR_EN		BIT(6)
static int fg_config_access(struct fg_chip *chip, bool write,
		bool burst)
{
	int rc;
	u8 intf_ctl = 0;

	intf_ctl = (write ? INTF_CTL_WR_EN : 0) | (burst ? INTF_CTL_BURST : 0);

	rc = fg_write(chip, &intf_ctl, MEM_INTF_CTL(chip), 1);
	if (rc) {
		pr_err("failed to set mem access bit\n");
		return -EIO;
	}

	return rc;
}

static int fg_req_and_wait_access(struct fg_chip *chip, int timeout)
{
	int rc = 0, ret = 0;
	bool tried_again = false;

	if (!fg_check_sram_access(chip)) {
		rc = fg_masked_write(chip, MEM_INTF_CFG(chip),
			RIF_MEM_ACCESS_REQ, RIF_MEM_ACCESS_REQ, 1);
		if (rc) {
			pr_err("failed to set mem access bit\n");
			return -EIO;
		}
		fg_stay_awake(&chip->memif_wakeup_source);
	}

wait:
	/* Wait for MEM_AVAIL IRQ. */
	ret = wait_for_completion_interruptible_timeout(
			&chip->sram_access_granted,
			msecs_to_jiffies(timeout));
	/* If we were interrupted wait again one more time. */
	if (ret == -ERESTARTSYS && !tried_again) {
		tried_again = true;
		goto wait;
	} else if (ret <= 0) {
		rc = -ETIMEDOUT;
		pr_err("transaction timed out rc=%d\n", rc);
		return rc;
	}

	return rc;
}

static int fg_release_access(struct fg_chip *chip)
{
	int rc;

	rc = fg_masked_write(chip, MEM_INTF_CFG(chip),
			RIF_MEM_ACCESS_REQ, 0, 1);
	fg_relax(&chip->memif_wakeup_source);
	reinit_completion(&chip->sram_access_granted);

	return rc;
}

static void fg_release_access_if_necessary(struct fg_chip *chip)
{
	mutex_lock(&chip->rw_lock);
	if (atomic_sub_return(1, &chip->memif_user_cnt) <= 0) {
		fg_release_access(chip);
	}
	mutex_unlock(&chip->rw_lock);
}

/*
 * fg_mem_lock disallows the fuel gauge to release access until it has been
 * released.
 *
 * an equal number of calls must be made to fg_mem_release for the fuel gauge
 * driver to release the sram access.
 */
static void fg_mem_lock(struct fg_chip *chip)
{
	mutex_lock(&chip->rw_lock);
	atomic_add_return(1, &chip->memif_user_cnt);
	mutex_unlock(&chip->rw_lock);
}

static void fg_mem_release(struct fg_chip *chip)
{
	fg_release_access_if_necessary(chip);
}

static int fg_set_ram_addr(struct fg_chip *chip, u16 *address)
{
	int rc;

	rc = fg_write(chip, (u8 *) address,
		chip->mem_base + chip->offset[MEM_INTF_ADDR_LSB], 2);
	if (rc) {
		pr_err("spmi write failed: addr=%03X, rc=%d\n",
			chip->mem_base + chip->offset[MEM_INTF_ADDR_LSB], rc);
		return rc;
	}

	return rc;
}

#define BUF_LEN		4
static int fg_sub_mem_read(struct fg_chip *chip, u8 *val, u16 address, int len,
		int offset)
{
	int rc, total_len;
	u8 *rd_data = val;
	char str[DEBUG_PRINT_BUFFER_SIZE];

	rc = fg_config_access(chip, 0, (len > 4));
	if (rc)
		return rc;

	rc = fg_set_ram_addr(chip, &address);
	if (rc)
		return rc;

	if (fg_debug_mask & FG_MEM_DEBUG_READS)
		pr_info("length %d addr=%02X\n", len, address);

	total_len = len;
	while (len > 0) {
		if (!offset) {
			rc = fg_read(chip, rd_data, MEM_INTF_RD_DATA0(chip),
							min(len, BUF_LEN));
		} else {
			rc = fg_read(chip, rd_data,
				MEM_INTF_RD_DATA0(chip) + offset,
				min(len, BUF_LEN - offset));

			/* manually set address to allow continous reads */
			address += BUF_LEN;

			rc = fg_set_ram_addr(chip, &address);
			if (rc)
				return rc;
		}
		if (rc) {
			pr_err("spmi read failed: addr=%03x, rc=%d\n",
				MEM_INTF_RD_DATA0(chip) + offset, rc);
			return rc;
		}
		rd_data += (BUF_LEN - offset);
		len -= (BUF_LEN - offset);
		offset = 0;
	}

	if (fg_debug_mask & FG_MEM_DEBUG_READS) {
		fill_string(str, DEBUG_PRINT_BUFFER_SIZE, val, total_len);
		pr_info("data: %s\n", str);
	}
	return rc;
}

static int fg_conventional_mem_read(struct fg_chip *chip, u8 *val, u16 address,
		int len, int offset, bool keep_access)
{
	int rc = 0, user_cnt = 0, orig_address = address;

	if (offset > 3) {
		pr_err("offset too large %d\n", offset);
		return -EINVAL;
	}

	address = ((orig_address + offset) / 4) * 4;
	offset = (orig_address + offset) % 4;

	user_cnt = atomic_add_return(1, &chip->memif_user_cnt);
	if (fg_debug_mask & FG_MEM_DEBUG_READS)
		pr_info("user_cnt %d\n", user_cnt);
	mutex_lock(&chip->rw_lock);
	if (!fg_check_sram_access(chip)) {
		rc = fg_req_and_wait_access(chip, MEM_IF_TIMEOUT_MS);
		if (rc)
			goto out;
	}

	rc = fg_sub_mem_read(chip, val, address, len, offset);

out:
	user_cnt = atomic_sub_return(1, &chip->memif_user_cnt);
	if (fg_debug_mask & FG_MEM_DEBUG_READS)
		pr_info("user_cnt %d\n", user_cnt);

	fg_assert_sram_access(chip);

	if (!keep_access && (user_cnt == 0) && !rc) {
		rc = fg_release_access(chip);
		if (rc) {
			pr_err("failed to set mem access bit\n");
			rc = -EIO;
		}
	}

	mutex_unlock(&chip->rw_lock);
	return rc;
}

static int fg_conventional_mem_write(struct fg_chip *chip, u8 *val, u16 address,
		int len, int offset, bool keep_access)
{
	int rc = 0, user_cnt = 0, sublen;
	bool access_configured = false;
	u8 *wr_data = val, word[4];
	char str[DEBUG_PRINT_BUFFER_SIZE];

	if (address < RAM_OFFSET)
		return -EINVAL;

	if (offset > 3)
		return -EINVAL;

	address = ((address + offset) / 4) * 4;
	offset = (address + offset) % 4;

	user_cnt = atomic_add_return(1, &chip->memif_user_cnt);
	if (fg_debug_mask & FG_MEM_DEBUG_WRITES)
		pr_info("user_cnt %d\n", user_cnt);
	mutex_lock(&chip->rw_lock);
	if (!fg_check_sram_access(chip)) {
		rc = fg_req_and_wait_access(chip, MEM_IF_TIMEOUT_MS);
		if (rc)
			goto out;
	}

	if (fg_debug_mask & FG_MEM_DEBUG_WRITES) {
		pr_info("length %d addr=%02X offset=%d\n",
				len, address, offset);
		fill_string(str, DEBUG_PRINT_BUFFER_SIZE, wr_data, len);
		pr_info("writing: %s\n", str);
	}

	while (len > 0) {
		if (offset != 0) {
			sublen = min(4 - offset, len);
			rc = fg_sub_mem_read(chip, word, address, 4, 0);
			if (rc)
				goto out;
			memcpy(word + offset, wr_data, sublen);
			/* configure access as burst if more to write */
			rc = fg_config_access(chip, 1, (len - sublen) > 0);
			if (rc)
				goto out;
			rc = fg_set_ram_addr(chip, &address);
			if (rc)
				goto out;
			offset = 0;
			access_configured = true;
		} else if (len >= 4) {
			if (!access_configured) {
				rc = fg_config_access(chip, 1, len > 4);
				if (rc)
					goto out;
				rc = fg_set_ram_addr(chip, &address);
				if (rc)
					goto out;
				access_configured = true;
			}
			sublen = 4;
			memcpy(word, wr_data, 4);
		} else if (len > 0 && len < 4) {
			sublen = len;
			rc = fg_sub_mem_read(chip, word, address, 4, 0);
			if (rc)
				goto out;
			memcpy(word, wr_data, sublen);
			rc = fg_config_access(chip, 1, 0);
			if (rc)
				goto out;
			rc = fg_set_ram_addr(chip, &address);
			if (rc)
				goto out;
			access_configured = true;
		} else {
			pr_err("Invalid length: %d\n", len);
			break;
		}
		rc = fg_write(chip, word, MEM_INTF_WR_DATA0(chip), 4);
		if (rc) {
			pr_err("spmi write failed: addr=%03x, rc=%d\n",
					MEM_INTF_WR_DATA0(chip), rc);
			goto out;
		}
		len -= sublen;
		wr_data += sublen;
		address += 4;
	}

out:
	user_cnt = atomic_sub_return(1, &chip->memif_user_cnt);
	if (fg_debug_mask & FG_MEM_DEBUG_WRITES)
		pr_info("user_cnt %d\n", user_cnt);

	fg_assert_sram_access(chip);

	if (!keep_access && (user_cnt == 0) && !rc) {
		rc = fg_release_access(chip);
		if (rc) {
			pr_err("failed to set mem access bit\n");
			rc = -EIO;
		}
	}

	mutex_unlock(&chip->rw_lock);
	return rc;
}

#define MEM_INTF_IMA_CFG		0x52
#define MEM_INTF_IMA_OPR_STS		0x54
#define MEM_INTF_IMA_ERR_STS		0x5F
#define MEM_INTF_IMA_EXP_STS		0x55
#define MEM_INTF_IMA_HW_STS		0x56
#define MEM_INTF_IMA_BYTE_EN		0x60
#define IMA_ADDR_STBL_ERR		BIT(7)
#define IMA_WR_ACS_ERR			BIT(6)
#define IMA_RD_ACS_ERR			BIT(5)
#define IMA_IACS_CLR			BIT(2)
#define IMA_IACS_RDY			BIT(1)
static int fg_run_iacs_clear_sequence(struct fg_chip *chip)
{
	int rc = 0;
	u8 temp;

		pr_info("Running IACS clear sequence\n");

	/* clear the error */
	rc = fg_masked_write(chip, chip->mem_base + MEM_INTF_IMA_CFG,
				IMA_IACS_CLR, IMA_IACS_CLR, 1);
	if (rc) {
		pr_err("Error writing to IMA_CFG, rc=%d\n", rc);
		return rc;
	}

	temp = 0x4;
	rc = fg_write(chip, &temp, MEM_INTF_ADDR_LSB(chip) + 1, 1);
	if (rc) {
		pr_err("Error writing to MEM_INTF_ADDR_MSB, rc=%d\n", rc);
		return rc;
	}

	temp = 0x0;
	rc = fg_write(chip, &temp, MEM_INTF_WR_DATA0(chip) + 3, 1);
	if (rc) {
		pr_err("Error writing to WR_DATA3, rc=%d\n", rc);
		return rc;
	}

	rc = fg_read(chip, &temp, MEM_INTF_RD_DATA0(chip) + 3, 1);
	if (rc) {
		pr_err("Error writing to RD_DATA3, rc=%d\n", rc);
		return rc;
	}

	rc = fg_masked_write(chip, chip->mem_base + MEM_INTF_IMA_CFG,
				IMA_IACS_CLR, 0, 1);
	if (rc) {
		pr_err("Error writing to IMA_CFG, rc=%d\n", rc);
		return rc;
	}

		pr_info("IACS clear sequence complete!\n");
	return rc;
}

static int fg_check_ima_exception(struct fg_chip *chip)
{
	int rc = 0, ret = 0;
	u8 err_sts = 0, exp_sts = 0, hw_sts = 0;

	rc = fg_read(chip, &err_sts,
			chip->mem_base + MEM_INTF_IMA_ERR_STS, 1);
	if (rc) {
		pr_err("failed to read IMA_ERR_STS, rc=%d\n", rc);
		return rc;
	}

	if (err_sts & (IMA_ADDR_STBL_ERR | IMA_WR_ACS_ERR | IMA_RD_ACS_ERR)) {
		rc = fg_read(chip, &exp_sts,
				chip->mem_base + MEM_INTF_IMA_EXP_STS, 1);
		if (rc) {
			pr_err("Error in reading IMA_EXP_STS, rc=%d\n", rc);
			return rc;
		}

		rc = fg_read(chip, &hw_sts,
				chip->mem_base + MEM_INTF_IMA_HW_STS, 1);
		if (rc) {
			pr_err("Error in reading IMA_HW_STS, rc=%d\n", rc);
			return rc;
		}

		pr_err("IMA access failed ima_err_sts=%x ima_exp_sts=%x ima_hw_sts=%x\n",
				err_sts, exp_sts, hw_sts);
		rc = err_sts;

		ret = fg_run_iacs_clear_sequence(chip);
		if (!ret)
			return -EAGAIN;
		else
			pr_err("Error clearing IMA exception ret=%d\n", ret);
	}

	return rc;
}

static void fg_enable_irqs(struct fg_chip *chip, bool enable)
{
	if (!(enable ^ chip->irqs_enabled))
		return;

	if (enable) {
		enable_irq(chip->soc_irq[DELTA_SOC].irq);
		enable_irq_wake(chip->soc_irq[DELTA_SOC].irq);
		enable_irq(chip->soc_irq[FULL_SOC].irq);
		enable_irq_wake(chip->soc_irq[FULL_SOC].irq);
		enable_irq(chip->batt_irq[BATT_MISSING].irq);
		if (!chip->vbat_low_irq_enabled) {
			enable_irq(chip->batt_irq[VBATT_LOW].irq);
			enable_irq_wake(chip->batt_irq[VBATT_LOW].irq);
			chip->vbat_low_irq_enabled = true;
		}
		if (!chip->use_vbat_low_empty_soc) {
			enable_irq(chip->soc_irq[EMPTY_SOC].irq);
			enable_irq_wake(chip->soc_irq[EMPTY_SOC].irq);
		}
		chip->irqs_enabled = true;
	} else {
		disable_irq_wake(chip->soc_irq[DELTA_SOC].irq);
		disable_irq_nosync(chip->soc_irq[DELTA_SOC].irq);
		disable_irq_wake(chip->soc_irq[FULL_SOC].irq);
		disable_irq_nosync(chip->soc_irq[FULL_SOC].irq);
		disable_irq(chip->batt_irq[BATT_MISSING].irq);
		if (chip->vbat_low_irq_enabled) {
			disable_irq_wake(chip->batt_irq[VBATT_LOW].irq);
			disable_irq_nosync(chip->batt_irq[VBATT_LOW].irq);
			chip->vbat_low_irq_enabled = false;
		}
		if (!chip->use_vbat_low_empty_soc) {
			disable_irq_wake(chip->soc_irq[EMPTY_SOC].irq);
			disable_irq_nosync(chip->soc_irq[EMPTY_SOC].irq);
		}
		chip->irqs_enabled = false;
	}

	if (fg_debug_mask & FG_STATUS)
		pr_info("FG interrupts are %sabled\n", enable ? "en" : "dis");
}

static void fg_check_ima_error_handling(struct fg_chip *chip)
{
	if (chip->ima_error_handling) {
			pr_info("IMA error is handled already!\n");
		return;
	}

	pr_info("Attempting to Start recovery.\n");
	mutex_lock(&chip->ima_recovery_lock);
	fg_enable_irqs(chip, false);
	chip->use_last_cc_soc = true;
	chip->ima_error_handling = true;
#ifdef CONFIG_HTC_BATT
	g_is_ima_error_handling = true;
#endif /* CONFIG_HTC_BATT */
	if (!work_pending(&chip->ima_error_recovery_work))
		schedule_work(&chip->ima_error_recovery_work);
	mutex_unlock(&chip->ima_recovery_lock);
}

#define SOC_ALG_ST		0xCF
#define FGXCT_PRD		BIT(7)
#define ALG_ST_CHECK_COUNT	20
static int fg_check_alg_status(struct fg_chip *chip)
{
	int rc = 0, timeout = ALG_ST_CHECK_COUNT, count = 0;
	u8 ima_opr_sts, alg_sts = 0, temp = 0;

	if (!fg_reset_on_lockup)  {
		pr_info("FG lockup detection cannot be run\n");
		return 0;
	}

	rc = fg_read(chip, &alg_sts, chip->soc_base + SOC_ALG_ST, 1);
	if (rc) {
		pr_err("Error in reading SOC_ALG_ST, rc=%d\n", rc);
		return rc;
	}

	while (1) {
		rc = fg_read(chip, &ima_opr_sts,
			chip->mem_base + MEM_INTF_IMA_OPR_STS, 1);
		if (!rc && !(ima_opr_sts & FGXCT_PRD))
			break;

		if (rc) {
			pr_err("Error in reading IMA_OPR_STS, rc=%d\n",
				rc);
			break;
		}

		rc = fg_read(chip, &temp, chip->soc_base + SOC_ALG_ST,
			1);
		if (rc) {
			pr_err("Error in reading SOC_ALG_ST, rc=%d\n",
				rc);
			break;
		}

		if ((ima_opr_sts & FGXCT_PRD) && (temp == alg_sts))
			count++;

		/* Wait for ~10ms while polling ALG_ST & IMA_OPR_STS */
		usleep_range(9000, 11000);

		if (!(--timeout))
			break;
	}

	if (fg_debug_mask & (FG_MEM_DEBUG_READS | FG_MEM_DEBUG_WRITES))
		pr_info("ima_opr_sts: %x  alg_sts: %x count=%d\n", ima_opr_sts,
			alg_sts, count);

	if (count == ALG_ST_CHECK_COUNT) {
		/* If we are here, that means FG ALG is stuck */
		pr_err("ALG is stuck\n");
		fg_check_ima_error_handling(chip);
		rc = -EBUSY;
	}
	return rc;
}

static int fg_check_iacs_ready(struct fg_chip *chip)
{
	int rc = 0, timeout = 250;
	u8 ima_opr_sts = 0;

	/*
	 * Additional delay to make sure IACS ready bit is set after
	 * Read/Write operation.
	 */

	usleep_range(30, 35);
	while (1) {
		rc = fg_read(chip, &ima_opr_sts,
			chip->mem_base + MEM_INTF_IMA_OPR_STS, 1);
		if (!rc && (ima_opr_sts & IMA_IACS_RDY)) {
			break;
		} else {
			if (!(--timeout) || rc)
				break;

			/* delay for iacs_ready to be asserted */
			usleep_range(5000, 7000);
		}
	}

	if (!timeout || rc) {
		pr_err("IACS_RDY not set, ima_opr_sts: %x\n", ima_opr_sts);
		rc = fg_check_alg_status(chip);
		if (rc && rc != -EBUSY)
			pr_err("Couldn't check FG ALG status, rc=%d\n",
				rc);
		/* perform IACS_CLR sequence */
		fg_check_ima_exception(chip);
		return -EBUSY;
	}

	return 0;
}

#define IACS_SLCT			BIT(5)
static int __fg_interleaved_mem_write(struct fg_chip *chip, u8 *val,
				u16 address, int offset, int len)
{
	int rc = 0, i;
	u8 *word = val, byte_enable = 0, num_bytes = 0;

	if (fg_debug_mask & FG_MEM_DEBUG_WRITES)
		pr_info("length %d addr=%02X offset=%d\n",
					len, address, offset);

	while (len > 0) {
			num_bytes = (offset + len) > BUF_LEN ?
				(BUF_LEN - offset) : len;
			/* write to byte_enable */
			for (i = offset; i < (offset + num_bytes); i++)
				byte_enable |= BIT(i);

			rc = fg_write(chip, &byte_enable,
				chip->mem_base + MEM_INTF_IMA_BYTE_EN, 1);
			if (rc) {
				pr_err("Unable to write to byte_en_reg rc=%d\n",
								rc);
				return rc;
			}
			/* write data */
		rc = fg_write(chip, word, MEM_INTF_WR_DATA0(chip) + offset,
				num_bytes);
		if (rc) {
			pr_err("spmi write failed: addr=%03x, rc=%d\n",
				MEM_INTF_WR_DATA0(chip) + offset, rc);
			return rc;
		}
		/*
		 * The last-byte WR_DATA3 starts the write transaction.
		 * Write a dummy value to WR_DATA3 if it does not have
		 * valid data. This dummy data is not written to the
		 * SRAM as byte_en for WR_DATA3 is not set.
		 */
		if (!(byte_enable & BIT(3))) {
			u8 dummy_byte = 0x0;
			rc = fg_write(chip, &dummy_byte,
				MEM_INTF_WR_DATA0(chip) + 3, 1);
			if (rc) {
				pr_err("Unable to write dummy-data to WR_DATA3 rc=%d\n",
									rc);
				return rc;
			}
		}

		rc = fg_check_iacs_ready(chip);
		if (rc) {
			pr_debug("IACS_RDY failed rc=%d\n", rc);
			return rc;
		}

		/* check for error condition */
		rc = fg_check_ima_exception(chip);
		if (rc) {
			pr_err("IMA transaction failed rc=%d", rc);
			return rc;
		}

		word += num_bytes;
		len -= num_bytes;
		offset = byte_enable = 0;
	}

	return rc;
}

static int __fg_interleaved_mem_read(struct fg_chip *chip, u8 *val, u16 address,
						int offset, int len)
{
	int rc = 0, total_len;
	u8 *rd_data = val, num_bytes;
	char str[DEBUG_PRINT_BUFFER_SIZE];

	if (fg_debug_mask & FG_MEM_DEBUG_READS)
		pr_info("length %d addr=%02X\n", len, address);

	total_len = len;
	while (len > 0) {
		num_bytes = (offset + len) > BUF_LEN ? (BUF_LEN - offset) : len;
		rc = fg_read(chip, rd_data, MEM_INTF_RD_DATA0(chip) + offset,
								num_bytes);
		if (rc) {
			pr_err("spmi read failed: addr=%03x, rc=%d\n",
				MEM_INTF_RD_DATA0(chip) + offset, rc);
			return rc;
		}

		rd_data += num_bytes;
		len -= num_bytes;
		offset = 0;

		rc = fg_check_iacs_ready(chip);
		if (rc) {
			pr_debug("IACS_RDY failed rc=%d\n", rc);
			return rc;
		}

		/* check for error condition */
		rc = fg_check_ima_exception(chip);
		if (rc) {
			pr_err("IMA transaction failed rc=%d", rc);
			return rc;
		}

		if (len && (len + offset) < BUF_LEN) {
			/* move to single mode */
			u8 intr_ctl = 0;

			rc = fg_write(chip, &intr_ctl, MEM_INTF_CTL(chip), 1);
			if (rc) {
				pr_err("failed to move to single mode rc=%d\n",
									rc);
				return -EIO;
			}
		}
	}

	if (fg_debug_mask & FG_MEM_DEBUG_READS) {
		fill_string(str, DEBUG_PRINT_BUFFER_SIZE, val, total_len);
		pr_info("data: %s\n", str);
	}

	return rc;
}

#define IMA_REQ_ACCESS		(IACS_SLCT | RIF_MEM_ACCESS_REQ)
static int fg_interleaved_mem_config(struct fg_chip *chip, u8 *val,
		u16 address, int len, int offset, int op)
{
	int rc = 0;
	bool rif_mem_sts = true;
	int time_count = 0;

	while (1) {
		rc = fg_check_rif_mem_access(chip, &rif_mem_sts);
		if (rc)
			return rc;

		if (!rif_mem_sts)
			break;

		if (fg_debug_mask & (FG_MEM_DEBUG_READS | FG_MEM_DEBUG_WRITES))
			pr_info("RIF_MEM_ACCESS_REQ is not clear yet for IMA_%s\n",
				op ? "write" : "read");

		/*
		 * Try this no more than 4 times. If RIF_MEM_ACCESS_REQ is not
		 * clear, then return an error instead of waiting for it again.
		 */
		if  (time_count > 4) {
			pr_err("Waited for 1.5 seconds polling RIF_MEM_ACCESS_REQ\n");
			return -ETIMEDOUT;
		}

		/* Wait for 4ms before reading RIF_MEM_ACCESS_REQ again */
		usleep_range(4000, 4100);
		time_count++;
	}

	/* configure for IMA access */
	rc = fg_masked_write(chip, MEM_INTF_CFG(chip),
				IMA_REQ_ACCESS, IMA_REQ_ACCESS, 1);
	if (rc) {
		pr_err("failed to set mem access bit rc = %d\n", rc);
		return rc;
	}

	/* configure for the read/write single/burst mode */
	rc = fg_config_access(chip, op, (offset + len) > 4);
	if (rc) {
		pr_err("failed to set configure memory access rc = %d\n", rc);
		return rc;
	}

	rc = fg_check_iacs_ready(chip);
	if (rc) {
		pr_debug("IACS_RDY failed rc=%d\n", rc);
		return rc;
	}

	/* write addresses to the register */
	rc = fg_set_ram_addr(chip, &address);
	if (rc) {
		pr_err("failed to set SRAM address rc = %d\n", rc);
		return rc;
	}

	rc = fg_check_iacs_ready(chip);
	if (rc)
		pr_debug("IACS_RDY failed rc=%d\n", rc);

	return rc;
}

#define MEM_INTF_FG_BEAT_COUNT		0x57
#define BEAT_COUNT_MASK			0x0F
#define RETRY_COUNT			3
static int fg_interleaved_mem_read(struct fg_chip *chip, u8 *val, u16 address,
						int len, int offset)
{
	int rc = 0, orig_address = address;
	u8 start_beat_count, end_beat_count, count = 0;
	bool retry = false;

	if (chip->fg_shutdown)
		return -EINVAL;

	if (offset > 3) {
		pr_err("offset too large %d\n", offset);
		return -EINVAL;
	}

	fg_stay_awake(&chip->memif_wakeup_source);
	address = ((orig_address + offset) / 4) * 4;
	offset = (orig_address + offset) % 4;

	if (address < RAM_OFFSET) {
		/*
		 * OTP memory reads need a conventional memory access, do a
		 * conventional read when SRAM offset < RAM_OFFSET.
		 */
		rc = fg_conventional_mem_read(chip, val, address, len, offset,
						0);
		if (rc)
			pr_err("Failed to read OTP memory %d\n", rc);
		goto exit;
	}

	mutex_lock(&chip->rw_lock);
	if (fg_debug_mask & FG_MEM_DEBUG_READS)
		pr_info("Read for %d bytes is attempted @ 0x%x[%d]\n",
			len, address, offset);

retry:
	rc = fg_interleaved_mem_config(chip, val, address, offset, len, 0);
	if (rc) {
		pr_err("failed to configure SRAM for IMA rc = %d\n", rc);
		goto out;
	}

	/* read the start beat count */
	rc = fg_read(chip, &start_beat_count,
			chip->mem_base + MEM_INTF_FG_BEAT_COUNT, 1);
	if (rc) {
		pr_err("failed to read beat count rc=%d\n", rc);
		goto out;
	}

	/* read data */
	rc = __fg_interleaved_mem_read(chip, val, address, offset, len);
	if (rc) {
		if ((rc == -EAGAIN) && (count < RETRY_COUNT)) {
			count++;
			pr_err("IMA access failed retry_count = %d\n", count);
			goto retry;
		} else {
			pr_err("failed to read SRAM address rc = %d\n", rc);
			goto out;
		}
	}

	/* read the end beat count */
	rc = fg_read(chip, &end_beat_count,
			chip->mem_base + MEM_INTF_FG_BEAT_COUNT, 1);
	if (rc) {
		pr_err("failed to read beat count rc=%d\n", rc);
		goto out;
	}

	start_beat_count &= BEAT_COUNT_MASK;
	end_beat_count &= BEAT_COUNT_MASK;
	if (fg_debug_mask & FG_MEM_DEBUG_READS)
		pr_info("Start beat_count = %x End beat_count = %x\n",
				start_beat_count, end_beat_count);
	if (start_beat_count != end_beat_count) {
		if (fg_debug_mask & FG_MEM_DEBUG_READS)
			pr_info("Beat count do not match - retry transaction\n");
		retry = true;
	}
out:
	/* Release IMA access */
	rc = fg_masked_write(chip, MEM_INTF_CFG(chip), IMA_REQ_ACCESS, 0, 1);
	if (rc)
		pr_err("failed to reset IMA access bit rc = %d\n", rc);

	if (retry) {
		retry = false;
		goto retry;
	}
	mutex_unlock(&chip->rw_lock);

exit:
	fg_relax(&chip->memif_wakeup_source);
	return rc;
}

static int fg_interleaved_mem_write(struct fg_chip *chip, u8 *val, u16 address,
							int len, int offset)
{
	int rc = 0, orig_address = address;
	u8 count = 0;

	if (chip->fg_shutdown)
		return -EINVAL;

	if (address < RAM_OFFSET)
		return -EINVAL;

	if (offset > 3) {
		pr_err("offset too large %d\n", offset);
		return -EINVAL;
	}

	fg_stay_awake(&chip->memif_wakeup_source);
	address = ((orig_address + offset) / 4) * 4;
	offset = (orig_address + offset) % 4;

	mutex_lock(&chip->rw_lock);
	if (fg_debug_mask & FG_MEM_DEBUG_WRITES)
		pr_info("Write for %d bytes is attempted @ 0x%x[%d]\n",
			len, address, offset);

retry:
	rc = fg_interleaved_mem_config(chip, val, address, offset, len, 1);
	if (rc) {
		pr_err("failed to xonfigure SRAM for IMA rc = %d\n", rc);
		goto out;
	}

	/* write data */
	rc = __fg_interleaved_mem_write(chip, val, address, offset, len);
	if (rc) {
		if ((rc == -EAGAIN) && (count < RETRY_COUNT)) {
			count++;
			pr_err("IMA access failed retry_count = %d\n", count);
			goto retry;
		} else {
			pr_err("failed to write SRAM address rc = %d\n", rc);
			goto out;
		}
	}

out:
	/* Release IMA access */
	rc = fg_masked_write(chip, MEM_INTF_CFG(chip), IMA_REQ_ACCESS, 0, 1);
	if (rc)
		pr_err("failed to reset IMA access bit rc = %d\n", rc);

	mutex_unlock(&chip->rw_lock);
	fg_relax(&chip->memif_wakeup_source);
	return rc;
}

static int fg_mem_read(struct fg_chip *chip, u8 *val, u16 address,
			int len, int offset, bool keep_access)
{
	if (chip->block_sram_access)
		return -EBUSY;

	if (chip->ima_supported)
		return fg_interleaved_mem_read(chip, val, address,
						len, offset);
	else
		return fg_conventional_mem_read(chip, val, address,
					len, offset, keep_access);
}

static int fg_mem_write(struct fg_chip *chip, u8 *val, u16 address,
		int len, int offset, bool keep_access)
{
	if (chip->block_sram_access)
		return -EBUSY;

	if (chip->ima_supported)
		return fg_interleaved_mem_write(chip, val, address,
						len, offset);
	else
		return fg_conventional_mem_write(chip, val, address,
					len, offset, keep_access);
}

static int fg_mem_masked_write(struct fg_chip *chip, u16 addr,
		u8 mask, u8 val, u8 offset)
{
	int rc = 0;
	u8 reg[4];
	char str[DEBUG_PRINT_BUFFER_SIZE];

	rc = fg_mem_read(chip, reg, addr, 4, 0, 1);
	if (rc) {
		pr_err("spmi read failed: addr=%03X, rc=%d\n", addr, rc);
		return rc;
	}

	reg[offset] &= ~mask;
	reg[offset] |= val & mask;

	str[0] = '\0';
	fill_string(str, DEBUG_PRINT_BUFFER_SIZE, reg, 4);
	pr_debug("Writing %s address %03x, offset %d\n", str, addr, offset);

	rc = fg_mem_write(chip, reg, addr, 4, 0, 0);
	if (rc) {
		pr_err("spmi write failed: addr=%03X, rc=%d\n", addr, rc);
		return rc;
	}

	return rc;
}

static u8 sram_backup_buffer[100];
static int fg_backup_sram_registers(struct fg_chip *chip, bool save)
{
	int rc, i, len, offset;
	u16 address;
	u8 *ptr;

	if (fg_debug_mask & FG_STATUS)
		pr_info("%sing SRAM registers\n", save ? "Back" : "Restor");

	ptr = sram_backup_buffer;
	for (i = 0; i < FG_BACKUP_MAX; i++) {
		address = fg_backup_regs[i].address;
		offset = fg_backup_regs[i].offset;
		len = fg_backup_regs[i].len;
		if (save)
			rc = fg_interleaved_mem_read(chip, ptr, address,
					len, offset);
		else
			rc = fg_interleaved_mem_write(chip, ptr, address,
					len, offset);
		if (rc) {
			pr_err("Error in reading %d bytes from %x[%d], rc=%d\n",
				len, address, offset, rc);
			break;
		}
		ptr += len;
	}

	return rc;
}

#define SOC_FG_RESET	0xF3
#define RESET_MASK	(BIT(7) | BIT(5))
#define SOC_LOW_PWR_CFG 0xF5
static int fg_reset(struct fg_chip *chip, bool reset)
{
	int rc;
	u8 soc_low_pwr_cfg;

	rc = fg_sec_masked_write(chip, chip->soc_base + SOC_FG_RESET,
		0xFF, reset ? RESET_MASK : 0, 1);
	if (rc)
		pr_err("Error in writing to 0x%x, rc=%d\n", SOC_FG_RESET, rc);

	rc = fg_read(chip, &soc_low_pwr_cfg, chip->soc_base + SOC_LOW_PWR_CFG, 1);
	pr_info("soc_low_pwr_cfg: 0x%02X\n", soc_low_pwr_cfg);
	return rc;
}

static void fg_handle_battery_insertion(struct fg_chip *chip)
{
	reinit_completion(&chip->batt_id_avail);
	reinit_completion(&chip->fg_reset_done);
	schedule_delayed_work(&chip->batt_profile_init, 0);
	cancel_delayed_work(&chip->update_sram_data);
	schedule_delayed_work(&chip->update_sram_data, msecs_to_jiffies(0));
}


static int soc_to_setpoint(int soc)
{
	return DIV_ROUND_CLOSEST(soc * 255, 100);
}

static void batt_to_setpoint_adc(int vbatt_mv, u8 *data)
{
	int val;
	/* Battery voltage is an offset from 0 V and LSB is 1/2^15. */
	val = DIV_ROUND_CLOSEST(vbatt_mv * 32768, 5000);
	data[0] = val & 0xFF;
	data[1] = val >> 8;
	return;
}

static u8 batt_to_setpoint_8b(int vbatt_mv)
{
	int val;
	/* Battery voltage is an offset from 2.5 V and LSB is 5/2^9. */
	val = (vbatt_mv - 2500) * 512 / 1000;
	return DIV_ROUND_CLOSEST(val, 5);
}

static u8 therm_delay_to_setpoint(u32 delay_us)
{
	u8 val;

	if (delay_us < 2560)
		val = 0;
	else if (delay_us > 163840)
		val = 7;
	else
		val = ilog2(delay_us / 10) - 7;
	return val << 5;
}

static int get_current_time(unsigned long *now_tm_sec)
{
	struct rtc_time tm;
	struct rtc_device *rtc;
	int rc;

	rtc = rtc_class_open(CONFIG_RTC_HCTOSYS_DEVICE);
	if (rtc == NULL) {
		pr_err("%s: unable to open rtc device (%s)\n",
			__FILE__, CONFIG_RTC_HCTOSYS_DEVICE);
		return -EINVAL;
	}

	rc = rtc_read_time(rtc, &tm);
	if (rc) {
		pr_err("Error reading rtc device (%s) : %d\n",
			CONFIG_RTC_HCTOSYS_DEVICE, rc);
		goto close_time;
	}

	rc = rtc_valid_tm(&tm);
	if (rc) {
		pr_err("Invalid RTC time (%s): %d\n",
			CONFIG_RTC_HCTOSYS_DEVICE, rc);
		goto close_time;
	}
	rtc_tm_to_time(&tm, now_tm_sec);

close_time:
	rtc_class_close(rtc);
	return rc;
}

#define BATTERY_SOC_REG		0x56C
#define BATTERY_SOC_OFFSET	1
#define FULL_PERCENT_3B		0xFFFFFF
static int get_battery_soc_raw(struct fg_chip *chip)
{
	int rc;
	u8 buffer[3];

	rc = fg_mem_read(chip, buffer, BATTERY_SOC_REG, 3, 1, 0);
	if (rc) {
		pr_err("Unable to read battery soc: %d\n", rc);
		return 0;
	}
	return (int)(buffer[2] << 16 | buffer[1] << 8 | buffer[0]);
}

#define COUNTER_IMPTR_REG	0X558
#define COUNTER_PULSE_REG	0X55C
#define SOC_FULL_REG		0x564
#define COUNTER_IMPTR_OFFSET	2
#define COUNTER_PULSE_OFFSET	0
#define SOC_FULL_OFFSET		3
#define ESR_PULSE_RECONFIG_SOC	0xFFF971
static int fg_configure_soc(struct fg_chip *chip)
{
	u32 batt_soc;
	u8 cntr[2] = {0, 0};
	int rc = 0;

	mutex_lock(&chip->rw_lock);
	atomic_add_return(1, &chip->memif_user_cnt);
	mutex_unlock(&chip->rw_lock);

	/* Read Battery SOC */
	batt_soc = get_battery_soc_raw(chip);

	if (batt_soc > ESR_PULSE_RECONFIG_SOC) {
		if (fg_debug_mask & FG_POWER_SUPPLY)
			pr_info("Configuring soc registers batt_soc: %x\n",
				batt_soc);
		batt_soc = ESR_PULSE_RECONFIG_SOC;
		rc = fg_mem_write(chip, (u8 *)&batt_soc, BATTERY_SOC_REG, 3,
				BATTERY_SOC_OFFSET, 1);
		if (rc) {
			pr_err("failed to write BATT_SOC rc=%d\n", rc);
			goto out;
		}

		rc = fg_mem_write(chip, (u8 *)&batt_soc, SOC_FULL_REG, 3,
				SOC_FULL_OFFSET, 1);
		if (rc) {
			pr_err("failed to write SOC_FULL rc=%d\n", rc);
			goto out;
		}

		rc = fg_mem_write(chip, cntr, COUNTER_IMPTR_REG, 2,
				COUNTER_IMPTR_OFFSET, 1);
		if (rc) {
			pr_err("failed to write COUNTER_IMPTR rc=%d\n", rc);
			goto out;
		}

		rc = fg_mem_write(chip, cntr, COUNTER_PULSE_REG, 2,
				COUNTER_PULSE_OFFSET, 0);
		if (rc)
			pr_err("failed to write COUNTER_IMPTR rc=%d\n", rc);
	}
out:
	fg_release_access_if_necessary(chip);
	return rc;
}

#define VBATT_LOW_STS_BIT BIT(2)
static int fg_get_vbatt_status(struct fg_chip *chip, bool *vbatt_low_sts)
{
	int rc = 0;
	u8 fg_batt_sts;

	rc = fg_read(chip, &fg_batt_sts, INT_RT_STS(chip->batt_base), 1);
	if (rc)
		pr_err("spmi read failed: addr=%03X, rc=%d\n",
				INT_RT_STS(chip->batt_base), rc);
	else
		*vbatt_low_sts = !!(fg_batt_sts & VBATT_LOW_STS_BIT);

	return rc;
}

#define SOC_EMPTY	BIT(3)
static bool fg_is_batt_empty(struct fg_chip *chip)
{
	u8 fg_soc_sts;
	int rc;
	bool vbatt_low_sts;

	if (chip->use_vbat_low_empty_soc) {
		if (fg_get_vbatt_status(chip, &vbatt_low_sts))
			return false;

		return vbatt_low_sts;
	}

	rc = fg_read(chip, &fg_soc_sts, INT_RT_STS(chip->soc_base), 1);
	if (rc) {
		pr_err("spmi read failed: addr=%03X, rc=%d\n",
				INT_RT_STS(chip->soc_base), rc);
		return false;
	}

	return (fg_soc_sts & SOC_EMPTY) != 0;
}

static int get_monotonic_soc_raw(struct fg_chip *chip)
{
	u8 cap[2];
	int rc, tries = 0;

	while (tries < MAX_TRIES_SOC) {
		rc = fg_read(chip, cap,
				chip->soc_base + SOC_MONOTONIC_SOC, 2);
		if (rc) {
			pr_err("spmi read failed: addr=%03x, rc=%d\n",
				chip->soc_base + SOC_MONOTONIC_SOC, rc);
			return rc;
		}

		if (cap[0] == cap[1])
			break;

		tries++;
	}

	if (tries == MAX_TRIES_SOC) {
		pr_err("shadow registers do not match\n");
		return -EINVAL;
	}

	if (fg_debug_mask & FG_POWER_SUPPLY)
		pr_info_ratelimited("raw: 0x%02x\n", cap[0]);
	return cap[0];
}

#ifdef CONFIG_HTC_BATT
#define SYSTEM_SOC_ADDR                0x574
#define SYSTEM_SOC_OFFSET      0
#define SYSTEM_SOC_SIZE                2
static int get_system_soc(struct fg_chip *chip)
{
	u8 cap[2];
	int soc;
	int rc;

	rc = fg_mem_read(chip, cap, SYSTEM_SOC_ADDR, SYSTEM_SOC_SIZE, SYSTEM_SOC_OFFSET, 0);
	if (rc) {
		pr_err("fg_mem read failed: addr=%03x, rc=%d\n",
			SYSTEM_SOC_ADDR, rc);
		return rc;
	}
	soc = ((cap[1] << 8) + cap[0]) * 10000 / 0xffff;

	if (fg_debug_mask & FG_POWER_SUPPLY)
		pr_info_ratelimited("raw: 0x%02x\n", soc);
	return soc;
}
#endif /* CONFIG_HTC_BATT */

#ifdef CONFIG_HTC_BATT
bool get_ima_error_status(void)
{
	return g_is_ima_error_handling;
}
#endif //CONFIG_HTC_BATT

#define EMPTY_CAPACITY		0
#define DEFAULT_CAPACITY	50
#define MISSING_CAPACITY	100
#define FULL_CAPACITY		100
#define FULL_SOC_RAW		0xFF
static int get_prop_capacity(struct fg_chip *chip)
{
	int msoc, rc;
	bool vbatt_low_sts;

	if (chip->use_last_soc && chip->last_soc) {
		if (chip->last_soc == FULL_SOC_RAW)
			return FULL_CAPACITY;
		return DIV_ROUND_CLOSEST((chip->last_soc - 1) *
				(FULL_CAPACITY - 2),
				FULL_SOC_RAW - 2) + 1;
	}

	if (chip->battery_missing)
		return MISSING_CAPACITY;

	if (!chip->profile_loaded && !chip->use_otp_profile)
		return DEFAULT_CAPACITY;

	if (chip->charge_full)
		return FULL_CAPACITY;

	if (chip->soc_empty) {
		if (fg_debug_mask & FG_POWER_SUPPLY)
			pr_info_ratelimited("capacity: %d, EMPTY\n",
					EMPTY_CAPACITY);
		return EMPTY_CAPACITY;
	}

	msoc = get_monotonic_soc_raw(chip);
	if (msoc == 0) {
		if (fg_reset_on_lockup && chip->use_vbat_low_empty_soc) {
			rc = fg_get_vbatt_status(chip, &vbatt_low_sts);
			if (rc) {
				pr_err("Error in reading vbatt_status, rc=%d\n",
					rc);
				return EMPTY_CAPACITY;
			}

			if (!vbatt_low_sts)
				return DIV_ROUND_CLOSEST((chip->last_soc - 1) *
						(FULL_CAPACITY - 2),
						FULL_SOC_RAW - 2) + 1;
			else
				return EMPTY_CAPACITY;
		} else {
			return EMPTY_CAPACITY;
		}
	} else if (msoc == FULL_SOC_RAW) {
		return FULL_CAPACITY;
	}

	return DIV_ROUND_CLOSEST((msoc - 1) * (FULL_CAPACITY - 2),
			FULL_SOC_RAW - 2) + 1;
}

#define HIGH_BIAS	3
#define MED_BIAS	BIT(1)
#define LOW_BIAS	BIT(0)
static u8 bias_ua[] = {
	[HIGH_BIAS] = 150,
	[MED_BIAS] = 15,
	[LOW_BIAS] = 5,
};

static int64_t get_batt_id(unsigned int battery_id_uv, u8 bid_info)
{
	u64 battery_id_ohm;

	if ((bid_info & 0x3) == 0) {
		pr_err("can't determine battery id 0x%02x\n", bid_info);
		return -EINVAL;
	}

	battery_id_ohm = div_u64(battery_id_uv, bias_ua[bid_info & 0x3]);

	return battery_id_ohm;
}

#define DEFAULT_TEMP_DEGC	250
static int get_sram_prop_now(struct fg_chip *chip, unsigned int type)
{
	if (fg_debug_mask & FG_POWER_SUPPLY)
		pr_info("addr 0x%02X, offset %d value %d\n",
			fg_data[type].address, fg_data[type].offset,
			fg_data[type].value);

	if (type == FG_DATA_BATT_ID)
		return get_batt_id(fg_data[type].value,
				fg_data[FG_DATA_BATT_ID_INFO].value);

	return fg_data[type].value;
}

#define MIN_TEMP_DEGC	-300
#define MAX_TEMP_DEGC	970
static int get_prop_jeita_temp(struct fg_chip *chip, unsigned int type)
{
	if (fg_debug_mask & FG_POWER_SUPPLY)
		pr_info("addr 0x%02X, offset %d\n", settings[type].address,
			settings[type].offset);

	return settings[type].value;
}

static int set_prop_jeita_temp(struct fg_chip *chip,
				unsigned int type, int decidegc)
{
	int rc = 0;

	if (fg_debug_mask & FG_POWER_SUPPLY)
		pr_info("addr 0x%02X, offset %d temp%d\n",
			settings[type].address,
			settings[type].offset, decidegc);

	settings[type].value = decidegc;

	cancel_delayed_work_sync(
		&chip->update_jeita_setting);
	schedule_delayed_work(
		&chip->update_jeita_setting, 0);

	return rc;
}

#define EXTERNAL_SENSE_SELECT		0x4AC
#define EXTERNAL_SENSE_OFFSET		0x2
#define EXTERNAL_SENSE_BIT		BIT(2)
static int set_prop_sense_type(struct fg_chip *chip, int ext_sense_type)
{
	int rc;

	rc = fg_mem_masked_write(chip, EXTERNAL_SENSE_SELECT,
			EXTERNAL_SENSE_BIT,
			ext_sense_type ? EXTERNAL_SENSE_BIT : 0,
			EXTERNAL_SENSE_OFFSET);
	if (rc) {
		pr_err("failed to write profile rc=%d\n", rc);
		return rc;
	}

	return 0;
}

#define EXPONENT_MASK		0xF800
#define MANTISSA_MASK		0x3FF
#define SIGN			BIT(10)
#define EXPONENT_SHIFT		11
#define MICRO_UNIT		1000000ULL
static int64_t float_decode(u16 reg)
{
	int64_t final_val, exponent_val, mantissa_val;
	int exponent, mantissa, n;
	bool sign;

	exponent = (reg & EXPONENT_MASK) >> EXPONENT_SHIFT;
	mantissa = (reg & MANTISSA_MASK);
	sign = !!(reg & SIGN);

	pr_debug("exponent=%d mantissa=%d sign=%d\n", exponent, mantissa, sign);

	mantissa_val = mantissa * MICRO_UNIT;

	n = exponent - 15;
	if (n < 0)
		exponent_val = MICRO_UNIT >> -n;
	else
		exponent_val = MICRO_UNIT << n;

	n = n - 10;
	if (n < 0)
		mantissa_val >>= -n;
	else
		mantissa_val <<= n;

	final_val = exponent_val + mantissa_val;

	if (sign)
		final_val *= -1;

	return final_val;
}

#define MIN_HALFFLOAT_EXP_N		-15
#define MAX_HALFFLOAT_EXP_N		 16
static int log2_floor(int64_t uval)
{
	int n = 0;
	int64_t i = MICRO_UNIT;

	if (uval > i) {
		while (uval > i && n > MIN_HALFFLOAT_EXP_N) {
			i <<= 1;
			n += 1;
		}
		if (uval < i)
			n -= 1;
	} else if (uval < i) {
		while (uval < i && n < MAX_HALFFLOAT_EXP_N) {
			i >>= 1;
			n -= 1;
		}
	}

	return n;
}

static int64_t exp2_int(int64_t n)
{
	int p = n - 1;

	if (p > 0)
		return (2 * MICRO_UNIT) << p;
	else
		return (2 * MICRO_UNIT) >> abs(p);
}

static u16 float_encode(int64_t uval)
{
	int sign = 0, n, exp, mantissa;
	u16 half = 0;

	if (uval < 0) {
		sign = 1;
		uval = abs(uval);
	}
	n = log2_floor(uval);
	exp = n + 15;
	mantissa = div_s64(div_s64((uval - exp2_int(n)) * exp2_int(10 - n),
				MICRO_UNIT) + MICRO_UNIT / 2, MICRO_UNIT);

	half = (mantissa & MANTISSA_MASK) | ((sign << 10) & SIGN)
		| ((exp << 11) & EXPONENT_MASK);

	if (fg_debug_mask & FG_STATUS)
		pr_info("uval = %lld, m = 0x%02x, sign = 0x%02x, exp = 0x%02x, half = 0x%04x\n",
				uval, mantissa, sign, exp, half);
	return half;
}

#define BATT_IDED	BIT(3)
static int fg_is_batt_id_valid(struct fg_chip *chip)
{
	u8 fg_batt_sts;
	int rc;

	rc = fg_read(chip, &fg_batt_sts,
				 INT_RT_STS(chip->batt_base), 1);
	if (rc) {
		pr_err("spmi read failed: addr=%03X, rc=%d\n",
				INT_RT_STS(chip->batt_base), rc);
		return rc;
	}

	if (fg_debug_mask & FG_IRQS)
		pr_info("fg batt sts 0x%x\n", fg_batt_sts);

	return (fg_batt_sts & BATT_IDED) ? 1 : 0;
}

static int64_t twos_compliment_extend(int64_t val, int nbytes)
{
	int i;
	int64_t mask;

	mask = 0x80LL << ((nbytes - 1) * 8);
	if (val & mask) {
		for (i = 8; i > nbytes; i--) {
			mask = 0xFFLL << ((i - 1) * 8);
			val |= mask;
		}
	}

	return val;
}

#define LSB_24B_NUMRTR		596046
#define LSB_24B_DENMTR		1000000
#define LSB_16B_NUMRTR		152587
#define LSB_16B_DENMTR		1000
#define LSB_8B		9800
#define TEMP_LSB_16B	625
#define DECIKELVIN	2730
#define SRAM_PERIOD_NO_ID_UPDATE_MS	100
#define FULL_PERCENT_28BIT		0xFFFFFFF
static int update_sram_data(struct fg_chip *chip, int *resched_ms)
{
	int i, j, rc = 0;
	u8 reg[4];
	int64_t temp;
	int battid_valid = fg_is_batt_id_valid(chip);

	fg_stay_awake(&chip->update_sram_wakeup_source);
	if (chip->fg_restarting)
		goto resched;

	fg_mem_lock(chip);
	for (i = 1; i < FG_DATA_MAX; i++) {
		if (chip->profile_loaded && i >= FG_DATA_BATT_ID)
			continue;
		rc = fg_mem_read(chip, reg, fg_data[i].address,
			fg_data[i].len, fg_data[i].offset, 0);
		if (rc) {
			pr_err("Failed to update sram data\n");
			break;
		}

		temp = 0;
		for (j = 0; j < fg_data[i].len; j++)
			temp |= reg[j] << (8 * j);

		switch (i) {
		case FG_DATA_OCV:
		case FG_DATA_VOLTAGE:
		case FG_DATA_CPRED_VOLTAGE:
			fg_data[i].value = div_u64(
					(u64)(u16)temp * LSB_16B_NUMRTR,
					LSB_16B_DENMTR);
			break;
		case FG_DATA_CURRENT:
			temp = twos_compliment_extend(temp, fg_data[i].len);
			fg_data[i].value = div_s64(
					(s64)temp * LSB_16B_NUMRTR,
					LSB_16B_DENMTR);
			break;
		case FG_DATA_BATT_ESR:
			fg_data[i].value = float_decode((u16) temp);
			break;
		case FG_DATA_BATT_ESR_COUNT:
			fg_data[i].value = (u16)temp;
			break;
		case FG_DATA_BATT_ID:
			if (battid_valid)
				fg_data[i].value = reg[0] * LSB_8B;
			break;
		case FG_DATA_BATT_ID_INFO:
			if (battid_valid)
				fg_data[i].value = reg[0];
			break;
		case FG_DATA_BATT_SOC:
			fg_data[i].value = div64_s64((temp * 10000),
							FULL_PERCENT_3B);
			break;
		case FG_DATA_CC_CHARGE:
			temp = twos_compliment_extend(temp, fg_data[i].len);
			fg_data[i].value = div64_s64(
					temp * (int64_t)chip->nom_cap_uah,
					FULL_PERCENT_28BIT);
			break;
		case FG_DATA_VINT_ERR:
			temp = twos_compliment_extend(temp, fg_data[i].len);
			fg_data[i].value = div64_s64(temp * chip->nom_cap_uah,
					FULL_PERCENT_3B);
			break;
		};

		if (fg_debug_mask & FG_MEM_DEBUG_READS)
			pr_info("%d %lld %d\n", i, temp, fg_data[i].value);
	}
	fg_mem_release(chip);

	/* Backup the registers whenever no error happens during update */
	if (fg_reset_on_lockup && !chip->ima_error_handling) {
		if (!rc) {
			if (fg_debug_mask & FG_STATUS)
				pr_info("backing up SRAM registers\n");
			rc = fg_backup_sram_registers(chip, true);
			if (rc) {
				pr_err("Couldn't save sram registers\n");
				goto out;
			}
			if (!chip->use_last_soc) {
				chip->last_soc = get_monotonic_soc_raw(chip);
				chip->last_cc_soc = div64_s64(
					(int64_t)chip->last_soc *
					FULL_PERCENT_28BIT, FULL_SOC_RAW);
			}
			if (fg_debug_mask & FG_STATUS)
				pr_info("last_soc: %d last_cc_soc: %lld\n",
					chip->last_soc, chip->last_cc_soc);
		} else {
			pr_err("update_sram failed\n");
			goto out;
		}
	}

	if (!rc)
		get_current_time(&chip->last_sram_update_time);

resched:
	if (battid_valid) {
		complete_all(&chip->batt_id_avail);
		*resched_ms = fg_sram_update_period_ms;
	} else {
		*resched_ms = SRAM_PERIOD_NO_ID_UPDATE_MS;
	}
out:
	fg_relax(&chip->update_sram_wakeup_source);
	return rc;
}

#define SANITY_CHECK_PERIOD_MS	5000
static void check_sanity_work(struct work_struct *work)
{
	struct fg_chip *chip = container_of(work,
				struct fg_chip,
				check_sanity_work.work);
	int rc = 0;
	u8 beat_count;
	bool tried_once = false;

	fg_stay_awake(&chip->sanity_wakeup_source);

try_again:
	rc = fg_read(chip, &beat_count,
			chip->mem_base + MEM_INTF_FG_BEAT_COUNT, 1);
	if (rc) {
		pr_err("failed to read beat count rc=%d\n", rc);
		goto resched;
	}

	if (fg_debug_mask & FG_STATUS)
		pr_info("current: %d, prev: %d\n", beat_count,
			chip->last_beat_count);

	if (chip->last_beat_count == beat_count) {
		if (!tried_once) {
			/* Wait for 1 FG cycle and read it once again */
			msleep(1500);
			tried_once = true;
			goto try_again;
		} else {
			pr_err("Beat count not updating\n");
			fg_check_ima_error_handling(chip);
			goto out;
		}
	} else {
		chip->last_beat_count = beat_count;
	}
resched:
	schedule_delayed_work(
		&chip->check_sanity_work,
		msecs_to_jiffies(SANITY_CHECK_PERIOD_MS));
out:
	fg_relax(&chip->sanity_wakeup_source);
}

#define SRAM_TIMEOUT_MS			3000
static void update_sram_data_work(struct work_struct *work)
{
	struct fg_chip *chip = container_of(work,
				struct fg_chip,
				update_sram_data.work);
	int resched_ms, ret;
	bool tried_again = false;
	int rc = 0;

wait:
	/* Wait for MEMIF access revoked */
	ret = wait_for_completion_interruptible_timeout(
			&chip->sram_access_revoked,
			msecs_to_jiffies(SRAM_TIMEOUT_MS));

	/* If we were interrupted wait again one more time. */
	if (ret == -ERESTARTSYS && !tried_again) {
		tried_again = true;
		goto wait;
	} else if (ret <= 0) {
		pr_err("transaction timed out ret=%d\n", ret);
		if (fg_is_batt_id_valid(chip))
			resched_ms = fg_sram_update_period_ms;
		else
			resched_ms = SRAM_PERIOD_NO_ID_UPDATE_MS;
		goto out;
	}
	rc = update_sram_data(chip, &resched_ms);

out:
	if (!rc)
		schedule_delayed_work(
			&chip->update_sram_data,
			msecs_to_jiffies(resched_ms));
}

#define BATT_TEMP_OFFSET	3
#define BATT_TEMP_CNTRL_MASK	0x17
#define DISABLE_THERM_BIT	BIT(0)
#define TEMP_SENSE_ALWAYS_BIT	BIT(1)
#define TEMP_SENSE_CHARGE_BIT	BIT(2)
#define FORCE_RBIAS_ON_BIT	BIT(4)
#define BATT_TEMP_OFF		DISABLE_THERM_BIT
#define BATT_TEMP_ON		(FORCE_RBIAS_ON_BIT | TEMP_SENSE_ALWAYS_BIT | \
				TEMP_SENSE_CHARGE_BIT)
#define TEMP_PERIOD_UPDATE_MS		10000
#define TEMP_PERIOD_TIMEOUT_MS		3000
#define BATT_TEMP_LOW_LIMIT		-600
#define BATT_TEMP_HIGH_LIMIT		1500
static void update_temp_data(struct work_struct *work)
{
	s16 temp;
	u8 reg[2];
	bool tried_again = false;
	int rc, ret, timeout = TEMP_PERIOD_TIMEOUT_MS;
	struct fg_chip *chip = container_of(work,
				struct fg_chip,
				update_temp_work.work);

	if (chip->fg_restarting)
		goto resched;

	fg_stay_awake(&chip->update_temp_wakeup_source);
	if (chip->sw_rbias_ctrl) {
		rc = fg_mem_masked_write(chip, EXTERNAL_SENSE_SELECT,
				BATT_TEMP_CNTRL_MASK,
				BATT_TEMP_ON,
				BATT_TEMP_OFFSET);
		if (rc) {
			pr_err("failed to write BATT_TEMP_ON rc=%d\n", rc);
			goto out;
		}

wait:
		/* Wait for MEMIF access revoked */
		ret = wait_for_completion_interruptible_timeout(
				&chip->sram_access_revoked,
				msecs_to_jiffies(timeout));

		/* If we were interrupted wait again one more time. */
		if (ret == -ERESTARTSYS && !tried_again) {
			tried_again = true;
			goto wait;
		} else if (ret <= 0) {
			rc = -ETIMEDOUT;
			pr_err("transaction timed out ret=%d\n", ret);
			goto out;
		}
	}

	/* Read FG_DATA_BATT_TEMP now */
	rc = fg_mem_read(chip, reg, fg_data[0].address,
		fg_data[0].len, fg_data[0].offset,
		chip->sw_rbias_ctrl ? 1 : 0);
	if (rc) {
		pr_err("Failed to update temp data\n");
		goto out;
	}

	temp = reg[0] | (reg[1] << 8);
	temp = (temp * TEMP_LSB_16B / 1000) - DECIKELVIN;

	/*
	 * If temperature is within the specified range (e.g. -60C and 150C),
	 * update it to the userspace. Otherwise, use the last read good
	 * temperature.
	 */
	if (temp > chip->batt_temp_low_limit &&
			temp < chip->batt_temp_high_limit) {
		chip->last_good_temp = temp;
		fg_data[0].value = temp;
	} else {
		fg_data[0].value = chip->last_good_temp;

		/*
		 * If the temperature is read before and seems to be in valid
		 * range, then a bad temperature reading could be because of
		 * FG lockup. Trigger the FG reset sequence in such cases.
		 */
		if (chip->last_temp_update_time && fg_reset_on_lockup &&
			(chip->last_good_temp > chip->batt_temp_low_limit &&
			chip->last_good_temp < chip->batt_temp_high_limit)) {
			pr_err("Batt_temp is %d !, triggering FG reset\n",
				temp);
			fg_check_ima_error_handling(chip);
		}
	}

	if (fg_debug_mask & FG_MEM_DEBUG_READS)
		pr_info("BATT_TEMP %d %d\n", temp, fg_data[0].value);

	get_current_time(&chip->last_temp_update_time);

	if (chip->soc_slope_limiter_en) {
		fg_stay_awake(&chip->slope_limit_wakeup_source);
		schedule_work(&chip->slope_limiter_work);
	}

out:
	if (chip->sw_rbias_ctrl) {
		rc = fg_mem_masked_write(chip, EXTERNAL_SENSE_SELECT,
				BATT_TEMP_CNTRL_MASK,
				BATT_TEMP_OFF,
				BATT_TEMP_OFFSET);
		if (rc)
			pr_err("failed to write BATT_TEMP_OFF rc=%d\n", rc);
	}
	fg_relax(&chip->update_temp_wakeup_source);

resched:
	schedule_delayed_work(
		&chip->update_temp_work,
		msecs_to_jiffies(TEMP_PERIOD_UPDATE_MS));
}

static void update_jeita_setting(struct work_struct *work)
{
	struct fg_chip *chip = container_of(work,
				struct fg_chip,
				update_jeita_setting.work);
	u8 reg[4];
	int i, rc;

	for (i = 0; i < 4; i++)
		reg[i] = (settings[FG_MEM_SOFT_COLD + i].value / 10) + 30;

	rc = fg_mem_write(chip, reg, settings[FG_MEM_SOFT_COLD].address,
			4, settings[FG_MEM_SOFT_COLD].offset, 0);
	if (rc)
		pr_err("failed to update JEITA setting rc=%d\n", rc);
}

static int fg_set_resume_soc(struct fg_chip *chip, u8 threshold)
{
	u16 address;
	int offset, rc;

	address = settings[FG_MEM_RESUME_SOC].address;
	offset = settings[FG_MEM_RESUME_SOC].offset;

	rc = fg_mem_masked_write(chip, address, 0xFF, threshold, offset);

	if (rc)
		pr_err("write failed rc=%d\n", rc);
	else
		pr_debug("setting resume-soc to %x\n", threshold);

	return rc;
}

#define BATT_CYCLE_NUMBER_REG		0x5E8
#define BATT_CYCLE_OFFSET		0
static void restore_cycle_counter(struct fg_chip *chip)
{
	int rc = 0, i, address;
	u8 data[2];

	fg_mem_lock(chip);
	for (i = 0; i < BUCKET_COUNT; i++) {
		address = BATT_CYCLE_NUMBER_REG + i * 2;
		rc = fg_mem_read(chip, (u8 *)&data, address, 2,
				BATT_CYCLE_OFFSET, 0);
		if (rc)
			pr_err("Failed to read BATT_CYCLE_NUMBER[%d] rc: %d\n",
				i, rc);
		else
			chip->cyc_ctr.count[i] = data[0] | data[1] << 8;
	}
	fg_mem_release(chip);
}

static void clear_cycle_counter(struct fg_chip *chip)
{
	int rc = 0, len, i;

	if (!chip->cyc_ctr.en)
		return;

	len = sizeof(chip->cyc_ctr.count);
	memset(chip->cyc_ctr.count, 0, len);
	for (i = 0; i < BUCKET_COUNT; i++) {
		chip->cyc_ctr.started[i] = false;
		chip->cyc_ctr.last_soc[i] = 0;
	}
	rc = fg_mem_write(chip, (u8 *)&chip->cyc_ctr.count,
			BATT_CYCLE_NUMBER_REG, len,
			BATT_CYCLE_OFFSET, 0);
	if (rc)
		pr_err("failed to write BATT_CYCLE_NUMBER rc=%d\n", rc);
}

static int fg_inc_store_cycle_ctr(struct fg_chip *chip, int bucket)
{
	int rc = 0, address;
	u16 cyc_count;
	u8 data[2];

	if (bucket < 0 || (bucket > BUCKET_COUNT - 1))
		return 0;

	cyc_count = chip->cyc_ctr.count[bucket];
	cyc_count++;
	data[0] = cyc_count & 0xFF;
	data[1] = cyc_count >> 8;

	address = BATT_CYCLE_NUMBER_REG + bucket * 2;

	rc = fg_mem_write(chip, data, address, 2, BATT_CYCLE_OFFSET, 0);
	if (rc)
		pr_err("failed to write BATT_CYCLE_NUMBER[%d] rc=%d\n",
			bucket, rc);
	else
		chip->cyc_ctr.count[bucket] = cyc_count;
	return rc;
}

static void update_cycle_count(struct work_struct *work)
{
	int rc = 0, bucket, i;
	u8 reg[3], batt_soc;
	struct fg_chip *chip = container_of(work,
				struct fg_chip,
				cycle_count_work);

	mutex_lock(&chip->cyc_ctr.lock);
	rc = fg_mem_read(chip, reg, BATTERY_SOC_REG, 3,
			BATTERY_SOC_OFFSET, 0);
	if (rc) {
		pr_err("Failed to read battery soc rc: %d\n", rc);
		goto out;
	}
	batt_soc = reg[2];

	if (chip->status == POWER_SUPPLY_STATUS_CHARGING) {
		/* Find out which bucket the SOC falls in */
		bucket = batt_soc / BUCKET_SOC_PCT;

		if (fg_debug_mask & FG_STATUS)
			pr_info("batt_soc: %x bucket: %d\n", reg[2], bucket);

		/*
		 * If we've started counting for the previous bucket,
		 * then store the counter for that bucket if the
		 * counter for current bucket is getting started.
		 */
		if (bucket > 0 && chip->cyc_ctr.started[bucket - 1] &&
			!chip->cyc_ctr.started[bucket]) {
			rc = fg_inc_store_cycle_ctr(chip, bucket - 1);
			if (rc) {
				pr_err("Error in storing cycle_ctr rc: %d\n",
					rc);
				goto out;
			} else {
				chip->cyc_ctr.started[bucket - 1] = false;
				chip->cyc_ctr.last_soc[bucket - 1] = 0;
			}
		}
		if (!chip->cyc_ctr.started[bucket]) {
			chip->cyc_ctr.started[bucket] = true;
			chip->cyc_ctr.last_soc[bucket] = batt_soc;
		}
	} else {
		for (i = 0; i < BUCKET_COUNT; i++) {
			if (chip->cyc_ctr.started[i] &&
				batt_soc > chip->cyc_ctr.last_soc[i]) {
				rc = fg_inc_store_cycle_ctr(chip, i);
				if (rc)
					pr_err("Error in storing cycle_ctr rc: %d\n",
						rc);
				chip->cyc_ctr.last_soc[i] = 0;
			}
			chip->cyc_ctr.started[i] = false;
		}
	}
out:
	mutex_unlock(&chip->cyc_ctr.lock);
}

static int fg_get_cycle_count(struct fg_chip *chip)
{
	int count;

	if (!chip->cyc_ctr.en)
		return 0;

	if ((chip->cyc_ctr.id <= 0) || (chip->cyc_ctr.id > BUCKET_COUNT))
		return -EINVAL;

	mutex_lock(&chip->cyc_ctr.lock);
	count = chip->cyc_ctr.count[chip->cyc_ctr.id - 1];
	mutex_unlock(&chip->cyc_ctr.lock);
	return count;
}

static void half_float_to_buffer(int64_t uval, u8 *buffer)
{
	u16 raw;

	raw = float_encode(uval);
	buffer[0] = (u8)(raw & 0xFF);
	buffer[1] = (u8)((raw >> 8) & 0xFF);
}

static int64_t half_float(u8 *buffer)
{
	u16 val;

	val = buffer[1] << 8 | buffer[0];
	return float_decode(val);
}

static int voltage_2b(u8 *buffer)
{
	u16 val;

	val = buffer[1] << 8 | buffer[0];
	/* the range of voltage 2b is [-5V, 5V], so it will fit in an int */
	return (int)div_u64(((u64)val) * LSB_16B_NUMRTR, LSB_16B_DENMTR);
}

static int bcap_uah_2b(u8 *buffer)
{
	u16 val;

	val = buffer[1] << 8 | buffer[0];
	return ((int)val) * 1000;
}

#define SLOPE_LIMITER_COEFF_REG		0x430
#define SLOPE_LIMITER_COEFF_OFFSET	3
#define SLOPE_LIMIT_TEMP_THRESHOLD	100
#define SLOPE_LIMIT_LOW_TEMP_CHG	45
#define SLOPE_LIMIT_HIGH_TEMP_CHG	2
#define SLOPE_LIMIT_LOW_TEMP_DISCHG	45
#define SLOPE_LIMIT_HIGH_TEMP_DISCHG	2
static void slope_limiter_work(struct work_struct *work)
{
	struct fg_chip *chip = container_of(work, struct fg_chip,
				slope_limiter_work);
	enum slope_limit_status status;
	int batt_temp, rc;
	u8 buf[2];
	int64_t val;

	batt_temp = get_sram_prop_now(chip, FG_DATA_BATT_TEMP);

	if (chip->status == POWER_SUPPLY_STATUS_CHARGING ||
			chip->status == POWER_SUPPLY_STATUS_FULL) {
		if (batt_temp < chip->slope_limit_temp)
			status = LOW_TEMP_CHARGE;
		else
			status = HIGH_TEMP_CHARGE;
	} else if (chip->status == POWER_SUPPLY_STATUS_DISCHARGING) {
		if (batt_temp < chip->slope_limit_temp)
			status = LOW_TEMP_DISCHARGE;
		else
			status = HIGH_TEMP_DISCHARGE;
	} else {
		goto out;
	}

	if (status == chip->slope_limit_sts)
		goto out;

	val = chip->slope_limit_coeffs[status];
	val *= MICRO_UNIT;
	half_float_to_buffer(val, buf);
	rc = fg_mem_write(chip, buf,
			SLOPE_LIMITER_COEFF_REG, 2,
			SLOPE_LIMITER_COEFF_OFFSET, 0);
	if (rc) {
		pr_err("Couldn't write to slope_limiter_coeff_reg, rc=%d\n",
			rc);
		goto out;
	}

	chip->slope_limit_sts = status;
	if (fg_debug_mask & FG_STATUS)
		pr_info("Slope limit sts: %d val: %lld buf[%x %x] written\n",
			status, val, buf[0], buf[1]);
out:
	fg_relax(&chip->slope_limit_wakeup_source);
}

static int lookup_ocv_for_soc(struct fg_chip *chip, int soc)
{
	int64_t *coeffs;

	if (soc > chip->ocv_junction_p1p2 * 10)
		coeffs = chip->ocv_coeffs;
	else if (soc > chip->ocv_junction_p2p3 * 10)
		coeffs = chip->ocv_coeffs + 4;
	else
		coeffs = chip->ocv_coeffs + 8;
	/* the range of ocv will fit in a 32 bit int */
	return (int)(coeffs[0]
		+ div_s64(coeffs[1] * soc, 1000LL)
		+ div_s64(coeffs[2] * soc * soc, 1000000LL)
		+ div_s64(coeffs[3] * soc * soc * soc, 1000000000LL));
}

static int lookup_soc_for_ocv(struct fg_chip *chip, int ocv)
{
	int64_t val;
	int soc = -EINVAL;
	/*
	 * binary search variables representing the valid start and end
	 * percentages to search
	 */
	int start = 0, end = 1000, mid;

	if (fg_debug_mask & FG_AGING)
		pr_info("target_ocv = %d\n", ocv);
	/* do a binary search for the closest soc to match the ocv */
	while (end - start > 1) {
		mid = (start + end) / 2;
		val = lookup_ocv_for_soc(chip, mid);
		if (fg_debug_mask & FG_AGING)
			pr_info("start = %d, mid = %d, end = %d, ocv = %lld\n",
					start, mid, end, val);
		if (ocv < val) {
			end = mid;
		} else if (ocv > val) {
			start = mid;
		} else {
			soc = mid;
			break;
		}
	}
	/*
	 * if the exact soc was not found and there are two or less values
	 * remaining, just compare them and see which one is closest to the ocv
	 */
	if (soc == -EINVAL) {
		if (abs(ocv - lookup_ocv_for_soc(chip, start))
				> abs(ocv - lookup_ocv_for_soc(chip, end)))
			soc = end;
		else
			soc = start;
	}
	if (fg_debug_mask & FG_AGING)
		pr_info("closest = %d, target_ocv = %d, ocv_found = %d\n",
				soc, ocv, lookup_ocv_for_soc(chip, soc));
	return soc;
}

#define ESR_ACTUAL_REG		0x554
#define BATTERY_ESR_REG		0x4F4
#define TEMP_RS_TO_RSLOW_REG	0x514
#define ESR_OFFSET		2
static int estimate_battery_age(struct fg_chip *chip, int *actual_capacity)
{
	int64_t ocv_cutoff_new, ocv_cutoff_aged, temp_rs_to_rslow;
	int64_t esr_actual, battery_esr, val;
	int soc_cutoff_aged, soc_cutoff_new, rc;
	int battery_soc, unusable_soc, batt_temp;
	u8 buffer[3];

	if (chip->batt_aging_mode != FG_AGING_ESR)
		return 0;

	if (chip->nom_cap_uah == 0) {
		if (fg_debug_mask & FG_AGING)
			pr_info("ocv coefficients not loaded, aborting\n");
		return 0;
	}
	fg_mem_lock(chip);

	batt_temp = get_sram_prop_now(chip, FG_DATA_BATT_TEMP);
	if (batt_temp < 150 || batt_temp > 400) {
		if (fg_debug_mask & FG_AGING)
			pr_info("Battery temp (%d) out of range, aborting\n",
					(int)batt_temp);
		rc = 0;
		goto done;
	}

	battery_soc = get_battery_soc_raw(chip) * 100 / FULL_PERCENT_3B;
	if (rc) {
		goto error_done;
	} else if (battery_soc < 25 || battery_soc > 75) {
		if (fg_debug_mask & FG_AGING)
			pr_info("Battery SoC (%d) out of range, aborting\n",
					(int)battery_soc);
		rc = 0;
		goto done;
	}

	rc = fg_mem_read(chip, buffer, ESR_ACTUAL_REG, 2, 2, 0);
	esr_actual = half_float(buffer);
	rc |= fg_mem_read(chip, buffer, BATTERY_ESR_REG, 2, ESR_OFFSET, 0);
	battery_esr = half_float(buffer);

	if (rc) {
		goto error_done;
	} else if (esr_actual < battery_esr) {
		if (fg_debug_mask & FG_AGING)
			pr_info("Batt ESR lower than ESR actual, aborting\n");
		rc = 0;
		goto done;
	}
	rc = fg_mem_read(chip, buffer, TEMP_RS_TO_RSLOW_REG, 2, 0, 0);
	temp_rs_to_rslow = half_float(buffer);

	if (rc)
		goto error_done;

	fg_mem_release(chip);

	if (fg_debug_mask & FG_AGING) {
		pr_info("batt_soc = %d, cutoff_voltage = %lld, eval current = %d\n",
				battery_soc, chip->cutoff_voltage,
				chip->evaluation_current);
		pr_info("temp_rs_to_rslow = %lld, batt_esr = %lld, esr_actual = %lld\n",
				temp_rs_to_rslow, battery_esr, esr_actual);
	}

	/* calculate soc_cutoff_new */
	val = (1000000LL + temp_rs_to_rslow) * battery_esr;
	do_div(val, 1000000);
	ocv_cutoff_new = div64_s64(chip->evaluation_current * val, 1000)
		+ chip->cutoff_voltage;

	/* calculate soc_cutoff_aged */
	val = (1000000LL + temp_rs_to_rslow) * esr_actual;
	do_div(val, 1000000);
	ocv_cutoff_aged = div64_s64(chip->evaluation_current * val, 1000)
		+ chip->cutoff_voltage;

	if (fg_debug_mask & FG_AGING)
		pr_info("ocv_cutoff_new = %lld, ocv_cutoff_aged = %lld\n",
				ocv_cutoff_new, ocv_cutoff_aged);

	soc_cutoff_new = lookup_soc_for_ocv(chip, ocv_cutoff_new);
	soc_cutoff_aged = lookup_soc_for_ocv(chip, ocv_cutoff_aged);

	if (fg_debug_mask & FG_AGING)
		pr_info("aged soc = %d, new soc = %d\n",
				soc_cutoff_aged, soc_cutoff_new);
	unusable_soc = soc_cutoff_aged - soc_cutoff_new;

	*actual_capacity = div64_s64(((int64_t)chip->nom_cap_uah)
				* (1000 - unusable_soc), 1000);
	if (fg_debug_mask & FG_AGING)
		pr_info("nom cap = %d, actual cap = %d\n",
				chip->nom_cap_uah, *actual_capacity);

	return rc;

error_done:
	pr_err("some register reads failed: %d\n", rc);
done:
	fg_mem_release(chip);
	return rc;
}

static void battery_age_work(struct work_struct *work)
{
	struct fg_chip *chip = container_of(work,
				struct fg_chip,
				battery_age_work);

	estimate_battery_age(chip, &chip->actual_cap_uah);
}

static enum power_supply_property fg_power_props[] = {
	POWER_SUPPLY_PROP_CAPACITY,
	POWER_SUPPLY_PROP_CAPACITY_RAW,
	POWER_SUPPLY_PROP_CURRENT_NOW,
	POWER_SUPPLY_PROP_VOLTAGE_NOW,
	POWER_SUPPLY_PROP_VOLTAGE_OCV,
	POWER_SUPPLY_PROP_VOLTAGE_MAX_DESIGN,
	POWER_SUPPLY_PROP_CHARGE_NOW,
	POWER_SUPPLY_PROP_CHARGE_NOW_RAW,
	POWER_SUPPLY_PROP_CHARGE_NOW_ERROR,
	POWER_SUPPLY_PROP_CHARGE_FULL,
	POWER_SUPPLY_PROP_CHARGE_FULL_DESIGN,
	POWER_SUPPLY_PROP_TEMP,
	POWER_SUPPLY_PROP_COOL_TEMP,
	POWER_SUPPLY_PROP_WARM_TEMP,
	POWER_SUPPLY_PROP_RESISTANCE,
	POWER_SUPPLY_PROP_RESISTANCE_ID,
	POWER_SUPPLY_PROP_BATTERY_TYPE,
	POWER_SUPPLY_PROP_UPDATE_NOW,
	POWER_SUPPLY_PROP_ESR_COUNT,
	POWER_SUPPLY_PROP_VOLTAGE_MIN,
	POWER_SUPPLY_PROP_CYCLE_COUNT,
	POWER_SUPPLY_PROP_CYCLE_COUNT_ID,
	POWER_SUPPLY_PROP_HI_POWER,
	POWER_SUPPLY_PROP_SOC_REPORTING_READY,
};

static int fg_power_get_property(struct power_supply *psy,
				       enum power_supply_property psp,
				       union power_supply_propval *val)
{
	struct fg_chip *chip = container_of(psy, struct fg_chip, bms_psy);
	bool vbatt_low_sts;

	switch (psp) {
	case POWER_SUPPLY_PROP_BATTERY_TYPE:
		if (chip->battery_missing)
			val->strval = missing_batt_type;
		else if (chip->fg_restarting)
			val->strval = loading_batt_type;
		else
			val->strval = chip->batt_type;
		break;
	case POWER_SUPPLY_PROP_CAPACITY:
		val->intval = get_prop_capacity(chip);
		break;
	case POWER_SUPPLY_PROP_CAPACITY_RAW:
		val->intval = get_sram_prop_now(chip, FG_DATA_BATT_SOC);
		break;
	case POWER_SUPPLY_PROP_CHARGE_NOW_ERROR:
		val->intval = get_sram_prop_now(chip, FG_DATA_VINT_ERR);
		break;
	case POWER_SUPPLY_PROP_CURRENT_NOW:
		val->intval = get_sram_prop_now(chip, FG_DATA_CURRENT);
		break;
	case POWER_SUPPLY_PROP_VOLTAGE_NOW:
		val->intval = get_sram_prop_now(chip, FG_DATA_VOLTAGE);
		break;
	case POWER_SUPPLY_PROP_VOLTAGE_OCV:
		val->intval = get_sram_prop_now(chip, FG_DATA_OCV);
		break;
	case POWER_SUPPLY_PROP_VOLTAGE_MAX_DESIGN:
		val->intval = chip->batt_max_voltage_uv;
		break;
	case POWER_SUPPLY_PROP_TEMP:
		val->intval = get_sram_prop_now(chip, FG_DATA_BATT_TEMP);
		break;
	case POWER_SUPPLY_PROP_COOL_TEMP:
		val->intval = get_prop_jeita_temp(chip, FG_MEM_SOFT_COLD);
		break;
	case POWER_SUPPLY_PROP_WARM_TEMP:
		val->intval = get_prop_jeita_temp(chip, FG_MEM_SOFT_HOT);
		break;
	case POWER_SUPPLY_PROP_RESISTANCE:
		val->intval = get_sram_prop_now(chip, FG_DATA_BATT_ESR);
		break;
	case POWER_SUPPLY_PROP_ESR_COUNT:
		val->intval = get_sram_prop_now(chip, FG_DATA_BATT_ESR_COUNT);
		break;
	case POWER_SUPPLY_PROP_CYCLE_COUNT:
		val->intval = fg_get_cycle_count(chip);
		break;
	case POWER_SUPPLY_PROP_CYCLE_COUNT_ID:
		val->intval = chip->cyc_ctr.id;
		break;
	case POWER_SUPPLY_PROP_RESISTANCE_ID:
		val->intval = get_sram_prop_now(chip, FG_DATA_BATT_ID);
		break;
	case POWER_SUPPLY_PROP_UPDATE_NOW:
		val->intval = 0;
		break;
	case POWER_SUPPLY_PROP_VOLTAGE_MIN:
		if (!fg_get_vbatt_status(chip, &vbatt_low_sts))
			val->intval = (int)vbatt_low_sts;
		else
			val->intval = 1;
		break;
	case POWER_SUPPLY_PROP_CHARGE_FULL_DESIGN:
		val->intval = chip->nom_cap_uah;
		break;
	case POWER_SUPPLY_PROP_CHARGE_FULL:
		val->intval = chip->learning_data.learned_cc_uah;
		break;
	case POWER_SUPPLY_PROP_CHARGE_NOW:
		val->intval = chip->learning_data.cc_uah;
		break;
	case POWER_SUPPLY_PROP_CHARGE_NOW_RAW:
		val->intval = get_sram_prop_now(chip, FG_DATA_CC_CHARGE);
		break;
	case POWER_SUPPLY_PROP_HI_POWER:
		val->intval = !!chip->bcl_lpm_disabled;
		break;
<<<<<<< HEAD
#ifdef CONFIG_HTC_BATT
	case POWER_SUPPLY_PROP_SYSTEM_SOC:
		val->intval = get_system_soc(chip);
		break;
#endif /* CONFIG_HTC_BATT */
=======
	case POWER_SUPPLY_PROP_SOC_REPORTING_READY:
		val->intval = !!chip->profile_loaded;
		break;
>>>>>>> 8a042e3b
	default:
		return -EINVAL;
	}

	return 0;
}

static int correction_times[] = {
	1470,
	2940,
	4410,
	5880,
	7350,
	8820,
	10290,
	11760,
	13230,
	14700,
	16170,
	17640,
	19110,
	20580,
	22050,
	23520,
	24990,
	26460,
	27930,
	29400,
	30870,
	32340,
	33810,
	35280,
	36750,
	38220,
	39690,
	41160,
	42630,
	44100,
	45570,
	47040,
};

static int correction_factors[] = {
	1000000,
	1007874,
	1015789,
	1023745,
	1031742,
	1039780,
	1047859,
	1055979,
	1064140,
	1072342,
	1080584,
	1088868,
	1097193,
	1105558,
	1113964,
	1122411,
	1130899,
	1139427,
	1147996,
	1156606,
	1165256,
	1173947,
	1182678,
	1191450,
	1200263,
	1209115,
	1218008,
	1226942,
	1235915,
	1244929,
	1253983,
	1263076,
};

#define FG_CONVERSION_FACTOR	(64198531LL)
static int iavg_3b_to_uah(u8 *buffer, int delta_ms)
{
	int64_t val, i_filtered;
	int i, correction_factor;

	for (i = 0; i < ARRAY_SIZE(correction_times); i++) {
		if (correction_times[i] > delta_ms)
			break;
	}
	if (i >= ARRAY_SIZE(correction_times)) {
		if (fg_debug_mask & FG_STATUS)
			pr_info("fuel gauge took more than 32 cycles\n");
		i = ARRAY_SIZE(correction_times) - 1;
	}
	correction_factor = correction_factors[i];
	if (fg_debug_mask & FG_STATUS)
		pr_info("delta_ms = %d, cycles = %d, correction = %d\n",
				delta_ms, i, correction_factor);
	val = buffer[2] << 16 | buffer[1] << 8 | buffer[0];
	/* convert val from signed 24b to signed 64b */
	i_filtered = (val << 40) >> 40;
	val = i_filtered * correction_factor;
	val = div64_s64(val + FG_CONVERSION_FACTOR / 2, FG_CONVERSION_FACTOR);
	if (fg_debug_mask & FG_STATUS)
		pr_info("i_filtered = 0x%llx/%lld, cc_uah = %lld\n",
				i_filtered, i_filtered, val);

	return val;
}

static bool fg_is_temperature_ok_for_learning(struct fg_chip *chip)
{
	int batt_temp = get_sram_prop_now(chip, FG_DATA_BATT_TEMP);

	if (batt_temp > chip->learning_data.max_temp
			|| batt_temp < chip->learning_data.min_temp) {
		if (fg_debug_mask & FG_AGING)
			pr_info("temp (%d) out of range [%d, %d], aborting\n",
					batt_temp,
					chip->learning_data.min_temp,
					chip->learning_data.max_temp);
		return false;
	}
	return true;
}

static void fg_cap_learning_stop(struct fg_chip *chip)
{
	chip->learning_data.cc_uah = 0;
	chip->learning_data.active = false;
}

#define I_FILTERED_REG			0x584
static void fg_cap_learning_work(struct work_struct *work)
{
	struct fg_chip *chip = container_of(work,
				struct fg_chip,
				fg_cap_learning_work);
	u8 i_filtered[3], data[3];
	int rc, cc_uah, delta_ms;
	ktime_t now_kt, delta_kt;

	mutex_lock(&chip->learning_data.learning_lock);
	if (!chip->learning_data.active)
		goto fail;
	if (!fg_is_temperature_ok_for_learning(chip)) {
		fg_cap_learning_stop(chip);
#ifdef CONFIG_HTC_BATT
		if (chip->wa_flag & USE_CC_SOC_REG)
			goto wa_use_cc_soc_reg;
#endif /* CONFIG_HTC_BATT */
		goto fail;
	}

	if (chip->wa_flag & USE_CC_SOC_REG) {
#ifdef CONFIG_HTC_BATT
wa_use_cc_soc_reg:
#endif /* CONFIG_HTC_BATT */
		goto fail;
	}

	fg_mem_lock(chip);

	rc = fg_mem_read(chip, i_filtered, I_FILTERED_REG, 3, 0, 0);
	if (rc) {
		pr_err("Failed to read i_filtered: %d\n", rc);
		fg_mem_release(chip);
		goto fail;
	}
	memset(data, 0, 3);
	rc = fg_mem_write(chip, data, I_FILTERED_REG, 3, 0, 0);
	if (rc) {
		pr_err("Failed to clear i_filtered: %d\n", rc);
		fg_mem_release(chip);
		goto fail;
	}
	fg_mem_release(chip);

	now_kt = ktime_get_boottime();
	delta_kt = ktime_sub(now_kt, chip->learning_data.time_stamp);
	chip->learning_data.time_stamp = now_kt;

	delta_ms = (int)div64_s64(ktime_to_ns(delta_kt), 1000000);

	cc_uah = iavg_3b_to_uah(i_filtered, delta_ms);
	chip->learning_data.cc_uah -= cc_uah;
	if (fg_debug_mask & FG_AGING)
		pr_info("total_cc_uah = %lld\n", chip->learning_data.cc_uah);

fail:
	if (chip->wa_flag & USE_CC_SOC_REG)
		fg_relax(&chip->capacity_learning_wakeup_source);
	mutex_unlock(&chip->learning_data.learning_lock);
	return;

}

#define CC_SOC_BASE_REG		0x5BC
#define CC_SOC_OFFSET		3
#define CC_SOC_MAGNITUDE_MASK	0x1FFFFFFF
#define CC_SOC_NEGATIVE_BIT	BIT(29)
static int fg_get_cc_soc(struct fg_chip *chip, int *cc_soc)
{
	int rc;
	u8 reg[4];
	unsigned int temp, magnitude;

	rc = fg_mem_read(chip, reg, CC_SOC_BASE_REG, 4, CC_SOC_OFFSET, 0);
	if (rc) {
		pr_err("Failed to read CC_SOC_REG rc=%d\n", rc);
		return rc;
	}

	temp = reg[3] << 24 | reg[2] << 16 | reg[1] << 8 | reg[0];
	magnitude = temp & CC_SOC_MAGNITUDE_MASK;
	if (temp & CC_SOC_NEGATIVE_BIT)
		*cc_soc = -1 * (~magnitude + 1);
	else
		*cc_soc = magnitude;

	return 0;
}

#define BATT_MISSING_STS BIT(6)
static bool is_battery_missing(struct fg_chip *chip)
{
	int rc;
	u8 fg_batt_sts;

	rc = fg_read(chip, &fg_batt_sts,
				 INT_RT_STS(chip->batt_base), 1);
	if (rc) {
		pr_err("spmi read failed: addr=%03X, rc=%d\n",
				INT_RT_STS(chip->batt_base), rc);
		return false;
	}

	return (fg_batt_sts & BATT_MISSING_STS) ? true : false;
}

static int fg_cap_learning_process_full_data(struct fg_chip *chip)
{
	int cc_pc_val, rc = -EINVAL;
	unsigned int cc_soc_delta_pc;
	int64_t delta_cc_uah;
	bool batt_missing = is_battery_missing(chip);

	if (batt_missing) {
		pr_err("Battery is missing!\n");
		goto fail;
	}

	if (!chip->learning_data.active)
		goto fail;

	if (!fg_is_temperature_ok_for_learning(chip)) {
		fg_cap_learning_stop(chip);
		goto fail;
	}

	rc = fg_get_cc_soc(chip, &cc_pc_val);
	if (rc) {
		pr_err("failed to get CC_SOC, stopping capacity learning\n");
		fg_cap_learning_stop(chip);
		goto fail;
	}

	cc_soc_delta_pc = DIV_ROUND_CLOSEST(
			abs(cc_pc_val - chip->learning_data.init_cc_pc_val)
			* 100, FULL_PERCENT_28BIT);

	delta_cc_uah = div64_s64(
			chip->learning_data.learned_cc_uah * cc_soc_delta_pc,
			100);
	chip->learning_data.cc_uah = delta_cc_uah + chip->learning_data.cc_uah;

	if (fg_debug_mask & FG_AGING)
		pr_info("current cc_soc=%d cc_soc_pc=%d total_cc_uah = %lld\n",
				cc_pc_val, cc_soc_delta_pc,
				chip->learning_data.cc_uah);

	return 0;

fail:
	return rc;
}

#define FG_CAP_LEARNING_INTERVAL_NS	30000000000
static enum alarmtimer_restart fg_cap_learning_alarm_cb(struct alarm *alarm,
							ktime_t now)
{
	struct fg_chip *chip = container_of(alarm, struct fg_chip,
					fg_cap_learning_alarm);

	if (chip->learning_data.active) {
		if (fg_debug_mask & FG_AGING)
			pr_info("alarm fired\n");
		schedule_work(&chip->fg_cap_learning_work);
		alarm_forward_now(alarm,
				ns_to_ktime(FG_CAP_LEARNING_INTERVAL_NS));
		return ALARMTIMER_RESTART;
	}
	if (fg_debug_mask & FG_AGING)
		pr_info("alarm misfired\n");
	return ALARMTIMER_NORESTART;
}

#define FG_AGING_STORAGE_REG		0x5E4
#define ACTUAL_CAPACITY_REG		0x578
#define MAH_TO_SOC_CONV_REG		0x4A0
#define CC_SOC_COEFF_OFFSET		0
#define ACTUAL_CAPACITY_OFFSET		2
#define MAH_TO_SOC_CONV_CS_OFFSET	0
static int fg_calc_and_store_cc_soc_coeff(struct fg_chip *chip, int16_t cc_mah)
{
	int rc;
	int64_t cc_to_soc_coeff, mah_to_soc;
	u8 data[2];

	rc = fg_mem_write(chip, (u8 *)&cc_mah, ACTUAL_CAPACITY_REG, 2,
			ACTUAL_CAPACITY_OFFSET, 0);
	if (rc) {
		pr_err("Failed to store actual capacity: %d\n", rc);
		return rc;
	}

	rc = fg_mem_read(chip, (u8 *)&data, MAH_TO_SOC_CONV_REG, 2,
			MAH_TO_SOC_CONV_CS_OFFSET, 0);
	if (rc) {
		pr_err("Failed to read mah_to_soc_conv_cs: %d\n", rc);
	} else {
		mah_to_soc = data[1] << 8 | data[0];
		mah_to_soc *= MICRO_UNIT;
		cc_to_soc_coeff = div64_s64(mah_to_soc, cc_mah);
		half_float_to_buffer(cc_to_soc_coeff, data);
		rc = fg_mem_write(chip, (u8 *)data,
				ACTUAL_CAPACITY_REG, 2,
				CC_SOC_COEFF_OFFSET, 0);
		if (rc)
			pr_err("Failed to write cc_soc_coeff_offset: %d\n",
				rc);
		else if (fg_debug_mask & FG_AGING)
			pr_info("new cc_soc_coeff %lld [%x %x] saved to sram\n",
				cc_to_soc_coeff, data[0], data[1]);
	}
	return rc;
}

static void fg_cap_learning_load_data(struct fg_chip *chip)
{
	int16_t cc_mah;
	int64_t old_cap = chip->learning_data.learned_cc_uah;
	int rc;

	rc = fg_mem_read(chip, (u8 *)&cc_mah, FG_AGING_STORAGE_REG, 2, 0, 0);
	if (rc) {
		pr_err("Failed to load aged capacity: %d\n", rc);
	} else {
		chip->learning_data.learned_cc_uah = cc_mah * 1000;
		if (fg_debug_mask & FG_AGING)
			pr_info("learned capacity %lld-> %lld/%x uah\n",
					old_cap,
					chip->learning_data.learned_cc_uah,
					cc_mah);
	}
}

static void fg_cap_learning_save_data(struct fg_chip *chip)
{
	int16_t cc_mah;
	int rc;
	bool batt_missing = is_battery_missing(chip);

	if (batt_missing) {
		pr_err("Battery is missing!\n");
		return;
	}

	cc_mah = div64_s64(chip->learning_data.learned_cc_uah, 1000);

	rc = fg_mem_write(chip, (u8 *)&cc_mah, FG_AGING_STORAGE_REG, 2, 0, 0);
	if (rc)
		pr_err("Failed to store aged capacity: %d\n", rc);
	else if (fg_debug_mask & FG_AGING)
		pr_info("learned capacity %lld uah (%d/0x%x uah) saved to sram\n",
				chip->learning_data.learned_cc_uah,
				cc_mah, cc_mah);

	if (chip->learning_data.feedback_on) {
		rc = fg_calc_and_store_cc_soc_coeff(chip, cc_mah);
		if (rc)
			pr_err("Error in storing cc_soc_coeff, rc:%d\n", rc);
	}
}

static void fg_cap_learning_post_process(struct fg_chip *chip)
{
	int64_t max_inc_val, min_dec_val, old_cap;
	bool batt_missing = is_battery_missing(chip);

	if (batt_missing) {
		pr_err("Battery is missing!\n");
		return;
	}

	max_inc_val = chip->learning_data.learned_cc_uah
			* (1000 + chip->learning_data.max_increment);
	do_div(max_inc_val, 1000);

	min_dec_val = chip->learning_data.learned_cc_uah
			* (1000 - chip->learning_data.max_decrement);
	do_div(min_dec_val, 1000);

	old_cap = chip->learning_data.learned_cc_uah;
	if (chip->learning_data.cc_uah > max_inc_val)
		chip->learning_data.learned_cc_uah = max_inc_val;
	else if (chip->learning_data.cc_uah < min_dec_val)
		chip->learning_data.learned_cc_uah = min_dec_val;
	else
		chip->learning_data.learned_cc_uah =
			chip->learning_data.cc_uah;

	if (chip->learning_data.max_cap_limit) {
		max_inc_val = (int64_t)chip->nom_cap_uah * (1000 +
				chip->learning_data.max_cap_limit);
		do_div(max_inc_val, 1000);
		if (chip->learning_data.cc_uah > max_inc_val) {
			if (fg_debug_mask & FG_AGING)
				pr_info("learning capacity %lld goes above max limit %lld\n",
					chip->learning_data.cc_uah,
					max_inc_val);
			chip->learning_data.learned_cc_uah = max_inc_val;
		}
	}

	if (chip->learning_data.min_cap_limit) {
		min_dec_val = (int64_t)chip->nom_cap_uah * (1000 -
				chip->learning_data.min_cap_limit);
		do_div(min_dec_val, 1000);
		if (chip->learning_data.cc_uah < min_dec_val) {
			if (fg_debug_mask & FG_AGING)
				pr_info("learning capacity %lld goes below min limit %lld\n",
					chip->learning_data.cc_uah,
					min_dec_val);
			chip->learning_data.learned_cc_uah = min_dec_val;
		}
	}

	fg_cap_learning_save_data(chip);
	if (fg_debug_mask & FG_AGING)
		pr_info("final cc_uah = %lld, learned capacity %lld -> %lld uah\n",
				chip->learning_data.cc_uah,
				old_cap, chip->learning_data.learned_cc_uah);
}

static int get_vbat_est_diff(struct fg_chip *chip)
{
	return abs(fg_data[FG_DATA_VOLTAGE].value
				- fg_data[FG_DATA_CPRED_VOLTAGE].value);
}

#define CBITS_INPUT_FILTER_REG		0x4B4
#define IBATTF_TAU_MASK			0x38
#define IBATTF_TAU_99_S			0x30
static int fg_cap_learning_check(struct fg_chip *chip)
{
	u8 data[4];
	int rc = 0, battery_soc, cc_pc_val;
	int vbat_est_diff, vbat_est_thr_uv;
	unsigned int cc_pc_100 = FULL_PERCENT_28BIT;

	mutex_lock(&chip->learning_data.learning_lock);
	if (chip->status == POWER_SUPPLY_STATUS_CHARGING
				&& !chip->learning_data.active
				&& chip->batt_aging_mode == FG_AGING_CC) {
		if (chip->learning_data.learned_cc_uah == 0) {
			if (fg_debug_mask & FG_AGING)
				pr_info("no capacity, aborting\n");
			goto fail;
		}

		if (!fg_is_temperature_ok_for_learning(chip))
			goto fail;

		fg_mem_lock(chip);
		if (!chip->learning_data.feedback_on) {
			vbat_est_diff = get_vbat_est_diff(chip);
			vbat_est_thr_uv = chip->learning_data.vbat_est_thr_uv;
			if (vbat_est_diff >= vbat_est_thr_uv &&
					vbat_est_thr_uv > 0) {
				if (fg_debug_mask & FG_AGING)
					pr_info("vbat_est_diff (%d) < threshold (%d)\n",
						vbat_est_diff, vbat_est_thr_uv);
				fg_mem_release(chip);
				fg_cap_learning_stop(chip);
				goto fail;
			}
		}
		battery_soc = get_battery_soc_raw(chip);
		if (fg_debug_mask & FG_AGING)
			pr_info("checking battery soc (%d vs %d)\n",
				battery_soc * 100 / FULL_PERCENT_3B,
				chip->learning_data.max_start_soc);
		/* check if the battery is low enough to start soc learning */
		if (battery_soc * 100 / FULL_PERCENT_3B
				> chip->learning_data.max_start_soc) {
			if (fg_debug_mask & FG_AGING)
				pr_info("battery soc too high (%d > %d), aborting\n",
					battery_soc * 100 / FULL_PERCENT_3B,
					chip->learning_data.max_start_soc);
			fg_mem_release(chip);
			fg_cap_learning_stop(chip);
			goto fail;
		}

		/* set the coulomb counter to a percentage of the capacity */
		chip->learning_data.cc_uah = div64_s64(
			(chip->learning_data.learned_cc_uah * battery_soc),
				FULL_PERCENT_3B);

		/* Use CC_SOC_REG based capacity learning */
		if (chip->wa_flag & USE_CC_SOC_REG) {
			fg_mem_release(chip);
			/* SW_CC_SOC based capacity learning */
			if (fg_get_cc_soc(chip, &cc_pc_val)) {
				pr_err("failed to get CC_SOC, stop capacity learning\n");
				fg_cap_learning_stop(chip);
				goto fail;
			}

			chip->learning_data.init_cc_pc_val = cc_pc_val;
			chip->learning_data.active = true;
			if (fg_debug_mask & FG_AGING)
				pr_info("SW_CC_SOC based learning init_CC_SOC=%d\n",
					chip->learning_data.init_cc_pc_val);
		} else {
			rc = fg_mem_masked_write(chip, CBITS_INPUT_FILTER_REG,
					IBATTF_TAU_MASK, IBATTF_TAU_99_S, 0);
			if (rc) {
				pr_err("Failed to write IF IBAT Tau: %d\n",
								rc);
				fg_mem_release(chip);
				fg_cap_learning_stop(chip);
				goto fail;
			}

			/* clear the i_filtered register */
			memset(data, 0, 4);
			rc = fg_mem_write(chip, data, I_FILTERED_REG, 3, 0, 0);
			if (rc) {
				pr_err("Failed to clear i_filtered: %d\n", rc);
				fg_mem_release(chip);
				fg_cap_learning_stop(chip);
				goto fail;
			}
			fg_mem_release(chip);
			chip->learning_data.time_stamp = ktime_get_boottime();
			chip->learning_data.active = true;

			if (fg_debug_mask & FG_AGING)
				pr_info("cap learning started, soc = %d cc_uah = %lld\n",
					battery_soc * 100 / FULL_PERCENT_3B,
					chip->learning_data.cc_uah);
			rc = alarm_start_relative(&chip->fg_cap_learning_alarm,
				ns_to_ktime(FG_CAP_LEARNING_INTERVAL_NS));
			if (rc) {
				pr_err("Failed to start alarm: %d\n", rc);
				fg_cap_learning_stop(chip);
				goto fail;
			}
		}
	} else if ((chip->status != POWER_SUPPLY_STATUS_CHARGING)
				&& chip->learning_data.active) {
		if (fg_debug_mask & FG_AGING)
			pr_info("capacity learning stopped\n");
		if (!(chip->wa_flag & USE_CC_SOC_REG))
			alarm_try_to_cancel(&chip->fg_cap_learning_alarm);

		if (chip->status == POWER_SUPPLY_STATUS_FULL) {
			if (chip->wa_flag & USE_CC_SOC_REG) {
				rc = fg_cap_learning_process_full_data(chip);
				if (rc) {
					fg_cap_learning_stop(chip);
					goto fail;
				}
				/* reset SW_CC_SOC register to 100% */
				rc = fg_mem_write(chip, (u8 *)&cc_pc_100,
					CC_SOC_BASE_REG, 4, CC_SOC_OFFSET, 0);
				if (rc)
					pr_err("Failed to reset CC_SOC_REG rc=%d\n",
									rc);
			}
			fg_cap_learning_post_process(chip);
		}

		fg_cap_learning_stop(chip);
	}

fail:
	mutex_unlock(&chip->learning_data.learning_lock);
	return rc;
}

static bool is_usb_present(struct fg_chip *chip)
{
	union power_supply_propval prop = {0,};
	if (!chip->usb_psy)
		chip->usb_psy = power_supply_get_by_name("usb");

	if (chip->usb_psy)
		chip->usb_psy->get_property(chip->usb_psy,
				POWER_SUPPLY_PROP_PRESENT, &prop);
	return prop.intval != 0;
}

static bool is_dc_present(struct fg_chip *chip)
{
	union power_supply_propval prop = {0,};
	if (!chip->dc_psy)
		chip->dc_psy = power_supply_get_by_name("dc");

	if (chip->dc_psy)
		chip->dc_psy->get_property(chip->dc_psy,
				POWER_SUPPLY_PROP_PRESENT, &prop);
	return prop.intval != 0;
}

static bool is_input_present(struct fg_chip *chip)
{
	return is_usb_present(chip) || is_dc_present(chip);
}

static bool is_otg_present(struct fg_chip *chip)
{
	union power_supply_propval prop = {0,};

	if (!chip->usb_psy)
		chip->usb_psy = power_supply_get_by_name("usb");

	if (chip->usb_psy)
		chip->usb_psy->get_property(chip->usb_psy,
				POWER_SUPPLY_PROP_USB_OTG, &prop);
	return prop.intval != 0;
}

static bool is_charger_available(struct fg_chip *chip)
{
	if (!chip->batt_psy_name)
		return false;

	if (!chip->batt_psy)
		chip->batt_psy = power_supply_get_by_name(chip->batt_psy_name);

	if (!chip->batt_psy)
		return false;

	return true;
}

static int set_prop_enable_charging(struct fg_chip *chip, bool enable)
{
	int rc = 0;
	union power_supply_propval ret = {enable, };

	if (!is_charger_available(chip)) {
		pr_err("Charger not available yet!\n");
		return -EINVAL;
	}

	rc = chip->batt_psy->set_property(chip->batt_psy,
			POWER_SUPPLY_PROP_BATTERY_CHARGING_ENABLED,
			&ret);
	if (rc) {
		pr_err("couldn't configure batt chg %d\n", rc);
		return rc;
	}

	chip->charging_disabled = !enable;
	if (fg_debug_mask & FG_STATUS)
		pr_info("%sabling charging\n", enable ? "en" : "dis");

	return rc;
}

#define MAX_BATTERY_CC_SOC_CAPACITY		150
static void status_change_work(struct work_struct *work)
{
	struct fg_chip *chip = container_of(work,
				struct fg_chip,
				status_change_work);
	unsigned long current_time = 0;
	int cc_soc, rc, capacity = get_prop_capacity(chip);
	bool batt_missing = is_battery_missing(chip);

	if (batt_missing) {
		if (fg_debug_mask & FG_STATUS)
			pr_info("Battery is missing\n");
		return;
	}

	if (chip->esr_pulse_tune_en) {
		fg_stay_awake(&chip->esr_extract_wakeup_source);
		schedule_work(&chip->esr_extract_config_work);
	}

	if (chip->status == POWER_SUPPLY_STATUS_FULL) {
		if (capacity >= 99 && chip->hold_soc_while_full
				&& chip->health == POWER_SUPPLY_HEALTH_GOOD) {
			if (fg_debug_mask & FG_STATUS)
				pr_info("holding soc at 100\n");
			chip->charge_full = true;
		} else if (fg_debug_mask & FG_STATUS) {
			pr_info("terminated charging at %d/0x%02x\n",
					capacity, get_monotonic_soc_raw(chip));
		}
	}
	if (chip->status == POWER_SUPPLY_STATUS_FULL ||
			chip->status == POWER_SUPPLY_STATUS_CHARGING) {
		if (!chip->vbat_low_irq_enabled &&
				!chip->use_vbat_low_empty_soc) {
			enable_irq(chip->batt_irq[VBATT_LOW].irq);
			enable_irq_wake(chip->batt_irq[VBATT_LOW].irq);
			chip->vbat_low_irq_enabled = true;
		}
		if (!!(chip->wa_flag & PULSE_REQUEST_WA) && capacity == 100)
			fg_configure_soc(chip);
	} else if (chip->status == POWER_SUPPLY_STATUS_DISCHARGING) {
		if (chip->vbat_low_irq_enabled &&
				!chip->use_vbat_low_empty_soc) {
			disable_irq_wake(chip->batt_irq[VBATT_LOW].irq);
			disable_irq_nosync(chip->batt_irq[VBATT_LOW].irq);
			chip->vbat_low_irq_enabled = false;
		}
	}
	fg_cap_learning_check(chip);
	schedule_work(&chip->update_esr_work);

	if (chip->wa_flag & USE_CC_SOC_REG) {
		if (fg_get_cc_soc(chip, &cc_soc)) {
			pr_err("failed to get CC_SOC\n");
			return;
		}
	}

	if (chip->prev_status != chip->status && chip->last_sram_update_time) {
		/*
		 * Schedule the update_temp_work whenever there is a status
		 * change. This is essential for applying the slope limiter
		 * coefficients when that feature is enabled.
		 */
		if (chip->last_temp_update_time && chip->soc_slope_limiter_en) {
			cancel_delayed_work_sync(&chip->update_temp_work);
			schedule_delayed_work(&chip->update_temp_work,
				msecs_to_jiffies(0));
		}

		if (chip->dischg_gain.enable) {
			fg_stay_awake(&chip->dischg_gain_wakeup_source);
			schedule_work(&chip->dischg_gain_work);
		}

		get_current_time(&current_time);
		/*
		 * When charging status changes, update SRAM parameters if it
		 * was not updated before 5 seconds from now.
		 */
		if (chip->last_sram_update_time + 5 < current_time) {
			cancel_delayed_work(&chip->update_sram_data);
			schedule_delayed_work(&chip->update_sram_data,
				msecs_to_jiffies(0));
		}

		if (chip->cyc_ctr.en)
			schedule_work(&chip->cycle_count_work);

		if ((chip->wa_flag & USE_CC_SOC_REG) &&
				chip->bad_batt_detection_en &&
				chip->status == POWER_SUPPLY_STATUS_CHARGING) {
			chip->sw_cc_soc_data.init_sys_soc = capacity;
			chip->sw_cc_soc_data.init_cc_soc = cc_soc;
			if (fg_debug_mask & FG_STATUS)
				pr_info(" Init_sys_soc %d init_cc_soc %d\n",
					chip->sw_cc_soc_data.init_sys_soc,
					chip->sw_cc_soc_data.init_cc_soc);
		}
	}
	if ((chip->wa_flag & USE_CC_SOC_REG) && chip->bad_batt_detection_en
			&& chip->safety_timer_expired) {
		chip->sw_cc_soc_data.delta_soc =
			DIV_ROUND_CLOSEST(abs(cc_soc -
					chip->sw_cc_soc_data.init_cc_soc)
					* 100, FULL_PERCENT_28BIT);
		chip->sw_cc_soc_data.full_capacity =
			chip->sw_cc_soc_data.delta_soc +
			chip->sw_cc_soc_data.init_sys_soc;
		pr_info("Init_sys_soc %d init_cc_soc %d cc_soc %d delta_soc %d full_capacity %d\n",
				chip->sw_cc_soc_data.init_sys_soc,
				chip->sw_cc_soc_data.init_cc_soc, cc_soc,
				chip->sw_cc_soc_data.delta_soc,
				chip->sw_cc_soc_data.full_capacity);
		/*
		 * If sw_cc_soc capacity greater than 150, then it's a bad
		 * battery. else, reset timer and restart charging.
		 */
		if (chip->sw_cc_soc_data.full_capacity >
				MAX_BATTERY_CC_SOC_CAPACITY) {
			pr_info("Battery possibly damaged, do not restart charging\n");
		} else {
			pr_info("Reset safety-timer and restart charging\n");
			rc = set_prop_enable_charging(chip, false);
			if (rc) {
				pr_err("failed to disable charging %d\n", rc);
				return;
			}

			chip->safety_timer_expired = false;
			msleep(200);

			rc = set_prop_enable_charging(chip, true);
			if (rc) {
				pr_err("failed to enable charging %d\n", rc);
				return;
			}
		}
	}
}

/*
 * Check for change in the status of input or OTG and schedule
 * IADC gain compensation work.
 */
static void check_gain_compensation(struct fg_chip *chip)
{
	bool input_present = is_input_present(chip);
	bool otg_present = is_otg_present(chip);

	if ((chip->wa_flag & IADC_GAIN_COMP_WA)
		&& ((chip->input_present ^ input_present)
			|| (chip->otg_present ^ otg_present))) {
		fg_stay_awake(&chip->gain_comp_wakeup_source);
		chip->input_present = input_present;
		chip->otg_present = otg_present;
		cancel_work_sync(&chip->gain_comp_work);
		schedule_work(&chip->gain_comp_work);
	}
}

static void fg_hysteresis_config(struct fg_chip *chip)
{
	int hard_hot = 0, hard_cold = 0;

	hard_hot = get_prop_jeita_temp(chip, FG_MEM_HARD_HOT);
	hard_cold = get_prop_jeita_temp(chip, FG_MEM_HARD_COLD);
	if (chip->health == POWER_SUPPLY_HEALTH_OVERHEAT && !chip->batt_hot) {
		/* turn down the hard hot threshold */
		chip->batt_hot = true;
		set_prop_jeita_temp(chip, FG_MEM_HARD_HOT,
			hard_hot - chip->hot_hysteresis);
		if (fg_debug_mask & FG_STATUS)
			pr_info("hard hot hysteresis: old hot=%d, new hot=%d\n",
				hard_hot, hard_hot - chip->hot_hysteresis);
	} else if (chip->health == POWER_SUPPLY_HEALTH_COLD &&
		!chip->batt_cold) {
		/* turn up the hard cold threshold */
		chip->batt_cold = true;
		set_prop_jeita_temp(chip, FG_MEM_HARD_COLD,
			hard_cold + chip->cold_hysteresis);
		if (fg_debug_mask & FG_STATUS)
			pr_info("hard cold hysteresis: old cold=%d, new cold=%d\n",
				hard_cold, hard_cold + chip->hot_hysteresis);
	} else if (chip->health != POWER_SUPPLY_HEALTH_OVERHEAT &&
		chip->batt_hot) {
		/* restore the hard hot threshold */
		set_prop_jeita_temp(chip, FG_MEM_HARD_HOT,
			hard_hot + chip->hot_hysteresis);
		chip->batt_hot = !chip->batt_hot;
		if (fg_debug_mask & FG_STATUS)
			pr_info("restore hard hot threshold: old hot=%d, new hot=%d\n",
				hard_hot,
				hard_hot + chip->hot_hysteresis);
	} else if (chip->health != POWER_SUPPLY_HEALTH_COLD &&
		chip->batt_cold) {
		/* restore the hard cold threshold */
		set_prop_jeita_temp(chip, FG_MEM_HARD_COLD,
			hard_cold - chip->cold_hysteresis);
		chip->batt_cold = !chip->batt_cold;
		if (fg_debug_mask & FG_STATUS)
			pr_info("restore hard cold threshold: old cold=%d, new cold=%d\n",
				hard_cold,
				hard_cold - chip->cold_hysteresis);
	}
}

#define BATT_INFO_STS(base)	(base + 0x09)
#define JEITA_HARD_HOT_RT_STS	BIT(6)
#define JEITA_HARD_COLD_RT_STS	BIT(5)
static int fg_init_batt_temp_state(struct fg_chip *chip)
{
	int rc = 0;
	u8 batt_info_sts;
	int hard_hot = 0, hard_cold = 0;

	/*
	 * read the batt_info_sts register to parse battery's
	 * initial status and do hysteresis config accordingly.
	 */
	rc = fg_read(chip, &batt_info_sts,
		BATT_INFO_STS(chip->batt_base), 1);
	if (rc) {
		pr_err("failed to read batt info sts, rc=%d\n", rc);
		return rc;
	}

	hard_hot = get_prop_jeita_temp(chip, FG_MEM_HARD_HOT);
	hard_cold = get_prop_jeita_temp(chip, FG_MEM_HARD_COLD);
	chip->batt_hot =
		(batt_info_sts & JEITA_HARD_HOT_RT_STS) ? true : false;
	chip->batt_cold =
		(batt_info_sts & JEITA_HARD_COLD_RT_STS) ? true : false;
	if (chip->batt_hot || chip->batt_cold) {
		if (chip->batt_hot) {
			chip->health = POWER_SUPPLY_HEALTH_OVERHEAT;
			set_prop_jeita_temp(chip, FG_MEM_HARD_HOT,
				hard_hot - chip->hot_hysteresis);
		} else {
			chip->health = POWER_SUPPLY_HEALTH_COLD;
			set_prop_jeita_temp(chip, FG_MEM_HARD_COLD,
				hard_cold + chip->cold_hysteresis);
		}
	}

	return rc;
}

static int fg_power_set_property(struct power_supply *psy,
				  enum power_supply_property psp,
				  const union power_supply_propval *val)
{
	struct fg_chip *chip = container_of(psy, struct fg_chip, bms_psy);
	int rc = 0, unused;

	switch (psp) {
	case POWER_SUPPLY_PROP_COOL_TEMP:
		rc = set_prop_jeita_temp(chip, FG_MEM_SOFT_COLD, val->intval);
		break;
	case POWER_SUPPLY_PROP_WARM_TEMP:
		rc = set_prop_jeita_temp(chip, FG_MEM_SOFT_HOT, val->intval);
		break;
	case POWER_SUPPLY_PROP_UPDATE_NOW:
		if (val->intval)
			update_sram_data(chip, &unused);
		break;
	case POWER_SUPPLY_PROP_STATUS:
		chip->prev_status = chip->status;
		chip->status = val->intval;
		schedule_work(&chip->status_change_work);
		check_gain_compensation(chip);
		break;
	case POWER_SUPPLY_PROP_HEALTH:
		chip->health = val->intval;
		if (chip->health == POWER_SUPPLY_HEALTH_GOOD) {
			fg_stay_awake(&chip->resume_soc_wakeup_source);
			schedule_work(&chip->set_resume_soc_work);
		}

		if (chip->jeita_hysteresis_support)
			fg_hysteresis_config(chip);
		break;
	case POWER_SUPPLY_PROP_CHARGE_DONE:
		chip->charge_done = val->intval;
		if (!chip->resume_soc_lowered) {
			fg_stay_awake(&chip->resume_soc_wakeup_source);
			schedule_work(&chip->set_resume_soc_work);
		}
		break;
	case POWER_SUPPLY_PROP_CYCLE_COUNT_ID:
		if ((val->intval > 0) && (val->intval <= BUCKET_COUNT)) {
			chip->cyc_ctr.id = val->intval;
		} else {
			pr_err("rejecting invalid cycle_count_id = %d\n",
								val->intval);
			rc = -EINVAL;
		}
		break;
	case POWER_SUPPLY_PROP_SAFETY_TIMER_EXPIRED:
		chip->safety_timer_expired = val->intval;
		schedule_work(&chip->status_change_work);
		break;
	case POWER_SUPPLY_PROP_HI_POWER:
		if (chip->wa_flag & BCL_HI_POWER_FOR_CHGLED_WA) {
			chip->bcl_lpm_disabled = !!val->intval;
			schedule_work(&chip->bcl_hi_power_work);
		}
		break;
	default:
		return -EINVAL;
	};

	return rc;
};

static int fg_property_is_writeable(struct power_supply *psy,
						enum power_supply_property psp)
{
	switch (psp) {
	case POWER_SUPPLY_PROP_COOL_TEMP:
	case POWER_SUPPLY_PROP_WARM_TEMP:
	case POWER_SUPPLY_PROP_CYCLE_COUNT_ID:
		return 1;
	default:
		break;
	}

	return 0;
}


#ifdef CONFIG_HTC_BATT
#define DUMP_FG_REG_START	0x4000
#define DUMP_FG_REG_SIZE		0x500
void dump_fg_reg(void)
{
	u8	reg;
	int	reg_offset;

	for (reg_offset = 0;reg_offset < DUMP_FG_REG_SIZE; reg_offset++){
		fg_read(the_chip, &reg, DUMP_FG_REG_START + reg_offset, 1);
		pr_info("0x%04x: 0x%02X\n", (DUMP_FG_REG_START + reg_offset), reg);
	}
}

void force_dump_fg_sram(void)
{
	schedule_work(&the_chip->dump_sram);
}
#endif //CONFIG_HTC_BATT

#ifdef CONFIG_HTC_BATT
#define SRAM_DUMP_START_0x0		0x0
#define SRAM_DUMP_START_0x200	0x200
#endif //CONFIG_HTC_BATT
#define SRAM_DUMP_START		0x400
#define SRAM_DUMP_LEN		0x200
static void dump_sram(struct work_struct *work)
{
	int i, rc;
	u8 *buffer, rt_sts;
	char str[16];
	struct fg_chip *chip = container_of(work,
				struct fg_chip,
				dump_sram);

	buffer = devm_kzalloc(chip->dev, SRAM_DUMP_LEN, GFP_KERNEL);
	if (buffer == NULL) {
		pr_err("Can't allocate buffer\n");
		return;
	}

	rc = fg_read(chip, &rt_sts, INT_RT_STS(chip->soc_base), 1);
	if (rc)
		pr_err("spmi read failed: addr=%03X, rc=%d\n",
				INT_RT_STS(chip->soc_base), rc);
	else
		pr_info("soc rt_sts: 0x%x\n", rt_sts);

	rc = fg_read(chip, &rt_sts, INT_RT_STS(chip->batt_base), 1);
	if (rc)
		pr_err("spmi read failed: addr=%03X, rc=%d\n",
				INT_RT_STS(chip->batt_base), rc);
	else
		pr_info("batt rt_sts: 0x%x\n", rt_sts);

	rc = fg_read(chip, &rt_sts, INT_RT_STS(chip->mem_base), 1);
	if (rc)
		pr_err("spmi read failed: addr=%03X, rc=%d\n",
				INT_RT_STS(chip->mem_base), rc);
	else
		pr_info("memif rt_sts: 0x%x\n", rt_sts);

#ifdef CONFIG_HTC_BATT
	// dump FG regs
	dump_fg_reg();

	// dump FG SRAM
	rc = fg_mem_read(chip, buffer, SRAM_DUMP_START_0x0, SRAM_DUMP_LEN, 0, 0);
	if (rc) {
		pr_err("dump failed: rc = %d\n", rc);
		return;
	}

	for (i = 0; i < SRAM_DUMP_LEN; i += 4) {
		str[0] = '\0';
		fill_string(str, DEBUG_PRINT_BUFFER_SIZE, buffer + i, 4);
		pr_info("%03X %s\n", SRAM_DUMP_START_0x0 + i, str);
	}

	rc = fg_mem_read(chip, buffer, SRAM_DUMP_START_0x200, SRAM_DUMP_LEN, 0, 0);
	if (rc) {
		pr_err("dump failed: rc = %d\n", rc);
		return;
	}

	for (i = 0; i < SRAM_DUMP_LEN; i += 4) {
		str[0] = '\0';
		fill_string(str, DEBUG_PRINT_BUFFER_SIZE, buffer + i, 4);
		pr_info("%03X %s\n", SRAM_DUMP_START_0x200 + i, str);
	}
#endif //CONFIG_HTC_BATT

	rc = fg_mem_read(chip, buffer, SRAM_DUMP_START, SRAM_DUMP_LEN, 0, 0);
	if (rc) {
		pr_err("dump failed: rc = %d\n", rc);
		return;
	}

	for (i = 0; i < SRAM_DUMP_LEN; i += 4) {
		str[0] = '\0';
		fill_string(str, DEBUG_PRINT_BUFFER_SIZE, buffer + i, 4);
		pr_info("%03X %s\n", SRAM_DUMP_START + i, str);
	}
	devm_kfree(chip->dev, buffer);
}

#define MAXRSCHANGE_REG		0x434
#define ESR_VALUE_OFFSET	1
#define ESR_STRICT_VALUE	0x4120391F391F3019
#define ESR_DEFAULT_VALUE	0x58CD4A6761C34A67
static void update_esr_value(struct work_struct *work)
{
	union power_supply_propval prop = {0, };
	u64 esr_value;
	int rc = 0;
	struct fg_chip *chip = container_of(work,
				struct fg_chip,
				update_esr_work);

	if (!is_charger_available(chip))
		return;

	chip->batt_psy->get_property(chip->batt_psy,
			POWER_SUPPLY_PROP_CHARGE_TYPE, &prop);

	if (!chip->esr_strict_filter) {
		if ((prop.intval == POWER_SUPPLY_CHARGE_TYPE_TAPER &&
				chip->status == POWER_SUPPLY_STATUS_CHARGING) ||
			(chip->status == POWER_SUPPLY_STATUS_FULL)) {
			esr_value = ESR_STRICT_VALUE;
			rc = fg_mem_write(chip, (u8 *)&esr_value,
					MAXRSCHANGE_REG, 8,
					ESR_VALUE_OFFSET, 0);
			if (rc)
				pr_err("failed to write strict ESR value rc=%d\n",
					rc);
			else
				chip->esr_strict_filter = true;
		}
	} else if ((prop.intval != POWER_SUPPLY_CHARGE_TYPE_TAPER &&
				chip->status == POWER_SUPPLY_STATUS_CHARGING) ||
			(chip->status == POWER_SUPPLY_STATUS_DISCHARGING)) {
		esr_value = ESR_DEFAULT_VALUE;
		rc = fg_mem_write(chip, (u8 *)&esr_value, MAXRSCHANGE_REG, 8,
				ESR_VALUE_OFFSET, 0);
		if (rc)
			pr_err("failed to write default ESR value rc=%d\n", rc);
		else
			chip->esr_strict_filter = false;
	}
}

#define TEMP_COUNTER_REG	0x580
#define VBAT_FILTERED_OFFSET	1
#define GAIN_REG		0x424
#define GAIN_OFFSET		1
#define K_VCOR_REG		0x484
#define DEF_GAIN_OFFSET		2
#define PICO_UNIT		0xE8D4A51000LL
#define ATTO_UNIT		0xDE0B6B3A7640000LL
#define VBAT_REF		3800000

/*
 * IADC Gain compensation steps:
 * If Input/OTG absent:
 *	- read VBAT_FILTERED, KVCOR, GAIN
 *	- calculate the gain compensation using following formula:
 *	  gain = (1 + gain) * (1 + kvcor * (vbat_filtered - 3800000)) - 1;
 * else
 *	- reset to the default gain compensation
 */
static void iadc_gain_comp_work(struct work_struct *work)
{
	u8 reg[4];
	int rc;
	uint64_t vbat_filtered;
	int64_t gain, kvcor, temp, numerator;
	struct fg_chip *chip = container_of(work, struct fg_chip,
							gain_comp_work);
	bool input_present = is_input_present(chip);
	bool otg_present = is_otg_present(chip);

	if (!chip->init_done)
		goto done;

	if (!input_present && !otg_present) {
		/* read VBAT_FILTERED */
		rc = fg_mem_read(chip, reg, TEMP_COUNTER_REG, 3,
						VBAT_FILTERED_OFFSET, 0);
		if (rc) {
			pr_err("Failed to read VBAT: rc=%d\n", rc);
			goto done;
		}
		temp = (reg[2] << 16) | (reg[1] << 8) | reg[0];
		vbat_filtered = div_u64((u64)temp * LSB_24B_NUMRTR,
						LSB_24B_DENMTR);

		/* read K_VCOR */
		rc = fg_mem_read(chip, reg, K_VCOR_REG, 2, 0, 0);
		if (rc) {
			pr_err("Failed to KVCOR rc=%d\n", rc);
			goto done;
		}
		kvcor = half_float(reg);

		/* calculate gain */
		numerator = (MICRO_UNIT + chip->iadc_comp_data.dfl_gain)
			* (PICO_UNIT + kvcor * (vbat_filtered - VBAT_REF))
			- ATTO_UNIT;
		gain = div64_s64(numerator, PICO_UNIT);

		/* write back gain */
		half_float_to_buffer(gain, reg);
		rc = fg_mem_write(chip, reg, GAIN_REG, 2, GAIN_OFFSET, 0);
		if (rc) {
			pr_err("Failed to write gain reg rc=%d\n", rc);
			goto done;
		}

		if (fg_debug_mask & FG_STATUS)
			pr_info("IADC gain update [%x %x]\n", reg[1], reg[0]);
		chip->iadc_comp_data.gain_active = true;
	} else {
		/* reset gain register */
		rc = fg_mem_write(chip, chip->iadc_comp_data.dfl_gain_reg,
						GAIN_REG, 2, GAIN_OFFSET, 0);
		if (rc) {
			pr_err("unable to write gain comp: %d\n", rc);
			goto done;
		}

		if (fg_debug_mask & FG_STATUS)
			pr_info("IADC gain reset [%x %x]\n",
					chip->iadc_comp_data.dfl_gain_reg[1],
					chip->iadc_comp_data.dfl_gain_reg[0]);
		chip->iadc_comp_data.gain_active = false;
	}

done:
	fg_relax(&chip->gain_comp_wakeup_source);
}

static void cc_soc_store_work(struct work_struct *work)
{
	struct fg_chip *chip = container_of(work, struct fg_chip,
					cc_soc_store_work);
	int cc_soc_pct;

	if (!chip->nom_cap_uah) {
		pr_err("nom_cap_uah zero!\n");
		fg_relax(&chip->cc_soc_wakeup_source);
		return;
	}

	cc_soc_pct = get_sram_prop_now(chip, FG_DATA_CC_CHARGE);
	cc_soc_pct = div64_s64(cc_soc_pct * 100,
				chip->nom_cap_uah);
	chip->last_cc_soc = div64_s64((int64_t)chip->last_soc *
				FULL_PERCENT_28BIT, FULL_SOC_RAW);

	if (fg_debug_mask & FG_STATUS)
		pr_info("cc_soc_pct: %d last_cc_soc: %lld\n", cc_soc_pct,
			chip->last_cc_soc);

	if (fg_reset_on_lockup && (chip->cc_soc_limit_pct > 0 &&
			cc_soc_pct >= chip->cc_soc_limit_pct)) {
		pr_err("CC_SOC out of range\n");
		fg_check_ima_error_handling(chip);
	}

	fg_relax(&chip->cc_soc_wakeup_source);
}

#define SOC_FIRST_EST_DONE	BIT(5)
static bool is_first_est_done(struct fg_chip *chip)
{
	int rc;
	u8 fg_soc_sts;

	rc = fg_read(chip, &fg_soc_sts,
				 INT_RT_STS(chip->soc_base), 1);
	if (rc) {
		pr_err("spmi read failed: addr=%03X, rc=%d\n",
				INT_RT_STS(chip->soc_base), rc);
		return false;
	}

	return (fg_soc_sts & SOC_FIRST_EST_DONE) ? true : false;
}

#define FG_EMPTY_DEBOUNCE_MS	1500
static irqreturn_t fg_vbatt_low_handler(int irq, void *_chip)
{
	struct fg_chip *chip = _chip;
	bool vbatt_low_sts;

	if (fg_debug_mask & FG_IRQS)
		pr_info("vbatt-low triggered\n");

	/* handle empty soc based on vbatt-low interrupt */
	if (chip->use_vbat_low_empty_soc) {
		if (fg_get_vbatt_status(chip, &vbatt_low_sts))
			goto out;

		if (vbatt_low_sts) {
			if (fg_debug_mask & FG_IRQS)
				pr_info("Vbatt is low\n");
			disable_irq_wake(chip->batt_irq[VBATT_LOW].irq);
			disable_irq_nosync(chip->batt_irq[VBATT_LOW].irq);
			chip->vbat_low_irq_enabled = false;
			fg_stay_awake(&chip->empty_check_wakeup_source);
			schedule_delayed_work(&chip->check_empty_work,
				msecs_to_jiffies(FG_EMPTY_DEBOUNCE_MS));
		} else {
			if (fg_debug_mask & FG_IRQS)
				pr_info("Vbatt is high\n");
			chip->soc_empty = false;
		}
		goto out;
	}

	if (chip->status == POWER_SUPPLY_STATUS_CHARGING) {
		if (fg_get_vbatt_status(chip, &vbatt_low_sts))
			goto out;
		if (!vbatt_low_sts && chip->vbat_low_irq_enabled) {
			if (fg_debug_mask & FG_IRQS)
				pr_info("disabling vbatt_low irq\n");
			disable_irq_wake(chip->batt_irq[VBATT_LOW].irq);
			disable_irq_nosync(chip->batt_irq[VBATT_LOW].irq);
			chip->vbat_low_irq_enabled = false;
		}
	}
	if (chip->power_supply_registered)
		power_supply_changed(&chip->bms_psy);
out:
	return IRQ_HANDLED;
}

static irqreturn_t fg_batt_missing_irq_handler(int irq, void *_chip)
{
	struct fg_chip *chip = _chip;
	bool batt_missing = is_battery_missing(chip);

	if (batt_missing) {
		fg_cap_learning_stop(chip);
		chip->battery_missing = true;
		chip->profile_loaded = false;
		chip->batt_type = default_batt_type;
		mutex_lock(&chip->cyc_ctr.lock);
		if (fg_debug_mask & FG_IRQS)
			pr_info("battery missing, clearing cycle counters\n");
		clear_cycle_counter(chip);
		mutex_unlock(&chip->cyc_ctr.lock);
	} else {
		if (!chip->use_otp_profile)
			fg_handle_battery_insertion(chip);
		else
			chip->battery_missing = false;
	}

	if (fg_debug_mask & FG_IRQS)
		pr_info("batt-missing triggered: %s\n",
				batt_missing ? "missing" : "present");

	if (chip->power_supply_registered)
		power_supply_changed(&chip->bms_psy);
	return IRQ_HANDLED;
}

static irqreturn_t fg_mem_avail_irq_handler(int irq, void *_chip)
{
	struct fg_chip *chip = _chip;
	u8 mem_if_sts;
	int rc;

	rc = fg_read(chip, &mem_if_sts, INT_RT_STS(chip->mem_base), 1);
	if (rc) {
		pr_err("failed to read mem status rc=%d\n", rc);
		return IRQ_HANDLED;
	}

	if (fg_check_sram_access(chip)) {
		if ((fg_debug_mask & FG_IRQS)
				& (FG_MEM_DEBUG_READS | FG_MEM_DEBUG_WRITES))
			pr_info("sram access granted\n");
		reinit_completion(&chip->sram_access_revoked);
		complete_all(&chip->sram_access_granted);
	} else {
		if ((fg_debug_mask & FG_IRQS)
				& (FG_MEM_DEBUG_READS | FG_MEM_DEBUG_WRITES))
			pr_info("sram access revoked\n");
		complete_all(&chip->sram_access_revoked);
	}

	if (!rc && (fg_debug_mask & FG_IRQS)
			& (FG_MEM_DEBUG_READS | FG_MEM_DEBUG_WRITES))
		pr_info("mem_if sts 0x%02x\n", mem_if_sts);

	return IRQ_HANDLED;
}

static irqreturn_t fg_soc_irq_handler(int irq, void *_chip)
{
	struct fg_chip *chip = _chip;
	u8 soc_rt_sts;
	int rc, msoc;

	rc = fg_read(chip, &soc_rt_sts, INT_RT_STS(chip->soc_base), 1);
	if (rc) {
		pr_err("spmi read failed: addr=%03X, rc=%d\n",
				INT_RT_STS(chip->soc_base), rc);
	}

	if (fg_debug_mask & FG_IRQS)
		pr_info("triggered 0x%x\n", soc_rt_sts);

	if (chip->dischg_gain.enable) {
		fg_stay_awake(&chip->dischg_gain_wakeup_source);
		schedule_work(&chip->dischg_gain_work);
	}

	if (chip->soc_slope_limiter_en) {
		fg_stay_awake(&chip->slope_limit_wakeup_source);
		schedule_work(&chip->slope_limiter_work);
	}

	/* Backup last soc every delta soc interrupt */
	chip->use_last_soc = false;
	if (fg_reset_on_lockup) {
		if (!chip->ima_error_handling)
			chip->last_soc = get_monotonic_soc_raw(chip);
		if (fg_debug_mask & FG_STATUS)
			pr_info("last_soc: %d\n", chip->last_soc);

		fg_stay_awake(&chip->cc_soc_wakeup_source);
		schedule_work(&chip->cc_soc_store_work);
	}

	if (chip->use_vbat_low_empty_soc) {
		msoc = get_monotonic_soc_raw(chip);
		if (msoc == 0 || chip->soc_empty) {
			fg_stay_awake(&chip->empty_check_wakeup_source);
			schedule_delayed_work(&chip->check_empty_work,
				msecs_to_jiffies(FG_EMPTY_DEBOUNCE_MS));
		}
	}

	schedule_work(&chip->battery_age_work);

	if (chip->power_supply_registered)
		power_supply_changed(&chip->bms_psy);

	if (chip->rslow_comp.chg_rs_to_rslow > 0 &&
			chip->rslow_comp.chg_rslow_comp_c1 > 0 &&
			chip->rslow_comp.chg_rslow_comp_c2 > 0)
		schedule_work(&chip->rslow_comp_work);

	if (chip->cyc_ctr.en)
		schedule_work(&chip->cycle_count_work);

	schedule_work(&chip->update_esr_work);

	if (chip->charge_full)
		schedule_work(&chip->charge_full_work);

	if (chip->wa_flag & IADC_GAIN_COMP_WA
			&& chip->iadc_comp_data.gain_active) {
		fg_stay_awake(&chip->gain_comp_wakeup_source);
		schedule_work(&chip->gain_comp_work);
	}

	if (chip->wa_flag & USE_CC_SOC_REG
			&& chip->learning_data.active) {
		fg_stay_awake(&chip->capacity_learning_wakeup_source);
		schedule_work(&chip->fg_cap_learning_work);
	}

	if (chip->esr_pulse_tune_en) {
		fg_stay_awake(&chip->esr_extract_wakeup_source);
		schedule_work(&chip->esr_extract_config_work);
	}

	return IRQ_HANDLED;
}

static irqreturn_t fg_empty_soc_irq_handler(int irq, void *_chip)
{
	struct fg_chip *chip = _chip;
	u8 soc_rt_sts;
	int rc;

	rc = fg_read(chip, &soc_rt_sts, INT_RT_STS(chip->soc_base), 1);
	if (rc) {
		pr_err("spmi read failed: addr=%03X, rc=%d\n",
				INT_RT_STS(chip->soc_base), rc);
		goto done;
	}

	if (fg_debug_mask & FG_IRQS)
		pr_info("triggered 0x%x\n", soc_rt_sts);
	if (fg_is_batt_empty(chip)) {
		fg_stay_awake(&chip->empty_check_wakeup_source);
		schedule_delayed_work(&chip->check_empty_work,
			msecs_to_jiffies(FG_EMPTY_DEBOUNCE_MS));
	} else {
		chip->soc_empty = false;
	}

done:
	return IRQ_HANDLED;
}

static irqreturn_t fg_first_soc_irq_handler(int irq, void *_chip)
{
	struct fg_chip *chip = _chip;

	if (fg_debug_mask & FG_IRQS)
		pr_info("triggered\n");

	if (fg_est_dump)
		schedule_work(&chip->dump_sram);

	if (chip->power_supply_registered)
		power_supply_changed(&chip->bms_psy);

	complete_all(&chip->first_soc_done);

	return IRQ_HANDLED;
}

static void fg_external_power_changed(struct power_supply *psy)
{
	struct fg_chip *chip = container_of(psy, struct fg_chip, bms_psy);

	if (is_input_present(chip) && chip->rslow_comp.active &&
			chip->rslow_comp.chg_rs_to_rslow > 0 &&
			chip->rslow_comp.chg_rslow_comp_c1 > 0 &&
			chip->rslow_comp.chg_rslow_comp_c2 > 0)
		schedule_work(&chip->rslow_comp_work);
	if (!is_input_present(chip) && chip->resume_soc_lowered) {
		fg_stay_awake(&chip->resume_soc_wakeup_source);
		schedule_work(&chip->set_resume_soc_work);
	}
	if (!is_input_present(chip) && chip->charge_full)
		schedule_work(&chip->charge_full_work);
}

static void set_resume_soc_work(struct work_struct *work)
{
	struct fg_chip *chip = container_of(work,
				struct fg_chip,
				set_resume_soc_work);
	int rc, resume_soc_raw;

	if (is_input_present(chip) && !chip->resume_soc_lowered) {
		if (!chip->charge_done)
			goto done;
		resume_soc_raw = get_monotonic_soc_raw(chip)
			- (0xFF - settings[FG_MEM_RESUME_SOC].value);
		if (resume_soc_raw > 0 && resume_soc_raw < FULL_SOC_RAW) {
			rc = fg_set_resume_soc(chip, resume_soc_raw);
			if (rc) {
				pr_err("Couldn't set resume SOC for FG\n");
				goto done;
			}
			if (fg_debug_mask & FG_STATUS) {
				pr_info("resume soc lowered to 0x%02x\n",
						resume_soc_raw);
			}
		} else if (settings[FG_MEM_RESUME_SOC].value > 0) {
			pr_err("bad resume soc 0x%02x\n", resume_soc_raw);
		}
		chip->charge_done = false;
		chip->resume_soc_lowered = true;
	} else if (chip->resume_soc_lowered && (!is_input_present(chip)
				|| chip->health == POWER_SUPPLY_HEALTH_GOOD)) {
		resume_soc_raw = settings[FG_MEM_RESUME_SOC].value;
		if (resume_soc_raw > 0 && resume_soc_raw < FULL_SOC_RAW) {
			rc = fg_set_resume_soc(chip, resume_soc_raw);
			if (rc) {
				pr_err("Couldn't set resume SOC for FG\n");
				goto done;
			}
			if (fg_debug_mask & FG_STATUS) {
				pr_info("resume soc set to 0x%02x\n",
						resume_soc_raw);
			}
		} else if (settings[FG_MEM_RESUME_SOC].value > 0) {
			pr_err("bad resume soc 0x%02x\n", resume_soc_raw);
		}
		chip->resume_soc_lowered = false;
	}
done:
	fg_relax(&chip->resume_soc_wakeup_source);
}

#define OCV_COEFFS_START_REG		0x4C0
#define OCV_JUNCTION_REG		0x4D8
#define NOM_CAP_REG			0x4F4
#define CUTOFF_VOLTAGE_REG		0x40C
#define RSLOW_CFG_REG			0x538
#define RSLOW_CFG_OFFSET		2
#define RSLOW_THRESH_REG		0x52C
#define RSLOW_THRESH_OFFSET		0
#define RS_TO_RSLOW_CHG_OFFSET		2
#define RS_TO_RSLOW_DISCHG_OFFSET	0
#define RSLOW_COMP_REG			0x528
#define RSLOW_COMP_C1_OFFSET		0
#define RSLOW_COMP_C2_OFFSET		2
#define CAPACITY_DELTA_DECIPCT		500
static int populate_system_data(struct fg_chip *chip)
{
	u8 buffer[24];
	int rc, i;
	int16_t cc_mah;
	int64_t delta_cc_uah, pct_nom_cap_uah;

	fg_mem_lock(chip);
	rc = fg_mem_read(chip, buffer, OCV_COEFFS_START_REG, 24, 0, 0);
	if (rc) {
		pr_err("Failed to read ocv coefficients: %d\n", rc);
		goto done;
	}
	for (i = 0; i < 12; i += 1)
		chip->ocv_coeffs[i] = half_float(buffer + (i * 2));
	if (fg_debug_mask & FG_AGING) {
		pr_info("coeffs1 = %lld %lld %lld %lld\n",
				chip->ocv_coeffs[0], chip->ocv_coeffs[1],
				chip->ocv_coeffs[2], chip->ocv_coeffs[3]);
		pr_info("coeffs2 = %lld %lld %lld %lld\n",
				chip->ocv_coeffs[4], chip->ocv_coeffs[5],
				chip->ocv_coeffs[6], chip->ocv_coeffs[7]);
		pr_info("coeffs3 = %lld %lld %lld %lld\n",
				chip->ocv_coeffs[8], chip->ocv_coeffs[9],
				chip->ocv_coeffs[10], chip->ocv_coeffs[11]);
	}
	rc = fg_mem_read(chip, buffer, OCV_JUNCTION_REG, 1, 0, 0);
	chip->ocv_junction_p1p2 = buffer[0] * 100 / 255;
	rc |= fg_mem_read(chip, buffer, OCV_JUNCTION_REG, 1, 1, 0);
	chip->ocv_junction_p2p3 = buffer[0] * 100 / 255;
	if (rc) {
		pr_err("Failed to read ocv junctions: %d\n", rc);
		goto done;
	}
	rc = fg_mem_read(chip, buffer, NOM_CAP_REG, 2, 0, 0);
	if (rc) {
		pr_err("Failed to read nominal capacitance: %d\n", rc);
		goto done;
	}
	chip->nom_cap_uah = bcap_uah_2b(buffer);
	chip->actual_cap_uah = chip->nom_cap_uah;
	if (chip->learning_data.learned_cc_uah == 0) {
		chip->learning_data.learned_cc_uah = chip->nom_cap_uah;
		fg_cap_learning_save_data(chip);
	} else if (chip->learning_data.feedback_on) {
		delta_cc_uah = abs(chip->learning_data.learned_cc_uah -
					chip->nom_cap_uah);
		pct_nom_cap_uah = div64_s64((int64_t)chip->nom_cap_uah *
				CAPACITY_DELTA_DECIPCT, 1000);
		/*
		 * If the learned capacity is out of range, say by 50%
		 * from the nominal capacity, then overwrite the learned
		 * capacity with the nominal capacity.
		 */
		if (chip->nom_cap_uah && delta_cc_uah > pct_nom_cap_uah) {
			if (fg_debug_mask & FG_AGING) {
				pr_info("learned_cc_uah: %lld is higher than expected\n",
					chip->learning_data.learned_cc_uah);
				pr_info("Capping it to nominal:%d\n",
					chip->nom_cap_uah);
			}
			chip->learning_data.learned_cc_uah = chip->nom_cap_uah;
			fg_cap_learning_save_data(chip);
		} else {
			cc_mah = div64_s64(chip->learning_data.learned_cc_uah,
					1000);
			rc = fg_calc_and_store_cc_soc_coeff(chip, cc_mah);
			if (rc)
				pr_err("Error in restoring cc_soc_coeff, rc:%d\n",
					rc);
		}
	}
	rc = fg_mem_read(chip, buffer, CUTOFF_VOLTAGE_REG, 2, 0, 0);
	if (rc) {
		pr_err("Failed to read cutoff voltage: %d\n", rc);
		goto done;
	}
	chip->cutoff_voltage = voltage_2b(buffer);
	if (fg_debug_mask & FG_AGING)
		pr_info("cutoff_voltage = %lld, nom_cap_uah = %d p1p2 = %d, p2p3 = %d\n",
				chip->cutoff_voltage, chip->nom_cap_uah,
				chip->ocv_junction_p1p2,
				chip->ocv_junction_p2p3);

	rc = fg_mem_read(chip, buffer, RSLOW_CFG_REG, 1, RSLOW_CFG_OFFSET, 0);
	if (rc) {
		pr_err("unable to read rslow cfg: %d\n", rc);
		goto done;
	}
	chip->rslow_comp.rslow_cfg = buffer[0];
	rc = fg_mem_read(chip, buffer, RSLOW_THRESH_REG, 1,
			RSLOW_THRESH_OFFSET, 0);
	if (rc) {
		pr_err("unable to read rslow thresh: %d\n", rc);
		goto done;
	}
	chip->rslow_comp.rslow_thr = buffer[0];
	rc = fg_mem_read(chip, buffer, TEMP_RS_TO_RSLOW_REG, 2,
			RS_TO_RSLOW_CHG_OFFSET, 0);
	if (rc) {
		pr_err("unable to read rs to rslow_chg: %d\n", rc);
		goto done;
	}
	memcpy(chip->rslow_comp.rs_to_rslow, buffer, 2);
	rc = fg_mem_read(chip, buffer, RSLOW_COMP_REG, 4,
			RSLOW_COMP_C1_OFFSET, 0);
	if (rc) {
		pr_err("unable to read rslow comp: %d\n", rc);
		goto done;
	}
	memcpy(chip->rslow_comp.rslow_comp, buffer, 4);

done:
	fg_mem_release(chip);
	return rc;
}

static int fg_update_batt_rslow_settings(struct fg_chip *chip)
{
	int64_t rs_to_rslow_chg, rs_to_rslow_dischg, batt_esr, rconn_uohm;
	u8 buffer[2];
	int rc;

	rc = fg_mem_read(chip, buffer, BATTERY_ESR_REG, 2, ESR_OFFSET, 0);
	if (rc) {
		pr_err("unable to read battery_esr: %d\n", rc);
		goto done;
	}
	batt_esr = half_float(buffer);

	rc = fg_mem_read(chip, buffer, TEMP_RS_TO_RSLOW_REG, 2,
			RS_TO_RSLOW_DISCHG_OFFSET, 0);
	if (rc) {
		pr_err("unable to read rs to rslow dischg: %d\n", rc);
		goto done;
	}
	rs_to_rslow_dischg = half_float(buffer);

	rc = fg_mem_read(chip, buffer, TEMP_RS_TO_RSLOW_REG, 2,
			RS_TO_RSLOW_CHG_OFFSET, 0);
	if (rc) {
		pr_err("unable to read rs to rslow chg: %d\n", rc);
		goto done;
	}
	rs_to_rslow_chg = half_float(buffer);

	if (fg_debug_mask & FG_STATUS)
		pr_info("rs_rslow_chg: %lld, rs_rslow_dischg: %lld, esr: %lld\n",
			rs_to_rslow_chg, rs_to_rslow_dischg, batt_esr);

	rconn_uohm = chip->rconn_mohm * 1000;
	rs_to_rslow_dischg = div64_s64(rs_to_rslow_dischg * batt_esr,
					batt_esr + rconn_uohm);
	rs_to_rslow_chg = div64_s64(rs_to_rslow_chg * batt_esr,
					batt_esr + rconn_uohm);

	half_float_to_buffer(rs_to_rslow_chg, buffer);
	rc = fg_mem_write(chip, buffer, TEMP_RS_TO_RSLOW_REG, 2,
			RS_TO_RSLOW_CHG_OFFSET, 0);
	if (rc) {
		pr_err("unable to write rs_to_rslow_chg: %d\n", rc);
		goto done;
	}

	half_float_to_buffer(rs_to_rslow_dischg, buffer);
	rc = fg_mem_write(chip, buffer, TEMP_RS_TO_RSLOW_REG, 2,
			RS_TO_RSLOW_DISCHG_OFFSET, 0);
	if (rc) {
		pr_err("unable to write rs_to_rslow_dischg: %d\n", rc);
		goto done;
	}

	if (fg_debug_mask & FG_STATUS)
		pr_info("Modified rs_rslow_chg: %lld, rs_rslow_dischg: %lld\n",
			rs_to_rslow_chg, rs_to_rslow_dischg);
done:
	return rc;
}

#define RSLOW_CFG_MASK		(BIT(2) | BIT(3) | BIT(4) | BIT(5))
#define RSLOW_CFG_ON_VAL	(BIT(2) | BIT(3))
#define RSLOW_THRESH_FULL_VAL	0xFF
static int fg_rslow_charge_comp_set(struct fg_chip *chip)
{
	int rc;
	u8 buffer[2];

	mutex_lock(&chip->rslow_comp.lock);
	fg_mem_lock(chip);

	rc = fg_mem_masked_write(chip, RSLOW_CFG_REG,
			RSLOW_CFG_MASK, RSLOW_CFG_ON_VAL, RSLOW_CFG_OFFSET);
	if (rc) {
		pr_err("unable to write rslow cfg: %d\n", rc);
		goto done;
	}
	rc = fg_mem_masked_write(chip, RSLOW_THRESH_REG,
			0xFF, RSLOW_THRESH_FULL_VAL, RSLOW_THRESH_OFFSET);
	if (rc) {
		pr_err("unable to write rslow thresh: %d\n", rc);
		goto done;
	}

	half_float_to_buffer(chip->rslow_comp.chg_rs_to_rslow, buffer);
	rc = fg_mem_write(chip, buffer,
			TEMP_RS_TO_RSLOW_REG, 2, RS_TO_RSLOW_CHG_OFFSET, 0);
	if (rc) {
		pr_err("unable to write rs to rslow: %d\n", rc);
		goto done;
	}
	half_float_to_buffer(chip->rslow_comp.chg_rslow_comp_c1, buffer);
	rc = fg_mem_write(chip, buffer,
			RSLOW_COMP_REG, 2, RSLOW_COMP_C1_OFFSET, 0);
	if (rc) {
		pr_err("unable to write rslow comp: %d\n", rc);
		goto done;
	}
	half_float_to_buffer(chip->rslow_comp.chg_rslow_comp_c2, buffer);
	rc = fg_mem_write(chip, buffer,
			RSLOW_COMP_REG, 2, RSLOW_COMP_C2_OFFSET, 0);
	if (rc) {
		pr_err("unable to write rslow comp: %d\n", rc);
		goto done;
	}
	chip->rslow_comp.active = true;
	if (fg_debug_mask & FG_STATUS)
		pr_info("Activated rslow charge comp values\n");

done:
	fg_mem_release(chip);
	mutex_unlock(&chip->rslow_comp.lock);
	return rc;
}

#define RSLOW_CFG_ORIG_MASK	(BIT(4) | BIT(5))
static int fg_rslow_charge_comp_clear(struct fg_chip *chip)
{
	u8 reg;
	int rc;

	mutex_lock(&chip->rslow_comp.lock);
	fg_mem_lock(chip);

	reg = chip->rslow_comp.rslow_cfg & RSLOW_CFG_ORIG_MASK;
	rc = fg_mem_masked_write(chip, RSLOW_CFG_REG,
			RSLOW_CFG_MASK, reg, RSLOW_CFG_OFFSET);
	if (rc) {
		pr_err("unable to write rslow cfg: %d\n", rc);
		goto done;
	}
	rc = fg_mem_masked_write(chip, RSLOW_THRESH_REG,
			0xFF, chip->rslow_comp.rslow_thr, RSLOW_THRESH_OFFSET);
	if (rc) {
		pr_err("unable to write rslow thresh: %d\n", rc);
		goto done;
	}

	rc = fg_mem_write(chip, chip->rslow_comp.rs_to_rslow,
			TEMP_RS_TO_RSLOW_REG, 2, RS_TO_RSLOW_CHG_OFFSET, 0);
	if (rc) {
		pr_err("unable to write rs to rslow: %d\n", rc);
		goto done;
	}
	rc = fg_mem_write(chip, chip->rslow_comp.rslow_comp,
			RSLOW_COMP_REG, 4, RSLOW_COMP_C1_OFFSET, 0);
	if (rc) {
		pr_err("unable to write rslow comp: %d\n", rc);
		goto done;
	}
	chip->rslow_comp.active = false;
	if (fg_debug_mask & FG_STATUS)
		pr_info("Cleared rslow charge comp values\n");

done:
	fg_mem_release(chip);
	mutex_unlock(&chip->rslow_comp.lock);
	return rc;
}

static void rslow_comp_work(struct work_struct *work)
{
	int battery_soc_1b;
	struct fg_chip *chip = container_of(work,
				struct fg_chip,
				rslow_comp_work);

	battery_soc_1b = get_battery_soc_raw(chip) >> 16;
	if (battery_soc_1b > chip->rslow_comp.chg_rslow_comp_thr
			&& chip->status == POWER_SUPPLY_STATUS_CHARGING) {
		if (!chip->rslow_comp.active)
			fg_rslow_charge_comp_set(chip);
	} else {
		if (chip->rslow_comp.active)
			fg_rslow_charge_comp_clear(chip);
	}
}

#define MICROUNITS_TO_ADC_RAW(units)	\
			div64_s64(units * LSB_16B_DENMTR, LSB_16B_NUMRTR)
static int update_chg_iterm(struct fg_chip *chip)
{
	u8 data[2];
	u16 converted_current_raw;
	s64 current_ma = -settings[FG_MEM_CHG_TERM_CURRENT].value;

	converted_current_raw = (s16)MICROUNITS_TO_ADC_RAW(current_ma * 1000);
	data[0] = cpu_to_le16(converted_current_raw) & 0xFF;
	data[1] = cpu_to_le16(converted_current_raw) >> 8;

	if (fg_debug_mask & FG_STATUS)
		pr_info("current = %lld, converted_raw = %04x, data = %02x %02x\n",
			current_ma, converted_current_raw, data[0], data[1]);
	return fg_mem_write(chip, data,
			settings[FG_MEM_CHG_TERM_CURRENT].address,
			2, settings[FG_MEM_CHG_TERM_CURRENT].offset, 0);
}

#define CC_CV_SETPOINT_REG	0x4F8
#define CC_CV_SETPOINT_OFFSET	0
static void update_cc_cv_setpoint(struct fg_chip *chip)
{
	int rc;
	u8 tmp[2];

	if (!chip->cc_cv_threshold_mv)
		return;
	batt_to_setpoint_adc(chip->cc_cv_threshold_mv, tmp);
	rc = fg_mem_write(chip, tmp, CC_CV_SETPOINT_REG, 2,
				CC_CV_SETPOINT_OFFSET, 0);
	if (rc) {
		pr_err("failed to write CC_CV_VOLT rc=%d\n", rc);
		return;
	}
	if (fg_debug_mask & FG_STATUS)
		pr_info("Wrote %x %x to address %x for CC_CV setpoint\n",
			tmp[0], tmp[1], CC_CV_SETPOINT_REG);
}

#define CBITS_INPUT_FILTER_REG		0x4B4
#define CBITS_RMEAS1_OFFSET		1
#define CBITS_RMEAS2_OFFSET		2
#define CBITS_RMEAS1_DEFAULT_VAL	0x65
#define CBITS_RMEAS2_DEFAULT_VAL	0x65
#define IMPTR_FAST_TIME_SHIFT		1
#define IMPTR_LONG_TIME_SHIFT		(1 << 4)
#define IMPTR_PULSE_CTR_CHG		1
#define IMPTR_PULSE_CTR_DISCHG		(1 << 4)
static int fg_config_imptr_pulse(struct fg_chip *chip, bool slow)
{
	int rc;
	u8 cntr[2] = {0, 0};
	u8 val;

	if (slow == chip->imptr_pulse_slow_en) {
		if (fg_debug_mask & FG_STATUS)
			pr_info("imptr_pulse_slow is %sabled already\n",
				slow ? "en" : "dis");
		return 0;
	}

	fg_mem_lock(chip);

	val = slow ? (IMPTR_FAST_TIME_SHIFT | IMPTR_LONG_TIME_SHIFT) :
		CBITS_RMEAS1_DEFAULT_VAL;
	rc = fg_mem_write(chip, &val, CBITS_INPUT_FILTER_REG, 1,
			CBITS_RMEAS1_OFFSET, 0);
	if (rc) {
		pr_err("unable to write cbits_rmeas1_offset rc=%d\n", rc);
		goto done;
	}

	val = slow ? (IMPTR_PULSE_CTR_CHG | IMPTR_PULSE_CTR_DISCHG) :
		CBITS_RMEAS2_DEFAULT_VAL;
	rc = fg_mem_write(chip, &val, CBITS_INPUT_FILTER_REG, 1,
			CBITS_RMEAS2_OFFSET, 0);
	if (rc) {
		pr_err("unable to write cbits_rmeas2_offset rc=%d\n", rc);
		goto done;
	}

	if (slow) {
		rc = fg_mem_write(chip, cntr, COUNTER_IMPTR_REG, 4,
				COUNTER_IMPTR_OFFSET, 0);
		if (rc) {
			pr_err("failed to write COUNTER_IMPTR rc=%d\n", rc);
			goto done;
		}

		rc = fg_mem_write(chip, cntr, COUNTER_PULSE_REG, 2,
				COUNTER_PULSE_OFFSET, 0);
		if (rc) {
			pr_err("failed to write COUNTER_IMPTR rc=%d\n", rc);
			goto done;
		}
	}

	chip->imptr_pulse_slow_en = slow;
	if (fg_debug_mask & FG_STATUS)
		pr_info("imptr_pulse_slow is %sabled\n", slow ? "en" : "dis");
done:
	fg_mem_release(chip);
	return rc;
}

#define CURRENT_DELTA_MIN_REG		0x42C
#define CURRENT_DELTA_MIN_OFFSET	1
#define SYS_CFG_1_REG			0x4AC
#define SYS_CFG_1_OFFSET		0
#define CURRENT_DELTA_MIN_DEFAULT	0x16
#define CURRENT_DELTA_MIN_500MA		0xCD
#define RSLOW_CFG_USE_FIX_RSER_VAL	BIT(7)
#define ENABLE_ESR_PULSE_VAL		BIT(3)
static int fg_config_esr_extract(struct fg_chip *chip, bool disable)
{
	int rc;
	u8 val;

	if (disable == chip->esr_extract_disabled) {
		if (fg_debug_mask & FG_STATUS)
			pr_info("ESR extract already %sabled\n",
				disable ? "dis" : "en");
		return 0;
	}

	fg_mem_lock(chip);

	val = disable ? CURRENT_DELTA_MIN_500MA :
				CURRENT_DELTA_MIN_DEFAULT;
	rc = fg_mem_write(chip, &val, CURRENT_DELTA_MIN_REG, 1,
			CURRENT_DELTA_MIN_OFFSET, 0);
	if (rc) {
		pr_err("unable to write curr_delta_min rc=%d\n", rc);
		goto done;
	}

	val = disable ? RSLOW_CFG_USE_FIX_RSER_VAL : 0;
	rc = fg_mem_masked_write(chip, RSLOW_CFG_REG,
			RSLOW_CFG_USE_FIX_RSER_VAL, val, RSLOW_CFG_OFFSET);
	if (rc) {
		pr_err("unable to write rslow cfg rc= %d\n", rc);
		goto done;
	}

	val = disable ? 0 : ENABLE_ESR_PULSE_VAL;
	rc = fg_mem_masked_write(chip, SYS_CFG_1_REG,
			ENABLE_ESR_PULSE_VAL, val, SYS_CFG_1_OFFSET);
	if (rc) {
		pr_err("unable to write sys_cfg_1 rc= %d\n", rc);
		goto done;
	}

	chip->esr_extract_disabled = disable;
	if (fg_debug_mask & FG_STATUS)
		pr_info("ESR extract is %sabled\n", disable ? "dis" : "en");
done:
	fg_mem_release(chip);
	return rc;
}

#define ESR_EXTRACT_STOP_SOC		2
#define IMPTR_PULSE_CONFIG_SOC		5
static void esr_extract_config_work(struct work_struct *work)
{
	struct fg_chip *chip = container_of(work, struct fg_chip,
						esr_extract_config_work);
	bool input_present = is_input_present(chip);
	int capacity = get_prop_capacity(chip);

	if (input_present && capacity <= ESR_EXTRACT_STOP_SOC) {
		fg_config_esr_extract(chip, true);
	} else if (capacity > ESR_EXTRACT_STOP_SOC) {
		fg_config_esr_extract(chip, false);

		if (capacity <= IMPTR_PULSE_CONFIG_SOC)
			fg_config_imptr_pulse(chip, true);
		else
			fg_config_imptr_pulse(chip, false);
	}

	fg_relax(&chip->esr_extract_wakeup_source);
}

#define KI_COEFF_MEDC_REG		0x400
#define KI_COEFF_MEDC_OFFSET		0
#define KI_COEFF_HIGHC_REG		0x404
#define KI_COEFF_HIGHC_OFFSET		0
#define DEFAULT_MEDC_VOLTAGE_GAIN	3
#define DEFAULT_HIGHC_VOLTAGE_GAIN	2
static void discharge_gain_work(struct work_struct *work)
{
	struct fg_chip *chip = container_of(work, struct fg_chip,
						dischg_gain_work);
	u8 buf[2];
	int capacity, rc, i;
	int64_t medc_val = DEFAULT_MEDC_VOLTAGE_GAIN;
	int64_t highc_val = DEFAULT_HIGHC_VOLTAGE_GAIN;

	capacity = get_prop_capacity(chip);
	if (chip->status == POWER_SUPPLY_STATUS_DISCHARGING) {
		for (i = VOLT_GAIN_MAX - 1; i >= 0; i--) {
			if (capacity <= chip->dischg_gain.soc[i]) {
				medc_val = chip->dischg_gain.medc_gain[i];
				highc_val = chip->dischg_gain.highc_gain[i];
			}
		}
	}

	if (fg_debug_mask & FG_STATUS)
		pr_info("Capacity: %d, medc_gain: %lld highc_gain: %lld\n",
			capacity, medc_val, highc_val);

	medc_val *= MICRO_UNIT;
	half_float_to_buffer(medc_val, buf);
	rc = fg_mem_write(chip, buf, KI_COEFF_MEDC_REG, 2,
				KI_COEFF_MEDC_OFFSET, 0);
	if (rc)
		pr_err("Couldn't write to ki_coeff_medc_reg, rc=%d\n", rc);
	else if (fg_debug_mask & FG_STATUS)
		pr_info("Value [%x %x] written to ki_coeff_medc\n", buf[0],
			buf[1]);

	highc_val *= MICRO_UNIT;
	half_float_to_buffer(highc_val, buf);
	rc = fg_mem_write(chip, buf, KI_COEFF_HIGHC_REG, 2,
				KI_COEFF_HIGHC_OFFSET, 0);
	if (rc)
		pr_err("Couldn't write to ki_coeff_highc_reg, rc=%d\n", rc);
	else if (fg_debug_mask & FG_STATUS)
		pr_info("Value [%x %x] written to ki_coeff_highc\n", buf[0],
			buf[1]);

	fg_relax(&chip->dischg_gain_wakeup_source);
}

#define LOW_LATENCY			BIT(6)
#define BATT_PROFILE_OFFSET		0x4C0
#define PROFILE_INTEGRITY_REG		0x53C
#define PROFILE_INTEGRITY_BIT		BIT(0)
#define FIRST_EST_DONE_BIT		BIT(5)
#define MAX_TRIES_FIRST_EST		3
#define FIRST_EST_WAIT_MS		2000
#define PROFILE_LOAD_TIMEOUT_MS		5000
static int fg_do_restart(struct fg_chip *chip, bool write_profile)
{
	int rc, ibat_ua;
	u8 reg = 0;
	u8 buf[2];
	bool tried_once = false;

	if (fg_debug_mask & FG_STATUS)
		pr_info("restarting fuel gauge...\n");

try_again:
	if (write_profile && !chip->ima_error_handling) {
		if (!chip->charging_disabled) {
			pr_err("Charging not yet disabled!\n");
			return -EINVAL;
		}

		ibat_ua = get_sram_prop_now(chip, FG_DATA_CURRENT);
		if (ibat_ua == -EINVAL) {
			pr_err("SRAM not updated yet!\n");
			return ibat_ua;
		}

		if (ibat_ua < 0) {
			pr_warn("Charging enabled?, ibat_ua: %d\n", ibat_ua);

			if (!tried_once) {
				cancel_delayed_work(&chip->update_sram_data);
				schedule_delayed_work(&chip->update_sram_data,
					msecs_to_jiffies(0));
				msleep(1000);
				tried_once = true;
				goto try_again;
			}
		}
	}

	chip->fg_restarting = true;
	/*
	 * save the temperature if the sw rbias control is active so that there
	 * is no gap of time when there is no valid temperature read after the
	 * restart
	 */
	if (chip->sw_rbias_ctrl) {
		rc = fg_mem_read(chip, buf,
				fg_data[FG_DATA_BATT_TEMP].address,
				fg_data[FG_DATA_BATT_TEMP].len,
				fg_data[FG_DATA_BATT_TEMP].offset, 0);
		if (rc) {
			pr_err("failed to read batt temp rc=%d\n", rc);
			goto sub_and_fail;
		}
	}
	/*
	 * release the sram access and configure the correct settings
	 * before re-requesting access.
	 */
	mutex_lock(&chip->rw_lock);
	fg_release_access(chip);

	rc = fg_masked_write(chip, chip->soc_base + SOC_BOOT_MOD,
			NO_OTP_PROF_RELOAD, 0, 1);
	if (rc) {
		pr_err("failed to set no otp reload bit\n");
		goto unlock_and_fail;
	}

	/* unset the restart bits so the fg doesn't continuously restart */
	reg = REDO_FIRST_ESTIMATE | RESTART_GO;
	rc = fg_masked_write(chip, chip->soc_base + SOC_RESTART,
			reg, 0, 1);
	if (rc) {
		pr_err("failed to unset fg restart: %d\n", rc);
		goto unlock_and_fail;
	}

	rc = fg_masked_write(chip, MEM_INTF_CFG(chip),
			LOW_LATENCY, LOW_LATENCY, 1);
	if (rc) {
		pr_err("failed to set low latency access bit\n");
		goto unlock_and_fail;
	}
	mutex_unlock(&chip->rw_lock);

	/* read once to get a fg cycle in */
	rc = fg_mem_read(chip, &reg, PROFILE_INTEGRITY_REG, 1, 0, 0);
	if (rc) {
		pr_err("failed to read profile integrity rc=%d\n", rc);
		goto fail;
	}

	/*
	 * If this is not the first time a profile has been loaded, sleep for
	 * 3 seconds to make sure the NO_OTP_RELOAD is cleared in memory
	 */
	if (chip->first_profile_loaded)
		msleep(3000);

	mutex_lock(&chip->rw_lock);
	fg_release_access(chip);
	rc = fg_masked_write(chip, MEM_INTF_CFG(chip), LOW_LATENCY, 0, 1);
	if (rc) {
		pr_err("failed to set low latency access bit\n");
		goto unlock_and_fail;
	}

	atomic_add_return(1, &chip->memif_user_cnt);
	mutex_unlock(&chip->rw_lock);

	if (write_profile) {
		/* write the battery profile */
		rc = fg_mem_write(chip, chip->batt_profile, BATT_PROFILE_OFFSET,
				chip->batt_profile_len, 0, 1);
		if (rc) {
			pr_err("failed to write profile rc=%d\n", rc);
			goto sub_and_fail;
		}
		/* write the integrity bits and release access */
		rc = fg_mem_masked_write(chip, PROFILE_INTEGRITY_REG,
				PROFILE_INTEGRITY_BIT,
				PROFILE_INTEGRITY_BIT, 0);
		if (rc) {
			pr_err("failed to write profile rc=%d\n", rc);
			goto sub_and_fail;
		}
	}

	/* decrement the user count so that memory access can be released */
	fg_release_access_if_necessary(chip);

	/*
	 * make sure that the first estimate has completed
	 * in case of a hotswap
	 */
	rc = wait_for_completion_interruptible_timeout(&chip->first_soc_done,
			msecs_to_jiffies(PROFILE_LOAD_TIMEOUT_MS));
	if (rc <= 0) {
		pr_err("transaction timed out rc=%d\n", rc);
		rc = -ETIMEDOUT;
		goto fail;
	}

	/*
	 * reinitialize the completion so that the driver knows when the restart
	 * finishes
	 */
	reinit_completion(&chip->first_soc_done);

	if (chip->esr_pulse_tune_en) {
		fg_stay_awake(&chip->esr_extract_wakeup_source);
		schedule_work(&chip->esr_extract_config_work);
	}

	/*
	 * set the restart bits so that the next fg cycle will not reload
	 * the profile
	 */
	rc = fg_masked_write(chip, chip->soc_base + SOC_BOOT_MOD,
			NO_OTP_PROF_RELOAD, NO_OTP_PROF_RELOAD, 1);
	if (rc) {
		pr_err("failed to set no otp reload bit\n");
		goto fail;
	}

	reg = REDO_FIRST_ESTIMATE | RESTART_GO;
	rc = fg_masked_write(chip, chip->soc_base + SOC_RESTART,
			reg, reg, 1);
	if (rc) {
		pr_err("failed to set fg restart: %d\n", rc);
		goto fail;
	}

	/* wait for the first estimate to complete */
	rc = wait_for_completion_interruptible_timeout(&chip->first_soc_done,
			msecs_to_jiffies(PROFILE_LOAD_TIMEOUT_MS));
	if (rc <= 0) {
		pr_err("transaction timed out rc=%d\n", rc);
		rc = -ETIMEDOUT;
		goto fail;
	}
	rc = fg_read(chip, &reg, INT_RT_STS(chip->soc_base), 1);
	if (rc) {
		pr_err("spmi read failed: addr=%03X, rc=%d\n",
				INT_RT_STS(chip->soc_base), rc);
		goto fail;
	}
	if ((reg & FIRST_EST_DONE_BIT) == 0)
		pr_err("Battery profile reloading failed, no first estimate\n");

	rc = fg_masked_write(chip, chip->soc_base + SOC_BOOT_MOD,
			NO_OTP_PROF_RELOAD, 0, 1);
	if (rc) {
		pr_err("failed to set no otp reload bit\n");
		goto fail;
	}
	/* unset the restart bits so the fg doesn't continuously restart */
	reg = REDO_FIRST_ESTIMATE | RESTART_GO;
	rc = fg_masked_write(chip, chip->soc_base + SOC_RESTART,
			reg, 0, 1);
	if (rc) {
		pr_err("failed to unset fg restart: %d\n", rc);
		goto fail;
	}

	/* restore the battery temperature reading here */
	if (chip->sw_rbias_ctrl) {
		if (fg_debug_mask & FG_STATUS)
			pr_info("reloaded 0x%02x%02x into batt temp",
					buf[0], buf[1]);
		rc = fg_mem_write(chip, buf,
				fg_data[FG_DATA_BATT_TEMP].address,
				fg_data[FG_DATA_BATT_TEMP].len,
				fg_data[FG_DATA_BATT_TEMP].offset, 0);
		if (rc) {
			pr_err("failed to write batt temp rc=%d\n", rc);
			goto fail;
		}
	}

	/* Enable charging now as the first estimate is done now */
	if (chip->charging_disabled) {
		rc = set_prop_enable_charging(chip, true);
		if (rc)
			pr_err("Failed to enable charging, rc=%d\n", rc);
		else
			chip->charging_disabled = false;
	}

	chip->fg_restarting = false;

	if (fg_debug_mask & FG_STATUS)
		pr_info("done!\n");
	return 0;

unlock_and_fail:
	mutex_unlock(&chip->rw_lock);
	goto fail;
sub_and_fail:
	fg_release_access_if_necessary(chip);
	goto fail;
fail:
	chip->fg_restarting = false;
	return -EINVAL;
}

#ifdef CONFIG_HTC_BATT
static int __init batt_enable_bms_charger_log_set(char *str)
{
    g_fg_flag_enable_batt_debug_log = true;
    pr_info("flag_enable_batt_debug_log is set\n");
    return 0;
}
__setup("batt_enable_bms_charger_log=1", batt_enable_bms_charger_log_set);
#endif /* CONFIG_HTC_BATT */

#define FG_PROFILE_LEN			128
#define PROFILE_COMPARE_LEN		32
#define THERMAL_COEFF_ADDR		0x444
#define THERMAL_COEFF_OFFSET		0x2
#define BATTERY_PSY_WAIT_MS		2000
static int fg_batt_profile_init(struct fg_chip *chip)
{
	int rc = 0, ret;
	int len;
	struct device_node *node = chip->spmi->dev.of_node;
	struct device_node *batt_node, *profile_node;
	const char *data, *batt_type_str;
	bool tried_again = false, vbat_in_range, profiles_same;
	u8 reg = 0;

wait:
	fg_stay_awake(&chip->profile_wakeup_source);
	ret = wait_for_completion_interruptible_timeout(&chip->batt_id_avail,
			msecs_to_jiffies(PROFILE_LOAD_TIMEOUT_MS));
	/* If we were interrupted wait again one more time. */
	if (ret == -ERESTARTSYS && !tried_again) {
		tried_again = true;
		pr_debug("interrupted, waiting again\n");
		goto wait;
	} else if (ret <= 0) {
		rc = -ETIMEDOUT;
		pr_err("profile loading timed out rc=%d\n", rc);
		goto no_profile;
	}

	batt_node = of_find_node_by_name(node, "qcom,battery-data");
	if (!batt_node) {
		pr_warn("No available batterydata, using OTP defaults\n");
		rc = 0;
		goto no_profile;
	}

	if (fg_debug_mask & FG_STATUS)
		pr_info("battery id = %d\n",
				get_sram_prop_now(chip, FG_DATA_BATT_ID));
	profile_node = of_batterydata_get_best_profile(batt_node, "bms",
							fg_batt_type);
	if (!profile_node) {
		pr_err("couldn't find profile handle\n");
		rc = -ENODATA;
		goto no_profile;
	}

	/* read rslow compensation values if they're available */
	rc = of_property_read_u32(profile_node, "qcom,chg-rs-to-rslow",
					&chip->rslow_comp.chg_rs_to_rslow);
	if (rc) {
		chip->rslow_comp.chg_rs_to_rslow = -EINVAL;
		if (rc != -EINVAL)
			pr_err("Could not read rs to rslow: %d\n", rc);
	}
	rc = of_property_read_u32(profile_node, "qcom,chg-rslow-comp-c1",
					&chip->rslow_comp.chg_rslow_comp_c1);
	if (rc) {
		chip->rslow_comp.chg_rslow_comp_c1 = -EINVAL;
		if (rc != -EINVAL)
			pr_err("Could not read rslow comp c1: %d\n", rc);
	}
	rc = of_property_read_u32(profile_node, "qcom,chg-rslow-comp-c2",
					&chip->rslow_comp.chg_rslow_comp_c2);
	if (rc) {
		chip->rslow_comp.chg_rslow_comp_c2 = -EINVAL;
		if (rc != -EINVAL)
			pr_err("Could not read rslow comp c2: %d\n", rc);
	}
	rc = of_property_read_u32(profile_node, "qcom,chg-rslow-comp-thr",
					&chip->rslow_comp.chg_rslow_comp_thr);
	if (rc) {
		chip->rslow_comp.chg_rslow_comp_thr = -EINVAL;
		if (rc != -EINVAL)
			pr_err("Could not read rslow comp thr: %d\n", rc);
	}

	rc = of_property_read_u32(profile_node, "qcom,max-voltage-uv",
					&chip->batt_max_voltage_uv);

	if (rc)
		pr_warn("couldn't find battery max voltage\n");

	/*
	 * Only configure from profile if fg-cc-cv-threshold-mv is not
	 * defined in the charger device node.
	 */
	if (!of_find_property(chip->spmi->dev.of_node,
				"qcom,fg-cc-cv-threshold-mv", NULL)) {
		of_property_read_u32(profile_node,
				"qcom,fg-cc-cv-threshold-mv",
				&chip->cc_cv_threshold_mv);
	}

	data = of_get_property(profile_node, "qcom,fg-profile-data", &len);
	if (!data) {
		pr_err("no battery profile loaded\n");
		rc = 0;
		goto no_profile;
	}

	if (len != FG_PROFILE_LEN) {
		pr_err("battery profile incorrect size: %d\n", len);
		rc = -EINVAL;
		goto no_profile;
	}

	rc = of_property_read_string(profile_node, "qcom,battery-type",
					&batt_type_str);
	if (rc) {
		pr_err("Could not find battery data type: %d\n", rc);
		rc = 0;
		goto no_profile;
	}

	if (!chip->batt_profile)
		chip->batt_profile = devm_kzalloc(chip->dev,
				sizeof(char) * len, GFP_KERNEL);

	if (!chip->batt_profile) {
		pr_err("out of memory\n");
		rc = -ENOMEM;
		goto no_profile;
	}

	rc = fg_mem_read(chip, &reg, PROFILE_INTEGRITY_REG, 1, 0, 1);
	if (rc) {
		pr_err("failed to read profile integrity rc=%d\n", rc);
		goto no_profile;
	}

	rc = fg_mem_read(chip, chip->batt_profile, BATT_PROFILE_OFFSET,
			len, 0, 1);
	if (rc) {
		pr_err("failed to read profile rc=%d\n", rc);
		goto no_profile;
	}

	/* Check whether the charger is ready */
	if (!is_charger_available(chip))
		goto reschedule;

	/* Disable charging for a FG cycle before calculating vbat_in_range */
	if (!chip->charging_disabled) {
		rc = set_prop_enable_charging(chip, false);
		if (rc)
			pr_err("Failed to disable charging, rc=%d\n", rc);

		goto reschedule;
	}

	vbat_in_range = get_vbat_est_diff(chip)
			< settings[FG_MEM_VBAT_EST_DIFF].value * 1000;
	profiles_same = memcmp(chip->batt_profile, data,
					PROFILE_COMPARE_LEN) == 0;
	if (reg & PROFILE_INTEGRITY_BIT) {
		fg_cap_learning_load_data(chip);
		if (vbat_in_range && !fg_is_batt_empty(chip) && profiles_same) {
			if (fg_debug_mask & FG_STATUS)
				pr_info("Battery profiles same, using default\n");
			if (fg_est_dump)
				schedule_work(&chip->dump_sram);
			goto done;
		}
	} else {
		pr_info("Battery profile not same, clearing data\n");
		clear_cycle_counter(chip);
		chip->learning_data.learned_cc_uah = 0;
	}

	if (fg_est_dump)
		dump_sram(&chip->dump_sram);

	if ((fg_debug_mask & FG_STATUS) && !vbat_in_range)
		pr_info("Vbat out of range: v_current_pred: %d, v:%d\n",
				fg_data[FG_DATA_CPRED_VOLTAGE].value,
				fg_data[FG_DATA_VOLTAGE].value);

	if ((fg_debug_mask & FG_STATUS) && fg_is_batt_empty(chip))
		pr_info("battery empty\n");

	if ((fg_debug_mask & FG_STATUS) && !profiles_same)
		pr_info("profiles differ\n");

	if (fg_debug_mask & FG_STATUS) {
		pr_info("Using new profile\n");
		print_hex_dump(KERN_INFO, "FG: loaded profile: ",
				DUMP_PREFIX_NONE, 16, 1,
				chip->batt_profile, len, false);
	}

	if (chip->power_supply_registered)
		power_supply_changed(&chip->bms_psy);

	memcpy(chip->batt_profile, data, len);

	chip->batt_profile_len = len;

	if (fg_debug_mask & FG_STATUS)
		print_hex_dump(KERN_INFO, "FG: new profile: ",
				DUMP_PREFIX_NONE, 16, 1, chip->batt_profile,
				chip->batt_profile_len, false);

	rc = fg_do_restart(chip, true);
	if (rc) {
		pr_err("restart failed: %d\n", rc);
		goto no_profile;
	}

	/*
	 * Only configure from profile if thermal-coefficients is not
	 * defined in the FG device node.
	 */
	if (!of_find_property(chip->spmi->dev.of_node,
				"qcom,thermal-coefficients", NULL)) {
		data = of_get_property(profile_node,
				"qcom,thermal-coefficients", &len);
		if (data && len == THERMAL_COEFF_N_BYTES) {
			memcpy(chip->thermal_coefficients, data, len);
			rc = fg_mem_write(chip, chip->thermal_coefficients,
				THERMAL_COEFF_ADDR, THERMAL_COEFF_N_BYTES,
				THERMAL_COEFF_OFFSET, 0);
			if (rc)
				pr_err("spmi write failed addr:%03x, ret:%d\n",
						THERMAL_COEFF_ADDR, rc);
			else if (fg_debug_mask & FG_STATUS)
				pr_info("Battery thermal coefficients changed\n");
		}
	}

	if (chip->rconn_mohm > 0) {
		rc = fg_update_batt_rslow_settings(chip);
		if (rc)
			pr_err("Error in updating ESR, rc=%d\n", rc);
	}
done:
	if (chip->charging_disabled) {
		rc = set_prop_enable_charging(chip, true);
		if (rc)
			pr_err("Failed to enable charging, rc=%d\n", rc);
		else
			chip->charging_disabled = false;
	}

	if (fg_batt_type)
		chip->batt_type = fg_batt_type;
	else
		chip->batt_type = batt_type_str;

	if (chip->first_profile_loaded && fg_reset_on_lockup) {
		if (fg_debug_mask & FG_STATUS)
			pr_info("restoring SRAM registers\n");
		rc = fg_backup_sram_registers(chip, false);
		if (rc)
			pr_err("Couldn't restore sram registers\n");

		/* Read the cycle counter back from FG SRAM */
		if (chip->cyc_ctr.en)
			restore_cycle_counter(chip);
	}

	chip->first_profile_loaded = true;
	chip->profile_loaded = true;
	chip->battery_missing = is_battery_missing(chip);
	update_chg_iterm(chip);
	update_cc_cv_setpoint(chip);
	rc = populate_system_data(chip);
	if (rc) {
		pr_err("failed to read ocv properties=%d\n", rc);
		return rc;
	}
	estimate_battery_age(chip, &chip->actual_cap_uah);
	schedule_work(&chip->status_change_work);
	if (chip->power_supply_registered)
		power_supply_changed(&chip->bms_psy);
	fg_relax(&chip->profile_wakeup_source);
	pr_info("Battery SOC: %d, V: %duV\n", get_prop_capacity(chip),
		fg_data[FG_DATA_VOLTAGE].value);
	complete_all(&chip->fg_reset_done);
#ifdef CONFIG_HTC_BATT
		if (g_fg_flag_enable_batt_debug_log)
			fg_debug_mask = 0xFF;
		else
			fg_debug_mask = 0x04;
		/* Put here because battery capacity ready when profile loaded done.
		   here finish after fg_probe done. */
		htc_battery_probe_process(GAUGE_PROBE_DONE);
#endif /* CONFIG_HTC_BATT */

	return rc;
no_profile:
	if (chip->charging_disabled) {
		rc = set_prop_enable_charging(chip, true);
		if (rc)
			pr_err("Failed to enable charging, rc=%d\n", rc);
		else
			chip->charging_disabled = false;
	}

	if (chip->power_supply_registered)
		power_supply_changed(&chip->bms_psy);
	fg_relax(&chip->profile_wakeup_source);
#ifdef CONFIG_HTC_BATT
	/* Should inform batt_worker fg is ready here, too. */
	/* Otherwise batt_worker will not work if batt ID is unknown. */
	htc_battery_probe_process(GAUGE_PROBE_DONE);
#endif /* CONFIG_HTC_BATT */
	return rc;
reschedule:
	schedule_delayed_work(
		&chip->batt_profile_init,
		msecs_to_jiffies(BATTERY_PSY_WAIT_MS));
	cancel_delayed_work(&chip->update_sram_data);
	schedule_delayed_work(
		&chip->update_sram_data,
		msecs_to_jiffies(0));
	fg_relax(&chip->profile_wakeup_source);
	return 0;
}

static void check_empty_work(struct work_struct *work)
{
	struct fg_chip *chip = container_of(work,
				struct fg_chip,
				check_empty_work.work);
	bool vbatt_low_sts;
	int msoc;

	/* handle empty soc based on vbatt-low interrupt */
	if (chip->use_vbat_low_empty_soc) {
		if (fg_get_vbatt_status(chip, &vbatt_low_sts))
			goto out;

		msoc = get_monotonic_soc_raw(chip);

		if (fg_debug_mask & FG_STATUS)
			pr_info("Vbatt_low: %d, msoc: %d\n", vbatt_low_sts,
				msoc);
		if (vbatt_low_sts || (msoc == 0))
			chip->soc_empty = true;
		else
			chip->soc_empty = false;

		if (chip->power_supply_registered)
			power_supply_changed(&chip->bms_psy);

		if (!chip->vbat_low_irq_enabled) {
			enable_irq(chip->batt_irq[VBATT_LOW].irq);
			enable_irq_wake(chip->batt_irq[VBATT_LOW].irq);
			chip->vbat_low_irq_enabled = true;
		}
	} else if (fg_is_batt_empty(chip)) {
		if (fg_debug_mask & FG_STATUS)
			pr_info("EMPTY SOC high\n");
		chip->soc_empty = true;
		if (chip->power_supply_registered)
			power_supply_changed(&chip->bms_psy);
	}

out:
	fg_relax(&chip->empty_check_wakeup_source);
}

static void batt_profile_init(struct work_struct *work)
{
	struct fg_chip *chip = container_of(work,
				struct fg_chip,
				batt_profile_init.work);

	if (fg_batt_profile_init(chip))
		pr_err("failed to initialize profile\n");
}

static void sysfs_restart_work(struct work_struct *work)
{
	struct fg_chip *chip = container_of(work,
				struct fg_chip,
				sysfs_restart_work);
	int rc;

	rc = fg_do_restart(chip, false);
	if (rc)
		pr_err("fg restart failed: %d\n", rc);
	mutex_lock(&chip->sysfs_restart_lock);
	fg_restart = 0;
	mutex_unlock(&chip->sysfs_restart_lock);
}

#define SRAM_MONOTONIC_SOC_REG		0x574
#define SRAM_MONOTONIC_SOC_OFFSET	2
#define SRAM_RELEASE_TIMEOUT_MS		500
static void charge_full_work(struct work_struct *work)
{
	struct fg_chip *chip = container_of(work,
				struct fg_chip,
				charge_full_work);
	int rc;
	u8 buffer[3];
	int bsoc;
	int resume_soc_raw = FULL_SOC_RAW - settings[FG_MEM_RESUME_SOC].value;
	bool disable = false;
	u8 reg;

	if (chip->status != POWER_SUPPLY_STATUS_FULL) {
		if (fg_debug_mask & FG_STATUS)
			pr_info("battery not full: %d\n", chip->status);
		disable = true;
	}

	fg_mem_lock(chip);
	rc = fg_mem_read(chip, buffer, BATTERY_SOC_REG, 3, 1, 0);
	if (rc) {
		pr_err("Unable to read battery soc: %d\n", rc);
		goto out;
	}
	if (buffer[2] <= resume_soc_raw) {
		if (fg_debug_mask & FG_STATUS)
			pr_info("bsoc = 0x%02x <= resume = 0x%02x\n",
					buffer[2], resume_soc_raw);
		disable = true;
	}
	if (!disable)
		goto out;

	rc = fg_mem_write(chip, buffer, SOC_FULL_REG, 3,
			SOC_FULL_OFFSET, 0);
	if (rc) {
		pr_err("failed to write SOC_FULL rc=%d\n", rc);
		goto out;
	}
	/* force a full soc value into the monotonic in order to display 100 */
	buffer[0] = 0xFF;
	buffer[1] = 0xFF;
	rc = fg_mem_write(chip, buffer, SRAM_MONOTONIC_SOC_REG, 2,
			SRAM_MONOTONIC_SOC_OFFSET, 0);
	if (rc) {
		pr_err("failed to write SOC_FULL rc=%d\n", rc);
		goto out;
	}
	if (fg_debug_mask & FG_STATUS) {
		bsoc = buffer[0] | buffer[1] << 8 | buffer[2] << 16;
		pr_info("wrote %06x into soc full\n", bsoc);
	}
	fg_mem_release(chip);
	/*
	 * wait one cycle to make sure the soc is updated before clearing
	 * the soc mask bit
	 */
	fg_mem_lock(chip);
	fg_mem_read(chip, &reg, PROFILE_INTEGRITY_REG, 1, 0, 0);
out:
	fg_mem_release(chip);
	if (disable)
		chip->charge_full = false;
}

static void update_bcl_thresholds(struct fg_chip *chip)
{
	u8 data[4];
	u8 mh_offset = 0, lm_offset = 0;
	u16 address = 0;
	int ret = 0;

	address = settings[FG_MEM_BCL_MH_THRESHOLD].address;
	mh_offset = settings[FG_MEM_BCL_MH_THRESHOLD].offset;
	lm_offset = settings[FG_MEM_BCL_LM_THRESHOLD].offset;
	ret = fg_mem_read(chip, data, address, 4, 0, 1);
	if (ret)
		pr_err("Error reading BCL LM & MH threshold rc:%d\n", ret);
	else
		pr_debug("Old BCL LM threshold:%x MH threshold:%x\n",
			data[lm_offset], data[mh_offset]);
	BCL_MA_TO_ADC(settings[FG_MEM_BCL_MH_THRESHOLD].value, data[mh_offset]);
	BCL_MA_TO_ADC(settings[FG_MEM_BCL_LM_THRESHOLD].value, data[lm_offset]);

	ret = fg_mem_write(chip, data, address, 4, 0, 0);
	if (ret)
		pr_err("spmi write failed. addr:%03x, ret:%d\n",
			address, ret);
	else
		pr_debug("New BCL LM threshold:%x MH threshold:%x\n",
			data[lm_offset], data[mh_offset]);
}

static int disable_bcl_lpm(struct fg_chip *chip)
{
	u8 data[4];
	u8 lm_offset = 0;
	u16 address = 0;
	int rc = 0;

	address = settings[FG_MEM_BCL_LM_THRESHOLD].address;
	lm_offset = settings[FG_MEM_BCL_LM_THRESHOLD].offset;
	rc = fg_mem_read(chip, data, address, 4, 0, 1);
	if (rc) {
		pr_err("Error reading BCL LM & MH threshold rc:%d\n", rc);
		return rc;
	}
	pr_debug("Old BCL LM threshold:%x\n", data[lm_offset]);

	/* Put BCL always above LPM */
	BCL_MA_TO_ADC(0, data[lm_offset]);

	rc = fg_mem_write(chip, data, address, 4, 0, 0);
	if (rc)
		pr_err("spmi write failed. addr:%03x, rc:%d\n",
			address, rc);
	else
		pr_debug("New BCL LM threshold:%x\n", data[lm_offset]);

	return rc;
}

static void bcl_hi_power_work(struct work_struct *work)
{
	struct fg_chip *chip = container_of(work,
			struct fg_chip,
			bcl_hi_power_work);
	int rc;

	if (chip->bcl_lpm_disabled) {
		rc = disable_bcl_lpm(chip);
		if (rc)
			pr_err("failed to disable bcl low mode %d\n",
					rc);
	} else {
		update_bcl_thresholds(chip);
	}
}

#define VOLT_UV_TO_VOLTCMP8(volt_uv)	\
			((volt_uv - 2500000) / 9766)
static int update_irq_volt_empty(struct fg_chip *chip)
{
	u8 data;
	int volt_mv = settings[FG_MEM_IRQ_VOLT_EMPTY].value;

	data = (u8)VOLT_UV_TO_VOLTCMP8(volt_mv * 1000);

	if (fg_debug_mask & FG_STATUS)
		pr_info("voltage = %d, converted_raw = %04x\n", volt_mv, data);
	return fg_mem_write(chip, &data,
			settings[FG_MEM_IRQ_VOLT_EMPTY].address, 1,
			settings[FG_MEM_IRQ_VOLT_EMPTY].offset, 0);
}

static int update_cutoff_voltage(struct fg_chip *chip)
{
	u8 data[2];
	u16 converted_voltage_raw;
	s64 voltage_mv = settings[FG_MEM_CUTOFF_VOLTAGE].value;

	converted_voltage_raw = (s16)MICROUNITS_TO_ADC_RAW(voltage_mv * 1000);
	data[0] = cpu_to_le16(converted_voltage_raw) & 0xFF;
	data[1] = cpu_to_le16(converted_voltage_raw) >> 8;

	if (fg_debug_mask & FG_STATUS)
		pr_info("voltage = %lld, converted_raw = %04x, data = %02x %02x\n",
			voltage_mv, converted_voltage_raw, data[0], data[1]);
	return fg_mem_write(chip, data, settings[FG_MEM_CUTOFF_VOLTAGE].address,
				2, settings[FG_MEM_CUTOFF_VOLTAGE].offset, 0);
}

static int update_iterm(struct fg_chip *chip)
{
	u8 data[2];
	u16 converted_current_raw;
	s64 current_ma = -settings[FG_MEM_TERM_CURRENT].value;

	converted_current_raw = (s16)MICROUNITS_TO_ADC_RAW(current_ma * 1000);
	data[0] = cpu_to_le16(converted_current_raw) & 0xFF;
	data[1] = cpu_to_le16(converted_current_raw) >> 8;

	if (fg_debug_mask & FG_STATUS)
		pr_info("current = %lld, converted_raw = %04x, data = %02x %02x\n",
			current_ma, converted_current_raw, data[0], data[1]);
	return fg_mem_write(chip, data, settings[FG_MEM_TERM_CURRENT].address,
				2, settings[FG_MEM_TERM_CURRENT].offset, 0);
}

#define OF_READ_SETTING(type, qpnp_dt_property, retval, optional)	\
do {									\
	if (retval)							\
		break;							\
									\
	retval = of_property_read_u32(chip->spmi->dev.of_node,		\
					"qcom," qpnp_dt_property,	\
					&settings[type].value);		\
									\
	if ((retval == -EINVAL) && optional)				\
		retval = 0;						\
	else if (retval)						\
		pr_err("Error reading " #qpnp_dt_property		\
				" property rc = %d\n", rc);		\
} while (0)

#define OF_READ_PROPERTY(store, qpnp_dt_property, retval, default_val)	\
do {									\
	if (retval)							\
		break;							\
									\
	retval = of_property_read_u32(chip->spmi->dev.of_node,		\
					"qcom," qpnp_dt_property,	\
					&store);			\
									\
	if (retval == -EINVAL) {					\
		retval = 0;						\
		store = default_val;					\
	} else if (retval) {						\
		pr_err("Error reading " #qpnp_dt_property		\
				" property rc = %d\n", rc);		\
	}								\
} while (0)

static int fg_dischg_gain_dt_init(struct fg_chip *chip)
{
	struct device_node *node = chip->spmi->dev.of_node;
	struct property *prop;
	int i, rc = 0;
	size_t size;

	prop = of_find_property(node, "qcom,fg-dischg-voltage-gain-soc",
			NULL);
	if (!prop) {
		pr_err("qcom-fg-dischg-voltage-gain-soc not specified\n");
		goto out;
	}

	size = prop->length / sizeof(u32);
	if (size != VOLT_GAIN_MAX) {
		pr_err("Voltage gain SOC specified is of incorrect size\n");
		goto out;
	}

	rc = of_property_read_u32_array(node,
		"qcom,fg-dischg-voltage-gain-soc", chip->dischg_gain.soc, size);
	if (rc < 0) {
		pr_err("Reading qcom-fg-dischg-voltage-gain-soc failed, rc=%d\n",
			rc);
		goto out;
	}

	for (i = 0; i < VOLT_GAIN_MAX; i++) {
		if (chip->dischg_gain.soc[i] < 0 ||
				chip->dischg_gain.soc[i] > 100) {
			pr_err("Incorrect dischg-voltage-gain-soc\n");
			goto out;
		}
	}

	prop = of_find_property(node, "qcom,fg-dischg-med-voltage-gain",
			NULL);
	if (!prop) {
		pr_err("qcom-fg-dischg-med-voltage-gain not specified\n");
		goto out;
	}

	size = prop->length / sizeof(u32);
	if (size != VOLT_GAIN_MAX) {
		pr_err("med-voltage-gain specified is of incorrect size\n");
		goto out;
	}

	rc = of_property_read_u32_array(node,
		"qcom,fg-dischg-med-voltage-gain", chip->dischg_gain.medc_gain,
		size);
	if (rc < 0) {
		pr_err("Reading qcom-fg-dischg-med-voltage-gain failed, rc=%d\n",
			rc);
		goto out;
	}

	prop = of_find_property(node, "qcom,fg-dischg-high-voltage-gain",
			NULL);
	if (!prop) {
		pr_err("qcom-fg-dischg-high-voltage-gain not specified\n");
		goto out;
	}

	size = prop->length / sizeof(u32);
	if (size != VOLT_GAIN_MAX) {
		pr_err("high-voltage-gain specified is of incorrect size\n");
		goto out;
	}

	rc = of_property_read_u32_array(node,
		"qcom,fg-dischg-high-voltage-gain",
		chip->dischg_gain.highc_gain, size);
	if (rc < 0) {
		pr_err("Reading qcom-fg-dischg-high-voltage-gain failed, rc=%d\n",
			rc);
		goto out;
	}

	if (fg_debug_mask & FG_STATUS) {
		for (i = 0; i < VOLT_GAIN_MAX; i++)
			pr_info("SOC:%d MedC_Gain:%d HighC_Gain: %d\n",
				chip->dischg_gain.soc[i],
				chip->dischg_gain.medc_gain[i],
				chip->dischg_gain.highc_gain[i]);
	}
	return 0;
out:
	chip->dischg_gain.enable = false;
	return rc;
}

#define DEFAULT_EVALUATION_CURRENT_MA	1000
static int fg_of_init(struct fg_chip *chip)
{
	int rc = 0, sense_type, len = 0;
	const char *data;
	struct device_node *node = chip->spmi->dev.of_node;
	u32 temp[2] = {0};

	OF_READ_SETTING(FG_MEM_SOFT_HOT, "warm-bat-decidegc", rc, 1);
	OF_READ_SETTING(FG_MEM_SOFT_COLD, "cool-bat-decidegc", rc, 1);
	OF_READ_SETTING(FG_MEM_HARD_HOT, "hot-bat-decidegc", rc, 1);
	OF_READ_SETTING(FG_MEM_HARD_COLD, "cold-bat-decidegc", rc, 1);

	if (of_find_property(node, "qcom,cold-hot-jeita-hysteresis", NULL)) {
		int hard_hot = 0, soft_hot = 0, hard_cold = 0, soft_cold = 0;

		rc = of_property_read_u32_array(node,
			"qcom,cold-hot-jeita-hysteresis", temp, 2);
		if (rc) {
			pr_err("Error reading cold-hot-jeita-hysteresis rc=%d\n",
				rc);
			return rc;
		}

		chip->jeita_hysteresis_support = true;
		chip->cold_hysteresis = temp[0];
		chip->hot_hysteresis = temp[1];
		hard_hot = settings[FG_MEM_HARD_HOT].value;
		soft_hot = settings[FG_MEM_SOFT_HOT].value;
		hard_cold = settings[FG_MEM_HARD_COLD].value;
		soft_cold = settings[FG_MEM_SOFT_COLD].value;
		if (((hard_hot - chip->hot_hysteresis) < soft_hot) ||
			((hard_cold + chip->cold_hysteresis) > soft_cold)) {
			chip->jeita_hysteresis_support = false;
			pr_err("invalid hysteresis: hot_hysterresis = %d cold_hysteresis = %d\n",
				chip->hot_hysteresis, chip->cold_hysteresis);
		} else {
			pr_debug("cold_hysteresis = %d, hot_hysteresis = %d\n",
				chip->cold_hysteresis, chip->hot_hysteresis);
		}
	}

	OF_READ_SETTING(FG_MEM_BCL_LM_THRESHOLD, "bcl-lm-threshold-ma",
		rc, 1);
	OF_READ_SETTING(FG_MEM_BCL_MH_THRESHOLD, "bcl-mh-threshold-ma",
		rc, 1);
	OF_READ_SETTING(FG_MEM_TERM_CURRENT, "fg-iterm-ma", rc, 1);
	OF_READ_SETTING(FG_MEM_CHG_TERM_CURRENT, "fg-chg-iterm-ma", rc, 1);
	OF_READ_SETTING(FG_MEM_CUTOFF_VOLTAGE, "fg-cutoff-voltage-mv", rc, 1);
	data = of_get_property(chip->spmi->dev.of_node,
			"qcom,thermal-coefficients", &len);
	if (data && len == THERMAL_COEFF_N_BYTES) {
		memcpy(chip->thermal_coefficients, data, len);
		chip->use_thermal_coefficients = true;
	}
	OF_READ_SETTING(FG_MEM_RESUME_SOC, "resume-soc", rc, 1);
	settings[FG_MEM_RESUME_SOC].value =
		DIV_ROUND_CLOSEST(settings[FG_MEM_RESUME_SOC].value
				* FULL_SOC_RAW, FULL_CAPACITY);
	OF_READ_SETTING(FG_MEM_RESUME_SOC, "resume-soc-raw", rc, 1);
	OF_READ_SETTING(FG_MEM_IRQ_VOLT_EMPTY, "irq-volt-empty-mv", rc, 1);
	OF_READ_SETTING(FG_MEM_VBAT_EST_DIFF, "vbat-estimate-diff-mv", rc, 1);
	OF_READ_SETTING(FG_MEM_DELTA_SOC, "fg-delta-soc", rc, 1);
	OF_READ_SETTING(FG_MEM_BATT_LOW, "fg-vbatt-low-threshold", rc, 1);
	OF_READ_SETTING(FG_MEM_THERM_DELAY, "fg-therm-delay-us", rc, 1);
	OF_READ_PROPERTY(chip->learning_data.max_increment,
			"cl-max-increment-deciperc", rc, 5);
	OF_READ_PROPERTY(chip->learning_data.max_decrement,
			"cl-max-decrement-deciperc", rc, 100);
	OF_READ_PROPERTY(chip->learning_data.max_temp,
			"cl-max-temp-decidegc", rc, 450);
	OF_READ_PROPERTY(chip->learning_data.min_temp,
			"cl-min-temp-decidegc", rc, 150);
	OF_READ_PROPERTY(chip->learning_data.max_start_soc,
			"cl-max-start-capacity", rc, 15);
	OF_READ_PROPERTY(chip->learning_data.vbat_est_thr_uv,
			"cl-vbat-est-thr-uv", rc, 40000);
	OF_READ_PROPERTY(chip->learning_data.max_cap_limit,
			"cl-max-limit-deciperc", rc, 0);
	OF_READ_PROPERTY(chip->learning_data.min_cap_limit,
			"cl-min-limit-deciperc", rc, 0);
	OF_READ_PROPERTY(chip->evaluation_current,
			"aging-eval-current-ma", rc,
			DEFAULT_EVALUATION_CURRENT_MA);
	OF_READ_PROPERTY(chip->cc_cv_threshold_mv,
			"fg-cc-cv-threshold-mv", rc, 0);
	if (of_property_read_bool(chip->spmi->dev.of_node,
				"qcom,capacity-learning-on"))
		chip->batt_aging_mode = FG_AGING_CC;
	else if (of_property_read_bool(chip->spmi->dev.of_node,
				"qcom,capacity-estimation-on"))
		chip->batt_aging_mode = FG_AGING_ESR;
	else
		chip->batt_aging_mode = FG_AGING_NONE;
	if (chip->batt_aging_mode == FG_AGING_CC) {
		chip->learning_data.feedback_on = of_property_read_bool(
					chip->spmi->dev.of_node,
					"qcom,capacity-learning-feedback");
	}
	if (fg_debug_mask & FG_AGING)
		pr_info("battery aging mode: %d\n", chip->batt_aging_mode);

	/* Get the use-otp-profile property */
	chip->use_otp_profile = of_property_read_bool(
			chip->spmi->dev.of_node,
			"qcom,use-otp-profile");
	chip->hold_soc_while_full = of_property_read_bool(
			chip->spmi->dev.of_node,
			"qcom,hold-soc-while-full");

	sense_type = of_property_read_bool(chip->spmi->dev.of_node,
					"qcom,ext-sense-type");
	if (rc == 0) {
		if (fg_sense_type < 0)
			fg_sense_type = sense_type;

		if (fg_debug_mask & FG_STATUS) {
			if (fg_sense_type == INTERNAL_CURRENT_SENSE)
				pr_info("Using internal sense\n");
			else if (fg_sense_type == EXTERNAL_CURRENT_SENSE)
				pr_info("Using external sense\n");
			else
				pr_info("Using default sense\n");
		}
	} else {
		rc = 0;
	}

	chip->bad_batt_detection_en = of_property_read_bool(node,
				"qcom,bad-battery-detection-enable");

	chip->sw_rbias_ctrl = of_property_read_bool(node,
				"qcom,sw-rbias-control");

	chip->cyc_ctr.en = of_property_read_bool(node,
				"qcom,cycle-counter-en");
	if (chip->cyc_ctr.en)
		chip->cyc_ctr.id = 1;

	chip->esr_pulse_tune_en = of_property_read_bool(node,
					"qcom,esr-pulse-tuning-en");

	chip->soc_slope_limiter_en = of_property_read_bool(node,
					"qcom,fg-control-slope-limiter");
	if (chip->soc_slope_limiter_en) {
		OF_READ_PROPERTY(chip->slope_limit_temp,
			"fg-slope-limit-temp-threshold", rc,
			SLOPE_LIMIT_TEMP_THRESHOLD);

		OF_READ_PROPERTY(chip->slope_limit_coeffs[LOW_TEMP_CHARGE],
			"fg-slope-limit-low-temp-chg", rc,
			SLOPE_LIMIT_LOW_TEMP_CHG);

		OF_READ_PROPERTY(chip->slope_limit_coeffs[HIGH_TEMP_CHARGE],
			"fg-slope-limit-high-temp-chg", rc,
			SLOPE_LIMIT_HIGH_TEMP_CHG);

		OF_READ_PROPERTY(chip->slope_limit_coeffs[LOW_TEMP_DISCHARGE],
			"fg-slope-limit-low-temp-dischg", rc,
			SLOPE_LIMIT_LOW_TEMP_DISCHG);

		OF_READ_PROPERTY(chip->slope_limit_coeffs[HIGH_TEMP_DISCHARGE],
			"fg-slope-limit-high-temp-dischg", rc,
			SLOPE_LIMIT_HIGH_TEMP_DISCHG);

		if (fg_debug_mask & FG_STATUS)
			pr_info("slope-limiter, temp: %d coeffs: [%d %d %d %d]\n",
				chip->slope_limit_temp,
				chip->slope_limit_coeffs[LOW_TEMP_CHARGE],
				chip->slope_limit_coeffs[HIGH_TEMP_CHARGE],
				chip->slope_limit_coeffs[LOW_TEMP_DISCHARGE],
				chip->slope_limit_coeffs[HIGH_TEMP_DISCHARGE]);
	}

	OF_READ_PROPERTY(chip->rconn_mohm, "fg-rconn-mohm", rc, 0);

	chip->dischg_gain.enable = of_property_read_bool(node,
					"qcom,fg-dischg-voltage-gain-ctrl");
	if (chip->dischg_gain.enable) {
		rc = fg_dischg_gain_dt_init(chip);
		if (rc) {
			pr_err("Error in reading dischg_gain parameters, rc=%d\n",
				rc);
			rc = 0;
		}
	}

	chip->use_vbat_low_empty_soc = of_property_read_bool(node,
					"qcom,fg-use-vbat-low-empty-soc");

	OF_READ_PROPERTY(chip->batt_temp_low_limit,
			"fg-batt-temp-low-limit", rc, BATT_TEMP_LOW_LIMIT);

	OF_READ_PROPERTY(chip->batt_temp_high_limit,
			"fg-batt-temp-high-limit", rc, BATT_TEMP_HIGH_LIMIT);

	if (fg_debug_mask & FG_STATUS)
		pr_info("batt-temp-low_limit: %d batt-temp-high_limit: %d\n",
			chip->batt_temp_low_limit, chip->batt_temp_high_limit);

	OF_READ_PROPERTY(chip->cc_soc_limit_pct, "fg-cc-soc-limit-pct", rc, 0);

	if (fg_debug_mask & FG_STATUS)
		pr_info("cc-soc-limit-pct: %d\n", chip->cc_soc_limit_pct);

	return rc;
}

static int fg_init_irqs(struct fg_chip *chip)
{
	int rc = 0;
	struct resource *resource;
	struct spmi_resource *spmi_resource;
	u8 subtype;
	struct spmi_device *spmi = chip->spmi;

	spmi_for_each_container_dev(spmi_resource, spmi) {
		if (!spmi_resource) {
			pr_err("fg: spmi resource absent\n");
			return rc;
		}

		resource = spmi_get_resource(spmi, spmi_resource,
						IORESOURCE_MEM, 0);
		if (!(resource && resource->start)) {
			pr_err("node %s IO resource absent!\n",
				spmi->dev.of_node->full_name);
			return rc;
		}

		if ((resource->start == chip->vbat_adc_addr) ||
				(resource->start == chip->ibat_adc_addr) ||
				(resource->start == chip->tp_rev_addr))
			continue;

		rc = fg_read(chip, &subtype,
				resource->start + REG_OFFSET_PERP_SUBTYPE, 1);
		if (rc) {
			pr_err("Peripheral subtype read failed rc=%d\n", rc);
			return rc;
		}

		switch (subtype) {
		case FG_SOC:
			chip->soc_irq[FULL_SOC].irq = spmi_get_irq_byname(
					chip->spmi, spmi_resource, "full-soc");
			if (chip->soc_irq[FULL_SOC].irq < 0) {
				pr_err("Unable to get full-soc irq\n");
				return rc;
			}
			chip->soc_irq[EMPTY_SOC].irq = spmi_get_irq_byname(
					chip->spmi, spmi_resource, "empty-soc");
			if (chip->soc_irq[EMPTY_SOC].irq < 0) {
				pr_err("Unable to get empty-soc irq\n");
				return rc;
			}
			chip->soc_irq[DELTA_SOC].irq = spmi_get_irq_byname(
					chip->spmi, spmi_resource, "delta-soc");
			if (chip->soc_irq[DELTA_SOC].irq < 0) {
				pr_err("Unable to get delta-soc irq\n");
				return rc;
			}
			chip->soc_irq[FIRST_EST_DONE].irq = spmi_get_irq_byname(
				chip->spmi, spmi_resource, "first-est-done");
			if (chip->soc_irq[FIRST_EST_DONE].irq < 0) {
				pr_err("Unable to get first-est-done irq\n");
				return rc;
			}

			rc = devm_request_irq(chip->dev,
				chip->soc_irq[FULL_SOC].irq,
				fg_soc_irq_handler, IRQF_TRIGGER_RISING,
				"full-soc", chip);
			if (rc < 0) {
				pr_err("Can't request %d full-soc: %d\n",
					chip->soc_irq[FULL_SOC].irq, rc);
				return rc;
			}

			if (!chip->use_vbat_low_empty_soc) {
				rc = devm_request_irq(chip->dev,
					chip->soc_irq[EMPTY_SOC].irq,
					fg_empty_soc_irq_handler,
					IRQF_TRIGGER_RISING |
					IRQF_TRIGGER_FALLING,
					"empty-soc", chip);
				if (rc < 0) {
					pr_err("Can't request %d empty-soc: %d\n",
						chip->soc_irq[EMPTY_SOC].irq,
						rc);
					return rc;
				}
			}

			rc = devm_request_irq(chip->dev,
				chip->soc_irq[DELTA_SOC].irq,
				fg_soc_irq_handler, IRQF_TRIGGER_RISING,
				"delta-soc", chip);
			if (rc < 0) {
				pr_err("Can't request %d delta-soc: %d\n",
					chip->soc_irq[DELTA_SOC].irq, rc);
				return rc;
			}
			rc = devm_request_irq(chip->dev,
				chip->soc_irq[FIRST_EST_DONE].irq,
				fg_first_soc_irq_handler, IRQF_TRIGGER_RISING,
				"first-est-done", chip);
			if (rc < 0) {
				pr_err("Can't request %d delta-soc: %d\n",
					chip->soc_irq[FIRST_EST_DONE].irq, rc);
				return rc;
			}

			enable_irq_wake(chip->soc_irq[DELTA_SOC].irq);
			enable_irq_wake(chip->soc_irq[FULL_SOC].irq);
			if (!chip->use_vbat_low_empty_soc)
				enable_irq_wake(chip->soc_irq[EMPTY_SOC].irq);
			break;
		case FG_MEMIF:
			chip->mem_irq[FG_MEM_AVAIL].irq = spmi_get_irq_byname(
					chip->spmi, spmi_resource, "mem-avail");
			if (chip->mem_irq[FG_MEM_AVAIL].irq < 0) {
				pr_err("Unable to get mem-avail irq\n");
				return rc;
			}
			rc = devm_request_irq(chip->dev,
					chip->mem_irq[FG_MEM_AVAIL].irq,
					fg_mem_avail_irq_handler,
					IRQF_TRIGGER_RISING |
					IRQF_TRIGGER_FALLING,
					"mem-avail", chip);
			if (rc < 0) {
				pr_err("Can't request %d mem-avail: %d\n",
					chip->mem_irq[FG_MEM_AVAIL].irq, rc);
				return rc;
			}
			break;
		case FG_BATT:
			chip->batt_irq[BATT_MISSING].irq = spmi_get_irq_byname(
					chip->spmi, spmi_resource,
					"batt-missing");
			if (chip->batt_irq[BATT_MISSING].irq < 0) {
				pr_err("Unable to get batt-missing irq\n");
				rc = -EINVAL;
				return rc;
			}
			rc = devm_request_threaded_irq(chip->dev,
					chip->batt_irq[BATT_MISSING].irq,
					NULL,
					fg_batt_missing_irq_handler,
					IRQF_TRIGGER_RISING |
					IRQF_TRIGGER_FALLING |
					IRQF_ONESHOT,
					"batt-missing", chip);
			if (rc < 0) {
				pr_err("Can't request %d batt-missing: %d\n",
					chip->batt_irq[BATT_MISSING].irq, rc);
				return rc;
			}
			chip->batt_irq[VBATT_LOW].irq = spmi_get_irq_byname(
					chip->spmi, spmi_resource,
					"vbatt-low");
			if (chip->batt_irq[VBATT_LOW].irq < 0) {
				pr_err("Unable to get vbatt-low irq\n");
				rc = -EINVAL;
				return rc;
			}
			rc = devm_request_irq(chip->dev,
					chip->batt_irq[VBATT_LOW].irq,
					fg_vbatt_low_handler,
					IRQF_TRIGGER_RISING |
					IRQF_TRIGGER_FALLING,
					"vbatt-low", chip);
			if (rc < 0) {
				pr_err("Can't request %d vbatt-low: %d\n",
					chip->batt_irq[VBATT_LOW].irq, rc);
				return rc;
			}
			if (chip->use_vbat_low_empty_soc) {
				enable_irq_wake(chip->batt_irq[VBATT_LOW].irq);
				chip->vbat_low_irq_enabled = true;
			} else {
				disable_irq_nosync(
					chip->batt_irq[VBATT_LOW].irq);
				chip->vbat_low_irq_enabled = false;
			}
			break;
		case FG_ADC:
			break;
		default:
			pr_err("subtype %d\n", subtype);
			return -EINVAL;
		}
	}

	chip->irqs_enabled = true;
	return rc;
}

static void fg_cancel_all_works(struct fg_chip *chip)
{
	cancel_delayed_work_sync(&chip->check_sanity_work);
	cancel_delayed_work_sync(&chip->update_sram_data);
	cancel_delayed_work_sync(&chip->update_temp_work);
	cancel_delayed_work_sync(&chip->update_jeita_setting);
	cancel_delayed_work_sync(&chip->check_empty_work);
	cancel_delayed_work_sync(&chip->batt_profile_init);
	alarm_try_to_cancel(&chip->fg_cap_learning_alarm);
	if (!chip->ima_error_handling)
		cancel_work_sync(&chip->ima_error_recovery_work);
	cancel_work_sync(&chip->rslow_comp_work);
	cancel_work_sync(&chip->set_resume_soc_work);
	cancel_work_sync(&chip->fg_cap_learning_work);
	cancel_work_sync(&chip->dump_sram);
	cancel_work_sync(&chip->status_change_work);
	cancel_work_sync(&chip->cycle_count_work);
	cancel_work_sync(&chip->update_esr_work);
	cancel_work_sync(&chip->sysfs_restart_work);
	cancel_work_sync(&chip->gain_comp_work);
	cancel_work_sync(&chip->init_work);
	cancel_work_sync(&chip->charge_full_work);
	cancel_work_sync(&chip->bcl_hi_power_work);
	cancel_work_sync(&chip->esr_extract_config_work);
	cancel_work_sync(&chip->slope_limiter_work);
	cancel_work_sync(&chip->dischg_gain_work);
	cancel_work_sync(&chip->cc_soc_store_work);
}

static void fg_cleanup(struct fg_chip *chip)
{
	fg_cancel_all_works(chip);
	power_supply_unregister(&chip->bms_psy);
	mutex_destroy(&chip->rslow_comp.lock);
	mutex_destroy(&chip->rw_lock);
	mutex_destroy(&chip->cyc_ctr.lock);
	mutex_destroy(&chip->learning_data.learning_lock);
	mutex_destroy(&chip->sysfs_restart_lock);
	mutex_destroy(&chip->ima_recovery_lock);
	wakeup_source_trash(&chip->resume_soc_wakeup_source.source);
	wakeup_source_trash(&chip->empty_check_wakeup_source.source);
	wakeup_source_trash(&chip->memif_wakeup_source.source);
	wakeup_source_trash(&chip->profile_wakeup_source.source);
	wakeup_source_trash(&chip->update_temp_wakeup_source.source);
	wakeup_source_trash(&chip->update_sram_wakeup_source.source);
	wakeup_source_trash(&chip->gain_comp_wakeup_source.source);
	wakeup_source_trash(&chip->capacity_learning_wakeup_source.source);
	wakeup_source_trash(&chip->esr_extract_wakeup_source.source);
	wakeup_source_trash(&chip->slope_limit_wakeup_source.source);
	wakeup_source_trash(&chip->dischg_gain_wakeup_source.source);
	wakeup_source_trash(&chip->fg_reset_wakeup_source.source);
	wakeup_source_trash(&chip->cc_soc_wakeup_source.source);
	wakeup_source_trash(&chip->sanity_wakeup_source.source);
}

static int fg_remove(struct spmi_device *spmi)
{
	struct fg_chip *chip = dev_get_drvdata(&spmi->dev);

	fg_cleanup(chip);
	dev_set_drvdata(&spmi->dev, NULL);
	return 0;
}

static int fg_memif_data_open(struct inode *inode, struct file *file)
{
	struct fg_log_buffer *log;
	struct fg_trans *trans;
	u8 *data_buf;

	size_t logbufsize = SZ_4K;
	size_t databufsize = SZ_4K;

	if (!dbgfs_data.chip) {
		pr_err("Not initialized data\n");
		return -EINVAL;
	}

	/* Per file "transaction" data */
	trans = kzalloc(sizeof(*trans), GFP_KERNEL);
	if (!trans) {
		pr_err("Unable to allocate memory for transaction data\n");
		return -ENOMEM;
	}

	/* Allocate log buffer */
	log = kzalloc(logbufsize, GFP_KERNEL);

	if (!log) {
		kfree(trans);
		pr_err("Unable to allocate memory for log buffer\n");
		return -ENOMEM;
	}

	log->rpos = 0;
	log->wpos = 0;
	log->len = logbufsize - sizeof(*log);

	/* Allocate data buffer */
	data_buf = kzalloc(databufsize, GFP_KERNEL);

	if (!data_buf) {
		kfree(trans);
		kfree(log);
		pr_err("Unable to allocate memory for data buffer\n");
		return -ENOMEM;
	}

	trans->log = log;
	trans->data = data_buf;
	trans->cnt = dbgfs_data.cnt;
	trans->addr = dbgfs_data.addr;
	trans->chip = dbgfs_data.chip;
	trans->offset = trans->addr;

	file->private_data = trans;
	return 0;
}

static int fg_memif_dfs_close(struct inode *inode, struct file *file)
{
	struct fg_trans *trans = file->private_data;

	if (trans && trans->log && trans->data) {
		file->private_data = NULL;
		kfree(trans->log);
		kfree(trans->data);
		kfree(trans);
	}

	return 0;
}

/**
 * print_to_log: format a string and place into the log buffer
 * @log: The log buffer to place the result into.
 * @fmt: The format string to use.
 * @...: The arguments for the format string.
 *
 * The return value is the number of characters written to @log buffer
 * not including the trailing '\0'.
 */
static int print_to_log(struct fg_log_buffer *log, const char *fmt, ...)
{
	va_list args;
	int cnt;
	char *buf = &log->data[log->wpos];
	size_t size = log->len - log->wpos;

	va_start(args, fmt);
	cnt = vscnprintf(buf, size, fmt, args);
	va_end(args);

	log->wpos += cnt;
	return cnt;
}

/**
 * write_next_line_to_log: Writes a single "line" of data into the log buffer
 * @trans: Pointer to SRAM transaction data.
 * @offset: SRAM address offset to start reading from.
 * @pcnt: Pointer to 'cnt' variable.  Indicates the number of bytes to read.
 *
 * The 'offset' is a 12-bit SRAM address.
 *
 * On a successful read, the pcnt is decremented by the number of data
 * bytes read from the SRAM.  When the cnt reaches 0, all requested bytes have
 * been read.
 */
static int
write_next_line_to_log(struct fg_trans *trans, int offset, size_t *pcnt)
{
	int i, j;
	u8 data[ITEMS_PER_LINE];
	struct fg_log_buffer *log = trans->log;

	int cnt = 0;
	int padding = offset % ITEMS_PER_LINE;
	int items_to_read = min(ARRAY_SIZE(data) - padding, *pcnt);
	int items_to_log = min(ITEMS_PER_LINE, padding + items_to_read);

	/* Buffer needs enough space for an entire line */
	if ((log->len - log->wpos) < MAX_LINE_LENGTH)
		goto done;

	memcpy(data, trans->data + (offset - trans->addr), items_to_read);

	*pcnt -= items_to_read;

	/* Each line starts with the aligned offset (12-bit address) */
	cnt = print_to_log(log, "%3.3X ", offset & 0xfff);
	if (cnt == 0)
		goto done;

	/* If the offset is unaligned, add padding to right justify items */
	for (i = 0; i < padding; ++i) {
		cnt = print_to_log(log, "-- ");
		if (cnt == 0)
			goto done;
	}

	/* Log the data items */
	for (j = 0; i < items_to_log; ++i, ++j) {
		cnt = print_to_log(log, "%2.2X ", data[j]);
		if (cnt == 0)
			goto done;
	}

	/* If the last character was a space, then replace it with a newline */
	if (log->wpos > 0 && log->data[log->wpos - 1] == ' ')
		log->data[log->wpos - 1] = '\n';

done:
	return cnt;
}

/**
 * get_log_data - reads data from SRAM and saves to the log buffer
 * @trans: Pointer to SRAM transaction data.
 *
 * Returns the number of "items" read or SPMI error code for read failures.
 */
static int get_log_data(struct fg_trans *trans)
{
	int cnt, rc;
	int last_cnt;
	int items_read;
	int total_items_read = 0;
	u32 offset = trans->offset;
	size_t item_cnt = trans->cnt;
	struct fg_log_buffer *log = trans->log;

	if (item_cnt == 0)
		return 0;

	if (item_cnt > SZ_4K) {
		pr_err("Reading too many bytes\n");
		return -EINVAL;
	}

	rc = fg_mem_read(trans->chip, trans->data,
			trans->addr, trans->cnt, 0, 0);
	if (rc) {
		pr_err("dump failed: rc = %d\n", rc);
		return rc;
	}
	/* Reset the log buffer 'pointers' */
	log->wpos = log->rpos = 0;

	/* Keep reading data until the log is full */
	do {
		last_cnt = item_cnt;
		cnt = write_next_line_to_log(trans, offset, &item_cnt);
		items_read = last_cnt - item_cnt;
		offset += items_read;
		total_items_read += items_read;
	} while (cnt && item_cnt > 0);

	/* Adjust the transaction offset and count */
	trans->cnt = item_cnt;
	trans->offset += total_items_read;

	return total_items_read;
}

/**
 * fg_memif_dfs_reg_read: reads value(s) from SRAM and fills user's buffer a
 *  byte array (coded as string)
 * @file: file pointer
 * @buf: where to put the result
 * @count: maximum space available in @buf
 * @ppos: starting position
 * @return number of user bytes read, or negative error value
 */
static ssize_t fg_memif_dfs_reg_read(struct file *file, char __user *buf,
	size_t count, loff_t *ppos)
{
	struct fg_trans *trans = file->private_data;
	struct fg_log_buffer *log = trans->log;
	size_t ret;
	size_t len;

	/* Is the the log buffer empty */
	if (log->rpos >= log->wpos) {
		if (get_log_data(trans) <= 0)
			return 0;
	}

	len = min(count, log->wpos - log->rpos);

	ret = copy_to_user(buf, &log->data[log->rpos], len);
	if (ret == len) {
		pr_err("error copy sram register values to user\n");
		return -EFAULT;
	}

	/* 'ret' is the number of bytes not copied */
	len -= ret;

	*ppos += len;
	log->rpos += len;
	return len;
}

/**
 * fg_memif_dfs_reg_write: write user's byte array (coded as string) to SRAM.
 * @file: file pointer
 * @buf: user data to be written.
 * @count: maximum space available in @buf
 * @ppos: starting position
 * @return number of user byte written, or negative error value
 */
static ssize_t fg_memif_dfs_reg_write(struct file *file, const char __user *buf,
			size_t count, loff_t *ppos)
{
	int bytes_read;
	int data;
	int pos = 0;
	int cnt = 0;
	u8  *values;
	size_t ret = 0;

	struct fg_trans *trans = file->private_data;
	u32 offset = trans->offset;

	/* Make a copy of the user data */
	char *kbuf = kmalloc(count + 1, GFP_KERNEL);
	if (!kbuf)
		return -ENOMEM;

	ret = copy_from_user(kbuf, buf, count);
	if (ret == count) {
		pr_err("failed to copy data from user\n");
		ret = -EFAULT;
		goto free_buf;
	}

	count -= ret;
	*ppos += count;
	kbuf[count] = '\0';

	/* Override the text buffer with the raw data */
	values = kbuf;

	/* Parse the data in the buffer.  It should be a string of numbers */
	while (sscanf(kbuf + pos, "%i%n", &data, &bytes_read) == 1) {
		pos += bytes_read;
		values[cnt++] = data & 0xff;
	}

	if (!cnt)
		goto free_buf;

	pr_info("address %x, count %d\n", offset, cnt);
	/* Perform the write(s) */

	ret = fg_mem_write(trans->chip, values, offset,
				cnt, 0, 0);
	if (ret) {
		pr_err("SPMI write failed, err = %zu\n", ret);
	} else {
		ret = count;
		trans->offset += cnt > 4 ? 4 : cnt;
	}

free_buf:
	kfree(kbuf);
	return ret;
}

static const struct file_operations fg_memif_dfs_reg_fops = {
	.open		= fg_memif_data_open,
	.release	= fg_memif_dfs_close,
	.read		= fg_memif_dfs_reg_read,
	.write		= fg_memif_dfs_reg_write,
};

/**
 * fg_dfs_create_fs: create debugfs file system.
 * @return pointer to root directory or NULL if failed to create fs
 */
static struct dentry *fg_dfs_create_fs(void)
{
	struct dentry *root, *file;

	pr_debug("Creating FG_MEM debugfs file-system\n");
	root = debugfs_create_dir(DFS_ROOT_NAME, NULL);
	if (IS_ERR_OR_NULL(root)) {
		pr_err("Error creating top level directory err:%ld",
			(long)root);
		if (PTR_ERR(root) == -ENODEV)
			pr_err("debugfs is not enabled in the kernel");
		return NULL;
	}

	dbgfs_data.help_msg.size = strlen(dbgfs_data.help_msg.data);

	file = debugfs_create_blob("help", S_IRUGO, root, &dbgfs_data.help_msg);
	if (!file) {
		pr_err("error creating help entry\n");
		goto err_remove_fs;
	}
	return root;

err_remove_fs:
	debugfs_remove_recursive(root);
	return NULL;
}

/**
 * fg_dfs_get_root: return a pointer to FG debugfs root directory.
 * @return a pointer to the existing directory, or if no root
 * directory exists then create one. Directory is created with file that
 * configures SRAM transaction, namely: address, and count.
 * @returns valid pointer on success or NULL
 */
struct dentry *fg_dfs_get_root(void)
{
	if (dbgfs_data.root)
		return dbgfs_data.root;

	if (mutex_lock_interruptible(&dbgfs_data.lock) < 0)
		return NULL;
	/* critical section */
	if (!dbgfs_data.root) { /* double checking idiom */
		dbgfs_data.root = fg_dfs_create_fs();
	}
	mutex_unlock(&dbgfs_data.lock);
	return dbgfs_data.root;
}

/*
 * fg_dfs_create: adds new fg_mem if debugfs entry
 * @return zero on success
 */
int fg_dfs_create(struct fg_chip *chip)
{
	struct dentry *root;
	struct dentry *file;

	root = fg_dfs_get_root();
	if (!root)
		return -ENOENT;

	dbgfs_data.chip = chip;

	file = debugfs_create_u32("count", DFS_MODE, root, &(dbgfs_data.cnt));
	if (!file) {
		pr_err("error creating 'count' entry\n");
		goto err_remove_fs;
	}

	file = debugfs_create_x32("address", DFS_MODE,
			root, &(dbgfs_data.addr));
	if (!file) {
		pr_err("error creating 'address' entry\n");
		goto err_remove_fs;
	}

	file = debugfs_create_file("data", DFS_MODE, root, &dbgfs_data,
							&fg_memif_dfs_reg_fops);
	if (!file) {
		pr_err("error creating 'data' entry\n");
		goto err_remove_fs;
	}

	return 0;

err_remove_fs:
	debugfs_remove_recursive(root);
	return -ENOMEM;
}

#define EXTERNAL_SENSE_OFFSET_REG	0x41C
#define EXT_OFFSET_TRIM_REG		0xF8
#define SEC_ACCESS_REG			0xD0
#define SEC_ACCESS_UNLOCK		0xA5
#define BCL_TRIM_REV_FIXED		12
static int bcl_trim_workaround(struct fg_chip *chip)
{
	u8 reg, rc;

	if (chip->tp_rev_addr == 0)
		return 0;

	rc = fg_read(chip, &reg, chip->tp_rev_addr, 1);
	if (rc) {
		pr_err("Failed to read tp reg, rc = %d\n", rc);
		return rc;
	}
	if (reg >= BCL_TRIM_REV_FIXED) {
		if (fg_debug_mask & FG_STATUS)
			pr_info("workaround not applied, tp_rev = %d\n", reg);
		return 0;
	}

	rc = fg_mem_read(chip, &reg, EXTERNAL_SENSE_OFFSET_REG, 1, 2, 0);
	if (rc) {
		pr_err("Failed to read ext sense offset trim, rc = %d\n", rc);
		return rc;
	}
	rc = fg_masked_write(chip, chip->soc_base + SEC_ACCESS_REG,
			SEC_ACCESS_UNLOCK, SEC_ACCESS_UNLOCK, 1);

	rc |= fg_masked_write(chip, chip->soc_base + EXT_OFFSET_TRIM_REG,
			0xFF, reg, 1);
	if (rc) {
		pr_err("Failed to write ext sense offset trim, rc = %d\n", rc);
		return rc;
	}

	return 0;
}

#define FG_ALG_SYSCTL_1	0x4B0
#define SOC_CNFG	0x450
#define SOC_DELTA_OFFSET	3
#define DELTA_SOC_PERCENT	1
#define I_TERM_QUAL_BIT		BIT(1)
#define PATCH_NEG_CURRENT_BIT	BIT(3)
#define KI_COEFF_PRED_FULL_ADDR		0x408
#define KI_COEFF_PRED_FULL_4_0_MSB	0x88
#define KI_COEFF_PRED_FULL_4_0_LSB	0x00
#define TEMP_FRAC_SHIFT_REG		0x4A4
#define FG_ADC_CONFIG_REG		0x4B8
#define FG_BCL_CONFIG_OFFSET		0x3
#define BCL_FORCED_HPM_IN_CHARGE	BIT(2)
static int fg_common_hw_init(struct fg_chip *chip)
{
	int rc;
	int resume_soc_raw;
	u8 val;

	update_iterm(chip);
	update_cutoff_voltage(chip);
	update_bcl_thresholds(chip);
	if (!chip->use_vbat_low_empty_soc)
		update_irq_volt_empty(chip);

	resume_soc_raw = settings[FG_MEM_RESUME_SOC].value;
	if (resume_soc_raw > 0) {
		rc = fg_set_resume_soc(chip, resume_soc_raw);
		if (rc) {
			pr_err("Couldn't set resume SOC for FG\n");
			return rc;
		}
	} else {
		pr_info("FG auto recharge threshold not specified in DT\n");
	}

	if (fg_sense_type >= 0) {
		rc = set_prop_sense_type(chip, fg_sense_type);
		if (rc) {
			pr_err("failed to config sense type %d rc=%d\n",
					fg_sense_type, rc);
			return rc;
		}
	}

	rc = fg_mem_masked_write(chip, settings[FG_MEM_DELTA_SOC].address, 0xFF,
			soc_to_setpoint(settings[FG_MEM_DELTA_SOC].value),
			settings[FG_MEM_DELTA_SOC].offset);
	if (rc) {
		pr_err("failed to write delta soc rc=%d\n", rc);
		return rc;
	}

	/* Override the voltage threshold for vbatt_low with empty_volt */
	if (chip->use_vbat_low_empty_soc)
		settings[FG_MEM_BATT_LOW].value =
			settings[FG_MEM_IRQ_VOLT_EMPTY].value;

	rc = fg_mem_masked_write(chip, settings[FG_MEM_BATT_LOW].address, 0xFF,
			batt_to_setpoint_8b(settings[FG_MEM_BATT_LOW].value),
			settings[FG_MEM_BATT_LOW].offset);
	if (rc) {
		pr_err("failed to write Vbatt_low rc=%d\n", rc);
		return rc;
	}

	rc = fg_mem_masked_write(chip, settings[FG_MEM_THERM_DELAY].address,
		THERM_DELAY_MASK,
		therm_delay_to_setpoint(settings[FG_MEM_THERM_DELAY].value),
		settings[FG_MEM_THERM_DELAY].offset);
	if (rc) {
		pr_err("failed to write therm_delay rc=%d\n", rc);
		return rc;
	}

	if (chip->use_thermal_coefficients) {
		fg_mem_write(chip, chip->thermal_coefficients,
			THERMAL_COEFF_ADDR, THERMAL_COEFF_N_BYTES,
			THERMAL_COEFF_OFFSET, 0);
	}

	if (!chip->sw_rbias_ctrl) {
		rc = fg_mem_masked_write(chip, EXTERNAL_SENSE_SELECT,
				BATT_TEMP_CNTRL_MASK,
				TEMP_SENSE_ALWAYS_BIT,
				BATT_TEMP_OFFSET);
		if (rc) {
			pr_err("failed to write BATT_TEMP_OFFSET rc=%d\n", rc);
			return rc;
		}
	}

	/* Read the cycle counter back from FG SRAM */
	if (chip->cyc_ctr.en)
		restore_cycle_counter(chip);

	if (chip->esr_pulse_tune_en) {
		rc = fg_mem_read(chip, &val, SYS_CFG_1_REG, 1, SYS_CFG_1_OFFSET,
				0);
		if (rc) {
			pr_err("unable to read sys_cfg_1: %d\n", rc);
			return rc;
		}

		if (!(val & ENABLE_ESR_PULSE_VAL))
			chip->esr_extract_disabled = true;

		if (fg_debug_mask & FG_STATUS)
			pr_info("ESR extract is %sabled\n",
				chip->esr_extract_disabled ? "dis" : "en");

		rc = fg_mem_read(chip, &val, CBITS_INPUT_FILTER_REG, 1,
				CBITS_RMEAS1_OFFSET, 0);
		if (rc) {
			pr_err("unable to read cbits_input_filter_reg: %d\n",
				rc);
			return rc;
		}

		if (val & (IMPTR_FAST_TIME_SHIFT | IMPTR_LONG_TIME_SHIFT))
			chip->imptr_pulse_slow_en = true;

		if (fg_debug_mask & FG_STATUS)
			pr_info("imptr_pulse_slow is %sabled\n",
				chip->imptr_pulse_slow_en ? "en" : "dis");
	}

	rc = fg_mem_read(chip, &val, RSLOW_CFG_REG, 1, RSLOW_CFG_OFFSET,
			0);
	if (rc) {
		pr_err("unable to read rslow cfg: %d\n", rc);
		return rc;
	}

	if (val & RSLOW_CFG_ON_VAL)
		chip->rslow_comp.active = true;

	if (fg_debug_mask & FG_STATUS)
		pr_info("rslow_comp active is %sabled\n",
			chip->rslow_comp.active ? "en" : "dis");

	return 0;
}

static int fg_8994_hw_init(struct fg_chip *chip)
{
	int rc = 0;
	u8 data[4];
	u64 esr_value;

	rc = fg_mem_masked_write(chip, EXTERNAL_SENSE_SELECT,
			PATCH_NEG_CURRENT_BIT,
			PATCH_NEG_CURRENT_BIT,
			EXTERNAL_SENSE_OFFSET);
	if (rc) {
		pr_err("failed to write patch current bit rc=%d\n", rc);
		return rc;
	}

	rc = bcl_trim_workaround(chip);
	if (rc) {
		pr_err("failed to redo bcl trim rc=%d\n", rc);
		return rc;
	}

	rc = fg_mem_masked_write(chip, FG_ADC_CONFIG_REG,
			BCL_FORCED_HPM_IN_CHARGE,
			BCL_FORCED_HPM_IN_CHARGE,
			FG_BCL_CONFIG_OFFSET);
	if (rc) {
		pr_err("failed to force hpm in charge rc=%d\n", rc);
		return rc;
	}

	fg_mem_masked_write(chip, FG_ALG_SYSCTL_1, I_TERM_QUAL_BIT, 0, 0);

	data[0] = 0xA2;
	data[1] = 0x12;

	rc = fg_mem_write(chip, data, TEMP_FRAC_SHIFT_REG, 2, 2, 0);
	if (rc) {
		pr_err("failed to write temp ocv constants rc=%d\n", rc);
		return rc;
	}

	data[0] = KI_COEFF_PRED_FULL_4_0_LSB;
	data[1] = KI_COEFF_PRED_FULL_4_0_MSB;
	fg_mem_write(chip, data, KI_COEFF_PRED_FULL_ADDR, 2, 2, 0);

	esr_value = ESR_DEFAULT_VALUE;
	rc = fg_mem_write(chip, (u8 *)&esr_value, MAXRSCHANGE_REG, 8,
			ESR_VALUE_OFFSET, 0);
	if (rc)
		pr_err("failed to write default ESR value rc=%d\n", rc);
	else
		pr_debug("set default value to esr filter\n");

	return 0;
}

#define FG_USBID_CONFIG_OFFSET		0x2
#define DISABLE_USBID_DETECT_BIT	BIT(0)
static int fg_8996_hw_init(struct fg_chip *chip)
{
	int rc;

	rc = fg_mem_masked_write(chip, FG_ADC_CONFIG_REG,
			BCL_FORCED_HPM_IN_CHARGE,
			BCL_FORCED_HPM_IN_CHARGE,
			FG_BCL_CONFIG_OFFSET);
	if (rc) {
		pr_err("failed to force hpm in charge rc=%d\n", rc);
		return rc;
	}

	/* enable usbid conversions for PMi8996 V1.0 */
	if (chip->pmic_revision[REVID_DIG_MAJOR] == 1
			&& chip->pmic_revision[REVID_ANA_MAJOR] == 0) {
		rc = fg_mem_masked_write(chip, FG_ADC_CONFIG_REG,
				DISABLE_USBID_DETECT_BIT,
				0, FG_USBID_CONFIG_OFFSET);
		if (rc) {
			pr_err("failed to enable usbid conversions: %d\n", rc);
			return rc;
		}
	}

	return rc;
}

static int fg_8950_hw_init(struct fg_chip *chip)
{
	int rc;

	rc = fg_mem_masked_write(chip, FG_ADC_CONFIG_REG,
			BCL_FORCED_HPM_IN_CHARGE,
			BCL_FORCED_HPM_IN_CHARGE,
			FG_BCL_CONFIG_OFFSET);
	if (rc)
		pr_err("failed to force hpm in charge rc=%d\n", rc);

	return rc;
}

static int fg_hw_init(struct fg_chip *chip)
{
	int rc = 0;

	rc = fg_common_hw_init(chip);
	if (rc) {
		pr_err("Unable to initialize FG HW rc=%d\n", rc);
		return rc;
	}

	/* add PMIC specific hw init */
	switch (chip->pmic_subtype) {
	case PMI8994:
		rc = fg_8994_hw_init(chip);
		chip->wa_flag |= PULSE_REQUEST_WA;
		break;
	case PMI8996:
		rc = fg_8996_hw_init(chip);
		/* Setup workaround flag based on PMIC type */
		if (fg_sense_type == INTERNAL_CURRENT_SENSE)
			chip->wa_flag |= IADC_GAIN_COMP_WA;
		if (chip->pmic_revision[REVID_DIG_MAJOR] > 1)
			chip->wa_flag |= USE_CC_SOC_REG;

		break;
	case PMI8950:
	case PMI8937:
		rc = fg_8950_hw_init(chip);
		/* Setup workaround flag based on PMIC type */
		chip->wa_flag |= BCL_HI_POWER_FOR_CHGLED_WA;
		if (fg_sense_type == INTERNAL_CURRENT_SENSE)
			chip->wa_flag |= IADC_GAIN_COMP_WA;
		if (chip->pmic_revision[REVID_DIG_MAJOR] > 1)
			chip->wa_flag |= USE_CC_SOC_REG;

		break;
	}
	if (rc)
		pr_err("Unable to initialize PMIC specific FG HW rc=%d\n", rc);

	pr_debug("wa_flag=0x%x\n", chip->wa_flag);

	return rc;
}

static int fg_init_iadc_config(struct fg_chip *chip)
{
	u8 reg[2];
	int rc;

	/* read default gain config */
	rc = fg_mem_read(chip, reg, K_VCOR_REG, 2, DEF_GAIN_OFFSET, 0);
	if (rc) {
		pr_err("Failed to read default gain rc=%d\n", rc);
		return rc;
	}

	if (reg[1] || reg[0]) {
		/*
		 * Default gain register has valid value:
		 * - write to gain register.
		 */
		rc = fg_mem_write(chip, reg, GAIN_REG, 2,
						GAIN_OFFSET, 0);
		if (rc) {
			pr_err("Failed to write gain rc=%d\n", rc);
			return rc;
		}
	} else {
		/*
		 * Default gain register is invalid:
		 * - read gain register for default gain value
		 * - write to default gain register.
		 */
		rc = fg_mem_read(chip, reg, GAIN_REG, 2,
						GAIN_OFFSET, 0);
		if (rc) {
			pr_err("Failed to read gain rc=%d\n", rc);
			return rc;
		}
		rc = fg_mem_write(chip, reg, K_VCOR_REG, 2,
						DEF_GAIN_OFFSET, 0);
		if (rc) {
			pr_err("Failed to write default gain rc=%d\n",
								rc);
			return rc;
		}
	}

	chip->iadc_comp_data.dfl_gain_reg[0] = reg[0];
	chip->iadc_comp_data.dfl_gain_reg[1] = reg[1];
	chip->iadc_comp_data.dfl_gain = half_float(reg);

	pr_debug("IADC gain initial config reg_val 0x%x%x gain %lld\n",
		       reg[1], reg[0], chip->iadc_comp_data.dfl_gain);
	return 0;
}

static void fg_restore_cc_soc(struct fg_chip *chip)
{
	int rc;

	if (!chip->use_last_cc_soc || !chip->last_cc_soc)
		return;

	if (fg_debug_mask & FG_STATUS)
		pr_info("Restoring cc_soc: %lld\n", chip->last_cc_soc);

	rc = fg_mem_write(chip, (u8 *)&chip->last_cc_soc,
			fg_data[FG_DATA_CC_CHARGE].address, 4,
			fg_data[FG_DATA_CC_CHARGE].offset, 0);
	if (rc)
		pr_err("failed to update CC_SOC rc=%d\n", rc);
	else
		chip->use_last_cc_soc = false;
}

static void fg_restore_soc(struct fg_chip *chip)
{
	int rc;
	u16 msoc;

	if (chip->use_last_soc && chip->last_soc)
		msoc = DIV_ROUND_CLOSEST(chip->last_soc * 0xFFFF,
				FULL_SOC_RAW);
	else
		return;

	if (fg_debug_mask & FG_STATUS)
		pr_info("Restored soc: %d\n", msoc);

	rc = fg_mem_write(chip, (u8 *)&msoc, SRAM_MONOTONIC_SOC_REG, 2,
			SRAM_MONOTONIC_SOC_OFFSET, 0);
	if (rc)
		pr_err("failed to write M_SOC_REG rc=%d\n", rc);
}

#define EN_WR_FGXCT_PRD		BIT(6)
#define EN_RD_FGXCT_PRD		BIT(5)
#define FG_RESTART_TIMEOUT_MS	12000
static void ima_error_recovery_work(struct work_struct *work)
{
	struct fg_chip *chip = container_of(work,
				struct fg_chip,
				ima_error_recovery_work);
	bool tried_again = false;
	int rc;

	fg_stay_awake(&chip->fg_reset_wakeup_source);
	mutex_lock(&chip->ima_recovery_lock);
	if (!chip->ima_error_handling) {
		pr_err("Scheduled by mistake?\n");
		mutex_unlock(&chip->ima_recovery_lock);
		fg_relax(&chip->fg_reset_wakeup_source);
		return;
	}
	pr_info("ima_error_recovery_work start\n");

	/*
	 * SOC should be read and used until the error recovery completes.
	 * Without this, there could be a fluctuation in SOC values notified
	 * to the userspace.
	 */
	chip->use_last_soc = true;

	/* Block SRAM access till FG reset is complete */
	chip->block_sram_access = true;

	/* Release the mutex to avoid deadlock while cancelling the works */
	pr_info("Cancelling all works, unlocking mutex\n");
	mutex_unlock(&chip->ima_recovery_lock);

	/* Cancel all the works */
	fg_cancel_all_works(chip);
	pr_info("Cancelling all works finished\n");

	pr_info("last_soc: %d\n", chip->last_soc);

	mutex_lock(&chip->ima_recovery_lock);
	/* Acquire IMA access forcibly from FG ALG */
	rc = fg_masked_write(chip, chip->mem_base + MEM_INTF_IMA_CFG,
			EN_WR_FGXCT_PRD | EN_RD_FGXCT_PRD,
			EN_WR_FGXCT_PRD | EN_RD_FGXCT_PRD, 1);
	if (rc) {
		pr_err("Error in writing to IMA_CFG, rc=%d\n", rc);
		goto out;
	}

	/* Release the IMA access now so that FG reset can go through */
	rc = fg_masked_write(chip, chip->mem_base + MEM_INTF_IMA_CFG,
			EN_WR_FGXCT_PRD | EN_RD_FGXCT_PRD, 0, 1);
	if (rc) {
		pr_err("Error in writing to IMA_CFG, rc=%d\n", rc);
		goto out;
	}

		pr_info("resetting FG\n");

	/* Assert FG reset */
	rc = fg_reset(chip, true);
	if (rc) {
		pr_err("Couldn't reset FG\n");
		goto out;
	}

	/* Wait for a small time before deasserting FG reset */
	msleep(100);

		pr_info("clearing FG from reset\n");

	/* Deassert FG reset */
	rc = fg_reset(chip, false);
	if (rc) {
		pr_err("Couldn't clear FG reset\n");
		goto out;
	}

	/* Wait for at least a FG cycle before doing SRAM access */
	msleep(2000);

	chip->block_sram_access = false;

	if (!chip->init_done) {
		schedule_work(&chip->init_work);
		goto wait;
	}

		pr_info("Calling hw_init\n");

	/*
	 * Once FG is reset, everything in SRAM will be wiped out. Redo
	 * hw_init, update jeita settings etc., again to make sure all
	 * the settings got restored again.
	 */
	rc = fg_hw_init(chip);
	if (rc) {
		pr_err("Error in hw_init, rc=%d\n", rc);
		goto out;
	}

	pr_info("Calling update_jeita_setting\n");

	update_jeita_setting(&chip->update_jeita_setting.work);

	if (chip->wa_flag & IADC_GAIN_COMP_WA) {
		rc = fg_init_iadc_config(chip);
		if (rc)
			goto out;
	}

		pr_info("loading battery profile\n");
	if (!chip->use_otp_profile) {
		chip->battery_missing = true;
		chip->profile_loaded = false;
		chip->batt_type = default_batt_type;
		fg_handle_battery_insertion(chip);
	}

wait:
	pr_info("wait_for_completion_interruptible_timeout\n");
	rc = wait_for_completion_interruptible_timeout(&chip->fg_reset_done,
			msecs_to_jiffies(FG_RESTART_TIMEOUT_MS));

	/* If we were interrupted wait again one more time. */
	if (rc == -ERESTARTSYS && !tried_again) {
		tried_again = true;
		pr_debug("interrupted, waiting again\n");
		goto wait;
	} else if (rc <= 0) {
		pr_err("fg_restart taking long time rc=%d\n", rc);
		goto out;
	}

	if (fg_debug_mask & FG_STATUS)
		pr_info("IMA error recovery done...\n");

out:
	fg_restore_soc(chip);
	fg_restore_cc_soc(chip);
	fg_enable_irqs(chip, true);
	update_sram_data_work(&chip->update_sram_data.work);
	update_temp_data(&chip->update_temp_work.work);
	schedule_delayed_work(&chip->check_sanity_work,
			msecs_to_jiffies(1000));
	chip->ima_error_handling = false;
#ifdef CONFIG_HTC_BATT
	g_is_ima_error_handling = false;
#endif //CONFIG_HTC_BATT
	mutex_unlock(&chip->ima_recovery_lock);
	fg_relax(&chip->fg_reset_wakeup_source);
	pr_info("ima_error_recovery_work end\n");
}

#define DIG_MINOR		0x0
#define DIG_MAJOR		0x1
#define ANA_MINOR		0x2
#define ANA_MAJOR		0x3
#define IACS_INTR_SRC_SLCT	BIT(3)
static int fg_setup_memif_offset(struct fg_chip *chip)
{
	int rc;
	u8 dig_major;

	rc = fg_read(chip, chip->revision, chip->mem_base + DIG_MINOR, 4);
	if (rc) {
		pr_err("Unable to read FG revision rc=%d\n", rc);
		return rc;
	}

	switch (chip->revision[DIG_MAJOR]) {
	case DIG_REV_1:
	case DIG_REV_2:
		chip->offset = offset[0].address;
		break;
	case DIG_REV_3:
		chip->offset = offset[1].address;
		chip->ima_supported = true;
		break;
	default:
		pr_err("Digital Major rev=%d not supported\n", dig_major);
		return -EINVAL;
	}

	if (chip->ima_supported) {
		/*
		 * Change the FG_MEM_INT interrupt to track IACS_READY
		 * condition instead of end-of-transaction. This makes sure
		 * that the next transaction starts only after the hw is ready.
		 */
		rc = fg_masked_write(chip,
			chip->mem_base + MEM_INTF_IMA_CFG, IACS_INTR_SRC_SLCT,
			IACS_INTR_SRC_SLCT, 1);
		if (rc) {
			pr_err("failed to configure interrupt source %d\n", rc);
			return rc;
		}
	}

	return 0;
}

static int fg_detect_pmic_type(struct fg_chip *chip)
{
	struct pmic_revid_data *pmic_rev_id;
	struct device_node *revid_dev_node;

	revid_dev_node = of_parse_phandle(chip->spmi->dev.of_node,
					"qcom,pmic-revid", 0);
	if (!revid_dev_node) {
		pr_err("Missing qcom,pmic-revid property - driver failed\n");
		return -EINVAL;
	}

	pmic_rev_id = get_revid_data(revid_dev_node);
	if (IS_ERR(pmic_rev_id)) {
		pr_err("Unable to get pmic_revid rc=%ld\n",
				PTR_ERR(pmic_rev_id));
		/*
		 * the revid peripheral must be registered, any failure
		 * here only indicates that the rev-id module has not
		 * probed yet.
		 */
		return -EPROBE_DEFER;
	}

	switch (pmic_rev_id->pmic_subtype) {
	case PMI8994:
	case PMI8950:
	case PMI8937:
	case PMI8996:
		chip->pmic_subtype = pmic_rev_id->pmic_subtype;
		chip->pmic_revision[REVID_RESERVED]	= pmic_rev_id->rev1;
		chip->pmic_revision[REVID_VARIANT]	= pmic_rev_id->rev2;
		chip->pmic_revision[REVID_ANA_MAJOR]	= pmic_rev_id->rev3;
		chip->pmic_revision[REVID_DIG_MAJOR]	= pmic_rev_id->rev4;
		break;
	default:
		pr_err("PMIC subtype %d not supported\n",
				pmic_rev_id->pmic_subtype);
		return -EINVAL;
	}

	return 0;
}

#define INIT_JEITA_DELAY_MS 1000
static void delayed_init_work(struct work_struct *work)
{
	int rc;
	struct fg_chip *chip = container_of(work,
				struct fg_chip,
				init_work);

	/* hold memory access until initialization finishes */
	fg_mem_lock(chip);

	rc = fg_hw_init(chip);
	if (rc) {
		pr_err("failed to hw init rc = %d\n", rc);
		if (!chip->init_done && chip->ima_supported) {
			rc = fg_check_alg_status(chip);
			if (rc && rc != -EBUSY)
				pr_err("Couldn't check FG ALG status, rc=%d\n",
					rc);
			fg_mem_release(chip);
			return;
		}
		fg_mem_release(chip);
		fg_cleanup(chip);
		return;
	}
	/* release memory access before update_sram_data is called */
	fg_mem_release(chip);

	schedule_delayed_work(
		&chip->update_jeita_setting,
		msecs_to_jiffies(INIT_JEITA_DELAY_MS));

	if (chip->last_sram_update_time == 0)
		update_sram_data_work(&chip->update_sram_data.work);

	if (chip->last_temp_update_time == 0)
		update_temp_data(&chip->update_temp_work.work);

	if (!chip->use_otp_profile)
		schedule_delayed_work(&chip->batt_profile_init, 0);

	if (chip->ima_supported && fg_reset_on_lockup)
		schedule_delayed_work(&chip->check_sanity_work,
			msecs_to_jiffies(1000));

	if (chip->wa_flag & IADC_GAIN_COMP_WA) {
		rc = fg_init_iadc_config(chip);
		if (rc)
			goto done;
	}

	chip->input_present = is_input_present(chip);
	chip->otg_present = is_otg_present(chip);
	chip->init_done = true;
	pr_debug("FG: HW_init success\n");
	return;
done:
	fg_cleanup(chip);
}

static int fg_probe(struct spmi_device *spmi)
{
	struct device *dev = &(spmi->dev);
	struct fg_chip *chip;
	struct spmi_resource *spmi_resource;
	struct resource *resource;
	u8 subtype, reg;
	int rc = 0;

	if (!spmi) {
		pr_err("no valid spmi pointer\n");
		return -ENODEV;
	}

	if (!spmi->dev.of_node) {
		pr_err("device node missing\n");
		return -ENODEV;
	}

	chip = devm_kzalloc(dev, sizeof(struct fg_chip), GFP_KERNEL);
	if (chip == NULL) {
		pr_err("Can't allocate fg_chip\n");
		return -ENOMEM;
	}

	chip->spmi = spmi;
	chip->dev = &(spmi->dev);

	wakeup_source_init(&chip->empty_check_wakeup_source.source,
			"qpnp_fg_empty_check");
	wakeup_source_init(&chip->memif_wakeup_source.source,
			"qpnp_fg_memaccess");
	wakeup_source_init(&chip->profile_wakeup_source.source,
			"qpnp_fg_profile");
	wakeup_source_init(&chip->update_temp_wakeup_source.source,
			"qpnp_fg_update_temp");
	wakeup_source_init(&chip->update_sram_wakeup_source.source,
			"qpnp_fg_update_sram");
	wakeup_source_init(&chip->resume_soc_wakeup_source.source,
			"qpnp_fg_set_resume_soc");
	wakeup_source_init(&chip->gain_comp_wakeup_source.source,
			"qpnp_fg_gain_comp");
	wakeup_source_init(&chip->capacity_learning_wakeup_source.source,
			"qpnp_fg_cap_learning");
	wakeup_source_init(&chip->esr_extract_wakeup_source.source,
			"qpnp_fg_esr_extract");
	wakeup_source_init(&chip->slope_limit_wakeup_source.source,
			"qpnp_fg_slope_limit");
	wakeup_source_init(&chip->dischg_gain_wakeup_source.source,
			"qpnp_fg_dischg_gain");
	wakeup_source_init(&chip->fg_reset_wakeup_source.source,
			"qpnp_fg_reset");
	wakeup_source_init(&chip->cc_soc_wakeup_source.source,
			"qpnp_fg_cc_soc");
	wakeup_source_init(&chip->sanity_wakeup_source.source,
			"qpnp_fg_sanity_check");
	spin_lock_init(&chip->sec_access_lock);
	mutex_init(&chip->rw_lock);
	mutex_init(&chip->cyc_ctr.lock);
	mutex_init(&chip->learning_data.learning_lock);
	mutex_init(&chip->rslow_comp.lock);
	mutex_init(&chip->sysfs_restart_lock);
	mutex_init(&chip->ima_recovery_lock);
	INIT_DELAYED_WORK(&chip->update_jeita_setting, update_jeita_setting);
	INIT_DELAYED_WORK(&chip->update_sram_data, update_sram_data_work);
	INIT_DELAYED_WORK(&chip->update_temp_work, update_temp_data);
	INIT_DELAYED_WORK(&chip->check_empty_work, check_empty_work);
	INIT_DELAYED_WORK(&chip->batt_profile_init, batt_profile_init);
	INIT_DELAYED_WORK(&chip->check_sanity_work, check_sanity_work);
	INIT_WORK(&chip->ima_error_recovery_work, ima_error_recovery_work);
	INIT_DELAYED_WORK(&chip->check_sanity_work, check_sanity_work);
	INIT_WORK(&chip->rslow_comp_work, rslow_comp_work);
	INIT_WORK(&chip->fg_cap_learning_work, fg_cap_learning_work);
	INIT_WORK(&chip->dump_sram, dump_sram);
	INIT_WORK(&chip->status_change_work, status_change_work);
	INIT_WORK(&chip->cycle_count_work, update_cycle_count);
	INIT_WORK(&chip->battery_age_work, battery_age_work);
	INIT_WORK(&chip->update_esr_work, update_esr_value);
	INIT_WORK(&chip->set_resume_soc_work, set_resume_soc_work);
	INIT_WORK(&chip->sysfs_restart_work, sysfs_restart_work);
	INIT_WORK(&chip->init_work, delayed_init_work);
	INIT_WORK(&chip->charge_full_work, charge_full_work);
	INIT_WORK(&chip->gain_comp_work, iadc_gain_comp_work);
	INIT_WORK(&chip->bcl_hi_power_work, bcl_hi_power_work);
	INIT_WORK(&chip->esr_extract_config_work, esr_extract_config_work);
	INIT_WORK(&chip->slope_limiter_work, slope_limiter_work);
	INIT_WORK(&chip->dischg_gain_work, discharge_gain_work);
	INIT_WORK(&chip->cc_soc_store_work, cc_soc_store_work);
	alarm_init(&chip->fg_cap_learning_alarm, ALARM_BOOTTIME,
			fg_cap_learning_alarm_cb);
	init_completion(&chip->sram_access_granted);
	init_completion(&chip->sram_access_revoked);
	complete_all(&chip->sram_access_revoked);
	init_completion(&chip->batt_id_avail);
	init_completion(&chip->first_soc_done);
	init_completion(&chip->fg_reset_done);
	dev_set_drvdata(&spmi->dev, chip);

	spmi_for_each_container_dev(spmi_resource, spmi) {
		if (!spmi_resource) {
			pr_err("qpnp_chg: spmi resource absent\n");
			rc = -ENXIO;
			goto of_init_fail;
		}

		resource = spmi_get_resource(spmi, spmi_resource,
						IORESOURCE_MEM, 0);
		if (!(resource && resource->start)) {
			pr_err("node %s IO resource absent!\n",
				spmi->dev.of_node->full_name);
			rc = -ENXIO;
			goto of_init_fail;
		}

		if (strcmp("qcom,fg-adc-vbat",
					spmi_resource->of_node->name) == 0) {
			chip->vbat_adc_addr = resource->start;
			continue;
		} else if (strcmp("qcom,fg-adc-ibat",
					spmi_resource->of_node->name) == 0) {
			chip->ibat_adc_addr = resource->start;
			continue;
		} else if (strcmp("qcom,revid-tp-rev",
					spmi_resource->of_node->name) == 0) {
			chip->tp_rev_addr = resource->start;
			continue;
		}

		rc = fg_read(chip, &subtype,
				resource->start + REG_OFFSET_PERP_SUBTYPE, 1);
		if (rc) {
			pr_err("Peripheral subtype read failed rc=%d\n", rc);
			goto of_init_fail;
		}

		switch (subtype) {
		case FG_SOC:
			chip->soc_base = resource->start;
			break;
		case FG_MEMIF:
			chip->mem_base = resource->start;
			break;
		case FG_BATT:
			chip->batt_base = resource->start;
			break;
		default:
			pr_err("Invalid peripheral subtype=0x%x\n", subtype);
			rc = -EINVAL;
		}
	}

	rc = fg_detect_pmic_type(chip);
	if (rc) {
		pr_err("Unable to detect PMIC type rc=%d\n", rc);
		return rc;
	}

	rc = fg_setup_memif_offset(chip);
	if (rc) {
		pr_err("Unable to setup mem_if offsets rc=%d\n", rc);
		goto of_init_fail;
	}

	rc = fg_of_init(chip);
	if (rc) {
		pr_err("failed to parse devicetree rc%d\n", rc);
		goto of_init_fail;
	}

	if (chip->jeita_hysteresis_support) {
		rc = fg_init_batt_temp_state(chip);
		if (rc) {
			pr_err("failed to get battery status rc%d\n", rc);
			goto of_init_fail;
		}
	}

	/* check if the first estimate is already finished at this time */
	if (is_first_est_done(chip))
		complete_all(&chip->first_soc_done);

	reg = 0xFF;
	rc = fg_write(chip, &reg, INT_EN_CLR(chip->mem_base), 1);
	if (rc) {
		pr_err("failed to clear interrupts %d\n", rc);
		goto of_init_fail;
	}

	rc = fg_init_irqs(chip);
	if (rc) {
		pr_err("failed to request interrupts %d\n", rc);
		goto cancel_work;
	}

	chip->batt_type = default_batt_type;

	chip->bms_psy.name = "bms";
	chip->bms_psy.type = POWER_SUPPLY_TYPE_BMS;
	chip->bms_psy.properties = fg_power_props;
	chip->bms_psy.num_properties = ARRAY_SIZE(fg_power_props);
	chip->bms_psy.get_property = fg_power_get_property;
	chip->bms_psy.set_property = fg_power_set_property;
	chip->bms_psy.external_power_changed = fg_external_power_changed;
	chip->bms_psy.supplied_to = fg_supplicants;
	chip->bms_psy.num_supplicants = ARRAY_SIZE(fg_supplicants);
	chip->bms_psy.property_is_writeable = fg_property_is_writeable;

	rc = power_supply_register(chip->dev, &chip->bms_psy);
	if (rc < 0) {
		pr_err("batt failed to register rc = %d\n", rc);
		goto of_init_fail;
	}
	chip->power_supply_registered = true;
	/*
	 * Just initialize the batt_psy_name here. Power supply
	 * will be obtained later.
	 */
	chip->batt_psy_name = "battery";

	if (chip->mem_base) {
		rc = fg_dfs_create(chip);
		if (rc < 0) {
			pr_err("failed to create debugfs rc = %d\n", rc);
			goto power_supply_unregister;
		}
	}

	/* Fake temperature till the actual temperature is read */
	chip->last_good_temp = 250;
	schedule_work(&chip->init_work);

	pr_info("FG Probe success - FG Revision DIG:%d.%d ANA:%d.%d PMIC subtype=%d\n",
		chip->revision[DIG_MAJOR], chip->revision[DIG_MINOR],
		chip->revision[ANA_MAJOR], chip->revision[ANA_MINOR],
		chip->pmic_subtype);

#ifdef CONFIG_HTC_BATT
	the_chip = chip;
#endif //CONFIG_HTC_BATT

	return rc;

power_supply_unregister:
	power_supply_unregister(&chip->bms_psy);
cancel_work:
	fg_cancel_all_works(chip);
of_init_fail:
	mutex_destroy(&chip->rslow_comp.lock);
	mutex_destroy(&chip->rw_lock);
	mutex_destroy(&chip->cyc_ctr.lock);
	mutex_destroy(&chip->learning_data.learning_lock);
	mutex_destroy(&chip->sysfs_restart_lock);
	mutex_destroy(&chip->ima_recovery_lock);
	wakeup_source_trash(&chip->resume_soc_wakeup_source.source);
	wakeup_source_trash(&chip->empty_check_wakeup_source.source);
	wakeup_source_trash(&chip->memif_wakeup_source.source);
	wakeup_source_trash(&chip->profile_wakeup_source.source);
	wakeup_source_trash(&chip->update_temp_wakeup_source.source);
	wakeup_source_trash(&chip->update_sram_wakeup_source.source);
	wakeup_source_trash(&chip->gain_comp_wakeup_source.source);
	wakeup_source_trash(&chip->capacity_learning_wakeup_source.source);
	wakeup_source_trash(&chip->esr_extract_wakeup_source.source);
	wakeup_source_trash(&chip->slope_limit_wakeup_source.source);
	wakeup_source_trash(&chip->dischg_gain_wakeup_source.source);
	wakeup_source_trash(&chip->fg_reset_wakeup_source.source);
	wakeup_source_trash(&chip->cc_soc_wakeup_source.source);
	wakeup_source_trash(&chip->sanity_wakeup_source.source);
	return rc;
}

static void check_and_update_sram_data(struct fg_chip *chip)
{
	unsigned long current_time = 0, next_update_time, time_left;

	get_current_time(&current_time);

	next_update_time = chip->last_temp_update_time
		+ (TEMP_PERIOD_UPDATE_MS / 1000);

	if (next_update_time > current_time)
		time_left = next_update_time - current_time;
	else
		time_left = 0;

	schedule_delayed_work(
		&chip->update_temp_work, msecs_to_jiffies(time_left * 1000));

	next_update_time = chip->last_sram_update_time
		+ (fg_sram_update_period_ms / 1000);

	if (next_update_time > current_time)
		time_left = next_update_time - current_time;
	else
		time_left = 0;

	schedule_delayed_work(
		&chip->update_sram_data, msecs_to_jiffies(time_left * 1000));
}

static int fg_suspend(struct device *dev)
{
	struct fg_chip *chip = dev_get_drvdata(dev);

	if (!chip->sw_rbias_ctrl)
		return 0;

	cancel_delayed_work(&chip->update_temp_work);
	cancel_delayed_work(&chip->update_sram_data);

	return 0;
}

static int fg_resume(struct device *dev)
{
	struct fg_chip *chip = dev_get_drvdata(dev);

	if (!chip->sw_rbias_ctrl)
		return 0;

	check_and_update_sram_data(chip);
	return 0;
}

static void fg_check_ima_idle(struct fg_chip *chip)
{
	bool rif_mem_sts = true;
	int rc, time_count = 0;

	mutex_lock(&chip->rw_lock);
	/* Make sure IMA is idle */
	while (1) {
		rc = fg_check_rif_mem_access(chip, &rif_mem_sts);
		if (rc)
			break;

		if (!rif_mem_sts)
			break;

		if  (time_count > 4) {
			pr_err("Waited for ~16ms polling RIF_MEM_ACCESS_REQ\n");
			fg_run_iacs_clear_sequence(chip);
			break;
		}

		/* Wait for 4ms before reading RIF_MEM_ACCESS_REQ again */
		usleep_range(4000, 4100);
		time_count++;
	}
	mutex_unlock(&chip->rw_lock);
}

static void fg_shutdown(struct spmi_device *spmi)
{
	struct fg_chip *chip = dev_get_drvdata(&spmi->dev);

	if (fg_debug_mask & FG_STATUS)
		pr_emerg("FG shutdown started\n");
	fg_cancel_all_works(chip);
	fg_check_ima_idle(chip);
	chip->fg_shutdown = true;
	if (fg_debug_mask & FG_STATUS)
		pr_emerg("FG shutdown complete\n");
}

static const struct dev_pm_ops qpnp_fg_pm_ops = {
	.suspend	= fg_suspend,
	.resume		= fg_resume,
};

static int fg_reset_lockup_set(const char *val, const struct kernel_param *kp)
{
	int rc;
	struct power_supply *bms_psy;
	struct fg_chip *chip;
	int old_val = fg_reset_on_lockup;

	rc = param_set_int(val, kp);
	if (rc) {
		pr_err("Unable to set fg_reset_on_lockup: %d\n", rc);
		return rc;
	}

	if (fg_reset_on_lockup != 0 && fg_reset_on_lockup != 1) {
		pr_err("Bad value %d\n", fg_reset_on_lockup);
		fg_reset_on_lockup = old_val;
		return -EINVAL;
	}

	bms_psy = power_supply_get_by_name("bms");
	if (!bms_psy) {
		pr_err("bms psy not found\n");
		return 0;
	}

	chip = container_of(bms_psy, struct fg_chip, bms_psy);
	if (!chip->ima_supported) {
		pr_err("Cannot set this for non-IMA supported FG\n");
		fg_reset_on_lockup = old_val;
		return -EINVAL;
	}

	if (fg_debug_mask & FG_STATUS)
		pr_info("fg_reset_on_lockup set to %d\n", fg_reset_on_lockup);

	if (fg_reset_on_lockup)
		schedule_delayed_work(&chip->check_sanity_work,
			msecs_to_jiffies(1000));
	else
		cancel_delayed_work_sync(&chip->check_sanity_work);

	return rc;
}

static struct kernel_param_ops fg_reset_ops = {
	.set = fg_reset_lockup_set,
	.get = param_get_int,
};

module_param_cb(reset_on_lockup, &fg_reset_ops, &fg_reset_on_lockup, 0644);

static int fg_sense_type_set(const char *val, const struct kernel_param *kp)
{
	int rc;
	struct power_supply *bms_psy;
	struct fg_chip *chip;
	int old_fg_sense_type = fg_sense_type;

	rc = param_set_int(val, kp);
	if (rc) {
		pr_err("Unable to set fg_sense_type: %d\n", rc);
		return rc;
	}

	if (fg_sense_type != 0 && fg_sense_type != 1) {
		pr_err("Bad value %d\n", fg_sense_type);
		fg_sense_type = old_fg_sense_type;
		return -EINVAL;
	}

	if (fg_debug_mask & FG_STATUS)
		pr_info("fg_sense_type set to %d\n", fg_sense_type);

	bms_psy = power_supply_get_by_name("bms");
	if (!bms_psy) {
		pr_err("bms psy not found\n");
		return 0;
	}

	chip = container_of(bms_psy, struct fg_chip, bms_psy);
	rc = set_prop_sense_type(chip, fg_sense_type);
	return rc;
}

static struct kernel_param_ops fg_sense_type_ops = {
	.set = fg_sense_type_set,
	.get = param_get_int,
};

module_param_cb(sense_type, &fg_sense_type_ops, &fg_sense_type, 0644);

static int fg_restart_set(const char *val, const struct kernel_param *kp)
{
	struct power_supply *bms_psy;
	struct fg_chip *chip;

	bms_psy = power_supply_get_by_name("bms");
	if (!bms_psy) {
		pr_err("bms psy not found\n");
		return 0;
	}
	chip = container_of(bms_psy, struct fg_chip, bms_psy);

	mutex_lock(&chip->sysfs_restart_lock);
	if (fg_restart != 0) {
		mutex_unlock(&chip->sysfs_restart_lock);
		return 0;
	}
	fg_restart = 1;
	mutex_unlock(&chip->sysfs_restart_lock);

	if (fg_debug_mask & FG_STATUS)
		pr_info("fuel gauge restart initiated from sysfs...\n");

	schedule_work(&chip->sysfs_restart_work);
	return 0;
}

static struct kernel_param_ops fg_restart_ops = {
	.set = fg_restart_set,
	.get = param_get_int,
};

module_param_cb(restart, &fg_restart_ops, &fg_restart, 0644);

static struct spmi_driver fg_driver = {
	.driver		= {
		.name	= QPNP_FG_DEV_NAME,
		.of_match_table	= fg_match_table,
		.pm	= &qpnp_fg_pm_ops,
	},
	.probe		= fg_probe,
	.remove		= fg_remove,
	.shutdown	= fg_shutdown,
};

#ifdef CONFIG_HTC_BATT
static void __init fg_init_async(void *unused, async_cookie_t cookie)
{
	spmi_driver_register(&fg_driver);
}
static int __init fg_init(void)
{
	async_schedule(fg_init_async, NULL);
	return 0;
}
#else
static int __init fg_init(void)
{
	return spmi_driver_register(&fg_driver);
}
#endif /* CONFIG_HTC_BATT */
static void __exit fg_exit(void)
{
	return spmi_driver_unregister(&fg_driver);
}

module_init(fg_init);
module_exit(fg_exit);

MODULE_DESCRIPTION("QPNP Fuel Gauge Driver");
MODULE_LICENSE("GPL v2");
MODULE_ALIAS("platform:" QPNP_FG_DEV_NAME);<|MERGE_RESOLUTION|>--- conflicted
+++ resolved
@@ -3367,17 +3367,14 @@
 	case POWER_SUPPLY_PROP_HI_POWER:
 		val->intval = !!chip->bcl_lpm_disabled;
 		break;
-<<<<<<< HEAD
 #ifdef CONFIG_HTC_BATT
 	case POWER_SUPPLY_PROP_SYSTEM_SOC:
 		val->intval = get_system_soc(chip);
 		break;
 #endif /* CONFIG_HTC_BATT */
-=======
 	case POWER_SUPPLY_PROP_SOC_REPORTING_READY:
 		val->intval = !!chip->profile_loaded;
 		break;
->>>>>>> 8a042e3b
 	default:
 		return -EINVAL;
 	}

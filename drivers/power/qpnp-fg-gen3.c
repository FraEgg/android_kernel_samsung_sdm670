--- conflicted
+++ resolved
@@ -4988,12 +4988,9 @@
 	chip->dt.disable_esr_pull_dn = of_property_read_bool(node,
 					"qcom,fg-disable-esr-pull-dn");
 
-<<<<<<< HEAD
-=======
 	chip->dt.disable_fg_twm = of_property_read_bool(node,
 					"qcom,fg-disable-in-twm");
 
->>>>>>> fa2abe94
 	return 0;
 }
 
@@ -5280,10 +5277,7 @@
 {
 	struct fg_chip *chip = dev_get_drvdata(&spmi->dev);
 	int rc;
-<<<<<<< HEAD
-=======
 	u8 mask;
->>>>>>> fa2abe94
 
 	rc = fg_set_esr_timer(chip, chip->dt.esr_timer_shutdown[TIMER_RETRY],
 				chip->dt.esr_timer_shutdown[TIMER_MAX], false,
@@ -5291,8 +5285,6 @@
 	if (rc < 0)
 		pr_err("Error in setting ESR timer at shutdown, rc=%d\n", rc);
 
-<<<<<<< HEAD
-=======
 	if (chip->twm_state == PMIC_TWM_ENABLE && chip->dt.disable_fg_twm) {
 		rc = fg_masked_write(chip, BATT_SOC_EN_CTL(chip),
 					FG_ALGORITHM_EN_BIT, 0);
@@ -5306,7 +5298,6 @@
 			pr_err("Error in disabling FG resets rc=%d\n", rc);
 	}
 
->>>>>>> fa2abe94
 	fg_cleanup(chip);
 }
 

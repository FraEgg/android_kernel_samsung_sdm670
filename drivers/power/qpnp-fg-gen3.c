--- conflicted
+++ resolved
@@ -5029,12 +5029,9 @@
 	chip->dt.disable_esr_pull_dn = of_property_read_bool(node,
 					"qcom,fg-disable-esr-pull-dn");
 
-<<<<<<< HEAD
-=======
 	chip->dt.disable_fg_twm = of_property_read_bool(node,
 					"qcom,fg-disable-in-twm");
 
->>>>>>> fa2abe94
 	return 0;
 }
 
@@ -5318,24 +5315,11 @@
 	return 0;
 }
 
-<<<<<<< HEAD
-static int __init get_board_id(char *buf)
-{
-	device_board_id = 0;
-	device_board_id = simple_strtol(buf, NULL, 10);
-	return 0;
-}
-
-=======
->>>>>>> fa2abe94
 static void fg_gen3_shutdown(struct spmi_device *spmi)
 {
 	struct fg_chip *chip = dev_get_drvdata(&spmi->dev);
 	int rc;
-<<<<<<< HEAD
-=======
 	u8 mask;
->>>>>>> fa2abe94
 
 	rc = fg_set_esr_timer(chip, chip->dt.esr_timer_shutdown[TIMER_RETRY],
 				chip->dt.esr_timer_shutdown[TIMER_MAX], false,
@@ -5343,13 +5327,6 @@
 	if (rc < 0)
 		pr_err("Error in setting ESR timer at shutdown, rc=%d\n", rc);
 
-<<<<<<< HEAD
-	fg_cleanup(chip);
-}
-
-early_param("BuildPhase", get_board_id);
-
-=======
 	if (chip->twm_state == PMIC_TWM_ENABLE && chip->dt.disable_fg_twm) {
 		rc = fg_masked_write(chip, BATT_SOC_EN_CTL(chip),
 					FG_ALGORITHM_EN_BIT, 0);
@@ -5366,7 +5343,6 @@
 	fg_cleanup(chip);
 }
 
->>>>>>> fa2abe94
 static const struct of_device_id fg_gen3_match_table[] = {
 	{.compatible = FG_GEN3_DEV_NAME},
 	{},

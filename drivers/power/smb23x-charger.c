/* Copyright (c) 2015-2016 The Linux Foundation. All rights reserved.
 *
 * This program is free software; you can redistribute it and/or modify
 * it under the terms of the GNU General Public License version 2 and
 * only version 2 as published by the Free Software Foundation.
 *
 * This program is distributed in the hope that it will be useful,
 * but WITHOUT ANY WARRANTY; without even the implied warranty of
 * MERCHANTABILITY or FITNESS FOR A PARTICULAR PURPOSE.  See the
 * GNU General Public License for more details.
 */
#define pr_fmt(fmt) "SMB:%s: " fmt, __func__

#include <linux/i2c.h>
#include <linux/delay.h>
#include <linux/errno.h>
#include <linux/module.h>
#include <linux/interrupt.h>
#include <linux/power_supply.h>
#include <linux/of.h>
#include <linux/bitops.h>
#include <linux/mutex.h>
#include <linux/debugfs.h>
#include <linux/pm_wakeup.h>
#include <linux/spinlock.h>
#include <linux/gpio.h>
#include <linux/of_gpio.h>
#include <linux/alarmtimer.h>
#include <net/sock.h>
#include <net/netlink.h>
#include <linux/skbuff.h>

#define NETLINK_LLOBSOCK 27
static struct sock *netlink_sock;

static void udp_broadcast(int gid,void *payload, unsigned int size)
{
	struct sk_buff  *skb;
	struct nlmsghdr *nlh;

	int len = NLMSG_SPACE(size);
	void *data;
	int ret;

	skb = alloc_skb(len, GFP_KERNEL);
	pr_debug(" send data from kernelspace!!! size=%d, length=%d \n", size, len);
	if (!skb){
		pr_err(" alloc_skb() failed!!!!\n");
		return;
	}
	nlh= nlmsg_put(skb, 0, 0, 0, size, 0);
	nlh->nlmsg_flags = 0;
	data=NLMSG_DATA(nlh);
	memcpy(data, payload, size);
	NETLINK_CB(skb).dst_group = gid;  /* unicast */

	ret=netlink_broadcast(netlink_sock, skb, 0, gid, GFP_KERNEL);

	if (ret <0){
		pr_err(" send failed\n");
		return;
	}
	return;
}

static void udp_receive(struct sk_buff  *skb)
{
	pr_debug(" receieve data from userspace!!! \n");
	udp_broadcast(1,"LLOB SOCK READY\n", 15);
	return;
}

static void udp_init(void)
{
	struct netlink_kernel_cfg cfg = {
		.input = udp_receive,
	};
	netlink_sock = netlink_kernel_create(&init_net, NETLINK_LLOBSOCK, &cfg);
	pr_debug(" netlink sock init successfully\n");
}

static void udp_exit(void)
{
	sock_release(netlink_sock->sk_socket);
	pr_debug(" netlink sock remove successfully\n");
}

static void udp_sendmsg_charging(int power_status)
{
	static bool last_status = false;
	if(power_status != 0 && last_status==false){
		udp_broadcast(1,"Charging\0", 9);
		last_status=true;
		pr_debug(" Discharging to Charging\n");
	}
	else if(power_status == 0 && last_status==true){
		udp_broadcast(1,"Discharging\0", 12);
		last_status=false;
		pr_debug(" Charging to Discharging\n");
	}
}

static void udp_sendmsg_tempature(int value)
{
	const int thresholdTempRaising=4;
	const int thresholdTempFalling=4;
	static int compareTemp=0;
	static int tempStatus=0;
	int currentTemp=value/10;

	if(compareTemp==0){
		compareTemp=currentTemp;
	}
	else if( currentTemp!=compareTemp ){
		if( (currentTemp-compareTemp)>=thresholdTempRaising ){
			//Raising
			if( (tempStatus&0x03)==0 ){
				tempStatus=1;
			}
			compareTemp=currentTemp;
		}
		else if( (compareTemp-currentTemp)>=thresholdTempFalling ){
			//falling
			if( (tempStatus&0x0C)==0 ){
				tempStatus=4;
			}
			compareTemp=currentTemp;
		}
		else if( ((currentTemp>compareTemp)&&(tempStatus&0x03)) ||
					((currentTemp<compareTemp)&&(tempStatus&0x0C)) ){
			compareTemp=currentTemp;
		}
	}

	if((tempStatus&0x0F)==1){
		udp_broadcast(1,"TempRaising\0", 12);
		tempStatus=tempStatus|0x02;
		pr_debug("Tempature raising\n");
	}
	else if((tempStatus&0x0F)==4){
		udp_broadcast(1,"TempFalling\0", 12);
		tempStatus=tempStatus|0x08;
		pr_debug("Tempature falling\n");
	}
}

struct smb23x_wakeup_source {
	struct wakeup_source source;
	unsigned long enabled_bitmap;
	spinlock_t ws_lock;
};

enum wakeup_src {
	WAKEUP_SRC_IRQ_POLLING = 0,
	WAKEUP_SRC_MAX,
};
#define WAKEUP_SRC_MASK (~(~0 << WAKEUP_SRC_MAX))

struct smb23x_chip {
	struct i2c_client		*client;
	struct device			*dev;

	/* charger configurations  -- via devicetree */
	bool				cfg_charging_disabled;
	bool				cfg_recharge_disabled;
	bool				cfg_chg_inhibit_disabled;
	bool				cfg_iterm_disabled;
	bool				cfg_aicl_disabled;
	bool				cfg_apsd_disabled;
	bool				cfg_bms_controlled_charging;

	int				cfg_vfloat_mv;
	int				cfg_resume_delta_mv;
	int				cfg_chg_inhibit_delta_mv;
	int				cfg_iterm_ma;
	int				cfg_fastchg_ma;
	int				cfg_cold_bat_decidegc;
	int				cfg_cool_bat_decidegc;
	int				cfg_warm_bat_decidegc;
	int				cfg_hot_bat_decidegc;
	int				cfg_temp_comp_mv;
	int				cfg_temp_comp_ma;
	int				cfg_safety_time;

	int				*cfg_thermal_mitigation;

	/* status */
	bool				batt_present;
	bool				batt_full;
	bool				batt_hot;
	bool				batt_cold;
	bool				batt_warm;
	bool				batt_cool;
	bool				usb_present;
	bool				apsd_enabled;

	int				chg_disabled_status;
	int				usb_suspended_status;
	int				usb_psy_ma;

	/* others */
	bool				irq_waiting;
	bool				resume_completed;
	u8				irq_cfg_mask;
	u32				peek_poke_address;
	int				fake_battery_soc;
	int				therm_lvl_sel;
	int				thermal_levels;
	u32				workaround_flags;
	const char			*bms_psy_name;
	struct power_supply		*usb_psy;
	struct power_supply		*bms_psy;
	struct power_supply		batt_psy;
	struct mutex			read_write_lock;
	struct mutex			irq_complete;
	struct mutex			chg_disable_lock;
	struct mutex			usb_suspend_lock;
	struct mutex			icl_set_lock;
	struct dentry			*debug_root;
	struct delayed_work		irq_polling_work;
	struct smb23x_wakeup_source	smb23x_ws;

	/* extend */
	int				cfg_cool_temp_comp_mv;
	int				index_soft_temp_comp_mv;
	int				last_temp;
	int				cfg_en_active;
	int				sys_voltage;
	int				sys_vthreshold;
	int				max_ac_current_ma;
	int				prechg_current_ma;
	int				charger_plugin;
	int				reg_addr;
	int				reg_print_count;
	struct workqueue_struct		*workqueue;
	struct timer_list		timer_init_register;
	struct delayed_work		delaywork_init_register;
	struct timer_list		timer_print_register;
	struct delayed_work		delaywork_print_register;

	struct delayed_work delaywork_usb_removal;
	struct delayed_work boot_check_work;
	struct alarm        wpc_check_alarm;
	struct work_struct  wpc_check_work;

	int susp_gpio;
	int eoc_gpio;
};

static struct smb23x_chip *g_chip;

static int usbin_current_ma_table[] = {
	100,
	300,
	500,
	650,
	900,
	1000,
	1500,
};

static int fastchg_current_ma_table[] = {
	100,
	250,
	300,
	370,
	500,
	600,
	700,
	1000,
};

static int iterm_ma_table[] = {
	20,
	30,
	50,
	75,
};

static int recharge_mv_table[] = {
	150,
	80,
};

static int safety_time_min_table[] = {
	180,
	270,
	360,
	0,
};

static int vfloat_compensation_mv_table[] = {
	80,
	120,
	160,
	200,
};

static int inhibit_mv_table[] = {
	0,
	265,
	385,
	512,
};

static int cold_bat_decidegc_table[] = {
	100,
	50,
	0,
	-50,
};

static int cool_bat_decidegc_table[] = {
	150,
	100,
	50,
	0,
};

static int warm_bat_decidegc_table[] = {
	400,
	450,
	500,
	550,
};

static int hot_bat_decidegc_table[] = {
	500,
	550,
	600,
	650,
};

enum BattStatus
{
    STATUS_NORMAL   = 0,
    STATUS_OV       = 1,
    STATUS_OT       = 2
};

static int g_BattStatus = STATUS_NORMAL;
static int g_BootPhase = 1;
static bool g_IsRetailMode = false;


#define MIN_FLOAT_MV	3480
#define MAX_FLOAT_MV	4720
#define FLOAT_STEP_MV	40

#define BATT_NO_OVER_VOLT   4240000
#define BATT_OVER_VOLT      4500000
#define BATT_OVER_TEMP      430
#define BATT_OVER_TEMP_RE   470
#define TRIM_PERIOD_NS      (1LL * NSEC_PER_SEC)

#define REG0_DEFAULT        0x54

#define _SMB_MASK(BITS, POS) \
	((unsigned char)(((1 << (BITS)) - 1) << (POS)))
#define SMB_MASK(LEFT_BIT_POS, RIGHT_BIT_POS) \
	_SMB_MASK((LEFT_BIT_POS) - (RIGHT_BIT_POS) + 1, \
				(RIGHT_BIT_POS))

/* register mapping definitions */
#define CFG_REG_0		0x00
#define USBIN_ICL_MASK		SMB_MASK(4, 2)
#define USBIN_ICL_OFFSET	2
#define ITERM_MASK		SMB_MASK(1, 0)

#define CFG_REG_1		0x01
#define PRECHG_CURR_MASK	SMB_MASK(7, 6)
#define PRECHG_CURR_OFFSET	6

#define CFG_REG_2		0x02
#define RECHARGE_DIS_BIT	BIT(7)
#define RECHARGE_THRESH_MASK	BIT(6)
#define RECHARGE_THRESH_OFFSET	6
#define ITERM_DIS_BIT		BIT(5)
#define FASTCHG_CURR_MASK	SMB_MASK(2, 0)

#define CFG_REG_3		0x03
#define FASTCHG_CURR_SOFT_COMP	SMB_MASK(7, 5)
#define FASTCHG_CURR_SOFT_COMP_OFFSET	5
#define FLOAT_VOLTAGE_MASK	SMB_MASK(4, 0)

#define CFG_REG_4		0x04
#define CHG_EN_ACTIVE_LOW_BIT	BIT(5)
#define CHG_EN_ACTIVE_OFFSET	5
#define SAFETY_TIMER_MASK	SMB_MASK(4, 3)
#define SAFETY_TIMER_OFFSET	3
#define SAFETY_TIMER_DISABLE	SMB_MASK(4, 3)
#define SYS_VOLTAGE_MASK	SMB_MASK(1, 0)

#define CFG_REG_5		0x05
#define BAT_THERM_DIS_BIT	BIT(7)
#define HARD_THERM_NOT_SUSPEND	BIT(6)
#define SOFT_THERM_BEHAVIOR_MASK	SMB_MASK(5, 4)
#define SOFT_THERM_VFLT_CHG_COMP	SMB_MASK(5, 4)
#define VFLOAT_COMP_MASK	SMB_MASK(3, 2)
#define VFLOAT_COMP_OFFSET		2
#define APSD_EN_BIT		BIT(1)
#define AICL_EN_BIT		BIT(0)

#define CFG_REG_6		0x06
#define CHG_INHIBIT_THRESH_MASK	SMB_MASK(7, 6)
#define INHIBIT_THRESH_OFFSET	6
#define SYS_VTHRESHOLD_MASK		SMB_MASK(5, 4)
#define SYS_VTHRESHOLD_OFFSET	4
#define BMD_ALGO_MASK		SMB_MASK(1, 0)
#define BMD_ALGO_THERM_IO	SMB_MASK(1, 0)

#define CFG_REG_7		0x07
#define USB1_5_PIN_CNTRL_BIT	BIT(7)
#define USB_AC_PIN_CNTRL_BIT	BIT(6)
#define CHG_EN_PIN_CNTRL_BIT	BIT(5)
#define SUSPEND_SW_CNTRL_BIT	BIT(3)

#define CFG_REG_8		0x08
#define HARD_COLD_TEMP_MASK	SMB_MASK(7, 6)
#define HARD_COLD_TEMP_OFFSET	6
#define HARD_HOT_TEMP_MASK	SMB_MASK(5, 4)
#define HARD_HOT_TEMP_OFFSET	4
#define SOFT_COLD_TEMP_MASK	SMB_MASK(3, 2)
#define SOFT_COLD_TEMP_OFFSET	2
#define SOFT_HOT_TEMP_MASK	SMB_MASK(1, 0)
#define SOFT_HOT_TEMP_OFFSET	0

#define IRQ_CFG_REG_9		0x09
#define SAFETY_TIMER_IRQ_EN_BIT	BIT(7)
#define BATT_OV_IRQ_EN_BIT	BIT(6)
#define BATT_MISSING_IRQ_EN_BIT	BIT(5)
#define ITERM_IRQ_EN_BIT	BIT(4)
#define HARD_TEMP_IRQ_EN_BIT	BIT(3)
#define SOFT_TEMP_IRQ_EN_BIT	BIT(2)
#define AICL_DONE_IRQ_EN_BIT	BIT(1)
#define INOK_IRQ_EN_BIT		BIT(0)

#define I2C_COMM_CFG_REG	0x0a
#define VOLATILE_WRITE_EN_BIT	BIT(0)

#define NV_CFG_REG		0x14
#define UNPLUG_RELOAD_DIS_BIT	BIT(2)

#define CMD_REG_0		0x30
#define VOLATILE_WRITE_ALLOW    BIT(7)
#define RESET_BIT               BIT(6)
#define USB_SUSPEND_BIT         BIT(2)
#define CHARGE_EN_BIT           BIT(1)
#define STATE_PIN_OUT_DIS_BIT   BIT(0)

#define CMD_REG_1		0x31
#define USB500_MODE_BIT		BIT(1)
#define USBAC_MODE_BIT		BIT(0)

#define IRQ_A_STATUS_REG	0x38
#define HOT_HARD_BIT		BIT(6)
#define COLD_HARD_BIT		BIT(4)
#define HOT_SOFT_BIT		BIT(2)
#define COLD_SOFT_BIT		BIT(0)

#define IRQ_B_STATUS_REG	0x39
#define BATT_OV_BIT		BIT(6)
#define BATT_ABSENT_BIT		BIT(4)
#define BATT_UV_BIT		BIT(2)
#define BATT_P2F_BIT		BIT(0)

#define IRQ_C_STATUS_REG	0x3A
#define CHG_ERROR_BIT		BIT(6)
#define RECHG_THRESH_BIT	BIT(4)
#define TAPER_CHG_BIT		BIT(2)
#define ITERM_BIT		BIT(0)

#define IRQ_D_STATUS_REG	0x3B
#define APSD_DONE_BIT		BIT(6)
#define AICL_DONE_BIT		BIT(4)
#define SAFETYTIMER_EXPIRED_BIT	BIT(2)

#define CHG_STATUS_A_REG	0x3C
#define USBIN_OV_BIT		BIT(6)
#define USBIN_UV_BIT		BIT(4)
#define POWER_OK_BIT		BIT(2)
#define DIE_TEMP_LIMIT_BIT	BIT(0)

#define CHG_STATUS_B_REG	0x3D
#define HOLD_OFF_BIT		BIT(3)
#define CHARGE_TYPE_MASK	SMB_MASK(2, 1)
#define CHARGE_TYPE_OFFSET	1
#define NO_CHARGE_VAL		0x00
#define PRE_CHARGE_VAL		BIT(1)
#define FAST_CHARGE_VAL		BIT(2)
#define TAPER_CHARGE_VAL	SMB_MASK(2, 1)
#define CHARGE_EN_STS_BIT	BIT(0)

#define CHG_STATUS_C_REG	0x3E
#define APSD_STATUS_BIT		BIT(4)
#define APSD_RESULT_MASK	SMB_MASK(3, 0)
#define CDP_TYPE_VAL		BIT(3)
#define DCP_TYPE_VAL		BIT(2)
#define SDP_TYPE_VAL		BIT(0)
#define OTHERS_TYPE_VAL		BIT(1)

#define AICL_STATUS_REG		0x3F
#define AICL_DONE_STS_BIT	BIT(6)
#define AICL_RESULT_MASK	SMB_MASK(5, 0)
#define AICL_75_MA		BIT(3)
#define AICL_100_MA		BIT(4)
#define AICL_300_MA		BIT(0)
#define AICL_500_MA		BIT(1)
#define AICL_650_MA		SMB_MASK(1, 0)
#define AICL_900_MA		BIT(2)
#define AICL_1000_MA		(BIT(2) | BIT(0))
#define AICL_1500_MA		(BIT(2) | BIT(1))
#define USB5_LIMIT		BIT(4)
#define USB1_LIMIT		BIT(5)

struct smb_irq_info {
	const char	*name;
	int		(*smb_irq)(struct smb23x_chip *chip, u8 rt_stat);
	int		high;
	int		low;
};

struct irq_handler_info {
	u8			stat_reg;
	u8			val;
	u8			prev_val;
	struct smb_irq_info	irq_info[4];
};

enum {
	USER = BIT(0),
	CURRENT = BIT(1),
	BMS = BIT(2),
	THERMAL = BIT(3),
};

enum {
	WRKRND_IRQ_POLLING = BIT(0),
	WRKRND_USB_SUSPEND = BIT(1),
<<<<<<< HEAD
};

enum {
    NORMAL = 0,
    LOW,
    HIGH
=======
>>>>>>> e045a95c
};

#ifdef QTI_SMB231
static irqreturn_t smb23x_stat_handler(int irq, void *dev_id);
#else
static int smb23x_get_prop_batt_capacity(struct smb23x_chip *chip);
static int smb23x_vfloat_compensation(struct smb23x_chip *chip, int temp_comp_mv);
static int check_charger_thermal_state(struct smb23x_chip *chip, int batt_temp);
static int smb23x_get_prop_batt_voltage(struct smb23x_chip *chip);
static int smb23x_get_prop_batt_temp(struct smb23x_chip *chip);
#endif

static int smb23x_check_gpio(struct smb23x_chip *chip);
static void smb23x_check_batt_ov(struct smb23x_chip *chip);


static int smb23x_check_gpio(struct smb23x_chip *chip)
{
    int ret = 0;
    int val = 0;

    if (gpio_is_valid(chip->susp_gpio))
    {
        ret = gpio_request(chip->susp_gpio, "SMB_SUSP_PIN");
        if(ret < 0)
        {
            pr_err("[smb23x] gpio req failed for susp (%d)\n", ret);
        }
        else
        {
            val = gpio_get_value(chip->susp_gpio);
            pr_info("[smb23x] SMB_SUSP_PIN = %d\n", val);
        }
    }

    if (gpio_is_valid(chip->eoc_gpio))
    {
        ret = gpio_request(chip->eoc_gpio, "WPC_EOC_PIN");
        if(ret < 0)
        {
            pr_err("[smb23x] gpio req failed for eoc (%d)\n", ret);
        }
        else
        {
            val = gpio_get_value(chip->eoc_gpio);
            pr_info("[smb23x] WPC_EOC_PIN = %d\n", val);
        }
    }

    return 0;
}

static void smb23x_check_batt_ov(struct smb23x_chip *chip)
{
    int battery_voltage = 0;
    ktime_t kt = {0};

    battery_voltage = smb23x_get_prop_batt_voltage(chip);
    pr_debug("[smb23x] current battery voltage = %d, status = %d\n", battery_voltage, g_BattStatus);


<<<<<<< HEAD
    if(g_BattStatus != STATUS_NORMAL)
    {
        return;
    }

    if(battery_voltage >= BATT_OVER_VOLT)
    {
        g_BattStatus = STATUS_OV;

        pr_info("[smb23x] OV, attempt to turn off the WPC\n");

        if(gpio_is_valid(chip->eoc_gpio))
        {
            gpio_direction_output(chip->eoc_gpio, 1);
            pr_info("[smb23x] eoc pin (%d)\n", gpio_get_value(chip->eoc_gpio));
        }


        kt = ns_to_ktime(TRIM_PERIOD_NS * 60 * 1);
        alarm_start_relative(&chip->wpc_check_alarm, kt);
    }

    return;
}

static void smb23x_check_batt_ot(struct smb23x_chip *chip)
{
    int battery_ot = BATT_OVER_TEMP;
    int battery_temp = 0;
    ktime_t kt = {0};

    battery_temp = smb23x_get_prop_batt_temp(chip);

    pr_debug("[smb23x] current battery temperature = %d, status = %d\n", battery_temp, g_BattStatus);

    if(g_BootPhase)
    {
        return;
    }

    if(g_BattStatus != STATUS_NORMAL)
    {
        return;
    }

    if(g_IsRetailMode)
    {
        battery_ot = BATT_OVER_TEMP_RE;
    }

    if(battery_temp >= battery_ot)
    {
        g_BattStatus = STATUS_OT;

        pr_info("[smb23x] OT(>=%d), attempt to turn off the WPC\n", battery_ot);

        if(gpio_is_valid(chip->eoc_gpio))
        {
            gpio_direction_output(chip->eoc_gpio, 1);
            pr_info("[smb23x] eoc pin (%d)\n", gpio_get_value(chip->eoc_gpio));
        }


        kt = ns_to_ktime(TRIM_PERIOD_NS * 90 * 1);
        alarm_start_relative(&chip->wpc_check_alarm, kt);
    }

    return;
}

=======
>>>>>>> e045a95c
#define MAX_RW_RETRIES		3
static int __smb23x_read(struct smb23x_chip *chip, u8 reg, u8 *val)
{
	int rc, i;

	for (i = 0; i < MAX_RW_RETRIES; i++) {
		rc = i2c_smbus_read_byte_data(chip->client, reg);
		if (rc >= 0)
			break;
		/* delay between i2c retries */
		msleep(20);
	}
	if (rc < 0) {
		pr_err("Reading 0x%02x failed, rc = %d\n", reg, rc);
		return rc;
	}

	*val = rc;
	pr_debug("Reading 0x%02x = 0x%02x\n", reg, *val);

	return 0;
}

static int __smb23x_write(struct smb23x_chip *chip, u8 reg, u8 val)
{
	int rc, i;

	for (i = 0; i < MAX_RW_RETRIES; i++) {
		rc = i2c_smbus_write_byte_data(chip->client, reg, val);
		if (!rc)
			break;
		/* delay between i2c retries */
		msleep(20);
	}
	if (rc < 0) {
		pr_err("Writing val 0x%02x to reg 0x%02x failed, rc = %d\n",
			val, reg, rc);
		return rc;
	}

	pr_debug("Writing 0x%02x = 0x%02x\n", reg, val);

	return 0;
}

static int smb23x_read(struct smb23x_chip *chip, u8 reg, u8 *val)
{
	int rc;

	mutex_lock(&chip->read_write_lock);
	rc = __smb23x_read(chip, reg, val);
	mutex_unlock(&chip->read_write_lock);

	return rc;
}

static int smb23x_write(struct smb23x_chip *chip, int reg, int val)
{
	int rc;

	mutex_lock(&chip->read_write_lock);
	rc = __smb23x_write(chip, reg, val);
	mutex_unlock(&chip->read_write_lock);
	return rc;
}

static int smb23x_masked_write(struct smb23x_chip *chip,
				u8 reg, u8 mask, u8 val)
{
	int rc;
	u8 tmp;

	mutex_lock(&chip->read_write_lock);
	rc = __smb23x_read(chip, reg, &tmp);
	if (rc < 0) {
		pr_err("Read failed\n");
		goto i2c_error;
	}
	tmp &= ~mask;
	tmp |= val & mask;
	rc = __smb23x_write(chip, reg, tmp);
	if (rc < 0)
		pr_err("Write failed\n");
i2c_error:
	mutex_unlock(&chip->read_write_lock);
	return rc;
}

#ifdef QTI_SMB231
static void smb23x_wakeup_src_init(struct smb23x_chip *chip)
{
	spin_lock_init(&chip->smb23x_ws.ws_lock);
	wakeup_source_init(&chip->smb23x_ws.source, "smb23x");
}

static void smb23x_stay_awake(struct smb23x_wakeup_source *source,
			enum wakeup_src wk_src)
{
	unsigned long flags;

	spin_lock_irqsave(&source->ws_lock, flags);

	if (!__test_and_set_bit(wk_src, &source->enabled_bitmap)) {
		__pm_stay_awake(&source->source);
		pr_debug("enabled source %s, wakeup_src %d\n",
			source->source.name, wk_src);
	}
	spin_unlock_irqrestore(&source->ws_lock, flags);
}

static void smb23x_relax(struct smb23x_wakeup_source *source,
	enum wakeup_src wk_src)
{
	unsigned long flags;

	spin_lock_irqsave(&source->ws_lock, flags);
	if (__test_and_clear_bit(wk_src, &source->enabled_bitmap) &&
		!(source->enabled_bitmap & WAKEUP_SRC_MASK)) {
		__pm_relax(&source->source);
		pr_debug("disabled source %s\n", source->source.name);
	}
	spin_unlock_irqrestore(&source->ws_lock, flags);

	pr_debug("relax source %s, wakeup_src %d\n",
		source->source.name, wk_src);
}
#endif

#ifndef QTI_SMB231
static void smb23x_wakeup_src_init(struct smb23x_chip *chip)
{
    spin_lock_init(&chip->smb23x_ws.ws_lock);
    wakeup_source_init(&chip->smb23x_ws.source, "smb23x");
}

static void smb23x_stay_awake(struct smb23x_wakeup_source *source,
			enum wakeup_src wk_src)
{
    unsigned long flags;

    spin_lock_irqsave(&source->ws_lock, flags);

    if (!__test_and_set_bit(wk_src, &source->enabled_bitmap))
    {
        __pm_stay_awake(&source->source);
        pr_debug("enabled source %s, wakeup_src %d\n", source->source.name, wk_src);
    }

    spin_unlock_irqrestore(&source->ws_lock, flags);
}

static void smb23x_relax(struct smb23x_wakeup_source *source,
	enum wakeup_src wk_src)
{
    unsigned long flags;

    spin_lock_irqsave(&source->ws_lock, flags);
    if (__test_and_clear_bit(wk_src, &source->enabled_bitmap) &&
		!(source->enabled_bitmap & WAKEUP_SRC_MASK))
    {
        __pm_relax(&source->source);
        pr_debug("disabled source %s\n", source->source.name);
    }
    spin_unlock_irqrestore(&source->ws_lock, flags);

    pr_debug("relax source %s, wakeup_src %d\n", source->source.name, wk_src);
}
#endif

static int smb23x_parse_dt(struct smb23x_chip *chip)
{
	int rc = 0;
	struct device_node *node = chip->dev->of_node;

	if (!node) {
		pr_err("device node invalid\n");
		return (-EINVAL);
	}

	chip->cfg_charging_disabled =
		of_property_read_bool(node, "qcom,charging-disabled");
	chip->cfg_recharge_disabled =
		of_property_read_bool(node, "qcom,recharge-disabled");
	chip->cfg_chg_inhibit_disabled =
		of_property_read_bool(node, "qcom,chg-inhibit-disabled");
	chip->cfg_iterm_disabled =
		of_property_read_bool(node, "qcom,iterm-disabled");
	chip->cfg_aicl_disabled =
		of_property_read_bool(node, "qcom,aicl-disabled");
	chip->cfg_apsd_disabled =
		of_property_read_bool(node, "qcom,apsd-disabled");
	chip->cfg_bms_controlled_charging =
		of_property_read_bool(node, "qcom,bms-controlled-charging");

	rc = of_property_read_string(node, "qcom,bms-psy-name",
						&chip->bms_psy_name);
	if (rc) {
		chip->bms_psy_name = NULL;
		chip->cfg_bms_controlled_charging = false;
	} else {
		chip->bms_psy = power_supply_get_by_name((char *)chip->bms_psy_name);
		if (chip->bms_psy == NULL)
			pr_err("smb23x can't find bms device \n");
	}

	/*
	 * If bms-controlled-charging is defined, then the charging
	 * termination and recharge behavior will be controlled by
	 * BMS power supply instead of the SMB chip itself, so we
	 * need to keep iterm and recharge on the chip disabled.
	 */
	if (chip->cfg_bms_controlled_charging) {
		chip->cfg_iterm_disabled = true;
		chip->cfg_recharge_disabled = true;
	}
	rc = of_property_read_u32(node, "qcom,float-voltage-mv",
					&chip->cfg_vfloat_mv);
	if (rc < 0) {
		chip->cfg_vfloat_mv = -EINVAL;
	} else {
		if (chip->cfg_vfloat_mv > MAX_FLOAT_MV
			|| chip->cfg_vfloat_mv < MIN_FLOAT_MV) {
			pr_err("Float voltage out of range\n");
			return (-EINVAL);
		}
	}

	rc = of_property_read_u32(node, "qcom,recharge-thresh-mv",
					&chip->cfg_resume_delta_mv);
	if (rc < 0)
		chip->cfg_resume_delta_mv = -EINVAL;

	rc = of_property_read_u32(node, "qcom,chg-inhibit-thresh-mv",
					&chip->cfg_chg_inhibit_delta_mv);
	if (rc < 0)
		chip->cfg_chg_inhibit_delta_mv = -EINVAL;

	rc = of_property_read_u32(node, "qcom,iterm-ma",
					&chip->cfg_iterm_ma);
	if (rc < 0)
		chip->cfg_iterm_ma = -EINVAL;

	rc = of_property_read_u32(node, "qcom,fastchg-ma",
					&chip->cfg_fastchg_ma);
	if (rc < 0)
		chip->cfg_fastchg_ma = -EINVAL;

	rc = of_property_read_u32(node, "qcom,cold-bat-decidegc",
					&chip->cfg_cold_bat_decidegc);
	if (rc < 0)
		chip->cfg_cold_bat_decidegc = -EINVAL;

	rc = of_property_read_u32(node, "qcom,cool-bat-decidegc",
					&chip->cfg_cool_bat_decidegc);
	if (rc < 0)
		chip->cfg_cool_bat_decidegc = -EINVAL;

	rc = of_property_read_u32(node, "qcom,warm-bat-decidegc",
					&chip->cfg_warm_bat_decidegc);
	if (rc < 0)
		chip->cfg_warm_bat_decidegc = -EINVAL;

	rc = of_property_read_u32(node, "qcom,hot-bat-decidegc",
					&chip->cfg_hot_bat_decidegc);
	if (rc < 0)
		chip->cfg_hot_bat_decidegc = -EINVAL;

	rc = of_property_read_u32(node, "qcom,soft-temp-vfloat-comp-mv",
					&chip->cfg_temp_comp_mv);
	if (rc < 0)
		chip->cfg_temp_comp_mv = -EINVAL;

	rc = of_property_read_u32(node, "qcom,soft-temp-current-comp-ma",
					&chip->cfg_temp_comp_ma);
	if (rc < 0)
		chip->cfg_temp_comp_ma = -EINVAL;

	rc = of_property_read_u32(node, "qcom,charging-timeout",
					&chip->cfg_safety_time);
	if (rc < 0)
		chip->cfg_safety_time = -EINVAL;

	if (of_find_property(node, "qcom,thermal-mitigation",
					&chip->thermal_levels)) {
		chip->cfg_thermal_mitigation = devm_kzalloc(chip->dev,
						chip->thermal_levels,
						GFP_KERNEL);

		if (chip->cfg_thermal_mitigation == NULL) {
			pr_err("thermal mitigation kzalloc() failed.\n");
			return (-ENOMEM);
		}

		chip->thermal_levels /= sizeof(int);
		rc = of_property_read_u32_array(node,
				"qcom,thermal-mitigation",
				chip->cfg_thermal_mitigation,
				chip->thermal_levels);
		if (rc) {
			pr_err("Read therm limits failed, rc=%d\n", rc);
			return rc;
		}
	}

	rc = of_property_read_u32(node, "cei,chg-en-active",
					&chip->cfg_en_active);
	if (rc < 0)
		chip->cfg_en_active = -EINVAL;

	rc = of_property_read_u32(node, "cei,sys-voltage",
					&chip->sys_voltage);
	if (rc < 0)
		chip->sys_voltage = -EINVAL;

	rc = of_property_read_u32(node, "cei,sys-voltage-threshold",
					&chip->sys_vthreshold);
	if (rc < 0)
		chip->sys_vthreshold = -EINVAL;

	rc = of_property_read_u32(node, "cei,max-ac-current-ma",
					&chip->max_ac_current_ma);
	if (rc < 0)
		chip->max_ac_current_ma = -EINVAL;

	rc = of_property_read_u32(node, "cei,prechg-current-ma",
					&chip->prechg_current_ma);
	if (rc < 0)
		chip->prechg_current_ma = -EINVAL;

	rc = of_property_read_u32(node, "cei,cool-temp-vfloat-comp-mv",
					&chip->cfg_cool_temp_comp_mv);
	if (rc < 0)
		chip->cfg_cool_temp_comp_mv = -EINVAL;

	chip->susp_gpio = of_get_named_gpio(node, "qcom,smb-susp", 0);
	if (chip->susp_gpio < 0)
	{
		pr_err("[smb23x] susp_gpio is not available.\n");
	}

	chip->eoc_gpio = of_get_named_gpio(node, "cei,wpc-eoc", 0);
	if (chip->eoc_gpio < 0)
	{
		pr_err("[smb23x] eoc_gpio is not available.\n");
	}

	return 0;
}

static int smb23x_enable_volatile_writes(struct smb23x_chip *chip)
{
	int rc;
#ifdef QTI_SMB231
	u8 reg;

	rc = smb23x_read(chip, I2C_COMM_CFG_REG, &reg);
	if (rc < 0) {
		pr_err("Read I2C_COMM_CFG_REG, rc=%d\n", rc);
		return rc;
	}
	if (!(reg & VOLATILE_WRITE_EN_BIT)) {
		pr_err("Volatile write is not allowed!");
		return (-EACCES);
	}
#endif

	rc = smb23x_masked_write(chip, CMD_REG_0,
			VOLATILE_WRITE_ALLOW, VOLATILE_WRITE_ALLOW);
	if (rc < 0) {
		pr_err("Set VOLATILE_WRITE_ALLOW bit failed\n");
		return rc;
	}

	return 0;
}

static inline int find_closest_in_ascendant_list(
		int val, int lst[], int length)
{
	int i;

	for (i = 0; i < length; i++) {
		if (val <= lst[i])
			break;
	}
	if (i == length)
		i--;

	return i;
}

static inline int find_closest_in_descendant_list(
		int val, int lst[], int length)
{
	int i;

	for (i = 0; i < length; i++) {
		if (val >= lst[i])
			break;
	}
	if (i == length)
		i--;

	return i;
}

#ifdef QTI_SMB231
static int __smb23x_charging_disable(struct smb23x_chip *chip, bool disable)
{
	int rc;

	rc = smb23x_masked_write(chip, CMD_REG_0,
			CHARGE_EN_BIT, disable ? 0 : CHARGE_EN_BIT);
	if (rc < 0)
		pr_err("%s charging failed, rc=%d\n",
				disable ? "Disable" : "Enable", rc);
	return rc;
}

static int smb23x_charging_disable(struct smb23x_chip *chip,
			int reason, int disable)
{
	int rc = 0;
	int disabled;

	mutex_lock(&chip->chg_disable_lock);
	disabled = chip->chg_disabled_status;
	if (disable)
		disabled |= reason;
	else
		disabled &= ~reason;

	rc = __smb23x_charging_disable(chip, disabled ? true : false);
	if (rc < 0)
		pr_err("%s charging for reason 0x%x failed\n",
				disable ? "Disable" : "Enable", reason);
	else
		chip->chg_disabled_status = disabled;
	mutex_unlock(&chip->chg_disable_lock);
	return rc;
}

static int smb23x_suspend_usb(struct smb23x_chip *chip,
			int reason, bool suspend)
{
	int rc = 0;
	int suspended;

	mutex_lock(&chip->usb_suspend_lock);
	suspended = chip->usb_suspended_status;
	if (suspend)
		suspended |= reason;
	else
		suspended &= ~reason;

	rc = smb23x_masked_write(chip, CMD_REG_0, USB_SUSPEND_BIT,
			suspended ? USB_SUSPEND_BIT : 0);
	if (rc < 0) {
		pr_err("Write USB_SUSPEND failed, rc=%d\n", rc);
	} else {
		chip->usb_suspended_status = suspended;
		pr_debug("%suspend USB!\n", suspend ? "S" : "Un-s");
	}
	mutex_unlock(&chip->usb_suspend_lock);

	return rc;
}

#define CURRENT_SUSPEND	2
#define CURRENT_100_MA	100
#define CURRENT_500_MA	500
static int smb23x_set_appropriate_usb_current(struct smb23x_chip *chip)
{
	int rc = 0, therm_ma, current_ma;
	int usb_current = chip->usb_psy_ma;
	u8 tmp;

	if (chip->therm_lvl_sel > 0
			&& chip->therm_lvl_sel < (chip->thermal_levels - 1))
		/*
		 * consider thermal limit only when it is active and not at
		 * the highest level
		 */
		therm_ma = chip->cfg_thermal_mitigation[chip->therm_lvl_sel];
	else
		therm_ma = usb_current;

	current_ma = min(therm_ma, usb_current);

	if (current_ma <= CURRENT_SUSPEND) {
		if (chip->workaround_flags & WRKRND_USB_SUSPEND) {
			current_ma = CURRENT_100_MA;
		} else {
			/* suspend USB input */
			rc = smb23x_suspend_usb(chip, CURRENT, true);
			if (rc)
				pr_err("Suspend USB failed, rc=%d\n", rc);
			return rc;
		}
	}

	if (current_ma <= CURRENT_100_MA) {
		/* USB 100 */
		rc = smb23x_masked_write(chip, CMD_REG_1,
				USB500_MODE_BIT | USBAC_MODE_BIT, 0);
		if (rc)
			pr_err("Set USB100 failed, rc=%d\n", rc);
		pr_debug("Setting USB 100\n");
	} else if (current_ma <= CURRENT_500_MA) {
		/* USB 500 */
		rc = smb23x_masked_write(chip, CMD_REG_1,
				USB500_MODE_BIT | USBAC_MODE_BIT,
				USB500_MODE_BIT);
		if (rc)
			pr_err("Set USB500 failed, rc=%d\n", rc);
		pr_debug("Setting USB 500\n");
	} else {
		/* USB AC */
		rc = smb23x_masked_write(chip, CMD_REG_1,
				USBAC_MODE_BIT, USBAC_MODE_BIT);
		if (rc)
			pr_err("Set USBAC failed, rc=%d\n", rc);
		pr_debug("Setting USB AC\n");
	}

	/* set ICL */
	tmp = find_closest_in_ascendant_list(current_ma, usbin_current_ma_table,
					ARRAY_SIZE(usbin_current_ma_table));
	tmp = tmp << USBIN_ICL_OFFSET;
	rc = smb23x_masked_write(chip, CFG_REG_0, USBIN_ICL_MASK, tmp);
	if (rc < 0) {
		pr_err("Set ICL failed\n, rc=%d\n", rc);
		return rc;
	}
	pr_debug("ICL set to = %d\n",
			usbin_current_ma_table[tmp >> USBIN_ICL_OFFSET]);

	if (!(chip->workaround_flags & WRKRND_USB_SUSPEND)) {
		/* un-suspend USB input */
		rc = smb23x_suspend_usb(chip, CURRENT, false);
		if (rc < 0)
			pr_err("Un-suspend USB failed, rc=%d\n", rc);
	}
<<<<<<< HEAD

	return rc;
}
#else
static int smb23x_charging_enable(struct smb23x_chip *chip, int enable)
{
	int rc;
	u8 reg;
=======
>>>>>>> e045a95c

	rc = smb23x_read(chip, CFG_REG_4, &reg);
	if (rc)
		return rc;
	reg &= CHG_EN_ACTIVE_LOW_BIT;

	mutex_lock(&chip->chg_disable_lock);
	if (enable) {
		rc = smb23x_masked_write(chip, CMD_REG_0, CHARGE_EN_BIT, reg ? 0 : CHARGE_EN_BIT);
		if (rc)
			pr_err("enable fail, enable polarity=0x%02x, rc=%d\n", reg, rc);
	} else {
		rc = smb23x_masked_write(chip, CMD_REG_0, CHARGE_EN_BIT, reg ? CHARGE_EN_BIT : 0);
		if (rc)
			pr_err("disable fail, enable polarity=0x%02x, rc=%d\n", reg, rc);
	}
	mutex_unlock(&chip->chg_disable_lock);
	return rc;
}

static int smb23x_vfloat_compensation(struct smb23x_chip *chip, int temp_comp_mv)
{
	int rc = 0, i = 0;
	u8 tmp;

	if (temp_comp_mv != -EINVAL) {
		i = find_closest_in_ascendant_list(
			temp_comp_mv, vfloat_compensation_mv_table,
			ARRAY_SIZE(vfloat_compensation_mv_table));
		tmp = i << VFLOAT_COMP_OFFSET;
		rc = smb23x_masked_write(chip, CFG_REG_5, VFLOAT_COMP_MASK, tmp);
	}

	return rc;
}

//Change thermal setting by battery temperature
static int check_charger_thermal_state(struct smb23x_chip *chip, int batt_temp)
{
	int rc;

	if (chip->charger_plugin == 0)
		return (-EINVAL);

	if ((HIGH != chip->index_soft_temp_comp_mv) && (batt_temp > 350)) {
		rc = smb23x_enable_volatile_writes(chip);
		if (rc < 0) {
			pr_err("Enable volatile writes failed, rc=%d\n", rc);
			return rc;
		}

		rc = smb23x_vfloat_compensation(chip, chip->cfg_temp_comp_mv);
		if (rc < 0) {
			pr_err("Set VFLOAT_COMP failed, rc=%d\n", rc);
			return rc;
		}
		chip->index_soft_temp_comp_mv = HIGH;
	} else if ((LOW != chip->index_soft_temp_comp_mv) && (batt_temp < 250)) {
		rc = smb23x_enable_volatile_writes(chip);
		if (rc < 0) {
			pr_err("Enable volatile writes failed, rc=%d\n", rc);
			return rc;
		}

		rc = smb23x_vfloat_compensation(chip, chip->cfg_cool_temp_comp_mv);
		if (rc < 0) {
			pr_err("Set VFLOAT_COMP failed, rc=%d\n", rc);
			return rc;
		}
		chip->index_soft_temp_comp_mv = LOW;
	}

	return 0;
}
#endif

static int smb23x_hw_init(struct smb23x_chip *chip)
{
	int rc, i = 0;
	u8 tmp;

	rc = smb23x_enable_volatile_writes(chip);
	if (rc < 0) {
		pr_err("Enable volatile writes failed, rc=%d\n", rc);
		return rc;
	}

	/* recharging setting */
	if (chip->cfg_recharge_disabled) {
		rc = smb23x_masked_write(chip, CFG_REG_2,
			RECHARGE_DIS_BIT, RECHARGE_DIS_BIT);
		if (rc < 0) {
			pr_err("Disable recharging failed, rc=%d\n", rc);
			return rc;
		}
	} else if (chip->cfg_resume_delta_mv != -EINVAL) {
		i = find_closest_in_descendant_list(
			chip->cfg_resume_delta_mv, recharge_mv_table,
			ARRAY_SIZE(recharge_mv_table));
		tmp = i << RECHARGE_THRESH_OFFSET;
		rc = smb23x_masked_write(chip, CFG_REG_2,
				RECHARGE_THRESH_MASK, tmp);
		if (rc < 0) {
			pr_err("Set recharge thresh failed, rc=%d\n", rc);
			return rc;
		}
	}

	/* iterm setting */
	if (chip->cfg_iterm_disabled) {
		rc = smb23x_masked_write(chip, CFG_REG_2,
				ITERM_DIS_BIT, ITERM_DIS_BIT);
		if (rc < 0) {
			pr_err("Disable ITERM failed, rc=%d\n", rc);
			return rc;
		}
	} else if (chip->cfg_iterm_ma != -EINVAL) {
		i = find_closest_in_ascendant_list(chip->cfg_iterm_ma,
				iterm_ma_table, ARRAY_SIZE(iterm_ma_table));
		tmp = i;
		rc = smb23x_masked_write(chip, CFG_REG_0, ITERM_MASK, tmp);
		if (rc < 0) {
			pr_err("Set ITERM failed, rc=%d\n", rc);
			return rc;
		}
	}

	/* fastchg current setting */
	if (chip->cfg_fastchg_ma != -EINVAL) {
		i = find_closest_in_ascendant_list(
			chip->cfg_fastchg_ma, fastchg_current_ma_table,
			ARRAY_SIZE(fastchg_current_ma_table));
		tmp = i;
		rc = smb23x_masked_write(chip, CFG_REG_2,
				FASTCHG_CURR_MASK, tmp);
		if (rc < 0) {
			pr_err("Set fastchg current failed, rc=%d\n", rc);
			return rc;
		}
	}

	/* float voltage setting */
	if (chip->cfg_vfloat_mv != -EINVAL) {
		tmp = (chip->cfg_vfloat_mv - MIN_FLOAT_MV) / FLOAT_STEP_MV;
		rc = smb23x_masked_write(chip, CFG_REG_3,
				FLOAT_VOLTAGE_MASK, tmp);
		if (rc < 0) {
			pr_err("Set float voltage failed, rc=%d\n", rc);
			return rc;
		}
	}

	/* safety timer setting */
	if (chip->cfg_safety_time != -EINVAL) {
		i = find_closest_in_ascendant_list(
			chip->cfg_safety_time, safety_time_min_table,
			ARRAY_SIZE(safety_time_min_table));
		tmp = i << SAFETY_TIMER_OFFSET;
		/* disable safety timer if the value equals 0 */
		if (chip->cfg_safety_time == 0)
			tmp = SAFETY_TIMER_DISABLE;
		rc = smb23x_masked_write(chip, CFG_REG_4,
				SAFETY_TIMER_MASK, tmp);
		if (rc < 0) {
			pr_err("Set safety timer failed, rc=%d\n", rc);
			return rc;
		}
	}

	/* hard JEITA settings */
	if (chip->cfg_cold_bat_decidegc != -EINVAL ||
		chip->cfg_hot_bat_decidegc != -EINVAL) {
		u8 mask = 0;

		rc = smb23x_masked_write(chip, CFG_REG_5,
				BAT_THERM_DIS_BIT | HARD_THERM_NOT_SUSPEND, 0);
		if (rc < 0) {
			pr_err("Enable thermal monitor failed, rc=%d\n", rc);
			return rc;
		}
		if (chip->cfg_cold_bat_decidegc != -EINVAL) {
			i = find_closest_in_descendant_list(
				chip->cfg_cold_bat_decidegc,
				cold_bat_decidegc_table,
				ARRAY_SIZE(cold_bat_decidegc_table));
			mask |= HARD_COLD_TEMP_MASK;
			tmp = i << HARD_COLD_TEMP_OFFSET;
		}

		if (chip->cfg_hot_bat_decidegc != -EINVAL) {
			i = find_closest_in_ascendant_list(
				chip->cfg_hot_bat_decidegc,
				hot_bat_decidegc_table,
				ARRAY_SIZE(hot_bat_decidegc_table));
			mask |= HARD_HOT_TEMP_MASK;
			tmp |= i << HARD_HOT_TEMP_OFFSET;
		}
		rc = smb23x_masked_write(chip, CFG_REG_8, mask, tmp);
		if (rc < 0) {
			pr_err("Set hard cold/hot temperature failed, rc=%d\n",
				rc);
			return rc;
		}
	}

	/* soft JEITA settings */
	if (chip->cfg_cool_bat_decidegc != -EINVAL ||
		chip->cfg_warm_bat_decidegc != -EINVAL) {
		u8 mask = 0;

		rc = smb23x_masked_write(chip, CFG_REG_5,
			SOFT_THERM_BEHAVIOR_MASK, SOFT_THERM_VFLT_CHG_COMP);
		if (rc < 0) {
			pr_err("Set soft JEITA behavior failed, rc=%d\n", rc);
			return rc;
		}
		if (chip->cfg_cool_bat_decidegc != -EINVAL) {
			i = find_closest_in_descendant_list(
				chip->cfg_cool_bat_decidegc,
				cool_bat_decidegc_table,
				ARRAY_SIZE(cool_bat_decidegc_table));
			mask |= SOFT_COLD_TEMP_MASK;
			tmp = i << SOFT_COLD_TEMP_OFFSET;
		}

		if (chip->cfg_warm_bat_decidegc != -EINVAL) {
			i = find_closest_in_ascendant_list(
				chip->cfg_warm_bat_decidegc,
				warm_bat_decidegc_table,
				ARRAY_SIZE(warm_bat_decidegc_table));
			mask |= SOFT_HOT_TEMP_MASK;
			tmp |= i << SOFT_HOT_TEMP_OFFSET;
		}

		rc = smb23x_masked_write(chip, CFG_REG_8, mask, tmp);
		if (rc < 0) {
			pr_err("Set soft cold/hot temperature failed, rc=%d\n",
				rc);
			return rc;
		}
	}

	/* float voltage and fastchg current compensation for soft JEITA */
	if ((300 > chip->last_temp) && (chip->cfg_cool_temp_comp_mv != -EINVAL)) {
		rc = smb23x_vfloat_compensation(chip, chip->cfg_cool_temp_comp_mv);
		if (rc < 0) {
			pr_err("Set VFLOAT_COMP failed, rc=%d\n", rc);
			return rc;
		}
		chip->index_soft_temp_comp_mv = LOW;
	} else {
		rc = smb23x_vfloat_compensation(chip, chip->cfg_temp_comp_mv);
		if (rc < 0) {
			pr_err("Set VFLOAT_COMP failed, rc=%d\n", rc);
			return rc;
		}
		chip->index_soft_temp_comp_mv = HIGH;
	}

	if (chip->cfg_temp_comp_ma != -EINVAL) {
		i = find_closest_in_ascendant_list(
			chip->cfg_temp_comp_ma, fastchg_current_ma_table,
			ARRAY_SIZE(fastchg_current_ma_table));
		tmp = i << FASTCHG_CURR_SOFT_COMP_OFFSET;
		rc = smb23x_masked_write(chip, CFG_REG_3,
				FASTCHG_CURR_SOFT_COMP, tmp);
		if (rc < 0) {
			pr_err("Set FASTCHG_COMP failed, rc=%d\n", rc);
			return rc;
		}
	}

	/* disable APSD */
	if (chip->cfg_apsd_disabled) {
		rc = smb23x_masked_write(chip, CFG_REG_5, APSD_EN_BIT, 0);
		if (rc < 0) {
			pr_err("Disable APSD failed, rc=%d\n", rc);
			return rc;
		}
		chip->apsd_enabled = false;
	} else {
		rc = smb23x_read(chip, CFG_REG_5, &tmp);
		if (rc < 0) {
			pr_err("read CFG_REG_5 failed, rc=%d\n", rc);
			return rc;
		}
		chip->apsd_enabled = !!(tmp & APSD_EN_BIT);
	}

	/* disable AICL */
	if (chip->cfg_aicl_disabled) {
		rc = smb23x_masked_write(chip, CFG_REG_5, AICL_EN_BIT, 0);
		if (rc < 0) {
			pr_err("Disable AICL failed, rc=%d\n", rc);
			return rc;
		}
	}

	/* charging inhibit setting */
	if (chip->cfg_chg_inhibit_disabled) {
		rc = smb23x_masked_write(chip, CFG_REG_6,
				CHG_INHIBIT_THRESH_MASK, 0);
		if (rc < 0) {
			pr_err("Disable charge inhibit failed, rc=%d\n", rc);
			return rc;
		}
	} else if (chip->cfg_chg_inhibit_delta_mv != -EINVAL) {
		i = find_closest_in_ascendant_list(
			chip->cfg_chg_inhibit_delta_mv, inhibit_mv_table,
			ARRAY_SIZE(inhibit_mv_table));
		tmp = i << INHIBIT_THRESH_OFFSET;
		rc = smb23x_masked_write(chip, CFG_REG_6,
				CHG_INHIBIT_THRESH_MASK, tmp);
		if (rc < 0) {
			pr_err("Set inhibit threshold failed, rc=%d\n", rc);
			return rc;
		}
	}

#ifdef QTI_SMB231
	/*
	 * Disable the STAT pin output, to make the pin keep at open drain
	 * state and detect the IRQ on the falling edge
	 */
	rc = smb23x_masked_write(chip, CMD_REG_0,
			STATE_PIN_OUT_DIS_BIT,
			STATE_PIN_OUT_DIS_BIT);
	if (rc < 0) {
		pr_err("Disable state pin output failed, rc=%d\n", rc);
		return rc;
	}

	rc = smb23x_masked_write(chip, CFG_REG_4,
			CHG_EN_ACTIVE_LOW_BIT, 0); /* EN active high */
	rc |= smb23x_masked_write(chip, CFG_REG_7,
				USB1_5_PIN_CNTRL_BIT |
				USB_AC_PIN_CNTRL_BIT |
				CHG_EN_PIN_CNTRL_BIT |
				SUSPEND_SW_CNTRL_BIT,
				SUSPEND_SW_CNTRL_BIT); /* suspend ctrl by sw */
	if (rc < 0) {
		pr_err("Configure board setting failed, rc=%d\n", rc);
		return rc;
	}

	/* Enable necessary IRQs */
	rc = smb23x_masked_write(chip, IRQ_CFG_REG_9, 0xff,
			SAFETY_TIMER_IRQ_EN_BIT |
			BATT_MISSING_IRQ_EN_BIT |
			ITERM_IRQ_EN_BIT |
			HARD_TEMP_IRQ_EN_BIT |
			SOFT_TEMP_IRQ_EN_BIT |
			AICL_DONE_IRQ_EN_BIT |
			INOK_IRQ_EN_BIT);
	if (rc < 0) {
		pr_err("Configure IRQ failed, rc=%d\n", rc);
		return rc;
	}
#else //QTI_SMB231
	//Max AC input current limit
	if (chip->max_ac_current_ma != -EINVAL) {
		i = find_closest_in_ascendant_list(chip->max_ac_current_ma,
				usbin_current_ma_table, ARRAY_SIZE(usbin_current_ma_table));
		tmp = i << USBIN_ICL_OFFSET;
		rc = smb23x_masked_write(chip, CFG_REG_0, USBIN_ICL_MASK, tmp);
		if (rc < 0) {
			pr_err("Set Max AC input current limit failed, rc=%d\n", rc);
			return rc;
		}
	}

	//Pre-charge current
	if (chip->prechg_current_ma != -EINVAL) {
		i = find_closest_in_ascendant_list(chip->prechg_current_ma,
				iterm_ma_table, ARRAY_SIZE(iterm_ma_table));
		tmp = i << PRECHG_CURR_OFFSET;
		rc = smb23x_masked_write(chip, CFG_REG_1, PRECHG_CURR_MASK, tmp);
		if (rc < 0) {
			pr_err("Set Pre-charge current failed, rc=%d\n", rc);
			return rc;
		}
	}

	//Charger enable polarity
	if (chip->cfg_en_active != -EINVAL) {
		tmp = chip->cfg_en_active << CHG_EN_ACTIVE_OFFSET;
		rc = smb23x_masked_write(chip, CFG_REG_4,
				CHG_EN_ACTIVE_LOW_BIT, tmp);
		if (rc < 0) {
			pr_err("Set Charger enable polarity failed, rc=%d\n", rc);
			return rc;
		}
	}

	//System voltage
	if (chip->sys_voltage != -EINVAL) {
		rc = smb23x_masked_write(chip, CFG_REG_4,
				SYS_VOLTAGE_MASK, chip->sys_voltage);
		if (rc < 0) {
			pr_err("Set System voltage failed, rc=%d\n", rc);
			return rc;
		}
	}

	//System voltage threshold for initiating charge current reduction
	if (chip->sys_vthreshold != -EINVAL) {
		tmp = chip->sys_vthreshold << SYS_VTHRESHOLD_OFFSET;
		rc = smb23x_masked_write(chip, CFG_REG_6,
				SYS_VTHRESHOLD_MASK, tmp);
		if (rc < 0) {
			pr_err("Set System voltage threshold failed, rc=%d\n", rc);
			return rc;
		}
	}

	//Battery charge enable = Enable
	rc = smb23x_charging_enable(chip, 1);
	if (rc)
		return rc;
#endif //QTI_SMB231
	return rc;
}

#ifdef QTI_SMB231
static int hot_hard_irq_handler(struct smb23x_chip *chip, u8 rt_sts)
{
	pr_warn("rt_sts = 0x02%x\n", rt_sts);
	chip->batt_hot = !!rt_sts;
	return 0;
}

static int cold_hard_irq_handler(struct smb23x_chip *chip, u8 rt_sts)
{
	pr_debug("rt_sts = 0x02%x\n", rt_sts);
	chip->batt_cold = !!rt_sts;
	return 0;
}

static int hot_soft_irq_handler(struct smb23x_chip *chip, u8 rt_sts)
{
	pr_debug("rt_sts = 0x02%x\n", rt_sts);
	chip->batt_warm = !!rt_sts;
	return 0;
}

static int cold_soft_irq_handler(struct smb23x_chip *chip, u8 rt_sts)
{
	pr_debug("rt_sts = 0x02%x\n", rt_sts);
	chip->batt_cool = !!rt_sts;
	return 0;
}

static int batt_ov_irq_handler(struct smb23x_chip *chip, u8 rt_sts)
{
	pr_debug("rt_sts = 0x02%x\n", rt_sts);
	return 0;
}

static int batt_missing_irq_handler(struct smb23x_chip *chip, u8 rt_sts)
{
	pr_debug("rt_sts = 0x02%x\n", rt_sts);
	chip->batt_present = !rt_sts;
	return 0;
}

static int batt_low_irq_handler(struct smb23x_chip *chip, u8 rt_sts)
{
	pr_warn("rt_sts = 0x02%x\n", rt_sts);
	return 0;
}

static int pre_to_fast_irq_handler(struct smb23x_chip *chip, u8 rt_sts)
{
	pr_debug("rt_sts = 0x02%x\n", rt_sts);
	chip->batt_full = false;

	return 0;
}

static int chg_error_irq_handler(struct smb23x_chip *chip, u8 rt_sts)
{
	pr_warn("rt_sts = 0x02%x\n", rt_sts);
	return 0;
}

static int recharge_irq_handler(struct smb23x_chip *chip, u8 rt_sts)
{
	pr_debug("rt_sts = 0x02%x\n", rt_sts);
	chip->batt_full = !rt_sts;
	return 0;
}

static int taper_irq_handler(struct smb23x_chip *chip, u8 rt_sts)
{
	pr_debug("rt_sts = 0x02%x\n", rt_sts);
	return 0;
}

static int iterm_irq_handler(struct smb23x_chip *chip, u8 rt_sts)
{
	pr_debug("rt_sts = 0x02%x\n", rt_sts);
	chip->batt_full = !!rt_sts;
	return 0;
}

static const char * const usb_type_str[] = {
	"SDP",
	"UNKNOWN",
	"DCP",
	"CDP",
};
static int get_usb_supply_type(struct smb23x_chip *chip)
{
	int rc;
	u8 reg, tmp;
	enum power_supply_type type;

	rc = smb23x_read(chip, CHG_STATUS_C_REG, &reg);
	if (rc < 0) {
		pr_err("Read STATUS_C failed, rc=%d\n", rc);
		return rc;
	}
	tmp = reg & APSD_STATUS_BIT;

	if (!tmp) {
		pr_debug("APSD not completed\n");
		return POWER_SUPPLY_TYPE_UNKNOWN;
	}

	tmp = reg & APSD_RESULT_MASK;
	if (tmp == CDP_TYPE_VAL) {
		type = POWER_SUPPLY_TYPE_USB_CDP;
		tmp = 3;
	} else if (tmp == DCP_TYPE_VAL) {
		type = POWER_SUPPLY_TYPE_USB_DCP;
		tmp = 2;
	} else if (tmp == SDP_TYPE_VAL) {
		type = POWER_SUPPLY_TYPE_USB;
		tmp = 0;
	} else {
		type = POWER_SUPPLY_TYPE_UNKNOWN;
		tmp = 1;
	}

	pr_debug("Charger type %s detected\n", usb_type_str[tmp]);

	return type;
}

static int handle_usb_insertion(struct smb23x_chip *chip)
{
	enum power_supply_type usb_type;

	usb_type = get_usb_supply_type(chip);
	power_supply_set_supply_type(chip->usb_psy, usb_type);
	power_supply_set_present(chip->usb_psy, chip->usb_present);
	power_supply_set_online(chip->usb_psy, true);

	return 0;
}

static int handle_usb_removal(struct smb23x_chip *chip)
{
	power_supply_set_supply_type(chip->usb_psy,
			POWER_SUPPLY_TYPE_UNKNOWN);
	power_supply_set_present(chip->usb_psy, chip->usb_present);
	power_supply_set_online(chip->usb_psy, false);

	return 0;
}

static int src_detect_irq_handler(struct smb23x_chip *chip, u8 rt_sts)
{
	bool usb_present = !!rt_sts;

	if (!chip->apsd_enabled)
		return 0;

	pr_debug("chip->usb_present = %d, usb_present = %d\n",
					chip->usb_present, usb_present);

	if (usb_present && !chip->usb_present) {
		chip->usb_present = usb_present;
		handle_usb_insertion(chip);
	} else if (!usb_present && chip->usb_present) {
		chip->usb_present = usb_present;
		handle_usb_removal(chip);
	}

	return 0;
}

static int aicl_done_irq_handler(struct smb23x_chip *chip, u8 rt_sts)
{
	pr_debug("rt_sts = 0x02%x\n", rt_sts);
	return 0;
}

static int chg_timeout_irq_handler(struct smb23x_chip *chip, u8 rt_sts)
{
	pr_debug("rt_sts = 0x02%x\n", rt_sts);
	return 0;
}

static int pre_chg_timeout_irq_handler(struct smb23x_chip *chip, u8 rt_sts)
{
	pr_debug("rt_sts = 0x02%x\n", rt_sts);
	return 0;
}

static int usbin_ov_irq_handler(struct smb23x_chip *chip, u8 rt_sts)
{
	bool usb_present = !rt_sts;
	int health = !!rt_sts ? POWER_SUPPLY_HEALTH_OVERVOLTAGE :
				POWER_SUPPLY_HEALTH_GOOD;

	pr_debug("chip->usb_present = %d, usb_present = %d\n",
					chip->usb_present,  usb_present);
	if (chip->usb_present != usb_present) {
		chip->usb_present = usb_present;
		power_supply_set_present(chip->usb_psy, usb_present);
		power_supply_set_health_state(chip->usb_psy, health);
	}

	return 0;
}

#define IRQ_POLLING_MS	500
static void smb23x_irq_polling_work_fn(struct work_struct *work)
{
	struct smb23x_chip *chip = container_of(work, struct smb23x_chip,
					irq_polling_work.work);

	smb23x_stat_handler(chip->client->irq, (void *)chip);

	if (chip->usb_present)
		schedule_delayed_work(&chip->irq_polling_work,
			msecs_to_jiffies(IRQ_POLLING_MS));
}

/*
 * On some of the parts, the Non-volatile register values will
 * be reloaded upon unplug event. Even the unplug event won't be
 * detected because the IRQ isn't enabled by default in chip
 * internally.
 * Use polling to detect the unplug event, and after that, redo
 * hw_init() to repropgram the software configurations.
 */
static void reconfig_upon_unplug(struct smb23x_chip *chip)
{
	int rc;
	int reason;

	if (chip->workaround_flags & WRKRND_IRQ_POLLING) {
		if (chip->usb_present) {
			smb23x_stay_awake(&chip->smb23x_ws,
					WAKEUP_SRC_IRQ_POLLING);
			schedule_delayed_work(&chip->irq_polling_work,
					msecs_to_jiffies(IRQ_POLLING_MS));
		} else {
			pr_debug("restore software settings after unplug\n");
			smb23x_relax(&chip->smb23x_ws, WAKEUP_SRC_IRQ_POLLING);
			rc = smb23x_hw_init(chip);
			if (rc)
				pr_err("smb23x init upon unplug failed, rc=%d\n",
							rc);
			/*
			 * Retore the CHARGE_EN && USB_SUSPEND bit
			 * according to the status maintained in sw.
			 */
			mutex_lock(&chip->chg_disable_lock);
			reason = chip->chg_disabled_status;
			mutex_unlock(&chip->chg_disable_lock);
			rc = smb23x_charging_disable(chip, reason,
					!!reason ? true : false);
			if (rc < 0)
				pr_err("%s charging failed\n",
					!!reason ? "Disable" : "Enable");

			mutex_lock(&chip->usb_suspend_lock);
			reason = chip->usb_suspended_status;
			mutex_unlock(&chip->usb_suspend_lock);
			if (!(chip->workaround_flags & WRKRND_USB_SUSPEND)) {
				rc = smb23x_suspend_usb(chip, reason,
						!!reason ? true : false);
				if (rc < 0)
					pr_err("%suspend USB failed\n",
						!!reason ? "S" : "Un-s");
			}
		}
	}
}

static int usbin_uv_irq_handler(struct smb23x_chip *chip, u8 rt_sts)
{
	bool usb_present = !rt_sts;

	pr_debug("chip->usb_present = %d, usb_present = %d\n",
					chip->usb_present,  usb_present);
	if (chip->usb_present == usb_present)
		return 0;

	chip->usb_present = usb_present;
	reconfig_upon_unplug(chip);
	power_supply_set_present(chip->usb_psy, usb_present);

	return 0;
}

static int power_ok_irq_handler(struct smb23x_chip *chip, u8 rt_sts)
{
	pr_debug("rt_sts = 0x02%x\n", rt_sts);
	return 0;
}

static int die_temp_irq_handler(struct smb23x_chip *chip, u8 rt_sts)
{
	pr_warn("rt_sts = 0x02%x\n", rt_sts);
	return 0;
}

static struct irq_handler_info handlers[] = {
	{ IRQ_A_STATUS_REG, 0, 0,
		{
			{
				.name = "cold_soft",
				.smb_irq = cold_soft_irq_handler,
			},
			{
				.name = "hot_soft",
				.smb_irq = hot_soft_irq_handler,
			},
			{
				.name = "cold_hard",
				.smb_irq = cold_hard_irq_handler,
			},
			{
				.name = "hot_hard",
				.smb_irq = hot_hard_irq_handler,
			},
		},
	},
	{ IRQ_B_STATUS_REG, 0, 0,
		{
			{
				.name = "p2f",
				.smb_irq = pre_to_fast_irq_handler,
			},
			{
				.name = "batt_low",
				.smb_irq = batt_low_irq_handler,
			},
			{
				.name = "batt_missing",
				.smb_irq = batt_missing_irq_handler,
			},
			{
				.name = "batt_ov",
				.smb_irq = batt_ov_irq_handler,
			},
		},
	},
	{ IRQ_C_STATUS_REG, 0, 0,
		{
			{
				.name = "iterm",
				.smb_irq = iterm_irq_handler,
			},
			{
				.name = "taper",
				.smb_irq = taper_irq_handler,
			},
			{
				.name = "recharge",
				.smb_irq = recharge_irq_handler,
			},
			{
				.name = "chg_error",
				.smb_irq = chg_error_irq_handler,
			},
		},
	},
	{ IRQ_D_STATUS_REG, 0, 0,
		{
			{
				.name = "pre_chg_timeout",
				.smb_irq = pre_chg_timeout_irq_handler,
			},
			{
				.name = "chg_timeout",
				.smb_irq = chg_timeout_irq_handler,
			},
			{
				.name = "aicl_done",
				.smb_irq = aicl_done_irq_handler,
			},
			{
				.name = "src_detect",
				.smb_irq = src_detect_irq_handler,
			},
		},
	},
	{ CHG_STATUS_A_REG, 0, 0,
		{
			{
				.name = "die_temp",
				.smb_irq = die_temp_irq_handler,
			},
			{
				.name = "power_ok",
				.smb_irq = power_ok_irq_handler,
			},
			{
				.name = "usbin_uv",
				.smb_irq = usbin_uv_irq_handler,
			},
			{
				.name = "usbin_ov",
				.smb_irq = usbin_ov_irq_handler,
			},
		},
	},
};

#define UPDATE_IRQ_STAT(irq_reg, value) \
	handlers[irq_reg - IRQ_A_STATUS_REG].prev_val = value
static int smb23x_determine_initial_status(struct smb23x_chip *chip)
{
	int rc = 0;
	u8 reg;

	rc = smb23x_read(chip, IRQ_A_STATUS_REG, &reg);
	if (rc < 0) {
		pr_err("Read IRQ_A failed, rc=%d\n", rc);
		return rc;
	}
	UPDATE_IRQ_STAT(IRQ_A_STATUS_REG, reg);
	if (reg & HOT_HARD_BIT)
		chip->batt_hot = true;
	else if (reg & COLD_HARD_BIT)
		chip->batt_cold = true;
	else if (reg & HOT_SOFT_BIT)
		chip->batt_warm = true;
	else if (reg & COLD_SOFT_BIT)
		chip->batt_cool = true;

	chip->batt_present = true;
	rc = smb23x_read(chip, IRQ_B_STATUS_REG, &reg);
	if (rc < 0) {
		pr_err("Read IRQ_B failed, rc=%d\n", rc);
		return rc;
	}
	UPDATE_IRQ_STAT(IRQ_B_STATUS_REG, reg);
	if (reg & BATT_ABSENT_BIT)
		chip->batt_present = false;

	rc = smb23x_read(chip, IRQ_C_STATUS_REG, &reg);
	if (rc < 0) {
		pr_err("Read IRQ_C failed, rc=%d\n", rc);
		return rc;
	}
	UPDATE_IRQ_STAT(IRQ_C_STATUS_REG, reg);
	if (reg & ITERM_BIT)
		chip->batt_full = true;

	rc = smb23x_read(chip, IRQ_D_STATUS_REG, &reg);
	if (rc < 0) {
		pr_err("Read IRQ_D failed, rc=%d\n", rc);
		return rc;
	}
	UPDATE_IRQ_STAT(IRQ_D_STATUS_REG, reg);
	if (chip->apsd_enabled && (reg & APSD_DONE_BIT))
		chip->usb_present = true;

	rc = smb23x_read(chip, CHG_STATUS_A_REG, &reg);
	if (rc < 0) {
		pr_err("Read CHG_STATUS_A failed, rc=%d\n", rc);
		return rc;
	}
	UPDATE_IRQ_STAT(CHG_STATUS_A_REG, reg);
	if (!(reg & USBIN_OV_BIT) && !(reg & USBIN_UV_BIT))
		chip->usb_present = true;
	else if (reg & USBIN_OV_BIT)
		power_supply_set_health_state(chip->usb_psy,
				POWER_SUPPLY_HEALTH_OVERVOLTAGE);

	if (chip->usb_present && chip->apsd_enabled) {
		handle_usb_insertion(chip);
	} else if (chip->usb_present) {
		power_supply_set_present(chip->usb_psy, chip->usb_present);
		reconfig_upon_unplug(chip);
	}

	return rc;
}

static int smb23x_irq_read(struct smb23x_chip *chip)
{
	int rc, i;

	for (i = 0; i < ARRAY_SIZE(handlers); i++) {
		rc = smb23x_read(chip, handlers[i].stat_reg,
						&handlers[i].val);
		if (rc < 0) {
			pr_err("Couldn't read %d rc = %d\n",
					handlers[i].stat_reg, rc);
			handlers[i].val = 0;
			continue;
		}
	}

	return rc;
}

#define IRQ_LATCHED_MASK	0x02
#define IRQ_STATUS_MASK		0x01
#define BITS_PER_IRQ		2
static irqreturn_t smb23x_stat_handler(int irq, void *dev_id)
{
	struct smb23x_chip *chip = dev_id;
	int i, j;
	u8 triggered;
	u8 changed;
	u8 rt_stat, prev_rt_stat;
	int rc;
	int handler_count = 0;

	pr_debug("entering\n");
	mutex_lock(&chip->irq_complete);
	chip->irq_waiting = true;
	if (!chip->resume_completed) {
		pr_debug("IRQ triggered before device-resume\n");
		disable_irq_nosync(irq);
		mutex_unlock(&chip->irq_complete);
		return IRQ_HANDLED;
	}
	chip->irq_waiting = false;

	smb23x_irq_read(chip);
	for (i = 0; i < ARRAY_SIZE(handlers); i++) {
		for (j = 0; j < ARRAY_SIZE(handlers[i].irq_info); j++) {
			triggered = handlers[i].val
			       & (IRQ_LATCHED_MASK << (j * BITS_PER_IRQ));
			rt_stat = handlers[i].val
				& (IRQ_STATUS_MASK << (j * BITS_PER_IRQ));
			prev_rt_stat = handlers[i].prev_val
				& (IRQ_STATUS_MASK << (j * BITS_PER_IRQ));
			changed = prev_rt_stat ^ rt_stat;

			if (triggered || changed)
				rt_stat ? handlers[i].irq_info[j].high++ :
						handlers[i].irq_info[j].low++;

			if ((triggered || changed)
				&& handlers[i].irq_info[j].smb_irq != NULL) {
				handler_count++;
				rc = handlers[i].irq_info[j].smb_irq(chip,
								rt_stat);
				if (rc < 0)
					pr_err("Couldn't handle %d irq for reg 0x%02x rc = %d\n",
						j, handlers[i].stat_reg, rc);
			}
		}
		handlers[i].prev_val = handlers[i].val;
	}

	pr_debug("handler count = %d\n", handler_count);
	if (handler_count) {
		pr_debug("batt psy changed\n");
		power_supply_changed(&chip->batt_psy);
		if (chip->usb_psy) {
			pr_debug("usb psy changed\n");
			power_supply_changed(chip->usb_psy);
		}
	}

	mutex_unlock(&chip->irq_complete);

	return IRQ_HANDLED;
}
#endif //QTI_SMB231

#ifndef QTI_SMB231
#define IRQ_POLLING_MS  3000
static void smb23x_irq_polling_work_fn(struct work_struct *work)
{
    struct smb23x_chip *chip = container_of(work, struct smb23x_chip, irq_polling_work.work);
    int rc = 0;
    u8 reg = 0;

    pr_debug("smb23x_irq_polling_work_fn+++(%d)\n", chip->charger_plugin);

    //check status
    smb23x_check_batt_ov(chip);
    smb23x_check_batt_ot(chip);

    if(chip->charger_plugin)
    {
        rc = smb23x_read(chip, CFG_REG_0, &reg);
        if(rc < 0)
        {
            pr_err("Failed reading CFG_REG_0, rc= %d\n", rc);
        }
        else
        {
            if(reg == REG0_DEFAULT)
            {
                pr_err("SMB registers have been reset somehow. Redo the initialization here.");

                rc = smb23x_hw_init(chip);
                if(rc < 0)
                {
                    pr_err("Initialize hardware failed!\n");
                }
            }
        }

        schedule_delayed_work(&chip->irq_polling_work, msecs_to_jiffies(IRQ_POLLING_MS));
    }
}

static void reconfig_upon_unplug(struct smb23x_chip *chip)
{
    pr_info("reconfig_upon_unplug+++(%d)\n", chip->charger_plugin);

    if(chip->charger_plugin)
    {
        smb23x_stay_awake(&chip->smb23x_ws, WAKEUP_SRC_IRQ_POLLING);
        schedule_delayed_work(&chip->irq_polling_work, msecs_to_jiffies(IRQ_POLLING_MS));
    }
    else
    {
        smb23x_relax(&chip->smb23x_ws, WAKEUP_SRC_IRQ_POLLING);
    }
}
#endif

static enum alarmtimer_restart smb23x_wpc_check_alarm_callback(struct alarm *alarm, ktime_t now)
{
    struct smb23x_chip *chip = container_of(alarm, struct smb23x_chip, wpc_check_alarm);

    schedule_work(&chip->wpc_check_work);


    return ALARMTIMER_NORESTART;
}

static void smb23x_wpc_check_work(struct work_struct *work)
{
    struct smb23x_chip *chip = container_of(work, struct smb23x_chip, wpc_check_work);

    ktime_t kt = {0};

    bool bVal = gpio_is_valid(chip->eoc_gpio);

    int battery_ot = BATT_OVER_TEMP;

    int battery_voltage     = smb23x_get_prop_batt_voltage(chip);
    int battery_temperature = smb23x_get_prop_batt_temp(chip);

    pr_info("[smb23x] battery voltage = %d, temperature = %d, status = %d\n", battery_voltage, battery_temperature, g_BattStatus);


    if(!bVal)
    {
        pr_err("[smb23x] eoc gpio is invalid\n");

        kt = ns_to_ktime(TRIM_PERIOD_NS * 30 * 1);
        alarm_start_relative(&chip->wpc_check_alarm, kt);

        return;
    }


    pr_info("[smb23x] eoc pin+(%d)\n", gpio_get_value(chip->eoc_gpio));

    if(g_IsRetailMode)
    {
        battery_ot = BATT_OVER_TEMP_RE;
    }

    if(g_BattStatus == STATUS_OT)
    {
        if (battery_temperature <= (battery_ot - 20))
        {
            pr_info("[smb23x] No OT(<=%d), attempt to turn on the WPC\n", battery_ot);

            gpio_direction_output(chip->eoc_gpio, 0);
            g_BattStatus = STATUS_NORMAL;
        }
        else
        {
            gpio_direction_output(chip->eoc_gpio, 1);

            kt = ns_to_ktime(TRIM_PERIOD_NS * 90 * 1);
            alarm_start_relative(&chip->wpc_check_alarm, kt);
        }
    }

    if(g_BattStatus == STATUS_OV)
    {
        if (battery_voltage <= BATT_NO_OVER_VOLT)
        {
            pr_info("[smb23x] No OV, attempt to turn on the WPC\n");

            gpio_direction_output(chip->eoc_gpio, 0);
            g_BattStatus = STATUS_NORMAL;
        }
        else
        {
            gpio_direction_output(chip->eoc_gpio, 1);

            kt = ns_to_ktime(TRIM_PERIOD_NS * 60 * 1);
            alarm_start_relative(&chip->wpc_check_alarm, kt);
        }
    }

    pr_info("[smb23x] eoc pin-(%d)\n", gpio_get_value(chip->eoc_gpio));

    return;
}

static enum power_supply_property smb23x_battery_properties[] = {
#ifdef QTI_SMB231
	POWER_SUPPLY_PROP_HEALTH,
	POWER_SUPPLY_PROP_STATUS,
	POWER_SUPPLY_PROP_PRESENT,
	POWER_SUPPLY_PROP_CHARGING_ENABLED,
	POWER_SUPPLY_PROP_BATTERY_CHARGING_ENABLED,
	POWER_SUPPLY_PROP_CHARGE_TYPE,
	POWER_SUPPLY_PROP_CAPACITY,
	POWER_SUPPLY_PROP_TEMP,
	POWER_SUPPLY_PROP_SYSTEM_TEMP_LEVEL,
#else
	POWER_SUPPLY_PROP_HEALTH,
	POWER_SUPPLY_PROP_STATUS,
	POWER_SUPPLY_PROP_PRESENT,
	POWER_SUPPLY_PROP_CHARGING_ENABLED,
	POWER_SUPPLY_PROP_CHARGE_TYPE,
	POWER_SUPPLY_PROP_VOLTAGE_MAX_DESIGN,
	POWER_SUPPLY_PROP_VOLTAGE_MIN_DESIGN,
	POWER_SUPPLY_PROP_RESISTANCE,
	POWER_SUPPLY_PROP_CAPACITY,
	POWER_SUPPLY_PROP_VOLTAGE_NOW,
	POWER_SUPPLY_PROP_CURRENT_NOW,
	POWER_SUPPLY_PROP_TEMP,
	POWER_SUPPLY_PROP_CHARGE_ENABLED,
	POWER_SUPPLY_PROP_RESTRICTED_CHARGING
#endif
};

static int smb23x_get_prop_batt_health(struct smb23x_chip *chip)
{
	int health;

	if (chip->batt_hot)
		health = POWER_SUPPLY_HEALTH_OVERHEAT;
	else if (chip->batt_cold)
		health = POWER_SUPPLY_HEALTH_COLD;
	else if (chip->batt_warm)
		health = POWER_SUPPLY_HEALTH_WARM;
	else if (chip->batt_cool)
		health = POWER_SUPPLY_HEALTH_COOL;
	else
		health = POWER_SUPPLY_HEALTH_GOOD;

	return health;
}

static int smb23x_get_prop_batt_status(struct smb23x_chip *chip)
{
    if (chip->batt_full)
    {
        return POWER_SUPPLY_STATUS_FULL;
    }

    return (chip->charger_plugin == 1) ? POWER_SUPPLY_STATUS_CHARGING : POWER_SUPPLY_STATUS_DISCHARGING;
}

#ifdef QTI_SMB231
static int smb23x_get_prop_battery_charging_enabled(struct smb23x_chip *chip)
{
	int rc, status;
	u8 tmp;

	rc = smb23x_read(chip, CHG_STATUS_B_REG, &tmp);
	if (rc < 0) {
		pr_err("Read STATUS_B failed, rc=%d\n", rc);
		return !chip->chg_disabled_status;
	}

	status = tmp & CHARGE_EN_STS_BIT;
	if (status && !chip->chg_disabled_status)
		return 1;
	else
		return 0;
}
#endif //QTI_SMB231

static int smb23x_get_prop_charging_enabled(struct smb23x_chip *chip)
{
	int rc;
	u8 reg = 0;

	if (chip->charger_plugin == 0) {
		pr_debug("charger_plugin = 0\n");
		return 0;
	}

	rc = smb23x_read(chip, CHG_STATUS_B_REG, &reg);
	if (rc) {
		pr_err("CHG_STATUS_B_REG read fail. rc=%d\n", rc);
		return 0;
	}

	return (reg & CHARGE_EN_STS_BIT) ? 1 : 0;
}

static int smb23x_get_prop_batt_present(struct smb23x_chip *chip)
{
	return true;
}

static int smb23x_get_prop_charge_type(struct smb23x_chip *chip)
{
	int rc;
	u8 reg = 0;

	if (chip->charger_plugin == 0) {
		pr_debug("charger_plugin = 0\n");
		return POWER_SUPPLY_CHARGE_TYPE_NONE;
	}

	rc = smb23x_read(chip, CHG_STATUS_B_REG, &reg);
	if (rc) {
		pr_err("CHG_STATUS_B_REG read fail. rc=%d\n", rc);
		return POWER_SUPPLY_CHARGE_TYPE_UNKNOWN;
	}

	reg &= CHARGE_TYPE_MASK;

	if (reg == TAPER_CHARGE_VAL)
		return POWER_SUPPLY_CHARGE_TYPE_TAPER;
	else if (reg == FAST_CHARGE_VAL)
		return POWER_SUPPLY_CHARGE_TYPE_FAST;
	else if (reg == PRE_CHARGE_VAL)
		return POWER_SUPPLY_CHARGE_TYPE_TRICKLE;
	else
		return POWER_SUPPLY_CHARGE_TYPE_NONE;
}

#define DEFAULT_BATT_VOLTAGE	3700
static int smb23x_get_prop_batt_voltage(struct smb23x_chip *chip)
{
	union power_supply_propval ret = {0, };

	chip->bms_psy = power_supply_get_by_name((char *)chip->bms_psy_name);
	if (chip->bms_psy == NULL)
			pr_err("smb23x can't find bms device \n");

	if (chip->bms_psy) {
		chip->bms_psy->get_property(chip->bms_psy,
				POWER_SUPPLY_PROP_VOLTAGE_NOW, &ret);
		return ret.intval;
	}
	return DEFAULT_BATT_VOLTAGE;
}

#define DEFAULT_BATT_CURRENT	0
static int smb23x_get_prop_batt_current(struct smb23x_chip *chip)
{
	union power_supply_propval ret = {0, };

	chip->bms_psy = power_supply_get_by_name((char *)chip->bms_psy_name);
	if (chip->bms_psy == NULL)
			pr_err("smb23x can't find bms device \n");

	if (chip->bms_psy) {
		chip->bms_psy->get_property(chip->bms_psy,
				POWER_SUPPLY_PROP_CURRENT_NOW, &ret);
		return ret.intval;
	}
	return DEFAULT_BATT_CURRENT;
}

#define DEFAULT_BATT_CAPACITY	60
static int smb23x_get_prop_batt_capacity(struct smb23x_chip *chip)
{
	union power_supply_propval ret = {0, };

	chip->bms_psy = power_supply_get_by_name((char *)chip->bms_psy_name);
	if (chip->bms_psy == NULL)
			pr_err("smb23x can't find bms device \n");

	if (chip->fake_battery_soc != -EINVAL)
		return chip->fake_battery_soc;

	if (chip->bms_psy) {
		chip->bms_psy->get_property(chip->bms_psy,
				POWER_SUPPLY_PROP_CAPACITY, &ret);
		return ret.intval;
	}

	return DEFAULT_BATT_CAPACITY;
}

#define DEFAULT_BATT_TEMP	280
static int smb23x_get_prop_batt_temp(struct smb23x_chip *chip)
{
	union power_supply_propval ret = {0, };

	chip->bms_psy = power_supply_get_by_name((char *)chip->bms_psy_name);
	if (chip->bms_psy == NULL)
			pr_err("smb23x can't find bms device \n");

	if (chip->bms_psy) {
		chip->bms_psy->get_property(chip->bms_psy,
				POWER_SUPPLY_PROP_TEMP, &ret);

		if (chip->cfg_cool_temp_comp_mv != -EINVAL)
			check_charger_thermal_state(chip, ret.intval);
		chip->last_temp = ret.intval;

		return ret.intval;
	}

	return DEFAULT_BATT_TEMP;
}
#ifdef QTI_SMB231
static int smb23x_system_temp_level_set(struct smb23x_chip *chip, int lvl_sel)
{
	int rc = 0;

	if (!chip->cfg_thermal_mitigation) {
		pr_err("Thermal mitigation not supported\n");
		return (-EINVAL);
	}

	if (lvl_sel < 0) {
		pr_err("Unsupported level selected %d\n", lvl_sel);
		return (-EINVAL);
	}

	if (lvl_sel >= chip->thermal_levels) {
		pr_err("Unsupported level selected %d forcing %d\n", lvl_sel,
				chip->thermal_levels - 1);
		lvl_sel = chip->thermal_levels - 1;
	}

	if (lvl_sel == chip->therm_lvl_sel)
		return 0;

	mutex_lock(&chip->icl_set_lock);
	chip->therm_lvl_sel = lvl_sel;

	rc = smb23x_set_appropriate_usb_current(chip);
	if (rc)
		pr_err("Couldn't set USB current rc = %d\n", rc);

	mutex_unlock(&chip->icl_set_lock);
	return rc;
}
#endif //QTI_SMB231

static int smb23x_print_register(struct smb23x_chip *chip)
{
	int rc;
	u8 reg, addr = 0;

	pr_err("Enter !\n");
	for(addr = CFG_REG_0 ; addr <= I2C_COMM_CFG_REG ; addr++) {
		reg = 0;
		rc = smb23x_read(chip, addr, &reg);
		if (rc) {
			pr_err("Read fail. addr=0x%02x\n", addr);
			return rc;
		} else {
			pr_err("Reg 0x%02x=0x%02x\n", addr, reg);
		}
	}

	for(addr = CMD_REG_0 ; addr <= CMD_REG_1 ; addr++) {
		reg = 0;
		rc = smb23x_read(chip, addr, &reg);
		if (rc) {
			pr_err("Read fail. addr=0x%02x\n", addr);
			return rc;
		} else {
			pr_err("Reg 0x%02x=0x%02x\n", addr, reg);
		}
	}

	for(addr = IRQ_A_STATUS_REG ; addr <= AICL_STATUS_REG ; addr++) {
		reg = 0;
		rc = smb23x_read(chip, addr, &reg);
		if (rc) {
			pr_err("Read fail. addr=0x%02x\n", addr);
			return rc;
		} else {
			pr_err("Reg 0x%02x=0x%02x\n", addr, reg);
		}
	}

	return 0;
}

void smb23x_timer_init_register(unsigned long dev)
{
	queue_delayed_work(g_chip->workqueue, &g_chip->delaywork_init_register, 0);
}

void smb23x_delaywork_init_register(struct work_struct *work)
{
	int rc;

	if (g_chip->charger_plugin == 0xFF) {
		rc = smb23x_enable_volatile_writes(g_chip);
		g_chip->charger_plugin = (rc < 0) ? 0 : 1;
	}

	rc = smb23x_hw_init(g_chip);
	power_supply_changed(g_chip->usb_psy);
	if (rc < 0) {
		pr_err("Initialize register failed!\n");
	} else {
		rc = smb23x_print_register(g_chip);
		if (rc < 0)
			pr_err("print register failed!\n");
		del_timer(&g_chip->timer_print_register);
		g_chip->timer_print_register.expires = jiffies + 30*HZ;
		add_timer(&g_chip->timer_print_register);
		g_chip->reg_print_count = 0;
	}
}

void smb23x_timer_print_register(unsigned long dev)
{
	queue_delayed_work(g_chip->workqueue, &g_chip->delaywork_print_register, 0);
}

void smb23x_delaywork_print_register(struct work_struct *work)
{
	int rc;

	pr_err("Enter !\n");
	rc = smb23x_print_register(g_chip);
	if (rc < 0)
		pr_err("print register failed!\n");

	if (g_chip->reg_print_count < 3) {
		g_chip->timer_print_register.expires = jiffies + 30*HZ;
		add_timer(&g_chip->timer_print_register);
		g_chip->reg_print_count++;
	}
}

void smb23x_delaywork_usb_removal(struct work_struct *work)
{
    int rc = 0;
    u8 reg = 0x00;

    pr_info("[smb23x] smb23x_delaywork_usb_removal+++\n");

    if (!gpio_is_valid(g_chip->susp_gpio))
    {
        return;
    }

    pr_info("[smb23x] susp pin+(%d)\n", gpio_get_value(g_chip->susp_gpio));


    rc = smb23x_masked_write(g_chip, CMD_REG_0, RESET_BIT, RESET_BIT);
    if (rc < 0)
    {
        pr_err("[smb23x] failed to reset\n");
    }

    msleep(150);

    rc = smb23x_read(g_chip, CHG_STATUS_A_REG, &reg);
    if (rc < 0)
    {
        pr_err("[smb23x] failed to read CHG_STATUS_A, rc=%d\n", rc);
    }

    if (reg & POWER_OK_BIT)
    {
        pr_info("[smb23x] POWER_OK\n");
    }

    gpio_direction_output(g_chip->susp_gpio, 0);

    pr_info("[smb23x] susp pin-(%d)\n", gpio_get_value(g_chip->susp_gpio));

    return;
}

static void smb23x_boot_check_work(struct work_struct *work)
{
    g_BootPhase = 0;

    pr_info("[smb23x] g_BootPhase(%d)\n", g_BootPhase);
}

static int smb23x_battery_get_property(struct power_supply *psy,
				enum power_supply_property prop,
				union power_supply_propval *val)
{
	struct smb23x_chip *chip = container_of(psy,
			struct smb23x_chip, batt_psy);
	int rc;
	u8 reg = 0;

	switch (prop) {
#ifdef QTI_SMB231
	case POWER_SUPPLY_PROP_HEALTH:
		val->intval = smb23x_get_prop_batt_health(chip);
		break;
	case POWER_SUPPLY_PROP_STATUS:
		val->intval = smb23x_get_prop_batt_status(chip);
		break;
	case POWER_SUPPLY_PROP_PRESENT:
		val->intval = smb23x_get_prop_batt_present(chip);
		break;
	case POWER_SUPPLY_PROP_CHARGING_ENABLED:
		val->intval = smb23x_get_prop_charging_enabled(chip);
		break;
	case POWER_SUPPLY_PROP_BATTERY_CHARGING_ENABLED:
		val->intval = smb23x_get_prop_battery_charging_enabled(chip);
		break;
	case POWER_SUPPLY_PROP_CHARGE_TYPE:
		val->intval = smb23x_get_prop_charge_type(chip);
		break;
	case POWER_SUPPLY_PROP_CAPACITY:
		val->intval = smb23x_get_prop_batt_capacity(chip);
		break;
	case POWER_SUPPLY_PROP_TEMP:
		val->intval = smb23x_get_prop_batt_temp(chip);
		break;
	case POWER_SUPPLY_PROP_SYSTEM_TEMP_LEVEL:
		val->intval = chip->therm_lvl_sel;
		break;
#else
	case POWER_SUPPLY_PROP_HEALTH:
		val->intval = smb23x_get_prop_batt_health(chip);
		break;
	case POWER_SUPPLY_PROP_STATUS:
		val->intval = smb23x_get_prop_batt_status(chip);
		break;
	case POWER_SUPPLY_PROP_PRESENT:
		val->intval = smb23x_get_prop_batt_present(chip);
		break;
	case POWER_SUPPLY_PROP_CHARGING_ENABLED:
		val->intval = smb23x_get_prop_charging_enabled(chip);
		break;
	case POWER_SUPPLY_PROP_CHARGE_TYPE:
		val->intval = smb23x_get_prop_charge_type(chip);
		break;
	case POWER_SUPPLY_PROP_RESISTANCE:
		rc = smb23x_read(chip, CFG_REG_0, &reg);
		if (rc)
			val->intval = 0x00;
		else
			val->intval = reg;
		pr_err("RESISTANCE 0x00=0x%02x\n", reg);
		break;
#endif
	case POWER_SUPPLY_PROP_VOLTAGE_NOW:
		val->intval = smb23x_get_prop_batt_voltage(chip);
		break;
	case POWER_SUPPLY_PROP_CURRENT_NOW:
		val->intval = smb23x_get_prop_batt_current(chip);
		break;
	case POWER_SUPPLY_PROP_CAPACITY:
		val->intval = smb23x_get_prop_batt_capacity(chip);
		break;
	case POWER_SUPPLY_PROP_TEMP:
		val->intval = smb23x_get_prop_batt_temp(chip);
		udp_sendmsg_tempature(val->intval);
		break;
	case POWER_SUPPLY_PROP_VOLTAGE_MAX_DESIGN:
		val->intval = chip->reg_addr;
		smb23x_print_register(chip);
		break;
	case POWER_SUPPLY_PROP_VOLTAGE_MIN_DESIGN:
		val->intval = val->intval;
		break;
	case POWER_SUPPLY_PROP_RESTRICTED_CHARGING:
		val->intval = g_IsRetailMode;
		break;
default:
		return (-EINVAL);
	}
	pr_debug("get_property: prop(%d) = %d\n", (int)prop, (int)val->intval);

	return 0;
}

static int smb23x_battery_set_property(struct power_supply *psy,
				enum power_supply_property prop,
				const union power_supply_propval *val)
{
	struct smb23x_chip *chip = container_of(psy,
			struct smb23x_chip, batt_psy);
#ifdef QTI_SMB231
	int rc;
#endif
	pr_debug("set_property: prop(%d) = %d\n", (int)prop, (int)val->intval);

	switch (prop) {
#ifdef QTI_SMB231
	case POWER_SUPPLY_PROP_STATUS:
		if (!chip->cfg_bms_controlled_charging)
			return (-EINVAL);

		switch (val->intval) {
		case POWER_SUPPLY_STATUS_FULL:
			pr_debug("BMS notify: battery FULL!\n");
			chip->batt_full = true;
			rc = smb23x_charging_disable(chip, BMS, true);
			if (rc < 0) {
				pr_err("Disable charging for BMS failed, rc=%d\n",
						rc);
				return rc;
			}
			break;
		case POWER_SUPPLY_STATUS_CHARGING:
			pr_debug("BMS notify: battery CHARGING!\n");
			chip->batt_full = false;
			rc = smb23x_charging_disable(chip, BMS, false);
			if (rc < 0) {
				pr_err("Enable charging for BMS failed, rc=%d\n",
						rc);
				return rc;
			}
			break;
		case POWER_SUPPLY_STATUS_DISCHARGING:
			pr_debug("BMS notify: battery DISCHARGING!\n");
			chip->batt_full = false;
			break;
		default:
			break;
		}
	case POWER_SUPPLY_PROP_CHARGING_ENABLED:
		smb23x_suspend_usb(chip, USER, !val->intval);
		power_supply_changed(&chip->batt_psy);
		power_supply_changed(chip->usb_psy);
		break;
	case POWER_SUPPLY_PROP_BATTERY_CHARGING_ENABLED:
		smb23x_charging_disable(chip, USER, !val->intval);
		power_supply_changed(&chip->batt_psy);
		break;
	case POWER_SUPPLY_PROP_SYSTEM_TEMP_LEVEL:
		smb23x_system_temp_level_set(chip, val->intval);
		break;
	case POWER_SUPPLY_PROP_CAPACITY:
		chip->fake_battery_soc = val->intval;
		power_supply_changed(&chip->batt_psy);
		break;
#else //QTI_SMB231
	case POWER_SUPPLY_PROP_STATUS:
		chip->charger_plugin = val->intval;
		del_timer(&chip->timer_init_register);
		del_timer(&chip->timer_print_register);
		cancel_delayed_work(&chip->delaywork_usb_removal);

		if (chip->charger_plugin) {
			chip->timer_init_register.expires = jiffies + HZ;
			add_timer(&chip->timer_init_register);
		}
		if(!chip->charger_plugin)
		{
		    queue_delayed_work(g_chip->workqueue, &chip->delaywork_usb_removal, 0);
		}

		reconfig_upon_unplug(chip);

		pr_info("Charger plug, state=%d\n", chip->charger_plugin);
		power_supply_changed(chip->usb_psy);
		udp_sendmsg_charging(chip->charger_plugin);
		break;
	case POWER_SUPPLY_PROP_CHARGING_ENABLED:
		smb23x_charging_enable(chip, val->intval);
		break;
	case POWER_SUPPLY_PROP_VOLTAGE_MAX_DESIGN:
		//Register addr
		chip->reg_addr = val->intval;
		break;
	case POWER_SUPPLY_PROP_VOLTAGE_MIN_DESIGN:
		//Register value
		smb23x_write(chip, chip->reg_addr, val->intval);
		break;

    case POWER_SUPPLY_PROP_CHARGE_ENABLED:
    {
        if(chip->charger_plugin == 0xFF)
        {
            pr_err("Not allowed since the charger status has never been updated\n");

            return 0;
        }

        if(gpio_is_valid(chip->susp_gpio))
        {
            if(!val->intval)
            {
                gpio_direction_output(chip->susp_gpio, 0);
            }
            else
            {
                gpio_direction_output(chip->susp_gpio, 1);
            }
        }

        break;
    }

    case POWER_SUPPLY_PROP_RESTRICTED_CHARGING:
    {
        if(val->intval)
        {
            g_IsRetailMode = true;
        }
        else
        {
            g_IsRetailMode = false;
        }

        break;
    }
#endif //QTI_SMB231
	default:
		return (-EINVAL);
	}

	return 0;
}

static int smb23x_battery_is_writeable(struct power_supply *psy,
					enum power_supply_property prop)
{
	int rc;

	switch (prop) {
	case POWER_SUPPLY_PROP_CHARGING_ENABLED:
#ifdef QTI_SMB231
	case POWER_SUPPLY_PROP_BATTERY_CHARGING_ENABLED:
	case POWER_SUPPLY_PROP_SYSTEM_TEMP_LEVEL:
	case POWER_SUPPLY_PROP_CAPACITY:
#else
	case POWER_SUPPLY_PROP_VOLTAGE_MAX_DESIGN:
	case POWER_SUPPLY_PROP_VOLTAGE_MIN_DESIGN:
	case POWER_SUPPLY_PROP_RESTRICTED_CHARGING:
#endif //QTI_SMB231
		rc = 1;
		break;
	default:
		rc = 0;
		break;
	}
	return rc;
}

#ifdef QTI_SMB231
static void smb23x_external_power_changed(struct power_supply *psy)
{
	struct smb23x_chip *chip = container_of(psy,
			struct smb23x_chip, batt_psy);
	union power_supply_propval prop = {0,};
	int icl = 0, rc;
	bool online;

	if (chip->bms_psy_name && chip->bms_psy == NULL)
		chip->bms_psy =
			power_supply_get_by_name((char *)chip->bms_psy_name);

	rc = chip->usb_psy->get_property(chip->usb_psy,
			POWER_SUPPLY_PROP_CURRENT_MAX, &prop);
	if (rc < 0)
		pr_err("Get CURRENT_MAX from usb failed, rc=%d\n", rc);
	else
		icl = prop.intval / 1000;
	pr_debug("current_limit = %d\n", icl);

	if (chip->usb_psy_ma != icl) {
		mutex_lock(&chip->icl_set_lock);
		chip->usb_psy_ma = icl;
		rc = smb23x_set_appropriate_usb_current(chip);
		mutex_unlock(&chip->icl_set_lock);
		if (rc < 0)
			pr_err("Set appropriate current failed, rc=%d\n", rc);
	}

	rc = chip->usb_psy->get_property(chip->usb_psy,
			POWER_SUPPLY_PROP_ONLINE, &prop);
	if (rc < 0)
		pr_err("Get ONLINE from usb failed, rc=%d\n", rc);
	else
		online = !!prop.intval;

	if (chip->usb_present && chip->usb_psy_ma != 0) {
		if (!online && !chip->apsd_enabled)
			power_supply_set_online(chip->usb_psy, true);
	} else if (online && !chip->apsd_enabled) {
		power_supply_set_online(chip->usb_psy, false);
	}
}

#define LAST_CNFG_REG	0x1F
static int show_cnfg_regs(struct seq_file *m, void *data)
{
	struct smb23x_chip *chip = m->private;
	int rc;
	u8 reg;
	u8 addr;

	for (addr = CFG_REG_0; addr <= I2C_COMM_CFG_REG; addr++) {
		rc = smb23x_read(chip, addr, &reg);
		if (!rc)
			seq_printf(m, "0x%02x = 0x%02x\n", addr, reg);
	}

	return 0;
}

static int cnfg_debugfs_open(struct inode *inode, struct file *file)
{
	struct smb23x_chip *chip = inode->i_private;

	return single_open(file, show_cnfg_regs, chip);
}

static const struct file_operations cnfg_debugfs_ops = {
	.owner		= THIS_MODULE,
	.open		= cnfg_debugfs_open,
	.read		= seq_read,
	.llseek		= seq_lseek,
	.release	= single_release,
};

static int show_cmd_regs(struct seq_file *m, void *data)
{
	struct smb23x_chip *chip = m->private;
	int rc;
	u8 reg;
	u8 addr;

	for (addr = CMD_REG_0; addr <= CMD_REG_1; addr++) {
		rc = smb23x_read(chip, addr, &reg);
		if (!rc)
			seq_printf(m, "0x%02x = 0x%02x\n", addr, reg);
	}

	return 0;
}

static int cmd_debugfs_open(struct inode *inode, struct file *file)
{
	struct smb23x_chip *chip = inode->i_private;

	return single_open(file, show_cmd_regs, chip);
}

static const struct file_operations cmd_debugfs_ops = {
	.owner		= THIS_MODULE,
	.open		= cmd_debugfs_open,
	.read		= seq_read,
	.llseek		= seq_lseek,
	.release	= single_release,
};

static int show_status_regs(struct seq_file *m, void *data)
{
	struct smb23x_chip *chip = m->private;
	int rc;
	u8 reg;
	u8 addr;

	for (addr = IRQ_A_STATUS_REG; addr <= AICL_STATUS_REG; addr++) {
		rc = smb23x_read(chip, addr, &reg);
		if (!rc)
			seq_printf(m, "0x%02x = 0x%02x\n", addr, reg);
	}

	return 0;
}

static int status_debugfs_open(struct inode *inode, struct file *file)
{
	struct smb23x_chip *chip = inode->i_private;

	return single_open(file, show_status_regs, chip);
}

static const struct file_operations status_debugfs_ops = {
	.owner		= THIS_MODULE,
	.open		= status_debugfs_open,
	.read		= seq_read,
	.llseek		= seq_lseek,
	.release	= single_release,
};

static int show_irq_count(struct seq_file *m, void *data)
{
	int i, j, total = 0;

	for (i = 0; i < ARRAY_SIZE(handlers); i++)
		for (j = 0; j < 4; j++) {
			seq_printf(m, "%s=%d\t(high=%d low=%d)\n",
						handlers[i].irq_info[j].name,
						handlers[i].irq_info[j].high
						+ handlers[i].irq_info[j].low,
						handlers[i].irq_info[j].high,
						handlers[i].irq_info[j].low);
			total += (handlers[i].irq_info[j].high
					+ handlers[i].irq_info[j].low);
		}

	seq_printf(m, "\n\tTotal = %d\n", total);

	return 0;
}

static int irq_count_debugfs_open(struct inode *inode, struct file *file)
{
	struct smb23x_chip *chip = inode->i_private;

	return single_open(file, show_irq_count, chip);
}

static const struct file_operations irq_count_debugfs_ops = {
	.owner		= THIS_MODULE,
	.open		= irq_count_debugfs_open,
	.read		= seq_read,
	.llseek		= seq_lseek,
	.release	= single_release,
};

static int get_reg(void *data, u64 *val)
{
	struct smb23x_chip *chip = data;
	int rc;
	u8 temp;

	rc = smb23x_read(chip, chip->peek_poke_address, &temp);
	if (rc < 0) {
		pr_err("Couldn't read reg %x rc = %d\n",
			chip->peek_poke_address, rc);
		return -EAGAIN;
	}
	*val = temp;
	return 0;
}

static int set_reg(void *data, u64 val)
{
	struct smb23x_chip *chip = data;
	int rc;
	u8 temp;

	temp = (u8) val;
	rc = smb23x_write(chip, chip->peek_poke_address, temp);
	if (rc < 0) {
		pr_err("Couldn't write 0x%02x to 0x%02x rc= %d\n",
			chip->peek_poke_address, temp, rc);
		return -EAGAIN;
	}
	return 0;
}
DEFINE_SIMPLE_ATTRIBUTE(poke_poke_debug_ops, get_reg, set_reg, "0x%02llx\n");

static int force_irq_set(void *data, u64 val)
{
	struct smb23x_chip *chip = data;

	smb23x_stat_handler(chip->client->irq, data);
	return 0;
}
DEFINE_SIMPLE_ATTRIBUTE(force_irq_ops, NULL, force_irq_set, "0x%02llx\n");

static int create_debugfs_entries(struct smb23x_chip *chip)
{
	chip->debug_root = debugfs_create_dir("smb23x", NULL);
	if (!chip->debug_root)
		pr_err("Couldn't create debug dir\n");

	if (chip->debug_root) {
		struct dentry *ent;

		ent = debugfs_create_file("config_registers", S_IFREG | S_IRUGO,
					  chip->debug_root, chip,
					  &cnfg_debugfs_ops);
		if (!ent)
			pr_err("Couldn't create cnfg debug file\n");

		ent = debugfs_create_file("status_registers", S_IFREG | S_IRUGO,
					  chip->debug_root, chip,
					  &status_debugfs_ops);
		if (!ent)
			pr_err("Couldn't create status debug file\n");

		ent = debugfs_create_file("cmd_registers", S_IFREG | S_IRUGO,
					  chip->debug_root, chip,
					  &cmd_debugfs_ops);
		if (!ent)
			pr_err("Couldn't create cmd debug file\n");

		ent = debugfs_create_x32("address", S_IFREG | S_IWUSR | S_IRUGO,
					  chip->debug_root,
					  &(chip->peek_poke_address));
		if (!ent)
			pr_err("Couldn't create address debug file\n");

		ent = debugfs_create_file("data", S_IFREG | S_IWUSR | S_IRUGO,
					  chip->debug_root, chip,
					  &poke_poke_debug_ops);
		if (!ent)
			pr_err("Couldn't create data debug file\n");

		ent = debugfs_create_file("force_irq",
					  S_IFREG | S_IWUSR | S_IRUGO,
					  chip->debug_root, chip,
					  &force_irq_ops);
		if (!ent)
			pr_err("Couldn't create force_irq debug file\n");

		ent = debugfs_create_file("irq_count", S_IFREG | S_IRUGO,
					  chip->debug_root, chip,
					  &irq_count_debugfs_ops);
		if (!ent)
			pr_err("Couldn't create irq_count debug file\n");
	}
	return 0;
}

static char *batt_supplied_to[] = {
	"bms",
};

static void smb23x_irq_polling_wa_check(struct smb23x_chip *chip)
{
	int rc;
	u8 reg;

	rc = smb23x_read(chip, NV_CFG_REG, &reg);
	if (rc) {
		pr_err("Read NV_CFG_REG failed, rc=%d\n", rc);
		return;
	}

	if (!(reg & UNPLUG_RELOAD_DIS_BIT))
		chip->workaround_flags |= WRKRND_IRQ_POLLING;

	pr_debug("use polling: %d\n", !(reg & UNPLUG_RELOAD_DIS_BIT));
}
#else
static char *batt_supplied_to[] = {
	"bms",
};
#endif

static int smb23x_probe(struct i2c_client *client,
			const struct i2c_device_id *id)
{
	int rc;
	struct power_supply *usb_psy;
	struct smb23x_chip *chip;

	usb_psy = power_supply_get_by_name("usb");
	if (!usb_psy) {
		dev_dbg(&client->dev, "USB supply not found; defer probe\n");
		return (-EPROBE_DEFER);
	}

	chip = devm_kzalloc(&client->dev, sizeof(*chip), GFP_KERNEL);
	if (chip == NULL)
		return (-ENOMEM);

	udp_init();

	pr_err("Enter !\n");
	chip->client = client;
	chip->dev = &client->dev;
	chip->usb_psy = usb_psy;
	chip->fake_battery_soc = -EINVAL;
	i2c_set_clientdata(client, chip);

	mutex_init(&chip->read_write_lock);
#ifdef QTI_SMB231
	mutex_init(&chip->irq_complete);
	mutex_init(&chip->chg_disable_lock);
	mutex_init(&chip->usb_suspend_lock);
	mutex_init(&chip->icl_set_lock);
	smb23x_wakeup_src_init(chip);
	INIT_DELAYED_WORK(&chip->irq_polling_work, smb23x_irq_polling_work_fn);
#else
	mutex_init(&chip->chg_disable_lock);

	smb23x_wakeup_src_init(chip);
	INIT_DELAYED_WORK(&chip->irq_polling_work, smb23x_irq_polling_work_fn);
#endif

	/* enable the USB_SUSPEND always */
	chip->workaround_flags |= WRKRND_USB_SUSPEND;

	/* enable the USB_SUSPEND always */
	chip->workaround_flags |= WRKRND_USB_SUSPEND;

	rc = smb23x_parse_dt(chip);
	if (rc < 0) {
		pr_err("Parse DT nodes failed!\n");
		goto destroy_mutex;
	}

<<<<<<< HEAD
	smb23x_check_gpio(chip);

	//Set timer to init register
	g_chip = chip;
	INIT_DELAYED_WORK(&chip->delaywork_init_register, smb23x_delaywork_init_register);
	chip->workqueue = create_singlethread_workqueue("smb23x_workqueue");
	if (chip->workqueue == NULL) {
		pr_err("failed to create work queue\n");
		goto destroy_mutex;
	}
	init_timer(&chip->timer_init_register);
	chip->timer_init_register.function = smb23x_timer_init_register;
	chip->timer_init_register.expires = jiffies + 10*HZ;
	add_timer(&chip->timer_init_register);

	//Init variable
	chip->charger_plugin = 0xFF;
	chip->last_temp = DEFAULT_BATT_TEMP;
	chip->index_soft_temp_comp_mv = NORMAL;

	//Set timer to print register value
	INIT_DELAYED_WORK(&chip->delaywork_print_register, smb23x_delaywork_print_register);
	init_timer(&chip->timer_print_register);
	chip->timer_print_register.function = smb23x_timer_print_register;

	INIT_DELAYED_WORK(&chip->delaywork_usb_removal, smb23x_delaywork_usb_removal);

	INIT_DEFERRABLE_WORK(&chip->boot_check_work, smb23x_boot_check_work);
	schedule_delayed_work(&chip->boot_check_work, 8500);

	alarm_init(&chip->wpc_check_alarm, ALARM_REALTIME, smb23x_wpc_check_alarm_callback);
	INIT_WORK(&chip->wpc_check_work, smb23x_wpc_check_work);

#ifdef QTI_SMB231
=======
>>>>>>> e045a95c
	/*
	 * Enable register based battery charging as the hw_init moves CHG_EN
	 * control from pin-based to register based.
	 */
	rc = smb23x_charging_disable(chip, USER, false);
	if (rc < 0) {
		pr_err("Register control based charging enable failed\n");
		goto destroy_mutex;
	}

	rc = smb23x_hw_init(chip);
	if (rc < 0) {
		pr_err("Initialize hardware failed!\n");
		goto destroy_mutex;
	}

	smb23x_irq_polling_wa_check(chip);

	/*
	 * Disable charging if device tree (USER) requested:
	 * set USB_SUSPEND to cutoff USB power completely
	 */
	rc = smb23x_suspend_usb(chip, USER,
		chip->cfg_charging_disabled ? true : false);
	if (rc < 0) {
		pr_err("%suspend USB failed\n",
			chip->cfg_charging_disabled ? "S" : "Un-s");
		goto destroy_mutex;
	}

	rc = smb23x_determine_initial_status(chip);
	if (rc < 0) {
		pr_err("Update initial status failed\n");
		goto destroy_mutex;
	}
#endif

	/* register battery power_supply */
	chip->batt_psy.name		= "battery";
	chip->batt_psy.type		= POWER_SUPPLY_TYPE_BATTERY;
	chip->batt_psy.get_property	= smb23x_battery_get_property;
	chip->batt_psy.set_property	= smb23x_battery_set_property;
	chip->batt_psy.properties	= smb23x_battery_properties;
	chip->batt_psy.num_properties	= ARRAY_SIZE(smb23x_battery_properties);
#ifdef QTI_SMB231
	chip->batt_psy.external_power_changed = smb23x_external_power_changed;
#endif
	chip->batt_psy.property_is_writeable = smb23x_battery_is_writeable;

	if (chip->cfg_bms_controlled_charging) {
		chip->batt_psy.supplied_to	= batt_supplied_to;
		chip->batt_psy.num_supplicants	=
					ARRAY_SIZE(batt_supplied_to);
	}

	rc = power_supply_register(chip->dev, &chip->batt_psy);
	if (rc < 0) {
		pr_err("Register power_supply failed, rc = %d\n", rc);
		goto destroy_mutex;
	}

#ifdef QTI_SMB231
	chip->resume_completed = true;
	/* Register IRQ */
	if (client->irq) {
		rc = devm_request_threaded_irq(&client->dev, client->irq, NULL,
				smb23x_stat_handler, IRQF_ONESHOT,
				"smb23x_stat_irq", chip);
		if (rc < 0) {
			pr_err("Request IRQ(%d) failed, rc = %d\n",
				client->irq, rc);
			goto unregister_batt_psy;
		}
		enable_irq_wake(client->irq);
	}

	create_debugfs_entries(chip);
#endif

	pr_info("SMB23x successfully probed batt=%d usb = %d\n",
			smb23x_get_prop_batt_present(chip), chip->usb_present);

	return 0;
#ifdef QTI_SMB231
unregister_batt_psy:
	power_supply_unregister(&chip->batt_psy);
destroy_mutex:
	wakeup_source_trash(&chip->smb23x_ws.source);
	mutex_destroy(&chip->read_write_lock);
	mutex_destroy(&chip->irq_complete);
	mutex_destroy(&chip->chg_disable_lock);
	mutex_destroy(&chip->usb_suspend_lock);
	mutex_destroy(&chip->icl_set_lock);
#else
destroy_mutex:
	wakeup_source_trash(&chip->smb23x_ws.source);

	mutex_destroy(&chip->read_write_lock);
	mutex_destroy(&chip->chg_disable_lock);
#endif

	return rc;
}

static int smb23x_suspend(struct device *dev)
{
#ifdef QTI_SMB231
	struct i2c_client *client = to_i2c_client(dev);
	struct smb23x_chip *chip = i2c_get_clientdata(client);
	int rc;

	/* Save the current IRQ config */
	rc = smb23x_read(chip, IRQ_CFG_REG_9, &chip->irq_cfg_mask);
	if (rc)
		pr_err("Save irq config failed, rc=%d\n", rc);

	/* enable only important IRQs */
	rc = smb23x_write(chip, IRQ_CFG_REG_9,
			BATT_MISSING_IRQ_EN_BIT | INOK_IRQ_EN_BIT);
	if (rc < 0)
		pr_err("Set irq_cfg failed, rc = %d\n", rc);

	mutex_lock(&chip->irq_complete);
	chip->resume_completed = false;
	mutex_unlock(&chip->irq_complete);
#else //QTI_SMB231
	pr_err("smb23x_suspend\n");
#endif
	return 0;
}

#ifdef QTI_SMB231
static int smb23x_suspend_noirq(struct device *dev)
{
	struct i2c_client *client = to_i2c_client(dev);
	struct smb23x_chip *chip = i2c_get_clientdata(client);

	if (chip->irq_waiting) {
		pr_err_ratelimited("Aborting suspend, an interrupt was detected while suspending\n");
		return (-EBUSY);
	}

	return 0;
}
#endif

static int smb23x_resume(struct device *dev)
{
#ifdef QTI_SMB231
	struct i2c_client *client = to_i2c_client(dev);
	struct smb23x_chip *chip = i2c_get_clientdata(client);
	int rc;

	rc = smb23x_write(chip, IRQ_CFG_REG_9, chip->irq_cfg_mask);
	if (rc)
		pr_err("Restore irq cfg reg failed, rc=%d\n", rc);

	mutex_lock(&chip->irq_complete);
	chip->resume_completed = true;
	if (chip->irq_waiting) {
		mutex_unlock(&chip->irq_complete);
		smb23x_stat_handler(client->irq, chip);
		enable_irq(client->irq);
	} else {
		mutex_unlock(&chip->irq_complete);
	}
#else //QTI_SMB231
	pr_err("smb23x_resume\n");
#endif
	return 0;
}

static int smb23x_remove(struct i2c_client *client)
{
	struct smb23x_chip *chip = i2c_get_clientdata(client);

	power_supply_unregister(&chip->batt_psy);
#ifdef QTI_SMB231
	wakeup_source_trash(&chip->smb23x_ws.source);
	mutex_destroy(&chip->read_write_lock);
	mutex_destroy(&chip->irq_complete);
	mutex_destroy(&chip->chg_disable_lock);
	mutex_destroy(&chip->usb_suspend_lock);
	mutex_destroy(&chip->icl_set_lock);
#else
	wakeup_source_trash(&chip->smb23x_ws.source);

	mutex_destroy(&chip->read_write_lock);
	mutex_destroy(&chip->chg_disable_lock);
#endif
	udp_exit();
	return 0;
}

static const struct dev_pm_ops smb23x_pm_ops = {
	.resume		= smb23x_resume,
#ifdef QTI_SMB231
	.suspend_noirq	= smb23x_suspend_noirq,
#endif
	.suspend	= smb23x_suspend,
};

static struct of_device_id smb23x_match_table[] = {
#ifdef QTI_SMB231
	{ .compatible = "qcom,smb231-lbc",},
	{ .compatible = "qcom,smb232-lbc",},
	{ .compatible = "qcom,smb233-lbc",},
#else
	{ .compatible = "qcom,smb231-charger",},
#endif
	{ },
};

static const struct i2c_device_id smb23x_id[] = {
	{"smb23x-lbc", 0},
	{},
};
MODULE_DEVICE_TABLE(i2c, smb23x_id);

static struct i2c_driver smb23x_driver = {
	.driver		= {
		.name		= "smb23x-lbc",
		.owner		= THIS_MODULE,
		.of_match_table	= smb23x_match_table,
		.pm		= &smb23x_pm_ops,
	},
	.probe		= smb23x_probe,
	.remove		= smb23x_remove,
	.id_table	= smb23x_id,
};

module_i2c_driver(smb23x_driver);

MODULE_DESCRIPTION("SMB23x Linear Battery Charger");
MODULE_LICENSE("GPL v2");
MODULE_ALIAS("i2c:smb23x-lbc");<|MERGE_RESOLUTION|>--- conflicted
+++ resolved
@@ -537,15 +537,12 @@
 enum {
 	WRKRND_IRQ_POLLING = BIT(0),
 	WRKRND_USB_SUSPEND = BIT(1),
-<<<<<<< HEAD
 };
 
 enum {
     NORMAL = 0,
     LOW,
     HIGH
-=======
->>>>>>> e045a95c
 };
 
 #ifdef QTI_SMB231
@@ -607,7 +604,6 @@
     pr_debug("[smb23x] current battery voltage = %d, status = %d\n", battery_voltage, g_BattStatus);
 
 
-<<<<<<< HEAD
     if(g_BattStatus != STATUS_NORMAL)
     {
         return;
@@ -678,8 +674,6 @@
     return;
 }
 
-=======
->>>>>>> e045a95c
 #define MAX_RW_RETRIES		3
 static int __smb23x_read(struct smb23x_chip *chip, u8 reg, u8 *val)
 {
@@ -1223,7 +1217,6 @@
 		if (rc < 0)
 			pr_err("Un-suspend USB failed, rc=%d\n", rc);
 	}
-<<<<<<< HEAD
 
 	return rc;
 }
@@ -1232,8 +1225,6 @@
 {
 	int rc;
 	u8 reg;
-=======
->>>>>>> e045a95c
 
 	rc = smb23x_read(chip, CFG_REG_4, &reg);
 	if (rc)
@@ -2380,7 +2371,7 @@
 	POWER_SUPPLY_PROP_VOLTAGE_NOW,
 	POWER_SUPPLY_PROP_CURRENT_NOW,
 	POWER_SUPPLY_PROP_TEMP,
-	POWER_SUPPLY_PROP_CHARGE_ENABLED,
+	POWER_SUPPLY_PROP_STEP_CHARGING_ENABLED,
 	POWER_SUPPLY_PROP_RESTRICTED_CHARGING
 #endif
 };
@@ -2927,7 +2918,7 @@
 		smb23x_write(chip, chip->reg_addr, val->intval);
 		break;
 
-    case POWER_SUPPLY_PROP_CHARGE_ENABLED:
+    case POWER_SUPPLY_PROP_STEP_CHARGING_ENABLED:
     {
         if(chip->charger_plugin == 0xFF)
         {
@@ -3339,16 +3330,12 @@
 	/* enable the USB_SUSPEND always */
 	chip->workaround_flags |= WRKRND_USB_SUSPEND;
 
-	/* enable the USB_SUSPEND always */
-	chip->workaround_flags |= WRKRND_USB_SUSPEND;
-
 	rc = smb23x_parse_dt(chip);
 	if (rc < 0) {
 		pr_err("Parse DT nodes failed!\n");
 		goto destroy_mutex;
 	}
 
-<<<<<<< HEAD
 	smb23x_check_gpio(chip);
 
 	//Set timer to init register
@@ -3383,8 +3370,6 @@
 	INIT_WORK(&chip->wpc_check_work, smb23x_wpc_check_work);
 
 #ifdef QTI_SMB231
-=======
->>>>>>> e045a95c
 	/*
 	 * Enable register based battery charging as the hw_init moves CHG_EN
 	 * control from pin-based to register based.

/* Copyright (c) 2013-2014, The Linux Foundation. All rights reserved.
 *
 * This program is free software; you can redistribute it and/or modify
 * it under the terms of the GNU General Public License version 2 and
 * only version 2 as published by the Free Software Foundation.
 *
 * This program is distributed in the hope that it will be useful,
 * but WITHOUT ANY WARRANTY; without even the implied warranty of
 * MERCHANTABILITY or FITNESS FOR A PARTICULAR PURPOSE.  See the
 * GNU General Public License for more details.
 *
 */

#include <linux/delay.h>
#include <linux/err.h>
#include <linux/init.h>
#include <linux/kernel.h>
#include <linux/io.h>
#include <linux/of.h>
#include <linux/platform_device.h>
#include <linux/module.h>
#include <linux/reboot.h>
#include <linux/pm.h>
#include <linux/delay.h>
#include <linux/qpnp/power-on.h>
#include <linux/of_address.h>

#include <asm/cacheflush.h>
#include <asm/system_misc.h>

#include <soc/qcom/scm.h>
#include <soc/qcom/restart.h>
#ifdef CONFIG_LGE_HANDLE_PANIC
#include <mach/lge_handle_panic.h>
#endif

#define EMERGENCY_DLOAD_MAGIC1    0x322A4F99
#define EMERGENCY_DLOAD_MAGIC2    0xC67E4350
#define EMERGENCY_DLOAD_MAGIC3    0x77777777

#define SCM_IO_DISABLE_PMIC_ARBITER	1
#define SCM_WDOG_DEBUG_BOOT_PART	0x9
#define SCM_DLOAD_MODE			0X10
#define SCM_EDLOAD_MODE			0X01
#define SCM_DLOAD_CMD			0x10


static int restart_mode;
void *restart_reason;
static bool scm_pmic_arbiter_disable_supported;
/* Download mode master kill-switch */
static void __iomem *msm_ps_hold;

#ifdef CONFIG_MSM_DLOAD_MODE
#define EDL_MODE_PROP "qcom,msm-imem-emergency_download_mode"
#define DL_MODE_PROP "qcom,msm-imem-download_mode"

static int in_panic;
static void *dload_mode_addr;
static bool dload_mode_enabled;
static void *emergency_dload_mode_addr;
static bool scm_dload_supported;

static int dload_set(const char *val, struct kernel_param *kp);
static int download_mode = 1;
module_param_call(download_mode, dload_set, param_get_int,
			&download_mode, 0644);
static int panic_prep_restart(struct notifier_block *this,
			      unsigned long event, void *ptr)
{
	in_panic = 1;
	return NOTIFY_DONE;
}

static struct notifier_block panic_blk = {
	.notifier_call	= panic_prep_restart,
};

void set_dload_mode(int on)
{
	int ret;

	if (dload_mode_addr) {
		__raw_writel(on ? 0xE47B337D : 0, dload_mode_addr);
		__raw_writel(on ? 0xCE14091A : 0,
		       dload_mode_addr + sizeof(unsigned int));
		mb();
	}

	if (scm_dload_supported) {
		ret = scm_call_atomic2(SCM_SVC_BOOT,
				SCM_DLOAD_CMD, on ? SCM_DLOAD_MODE : 0, 0);
		if (ret)
			pr_err("Failed to set DLOAD mode: %d\n", ret);
	}

	dload_mode_enabled = on;
}

static void enable_emergency_dload_mode(void)
{
	int ret;

	if (emergency_dload_mode_addr) {
		__raw_writel(EMERGENCY_DLOAD_MAGIC1,
				emergency_dload_mode_addr);
		__raw_writel(EMERGENCY_DLOAD_MAGIC2,
				emergency_dload_mode_addr +
				sizeof(unsigned int));
		__raw_writel(EMERGENCY_DLOAD_MAGIC3,
				emergency_dload_mode_addr +
				(2 * sizeof(unsigned int)));

		/* Need disable the pmic wdt, then the emergency dload mode
		 * will not auto reset. */
		qpnp_pon_wd_config(0);
		mb();
	}

	if (scm_dload_supported) {
		ret = scm_call_atomic2(SCM_SVC_BOOT,
				SCM_DLOAD_CMD, SCM_EDLOAD_MODE, 0);
		if (ret)
			pr_err("Failed to set EDLOAD mode: %d\n", ret);
	}
}

static int dload_set(const char *val, struct kernel_param *kp)
{
	int ret;
	int old_val = download_mode;

	ret = param_set_int(val, kp);

	if (ret)
		return ret;

	/* If download_mode is not zero or one, ignore. */
	if (download_mode >> 1) {
		download_mode = old_val;
		return -EINVAL;
	}

	set_dload_mode(download_mode);

	return 0;
}
#else
#define set_dload_mode(x) do {} while (0)

static void enable_emergency_dload_mode(void)
{
	pr_err("dload mode is not enabled on target\n");
}

static bool get_dload_mode(void)
{
	return false;
}
#endif

void msm_set_restart_mode(int mode)
{
	restart_mode = mode;
}
EXPORT_SYMBOL(msm_set_restart_mode);

/*
 * Force the SPMI PMIC arbiter to shutdown so that no more SPMI transactions
 * are sent from the MSM to the PMIC.  This is required in order to avoid an
 * SPMI lockup on certain PMIC chips if PS_HOLD is lowered in the middle of
 * an SPMI transaction.
 */
static void halt_spmi_pmic_arbiter(void)
{
	if (scm_pmic_arbiter_disable_supported) {
		pr_crit("Calling SCM to disable SPMI PMIC arbiter\n");
		scm_call_atomic1(SCM_SVC_PWR, SCM_IO_DISABLE_PMIC_ARBITER, 0);
	}
}

static void msm_restart_prepare(const char *cmd)
{
#ifdef CONFIG_MSM_DLOAD_MODE

	/* Write download mode flags if we're panic'ing
	 * Write download mode flags if restart_mode says so
	 * Kill download mode if master-kill switch is set
	 */

#ifdef CONFIG_LGE_HANDLE_PANIC
	set_dload_mode(download_mode && in_panic);
#else
	set_dload_mode(download_mode &&
			(in_panic || restart_mode == RESTART_DLOAD));
#endif
#endif

	qpnp_pon_system_pwr_off(PON_POWER_OFF_WARM_RESET);

	if (cmd != NULL) {
		if (!strncmp(cmd, "bootloader", 10)) {
			__raw_writel(0x77665500, restart_reason);
		} else if (!strncmp(cmd, "recovery", 8)) {
			__raw_writel(0x77665502, restart_reason);
		} else if (!strcmp(cmd, "rtc")) {
			__raw_writel(0x77665503, restart_reason);
		} else if (!strncmp(cmd, "oem-", 4)) {
			int ret;
			unsigned long code;
<<<<<<< HEAD
			ret = kstrtoul(cmd + 4, 16, &code);
			if (!ret) {
				code &= 0xff;
				__raw_writel(0x6f656d00 | code, restart_reason);
			} else {
				pr_warn("Invalid value: force to do normal reboot\n");
				__raw_writel(0x77665501, restart_reason);
			}
=======
			int ret;
			ret = kstrtoul(cmd + 4, 16, &code);
			if (!ret)
				__raw_writel(0x6f656d00 | (code & 0xff),
					     restart_reason);
>>>>>>> 6b6cff37
		} else if (!strncmp(cmd, "edl", 3)) {
			enable_emergency_dload_mode();
#ifdef CONFIG_LGE_HANDLE_PANIC
		} else if (!strncmp(cmd, "lafd", 4)) {
			lge_set_restart_reason(LAF_DLOAD_MODE);
#endif
		} else {
			__raw_writel(0x77665501, restart_reason);
		}
	} else {
		__raw_writel(0x77665501, restart_reason);
	}
#ifdef CONFIG_LGE_HANDLE_PANIC
	if (restart_mode == RESTART_DLOAD)
		lge_set_restart_reason(LAF_DLOAD_MODE);

	if (in_panic) {
		lge_set_panic_reason();

		if (!lge_is_handle_panic_enable())
			set_dload_mode(0);
	}
#endif
	flush_cache_all();

	/*outer_flush_all is not supported by 64bit kernel*/
#ifndef CONFIG_ARM64
	outer_flush_all();
#endif

}

static void do_msm_restart(enum reboot_mode reboot_mode, const char *cmd)
{
	int ret;

	pr_notice("Going down for restart now\n");

	msm_restart_prepare(cmd);

	/* Needed to bypass debug image on some chips */
	ret = scm_call_atomic2(SCM_SVC_BOOT,
			       SCM_WDOG_DEBUG_BOOT_PART, 1, 0);
	if (ret)
		pr_err("Failed to disable wdog debug: %d\n", ret);

	halt_spmi_pmic_arbiter();
	__raw_writel(0, msm_ps_hold);

	mdelay(10000);
}

static void do_msm_poweroff(void)
{
	int ret;

	pr_notice("Powering off the SoC\n");
#ifdef CONFIG_MSM_DLOAD_MODE
	set_dload_mode(0);
#endif
	qpnp_pon_system_pwr_off(PON_POWER_OFF_SHUTDOWN);
	/* Needed to bypass debug image on some chips */
	ret = scm_call_atomic2(SCM_SVC_BOOT,
			       SCM_WDOG_DEBUG_BOOT_PART, 1, 0);
	if (ret)
		pr_err("Failed to disable wdog debug: %d\n", ret);

	halt_spmi_pmic_arbiter();
	/* MSM initiated power off, lower ps_hold */
	__raw_writel(0, msm_ps_hold);

	mdelay(10000);
	pr_err("Powering off has failed\n");
	return;
}

static int msm_restart_probe(struct platform_device *pdev)
{
	struct device *dev = &pdev->dev;
	struct resource *mem;
	struct device_node *np;
	int ret = 0;

#ifdef CONFIG_MSM_DLOAD_MODE
	if (scm_is_call_available(SCM_SVC_BOOT, SCM_DLOAD_CMD) > 0)
		scm_dload_supported = true;

	atomic_notifier_chain_register(&panic_notifier_list, &panic_blk);
	np = of_find_compatible_node(NULL, NULL, DL_MODE_PROP);
	if (!np) {
		pr_err("unable to find DT imem DLOAD mode node\n");
	} else {
		dload_mode_addr = of_iomap(np, 0);
		if (!dload_mode_addr)
			pr_err("unable to map imem DLOAD offset\n");
	}

	np = of_find_compatible_node(NULL, NULL, EDL_MODE_PROP);
	if (!np) {
		pr_err("unable to find DT imem EDLOAD mode node\n");
	} else {
		emergency_dload_mode_addr = of_iomap(np, 0);
		if (!emergency_dload_mode_addr)
			pr_err("unable to map imem EDLOAD mode offset\n");
	}

	set_dload_mode(download_mode);
#endif
	np = of_find_compatible_node(NULL, NULL,
				"qcom,msm-imem-restart_reason");
	if (!np) {
		pr_err("unable to find DT imem restart reason node\n");
	} else {
		restart_reason = of_iomap(np, 0);
		if (!restart_reason) {
			pr_err("unable to map imem restart reason offset\n");
			ret = -ENOMEM;
			goto err_restart_reason;
		}
	}

	mem = platform_get_resource(pdev, IORESOURCE_MEM, 0);
	msm_ps_hold = devm_ioremap_resource(dev, mem);
	if (IS_ERR(msm_ps_hold))
		return PTR_ERR(msm_ps_hold);

	pm_power_off = do_msm_poweroff;
	arm_pm_restart = do_msm_restart;

	if (scm_is_call_available(SCM_SVC_PWR, SCM_IO_DISABLE_PMIC_ARBITER) > 0)
		scm_pmic_arbiter_disable_supported = true;

#ifdef CONFIG_LGE_HANDLE_PANIC
	/* Set default restart_reason to TZ crash.
	 * If can't be set explicit, it causes by TZ */
	__raw_writel(LGE_RB_MAGIC | LGE_ERR_TZ, restart_reason);

	if (!lge_is_handle_panic_enable())
		set_dload_mode(0);
#endif
	return 0;

err_restart_reason:
#ifdef CONFIG_MSM_DLOAD_MODE
	iounmap(emergency_dload_mode_addr);
	iounmap(dload_mode_addr);
#endif
	return ret;
}

static const struct of_device_id of_msm_restart_match[] = {
	{ .compatible = "qcom,pshold", },
	{},
};
MODULE_DEVICE_TABLE(of, of_msm_restart_match);

static struct platform_driver msm_restart_driver = {
	.probe = msm_restart_probe,
	.driver = {
		.name = "msm-restart",
		.of_match_table = of_match_ptr(of_msm_restart_match),
	},
};

static int __init msm_restart_init(void)
{
	return platform_driver_register(&msm_restart_driver);
}
device_initcall(msm_restart_init);<|MERGE_RESOLUTION|>--- conflicted
+++ resolved
@@ -208,7 +208,6 @@
 		} else if (!strncmp(cmd, "oem-", 4)) {
 			int ret;
 			unsigned long code;
-<<<<<<< HEAD
 			ret = kstrtoul(cmd + 4, 16, &code);
 			if (!ret) {
 				code &= 0xff;
@@ -217,13 +216,6 @@
 				pr_warn("Invalid value: force to do normal reboot\n");
 				__raw_writel(0x77665501, restart_reason);
 			}
-=======
-			int ret;
-			ret = kstrtoul(cmd + 4, 16, &code);
-			if (!ret)
-				__raw_writel(0x6f656d00 | (code & 0xff),
-					     restart_reason);
->>>>>>> 6b6cff37
 		} else if (!strncmp(cmd, "edl", 3)) {
 			enable_emergency_dload_mode();
 #ifdef CONFIG_LGE_HANDLE_PANIC

--- conflicted
+++ resolved
@@ -50,10 +50,7 @@
 	int	min_cap_limit;
 	int	skew_decipct;
 	int	min_delta_batt_soc;
-<<<<<<< HEAD
-=======
 	int	ibat_flt_thr_ma;
->>>>>>> 15457316
 	bool	cl_wt_enable;
 };
 

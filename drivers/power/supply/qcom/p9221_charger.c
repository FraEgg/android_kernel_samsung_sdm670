--- conflicted
+++ resolved
@@ -987,12 +987,9 @@
 			val->intval = 0;
 		break;
 	case POWER_SUPPLY_PROP_CURRENT_MAX:
-<<<<<<< HEAD
-=======
 		if (!charger->dc_icl_votable)
 			return -EAGAIN;
 
->>>>>>> 89b879a0
 		ret = get_effective_result(charger->dc_icl_votable);
 		if (ret < 0)
 			break;
@@ -1034,13 +1031,10 @@
 			ret = -EINVAL;
 			break;
 		}
-<<<<<<< HEAD
-=======
 
 		if (!charger->dc_icl_votable)
 			return -EAGAIN;
 
->>>>>>> 89b879a0
 		ret = vote(charger->dc_icl_votable, P9221_USER_VOTER, true,
 			   val->intval);
 		break;

/* Copyright (c) 2016-2017 The Linux Foundation. All rights reserved.
 *
 * This program is free software; you can redistribute it and/or modify
 * it under the terms of the GNU General Public License version 2 and
 * only version 2 as published by the Free Software Foundation.
 *
 * This program is distributed in the hope that it will be useful,
 * but WITHOUT ANY WARRANTY; without even the implied warranty of
 * MERCHANTABILITY or FITNESS FOR A PARTICULAR PURPOSE.  See the
 * GNU General Public License for more details.
 */

#include <linux/debugfs.h>
#include <linux/delay.h>
#include <linux/device.h>
#include <linux/module.h>
#include <linux/platform_device.h>
#include <linux/regmap.h>
#include <linux/power_supply.h>
#include <linux/of.h>
#include <linux/of_irq.h>
#include <linux/log2.h>
#include <linux/qpnp/qpnp-revid.h>
#include <linux/regulator/driver.h>
#include <linux/regulator/of_regulator.h>
#include <linux/regulator/machine.h>
#include "smb-reg.h"
#include "smb-lib.h"
#include "storm-watch.h"
#include <linux/pmic-voter.h>

#define SMB2_DEFAULT_WPWR_UW	8000000

static struct smb_params v1_params = {
	.fcc			= {
		.name	= "fast charge current",
		.reg	= FAST_CHARGE_CURRENT_CFG_REG,
		.min_u	= 0,
		.max_u	= 4500000,
		.step_u	= 25000,
	},
	.fv			= {
		.name	= "float voltage",
		.reg	= FLOAT_VOLTAGE_CFG_REG,
		.min_u	= 3487500,
		.max_u	= 4920000,
		.step_u	= 7500,
	},
	.usb_icl		= {
		.name	= "usb input current limit",
		.reg	= USBIN_CURRENT_LIMIT_CFG_REG,
		.min_u	= 0,
		.max_u	= 4800000,
		.step_u	= 25000,
	},
	.icl_stat		= {
		.name	= "input current limit status",
		.reg	= ICL_STATUS_REG,
		.min_u	= 0,
		.max_u	= 4800000,
		.step_u	= 25000,
	},
	.otg_cl			= {
		.name	= "usb otg current limit",
		.reg	= OTG_CURRENT_LIMIT_CFG_REG,
		.min_u	= 250000,
		.max_u	= 2000000,
		.step_u	= 250000,
	},
	.dc_icl			= {
		.name	= "dc input current limit",
		.reg	= DCIN_CURRENT_LIMIT_CFG_REG,
		.min_u	= 0,
		.max_u	= 6000000,
		.step_u	= 25000,
	},
	.dc_icl_pt_lv		= {
		.name	= "dc icl PT <8V",
		.reg	= ZIN_ICL_PT_REG,
		.min_u	= 0,
		.max_u	= 3000000,
		.step_u	= 25000,
	},
	.dc_icl_pt_hv		= {
		.name	= "dc icl PT >8V",
		.reg	= ZIN_ICL_PT_HV_REG,
		.min_u	= 0,
		.max_u	= 3000000,
		.step_u	= 25000,
	},
	.dc_icl_div2_lv		= {
		.name	= "dc icl div2 <5.5V",
		.reg	= ZIN_ICL_LV_REG,
		.min_u	= 0,
		.max_u	= 3000000,
		.step_u	= 25000,
	},
	.dc_icl_div2_mid_lv	= {
		.name	= "dc icl div2 5.5-6.5V",
		.reg	= ZIN_ICL_MID_LV_REG,
		.min_u	= 0,
		.max_u	= 3000000,
		.step_u	= 25000,
	},
	.dc_icl_div2_mid_hv	= {
		.name	= "dc icl div2 6.5-8.0V",
		.reg	= ZIN_ICL_MID_HV_REG,
		.min_u	= 0,
		.max_u	= 3000000,
		.step_u	= 25000,
	},
	.dc_icl_div2_hv		= {
		.name	= "dc icl div2 >8.0V",
		.reg	= ZIN_ICL_HV_REG,
		.min_u	= 0,
		.max_u	= 3000000,
		.step_u	= 25000,
	},
	.jeita_cc_comp		= {
		.name	= "jeita fcc reduction",
		.reg	= JEITA_CCCOMP_CFG_REG,
		.min_u	= 0,
		.max_u	= 1575000,
		.step_u	= 25000,
	},
	.freq_buck		= {
		.name	= "buck switching frequency",
		.reg	= CFG_BUCKBOOST_FREQ_SELECT_BUCK_REG,
		.min_u	= 600,
		.max_u	= 2000,
		.step_u	= 200,
	},
	.freq_boost		= {
		.name	= "boost switching frequency",
		.reg	= CFG_BUCKBOOST_FREQ_SELECT_BOOST_REG,
		.min_u	= 600,
		.max_u	= 2000,
		.step_u	= 200,
	},
};

static struct smb_params pm660_params = {
	.freq_buck		= {
		.name	= "buck switching frequency",
		.reg	= FREQ_CLK_DIV_REG,
		.min_u	= 600,
		.max_u	= 1600,
		.set_proc = smblib_set_chg_freq,
	},
	.freq_boost		= {
		.name	= "boost switching frequency",
		.reg	= FREQ_CLK_DIV_REG,
		.min_u	= 600,
		.max_u	= 1600,
		.set_proc = smblib_set_chg_freq,
	},
};

struct smb_dt_props {
	int	usb_icl_ua;
	int	dc_icl_ua;
	int	boost_threshold_ua;
	int	wipower_max_uw;
	int	min_freq_khz;
	int	max_freq_khz;
	struct	device_node *revid_dev_node;
	int	float_option;
	int	chg_inhibit_thr_mv;
	bool	no_battery;
	bool	hvdcp_disable;
	bool	auto_recharge_soc;
	int	wd_bark_time;
};

struct smb2 {
	struct smb_charger	chg;
	struct dentry		*dfs_root;
	struct smb_dt_props	dt;
	bool			bad_part;
};

static int __debug_mask;
module_param_named(
	debug_mask, __debug_mask, int, S_IRUSR | S_IWUSR
);

static int __weak_chg_icl_ua = 500000;
module_param_named(
	weak_chg_icl_ua, __weak_chg_icl_ua, int, S_IRUSR | S_IWUSR);

#define MICRO_1P5A		1500000
#define MICRO_P1A		100000
#define OTG_DEFAULT_DEGLITCH_TIME_MS	50
#define MIN_WD_BARK_TIME		16
#define DEFAULT_WD_BARK_TIME		64
#define BITE_WDOG_TIMEOUT_8S		0x3
#define BARK_WDOG_TIMEOUT_MASK		GENMASK(3, 2)
#define BARK_WDOG_TIMEOUT_SHIFT		2
static int smb2_parse_dt(struct smb2 *chip)
{
	struct smb_charger *chg = &chip->chg;
	struct device_node *node = chg->dev->of_node;
	int rc, byte_len;

	if (!node) {
		pr_err("device tree node missing\n");
		return -EINVAL;
	}

	chg->step_chg_enabled = of_property_read_bool(node,
				"qcom,step-charging-enable");

	chg->sw_jeita_enabled = of_property_read_bool(node,
				"qcom,sw-jeita-enable");

	rc = of_property_read_u32(node, "qcom,wd-bark-time-secs",
					&chip->dt.wd_bark_time);
	if (rc < 0 || chip->dt.wd_bark_time < MIN_WD_BARK_TIME)
		chip->dt.wd_bark_time = DEFAULT_WD_BARK_TIME;

	chip->dt.no_battery = of_property_read_bool(node,
						"qcom,batteryless-platform");

	rc = of_property_read_u32(node,
				"qcom,fcc-max-ua", &chg->batt_profile_fcc_ua);
	if (rc < 0)
		chg->batt_profile_fcc_ua = -EINVAL;

	rc = of_property_read_u32(node,
				"qcom,fv-max-uv", &chg->batt_profile_fv_uv);
	if (rc < 0)
		chg->batt_profile_fv_uv = -EINVAL;

	rc = of_property_read_u32(node,
				"qcom,usb-icl-ua", &chip->dt.usb_icl_ua);
	if (rc < 0)
		chip->dt.usb_icl_ua = -EINVAL;

	rc = of_property_read_u32(node,
				"qcom,otg-cl-ua", &chg->otg_cl_ua);
	if (rc < 0)
		chg->otg_cl_ua = MICRO_1P5A;

	rc = of_property_read_u32(node,
				"qcom,dc-icl-ua", &chip->dt.dc_icl_ua);
	if (rc < 0)
		chip->dt.dc_icl_ua = -EINVAL;

	rc = of_property_read_u32(node,
				"qcom,boost-threshold-ua",
				&chip->dt.boost_threshold_ua);
	if (rc < 0)
		chip->dt.boost_threshold_ua = MICRO_P1A;

	rc = of_property_read_u32(node,
				"qcom,min-freq-khz",
				&chip->dt.min_freq_khz);
	if (rc < 0)
		chip->dt.min_freq_khz = -EINVAL;

	rc = of_property_read_u32(node,
				"qcom,max-freq-khz",
				&chip->dt.max_freq_khz);
	if (rc < 0)
		chip->dt.max_freq_khz = -EINVAL;

	rc = of_property_read_u32(node, "qcom,wipower-max-uw",
				&chip->dt.wipower_max_uw);
	if (rc < 0)
		chip->dt.wipower_max_uw = -EINVAL;

	if (of_find_property(node, "qcom,thermal-mitigation", &byte_len)) {
		chg->thermal_mitigation = devm_kzalloc(chg->dev, byte_len,
			GFP_KERNEL);

		if (chg->thermal_mitigation == NULL)
			return -ENOMEM;

		chg->thermal_levels = byte_len / sizeof(u32);
		rc = of_property_read_u32_array(node,
				"qcom,thermal-mitigation",
				chg->thermal_mitigation,
				chg->thermal_levels);
		if (rc < 0) {
			dev_err(chg->dev,
				"Couldn't read threm limits rc = %d\n", rc);
			return rc;
		}
	}

	of_property_read_u32(node, "qcom,float-option", &chip->dt.float_option);
	if (chip->dt.float_option < 0 || chip->dt.float_option > 4) {
		pr_err("qcom,float-option is out of range [0, 4]\n");
		return -EINVAL;
	}

	chip->dt.hvdcp_disable = of_property_read_bool(node,
						"qcom,hvdcp-disable");

	of_property_read_u32(node, "qcom,chg-inhibit-threshold-mv",
				&chip->dt.chg_inhibit_thr_mv);
	if ((chip->dt.chg_inhibit_thr_mv < 0 ||
		chip->dt.chg_inhibit_thr_mv > 300)) {
		pr_err("qcom,chg-inhibit-threshold-mv is incorrect\n");
		return -EINVAL;
	}

	chip->dt.auto_recharge_soc = of_property_read_bool(node,
						"qcom,auto-recharge-soc");

	chg->micro_usb_mode = of_property_read_bool(node, "qcom,micro-usb");

	chg->dcp_icl_ua = chip->dt.usb_icl_ua;

	chg->suspend_input_on_debug_batt = of_property_read_bool(node,
					"qcom,suspend-input-on-debug-batt");

	rc = of_property_read_u32(node, "qcom,ipd-channel",
				  &chg->vadc_ipd_channel);
	if (rc < 0)
		chg->vadc_ipd_channel = VADC_REFRESH_MAX_NUM;

	rc = of_property_read_u32(node, "qcom,otg-deglitch-time-ms",
					&chg->otg_delay_ms);
	if (rc < 0)
		chg->otg_delay_ms = OTG_DEFAULT_DEGLITCH_TIME_MS;

	chg->max_9v_adapter |= of_property_read_bool(node,
					"qcom,max-9v-adapter");
	return 0;
}

/************************
 * USB PSY REGISTRATION *
 ************************/

static enum power_supply_property smb2_usb_props[] = {
	POWER_SUPPLY_PROP_PRESENT,
	POWER_SUPPLY_PROP_ONLINE,
	POWER_SUPPLY_PROP_VOLTAGE_MAX,
	POWER_SUPPLY_PROP_VOLTAGE_NOW,
	POWER_SUPPLY_PROP_PD_CURRENT_MAX,
	POWER_SUPPLY_PROP_CURRENT_MAX,
	POWER_SUPPLY_PROP_TYPE,
	POWER_SUPPLY_PROP_TYPEC_MODE,
	POWER_SUPPLY_PROP_TYPEC_POWER_ROLE,
	POWER_SUPPLY_PROP_TYPEC_CC_ORIENTATION,
	POWER_SUPPLY_PROP_PD_ALLOWED,
	POWER_SUPPLY_PROP_PD_ACTIVE,
	POWER_SUPPLY_PROP_INPUT_CURRENT_SETTLED,
	POWER_SUPPLY_PROP_INPUT_CURRENT_NOW,
	POWER_SUPPLY_PROP_BOOST_CURRENT,
	POWER_SUPPLY_PROP_PE_START,
	POWER_SUPPLY_PROP_PORT_TEMP,
	POWER_SUPPLY_PROP_CTM_CURRENT_MAX,
	POWER_SUPPLY_PROP_HW_CURRENT_MAX,
	POWER_SUPPLY_PROP_REAL_TYPE,
	POWER_SUPPLY_PROP_PR_SWAP,
	POWER_SUPPLY_PROP_PD_VOLTAGE_MAX,
	POWER_SUPPLY_PROP_PD_VOLTAGE_MIN,
	POWER_SUPPLY_PROP_SDP_CURRENT_MAX,
};

static int smb2_usb_get_prop(struct power_supply *psy,
		enum power_supply_property psp,
		union power_supply_propval *val)
{
	struct smb2 *chip = power_supply_get_drvdata(psy);
	struct smb_charger *chg = &chip->chg;
	int rc = 0;

	switch (psp) {
	case POWER_SUPPLY_PROP_PRESENT:
		if (chip->bad_part)
			val->intval = 1;
		else
			rc = smblib_get_prop_usb_present(chg, val);
		break;
	case POWER_SUPPLY_PROP_ONLINE:
		rc = smblib_get_prop_usb_online(chg, val);
		if (!val->intval)
			break;

		if ((chg->typec_mode == POWER_SUPPLY_TYPEC_SOURCE_DEFAULT ||
			chg->micro_usb_mode) &&
			chg->real_charger_type == POWER_SUPPLY_TYPE_USB)
			val->intval = 0;
		else
			val->intval = 1;
		if (chg->real_charger_type == POWER_SUPPLY_TYPE_UNKNOWN)
			val->intval = 0;
		break;
	case POWER_SUPPLY_PROP_VOLTAGE_MAX:
		rc = smblib_get_prop_usb_voltage_max(chg, val);
		break;
	case POWER_SUPPLY_PROP_VOLTAGE_NOW:
		rc = smblib_get_prop_usb_voltage_now(chg, val);
		break;
	case POWER_SUPPLY_PROP_PD_CURRENT_MAX:
		val->intval = get_client_vote(chg->usb_icl_votable, PD_VOTER);
		break;
	case POWER_SUPPLY_PROP_CURRENT_MAX:
		rc = smblib_get_prop_input_current_settled(chg, val);
		break;
	case POWER_SUPPLY_PROP_TYPE:
		val->intval = POWER_SUPPLY_TYPE_USB_PD;
		break;
	case POWER_SUPPLY_PROP_REAL_TYPE:
		if (chip->bad_part)
			val->intval = POWER_SUPPLY_TYPE_USB_PD;
		else
			val->intval = chg->real_charger_type;
		break;
	case POWER_SUPPLY_PROP_TYPEC_MODE:
		if (chg->micro_usb_mode)
			val->intval = POWER_SUPPLY_TYPEC_NONE;
		else if (chip->bad_part)
			val->intval = POWER_SUPPLY_TYPEC_SOURCE_DEFAULT;
		else
			val->intval = chg->typec_mode;
		break;
	case POWER_SUPPLY_PROP_TYPEC_POWER_ROLE:
		if (chg->micro_usb_mode)
			val->intval = POWER_SUPPLY_TYPEC_PR_NONE;
		else
			rc = smblib_get_prop_typec_power_role(chg, val);
		break;
	case POWER_SUPPLY_PROP_TYPEC_CC_ORIENTATION:
		if (chg->micro_usb_mode)
			val->intval = 0;
		else
			rc = smblib_get_prop_typec_cc_orientation(chg, val);
		break;
	case POWER_SUPPLY_PROP_PD_ALLOWED:
		rc = smblib_get_prop_pd_allowed(chg, val);
		break;
	case POWER_SUPPLY_PROP_PD_ACTIVE:
		val->intval = chg->pd_active;
		break;
	case POWER_SUPPLY_PROP_INPUT_CURRENT_SETTLED:
		rc = smblib_get_prop_input_current_settled(chg, val);
		break;
	case POWER_SUPPLY_PROP_INPUT_CURRENT_NOW:
		rc = smblib_get_prop_usb_current_now(chg, val);
		break;
	case POWER_SUPPLY_PROP_BOOST_CURRENT:
		val->intval = chg->boost_current_ua;
		break;
	case POWER_SUPPLY_PROP_PD_IN_HARD_RESET:
		rc = smblib_get_prop_pd_in_hard_reset(chg, val);
		break;
	case POWER_SUPPLY_PROP_PD_USB_SUSPEND_SUPPORTED:
		val->intval = chg->system_suspend_supported;
		break;
	case POWER_SUPPLY_PROP_PE_START:
		rc = smblib_get_pe_start(chg, val);
		break;
	case POWER_SUPPLY_PROP_PORT_TEMP:
		rc = smblib_get_prop_usb_port_temp(chg, val);
		break;
	case POWER_SUPPLY_PROP_CTM_CURRENT_MAX:
		val->intval = get_client_vote(chg->usb_icl_votable, CTM_VOTER);
		break;
	case POWER_SUPPLY_PROP_HW_CURRENT_MAX:
		rc = smblib_get_charge_current(chg, &val->intval);
		break;
	case POWER_SUPPLY_PROP_PR_SWAP:
		rc = smblib_get_prop_pr_swap_in_progress(chg, val);
		break;
	case POWER_SUPPLY_PROP_PD_VOLTAGE_MAX:
		val->intval = chg->voltage_max_uv;
		break;
	case POWER_SUPPLY_PROP_PD_VOLTAGE_MIN:
		val->intval = chg->voltage_min_uv;
		break;
	case POWER_SUPPLY_PROP_SDP_CURRENT_MAX:
		val->intval = get_client_vote(chg->usb_icl_votable,
					      USB_PSY_VOTER);
		break;
	default:
		pr_err("get prop %d is not supported in usb\n", psp);
		rc = -EINVAL;
		break;
	}
	if (rc < 0) {
		pr_debug("Couldn't get prop %d rc = %d\n", psp, rc);
		return -ENODATA;
	}
	return 0;
}

static int smb2_usb_set_prop(struct power_supply *psy,
		enum power_supply_property psp,
		const union power_supply_propval *val)
{
	struct smb2 *chip = power_supply_get_drvdata(psy);
	struct smb_charger *chg = &chip->chg;
	int rc = 0;

	mutex_lock(&chg->lock);
	if (!chg->typec_present) {
		rc = -EINVAL;
		goto unlock;
	}

	switch (psp) {
	case POWER_SUPPLY_PROP_PD_CURRENT_MAX:
		rc = smblib_set_prop_pd_current_max(chg, val);
		break;
	case POWER_SUPPLY_PROP_TYPEC_POWER_ROLE:
		rc = smblib_set_prop_typec_power_role(chg, val);
		break;
	case POWER_SUPPLY_PROP_PD_ACTIVE:
		rc = smblib_set_prop_pd_active(chg, val);
		break;
	case POWER_SUPPLY_PROP_PD_IN_HARD_RESET:
		rc = smblib_set_prop_pd_in_hard_reset(chg, val);
		break;
	case POWER_SUPPLY_PROP_PD_USB_SUSPEND_SUPPORTED:
		chg->system_suspend_supported = val->intval;
		break;
	case POWER_SUPPLY_PROP_BOOST_CURRENT:
		rc = smblib_set_prop_boost_current(chg, val);
		break;
	case POWER_SUPPLY_PROP_PORT_TEMP:
		rc = smblib_set_prop_usb_port_temp(chg, val);
		break;
	case POWER_SUPPLY_PROP_CTM_CURRENT_MAX:
		rc = vote(chg->usb_icl_votable, CTM_VOTER,
						val->intval >= 0, val->intval);
		break;
	case POWER_SUPPLY_PROP_PR_SWAP:
		rc = smblib_set_prop_pr_swap_in_progress(chg, val);
		break;
	case POWER_SUPPLY_PROP_PD_VOLTAGE_MAX:
		rc = smblib_set_prop_pd_voltage_max(chg, val);
		break;
	case POWER_SUPPLY_PROP_PD_VOLTAGE_MIN:
		rc = smblib_set_prop_pd_voltage_min(chg, val);
		break;
	case POWER_SUPPLY_PROP_SDP_CURRENT_MAX:
		rc = smblib_set_prop_sdp_current_max(chg, val);
		break;
	default:
		pr_err("set prop %d is not supported\n", psp);
		rc = -EINVAL;
		break;
	}

unlock:
	mutex_unlock(&chg->lock);
	return rc;
}

static int smb2_usb_prop_is_writeable(struct power_supply *psy,
		enum power_supply_property psp)
{
	switch (psp) {
	case POWER_SUPPLY_PROP_CTM_CURRENT_MAX:
	case POWER_SUPPLY_PROP_PORT_TEMP:
		return 1;
	default:
		break;
	}

	return 0;
}

static int smb2_init_usb_psy(struct smb2 *chip)
{
	struct power_supply_config usb_cfg = {};
	struct smb_charger *chg = &chip->chg;

	chg->usb_psy_desc.name			= "usb";
	chg->usb_psy_desc.type			= POWER_SUPPLY_TYPE_USB_PD;
	chg->usb_psy_desc.properties		= smb2_usb_props;
	chg->usb_psy_desc.num_properties	= ARRAY_SIZE(smb2_usb_props);
	chg->usb_psy_desc.get_property		= smb2_usb_get_prop;
	chg->usb_psy_desc.set_property		= smb2_usb_set_prop;
	chg->usb_psy_desc.property_is_writeable	= smb2_usb_prop_is_writeable;

	usb_cfg.drv_data = chip;
	usb_cfg.of_node = chg->dev->of_node;
	chg->usb_psy = power_supply_register(chg->dev,
						  &chg->usb_psy_desc,
						  &usb_cfg);
	if (IS_ERR(chg->usb_psy)) {
		pr_err("Couldn't register USB power supply\n");
		return PTR_ERR(chg->usb_psy);
	}

	return 0;
}

/********************************
 * USB PC_PORT PSY REGISTRATION *
 ********************************/
static enum power_supply_property smb2_usb_port_props[] = {
	POWER_SUPPLY_PROP_TYPE,
	POWER_SUPPLY_PROP_ONLINE,
	POWER_SUPPLY_PROP_VOLTAGE_MAX,
	POWER_SUPPLY_PROP_CURRENT_MAX,
};

static int smb2_usb_port_get_prop(struct power_supply *psy,
		enum power_supply_property psp,
		union power_supply_propval *val)
{
	struct smb2 *chip = power_supply_get_drvdata(psy);
	struct smb_charger *chg = &chip->chg;
	int rc = 0;

	switch (psp) {
	case POWER_SUPPLY_PROP_TYPE:
		val->intval = POWER_SUPPLY_TYPE_USB;
		break;
	case POWER_SUPPLY_PROP_ONLINE:
		rc = smblib_get_prop_usb_online(chg, val);
		if (!val->intval)
			break;

		if ((chg->typec_mode == POWER_SUPPLY_TYPEC_SOURCE_DEFAULT ||
			chg->micro_usb_mode) &&
			chg->real_charger_type == POWER_SUPPLY_TYPE_USB)
			val->intval = 1;
		else
			val->intval = 0;
		break;
	case POWER_SUPPLY_PROP_VOLTAGE_MAX:
		val->intval = 5000000;
		break;
	case POWER_SUPPLY_PROP_CURRENT_MAX:
		rc = smblib_get_prop_input_current_settled(chg, val);
		break;
	default:
		pr_err_ratelimited("Get prop %d is not supported in pc_port\n",
				psp);
		return -EINVAL;
	}

	if (rc < 0) {
		pr_debug("Couldn't get prop %d rc = %d\n", psp, rc);
		return -ENODATA;
	}

	return 0;
}

static int smb2_usb_port_set_prop(struct power_supply *psy,
		enum power_supply_property psp,
		const union power_supply_propval *val)
{
	int rc = 0;

	switch (psp) {
	default:
		pr_err_ratelimited("Set prop %d is not supported in pc_port\n",
				psp);
		rc = -EINVAL;
		break;
	}

	return rc;
}

static const struct power_supply_desc usb_port_psy_desc = {
	.name		= "pc_port",
	.type		= POWER_SUPPLY_TYPE_USB,
	.properties	= smb2_usb_port_props,
	.num_properties	= ARRAY_SIZE(smb2_usb_port_props),
	.get_property	= smb2_usb_port_get_prop,
	.set_property	= smb2_usb_port_set_prop,
};

static int smb2_init_usb_port_psy(struct smb2 *chip)
{
	struct power_supply_config usb_port_cfg = {};
	struct smb_charger *chg = &chip->chg;

	usb_port_cfg.drv_data = chip;
	usb_port_cfg.of_node = chg->dev->of_node;
	chg->usb_port_psy = power_supply_register(chg->dev,
						  &usb_port_psy_desc,
						  &usb_port_cfg);
	if (IS_ERR(chg->usb_port_psy)) {
		pr_err("Couldn't register USB pc_port power supply\n");
		return PTR_ERR(chg->usb_port_psy);
	}

	return 0;
}

/*****************************
 * USB MAIN PSY REGISTRATION *
 *****************************/

static enum power_supply_property smb2_usb_main_props[] = {
	POWER_SUPPLY_PROP_VOLTAGE_MAX,
	POWER_SUPPLY_PROP_CONSTANT_CHARGE_CURRENT_MAX,
	POWER_SUPPLY_PROP_TYPE,
	POWER_SUPPLY_PROP_INPUT_CURRENT_SETTLED,
	POWER_SUPPLY_PROP_INPUT_VOLTAGE_SETTLED,
	POWER_SUPPLY_PROP_FCC_DELTA,
	POWER_SUPPLY_PROP_CURRENT_MAX,
	/*
	 * TODO move the TEMP and TEMP_MAX properties here,
	 * and update the thermal balancer to look here
	 */
};

static int smb2_usb_main_get_prop(struct power_supply *psy,
		enum power_supply_property psp,
		union power_supply_propval *val)
{
	struct smb2 *chip = power_supply_get_drvdata(psy);
	struct smb_charger *chg = &chip->chg;
	int rc = 0;

	switch (psp) {
	case POWER_SUPPLY_PROP_VOLTAGE_MAX:
		rc = smblib_get_charge_param(chg, &chg->param.fv, &val->intval);
		break;
	case POWER_SUPPLY_PROP_CONSTANT_CHARGE_CURRENT_MAX:
		rc = smblib_get_charge_param(chg, &chg->param.fcc,
							&val->intval);
		break;
	case POWER_SUPPLY_PROP_TYPE:
		val->intval = POWER_SUPPLY_TYPE_MAIN;
		break;
	case POWER_SUPPLY_PROP_INPUT_CURRENT_SETTLED:
		rc = smblib_get_prop_input_current_settled(chg, val);
		break;
	case POWER_SUPPLY_PROP_INPUT_VOLTAGE_SETTLED:
		rc = smblib_get_prop_input_voltage_settled(chg, val);
		break;
	case POWER_SUPPLY_PROP_FCC_DELTA:
		rc = smblib_get_prop_fcc_delta(chg, val);
		break;
	case POWER_SUPPLY_PROP_CURRENT_MAX:
		rc = smblib_get_icl_current(chg, &val->intval);
		break;
	default:
		pr_debug("get prop %d is not supported in usb-main\n", psp);
		rc = -EINVAL;
		break;
	}
	if (rc < 0) {
		pr_debug("Couldn't get prop %d rc = %d\n", psp, rc);
		return -ENODATA;
	}
	return 0;
}

static int smb2_usb_main_set_prop(struct power_supply *psy,
		enum power_supply_property psp,
		const union power_supply_propval *val)
{
	struct smb2 *chip = power_supply_get_drvdata(psy);
	struct smb_charger *chg = &chip->chg;
	int rc = 0;

	switch (psp) {
	case POWER_SUPPLY_PROP_VOLTAGE_MAX:
		rc = smblib_set_charge_param(chg, &chg->param.fv, val->intval);
		break;
	case POWER_SUPPLY_PROP_CONSTANT_CHARGE_CURRENT_MAX:
		rc = smblib_set_charge_param(chg, &chg->param.fcc, val->intval);
		break;
	case POWER_SUPPLY_PROP_CURRENT_MAX:
		rc = smblib_set_icl_current(chg, val->intval);
		break;
	default:
		pr_err("set prop %d is not supported\n", psp);
		rc = -EINVAL;
		break;
	}

	return rc;
}

static const struct power_supply_desc usb_main_psy_desc = {
	.name		= "main",
	.type		= POWER_SUPPLY_TYPE_MAIN,
	.properties	= smb2_usb_main_props,
	.num_properties	= ARRAY_SIZE(smb2_usb_main_props),
	.get_property	= smb2_usb_main_get_prop,
	.set_property	= smb2_usb_main_set_prop,
};

static int smb2_init_usb_main_psy(struct smb2 *chip)
{
	struct power_supply_config usb_main_cfg = {};
	struct smb_charger *chg = &chip->chg;

	usb_main_cfg.drv_data = chip;
	usb_main_cfg.of_node = chg->dev->of_node;
	chg->usb_main_psy = power_supply_register(chg->dev,
						  &usb_main_psy_desc,
						  &usb_main_cfg);
	if (IS_ERR(chg->usb_main_psy)) {
		pr_err("Couldn't register USB main power supply\n");
		return PTR_ERR(chg->usb_main_psy);
	}

	return 0;
}

/*************************
 * DC PSY REGISTRATION   *
 *************************/

static enum power_supply_property smb2_dc_props[] = {
	POWER_SUPPLY_PROP_PRESENT,
	POWER_SUPPLY_PROP_ONLINE,
	POWER_SUPPLY_PROP_CURRENT_MAX,
	POWER_SUPPLY_PROP_REAL_TYPE,
};

static int smb2_dc_get_prop(struct power_supply *psy,
		enum power_supply_property psp,
		union power_supply_propval *val)
{
	struct smb2 *chip = power_supply_get_drvdata(psy);
	struct smb_charger *chg = &chip->chg;
	int rc = 0;

	switch (psp) {
	case POWER_SUPPLY_PROP_PRESENT:
		rc = smblib_get_prop_dc_present(chg, val);
		break;
	case POWER_SUPPLY_PROP_ONLINE:
		rc = smblib_get_prop_dc_online(chg, val);
		break;
	case POWER_SUPPLY_PROP_CURRENT_MAX:
		rc = smblib_get_prop_dc_current_max(chg, val);
		break;
	case POWER_SUPPLY_PROP_REAL_TYPE:
		val->intval = POWER_SUPPLY_TYPE_WIPOWER;
		break;
	default:
		return -EINVAL;
	}
	if (rc < 0) {
		pr_debug("Couldn't get prop %d rc = %d\n", psp, rc);
		return -ENODATA;
	}
	return 0;
}

static int smb2_dc_set_prop(struct power_supply *psy,
		enum power_supply_property psp,
		const union power_supply_propval *val)
{
	struct smb2 *chip = power_supply_get_drvdata(psy);
	struct smb_charger *chg = &chip->chg;
	int rc = 0;

	switch (psp) {
	case POWER_SUPPLY_PROP_CURRENT_MAX:
		rc = smblib_set_prop_dc_current_max(chg, val);
		break;
	default:
		return -EINVAL;
	}

	return rc;
}

static int smb2_dc_prop_is_writeable(struct power_supply *psy,
		enum power_supply_property psp)
{
	int rc;

	switch (psp) {
	case POWER_SUPPLY_PROP_CURRENT_MAX:
		rc = 1;
		break;
	default:
		rc = 0;
		break;
	}

	return rc;
}

static const struct power_supply_desc dc_psy_desc = {
	.name = "dc",
	.type = POWER_SUPPLY_TYPE_WIRELESS,
	.properties = smb2_dc_props,
	.num_properties = ARRAY_SIZE(smb2_dc_props),
	.get_property = smb2_dc_get_prop,
	.set_property = smb2_dc_set_prop,
	.property_is_writeable = smb2_dc_prop_is_writeable,
};

static int smb2_init_dc_psy(struct smb2 *chip)
{
	struct power_supply_config dc_cfg = {};
	struct smb_charger *chg = &chip->chg;

	dc_cfg.drv_data = chip;
	dc_cfg.of_node = chg->dev->of_node;
	chg->dc_psy = power_supply_register(chg->dev,
						  &dc_psy_desc,
						  &dc_cfg);
	if (IS_ERR(chg->dc_psy)) {
		pr_err("Couldn't register USB power supply\n");
		return PTR_ERR(chg->dc_psy);
	}

	return 0;
}

/*************************
 * BATT PSY REGISTRATION *
 *************************/

static enum power_supply_property smb2_batt_props[] = {
	POWER_SUPPLY_PROP_INPUT_SUSPEND,
	POWER_SUPPLY_PROP_STATUS,
	POWER_SUPPLY_PROP_HEALTH,
	POWER_SUPPLY_PROP_PRESENT,
	POWER_SUPPLY_PROP_CHARGE_TYPE,
	POWER_SUPPLY_PROP_CAPACITY,
	POWER_SUPPLY_PROP_SYSTEM_TEMP_LEVEL,
	POWER_SUPPLY_PROP_CHARGER_TEMP,
	POWER_SUPPLY_PROP_CHARGER_TEMP_MAX,
	POWER_SUPPLY_PROP_INPUT_CURRENT_LIMITED,
	POWER_SUPPLY_PROP_VOLTAGE_NOW,
	POWER_SUPPLY_PROP_VOLTAGE_MAX,
	POWER_SUPPLY_PROP_VOLTAGE_QNOVO,
	POWER_SUPPLY_PROP_CURRENT_NOW,
	POWER_SUPPLY_PROP_CURRENT_QNOVO,
	POWER_SUPPLY_PROP_CONSTANT_CHARGE_CURRENT_MAX,
	POWER_SUPPLY_PROP_TEMP,
	POWER_SUPPLY_PROP_TECHNOLOGY,
	POWER_SUPPLY_PROP_STEP_CHARGING_ENABLED,
	POWER_SUPPLY_PROP_SW_JEITA_ENABLED,
	POWER_SUPPLY_PROP_CHARGE_DONE,
	POWER_SUPPLY_PROP_PARALLEL_DISABLE,
	POWER_SUPPLY_PROP_SET_SHIP_MODE,
	POWER_SUPPLY_PROP_CHARGE_FULL,
	POWER_SUPPLY_PROP_DIE_HEALTH,
	POWER_SUPPLY_PROP_RERUN_AICL,
	POWER_SUPPLY_PROP_DP_DM,
	POWER_SUPPLY_PROP_CHARGE_COUNTER,
	POWER_SUPPLY_PROP_IPD,
};

static int smb2_batt_get_prop(struct power_supply *psy,
		enum power_supply_property psp,
		union power_supply_propval *val)
{
	struct smb_charger *chg = power_supply_get_drvdata(psy);
	int rc = 0;
	union power_supply_propval pval = {0, };

	switch (psp) {
	case POWER_SUPPLY_PROP_STATUS:
		rc = smblib_get_prop_batt_status(chg, val);
		break;
	case POWER_SUPPLY_PROP_HEALTH:
		rc = smblib_get_prop_batt_health(chg, val);
		break;
	case POWER_SUPPLY_PROP_PRESENT:
		rc = smblib_get_prop_batt_present(chg, val);
		break;
	case POWER_SUPPLY_PROP_INPUT_SUSPEND:
		rc = smblib_get_prop_input_suspend(chg, val);
		break;
	case POWER_SUPPLY_PROP_CHARGE_TYPE:
		rc = smblib_get_prop_batt_charge_type(chg, val);
		break;
	case POWER_SUPPLY_PROP_CAPACITY:
		rc = smblib_get_prop_batt_capacity(chg, val);
		break;
	case POWER_SUPPLY_PROP_SYSTEM_TEMP_LEVEL:
		rc = smblib_get_prop_system_temp_level(chg, val);
		break;
	case POWER_SUPPLY_PROP_CHARGER_TEMP:
		/* do not query RRADC if charger is not present */
		rc = smblib_get_prop_usb_present(chg, &pval);
		if (rc < 0)
			pr_err("Couldn't get usb present rc=%d\n", rc);

		rc = -ENODATA;
		if (pval.intval)
			rc = smblib_get_prop_charger_temp(chg, val);
		break;
	case POWER_SUPPLY_PROP_CHARGER_TEMP_MAX:
		rc = smblib_get_prop_charger_temp_max(chg, val);
		break;
	case POWER_SUPPLY_PROP_INPUT_CURRENT_LIMITED:
		rc = smblib_get_prop_input_current_limited(chg, val);
		break;
	case POWER_SUPPLY_PROP_STEP_CHARGING_ENABLED:
		val->intval = chg->step_chg_enabled;
		break;
	case POWER_SUPPLY_PROP_SW_JEITA_ENABLED:
		val->intval = chg->sw_jeita_enabled;
		break;
	case POWER_SUPPLY_PROP_VOLTAGE_NOW:
		rc = smblib_get_prop_batt_voltage_now(chg, val);
		break;
	case POWER_SUPPLY_PROP_VOLTAGE_MAX:
		val->intval = get_client_vote(chg->fv_votable,
				BATT_PROFILE_VOTER);
		break;
	case POWER_SUPPLY_PROP_CHARGE_QNOVO_ENABLE:
		rc = smblib_get_prop_charge_qnovo_enable(chg, val);
		break;
	case POWER_SUPPLY_PROP_VOLTAGE_QNOVO:
		val->intval = get_client_vote_locked(chg->fv_votable,
				QNOVO_VOTER);
		break;
	case POWER_SUPPLY_PROP_CURRENT_NOW:
		rc = smblib_get_prop_batt_current_now(chg, val);
		break;
	case POWER_SUPPLY_PROP_CURRENT_QNOVO:
		val->intval = get_client_vote_locked(chg->fcc_votable,
				QNOVO_VOTER);
		break;
	case POWER_SUPPLY_PROP_CONSTANT_CHARGE_CURRENT_MAX:
		val->intval = get_client_vote(chg->fcc_votable,
					      BATT_PROFILE_VOTER);
		break;
	case POWER_SUPPLY_PROP_TEMP:
		rc = smblib_get_prop_batt_temp(chg, val);
		break;
	case POWER_SUPPLY_PROP_TECHNOLOGY:
		val->intval = POWER_SUPPLY_TECHNOLOGY_LION;
		break;
	case POWER_SUPPLY_PROP_CHARGE_DONE:
		rc = smblib_get_prop_batt_charge_done(chg, val);
		break;
	case POWER_SUPPLY_PROP_PARALLEL_DISABLE:
		val->intval = get_client_vote(chg->pl_disable_votable,
					      USER_VOTER);
		break;
	case POWER_SUPPLY_PROP_SET_SHIP_MODE:
		/* Not in ship mode as long as device is active */
		val->intval = 0;
		break;
	case POWER_SUPPLY_PROP_CHARGE_FULL:
		rc = smblib_get_prop_batt_charge_full(chg, val);
		break;
	case POWER_SUPPLY_PROP_DIE_HEALTH:
		rc = smblib_get_prop_die_health(chg, val);
		break;
	case POWER_SUPPLY_PROP_DP_DM:
		val->intval = chg->pulse_cnt;
		break;
	case POWER_SUPPLY_PROP_RERUN_AICL:
		val->intval = 0;
		break;
	case POWER_SUPPLY_PROP_CHARGE_COUNTER:
		rc = smblib_get_prop_batt_charge_counter(chg, val);
		break;
	case POWER_SUPPLY_PROP_IPD:
		rc = smblib_get_ipd(chg, val);
		break;
	default:
		pr_err("batt power supply prop %d not supported\n", psp);
		return -EINVAL;
	}

	if (rc < 0) {
		pr_debug("Couldn't get prop %d rc = %d\n", psp, rc);
		return -ENODATA;
	}

	return 0;
}

static int smb2_batt_set_prop(struct power_supply *psy,
		enum power_supply_property prop,
		const union power_supply_propval *val)
{
	int rc = 0;
	struct smb_charger *chg = power_supply_get_drvdata(psy);

	switch (prop) {
	case POWER_SUPPLY_PROP_INPUT_SUSPEND:
		rc = smblib_set_prop_input_suspend(chg, val);
		break;
	case POWER_SUPPLY_PROP_SYSTEM_TEMP_LEVEL:
		rc = smblib_set_prop_system_temp_level(chg, val);
		break;
	case POWER_SUPPLY_PROP_CAPACITY:
		rc = smblib_set_prop_batt_capacity(chg, val);
		break;
	case POWER_SUPPLY_PROP_PARALLEL_DISABLE:
		vote(chg->pl_disable_votable, USER_VOTER, (bool)val->intval, 0);
		break;
	case POWER_SUPPLY_PROP_VOLTAGE_MAX:
		chg->batt_profile_fv_uv = val->intval;
		vote(chg->fv_votable, BATT_PROFILE_VOTER, true, val->intval);
		break;
	case POWER_SUPPLY_PROP_CHARGE_QNOVO_ENABLE:
		rc = smblib_set_prop_charge_qnovo_enable(chg, val);
		break;
	case POWER_SUPPLY_PROP_VOLTAGE_QNOVO:
		if (val->intval == -EINVAL) {
			vote(chg->fv_votable, BATT_PROFILE_VOTER,
					true, chg->batt_profile_fv_uv);
			vote(chg->fv_votable, QNOVO_VOTER, false, 0);
		} else {
			vote(chg->fv_votable, QNOVO_VOTER, true, val->intval);
			vote(chg->fv_votable, BATT_PROFILE_VOTER, false, 0);
		}
		break;
	case POWER_SUPPLY_PROP_CURRENT_QNOVO:
		vote(chg->pl_disable_votable, PL_QNOVO_VOTER,
			val->intval != -EINVAL && val->intval < 2000000, 0);
		if (val->intval == -EINVAL) {
			vote(chg->fcc_votable, BATT_PROFILE_VOTER,
					true, chg->batt_profile_fcc_ua);
			vote(chg->fcc_votable, QNOVO_VOTER, false, 0);
		} else {
			vote(chg->fcc_votable, QNOVO_VOTER, true, val->intval);
			vote(chg->fcc_votable, BATT_PROFILE_VOTER, false, 0);
		}
		break;
	case POWER_SUPPLY_PROP_STEP_CHARGING_ENABLED:
		chg->step_chg_enabled = !!val->intval;
		break;
	case POWER_SUPPLY_PROP_SW_JEITA_ENABLED:
		if (chg->sw_jeita_enabled != (!!val->intval)) {
			rc = smblib_disable_hw_jeita(chg, !!val->intval);
			if (rc == 0)
				chg->sw_jeita_enabled = !!val->intval;
		}
		break;
	case POWER_SUPPLY_PROP_CONSTANT_CHARGE_CURRENT_MAX:
		chg->batt_profile_fcc_ua = val->intval;
		vote(chg->fcc_votable, BATT_PROFILE_VOTER, true, val->intval);
		break;
	case POWER_SUPPLY_PROP_SET_SHIP_MODE:
		/* Not in ship mode as long as the device is active */
		if (!val->intval)
			break;
		if (chg->pl.psy)
			power_supply_set_property(chg->pl.psy,
				POWER_SUPPLY_PROP_SET_SHIP_MODE, val);
		rc = smblib_set_prop_ship_mode(chg, val);
		break;
	case POWER_SUPPLY_PROP_RERUN_AICL:
		rc = smblib_rerun_aicl(chg);
		break;
	case POWER_SUPPLY_PROP_DP_DM:
		rc = smblib_dp_dm(chg, val->intval);
		break;
	case POWER_SUPPLY_PROP_INPUT_CURRENT_LIMITED:
		rc = smblib_set_prop_input_current_limited(chg, val);
		break;
	default:
		rc = -EINVAL;
	}

	return rc;
}

static int smb2_batt_prop_is_writeable(struct power_supply *psy,
		enum power_supply_property psp)
{
	switch (psp) {
	case POWER_SUPPLY_PROP_INPUT_SUSPEND:
	case POWER_SUPPLY_PROP_SYSTEM_TEMP_LEVEL:
	case POWER_SUPPLY_PROP_CAPACITY:
	case POWER_SUPPLY_PROP_PARALLEL_DISABLE:
	case POWER_SUPPLY_PROP_DP_DM:
	case POWER_SUPPLY_PROP_RERUN_AICL:
	case POWER_SUPPLY_PROP_INPUT_CURRENT_LIMITED:
	case POWER_SUPPLY_PROP_STEP_CHARGING_ENABLED:
	case POWER_SUPPLY_PROP_SW_JEITA_ENABLED:
		return 1;
	default:
		break;
	}

	return 0;
}

static const struct power_supply_desc batt_psy_desc = {
	.name = "battery",
	.type = POWER_SUPPLY_TYPE_BATTERY,
	.properties = smb2_batt_props,
	.num_properties = ARRAY_SIZE(smb2_batt_props),
	.get_property = smb2_batt_get_prop,
	.set_property = smb2_batt_set_prop,
	.property_is_writeable = smb2_batt_prop_is_writeable,
};

static int smb2_init_batt_psy(struct smb2 *chip)
{
	struct power_supply_config batt_cfg = {};
	struct smb_charger *chg = &chip->chg;
	int rc = 0;

	batt_cfg.drv_data = chg;
	batt_cfg.of_node = chg->dev->of_node;
	chg->batt_psy = power_supply_register(chg->dev,
						   &batt_psy_desc,
						   &batt_cfg);
	if (IS_ERR(chg->batt_psy)) {
		pr_err("Couldn't register battery power supply\n");
		return PTR_ERR(chg->batt_psy);
	}

	return rc;
}

/******************************
 * VBUS REGULATOR REGISTRATION *
 ******************************/

struct regulator_ops smb2_vbus_reg_ops = {
	.enable = smblib_vbus_regulator_enable,
	.disable = smblib_vbus_regulator_disable,
	.is_enabled = smblib_vbus_regulator_is_enabled,
};

static int smb2_init_vbus_regulator(struct smb2 *chip)
{
	struct smb_charger *chg = &chip->chg;
	struct regulator_config cfg = {};
	int rc = 0;

	chg->vbus_vreg = devm_kzalloc(chg->dev, sizeof(*chg->vbus_vreg),
				      GFP_KERNEL);
	if (!chg->vbus_vreg)
		return -ENOMEM;

	cfg.dev = chg->dev;
	cfg.driver_data = chip;

	chg->vbus_vreg->rdesc.owner = THIS_MODULE;
	chg->vbus_vreg->rdesc.type = REGULATOR_VOLTAGE;
	chg->vbus_vreg->rdesc.ops = &smb2_vbus_reg_ops;
	chg->vbus_vreg->rdesc.of_match = "qcom,smb2-vbus";
	chg->vbus_vreg->rdesc.name = "qcom,smb2-vbus";

	chg->vbus_vreg->rdev = devm_regulator_register(chg->dev,
						&chg->vbus_vreg->rdesc, &cfg);
	if (IS_ERR(chg->vbus_vreg->rdev)) {
		rc = PTR_ERR(chg->vbus_vreg->rdev);
		chg->vbus_vreg->rdev = NULL;
		if (rc != -EPROBE_DEFER)
			pr_err("Couldn't register VBUS regualtor rc=%d\n", rc);
	}

	return rc;
}

/******************************
 * VCONN REGULATOR REGISTRATION *
 ******************************/

struct regulator_ops smb2_vconn_reg_ops = {
	.enable = smblib_vconn_regulator_enable,
	.disable = smblib_vconn_regulator_disable,
	.is_enabled = smblib_vconn_regulator_is_enabled,
};

static int smb2_init_vconn_regulator(struct smb2 *chip)
{
	struct smb_charger *chg = &chip->chg;
	struct regulator_config cfg = {};
	int rc = 0;

	if (chg->micro_usb_mode)
		return 0;

	chg->vconn_vreg = devm_kzalloc(chg->dev, sizeof(*chg->vconn_vreg),
				      GFP_KERNEL);
	if (!chg->vconn_vreg)
		return -ENOMEM;

	cfg.dev = chg->dev;
	cfg.driver_data = chip;

	chg->vconn_vreg->rdesc.owner = THIS_MODULE;
	chg->vconn_vreg->rdesc.type = REGULATOR_VOLTAGE;
	chg->vconn_vreg->rdesc.ops = &smb2_vconn_reg_ops;
	chg->vconn_vreg->rdesc.of_match = "qcom,smb2-vconn";
	chg->vconn_vreg->rdesc.name = "qcom,smb2-vconn";

	chg->vconn_vreg->rdev = devm_regulator_register(chg->dev,
						&chg->vconn_vreg->rdesc, &cfg);
	if (IS_ERR(chg->vconn_vreg->rdev)) {
		rc = PTR_ERR(chg->vconn_vreg->rdev);
		chg->vconn_vreg->rdev = NULL;
		if (rc != -EPROBE_DEFER)
			pr_err("Couldn't register VCONN regualtor rc=%d\n", rc);
	}

	return rc;
}

/***************************
 * HARDWARE INITIALIZATION *
 ***************************/
static int smb2_config_wipower_input_power(struct smb2 *chip, int uw)
{
	int rc;
	int ua;
	struct smb_charger *chg = &chip->chg;
	s64 nw = (s64)uw * 1000;

	if (uw < 0)
		return 0;

	ua = div_s64(nw, ZIN_ICL_PT_MAX_MV);
	rc = smblib_set_charge_param(chg, &chg->param.dc_icl_pt_lv, ua);
	if (rc < 0) {
		pr_err("Couldn't configure dc_icl_pt_lv rc = %d\n", rc);
		return rc;
	}

	ua = div_s64(nw, ZIN_ICL_PT_HV_MAX_MV);
	rc = smblib_set_charge_param(chg, &chg->param.dc_icl_pt_hv, ua);
	if (rc < 0) {
		pr_err("Couldn't configure dc_icl_pt_hv rc = %d\n", rc);
		return rc;
	}

	ua = div_s64(nw, ZIN_ICL_LV_MAX_MV);
	rc = smblib_set_charge_param(chg, &chg->param.dc_icl_div2_lv, ua);
	if (rc < 0) {
		pr_err("Couldn't configure dc_icl_div2_lv rc = %d\n", rc);
		return rc;
	}

	ua = div_s64(nw, ZIN_ICL_MID_LV_MAX_MV);
	rc = smblib_set_charge_param(chg, &chg->param.dc_icl_div2_mid_lv, ua);
	if (rc < 0) {
		pr_err("Couldn't configure dc_icl_div2_mid_lv rc = %d\n", rc);
		return rc;
	}

	ua = div_s64(nw, ZIN_ICL_MID_HV_MAX_MV);
	rc = smblib_set_charge_param(chg, &chg->param.dc_icl_div2_mid_hv, ua);
	if (rc < 0) {
		pr_err("Couldn't configure dc_icl_div2_mid_hv rc = %d\n", rc);
		return rc;
	}

	ua = div_s64(nw, ZIN_ICL_HV_MAX_MV);
	rc = smblib_set_charge_param(chg, &chg->param.dc_icl_div2_hv, ua);
	if (rc < 0) {
		pr_err("Couldn't configure dc_icl_div2_hv rc = %d\n", rc);
		return rc;
	}

	return 0;
}

static int smb2_configure_typec(struct smb_charger *chg)
{
	int rc;

	/*
	 * trigger the usb-typec-change interrupt only when the CC state
	 * changes
	 */
	rc = smblib_write(chg, TYPE_C_INTRPT_ENB_REG,
			  TYPEC_CCSTATE_CHANGE_INT_EN_BIT);
	if (rc < 0) {
		dev_err(chg->dev,
			"Couldn't configure Type-C interrupts rc=%d\n", rc);
		return rc;
	}

	/*
	 * disable Type-C factory mode and stay in Attached.SRC state when VCONN
	 * over-current happens
	 */
	rc = smblib_masked_write(chg, TYPE_C_CFG_REG,
			FACTORY_MODE_DETECTION_EN_BIT | VCONN_OC_CFG_BIT, 0);
	if (rc < 0) {
		dev_err(chg->dev, "Couldn't configure Type-C rc=%d\n", rc);
		return rc;
	}

	/* increase VCONN softstart */
	rc = smblib_masked_write(chg, TYPE_C_CFG_2_REG,
			VCONN_SOFTSTART_CFG_MASK, VCONN_SOFTSTART_CFG_MASK);
	if (rc < 0) {
		dev_err(chg->dev, "Couldn't increase VCONN softstart rc=%d\n",
			rc);
		return rc;
	}

	/* disable try.SINK mode and legacy cable IRQs */
	rc = smblib_masked_write(chg, TYPE_C_CFG_3_REG, EN_TRYSINK_MODE_BIT |
				TYPEC_NONCOMPLIANT_LEGACY_CABLE_INT_EN_BIT |
				TYPEC_LEGACY_CABLE_INT_EN_BIT, 0);
	if (rc < 0) {
		dev_err(chg->dev, "Couldn't set Type-C config rc=%d\n", rc);
		return rc;
	}

	return rc;
}

static int smb2_disable_typec(struct smb_charger *chg)
{
	int rc;

	/* Move to typeC mode */
	/* configure FSM in idle state and disable UFP_ENABLE bit */
	rc = smblib_masked_write(chg, TYPE_C_INTRPT_ENB_SOFTWARE_CTRL_REG,
			TYPEC_DISABLE_CMD_BIT | UFP_EN_CMD_BIT,
			TYPEC_DISABLE_CMD_BIT);
	if (rc < 0) {
		dev_err(chg->dev, "Couldn't put FSM in idle rc=%d\n", rc);
		return rc;
	}

	/* wait for FSM to enter idle state */
	msleep(200);
	/* configure TypeC mode */
	rc = smblib_masked_write(chg, TYPE_C_CFG_REG,
			TYPE_C_OR_U_USB_BIT, 0);
	if (rc < 0) {
		dev_err(chg->dev, "Couldn't enable micro USB mode rc=%d\n", rc);
		return rc;
	}

	/* wait for mode change before enabling FSM */
	usleep_range(10000, 11000);
	/* release FSM from idle state */
	rc = smblib_masked_write(chg, TYPE_C_INTRPT_ENB_SOFTWARE_CTRL_REG,
			TYPEC_DISABLE_CMD_BIT, 0);
	if (rc < 0) {
		dev_err(chg->dev, "Couldn't release FSM rc=%d\n", rc);
		return rc;
	}

	/* wait for FSM to start */
	msleep(100);
	/* move to uUSB mode */
	/* configure FSM in idle state */
	rc = smblib_masked_write(chg, TYPE_C_INTRPT_ENB_SOFTWARE_CTRL_REG,
			TYPEC_DISABLE_CMD_BIT, TYPEC_DISABLE_CMD_BIT);
	if (rc < 0) {
		dev_err(chg->dev, "Couldn't put FSM in idle rc=%d\n", rc);
		return rc;
	}

	/* wait for FSM to enter idle state */
	msleep(200);
	/* configure micro USB mode */
	rc = smblib_masked_write(chg, TYPE_C_CFG_REG,
			TYPE_C_OR_U_USB_BIT, TYPE_C_OR_U_USB_BIT);
	if (rc < 0) {
		dev_err(chg->dev, "Couldn't enable micro USB mode rc=%d\n", rc);
		return rc;
	}

	/* wait for mode change before enabling FSM */
	usleep_range(10000, 11000);
	/* release FSM from idle state */
	rc = smblib_masked_write(chg, TYPE_C_INTRPT_ENB_SOFTWARE_CTRL_REG,
			TYPEC_DISABLE_CMD_BIT, 0);
	if (rc < 0) {
		dev_err(chg->dev, "Couldn't release FSM rc=%d\n", rc);
		return rc;
	}

	return rc;
}

static int smb2_init_hw(struct smb2 *chip)
{
	struct smb_charger *chg = &chip->chg;
	int rc;
	u8 stat, val;

	if (chip->dt.no_battery)
		chg->fake_capacity = 50;

	if (chg->batt_profile_fcc_ua < 0)
		smblib_get_charge_param(chg, &chg->param.fcc,
				&chg->batt_profile_fcc_ua);

	if (chg->batt_profile_fv_uv < 0)
		smblib_get_charge_param(chg, &chg->param.fv,
				&chg->batt_profile_fv_uv);

	smblib_get_charge_param(chg, &chg->param.usb_icl,
				&chg->default_icl_ua);
	if (chip->dt.usb_icl_ua < 0)
		chip->dt.usb_icl_ua = chg->default_icl_ua;

	if (chip->dt.dc_icl_ua < 0)
		smblib_get_charge_param(chg, &chg->param.dc_icl,
					&chip->dt.dc_icl_ua);

	if (chip->dt.min_freq_khz > 0) {
		chg->param.freq_buck.min_u = chip->dt.min_freq_khz;
		chg->param.freq_boost.min_u = chip->dt.min_freq_khz;
	}

	if (chip->dt.max_freq_khz > 0) {
		chg->param.freq_buck.max_u = chip->dt.max_freq_khz;
		chg->param.freq_boost.max_u = chip->dt.max_freq_khz;
	}

	/* set a slower soft start setting for OTG */
	rc = smblib_masked_write(chg, DC_ENG_SSUPPLY_CFG2_REG,
				ENG_SSUPPLY_IVREF_OTG_SS_MASK, OTG_SS_SLOW);
	if (rc < 0) {
		pr_err("Couldn't set otg soft start rc=%d\n", rc);
		return rc;
	}

	/* set OTG current limit */
	rc = smblib_set_charge_param(chg, &chg->param.otg_cl,
				(chg->wa_flags & OTG_WA) ?
				chg->param.otg_cl.min_u : chg->otg_cl_ua);
	if (rc < 0) {
		pr_err("Couldn't set otg current limit rc=%d\n", rc);
		return rc;
	}

	chg->boost_threshold_ua = chip->dt.boost_threshold_ua;

	rc = smblib_read(chg, APSD_RESULT_STATUS_REG, &stat);
	if (rc < 0) {
		pr_err("Couldn't read APSD_RESULT_STATUS rc=%d\n", rc);
		return rc;
	}

	smblib_rerun_apsd_if_required(chg);

	/* clear the ICL override if it is set */
	if (smblib_icl_override(chg, false) < 0) {
		pr_err("Couldn't disable ICL override rc=%d\n", rc);
		return rc;
	}

	/* votes must be cast before configuring software control */
	/* vote 0mA on usb_icl for non battery platforms */
	vote(chg->usb_icl_votable,
		DEFAULT_VOTER, chip->dt.no_battery, 0);
	vote(chg->dc_suspend_votable,
		DEFAULT_VOTER, chip->dt.no_battery, 0);
	vote(chg->fcc_votable,
		BATT_PROFILE_VOTER, true, chg->batt_profile_fcc_ua);
	vote(chg->fv_votable,
		BATT_PROFILE_VOTER, true, chg->batt_profile_fv_uv);
	vote(chg->dc_icl_votable,
		DEFAULT_VOTER, true, chip->dt.dc_icl_ua);
	vote(chg->hvdcp_disable_votable_indirect, PD_INACTIVE_VOTER,
			true, 0);
	vote(chg->hvdcp_disable_votable_indirect, VBUS_CC_SHORT_VOTER,
			true, 0);
	vote(chg->hvdcp_disable_votable_indirect, DEFAULT_VOTER,
		chip->dt.hvdcp_disable, 0);
	vote(chg->pd_disallowed_votable_indirect, CC_DETACHED_VOTER,
			true, 0);
	vote(chg->pd_disallowed_votable_indirect, HVDCP_TIMEOUT_VOTER,
			true, 0);
	vote(chg->pd_disallowed_votable_indirect, MICRO_USB_VOTER,
			chg->micro_usb_mode, 0);
	vote(chg->hvdcp_enable_votable, MICRO_USB_VOTER,
			chg->micro_usb_mode, 0);

	/*
	 * AICL configuration:
	 * start from min and AICL ADC disable
	 */
	rc = smblib_masked_write(chg, USBIN_AICL_OPTIONS_CFG_REG,
			USBIN_AICL_START_AT_MAX_BIT
				| USBIN_AICL_ADC_EN_BIT, 0);
	if (rc < 0) {
		dev_err(chg->dev, "Couldn't configure AICL rc=%d\n", rc);
		return rc;
	}

	/* Configure charge enable for software control; active high */
	rc = smblib_masked_write(chg, CHGR_CFG2_REG,
				 CHG_EN_POLARITY_BIT |
				 CHG_EN_SRC_BIT, 0);
	if (rc < 0) {
		dev_err(chg->dev, "Couldn't configure charger rc=%d\n", rc);
		return rc;
	}

	/* enable the charging path */
	rc = vote(chg->chg_disable_votable, DEFAULT_VOTER, false, 0);
	if (rc < 0) {
		dev_err(chg->dev, "Couldn't enable charging rc=%d\n", rc);
		return rc;
	}

	if (chg->micro_usb_mode)
		rc = smb2_disable_typec(chg);
	else
		rc = smb2_configure_typec(chg);
	if (rc < 0) {
		dev_err(chg->dev,
			"Couldn't configure Type-C interrupts rc=%d\n", rc);
		return rc;
	}

	/* configure VCONN for software control */
	rc = smblib_masked_write(chg, TYPE_C_INTRPT_ENB_SOFTWARE_CTRL_REG,
				 VCONN_EN_SRC_BIT | VCONN_EN_VALUE_BIT,
				 VCONN_EN_SRC_BIT);
	if (rc < 0) {
		dev_err(chg->dev,
			"Couldn't configure VCONN for SW control rc=%d\n", rc);
		return rc;
	}

	/* configure VBUS for software control */
	rc = smblib_masked_write(chg, OTG_CFG_REG, OTG_EN_SRC_CFG_BIT, 0);
	if (rc < 0) {
		dev_err(chg->dev,
			"Couldn't configure VBUS for SW control rc=%d\n", rc);
		return rc;
	}

	val = (ilog2(chip->dt.wd_bark_time / 16) << BARK_WDOG_TIMEOUT_SHIFT) &
						BARK_WDOG_TIMEOUT_MASK;
	val |= BITE_WDOG_TIMEOUT_8S;
	rc = smblib_masked_write(chg, SNARL_BARK_BITE_WD_CFG_REG,
			BITE_WDOG_DISABLE_CHARGING_CFG_BIT |
			BARK_WDOG_TIMEOUT_MASK | BITE_WDOG_TIMEOUT_MASK,
			val);
	if (rc) {
		pr_err("Couldn't configue WD config rc=%d\n", rc);
		return rc;
	}

	/* enable WD BARK and enable it on plugin */
	rc = smblib_masked_write(chg, WD_CFG_REG,
			WATCHDOG_TRIGGER_AFP_EN_BIT |
			WDOG_TIMER_EN_ON_PLUGIN_BIT |
			BARK_WDOG_INT_EN_BIT,
			WDOG_TIMER_EN_ON_PLUGIN_BIT |
			BARK_WDOG_INT_EN_BIT);
	if (rc) {
		pr_err("Couldn't configue WD config rc=%d\n", rc);
		return rc;
	}

	/* configure wipower watts */
	rc = smb2_config_wipower_input_power(chip, chip->dt.wipower_max_uw);
	if (rc < 0) {
		dev_err(chg->dev, "Couldn't configure wipower rc=%d\n", rc);
		return rc;
	}

	/* disable SW STAT override */
	rc = smblib_masked_write(chg, STAT_CFG_REG,
				 STAT_SW_OVERRIDE_CFG_BIT, 0);
	if (rc < 0) {
		dev_err(chg->dev, "Couldn't disable SW STAT override rc=%d\n",
			rc);
		return rc;
	}

	/* disable h/w autonomous parallel charging control */
	rc = smblib_masked_write(chg, MISC_CFG_REG,
				 STAT_PARALLEL_1400MA_EN_CFG_BIT, 0);
	if (rc < 0) {
		dev_err(chg->dev,
			"Couldn't disable h/w autonomous parallel control rc=%d\n",
			rc);
		return rc;
	}

	/* configure float charger options */
	switch (chip->dt.float_option) {
	case 1:
		rc = smblib_masked_write(chg, USBIN_OPTIONS_2_CFG_REG,
				FLOAT_OPTIONS_MASK, 0);
		break;
	case 2:
		rc = smblib_masked_write(chg, USBIN_OPTIONS_2_CFG_REG,
				FLOAT_OPTIONS_MASK, FORCE_FLOAT_SDP_CFG_BIT);
		break;
	case 3:
		rc = smblib_masked_write(chg, USBIN_OPTIONS_2_CFG_REG,
				FLOAT_OPTIONS_MASK, FLOAT_DIS_CHGING_CFG_BIT);
		break;
	case 4:
		rc = smblib_masked_write(chg, USBIN_OPTIONS_2_CFG_REG,
				FLOAT_OPTIONS_MASK, SUSPEND_FLOAT_CFG_BIT);
		break;
	default:
		rc = 0;
		break;
	}

	if (rc < 0) {
		dev_err(chg->dev, "Couldn't configure float charger options rc=%d\n",
			rc);
		return rc;
	}

	rc = smblib_read(chg, USBIN_OPTIONS_2_CFG_REG, &chg->float_cfg);
	if (rc < 0) {
		dev_err(chg->dev, "Couldn't read float charger options rc=%d\n",
			rc);
		return rc;
	}

	switch (chip->dt.chg_inhibit_thr_mv) {
	case 50:
		rc = smblib_masked_write(chg, CHARGE_INHIBIT_THRESHOLD_CFG_REG,
				CHARGE_INHIBIT_THRESHOLD_MASK,
				CHARGE_INHIBIT_THRESHOLD_50MV);
		break;
	case 100:
		rc = smblib_masked_write(chg, CHARGE_INHIBIT_THRESHOLD_CFG_REG,
				CHARGE_INHIBIT_THRESHOLD_MASK,
				CHARGE_INHIBIT_THRESHOLD_100MV);
		break;
	case 200:
		rc = smblib_masked_write(chg, CHARGE_INHIBIT_THRESHOLD_CFG_REG,
				CHARGE_INHIBIT_THRESHOLD_MASK,
				CHARGE_INHIBIT_THRESHOLD_200MV);
		break;
	case 300:
		rc = smblib_masked_write(chg, CHARGE_INHIBIT_THRESHOLD_CFG_REG,
				CHARGE_INHIBIT_THRESHOLD_MASK,
				CHARGE_INHIBIT_THRESHOLD_300MV);
		break;
	case 0:
		rc = smblib_masked_write(chg, CHGR_CFG2_REG,
				CHARGER_INHIBIT_BIT, 0);
	default:
		break;
	}

	if (rc < 0) {
		dev_err(chg->dev, "Couldn't configure charge inhibit threshold rc=%d\n",
			rc);
		return rc;
	}

	if (chip->dt.auto_recharge_soc) {
		rc = smblib_masked_write(chg, FG_UPDATE_CFG_2_SEL_REG,
				SOC_LT_CHG_RECHARGE_THRESH_SEL_BIT |
				VBT_LT_CHG_RECHARGE_THRESH_SEL_BIT,
				VBT_LT_CHG_RECHARGE_THRESH_SEL_BIT);
		if (rc < 0) {
			dev_err(chg->dev, "Couldn't configure FG_UPDATE_CFG2_SEL_REG rc=%d\n",
				rc);
			return rc;
		}
	} else {
		rc = smblib_masked_write(chg, FG_UPDATE_CFG_2_SEL_REG,
				SOC_LT_CHG_RECHARGE_THRESH_SEL_BIT |
				VBT_LT_CHG_RECHARGE_THRESH_SEL_BIT,
				SOC_LT_CHG_RECHARGE_THRESH_SEL_BIT);
		if (rc < 0) {
			dev_err(chg->dev, "Couldn't configure FG_UPDATE_CFG2_SEL_REG rc=%d\n",
				rc);
			return rc;
		}
	}

	if (chg->sw_jeita_enabled) {
		rc = smblib_disable_hw_jeita(chg, true);
		if (rc < 0) {
			dev_err(chg->dev, "Couldn't set hw jeita rc=%d\n", rc);
			return rc;
		}
	}

	return rc;
}

static int smb2_post_init(struct smb2 *chip)
{
	struct smb_charger *chg = &chip->chg;
	int rc;

	/* In case the usb path is suspended, we would have missed disabling
	 * the icl change interrupt because the interrupt could have been
	 * not requested
	 */
	rerun_election(chg->usb_icl_votable);

	/* configure power role for dual-role */
	rc = smblib_masked_write(chg, TYPE_C_INTRPT_ENB_SOFTWARE_CTRL_REG,
				 TYPEC_POWER_ROLE_CMD_MASK, 0);
	if (rc < 0) {
		dev_err(chg->dev,
			"Couldn't configure power role for DRP rc=%d\n", rc);
		return rc;
	}

	rerun_election(chg->usb_irq_enable_votable);

	return 0;
}

static int smb2_chg_config_init(struct smb2 *chip)
{
	struct smb_charger *chg = &chip->chg;
	struct pmic_revid_data *pmic_rev_id;
	struct device_node *revid_dev_node;

	revid_dev_node = of_parse_phandle(chip->chg.dev->of_node,
					  "qcom,pmic-revid", 0);
	if (!revid_dev_node) {
		pr_err("Missing qcom,pmic-revid property\n");
		return -EINVAL;
	}

	pmic_rev_id = get_revid_data(revid_dev_node);
	if (IS_ERR_OR_NULL(pmic_rev_id)) {
		/*
		 * the revid peripheral must be registered, any failure
		 * here only indicates that the rev-id module has not
		 * probed yet.
		 */
		return -EPROBE_DEFER;
	}

	switch (pmic_rev_id->pmic_subtype) {
	case PMI8998_SUBTYPE:
		chip->chg.smb_version = PMI8998_SUBTYPE;
		chip->chg.wa_flags |= BOOST_BACK_WA | QC_AUTH_INTERRUPT_WA_BIT;
		if (pmic_rev_id->rev4 == PMI8998_V1P1_REV4) /* PMI rev 1.1 */
			chg->wa_flags |= QC_CHARGER_DETECTION_WA_BIT;
		if (pmic_rev_id->rev4 == PMI8998_V2P0_REV4) /* PMI rev 2.0 */
			chg->wa_flags |= TYPEC_CC2_REMOVAL_WA_BIT;
		chg->chg_freq.freq_5V		= 600;
		chg->chg_freq.freq_6V_8V	= 800;
		chg->chg_freq.freq_9V		= 1000;
		chg->chg_freq.freq_12V		= 1200;
		chg->chg_freq.freq_removal	= 1000;
		chg->chg_freq.freq_below_otg_threshold = 2000;
		chg->chg_freq.freq_above_otg_threshold = 800;
		break;
	case PM660_SUBTYPE:
		chip->chg.smb_version = PM660_SUBTYPE;
<<<<<<< HEAD
		chip->chg.max_9v_adapter = true;
		chip->chg.wa_flags |= BOOST_BACK_WA | OTG_WA;
=======
		chip->chg.wa_flags |= BOOST_BACK_WA | OTG_WA | OV_IRQ_WA_BIT;
>>>>>>> ea1f49b0
		chg->param.freq_buck = pm660_params.freq_buck;
		chg->param.freq_boost = pm660_params.freq_boost;
		chg->chg_freq.freq_5V		= 650;
		chg->chg_freq.freq_6V_8V	= 850;
		chg->chg_freq.freq_9V		= 1050;
		chg->chg_freq.freq_12V		= 1200;
		chg->chg_freq.freq_removal	= 1050;
		chg->chg_freq.freq_below_otg_threshold = 1600;
		chg->chg_freq.freq_above_otg_threshold = 800;
		break;
	default:
		pr_err("PMIC subtype %d not supported\n",
				pmic_rev_id->pmic_subtype);
		return -EINVAL;
	}

	return 0;
}

/****************************
 * DETERMINE INITIAL STATUS *
 ****************************/

static int smb2_determine_initial_status(struct smb2 *chip)
{
	struct smb_irq_data irq_data = {chip, "determine-initial-status"};
	struct smb_charger *chg = &chip->chg;

	if (chg->bms_psy)
		smblib_suspend_on_debug_battery(chg);
	smblib_handle_usb_plugin(0, &irq_data);
	smblib_handle_usb_typec_change(0, &irq_data);
	smblib_handle_usb_source_change(0, &irq_data);
	smblib_handle_chg_state_change(0, &irq_data);
	smblib_handle_icl_change(0, &irq_data);
	smblib_handle_batt_temp_changed(0, &irq_data);
	smblib_handle_wdog_bark(0, &irq_data);

	return 0;
}

/**************************
 * INTERRUPT REGISTRATION *
 **************************/

static struct smb_irq_info smb2_irqs[] = {
/* CHARGER IRQs */
	[CHG_ERROR_IRQ] = {
		.name		= "chg-error",
		.handler	= smblib_handle_debug,
	},
	[CHG_STATE_CHANGE_IRQ] = {
		.name		= "chg-state-change",
		.handler	= smblib_handle_chg_state_change,
		.wake		= true,
	},
	[STEP_CHG_STATE_CHANGE_IRQ] = {
		.name		= "step-chg-state-change",
		.handler	= NULL,
	},
	[STEP_CHG_SOC_UPDATE_FAIL_IRQ] = {
		.name		= "step-chg-soc-update-fail",
		.handler	= NULL,
	},
	[STEP_CHG_SOC_UPDATE_REQ_IRQ] = {
		.name		= "step-chg-soc-update-request",
		.handler	= NULL,
	},
/* OTG IRQs */
	[OTG_FAIL_IRQ] = {
		.name		= "otg-fail",
		.handler	= smblib_handle_debug,
	},
	[OTG_OVERCURRENT_IRQ] = {
		.name		= "otg-overcurrent",
		.handler	= smblib_handle_otg_overcurrent,
	},
	[OTG_OC_DIS_SW_STS_IRQ] = {
		.name		= "otg-oc-dis-sw-sts",
		.handler	= smblib_handle_debug,
	},
	[TESTMODE_CHANGE_DET_IRQ] = {
		.name		= "testmode-change-detect",
		.handler	= smblib_handle_debug,
	},
/* BATTERY IRQs */
	[BATT_TEMP_IRQ] = {
		.name		= "bat-temp",
		.handler	= smblib_handle_batt_temp_changed,
		.wake		= true,
	},
	[BATT_OCP_IRQ] = {
		.name		= "bat-ocp",
		.handler	= smblib_handle_batt_psy_changed,
	},
	[BATT_OV_IRQ] = {
		.name		= "bat-ov",
		.handler	= smblib_handle_batt_psy_changed,
	},
	[BATT_LOW_IRQ] = {
		.name		= "bat-low",
		.handler	= smblib_handle_batt_psy_changed,
	},
	[BATT_THERM_ID_MISS_IRQ] = {
		.name		= "bat-therm-or-id-missing",
		.handler	= smblib_handle_batt_psy_changed,
	},
	[BATT_TERM_MISS_IRQ] = {
		.name		= "bat-terminal-missing",
		.handler	= smblib_handle_batt_psy_changed,
	},
/* USB INPUT IRQs */
	[USBIN_COLLAPSE_IRQ] = {
		.name		= "usbin-collapse",
		.handler	= smblib_handle_debug,
	},
	[USBIN_LT_3P6V_IRQ] = {
		.name		= "usbin-lt-3p6v",
		.handler	= smblib_handle_debug,
	},
	[USBIN_UV_IRQ] = {
		.name		= "usbin-uv",
		.handler	= smblib_handle_usbin_uv,
	},
	[USBIN_OV_IRQ] = {
		.name		= "usbin-ov",
		.handler	= smblib_handle_debug,
	},
	[USBIN_PLUGIN_IRQ] = {
		.name		= "usbin-plugin",
		.handler	= smblib_handle_usb_plugin,
		.wake		= true,
	},
	[USBIN_SRC_CHANGE_IRQ] = {
		.name		= "usbin-src-change",
		.handler	= smblib_handle_usb_source_change,
		.wake		= true,
	},
	[USBIN_ICL_CHANGE_IRQ] = {
		.name		= "usbin-icl-change",
		.handler	= smblib_handle_icl_change,
		.wake		= true,
	},
	[TYPE_C_CHANGE_IRQ] = {
		.name		= "type-c-change",
		.handler	= smblib_handle_usb_typec_change,
		.wake		= true,
	},
/* DC INPUT IRQs */
	[DCIN_COLLAPSE_IRQ] = {
		.name		= "dcin-collapse",
		.handler	= smblib_handle_debug,
	},
	[DCIN_LT_3P6V_IRQ] = {
		.name		= "dcin-lt-3p6v",
		.handler	= smblib_handle_debug,
	},
	[DCIN_UV_IRQ] = {
		.name		= "dcin-uv",
		.handler	= smblib_handle_debug,
	},
	[DCIN_OV_IRQ] = {
		.name		= "dcin-ov",
		.handler	= smblib_handle_debug,
	},
	[DCIN_PLUGIN_IRQ] = {
		.name		= "dcin-plugin",
		.handler	= smblib_handle_dc_plugin,
		.wake		= true,
	},
	[DIV2_EN_DG_IRQ] = {
		.name		= "div2-en-dg",
		.handler	= smblib_handle_debug,
	},
	[DCIN_ICL_CHANGE_IRQ] = {
		.name		= "dcin-icl-change",
		.handler	= smblib_handle_debug,
	},
/* MISCELLANEOUS IRQs */
	[WDOG_SNARL_IRQ] = {
		.name		= "wdog-snarl",
		.handler	= NULL,
	},
	[WDOG_BARK_IRQ] = {
		.name		= "wdog-bark",
		.handler	= smblib_handle_wdog_bark,
		.wake		= true,
	},
	[AICL_FAIL_IRQ] = {
		.name		= "aicl-fail",
		.handler	= smblib_handle_debug,
	},
	[AICL_DONE_IRQ] = {
		.name		= "aicl-done",
		.handler	= smblib_handle_debug,
	},
	[HIGH_DUTY_CYCLE_IRQ] = {
		.name		= "high-duty-cycle",
		.handler	= smblib_handle_high_duty_cycle,
		.wake		= true,
	},
	[INPUT_CURRENT_LIMIT_IRQ] = {
		.name		= "input-current-limiting",
		.handler	= smblib_handle_debug,
	},
	[TEMPERATURE_CHANGE_IRQ] = {
		.name		= "temperature-change",
		.handler	= smblib_handle_debug,
	},
	[SWITCH_POWER_OK_IRQ] = {
		.name		= "switcher-power-ok",
		.handler	= smblib_handle_switcher_power_ok,
		.storm_data	= {true, 1000, 8},
	},
};

static int smb2_get_irq_index_byname(const char *irq_name)
{
	int i;

	for (i = 0; i < ARRAY_SIZE(smb2_irqs); i++) {
		if (strcmp(smb2_irqs[i].name, irq_name) == 0)
			return i;
	}

	return -ENOENT;
}

static int smb2_request_interrupt(struct smb2 *chip,
				struct device_node *node, const char *irq_name)
{
	struct smb_charger *chg = &chip->chg;
	int rc, irq, irq_index;
	struct smb_irq_data *irq_data;

	irq = of_irq_get_byname(node, irq_name);
	if (irq < 0) {
		pr_err("Couldn't get irq %s byname\n", irq_name);
		return irq;
	}

	irq_index = smb2_get_irq_index_byname(irq_name);
	if (irq_index < 0) {
		pr_err("%s is not a defined irq\n", irq_name);
		return irq_index;
	}

	if (!smb2_irqs[irq_index].handler)
		return 0;

	irq_data = devm_kzalloc(chg->dev, sizeof(*irq_data), GFP_KERNEL);
	if (!irq_data)
		return -ENOMEM;

	irq_data->parent_data = chip;
	irq_data->name = irq_name;
	irq_data->storm_data = smb2_irqs[irq_index].storm_data;
	mutex_init(&irq_data->storm_data.storm_lock);

	rc = devm_request_threaded_irq(chg->dev, irq, NULL,
					smb2_irqs[irq_index].handler,
					IRQF_ONESHOT, irq_name, irq_data);
	if (rc < 0) {
		pr_err("Couldn't request irq %d\n", irq);
		return rc;
	}

	smb2_irqs[irq_index].irq = irq;
	smb2_irqs[irq_index].irq_data = irq_data;
	if (smb2_irqs[irq_index].wake)
		enable_irq_wake(irq);

	return rc;
}

static int smb2_request_interrupts(struct smb2 *chip)
{
	struct smb_charger *chg = &chip->chg;
	struct device_node *node = chg->dev->of_node;
	struct device_node *child;
	int rc = 0;
	const char *name;
	struct property *prop;

	for_each_available_child_of_node(node, child) {
		of_property_for_each_string(child, "interrupt-names",
					    prop, name) {
			rc = smb2_request_interrupt(chip, child, name);
			if (rc < 0)
				return rc;
		}
	}
	if (chg->irq_info[USBIN_ICL_CHANGE_IRQ].irq)
		chg->usb_icl_change_irq_enabled = true;

	return rc;
}

static void smb2_free_interrupts(struct smb_charger *chg)
{
	int i;

	for (i = 0; i < ARRAY_SIZE(smb2_irqs); i++) {
		if (smb2_irqs[i].irq > 0) {
			if (smb2_irqs[i].wake)
				disable_irq_wake(smb2_irqs[i].irq);

			devm_free_irq(chg->dev, smb2_irqs[i].irq,
					smb2_irqs[i].irq_data);
		}
	}
}

static void smb2_disable_interrupts(struct smb_charger *chg)
{
	int i;

	for (i = 0; i < ARRAY_SIZE(smb2_irqs); i++) {
		if (smb2_irqs[i].irq > 0)
			disable_irq(smb2_irqs[i].irq);
	}
}

#if defined(CONFIG_DEBUG_FS)

static int force_batt_psy_update_write(void *data, u64 val)
{
	struct smb_charger *chg = data;

	power_supply_changed(chg->batt_psy);
	return 0;
}
DEFINE_SIMPLE_ATTRIBUTE(force_batt_psy_update_ops, NULL,
			force_batt_psy_update_write, "0x%02llx\n");

static int force_usb_psy_update_write(void *data, u64 val)
{
	struct smb_charger *chg = data;

	power_supply_changed(chg->usb_psy);
	return 0;
}
DEFINE_SIMPLE_ATTRIBUTE(force_usb_psy_update_ops, NULL,
			force_usb_psy_update_write, "0x%02llx\n");

static int force_dc_psy_update_write(void *data, u64 val)
{
	struct smb_charger *chg = data;

	power_supply_changed(chg->dc_psy);
	return 0;
}
DEFINE_SIMPLE_ATTRIBUTE(force_dc_psy_update_ops, NULL,
			force_dc_psy_update_write, "0x%02llx\n");

static void smb2_create_debugfs(struct smb2 *chip)
{
	struct dentry *file;

	chip->dfs_root = debugfs_create_dir("charger", NULL);
	if (IS_ERR_OR_NULL(chip->dfs_root)) {
		pr_err("Couldn't create charger debugfs rc=%ld\n",
			(long)chip->dfs_root);
		return;
	}

	file = debugfs_create_file("force_batt_psy_update", S_IRUSR | S_IWUSR,
			    chip->dfs_root, chip, &force_batt_psy_update_ops);
	if (IS_ERR_OR_NULL(file))
		pr_err("Couldn't create force_batt_psy_update file rc=%ld\n",
			(long)file);

	file = debugfs_create_file("force_usb_psy_update", S_IRUSR | S_IWUSR,
			    chip->dfs_root, chip, &force_usb_psy_update_ops);
	if (IS_ERR_OR_NULL(file))
		pr_err("Couldn't create force_usb_psy_update file rc=%ld\n",
			(long)file);

	file = debugfs_create_file("force_dc_psy_update", S_IRUSR | S_IWUSR,
			    chip->dfs_root, chip, &force_dc_psy_update_ops);
	if (IS_ERR_OR_NULL(file))
		pr_err("Couldn't create force_dc_psy_update file rc=%ld\n",
			(long)file);
}

#else

static void smb2_create_debugfs(struct smb2 *chip)
{}

#endif

static int smb2_probe(struct platform_device *pdev)
{
	struct smb2 *chip;
	struct smb_charger *chg;
	int rc = 0;
	union power_supply_propval val;
	int usb_present, batt_present, batt_health, batt_charge_type;

	chip = devm_kzalloc(&pdev->dev, sizeof(*chip), GFP_KERNEL);
	if (!chip)
		return -ENOMEM;

	chg = &chip->chg;
	chg->dev = &pdev->dev;
	chg->param = v1_params;
	chg->debug_mask = &__debug_mask;
	chg->weak_chg_icl_ua = &__weak_chg_icl_ua;
	chg->mode = PARALLEL_MASTER;
	chg->irq_info = smb2_irqs;
	chg->name = "PMI";

	chg->regmap = dev_get_regmap(chg->dev->parent, NULL);
	if (!chg->regmap) {
		pr_err("parent regmap is missing\n");
		return -EINVAL;
	}

	rc = smb2_chg_config_init(chip);
	if (rc < 0) {
		if (rc != -EPROBE_DEFER)
			pr_err("Couldn't setup chg_config rc=%d\n", rc);
		return rc;
	}

	rc = smb2_parse_dt(chip);
	if (rc < 0) {
		pr_err("Couldn't parse device tree rc=%d\n", rc);
		goto cleanup;
	}

	rc = smblib_init(chg);
	if (rc < 0) {
		pr_err("Smblib_init failed rc=%d\n", rc);
		goto cleanup;
	}

	/* set driver data before resources request it */
	platform_set_drvdata(pdev, chip);

	rc = smb2_init_vbus_regulator(chip);
	if (rc < 0) {
		pr_err("Couldn't initialize vbus regulator rc=%d\n",
			rc);
		goto cleanup;
	}

	rc = smb2_init_vconn_regulator(chip);
	if (rc < 0) {
		pr_err("Couldn't initialize vconn regulator rc=%d\n",
				rc);
		goto cleanup;
	}

	/* extcon registration */
	chg->extcon = devm_extcon_dev_allocate(chg->dev, smblib_extcon_cable);
	if (IS_ERR(chg->extcon)) {
		rc = PTR_ERR(chg->extcon);
		dev_err(chg->dev, "failed to allocate extcon device rc=%d\n",
				rc);
		goto cleanup;
	}

	rc = devm_extcon_dev_register(chg->dev, chg->extcon);
	if (rc < 0) {
		dev_err(chg->dev, "failed to register extcon device rc=%d\n",
				rc);
		goto cleanup;
	}

	rc = smb2_init_hw(chip);
	if (rc < 0) {
		pr_err("Couldn't initialize hardware rc=%d\n", rc);
		goto cleanup;
	}

	rc = smb2_init_dc_psy(chip);
	if (rc < 0) {
		pr_err("Couldn't initialize dc psy rc=%d\n", rc);
		goto cleanup;
	}

	rc = smb2_init_usb_psy(chip);
	if (rc < 0) {
		pr_err("Couldn't initialize usb psy rc=%d\n", rc);
		goto cleanup;
	}

	rc = smb2_init_usb_main_psy(chip);
	if (rc < 0) {
		pr_err("Couldn't initialize usb main psy rc=%d\n", rc);
		goto cleanup;
	}

	rc = smb2_init_usb_port_psy(chip);
	if (rc < 0) {
		pr_err("Couldn't initialize usb pc_port psy rc=%d\n", rc);
		goto cleanup;
	}

	rc = smb2_init_batt_psy(chip);
	if (rc < 0) {
		pr_err("Couldn't initialize batt psy rc=%d\n", rc);
		goto cleanup;
	}

	rc = smb2_determine_initial_status(chip);
	if (rc < 0) {
		pr_err("Couldn't determine initial status rc=%d\n",
			rc);
		goto cleanup;
	}

	rc = smb2_request_interrupts(chip);
	if (rc < 0) {
		pr_err("Couldn't request interrupts rc=%d\n", rc);
		goto cleanup;
	}

	rc = smb2_post_init(chip);
	if (rc < 0) {
		pr_err("Failed in post init rc=%d\n", rc);
		goto cleanup;
	}

	smb2_create_debugfs(chip);

	rc = smblib_get_prop_usb_present(chg, &val);
	if (rc < 0) {
		pr_err("Couldn't get usb present rc=%d\n", rc);
		goto cleanup;
	}
	usb_present = val.intval;

	rc = smblib_get_prop_batt_present(chg, &val);
	if (rc < 0) {
		pr_err("Couldn't get batt present rc=%d\n", rc);
		goto cleanup;
	}
	batt_present = val.intval;

	rc = smblib_get_prop_batt_health(chg, &val);
	if (rc < 0) {
		pr_err("Couldn't get batt health rc=%d\n", rc);
		val.intval = POWER_SUPPLY_HEALTH_UNKNOWN;
	}
	batt_health = val.intval;

	rc = smblib_get_prop_batt_charge_type(chg, &val);
	if (rc < 0) {
		pr_err("Couldn't get batt charge type rc=%d\n", rc);
		goto cleanup;
	}
	batt_charge_type = val.intval;

	device_init_wakeup(chg->dev, true);

	pr_info("QPNP SMB2 probed successfully usb:present=%d type=%d batt:present = %d health = %d charge = %d\n",
		usb_present, chg->real_charger_type,
		batt_present, batt_health, batt_charge_type);
	return rc;

cleanup:
	smb2_free_interrupts(chg);
	if (chg->batt_psy)
		power_supply_unregister(chg->batt_psy);
	if (chg->usb_main_psy)
		power_supply_unregister(chg->usb_main_psy);
	if (chg->usb_psy)
		power_supply_unregister(chg->usb_psy);
	if (chg->usb_port_psy)
		power_supply_unregister(chg->usb_port_psy);
	if (chg->dc_psy)
		power_supply_unregister(chg->dc_psy);
	if (chg->vconn_vreg && chg->vconn_vreg->rdev)
		devm_regulator_unregister(chg->dev, chg->vconn_vreg->rdev);
	if (chg->vbus_vreg && chg->vbus_vreg->rdev)
		devm_regulator_unregister(chg->dev, chg->vbus_vreg->rdev);

	smblib_deinit(chg);

	platform_set_drvdata(pdev, NULL);
	return rc;
}

static int smb2_remove(struct platform_device *pdev)
{
	struct smb2 *chip = platform_get_drvdata(pdev);
	struct smb_charger *chg = &chip->chg;

	power_supply_unregister(chg->batt_psy);
	power_supply_unregister(chg->usb_psy);
	power_supply_unregister(chg->usb_port_psy);
	regulator_unregister(chg->vconn_vreg->rdev);
	regulator_unregister(chg->vbus_vreg->rdev);

	platform_set_drvdata(pdev, NULL);
	return 0;
}

static void smb2_shutdown(struct platform_device *pdev)
{
	struct smb2 *chip = platform_get_drvdata(pdev);
	struct smb_charger *chg = &chip->chg;

	/* disable all interrupts */
	smb2_disable_interrupts(chg);

	/* configure power role for UFP */
	smblib_masked_write(chg, TYPE_C_INTRPT_ENB_SOFTWARE_CTRL_REG,
				TYPEC_POWER_ROLE_CMD_MASK, UFP_EN_CMD_BIT);

	/* force HVDCP to 5V */
	smblib_masked_write(chg, USBIN_OPTIONS_1_CFG_REG,
				HVDCP_AUTONOMOUS_MODE_EN_CFG_BIT, 0);
	smblib_write(chg, CMD_HVDCP_2_REG, FORCE_5V_BIT);

	/* force enable APSD */
	smblib_masked_write(chg, USBIN_OPTIONS_1_CFG_REG,
				 AUTO_SRC_DETECT_BIT, AUTO_SRC_DETECT_BIT);
}

static const struct of_device_id match_table[] = {
	{ .compatible = "qcom,qpnp-smb2", },
	{ },
};

static struct platform_driver smb2_driver = {
	.driver		= {
		.name		= "qcom,qpnp-smb2",
		.owner		= THIS_MODULE,
		.of_match_table	= match_table,
	},
	.probe		= smb2_probe,
	.remove		= smb2_remove,
	.shutdown	= smb2_shutdown,
};
module_platform_driver(smb2_driver);

MODULE_DESCRIPTION("QPNP SMB2 Charger Driver");
MODULE_LICENSE("GPL v2");<|MERGE_RESOLUTION|>--- conflicted
+++ resolved
@@ -1842,12 +1842,8 @@
 		break;
 	case PM660_SUBTYPE:
 		chip->chg.smb_version = PM660_SUBTYPE;
-<<<<<<< HEAD
 		chip->chg.max_9v_adapter = true;
-		chip->chg.wa_flags |= BOOST_BACK_WA | OTG_WA;
-=======
 		chip->chg.wa_flags |= BOOST_BACK_WA | OTG_WA | OV_IRQ_WA_BIT;
->>>>>>> ea1f49b0
 		chg->param.freq_buck = pm660_params.freq_buck;
 		chg->param.freq_boost = pm660_params.freq_boost;
 		chg->chg_freq.freq_5V		= 650;

/* Copyright (c) 2016-2017 The Linux Foundation. All rights reserved.
 *
 * This program is free software; you can redistribute it and/or modify
 * it under the terms of the GNU General Public License version 2 and
 * only version 2 as published by the Free Software Foundation.
 *
 * This program is distributed in the hope that it will be useful,
 * but WITHOUT ANY WARRANTY; without even the implied warranty of
 * MERCHANTABILITY or FITNESS FOR A PARTICULAR PURPOSE.  See the
 * GNU General Public License for more details.
 */

#include <linux/debugfs.h>
#include <linux/device.h>
#include <linux/module.h>
#include <linux/platform_device.h>
#include <linux/regmap.h>
#include <linux/power_supply.h>
#include <linux/of.h>
#include <linux/of_irq.h>
#include <linux/qpnp/qpnp-revid.h>
#include <linux/regulator/driver.h>
#include <linux/regulator/of_regulator.h>
#include <linux/regulator/machine.h>
#include "smb-reg.h"
#include "smb-lib.h"
#include "storm-watch.h"
#include "pmic-voter.h"

#define SMB2_DEFAULT_WPWR_UW	8000000

static struct smb_params v1_params = {
	.fcc			= {
		.name	= "fast charge current",
		.reg	= FAST_CHARGE_CURRENT_CFG_REG,
		.min_u	= 0,
		.max_u	= 4500000,
		.step_u	= 25000,
	},
	.fv			= {
		.name	= "float voltage",
		.reg	= FLOAT_VOLTAGE_CFG_REG,
		.min_u	= 3487500,
		.max_u	= 4920000,
		.step_u	= 7500,
	},
	.usb_icl		= {
		.name	= "usb input current limit",
		.reg	= USBIN_CURRENT_LIMIT_CFG_REG,
		.min_u	= 0,
		.max_u	= 4800000,
		.step_u	= 25000,
	},
	.icl_stat		= {
		.name	= "input current limit status",
		.reg	= ICL_STATUS_REG,
		.min_u	= 0,
		.max_u	= 4800000,
		.step_u	= 25000,
	},
	.otg_cl			= {
		.name	= "usb otg current limit",
		.reg	= OTG_CURRENT_LIMIT_CFG_REG,
		.min_u	= 250000,
		.max_u	= 2000000,
		.step_u	= 250000,
	},
	.dc_icl			= {
		.name	= "dc input current limit",
		.reg	= DCIN_CURRENT_LIMIT_CFG_REG,
		.min_u	= 0,
		.max_u	= 6000000,
		.step_u	= 25000,
	},
	.dc_icl_pt_lv		= {
		.name	= "dc icl PT <8V",
		.reg	= ZIN_ICL_PT_REG,
		.min_u	= 0,
		.max_u	= 3000000,
		.step_u	= 25000,
	},
	.dc_icl_pt_hv		= {
		.name	= "dc icl PT >8V",
		.reg	= ZIN_ICL_PT_HV_REG,
		.min_u	= 0,
		.max_u	= 3000000,
		.step_u	= 25000,
	},
	.dc_icl_div2_lv		= {
		.name	= "dc icl div2 <5.5V",
		.reg	= ZIN_ICL_LV_REG,
		.min_u	= 0,
		.max_u	= 3000000,
		.step_u	= 25000,
	},
	.dc_icl_div2_mid_lv	= {
		.name	= "dc icl div2 5.5-6.5V",
		.reg	= ZIN_ICL_MID_LV_REG,
		.min_u	= 0,
		.max_u	= 3000000,
		.step_u	= 25000,
	},
	.dc_icl_div2_mid_hv	= {
		.name	= "dc icl div2 6.5-8.0V",
		.reg	= ZIN_ICL_MID_HV_REG,
		.min_u	= 0,
		.max_u	= 3000000,
		.step_u	= 25000,
	},
	.dc_icl_div2_hv		= {
		.name	= "dc icl div2 >8.0V",
		.reg	= ZIN_ICL_HV_REG,
		.min_u	= 0,
		.max_u	= 3000000,
		.step_u	= 25000,
	},
	.jeita_cc_comp		= {
		.name	= "jeita fcc reduction",
		.reg	= JEITA_CCCOMP_CFG_REG,
		.min_u	= 0,
		.max_u	= 1575000,
		.step_u	= 25000,
	},
	.step_soc_threshold[0]		= {
		.name	= "step charge soc threshold 1",
		.reg	= STEP_CHG_SOC_OR_BATT_V_TH1_REG,
		.min_u	= 0,
		.max_u	= 100,
		.step_u	= 1,
	},
	.step_soc_threshold[1]		= {
		.name	= "step charge soc threshold 2",
		.reg	= STEP_CHG_SOC_OR_BATT_V_TH2_REG,
		.min_u	= 0,
		.max_u	= 100,
		.step_u	= 1,
	},
	.step_soc_threshold[2]         = {
		.name	= "step charge soc threshold 3",
		.reg	= STEP_CHG_SOC_OR_BATT_V_TH3_REG,
		.min_u	= 0,
		.max_u	= 100,
		.step_u	= 1,
	},
	.step_soc_threshold[3]         = {
		.name	= "step charge soc threshold 4",
		.reg	= STEP_CHG_SOC_OR_BATT_V_TH4_REG,
		.min_u	= 0,
		.max_u	= 100,
		.step_u	= 1,
	},
	.step_soc			= {
		.name	= "step charge soc",
		.reg	= STEP_CHG_SOC_VBATT_V_REG,
		.min_u	= 0,
		.max_u	= 100,
		.step_u	= 1,
		.set_proc	= smblib_mapping_soc_from_field_value,
	},
	.step_cc_delta[0]	= {
		.name	= "step charge current delta 1",
		.reg	= STEP_CHG_CURRENT_DELTA1_REG,
		.min_u	= 100000,
		.max_u	= 3200000,
		.step_u	= 100000,
		.get_proc	= smblib_mapping_cc_delta_to_field_value,
		.set_proc	= smblib_mapping_cc_delta_from_field_value,
	},
	.step_cc_delta[1]	= {
		.name	= "step charge current delta 2",
		.reg	= STEP_CHG_CURRENT_DELTA2_REG,
		.min_u	= 100000,
		.max_u	= 3200000,
		.step_u	= 100000,
		.get_proc	= smblib_mapping_cc_delta_to_field_value,
		.set_proc	= smblib_mapping_cc_delta_from_field_value,
	},
	.step_cc_delta[2]	= {
		.name	= "step charge current delta 3",
		.reg	= STEP_CHG_CURRENT_DELTA3_REG,
		.min_u	= 100000,
		.max_u	= 3200000,
		.step_u	= 100000,
		.get_proc	= smblib_mapping_cc_delta_to_field_value,
		.set_proc	= smblib_mapping_cc_delta_from_field_value,
	},
	.step_cc_delta[3]	= {
		.name	= "step charge current delta 4",
		.reg	= STEP_CHG_CURRENT_DELTA4_REG,
		.min_u	= 100000,
		.max_u	= 3200000,
		.step_u	= 100000,
		.get_proc	= smblib_mapping_cc_delta_to_field_value,
		.set_proc	= smblib_mapping_cc_delta_from_field_value,
	},
	.step_cc_delta[4]	= {
		.name	= "step charge current delta 5",
		.reg	= STEP_CHG_CURRENT_DELTA5_REG,
		.min_u	= 100000,
		.max_u	= 3200000,
		.step_u	= 100000,
		.get_proc	= smblib_mapping_cc_delta_to_field_value,
		.set_proc	= smblib_mapping_cc_delta_from_field_value,
	},
	.freq_buck		= {
		.name	= "buck switching frequency",
		.reg	= CFG_BUCKBOOST_FREQ_SELECT_BUCK_REG,
		.min_u	= 600,
		.max_u	= 2000,
		.step_u	= 200,
	},
	.freq_boost		= {
		.name	= "boost switching frequency",
		.reg	= CFG_BUCKBOOST_FREQ_SELECT_BOOST_REG,
		.min_u	= 600,
		.max_u	= 2000,
		.step_u	= 200,
	},
};

static struct smb_params pm660_params = {
	.freq_buck		= {
		.name	= "buck switching frequency",
		.reg	= FREQ_CLK_DIV_REG,
		.min_u	= 600,
		.max_u	= 1600,
		.set_proc = smblib_set_chg_freq,
	},
	.freq_boost		= {
		.name	= "boost switching frequency",
		.reg	= FREQ_CLK_DIV_REG,
		.min_u	= 600,
		.max_u	= 1600,
		.set_proc = smblib_set_chg_freq,
	},
};

#define STEP_CHARGING_MAX_STEPS	5
struct smb_dt_props {
	int	fcc_ua;
	int	usb_icl_ua;
	int	otg_cl_ua;
	int	dc_icl_ua;
	int	boost_threshold_ua;
	int	fv_uv;
	int	wipower_max_uw;
	u32	step_soc_threshold[STEP_CHARGING_MAX_STEPS - 1];
	s32	step_cc_delta[STEP_CHARGING_MAX_STEPS];
	struct	device_node *revid_dev_node;
	int	float_option;
	int	chg_inhibit_thr_mv;
	bool	no_battery;
	bool	hvdcp_disable;
	bool	auto_recharge_soc;
};

struct smb2 {
	struct smb_charger	chg;
	struct dentry		*dfs_root;
	struct smb_dt_props	dt;
	bool			bad_part;
};

static int __debug_mask;
module_param_named(
	debug_mask, __debug_mask, int, S_IRUSR | S_IWUSR
);

#define MICRO_1P5A	1500000
#define MICRO_P1A	100000
static int smb2_parse_dt(struct smb2 *chip)
{
	struct smb_charger *chg = &chip->chg;
	struct device_node *node = chg->dev->of_node;
	int rc, byte_len;

	if (!node) {
		pr_err("device tree node missing\n");
		return -EINVAL;
	}

	chg->step_chg_enabled = true;

	if (of_property_count_u32_elems(node, "qcom,step-soc-thresholds")
			!= STEP_CHARGING_MAX_STEPS - 1)
		chg->step_chg_enabled = false;

	rc = of_property_read_u32_array(node, "qcom,step-soc-thresholds",
			chip->dt.step_soc_threshold,
			STEP_CHARGING_MAX_STEPS - 1);
	if (rc < 0)
		chg->step_chg_enabled = false;

	if (of_property_count_u32_elems(node, "qcom,step-current-deltas")
			!= STEP_CHARGING_MAX_STEPS)
		chg->step_chg_enabled = false;

	rc = of_property_read_u32_array(node, "qcom,step-current-deltas",
			chip->dt.step_cc_delta,
			STEP_CHARGING_MAX_STEPS);
	if (rc < 0)
		chg->step_chg_enabled = false;

	chip->dt.no_battery = of_property_read_bool(node,
						"qcom,batteryless-platform");

	chg->external_vconn = of_property_read_bool(node,
						"qcom,external-vconn");

	rc = of_property_read_u32(node,
				"qcom,fcc-max-ua", &chip->dt.fcc_ua);
	if (rc < 0)
		chip->dt.fcc_ua = -EINVAL;

	rc = of_property_read_u32(node,
				"qcom,fv-max-uv", &chip->dt.fv_uv);
	if (rc < 0)
		chip->dt.fv_uv = -EINVAL;

	rc = of_property_read_u32(node,
				"qcom,usb-icl-ua", &chip->dt.usb_icl_ua);
	if (rc < 0)
		chip->dt.usb_icl_ua = -EINVAL;

	rc = of_property_read_u32(node,
				"qcom,otg-cl-ua", &chip->dt.otg_cl_ua);
	if (rc < 0)
		chip->dt.otg_cl_ua = MICRO_1P5A;

	rc = of_property_read_u32(node,
				"qcom,dc-icl-ua", &chip->dt.dc_icl_ua);
	if (rc < 0)
		chip->dt.dc_icl_ua = -EINVAL;

	rc = of_property_read_u32(node,
				"qcom,boost-threshold-ua",
				&chip->dt.boost_threshold_ua);
	if (rc < 0)
		chip->dt.boost_threshold_ua = MICRO_P1A;

	rc = of_property_read_u32(node, "qcom,wipower-max-uw",
				&chip->dt.wipower_max_uw);
	if (rc < 0)
		chip->dt.wipower_max_uw = -EINVAL;

	if (of_find_property(node, "qcom,thermal-mitigation", &byte_len)) {
		chg->thermal_mitigation = devm_kzalloc(chg->dev, byte_len,
			GFP_KERNEL);

		if (chg->thermal_mitigation == NULL)
			return -ENOMEM;

		chg->thermal_levels = byte_len / sizeof(u32);
		rc = of_property_read_u32_array(node,
				"qcom,thermal-mitigation",
				chg->thermal_mitigation,
				chg->thermal_levels);
		if (rc < 0) {
			dev_err(chg->dev,
				"Couldn't read threm limits rc = %d\n", rc);
			return rc;
		}
	}

	of_property_read_u32(node, "qcom,float-option", &chip->dt.float_option);
	if (chip->dt.float_option < 0 || chip->dt.float_option > 4) {
		pr_err("qcom,float-option is out of range [0, 4]\n");
		return -EINVAL;
	}

	chip->dt.hvdcp_disable = of_property_read_bool(node,
						"qcom,hvdcp-disable");

	of_property_read_u32(node, "qcom,chg-inhibit-threshold-mv",
				&chip->dt.chg_inhibit_thr_mv);
	if ((chip->dt.chg_inhibit_thr_mv < 0 ||
		chip->dt.chg_inhibit_thr_mv > 300)) {
		pr_err("qcom,chg-inhibit-threshold-mv is incorrect\n");
		return -EINVAL;
	}

	chip->dt.auto_recharge_soc = of_property_read_bool(node,
						"qcom,auto-recharge-soc");

	chg->micro_usb_mode = of_property_read_bool(node, "qcom,micro-usb");

<<<<<<< HEAD
=======
	chg->dcp_icl_ua = chip->dt.usb_icl_ua;

>>>>>>> fd3dbd8d
	chg->suspend_input_on_debug_batt = of_property_read_bool(node,
					"qcom,suspend-input-on-debug-batt");
	return 0;
}

/************************
 * USB PSY REGISTRATION *
 ************************/

static enum power_supply_property smb2_usb_props[] = {
	POWER_SUPPLY_PROP_PRESENT,
	POWER_SUPPLY_PROP_ONLINE,
	POWER_SUPPLY_PROP_VOLTAGE_MIN,
	POWER_SUPPLY_PROP_VOLTAGE_MAX,
	POWER_SUPPLY_PROP_VOLTAGE_NOW,
	POWER_SUPPLY_PROP_PD_CURRENT_MAX,
	POWER_SUPPLY_PROP_CURRENT_MAX,
	POWER_SUPPLY_PROP_TYPE,
	POWER_SUPPLY_PROP_TYPEC_MODE,
	POWER_SUPPLY_PROP_TYPEC_POWER_ROLE,
	POWER_SUPPLY_PROP_TYPEC_CC_ORIENTATION,
	POWER_SUPPLY_PROP_PD_ALLOWED,
	POWER_SUPPLY_PROP_PD_ACTIVE,
	POWER_SUPPLY_PROP_INPUT_CURRENT_SETTLED,
	POWER_SUPPLY_PROP_INPUT_CURRENT_NOW,
	POWER_SUPPLY_PROP_BOOST_CURRENT,
	POWER_SUPPLY_PROP_PE_START,
	POWER_SUPPLY_PROP_CTM_CURRENT_MAX,
};

static int smb2_usb_get_prop(struct power_supply *psy,
		enum power_supply_property psp,
		union power_supply_propval *val)
{
	struct smb2 *chip = power_supply_get_drvdata(psy);
	struct smb_charger *chg = &chip->chg;
	int rc = 0;

	switch (psp) {
	case POWER_SUPPLY_PROP_PRESENT:
		if (chip->bad_part)
			val->intval = 1;
		else
			rc = smblib_get_prop_usb_present(chg, val);
		break;
	case POWER_SUPPLY_PROP_ONLINE:
		rc = smblib_get_prop_usb_online(chg, val);
		break;
	case POWER_SUPPLY_PROP_VOLTAGE_MIN:
		val->intval = chg->voltage_min_uv;
		break;
	case POWER_SUPPLY_PROP_VOLTAGE_MAX:
		val->intval = chg->voltage_max_uv;
		break;
	case POWER_SUPPLY_PROP_VOLTAGE_NOW:
		rc = smblib_get_prop_usb_voltage_now(chg, val);
		break;
	case POWER_SUPPLY_PROP_PD_CURRENT_MAX:
		rc = smblib_get_prop_pd_current_max(chg, val);
		break;
	case POWER_SUPPLY_PROP_CURRENT_MAX:
		rc = smblib_get_prop_usb_current_max(chg, val);
		break;
	case POWER_SUPPLY_PROP_TYPE:
		if (chip->bad_part)
			val->intval = POWER_SUPPLY_TYPE_USB;
		else
			val->intval = chg->usb_psy_desc.type;
		break;
	case POWER_SUPPLY_PROP_TYPEC_MODE:
		if (chg->micro_usb_mode)
			val->intval = POWER_SUPPLY_TYPEC_NONE;
		else if (chip->bad_part)
			val->intval = POWER_SUPPLY_TYPEC_SOURCE_DEFAULT;
		else
			rc = smblib_get_prop_typec_mode(chg, val);
		break;
	case POWER_SUPPLY_PROP_TYPEC_POWER_ROLE:
		if (chg->micro_usb_mode)
			val->intval = POWER_SUPPLY_TYPEC_PR_NONE;
		else
			rc = smblib_get_prop_typec_power_role(chg, val);
		break;
	case POWER_SUPPLY_PROP_TYPEC_CC_ORIENTATION:
		if (chg->micro_usb_mode)
			val->intval = 0;
		else
			rc = smblib_get_prop_typec_cc_orientation(chg, val);
		break;
	case POWER_SUPPLY_PROP_PD_ALLOWED:
		rc = smblib_get_prop_pd_allowed(chg, val);
		break;
	case POWER_SUPPLY_PROP_PD_ACTIVE:
		val->intval = chg->pd_active;
		break;
	case POWER_SUPPLY_PROP_INPUT_CURRENT_SETTLED:
		rc = smblib_get_prop_input_current_settled(chg, val);
		break;
	case POWER_SUPPLY_PROP_INPUT_CURRENT_NOW:
		rc = smblib_get_prop_usb_current_now(chg, val);
		break;
	case POWER_SUPPLY_PROP_BOOST_CURRENT:
		val->intval = chg->boost_current_ua;
		break;
	case POWER_SUPPLY_PROP_PD_IN_HARD_RESET:
		rc = smblib_get_prop_pd_in_hard_reset(chg, val);
		break;
	case POWER_SUPPLY_PROP_PD_USB_SUSPEND_SUPPORTED:
		val->intval = chg->system_suspend_supported;
		break;
	case POWER_SUPPLY_PROP_PE_START:
		rc = smblib_get_pe_start(chg, val);
		break;
	case POWER_SUPPLY_PROP_CTM_CURRENT_MAX:
		val->intval = get_client_vote(chg->usb_icl_votable, CTM_VOTER);
		break;
	default:
		pr_err("get prop %d is not supported in usb\n", psp);
		rc = -EINVAL;
		break;
	}
	if (rc < 0) {
		pr_debug("Couldn't get prop %d rc = %d\n", psp, rc);
		return -ENODATA;
	}
	return 0;
}

static int smb2_usb_set_prop(struct power_supply *psy,
		enum power_supply_property psp,
		const union power_supply_propval *val)
{
	struct smb2 *chip = power_supply_get_drvdata(psy);
	struct smb_charger *chg = &chip->chg;
	int rc = 0;

	switch (psp) {
	case POWER_SUPPLY_PROP_VOLTAGE_MIN:
		rc = smblib_set_prop_usb_voltage_min(chg, val);
		break;
	case POWER_SUPPLY_PROP_VOLTAGE_MAX:
		rc = smblib_set_prop_usb_voltage_max(chg, val);
		break;
	case POWER_SUPPLY_PROP_PD_CURRENT_MAX:
		rc = smblib_set_prop_pd_current_max(chg, val);
		break;
	case POWER_SUPPLY_PROP_CURRENT_MAX:
		rc = smblib_set_prop_usb_current_max(chg, val);
		break;
	case POWER_SUPPLY_PROP_TYPEC_POWER_ROLE:
		rc = smblib_set_prop_typec_power_role(chg, val);
		break;
	case POWER_SUPPLY_PROP_PD_ACTIVE:
		rc = smblib_set_prop_pd_active(chg, val);
		break;
	case POWER_SUPPLY_PROP_PD_IN_HARD_RESET:
		rc = smblib_set_prop_pd_in_hard_reset(chg, val);
		break;
	case POWER_SUPPLY_PROP_PD_USB_SUSPEND_SUPPORTED:
		chg->system_suspend_supported = val->intval;
		break;
	case POWER_SUPPLY_PROP_BOOST_CURRENT:
		rc = smblib_set_prop_boost_current(chg, val);
		break;
	case POWER_SUPPLY_PROP_CTM_CURRENT_MAX:
		rc = vote(chg->usb_icl_votable, CTM_VOTER,
						val->intval >= 0, val->intval);
		break;
	default:
		pr_err("set prop %d is not supported\n", psp);
		rc = -EINVAL;
		break;
	}

	return rc;
}

static int smb2_usb_prop_is_writeable(struct power_supply *psy,
		enum power_supply_property psp)
{
	switch (psp) {
	case POWER_SUPPLY_PROP_CURRENT_MAX:
	case POWER_SUPPLY_PROP_TYPEC_POWER_ROLE:
	case POWER_SUPPLY_PROP_CTM_CURRENT_MAX:
		return 1;
	default:
		break;
	}

	return 0;
}

static int smb2_init_usb_psy(struct smb2 *chip)
{
	struct power_supply_config usb_cfg = {};
	struct smb_charger *chg = &chip->chg;

	chg->usb_psy_desc.name			= "usb";
	chg->usb_psy_desc.type			= POWER_SUPPLY_TYPE_UNKNOWN;
	chg->usb_psy_desc.properties		= smb2_usb_props;
	chg->usb_psy_desc.num_properties	= ARRAY_SIZE(smb2_usb_props);
	chg->usb_psy_desc.get_property		= smb2_usb_get_prop;
	chg->usb_psy_desc.set_property		= smb2_usb_set_prop;
	chg->usb_psy_desc.property_is_writeable	= smb2_usb_prop_is_writeable;

	usb_cfg.drv_data = chip;
	usb_cfg.of_node = chg->dev->of_node;
	chg->usb_psy = devm_power_supply_register(chg->dev,
						  &chg->usb_psy_desc,
						  &usb_cfg);
	if (IS_ERR(chg->usb_psy)) {
		pr_err("Couldn't register USB power supply\n");
		return PTR_ERR(chg->usb_psy);
	}

	return 0;
}

/*****************************
 * USB MAIN PSY REGISTRATION *
 *****************************/

static enum power_supply_property smb2_usb_main_props[] = {
	POWER_SUPPLY_PROP_VOLTAGE_MAX,
	POWER_SUPPLY_PROP_ICL_REDUCTION,
	POWER_SUPPLY_PROP_CONSTANT_CHARGE_CURRENT_MAX,
	POWER_SUPPLY_PROP_TYPE,
	POWER_SUPPLY_PROP_INPUT_CURRENT_SETTLED,
	POWER_SUPPLY_PROP_INPUT_VOLTAGE_SETTLED,
	POWER_SUPPLY_PROP_FCC_DELTA,
	/*
	 * TODO move the TEMP and TEMP_MAX properties here,
	 * and update the thermal balancer to look here
	 */
};

static int smb2_usb_main_get_prop(struct power_supply *psy,
		enum power_supply_property psp,
		union power_supply_propval *val)
{
	struct smb2 *chip = power_supply_get_drvdata(psy);
	struct smb_charger *chg = &chip->chg;
	int rc = 0;

	switch (psp) {
	case POWER_SUPPLY_PROP_VOLTAGE_MAX:
		rc = smblib_get_charge_param(chg, &chg->param.fv, &val->intval);
		break;
	case POWER_SUPPLY_PROP_ICL_REDUCTION:
		val->intval = chg->icl_reduction_ua;
		break;
	case POWER_SUPPLY_PROP_CONSTANT_CHARGE_CURRENT_MAX:
		rc = smblib_get_charge_param(chg, &chg->param.fcc,
							&val->intval);
		break;
	case POWER_SUPPLY_PROP_TYPE:
		val->intval = POWER_SUPPLY_TYPE_MAIN;
		break;
	case POWER_SUPPLY_PROP_INPUT_CURRENT_SETTLED:
		rc = smblib_get_prop_input_current_settled(chg, val);
		break;
	case POWER_SUPPLY_PROP_INPUT_VOLTAGE_SETTLED:
		rc = smblib_get_prop_input_voltage_settled(chg, val);
		break;
	case POWER_SUPPLY_PROP_FCC_DELTA:
		rc = smblib_get_prop_fcc_delta(chg, val);
		break;
	default:
		pr_debug("get prop %d is not supported in usb-main\n", psp);
		rc = -EINVAL;
		break;
	}
	if (rc < 0) {
		pr_debug("Couldn't get prop %d rc = %d\n", psp, rc);
		return -ENODATA;
	}
	return 0;
}

static int smb2_usb_main_set_prop(struct power_supply *psy,
		enum power_supply_property psp,
		const union power_supply_propval *val)
{
	struct smb2 *chip = power_supply_get_drvdata(psy);
	struct smb_charger *chg = &chip->chg;
	int rc = 0;

	switch (psp) {
	case POWER_SUPPLY_PROP_VOLTAGE_MAX:
		rc = smblib_set_charge_param(chg, &chg->param.fv, val->intval);
		break;
	case POWER_SUPPLY_PROP_ICL_REDUCTION:
		rc = smblib_set_icl_reduction(chg, val->intval);
		break;
	case POWER_SUPPLY_PROP_CONSTANT_CHARGE_CURRENT_MAX:
		rc = smblib_set_charge_param(chg, &chg->param.fcc, val->intval);
		break;
	default:
		pr_err("set prop %d is not supported\n", psp);
		rc = -EINVAL;
		break;
	}

	return rc;
}

static const struct power_supply_desc usb_main_psy_desc = {
	.name		= "main",
	.type		= POWER_SUPPLY_TYPE_MAIN,
	.properties	= smb2_usb_main_props,
	.num_properties	= ARRAY_SIZE(smb2_usb_main_props),
	.get_property	= smb2_usb_main_get_prop,
	.set_property	= smb2_usb_main_set_prop,
};

static int smb2_init_usb_main_psy(struct smb2 *chip)
{
	struct power_supply_config usb_main_cfg = {};
	struct smb_charger *chg = &chip->chg;

	usb_main_cfg.drv_data = chip;
	usb_main_cfg.of_node = chg->dev->of_node;
	chg->usb_main_psy = devm_power_supply_register(chg->dev,
						  &usb_main_psy_desc,
						  &usb_main_cfg);
	if (IS_ERR(chg->usb_main_psy)) {
		pr_err("Couldn't register USB main power supply\n");
		return PTR_ERR(chg->usb_main_psy);
	}

	return 0;
}

/*************************
 * DC PSY REGISTRATION   *
 *************************/

static enum power_supply_property smb2_dc_props[] = {
	POWER_SUPPLY_PROP_PRESENT,
	POWER_SUPPLY_PROP_ONLINE,
	POWER_SUPPLY_PROP_CURRENT_MAX,
};

static int smb2_dc_get_prop(struct power_supply *psy,
		enum power_supply_property psp,
		union power_supply_propval *val)
{
	struct smb2 *chip = power_supply_get_drvdata(psy);
	struct smb_charger *chg = &chip->chg;
	int rc = 0;

	switch (psp) {
	case POWER_SUPPLY_PROP_PRESENT:
		rc = smblib_get_prop_dc_present(chg, val);
		break;
	case POWER_SUPPLY_PROP_ONLINE:
		rc = smblib_get_prop_dc_online(chg, val);
		break;
	case POWER_SUPPLY_PROP_CURRENT_MAX:
		rc = smblib_get_prop_dc_current_max(chg, val);
		break;
	default:
		return -EINVAL;
	}
	if (rc < 0) {
		pr_debug("Couldn't get prop %d rc = %d\n", psp, rc);
		return -ENODATA;
	}
	return 0;
}

static int smb2_dc_set_prop(struct power_supply *psy,
		enum power_supply_property psp,
		const union power_supply_propval *val)
{
	struct smb2 *chip = power_supply_get_drvdata(psy);
	struct smb_charger *chg = &chip->chg;
	int rc = 0;

	switch (psp) {
	case POWER_SUPPLY_PROP_CURRENT_MAX:
		rc = smblib_set_prop_dc_current_max(chg, val);
		break;
	default:
		return -EINVAL;
	}

	return rc;
}

static int smb2_dc_prop_is_writeable(struct power_supply *psy,
		enum power_supply_property psp)
{
	int rc;

	switch (psp) {
	case POWER_SUPPLY_PROP_CURRENT_MAX:
		rc = 1;
		break;
	default:
		rc = 0;
		break;
	}

	return rc;
}

static const struct power_supply_desc dc_psy_desc = {
	.name = "dc",
	.type = POWER_SUPPLY_TYPE_WIPOWER,
	.properties = smb2_dc_props,
	.num_properties = ARRAY_SIZE(smb2_dc_props),
	.get_property = smb2_dc_get_prop,
	.set_property = smb2_dc_set_prop,
	.property_is_writeable = smb2_dc_prop_is_writeable,
};

static int smb2_init_dc_psy(struct smb2 *chip)
{
	struct power_supply_config dc_cfg = {};
	struct smb_charger *chg = &chip->chg;

	dc_cfg.drv_data = chip;
	dc_cfg.of_node = chg->dev->of_node;
	chg->dc_psy = devm_power_supply_register(chg->dev,
						  &dc_psy_desc,
						  &dc_cfg);
	if (IS_ERR(chg->dc_psy)) {
		pr_err("Couldn't register USB power supply\n");
		return PTR_ERR(chg->dc_psy);
	}

	return 0;
}

/*************************
 * BATT PSY REGISTRATION *
 *************************/

static enum power_supply_property smb2_batt_props[] = {
	POWER_SUPPLY_PROP_INPUT_SUSPEND,
	POWER_SUPPLY_PROP_STATUS,
	POWER_SUPPLY_PROP_HEALTH,
	POWER_SUPPLY_PROP_PRESENT,
	POWER_SUPPLY_PROP_CHARGE_TYPE,
	POWER_SUPPLY_PROP_CAPACITY,
	POWER_SUPPLY_PROP_SYSTEM_TEMP_LEVEL,
	POWER_SUPPLY_PROP_CHARGER_TEMP,
	POWER_SUPPLY_PROP_CHARGER_TEMP_MAX,
	POWER_SUPPLY_PROP_INPUT_CURRENT_LIMITED,
	POWER_SUPPLY_PROP_VOLTAGE_NOW,
	POWER_SUPPLY_PROP_VOLTAGE_MAX,
	POWER_SUPPLY_PROP_CURRENT_NOW,
	POWER_SUPPLY_PROP_CONSTANT_CHARGE_CURRENT_MAX,
	POWER_SUPPLY_PROP_TEMP,
	POWER_SUPPLY_PROP_TECHNOLOGY,
	POWER_SUPPLY_PROP_STEP_CHARGING_ENABLED,
	POWER_SUPPLY_PROP_STEP_CHARGING_STEP,
	POWER_SUPPLY_PROP_CHARGE_DONE,
	POWER_SUPPLY_PROP_PARALLEL_DISABLE,
	POWER_SUPPLY_PROP_SET_SHIP_MODE,
	POWER_SUPPLY_PROP_DIE_HEALTH,
	POWER_SUPPLY_PROP_RERUN_AICL,
	POWER_SUPPLY_PROP_DP_DM,
};

static int smb2_batt_get_prop(struct power_supply *psy,
		enum power_supply_property psp,
		union power_supply_propval *val)
{
	struct smb_charger *chg = power_supply_get_drvdata(psy);
	int rc = 0;

	switch (psp) {
	case POWER_SUPPLY_PROP_STATUS:
		rc = smblib_get_prop_batt_status(chg, val);
		break;
	case POWER_SUPPLY_PROP_HEALTH:
		rc = smblib_get_prop_batt_health(chg, val);
		break;
	case POWER_SUPPLY_PROP_PRESENT:
		rc = smblib_get_prop_batt_present(chg, val);
		break;
	case POWER_SUPPLY_PROP_INPUT_SUSPEND:
		rc = smblib_get_prop_input_suspend(chg, val);
		break;
	case POWER_SUPPLY_PROP_CHARGE_TYPE:
		rc = smblib_get_prop_batt_charge_type(chg, val);
		break;
	case POWER_SUPPLY_PROP_CAPACITY:
		rc = smblib_get_prop_batt_capacity(chg, val);
		break;
	case POWER_SUPPLY_PROP_SYSTEM_TEMP_LEVEL:
		rc = smblib_get_prop_system_temp_level(chg, val);
		break;
	case POWER_SUPPLY_PROP_CHARGER_TEMP:
		rc = smblib_get_prop_charger_temp(chg, val);
		break;
	case POWER_SUPPLY_PROP_CHARGER_TEMP_MAX:
		rc = smblib_get_prop_charger_temp_max(chg, val);
		break;
	case POWER_SUPPLY_PROP_INPUT_CURRENT_LIMITED:
		rc = smblib_get_prop_input_current_limited(chg, val);
		break;
	case POWER_SUPPLY_PROP_STEP_CHARGING_ENABLED:
		val->intval = chg->step_chg_enabled;
		break;
	case POWER_SUPPLY_PROP_STEP_CHARGING_STEP:
		rc = smblib_get_prop_step_chg_step(chg, val);
		break;
	case POWER_SUPPLY_PROP_VOLTAGE_NOW:
		rc = smblib_get_prop_batt_voltage_now(chg, val);
		break;
	case POWER_SUPPLY_PROP_VOLTAGE_MAX:
		val->intval = get_client_vote(chg->fv_votable, DEFAULT_VOTER);
		break;
	case POWER_SUPPLY_PROP_VOLTAGE_QNOVO:
		val->intval = chg->qnovo_fv_uv;
		break;
	case POWER_SUPPLY_PROP_CURRENT_NOW:
		rc = smblib_get_prop_batt_current_now(chg, val);
		break;
	case POWER_SUPPLY_PROP_CURRENT_QNOVO:
		val->intval = chg->qnovo_fcc_ua;
		break;
	case POWER_SUPPLY_PROP_CONSTANT_CHARGE_CURRENT_MAX:
		val->intval = get_client_vote(chg->fcc_votable,
					      DEFAULT_VOTER);
		break;
	case POWER_SUPPLY_PROP_TEMP:
		rc = smblib_get_prop_batt_temp(chg, val);
		break;
	case POWER_SUPPLY_PROP_TECHNOLOGY:
		val->intval = POWER_SUPPLY_TECHNOLOGY_LION;
		break;
	case POWER_SUPPLY_PROP_CHARGE_DONE:
		rc = smblib_get_prop_batt_charge_done(chg, val);
		break;
	case POWER_SUPPLY_PROP_PARALLEL_DISABLE:
		val->intval = get_client_vote(chg->pl_disable_votable,
					      USER_VOTER);
		break;
	case POWER_SUPPLY_PROP_SET_SHIP_MODE:
		/* Not in ship mode as long as device is active */
		val->intval = 0;
		break;
	case POWER_SUPPLY_PROP_DIE_HEALTH:
		rc = smblib_get_prop_die_health(chg, val);
		break;
	case POWER_SUPPLY_PROP_DP_DM:
		val->intval = chg->pulse_cnt;
		break;
	case POWER_SUPPLY_PROP_RERUN_AICL:
		val->intval = 0;
		break;
	default:
		pr_err("batt power supply prop %d not supported\n", psp);
		return -EINVAL;
	}

	if (rc < 0) {
		pr_debug("Couldn't get prop %d rc = %d\n", psp, rc);
		return -ENODATA;
	}

	return 0;
}

static int smb2_batt_set_prop(struct power_supply *psy,
		enum power_supply_property prop,
		const union power_supply_propval *val)
{
	int rc = 0;
	struct smb_charger *chg = power_supply_get_drvdata(psy);

	switch (prop) {
	case POWER_SUPPLY_PROP_INPUT_SUSPEND:
		rc = smblib_set_prop_input_suspend(chg, val);
		break;
	case POWER_SUPPLY_PROP_SYSTEM_TEMP_LEVEL:
		rc = smblib_set_prop_system_temp_level(chg, val);
		break;
	case POWER_SUPPLY_PROP_CAPACITY:
		rc = smblib_set_prop_batt_capacity(chg, val);
		break;
	case POWER_SUPPLY_PROP_PARALLEL_DISABLE:
		vote(chg->pl_disable_votable, USER_VOTER, (bool)val->intval, 0);
		break;
	case POWER_SUPPLY_PROP_VOLTAGE_MAX:
		vote(chg->fv_votable, DEFAULT_VOTER, true, val->intval);
		break;
	case POWER_SUPPLY_PROP_VOLTAGE_QNOVO:
		chg->qnovo_fv_uv = val->intval;
		rc = rerun_election(chg->fv_votable);
		break;
	case POWER_SUPPLY_PROP_CURRENT_QNOVO:
		chg->qnovo_fcc_ua = val->intval;
		rc = rerun_election(chg->fcc_votable);
		break;
	case POWER_SUPPLY_PROP_CONSTANT_CHARGE_CURRENT_MAX:
		vote(chg->fcc_votable, DEFAULT_VOTER, true, val->intval);
		break;
	case POWER_SUPPLY_PROP_SET_SHIP_MODE:
		/* Not in ship mode as long as the device is active */
		if (!val->intval)
			break;
		if (chg->pl.psy)
			power_supply_set_property(chg->pl.psy,
				POWER_SUPPLY_PROP_SET_SHIP_MODE, val);
		rc = smblib_set_prop_ship_mode(chg, val);
		break;
	case POWER_SUPPLY_PROP_RERUN_AICL:
		rc = smblib_rerun_aicl(chg);
		break;
	case POWER_SUPPLY_PROP_DP_DM:
		rc = smblib_dp_dm(chg, val->intval);
		break;
	default:
		rc = -EINVAL;
	}

	return rc;
}

static int smb2_batt_prop_is_writeable(struct power_supply *psy,
		enum power_supply_property psp)
{
	switch (psp) {
	case POWER_SUPPLY_PROP_INPUT_SUSPEND:
	case POWER_SUPPLY_PROP_SYSTEM_TEMP_LEVEL:
	case POWER_SUPPLY_PROP_CAPACITY:
	case POWER_SUPPLY_PROP_PARALLEL_DISABLE:
	case POWER_SUPPLY_PROP_DP_DM:
	case POWER_SUPPLY_PROP_RERUN_AICL:
		return 1;
	default:
		break;
	}

	return 0;
}

static const struct power_supply_desc batt_psy_desc = {
	.name = "battery",
	.type = POWER_SUPPLY_TYPE_BATTERY,
	.properties = smb2_batt_props,
	.num_properties = ARRAY_SIZE(smb2_batt_props),
	.get_property = smb2_batt_get_prop,
	.set_property = smb2_batt_set_prop,
	.property_is_writeable = smb2_batt_prop_is_writeable,
};

static int smb2_init_batt_psy(struct smb2 *chip)
{
	struct power_supply_config batt_cfg = {};
	struct smb_charger *chg = &chip->chg;
	int rc = 0;

	batt_cfg.drv_data = chg;
	batt_cfg.of_node = chg->dev->of_node;
	chg->batt_psy = devm_power_supply_register(chg->dev,
						   &batt_psy_desc,
						   &batt_cfg);
	if (IS_ERR(chg->batt_psy)) {
		pr_err("Couldn't register battery power supply\n");
		return PTR_ERR(chg->batt_psy);
	}

	return rc;
}

/******************************
 * VBUS REGULATOR REGISTRATION *
 ******************************/

struct regulator_ops smb2_vbus_reg_ops = {
	.enable = smblib_vbus_regulator_enable,
	.disable = smblib_vbus_regulator_disable,
	.is_enabled = smblib_vbus_regulator_is_enabled,
};

static int smb2_init_vbus_regulator(struct smb2 *chip)
{
	struct smb_charger *chg = &chip->chg;
	struct regulator_config cfg = {};
	int rc = 0;

	chg->vbus_vreg = devm_kzalloc(chg->dev, sizeof(*chg->vbus_vreg),
				      GFP_KERNEL);
	if (!chg->vbus_vreg)
		return -ENOMEM;

	cfg.dev = chg->dev;
	cfg.driver_data = chip;

	chg->vbus_vreg->rdesc.owner = THIS_MODULE;
	chg->vbus_vreg->rdesc.type = REGULATOR_VOLTAGE;
	chg->vbus_vreg->rdesc.ops = &smb2_vbus_reg_ops;
	chg->vbus_vreg->rdesc.of_match = "qcom,smb2-vbus";
	chg->vbus_vreg->rdesc.name = "qcom,smb2-vbus";

	chg->vbus_vreg->rdev = devm_regulator_register(chg->dev,
						&chg->vbus_vreg->rdesc, &cfg);
	if (IS_ERR(chg->vbus_vreg->rdev)) {
		rc = PTR_ERR(chg->vbus_vreg->rdev);
		chg->vbus_vreg->rdev = NULL;
		if (rc != -EPROBE_DEFER)
			pr_err("Couldn't register VBUS regualtor rc=%d\n", rc);
	}

	return rc;
}

/******************************
 * VCONN REGULATOR REGISTRATION *
 ******************************/

struct regulator_ops smb2_vconn_reg_ops = {
	.enable = smblib_vconn_regulator_enable,
	.disable = smblib_vconn_regulator_disable,
	.is_enabled = smblib_vconn_regulator_is_enabled,
};

static int smb2_init_vconn_regulator(struct smb2 *chip)
{
	struct smb_charger *chg = &chip->chg;
	struct regulator_config cfg = {};
	int rc = 0;

	chg->vconn_vreg = devm_kzalloc(chg->dev, sizeof(*chg->vconn_vreg),
				      GFP_KERNEL);
	if (!chg->vconn_vreg)
		return -ENOMEM;

	cfg.dev = chg->dev;
	cfg.driver_data = chip;

	chg->vconn_vreg->rdesc.owner = THIS_MODULE;
	chg->vconn_vreg->rdesc.type = REGULATOR_VOLTAGE;
	chg->vconn_vreg->rdesc.ops = &smb2_vconn_reg_ops;
	chg->vconn_vreg->rdesc.of_match = "qcom,smb2-vconn";
	chg->vconn_vreg->rdesc.name = "qcom,smb2-vconn";

	chg->vconn_vreg->rdev = devm_regulator_register(chg->dev,
						&chg->vconn_vreg->rdesc, &cfg);
	if (IS_ERR(chg->vconn_vreg->rdev)) {
		rc = PTR_ERR(chg->vconn_vreg->rdev);
		chg->vconn_vreg->rdev = NULL;
		if (rc != -EPROBE_DEFER)
			pr_err("Couldn't register VCONN regualtor rc=%d\n", rc);
	}

	return rc;
}

/***************************
 * HARDWARE INITIALIZATION *
 ***************************/
static int smb2_config_step_charging(struct smb2 *chip)
{
	struct smb_charger *chg = &chip->chg;
	int rc = 0;
	int i;

	if (!chg->step_chg_enabled)
		return rc;

	for (i = 0; i < STEP_CHARGING_MAX_STEPS - 1; i++) {
		rc = smblib_set_charge_param(chg,
					     &chg->param.step_soc_threshold[i],
					     chip->dt.step_soc_threshold[i]);
		if (rc < 0) {
			pr_err("Couldn't configure soc thresholds rc = %d\n",
				rc);
			goto err_out;
		}
	}

	for (i = 0; i < STEP_CHARGING_MAX_STEPS; i++) {
		rc = smblib_set_charge_param(chg, &chg->param.step_cc_delta[i],
					     chip->dt.step_cc_delta[i]);
		if (rc < 0) {
			pr_err("Couldn't configure cc delta rc = %d\n",
				rc);
			goto err_out;
		}
	}

	rc = smblib_write(chg, STEP_CHG_UPDATE_REQUEST_TIMEOUT_CFG_REG,
			  STEP_CHG_UPDATE_REQUEST_TIMEOUT_40S);
	if (rc < 0) {
		dev_err(chg->dev,
			"Couldn't configure soc request timeout reg rc=%d\n",
			 rc);
		goto err_out;
	}

	rc = smblib_write(chg, STEP_CHG_UPDATE_FAIL_TIMEOUT_CFG_REG,
			  STEP_CHG_UPDATE_FAIL_TIMEOUT_120S);
	if (rc < 0) {
		dev_err(chg->dev,
			"Couldn't configure soc fail timeout reg rc=%d\n",
			rc);
		goto err_out;
	}

	/*
	 *  enable step charging, source soc, standard mode, go to final
	 *  state in case of failure.
	 */
	rc = smblib_write(chg, CHGR_STEP_CHG_MODE_CFG_REG,
			       STEP_CHARGING_ENABLE_BIT |
			       STEP_CHARGING_SOURCE_SELECT_BIT |
			       STEP_CHARGING_SOC_FAIL_OPTION_BIT);
	if (rc < 0) {
		dev_err(chg->dev, "Couldn't configure charger rc=%d\n", rc);
		goto err_out;
	}

	return 0;
err_out:
	chg->step_chg_enabled = false;
	return rc;
}

static int smb2_config_wipower_input_power(struct smb2 *chip, int uw)
{
	int rc;
	int ua;
	struct smb_charger *chg = &chip->chg;
	s64 nw = (s64)uw * 1000;

	if (uw < 0)
		return 0;

	ua = div_s64(nw, ZIN_ICL_PT_MAX_MV);
	rc = smblib_set_charge_param(chg, &chg->param.dc_icl_pt_lv, ua);
	if (rc < 0) {
		pr_err("Couldn't configure dc_icl_pt_lv rc = %d\n", rc);
		return rc;
	}

	ua = div_s64(nw, ZIN_ICL_PT_HV_MAX_MV);
	rc = smblib_set_charge_param(chg, &chg->param.dc_icl_pt_hv, ua);
	if (rc < 0) {
		pr_err("Couldn't configure dc_icl_pt_hv rc = %d\n", rc);
		return rc;
	}

	ua = div_s64(nw, ZIN_ICL_LV_MAX_MV);
	rc = smblib_set_charge_param(chg, &chg->param.dc_icl_div2_lv, ua);
	if (rc < 0) {
		pr_err("Couldn't configure dc_icl_div2_lv rc = %d\n", rc);
		return rc;
	}

	ua = div_s64(nw, ZIN_ICL_MID_LV_MAX_MV);
	rc = smblib_set_charge_param(chg, &chg->param.dc_icl_div2_mid_lv, ua);
	if (rc < 0) {
		pr_err("Couldn't configure dc_icl_div2_mid_lv rc = %d\n", rc);
		return rc;
	}

	ua = div_s64(nw, ZIN_ICL_MID_HV_MAX_MV);
	rc = smblib_set_charge_param(chg, &chg->param.dc_icl_div2_mid_hv, ua);
	if (rc < 0) {
		pr_err("Couldn't configure dc_icl_div2_mid_hv rc = %d\n", rc);
		return rc;
	}

	ua = div_s64(nw, ZIN_ICL_HV_MAX_MV);
	rc = smblib_set_charge_param(chg, &chg->param.dc_icl_div2_hv, ua);
	if (rc < 0) {
		pr_err("Couldn't configure dc_icl_div2_hv rc = %d\n", rc);
		return rc;
	}

	return 0;
}

static int smb2_configure_typec(struct smb_charger *chg)
{
	int rc;

	/*
	 * trigger the usb-typec-change interrupt only when the CC state
	 * changes
	 */
	rc = smblib_write(chg, TYPE_C_INTRPT_ENB_REG,
			  TYPEC_CCSTATE_CHANGE_INT_EN_BIT);
	if (rc < 0) {
		dev_err(chg->dev,
			"Couldn't configure Type-C interrupts rc=%d\n", rc);
		return rc;
	}

	/* configure power role for dual-role */
	rc = smblib_masked_write(chg, TYPE_C_INTRPT_ENB_SOFTWARE_CTRL_REG,
				 TYPEC_POWER_ROLE_CMD_MASK, 0);
	if (rc < 0) {
		dev_err(chg->dev,
			"Couldn't configure power role for DRP rc=%d\n", rc);
		return rc;
	}

	/*
	 * disable Type-C factory mode and stay in Attached.SRC state when VCONN
	 * over-current happens
	 */
	rc = smblib_masked_write(chg, TYPE_C_CFG_REG,
			FACTORY_MODE_DETECTION_EN_BIT | VCONN_OC_CFG_BIT, 0);
	if (rc < 0) {
		dev_err(chg->dev, "Couldn't configure Type-C rc=%d\n", rc);
		return rc;
	}

	/* increase VCONN softstart */
	rc = smblib_masked_write(chg, TYPE_C_CFG_2_REG,
			VCONN_SOFTSTART_CFG_MASK, VCONN_SOFTSTART_CFG_MASK);
	if (rc < 0) {
		dev_err(chg->dev, "Couldn't increase VCONN softstart rc=%d\n",
			rc);
		return rc;
	}

	/* disable try.SINK mode */
	rc = smblib_masked_write(chg, TYPE_C_CFG_3_REG, EN_TRYSINK_MODE_BIT, 0);
	if (rc < 0) {
		dev_err(chg->dev, "Couldn't set TRYSINK_MODE rc=%d\n", rc);
		return rc;
	}

	return rc;
}

static int smb2_disable_typec(struct smb_charger *chg)
{
	int rc;

	/* configure FSM in idle state */
	rc = smblib_masked_write(chg, TYPE_C_INTRPT_ENB_SOFTWARE_CTRL_REG,
			TYPEC_DISABLE_CMD_BIT, TYPEC_DISABLE_CMD_BIT);
	if (rc < 0) {
		dev_err(chg->dev, "Couldn't put FSM in idle rc=%d\n", rc);
		return rc;
	}

	/* configure micro USB mode */
	rc = smblib_masked_write(chg, TYPE_C_CFG_REG,
			TYPE_C_OR_U_USB_BIT, TYPE_C_OR_U_USB_BIT);
	if (rc < 0) {
		dev_err(chg->dev, "Couldn't enable micro USB mode rc=%d\n", rc);
		return rc;
	}

	/* release FSM from idle state */
	rc = smblib_masked_write(chg, TYPE_C_INTRPT_ENB_SOFTWARE_CTRL_REG,
			TYPEC_DISABLE_CMD_BIT, 0);
	if (rc < 0) {
		dev_err(chg->dev, "Couldn't release FSM rc=%d\n", rc);
		return rc;
	}

	return rc;
}

static int smb2_init_hw(struct smb2 *chip)
{
	struct smb_charger *chg = &chip->chg;
	int rc;
	u8 stat;

	if (chip->dt.no_battery)
		chg->fake_capacity = 50;

	if (chip->dt.fcc_ua < 0)
		smblib_get_charge_param(chg, &chg->param.fcc, &chip->dt.fcc_ua);

	if (chip->dt.fv_uv < 0)
		smblib_get_charge_param(chg, &chg->param.fv, &chip->dt.fv_uv);

	smblib_get_charge_param(chg, &chg->param.usb_icl,
				&chg->default_icl_ua);
	if (chip->dt.usb_icl_ua < 0)
		chip->dt.usb_icl_ua = chg->default_icl_ua;

	if (chip->dt.dc_icl_ua < 0)
		smblib_get_charge_param(chg, &chg->param.dc_icl,
					&chip->dt.dc_icl_ua);

	/* set a slower soft start setting for OTG */
	rc = smblib_masked_write(chg, DC_ENG_SSUPPLY_CFG2_REG,
				ENG_SSUPPLY_IVREF_OTG_SS_MASK, OTG_SS_SLOW);
	if (rc < 0) {
		pr_err("Couldn't set otg soft start rc=%d\n", rc);
		return rc;
	}

	/* set OTG current limit */
	rc = smblib_set_charge_param(chg, &chg->param.otg_cl,
							chip->dt.otg_cl_ua);
	if (rc < 0) {
		pr_err("Couldn't set otg current limit rc=%d\n", rc);
		return rc;
	}

	chg->boost_threshold_ua = chip->dt.boost_threshold_ua;

	rc = smblib_read(chg, APSD_RESULT_STATUS_REG, &stat);
	if (rc < 0) {
		pr_err("Couldn't read APSD_RESULT_STATUS rc=%d\n", rc);
		return rc;
	}

	smblib_rerun_apsd_if_required(chg);

	/* clear the ICL override if it is set */
	if (smblib_icl_override(chg, false) < 0) {
		pr_err("Couldn't disable ICL override rc=%d\n", rc);
		return rc;
	}

	/* votes must be cast before configuring software control */
	/* vote 0mA on usb_icl for non battery platforms */
	vote(chg->usb_icl_votable,
		DEFAULT_VOTER, chip->dt.no_battery, 0);
	vote(chg->dc_suspend_votable,
		DEFAULT_VOTER, chip->dt.no_battery, 0);
	vote(chg->fcc_votable,
		DEFAULT_VOTER, true, chip->dt.fcc_ua);
	vote(chg->fv_votable,
		DEFAULT_VOTER, true, chip->dt.fv_uv);
	vote(chg->dc_icl_votable,
		DEFAULT_VOTER, true, chip->dt.dc_icl_ua);
	vote(chg->hvdcp_disable_votable_indirect, DEFAULT_VOTER,
		chip->dt.hvdcp_disable, 0);
	vote(chg->hvdcp_disable_votable_indirect, PD_INACTIVE_VOTER,
			true, 0);
	vote(chg->pd_disallowed_votable_indirect, CC_DETACHED_VOTER,
			true, 0);
	vote(chg->pd_disallowed_votable_indirect, HVDCP_TIMEOUT_VOTER,
			true, 0);
	vote(chg->pd_disallowed_votable_indirect, MICRO_USB_VOTER,
			chg->micro_usb_mode, 0);
	vote(chg->hvdcp_enable_votable, MICRO_USB_VOTER,
			chg->micro_usb_mode, 0);

	/*
	 * AICL configuration:
	 * start from min and AICL ADC disable
	 */
	rc = smblib_masked_write(chg, USBIN_AICL_OPTIONS_CFG_REG,
			USBIN_AICL_START_AT_MAX_BIT
				| USBIN_AICL_ADC_EN_BIT, 0);
	if (rc < 0) {
		dev_err(chg->dev, "Couldn't configure AICL rc=%d\n", rc);
		return rc;
	}

	/* Configure charge enable for software control; active high */
	rc = smblib_masked_write(chg, CHGR_CFG2_REG,
				 CHG_EN_POLARITY_BIT |
				 CHG_EN_SRC_BIT, 0);
	if (rc < 0) {
		dev_err(chg->dev, "Couldn't configure charger rc=%d\n", rc);
		return rc;
	}

	/* enable the charging path */
	rc = vote(chg->chg_disable_votable, DEFAULT_VOTER, false, 0);
	if (rc < 0) {
		dev_err(chg->dev, "Couldn't enable charging rc=%d\n", rc);
		return rc;
	}

	if (chg->micro_usb_mode)
		rc = smb2_disable_typec(chg);
	else
		rc = smb2_configure_typec(chg);
	if (rc < 0) {
		dev_err(chg->dev,
			"Couldn't configure Type-C interrupts rc=%d\n", rc);
		return rc;
	}

	/* configure VCONN for software control */
	rc = smblib_masked_write(chg, TYPE_C_INTRPT_ENB_SOFTWARE_CTRL_REG,
				 VCONN_EN_SRC_BIT | VCONN_EN_VALUE_BIT,
				 VCONN_EN_SRC_BIT);
	if (rc < 0) {
		dev_err(chg->dev,
			"Couldn't configure VCONN for SW control rc=%d\n", rc);
		return rc;
	}

	/* configure VBUS for software control */
	rc = smblib_masked_write(chg, OTG_CFG_REG, OTG_EN_SRC_CFG_BIT, 0);
	if (rc < 0) {
		dev_err(chg->dev,
			"Couldn't configure VBUS for SW control rc=%d\n", rc);
		return rc;
	}

	rc = smblib_masked_write(chg, QNOVO_PT_ENABLE_CMD_REG,
			QNOVO_PT_ENABLE_CMD_BIT, QNOVO_PT_ENABLE_CMD_BIT);
	if (rc < 0) {
		dev_err(chg->dev, "Couldn't enable qnovo rc=%d\n", rc);
		return rc;
	}

	/* configure step charging */
	rc = smb2_config_step_charging(chip);
	if (rc < 0) {
		dev_err(chg->dev, "Couldn't configure step charging rc=%d\n",
			rc);
		return rc;
	}

	/* configure wipower watts */
	rc = smb2_config_wipower_input_power(chip, chip->dt.wipower_max_uw);
	if (rc < 0) {
		dev_err(chg->dev, "Couldn't configure wipower rc=%d\n", rc);
		return rc;
	}

	/* disable SW STAT override */
	rc = smblib_masked_write(chg, STAT_CFG_REG,
				 STAT_SW_OVERRIDE_CFG_BIT, 0);
	if (rc < 0) {
		dev_err(chg->dev, "Couldn't disable SW STAT override rc=%d\n",
			rc);
		return rc;
	}

	/* configure float charger options */
	switch (chip->dt.float_option) {
	case 1:
		rc = smblib_masked_write(chg, USBIN_OPTIONS_2_CFG_REG,
				FLOAT_OPTIONS_MASK, 0);
		break;
	case 2:
		rc = smblib_masked_write(chg, USBIN_OPTIONS_2_CFG_REG,
				FLOAT_OPTIONS_MASK, FORCE_FLOAT_SDP_CFG_BIT);
		break;
	case 3:
		rc = smblib_masked_write(chg, USBIN_OPTIONS_2_CFG_REG,
				FLOAT_OPTIONS_MASK, FLOAT_DIS_CHGING_CFG_BIT);
		break;
	case 4:
		rc = smblib_masked_write(chg, USBIN_OPTIONS_2_CFG_REG,
				FLOAT_OPTIONS_MASK, SUSPEND_FLOAT_CFG_BIT);
		break;
	default:
		rc = 0;
		break;
	}

	if (rc < 0) {
		dev_err(chg->dev, "Couldn't configure float charger options rc=%d\n",
			rc);
		return rc;
	}

	switch (chip->dt.chg_inhibit_thr_mv) {
	case 50:
		rc = smblib_masked_write(chg, CHARGE_INHIBIT_THRESHOLD_CFG_REG,
				CHARGE_INHIBIT_THRESHOLD_MASK,
				CHARGE_INHIBIT_THRESHOLD_50MV);
		break;
	case 100:
		rc = smblib_masked_write(chg, CHARGE_INHIBIT_THRESHOLD_CFG_REG,
				CHARGE_INHIBIT_THRESHOLD_MASK,
				CHARGE_INHIBIT_THRESHOLD_100MV);
		break;
	case 200:
		rc = smblib_masked_write(chg, CHARGE_INHIBIT_THRESHOLD_CFG_REG,
				CHARGE_INHIBIT_THRESHOLD_MASK,
				CHARGE_INHIBIT_THRESHOLD_200MV);
		break;
	case 300:
		rc = smblib_masked_write(chg, CHARGE_INHIBIT_THRESHOLD_CFG_REG,
				CHARGE_INHIBIT_THRESHOLD_MASK,
				CHARGE_INHIBIT_THRESHOLD_300MV);
		break;
	case 0:
		rc = smblib_masked_write(chg, CHGR_CFG2_REG,
				CHARGER_INHIBIT_BIT, 0);
	default:
		break;
	}

	if (rc < 0) {
		dev_err(chg->dev, "Couldn't configure charge inhibit threshold rc=%d\n",
			rc);
		return rc;
	}

	if (chip->dt.auto_recharge_soc) {
		rc = smblib_masked_write(chg, FG_UPDATE_CFG_2_SEL_REG,
				SOC_LT_CHG_RECHARGE_THRESH_SEL_BIT |
				VBT_LT_CHG_RECHARGE_THRESH_SEL_BIT,
				VBT_LT_CHG_RECHARGE_THRESH_SEL_BIT);
		if (rc < 0) {
			dev_err(chg->dev, "Couldn't configure FG_UPDATE_CFG2_SEL_REG rc=%d\n",
				rc);
			return rc;
		}
	} else {
		rc = smblib_masked_write(chg, FG_UPDATE_CFG_2_SEL_REG,
				SOC_LT_CHG_RECHARGE_THRESH_SEL_BIT |
				VBT_LT_CHG_RECHARGE_THRESH_SEL_BIT,
				SOC_LT_CHG_RECHARGE_THRESH_SEL_BIT);
		if (rc < 0) {
			dev_err(chg->dev, "Couldn't configure FG_UPDATE_CFG2_SEL_REG rc=%d\n",
				rc);
			return rc;
		}
	}

	return rc;
}

static int smb2_chg_config_init(struct smb2 *chip)
{
	struct smb_charger *chg = &chip->chg;
	struct pmic_revid_data *pmic_rev_id;
	struct device_node *revid_dev_node;

	revid_dev_node = of_parse_phandle(chip->chg.dev->of_node,
					  "qcom,pmic-revid", 0);
	if (!revid_dev_node) {
		pr_err("Missing qcom,pmic-revid property\n");
		return -EINVAL;
	}

	pmic_rev_id = get_revid_data(revid_dev_node);
	if (IS_ERR_OR_NULL(pmic_rev_id)) {
		/*
		 * the revid peripheral must be registered, any failure
		 * here only indicates that the rev-id module has not
		 * probed yet.
		 */
		return -EPROBE_DEFER;
	}

	switch (pmic_rev_id->pmic_subtype) {
	case PMI8998_SUBTYPE:
		chip->chg.smb_version = PMI8998_SUBTYPE;
		chip->chg.wa_flags |= BOOST_BACK_WA | QC_AUTH_INTERRUPT_WA_BIT;
		if (pmic_rev_id->rev4 == PMI8998_V1P1_REV4) /* PMI rev 1.1 */
			chg->wa_flags |= QC_CHARGER_DETECTION_WA_BIT;
		if (pmic_rev_id->rev4 == PMI8998_V2P0_REV4) /* PMI rev 2.0 */
			chg->wa_flags |= TYPEC_CC2_REMOVAL_WA_BIT;
		chg->chg_freq.freq_5V		= 600;
		chg->chg_freq.freq_6V_8V	= 800;
		chg->chg_freq.freq_9V		= 1000;
		chg->chg_freq.freq_12V		= 1200;
		chg->chg_freq.freq_removal	= 1000;
		chg->chg_freq.freq_below_otg_threshold = 2000;
		chg->chg_freq.freq_above_otg_threshold = 800;
		break;
	case PM660_SUBTYPE:
		chip->chg.smb_version = PM660_SUBTYPE;
		chip->chg.wa_flags |= BOOST_BACK_WA;
		chg->param.freq_buck = pm660_params.freq_buck;
		chg->param.freq_boost = pm660_params.freq_boost;
		chg->chg_freq.freq_5V		= 600;
		chg->chg_freq.freq_6V_8V	= 800;
		chg->chg_freq.freq_9V		= 1050;
		chg->chg_freq.freq_12V		= 1200;
		chg->chg_freq.freq_removal	= 1050;
		chg->chg_freq.freq_below_otg_threshold = 1600;
		chg->chg_freq.freq_above_otg_threshold = 800;
		break;
	default:
		pr_err("PMIC subtype %d not supported\n",
				pmic_rev_id->pmic_subtype);
		return -EINVAL;
	}

	return 0;
}

/****************************
 * DETERMINE INITIAL STATUS *
 ****************************/

static int smb2_determine_initial_status(struct smb2 *chip)
{
	struct smb_irq_data irq_data = {chip, "determine-initial-status"};
	struct smb_charger *chg = &chip->chg;

	if (chg->bms_psy)
		smblib_suspend_on_debug_battery(chg);
	smblib_handle_usb_plugin(0, &irq_data);
	smblib_handle_usb_typec_change(0, &irq_data);
	smblib_handle_usb_source_change(0, &irq_data);
	smblib_handle_chg_state_change(0, &irq_data);
	smblib_handle_icl_change(0, &irq_data);
	smblib_handle_step_chg_state_change(0, &irq_data);
	smblib_handle_step_chg_soc_update_request(0, &irq_data);

	return 0;
}

/**************************
 * INTERRUPT REGISTRATION *
 **************************/

static struct smb_irq_info smb2_irqs[] = {
/* CHARGER IRQs */
	[CHG_ERROR_IRQ] = {
		.name		= "chg-error",
		.handler	= smblib_handle_debug,
	},
	[CHG_STATE_CHANGE_IRQ] = {
		.name		= "chg-state-change",
		.handler	= smblib_handle_chg_state_change,
		.wake		= true,
	},
	[STEP_CHG_STATE_CHANGE_IRQ] = {
		.name		= "step-chg-state-change",
		.handler	= smblib_handle_step_chg_state_change,
		.wake		= true,
	},
	[STEP_CHG_SOC_UPDATE_FAIL_IRQ] = {
		.name		= "step-chg-soc-update-fail",
		.handler	= smblib_handle_step_chg_soc_update_fail,
		.wake		= true,
	},
	[STEP_CHG_SOC_UPDATE_REQ_IRQ] = {
		.name		= "step-chg-soc-update-request",
		.handler	= smblib_handle_step_chg_soc_update_request,
		.wake		= true,
	},
/* OTG IRQs */
	[OTG_FAIL_IRQ] = {
		.name		= "otg-fail",
		.handler	= smblib_handle_debug,
	},
	[OTG_OVERCURRENT_IRQ] = {
		.name		= "otg-overcurrent",
		.handler	= smblib_handle_otg_overcurrent,
	},
	[OTG_OC_DIS_SW_STS_IRQ] = {
		.name		= "otg-oc-dis-sw-sts",
		.handler	= smblib_handle_debug,
	},
	[TESTMODE_CHANGE_DET_IRQ] = {
		.name		= "testmode-change-detect",
		.handler	= smblib_handle_debug,
	},
/* BATTERY IRQs */
	[BATT_TEMP_IRQ] = {
		.name		= "bat-temp",
		.handler	= smblib_handle_batt_temp_changed,
	},
	[BATT_OCP_IRQ] = {
		.name		= "bat-ocp",
		.handler	= smblib_handle_batt_psy_changed,
	},
	[BATT_OV_IRQ] = {
		.name		= "bat-ov",
		.handler	= smblib_handle_batt_psy_changed,
	},
	[BATT_LOW_IRQ] = {
		.name		= "bat-low",
		.handler	= smblib_handle_batt_psy_changed,
	},
	[BATT_THERM_ID_MISS_IRQ] = {
		.name		= "bat-therm-or-id-missing",
		.handler	= smblib_handle_batt_psy_changed,
	},
	[BATT_TERM_MISS_IRQ] = {
		.name		= "bat-terminal-missing",
		.handler	= smblib_handle_batt_psy_changed,
	},
/* USB INPUT IRQs */
	[USBIN_COLLAPSE_IRQ] = {
		.name		= "usbin-collapse",
		.handler	= smblib_handle_debug,
	},
	[USBIN_LT_3P6V_IRQ] = {
		.name		= "usbin-lt-3p6v",
		.handler	= smblib_handle_debug,
	},
	[USBIN_UV_IRQ] = {
		.name		= "usbin-uv",
		.handler	= smblib_handle_usbin_uv,
	},
	[USBIN_OV_IRQ] = {
		.name		= "usbin-ov",
		.handler	= smblib_handle_debug,
	},
	[USBIN_PLUGIN_IRQ] = {
		.name		= "usbin-plugin",
		.handler	= smblib_handle_usb_plugin,
		.wake		= true,
	},
	[USBIN_SRC_CHANGE_IRQ] = {
		.name		= "usbin-src-change",
		.handler	= smblib_handle_usb_source_change,
		.wake		= true,
	},
	[USBIN_ICL_CHANGE_IRQ] = {
		.name		= "usbin-icl-change",
		.handler	= smblib_handle_icl_change,
		.wake		= true,
	},
	[TYPE_C_CHANGE_IRQ] = {
		.name		= "type-c-change",
		.handler	= smblib_handle_usb_typec_change,
		.wake		= true,
	},
/* DC INPUT IRQs */
	[DCIN_COLLAPSE_IRQ] = {
		.name		= "dcin-collapse",
		.handler	= smblib_handle_debug,
	},
	[DCIN_LT_3P6V_IRQ] = {
		.name		= "dcin-lt-3p6v",
		.handler	= smblib_handle_debug,
	},
	[DCIN_UV_IRQ] = {
		.name		= "dcin-uv",
		.handler	= smblib_handle_debug,
	},
	[DCIN_OV_IRQ] = {
		.name		= "dcin-ov",
		.handler	= smblib_handle_debug,
	},
	[DCIN_PLUGIN_IRQ] = {
		.name		= "dcin-plugin",
		.handler	= smblib_handle_dc_plugin,
		.wake		= true,
	},
	[DIV2_EN_DG_IRQ] = {
		.name		= "div2-en-dg",
		.handler	= smblib_handle_debug,
	},
	[DCIN_ICL_CHANGE_IRQ] = {
		.name		= "dcin-icl-change",
		.handler	= smblib_handle_debug,
	},
/* MISCELLANEOUS IRQs */
	[WDOG_SNARL_IRQ] = {
		.name		= "wdog-snarl",
		.handler	= NULL,
	},
	[WDOG_BARK_IRQ] = {
		.name		= "wdog-bark",
		.handler	= NULL,
	},
	[AICL_FAIL_IRQ] = {
		.name		= "aicl-fail",
		.handler	= smblib_handle_debug,
	},
	[AICL_DONE_IRQ] = {
		.name		= "aicl-done",
		.handler	= smblib_handle_debug,
	},
	[HIGH_DUTY_CYCLE_IRQ] = {
		.name		= "high-duty-cycle",
		.handler	= smblib_handle_high_duty_cycle,
		.wake		= true,
	},
	[INPUT_CURRENT_LIMIT_IRQ] = {
		.name		= "input-current-limiting",
		.handler	= smblib_handle_debug,
	},
	[TEMPERATURE_CHANGE_IRQ] = {
		.name		= "temperature-change",
		.handler	= smblib_handle_debug,
	},
	[SWITCH_POWER_OK_IRQ] = {
		.name		= "switcher-power-ok",
		.handler	= smblib_handle_switcher_power_ok,
		.storm_data	= {true, 1000, 3},
	},
};

static int smb2_get_irq_index_byname(const char *irq_name)
{
	int i;

	for (i = 0; i < ARRAY_SIZE(smb2_irqs); i++) {
		if (strcmp(smb2_irqs[i].name, irq_name) == 0)
			return i;
	}

	return -ENOENT;
}

static int smb2_request_interrupt(struct smb2 *chip,
				struct device_node *node, const char *irq_name)
{
	struct smb_charger *chg = &chip->chg;
	int rc, irq, irq_index;
	struct smb_irq_data *irq_data;

	irq = of_irq_get_byname(node, irq_name);
	if (irq < 0) {
		pr_err("Couldn't get irq %s byname\n", irq_name);
		return irq;
	}

	irq_index = smb2_get_irq_index_byname(irq_name);
	if (irq_index < 0) {
		pr_err("%s is not a defined irq\n", irq_name);
		return irq_index;
	}

	if (!smb2_irqs[irq_index].handler)
		return 0;

	irq_data = devm_kzalloc(chg->dev, sizeof(*irq_data), GFP_KERNEL);
	if (!irq_data)
		return -ENOMEM;

	irq_data->parent_data = chip;
	irq_data->name = irq_name;
	irq_data->storm_data = smb2_irqs[irq_index].storm_data;
	mutex_init(&irq_data->storm_data.storm_lock);

	rc = devm_request_threaded_irq(chg->dev, irq, NULL,
					smb2_irqs[irq_index].handler,
					IRQF_ONESHOT, irq_name, irq_data);
	if (rc < 0) {
		pr_err("Couldn't request irq %d\n", irq);
		return rc;
	}

	smb2_irqs[irq_index].irq = irq;
	smb2_irqs[irq_index].irq_data = irq_data;
	if (smb2_irqs[irq_index].wake)
		enable_irq_wake(irq);

	return rc;
}

static int smb2_request_interrupts(struct smb2 *chip)
{
	struct smb_charger *chg = &chip->chg;
	struct device_node *node = chg->dev->of_node;
	struct device_node *child;
	int rc = 0;
	const char *name;
	struct property *prop;

	for_each_available_child_of_node(node, child) {
		of_property_for_each_string(child, "interrupt-names",
					    prop, name) {
			rc = smb2_request_interrupt(chip, child, name);
			if (rc < 0)
				return rc;
		}
	}

	return rc;
}

#if defined(CONFIG_DEBUG_FS)

static int force_batt_psy_update_write(void *data, u64 val)
{
	struct smb_charger *chg = data;

	power_supply_changed(chg->batt_psy);
	return 0;
}
DEFINE_SIMPLE_ATTRIBUTE(force_batt_psy_update_ops, NULL,
			force_batt_psy_update_write, "0x%02llx\n");

static int force_usb_psy_update_write(void *data, u64 val)
{
	struct smb_charger *chg = data;

	power_supply_changed(chg->usb_psy);
	return 0;
}
DEFINE_SIMPLE_ATTRIBUTE(force_usb_psy_update_ops, NULL,
			force_usb_psy_update_write, "0x%02llx\n");

static int force_dc_psy_update_write(void *data, u64 val)
{
	struct smb_charger *chg = data;

	power_supply_changed(chg->dc_psy);
	return 0;
}
DEFINE_SIMPLE_ATTRIBUTE(force_dc_psy_update_ops, NULL,
			force_dc_psy_update_write, "0x%02llx\n");

static void smb2_create_debugfs(struct smb2 *chip)
{
	struct dentry *file;

	chip->dfs_root = debugfs_create_dir("charger", NULL);
	if (IS_ERR_OR_NULL(chip->dfs_root)) {
		pr_err("Couldn't create charger debugfs rc=%ld\n",
			(long)chip->dfs_root);
		return;
	}

	file = debugfs_create_file("force_batt_psy_update", S_IRUSR | S_IWUSR,
			    chip->dfs_root, chip, &force_batt_psy_update_ops);
	if (IS_ERR_OR_NULL(file))
		pr_err("Couldn't create force_batt_psy_update file rc=%ld\n",
			(long)file);

	file = debugfs_create_file("force_usb_psy_update", S_IRUSR | S_IWUSR,
			    chip->dfs_root, chip, &force_usb_psy_update_ops);
	if (IS_ERR_OR_NULL(file))
		pr_err("Couldn't create force_usb_psy_update file rc=%ld\n",
			(long)file);

	file = debugfs_create_file("force_dc_psy_update", S_IRUSR | S_IWUSR,
			    chip->dfs_root, chip, &force_dc_psy_update_ops);
	if (IS_ERR_OR_NULL(file))
		pr_err("Couldn't create force_dc_psy_update file rc=%ld\n",
			(long)file);
}

#else

static void smb2_create_debugfs(struct smb2 *chip)
{}

#endif

static int smb2_probe(struct platform_device *pdev)
{
	struct smb2 *chip;
	struct smb_charger *chg;
	int rc = 0;
	union power_supply_propval val;
	int usb_present, batt_present, batt_health, batt_charge_type;

	chip = devm_kzalloc(&pdev->dev, sizeof(*chip), GFP_KERNEL);
	if (!chip)
		return -ENOMEM;

	chg = &chip->chg;
	chg->dev = &pdev->dev;
	chg->param = v1_params;
	chg->debug_mask = &__debug_mask;
	chg->mode = PARALLEL_MASTER;
	chg->irq_info = smb2_irqs;
	chg->name = "PMI";

	chg->regmap = dev_get_regmap(chg->dev->parent, NULL);
	if (!chg->regmap) {
		pr_err("parent regmap is missing\n");
		return -EINVAL;
	}

	rc = smb2_chg_config_init(chip);
	if (rc < 0) {
		if (rc != -EPROBE_DEFER)
			pr_err("Couldn't setup chg_config rc=%d\n", rc);
		return rc;
	}

	rc = smblib_init(chg);
	if (rc < 0) {
		pr_err("Smblib_init failed rc=%d\n", rc);
		goto cleanup;
	}

	rc = smb2_parse_dt(chip);
	if (rc < 0) {
		pr_err("Couldn't parse device tree rc=%d\n", rc);
		goto cleanup;
	}

	/* set driver data before resources request it */
	platform_set_drvdata(pdev, chip);

	rc = smb2_init_vbus_regulator(chip);
	if (rc < 0) {
		pr_err("Couldn't initialize vbus regulator rc=%d\n",
			rc);
		goto cleanup;
	}

	rc = smb2_init_vconn_regulator(chip);
	if (rc < 0) {
		pr_err("Couldn't initialize vconn regulator rc=%d\n",
			rc);
		goto cleanup;
	}

	/* extcon registration */
	chg->extcon = devm_extcon_dev_allocate(chg->dev, smblib_extcon_cable);
	if (IS_ERR(chg->extcon)) {
		rc = PTR_ERR(chg->extcon);
		dev_err(chg->dev, "failed to allocate extcon device rc=%d\n",
				rc);
		goto cleanup;
	}

	rc = devm_extcon_dev_register(chg->dev, chg->extcon);
	if (rc < 0) {
		dev_err(chg->dev, "failed to register extcon device rc=%d\n",
				rc);
		goto cleanup;
	}

	rc = smb2_init_hw(chip);
	if (rc < 0) {
		pr_err("Couldn't initialize hardware rc=%d\n", rc);
		goto cleanup;
	}

	rc = smb2_init_dc_psy(chip);
	if (rc < 0) {
		pr_err("Couldn't initialize dc psy rc=%d\n", rc);
		goto cleanup;
	}

	rc = smb2_init_usb_psy(chip);
	if (rc < 0) {
		pr_err("Couldn't initialize usb psy rc=%d\n", rc);
		goto cleanup;
	}

	rc = smb2_init_usb_main_psy(chip);
	if (rc < 0) {
		pr_err("Couldn't initialize usb psy rc=%d\n", rc);
		goto cleanup;
	}

	rc = smb2_init_batt_psy(chip);
	if (rc < 0) {
		pr_err("Couldn't initialize batt psy rc=%d\n", rc);
		goto cleanup;
	}

	rc = smb2_determine_initial_status(chip);
	if (rc < 0) {
		pr_err("Couldn't determine initial status rc=%d\n",
			rc);
		goto cleanup;
	}

	rc = smb2_request_interrupts(chip);
	if (rc < 0) {
		pr_err("Couldn't request interrupts rc=%d\n", rc);
		goto cleanup;
	}

	smb2_create_debugfs(chip);

	rc = smblib_get_prop_usb_present(chg, &val);
	if (rc < 0) {
		pr_err("Couldn't get usb present rc=%d\n", rc);
		goto cleanup;
	}
	usb_present = val.intval;

	rc = smblib_get_prop_batt_present(chg, &val);
	if (rc < 0) {
		pr_err("Couldn't get batt present rc=%d\n", rc);
		goto cleanup;
	}
	batt_present = val.intval;

	rc = smblib_get_prop_batt_health(chg, &val);
	if (rc < 0) {
		pr_err("Couldn't get batt health rc=%d\n", rc);
		goto cleanup;
	}
	batt_health = val.intval;

	rc = smblib_get_prop_batt_charge_type(chg, &val);
	if (rc < 0) {
		pr_err("Couldn't get batt charge type rc=%d\n", rc);
		goto cleanup;
	}
	batt_charge_type = val.intval;

	pr_info("QPNP SMB2 probed successfully usb:present=%d type=%d batt:present = %d health = %d charge = %d\n",
		usb_present, chg->usb_psy_desc.type,
		batt_present, batt_health, batt_charge_type);
	return rc;

cleanup:
	smblib_deinit(chg);
	if (chg->usb_psy)
		power_supply_unregister(chg->usb_psy);
	if (chg->batt_psy)
		power_supply_unregister(chg->batt_psy);
	if (chg->vconn_vreg && chg->vconn_vreg->rdev)
		regulator_unregister(chg->vconn_vreg->rdev);
	if (chg->vbus_vreg && chg->vbus_vreg->rdev)
		regulator_unregister(chg->vbus_vreg->rdev);
	platform_set_drvdata(pdev, NULL);
	return rc;
}

static int smb2_remove(struct platform_device *pdev)
{
	struct smb2 *chip = platform_get_drvdata(pdev);
	struct smb_charger *chg = &chip->chg;

	power_supply_unregister(chg->batt_psy);
	power_supply_unregister(chg->usb_psy);
	regulator_unregister(chg->vconn_vreg->rdev);
	regulator_unregister(chg->vbus_vreg->rdev);

	platform_set_drvdata(pdev, NULL);
	return 0;
}

static void smb2_shutdown(struct platform_device *pdev)
{
	struct smb2 *chip = platform_get_drvdata(pdev);
	struct smb_charger *chg = &chip->chg;

	/* configure power role for UFP */
	smblib_masked_write(chg, TYPE_C_INTRPT_ENB_SOFTWARE_CTRL_REG,
				TYPEC_POWER_ROLE_CMD_MASK, UFP_EN_CMD_BIT);

	/* force HVDCP to 5V */
	smblib_masked_write(chg, USBIN_OPTIONS_1_CFG_REG,
				HVDCP_AUTONOMOUS_MODE_EN_CFG_BIT, 0);
	smblib_write(chg, CMD_HVDCP_2_REG, FORCE_5V_BIT);

	/* force enable APSD */
	smblib_masked_write(chg, USBIN_OPTIONS_1_CFG_REG,
				 AUTO_SRC_DETECT_BIT, AUTO_SRC_DETECT_BIT);
}

static const struct of_device_id match_table[] = {
	{ .compatible = "qcom,qpnp-smb2", },
	{ },
};

static struct platform_driver smb2_driver = {
	.driver		= {
		.name		= "qcom,qpnp-smb2",
		.owner		= THIS_MODULE,
		.of_match_table	= match_table,
	},
	.probe		= smb2_probe,
	.remove		= smb2_remove,
	.shutdown	= smb2_shutdown,
};
module_platform_driver(smb2_driver);

MODULE_DESCRIPTION("QPNP SMB2 Charger Driver");
MODULE_LICENSE("GPL v2");<|MERGE_RESOLUTION|>--- conflicted
+++ resolved
@@ -384,11 +384,8 @@
 
 	chg->micro_usb_mode = of_property_read_bool(node, "qcom,micro-usb");
 
-<<<<<<< HEAD
-=======
 	chg->dcp_icl_ua = chip->dt.usb_icl_ua;
 
->>>>>>> fd3dbd8d
 	chg->suspend_input_on_debug_batt = of_property_read_bool(node,
 					"qcom,suspend-input-on-debug-batt");
 	return 0;

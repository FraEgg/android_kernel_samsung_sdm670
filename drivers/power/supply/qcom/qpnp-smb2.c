/* Copyright (c) 2016-2019 The Linux Foundation. All rights reserved.
 *
 * This program is free software; you can redistribute it and/or modify
 * it under the terms of the GNU General Public License version 2 and
 * only version 2 as published by the Free Software Foundation.
 *
 * This program is distributed in the hope that it will be useful,
 * but WITHOUT ANY WARRANTY; without even the implied warranty of
 * MERCHANTABILITY or FITNESS FOR A PARTICULAR PURPOSE.  See the
 * GNU General Public License for more details.
 */

#include <linux/debugfs.h>
#include <linux/delay.h>
#include <linux/device.h>
#include <linux/module.h>
#include <linux/platform_device.h>
#include <linux/regmap.h>
#include <linux/power_supply.h>
#include <linux/of.h>
#include <linux/of_irq.h>
#include <linux/log2.h>
#include <linux/qpnp/qpnp-revid.h>
#include <linux/regulator/driver.h>
#include <linux/regulator/of_regulator.h>
#include <linux/regulator/machine.h>
#include "smb-reg.h"
#include "smb-lib.h"
#include "storm-watch.h"
#include <linux/pmic-voter.h>

#define SMB2_DEFAULT_WPWR_UW	8000000

static struct smb_params v1_params = {
	.fcc			= {
		.name	= "fast charge current",
		.reg	= FAST_CHARGE_CURRENT_CFG_REG,
		.min_u	= 0,
		.max_u	= 4500000,
		.step_u	= 25000,
	},
	.fv			= {
		.name	= "float voltage",
		.reg	= FLOAT_VOLTAGE_CFG_REG,
		.min_u	= 3487500,
		.max_u	= 4920000,
		.step_u	= 7500,
	},
	.usb_icl		= {
		.name	= "usb input current limit",
		.reg	= USBIN_CURRENT_LIMIT_CFG_REG,
		.min_u	= 0,
		.max_u	= 4800000,
		.step_u	= 25000,
	},
	.icl_stat		= {
		.name	= "input current limit status",
		.reg	= ICL_STATUS_REG,
		.min_u	= 0,
		.max_u	= 4800000,
		.step_u	= 25000,
	},
	.otg_cl			= {
		.name	= "usb otg current limit",
		.reg	= OTG_CURRENT_LIMIT_CFG_REG,
		.min_u	= 250000,
		.max_u	= 2000000,
		.step_u	= 250000,
	},
	.dc_icl			= {
		.name	= "dc input current limit",
		.reg	= DCIN_CURRENT_LIMIT_CFG_REG,
		.min_u	= 0,
		.max_u	= 6000000,
		.step_u	= 25000,
	},
	.dc_icl_pt_lv		= {
		.name	= "dc icl PT <8V",
		.reg	= ZIN_ICL_PT_REG,
		.min_u	= 0,
		.max_u	= 3000000,
		.step_u	= 25000,
	},
	.dc_icl_pt_hv		= {
		.name	= "dc icl PT >8V",
		.reg	= ZIN_ICL_PT_HV_REG,
		.min_u	= 0,
		.max_u	= 3000000,
		.step_u	= 25000,
	},
	.dc_icl_div2_lv		= {
		.name	= "dc icl div2 <5.5V",
		.reg	= ZIN_ICL_LV_REG,
		.min_u	= 0,
		.max_u	= 3000000,
		.step_u	= 25000,
	},
	.dc_icl_div2_mid_lv	= {
		.name	= "dc icl div2 5.5-6.5V",
		.reg	= ZIN_ICL_MID_LV_REG,
		.min_u	= 0,
		.max_u	= 3000000,
		.step_u	= 25000,
	},
	.dc_icl_div2_mid_hv	= {
		.name	= "dc icl div2 6.5-8.0V",
		.reg	= ZIN_ICL_MID_HV_REG,
		.min_u	= 0,
		.max_u	= 3000000,
		.step_u	= 25000,
	},
	.dc_icl_div2_hv		= {
		.name	= "dc icl div2 >8.0V",
		.reg	= ZIN_ICL_HV_REG,
		.min_u	= 0,
		.max_u	= 3000000,
		.step_u	= 25000,
	},
	.jeita_cc_comp		= {
		.name	= "jeita fcc reduction",
		.reg	= JEITA_CCCOMP_CFG_REG,
		.min_u	= 0,
		.max_u	= 1575000,
		.step_u	= 25000,
	},
	.freq_buck		= {
		.name	= "buck switching frequency",
		.reg	= CFG_BUCKBOOST_FREQ_SELECT_BUCK_REG,
		.min_u	= 600,
		.max_u	= 2000,
		.step_u	= 200,
	},
	.freq_boost		= {
		.name	= "boost switching frequency",
		.reg	= CFG_BUCKBOOST_FREQ_SELECT_BOOST_REG,
		.min_u	= 600,
		.max_u	= 2000,
		.step_u	= 200,
	},
};

static struct smb_params pm660_params = {
	.freq_buck		= {
		.name	= "buck switching frequency",
		.reg	= FREQ_CLK_DIV_REG,
		.min_u	= 600,
		.max_u	= 1600,
		.set_proc = smblib_set_chg_freq,
	},
	.freq_boost		= {
		.name	= "boost switching frequency",
		.reg	= FREQ_CLK_DIV_REG,
		.min_u	= 600,
		.max_u	= 1600,
		.set_proc = smblib_set_chg_freq,
	},
};

struct smb_dt_props {
	int	usb_icl_ua;
	int	dc_icl_ua;
	int	boost_threshold_ua;
	int	wipower_max_uw;
	int	min_freq_khz;
	int	max_freq_khz;
	struct	device_node *revid_dev_node;
	int	float_option;
	int	chg_inhibit_thr_mv;
	bool	no_battery;
	bool	hvdcp_disable;
	bool	auto_recharge_soc;
	int	wd_bark_time;
	int	batt_psy_is_bms;
};

struct smb2 {
	struct smb_charger	chg;
	struct dentry		*dfs_root;
	struct smb_dt_props	dt;
	bool			bad_part;
};

static int __debug_mask =
	PR_INTERRUPT | PR_REGISTER | PR_MISC | PR_PARALLEL | PR_OTG;
module_param_named(
	debug_mask, __debug_mask, int, 0600
);

static int __weak_chg_icl_ua = 500000;
module_param_named(
	weak_chg_icl_ua, __weak_chg_icl_ua, int, 0600);

static int __try_sink_enabled = 1;
module_param_named(
	try_sink_enabled, __try_sink_enabled, int, 0600
);

static int __audio_headset_drp_wait_ms = 100;
module_param_named(
	audio_headset_drp_wait_ms, __audio_headset_drp_wait_ms, int, 0600
);

#define MICRO_1P5A		1500000
#define MICRO_P1A		100000
#define OTG_DEFAULT_DEGLITCH_TIME_MS	50
#define MIN_WD_BARK_TIME		16
#define DEFAULT_WD_BARK_TIME		64
#define BITE_WDOG_TIMEOUT_8S		0x3
#define BARK_WDOG_TIMEOUT_MASK		GENMASK(3, 2)
#define BARK_WDOG_TIMEOUT_SHIFT		2
static int smb2_parse_dt(struct smb2 *chip)
{
	struct smb_charger *chg = &chip->chg;
	struct device_node *node = chg->dev->of_node;
	int rc, byte_len;

	if (!node) {
		pr_err("device tree node missing\n");
		return -EINVAL;
	}

	chg->step_chg_enabled = of_property_read_bool(node,
				"qcom,step-charging-enable");

	chg->sw_jeita_enabled = of_property_read_bool(node,
				"qcom,sw-jeita-enable");

	rc = of_property_read_u32(node, "qcom,wd-bark-time-secs",
					&chip->dt.wd_bark_time);
	if (rc < 0 || chip->dt.wd_bark_time < MIN_WD_BARK_TIME)
		chip->dt.wd_bark_time = DEFAULT_WD_BARK_TIME;

	chip->dt.no_battery = of_property_read_bool(node,
						"qcom,batteryless-platform");

	rc = of_property_read_u32(node,
				"qcom,fcc-max-ua", &chg->batt_profile_fcc_ua);
	if (rc < 0)
		chg->batt_profile_fcc_ua = -EINVAL;

	rc = of_property_read_u32(node,
				"qcom,fv-max-uv", &chg->batt_profile_fv_uv);
	if (rc < 0)
		chg->batt_profile_fv_uv = -EINVAL;

	rc = of_property_read_u32(node,
				"qcom,usb-icl-ua", &chip->dt.usb_icl_ua);
	if (rc < 0)
		chip->dt.usb_icl_ua = -EINVAL;

	rc = of_property_read_u32(node,
				"qcom,otg-cl-ua", &chg->otg_cl_ua);
	if (rc < 0)
		chg->otg_cl_ua = MICRO_1P5A;

	rc = of_property_read_u32(node,
				"qcom,dc-icl-ua", &chip->dt.dc_icl_ua);
	if (rc < 0)
		chip->dt.dc_icl_ua = -EINVAL;

	rc = of_property_read_u32(node,
				"qcom,boost-threshold-ua",
				&chip->dt.boost_threshold_ua);
	if (rc < 0)
		chip->dt.boost_threshold_ua = MICRO_P1A;

	rc = of_property_read_u32(node,
				"qcom,min-freq-khz",
				&chip->dt.min_freq_khz);
	if (rc < 0)
		chip->dt.min_freq_khz = -EINVAL;

	rc = of_property_read_u32(node,
				"qcom,max-freq-khz",
				&chip->dt.max_freq_khz);
	if (rc < 0)
		chip->dt.max_freq_khz = -EINVAL;

	rc = of_property_read_u32(node, "qcom,wipower-max-uw",
				&chip->dt.wipower_max_uw);
	if (rc < 0)
		chip->dt.wipower_max_uw = -EINVAL;

	if (of_find_property(node, "qcom,thermal-mitigation", &byte_len)) {
		chg->thermal_mitigation = devm_kzalloc(chg->dev, byte_len,
			GFP_KERNEL);

		if (chg->thermal_mitigation == NULL)
			return -ENOMEM;

		chg->thermal_levels = byte_len / sizeof(u32);
		rc = of_property_read_u32_array(node,
				"qcom,thermal-mitigation",
				chg->thermal_mitigation,
				chg->thermal_levels);
		if (rc < 0) {
			dev_err(chg->dev,
				"Couldn't read therm limits rc = %d\n", rc);
			return rc;
		}
	}

	if (of_find_property(node, "google,wlc-thermal-mitigation",
			     &byte_len)) {
		if (chg->thermal_levels &&
		    chg->thermal_levels != byte_len / sizeof(u32)) {
			dev_err(chg->dev,
				"google,wlc-thermal-mitigation size != qcom,thermal-mitigation\n");
			return -EINVAL;
		}

		chg->wlc_thermal_mitigation = devm_kzalloc(chg->dev, byte_len,
							   GFP_KERNEL);
		if (chg->wlc_thermal_mitigation == NULL)
			return -ENOMEM;

		chg->thermal_levels = byte_len / sizeof(u32);
		rc = of_property_read_u32_array(node,
				"google,wlc-thermal-mitigation",
				chg->wlc_thermal_mitigation,
				chg->thermal_levels);
		if (rc < 0) {
			dev_err(chg->dev,
				"Couldn't read wlc therm limits rc = %d\n", rc);
			return rc;
		}
	}

	of_property_read_u32(node, "qcom,float-option", &chip->dt.float_option);
	if (chip->dt.float_option < 0 || chip->dt.float_option > 4) {
		pr_err("qcom,float-option is out of range [0, 4]\n");
		return -EINVAL;
	}

	chip->dt.hvdcp_disable = of_property_read_bool(node,
						"qcom,hvdcp-disable");
	chg->hvdcp_disable = chip->dt.hvdcp_disable;

	of_property_read_u32(node, "qcom,chg-inhibit-threshold-mv",
				&chip->dt.chg_inhibit_thr_mv);
	if ((chip->dt.chg_inhibit_thr_mv < 0 ||
		chip->dt.chg_inhibit_thr_mv > 300)) {
		pr_err("qcom,chg-inhibit-threshold-mv is incorrect\n");
		return -EINVAL;
	}

	chip->dt.auto_recharge_soc = of_property_read_bool(node,
						"qcom,auto-recharge-soc");

	chg->use_extcon = of_property_read_bool(node,
						"qcom,use-extcon");

	chg->dcp_icl_ua = chip->dt.usb_icl_ua;

	chg->suspend_input_on_debug_batt = of_property_read_bool(node,
					"qcom,suspend-input-on-debug-batt");

	rc = of_property_read_u32(node, "qcom,otg-deglitch-time-ms",
					&chg->otg_delay_ms);
	if (rc < 0)
		chg->otg_delay_ms = OTG_DEFAULT_DEGLITCH_TIME_MS;

<<<<<<< HEAD
	chip->dt.batt_psy_is_bms =
	    of_property_read_bool(node, "google,batt_psy_is_bms");

	rc = of_property_read_string(node, "google,usb-port-tz-name",
				     &chg->usb_port_tz_name);
	if (rc < 0)
		pr_err("cannot read usb-port-tz-name, rc=%d\n", rc);
=======
	chg->disable_stat_sw_override = of_property_read_bool(node,
					"qcom,disable-stat-sw-override");

	chg->fcc_stepper_enable = of_property_read_bool(node,
					"qcom,fcc-stepping-enable");
>>>>>>> a8868c93

	return 0;
}

/************************
 * USB PSY REGISTRATION *
 ************************/

static enum power_supply_property smb2_usb_props[] = {
	POWER_SUPPLY_PROP_PRESENT,
	POWER_SUPPLY_PROP_ONLINE,
	POWER_SUPPLY_PROP_VOLTAGE_MAX,
	POWER_SUPPLY_PROP_VOLTAGE_MAX_DESIGN,
	POWER_SUPPLY_PROP_VOLTAGE_NOW,
	POWER_SUPPLY_PROP_PD_CURRENT_MAX,
	POWER_SUPPLY_PROP_CURRENT_MAX,
	POWER_SUPPLY_PROP_TEMP,
	POWER_SUPPLY_PROP_TYPE,
	POWER_SUPPLY_PROP_TYPEC_MODE,
	POWER_SUPPLY_PROP_TYPEC_POWER_ROLE,
	POWER_SUPPLY_PROP_TYPEC_CC_ORIENTATION,
	POWER_SUPPLY_PROP_PD_ALLOWED,
	POWER_SUPPLY_PROP_PD_ACTIVE,
	POWER_SUPPLY_PROP_INPUT_CURRENT_SETTLED,
	POWER_SUPPLY_PROP_INPUT_CURRENT_NOW,
	POWER_SUPPLY_PROP_BOOST_CURRENT,
	POWER_SUPPLY_PROP_PE_START,
	POWER_SUPPLY_PROP_CTM_CURRENT_MAX,
	POWER_SUPPLY_PROP_HW_CURRENT_MAX,
	POWER_SUPPLY_PROP_REAL_TYPE,
	POWER_SUPPLY_PROP_PR_SWAP,
	POWER_SUPPLY_PROP_PD_VOLTAGE_MAX,
	POWER_SUPPLY_PROP_PD_VOLTAGE_MIN,
	POWER_SUPPLY_PROP_SDP_CURRENT_MAX,
	POWER_SUPPLY_PROP_CONNECTOR_TYPE,
	POWER_SUPPLY_PROP_OTG_FASTROLESWAP,
	POWER_SUPPLY_PROP_MOISTURE_DETECTED,
	POWER_SUPPLY_PROP_PD_IN_EXPLICIT_CONTRACT,
};

static int smb2_usb_get_prop(struct power_supply *psy,
		enum power_supply_property psp,
		union power_supply_propval *val)
{
	struct smb2 *chip = power_supply_get_drvdata(psy);
	struct smb_charger *chg = &chip->chg;
	int rc = 0;

	switch (psp) {
	case POWER_SUPPLY_PROP_PD_IN_EXPLICIT_CONTRACT:
		val->intval = chg->in_explicit_contract;
		break;
	case POWER_SUPPLY_PROP_PRESENT:
		if (chip->bad_part)
			val->intval = 1;
		else
			rc = smblib_get_prop_usb_present(chg, val);
		break;
	case POWER_SUPPLY_PROP_ONLINE:
		rc = smblib_get_prop_usb_online(chg, val);
		if (!val->intval)
			break;

		if (((chg->typec_mode == POWER_SUPPLY_TYPEC_SOURCE_DEFAULT)
		   || (chg->connector_type == POWER_SUPPLY_CONNECTOR_MICRO_USB))
		   && (chg->real_charger_type == POWER_SUPPLY_TYPE_USB))
			val->intval = 0;
		else
			val->intval = 1;
		if (chg->real_charger_type == POWER_SUPPLY_TYPE_UNKNOWN)
			val->intval = 0;
		break;
	case POWER_SUPPLY_PROP_VOLTAGE_MAX:
		rc = smblib_get_prop_usb_voltage_max(chg, val);
		break;
	case POWER_SUPPLY_PROP_VOLTAGE_MAX_DESIGN:
		rc = smblib_get_prop_usb_voltage_max_design(chg, val);
		break;
	case POWER_SUPPLY_PROP_VOLTAGE_NOW:
		rc = smblib_get_prop_usb_voltage_now(chg, val);
		break;
	case POWER_SUPPLY_PROP_PD_CURRENT_MAX:
		val->intval = get_client_vote(chg->usb_icl_votable, PD_VOTER);
		break;
	case POWER_SUPPLY_PROP_CURRENT_MAX:
		rc = smblib_get_charge_current(chg, &val->intval);
		break;
	case POWER_SUPPLY_PROP_TEMP:
		rc = smblib_get_prop_usb_port_temp(chg, val);
		break;
	case POWER_SUPPLY_PROP_TYPE:
		val->intval = POWER_SUPPLY_TYPE_USB_PD;
		break;
	case POWER_SUPPLY_PROP_REAL_TYPE:
		if (chip->bad_part)
			val->intval = POWER_SUPPLY_TYPE_USB_PD;
		else
			val->intval = chg->real_charger_type;
		break;
	case POWER_SUPPLY_PROP_TYPEC_MODE:
		if (chg->connector_type == POWER_SUPPLY_CONNECTOR_MICRO_USB)
			val->intval = POWER_SUPPLY_TYPEC_NONE;
		else if (chip->bad_part)
			val->intval = POWER_SUPPLY_TYPEC_SOURCE_DEFAULT;
		else
			val->intval = chg->typec_mode;
		break;
	case POWER_SUPPLY_PROP_TYPEC_POWER_ROLE:
		if (chg->connector_type == POWER_SUPPLY_CONNECTOR_MICRO_USB)
			val->intval = POWER_SUPPLY_TYPEC_PR_NONE;
		else
			rc = smblib_get_prop_typec_power_role(chg, val);
		break;
	case POWER_SUPPLY_PROP_TYPEC_CC_ORIENTATION:
		if (chg->connector_type == POWER_SUPPLY_CONNECTOR_MICRO_USB)
			val->intval = 0;
		else
			rc = smblib_get_prop_typec_cc_orientation(chg, val);
		break;
	case POWER_SUPPLY_PROP_PD_ALLOWED:
		rc = smblib_get_prop_pd_allowed(chg, val);
		break;
	case POWER_SUPPLY_PROP_PD_ACTIVE:
		val->intval = chg->pd_active;
		break;
	case POWER_SUPPLY_PROP_INPUT_CURRENT_SETTLED:
		rc = smblib_get_prop_input_current_settled(chg, val);
		break;
	case POWER_SUPPLY_PROP_INPUT_CURRENT_NOW:
		rc = smblib_get_prop_usb_current_now(chg, val);
		break;
	case POWER_SUPPLY_PROP_BOOST_CURRENT:
		val->intval = chg->boost_current_ua;
		break;
	case POWER_SUPPLY_PROP_PD_IN_HARD_RESET:
		rc = smblib_get_prop_pd_in_hard_reset(chg, val);
		break;
	case POWER_SUPPLY_PROP_PD_USB_SUSPEND_SUPPORTED:
		val->intval = chg->system_suspend_supported;
		break;
	case POWER_SUPPLY_PROP_PE_START:
		rc = smblib_get_pe_start(chg, val);
		break;
	case POWER_SUPPLY_PROP_CTM_CURRENT_MAX:
		val->intval = get_client_vote(chg->usb_icl_votable, CTM_VOTER);
		break;
	case POWER_SUPPLY_PROP_HW_CURRENT_MAX:
		rc = smblib_get_charge_current(chg, &val->intval);
		break;
	case POWER_SUPPLY_PROP_PR_SWAP:
		rc = smblib_get_prop_pr_swap_in_progress(chg, val);
		break;
	case POWER_SUPPLY_PROP_PD_VOLTAGE_MAX:
		val->intval = chg->voltage_max_uv;
		break;
	case POWER_SUPPLY_PROP_PD_VOLTAGE_MIN:
		val->intval = chg->voltage_min_uv;
		break;
	case POWER_SUPPLY_PROP_SDP_CURRENT_MAX:
		val->intval = get_client_vote(chg->usb_icl_votable,
					      USB_PSY_VOTER);
		break;
	case POWER_SUPPLY_PROP_CONNECTOR_TYPE:
		val->intval = chg->connector_type;
		break;
	case POWER_SUPPLY_PROP_OTG_FASTROLESWAP:
		rc = smblib_get_prop_otg_fastroleswap(chg, val);
	case POWER_SUPPLY_PROP_MOISTURE_DETECTED:
		val->intval = get_client_vote(chg->disable_power_role_switch,
					      MOISTURE_VOTER);
		break;
	default:
		pr_err("get prop %d is not supported in usb\n", psp);
		rc = -EINVAL;
		break;
	}
	if (rc < 0) {
		pr_debug("Couldn't get prop %d rc = %d\n", psp, rc);
		return -ENODATA;
	}
	return 0;
}

static int smb2_usb_set_prop(struct power_supply *psy,
		enum power_supply_property psp,
		const union power_supply_propval *val)
{
	struct smb2 *chip = power_supply_get_drvdata(psy);
	struct smb_charger *chg = &chip->chg;
	int rc = 0;

	mutex_lock(&chg->lock);
	if (!chg->typec_present) {
		switch (psp) {
		case POWER_SUPPLY_PROP_MOISTURE_DETECTED:
			vote(chg->disable_power_role_switch, MOISTURE_VOTER,
			     val->intval > 0, 0);
			break;
		case POWER_SUPPLY_PROP_TYPEC_POWER_ROLE:
			rc = smblib_set_prop_typec_power_role(chg, val);
			break;
		case POWER_SUPPLY_PROP_PD_IN_EXPLICIT_CONTRACT:
			chg->in_explicit_contract = val->intval;
			power_supply_changed(chg->usb_psy);
			break;
		default:
			rc = -EINVAL;
			break;
		}
		goto unlock;
	}

	switch (psp) {
	case POWER_SUPPLY_PROP_PD_IN_EXPLICIT_CONTRACT:
		chg->in_explicit_contract = val->intval;
		power_supply_changed(chg->usb_psy);
		break;
	case POWER_SUPPLY_PROP_PD_CURRENT_MAX:
		rc = smblib_set_prop_pd_current_max(chg, val);
		power_supply_changed(chg->usb_psy);
		break;
	case POWER_SUPPLY_PROP_TYPEC_POWER_ROLE:
		rc = smblib_set_prop_typec_power_role(chg, val);
		break;
	case POWER_SUPPLY_PROP_PD_ACTIVE:
		rc = smblib_set_prop_pd_active(chg, val);
		break;
	case POWER_SUPPLY_PROP_PD_IN_HARD_RESET:
		rc = smblib_set_prop_pd_in_hard_reset(chg, val);
		break;
	case POWER_SUPPLY_PROP_PD_USB_SUSPEND_SUPPORTED:
		chg->system_suspend_supported = val->intval;
		break;
	case POWER_SUPPLY_PROP_BOOST_CURRENT:
		rc = smblib_set_prop_boost_current(chg, val);
		break;
	case POWER_SUPPLY_PROP_CTM_CURRENT_MAX:
		rc = vote(chg->usb_icl_votable, CTM_VOTER,
						val->intval >= 0, val->intval);
		break;
	case POWER_SUPPLY_PROP_PR_SWAP:
		rc = smblib_set_prop_pr_swap_in_progress(chg, val);
		break;
	case POWER_SUPPLY_PROP_PD_VOLTAGE_MAX:
		rc = smblib_set_prop_pd_voltage_max(chg, val);
		break;
	case POWER_SUPPLY_PROP_PD_VOLTAGE_MIN:
		rc = smblib_set_prop_pd_voltage_min(chg, val);
		break;
	case POWER_SUPPLY_PROP_SDP_CURRENT_MAX:
		rc = smblib_set_prop_sdp_current_max(chg, val);
		break;
	case POWER_SUPPLY_PROP_OTG_FASTROLESWAP:
		rc = smblib_set_prop_otg_fastroleswap(chg, val);
		break;
	default:
		pr_err("set prop %d is not supported\n", psp);
		rc = -EINVAL;
		break;
	}

unlock:
	mutex_unlock(&chg->lock);
	return rc;
}

static int smb2_usb_prop_is_writeable(struct power_supply *psy,
		enum power_supply_property psp)
{
	switch (psp) {
	case POWER_SUPPLY_PROP_CTM_CURRENT_MAX:
	case POWER_SUPPLY_PROP_SDP_CURRENT_MAX:
		return 1;
	default:
		break;
	}

	return 0;
}

static int smb2_init_usb_psy(struct smb2 *chip)
{
	struct power_supply_config usb_cfg = {};
	struct smb_charger *chg = &chip->chg;

	chg->usb_psy_desc.name			= "usb";
	chg->usb_psy_desc.type			= POWER_SUPPLY_TYPE_USB_PD;
	chg->usb_psy_desc.properties		= smb2_usb_props;
	chg->usb_psy_desc.num_properties	= ARRAY_SIZE(smb2_usb_props);
	chg->usb_psy_desc.get_property		= smb2_usb_get_prop;
	chg->usb_psy_desc.set_property		= smb2_usb_set_prop;
	chg->usb_psy_desc.property_is_writeable	= smb2_usb_prop_is_writeable;

	usb_cfg.drv_data = chip;
	usb_cfg.of_node = chg->dev->of_node;
	chg->usb_psy = power_supply_register(chg->dev,
						  &chg->usb_psy_desc,
						  &usb_cfg);
	if (IS_ERR(chg->usb_psy)) {
		pr_err("Couldn't register USB power supply\n");
		return PTR_ERR(chg->usb_psy);
	}

	return 0;
}

/********************************
 * USB PC_PORT PSY REGISTRATION *
 ********************************/
static enum power_supply_property smb2_usb_port_props[] = {
	POWER_SUPPLY_PROP_TYPE,
	POWER_SUPPLY_PROP_ONLINE,
	POWER_SUPPLY_PROP_VOLTAGE_MAX,
	POWER_SUPPLY_PROP_CURRENT_MAX,
};

static int smb2_usb_port_get_prop(struct power_supply *psy,
		enum power_supply_property psp,
		union power_supply_propval *val)
{
	struct smb2 *chip = power_supply_get_drvdata(psy);
	struct smb_charger *chg = &chip->chg;
	int rc = 0;

	switch (psp) {
	case POWER_SUPPLY_PROP_TYPE:
		val->intval = POWER_SUPPLY_TYPE_USB;
		break;
	case POWER_SUPPLY_PROP_ONLINE:
		rc = smblib_get_prop_usb_online(chg, val);
		if (!val->intval)
			break;

		if (((chg->typec_mode == POWER_SUPPLY_TYPEC_SOURCE_DEFAULT)
		   || (chg->connector_type == POWER_SUPPLY_CONNECTOR_MICRO_USB))
			&& (chg->real_charger_type == POWER_SUPPLY_TYPE_USB))
			val->intval = 1;
		else
			val->intval = 0;
		break;
	case POWER_SUPPLY_PROP_VOLTAGE_MAX:
		val->intval = 5000000;
		break;
	case POWER_SUPPLY_PROP_CURRENT_MAX:
		rc = smblib_get_prop_input_current_settled(chg, val);
		break;
	default:
		pr_err_ratelimited("Get prop %d is not supported in pc_port\n",
				psp);
		return -EINVAL;
	}

	if (rc < 0) {
		pr_debug("Couldn't get prop %d rc = %d\n", psp, rc);
		return -ENODATA;
	}

	return 0;
}

static int smb2_usb_port_set_prop(struct power_supply *psy,
		enum power_supply_property psp,
		const union power_supply_propval *val)
{
	int rc = 0;

	switch (psp) {
	default:
		pr_err_ratelimited("Set prop %d is not supported in pc_port\n",
				psp);
		rc = -EINVAL;
		break;
	}

	return rc;
}

static const struct power_supply_desc usb_port_psy_desc = {
	.name		= "pc_port",
	.type		= POWER_SUPPLY_TYPE_USB,
	.properties	= smb2_usb_port_props,
	.num_properties	= ARRAY_SIZE(smb2_usb_port_props),
	.get_property	= smb2_usb_port_get_prop,
	.set_property	= smb2_usb_port_set_prop,
};

static int smb2_init_usb_port_psy(struct smb2 *chip)
{
	struct power_supply_config usb_port_cfg = {};
	struct smb_charger *chg = &chip->chg;

	usb_port_cfg.drv_data = chip;
	usb_port_cfg.of_node = chg->dev->of_node;
	chg->usb_port_psy = power_supply_register(chg->dev,
						  &usb_port_psy_desc,
						  &usb_port_cfg);
	if (IS_ERR(chg->usb_port_psy)) {
		pr_err("Couldn't register USB pc_port power supply\n");
		return PTR_ERR(chg->usb_port_psy);
	}

	return 0;
}

/*****************************
 * USB MAIN PSY REGISTRATION *
 *****************************/

static enum power_supply_property smb2_usb_main_props[] = {
	POWER_SUPPLY_PROP_VOLTAGE_MAX,
	POWER_SUPPLY_PROP_CONSTANT_CHARGE_CURRENT_MAX,
	POWER_SUPPLY_PROP_TYPE,
	POWER_SUPPLY_PROP_INPUT_CURRENT_SETTLED,
	POWER_SUPPLY_PROP_INPUT_VOLTAGE_SETTLED,
	POWER_SUPPLY_PROP_FCC_DELTA,
	POWER_SUPPLY_PROP_CURRENT_MAX,
	POWER_SUPPLY_PROP_TOGGLE_STAT,
	/*
	 * TODO move the TEMP and TEMP_MAX properties here,
	 * and update the thermal balancer to look here
	 */
};

static int smb2_usb_main_get_prop(struct power_supply *psy,
		enum power_supply_property psp,
		union power_supply_propval *val)
{
	struct smb2 *chip = power_supply_get_drvdata(psy);
	struct smb_charger *chg = &chip->chg;
	int rc = 0;

	switch (psp) {
	case POWER_SUPPLY_PROP_VOLTAGE_MAX:
		rc = smblib_get_charge_param(chg, &chg->param.fv, &val->intval);
		break;
	case POWER_SUPPLY_PROP_CONSTANT_CHARGE_CURRENT_MAX:
		rc = smblib_get_charge_param(chg, &chg->param.fcc,
							&val->intval);
		break;
	case POWER_SUPPLY_PROP_TYPE:
		val->intval = POWER_SUPPLY_TYPE_MAIN;
		break;
	case POWER_SUPPLY_PROP_INPUT_CURRENT_SETTLED:
		rc = smblib_get_prop_input_current_settled(chg, val);
		break;
	case POWER_SUPPLY_PROP_INPUT_VOLTAGE_SETTLED:
		rc = smblib_get_prop_input_voltage_settled(chg, val);
		break;
	case POWER_SUPPLY_PROP_FCC_DELTA:
		rc = smblib_get_prop_fcc_delta(chg, val);
		break;
	case POWER_SUPPLY_PROP_CURRENT_MAX:
		rc = smblib_get_icl_current(chg, &val->intval);
		break;
	case POWER_SUPPLY_PROP_TOGGLE_STAT:
		val->intval = 0;
		break;
	default:
		pr_debug("get prop %d is not supported in usb-main\n", psp);
		rc = -EINVAL;
		break;
	}
	if (rc < 0) {
		pr_debug("Couldn't get prop %d rc = %d\n", psp, rc);
		return -ENODATA;
	}
	return 0;
}

static int smb2_usb_main_set_prop(struct power_supply *psy,
		enum power_supply_property psp,
		const union power_supply_propval *val)
{
	struct smb2 *chip = power_supply_get_drvdata(psy);
	struct smb_charger *chg = &chip->chg;
	int rc = 0;

	switch (psp) {
	case POWER_SUPPLY_PROP_VOLTAGE_MAX:
		rc = smblib_set_charge_param(chg, &chg->param.fv, val->intval);
		break;
	case POWER_SUPPLY_PROP_CONSTANT_CHARGE_CURRENT_MAX:
		rc = smblib_set_charge_param(chg, &chg->param.fcc, val->intval);
		break;
	case POWER_SUPPLY_PROP_CURRENT_MAX:
		rc = smblib_set_icl_current(chg, val->intval);
		break;
	case POWER_SUPPLY_PROP_TOGGLE_STAT:
		rc = smblib_toggle_stat(chg, val->intval);
		break;
	default:
		pr_err("set prop %d is not supported\n", psp);
		rc = -EINVAL;
		break;
	}

	return rc;
}

static int smb2_usb_main_prop_is_writeable(struct power_supply *psy,
				enum power_supply_property psp)
{
	int rc;

	switch (psp) {
	case POWER_SUPPLY_PROP_TOGGLE_STAT:
		rc = 1;
		break;
	default:
		rc = 0;
		break;
	}

	return rc;
}

static const struct power_supply_desc usb_main_psy_desc = {
	.name		= "main",
	.type		= POWER_SUPPLY_TYPE_MAIN,
	.properties	= smb2_usb_main_props,
	.num_properties	= ARRAY_SIZE(smb2_usb_main_props),
	.get_property	= smb2_usb_main_get_prop,
	.set_property	= smb2_usb_main_set_prop,
	.property_is_writeable = smb2_usb_main_prop_is_writeable,
};

static int smb2_init_usb_main_psy(struct smb2 *chip)
{
	struct power_supply_config usb_main_cfg = {};
	struct smb_charger *chg = &chip->chg;

	usb_main_cfg.drv_data = chip;
	usb_main_cfg.of_node = chg->dev->of_node;
	chg->usb_main_psy = power_supply_register(chg->dev,
						  &usb_main_psy_desc,
						  &usb_main_cfg);
	if (IS_ERR(chg->usb_main_psy)) {
		pr_err("Couldn't register USB main power supply\n");
		return PTR_ERR(chg->usb_main_psy);
	}

	return 0;
}

/*************************
 * DC PSY REGISTRATION   *
 *************************/

static enum power_supply_property smb2_dc_props[] = {
	POWER_SUPPLY_PROP_INPUT_SUSPEND,
	POWER_SUPPLY_PROP_PRESENT,
	POWER_SUPPLY_PROP_ONLINE,
	POWER_SUPPLY_PROP_CURRENT_MAX,
	POWER_SUPPLY_PROP_REAL_TYPE,
};

static int smb2_dc_get_prop(struct power_supply *psy,
		enum power_supply_property psp,
		union power_supply_propval *val)
{
	struct smb2 *chip = power_supply_get_drvdata(psy);
	struct smb_charger *chg = &chip->chg;
	int rc = 0;

	switch (psp) {
	case POWER_SUPPLY_PROP_INPUT_SUSPEND:
		val->intval = get_effective_result(chg->dc_suspend_votable);
		break;
	case POWER_SUPPLY_PROP_PRESENT:
		rc = smblib_get_prop_dc_present(chg, val);
		break;
	case POWER_SUPPLY_PROP_ONLINE:
		rc = smblib_get_prop_dc_online(chg, val);
		break;
	case POWER_SUPPLY_PROP_CURRENT_MAX:
		rc = smblib_get_prop_dc_current_max(chg, val);
		break;
	case POWER_SUPPLY_PROP_REAL_TYPE:
#ifdef CONFIG_QPNP_SMB2_WIPOWER
		val->intval = POWER_SUPPLY_TYPE_WIPOWER;
#else
		val->intval = POWER_SUPPLY_TYPE_UNKNOWN;
#endif
		break;
	default:
		return -EINVAL;
	}
	if (rc < 0) {
		pr_debug("Couldn't get prop %d rc = %d\n", psp, rc);
		return -ENODATA;
	}
	return 0;
}

static int smb2_dc_set_prop(struct power_supply *psy,
		enum power_supply_property psp,
		const union power_supply_propval *val)
{
	struct smb2 *chip = power_supply_get_drvdata(psy);
	struct smb_charger *chg = &chip->chg;
	int rc = 0;

	switch (psp) {
	case POWER_SUPPLY_PROP_INPUT_SUSPEND:
		rc = vote(chg->dc_suspend_votable, WBC_VOTER,
				(bool)val->intval, 0);
		break;
	case POWER_SUPPLY_PROP_CURRENT_MAX:
		rc = smblib_set_prop_dc_current_max(chg, val);
		break;
	default:
		return -EINVAL;
	}

	return rc;
}

static int smb2_dc_prop_is_writeable(struct power_supply *psy,
		enum power_supply_property psp)
{
	int rc;

	switch (psp) {
	case POWER_SUPPLY_PROP_CURRENT_MAX:
		rc = 1;
		break;
	default:
		rc = 0;
		break;
	}

	return rc;
}

static const struct power_supply_desc dc_psy_desc = {
	.name = "dc",
	.type = POWER_SUPPLY_TYPE_UNKNOWN,
	.properties = smb2_dc_props,
	.num_properties = ARRAY_SIZE(smb2_dc_props),
	.get_property = smb2_dc_get_prop,
	.set_property = smb2_dc_set_prop,
	.property_is_writeable = smb2_dc_prop_is_writeable,
};

static int smb2_init_dc_psy(struct smb2 *chip)
{
	struct power_supply_config dc_cfg = {};
	struct smb_charger *chg = &chip->chg;
#ifndef CONFIG_QPNP_SMB2_WIPOWER
	int rc;
#endif

	dc_cfg.drv_data = chip;
	dc_cfg.of_node = chg->dev->of_node;
	chg->dc_psy = power_supply_register(chg->dev,
						  &dc_psy_desc,
						  &dc_cfg);
	if (IS_ERR(chg->dc_psy)) {
		pr_err("Couldn't register DC power supply\n");
		return PTR_ERR(chg->dc_psy);
	}

#ifndef CONFIG_QPNP_SMB2_WIPOWER
	rc = smblib_write(chg, WI_PWR_OPTIONS_REG, 0x00);
	if (rc < 0) {
		pr_err("Failed to set WI_PWR_OPTIONS_REG (%d)\n", rc);
		return rc;
	}
	rc = smblib_write(chg, DCIN_AICL_REF_SEL_CFG_REG, 0x02);
	if (rc < 0) {
		pr_err("Failed to set DCIN_AICL_REF_SEL_CFG_REG (%d)\n", rc);
		return rc;
	}
	rc = smblib_masked_write(chg, DCIN_AICL_OPTIONS_CFG_REG,
				 DCIN_AICL_ADC_EN_BIT, 0);
	if (rc < 0) {
		pr_err("Failed to set DCIN_AICL_OPTIONS_CFG_REG (%d)\n", rc);
		return rc;
	}
#endif

	return 0;
}

/*************************
 * BATT PSY REGISTRATION *
 *************************/

static enum power_supply_property smb2_batt_props[] = {
	POWER_SUPPLY_PROP_INPUT_SUSPEND,
	POWER_SUPPLY_PROP_STATUS,
	POWER_SUPPLY_PROP_HEALTH,
	POWER_SUPPLY_PROP_PRESENT,
	POWER_SUPPLY_PROP_CHARGE_TYPE,
	POWER_SUPPLY_PROP_CAPACITY,
	POWER_SUPPLY_PROP_CHARGER_TEMP,
	POWER_SUPPLY_PROP_CHARGER_TEMP_MAX,
	POWER_SUPPLY_PROP_INPUT_CURRENT_LIMITED,
	POWER_SUPPLY_PROP_VOLTAGE_NOW,
	POWER_SUPPLY_PROP_VOLTAGE_MAX,
	POWER_SUPPLY_PROP_VOLTAGE_QNOVO,
	POWER_SUPPLY_PROP_CURRENT_NOW,
	POWER_SUPPLY_PROP_CURRENT_QNOVO,
	POWER_SUPPLY_PROP_CONSTANT_CHARGE_CURRENT_MAX,
	POWER_SUPPLY_PROP_CONSTANT_CHARGE_CURRENT,
	POWER_SUPPLY_PROP_TEMP,
	POWER_SUPPLY_PROP_TECHNOLOGY,
	POWER_SUPPLY_PROP_STEP_CHARGING_ENABLED,
	POWER_SUPPLY_PROP_SW_JEITA_ENABLED,
	POWER_SUPPLY_PROP_TAPER_CONTROL,
	POWER_SUPPLY_PROP_CHARGE_DISABLE,
	POWER_SUPPLY_PROP_CHARGE_DONE,
	POWER_SUPPLY_PROP_PARALLEL_DISABLE,
	POWER_SUPPLY_PROP_SET_SHIP_MODE,
	POWER_SUPPLY_PROP_DIE_HEALTH,
	POWER_SUPPLY_PROP_RERUN_AICL,
	POWER_SUPPLY_PROP_DP_DM,
	POWER_SUPPLY_PROP_CHARGE_CONTROL_LIMIT_MAX,
	POWER_SUPPLY_PROP_CHARGE_CONTROL_LIMIT,
	POWER_SUPPLY_PROP_CHARGE_COUNTER,
<<<<<<< HEAD
	POWER_SUPPLY_PROP_INPUT_CURRENT_MAX,
	POWER_SUPPLY_PROP_CHARGE_FULL,
#ifndef CONFIG_QPNP_FG_GEN3_LEGACY_CYCLE_COUNT
	POWER_SUPPLY_PROP_CYCLE_COUNT,
#endif
=======
	POWER_SUPPLY_PROP_CHARGE_FULL,
	POWER_SUPPLY_PROP_CYCLE_COUNT,
	POWER_SUPPLY_PROP_FCC_STEPPER_ENABLE,
>>>>>>> a8868c93
};

static int smb2_batt_get_prop(struct power_supply *psy,
		enum power_supply_property psp,
		union power_supply_propval *val)
{
	struct smb_charger *chg = power_supply_get_drvdata(psy);
	int rc = 0;
	union power_supply_propval pval = {0, };
	u8 reg;

	switch (psp) {
	case POWER_SUPPLY_PROP_ONLINE:
		/** when type != POWER_SUPPLY_TYPE_BATTERY
		 * power_supply_core check this property
		 */
		val->intval = 0;
		break;
	case POWER_SUPPLY_PROP_STATUS:
		rc = smblib_get_prop_batt_status(chg, val);
		break;
	case POWER_SUPPLY_PROP_HEALTH:
		rc = smblib_get_prop_batt_health(chg, val);
		break;
	case POWER_SUPPLY_PROP_PRESENT:
		rc = smblib_get_prop_batt_present(chg, val);
		break;
	case POWER_SUPPLY_PROP_INPUT_SUSPEND:
		rc = smblib_get_prop_input_suspend(chg, val);
		break;
	case POWER_SUPPLY_PROP_CHARGE_TYPE:
		rc = smblib_get_prop_batt_charge_type(chg, val);
		break;
	case POWER_SUPPLY_PROP_CAPACITY:
		rc = smblib_get_prop_batt_capacity(chg, val);
		break;
	case POWER_SUPPLY_PROP_CHARGE_CONTROL_LIMIT:
		rc = smblib_get_prop_system_temp_level(chg, val);
		break;
	case POWER_SUPPLY_PROP_CHARGE_CONTROL_LIMIT_MAX:
		rc = smblib_get_prop_system_temp_level_max(chg, val);
		break;
	case POWER_SUPPLY_PROP_CHARGER_TEMP:
		/* do not query RRADC if charger is not present */
		rc = smblib_get_prop_usb_present(chg, &pval);
		if (rc < 0)
			pr_err("Couldn't get usb present rc=%d\n", rc);

		rc = -ENODATA;
		if (pval.intval)
			rc = smblib_get_prop_charger_temp(chg, val);
		break;
	case POWER_SUPPLY_PROP_CHARGER_TEMP_MAX:
		rc = smblib_get_prop_charger_temp_max(chg, val);
		break;
	case POWER_SUPPLY_PROP_INPUT_CURRENT_LIMITED:
		rc = smblib_get_prop_input_current_limited(chg, val);
		break;
	case POWER_SUPPLY_PROP_STEP_CHARGING_ENABLED:
		val->intval = chg->step_chg_enabled;
		break;
	case POWER_SUPPLY_PROP_SW_JEITA_ENABLED:
		val->intval = chg->sw_jeita_enabled;
		break;
<<<<<<< HEAD
	case POWER_SUPPLY_PROP_TAPER_CONTROL:
		val->intval = chg->taper_control_enabled;
		break;
	case POWER_SUPPLY_PROP_VOLTAGE_NOW:
		rc = smblib_get_prop_batt_voltage_now(chg, val);
		break;
=======
>>>>>>> a8868c93
	case POWER_SUPPLY_PROP_VOLTAGE_MAX:
		val->intval = get_client_vote(chg->fv_votable,
				BATT_PROFILE_VOTER);
		break;
	case POWER_SUPPLY_PROP_CHARGE_QNOVO_ENABLE:
		rc = smblib_get_prop_charge_qnovo_enable(chg, val);
		break;
	case POWER_SUPPLY_PROP_VOLTAGE_QNOVO:
		val->intval = get_client_vote_locked(chg->fv_votable,
				QNOVO_VOTER);
		break;
	case POWER_SUPPLY_PROP_CURRENT_QNOVO:
		val->intval = get_client_vote_locked(chg->fcc_votable,
				QNOVO_VOTER);
		break;
	case POWER_SUPPLY_PROP_CONSTANT_CHARGE_CURRENT_MAX:
		val->intval = get_client_vote(chg->fcc_votable,
					      BATT_PROFILE_VOTER);
		break;
	case POWER_SUPPLY_PROP_CONSTANT_CHARGE_CURRENT:
		val->intval = get_client_vote(chg->fcc_votable,
					      FG_ESR_VOTER);
		break;
	case POWER_SUPPLY_PROP_TECHNOLOGY:
		val->intval = POWER_SUPPLY_TECHNOLOGY_LION;
		break;
	case POWER_SUPPLY_PROP_CHARGE_DISABLE:
		val->intval = get_effective_result(chg->chg_disable_votable);
		break;
	case POWER_SUPPLY_PROP_CHARGE_DONE:
		rc = smblib_get_prop_batt_charge_done(chg, val);
		break;
	case POWER_SUPPLY_PROP_PARALLEL_DISABLE:
		val->intval = get_client_vote(chg->pl_disable_votable,
					      USER_VOTER);
		break;
	case POWER_SUPPLY_PROP_SET_SHIP_MODE:
		/* Not in ship mode as long as device is active */
		val->intval = 0;
		break;
	case POWER_SUPPLY_PROP_DIE_HEALTH:
		if (chg->die_health == -EINVAL)
			rc = smblib_get_prop_die_health(chg, val);
		else
			val->intval = chg->die_health;
		break;
	case POWER_SUPPLY_PROP_DP_DM:
		val->intval = chg->pulse_cnt;
		break;
	case POWER_SUPPLY_PROP_RERUN_AICL:
		val->intval = 0;
		break;
	case POWER_SUPPLY_PROP_CHARGE_COUNTER:
	case POWER_SUPPLY_PROP_CHARGE_FULL:
	case POWER_SUPPLY_PROP_CYCLE_COUNT:
	case POWER_SUPPLY_PROP_VOLTAGE_NOW:
	case POWER_SUPPLY_PROP_TEMP:
		rc = smblib_get_prop_from_bms(chg, psp, val);
		break;
	case POWER_SUPPLY_PROP_CURRENT_NOW:
		 rc = smblib_get_prop_from_bms(chg, psp, val);
		if (!rc)
			val->intval *= (-1);
		break;
	case POWER_SUPPLY_PROP_FCC_STEPPER_ENABLE:
		val->intval = chg->fcc_stepper_enable;
		break;
	case POWER_SUPPLY_PROP_INPUT_CURRENT_MAX:
		rc = smblib_get_prop_input_current_max(chg, val);
		break;
	case POWER_SUPPLY_PROP_CHARGE_FULL:
		rc = smblib_get_prop_charge_full(chg, val);
		break;
	case POWER_SUPPLY_PROP_CHARGER_STATUS_FAST:
		rc = smblib_read(chg, BATTERY_CHARGER_STATUS_1_REG, &reg);
		if (rc < 0) {
			pr_err("Couldn't read charge status rc=%d\n", rc);
			reg = 0;
		}
		if ((reg & BATTERY_CHARGER_STATUS_MASK) == FAST_CHARGE)
			val->intval = true;
		else
			val->intval = false;
		break;
#ifndef CONFIG_QPNP_FG_GEN3_LEGACY_CYCLE_COUNT
	case POWER_SUPPLY_PROP_CYCLE_COUNT:
		rc = smblib_get_cycle_count(chg, val);
		break;
#endif
	default:
		pr_err("batt power supply prop %d not supported\n", psp);
		return -EINVAL;
	}

	if (rc < 0) {
		pr_debug("Couldn't get prop %d rc = %d\n", psp, rc);
		return -ENODATA;
	}

	return 0;
}

static int smb2_batt_set_prop(struct power_supply *psy,
		enum power_supply_property prop,
		const union power_supply_propval *val)
{
	int rc = 0;
	struct smb_charger *chg = power_supply_get_drvdata(psy);

	switch (prop) {
	case POWER_SUPPLY_PROP_STATUS:
		rc = smblib_set_prop_batt_status(chg, val);
		break;
	case POWER_SUPPLY_PROP_INPUT_SUSPEND:
		rc = smblib_set_prop_input_suspend(chg, val);
		break;
	case POWER_SUPPLY_PROP_CHARGE_CONTROL_LIMIT:
		rc = smblib_set_prop_system_temp_level(chg, val);
		break;
	case POWER_SUPPLY_PROP_CAPACITY:
		rc = smblib_set_prop_batt_capacity(chg, val);
		break;
	case POWER_SUPPLY_PROP_PARALLEL_DISABLE:
		vote(chg->pl_disable_votable, USER_VOTER, (bool)val->intval, 0);
		break;
	case POWER_SUPPLY_PROP_VOLTAGE_MAX:
		chg->batt_profile_fv_uv = val->intval;
		vote(chg->fv_votable, BATT_PROFILE_VOTER, true, val->intval);
		break;
	case POWER_SUPPLY_PROP_CHARGE_QNOVO_ENABLE:
		rc = smblib_set_prop_charge_qnovo_enable(chg, val);
		break;
	case POWER_SUPPLY_PROP_VOLTAGE_QNOVO:
		vote(chg->fv_votable, QNOVO_VOTER,
			(val->intval >= 0), val->intval);
		break;
	case POWER_SUPPLY_PROP_CURRENT_QNOVO:
		vote(chg->pl_disable_votable, PL_QNOVO_VOTER,
			val->intval != -EINVAL && val->intval < 2000000, 0);
		if (val->intval == -EINVAL) {
			vote(chg->fcc_votable, BATT_PROFILE_VOTER,
					true, chg->batt_profile_fcc_ua);
			vote(chg->fcc_votable, QNOVO_VOTER, false, 0);
		} else {
			vote(chg->fcc_votable, QNOVO_VOTER, true, val->intval);
			vote(chg->fcc_votable, BATT_PROFILE_VOTER, false, 0);
		}
		break;
	case POWER_SUPPLY_PROP_STEP_CHARGING_ENABLED:
		chg->step_chg_enabled = !!val->intval;
		break;
	case POWER_SUPPLY_PROP_SW_JEITA_ENABLED:
		if (chg->sw_jeita_enabled != (!!val->intval)) {
			rc = smblib_disable_hw_jeita(chg, !!val->intval);
			if (rc == 0)
				chg->sw_jeita_enabled = !!val->intval;
		}
		break;
	case POWER_SUPPLY_PROP_TAPER_CONTROL:
		chg->taper_control_enabled = val->intval;
		break;
	case POWER_SUPPLY_PROP_CONSTANT_CHARGE_CURRENT_MAX:
		chg->batt_profile_fcc_ua = val->intval;
		vote(chg->fcc_votable, BATT_PROFILE_VOTER, true, val->intval);
		break;
<<<<<<< HEAD
	case POWER_SUPPLY_PROP_CHARGE_DISABLE:
		vote(chg->chg_disable_votable, USER_VOTER,
			(bool)val->intval, 0);
=======
	case POWER_SUPPLY_PROP_CONSTANT_CHARGE_CURRENT:
		if (val->intval)
			vote(chg->fcc_votable, FG_ESR_VOTER, true, val->intval);
		else
			vote(chg->fcc_votable, FG_ESR_VOTER, false, 0);
>>>>>>> a8868c93
		break;
	case POWER_SUPPLY_PROP_SET_SHIP_MODE:
		/* Not in ship mode as long as the device is active */
		if (!val->intval)
			break;
		if (chg->pl.psy)
			power_supply_set_property(chg->pl.psy,
				POWER_SUPPLY_PROP_SET_SHIP_MODE, val);
		rc = smblib_set_prop_ship_mode(chg, val);
		break;
	case POWER_SUPPLY_PROP_RERUN_AICL:
		rc = smblib_rerun_aicl(chg);
		break;
	case POWER_SUPPLY_PROP_DP_DM:
		rc = smblib_dp_dm(chg, val->intval);
		break;
	case POWER_SUPPLY_PROP_INPUT_CURRENT_LIMITED:
		rc = smblib_set_prop_input_current_limited(chg, val);
		break;
	case POWER_SUPPLY_PROP_DIE_HEALTH:
		chg->die_health = val->intval;
		power_supply_changed(chg->batt_psy);
		break;
	case POWER_SUPPLY_PROP_INPUT_CURRENT_MAX:
		rc = smblib_set_prop_input_current_max(chg, val);
		break;
	default:
		rc = -EINVAL;
	}

	return rc;
}

static int smb2_batt_prop_is_writeable(struct power_supply *psy,
		enum power_supply_property psp)
{
	switch (psp) {
	case POWER_SUPPLY_PROP_STATUS:
	case POWER_SUPPLY_PROP_INPUT_SUSPEND:
	case POWER_SUPPLY_PROP_SYSTEM_TEMP_LEVEL:
	case POWER_SUPPLY_PROP_CAPACITY:
	case POWER_SUPPLY_PROP_PARALLEL_DISABLE:
	case POWER_SUPPLY_PROP_DP_DM:
	case POWER_SUPPLY_PROP_RERUN_AICL:
	case POWER_SUPPLY_PROP_INPUT_CURRENT_LIMITED:
	case POWER_SUPPLY_PROP_STEP_CHARGING_ENABLED:
	case POWER_SUPPLY_PROP_SW_JEITA_ENABLED:
	case POWER_SUPPLY_PROP_TAPER_CONTROL:
	case POWER_SUPPLY_PROP_DIE_HEALTH:
	case POWER_SUPPLY_PROP_INPUT_CURRENT_MAX:
	case POWER_SUPPLY_PROP_VOLTAGE_MAX:
	case POWER_SUPPLY_PROP_CONSTANT_CHARGE_CURRENT_MAX:
	case POWER_SUPPLY_PROP_CHARGE_DISABLE:
		return 1;
	default:
		break;
	}

	return 0;
}

static struct power_supply_desc batt_psy_desc = {
	.name = "battery",
	.type = POWER_SUPPLY_TYPE_BATTERY,
	.properties = smb2_batt_props,
	.num_properties = ARRAY_SIZE(smb2_batt_props),
	.get_property = smb2_batt_get_prop,
	.set_property = smb2_batt_set_prop,
	.property_is_writeable = smb2_batt_prop_is_writeable,
};

static int smb2_init_batt_psy(struct smb2 *chip)
{
	struct power_supply_config batt_cfg = {};
	struct smb_charger *chg = &chip->chg;
	int rc = 0;

	batt_cfg.drv_data = chg;
	batt_cfg.of_node = chg->dev->of_node;
	if (chip->dt.batt_psy_is_bms)
		batt_psy_desc.type = POWER_SUPPLY_TYPE_BMS;
	chg->batt_psy = power_supply_register(chg->dev,
						   &batt_psy_desc,
						   &batt_cfg);
	if (IS_ERR(chg->batt_psy)) {
		pr_err("Couldn't register battery power supply\n");
		return PTR_ERR(chg->batt_psy);
	}

	return rc;
}

/******************************
 * VBUS REGULATOR REGISTRATION *
 ******************************/

static struct regulator_ops smb2_vbus_reg_ops = {
	.enable = smblib_vbus_regulator_enable,
	.disable = smblib_vbus_regulator_disable,
	.is_enabled = smblib_vbus_regulator_is_enabled,
};

static int smb2_init_vbus_regulator(struct smb2 *chip)
{
	struct smb_charger *chg = &chip->chg;
	struct regulator_config cfg = {};
	int rc = 0;

	chg->vbus_vreg = devm_kzalloc(chg->dev, sizeof(*chg->vbus_vreg),
				      GFP_KERNEL);
	if (!chg->vbus_vreg)
		return -ENOMEM;

	if (of_property_read_bool(chg->dev->of_node,
				  "google,boost_to_5_1V")) {
		rc = smblib_masked_write(chg, CFG_OTG_OUTPUT_REG,
					 OTG_OUT_5_1_V,
					 OTG_OUT_5_1_V);
		if (rc < 0) {
			dev_err(chg->dev,
				"Unable to boost smb2-vbus to 5.1V rc=%d\n",
				rc);
			return rc;
		}
	}

	cfg.dev = chg->dev;
	cfg.driver_data = chip;

	chg->vbus_vreg->rdesc.owner = THIS_MODULE;
	chg->vbus_vreg->rdesc.type = REGULATOR_VOLTAGE;
	chg->vbus_vreg->rdesc.ops = &smb2_vbus_reg_ops;
	chg->vbus_vreg->rdesc.of_match = "qcom,smb2-vbus";
	chg->vbus_vreg->rdesc.name = "qcom,smb2-vbus";

	chg->vbus_vreg->rdev = devm_regulator_register(chg->dev,
						&chg->vbus_vreg->rdesc, &cfg);
	if (IS_ERR(chg->vbus_vreg->rdev)) {
		rc = PTR_ERR(chg->vbus_vreg->rdev);
		chg->vbus_vreg->rdev = NULL;
		if (rc != -EPROBE_DEFER)
			pr_err("Couldn't register VBUS regualtor rc=%d\n", rc);
	}

	return rc;
}

/******************************
 * VCONN REGULATOR REGISTRATION *
 ******************************/

static struct regulator_ops smb2_vconn_reg_ops = {
	.enable = smblib_vconn_regulator_enable,
	.disable = smblib_vconn_regulator_disable,
	.is_enabled = smblib_vconn_regulator_is_enabled,
};

static int smb2_init_vconn_regulator(struct smb2 *chip)
{
	struct smb_charger *chg = &chip->chg;
	struct regulator_config cfg = {};
	int rc = 0;

	if (chg->connector_type == POWER_SUPPLY_CONNECTOR_MICRO_USB)
		return 0;

	chg->vconn_vreg = devm_kzalloc(chg->dev, sizeof(*chg->vconn_vreg),
				      GFP_KERNEL);
	if (!chg->vconn_vreg)
		return -ENOMEM;

	cfg.dev = chg->dev;
	cfg.driver_data = chip;

	chg->vconn_vreg->rdesc.owner = THIS_MODULE;
	chg->vconn_vreg->rdesc.type = REGULATOR_VOLTAGE;
	chg->vconn_vreg->rdesc.ops = &smb2_vconn_reg_ops;
	chg->vconn_vreg->rdesc.of_match = "qcom,smb2-vconn";
	chg->vconn_vreg->rdesc.name = "qcom,smb2-vconn";

	chg->vconn_vreg->rdev = devm_regulator_register(chg->dev,
						&chg->vconn_vreg->rdesc, &cfg);
	if (IS_ERR(chg->vconn_vreg->rdev)) {
		rc = PTR_ERR(chg->vconn_vreg->rdev);
		chg->vconn_vreg->rdev = NULL;
		if (rc != -EPROBE_DEFER)
			pr_err("Couldn't register VCONN regualtor rc=%d\n", rc);
	}

	return rc;
}

/***************************
 * HARDWARE INITIALIZATION *
 ***************************/
static int smb2_config_wipower_input_power(struct smb2 *chip, int uw)
{
	int rc;
	int ua;
	struct smb_charger *chg = &chip->chg;
	s64 nw = (s64)uw * 1000;

	if (uw < 0)
		return 0;

	ua = div_s64(nw, ZIN_ICL_PT_MAX_MV);
	rc = smblib_set_charge_param(chg, &chg->param.dc_icl_pt_lv, ua);
	if (rc < 0) {
		pr_err("Couldn't configure dc_icl_pt_lv rc = %d\n", rc);
		return rc;
	}

	ua = div_s64(nw, ZIN_ICL_PT_HV_MAX_MV);
	rc = smblib_set_charge_param(chg, &chg->param.dc_icl_pt_hv, ua);
	if (rc < 0) {
		pr_err("Couldn't configure dc_icl_pt_hv rc = %d\n", rc);
		return rc;
	}

	ua = div_s64(nw, ZIN_ICL_LV_MAX_MV);
	rc = smblib_set_charge_param(chg, &chg->param.dc_icl_div2_lv, ua);
	if (rc < 0) {
		pr_err("Couldn't configure dc_icl_div2_lv rc = %d\n", rc);
		return rc;
	}

	ua = div_s64(nw, ZIN_ICL_MID_LV_MAX_MV);
	rc = smblib_set_charge_param(chg, &chg->param.dc_icl_div2_mid_lv, ua);
	if (rc < 0) {
		pr_err("Couldn't configure dc_icl_div2_mid_lv rc = %d\n", rc);
		return rc;
	}

	ua = div_s64(nw, ZIN_ICL_MID_HV_MAX_MV);
	rc = smblib_set_charge_param(chg, &chg->param.dc_icl_div2_mid_hv, ua);
	if (rc < 0) {
		pr_err("Couldn't configure dc_icl_div2_mid_hv rc = %d\n", rc);
		return rc;
	}

	ua = div_s64(nw, ZIN_ICL_HV_MAX_MV);
	rc = smblib_set_charge_param(chg, &chg->param.dc_icl_div2_hv, ua);
	if (rc < 0) {
		pr_err("Couldn't configure dc_icl_div2_hv rc = %d\n", rc);
		return rc;
	}

	return 0;
}

static int smb2_configure_typec(struct smb_charger *chg)
{
	int rc;

	/*
	 * trigger the usb-typec-change interrupt only when the CC state
	 * changes
	 */
	rc = smblib_write(chg, TYPE_C_INTRPT_ENB_REG,
			  TYPEC_CCSTATE_CHANGE_INT_EN_BIT);
	if (rc < 0) {
		dev_err(chg->dev,
			"Couldn't configure Type-C interrupts rc=%d\n", rc);
		return rc;
	}

	/*
	 * disable Type-C factory mode and stay in Attached.SRC state when VCONN
	 * over-current happens
	 */
	rc = smblib_masked_write(chg, TYPE_C_CFG_REG,
			FACTORY_MODE_DETECTION_EN_BIT | VCONN_OC_CFG_BIT, 0);
	if (rc < 0) {
		dev_err(chg->dev, "Couldn't configure Type-C rc=%d\n", rc);
		return rc;
	}

	/* increase VCONN softstart */
	rc = smblib_masked_write(chg, TYPE_C_CFG_2_REG,
			VCONN_SOFTSTART_CFG_MASK, VCONN_SOFTSTART_CFG_MASK);
	if (rc < 0) {
		dev_err(chg->dev, "Couldn't increase VCONN softstart rc=%d\n",
			rc);
		return rc;
	}

	/* disable try.SINK mode and legacy cable IRQs */
	rc = smblib_masked_write(chg, TYPE_C_CFG_3_REG, EN_TRYSINK_MODE_BIT |
				TYPEC_NONCOMPLIANT_LEGACY_CABLE_INT_EN_BIT |
				TYPEC_LEGACY_CABLE_INT_EN_BIT, 0);
	if (rc < 0) {
		dev_err(chg->dev, "Couldn't set Type-C config rc=%d\n", rc);
		return rc;
	}

	/* Set CC threshold to 1.6 V in source mode */
	rc = smblib_masked_write(chg, TYPE_C_CFG_2_REG, DFP_CC_1P4V_OR_1P6V_BIT,
				 DFP_CC_1P4V_OR_1P6V_BIT);
	if (rc < 0)
		dev_err(chg->dev,
			"Couldn't configure CC threshold voltage rc=%d\n", rc);

	return rc;
}

static int smb2_disable_typec(struct smb_charger *chg)
{
	int rc;

	/* Move to typeC mode */
	/* configure FSM in idle state and disable UFP_ENABLE bit */
	rc = smblib_masked_write(chg, TYPE_C_INTRPT_ENB_SOFTWARE_CTRL_REG,
			TYPEC_DISABLE_CMD_BIT | UFP_EN_CMD_BIT,
			TYPEC_DISABLE_CMD_BIT);
	if (rc < 0) {
		dev_err(chg->dev, "Couldn't put FSM in idle rc=%d\n", rc);
		return rc;
	}

	/* wait for FSM to enter idle state */
	msleep(200);
	/* configure TypeC mode */
	rc = smblib_masked_write(chg, TYPE_C_CFG_REG,
			TYPE_C_OR_U_USB_BIT, 0);
	if (rc < 0) {
		dev_err(chg->dev, "Couldn't enable micro USB mode rc=%d\n", rc);
		return rc;
	}

	/* wait for mode change before enabling FSM */
	usleep_range(10000, 11000);
	/* release FSM from idle state */
	rc = smblib_masked_write(chg, TYPE_C_INTRPT_ENB_SOFTWARE_CTRL_REG,
			TYPEC_DISABLE_CMD_BIT, 0);
	if (rc < 0) {
		dev_err(chg->dev, "Couldn't release FSM rc=%d\n", rc);
		return rc;
	}

	/* wait for FSM to start */
	msleep(100);
	/* move to uUSB mode */
	/* configure FSM in idle state */
	rc = smblib_masked_write(chg, TYPE_C_INTRPT_ENB_SOFTWARE_CTRL_REG,
			TYPEC_DISABLE_CMD_BIT, TYPEC_DISABLE_CMD_BIT);
	if (rc < 0) {
		dev_err(chg->dev, "Couldn't put FSM in idle rc=%d\n", rc);
		return rc;
	}

	/* wait for FSM to enter idle state */
	msleep(200);
	/* configure micro USB mode */
	rc = smblib_masked_write(chg, TYPE_C_CFG_REG,
			TYPE_C_OR_U_USB_BIT, TYPE_C_OR_U_USB_BIT);
	if (rc < 0) {
		dev_err(chg->dev, "Couldn't enable micro USB mode rc=%d\n", rc);
		return rc;
	}

	/* wait for mode change before enabling FSM */
	usleep_range(10000, 11000);
	/* release FSM from idle state */
	rc = smblib_masked_write(chg, TYPE_C_INTRPT_ENB_SOFTWARE_CTRL_REG,
			TYPEC_DISABLE_CMD_BIT, 0);
	if (rc < 0) {
		dev_err(chg->dev, "Couldn't release FSM rc=%d\n", rc);
		return rc;
	}

	return rc;
}

static int smb2_init_hw(struct smb2 *chip)
{
	struct smb_charger *chg = &chip->chg;
	int rc;
	u8 stat, val;

	if (chip->dt.no_battery)
		chg->fake_capacity = 50;

	if (chg->batt_profile_fcc_ua < 0)
		smblib_get_charge_param(chg, &chg->param.fcc,
				&chg->batt_profile_fcc_ua);

	if (chg->batt_profile_fv_uv < 0)
		smblib_get_charge_param(chg, &chg->param.fv,
				&chg->batt_profile_fv_uv);

	smblib_get_charge_param(chg, &chg->param.usb_icl,
				&chg->default_icl_ua);
	if (chip->dt.usb_icl_ua < 0)
		chip->dt.usb_icl_ua = chg->default_icl_ua;

	if (chip->dt.dc_icl_ua < 0)
		smblib_get_charge_param(chg, &chg->param.dc_icl,
					&chip->dt.dc_icl_ua);

	if (chip->dt.min_freq_khz > 0) {
		chg->param.freq_buck.min_u = chip->dt.min_freq_khz;
		chg->param.freq_boost.min_u = chip->dt.min_freq_khz;
	}

	if (chip->dt.max_freq_khz > 0) {
		chg->param.freq_buck.max_u = chip->dt.max_freq_khz;
		chg->param.freq_boost.max_u = chip->dt.max_freq_khz;
	}

	/* set a slower soft start setting for OTG */
	rc = smblib_masked_write(chg, DC_ENG_SSUPPLY_CFG2_REG,
				ENG_SSUPPLY_IVREF_OTG_SS_MASK, OTG_SS_SLOW);
	if (rc < 0) {
		pr_err("Couldn't set otg soft start rc=%d\n", rc);
		return rc;
	}

	/* set OTG current limit */
	rc = smblib_set_charge_param(chg, &chg->param.otg_cl,
				(chg->wa_flags & OTG_WA) ?
				chg->param.otg_cl.min_u : chg->otg_cl_ua);
	if (rc < 0) {
		pr_err("Couldn't set otg current limit rc=%d\n", rc);
		return rc;
	}

	chg->boost_threshold_ua = chip->dt.boost_threshold_ua;

	rc = smblib_read(chg, APSD_RESULT_STATUS_REG, &stat);
	if (rc < 0) {
		pr_err("Couldn't read APSD_RESULT_STATUS rc=%d\n", rc);
		return rc;
	}

	smblib_rerun_apsd_if_required(chg);

	/* clear the ICL override if it is set */
	if (smblib_icl_override(chg, false) < 0) {
		pr_err("Couldn't disable ICL override rc=%d\n", rc);
		return rc;
	}

	/* votes must be cast before configuring software control */
	/* vote 0mA on usb_icl for non battery platforms */
	vote(chg->usb_icl_votable,
		DEFAULT_VOTER, chip->dt.no_battery, 0);
	vote(chg->dc_suspend_votable,
		DEFAULT_VOTER, chip->dt.no_battery, 0);
	vote(chg->fcc_votable,
		BATT_PROFILE_VOTER, true, chg->batt_profile_fcc_ua);
	vote(chg->fv_votable,
		BATT_PROFILE_VOTER, true, chg->batt_profile_fv_uv);
	vote(chg->dc_icl_votable,
		DEFAULT_VOTER, true, chip->dt.dc_icl_ua);
	vote(chg->hvdcp_disable_votable_indirect, DEFAULT_VOTER,
		chip->dt.hvdcp_disable, 0);
	vote(chg->pd_disallowed_votable_indirect, CC_DETACHED_VOTER,
			true, 0);
	vote(chg->pd_disallowed_votable_indirect, HVDCP_TIMEOUT_VOTER,
			true, 0);
	if (chg->hvdcp_disable)
		vote(chg->pd_disallowed_votable_indirect, HVDCP_TIMEOUT_VOTER,
				false, 0);

	/*
	 * AICL configuration:
	 * start from min and AICL ADC disable
	 */
	rc = smblib_masked_write(chg, USBIN_AICL_OPTIONS_CFG_REG,
			USBIN_AICL_START_AT_MAX_BIT
				| USBIN_AICL_ADC_EN_BIT, 0);
	if (rc < 0) {
		dev_err(chg->dev, "Couldn't configure AICL rc=%d\n", rc);
		return rc;
	}

	/* Configure charge enable for software control; active high */
	rc = smblib_masked_write(chg, CHGR_CFG2_REG,
				 CHG_EN_POLARITY_BIT |
				 CHG_EN_SRC_BIT, 0);
	if (rc < 0) {
		dev_err(chg->dev, "Couldn't configure charger rc=%d\n", rc);
		return rc;
	}

	/* enable the charging path */
	rc = vote(chg->chg_disable_votable, DEFAULT_VOTER, false, 0);
	if (rc < 0) {
		dev_err(chg->dev, "Couldn't enable charging rc=%d\n", rc);
		return rc;
	}

	/* Check USB connector type (typeC/microUSB) */
	rc = smblib_read(chg, RID_CC_CONTROL_7_0_REG, &val);
	if (rc < 0) {
		dev_err(chg->dev, "Couldn't read RID_CC_CONTROL_7_0 rc=%d\n",
			rc);
		return rc;
	}
	chg->connector_type = (val & EN_MICRO_USB_MODE_BIT) ?
					POWER_SUPPLY_CONNECTOR_MICRO_USB
					: POWER_SUPPLY_CONNECTOR_TYPEC;
	if (chg->connector_type == POWER_SUPPLY_CONNECTOR_MICRO_USB)
		rc = smb2_disable_typec(chg);
	else
		rc = smb2_configure_typec(chg);
	if (rc < 0) {
		dev_err(chg->dev,
			"Couldn't configure Type-C interrupts rc=%d\n", rc);
		return rc;
	}

	/* Connector types based votes */
	vote(chg->hvdcp_disable_votable_indirect, PD_INACTIVE_VOTER,
		(chg->connector_type == POWER_SUPPLY_CONNECTOR_TYPEC), 0);
	vote(chg->hvdcp_disable_votable_indirect, VBUS_CC_SHORT_VOTER,
		(chg->connector_type == POWER_SUPPLY_CONNECTOR_TYPEC), 0);
	vote(chg->pd_disallowed_votable_indirect, MICRO_USB_VOTER,
		(chg->connector_type == POWER_SUPPLY_CONNECTOR_MICRO_USB), 0);
	vote(chg->hvdcp_enable_votable, MICRO_USB_VOTER,
		(chg->connector_type == POWER_SUPPLY_CONNECTOR_MICRO_USB), 0);

	/* configure VCONN for software control */
	rc = smblib_masked_write(chg, TYPE_C_INTRPT_ENB_SOFTWARE_CTRL_REG,
				 VCONN_EN_SRC_BIT | VCONN_EN_VALUE_BIT,
				 VCONN_EN_SRC_BIT);
	if (rc < 0) {
		dev_err(chg->dev,
			"Couldn't configure VCONN for SW control rc=%d\n", rc);
		return rc;
	}

	/* configure VBUS for software control */
	rc = smblib_masked_write(chg, OTG_CFG_REG, OTG_EN_SRC_CFG_BIT, 0);
	if (rc < 0) {
		dev_err(chg->dev,
			"Couldn't configure VBUS for SW control rc=%d\n", rc);
		return rc;
	}

	val = (ilog2(chip->dt.wd_bark_time / 16) << BARK_WDOG_TIMEOUT_SHIFT) &
						BARK_WDOG_TIMEOUT_MASK;
	val |= BITE_WDOG_TIMEOUT_8S;
	rc = smblib_masked_write(chg, SNARL_BARK_BITE_WD_CFG_REG,
			BITE_WDOG_DISABLE_CHARGING_CFG_BIT |
			BARK_WDOG_TIMEOUT_MASK | BITE_WDOG_TIMEOUT_MASK,
			val);
	if (rc) {
		pr_err("Couldn't configue WD config rc=%d\n", rc);
		return rc;
	}

	/* enable WD BARK and enable it on plugin */
	rc = smblib_masked_write(chg, WD_CFG_REG,
			WATCHDOG_TRIGGER_AFP_EN_BIT |
			WDOG_TIMER_EN_ON_PLUGIN_BIT |
			BARK_WDOG_INT_EN_BIT,
			WDOG_TIMER_EN_ON_PLUGIN_BIT |
			BARK_WDOG_INT_EN_BIT);
	if (rc) {
		pr_err("Couldn't configue WD config rc=%d\n", rc);
		return rc;
	}

	/* configure wipower watts */
	rc = smb2_config_wipower_input_power(chip, chip->dt.wipower_max_uw);
	if (rc < 0) {
		dev_err(chg->dev, "Couldn't configure wipower rc=%d\n", rc);
		return rc;
	}

	/* disable h/w autonomous parallel charging control */
	rc = smblib_masked_write(chg, MISC_CFG_REG,
				 STAT_PARALLEL_1400MA_EN_CFG_BIT, 0);
	if (rc < 0) {
		dev_err(chg->dev,
			"Couldn't disable h/w autonomous parallel control rc=%d\n",
			rc);
		return rc;
	}

	/*
	 * allow DRP.DFP time to exceed by tPDdebounce time.
	 */
	rc = smblib_masked_write(chg, TAPER_TIMER_SEL_CFG_REG,
				TYPEC_DRP_DFP_TIME_CFG_BIT,
				TYPEC_DRP_DFP_TIME_CFG_BIT);
	if (rc < 0) {
		dev_err(chg->dev, "Couldn't configure DRP.DFP time rc=%d\n",
			rc);
		return rc;
	}

	/* configure float charger options */
	switch (chip->dt.float_option) {
	case 1:
		rc = smblib_masked_write(chg, USBIN_OPTIONS_2_CFG_REG,
				FLOAT_OPTIONS_MASK, 0);
		break;
	case 2:
		rc = smblib_masked_write(chg, USBIN_OPTIONS_2_CFG_REG,
				FLOAT_OPTIONS_MASK, FORCE_FLOAT_SDP_CFG_BIT);
		break;
	case 3:
		rc = smblib_masked_write(chg, USBIN_OPTIONS_2_CFG_REG,
				FLOAT_OPTIONS_MASK, FLOAT_DIS_CHGING_CFG_BIT);
		break;
	case 4:
		rc = smblib_masked_write(chg, USBIN_OPTIONS_2_CFG_REG,
				FLOAT_OPTIONS_MASK, SUSPEND_FLOAT_CFG_BIT);
		break;
	default:
		rc = 0;
		break;
	}

	if (rc < 0) {
		dev_err(chg->dev, "Couldn't configure float charger options rc=%d\n",
			rc);
		return rc;
	}

	rc = smblib_read(chg, USBIN_OPTIONS_2_CFG_REG, &chg->float_cfg);
	if (rc < 0) {
		dev_err(chg->dev, "Couldn't read float charger options rc=%d\n",
			rc);
		return rc;
	}

	switch (chip->dt.chg_inhibit_thr_mv) {
	case 50:
		rc = smblib_masked_write(chg, CHARGE_INHIBIT_THRESHOLD_CFG_REG,
				CHARGE_INHIBIT_THRESHOLD_MASK,
				CHARGE_INHIBIT_THRESHOLD_50MV);
		break;
	case 100:
		rc = smblib_masked_write(chg, CHARGE_INHIBIT_THRESHOLD_CFG_REG,
				CHARGE_INHIBIT_THRESHOLD_MASK,
				CHARGE_INHIBIT_THRESHOLD_100MV);
		break;
	case 200:
		rc = smblib_masked_write(chg, CHARGE_INHIBIT_THRESHOLD_CFG_REG,
				CHARGE_INHIBIT_THRESHOLD_MASK,
				CHARGE_INHIBIT_THRESHOLD_200MV);
		break;
	case 300:
		rc = smblib_masked_write(chg, CHARGE_INHIBIT_THRESHOLD_CFG_REG,
				CHARGE_INHIBIT_THRESHOLD_MASK,
				CHARGE_INHIBIT_THRESHOLD_300MV);
		break;
	case 0:
		rc = smblib_masked_write(chg, CHGR_CFG2_REG,
				CHARGER_INHIBIT_BIT, 0);
	default:
		break;
	}

	if (rc < 0) {
		dev_err(chg->dev, "Couldn't configure charge inhibit threshold rc=%d\n",
			rc);
		return rc;
	}

	if (chip->dt.auto_recharge_soc) {
		rc = smblib_masked_write(chg, FG_UPDATE_CFG_2_SEL_REG,
				SOC_LT_CHG_RECHARGE_THRESH_SEL_BIT |
				VBT_LT_CHG_RECHARGE_THRESH_SEL_BIT,
				VBT_LT_CHG_RECHARGE_THRESH_SEL_BIT);
		if (rc < 0) {
			dev_err(chg->dev, "Couldn't configure FG_UPDATE_CFG2_SEL_REG rc=%d\n",
				rc);
			return rc;
		}
	} else {
		rc = smblib_masked_write(chg, FG_UPDATE_CFG_2_SEL_REG,
				SOC_LT_CHG_RECHARGE_THRESH_SEL_BIT |
				VBT_LT_CHG_RECHARGE_THRESH_SEL_BIT,
				SOC_LT_CHG_RECHARGE_THRESH_SEL_BIT);
		if (rc < 0) {
			dev_err(chg->dev, "Couldn't configure FG_UPDATE_CFG2_SEL_REG rc=%d\n",
				rc);
			return rc;
		}
	}

	if (chg->sw_jeita_enabled) {
		rc = smblib_disable_hw_jeita(chg, true);
		if (rc < 0) {
			dev_err(chg->dev, "Couldn't set hw jeita rc=%d\n", rc);
			return rc;
		}
	}

	if (chg->disable_stat_sw_override) {
		rc = smblib_masked_write(chg, STAT_CFG_REG,
				STAT_SW_OVERRIDE_CFG_BIT, 0);
		if (rc < 0) {
			dev_err(chg->dev, "Couldn't disable STAT SW override rc=%d\n",
				rc);
			return rc;
		}
	}

	return rc;
}

static int smb2_post_init(struct smb2 *chip)
{
	struct smb_charger *chg = &chip->chg;
	int rc;

	/* In case the usb path is suspended, we would have missed disabling
	 * the icl change interrupt because the interrupt could have been
	 * not requested
	 */
	rerun_election(chg->usb_icl_votable);

	/* configure power role for dual-role */
	rc = smblib_masked_write(chg, TYPE_C_INTRPT_ENB_SOFTWARE_CTRL_REG,
				 TYPEC_POWER_ROLE_CMD_MASK, 0);
	if (rc < 0) {
		dev_err(chg->dev,
			"Couldn't configure power role for DRP rc=%d\n", rc);
		return rc;
	}

	rerun_election(chg->usb_irq_enable_votable);

	return 0;
}

static int smb2_chg_config_init(struct smb2 *chip)
{
	struct smb_charger *chg = &chip->chg;
	struct pmic_revid_data *pmic_rev_id;
	struct device_node *revid_dev_node;

	revid_dev_node = of_parse_phandle(chip->chg.dev->of_node,
					  "qcom,pmic-revid", 0);
	if (!revid_dev_node) {
		pr_err("Missing qcom,pmic-revid property\n");
		return -EINVAL;
	}

	pmic_rev_id = get_revid_data(revid_dev_node);
	if (IS_ERR_OR_NULL(pmic_rev_id)) {
		/*
		 * the revid peripheral must be registered, any failure
		 * here only indicates that the rev-id module has not
		 * probed yet.
		 */
		return -EPROBE_DEFER;
	}

	switch (pmic_rev_id->pmic_subtype) {
	case PMI8998_SUBTYPE:
		chip->chg.smb_version = PMI8998_SUBTYPE;
		chip->chg.wa_flags |= BOOST_BACK_WA | QC_AUTH_INTERRUPT_WA_BIT
				| TYPEC_PBS_WA_BIT;
		if (pmic_rev_id->rev4 == PMI8998_V1P1_REV4) /* PMI rev 1.1 */
			chg->wa_flags |= QC_CHARGER_DETECTION_WA_BIT;
		if (pmic_rev_id->rev4 == PMI8998_V2P0_REV4) /* PMI rev 2.0 */
			chg->wa_flags |= TYPEC_CC2_REMOVAL_WA_BIT;
		chg->chg_freq.freq_5V		= 600;
		chg->chg_freq.freq_6V_8V	= 800;
		chg->chg_freq.freq_9V		= 1000;
		chg->chg_freq.freq_12V		= 1200;
		chg->chg_freq.freq_removal	= 1000;
		chg->chg_freq.freq_below_otg_threshold = 2000;
		chg->chg_freq.freq_above_otg_threshold = 800;
		break;
	case PM660_SUBTYPE:
		chip->chg.smb_version = PM660_SUBTYPE;
		chip->chg.wa_flags |= BOOST_BACK_WA | OTG_WA | OV_IRQ_WA_BIT
				| TYPEC_PBS_WA_BIT;
		chg->param.freq_buck = pm660_params.freq_buck;
		chg->param.freq_boost = pm660_params.freq_boost;
		chg->chg_freq.freq_5V		= 650;
		chg->chg_freq.freq_6V_8V	= 850;
		chg->chg_freq.freq_9V		= 1050;
		chg->chg_freq.freq_12V		= 1200;
		chg->chg_freq.freq_removal	= 1050;
		chg->chg_freq.freq_below_otg_threshold = 1600;
		chg->chg_freq.freq_above_otg_threshold = 800;
		break;
	default:
		pr_err("PMIC subtype %d not supported\n",
				pmic_rev_id->pmic_subtype);
		return -EINVAL;
	}

	return 0;
}

/****************************
 * DETERMINE INITIAL STATUS *
 ****************************/

static int smb2_determine_initial_status(struct smb2 *chip)
{
	struct smb_irq_data irq_data = {chip, "determine-initial-status"};
	struct smb_charger *chg = &chip->chg;

	if (chg->bms_psy)
		smblib_suspend_on_debug_battery(chg);
	smblib_handle_usb_plugin(0, &irq_data);
	smblib_handle_usb_typec_change(0, &irq_data);
	smblib_handle_usb_source_change(0, &irq_data);
	smblib_handle_chg_state_change(0, &irq_data);
	smblib_handle_icl_change(0, &irq_data);
	smblib_handle_batt_temp_changed(0, &irq_data);
	smblib_handle_wdog_bark(0, &irq_data);

	return 0;
}

/**************************
 * INTERRUPT REGISTRATION *
 **************************/

static struct smb_irq_info smb2_irqs[] = {
/* CHARGER IRQs */
	[CHG_ERROR_IRQ] = {
		.name		= "chg-error",
		.handler	= smblib_handle_debug,
	},
	[CHG_STATE_CHANGE_IRQ] = {
		.name		= "chg-state-change",
		.handler	= smblib_handle_chg_state_change,
		.wake		= true,
	},
	[STEP_CHG_STATE_CHANGE_IRQ] = {
		.name		= "step-chg-state-change",
		.handler	= NULL,
	},
	[STEP_CHG_SOC_UPDATE_FAIL_IRQ] = {
		.name		= "step-chg-soc-update-fail",
		.handler	= NULL,
	},
	[STEP_CHG_SOC_UPDATE_REQ_IRQ] = {
		.name		= "step-chg-soc-update-request",
		.handler	= NULL,
	},
/* OTG IRQs */
	[OTG_FAIL_IRQ] = {
		.name		= "otg-fail",
		.handler	= smblib_handle_debug,
	},
	[OTG_OVERCURRENT_IRQ] = {
		.name		= "otg-overcurrent",
		.handler	= smblib_handle_otg_overcurrent,
	},
	[OTG_OC_DIS_SW_STS_IRQ] = {
		.name		= "otg-oc-dis-sw-sts",
		.handler	= smblib_handle_debug,
	},
	[TESTMODE_CHANGE_DET_IRQ] = {
		.name		= "testmode-change-detect",
		.handler	= smblib_handle_debug,
	},
/* BATTERY IRQs */
	[BATT_TEMP_IRQ] = {
		.name		= "bat-temp",
		.handler	= smblib_handle_batt_temp_changed,
		.wake		= true,
	},
	[BATT_OCP_IRQ] = {
		.name		= "bat-ocp",
		.handler	= smblib_handle_batt_psy_changed,
	},
	[BATT_OV_IRQ] = {
		.name		= "bat-ov",
		.handler	= smblib_handle_batt_psy_changed,
	},
	[BATT_LOW_IRQ] = {
		.name		= "bat-low",
		.handler	= smblib_handle_batt_psy_changed,
	},
	[BATT_THERM_ID_MISS_IRQ] = {
		.name		= "bat-therm-or-id-missing",
		.handler	= smblib_handle_batt_psy_changed,
	},
	[BATT_TERM_MISS_IRQ] = {
		.name		= "bat-terminal-missing",
		.handler	= smblib_handle_batt_psy_changed,
	},
/* USB INPUT IRQs */
	[USBIN_COLLAPSE_IRQ] = {
		.name		= "usbin-collapse",
		.handler	= smblib_handle_debug,
	},
	[USBIN_LT_3P6V_IRQ] = {
		.name		= "usbin-lt-3p6v",
		.handler	= smblib_handle_debug,
	},
	[USBIN_UV_IRQ] = {
		.name		= "usbin-uv",
		.handler	= smblib_handle_usbin_uv,
	},
	[USBIN_OV_IRQ] = {
		.name		= "usbin-ov",
		.handler	= smblib_handle_debug,
	},
	[USBIN_PLUGIN_IRQ] = {
		.name		= "usbin-plugin",
		.handler	= smblib_handle_usb_plugin,
		.wake		= true,
	},
	[USBIN_SRC_CHANGE_IRQ] = {
		.name		= "usbin-src-change",
		.handler	= smblib_handle_usb_source_change,
		.wake		= true,
	},
	[USBIN_ICL_CHANGE_IRQ] = {
		.name		= "usbin-icl-change",
		.handler	= smblib_handle_icl_change,
		.wake		= true,
	},
	[TYPE_C_CHANGE_IRQ] = {
		.name		= "type-c-change",
		.handler	= smblib_handle_usb_typec_change,
		.wake		= true,
	},
/* DC INPUT IRQs */
	[DCIN_COLLAPSE_IRQ] = {
		.name		= "dcin-collapse",
		.handler	= smblib_handle_debug,
	},
	[DCIN_LT_3P6V_IRQ] = {
		.name		= "dcin-lt-3p6v",
		.handler	= smblib_handle_debug,
	},
	[DCIN_UV_IRQ] = {
		.name		= "dcin-uv",
		.handler	= smblib_handle_debug,
	},
	[DCIN_OV_IRQ] = {
		.name		= "dcin-ov",
		.handler	= smblib_handle_debug,
	},
	[DCIN_PLUGIN_IRQ] = {
		.name		= "dcin-plugin",
		.handler	= smblib_handle_dc_plugin,
		.wake		= true,
	},
	[DIV2_EN_DG_IRQ] = {
		.name		= "div2-en-dg",
		.handler	= smblib_handle_debug,
	},
	[DCIN_ICL_CHANGE_IRQ] = {
		.name		= "dcin-icl-change",
		.handler	= smblib_handle_debug,
	},
/* MISCELLANEOUS IRQs */
	[WDOG_SNARL_IRQ] = {
		.name		= "wdog-snarl",
		.handler	= NULL,
	},
	[WDOG_BARK_IRQ] = {
		.name		= "wdog-bark",
		.handler	= smblib_handle_wdog_bark,
		.wake		= true,
	},
	[AICL_FAIL_IRQ] = {
		.name		= "aicl-fail",
		.handler	= smblib_handle_debug,
	},
	[AICL_DONE_IRQ] = {
		.name		= "aicl-done",
		.handler	= smblib_handle_debug,
	},
	[HIGH_DUTY_CYCLE_IRQ] = {
		.name		= "high-duty-cycle",
		.handler	= smblib_handle_high_duty_cycle,
		.wake		= true,
	},
	[INPUT_CURRENT_LIMIT_IRQ] = {
		.name		= "input-current-limiting",
		.handler	= smblib_handle_debug,
	},
	[TEMPERATURE_CHANGE_IRQ] = {
		.name		= "temperature-change",
		.handler	= smblib_handle_debug,
	},
	[SWITCH_POWER_OK_IRQ] = {
		.name		= "switcher-power-ok",
		.handler	= smblib_handle_switcher_power_ok,
		.wake		= true,
		.storm_data	= {true, 1000, 8},
	},
};

static int smb2_get_irq_index_byname(const char *irq_name)
{
	int i;

	for (i = 0; i < ARRAY_SIZE(smb2_irqs); i++) {
		if (strcmp(smb2_irqs[i].name, irq_name) == 0)
			return i;
	}

	return -ENOENT;
}

static int smb2_request_interrupt(struct smb2 *chip,
				struct device_node *node, const char *irq_name)
{
	struct smb_charger *chg = &chip->chg;
	int rc, irq, irq_index;
	struct smb_irq_data *irq_data;

	irq = of_irq_get_byname(node, irq_name);
	if (irq < 0) {
		pr_err("Couldn't get irq %s byname\n", irq_name);
		return irq;
	}

	irq_index = smb2_get_irq_index_byname(irq_name);
	if (irq_index < 0) {
		pr_err("%s is not a defined irq\n", irq_name);
		return irq_index;
	}

	if (!smb2_irqs[irq_index].handler)
		return 0;

	irq_data = devm_kzalloc(chg->dev, sizeof(*irq_data), GFP_KERNEL);
	if (!irq_data)
		return -ENOMEM;

	irq_data->parent_data = chip;
	irq_data->name = irq_name;
	irq_data->storm_data = smb2_irqs[irq_index].storm_data;
	mutex_init(&irq_data->storm_data.storm_lock);

	rc = devm_request_threaded_irq(chg->dev, irq, NULL,
					smb2_irqs[irq_index].handler,
					IRQF_ONESHOT, irq_name, irq_data);
	if (rc < 0) {
		pr_err("Couldn't request irq %d\n", irq);
		return rc;
	}

	smb2_irqs[irq_index].irq = irq;
	smb2_irqs[irq_index].irq_data = irq_data;
	if (smb2_irqs[irq_index].wake)
		enable_irq_wake(irq);

	return rc;
}

static int smb2_request_interrupts(struct smb2 *chip)
{
	struct smb_charger *chg = &chip->chg;
	struct device_node *node = chg->dev->of_node;
	struct device_node *child;
	int rc = 0;
	const char *name;
	struct property *prop;

	for_each_available_child_of_node(node, child) {
		of_property_for_each_string(child, "interrupt-names",
					    prop, name) {
			rc = smb2_request_interrupt(chip, child, name);
			if (rc < 0)
				return rc;
		}
	}
	if (chg->irq_info[USBIN_ICL_CHANGE_IRQ].irq)
		chg->usb_icl_change_irq_enabled = true;

	return rc;
}

static void smb2_free_interrupts(struct smb_charger *chg)
{
	int i;

	for (i = 0; i < ARRAY_SIZE(smb2_irqs); i++) {
		if (smb2_irqs[i].irq > 0) {
			if (smb2_irqs[i].wake)
				disable_irq_wake(smb2_irqs[i].irq);

			devm_free_irq(chg->dev, smb2_irqs[i].irq,
					smb2_irqs[i].irq_data);
		}
	}
}

static void smb2_disable_interrupts(struct smb_charger *chg)
{
	int i;

	for (i = 0; i < ARRAY_SIZE(smb2_irqs); i++) {
		if (smb2_irqs[i].irq > 0)
			disable_irq(smb2_irqs[i].irq);
	}
}

#if defined(CONFIG_DEBUG_FS)

static int force_batt_psy_update_write(void *data, u64 val)
{
	struct smb_charger *chg = data;

	power_supply_changed(chg->batt_psy);
	return 0;
}
DEFINE_SIMPLE_ATTRIBUTE(force_batt_psy_update_ops, NULL,
			force_batt_psy_update_write, "0x%02llx\n");

static int force_usb_psy_update_write(void *data, u64 val)
{
	struct smb_charger *chg = data;

	power_supply_changed(chg->usb_psy);
	return 0;
}
DEFINE_SIMPLE_ATTRIBUTE(force_usb_psy_update_ops, NULL,
			force_usb_psy_update_write, "0x%02llx\n");

static int force_dc_psy_update_write(void *data, u64 val)
{
	struct smb_charger *chg = data;

	power_supply_changed(chg->dc_psy);
	return 0;
}
DEFINE_SIMPLE_ATTRIBUTE(force_dc_psy_update_ops, NULL,
			force_dc_psy_update_write, "0x%02llx\n");

static void smb2_create_debugfs(struct smb2 *chip)
{
	struct dentry *file;

	chip->dfs_root = debugfs_create_dir("charger", NULL);
	if (IS_ERR_OR_NULL(chip->dfs_root)) {
		pr_err("Couldn't create charger debugfs rc=%ld\n",
			(long)chip->dfs_root);
		return;
	}

	file = debugfs_create_file("force_batt_psy_update", 0600,
			    chip->dfs_root, chip, &force_batt_psy_update_ops);
	if (IS_ERR_OR_NULL(file))
		pr_err("Couldn't create force_batt_psy_update file rc=%ld\n",
			(long)file);

	file = debugfs_create_file("force_usb_psy_update", 0600,
			    chip->dfs_root, chip, &force_usb_psy_update_ops);
	if (IS_ERR_OR_NULL(file))
		pr_err("Couldn't create force_usb_psy_update file rc=%ld\n",
			(long)file);

	file = debugfs_create_file("force_dc_psy_update", 0600,
			    chip->dfs_root, chip, &force_dc_psy_update_ops);
	if (IS_ERR_OR_NULL(file))
		pr_err("Couldn't create force_dc_psy_update file rc=%ld\n",
			(long)file);
}

#else

static void smb2_create_debugfs(struct smb2 *chip)
{}

#endif

static int smb2_probe(struct platform_device *pdev)
{
	struct smb2 *chip;
	struct smb_charger *chg;
	int rc = 0;
	union power_supply_propval val;
	int usb_present, batt_present, batt_health, batt_charge_type;

	chip = devm_kzalloc(&pdev->dev, sizeof(*chip), GFP_KERNEL);
	if (!chip)
		return -ENOMEM;

	chg = &chip->chg;
	chg->dev = &pdev->dev;
	chg->param = v1_params;
	chg->debug_mask = &__debug_mask;
	chg->try_sink_enabled = &__try_sink_enabled;
	chg->weak_chg_icl_ua = &__weak_chg_icl_ua;
	chg->mode = PARALLEL_MASTER;
	chg->irq_info = smb2_irqs;
	chg->die_health = -EINVAL;
	chg->taper_control_enabled = POWER_SUPPLY_TAPER_CONTROL_MODE_STEPPER;
	chg->name = "PMI";
	chg->audio_headset_drp_wait_ms = &__audio_headset_drp_wait_ms;

	chg->regmap = dev_get_regmap(chg->dev->parent, NULL);
	if (!chg->regmap) {
		pr_err("parent regmap is missing\n");
		return -EINVAL;
	}

	rc = smb2_chg_config_init(chip);
	if (rc < 0) {
		if (rc != -EPROBE_DEFER)
			pr_err("Couldn't setup chg_config rc=%d\n", rc);
		return rc;
	}

	chg->log = debugfs_logbuffer_register("smblib");
	if (!chg->log) {
		pr_err("failed to obtain logbuffer instance rc:%ld",
		       PTR_ERR(chg->log));
		return PTR_ERR(chg->log);
	}

	rc = smb2_parse_dt(chip);
	if (rc < 0) {
		pr_err("Couldn't parse device tree rc=%d\n", rc);
		goto cleanup;
	}

	rc = smblib_init(chg);
	if (rc < 0) {
		pr_err("Smblib_init failed rc=%d\n", rc);
		goto cleanup;
	}

	/* set driver data before resources request it */
	platform_set_drvdata(pdev, chip);

	rc = smb2_init_vbus_regulator(chip);
	if (rc < 0) {
		pr_err("Couldn't initialize vbus regulator rc=%d\n",
			rc);
		goto cleanup;
	}

	rc = smb2_init_vconn_regulator(chip);
	if (rc < 0) {
		pr_err("Couldn't initialize vconn regulator rc=%d\n",
				rc);
		goto cleanup;
	}

	/* extcon registration */
	chg->extcon = devm_extcon_dev_allocate(chg->dev, smblib_extcon_cable);
	if (IS_ERR(chg->extcon)) {
		rc = PTR_ERR(chg->extcon);
		dev_err(chg->dev, "failed to allocate extcon device rc=%d\n",
				rc);
		goto cleanup;
	}

	rc = devm_extcon_dev_register(chg->dev, chg->extcon);
	if (rc < 0) {
		dev_err(chg->dev, "failed to register extcon device rc=%d\n",
				rc);
		goto cleanup;
	}

	rc = smb2_init_hw(chip);
	if (rc < 0) {
		pr_err("Couldn't initialize hardware rc=%d\n", rc);
		goto cleanup;
	}

	rc = smb2_init_dc_psy(chip);
	if (rc < 0) {
		pr_err("Couldn't initialize dc psy rc=%d\n", rc);
		goto cleanup;
	}

	rc = smb2_init_usb_psy(chip);
	if (rc < 0) {
		pr_err("Couldn't initialize usb psy rc=%d\n", rc);
		goto cleanup;
	}

	rc = smb2_init_usb_main_psy(chip);
	if (rc < 0) {
		pr_err("Couldn't initialize usb main psy rc=%d\n", rc);
		goto cleanup;
	}

	rc = smb2_init_usb_port_psy(chip);
	if (rc < 0) {
		pr_err("Couldn't initialize usb pc_port psy rc=%d\n", rc);
		goto cleanup;
	}

	rc = smb2_init_batt_psy(chip);
	if (rc < 0) {
		pr_err("Couldn't initialize batt psy rc=%d\n", rc);
		goto cleanup;
	}

	rc = smb2_determine_initial_status(chip);
	if (rc < 0) {
		pr_err("Couldn't determine initial status rc=%d\n",
			rc);
		goto cleanup;
	}

	rc = smb2_request_interrupts(chip);
	if (rc < 0) {
		pr_err("Couldn't request interrupts rc=%d\n", rc);
		goto cleanup;
	}

	rc = smb2_post_init(chip);
	if (rc < 0) {
		pr_err("Failed in post init rc=%d\n", rc);
		goto cleanup;
	}

	smb2_create_debugfs(chip);

	rc = smblib_get_prop_usb_present(chg, &val);
	if (rc < 0) {
		pr_err("Couldn't get usb present rc=%d\n", rc);
		goto cleanup;
	}
	usb_present = val.intval;

	rc = smblib_get_prop_batt_present(chg, &val);
	if (rc < 0) {
		pr_err("Couldn't get batt present rc=%d\n", rc);
		goto cleanup;
	}
	batt_present = val.intval;

	rc = smblib_get_prop_batt_health(chg, &val);
	if (rc < 0) {
		pr_err("Couldn't get batt health rc=%d\n", rc);
		val.intval = POWER_SUPPLY_HEALTH_UNKNOWN;
	}
	batt_health = val.intval;

	rc = smblib_get_prop_batt_charge_type(chg, &val);
	if (rc < 0) {
		pr_err("Couldn't get batt charge type rc=%d\n", rc);
		goto cleanup;
	}
	batt_charge_type = val.intval;

	device_init_wakeup(chg->dev, true);

	pr_info("QPNP SMB2 probed successfully usb:present=%d type=%d batt:present = %d health = %d charge = %d\n",
		usb_present, chg->real_charger_type,
		batt_present, batt_health, batt_charge_type);
	return rc;

cleanup:
	smb2_free_interrupts(chg);
	if (chg->batt_psy)
		power_supply_unregister(chg->batt_psy);
	if (chg->usb_main_psy)
		power_supply_unregister(chg->usb_main_psy);
	if (chg->usb_psy)
		power_supply_unregister(chg->usb_psy);
	if (chg->usb_port_psy)
		power_supply_unregister(chg->usb_port_psy);
	if (chg->dc_psy)
		power_supply_unregister(chg->dc_psy);
	if (chg->vconn_vreg && chg->vconn_vreg->rdev)
		devm_regulator_unregister(chg->dev, chg->vconn_vreg->rdev);
	if (chg->vbus_vreg && chg->vbus_vreg->rdev)
		devm_regulator_unregister(chg->dev, chg->vbus_vreg->rdev);

	smblib_deinit(chg);
	debugfs_logbuffer_unregister(chg->log);

	platform_set_drvdata(pdev, NULL);
	return rc;
}

static int smb2_remove(struct platform_device *pdev)
{
	struct smb2 *chip = platform_get_drvdata(pdev);
	struct smb_charger *chg = &chip->chg;

	power_supply_unregister(chg->batt_psy);
	power_supply_unregister(chg->usb_psy);
	power_supply_unregister(chg->usb_port_psy);
	regulator_unregister(chg->vconn_vreg->rdev);
	regulator_unregister(chg->vbus_vreg->rdev);

	platform_set_drvdata(pdev, NULL);
	return 0;
}

static void smb2_shutdown(struct platform_device *pdev)
{
	struct smb2 *chip = platform_get_drvdata(pdev);
	struct smb_charger *chg = &chip->chg;

	/* disable all interrupts */
	smb2_disable_interrupts(chg);

	/* configure power role for UFP */
	smblib_masked_write(chg, TYPE_C_INTRPT_ENB_SOFTWARE_CTRL_REG,
				TYPEC_POWER_ROLE_CMD_MASK, UFP_EN_CMD_BIT);

	/* force HVDCP to 5V */
	smblib_masked_write(chg, USBIN_OPTIONS_1_CFG_REG,
				HVDCP_AUTONOMOUS_MODE_EN_CFG_BIT, 0);
	smblib_write(chg, CMD_HVDCP_2_REG, FORCE_5V_BIT);

	/* force enable APSD */
	smblib_masked_write(chg, USBIN_OPTIONS_1_CFG_REG,
				 AUTO_SRC_DETECT_BIT, AUTO_SRC_DETECT_BIT);
}

static const struct of_device_id match_table[] = {
	{ .compatible = "qcom,qpnp-smb2", },
	{ },
};

static struct platform_driver smb2_driver = {
	.driver		= {
		.name		= "qcom,qpnp-smb2",
		.owner		= THIS_MODULE,
		.of_match_table	= match_table,
	},
	.probe		= smb2_probe,
	.remove		= smb2_remove,
	.shutdown	= smb2_shutdown,
};
module_platform_driver(smb2_driver);

MODULE_DESCRIPTION("QPNP SMB2 Charger Driver");
MODULE_LICENSE("GPL v2");<|MERGE_RESOLUTION|>--- conflicted
+++ resolved
@@ -360,7 +360,6 @@
 	if (rc < 0)
 		chg->otg_delay_ms = OTG_DEFAULT_DEGLITCH_TIME_MS;
 
-<<<<<<< HEAD
 	chip->dt.batt_psy_is_bms =
 	    of_property_read_bool(node, "google,batt_psy_is_bms");
 
@@ -368,13 +367,12 @@
 				     &chg->usb_port_tz_name);
 	if (rc < 0)
 		pr_err("cannot read usb-port-tz-name, rc=%d\n", rc);
-=======
+
 	chg->disable_stat_sw_override = of_property_read_bool(node,
 					"qcom,disable-stat-sw-override");
 
 	chg->fcc_stepper_enable = of_property_read_bool(node,
 					"qcom,fcc-stepping-enable");
->>>>>>> a8868c93
 
 	return 0;
 }
@@ -1095,17 +1093,12 @@
 	POWER_SUPPLY_PROP_CHARGE_CONTROL_LIMIT_MAX,
 	POWER_SUPPLY_PROP_CHARGE_CONTROL_LIMIT,
 	POWER_SUPPLY_PROP_CHARGE_COUNTER,
-<<<<<<< HEAD
 	POWER_SUPPLY_PROP_INPUT_CURRENT_MAX,
 	POWER_SUPPLY_PROP_CHARGE_FULL,
 #ifndef CONFIG_QPNP_FG_GEN3_LEGACY_CYCLE_COUNT
 	POWER_SUPPLY_PROP_CYCLE_COUNT,
 #endif
-=======
-	POWER_SUPPLY_PROP_CHARGE_FULL,
-	POWER_SUPPLY_PROP_CYCLE_COUNT,
 	POWER_SUPPLY_PROP_FCC_STEPPER_ENABLE,
->>>>>>> a8868c93
 };
 
 static int smb2_batt_get_prop(struct power_supply *psy,
@@ -1170,15 +1163,9 @@
 	case POWER_SUPPLY_PROP_SW_JEITA_ENABLED:
 		val->intval = chg->sw_jeita_enabled;
 		break;
-<<<<<<< HEAD
 	case POWER_SUPPLY_PROP_TAPER_CONTROL:
 		val->intval = chg->taper_control_enabled;
 		break;
-	case POWER_SUPPLY_PROP_VOLTAGE_NOW:
-		rc = smblib_get_prop_batt_voltage_now(chg, val);
-		break;
-=======
->>>>>>> a8868c93
 	case POWER_SUPPLY_PROP_VOLTAGE_MAX:
 		val->intval = get_client_vote(chg->fv_votable,
 				BATT_PROFILE_VOTER);
@@ -1232,8 +1219,6 @@
 		val->intval = 0;
 		break;
 	case POWER_SUPPLY_PROP_CHARGE_COUNTER:
-	case POWER_SUPPLY_PROP_CHARGE_FULL:
-	case POWER_SUPPLY_PROP_CYCLE_COUNT:
 	case POWER_SUPPLY_PROP_VOLTAGE_NOW:
 	case POWER_SUPPLY_PROP_TEMP:
 		rc = smblib_get_prop_from_bms(chg, psp, val);
@@ -1344,17 +1329,15 @@
 		chg->batt_profile_fcc_ua = val->intval;
 		vote(chg->fcc_votable, BATT_PROFILE_VOTER, true, val->intval);
 		break;
-<<<<<<< HEAD
 	case POWER_SUPPLY_PROP_CHARGE_DISABLE:
 		vote(chg->chg_disable_votable, USER_VOTER,
 			(bool)val->intval, 0);
-=======
+		break;
 	case POWER_SUPPLY_PROP_CONSTANT_CHARGE_CURRENT:
 		if (val->intval)
 			vote(chg->fcc_votable, FG_ESR_VOTER, true, val->intval);
 		else
 			vote(chg->fcc_votable, FG_ESR_VOTER, false, 0);
->>>>>>> a8868c93
 		break;
 	case POWER_SUPPLY_PROP_SET_SHIP_MODE:
 		/* Not in ship mode as long as the device is active */

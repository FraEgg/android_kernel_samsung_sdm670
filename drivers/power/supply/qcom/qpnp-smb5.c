--- conflicted
+++ resolved
@@ -438,13 +438,11 @@
 	if (rc < 0)
 		chg->otg_delay_ms = OTG_DEFAULT_DEGLITCH_TIME_MS;
 
-<<<<<<< HEAD
 	chip->dt.batt_psy_is_bms =
-	    of_property_read_bool(node, "google,batt_psy_is_bms");
-=======
+		of_property_read_bool(node, "google,batt_psy_is_bms");
+
 	chg->fcc_stepper_enable = of_property_read_bool(node,
 					"qcom,fcc-stepping-enable");
->>>>>>> e7c78283
 
 	rc = of_property_match_string(node, "io-channel-names",
 			"usb_in_voltage");
@@ -1202,12 +1200,9 @@
 	POWER_SUPPLY_PROP_CYCLE_COUNT,
 	POWER_SUPPLY_PROP_RECHARGE_SOC,
 	POWER_SUPPLY_PROP_CHARGE_FULL,
-<<<<<<< HEAD
-	POWER_SUPPLY_PROP_INPUT_CURRENT_MAX,
-=======
 	POWER_SUPPLY_PROP_FORCE_RECHARGE,
 	POWER_SUPPLY_PROP_FCC_STEPPER_ENABLE,
->>>>>>> e7c78283
+	POWER_SUPPLY_PROP_INPUT_CURRENT_MAX,
 };
 
 static int smb5_batt_get_prop(struct power_supply *psy,
@@ -1422,19 +1417,16 @@
 	case POWER_SUPPLY_PROP_RECHARGE_SOC:
 		rc = smblib_set_prop_rechg_soc_thresh(chg, val);
 		break;
-<<<<<<< HEAD
+	case POWER_SUPPLY_PROP_FORCE_RECHARGE:
+		/* toggle charging to force recharge */
+		vote(chg->chg_disable_votable, FORCE_RECHARGE_VOTER,
+			true, 0);
+		/* charge disable delay */
+		msleep(50);
+		vote(chg->chg_disable_votable, FORCE_RECHARGE_VOTER,
+			false, 0);
 	case POWER_SUPPLY_PROP_INPUT_CURRENT_MAX:
 		rc = smblib_set_prop_input_current_max(chg, val);
-=======
-	case POWER_SUPPLY_PROP_FORCE_RECHARGE:
-			/* toggle charging to force recharge */
-			vote(chg->chg_disable_votable, FORCE_RECHARGE_VOTER,
-					true, 0);
-			/* charge disable delay */
-			msleep(50);
-			vote(chg->chg_disable_votable, FORCE_RECHARGE_VOTER,
-					false, 0);
->>>>>>> e7c78283
 		break;
 	default:
 		rc = -EINVAL;

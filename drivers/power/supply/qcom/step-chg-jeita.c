--- conflicted
+++ resolved
@@ -72,10 +72,7 @@
 	struct power_supply	*batt_psy;
 	struct power_supply	*bms_psy;
 	struct power_supply	*usb_psy;
-<<<<<<< HEAD
-=======
 	struct power_supply	*main_psy;
->>>>>>> 0482853e
 	struct delayed_work	status_change_work;
 	struct delayed_work	get_config_work;
 	struct notifier_block	nb;
@@ -599,7 +596,6 @@
 		vote(chip->usb_icl_votable, JEITA_VOTER, false, 0);
 		goto set_jeita_fv;
 	}
-<<<<<<< HEAD
 
 	/*
 	 * Suspend USB input path if battery voltage is above
@@ -614,22 +610,6 @@
 			vote(chip->usb_icl_votable, JEITA_VOTER, false, 0);
 	}
 
-=======
-
-	/*
-	 * Suspend USB input path if battery voltage is above
-	 * JEITA VFLOAT threshold.
-	 */
-	if (fv_uv > 0) {
-		rc = power_supply_get_property(chip->batt_psy,
-				POWER_SUPPLY_PROP_VOLTAGE_NOW, &pval);
-		if (!rc && (pval.intval > fv_uv))
-			vote(chip->usb_icl_votable, JEITA_VOTER, true, 0);
-		else if (pval.intval < (fv_uv - JEITA_SUSPEND_HYST_UV))
-			vote(chip->usb_icl_votable, JEITA_VOTER, false, 0);
-	}
-
->>>>>>> 0482853e
 set_jeita_fv:
 	vote(chip->fv_votable, JEITA_VOTER, fv_uv ? true : false, fv_uv);
 
@@ -691,11 +671,7 @@
 	int reschedule_step_work_us = 0;
 	union power_supply_propval prop = {0, };
 
-<<<<<<< HEAD
-	if (!is_batt_available(chip))
-=======
 	if (!is_batt_available(chip) || !is_bms_available(chip))
->>>>>>> 0482853e
 		goto exit_work;
 
 	handle_battery_insertion(chip);

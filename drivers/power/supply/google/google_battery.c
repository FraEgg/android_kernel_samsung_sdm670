--- conflicted
+++ resolved
@@ -1972,11 +1972,8 @@
 	} else if (batt_drv->vbatt_idx == profile->volt_nb_limits - 1) {
 		const int chg_type = batt_drv->chg_state.f.chg_type;
 
-<<<<<<< HEAD
-=======
 		is_msc_last = (profile->chg_last_tier > 0) ? true : false;
 
->>>>>>> 3a74e9cf
 		/* will not adjust charger voltage only in the configured
 		 * last tier.
 		 * NOTE: might not be the "real" last tier since can I have
@@ -1990,10 +1987,7 @@
 			msc_state = MSC_TYPE;
 		} else {
 			msc_state = MSC_LAST;
-<<<<<<< HEAD
-=======
 			msc_logic_ramp_rate(batt_drv, vbatt, ibatt, &fv_uv);
->>>>>>> 3a74e9cf
 		}
 
 		pr_info("MSC_LAST vbatt=%d ibatt=%d fv_uv=%d\n",

--- conflicted
+++ resolved
@@ -42,13 +42,7 @@
 
 #define TIMES_FOR_GENERAL_READ_ADC		15
 
-<<<<<<< HEAD
-#define DEFAULT_DEVICE_RESISTOR_VALUE_NVT   136
-#define DEFAULT_DEVICE_RESISTOR_VALUE_TWS	146//ASUS_BSP Eason read battery ID
-#define DEFAULT_DEVICE_RESISTOR_VALUE_ME175KG   190
-=======
 #define DEFAULT_DEVICE_RESISTOR_VALUE_ROBIN   200
->>>>>>> 35b7d957
 
 #define RESISTOR_MAX_VAL	200
 #define RESISTOR_MIN_VAL		100

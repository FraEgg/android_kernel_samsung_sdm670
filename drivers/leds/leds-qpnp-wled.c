/* Copyright (c) 2014-2017, The Linux Foundation. All rights reserved.
 *
 * This program is free software; you can redistribute it and/or modify
 * it under the terms of the GNU General Public License version 2 and
 * only version 2 as published by the Free Software Foundation.
 *
 * This program is distributed in the hope that it will be useful,
 * but WITHOUT ANY WARRANTY; without even the implied warranty of
 * MERCHANTABILITY or FITNESS FOR A PARTICULAR PURPOSE.  See the
 * GNU General Public License for more details.
 */

#include <linux/module.h>
#include <linux/init.h>
#include <linux/kernel.h>
#include <linux/regmap.h>
#include <linux/errno.h>
#include <linux/leds.h>
#include <linux/slab.h>
#include <linux/of_device.h>
#include <linux/of_address.h>
#include <linux/spmi.h>
#include <linux/platform_device.h>
#include <linux/interrupt.h>
#include <linux/err.h>
#include <linux/delay.h>
#include <linux/leds-qpnp-wled.h>
#include <linux/qpnp/qpnp-revid.h>

/* base addresses */
#define QPNP_WLED_CTRL_BASE		"qpnp-wled-ctrl-base"
#define QPNP_WLED_SINK_BASE		"qpnp-wled-sink-base"

/* ctrl registers */
#define QPNP_WLED_FAULT_STATUS(b)	(b + 0x08)
#define QPNP_WLED_INT_RT_STS(b)		(b + 0x10)
#define QPNP_WLED_EN_REG(b)		(b + 0x46)
#define QPNP_WLED_FDBK_OP_REG(b)	(b + 0x48)
#define QPNP_WLED_VREF_REG(b)		(b + 0x49)
#define QPNP_WLED_BOOST_DUTY_REG(b)	(b + 0x4B)
#define QPNP_WLED_SWITCH_FREQ_REG(b)	(b + 0x4C)
#define QPNP_WLED_OVP_REG(b)		(b + 0x4D)
#define QPNP_WLED_ILIM_REG(b)		(b + 0x4E)
#define QPNP_WLED_AMOLED_VOUT_REG(b)	(b + 0x4F)
#define QPNP_WLED_SOFTSTART_RAMP_DLY(b) (b + 0x53)
#define QPNP_WLED_VLOOP_COMP_RES_REG(b)	(b + 0x55)
#define QPNP_WLED_VLOOP_COMP_GM_REG(b)	(b + 0x56)
#define QPNP_WLED_EN_PSM_REG(b)		(b + 0x5A)
#define QPNP_WLED_PSM_CTRL_REG(b)	(b + 0x5B)
#define QPNP_WLED_LCD_AUTO_PFM_REG(b)	(b + 0x5C)
#define QPNP_WLED_SC_PRO_REG(b)		(b + 0x5E)
#define QPNP_WLED_SWIRE_AVDD_REG(b)	(b + 0x5F)
#define QPNP_WLED_CTRL_SPARE_REG(b)	(b + 0xDF)
#define QPNP_WLED_TEST1_REG(b)		(b + 0xE2)
#define QPNP_WLED_TEST4_REG(b)		(b + 0xE5)
#define QPNP_WLED_REF_7P7_TRIM_REG(b)	(b + 0xF2)

#define QPNP_WLED_7P7_TRIM_MASK		GENMASK(3, 0)
#define QPNP_WLED_EN_MASK		0x7F
#define QPNP_WLED_EN_SHIFT		7
#define QPNP_WLED_FDBK_OP_MASK		0xF8
#define QPNP_WLED_VREF_MASK		GENMASK(3, 0)

#define QPNP_WLED_VLOOP_COMP_RES_MASK			0xF0
#define QPNP_WLED_VLOOP_COMP_RES_OVERWRITE		0x80
#define QPNP_WLED_LOOP_COMP_RES_DFLT_AMOLED_KOHM	320
#define QPNP_WLED_LOOP_COMP_RES_STEP_KOHM		20
#define QPNP_WLED_LOOP_COMP_RES_MIN_KOHM		20
#define QPNP_WLED_LOOP_COMP_RES_MAX_KOHM		320
#define QPNP_WLED_VLOOP_COMP_GM_MASK			GENMASK(3, 0)
#define QPNP_WLED_VLOOP_COMP_GM_OVERWRITE		0x80
#define QPNP_WLED_VLOOP_COMP_AUTO_GM_EN			BIT(6)
#define QPNP_WLED_VLOOP_COMP_AUTO_GM_THRESH_MASK	GENMASK(5, 4)
#define QPNP_WLED_VLOOP_COMP_AUTO_GM_THRESH_SHIFT	4
#define QPNP_WLED_LOOP_EA_GM_DFLT_AMOLED_PMI8994	0x03
#define QPNP_WLED_LOOP_GM_DFLT_AMOLED_PMI8998		0x09
#define QPNP_WLED_LOOP_GM_DFLT_WLED			0x09
#define QPNP_WLED_LOOP_EA_GM_MIN			0x0
#define QPNP_WLED_LOOP_EA_GM_MAX			0xF
#define QPNP_WLED_LOOP_AUTO_GM_THRESH_MAX		3
#define QPNP_WLED_LOOP_AUTO_GM_DFLT_THRESH		1
#define QPNP_WLED_VREF_PSM_MASK				0xF8
#define QPNP_WLED_VREF_PSM_STEP_MV			50
#define QPNP_WLED_VREF_PSM_MIN_MV			400
#define QPNP_WLED_VREF_PSM_MAX_MV			750
#define QPNP_WLED_VREF_PSM_DFLT_AMOLED_MV		450
#define QPNP_WLED_PSM_OVERWRITE_BIT			BIT(7)
#define QPNP_WLED_LCD_AUTO_PFM_DFLT_THRESH		1
#define QPNP_WLED_LCD_AUTO_PFM_THRESH_MAX		0xF
#define QPNP_WLED_LCD_AUTO_PFM_EN_SHIFT			7
#define QPNP_WLED_LCD_AUTO_PFM_EN_BIT			BIT(7)
#define QPNP_WLED_LCD_AUTO_PFM_THRESH_MASK		GENMASK(3, 0)
#define QPNP_WLED_EN_PSM_BIT				BIT(7)

#define QPNP_WLED_ILIM_MASK		GENMASK(2, 0)
#define QPNP_WLED_ILIM_OVERWRITE	BIT(7)
#define PMI8994_WLED_ILIM_MIN_MA	105
#define PMI8994_WLED_ILIM_MAX_MA	1980
#define PMI8994_WLED_DFLT_ILIM_MA	980
#define PMI8994_AMOLED_DFLT_ILIM_MA	385
#define PMI8998_WLED_ILIM_MAX_MA	1500
#define PMI8998_WLED_DFLT_ILIM_MA	970
#define PMI8998_AMOLED_DFLT_ILIM_MA	620
#define QPNP_WLED_BOOST_DUTY_MASK	0xFC
#define QPNP_WLED_BOOST_DUTY_STEP_NS	52
#define QPNP_WLED_BOOST_DUTY_MIN_NS	26
#define QPNP_WLED_BOOST_DUTY_MAX_NS	156
#define QPNP_WLED_DEF_BOOST_DUTY_NS	104
#define QPNP_WLED_SWITCH_FREQ_MASK	0x70
#define QPNP_WLED_SWITCH_FREQ_800_KHZ	800
#define QPNP_WLED_SWITCH_FREQ_1600_KHZ	1600
#define QPNP_WLED_SWITCH_FREQ_OVERWRITE 0x80
#define QPNP_WLED_OVP_MASK		GENMASK(1, 0)
#define QPNP_WLED_TEST4_EN_DEB_BYPASS_ILIM_BIT	BIT(6)
#define QPNP_WLED_TEST4_EN_SH_FOR_SS_BIT	BIT(5)
#define QPNP_WLED_TEST4_EN_CLAMP_BIT		BIT(4)
#define QPNP_WLED_TEST4_EN_SOFT_START_BIT	BIT(1)
#define QPNP_WLED_TEST4_EN_VREF_UP			\
		(QPNP_WLED_TEST4_EN_SH_FOR_SS_BIT |	\
		QPNP_WLED_TEST4_EN_CLAMP_BIT |		\
		QPNP_WLED_TEST4_EN_SOFT_START_BIT)
#define QPNP_WLED_TEST4_EN_IIND_UP	0x1
#define QPNP_WLED_ILIM_FAULT_BIT	BIT(0)
#define QPNP_WLED_OVP_FAULT_BIT		BIT(1)
#define QPNP_WLED_SC_FAULT_BIT		BIT(2)

/* sink registers */
#define QPNP_WLED_CURR_SINK_REG(b)	(b + 0x46)
#define QPNP_WLED_SYNC_REG(b)		(b + 0x47)
#define QPNP_WLED_MOD_REG(b)		(b + 0x4A)
#define QPNP_WLED_HYB_THRES_REG(b)	(b + 0x4B)
#define QPNP_WLED_MOD_EN_REG(b, n)	(b + 0x50 + (n * 0x10))
#define QPNP_WLED_SYNC_DLY_REG(b, n)	(QPNP_WLED_MOD_EN_REG(b, n) + 0x01)
#define QPNP_WLED_FS_CURR_REG(b, n)	(QPNP_WLED_MOD_EN_REG(b, n) + 0x02)
#define QPNP_WLED_CABC_REG(b, n)	(QPNP_WLED_MOD_EN_REG(b, n) + 0x06)
#define QPNP_WLED_BRIGHT_LSB_REG(b, n)	(QPNP_WLED_MOD_EN_REG(b, n) + 0x07)
#define QPNP_WLED_BRIGHT_MSB_REG(b, n)	(QPNP_WLED_MOD_EN_REG(b, n) + 0x08)
#define QPNP_WLED_SINK_TEST5_REG(b)	(b + 0xE6)

#define QPNP_WLED_MOD_FREQ_1200_KHZ	1200
#define QPNP_WLED_MOD_FREQ_2400_KHZ	2400
#define QPNP_WLED_MOD_FREQ_9600_KHZ	9600
#define QPNP_WLED_MOD_FREQ_19200_KHZ	19200
#define QPNP_WLED_MOD_FREQ_MASK		0x3F
#define QPNP_WLED_MOD_FREQ_SHIFT	6
#define QPNP_WLED_ACC_CLK_FREQ_MASK	0xE7
#define QPNP_WLED_ACC_CLK_FREQ_SHIFT	3
#define QPNP_WLED_PHASE_STAG_MASK	0xDF
#define QPNP_WLED_PHASE_STAG_SHIFT	5
#define QPNP_WLED_DIM_RES_MASK		0xFD
#define QPNP_WLED_DIM_RES_SHIFT		1
#define QPNP_WLED_DIM_HYB_MASK		0xFB
#define QPNP_WLED_DIM_HYB_SHIFT		2
#define QPNP_WLED_DIM_ANA_MASK		0xFE
#define QPNP_WLED_HYB_THRES_MASK	0xF8
#define QPNP_WLED_HYB_THRES_MIN		78
#define QPNP_WLED_DEF_HYB_THRES		625
#define QPNP_WLED_HYB_THRES_MAX		10000
#define QPNP_WLED_MOD_EN_MASK		0x7F
#define QPNP_WLED_MOD_EN_SHFT		7
#define QPNP_WLED_MOD_EN		1
#define QPNP_WLED_GATE_DRV_MASK		0xFE
#define QPNP_WLED_SYNC_DLY_MASK		0xF8
#define QPNP_WLED_SYNC_DLY_MIN_US	0
#define QPNP_WLED_SYNC_DLY_MAX_US	1400
#define QPNP_WLED_SYNC_DLY_STEP_US	200
#define QPNP_WLED_DEF_SYNC_DLY_US	400
#define QPNP_WLED_FS_CURR_MASK		0xF0
#define QPNP_WLED_FS_CURR_MIN_UA	0
#define QPNP_WLED_FS_CURR_MAX_UA	30000
#define QPNP_WLED_FS_CURR_STEP_UA	2500
#define QPNP_WLED_CABC_MASK		0x7F
#define QPNP_WLED_CABC_SHIFT		7
#define QPNP_WLED_CURR_SINK_SHIFT	4
#define QPNP_WLED_BRIGHT_LSB_MASK	0xFF
#define QPNP_WLED_BRIGHT_MSB_SHIFT	8
#define QPNP_WLED_BRIGHT_MSB_MASK	0x0F
#define QPNP_WLED_SYNC			0x0F
#define QPNP_WLED_SYNC_RESET		0x00

#define QPNP_WLED_SINK_TEST5_HYB	0x14
#define QPNP_WLED_SINK_TEST5_DIG	0x1E
#define QPNP_WLED_SINK_TEST5_HVG_PULL_STR_BIT	BIT(3)

#define QPNP_WLED_SWITCH_FREQ_800_KHZ_CODE	0x0B
#define QPNP_WLED_SWITCH_FREQ_1600_KHZ_CODE	0x05

#define QPNP_WLED_DISP_SEL_REG(b)	(b + 0x44)
#define QPNP_WLED_MODULE_RDY_REG(b)	(b + 0x45)
#define QPNP_WLED_MODULE_EN_REG(b)	(b + 0x46)
#define QPNP_WLED_MODULE_RDY_MASK	0x7F
#define QPNP_WLED_MODULE_RDY_SHIFT	7
#define QPNP_WLED_MODULE_EN_MASK	BIT(7)
#define QPNP_WLED_MODULE_EN_SHIFT	7
#define QPNP_WLED_DISP_SEL_MASK		0x7F
#define QPNP_WLED_DISP_SEL_SHIFT	7
#define QPNP_WLED_EN_SC_DEB_CYCLES_MASK	0x79
#define QPNP_WLED_EN_DEB_CYCLES_MASK	0xF9
#define QPNP_WLED_EN_SC_SHIFT		7
#define QPNP_WLED_SC_PRO_EN_DSCHGR	0x8
#define QPNP_WLED_SC_DEB_CYCLES_MIN     2
#define QPNP_WLED_SC_DEB_CYCLES_MAX     16
#define QPNP_WLED_SC_DEB_CYCLES_SUB     2
#define QPNP_WLED_SC_DEB_CYCLES_DFLT    4
#define QPNP_WLED_EXT_FET_DTEST2	0x09

#define QPNP_WLED_SEC_ACCESS_REG(b)    (b + 0xD0)
#define QPNP_WLED_SEC_UNLOCK           0xA5

#define QPNP_WLED_MAX_STRINGS		4
#define WLED_MAX_LEVEL_4095		4095
#define QPNP_WLED_RAMP_DLY_MS		20
#define QPNP_WLED_TRIGGER_NONE		"none"
#define QPNP_WLED_STR_SIZE		20
#define QPNP_WLED_MIN_MSLEEP		20
#define QPNP_WLED_SC_DLY_MS		20

#define NUM_SUPPORTED_AVDD_VOLTAGES	6
#define QPNP_WLED_DFLT_AVDD_MV		7600
#define QPNP_WLED_AVDD_MIN_MV		5650
#define QPNP_WLED_AVDD_MAX_MV		7900
#define QPNP_WLED_AVDD_STEP_MV		150
#define QPNP_WLED_AVDD_MIN_TRIM_VAL	0x0
#define QPNP_WLED_AVDD_MAX_TRIM_VAL	0xF
#define QPNP_WLED_AVDD_SEL_SPMI_BIT	BIT(7)
#define QPNP_WLED_AVDD_SET_BIT		BIT(4)

#define NUM_SUPPORTED_OVP_THRESHOLDS	4
#define NUM_SUPPORTED_ILIM_THRESHOLDS	8

#define QPNP_WLED_AVDD_MV_TO_REG(val) \
		((val - QPNP_WLED_AVDD_MIN_MV) / QPNP_WLED_AVDD_STEP_MV)

/* output feedback mode */
enum qpnp_wled_fdbk_op {
	QPNP_WLED_FDBK_AUTO,
	QPNP_WLED_FDBK_WLED1,
	QPNP_WLED_FDBK_WLED2,
	QPNP_WLED_FDBK_WLED3,
	QPNP_WLED_FDBK_WLED4,
};

/* dimming modes */
enum qpnp_wled_dim_mode {
	QPNP_WLED_DIM_ANALOG,
	QPNP_WLED_DIM_DIGITAL,
	QPNP_WLED_DIM_HYBRID,
};

/* wled ctrl debug registers */
static u8 qpnp_wled_ctrl_dbg_regs[] = {
	0x44, 0x46, 0x48, 0x49, 0x4b, 0x4c, 0x4d, 0x4e, 0x50, 0x51, 0x52, 0x53,
	0x54, 0x55, 0x56, 0x57, 0x58, 0x5a, 0x5b, 0x5d, 0x5e, 0xe2
};

/* wled sink debug registers */
static u8 qpnp_wled_sink_dbg_regs[] = {
	0x46, 0x47, 0x48, 0x4a, 0x4b,
	0x50, 0x51, 0x52, 0x53,	0x56, 0x57, 0x58,
	0x60, 0x61, 0x62, 0x63,	0x66, 0x67, 0x68,
	0x70, 0x71, 0x72, 0x73,	0x76, 0x77, 0x78,
	0x80, 0x81, 0x82, 0x83,	0x86, 0x87, 0x88,
	0xe6,
};

static int qpnp_wled_avdd_target_voltages[NUM_SUPPORTED_AVDD_VOLTAGES] = {
	7900, 7600, 7300, 6400, 6100, 5800,
};

static u8 qpnp_wled_ovp_reg_settings[NUM_SUPPORTED_AVDD_VOLTAGES] = {
	0x0, 0x0, 0x1, 0x2, 0x2, 0x3,
};

static int qpnp_wled_avdd_trim_adjustments[NUM_SUPPORTED_AVDD_VOLTAGES] = {
	3, 0, -2, 7, 3, 3,
};

static int qpnp_wled_ovp_thresholds_pmi8994[NUM_SUPPORTED_OVP_THRESHOLDS] = {
	31000, 29500, 19400, 17800,
};

static int qpnp_wled_ovp_thresholds_pmi8998[NUM_SUPPORTED_OVP_THRESHOLDS] = {
	31100, 29600, 19600, 18100,
};

static int qpnp_wled_ilim_settings_pmi8994[NUM_SUPPORTED_ILIM_THRESHOLDS] = {
	105, 385, 660, 980, 1150, 1420, 1700, 1980,
};

static int qpnp_wled_ilim_settings_pmi8998[NUM_SUPPORTED_ILIM_THRESHOLDS] = {
	105, 280, 450, 620, 970, 1150, 1300, 1500,
};

struct wled_vref_setting {
	u32 min_uv;
	u32 max_uv;
	u32 step_uv;
	u32 default_uv;
};

static struct wled_vref_setting vref_setting_pmi8994 = {
	300000, 675000, 25000, 350000,
};
static struct wled_vref_setting vref_setting_pmi8998 = {
	60000, 397500, 22500, 127500,
};

/**
 *  qpnp_wled - wed data structure
 *  @ cdev - led class device
 *  @ pdev - platform device
 *  @ work - worker for led operation
 *  @ lock - mutex lock for exclusive access
 *  @ fdbk_op - output feedback mode
 *  @ dim_mode - dimming mode
 *  @ ovp_irq - over voltage protection irq
 *  @ sc_irq - short circuit irq
 *  @ sc_cnt - short circuit irq count
 *  @ avdd_target_voltage_mv - target voltage for AVDD module in mV
 *  @ ctrl_base - base address for wled ctrl
 *  @ sink_base - base address for wled sink
 *  @ mod_freq_khz - modulator frequency in KHZ
 *  @ hyb_thres - threshold for hybrid dimming
 *  @ sync_dly_us - sync delay in us
 *  @ vref_uv - ref voltage in uv
 *  @ vref_psm_mv - ref psm voltage in mv
 *  @ loop_comp_res_kohm - control to select the compensation resistor
 *  @ loop_ea_gm - control to select the gm for the gm stage in control loop
 *  @ sc_deb_cycles - debounce time for short circuit detection
 *  @ switch_freq_khz - switching frequency in KHZ
 *  @ ovp_mv - over voltage protection in mv
 *  @ ilim_ma - current limiter in ma
 *  @ boost_duty_ns - boost duty cycle in ns
 *  @ fs_curr_ua - full scale current in ua
 *  @ ramp_ms - delay between ramp steps in ms
 *  @ ramp_step - ramp step size
 *  @ cons_sync_write_delay_us - delay between two consecutive writes to SYNC
 *  @ strings - supported list of strings
 *  @ num_strings - number of strings
 *  @ loop_auto_gm_thresh - the clamping level for auto gm
 *  @ lcd_auto_pfm_thresh - the threshold for lcd auto pfm mode
 *  @ loop_auto_gm_en - select if auto gm is enabled
 *  @ lcd_auto_pfm_en - select if auto pfm is enabled in lcd mode
 *  @ lcd_psm_ctrl - select if psm needs to be controlled in lcd mode
 *  @ avdd_mode_spmi - enable avdd programming via spmi
 *  @ en_9b_dim_res - enable or disable 9bit dimming
 *  @ en_phase_stag - enable or disable phase staggering
 *  @ en_cabc - enable or disable cabc
 *  @ disp_type_amoled - type of display: LCD/AMOLED
 *  @ en_ext_pfet_sc_pro - enable sc protection on external pfet
 */
struct qpnp_wled {
	struct led_classdev	cdev;
	struct platform_device	*pdev;
	struct regmap		*regmap;
	struct pmic_revid_data	*pmic_rev_id;
	struct work_struct	work;
	struct mutex		lock;
	struct mutex		bus_lock;
	enum qpnp_wled_fdbk_op	fdbk_op;
	enum qpnp_wled_dim_mode	dim_mode;
	int			ovp_irq;
	int			sc_irq;
	u32			sc_cnt;
	u32			avdd_target_voltage_mv;
	u16			ctrl_base;
	u16			sink_base;
	u16			mod_freq_khz;
	u16			hyb_thres;
	u16			sync_dly_us;
	u32			vref_uv;
	u16			vref_psm_mv;
	u16			loop_comp_res_kohm;
	u16			loop_ea_gm;
	u16			sc_deb_cycles;
	u16			switch_freq_khz;
	u16			ovp_mv;
	u16			ilim_ma;
	u16			boost_duty_ns;
	u16			fs_curr_ua;
	u16			ramp_ms;
	u16			ramp_step;
	u16			cons_sync_write_delay_us;
	u8			strings[QPNP_WLED_MAX_STRINGS];
	u8			num_strings;
	u8			loop_auto_gm_thresh;
	u8			lcd_auto_pfm_thresh;
	bool			loop_auto_gm_en;
	bool			lcd_auto_pfm_en;
	bool			lcd_psm_ctrl;
	bool			avdd_mode_spmi;
	bool			en_9b_dim_res;
	bool			en_phase_stag;
	bool			en_cabc;
	bool			disp_type_amoled;
	bool			en_ext_pfet_sc_pro;
	bool			prev_state;
	bool			ovp_irq_disabled;
};

/* helper to read a pmic register */
static int qpnp_wled_read_reg(struct qpnp_wled *wled, u16 addr, u8 *data)
{
	int rc;
	uint val;

	rc = regmap_read(wled->regmap, addr, &val);
	if (rc < 0) {
		dev_err(&wled->pdev->dev,
			"Error reading address: %x(%d)\n", addr, rc);
		return rc;
	}

	*data = (u8)val;
	return 0;
}

/* helper to write a pmic register */
static int qpnp_wled_write_reg(struct qpnp_wled *wled, u16 addr, u8 data)
{
	int rc;

	mutex_lock(&wled->bus_lock);
	rc = regmap_write(wled->regmap, addr, data);
	if (rc < 0) {
		dev_err(&wled->pdev->dev, "Error writing address: %x(%d)\n",
			addr, rc);
		goto out;
	}

	dev_dbg(&wled->pdev->dev, "wrote: WLED_0x%x = 0x%x\n", addr, data);
out:
	mutex_unlock(&wled->bus_lock);
	return rc;
}

static int qpnp_wled_masked_write_reg(struct qpnp_wled *wled, u16 addr,
					u8 mask, u8 data)
{
	int rc;

	mutex_lock(&wled->bus_lock);
	rc = regmap_update_bits(wled->regmap, addr, mask, data);
	if (rc < 0) {
		dev_err(&wled->pdev->dev, "Error writing address: %x(%d)\n",
			addr, rc);
		goto out;
	}

	dev_dbg(&wled->pdev->dev, "wrote: WLED_0x%x = 0x%x\n", addr, data);
out:
	mutex_unlock(&wled->bus_lock);
	return rc;
}

static int qpnp_wled_sec_write_reg(struct qpnp_wled *wled, u16 addr, u8 data)
{
	int rc;
	u8 reg = QPNP_WLED_SEC_UNLOCK;
	u16 base_addr = addr & 0xFF00;

	mutex_lock(&wled->bus_lock);
	rc = regmap_write(wled->regmap, QPNP_WLED_SEC_ACCESS_REG(base_addr),
			reg);
	if (rc < 0) {
		dev_err(&wled->pdev->dev, "Error writing address: %x(%d)\n",
			QPNP_WLED_SEC_ACCESS_REG(base_addr), rc);
		goto out;
	}

	rc = regmap_write(wled->regmap, addr, data);
	if (rc < 0) {
		dev_err(&wled->pdev->dev, "Error writing address: %x(%d)\n",
			addr, rc);
		goto out;
	}

	dev_dbg(&wled->pdev->dev, "wrote: WLED_0x%x = 0x%x\n", addr, data);
out:
	mutex_unlock(&wled->bus_lock);
	return rc;
}

static int qpnp_wled_swire_avdd_config(struct qpnp_wled *wled)
{
	int rc;
	u8 val;

	if (wled->pmic_rev_id->pmic_subtype != PMI8998_SUBTYPE &&
		wled->pmic_rev_id->pmic_subtype != PM660L_SUBTYPE)
		return 0;

	if (!wled->disp_type_amoled || wled->avdd_mode_spmi)
		return 0;

	val = QPNP_WLED_AVDD_MV_TO_REG(wled->avdd_target_voltage_mv);
	rc = qpnp_wled_write_reg(wled,
			QPNP_WLED_SWIRE_AVDD_REG(wled->ctrl_base), val);
	return rc;
}

static int qpnp_wled_sync_reg_toggle(struct qpnp_wled *wled)
{
	int rc;
	u8 reg;

	/* sync */
	reg = QPNP_WLED_SYNC;
	rc = qpnp_wled_write_reg(wled, QPNP_WLED_SYNC_REG(wled->sink_base),
			reg);
	if (rc < 0)
		return rc;

	if (wled->cons_sync_write_delay_us)
		usleep_range(wled->cons_sync_write_delay_us,
				wled->cons_sync_write_delay_us + 1);

	reg = QPNP_WLED_SYNC_RESET;
	rc = qpnp_wled_write_reg(wled, QPNP_WLED_SYNC_REG(wled->sink_base),
			reg);
	if (rc < 0)
		return rc;

	return 0;
}

/* set wled to a level of brightness */
static int qpnp_wled_set_level(struct qpnp_wled *wled, int level)
{
	int i, rc;
	u8 reg;

	/* set brightness registers */
	for (i = 0; i < wled->num_strings; i++) {
		reg = level & QPNP_WLED_BRIGHT_LSB_MASK;
		rc = qpnp_wled_write_reg(wled,
				QPNP_WLED_BRIGHT_LSB_REG(wled->sink_base,
					wled->strings[i]), reg);
		if (rc < 0)
			return rc;

		reg = level >> QPNP_WLED_BRIGHT_MSB_SHIFT;
		reg = reg & QPNP_WLED_BRIGHT_MSB_MASK;
		rc = qpnp_wled_write_reg(wled,
				QPNP_WLED_BRIGHT_MSB_REG(wled->sink_base,
					wled->strings[i]), reg);
		if (rc < 0)
			return rc;
	}

	rc = qpnp_wled_sync_reg_toggle(wled);
	if (rc < 0) {
		dev_err(&wled->pdev->dev, "Failed to toggle sync reg %d\n", rc);
		return rc;
	}

	return 0;
}

static int qpnp_wled_psm_config(struct qpnp_wled *wled, bool enable)
{
	int rc;

	if (!wled->lcd_psm_ctrl)
		return 0;

	rc = qpnp_wled_masked_write_reg(wled,
			QPNP_WLED_EN_PSM_REG(wled->ctrl_base),
			QPNP_WLED_EN_PSM_BIT,
			enable ? QPNP_WLED_EN_PSM_BIT : 0);
	if (rc < 0)
		return rc;

	rc = qpnp_wled_masked_write_reg(wled,
			QPNP_WLED_PSM_CTRL_REG(wled->ctrl_base),
			QPNP_WLED_PSM_OVERWRITE_BIT,
			enable ? QPNP_WLED_PSM_OVERWRITE_BIT : 0);
	if (rc < 0)
		return rc;

	return 0;
}

static int qpnp_wled_module_en(struct qpnp_wled *wled,
				u16 base_addr, bool state)
{
	int rc;

	rc = qpnp_wled_masked_write_reg(wled,
			QPNP_WLED_MODULE_EN_REG(base_addr),
			QPNP_WLED_MODULE_EN_MASK,
			state << QPNP_WLED_MODULE_EN_SHIFT);
	if (rc < 0)
		return rc;

	/*
	 * Wait for at least 10ms before enabling OVP fault interrupt after
	 * enabling the module so that soft start is completed. Also, this
	 * delay can be used to control PSM during enable when required. Keep
	 * OVP interrupt disabled when the module is disabled.
	 */
	if (state) {
		usleep_range(10000, 11000);
		rc = qpnp_wled_psm_config(wled, false);
		if (rc < 0)
			return rc;

		if (wled->ovp_irq > 0 && wled->ovp_irq_disabled) {
			enable_irq(wled->ovp_irq);
			wled->ovp_irq_disabled = false;
		}
	} else {
		if (wled->ovp_irq > 0 && !wled->ovp_irq_disabled) {
			disable_irq(wled->ovp_irq);
			wled->ovp_irq_disabled = true;
		}

		rc = qpnp_wled_psm_config(wled, true);
		if (rc < 0)
			return rc;
	}

	return 0;
}

/* sysfs store function for ramp */
static ssize_t qpnp_wled_ramp_store(struct device *dev,
		struct device_attribute *attr, const char *buf, size_t count)
{
	struct qpnp_wled *wled = dev_get_drvdata(dev);
	int i, rc;

	mutex_lock(&wled->lock);

	if (!wled->cdev.brightness) {
		rc = qpnp_wled_module_en(wled, wled->ctrl_base, true);
		if (rc) {
			dev_err(&wled->pdev->dev, "wled enable failed\n");
			goto unlock_mutex;
		}
	}

	/* ramp up */
	for (i = 0; i <= wled->cdev.max_brightness;) {
		rc = qpnp_wled_set_level(wled, i);
		if (rc) {
			dev_err(&wled->pdev->dev, "wled set level failed\n");
			goto restore_brightness;
		}

		if (wled->ramp_ms < QPNP_WLED_MIN_MSLEEP)
			usleep_range(wled->ramp_ms * USEC_PER_MSEC,
					wled->ramp_ms * USEC_PER_MSEC);
		else
			msleep(wled->ramp_ms);

		if (i == wled->cdev.max_brightness)
			break;

		i += wled->ramp_step;
		if (i > wled->cdev.max_brightness)
			i = wled->cdev.max_brightness;
	}

	/* ramp down */
	for (i = wled->cdev.max_brightness; i >= 0;) {
		rc = qpnp_wled_set_level(wled, i);
		if (rc) {
			dev_err(&wled->pdev->dev, "wled set level failed\n");
			goto restore_brightness;
		}

		if (wled->ramp_ms < QPNP_WLED_MIN_MSLEEP)
			usleep_range(wled->ramp_ms * USEC_PER_MSEC,
					wled->ramp_ms * USEC_PER_MSEC);
		else
			msleep(wled->ramp_ms);

		if (i == 0)
			break;

		i -= wled->ramp_step;
		if (i < 0)
			i = 0;
	}

	dev_info(&wled->pdev->dev, "wled ramp complete\n");

restore_brightness:
	/* restore the old brightness */
	qpnp_wled_set_level(wled, wled->cdev.brightness);
	if (!wled->cdev.brightness) {
		rc = qpnp_wled_module_en(wled, wled->ctrl_base, false);
		if (rc)
			dev_err(&wled->pdev->dev, "wled enable failed\n");
	}
unlock_mutex:
	mutex_unlock(&wled->lock);

	return count;
}

static int qpnp_wled_dump_regs(struct qpnp_wled *wled, u16 base_addr,
				u8 dbg_regs[], u8 size, char *label,
				int count, char *buf)
{
	int i, rc;
	u8 reg;

	for (i = 0; i < size; i++) {
		rc = qpnp_wled_read_reg(wled, base_addr + dbg_regs[i], &reg);
		if (rc < 0)
			return rc;

		count += snprintf(buf + count, PAGE_SIZE - count,
				"%s: REG_0x%x = 0x%x\n", label,
				base_addr + dbg_regs[i], reg);

		if (count >= PAGE_SIZE)
			return PAGE_SIZE - 1;
	}

	return count;
}

/* sysfs show function for debug registers */
static ssize_t qpnp_wled_dump_regs_show(struct device *dev,
		struct device_attribute *attr, char *buf)
{
	struct qpnp_wled *wled = dev_get_drvdata(dev);
	int count = 0;

	count = qpnp_wled_dump_regs(wled, wled->ctrl_base,
			qpnp_wled_ctrl_dbg_regs,
			ARRAY_SIZE(qpnp_wled_ctrl_dbg_regs),
			"wled_ctrl", count, buf);

	if (count < 0 || count == PAGE_SIZE - 1)
		return count;

	count = qpnp_wled_dump_regs(wled, wled->sink_base,
			qpnp_wled_sink_dbg_regs,
			ARRAY_SIZE(qpnp_wled_sink_dbg_regs),
			"wled_sink", count, buf);

	if (count < 0 || count == PAGE_SIZE - 1)
		return count;

	return count;
}

/* sysfs show function for ramp delay in each step */
static ssize_t qpnp_wled_ramp_ms_show(struct device *dev,
		struct device_attribute *attr, char *buf)
{
	struct qpnp_wled *wled = dev_get_drvdata(dev);

	return snprintf(buf, PAGE_SIZE, "%d\n", wled->ramp_ms);
}

/* sysfs store function for ramp delay in each step */
static ssize_t qpnp_wled_ramp_ms_store(struct device *dev,
		struct device_attribute *attr, const char *buf, size_t count)
{
	struct qpnp_wled *wled = dev_get_drvdata(dev);
	int data, rc;

	rc = kstrtoint(buf, 10, &data);
	if (rc)
		return rc;

	wled->ramp_ms = data;
	return count;
}

/* sysfs show function for ramp step */
static ssize_t qpnp_wled_ramp_step_show(struct device *dev,
		struct device_attribute *attr, char *buf)
{
	struct qpnp_wled *wled = dev_get_drvdata(dev);

	return snprintf(buf, PAGE_SIZE, "%d\n", wled->ramp_step);
}

/* sysfs store function for ramp step */
static ssize_t qpnp_wled_ramp_step_store(struct device *dev,
		struct device_attribute *attr, const char *buf, size_t count)
{
	struct qpnp_wled *wled = dev_get_drvdata(dev);
	int data, rc;

	rc = kstrtoint(buf, 10, &data);
	if (rc)
		return rc;

	wled->ramp_step = data;
	return count;
}

/* sysfs show function for dim mode */
static ssize_t qpnp_wled_dim_mode_show(struct device *dev,
		struct device_attribute *attr, char *buf)
{
	struct qpnp_wled *wled = dev_get_drvdata(dev);
	char *str;

	if (wled->dim_mode == QPNP_WLED_DIM_ANALOG)
		str = "analog";
	else if (wled->dim_mode == QPNP_WLED_DIM_DIGITAL)
		str = "digital";
	else
		str = "hybrid";

	return snprintf(buf, PAGE_SIZE, "%s\n", str);
}

/* sysfs store function for dim mode*/
static ssize_t qpnp_wled_dim_mode_store(struct device *dev,
		struct device_attribute *attr, const char *buf, size_t count)
{
	struct qpnp_wled *wled = dev_get_drvdata(dev);
	char str[QPNP_WLED_STR_SIZE + 1];
	int rc, temp;
	u8 reg;

	if (snprintf(str, QPNP_WLED_STR_SIZE, "%s", buf) > QPNP_WLED_STR_SIZE)
		return -EINVAL;

	if (strcmp(str, "analog") == 0)
		temp = QPNP_WLED_DIM_ANALOG;
	else if (strcmp(str, "digital") == 0)
		temp = QPNP_WLED_DIM_DIGITAL;
	else
		temp = QPNP_WLED_DIM_HYBRID;

	if (temp == wled->dim_mode)
		return count;

	rc = qpnp_wled_read_reg(wled, QPNP_WLED_MOD_REG(wled->sink_base), &reg);
	if (rc < 0)
		return rc;

	if (temp == QPNP_WLED_DIM_HYBRID) {
		reg &= QPNP_WLED_DIM_HYB_MASK;
		reg |= (1 << QPNP_WLED_DIM_HYB_SHIFT);
	} else {
		reg &= QPNP_WLED_DIM_HYB_MASK;
		reg |= (0 << QPNP_WLED_DIM_HYB_SHIFT);
		reg &= QPNP_WLED_DIM_ANA_MASK;
		reg |= temp;
	}

	rc = qpnp_wled_write_reg(wled, QPNP_WLED_MOD_REG(wled->sink_base), reg);
	if (rc)
		return rc;

	wled->dim_mode = temp;

	return count;
}

/* sysfs show function for full scale current in ua*/
static ssize_t qpnp_wled_fs_curr_ua_show(struct device *dev,
		struct device_attribute *attr, char *buf)
{
	struct qpnp_wled *wled = dev_get_drvdata(dev);

	return snprintf(buf, PAGE_SIZE, "%d\n", wled->fs_curr_ua);
}

/* sysfs store function for full scale current in ua*/
static ssize_t qpnp_wled_fs_curr_ua_store(struct device *dev,
		struct device_attribute *attr, const char *buf, size_t count)
{
	struct qpnp_wled *wled = dev_get_drvdata(dev);
	int data, i, rc, temp;
	u8 reg;

	rc = kstrtoint(buf, 10, &data);
	if (rc)
		return rc;

	for (i = 0; i < wled->num_strings; i++) {
		if (data < QPNP_WLED_FS_CURR_MIN_UA)
			data = QPNP_WLED_FS_CURR_MIN_UA;
		else if (data > QPNP_WLED_FS_CURR_MAX_UA)
			data = QPNP_WLED_FS_CURR_MAX_UA;

		rc = qpnp_wled_read_reg(wled,
				QPNP_WLED_FS_CURR_REG(wled->sink_base,
					wled->strings[i]), &reg);
		if (rc < 0)
			return rc;
		reg &= QPNP_WLED_FS_CURR_MASK;
		temp = data / QPNP_WLED_FS_CURR_STEP_UA;
		reg |= temp;
		rc = qpnp_wled_write_reg(wled,
				QPNP_WLED_FS_CURR_REG(wled->sink_base,
					wled->strings[i]), reg);
		if (rc)
			return rc;
	}

	wled->fs_curr_ua = data;

	rc = qpnp_wled_sync_reg_toggle(wled);
	if (rc < 0) {
		dev_err(&wled->pdev->dev, "Failed to toggle sync reg %d\n", rc);
		return rc;
	}

	return count;
}

/* sysfs attributes exported by wled */
static struct device_attribute qpnp_wled_attrs[] = {
	__ATTR(dump_regs, 0664, qpnp_wled_dump_regs_show, NULL),
	__ATTR(dim_mode, 0664, qpnp_wled_dim_mode_show,
		qpnp_wled_dim_mode_store),
	__ATTR(fs_curr_ua, 0664, qpnp_wled_fs_curr_ua_show,
		qpnp_wled_fs_curr_ua_store),
	__ATTR(start_ramp, 0664, NULL, qpnp_wled_ramp_store),
	__ATTR(ramp_ms, 0664, qpnp_wled_ramp_ms_show, qpnp_wled_ramp_ms_store),
	__ATTR(ramp_step, 0664, qpnp_wled_ramp_step_show,
		qpnp_wled_ramp_step_store),
};

/* worker for setting wled brightness */
static void qpnp_wled_work(struct work_struct *work)
{
	struct qpnp_wled *wled;
	int level, rc;

	wled = container_of(work, struct qpnp_wled, work);

	level = wled->cdev.brightness;

	mutex_lock(&wled->lock);

	if (level) {
		rc = qpnp_wled_set_level(wled, level);
		if (rc) {
			dev_err(&wled->pdev->dev, "wled set level failed\n");
			goto unlock_mutex;
		}
	}

	if (!!level != wled->prev_state) {
		if (!!level) {
			/*
			 * For AMOLED display in pmi8998, SWIRE_AVDD_DEFAULT has
			 * to be reconfigured every time the module is enabled.
			 */
			rc = qpnp_wled_swire_avdd_config(wled);
			if (rc < 0) {
				pr_err("Write to SWIRE_AVDD_DEFAULT register failed rc:%d\n",
					rc);
				goto unlock_mutex;
			}
		}

		rc = qpnp_wled_module_en(wled, wled->ctrl_base, !!level);
		if (rc) {
			dev_err(&wled->pdev->dev, "wled %sable failed\n",
						level ? "en" : "dis");
			goto unlock_mutex;
		}
	}

	wled->prev_state = !!level;
unlock_mutex:
	mutex_unlock(&wled->lock);
}

/* get api registered with led classdev for wled brightness */
static enum led_brightness qpnp_wled_get(struct led_classdev *led_cdev)
{
	struct qpnp_wled *wled;

	wled = container_of(led_cdev, struct qpnp_wled, cdev);

	return wled->cdev.brightness;
}

/* set api registered with led classdev for wled brightness */
static void qpnp_wled_set(struct led_classdev *led_cdev,
				enum led_brightness level)
{
	struct qpnp_wled *wled;

	wled = container_of(led_cdev, struct qpnp_wled, cdev);

	if (level < LED_OFF)
		level = LED_OFF;
	else if (level > wled->cdev.max_brightness)
		level = wled->cdev.max_brightness;

	wled->cdev.brightness = level;
	schedule_work(&wled->work);
}

static int qpnp_wled_set_disp(struct qpnp_wled *wled, u16 base_addr)
{
	int rc;
	u8 reg;

	/* display type */
	rc = qpnp_wled_read_reg(wled, QPNP_WLED_DISP_SEL_REG(base_addr), &reg);
	if (rc < 0)
		return rc;

	reg &= QPNP_WLED_DISP_SEL_MASK;
	reg |= (wled->disp_type_amoled << QPNP_WLED_DISP_SEL_SHIFT);

	rc = qpnp_wled_sec_write_reg(wled, QPNP_WLED_DISP_SEL_REG(base_addr),
			reg);
	if (rc)
		return rc;

	if (wled->disp_type_amoled) {
		/* Configure the PSM CTRL register for AMOLED */
		if (wled->vref_psm_mv < QPNP_WLED_VREF_PSM_MIN_MV)
			wled->vref_psm_mv = QPNP_WLED_VREF_PSM_MIN_MV;
		else if (wled->vref_psm_mv > QPNP_WLED_VREF_PSM_MAX_MV)
			wled->vref_psm_mv = QPNP_WLED_VREF_PSM_MAX_MV;

		rc = qpnp_wled_read_reg(wled,
				QPNP_WLED_PSM_CTRL_REG(wled->ctrl_base), &reg);
		if (rc < 0)
			return rc;

		reg &= QPNP_WLED_VREF_PSM_MASK;
		reg |= ((wled->vref_psm_mv - QPNP_WLED_VREF_PSM_MIN_MV)/
			QPNP_WLED_VREF_PSM_STEP_MV);
		reg |= QPNP_WLED_PSM_OVERWRITE_BIT;
		rc = qpnp_wled_write_reg(wled,
				QPNP_WLED_PSM_CTRL_REG(wled->ctrl_base), reg);
		if (rc)
			return rc;

		/* Configure the VLOOP COMP RES register for AMOLED */
		if (wled->loop_comp_res_kohm < QPNP_WLED_LOOP_COMP_RES_MIN_KOHM)
			wled->loop_comp_res_kohm =
					QPNP_WLED_LOOP_COMP_RES_MIN_KOHM;
		else if (wled->loop_comp_res_kohm >
					QPNP_WLED_LOOP_COMP_RES_MAX_KOHM)
			wled->loop_comp_res_kohm =
					QPNP_WLED_LOOP_COMP_RES_MAX_KOHM;

		rc = qpnp_wled_read_reg(wled,
				QPNP_WLED_VLOOP_COMP_RES_REG(wled->ctrl_base),
				&reg);
		if (rc < 0)
			return rc;

		reg &= QPNP_WLED_VLOOP_COMP_RES_MASK;
		reg |= ((wled->loop_comp_res_kohm -
				 QPNP_WLED_LOOP_COMP_RES_MIN_KOHM)/
				 QPNP_WLED_LOOP_COMP_RES_STEP_KOHM);
		reg |= QPNP_WLED_VLOOP_COMP_RES_OVERWRITE;
		rc = qpnp_wled_write_reg(wled,
				QPNP_WLED_VLOOP_COMP_RES_REG(wled->ctrl_base),
				reg);
		if (rc)
			return rc;

		/* Configure the CTRL TEST4 register for AMOLED */
		rc = qpnp_wled_read_reg(wled,
				QPNP_WLED_TEST4_REG(wled->ctrl_base), &reg);
		if (rc < 0)
			return rc;

		reg |= QPNP_WLED_TEST4_EN_IIND_UP;
		rc = qpnp_wled_sec_write_reg(wled,
				QPNP_WLED_TEST4_REG(base_addr), reg);
		if (rc)
			return rc;
	} else {
		/*
		 * enable VREF_UP to avoid false ovp on low brightness for LCD
		 */
		reg = QPNP_WLED_TEST4_EN_VREF_UP
				| QPNP_WLED_TEST4_EN_DEB_BYPASS_ILIM_BIT;
		rc = qpnp_wled_sec_write_reg(wled,
				QPNP_WLED_TEST4_REG(base_addr), reg);
		if (rc)
			return rc;
	}

	return 0;
}

/* ovp irq handler */
static irqreturn_t qpnp_wled_ovp_irq_handler(int irq, void *_wled)
{
	struct qpnp_wled *wled = _wled;
	int rc;
	u8 fault_sts, int_sts;

	rc = qpnp_wled_read_reg(wled,
			QPNP_WLED_INT_RT_STS(wled->ctrl_base), &int_sts);
	if (rc < 0) {
		pr_err("Error in reading WLED_INT_RT_STS rc=%d\n", rc);
		return IRQ_HANDLED;
	}

	rc = qpnp_wled_read_reg(wled,
			QPNP_WLED_FAULT_STATUS(wled->ctrl_base), &fault_sts);
	if (rc < 0) {
		pr_err("Error in reading WLED_FAULT_STATUS rc=%d\n", rc);
		return IRQ_HANDLED;
	}

<<<<<<< HEAD
	pr_err_ratelimited("WLED OVP fault detected, fault_status= %x\n", val);
=======
	if (fault_sts & (QPNP_WLED_OVP_FAULT_BIT | QPNP_WLED_ILIM_FAULT_BIT))
		pr_err("WLED OVP fault detected, int_sts=%x fault_sts= %x\n",
			int_sts, fault_sts);
>>>>>>> a0afbf68
	return IRQ_HANDLED;
}

/* short circuit irq handler */
static irqreturn_t qpnp_wled_sc_irq_handler(int irq, void *_wled)
{
	struct qpnp_wled *wled = _wled;
	int rc;
	u8 val;

	rc = qpnp_wled_read_reg(wled,
			QPNP_WLED_FAULT_STATUS(wled->ctrl_base), &val);
	if (rc < 0) {
		pr_err("Error in reading WLED_FAULT_STATUS rc=%d\n", rc);
		return IRQ_HANDLED;
	}

	pr_err("WLED short circuit detected %d times fault_status=%x\n",
		++wled->sc_cnt, val);
	mutex_lock(&wled->lock);
	qpnp_wled_module_en(wled, wled->ctrl_base, false);
	msleep(QPNP_WLED_SC_DLY_MS);
	qpnp_wled_module_en(wled, wled->ctrl_base, true);
	mutex_unlock(&wled->lock);

	return IRQ_HANDLED;
}

static bool is_avdd_trim_adjustment_required(struct qpnp_wled *wled)
{
	int rc;
	u8 reg = 0;

	/*
	 * AVDD trim adjustment is not required for pmi8998/pm660l and not
	 * supported for pmi8994.
	 */
	if (wled->pmic_rev_id->pmic_subtype == PMI8998_SUBTYPE ||
		wled->pmic_rev_id->pmic_subtype == PM660L_SUBTYPE ||
		wled->pmic_rev_id->pmic_subtype == PMI8994_SUBTYPE)
		return false;

	/*
	 * Configure TRIM_REG only if disp_type_amoled and it has
	 * not already been programmed by bootloader.
	 */
	if (!wled->disp_type_amoled)
		return false;

	rc = qpnp_wled_read_reg(wled,
			QPNP_WLED_CTRL_SPARE_REG(wled->ctrl_base), &reg);
	if (rc < 0)
		return false;

	return !(reg & QPNP_WLED_AVDD_SET_BIT);
}

static int qpnp_wled_gm_config(struct qpnp_wled *wled)
{
	int rc;
	u8 mask = 0, reg = 0;

	/* Configure the LOOP COMP GM register */
	if (wled->pmic_rev_id->pmic_subtype == PMI8998_SUBTYPE ||
			wled->pmic_rev_id->pmic_subtype == PM660L_SUBTYPE) {
		if (wled->loop_auto_gm_en)
			reg |= QPNP_WLED_VLOOP_COMP_AUTO_GM_EN;

		if (wled->loop_auto_gm_thresh >
				QPNP_WLED_LOOP_AUTO_GM_THRESH_MAX)
			wled->loop_auto_gm_thresh =
				QPNP_WLED_LOOP_AUTO_GM_THRESH_MAX;

		reg |= wled->loop_auto_gm_thresh <<
			QPNP_WLED_VLOOP_COMP_AUTO_GM_THRESH_SHIFT;
		mask |= QPNP_WLED_VLOOP_COMP_AUTO_GM_EN |
			QPNP_WLED_VLOOP_COMP_AUTO_GM_THRESH_MASK;
	}

	if (wled->loop_ea_gm < QPNP_WLED_LOOP_EA_GM_MIN)
		wled->loop_ea_gm = QPNP_WLED_LOOP_EA_GM_MIN;
	else if (wled->loop_ea_gm > QPNP_WLED_LOOP_EA_GM_MAX)
		wled->loop_ea_gm = QPNP_WLED_LOOP_EA_GM_MAX;

	reg |= wled->loop_ea_gm | QPNP_WLED_VLOOP_COMP_GM_OVERWRITE;
	mask |= QPNP_WLED_VLOOP_COMP_GM_MASK |
		QPNP_WLED_VLOOP_COMP_GM_OVERWRITE;

	rc = qpnp_wled_masked_write_reg(wled,
			QPNP_WLED_VLOOP_COMP_GM_REG(wled->ctrl_base), mask,
			reg);
	if (rc)
		pr_err("write VLOOP_COMP_GM_REG failed, rc=%d]\n", rc);

	return rc;
}

static int qpnp_wled_ovp_config(struct qpnp_wled *wled)
{
	int rc, i, *ovp_table;
	u8 reg;

	/*
	 * Configure the OVP register based on ovp_mv only if display type is
	 * not AMOLED.
	 */
	if (wled->disp_type_amoled)
		return 0;

	if (wled->pmic_rev_id->pmic_subtype == PMI8998_SUBTYPE ||
		wled->pmic_rev_id->pmic_subtype == PM660L_SUBTYPE)
		ovp_table = qpnp_wled_ovp_thresholds_pmi8998;
	else
		ovp_table = qpnp_wled_ovp_thresholds_pmi8994;

	for (i = 0; i < NUM_SUPPORTED_OVP_THRESHOLDS; i++) {
		if (wled->ovp_mv == ovp_table[i])
			break;
	}

	if (i == NUM_SUPPORTED_OVP_THRESHOLDS) {
		dev_err(&wled->pdev->dev,
			"Invalid ovp threshold specified in device tree\n");
		return -EINVAL;
	}

	reg = i & QPNP_WLED_OVP_MASK;
	rc = qpnp_wled_masked_write_reg(wled,
			QPNP_WLED_OVP_REG(wled->ctrl_base),
			QPNP_WLED_OVP_MASK, reg);
	if (rc)
		return rc;

	return 0;
}

static int qpnp_wled_avdd_trim_config(struct qpnp_wled *wled)
{
	int rc, i;
	u8 reg;

	for (i = 0; i < NUM_SUPPORTED_AVDD_VOLTAGES; i++) {
		if (wled->avdd_target_voltage_mv ==
				qpnp_wled_avdd_target_voltages[i])
			break;
	}

	if (i == NUM_SUPPORTED_AVDD_VOLTAGES) {
		dev_err(&wled->pdev->dev,
			"Invalid avdd target voltage specified in device tree\n");
		return -EINVAL;
	}

	/* Update WLED_OVP register based on desired target voltage */
	reg = qpnp_wled_ovp_reg_settings[i];
	rc = qpnp_wled_masked_write_reg(wled,
			QPNP_WLED_OVP_REG(wled->ctrl_base),
			QPNP_WLED_OVP_MASK, reg);
	if (rc)
		return rc;

	/* Update WLED_TRIM register based on desired target voltage */
	rc = qpnp_wled_read_reg(wled,
			QPNP_WLED_REF_7P7_TRIM_REG(wled->ctrl_base), &reg);
	if (rc)
		return rc;

	reg += qpnp_wled_avdd_trim_adjustments[i];
	if ((s8)reg < QPNP_WLED_AVDD_MIN_TRIM_VAL ||
			(s8)reg > QPNP_WLED_AVDD_MAX_TRIM_VAL) {
		dev_dbg(&wled->pdev->dev,
			 "adjusted trim %d is not within range, capping it\n",
			 (s8)reg);
		if ((s8)reg < QPNP_WLED_AVDD_MIN_TRIM_VAL)
			reg = QPNP_WLED_AVDD_MIN_TRIM_VAL;
		else
			reg = QPNP_WLED_AVDD_MAX_TRIM_VAL;
	}

	reg &= QPNP_WLED_7P7_TRIM_MASK;
	rc = qpnp_wled_sec_write_reg(wled,
			QPNP_WLED_REF_7P7_TRIM_REG(wled->ctrl_base), reg);
	if (rc < 0)
		dev_err(&wled->pdev->dev, "Write to 7P7_TRIM register failed, rc=%d\n",
			rc);
	return rc;
}

static int qpnp_wled_avdd_mode_config(struct qpnp_wled *wled)
{
	int rc;
	u8 reg = 0;

	/*
	 * At present, configuring the mode to SPMI/SWIRE for controlling
	 * AVDD voltage is available only in pmi8998/pm660l.
	 */
	if (wled->pmic_rev_id->pmic_subtype != PMI8998_SUBTYPE &&
		wled->pmic_rev_id->pmic_subtype != PM660L_SUBTYPE)
		return 0;

	/* AMOLED_VOUT should be configured for AMOLED */
	if (!wled->disp_type_amoled)
		return 0;

	/* Configure avdd register */
	if (wled->avdd_target_voltage_mv > QPNP_WLED_AVDD_MAX_MV) {
		dev_dbg(&wled->pdev->dev, "Capping avdd target voltage to %d\n",
			QPNP_WLED_AVDD_MAX_MV);
		wled->avdd_target_voltage_mv = QPNP_WLED_AVDD_MAX_MV;
	} else if (wled->avdd_target_voltage_mv < QPNP_WLED_AVDD_MIN_MV) {
		dev_info(&wled->pdev->dev, "Capping avdd target voltage to %d\n",
			QPNP_WLED_AVDD_MIN_MV);
		wled->avdd_target_voltage_mv = QPNP_WLED_AVDD_MIN_MV;
	}

	if (wled->avdd_mode_spmi) {
		reg = QPNP_WLED_AVDD_MV_TO_REG(wled->avdd_target_voltage_mv);
		reg |= QPNP_WLED_AVDD_SEL_SPMI_BIT;
		rc = qpnp_wled_write_reg(wled,
				QPNP_WLED_AMOLED_VOUT_REG(wled->ctrl_base),
				reg);
		if (rc < 0)
			pr_err("Write to AMOLED_VOUT register failed, rc=%d\n",
				rc);
	} else {
		rc = qpnp_wled_swire_avdd_config(wled);
		if (rc < 0)
			pr_err("Write to SWIRE_AVDD_DEFAULT register failed rc:%d\n",
				rc);
	}

	return rc;
}

static int qpnp_wled_ilim_config(struct qpnp_wled *wled)
{
	int rc, i, *ilim_table;
	u8 reg;

	if (wled->ilim_ma < PMI8994_WLED_ILIM_MIN_MA)
		wled->ilim_ma = PMI8994_WLED_ILIM_MIN_MA;

	if (wled->pmic_rev_id->pmic_subtype == PMI8998_SUBTYPE ||
		wled->pmic_rev_id->pmic_subtype == PM660L_SUBTYPE) {
		ilim_table = qpnp_wled_ilim_settings_pmi8998;
		if (wled->ilim_ma > PMI8998_WLED_ILIM_MAX_MA)
			wled->ilim_ma = PMI8998_WLED_ILIM_MAX_MA;
	} else {
		ilim_table = qpnp_wled_ilim_settings_pmi8994;
		if (wled->ilim_ma > PMI8994_WLED_ILIM_MAX_MA)
			wled->ilim_ma = PMI8994_WLED_ILIM_MAX_MA;
	}

	for (i = 0; i < NUM_SUPPORTED_ILIM_THRESHOLDS; i++) {
		if (wled->ilim_ma == ilim_table[i])
			break;
	}

	if (i == NUM_SUPPORTED_ILIM_THRESHOLDS) {
		dev_err(&wled->pdev->dev,
			"Invalid ilim threshold specified in device tree\n");
		return -EINVAL;
	}

	reg = (i & QPNP_WLED_ILIM_MASK) | QPNP_WLED_ILIM_OVERWRITE;
	rc = qpnp_wled_masked_write_reg(wled,
			QPNP_WLED_ILIM_REG(wled->ctrl_base),
			QPNP_WLED_ILIM_MASK | QPNP_WLED_ILIM_OVERWRITE, reg);
	if (rc < 0)
		dev_err(&wled->pdev->dev, "Write to ILIM register failed, rc=%d\n",
			rc);
	return rc;
}

static int qpnp_wled_vref_config(struct qpnp_wled *wled)
{

	struct wled_vref_setting vref_setting;
	int rc;
	u8 reg = 0;

	if (wled->pmic_rev_id->pmic_subtype == PMI8998_SUBTYPE ||
			wled->pmic_rev_id->pmic_subtype == PM660L_SUBTYPE)
		vref_setting = vref_setting_pmi8998;
	else
		vref_setting = vref_setting_pmi8994;

	if (wled->vref_uv < vref_setting.min_uv)
		wled->vref_uv = vref_setting.min_uv;
	else if (wled->vref_uv > vref_setting.max_uv)
		wled->vref_uv = vref_setting.max_uv;

	reg |= DIV_ROUND_CLOSEST(wled->vref_uv - vref_setting.min_uv,
					vref_setting.step_uv);

	rc = qpnp_wled_masked_write_reg(wled,
			QPNP_WLED_VREF_REG(wled->ctrl_base),
			QPNP_WLED_VREF_MASK, reg);
	if (rc)
		pr_err("Write VREF_REG failed, rc=%d\n", rc);

	return rc;
}

/* Configure WLED registers */
static int qpnp_wled_config(struct qpnp_wled *wled)
{
	int rc, i, temp;
	u8 reg = 0;

	/* Configure display type */
	rc = qpnp_wled_set_disp(wled, wled->ctrl_base);
	if (rc < 0)
		return rc;

	/* Configure the FEEDBACK OUTPUT register */
	rc = qpnp_wled_read_reg(wled, QPNP_WLED_FDBK_OP_REG(wled->ctrl_base),
			&reg);
	if (rc < 0)
		return rc;
	reg &= QPNP_WLED_FDBK_OP_MASK;
	reg |= wled->fdbk_op;
	rc = qpnp_wled_write_reg(wled, QPNP_WLED_FDBK_OP_REG(wled->ctrl_base),
			reg);
	if (rc)
		return rc;

	/* Configure the VREF register */
	rc = qpnp_wled_vref_config(wled);
	if (rc < 0) {
		pr_err("Error in configuring wled vref, rc=%d\n", rc);
		return rc;
	}

	/* Configure VLOOP_COMP_GM register */
	rc = qpnp_wled_gm_config(wled);
	if (rc < 0) {
		pr_err("Error in configureing wled gm, rc=%d\n", rc);
		return rc;
	}

	/* Configure the ILIM register */
	rc = qpnp_wled_ilim_config(wled);
	if (rc < 0) {
		pr_err("Error in configuring wled ilim, rc=%d\n", rc);
		return rc;
	}

	/* Configure auto PFM mode for LCD mode only */
	if ((wled->pmic_rev_id->pmic_subtype == PMI8998_SUBTYPE ||
		wled->pmic_rev_id->pmic_subtype == PM660L_SUBTYPE)
		&& !wled->disp_type_amoled) {
		reg = 0;
		reg |= wled->lcd_auto_pfm_thresh;
		reg |= wled->lcd_auto_pfm_en <<
			QPNP_WLED_LCD_AUTO_PFM_EN_SHIFT;
		rc = qpnp_wled_masked_write_reg(wled,
				QPNP_WLED_LCD_AUTO_PFM_REG(wled->ctrl_base),
				QPNP_WLED_LCD_AUTO_PFM_EN_BIT |
				QPNP_WLED_LCD_AUTO_PFM_THRESH_MASK, reg);
		if (rc < 0) {
			pr_err("Write LCD_AUTO_PFM failed, rc=%d\n", rc);
			return rc;
		}
	}

	/* Configure the Soft start Ramp delay: for AMOLED - 0,for LCD - 2 */
	reg = (wled->disp_type_amoled) ? 0 : 2;
	rc = qpnp_wled_write_reg(wled,
			QPNP_WLED_SOFTSTART_RAMP_DLY(wled->ctrl_base), reg);
	if (rc)
		return rc;

	/* Configure the MAX BOOST DUTY register */
	if (wled->boost_duty_ns < QPNP_WLED_BOOST_DUTY_MIN_NS)
		wled->boost_duty_ns = QPNP_WLED_BOOST_DUTY_MIN_NS;
	else if (wled->boost_duty_ns > QPNP_WLED_BOOST_DUTY_MAX_NS)
		wled->boost_duty_ns = QPNP_WLED_BOOST_DUTY_MAX_NS;

	rc = qpnp_wled_read_reg(wled, QPNP_WLED_BOOST_DUTY_REG(wled->ctrl_base),
			&reg);
	if (rc < 0)
		return rc;
	reg &= QPNP_WLED_BOOST_DUTY_MASK;
	reg |= (wled->boost_duty_ns / QPNP_WLED_BOOST_DUTY_STEP_NS);
	rc = qpnp_wled_write_reg(wled,
			QPNP_WLED_BOOST_DUTY_REG(wled->ctrl_base), reg);
	if (rc)
		return rc;

	/* Configure the SWITCHING FREQ register */
	if (wled->switch_freq_khz == QPNP_WLED_SWITCH_FREQ_1600_KHZ)
		temp = QPNP_WLED_SWITCH_FREQ_1600_KHZ_CODE;
	else
		temp = QPNP_WLED_SWITCH_FREQ_800_KHZ_CODE;

	rc = qpnp_wled_read_reg(wled,
			QPNP_WLED_SWITCH_FREQ_REG(wled->ctrl_base), &reg);
	if (rc < 0)
		return rc;
	reg &= QPNP_WLED_SWITCH_FREQ_MASK;
	reg |= (temp | QPNP_WLED_SWITCH_FREQ_OVERWRITE);
	rc = qpnp_wled_write_reg(wled,
			QPNP_WLED_SWITCH_FREQ_REG(wled->ctrl_base), reg);
	if (rc)
		return rc;

	rc = qpnp_wled_ovp_config(wled);
	if (rc < 0) {
		pr_err("Error in configuring OVP threshold, rc=%d\n", rc);
		return rc;
	}

	if (is_avdd_trim_adjustment_required(wled)) {
		rc = qpnp_wled_avdd_trim_config(wled);
		if (rc < 0)
			return rc;
	}

	rc = qpnp_wled_avdd_mode_config(wled);
	if (rc < 0)
		return rc;

	/* Configure the MODULATION register */
	if (wled->mod_freq_khz <= QPNP_WLED_MOD_FREQ_1200_KHZ) {
		wled->mod_freq_khz = QPNP_WLED_MOD_FREQ_1200_KHZ;
		temp = 3;
	} else if (wled->mod_freq_khz <= QPNP_WLED_MOD_FREQ_2400_KHZ) {
		wled->mod_freq_khz = QPNP_WLED_MOD_FREQ_2400_KHZ;
		temp = 2;
	} else if (wled->mod_freq_khz <= QPNP_WLED_MOD_FREQ_9600_KHZ) {
		wled->mod_freq_khz = QPNP_WLED_MOD_FREQ_9600_KHZ;
		temp = 1;
	} else if (wled->mod_freq_khz <= QPNP_WLED_MOD_FREQ_19200_KHZ) {
		wled->mod_freq_khz = QPNP_WLED_MOD_FREQ_19200_KHZ;
		temp = 0;
	} else {
		wled->mod_freq_khz = QPNP_WLED_MOD_FREQ_9600_KHZ;
		temp = 1;
	}

	rc = qpnp_wled_read_reg(wled, QPNP_WLED_MOD_REG(wled->sink_base), &reg);
	if (rc < 0)
		return rc;
	reg &= QPNP_WLED_MOD_FREQ_MASK;
	reg |= (temp << QPNP_WLED_MOD_FREQ_SHIFT);

	reg &= QPNP_WLED_PHASE_STAG_MASK;
	reg |= (wled->en_phase_stag << QPNP_WLED_PHASE_STAG_SHIFT);

	reg &= QPNP_WLED_ACC_CLK_FREQ_MASK;
	reg |= (temp << QPNP_WLED_ACC_CLK_FREQ_SHIFT);

	reg &= QPNP_WLED_DIM_RES_MASK;
	reg |= (wled->en_9b_dim_res << QPNP_WLED_DIM_RES_SHIFT);

	if (wled->dim_mode == QPNP_WLED_DIM_HYBRID) {
		reg &= QPNP_WLED_DIM_HYB_MASK;
		reg |= (1 << QPNP_WLED_DIM_HYB_SHIFT);
	} else {
		reg &= QPNP_WLED_DIM_HYB_MASK;
		reg |= (0 << QPNP_WLED_DIM_HYB_SHIFT);
		reg &= QPNP_WLED_DIM_ANA_MASK;
		reg |= wled->dim_mode;
	}

	rc = qpnp_wled_write_reg(wled, QPNP_WLED_MOD_REG(wled->sink_base), reg);
	if (rc)
		return rc;

	/* Configure the HYBRID THRESHOLD register */
	if (wled->hyb_thres < QPNP_WLED_HYB_THRES_MIN)
		wled->hyb_thres = QPNP_WLED_HYB_THRES_MIN;
	else if (wled->hyb_thres > QPNP_WLED_HYB_THRES_MAX)
		wled->hyb_thres = QPNP_WLED_HYB_THRES_MAX;

	rc = qpnp_wled_read_reg(wled, QPNP_WLED_HYB_THRES_REG(wled->sink_base),
			&reg);
	if (rc < 0)
		return rc;
	reg &= QPNP_WLED_HYB_THRES_MASK;
	temp = fls(wled->hyb_thres / QPNP_WLED_HYB_THRES_MIN) - 1;
	reg |= temp;
	rc = qpnp_wled_write_reg(wled, QPNP_WLED_HYB_THRES_REG(wled->sink_base),
			reg);
	if (rc)
		return rc;

	/* Configure TEST5 register */
	if (wled->dim_mode == QPNP_WLED_DIM_DIGITAL) {
		reg = QPNP_WLED_SINK_TEST5_DIG;
	} else {
		reg = QPNP_WLED_SINK_TEST5_HYB;
		if (wled->pmic_rev_id->pmic_subtype == PM660L_SUBTYPE)
			reg |= QPNP_WLED_SINK_TEST5_HVG_PULL_STR_BIT;
	}

	rc = qpnp_wled_sec_write_reg(wled,
			QPNP_WLED_SINK_TEST5_REG(wled->sink_base), reg);
	if (rc)
		return rc;

	/* disable all current sinks and enable selected strings */
	reg = 0x00;
	rc = qpnp_wled_write_reg(wled, QPNP_WLED_CURR_SINK_REG(wled->sink_base),
			reg);

	for (i = 0; i < wled->num_strings; i++) {
		if (wled->strings[i] >= QPNP_WLED_MAX_STRINGS) {
			dev_err(&wled->pdev->dev, "Invalid string number\n");
			return -EINVAL;
		}

		/* MODULATOR */
		rc = qpnp_wled_read_reg(wled,
				QPNP_WLED_MOD_EN_REG(wled->sink_base,
					wled->strings[i]), &reg);
		if (rc < 0)
			return rc;
		reg &= QPNP_WLED_MOD_EN_MASK;
		reg |= (QPNP_WLED_MOD_EN << QPNP_WLED_MOD_EN_SHFT);

		if (wled->dim_mode == QPNP_WLED_DIM_HYBRID)
			reg &= QPNP_WLED_GATE_DRV_MASK;
		else
			reg |= ~QPNP_WLED_GATE_DRV_MASK;

		rc = qpnp_wled_write_reg(wled,
				QPNP_WLED_MOD_EN_REG(wled->sink_base,
					wled->strings[i]), reg);
		if (rc)
			return rc;

		/* SYNC DELAY */
		if (wled->sync_dly_us > QPNP_WLED_SYNC_DLY_MAX_US)
			wled->sync_dly_us = QPNP_WLED_SYNC_DLY_MAX_US;

		rc = qpnp_wled_read_reg(wled,
				QPNP_WLED_SYNC_DLY_REG(wled->sink_base,
					wled->strings[i]), &reg);
		if (rc < 0)
			return rc;
		reg &= QPNP_WLED_SYNC_DLY_MASK;
		temp = wled->sync_dly_us / QPNP_WLED_SYNC_DLY_STEP_US;
		reg |= temp;
		rc = qpnp_wled_write_reg(wled,
				QPNP_WLED_SYNC_DLY_REG(wled->sink_base,
					wled->strings[i]), reg);
		if (rc)
			return rc;

		/* FULL SCALE CURRENT */
		if (wled->fs_curr_ua > QPNP_WLED_FS_CURR_MAX_UA)
			wled->fs_curr_ua = QPNP_WLED_FS_CURR_MAX_UA;

		rc = qpnp_wled_read_reg(wled,
				QPNP_WLED_FS_CURR_REG(wled->sink_base,
					wled->strings[i]), &reg);
		if (rc < 0)
			return rc;
		reg &= QPNP_WLED_FS_CURR_MASK;
		temp = wled->fs_curr_ua / QPNP_WLED_FS_CURR_STEP_UA;
		reg |= temp;
		rc = qpnp_wled_write_reg(wled,
				QPNP_WLED_FS_CURR_REG(wled->sink_base,
					wled->strings[i]), reg);
		if (rc)
			return rc;

		/* CABC */
		rc = qpnp_wled_read_reg(wled,
				QPNP_WLED_CABC_REG(wled->sink_base,
					wled->strings[i]), &reg);
		if (rc < 0)
			return rc;
		reg &= QPNP_WLED_CABC_MASK;
		reg |= (wled->en_cabc << QPNP_WLED_CABC_SHIFT);
		rc = qpnp_wled_write_reg(wled,
				QPNP_WLED_CABC_REG(wled->sink_base,
					wled->strings[i]), reg);
		if (rc)
			return rc;

		/* Enable CURRENT SINK */
		rc = qpnp_wled_read_reg(wled,
				QPNP_WLED_CURR_SINK_REG(wled->sink_base), &reg);
		if (rc < 0)
			return rc;
		temp = wled->strings[i] + QPNP_WLED_CURR_SINK_SHIFT;
		reg |= (1 << temp);
		rc = qpnp_wled_write_reg(wled,
				QPNP_WLED_CURR_SINK_REG(wled->sink_base), reg);
		if (rc)
			return rc;
	}

	rc = qpnp_wled_sync_reg_toggle(wled);
	if (rc < 0) {
		dev_err(&wled->pdev->dev, "Failed to toggle sync reg %d\n", rc);
		return rc;
	}

	/* setup ovp and sc irqs */
	if (wled->ovp_irq >= 0) {
		rc = devm_request_threaded_irq(&wled->pdev->dev, wled->ovp_irq,
				NULL, qpnp_wled_ovp_irq_handler, IRQF_ONESHOT,
				"qpnp_wled_ovp_irq", wled);
		if (rc < 0) {
			dev_err(&wled->pdev->dev,
				"Unable to request ovp(%d) IRQ(err:%d)\n",
				wled->ovp_irq, rc);
			return rc;
		}
		disable_irq(wled->ovp_irq);
		wled->ovp_irq_disabled = true;
	}

	if (wled->sc_irq >= 0) {
		wled->sc_cnt = 0;
		rc = devm_request_threaded_irq(&wled->pdev->dev, wled->sc_irq,
				NULL, qpnp_wled_sc_irq_handler, IRQF_ONESHOT,
				"qpnp_wled_sc_irq", wled);
		if (rc < 0) {
			dev_err(&wled->pdev->dev,
				"Unable to request sc(%d) IRQ(err:%d)\n",
				wled->sc_irq, rc);
			return rc;
		}

		rc = qpnp_wled_read_reg(wled,
				QPNP_WLED_SC_PRO_REG(wled->ctrl_base), &reg);
		if (rc < 0)
			return rc;
		reg &= QPNP_WLED_EN_SC_DEB_CYCLES_MASK;
		reg |= 1 << QPNP_WLED_EN_SC_SHIFT;

		if (wled->sc_deb_cycles < QPNP_WLED_SC_DEB_CYCLES_MIN)
			wled->sc_deb_cycles = QPNP_WLED_SC_DEB_CYCLES_MIN;
		else if (wled->sc_deb_cycles > QPNP_WLED_SC_DEB_CYCLES_MAX)
			wled->sc_deb_cycles = QPNP_WLED_SC_DEB_CYCLES_MAX;
		temp = fls(wled->sc_deb_cycles) - QPNP_WLED_SC_DEB_CYCLES_SUB;
		reg |= (temp << 1);

		if (wled->disp_type_amoled)
			reg |= QPNP_WLED_SC_PRO_EN_DSCHGR;

		rc = qpnp_wled_write_reg(wled,
				QPNP_WLED_SC_PRO_REG(wled->ctrl_base), reg);
		if (rc)
			return rc;

		if (wled->en_ext_pfet_sc_pro) {
			reg = QPNP_WLED_EXT_FET_DTEST2;
			rc = qpnp_wled_sec_write_reg(wled,
					QPNP_WLED_TEST1_REG(wled->ctrl_base),
					reg);
			if (rc)
				return rc;
		}
	} else {
		rc = qpnp_wled_read_reg(wled,
				QPNP_WLED_SC_PRO_REG(wled->ctrl_base), &reg);
		if (rc < 0)
			return rc;
		reg &= QPNP_WLED_EN_DEB_CYCLES_MASK;

		if (wled->sc_deb_cycles < QPNP_WLED_SC_DEB_CYCLES_MIN)
			wled->sc_deb_cycles = QPNP_WLED_SC_DEB_CYCLES_MIN;
		else if (wled->sc_deb_cycles > QPNP_WLED_SC_DEB_CYCLES_MAX)
			wled->sc_deb_cycles = QPNP_WLED_SC_DEB_CYCLES_MAX;
		temp = fls(wled->sc_deb_cycles) - QPNP_WLED_SC_DEB_CYCLES_SUB;
		reg |= (temp << 1);

		rc = qpnp_wled_write_reg(wled,
				QPNP_WLED_SC_PRO_REG(wled->ctrl_base), reg);
		if (rc)
			return rc;
	}

	return 0;
}

/* parse wled dtsi parameters */
static int qpnp_wled_parse_dt(struct qpnp_wled *wled)
{
	struct platform_device *pdev = wled->pdev;
	struct property *prop;
	const char *temp_str;
	u32 temp_val;
	int rc, i;
	u8 *strings;

	wled->cdev.name = "wled";
	rc = of_property_read_string(pdev->dev.of_node,
			"linux,name", &wled->cdev.name);
	if (rc && (rc != -EINVAL)) {
		dev_err(&pdev->dev, "Unable to read led name\n");
		return rc;
	}

	wled->cdev.default_trigger = QPNP_WLED_TRIGGER_NONE;
	rc = of_property_read_string(pdev->dev.of_node, "linux,default-trigger",
					&wled->cdev.default_trigger);
	if (rc && (rc != -EINVAL)) {
		dev_err(&pdev->dev, "Unable to read led trigger\n");
		return rc;
	}

	wled->disp_type_amoled = of_property_read_bool(pdev->dev.of_node,
				"qcom,disp-type-amoled");
	if (wled->disp_type_amoled) {
		wled->vref_psm_mv = QPNP_WLED_VREF_PSM_DFLT_AMOLED_MV;
		rc = of_property_read_u32(pdev->dev.of_node,
				"qcom,vref-psm-mv", &temp_val);
		if (!rc) {
			wled->vref_psm_mv = temp_val;
		} else if (rc != -EINVAL) {
			dev_err(&pdev->dev, "Unable to read vref-psm\n");
			return rc;
		}

		wled->loop_comp_res_kohm =
			QPNP_WLED_LOOP_COMP_RES_DFLT_AMOLED_KOHM;
		rc = of_property_read_u32(pdev->dev.of_node,
				"qcom,loop-comp-res-kohm", &temp_val);
		if (!rc) {
			wled->loop_comp_res_kohm = temp_val;
		} else if (rc != -EINVAL) {
			dev_err(&pdev->dev, "Unable to read loop-comp-res-kohm\n");
			return rc;
		}

		wled->avdd_mode_spmi = of_property_read_bool(pdev->dev.of_node,
				"qcom,avdd-mode-spmi");

		wled->avdd_target_voltage_mv = QPNP_WLED_DFLT_AVDD_MV;
		rc = of_property_read_u32(pdev->dev.of_node,
				"qcom,avdd-target-voltage-mv", &temp_val);
		if (!rc) {
			wled->avdd_target_voltage_mv = temp_val;
		} else if (rc != -EINVAL) {
			dev_err(&pdev->dev, "Unable to read avdd target voltage\n");
			return rc;
		}
	}

	if (wled->disp_type_amoled) {
		if (wled->pmic_rev_id->pmic_subtype == PMI8998_SUBTYPE ||
			wled->pmic_rev_id->pmic_subtype == PM660L_SUBTYPE)
			wled->loop_ea_gm =
				QPNP_WLED_LOOP_GM_DFLT_AMOLED_PMI8998;
		else
			wled->loop_ea_gm =
				QPNP_WLED_LOOP_EA_GM_DFLT_AMOLED_PMI8994;
	} else {
		wled->loop_ea_gm = QPNP_WLED_LOOP_GM_DFLT_WLED;
	}

	rc = of_property_read_u32(pdev->dev.of_node,
			"qcom,loop-ea-gm", &temp_val);
	if (!rc) {
		wled->loop_ea_gm = temp_val;
	} else if (rc != -EINVAL) {
		dev_err(&pdev->dev, "Unable to read loop-ea-gm\n");
		return rc;
	}

	if (wled->pmic_rev_id->pmic_subtype == PMI8998_SUBTYPE ||
		wled->pmic_rev_id->pmic_subtype == PM660L_SUBTYPE) {
		wled->loop_auto_gm_en =
			of_property_read_bool(pdev->dev.of_node,
					"qcom,loop-auto-gm-en");
		wled->loop_auto_gm_thresh = QPNP_WLED_LOOP_AUTO_GM_DFLT_THRESH;
		rc = of_property_read_u8(pdev->dev.of_node,
				"qcom,loop-auto-gm-thresh",
				&wled->loop_auto_gm_thresh);
		if (rc && rc != -EINVAL) {
			dev_err(&pdev->dev,
				"Unable to read loop-auto-gm-thresh\n");
			return rc;
		}
	}

	if (wled->pmic_rev_id->pmic_subtype == PMI8998_SUBTYPE ||
		wled->pmic_rev_id->pmic_subtype == PM660L_SUBTYPE) {

		if (wled->pmic_rev_id->rev4 == PMI8998_V2P0_REV4)
			wled->lcd_auto_pfm_en = false;
		else
			wled->lcd_auto_pfm_en = true;

		wled->lcd_auto_pfm_thresh = QPNP_WLED_LCD_AUTO_PFM_DFLT_THRESH;
		rc = of_property_read_u8(pdev->dev.of_node,
				"qcom,lcd-auto-pfm-thresh",
				&wled->lcd_auto_pfm_thresh);
		if (rc && rc != -EINVAL) {
			dev_err(&pdev->dev,
				"Unable to read lcd-auto-pfm-thresh\n");
			return rc;
		}

		if (wled->lcd_auto_pfm_thresh >
				QPNP_WLED_LCD_AUTO_PFM_THRESH_MAX)
			wled->lcd_auto_pfm_thresh =
				QPNP_WLED_LCD_AUTO_PFM_THRESH_MAX;
	}

	wled->sc_deb_cycles = QPNP_WLED_SC_DEB_CYCLES_DFLT;
	rc = of_property_read_u32(pdev->dev.of_node,
			"qcom,sc-deb-cycles", &temp_val);
	if (!rc) {
		wled->sc_deb_cycles = temp_val;
	} else if (rc != -EINVAL) {
		dev_err(&pdev->dev, "Unable to read sc debounce cycles\n");
		return rc;
	}

	wled->fdbk_op = QPNP_WLED_FDBK_AUTO;
	rc = of_property_read_string(pdev->dev.of_node,
			"qcom,fdbk-output", &temp_str);
	if (!rc) {
		if (strcmp(temp_str, "wled1") == 0)
			wled->fdbk_op = QPNP_WLED_FDBK_WLED1;
		else if (strcmp(temp_str, "wled2") == 0)
			wled->fdbk_op = QPNP_WLED_FDBK_WLED2;
		else if (strcmp(temp_str, "wled3") == 0)
			wled->fdbk_op = QPNP_WLED_FDBK_WLED3;
		else if (strcmp(temp_str, "wled4") == 0)
			wled->fdbk_op = QPNP_WLED_FDBK_WLED4;
		else
			wled->fdbk_op = QPNP_WLED_FDBK_AUTO;
	} else if (rc != -EINVAL) {
		dev_err(&pdev->dev, "Unable to read feedback output\n");
		return rc;
	}

	if (wled->pmic_rev_id->pmic_subtype == PMI8998_SUBTYPE ||
			wled->pmic_rev_id->pmic_subtype == PM660L_SUBTYPE)
		wled->vref_uv = vref_setting_pmi8998.default_uv;
	else
		wled->vref_uv = vref_setting_pmi8994.default_uv;
	rc = of_property_read_u32(pdev->dev.of_node,
			"qcom,vref-uv", &temp_val);
	if (!rc) {
		wled->vref_uv = temp_val;
	} else if (rc != -EINVAL) {
		dev_err(&pdev->dev, "Unable to read vref\n");
		return rc;
	}

	wled->switch_freq_khz = QPNP_WLED_SWITCH_FREQ_800_KHZ;
	rc = of_property_read_u32(pdev->dev.of_node,
			"qcom,switch-freq-khz", &temp_val);
	if (!rc) {
		wled->switch_freq_khz = temp_val;
	} else if (rc != -EINVAL) {
		dev_err(&pdev->dev, "Unable to read switch freq\n");
		return rc;
	}

	if (wled->pmic_rev_id->pmic_subtype == PMI8998_SUBTYPE ||
		wled->pmic_rev_id->pmic_subtype == PM660L_SUBTYPE)
		wled->ovp_mv = 29600;
	else
		wled->ovp_mv = 29500;
	rc = of_property_read_u32(pdev->dev.of_node,
			"qcom,ovp-mv", &temp_val);
	if (!rc) {
		wled->ovp_mv = temp_val;
	} else if (rc != -EINVAL) {
		dev_err(&pdev->dev, "Unable to read ovp\n");
		return rc;
	}

	if (wled->pmic_rev_id->pmic_subtype == PMI8998_SUBTYPE ||
		wled->pmic_rev_id->pmic_subtype == PM660L_SUBTYPE) {
		if (wled->disp_type_amoled)
			wled->ilim_ma = PMI8998_AMOLED_DFLT_ILIM_MA;
		else
			wled->ilim_ma = PMI8998_WLED_DFLT_ILIM_MA;
	} else {
		if (wled->disp_type_amoled)
			wled->ilim_ma = PMI8994_AMOLED_DFLT_ILIM_MA;
		else
			wled->ilim_ma = PMI8994_WLED_DFLT_ILIM_MA;
	}

	rc = of_property_read_u32(pdev->dev.of_node,
			"qcom,ilim-ma", &temp_val);
	if (!rc) {
		wled->ilim_ma = temp_val;
	} else if (rc != -EINVAL) {
		dev_err(&pdev->dev, "Unable to read ilim\n");
		return rc;
	}

	wled->boost_duty_ns = QPNP_WLED_DEF_BOOST_DUTY_NS;
	rc = of_property_read_u32(pdev->dev.of_node,
			"qcom,boost-duty-ns", &temp_val);
	if (!rc) {
		wled->boost_duty_ns = temp_val;
	} else if (rc != -EINVAL) {
		dev_err(&pdev->dev, "Unable to read boost duty\n");
		return rc;
	}

	wled->mod_freq_khz = QPNP_WLED_MOD_FREQ_9600_KHZ;
	rc = of_property_read_u32(pdev->dev.of_node,
			"qcom,mod-freq-khz", &temp_val);
	if (!rc) {
		wled->mod_freq_khz = temp_val;
	} else if (rc != -EINVAL) {
		dev_err(&pdev->dev, "Unable to read modulation freq\n");
		return rc;
	}

	wled->dim_mode = QPNP_WLED_DIM_HYBRID;
	rc = of_property_read_string(pdev->dev.of_node,
			"qcom,dim-mode", &temp_str);
	if (!rc) {
		if (strcmp(temp_str, "analog") == 0)
			wled->dim_mode = QPNP_WLED_DIM_ANALOG;
		else if (strcmp(temp_str, "digital") == 0)
			wled->dim_mode = QPNP_WLED_DIM_DIGITAL;
		else
			wled->dim_mode = QPNP_WLED_DIM_HYBRID;
	} else if (rc != -EINVAL) {
		dev_err(&pdev->dev, "Unable to read dim mode\n");
		return rc;
	}

	if (wled->dim_mode == QPNP_WLED_DIM_HYBRID) {
		wled->hyb_thres = QPNP_WLED_DEF_HYB_THRES;
		rc = of_property_read_u32(pdev->dev.of_node,
				"qcom,hyb-thres", &temp_val);
		if (!rc) {
			wled->hyb_thres = temp_val;
		} else if (rc != -EINVAL) {
			dev_err(&pdev->dev, "Unable to read hyb threshold\n");
			return rc;
		}
	}

	wled->sync_dly_us = QPNP_WLED_DEF_SYNC_DLY_US;
	rc = of_property_read_u32(pdev->dev.of_node,
			"qcom,sync-dly-us", &temp_val);
	if (!rc) {
		wled->sync_dly_us = temp_val;
	} else if (rc != -EINVAL) {
		dev_err(&pdev->dev, "Unable to read sync delay\n");
		return rc;
	}

	wled->fs_curr_ua = QPNP_WLED_FS_CURR_MAX_UA;
	rc = of_property_read_u32(pdev->dev.of_node,
			"qcom,fs-curr-ua", &temp_val);
	if (!rc) {
		wled->fs_curr_ua = temp_val;
	} else if (rc != -EINVAL) {
		dev_err(&pdev->dev, "Unable to read full scale current\n");
		return rc;
	}

	wled->cons_sync_write_delay_us = 0;
	rc = of_property_read_u32(pdev->dev.of_node,
			"qcom,cons-sync-write-delay-us", &temp_val);
	if (!rc)
		wled->cons_sync_write_delay_us = temp_val;

	wled->en_9b_dim_res = of_property_read_bool(pdev->dev.of_node,
			"qcom,en-9b-dim-res");
	wled->en_phase_stag = of_property_read_bool(pdev->dev.of_node,
			"qcom,en-phase-stag");
	wled->en_cabc = of_property_read_bool(pdev->dev.of_node,
			"qcom,en-cabc");

	prop = of_find_property(pdev->dev.of_node,
			"qcom,led-strings-list", &temp_val);
	if (!prop || !temp_val || temp_val > QPNP_WLED_MAX_STRINGS) {
		dev_err(&pdev->dev, "Invalid strings info, use default");
		wled->num_strings = QPNP_WLED_MAX_STRINGS;
		for (i = 0; i < wled->num_strings; i++)
			wled->strings[i] = i;
	} else {
		wled->num_strings = temp_val;
		strings = prop->value;
		for (i = 0; i < wled->num_strings; ++i)
			wled->strings[i] = strings[i];
	}

	wled->ovp_irq = platform_get_irq_byname(pdev, "ovp-irq");
	if (wled->ovp_irq < 0)
		dev_dbg(&pdev->dev, "ovp irq is not used\n");

	wled->sc_irq = platform_get_irq_byname(pdev, "sc-irq");
	if (wled->sc_irq < 0)
		dev_dbg(&pdev->dev, "sc irq is not used\n");

	wled->en_ext_pfet_sc_pro = of_property_read_bool(pdev->dev.of_node,
					"qcom,en-ext-pfet-sc-pro");

	wled->lcd_psm_ctrl = of_property_read_bool(pdev->dev.of_node,
				"qcom,lcd-psm-ctrl");
	return 0;
}

static int qpnp_wled_probe(struct platform_device *pdev)
{
	struct qpnp_wled *wled;
	struct device_node *revid_node;
	int rc = 0, i;
	const __be32 *prop;

	wled = devm_kzalloc(&pdev->dev, sizeof(*wled), GFP_KERNEL);
	if (!wled)
		return -ENOMEM;
		wled->regmap = dev_get_regmap(pdev->dev.parent, NULL);
		if (!wled->regmap) {
			dev_err(&pdev->dev, "Couldn't get parent's regmap\n");
			return -EINVAL;
		}

	wled->pdev = pdev;

	revid_node = of_parse_phandle(pdev->dev.of_node, "qcom,pmic-revid", 0);
	if (!revid_node) {
		pr_err("Missing qcom,pmic-revid property - driver failed\n");
		return -EINVAL;
	}

	wled->pmic_rev_id = get_revid_data(revid_node);
	if (IS_ERR_OR_NULL(wled->pmic_rev_id)) {
		pr_err("Unable to get pmic_revid rc=%ld\n",
			PTR_ERR(wled->pmic_rev_id));
		/*
		 * the revid peripheral must be registered, any failure
		 * here only indicates that the rev-id module has not
		 * probed yet.
		 */
		return -EPROBE_DEFER;
	}

	pr_debug("PMIC subtype %d Digital major %d\n",
		wled->pmic_rev_id->pmic_subtype, wled->pmic_rev_id->rev4);

	prop = of_get_address_by_name(pdev->dev.of_node, QPNP_WLED_SINK_BASE,
			0, 0);
	if (!prop) {
		dev_err(&pdev->dev, "Couldnt find sink's addr rc %d\n", rc);
		return rc;
	}
	wled->sink_base = be32_to_cpu(*prop);

	prop = of_get_address_by_name(pdev->dev.of_node, QPNP_WLED_CTRL_BASE,
			0, 0);
	if (!prop) {
		dev_err(&pdev->dev, "Couldnt find ctrl's addr rc = %d\n", rc);
		return rc;
	}
	wled->ctrl_base = be32_to_cpu(*prop);

	dev_set_drvdata(&pdev->dev, wled);

	rc = qpnp_wled_parse_dt(wled);
	if (rc) {
		dev_err(&pdev->dev, "DT parsing failed\n");
		return rc;
	}

	mutex_init(&wled->bus_lock);
	rc = qpnp_wled_config(wled);
	if (rc) {
		dev_err(&pdev->dev, "wled config failed\n");
		return rc;
	}

	mutex_init(&wled->lock);
	INIT_WORK(&wled->work, qpnp_wled_work);
	wled->ramp_ms = QPNP_WLED_RAMP_DLY_MS;
	wled->ramp_step = 1;

	wled->cdev.brightness_set = qpnp_wled_set;
	wled->cdev.brightness_get = qpnp_wled_get;

	wled->cdev.max_brightness = WLED_MAX_LEVEL_4095;

	rc = led_classdev_register(&pdev->dev, &wled->cdev);
	if (rc) {
		dev_err(&pdev->dev, "wled registration failed(%d)\n", rc);
		goto wled_register_fail;
	}

	for (i = 0; i < ARRAY_SIZE(qpnp_wled_attrs); i++) {
		rc = sysfs_create_file(&wled->cdev.dev->kobj,
				&qpnp_wled_attrs[i].attr);
		if (rc < 0) {
			dev_err(&pdev->dev, "sysfs creation failed\n");
			goto sysfs_fail;
		}
	}

	return 0;

sysfs_fail:
	for (i--; i >= 0; i--)
		sysfs_remove_file(&wled->cdev.dev->kobj,
				&qpnp_wled_attrs[i].attr);
	led_classdev_unregister(&wled->cdev);
wled_register_fail:
	cancel_work_sync(&wled->work);
	mutex_destroy(&wled->lock);
	return rc;
}

static int qpnp_wled_remove(struct platform_device *pdev)
{
	struct qpnp_wled *wled = dev_get_drvdata(&pdev->dev);
	int i;

	for (i = 0; i < ARRAY_SIZE(qpnp_wled_attrs); i++)
		sysfs_remove_file(&wled->cdev.dev->kobj,
				&qpnp_wled_attrs[i].attr);

	led_classdev_unregister(&wled->cdev);
	cancel_work_sync(&wled->work);
	mutex_destroy(&wled->lock);

	return 0;
}

static const struct of_device_id spmi_match_table[] = {
	{ .compatible = "qcom,qpnp-wled",},
	{ },
};

static struct platform_driver qpnp_wled_driver = {
	.driver		= {
		.name		= "qcom,qpnp-wled",
		.of_match_table	= spmi_match_table,
	},
	.probe		= qpnp_wled_probe,
	.remove		= qpnp_wled_remove,
};

static int __init qpnp_wled_init(void)
{
	return platform_driver_register(&qpnp_wled_driver);
}
module_init(qpnp_wled_init);

static void __exit qpnp_wled_exit(void)
{
	platform_driver_unregister(&qpnp_wled_driver);
}
module_exit(qpnp_wled_exit);

MODULE_DESCRIPTION("QPNP WLED driver");
MODULE_LICENSE("GPL v2");
MODULE_ALIAS("leds:leds-qpnp-wled");<|MERGE_RESOLUTION|>--- conflicted
+++ resolved
@@ -1111,13 +1111,10 @@
 		return IRQ_HANDLED;
 	}
 
-<<<<<<< HEAD
-	pr_err_ratelimited("WLED OVP fault detected, fault_status= %x\n", val);
-=======
 	if (fault_sts & (QPNP_WLED_OVP_FAULT_BIT | QPNP_WLED_ILIM_FAULT_BIT))
-		pr_err("WLED OVP fault detected, int_sts=%x fault_sts= %x\n",
+		pr_err_ratelimited(
+			"WLED OVP fault detected, int_sts=%x fault_sts= %x\n",
 			int_sts, fault_sts);
->>>>>>> a0afbf68
 	return IRQ_HANDLED;
 }
 

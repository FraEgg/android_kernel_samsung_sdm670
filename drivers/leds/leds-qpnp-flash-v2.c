/* Copyright (c) 2016-2019, The Linux Foundation. All rights reserved.
 *
 * This program is free software; you can redistribute it and/or modify
 * it under the terms of the GNU General Public License version 2 and
 * only version 2 as published by the Free Software Foundation.
 *
 * This program is distributed in the hope that it will be useful,
 * but WITHOUT ANY WARRANTY; without even the implied warranty of
 * MERCHANTABILITY or FITNESS FOR A PARTICULAR PURPOSE.  See the
 * GNU General Public License for more details.
 */

#define pr_fmt(fmt)	"flashv2: %s: " fmt, __func__

#include <linux/module.h>
#include <linux/init.h>
#include <linux/kernel.h>
#include <linux/errno.h>
#include <linux/delay.h>
#include <linux/slab.h>
#include <linux/of.h>
#include <linux/of_irq.h>
#include <linux/of_gpio.h>
#include <linux/gpio.h>
#include <linux/regmap.h>
#include <linux/power_supply.h>
#include <linux/platform_device.h>
#include <linux/interrupt.h>
#include <linux/regulator/consumer.h>
#include <linux/leds-qpnp-flash.h>
#include <linux/leds-qpnp-flash-v2.h>
#include <linux/qpnp/qpnp-revid.h>
#include <linux/log2.h>
#include "leds.h"

#define	FLASH_LED_REG_LED_STATUS1(base)		(base + 0x08)

#define	FLASH_LED_REG_LED_STATUS2(base)		(base + 0x09)
#define	FLASH_LED_VPH_DROOP_FAULT_MASK		BIT(4)

#define	FLASH_LED_REG_INT_RT_STS(base)		(base + 0x10)

#define	FLASH_LED_REG_SAFETY_TMR(base)		(base + 0x40)
#define	FLASH_LED_SAFETY_TMR_ENABLE		BIT(7)

#define	FLASH_LED_REG_TGR_CURRENT(base)		(base + 0x43)

#define	FLASH_LED_REG_MOD_CTRL(base)		(base + 0x46)
#define	FLASH_LED_MOD_CTRL_MASK			BIT(7)
#define	FLASH_LED_MOD_ENABLE			BIT(7)

#define	FLASH_LED_REG_IRES(base)		(base + 0x47)

#define	FLASH_LED_REG_STROBE_CFG(base)		(base + 0x48)
#define	FLASH_LED_STROBE_MASK			GENMASK(1, 0)

#define	FLASH_LED_REG_STROBE_CTRL(base)		(base + 0x49)
#define	FLASH_LED_HW_SW_STROBE_SEL_BIT		BIT(2)
#define	FLASH_HW_STROBE_MASK			GENMASK(2, 0)

#define	FLASH_LED_EN_LED_CTRL(base)		(base + 0x4C)
#define	FLASH_LED_ENABLE			BIT(0)

#define	FLASH_LED_REG_HDRM_PRGM(base)		(base + 0x4D)
#define	FLASH_LED_HDRM_VOL_MASK			GENMASK(7, 4)
#define	FLASH_LED_HDRM_VOL_SHIFT		4

#define	FLASH_LED_REG_HDRM_AUTO_MODE_CTRL(base)	(base + 0x50)
#define	FLASH_LED_REG_WARMUP_DELAY(base)	(base + 0x51)

#define	FLASH_LED_REG_ISC_DELAY(base)		(base + 0x52)
#define	FLASH_LED_ISC_WARMUP_DELAY_MASK		GENMASK(1, 0)
#define	FLASH_LED_ISC_WARMUP_DELAY_SHIFT		6

#define	FLASH_LED_REG_THERMAL_RMP_DN_RATE(base)	(base + 0x55)
#define	THERMAL_OTST1_RAMP_CTRL_MASK		BIT(7)
#define	THERMAL_OTST1_RAMP_CTRL_SHIFT		7
#define	THERMAL_DERATE_SLOW_SHIFT		4
#define	THERMAL_DERATE_SLOW_MASK		GENMASK(6, 4)
#define	THERMAL_DERATE_FAST_MASK		GENMASK(2, 0)

#define	FLASH_LED_REG_THERMAL_THRSH1(base)	(base + 0x56)
#define	FLASH_LED_THERMAL_THRSH_MASK		GENMASK(2, 0)

#define	FLASH_LED_REG_THERMAL_THRSH2(base)	(base + 0x57)
#define	FLASH_LED_REG_THERMAL_THRSH3(base)	(base + 0x58)

#define	FLASH_LED_REG_THERMAL_HYSTERESIS(base)	(base + 0x59)
#define	FLASH_LED_THERMAL_HYSTERESIS_MASK	GENMASK(1, 0)

#define	FLASH_LED_REG_THERMAL_DEBOUNCE(base)	(base + 0x5A)
#define	FLASH_LED_THERMAL_DEBOUNCE_MASK		GENMASK(1, 0)

#define	FLASH_LED_REG_VPH_DROOP_THRESHOLD(base)	(base + 0x61)
#define	FLASH_LED_VPH_DROOP_HYSTERESIS_MASK	GENMASK(5, 4)
#define	FLASH_LED_VPH_DROOP_THRESHOLD_MASK	GENMASK(2, 0)
#define	FLASH_LED_VPH_DROOP_HYST_SHIFT		4

#define	FLASH_LED_REG_VPH_DROOP_DEBOUNCE(base)	(base + 0x62)
#define	FLASH_LED_VPH_DROOP_DEBOUNCE_MASK	GENMASK(1, 0)

#define	FLASH_LED_REG_ILED_GRT_THRSH(base)	(base + 0x67)
#define	FLASH_LED_ILED_GRT_THRSH_MASK		GENMASK(5, 0)

#define	FLASH_LED_REG_LED1N2_ICLAMP_LOW(base)	(base + 0x68)
#define	FLASH_LED_REG_LED1N2_ICLAMP_MID(base)	(base + 0x69)
#define	FLASH_LED_REG_LED3_ICLAMP_LOW(base)	(base + 0x6A)

#define	FLASH_LED_REG_LED3_ICLAMP_MID(base)	(base + 0x6B)
#define	FLASH_LED_CURRENT_MASK			GENMASK(6, 0)

#define	FLASH_LED_REG_MITIGATION_SEL(base)	(base + 0x6E)
#define	FLASH_LED_CHGR_MITIGATION_SEL_MASK	GENMASK(5, 4)
#define	FLASH_LED_LMH_MITIGATION_SEL_MASK	GENMASK(1, 0)

#define	FLASH_LED_REG_MITIGATION_SW(base)	(base + 0x6F)
#define	FLASH_LED_LMH_MITIGATION_EN_MASK	BIT(0)
#define	FLASH_LED_CHGR_MITIGATION_EN_MASK	BIT(4)
#define	FLASH_LED_CHGR_MITIGATION_ENABLE	BIT(4)

#define	FLASH_LED_REG_LMH_LEVEL(base)		(base + 0x70)
#define	FLASH_LED_LMH_LEVEL_MASK		GENMASK(1, 0)

#define	FLASH_LED_REG_MULTI_STROBE_CTRL(base)	(base + 0x71)
#define	LED3_FLASH_ONCE_ONLY_BIT		BIT(1)
#define	LED1N2_FLASH_ONCE_ONLY_BIT		BIT(0)

#define	FLASH_LED_REG_LPG_INPUT_CTRL(base)	(base + 0x72)
#define	LPG_INPUT_SEL_BIT			BIT(0)

#define	FLASH_LED_REG_CURRENT_DERATE_EN(base)	(base + 0x76)
#define	FLASH_LED_CURRENT_DERATE_EN_MASK	GENMASK(2, 0)

#define	VPH_DROOP_DEBOUNCE_US_TO_VAL(val_us)	(val_us / 8)
#define	VPH_DROOP_HYST_MV_TO_VAL(val_mv)	(val_mv / 25)
#define	VPH_DROOP_THRESH_VAL_TO_UV(val)		((val + 25) * 100000)
#define	MITIGATION_THRSH_MA_TO_VAL(val_ma)	(val_ma / 100)
#define	THERMAL_HYST_TEMP_TO_VAL(val, divisor)	(val / divisor)

#define	FLASH_LED_WARMUP_DELAY_DEFAULT			2
#define	FLASH_LED_ISC_DELAY_DEFAULT			3
#define	FLASH_LED_VPH_DROOP_DEBOUNCE_DEFAULT		2
#define	FLASH_LED_VPH_DROOP_HYST_DEFAULT		2
#define	FLASH_LED_VPH_DROOP_THRESH_DEFAULT		5
#define	BHARGER_FLASH_LED_VPH_DROOP_THRESH_DEFAULT	7
#define	FLASH_LED_DEBOUNCE_MAX				3
#define	FLASH_LED_HYSTERESIS_MAX			3
#define	FLASH_LED_VPH_DROOP_THRESH_MAX			7
#define	THERMAL_DERATE_SLOW_MAX				314592
#define	THERMAL_DERATE_FAST_MAX				512
#define	THERMAL_DEBOUNCE_TIME_MAX			64
#define	THERMAL_DERATE_HYSTERESIS_MAX			3
#define	FLASH_LED_THERMAL_THRSH_MIN			3
#define	FLASH_LED_THERMAL_THRSH_MAX			7
#define	FLASH_LED_THERMAL_OTST_LEVELS			3
#define	FLASH_LED_VLED_MAX_DEFAULT_UV			3500000
#define	FLASH_LED_IBATT_OCP_THRESH_DEFAULT_UA		4500000
#define	FLASH_LED_RPARA_DEFAULT_UOHM			0
#define	FLASH_LED_LMH_LEVEL_DEFAULT			0
#define	FLASH_LED_LMH_MITIGATION_ENABLE			1
#define	FLASH_LED_LMH_MITIGATION_DISABLE		0
#define	FLASH_LED_CHGR_MITIGATION_DISABLE		0
#define	FLASH_LED_LMH_MITIGATION_SEL_DEFAULT		2
#define	FLASH_LED_MITIGATION_SEL_MAX			2
#define	FLASH_LED_CHGR_MITIGATION_SEL_SHIFT		4
#define	FLASH_LED_CHGR_MITIGATION_THRSH_DEFAULT		0xA
#define	FLASH_LED_CHGR_MITIGATION_THRSH_MAX		0x1F
#define	FLASH_LED_LMH_OCV_THRESH_DEFAULT_UV		3700000
#define	FLASH_LED_LMH_RBATT_THRESH_DEFAULT_UOHM		400000
#define	FLASH_LED_IRES_BASE				3
#define	FLASH_LED_IRES_DIVISOR				2500
#define	FLASH_LED_IRES_MIN_UA				5000
#define	FLASH_LED_IRES_DEFAULT_UA			12500
#define	FLASH_LED_IRES_DEFAULT_VAL			0x00
#define	FLASH_LED_HDRM_VOL_DEFAULT_MV			0x80
#define	FLASH_LED_HDRM_VOL_HI_LO_WIN_DEFAULT_MV		0x04
#define	FLASH_LED_HDRM_VOL_BASE_MV			125
#define	FLASH_LED_HDRM_VOL_STEP_MV			25
#define	FLASH_LED_STROBE_CFG_DEFAULT			0x00
#define	FLASH_LED_HW_STROBE_OPTION_1			0x00
#define	FLASH_LED_HW_STROBE_OPTION_2			0x01
#define	FLASH_LED_HW_STROBE_OPTION_3			0x02
#define	FLASH_LED_DISABLE				0x00
#define	FLASH_LED_SAFETY_TMR_DISABLED			0x13
#define	FLASH_LED_MAX_TOTAL_CURRENT_MA			3750
#define	FLASH_LED_IRES5P0_MAX_CURR_MA			640
#define	FLASH_LED_IRES7P5_MAX_CURR_MA			960
#define	FLASH_LED_IRES10P0_MAX_CURR_MA			1280
#define	FLASH_LED_IRES12P5_MAX_CURR_MA			1600
#define	MAX_IRES_LEVELS					4
#define	FLASH_BST_PWM_OVRHD_MIN_UV			300000
#define	FLASH_BST_PWM_OVRHD_MAX_UV			600000

/* notifier call chain for flash-led irqs */
static ATOMIC_NOTIFIER_HEAD(irq_notifier_list);

enum flash_charger_mitigation {
	FLASH_DISABLE_CHARGER_MITIGATION,
	FLASH_HW_CHARGER_MITIGATION_BY_ILED_THRSHLD,
	FLASH_SW_CHARGER_MITIGATION,
};

enum flash_led_type {
	FLASH_LED_TYPE_UNKNOWN,
	FLASH_LED_TYPE_FLASH,
	FLASH_LED_TYPE_TORCH,
};

enum {
	LED1 = 0,
	LED2,
	LED3,
};

enum strobe_type {
	SW_STROBE = 0,
	HW_STROBE,
	LPG_STROBE,
};

enum wa_flags {
	PM8150L_IRES_WA = BIT(0),
};

/*
 * Configurations for each individual LED
 */
struct flash_node_data {
	struct platform_device		*pdev;
	struct led_classdev		cdev;
	struct pinctrl			*strobe_pinctrl;
	struct pinctrl_state		*hw_strobe_state_active;
	struct pinctrl_state		*hw_strobe_state_suspend;
	int				hw_strobe_gpio;
	int				ires_ua;
	int				default_ires_ua;
	int				max_current;
	int				current_ma;
	int				prev_current_ma;
	u8				duration;
	u8				id;
	u8				ires_idx;
	u8				default_ires_idx;
	u8				hdrm_val;
	u8				current_reg_val;
	u8				strobe_ctrl;
	u8				strobe_sel;
	enum flash_led_type		type;
	bool				led_on;
};


struct flash_switch_data {
	struct platform_device		*pdev;
	struct regulator		*vreg;
	struct pinctrl			*led_en_pinctrl;
	struct pinctrl_state		*gpio_state_active;
	struct pinctrl_state		*gpio_state_suspend;
	struct led_classdev		cdev;
	int				led_mask;
	bool				regulator_on;
	bool				enabled;
	bool				symmetry_en;
};

/*
 * Flash LED configuration read from device tree
 */
struct flash_led_platform_data {
	struct pmic_revid_data	*pmic_rev_id;
	int			*thermal_derate_current;
	int			all_ramp_up_done_irq;
	int			all_ramp_down_done_irq;
	int			led_fault_irq;
	int			ibatt_ocp_threshold_ua;
	int			vled_max_uv;
	int			rpara_uohm;
	int			lmh_rbatt_threshold_uohm;
	int			lmh_ocv_threshold_uv;
	int			thermal_derate_slow;
	int			thermal_derate_fast;
	int			thermal_hysteresis;
	int			thermal_debounce;
	int			thermal_thrsh1;
	int			thermal_thrsh2;
	int			thermal_thrsh3;
	int			hw_strobe_option;
	u32			led1n2_iclamp_low_ma;
	u32			led1n2_iclamp_mid_ma;
	u32			led3_iclamp_low_ma;
	u32			led3_iclamp_mid_ma;
	u32			bst_pwm_ovrhd_uv;
	u8			isc_delay;
	u8			warmup_delay;
	u8			current_derate_en_cfg;
	u8			vph_droop_threshold;
	u8			vph_droop_hysteresis;
	u8			vph_droop_debounce;
	u8			lmh_mitigation_sel;
	u8			chgr_mitigation_sel;
	u8			lmh_level;
	u8			iled_thrsh_val;
	bool			hdrm_auto_mode_en;
	bool			thermal_derate_en;
	bool			otst_ramp_bkup_en;
};

/*
 * Flash LED data structure containing flash LED attributes
 */
struct qpnp_flash_led {
	struct flash_led_platform_data	*pdata;
	struct platform_device		*pdev;
	struct regmap			*regmap;
	struct flash_node_data		*fnode;
	struct flash_switch_data	*snode;
	struct power_supply		*bms_psy;
	struct power_supply		*main_psy;
	struct power_supply		*usb_psy;
	struct notifier_block		nb;
	spinlock_t			lock;
	int				num_fnodes;
	int				num_snodes;
	int				enable;
	int				total_current_ma;
	u32				wa_flags;
	u16				base;
	bool				trigger_lmh;
	bool				trigger_chgr;
};

static int thermal_derate_slow_table[] = {
	128, 256, 512, 1024, 2048, 4096, 8192, 314592,
};

static int thermal_derate_fast_table[] = {
	32, 64, 96, 128, 256, 384, 512,
};

static int otst1_threshold_table[] = {
	85, 79, 73, 67, 109, 103, 97, 91,
};

static int otst2_threshold_table[] = {
	110, 104, 98, 92, 134, 128, 122, 116,
};

static int otst3_threshold_table[] = {
	125, 119, 113, 107, 149, 143, 137, 131,
};

static int max_ires_curr_ma_table[MAX_IRES_LEVELS] = {
	FLASH_LED_IRES12P5_MAX_CURR_MA, FLASH_LED_IRES10P0_MAX_CURR_MA,
	FLASH_LED_IRES7P5_MAX_CURR_MA, FLASH_LED_IRES5P0_MAX_CURR_MA
};

static inline int get_current_reg_code(int target_curr_ma, int ires_ua)
{
	if (!ires_ua || !target_curr_ma || (target_curr_ma < (ires_ua / 1000)))
		return 0;

	return DIV_ROUND_CLOSEST(target_curr_ma * 1000, ires_ua) - 1;
}

static int qpnp_flash_led_read(struct qpnp_flash_led *led, u16 addr, u8 *data)
{
	int rc;
	uint val;

	rc = regmap_read(led->regmap, addr, &val);
	if (rc < 0) {
		pr_err("Unable to read from 0x%04X rc = %d\n", addr, rc);
		return rc;
	}

	pr_debug("Read 0x%02X from addr 0x%04X\n", val, addr);
	*data = (u8)val;
	return 0;
}

static int qpnp_flash_led_write(struct qpnp_flash_led *led, u16 addr, u8 data)
{
	int rc;

	rc = regmap_write(led->regmap, addr, data);
	if (rc < 0) {
		pr_err("Unable to write to 0x%04X rc = %d\n", addr, rc);
		return rc;
	}

	pr_debug("Wrote 0x%02X to addr 0x%04X\n", data, addr);
	return 0;
}

static int
qpnp_flash_led_masked_read(struct qpnp_flash_led *led, u16 addr, u8 mask,
								u8 *val)
{
	int rc;

	rc = qpnp_flash_led_read(led, addr, val);
	if (rc < 0)
		return rc;

	*val &= mask;
	return rc;
}

static int
qpnp_flash_led_masked_write(struct qpnp_flash_led *led, u16 addr, u8 mask,
								u8 val)
{
	int rc;

	rc = regmap_update_bits(led->regmap, addr, mask, val);
	if (rc < 0)
		pr_err("Unable to update bits from 0x%04X, rc = %d\n", addr,
			rc);
	else
		pr_debug("Wrote 0x%02X to addr 0x%04X\n", val, addr);

	return rc;
}

static enum
led_brightness qpnp_flash_led_brightness_get(struct led_classdev *led_cdev)
{
	return led_cdev->brightness;
}

static int qpnp_flash_led_init_settings(struct qpnp_flash_led *led)
{
	int rc, i, addr_offset;
	u8 val = 0, mask, strobe_mask = 0, strobe_ctrl;

	for (i = 0; i < led->num_fnodes; i++) {
		addr_offset = led->fnode[i].id;
		rc = qpnp_flash_led_write(led,
			FLASH_LED_REG_HDRM_PRGM(led->base + addr_offset),
			led->fnode[i].hdrm_val);
		if (rc < 0)
			return rc;

		val |= 0x1 << led->fnode[i].id;

		rc = qpnp_flash_led_write(led,
			FLASH_LED_REG_SAFETY_TMR(led->base + addr_offset),
			FLASH_LED_SAFETY_TMR_DISABLED);
		if (rc < 0)
			return rc;

		if (led->fnode[i].strobe_sel == HW_STROBE) {
			if (led->fnode[i].id == LED3)
				strobe_mask |= LED3_FLASH_ONCE_ONLY_BIT;
			else
				strobe_mask |= LED1N2_FLASH_ONCE_ONLY_BIT;
		}

		if (led->fnode[i].id == LED3 &&
				led->fnode[i].strobe_sel == LPG_STROBE)
			strobe_mask |= LED3_FLASH_ONCE_ONLY_BIT;
		/*
		 * As per the hardware recommendation, to use LED2/LED3 in HW
		 * strobe mode, LED1 should be set to HW strobe mode as well.
		 */
		if (led->fnode[i].strobe_sel == HW_STROBE &&
		      (led->fnode[i].id == LED2 || led->fnode[i].id == LED3)) {
			mask = FLASH_HW_STROBE_MASK;
			addr_offset = led->fnode[LED1].id;
			/*
			 * HW_STROBE: enable, TRIGGER: level,
			 * POLARITY: active high
			 */
			strobe_ctrl = BIT(2) | BIT(0);
			rc = qpnp_flash_led_masked_write(led,
				FLASH_LED_REG_STROBE_CTRL(
				led->base + addr_offset),
				mask, strobe_ctrl);
			if (rc < 0)
				return rc;
		}
	}

	rc = qpnp_flash_led_masked_write(led,
		FLASH_LED_REG_MULTI_STROBE_CTRL(led->base),
		strobe_mask, 0);
	if (rc < 0)
		return rc;

	if (led->fnode[LED3].strobe_sel == LPG_STROBE) {
		rc = qpnp_flash_led_masked_write(led,
			FLASH_LED_REG_LPG_INPUT_CTRL(led->base),
			LPG_INPUT_SEL_BIT, LPG_INPUT_SEL_BIT);
		if (rc < 0)
			return rc;
	}

	rc = qpnp_flash_led_write(led,
				FLASH_LED_REG_HDRM_AUTO_MODE_CTRL(led->base),
				val);
	if (rc < 0)
		return rc;

	rc = qpnp_flash_led_masked_write(led,
			FLASH_LED_REG_ISC_DELAY(led->base),
			FLASH_LED_ISC_WARMUP_DELAY_MASK,
			led->pdata->isc_delay);
	if (rc < 0)
		return rc;

	rc = qpnp_flash_led_masked_write(led,
			FLASH_LED_REG_WARMUP_DELAY(led->base),
			FLASH_LED_ISC_WARMUP_DELAY_MASK,
			led->pdata->warmup_delay);
	if (rc < 0)
		return rc;

	rc = qpnp_flash_led_masked_write(led,
			FLASH_LED_REG_CURRENT_DERATE_EN(led->base),
			FLASH_LED_CURRENT_DERATE_EN_MASK,
			led->pdata->current_derate_en_cfg);
	if (rc < 0)
		return rc;

	val = (led->pdata->otst_ramp_bkup_en << THERMAL_OTST1_RAMP_CTRL_SHIFT);
	mask = THERMAL_OTST1_RAMP_CTRL_MASK;
	if (led->pdata->thermal_derate_slow >= 0) {
		val |= (led->pdata->thermal_derate_slow <<
				THERMAL_DERATE_SLOW_SHIFT);
		mask |= THERMAL_DERATE_SLOW_MASK;
	}

	if (led->pdata->thermal_derate_fast >= 0) {
		val |= led->pdata->thermal_derate_fast;
		mask |= THERMAL_DERATE_FAST_MASK;
	}

	rc = qpnp_flash_led_masked_write(led,
			FLASH_LED_REG_THERMAL_RMP_DN_RATE(led->base),
			mask, val);
	if (rc < 0)
		return rc;

	if (led->pdata->thermal_debounce >= 0) {
		rc = qpnp_flash_led_masked_write(led,
				FLASH_LED_REG_THERMAL_DEBOUNCE(led->base),
				FLASH_LED_THERMAL_DEBOUNCE_MASK,
				led->pdata->thermal_debounce);
		if (rc < 0)
			return rc;
	}

	if (led->pdata->thermal_hysteresis >= 0) {
		rc = qpnp_flash_led_masked_write(led,
				FLASH_LED_REG_THERMAL_HYSTERESIS(led->base),
				FLASH_LED_THERMAL_HYSTERESIS_MASK,
				led->pdata->thermal_hysteresis);
		if (rc < 0)
			return rc;
	}

	if (led->pdata->thermal_thrsh1 >= 0) {
		rc = qpnp_flash_led_masked_write(led,
				FLASH_LED_REG_THERMAL_THRSH1(led->base),
				FLASH_LED_THERMAL_THRSH_MASK,
				led->pdata->thermal_thrsh1);
		if (rc < 0)
			return rc;
	}

	if (led->pdata->thermal_thrsh2 >= 0) {
		rc = qpnp_flash_led_masked_write(led,
				FLASH_LED_REG_THERMAL_THRSH2(led->base),
				FLASH_LED_THERMAL_THRSH_MASK,
				led->pdata->thermal_thrsh2);
		if (rc < 0)
			return rc;
	}

	if (led->pdata->thermal_thrsh3 >= 0) {
		rc = qpnp_flash_led_masked_write(led,
				FLASH_LED_REG_THERMAL_THRSH3(led->base),
				FLASH_LED_THERMAL_THRSH_MASK,
				led->pdata->thermal_thrsh3);
		if (rc < 0)
			return rc;
	}

	rc = qpnp_flash_led_masked_write(led,
			FLASH_LED_REG_VPH_DROOP_DEBOUNCE(led->base),
			FLASH_LED_VPH_DROOP_DEBOUNCE_MASK,
			led->pdata->vph_droop_debounce);
	if (rc < 0)
		return rc;

	rc = qpnp_flash_led_masked_write(led,
			FLASH_LED_REG_VPH_DROOP_THRESHOLD(led->base),
			FLASH_LED_VPH_DROOP_THRESHOLD_MASK,
			led->pdata->vph_droop_threshold);
	if (rc < 0)
		return rc;

	rc = qpnp_flash_led_masked_write(led,
			FLASH_LED_REG_VPH_DROOP_THRESHOLD(led->base),
			FLASH_LED_VPH_DROOP_HYSTERESIS_MASK,
			led->pdata->vph_droop_hysteresis);
	if (rc < 0)
		return rc;

	rc = qpnp_flash_led_masked_write(led,
			FLASH_LED_REG_MITIGATION_SEL(led->base),
			FLASH_LED_LMH_MITIGATION_SEL_MASK,
			led->pdata->lmh_mitigation_sel);
	if (rc < 0)
		return rc;

	val = led->pdata->chgr_mitigation_sel
				<< FLASH_LED_CHGR_MITIGATION_SEL_SHIFT;
	rc = qpnp_flash_led_masked_write(led,
			FLASH_LED_REG_MITIGATION_SEL(led->base),
			FLASH_LED_CHGR_MITIGATION_SEL_MASK,
			val);
	if (rc < 0)
		return rc;

	rc = qpnp_flash_led_masked_write(led,
			FLASH_LED_REG_LMH_LEVEL(led->base),
			FLASH_LED_LMH_LEVEL_MASK,
			led->pdata->lmh_level);
	if (rc < 0)
		return rc;

	rc = qpnp_flash_led_masked_write(led,
			FLASH_LED_REG_ILED_GRT_THRSH(led->base),
			FLASH_LED_ILED_GRT_THRSH_MASK,
			led->pdata->iled_thrsh_val);
	if (rc < 0)
		return rc;

	if (led->pdata->led1n2_iclamp_low_ma) {
		val = get_current_reg_code(led->pdata->led1n2_iclamp_low_ma,
						led->fnode[LED1].ires_ua);
		rc = qpnp_flash_led_masked_write(led,
				FLASH_LED_REG_LED1N2_ICLAMP_LOW(led->base),
				FLASH_LED_CURRENT_MASK, val);
		if (rc < 0)
			return rc;
	}

	if (led->pdata->led1n2_iclamp_mid_ma) {
		val = get_current_reg_code(led->pdata->led1n2_iclamp_mid_ma,
						led->fnode[LED1].ires_ua);
		rc = qpnp_flash_led_masked_write(led,
				FLASH_LED_REG_LED1N2_ICLAMP_MID(led->base),
				FLASH_LED_CURRENT_MASK, val);
		if (rc < 0)
			return rc;
	}

	if (led->pdata->led3_iclamp_low_ma) {
		val = get_current_reg_code(led->pdata->led3_iclamp_low_ma,
						led->fnode[LED3].ires_ua);
		rc = qpnp_flash_led_masked_write(led,
				FLASH_LED_REG_LED3_ICLAMP_LOW(led->base),
				FLASH_LED_CURRENT_MASK, val);
		if (rc < 0)
			return rc;
	}

	if (led->pdata->led3_iclamp_mid_ma) {
		val = get_current_reg_code(led->pdata->led3_iclamp_mid_ma,
						led->fnode[LED3].ires_ua);
		rc = qpnp_flash_led_masked_write(led,
				FLASH_LED_REG_LED3_ICLAMP_MID(led->base),
				FLASH_LED_CURRENT_MASK, val);
		if (rc < 0)
			return rc;
	}

	if (led->pdata->hw_strobe_option > 0) {
		rc = qpnp_flash_led_masked_write(led,
				FLASH_LED_REG_STROBE_CFG(led->base),
				FLASH_LED_STROBE_MASK,
				led->pdata->hw_strobe_option);
		if (rc < 0)
			return rc;
	}

	return 0;
}

static int qpnp_flash_led_hw_strobe_enable(struct flash_node_data *fnode,
						int hw_strobe_option, bool on)
{
	int rc = 0;

	/*
	 * If the LED controlled by this fnode is not GPIO controlled
	 * for the given strobe_option, return.
	 */
	if (hw_strobe_option == FLASH_LED_HW_STROBE_OPTION_1)
		return 0;
	else if (hw_strobe_option == FLASH_LED_HW_STROBE_OPTION_2
						&& fnode->id != LED3)
		return 0;
	else if (hw_strobe_option == FLASH_LED_HW_STROBE_OPTION_3
						&& fnode->id == LED1)
		return 0;

	if (gpio_is_valid(fnode->hw_strobe_gpio)) {
		gpio_set_value(fnode->hw_strobe_gpio, on ? 1 : 0);
	} else if (fnode->strobe_pinctrl && fnode->hw_strobe_state_active &&
					fnode->hw_strobe_state_suspend) {
		rc = pinctrl_select_state(fnode->strobe_pinctrl,
			on ? fnode->hw_strobe_state_active :
			fnode->hw_strobe_state_suspend);
		if (rc < 0) {
			pr_err("failed to change hw strobe pin state\n");
			return rc;
		}
	}

	return rc;
}

static int qpnp_flash_led_regulator_enable(struct qpnp_flash_led *led,
				struct flash_switch_data *snode, bool on)
{
	int rc = 0;

	if (!snode || !snode->vreg)
		return 0;

	if (snode->regulator_on == on)
		return 0;

	if (on)
		rc = regulator_enable(snode->vreg);
	else
		rc = regulator_disable(snode->vreg);

	if (rc < 0) {
		pr_err("regulator_%s failed, rc=%d\n",
			on ? "enable" : "disable", rc);
		return rc;
	}

	snode->regulator_on = on ? true : false;
	return 0;
}

static int get_property_from_fg(struct qpnp_flash_led *led,
		enum power_supply_property prop, int *val)
{
	int rc;
	union power_supply_propval pval = {0, };

	if (!led->bms_psy) {
		led->bms_psy = power_supply_get_by_name("bms");
		if (!led->bms_psy) {
			pr_err_ratelimited("Couldn't get bms_psy\n");
			return -ENODEV;
		}
	}

	rc = power_supply_get_property(led->bms_psy, prop, &pval);
	if (rc) {
		pr_err("bms psy doesn't support reading prop %d rc = %d\n",
			prop, rc);
		return rc;
	}

	*val = pval.intval;
	return rc;
}

#define VOLTAGE_HDRM_DEFAULT_MV		350
#define BHARGER_VOLTAGE_HDRM_DEFAULT_MV	400
#define BHARGER_HEADROOM_OFFSET_MV	50
static int qpnp_flash_led_get_voltage_headroom(struct qpnp_flash_led *led)
{
	int i, voltage_hdrm_mv = 0, voltage_hdrm_max = 0;
	u8 pmic_subtype = led->pdata->pmic_rev_id->pmic_subtype;

	for (i = 0; i < led->num_fnodes; i++) {
		if (led->fnode[i].led_on) {
			if (led->fnode[i].id < 2) {
				if (led->fnode[i].current_ma < 750)
					voltage_hdrm_mv = 125;
				else if (led->fnode[i].current_ma < 1000)
					voltage_hdrm_mv = 175;
				else if (led->fnode[i].current_ma < 1250)
					voltage_hdrm_mv = 250;
				else
					voltage_hdrm_mv = 350;
			} else {
				if (led->fnode[i].current_ma < 375)
					voltage_hdrm_mv = 125;
				else if (led->fnode[i].current_ma < 500)
					voltage_hdrm_mv = 175;
				else if (led->fnode[i].current_ma < 625)
					voltage_hdrm_mv = 250;
				else
					voltage_hdrm_mv = 350;
			}

			if (pmic_subtype == PMI632_SUBTYPE)
				voltage_hdrm_mv += BHARGER_HEADROOM_OFFSET_MV;

			voltage_hdrm_max = max(voltage_hdrm_max,
						voltage_hdrm_mv);
		}
	}

	if (!voltage_hdrm_max)
		return (pmic_subtype == PMI632_SUBTYPE) ?
					BHARGER_VOLTAGE_HDRM_DEFAULT_MV :
						VOLTAGE_HDRM_DEFAULT_MV;

	return voltage_hdrm_max;
}

#define UCONV			1000000LL
#define MCONV			1000LL
#define FLASH_VDIP_MARGIN	50000
#define BOB_EFFICIENCY		900LL
#define VIN_FLASH_MIN_UV	3300000LL
static int qpnp_flash_led_calc_max_current(struct qpnp_flash_led *led,
					      int *max_current)
{
	int ocv_uv, ibat_now, voltage_hdrm_mv, rc;
	int rbatt_uohm = 0;
	int64_t ibat_flash_ua, avail_flash_ua, avail_flash_power_fw;
	int64_t ibat_safe_ua, vin_flash_uv, vph_flash_uv, vph_flash_vdip;

	/* RESISTANCE = esr_uohm + rslow_uohm */
	rc = get_property_from_fg(led, POWER_SUPPLY_PROP_RESISTANCE,
			&rbatt_uohm);
	if (rc < 0) {
		pr_err("bms psy does not support resistance, rc=%d\n", rc);
		return rc;
	}

	/* If no battery is connected, return max possible flash current */
	if (!rbatt_uohm) {
		*max_current = FLASH_LED_MAX_TOTAL_CURRENT_MA;
		return 0;
	}

	rc = get_property_from_fg(led, POWER_SUPPLY_PROP_VOLTAGE_OCV, &ocv_uv);
	if (rc < 0) {
		pr_err("bms psy does not support OCV, rc=%d\n", rc);
		return rc;
	}

	rc = get_property_from_fg(led, POWER_SUPPLY_PROP_CURRENT_NOW,
			&ibat_now);
	if (rc < 0) {
		pr_err("bms psy does not support current, rc=%d\n", rc);
		return rc;
	}

	rbatt_uohm += led->pdata->rpara_uohm;
	voltage_hdrm_mv = qpnp_flash_led_get_voltage_headroom(led);
	vph_flash_vdip =
		VPH_DROOP_THRESH_VAL_TO_UV(led->pdata->vph_droop_threshold)
							+ FLASH_VDIP_MARGIN;

	/* Check if LMH_MITIGATION needs to be triggered */
	if (!led->trigger_lmh && (ocv_uv < led->pdata->lmh_ocv_threshold_uv ||
			rbatt_uohm > led->pdata->lmh_rbatt_threshold_uohm)) {
		led->trigger_lmh = true;
		rc = qpnp_flash_led_masked_write(led,
				FLASH_LED_REG_MITIGATION_SW(led->base),
				FLASH_LED_LMH_MITIGATION_EN_MASK,
				FLASH_LED_LMH_MITIGATION_ENABLE);
		if (rc < 0) {
			pr_err("trigger lmh mitigation failed, rc=%d\n", rc);
			return rc;
		}

		/* Wait for LMH mitigation to take effect */
		udelay(100);

		return qpnp_flash_led_calc_max_current(led, max_current);
	}

	/*
	 * Calculate the maximum current that can pulled out of the battery
	 * before the battery voltage dips below a safe threshold.
	 */
	ibat_safe_ua = div_s64((ocv_uv - vph_flash_vdip) * UCONV,
				rbatt_uohm);

	if (ibat_safe_ua <= led->pdata->ibatt_ocp_threshold_ua) {
		/*
		 * If the calculated current is below the OCP threshold, then
		 * use it as the possible flash current.
		 */
		ibat_flash_ua = ibat_safe_ua - ibat_now;
		vph_flash_uv = vph_flash_vdip;
	} else {
		/*
		 * If the calculated current is above the OCP threshold, then
		 * use the ocp threshold instead.
		 *
		 * Any higher current will be tripping the battery OCP.
		 */
		ibat_flash_ua = led->pdata->ibatt_ocp_threshold_ua - ibat_now;
		vph_flash_uv = ocv_uv - div64_s64((int64_t)rbatt_uohm
				* led->pdata->ibatt_ocp_threshold_ua, UCONV);
	}
	/* Calculate the input voltage of the flash module. */
	vin_flash_uv = max((led->pdata->vled_max_uv +
				(voltage_hdrm_mv * MCONV)), VIN_FLASH_MIN_UV);
	/* Calculate the available power for the flash module. */
	avail_flash_power_fw = BOB_EFFICIENCY * vph_flash_uv * ibat_flash_ua;
	/*
	 * Calculate the available amount of current the flash module can draw
	 * before collapsing the battery. (available power/ flash input voltage)
	 */
	avail_flash_ua = div64_s64(avail_flash_power_fw, vin_flash_uv * MCONV);
	pr_debug("avail_iflash=%lld, ocv=%d, ibat=%d, rbatt=%d, trigger_lmh=%d\n",
		avail_flash_ua, ocv_uv, ibat_now, rbatt_uohm, led->trigger_lmh);
	*max_current = min(FLASH_LED_MAX_TOTAL_CURRENT_MA,
			(int)(div64_s64(avail_flash_ua, MCONV)));
	return 0;
}

static int is_main_psy_available(struct qpnp_flash_led *led)
{
	if (!led->main_psy) {
		led->main_psy = power_supply_get_by_name("main");
		if (!led->main_psy) {
			pr_err_ratelimited("Couldn't get main_psy\n");
			return -ENODEV;
		}
	}

	return 0;
}

static int is_usb_psy_available(struct qpnp_flash_led *led)
{
	if (!led->usb_psy) {
		led->usb_psy = power_supply_get_by_name("usb");
		if (!led->usb_psy) {
			pr_err_ratelimited("Couldn't get usb_psy\n");
			return -ENODEV;
		}
	}

	return 0;
}

#define CHGBST_EFFICIENCY		800LL
#define CHGBST_FLASH_VDIP_MARGIN	10000
#define VIN_FLASH_UV			5000000
#define BHARGER_FLASH_LED_MAX_TOTAL_CURRENT_MA		1500
#define BHARGER_FLASH_LED_WITH_OTG_MAX_TOTAL_CURRENT_MA	1100
static int qpnp_flash_led_calc_bharger_max_current(struct qpnp_flash_led *led,
						    int *max_current)
{
	union power_supply_propval pval = {0, };
	int ocv_uv, ibat_now, voltage_hdrm_mv, flash_led_max_total_curr_ma, rc;
	int rbatt_uohm = 0, usb_present, otg_enable;
	int64_t ibat_flash_ua, avail_flash_ua, avail_flash_power_fw;
	int64_t ibat_safe_ua, vin_flash_uv, vph_flash_uv, vph_flash_vdip;
	int64_t bst_pwm_ovrhd_uv;

	rc = is_usb_psy_available(led);
	if (rc < 0)
		return rc;

	rc = power_supply_get_property(led->usb_psy, POWER_SUPPLY_PROP_SCOPE,
					&pval);
	if (rc < 0) {
		pr_err("usb psy does not support usb present, rc=%d\n", rc);
		return rc;
	}
	otg_enable = pval.intval;

	/* RESISTANCE = esr_uohm + rslow_uohm */
	rc = get_property_from_fg(led, POWER_SUPPLY_PROP_RESISTANCE,
			&rbatt_uohm);
	if (rc < 0) {
		pr_err("bms psy does not support resistance, rc=%d\n", rc);
		return rc;
	}

	/* If no battery is connected, return max possible flash current */
	if (!rbatt_uohm) {
		*max_current = (otg_enable == POWER_SUPPLY_SCOPE_SYSTEM) ?
			       BHARGER_FLASH_LED_WITH_OTG_MAX_TOTAL_CURRENT_MA :
			       BHARGER_FLASH_LED_MAX_TOTAL_CURRENT_MA;
		return 0;
	}

	rc = get_property_from_fg(led, POWER_SUPPLY_PROP_VOLTAGE_OCV, &ocv_uv);
	if (rc < 0) {
		pr_err("bms psy does not support OCV, rc=%d\n", rc);
		return rc;
	}

	rc = get_property_from_fg(led, POWER_SUPPLY_PROP_CURRENT_NOW,
			&ibat_now);
	if (rc < 0) {
		pr_err("bms psy does not support current, rc=%d\n", rc);
		return rc;
	}

	bst_pwm_ovrhd_uv = led->pdata->bst_pwm_ovrhd_uv;

	rc = power_supply_get_property(led->usb_psy, POWER_SUPPLY_PROP_PRESENT,
							&pval);
	if (rc < 0) {
		pr_err("usb psy does not support usb present, rc=%d\n", rc);
		return rc;
	}
	usb_present = pval.intval;

	rbatt_uohm += led->pdata->rpara_uohm;
	voltage_hdrm_mv = qpnp_flash_led_get_voltage_headroom(led);
	vph_flash_vdip =
		VPH_DROOP_THRESH_VAL_TO_UV(led->pdata->vph_droop_threshold)
						+ CHGBST_FLASH_VDIP_MARGIN;

	/* Check if LMH_MITIGATION needs to be triggered */
	if (!led->trigger_lmh && (ocv_uv < led->pdata->lmh_ocv_threshold_uv ||
			rbatt_uohm > led->pdata->lmh_rbatt_threshold_uohm)) {
		led->trigger_lmh = true;
		rc = qpnp_flash_led_masked_write(led,
				FLASH_LED_REG_MITIGATION_SW(led->base),
				FLASH_LED_LMH_MITIGATION_EN_MASK,
				FLASH_LED_LMH_MITIGATION_ENABLE);
		if (rc < 0) {
			pr_err("trigger lmh mitigation failed, rc=%d\n", rc);
			return rc;
		}

		/* Wait for LMH mitigation to take effect */
		udelay(100);

		return qpnp_flash_led_calc_bharger_max_current(led,
							       max_current);
	}

	/*
	 * Calculate the maximum current that can pulled out of the battery
	 * before the battery voltage dips below a safe threshold.
	 */
	ibat_safe_ua = div_s64((ocv_uv - vph_flash_vdip) * UCONV,
				rbatt_uohm);

	if (ibat_safe_ua <= led->pdata->ibatt_ocp_threshold_ua) {
		/*
		 * If the calculated current is below the OCP threshold, then
		 * use it as the possible flash current.
		 */
		ibat_flash_ua = ibat_safe_ua - ibat_now;
		vph_flash_uv = vph_flash_vdip;
	} else {
		/*
		 * If the calculated current is above the OCP threshold, then
		 * use the ocp threshold instead.
		 *
		 * Any higher current will be tripping the battery OCP.
		 */
		ibat_flash_ua = led->pdata->ibatt_ocp_threshold_ua - ibat_now;
		vph_flash_uv = ocv_uv - div64_s64((int64_t)rbatt_uohm
				* led->pdata->ibatt_ocp_threshold_ua, UCONV);
	}

	/* when USB is present or OTG is enabled, VIN_FLASH is always at 5V */
	if (usb_present || (otg_enable == POWER_SUPPLY_SCOPE_SYSTEM))
		vin_flash_uv = VIN_FLASH_UV;
	else
		/* Calculate the input voltage of the flash module. */
		vin_flash_uv = max((led->pdata->vled_max_uv +
				   (voltage_hdrm_mv * MCONV)),
				    vph_flash_uv + bst_pwm_ovrhd_uv);

	/* Calculate the available power for the flash module. */
	avail_flash_power_fw = CHGBST_EFFICIENCY * vph_flash_uv * ibat_flash_ua;
	/*
	 * Calculate the available amount of current the flash module can draw
	 * before collapsing the battery. (available power/ flash input voltage)
	 */
	avail_flash_ua = div64_s64(avail_flash_power_fw, vin_flash_uv * MCONV);
	flash_led_max_total_curr_ma = otg_enable ?
			       BHARGER_FLASH_LED_WITH_OTG_MAX_TOTAL_CURRENT_MA :
			       BHARGER_FLASH_LED_MAX_TOTAL_CURRENT_MA;
	*max_current = min(flash_led_max_total_curr_ma,
			(int)(div64_s64(avail_flash_ua, MCONV)));

	pr_debug("avail_iflash=%lld, ocv=%d, ibat=%d, rbatt=%d, trigger_lmh=%d max_current=%lld usb_present=%d otg_enable=%d\n",
		avail_flash_ua, ocv_uv, ibat_now, rbatt_uohm, led->trigger_lmh,
		(*max_current * MCONV), usb_present, otg_enable);
	return 0;
}


static int qpnp_flash_led_calc_thermal_current_lim(struct qpnp_flash_led *led,
						   int *thermal_current_lim)
{
	int rc;
	u8 thermal_thrsh1, thermal_thrsh2, thermal_thrsh3, otst_status;

	/* Store THERMAL_THRSHx register values */
	rc = qpnp_flash_led_masked_read(led,
			FLASH_LED_REG_THERMAL_THRSH1(led->base),
			FLASH_LED_THERMAL_THRSH_MASK,
			&thermal_thrsh1);
	if (rc < 0)
		return rc;

	rc = qpnp_flash_led_masked_read(led,
			FLASH_LED_REG_THERMAL_THRSH2(led->base),
			FLASH_LED_THERMAL_THRSH_MASK,
			&thermal_thrsh2);
	if (rc < 0)
		return rc;

	rc = qpnp_flash_led_masked_read(led,
			FLASH_LED_REG_THERMAL_THRSH3(led->base),
			FLASH_LED_THERMAL_THRSH_MASK,
			&thermal_thrsh3);
	if (rc < 0)
		return rc;

	/* Lower THERMAL_THRSHx thresholds to minimum */
	rc = qpnp_flash_led_masked_write(led,
			FLASH_LED_REG_THERMAL_THRSH1(led->base),
			FLASH_LED_THERMAL_THRSH_MASK,
			FLASH_LED_THERMAL_THRSH_MIN);
	if (rc < 0)
		return rc;

	rc = qpnp_flash_led_masked_write(led,
			FLASH_LED_REG_THERMAL_THRSH2(led->base),
			FLASH_LED_THERMAL_THRSH_MASK,
			FLASH_LED_THERMAL_THRSH_MIN);
	if (rc < 0)
		return rc;

	rc = qpnp_flash_led_masked_write(led,
			FLASH_LED_REG_THERMAL_THRSH3(led->base),
			FLASH_LED_THERMAL_THRSH_MASK,
			FLASH_LED_THERMAL_THRSH_MIN);
	if (rc < 0)
		return rc;

	/* Check THERMAL_OTST status */
	rc = qpnp_flash_led_read(led,
			FLASH_LED_REG_LED_STATUS2(led->base),
			&otst_status);
	if (rc < 0)
		return rc;

	/* Look up current limit based on THERMAL_OTST status */
	if (otst_status)
		*thermal_current_lim =
			led->pdata->thermal_derate_current[otst_status >> 1];

	/* Restore THERMAL_THRESHx registers to original values */
	rc = qpnp_flash_led_masked_write(led,
			FLASH_LED_REG_THERMAL_THRSH1(led->base),
			FLASH_LED_THERMAL_THRSH_MASK,
			thermal_thrsh1);
	if (rc < 0)
		return rc;

	rc = qpnp_flash_led_masked_write(led,
			FLASH_LED_REG_THERMAL_THRSH2(led->base),
			FLASH_LED_THERMAL_THRSH_MASK,
			thermal_thrsh2);
	if (rc < 0)
		return rc;

	rc = qpnp_flash_led_masked_write(led,
			FLASH_LED_REG_THERMAL_THRSH3(led->base),
			FLASH_LED_THERMAL_THRSH_MASK,
			thermal_thrsh3);
	if (rc < 0)
		return rc;

	return 0;
}

static int qpnp_flash_led_get_max_avail_current(struct qpnp_flash_led *led,
						int *max_avail_current)
{
	int thermal_current_lim = 0, rc;
	u8 pmic_subtype = led->pdata->pmic_rev_id->pmic_subtype;

	led->trigger_lmh = false;

	if (pmic_subtype == PMI632_SUBTYPE)
		rc = qpnp_flash_led_calc_bharger_max_current(led,
							max_avail_current);
	else
		rc = qpnp_flash_led_calc_max_current(led, max_avail_current);

	if (rc < 0) {
		pr_err("Couldn't calculate max_avail_current, rc=%d\n", rc);
		return rc;
	}

	if (led->pdata->thermal_derate_en) {
		rc = qpnp_flash_led_calc_thermal_current_lim(led,
			&thermal_current_lim);
		if (rc < 0) {
			pr_err("Couldn't calculate thermal_current_lim, rc=%d\n",
				rc);
			return rc;
		}
	}

	if (thermal_current_lim)
		*max_avail_current = min(*max_avail_current,
					thermal_current_lim);

	return 0;
}

static void qpnp_flash_led_aggregate_max_current(struct flash_node_data *fnode)
{
	struct qpnp_flash_led *led = dev_get_drvdata(&fnode->pdev->dev);

	if (fnode->current_ma)
		led->total_current_ma += fnode->current_ma
						- fnode->prev_current_ma;
	else
		led->total_current_ma -= fnode->prev_current_ma;

	fnode->prev_current_ma = fnode->current_ma;
}

static void qpnp_flash_led_node_set(struct flash_node_data *fnode, int value)
{
	int i = 0;
	int prgm_current_ma = value;
	int min_ma = fnode->ires_ua / 1000;
	struct qpnp_flash_led *led = dev_get_drvdata(&fnode->pdev->dev);
	u8 pmic_subtype = led->pdata->pmic_rev_id->pmic_subtype;

	if (value <= 0)
		prgm_current_ma = 0;
	else if (value < min_ma)
		prgm_current_ma = min_ma;

	fnode->ires_idx = fnode->default_ires_idx;
	fnode->ires_ua = fnode->default_ires_ua;

	prgm_current_ma = min(prgm_current_ma, fnode->max_current);
	if (prgm_current_ma > max_ires_curr_ma_table[fnode->ires_idx]) {
		/* find the matching ires */
		for (i = MAX_IRES_LEVELS - 1; i >= 0; i--) {
			if (prgm_current_ma <= max_ires_curr_ma_table[i]) {
				fnode->ires_idx = i;
				fnode->ires_ua = FLASH_LED_IRES_MIN_UA +
				      (FLASH_LED_IRES_BASE - fnode->ires_idx) *
				      FLASH_LED_IRES_DIVISOR;
				break;
			}
		}
	} else if (prgm_current_ma <= 20 &&
			(led->wa_flags & PM8150L_IRES_WA)) {
		fnode->ires_idx = FLASH_LED_IRES_BASE;
		fnode->ires_ua = FLASH_LED_IRES_MIN_UA;
	}

	fnode->current_ma = prgm_current_ma;
	fnode->cdev.brightness = prgm_current_ma;
	fnode->current_reg_val = get_current_reg_code(prgm_current_ma,
					fnode->ires_ua);
	if (prgm_current_ma)
		fnode->led_on = true;

	if (pmic_subtype != PMI632_SUBTYPE &&
	       led->pdata->chgr_mitigation_sel == FLASH_SW_CHARGER_MITIGATION) {
		qpnp_flash_led_aggregate_max_current(fnode);
		led->trigger_chgr = false;
		if (led->total_current_ma >= 1000)
			led->trigger_chgr = true;
	}
}

static int qpnp_flash_led_switch_disable(struct flash_switch_data *snode)
{
	struct qpnp_flash_led *led = dev_get_drvdata(&snode->pdev->dev);
	int i, rc, addr_offset;

	rc = qpnp_flash_led_masked_write(led,
				FLASH_LED_EN_LED_CTRL(led->base),
				snode->led_mask, FLASH_LED_DISABLE);
	if (rc < 0)
		return rc;

	if (led->trigger_lmh) {
		rc = qpnp_flash_led_masked_write(led,
				FLASH_LED_REG_MITIGATION_SW(led->base),
				FLASH_LED_LMH_MITIGATION_EN_MASK,
				FLASH_LED_LMH_MITIGATION_DISABLE);
		if (rc < 0) {
			pr_err("disable lmh mitigation failed, rc=%d\n", rc);
			return rc;
		}
	}

	if (led->pdata->chgr_mitigation_sel && !led->trigger_chgr) {
		rc = qpnp_flash_led_masked_write(led,
				FLASH_LED_REG_MITIGATION_SW(led->base),
				FLASH_LED_CHGR_MITIGATION_EN_MASK,
				FLASH_LED_CHGR_MITIGATION_DISABLE);
		if (rc < 0) {
			pr_err("disable chgr mitigation failed, rc=%d\n", rc);
			return rc;
		}
	}

	led->enable--;
	if (led->enable == 0) {
		rc = qpnp_flash_led_masked_write(led,
				FLASH_LED_REG_MOD_CTRL(led->base),
				FLASH_LED_MOD_CTRL_MASK, FLASH_LED_DISABLE);
		if (rc < 0)
			return rc;
	}

	for (i = 0; i < led->num_fnodes; i++) {
		if (!led->fnode[i].led_on ||
				!(snode->led_mask & BIT(led->fnode[i].id)))
			continue;

		addr_offset = led->fnode[i].id;
		rc = qpnp_flash_led_masked_write(led,
			FLASH_LED_REG_TGR_CURRENT(led->base + addr_offset),
			FLASH_LED_CURRENT_MASK, 0);
		if (rc < 0)
			return rc;

		rc = qpnp_flash_led_write(led,
			FLASH_LED_REG_SAFETY_TMR(led->base + addr_offset),
			FLASH_LED_SAFETY_TMR_DISABLED);
		if (rc < 0)
			return rc;

		led->fnode[i].led_on = false;

		if (led->fnode[i].strobe_sel == HW_STROBE) {
			rc = qpnp_flash_led_hw_strobe_enable(&led->fnode[i],
					led->pdata->hw_strobe_option, false);
			if (rc < 0) {
				pr_err("Unable to disable hw strobe, rc=%d\n",
					rc);
				return rc;
			}
		}
	}

	if (snode->led_en_pinctrl) {
		pr_debug("Selecting suspend state for %s\n", snode->cdev.name);
		rc = pinctrl_select_state(snode->led_en_pinctrl,
				snode->gpio_state_suspend);
		if (rc < 0) {
			pr_err("failed to select pinctrl suspend state rc=%d\n",
				rc);
			return rc;
		}
	}

	snode->enabled = false;
	return 0;
}

static int qpnp_flash_led_symmetry_config(struct flash_switch_data *snode)
{
	struct qpnp_flash_led *led = dev_get_drvdata(&snode->pdev->dev);
	int i, total_curr_ma = 0, num_leds = 0, prgm_current_ma;
	enum flash_led_type type = FLASH_LED_TYPE_UNKNOWN;

	for (i = 0; i < led->num_fnodes; i++) {
		if (snode->led_mask & BIT(led->fnode[i].id)) {
			if (led->fnode[i].type == FLASH_LED_TYPE_FLASH &&
				led->fnode[i].led_on)
				type = FLASH_LED_TYPE_FLASH;

			if (led->fnode[i].type == FLASH_LED_TYPE_TORCH &&
				led->fnode[i].led_on)
				type = FLASH_LED_TYPE_TORCH;
		}
	}

	if (type == FLASH_LED_TYPE_UNKNOWN) {
		pr_err("Incorrect type possibly because of no active LEDs\n");
		return -EINVAL;
	}

	for (i = 0; i < led->num_fnodes; i++) {
		if ((snode->led_mask & BIT(led->fnode[i].id)) &&
			(led->fnode[i].type == type)) {
			total_curr_ma += led->fnode[i].current_ma;
			num_leds++;
		}
	}

	if (num_leds > 0 && total_curr_ma > 0) {
		prgm_current_ma = total_curr_ma / num_leds;
	} else {
		pr_err("Incorrect configuration, num_leds: %d total_curr_ma: %d\n",
			num_leds, total_curr_ma);
		return -EINVAL;
	}

	if (prgm_current_ma == 0) {
		pr_warn("prgm_curr_ma cannot be 0\n");
		return 0;
	}

	pr_debug("num_leds: %d total: %d prgm_curr_ma: %d\n", num_leds,
		total_curr_ma, prgm_current_ma);

	for (i = 0; i < led->num_fnodes; i++) {
		if (snode->led_mask & BIT(led->fnode[i].id) &&
			led->fnode[i].current_ma != prgm_current_ma &&
			led->fnode[i].type == type) {
			qpnp_flash_led_node_set(&led->fnode[i],
				prgm_current_ma);
			pr_debug("%s LED %d current: %d code: %d ires_ua: %d\n",
				(type == FLASH_LED_TYPE_FLASH) ?
					"flash" : "torch",
				led->fnode[i].id, prgm_current_ma,
				led->fnode[i].current_reg_val,
				led->fnode[i].ires_ua);
		}
	}

	return 0;
}

#define FLASH_LED_MODULE_EN_TIME_MS	300
static int qpnp_flash_poll_vreg_ok(struct qpnp_flash_led *led)
{
	int rc, i;
	union power_supply_propval pval = {0, };

	rc = is_main_psy_available(led);
	if (rc < 0)
		return rc;

	for (i = 0; i < 60; i++) {
		/* wait for the flash vreg_ok to be set */
		mdelay(5);

		rc = power_supply_get_property(led->main_psy,
					POWER_SUPPLY_PROP_FLASH_TRIGGER, &pval);
		if (rc < 0) {
			pr_err("main psy doesn't support reading prop %d rc = %d\n",
				POWER_SUPPLY_PROP_FLASH_TRIGGER, rc);
			return rc;
		}

		if (pval.intval > 0) {
			pr_debug("Flash trigger set\n");
			break;
		}

		if (pval.intval < 0) {
			pr_err("Error during flash trigger %d\n", pval.intval);
			return pval.intval;
		}
	}

	if (!pval.intval) {
		pr_err("Failed to enable the module\n");
		return -ETIMEDOUT;
	}

	return 0;
}

static int qpnp_flash_led_switch_set(struct flash_switch_data *snode, bool on)
{
	struct qpnp_flash_led *led = dev_get_drvdata(&snode->pdev->dev);
	u8 pmic_subtype = led->pdata->pmic_rev_id->pmic_subtype;
	int rc, i, addr_offset;
	u8 val, mask;

	if (snode->enabled == on) {
		pr_debug("Switch node is already %s!\n",
			on ? "enabled" : "disabled");
		return 0;
	}

	if (!on) {
		rc = qpnp_flash_led_switch_disable(snode);
		return rc;
	}

	/* Iterate over all active leds for this switch node */
	if (snode->symmetry_en) {
		rc = qpnp_flash_led_symmetry_config(snode);
		if (rc < 0) {
			pr_err("Failed to configure current symmetrically, rc=%d\n",
				rc);
			return rc;
		}
	}

	val = 0;
	for (i = 0; i < led->num_fnodes; i++)
		if (led->fnode[i].led_on &&
				snode->led_mask & BIT(led->fnode[i].id))
			val |= led->fnode[i].ires_idx << (led->fnode[i].id * 2);

	rc = qpnp_flash_led_masked_write(led, FLASH_LED_REG_IRES(led->base),
						FLASH_LED_CURRENT_MASK, val);
	if (rc < 0)
		return rc;

	val = 0;
	for (i = 0; i < led->num_fnodes; i++) {
		if (!led->fnode[i].led_on ||
				!(snode->led_mask & BIT(led->fnode[i].id)))
			continue;

		addr_offset = led->fnode[i].id;
		if (led->fnode[i].strobe_sel == SW_STROBE)
			mask = FLASH_LED_HW_SW_STROBE_SEL_BIT;
		else
			mask = FLASH_HW_STROBE_MASK;
		rc = qpnp_flash_led_masked_write(led,
			FLASH_LED_REG_STROBE_CTRL(led->base + addr_offset),
			mask, led->fnode[i].strobe_ctrl);
		if (rc < 0)
			return rc;

		rc = qpnp_flash_led_masked_write(led,
			FLASH_LED_REG_TGR_CURRENT(led->base + addr_offset),
			FLASH_LED_CURRENT_MASK, led->fnode[i].current_reg_val);
		if (rc < 0)
			return rc;

		rc = qpnp_flash_led_write(led,
			FLASH_LED_REG_SAFETY_TMR(led->base + addr_offset),
			led->fnode[i].duration);
		if (rc < 0)
			return rc;

		val |= FLASH_LED_ENABLE << led->fnode[i].id;

		if (led->fnode[i].strobe_sel == HW_STROBE) {
			rc = qpnp_flash_led_hw_strobe_enable(&led->fnode[i],
					led->pdata->hw_strobe_option, true);
			if (rc < 0) {
				pr_err("Unable to enable hw strobe rc=%d\n",
					rc);
				return rc;
			}
		}
	}

	if (snode->led_en_pinctrl) {
		pr_debug("Selecting active state for %s\n", snode->cdev.name);
		rc = pinctrl_select_state(snode->led_en_pinctrl,
				snode->gpio_state_active);
		if (rc < 0) {
			pr_err("failed to select pinctrl active state rc=%d\n",
				rc);
			return rc;
		}
	}

	if (led->enable == 0) {
		rc = qpnp_flash_led_masked_write(led,
				FLASH_LED_REG_MOD_CTRL(led->base),
				FLASH_LED_MOD_CTRL_MASK, FLASH_LED_MOD_ENABLE);
		if (rc < 0)
			return rc;

		if (pmic_subtype == PMI632_SUBTYPE) {
			rc = qpnp_flash_poll_vreg_ok(led);
			if (rc < 0) {
				/* Disable the module */
				qpnp_flash_led_masked_write(led,
					FLASH_LED_REG_MOD_CTRL(led->base),
					FLASH_LED_MOD_CTRL_MASK,
					FLASH_LED_DISABLE);

				return rc;
			}
		}
	}
	led->enable++;

	if (led->trigger_lmh) {
		rc = qpnp_flash_led_masked_write(led,
				FLASH_LED_REG_MITIGATION_SW(led->base),
				FLASH_LED_LMH_MITIGATION_EN_MASK,
				FLASH_LED_LMH_MITIGATION_ENABLE);
		if (rc < 0) {
			pr_err("trigger lmh mitigation failed, rc=%d\n", rc);
			return rc;
		}
		/* Wait for LMH mitigation to take effect */
		udelay(500);
	}

	if (led->pdata->chgr_mitigation_sel && led->trigger_chgr) {
		rc = qpnp_flash_led_masked_write(led,
				FLASH_LED_REG_MITIGATION_SW(led->base),
				FLASH_LED_CHGR_MITIGATION_EN_MASK,
				FLASH_LED_CHGR_MITIGATION_ENABLE);
		if (rc < 0) {
			pr_err("trigger chgr mitigation failed, rc=%d\n", rc);
			return rc;
		}
	}

	rc = qpnp_flash_led_masked_write(led,
					FLASH_LED_EN_LED_CTRL(led->base),
					snode->led_mask, val);
	if (rc < 0)
		return rc;

	snode->enabled = true;
	return 0;
}

static int qpnp_flash_led_regulator_control(struct led_classdev *led_cdev,
					int options, int *max_current)
{
	int rc;
	u8 pmic_subtype;
	struct flash_switch_data *snode;
	struct qpnp_flash_led *led;
	union power_supply_propval ret = {0, };

	snode = container_of(led_cdev, struct flash_switch_data, cdev);
	led = dev_get_drvdata(&snode->pdev->dev);
	pmic_subtype = led->pdata->pmic_rev_id->pmic_subtype;

	if (pmic_subtype == PMI632_SUBTYPE) {
		rc = is_main_psy_available(led);
		if (rc < 0)
			return rc;

		rc = is_usb_psy_available(led);
		if (rc < 0)
			return rc;
	}

	if (!(options & FLASH_LED_PREPARE_OPTIONS_MASK)) {
		pr_err("Invalid options %d\n", options);
		return -EINVAL;
	}

	if (options & ENABLE_REGULATOR) {
		if (pmic_subtype == PMI632_SUBTYPE) {
			ret.intval = 1;
			rc = power_supply_set_property(led->main_psy,
					 POWER_SUPPLY_PROP_FLASH_ACTIVE,
					 &ret);
			if (rc < 0) {
				pr_err("Failed to set FLASH_ACTIVE on charger rc=%d\n",
									rc);
				return rc;
			}
			pr_debug("FLASH_ACTIVE = 1\n");
		} else {
			rc = qpnp_flash_led_regulator_enable(led, snode, true);
			if (rc < 0) {
				pr_err("enable regulator failed, rc=%d\n", rc);
				return rc;
			}
		}
	}

	if (options & DISABLE_REGULATOR) {
		if (pmic_subtype == PMI632_SUBTYPE) {
			ret.intval = 0;
			rc = power_supply_set_property(led->main_psy,
					POWER_SUPPLY_PROP_FLASH_ACTIVE,
					&ret);
			if (rc < 0) {
				pr_err("Failed to set FLASH_ACTIVE on charger rc=%d\n",
									rc);
				return rc;
			}
			pr_debug("FLASH_ACTIVE = 0\n");
		} else {
			rc = qpnp_flash_led_regulator_enable(led, snode, false);
			if (rc < 0) {
				pr_err("disable regulator failed, rc=%d\n", rc);
				return rc;
			}
		}
	}

	if (options & QUERY_MAX_AVAIL_CURRENT) {
		rc = qpnp_flash_led_get_max_avail_current(led, max_current);
		if (rc < 0) {
			pr_err("query max current failed, rc=%d\n", rc);
			return rc;
		}
	}

	return 0;
}

int qpnp_flash_led_prepare(struct led_trigger *trig, int options,
					int *max_current)
{
	struct led_classdev *led_cdev;
	int rc;

	if (!trig) {
		pr_err("Invalid led_trigger provided\n");
		return -EINVAL;
	}

	led_cdev = trigger_to_lcdev(trig);
	if (!led_cdev) {
		pr_err("Invalid led_cdev in trigger %s\n", trig->name);
		return -EINVAL;
	}

	rc = qpnp_flash_led_regulator_control(led_cdev, options, max_current);

	return rc;
}

static void qpnp_flash_led_brightness_set(struct led_classdev *led_cdev,
						enum led_brightness value)
{
	struct flash_node_data *fnode = NULL;
	struct flash_switch_data *snode = NULL;
	struct qpnp_flash_led *led = NULL;
	int rc;

	/*
	 * strncmp() must be used here since a prefix comparison is required
	 * in order to support names like led:switch_0 and led:flash_1.
	 */
	if (!strncmp(led_cdev->name, "led:switch", strlen("led:switch"))) {
		snode = container_of(led_cdev, struct flash_switch_data, cdev);
		led = dev_get_drvdata(&snode->pdev->dev);
	} else if (!strncmp(led_cdev->name, "led:flash", strlen("led:flash")) ||
			!strncmp(led_cdev->name, "led:torch",
						strlen("led:torch"))) {
		fnode = container_of(led_cdev, struct flash_node_data, cdev);
		led = dev_get_drvdata(&fnode->pdev->dev);
	}

	if (!led) {
		pr_err("Failed to get flash driver data\n");
		return;
	}

	spin_lock(&led->lock);
	if (snode) {
		rc = qpnp_flash_led_switch_set(snode, value > 0);
		if (rc < 0)
			pr_err("Failed to set flash LED switch rc=%d\n", rc);
	} else if (fnode) {
		qpnp_flash_led_node_set(fnode, value);
	}

	spin_unlock(&led->lock);
}

static ssize_t qpnp_flash_led_prepare_store(struct device *dev,
		struct device_attribute *attr, const char *buf, size_t count)
{
	int rc, options, max_current;
	u32 val;
	struct led_classdev *led_cdev = dev_get_drvdata(dev);

	rc = kstrtouint(buf, 0, &val);
	if (rc < 0)
		return rc;

	if (val != 0 && val != 1)
		return count;

	options = val ? ENABLE_REGULATOR : DISABLE_REGULATOR;

	rc = qpnp_flash_led_regulator_control(led_cdev, options, &max_current);
	if (rc < 0)
		return rc;

	return count;
}

/* sysfs show function for flash_max_current */
static ssize_t qpnp_flash_led_max_current_show(struct device *dev,
		struct device_attribute *attr, char *buf)
{
	int rc, max_current = 0;
	struct flash_switch_data *snode;
	struct qpnp_flash_led *led;
	struct led_classdev *led_cdev = dev_get_drvdata(dev);

	snode = container_of(led_cdev, struct flash_switch_data, cdev);
	led = dev_get_drvdata(&snode->pdev->dev);

	rc = qpnp_flash_led_get_max_avail_current(led, &max_current);
	if (rc < 0)
		pr_err("query max current failed, rc=%d\n", rc);

	return snprintf(buf, PAGE_SIZE, "%d\n", max_current);
}

/* sysfs attributes exported by flash_led */
static struct device_attribute qpnp_flash_led_attrs[] = {
	__ATTR(max_current, 0664, qpnp_flash_led_max_current_show, NULL),
	__ATTR(enable, 0664, NULL, qpnp_flash_led_prepare_store),
};

<<<<<<< HEAD
static int flash_led_psy_notifier_call(struct notifier_block *nb,
		unsigned long ev, void *v)
{
	struct power_supply *psy = v;
	struct qpnp_flash_led *led =
			container_of(nb, struct qpnp_flash_led, nb);

	if (ev != PSY_EVENT_PROP_CHANGED)
		return NOTIFY_OK;

	if (!strcmp(psy->desc->name, "battery")) {
		led->bms_psy = power_supply_get_by_name("battery");
		if (!led->bms_psy)
			pr_err("Failed to get bms power_supply\n");
		else
			power_supply_unreg_notifier(&led->nb);
	}

	return NOTIFY_OK;
}

static int flash_led_psy_register_notifier(struct qpnp_flash_led *led)
{
	int rc;

	led->nb.notifier_call = flash_led_psy_notifier_call;
	rc = power_supply_reg_notifier(&led->nb);
	if (rc < 0) {
		pr_err("Couldn't register psy notifier, rc = %d\n", rc);
		return rc;
	}

	return 0;
}

=======
>>>>>>> 15457316
/* irq handler */
static irqreturn_t qpnp_flash_led_irq_handler(int irq, void *_led)
{
	struct qpnp_flash_led *led = _led;
	enum flash_led_irq_type irq_type = INVALID_IRQ;
	int rc;
	u8 irq_status, led_status1, led_status2;

	pr_debug("irq received, irq=%d\n", irq);

	rc = qpnp_flash_led_read(led,
			FLASH_LED_REG_INT_RT_STS(led->base), &irq_status);
	if (rc < 0) {
		pr_err("Failed to read interrupt status reg, rc=%d\n", rc);
		goto exit;
	}

	if (irq == led->pdata->all_ramp_up_done_irq)
		irq_type = ALL_RAMP_UP_DONE_IRQ;
	else if (irq == led->pdata->all_ramp_down_done_irq)
		irq_type = ALL_RAMP_DOWN_DONE_IRQ;
	else if (irq == led->pdata->led_fault_irq)
		irq_type = LED_FAULT_IRQ;

	if (irq_type == ALL_RAMP_UP_DONE_IRQ)
		atomic_notifier_call_chain(&irq_notifier_list,
						irq_type, NULL);

	if (irq_type == LED_FAULT_IRQ) {
		rc = qpnp_flash_led_read(led,
			FLASH_LED_REG_LED_STATUS1(led->base), &led_status1);
		if (rc < 0) {
			pr_err("Failed to read led_status1 reg, rc=%d\n", rc);
			goto exit;
		}

		rc = qpnp_flash_led_read(led,
			FLASH_LED_REG_LED_STATUS2(led->base), &led_status2);
		if (rc < 0) {
			pr_err("Failed to read led_status2 reg, rc=%d\n", rc);
			goto exit;
		}

		if (led_status1)
			pr_emerg("led short/open fault detected! led_status1=%x\n",
				led_status1);

		if (led_status2 & FLASH_LED_VPH_DROOP_FAULT_MASK)
			pr_emerg("led vph_droop fault detected!\n");
	}

	pr_debug("irq handled, irq_type=%x, irq_status=%x\n", irq_type,
		irq_status);

exit:
	return IRQ_HANDLED;
}

int qpnp_flash_led_register_irq_notifier(struct notifier_block *nb)
{
	return atomic_notifier_chain_register(&irq_notifier_list, nb);
}

int qpnp_flash_led_unregister_irq_notifier(struct notifier_block *nb)
{
	return atomic_notifier_chain_unregister(&irq_notifier_list, nb);
}

static inline u8 get_safety_timer_code(u32 duration_ms)
{
	if (!duration_ms)
		return 0;

	return (duration_ms / 10) - 1;
}

static inline u8 get_vph_droop_thresh_code(u32 val_mv)
{
	if (!val_mv)
		return 0;

	return (val_mv / 100) - 25;
}

static int qpnp_flash_led_parse_each_led_dt(struct qpnp_flash_led *led,
			struct flash_node_data *fnode, struct device_node *node)
{
	const char *temp_string;
	int rc, min_ma;
	u32 val;
	bool hw_strobe = 0, edge_trigger = 0, active_high = 0;
	u8 pmic_subtype = led->pdata->pmic_rev_id->pmic_subtype;

	fnode->pdev = led->pdev;
	fnode->cdev.brightness_set = qpnp_flash_led_brightness_set;
	fnode->cdev.brightness_get = qpnp_flash_led_brightness_get;

	rc = of_property_read_string(node, "qcom,led-name", &fnode->cdev.name);
	if (rc < 0) {
		pr_err("Unable to read flash LED names\n");
		return rc;
	}

	rc = of_property_read_string(node, "label", &temp_string);
	if (!rc) {
		if (!strcmp(temp_string, "flash")) {
			fnode->type = FLASH_LED_TYPE_FLASH;
		} else if (!strcmp(temp_string, "torch")) {
			fnode->type = FLASH_LED_TYPE_TORCH;
		} else {
			pr_err("Wrong flash LED type\n");
			return rc;
		}
	} else {
		pr_err("Unable to read flash LED label\n");
		return rc;
	}

	rc = of_property_read_u32(node, "qcom,id", &val);
	if (!rc) {
		fnode->id = (u8)val;

		if (pmic_subtype == PMI632_SUBTYPE && fnode->id > LED2) {
			pr_err("Flash node id = %d not supported\n", fnode->id);
			return -EINVAL;
		}
	} else {
		pr_err("Unable to read flash LED ID\n");
		return rc;
	}

	rc = of_property_read_string(node, "qcom,default-led-trigger",
						&fnode->cdev.default_trigger);
	if (rc < 0) {
		pr_err("Unable to read trigger name\n");
		return rc;
	}

	fnode->default_ires_ua = fnode->ires_ua = FLASH_LED_IRES_DEFAULT_UA;
	fnode->default_ires_idx = fnode->ires_idx = FLASH_LED_IRES_DEFAULT_VAL;
	rc = of_property_read_u32(node, "qcom,ires-ua", &val);
	if (!rc) {
		fnode->default_ires_ua = fnode->ires_ua = val;
		fnode->default_ires_idx = fnode->ires_idx =
			FLASH_LED_IRES_BASE - (val - FLASH_LED_IRES_MIN_UA) /
			FLASH_LED_IRES_DIVISOR;
	} else if (rc != -EINVAL) {
		pr_err("Unable to read current resolution rc=%d\n", rc);
		return rc;
	}

	min_ma = fnode->ires_ua / 1000;
	rc = of_property_read_u32(node, "qcom,max-current", &val);
	if (!rc) {
		if (val < min_ma)
			val = min_ma;
		fnode->max_current = val;
		fnode->cdev.max_brightness = val;
	} else {
		pr_err("Unable to read max current, rc=%d\n", rc);
		return rc;
	}

	rc = of_property_read_u32(node, "qcom,current-ma", &val);
	if (!rc) {
		if (val < min_ma || val > fnode->max_current)
			pr_warn("Invalid operational current specified, capping it\n");
		if (val < min_ma)
			val = min_ma;
		if (val > fnode->max_current)
			val = fnode->max_current;
		fnode->current_ma = val;
		fnode->cdev.brightness = val;
	} else if (rc != -EINVAL) {
		pr_err("Unable to read operational current, rc=%d\n", rc);
		return rc;
	}

	fnode->duration = FLASH_LED_SAFETY_TMR_DISABLED;
	rc = of_property_read_u32(node, "qcom,duration-ms", &val);
	if (!rc) {
		fnode->duration = get_safety_timer_code(val);
		if (fnode->duration)
			fnode->duration |= FLASH_LED_SAFETY_TMR_ENABLE;
	} else if (rc == -EINVAL) {
		if (fnode->type == FLASH_LED_TYPE_FLASH) {
			pr_err("Timer duration is required for flash LED\n");
			return rc;
		}
	} else {
		pr_err("Unable to read timer duration\n");
		return rc;
	}

	fnode->hdrm_val = FLASH_LED_HDRM_VOL_DEFAULT_MV;
	rc = of_property_read_u32(node, "qcom,hdrm-voltage-mv", &val);
	if (!rc) {
		val = (val - FLASH_LED_HDRM_VOL_BASE_MV) /
						FLASH_LED_HDRM_VOL_STEP_MV;
		fnode->hdrm_val = (val << FLASH_LED_HDRM_VOL_SHIFT) &
							FLASH_LED_HDRM_VOL_MASK;
	} else if (rc != -EINVAL) {
		pr_err("Unable to read headroom voltage\n");
		return rc;
	}

	rc = of_property_read_u32(node, "qcom,hdrm-vol-hi-lo-win-mv", &val);
	if (!rc) {
		fnode->hdrm_val |= (val / FLASH_LED_HDRM_VOL_STEP_MV) &
						~FLASH_LED_HDRM_VOL_MASK;
	} else if (rc == -EINVAL) {
		fnode->hdrm_val |= FLASH_LED_HDRM_VOL_HI_LO_WIN_DEFAULT_MV;
	} else {
		pr_err("Unable to read hdrm hi-lo window voltage\n");
		return rc;
	}

	fnode->strobe_sel = SW_STROBE;
	rc = of_property_read_u32(node, "qcom,strobe-sel", &val);
	if (rc < 0) {
		if (rc != -EINVAL) {
			pr_err("Unable to read qcom,strobe-sel property\n");
			return rc;
		}
	} else {
		if (val < SW_STROBE || val > LPG_STROBE) {
			pr_err("Incorrect strobe selection specified %d\n",
				val);
			return -EINVAL;
		}
		fnode->strobe_sel = (u8)val;
	}

	/*
	 * LPG strobe is allowed only for LED3 and HW strobe option should be
	 * option 2 or 3.
	 */
	if (fnode->strobe_sel == LPG_STROBE) {
		if (led->pdata->hw_strobe_option ==
				FLASH_LED_HW_STROBE_OPTION_1) {
			pr_err("Incorrect strobe option for LPG strobe\n");
			return -EINVAL;
		}
		if (fnode->id != LED3) {
			pr_err("Incorrect LED chosen for LPG strobe\n");
			return -EINVAL;
		}
	}

	if (fnode->strobe_sel == HW_STROBE) {
		edge_trigger = of_property_read_bool(node,
						"qcom,hw-strobe-edge-trigger");
		active_high = !of_property_read_bool(node,
						"qcom,hw-strobe-active-low");
		hw_strobe = 1;
	} else if (fnode->strobe_sel == LPG_STROBE) {
		/* LPG strobe requires level trigger and active high */
		edge_trigger = 0;
		active_high =  1;
		hw_strobe = 1;
	}
	fnode->strobe_ctrl = (hw_strobe << 2) | (edge_trigger << 1) |
				active_high;

	rc = led_classdev_register(&led->pdev->dev, &fnode->cdev);
	if (rc < 0) {
		pr_err("Unable to register led node %d\n", fnode->id);
		return rc;
	}

	fnode->cdev.dev->of_node = node;
	fnode->strobe_pinctrl = devm_pinctrl_get(fnode->cdev.dev);
	if (IS_ERR_OR_NULL(fnode->strobe_pinctrl)) {
		pr_debug("No pinctrl defined for %s, err=%ld\n",
			fnode->cdev.name, PTR_ERR(fnode->strobe_pinctrl));
		fnode->strobe_pinctrl = NULL;
	}

	if (fnode->strobe_sel == HW_STROBE) {
		if (of_find_property(node, "qcom,hw-strobe-gpio", NULL)) {
			fnode->hw_strobe_gpio = of_get_named_gpio(node,
						"qcom,hw-strobe-gpio", 0);
			if (fnode->hw_strobe_gpio < 0) {
				pr_err("Invalid gpio specified\n");
				return fnode->hw_strobe_gpio;
			}
			gpio_direction_output(fnode->hw_strobe_gpio, 0);
		} else if (fnode->strobe_pinctrl) {
			fnode->hw_strobe_gpio = -1;
			fnode->hw_strobe_state_active =
				pinctrl_lookup_state(fnode->strobe_pinctrl,
							"strobe_enable");
			if (IS_ERR_OR_NULL(fnode->hw_strobe_state_active)) {
				pr_err("No active pin for hardware strobe, rc=%ld\n",
					PTR_ERR(fnode->hw_strobe_state_active));
				fnode->hw_strobe_state_active = NULL;
			}

			fnode->hw_strobe_state_suspend =
				pinctrl_lookup_state(fnode->strobe_pinctrl,
							"strobe_disable");
			if (IS_ERR_OR_NULL(fnode->hw_strobe_state_suspend)) {
				pr_err("No suspend pin for hardware strobe, rc=%ld\n",
					PTR_ERR(fnode->hw_strobe_state_suspend)
					);
				fnode->hw_strobe_state_suspend = NULL;
			}
		}
	}

	return 0;
}

static int qpnp_flash_led_parse_and_register_switch(struct qpnp_flash_led *led,
						struct flash_switch_data *snode,
						struct device_node *node)
{
	int rc = 0, num;
	char reg_name[16], reg_sup_name[16];

	rc = of_property_read_string(node, "qcom,led-name", &snode->cdev.name);
	if (rc < 0) {
		pr_err("Failed to read switch node name, rc=%d\n", rc);
		return rc;
	}

	rc = sscanf(snode->cdev.name, "led:switch_%d", &num);
	if (!rc) {
		pr_err("No number for switch device?\n");
		return -EINVAL;
	}

	rc = of_property_read_string(node, "qcom,default-led-trigger",
					&snode->cdev.default_trigger);
	if (rc < 0) {
		pr_err("Unable to read trigger name, rc=%d\n", rc);
		return rc;
	}

	rc = of_property_read_u32(node, "qcom,led-mask", &snode->led_mask);
	if (rc < 0) {
		pr_err("Unable to read led mask rc=%d\n", rc);
		return rc;
	}

	snode->symmetry_en = of_property_read_bool(node, "qcom,symmetry-en");

	if (snode->led_mask < 1 || snode->led_mask > 7) {
		pr_err("Invalid value for led-mask\n");
		return -EINVAL;
	}

	scnprintf(reg_name, sizeof(reg_name), "switch%d-supply", num);
	if (of_find_property(led->pdev->dev.of_node, reg_name, NULL)) {
		scnprintf(reg_sup_name, sizeof(reg_sup_name), "switch%d", num);
		snode->vreg = devm_regulator_get(&led->pdev->dev, reg_sup_name);
		if (IS_ERR_OR_NULL(snode->vreg)) {
			rc = PTR_ERR(snode->vreg);
			if (rc != -EPROBE_DEFER)
				pr_err("Failed to get regulator, rc=%d\n", rc);
			snode->vreg = NULL;
			return rc;
		}
	}

	snode->pdev = led->pdev;
	snode->cdev.brightness_set = qpnp_flash_led_brightness_set;
	snode->cdev.brightness_get = qpnp_flash_led_brightness_get;
	snode->cdev.flags |= LED_KEEP_TRIGGER;
	rc = led_classdev_register(&led->pdev->dev, &snode->cdev);
	if (rc < 0) {
		pr_err("Unable to register led switch node\n");
		return rc;
	}

	snode->cdev.dev->of_node = node;

	snode->led_en_pinctrl = devm_pinctrl_get(snode->cdev.dev);
	if (IS_ERR_OR_NULL(snode->led_en_pinctrl)) {
		pr_debug("No pinctrl defined for %s, err=%ld\n",
			snode->cdev.name, PTR_ERR(snode->led_en_pinctrl));
		snode->led_en_pinctrl = NULL;
	}

	if (snode->led_en_pinctrl) {
		snode->gpio_state_active =
			pinctrl_lookup_state(snode->led_en_pinctrl,
						"led_enable");
		if (IS_ERR_OR_NULL(snode->gpio_state_active)) {
			pr_err("Cannot lookup LED active state\n");
			devm_pinctrl_put(snode->led_en_pinctrl);
			snode->led_en_pinctrl = NULL;
			return PTR_ERR(snode->gpio_state_active);
		}

		snode->gpio_state_suspend =
			pinctrl_lookup_state(snode->led_en_pinctrl,
						"led_disable");
		if (IS_ERR_OR_NULL(snode->gpio_state_suspend)) {
			pr_err("Cannot lookup LED disable state\n");
			devm_pinctrl_put(snode->led_en_pinctrl);
			snode->led_en_pinctrl = NULL;
			return PTR_ERR(snode->gpio_state_suspend);
		}
	}

	return 0;
}

static int get_code_from_table(int *table, int len, int value)
{
	int i;

	for (i = 0; i < len; i++) {
		if (value == table[i])
			break;
	}

	if (i == len) {
		pr_err("Couldn't find %d from table\n", value);
		return -ENODATA;
	}

	return i;
}

static int qpnp_flash_led_parse_common_dt(struct qpnp_flash_led *led,
						struct device_node *node)
{
	struct device_node *revid_node;
	int rc;
	u32 val;
	u8 pmic_subtype;
	bool short_circuit_det, open_circuit_det, vph_droop_det;

	revid_node = of_parse_phandle(node, "qcom,pmic-revid", 0);
	if (!revid_node) {
		pr_err("Missing qcom,pmic-revid property - driver failed\n");
		return -EINVAL;
	}

	led->pdata->pmic_rev_id = get_revid_data(revid_node);
	if (IS_ERR_OR_NULL(led->pdata->pmic_rev_id)) {
		pr_err("Unable to get pmic_revid rc=%ld\n",
			PTR_ERR(led->pdata->pmic_rev_id));
		/*
		 * the revid peripheral must be registered, any failure
		 * here only indicates that the rev-id module has not
		 * probed yet.
		 */
		return -EPROBE_DEFER;
	}

	pmic_subtype = led->pdata->pmic_rev_id->pmic_subtype;
	pr_debug("PMIC subtype %d Digital major %d\n",
		led->pdata->pmic_rev_id->pmic_subtype,
		led->pdata->pmic_rev_id->rev4);

	if (led->pdata->pmic_rev_id->pmic_subtype == PM8150L_SUBTYPE)
		led->wa_flags |= PM8150L_IRES_WA;

	led->pdata->hdrm_auto_mode_en = of_property_read_bool(node,
							"qcom,hdrm-auto-mode");

	led->pdata->isc_delay = FLASH_LED_ISC_DELAY_DEFAULT;
	rc = of_property_read_u32(node, "qcom,isc-delay-us", &val);
	if (!rc) {
		led->pdata->isc_delay =
				val >> FLASH_LED_ISC_WARMUP_DELAY_SHIFT;
	} else if (rc != -EINVAL) {
		pr_err("Unable to read ISC delay, rc=%d\n", rc);
		return rc;
	}

	led->pdata->warmup_delay = FLASH_LED_WARMUP_DELAY_DEFAULT;
	rc = of_property_read_u32(node, "qcom,warmup-delay-us", &val);
	if (!rc) {
		led->pdata->warmup_delay =
				val >> FLASH_LED_ISC_WARMUP_DELAY_SHIFT;
	} else if (rc != -EINVAL) {
		pr_err("Unable to read WARMUP delay, rc=%d\n", rc);
		return rc;
	}

	short_circuit_det =
		of_property_read_bool(node, "qcom,short-circuit-det");
	open_circuit_det = of_property_read_bool(node, "qcom,open-circuit-det");
	vph_droop_det = of_property_read_bool(node, "qcom,vph-droop-det");
	led->pdata->current_derate_en_cfg = (vph_droop_det << 2) |
				(open_circuit_det << 1) | short_circuit_det;

	led->pdata->thermal_derate_en =
		of_property_read_bool(node, "qcom,thermal-derate-en");

	if (led->pdata->thermal_derate_en) {
		led->pdata->thermal_derate_current =
			devm_kcalloc(&led->pdev->dev,
					FLASH_LED_THERMAL_OTST_LEVELS,
					sizeof(int), GFP_KERNEL);
		if (!led->pdata->thermal_derate_current)
			return -ENOMEM;

		rc = of_property_read_u32_array(node,
					"qcom,thermal-derate-current",
					led->pdata->thermal_derate_current,
					FLASH_LED_THERMAL_OTST_LEVELS);
		if (rc < 0) {
			pr_err("Unable to read thermal current limits, rc=%d\n",
				rc);
			return rc;
		}
	}

	led->pdata->otst_ramp_bkup_en =
		!of_property_read_bool(node, "qcom,otst-ramp-back-up-dis");

	led->pdata->thermal_derate_slow = -EINVAL;
	rc = of_property_read_u32(node, "qcom,thermal-derate-slow", &val);
	if (!rc) {
		if (val < 0 || val > THERMAL_DERATE_SLOW_MAX) {
			pr_err("Invalid thermal_derate_slow %d\n", val);
			return -EINVAL;
		}

		led->pdata->thermal_derate_slow =
			get_code_from_table(thermal_derate_slow_table,
				ARRAY_SIZE(thermal_derate_slow_table), val);
	} else if (rc != -EINVAL) {
		pr_err("Unable to read thermal derate slow, rc=%d\n", rc);
		return rc;
	}

	led->pdata->thermal_derate_fast = -EINVAL;
	rc = of_property_read_u32(node, "qcom,thermal-derate-fast", &val);
	if (!rc) {
		if (val < 0 || val > THERMAL_DERATE_FAST_MAX) {
			pr_err("Invalid thermal_derate_fast %d\n", val);
			return -EINVAL;
		}

		led->pdata->thermal_derate_fast =
			get_code_from_table(thermal_derate_fast_table,
				ARRAY_SIZE(thermal_derate_fast_table), val);
	} else if (rc != -EINVAL) {
		pr_err("Unable to read thermal derate fast, rc=%d\n", rc);
		return rc;
	}

	led->pdata->thermal_debounce = -EINVAL;
	rc = of_property_read_u32(node, "qcom,thermal-debounce", &val);
	if (!rc) {
		if (val < 0 || val > THERMAL_DEBOUNCE_TIME_MAX) {
			pr_err("Invalid thermal_debounce %d\n", val);
			return -EINVAL;
		}

		if (val >= 0 && val < 16)
			led->pdata->thermal_debounce = 0;
		else
			led->pdata->thermal_debounce = ilog2(val) - 3;
	} else if (rc != -EINVAL) {
		pr_err("Unable to read thermal debounce, rc=%d\n", rc);
		return rc;
	}

	led->pdata->thermal_hysteresis = -EINVAL;
	rc = of_property_read_u32(node, "qcom,thermal-hysteresis", &val);
	if (!rc) {
		if (pmic_subtype == PM660L_SUBTYPE)
			val = THERMAL_HYST_TEMP_TO_VAL(val, 20);
		else
			val = THERMAL_HYST_TEMP_TO_VAL(val, 15);

		if (val < 0 || val > THERMAL_DERATE_HYSTERESIS_MAX) {
			pr_err("Invalid thermal_derate_hysteresis %d\n", val);
			return -EINVAL;
		}

		led->pdata->thermal_hysteresis = val;
	} else if (rc != -EINVAL) {
		pr_err("Unable to read thermal hysteresis, rc=%d\n", rc);
		return rc;
	}

	led->pdata->thermal_thrsh1 = -EINVAL;
	rc = of_property_read_u32(node, "qcom,thermal-thrsh1", &val);
	if (!rc) {
		led->pdata->thermal_thrsh1 =
			get_code_from_table(otst1_threshold_table,
				ARRAY_SIZE(otst1_threshold_table), val);
	} else if (rc != -EINVAL) {
		pr_err("Unable to read thermal thrsh1, rc=%d\n", rc);
		return rc;
	}

	led->pdata->thermal_thrsh2 = -EINVAL;
	rc = of_property_read_u32(node, "qcom,thermal-thrsh2", &val);
	if (!rc) {
		led->pdata->thermal_thrsh2 =
			get_code_from_table(otst2_threshold_table,
				ARRAY_SIZE(otst2_threshold_table), val);
	} else if (rc != -EINVAL) {
		pr_err("Unable to read thermal thrsh2, rc=%d\n", rc);
		return rc;
	}

	led->pdata->thermal_thrsh3 = -EINVAL;
	rc = of_property_read_u32(node, "qcom,thermal-thrsh3", &val);
	if (!rc) {
		led->pdata->thermal_thrsh3 =
			get_code_from_table(otst3_threshold_table,
				ARRAY_SIZE(otst3_threshold_table), val);
	} else if (rc != -EINVAL) {
		pr_err("Unable to read thermal thrsh3, rc=%d\n", rc);
		return rc;
	}

	led->pdata->vph_droop_debounce = FLASH_LED_VPH_DROOP_DEBOUNCE_DEFAULT;
	rc = of_property_read_u32(node, "qcom,vph-droop-debounce-us", &val);
	if (!rc) {
		led->pdata->vph_droop_debounce =
			VPH_DROOP_DEBOUNCE_US_TO_VAL(val);
	} else if (rc != -EINVAL) {
		pr_err("Unable to read VPH droop debounce, rc=%d\n", rc);
		return rc;
	}

	if (led->pdata->vph_droop_debounce > FLASH_LED_DEBOUNCE_MAX) {
		pr_err("Invalid VPH droop debounce specified\n");
		return -EINVAL;
	}

	if (pmic_subtype == PMI632_SUBTYPE)
		led->pdata->vph_droop_threshold =
				    BHARGER_FLASH_LED_VPH_DROOP_THRESH_DEFAULT;
	else
		led->pdata->vph_droop_threshold =
					FLASH_LED_VPH_DROOP_THRESH_DEFAULT;

	rc = of_property_read_u32(node, "qcom,vph-droop-threshold-mv", &val);
	if (!rc) {
		led->pdata->vph_droop_threshold =
			get_vph_droop_thresh_code(val);
	} else if (rc != -EINVAL) {
		pr_err("Unable to read VPH droop threshold, rc=%d\n", rc);
		return rc;
	}

	if (led->pdata->vph_droop_threshold > FLASH_LED_VPH_DROOP_THRESH_MAX) {
		pr_err("Invalid VPH droop threshold specified\n");
		return -EINVAL;
	}

	led->pdata->vph_droop_hysteresis =
			FLASH_LED_VPH_DROOP_HYST_DEFAULT;
	rc = of_property_read_u32(node, "qcom,vph-droop-hysteresis-mv", &val);
	if (!rc) {
		led->pdata->vph_droop_hysteresis =
			VPH_DROOP_HYST_MV_TO_VAL(val);
	} else if (rc != -EINVAL) {
		pr_err("Unable to read VPH droop hysteresis, rc=%d\n", rc);
		return rc;
	}

	if (led->pdata->vph_droop_hysteresis > FLASH_LED_HYSTERESIS_MAX) {
		pr_err("Invalid VPH droop hysteresis specified\n");
		return -EINVAL;
	}

	led->pdata->vph_droop_hysteresis <<= FLASH_LED_VPH_DROOP_HYST_SHIFT;

	led->pdata->hw_strobe_option = -EINVAL;
	rc = of_property_read_u32(node, "qcom,hw-strobe-option", &val);
	if (!rc) {
		led->pdata->hw_strobe_option = val;
	} else if (rc != -EINVAL) {
		pr_err("Unable to parse hw strobe option, rc=%d\n", rc);
		return rc;
	}

	rc = of_property_read_u32(node, "qcom,led1n2-iclamp-low-ma", &val);
	if (!rc) {
		led->pdata->led1n2_iclamp_low_ma = val;
	} else if (rc != -EINVAL) {
		pr_err("Unable to read led1n2_iclamp_low current, rc=%d\n", rc);
		return rc;
	}

	rc = of_property_read_u32(node, "qcom,led1n2-iclamp-mid-ma", &val);
	if (!rc) {
		led->pdata->led1n2_iclamp_mid_ma = val;
	} else if (rc != -EINVAL) {
		pr_err("Unable to read led1n2_iclamp_mid current, rc=%d\n", rc);
		return rc;
	}

	rc = of_property_read_u32(node, "qcom,led3-iclamp-low-ma", &val);
	if (!rc) {
		led->pdata->led3_iclamp_low_ma = val;
	} else if (rc != -EINVAL) {
		pr_err("Unable to read led3_iclamp_low current, rc=%d\n", rc);
		return rc;
	}

	rc = of_property_read_u32(node, "qcom,led3-iclamp-mid-ma", &val);
	if (!rc) {
		led->pdata->led3_iclamp_mid_ma = val;
	} else if (rc != -EINVAL) {
		pr_err("Unable to read led3_iclamp_mid current, rc=%d\n", rc);
		return rc;
	}

	led->pdata->vled_max_uv = FLASH_LED_VLED_MAX_DEFAULT_UV;
	rc = of_property_read_u32(node, "qcom,vled-max-uv", &val);
	if (!rc) {
		led->pdata->vled_max_uv = val;
	} else if (rc != -EINVAL) {
		pr_err("Unable to parse vled_max voltage, rc=%d\n", rc);
		return rc;
	}

	led->pdata->ibatt_ocp_threshold_ua =
		FLASH_LED_IBATT_OCP_THRESH_DEFAULT_UA;
	rc = of_property_read_u32(node, "qcom,ibatt-ocp-threshold-ua", &val);
	if (!rc) {
		led->pdata->ibatt_ocp_threshold_ua = val;
	} else if (rc != -EINVAL) {
		pr_err("Unable to parse ibatt_ocp threshold, rc=%d\n", rc);
		return rc;
	}

	led->pdata->rpara_uohm = FLASH_LED_RPARA_DEFAULT_UOHM;
	rc = of_property_read_u32(node, "qcom,rparasitic-uohm", &val);
	if (!rc) {
		led->pdata->rpara_uohm = val;
	} else if (rc != -EINVAL) {
		pr_err("Unable to parse rparasitic, rc=%d\n", rc);
		return rc;
	}

	led->pdata->lmh_ocv_threshold_uv =
		FLASH_LED_LMH_OCV_THRESH_DEFAULT_UV;
	rc = of_property_read_u32(node, "qcom,lmh-ocv-threshold-uv", &val);
	if (!rc) {
		led->pdata->lmh_ocv_threshold_uv = val;
	} else if (rc != -EINVAL) {
		pr_err("Unable to parse lmh ocv threshold, rc=%d\n", rc);
		return rc;
	}

	led->pdata->lmh_rbatt_threshold_uohm =
		FLASH_LED_LMH_RBATT_THRESH_DEFAULT_UOHM;
	rc = of_property_read_u32(node, "qcom,lmh-rbatt-threshold-uohm", &val);
	if (!rc) {
		led->pdata->lmh_rbatt_threshold_uohm = val;
	} else if (rc != -EINVAL) {
		pr_err("Unable to parse lmh rbatt threshold, rc=%d\n", rc);
		return rc;
	}

	led->pdata->lmh_level = FLASH_LED_LMH_LEVEL_DEFAULT;
	rc = of_property_read_u32(node, "qcom,lmh-level", &val);
	if (!rc) {
		led->pdata->lmh_level = val;
	} else if (rc != -EINVAL) {
		pr_err("Unable to parse lmh_level, rc=%d\n", rc);
		return rc;
	}

	led->pdata->lmh_mitigation_sel = FLASH_LED_LMH_MITIGATION_SEL_DEFAULT;
	rc = of_property_read_u32(node, "qcom,lmh-mitigation-sel", &val);
	if (!rc) {
		led->pdata->lmh_mitigation_sel = val;
	} else if (rc != -EINVAL) {
		pr_err("Unable to parse lmh_mitigation_sel, rc=%d\n", rc);
		return rc;
	}

	if (led->pdata->lmh_mitigation_sel > FLASH_LED_MITIGATION_SEL_MAX) {
		pr_err("Invalid lmh_mitigation_sel specified\n");
		return -EINVAL;
	}

	if (pmic_subtype == PMI632_SUBTYPE)
		led->pdata->chgr_mitigation_sel =
					FLASH_DISABLE_CHARGER_MITIGATION;
	else
		led->pdata->chgr_mitigation_sel = FLASH_SW_CHARGER_MITIGATION;

	rc = of_property_read_u32(node, "qcom,chgr-mitigation-sel", &val);
	if (!rc) {
		led->pdata->chgr_mitigation_sel = val;
	} else if (rc != -EINVAL) {
		pr_err("Unable to parse chgr_mitigation_sel, rc=%d\n", rc);
		return rc;
	}

	if (led->pdata->chgr_mitigation_sel > FLASH_LED_MITIGATION_SEL_MAX) {
		pr_err("Invalid chgr_mitigation_sel specified\n");
		return -EINVAL;
	}

	led->pdata->iled_thrsh_val = FLASH_LED_CHGR_MITIGATION_THRSH_DEFAULT;
	rc = of_property_read_u32(node, "qcom,iled-thrsh-ma", &val);
	if (!rc) {
		led->pdata->iled_thrsh_val = MITIGATION_THRSH_MA_TO_VAL(val);
	} else if (rc != -EINVAL) {
		pr_err("Unable to parse iled_thrsh_val, rc=%d\n", rc);
		return rc;
	}

	if (led->pdata->iled_thrsh_val > FLASH_LED_CHGR_MITIGATION_THRSH_MAX) {
		pr_err("Invalid iled_thrsh_val specified\n");
		return -EINVAL;
	}

	led->pdata->bst_pwm_ovrhd_uv = FLASH_BST_PWM_OVRHD_MIN_UV;
	rc = of_property_read_u32(node, "qcom,bst-pwm-ovrhd-uv", &val);
	if (!rc) {
		if (val >= FLASH_BST_PWM_OVRHD_MIN_UV &&
					val <= FLASH_BST_PWM_OVRHD_MAX_UV)
			led->pdata->bst_pwm_ovrhd_uv = val;
	}

	led->pdata->all_ramp_up_done_irq =
		of_irq_get_byname(node, "all-ramp-up-done-irq");
	if (led->pdata->all_ramp_up_done_irq < 0)
		pr_debug("all-ramp-up-done-irq not used\n");

	led->pdata->all_ramp_down_done_irq =
		of_irq_get_byname(node, "all-ramp-down-done-irq");
	if (led->pdata->all_ramp_down_done_irq < 0)
		pr_debug("all-ramp-down-done-irq not used\n");

	led->pdata->led_fault_irq =
		of_irq_get_byname(node, "led-fault-irq");
	if (led->pdata->led_fault_irq < 0)
		pr_debug("led-fault-irq not used\n");

	return 0;
}

static int qpnp_flash_led_probe(struct platform_device *pdev)
{
	struct qpnp_flash_led *led;
	struct device_node *node, *temp;
	const char *temp_string;
	unsigned int base;
	int rc, i = 0, j = 0;

	node = pdev->dev.of_node;
	if (!node) {
		pr_err("No flash LED nodes defined\n");
		return -ENODEV;
	}

	rc = of_property_read_u32(node, "reg", &base);
	if (rc < 0) {
		pr_err("Couldn't find reg in node %s, rc = %d\n",
			node->full_name, rc);
		return rc;
	}

	led = devm_kzalloc(&pdev->dev, sizeof(struct qpnp_flash_led),
								GFP_KERNEL);
	if (!led)
		return -ENOMEM;

	led->regmap = dev_get_regmap(pdev->dev.parent, NULL);
	if (!led->regmap) {
		pr_err("Couldn't get parent's regmap\n");
		return -EINVAL;
	}

	led->base = base;
	led->pdev = pdev;
	led->pdata = devm_kzalloc(&pdev->dev,
			sizeof(struct flash_led_platform_data), GFP_KERNEL);
	if (!led->pdata)
		return -ENOMEM;

	rc = qpnp_flash_led_parse_common_dt(led, node);
	if (rc < 0) {
		pr_err("Failed to parse common flash LED device tree\n");
		return rc;
	}

	for_each_available_child_of_node(node, temp) {
		rc = of_property_read_string(temp, "label", &temp_string);
		if (rc < 0) {
			pr_err("Failed to parse label, rc=%d\n", rc);
			return rc;
		}

		if (!strcmp("switch", temp_string)) {
			led->num_snodes++;
		} else if (!strcmp("flash", temp_string) ||
				!strcmp("torch", temp_string)) {
			led->num_fnodes++;
		} else {
			pr_err("Invalid label for led node\n");
			return -EINVAL;
		}
	}

	if (!led->num_fnodes) {
		pr_err("No LED nodes defined\n");
		return -ECHILD;
	}

	led->fnode = devm_kcalloc(&pdev->dev, led->num_fnodes,
				sizeof(*led->fnode),
				GFP_KERNEL);
	if (!led->fnode)
		return -ENOMEM;

	led->snode = devm_kcalloc(&pdev->dev, led->num_snodes,
				sizeof(*led->snode),
				GFP_KERNEL);
	if (!led->snode)
		return -ENOMEM;

	temp = NULL;
	i = 0;
	j = 0;
	for_each_available_child_of_node(node, temp) {
		rc = of_property_read_string(temp, "label", &temp_string);
		if (rc < 0) {
			pr_err("Failed to parse label, rc=%d\n", rc);
			return rc;
		}

		if (!strcmp("flash", temp_string) ||
				!strcmp("torch", temp_string)) {
			rc = qpnp_flash_led_parse_each_led_dt(led,
					&led->fnode[i], temp);
			if (rc < 0) {
				pr_err("Unable to parse flash node %d rc=%d\n",
					i, rc);
				goto error_led_register;
			}
			i++;
		}

		if (!strcmp("switch", temp_string)) {
			rc = qpnp_flash_led_parse_and_register_switch(led,
					&led->snode[j], temp);
			if (rc < 0) {
				pr_err("Unable to parse and register switch node, rc=%d\n",
					rc);
				goto error_switch_register;
			}
			j++;
		}
	}

	/* setup irqs */
	if (led->pdata->all_ramp_up_done_irq >= 0) {
		rc = devm_request_threaded_irq(&led->pdev->dev,
			led->pdata->all_ramp_up_done_irq,
			NULL, qpnp_flash_led_irq_handler,
			IRQF_ONESHOT,
			"qpnp_flash_led_all_ramp_up_done_irq", led);
		if (rc < 0) {
			pr_err("Unable to request all_ramp_up_done(%d) IRQ(err:%d)\n",
				led->pdata->all_ramp_up_done_irq, rc);
			goto error_switch_register;
		}
	}

	if (led->pdata->all_ramp_down_done_irq >= 0) {
		rc = devm_request_threaded_irq(&led->pdev->dev,
			led->pdata->all_ramp_down_done_irq,
			NULL, qpnp_flash_led_irq_handler,
			IRQF_ONESHOT,
			"qpnp_flash_led_all_ramp_down_done_irq", led);
		if (rc < 0) {
			pr_err("Unable to request all_ramp_down_done(%d) IRQ(err:%d)\n",
				led->pdata->all_ramp_down_done_irq, rc);
			goto error_switch_register;
		}
	}

	if (led->pdata->led_fault_irq >= 0) {
		rc = devm_request_threaded_irq(&led->pdev->dev,
			led->pdata->led_fault_irq,
			NULL, qpnp_flash_led_irq_handler,
			IRQF_ONESHOT,
			"qpnp_flash_led_fault_irq", led);
		if (rc < 0) {
			pr_err("Unable to request led_fault(%d) IRQ(err:%d)\n",
				led->pdata->led_fault_irq, rc);
			goto error_switch_register;
		}
	}

<<<<<<< HEAD
	led->bms_psy = power_supply_get_by_name("battery");
	if (!led->bms_psy) {
		rc = flash_led_psy_register_notifier(led);
		if (rc < 0) {
			pr_err("Couldn't register psy notifier, rc = %d\n", rc);
			goto error_switch_register;
		}
	}

=======
>>>>>>> 15457316
	rc = qpnp_flash_led_init_settings(led);
	if (rc < 0) {
		pr_err("Failed to initialize flash LED, rc=%d\n", rc);
		goto unreg_notifier;
	}

	for (i = 0; i < led->num_snodes; i++) {
		for (j = 0; j < ARRAY_SIZE(qpnp_flash_led_attrs); j++) {
			rc = sysfs_create_file(&led->snode[i].cdev.dev->kobj,
					&qpnp_flash_led_attrs[j].attr);
			if (rc < 0) {
				pr_err("sysfs creation failed, rc=%d\n", rc);
				goto sysfs_fail;
			}
		}
	}

	spin_lock_init(&led->lock);

	dev_set_drvdata(&pdev->dev, led);

	return 0;

sysfs_fail:
	for (--j; j >= 0; j--)
		sysfs_remove_file(&led->snode[i].cdev.dev->kobj,
				&qpnp_flash_led_attrs[j].attr);

	for (--i; i >= 0; i--) {
		for (j = 0; j < ARRAY_SIZE(qpnp_flash_led_attrs); j++)
			sysfs_remove_file(&led->snode[i].cdev.dev->kobj,
					&qpnp_flash_led_attrs[j].attr);
	}

	i = led->num_snodes;
unreg_notifier:
	power_supply_unreg_notifier(&led->nb);
error_switch_register:
	while (i > 0)
		led_classdev_unregister(&led->snode[--i].cdev);
	i = led->num_fnodes;
error_led_register:
	while (i > 0)
		led_classdev_unregister(&led->fnode[--i].cdev);

	return rc;
}

static int qpnp_flash_led_remove(struct platform_device *pdev)
{
	struct qpnp_flash_led *led = dev_get_drvdata(&pdev->dev);
	int i, j;

	for (i = 0; i < led->num_snodes; i++) {
		for (j = 0; j < ARRAY_SIZE(qpnp_flash_led_attrs); j++)
			sysfs_remove_file(&led->snode[i].cdev.dev->kobj,
					&qpnp_flash_led_attrs[j].attr);

		if (led->snode[i].regulator_on)
			qpnp_flash_led_regulator_enable(led,
					&led->snode[i], false);
	}

	while (i > 0)
		led_classdev_unregister(&led->snode[--i].cdev);

	i = led->num_fnodes;
	while (i > 0)
		led_classdev_unregister(&led->fnode[--i].cdev);

	power_supply_unreg_notifier(&led->nb);
	return 0;
}

const struct of_device_id qpnp_flash_led_match_table[] = {
	{ .compatible = "qcom,qpnp-flash-led-v2",},
	{ },
};

static struct platform_driver qpnp_flash_led_driver = {
	.driver		= {
		.name = "qcom,qpnp-flash-led-v2",
		.of_match_table = qpnp_flash_led_match_table,
	},
	.probe		= qpnp_flash_led_probe,
	.remove		= qpnp_flash_led_remove,
};

static int __init qpnp_flash_led_init(void)
{
	return platform_driver_register(&qpnp_flash_led_driver);
}
late_initcall(qpnp_flash_led_init);

static void __exit qpnp_flash_led_exit(void)
{
	platform_driver_unregister(&qpnp_flash_led_driver);
}
module_exit(qpnp_flash_led_exit);

MODULE_DESCRIPTION("QPNP Flash LED driver v2");
MODULE_LICENSE("GPL v2");
MODULE_ALIAS("leds:leds-qpnp-flash-v2");<|MERGE_RESOLUTION|>--- conflicted
+++ resolved
@@ -1818,7 +1818,6 @@
 	__ATTR(enable, 0664, NULL, qpnp_flash_led_prepare_store),
 };
 
-<<<<<<< HEAD
 static int flash_led_psy_notifier_call(struct notifier_block *nb,
 		unsigned long ev, void *v)
 {
@@ -1854,8 +1853,6 @@
 	return 0;
 }
 
-=======
->>>>>>> 15457316
 /* irq handler */
 static irqreturn_t qpnp_flash_led_irq_handler(int irq, void *_led)
 {
@@ -2852,7 +2849,6 @@
 		}
 	}
 
-<<<<<<< HEAD
 	led->bms_psy = power_supply_get_by_name("battery");
 	if (!led->bms_psy) {
 		rc = flash_led_psy_register_notifier(led);
@@ -2862,8 +2858,6 @@
 		}
 	}
 
-=======
->>>>>>> 15457316
 	rc = qpnp_flash_led_init_settings(led);
 	if (rc < 0) {
 		pr_err("Failed to initialize flash LED, rc=%d\n", rc);

/*
 *  History:
 *  Started: Aug 9 by Lawrence Foard (entropy@world.std.com),
 *           to allow user process control of SCSI devices.
 *  Development Sponsored by Killy Corp. NY NY
 *
 * Original driver (sg.c):
 *        Copyright (C) 1992 Lawrence Foard
 * Version 2 and 3 extensions to driver:
 *        Copyright (C) 1998 - 2014 Douglas Gilbert
 *
 * This program is free software; you can redistribute it and/or modify
 * it under the terms of the GNU General Public License as published by
 * the Free Software Foundation; either version 2, or (at your option)
 * any later version.
 *
 */

static int sg_version_num = 30536;	/* 2 digits for each component */
#define SG_VERSION_STR "3.5.36"

/*
 *  D. P. Gilbert (dgilbert@interlog.com), notes:
 *      - scsi logging is available via SCSI_LOG_TIMEOUT macros. First
 *        the kernel/module needs to be built with CONFIG_SCSI_LOGGING
 *        (otherwise the macros compile to empty statements).
 *
 */
#include <linux/module.h>

#include <linux/fs.h>
#include <linux/kernel.h>
#include <linux/sched.h>
#include <linux/string.h>
#include <linux/mm.h>
#include <linux/aio.h>
#include <linux/errno.h>
#include <linux/mtio.h>
#include <linux/ioctl.h>
#include <linux/slab.h>
#include <linux/fcntl.h>
#include <linux/init.h>
#include <linux/poll.h>
#include <linux/moduleparam.h>
#include <linux/cdev.h>
#include <linux/idr.h>
#include <linux/seq_file.h>
#include <linux/blkdev.h>
#include <linux/delay.h>
#include <linux/blktrace_api.h>
#include <linux/mutex.h>
#include <linux/atomic.h>
#include <linux/ratelimit.h>

#include "scsi.h"
#include <scsi/scsi_dbg.h>
#include <scsi/scsi_host.h>
#include <scsi/scsi_driver.h>
#include <scsi/scsi_ioctl.h>
#include <scsi/sg.h>

#include "scsi_logging.h"

#ifdef CONFIG_SCSI_PROC_FS
#include <linux/proc_fs.h>
static char *sg_version_date = "20140603";

static int sg_proc_init(void);
static void sg_proc_cleanup(void);
#endif

#define SG_ALLOW_DIO_DEF 0

#define SG_MAX_DEVS 32768

/* SG_MAX_CDB_SIZE should be 260 (spc4r37 section 3.1.30) however the type
 * of sg_io_hdr::cmd_len can only represent 255. All SCSI commands greater
 * than 16 bytes are "variable length" whose length is a multiple of 4
 */
#define SG_MAX_CDB_SIZE 252

/*
 * Suppose you want to calculate the formula muldiv(x,m,d)=int(x * m / d)
 * Then when using 32 bit integers x * m may overflow during the calculation.
 * Replacing muldiv(x) by muldiv(x)=((x % d) * m) / d + int(x / d) * m
 * calculates the same, but prevents the overflow when both m and d
 * are "small" numbers (like HZ and USER_HZ).
 * Of course an overflow is inavoidable if the result of muldiv doesn't fit
 * in 32 bits.
 */
#define MULDIV(X,MUL,DIV) ((((X % DIV) * MUL) / DIV) + ((X / DIV) * MUL))

#define SG_DEFAULT_TIMEOUT MULDIV(SG_DEFAULT_TIMEOUT_USER, HZ, USER_HZ)

int sg_big_buff = SG_DEF_RESERVED_SIZE;
/* N.B. This variable is readable and writeable via
   /proc/scsi/sg/def_reserved_size . Each time sg_open() is called a buffer
   of this size (or less if there is not enough memory) will be reserved
   for use by this file descriptor. [Deprecated usage: this variable is also
   readable via /proc/sys/kernel/sg-big-buff if the sg driver is built into
   the kernel (i.e. it is not a module).] */
static int def_reserved_size = -1;	/* picks up init parameter */
static int sg_allow_dio = SG_ALLOW_DIO_DEF;

static int scatter_elem_sz = SG_SCATTER_SZ;
static int scatter_elem_sz_prev = SG_SCATTER_SZ;

#define SG_SECTOR_SZ 512

static int sg_add_device(struct device *, struct class_interface *);
static void sg_remove_device(struct device *, struct class_interface *);

static DEFINE_IDR(sg_index_idr);
static DEFINE_RWLOCK(sg_index_lock);	/* Also used to lock
							   file descriptor list for device */

static struct class_interface sg_interface = {
	.add_dev        = sg_add_device,
	.remove_dev     = sg_remove_device,
};

typedef struct sg_scatter_hold { /* holding area for scsi scatter gather info */
	unsigned short k_use_sg; /* Count of kernel scatter-gather pieces */
	unsigned sglist_len; /* size of malloc'd scatter-gather list ++ */
	unsigned bufflen;	/* Size of (aggregate) data buffer */
	struct page **pages;
	int page_order;
	char dio_in_use;	/* 0->indirect IO (or mmap), 1->dio */
	unsigned char cmd_opcode; /* first byte of command */
} Sg_scatter_hold;

struct sg_device;		/* forward declarations */
struct sg_fd;

typedef struct sg_request {	/* SG_MAX_QUEUE requests outstanding per file */
	struct sg_request *nextrp;	/* NULL -> tail request (slist) */
	struct sg_fd *parentfp;	/* NULL -> not in use */
	Sg_scatter_hold data;	/* hold buffer, perhaps scatter list */
	sg_io_hdr_t header;	/* scsi command+info, see <scsi/sg.h> */
	unsigned char sense_b[SCSI_SENSE_BUFFERSIZE];
	char res_used;		/* 1 -> using reserve buffer, 0 -> not ... */
	char orphan;		/* 1 -> drop on sight, 0 -> normal */
	char sg_io_owned;	/* 1 -> packet belongs to SG_IO */
	/* done protected by rq_list_lock */
	char done;		/* 0->before bh, 1->before read, 2->read */
	struct request *rq;
	struct bio *bio;
	struct execute_work ew;
} Sg_request;

typedef struct sg_fd {		/* holds the state of a file descriptor */
	struct list_head sfd_siblings;  /* protected by device's sfd_lock */
	struct sg_device *parentdp;	/* owning device */
	wait_queue_head_t read_wait;	/* queue read until command done */
	rwlock_t rq_list_lock;	/* protect access to list in req_arr */
	struct mutex f_mutex;	/* protect against changes in this fd */
	int timeout;		/* defaults to SG_DEFAULT_TIMEOUT      */
	int timeout_user;	/* defaults to SG_DEFAULT_TIMEOUT_USER */
	Sg_scatter_hold reserve;	/* buffer held for this file descriptor */
	unsigned save_scat_len;	/* original length of trunc. scat. element */
	Sg_request *headrp;	/* head of request slist, NULL->empty */
	struct fasync_struct *async_qp;	/* used by asynchronous notification */
	Sg_request req_arr[SG_MAX_QUEUE];	/* used as singly-linked list */
	char low_dma;		/* as in parent but possibly overridden to 1 */
	char force_packid;	/* 1 -> pack_id input to read(), 0 -> ignored */
	char cmd_q;		/* 1 -> allow command queuing, 0 -> don't */
	unsigned char next_cmd_len; /* 0: automatic, >0: use on next write() */
	char keep_orphan;	/* 0 -> drop orphan (def), 1 -> keep for read() */
	char mmap_called;	/* 0 -> mmap() never called on this fd */
	char res_in_use;	/* 1 -> 'reserve' array in use */
	struct kref f_ref;
	struct execute_work ew;
} Sg_fd;

typedef struct sg_device { /* holds the state of each scsi generic device */
	struct scsi_device *device;
	wait_queue_head_t open_wait;    /* queue open() when O_EXCL present */
	struct mutex open_rel_lock;     /* held when in open() or release() */
	int sg_tablesize;	/* adapter's max scatter-gather table size */
	u32 index;		/* device index number */
	struct list_head sfds;
	rwlock_t sfd_lock;      /* protect access to sfd list */
	atomic_t detaching;     /* 0->device usable, 1->device detaching */
	bool exclude;		/* 1->open(O_EXCL) succeeded and is active */
	int open_cnt;		/* count of opens (perhaps < num(sfds) ) */
	char sgdebug;		/* 0->off, 1->sense, 9->dump dev, 10-> all devs */
	struct gendisk *disk;
	struct cdev * cdev;	/* char_dev [sysfs: /sys/cdev/major/sg<n>] */
	struct kref d_ref;
} Sg_device;

/* tasklet or soft irq callback */
static void sg_rq_end_io(struct request *rq, int uptodate);
static int sg_start_req(Sg_request *srp, unsigned char *cmd);
static int sg_finish_rem_req(Sg_request * srp);
static int sg_build_indirect(Sg_scatter_hold * schp, Sg_fd * sfp, int buff_size);
static ssize_t sg_new_read(Sg_fd * sfp, char __user *buf, size_t count,
			   Sg_request * srp);
static ssize_t sg_new_write(Sg_fd *sfp, struct file *file,
			const char __user *buf, size_t count, int blocking,
			int read_only, int sg_io_owned, Sg_request **o_srp);
static int sg_common_write(Sg_fd * sfp, Sg_request * srp,
			   unsigned char *cmnd, int timeout, int blocking);
static int sg_read_oxfer(Sg_request * srp, char __user *outp, int num_read_xfer);
static void sg_remove_scat(Sg_fd * sfp, Sg_scatter_hold * schp);
static void sg_build_reserve(Sg_fd * sfp, int req_size);
static void sg_link_reserve(Sg_fd * sfp, Sg_request * srp, int size);
static void sg_unlink_reserve(Sg_fd * sfp, Sg_request * srp);
static Sg_fd *sg_add_sfp(Sg_device * sdp);
static void sg_remove_sfp(struct kref *);
static Sg_request *sg_get_rq_mark(Sg_fd * sfp, int pack_id);
static Sg_request *sg_add_request(Sg_fd * sfp);
static int sg_remove_request(Sg_fd * sfp, Sg_request * srp);
static Sg_device *sg_get_dev(int dev);
static void sg_device_destroy(struct kref *kref);

#define SZ_SG_HEADER sizeof(struct sg_header)
#define SZ_SG_IO_HDR sizeof(sg_io_hdr_t)
#define SZ_SG_IOVEC sizeof(sg_iovec_t)
#define SZ_SG_REQ_INFO sizeof(sg_req_info_t)

#define sg_printk(prefix, sdp, fmt, a...) \
	sdev_printk(prefix, (sdp)->device, "[%s] " fmt, \
		    (sdp)->disk->disk_name, ##a)

static int sg_allow_access(struct file *filp, unsigned char *cmd)
{
	struct sg_fd *sfp = filp->private_data;

	if (sfp->parentdp->device->type == TYPE_SCANNER)
		return 0;

	return blk_verify_command(cmd, filp->f_mode & FMODE_WRITE);
}

static int
open_wait(Sg_device *sdp, int flags)
{
	int retval = 0;

	if (flags & O_EXCL) {
		while (sdp->open_cnt > 0) {
			mutex_unlock(&sdp->open_rel_lock);
			retval = wait_event_interruptible(sdp->open_wait,
					(atomic_read(&sdp->detaching) ||
					 !sdp->open_cnt));
			mutex_lock(&sdp->open_rel_lock);

			if (retval) /* -ERESTARTSYS */
				return retval;
			if (atomic_read(&sdp->detaching))
				return -ENODEV;
		}
	} else {
		while (sdp->exclude) {
			mutex_unlock(&sdp->open_rel_lock);
			retval = wait_event_interruptible(sdp->open_wait,
					(atomic_read(&sdp->detaching) ||
					 !sdp->exclude));
			mutex_lock(&sdp->open_rel_lock);

			if (retval) /* -ERESTARTSYS */
				return retval;
			if (atomic_read(&sdp->detaching))
				return -ENODEV;
		}
	}

	return retval;
}

/* Returns 0 on success, else a negated errno value */
static int
sg_open(struct inode *inode, struct file *filp)
{
	int dev = iminor(inode);
	int flags = filp->f_flags;
	struct request_queue *q;
	Sg_device *sdp;
	Sg_fd *sfp;
	int retval;

	nonseekable_open(inode, filp);
	if ((flags & O_EXCL) && (O_RDONLY == (flags & O_ACCMODE)))
		return -EPERM; /* Can't lock it with read only access */
	sdp = sg_get_dev(dev);
	if (IS_ERR(sdp))
		return PTR_ERR(sdp);

	SCSI_LOG_TIMEOUT(3, sg_printk(KERN_INFO, sdp,
				      "sg_open: flags=0x%x\n", flags));

	/* This driver's module count bumped by fops_get in <linux/fs.h> */
	/* Prevent the device driver from vanishing while we sleep */
	retval = scsi_device_get(sdp->device);
	if (retval)
		goto sg_put;

	retval = scsi_autopm_get_device(sdp->device);
	if (retval)
		goto sdp_put;

	/* scsi_block_when_processing_errors() may block so bypass
	 * check if O_NONBLOCK. Permits SCSI commands to be issued
	 * during error recovery. Tread carefully. */
	if (!((flags & O_NONBLOCK) ||
	      scsi_block_when_processing_errors(sdp->device))) {
		retval = -ENXIO;
		/* we are in error recovery for this device */
		goto error_out;
	}

	mutex_lock(&sdp->open_rel_lock);
	if (flags & O_NONBLOCK) {
		if (flags & O_EXCL) {
			if (sdp->open_cnt > 0) {
				retval = -EBUSY;
				goto error_mutex_locked;
			}
		} else {
			if (sdp->exclude) {
				retval = -EBUSY;
				goto error_mutex_locked;
			}
		}
	} else {
		retval = open_wait(sdp, flags);
		if (retval) /* -ERESTARTSYS or -ENODEV */
			goto error_mutex_locked;
	}

	/* N.B. at this point we are holding the open_rel_lock */
	if (flags & O_EXCL)
		sdp->exclude = true;

	if (sdp->open_cnt < 1) {  /* no existing opens */
		sdp->sgdebug = 0;
		q = sdp->device->request_queue;
		sdp->sg_tablesize = queue_max_segments(q);
	}
	sfp = sg_add_sfp(sdp);
	if (IS_ERR(sfp)) {
		retval = PTR_ERR(sfp);
		goto out_undo;
	}

	filp->private_data = sfp;
	sdp->open_cnt++;
	mutex_unlock(&sdp->open_rel_lock);

	retval = 0;
sg_put:
	kref_put(&sdp->d_ref, sg_device_destroy);
	return retval;

out_undo:
	if (flags & O_EXCL) {
		sdp->exclude = false;   /* undo if error */
		wake_up_interruptible(&sdp->open_wait);
	}
error_mutex_locked:
	mutex_unlock(&sdp->open_rel_lock);
error_out:
	scsi_autopm_put_device(sdp->device);
sdp_put:
	scsi_device_put(sdp->device);
	goto sg_put;
}

/* Release resources associated with a successful sg_open()
 * Returns 0 on success, else a negated errno value */
static int
sg_release(struct inode *inode, struct file *filp)
{
	Sg_device *sdp;
	Sg_fd *sfp;

	if ((!(sfp = (Sg_fd *) filp->private_data)) || (!(sdp = sfp->parentdp)))
		return -ENXIO;
	SCSI_LOG_TIMEOUT(3, sg_printk(KERN_INFO, sdp, "sg_release\n"));

	mutex_lock(&sdp->open_rel_lock);
	scsi_autopm_put_device(sdp->device);
	kref_put(&sfp->f_ref, sg_remove_sfp);
	sdp->open_cnt--;

	/* possibly many open()s waiting on exlude clearing, start many;
	 * only open(O_EXCL)s wait on 0==open_cnt so only start one */
	if (sdp->exclude) {
		sdp->exclude = false;
		wake_up_interruptible_all(&sdp->open_wait);
	} else if (0 == sdp->open_cnt) {
		wake_up_interruptible(&sdp->open_wait);
	}
	mutex_unlock(&sdp->open_rel_lock);
	return 0;
}

static ssize_t
sg_read(struct file *filp, char __user *buf, size_t count, loff_t * ppos)
{
	Sg_device *sdp;
	Sg_fd *sfp;
	Sg_request *srp;
	int req_pack_id = -1;
	sg_io_hdr_t *hp;
	struct sg_header *old_hdr = NULL;
	int retval = 0;

	if ((!(sfp = (Sg_fd *) filp->private_data)) || (!(sdp = sfp->parentdp)))
		return -ENXIO;
	SCSI_LOG_TIMEOUT(3, sg_printk(KERN_INFO, sdp,
				      "sg_read: count=%d\n", (int) count));

	if (!access_ok(VERIFY_WRITE, buf, count))
		return -EFAULT;
	if (sfp->force_packid && (count >= SZ_SG_HEADER)) {
		old_hdr = kmalloc(SZ_SG_HEADER, GFP_KERNEL);
		if (!old_hdr)
			return -ENOMEM;
		if (__copy_from_user(old_hdr, buf, SZ_SG_HEADER)) {
			retval = -EFAULT;
			goto free_old_hdr;
		}
		if (old_hdr->reply_len < 0) {
			if (count >= SZ_SG_IO_HDR) {
				sg_io_hdr_t *new_hdr;
				new_hdr = kmalloc(SZ_SG_IO_HDR, GFP_KERNEL);
				if (!new_hdr) {
					retval = -ENOMEM;
					goto free_old_hdr;
				}
				retval =__copy_from_user
				    (new_hdr, buf, SZ_SG_IO_HDR);
				req_pack_id = new_hdr->pack_id;
				kfree(new_hdr);
				if (retval) {
					retval = -EFAULT;
					goto free_old_hdr;
				}
			}
		} else
			req_pack_id = old_hdr->pack_id;
	}
	srp = sg_get_rq_mark(sfp, req_pack_id);
	if (!srp) {		/* now wait on packet to arrive */
		if (atomic_read(&sdp->detaching)) {
			retval = -ENODEV;
			goto free_old_hdr;
		}
		if (filp->f_flags & O_NONBLOCK) {
			retval = -EAGAIN;
			goto free_old_hdr;
		}
		retval = wait_event_interruptible(sfp->read_wait,
			(atomic_read(&sdp->detaching) ||
			(srp = sg_get_rq_mark(sfp, req_pack_id))));
		if (atomic_read(&sdp->detaching)) {
			retval = -ENODEV;
			goto free_old_hdr;
		}
		if (retval) {
			/* -ERESTARTSYS as signal hit process */
			goto free_old_hdr;
		}
	}
	if (srp->header.interface_id != '\0') {
		retval = sg_new_read(sfp, buf, count, srp);
		goto free_old_hdr;
	}

	hp = &srp->header;
	if (old_hdr == NULL) {
		old_hdr = kmalloc(SZ_SG_HEADER, GFP_KERNEL);
		if (! old_hdr) {
			retval = -ENOMEM;
			goto free_old_hdr;
		}
	}
	memset(old_hdr, 0, SZ_SG_HEADER);
	old_hdr->reply_len = (int) hp->timeout;
	old_hdr->pack_len = old_hdr->reply_len; /* old, strange behaviour */
	old_hdr->pack_id = hp->pack_id;
	old_hdr->twelve_byte =
	    ((srp->data.cmd_opcode >= 0xc0) && (12 == hp->cmd_len)) ? 1 : 0;
	old_hdr->target_status = hp->masked_status;
	old_hdr->host_status = hp->host_status;
	old_hdr->driver_status = hp->driver_status;
	if ((CHECK_CONDITION & hp->masked_status) ||
	    (DRIVER_SENSE & hp->driver_status))
		memcpy(old_hdr->sense_buffer, srp->sense_b,
		       sizeof (old_hdr->sense_buffer));
	switch (hp->host_status) {
	/* This setup of 'result' is for backward compatibility and is best
	   ignored by the user who should use target, host + driver status */
	case DID_OK:
	case DID_PASSTHROUGH:
	case DID_SOFT_ERROR:
		old_hdr->result = 0;
		break;
	case DID_NO_CONNECT:
	case DID_BUS_BUSY:
	case DID_TIME_OUT:
		old_hdr->result = EBUSY;
		break;
	case DID_BAD_TARGET:
	case DID_ABORT:
	case DID_PARITY:
	case DID_RESET:
	case DID_BAD_INTR:
		old_hdr->result = EIO;
		break;
	case DID_ERROR:
		old_hdr->result = (srp->sense_b[0] == 0 && 
				  hp->masked_status == GOOD) ? 0 : EIO;
		break;
	default:
		old_hdr->result = EIO;
		break;
	}

	/* Now copy the result back to the user buffer.  */
	if (count >= SZ_SG_HEADER) {
		if (__copy_to_user(buf, old_hdr, SZ_SG_HEADER)) {
			retval = -EFAULT;
			goto free_old_hdr;
		}
		buf += SZ_SG_HEADER;
		if (count > old_hdr->reply_len)
			count = old_hdr->reply_len;
		if (count > SZ_SG_HEADER) {
			if (sg_read_oxfer(srp, buf, count - SZ_SG_HEADER)) {
				retval = -EFAULT;
				goto free_old_hdr;
			}
		}
	} else
		count = (old_hdr->result == 0) ? 0 : -EIO;
	sg_finish_rem_req(srp);
	retval = count;
free_old_hdr:
	kfree(old_hdr);
	return retval;
}

static ssize_t
sg_new_read(Sg_fd * sfp, char __user *buf, size_t count, Sg_request * srp)
{
	sg_io_hdr_t *hp = &srp->header;
	int err = 0, err2;
	int len;

	if (count < SZ_SG_IO_HDR) {
		err = -EINVAL;
		goto err_out;
	}
	hp->sb_len_wr = 0;
	if ((hp->mx_sb_len > 0) && hp->sbp) {
		if ((CHECK_CONDITION & hp->masked_status) ||
		    (DRIVER_SENSE & hp->driver_status)) {
			int sb_len = SCSI_SENSE_BUFFERSIZE;
			sb_len = (hp->mx_sb_len > sb_len) ? sb_len : hp->mx_sb_len;
			len = 8 + (int) srp->sense_b[7];	/* Additional sense length field */
			len = (len > sb_len) ? sb_len : len;
			if (copy_to_user(hp->sbp, srp->sense_b, len)) {
				err = -EFAULT;
				goto err_out;
			}
			hp->sb_len_wr = len;
		}
	}
	if (hp->masked_status || hp->host_status || hp->driver_status)
		hp->info |= SG_INFO_CHECK;
	if (copy_to_user(buf, hp, SZ_SG_IO_HDR)) {
		err = -EFAULT;
		goto err_out;
	}
err_out:
	err2 = sg_finish_rem_req(srp);
	return err ? : err2 ? : count;
}

static ssize_t
sg_write(struct file *filp, const char __user *buf, size_t count, loff_t * ppos)
{
	int mxsize, cmd_size, k;
	int input_size, blocking;
	unsigned char opcode;
	Sg_device *sdp;
	Sg_fd *sfp;
	Sg_request *srp;
	struct sg_header old_hdr;
	sg_io_hdr_t *hp;
	unsigned char cmnd[SG_MAX_CDB_SIZE];

	if (unlikely(segment_eq(get_fs(), KERNEL_DS)))
		return -EINVAL;

	if ((!(sfp = (Sg_fd *) filp->private_data)) || (!(sdp = sfp->parentdp)))
		return -ENXIO;
	SCSI_LOG_TIMEOUT(3, sg_printk(KERN_INFO, sdp,
				      "sg_write: count=%d\n", (int) count));
	if (atomic_read(&sdp->detaching))
		return -ENODEV;
	if (!((filp->f_flags & O_NONBLOCK) ||
	      scsi_block_when_processing_errors(sdp->device)))
		return -ENXIO;

	if (!access_ok(VERIFY_READ, buf, count))
		return -EFAULT;	/* protects following copy_from_user()s + get_user()s */
	if (count < SZ_SG_HEADER)
		return -EIO;
	if (__copy_from_user(&old_hdr, buf, SZ_SG_HEADER))
		return -EFAULT;
	blocking = !(filp->f_flags & O_NONBLOCK);
	if (old_hdr.reply_len < 0)
		return sg_new_write(sfp, filp, buf, count,
				    blocking, 0, 0, NULL);
	if (count < (SZ_SG_HEADER + 6))
		return -EIO;	/* The minimum scsi command length is 6 bytes. */

	if (!(srp = sg_add_request(sfp))) {
		SCSI_LOG_TIMEOUT(1, sg_printk(KERN_INFO, sdp,
					      "sg_write: queue full\n"));
		return -EDOM;
	}
	buf += SZ_SG_HEADER;
	__get_user(opcode, buf);
	mutex_lock(&sfp->f_mutex);
	if (sfp->next_cmd_len > 0) {
		cmd_size = sfp->next_cmd_len;
		sfp->next_cmd_len = 0;	/* reset so only this write() effected */
	} else {
		cmd_size = COMMAND_SIZE(opcode);	/* based on SCSI command group */
		if ((opcode >= 0xc0) && old_hdr.twelve_byte)
			cmd_size = 12;
	}
	mutex_unlock(&sfp->f_mutex);
	SCSI_LOG_TIMEOUT(4, sg_printk(KERN_INFO, sdp,
		"sg_write:   scsi opcode=0x%02x, cmd_size=%d\n", (int) opcode, cmd_size));
/* Determine buffer size.  */
	input_size = count - cmd_size;
	mxsize = (input_size > old_hdr.reply_len) ? input_size : old_hdr.reply_len;
	mxsize -= SZ_SG_HEADER;
	input_size -= SZ_SG_HEADER;
	if (input_size < 0) {
		sg_remove_request(sfp, srp);
		return -EIO;	/* User did not pass enough bytes for this command. */
	}
	hp = &srp->header;
	hp->interface_id = '\0';	/* indicator of old interface tunnelled */
	hp->cmd_len = (unsigned char) cmd_size;
	hp->iovec_count = 0;
	hp->mx_sb_len = 0;
	if (input_size > 0)
		hp->dxfer_direction = (old_hdr.reply_len > SZ_SG_HEADER) ?
		    SG_DXFER_TO_FROM_DEV : SG_DXFER_TO_DEV;
	else
		hp->dxfer_direction = (mxsize > 0) ? SG_DXFER_FROM_DEV : SG_DXFER_NONE;
	hp->dxfer_len = mxsize;
	if ((hp->dxfer_direction == SG_DXFER_TO_DEV) ||
	    (hp->dxfer_direction == SG_DXFER_TO_FROM_DEV))
		hp->dxferp = (char __user *)buf + cmd_size;
	else
		hp->dxferp = NULL;
	hp->sbp = NULL;
	hp->timeout = old_hdr.reply_len;	/* structure abuse ... */
	hp->flags = input_size;	/* structure abuse ... */
	hp->pack_id = old_hdr.pack_id;
	hp->usr_ptr = NULL;
	if (__copy_from_user(cmnd, buf, cmd_size))
		return -EFAULT;
	/*
	 * SG_DXFER_TO_FROM_DEV is functionally equivalent to SG_DXFER_FROM_DEV,
	 * but is is possible that the app intended SG_DXFER_TO_DEV, because there
	 * is a non-zero input_size, so emit a warning.
	 */
	if (hp->dxfer_direction == SG_DXFER_TO_FROM_DEV) {
		static char cmd[TASK_COMM_LEN];
		if (strcmp(current->comm, cmd)) {
			printk_ratelimited(KERN_WARNING
					   "sg_write: data in/out %d/%d bytes "
					   "for SCSI command 0x%x-- guessing "
					   "data in;\n   program %s not setting "
					   "count and/or reply_len properly\n",
					   old_hdr.reply_len - (int)SZ_SG_HEADER,
					   input_size, (unsigned int) cmnd[0],
					   current->comm);
			strcpy(cmd, current->comm);
		}
	}
	k = sg_common_write(sfp, srp, cmnd, sfp->timeout, blocking);
	return (k < 0) ? k : count;
}

static ssize_t
sg_new_write(Sg_fd *sfp, struct file *file, const char __user *buf,
		 size_t count, int blocking, int read_only, int sg_io_owned,
		 Sg_request **o_srp)
{
	int k;
	Sg_request *srp;
	sg_io_hdr_t *hp;
	unsigned char cmnd[SG_MAX_CDB_SIZE];
	int timeout;
	unsigned long ul_timeout;

	if (count < SZ_SG_IO_HDR)
		return -EINVAL;
	if (!access_ok(VERIFY_READ, buf, count))
		return -EFAULT; /* protects following copy_from_user()s + get_user()s */

	sfp->cmd_q = 1;	/* when sg_io_hdr seen, set command queuing on */
	if (!(srp = sg_add_request(sfp))) {
		SCSI_LOG_TIMEOUT(1, sg_printk(KERN_INFO, sfp->parentdp,
					      "sg_new_write: queue full\n"));
		return -EDOM;
	}
	srp->sg_io_owned = sg_io_owned;
	hp = &srp->header;
	if (__copy_from_user(hp, buf, SZ_SG_IO_HDR)) {
		sg_remove_request(sfp, srp);
		return -EFAULT;
	}
	if (hp->interface_id != 'S') {
		sg_remove_request(sfp, srp);
		return -ENOSYS;
	}
	if (hp->flags & SG_FLAG_MMAP_IO) {
		if (hp->dxfer_len > sfp->reserve.bufflen) {
			sg_remove_request(sfp, srp);
			return -ENOMEM;	/* MMAP_IO size must fit in reserve buffer */
		}
		if (hp->flags & SG_FLAG_DIRECT_IO) {
			sg_remove_request(sfp, srp);
			return -EINVAL;	/* either MMAP_IO or DIRECT_IO (not both) */
		}
		if (sfp->res_in_use) {
			sg_remove_request(sfp, srp);
			return -EBUSY;	/* reserve buffer already being used */
		}
	}
	ul_timeout = msecs_to_jiffies(srp->header.timeout);
	timeout = (ul_timeout < INT_MAX) ? ul_timeout : INT_MAX;
	if ((!hp->cmdp) || (hp->cmd_len < 6) || (hp->cmd_len > sizeof (cmnd))) {
		sg_remove_request(sfp, srp);
		return -EMSGSIZE;
	}
	if (!access_ok(VERIFY_READ, hp->cmdp, hp->cmd_len)) {
		sg_remove_request(sfp, srp);
		return -EFAULT;	/* protects following copy_from_user()s + get_user()s */
	}
	if (__copy_from_user(cmnd, hp->cmdp, hp->cmd_len)) {
		sg_remove_request(sfp, srp);
		return -EFAULT;
	}
	if (read_only && sg_allow_access(file, cmnd)) {
		sg_remove_request(sfp, srp);
		return -EPERM;
	}
	k = sg_common_write(sfp, srp, cmnd, timeout, blocking);
	if (k < 0)
		return k;
	if (o_srp)
		*o_srp = srp;
	return count;
}

static int
sg_common_write(Sg_fd * sfp, Sg_request * srp,
		unsigned char *cmnd, int timeout, int blocking)
{
	int k, data_dir, at_head;
	Sg_device *sdp = sfp->parentdp;
	sg_io_hdr_t *hp = &srp->header;

	srp->data.cmd_opcode = cmnd[0];	/* hold opcode of command */
	hp->status = 0;
	hp->masked_status = 0;
	hp->msg_status = 0;
	hp->info = 0;
	hp->host_status = 0;
	hp->driver_status = 0;
	hp->resid = 0;
	SCSI_LOG_TIMEOUT(4, sg_printk(KERN_INFO, sfp->parentdp,
			"sg_common_write:  scsi opcode=0x%02x, cmd_size=%d\n",
			(int) cmnd[0], (int) hp->cmd_len));

	k = sg_start_req(srp, cmnd);
	if (k) {
		SCSI_LOG_TIMEOUT(1, sg_printk(KERN_INFO, sfp->parentdp,
			"sg_common_write: start_req err=%d\n", k));
		sg_finish_rem_req(srp);
		return k;	/* probably out of space --> ENOMEM */
	}
	if (atomic_read(&sdp->detaching)) {
		if (srp->bio) {
			if (srp->rq->cmd != srp->rq->__cmd)
				kfree(srp->rq->cmd);

			blk_end_request_all(srp->rq, -EIO);
			srp->rq = NULL;
		}

		sg_finish_rem_req(srp);
		return -ENODEV;
	}

	switch (hp->dxfer_direction) {
	case SG_DXFER_TO_FROM_DEV:
	case SG_DXFER_FROM_DEV:
		data_dir = DMA_FROM_DEVICE;
		break;
	case SG_DXFER_TO_DEV:
		data_dir = DMA_TO_DEVICE;
		break;
	case SG_DXFER_UNKNOWN:
		data_dir = DMA_BIDIRECTIONAL;
		break;
	default:
		data_dir = DMA_NONE;
		break;
	}
	hp->duration = jiffies_to_msecs(jiffies);
	if (hp->interface_id != '\0' &&	/* v3 (or later) interface */
	    (SG_FLAG_Q_AT_TAIL & hp->flags))
		at_head = 0;
	else
		at_head = 1;

	srp->rq->timeout = timeout;
	kref_get(&sfp->f_ref); /* sg_rq_end_io() does kref_put(). */
	blk_execute_rq_nowait(sdp->device->request_queue, sdp->disk,
			      srp->rq, at_head, sg_rq_end_io);
	return 0;
}

static int srp_done(Sg_fd *sfp, Sg_request *srp)
{
	unsigned long flags;
	int ret;

	read_lock_irqsave(&sfp->rq_list_lock, flags);
	ret = srp->done;
	read_unlock_irqrestore(&sfp->rq_list_lock, flags);
	return ret;
}

static int max_sectors_bytes(struct request_queue *q)
{
	unsigned int max_sectors = queue_max_sectors(q);

	max_sectors = min_t(unsigned int, max_sectors, INT_MAX >> 9);

	return max_sectors << 9;
}

static long
sg_ioctl(struct file *filp, unsigned int cmd_in, unsigned long arg)
{
	void __user *p = (void __user *)arg;
	int __user *ip = p;
	int result, val, read_only;
	Sg_device *sdp;
	Sg_fd *sfp;
	Sg_request *srp;
	unsigned long iflags;

	if ((!(sfp = (Sg_fd *) filp->private_data)) || (!(sdp = sfp->parentdp)))
		return -ENXIO;

	SCSI_LOG_TIMEOUT(3, sg_printk(KERN_INFO, sdp,
				   "sg_ioctl: cmd=0x%x\n", (int) cmd_in));
	read_only = (O_RDWR != (filp->f_flags & O_ACCMODE));

	switch (cmd_in) {
	case SG_IO:
		if (atomic_read(&sdp->detaching))
			return -ENODEV;
		if (!scsi_block_when_processing_errors(sdp->device))
			return -ENXIO;
		if (!access_ok(VERIFY_WRITE, p, SZ_SG_IO_HDR))
			return -EFAULT;
		mutex_lock(&sfp->parentdp->open_rel_lock);
		result = sg_new_write(sfp, filp, p, SZ_SG_IO_HDR,
				 1, read_only, 1, &srp);
		mutex_unlock(&sfp->parentdp->open_rel_lock);
		if (result < 0)
			return result;
		result = wait_event_interruptible(sfp->read_wait,
			(srp_done(sfp, srp) || atomic_read(&sdp->detaching)));
		if (atomic_read(&sdp->detaching))
			return -ENODEV;
		write_lock_irq(&sfp->rq_list_lock);
		if (srp->done) {
			srp->done = 2;
			write_unlock_irq(&sfp->rq_list_lock);
			result = sg_new_read(sfp, p, SZ_SG_IO_HDR, srp);
			return (result < 0) ? result : 0;
		}
		srp->orphan = 1;
		write_unlock_irq(&sfp->rq_list_lock);
		return result;	/* -ERESTARTSYS because signal hit process */
	case SG_SET_TIMEOUT:
		result = get_user(val, ip);
		if (result)
			return result;
		if (val < 0)
			return -EIO;
		if (val >= MULDIV (INT_MAX, USER_HZ, HZ))
		    val = MULDIV (INT_MAX, USER_HZ, HZ);
		sfp->timeout_user = val;
		sfp->timeout = MULDIV (val, HZ, USER_HZ);

		return 0;
	case SG_GET_TIMEOUT:	/* N.B. User receives timeout as return value */
				/* strange ..., for backward compatibility */
		return sfp->timeout_user;
	case SG_SET_FORCE_LOW_DMA:
		result = get_user(val, ip);
		if (result)
			return result;
		if (val) {
			sfp->low_dma = 1;
			if ((0 == sfp->low_dma) && !sfp->res_in_use) {
				val = (int) sfp->reserve.bufflen;
				mutex_lock(&sfp->parentdp->open_rel_lock);
				sg_remove_scat(sfp, &sfp->reserve);
				sg_build_reserve(sfp, val);
				mutex_unlock(&sfp->parentdp->open_rel_lock);
			}
		} else {
			if (atomic_read(&sdp->detaching))
				return -ENODEV;
			sfp->low_dma = sdp->device->host->unchecked_isa_dma;
		}
		return 0;
	case SG_GET_LOW_DMA:
		return put_user((int) sfp->low_dma, ip);
	case SG_GET_SCSI_ID:
		if (!access_ok(VERIFY_WRITE, p, sizeof (sg_scsi_id_t)))
			return -EFAULT;
		else {
			sg_scsi_id_t __user *sg_idp = p;

			if (atomic_read(&sdp->detaching))
				return -ENODEV;
			__put_user((int) sdp->device->host->host_no,
				   &sg_idp->host_no);
			__put_user((int) sdp->device->channel,
				   &sg_idp->channel);
			__put_user((int) sdp->device->id, &sg_idp->scsi_id);
			__put_user((int) sdp->device->lun, &sg_idp->lun);
			__put_user((int) sdp->device->type, &sg_idp->scsi_type);
			__put_user((short) sdp->device->host->cmd_per_lun,
				   &sg_idp->h_cmd_per_lun);
			__put_user((short) sdp->device->queue_depth,
				   &sg_idp->d_queue_depth);
			__put_user(0, &sg_idp->unused[0]);
			__put_user(0, &sg_idp->unused[1]);
			return 0;
		}
	case SG_SET_FORCE_PACK_ID:
		result = get_user(val, ip);
		if (result)
			return result;
		sfp->force_packid = val ? 1 : 0;
		return 0;
	case SG_GET_PACK_ID:
		if (!access_ok(VERIFY_WRITE, ip, sizeof (int)))
			return -EFAULT;
		read_lock_irqsave(&sfp->rq_list_lock, iflags);
		for (srp = sfp->headrp; srp; srp = srp->nextrp) {
			if ((1 == srp->done) && (!srp->sg_io_owned)) {
				read_unlock_irqrestore(&sfp->rq_list_lock,
						       iflags);
				__put_user(srp->header.pack_id, ip);
				return 0;
			}
		}
		read_unlock_irqrestore(&sfp->rq_list_lock, iflags);
		__put_user(-1, ip);
		return 0;
	case SG_GET_NUM_WAITING:
		read_lock_irqsave(&sfp->rq_list_lock, iflags);
		for (val = 0, srp = sfp->headrp; srp; srp = srp->nextrp) {
			if ((1 == srp->done) && (!srp->sg_io_owned))
				++val;
		}
		read_unlock_irqrestore(&sfp->rq_list_lock, iflags);
		return put_user(val, ip);
	case SG_GET_SG_TABLESIZE:
		return put_user(sdp->sg_tablesize, ip);
	case SG_SET_RESERVED_SIZE:
		result = get_user(val, ip);
		if (result)
			return result;
                if (val < 0)
                        return -EINVAL;
		val = min_t(int, val,
			    max_sectors_bytes(sdp->device->request_queue));
		mutex_lock(&sfp->f_mutex);
		if (val != sfp->reserve.bufflen) {
			if (sfp->mmap_called ||
			    sfp->res_in_use) {
				mutex_unlock(&sfp->f_mutex);
				return -EBUSY;
<<<<<<< HEAD
			mutex_lock(&sfp->parentdp->open_rel_lock);
=======
			}

>>>>>>> 1e0d2875
			sg_remove_scat(sfp, &sfp->reserve);
			sg_build_reserve(sfp, val);
			mutex_unlock(&sfp->parentdp->open_rel_lock);
		}
		mutex_unlock(&sfp->f_mutex);
		return 0;
	case SG_GET_RESERVED_SIZE:
		val = min_t(int, sfp->reserve.bufflen,
			    max_sectors_bytes(sdp->device->request_queue));
		return put_user(val, ip);
	case SG_SET_COMMAND_Q:
		result = get_user(val, ip);
		if (result)
			return result;
		sfp->cmd_q = val ? 1 : 0;
		return 0;
	case SG_GET_COMMAND_Q:
		return put_user((int) sfp->cmd_q, ip);
	case SG_SET_KEEP_ORPHAN:
		result = get_user(val, ip);
		if (result)
			return result;
		sfp->keep_orphan = val;
		return 0;
	case SG_GET_KEEP_ORPHAN:
		return put_user((int) sfp->keep_orphan, ip);
	case SG_NEXT_CMD_LEN:
		result = get_user(val, ip);
		if (result)
			return result;
		if (val > SG_MAX_CDB_SIZE)
			return -ENOMEM;
		sfp->next_cmd_len = (val > 0) ? val : 0;
		return 0;
	case SG_GET_VERSION_NUM:
		return put_user(sg_version_num, ip);
	case SG_GET_ACCESS_COUNT:
		/* faked - we don't have a real access count anymore */
		val = (sdp->device ? 1 : 0);
		return put_user(val, ip);
	case SG_GET_REQUEST_TABLE:
		if (!access_ok(VERIFY_WRITE, p, SZ_SG_REQ_INFO * SG_MAX_QUEUE))
			return -EFAULT;
		else {
			sg_req_info_t *rinfo;
			unsigned int ms;

			rinfo = kmalloc(SZ_SG_REQ_INFO * SG_MAX_QUEUE,
								GFP_KERNEL);
			if (!rinfo)
				return -ENOMEM;
			read_lock_irqsave(&sfp->rq_list_lock, iflags);
			for (srp = sfp->headrp, val = 0; val < SG_MAX_QUEUE;
			     ++val, srp = srp ? srp->nextrp : srp) {
				memset(&rinfo[val], 0, SZ_SG_REQ_INFO);
				if (srp) {
					rinfo[val].req_state = srp->done + 1;
					rinfo[val].problem =
					    srp->header.masked_status & 
					    srp->header.host_status & 
					    srp->header.driver_status;
					if (srp->done)
						rinfo[val].duration =
							srp->header.duration;
					else {
						ms = jiffies_to_msecs(jiffies);
						rinfo[val].duration =
						    (ms > srp->header.duration) ?
						    (ms - srp->header.duration) : 0;
					}
					rinfo[val].orphan = srp->orphan;
					rinfo[val].sg_io_owned =
							srp->sg_io_owned;
					rinfo[val].pack_id =
							srp->header.pack_id;
					rinfo[val].usr_ptr =
							srp->header.usr_ptr;
				}
			}
			read_unlock_irqrestore(&sfp->rq_list_lock, iflags);
			result = __copy_to_user(p, rinfo, 
						SZ_SG_REQ_INFO * SG_MAX_QUEUE);
			result = result ? -EFAULT : 0;
			kfree(rinfo);
			return result;
		}
	case SG_EMULATED_HOST:
		if (atomic_read(&sdp->detaching))
			return -ENODEV;
		return put_user(sdp->device->host->hostt->emulated, ip);
	case SG_SCSI_RESET:
		if (atomic_read(&sdp->detaching))
			return -ENODEV;
		if (filp->f_flags & O_NONBLOCK) {
			if (scsi_host_in_recovery(sdp->device->host))
				return -EBUSY;
		} else if (!scsi_block_when_processing_errors(sdp->device))
			return -EBUSY;
		result = get_user(val, ip);
		if (result)
			return result;
		if (SG_SCSI_RESET_NOTHING == val)
			return 0;
		switch (val) {
		case SG_SCSI_RESET_DEVICE:
			val = SCSI_TRY_RESET_DEVICE;
			break;
		case SG_SCSI_RESET_TARGET:
			val = SCSI_TRY_RESET_TARGET;
			break;
		case SG_SCSI_RESET_BUS:
			val = SCSI_TRY_RESET_BUS;
			break;
		case SG_SCSI_RESET_HOST:
			val = SCSI_TRY_RESET_HOST;
			break;
		default:
			return -EINVAL;
		}
		if (!capable(CAP_SYS_ADMIN) || !capable(CAP_SYS_RAWIO))
			return -EACCES;
		return (scsi_reset_provider(sdp->device, val) ==
			SUCCESS) ? 0 : -EIO;
	case SCSI_IOCTL_SEND_COMMAND:
		if (atomic_read(&sdp->detaching))
			return -ENODEV;
		if (read_only) {
			unsigned char opcode = WRITE_6;
			Scsi_Ioctl_Command __user *siocp = p;

			if (copy_from_user(&opcode, siocp->data, 1))
				return -EFAULT;
			if (sg_allow_access(filp, &opcode))
				return -EPERM;
		}
		return sg_scsi_ioctl(sdp->device->request_queue, NULL, filp->f_mode, p);
	case SG_SET_DEBUG:
		result = get_user(val, ip);
		if (result)
			return result;
		sdp->sgdebug = (char) val;
		return 0;
	case SCSI_IOCTL_GET_IDLUN:
	case SCSI_IOCTL_GET_BUS_NUMBER:
	case SCSI_IOCTL_PROBE_HOST:
	case SG_GET_TRANSFORM:
		if (atomic_read(&sdp->detaching))
			return -ENODEV;
		return scsi_ioctl(sdp->device, cmd_in, p);
	case BLKSECTGET:
		return put_user(max_sectors_bytes(sdp->device->request_queue),
				ip);
	case BLKTRACESETUP:
		return blk_trace_setup(sdp->device->request_queue,
				       sdp->disk->disk_name,
				       MKDEV(SCSI_GENERIC_MAJOR, sdp->index),
				       NULL,
				       (char *)arg);
	case BLKTRACESTART:
		return blk_trace_startstop(sdp->device->request_queue, 1);
	case BLKTRACESTOP:
		return blk_trace_startstop(sdp->device->request_queue, 0);
	case BLKTRACETEARDOWN:
		return blk_trace_remove(sdp->device->request_queue);
	default:
		if (read_only)
			return -EPERM;	/* don't know so take safe approach */
		return scsi_ioctl(sdp->device, cmd_in, p);
	}
}

#ifdef CONFIG_COMPAT
static long sg_compat_ioctl(struct file *filp, unsigned int cmd_in, unsigned long arg)
{
	Sg_device *sdp;
	Sg_fd *sfp;
	struct scsi_device *sdev;

	if ((!(sfp = (Sg_fd *) filp->private_data)) || (!(sdp = sfp->parentdp)))
		return -ENXIO;

	sdev = sdp->device;
	if (sdev->host->hostt->compat_ioctl) { 
		int ret;

		ret = sdev->host->hostt->compat_ioctl(sdev, cmd_in, (void __user *)arg);

		return ret;
	}
	
	return -ENOIOCTLCMD;
}
#endif

static unsigned int
sg_poll(struct file *filp, poll_table * wait)
{
	unsigned int res = 0;
	Sg_device *sdp;
	Sg_fd *sfp;
	Sg_request *srp;
	int count = 0;
	unsigned long iflags;

	sfp = filp->private_data;
	if (!sfp)
		return POLLERR;
	sdp = sfp->parentdp;
	if (!sdp)
		return POLLERR;
	poll_wait(filp, &sfp->read_wait, wait);
	read_lock_irqsave(&sfp->rq_list_lock, iflags);
	for (srp = sfp->headrp; srp; srp = srp->nextrp) {
		/* if any read waiting, flag it */
		if ((0 == res) && (1 == srp->done) && (!srp->sg_io_owned))
			res = POLLIN | POLLRDNORM;
		++count;
	}
	read_unlock_irqrestore(&sfp->rq_list_lock, iflags);

	if (atomic_read(&sdp->detaching))
		res |= POLLHUP;
	else if (!sfp->cmd_q) {
		if (0 == count)
			res |= POLLOUT | POLLWRNORM;
	} else if (count < SG_MAX_QUEUE)
		res |= POLLOUT | POLLWRNORM;
	SCSI_LOG_TIMEOUT(3, sg_printk(KERN_INFO, sdp,
				      "sg_poll: res=0x%x\n", (int) res));
	return res;
}

static int
sg_fasync(int fd, struct file *filp, int mode)
{
	Sg_device *sdp;
	Sg_fd *sfp;

	if ((!(sfp = (Sg_fd *) filp->private_data)) || (!(sdp = sfp->parentdp)))
		return -ENXIO;
	SCSI_LOG_TIMEOUT(3, sg_printk(KERN_INFO, sdp,
				      "sg_fasync: mode=%d\n", mode));

	return fasync_helper(fd, filp, mode, &sfp->async_qp);
}

static int
sg_vma_fault(struct vm_area_struct *vma, struct vm_fault *vmf)
{
	Sg_fd *sfp;
	unsigned long offset, len, sa;
	Sg_scatter_hold *rsv_schp;
	int k, length;

	if ((NULL == vma) || (!(sfp = (Sg_fd *) vma->vm_private_data)))
		return VM_FAULT_SIGBUS;
	rsv_schp = &sfp->reserve;
	offset = vmf->pgoff << PAGE_SHIFT;
	if (offset >= rsv_schp->bufflen)
		return VM_FAULT_SIGBUS;
	SCSI_LOG_TIMEOUT(3, sg_printk(KERN_INFO, sfp->parentdp,
				      "sg_vma_fault: offset=%lu, scatg=%d\n",
				      offset, rsv_schp->k_use_sg));
	sa = vma->vm_start;
	length = 1 << (PAGE_SHIFT + rsv_schp->page_order);
	for (k = 0; k < rsv_schp->k_use_sg && sa < vma->vm_end; k++) {
		len = vma->vm_end - sa;
		len = (len < length) ? len : length;
		if (offset < len) {
			struct page *page = nth_page(rsv_schp->pages[k],
						     offset >> PAGE_SHIFT);
			get_page(page);	/* increment page count */
			vmf->page = page;
			return 0; /* success */
		}
		sa += len;
		offset -= len;
	}

	return VM_FAULT_SIGBUS;
}

static const struct vm_operations_struct sg_mmap_vm_ops = {
	.fault = sg_vma_fault,
};

static int
sg_mmap(struct file *filp, struct vm_area_struct *vma)
{
	Sg_fd *sfp;
	unsigned long req_sz, len, sa;
	Sg_scatter_hold *rsv_schp;
	int k, length;

	if ((!filp) || (!vma) || (!(sfp = (Sg_fd *) filp->private_data)))
		return -ENXIO;
	req_sz = vma->vm_end - vma->vm_start;
	SCSI_LOG_TIMEOUT(3, sg_printk(KERN_INFO, sfp->parentdp,
				      "sg_mmap starting, vm_start=%p, len=%d\n",
				      (void *) vma->vm_start, (int) req_sz));
	if (vma->vm_pgoff)
		return -EINVAL;	/* want no offset */
	rsv_schp = &sfp->reserve;
	if (req_sz > rsv_schp->bufflen)
		return -ENOMEM;	/* cannot map more than reserved buffer */

	sa = vma->vm_start;
	length = 1 << (PAGE_SHIFT + rsv_schp->page_order);
	for (k = 0; k < rsv_schp->k_use_sg && sa < vma->vm_end; k++) {
		len = vma->vm_end - sa;
		len = (len < length) ? len : length;
		sa += len;
	}

	sfp->mmap_called = 1;
	vma->vm_flags |= VM_IO | VM_DONTEXPAND | VM_DONTDUMP;
	vma->vm_private_data = sfp;
	vma->vm_ops = &sg_mmap_vm_ops;
	return 0;
}

static void
sg_rq_end_io_usercontext(struct work_struct *work)
{
	struct sg_request *srp = container_of(work, struct sg_request, ew.work);
	struct sg_fd *sfp = srp->parentfp;

	sg_finish_rem_req(srp);
	kref_put(&sfp->f_ref, sg_remove_sfp);
}

/*
 * This function is a "bottom half" handler that is called by the mid
 * level when a command is completed (or has failed).
 */
static void
sg_rq_end_io(struct request *rq, int uptodate)
{
	struct sg_request *srp = rq->end_io_data;
	Sg_device *sdp;
	Sg_fd *sfp;
	unsigned long iflags;
	unsigned int ms;
	char *sense;
	int result, resid, done = 1;

	if (WARN_ON(srp->done != 0))
		return;

	sfp = srp->parentfp;
	if (WARN_ON(sfp == NULL))
		return;

	sdp = sfp->parentdp;
	if (unlikely(atomic_read(&sdp->detaching)))
		pr_info("%s: device detaching\n", __func__);

	sense = rq->sense;
	result = rq->errors;
	resid = rq->resid_len;

	SCSI_LOG_TIMEOUT(4, sg_printk(KERN_INFO, sdp,
				      "sg_cmd_done: pack_id=%d, res=0x%x\n",
				      srp->header.pack_id, result));
	srp->header.resid = resid;
	ms = jiffies_to_msecs(jiffies);
	srp->header.duration = (ms > srp->header.duration) ?
				(ms - srp->header.duration) : 0;
	if (0 != result) {
		struct scsi_sense_hdr sshdr;

		srp->header.status = 0xff & result;
		srp->header.masked_status = status_byte(result);
		srp->header.msg_status = msg_byte(result);
		srp->header.host_status = host_byte(result);
		srp->header.driver_status = driver_byte(result);
		if ((sdp->sgdebug > 0) &&
		    ((CHECK_CONDITION == srp->header.masked_status) ||
		     (COMMAND_TERMINATED == srp->header.masked_status)))
			__scsi_print_sense(__func__, sense,
					   SCSI_SENSE_BUFFERSIZE);

		/* Following if statement is a patch supplied by Eric Youngdale */
		if (driver_byte(result) != 0
		    && scsi_normalize_sense(sense, SCSI_SENSE_BUFFERSIZE, &sshdr)
		    && !scsi_sense_is_deferred(&sshdr)
		    && sshdr.sense_key == UNIT_ATTENTION
		    && sdp->device->removable) {
			/* Detected possible disc change. Set the bit - this */
			/* may be used if there are filesystems using this device */
			sdp->device->changed = 1;
		}
	}
	/* Rely on write phase to clean out srp status values, so no "else" */

	/*
	 * Free the request as soon as it is complete so that its resources
	 * can be reused without waiting for userspace to read() the
	 * result.  But keep the associated bio (if any) around until
	 * blk_rq_unmap_user() can be called from user context.
	 */
	srp->rq = NULL;
	if (rq->cmd != rq->__cmd)
		kfree(rq->cmd);
	__blk_put_request(rq->q, rq);

	write_lock_irqsave(&sfp->rq_list_lock, iflags);
	if (unlikely(srp->orphan)) {
		if (sfp->keep_orphan)
			srp->sg_io_owned = 0;
		else
			done = 0;
	}
	srp->done = done;
	write_unlock_irqrestore(&sfp->rq_list_lock, iflags);

	if (likely(done)) {
		/* Now wake up any sg_read() that is waiting for this
		 * packet.
		 */
		wake_up_interruptible(&sfp->read_wait);
		kill_fasync(&sfp->async_qp, SIGPOLL, POLL_IN);
		kref_put(&sfp->f_ref, sg_remove_sfp);
	} else {
		INIT_WORK(&srp->ew.work, sg_rq_end_io_usercontext);
		schedule_work(&srp->ew.work);
	}
}

static const struct file_operations sg_fops = {
	.owner = THIS_MODULE,
	.read = sg_read,
	.write = sg_write,
	.poll = sg_poll,
	.unlocked_ioctl = sg_ioctl,
#ifdef CONFIG_COMPAT
	.compat_ioctl = sg_compat_ioctl,
#endif
	.open = sg_open,
	.mmap = sg_mmap,
	.release = sg_release,
	.fasync = sg_fasync,
	.llseek = no_llseek,
};

static struct class *sg_sysfs_class;

static int sg_sysfs_valid = 0;

static Sg_device *
sg_alloc(struct gendisk *disk, struct scsi_device *scsidp)
{
	struct request_queue *q = scsidp->request_queue;
	Sg_device *sdp;
	unsigned long iflags;
	int error;
	u32 k;

	sdp = kzalloc(sizeof(Sg_device), GFP_KERNEL);
	if (!sdp) {
		sdev_printk(KERN_WARNING, scsidp, "%s: kmalloc Sg_device "
			    "failure\n", __func__);
		return ERR_PTR(-ENOMEM);
	}

	idr_preload(GFP_KERNEL);
	write_lock_irqsave(&sg_index_lock, iflags);

	error = idr_alloc(&sg_index_idr, sdp, 0, SG_MAX_DEVS, GFP_NOWAIT);
	if (error < 0) {
		if (error == -ENOSPC) {
			sdev_printk(KERN_WARNING, scsidp,
				    "Unable to attach sg device type=%d, minor number exceeds %d\n",
				    scsidp->type, SG_MAX_DEVS - 1);
			error = -ENODEV;
		} else {
			sdev_printk(KERN_WARNING, scsidp, "%s: idr "
				    "allocation Sg_device failure: %d\n",
				    __func__, error);
		}
		goto out_unlock;
	}
	k = error;

	SCSI_LOG_TIMEOUT(3, sdev_printk(KERN_INFO, scsidp,
					"sg_alloc: dev=%d \n", k));
	sprintf(disk->disk_name, "sg%d", k);
	disk->first_minor = k;
	sdp->disk = disk;
	sdp->device = scsidp;
	mutex_init(&sdp->open_rel_lock);
	INIT_LIST_HEAD(&sdp->sfds);
	init_waitqueue_head(&sdp->open_wait);
	atomic_set(&sdp->detaching, 0);
	rwlock_init(&sdp->sfd_lock);
	sdp->sg_tablesize = queue_max_segments(q);
	sdp->index = k;
	kref_init(&sdp->d_ref);
	error = 0;

out_unlock:
	write_unlock_irqrestore(&sg_index_lock, iflags);
	idr_preload_end();

	if (error) {
		kfree(sdp);
		return ERR_PTR(error);
	}
	return sdp;
}

static int
sg_add_device(struct device *cl_dev, struct class_interface *cl_intf)
{
	struct scsi_device *scsidp = to_scsi_device(cl_dev->parent);
	struct gendisk *disk;
	Sg_device *sdp = NULL;
	struct cdev * cdev = NULL;
	int error;
	unsigned long iflags;

	disk = alloc_disk(1);
	if (!disk) {
		pr_warn("%s: alloc_disk failed\n", __func__);
		return -ENOMEM;
	}
	disk->major = SCSI_GENERIC_MAJOR;

	error = -ENOMEM;
	cdev = cdev_alloc();
	if (!cdev) {
		pr_warn("%s: cdev_alloc failed\n", __func__);
		goto out;
	}
	cdev->owner = THIS_MODULE;
	cdev->ops = &sg_fops;

	sdp = sg_alloc(disk, scsidp);
	if (IS_ERR(sdp)) {
		pr_warn("%s: sg_alloc failed\n", __func__);
		error = PTR_ERR(sdp);
		goto out;
	}

	error = cdev_add(cdev, MKDEV(SCSI_GENERIC_MAJOR, sdp->index), 1);
	if (error)
		goto cdev_add_err;

	sdp->cdev = cdev;
	if (sg_sysfs_valid) {
		struct device *sg_class_member;

		sg_class_member = device_create(sg_sysfs_class, cl_dev->parent,
						MKDEV(SCSI_GENERIC_MAJOR,
						      sdp->index),
						sdp, "%s", disk->disk_name);
		if (IS_ERR(sg_class_member)) {
			pr_err("%s: device_create failed\n", __func__);
			error = PTR_ERR(sg_class_member);
			goto cdev_add_err;
		}
		error = sysfs_create_link(&scsidp->sdev_gendev.kobj,
					  &sg_class_member->kobj, "generic");
		if (error)
			pr_err("%s: unable to make symlink 'generic' back "
			       "to sg%d\n", __func__, sdp->index);
	} else
		pr_warn("%s: sg_sys Invalid\n", __func__);

	dev_set_drvdata(cl_dev, sdp);

	return 0;

cdev_add_err:
	write_lock_irqsave(&sg_index_lock, iflags);
	idr_remove(&sg_index_idr, sdp->index);
	write_unlock_irqrestore(&sg_index_lock, iflags);
	kfree(sdp);

out:
	put_disk(disk);
	if (cdev)
		cdev_del(cdev);
	return error;
}

static void
sg_device_destroy(struct kref *kref)
{
	struct sg_device *sdp = container_of(kref, struct sg_device, d_ref);
	unsigned long flags;

	/* CAUTION!  Note that the device can still be found via idr_find()
	 * even though the refcount is 0.  Therefore, do idr_remove() BEFORE
	 * any other cleanup.
	 */

	write_lock_irqsave(&sg_index_lock, flags);
	idr_remove(&sg_index_idr, sdp->index);
	write_unlock_irqrestore(&sg_index_lock, flags);

	SCSI_LOG_TIMEOUT(3,
		sg_printk(KERN_INFO, sdp, "sg_device_destroy\n"));

	put_disk(sdp->disk);
	kfree(sdp);
}

static void
sg_remove_device(struct device *cl_dev, struct class_interface *cl_intf)
{
	struct scsi_device *scsidp = to_scsi_device(cl_dev->parent);
	Sg_device *sdp = dev_get_drvdata(cl_dev);
	unsigned long iflags;
	Sg_fd *sfp;
	int val;

	if (!sdp)
		return;
	/* want sdp->detaching non-zero as soon as possible */
	val = atomic_inc_return(&sdp->detaching);
	if (val > 1)
		return; /* only want to do following once per device */

	SCSI_LOG_TIMEOUT(3, sg_printk(KERN_INFO, sdp,
				      "%s\n", __func__));

	read_lock_irqsave(&sdp->sfd_lock, iflags);
	list_for_each_entry(sfp, &sdp->sfds, sfd_siblings) {
		wake_up_interruptible_all(&sfp->read_wait);
		kill_fasync(&sfp->async_qp, SIGPOLL, POLL_HUP);
	}
	wake_up_interruptible_all(&sdp->open_wait);
	read_unlock_irqrestore(&sdp->sfd_lock, iflags);

	sysfs_remove_link(&scsidp->sdev_gendev.kobj, "generic");
	device_destroy(sg_sysfs_class, MKDEV(SCSI_GENERIC_MAJOR, sdp->index));
	cdev_del(sdp->cdev);
	sdp->cdev = NULL;

	kref_put(&sdp->d_ref, sg_device_destroy);
}

module_param_named(scatter_elem_sz, scatter_elem_sz, int, S_IRUGO | S_IWUSR);
module_param_named(def_reserved_size, def_reserved_size, int,
		   S_IRUGO | S_IWUSR);
module_param_named(allow_dio, sg_allow_dio, int, S_IRUGO | S_IWUSR);

MODULE_AUTHOR("Douglas Gilbert");
MODULE_DESCRIPTION("SCSI generic (sg) driver");
MODULE_LICENSE("GPL");
MODULE_VERSION(SG_VERSION_STR);
MODULE_ALIAS_CHARDEV_MAJOR(SCSI_GENERIC_MAJOR);

MODULE_PARM_DESC(scatter_elem_sz, "scatter gather element "
                "size (default: max(SG_SCATTER_SZ, PAGE_SIZE))");
MODULE_PARM_DESC(def_reserved_size, "size of buffer reserved for each fd");
MODULE_PARM_DESC(allow_dio, "allow direct I/O (default: 0 (disallow))");

static int __init
init_sg(void)
{
	int rc;

	if (scatter_elem_sz < PAGE_SIZE) {
		scatter_elem_sz = PAGE_SIZE;
		scatter_elem_sz_prev = scatter_elem_sz;
	}
	if (def_reserved_size >= 0)
		sg_big_buff = def_reserved_size;
	else
		def_reserved_size = sg_big_buff;

	rc = register_chrdev_region(MKDEV(SCSI_GENERIC_MAJOR, 0), 
				    SG_MAX_DEVS, "sg");
	if (rc)
		return rc;
        sg_sysfs_class = class_create(THIS_MODULE, "scsi_generic");
        if ( IS_ERR(sg_sysfs_class) ) {
		rc = PTR_ERR(sg_sysfs_class);
		goto err_out;
        }
	sg_sysfs_valid = 1;
	rc = scsi_register_interface(&sg_interface);
	if (0 == rc) {
#ifdef CONFIG_SCSI_PROC_FS
		sg_proc_init();
#endif				/* CONFIG_SCSI_PROC_FS */
		return 0;
	}
	class_destroy(sg_sysfs_class);
err_out:
	unregister_chrdev_region(MKDEV(SCSI_GENERIC_MAJOR, 0), SG_MAX_DEVS);
	return rc;
}

static void __exit
exit_sg(void)
{
#ifdef CONFIG_SCSI_PROC_FS
	sg_proc_cleanup();
#endif				/* CONFIG_SCSI_PROC_FS */
	scsi_unregister_interface(&sg_interface);
	class_destroy(sg_sysfs_class);
	sg_sysfs_valid = 0;
	unregister_chrdev_region(MKDEV(SCSI_GENERIC_MAJOR, 0),
				 SG_MAX_DEVS);
	idr_destroy(&sg_index_idr);
}

static int
sg_start_req(Sg_request *srp, unsigned char *cmd)
{
	int res;
	struct request *rq;
	Sg_fd *sfp = srp->parentfp;
	sg_io_hdr_t *hp = &srp->header;
	int dxfer_len = (int) hp->dxfer_len;
	int dxfer_dir = hp->dxfer_direction;
	unsigned int iov_count = hp->iovec_count;
	Sg_scatter_hold *req_schp = &srp->data;
	Sg_scatter_hold *rsv_schp = &sfp->reserve;
	struct request_queue *q = sfp->parentdp->device->request_queue;
	struct rq_map_data *md, map_data;
	int rw = hp->dxfer_direction == SG_DXFER_TO_DEV ? WRITE : READ;
	unsigned char *long_cmdp = NULL;

	SCSI_LOG_TIMEOUT(4, sg_printk(KERN_INFO, sfp->parentdp,
				      "sg_start_req: dxfer_len=%d\n",
				      dxfer_len));

	if (hp->cmd_len > BLK_MAX_CDB) {
		long_cmdp = kzalloc(hp->cmd_len, GFP_KERNEL);
		if (!long_cmdp)
			return -ENOMEM;
	}

	/*
	 * NOTE
	 *
	 * With scsi-mq enabled, there are a fixed number of preallocated
	 * requests equal in number to shost->can_queue.  If all of the
	 * preallocated requests are already in use, then using GFP_ATOMIC with
	 * blk_get_request() will return -EWOULDBLOCK, whereas using GFP_KERNEL
	 * will cause blk_get_request() to sleep until an active command
	 * completes, freeing up a request.  Neither option is ideal, but
	 * GFP_KERNEL is the better choice to prevent userspace from getting an
	 * unexpected EWOULDBLOCK.
	 *
	 * With scsi-mq disabled, blk_get_request() with GFP_KERNEL usually
	 * does not sleep except under memory pressure.
	 */
	rq = blk_get_request(q, rw, GFP_KERNEL);
	if (IS_ERR(rq)) {
		kfree(long_cmdp);
		return PTR_ERR(rq);
	}

	blk_rq_set_block_pc(rq);

	if (hp->cmd_len > BLK_MAX_CDB)
		rq->cmd = long_cmdp;
	memcpy(rq->cmd, cmd, hp->cmd_len);
	rq->cmd_len = hp->cmd_len;

	srp->rq = rq;
	rq->end_io_data = srp;
	rq->sense = srp->sense_b;
	rq->retries = SG_DEFAULT_RETRIES;

	if ((dxfer_len <= 0) || (dxfer_dir == SG_DXFER_NONE))
		return 0;

	if (sg_allow_dio && hp->flags & SG_FLAG_DIRECT_IO &&
	    dxfer_dir != SG_DXFER_UNKNOWN && !iov_count &&
	    !sfp->parentdp->device->host->unchecked_isa_dma &&
	    blk_rq_aligned(q, (unsigned long)hp->dxferp, dxfer_len))
		md = NULL;
	else
		md = &map_data;

	if (md) {
		mutex_lock(&sfp->f_mutex);
		if (dxfer_len <= rsv_schp->bufflen &&
		    !sfp->res_in_use) {
			sfp->res_in_use = 1;
			sg_link_reserve(sfp, srp, dxfer_len);
		} else if ((hp->flags & SG_FLAG_MMAP_IO) && sfp->res_in_use) {
			mutex_unlock(&sfp->f_mutex);
			return -EBUSY;
		} else {
			res = sg_build_indirect(req_schp, sfp, dxfer_len);
			if (res) {
				mutex_unlock(&sfp->f_mutex);
				return res;
			}
		}
		mutex_unlock(&sfp->f_mutex);

		md->pages = req_schp->pages;
		md->page_order = req_schp->page_order;
		md->nr_entries = req_schp->k_use_sg;
		md->offset = 0;
		md->null_mapped = hp->dxferp ? 0 : 1;
		if (dxfer_dir == SG_DXFER_TO_FROM_DEV)
			md->from_user = 1;
		else
			md->from_user = 0;
	}

	if (unlikely(iov_count > UIO_MAXIOV))
		return -EINVAL;

	if (iov_count) {
		int len, size = sizeof(struct sg_iovec) * iov_count;
		struct iovec *iov;

		iov = memdup_user(hp->dxferp, size);
		if (IS_ERR(iov))
			return PTR_ERR(iov);

		len = iov_length(iov, iov_count);
		if (hp->dxfer_len < len) {
			iov_count = iov_shorten(iov, iov_count, hp->dxfer_len);
			len = hp->dxfer_len;
		}

		res = blk_rq_map_user_iov(q, rq, md, (struct sg_iovec *)iov,
					  iov_count,
					  len, GFP_ATOMIC);
		kfree(iov);
	} else
		res = blk_rq_map_user(q, rq, md, hp->dxferp,
				      hp->dxfer_len, GFP_ATOMIC);

	if (!res) {
		srp->bio = rq->bio;

		if (!md) {
			req_schp->dio_in_use = 1;
			hp->info |= SG_INFO_DIRECT_IO;
		}
	}
	return res;
}

static int
sg_finish_rem_req(Sg_request *srp)
{
	int ret = 0;

	Sg_fd *sfp = srp->parentfp;
	Sg_scatter_hold *req_schp = &srp->data;

	SCSI_LOG_TIMEOUT(4, sg_printk(KERN_INFO, sfp->parentdp,
				      "sg_finish_rem_req: res_used=%d\n",
				      (int) srp->res_used));
	if (srp->bio)
		ret = blk_rq_unmap_user(srp->bio);

	if (srp->rq) {
		if (srp->rq->cmd != srp->rq->__cmd)
			kfree(srp->rq->cmd);
		blk_put_request(srp->rq);
	}

	if (srp->res_used)
		sg_unlink_reserve(sfp, srp);
	else
		sg_remove_scat(sfp, req_schp);

	sg_remove_request(sfp, srp);

	return ret;
}

static int
sg_build_sgat(Sg_scatter_hold * schp, const Sg_fd * sfp, int tablesize)
{
	int sg_bufflen = tablesize * sizeof(struct page *);
	gfp_t gfp_flags = GFP_ATOMIC | __GFP_NOWARN;

	schp->pages = kzalloc(sg_bufflen, gfp_flags);
	if (!schp->pages)
		return -ENOMEM;
	schp->sglist_len = sg_bufflen;
	return tablesize;	/* number of scat_gath elements allocated */
}

static int
sg_build_indirect(Sg_scatter_hold * schp, Sg_fd * sfp, int buff_size)
{
	int ret_sz = 0, i, k, rem_sz, num, mx_sc_elems;
	int sg_tablesize = sfp->parentdp->sg_tablesize;
	int blk_size = buff_size, order;
	gfp_t gfp_mask = GFP_ATOMIC | __GFP_COMP | __GFP_NOWARN;

	if (blk_size < 0)
		return -EFAULT;
	if (0 == blk_size)
		++blk_size;	/* don't know why */
	/* round request up to next highest SG_SECTOR_SZ byte boundary */
	blk_size = ALIGN(blk_size, SG_SECTOR_SZ);
	SCSI_LOG_TIMEOUT(4, sg_printk(KERN_INFO, sfp->parentdp,
		"sg_build_indirect: buff_size=%d, blk_size=%d\n",
		buff_size, blk_size));

	/* N.B. ret_sz carried into this block ... */
	mx_sc_elems = sg_build_sgat(schp, sfp, sg_tablesize);
	if (mx_sc_elems < 0)
		return mx_sc_elems;	/* most likely -ENOMEM */

	num = scatter_elem_sz;
	if (unlikely(num != scatter_elem_sz_prev)) {
		if (num < PAGE_SIZE) {
			scatter_elem_sz = PAGE_SIZE;
			scatter_elem_sz_prev = PAGE_SIZE;
		} else
			scatter_elem_sz_prev = num;
	}

	if (sfp->low_dma)
		gfp_mask |= GFP_DMA;

	if (!capable(CAP_SYS_ADMIN) || !capable(CAP_SYS_RAWIO))
		gfp_mask |= __GFP_ZERO;

	order = get_order(num);
retry:
	ret_sz = 1 << (PAGE_SHIFT + order);

	for (k = 0, rem_sz = blk_size; rem_sz > 0 && k < mx_sc_elems;
	     k++, rem_sz -= ret_sz) {

		num = (rem_sz > scatter_elem_sz_prev) ?
			scatter_elem_sz_prev : rem_sz;

		schp->pages[k] = alloc_pages(gfp_mask, order);
		if (!schp->pages[k])
			goto out;

		if (num == scatter_elem_sz_prev) {
			if (unlikely(ret_sz > scatter_elem_sz_prev)) {
				scatter_elem_sz = ret_sz;
				scatter_elem_sz_prev = ret_sz;
			}
		}

		SCSI_LOG_TIMEOUT(5, sg_printk(KERN_INFO, sfp->parentdp,
				 "sg_build_indirect: k=%d, num=%d, ret_sz=%d\n",
				 k, num, ret_sz));
	}		/* end of for loop */

	schp->page_order = order;
	schp->k_use_sg = k;
	SCSI_LOG_TIMEOUT(5, sg_printk(KERN_INFO, sfp->parentdp,
			 "sg_build_indirect: k_use_sg=%d, rem_sz=%d\n",
			 k, rem_sz));

	schp->bufflen = blk_size;
	if (rem_sz > 0)	/* must have failed */
		return -ENOMEM;
	return 0;
out:
	for (i = 0; i < k; i++)
		__free_pages(schp->pages[i], order);

	if (--order >= 0)
		goto retry;

	return -ENOMEM;
}

static void
sg_remove_scat(Sg_fd * sfp, Sg_scatter_hold * schp)
{
	SCSI_LOG_TIMEOUT(4, sg_printk(KERN_INFO, sfp->parentdp,
			 "sg_remove_scat: k_use_sg=%d\n", schp->k_use_sg));
	if (schp->pages && schp->sglist_len > 0) {
		if (!schp->dio_in_use) {
			int k;

			for (k = 0; k < schp->k_use_sg && schp->pages[k]; k++) {
				SCSI_LOG_TIMEOUT(5,
					sg_printk(KERN_INFO, sfp->parentdp,
					"sg_remove_scat: k=%d, pg=0x%p\n",
					k, schp->pages[k]));
				__free_pages(schp->pages[k], schp->page_order);
			}

			kfree(schp->pages);
		}
	}
	memset(schp, 0, sizeof (*schp));
}

static int
sg_read_oxfer(Sg_request * srp, char __user *outp, int num_read_xfer)
{
	Sg_scatter_hold *schp = &srp->data;
	int k, num;

	SCSI_LOG_TIMEOUT(4, sg_printk(KERN_INFO, srp->parentfp->parentdp,
			 "sg_read_oxfer: num_read_xfer=%d\n",
			 num_read_xfer));
	if ((!outp) || (num_read_xfer <= 0))
		return 0;

	num = 1 << (PAGE_SHIFT + schp->page_order);
	for (k = 0; k < schp->k_use_sg && schp->pages[k]; k++) {
		if (num > num_read_xfer) {
			if (__copy_to_user(outp, page_address(schp->pages[k]),
					   num_read_xfer))
				return -EFAULT;
			break;
		} else {
			if (__copy_to_user(outp, page_address(schp->pages[k]),
					   num))
				return -EFAULT;
			num_read_xfer -= num;
			if (num_read_xfer <= 0)
				break;
			outp += num;
		}
	}

	return 0;
}

static void
sg_build_reserve(Sg_fd * sfp, int req_size)
{
	Sg_scatter_hold *schp = &sfp->reserve;

	SCSI_LOG_TIMEOUT(4, sg_printk(KERN_INFO, sfp->parentdp,
			 "sg_build_reserve: req_size=%d\n", req_size));
	do {
		if (req_size < PAGE_SIZE)
			req_size = PAGE_SIZE;
		if (0 == sg_build_indirect(schp, sfp, req_size))
			return;
		else
			sg_remove_scat(sfp, schp);
		req_size >>= 1;	/* divide by 2 */
	} while (req_size > (PAGE_SIZE / 2));
}

static void
sg_link_reserve(Sg_fd * sfp, Sg_request * srp, int size)
{
	Sg_scatter_hold *req_schp = &srp->data;
	Sg_scatter_hold *rsv_schp = &sfp->reserve;
	int k, num, rem;

	srp->res_used = 1;
	SCSI_LOG_TIMEOUT(4, sg_printk(KERN_INFO, sfp->parentdp,
			 "sg_link_reserve: size=%d\n", size));
	rem = size;

	num = 1 << (PAGE_SHIFT + rsv_schp->page_order);
	for (k = 0; k < rsv_schp->k_use_sg; k++) {
		if (rem <= num) {
			req_schp->k_use_sg = k + 1;
			req_schp->sglist_len = rsv_schp->sglist_len;
			req_schp->pages = rsv_schp->pages;

			req_schp->bufflen = size;
			req_schp->page_order = rsv_schp->page_order;
			break;
		} else
			rem -= num;
	}

	if (k >= rsv_schp->k_use_sg)
		SCSI_LOG_TIMEOUT(1, sg_printk(KERN_INFO, sfp->parentdp,
				 "sg_link_reserve: BAD size\n"));
}

static void
sg_unlink_reserve(Sg_fd * sfp, Sg_request * srp)
{
	Sg_scatter_hold *req_schp = &srp->data;

	SCSI_LOG_TIMEOUT(4, sg_printk(KERN_INFO, srp->parentfp->parentdp,
				      "sg_unlink_reserve: req->k_use_sg=%d\n",
				      (int) req_schp->k_use_sg));
	req_schp->k_use_sg = 0;
	req_schp->bufflen = 0;
	req_schp->pages = NULL;
	req_schp->page_order = 0;
	req_schp->sglist_len = 0;
	sfp->save_scat_len = 0;
	srp->res_used = 0;
	/* Called without mutex lock to avoid deadlock */
	sfp->res_in_use = 0;
}

static Sg_request *
sg_get_rq_mark(Sg_fd * sfp, int pack_id)
{
	Sg_request *resp;
	unsigned long iflags;

	write_lock_irqsave(&sfp->rq_list_lock, iflags);
	for (resp = sfp->headrp; resp; resp = resp->nextrp) {
		/* look for requests that are ready + not SG_IO owned */
		if ((1 == resp->done) && (!resp->sg_io_owned) &&
		    ((-1 == pack_id) || (resp->header.pack_id == pack_id))) {
			resp->done = 2;	/* guard against other readers */
			break;
		}
	}
	write_unlock_irqrestore(&sfp->rq_list_lock, iflags);
	return resp;
}

/* always adds to end of list */
static Sg_request *
sg_add_request(Sg_fd * sfp)
{
	int k;
	unsigned long iflags;
	Sg_request *resp;
	Sg_request *rp = sfp->req_arr;

	write_lock_irqsave(&sfp->rq_list_lock, iflags);
	resp = sfp->headrp;
	if (!resp) {
		memset(rp, 0, sizeof (Sg_request));
		rp->parentfp = sfp;
		resp = rp;
		sfp->headrp = resp;
	} else {
		if (0 == sfp->cmd_q)
			resp = NULL;	/* command queuing disallowed */
		else {
			for (k = 0; k < SG_MAX_QUEUE; ++k, ++rp) {
				if (!rp->parentfp)
					break;
			}
			if (k < SG_MAX_QUEUE) {
				memset(rp, 0, sizeof (Sg_request));
				rp->parentfp = sfp;
				while (resp->nextrp)
					resp = resp->nextrp;
				resp->nextrp = rp;
				resp = rp;
			} else
				resp = NULL;
		}
	}
	if (resp) {
		resp->nextrp = NULL;
		resp->header.duration = jiffies_to_msecs(jiffies);
	}
	write_unlock_irqrestore(&sfp->rq_list_lock, iflags);
	return resp;
}

/* Return of 1 for found; 0 for not found */
static int
sg_remove_request(Sg_fd * sfp, Sg_request * srp)
{
	Sg_request *prev_rp;
	Sg_request *rp;
	unsigned long iflags;
	int res = 0;

	if ((!sfp) || (!srp) || (!sfp->headrp))
		return res;
	write_lock_irqsave(&sfp->rq_list_lock, iflags);
	prev_rp = sfp->headrp;
	if (srp == prev_rp) {
		sfp->headrp = prev_rp->nextrp;
		prev_rp->parentfp = NULL;
		res = 1;
	} else {
		while ((rp = prev_rp->nextrp)) {
			if (srp == rp) {
				prev_rp->nextrp = rp->nextrp;
				rp->parentfp = NULL;
				res = 1;
				break;
			}
			prev_rp = rp;
		}
	}
	write_unlock_irqrestore(&sfp->rq_list_lock, iflags);
	return res;
}

static Sg_fd *
sg_add_sfp(Sg_device * sdp)
{
	Sg_fd *sfp;
	unsigned long iflags;
	int bufflen;

	sfp = kzalloc(sizeof(*sfp), GFP_ATOMIC | __GFP_NOWARN);
	if (!sfp)
		return ERR_PTR(-ENOMEM);

	init_waitqueue_head(&sfp->read_wait);
	rwlock_init(&sfp->rq_list_lock);

	kref_init(&sfp->f_ref);
	mutex_init(&sfp->f_mutex);
	sfp->timeout = SG_DEFAULT_TIMEOUT;
	sfp->timeout_user = SG_DEFAULT_TIMEOUT_USER;
	sfp->force_packid = SG_DEF_FORCE_PACK_ID;
	sfp->low_dma = (SG_DEF_FORCE_LOW_DMA == 0) ?
	    sdp->device->host->unchecked_isa_dma : 1;
	sfp->cmd_q = SG_DEF_COMMAND_Q;
	sfp->keep_orphan = SG_DEF_KEEP_ORPHAN;
	sfp->parentdp = sdp;
	write_lock_irqsave(&sdp->sfd_lock, iflags);
	if (atomic_read(&sdp->detaching)) {
		write_unlock_irqrestore(&sdp->sfd_lock, iflags);
		return ERR_PTR(-ENODEV);
	}
	list_add_tail(&sfp->sfd_siblings, &sdp->sfds);
	write_unlock_irqrestore(&sdp->sfd_lock, iflags);
	SCSI_LOG_TIMEOUT(3, sg_printk(KERN_INFO, sdp,
				      "sg_add_sfp: sfp=0x%p\n", sfp));
	if (unlikely(sg_big_buff != def_reserved_size))
		sg_big_buff = def_reserved_size;

	bufflen = min_t(int, sg_big_buff,
			max_sectors_bytes(sdp->device->request_queue));
	sg_build_reserve(sfp, bufflen);
	SCSI_LOG_TIMEOUT(3, sg_printk(KERN_INFO, sdp,
				      "sg_add_sfp: bufflen=%d, k_use_sg=%d\n",
				      sfp->reserve.bufflen,
				      sfp->reserve.k_use_sg));

	kref_get(&sdp->d_ref);
	__module_get(THIS_MODULE);
	return sfp;
}

static void
sg_remove_sfp_usercontext(struct work_struct *work)
{
	struct sg_fd *sfp = container_of(work, struct sg_fd, ew.work);
	struct sg_device *sdp = sfp->parentdp;

	/* Cleanup any responses which were never read(). */
	while (sfp->headrp)
		sg_finish_rem_req(sfp->headrp);

	if (sfp->reserve.bufflen > 0) {
		SCSI_LOG_TIMEOUT(6, sg_printk(KERN_INFO, sdp,
				"sg_remove_sfp:    bufflen=%d, k_use_sg=%d\n",
				(int) sfp->reserve.bufflen,
				(int) sfp->reserve.k_use_sg));
		sg_remove_scat(sfp, &sfp->reserve);
	}

	SCSI_LOG_TIMEOUT(6, sg_printk(KERN_INFO, sdp,
			"sg_remove_sfp: sfp=0x%p\n", sfp));
	kfree(sfp);

	scsi_device_put(sdp->device);
	kref_put(&sdp->d_ref, sg_device_destroy);
	module_put(THIS_MODULE);
}

static void
sg_remove_sfp(struct kref *kref)
{
	struct sg_fd *sfp = container_of(kref, struct sg_fd, f_ref);
	struct sg_device *sdp = sfp->parentdp;
	unsigned long iflags;

	write_lock_irqsave(&sdp->sfd_lock, iflags);
	list_del(&sfp->sfd_siblings);
	write_unlock_irqrestore(&sdp->sfd_lock, iflags);

	INIT_WORK(&sfp->ew.work, sg_remove_sfp_usercontext);
	schedule_work(&sfp->ew.work);
}

#ifdef CONFIG_SCSI_PROC_FS
static int
sg_idr_max_id(int id, void *p, void *data)
{
	int *k = data;

	if (*k < id)
		*k = id;

	return 0;
}

static int
sg_last_dev(void)
{
	int k = -1;
	unsigned long iflags;

	read_lock_irqsave(&sg_index_lock, iflags);
	idr_for_each(&sg_index_idr, sg_idr_max_id, &k);
	read_unlock_irqrestore(&sg_index_lock, iflags);
	return k + 1;		/* origin 1 */
}
#endif

/* must be called with sg_index_lock held */
static Sg_device *sg_lookup_dev(int dev)
{
	return idr_find(&sg_index_idr, dev);
}

static Sg_device *
sg_get_dev(int dev)
{
	struct sg_device *sdp;
	unsigned long flags;

	read_lock_irqsave(&sg_index_lock, flags);
	sdp = sg_lookup_dev(dev);
	if (!sdp)
		sdp = ERR_PTR(-ENXIO);
	else if (atomic_read(&sdp->detaching)) {
		/* If sdp->detaching, then the refcount may already be 0, in
		 * which case it would be a bug to do kref_get().
		 */
		sdp = ERR_PTR(-ENODEV);
	} else
		kref_get(&sdp->d_ref);
	read_unlock_irqrestore(&sg_index_lock, flags);

	return sdp;
}

#ifdef CONFIG_SCSI_PROC_FS

static struct proc_dir_entry *sg_proc_sgp = NULL;

static char sg_proc_sg_dirname[] = "scsi/sg";

static int sg_proc_seq_show_int(struct seq_file *s, void *v);

static int sg_proc_single_open_adio(struct inode *inode, struct file *file);
static ssize_t sg_proc_write_adio(struct file *filp, const char __user *buffer,
			          size_t count, loff_t *off);
static const struct file_operations adio_fops = {
	.owner = THIS_MODULE,
	.open = sg_proc_single_open_adio,
	.read = seq_read,
	.llseek = seq_lseek,
	.write = sg_proc_write_adio,
	.release = single_release,
};

static int sg_proc_single_open_dressz(struct inode *inode, struct file *file);
static ssize_t sg_proc_write_dressz(struct file *filp, 
		const char __user *buffer, size_t count, loff_t *off);
static const struct file_operations dressz_fops = {
	.owner = THIS_MODULE,
	.open = sg_proc_single_open_dressz,
	.read = seq_read,
	.llseek = seq_lseek,
	.write = sg_proc_write_dressz,
	.release = single_release,
};

static int sg_proc_seq_show_version(struct seq_file *s, void *v);
static int sg_proc_single_open_version(struct inode *inode, struct file *file);
static const struct file_operations version_fops = {
	.owner = THIS_MODULE,
	.open = sg_proc_single_open_version,
	.read = seq_read,
	.llseek = seq_lseek,
	.release = single_release,
};

static int sg_proc_seq_show_devhdr(struct seq_file *s, void *v);
static int sg_proc_single_open_devhdr(struct inode *inode, struct file *file);
static const struct file_operations devhdr_fops = {
	.owner = THIS_MODULE,
	.open = sg_proc_single_open_devhdr,
	.read = seq_read,
	.llseek = seq_lseek,
	.release = single_release,
};

static int sg_proc_seq_show_dev(struct seq_file *s, void *v);
static int sg_proc_open_dev(struct inode *inode, struct file *file);
static void * dev_seq_start(struct seq_file *s, loff_t *pos);
static void * dev_seq_next(struct seq_file *s, void *v, loff_t *pos);
static void dev_seq_stop(struct seq_file *s, void *v);
static const struct file_operations dev_fops = {
	.owner = THIS_MODULE,
	.open = sg_proc_open_dev,
	.read = seq_read,
	.llseek = seq_lseek,
	.release = seq_release,
};
static const struct seq_operations dev_seq_ops = {
	.start = dev_seq_start,
	.next  = dev_seq_next,
	.stop  = dev_seq_stop,
	.show  = sg_proc_seq_show_dev,
};

static int sg_proc_seq_show_devstrs(struct seq_file *s, void *v);
static int sg_proc_open_devstrs(struct inode *inode, struct file *file);
static const struct file_operations devstrs_fops = {
	.owner = THIS_MODULE,
	.open = sg_proc_open_devstrs,
	.read = seq_read,
	.llseek = seq_lseek,
	.release = seq_release,
};
static const struct seq_operations devstrs_seq_ops = {
	.start = dev_seq_start,
	.next  = dev_seq_next,
	.stop  = dev_seq_stop,
	.show  = sg_proc_seq_show_devstrs,
};

static int sg_proc_seq_show_debug(struct seq_file *s, void *v);
static int sg_proc_open_debug(struct inode *inode, struct file *file);
static const struct file_operations debug_fops = {
	.owner = THIS_MODULE,
	.open = sg_proc_open_debug,
	.read = seq_read,
	.llseek = seq_lseek,
	.release = seq_release,
};
static const struct seq_operations debug_seq_ops = {
	.start = dev_seq_start,
	.next  = dev_seq_next,
	.stop  = dev_seq_stop,
	.show  = sg_proc_seq_show_debug,
};


struct sg_proc_leaf {
	const char * name;
	const struct file_operations * fops;
};

static const struct sg_proc_leaf sg_proc_leaf_arr[] = {
	{"allow_dio", &adio_fops},
	{"debug", &debug_fops},
	{"def_reserved_size", &dressz_fops},
	{"device_hdr", &devhdr_fops},
	{"devices", &dev_fops},
	{"device_strs", &devstrs_fops},
	{"version", &version_fops}
};

static int
sg_proc_init(void)
{
	int num_leaves = ARRAY_SIZE(sg_proc_leaf_arr);
	int k;

	sg_proc_sgp = proc_mkdir(sg_proc_sg_dirname, NULL);
	if (!sg_proc_sgp)
		return 1;
	for (k = 0; k < num_leaves; ++k) {
		const struct sg_proc_leaf *leaf = &sg_proc_leaf_arr[k];
		umode_t mask = leaf->fops->write ? S_IRUGO | S_IWUSR : S_IRUGO;
		proc_create(leaf->name, mask, sg_proc_sgp, leaf->fops);
	}
	return 0;
}

static void
sg_proc_cleanup(void)
{
	int k;
	int num_leaves = ARRAY_SIZE(sg_proc_leaf_arr);

	if (!sg_proc_sgp)
		return;
	for (k = 0; k < num_leaves; ++k)
		remove_proc_entry(sg_proc_leaf_arr[k].name, sg_proc_sgp);
	remove_proc_entry(sg_proc_sg_dirname, NULL);
}


static int sg_proc_seq_show_int(struct seq_file *s, void *v)
{
	seq_printf(s, "%d\n", *((int *)s->private));
	return 0;
}

static int sg_proc_single_open_adio(struct inode *inode, struct file *file)
{
	return single_open(file, sg_proc_seq_show_int, &sg_allow_dio);
}

static ssize_t 
sg_proc_write_adio(struct file *filp, const char __user *buffer,
		   size_t count, loff_t *off)
{
	int err;
	unsigned long num;

	if (!capable(CAP_SYS_ADMIN) || !capable(CAP_SYS_RAWIO))
		return -EACCES;
	err = kstrtoul_from_user(buffer, count, 0, &num);
	if (err)
		return err;
	sg_allow_dio = num ? 1 : 0;
	return count;
}

static int sg_proc_single_open_dressz(struct inode *inode, struct file *file)
{
	return single_open(file, sg_proc_seq_show_int, &sg_big_buff);
}

static ssize_t 
sg_proc_write_dressz(struct file *filp, const char __user *buffer,
		     size_t count, loff_t *off)
{
	int err;
	unsigned long k = ULONG_MAX;

	if (!capable(CAP_SYS_ADMIN) || !capable(CAP_SYS_RAWIO))
		return -EACCES;

	err = kstrtoul_from_user(buffer, count, 0, &k);
	if (err)
		return err;
	if (k <= 1048576) {	/* limit "big buff" to 1 MB */
		sg_big_buff = k;
		return count;
	}
	return -ERANGE;
}

static int sg_proc_seq_show_version(struct seq_file *s, void *v)
{
	seq_printf(s, "%d\t%s [%s]\n", sg_version_num, SG_VERSION_STR,
		   sg_version_date);
	return 0;
}

static int sg_proc_single_open_version(struct inode *inode, struct file *file)
{
	return single_open(file, sg_proc_seq_show_version, NULL);
}

static int sg_proc_seq_show_devhdr(struct seq_file *s, void *v)
{
	seq_puts(s, "host\tchan\tid\tlun\ttype\topens\tqdepth\tbusy\tonline\n");
	return 0;
}

static int sg_proc_single_open_devhdr(struct inode *inode, struct file *file)
{
	return single_open(file, sg_proc_seq_show_devhdr, NULL);
}

struct sg_proc_deviter {
	loff_t	index;
	size_t	max;
};

static void * dev_seq_start(struct seq_file *s, loff_t *pos)
{
	struct sg_proc_deviter * it = kmalloc(sizeof(*it), GFP_KERNEL);

	s->private = it;
	if (! it)
		return NULL;

	it->index = *pos;
	it->max = sg_last_dev();
	if (it->index >= it->max)
		return NULL;
	return it;
}

static void * dev_seq_next(struct seq_file *s, void *v, loff_t *pos)
{
	struct sg_proc_deviter * it = s->private;

	*pos = ++it->index;
	return (it->index < it->max) ? it : NULL;
}

static void dev_seq_stop(struct seq_file *s, void *v)
{
	kfree(s->private);
}

static int sg_proc_open_dev(struct inode *inode, struct file *file)
{
        return seq_open(file, &dev_seq_ops);
}

static int sg_proc_seq_show_dev(struct seq_file *s, void *v)
{
	struct sg_proc_deviter * it = (struct sg_proc_deviter *) v;
	Sg_device *sdp;
	struct scsi_device *scsidp;
	unsigned long iflags;

	read_lock_irqsave(&sg_index_lock, iflags);
	sdp = it ? sg_lookup_dev(it->index) : NULL;
	if ((NULL == sdp) || (NULL == sdp->device) ||
	    (atomic_read(&sdp->detaching)))
		seq_puts(s, "-1\t-1\t-1\t-1\t-1\t-1\t-1\t-1\t-1\n");
	else {
		scsidp = sdp->device;
		seq_printf(s, "%d\t%d\t%d\t%llu\t%d\t%d\t%d\t%d\t%d\n",
			      scsidp->host->host_no, scsidp->channel,
			      scsidp->id, scsidp->lun, (int) scsidp->type,
			      1,
			      (int) scsidp->queue_depth,
			      (int) atomic_read(&scsidp->device_busy),
			      (int) scsi_device_online(scsidp));
	}
	read_unlock_irqrestore(&sg_index_lock, iflags);
	return 0;
}

static int sg_proc_open_devstrs(struct inode *inode, struct file *file)
{
        return seq_open(file, &devstrs_seq_ops);
}

static int sg_proc_seq_show_devstrs(struct seq_file *s, void *v)
{
	struct sg_proc_deviter * it = (struct sg_proc_deviter *) v;
	Sg_device *sdp;
	struct scsi_device *scsidp;
	unsigned long iflags;

	read_lock_irqsave(&sg_index_lock, iflags);
	sdp = it ? sg_lookup_dev(it->index) : NULL;
	scsidp = sdp ? sdp->device : NULL;
	if (sdp && scsidp && (!atomic_read(&sdp->detaching)))
		seq_printf(s, "%8.8s\t%16.16s\t%4.4s\n",
			   scsidp->vendor, scsidp->model, scsidp->rev);
	else
		seq_puts(s, "<no active device>\n");
	read_unlock_irqrestore(&sg_index_lock, iflags);
	return 0;
}

/* must be called while holding sg_index_lock */
static void sg_proc_debug_helper(struct seq_file *s, Sg_device * sdp)
{
	int k, m, new_interface, blen, usg;
	Sg_request *srp;
	Sg_fd *fp;
	const sg_io_hdr_t *hp;
	const char * cp;
	unsigned int ms;

	k = 0;
	list_for_each_entry(fp, &sdp->sfds, sfd_siblings) {
		k++;
		read_lock(&fp->rq_list_lock); /* irqs already disabled */
		seq_printf(s, "   FD(%d): timeout=%dms bufflen=%d "
			   "(res)sgat=%d low_dma=%d\n", k,
			   jiffies_to_msecs(fp->timeout),
			   fp->reserve.bufflen,
			   (int) fp->reserve.k_use_sg,
			   (int) fp->low_dma);
		seq_printf(s, "   cmd_q=%d f_packid=%d k_orphan=%d closed=0\n",
			   (int) fp->cmd_q, (int) fp->force_packid,
			   (int) fp->keep_orphan);
		for (m = 0, srp = fp->headrp;
				srp != NULL;
				++m, srp = srp->nextrp) {
			hp = &srp->header;
			new_interface = (hp->interface_id == '\0') ? 0 : 1;
			if (srp->res_used) {
				if (new_interface && 
				    (SG_FLAG_MMAP_IO & hp->flags))
					cp = "     mmap>> ";
				else
					cp = "     rb>> ";
			} else {
				if (SG_INFO_DIRECT_IO_MASK & hp->info)
					cp = "     dio>> ";
				else
					cp = "     ";
			}
			seq_puts(s, cp);
			blen = srp->data.bufflen;
			usg = srp->data.k_use_sg;
			seq_puts(s, srp->done ?
				 ((1 == srp->done) ?  "rcv:" : "fin:")
				  : "act:");
			seq_printf(s, " id=%d blen=%d",
				   srp->header.pack_id, blen);
			if (srp->done)
				seq_printf(s, " dur=%d", hp->duration);
			else {
				ms = jiffies_to_msecs(jiffies);
				seq_printf(s, " t_o/elap=%d/%d",
					(new_interface ? hp->timeout :
						  jiffies_to_msecs(fp->timeout)),
					(ms > hp->duration ? ms - hp->duration : 0));
			}
			seq_printf(s, "ms sgat=%d op=0x%02x\n", usg,
				   (int) srp->data.cmd_opcode);
		}
		if (0 == m)
			seq_puts(s, "     No requests active\n");
		read_unlock(&fp->rq_list_lock);
	}
}

static int sg_proc_open_debug(struct inode *inode, struct file *file)
{
        return seq_open(file, &debug_seq_ops);
}

static int sg_proc_seq_show_debug(struct seq_file *s, void *v)
{
	struct sg_proc_deviter * it = (struct sg_proc_deviter *) v;
	Sg_device *sdp;
	unsigned long iflags;

	if (it && (0 == it->index))
		seq_printf(s, "max_active_device=%d  def_reserved_size=%d\n",
			   (int)it->max, sg_big_buff);

	read_lock_irqsave(&sg_index_lock, iflags);
	sdp = it ? sg_lookup_dev(it->index) : NULL;
	if (NULL == sdp)
		goto skip;
	read_lock(&sdp->sfd_lock);
	if (!list_empty(&sdp->sfds)) {
		seq_printf(s, " >>> device=%s ", sdp->disk->disk_name);
		if (atomic_read(&sdp->detaching))
			seq_puts(s, "detaching pending close ");
		else if (sdp->device) {
			struct scsi_device *scsidp = sdp->device;

			seq_printf(s, "%d:%d:%d:%llu   em=%d",
				   scsidp->host->host_no,
				   scsidp->channel, scsidp->id,
				   scsidp->lun,
				   scsidp->host->hostt->emulated);
		}
		seq_printf(s, " sg_tablesize=%d excl=%d open_cnt=%d\n",
			   sdp->sg_tablesize, sdp->exclude, sdp->open_cnt);
		sg_proc_debug_helper(s, sdp);
	}
	read_unlock(&sdp->sfd_lock);
skip:
	read_unlock_irqrestore(&sg_index_lock, iflags);
	return 0;
}

#endif				/* CONFIG_SCSI_PROC_FS */

module_init(init_sg);
module_exit(exit_sg);<|MERGE_RESOLUTION|>--- conflicted
+++ resolved
@@ -1005,12 +1005,8 @@
 			    sfp->res_in_use) {
 				mutex_unlock(&sfp->f_mutex);
 				return -EBUSY;
-<<<<<<< HEAD
+			}
 			mutex_lock(&sfp->parentdp->open_rel_lock);
-=======
-			}
-
->>>>>>> 1e0d2875
 			sg_remove_scat(sfp, &sfp->reserve);
 			sg_build_reserve(sfp, val);
 			mutex_unlock(&sfp->parentdp->open_rel_lock);

/*
 * Universal Flash Storage Host controller driver
 *
 * This code is based on drivers/scsi/ufs/ufshcd.h
 * Copyright (C) 2011-2013 Samsung India Software Operations
 * Copyright (c) 2013-2016, The Linux Foundation. All rights reserved.
 *
 * Authors:
 *	Santosh Yaraganavi <santosh.sy@samsung.com>
 *	Vinayak Holikatti <h.vinayak@samsung.com>
 *
 * This program is free software; you can redistribute it and/or
 * modify it under the terms of the GNU General Public License
 * as published by the Free Software Foundation; either version 2
 * of the License, or (at your option) any later version.
 * See the COPYING file in the top-level directory or visit
 * <http://www.gnu.org/licenses/gpl-2.0.html>
 *
 * This program is distributed in the hope that it will be useful,
 * but WITHOUT ANY WARRANTY; without even the implied warranty of
 * MERCHANTABILITY or FITNESS FOR A PARTICULAR PURPOSE.  See the
 * GNU General Public License for more details.
 *
 * This program is provided "AS IS" and "WITH ALL FAULTS" and
 * without warranty of any kind. You are solely responsible for
 * determining the appropriateness of using and distributing
 * the program and assume all risks associated with your exercise
 * of rights with respect to the program, including but not limited
 * to infringement of third party rights, the risks and costs of
 * program errors, damage to or loss of data, programs or equipment,
 * and unavailability or interruption of operations. Under no
 * circumstances will the contributor of this Program be liable for
 * any damages of any kind arising from your use or distribution of
 * this program.
 */

#ifndef _UFSHCD_H
#define _UFSHCD_H

#include <linux/module.h>
#include <linux/kernel.h>
#include <linux/init.h>
#include <linux/interrupt.h>
#include <linux/io.h>
#include <linux/delay.h>
#include <linux/slab.h>
#include <linux/spinlock.h>
#include <linux/rwsem.h>
#include <linux/workqueue.h>
#include <linux/errno.h>
#include <linux/types.h>
#include <linux/wait.h>
#include <linux/bitops.h>
#include <linux/pm_runtime.h>
#include <linux/clk.h>
#include <linux/completion.h>
#include <linux/regulator/consumer.h>
#include "unipro.h"

#include <asm/irq.h>
#include <asm/byteorder.h>
#include <scsi/scsi.h>
#include <scsi/scsi_cmnd.h>
#include <scsi/scsi_host.h>
#include <scsi/scsi_tcq.h>
#include <scsi/scsi_dbg.h>
#include <scsi/scsi_eh.h>

#include <linux/fault-inject.h>
#include "ufs.h"
#include "ufshci.h"

#define UFSHCD "ufshcd"
#define UFSHCD_DRIVER_VERSION "0.3"

#define UFS_BIT(x)	BIT(x)

struct ufs_hba;

enum dev_cmd_type {
	DEV_CMD_TYPE_NOP		= 0x0,
	DEV_CMD_TYPE_QUERY		= 0x1,
};

/**
 * struct uic_command - UIC command structure
 * @command: UIC command
 * @argument1: UIC command argument 1
 * @argument2: UIC command argument 2
 * @argument3: UIC command argument 3
 * @cmd_active: Indicate if UIC command is outstanding
 * @result: UIC command result
 * @done: UIC command completion
 */
struct uic_command {
	u32 command;
	u32 argument1;
	u32 argument2;
	u32 argument3;
	int cmd_active;
	int result;
	struct completion done;
};

/* Used to differentiate the power management options */
enum ufs_pm_op {
	UFS_RUNTIME_PM,
	UFS_SYSTEM_PM,
	UFS_SHUTDOWN_PM,
};

#define ufshcd_is_runtime_pm(op) ((op) == UFS_RUNTIME_PM)
#define ufshcd_is_system_pm(op) ((op) == UFS_SYSTEM_PM)
#define ufshcd_is_shutdown_pm(op) ((op) == UFS_SHUTDOWN_PM)

/* Host <-> Device UniPro Link state */
enum uic_link_state {
	UIC_LINK_OFF_STATE	= 0, /* Link powered down or disabled */
	UIC_LINK_ACTIVE_STATE	= 1, /* Link is in Fast/Slow/Sleep state */
	UIC_LINK_HIBERN8_STATE	= 2, /* Link is in Hibernate state */
};

#define ufshcd_is_link_off(hba) ((hba)->uic_link_state == UIC_LINK_OFF_STATE)
#define ufshcd_is_link_active(hba) ((hba)->uic_link_state == \
				    UIC_LINK_ACTIVE_STATE)
#define ufshcd_is_link_hibern8(hba) ((hba)->uic_link_state == \
				    UIC_LINK_HIBERN8_STATE)
#define ufshcd_set_link_off(hba) ((hba)->uic_link_state = UIC_LINK_OFF_STATE)
#define ufshcd_set_link_active(hba) ((hba)->uic_link_state = \
				    UIC_LINK_ACTIVE_STATE)
#define ufshcd_set_link_hibern8(hba) ((hba)->uic_link_state = \
				    UIC_LINK_HIBERN8_STATE)

enum {
	/* errors which require the host controller reset for recovery */
	UFS_ERR_HIBERN8_EXIT,
	UFS_ERR_VOPS_SUSPEND,
	UFS_ERR_EH,
	UFS_ERR_CLEAR_PEND_XFER_TM,
	UFS_ERR_INT_FATAL_ERRORS,
	UFS_ERR_INT_UIC_ERROR,
	UFS_ERR_CRYPTO_ENGINE,

	/* other errors */
	UFS_ERR_HIBERN8_ENTER,
	UFS_ERR_RESUME,
	UFS_ERR_SUSPEND,
	UFS_ERR_LINKSTARTUP,
	UFS_ERR_POWER_MODE_CHANGE,
	UFS_ERR_TASK_ABORT,
	UFS_ERR_MAX,
};

/*
 * UFS Power management levels.
 * Each level is in increasing order of power savings.
 */
enum ufs_pm_level {
	UFS_PM_LVL_0, /* UFS_ACTIVE_PWR_MODE, UIC_LINK_ACTIVE_STATE */
	UFS_PM_LVL_1, /* UFS_ACTIVE_PWR_MODE, UIC_LINK_HIBERN8_STATE */
	UFS_PM_LVL_2, /* UFS_SLEEP_PWR_MODE, UIC_LINK_ACTIVE_STATE */
	UFS_PM_LVL_3, /* UFS_SLEEP_PWR_MODE, UIC_LINK_HIBERN8_STATE */
	UFS_PM_LVL_4, /* UFS_POWERDOWN_PWR_MODE, UIC_LINK_HIBERN8_STATE */
	UFS_PM_LVL_5, /* UFS_POWERDOWN_PWR_MODE, UIC_LINK_OFF_STATE */
	UFS_PM_LVL_MAX
};

struct ufs_pm_lvl_states {
	enum ufs_dev_pwr_mode dev_state;
	enum uic_link_state link_state;
};

/**
 * struct ufshcd_lrb - local reference block
 * @utr_descriptor_ptr: UTRD address of the command
 * @ucd_req_ptr: UCD address of the command
 * @ucd_rsp_ptr: Response UPIU address for this command
 * @ucd_prdt_ptr: PRDT address of the command
 * @utrd_dma_addr: UTRD dma address for debug
 * @ucd_prdt_dma_addr: PRDT dma address for debug
 * @ucd_rsp_dma_addr: UPIU response dma address for debug
 * @ucd_req_dma_addr: UPIU request dma address for debug
 * @cmd: pointer to SCSI command
 * @sense_buffer: pointer to sense buffer address of the SCSI command
 * @sense_bufflen: Length of the sense buffer
 * @scsi_status: SCSI status of the command
 * @command_type: SCSI, UFS, Query.
 * @task_tag: Task tag of the command
 * @lun: LUN of the command
 * @intr_cmd: Interrupt command (doesn't participate in interrupt aggregation)
 * @issue_time_stamp: time stamp for debug purposes
 * @complete_time_stamp: time stamp for statistics
 * @req_abort_skip: skip request abort task flag
 */
struct ufshcd_lrb {
	struct utp_transfer_req_desc *utr_descriptor_ptr;
	struct utp_upiu_req *ucd_req_ptr;
	struct utp_upiu_rsp *ucd_rsp_ptr;
	struct ufshcd_sg_entry *ucd_prdt_ptr;

	dma_addr_t utrd_dma_addr;
	dma_addr_t ucd_req_dma_addr;
	dma_addr_t ucd_rsp_dma_addr;
	dma_addr_t ucd_prdt_dma_addr;

	struct scsi_cmnd *cmd;
	u8 *sense_buffer;
	unsigned int sense_bufflen;
	int scsi_status;

	int command_type;
	int task_tag;
	u8 lun; /* UPIU LUN id field is only 8-bit wide */
	bool intr_cmd;
	ktime_t issue_time_stamp;
	ktime_t complete_time_stamp;

	bool req_abort_skip;
};

/**
 * struct ufs_query - holds relevent data structures for query request
 * @request: request upiu and function
 * @descriptor: buffer for sending/receiving descriptor
 * @response: response upiu and response
 */
struct ufs_query {
	struct ufs_query_req request;
	u8 *descriptor;
	struct ufs_query_res response;
};

/**
 * struct ufs_dev_cmd - all assosiated fields with device management commands
 * @type: device management command type - Query, NOP OUT
 * @lock: lock to allow one command at a time
 * @complete: internal commands completion
 * @tag_wq: wait queue until free command slot is available
 */
struct ufs_dev_cmd {
	enum dev_cmd_type type;
	struct mutex lock;
	struct completion *complete;
	wait_queue_head_t tag_wq;
	struct ufs_query query;
};

/**
 * struct ufs_clk_info - UFS clock related info
 * @list: list headed by hba->clk_list_head
 * @clk: clock node
 * @name: clock name
 * @max_freq: maximum frequency supported by the clock
 * @min_freq: min frequency that can be used for clock scaling
 * @curr_freq: indicates the current frequency that it is set to
 * @enabled: variable to check against multiple enable/disable
 */
struct ufs_clk_info {
	struct list_head list;
	struct clk *clk;
	const char *name;
	u32 max_freq;
	u32 min_freq;
	u32 curr_freq;
	bool enabled;
};

enum ufs_notify_change_status {
	PRE_CHANGE,
	POST_CHANGE,
};

struct ufs_pa_layer_attr {
	u32 gear_rx;
	u32 gear_tx;
	u32 lane_rx;
	u32 lane_tx;
	u32 pwr_rx;
	u32 pwr_tx;
	u32 hs_rate;
};

struct ufs_pwr_mode_info {
	bool is_valid;
	struct ufs_pa_layer_attr info;
};

/**
 * struct ufs_hba_variant_ops - variant specific callbacks
 * @init: called when the driver is initialized
 * @exit: called to cleanup everything done in init
 * @get_ufs_hci_version: called to get UFS HCI version
 * @clk_scale_notify: notifies that clks are scaled up/down
 * @setup_clocks: called before touching any of the controller registers
 * @setup_regulators: called before accessing the host controller
 * @hce_enable_notify: called before and after HCE enable bit is set to allow
 *                     variant specific Uni-Pro initialization.
 * @link_startup_notify: called before and after Link startup is carried out
 *                       to allow variant specific Uni-Pro initialization.
 * @pwr_change_notify: called before and after a power mode change
 *			is carried out to allow vendor spesific capabilities
 *			to be set.
 * @suspend: called during host controller PM callback
 * @resume: called during host controller PM callback
 * @full_reset:  called during link recovery for handling variant specific
 *		 implementations of resetting the hci
 * @dbg_register_dump: used to dump controller debug information
 * @update_sec_cfg: called to restore host controller secure configuration
 * @add_debugfs: used to add debugfs entries
 * @remove_debugfs: used to remove debugfs entries
 */
struct ufs_hba_variant_ops {
	int	(*init)(struct ufs_hba *);
	void	(*exit)(struct ufs_hba *);
	u32	(*get_ufs_hci_version)(struct ufs_hba *);
	int	(*clk_scale_notify)(struct ufs_hba *, bool,
				    enum ufs_notify_change_status);
	int	(*setup_clocks)(struct ufs_hba *, bool, bool);
	int	(*setup_regulators)(struct ufs_hba *, bool);
	int	(*hce_enable_notify)(struct ufs_hba *,
				     enum ufs_notify_change_status);
	int	(*link_startup_notify)(struct ufs_hba *,
				       enum ufs_notify_change_status);
	int	(*pwr_change_notify)(struct ufs_hba *,
					enum ufs_notify_change_status status,
					struct ufs_pa_layer_attr *,
					struct ufs_pa_layer_attr *);
	int	(*apply_dev_quirks)(struct ufs_hba *);
	int	(*suspend)(struct ufs_hba *, enum ufs_pm_op);
	int	(*resume)(struct ufs_hba *, enum ufs_pm_op);
	int	(*full_reset)(struct ufs_hba *);
	void	(*dbg_register_dump)(struct ufs_hba *hba);
	int	(*update_sec_cfg)(struct ufs_hba *hba, bool restore_sec_cfg);
#ifdef CONFIG_DEBUG_FS
	void	(*add_debugfs)(struct ufs_hba *hba, struct dentry *root);
	void	(*remove_debugfs)(struct ufs_hba *hba);
#endif
};

/**
 * struct ufs_hba_crypto_variant_ops - variant specific crypto callbacks
 * @crypto_req_setup:	retreieve the necessary cryptographic arguments to setup
			a requests's transfer descriptor.
 * @crypto_engine_cfg_start: start configuring cryptographic engine
 *							 according to tag
 *							 parameter
 * @crypto_engine_cfg_end: end configuring cryptographic engine
 *						   according to tag parameter
 * @crypto_engine_reset: perform reset to the cryptographic engine
 * @crypto_engine_get_status: get errors status of the cryptographic engine
 */
struct ufs_hba_crypto_variant_ops {
	int	(*crypto_req_setup)(struct ufs_hba *, struct ufshcd_lrb *lrbp,
				    u8 *cc_index, bool *enable, u64 *dun);
	int	(*crypto_engine_cfg_start)(struct ufs_hba *, unsigned int);
	int	(*crypto_engine_cfg_end)(struct ufs_hba *, struct ufshcd_lrb *,
			struct request *);
	int	(*crypto_engine_reset)(struct ufs_hba *);
	int	(*crypto_engine_get_status)(struct ufs_hba *, u32 *);
};

/**
* struct ufs_hba_pm_qos_variant_ops - variant specific PM QoS callbacks
*/
struct ufs_hba_pm_qos_variant_ops {
	void		(*req_start)(struct ufs_hba *, struct request *);
	void		(*req_end)(struct ufs_hba *, struct request *, bool);
};

/**
 * struct ufs_hba_variant - variant specific parameters
 * @name: variant name
 */
struct ufs_hba_variant {
	struct device				*dev;
	const char				*name;
	struct ufs_hba_variant_ops		*vops;
	struct ufs_hba_crypto_variant_ops	*crypto_vops;
	struct ufs_hba_pm_qos_variant_ops	*pm_qos_vops;
};

/* clock gating state  */
enum clk_gating_state {
	CLKS_OFF,
	CLKS_ON,
	REQ_CLKS_OFF,
	REQ_CLKS_ON,
};

/**
 * struct ufs_clk_gating - UFS clock gating related info
 * @gate_work: worker to turn off clocks after some delay as specified in
 * delay_ms
 * @ungate_work: worker to turn on clocks that will be used in case of
 * interrupt context
 * @state: the current clocks state
 * @delay_ms: current gating delay in ms
 * @delay_ms_pwr_save: gating delay (in ms) in power save mode
 * @delay_ms_perf: gating delay (in ms) in performance mode
 * @is_suspended: clk gating is suspended when set to 1 which can be used
 * during suspend/resume
 * @delay_attr: sysfs attribute to control delay_ms if clock scaling is disabled
 * @delay_pwr_save_attr: sysfs attribute to control delay_ms_pwr_save
 * @delay_perf_attr: sysfs attribute to control delay_ms_perf
 * @enable_attr: sysfs attribute to enable/disable clock gating
 * @is_enabled: Indicates the current status of clock gating
 * @active_reqs: number of requests that are pending and should be waited for
 * completion before gating clocks.
 */
struct ufs_clk_gating {
	struct delayed_work gate_work;
	struct work_struct ungate_work;
	enum clk_gating_state state;
	unsigned long delay_ms;
	unsigned long delay_ms_pwr_save;
	unsigned long delay_ms_perf;
	bool is_suspended;
	struct device_attribute delay_attr;
	struct device_attribute delay_pwr_save_attr;
	struct device_attribute delay_perf_attr;
	struct device_attribute enable_attr;
	bool is_enabled;
	int active_reqs;
	struct workqueue_struct *ungating_workq;
};

/* Hibern8 state  */
enum ufshcd_hibern8_on_idle_state {
	HIBERN8_ENTERED,
	HIBERN8_EXITED,
	REQ_HIBERN8_ENTER,
	REQ_HIBERN8_EXIT,
};

/**
 * struct ufs_hibern8_on_idle - UFS Hibern8 on idle related data
 * @enter_work: worker to put UFS link in hibern8 after some delay as
 * specified in delay_ms
 * @exit_work: worker to bring UFS link out of hibern8
 * @state: the current hibern8 state
 * @delay_ms: hibern8 enter delay in ms
 * @is_suspended: hibern8 enter is suspended when set to 1 which can be used
 * during suspend/resume
 * @active_reqs: number of requests that are pending and should be waited for
 * completion before scheduling delayed "enter_work".
 * @delay_attr: sysfs attribute to control delay_attr
 * @enable_attr: sysfs attribute to enable/disable hibern8 on idle
 * @is_enabled: Indicates the current status of hibern8
 */
struct ufs_hibern8_on_idle {
	struct delayed_work enter_work;
	struct work_struct exit_work;
	enum ufshcd_hibern8_on_idle_state state;
	unsigned long delay_ms;
	bool is_suspended;
	int active_reqs;
	struct device_attribute delay_attr;
	struct device_attribute enable_attr;
	bool is_enabled;
};

struct ufs_saved_pwr_info {
	struct ufs_pa_layer_attr info;
	bool is_valid;
};

/**
 * struct ufs_clk_scaling - UFS clock scaling related data
 * @active_reqs: number of requests that are pending. If this is zero when
 * devfreq ->target() function is called then schedule "suspend_work" to
 * suspend devfreq.
 * @tot_busy_t: Total busy time in current polling window
 * @window_start_t: Start time (in jiffies) of the current polling window
 * @busy_start_t: Start time of current busy period
 * @enable_attr: sysfs attribute to enable/disable clock scaling
 * @saved_pwr_info: UFS power mode may also be changed during scaling and this
 * one keeps track of previous power mode.
 * @workq: workqueue to schedule devfreq suspend/resume work
 * @suspend_work: worker to suspend devfreq
 * @resume_work: worker to resume devfreq
 * @is_allowed: tracks if scaling is currently allowed or not
 * @is_busy_started: tracks if busy period has started or not
 * @is_suspended: tracks if devfreq is suspended or not
 * @is_scaled_up: tracks if we are currently scaled up or scaled down
 */
struct ufs_clk_scaling {
	int active_reqs;
	unsigned long tot_busy_t;
	unsigned long window_start_t;
	ktime_t busy_start_t;
	struct device_attribute enable_attr;
	struct ufs_saved_pwr_info saved_pwr_info;
	struct workqueue_struct *workq;
	struct work_struct suspend_work;
	struct work_struct resume_work;
	bool is_allowed;
	bool is_busy_started;
	bool is_suspended;
	bool is_scaled_up;
};

/**
 * struct ufs_init_prefetch - contains data that is pre-fetched once during
 * initialization
 * @icc_level: icc level which was read during initialization
 */
struct ufs_init_prefetch {
	u32 icc_level;
};

#define UIC_ERR_REG_HIST_LENGTH 8
/**
 * struct ufs_uic_err_reg_hist - keeps history of uic errors
 * @pos: index to indicate cyclic buffer position
 * @reg: cyclic buffer for registers value
 * @tstamp: cyclic buffer for time stamp
 */
struct ufs_uic_err_reg_hist {
	int pos;
	u32 reg[UIC_ERR_REG_HIST_LENGTH];
	ktime_t tstamp[UIC_ERR_REG_HIST_LENGTH];
};

#ifdef CONFIG_DEBUG_FS
struct debugfs_files {
	struct dentry *debugfs_root;
	struct dentry *stats_folder;
	struct dentry *tag_stats;
	struct dentry *err_stats;
	struct dentry *show_hba;
	struct dentry *host_regs;
	struct dentry *dump_dev_desc;
	struct dentry *power_mode;
	struct dentry *dme_local_read;
	struct dentry *dme_peer_read;
	struct dentry *dbg_print_en;
	struct dentry *req_stats;
	struct dentry *query_stats;
	u32 dme_local_attr_id;
	u32 dme_peer_attr_id;
	struct dentry *reset_controller;
	struct dentry *err_state;
	bool err_occurred;
#ifdef CONFIG_UFS_FAULT_INJECTION
	struct dentry *err_inj_scenario;
	struct dentry *err_inj_stats;
	u32 err_inj_scenario_mask;
	struct fault_attr fail_attr;
#endif
	bool is_sys_suspended;
};

/* tag stats statistics types */
enum ts_types {
	TS_NOT_SUPPORTED	= -1,
	TS_TAG			= 0,
	TS_READ			= 1,
	TS_WRITE		= 2,
	TS_URGENT_READ		= 3,
	TS_URGENT_WRITE		= 4,
	TS_FLUSH		= 5,
	TS_NUM_STATS		= 6,
};

/**
 * struct ufshcd_req_stat - statistics for request handling times (in usec)
 * @min: shortest time measured
 * @max: longest time measured
 * @sum: sum of all the handling times measured (used for average calculation)
 * @count: number of measurements taken
 */
struct ufshcd_req_stat {
	u64 min;
	u64 max;
	u64 sum;
	u64 count;
};
#endif

/**
 * struct ufs_stats - keeps usage/err statistics
 * @enabled: enable tag stats for debugfs
 * @tag_stats: pointer to tag statistic counters
 * @q_depth: current amount of busy slots
 * @err_stats: counters to keep track of various errors
 * @req_stats: request handling time statistics per request type
 * @query_stats_arr: array that holds query statistics
 * @hibern8_exit_cnt: Counter to keep track of number of exits,
 *		reset this after link-startup.
 * @last_hibern8_exit_tstamp: Set time after the hibern8 exit.
 *		Clear after the first successful command completion.
 * @pa_err: tracks pa-uic errors
 * @dl_err: tracks dl-uic errors
 * @nl_err: tracks nl-uic errors
 * @tl_err: tracks tl-uic errors
 * @dme_err: tracks dme errors
 */
struct ufs_stats {
#ifdef CONFIG_DEBUG_FS
	bool enabled;
	u64 **tag_stats;
	int q_depth;
	int err_stats[UFS_ERR_MAX];
	struct ufshcd_req_stat req_stats[TS_NUM_STATS];
	int query_stats_arr[UPIU_QUERY_OPCODE_MAX][MAX_QUERY_IDN];

#endif
	u32 hibern8_exit_cnt;
	ktime_t last_hibern8_exit_tstamp;
	struct ufs_uic_err_reg_hist pa_err;
	struct ufs_uic_err_reg_hist dl_err;
	struct ufs_uic_err_reg_hist nl_err;
	struct ufs_uic_err_reg_hist tl_err;
	struct ufs_uic_err_reg_hist dme_err;
};

/* UFS Host Controller debug print bitmask */
#define UFSHCD_DBG_PRINT_CLK_FREQ_EN		UFS_BIT(0)
#define UFSHCD_DBG_PRINT_UIC_ERR_HIST_EN	UFS_BIT(1)
#define UFSHCD_DBG_PRINT_HOST_REGS_EN		UFS_BIT(2)
#define UFSHCD_DBG_PRINT_TRS_EN			UFS_BIT(3)
#define UFSHCD_DBG_PRINT_TMRS_EN		UFS_BIT(4)
#define UFSHCD_DBG_PRINT_PWR_EN			UFS_BIT(5)
#define UFSHCD_DBG_PRINT_HOST_STATE_EN		UFS_BIT(6)

#define UFSHCD_DBG_PRINT_ALL						   \
		(UFSHCD_DBG_PRINT_CLK_FREQ_EN		|		   \
		 UFSHCD_DBG_PRINT_UIC_ERR_HIST_EN	|		   \
		 UFSHCD_DBG_PRINT_HOST_REGS_EN | UFSHCD_DBG_PRINT_TRS_EN | \
		 UFSHCD_DBG_PRINT_TMRS_EN | UFSHCD_DBG_PRINT_PWR_EN |	   \
		 UFSHCD_DBG_PRINT_HOST_STATE_EN)

/**
 * struct ufs_hba - per adapter private structure
 * @mmio_base: UFSHCI base register address
 * @ucdl_base_addr: UFS Command Descriptor base address
 * @utrdl_base_addr: UTP Transfer Request Descriptor base address
 * @utmrdl_base_addr: UTP Task Management Descriptor base address
 * @ucdl_dma_addr: UFS Command Descriptor DMA address
 * @utrdl_dma_addr: UTRDL DMA address
 * @utmrdl_dma_addr: UTMRDL DMA address
 * @host: Scsi_Host instance of the driver
 * @dev: device handle
 * @lrb: local reference block
 * @lrb_in_use: lrb in use
 * @outstanding_tasks: Bits representing outstanding task requests
 * @outstanding_reqs: Bits representing outstanding transfer requests
 * @capabilities: UFS Controller Capabilities
 * @nutrs: Transfer Request Queue depth supported by controller
 * @nutmrs: Task Management Queue depth supported by controller
 * @ufs_version: UFS Version to which controller complies
 * @var: pointer to variant specific data
 * @priv: pointer to variant specific private data
 * @irq: Irq number of the controller
 * @active_uic_cmd: handle of active UIC command
 * @uic_cmd_mutex: mutex for uic command
 * @tm_wq: wait queue for task management
 * @tm_tag_wq: wait queue for free task management slots
 * @tm_slots_in_use: bit map of task management request slots in use
 * @pwr_done: completion for power mode change
 * @tm_condition: condition variable for task management
 * @ufshcd_state: UFSHCD states
 * @eh_flags: Error handling flags
 * @intr_mask: Interrupt Mask Bits
 * @ee_ctrl_mask: Exception event control mask
 * @is_powered: flag to check if HBA is powered
 * @is_init_prefetch: flag to check if data was pre-fetched in initialization
 * @init_prefetch_data: data pre-fetched during initialization
 * @eh_work: Worker to handle UFS errors that require s/w attention
 * @eeh_work: Worker to handle exception events
 * @errors: HBA errors
 * @uic_error: UFS interconnect layer error status
 * @saved_err: sticky error mask
 * @saved_uic_err: sticky UIC error mask
 * @dev_cmd: ufs device management command information
 * @last_dme_cmd_tstamp: time stamp of the last completed DME command
 * @auto_bkops_enabled: to track whether bkops is enabled in device
 * @ufs_stats: ufshcd statistics to be used via debugfs
 * @debugfs_files: debugfs files associated with the ufs stats
 * @ufshcd_dbg_print: Bitmask for enabling debug prints
 * @vreg_info: UFS device voltage regulator information
 * @clk_list_head: UFS host controller clocks list node head
 * @pwr_info: holds current power mode
 * @max_pwr_info: keeps the device max valid pwm
 * @hibern8_on_idle: UFS Hibern8 on idle related data
 * @urgent_bkops_lvl: keeps track of urgent bkops level for device
 * @is_urgent_bkops_lvl_checked: keeps track if the urgent bkops level for
 *  device is known or not.
 * @scsi_block_reqs_cnt: reference counting for scsi block requests
 */
struct ufs_hba {
	void __iomem *mmio_base;

	/* Virtual memory reference */
	struct utp_transfer_cmd_desc *ucdl_base_addr;
	struct utp_transfer_req_desc *utrdl_base_addr;
	struct utp_task_req_desc *utmrdl_base_addr;

	/* DMA memory reference */
	dma_addr_t ucdl_dma_addr;
	dma_addr_t utrdl_dma_addr;
	dma_addr_t utmrdl_dma_addr;

	struct Scsi_Host *host;
	struct device *dev;
	/*
	 * This field is to keep a reference to "scsi_device" corresponding to
	 * "UFS device" W-LU.
	 */
	struct scsi_device *sdev_ufs_device;

	enum ufs_dev_pwr_mode curr_dev_pwr_mode;
	enum uic_link_state uic_link_state;
	/* Desired UFS power management level during runtime PM */
	int rpm_lvl;
	/* Desired UFS power management level during system PM */
	int spm_lvl;
	struct device_attribute rpm_lvl_attr;
	struct device_attribute spm_lvl_attr;
	int pm_op_in_progress;

	struct ufshcd_lrb *lrb;
	unsigned long lrb_in_use;

	unsigned long outstanding_tasks;
	unsigned long outstanding_reqs;

	u32 capabilities;
	int nutrs;
	int nutmrs;
	u32 ufs_version;
	struct ufs_hba_variant *var;
	void *priv;
	unsigned int irq;
	bool is_irq_enabled;

	/* Interrupt aggregation support is broken */
	#define UFSHCD_QUIRK_BROKEN_INTR_AGGR			UFS_BIT(0)

	/*
	 * delay before each dme command is required as the unipro
	 * layer has shown instabilities
	 */
	#define UFSHCD_QUIRK_DELAY_BEFORE_DME_CMDS		UFS_BIT(1)

	/*
	 * If UFS host controller is having issue in processing LCC (Line
	 * Control Command) coming from device then enable this quirk.
	 * When this quirk is enabled, host controller driver should disable
	 * the LCC transmission on UFS device (by clearing TX_LCC_ENABLE
	 * attribute of device to 0).
	 */
	#define UFSHCD_QUIRK_BROKEN_LCC				UFS_BIT(2)

	/*
	 * The attribute PA_RXHSUNTERMCAP specifies whether or not the
	 * inbound Link supports unterminated line in HS mode. Setting this
	 * attribute to 1 fixes moving to HS gear.
	 */
	#define UFSHCD_QUIRK_BROKEN_PA_RXHSUNTERMCAP		UFS_BIT(3)

	/*
	 * This quirk needs to be enabled if the host contoller only allows
	 * accessing the peer dme attributes in AUTO mode (FAST AUTO or
	 * SLOW AUTO).
	 */
	#define UFSHCD_QUIRK_DME_PEER_ACCESS_AUTO_MODE		UFS_BIT(4)

	/*
	 * This quirk needs to be enabled if the host contoller doesn't
	 * advertise the correct version in UFS_VER register. If this quirk
	 * is enabled, standard UFS host driver will call the vendor specific
	 * ops (get_ufs_hci_version) to get the correct version.
	 */
	#define UFSHCD_QUIRK_BROKEN_UFS_HCI_VERSION		UFS_BIT(5)

	unsigned int quirks;	/* Deviations from standard UFSHCI spec. */

	/* Device deviations from standard UFS device spec. */
	unsigned int dev_quirks;

	wait_queue_head_t tm_wq;
	wait_queue_head_t tm_tag_wq;
	unsigned long tm_condition;
	unsigned long tm_slots_in_use;

	struct uic_command *active_uic_cmd;
	struct mutex uic_cmd_mutex;
	struct completion *uic_async_done;

	u32 ufshcd_state;
	u32 eh_flags;
	u32 intr_mask;
	u16 ee_ctrl_mask;
	bool is_powered;
	bool is_init_prefetch;
	struct ufs_init_prefetch init_prefetch_data;

	/* Work Queues */
	struct work_struct eh_work;
	struct work_struct eeh_work;

	/* HBA Errors */
	u32 errors;
	u32 uic_error;
	u32 ce_error;	/* crypto engine errors */
	u32 saved_err;
	u32 saved_uic_err;
	u32 saved_ce_err;
	bool silence_err_logs;
	bool force_host_reset;

	/* Device management request data */
	struct ufs_dev_cmd dev_cmd;
	ktime_t last_dme_cmd_tstamp;

	/* Keeps information of the UFS device connected to this host */
	struct ufs_dev_info dev_info;
	bool auto_bkops_enabled;

	struct ufs_stats ufs_stats;
#ifdef CONFIG_DEBUG_FS
	struct debugfs_files debugfs_files;
#endif

	struct ufs_vreg_info vreg_info;
	struct list_head clk_list_head;

	bool wlun_dev_clr_ua;

	/* Number of requests aborts */
	int req_abort_count;

	/* Number of lanes available (1 or 2) for Rx/Tx */
	u32 lanes_per_direction;

	/* Bitmask for enabling debug prints */
	u32 ufshcd_dbg_print;

	struct ufs_pa_layer_attr pwr_info;
	struct ufs_pwr_mode_info max_pwr_info;

	struct ufs_clk_gating clk_gating;
	struct ufs_hibern8_on_idle hibern8_on_idle;

	/* Control to enable/disable host capabilities */
	u32 caps;
	/* Allow dynamic clk gating */
#define UFSHCD_CAP_CLK_GATING	(1 << 0)
	/* Allow hiberb8 with clk gating */
#define UFSHCD_CAP_HIBERN8_WITH_CLK_GATING (1 << 1)
	/* Allow dynamic clk scaling */
#define UFSHCD_CAP_CLK_SCALING	(1 << 2)
	/* Allow auto bkops to enabled during runtime suspend */
#define UFSHCD_CAP_AUTO_BKOPS_SUSPEND (1 << 3)
	/*
	 * This capability allows host controller driver to use the UFS HCI's
	 * interrupt aggregation capability.
	 * CAUTION: Enabling this might reduce overall UFS throughput.
	 */
#define UFSHCD_CAP_INTR_AGGR (1 << 4)
	/* Allow standalone Hibern8 enter on idle */
#define UFSHCD_CAP_HIBERN8_ENTER_ON_IDLE (1 << 5)
	/*
	 * This capability allows the device auto-bkops to be always enabled
	 * except during suspend (both runtime and suspend).
	 * Enabling this capability means that device will always be allowed
	 * to do background operation when it's active but it might degrade
	 * the performance of ongoing read/write operations.
	 */
#define UFSHCD_CAP_KEEP_AUTO_BKOPS_ENABLED_EXCEPT_SUSPEND (1 << 6)
	/*
	 * If host controller hardware can be power collapsed when UFS link is
	 * in hibern8 then enable this cap.
	 */
#define UFSHCD_CAP_POWER_COLLAPSE_DURING_HIBERN8 (1 << 7)

	struct devfreq *devfreq;
	struct ufs_clk_scaling clk_scaling;
	bool is_sys_suspended;

<<<<<<< HEAD
	enum bkops_status urgent_bkops_lvl;
	bool is_urgent_bkops_lvl_checked;

	struct rw_semaphore clk_scaling_lock;

	/* If set, don't gate device ref_clk during clock gating */
	bool no_ref_clk_gating;

	int scsi_block_reqs_cnt;
=======
	int			latency_hist_enabled;
	struct io_latency_state io_lat_s;
>>>>>>> 4450e966
};

/* Returns true if clocks can be gated. Otherwise false */
static inline bool ufshcd_is_clkgating_allowed(struct ufs_hba *hba)
{
	return hba->caps & UFSHCD_CAP_CLK_GATING;
}
static inline bool ufshcd_can_hibern8_during_gating(struct ufs_hba *hba)
{
	return hba->caps & UFSHCD_CAP_HIBERN8_WITH_CLK_GATING;
}
static inline int ufshcd_is_clkscaling_supported(struct ufs_hba *hba)
{
	return hba->caps & UFSHCD_CAP_CLK_SCALING;
}
static inline bool ufshcd_can_autobkops_during_suspend(struct ufs_hba *hba)
{
	return hba->caps & UFSHCD_CAP_AUTO_BKOPS_SUSPEND;
}
static inline bool ufshcd_is_hibern8_on_idle_allowed(struct ufs_hba *hba)
{
	return hba->caps & UFSHCD_CAP_HIBERN8_ENTER_ON_IDLE;
}

static inline bool ufshcd_is_power_collapse_during_hibern8_allowed(
						struct ufs_hba *hba)
{
	return !!(hba->caps & UFSHCD_CAP_POWER_COLLAPSE_DURING_HIBERN8);
}

static inline bool ufshcd_keep_autobkops_enabled_except_suspend(
							struct ufs_hba *hba)
{
	return hba->caps & UFSHCD_CAP_KEEP_AUTO_BKOPS_ENABLED_EXCEPT_SUSPEND;
}

static inline bool ufshcd_is_intr_aggr_allowed(struct ufs_hba *hba)
{
	if ((hba->caps & UFSHCD_CAP_INTR_AGGR) &&
	    !(hba->quirks & UFSHCD_QUIRK_BROKEN_INTR_AGGR))
		return true;
	else
		return false;
}

static inline bool ufshcd_is_crypto_supported(struct ufs_hba *hba)
{
	return !!(hba->capabilities & MASK_CRYPTO_SUPPORT);
}

#define ufshcd_writel(hba, val, reg)	\
	writel_relaxed((val), (hba)->mmio_base + (reg))
#define ufshcd_readl(hba, reg)	\
	readl_relaxed((hba)->mmio_base + (reg))

/**
 * ufshcd_rmwl - read modify write into a register
 * @hba - per adapter instance
 * @mask - mask to apply on read value
 * @val - actual value to write
 * @reg - register address
 */
static inline void ufshcd_rmwl(struct ufs_hba *hba, u32 mask, u32 val, u32 reg)
{
       u32 tmp;

	tmp = ufshcd_readl(hba, reg);
	tmp &= ~mask;
	tmp |= (val & mask);
	ufshcd_writel(hba, tmp, reg);
}

int ufshcd_alloc_host(struct device *, struct ufs_hba **);
void ufshcd_dealloc_host(struct ufs_hba *);
int ufshcd_init(struct ufs_hba * , void __iomem * , unsigned int);
void ufshcd_remove(struct ufs_hba *);
int ufshcd_wait_for_register(struct ufs_hba *hba, u32 reg, u32 mask,
				u32 val, unsigned long interval_us,
				unsigned long timeout_ms, bool can_sleep);

/**
 * ufshcd_bind_variant - bind variant specific data to the hba
 * @hba - per adapter instance
 * @variant - pointer to variant specific data
 */
static inline void ufshcd_bind_variant(struct ufs_hba *hba, void *variant)
{
	BUG_ON(!hba);
	hba->priv = variant;
}

/**
 * ufshcd_get_variant - get variant specific data from the hba
 * @hba - per adapter instance
 */
static inline void *ufshcd_get_variant(struct ufs_hba *hba)
{
	BUG_ON(!hba);
	return hba->priv;
}

extern int ufshcd_runtime_suspend(struct ufs_hba *hba);
extern int ufshcd_runtime_resume(struct ufs_hba *hba);
extern int ufshcd_runtime_idle(struct ufs_hba *hba);
extern int ufshcd_system_suspend(struct ufs_hba *hba);
extern int ufshcd_system_resume(struct ufs_hba *hba);
extern int ufshcd_shutdown(struct ufs_hba *hba);
extern int ufshcd_dme_set_attr(struct ufs_hba *hba, u32 attr_sel,
			       u8 attr_set, u32 mib_val, u8 peer);
extern int ufshcd_dme_get_attr(struct ufs_hba *hba, u32 attr_sel,
			       u32 *mib_val, u8 peer);

/* UIC command interfaces for DME primitives */
#define DME_LOCAL	0
#define DME_PEER	1
#define ATTR_SET_NOR	0	/* NORMAL */
#define ATTR_SET_ST	1	/* STATIC */

static inline int ufshcd_dme_set(struct ufs_hba *hba, u32 attr_sel,
				 u32 mib_val)
{
	return ufshcd_dme_set_attr(hba, attr_sel, ATTR_SET_NOR,
				   mib_val, DME_LOCAL);
}

static inline int ufshcd_dme_st_set(struct ufs_hba *hba, u32 attr_sel,
				    u32 mib_val)
{
	return ufshcd_dme_set_attr(hba, attr_sel, ATTR_SET_ST,
				   mib_val, DME_LOCAL);
}

static inline int ufshcd_dme_peer_set(struct ufs_hba *hba, u32 attr_sel,
				      u32 mib_val)
{
	return ufshcd_dme_set_attr(hba, attr_sel, ATTR_SET_NOR,
				   mib_val, DME_PEER);
}

static inline int ufshcd_dme_peer_st_set(struct ufs_hba *hba, u32 attr_sel,
					 u32 mib_val)
{
	return ufshcd_dme_set_attr(hba, attr_sel, ATTR_SET_ST,
				   mib_val, DME_PEER);
}

static inline int ufshcd_dme_get(struct ufs_hba *hba,
				 u32 attr_sel, u32 *mib_val)
{
	return ufshcd_dme_get_attr(hba, attr_sel, mib_val, DME_LOCAL);
}

static inline int ufshcd_dme_peer_get(struct ufs_hba *hba,
				      u32 attr_sel, u32 *mib_val)
{
	return ufshcd_dme_get_attr(hba, attr_sel, mib_val, DME_PEER);
}

int ufshcd_read_device_desc(struct ufs_hba *hba, u8 *buf, u32 size);

static inline bool ufshcd_is_hs_mode(struct ufs_pa_layer_attr *pwr_info)
{
	return (pwr_info->pwr_rx == FAST_MODE ||
		pwr_info->pwr_rx == FASTAUTO_MODE) &&
		(pwr_info->pwr_tx == FAST_MODE ||
		pwr_info->pwr_tx == FASTAUTO_MODE);
}

#ifdef CONFIG_DEBUG_FS
static inline void ufshcd_init_req_stats(struct ufs_hba *hba)
{
	memset(hba->ufs_stats.req_stats, 0, sizeof(hba->ufs_stats.req_stats));
}
#else
static inline void ufshcd_init_req_stats(struct ufs_hba *hba) {}
#endif

#define ASCII_STD true
#define UTF16_STD false
int ufshcd_read_string_desc(struct ufs_hba *hba, int desc_index, u8 *buf,
				u32 size, bool ascii);

/* Expose Query-Request API */
int ufshcd_query_flag(struct ufs_hba *hba, enum query_opcode opcode,
	enum flag_idn idn, bool *flag_res);
int ufshcd_query_attr(struct ufs_hba *hba, enum query_opcode opcode,
	enum attr_idn idn, u8 index, u8 selector, u32 *attr_val);
int ufshcd_query_descriptor(struct ufs_hba *hba, enum query_opcode opcode,
	enum desc_idn idn, u8 index, u8 selector, u8 *desc_buf, int *buf_len);

int ufshcd_hold(struct ufs_hba *hba, bool async);
void ufshcd_release(struct ufs_hba *hba, bool no_sched);
int ufshcd_wait_for_doorbell_clr(struct ufs_hba *hba, u64 wait_timeout_us);
int ufshcd_change_power_mode(struct ufs_hba *hba,
			     struct ufs_pa_layer_attr *pwr_mode);
void ufshcd_abort_outstanding_transfer_requests(struct ufs_hba *hba,
		int result);
u32 ufshcd_get_local_unipro_ver(struct ufs_hba *hba);

void ufshcd_scsi_block_requests(struct ufs_hba *hba);
void ufshcd_scsi_unblock_requests(struct ufs_hba *hba);

/* Wrapper functions for safely calling variant operations */
static inline const char *ufshcd_get_var_name(struct ufs_hba *hba)
{
	if (hba->var && hba->var->name)
		return hba->var->name;
	return "";
}

static inline int ufshcd_vops_init(struct ufs_hba *hba)
{
	if (hba->var && hba->var->vops && hba->var->vops->init)
		return hba->var->vops->init(hba);
	return 0;
}

static inline void ufshcd_vops_exit(struct ufs_hba *hba)
{
	if (hba->var && hba->var->vops && hba->var->vops->exit)
		hba->var->vops->exit(hba);
}

static inline u32 ufshcd_vops_get_ufs_hci_version(struct ufs_hba *hba)
{
	if (hba->var && hba->var->vops && hba->var->vops->get_ufs_hci_version)
		return hba->var->vops->get_ufs_hci_version(hba);
	return ufshcd_readl(hba, REG_UFS_VERSION);
}

static inline int ufshcd_vops_clk_scale_notify(struct ufs_hba *hba,
			bool up, enum ufs_notify_change_status status)
{
	if (hba->var && hba->var->vops && hba->var->vops->clk_scale_notify)
		return hba->var->vops->clk_scale_notify(hba, up, status);
	return 0;
}

static inline int ufshcd_vops_setup_clocks(struct ufs_hba *hba, bool on,
					   bool is_gating_context)
{
	if (hba->var && hba->var->vops && hba->var->vops->setup_clocks)
		return hba->var->vops->setup_clocks(hba, on, is_gating_context);
	return 0;
}

static inline int ufshcd_vops_setup_regulators(struct ufs_hba *hba, bool status)
{
	if (hba->var && hba->var->vops && hba->var->vops->setup_regulators)
		return hba->var->vops->setup_regulators(hba, status);
	return 0;
}

static inline int ufshcd_vops_hce_enable_notify(struct ufs_hba *hba,
						bool status)
{
	if (hba->var && hba->var->vops && hba->var->vops->hce_enable_notify)
		hba->var->vops->hce_enable_notify(hba, status);
	return 0;
}
static inline int ufshcd_vops_link_startup_notify(struct ufs_hba *hba,
						bool status)
{
	if (hba->var && hba->var->vops && hba->var->vops->link_startup_notify)
		return hba->var->vops->link_startup_notify(hba, status);
	return 0;
}

static inline int ufshcd_vops_pwr_change_notify(struct ufs_hba *hba,
				  bool status,
				  struct ufs_pa_layer_attr *dev_max_params,
				  struct ufs_pa_layer_attr *dev_req_params)
{
	if (hba->var && hba->var->vops && hba->var->vops->pwr_change_notify)
		return hba->var->vops->pwr_change_notify(hba, status,
					dev_max_params, dev_req_params);
	return 0;
}

static inline int ufshcd_vops_apply_dev_quirks(struct ufs_hba *hba)
{
	if (hba->var && hba->var->vops && hba->var->vops->apply_dev_quirks)
		return hba->var->vops->apply_dev_quirks(hba);
	return 0;
}

static inline int ufshcd_vops_suspend(struct ufs_hba *hba, enum ufs_pm_op op)
{
	if (hba->var && hba->var->vops && hba->var->vops->suspend)
		return hba->var->vops->suspend(hba, op);
	return 0;
}

static inline int ufshcd_vops_resume(struct ufs_hba *hba, enum ufs_pm_op op)
{
	if (hba->var && hba->var->vops && hba->var->vops->resume)
		return hba->var->vops->resume(hba, op);
	return 0;
}

static inline int ufshcd_vops_full_reset(struct ufs_hba *hba)
{
	if (hba->var && hba->var->vops && hba->var->vops->full_reset)
		return hba->var->vops->full_reset(hba);
	return 0;
}


static inline void ufshcd_vops_dbg_register_dump(struct ufs_hba *hba)
{
	if (hba->var && hba->var->vops && hba->var->vops->dbg_register_dump)
		hba->var->vops->dbg_register_dump(hba);
}

static inline int ufshcd_vops_update_sec_cfg(struct ufs_hba *hba,
						bool restore_sec_cfg)
{
	if (hba->var && hba->var->vops && hba->var->vops->update_sec_cfg)
		return hba->var->vops->update_sec_cfg(hba, restore_sec_cfg);
	return 0;
}

#ifdef CONFIG_DEBUG_FS
static inline void ufshcd_vops_add_debugfs(struct ufs_hba *hba,
						struct dentry *root)
{
	if (hba->var && hba->var->vops && hba->var->vops->add_debugfs)
		hba->var->vops->add_debugfs(hba, root);
}

static inline void ufshcd_vops_remove_debugfs(struct ufs_hba *hba)
{
	if (hba->var && hba->var->vops && hba->var->vops->remove_debugfs)
		hba->var->vops->remove_debugfs(hba);
}
#else
static inline void ufshcd_vops_add_debugfs(struct ufs_hba *hba, struct dentry *)
{
}

static inline void ufshcd_vops_remove_debugfs(struct ufs_hba *hba)
{
}
#endif

static inline int ufshcd_vops_crypto_req_setup(struct ufs_hba *hba,
	struct ufshcd_lrb *lrbp, u8 *cc_index, bool *enable, u64 *dun)
{
	if (hba->var && hba->var->crypto_vops &&
		hba->var->crypto_vops->crypto_req_setup)
		return hba->var->crypto_vops->crypto_req_setup(hba, lrbp,
			cc_index, enable, dun);
	return 0;
}

static inline int ufshcd_vops_crypto_engine_cfg_start(struct ufs_hba *hba,
						unsigned int task_tag)
{
	if (hba->var && hba->var->crypto_vops &&
	    hba->var->crypto_vops->crypto_engine_cfg_start)
		return hba->var->crypto_vops->crypto_engine_cfg_start
				(hba, task_tag);
	return 0;
}

static inline int ufshcd_vops_crypto_engine_cfg_end(struct ufs_hba *hba,
						struct ufshcd_lrb *lrbp,
						struct request *req)
{
	if (hba->var && hba->var->crypto_vops &&
	    hba->var->crypto_vops->crypto_engine_cfg_end)
		return hba->var->crypto_vops->crypto_engine_cfg_end
				(hba, lrbp, req);
	return 0;
}

static inline int ufshcd_vops_crypto_engine_reset(struct ufs_hba *hba)
{
	if (hba->var && hba->var->crypto_vops &&
	    hba->var->crypto_vops->crypto_engine_reset)
		return hba->var->crypto_vops->crypto_engine_reset(hba);
	return 0;
}

static inline int ufshcd_vops_crypto_engine_get_status(struct ufs_hba *hba,
		u32 *status)
{
	if (hba->var && hba->var->crypto_vops &&
	    hba->var->crypto_vops->crypto_engine_get_status)
		return hba->var->crypto_vops->crypto_engine_get_status(hba,
			status);
	return 0;
}

static inline void ufshcd_vops_pm_qos_req_start(struct ufs_hba *hba,
		struct request *req)
{
	if (hba->var && hba->var->pm_qos_vops &&
		hba->var->pm_qos_vops->req_start)
		hba->var->pm_qos_vops->req_start(hba, req);
}

static inline void ufshcd_vops_pm_qos_req_end(struct ufs_hba *hba,
		struct request *req, bool lock)
{
	if (hba->var && hba->var->pm_qos_vops && hba->var->pm_qos_vops->req_end)
		hba->var->pm_qos_vops->req_end(hba, req, lock);
}

#endif /* End of Header */<|MERGE_RESOLUTION|>--- conflicted
+++ resolved
@@ -879,7 +879,6 @@
 	struct ufs_clk_scaling clk_scaling;
 	bool is_sys_suspended;
 
-<<<<<<< HEAD
 	enum bkops_status urgent_bkops_lvl;
 	bool is_urgent_bkops_lvl_checked;
 
@@ -889,10 +888,9 @@
 	bool no_ref_clk_gating;
 
 	int scsi_block_reqs_cnt;
-=======
+
 	int			latency_hist_enabled;
 	struct io_latency_state io_lat_s;
->>>>>>> 4450e966
 };
 
 /* Returns true if clocks can be gated. Otherwise false */

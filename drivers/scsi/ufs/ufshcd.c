/*
 * Universal Flash Storage Host controller driver Core
 *
 * This code is based on drivers/scsi/ufs/ufshcd.c
 * Copyright (C) 2011-2013 Samsung India Software Operations
 * Copyright (c) 2013-2018, The Linux Foundation. All rights reserved.
 * Copyright (c) 2017-2018 Samsung Electronics Co., Ltd.
 * Copyright (C) 2018, Google, Inc.
 *
 * Authors:
 *	Santosh Yaraganavi <santosh.sy@samsung.com>
 *	Vinayak Holikatti <h.vinayak@samsung.com>
 *
 * This program is free software; you can redistribute it and/or
 * modify it under the terms of the GNU General Public License
 * as published by the Free Software Foundation; either version 2
 * of the License, or (at your option) any later version.
 * See the COPYING file in the top-level directory or visit
 * <http://www.gnu.org/licenses/gpl-2.0.html>
 *
 * This program is distributed in the hope that it will be useful,
 * but WITHOUT ANY WARRANTY; without even the implied warranty of
 * MERCHANTABILITY or FITNESS FOR A PARTICULAR PURPOSE.  See the
 * GNU General Public License for more details.
 *
 * This program is provided "AS IS" and "WITH ALL FAULTS" and
 * without warranty of any kind. You are solely responsible for
 * determining the appropriateness of using and distributing
 * the program and assume all risks associated with your exercise
 * of rights with respect to the program, including but not limited
 * to infringement of third party rights, the risks and costs of
 * program errors, damage to or loss of data, programs or equipment,
 * and unavailability or interruption of operations. Under no
 * circumstances will the contributor of this Program be liable for
 * any damages of any kind arising from your use or distribution of
 * this program.
 *
 * The Linux Foundation chooses to take subject only to the GPLv2
 * license terms, and distributes only under these terms.
 */

#include <linux/async.h>
#include <scsi/ufs/ioctl.h>
#include <linux/devfreq.h>
#include <linux/nls.h>
#include <linux/of.h>
#include <linux/blkdev.h>
#include "ufshcd.h"
#include "ufshci.h"
#include "ufs_quirks.h"
#include "ufs-debugfs.h"
#include "ufs-qcom.h"

#define CREATE_TRACE_POINTS
#include <trace/events/ufs.h>

static void ufshcd_update_slowio_min_us(struct ufs_hba *hba)
{
	enum ufshcd_slowio_optype i;
	u64 us;

	hba->slowio_min_us = hba->slowio[UFSHCD_SLOWIO_READ][UFSHCD_SLOWIO_US];
	for (i = UFSHCD_SLOWIO_WRITE; i < UFSHCD_SLOWIO_OP_MAX; i++) {
		us = hba->slowio[i][UFSHCD_SLOWIO_US];
		if (us < hba->slowio_min_us)
			hba->slowio_min_us = us;
	}
}

static enum ufshcd_slowio_optype ufshcd_get_slowio_optype(u8 opcode)
{
	if (opcode == READ_10 || opcode == READ_16)
		return UFSHCD_SLOWIO_READ;
	else if (opcode == WRITE_10 || opcode == WRITE_16)
		return UFSHCD_SLOWIO_WRITE;
	else if (opcode == UNMAP)
		return UFSHCD_SLOWIO_UNMAP;
	else if (opcode == SYNCHRONIZE_CACHE)
		return UFSHCD_SLOWIO_SYNC;
	return UFSHCD_SLOWIO_OP_MAX;
}

static void ufshcd_log_slowio(struct ufs_hba *hba,
		struct ufshcd_lrb *lrbp, s64 iotime_us)
{
	sector_t lba = ULONG_MAX;
	u32 transfer_len = UINT_MAX;
	u8 opcode = 0xff;
	char opcode_str[16];
	u64 slowio_cnt = 0;
	enum ufshcd_slowio_optype optype;

	/* For common case */
	if (likely(iotime_us < hba->slowio_min_us))
		return;

	if (lrbp->cmd) {
		opcode = (u8)(*lrbp->cmd->cmnd);
		optype = ufshcd_get_slowio_optype(opcode);
		if (optype < UFSHCD_SLOWIO_OP_MAX) {
			if (iotime_us < hba->slowio[optype][UFSHCD_SLOWIO_US])
				return;
			slowio_cnt = ++hba->slowio[optype][UFSHCD_SLOWIO_CNT];
		}
		if (is_read_opcode(opcode) || is_write_opcode(opcode) ||
						is_unmap_opcode(opcode)) {
			if (lrbp->cmd->request && lrbp->cmd->request->bio) {
				lba = scsi_get_lba(lrbp->cmd);
				transfer_len = scsi_get_bytes(lrbp->cmd);
			}
		}
	}
	snprintf(opcode_str, 16, "%02x: %s", opcode, parse_opcode(opcode));
	dev_err_ratelimited(hba->dev,
		"Slow UFS (%lld): time = %lld us, opcode = %16s, lba = %ld, "
		"len = %u\n",
		slowio_cnt, iotime_us, opcode_str, lba, transfer_len);
}

#ifdef CONFIG_DEBUG_FS

static int ufshcd_tag_req_type(struct request *rq)
{
	int rq_type = TS_WRITE;

	if (!rq || !(rq->cmd_type & REQ_TYPE_FS))
		rq_type = TS_NOT_SUPPORTED;
	else if ((rq->cmd_flags & REQ_PREFLUSH) ||
		 (req_op(rq) == REQ_OP_FLUSH))
		rq_type = TS_FLUSH;
	else if (req_op(rq) == REQ_OP_DISCARD)
		rq_type = TS_DISCARD;
	else if (rq_data_dir(rq) == READ)
		rq_type = (rq->cmd_flags & REQ_URGENT) ?
			TS_URGENT_READ : TS_READ;
	else if (rq->cmd_flags & REQ_URGENT)
		rq_type = TS_URGENT_WRITE;

	return rq_type;
}

static void ufshcd_update_error_stats(struct ufs_hba *hba, int type)
{
	ufsdbg_set_err_state(hba);
	if (type < UFS_ERR_MAX)
		hba->ufs_stats.err_stats[type]++;
}

static void ufshcd_update_tag_stats(struct ufs_hba *hba, int tag)
{
	struct request *rq =
		hba->lrb[tag].cmd ? hba->lrb[tag].cmd->request : NULL;
	u64 **tag_stats = hba->ufs_stats.tag_stats;
	int rq_type;

	tag_stats[tag][TS_TAG]++;
	if (!rq || !(rq->cmd_type & REQ_TYPE_FS))
		return;

	WARN_ON(hba->ufs_stats.q_depth > hba->nutrs);
	rq_type = ufshcd_tag_req_type(rq);
	if (!(rq_type < 0 || rq_type > TS_NUM_STATS))
		tag_stats[hba->ufs_stats.q_depth++][rq_type]++;
}

static void ufshcd_update_tag_stats_completion(struct ufs_hba *hba,
		struct scsi_cmnd *cmd)
{
	struct request *rq = cmd ? cmd->request : NULL;

	if (rq && rq->cmd_type & REQ_TYPE_FS)
		hba->ufs_stats.q_depth--;
}

static void update_req_stats(struct ufs_hba *hba, struct ufshcd_lrb *lrbp,
		s64 delta)
{
	int rq_type;
	struct request *rq = lrbp->cmd ? lrbp->cmd->request : NULL;

	/* Log for slow I/O */
	ufshcd_log_slowio(hba, lrbp, delta);

	/* update general request statistics */
	if (hba->ufs_stats.req_stats[TS_TAG].count == 0)
		hba->ufs_stats.req_stats[TS_TAG].min = delta;
	hba->ufs_stats.req_stats[TS_TAG].count++;
	hba->ufs_stats.req_stats[TS_TAG].sum += delta;
	if (delta > hba->ufs_stats.req_stats[TS_TAG].max)
		hba->ufs_stats.req_stats[TS_TAG].max = delta;
	if (delta < hba->ufs_stats.req_stats[TS_TAG].min)
			hba->ufs_stats.req_stats[TS_TAG].min = delta;

	rq_type = ufshcd_tag_req_type(rq);
	if (rq_type == TS_NOT_SUPPORTED)
		return;

	/* update request type specific statistics */
	if (hba->ufs_stats.req_stats[rq_type].count == 0)
		hba->ufs_stats.req_stats[rq_type].min = delta;
	hba->ufs_stats.req_stats[rq_type].count++;
	hba->ufs_stats.req_stats[rq_type].sum += delta;
	if (delta > hba->ufs_stats.req_stats[rq_type].max)
		hba->ufs_stats.req_stats[rq_type].max = delta;
	if (delta < hba->ufs_stats.req_stats[rq_type].min)
			hba->ufs_stats.req_stats[rq_type].min = delta;
}

static void
ufshcd_update_query_stats(struct ufs_hba *hba, enum query_opcode opcode, u8 idn)
{
	if (opcode < UPIU_QUERY_OPCODE_MAX && idn < MAX_QUERY_IDN)
		hba->ufs_stats.query_stats_arr[opcode][idn]++;
}

static void
__update_io_stat(struct ufs_hba *hba, struct ufshcd_io_stat *io_stat,
		u32 transfer_len, int is_start)
{
	if (is_start) {
		u64 diff;
		io_stat->req_count_started++;
		io_stat->total_bytes_started += transfer_len;
		diff = io_stat->req_count_started -
			io_stat->req_count_completed;
		if (diff > io_stat->max_diff_req_count) {
			io_stat->max_diff_req_count = diff;
		}
		diff = io_stat->total_bytes_started -
			io_stat->total_bytes_completed;
		if (diff > io_stat->max_diff_total_bytes) {
			io_stat->max_diff_total_bytes = diff;
		}
	} else {
		io_stat->req_count_completed++;
		io_stat->total_bytes_completed += transfer_len;
	}
}

static void
update_io_stat(struct ufs_hba *hba, int tag, int is_start)
{
	struct ufshcd_lrb *lrbp = &hba->lrb[tag];
	u8 opcode;
	u32 transfer_len;

	if (!lrbp->cmd)
		return;
	opcode = (u8)(*lrbp->cmd->cmnd);
	if (!is_read_opcode(opcode) && !is_write_opcode(opcode))
		return;

	transfer_len = scsi_get_bytes(lrbp->cmd);

	__update_io_stat(hba, &hba->ufs_stats.io_readwrite, transfer_len,
			is_start);
	__update_io_stat(hba, is_read_opcode(opcode) ? &hba->ufs_stats.io_read:
			&hba->ufs_stats.io_write, transfer_len, is_start);
}

#else
static inline void ufshcd_update_tag_stats(struct ufs_hba *hba, int tag)
{
}

static inline void ufshcd_update_tag_stats_completion(struct ufs_hba *hba,
		struct scsi_cmnd *cmd)
{
}

static inline void ufshcd_update_error_stats(struct ufs_hba *hba, int type)
{
}

static inline
void update_req_stats(struct ufs_hba *hba, struct ufshcd_lrb *lrbp, s64 delta)
{
	/* Log for slow I/O */
	ufshcd_log_slowio(hba, lrbp, delta);
}

static inline
void ufshcd_update_query_stats(struct ufs_hba *hba,
			       enum query_opcode opcode, u8 idn)
{
}

static void
update_io_stat(struct ufs_hba *hba, int tag, int is_start)
{
}

#endif

static void ufshcd_update_uic_error_cnt(struct ufs_hba *hba, u32 reg, int type)
{
	unsigned long err_bits;
	int ec;

	switch (type) {
	case UFS_UIC_ERROR_PA:
		err_bits = reg & UIC_PHY_ADAPTER_LAYER_ERROR_CODE_MASK;
		for_each_set_bit(ec, &err_bits, UFS_EC_PA_MAX) {
			hba->ufs_stats.pa_err_cnt[ec]++;
			hba->ufs_stats.pa_err_cnt_total++;
		}
		break;
	case UFS_UIC_ERROR_DL:
		err_bits = reg & UIC_DATA_LINK_LAYER_ERROR_CODE_MASK;
		for_each_set_bit(ec, &err_bits, UFS_EC_DL_MAX) {
			hba->ufs_stats.dl_err_cnt[ec]++;
			hba->ufs_stats.dl_err_cnt_total++;
		}
		break;
	case UFS_UIC_ERROR_DME:
		hba->ufs_stats.dme_err_cnt++;
	default:
		break;
	}
}

#define PWR_INFO_MASK	0xF
#define PWR_RX_OFFSET	4

#define UFSHCD_REQ_SENSE_SIZE	18

#define UFSHCD_ENABLE_INTRS	(UTP_TRANSFER_REQ_COMPL |\
				 UTP_TASK_REQ_COMPL |\
				 UFSHCD_ERROR_MASK)
/* UIC command timeout, unit: ms */
#define UIC_CMD_TIMEOUT	500

/* NOP OUT retries waiting for NOP IN response */
#define NOP_OUT_RETRIES    10
/* Timeout after 30 msecs if NOP OUT hangs without response */
#define NOP_OUT_TIMEOUT    30 /* msecs */

/* Query request retries */
#define QUERY_REQ_RETRIES 3
/* Query request timeout */
#define QUERY_REQ_TIMEOUT 1500 /* 1.5 seconds */

/* Task management command timeout */
#define TM_CMD_TIMEOUT	100 /* msecs */

/* maximum number of retries for a general UIC command  */
#define UFS_UIC_COMMAND_RETRIES 3

/* maximum number of link-startup retries */
#define DME_LINKSTARTUP_RETRIES 3

/* Maximum retries for Hibern8 enter */
#define UIC_HIBERN8_ENTER_RETRIES 3

/* maximum number of reset retries before giving up */
#define MAX_HOST_RESET_RETRIES 5

/* Expose the flag value from utp_upiu_query.value */
#define MASK_QUERY_UPIU_FLAG_LOC 0xFF

/* Interrupt aggregation default timeout, unit: 40us */
#define INT_AGGR_DEF_TO	0x02

/* default value of auto suspend is 3 seconds */
#define UFSHCD_AUTO_SUSPEND_DELAY_MS 3000 /* millisecs */

#define UFSHCD_CLK_GATING_DELAY_MS_PWR_SAVE	10
#define UFSHCD_CLK_GATING_DELAY_MS_PERF		50

/* IOCTL opcode for command - ufs set device read only */
#define UFS_IOCTL_BLKROSET      BLKROSET

/* for manual gc */
#define UFSHCD_MANUAL_GC_HOLD_HIBERN8		2000	/* 2 seconds */

#define ufshcd_toggle_vreg(_dev, _vreg, _on)				\
	({                                                              \
		int _ret;                                               \
		if (_on)                                                \
			_ret = ufshcd_enable_vreg(_dev, _vreg);         \
		else                                                    \
			_ret = ufshcd_disable_vreg(_dev, _vreg);        \
		_ret;                                                   \
	})

static void ufshcd_hex_dump(struct ufs_hba *hba, const char * const str,
			    const void *buf, size_t len)

{
	/*
	 * device name is expected to take up ~20 characters and "str" passed
	 * to this function is expected to be of ~10 character so we would need
	 * ~30 characters string to hold the concatenation of these 2 strings.
	 */
	#define MAX_PREFIX_STR_SIZE 50
	char prefix_str[MAX_PREFIX_STR_SIZE] = {0};

	/* concatenate the device name and "str" */
	snprintf(prefix_str, MAX_PREFIX_STR_SIZE, "%s %s: ",
		 dev_name(hba->dev), str);
	print_hex_dump(KERN_ERR, prefix_str, DUMP_PREFIX_OFFSET,
		       16, 4, buf, len, false);
}

enum {
	UFSHCD_MAX_CHANNEL	= 0,
	UFSHCD_MAX_ID		= 1,
	UFSHCD_CMD_PER_LUN	= 32,
	UFSHCD_CAN_QUEUE	= 32,
};

/* UFSHCD states */
enum {
	UFSHCD_STATE_RESET,
	UFSHCD_STATE_ERROR,
	UFSHCD_STATE_OPERATIONAL,
	UFSHCD_STATE_EH_SCHEDULED,
};

/* UFSHCD error handling flags */
enum {
	UFSHCD_EH_IN_PROGRESS = (1 << 0),
};

/* UFSHCD UIC layer error flags */
enum {
	UFSHCD_UIC_DL_PA_INIT_ERROR = (1 << 0), /* Data link layer error */
	UFSHCD_UIC_DL_NAC_RECEIVED_ERROR = (1 << 1), /* Data link layer error */
	UFSHCD_UIC_DL_TCx_REPLAY_ERROR = (1 << 2), /* Data link layer error */
	UFSHCD_UIC_NL_ERROR = (1 << 3), /* Network layer error */
	UFSHCD_UIC_TL_ERROR = (1 << 4), /* Transport Layer error */
	UFSHCD_UIC_DME_ERROR = (1 << 5), /* DME error */
};

/* Interrupt configuration options */
enum {
	UFSHCD_INT_DISABLE,
	UFSHCD_INT_ENABLE,
	UFSHCD_INT_CLEAR,
};

#define DEFAULT_UFSHCD_DBG_PRINT_EN	UFSHCD_DBG_PRINT_ALL

#define ufshcd_set_eh_in_progress(h) \
	(h->eh_flags |= UFSHCD_EH_IN_PROGRESS)
#define ufshcd_eh_in_progress(h) \
	(h->eh_flags & UFSHCD_EH_IN_PROGRESS)
#define ufshcd_clear_eh_in_progress(h) \
	(h->eh_flags &= ~UFSHCD_EH_IN_PROGRESS)

#define ufshcd_set_ufs_dev_active(h) \
	((h)->curr_dev_pwr_mode = UFS_ACTIVE_PWR_MODE)
#define ufshcd_set_ufs_dev_sleep(h) \
	((h)->curr_dev_pwr_mode = UFS_SLEEP_PWR_MODE)
#define ufshcd_set_ufs_dev_poweroff(h) \
	((h)->curr_dev_pwr_mode = UFS_POWERDOWN_PWR_MODE)
#define ufshcd_is_ufs_dev_active(h) \
	((h)->curr_dev_pwr_mode == UFS_ACTIVE_PWR_MODE)
#define ufshcd_is_ufs_dev_sleep(h) \
	((h)->curr_dev_pwr_mode == UFS_SLEEP_PWR_MODE)
#define ufshcd_is_ufs_dev_poweroff(h) \
	((h)->curr_dev_pwr_mode == UFS_POWERDOWN_PWR_MODE)

static struct ufs_pm_lvl_states ufs_pm_lvl_states[] = {
	{UFS_ACTIVE_PWR_MODE, UIC_LINK_ACTIVE_STATE},
	{UFS_ACTIVE_PWR_MODE, UIC_LINK_HIBERN8_STATE},
	{UFS_SLEEP_PWR_MODE, UIC_LINK_ACTIVE_STATE},
	{UFS_SLEEP_PWR_MODE, UIC_LINK_HIBERN8_STATE},
	{UFS_POWERDOWN_PWR_MODE, UIC_LINK_HIBERN8_STATE},
	{UFS_POWERDOWN_PWR_MODE, UIC_LINK_OFF_STATE},
};

static inline enum ufs_dev_pwr_mode
ufs_get_pm_lvl_to_dev_pwr_mode(enum ufs_pm_level lvl)
{
	return ufs_pm_lvl_states[lvl].dev_state;
}

static inline enum uic_link_state
ufs_get_pm_lvl_to_link_pwr_state(enum ufs_pm_level lvl)
{
	return ufs_pm_lvl_states[lvl].link_state;
}

static inline void ufshcd_set_card_online(struct ufs_hba *hba)
{
	atomic_set(&hba->card_state, UFS_CARD_STATE_ONLINE);
}

static inline void ufshcd_set_card_offline(struct ufs_hba *hba)
{
	atomic_set(&hba->card_state, UFS_CARD_STATE_OFFLINE);
}

static inline bool ufshcd_is_card_online(struct ufs_hba *hba)
{
	return (atomic_read(&hba->card_state) == UFS_CARD_STATE_ONLINE);
}

static inline bool ufshcd_is_card_offline(struct ufs_hba *hba)
{
	return (atomic_read(&hba->card_state) == UFS_CARD_STATE_OFFLINE);
}

static inline enum ufs_pm_level
ufs_get_desired_pm_lvl_for_dev_link_state(enum ufs_dev_pwr_mode dev_state,
					enum uic_link_state link_state)
{
	enum ufs_pm_level lvl;

	for (lvl = UFS_PM_LVL_0; lvl < UFS_PM_LVL_MAX; lvl++) {
		if ((ufs_pm_lvl_states[lvl].dev_state == dev_state) &&
			(ufs_pm_lvl_states[lvl].link_state == link_state))
			return lvl;
	}

	/* if no match found, return the level 0 */
	return UFS_PM_LVL_0;
}

static inline bool ufshcd_is_valid_pm_lvl(int lvl)
{
	if (lvl >= 0 && lvl < ARRAY_SIZE(ufs_pm_lvl_states))
		return true;
	else
		return false;
}

static irqreturn_t ufshcd_intr(int irq, void *__hba);
static irqreturn_t ufshcd_tmc_handler(struct ufs_hba *hba);
static void ufshcd_async_scan(void *data, async_cookie_t cookie);
static int ufshcd_reset_and_restore(struct ufs_hba *hba);
static int ufshcd_eh_host_reset_handler(struct scsi_cmnd *cmd);
static int ufshcd_clear_tm_cmd(struct ufs_hba *hba, int tag);
static void ufshcd_hba_exit(struct ufs_hba *hba);
static int ufshcd_probe_hba(struct ufs_hba *hba);
static int ufshcd_enable_clocks(struct ufs_hba *hba);
static int ufshcd_disable_clocks(struct ufs_hba *hba,
				 bool is_gating_context);
static int ufshcd_disable_clocks_skip_ref_clk(struct ufs_hba *hba,
					      bool is_gating_context);
static void ufshcd_hold_all(struct ufs_hba *hba);
static void ufshcd_release_all(struct ufs_hba *hba);
static int ufshcd_set_vccq_rail_unused(struct ufs_hba *hba, bool unused);
static inline void ufshcd_add_delay_before_dme_cmd(struct ufs_hba *hba);
static inline void ufshcd_save_tstamp_of_last_dme_cmd(struct ufs_hba *hba);
static int ufshcd_host_reset_and_restore(struct ufs_hba *hba);
static void ufshcd_resume_clkscaling(struct ufs_hba *hba);
static void ufshcd_suspend_clkscaling(struct ufs_hba *hba);
static void __ufshcd_suspend_clkscaling(struct ufs_hba *hba);
static void ufshcd_release_all(struct ufs_hba *hba);
static void ufshcd_hba_vreg_set_lpm(struct ufs_hba *hba);
static void ufshcd_hba_vreg_set_hpm(struct ufs_hba *hba);
static int ufshcd_devfreq_target(struct device *dev,
				unsigned long *freq, u32 flags);
static int ufshcd_devfreq_get_dev_status(struct device *dev,
		struct devfreq_dev_status *stat);
static void __ufshcd_shutdown_clkscaling(struct ufs_hba *hba);

#if IS_ENABLED(CONFIG_DEVFREQ_GOV_SIMPLE_ONDEMAND)
static struct devfreq_simple_ondemand_data ufshcd_ondemand_data = {
	.upthreshold = 70,
	.downdifferential = 65,
	.simple_scaling = 1,
};

static void *gov_data = &ufshcd_ondemand_data;
#else
static void *gov_data;
#endif

static struct devfreq_dev_profile ufs_devfreq_profile = {
	.polling_ms	= 60,
	.target		= ufshcd_devfreq_target,
	.get_dev_status	= ufshcd_devfreq_get_dev_status,
};

static inline bool ufshcd_valid_tag(struct ufs_hba *hba, int tag)
{
	return tag >= 0 && tag < hba->nutrs;
}

static inline void ufshcd_enable_irq(struct ufs_hba *hba)
{
	if (!hba->is_irq_enabled) {
		enable_irq(hba->irq);
		hba->is_irq_enabled = true;
	}
}

static inline void ufshcd_disable_irq(struct ufs_hba *hba)
{
	if (hba->is_irq_enabled) {
		disable_irq(hba->irq);
		hba->is_irq_enabled = false;
	}
}

void ufshcd_scsi_unblock_requests(struct ufs_hba *hba)
{
	unsigned long flags;
	bool unblock = false;

	spin_lock_irqsave(hba->host->host_lock, flags);
	hba->scsi_block_reqs_cnt--;
	unblock = !hba->scsi_block_reqs_cnt;
	spin_unlock_irqrestore(hba->host->host_lock, flags);
	if (unblock)
		scsi_unblock_requests(hba->host);
}
EXPORT_SYMBOL(ufshcd_scsi_unblock_requests);

static inline void __ufshcd_scsi_block_requests(struct ufs_hba *hba)
{
	if (!hba->scsi_block_reqs_cnt++)
		scsi_block_requests(hba->host);
}

void ufshcd_scsi_block_requests(struct ufs_hba *hba)
{
	unsigned long flags;

	spin_lock_irqsave(hba->host->host_lock, flags);
	__ufshcd_scsi_block_requests(hba);
	spin_unlock_irqrestore(hba->host->host_lock, flags);
}
EXPORT_SYMBOL(ufshcd_scsi_block_requests);

static int ufshcd_device_reset_ctrl(struct ufs_hba *hba, bool ctrl)
{
	int ret = 0;

	if (!hba->pctrl)
		return 0;

	/* Assert reset if ctrl == true */
	if (ctrl)
		ret = pinctrl_select_state(hba->pctrl,
			pinctrl_lookup_state(hba->pctrl, "dev-reset-assert"));
	else
		ret = pinctrl_select_state(hba->pctrl,
			pinctrl_lookup_state(hba->pctrl, "dev-reset-deassert"));

	if (ret < 0)
		dev_err(hba->dev, "%s: %s failed with err %d\n",
			__func__, ctrl ? "Assert" : "Deassert", ret);

	return ret;
}

static inline int ufshcd_assert_device_reset(struct ufs_hba *hba)
{
	return ufshcd_device_reset_ctrl(hba, true);
}

static inline int ufshcd_deassert_device_reset(struct ufs_hba *hba)
{
	return ufshcd_device_reset_ctrl(hba, false);
}

static int ufshcd_reset_device(struct ufs_hba *hba)
{
	int ret;

	/* reset the connected UFS device */
	ret = ufshcd_assert_device_reset(hba);
	if (ret)
		goto out;
	/*
	 * The reset signal is active low.
	 * The UFS device shall detect more than or equal to 1us of positive
	 * or negative RST_n pulse width.
	 * To be on safe side, keep the reset low for atleast 10us.
	 */
	usleep_range(10, 15);

	ret = ufshcd_deassert_device_reset(hba);
	if (ret)
		goto out;
	/* same as assert, wait for atleast 10us after deassert */
	usleep_range(10, 15);
out:
	return ret;
}

/* replace non-printable or non-ASCII characters with spaces */
static inline void ufshcd_remove_non_printable(char *val)
{
	if (!val || !*val)
		return;

	if (*val < 0x20 || *val > 0x7e)
		*val = ' ';
}

#define UFSHCD_MAX_CMD_LOGGING	200

#ifdef CONFIG_TRACEPOINTS
static inline void ufshcd_add_command_trace(struct ufs_hba *hba,
			struct ufshcd_cmd_log_entry *entry)
{
	if (trace_ufshcd_command_enabled()) {
		u32 intr = ufshcd_readl(hba, REG_INTERRUPT_STATUS);

		trace_ufshcd_command(dev_name(hba->dev), entry->str, entry->tag,
				     entry->doorbell, entry->transfer_len, intr,
				     entry->lba, entry->cmd_id);
	}
}
#else
static inline void ufshcd_add_command_trace(struct ufs_hba *hba,
			struct ufshcd_cmd_log_entry *entry)
{
}
#endif

#ifdef CONFIG_SCSI_UFSHCD_CMD_LOGGING
static void ufshcd_cmd_log_init(struct ufs_hba *hba)
{
	/* Allocate log entries */
	if (!hba->cmd_log.entries) {
		hba->cmd_log.entries = kzalloc(UFSHCD_MAX_CMD_LOGGING *
			sizeof(struct ufshcd_cmd_log_entry), GFP_KERNEL);
		if (!hba->cmd_log.entries)
			return;
		dev_dbg(hba->dev, "%s: cmd_log.entries initialized\n",
				__func__);
	}
}

static void __ufshcd_cmd_log(struct ufs_hba *hba, char *str, char *cmd_type,
			     unsigned int tag, u8 cmd_id, u8 idn, u8 lun,
			     sector_t lba, u32 transfer_len)
{
	struct ufshcd_cmd_log_entry *entry;

	if (!hba->cmd_log.entries)
		return;

	entry = &hba->cmd_log.entries[hba->cmd_log.pos];
	entry->lun = lun;
	entry->str = str;
	entry->cmd_type = cmd_type;
	entry->cmd_id = cmd_id;
	entry->lba = lba;
	entry->transfer_len = transfer_len;
	entry->idn = idn;
	entry->doorbell = ufshcd_readl(hba, REG_UTP_TRANSFER_REQ_DOOR_BELL);
	entry->tag = tag;
	entry->tstamp = ktime_get();
	entry->outstanding_reqs = hba->outstanding_reqs;
#ifdef CONFIG_SCSI_UFS_IMPAIRED
	entry->delayed_reqs = hba->delayed_reqs;
#endif
	entry->seq_num = hba->cmd_log.seq_num;
	hba->cmd_log.seq_num++;
	hba->cmd_log.pos =
			(hba->cmd_log.pos + 1) % UFSHCD_MAX_CMD_LOGGING;

	ufshcd_add_command_trace(hba, entry);
}

static void ufshcd_cmd_log(struct ufs_hba *hba, char *str, char *cmd_type,
	unsigned int tag, u8 cmd_id, u8 idn)
{
	__ufshcd_cmd_log(hba, str, cmd_type, tag, cmd_id, idn, 0, 0, 0);
}

static void ufshcd_dme_cmd_log(struct ufs_hba *hba, char *str, u8 cmd_id)
{
	ufshcd_cmd_log(hba, str, "dme", 0, cmd_id, 0);
}

static void ufshcd_custom_cmd_log(struct ufs_hba *hba, char *str)
{
	ufshcd_cmd_log(hba, str, "custom", 0, 0, 0);
}

static void ufshcd_print_cmd_log(struct ufs_hba *hba)
{
	int i;
	int pos;
	struct ufshcd_cmd_log_entry *p;

	if (!hba->cmd_log.entries)
		return;

	pos = hba->cmd_log.pos;
	for (i = 0; i < UFSHCD_MAX_CMD_LOGGING; i++) {
		p = &hba->cmd_log.entries[pos];
		pos = (pos + 1) % UFSHCD_MAX_CMD_LOGGING;

		if (ktime_to_us(p->tstamp)) {
#ifndef CONFIG_SCSI_UFS_IMPAIRED
			pr_err("%s: %s: seq_no=%u lun=0x%x cmd_id=0x%02x lba=0x%llx txfer_len=%u tag=%u, doorbell=0x%x outstanding=0x%x idn=%d time=%lld us\n",
				p->cmd_type, p->str, p->seq_num,
				p->lun, p->cmd_id, (unsigned long long)p->lba,
				p->transfer_len, p->tag, p->doorbell,
				p->outstanding_reqs, p->idn,
				ktime_to_us(p->tstamp));
#else
			pr_err("%s: %s: seq_no=%u lun=0x%x cmd_id=0x%02x lba=0x%llx txfer_len=%u tag=%u, doorbell=0x%x outstanding=0x%x delayed=0x%x idn=%d time=%lld us\n",
				p->cmd_type, p->str, p->seq_num,
				p->lun, p->cmd_id, (unsigned long long)p->lba,
				p->transfer_len, p->tag, p->doorbell,
				p->outstanding_reqs, p->delayed_reqs, p->idn,
				ktime_to_us(p->tstamp));
#endif

			usleep_range(1000, 1100);
		}
	}
}
#else
static void ufshcd_cmd_log_init(struct ufs_hba *hba)
{
}

static void __ufshcd_cmd_log(struct ufs_hba *hba, char *str, char *cmd_type,
			     unsigned int tag, u8 cmd_id, u8 idn, u8 lun,
			     sector_t lba, u32 transfer_len)
{
	struct ufshcd_cmd_log_entry entry;

	entry.str = str;
	entry.lba = lba;
	entry.cmd_id = cmd_id;
	entry.transfer_len = transfer_len;
	entry.doorbell = ufshcd_readl(hba, REG_UTP_TRANSFER_REQ_DOOR_BELL);
	entry.tag = tag;

	ufshcd_add_command_trace(hba, &entry);
}

static void ufshcd_dme_cmd_log(struct ufs_hba *hba, char *str, u8 cmd_id)
{
}

static void ufshcd_custom_cmd_log(struct ufs_hba *hba, char *str)
{
}

static void ufshcd_print_cmd_log(struct ufs_hba *hba)
{
}
#endif

#ifdef CONFIG_TRACEPOINTS
static inline void ufshcd_cond_add_cmd_trace(struct ufs_hba *hba,
					unsigned int tag, const char *str)
{
	struct ufshcd_lrb *lrbp;
	char *cmd_type = NULL;
	u8 opcode = 0;
	u8 cmd_id = 0, idn = 0;
	sector_t lba = ULONG_MAX;
	u32 transfer_len = UINT_MAX;

	lrbp = &hba->lrb[tag];

	if (lrbp->cmd) { /* data phase exists */
		opcode = (u8)(*lrbp->cmd->cmnd);
		if (is_read_opcode(opcode) || is_write_opcode(opcode) ||
				is_unmap_opcode(opcode)) {
			/*
			 * Currently we only fully trace read(10), write(10),
			 * read(16), write(16), unmap commands
			 */
			if (lrbp->cmd->request && lrbp->cmd->request->bio) {
				lba = scsi_get_lba(lrbp->cmd);
				transfer_len = scsi_get_bytes(lrbp->cmd);
			}
		}
	}

	if (lrbp->cmd && (lrbp->command_type == UTP_CMD_TYPE_SCSI)) {
		cmd_type = "scsi";
		cmd_id = (u8)(*lrbp->cmd->cmnd);
	} else if (lrbp->command_type == UTP_CMD_TYPE_DEV_MANAGE) {
		if (hba->dev_cmd.type == DEV_CMD_TYPE_NOP) {
			cmd_type = "nop";
			cmd_id = 0;
		} else if (hba->dev_cmd.type == DEV_CMD_TYPE_QUERY) {
			cmd_type = "query";
			cmd_id = hba->dev_cmd.query.request.upiu_req.opcode;
			idn = hba->dev_cmd.query.request.upiu_req.idn;
		}
	}

	__ufshcd_cmd_log(hba, (char *) str, cmd_type, tag, cmd_id, idn,
			 lrbp->lun, lba, transfer_len);
}
#else
static inline void ufshcd_cond_add_cmd_trace(struct ufs_hba *hba,
					unsigned int tag, const char *str)
{
}
#endif

static void ufshcd_print_clk_freqs(struct ufs_hba *hba)
{
	struct ufs_clk_info *clki;
	struct list_head *head = &hba->clk_list_head;

	if (!(hba->ufshcd_dbg_print & UFSHCD_DBG_PRINT_CLK_FREQ_EN))
		return;

	if (!head || list_empty(head))
		return;

	list_for_each_entry(clki, head, list) {
		if (!IS_ERR_OR_NULL(clki->clk) && clki->min_freq &&
				clki->max_freq)
			dev_err(hba->dev, "clk: %s, rate: %u\n",
					clki->name, clki->curr_freq);
	}
}

static void ufshcd_print_uic_err_hist(struct ufs_hba *hba,
		struct ufs_uic_err_reg_hist *err_hist, char *err_name)
{
	int i;

	if (!(hba->ufshcd_dbg_print & UFSHCD_DBG_PRINT_UIC_ERR_HIST_EN))
		return;

	for (i = 0; i < UIC_ERR_REG_HIST_LENGTH; i++) {
		int p = (i + err_hist->pos - 1) % UIC_ERR_REG_HIST_LENGTH;

		if (err_hist->reg[p] == 0)
			continue;
		dev_err(hba->dev, "%s[%d] = 0x%x at %lld us", err_name, i,
			err_hist->reg[p], ktime_to_us(err_hist->tstamp[p]));
	}
}

static inline void __ufshcd_print_host_regs(struct ufs_hba *hba, bool no_sleep)
{
	if (!(hba->ufshcd_dbg_print & UFSHCD_DBG_PRINT_HOST_REGS_EN))
		return;

	/*
	 * hex_dump reads its data without the readl macro. This might
	 * cause inconsistency issues on some platform, as the printed
	 * values may be from cache and not the most recent value.
	 * To know whether you are looking at an un-cached version verify
	 * that IORESOURCE_MEM flag is on when xxx_get_resource() is invoked
	 * during platform/pci probe function.
	 */
	ufshcd_hex_dump(hba, "host regs", hba->mmio_base,
			UFSHCI_REG_SPACE_SIZE);
	dev_err(hba->dev, "hba->ufs_version = 0x%x, hba->capabilities = 0x%x",
		hba->ufs_version, hba->capabilities);
	dev_err(hba->dev,
		"hba->outstanding_reqs = 0x%x, hba->outstanding_tasks = 0x%x",
		(u32)hba->outstanding_reqs, (u32)hba->outstanding_tasks);
#ifdef CONFIG_SCSI_UFS_IMPAIRED
	dev_err(hba->dev, "hba->delayed_reqs=0x%x", (u32)hba->delayed_reqs);
#endif
	dev_err(hba->dev,
		"last_hibern8_exit_tstamp at %lld us, hibern8_exit_cnt = %d",
		ktime_to_us(hba->ufs_stats.last_hibern8_exit_tstamp),
		hba->ufs_stats.hibern8_exit_cnt);

	ufshcd_print_uic_err_hist(hba, &hba->ufs_stats.pa_err, "pa_err");
	ufshcd_print_uic_err_hist(hba, &hba->ufs_stats.dl_err, "dl_err");
	ufshcd_print_uic_err_hist(hba, &hba->ufs_stats.nl_err, "nl_err");
	ufshcd_print_uic_err_hist(hba, &hba->ufs_stats.tl_err, "tl_err");
	ufshcd_print_uic_err_hist(hba, &hba->ufs_stats.dme_err, "dme_err");

	ufshcd_print_clk_freqs(hba);

	ufshcd_vops_dbg_register_dump(hba, no_sleep);
}

static void ufshcd_print_host_regs(struct ufs_hba *hba)
{
	__ufshcd_print_host_regs(hba, false);
}

static
void ufshcd_print_trs(struct ufs_hba *hba, unsigned long bitmap, bool pr_prdt)
{
	struct ufshcd_lrb *lrbp;
	int prdt_length;
	int tag;

	if (!(hba->ufshcd_dbg_print & UFSHCD_DBG_PRINT_TRS_EN))
		return;

	for_each_set_bit(tag, &bitmap, hba->nutrs) {
		lrbp = &hba->lrb[tag];

		dev_err(hba->dev, "UPIU[%d] - issue time %lld us",
				tag, ktime_to_us(lrbp->issue_time_stamp));
		dev_err(hba->dev,
			"UPIU[%d] - Transfer Request Descriptor phys@0x%llx",
			tag, (u64)lrbp->utrd_dma_addr);
		ufshcd_hex_dump(hba, "UPIU TRD", lrbp->utr_descriptor_ptr,
				sizeof(struct utp_transfer_req_desc));
		dev_err(hba->dev, "UPIU[%d] - Request UPIU phys@0x%llx", tag,
			(u64)lrbp->ucd_req_dma_addr);
		ufshcd_hex_dump(hba, "UPIU REQ", lrbp->ucd_req_ptr,
				sizeof(struct utp_upiu_req));
		dev_err(hba->dev, "UPIU[%d] - Response UPIU phys@0x%llx", tag,
			(u64)lrbp->ucd_rsp_dma_addr);
		ufshcd_hex_dump(hba, "UPIU RSP", lrbp->ucd_rsp_ptr,
				sizeof(struct utp_upiu_rsp));
		prdt_length =
			le16_to_cpu(lrbp->utr_descriptor_ptr->prd_table_length);
		dev_err(hba->dev, "UPIU[%d] - PRDT - %d entries  phys@0x%llx",
			tag, prdt_length, (u64)lrbp->ucd_prdt_dma_addr);
		if (pr_prdt)
			ufshcd_hex_dump(hba, "UPIU PRDT", lrbp->ucd_prdt_ptr,
				sizeof(struct ufshcd_sg_entry) * prdt_length);
	}
}

static void ufshcd_print_tmrs(struct ufs_hba *hba, unsigned long bitmap)
{
	struct utp_task_req_desc *tmrdp;
	int tag;

	if (!(hba->ufshcd_dbg_print & UFSHCD_DBG_PRINT_TMRS_EN))
		return;

	for_each_set_bit(tag, &bitmap, hba->nutmrs) {
		tmrdp = &hba->utmrdl_base_addr[tag];
		dev_err(hba->dev, "TM[%d] - Task Management Header", tag);
		ufshcd_hex_dump(hba, "TM TRD", &tmrdp->header,
				sizeof(struct request_desc_header));
		dev_err(hba->dev, "TM[%d] - Task Management Request UPIU",
				tag);
		ufshcd_hex_dump(hba, "TM REQ", tmrdp->task_req_upiu,
				sizeof(struct utp_upiu_req));
		dev_err(hba->dev, "TM[%d] - Task Management Response UPIU",
				tag);
		ufshcd_hex_dump(hba, "TM RSP", tmrdp->task_rsp_upiu,
				sizeof(struct utp_task_req_desc));
	}
}

static void ufshcd_print_fsm_state(struct ufs_hba *hba)
{
	int err = 0, tx_fsm_val = 0, rx_fsm_val = 0;

	err = ufshcd_dme_get(hba,
			UIC_ARG_MIB_SEL(MPHY_TX_FSM_STATE,
			UIC_ARG_MPHY_TX_GEN_SEL_INDEX(0)),
			&tx_fsm_val);
	dev_err(hba->dev, "%s: TX_FSM_STATE = %u, err = %d\n", __func__,
			tx_fsm_val, err);
	err = ufshcd_dme_get(hba,
			UIC_ARG_MIB_SEL(MPHY_RX_FSM_STATE,
			UIC_ARG_MPHY_RX_GEN_SEL_INDEX(0)),
			&rx_fsm_val);
	dev_err(hba->dev, "%s: RX_FSM_STATE = %u, err = %d\n", __func__,
			rx_fsm_val, err);
}

static void ufshcd_print_host_state(struct ufs_hba *hba)
{
	if (!(hba->ufshcd_dbg_print & UFSHCD_DBG_PRINT_HOST_STATE_EN))
		return;

	dev_err(hba->dev, "UFS Host state=%d\n", hba->ufshcd_state);
	if (hba->sdev_ufs_device) {
		dev_err(hba->dev, " vendor = %.8s\n",
					hba->sdev_ufs_device->vendor);
		dev_err(hba->dev, " model = %.16s\n",
					hba->sdev_ufs_device->model);
		dev_err(hba->dev, " rev = %.4s\n",
					hba->sdev_ufs_device->rev);
		dev_err(hba->dev, " nutrs = %d\n",
					hba->nutrs);
		dev_err(hba->dev, " queue_depth = %u\n",
					hba->sdev_ufs_device->queue_depth);
	}
	dev_err(hba->dev, " pre_eol_info = 0x%x\n",
		hba->dev_info.pre_eol_info);
	dev_err(hba->dev, " LifeTimeA = 0x%x\n",
		hba->dev_info.lifetime_a);
	dev_err(hba->dev, " LifeTimeB = 0x%x\n",
		hba->dev_info.lifetime_b);
	dev_err(hba->dev, " LifeTimeC = %u\n",
		hba->dev_info.lifetime_c);
	dev_err(hba->dev, "lrb in use=0x%lx, outstanding reqs=0x%lx tasks=0x%lx\n",
		hba->lrb_in_use, hba->outstanding_reqs, hba->outstanding_tasks);
#ifdef CONFIG_SCSI_UFS_IMPAIRED
	dev_err(hba->dev, "delayed reqs=0x%lx\n", hba->delayed_reqs);
#endif
	dev_err(hba->dev, "saved_err=0x%x, saved_uic_err=0x%x, saved_ce_err=0x%x\n",
		hba->saved_err, hba->saved_uic_err, hba->saved_ce_err);
	dev_err(hba->dev, "Device power mode=%d, UIC link state=%d\n",
		hba->curr_dev_pwr_mode, hba->uic_link_state);
	dev_err(hba->dev, "PM in progress=%d, sys. suspended=%d\n",
		hba->pm_op_in_progress, hba->is_sys_suspended);
	dev_err(hba->dev, "Auto BKOPS=%d, Host self-block=%d\n",
		hba->auto_bkops_enabled, hba->host->host_self_blocked);
	dev_err(hba->dev, "Clk gate=%d, hibern8 on idle=%d\n",
		hba->clk_gating.state, hba->hibern8_on_idle.state);
	dev_err(hba->dev, "error handling flags=0x%x, req. abort count=%d\n",
		hba->eh_flags, hba->req_abort_count);
	dev_err(hba->dev, "Host capabilities=0x%x, caps=0x%x\n",
		hba->capabilities, hba->caps);
	dev_err(hba->dev, "quirks=0x%x, dev. quirks=0x%x\n", hba->quirks,
		hba->dev_info.quirks);
	dev_err(hba->dev, "pa_err_cnt_total=%d, pa_lane_0_err_cnt=%d, pa_lane_1_err_cnt=%d, pa_line_reset_err_cnt=%d\n",
		hba->ufs_stats.pa_err_cnt_total,
		hba->ufs_stats.pa_err_cnt[UFS_EC_PA_LANE_0],
		hba->ufs_stats.pa_err_cnt[UFS_EC_PA_LANE_1],
		hba->ufs_stats.pa_err_cnt[UFS_EC_PA_LINE_RESET]);
	dev_err(hba->dev, "dl_err_cnt_total=%d, dl_nac_received_err_cnt=%d, dl_tcx_replay_timer_expired_err_cnt=%d\n",
		hba->ufs_stats.dl_err_cnt_total,
		hba->ufs_stats.dl_err_cnt[UFS_EC_DL_NAC_RECEIVED],
		hba->ufs_stats.dl_err_cnt[UFS_EC_DL_TCx_REPLAY_TIMER_EXPIRED]);
	dev_err(hba->dev, "dl_afcx_request_timer_expired_err_cnt=%d, dl_fcx_protection_timer_expired_err_cnt=%d, dl_crc_err_cnt=%d\n",
		hba->ufs_stats.dl_err_cnt[UFS_EC_DL_AFCx_REQUEST_TIMER_EXPIRED],
		hba->ufs_stats.dl_err_cnt[UFS_EC_DL_FCx_PROTECT_TIMER_EXPIRED],
		hba->ufs_stats.dl_err_cnt[UFS_EC_DL_CRC_ERROR]);
	dev_err(hba->dev, "dll_rx_buffer_overflow_err_cnt=%d, dl_max_frame_length_exceeded_err_cnt=%d, dl_wrong_sequence_number_err_cnt=%d\n",
		hba->ufs_stats.dl_err_cnt[UFS_EC_DL_RX_BUFFER_OVERFLOW],
		hba->ufs_stats.dl_err_cnt[UFS_EC_DL_MAX_FRAME_LENGTH_EXCEEDED],
		hba->ufs_stats.dl_err_cnt[UFS_EC_DL_WRONG_SEQUENCE_NUMBER]);
	dev_err(hba->dev, "dl_afc_frame_syntax_err_cnt=%d, dl_nac_frame_syntax_err_cnt=%d, dl_eof_syntax_err_cnt=%d\n",
		hba->ufs_stats.dl_err_cnt[UFS_EC_DL_AFC_FRAME_SYNTAX_ERROR],
		hba->ufs_stats.dl_err_cnt[UFS_EC_DL_NAC_FRAME_SYNTAX_ERROR],
		hba->ufs_stats.dl_err_cnt[UFS_EC_DL_EOF_SYNTAX_ERROR]);
	dev_err(hba->dev, "dl_frame_syntax_err_cnt=%d, dl_bad_ctrl_symbol_type_err_cnt=%d, dl_pa_init_err_cnt=%d, dl_pa_error_ind_received=%d\n",
		hba->ufs_stats.dl_err_cnt[UFS_EC_DL_FRAME_SYNTAX_ERROR],
		hba->ufs_stats.dl_err_cnt[UFS_EC_DL_BAD_CTRL_SYMBOL_TYPE],
		hba->ufs_stats.dl_err_cnt[UFS_EC_DL_PA_INIT_ERROR],
		hba->ufs_stats.dl_err_cnt[UFS_EC_DL_PA_ERROR_IND_RECEIVED]);
	dev_err(hba->dev, "dme_err_cnt=%d\n", hba->ufs_stats.dme_err_cnt);
}

/**
 * ufshcd_print_pwr_info - print power params as saved in hba
 * power info
 * @hba: per-adapter instance
 */
static void ufshcd_print_pwr_info(struct ufs_hba *hba)
{
	char *names[] = {
		"INVALID MODE",
		"FAST MODE",
		"SLOW_MODE",
		"INVALID MODE",
		"FASTAUTO_MODE",
		"SLOWAUTO_MODE",
		"INVALID MODE",
	};

	if (!(hba->ufshcd_dbg_print & UFSHCD_DBG_PRINT_PWR_EN))
		return;

	dev_err(hba->dev, "%s:[RX, TX]: gear=[%d, %d], lane[%d, %d], pwr[%s, %s], rate = %d\n",
		 __func__,
		 hba->pwr_info.gear_rx, hba->pwr_info.gear_tx,
		 hba->pwr_info.lane_rx, hba->pwr_info.lane_tx,
		 names[hba->pwr_info.pwr_rx],
		 names[hba->pwr_info.pwr_tx],
		 hba->pwr_info.hs_rate);
}

/*
 * ufshcd_wait_for_register - wait for register value to change
 * @hba - per-adapter interface
 * @reg - mmio register offset
 * @mask - mask to apply to read register value
 * @val - wait condition
 * @interval_us - polling interval in microsecs
 * @timeout_ms - timeout in millisecs
 * @can_sleep - perform sleep or just spin
 * Returns -ETIMEDOUT on error, zero on success
 */
int ufshcd_wait_for_register(struct ufs_hba *hba, u32 reg, u32 mask,
				u32 val, unsigned long interval_us,
				unsigned long timeout_ms, bool can_sleep)
{
	int err = 0;
	unsigned long timeout = jiffies + msecs_to_jiffies(timeout_ms);

	/* ignore bits that we don't intend to wait on */
	val = val & mask;

	while ((ufshcd_readl(hba, reg) & mask) != val) {
		if (can_sleep)
			usleep_range(interval_us, interval_us + 50);
		else
			udelay(interval_us);
		if (time_after(jiffies, timeout)) {
			if ((ufshcd_readl(hba, reg) & mask) != val)
				err = -ETIMEDOUT;
			break;
		}
	}

	return err;
}

/**
 * ufshcd_get_intr_mask - Get the interrupt bit mask
 * @hba - Pointer to adapter instance
 *
 * Returns interrupt bit mask per version
 */
static inline u32 ufshcd_get_intr_mask(struct ufs_hba *hba)
{
	u32 intr_mask = 0;

	switch (hba->ufs_version) {
	case UFSHCI_VERSION_10:
		intr_mask = INTERRUPT_MASK_ALL_VER_10;
		break;
	/* allow fall through */
	case UFSHCI_VERSION_11:
	case UFSHCI_VERSION_20:
		intr_mask = INTERRUPT_MASK_ALL_VER_11;
		break;
	/* allow fall through */
	case UFSHCI_VERSION_21:
	default:
		intr_mask = INTERRUPT_MASK_ALL_VER_21;
	}

	if (!ufshcd_is_crypto_supported(hba))
		intr_mask &= ~CRYPTO_ENGINE_FATAL_ERROR;

	return intr_mask;
}

/**
 * ufshcd_get_ufs_version - Get the UFS version supported by the HBA
 * @hba - Pointer to adapter instance
 *
 * Returns UFSHCI version supported by the controller
 */
static inline u32 ufshcd_get_ufs_version(struct ufs_hba *hba)
{
	if (hba->quirks & UFSHCD_QUIRK_BROKEN_UFS_HCI_VERSION)
		return ufshcd_vops_get_ufs_hci_version(hba);

	return ufshcd_readl(hba, REG_UFS_VERSION);
}

/**
 * ufshcd_is_device_present - Check if any device connected to
 *			      the host controller
 * @hba: pointer to adapter instance
 *
 * Returns 1 if device present, 0 if no device detected
 */
static inline int ufshcd_is_device_present(struct ufs_hba *hba)
{
	return (ufshcd_readl(hba, REG_CONTROLLER_STATUS) &
						DEVICE_PRESENT) ? 1 : 0;
}

/**
 * ufshcd_get_tr_ocs - Get the UTRD Overall Command Status
 * @lrb: pointer to local command reference block
 *
 * This function is used to get the OCS field from UTRD
 * Returns the OCS field in the UTRD
 */
static inline int ufshcd_get_tr_ocs(struct ufshcd_lrb *lrbp)
{
	return le32_to_cpu(lrbp->utr_descriptor_ptr->header.dword_2) & MASK_OCS;
}

/**
 * ufshcd_get_tmr_ocs - Get the UTMRD Overall Command Status
 * @task_req_descp: pointer to utp_task_req_desc structure
 *
 * This function is used to get the OCS field from UTMRD
 * Returns the OCS field in the UTMRD
 */
static inline int
ufshcd_get_tmr_ocs(struct utp_task_req_desc *task_req_descp)
{
	return le32_to_cpu(task_req_descp->header.dword_2) & MASK_OCS;
}

/**
 * ufshcd_get_tm_free_slot - get a free slot for task management request
 * @hba: per adapter instance
 * @free_slot: pointer to variable with available slot value
 *
 * Get a free tag and lock it until ufshcd_put_tm_slot() is called.
 * Returns 0 if free slot is not available, else return 1 with tag value
 * in @free_slot.
 */
static bool ufshcd_get_tm_free_slot(struct ufs_hba *hba, int *free_slot)
{
	int tag;
	bool ret = false;

	if (!free_slot)
		goto out;

	do {
		tag = find_first_zero_bit(&hba->tm_slots_in_use, hba->nutmrs);
		if (tag >= hba->nutmrs)
			goto out;
	} while (test_and_set_bit_lock(tag, &hba->tm_slots_in_use));

	*free_slot = tag;
	ret = true;
out:
	return ret;
}

static inline void ufshcd_put_tm_slot(struct ufs_hba *hba, int slot)
{
	clear_bit_unlock(slot, &hba->tm_slots_in_use);
}

/**
 * ufshcd_utrl_clear - Clear a bit in UTRLCLR register
 * @hba: per adapter instance
 * @pos: position of the bit to be cleared
 */
static inline void ufshcd_utrl_clear(struct ufs_hba *hba, u32 pos)
{
	ufshcd_writel(hba, ~(1 << pos), REG_UTP_TRANSFER_REQ_LIST_CLEAR);
}

/**
 * ufshcd_outstanding_req_clear - Clear a bit in outstanding request field
 * @hba: per adapter instance
 * @tag: position of the bit to be cleared
 */
static inline void ufshcd_outstanding_req_clear(struct ufs_hba *hba, int tag)
{
	__clear_bit(tag, &hba->outstanding_reqs);
}

/**
 * ufshcd_get_lists_status - Check UCRDY, UTRLRDY and UTMRLRDY
 * @reg: Register value of host controller status
 *
 * Returns integer, 0 on Success and positive value if failed
 */
static inline int ufshcd_get_lists_status(u32 reg)
{
	/*
	 * The mask 0xFF is for the following HCS register bits
	 * Bit		Description
	 *  0		Device Present
	 *  1		UTRLRDY
	 *  2		UTMRLRDY
	 *  3		UCRDY
	 * 4-7		reserved
	 */
	return ((reg & 0xFF) >> 1) ^ 0x07;
}

/**
 * ufshcd_get_uic_cmd_result - Get the UIC command result
 * @hba: Pointer to adapter instance
 *
 * This function gets the result of UIC command completion
 * Returns 0 on success, non zero value on error
 */
static inline int ufshcd_get_uic_cmd_result(struct ufs_hba *hba)
{
	return ufshcd_readl(hba, REG_UIC_COMMAND_ARG_2) &
	       MASK_UIC_COMMAND_RESULT;
}

/**
 * ufshcd_get_dme_attr_val - Get the value of attribute returned by UIC command
 * @hba: Pointer to adapter instance
 *
 * This function gets UIC command argument3
 * Returns 0 on success, non zero value on error
 */
static inline u32 ufshcd_get_dme_attr_val(struct ufs_hba *hba)
{
	return ufshcd_readl(hba, REG_UIC_COMMAND_ARG_3);
}

/**
 * ufshcd_get_req_rsp - returns the TR response transaction type
 * @ucd_rsp_ptr: pointer to response UPIU
 */
static inline int
ufshcd_get_req_rsp(struct utp_upiu_rsp *ucd_rsp_ptr)
{
	return be32_to_cpu(ucd_rsp_ptr->header.dword_0) >> 24;
}

/**
 * ufshcd_get_rsp_upiu_result - Get the result from response UPIU
 * @ucd_rsp_ptr: pointer to response UPIU
 *
 * This function gets the response status and scsi_status from response UPIU
 * Returns the response result code.
 */
static inline int
ufshcd_get_rsp_upiu_result(struct utp_upiu_rsp *ucd_rsp_ptr)
{
	return be32_to_cpu(ucd_rsp_ptr->header.dword_1) & MASK_RSP_UPIU_RESULT;
}

/*
 * ufshcd_get_rsp_upiu_data_seg_len - Get the data segment length
 *				from response UPIU
 * @ucd_rsp_ptr: pointer to response UPIU
 *
 * Return the data segment length.
 */
static inline unsigned int
ufshcd_get_rsp_upiu_data_seg_len(struct utp_upiu_rsp *ucd_rsp_ptr)
{
	return be32_to_cpu(ucd_rsp_ptr->header.dword_2) &
		MASK_RSP_UPIU_DATA_SEG_LEN;
}

/**
 * ufshcd_is_exception_event - Check if the device raised an exception event
 * @ucd_rsp_ptr: pointer to response UPIU
 *
 * The function checks if the device raised an exception event indicated in
 * the Device Information field of response UPIU.
 *
 * Returns true if exception is raised, false otherwise.
 */
static inline bool ufshcd_is_exception_event(struct utp_upiu_rsp *ucd_rsp_ptr)
{
	return be32_to_cpu(ucd_rsp_ptr->header.dword_2) &
			MASK_RSP_EXCEPTION_EVENT ? true : false;
}

/**
 * ufshcd_reset_intr_aggr - Reset interrupt aggregation values.
 * @hba: per adapter instance
 */
static inline void
ufshcd_reset_intr_aggr(struct ufs_hba *hba)
{
	ufshcd_writel(hba, INT_AGGR_ENABLE |
		      INT_AGGR_COUNTER_AND_TIMER_RESET,
		      REG_UTP_TRANSFER_REQ_INT_AGG_CONTROL);
}

/**
 * ufshcd_config_intr_aggr - Configure interrupt aggregation values.
 * @hba: per adapter instance
 * @cnt: Interrupt aggregation counter threshold
 * @tmout: Interrupt aggregation timeout value
 */
static inline void
ufshcd_config_intr_aggr(struct ufs_hba *hba, u8 cnt, u8 tmout)
{
	ufshcd_writel(hba, INT_AGGR_ENABLE | INT_AGGR_PARAM_WRITE |
		      INT_AGGR_COUNTER_THLD_VAL(cnt) |
		      INT_AGGR_TIMEOUT_VAL(tmout),
		      REG_UTP_TRANSFER_REQ_INT_AGG_CONTROL);
}

/**
 * ufshcd_disable_intr_aggr - Disables interrupt aggregation.
 * @hba: per adapter instance
 */
static inline void ufshcd_disable_intr_aggr(struct ufs_hba *hba)
{
	ufshcd_writel(hba, 0, REG_UTP_TRANSFER_REQ_INT_AGG_CONTROL);
}

/**
 * ufshcd_enable_run_stop_reg - Enable run-stop registers,
 *			When run-stop registers are set to 1, it indicates the
 *			host controller that it can process the requests
 * @hba: per adapter instance
 */
static void ufshcd_enable_run_stop_reg(struct ufs_hba *hba)
{
	ufshcd_writel(hba, UTP_TASK_REQ_LIST_RUN_STOP_BIT,
		      REG_UTP_TASK_REQ_LIST_RUN_STOP);
	ufshcd_writel(hba, UTP_TRANSFER_REQ_LIST_RUN_STOP_BIT,
		      REG_UTP_TRANSFER_REQ_LIST_RUN_STOP);
}

/**
 * ufshcd_hba_start - Start controller initialization sequence
 * @hba: per adapter instance
 */
static inline void ufshcd_hba_start(struct ufs_hba *hba)
{
	u32 val = CONTROLLER_ENABLE;

	if (ufshcd_is_crypto_supported(hba))
		val |= CRYPTO_GENERAL_ENABLE;
	ufshcd_writel(hba, val, REG_CONTROLLER_ENABLE);
}

/**
 * ufshcd_is_hba_active - Get controller state
 * @hba: per adapter instance
 *
 * Returns zero if controller is active, 1 otherwise
 */
static inline int ufshcd_is_hba_active(struct ufs_hba *hba)
{
	return (ufshcd_readl(hba, REG_CONTROLLER_ENABLE) & 0x1) ? 0 : 1;
}

static const char *ufschd_uic_link_state_to_string(
			enum uic_link_state state)
{
	switch (state) {
	case UIC_LINK_OFF_STATE:	return "OFF";
	case UIC_LINK_ACTIVE_STATE:	return "ACTIVE";
	case UIC_LINK_HIBERN8_STATE:	return "HIBERN8";
	default:			return "UNKNOWN";
	}
}

static const char *ufschd_ufs_dev_pwr_mode_to_string(
			enum ufs_dev_pwr_mode state)
{
	switch (state) {
	case UFS_ACTIVE_PWR_MODE:	return "ACTIVE";
	case UFS_SLEEP_PWR_MODE:	return "SLEEP";
	case UFS_POWERDOWN_PWR_MODE:	return "POWERDOWN";
	default:			return "UNKNOWN";
	}
}

u32 ufshcd_get_local_unipro_ver(struct ufs_hba *hba)
{
	/* HCI version 1.0 and 1.1 supports UniPro 1.41 */
	if ((hba->ufs_version == UFSHCI_VERSION_10) ||
	    (hba->ufs_version == UFSHCI_VERSION_11))
		return UFS_UNIPRO_VER_1_41;
	else
		return UFS_UNIPRO_VER_1_6;
}
EXPORT_SYMBOL(ufshcd_get_local_unipro_ver);

static bool ufshcd_is_unipro_pa_params_tuning_req(struct ufs_hba *hba)
{
	/*
	 * If both host and device support UniPro ver1.6 or later, PA layer
	 * parameters tuning happens during link startup itself.
	 *
	 * We can manually tune PA layer parameters if either host or device
	 * doesn't support UniPro ver 1.6 or later. But to keep manual tuning
	 * logic simple, we will only do manual tuning if local unipro version
	 * doesn't support ver1.6 or later.
	 */
	if (ufshcd_get_local_unipro_ver(hba) < UFS_UNIPRO_VER_1_6)
		return true;
	else
		return false;
}

/**
 * ufshcd_set_clk_freq - set UFS controller clock frequencies
 * @hba: per adapter instance
 * @scale_up: If True, set max possible frequency othewise set low frequency
 *
 * Returns 0 if successful
 * Returns < 0 for any other errors
 */
static int ufshcd_set_clk_freq(struct ufs_hba *hba, bool scale_up)
{
	int ret = 0;
	struct ufs_clk_info *clki;
	struct list_head *head = &hba->clk_list_head;

	if (!head || list_empty(head))
		goto out;

	list_for_each_entry(clki, head, list) {
		if (!IS_ERR_OR_NULL(clki->clk)) {
			if (scale_up && clki->max_freq) {
				if (clki->curr_freq == clki->max_freq)
					continue;

				ret = clk_set_rate(clki->clk, clki->max_freq);
				if (ret) {
					dev_err(hba->dev, "%s: %s clk set rate(%dHz) failed, %d\n",
						__func__, clki->name,
						clki->max_freq, ret);
					break;
				}
				trace_ufshcd_clk_scaling(dev_name(hba->dev),
						"scaled up", clki->name,
						clki->curr_freq,
						clki->max_freq);
				clki->curr_freq = clki->max_freq;

			} else if (!scale_up && clki->min_freq) {
				if (clki->curr_freq == clki->min_freq)
					continue;

				ret = clk_set_rate(clki->clk, clki->min_freq);
				if (ret) {
					dev_err(hba->dev, "%s: %s clk set rate(%dHz) failed, %d\n",
						__func__, clki->name,
						clki->min_freq, ret);
					break;
				}
				trace_ufshcd_clk_scaling(dev_name(hba->dev),
						"scaled down", clki->name,
						clki->curr_freq,
						clki->min_freq);
				clki->curr_freq = clki->min_freq;
			}
		}
		dev_dbg(hba->dev, "%s: clk: %s, rate: %lu\n", __func__,
				clki->name, clk_get_rate(clki->clk));
	}

out:
	return ret;
}

/**
 * ufshcd_scale_clks - scale up or scale down UFS controller clocks
 * @hba: per adapter instance
 * @scale_up: True if scaling up and false if scaling down
 *
 * Returns 0 if successful
 * Returns < 0 for any other errors
 */
static int ufshcd_scale_clks(struct ufs_hba *hba, bool scale_up)
{
	int ret = 0;

	ret = ufshcd_vops_clk_scale_notify(hba, scale_up, PRE_CHANGE);
	if (ret)
		return ret;

	ret = ufshcd_set_clk_freq(hba, scale_up);
	if (ret)
		return ret;

	ret = ufshcd_vops_clk_scale_notify(hba, scale_up, POST_CHANGE);
	if (ret) {
		ufshcd_set_clk_freq(hba, !scale_up);
		return ret;
	}

	return ret;
}

static inline void ufshcd_cancel_gate_work(struct ufs_hba *hba)
{
	hrtimer_cancel(&hba->clk_gating.gate_hrtimer);
	cancel_work_sync(&hba->clk_gating.gate_work);
}

static void ufshcd_ungate_work(struct work_struct *work)
{
	int ret;
	unsigned long flags;
	struct ufs_hba *hba = container_of(work, struct ufs_hba,
			clk_gating.ungate_work);

	ufshcd_cancel_gate_work(hba);

	spin_lock_irqsave(hba->host->host_lock, flags);
	if (hba->clk_gating.state == CLKS_ON) {
		spin_unlock_irqrestore(hba->host->host_lock, flags);
		goto unblock_reqs;
	}

	spin_unlock_irqrestore(hba->host->host_lock, flags);
	ufshcd_hba_vreg_set_hpm(hba);
	ufshcd_enable_clocks(hba);

	ufshcd_enable_irq(hba);

	/* Exit from hibern8 */
	if (ufshcd_can_hibern8_during_gating(hba)) {
		/* Prevent gating in this path */
		hba->clk_gating.is_suspended = true;
		if (ufshcd_is_link_hibern8(hba)) {
			ret = ufshcd_uic_hibern8_exit(hba);
			if (ret)
				dev_err(hba->dev, "%s: hibern8 exit failed %d\n",
					__func__, ret);
			else
				ufshcd_set_link_active(hba);
		}
		hba->clk_gating.is_suspended = false;
	}
unblock_reqs:
	ufshcd_scsi_unblock_requests(hba);
}

/**
 * ufshcd_hold - Enable clocks that were gated earlier due to ufshcd_release.
 * Also, exit from hibern8 mode and set the link as active.
 * @hba: per adapter instance
 * @async: This indicates whether caller should ungate clocks asynchronously.
 */
int ufshcd_hold(struct ufs_hba *hba, bool async)
{
	int rc = 0;
	unsigned long flags;

	if (!ufshcd_is_clkgating_allowed(hba))
		goto out;
	spin_lock_irqsave(hba->host->host_lock, flags);
	hba->clk_gating.active_reqs++;

	if (ufshcd_eh_in_progress(hba)) {
		spin_unlock_irqrestore(hba->host->host_lock, flags);
		return 0;
	}

start:
	switch (hba->clk_gating.state) {
	case CLKS_ON:
		/*
		 * Wait for the ungate work to complete if in progress.
		 * Though the clocks may be in ON state, the link could
		 * still be in hibner8 state if hibern8 is allowed
		 * during clock gating.
		 * Make sure we exit hibern8 state also in addition to
		 * clocks being ON.
		 */
		if (ufshcd_can_hibern8_during_gating(hba) &&
		    ufshcd_is_link_hibern8(hba)) {
			spin_unlock_irqrestore(hba->host->host_lock, flags);
			flush_work(&hba->clk_gating.ungate_work);
			spin_lock_irqsave(hba->host->host_lock, flags);
			goto start;
		}
		break;
	case REQ_CLKS_OFF:
		/*
		 * If the timer was active but the callback was not running
		 * we have nothing to do, just change state and return.
		 */
		if (hrtimer_try_to_cancel(&hba->clk_gating.gate_hrtimer) == 1) {
			hba->clk_gating.state = CLKS_ON;
			trace_ufshcd_clk_gating(dev_name(hba->dev),
				hba->clk_gating.state);
			break;
		}
		/*
		 * If we are here, it means gating work is either done or
		 * currently running. Hence, fall through to cancel gating
		 * work and to enable clocks.
		 */
	case CLKS_OFF:
		__ufshcd_scsi_block_requests(hba);
		hba->clk_gating.state = REQ_CLKS_ON;
		trace_ufshcd_clk_gating(dev_name(hba->dev),
			hba->clk_gating.state);
		queue_work(hba->clk_gating.clk_gating_workq,
				&hba->clk_gating.ungate_work);
		/*
		 * fall through to check if we should wait for this
		 * work to be done or not.
		 */
	case REQ_CLKS_ON:
		if (async) {
			rc = -EAGAIN;
			hba->clk_gating.active_reqs--;
			break;
		}

		spin_unlock_irqrestore(hba->host->host_lock, flags);
		flush_work(&hba->clk_gating.ungate_work);
		/* Make sure state is CLKS_ON before returning */
		spin_lock_irqsave(hba->host->host_lock, flags);
		goto start;
	default:
		dev_err(hba->dev, "%s: clk gating is in invalid state %d\n",
				__func__, hba->clk_gating.state);
		break;
	}
	spin_unlock_irqrestore(hba->host->host_lock, flags);
out:
	hba->ufs_stats.clk_hold.ts = ktime_get();
	return rc;
}
EXPORT_SYMBOL_GPL(ufshcd_hold);

static void ufshcd_gate_work(struct work_struct *work)
{
	struct ufs_hba *hba = container_of(work, struct ufs_hba,
						clk_gating.gate_work);
	unsigned long flags;

	spin_lock_irqsave(hba->host->host_lock, flags);
	/*
	 * In case you are here to cancel this work the gating state
	 * would be marked as REQ_CLKS_ON. In this case save time by
	 * skipping the gating work and exit after changing the clock
	 * state to CLKS_ON.
	 */
	if (hba->clk_gating.is_suspended ||
		(hba->clk_gating.state != REQ_CLKS_OFF)) {
		hba->clk_gating.state = CLKS_ON;
		trace_ufshcd_clk_gating(dev_name(hba->dev),
			hba->clk_gating.state);
		goto rel_lock;
	}

	if (hba->clk_gating.active_reqs
		|| hba->ufshcd_state != UFSHCD_STATE_OPERATIONAL
		|| hba->lrb_in_use || hba->outstanding_tasks
		|| hba->active_uic_cmd || hba->uic_async_done)
		goto rel_lock;

	spin_unlock_irqrestore(hba->host->host_lock, flags);

	if (ufshcd_is_hibern8_on_idle_allowed(hba) &&
	    hba->hibern8_on_idle.is_enabled)
		/*
		 * Hibern8 enter work (on Idle) needs clocks to be ON hence
		 * make sure that it is flushed before turning off the clocks.
		 */
		flush_delayed_work(&hba->hibern8_on_idle.enter_work);

	/* put the link into hibern8 mode before turning off clocks */
	if (ufshcd_can_hibern8_during_gating(hba)) {
		if (ufshcd_uic_hibern8_enter(hba)) {
			hba->clk_gating.state = CLKS_ON;
			trace_ufshcd_clk_gating(dev_name(hba->dev),
				hba->clk_gating.state);
			goto out;
		}
		ufshcd_set_link_hibern8(hba);
	}

	ufshcd_disable_irq(hba);

	/*
	 * If auto hibern8 is supported then the link will already
	 * be in hibern8 state and the ref clock can be gated.
	 */
	if ((ufshcd_is_auto_hibern8_supported(hba) ||
	     !ufshcd_is_link_active(hba)) && !hba->no_ref_clk_gating)
		ufshcd_disable_clocks(hba, true);
	else
		/* If link is active, device ref_clk can't be switched off */
		ufshcd_disable_clocks_skip_ref_clk(hba, true);

	/* Put the host controller in low power mode if possible */
	ufshcd_hba_vreg_set_lpm(hba);

	/*
	 * In case you are here to cancel this work the gating state
	 * would be marked as REQ_CLKS_ON. In this case keep the state
	 * as REQ_CLKS_ON which would anyway imply that clocks are off
	 * and a request to turn them on is pending. By doing this way,
	 * we keep the state machine in tact and this would ultimately
	 * prevent from doing cancel work multiple times when there are
	 * new requests arriving before the current cancel work is done.
	 */
	spin_lock_irqsave(hba->host->host_lock, flags);
	if (hba->clk_gating.state == REQ_CLKS_OFF) {
		hba->clk_gating.state = CLKS_OFF;
		trace_ufshcd_clk_gating(dev_name(hba->dev),
			hba->clk_gating.state);
	}
rel_lock:
	spin_unlock_irqrestore(hba->host->host_lock, flags);
out:
	return;
}

/* host lock must be held before calling this variant */
static void __ufshcd_release(struct ufs_hba *hba, bool no_sched)
{
	if (!ufshcd_is_clkgating_allowed(hba))
		return;

	hba->clk_gating.active_reqs--;

	if (hba->clk_gating.active_reqs || hba->clk_gating.is_suspended
		|| hba->ufshcd_state != UFSHCD_STATE_OPERATIONAL
		|| hba->lrb_in_use || hba->outstanding_tasks
		|| hba->active_uic_cmd || hba->uic_async_done
		|| ufshcd_eh_in_progress(hba) || no_sched)
		return;

	hba->clk_gating.state = REQ_CLKS_OFF;
	trace_ufshcd_clk_gating(dev_name(hba->dev), hba->clk_gating.state);
	hba->ufs_stats.clk_rel.ts = ktime_get();

	hrtimer_start(&hba->clk_gating.gate_hrtimer,
			ms_to_ktime(hba->clk_gating.delay_ms),
			HRTIMER_MODE_REL);
}

void ufshcd_release(struct ufs_hba *hba, bool no_sched)
{
	unsigned long flags;

	spin_lock_irqsave(hba->host->host_lock, flags);
	__ufshcd_release(hba, no_sched);
	spin_unlock_irqrestore(hba->host->host_lock, flags);
}
EXPORT_SYMBOL_GPL(ufshcd_release);

static ssize_t ufshcd_clkgate_delay_show(struct device *dev,
		struct device_attribute *attr, char *buf)
{
	struct ufs_hba *hba = dev_get_drvdata(dev);

	return snprintf(buf, PAGE_SIZE, "%lu\n", hba->clk_gating.delay_ms);
}

static ssize_t ufshcd_clkgate_delay_store(struct device *dev,
		struct device_attribute *attr, const char *buf, size_t count)
{
	struct ufs_hba *hba = dev_get_drvdata(dev);
	unsigned long flags, value;

	if (kstrtoul(buf, 0, &value))
		return -EINVAL;

	spin_lock_irqsave(hba->host->host_lock, flags);
	hba->clk_gating.delay_ms = value;
	spin_unlock_irqrestore(hba->host->host_lock, flags);
	return count;
}

static ssize_t ufshcd_clkgate_delay_pwr_save_show(struct device *dev,
		struct device_attribute *attr, char *buf)
{
	struct ufs_hba *hba = dev_get_drvdata(dev);

	return snprintf(buf, PAGE_SIZE, "%lu\n",
			hba->clk_gating.delay_ms_pwr_save);
}

static ssize_t ufshcd_clkgate_delay_pwr_save_store(struct device *dev,
		struct device_attribute *attr, const char *buf, size_t count)
{
	struct ufs_hba *hba = dev_get_drvdata(dev);
	unsigned long flags, value;

	if (kstrtoul(buf, 0, &value))
		return -EINVAL;

	spin_lock_irqsave(hba->host->host_lock, flags);

	hba->clk_gating.delay_ms_pwr_save = value;
	if (ufshcd_is_clkscaling_supported(hba) &&
	    !hba->clk_scaling.is_scaled_up)
		hba->clk_gating.delay_ms = hba->clk_gating.delay_ms_pwr_save;

	spin_unlock_irqrestore(hba->host->host_lock, flags);
	return count;
}

static ssize_t ufshcd_clkgate_delay_perf_show(struct device *dev,
		struct device_attribute *attr, char *buf)
{
	struct ufs_hba *hba = dev_get_drvdata(dev);

	return snprintf(buf, PAGE_SIZE, "%lu\n", hba->clk_gating.delay_ms_perf);
}

static ssize_t ufshcd_clkgate_delay_perf_store(struct device *dev,
		struct device_attribute *attr, const char *buf, size_t count)
{
	struct ufs_hba *hba = dev_get_drvdata(dev);
	unsigned long flags, value;

	if (kstrtoul(buf, 0, &value))
		return -EINVAL;

	spin_lock_irqsave(hba->host->host_lock, flags);

	hba->clk_gating.delay_ms_perf = value;
	if (ufshcd_is_clkscaling_supported(hba) &&
	    hba->clk_scaling.is_scaled_up)
		hba->clk_gating.delay_ms = hba->clk_gating.delay_ms_perf;

	spin_unlock_irqrestore(hba->host->host_lock, flags);
	return count;
}

static ssize_t ufshcd_clkgate_enable_show(struct device *dev,
		struct device_attribute *attr, char *buf)
{
	struct ufs_hba *hba = dev_get_drvdata(dev);

	return snprintf(buf, PAGE_SIZE, "%d\n", hba->clk_gating.is_enabled);
}

static ssize_t ufshcd_clkgate_enable_store(struct device *dev,
		struct device_attribute *attr, const char *buf, size_t count)
{
	struct ufs_hba *hba = dev_get_drvdata(dev);
	unsigned long flags;
	u32 value;

	if (kstrtou32(buf, 0, &value))
		return -EINVAL;

	value = !!value;
	if (value == hba->clk_gating.is_enabled)
		goto out;

	if (value) {
		ufshcd_release(hba, false);
	} else {
		spin_lock_irqsave(hba->host->host_lock, flags);
		hba->clk_gating.active_reqs++;
		spin_unlock_irqrestore(hba->host->host_lock, flags);
	}

	hba->clk_gating.is_enabled = value;
out:
	return count;
}

static enum hrtimer_restart ufshcd_clkgate_hrtimer_handler(
					struct hrtimer *timer)
{
	struct ufs_hba *hba = container_of(timer, struct ufs_hba,
					   clk_gating.gate_hrtimer);

	queue_work(hba->clk_gating.clk_gating_workq,
				&hba->clk_gating.gate_work);

	return HRTIMER_NORESTART;
}

static void ufshcd_init_clk_gating(struct ufs_hba *hba)
{
	struct ufs_clk_gating *gating = &hba->clk_gating;
	char wq_name[sizeof("ufs_clk_gating_00")];

	hba->clk_gating.state = CLKS_ON;

	if (!ufshcd_is_clkgating_allowed(hba))
		return;

	/*
	 * Disable hibern8 during clk gating if
	 * auto hibern8 is supported
	 */
	if (ufshcd_is_auto_hibern8_supported(hba))
		hba->caps &= ~UFSHCD_CAP_HIBERN8_WITH_CLK_GATING;

	INIT_WORK(&gating->gate_work, ufshcd_gate_work);
	INIT_WORK(&gating->ungate_work, ufshcd_ungate_work);
	/*
	 * Clock gating work must be executed only after auto hibern8
	 * timeout has expired in the hardware or after aggressive
	 * hibern8 on idle software timeout. Using jiffy based low
	 * resolution delayed work is not reliable to guarantee this,
	 * hence use a high resolution timer to make sure we schedule
	 * the gate work precisely more than hibern8 timeout.
	 *
	 * Always make sure gating->delay_ms > hibern8_on_idle->delay_ms
	 */
	hrtimer_init(&gating->gate_hrtimer, CLOCK_MONOTONIC, HRTIMER_MODE_REL);
	gating->gate_hrtimer.function = ufshcd_clkgate_hrtimer_handler;

	snprintf(wq_name, ARRAY_SIZE(wq_name), "ufs_clk_gating_%d",
			hba->host->host_no);
	hba->clk_gating.clk_gating_workq =
		create_singlethread_workqueue(wq_name);

	gating->is_enabled = true;

	gating->delay_ms_pwr_save = UFSHCD_CLK_GATING_DELAY_MS_PWR_SAVE;
	gating->delay_ms_perf = UFSHCD_CLK_GATING_DELAY_MS_PERF;

	/* start with performance mode */
	gating->delay_ms = gating->delay_ms_perf;

	if (!ufshcd_is_clkscaling_supported(hba))
		goto scaling_not_supported;

	gating->delay_pwr_save_attr.show = ufshcd_clkgate_delay_pwr_save_show;
	gating->delay_pwr_save_attr.store = ufshcd_clkgate_delay_pwr_save_store;
	sysfs_attr_init(&gating->delay_pwr_save_attr.attr);
	gating->delay_pwr_save_attr.attr.name = "clkgate_delay_ms_pwr_save";
	gating->delay_pwr_save_attr.attr.mode = S_IRUGO | S_IWUSR;
	if (device_create_file(hba->dev, &gating->delay_pwr_save_attr))
		dev_err(hba->dev, "Failed to create sysfs for clkgate_delay_ms_pwr_save\n");

	gating->delay_perf_attr.show = ufshcd_clkgate_delay_perf_show;
	gating->delay_perf_attr.store = ufshcd_clkgate_delay_perf_store;
	sysfs_attr_init(&gating->delay_perf_attr.attr);
	gating->delay_perf_attr.attr.name = "clkgate_delay_ms_perf";
	gating->delay_perf_attr.attr.mode = S_IRUGO | S_IWUSR;
	if (device_create_file(hba->dev, &gating->delay_perf_attr))
		dev_err(hba->dev, "Failed to create sysfs for clkgate_delay_ms_perf\n");

	goto add_clkgate_enable;

scaling_not_supported:
	hba->clk_gating.delay_attr.show = ufshcd_clkgate_delay_show;
	hba->clk_gating.delay_attr.store = ufshcd_clkgate_delay_store;
	sysfs_attr_init(&hba->clk_gating.delay_attr.attr);
	hba->clk_gating.delay_attr.attr.name = "clkgate_delay_ms";
	hba->clk_gating.delay_attr.attr.mode = S_IRUGO | S_IWUSR;
	if (device_create_file(hba->dev, &hba->clk_gating.delay_attr))
		dev_err(hba->dev, "Failed to create sysfs for clkgate_delay\n");

add_clkgate_enable:
	gating->enable_attr.show = ufshcd_clkgate_enable_show;
	gating->enable_attr.store = ufshcd_clkgate_enable_store;
	sysfs_attr_init(&gating->enable_attr.attr);
	gating->enable_attr.attr.name = "clkgate_enable";
	gating->enable_attr.attr.mode = S_IRUGO | S_IWUSR;
	if (device_create_file(hba->dev, &gating->enable_attr))
		dev_err(hba->dev, "Failed to create sysfs for clkgate_enable\n");
}

static void ufshcd_exit_clk_gating(struct ufs_hba *hba)
{
	if (!ufshcd_is_clkgating_allowed(hba))
		return;
	if (ufshcd_is_clkscaling_supported(hba)) {
		device_remove_file(hba->dev,
				   &hba->clk_gating.delay_pwr_save_attr);
		device_remove_file(hba->dev, &hba->clk_gating.delay_perf_attr);
	} else {
		device_remove_file(hba->dev, &hba->clk_gating.delay_attr);
	}
	device_remove_file(hba->dev, &hba->clk_gating.enable_attr);
	ufshcd_cancel_gate_work(hba);
	cancel_work_sync(&hba->clk_gating.ungate_work);
	destroy_workqueue(hba->clk_gating.clk_gating_workq);
}

static void ufshcd_set_auto_hibern8_timer(struct ufs_hba *hba, u32 delay)
{
	ufshcd_rmwl(hba, AUTO_HIBERN8_TIMER_SCALE_MASK |
			 AUTO_HIBERN8_IDLE_TIMER_MASK,
			AUTO_HIBERN8_TIMER_SCALE_1_MS | delay,
			REG_AUTO_HIBERN8_IDLE_TIMER);
	/* Make sure the timer gets applied before further operations */
	mb();
}

/**
 * ufshcd_hibern8_hold - Make sure that link is not in hibern8.
 *
 * @hba: per adapter instance
 * @async: This indicates whether caller wants to exit hibern8 asynchronously.
 *
 * Exit from hibern8 mode and set the link as active.
 *
 * Return 0 on success, non-zero on failure.
 */
static int ufshcd_hibern8_hold(struct ufs_hba *hba, bool async)
{
	int rc = 0;
	unsigned long flags;

	if (!ufshcd_is_hibern8_on_idle_allowed(hba))
		goto out;

	spin_lock_irqsave(hba->host->host_lock, flags);
	hba->hibern8_on_idle.active_reqs++;

	if (ufshcd_eh_in_progress(hba)) {
		spin_unlock_irqrestore(hba->host->host_lock, flags);
		return 0;
	}

start:
	switch (hba->hibern8_on_idle.state) {
	case HIBERN8_EXITED:
		break;
	case REQ_HIBERN8_ENTER:
		if (cancel_delayed_work(&hba->hibern8_on_idle.enter_work)) {
			hba->hibern8_on_idle.state = HIBERN8_EXITED;
			trace_ufshcd_hibern8_on_idle(dev_name(hba->dev),
				hba->hibern8_on_idle.state);
			break;
		}
		/*
		 * If we here, it means Hibern8 enter work is either done or
		 * currently running. Hence, fall through to cancel hibern8
		 * work and exit hibern8.
		 */
	case HIBERN8_ENTERED:
		__ufshcd_scsi_block_requests(hba);
		hba->hibern8_on_idle.state = REQ_HIBERN8_EXIT;
		trace_ufshcd_hibern8_on_idle(dev_name(hba->dev),
			hba->hibern8_on_idle.state);
		schedule_work(&hba->hibern8_on_idle.exit_work);
		/*
		 * fall through to check if we should wait for this
		 * work to be done or not.
		 */
	case REQ_HIBERN8_EXIT:
		if (async) {
			rc = -EAGAIN;
			hba->hibern8_on_idle.active_reqs--;
			break;
		} else {
			spin_unlock_irqrestore(hba->host->host_lock, flags);
			flush_work(&hba->hibern8_on_idle.exit_work);
			/* Make sure state is HIBERN8_EXITED before returning */
			spin_lock_irqsave(hba->host->host_lock, flags);
			goto start;
		}
	default:
		dev_err(hba->dev, "%s: H8 is in invalid state %d\n",
				__func__, hba->hibern8_on_idle.state);
		break;
	}
	spin_unlock_irqrestore(hba->host->host_lock, flags);
out:
	return rc;
}

/* host lock must be held before calling this variant */
static void __ufshcd_hibern8_release(struct ufs_hba *hba, bool no_sched)
{
	unsigned long delay_in_jiffies;

	if (!ufshcd_is_hibern8_on_idle_allowed(hba))
		return;

	hba->hibern8_on_idle.active_reqs--;
	BUG_ON(hba->hibern8_on_idle.active_reqs < 0);

	if (hba->hibern8_on_idle.active_reqs
		|| hba->hibern8_on_idle.is_suspended
		|| hba->ufshcd_state != UFSHCD_STATE_OPERATIONAL
		|| hba->lrb_in_use || hba->outstanding_tasks
		|| hba->active_uic_cmd || hba->uic_async_done
		|| ufshcd_eh_in_progress(hba) || no_sched)
		return;

	hba->hibern8_on_idle.state = REQ_HIBERN8_ENTER;
	trace_ufshcd_hibern8_on_idle(dev_name(hba->dev),
		hba->hibern8_on_idle.state);
	/*
	 * Scheduling the delayed work after 1 jiffies will make the work to
	 * get schedule any time from 0ms to 1000/HZ ms which is not desirable
	 * for hibern8 enter work as it may impact the performance if it gets
	 * scheduled almost immediately. Hence make sure that hibern8 enter
	 * work gets scheduled atleast after 2 jiffies (any time between
	 * 1000/HZ ms to 2000/HZ ms).
	 */
	delay_in_jiffies = msecs_to_jiffies(hba->hibern8_on_idle.delay_ms);
	if (delay_in_jiffies == 1)
		delay_in_jiffies++;

	schedule_delayed_work(&hba->hibern8_on_idle.enter_work,
			      delay_in_jiffies);
}

static void ufshcd_hibern8_release(struct ufs_hba *hba, bool no_sched)
{
	unsigned long flags;

	spin_lock_irqsave(hba->host->host_lock, flags);
	__ufshcd_hibern8_release(hba, no_sched);
	spin_unlock_irqrestore(hba->host->host_lock, flags);
}

static void ufshcd_hibern8_enter_work(struct work_struct *work)
{
	struct ufs_hba *hba = container_of(work, struct ufs_hba,
					   hibern8_on_idle.enter_work.work);
	unsigned long flags;

	spin_lock_irqsave(hba->host->host_lock, flags);
	if (hba->hibern8_on_idle.is_suspended) {
		hba->hibern8_on_idle.state = HIBERN8_EXITED;
		trace_ufshcd_hibern8_on_idle(dev_name(hba->dev),
			hba->hibern8_on_idle.state);
		goto rel_lock;
	}

	if (hba->hibern8_on_idle.active_reqs
		|| hba->ufshcd_state != UFSHCD_STATE_OPERATIONAL
		|| hba->lrb_in_use || hba->outstanding_tasks
		|| hba->active_uic_cmd || hba->uic_async_done)
		goto rel_lock;

	spin_unlock_irqrestore(hba->host->host_lock, flags);

	if (ufshcd_is_link_active(hba) && ufshcd_uic_hibern8_enter(hba)) {
		/* Enter failed */
		hba->hibern8_on_idle.state = HIBERN8_EXITED;
		trace_ufshcd_hibern8_on_idle(dev_name(hba->dev),
			hba->hibern8_on_idle.state);
		goto out;
	}
	ufshcd_set_link_hibern8(hba);

	/*
	 * In case you are here to cancel this work the hibern8_on_idle.state
	 * would be marked as REQ_HIBERN8_EXIT. In this case keep the state
	 * as REQ_HIBERN8_EXIT which would anyway imply that we are in hibern8
	 * and a request to exit from it is pending. By doing this way,
	 * we keep the state machine in tact and this would ultimately
	 * prevent from doing cancel work multiple times when there are
	 * new requests arriving before the current cancel work is done.
	 */
	spin_lock_irqsave(hba->host->host_lock, flags);
	if (hba->hibern8_on_idle.state == REQ_HIBERN8_ENTER) {
		hba->hibern8_on_idle.state = HIBERN8_ENTERED;
		trace_ufshcd_hibern8_on_idle(dev_name(hba->dev),
			hba->hibern8_on_idle.state);
	}
rel_lock:
	spin_unlock_irqrestore(hba->host->host_lock, flags);
out:
	return;
}

static void __ufshcd_set_auto_hibern8_timer(struct ufs_hba *hba,
					    unsigned long delay_ms)
{
	pm_runtime_get_sync(hba->dev);
	ufshcd_hold_all(hba);
	ufshcd_scsi_block_requests(hba);
	down_write(&hba->lock);
	/* wait for all the outstanding requests to finish */
	ufshcd_wait_for_doorbell_clr(hba, U64_MAX);
	ufshcd_set_auto_hibern8_timer(hba, delay_ms);
	up_write(&hba->lock);
	ufshcd_scsi_unblock_requests(hba);
	ufshcd_release_all(hba);
	pm_runtime_put_sync(hba->dev);
}

static void ufshcd_hibern8_exit_work(struct work_struct *work)
{
	int ret;
	unsigned long flags;
	struct ufs_hba *hba = container_of(work, struct ufs_hba,
					   hibern8_on_idle.exit_work);

	cancel_delayed_work_sync(&hba->hibern8_on_idle.enter_work);

	spin_lock_irqsave(hba->host->host_lock, flags);
	if ((hba->hibern8_on_idle.state == HIBERN8_EXITED)
	     || ufshcd_is_link_active(hba)) {
		hba->hibern8_on_idle.state = HIBERN8_EXITED;
		spin_unlock_irqrestore(hba->host->host_lock, flags);
		goto unblock_reqs;
	}
	spin_unlock_irqrestore(hba->host->host_lock, flags);

	/* Exit from hibern8 */
	if (ufshcd_is_link_hibern8(hba)) {
		hba->ufs_stats.clk_hold.ctx = H8_EXIT_WORK;
		ufshcd_hold(hba, false);
		ret = ufshcd_uic_hibern8_exit(hba);
		hba->ufs_stats.clk_rel.ctx = H8_EXIT_WORK;
		ufshcd_release(hba, false);
		if (!ret) {
			spin_lock_irqsave(hba->host->host_lock, flags);
			ufshcd_set_link_active(hba);
			hba->hibern8_on_idle.state = HIBERN8_EXITED;
			trace_ufshcd_hibern8_on_idle(dev_name(hba->dev),
				hba->hibern8_on_idle.state);
			spin_unlock_irqrestore(hba->host->host_lock, flags);
		}
	}
unblock_reqs:
	ufshcd_scsi_unblock_requests(hba);
}

static ssize_t ufshcd_hibern8_on_idle_delay_show(struct device *dev,
		struct device_attribute *attr, char *buf)
{
	struct ufs_hba *hba = dev_get_drvdata(dev);

	return snprintf(buf, PAGE_SIZE, "%lu\n", hba->hibern8_on_idle.delay_ms);
}

static ssize_t ufshcd_hibern8_on_idle_delay_store(struct device *dev,
		struct device_attribute *attr, const char *buf, size_t count)
{
	struct ufs_hba *hba = dev_get_drvdata(dev);
	unsigned long flags, value;
	bool change = true;

	if (kstrtoul(buf, 0, &value))
		return -EINVAL;

	spin_lock_irqsave(hba->host->host_lock, flags);
	if (hba->hibern8_on_idle.delay_ms == value)
		change = false;

	if (value >= hba->clk_gating.delay_ms_pwr_save ||
	    value >= hba->clk_gating.delay_ms_perf) {
		dev_err(hba->dev, "hibern8_on_idle_delay (%lu) can not be >= to clkgate_delay_ms_pwr_save (%lu) and clkgate_delay_ms_perf (%lu)\n",
			value, hba->clk_gating.delay_ms_pwr_save,
			hba->clk_gating.delay_ms_perf);
		spin_unlock_irqrestore(hba->host->host_lock, flags);
		return -EINVAL;
	}

	hba->hibern8_on_idle.delay_ms = value;
	spin_unlock_irqrestore(hba->host->host_lock, flags);

	/* Update auto hibern8 timer value if supported */
	if (change && ufshcd_is_auto_hibern8_supported(hba) &&
	    hba->hibern8_on_idle.is_enabled)
		__ufshcd_set_auto_hibern8_timer(hba,
						hba->hibern8_on_idle.delay_ms);

	return count;
}

static ssize_t ufshcd_hibern8_on_idle_enable_show(struct device *dev,
		struct device_attribute *attr, char *buf)
{
	struct ufs_hba *hba = dev_get_drvdata(dev);

	return snprintf(buf, PAGE_SIZE, "%d\n",
			hba->hibern8_on_idle.is_enabled);
}

static ssize_t ufshcd_hibern8_on_idle_enable_store(struct device *dev,
		struct device_attribute *attr, const char *buf, size_t count)
{
	struct ufs_hba *hba = dev_get_drvdata(dev);
	unsigned long flags;
	u32 value;

	if (kstrtou32(buf, 0, &value))
		return -EINVAL;

	value = !!value;
	if (value == hba->hibern8_on_idle.is_enabled)
		goto out;

	/* Update auto hibern8 timer value if supported */
	if (ufshcd_is_auto_hibern8_supported(hba)) {
		__ufshcd_set_auto_hibern8_timer(hba,
			value ? hba->hibern8_on_idle.delay_ms : value);
		goto update;
	}

	if (value) {
		/*
		 * As clock gating work would wait for the hibern8 enter work
		 * to finish, clocks would remain on during hibern8 enter work.
		 */
		ufshcd_hold(hba, false);
		ufshcd_release_all(hba);
	} else {
		spin_lock_irqsave(hba->host->host_lock, flags);
		hba->hibern8_on_idle.active_reqs++;
		spin_unlock_irqrestore(hba->host->host_lock, flags);
	}

update:
	hba->hibern8_on_idle.is_enabled = value;
out:
	return count;
}

static void ufshcd_init_hibern8_on_idle(struct ufs_hba *hba)
{
	/* initialize the state variable here */
	hba->hibern8_on_idle.state = HIBERN8_EXITED;

	if (!ufshcd_is_hibern8_on_idle_allowed(hba) &&
	    !ufshcd_is_auto_hibern8_supported(hba))
		return;

	if (ufshcd_is_auto_hibern8_supported(hba)) {
		hba->hibern8_on_idle.delay_ms = 1;
		hba->hibern8_on_idle.state = AUTO_HIBERN8;
		/*
		 * Disable SW hibern8 enter on idle in case
		 * auto hibern8 is supported
		 */
		hba->caps &= ~UFSHCD_CAP_HIBERN8_ENTER_ON_IDLE;
	} else {
		hba->hibern8_on_idle.delay_ms = 10;
		INIT_DELAYED_WORK(&hba->hibern8_on_idle.enter_work,
				  ufshcd_hibern8_enter_work);
		INIT_WORK(&hba->hibern8_on_idle.exit_work,
			  ufshcd_hibern8_exit_work);
	}

	hba->hibern8_on_idle.is_enabled = true;

	hba->hibern8_on_idle.delay_attr.show =
					ufshcd_hibern8_on_idle_delay_show;
	hba->hibern8_on_idle.delay_attr.store =
					ufshcd_hibern8_on_idle_delay_store;
	sysfs_attr_init(&hba->hibern8_on_idle.delay_attr.attr);
	hba->hibern8_on_idle.delay_attr.attr.name = "hibern8_on_idle_delay_ms";
	hba->hibern8_on_idle.delay_attr.attr.mode = S_IRUGO | S_IWUSR;
	if (device_create_file(hba->dev, &hba->hibern8_on_idle.delay_attr))
		dev_err(hba->dev, "Failed to create sysfs for hibern8_on_idle_delay\n");

	hba->hibern8_on_idle.enable_attr.show =
					ufshcd_hibern8_on_idle_enable_show;
	hba->hibern8_on_idle.enable_attr.store =
					ufshcd_hibern8_on_idle_enable_store;
	sysfs_attr_init(&hba->hibern8_on_idle.enable_attr.attr);
	hba->hibern8_on_idle.enable_attr.attr.name = "hibern8_on_idle_enable";
	hba->hibern8_on_idle.enable_attr.attr.mode = S_IRUGO | S_IWUSR;
	if (device_create_file(hba->dev, &hba->hibern8_on_idle.enable_attr))
		dev_err(hba->dev, "Failed to create sysfs for hibern8_on_idle_enable\n");
}

static void ufshcd_exit_hibern8_on_idle(struct ufs_hba *hba)
{
	if (!ufshcd_is_hibern8_on_idle_allowed(hba) &&
	    !ufshcd_is_auto_hibern8_supported(hba))
		return;
	device_remove_file(hba->dev, &hba->hibern8_on_idle.delay_attr);
	device_remove_file(hba->dev, &hba->hibern8_on_idle.enable_attr);
}

static void ufshcd_hold_all(struct ufs_hba *hba)
{
	ufshcd_hold(hba, false);
	ufshcd_hibern8_hold(hba, false);
}

static void ufshcd_release_all(struct ufs_hba *hba)
{
	ufshcd_hibern8_release(hba, false);
	ufshcd_release(hba, false);
}

/* Must be called with host lock acquired */
static void ufshcd_clk_scaling_start_busy(struct ufs_hba *hba)
{
	bool queue_resume_work = false;

	if (!ufshcd_is_clkscaling_supported(hba))
		return;

	if (!hba->clk_scaling.active_reqs++)
		queue_resume_work = true;

	if (!hba->clk_scaling.is_allowed || hba->pm_op_in_progress)
		return;

	if (queue_resume_work)
		queue_work(hba->clk_scaling.workq,
			   &hba->clk_scaling.resume_work);

	if (!hba->clk_scaling.window_start_t) {
		hba->clk_scaling.window_start_t = jiffies;
		hba->clk_scaling.tot_busy_t = 0;
		hba->clk_scaling.is_busy_started = false;
	}

	if (!hba->clk_scaling.is_busy_started) {
		hba->clk_scaling.busy_start_t = ktime_get();
		hba->clk_scaling.is_busy_started = true;
	}
}

static void ufshcd_clk_scaling_update_busy(struct ufs_hba *hba)
{
	struct ufs_clk_scaling *scaling = &hba->clk_scaling;

	if (!ufshcd_is_clkscaling_supported(hba))
		return;

	if (!hba->outstanding_reqs && scaling->is_busy_started) {
		scaling->tot_busy_t += ktime_to_us(ktime_sub(ktime_get(),
					scaling->busy_start_t));
		scaling->busy_start_t = ktime_set(0, 0);
		scaling->is_busy_started = false;
	}
}

/**
 * ufshcd_send_command - Send SCSI or device management commands
 * @hba: per adapter instance
 * @task_tag: Task tag of the command
 */
static inline
int ufshcd_send_command(struct ufs_hba *hba, unsigned int task_tag)
{
	if (hba->lrb[task_tag].cmd) {
		u8 opcode = (u8)(*hba->lrb[task_tag].cmd->cmnd);

		if (opcode == SECURITY_PROTOCOL_OUT && hba->security_in) {
			hba->security_in--;
		} else if (opcode == SECURITY_PROTOCOL_IN) {
			if (hba->security_in) {
				WARN_ON(1);
				return -EINVAL;
			}
			hba->security_in++;
		}
	}

	hba->lrb[task_tag].issue_time_stamp = ktime_get();
	hba->lrb[task_tag].complete_time_stamp = ktime_set(0, 0);
	ufshcd_clk_scaling_start_busy(hba);
	__set_bit(task_tag, &hba->outstanding_reqs);
	ufshcd_writel(hba, 1 << task_tag, REG_UTP_TRANSFER_REQ_DOOR_BELL);
	/* Make sure that doorbell is committed immediately */
	wmb();
	ufshcd_cond_add_cmd_trace(hba, task_tag,
			hba->lrb[task_tag].cmd ? "scsi_send" : "dev_cmd_send");
	ufshcd_update_tag_stats(hba, task_tag);
	update_io_stat(hba, task_tag, 1);
	return 0;
}

/**
 * ufshcd_copy_sense_data - Copy sense data in case of check condition
 * @lrb - pointer to local reference block
 */
static inline void ufshcd_copy_sense_data(struct ufshcd_lrb *lrbp)
{
	int len;
	if (lrbp->sense_buffer &&
	    ufshcd_get_rsp_upiu_data_seg_len(lrbp->ucd_rsp_ptr)) {
		int len_to_copy;

		len = be16_to_cpu(lrbp->ucd_rsp_ptr->sr.sense_data_len);
		len_to_copy = min_t(int, RESPONSE_UPIU_SENSE_DATA_LENGTH, len);

		memcpy(lrbp->sense_buffer,
			lrbp->ucd_rsp_ptr->sr.sense_data,
			min_t(int, len_to_copy, UFSHCD_REQ_SENSE_SIZE));
	}
}

/**
 * ufshcd_copy_query_response() - Copy the Query Response and the data
 * descriptor
 * @hba: per adapter instance
 * @lrb - pointer to local reference block
 */
static
int ufshcd_copy_query_response(struct ufs_hba *hba, struct ufshcd_lrb *lrbp)
{
	struct ufs_query_res *query_res = &hba->dev_cmd.query.response;

	memcpy(&query_res->upiu_res, &lrbp->ucd_rsp_ptr->qr, QUERY_OSF_SIZE);

	/* Get the descriptor */
	if (hba->dev_cmd.query.descriptor &&
	    lrbp->ucd_rsp_ptr->qr.opcode == UPIU_QUERY_OPCODE_READ_DESC) {
		u8 *descp = (u8 *)lrbp->ucd_rsp_ptr +
				GENERAL_UPIU_REQUEST_SIZE;
		u16 resp_len;
		u16 buf_len;

		/* data segment length */
		resp_len = be32_to_cpu(lrbp->ucd_rsp_ptr->header.dword_2) &
						MASK_QUERY_DATA_SEG_LEN;
		buf_len = be16_to_cpu(
				hba->dev_cmd.query.request.upiu_req.length);
		if (likely(buf_len >= resp_len)) {
			memcpy(hba->dev_cmd.query.descriptor, descp, resp_len);
		} else {
			dev_warn(hba->dev,
				"%s: Response size is bigger than buffer",
				__func__);
			return -EINVAL;
		}
	}

	return 0;
}

/**
 * ufshcd_hba_capabilities - Read controller capabilities
 * @hba: per adapter instance
 */
static inline void ufshcd_hba_capabilities(struct ufs_hba *hba)
{
	hba->capabilities = ufshcd_readl(hba, REG_CONTROLLER_CAPABILITIES);

	/* nutrs and nutmrs are 0 based values */
	hba->nutrs = (hba->capabilities & MASK_TRANSFER_REQUESTS_SLOTS) + 1;
	hba->nutmrs =
	((hba->capabilities & MASK_TASK_MANAGEMENT_REQUEST_SLOTS) >> 16) + 1;
}

/**
 * ufshcd_ready_for_uic_cmd - Check if controller is ready
 *                            to accept UIC commands
 * @hba: per adapter instance
 * Return true on success, else false
 */
static inline bool ufshcd_ready_for_uic_cmd(struct ufs_hba *hba)
{
	if (ufshcd_readl(hba, REG_CONTROLLER_STATUS) & UIC_COMMAND_READY)
		return true;
	else
		return false;
}

/**
 * ufshcd_get_upmcrs - Get the power mode change request status
 * @hba: Pointer to adapter instance
 *
 * This function gets the UPMCRS field of HCS register
 * Returns value of UPMCRS field
 */
static inline u8 ufshcd_get_upmcrs(struct ufs_hba *hba)
{
	return (ufshcd_readl(hba, REG_CONTROLLER_STATUS) >> 8) & 0x7;
}

/**
 * ufshcd_dispatch_uic_cmd - Dispatch UIC commands to unipro layers
 * @hba: per adapter instance
 * @uic_cmd: UIC command
 *
 * Mutex must be held.
 */
static inline void
ufshcd_dispatch_uic_cmd(struct ufs_hba *hba, struct uic_command *uic_cmd)
{
	WARN_ON(hba->active_uic_cmd);

	hba->active_uic_cmd = uic_cmd;

	ufshcd_dme_cmd_log(hba, "dme_send", hba->active_uic_cmd->command);
	/* Write Args */
	ufshcd_writel(hba, uic_cmd->argument1, REG_UIC_COMMAND_ARG_1);
	ufshcd_writel(hba, uic_cmd->argument2, REG_UIC_COMMAND_ARG_2);
	ufshcd_writel(hba, uic_cmd->argument3, REG_UIC_COMMAND_ARG_3);

	/* Write UIC Cmd */
	ufshcd_writel(hba, uic_cmd->command & COMMAND_OPCODE_MASK,
		      REG_UIC_COMMAND);
}

/**
 * ufshcd_wait_for_uic_cmd - Wait complectioin of UIC command
 * @hba: per adapter instance
 * @uic_command: UIC command
 *
 * Must be called with mutex held.
 * Returns 0 only if success.
 */
static int
ufshcd_wait_for_uic_cmd(struct ufs_hba *hba, struct uic_command *uic_cmd)
{
	int ret;
	unsigned long flags;

	if (wait_for_completion_timeout(&uic_cmd->done,
					msecs_to_jiffies(UIC_CMD_TIMEOUT)))
		ret = uic_cmd->argument2 & MASK_UIC_COMMAND_RESULT;
	else
		ret = -ETIMEDOUT;

	if (ret)
		ufsdbg_set_err_state(hba);

	ufshcd_dme_cmd_log(hba, "dme_cmpl_1", hba->active_uic_cmd->command);

	spin_lock_irqsave(hba->host->host_lock, flags);
	hba->active_uic_cmd = NULL;
	spin_unlock_irqrestore(hba->host->host_lock, flags);

	return ret;
}

/**
 * __ufshcd_send_uic_cmd - Send UIC commands and retrieve the result
 * @hba: per adapter instance
 * @uic_cmd: UIC command
 * @completion: initialize the completion only if this is set to true
 *
 * Identical to ufshcd_send_uic_cmd() expect mutex. Must be called
 * with mutex held and host_lock locked.
 * Returns 0 only if success.
 */
static int
__ufshcd_send_uic_cmd(struct ufs_hba *hba, struct uic_command *uic_cmd,
		      bool completion)
{
	if (!ufshcd_ready_for_uic_cmd(hba)) {
		dev_err(hba->dev,
			"Controller not ready to accept UIC commands\n");
		return -EIO;
	}

	if (completion)
		init_completion(&uic_cmd->done);

	ufshcd_dispatch_uic_cmd(hba, uic_cmd);

	return 0;
}

/**
 * ufshcd_send_uic_cmd - Send UIC commands and retrieve the result
 * @hba: per adapter instance
 * @uic_cmd: UIC command
 *
 * Returns 0 only if success.
 */
static int
ufshcd_send_uic_cmd(struct ufs_hba *hba, struct uic_command *uic_cmd)
{
	int ret;
	unsigned long flags;

	hba->ufs_stats.clk_hold.ctx = UIC_CMD_SEND;
	ufshcd_hold_all(hba);
	mutex_lock(&hba->uic_cmd_mutex);
	ufshcd_add_delay_before_dme_cmd(hba);

	spin_lock_irqsave(hba->host->host_lock, flags);
	ret = __ufshcd_send_uic_cmd(hba, uic_cmd, true);
	spin_unlock_irqrestore(hba->host->host_lock, flags);
	if (!ret)
		ret = ufshcd_wait_for_uic_cmd(hba, uic_cmd);

	ufshcd_save_tstamp_of_last_dme_cmd(hba);
	mutex_unlock(&hba->uic_cmd_mutex);
	ufshcd_release_all(hba);
	hba->ufs_stats.clk_rel.ctx = UIC_CMD_SEND;

	ufsdbg_error_inject_dispatcher(hba,
		ERR_INJECT_UIC, 0, &ret);

	return ret;
}

/**
 * ufshcd_map_sg - Map scatter-gather list to prdt
 * @lrbp - pointer to local reference block
 *
 * Returns 0 in case of success, non-zero value in case of failure
 */
static int ufshcd_map_sg(struct ufs_hba *hba, struct ufshcd_lrb *lrbp)
{
	struct ufshcd_sg_entry *prd_table;
	struct scatterlist *sg;
	struct scsi_cmnd *cmd;
	int sg_segments;
	int i;

	cmd = lrbp->cmd;
	sg_segments = scsi_dma_map(cmd);
	if (sg_segments < 0)
		return sg_segments;

	if (sg_segments) {
		if (hba->quirks & UFSHCD_QUIRK_PRDT_BYTE_GRAN)
			lrbp->utr_descriptor_ptr->prd_table_length =
				cpu_to_le16((u16)(sg_segments *
					sizeof(struct ufshcd_sg_entry)));
		else
			lrbp->utr_descriptor_ptr->prd_table_length =
				cpu_to_le16((u16) (sg_segments));

		prd_table = (struct ufshcd_sg_entry *)lrbp->ucd_prdt_ptr;

		scsi_for_each_sg(cmd, sg, sg_segments, i) {
			prd_table[i].size  =
				cpu_to_le32(((u32) sg_dma_len(sg))-1);
			prd_table[i].base_addr =
				cpu_to_le32(lower_32_bits(sg->dma_address));
			prd_table[i].upper_addr =
				cpu_to_le32(upper_32_bits(sg->dma_address));
			prd_table[i].reserved = 0;
		}
	} else {
		lrbp->utr_descriptor_ptr->prd_table_length = 0;
	}

	return 0;
}

/**
 * ufshcd_enable_intr - enable interrupts
 * @hba: per adapter instance
 * @intrs: interrupt bits
 */
static void ufshcd_enable_intr(struct ufs_hba *hba, u32 intrs)
{
	u32 set = ufshcd_readl(hba, REG_INTERRUPT_ENABLE);

	if (hba->ufs_version == UFSHCI_VERSION_10) {
		u32 rw;
		rw = set & INTERRUPT_MASK_RW_VER_10;
		set = rw | ((set ^ intrs) & intrs);
	} else {
		set |= intrs;
	}

	ufshcd_writel(hba, set, REG_INTERRUPT_ENABLE);
}

/**
 * ufshcd_disable_intr - disable interrupts
 * @hba: per adapter instance
 * @intrs: interrupt bits
 */
static void ufshcd_disable_intr(struct ufs_hba *hba, u32 intrs)
{
	u32 set = ufshcd_readl(hba, REG_INTERRUPT_ENABLE);

	if (hba->ufs_version == UFSHCI_VERSION_10) {
		u32 rw;
		rw = (set & INTERRUPT_MASK_RW_VER_10) &
			~(intrs & INTERRUPT_MASK_RW_VER_10);
		set = rw | ((set & intrs) & ~INTERRUPT_MASK_RW_VER_10);

	} else {
		set &= ~intrs;
	}

	ufshcd_writel(hba, set, REG_INTERRUPT_ENABLE);
}

static int ufshcd_prepare_crypto_utrd(struct ufs_hba *hba,
		struct ufshcd_lrb *lrbp)
{
	struct utp_transfer_req_desc *req_desc = lrbp->utr_descriptor_ptr;
	u8 cc_index = 0;
	bool enable = false;
	u64 dun = 0;
	int ret;

	/*
	 * Call vendor specific code to get crypto info for this request:
	 * enable, crypto config. index, DUN.
	 * If bypass is set, don't bother setting the other fields.
	 */
	ret = ufshcd_vops_crypto_req_setup(hba, lrbp, &cc_index, &enable, &dun);
	if (ret) {
		if (ret != -EAGAIN) {
			dev_err(hba->dev,
				"%s: failed to setup crypto request (%d)\n",
				__func__, ret);
		}

		return ret;
	}

	if (!enable)
		goto out;

	req_desc->header.dword_0 |= cc_index | UTRD_CRYPTO_ENABLE;
	req_desc->header.dword_1 = (u32)(dun & 0xFFFFFFFF);
	req_desc->header.dword_3 = (u32)((dun >> 32) & 0xFFFFFFFF);
out:
	return 0;
}

/**
 * ufshcd_prepare_req_desc_hdr() - Fills the requests header
 * descriptor according to request
 * @hba: per adapter instance
 * @lrbp: pointer to local reference block
 * @upiu_flags: flags required in the header
 * @cmd_dir: requests data direction
 */
static int ufshcd_prepare_req_desc_hdr(struct ufs_hba *hba,
	struct ufshcd_lrb *lrbp, u32 *upiu_flags,
	enum dma_data_direction cmd_dir)
{
	struct utp_transfer_req_desc *req_desc = lrbp->utr_descriptor_ptr;
	u32 data_direction;
	u32 dword_0;

	if (cmd_dir == DMA_FROM_DEVICE) {
		data_direction = UTP_DEVICE_TO_HOST;
		*upiu_flags = UPIU_CMD_FLAGS_READ;
	} else if (cmd_dir == DMA_TO_DEVICE) {
		data_direction = UTP_HOST_TO_DEVICE;
		*upiu_flags = UPIU_CMD_FLAGS_WRITE;
	} else {
		data_direction = UTP_NO_DATA_TRANSFER;
		*upiu_flags = UPIU_CMD_FLAGS_NONE;
	}

	dword_0 = data_direction | (lrbp->command_type
				<< UPIU_COMMAND_TYPE_OFFSET);
	if (lrbp->intr_cmd)
		dword_0 |= UTP_REQ_DESC_INT_CMD;

	/* Transfer request descriptor header fields */
	req_desc->header.dword_0 = cpu_to_le32(dword_0);
	/* dword_1 is reserved, hence it is set to 0 */
	req_desc->header.dword_1 = 0;
	/*
	 * assigning invalid value for command status. Controller
	 * updates OCS on command completion, with the command
	 * status
	 */
	req_desc->header.dword_2 =
		cpu_to_le32(OCS_INVALID_COMMAND_STATUS);
	/* dword_3 is reserved, hence it is set to 0 */
	req_desc->header.dword_3 = 0;

	req_desc->prd_table_length = 0;

	if (ufshcd_is_crypto_supported(hba))
		return ufshcd_prepare_crypto_utrd(hba, lrbp);

	return 0;
}

/**
 * ufshcd_prepare_utp_scsi_cmd_upiu() - fills the utp_transfer_req_desc,
 * for scsi commands
 * @lrbp - local reference block pointer
 * @upiu_flags - flags
 */
static
void ufshcd_prepare_utp_scsi_cmd_upiu(struct ufshcd_lrb *lrbp, u32 upiu_flags)
{
	struct utp_upiu_req *ucd_req_ptr = lrbp->ucd_req_ptr;
	unsigned short cdb_len;

	/* command descriptor fields */
	ucd_req_ptr->header.dword_0 = UPIU_HEADER_DWORD(
				UPIU_TRANSACTION_COMMAND, upiu_flags,
				lrbp->lun, lrbp->task_tag);
	ucd_req_ptr->header.dword_1 = UPIU_HEADER_DWORD(
				UPIU_COMMAND_SET_TYPE_SCSI, 0, 0, 0);

	/* Total EHS length and Data segment length will be zero */
	ucd_req_ptr->header.dword_2 = 0;

	ucd_req_ptr->sc.exp_data_transfer_len =
		cpu_to_be32(lrbp->cmd->sdb.length);

	cdb_len = min_t(unsigned short, lrbp->cmd->cmd_len, MAX_CDB_SIZE);
	memcpy(ucd_req_ptr->sc.cdb, lrbp->cmd->cmnd, cdb_len);
	if (cdb_len < MAX_CDB_SIZE)
		memset(ucd_req_ptr->sc.cdb + cdb_len, 0,
		       (MAX_CDB_SIZE - cdb_len));
	memset(lrbp->ucd_rsp_ptr, 0, sizeof(struct utp_upiu_rsp));
}

/**
 * ufshcd_prepare_utp_query_req_upiu() - fills the utp_transfer_req_desc,
 * for query requsts
 * @hba: UFS hba
 * @lrbp: local reference block pointer
 * @upiu_flags: flags
 */
static void ufshcd_prepare_utp_query_req_upiu(struct ufs_hba *hba,
				struct ufshcd_lrb *lrbp, u32 upiu_flags)
{
	struct utp_upiu_req *ucd_req_ptr = lrbp->ucd_req_ptr;
	struct ufs_query *query = &hba->dev_cmd.query;
	u16 len = be16_to_cpu(query->request.upiu_req.length);
	u8 *descp = (u8 *)lrbp->ucd_req_ptr + GENERAL_UPIU_REQUEST_SIZE;

	/* Query request header */
	ucd_req_ptr->header.dword_0 = UPIU_HEADER_DWORD(
			UPIU_TRANSACTION_QUERY_REQ, upiu_flags,
			lrbp->lun, lrbp->task_tag);
	ucd_req_ptr->header.dword_1 = UPIU_HEADER_DWORD(
			0, query->request.query_func, 0, 0);

	/* Data segment length only need for WRITE_DESC */
	if (query->request.upiu_req.opcode == UPIU_QUERY_OPCODE_WRITE_DESC)
		ucd_req_ptr->header.dword_2 =
			UPIU_HEADER_DWORD(0, 0, (len >> 8), (u8)len);
	else
		ucd_req_ptr->header.dword_2 = 0;

	/* Copy the Query Request buffer as is */
	memcpy(&ucd_req_ptr->qr, &query->request.upiu_req,
			QUERY_OSF_SIZE);

	/* Copy the Descriptor */
	if (query->request.upiu_req.opcode == UPIU_QUERY_OPCODE_WRITE_DESC)
		memcpy(descp, query->descriptor, len);

	memset(lrbp->ucd_rsp_ptr, 0, sizeof(struct utp_upiu_rsp));
}

static inline void ufshcd_prepare_utp_nop_upiu(struct ufshcd_lrb *lrbp)
{
	struct utp_upiu_req *ucd_req_ptr = lrbp->ucd_req_ptr;

	memset(ucd_req_ptr, 0, sizeof(struct utp_upiu_req));

	/* command descriptor fields */
	ucd_req_ptr->header.dword_0 =
		UPIU_HEADER_DWORD(
			UPIU_TRANSACTION_NOP_OUT, 0, 0, lrbp->task_tag);
	/* clear rest of the fields of basic header */
	ucd_req_ptr->header.dword_1 = 0;
	ucd_req_ptr->header.dword_2 = 0;

	memset(lrbp->ucd_rsp_ptr, 0, sizeof(struct utp_upiu_rsp));
}

/**
 * ufshcd_compose_upiu - form UFS Protocol Information Unit(UPIU)
 * @hba - per adapter instance
 * @lrb - pointer to local reference block
 */
static int ufshcd_compose_upiu(struct ufs_hba *hba, struct ufshcd_lrb *lrbp)
{
	u32 upiu_flags;
	int ret = 0;

	switch (lrbp->command_type) {
	case UTP_CMD_TYPE_SCSI:
		if (likely(lrbp->cmd)) {
			if (hba->ufshpb_state == HPB_PRESENT &&
					hba->issue_ioctl == true)
				lrbp->lun = 0x7F;
			ret = ufshcd_prepare_req_desc_hdr(hba, lrbp,
				&upiu_flags, lrbp->cmd->sc_data_direction);
			ufshcd_prepare_utp_scsi_cmd_upiu(lrbp, upiu_flags);
			if (hba->ufshpb_state == HPB_PRESENT &&
					hba->issue_ioctl == false)
				ufshpb_prep_fn(hba, lrbp);
		} else {
			ret = -EINVAL;
		}
		break;
	case UTP_CMD_TYPE_DEV_MANAGE:
		ret = ufshcd_prepare_req_desc_hdr(hba, lrbp, &upiu_flags,
			DMA_NONE);
		if (hba->dev_cmd.type == DEV_CMD_TYPE_QUERY)
			ufshcd_prepare_utp_query_req_upiu(
					hba, lrbp, upiu_flags);
		else if (hba->dev_cmd.type == DEV_CMD_TYPE_NOP)
			ufshcd_prepare_utp_nop_upiu(lrbp);
		else
			ret = -EINVAL;
		break;
	case UTP_CMD_TYPE_UFS:
		/* For UFS native command implementation */
		ret = -ENOTSUPP;
		dev_err(hba->dev, "%s: UFS native command are not supported\n",
			__func__);
		break;
	default:
		ret = -ENOTSUPP;
		dev_err(hba->dev, "%s: unknown command type: 0x%x\n",
				__func__, lrbp->command_type);
		break;
	} /* end of switch */

	return ret;
}

/*
 * ufshcd_scsi_to_upiu_lun - maps scsi LUN to UPIU LUN
 * @scsi_lun: scsi LUN id
 *
 * Returns UPIU LUN id
 */
static inline u8 ufshcd_scsi_to_upiu_lun(unsigned int scsi_lun)
{
	if (scsi_is_wlun(scsi_lun))
		return (scsi_lun & UFS_UPIU_MAX_UNIT_NUM_ID)
			| UFS_UPIU_WLUN_ID;
	else
		return scsi_lun & UFS_UPIU_MAX_UNIT_NUM_ID;
}

/**
 * ufshcd_upiu_wlun_to_scsi_wlun - maps UPIU W-LUN id to SCSI W-LUN ID
 * @scsi_lun: UPIU W-LUN id
 *
 * Returns SCSI W-LUN id
 */
static inline u16 ufshcd_upiu_wlun_to_scsi_wlun(u8 upiu_wlun_id)
{
	return (upiu_wlun_id & ~UFS_UPIU_WLUN_ID) | SCSI_W_LUN_BASE;
}

/**
 * ufshcd_get_write_lock - synchronize between shutdown, scaling &
 * arrival of requests
 * @hba: ufs host
 *
 * Lock is predominantly held by shutdown context thus, ensuring
 * that no requests from any other context may sneak through.
 */
static inline void ufshcd_get_write_lock(struct ufs_hba *hba)
{
	down_write(&hba->lock);
}

/**
 * ufshcd_get_read_lock - synchronize between shutdown, scaling &
 * arrival of requests
 * @hba: ufs host
 *
 * Returns 1 if acquired, < 0 on contention
 *
 * After shutdown's initiated, allow requests only directed to the
 * well known device lun. The sync between scaling & issue is maintained
 * as is and this restructuring syncs shutdown with these too.
 */
static int ufshcd_get_read_lock(struct ufs_hba *hba, u64 lun)
{
	int err = 0;

	err = down_read_trylock(&hba->lock);
	if (err > 0)
		goto out;
	/* let requests for well known device lun to go through */
	if (ufshcd_scsi_to_upiu_lun(lun) == UFS_UPIU_UFS_DEVICE_WLUN)
		return 0;
	else if (!ufshcd_is_shutdown_ongoing(hba))
		return -EAGAIN;
	else
		return -EPERM;

out:
	return err;
}

/**
 * ufshcd_put_read_lock - synchronize between shutdown, scaling &
 * arrival of requests
 * @hba: ufs host
 *
 * Returns none
 */
static inline void ufshcd_put_read_lock(struct ufs_hba *hba)
{
	up_read(&hba->lock);
}

/**
 * ufshcd_queuecommand - main entry point for SCSI requests
 * @cmd: command from SCSI Midlayer
 * @done: call back function
 *
 * Returns 0 for success, non-zero in case of failure
 */
static int ufshcd_queuecommand(struct Scsi_Host *host, struct scsi_cmnd *cmd)
{
	struct ufshcd_lrb *lrbp;
	struct ufs_hba *hba;
	unsigned long flags;
	int tag;
	int err = 0;
	bool has_read_lock = false;

	hba = shost_priv(host);

	if (!cmd || !cmd->request || !hba)
		return -EINVAL;

	tag = cmd->request->tag;
	if (!ufshcd_valid_tag(hba, tag)) {
		dev_err(hba->dev,
			"%s: invalid command tag %d: cmd=0x%p, cmd->request=0x%p",
			__func__, tag, cmd, cmd->request);
		BUG();
	}

	err = ufshcd_get_read_lock(hba, cmd->device->lun);
	if (unlikely(err < 0)) {
		if (err == -EPERM) {
			set_host_byte(cmd, DID_ERROR);
			cmd->scsi_done(cmd);
			return 0;
		}
		if (err == -EAGAIN)
			return SCSI_MLQUEUE_HOST_BUSY;
	} else if (err == 1) {
		has_read_lock = true;
	}

	/*
	 * err might be non-zero here but logic later in this function
	 * assumes that err is set to 0.
	 */
	err = 0;

	spin_lock_irqsave(hba->host->host_lock, flags);

	/* if error handling is in progress, return host busy */
	if (ufshcd_eh_in_progress(hba)) {
		err = SCSI_MLQUEUE_HOST_BUSY;
		goto out_unlock;
	}

	if (hba->extcon && ufshcd_is_card_offline(hba)) {
		set_host_byte(cmd, DID_BAD_TARGET);
		cmd->scsi_done(cmd);
		goto out_unlock;
	}

	switch (hba->ufshcd_state) {
	case UFSHCD_STATE_OPERATIONAL:
		break;
	case UFSHCD_STATE_EH_SCHEDULED:
	case UFSHCD_STATE_RESET:
		err = SCSI_MLQUEUE_HOST_BUSY;
		goto out_unlock;
	case UFSHCD_STATE_ERROR:
		set_host_byte(cmd, DID_ERROR);
		cmd->scsi_done(cmd);
		goto out_unlock;
	default:
		dev_WARN_ONCE(hba->dev, 1, "%s: invalid state %d\n",
				__func__, hba->ufshcd_state);
		set_host_byte(cmd, DID_BAD_TARGET);
		cmd->scsi_done(cmd);
		goto out_unlock;
	}
	spin_unlock_irqrestore(hba->host->host_lock, flags);

	hba->req_abort_count = 0;

	/* acquire the tag to make sure device cmds don't use it */
	if (test_and_set_bit_lock(tag, &hba->lrb_in_use)) {
		/*
		 * Dev manage command in progress, requeue the command.
		 * Requeuing the command helps in cases where the request *may*
		 * find different tag instead of waiting for dev manage command
		 * completion.
		 */
		err = SCSI_MLQUEUE_HOST_BUSY;
		goto out;
	}

	hba->ufs_stats.clk_hold.ctx = QUEUE_CMD;
	err = ufshcd_hold(hba, true);
	if (err) {
		err = SCSI_MLQUEUE_HOST_BUSY;
		clear_bit_unlock(tag, &hba->lrb_in_use);
		goto out;
	}

	if (ufshcd_is_clkgating_allowed(hba))
		WARN_ON(hba->clk_gating.state != CLKS_ON);

	err = ufshcd_hibern8_hold(hba, true);
	if (err) {
		clear_bit_unlock(tag, &hba->lrb_in_use);
		err = SCSI_MLQUEUE_HOST_BUSY;
		hba->ufs_stats.clk_rel.ctx = QUEUE_CMD;
		ufshcd_release(hba, true);
		goto out;
	}
	if (ufshcd_is_hibern8_on_idle_allowed(hba))
		WARN_ON(hba->hibern8_on_idle.state != HIBERN8_EXITED);

	/* Vote PM QoS for the request */
	ufshcd_vops_pm_qos_req_start(hba, cmd->request);

	WARN_ON(hba->clk_gating.state != CLKS_ON);

	lrbp = &hba->lrb[tag];

	WARN_ON(lrbp->cmd);
	lrbp->cmd = cmd;
	lrbp->sense_bufflen = UFSHCD_REQ_SENSE_SIZE;
	lrbp->sense_buffer = cmd->sense_buffer;
	lrbp->task_tag = tag;
	lrbp->lun = ufshcd_scsi_to_upiu_lun(cmd->device->lun);
	lrbp->intr_cmd = !ufshcd_is_intr_aggr_allowed(hba) ? true : false;
	lrbp->command_type = UTP_CMD_TYPE_SCSI;
	lrbp->req_abort_skip = false;

#ifdef CONFIG_SCSI_UFS_IMPAIRED
	INIT_LIST_HEAD(&lrbp->list);
#endif

	/* form UPIU before issuing the command */
	err = ufshcd_compose_upiu(hba, lrbp);
	if (err) {
		if (err != -EAGAIN)
			dev_err(hba->dev,
				"%s: failed to compose upiu %d\n",
				__func__, err);
		lrbp->cmd = NULL;
		clear_bit_unlock(tag, &hba->lrb_in_use);
		ufshcd_release_all(hba);
		ufshcd_vops_pm_qos_req_end(hba, cmd->request, true);
		goto out;
	}

	err = ufshcd_map_sg(hba, lrbp);
	if (err) {
		lrbp->cmd = NULL;
		clear_bit_unlock(tag, &hba->lrb_in_use);
		ufshcd_release_all(hba);
		ufshcd_vops_pm_qos_req_end(hba, cmd->request, true);
		goto out;
	}

	err = ufshcd_vops_crypto_engine_cfg_start(hba, tag);
	if (err) {
		if (err != -EAGAIN)
			dev_err(hba->dev,
				"%s: failed to configure crypto engine %d\n",
				__func__, err);

		scsi_dma_unmap(lrbp->cmd);
		lrbp->cmd = NULL;
		clear_bit_unlock(tag, &hba->lrb_in_use);
		ufshcd_release_all(hba);
		ufshcd_vops_pm_qos_req_end(hba, cmd->request, true);

		goto out;
	}

	/* Make sure descriptors are ready before ringing the doorbell */
	wmb();
	/* issue command to the controller */
	spin_lock_irqsave(hba->host->host_lock, flags);

	err = ufshcd_send_command(hba, tag);
	if (err) {
		spin_unlock_irqrestore(hba->host->host_lock, flags);
		scsi_dma_unmap(lrbp->cmd);
		lrbp->cmd = NULL;
		clear_bit_unlock(tag, &hba->lrb_in_use);
		ufshcd_release_all(hba);
		ufshcd_vops_pm_qos_req_end(hba, cmd->request, true);
		ufshcd_vops_crypto_engine_cfg_end(hba, lrbp, cmd->request);
		dev_err(hba->dev, "%s: failed sending command, %d\n",
							__func__, err);
		if (err == -EINVAL) {
			set_host_byte(cmd, DID_ERROR);
			if (has_read_lock)
				ufshcd_put_read_lock(hba);
			cmd->scsi_done(cmd);
			return 0;
		}
		goto out;
	}

out_unlock:
	spin_unlock_irqrestore(hba->host->host_lock, flags);
out:
	if (has_read_lock)
		ufshcd_put_read_lock(hba);
	return err;
}

static int ufshcd_compose_dev_cmd(struct ufs_hba *hba,
		struct ufshcd_lrb *lrbp, enum dev_cmd_type cmd_type, int tag)
{
	lrbp->cmd = NULL;
	lrbp->sense_bufflen = 0;
	lrbp->sense_buffer = NULL;
	lrbp->task_tag = tag;
	lrbp->lun = 0; /* device management cmd is not specific to any LUN */
	lrbp->command_type = UTP_CMD_TYPE_DEV_MANAGE;
	lrbp->intr_cmd = true; /* No interrupt aggregation */
	hba->dev_cmd.type = cmd_type;

	return ufshcd_compose_upiu(hba, lrbp);
}

static int
ufshcd_clear_cmd(struct ufs_hba *hba, int tag)
{
	int err = 0;
	unsigned long flags;
	u32 mask = 1 << tag;

	/* clear outstanding transaction before retry */
	spin_lock_irqsave(hba->host->host_lock, flags);
	ufshcd_utrl_clear(hba, tag);
	spin_unlock_irqrestore(hba->host->host_lock, flags);

	/*
	 * wait for for h/w to clear corresponding bit in door-bell.
	 * max. wait is 1 sec.
	 */
	err = ufshcd_wait_for_register(hba,
			REG_UTP_TRANSFER_REQ_DOOR_BELL,
			mask, ~mask, 1000, 1000, true);

	return err;
}

static int
ufshcd_check_query_response(struct ufs_hba *hba, struct ufshcd_lrb *lrbp)
{
	struct ufs_query_res *query_res = &hba->dev_cmd.query.response;

	/* Get the UPIU response */
	query_res->response = ufshcd_get_rsp_upiu_result(lrbp->ucd_rsp_ptr) >>
				UPIU_RSP_CODE_OFFSET;
	return query_res->response;
}

/**
 * ufshcd_dev_cmd_completion() - handles device management command responses
 * @hba: per adapter instance
 * @lrbp: pointer to local reference block
 */
static int
ufshcd_dev_cmd_completion(struct ufs_hba *hba, struct ufshcd_lrb *lrbp)
{
	int resp;
	int err = 0;

	hba->ufs_stats.last_hibern8_exit_tstamp = ktime_set(0, 0);
	resp = ufshcd_get_req_rsp(lrbp->ucd_rsp_ptr);

	switch (resp) {
	case UPIU_TRANSACTION_NOP_IN:
		if (hba->dev_cmd.type != DEV_CMD_TYPE_NOP) {
			err = -EINVAL;
			dev_err(hba->dev, "%s: unexpected response %x\n",
					__func__, resp);
		}
		break;
	case UPIU_TRANSACTION_QUERY_RSP:
		err = ufshcd_check_query_response(hba, lrbp);
		if (!err)
			err = ufshcd_copy_query_response(hba, lrbp);
		break;
	case UPIU_TRANSACTION_REJECT_UPIU:
		/* TODO: handle Reject UPIU Response */
		err = -EPERM;
		dev_err(hba->dev, "%s: Reject UPIU not fully implemented\n",
				__func__);
		break;
	default:
		err = -EINVAL;
		dev_err(hba->dev, "%s: Invalid device management cmd response: %x\n",
				__func__, resp);
		break;
	}

	return err;
}

static int ufshcd_wait_for_dev_cmd(struct ufs_hba *hba,
		struct ufshcd_lrb *lrbp, int max_timeout)
{
	int err = 0;
	unsigned long time_left;
	unsigned long flags;

	time_left = wait_for_completion_timeout(hba->dev_cmd.complete,
			msecs_to_jiffies(max_timeout));

	spin_lock_irqsave(hba->host->host_lock, flags);
	hba->dev_cmd.complete = NULL;
	if (likely(time_left)) {
		err = ufshcd_get_tr_ocs(lrbp);
		if (!err)
			err = ufshcd_dev_cmd_completion(hba, lrbp);
	}
	spin_unlock_irqrestore(hba->host->host_lock, flags);

	if (!time_left) {
		err = -ETIMEDOUT;
		dev_dbg(hba->dev, "%s: dev_cmd request timedout, tag %d\n",
			__func__, lrbp->task_tag);
		if (!ufshcd_clear_cmd(hba, lrbp->task_tag))
			/* successfully cleared the command, retry if needed */
			err = -EAGAIN;
		/*
		 * in case of an error, after clearing the doorbell,
		 * we also need to clear the outstanding_request
		 * field in hba
		 */
		ufshcd_outstanding_req_clear(hba, lrbp->task_tag);
	}

	if (err)
		ufsdbg_set_err_state(hba);

	return err;
}

/**
 * ufshcd_get_dev_cmd_tag - Get device management command tag
 * @hba: per-adapter instance
 * @tag: pointer to variable with available slot value
 *
 * Get a free slot and lock it until device management command
 * completes.
 *
 * Returns false if free slot is unavailable for locking, else
 * return true with tag value in @tag.
 */
static bool ufshcd_get_dev_cmd_tag(struct ufs_hba *hba, int *tag_out)
{
	int tag;
	bool ret = false;
	unsigned long tmp;

	if (!tag_out)
		goto out;

	do {
		tmp = ~hba->lrb_in_use;
		tag = find_last_bit(&tmp, hba->nutrs);
		if (tag >= hba->nutrs)
			goto out;
	} while (test_and_set_bit_lock(tag, &hba->lrb_in_use));

	*tag_out = tag;
	ret = true;
out:
	return ret;
}

static inline void ufshcd_put_dev_cmd_tag(struct ufs_hba *hba, int tag)
{
	clear_bit_unlock(tag, &hba->lrb_in_use);
}

/**
 * ufshcd_exec_dev_cmd - API for sending device management requests
 * @hba - UFS hba
 * @cmd_type - specifies the type (NOP, Query...)
 * @timeout - time in seconds
 *
 * NOTE: Since there is only one available tag for device management commands,
 * it is expected you hold the hba->dev_cmd.lock mutex.
 */
static int ufshcd_exec_dev_cmd(struct ufs_hba *hba,
		enum dev_cmd_type cmd_type, int timeout)
{
	struct ufshcd_lrb *lrbp;
	int err;
	int tag;
	struct completion wait;
	unsigned long flags;

	/*
	 * May get invoked from shutdown and IOCTL contexts.
	 * In shutdown context, it comes in with lock acquired.
	 * In error recovery context, it may come with lock acquired.
	 */

	if (!ufshcd_is_shutdown_ongoing(hba) && !ufshcd_eh_in_progress(hba))
		down_read(&hba->lock);

	/*
	 * Get free slot, sleep if slots are unavailable.
	 * Even though we use wait_event() which sleeps indefinitely,
	 * the maximum wait time is bounded by SCSI request timeout.
	 */
	wait_event(hba->dev_cmd.tag_wq, ufshcd_get_dev_cmd_tag(hba, &tag));

	init_completion(&wait);
	lrbp = &hba->lrb[tag];
	WARN_ON(lrbp->cmd);
	err = ufshcd_compose_dev_cmd(hba, lrbp, cmd_type, tag);
	if (unlikely(err))
		goto out_put_tag;

	hba->dev_cmd.complete = &wait;

	/* Make sure descriptors are ready before ringing the doorbell */
	wmb();
	spin_lock_irqsave(hba->host->host_lock, flags);
	err = ufshcd_send_command(hba, tag);
	spin_unlock_irqrestore(hba->host->host_lock, flags);
	if (err) {
		dev_err(hba->dev, "%s: failed sending command, %d\n",
							__func__, err);
		goto out_put_tag;
	}
	err = ufshcd_wait_for_dev_cmd(hba, lrbp, timeout);

out_put_tag:
	ufshcd_put_dev_cmd_tag(hba, tag);
	wake_up(&hba->dev_cmd.tag_wq);
	if (!ufshcd_is_shutdown_ongoing(hba) && !ufshcd_eh_in_progress(hba))
		up_read(&hba->lock);
	return err;
}

/**
 * ufshcd_init_query() - init the query response and request parameters
 * @hba: per-adapter instance
 * @request: address of the request pointer to be initialized
 * @response: address of the response pointer to be initialized
 * @opcode: operation to perform
 * @idn: flag idn to access
 * @index: LU number to access
 * @selector: query/flag/descriptor further identification
 */
static inline void ufshcd_init_query(struct ufs_hba *hba,
		struct ufs_query_req **request, struct ufs_query_res **response,
		enum query_opcode opcode, u8 idn, u8 index, u8 selector)
{
	int idn_t = (int)idn;

	ufsdbg_error_inject_dispatcher(hba,
		ERR_INJECT_QUERY, idn_t, (int *)&idn_t);
	idn = idn_t;

	*request = &hba->dev_cmd.query.request;
	*response = &hba->dev_cmd.query.response;
	memset(*request, 0, sizeof(struct ufs_query_req));
	memset(*response, 0, sizeof(struct ufs_query_res));
	(*request)->upiu_req.opcode = opcode;
	(*request)->upiu_req.idn = idn;
	(*request)->upiu_req.index = index;
	(*request)->upiu_req.selector = selector;

	ufshcd_update_query_stats(hba, opcode, idn);
}

static int ufshcd_query_flag_retry(struct ufs_hba *hba,
	enum query_opcode opcode, enum flag_idn idn, bool *flag_res)
{
	int ret;
	int retries;

	for (retries = 0; retries < QUERY_REQ_RETRIES; retries++) {
		ret = ufshcd_query_flag(hba, opcode, idn, flag_res);
		if (ret)
			dev_dbg(hba->dev,
				"%s: failed with error %d, retries %d\n",
				__func__, ret, retries);
		else
			break;
	}

	if (ret)
		dev_err(hba->dev,
			"%s: query attribute, opcode %d, idn %d, failed with error %d after %d retires\n",
			__func__, opcode, idn, ret, retries);
	return ret;
}

/**
 * ufshcd_query_flag() - API function for sending flag query requests
 * hba: per-adapter instance
 * query_opcode: flag query to perform
 * idn: flag idn to access
 * flag_res: the flag value after the query request completes
 *
 * Returns 0 for success, non-zero in case of failure
 */
int ufshcd_query_flag(struct ufs_hba *hba, enum query_opcode opcode,
			enum flag_idn idn, bool *flag_res)
{
	struct ufs_query_req *request = NULL;
	struct ufs_query_res *response = NULL;
	int err, index = 0, selector = 0;
	int timeout = QUERY_REQ_TIMEOUT;

	BUG_ON(!hba);

	ufshcd_hold_all(hba);
	mutex_lock(&hba->dev_cmd.lock);
	ufshcd_init_query(hba, &request, &response, opcode, idn, index,
			selector);

	switch (opcode) {
	case UPIU_QUERY_OPCODE_SET_FLAG:
	case UPIU_QUERY_OPCODE_CLEAR_FLAG:
	case UPIU_QUERY_OPCODE_TOGGLE_FLAG:
		request->query_func = UPIU_QUERY_FUNC_STANDARD_WRITE_REQUEST;
		break;
	case UPIU_QUERY_OPCODE_READ_FLAG:
		request->query_func = UPIU_QUERY_FUNC_STANDARD_READ_REQUEST;
		if (!flag_res) {
			/* No dummy reads */
			dev_err(hba->dev, "%s: Invalid argument for read request\n",
					__func__);
			err = -EINVAL;
			goto out_unlock;
		}
		break;
	default:
		dev_err(hba->dev,
			"%s: Expected query flag opcode but got = %d\n",
			__func__, opcode);
		err = -EINVAL;
		goto out_unlock;
	}

	err = ufshcd_exec_dev_cmd(hba, DEV_CMD_TYPE_QUERY, timeout);

	if (err) {
		dev_err(hba->dev,
			"%s: Sending flag query for idn %d failed, err = %d\n",
			__func__, request->upiu_req.idn, err);
		goto out_unlock;
	}

	if (flag_res)
		*flag_res = (be32_to_cpu(response->upiu_res.value) &
				MASK_QUERY_UPIU_FLAG_LOC) & 0x1;

out_unlock:
	mutex_unlock(&hba->dev_cmd.lock);
	ufshcd_release_all(hba);
	return err;
}
EXPORT_SYMBOL(ufshcd_query_flag);

/**
 * ufshcd_query_attr - API function for sending attribute requests
 * hba: per-adapter instance
 * opcode: attribute opcode
 * idn: attribute idn to access
 * index: index field
 * selector: selector field
 * attr_val: the attribute value after the query request completes
 *
 * Returns 0 for success, non-zero in case of failure
*/
int ufshcd_query_attr(struct ufs_hba *hba, enum query_opcode opcode,
			enum attr_idn idn, u8 index, u8 selector, u32 *attr_val)
{
	struct ufs_query_req *request = NULL;
	struct ufs_query_res *response = NULL;
	int err;

	BUG_ON(!hba);

	ufshcd_hold_all(hba);
	if (!attr_val) {
		dev_err(hba->dev, "%s: attribute value required for opcode 0x%x\n",
				__func__, opcode);
		err = -EINVAL;
		goto out;
	}

	mutex_lock(&hba->dev_cmd.lock);
	ufshcd_init_query(hba, &request, &response, opcode, idn, index,
			selector);

	switch (opcode) {
	case UPIU_QUERY_OPCODE_WRITE_ATTR:
		request->query_func = UPIU_QUERY_FUNC_STANDARD_WRITE_REQUEST;
		request->upiu_req.value = cpu_to_be32(*attr_val);
		break;
	case UPIU_QUERY_OPCODE_READ_ATTR:
		request->query_func = UPIU_QUERY_FUNC_STANDARD_READ_REQUEST;
		break;
	default:
		dev_err(hba->dev, "%s: Expected query attr opcode but got = 0x%.2x\n",
				__func__, opcode);
		err = -EINVAL;
		goto out_unlock;
	}

	err = ufshcd_exec_dev_cmd(hba, DEV_CMD_TYPE_QUERY, QUERY_REQ_TIMEOUT);

	if (err) {
		dev_err(hba->dev, "%s: opcode 0x%.2x for idn %d failed, index %d, err = %d\n",
				__func__, opcode,
				request->upiu_req.idn, index, err);
		goto out_unlock;
	}

	*attr_val = be32_to_cpu(response->upiu_res.value);

out_unlock:
	mutex_unlock(&hba->dev_cmd.lock);
out:
	ufshcd_release_all(hba);
	return err;
}
EXPORT_SYMBOL(ufshcd_query_attr);

/**
 * ufshcd_query_attr_retry() - API function for sending query
 * attribute with retries
 * @hba: per-adapter instance
 * @opcode: attribute opcode
 * @idn: attribute idn to access
 * @index: index field
 * @selector: selector field
 * @attr_val: the attribute value after the query request
 * completes
 *
 * Returns 0 for success, non-zero in case of failure
*/
static int ufshcd_query_attr_retry(struct ufs_hba *hba,
	enum query_opcode opcode, enum attr_idn idn, u8 index, u8 selector,
	u32 *attr_val)
{
	int ret = 0;
	u32 retries;

	 for (retries = QUERY_REQ_RETRIES; retries > 0; retries--) {
		ret = ufshcd_query_attr(hba, opcode, idn, index,
						selector, attr_val);
		if (ret)
			dev_dbg(hba->dev, "%s: failed with error %d, retries %d\n",
				__func__, ret, retries);
		else
			break;
	}

	if (ret)
		dev_err(hba->dev,
			"%s: query attribute, idn %d, failed with error %d after %d retires\n",
			__func__, idn, ret, retries);
	return ret;
}

static int __ufshcd_query_descriptor(struct ufs_hba *hba,
			enum query_opcode opcode, enum desc_idn idn, u8 index,
			u8 selector, u8 *desc_buf, int *buf_len)
{
	struct ufs_query_req *request = NULL;
	struct ufs_query_res *response = NULL;
	int err;

	BUG_ON(!hba);

	ufshcd_hold_all(hba);
	if (!desc_buf) {
		dev_err(hba->dev, "%s: descriptor buffer required for opcode 0x%x\n",
				__func__, opcode);
		err = -EINVAL;
		goto out;
	}

	if (*buf_len < QUERY_DESC_MIN_SIZE || *buf_len > QUERY_DESC_MAX_SIZE) {
		dev_err(hba->dev, "%s: descriptor buffer size (%d) is out of range\n",
				__func__, *buf_len);
		err = -EINVAL;
		goto out;
	}

	mutex_lock(&hba->dev_cmd.lock);
	ufshcd_init_query(hba, &request, &response, opcode, idn, index,
			selector);
	hba->dev_cmd.query.descriptor = desc_buf;
	request->upiu_req.length = cpu_to_be16(*buf_len);

	switch (opcode) {
	case UPIU_QUERY_OPCODE_WRITE_DESC:
		request->query_func = UPIU_QUERY_FUNC_STANDARD_WRITE_REQUEST;
		break;
	case UPIU_QUERY_OPCODE_READ_DESC:
		request->query_func = UPIU_QUERY_FUNC_STANDARD_READ_REQUEST;
		break;
	default:
		dev_err(hba->dev,
				"%s: Expected query descriptor opcode but got = 0x%.2x\n",
				__func__, opcode);
		err = -EINVAL;
		goto out_unlock;
	}

	err = ufshcd_exec_dev_cmd(hba, DEV_CMD_TYPE_QUERY, QUERY_REQ_TIMEOUT);

	if (err) {
		dev_err(hba->dev, "%s: opcode 0x%.2x for idn %d failed, index %d, err = %d\n",
				__func__, opcode,
				request->upiu_req.idn, index, err);
		goto out_unlock;
	}

	hba->dev_cmd.query.descriptor = NULL;
	*buf_len = be16_to_cpu(response->upiu_res.length);

out_unlock:
	mutex_unlock(&hba->dev_cmd.lock);
out:
	ufshcd_release_all(hba);
	return err;
}

/**
 * ufshcd_query_descriptor - API function for sending descriptor requests
 * hba: per-adapter instance
 * opcode: attribute opcode
 * idn: attribute idn to access
 * index: index field
 * selector: selector field
 * desc_buf: the buffer that contains the descriptor
 * buf_len: length parameter passed to the device
 *
 * Returns 0 for success, non-zero in case of failure.
 * The buf_len parameter will contain, on return, the length parameter
 * received on the response.
 */
int ufshcd_query_descriptor(struct ufs_hba *hba,
			enum query_opcode opcode, enum desc_idn idn, u8 index,
			u8 selector, u8 *desc_buf, int *buf_len)
{
	int err;
	int retries;

	for (retries = QUERY_REQ_RETRIES; retries > 0; retries--) {
		down_read(&hba->query_lock);
		err = __ufshcd_query_descriptor(hba, opcode, idn, index,
						selector, desc_buf, buf_len);
		up_read(&hba->query_lock);
		if (!err || err == -EINVAL)
			break;
	}

	return err;
}
EXPORT_SYMBOL(ufshcd_query_descriptor);

/**
 * ufshcd_map_desc_id_to_length - map descriptor IDN to its length
 * @hba: Pointer to adapter instance
 * @desc_id: descriptor idn value
 * @desc_len: mapped desc length (out)
 *
 * Return 0 in case of success, non-zero otherwise
 */
int ufshcd_map_desc_id_to_length(struct ufs_hba *hba,
	enum desc_idn desc_id, int *desc_len)
{
	switch (desc_id) {
	case QUERY_DESC_IDN_DEVICE:
		*desc_len = hba->desc_size.dev_desc;
		break;
	case QUERY_DESC_IDN_POWER:
		*desc_len = hba->desc_size.pwr_desc;
		break;
	case QUERY_DESC_IDN_GEOMETRY:
		*desc_len = hba->desc_size.geom_desc;
		break;
	case QUERY_DESC_IDN_CONFIGURATION:
		*desc_len = hba->desc_size.conf_desc;
		break;
	case QUERY_DESC_IDN_UNIT:
		*desc_len = hba->desc_size.unit_desc;
		break;
	case QUERY_DESC_IDN_INTERCONNECT:
		*desc_len = hba->desc_size.interc_desc;
		break;
	case QUERY_DESC_IDN_HEALTH:
		*desc_len = hba->desc_size.health_desc;
		break;
	case QUERY_DESC_IDN_STRING:
		*desc_len = QUERY_DESC_MAX_SIZE;
		break;
	case QUERY_DESC_IDN_RFU_0:
	case QUERY_DESC_IDN_RFU_1:
		*desc_len = 0;
		break;
	default:
		*desc_len = 0;
		return -EINVAL;
	}
	return 0;
}
EXPORT_SYMBOL(ufshcd_map_desc_id_to_length);

/**
 * ufshcd_read_desc_param - read the specified descriptor parameter
 * @hba: Pointer to adapter instance
 * @desc_id: descriptor idn value
 * @desc_index: descriptor index
 * @param_offset: offset of the parameter to read
 * @param_read_buf: pointer to buffer where parameter would be read
 * @param_size: sizeof(param_read_buf)
 *
 * Return 0 in case of success, non-zero otherwise
 */
static int ufshcd_read_desc_param(struct ufs_hba *hba,
				  enum desc_idn desc_id,
				  int desc_index,
				  u8 param_offset,
				  u8 *param_read_buf,
				  u8 param_size)
{
	int ret;
	u8 *desc_buf;
	int buff_len;
	bool is_kmalloc = true;

	/* Safety check */
	if (desc_id >= QUERY_DESC_IDN_MAX || !param_size)
		return -EINVAL;

	/* Get the max length of descriptor from structure filled up at probe
	 * time.
	 */
	ret = ufshcd_map_desc_id_to_length(hba, desc_id, &buff_len);

	/* Sanity checks */
	if (ret || !buff_len) {
		dev_err(hba->dev, "%s: Failed to get full descriptor length",
			__func__);
		return ret;
	}

	/* Check whether we need temp memory */
	if (param_offset != 0 || param_size < buff_len) {
		desc_buf = kmalloc(buff_len, GFP_KERNEL);
		if (!desc_buf)
			return -ENOMEM;
	} else {
		desc_buf = param_read_buf;
		is_kmalloc = false;
	}

	/* Request for full descriptor */
	ret = ufshcd_query_descriptor(hba, UPIU_QUERY_OPCODE_READ_DESC,
					desc_id, desc_index, 0,
					desc_buf, &buff_len);

	if (ret) {
		dev_err(hba->dev, "%s: Failed reading descriptor. desc_id %d, desc_index %d, param_offset %d, ret %d",
			__func__, desc_id, desc_index, param_offset, ret);

		goto out;
	}

	/* Sanity check */
	if (desc_buf[QUERY_DESC_DESC_TYPE_OFFSET] != desc_id) {
		dev_err(hba->dev, "%s: invalid desc_id %d in descriptor header",
			__func__, desc_buf[QUERY_DESC_DESC_TYPE_OFFSET]);
		ret = -EINVAL;
		goto out;
	}

	/* Check wherher we will not copy more data, than available */
	if (is_kmalloc && param_offset + param_size > buff_len)
		param_size = buff_len - param_offset;

	if (is_kmalloc)
		memcpy(param_read_buf, &desc_buf[param_offset], param_size);
out:
	if (is_kmalloc)
		kfree(desc_buf);
	return ret;
}

static inline int ufshcd_read_desc(struct ufs_hba *hba,
				   enum desc_idn desc_id,
				   int desc_index,
				   u8 *buf,
				   u32 size)
{
	return ufshcd_read_desc_param(hba, desc_id, desc_index, 0, buf, size);
}

static inline int ufshcd_read_power_desc(struct ufs_hba *hba,
					 u8 *buf,
					 u32 size)
{
	return ufshcd_read_desc(hba, QUERY_DESC_IDN_POWER, 0, buf, size);
}

int ufshcd_read_device_desc(struct ufs_hba *hba, u8 *buf, u32 size)
{
	return ufshcd_read_desc(hba, QUERY_DESC_IDN_DEVICE, 0, buf, size);
}

/**
 * ufshcd_read_desc_length - read the specified descriptor length from header
 * @hba: Pointer to adapter instance
 * @desc_id: descriptor idn value
 * @desc_index: descriptor index
 * @desc_length: pointer to variable to read the length of descriptor
 *
 * Return 0 in case of success, non-zero otherwise
 */
static int ufshcd_read_desc_length(struct ufs_hba *hba,
	enum desc_idn desc_id,
	int desc_index,
	int *desc_length)
{
	int ret;
	u8 header[QUERY_DESC_HDR_SIZE];
	int header_len = QUERY_DESC_HDR_SIZE;

	if (desc_id >= QUERY_DESC_IDN_MAX)
		return -EINVAL;

	ret = ufshcd_read_desc_param(hba, desc_id, desc_index,
						0, header, header_len);
	if (ret) {
		dev_err(hba->dev, "%s: Failed to get descriptor header id %d",
			__func__, desc_id);
		return ret;
	} else if (desc_id != header[QUERY_DESC_DESC_TYPE_OFFSET]) {
		dev_warn(hba->dev, "%s: descriptor header id %d and desc_id %d mismatch",
			__func__, header[QUERY_DESC_DESC_TYPE_OFFSET],
			desc_id);
		ret = -EINVAL;
	}

	*desc_length = header[QUERY_DESC_LENGTH_OFFSET];
	return ret;
}

/**
 * ufshcd_read_string_desc - read string descriptor
 * @hba: pointer to adapter instance
 * @desc_index: descriptor index
 * @buf: pointer to buffer where descriptor would be read
 * @size: size of buf
 * @ascii: if true convert from unicode to ascii characters
 *
 * Return 0 in case of success, non-zero otherwise
 */
int ufshcd_read_string_desc(struct ufs_hba *hba, int desc_index, u8 *buf,
				u32 size, bool ascii)
{
	int err = 0;

	err = ufshcd_read_desc(hba,
				QUERY_DESC_IDN_STRING, desc_index, buf, size);

	if (err) {
		dev_err(hba->dev, "%s: reading String Desc failed after %d retries. err = %d\n",
			__func__, QUERY_REQ_RETRIES, err);
		goto out;
	}

	if (ascii) {
		int desc_len;
		int ascii_len;
		int i;
		char *buff_ascii;

		desc_len = buf[0];
		/* remove header and divide by 2 to move from UTF16 to UTF8 */
		ascii_len = (desc_len - QUERY_DESC_HDR_SIZE) / 2 + 1;
		if (size < ascii_len + QUERY_DESC_HDR_SIZE) {
			dev_err(hba->dev, "%s: buffer allocated size is too small\n",
					__func__);
			err = -ENOMEM;
			goto out;
		}

		buff_ascii = kzalloc(ascii_len, GFP_KERNEL);
		if (!buff_ascii) {
			dev_err(hba->dev, "%s: Failed allocating %d bytes\n",
					__func__, ascii_len);
			err = -ENOMEM;
			goto out_free_buff;
		}

		/*
		 * the descriptor contains string in UTF16 format
		 * we need to convert to utf-8 so it can be displayed
		 */
		utf16s_to_utf8s((wchar_t *)&buf[QUERY_DESC_HDR_SIZE],
				desc_len - QUERY_DESC_HDR_SIZE,
				UTF16_BIG_ENDIAN, buff_ascii, ascii_len);

		/* replace non-printable or non-ASCII characters with spaces */
		for (i = 0; i < ascii_len; i++)
			ufshcd_remove_non_printable(&buff_ascii[i]);

		memset(buf + QUERY_DESC_HDR_SIZE, 0,
				size - QUERY_DESC_HDR_SIZE);
		memcpy(buf + QUERY_DESC_HDR_SIZE, buff_ascii, ascii_len);
		buf[QUERY_DESC_LENGTH_OFFSET] = ascii_len + QUERY_DESC_HDR_SIZE;
out_free_buff:
		kfree(buff_ascii);
	}
out:
	return err;
}

/**
 * ufshcd_read_unit_desc_param - read the specified unit descriptor parameter
 * @hba: Pointer to adapter instance
 * @lun: lun id
 * @param_offset: offset of the parameter to read
 * @param_read_buf: pointer to buffer where parameter would be read
 * @param_size: sizeof(param_read_buf)
 *
 * Return 0 in case of success, non-zero otherwise
 */
static inline int ufshcd_read_unit_desc_param(struct ufs_hba *hba,
					      int lun,
					      enum unit_desc_param param_offset,
					      u8 *param_read_buf,
					      u32 param_size)
{
	/*
	 * Unit descriptors are only available for general purpose LUs (LUN id
	 * from 0 to 7) and RPMB Well known LU.
	 */
	if (!ufs_is_valid_unit_desc_lun(lun))
		return -EOPNOTSUPP;

	return ufshcd_read_desc_param(hba, QUERY_DESC_IDN_UNIT, lun,
				      param_offset, param_read_buf, param_size);
}

/**
 * ufshcd_memory_alloc - allocate memory for host memory space data structures
 * @hba: per adapter instance
 *
 * 1. Allocate DMA memory for Command Descriptor array
 *	Each command descriptor consist of Command UPIU, Response UPIU and PRDT
 * 2. Allocate DMA memory for UTP Transfer Request Descriptor List (UTRDL).
 * 3. Allocate DMA memory for UTP Task Management Request Descriptor List
 *	(UTMRDL)
 * 4. Allocate memory for local reference block(lrb).
 *
 * Returns 0 for success, non-zero in case of failure
 */
static int ufshcd_memory_alloc(struct ufs_hba *hba)
{
	size_t utmrdl_size, utrdl_size, ucdl_size;

	/* Allocate memory for UTP command descriptors */
	ucdl_size = (sizeof(struct utp_transfer_cmd_desc) * hba->nutrs);
	hba->ucdl_base_addr = dmam_alloc_coherent(hba->dev,
						  ucdl_size,
						  &hba->ucdl_dma_addr,
						  GFP_KERNEL);

	/*
	 * UFSHCI requires UTP command descriptor to be 128 byte aligned.
	 * make sure hba->ucdl_dma_addr is aligned to PAGE_SIZE
	 * if hba->ucdl_dma_addr is aligned to PAGE_SIZE, then it will
	 * be aligned to 128 bytes as well
	 */
	if (!hba->ucdl_base_addr ||
	    WARN_ON(hba->ucdl_dma_addr & (PAGE_SIZE - 1))) {
		dev_err(hba->dev,
			"Command Descriptor Memory allocation failed\n");
		goto out;
	}

	/*
	 * Allocate memory for UTP Transfer descriptors
	 * UFSHCI requires 1024 byte alignment of UTRD
	 */
	utrdl_size = (sizeof(struct utp_transfer_req_desc) * hba->nutrs);
	hba->utrdl_base_addr = dmam_alloc_coherent(hba->dev,
						   utrdl_size,
						   &hba->utrdl_dma_addr,
						   GFP_KERNEL);
	if (!hba->utrdl_base_addr ||
	    WARN_ON(hba->utrdl_dma_addr & (PAGE_SIZE - 1))) {
		dev_err(hba->dev,
			"Transfer Descriptor Memory allocation failed\n");
		goto out;
	}

	/*
	 * Allocate memory for UTP Task Management descriptors
	 * UFSHCI requires 1024 byte alignment of UTMRD
	 */
	utmrdl_size = sizeof(struct utp_task_req_desc) * hba->nutmrs;
	hba->utmrdl_base_addr = dmam_alloc_coherent(hba->dev,
						    utmrdl_size,
						    &hba->utmrdl_dma_addr,
						    GFP_KERNEL);
	if (!hba->utmrdl_base_addr ||
	    WARN_ON(hba->utmrdl_dma_addr & (PAGE_SIZE - 1))) {
		dev_err(hba->dev,
		"Task Management Descriptor Memory allocation failed\n");
		goto out;
	}

	/* Allocate memory for local reference block */
	hba->lrb = devm_kzalloc(hba->dev,
				hba->nutrs * sizeof(struct ufshcd_lrb),
				GFP_KERNEL);
	if (!hba->lrb) {
		dev_err(hba->dev, "LRB Memory allocation failed\n");
		goto out;
	}
	return 0;
out:
	return -ENOMEM;
}

/**
 * ufshcd_host_memory_configure - configure local reference block with
 *				memory offsets
 * @hba: per adapter instance
 *
 * Configure Host memory space
 * 1. Update Corresponding UTRD.UCDBA and UTRD.UCDBAU with UCD DMA
 * address.
 * 2. Update each UTRD with Response UPIU offset, Response UPIU length
 * and PRDT offset.
 * 3. Save the corresponding addresses of UTRD, UCD.CMD, UCD.RSP and UCD.PRDT
 * into local reference block.
 */
static void ufshcd_host_memory_configure(struct ufs_hba *hba)
{
	struct utp_transfer_cmd_desc *cmd_descp;
	struct utp_transfer_req_desc *utrdlp;
	dma_addr_t cmd_desc_dma_addr;
	dma_addr_t cmd_desc_element_addr;
	u16 response_offset;
	u16 prdt_offset;
	int cmd_desc_size;
	int i;

	utrdlp = hba->utrdl_base_addr;
	cmd_descp = hba->ucdl_base_addr;

	response_offset =
		offsetof(struct utp_transfer_cmd_desc, response_upiu);
	prdt_offset =
		offsetof(struct utp_transfer_cmd_desc, prd_table);

	cmd_desc_size = sizeof(struct utp_transfer_cmd_desc);
	cmd_desc_dma_addr = hba->ucdl_dma_addr;

	for (i = 0; i < hba->nutrs; i++) {
		/* Configure UTRD with command descriptor base address */
		cmd_desc_element_addr =
				(cmd_desc_dma_addr + (cmd_desc_size * i));
		utrdlp[i].command_desc_base_addr_lo =
				cpu_to_le32(lower_32_bits(cmd_desc_element_addr));
		utrdlp[i].command_desc_base_addr_hi =
				cpu_to_le32(upper_32_bits(cmd_desc_element_addr));

		/* Response upiu and prdt offset should be in double words */
		if (hba->quirks & UFSHCD_QUIRK_PRDT_BYTE_GRAN) {
			utrdlp[i].response_upiu_offset =
				cpu_to_le16(response_offset);
			utrdlp[i].prd_table_offset =
				cpu_to_le16(prdt_offset);
			utrdlp[i].response_upiu_length =
				cpu_to_le16(ALIGNED_UPIU_SIZE);
		} else {
			utrdlp[i].response_upiu_offset =
				cpu_to_le16((response_offset >> 2));
			utrdlp[i].prd_table_offset =
				cpu_to_le16((prdt_offset >> 2));
			utrdlp[i].response_upiu_length =
				cpu_to_le16(ALIGNED_UPIU_SIZE >> 2);
		}

		hba->lrb[i].utr_descriptor_ptr = (utrdlp + i);
		hba->lrb[i].utrd_dma_addr = hba->utrdl_dma_addr +
				(i * sizeof(struct utp_transfer_req_desc));
		hba->lrb[i].ucd_req_ptr =
			(struct utp_upiu_req *)(cmd_descp + i);
		hba->lrb[i].ucd_req_dma_addr = cmd_desc_element_addr;
		hba->lrb[i].ucd_rsp_ptr =
			(struct utp_upiu_rsp *)cmd_descp[i].response_upiu;
		hba->lrb[i].ucd_rsp_dma_addr = cmd_desc_element_addr +
				response_offset;
		hba->lrb[i].ucd_prdt_ptr =
			(struct ufshcd_sg_entry *)cmd_descp[i].prd_table;
		hba->lrb[i].ucd_prdt_dma_addr = cmd_desc_element_addr +
				prdt_offset;
	}
}

/**
 * ufshcd_dme_link_startup - Notify Unipro to perform link startup
 * @hba: per adapter instance
 *
 * UIC_CMD_DME_LINK_STARTUP command must be issued to Unipro layer,
 * in order to initialize the Unipro link startup procedure.
 * Once the Unipro links are up, the device connected to the controller
 * is detected.
 *
 * Returns 0 on success, non-zero value on failure
 */
static int ufshcd_dme_link_startup(struct ufs_hba *hba)
{
	struct uic_command uic_cmd = {0};
	int ret;

	uic_cmd.command = UIC_CMD_DME_LINK_STARTUP;

	ret = ufshcd_send_uic_cmd(hba, &uic_cmd);
	if (ret)
		dev_dbg(hba->dev,
			"dme-link-startup: error code %d\n", ret);
	return ret;
}

static inline void ufshcd_add_delay_before_dme_cmd(struct ufs_hba *hba)
{
	#define MIN_DELAY_BEFORE_DME_CMDS_US	1000
	unsigned long min_sleep_time_us;

	if (!(hba->quirks & UFSHCD_QUIRK_DELAY_BEFORE_DME_CMDS))
		return;

	/*
	 * last_dme_cmd_tstamp will be 0 only for 1st call to
	 * this function
	 */
	if (unlikely(!ktime_to_us(hba->last_dme_cmd_tstamp))) {
		min_sleep_time_us = MIN_DELAY_BEFORE_DME_CMDS_US;
	} else {
		unsigned long delta =
			(unsigned long) ktime_to_us(
				ktime_sub(ktime_get(),
				hba->last_dme_cmd_tstamp));

		if (delta < MIN_DELAY_BEFORE_DME_CMDS_US)
			min_sleep_time_us =
				MIN_DELAY_BEFORE_DME_CMDS_US - delta;
		else
			return; /* no more delay required */
	}

	/* allow sleep for extra 50us if needed */
	usleep_range(min_sleep_time_us, min_sleep_time_us + 50);
}

static inline void ufshcd_save_tstamp_of_last_dme_cmd(
			struct ufs_hba *hba)
{
	if (hba->quirks & UFSHCD_QUIRK_DELAY_BEFORE_DME_CMDS)
		hba->last_dme_cmd_tstamp = ktime_get();
}

/**
 * ufshcd_dme_set_attr - UIC command for DME_SET, DME_PEER_SET
 * @hba: per adapter instance
 * @attr_sel: uic command argument1
 * @attr_set: attribute set type as uic command argument2
 * @mib_val: setting value as uic command argument3
 * @peer: indicate whether peer or local
 *
 * Returns 0 on success, non-zero value on failure
 */
int ufshcd_dme_set_attr(struct ufs_hba *hba, u32 attr_sel,
			u8 attr_set, u32 mib_val, u8 peer)
{
	struct uic_command uic_cmd = {0};
	static const char *const action[] = {
		"dme-set",
		"dme-peer-set"
	};
	const char *set = action[!!peer];
	int ret;
	int retries = UFS_UIC_COMMAND_RETRIES;

	ufsdbg_error_inject_dispatcher(hba,
		ERR_INJECT_DME_ATTR, attr_sel, &attr_sel);

	uic_cmd.command = peer ?
		UIC_CMD_DME_PEER_SET : UIC_CMD_DME_SET;
	uic_cmd.argument1 = attr_sel;
	uic_cmd.argument2 = UIC_ARG_ATTR_TYPE(attr_set);
	uic_cmd.argument3 = mib_val;

	do {
		/* for peer attributes we retry upon failure */
		ret = ufshcd_send_uic_cmd(hba, &uic_cmd);
		if (ret)
			dev_dbg(hba->dev, "%s: attr-id 0x%x val 0x%x error code %d\n",
				set, UIC_GET_ATTR_ID(attr_sel), mib_val, ret);
	} while (ret && peer && --retries);

	if (ret)
		dev_err(hba->dev, "%s: attr-id 0x%x val 0x%x failed %d retries\n",
			set, UIC_GET_ATTR_ID(attr_sel), mib_val,
			UFS_UIC_COMMAND_RETRIES - retries);

	return ret;
}
EXPORT_SYMBOL_GPL(ufshcd_dme_set_attr);

/**
 * ufshcd_dme_get_attr - UIC command for DME_GET, DME_PEER_GET
 * @hba: per adapter instance
 * @attr_sel: uic command argument1
 * @mib_val: the value of the attribute as returned by the UIC command
 * @peer: indicate whether peer or local
 *
 * Returns 0 on success, non-zero value on failure
 */
int ufshcd_dme_get_attr(struct ufs_hba *hba, u32 attr_sel,
			u32 *mib_val, u8 peer)
{
	struct uic_command uic_cmd = {0};
	static const char *const action[] = {
		"dme-get",
		"dme-peer-get"
	};
	const char *get = action[!!peer];
	int ret;
	int retries = UFS_UIC_COMMAND_RETRIES;
	struct ufs_pa_layer_attr orig_pwr_info;
	struct ufs_pa_layer_attr temp_pwr_info;
	bool pwr_mode_change = false;

	if (peer && (hba->quirks & UFSHCD_QUIRK_DME_PEER_ACCESS_AUTO_MODE)) {
		orig_pwr_info = hba->pwr_info;
		temp_pwr_info = orig_pwr_info;

		if (orig_pwr_info.pwr_tx == FAST_MODE ||
		    orig_pwr_info.pwr_rx == FAST_MODE) {
			temp_pwr_info.pwr_tx = FASTAUTO_MODE;
			temp_pwr_info.pwr_rx = FASTAUTO_MODE;
			pwr_mode_change = true;
		} else if (orig_pwr_info.pwr_tx == SLOW_MODE ||
		    orig_pwr_info.pwr_rx == SLOW_MODE) {
			temp_pwr_info.pwr_tx = SLOWAUTO_MODE;
			temp_pwr_info.pwr_rx = SLOWAUTO_MODE;
			pwr_mode_change = true;
		}
		if (pwr_mode_change) {
			ret = ufshcd_change_power_mode(hba, &temp_pwr_info);
			if (ret)
				goto out;
		}
	}

	uic_cmd.command = peer ?
		UIC_CMD_DME_PEER_GET : UIC_CMD_DME_GET;

	ufsdbg_error_inject_dispatcher(hba,
		ERR_INJECT_DME_ATTR, attr_sel, &attr_sel);

	uic_cmd.argument1 = attr_sel;

	do {
		/* for peer attributes we retry upon failure */
		ret = ufshcd_send_uic_cmd(hba, &uic_cmd);
		if (ret)
			dev_dbg(hba->dev, "%s: attr-id 0x%x error code %d\n",
				get, UIC_GET_ATTR_ID(attr_sel), ret);
	} while (ret && peer && --retries);

	if (ret)
		dev_err(hba->dev, "%s: attr-id 0x%x failed %d retries\n",
			get, UIC_GET_ATTR_ID(attr_sel),
			UFS_UIC_COMMAND_RETRIES - retries);

	if (mib_val && !ret)
		*mib_val = uic_cmd.argument3;

	if (peer && (hba->quirks & UFSHCD_QUIRK_DME_PEER_ACCESS_AUTO_MODE)
	    && pwr_mode_change)
		ufshcd_change_power_mode(hba, &orig_pwr_info);
out:
	return ret;
}
EXPORT_SYMBOL_GPL(ufshcd_dme_get_attr);

/**
 * ufshcd_uic_pwr_ctrl - executes UIC commands (which affects the link power
 * state) and waits for it to take effect.
 *
 * @hba: per adapter instance
 * @cmd: UIC command to execute
 *
 * DME operations like DME_SET(PA_PWRMODE), DME_HIBERNATE_ENTER &
 * DME_HIBERNATE_EXIT commands take some time to take its effect on both host
 * and device UniPro link and hence it's final completion would be indicated by
 * dedicated status bits in Interrupt Status register (UPMS, UHES, UHXS) in
 * addition to normal UIC command completion Status (UCCS). This function only
 * returns after the relevant status bits indicate the completion.
 *
 * Returns 0 on success, non-zero value on failure
 */
static int ufshcd_uic_pwr_ctrl(struct ufs_hba *hba, struct uic_command *cmd)
{
	struct completion uic_async_done;
	unsigned long flags;
	u8 status;
	int ret;
	bool reenable_intr = false;

	mutex_lock(&hba->uic_cmd_mutex);
	init_completion(&uic_async_done);
	ufshcd_add_delay_before_dme_cmd(hba);

	spin_lock_irqsave(hba->host->host_lock, flags);
	hba->uic_async_done = &uic_async_done;
	if (ufshcd_readl(hba, REG_INTERRUPT_ENABLE) & UIC_COMMAND_COMPL) {
		ufshcd_disable_intr(hba, UIC_COMMAND_COMPL);
		/*
		 * Make sure UIC command completion interrupt is disabled before
		 * issuing UIC command.
		 */
		wmb();
		reenable_intr = true;
	}
	ret = __ufshcd_send_uic_cmd(hba, cmd, false);
	spin_unlock_irqrestore(hba->host->host_lock, flags);
	if (ret) {
		dev_err(hba->dev,
			"pwr ctrl cmd 0x%x with mode 0x%x uic error %d\n",
			cmd->command, cmd->argument3, ret);
		goto out;
	}

	if (!wait_for_completion_timeout(hba->uic_async_done,
					 msecs_to_jiffies(UIC_CMD_TIMEOUT))) {
		dev_err(hba->dev,
			"pwr ctrl cmd 0x%x with mode 0x%x completion timeout\n",
			cmd->command, cmd->argument3);
		ret = -ETIMEDOUT;
		goto out;
	}

	status = ufshcd_get_upmcrs(hba);
	if (status != PWR_LOCAL) {
		dev_err(hba->dev,
			"pwr ctrl cmd 0x%0x failed, host upmcrs:0x%x\n",
			cmd->command, status);
		ret = (status != PWR_OK) ? status : -1;
	}
	ufshcd_dme_cmd_log(hba, "dme_cmpl_2", hba->active_uic_cmd->command);

out:
	if (ret) {
		ufsdbg_set_err_state(hba);
		ufshcd_print_host_state(hba);
		ufshcd_print_pwr_info(hba);
		ufshcd_print_host_regs(hba);
		ufshcd_print_cmd_log(hba);
	}

	ufshcd_save_tstamp_of_last_dme_cmd(hba);
	spin_lock_irqsave(hba->host->host_lock, flags);
	hba->active_uic_cmd = NULL;
	hba->uic_async_done = NULL;
	if (reenable_intr)
		ufshcd_enable_intr(hba, UIC_COMMAND_COMPL);
	spin_unlock_irqrestore(hba->host->host_lock, flags);
	mutex_unlock(&hba->uic_cmd_mutex);
	return ret;
}

int ufshcd_wait_for_doorbell_clr(struct ufs_hba *hba, u64 wait_timeout_us)
{
	unsigned long flags;
	int ret = 0;
	u32 tm_doorbell;
	u32 tr_doorbell;
	bool timeout = false, do_last_check = false;
	ktime_t start;

	ufshcd_hold_all(hba);
	spin_lock_irqsave(hba->host->host_lock, flags);
	/*
	 * Wait for all the outstanding tasks/transfer requests.
	 * Verify by checking the doorbell registers are clear.
	 */
	start = ktime_get();
	do {
		if (hba->ufshcd_state != UFSHCD_STATE_OPERATIONAL) {
			ret = -EBUSY;
			goto out;
		}

		tm_doorbell = ufshcd_readl(hba, REG_UTP_TASK_REQ_DOOR_BELL);
		tr_doorbell = ufshcd_readl(hba, REG_UTP_TRANSFER_REQ_DOOR_BELL);
		if (!tm_doorbell && !tr_doorbell) {
			timeout = false;
			break;
		} else if (do_last_check) {
			break;
		}

		spin_unlock_irqrestore(hba->host->host_lock, flags);
		schedule();
		if (ktime_to_us(ktime_sub(ktime_get(), start)) >
		    wait_timeout_us) {
			timeout = true;
			/*
			 * We might have scheduled out for long time so make
			 * sure to check if doorbells are cleared by this time
			 * or not.
			 */
			do_last_check = true;
		}
		spin_lock_irqsave(hba->host->host_lock, flags);
	} while (tm_doorbell || tr_doorbell);

	if (timeout) {
		dev_err(hba->dev,
			"%s: timedout waiting for doorbell to clear (tm=0x%x, tr=0x%x)\n",
			__func__, tm_doorbell, tr_doorbell);
		ret = -EBUSY;
	}
out:
	spin_unlock_irqrestore(hba->host->host_lock, flags);
	ufshcd_release_all(hba);
	return ret;
}

/**
 * ufshcd_uic_change_pwr_mode - Perform the UIC power mode chage
 *				using DME_SET primitives.
 * @hba: per adapter instance
 * @mode: powr mode value
 *
 * Returns 0 on success, non-zero value on failure
 */
static int ufshcd_uic_change_pwr_mode(struct ufs_hba *hba, u8 mode)
{
	struct uic_command uic_cmd = {0};
	int ret;

	if (hba->quirks & UFSHCD_QUIRK_BROKEN_PA_RXHSUNTERMCAP) {
		ret = ufshcd_dme_set(hba,
				UIC_ARG_MIB_SEL(PA_RXHSUNTERMCAP, 0), 1);
		if (ret) {
			dev_err(hba->dev, "%s: failed to enable PA_RXHSUNTERMCAP ret %d\n",
						__func__, ret);
			goto out;
		}
	}

	uic_cmd.command = UIC_CMD_DME_SET;
	uic_cmd.argument1 = UIC_ARG_MIB(PA_PWRMODE);
	uic_cmd.argument3 = mode;
	hba->ufs_stats.clk_hold.ctx = PWRCTL_CMD_SEND;
	ufshcd_hold_all(hba);
	ret = ufshcd_uic_pwr_ctrl(hba, &uic_cmd);
	hba->ufs_stats.clk_rel.ctx = PWRCTL_CMD_SEND;
	ufshcd_release_all(hba);
out:
	return ret;
}

static int ufshcd_link_recovery(struct ufs_hba *hba)
{
	int ret = 0;
	unsigned long flags;

	/*
	 * Check if there is any race with fatal error handling.
	 * If so, wait for it to complete. Even though fatal error
	 * handling does reset and restore in some cases, don't assume
	 * anything out of it. We are just avoiding race here.
	 */
	do {
		spin_lock_irqsave(hba->host->host_lock, flags);
		if (!(work_pending(&hba->eh_work) ||
				hba->ufshcd_state == UFSHCD_STATE_RESET))
			break;
		spin_unlock_irqrestore(hba->host->host_lock, flags);
		dev_dbg(hba->dev, "%s: reset in progress\n", __func__);
		flush_work(&hba->eh_work);
	} while (1);


	/*
	 * we don't know if previous reset had really reset the host controller
	 * or not. So let's force reset here to be sure.
	 */
	hba->ufshcd_state = UFSHCD_STATE_ERROR;
	hba->force_host_reset = true;
	schedule_work(&hba->eh_work);

	/* wait for the reset work to finish */
	do {
		if (!(work_pending(&hba->eh_work) ||
				hba->ufshcd_state == UFSHCD_STATE_RESET))
			break;
		spin_unlock_irqrestore(hba->host->host_lock, flags);
		dev_dbg(hba->dev, "%s: reset in progress\n", __func__);
		flush_work(&hba->eh_work);
		spin_lock_irqsave(hba->host->host_lock, flags);
	} while (1);

	if (!((hba->ufshcd_state == UFSHCD_STATE_OPERATIONAL) &&
	      ufshcd_is_link_active(hba)))
		ret = -ENOLINK;
	spin_unlock_irqrestore(hba->host->host_lock, flags);

	return ret;
}

static int __ufshcd_uic_hibern8_enter(struct ufs_hba *hba)
{
	int ret;
	struct uic_command uic_cmd = {0};
	ktime_t start = ktime_get();

	uic_cmd.command = UIC_CMD_DME_HIBER_ENTER;
	ret = ufshcd_uic_pwr_ctrl(hba, &uic_cmd);
	trace_ufshcd_profile_hibern8(dev_name(hba->dev), "enter",
			     ktime_to_us(ktime_sub(ktime_get(), start)), ret);

	/*
	 * Do full reinit if enter failed or if LINERESET was detected during
	 * Hibern8 operation. After LINERESET, link moves to default PWM-G1
	 * mode hence full reinit is required to move link to HS speeds.
	 */
	if (ret || hba->full_init_linereset) {
		int err;

		hba->full_init_linereset = false;
		ufshcd_update_error_stats(hba, UFS_ERR_HIBERN8_ENTER);
		dev_err(hba->dev, "%s: hibern8 enter failed. ret = %d",
			__func__, ret);
		/*
		 * If link recovery fails then return error code (-ENOLINK)
		 * returned ufshcd_link_recovery().
		 * If link recovery succeeds then return -EAGAIN to attempt
		 * hibern8 enter retry again.
		 */
		err = ufshcd_link_recovery(hba);
		if (err) {
			dev_err(hba->dev, "%s: link recovery failed", __func__);
			ret = err;
		} else {
			ret = -EAGAIN;
		}
	} else {
		dev_dbg(hba->dev, "%s: Hibern8 Enter at %lld us", __func__,
			ktime_to_us(ktime_get()));
	}

	return ret;
}

int ufshcd_uic_hibern8_enter(struct ufs_hba *hba)
{
	int ret = 0, retries;

	for (retries = UIC_HIBERN8_ENTER_RETRIES; retries > 0; retries--) {
		ret = __ufshcd_uic_hibern8_enter(hba);
		if (!ret)
			goto out;
		else if (ret != -EAGAIN)
			/* Unable to recover the link, so no point proceeding */
			BUG();
	}
out:
	return ret;
}

int ufshcd_uic_hibern8_exit(struct ufs_hba *hba)
{
	struct uic_command uic_cmd = {0};
	int ret;
	ktime_t start = ktime_get();

	uic_cmd.command = UIC_CMD_DME_HIBER_EXIT;
	ret = ufshcd_uic_pwr_ctrl(hba, &uic_cmd);
	trace_ufshcd_profile_hibern8(dev_name(hba->dev), "exit",
			     ktime_to_us(ktime_sub(ktime_get(), start)), ret);

	/* Do full reinit if exit failed */
	if (ret) {
		ufshcd_update_error_stats(hba, UFS_ERR_HIBERN8_EXIT);
		dev_err(hba->dev, "%s: hibern8 exit failed. ret = %d",
			__func__, ret);
		ret = ufshcd_link_recovery(hba);
		/* Unable to recover the link, so no point proceeding */
		if (ret)
			BUG();
	} else {
		dev_dbg(hba->dev, "%s: Hibern8 Exit at %lld us", __func__,
			ktime_to_us(ktime_get()));
		hba->ufs_stats.last_hibern8_exit_tstamp = ktime_get();
		hba->ufs_stats.hibern8_exit_cnt++;
	}

	return ret;
}

 /**
 * ufshcd_init_pwr_info - setting the POR (power on reset)
 * values in hba power info
 * @hba: per-adapter instance
 */
static void ufshcd_init_pwr_info(struct ufs_hba *hba)
{
	hba->pwr_info.gear_rx = UFS_PWM_G1;
	hba->pwr_info.gear_tx = UFS_PWM_G1;
	hba->pwr_info.lane_rx = 1;
	hba->pwr_info.lane_tx = 1;
	hba->pwr_info.pwr_rx = SLOWAUTO_MODE;
	hba->pwr_info.pwr_tx = SLOWAUTO_MODE;
	hba->pwr_info.hs_rate = 0;
}

/**
 * ufshcd_get_max_pwr_mode - reads the max power mode negotiated with device
 * @hba: per-adapter instance
 */
static int ufshcd_get_max_pwr_mode(struct ufs_hba *hba)
{
	struct ufs_pa_layer_attr *pwr_info = &hba->max_pwr_info.info;

	if (hba->max_pwr_info.is_valid)
		return 0;

	pwr_info->pwr_tx = FAST_MODE;
	pwr_info->pwr_rx = FAST_MODE;
	pwr_info->hs_rate = PA_HS_MODE_B;

	/* Get the connected lane count */
	ufshcd_dme_get(hba, UIC_ARG_MIB(PA_CONNECTEDRXDATALANES),
			&pwr_info->lane_rx);
	ufshcd_dme_get(hba, UIC_ARG_MIB(PA_CONNECTEDTXDATALANES),
			&pwr_info->lane_tx);

	if (!pwr_info->lane_rx || !pwr_info->lane_tx) {
		dev_err(hba->dev, "%s: invalid connected lanes value. rx=%d, tx=%d\n",
				__func__,
				pwr_info->lane_rx,
				pwr_info->lane_tx);
		return -EINVAL;
	}

	/*
	 * First, get the maximum gears of HS speed.
	 * If a zero value, it means there is no HSGEAR capability.
	 * Then, get the maximum gears of PWM speed.
	 */
	ufshcd_dme_get(hba, UIC_ARG_MIB(PA_MAXRXHSGEAR), &pwr_info->gear_rx);
	if (!pwr_info->gear_rx) {
		ufshcd_dme_get(hba, UIC_ARG_MIB(PA_MAXRXPWMGEAR),
				&pwr_info->gear_rx);
		if (!pwr_info->gear_rx) {
			dev_err(hba->dev, "%s: invalid max pwm rx gear read = %d\n",
				__func__, pwr_info->gear_rx);
			return -EINVAL;
		} else {
			if (hba->limit_rx_pwm_gear > 0 &&
			    (hba->limit_rx_pwm_gear < pwr_info->gear_rx))
				pwr_info->gear_rx = hba->limit_rx_pwm_gear;
		}
		pwr_info->pwr_rx = SLOW_MODE;
	} else {
		if (hba->limit_rx_hs_gear > 0 &&
		    (hba->limit_rx_hs_gear < pwr_info->gear_rx))
			pwr_info->gear_rx = hba->limit_rx_hs_gear;
	}

	ufshcd_dme_peer_get(hba, UIC_ARG_MIB(PA_MAXRXHSGEAR),
			&pwr_info->gear_tx);
	if (!pwr_info->gear_tx) {
		ufshcd_dme_peer_get(hba, UIC_ARG_MIB(PA_MAXRXPWMGEAR),
				&pwr_info->gear_tx);
		if (!pwr_info->gear_tx) {
			dev_err(hba->dev, "%s: invalid max pwm tx gear read = %d\n",
				__func__, pwr_info->gear_tx);
			return -EINVAL;
		} else {
			if (hba->limit_tx_pwm_gear > 0 &&
			    (hba->limit_tx_pwm_gear < pwr_info->gear_tx))
				pwr_info->gear_tx = hba->limit_tx_pwm_gear;
		}
		pwr_info->pwr_tx = SLOW_MODE;
	} else {
		if (hba->limit_tx_hs_gear > 0 &&
		    (hba->limit_tx_hs_gear < pwr_info->gear_tx))
			pwr_info->gear_tx = hba->limit_tx_hs_gear;
	}

	hba->max_pwr_info.is_valid = true;
	return 0;
}

int ufshcd_change_power_mode(struct ufs_hba *hba,
			     struct ufs_pa_layer_attr *pwr_mode)
{
	int ret = 0;

	/* if already configured to the requested pwr_mode */
	if (!hba->restore_needed &&
		pwr_mode->gear_rx == hba->pwr_info.gear_rx &&
		pwr_mode->gear_tx == hba->pwr_info.gear_tx &&
	    pwr_mode->lane_rx == hba->pwr_info.lane_rx &&
	    pwr_mode->lane_tx == hba->pwr_info.lane_tx &&
	    pwr_mode->pwr_rx == hba->pwr_info.pwr_rx &&
	    pwr_mode->pwr_tx == hba->pwr_info.pwr_tx &&
	    pwr_mode->hs_rate == hba->pwr_info.hs_rate) {
		dev_dbg(hba->dev, "%s: power already configured\n", __func__);
		return 0;
	}

	ufsdbg_error_inject_dispatcher(hba, ERR_INJECT_PWR_CHANGE, 0, &ret);
	if (ret)
		return ret;

	/*
	 * Configure attributes for power mode change with below.
	 * - PA_RXGEAR, PA_ACTIVERXDATALANES, PA_RXTERMINATION,
	 * - PA_TXGEAR, PA_ACTIVETXDATALANES, PA_TXTERMINATION,
	 * - PA_HSSERIES
	 */
	ufshcd_dme_set(hba, UIC_ARG_MIB(PA_RXGEAR), pwr_mode->gear_rx);
	ufshcd_dme_set(hba, UIC_ARG_MIB(PA_ACTIVERXDATALANES),
			pwr_mode->lane_rx);
	if (pwr_mode->pwr_rx == FASTAUTO_MODE ||
			pwr_mode->pwr_rx == FAST_MODE)
		ufshcd_dme_set(hba, UIC_ARG_MIB(PA_RXTERMINATION), TRUE);
	else
		ufshcd_dme_set(hba, UIC_ARG_MIB(PA_RXTERMINATION), FALSE);

	ufshcd_dme_set(hba, UIC_ARG_MIB(PA_TXGEAR), pwr_mode->gear_tx);
	ufshcd_dme_set(hba, UIC_ARG_MIB(PA_ACTIVETXDATALANES),
			pwr_mode->lane_tx);
	if (pwr_mode->pwr_tx == FASTAUTO_MODE ||
			pwr_mode->pwr_tx == FAST_MODE)
		ufshcd_dme_set(hba, UIC_ARG_MIB(PA_TXTERMINATION), TRUE);
	else
		ufshcd_dme_set(hba, UIC_ARG_MIB(PA_TXTERMINATION), FALSE);

	if (pwr_mode->pwr_rx == FASTAUTO_MODE ||
	    pwr_mode->pwr_tx == FASTAUTO_MODE ||
	    pwr_mode->pwr_rx == FAST_MODE ||
	    pwr_mode->pwr_tx == FAST_MODE)
		ufshcd_dme_set(hba, UIC_ARG_MIB(PA_HSSERIES),
						pwr_mode->hs_rate);

	ufshcd_dme_set(hba, UIC_ARG_MIB(PA_PWRMODEUSERDATA0),
			DL_FC0ProtectionTimeOutVal_Default);
	ufshcd_dme_set(hba, UIC_ARG_MIB(PA_PWRMODEUSERDATA1),
			DL_TC0ReplayTimeOutVal_Default);
	ufshcd_dme_set(hba, UIC_ARG_MIB(PA_PWRMODEUSERDATA2),
			DL_AFC0ReqTimeOutVal_Default);

	ufshcd_dme_set(hba, UIC_ARG_MIB(DME_LocalFC0ProtectionTimeOutVal),
			DL_FC0ProtectionTimeOutVal_Default);
	ufshcd_dme_set(hba, UIC_ARG_MIB(DME_LocalTC0ReplayTimeOutVal),
			DL_TC0ReplayTimeOutVal_Default);
	ufshcd_dme_set(hba, UIC_ARG_MIB(DME_LocalAFC0ReqTimeOutVal),
			DL_AFC0ReqTimeOutVal_Default);

	ret = ufshcd_uic_change_pwr_mode(hba, pwr_mode->pwr_rx << 4
			| pwr_mode->pwr_tx);

	if (ret) {
		ufshcd_update_error_stats(hba, UFS_ERR_POWER_MODE_CHANGE);
		dev_err(hba->dev,
			"%s: power mode change failed %d\n", __func__, ret);
	} else {
		ufshcd_vops_pwr_change_notify(hba, POST_CHANGE, NULL,
								pwr_mode);

		memcpy(&hba->pwr_info, pwr_mode,
			sizeof(struct ufs_pa_layer_attr));
		hba->ufs_stats.power_mode_change_cnt++;
	}

	return ret;
}

/**
 * ufshcd_config_pwr_mode - configure a new power mode
 * @hba: per-adapter instance
 * @desired_pwr_mode: desired power configuration
 */
static int ufshcd_config_pwr_mode(struct ufs_hba *hba,
		struct ufs_pa_layer_attr *desired_pwr_mode)
{
	struct ufs_pa_layer_attr final_params = { 0 };
	int ret;

	ret = ufshcd_vops_pwr_change_notify(hba, PRE_CHANGE,
					desired_pwr_mode, &final_params);

	if (ret)
		memcpy(&final_params, desired_pwr_mode, sizeof(final_params));

	ret = ufshcd_change_power_mode(hba, &final_params);
	if (!ret)
		ufshcd_print_pwr_info(hba);

	return ret;
}

/**
 * ufshcd_complete_dev_init() - checks device readiness
 * hba: per-adapter instance
 *
 * Set fDeviceInit flag and poll until device toggles it.
 */
static int ufshcd_complete_dev_init(struct ufs_hba *hba)
{
	int i;
	int err;
	bool flag_res = 1;

	err = ufshcd_query_flag_retry(hba, UPIU_QUERY_OPCODE_SET_FLAG,
		QUERY_FLAG_IDN_FDEVICEINIT, NULL);
	if (err) {
		dev_err(hba->dev,
			"%s setting fDeviceInit flag failed with error %d\n",
			__func__, err);
		goto out;
	}

	/* poll for max. 1000 iterations for fDeviceInit flag to clear */
	for (i = 0; i < 1000 && !err && flag_res; i++)
		err = ufshcd_query_flag_retry(hba, UPIU_QUERY_OPCODE_READ_FLAG,
			QUERY_FLAG_IDN_FDEVICEINIT, &flag_res);

	if (err)
		dev_err(hba->dev,
			"%s reading fDeviceInit flag failed with error %d\n",
			__func__, err);
	else if (flag_res)
		dev_err(hba->dev,
			"%s fDeviceInit was not cleared by the device\n",
			__func__);

out:
	return err;
}

/**
 * ufshcd_make_hba_operational - Make UFS controller operational
 * @hba: per adapter instance
 *
 * To bring UFS host controller to operational state,
 * 1. Enable required interrupts
 * 2. Configure interrupt aggregation
 * 3. Program UTRL and UTMRL base address
 * 4. Configure run-stop-registers
 *
 * Returns 0 on success, non-zero value on failure
 */
static int ufshcd_make_hba_operational(struct ufs_hba *hba)
{
	int err = 0;
	u32 reg;

	/* Enable required interrupts */
	ufshcd_enable_intr(hba, UFSHCD_ENABLE_INTRS);

	/* Configure interrupt aggregation */
	if (ufshcd_is_intr_aggr_allowed(hba))
		ufshcd_config_intr_aggr(hba, hba->nutrs - 1, INT_AGGR_DEF_TO);
	else
		ufshcd_disable_intr_aggr(hba);

	/* Configure UTRL and UTMRL base address registers */
	ufshcd_writel(hba, lower_32_bits(hba->utrdl_dma_addr),
			REG_UTP_TRANSFER_REQ_LIST_BASE_L);
	ufshcd_writel(hba, upper_32_bits(hba->utrdl_dma_addr),
			REG_UTP_TRANSFER_REQ_LIST_BASE_H);
	ufshcd_writel(hba, lower_32_bits(hba->utmrdl_dma_addr),
			REG_UTP_TASK_REQ_LIST_BASE_L);
	ufshcd_writel(hba, upper_32_bits(hba->utmrdl_dma_addr),
			REG_UTP_TASK_REQ_LIST_BASE_H);

	/*
	 * Make sure base address and interrupt setup are updated before
	 * enabling the run/stop registers below.
	 */
	wmb();

	/*
	 * UCRDY, UTMRLDY and UTRLRDY bits must be 1
	 */
	reg = ufshcd_readl(hba, REG_CONTROLLER_STATUS);
	if (!(ufshcd_get_lists_status(reg))) {
		ufshcd_enable_run_stop_reg(hba);
	} else {
		dev_err(hba->dev,
			"Host controller not ready to process requests");
		err = -EIO;
		goto out;
	}

out:
	return err;
}

/**
 * ufshcd_hba_stop - Send controller to reset state
 * @hba: per adapter instance
 * @can_sleep: perform sleep or just spin
 */
static inline void ufshcd_hba_stop(struct ufs_hba *hba, bool can_sleep)
{
	int err;

	ufshcd_writel(hba, CONTROLLER_DISABLE,  REG_CONTROLLER_ENABLE);
	err = ufshcd_wait_for_register(hba, REG_CONTROLLER_ENABLE,
					CONTROLLER_ENABLE, CONTROLLER_DISABLE,
					10, 1, can_sleep);
	if (err)
		dev_err(hba->dev, "%s: Controller disable failed\n", __func__);
}

/**
 * ufshcd_hba_enable - initialize the controller
 * @hba: per adapter instance
 *
 * The controller resets itself and controller firmware initialization
 * sequence kicks off. When controller is ready it will set
 * the Host Controller Enable bit to 1.
 *
 * Returns 0 on success, non-zero value on failure
 */
static int ufshcd_hba_enable(struct ufs_hba *hba)
{
	int retry;

	/*
	 * msleep of 1 and 5 used in this function might result in msleep(20),
	 * but it was necessary to send the UFS FPGA to reset mode during
	 * development and testing of this driver. msleep can be changed to
	 * mdelay and retry count can be reduced based on the controller.
	 */
	if (!ufshcd_is_hba_active(hba))
		/* change controller state to "reset state" */
		ufshcd_hba_stop(hba, true);

	/* UniPro link is disabled at this point */
	ufshcd_set_link_off(hba);

	ufshcd_vops_hce_enable_notify(hba, PRE_CHANGE);

	/* start controller initialization sequence */
	ufshcd_hba_start(hba);

	/*
	 * To initialize a UFS host controller HCE bit must be set to 1.
	 * During initialization the HCE bit value changes from 1->0->1.
	 * When the host controller completes initialization sequence
	 * it sets the value of HCE bit to 1. The same HCE bit is read back
	 * to check if the controller has completed initialization sequence.
	 * So without this delay the value HCE = 1, set in the previous
	 * instruction might be read back.
	 * This delay can be changed based on the controller.
	 */
	msleep(1);

	/* wait for the host controller to complete initialization */
	retry = 10;
	while (ufshcd_is_hba_active(hba)) {
		if (retry) {
			retry--;
		} else {
			dev_err(hba->dev,
				"Controller enable failed\n");
			return -EIO;
		}
		msleep(5);
	}

	/* enable UIC related interrupts */
	ufshcd_enable_intr(hba, UFSHCD_UIC_MASK);

	ufshcd_vops_hce_enable_notify(hba, POST_CHANGE);

	return 0;
}

static int ufshcd_disable_tx_lcc(struct ufs_hba *hba, bool peer)
{
	int tx_lanes, i, err = 0;

	if (!peer)
		ufshcd_dme_get(hba, UIC_ARG_MIB(PA_CONNECTEDTXDATALANES),
			       &tx_lanes);
	else
		ufshcd_dme_peer_get(hba, UIC_ARG_MIB(PA_CONNECTEDTXDATALANES),
				    &tx_lanes);
	for (i = 0; i < tx_lanes; i++) {
		if (!peer)
			err = ufshcd_dme_set(hba,
				UIC_ARG_MIB_SEL(TX_LCC_ENABLE,
					UIC_ARG_MPHY_TX_GEN_SEL_INDEX(i)),
					0);
		else
			err = ufshcd_dme_peer_set(hba,
				UIC_ARG_MIB_SEL(TX_LCC_ENABLE,
					UIC_ARG_MPHY_TX_GEN_SEL_INDEX(i)),
					0);
		if (err) {
			dev_err(hba->dev, "%s: TX LCC Disable failed, peer = %d, lane = %d, err = %d",
				__func__, peer, i, err);
			break;
		}
	}

	return err;
}

static inline int ufshcd_disable_host_tx_lcc(struct ufs_hba *hba)
{
	return ufshcd_disable_tx_lcc(hba, false);
}

static inline int ufshcd_disable_device_tx_lcc(struct ufs_hba *hba)
{
	return ufshcd_disable_tx_lcc(hba, true);
}

/**
 * ufshcd_link_startup - Initialize unipro link startup
 * @hba: per adapter instance
 *
 * Returns 0 for success, non-zero in case of failure
 */
static int ufshcd_link_startup(struct ufs_hba *hba)
{
	int ret;
	int retries = DME_LINKSTARTUP_RETRIES;
	bool link_startup_again = false;

	/*
	 * If UFS device isn't active then we will have to issue link startup
	 * 2 times to make sure the device state move to active.
	 */
	if (!ufshcd_is_ufs_dev_active(hba))
		link_startup_again = true;

link_startup:
	do {
		ufshcd_vops_link_startup_notify(hba, PRE_CHANGE);

		ret = ufshcd_dme_link_startup(hba);
		if (ret)
			ufshcd_update_error_stats(hba, UFS_ERR_LINKSTARTUP);

		/* check if device is detected by inter-connect layer */
		if (!ret && !ufshcd_is_device_present(hba)) {
			ufshcd_update_error_stats(hba, UFS_ERR_LINKSTARTUP);
			dev_err(hba->dev, "%s: Device not present\n", __func__);
			ret = -ENXIO;
			goto out;
		}

		/*
		 * DME link lost indication is only received when link is up,
		 * but we can't be sure if the link is up until link startup
		 * succeeds. So reset the local Uni-Pro and try again.
		 */
		if (ret && ufshcd_hba_enable(hba))
			goto out;
	} while (ret && retries--);

	if (ret)
		/* failed to get the link up... retire */
		goto out;

	if (link_startup_again) {
		link_startup_again = false;
		retries = DME_LINKSTARTUP_RETRIES;
		goto link_startup;
	}

	/* Mark that link is up in PWM-G1, 1-lane, SLOW-AUTO mode */
	ufshcd_init_pwr_info(hba);
	ufshcd_print_pwr_info(hba);

	if (hba->quirks & UFSHCD_QUIRK_BROKEN_LCC) {
		ret = ufshcd_disable_device_tx_lcc(hba);
		if (ret)
			goto out;
	}

	if (hba->dev_info.quirks & UFS_DEVICE_QUIRK_BROKEN_LCC) {
		ret = ufshcd_disable_host_tx_lcc(hba);
		if (ret)
			goto out;
	}

	/* Include any host controller configuration via UIC commands */
	ret = ufshcd_vops_link_startup_notify(hba, POST_CHANGE);
	if (ret)
		goto out;

	ret = ufshcd_make_hba_operational(hba);
out:
	if (ret)
		dev_err(hba->dev, "link startup failed %d\n", ret);
	/*
	 * For some external cards, link startup succeeds only after few link
	 * startup attempts and err_state may get set in this case.
	 * But as the link startup has finally succeded, we are clearing the
	 * error state.
	 */
	else if (hba->extcon)
		ufsdbg_clr_err_state(hba);

	return ret;
}

/**
 * ufshcd_verify_dev_init() - Verify device initialization
 * @hba: per-adapter instance
 *
 * Send NOP OUT UPIU and wait for NOP IN response to check whether the
 * device Transport Protocol (UTP) layer is ready after a reset.
 * If the UTP layer at the device side is not initialized, it may
 * not respond with NOP IN UPIU within timeout of %NOP_OUT_TIMEOUT
 * and we retry sending NOP OUT for %NOP_OUT_RETRIES iterations.
 */
static int ufshcd_verify_dev_init(struct ufs_hba *hba)
{
	int err = 0;
	int retries;

	ufshcd_hold_all(hba);
	mutex_lock(&hba->dev_cmd.lock);
	for (retries = NOP_OUT_RETRIES; retries > 0; retries--) {
		err = ufshcd_exec_dev_cmd(hba, DEV_CMD_TYPE_NOP,
					       NOP_OUT_TIMEOUT);

		if (!err || err == -ETIMEDOUT)
			break;

		dev_dbg(hba->dev, "%s: error %d retrying\n", __func__, err);
	}
	mutex_unlock(&hba->dev_cmd.lock);
	ufshcd_release_all(hba);

	if (err)
		dev_err(hba->dev, "%s: NOP OUT failed %d\n", __func__, err);
	return err;
}

/**
 * ufshcd_set_queue_depth - set lun queue depth
 * @sdev: pointer to SCSI device
 *
 * Read bLUQueueDepth value and activate scsi tagged command
 * queueing. For WLUN, queue depth is set to 1. For best-effort
 * cases (bLUQueueDepth = 0) the queue depth is set to a maximum
 * value that host can queue.
 */
static void ufshcd_set_queue_depth(struct scsi_device *sdev)
{
	int ret = 0;
	u8 lun_qdepth;
	struct ufs_hba *hba;
	bool fixable_qdepth = false;

	hba = shost_priv(sdev->host);

	lun_qdepth = hba->nutrs;
	ret = ufshcd_read_unit_desc_param(hba,
			  ufshcd_scsi_to_upiu_lun(sdev->lun),
			  UNIT_DESC_PARAM_LU_Q_DEPTH,
			  &lun_qdepth,
			  sizeof(lun_qdepth));

	/* Some WLUN doesn't support unit descriptor */
	if (ret == -EOPNOTSUPP ||
		(sdev->lun ==
			ufshcd_upiu_wlun_to_scsi_wlun(UFS_UPIU_RPMB_WLUN))) {
		lun_qdepth = 1;
	} else if (!lun_qdepth) {
		/* eventually, we can figure out the real queue depth */
		lun_qdepth = hba->nutrs;
		fixable_qdepth = true;
	} else {
		lun_qdepth = min_t(int, lun_qdepth, hba->nutrs);
	}

	dev_err(hba->dev, "%s: activate tcq with queue depth %d\n",
			__func__, lun_qdepth);
	scsi_change_queue_depth(sdev, lun_qdepth);
	if (fixable_qdepth)
		ufs_fix_qdepth_device(hba, sdev);
}

/*
 * ufshcd_get_lu_wp - returns the "b_lu_write_protect" from UNIT DESCRIPTOR
 * @hba: per-adapter instance
 * @lun: UFS device lun id
 * @b_lu_write_protect: pointer to buffer to hold the LU's write protect info
 *
 * Returns 0 in case of success and b_lu_write_protect status would be returned
 * @b_lu_write_protect parameter.
 * Returns -ENOTSUPP if reading b_lu_write_protect is not supported.
 * Returns -EINVAL in case of invalid parameters passed to this function.
 */
static int ufshcd_get_lu_wp(struct ufs_hba *hba,
			    u8 lun,
			    u8 *b_lu_write_protect)
{
	int ret;

	if (!b_lu_write_protect)
		ret = -EINVAL;
	/*
	 * According to UFS device spec, RPMB LU can't be write
	 * protected so skip reading bLUWriteProtect parameter for
	 * it. For other W-LUs, UNIT DESCRIPTOR is not available.
	 */
	else if (lun >= UFS_UPIU_MAX_GENERAL_LUN)
		ret = -ENOTSUPP;
	else
		ret = ufshcd_read_unit_desc_param(hba,
					  lun,
					  UNIT_DESC_PARAM_LU_WR_PROTECT,
					  b_lu_write_protect,
					  sizeof(*b_lu_write_protect));
	return ret;
}

/**
 * ufshcd_get_lu_power_on_wp_status - get LU's power on write protect
 * status
 * @hba: per-adapter instance
 * @sdev: pointer to SCSI device
 *
 */
static inline void ufshcd_get_lu_power_on_wp_status(struct ufs_hba *hba,
						    struct scsi_device *sdev)
{
	if (hba->dev_info.f_power_on_wp_en &&
	    !hba->dev_info.is_lu_power_on_wp) {
		u8 b_lu_write_protect;

		if (!ufshcd_get_lu_wp(hba, ufshcd_scsi_to_upiu_lun(sdev->lun),
				      &b_lu_write_protect) &&
		    (b_lu_write_protect == UFS_LU_POWER_ON_WP))
			hba->dev_info.is_lu_power_on_wp = true;
	}
}

/**
 * ufshcd_slave_alloc - handle initial SCSI device configurations
 * @sdev: pointer to SCSI device
 *
 * Returns success
 */
static int ufshcd_slave_alloc(struct scsi_device *sdev)
{
	struct ufs_hba *hba;
	int buff_len = QUERY_DESC_HEALTH_DEF_SIZE;
	u8 desc_buf[QUERY_DESC_HEALTH_DEF_SIZE];
	int err;

	hba = shost_priv(sdev->host);

	/* Mode sense(6) is not supported by UFS, so use Mode sense(10) */
	sdev->use_10_for_ms = 1;

	/* allow SCSI layer to restart the device in case of errors */
	sdev->allow_restart = 1;

	/* REPORT SUPPORTED OPERATION CODES is not supported */
	sdev->no_report_opcodes = 1;

	/* WRITE_SAME command is not supported */
	sdev->no_write_same = 1;

	ufshcd_set_queue_depth(sdev);

	ufshcd_get_lu_power_on_wp_status(hba, sdev);

	err = ufshcd_read_desc(hba, QUERY_DESC_IDN_HEALTH, 0,
					desc_buf, buff_len);
	if (!err) {
		hba->dev_info.pre_eol_info =
			(u8)desc_buf[UFSHCD_HEALTH_EOL_OFFSET];
		hba->dev_info.lifetime_a =
			(u8)desc_buf[UFSHCD_HEALTH_LIFEA_OFFSET];
		hba->dev_info.lifetime_b =
			(u8)desc_buf[UFSHCD_HEALTH_LIFEB_OFFSET];
		hba->dev_info.lifetime_c =
			(u8)desc_buf[UFSHCD_HEALTH_LIFEC_OFFSET];
	}

	return 0;
}

/**
 * ufshcd_change_queue_depth - change queue depth
 * @sdev: pointer to SCSI device
 * @depth: required depth to set
 *
 * Change queue depth and make sure the max. limits are not crossed.
 */
static int ufshcd_change_queue_depth(struct scsi_device *sdev, int depth)
{
	struct ufs_hba *hba = shost_priv(sdev->host);

	if (depth > hba->nutrs)
		depth = hba->nutrs;

	scsi_change_queue_depth(sdev, depth);
	return ufs_fix_qdepth_device(hba, sdev);
}

/**
 * ufshcd_slave_configure - adjust SCSI device configurations
 * @sdev: pointer to SCSI device
 */
static int ufshcd_slave_configure(struct scsi_device *sdev)
{
	struct request_queue *q = sdev->request_queue;
	struct ufs_hba *hba = shost_priv(sdev->host);

	blk_queue_update_dma_pad(q, PRDT_DATA_BYTE_COUNT_PAD - 1);
	blk_queue_max_segment_size(q, PRDT_DATA_BYTE_COUNT_MAX);

	if (hba->scsi_cmd_timeout) {
		blk_queue_rq_timeout(q, hba->scsi_cmd_timeout * HZ);
		scsi_set_cmd_timeout_override(sdev, hba->scsi_cmd_timeout * HZ);
	}

	sdev->autosuspend_delay = UFSHCD_AUTO_SUSPEND_DELAY_MS;
	sdev->use_rpm_auto = 1;

	if (sdev->lun < UFS_UPIU_MAX_GENERAL_LUN)
		hba->sdev_ufs_lu[sdev->lun] = sdev;
	return 0;
}

/**
 * ufshcd_slave_destroy - remove SCSI device configurations
 * @sdev: pointer to SCSI device
 */
static void ufshcd_slave_destroy(struct scsi_device *sdev)
{
	struct ufs_hba *hba;

	hba = shost_priv(sdev->host);
	/* Drop the reference as it won't be needed anymore */
	if (ufshcd_scsi_to_upiu_lun(sdev->lun) == UFS_UPIU_UFS_DEVICE_WLUN) {
		unsigned long flags;

		spin_lock_irqsave(hba->host->host_lock, flags);
		hba->sdev_ufs_device = NULL;
		spin_unlock_irqrestore(hba->host->host_lock, flags);
	}
}

/**
 * ufshcd_task_req_compl - handle task management request completion
 * @hba: per adapter instance
 * @index: index of the completed request
 * @resp: task management service response
 *
 * Returns non-zero value on error, zero on success
 */
static int ufshcd_task_req_compl(struct ufs_hba *hba, u32 index, u8 *resp)
{
	struct utp_task_req_desc *task_req_descp;
	struct utp_upiu_task_rsp *task_rsp_upiup;
	unsigned long flags;
	int ocs_value;
	int task_result;

	spin_lock_irqsave(hba->host->host_lock, flags);

	/* Clear completed tasks from outstanding_tasks */
	__clear_bit(index, &hba->outstanding_tasks);

	task_req_descp = hba->utmrdl_base_addr;
	ocs_value = ufshcd_get_tmr_ocs(&task_req_descp[index]);

	if (ocs_value == OCS_SUCCESS) {
		task_rsp_upiup = (struct utp_upiu_task_rsp *)
				task_req_descp[index].task_rsp_upiu;
		task_result = be32_to_cpu(task_rsp_upiup->output_param1);
		task_result = task_result & MASK_TM_SERVICE_RESP;
		if (resp)
			*resp = (u8)task_result;
	} else {
		dev_err(hba->dev, "%s: failed, ocs = 0x%x\n",
				__func__, ocs_value);
	}
	spin_unlock_irqrestore(hba->host->host_lock, flags);

<<<<<<< HEAD
	return ocs_value;
=======
	*buf_len = be16_to_cpu(response->upiu_res.length);

out_unlock:
	hba->dev_cmd.query.descriptor = NULL;
	mutex_unlock(&hba->dev_cmd.lock);
out:
	ufshcd_release(hba);
	return err;
>>>>>>> 09c8c129
}

/**
 * ufshcd_scsi_cmd_status - Update SCSI command result based on SCSI status
 * @lrb: pointer to local reference block of completed command
 * @scsi_status: SCSI command status
 *
 * Returns value base on SCSI command status
 */
static inline int
ufshcd_scsi_cmd_status(struct ufshcd_lrb *lrbp, int scsi_status)
{
	int result = 0;

	switch (scsi_status) {
	case SAM_STAT_CHECK_CONDITION:
		ufshcd_copy_sense_data(lrbp);
	case SAM_STAT_GOOD:
		result |= DID_OK << 16 |
			  COMMAND_COMPLETE << 8 |
			  scsi_status;
		break;
	case SAM_STAT_TASK_SET_FULL:
	case SAM_STAT_BUSY:
	case SAM_STAT_TASK_ABORTED:
		ufshcd_copy_sense_data(lrbp);
		result |= scsi_status;
		break;
	default:
		result |= DID_ERROR << 16;
		break;
	} /* end of switch */

	return result;
}

/**
 * ufshcd_transfer_rsp_status - Get overall status of the response
 * @hba: per adapter instance
 * @lrb: pointer to local reference block of completed command
 *
 * Returns result of the command to notify SCSI midlayer
 */
static inline int
ufshcd_transfer_rsp_status(struct ufs_hba *hba, struct ufshcd_lrb *lrbp)
{
	int result = 0;
	int scsi_status;
	int ocs;
	bool print_prdt;

	/* overall command status of utrd */
	ocs = ufshcd_get_tr_ocs(lrbp);

	switch (ocs) {
	case OCS_SUCCESS:
		result = ufshcd_get_req_rsp(lrbp->ucd_rsp_ptr);
		hba->ufs_stats.last_hibern8_exit_tstamp = ktime_set(0, 0);
		switch (result) {
		case UPIU_TRANSACTION_RESPONSE:
			/*
			 * get the response UPIU result to extract
			 * the SCSI command status
			 */
			result = ufshcd_get_rsp_upiu_result(lrbp->ucd_rsp_ptr);

			/*
			 * get the result based on SCSI status response
			 * to notify the SCSI midlayer of the command status
			 */
			scsi_status = result & MASK_SCSI_STATUS;
			result = ufshcd_scsi_cmd_status(lrbp, scsi_status);

			/*
			 * Currently we are only supporting BKOPs exception
			 * events hence we can ignore BKOPs exception event
			 * during power management callbacks. BKOPs exception
			 * event is not expected to be raised in runtime suspend
			 * callback as it allows the urgent bkops.
			 * During system suspend, we are anyway forcefully
			 * disabling the bkops and if urgent bkops is needed
			 * it will be enabled on system resume. Long term
			 * solution could be to abort the system suspend if
			 * UFS device needs urgent BKOPs.
			 */
			if (!hba->pm_op_in_progress &&
			    ufshcd_is_exception_event(lrbp->ucd_rsp_ptr)) {
				/*
				 * Prevent suspend once eeh_work is scheduled
				 * to avoid deadlock between ufshcd_suspend
				 * and exception event handler.
				 */
				if (schedule_work(&hba->eeh_work))
					pm_runtime_get_noresume(hba->dev);
			}
			if (hba->ufshpb_state == HPB_PRESENT &&
					scsi_status == SAM_STAT_GOOD)
				ufshpb_rsp_upiu(hba, lrbp);
			break;
		case UPIU_TRANSACTION_REJECT_UPIU:
			/* TODO: handle Reject UPIU Response */
			result = DID_ERROR << 16;
			dev_err(hba->dev,
				"Reject UPIU not fully implemented\n");
			break;
		default:
			result = DID_ERROR << 16;
			dev_err(hba->dev,
				"Unexpected request response code = %x\n",
				result);
			break;
		}
		break;
	case OCS_ABORTED:
		result |= DID_ABORT << 16;
		break;
	case OCS_INVALID_COMMAND_STATUS:
		result |= DID_REQUEUE << 16;
		break;
	case OCS_INVALID_CMD_TABLE_ATTR:
	case OCS_INVALID_PRDT_ATTR:
	case OCS_MISMATCH_DATA_BUF_SIZE:
	case OCS_MISMATCH_RESP_UPIU_SIZE:
	case OCS_PEER_COMM_FAILURE:
	case OCS_FATAL_ERROR:
	case OCS_DEVICE_FATAL_ERROR:
	case OCS_INVALID_CRYPTO_CONFIG:
	case OCS_GENERAL_CRYPTO_ERROR:
	default:
		result |= DID_ERROR << 16;
		dev_err(hba->dev,
				"OCS error from controller = %x for tag %d\n",
				ocs, lrbp->task_tag);
		/*
		 * This is called in interrupt context, hence avoid sleep
		 * while printing debug registers. Also print only the minimum
		 * debug registers needed to debug OCS failure.
		 */
		__ufshcd_print_host_regs(hba, true);
		ufshcd_print_host_state(hba);
		break;
	} /* end of switch */

	if ((host_byte(result) != DID_OK) && !hba->silence_err_logs) {
		print_prdt = (ocs == OCS_INVALID_PRDT_ATTR ||
			ocs == OCS_MISMATCH_DATA_BUF_SIZE);
		ufshcd_print_trs(hba, 1 << lrbp->task_tag, print_prdt);
	}

	if ((host_byte(result) == DID_ERROR) ||
	    (host_byte(result) == DID_ABORT))
		ufsdbg_set_err_state(hba);

	return result;
}

/**
 * ufshcd_uic_cmd_compl - handle completion of uic command
 * @hba: per adapter instance
 * @intr_status: interrupt status generated by the controller
 *
 * Returns
 *  IRQ_HANDLED - If interrupt is valid
 *  IRQ_NONE    - If invalid interrupt
 */
static irqreturn_t ufshcd_uic_cmd_compl(struct ufs_hba *hba, u32 intr_status)
{
	irqreturn_t retval = IRQ_NONE;

	if ((intr_status & UIC_COMMAND_COMPL) && hba->active_uic_cmd) {
		hba->active_uic_cmd->argument2 |=
			ufshcd_get_uic_cmd_result(hba);
		hba->active_uic_cmd->argument3 =
			ufshcd_get_dme_attr_val(hba);
		complete(&hba->active_uic_cmd->done);
		retval = IRQ_HANDLED;
	}

	if (intr_status & UFSHCD_UIC_PWR_MASK) {
		if (hba->uic_async_done) {
			complete(hba->uic_async_done);
			retval = IRQ_HANDLED;
		} else if (ufshcd_is_auto_hibern8_supported(hba)) {
			/*
			 * If uic_async_done flag is not set then this
			 * is an Auto hibern8 err interrupt.
			 * Perform a host reset followed by a full
			 * link recovery.
			 */
			hba->ufshcd_state = UFSHCD_STATE_ERROR;
			hba->force_host_reset = true;
			dev_err(hba->dev, "%s: Auto Hibern8 %s failed - status: 0x%08x, upmcrs: 0x%08x\n",
				__func__, (intr_status & UIC_HIBERNATE_ENTER) ?
				"Enter" : "Exit",
				intr_status, ufshcd_get_upmcrs(hba));
			/*
			 * It is possible to see auto-h8 errors during card
			 * removal, so set this flag and let the error handler
			 * decide if this error is seen while card was present
			 * or due to card removal.
			 * If error is seen during card removal, we don't want
			 * to printout the debug messages.
			 */
			hba->auto_h8_err = true;
			schedule_work(&hba->eh_work);
			retval = IRQ_HANDLED;
		}
	}
	return retval;
}

/**
 * ufshcd_abort_outstanding_requests - abort all outstanding transfer requests.
 * @hba: per adapter instance
 * @result: error result to inform scsi layer about
 */
void ufshcd_abort_outstanding_transfer_requests(struct ufs_hba *hba, int result)
{
	u8 index;
	struct ufshcd_lrb *lrbp;
	struct scsi_cmnd *cmd;
	s64 delta_us;

	if (!hba->outstanding_reqs)
		return;

	for_each_set_bit(index, &hba->outstanding_reqs, hba->nutrs) {
		lrbp = &hba->lrb[index];
		cmd = lrbp->cmd;
		if (cmd) {
			ufshcd_cond_add_cmd_trace(hba, index, "scsi_failed");
			ufshcd_update_error_stats(hba,
					UFS_ERR_INT_FATAL_ERRORS);
			scsi_dma_unmap(cmd);
			cmd->result = result;
			/* Clear pending transfer requests */
			ufshcd_clear_cmd(hba, index);
			ufshcd_outstanding_req_clear(hba, index);
			lrbp->complete_time_stamp = ktime_get();
			delta_us = ktime_us_delta(lrbp->complete_time_stamp,
					lrbp->issue_time_stamp);
			update_req_stats(hba, lrbp, delta_us);
			/* Mark completed command as NULL in LRB */
			lrbp->cmd = NULL;
			clear_bit_unlock(index, &hba->lrb_in_use);
			ufshcd_release_all(hba);
			if (cmd->request) {
				/*
				 * As we are accessing the "request" structure,
				 * this must be called before calling
				 * ->scsi_done() callback.
				 */
				ufshcd_vops_pm_qos_req_end(hba, cmd->request,
					true);
				ufshcd_vops_crypto_engine_cfg_end(hba,
						lrbp, cmd->request);
			}
			/* Do not touch lrbp after scsi done */
			cmd->scsi_done(cmd);
		} else if (lrbp->command_type == UTP_CMD_TYPE_DEV_MANAGE) {
			if (hba->dev_cmd.complete) {
				ufshcd_cond_add_cmd_trace(hba, index,
							"dev_cmd_failed");
				ufshcd_outstanding_req_clear(hba, index);
				complete(hba->dev_cmd.complete);
			}
		}
		if (ufshcd_is_clkscaling_supported(hba))
			hba->clk_scaling.active_reqs--;
	}
}

/**
 * ufshcd_complete_lrb - complete a UFS command
 * @hba: per adapter instance
 * @lrbp: pointer to local reference block to complete
 */
void ufshcd_complete_lrb(struct ufs_hba *hba, struct ufshcd_lrb *lrbp)
{
	struct scsi_cmnd *cmd = lrbp->cmd;
	int index = lrbp - hba->lrb;
	s64 delta_us = ktime_us_delta(lrbp->complete_time_stamp,
			lrbp->issue_time_stamp);

	ufshcd_cond_add_cmd_trace(hba, index, "scsi_cmpl");
	ufshcd_update_tag_stats_completion(hba, cmd);
	update_io_stat(hba, index, 0);
	update_req_stats(hba, lrbp, delta_us);

	/* Update IO svc time latency histogram */
	if (hba->latency_hist_enabled &&
	    (cmd->request->cmd_type == REQ_TYPE_FS)) {
		blk_update_latency_hist(
				(rq_data_dir(cmd->request) ==
				 READ)? &hba->io_lat_read:
				&hba->io_lat_write, delta_us);
	}

	lrbp->cmd = NULL;

	clear_bit_unlock(index, &hba->lrb_in_use);
#ifdef CONFIG_SCSI_UFS_IMPAIRED
	__clear_bit(index, &hba->delayed_reqs);
#endif
	__ufshcd_release(hba, false);
	__ufshcd_hibern8_release(hba, false);

	/* Do not touch lrbp after scsi done */
	cmd->scsi_done(cmd);
}

/**
 * __ufshcd_transfer_req_compl - handle SCSI and query command completion
 * @hba: per adapter instance
 * @completed_reqs: requests to complete
 */
static void __ufshcd_transfer_req_compl(struct ufs_hba *hba,
		unsigned long completed_reqs)
{
	struct ufshcd_lrb *lrbp;
	struct scsi_cmnd *cmd;
	int index;

	for_each_set_bit(index, &completed_reqs, hba->nutrs) {
		lrbp = &hba->lrb[index];
		cmd = lrbp->cmd;
		if (cmd) {
			cmd->result = ufshcd_transfer_rsp_status(hba, lrbp);
			scsi_dma_unmap(cmd);
			hba->ufs_stats.clk_rel.ctx = XFR_REQ_COMPL;
			if (cmd->request) {
				ufshcd_vops_pm_qos_req_end(
						hba, cmd->request, false);
				ufshcd_vops_crypto_engine_cfg_end(
						hba, lrbp, cmd->request);
			}

			lrbp->complete_time_stamp = ktime_get();

#ifdef CONFIG_SCSI_UFS_IMPAIRED
			ufs_impaired_delay_completion(hba, lrbp);
#else
			ufshcd_complete_lrb(hba, lrbp);
#endif
		} else if (lrbp->command_type == UTP_CMD_TYPE_DEV_MANAGE) {
			if (hba->dev_cmd.complete) {
				ufshcd_cond_add_cmd_trace(hba, index,
						"dev_cmd_cmpl");
				complete(hba->dev_cmd.complete);
			}
		}
		if (ufshcd_is_clkscaling_supported(hba))
			hba->clk_scaling.active_reqs--;
	}

	/* clear corresponding bits of completed commands */
	hba->outstanding_reqs ^= completed_reqs;

	ufshcd_clk_scaling_update_busy(hba);

	/* we might have free'd some tags above */
	wake_up(&hba->dev_cmd.tag_wq);
}

/**
 * ufshcd_transfer_req_compl - handle SCSI and query command completion
 * @hba: per adapter instance
 *
 * Returns
 *  IRQ_HANDLED - If interrupt is valid
 *  IRQ_NONE    - If invalid interrupt
 */
static irqreturn_t ufshcd_transfer_req_compl(struct ufs_hba *hba)
{
	unsigned long completed_reqs;
	u32 tr_doorbell;

	/* Resetting interrupt aggregation counters first and reading the
	 * DOOR_BELL afterward allows us to handle all the completed requests.
	 * In order to prevent other interrupts starvation the DB is read once
	 * after reset. The down side of this solution is the possibility of
	 * false interrupt if device completes another request after resetting
	 * aggregation and before reading the DB.
	 */
	if (ufshcd_is_intr_aggr_allowed(hba))
		ufshcd_reset_intr_aggr(hba);

	tr_doorbell = ufshcd_readl(hba, REG_UTP_TRANSFER_REQ_DOOR_BELL);
	completed_reqs = tr_doorbell ^ hba->outstanding_reqs;

	if (completed_reqs) {
		__ufshcd_transfer_req_compl(hba, completed_reqs);
		return IRQ_HANDLED;
	} else {
		return IRQ_NONE;
	}
}

/**
 * ufshcd_disable_ee - disable exception event
 * @hba: per-adapter instance
 * @mask: exception event to disable
 *
 * Disables exception event in the device so that the EVENT_ALERT
 * bit is not set.
 *
 * Returns zero on success, non-zero error value on failure.
 */
static int ufshcd_disable_ee(struct ufs_hba *hba, u16 mask)
{
	int err = 0;
	u32 val;

	if (!(hba->ee_ctrl_mask & mask))
		goto out;

	val = hba->ee_ctrl_mask & ~mask;
	val &= 0xFFFF; /* 2 bytes */
	err = ufshcd_query_attr_retry(hba, UPIU_QUERY_OPCODE_WRITE_ATTR,
			QUERY_ATTR_IDN_EE_CONTROL, 0, 0, &val);
	if (!err)
		hba->ee_ctrl_mask &= ~mask;
out:
	return err;
}

/**
 * ufshcd_enable_ee - enable exception event
 * @hba: per-adapter instance
 * @mask: exception event to enable
 *
 * Enable corresponding exception event in the device to allow
 * device to alert host in critical scenarios.
 *
 * Returns zero on success, non-zero error value on failure.
 */
static int ufshcd_enable_ee(struct ufs_hba *hba, u16 mask)
{
	int err = 0;
	u32 val;

	if (hba->ee_ctrl_mask & mask)
		goto out;

	val = hba->ee_ctrl_mask | mask;
	val &= 0xFFFF; /* 2 bytes */
	err = ufshcd_query_attr_retry(hba, UPIU_QUERY_OPCODE_WRITE_ATTR,
			QUERY_ATTR_IDN_EE_CONTROL, 0, 0, &val);
	if (!err)
		hba->ee_ctrl_mask |= mask;
out:
	return err;
}

/**
 * ufshcd_enable_auto_bkops - Allow device managed BKOPS
 * @hba: per-adapter instance
 *
 * Allow device to manage background operations on its own. Enabling
 * this might lead to inconsistent latencies during normal data transfers
 * as the device is allowed to manage its own way of handling background
 * operations.
 *
 * Returns zero on success, non-zero on failure.
 */
static int ufshcd_enable_auto_bkops(struct ufs_hba *hba)
{
	int err = 0;

	if (hba->auto_bkops_enabled)
		goto out;

	err = ufshcd_query_flag_retry(hba, UPIU_QUERY_OPCODE_SET_FLAG,
			QUERY_FLAG_IDN_BKOPS_EN, NULL);
	if (err) {
		dev_err(hba->dev, "%s: failed to enable bkops %d\n",
				__func__, err);
		goto out;
	}

	hba->auto_bkops_enabled = true;
	trace_ufshcd_auto_bkops_state(dev_name(hba->dev), 1);

	/* No need of URGENT_BKOPS exception from the device */
	err = ufshcd_disable_ee(hba, MASK_EE_URGENT_BKOPS);
	if (err)
		dev_err(hba->dev, "%s: failed to disable exception event %d\n",
				__func__, err);
out:
	return err;
}

/**
 * ufshcd_disable_auto_bkops - block device in doing background operations
 * @hba: per-adapter instance
 *
 * Disabling background operations improves command response latency but
 * has drawback of device moving into critical state where the device is
 * not-operable. Make sure to call ufshcd_enable_auto_bkops() whenever the
 * host is idle so that BKOPS are managed effectively without any negative
 * impacts.
 *
 * Returns zero on success, non-zero on failure.
 */
static int ufshcd_disable_auto_bkops(struct ufs_hba *hba)
{
	int err = 0;

	if (!hba->auto_bkops_enabled)
		goto out;

	/*
	 * If host assisted BKOPs is to be enabled, make sure
	 * urgent bkops exception is allowed.
	 */
	err = ufshcd_enable_ee(hba, MASK_EE_URGENT_BKOPS);
	if (err) {
		dev_err(hba->dev, "%s: failed to enable exception event %d\n",
				__func__, err);
		goto out;
	}

	err = ufshcd_query_flag_retry(hba, UPIU_QUERY_OPCODE_CLEAR_FLAG,
			QUERY_FLAG_IDN_BKOPS_EN, NULL);
	if (err) {
		dev_err(hba->dev, "%s: failed to disable bkops %d\n",
				__func__, err);
		ufshcd_disable_ee(hba, MASK_EE_URGENT_BKOPS);
		goto out;
	}

	hba->auto_bkops_enabled = false;
	trace_ufshcd_auto_bkops_state(dev_name(hba->dev), 0);
out:
	return err;
}

/**
 * ufshcd_force_reset_auto_bkops - force reset auto bkops state
 * @hba: per adapter instance
 *
 * After a device reset the device may toggle the BKOPS_EN flag
 * to default value. The s/w tracking variables should be updated
 * as well. This function would change the auto-bkops state based on
 * UFSHCD_CAP_KEEP_AUTO_BKOPS_ENABLED_EXCEPT_SUSPEND.
 */
static void ufshcd_force_reset_auto_bkops(struct ufs_hba *hba)
{
	if (ufshcd_keep_autobkops_enabled_except_suspend(hba)) {
		hba->auto_bkops_enabled = false;
		hba->ee_ctrl_mask |= MASK_EE_URGENT_BKOPS;
		ufshcd_enable_auto_bkops(hba);
	} else {
		hba->auto_bkops_enabled = true;
		hba->ee_ctrl_mask &= ~MASK_EE_URGENT_BKOPS;
		ufshcd_disable_auto_bkops(hba);
	}
}

static inline int ufshcd_get_bkops_status(struct ufs_hba *hba, u32 *status)
{
	return ufshcd_query_attr_retry(hba, UPIU_QUERY_OPCODE_READ_ATTR,
			QUERY_ATTR_IDN_BKOPS_STATUS, 0, 0, status);
}

/**
 * ufshcd_bkops_ctrl - control the auto bkops based on current bkops status
 * @hba: per-adapter instance
 * @status: bkops_status value
 *
 * Read the bkops_status from the UFS device and Enable fBackgroundOpsEn
 * flag in the device to permit background operations if the device
 * bkops_status is greater than or equal to "status" argument passed to
 * this function, disable otherwise.
 *
 * Returns 0 for success, non-zero in case of failure.
 *
 * NOTE: Caller of this function can check the "hba->auto_bkops_enabled" flag
 * to know whether auto bkops is enabled or disabled after this function
 * returns control to it.
 */
static int ufshcd_bkops_ctrl(struct ufs_hba *hba,
			     enum bkops_status status)
{
	int err;
	u32 curr_status = 0;

	err = ufshcd_get_bkops_status(hba, &curr_status);
	if (err) {
		dev_err(hba->dev, "%s: failed to get BKOPS status %d\n",
				__func__, err);
		goto out;
	} else if (curr_status > BKOPS_STATUS_MAX) {
		dev_err(hba->dev, "%s: invalid BKOPS status %d\n",
				__func__, curr_status);
		err = -EINVAL;
		goto out;
	}

	if (curr_status >= status)
		err = ufshcd_enable_auto_bkops(hba);
	else
		err = ufshcd_disable_auto_bkops(hba);
out:
	return err;
}

/**
 * ufshcd_urgent_bkops - handle urgent bkops exception event
 * @hba: per-adapter instance
 *
 * Enable fBackgroundOpsEn flag in the device to permit background
 * operations.
 *
 * If BKOPs is enabled, this function returns 0, 1 if the bkops in not enabled
 * and negative error value for any other failure.
 */
static int ufshcd_urgent_bkops(struct ufs_hba *hba)
{
	return ufshcd_bkops_ctrl(hba, hba->urgent_bkops_lvl);
}

static inline int ufshcd_get_ee_status(struct ufs_hba *hba, u32 *status)
{
	return ufshcd_query_attr_retry(hba, UPIU_QUERY_OPCODE_READ_ATTR,
			QUERY_ATTR_IDN_EE_STATUS, 0, 0, status);
}

static void ufshcd_bkops_exception_event_handler(struct ufs_hba *hba)
{
	int err;
	u32 curr_status = 0;

	if (hba->is_urgent_bkops_lvl_checked)
		goto enable_auto_bkops;

	err = ufshcd_get_bkops_status(hba, &curr_status);
	if (err) {
		dev_err(hba->dev, "%s: failed to get BKOPS status %d\n",
				__func__, err);
		goto out;
	}

	/*
	 * We are seeing that some devices are raising the urgent bkops
	 * exception events even when BKOPS status doesn't indicate performace
	 * impacted or critical. Handle these device by determining their urgent
	 * bkops status at runtime.
	 */
	if (curr_status < BKOPS_STATUS_PERF_IMPACT) {
		dev_err(hba->dev, "%s: device raised urgent BKOPS exception for bkops status %d\n",
				__func__, curr_status);
		/* update the current status as the urgent bkops level */
		hba->urgent_bkops_lvl = curr_status;
		hba->is_urgent_bkops_lvl_checked = true;
	}

enable_auto_bkops:
	err = ufshcd_enable_auto_bkops(hba);
out:
	if (err < 0)
		dev_err(hba->dev, "%s: failed to handle urgent bkops %d\n",
				__func__, err);
}

/**
 * ufshcd_exception_event_handler - handle exceptions raised by device
 * @work: pointer to work data
 *
 * Read bExceptionEventStatus attribute from the device and handle the
 * exception event accordingly.
 */
static void ufshcd_exception_event_handler(struct work_struct *work)
{
	struct ufs_hba *hba;
	int err;
	u32 status = 0;
	hba = container_of(work, struct ufs_hba, eeh_work);

	pm_runtime_get_sync(hba->dev);
	ufshcd_scsi_block_requests(hba);
	err = ufshcd_get_ee_status(hba, &status);
	if (err) {
		dev_err(hba->dev, "%s: failed to get exception status %d\n",
				__func__, err);
		goto out;
	}

	status &= hba->ee_ctrl_mask;

	if (status & MASK_EE_URGENT_BKOPS)
		ufshcd_bkops_exception_event_handler(hba);

out:
	ufshcd_scsi_unblock_requests(hba);
	/*
	 * pm_runtime_get_noresume is called while scheduling
	 * eeh_work to avoid suspend racing with exception work.
	 * Hence decrement usage counter using pm_runtime_put_noidle
	 * to allow suspend on completion of exception event handler.
	 */
	pm_runtime_put_noidle(hba->dev);
	pm_runtime_put(hba->dev);
	return;
}

/* Complete requests that have door-bell cleared */
static void ufshcd_complete_requests(struct ufs_hba *hba)
{
	ufshcd_transfer_req_compl(hba);
	ufshcd_tmc_handler(hba);
}

/**
 * ufshcd_quirk_dl_nac_errors - This function checks if error handling is
 *				to recover from the DL NAC errors or not.
 * @hba: per-adapter instance
 *
 * Returns true if error handling is required, false otherwise
 */
static bool ufshcd_quirk_dl_nac_errors(struct ufs_hba *hba)
{
	unsigned long flags;
	bool err_handling = true;

	spin_lock_irqsave(hba->host->host_lock, flags);
	/*
	 * UFS_DEVICE_QUIRK_RECOVERY_FROM_DL_NAC_ERRORS only workaround the
	 * device fatal error and/or DL NAC & REPLAY timeout errors.
	 */
	if (hba->saved_err & (CONTROLLER_FATAL_ERROR | SYSTEM_BUS_FATAL_ERROR))
		goto out;

	if ((hba->saved_err & DEVICE_FATAL_ERROR) ||
	    ((hba->saved_err & UIC_ERROR) &&
	     (hba->saved_uic_err & UFSHCD_UIC_DL_TCx_REPLAY_ERROR))) {
		/*
		 * we have to do error recovery but atleast silence the error
		 * logs.
		 */
		hba->silence_err_logs = true;
		goto out;
	}

	if ((hba->saved_err & UIC_ERROR) &&
	    (hba->saved_uic_err & UFSHCD_UIC_DL_NAC_RECEIVED_ERROR)) {
		int err;
		/*
		 * wait for 50ms to see if we can get any other errors or not.
		 */
		spin_unlock_irqrestore(hba->host->host_lock, flags);
		msleep(50);
		spin_lock_irqsave(hba->host->host_lock, flags);

		/*
		 * now check if we have got any other severe errors other than
		 * DL NAC error?
		 */
		if ((hba->saved_err & INT_FATAL_ERRORS) ||
		    ((hba->saved_err & UIC_ERROR) &&
		    (hba->saved_uic_err & ~UFSHCD_UIC_DL_NAC_RECEIVED_ERROR))) {
			if (((hba->saved_err & INT_FATAL_ERRORS) ==
				DEVICE_FATAL_ERROR) || (hba->saved_uic_err &
					~UFSHCD_UIC_DL_NAC_RECEIVED_ERROR))
				hba->silence_err_logs = true;
			goto out;
		}

		/*
		 * As DL NAC is the only error received so far, send out NOP
		 * command to confirm if link is still active or not.
		 *   - If we don't get any response then do error recovery.
		 *   - If we get response then clear the DL NAC error bit.
		 */

		/* silence the error logs from NOP command */
		hba->silence_err_logs = true;
		spin_unlock_irqrestore(hba->host->host_lock, flags);
		err = ufshcd_verify_dev_init(hba);
		spin_lock_irqsave(hba->host->host_lock, flags);
		hba->silence_err_logs = false;

		if (err) {
			hba->silence_err_logs = true;
			goto out;
		}

		/* Link seems to be alive hence ignore the DL NAC errors */
		if (hba->saved_uic_err == UFSHCD_UIC_DL_NAC_RECEIVED_ERROR)
			hba->saved_err &= ~UIC_ERROR;
		/* clear NAC error */
		hba->saved_uic_err &= ~UFSHCD_UIC_DL_NAC_RECEIVED_ERROR;
		if (!hba->saved_uic_err) {
			err_handling = false;
			goto out;
		}
		/*
		 * there seems to be some errors other than NAC, so do error
		 * recovery
		 */
		hba->silence_err_logs = true;
	}
out:
	spin_unlock_irqrestore(hba->host->host_lock, flags);
	return err_handling;
}

/**
 * ufshcd_err_handler - handle UFS errors that require s/w attention
 * @work: pointer to work structure
 */
static void ufshcd_err_handler(struct work_struct *work)
{
	struct ufs_hba *hba;
	unsigned long flags;
	bool err_xfer = false, err_tm = false;
	int err = 0;
	int tag;
	bool needs_reset = false;
	bool clks_enabled = false;

	hba = container_of(work, struct ufs_hba, eh_work);

	spin_lock_irqsave(hba->host->host_lock, flags);
	if (hba->extcon) {
		if (ufshcd_is_card_online(hba)) {
			spin_unlock_irqrestore(hba->host->host_lock, flags);
			/*
			 * TODO: need better way to ensure that this delay is
			 * more than extcon's debounce-ms
			 */
			msleep(300);
			spin_lock_irqsave(hba->host->host_lock, flags);
		}

		/*
		 * ignore error if card was online and offline/removed now or
		 * card was already offline.
		 */
		if (ufshcd_is_card_offline(hba)) {
			hba->saved_err = 0;
			hba->saved_uic_err = 0;
			hba->saved_ce_err = 0;
			hba->auto_h8_err = false;
			hba->force_host_reset = false;
			hba->ufshcd_state = UFSHCD_STATE_OPERATIONAL;
			goto out;
		}
	}

	ufsdbg_set_err_state(hba);

	if (hba->ufshcd_state == UFSHCD_STATE_RESET)
		goto out;

	/*
	 * Make sure the clocks are ON before we proceed with err
	 * handling. For the majority of cases err handler would be
	 * run with clocks ON. There is a possibility that the err
	 * handler was scheduled due to auto hibern8 error interrupt,
	 * in which case the clocks could be gated or be in the
	 * process of gating when the err handler runs.
	 */
	if (unlikely((hba->clk_gating.state != CLKS_ON) &&
	    ufshcd_is_auto_hibern8_supported(hba))) {
		spin_unlock_irqrestore(hba->host->host_lock, flags);
		hba->ufs_stats.clk_hold.ctx = ERR_HNDLR_WORK;
		ufshcd_hold(hba, false);
		spin_lock_irqsave(hba->host->host_lock, flags);
		clks_enabled = true;
	}

	hba->ufshcd_state = UFSHCD_STATE_RESET;
	ufshcd_set_eh_in_progress(hba);

	/* Complete requests that have door-bell cleared by h/w */
	ufshcd_complete_requests(hba);

	if (hba->dev_info.quirks &
	    UFS_DEVICE_QUIRK_RECOVERY_FROM_DL_NAC_ERRORS) {
		bool ret;

		spin_unlock_irqrestore(hba->host->host_lock, flags);
		/* release the lock as ufshcd_quirk_dl_nac_errors() may sleep */
		ret = ufshcd_quirk_dl_nac_errors(hba);
		spin_lock_irqsave(hba->host->host_lock, flags);
		if (!ret)
			goto skip_err_handling;
	}

	/*
	 * Dump controller state before resetting. Transfer requests state
	 * will be dump as part of the request completion.
	 */
	if ((hba->saved_err & (INT_FATAL_ERRORS | UIC_ERROR | UIC_LINK_LOST)) ||
	    hba->auto_h8_err) {
		dev_err(hba->dev, "%s: saved_err 0x%x saved_uic_err 0x%x",
			__func__, hba->saved_err, hba->saved_uic_err);
		if (!hba->silence_err_logs) {
			/* release lock as print host regs sleeps */
			spin_unlock_irqrestore(hba->host->host_lock, flags);
			ufshcd_print_host_regs(hba);
			ufshcd_print_host_state(hba);
			ufshcd_print_pwr_info(hba);
			ufshcd_print_tmrs(hba, hba->outstanding_tasks);
			ufshcd_print_cmd_log(hba);
			spin_lock_irqsave(hba->host->host_lock, flags);
		}
		hba->auto_h8_err = false;
	}

	if ((hba->saved_err & (INT_FATAL_ERRORS | UIC_LINK_LOST))
	    || hba->saved_ce_err || hba->force_host_reset ||
	    ((hba->saved_err & UIC_ERROR) &&
	    (hba->saved_uic_err & (UFSHCD_UIC_DL_PA_INIT_ERROR |
				   UFSHCD_UIC_DL_NAC_RECEIVED_ERROR |
				   UFSHCD_UIC_DL_TCx_REPLAY_ERROR))))
		needs_reset = true;

	/*
	 * if host reset is required then skip clearing the pending
	 * transfers forcefully because they will automatically get
	 * cleared after link startup.
	 */
	if (needs_reset)
		goto skip_pending_xfer_clear;

	/* release lock as clear command might sleep */
	spin_unlock_irqrestore(hba->host->host_lock, flags);
	/* Clear pending transfer requests */
	for_each_set_bit(tag, &hba->outstanding_reqs, hba->nutrs) {
		if (ufshcd_clear_cmd(hba, tag)) {
			err_xfer = true;
			goto lock_skip_pending_xfer_clear;
		}
	}

	/* Clear pending task management requests */
	for_each_set_bit(tag, &hba->outstanding_tasks, hba->nutmrs) {
		if (ufshcd_clear_tm_cmd(hba, tag)) {
			err_tm = true;
			goto lock_skip_pending_xfer_clear;
		}
	}

lock_skip_pending_xfer_clear:
	spin_lock_irqsave(hba->host->host_lock, flags);

	/* Complete the requests that are cleared by s/w */
	ufshcd_complete_requests(hba);

	if (err_xfer || err_tm)
		needs_reset = true;

skip_pending_xfer_clear:
	/* Fatal errors need reset */
	if (needs_reset) {
		unsigned long max_doorbells = (1UL << hba->nutrs) - 1;

		if (hba->saved_err & INT_FATAL_ERRORS)
			ufshcd_update_error_stats(hba,
						  UFS_ERR_INT_FATAL_ERRORS);
		if (hba->saved_ce_err)
			ufshcd_update_error_stats(hba, UFS_ERR_CRYPTO_ENGINE);

		if (hba->saved_err & UIC_ERROR)
			ufshcd_update_error_stats(hba,
						  UFS_ERR_INT_UIC_ERROR);

		if (err_xfer || err_tm)
			ufshcd_update_error_stats(hba,
						  UFS_ERR_CLEAR_PEND_XFER_TM);

		/*
		 * ufshcd_reset_and_restore() does the link reinitialization
		 * which will need atleast one empty doorbell slot to send the
		 * device management commands (NOP and query commands).
		 * If there is no slot empty at this moment then free up last
		 * slot forcefully.
		 */
		if (hba->outstanding_reqs == max_doorbells)
			__ufshcd_transfer_req_compl(hba,
						    (1UL << (hba->nutrs - 1)));

		spin_unlock_irqrestore(hba->host->host_lock, flags);
		err = ufshcd_reset_and_restore(hba);
		spin_lock_irqsave(hba->host->host_lock, flags);
		if (err) {
			dev_err(hba->dev, "%s: reset and restore failed\n",
					__func__);
			hba->ufshcd_state = UFSHCD_STATE_ERROR;
		}
		/*
		 * Inform scsi mid-layer that we did reset and allow to handle
		 * Unit Attention properly.
		 */
		scsi_report_bus_reset(hba->host, 0);
		hba->saved_err = 0;
		hba->saved_uic_err = 0;
		hba->saved_ce_err = 0;
		hba->force_host_reset = false;
	}

skip_err_handling:
	if (!needs_reset) {
		hba->ufshcd_state = UFSHCD_STATE_OPERATIONAL;
		if (hba->saved_err || hba->saved_uic_err)
			dev_err_ratelimited(hba->dev, "%s: exit: saved_err 0x%x saved_uic_err 0x%x",
			    __func__, hba->saved_err, hba->saved_uic_err);
	}

	hba->silence_err_logs = false;

	if (clks_enabled) {
		__ufshcd_release(hba, false);
		hba->ufs_stats.clk_rel.ctx = ERR_HNDLR_WORK;
	}
out:
	ufshcd_clear_eh_in_progress(hba);
	spin_unlock_irqrestore(hba->host->host_lock, flags);
}

static void ufshcd_update_uic_reg_hist(struct ufs_uic_err_reg_hist *reg_hist,
		u32 reg)
{
	reg_hist->reg[reg_hist->pos] = reg;
	reg_hist->tstamp[reg_hist->pos] = ktime_get();
	reg_hist->pos = (reg_hist->pos + 1) % UIC_ERR_REG_HIST_LENGTH;
}

static void ufshcd_rls_handler(struct work_struct *work)
{
	struct ufs_hba *hba;
	int ret = 0;
	u32 mode;

	hba = container_of(work, struct ufs_hba, rls_work);
	ufshcd_scsi_block_requests(hba);
	pm_runtime_get_sync(hba->dev);
	down_write(&hba->lock);
	ret = ufshcd_wait_for_doorbell_clr(hba, U64_MAX);
	if (ret) {
		dev_err(hba->dev,
			"Timed out (%d) waiting for DB to clear\n",
			ret);
		goto out;
	}

	ufshcd_dme_get(hba, UIC_ARG_MIB(PA_PWRMODE), &mode);
	if (hba->pwr_info.pwr_rx != ((mode >> PWR_RX_OFFSET) & PWR_INFO_MASK))
		hba->restore_needed = true;

	if (hba->pwr_info.pwr_tx != (mode & PWR_INFO_MASK))
		hba->restore_needed = true;

	ufshcd_dme_get(hba, UIC_ARG_MIB(PA_RXGEAR), &mode);
	if (hba->pwr_info.gear_rx != mode)
		hba->restore_needed = true;

	ufshcd_dme_get(hba, UIC_ARG_MIB(PA_TXGEAR), &mode);
	if (hba->pwr_info.gear_tx != mode)
		hba->restore_needed = true;

	if (hba->restore_needed)
		ret = ufshcd_config_pwr_mode(hba, &(hba->pwr_info));

	if (ret)
		dev_err(hba->dev, "%s: Failed setting power mode, err = %d\n",
			__func__, ret);
	else
		hba->restore_needed = false;

out:
	up_write(&hba->lock);
	ufshcd_scsi_unblock_requests(hba);
	pm_runtime_put_sync(hba->dev);
}

/**
 * ufshcd_update_uic_error - check and set fatal UIC error flags.
 * @hba: per-adapter instance
 *
 * Returns
 *  IRQ_HANDLED - If interrupt is valid
 *  IRQ_NONE    - If invalid interrupt
 */
static irqreturn_t ufshcd_update_uic_error(struct ufs_hba *hba)
{
	u32 reg;
	irqreturn_t retval = IRQ_NONE;

	/* PHY layer lane error */
	reg = ufshcd_readl(hba, REG_UIC_ERROR_CODE_PHY_ADAPTER_LAYER);
	if ((reg & UIC_PHY_ADAPTER_LAYER_ERROR) &&
	    (reg & UIC_PHY_ADAPTER_LAYER_ERROR_CODE_MASK)) {
		/*
		 * To know whether this error is fatal or not, DB timeout
		 * must be checked but this error is handled separately.
		 */
		dev_dbg(hba->dev, "%s: UIC Lane error reported, reg 0x%x\n",
				__func__, reg);
		ufshcd_update_uic_error_cnt(hba, reg, UFS_UIC_ERROR_PA);
		ufshcd_update_uic_reg_hist(&hba->ufs_stats.pa_err, reg);

		/*
		 * Don't ignore LINERESET indication during hibern8
		 * enter operation.
		 */
		if (reg & UIC_PHY_ADAPTER_LAYER_GENERIC_ERROR) {
			struct uic_command *cmd = hba->active_uic_cmd;

			if (cmd) {
				if (cmd->command == UIC_CMD_DME_HIBER_ENTER) {
					dev_err(hba->dev, "%s: LINERESET during hibern8 enter, reg 0x%x\n",
						__func__, reg);
					hba->full_init_linereset = true;
				}
			}
			if (!hba->full_init_linereset)
				schedule_work(&hba->rls_work);
		}
		retval |= IRQ_HANDLED;
	}

	/* PA_INIT_ERROR is fatal and needs UIC reset */
	reg = ufshcd_readl(hba, REG_UIC_ERROR_CODE_DATA_LINK_LAYER);
	if ((reg & UIC_DATA_LINK_LAYER_ERROR) &&
	    (reg & UIC_DATA_LINK_LAYER_ERROR_CODE_MASK)) {
		ufshcd_update_uic_error_cnt(hba, reg, UFS_UIC_ERROR_DL);
		ufshcd_update_uic_reg_hist(&hba->ufs_stats.dl_err, reg);

		if (reg & UIC_DATA_LINK_LAYER_ERROR_PA_INIT) {
			hba->uic_error |= UFSHCD_UIC_DL_PA_INIT_ERROR;
		} else if (hba->dev_info.quirks &
			   UFS_DEVICE_QUIRK_RECOVERY_FROM_DL_NAC_ERRORS) {
			if (reg & UIC_DATA_LINK_LAYER_ERROR_NAC_RECEIVED)
				hba->uic_error |=
					UFSHCD_UIC_DL_NAC_RECEIVED_ERROR;
			else if (reg &
				 UIC_DATA_LINK_LAYER_ERROR_TCx_REPLAY_TIMEOUT)
				hba->uic_error |=
					UFSHCD_UIC_DL_TCx_REPLAY_ERROR;
		}
		retval |= IRQ_HANDLED;
	}

	/* UIC NL/TL/DME errors needs software retry */
	reg = ufshcd_readl(hba, REG_UIC_ERROR_CODE_NETWORK_LAYER);
	if ((reg & UIC_NETWORK_LAYER_ERROR) &&
	    (reg & UIC_NETWORK_LAYER_ERROR_CODE_MASK)) {
		ufshcd_update_uic_reg_hist(&hba->ufs_stats.nl_err, reg);
		hba->uic_error |= UFSHCD_UIC_NL_ERROR;
		retval |= IRQ_HANDLED;
	}

	reg = ufshcd_readl(hba, REG_UIC_ERROR_CODE_TRANSPORT_LAYER);
	if ((reg & UIC_TRANSPORT_LAYER_ERROR) &&
	    (reg & UIC_TRANSPORT_LAYER_ERROR_CODE_MASK)) {
		ufshcd_update_uic_reg_hist(&hba->ufs_stats.tl_err, reg);
		hba->uic_error |= UFSHCD_UIC_TL_ERROR;
		retval |= IRQ_HANDLED;
	}

	reg = ufshcd_readl(hba, REG_UIC_ERROR_CODE_DME);
	if ((reg & UIC_DME_ERROR) &&
	    (reg & UIC_DME_ERROR_CODE_MASK)) {
		ufshcd_update_uic_error_cnt(hba, reg, UFS_UIC_ERROR_DME);
		ufshcd_update_uic_reg_hist(&hba->ufs_stats.dme_err, reg);
		hba->uic_error |= UFSHCD_UIC_DME_ERROR;
		retval |= IRQ_HANDLED;
	}

	dev_dbg(hba->dev, "%s: UIC error flags = 0x%08x\n",
			__func__, hba->uic_error);
	return retval;
}

/**
 * ufshcd_check_errors - Check for errors that need s/w attention
 * @hba: per-adapter instance
 *
 * Returns
 *  IRQ_HANDLED - If interrupt is valid
 *  IRQ_NONE    - If invalid interrupt
 */
static irqreturn_t ufshcd_check_errors(struct ufs_hba *hba)
{
	bool queue_eh_work = false;
	irqreturn_t retval = IRQ_NONE;

	if (hba->errors & INT_FATAL_ERRORS || hba->ce_error)
		queue_eh_work = true;

	if (hba->errors & UIC_LINK_LOST) {
		dev_err(hba->dev, "%s: UIC_LINK_LOST received, errors 0x%x\n",
					__func__, hba->errors);
		queue_eh_work = true;
	}

	if (hba->errors & UIC_ERROR) {
		hba->uic_error = 0;
		retval = ufshcd_update_uic_error(hba);
		if (hba->uic_error)
			queue_eh_work = true;
	}

	if (hba->extcon && ufshcd_is_card_offline(hba)) {
		/* ignore UIC errors if card is offline */
		retval |= IRQ_HANDLED;
	} else if (queue_eh_work) {
		/*
		 * update the transfer error masks to sticky bits, let's do this
		 * irrespective of current ufshcd_state.
		 */
		hba->saved_err |= hba->errors;
		hba->saved_uic_err |= hba->uic_error;
		hba->saved_ce_err |= hba->ce_error;

		/* handle fatal errors only when link is functional */
		if (hba->ufshcd_state == UFSHCD_STATE_OPERATIONAL) {
			/*
			 * Set error handling in progress flag early so that we
			 * don't issue new requests any more.
			 */
			ufshcd_set_eh_in_progress(hba);

			hba->ufshcd_state = UFSHCD_STATE_EH_SCHEDULED;
			schedule_work(&hba->eh_work);
		}
		retval |= IRQ_HANDLED;
	}
	/*
	 * if (!queue_eh_work) -
	 * Other errors are either non-fatal where host recovers
	 * itself without s/w intervention or errors that will be
	 * handled by the SCSI core layer.
	 */
	return retval;
}

/**
 * ufshcd_tmc_handler - handle task management function completion
 * @hba: per adapter instance
 *
 * Returns
 *  IRQ_HANDLED - If interrupt is valid
 *  IRQ_NONE    - If invalid interrupt
 */
static irqreturn_t ufshcd_tmc_handler(struct ufs_hba *hba)
{
	u32 tm_doorbell;

	tm_doorbell = ufshcd_readl(hba, REG_UTP_TASK_REQ_DOOR_BELL);
	hba->tm_condition = tm_doorbell ^ hba->outstanding_tasks;
	if (hba->tm_condition) {
		wake_up(&hba->tm_wq);
		return IRQ_HANDLED;
	} else {
		return IRQ_NONE;
	}
}

/**
 * ufshcd_sl_intr - Interrupt service routine
 * @hba: per adapter instance
 * @intr_status: contains interrupts generated by the controller
 *
 * Returns
 *  IRQ_HANDLED - If interrupt is valid
 *  IRQ_NONE    - If invalid interrupt
 */
static irqreturn_t ufshcd_sl_intr(struct ufs_hba *hba, u32 intr_status)
{
	irqreturn_t retval = IRQ_NONE;

	ufsdbg_error_inject_dispatcher(hba,
		ERR_INJECT_INTR, intr_status, &intr_status);

	ufshcd_vops_crypto_engine_get_status(hba, &hba->ce_error);

	hba->errors = UFSHCD_ERROR_MASK & intr_status;
	if (hba->errors || hba->ce_error)
		retval |= ufshcd_check_errors(hba);

	if (intr_status & UFSHCD_UIC_MASK)
		retval |= ufshcd_uic_cmd_compl(hba, intr_status);

	if (intr_status & UTP_TASK_REQ_COMPL)
		retval |= ufshcd_tmc_handler(hba);

	if (intr_status & UTP_TRANSFER_REQ_COMPL)
		retval |= ufshcd_transfer_req_compl(hba);

	return retval;
}

/**
 * ufshcd_intr - Main interrupt service routine
 * @irq: irq number
 * @__hba: pointer to adapter instance
 *
 * Returns
 *  IRQ_HANDLED - If interrupt is valid
 *  IRQ_NONE    - If invalid interrupt
 */
static irqreturn_t ufshcd_intr(int irq, void *__hba)
{
	u32 intr_status, enabled_intr_status;
	irqreturn_t retval = IRQ_NONE;
	struct ufs_hba *hba = __hba;
	int retries = hba->nutrs;

	spin_lock(hba->host->host_lock);
	intr_status = ufshcd_readl(hba, REG_INTERRUPT_STATUS);
	hba->ufs_stats.last_intr_status = intr_status;
	hba->ufs_stats.last_intr_ts = ktime_get();
	/*
	 * There could be max of hba->nutrs reqs in flight and in worst case
	 * if the reqs get finished 1 by 1 after the interrupt status is
	 * read, make sure we handle them by checking the interrupt status
	 * again in a loop until we process all of the reqs before returning.
	 */
	do {
		enabled_intr_status =
			intr_status & ufshcd_readl(hba, REG_INTERRUPT_ENABLE);
		if (intr_status)
			ufshcd_writel(hba, intr_status, REG_INTERRUPT_STATUS);
		if (enabled_intr_status)
			retval |= ufshcd_sl_intr(hba, enabled_intr_status);

		intr_status = ufshcd_readl(hba, REG_INTERRUPT_STATUS);
	} while (intr_status && --retries);

	if (retval == IRQ_NONE) {
		dev_err(hba->dev, "%s: Unhandled interrupt 0x%08x\n",
					__func__, intr_status);
		ufshcd_hex_dump(hba, "host regs: ", hba->mmio_base,
					UFSHCI_REG_SPACE_SIZE);
	}

	spin_unlock(hba->host->host_lock);
	return retval;
}

static int ufshcd_clear_tm_cmd(struct ufs_hba *hba, int tag)
{
	int err = 0;
	u32 mask = 1 << tag;
	unsigned long flags;

	if (!test_bit(tag, &hba->outstanding_tasks))
		goto out;

	spin_lock_irqsave(hba->host->host_lock, flags);
	ufshcd_writel(hba, ~(1 << tag), REG_UTP_TASK_REQ_LIST_CLEAR);
	spin_unlock_irqrestore(hba->host->host_lock, flags);

	/* poll for max. 1 sec to clear door bell register by h/w */
	err = ufshcd_wait_for_register(hba,
			REG_UTP_TASK_REQ_DOOR_BELL,
			mask, 0, 1000, 1000, true);
out:
	return err;
}

/**
 * ufshcd_issue_tm_cmd - issues task management commands to controller
 * @hba: per adapter instance
 * @lun_id: LUN ID to which TM command is sent
 * @task_id: task ID to which the TM command is applicable
 * @tm_function: task management function opcode
 * @tm_response: task management service response return value
 *
 * Returns non-zero value on error, zero on success.
 */
static int ufshcd_issue_tm_cmd(struct ufs_hba *hba, int lun_id, int task_id,
		u8 tm_function, u8 *tm_response)
{
	struct utp_task_req_desc *task_req_descp;
	struct utp_upiu_task_req *task_req_upiup;
	struct Scsi_Host *host;
	unsigned long flags;
	int free_slot;
	int err;
	int task_tag;

	host = hba->host;

	/*
	 * Get free slot, sleep if slots are unavailable.
	 * Even though we use wait_event() which sleeps indefinitely,
	 * the maximum wait time is bounded by %TM_CMD_TIMEOUT.
	 */
	wait_event(hba->tm_tag_wq, ufshcd_get_tm_free_slot(hba, &free_slot));
	hba->ufs_stats.clk_hold.ctx = TM_CMD_SEND;
	ufshcd_hold_all(hba);

	spin_lock_irqsave(host->host_lock, flags);
	task_req_descp = hba->utmrdl_base_addr;
	task_req_descp += free_slot;

	/* Configure task request descriptor */
	task_req_descp->header.dword_0 = cpu_to_le32(UTP_REQ_DESC_INT_CMD);
	task_req_descp->header.dword_2 =
			cpu_to_le32(OCS_INVALID_COMMAND_STATUS);

	/* Configure task request UPIU */
	task_req_upiup =
		(struct utp_upiu_task_req *) task_req_descp->task_req_upiu;
	task_tag = hba->nutrs + free_slot;
	task_req_upiup->header.dword_0 =
		UPIU_HEADER_DWORD(UPIU_TRANSACTION_TASK_REQ, 0,
					      lun_id, task_tag);
	task_req_upiup->header.dword_1 =
		UPIU_HEADER_DWORD(0, tm_function, 0, 0);
	/*
	 * The host shall provide the same value for LUN field in the basic
	 * header and for Input Parameter.
	 */
	task_req_upiup->input_param1 = cpu_to_be32(lun_id);
	task_req_upiup->input_param2 = cpu_to_be32(task_id);

	/* send command to the controller */
	__set_bit(free_slot, &hba->outstanding_tasks);

	/* Make sure descriptors are ready before ringing the task doorbell */
	wmb();

	ufshcd_writel(hba, 1 << free_slot, REG_UTP_TASK_REQ_DOOR_BELL);
	/* Make sure that doorbell is committed immediately */
	wmb();

	spin_unlock_irqrestore(host->host_lock, flags);

	/* wait until the task management command is completed */
	err = wait_event_timeout(hba->tm_wq,
			test_bit(free_slot, &hba->tm_condition),
			msecs_to_jiffies(TM_CMD_TIMEOUT));
	if (!err) {
		dev_err(hba->dev, "%s: task management cmd 0x%.2x timed-out\n",
				__func__, tm_function);
		if (ufshcd_clear_tm_cmd(hba, free_slot))
			dev_WARN(hba->dev, "%s: unable clear tm cmd (slot %d) after timeout\n",
					__func__, free_slot);
		err = -ETIMEDOUT;
	} else {
		err = ufshcd_task_req_compl(hba, free_slot, tm_response);
	}

	clear_bit(free_slot, &hba->tm_condition);
	ufshcd_put_tm_slot(hba, free_slot);
	wake_up(&hba->tm_tag_wq);
	hba->ufs_stats.clk_rel.ctx = TM_CMD_SEND;

	ufshcd_release_all(hba);
	return err;
}

/**
 * ufshcd_eh_device_reset_handler - device reset handler registered to
 *                                    scsi layer.
 * @cmd: SCSI command pointer
 *
 * Returns SUCCESS/FAILED
 */
static int ufshcd_eh_device_reset_handler(struct scsi_cmnd *cmd)
{
	struct Scsi_Host *host;
	struct ufs_hba *hba;
	unsigned int tag;
	u32 pos;
	int err;
	u8 resp = 0xF;
	struct ufshcd_lrb *lrbp;
	unsigned long flags;

	host = cmd->device->host;
	hba = shost_priv(host);
	tag = cmd->request->tag;

	ufshcd_print_cmd_log(hba);
	lrbp = &hba->lrb[tag];
	err = ufshcd_issue_tm_cmd(hba, lrbp->lun, 0, UFS_LOGICAL_RESET, &resp);
	if (err || resp != UPIU_TASK_MANAGEMENT_FUNC_COMPL) {
		if (!err)
			err = resp;
		goto out;
	}

	/* clear the commands that were pending for corresponding LUN */
	for_each_set_bit(pos, &hba->outstanding_reqs, hba->nutrs) {
		if (hba->lrb[pos].lun == lrbp->lun) {
			err = ufshcd_clear_cmd(hba, pos);
			if (err)
				break;
		}
	}
	spin_lock_irqsave(host->host_lock, flags);
	if (hba->ufshpb_state == HPB_PRESENT)
		hba->ufshpb_state = HPB_RESET;
	ufshcd_transfer_req_compl(hba);
	spin_unlock_irqrestore(host->host_lock, flags);

out:
	hba->req_abort_count = 0;
	if (!err) {
		schedule_delayed_work(&hba->ufshpb_init_work,
					msecs_to_jiffies(10));
		err = SUCCESS;
	} else {
		dev_err(hba->dev, "%s: failed with err %d\n", __func__, err);
		err = FAILED;
	}
	return err;
}

static void ufshcd_set_req_abort_skip(struct ufs_hba *hba, unsigned long bitmap)
{
	struct ufshcd_lrb *lrbp;
	int tag;

	for_each_set_bit(tag, &bitmap, hba->nutrs) {
		lrbp = &hba->lrb[tag];
		lrbp->req_abort_skip = true;
	}
}

/**
 * ufshcd_abort - abort a specific command
 * @cmd: SCSI command pointer
 *
 * Abort the pending command in device by sending UFS_ABORT_TASK task management
 * command, and in host controller by clearing the door-bell register. There can
 * be race between controller sending the command to the device while abort is
 * issued. To avoid that, first issue UFS_QUERY_TASK to check if the command is
 * really issued and then try to abort it.
 *
 * Returns SUCCESS/FAILED
 */
static int ufshcd_abort(struct scsi_cmnd *cmd)
{
	struct Scsi_Host *host;
	struct ufs_hba *hba;
	unsigned long flags;
	unsigned int tag;
	int err = 0;
	int poll_cnt;
	u8 resp = 0xF;
	struct ufshcd_lrb *lrbp;
	u32 reg;

	host = cmd->device->host;
	hba = shost_priv(host);
	tag = cmd->request->tag;
	if (!ufshcd_valid_tag(hba, tag)) {
		dev_err(hba->dev,
			"%s: invalid command tag %d: cmd=0x%p, cmd->request=0x%p",
			__func__, tag, cmd, cmd->request);
		BUG();
	}

	lrbp = &hba->lrb[tag];

	ufshcd_update_error_stats(hba, UFS_ERR_TASK_ABORT);

	/*
	 * Task abort to the device W-LUN is illegal. When this command
	 * will fail, due to spec violation, scsi err handling next step
	 * will be to send LU reset which, again, is a spec violation.
	 * To avoid these unnecessary/illegal step we skip to the last error
	 * handling stage: reset and restore.
	 */
	if (lrbp->lun == UFS_UPIU_UFS_DEVICE_WLUN)
		return ufshcd_eh_host_reset_handler(cmd);

	ufshcd_hold_all(hba);
	reg = ufshcd_readl(hba, REG_UTP_TRANSFER_REQ_DOOR_BELL);
	/* If command is already aborted/completed, return SUCCESS */
	if (!(test_bit(tag, &hba->outstanding_reqs))) {
		dev_err(hba->dev,
			"%s: cmd at tag %d already completed, outstanding=0x%lx, doorbell=0x%x\n",
			__func__, tag, hba->outstanding_reqs, reg);
		goto out;
	}

	if (!(reg & (1 << tag))) {
		dev_err(hba->dev,
		"%s: cmd was completed, but without a notifying intr, tag = %d",
		__func__, tag);
	}

	/* Print Transfer Request of aborted task */
	dev_err(hba->dev, "%s: Device abort task at tag %d", __func__, tag);

	/*
	 * Print detailed info about aborted request.
	 * As more than one request might get aborted at the same time,
	 * print full information only for the first aborted request in order
	 * to reduce repeated printouts. For other aborted requests only print
	 * basic details.
	 */
	scsi_print_command(cmd);
	if (!hba->req_abort_count) {
		ufshcd_print_fsm_state(hba);
		ufshcd_print_host_regs(hba);
		ufshcd_print_host_state(hba);
		ufshcd_print_pwr_info(hba);
		ufshcd_print_trs(hba, 1 << tag, true);
	} else {
		ufshcd_print_trs(hba, 1 << tag, false);
	}
	hba->req_abort_count++;


	/* Skip task abort in case previous aborts failed and report failure */
	if (lrbp->req_abort_skip) {
		err = -EIO;
		goto out;
	}

	for (poll_cnt = 100; poll_cnt; poll_cnt--) {
		err = ufshcd_issue_tm_cmd(hba, lrbp->lun, lrbp->task_tag,
				UFS_QUERY_TASK, &resp);
		if (!err && resp == UPIU_TASK_MANAGEMENT_FUNC_SUCCEEDED) {
			/* cmd pending in the device */
			dev_err(hba->dev, "%s: cmd pending in the device. tag = %d",
				__func__, tag);
			break;
		} else if (!err && resp == UPIU_TASK_MANAGEMENT_FUNC_COMPL) {
			/*
			 * cmd not pending in the device, check if it is
			 * in transition.
			 */
			dev_err(hba->dev, "%s: cmd at tag %d not pending in the device.",
				__func__, tag);
			reg = ufshcd_readl(hba, REG_UTP_TRANSFER_REQ_DOOR_BELL);
			if (reg & (1 << tag)) {
				/* sleep for max. 200us to stabilize */
				usleep_range(100, 200);
				continue;
			}
			/* command completed already */
			dev_err(hba->dev, "%s: cmd at tag %d successfully cleared from DB.",
				__func__, tag);
			goto out;
		} else {
			dev_err(hba->dev,
				"%s: no response from device. tag = %d, err %d",
				__func__, tag, err);
			if (!err)
				err = resp; /* service response error */
			goto out;
		}
	}

	if (!poll_cnt) {
		err = -EBUSY;
		goto out;
	}

	err = ufshcd_issue_tm_cmd(hba, lrbp->lun, lrbp->task_tag,
			UFS_ABORT_TASK, &resp);
	if (err || resp != UPIU_TASK_MANAGEMENT_FUNC_COMPL) {
		if (!err) {
			err = resp; /* service response error */
			dev_err(hba->dev, "%s: issued. tag = %d, err %d",
				__func__, tag, err);
		}
		goto out;
	}

	err = ufshcd_clear_cmd(hba, tag);
	if (err) {
		dev_err(hba->dev, "%s: Failed clearing cmd at tag %d, err %d",
			__func__, tag, err);
		goto out;
	}

	scsi_dma_unmap(cmd);

	spin_lock_irqsave(host->host_lock, flags);
	ufshcd_outstanding_req_clear(hba, tag);
	hba->lrb[tag].cmd = NULL;
	spin_unlock_irqrestore(host->host_lock, flags);

	clear_bit_unlock(tag, &hba->lrb_in_use);
	wake_up(&hba->dev_cmd.tag_wq);

out:
	if (!err) {
		err = SUCCESS;
	} else {
		dev_err(hba->dev, "%s: failed with err %d\n", __func__, err);
		ufshcd_set_req_abort_skip(hba, hba->outstanding_reqs);
		err = FAILED;
	}

	/*
	 * This ufshcd_release_all() corresponds to the original scsi cmd that
	 * got aborted here (as we won't get any IRQ for it).
	 */
	ufshcd_release_all(hba);
	return err;
}

/**
 * ufshcd_host_reset_and_restore - reset and restore host controller
 * @hba: per-adapter instance
 *
 * Note that host controller reset may issue DME_RESET to
 * local and remote (device) Uni-Pro stack and the attributes
 * are reset to default state.
 *
 * Returns zero on success, non-zero on failure
 */
static int ufshcd_host_reset_and_restore(struct ufs_hba *hba)
{
	int err;
	unsigned long flags;

	/* Reset the host controller */
	spin_lock_irqsave(hba->host->host_lock, flags);
	ufshcd_hba_stop(hba, false);
	spin_unlock_irqrestore(hba->host->host_lock, flags);

	/* scale up clocks to max frequency before full reinitialization */
	ufshcd_set_clk_freq(hba, true);

	err = ufshcd_hba_enable(hba);
	if (err)
		goto out;

	/* Establish the link again and restore the device */
	err = ufshcd_probe_hba(hba);

	if (!err && (hba->ufshcd_state != UFSHCD_STATE_OPERATIONAL)) {
		err = -EIO;
		goto out;
	}

	if (!err) {
		err = ufshcd_vops_crypto_engine_reset(hba);
		if (err) {
			dev_err(hba->dev,
				"%s: failed to reset crypto engine %d\n",
				__func__, err);
			goto out;
		}
	}

out:
	if (err)
		dev_err(hba->dev, "%s: Host init failed %d\n", __func__, err);

	return err;
}

static int ufshcd_detect_device(struct ufs_hba *hba)
{
	int err = 0;

	err = ufshcd_vops_full_reset(hba);
	if (err)
		dev_warn(hba->dev, "%s: full reset returned %d\n",
			 __func__, err);

	err = ufshcd_reset_device(hba);
	if (err)
		dev_warn(hba->dev, "%s: device reset failed. err %d\n",
			 __func__, err);

	return ufshcd_host_reset_and_restore(hba);
}

/**
 * ufshcd_reset_and_restore - reset and re-initialize host/device
 * @hba: per-adapter instance
 *
 * Reset and recover device, host and re-establish link. This
 * is helpful to recover the communication in fatal error conditions.
 *
 * Returns zero on success, non-zero on failure
 */
static int ufshcd_reset_and_restore(struct ufs_hba *hba)
{
	int err = 0;
	unsigned long flags;
	int retries = MAX_HOST_RESET_RETRIES;

	do {
		err = ufshcd_detect_device(hba);
	} while (err && --retries);

	/*
	 * There is no point proceeding even after failing
	 * to recover after multiple retries.
	 */
	if (err && ufshcd_is_embedded_dev(hba))
		BUG();
	/*
	 * After reset the door-bell might be cleared, complete
	 * outstanding requests in s/w here.
	 */
	spin_lock_irqsave(hba->host->host_lock, flags);
	ufshcd_transfer_req_compl(hba);
	ufshcd_tmc_handler(hba);
	spin_unlock_irqrestore(hba->host->host_lock, flags);

	return err;
}

/**
 * ufshcd_eh_host_reset_handler - host reset handler registered to scsi layer
 * @cmd - SCSI command pointer
 *
 * Returns SUCCESS/FAILED
 */
static int ufshcd_eh_host_reset_handler(struct scsi_cmnd *cmd)
{
	int err = SUCCESS;
	unsigned long flags;
	struct ufs_hba *hba;

	hba = shost_priv(cmd->device->host);

	/*
	 * Check if there is any race with fatal error handling.
	 * If so, wait for it to complete. Even though fatal error
	 * handling does reset and restore in some cases, don't assume
	 * anything out of it. We are just avoiding race here.
	 */
	do {
		spin_lock_irqsave(hba->host->host_lock, flags);
		if (!(work_pending(&hba->eh_work) ||
				hba->ufshcd_state == UFSHCD_STATE_RESET))
			break;
		spin_unlock_irqrestore(hba->host->host_lock, flags);
		dev_err(hba->dev, "%s: reset in progress - 1\n", __func__);
		flush_work(&hba->eh_work);
	} while (1);

	/*
	 * we don't know if previous reset had really reset the host controller
	 * or not. So let's force reset here to be sure.
	 */
	hba->ufshcd_state = UFSHCD_STATE_ERROR;
	hba->force_host_reset = true;
	schedule_work(&hba->eh_work);

	/* wait for the reset work to finish */
	do {
		if (!(work_pending(&hba->eh_work) ||
				hba->ufshcd_state == UFSHCD_STATE_RESET))
			break;
		spin_unlock_irqrestore(hba->host->host_lock, flags);
		dev_err(hba->dev, "%s: reset in progress - 2\n", __func__);
		flush_work(&hba->eh_work);
		spin_lock_irqsave(hba->host->host_lock, flags);
	} while (1);

	if (!((hba->ufshcd_state == UFSHCD_STATE_OPERATIONAL) &&
	      ufshcd_is_link_active(hba))) {
		err = FAILED;
		hba->ufshcd_state = UFSHCD_STATE_ERROR;
	}

	spin_unlock_irqrestore(hba->host->host_lock, flags);

	return err;
}

/**
 * ufshcd_get_max_icc_level - calculate the ICC level
 * @sup_curr_uA: max. current supported by the regulator
 * @start_scan: row at the desc table to start scan from
 * @buff: power descriptor buffer
 *
 * Returns calculated max ICC level for specific regulator
 */
static u32 ufshcd_get_max_icc_level(int sup_curr_uA, u32 start_scan, char *buff)
{
	int i;
	int curr_uA;
	u16 data;
	u16 unit;

	for (i = start_scan; i >= 0; i--) {
		data = be16_to_cpu(*((u16 *)(buff + 2*i)));
		unit = (data & ATTR_ICC_LVL_UNIT_MASK) >>
						ATTR_ICC_LVL_UNIT_OFFSET;
		curr_uA = data & ATTR_ICC_LVL_VALUE_MASK;
		switch (unit) {
		case UFSHCD_NANO_AMP:
			curr_uA = curr_uA / 1000;
			break;
		case UFSHCD_MILI_AMP:
			curr_uA = curr_uA * 1000;
			break;
		case UFSHCD_AMP:
			curr_uA = curr_uA * 1000 * 1000;
			break;
		case UFSHCD_MICRO_AMP:
		default:
			break;
		}
		if (sup_curr_uA >= curr_uA)
			break;
	}
	if (i < 0) {
		i = 0;
		pr_err("%s: Couldn't find valid icc_level = %d", __func__, i);
	}

	return (u32)i;
}

/**
 * ufshcd_find_max_sup_active_icc_level - find the max ICC level
 * In case regulators are not initialized we'll return 0
 * @hba: per-adapter instance
 * @desc_buf: power descriptor buffer to extract ICC levels from.
 * @len: length of desc_buff
 *
 * Returns calculated max ICC level
 */
static u32 ufshcd_find_max_sup_active_icc_level(struct ufs_hba *hba,
							u8 *desc_buf, int len)
{
	u32 icc_level = 0;

	/*
	 * VCCQ rail is optional for removable UFS card and also most of the
	 * vendors don't use this rail for embedded UFS devices as well. So
	 * it is normal that VCCQ rail may not be provided for given platform.
	 */
	if (!hba->vreg_info.vcc || !hba->vreg_info.vccq2) {
		dev_err(hba->dev, "%s: Regulator capability was not set, bActiveICCLevel=%d\n",
			__func__, icc_level);
		goto out;
	}

	if (hba->vreg_info.vcc)
		icc_level = ufshcd_get_max_icc_level(
				hba->vreg_info.vcc->max_uA,
				POWER_DESC_MAX_ACTV_ICC_LVLS - 1,
				&desc_buf[PWR_DESC_ACTIVE_LVLS_VCC_0]);

	if (hba->vreg_info.vccq)
		icc_level = ufshcd_get_max_icc_level(
				hba->vreg_info.vccq->max_uA,
				icc_level,
				&desc_buf[PWR_DESC_ACTIVE_LVLS_VCCQ_0]);

	if (hba->vreg_info.vccq2)
		icc_level = ufshcd_get_max_icc_level(
				hba->vreg_info.vccq2->max_uA,
				icc_level,
				&desc_buf[PWR_DESC_ACTIVE_LVLS_VCCQ2_0]);
out:
	return icc_level;
}

static void ufshcd_set_active_icc_lvl(struct ufs_hba *hba)
{
	int ret;
	int buff_len = hba->desc_size.pwr_desc;
	u8 desc_buf[hba->desc_size.pwr_desc];
	u32 icc_level;

	ret = ufshcd_read_power_desc(hba, desc_buf, buff_len);
	if (ret) {
		dev_err(hba->dev,
			"%s: Failed reading power descriptor.len = %d ret = %d",
			__func__, buff_len, ret);
		return;
	}

	icc_level = ufshcd_find_max_sup_active_icc_level(hba, desc_buf,
							 buff_len);
	dev_dbg(hba->dev, "%s: setting icc_level 0x%x", __func__, icc_level);

	ret = ufshcd_query_attr_retry(hba, UPIU_QUERY_OPCODE_WRITE_ATTR,
		QUERY_ATTR_IDN_ACTIVE_ICC_LVL, 0, 0, &icc_level);

	if (ret)
		dev_err(hba->dev,
			"%s: Failed configuring bActiveICCLevel = %d ret = %d",
			__func__, icc_level, ret);
}

/**
 * ufshcd_scsi_add_wlus - Adds required W-LUs
 * @hba: per-adapter instance
 *
 * UFS devices can support upto 4 well known logical units:
 *	"REPORT_LUNS" (address: 01h)
 *	"UFS Device" (address: 50h)
 *	"RPMB" (address: 44h)
 *	"BOOT" (address: 30h)
 *
 * "REPORT_LUNS" & "UFS Device" are mandatory for all device classes (see
 * "bDeviceSubClass" parameter of device descriptor) while "BOOT" is supported
 * only for bootable devices. "RPMB" is only supported with embedded devices.
 *
 * UFS device's power management needs to be controlled by "POWER CONDITION"
 * field of SSU (START STOP UNIT) command. But this "power condition" field
 * will take effect only when its sent to "UFS device" well known logical unit
 * hence we require the scsi_device instance to represent this logical unit in
 * order for the UFS host driver to send the SSU command for power management.

 * We also require the scsi_device instance for "RPMB" (Replay Protected Memory
 * Block) LU so user space process can control this LU. User space may also
 * want to have access to BOOT LU.

 * This function tries to add scsi device instances for each of all well known
 * LUs (except "REPORT LUNS" LU) depending on device class.
 *
 * Returns zero on success (all required W-LUs are added successfully),
 * non-zero error value on failure (if failed to add any of the required W-LU).
 */
static int ufshcd_scsi_add_wlus(struct ufs_hba *hba)
{
	int ret = 0;
	struct scsi_device *sdev_rpmb = NULL;
	struct scsi_device *sdev_boot = NULL;
	bool is_bootable_dev = false;
	bool is_embedded_dev = false;

	if ((hba->dev_info.b_device_sub_class == UFS_DEV_EMBEDDED_BOOTABLE) ||
	    (hba->dev_info.b_device_sub_class == UFS_DEV_REMOVABLE_BOOTABLE))
		is_bootable_dev = true;

	if ((hba->dev_info.b_device_sub_class == UFS_DEV_EMBEDDED_BOOTABLE) ||
	    (hba->dev_info.b_device_sub_class == UFS_DEV_EMBEDDED_NON_BOOTABLE))
		is_embedded_dev = true;

	hba->sdev_ufs_device = __scsi_add_device(hba->host, 0, 0,
		ufshcd_upiu_wlun_to_scsi_wlun(UFS_UPIU_UFS_DEVICE_WLUN), NULL);
	if (IS_ERR(hba->sdev_ufs_device)) {
		ret = PTR_ERR(hba->sdev_ufs_device);
		dev_err(hba->dev, "%s: failed adding DEVICE_WLUN. ret %d\n",
			__func__, ret);
		hba->sdev_ufs_device = NULL;
		goto out;
	}
	scsi_device_put(hba->sdev_ufs_device);

	if (is_bootable_dev) {
		sdev_boot = __scsi_add_device(hba->host, 0, 0,
			ufshcd_upiu_wlun_to_scsi_wlun(UFS_UPIU_BOOT_WLUN),
			NULL);

		if (IS_ERR(sdev_boot)) {
			dev_err(hba->dev, "%s: failed adding BOOT_WLUN. ret %d\n",
				__func__, ret);
			ret = PTR_ERR(sdev_boot);
			goto remove_sdev_ufs_device;
		}
		scsi_device_put(sdev_boot);
	}

	if (is_embedded_dev) {
		sdev_rpmb = __scsi_add_device(hba->host, 0, 0,
			ufshcd_upiu_wlun_to_scsi_wlun(UFS_UPIU_RPMB_WLUN),
			NULL);
		if (IS_ERR(sdev_rpmb)) {
			dev_err(hba->dev, "%s: failed adding RPMB_WLUN. ret %d\n",
				__func__, ret);
			ret = PTR_ERR(sdev_rpmb);
			goto remove_sdev_boot;
		}
		scsi_device_put(sdev_rpmb);
	}
	goto out;

remove_sdev_boot:
	if (is_bootable_dev)
		scsi_remove_device(sdev_boot);
remove_sdev_ufs_device:
	scsi_remove_device(hba->sdev_ufs_device);
out:
	return ret;
}

/**
 * ufshcd_tune_pa_tactivate - Tunes PA_TActivate of local UniPro
 * @hba: per-adapter instance
 *
 * PA_TActivate parameter can be tuned manually if UniPro version is less than
 * 1.61. PA_TActivate needs to be greater than or equal to peerM-PHY's
 * RX_MIN_ACTIVATETIME_CAPABILITY attribute. This optimal value can help reduce
 * the hibern8 exit latency.
 *
 * Returns zero on success, non-zero error value on failure.
 */
static int ufshcd_tune_pa_tactivate(struct ufs_hba *hba)
{
	int ret = 0;
	u32 peer_rx_min_activatetime = 0, tuned_pa_tactivate;

	if (!ufshcd_is_unipro_pa_params_tuning_req(hba))
		return 0;

	ret = ufshcd_dme_peer_get(hba,
				  UIC_ARG_MIB_SEL(
					RX_MIN_ACTIVATETIME_CAPABILITY,
					UIC_ARG_MPHY_RX_GEN_SEL_INDEX(0)),
				  &peer_rx_min_activatetime);
	if (ret)
		goto out;

	/* make sure proper unit conversion is applied */
	tuned_pa_tactivate =
		((peer_rx_min_activatetime * RX_MIN_ACTIVATETIME_UNIT_US)
		 / PA_TACTIVATE_TIME_UNIT_US);
	ret = ufshcd_dme_set(hba, UIC_ARG_MIB(PA_TACTIVATE),
			     tuned_pa_tactivate);

out:
	return ret;
}

/**
 * ufshcd_tune_pa_hibern8time - Tunes PA_Hibern8Time of local UniPro
 * @hba: per-adapter instance
 *
 * PA_Hibern8Time parameter can be tuned manually if UniPro version is less than
 * 1.61. PA_Hibern8Time needs to be maximum of local M-PHY's
 * TX_HIBERN8TIME_CAPABILITY & peer M-PHY's RX_HIBERN8TIME_CAPABILITY.
 * This optimal value can help reduce the hibern8 exit latency.
 *
 * Returns zero on success, non-zero error value on failure.
 */
static int ufshcd_tune_pa_hibern8time(struct ufs_hba *hba)
{
	int ret = 0;
	u32 local_tx_hibern8_time_cap = 0, peer_rx_hibern8_time_cap = 0;
	u32 max_hibern8_time, tuned_pa_hibern8time;

	ret = ufshcd_dme_get(hba,
			     UIC_ARG_MIB_SEL(TX_HIBERN8TIME_CAPABILITY,
					UIC_ARG_MPHY_TX_GEN_SEL_INDEX(0)),
				  &local_tx_hibern8_time_cap);
	if (ret)
		goto out;

	ret = ufshcd_dme_peer_get(hba,
				  UIC_ARG_MIB_SEL(RX_HIBERN8TIME_CAPABILITY,
					UIC_ARG_MPHY_RX_GEN_SEL_INDEX(0)),
				  &peer_rx_hibern8_time_cap);
	if (ret)
		goto out;

	max_hibern8_time = max(local_tx_hibern8_time_cap,
			       peer_rx_hibern8_time_cap);
	/* make sure proper unit conversion is applied */
	tuned_pa_hibern8time = ((max_hibern8_time * HIBERN8TIME_UNIT_US)
				/ PA_HIBERN8_TIME_UNIT_US);
	ret = ufshcd_dme_set(hba, UIC_ARG_MIB(PA_HIBERN8TIME),
			     tuned_pa_hibern8time);
out:
	return ret;
}

/**
 * ufshcd_quirk_tune_host_pa_tactivate - Ensures that host PA_TACTIVATE is
 * less than device PA_TACTIVATE time.
 * @hba: per-adapter instance
 *
 * Some UFS devices require host PA_TACTIVATE to be lower than device
 * PA_TACTIVATE, we need to enable UFS_DEVICE_QUIRK_HOST_PA_TACTIVATE quirk
 * for such devices.
 *
 * Returns zero on success, non-zero error value on failure.
 */
static int ufshcd_quirk_tune_host_pa_tactivate(struct ufs_hba *hba)
{
	int ret = 0;
	u32 granularity, peer_granularity;
	u32 pa_tactivate, peer_pa_tactivate;
	u32 pa_tactivate_us, peer_pa_tactivate_us;
	u8 gran_to_us_table[] = {1, 4, 8, 16, 32, 100};

	ret = ufshcd_dme_get(hba, UIC_ARG_MIB(PA_GRANULARITY),
				  &granularity);
	if (ret)
		goto out;

	ret = ufshcd_dme_peer_get(hba, UIC_ARG_MIB(PA_GRANULARITY),
				  &peer_granularity);
	if (ret)
		goto out;

	if ((granularity < PA_GRANULARITY_MIN_VAL) ||
	    (granularity > PA_GRANULARITY_MAX_VAL)) {
		dev_err(hba->dev, "%s: invalid host PA_GRANULARITY %d",
			__func__, granularity);
		return -EINVAL;
	}

	if ((peer_granularity < PA_GRANULARITY_MIN_VAL) ||
	    (peer_granularity > PA_GRANULARITY_MAX_VAL)) {
		dev_err(hba->dev, "%s: invalid device PA_GRANULARITY %d",
			__func__, peer_granularity);
		return -EINVAL;
	}

	ret = ufshcd_dme_get(hba, UIC_ARG_MIB(PA_TACTIVATE), &pa_tactivate);
	if (ret)
		goto out;

	ret = ufshcd_dme_peer_get(hba, UIC_ARG_MIB(PA_TACTIVATE),
				  &peer_pa_tactivate);
	if (ret)
		goto out;

	pa_tactivate_us = pa_tactivate * gran_to_us_table[granularity - 1];
	peer_pa_tactivate_us = peer_pa_tactivate *
			     gran_to_us_table[peer_granularity - 1];

	if (pa_tactivate_us > peer_pa_tactivate_us) {
		u32 new_peer_pa_tactivate;

		new_peer_pa_tactivate = pa_tactivate_us /
				      gran_to_us_table[peer_granularity - 1];
		new_peer_pa_tactivate++;
		ret = ufshcd_dme_peer_set(hba, UIC_ARG_MIB(PA_TACTIVATE),
					  new_peer_pa_tactivate);
	}

out:
	return ret;
}

static void ufshcd_tune_unipro_params(struct ufs_hba *hba)
{
	if (ufshcd_is_unipro_pa_params_tuning_req(hba)) {
		ufshcd_tune_pa_tactivate(hba);
		ufshcd_tune_pa_hibern8time(hba);
	}

	if (hba->dev_info.quirks & UFS_DEVICE_QUIRK_PA_TACTIVATE)
		/* set 1ms timeout for PA_TACTIVATE */
		ufshcd_dme_set(hba, UIC_ARG_MIB(PA_TACTIVATE), 10);

	if (hba->dev_info.quirks & UFS_DEVICE_QUIRK_HOST_PA_TACTIVATE)
		ufshcd_quirk_tune_host_pa_tactivate(hba);

	ufshcd_vops_apply_dev_quirks(hba);
}

static void ufshcd_clear_dbg_ufs_stats(struct ufs_hba *hba)
{
	int err_reg_hist_size = sizeof(struct ufs_uic_err_reg_hist);

	memset(&hba->ufs_stats.pa_err, 0, err_reg_hist_size);
	memset(&hba->ufs_stats.dl_err, 0, err_reg_hist_size);
	memset(&hba->ufs_stats.nl_err, 0, err_reg_hist_size);
	memset(&hba->ufs_stats.tl_err, 0, err_reg_hist_size);
	memset(&hba->ufs_stats.dme_err, 0, err_reg_hist_size);

	hba->req_abort_count = 0;
}

static void ufshcd_apply_pm_quirks(struct ufs_hba *hba)
{
	if (hba->dev_info.quirks & UFS_DEVICE_QUIRK_NO_LINK_OFF) {
		if (ufs_get_pm_lvl_to_link_pwr_state(hba->rpm_lvl) ==
		    UIC_LINK_OFF_STATE) {
			hba->rpm_lvl =
				ufs_get_desired_pm_lvl_for_dev_link_state(
						UFS_SLEEP_PWR_MODE,
						UIC_LINK_HIBERN8_STATE);
			dev_info(hba->dev, "UFS_DEVICE_QUIRK_NO_LINK_OFF enabled, changed rpm_lvl to %d\n",
				hba->rpm_lvl);
		}
		if (ufs_get_pm_lvl_to_link_pwr_state(hba->spm_lvl) ==
		    UIC_LINK_OFF_STATE) {
			hba->spm_lvl =
				ufs_get_desired_pm_lvl_for_dev_link_state(
						UFS_SLEEP_PWR_MODE,
						UIC_LINK_HIBERN8_STATE);
			dev_info(hba->dev, "UFS_DEVICE_QUIRK_NO_LINK_OFF enabled, changed spm_lvl to %d\n",
				hba->spm_lvl);
		}
	}
}

/**
 * ufshcd_set_dev_ref_clk - set the device bRefClkFreq
 * @hba: per-adapter instance
 *
 * Read the current value of the bRefClkFreq attribute from device and update it
 * if host is supplying different reference clock frequency than one mentioned
 * in bRefClkFreq attribute.
 *
 * Returns zero on success, non-zero error value on failure.
 */
static int ufshcd_set_dev_ref_clk(struct ufs_hba *hba)
{
	int err = 0;
	int ref_clk = -1;
	static const char * const ref_clk_freqs[] = {"19.2 MHz", "26 MHz",
						     "38.4 MHz", "52 MHz"};

	err = ufshcd_query_attr_retry(hba, UPIU_QUERY_OPCODE_READ_ATTR,
			QUERY_ATTR_IDN_REF_CLK_FREQ, 0, 0, &ref_clk);

	if (err) {
		dev_err(hba->dev, "%s: failed reading bRefClkFreq. err = %d\n",
			 __func__, err);
		goto out;
	}

	if ((ref_clk < 0) || (ref_clk > REF_CLK_FREQ_52_MHZ)) {
		dev_err(hba->dev, "%s: invalid ref_clk setting = %d\n",
			 __func__, ref_clk);
		err = -EINVAL;
		goto out;
	}

	if (ref_clk == hba->dev_ref_clk_freq)
		goto out; /* nothing to update */

	err = ufshcd_query_attr_retry(hba, UPIU_QUERY_OPCODE_WRITE_ATTR,
			QUERY_ATTR_IDN_REF_CLK_FREQ, 0, 0,
			&hba->dev_ref_clk_freq);

	if (err)
		dev_err(hba->dev, "%s: bRefClkFreq setting to %s failed\n",
			__func__, ref_clk_freqs[hba->dev_ref_clk_freq]);
	else
		/*
		 * It is good to print this out here to debug any later failures
		 * related to gear switch.
		 */
		dev_info(hba->dev, "%s: bRefClkFreq setting to %s succeeded\n",
			__func__, ref_clk_freqs[hba->dev_ref_clk_freq]);

out:
	return err;
}

static int ufs_read_device_desc_data(struct ufs_hba *hba)
{
	int err;
	u8 desc_buf[hba->desc_size.dev_desc];

	err = ufshcd_read_device_desc(hba, desc_buf, hba->desc_size.dev_desc);
	if (err)
		return err;

	/*
	 * getting vendor (manufacturerID) and Bank Index in big endian
	 * format
	 */
	hba->dev_info.w_manufacturer_id =
		desc_buf[DEVICE_DESC_PARAM_MANF_ID] << 8 |
		desc_buf[DEVICE_DESC_PARAM_MANF_ID + 1];
	hba->dev_info.b_device_sub_class =
		desc_buf[DEVICE_DESC_PARAM_DEVICE_SUB_CLASS];
	hba->dev_info.i_product_name = desc_buf[DEVICE_DESC_PARAM_PRDCT_NAME];

	return 0;
}

static void ufshcd_init_desc_sizes(struct ufs_hba *hba)
{
	int err;

	err = ufshcd_read_desc_length(hba, QUERY_DESC_IDN_DEVICE, 0,
		&hba->desc_size.dev_desc);
	if (err)
		hba->desc_size.dev_desc = QUERY_DESC_DEVICE_DEF_SIZE;

	err = ufshcd_read_desc_length(hba, QUERY_DESC_IDN_POWER, 0,
		&hba->desc_size.pwr_desc);
	if (err)
		hba->desc_size.pwr_desc = QUERY_DESC_POWER_DEF_SIZE;

	err = ufshcd_read_desc_length(hba, QUERY_DESC_IDN_INTERCONNECT, 0,
		&hba->desc_size.interc_desc);
	if (err)
		hba->desc_size.interc_desc = QUERY_DESC_INTERCONNECT_DEF_SIZE;

	err = ufshcd_read_desc_length(hba, QUERY_DESC_IDN_CONFIGURATION, 0,
		&hba->desc_size.conf_desc);
	if (err)
		hba->desc_size.conf_desc = QUERY_DESC_CONFIGURATION_DEF_SIZE;

	err = ufshcd_read_desc_length(hba, QUERY_DESC_IDN_UNIT, 0,
		&hba->desc_size.unit_desc);
	if (err)
		hba->desc_size.unit_desc = QUERY_DESC_UNIT_DEF_SIZE;

	err = ufshcd_read_desc_length(hba, QUERY_DESC_IDN_GEOMETRY, 0,
		&hba->desc_size.geom_desc);
	if (err)
		hba->desc_size.geom_desc = QUERY_DESC_GEOMETRY_DEF_SIZE;

	err = ufshcd_read_desc_length(hba, QUERY_DESC_IDN_HEALTH, 0,
		&hba->desc_size.health_desc);
	if (err)
		hba->desc_size.health_desc = QUERY_DESC_HEALTH_DEF_SIZE;
}

static void ufshcd_def_desc_sizes(struct ufs_hba *hba)
{
	hba->desc_size.dev_desc = QUERY_DESC_DEVICE_DEF_SIZE;
	hba->desc_size.pwr_desc = QUERY_DESC_POWER_DEF_SIZE;
	hba->desc_size.interc_desc = QUERY_DESC_INTERCONNECT_DEF_SIZE;
	hba->desc_size.conf_desc = QUERY_DESC_CONFIGURATION_DEF_SIZE;
	hba->desc_size.unit_desc = QUERY_DESC_UNIT_DEF_SIZE;
	hba->desc_size.geom_desc = QUERY_DESC_GEOMETRY_DEF_SIZE;
	hba->desc_size.health_desc = QUERY_DESC_HEALTH_DEF_SIZE;
}

/**
 * ufshcd_probe_hba - probe hba to detect device and initialize
 * @hba: per-adapter instance
 *
 * Execute link-startup and verify device initialization
 */
static int ufshcd_probe_hba(struct ufs_hba *hba)
{
	int ret;
	ktime_t start = ktime_get();

	ret = ufshcd_link_startup(hba);
	if (ret)
		goto out;

	/* Debug counters initialization */
	ufshcd_clear_dbg_ufs_stats(hba);
	/* set the default level for urgent bkops */
	hba->urgent_bkops_lvl = BKOPS_STATUS_PERF_IMPACT;
	hba->is_urgent_bkops_lvl_checked = false;

	/* UniPro link is active now */
	ufshcd_set_link_active(hba);

	ret = ufshcd_verify_dev_init(hba);
	if (ret)
		goto out;

	ret = ufshcd_complete_dev_init(hba);
	if (ret)
		goto out;

	/* clear any previous UFS device information */
	memset(&hba->dev_info, 0, sizeof(hba->dev_info));

	/* cache important parameters from device descriptor for later use */
	ret = ufs_read_device_desc_data(hba);
	if (ret)
		goto out;

	/* Init check for device descriptor sizes */
	ufshcd_init_desc_sizes(hba);
	ufs_advertise_fixup_device(hba);
	ufshcd_tune_unipro_params(hba);

	ufshcd_apply_pm_quirks(hba);
	ret = ufshcd_set_vccq_rail_unused(hba,
		(hba->dev_info.quirks & UFS_DEVICE_NO_VCCQ) ? true : false);
	if (ret)
		goto out;

	/* UFS device is also active now */
	ufshcd_set_ufs_dev_active(hba);
	ufshcd_force_reset_auto_bkops(hba);

	if (ufshcd_get_max_pwr_mode(hba)) {
		dev_err(hba->dev,
			"%s: Failed getting max supported power mode\n",
			__func__);
	} else {
		/*
		 * Set the right value to bRefClkFreq before attempting to
		 * switch to HS gears.
		 */
		ufshcd_set_dev_ref_clk(hba);
		ret = ufshcd_config_pwr_mode(hba, &hba->max_pwr_info.info);
		if (ret) {
			dev_err(hba->dev, "%s: Failed setting power mode, err = %d\n",
					__func__, ret);
			goto out;
		}
	}

	/*
	 * bActiveICCLevel is volatile for UFS device (as per latest v2.1 spec)
	 * and for removable UFS card as well, hence always set the parameter.
	 * Note: Error handler may issue the device reset hence resetting
	 *       bActiveICCLevel as well so it is always safe to set this here.
	 */
	ufshcd_set_active_icc_lvl(hba);

	/* set the state as operational after switching to desired gear */
	hba->ufshcd_state = UFSHCD_STATE_OPERATIONAL;
	/*
	 * If we are in error handling context or in power management callbacks
	 * context, no need to scan the host
	 */
	if (!ufshcd_eh_in_progress(hba) && !hba->pm_op_in_progress) {
		bool flag;

		if (!ufshcd_query_flag_retry(hba, UPIU_QUERY_OPCODE_READ_FLAG,
				QUERY_FLAG_IDN_PWR_ON_WPE, &flag))
			hba->dev_info.f_power_on_wp_en = flag;

		/* Add required well known logical units to scsi mid layer */
		if (ufshcd_scsi_add_wlus(hba))
			goto out;

		/* Initialize devfreq after UFS device is detected */
		if (ufshcd_is_clkscaling_supported(hba)) {
			memcpy(&hba->clk_scaling.saved_pwr_info.info,
			    &hba->pwr_info, sizeof(struct ufs_pa_layer_attr));
			hba->clk_scaling.saved_pwr_info.is_valid = true;
			hba->clk_scaling.is_scaled_up = true;
			if (!hba->devfreq) {
				hba->devfreq = devfreq_add_device(hba->dev,
							&ufs_devfreq_profile,
							"simple_ondemand",
							gov_data);
				if (IS_ERR(hba->devfreq)) {
					ret = PTR_ERR(hba->devfreq);
					dev_err(hba->dev, "Unable to register with devfreq %d\n",
						ret);
					goto out;
				}
			}
			hba->clk_scaling.is_allowed = true;
		}

		schedule_delayed_work(&hba->ufshpb_init_work,
						msecs_to_jiffies(0));

		scsi_scan_host(hba->host);
		pm_runtime_put_sync(hba->dev);
	}

	/*
	 * Enable auto hibern8 if supported, after full host and
	 * device initialization.
	 */
	if (ufshcd_is_auto_hibern8_supported(hba))
		ufshcd_set_auto_hibern8_timer(hba,
				      hba->hibern8_on_idle.delay_ms);
out:
	if (ret) {
		ufshcd_set_ufs_dev_poweroff(hba);
		ufshcd_set_link_off(hba);
		if (hba->extcon) {
			if (!ufshcd_is_card_online(hba))
				ufsdbg_clr_err_state(hba);
			ufshcd_set_card_offline(hba);
		}
	} else if (hba->extcon) {
		ufshcd_set_card_online(hba);
	}

	/*
	 * If we failed to initialize the device or the device is not
	 * present, turn off the power/clocks etc.
	 */
	if (ret && !ufshcd_eh_in_progress(hba) && !hba->pm_op_in_progress)
		pm_runtime_put_sync(hba->dev);

	trace_ufshcd_init(dev_name(hba->dev), ret,
		ktime_to_us(ktime_sub(ktime_get(), start)),
		hba->curr_dev_pwr_mode, hba->uic_link_state);
	return ret;
}

static void ufshcd_remove_device(struct ufs_hba *hba)
{
	struct scsi_device *sdev;
	struct scsi_device *sdev_cache[UFS_MAX_LUS];
	int sdev_count = 0, i;
	unsigned long flags;

	ufshcd_hold_all(hba);
	/* Reset the host controller */
	spin_lock_irqsave(hba->host->host_lock, flags);
	hba->silence_err_logs = true;
	ufshcd_hba_stop(hba, false);
	spin_unlock_irqrestore(hba->host->host_lock, flags);

	ufshcd_set_ufs_dev_poweroff(hba);
	ufshcd_set_link_off(hba);
	__ufshcd_shutdown_clkscaling(hba);

	/* Complete requests that have door-bell cleared by h/w */
	ufshcd_complete_requests(hba);

	/* remove all scsi devices */
	list_for_each_entry(sdev, &hba->host->__devices, siblings) {
		if (sdev_count < UFS_MAX_LUS) {
			sdev_cache[sdev_count] = sdev;
			sdev_count++;
		}
	}

	for (i = 0; i < sdev_count; i++)
		scsi_remove_device(sdev_cache[i]);

	spin_lock_irqsave(hba->host->host_lock, flags);
	hba->silence_err_logs = false;
	spin_unlock_irqrestore(hba->host->host_lock, flags);

	ufshcd_release_all(hba);
}

static void ufshcd_card_detect_handler(struct work_struct *work)
{
	struct ufs_hba *hba;

	hba = container_of(work, struct ufs_hba, card_detect_work);

	if (ufshcd_is_card_online(hba) && !hba->sdev_ufs_device) {
		pm_runtime_get_sync(hba->dev);
		ufshcd_detect_device(hba);
		/* ufshcd_probe_hba() calls pm_runtime_put_sync() on exit */
	} else if (ufshcd_is_card_offline(hba) && hba->sdev_ufs_device) {
		pm_runtime_get_sync(hba->dev);
		ufshcd_remove_device(hba);
		pm_runtime_put_sync(hba->dev);
		ufsdbg_clr_err_state(hba);
	}
}

static int ufshcd_card_detect_notifier(struct notifier_block *nb,
				       unsigned long event, void *ptr)
{
	struct ufs_hba *hba = container_of(nb, struct ufs_hba, card_detect_nb);

	if (event)
		ufshcd_set_card_online(hba);
	else
		ufshcd_set_card_offline(hba);

	if (ufshcd_is_card_offline(hba) && !hba->sdev_ufs_device)
		goto out;

	/*
	 * card insertion/removal are very infrequent events and having this
	 * message helps if there is some issue with card detection/removal.
	 */
	dev_info(hba->dev, "%s: card %s notification rcvd\n",
		__func__, ufshcd_is_card_online(hba) ? "inserted" : "removed");

	schedule_work(&hba->card_detect_work);
out:
	return NOTIFY_DONE;
}

static int ufshcd_extcon_register(struct ufs_hba *hba)
{
	int ret;

	if (!hba->extcon)
		return 0;

	hba->card_detect_nb.notifier_call = ufshcd_card_detect_notifier;
	ret = extcon_register_notifier(hba->extcon,
				       EXTCON_MECHANICAL,
				       &hba->card_detect_nb);
	if (ret)
		dev_err(hba->dev, "%s: extcon_register_notifier() failed, ret %d\n",
			__func__, ret);

	return ret;
}

static int ufshcd_extcon_unregister(struct ufs_hba *hba)
{
	int ret;

	if (!hba->extcon)
		return 0;

	ret = extcon_unregister_notifier(hba->extcon, EXTCON_MECHANICAL,
					 &hba->card_detect_nb);
	if (ret)
		dev_err(hba->dev, "%s: extcon_unregister_notifier() failed, ret %d\n",
			__func__, ret);

	return ret;
}

/**
 * ufshcd_async_scan - asynchronous execution for probing hba
 * @data: data pointer to pass to this function
 * @cookie: cookie data
 */
static void ufshcd_async_scan(void *data, async_cookie_t cookie)
{
	struct ufs_hba *hba = (struct ufs_hba *)data;

	/*
	 * Don't allow clock gating and hibern8 enter for faster device
	 * detection.
	 */
	ufshcd_hold_all(hba);
	ufshcd_probe_hba(hba);
	ufshcd_release_all(hba);

	ufshcd_extcon_register(hba);
}

static int ufshcd_query_desc_for_ufshpb(struct ufs_hba *hba, int lun,
		struct ufs_ioctl_query_data *ioctl_data, void __user *buffer)
{
	unsigned char *kernel_buf;
	int kernel_buf_len;
	int opcode, selector;
	int err = 0;
	int index = 0;
	int length = 0;

	opcode = UPIU_QUERY_OPCODE_LOW(ioctl_data->opcode);
	selector = 1;

	if (ioctl_data->idn == QUERY_DESC_IDN_STRING)
		kernel_buf_len = IOCTL_DEV_CTX_MAX_SIZE;
	else
		kernel_buf_len = QUERY_DESC_MAX_SIZE;

	kernel_buf = kzalloc(kernel_buf_len, GFP_KERNEL);
	if (!kernel_buf) {
		err = -ENOMEM;
		goto out;
	}

	switch (opcode) {
	case UPIU_QUERY_OPCODE_WRITE_DESC:
		if (kernel_buf_len < ioctl_data->buf_size ||
					!ioctl_data->buf_size) {
			err = -EINVAL;
			goto out_release_mem;
		}
		/* support configuration change only */
		if (ioctl_data->idn != QUERY_DESC_IDN_CONFIGURATION &&
				ioctl_data->buf_size != UFSHPB_CONFIG_LEN) {
			err = -ENOTSUPP;
			goto out_release_mem;
		}
		err = copy_from_user(kernel_buf, buffer +
				sizeof(struct ufs_ioctl_query_data),
				ioctl_data->buf_size);
		if (!err)
			err = ufshpb_control_validation(hba,
				(struct ufshpb_config_desc *)kernel_buf);
		if (err)
			goto out_release_mem;
		break;

	case UPIU_QUERY_OPCODE_READ_DESC:
		switch (ioctl_data->idn) {
		case QUERY_DESC_IDN_UNIT:
			if (!ufs_is_valid_unit_desc_lun(lun)) {
				err = -EINVAL;
				dev_err(hba->dev,
					"%s: No unit descriptor for lun 0x%x\n",
						__func__, lun);
				goto out_release_mem;
			}
			index = lun;
			break;
		case QUERY_DESC_IDN_STRING:
			if (!ufs_is_valid_unit_desc_lun(lun)) {
				err = -EINVAL;
				dev_err(hba->dev,
					"No unit descriptor for lun 0x%x\n",
					lun);
				goto out_release_mem;
			}
			err = ufshpb_issue_req_dev_ctx(hba->ufshpb_lup[lun],
						kernel_buf,
						ioctl_data->buf_size);
			if (err < 0)
				goto out_release_mem;
			goto copy_buffer;

		case QUERY_DESC_IDN_DEVICE:
		case QUERY_DESC_IDN_GEOMETRY:
		case QUERY_DESC_IDN_CONFIGURAION:
			break;

		default:
			err = -EINVAL;
			dev_err(hba->dev, "invalid idn %d\n", ioctl_data->idn);
			goto out_release_mem;
		}
		break;
	default:
		err = -EINVAL;
		dev_err(hba->dev, "invalid opcode %d\n", opcode);
		goto out_release_mem;
	}

	length = ioctl_data->buf_size;
	err = ufshcd_query_descriptor(hba, opcode, ioctl_data->idn, index,
			selector, kernel_buf, &length);
	if (err)
		goto out_release_mem;
copy_buffer:
	if (opcode == UPIU_QUERY_OPCODE_READ_DESC) {
		err = copy_to_user(buffer, ioctl_data,
				sizeof(struct ufs_ioctl_query_data));
		if (err)
			dev_err(hba->dev, "Failed copying back to user.\n");
		err = copy_to_user(buffer + sizeof(struct ufs_ioctl_query_data),
				kernel_buf, ioctl_data->buf_size);
		if (err)
			dev_err(hba->dev,
				"Failed copying back to user : rsp_buffer.\n");
	}
out_release_mem:
	kfree(kernel_buf);
out:
	return err;
}

/**
 * ufshcd_query_ioctl - perform user read queries
 * @hba: per-adapter instance
 * @lun: used for lun specific queries
 * @buffer: user space buffer for reading and submitting query data and params
 * @return: 0 for success negative error code otherwise
 *
 * Expected/Submitted buffer structure is struct ufs_ioctl_query_data.
 * It will read the opcode, idn and buf_length parameters, and, put the
 * response in the buffer field while updating the used size in buf_length.
 */
static int ufshcd_query_ioctl(struct ufs_hba *hba, u8 lun, void __user *buffer)
{
	struct ufs_ioctl_query_data *ioctl_data;
	int err = 0;
	int length = 0;
	void *data_ptr;
	bool flag;
	u32 att;
	u8 index;
	u8 *desc = NULL;

	ioctl_data = kzalloc(sizeof(struct ufs_ioctl_query_data), GFP_KERNEL);
	if (!ioctl_data) {
		dev_err(hba->dev, "%s: Failed allocating %zu bytes\n", __func__,
				sizeof(struct ufs_ioctl_query_data));
		err = -ENOMEM;
		goto out;
	}

	/* extract params from user buffer */
	err = copy_from_user(ioctl_data, buffer,
			sizeof(struct ufs_ioctl_query_data));
	if (err) {
		dev_err(hba->dev,
			"%s: Failed copying buffer from user, err %d\n",
			__func__, err);
		goto out_release_mem;
	}

	if (UPIU_QUERY_OPCODE_HIGH(ioctl_data->opcode) ==
					UPIU_QUERY_OPCODE_HIGH_HPB) {
		err = ufshcd_query_desc_for_ufshpb(hba, lun,
					ioctl_data, buffer);
		kfree(ioctl_data);
		goto out;
	}

	/* verify legal parameters & send query */
	switch (ioctl_data->opcode) {
	case UPIU_QUERY_OPCODE_READ_DESC:
		switch (ioctl_data->idn) {
		case QUERY_DESC_IDN_DEVICE:
		case QUERY_DESC_IDN_CONFIGURAION:
		case QUERY_DESC_IDN_INTERCONNECT:
		case QUERY_DESC_IDN_GEOMETRY:
		case QUERY_DESC_IDN_POWER:
			index = 0;
			break;
		case QUERY_DESC_IDN_UNIT:
			if (!ufs_is_valid_unit_desc_lun(lun)) {
				dev_err(hba->dev,
					"%s: No unit descriptor for lun 0x%x\n",
					__func__, lun);
				err = -EINVAL;
				goto out_release_mem;
			}
			index = lun;
			break;
		default:
			goto out_einval;
		}
		length = min_t(int, QUERY_DESC_MAX_SIZE,
				ioctl_data->buf_size);
		desc = kzalloc(length, GFP_KERNEL);
		if (!desc) {
			dev_err(hba->dev, "%s: Failed allocating %d bytes\n",
					__func__, length);
			err = -ENOMEM;
			goto out_release_mem;
		}
		err = ufshcd_query_descriptor(hba, ioctl_data->opcode,
				ioctl_data->idn, index, 0, desc, &length);
		break;
	case UPIU_QUERY_OPCODE_READ_ATTR:
		switch (ioctl_data->idn) {
		case QUERY_ATTR_IDN_BOOT_LU_EN:
		case QUERY_ATTR_IDN_POWER_MODE:
		case QUERY_ATTR_IDN_ACTIVE_ICC_LVL:
		case QUERY_ATTR_IDN_OOO_DATA_EN:
		case QUERY_ATTR_IDN_BKOPS_STATUS:
		case QUERY_ATTR_IDN_PURGE_STATUS:
		case QUERY_ATTR_IDN_MAX_DATA_IN:
		case QUERY_ATTR_IDN_MAX_DATA_OUT:
		case QUERY_ATTR_IDN_REF_CLK_FREQ:
		case QUERY_ATTR_IDN_CONF_DESC_LOCK:
		case QUERY_ATTR_IDN_MAX_NUM_OF_RTT:
		case QUERY_ATTR_IDN_EE_CONTROL:
		case QUERY_ATTR_IDN_EE_STATUS:
		case QUERY_ATTR_IDN_SECONDS_PASSED:
		case QUERY_ATTR_IDN_MANUAL_GC_STATUS:
			index = 0;
			break;
		case QUERY_ATTR_IDN_DYN_CAP_NEEDED:
		case QUERY_ATTR_IDN_CORR_PRG_BLK_NUM:
			index = lun;
			break;
		default:
			goto out_einval;
		}
		err = ufshcd_query_attr(hba, ioctl_data->opcode, ioctl_data->idn,
					index, 0, &att);
		break;

	case UPIU_QUERY_OPCODE_WRITE_ATTR:
		err = copy_from_user(&att,
				buffer + sizeof(struct ufs_ioctl_query_data),
				sizeof(u32));
		if (err) {
			dev_err(hba->dev,
				"%s: Failed copying buffer from user, err %d\n",
				__func__, err);
			goto out_release_mem;
		}

		switch (ioctl_data->idn) {
		case QUERY_ATTR_IDN_BOOT_LU_EN:
			index = 0;
			if (att > QUERY_ATTR_IDN_BOOT_LU_EN_MAX) {
				dev_err(hba->dev,
					"%s: Illegal ufs query ioctl data, opcode 0x%x, idn 0x%x, att 0x%x\n",
					__func__, ioctl_data->opcode,
					(unsigned int)ioctl_data->idn, att);
				err = -EINVAL;
				goto out_release_mem;
			}
			break;
		default:
			goto out_einval;
		}
		err = ufshcd_query_attr(hba, ioctl_data->opcode,
					ioctl_data->idn, index, 0, &att);
		break;

	case UPIU_QUERY_OPCODE_READ_FLAG:
		switch (ioctl_data->idn) {
		case QUERY_FLAG_IDN_FDEVICEINIT:
		case QUERY_FLAG_IDN_PERMANENT_WPE:
		case QUERY_FLAG_IDN_PWR_ON_WPE:
		case QUERY_FLAG_IDN_BKOPS_EN:
		case QUERY_FLAG_IDN_PURGE_ENABLE:
		case QUERY_FLAG_IDN_FPHYRESOURCEREMOVAL:
		case QUERY_FLAG_IDN_BUSY_RTC:
		case QUERY_FLAG_IDN_MANUAL_GC_CONT:
			break;
		default:
			goto out_einval;
		}
		err = ufshcd_query_flag_retry(hba, ioctl_data->opcode,
				ioctl_data->idn, &flag);
		break;
	default:
		goto out_einval;
	}

	if (err) {
		dev_err(hba->dev, "%s: Query for idn %d failed\n", __func__,
				ioctl_data->idn);
		goto out_release_mem;
	}

	/*
	 * copy response data
	 * As we might end up reading less data then what is specified in
	 * "ioctl_data->buf_size". So we are updating "ioctl_data->
	 * buf_size" to what exactly we have read.
	 */
	switch (ioctl_data->opcode) {
	case UPIU_QUERY_OPCODE_READ_DESC:
		ioctl_data->buf_size = min_t(int, ioctl_data->buf_size, length);
		data_ptr = desc;
		break;
	case UPIU_QUERY_OPCODE_READ_ATTR:
		ioctl_data->buf_size = sizeof(u32);
		data_ptr = &att;
		break;
	case UPIU_QUERY_OPCODE_READ_FLAG:
		ioctl_data->buf_size = 1;
		data_ptr = &flag;
		break;
	case UPIU_QUERY_OPCODE_WRITE_ATTR:
		goto out_release_mem;
	default:
		goto out_einval;
	}

	/* copy to user */
	err = copy_to_user(buffer, ioctl_data,
			sizeof(struct ufs_ioctl_query_data));
	if (err)
		dev_err(hba->dev, "%s: Failed copying back to user.\n",
			__func__);
	err = copy_to_user(buffer + sizeof(struct ufs_ioctl_query_data),
			data_ptr, ioctl_data->buf_size);
	if (err)
		dev_err(hba->dev, "%s: err %d copying back to user.\n",
				__func__, err);
	goto out_release_mem;

out_einval:
	dev_err(hba->dev,
		"%s: illegal ufs query ioctl data, opcode 0x%x, idn 0x%x\n",
		__func__, ioctl_data->opcode, (unsigned int)ioctl_data->idn);
	err = -EINVAL;
out_release_mem:
	kfree(ioctl_data);
	kfree(desc);
out:
	return err;
}

/**
 * ufshcd_ioctl - ufs ioctl callback registered in scsi_host
 * @dev: scsi device required for per LUN queries
 * @cmd: command opcode
 * @buffer: user space buffer for transferring data
 *
 * Supported commands:
 * UFS_IOCTL_QUERY
 */
static int ufshcd_ioctl(struct scsi_device *dev, int cmd, void __user *buffer)
{
	struct ufs_hba *hba = shost_priv(dev->host);
	int err = 0;

	BUG_ON(!hba);
	if (!buffer) {
		dev_err(hba->dev, "%s: User buffer is NULL!\n", __func__);
		return -EINVAL;
	}

	switch (cmd) {
	case UFS_IOCTL_QUERY:
		pm_runtime_get_sync(hba->dev);
		err = ufshcd_query_ioctl(hba, ufshcd_scsi_to_upiu_lun(dev->lun),
				buffer);
		pm_runtime_put_sync(hba->dev);
		break;
	default:
		err = -ENOIOCTLCMD;
		dev_dbg(hba->dev, "%s: Unsupported ioctl cmd %d\n", __func__,
			cmd);
		break;
	}

	return err;
}

static enum blk_eh_timer_return ufshcd_eh_timed_out(struct scsi_cmnd *scmd)
{
	unsigned long flags;
	struct Scsi_Host *host;
	struct ufs_hba *hba;
	int index;
	bool found = false;

	if (!scmd || !scmd->device || !scmd->device->host)
		return BLK_EH_NOT_HANDLED;

	host = scmd->device->host;
	hba = shost_priv(host);
	if (!hba)
		return BLK_EH_NOT_HANDLED;

	spin_lock_irqsave(host->host_lock, flags);

	for_each_set_bit(index, &hba->outstanding_reqs, hba->nutrs) {
		if (hba->lrb[index].cmd == scmd) {
			found = true;
			break;
		}
	}

	spin_unlock_irqrestore(host->host_lock, flags);

	/*
	 * Bypass SCSI error handling and reset the block layer timer if this
	 * SCSI command was not actually dispatched to UFS driver, otherwise
	 * let SCSI layer handle the error as usual.
	 */
	return found ? BLK_EH_NOT_HANDLED : BLK_EH_RESET_TIMER;
}

static struct scsi_host_template ufshcd_driver_template = {
	.module			= THIS_MODULE,
	.name			= UFSHCD,
	.proc_name		= UFSHCD,
	.queuecommand		= ufshcd_queuecommand,
	.slave_alloc		= ufshcd_slave_alloc,
	.slave_configure	= ufshcd_slave_configure,
	.slave_destroy		= ufshcd_slave_destroy,
	.change_queue_depth	= ufshcd_change_queue_depth,
	.eh_abort_handler	= ufshcd_abort,
	.eh_device_reset_handler = ufshcd_eh_device_reset_handler,
	.eh_host_reset_handler   = ufshcd_eh_host_reset_handler,
	.eh_timed_out		= ufshcd_eh_timed_out,
	.ioctl			= ufshcd_ioctl,
#ifdef CONFIG_COMPAT
	.compat_ioctl		= ufshcd_ioctl,
#endif
	.this_id		= -1,
	.sg_tablesize		= SG_ALL,
	.cmd_per_lun		= UFSHCD_CMD_PER_LUN,
	.can_queue		= UFSHCD_CAN_QUEUE,
	.max_host_blocked	= 1,
	.track_queue_depth	= 1,
};

static int ufshcd_config_vreg_load(struct device *dev, struct ufs_vreg *vreg,
				   int ua)
{
	int ret;

	if (!vreg)
		return 0;

	ret = regulator_set_load(vreg->reg, ua);
	if (ret < 0) {
		dev_err(dev, "%s: %s set load (ua=%d) failed, err=%d\n",
				__func__, vreg->name, ua, ret);
	}

	return ret;
}

static inline int ufshcd_config_vreg_lpm(struct ufs_hba *hba,
					 struct ufs_vreg *vreg)
{
	if (!vreg)
		return 0;
	else if (vreg->unused)
		return 0;
	else
		return ufshcd_config_vreg_load(hba->dev, vreg,
					       UFS_VREG_LPM_LOAD_UA);
}

static inline int ufshcd_config_vreg_hpm(struct ufs_hba *hba,
					 struct ufs_vreg *vreg)
{
	if (!vreg)
		return 0;
	else if (vreg->unused)
		return 0;
	else
		return ufshcd_config_vreg_load(hba->dev, vreg, vreg->max_uA);
}

static int ufshcd_config_vreg(struct device *dev,
		struct ufs_vreg *vreg, bool on)
{
	int ret = 0;
	struct regulator *reg;
	const char *name;
	int min_uV, uA_load;

	BUG_ON(!vreg);

	reg = vreg->reg;
	name = vreg->name;

	if (regulator_count_voltages(reg) > 0) {
		min_uV = on ? vreg->min_uV : 0;
		ret = regulator_set_voltage(reg, min_uV, vreg->max_uV);
		if (ret) {
			dev_err(dev, "%s: %s set voltage failed, err=%d\n",
					__func__, name, ret);
			goto out;
		}

		uA_load = on ? vreg->max_uA : 0;
		ret = ufshcd_config_vreg_load(dev, vreg, uA_load);
		if (ret)
			goto out;
	}
out:
	return ret;
}

static int ufshcd_enable_vreg(struct device *dev, struct ufs_vreg *vreg)
{
	int ret = 0;

	if (!vreg)
		goto out;
	else if (vreg->enabled || vreg->unused)
		goto out;

	ret = ufshcd_config_vreg(dev, vreg, true);
	if (!ret)
		ret = regulator_enable(vreg->reg);

	if (!ret)
		vreg->enabled = true;
	else
		dev_err(dev, "%s: %s enable failed, err=%d\n",
				__func__, vreg->name, ret);
out:
	return ret;
}

static int ufshcd_disable_vreg(struct device *dev, struct ufs_vreg *vreg)
{
	int ret = 0;

	if (!vreg)
		goto out;
	else if (!vreg->enabled || vreg->unused)
		goto out;

	ret = regulator_disable(vreg->reg);

	if (!ret) {
		/* ignore errors on applying disable config */
		ufshcd_config_vreg(dev, vreg, false);
		vreg->enabled = false;
	} else {
		dev_err(dev, "%s: %s disable failed, err=%d\n",
				__func__, vreg->name, ret);
	}
out:
	return ret;
}

static int ufshcd_setup_vreg(struct ufs_hba *hba, bool on)
{
	int ret = 0;
	struct device *dev = hba->dev;
	struct ufs_vreg_info *info = &hba->vreg_info;

	if (!info)
		goto out;

	ret = ufshcd_toggle_vreg(dev, info->vcc, on);
	if (ret)
		goto out;

	ret = ufshcd_toggle_vreg(dev, info->vccq, on);
	if (ret)
		goto out;

	ret = ufshcd_toggle_vreg(dev, info->vccq2, on);
	if (ret)
		goto out;

out:
	if (ret) {
		ufshcd_toggle_vreg(dev, info->vccq2, false);
		ufshcd_toggle_vreg(dev, info->vccq, false);
		ufshcd_toggle_vreg(dev, info->vcc, false);
	}
	return ret;
}

static int ufshcd_setup_hba_vreg(struct ufs_hba *hba, bool on)
{
	struct ufs_vreg_info *info = &hba->vreg_info;
	int ret = 0;

	if (info->vdd_hba) {
		ret = ufshcd_toggle_vreg(hba->dev, info->vdd_hba, on);

		if (!ret)
			ufshcd_vops_update_sec_cfg(hba, on);
	}

	return ret;
}

static int ufshcd_get_vreg(struct device *dev, struct ufs_vreg *vreg)
{
	int ret = 0;

	if (!vreg)
		goto out;

	vreg->reg = devm_regulator_get(dev, vreg->name);
	if (IS_ERR(vreg->reg)) {
		ret = PTR_ERR(vreg->reg);
		dev_err(dev, "%s: %s get failed, err=%d\n",
				__func__, vreg->name, ret);
	}
out:
	return ret;
}

static int ufshcd_init_vreg(struct ufs_hba *hba)
{
	int ret = 0;
	struct device *dev = hba->dev;
	struct ufs_vreg_info *info = &hba->vreg_info;

	if (!info)
		goto out;

	ret = ufshcd_get_vreg(dev, info->vcc);
	if (ret)
		goto out;

	ret = ufshcd_get_vreg(dev, info->vccq);
	if (ret)
		goto out;

	ret = ufshcd_get_vreg(dev, info->vccq2);
out:
	return ret;
}

static int ufshcd_init_hba_vreg(struct ufs_hba *hba)
{
	struct ufs_vreg_info *info = &hba->vreg_info;

	if (info)
		return ufshcd_get_vreg(hba->dev, info->vdd_hba);

	return 0;
}

static int ufshcd_set_vccq_rail_unused(struct ufs_hba *hba, bool unused)
{
	int ret = 0;
	struct ufs_vreg_info *info = &hba->vreg_info;

	if (!info)
		goto out;
	else if (!info->vccq)
		goto out;

	if (unused) {
		/* shut off the rail here */
		ret = ufshcd_toggle_vreg(hba->dev, info->vccq, false);
		/*
		 * Mark this rail as no longer used, so it doesn't get enabled
		 * later by mistake
		 */
		if (!ret)
			info->vccq->unused = true;
	} else {
		/*
		 * rail should have been already enabled hence just make sure
		 * that unused flag is cleared.
		 */
		info->vccq->unused = false;
	}
out:
	return ret;
}

static int ufshcd_setup_clocks(struct ufs_hba *hba, bool on,
			       bool skip_ref_clk, bool is_gating_context)
{
	int ret = 0;
	struct ufs_clk_info *clki;
	struct list_head *head = &hba->clk_list_head;
	unsigned long flags;
	ktime_t start = ktime_get();
	bool clk_state_changed = false;

	if (!head || list_empty(head))
		goto out;

	/* call vendor specific bus vote before enabling the clocks */
	if (on) {
		ret = ufshcd_vops_set_bus_vote(hba, on);
		if (ret)
			return ret;
	}

	/*
	 * vendor specific setup_clocks ops may depend on clocks managed by
	 * this standard driver hence call the vendor specific setup_clocks
	 * before disabling the clocks managed here.
	 */
	if (!on) {
		ret = ufshcd_vops_setup_clocks(hba, on, is_gating_context);
		if (ret)
			return ret;
	}

	list_for_each_entry(clki, head, list) {
		if (!IS_ERR_OR_NULL(clki->clk)) {
			if (skip_ref_clk && !strcmp(clki->name, "ref_clk"))
				continue;

			clk_state_changed = on ^ clki->enabled;
			if (on && !clki->enabled) {
				ret = clk_prepare_enable(clki->clk);
				if (ret) {
					dev_err(hba->dev, "%s: %s prepare enable failed, %d\n",
						__func__, clki->name, ret);
					goto out;
				}
			} else if (!on && clki->enabled) {
				clk_disable_unprepare(clki->clk);
			}
			clki->enabled = on;
			dev_dbg(hba->dev, "%s: clk: %s %sabled\n", __func__,
					clki->name, on ? "en" : "dis");
		}
	}

	/*
	 * vendor specific setup_clocks ops may depend on clocks managed by
	 * this standard driver hence call the vendor specific setup_clocks
	 * after enabling the clocks managed here.
	 */
	if (on) {
		ret = ufshcd_vops_setup_clocks(hba, on, is_gating_context);
		if (ret)
			goto out;
	}

	/*
	 * call vendor specific bus vote to remove the vote after
	 * disabling the clocks.
	 */
	if (!on)
		ret = ufshcd_vops_set_bus_vote(hba, on);

out:
	if (ret) {
		if (on)
			/* Can't do much if this fails */
			(void) ufshcd_vops_set_bus_vote(hba, false);
		list_for_each_entry(clki, head, list) {
			if (!IS_ERR_OR_NULL(clki->clk) && clki->enabled)
				clk_disable_unprepare(clki->clk);
		}
	} else if (!ret && on) {
		spin_lock_irqsave(hba->host->host_lock, flags);
		hba->clk_gating.state = CLKS_ON;
		trace_ufshcd_clk_gating(dev_name(hba->dev),
			hba->clk_gating.state);
		spin_unlock_irqrestore(hba->host->host_lock, flags);
		/* restore the secure configuration as clocks are enabled */
		ufshcd_vops_update_sec_cfg(hba, true);
	}

	if (clk_state_changed)
		trace_ufshcd_profile_clk_gating(dev_name(hba->dev),
			(on ? "on" : "off"),
			ktime_to_us(ktime_sub(ktime_get(), start)), ret);
	return ret;
}

static int ufshcd_enable_clocks(struct ufs_hba *hba)
{
	return  ufshcd_setup_clocks(hba, true, false, false);
}

static int ufshcd_disable_clocks(struct ufs_hba *hba,
				 bool is_gating_context)
{
	return  ufshcd_setup_clocks(hba, false, false, is_gating_context);
}

static int ufshcd_disable_clocks_skip_ref_clk(struct ufs_hba *hba,
					      bool is_gating_context)
{
	return  ufshcd_setup_clocks(hba, false, true, is_gating_context);
}

static int ufshcd_init_clocks(struct ufs_hba *hba)
{
	int ret = 0;
	struct ufs_clk_info *clki;
	struct device *dev = hba->dev;
	struct list_head *head = &hba->clk_list_head;

	if (!head || list_empty(head))
		goto out;

	list_for_each_entry(clki, head, list) {
		if (!clki->name)
			continue;

		clki->clk = devm_clk_get(dev, clki->name);
		if (IS_ERR(clki->clk)) {
			ret = PTR_ERR(clki->clk);
			dev_err(dev, "%s: %s clk get failed, %d\n",
					__func__, clki->name, ret);
			goto out;
		}

		if (clki->max_freq) {
			ret = clk_set_rate(clki->clk, clki->max_freq);
			if (ret) {
				dev_err(hba->dev, "%s: %s clk set rate(%dHz) failed, %d\n",
					__func__, clki->name,
					clki->max_freq, ret);
				goto out;
			}
			clki->curr_freq = clki->max_freq;
		}
		dev_dbg(dev, "%s: clk: %s, rate: %lu\n", __func__,
				clki->name, clk_get_rate(clki->clk));
	}
out:
	return ret;
}

static int ufshcd_variant_hba_init(struct ufs_hba *hba)
{
	int err = 0;

	if (!hba->var || !hba->var->vops)
		goto out;

	err = ufshcd_vops_init(hba);
	if (err)
		dev_err(hba->dev, "%s: variant %s init failed err %d\n",
			__func__, ufshcd_get_var_name(hba), err);
out:
	return err;
}

static void ufshcd_variant_hba_exit(struct ufs_hba *hba)
{
	if (!hba->var || !hba->var->vops)
		return;

	ufshcd_vops_exit(hba);
}

static int ufshcd_hba_init(struct ufs_hba *hba)
{
	int err;

	/*
	 * Handle host controller power separately from the UFS device power
	 * rails as it will help controlling the UFS host controller power
	 * collapse easily which is different than UFS device power collapse.
	 * Also, enable the host controller power before we go ahead with rest
	 * of the initialization here.
	 */
	err = ufshcd_init_hba_vreg(hba);
	if (err)
		goto out;

	err = ufshcd_setup_hba_vreg(hba, true);
	if (err)
		goto out;

	err = ufshcd_init_clocks(hba);
	if (err)
		goto out_disable_hba_vreg;

	err = ufshcd_enable_clocks(hba);
	if (err)
		goto out_disable_hba_vreg;

	err = ufshcd_init_vreg(hba);
	if (err)
		goto out_disable_clks;

	err = ufshcd_setup_vreg(hba, true);
	if (err)
		goto out_disable_clks;

	err = ufshcd_variant_hba_init(hba);
	if (err)
		goto out_disable_vreg;

	hba->is_powered = true;
	goto out;

out_disable_vreg:
	ufshcd_setup_vreg(hba, false);
out_disable_clks:
	ufshcd_disable_clocks(hba, false);
out_disable_hba_vreg:
	ufshcd_setup_hba_vreg(hba, false);
out:
	return err;
}

static void ufshcd_hba_exit(struct ufs_hba *hba)
{
	if (hba->is_powered) {
		ufshcd_extcon_unregister(hba);
		ufshcd_variant_hba_exit(hba);
		ufshcd_setup_vreg(hba, false);
		if (ufshcd_is_clkscaling_supported(hba)) {
			if (hba->devfreq)
				ufshcd_suspend_clkscaling(hba);
			if (hba->clk_scaling.workq)
				destroy_workqueue(hba->clk_scaling.workq);
		}
		ufshcd_disable_clocks(hba, false);
		ufshcd_setup_hba_vreg(hba, false);
		hba->is_powered = false;
	}
}

static int
ufshcd_send_request_sense(struct ufs_hba *hba, struct scsi_device *sdp)
{
	unsigned char cmd[6] = {REQUEST_SENSE,
				0,
				0,
				0,
				UFSHCD_REQ_SENSE_SIZE,
				0};
	char *buffer;
	int ret;

	buffer = kzalloc(UFSHCD_REQ_SENSE_SIZE, GFP_KERNEL);
	if (!buffer) {
		ret = -ENOMEM;
		goto out;
	}

	ret = scsi_execute_req_flags(sdp, cmd, DMA_FROM_DEVICE, buffer,
				UFSHCD_REQ_SENSE_SIZE, NULL,
				msecs_to_jiffies(1000), 3, NULL, REQ_PM);
	if (ret)
		pr_err("%s: failed with err %d\n", __func__, ret);

	kfree(buffer);
out:
	return ret;
}

/**
 * ufshcd_set_dev_pwr_mode - sends START STOP UNIT command to set device
 *			     power mode
 * @hba: per adapter instance
 * @pwr_mode: device power mode to set
 *
 * Returns 0 if requested power mode is set successfully
 * Returns non-zero if failed to set the requested power mode
 */
static int ufshcd_set_dev_pwr_mode(struct ufs_hba *hba,
				     enum ufs_dev_pwr_mode pwr_mode)
{
	unsigned char cmd[6] = { START_STOP };
	struct scsi_sense_hdr sshdr;
	struct scsi_device *sdp;
	unsigned long flags;
	int ret;

	spin_lock_irqsave(hba->host->host_lock, flags);
	sdp = hba->sdev_ufs_device;
	if (sdp) {
		ret = scsi_device_get(sdp);
		if (!ret && !scsi_device_online(sdp)) {
			ret = -ENODEV;
			scsi_device_put(sdp);
		}
	} else {
		ret = -ENODEV;
	}
	spin_unlock_irqrestore(hba->host->host_lock, flags);

	if (ret)
		return ret;

	/*
	 * If scsi commands fail, the scsi mid-layer schedules scsi error-
	 * handling, which would wait for host to be resumed. Since we know
	 * we are functional while we are here, skip host resume in error
	 * handling context.
	 */
	hba->host->eh_noresume = 1;
	if (!hba->dev_info.is_ufs_dev_wlun_ua_cleared) {
		ret = ufshcd_send_request_sense(hba, sdp);
		if (ret)
			goto out;
		/* Unit attention condition is cleared now */
		hba->dev_info.is_ufs_dev_wlun_ua_cleared = 1;
	}

	cmd[4] = pwr_mode << 4;

	/*
	 * Current function would be generally called from the power management
	 * callbacks hence set the REQ_PM flag so that it doesn't resume the
	 * already suspended childs.
	 */
	ret = scsi_execute_req_flags(sdp, cmd, DMA_NONE, NULL, 0, &sshdr,
				     START_STOP_TIMEOUT, 0, NULL, REQ_PM);
	if (ret) {
		sdev_printk(KERN_WARNING, sdp,
			    "START_STOP failed for power mode: %d, result %x\n",
			    pwr_mode, ret);
		if (driver_byte(ret) & DRIVER_SENSE)
			scsi_print_sense_hdr(sdp, NULL, &sshdr);
	}

	if (!ret)
		hba->curr_dev_pwr_mode = pwr_mode;
out:
	scsi_device_put(sdp);
	hba->host->eh_noresume = 0;
	return ret;
}

static int ufshcd_link_state_transition(struct ufs_hba *hba,
					enum uic_link_state req_link_state,
					int check_for_bkops)
{
	int ret = 0;

	if (req_link_state == hba->uic_link_state)
		return 0;

	if (req_link_state == UIC_LINK_HIBERN8_STATE) {
		ret = ufshcd_uic_hibern8_enter(hba);
		if (!ret)
			ufshcd_set_link_hibern8(hba);
		else
			goto out;
	}
	/*
	 * If autobkops is enabled, link can't be turned off because
	 * turning off the link would also turn off the device.
	 */
	else if ((req_link_state == UIC_LINK_OFF_STATE) &&
		   (!check_for_bkops || (check_for_bkops &&
		    !hba->auto_bkops_enabled))) {
		/*
		 * Let's make sure that link is in low power mode, we are doing
		 * this currently by putting the link in Hibern8. Otherway to
		 * put the link in low power mode is to send the DME end point
		 * to device and then send the DME reset command to local
		 * unipro. But putting the link in hibern8 is much faster.
		 */
		ret = ufshcd_uic_hibern8_enter(hba);
		if (ret)
			goto out;
		/*
		 * Change controller state to "reset state" which
		 * should also put the link in off/reset state
		 */
		ufshcd_hba_stop(hba, true);
		/*
		 * TODO: Check if we need any delay to make sure that
		 * controller is reset
		 */
		ufshcd_set_link_off(hba);
	}

out:
	return ret;
}

static void ufshcd_vreg_set_lpm(struct ufs_hba *hba)
{
	/*
	 * It seems some UFS devices may keep drawing more than sleep current
	 * (atleast for 500us) from UFS rails (especially from VCCQ rail).
	 * To avoid this situation, add 2ms delay before putting these UFS
	 * rails in LPM mode.
	 */
	if (!ufshcd_is_link_active(hba))
		usleep_range(2000, 2100);

	/*
	 * If UFS device is either in UFS_Sleep turn off VCC rail to save some
	 * power.
	 *
	 * If UFS device and link is in OFF state, all power supplies (VCC,
	 * VCCQ, VCCQ2) can be turned off if power on write protect is not
	 * required. If UFS link is inactive (Hibern8 or OFF state) and device
	 * is in sleep state, put VCCQ & VCCQ2 rails in LPM mode.
	 *
	 * Ignore the error returned by ufshcd_toggle_vreg() as device is anyway
	 * in low power state which would save some power.
	 */
	if (ufshcd_is_ufs_dev_poweroff(hba) && ufshcd_is_link_off(hba) &&
	    !hba->dev_info.is_lu_power_on_wp) {
		ufshcd_setup_vreg(hba, false);
	} else if (!ufshcd_is_ufs_dev_active(hba)) {
		ufshcd_toggle_vreg(hba->dev, hba->vreg_info.vcc, false);
		if (!ufshcd_is_link_active(hba)) {
			ufshcd_config_vreg_lpm(hba, hba->vreg_info.vccq);
			ufshcd_config_vreg_lpm(hba, hba->vreg_info.vccq2);
		}
	}
}

static int ufshcd_vreg_set_hpm(struct ufs_hba *hba)
{
	int ret = 0;

	if (ufshcd_is_ufs_dev_poweroff(hba) && ufshcd_is_link_off(hba) &&
	    !hba->dev_info.is_lu_power_on_wp) {
		ret = ufshcd_setup_vreg(hba, true);
	} else if (!ufshcd_is_ufs_dev_active(hba)) {
		if (!ret && !ufshcd_is_link_active(hba)) {
			ret = ufshcd_config_vreg_hpm(hba, hba->vreg_info.vccq);
			if (ret)
				goto vcc_disable;
			ret = ufshcd_config_vreg_hpm(hba, hba->vreg_info.vccq2);
			if (ret)
				goto vccq_lpm;
		}
		ret = ufshcd_toggle_vreg(hba->dev, hba->vreg_info.vcc, true);
	}
	goto out;

vccq_lpm:
	ufshcd_config_vreg_lpm(hba, hba->vreg_info.vccq);
vcc_disable:
	ufshcd_toggle_vreg(hba->dev, hba->vreg_info.vcc, false);
out:
	return ret;
}

static void ufshcd_hba_vreg_set_lpm(struct ufs_hba *hba)
{
	if (ufshcd_is_link_off(hba) ||
	    (ufshcd_is_link_hibern8(hba)
	     && ufshcd_is_power_collapse_during_hibern8_allowed(hba)))
		ufshcd_setup_hba_vreg(hba, false);
}

static void ufshcd_hba_vreg_set_hpm(struct ufs_hba *hba)
{
	if (ufshcd_is_link_off(hba) ||
	    (ufshcd_is_link_hibern8(hba)
	     && ufshcd_is_power_collapse_during_hibern8_allowed(hba)))
		ufshcd_setup_hba_vreg(hba, true);
}

/**
 * ufshcd_suspend - helper function for suspend operations
 * @hba: per adapter instance
 * @pm_op: desired low power operation type
 *
 * This function will try to put the UFS device and link into low power
 * mode based on the "rpm_lvl" (Runtime PM level) or "spm_lvl"
 * (System PM level).
 *
 * If this function is called during shutdown, it will make sure that
 * both UFS device and UFS link is powered off.
 *
 * NOTE: UFS device & link must be active before we enter in this function.
 *
 * Returns 0 for success and non-zero for failure
 */
static int ufshcd_suspend(struct ufs_hba *hba, enum ufs_pm_op pm_op)
{
	int ret = 0;
	enum ufs_pm_level pm_lvl;
	enum ufs_dev_pwr_mode req_dev_pwr_mode;
	enum uic_link_state req_link_state;
	bool need_upwrite = false;

	if (!ufshcd_is_shutdown_pm(pm_op)) {
		pm_lvl = ufshcd_is_runtime_pm(pm_op) ?
			 hba->rpm_lvl : hba->spm_lvl;
		req_dev_pwr_mode = ufs_get_pm_lvl_to_dev_pwr_mode(pm_lvl);
		req_link_state = ufs_get_pm_lvl_to_link_pwr_state(pm_lvl);
	} else {
		req_dev_pwr_mode = UFS_POWERDOWN_PWR_MODE;
		req_link_state = UIC_LINK_OFF_STATE;
	}

	if (ufshcd_is_runtime_pm(pm_op) &&
			req_link_state == UIC_LINK_HIBERN8_STATE &&
			ufshcd_is_auto_hibern8_supported(hba)) {
		need_upwrite = true;
		if (!down_write_trylock(&hba->query_lock))
			return -EBUSY;
	}
	hba->pm_op_in_progress = 1;

	/*
	 * If we can't transition into any of the low power modes
	 * just gate the clocks.
	 */
	WARN_ON(hba->hibern8_on_idle.is_enabled &&
		hba->hibern8_on_idle.active_reqs);
	ufshcd_hold_all(hba);
	hba->clk_gating.is_suspended = true;
	hba->hibern8_on_idle.is_suspended = true;

	if (hba->clk_scaling.is_allowed) {
		cancel_work_sync(&hba->clk_scaling.suspend_work);
		cancel_work_sync(&hba->clk_scaling.resume_work);
		ufshcd_suspend_clkscaling(hba);
	}

	if (req_dev_pwr_mode == UFS_ACTIVE_PWR_MODE &&
			req_link_state == UIC_LINK_ACTIVE_STATE) {
		goto disable_clks;
	}

	if ((req_dev_pwr_mode == hba->curr_dev_pwr_mode) &&
	    (req_link_state == hba->uic_link_state))
		goto enable_gating;

	/* UFS device & link must be active before we enter in this function */
	if (!ufshcd_is_ufs_dev_active(hba) || !ufshcd_is_link_active(hba))
		goto set_vreg_lpm;

	if (ufshcd_is_runtime_pm(pm_op)) {
		if (ufshcd_can_autobkops_during_suspend(hba)) {
			/*
			 * The device is idle with no requests in the queue,
			 * allow background operations if bkops status shows
			 * that performance might be impacted.
			 */
			ret = ufshcd_urgent_bkops(hba);
			if (ret)
				goto enable_gating;
		} else {
			/* make sure that auto bkops is disabled */
			ufshcd_disable_auto_bkops(hba);
		}
	}

	if ((req_dev_pwr_mode != hba->curr_dev_pwr_mode) &&
	     ((ufshcd_is_runtime_pm(pm_op) && !hba->auto_bkops_enabled) ||
	       !ufshcd_is_runtime_pm(pm_op))) {
		/* ensure that bkops is disabled */
		ufshcd_disable_auto_bkops(hba);
		ret = ufshcd_set_dev_pwr_mode(hba, req_dev_pwr_mode);
		if (ret)
			goto enable_gating;
	}

	ret = ufshcd_link_state_transition(hba, req_link_state, 1);
	if (ret)
		goto set_dev_active;

	if (ufshcd_is_link_hibern8(hba) &&
	    ufshcd_is_hibern8_on_idle_allowed(hba))
		hba->hibern8_on_idle.state = HIBERN8_ENTERED;

set_vreg_lpm:
	ufshcd_vreg_set_lpm(hba);

disable_clks:
	/*
	 * Call vendor specific suspend callback. As these callbacks may access
	 * vendor specific host controller register space call them before the
	 * host clocks are ON.
	 */
	ret = ufshcd_vops_suspend(hba, pm_op);
	if (ret)
		goto set_link_active;

	if (!ufshcd_is_link_active(hba))
		ret = ufshcd_disable_clocks(hba, false);
	else
		/* If link is active, device ref_clk can't be switched off */
		ret = ufshcd_disable_clocks_skip_ref_clk(hba, false);
	if (ret)
		goto set_link_active;

	if (ufshcd_is_clkgating_allowed(hba)) {
		hba->clk_gating.state = CLKS_OFF;
		trace_ufshcd_clk_gating(dev_name(hba->dev),
					hba->clk_gating.state);
	}
	/*
	 * Disable the host irq as host controller as there won't be any
	 * host controller transaction expected till resume.
	 */
	ufshcd_disable_irq(hba);
	/* Put the host controller in low power mode if possible */
	ufshcd_hba_vreg_set_lpm(hba);
	goto out;

set_link_active:
	if (hba->clk_scaling.is_allowed)
		ufshcd_resume_clkscaling(hba);
	ufshcd_vreg_set_hpm(hba);
	if (ufshcd_is_link_hibern8(hba) && !ufshcd_uic_hibern8_exit(hba)) {
		ufshcd_set_link_active(hba);
	} else if (ufshcd_is_link_off(hba)) {
		ufshcd_update_error_stats(hba, UFS_ERR_VOPS_SUSPEND);
		ufshcd_host_reset_and_restore(hba);
	}
set_dev_active:
	if (!ufshcd_set_dev_pwr_mode(hba, UFS_ACTIVE_PWR_MODE))
		ufshcd_disable_auto_bkops(hba);
enable_gating:
	if (hba->clk_scaling.is_allowed)
		ufshcd_resume_clkscaling(hba);
	hba->hibern8_on_idle.is_suspended = false;
	hba->clk_gating.is_suspended = false;
	ufshcd_release_all(hba);
out:
	hba->pm_op_in_progress = 0;
	if (need_upwrite)
		up_write(&hba->query_lock);

	if (ret)
		ufshcd_update_error_stats(hba, UFS_ERR_SUSPEND);

	return ret;
}

/**
 * ufshcd_resume - helper function for resume operations
 * @hba: per adapter instance
 * @pm_op: runtime PM or system PM
 *
 * This function basically brings the UFS device, UniPro link and controller
 * to active state.
 *
 * Returns 0 for success and non-zero for failure
 */
static int ufshcd_resume(struct ufs_hba *hba, enum ufs_pm_op pm_op)
{
	int ret;
	enum uic_link_state old_link_state;

	hba->pm_op_in_progress = 1;
	old_link_state = hba->uic_link_state;

	ufshcd_hba_vreg_set_hpm(hba);
	/* Make sure clocks are enabled before accessing controller */
	ret = ufshcd_enable_clocks(hba);
	if (ret)
		goto out;

	/* enable the host irq as host controller would be active soon */
	ufshcd_enable_irq(hba);

	ret = ufshcd_vreg_set_hpm(hba);
	if (ret)
		goto disable_irq_and_vops_clks;

	/*
	 * Call vendor specific resume callback. As these callbacks may access
	 * vendor specific host controller register space call them when the
	 * host clocks are ON.
	 */
	ret = ufshcd_vops_resume(hba, pm_op);
	if (ret)
		goto disable_vreg;

	if (hba->extcon &&
	    (ufshcd_is_card_offline(hba) ||
	     (ufshcd_is_card_online(hba) && !hba->sdev_ufs_device)))
		goto skip_dev_ops;

	if (ufshcd_is_link_hibern8(hba)) {
		ret = ufshcd_uic_hibern8_exit(hba);
		if (!ret) {
			ufshcd_set_link_active(hba);
			if (ufshcd_is_hibern8_on_idle_allowed(hba))
				hba->hibern8_on_idle.state = HIBERN8_EXITED;
		} else {
			goto vendor_suspend;
		}
	} else if (ufshcd_is_link_off(hba)) {
		/*
		 * A full initialization of the host and the device is required
		 * since the link was put to off during suspend.
		 */
		ret = ufshcd_reset_and_restore(hba);
		/*
		 * ufshcd_reset_and_restore() should have already
		 * set the link state as active
		 */
		if (ret || !ufshcd_is_link_active(hba))
			goto vendor_suspend;
		/* mark link state as hibern8 exited */
		if (ufshcd_is_hibern8_on_idle_allowed(hba))
			hba->hibern8_on_idle.state = HIBERN8_EXITED;
	}

	if (!ufshcd_is_ufs_dev_active(hba)) {
		ret = ufshcd_set_dev_pwr_mode(hba, UFS_ACTIVE_PWR_MODE);
		if (ret)
			goto set_old_link_state;
	}

	if (ufshcd_keep_autobkops_enabled_except_suspend(hba))
		ufshcd_enable_auto_bkops(hba);
	else
		/*
		 * If BKOPs operations are urgently needed at this moment then
		 * keep auto-bkops enabled or else disable it.
		 */
		ufshcd_urgent_bkops(hba);

	hba->clk_gating.is_suspended = false;
	hba->hibern8_on_idle.is_suspended = false;

	if (hba->clk_scaling.is_allowed)
		ufshcd_resume_clkscaling(hba);

skip_dev_ops:
	/* Schedule clock gating in case of no access to UFS device yet */
	ufshcd_release_all(hba);
	goto out;

set_old_link_state:
	ufshcd_link_state_transition(hba, old_link_state, 0);
	if (ufshcd_is_link_hibern8(hba) &&
	    ufshcd_is_hibern8_on_idle_allowed(hba))
		hba->hibern8_on_idle.state = HIBERN8_ENTERED;
vendor_suspend:
	ufshcd_vops_suspend(hba, pm_op);
disable_vreg:
	ufshcd_vreg_set_lpm(hba);
disable_irq_and_vops_clks:
	ufshcd_disable_irq(hba);
	if (hba->clk_scaling.is_allowed)
		ufshcd_suspend_clkscaling(hba);
	ufshcd_disable_clocks(hba, false);
	if (ufshcd_is_clkgating_allowed(hba))
		hba->clk_gating.state = CLKS_OFF;
out:
	hba->pm_op_in_progress = 0;

	if (ret)
		ufshcd_update_error_stats(hba, UFS_ERR_RESUME);

	return ret;
}

/**
 * ufshcd_system_suspend - system suspend routine
 * @hba: per adapter instance
 * @pm_op: runtime PM or system PM
 *
 * Check the description of ufshcd_suspend() function for more details.
 *
 * Returns 0 for success and non-zero for failure
 */
int ufshcd_system_suspend(struct ufs_hba *hba)
{
	int ret = 0;
	ktime_t start = ktime_get();

	if (!hba || !hba->is_powered)
		return 0;

	if ((ufs_get_pm_lvl_to_dev_pwr_mode(hba->spm_lvl) ==
	     hba->curr_dev_pwr_mode) &&
	    (ufs_get_pm_lvl_to_link_pwr_state(hba->spm_lvl) ==
	     hba->uic_link_state))
		goto out;

	if (pm_runtime_suspended(hba->dev)) {
		/*
		 * UFS device and/or UFS link low power states during runtime
		 * suspend seems to be different than what is expected during
		 * system suspend. Hence runtime resume the devic & link and
		 * let the system suspend low power states to take effect.
		 * TODO: If resume takes longer time, we might have optimize
		 * it in future by not resuming everything if possible.
		 */
		ret = ufshcd_runtime_resume(hba);
		if (ret)
			goto out;
	}

	ret = ufshcd_suspend(hba, UFS_SYSTEM_PM);
out:
	trace_ufshcd_system_suspend(dev_name(hba->dev), ret,
		ktime_to_us(ktime_sub(ktime_get(), start)),
		hba->curr_dev_pwr_mode, hba->uic_link_state);
	if (!ret)
		hba->is_sys_suspended = true;
	return ret;
}
EXPORT_SYMBOL(ufshcd_system_suspend);

/**
 * ufshcd_system_resume - system resume routine
 * @hba: per adapter instance
 *
 * Returns 0 for success and non-zero for failure
 */

int ufshcd_system_resume(struct ufs_hba *hba)
{
	int ret = 0;
	ktime_t start = ktime_get();

	if (!hba)
		return -EINVAL;

	if (!hba->is_powered || pm_runtime_suspended(hba->dev))
		/*
		 * Let the runtime resume take care of resuming
		 * if runtime suspended.
		 */
		goto out;
	else
		ret = ufshcd_resume(hba, UFS_SYSTEM_PM);
out:
	trace_ufshcd_system_resume(dev_name(hba->dev), ret,
		ktime_to_us(ktime_sub(ktime_get(), start)),
		hba->curr_dev_pwr_mode, hba->uic_link_state);
	return ret;
}
EXPORT_SYMBOL(ufshcd_system_resume);

/**
 * ufshcd_runtime_suspend - runtime suspend routine
 * @hba: per adapter instance
 *
 * Check the description of ufshcd_suspend() function for more details.
 *
 * Returns 0 for success and non-zero for failure
 */
int ufshcd_runtime_suspend(struct ufs_hba *hba)
{
	int ret = 0;
	ktime_t start = ktime_get();

	if (!hba)
		return -EINVAL;

	if (!hba->is_powered)
		goto out;
	else
		ret = ufshcd_suspend(hba, UFS_RUNTIME_PM);
out:
	trace_ufshcd_runtime_suspend(dev_name(hba->dev), ret,
		ktime_to_us(ktime_sub(ktime_get(), start)),
		hba->curr_dev_pwr_mode,
		hba->uic_link_state);
	return ret;

}
EXPORT_SYMBOL(ufshcd_runtime_suspend);

/**
 * ufshcd_runtime_resume - runtime resume routine
 * @hba: per adapter instance
 *
 * This function basically brings the UFS device, UniPro link and controller
 * to active state. Following operations are done in this function:
 *
 * 1. Turn on all the controller related clocks
 * 2. Bring the UniPro link out of Hibernate state
 * 3. If UFS device is in sleep state, turn ON VCC rail and bring the UFS device
 *    to active state.
 * 4. If auto-bkops is enabled on the device, disable it.
 *
 * So following would be the possible power state after this function return
 * successfully:
 *	S1: UFS device in Active state with VCC rail ON
 *	    UniPro link in Active state
 *	    All the UFS/UniPro controller clocks are ON
 *
 * Returns 0 for success and non-zero for failure
 */
int ufshcd_runtime_resume(struct ufs_hba *hba)
{
	int ret = 0;
	ktime_t start = ktime_get();

	if (!hba)
		return -EINVAL;

	if (!hba->is_powered)
		goto out;
	else
		ret = ufshcd_resume(hba, UFS_RUNTIME_PM);
out:
	trace_ufshcd_runtime_resume(dev_name(hba->dev), ret,
		ktime_to_us(ktime_sub(ktime_get(), start)),
		hba->curr_dev_pwr_mode,
		hba->uic_link_state);
	return ret;
}
EXPORT_SYMBOL(ufshcd_runtime_resume);

int ufshcd_runtime_idle(struct ufs_hba *hba)
{
	return 0;
}
EXPORT_SYMBOL(ufshcd_runtime_idle);

static inline ssize_t ufshcd_pm_lvl_store(struct device *dev,
					   struct device_attribute *attr,
					   const char *buf, size_t count,
					   bool rpm)
{
	struct ufs_hba *hba = dev_get_drvdata(dev);
	unsigned long flags, value;

	if (kstrtoul(buf, 0, &value))
		return -EINVAL;

	if (value >= UFS_PM_LVL_MAX)
		return -EINVAL;

	spin_lock_irqsave(hba->host->host_lock, flags);
	if (rpm)
		hba->rpm_lvl = value;
	else
		hba->spm_lvl = value;
	ufshcd_apply_pm_quirks(hba);
	spin_unlock_irqrestore(hba->host->host_lock, flags);
	return count;
}

static ssize_t rpm_lvl_show(struct device *dev,
		struct device_attribute *attr, char *buf)
{
	struct ufs_hba *hba = dev_get_drvdata(dev);
	int curr_len;
	u8 lvl;

	curr_len = snprintf(buf, PAGE_SIZE,
			    "\nCurrent Runtime PM level [%d] => dev_state [%s] link_state [%s]\n",
			    hba->rpm_lvl,
			    ufschd_ufs_dev_pwr_mode_to_string(
				ufs_pm_lvl_states[hba->rpm_lvl].dev_state),
			    ufschd_uic_link_state_to_string(
				ufs_pm_lvl_states[hba->rpm_lvl].link_state));

	curr_len += snprintf((buf + curr_len), (PAGE_SIZE - curr_len),
			     "\nAll available Runtime PM levels info:\n");
	for (lvl = UFS_PM_LVL_0; lvl < UFS_PM_LVL_MAX; lvl++)
		curr_len += snprintf((buf + curr_len), (PAGE_SIZE - curr_len),
				     "\tRuntime PM level [%d] => dev_state [%s] link_state [%s]\n",
				    lvl,
				    ufschd_ufs_dev_pwr_mode_to_string(
					ufs_pm_lvl_states[lvl].dev_state),
				    ufschd_uic_link_state_to_string(
					ufs_pm_lvl_states[lvl].link_state));

	return curr_len;
}

static ssize_t rpm_lvl_store(struct device *dev,
		struct device_attribute *attr, const char *buf, size_t count)
{
	return ufshcd_pm_lvl_store(dev, attr, buf, count, true);
}

static ssize_t spm_lvl_show(struct device *dev,
		struct device_attribute *attr, char *buf)
{
	struct ufs_hba *hba = dev_get_drvdata(dev);
	int curr_len;
	u8 lvl;

	curr_len = snprintf(buf, PAGE_SIZE,
			    "\nCurrent System PM level [%d] => dev_state [%s] link_state [%s]\n",
			    hba->spm_lvl,
			    ufschd_ufs_dev_pwr_mode_to_string(
				ufs_pm_lvl_states[hba->spm_lvl].dev_state),
			    ufschd_uic_link_state_to_string(
				ufs_pm_lvl_states[hba->spm_lvl].link_state));

	curr_len += snprintf((buf + curr_len), (PAGE_SIZE - curr_len),
			     "\nAll available System PM levels info:\n");
	for (lvl = UFS_PM_LVL_0; lvl < UFS_PM_LVL_MAX; lvl++)
		curr_len += snprintf((buf + curr_len), (PAGE_SIZE - curr_len),
				     "\tSystem PM level [%d] => dev_state [%s] link_state [%s]\n",
				    lvl,
				    ufschd_ufs_dev_pwr_mode_to_string(
					ufs_pm_lvl_states[lvl].dev_state),
				    ufschd_uic_link_state_to_string(
					ufs_pm_lvl_states[lvl].link_state));

	return curr_len;
}

static ssize_t spm_lvl_store(struct device *dev,
		struct device_attribute *attr, const char *buf, size_t count)
{
	return ufshcd_pm_lvl_store(dev, attr, buf, count, false);
}

/*
 * Values permitted 0, 1, 2.
 * 0 -> Disable IO latency histograms (default)
 * 1 -> Enable IO latency histograms
 * 2 -> Zero out IO latency histograms
 */
static ssize_t
latency_hist_store(struct device *dev, struct device_attribute *attr,
		   const char *buf, size_t count)
{
	struct ufs_hba *hba = dev_get_drvdata(dev);
	long value;

	if (kstrtol(buf, 0, &value))
		return -EINVAL;
	if (value == BLK_IO_LAT_HIST_ZERO) {
		memset(&hba->io_lat_read, 0, sizeof(hba->io_lat_read));
		memset(&hba->io_lat_write, 0, sizeof(hba->io_lat_write));
	} else if (value == BLK_IO_LAT_HIST_ENABLE ||
		 value == BLK_IO_LAT_HIST_DISABLE)
		hba->latency_hist_enabled = value;
	return count;
}

ssize_t
latency_hist_show(struct device *dev, struct device_attribute *attr,
		  char *buf)
{
	struct ufs_hba *hba = dev_get_drvdata(dev);
	size_t written_bytes;

	written_bytes = blk_latency_hist_show("Read", &hba->io_lat_read,
			buf, PAGE_SIZE);
	written_bytes += blk_latency_hist_show("Write", &hba->io_lat_write,
			buf + written_bytes, PAGE_SIZE - written_bytes);

	return written_bytes;
}

struct slowio_attr {
	struct device_attribute attr;
	enum ufshcd_slowio_optype optype;
	enum ufshcd_slowio_systype systype;
};

static ssize_t
slowio_store(struct device *dev, struct device_attribute *_attr,
		const char *buf, size_t count)
{
	struct slowio_attr *attr = (struct slowio_attr *)_attr;
	struct ufs_hba *hba = dev_get_drvdata(dev);
	unsigned long flags, value;

	if (kstrtol(buf, 0, &value))
		return -EINVAL;

	if (attr->systype == UFSHCD_SLOWIO_CNT)
		value = 0;
	else if (value < UFSHCD_MIN_SLOWIO_US)
		return -EINVAL;

	spin_lock_irqsave(hba->host->host_lock, flags);
	hba->slowio[attr->optype][attr->systype] = value;
	spin_unlock_irqrestore(hba->host->host_lock, flags);

	if (attr->systype == UFSHCD_SLOWIO_US)
		ufshcd_update_slowio_min_us(hba);
	return count;
}

static ssize_t
slowio_show(struct device *dev, struct device_attribute *_attr, char *buf)
{
	struct slowio_attr *attr = (struct slowio_attr *)_attr;
	struct ufs_hba *hba = dev_get_drvdata(dev);
	return snprintf(buf, PAGE_SIZE, "%lld\n",
			hba->slowio[attr->optype][attr->systype]);
}

#define __SLOWIO_ATTR(_name)                                    \
	__ATTR(slowio_##_name, 0644, slowio_show, slowio_store)

#define SLOWIO_ATTR_RW(_name, _optype)                          \
static struct slowio_attr ufs_slowio_##_name##_us = {		\
	.attr = __SLOWIO_ATTR(_name##_us),			\
	.optype = _optype,					\
	.systype = UFSHCD_SLOWIO_US,				\
};								\
								\
static struct slowio_attr ufs_slowio_##_name##_cnt = {		\
	.attr = __SLOWIO_ATTR(_name##_cnt),			\
	.optype = _optype,					\
	.systype = UFSHCD_SLOWIO_CNT,				\
}

SLOWIO_ATTR_RW(read, UFSHCD_SLOWIO_READ);
SLOWIO_ATTR_RW(write, UFSHCD_SLOWIO_WRITE);
SLOWIO_ATTR_RW(unmap, UFSHCD_SLOWIO_UNMAP);
SLOWIO_ATTR_RW(sync, UFSHCD_SLOWIO_SYNC);

static ssize_t
erasesize_show(struct device *dev,
		struct device_attribute *attr, char *buf)
{
	struct ufs_hba *hba = dev_get_drvdata(dev);
	u32 erasesize = 0;
	int ret = -EOPNOTSUPP;
	int i;

	pm_runtime_get_sync(hba->dev);
	for (i = 0; i < UFS_UPIU_MAX_GENERAL_LUN; i++) {
		ret = ufshcd_read_unit_desc_param(hba,
				i, UNIT_DESC_PARAM_ERASE_BLK_SIZE,
				(u8 *)&erasesize, sizeof(erasesize));
		if (ret == -EOPNOTSUPP)
			continue;
		/* Got a valid one, and should be same as others. */
		break;
	}
	pm_runtime_mark_last_busy(hba->dev);
	pm_runtime_put_noidle(hba->dev);
	if (ret)
		return 0;

	return snprintf(buf, PAGE_SIZE, "0x%x\n", erasesize);
}

static ssize_t
vendor_show(struct device *dev,
		struct device_attribute *attr, char *buf)
{
	struct ufs_hba *hba = dev_get_drvdata(dev);
	return snprintf(buf, PAGE_SIZE, "%.8s\n", hba->sdev_ufs_device->vendor);
}

static ssize_t
model_show(struct device *dev,
		struct device_attribute *attr, char *buf)
{
	struct ufs_hba *hba = dev_get_drvdata(dev);
	return snprintf(buf, PAGE_SIZE, "%.16s\n", hba->sdev_ufs_device->model);
}

static ssize_t
rev_show(struct device *dev,
		struct device_attribute *attr, char *buf)
{
	struct ufs_hba *hba = dev_get_drvdata(dev);
	return snprintf(buf, PAGE_SIZE, "%.4s\n", hba->sdev_ufs_device->rev);
}

static ssize_t
version_show(struct device *dev,
		struct device_attribute *attr, char *buf)
{
	struct ufs_hba *hba = dev_get_drvdata(dev);
	return snprintf(buf, PAGE_SIZE, "0x%x\n", hba->ufs_version);
}

static ssize_t
link_hibern8ed_cnt_show(struct device *dev,
		struct device_attribute *attr, char *buf)
{
	struct ufs_hba *hba = dev_get_drvdata(dev);
	return snprintf(buf, PAGE_SIZE, "%u\n", hba->link_hibern8ed_cnt);
}

enum {
	MANUAL_GC_OFF = 0,
	MANUAL_GC_ON,
	MANUAL_GC_DISABLE,
	MANUAL_GC_ENABLE,
	MANUAL_GC_MAX,
};

static ssize_t
manual_gc_show(struct device *dev, struct device_attribute *attr, char *buf)
{
	struct ufs_hba *hba = dev_get_drvdata(dev);
	u32 status = MANUAL_GC_OFF;

	if (hba->manual_gc.state == MANUAL_GC_DISABLE)
		return scnprintf(buf, PAGE_SIZE, "%s", "disabled\n");

	pm_runtime_get_sync(hba->dev);

	down_read(&hba->query_lock);
	if (hba->manual_gc.hagc_support) {
		int err = ufshcd_query_attr_retry(hba,
				UPIU_QUERY_OPCODE_READ_ATTR,
				QUERY_ATTR_IDN_MANUAL_GC_STATUS, 0, 0, &status);

		hba->manual_gc.hagc_support = err ? false: true;
	}
	up_read(&hba->query_lock);
	pm_runtime_mark_last_busy(hba->dev);
	pm_runtime_put_noidle(hba->dev);

	if (!hba->manual_gc.hagc_support)
		return scnprintf(buf, PAGE_SIZE, "%s", "bkops\n");

	return scnprintf(buf, PAGE_SIZE, "%s",
			status == MANUAL_GC_OFF ? "off\n" : "on\n");
}

static ssize_t
manual_gc_store(struct device *dev, struct device_attribute *attr,
			const char *buf, size_t count)
{
	struct ufs_hba *hba = dev_get_drvdata(dev);
	enum query_opcode opcode;
	u32 value;
	int err = 0;

	if (kstrtou32(buf, 0, &value))
		return -EINVAL;

	if (value >= MANUAL_GC_MAX)
		return -EINVAL;

	if (value == MANUAL_GC_DISABLE || value == MANUAL_GC_ENABLE) {
		hba->manual_gc.state = value;
		return count;
	}
	if (hba->manual_gc.state == MANUAL_GC_DISABLE)
		return count;

	pm_runtime_get_sync(hba->dev);

	if (hba->manual_gc.hagc_support) {
		opcode = (value == MANUAL_GC_ON) ? UPIU_QUERY_OPCODE_SET_FLAG:
						UPIU_QUERY_OPCODE_CLEAR_FLAG;
		err = ufshcd_query_flag_retry(hba, opcode,
					QUERY_FLAG_IDN_MANUAL_GC_CONT, NULL);
		hba->manual_gc.hagc_support = err ? false: true;
	}

	if (!hba->manual_gc.hagc_support) {
		err = ufshcd_bkops_ctrl(hba, (value == MANUAL_GC_ON) ?
					BKOPS_STATUS_NON_CRITICAL:
					BKOPS_STATUS_CRITICAL);
		if (!hba->auto_bkops_enabled)
			err = -EAGAIN;
	}

	if (err || !ufshcd_is_auto_hibern8_supported(hba)) {
		pm_runtime_mark_last_busy(hba->dev);
		pm_runtime_put_noidle(hba->dev);
		return count;
	} else {
		/* pm_runtime_put_sync in delay_ms */
		hrtimer_start(&hba->manual_gc.hrtimer,
			ms_to_ktime(hba->manual_gc.delay_ms),
			HRTIMER_MODE_REL);
	}
	return count;
}

static ssize_t
manual_gc_hold_show(struct device *dev,
		struct device_attribute *attr, char *buf)
{
	struct ufs_hba *hba = dev_get_drvdata(dev);

	return snprintf(buf, PAGE_SIZE, "%lu\n", hba->manual_gc.delay_ms);
}

static ssize_t
manual_gc_hold_store(struct device *dev,
		struct device_attribute *attr, const char *buf, size_t count)
{
	struct ufs_hba *hba = dev_get_drvdata(dev);
	unsigned long value;

	if (kstrtoul(buf, 0, &value))
		return -EINVAL;

	hba->manual_gc.delay_ms = value;
	return count;
}

static enum hrtimer_restart ufshcd_mgc_hrtimer_handler(struct hrtimer *timer)
{
	struct ufs_hba *hba = container_of(timer, struct ufs_hba,
					manual_gc.hrtimer);

	queue_work(hba->manual_gc.mgc_workq, &hba->manual_gc.hibern8_work);
	return HRTIMER_NORESTART;
}

static void ufshcd_mgc_hibern8_work(struct work_struct *work)
{
	struct ufs_hba *hba = container_of(work, struct ufs_hba,
						manual_gc.hibern8_work);
	pm_runtime_mark_last_busy(hba->dev);
	pm_runtime_put_noidle(hba->dev);
	/* bkops will be disabled when power down */
}

static void ufshcd_init_manual_gc(struct ufs_hba *hba)
{
	struct ufs_manual_gc *mgc = &hba->manual_gc;
	char wq_name[sizeof("ufs_mgc_hibern8_work")];

	if (!ufshcd_is_auto_hibern8_supported(hba)) {
		hba->manual_gc.state = MANUAL_GC_DISABLE;
		return;
	}

	mgc->state = MANUAL_GC_ENABLE;
	mgc->hagc_support = true;
	mgc->delay_ms = UFSHCD_MANUAL_GC_HOLD_HIBERN8;

	hrtimer_init(&mgc->hrtimer, CLOCK_MONOTONIC, HRTIMER_MODE_REL);
	mgc->hrtimer.function = ufshcd_mgc_hrtimer_handler;

	INIT_WORK(&mgc->hibern8_work, ufshcd_mgc_hibern8_work);
	snprintf(wq_name, ARRAY_SIZE(wq_name), "ufs_mgc_hibern8_work_%d",
			hba->host->host_no);
	hba->manual_gc.mgc_workq = create_singlethread_workqueue(wq_name);
}

static void ufshcd_exit_manual_gc(struct ufs_hba *hba)
{
	if (!ufshcd_is_auto_hibern8_supported(hba))
		return;

	hrtimer_cancel(&hba->manual_gc.hrtimer);
	cancel_work_sync(&hba->manual_gc.hibern8_work);
	destroy_workqueue(hba->manual_gc.mgc_workq);
}

static DEVICE_ATTR_RW(rpm_lvl);
static DEVICE_ATTR_RW(spm_lvl);
static DEVICE_ATTR_RW(latency_hist);
static DEVICE_ATTR_RO(erasesize);
static DEVICE_ATTR_RO(vendor);
static DEVICE_ATTR_RO(model);
static DEVICE_ATTR_RO(rev);
static DEVICE_ATTR_RO(version);
static DEVICE_ATTR_RO(link_hibern8ed_cnt);
static DEVICE_ATTR_RW(manual_gc);
static DEVICE_ATTR_RW(manual_gc_hold);

static struct attribute *ufshcd_attrs[] = {
	&dev_attr_rpm_lvl.attr,
	&dev_attr_spm_lvl.attr,
	&dev_attr_latency_hist.attr,
	&dev_attr_erasesize.attr,
	&dev_attr_vendor.attr,
	&dev_attr_model.attr,
	&dev_attr_rev.attr,
	&dev_attr_version.attr,
	&dev_attr_link_hibern8ed_cnt.attr,
	&dev_attr_manual_gc.attr,
	&dev_attr_manual_gc_hold.attr,
	&ufs_slowio_read_us.attr.attr,
	&ufs_slowio_read_cnt.attr.attr,
	&ufs_slowio_write_us.attr.attr,
	&ufs_slowio_write_cnt.attr.attr,
	&ufs_slowio_unmap_us.attr.attr,
	&ufs_slowio_unmap_cnt.attr.attr,
	&ufs_slowio_sync_us.attr.attr,
	&ufs_slowio_sync_cnt.attr.attr,
	NULL
};

static const struct attribute_group ufshcd_attr_group = {
	.attrs = ufshcd_attrs,
};

struct health_attr {
	struct device_attribute attr;
	int bytes;
	int len;
};

static u32 health_get_bytes(u8 *desc_buf, int bytes, int len)
{
	u32 value = 0;

	switch (len) {
	case 1:
		value = desc_buf[bytes];
		break;
	case 2:
		value = desc_buf[bytes] << 8;
		value += desc_buf[bytes + 1];
		break;
	case 4:
		value = desc_buf[bytes] << 24;
		value += desc_buf[bytes + 1] << 16;
		value += desc_buf[bytes + 2] << 8;
		value += desc_buf[bytes + 3];
		break;
	}
	return value;
}

static ssize_t health_attr_show(struct device *dev,
				struct device_attribute *_attr, char *buf)
{
	struct health_attr *attr = (struct health_attr *)_attr;
	struct ufs_hba *hba = dev_get_drvdata(dev);
	int buff_len = hba->desc_size.health_desc;
	u8 desc_buf[hba->desc_size.health_desc];
	u32 value;
	int err;

	pm_runtime_get_sync(hba->dev);
	err = ufshcd_read_desc(hba, QUERY_DESC_IDN_HEALTH, 0,
					desc_buf, buff_len);
	pm_runtime_mark_last_busy(hba->dev);
	pm_runtime_put_noidle(hba->dev);
	if (err || (attr->bytes + attr->len) > desc_buf[0])
		return 0;

	value = health_get_bytes(desc_buf, attr->bytes, attr->len);

	if (attr->bytes == UFSHCD_HEALTH_LIFEC_OFFSET) {
		if (!value) {
			u32 erase = health_get_bytes(desc_buf,
					UFSHCD_HEALTH_ERASE_OFFSET, 2);
			if (erase)
				value = erase * 100 / UFSHCD_DEFAULT_PE_CYCLE;
		}
		return scnprintf(buf, PAGE_SIZE, "%u\n",
					value > 100 ? 100: value);
	}
	return scnprintf(buf, PAGE_SIZE, "0x%02x\n", value);
}

#define HEALTH_ATTR_RO(_name, _bytes, _len)				\
static struct health_attr ufs_health_##_name = {			\
	.attr = {							\
		.attr = {						\
			.name = __stringify(_name),			\
			.mode = 0444					\
		},							\
		.show = health_attr_show,				\
	},								\
	.bytes = _bytes,						\
	.len = _len,							\
}

HEALTH_ATTR_RO(length, UFSHCD_HEALTH_LEN_OFFSET, 1);
HEALTH_ATTR_RO(type, UFSHCD_HEALTH_TYPE_OFFSET, 1);
HEALTH_ATTR_RO(eol, UFSHCD_HEALTH_EOL_OFFSET, 1);
HEALTH_ATTR_RO(lifetimeA, UFSHCD_HEALTH_LIFEA_OFFSET, 1);
HEALTH_ATTR_RO(lifetimeB, UFSHCD_HEALTH_LIFEB_OFFSET, 1);
HEALTH_ATTR_RO(lifetimeC, UFSHCD_HEALTH_LIFEC_OFFSET, 1);
HEALTH_ATTR_RO(erasecount, UFSHCD_HEALTH_ERASE_OFFSET, 2);
HEALTH_ATTR_RO(totalwrite, UFSHCD_HEALTH_WRITE_OFFSET, 4);

static struct attribute *ufshcd_health_attrs[] = {
	&ufs_health_length.attr.attr,
	&ufs_health_type.attr.attr,
	&ufs_health_eol.attr.attr,
	&ufs_health_lifetimeA.attr.attr,
	&ufs_health_lifetimeB.attr.attr,
	&ufs_health_lifetimeC.attr.attr,
	&ufs_health_erasecount.attr.attr,
	&ufs_health_totalwrite.attr.attr,
	NULL
};

static const struct attribute_group ufshcd_health_attr_group = {
	.name = "health",
	.attrs = ufshcd_health_attrs,
};

static inline void ufshcd_add_sysfs_nodes(struct ufs_hba *hba)
{
	if (sysfs_create_group(&hba->dev->kobj, &ufshcd_attr_group))
		dev_err(hba->dev, "Failed to create default sysfs group\n");
	if (sysfs_create_group(&hba->dev->kobj, &ufshcd_health_attr_group))
		dev_err(hba->dev, "Failed to create health sysfs group\n");
#ifdef CONFIG_SCSI_UFS_IMPAIRED
	ufs_impaired_init_sysfs(hba);
#endif
}

static void __ufshcd_shutdown_clkscaling(struct ufs_hba *hba)
{
	bool suspend = false;
	unsigned long flags;

	spin_lock_irqsave(hba->host->host_lock, flags);
	if (hba->clk_scaling.is_allowed) {
		hba->clk_scaling.is_allowed = false;
		suspend = true;
	}
	spin_unlock_irqrestore(hba->host->host_lock, flags);

	/**
	 * Scaling may be scheduled before, hence make sure it
	 * doesn't race with shutdown
	 */
	if (ufshcd_is_clkscaling_supported(hba)) {
		cancel_work_sync(&hba->clk_scaling.suspend_work);
		cancel_work_sync(&hba->clk_scaling.resume_work);
		if (suspend)
			ufshcd_suspend_clkscaling(hba);
	}

	/* Unregister so that devfreq_monitor can't race with shutdown */
	if (hba->devfreq) {
		devfreq_remove_device(hba->devfreq);
		hba->devfreq = NULL;
	}
}

static void ufshcd_shutdown_clkscaling(struct ufs_hba *hba)
{
	if (!ufshcd_is_clkscaling_supported(hba))
		return;
	__ufshcd_shutdown_clkscaling(hba);
	device_remove_file(hba->dev, &hba->clk_scaling.enable_attr);
}

/**
 * ufshcd_shutdown - shutdown routine
 * @hba: per adapter instance
 *
 * This function would power off both UFS device and UFS link.
 *
 * Returns 0 always to allow force shutdown even in case of errors.
 */
int ufshcd_shutdown(struct ufs_hba *hba)
{
	int ret = 0;

	if (!hba->is_powered)
		goto out;

	if (ufshcd_is_ufs_dev_poweroff(hba) && ufshcd_is_link_off(hba))
		goto out;

	pm_runtime_get_sync(hba->dev);
	ufshcd_hold_all(hba);
	ufshcd_mark_shutdown_ongoing(hba);
	ufshcd_shutdown_clkscaling(hba);
	/**
	 * (1) Acquire the lock to stop any more requests
	 * (2) Wait for all issued requests to complete
	 */
	ufshcd_get_write_lock(hba);
	ufshcd_scsi_block_requests(hba);
	ret = ufshcd_wait_for_doorbell_clr(hba, U64_MAX);
	if (ret)
		dev_err(hba->dev, "%s: waiting for DB clear: failed: %d\n",
			__func__, ret);
	/* Requests may have errored out above, let it be handled */
	flush_work(&hba->eh_work);
	/* reqs issued from contexts other than shutdown will fail from now */
	ufshcd_scsi_unblock_requests(hba);
	ufshcd_release_all(hba);
	ret = ufshcd_suspend(hba, UFS_SHUTDOWN_PM);
out:
	if (ret)
		dev_err(hba->dev, "%s failed, err %d\n", __func__, ret);
	/* allow force shutdown even in case of errors */
	return 0;
}
EXPORT_SYMBOL(ufshcd_shutdown);

/**
 * ufshcd_remove - de-allocate SCSI host and host memory space
 *		data structure memory
 * @hba - per adapter instance
 */
void ufshcd_remove(struct ufs_hba *hba)
{
#ifdef CONFIG_SCSI_UFS_IMPAIRED
	ufs_impaired_exit(hba);
#endif
	ufshpb_release(hba, HPB_NEED_INIT);
	scsi_remove_host(hba->host);
	/* disable interrupts */
	ufshcd_disable_intr(hba, hba->intr_mask);
	ufshcd_hba_stop(hba, true);

	ufshcd_exit_manual_gc(hba);
	ufshcd_exit_clk_gating(hba);
	ufshcd_exit_hibern8_on_idle(hba);
	if (ufshcd_is_clkscaling_supported(hba)) {
		device_remove_file(hba->dev, &hba->clk_scaling.enable_attr);
		if (hba->devfreq)
			devfreq_remove_device(hba->devfreq);
	}
	ufshcd_hba_exit(hba);
	ufsdbg_remove_debugfs(hba);
}
EXPORT_SYMBOL_GPL(ufshcd_remove);

/**
 * ufshcd_dealloc_host - deallocate Host Bus Adapter (HBA)
 * @hba: pointer to Host Bus Adapter (HBA)
 */
void ufshcd_dealloc_host(struct ufs_hba *hba)
{
	scsi_host_put(hba->host);
}
EXPORT_SYMBOL_GPL(ufshcd_dealloc_host);

/**
 * ufshcd_set_dma_mask - Set dma mask based on the controller
 *			 addressing capability
 * @hba: per adapter instance
 *
 * Returns 0 for success, non-zero for failure
 */
static int ufshcd_set_dma_mask(struct ufs_hba *hba)
{
	if (hba->capabilities & MASK_64_ADDRESSING_SUPPORT) {
		if (!dma_set_mask_and_coherent(hba->dev, DMA_BIT_MASK(64)))
			return 0;
	}
	return dma_set_mask_and_coherent(hba->dev, DMA_BIT_MASK(32));
}

/**
 * ufshcd_alloc_host - allocate Host Bus Adapter (HBA)
 * @dev: pointer to device handle
 * @hba_handle: driver private handle
 * Returns 0 on success, non-zero value on failure
 */
int ufshcd_alloc_host(struct device *dev, struct ufs_hba **hba_handle)
{
	struct Scsi_Host *host;
	struct ufs_hba *hba;
	int err = 0;

	if (!dev) {
		dev_err(dev,
		"Invalid memory reference for dev is NULL\n");
		err = -ENODEV;
		goto out_error;
	}

	host = scsi_host_alloc(&ufshcd_driver_template,
				sizeof(struct ufs_hba));
	if (!host) {
		dev_err(dev, "scsi_host_alloc failed\n");
		err = -ENOMEM;
		goto out_error;
	}
	hba = shost_priv(host);
	hba->host = host;
	hba->dev = dev;
	*hba_handle = hba;

out_error:
	return err;
}
EXPORT_SYMBOL(ufshcd_alloc_host);

/**
 * ufshcd_is_devfreq_scaling_required - check if scaling is required or not
 * @hba: per adapter instance
 * @scale_up: True if scaling up and false if scaling down
 *
 * Returns true if scaling is required, false otherwise.
 */
static bool ufshcd_is_devfreq_scaling_required(struct ufs_hba *hba,
					       bool scale_up)
{
	struct ufs_clk_info *clki;
	struct list_head *head = &hba->clk_list_head;

	if (!head || list_empty(head))
		return false;

	list_for_each_entry(clki, head, list) {
		if (!IS_ERR_OR_NULL(clki->clk)) {
			if (scale_up && clki->max_freq) {
				if (clki->curr_freq == clki->max_freq)
					continue;
				return true;
			} else if (!scale_up && clki->min_freq) {
				if (clki->curr_freq == clki->min_freq)
					continue;
				return true;
			}
		}
	}

	return false;
}

/**
 * ufshcd_scale_gear - scale up/down UFS gear
 * @hba: per adapter instance
 * @scale_up: True for scaling up gear and false for scaling down
 *
 * Returns 0 for success,
 * Returns -EBUSY if scaling can't happen at this time
 * Returns non-zero for any other errors
 */
static int ufshcd_scale_gear(struct ufs_hba *hba, bool scale_up)
{
	int ret = 0;
	struct ufs_pa_layer_attr new_pwr_info;
	u32 scale_down_gear = ufshcd_vops_get_scale_down_gear(hba);

	BUG_ON(!hba->clk_scaling.saved_pwr_info.is_valid);

	if (scale_up) {
		memcpy(&new_pwr_info, &hba->clk_scaling.saved_pwr_info.info,
		       sizeof(struct ufs_pa_layer_attr));
		/*
		 * Some UFS devices may stop responding after switching from
		 * HS-G1 to HS-G3. Also, it is found that these devices work
		 * fine if we do 2 steps switch: HS-G1 to HS-G2 followed by
		 * HS-G2 to HS-G3. If UFS_DEVICE_QUIRK_HS_G1_TO_HS_G3_SWITCH
		 * quirk is enabled for such devices, this 2 steps gear switch
		 * workaround will be applied.
		 */
		if ((hba->dev_info.quirks &
		     UFS_DEVICE_QUIRK_HS_G1_TO_HS_G3_SWITCH)
		    && (hba->pwr_info.gear_tx == UFS_HS_G1)
		    && (new_pwr_info.gear_tx == UFS_HS_G3)) {
			/* scale up to G2 first */
			new_pwr_info.gear_tx = UFS_HS_G2;
			new_pwr_info.gear_rx = UFS_HS_G2;
			ret = ufshcd_change_power_mode(hba, &new_pwr_info);
			if (ret)
				goto out;

			/* scale up to G3 now */
			new_pwr_info.gear_tx = UFS_HS_G3;
			new_pwr_info.gear_rx = UFS_HS_G3;
			/* now, fall through to set the HS-G3 */
		}
		ret = ufshcd_change_power_mode(hba, &new_pwr_info);
		if (ret)
			goto out;
	} else {
		memcpy(&new_pwr_info, &hba->pwr_info,
		       sizeof(struct ufs_pa_layer_attr));

		if (hba->pwr_info.gear_tx > scale_down_gear
		    || hba->pwr_info.gear_rx > scale_down_gear) {
			/* save the current power mode */
			memcpy(&hba->clk_scaling.saved_pwr_info.info,
				&hba->pwr_info,
				sizeof(struct ufs_pa_layer_attr));

			/* scale down gear */
			new_pwr_info.gear_tx = scale_down_gear;
			new_pwr_info.gear_rx = scale_down_gear;
			if (!(hba->dev_info.quirks & UFS_DEVICE_NO_FASTAUTO)) {
				new_pwr_info.pwr_tx = FASTAUTO_MODE;
				new_pwr_info.pwr_rx = FASTAUTO_MODE;
			}
		}
		ret = ufshcd_change_power_mode(hba, &new_pwr_info);
	}

out:
	if (ret)
		dev_err(hba->dev, "%s: failed err %d, old gear: (tx %d rx %d), new gear: (tx %d rx %d), scale_up = %d",
			__func__, ret,
			hba->pwr_info.gear_tx, hba->pwr_info.gear_rx,
			new_pwr_info.gear_tx, new_pwr_info.gear_rx,
			scale_up);

	return ret;
}

static int ufshcd_clock_scaling_prepare(struct ufs_hba *hba)
{
	#define DOORBELL_CLR_TOUT_US		(1000 * 1000) /* 1 sec */
	int ret = 0;
	/*
	 * make sure that there are no outstanding requests when
	 * clock scaling is in progress
	 */
	ufshcd_scsi_block_requests(hba);
	down_write(&hba->lock);
	if (ufshcd_wait_for_doorbell_clr(hba, DOORBELL_CLR_TOUT_US)) {
		ret = -EBUSY;
		up_write(&hba->lock);
		ufshcd_scsi_unblock_requests(hba);
	}

	return ret;
}

static void ufshcd_clock_scaling_unprepare(struct ufs_hba *hba)
{
	up_write(&hba->lock);
	ufshcd_scsi_unblock_requests(hba);
}

/**
 * ufshcd_devfreq_scale - scale up/down UFS clocks and gear
 * @hba: per adapter instance
 * @scale_up: True for scaling up and false for scalin down
 *
 * Returns 0 for success,
 * Returns -EBUSY if scaling can't happen at this time
 * Returns non-zero for any other errors
 */
static int ufshcd_devfreq_scale(struct ufs_hba *hba, bool scale_up)
{
	int ret = 0;

	if (hba->extcon && ufshcd_is_card_offline(hba))
		return 0;

	/* let's not get into low power until clock scaling is completed */
	hba->ufs_stats.clk_hold.ctx = CLK_SCALE_WORK;
	ufshcd_hold_all(hba);

	ret = ufshcd_clock_scaling_prepare(hba);
	if (ret)
		goto out;

	ufshcd_custom_cmd_log(hba, "waited-for-DB-clear");

	/* scale down the gear before scaling down clocks */
	if (!scale_up) {
		ret = ufshcd_scale_gear(hba, false);
		if (ret)
			goto clk_scaling_unprepare;
		ufshcd_custom_cmd_log(hba, "Gear-scaled-down");
	}

	/*
	 * If auto hibern8 is supported then put the link in
	 * hibern8 manually, this is to avoid auto hibern8
	 * racing during clock frequency scaling sequence.
	 */
	if (ufshcd_is_auto_hibern8_supported(hba)) {
		ret = ufshcd_uic_hibern8_enter(hba);
		/* link will be bad state so no need to scale_up_gear */
		if (ret)
			goto clk_scaling_unprepare;
		ufshcd_custom_cmd_log(hba, "Hibern8-entered");
	}

	ret = ufshcd_scale_clks(hba, scale_up);
	if (ret)
		goto scale_up_gear;
	ufshcd_custom_cmd_log(hba, "Clk-freq-switched");

	if (ufshcd_is_auto_hibern8_supported(hba)) {
		ret = ufshcd_uic_hibern8_exit(hba);
		/* link will be bad state so no need to scale_up_gear */
		if (ret)
			goto clk_scaling_unprepare;
		ufshcd_custom_cmd_log(hba, "Hibern8-Exited");
	}

	/* scale up the gear after scaling up clocks */
	if (scale_up) {
		ret = ufshcd_scale_gear(hba, true);
		if (ret) {
			ufshcd_scale_clks(hba, false);
			goto clk_scaling_unprepare;
		}
		ufshcd_custom_cmd_log(hba, "Gear-scaled-up");
	}

	if (!ret) {
		hba->clk_scaling.is_scaled_up = scale_up;
		if (scale_up)
			hba->clk_gating.delay_ms =
				hba->clk_gating.delay_ms_perf;
		else
			hba->clk_gating.delay_ms =
				hba->clk_gating.delay_ms_pwr_save;
	}

	goto clk_scaling_unprepare;

scale_up_gear:
	if (!scale_up)
		ufshcd_scale_gear(hba, true);
clk_scaling_unprepare:
	ufshcd_clock_scaling_unprepare(hba);
out:
	hba->ufs_stats.clk_rel.ctx = CLK_SCALE_WORK;
	ufshcd_release_all(hba);
	return ret;
}

static void __ufshcd_suspend_clkscaling(struct ufs_hba *hba)
{
	unsigned long flags;

	devfreq_suspend_device(hba->devfreq);
	spin_lock_irqsave(hba->host->host_lock, flags);
	hba->clk_scaling.window_start_t = 0;
	spin_unlock_irqrestore(hba->host->host_lock, flags);
}

static void ufshcd_suspend_clkscaling(struct ufs_hba *hba)
{
	unsigned long flags;
	bool suspend = false;

	if (!ufshcd_is_clkscaling_supported(hba))
		return;

	spin_lock_irqsave(hba->host->host_lock, flags);
	if (!hba->clk_scaling.is_suspended) {
		suspend = true;
		hba->clk_scaling.is_suspended = true;
	}
	spin_unlock_irqrestore(hba->host->host_lock, flags);

	if (suspend)
		__ufshcd_suspend_clkscaling(hba);
}

static void ufshcd_resume_clkscaling(struct ufs_hba *hba)
{
	unsigned long flags;
	bool resume = false;

	if (!ufshcd_is_clkscaling_supported(hba))
		return;

	spin_lock_irqsave(hba->host->host_lock, flags);
	if (hba->clk_scaling.is_suspended) {
		resume = true;
		hba->clk_scaling.is_suspended = false;
	}
	spin_unlock_irqrestore(hba->host->host_lock, flags);

	if (resume)
		devfreq_resume_device(hba->devfreq);
}

static ssize_t ufshcd_clkscale_enable_show(struct device *dev,
		struct device_attribute *attr, char *buf)
{
	struct ufs_hba *hba = dev_get_drvdata(dev);

	return snprintf(buf, PAGE_SIZE, "%d\n", hba->clk_scaling.is_allowed);
}

static ssize_t ufshcd_clkscale_enable_store(struct device *dev,
		struct device_attribute *attr, const char *buf, size_t count)
{
	struct ufs_hba *hba = dev_get_drvdata(dev);
	u32 value;
	int err;

	if (kstrtou32(buf, 0, &value))
		return -EINVAL;

	value = !!value;
	if (value == hba->clk_scaling.is_allowed)
		goto out;

	pm_runtime_get_sync(hba->dev);
	ufshcd_hold(hba, false);

	cancel_work_sync(&hba->clk_scaling.suspend_work);
	cancel_work_sync(&hba->clk_scaling.resume_work);

	hba->clk_scaling.is_allowed = value;

	if (value) {
		ufshcd_resume_clkscaling(hba);
	} else {
		ufshcd_suspend_clkscaling(hba);
		err = ufshcd_devfreq_scale(hba, true);
		if (err)
			dev_err(hba->dev, "%s: failed to scale clocks up %d\n",
					__func__, err);
	}

	ufshcd_release(hba, false);
	pm_runtime_put_sync(hba->dev);
out:
	return count;
}

static void ufshcd_clk_scaling_suspend_work(struct work_struct *work)
{
	struct ufs_hba *hba = container_of(work, struct ufs_hba,
					   clk_scaling.suspend_work);
	unsigned long irq_flags;

	spin_lock_irqsave(hba->host->host_lock, irq_flags);
	if (hba->clk_scaling.active_reqs || hba->clk_scaling.is_suspended) {
		spin_unlock_irqrestore(hba->host->host_lock, irq_flags);
		return;
	}
	hba->clk_scaling.is_suspended = true;
	spin_unlock_irqrestore(hba->host->host_lock, irq_flags);

	__ufshcd_suspend_clkscaling(hba);
}

static void ufshcd_clk_scaling_resume_work(struct work_struct *work)
{
	struct ufs_hba *hba = container_of(work, struct ufs_hba,
					   clk_scaling.resume_work);
	unsigned long irq_flags;

	spin_lock_irqsave(hba->host->host_lock, irq_flags);
	if (!hba->clk_scaling.is_suspended) {
		spin_unlock_irqrestore(hba->host->host_lock, irq_flags);
		return;
	}
	hba->clk_scaling.is_suspended = false;
	spin_unlock_irqrestore(hba->host->host_lock, irq_flags);

	devfreq_resume_device(hba->devfreq);
}

static int ufshcd_devfreq_target(struct device *dev,
				unsigned long *freq, u32 flags)
{
	int ret = 0;
	struct ufs_hba *hba = dev_get_drvdata(dev);
	unsigned long irq_flags;
	ktime_t start;
	bool scale_up, sched_clk_scaling_suspend_work = false;

	if (!ufshcd_is_clkscaling_supported(hba))
		return -EINVAL;

	if ((*freq > 0) && (*freq < UINT_MAX)) {
		dev_err(hba->dev, "%s: invalid freq = %lu\n", __func__, *freq);
		return -EINVAL;
	}

	spin_lock_irqsave(hba->host->host_lock, irq_flags);
	if (ufshcd_eh_in_progress(hba)) {
		spin_unlock_irqrestore(hba->host->host_lock, irq_flags);
		return 0;
	}

	if (!hba->clk_scaling.active_reqs)
		sched_clk_scaling_suspend_work = true;

	scale_up = (*freq == UINT_MAX) ? true : false;
	if (!ufshcd_is_devfreq_scaling_required(hba, scale_up)) {
		spin_unlock_irqrestore(hba->host->host_lock, irq_flags);
		ret = 0;
		goto out; /* no state change required */
	}
	spin_unlock_irqrestore(hba->host->host_lock, irq_flags);

	start = ktime_get();
	ret = ufshcd_devfreq_scale(hba, scale_up);
	trace_ufshcd_profile_clk_scaling(dev_name(hba->dev),
		(scale_up ? "up" : "down"),
		ktime_to_us(ktime_sub(ktime_get(), start)), ret);

out:
	if (sched_clk_scaling_suspend_work)
		queue_work(hba->clk_scaling.workq,
			   &hba->clk_scaling.suspend_work);

	return ret;
}

static int ufshcd_devfreq_get_dev_status(struct device *dev,
		struct devfreq_dev_status *stat)
{
	struct ufs_hba *hba = dev_get_drvdata(dev);
	struct ufs_clk_scaling *scaling = &hba->clk_scaling;
	unsigned long flags;

	if (!ufshcd_is_clkscaling_supported(hba))
		return -EINVAL;

	memset(stat, 0, sizeof(*stat));

	spin_lock_irqsave(hba->host->host_lock, flags);
	if (!scaling->window_start_t)
		goto start_window;

	if (scaling->is_busy_started)
		scaling->tot_busy_t += ktime_to_us(ktime_sub(ktime_get(),
					scaling->busy_start_t));

	stat->total_time = jiffies_to_usecs((long)jiffies -
				(long)scaling->window_start_t);
	stat->busy_time = scaling->tot_busy_t;
start_window:
	scaling->window_start_t = jiffies;
	scaling->tot_busy_t = 0;

	if (hba->outstanding_reqs) {
		scaling->busy_start_t = ktime_get();
		scaling->is_busy_started = true;
	} else {
		scaling->busy_start_t = ktime_set(0, 0);
		scaling->is_busy_started = false;
	}
	spin_unlock_irqrestore(hba->host->host_lock, flags);
	return 0;
}

static void ufshcd_clkscaling_init_sysfs(struct ufs_hba *hba)
{
	hba->clk_scaling.enable_attr.show = ufshcd_clkscale_enable_show;
	hba->clk_scaling.enable_attr.store = ufshcd_clkscale_enable_store;
	sysfs_attr_init(&hba->clk_scaling.enable_attr.attr);
	hba->clk_scaling.enable_attr.attr.name = "clkscale_enable";
	hba->clk_scaling.enable_attr.attr.mode = S_IRUGO | S_IWUSR;
	if (device_create_file(hba->dev, &hba->clk_scaling.enable_attr))
		dev_err(hba->dev, "Failed to create sysfs for clkscale_enable\n");
}

/**
 * ufshcd_init - Driver initialization routine
 * @hba: per-adapter instance
 * @mmio_base: base register address
 * @irq: Interrupt line of device
 * Returns 0 on success, non-zero value on failure
 */
int ufshcd_init(struct ufs_hba *hba, void __iomem *mmio_base, unsigned int irq)
{
	int err;
	struct Scsi_Host *host = hba->host;
	struct device *dev = hba->dev;

	if (!mmio_base) {
		dev_err(hba->dev,
		"Invalid memory reference for mmio_base is NULL\n");
		err = -ENODEV;
		goto out_error;
	}

	hba->mmio_base = mmio_base;
	hba->irq = irq;

	/* Set descriptor lengths to specification defaults */
	ufshcd_def_desc_sizes(hba);

	err = ufshcd_hba_init(hba);
	if (err)
		goto out_error;

	/* Read capabilities registers */
	ufshcd_hba_capabilities(hba);

	/* Get UFS version supported by the controller */
	hba->ufs_version = ufshcd_get_ufs_version(hba);

	/* print error message if ufs_version is not valid */
	if ((hba->ufs_version != UFSHCI_VERSION_10) &&
	    (hba->ufs_version != UFSHCI_VERSION_11) &&
	    (hba->ufs_version != UFSHCI_VERSION_20) &&
	    (hba->ufs_version != UFSHCI_VERSION_21))
		dev_err(hba->dev, "invalid UFS version 0x%x\n",
			hba->ufs_version);

	/* Get Interrupt bit mask per version */
	hba->intr_mask = ufshcd_get_intr_mask(hba);

	/* Enable debug prints */
	hba->ufshcd_dbg_print = DEFAULT_UFSHCD_DBG_PRINT_EN;

	err = ufshcd_set_dma_mask(hba);
	if (err) {
		dev_err(hba->dev, "set dma mask failed\n");
		goto out_disable;
	}

	/* Allocate memory for host memory space */
	err = ufshcd_memory_alloc(hba);
	if (err) {
		dev_err(hba->dev, "Memory allocation failed\n");
		goto out_disable;
	}

	/* Configure LRB */
	ufshcd_host_memory_configure(hba);

	host->can_queue = hba->nutrs;
	host->cmd_per_lun = hba->nutrs;
	host->max_id = UFSHCD_MAX_ID;
	host->max_lun = UFS_MAX_LUNS;
	host->max_channel = UFSHCD_MAX_CHANNEL;
	host->unique_id = host->host_no;
	host->max_cmd_len = MAX_CDB_SIZE;
	host->set_dbd_for_caching = 1;

	hba->max_pwr_info.is_valid = false;

	/* Set default slow io value. */
	hba->slowio[UFSHCD_SLOWIO_READ][UFSHCD_SLOWIO_US] =
		UFSHCD_DEFAULT_SLOWIO_READ_US;
	hba->slowio[UFSHCD_SLOWIO_WRITE][UFSHCD_SLOWIO_US] =
		UFSHCD_DEFAULT_SLOWIO_WRITE_US;
	hba->slowio[UFSHCD_SLOWIO_UNMAP][UFSHCD_SLOWIO_US] =
		UFSHCD_DEFAULT_SLOWIO_UNMAP_US;
	hba->slowio[UFSHCD_SLOWIO_SYNC][UFSHCD_SLOWIO_US] =
		UFSHCD_DEFAULT_SLOWIO_SYNC_US;
	ufshcd_update_slowio_min_us(hba);

#ifdef CONFIG_SCSI_UFS_IMPAIRED
	ufs_impaired_init(hba);
#endif

	/* Initailize wait queue for task management */
	init_waitqueue_head(&hba->tm_wq);
	init_waitqueue_head(&hba->tm_tag_wq);

	/* Initialize work queues */
	INIT_WORK(&hba->eh_work, ufshcd_err_handler);
	INIT_WORK(&hba->eeh_work, ufshcd_exception_event_handler);
	INIT_WORK(&hba->card_detect_work, ufshcd_card_detect_handler);
	INIT_WORK(&hba->rls_work, ufshcd_rls_handler);

	/* Initialize UIC command mutex */
	mutex_init(&hba->uic_cmd_mutex);

	/* Initialize mutex for device management commands */
	mutex_init(&hba->dev_cmd.lock);

	init_rwsem(&hba->lock);
	init_rwsem(&hba->query_lock);

	/* Initialize device management tag acquire wait queue */
	init_waitqueue_head(&hba->dev_cmd.tag_wq);

	ufshcd_init_clk_gating(hba);
	ufshcd_init_hibern8_on_idle(hba);
	ufshcd_init_manual_gc(hba);

	/*
	 * In order to avoid any spurious interrupt immediately after
	 * registering UFS controller interrupt handler, clear any pending UFS
	 * interrupt status and disable all the UFS interrupts.
	 */
	ufshcd_writel(hba, ufshcd_readl(hba, REG_INTERRUPT_STATUS),
		      REG_INTERRUPT_STATUS);
	ufshcd_writel(hba, 0, REG_INTERRUPT_ENABLE);
	/*
	 * Make sure that UFS interrupts are disabled and any pending interrupt
	 * status is cleared before registering UFS interrupt handler.
	 */
	mb();

	/* IRQ registration */
	err = devm_request_irq(dev, irq, ufshcd_intr, IRQF_SHARED,
				dev_name(dev), hba);
	if (err) {
		dev_err(hba->dev, "request irq failed\n");
		goto exit_gating;
	} else {
		hba->is_irq_enabled = true;
	}

	err = scsi_add_host(host, hba->dev);
	if (err) {
		dev_err(hba->dev, "scsi_add_host failed\n");
		goto exit_gating;
	}

	/* Reset controller to power on reset (POR) state */
	ufshcd_vops_full_reset(hba);

	/* reset connected UFS device */
	err = ufshcd_reset_device(hba);
	if (err)
		dev_warn(hba->dev, "%s: device reset failed. err %d\n",
			 __func__, err);

	/* Host controller enable */
	err = ufshcd_hba_enable(hba);
	if (err) {
		dev_err(hba->dev, "Host controller enable failed\n");
		ufshcd_print_host_regs(hba);
		ufshcd_print_host_state(hba);
		goto out_remove_scsi_host;
	}

	if (ufshcd_is_clkscaling_supported(hba)) {
		char wq_name[sizeof("ufs_clkscaling_00")];

		INIT_WORK(&hba->clk_scaling.suspend_work,
			  ufshcd_clk_scaling_suspend_work);
		INIT_WORK(&hba->clk_scaling.resume_work,
			  ufshcd_clk_scaling_resume_work);

		snprintf(wq_name, ARRAY_SIZE(wq_name), "ufs_clkscaling_%d",
			 host->host_no);
		hba->clk_scaling.workq = create_singlethread_workqueue(wq_name);

		ufshcd_clkscaling_init_sysfs(hba);
	}

	/*
	 * If rpm_lvl and and spm_lvl are not already set to valid levels,
	 * set the default power management level for UFS runtime and system
	 * suspend. Default power saving mode selected is keeping UFS link in
	 * Hibern8 state and UFS device in sleep.
	 */
	if (!ufshcd_is_valid_pm_lvl(hba->rpm_lvl))
		hba->rpm_lvl = ufs_get_desired_pm_lvl_for_dev_link_state(
							UFS_SLEEP_PWR_MODE,
							UIC_LINK_HIBERN8_STATE);
	if (!ufshcd_is_valid_pm_lvl(hba->spm_lvl))
		hba->spm_lvl = ufs_get_desired_pm_lvl_for_dev_link_state(
							UFS_SLEEP_PWR_MODE,
							UIC_LINK_HIBERN8_STATE);

	/* Hold auto suspend until async scan completes */
	pm_runtime_get_sync(dev);

	/*
	 * We are assuming that device wasn't put in sleep/power-down
	 * state exclusively during the boot stage before kernel.
	 * This assumption helps avoid doing link startup twice during
	 * ufshcd_probe_hba().
	 */
	ufshcd_set_ufs_dev_active(hba);

	/* initialize hpb structures */
	ufshcd_init_hpb(hba);

	ufshcd_cmd_log_init(hba);

	async_schedule(ufshcd_async_scan, hba);

	ufsdbg_add_debugfs(hba);

	ufshcd_add_sysfs_nodes(hba);

	return 0;

out_remove_scsi_host:
	scsi_remove_host(hba->host);
exit_gating:
	ufshcd_exit_manual_gc(hba);
	ufshcd_exit_clk_gating(hba);
out_disable:
	hba->is_irq_enabled = false;
	ufshcd_hba_exit(hba);
out_error:
	return err;
}
EXPORT_SYMBOL_GPL(ufshcd_init);

MODULE_AUTHOR("Santosh Yaragnavi <santosh.sy@samsung.com>");
MODULE_AUTHOR("Vinayak Holikatti <h.vinayak@samsung.com>");
MODULE_DESCRIPTION("Generic UFS host controller driver Core");
MODULE_LICENSE("GPL");
MODULE_VERSION(UFSHCD_DRIVER_VERSION);<|MERGE_RESOLUTION|>--- conflicted
+++ resolved
@@ -3957,10 +3957,10 @@
 		goto out_unlock;
 	}
 
+	*buf_len = be16_to_cpu(response->upiu_res.length);
+
+out_unlock:
 	hba->dev_cmd.query.descriptor = NULL;
-	*buf_len = be16_to_cpu(response->upiu_res.length);
-
-out_unlock:
 	mutex_unlock(&hba->dev_cmd.lock);
 out:
 	ufshcd_release_all(hba);
@@ -5752,18 +5752,7 @@
 	}
 	spin_unlock_irqrestore(hba->host->host_lock, flags);
 
-<<<<<<< HEAD
 	return ocs_value;
-=======
-	*buf_len = be16_to_cpu(response->upiu_res.length);
-
-out_unlock:
-	hba->dev_cmd.query.descriptor = NULL;
-	mutex_unlock(&hba->dev_cmd.lock);
-out:
-	ufshcd_release(hba);
-	return err;
->>>>>>> 09c8c129
 }
 
 /**

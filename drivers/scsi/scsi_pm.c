--- conflicted
+++ resolved
@@ -85,7 +85,6 @@
 		err = pm_runtime_set_active(dev);
 		pm_runtime_enable(dev);
 
-<<<<<<< HEAD
 		if (!err && scsi_is_sdev_device(dev)) {
 			struct scsi_device *sdev = to_scsi_device(dev);
 
@@ -96,20 +95,6 @@
 			 */
 			if (sdev->request_queue->dev)
 				blk_post_runtime_resume(sdev->request_queue, 0);
-=======
-		/*
-		 * Forcibly set runtime PM status of request queue to "active"
-		 * to make sure we can again get requests from the queue
-		 * (see also blk_pm_peek_request()).
-		 *
-		 * The resume hook will correct runtime PM status of the disk.
-		 */
-		if (!err && scsi_is_sdev_device(dev)) {
-			struct scsi_device *sdev = to_scsi_device(dev);
-
-			if (sdev->request_queue->dev)
-				blk_set_runtime_active(sdev->request_queue);
->>>>>>> fd37e285
 		}
 	}
 

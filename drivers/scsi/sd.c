--- conflicted
+++ resolved
@@ -2859,16 +2859,9 @@
 	q->limits.max_dev_sectors = logical_to_sectors(sdp, dev_max);
 
 	if (sd_validate_opt_xfer_size(sdkp, dev_max)) {
-<<<<<<< HEAD
 		rw_max = q->limits.io_opt =
 						sdkp->opt_xfer_blocks * sdp->sector_size;
-	} else
-=======
-		q->limits.io_opt = logical_to_bytes(sdp, sdkp->opt_xfer_blocks);
-		rw_max = logical_to_sectors(sdp, sdkp->opt_xfer_blocks);
 	} else {
-		q->limits.io_opt = 0;
->>>>>>> 1caf614f
 		rw_max = min_not_zero(logical_to_sectors(sdp, dev_max),
 				      (sector_t)BLK_DEF_MAX_SECTORS);
 	}

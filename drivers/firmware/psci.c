--- conflicted
+++ resolved
@@ -14,10 +14,7 @@
 #define pr_fmt(fmt) "psci: " fmt
 
 #include <linux/arm-smccc.h>
-<<<<<<< HEAD
 #include <linux/cpuidle.h>
-=======
->>>>>>> 1b8629e7
 #include <linux/errno.h>
 #include <linux/linkage.h>
 #include <linux/of.h>
@@ -113,26 +110,6 @@
 			       PSCI_0_2_POWER_STATE_MASK;
 
 	return !(state & ~valid_mask);
-}
-
-static unsigned long __invoke_psci_fn_hvc(unsigned long function_id,
-			unsigned long arg0, unsigned long arg1,
-			unsigned long arg2)
-{
-	struct arm_smccc_res res;
-
-	arm_smccc_hvc(function_id, arg0, arg1, arg2, 0, 0, 0, 0, &res);
-	return res.a0;
-}
-
-static unsigned long __invoke_psci_fn_smc(unsigned long function_id,
-			unsigned long arg0, unsigned long arg1,
-			unsigned long arg2)
-{
-	struct arm_smccc_res res;
-
-	arm_smccc_smc(function_id, arg0, arg1, arg2, 0, 0, 0, 0, &res);
-	return res.a0;
 }
 
 static int psci_to_linux_errno(int errno)

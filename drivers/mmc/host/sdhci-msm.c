/*
 * drivers/mmc/host/sdhci-msm.c - Qualcomm Technologies, Inc. MSM SDHCI Platform
 * driver source file
 *
 * Copyright (c) 2012-2018, The Linux Foundation. All rights reserved.
 *
 * This program is free software; you can redistribute it and/or modify
 * it under the terms of the GNU General Public License version 2 and
 * only version 2 as published by the Free Software Foundation.
 *
 * This program is distributed in the hope that it will be useful,
 * but WITHOUT ANY WARRANTY; without even the implied warranty of
 * MERCHANTABILITY or FITNESS FOR A PARTICULAR PURPOSE.  See the
 * GNU General Public License for more details.
 *
 */

#include <linux/module.h>
#include <linux/mmc/host.h>
#include <linux/mmc/card.h>
#include <linux/mmc/sdio_func.h>
#include <linux/gfp.h>
#include <linux/of.h>
#include <linux/of_device.h>
#include <linux/of_gpio.h>
#include <linux/regulator/consumer.h>
#include <linux/types.h>
#include <linux/input.h>
#include <linux/platform_device.h>
#include <linux/wait.h>
#include <linux/io.h>
#include <linux/delay.h>
#include <linux/scatterlist.h>
#include <linux/slab.h>
#include <linux/mmc/slot-gpio.h>
#include <linux/dma-mapping.h>
#include <linux/iopoll.h>
#include <linux/pinctrl/consumer.h>
#include <linux/iopoll.h>
#include <linux/msm-bus.h>
#include <linux/pm_runtime.h>
#include <linux/nvmem-consumer.h>
#include <trace/events/mmc.h>

#include "sdhci-msm.h"
#include "sdhci-msm-ice.h"
#include "cmdq_hci.h"

#define QOS_REMOVE_DELAY_MS	10
#define CORE_POWER		0x0
#define CORE_SW_RST		(1 << 7)

#define SDHCI_VER_100		0x2B

#define CORE_VERSION_STEP_MASK		0x0000FFFF
#define CORE_VERSION_MINOR_MASK		0x0FFF0000
#define CORE_VERSION_MINOR_SHIFT	16
#define CORE_VERSION_MAJOR_MASK		0xF0000000
#define CORE_VERSION_MAJOR_SHIFT	28
#define CORE_VERSION_TARGET_MASK	0x000000FF
#define SDHCI_MSM_VER_420               0x49

#define SWITCHABLE_SIGNALLING_VOL	(1 << 29)

#define CORE_VERSION_MAJOR_MASK		0xF0000000
#define CORE_VERSION_MAJOR_SHIFT	28

#define CORE_HC_MODE		0x78
#define HC_MODE_EN		0x1
#define FF_CLK_SW_RST_DIS	(1 << 13)

#define CORE_PWRCTL_BUS_OFF	0x01
#define CORE_PWRCTL_BUS_ON	(1 << 1)
#define CORE_PWRCTL_IO_LOW	(1 << 2)
#define CORE_PWRCTL_IO_HIGH	(1 << 3)

#define CORE_PWRCTL_BUS_SUCCESS	0x01
#define CORE_PWRCTL_BUS_FAIL	(1 << 1)
#define CORE_PWRCTL_IO_SUCCESS	(1 << 2)
#define CORE_PWRCTL_IO_FAIL	(1 << 3)

#define INT_MASK		0xF
#define MAX_PHASES		16

#define CORE_CMD_DAT_TRACK_SEL	(1 << 0)
#define CORE_DLL_EN		(1 << 16)
#define CORE_CDR_EN		(1 << 17)
#define CORE_CK_OUT_EN		(1 << 18)
#define CORE_CDR_EXT_EN		(1 << 19)
#define CORE_DLL_PDN		(1 << 29)
#define CORE_DLL_RST		(1 << 30)

#define CORE_DLL_LOCK		(1 << 7)
#define CORE_DDR_DLL_LOCK	(1 << 11)

#define CORE_CLK_PWRSAVE		(1 << 1)
#define CORE_HC_MCLK_SEL_DFLT		(2 << 8)
#define CORE_HC_MCLK_SEL_HS400		(3 << 8)
#define CORE_HC_MCLK_SEL_MASK		(3 << 8)
#define CORE_HC_AUTO_CMD21_EN		(1 << 6)
#define CORE_IO_PAD_PWR_SWITCH_EN	(1 << 15)
#define CORE_IO_PAD_PWR_SWITCH	(1 << 16)
#define CORE_HC_SELECT_IN_EN	(1 << 18)
#define CORE_HC_SELECT_IN_HS400	(6 << 19)
#define CORE_HC_SELECT_IN_MASK	(7 << 19)
#define CORE_VENDOR_SPEC_POR_VAL	0xA1C

#define HC_SW_RST_WAIT_IDLE_DIS	(1 << 20)
#define HC_SW_RST_REQ (1 << 21)
#define CORE_ONE_MID_EN     (1 << 25)

#define CORE_8_BIT_SUPPORT		(1 << 18)
#define CORE_3_3V_SUPPORT		(1 << 24)
#define CORE_3_0V_SUPPORT		(1 << 25)
#define CORE_1_8V_SUPPORT		(1 << 26)
#define CORE_SYS_BUS_SUPPORT_64_BIT	BIT(28)

#define CORE_CSR_CDC_CTLR_CFG0		0x130
#define CORE_SW_TRIG_FULL_CALIB		(1 << 16)
#define CORE_HW_AUTOCAL_ENA		(1 << 17)

#define CORE_CSR_CDC_CTLR_CFG1		0x134
#define CORE_CSR_CDC_CAL_TIMER_CFG0	0x138
#define CORE_TIMER_ENA			(1 << 16)

#define CORE_CSR_CDC_CAL_TIMER_CFG1	0x13C
#define CORE_CSR_CDC_REFCOUNT_CFG	0x140
#define CORE_CSR_CDC_COARSE_CAL_CFG	0x144
#define CORE_CDC_OFFSET_CFG		0x14C
#define CORE_CSR_CDC_DELAY_CFG		0x150
#define CORE_CDC_SLAVE_DDA_CFG		0x160
#define CORE_CSR_CDC_STATUS0		0x164
#define CORE_CALIBRATION_DONE		(1 << 0)

#define CORE_CDC_ERROR_CODE_MASK	0x7000000

#define CQ_CMD_DBG_RAM	                0x110
#define CQ_CMD_DBG_RAM_WA               0x150
#define CQ_CMD_DBG_RAM_OL               0x154

#define CORE_CSR_CDC_GEN_CFG		0x178
#define CORE_CDC_SWITCH_BYPASS_OFF	(1 << 0)
#define CORE_CDC_SWITCH_RC_EN		(1 << 1)

#define CORE_CDC_T4_DLY_SEL		(1 << 0)
#define CORE_CMDIN_RCLK_EN		(1 << 1)
#define CORE_START_CDC_TRAFFIC		(1 << 6)

#define CORE_PWRSAVE_DLL	(1 << 3)
#define CORE_FIFO_ALT_EN	(1 << 10)
#define CORE_CMDEN_HS400_INPUT_MASK_CNT (1 << 13)

#define CORE_DDR_CAL_EN		(1 << 0)
#define CORE_FLL_CYCLE_CNT	(1 << 18)
#define CORE_DLL_CLOCK_DISABLE	(1 << 21)

#define DDR_CONFIG_POR_VAL		0x80040853
#define DDR_CONFIG_PRG_RCLK_DLY_MASK	0x1FF
#define DDR_CONFIG_PRG_RCLK_DLY		115
#define DDR_CONFIG_2_POR_VAL		0x80040873

/* 512 descriptors */
#define SDHCI_MSM_MAX_SEGMENTS  (1 << 9)
#define SDHCI_MSM_MMC_CLK_GATE_DELAY	200 /* msecs */

#define CORE_FREQ_100MHZ	(100 * 1000 * 1000)
#define TCXO_FREQ		19200000

#define INVALID_TUNING_PHASE	-1
#define sdhci_is_valid_gpio_wakeup_int(_h) ((_h)->pdata->sdiowakeup_irq >= 0)

#define NUM_TUNING_PHASES		16
#define MAX_DRV_TYPES_SUPPORTED_HS200	4
#define MSM_AUTOSUSPEND_DELAY_MS 100

#define RCLK_TOGGLE 0x2

struct sdhci_msm_offset {
	u32 CORE_MCI_DATA_CNT;
	u32 CORE_MCI_STATUS;
	u32 CORE_MCI_FIFO_CNT;
	u32 CORE_MCI_VERSION;
	u32 CORE_GENERICS;
	u32 CORE_TESTBUS_CONFIG;
	u32 CORE_TESTBUS_SEL2_BIT;
	u32 CORE_TESTBUS_ENA;
	u32 CORE_TESTBUS_SEL2;
	u32 CORE_PWRCTL_STATUS;
	u32 CORE_PWRCTL_MASK;
	u32 CORE_PWRCTL_CLEAR;
	u32 CORE_PWRCTL_CTL;
	u32 CORE_SDCC_DEBUG_REG;
	u32 CORE_DLL_CONFIG;
	u32 CORE_DLL_STATUS;
	u32 CORE_VENDOR_SPEC;
	u32 CORE_VENDOR_SPEC_ADMA_ERR_ADDR0;
	u32 CORE_VENDOR_SPEC_ADMA_ERR_ADDR1;
	u32 CORE_VENDOR_SPEC_FUNC2;
	u32 CORE_VENDOR_SPEC_CAPABILITIES0;
	u32 CORE_DDR_200_CFG;
	u32 CORE_VENDOR_SPEC3;
	u32 CORE_DLL_CONFIG_2;
	u32 CORE_DDR_CONFIG;
	u32 CORE_DDR_CONFIG_2;
};

struct sdhci_msm_offset sdhci_msm_offset_mci_removed = {
	.CORE_MCI_DATA_CNT = 0x35C,
	.CORE_MCI_STATUS = 0x324,
	.CORE_MCI_FIFO_CNT = 0x308,
	.CORE_MCI_VERSION = 0x318,
	.CORE_GENERICS = 0x320,
	.CORE_TESTBUS_CONFIG = 0x32C,
	.CORE_TESTBUS_SEL2_BIT = 3,
	.CORE_TESTBUS_ENA = (1 << 31),
	.CORE_TESTBUS_SEL2 = (1 << 3),
	.CORE_PWRCTL_STATUS = 0x240,
	.CORE_PWRCTL_MASK = 0x244,
	.CORE_PWRCTL_CLEAR = 0x248,
	.CORE_PWRCTL_CTL = 0x24C,
	.CORE_SDCC_DEBUG_REG = 0x358,
	.CORE_DLL_CONFIG = 0x200,
	.CORE_DLL_STATUS = 0x208,
	.CORE_VENDOR_SPEC = 0x20C,
	.CORE_VENDOR_SPEC_ADMA_ERR_ADDR0 = 0x214,
	.CORE_VENDOR_SPEC_ADMA_ERR_ADDR1 = 0x218,
	.CORE_VENDOR_SPEC_FUNC2 = 0x210,
	.CORE_VENDOR_SPEC_CAPABILITIES0 = 0x21C,
	.CORE_DDR_200_CFG = 0x224,
	.CORE_VENDOR_SPEC3 = 0x250,
	.CORE_DLL_CONFIG_2 = 0x254,
	.CORE_DDR_CONFIG = 0x258,
	.CORE_DDR_CONFIG_2 = 0x25C,
};

struct sdhci_msm_offset sdhci_msm_offset_mci_present = {
	.CORE_MCI_DATA_CNT = 0x30,
	.CORE_MCI_STATUS = 0x34,
	.CORE_MCI_FIFO_CNT = 0x44,
	.CORE_MCI_VERSION = 0x050,
	.CORE_GENERICS = 0x70,
	.CORE_TESTBUS_CONFIG = 0x0CC,
	.CORE_TESTBUS_SEL2_BIT = 4,
	.CORE_TESTBUS_ENA = (1 << 3),
	.CORE_TESTBUS_SEL2 = (1 << 4),
	.CORE_PWRCTL_STATUS = 0xDC,
	.CORE_PWRCTL_MASK = 0xE0,
	.CORE_PWRCTL_CLEAR = 0xE4,
	.CORE_PWRCTL_CTL = 0xE8,
	.CORE_SDCC_DEBUG_REG = 0x124,
	.CORE_DLL_CONFIG = 0x100,
	.CORE_DLL_STATUS = 0x108,
	.CORE_VENDOR_SPEC = 0x10C,
	.CORE_VENDOR_SPEC_ADMA_ERR_ADDR0 = 0x114,
	.CORE_VENDOR_SPEC_ADMA_ERR_ADDR1 = 0x118,
	.CORE_VENDOR_SPEC_FUNC2 = 0x110,
	.CORE_VENDOR_SPEC_CAPABILITIES0 = 0x11C,
	.CORE_DDR_200_CFG = 0x184,
	.CORE_VENDOR_SPEC3 = 0x1B0,
	.CORE_DLL_CONFIG_2 = 0x1B4,
	.CORE_DDR_CONFIG = 0x1B8,
	.CORE_DDR_CONFIG_2 = 0x1BC,
};

u8 sdhci_msm_readb_relaxed(struct sdhci_host *host, u32 offset)
{
	struct sdhci_pltfm_host *pltfm_host = sdhci_priv(host);
	struct sdhci_msm_host *msm_host = pltfm_host->priv;
	void __iomem *base_addr;

	if (msm_host->mci_removed)
		base_addr = host->ioaddr;
	else
		base_addr = msm_host->core_mem;

	return readb_relaxed(base_addr + offset);
}

u32 sdhci_msm_readl_relaxed(struct sdhci_host *host, u32 offset)
{
	struct sdhci_pltfm_host *pltfm_host = sdhci_priv(host);
	struct sdhci_msm_host *msm_host = pltfm_host->priv;
	void __iomem *base_addr;

	if (msm_host->mci_removed)
		base_addr = host->ioaddr;
	else
		base_addr = msm_host->core_mem;

	return readl_relaxed(base_addr + offset);
}

void sdhci_msm_writeb_relaxed(u8 val, struct sdhci_host *host, u32 offset)
{
	struct sdhci_pltfm_host *pltfm_host = sdhci_priv(host);
	struct sdhci_msm_host *msm_host = pltfm_host->priv;
	void __iomem *base_addr;

	if (msm_host->mci_removed)
		base_addr = host->ioaddr;
	else
		base_addr = msm_host->core_mem;

	writeb_relaxed(val, base_addr + offset);
}

void sdhci_msm_writel_relaxed(u32 val, struct sdhci_host *host, u32 offset)
{
	struct sdhci_pltfm_host *pltfm_host = sdhci_priv(host);
	struct sdhci_msm_host *msm_host = pltfm_host->priv;
	void __iomem *base_addr;

	if (msm_host->mci_removed)
		base_addr = host->ioaddr;
	else
		base_addr = msm_host->core_mem;

	writel_relaxed(val, base_addr + offset);
}

/* Timeout value to avoid infinite waiting for pwr_irq */
#define MSM_PWR_IRQ_TIMEOUT_MS 5000

static const u32 tuning_block_64[] = {
	0x00FF0FFF, 0xCCC3CCFF, 0xFFCC3CC3, 0xEFFEFFFE,
	0xDDFFDFFF, 0xFBFFFBFF, 0xFF7FFFBF, 0xEFBDF777,
	0xF0FFF0FF, 0x3CCCFC0F, 0xCFCC33CC, 0xEEFFEFFF,
	0xFDFFFDFF, 0xFFBFFFDF, 0xFFF7FFBB, 0xDE7B7FF7
};

static const u32 tuning_block_128[] = {
	0xFF00FFFF, 0x0000FFFF, 0xCCCCFFFF, 0xCCCC33CC,
	0xCC3333CC, 0xFFFFCCCC, 0xFFFFEEFF, 0xFFEEEEFF,
	0xFFDDFFFF, 0xDDDDFFFF, 0xBBFFFFFF, 0xBBFFFFFF,
	0xFFFFFFBB, 0xFFFFFF77, 0x77FF7777, 0xFFEEDDBB,
	0x00FFFFFF, 0x00FFFFFF, 0xCCFFFF00, 0xCC33CCCC,
	0x3333CCCC, 0xFFCCCCCC, 0xFFEEFFFF, 0xEEEEFFFF,
	0xDDFFFFFF, 0xDDFFFFFF, 0xFFFFFFDD, 0xFFFFFFBB,
	0xFFFFBBBB, 0xFFFF77FF, 0xFF7777FF, 0xEEDDBB77
};

/* global to hold each slot instance for debug */
static struct sdhci_msm_host *sdhci_slot[2];

static int disable_slots;
/* root can write, others read */
module_param(disable_slots, int, S_IRUGO|S_IWUSR);

static bool nocmdq;
module_param(nocmdq, bool, S_IRUGO|S_IWUSR);

enum vdd_io_level {
	/* set vdd_io_data->low_vol_level */
	VDD_IO_LOW,
	/* set vdd_io_data->high_vol_level */
	VDD_IO_HIGH,
	/*
	 * set whatever there in voltage_level (third argument) of
	 * sdhci_msm_set_vdd_io_vol() function.
	 */
	VDD_IO_SET_LEVEL,
};

/* MSM platform specific tuning */
static inline int msm_dll_poll_ck_out_en(struct sdhci_host *host,
						u8 poll)
{
	int rc = 0;
	u32 wait_cnt = 50;
	u8 ck_out_en = 0;
	struct mmc_host *mmc = host->mmc;
	struct sdhci_pltfm_host *pltfm_host = sdhci_priv(host);
	struct sdhci_msm_host *msm_host = pltfm_host->priv;
	const struct sdhci_msm_offset *msm_host_offset =
					msm_host->offset;

	/* poll for CK_OUT_EN bit.  max. poll time = 50us */
	ck_out_en = !!(readl_relaxed(host->ioaddr +
		msm_host_offset->CORE_DLL_CONFIG) & CORE_CK_OUT_EN);

	while (ck_out_en != poll) {
		if (--wait_cnt == 0) {
			pr_err("%s: %s: CK_OUT_EN bit is not %d\n",
				mmc_hostname(mmc), __func__, poll);
			rc = -ETIMEDOUT;
			goto out;
		}
		udelay(1);

		ck_out_en = !!(readl_relaxed(host->ioaddr +
			msm_host_offset->CORE_DLL_CONFIG) & CORE_CK_OUT_EN);
	}
out:
	return rc;
}

/*
 * Enable CDR to track changes of DAT lines and adjust sampling
 * point according to voltage/temperature variations
 */
static int msm_enable_cdr_cm_sdc4_dll(struct sdhci_host *host)
{
	int rc = 0;
	u32 config;
	struct sdhci_pltfm_host *pltfm_host = sdhci_priv(host);
	struct sdhci_msm_host *msm_host = pltfm_host->priv;
	const struct sdhci_msm_offset *msm_host_offset =
					msm_host->offset;

	config = readl_relaxed(host->ioaddr +
		msm_host_offset->CORE_DLL_CONFIG);
	config |= CORE_CDR_EN;
	config &= ~(CORE_CDR_EXT_EN | CORE_CK_OUT_EN);
	writel_relaxed(config, host->ioaddr +
		msm_host_offset->CORE_DLL_CONFIG);

	rc = msm_dll_poll_ck_out_en(host, 0);
	if (rc)
		goto err;

	writel_relaxed((readl_relaxed(host->ioaddr +
		msm_host_offset->CORE_DLL_CONFIG) | CORE_CK_OUT_EN),
		host->ioaddr + msm_host_offset->CORE_DLL_CONFIG);

	rc = msm_dll_poll_ck_out_en(host, 1);
	if (rc)
		goto err;
	goto out;
err:
	pr_err("%s: %s: failed\n", mmc_hostname(host->mmc), __func__);
out:
	return rc;
}

static ssize_t store_auto_cmd21(struct device *dev, struct device_attribute
				*attr, const char *buf, size_t count)
{
	struct sdhci_host *host = dev_get_drvdata(dev);
	struct sdhci_pltfm_host *pltfm_host = sdhci_priv(host);
	struct sdhci_msm_host *msm_host = pltfm_host->priv;
	u32 tmp;
	unsigned long flags;

	if (!kstrtou32(buf, 0, &tmp)) {
		spin_lock_irqsave(&host->lock, flags);
		msm_host->en_auto_cmd21 = !!tmp;
		spin_unlock_irqrestore(&host->lock, flags);
	}
	return count;
}

static ssize_t show_auto_cmd21(struct device *dev,
			       struct device_attribute *attr, char *buf)
{
	struct sdhci_host *host = dev_get_drvdata(dev);
	struct sdhci_pltfm_host *pltfm_host = sdhci_priv(host);
	struct sdhci_msm_host *msm_host = pltfm_host->priv;

	return snprintf(buf, PAGE_SIZE, "%d\n", msm_host->en_auto_cmd21);
}

/* MSM auto-tuning handler */
static int sdhci_msm_config_auto_tuning_cmd(struct sdhci_host *host,
					    bool enable,
					    u32 type)
{
	int rc = 0;
	struct sdhci_pltfm_host *pltfm_host = sdhci_priv(host);
	struct sdhci_msm_host *msm_host = pltfm_host->priv;
	const struct sdhci_msm_offset *msm_host_offset =
					msm_host->offset;
	u32 val = 0;

	if (!msm_host->en_auto_cmd21)
		return 0;

	if (type == MMC_SEND_TUNING_BLOCK_HS200)
		val = CORE_HC_AUTO_CMD21_EN;
	else
		return 0;

	if (enable) {
		rc = msm_enable_cdr_cm_sdc4_dll(host);
		writel_relaxed(readl_relaxed(host->ioaddr +
			msm_host_offset->CORE_VENDOR_SPEC) | val,
			host->ioaddr + msm_host_offset->CORE_VENDOR_SPEC);
	} else {
		writel_relaxed(readl_relaxed(host->ioaddr +
			msm_host_offset->CORE_VENDOR_SPEC) & ~val,
			host->ioaddr + msm_host_offset->CORE_VENDOR_SPEC);
	}
	return rc;
}

static int msm_config_cm_dll_phase(struct sdhci_host *host, u8 phase)
{
	int rc = 0;
	struct sdhci_pltfm_host *pltfm_host = sdhci_priv(host);
	struct sdhci_msm_host *msm_host = pltfm_host->priv;
	const struct sdhci_msm_offset *msm_host_offset =
					msm_host->offset;
	u8 grey_coded_phase_table[] = {0x0, 0x1, 0x3, 0x2, 0x6, 0x7, 0x5, 0x4,
					0xC, 0xD, 0xF, 0xE, 0xA, 0xB, 0x9,
					0x8};
	unsigned long flags;
	u32 config;
	struct mmc_host *mmc = host->mmc;

	pr_debug("%s: Enter %s\n", mmc_hostname(mmc), __func__);
	spin_lock_irqsave(&host->lock, flags);

	config = readl_relaxed(host->ioaddr +
		msm_host_offset->CORE_DLL_CONFIG);
	config &= ~(CORE_CDR_EN | CORE_CK_OUT_EN);
	config |= (CORE_CDR_EXT_EN | CORE_DLL_EN);
	writel_relaxed(config, host->ioaddr +
		msm_host_offset->CORE_DLL_CONFIG);

	/* Wait until CK_OUT_EN bit of DLL_CONFIG register becomes '0' */
	rc = msm_dll_poll_ck_out_en(host, 0);
	if (rc)
		goto err_out;

	/*
	 * Write the selected DLL clock output phase (0 ... 15)
	 * to CDR_SELEXT bit field of DLL_CONFIG register.
	 */
	writel_relaxed(((readl_relaxed(host->ioaddr +
			msm_host_offset->CORE_DLL_CONFIG)
			& ~(0xF << 20))
			| (grey_coded_phase_table[phase] << 20)),
			host->ioaddr + msm_host_offset->CORE_DLL_CONFIG);

	/* Set CK_OUT_EN bit of DLL_CONFIG register to 1. */
	writel_relaxed((readl_relaxed(host->ioaddr +
		msm_host_offset->CORE_DLL_CONFIG) | CORE_CK_OUT_EN),
		host->ioaddr + msm_host_offset->CORE_DLL_CONFIG);

	/* Wait until CK_OUT_EN bit of DLL_CONFIG register becomes '1' */
	rc = msm_dll_poll_ck_out_en(host, 1);
	if (rc)
		goto err_out;

	config = readl_relaxed(host->ioaddr +
		msm_host_offset->CORE_DLL_CONFIG);
	config |= CORE_CDR_EN;
	config &= ~CORE_CDR_EXT_EN;
	writel_relaxed(config, host->ioaddr +
		msm_host_offset->CORE_DLL_CONFIG);
	goto out;

err_out:
	pr_err("%s: %s: Failed to set DLL phase: %d\n",
		mmc_hostname(mmc), __func__, phase);
out:
	spin_unlock_irqrestore(&host->lock, flags);
	pr_debug("%s: Exit %s\n", mmc_hostname(mmc), __func__);
	return rc;
}

/*
 * Find out the greatest range of consecuitive selected
 * DLL clock output phases that can be used as sampling
 * setting for SD3.0 UHS-I card read operation (in SDR104
 * timing mode) or for eMMC4.5 card read operation (in
 * HS400/HS200 timing mode).
 * Select the 3/4 of the range and configure the DLL with the
 * selected DLL clock output phase.
 */

static int msm_find_most_appropriate_phase(struct sdhci_host *host,
				u8 *phase_table, u8 total_phases)
{
	int ret;
	u8 ranges[MAX_PHASES][MAX_PHASES] = { {0}, {0} };
	u8 phases_per_row[MAX_PHASES] = {0};
	int row_index = 0, col_index = 0, selected_row_index = 0, curr_max = 0;
	int i, cnt, phase_0_raw_index = 0, phase_15_raw_index = 0;
	bool phase_0_found = false, phase_15_found = false;
	struct mmc_host *mmc = host->mmc;

	pr_debug("%s: Enter %s\n", mmc_hostname(mmc), __func__);
	if (!total_phases || (total_phases > MAX_PHASES)) {
		pr_err("%s: %s: invalid argument: total_phases=%d\n",
			mmc_hostname(mmc), __func__, total_phases);
		return -EINVAL;
	}

	for (cnt = 0; cnt < total_phases; cnt++) {
		ranges[row_index][col_index] = phase_table[cnt];
		phases_per_row[row_index] += 1;
		col_index++;

		if ((cnt + 1) == total_phases) {
			continue;
		/* check if next phase in phase_table is consecutive or not */
		} else if ((phase_table[cnt] + 1) != phase_table[cnt + 1]) {
			row_index++;
			col_index = 0;
		}
	}

	if (row_index >= MAX_PHASES)
		return -EINVAL;

	/* Check if phase-0 is present in first valid window? */
	if (!ranges[0][0]) {
		phase_0_found = true;
		phase_0_raw_index = 0;
		/* Check if cycle exist between 2 valid windows */
		for (cnt = 1; cnt <= row_index; cnt++) {
			if (phases_per_row[cnt]) {
				for (i = 0; i < phases_per_row[cnt]; i++) {
					if (ranges[cnt][i] == 15) {
						phase_15_found = true;
						phase_15_raw_index = cnt;
						break;
					}
				}
			}
		}
	}

	/* If 2 valid windows form cycle then merge them as single window */
	if (phase_0_found && phase_15_found) {
		/* number of phases in raw where phase 0 is present */
		u8 phases_0 = phases_per_row[phase_0_raw_index];
		/* number of phases in raw where phase 15 is present */
		u8 phases_15 = phases_per_row[phase_15_raw_index];

		if (phases_0 + phases_15 >= MAX_PHASES)
			/*
			 * If there are more than 1 phase windows then total
			 * number of phases in both the windows should not be
			 * more than or equal to MAX_PHASES.
			 */
			return -EINVAL;

		/* Merge 2 cyclic windows */
		i = phases_15;
		for (cnt = 0; cnt < phases_0; cnt++) {
			ranges[phase_15_raw_index][i] =
				ranges[phase_0_raw_index][cnt];
			if (++i >= MAX_PHASES)
				break;
		}

		phases_per_row[phase_0_raw_index] = 0;
		phases_per_row[phase_15_raw_index] = phases_15 + phases_0;
	}

	for (cnt = 0; cnt <= row_index; cnt++) {
		if (phases_per_row[cnt] > curr_max) {
			curr_max = phases_per_row[cnt];
			selected_row_index = cnt;
		}
	}

	i = ((curr_max * 3) / 4);
	if (i)
		i--;

	ret = (int)ranges[selected_row_index][i];

	if (ret >= MAX_PHASES) {
		ret = -EINVAL;
		pr_err("%s: %s: invalid phase selected=%d\n",
			mmc_hostname(mmc), __func__, ret);
	}

	pr_debug("%s: Exit %s\n", mmc_hostname(mmc), __func__);
	return ret;
}

static inline void msm_cm_dll_set_freq(struct sdhci_host *host)
{
	u32 mclk_freq = 0;
	struct sdhci_pltfm_host *pltfm_host = sdhci_priv(host);
	struct sdhci_msm_host *msm_host = pltfm_host->priv;
	const struct sdhci_msm_offset *msm_host_offset =
					msm_host->offset;

	/* Program the MCLK value to MCLK_FREQ bit field */
	if (host->clock <= 112000000)
		mclk_freq = 0;
	else if (host->clock <= 125000000)
		mclk_freq = 1;
	else if (host->clock <= 137000000)
		mclk_freq = 2;
	else if (host->clock <= 150000000)
		mclk_freq = 3;
	else if (host->clock <= 162000000)
		mclk_freq = 4;
	else if (host->clock <= 175000000)
		mclk_freq = 5;
	else if (host->clock <= 187000000)
		mclk_freq = 6;
	else if (host->clock <= 208000000)
		mclk_freq = 7;

	writel_relaxed(((readl_relaxed(host->ioaddr +
			msm_host_offset->CORE_DLL_CONFIG)
			& ~(7 << 24)) | (mclk_freq << 24)),
			host->ioaddr + msm_host_offset->CORE_DLL_CONFIG);
}

/* Initialize the DLL (Programmable Delay Line ) */
static int msm_init_cm_dll(struct sdhci_host *host)
{
	struct sdhci_pltfm_host *pltfm_host = sdhci_priv(host);
	struct sdhci_msm_host *msm_host = pltfm_host->priv;
	const struct sdhci_msm_offset *msm_host_offset =
					msm_host->offset;
	struct mmc_host *mmc = host->mmc;
	int rc = 0;
	unsigned long flags;
	u32 wait_cnt;
	bool prev_pwrsave, curr_pwrsave;

	pr_debug("%s: Enter %s\n", mmc_hostname(mmc), __func__);
	spin_lock_irqsave(&host->lock, flags);
	prev_pwrsave = !!(readl_relaxed(host->ioaddr +
		msm_host_offset->CORE_VENDOR_SPEC) & CORE_CLK_PWRSAVE);
	curr_pwrsave = prev_pwrsave;
	/*
	 * Make sure that clock is always enabled when DLL
	 * tuning is in progress. Keeping PWRSAVE ON may
	 * turn off the clock. So let's disable the PWRSAVE
	 * here and re-enable it once tuning is completed.
	 */
	if (prev_pwrsave) {
		writel_relaxed((readl_relaxed(host->ioaddr +
			msm_host_offset->CORE_VENDOR_SPEC)
			& ~CORE_CLK_PWRSAVE), host->ioaddr +
			msm_host_offset->CORE_VENDOR_SPEC);
		curr_pwrsave = false;
	}

	if (msm_host->use_updated_dll_reset) {
		/* Disable the DLL clock */
		writel_relaxed((readl_relaxed(host->ioaddr +
				msm_host_offset->CORE_DLL_CONFIG)
				& ~CORE_CK_OUT_EN), host->ioaddr +
				msm_host_offset->CORE_DLL_CONFIG);

		writel_relaxed((readl_relaxed(host->ioaddr +
				msm_host_offset->CORE_DLL_CONFIG_2)
				| CORE_DLL_CLOCK_DISABLE), host->ioaddr +
				msm_host_offset->CORE_DLL_CONFIG_2);
	}

	/* Write 1 to DLL_RST bit of DLL_CONFIG register */
	writel_relaxed((readl_relaxed(host->ioaddr +
		msm_host_offset->CORE_DLL_CONFIG) | CORE_DLL_RST),
		host->ioaddr + msm_host_offset->CORE_DLL_CONFIG);

	/* Write 1 to DLL_PDN bit of DLL_CONFIG register */
	writel_relaxed((readl_relaxed(host->ioaddr +
		msm_host_offset->CORE_DLL_CONFIG) | CORE_DLL_PDN),
		host->ioaddr + msm_host_offset->CORE_DLL_CONFIG);
	msm_cm_dll_set_freq(host);

	if (msm_host->use_updated_dll_reset) {
		u32 mclk_freq = 0;

		if ((readl_relaxed(host->ioaddr +
					msm_host_offset->CORE_DLL_CONFIG_2)
					& CORE_FLL_CYCLE_CNT))
			mclk_freq = (u32) ((host->clock / TCXO_FREQ) * 8);
		else
			mclk_freq = (u32) ((host->clock / TCXO_FREQ) * 4);

		writel_relaxed(((readl_relaxed(host->ioaddr +
			msm_host_offset->CORE_DLL_CONFIG_2)
			& ~(0xFF << 10)) | (mclk_freq << 10)),
			host->ioaddr + msm_host_offset->CORE_DLL_CONFIG_2);
		/* wait for 5us before enabling DLL clock */
		udelay(5);
	}

	/* Write 0 to DLL_RST bit of DLL_CONFIG register */
	writel_relaxed((readl_relaxed(host->ioaddr +
			msm_host_offset->CORE_DLL_CONFIG) & ~CORE_DLL_RST),
			host->ioaddr + msm_host_offset->CORE_DLL_CONFIG);

	/* Write 0 to DLL_PDN bit of DLL_CONFIG register */
	writel_relaxed((readl_relaxed(host->ioaddr +
			msm_host_offset->CORE_DLL_CONFIG) & ~CORE_DLL_PDN),
			host->ioaddr + msm_host_offset->CORE_DLL_CONFIG);

	if (msm_host->use_updated_dll_reset) {
		msm_cm_dll_set_freq(host);
		/* Enable the DLL clock */
		writel_relaxed((readl_relaxed(host->ioaddr +
				msm_host_offset->CORE_DLL_CONFIG_2)
				& ~CORE_DLL_CLOCK_DISABLE), host->ioaddr +
				msm_host_offset->CORE_DLL_CONFIG_2);
	}

	/* Set DLL_EN bit to 1. */
	writel_relaxed((readl_relaxed(host->ioaddr +
			msm_host_offset->CORE_DLL_CONFIG) | CORE_DLL_EN),
			host->ioaddr + msm_host_offset->CORE_DLL_CONFIG);

	/* Set CK_OUT_EN bit to 1. */
	writel_relaxed((readl_relaxed(host->ioaddr +
			msm_host_offset->CORE_DLL_CONFIG)
			| CORE_CK_OUT_EN), host->ioaddr +
			msm_host_offset->CORE_DLL_CONFIG);

	wait_cnt = 50;
	/* Wait until DLL_LOCK bit of DLL_STATUS register becomes '1' */
	while (!(readl_relaxed(host->ioaddr +
		msm_host_offset->CORE_DLL_STATUS) & CORE_DLL_LOCK)) {
		/* max. wait for 50us sec for LOCK bit to be set */
		if (--wait_cnt == 0) {
			pr_err("%s: %s: DLL failed to LOCK\n",
				mmc_hostname(mmc), __func__);
			rc = -ETIMEDOUT;
			goto out;
		}
		/* wait for 1us before polling again */
		udelay(1);
	}

out:
	/* Restore the correct PWRSAVE state */
	if (prev_pwrsave ^ curr_pwrsave) {
		u32 reg = readl_relaxed(host->ioaddr +
			msm_host_offset->CORE_VENDOR_SPEC);

		if (prev_pwrsave)
			reg |= CORE_CLK_PWRSAVE;
		else
			reg &= ~CORE_CLK_PWRSAVE;

		writel_relaxed(reg, host->ioaddr +
			msm_host_offset->CORE_VENDOR_SPEC);
	}

	spin_unlock_irqrestore(&host->lock, flags);
	pr_debug("%s: Exit %s\n", mmc_hostname(mmc), __func__);
	return rc;
}

static int sdhci_msm_cdclp533_calibration(struct sdhci_host *host)
{
	u32 calib_done;
	int ret = 0;
	int cdc_err = 0;
	struct sdhci_pltfm_host *pltfm_host = sdhci_priv(host);
	struct sdhci_msm_host *msm_host = pltfm_host->priv;
	const struct sdhci_msm_offset *msm_host_offset =
					msm_host->offset;

	pr_debug("%s: Enter %s\n", mmc_hostname(host->mmc), __func__);

	/* Write 0 to CDC_T4_DLY_SEL field in VENDOR_SPEC_DDR200_CFG */
	writel_relaxed((readl_relaxed(host->ioaddr +
			msm_host_offset->CORE_DDR_200_CFG)
			& ~CORE_CDC_T4_DLY_SEL),
			host->ioaddr + msm_host_offset->CORE_DDR_200_CFG);

	/* Write 0 to CDC_SWITCH_BYPASS_OFF field in CORE_CSR_CDC_GEN_CFG */
	writel_relaxed((readl_relaxed(host->ioaddr + CORE_CSR_CDC_GEN_CFG)
			& ~CORE_CDC_SWITCH_BYPASS_OFF),
			host->ioaddr + CORE_CSR_CDC_GEN_CFG);

	/* Write 1 to CDC_SWITCH_RC_EN field in CORE_CSR_CDC_GEN_CFG */
	writel_relaxed((readl_relaxed(host->ioaddr + CORE_CSR_CDC_GEN_CFG)
			| CORE_CDC_SWITCH_RC_EN),
			host->ioaddr + CORE_CSR_CDC_GEN_CFG);

	/* Write 0 to START_CDC_TRAFFIC field in CORE_DDR200_CFG */
	writel_relaxed((readl_relaxed(host->ioaddr +
			msm_host_offset->CORE_DDR_200_CFG)
			& ~CORE_START_CDC_TRAFFIC),
			host->ioaddr + msm_host_offset->CORE_DDR_200_CFG);

	/*
	 * Perform CDC Register Initialization Sequence
	 *
	 * CORE_CSR_CDC_CTLR_CFG0	0x11800EC
	 * CORE_CSR_CDC_CTLR_CFG1	0x3011111
	 * CORE_CSR_CDC_CAL_TIMER_CFG0	0x1201000
	 * CORE_CSR_CDC_CAL_TIMER_CFG1	0x4
	 * CORE_CSR_CDC_REFCOUNT_CFG	0xCB732020
	 * CORE_CSR_CDC_COARSE_CAL_CFG	0xB19
	 * CORE_CSR_CDC_DELAY_CFG	0x3AC
	 * CORE_CDC_OFFSET_CFG		0x0
	 * CORE_CDC_SLAVE_DDA_CFG	0x16334
	 */

	writel_relaxed(0x11800EC, host->ioaddr + CORE_CSR_CDC_CTLR_CFG0);
	writel_relaxed(0x3011111, host->ioaddr + CORE_CSR_CDC_CTLR_CFG1);
	writel_relaxed(0x1201000, host->ioaddr + CORE_CSR_CDC_CAL_TIMER_CFG0);
	writel_relaxed(0x4, host->ioaddr + CORE_CSR_CDC_CAL_TIMER_CFG1);
	writel_relaxed(0xCB732020, host->ioaddr + CORE_CSR_CDC_REFCOUNT_CFG);
	writel_relaxed(0xB19, host->ioaddr + CORE_CSR_CDC_COARSE_CAL_CFG);
	writel_relaxed(0x4E2, host->ioaddr + CORE_CSR_CDC_DELAY_CFG);
	writel_relaxed(0x0, host->ioaddr + CORE_CDC_OFFSET_CFG);
	writel_relaxed(0x16334, host->ioaddr + CORE_CDC_SLAVE_DDA_CFG);

	/* CDC HW Calibration */

	/* Write 1 to SW_TRIG_FULL_CALIB field in CORE_CSR_CDC_CTLR_CFG0 */
	writel_relaxed((readl_relaxed(host->ioaddr + CORE_CSR_CDC_CTLR_CFG0)
			| CORE_SW_TRIG_FULL_CALIB),
			host->ioaddr + CORE_CSR_CDC_CTLR_CFG0);

	/* Write 0 to SW_TRIG_FULL_CALIB field in CORE_CSR_CDC_CTLR_CFG0 */
	writel_relaxed((readl_relaxed(host->ioaddr + CORE_CSR_CDC_CTLR_CFG0)
			& ~CORE_SW_TRIG_FULL_CALIB),
			host->ioaddr + CORE_CSR_CDC_CTLR_CFG0);

	/* Write 1 to HW_AUTOCAL_ENA field in CORE_CSR_CDC_CTLR_CFG0 */
	writel_relaxed((readl_relaxed(host->ioaddr + CORE_CSR_CDC_CTLR_CFG0)
			| CORE_HW_AUTOCAL_ENA),
			host->ioaddr + CORE_CSR_CDC_CTLR_CFG0);

	/* Write 1 to TIMER_ENA field in CORE_CSR_CDC_CAL_TIMER_CFG0 */
	writel_relaxed((readl_relaxed(host->ioaddr +
			CORE_CSR_CDC_CAL_TIMER_CFG0) | CORE_TIMER_ENA),
			host->ioaddr + CORE_CSR_CDC_CAL_TIMER_CFG0);

	mb();

	/* Poll on CALIBRATION_DONE field in CORE_CSR_CDC_STATUS0 to be 1 */
	ret = readl_poll_timeout(host->ioaddr + CORE_CSR_CDC_STATUS0,
		 calib_done, (calib_done & CORE_CALIBRATION_DONE), 1, 50);

	if (ret == -ETIMEDOUT) {
		pr_err("%s: %s: CDC Calibration was not completed\n",
				mmc_hostname(host->mmc), __func__);
		goto out;
	}

	/* Verify CDC_ERROR_CODE field in CORE_CSR_CDC_STATUS0 is 0 */
	cdc_err = readl_relaxed(host->ioaddr + CORE_CSR_CDC_STATUS0)
			& CORE_CDC_ERROR_CODE_MASK;
	if (cdc_err) {
		pr_err("%s: %s: CDC Error Code %d\n",
			mmc_hostname(host->mmc), __func__, cdc_err);
		ret = -EINVAL;
		goto out;
	}

	/* Write 1 to START_CDC_TRAFFIC field in CORE_DDR200_CFG */
	writel_relaxed((readl_relaxed(host->ioaddr +
			msm_host_offset->CORE_DDR_200_CFG)
			| CORE_START_CDC_TRAFFIC),
			host->ioaddr + msm_host_offset->CORE_DDR_200_CFG);
out:
	pr_debug("%s: Exit %s, ret:%d\n", mmc_hostname(host->mmc),
			__func__, ret);
	return ret;
}

static int sdhci_msm_cm_dll_sdc4_calibration(struct sdhci_host *host)
{
	struct sdhci_pltfm_host *pltfm_host = sdhci_priv(host);
	struct sdhci_msm_host *msm_host = pltfm_host->priv;
	const struct sdhci_msm_offset *msm_host_offset =
					msm_host->offset;
	u32 dll_status, ddr_config;
	int ret = 0;

	pr_debug("%s: Enter %s\n", mmc_hostname(host->mmc), __func__);

	/*
	 * Reprogramming the value in case it might have been modified by
	 * bootloaders.
	 */
	if (msm_host->pdata->rclk_wa) {
		writel_relaxed(msm_host->pdata->ddr_config, host->ioaddr +
			msm_host_offset->CORE_DDR_CONFIG_2);
	} else if (msm_host->rclk_delay_fix) {
		writel_relaxed(DDR_CONFIG_2_POR_VAL, host->ioaddr +
			msm_host_offset->CORE_DDR_CONFIG_2);
	} else {
		ddr_config = DDR_CONFIG_POR_VAL &
				~DDR_CONFIG_PRG_RCLK_DLY_MASK;
		ddr_config |= DDR_CONFIG_PRG_RCLK_DLY;
		writel_relaxed(ddr_config, host->ioaddr +
			msm_host_offset->CORE_DDR_CONFIG);
	}

	if (msm_host->enhanced_strobe && mmc_card_strobe(msm_host->mmc->card))
		writel_relaxed((readl_relaxed(host->ioaddr +
				msm_host_offset->CORE_DDR_200_CFG)
				| CORE_CMDIN_RCLK_EN), host->ioaddr +
				msm_host_offset->CORE_DDR_200_CFG);

	/* Write 1 to DDR_CAL_EN field in CORE_DLL_CONFIG_2 */
	writel_relaxed((readl_relaxed(host->ioaddr +
			msm_host_offset->CORE_DLL_CONFIG_2)
			| CORE_DDR_CAL_EN),
			host->ioaddr + msm_host_offset->CORE_DLL_CONFIG_2);

	/* Poll on DDR_DLL_LOCK bit in CORE_DLL_STATUS to be set */
	ret = readl_poll_timeout(host->ioaddr +
		 msm_host_offset->CORE_DLL_STATUS,
		 dll_status, (dll_status & CORE_DDR_DLL_LOCK), 10, 1000);

	if (ret == -ETIMEDOUT) {
		pr_err("%s: %s: CM_DLL_SDC4 Calibration was not completed\n",
				mmc_hostname(host->mmc), __func__);
		goto out;
	}

	/*
	 * set CORE_PWRSAVE_DLL bit in CORE_VENDOR_SPEC3.
	 * when MCLK is gated OFF, it is not gated for less than 0.5us
	 * and MCLK must be switched on for at-least 1us before DATA
	 * starts coming. Controllers with 14lpp tech DLL cannot
	 * guarantee above requirement. So PWRSAVE_DLL should not be
	 * turned on for host controllers using this DLL.
	 */
	if (!msm_host->use_14lpp_dll)
		writel_relaxed((readl_relaxed(host->ioaddr +
				msm_host_offset->CORE_VENDOR_SPEC3)
				| CORE_PWRSAVE_DLL), host->ioaddr +
				msm_host_offset->CORE_VENDOR_SPEC3);
	mb();
out:
	pr_debug("%s: Exit %s, ret:%d\n", mmc_hostname(host->mmc),
			__func__, ret);
	return ret;
}

static int sdhci_msm_enhanced_strobe(struct sdhci_host *host)
{
	int ret = 0;
	struct sdhci_pltfm_host *pltfm_host = sdhci_priv(host);
	struct sdhci_msm_host *msm_host = pltfm_host->priv;
	struct mmc_host *mmc = host->mmc;

	pr_debug("%s: Enter %s\n", mmc_hostname(host->mmc), __func__);

	if (!msm_host->enhanced_strobe || !mmc_card_strobe(mmc->card)) {
		pr_debug("%s: host/card does not support hs400 enhanced strobe\n",
				mmc_hostname(mmc));
		return -EINVAL;
	}

	if (msm_host->calibration_done ||
		!(mmc->ios.timing == MMC_TIMING_MMC_HS400)) {
		return 0;
	}

	/*
	 * Reset the tuning block.
	 */
	ret = msm_init_cm_dll(host);
	if (ret)
		goto out;

	ret = sdhci_msm_cm_dll_sdc4_calibration(host);
out:
	if (!ret)
		msm_host->calibration_done = true;
	pr_debug("%s: Exit %s, ret:%d\n", mmc_hostname(host->mmc),
			__func__, ret);
	return ret;
}

static int sdhci_msm_hs400_dll_calibration(struct sdhci_host *host)
{
	int ret = 0;
	struct sdhci_pltfm_host *pltfm_host = sdhci_priv(host);
	struct sdhci_msm_host *msm_host = pltfm_host->priv;
	const struct sdhci_msm_offset *msm_host_offset =
					msm_host->offset;

	pr_debug("%s: Enter %s\n", mmc_hostname(host->mmc), __func__);

	/*
	 * Retuning in HS400 (DDR mode) will fail, just reset the
	 * tuning block and restore the saved tuning phase.
	 */
	ret = msm_init_cm_dll(host);
	if (ret)
		goto out;

	/* Set the selected phase in delay line hw block */
	ret = msm_config_cm_dll_phase(host, msm_host->saved_tuning_phase);
	if (ret)
		goto out;

	/* Write 1 to CMD_DAT_TRACK_SEL field in DLL_CONFIG */
	writel_relaxed((readl_relaxed(host->ioaddr +
				msm_host_offset->CORE_DLL_CONFIG)
				| CORE_CMD_DAT_TRACK_SEL), host->ioaddr +
				msm_host_offset->CORE_DLL_CONFIG);

	if (msm_host->use_cdclp533)
		/* Calibrate CDCLP533 DLL HW */
		ret = sdhci_msm_cdclp533_calibration(host);
	else
		/* Calibrate CM_DLL_SDC4 HW */
		ret = sdhci_msm_cm_dll_sdc4_calibration(host);
out:
	pr_debug("%s: Exit %s, ret:%d\n", mmc_hostname(host->mmc),
			__func__, ret);
	return ret;
}

static void sdhci_msm_set_mmc_drv_type(struct sdhci_host *host, u32 opcode,
		u8 drv_type)
{
	struct mmc_command cmd = {0};
	struct mmc_request mrq = {NULL};
	struct mmc_host *mmc = host->mmc;
	u8 val = ((drv_type << 4) | 2);

	cmd.opcode = MMC_SWITCH;
	cmd.arg = (MMC_SWITCH_MODE_WRITE_BYTE << 24) |
		(EXT_CSD_HS_TIMING << 16) |
		(val << 8) |
		EXT_CSD_CMD_SET_NORMAL;
	cmd.flags = MMC_CMD_AC | MMC_RSP_R1B;
	/* 1 sec */
	cmd.busy_timeout = 1000 * 1000;

	memset(cmd.resp, 0, sizeof(cmd.resp));
	cmd.retries = 3;

	mrq.cmd = &cmd;
	cmd.data = NULL;

	mmc_wait_for_req(mmc, &mrq);
	pr_debug("%s: %s: set card drive type to %d\n",
			mmc_hostname(mmc), __func__,
			drv_type);
}

int sdhci_msm_execute_tuning(struct sdhci_host *host, u32 opcode)
{
	unsigned long flags;
	int tuning_seq_cnt = 3;
	u8 phase, *data_buf, tuned_phases[NUM_TUNING_PHASES], tuned_phase_cnt;
	const u32 *tuning_block_pattern = tuning_block_64;
	int size = sizeof(tuning_block_64); /* Tuning pattern size in bytes */
	int rc;
	struct mmc_host *mmc = host->mmc;
	struct mmc_ios	ios = host->mmc->ios;
	struct sdhci_pltfm_host *pltfm_host = sdhci_priv(host);
	struct sdhci_msm_host *msm_host = pltfm_host->priv;
	u8 drv_type = 0;
	bool drv_type_changed = false;
	struct mmc_card *card = host->mmc->card;
	int sts_retry;
	u8 last_good_phase = 0;

	/*
	 * Tuning is required for SDR104, HS200 and HS400 cards and
	 * if clock frequency is greater than 100MHz in these modes.
	 */
	if (host->clock <= CORE_FREQ_100MHZ ||
		!((ios.timing == MMC_TIMING_MMC_HS400) ||
		(ios.timing == MMC_TIMING_MMC_HS200) ||
		(ios.timing == MMC_TIMING_UHS_SDR104)))
		return 0;

	/*
	 * Don't allow re-tuning for CRC errors observed for any commands
	 * that are sent during tuning sequence itself.
	 */
	if (msm_host->tuning_in_progress)
		return 0;
	msm_host->tuning_in_progress = true;
	pr_debug("%s: Enter %s\n", mmc_hostname(mmc), __func__);

	/* CDC/SDC4 DLL HW calibration is only required for HS400 mode*/
	if (msm_host->tuning_done && !msm_host->calibration_done &&
		(mmc->ios.timing == MMC_TIMING_MMC_HS400)) {
		rc = sdhci_msm_hs400_dll_calibration(host);
		spin_lock_irqsave(&host->lock, flags);
		if (!rc)
			msm_host->calibration_done = true;
		spin_unlock_irqrestore(&host->lock, flags);
		goto out;
	}

	spin_lock_irqsave(&host->lock, flags);

	if ((opcode == MMC_SEND_TUNING_BLOCK_HS200) &&
		(mmc->ios.bus_width == MMC_BUS_WIDTH_8)) {
		tuning_block_pattern = tuning_block_128;
		size = sizeof(tuning_block_128);
	}
	spin_unlock_irqrestore(&host->lock, flags);

	data_buf = kmalloc(size, GFP_KERNEL);
	if (!data_buf) {
		rc = -ENOMEM;
		goto out;
	}

retry:
	tuned_phase_cnt = 0;

	/* first of all reset the tuning block */
	rc = msm_init_cm_dll(host);
	if (rc)
		goto kfree;

	phase = 0;
	do {
		struct mmc_command cmd = {0};
		struct mmc_data data = {0};
		struct mmc_request mrq = {
			.cmd = &cmd,
			.data = &data
		};
		struct scatterlist sg;
		struct mmc_command sts_cmd = {0};

		/* set the phase in delay line hw block */
		rc = msm_config_cm_dll_phase(host, phase);
		if (rc)
			goto kfree;

		cmd.opcode = opcode;
		cmd.flags = MMC_RSP_R1 | MMC_CMD_ADTC;

		data.blksz = size;
		data.blocks = 1;
		data.flags = MMC_DATA_READ;
		data.timeout_ns = 1000 * 1000 * 1000; /* 1 sec */

		data.sg = &sg;
		data.sg_len = 1;
		sg_init_one(&sg, data_buf, size);
		memset(data_buf, 0, size);
		mmc_wait_for_req(mmc, &mrq);

		if (card && (cmd.error || data.error)) {
			/*
			 * Set the dll to last known good phase while sending
			 * status command to ensure that status command won't
			 * fail due to bad phase.
			 */
			if (tuned_phase_cnt)
				last_good_phase =
					tuned_phases[tuned_phase_cnt-1];
			else if (msm_host->saved_tuning_phase !=
					INVALID_TUNING_PHASE)
				last_good_phase = msm_host->saved_tuning_phase;

			rc = msm_config_cm_dll_phase(host, last_good_phase);
			if (rc)
				goto kfree;

			sts_cmd.opcode = MMC_SEND_STATUS;
			sts_cmd.arg = card->rca << 16;
			sts_cmd.flags = MMC_RSP_R1 | MMC_CMD_AC;
			sts_retry = 5;
			while (sts_retry) {
				mmc_wait_for_cmd(mmc, &sts_cmd, 0);

				if (sts_cmd.error ||
				   (R1_CURRENT_STATE(sts_cmd.resp[0])
				   != R1_STATE_TRAN)) {
					sts_retry--;
					/*
					 * wait for at least 146 MCLK cycles for
					 * the card to move to TRANS state. As
					 * the MCLK would be min 200MHz for
					 * tuning, we need max 0.73us delay. To
					 * be on safer side 1ms delay is given.
					 */
					usleep_range(1000, 1200);
					pr_debug("%s: phase %d sts cmd err %d resp 0x%x\n",
						mmc_hostname(mmc), phase,
						sts_cmd.error, sts_cmd.resp[0]);
					continue;
				}
				break;
			};
		}

		if (!cmd.error && !data.error &&
			!memcmp(data_buf, tuning_block_pattern, size)) {
			/* tuning is successful at this tuning point */
			tuned_phases[tuned_phase_cnt++] = phase;
			pr_debug("%s: %s: found *** good *** phase = %d\n",
				mmc_hostname(mmc), __func__, phase);
		} else {
			/* Ignore crc errors occurred during tuning */
			if (cmd.error)
				mmc->err_stats[MMC_ERR_CMD_CRC]--;
			else if (data.error)
				mmc->err_stats[MMC_ERR_DAT_CRC]--;
			pr_debug("%s: %s: found ## bad ## phase = %d\n",
				mmc_hostname(mmc), __func__, phase);
		}
	} while (++phase < 16);

	if ((tuned_phase_cnt == NUM_TUNING_PHASES) &&
			card && mmc_card_mmc(card)) {
		/*
		 * If all phases pass then its a problem. So change the card's
		 * drive type to a different value, if supported and repeat
		 * tuning until at least one phase fails. Then set the original
		 * drive type back.
		 *
		 * If all the phases still pass after trying all possible
		 * drive types, then one of those 16 phases will be picked.
		 * This is no different from what was going on before the
		 * modification to change drive type and retune.
		 */
		pr_debug("%s: tuned phases count: %d\n", mmc_hostname(mmc),
				tuned_phase_cnt);

		/* set drive type to other value . default setting is 0x0 */
		while (++drv_type <= MAX_DRV_TYPES_SUPPORTED_HS200) {
			pr_debug("%s: trying different drive strength (%d)\n",
				mmc_hostname(mmc), drv_type);
			if (card->ext_csd.raw_driver_strength &
					(1 << drv_type)) {
				sdhci_msm_set_mmc_drv_type(host, opcode,
						drv_type);
				if (!drv_type_changed)
					drv_type_changed = true;
				goto retry;
			}
		}
	}

	/* reset drive type to default (50 ohm) if changed */
	if (drv_type_changed)
		sdhci_msm_set_mmc_drv_type(host, opcode, 0);

	if (tuned_phase_cnt) {
		rc = msm_find_most_appropriate_phase(host, tuned_phases,
							tuned_phase_cnt);
		if (rc < 0)
			goto kfree;
		else
			phase = (u8)rc;

		/*
		 * Finally set the selected phase in delay
		 * line hw block.
		 */
		rc = msm_config_cm_dll_phase(host, phase);
		if (rc)
			goto kfree;
		msm_host->saved_tuning_phase = phase;
		pr_debug("%s: %s: finally setting the tuning phase to %d\n",
				mmc_hostname(mmc), __func__, phase);
	} else {
		if (--tuning_seq_cnt)
			goto retry;
		/* tuning failed */
		pr_err("%s: %s: no tuning point found\n",
			mmc_hostname(mmc), __func__);
		rc = -EIO;
	}

kfree:
	kfree(data_buf);
out:
	spin_lock_irqsave(&host->lock, flags);
	if (!rc)
		msm_host->tuning_done = true;
	spin_unlock_irqrestore(&host->lock, flags);
	msm_host->tuning_in_progress = false;
	pr_debug("%s: Exit %s, err(%d)\n", mmc_hostname(mmc), __func__, rc);
	return rc;
}

static int sdhci_msm_setup_gpio(struct sdhci_msm_pltfm_data *pdata, bool enable)
{
	struct sdhci_msm_gpio_data *curr;
	int i, ret = 0;

	curr = pdata->pin_data->gpio_data;
	for (i = 0; i < curr->size; i++) {
		if (!gpio_is_valid(curr->gpio[i].no)) {
			ret = -EINVAL;
			pr_err("%s: Invalid gpio = %d\n", __func__,
					curr->gpio[i].no);
			goto free_gpios;
		}
		if (enable) {
			ret = gpio_request(curr->gpio[i].no,
						curr->gpio[i].name);
			if (ret) {
				pr_err("%s: gpio_request(%d, %s) failed %d\n",
					__func__, curr->gpio[i].no,
					curr->gpio[i].name, ret);
				goto free_gpios;
			}
			curr->gpio[i].is_enabled = true;
		} else {
			gpio_free(curr->gpio[i].no);
			curr->gpio[i].is_enabled = false;
		}
	}
	return ret;

free_gpios:
	for (i--; i >= 0; i--) {
		gpio_free(curr->gpio[i].no);
		curr->gpio[i].is_enabled = false;
	}
	return ret;
}

static int sdhci_msm_config_pinctrl_drv_type(struct sdhci_msm_pltfm_data *pdata,
		unsigned int clock)
{
	int ret = 0;

	if (clock > 150000000) {
		if (pdata->pctrl_data->pins_drv_type_200MHz)
			ret = pinctrl_select_state(pdata->pctrl_data->pctrl,
				pdata->pctrl_data->pins_drv_type_200MHz);
	} else if (clock > 75000000) {
		if (pdata->pctrl_data->pins_drv_type_100MHz)
			ret = pinctrl_select_state(pdata->pctrl_data->pctrl,
				pdata->pctrl_data->pins_drv_type_100MHz);
	} else if (clock > 400000) {
		if (pdata->pctrl_data->pins_drv_type_50MHz)
			ret = pinctrl_select_state(pdata->pctrl_data->pctrl,
				pdata->pctrl_data->pins_drv_type_50MHz);
	} else {
		if (pdata->pctrl_data->pins_drv_type_400KHz)
			ret = pinctrl_select_state(pdata->pctrl_data->pctrl,
				pdata->pctrl_data->pins_drv_type_400KHz);
	}

	return ret;
}

static int sdhci_msm_setup_pinctrl(struct sdhci_msm_pltfm_data *pdata,
		bool enable)
{
	int ret = 0;

	if (enable)
		ret = pinctrl_select_state(pdata->pctrl_data->pctrl,
			pdata->pctrl_data->pins_active);
	else
		ret = pinctrl_select_state(pdata->pctrl_data->pctrl,
			pdata->pctrl_data->pins_sleep);

	if (ret < 0)
		pr_err("%s state for pinctrl failed with %d\n",
			enable ? "Enabling" : "Disabling", ret);

	return ret;
}

static int sdhci_msm_setup_pins(struct sdhci_msm_pltfm_data *pdata, bool enable)
{
	int ret = 0;

	if  (pdata->pin_cfg_sts == enable) {
		return 0;
	} else if (pdata->pctrl_data) {
		ret = sdhci_msm_setup_pinctrl(pdata, enable);
		goto out;
	} else if (!pdata->pin_data) {
		return 0;
	}

	if (pdata->pin_data->is_gpio)
		ret = sdhci_msm_setup_gpio(pdata, enable);
out:
	if (!ret)
		pdata->pin_cfg_sts = enable;

	return ret;
}

static int sdhci_msm_dt_get_array(struct device *dev, const char *prop_name,
				 u32 **out, int *len, u32 size)
{
	int ret = 0;
	struct device_node *np = dev->of_node;
	size_t sz;
	u32 *arr = NULL;

	if (!of_get_property(np, prop_name, len)) {
		ret = -EINVAL;
		goto out;
	}
	sz = *len = *len / sizeof(*arr);
	if (sz <= 0 || (size > 0 && (sz > size))) {
		dev_err(dev, "%s invalid size\n", prop_name);
		ret = -EINVAL;
		goto out;
	}

	arr = devm_kzalloc(dev, sz * sizeof(*arr), GFP_KERNEL);
	if (!arr) {
		dev_err(dev, "%s failed allocating memory\n", prop_name);
		ret = -ENOMEM;
		goto out;
	}

	ret = of_property_read_u32_array(np, prop_name, arr, sz);
	if (ret < 0) {
		dev_err(dev, "%s failed reading array %d\n", prop_name, ret);
		goto out;
	}
	*out = arr;
out:
	if (ret)
		*len = 0;
	return ret;
}

#define MAX_PROP_SIZE 32
static int sdhci_msm_dt_parse_vreg_info(struct device *dev,
		struct sdhci_msm_reg_data **vreg_data, const char *vreg_name)
{
	int len, ret = 0;
	const __be32 *prop;
	char prop_name[MAX_PROP_SIZE];
	struct sdhci_msm_reg_data *vreg;
	struct device_node *np = dev->of_node;

	snprintf(prop_name, MAX_PROP_SIZE, "%s-supply", vreg_name);
	if (!of_parse_phandle(np, prop_name, 0)) {
		dev_info(dev, "No vreg data found for %s\n", vreg_name);
		return ret;
	}

	vreg = devm_kzalloc(dev, sizeof(*vreg), GFP_KERNEL);
	if (!vreg) {
		dev_err(dev, "No memory for vreg: %s\n", vreg_name);
		ret = -ENOMEM;
		return ret;
	}

	vreg->name = vreg_name;

	snprintf(prop_name, MAX_PROP_SIZE,
			"qcom,%s-always-on", vreg_name);
	if (of_get_property(np, prop_name, NULL))
		vreg->is_always_on = true;

	snprintf(prop_name, MAX_PROP_SIZE,
			"qcom,%s-lpm-sup", vreg_name);
	if (of_get_property(np, prop_name, NULL))
		vreg->lpm_sup = true;

	snprintf(prop_name, MAX_PROP_SIZE,
			"qcom,%s-voltage-level", vreg_name);
	prop = of_get_property(np, prop_name, &len);
	if (!prop || (len != (2 * sizeof(__be32)))) {
		dev_warn(dev, "%s %s property\n",
			prop ? "invalid format" : "no", prop_name);
	} else {
		vreg->low_vol_level = be32_to_cpup(&prop[0]);
		vreg->high_vol_level = be32_to_cpup(&prop[1]);
	}

	snprintf(prop_name, MAX_PROP_SIZE,
			"qcom,%s-current-level", vreg_name);
	prop = of_get_property(np, prop_name, &len);
	if (!prop || (len != (2 * sizeof(__be32)))) {
		dev_warn(dev, "%s %s property\n",
			prop ? "invalid format" : "no", prop_name);
	} else {
		vreg->lpm_uA = be32_to_cpup(&prop[0]);
		vreg->hpm_uA = be32_to_cpup(&prop[1]);
	}

	*vreg_data = vreg;
	dev_dbg(dev, "%s: %s %s vol=[%d %d]uV, curr=[%d %d]uA\n",
		vreg->name, vreg->is_always_on ? "always_on," : "",
		vreg->lpm_sup ? "lpm_sup," : "", vreg->low_vol_level,
		vreg->high_vol_level, vreg->lpm_uA, vreg->hpm_uA);

	return ret;
}

static int sdhci_msm_parse_pinctrl_info(struct device *dev,
		struct sdhci_msm_pltfm_data *pdata)
{
	struct sdhci_pinctrl_data *pctrl_data;
	struct pinctrl *pctrl;
	int ret = 0;

	/* Try to obtain pinctrl handle */
	pctrl = devm_pinctrl_get(dev);
	if (IS_ERR(pctrl)) {
		ret = PTR_ERR(pctrl);
		goto out;
	}
	pctrl_data = devm_kzalloc(dev, sizeof(*pctrl_data), GFP_KERNEL);
	if (!pctrl_data) {
		dev_err(dev, "No memory for sdhci_pinctrl_data\n");
		ret = -ENOMEM;
		goto out;
	}
	pctrl_data->pctrl = pctrl;
	/* Look-up and keep the states handy to be used later */
	pctrl_data->pins_active = pinctrl_lookup_state(
			pctrl_data->pctrl, "active");
	if (IS_ERR(pctrl_data->pins_active)) {
		ret = PTR_ERR(pctrl_data->pins_active);
		dev_err(dev, "Could not get active pinstates, err:%d\n", ret);
		goto out;
	}
	pctrl_data->pins_sleep = pinctrl_lookup_state(
			pctrl_data->pctrl, "sleep");
	if (IS_ERR(pctrl_data->pins_sleep)) {
		ret = PTR_ERR(pctrl_data->pins_sleep);
		dev_err(dev, "Could not get sleep pinstates, err:%d\n", ret);
		goto out;
	}

	pctrl_data->pins_drv_type_400KHz = pinctrl_lookup_state(
			pctrl_data->pctrl, "ds_400KHz");
	if (IS_ERR(pctrl_data->pins_drv_type_400KHz)) {
		dev_dbg(dev, "Could not get 400K pinstates, err:%d\n", ret);
		pctrl_data->pins_drv_type_400KHz = NULL;
	}

	pctrl_data->pins_drv_type_50MHz = pinctrl_lookup_state(
			pctrl_data->pctrl, "ds_50MHz");
	if (IS_ERR(pctrl_data->pins_drv_type_50MHz)) {
		dev_dbg(dev, "Could not get 50M pinstates, err:%d\n", ret);
		pctrl_data->pins_drv_type_50MHz = NULL;
	}

	pctrl_data->pins_drv_type_100MHz = pinctrl_lookup_state(
			pctrl_data->pctrl, "ds_100MHz");
	if (IS_ERR(pctrl_data->pins_drv_type_100MHz)) {
		dev_dbg(dev, "Could not get 100M pinstates, err:%d\n", ret);
		pctrl_data->pins_drv_type_100MHz = NULL;
	}

	pctrl_data->pins_drv_type_200MHz = pinctrl_lookup_state(
			pctrl_data->pctrl, "ds_200MHz");
	if (IS_ERR(pctrl_data->pins_drv_type_200MHz)) {
		dev_dbg(dev, "Could not get 200M pinstates, err:%d\n", ret);
		pctrl_data->pins_drv_type_200MHz = NULL;
	}

	pdata->pctrl_data = pctrl_data;
out:
	return ret;
}

#define GPIO_NAME_MAX_LEN 32
static int sdhci_msm_dt_parse_gpio_info(struct device *dev,
		struct sdhci_msm_pltfm_data *pdata)
{
	int ret = 0, cnt, i;
	struct sdhci_msm_pin_data *pin_data;
	struct device_node *np = dev->of_node;

	ret = sdhci_msm_parse_pinctrl_info(dev, pdata);
	if (!ret) {
		goto out;
	} else if (ret == -EPROBE_DEFER) {
		dev_err(dev, "Pinctrl framework not registered, err:%d\n", ret);
		goto out;
	} else {
		dev_err(dev, "Parsing Pinctrl failed with %d, falling back on GPIO lib\n",
			ret);
		ret = 0;
	}
	pin_data = devm_kzalloc(dev, sizeof(*pin_data), GFP_KERNEL);
	if (!pin_data) {
		dev_err(dev, "No memory for pin_data\n");
		ret = -ENOMEM;
		goto out;
	}

	cnt = of_gpio_count(np);
	if (cnt > 0) {
		pin_data->gpio_data = devm_kzalloc(dev,
				sizeof(struct sdhci_msm_gpio_data), GFP_KERNEL);
		if (!pin_data->gpio_data) {
			dev_err(dev, "No memory for gpio_data\n");
			ret = -ENOMEM;
			goto out;
		}
		pin_data->gpio_data->size = cnt;
		pin_data->gpio_data->gpio = devm_kzalloc(dev, cnt *
				sizeof(struct sdhci_msm_gpio), GFP_KERNEL);

		if (!pin_data->gpio_data->gpio) {
			dev_err(dev, "No memory for gpio\n");
			ret = -ENOMEM;
			goto out;
		}

		for (i = 0; i < cnt; i++) {
			const char *name = NULL;
			char result[GPIO_NAME_MAX_LEN];
			pin_data->gpio_data->gpio[i].no = of_get_gpio(np, i);
			of_property_read_string_index(np,
					"qcom,gpio-names", i, &name);

			snprintf(result, GPIO_NAME_MAX_LEN, "%s-%s",
					dev_name(dev), name ? name : "?");
			pin_data->gpio_data->gpio[i].name = result;
			dev_dbg(dev, "%s: gpio[%s] = %d\n", __func__,
					pin_data->gpio_data->gpio[i].name,
					pin_data->gpio_data->gpio[i].no);
		}
	}
	pdata->pin_data = pin_data;
out:
	if (ret)
		dev_err(dev, "%s failed with err %d\n", __func__, ret);
	return ret;
}

#ifdef CONFIG_SMP
static inline void parse_affine_irq(struct sdhci_msm_pltfm_data *pdata)
{
	pdata->pm_qos_data.irq_req_type = PM_QOS_REQ_AFFINE_IRQ;
}
#else
static inline void parse_affine_irq(struct sdhci_msm_pltfm_data *pdata) { }
#endif

static int sdhci_msm_pm_qos_parse_irq(struct device *dev,
		struct sdhci_msm_pltfm_data *pdata)
{
	struct device_node *np = dev->of_node;
	const char *str;
	u32 cpu;
	int ret = 0;
	int i;

	pdata->pm_qos_data.irq_valid = false;
	pdata->pm_qos_data.irq_req_type = PM_QOS_REQ_AFFINE_CORES;
	if (!of_property_read_string(np, "qcom,pm-qos-irq-type", &str) &&
		!strcmp(str, "affine_irq")) {
		parse_affine_irq(pdata);
	}

	/* must specify cpu for "affine_cores" type */
	if (pdata->pm_qos_data.irq_req_type == PM_QOS_REQ_AFFINE_CORES) {
		pdata->pm_qos_data.irq_cpu = -1;
		ret = of_property_read_u32(np, "qcom,pm-qos-irq-cpu", &cpu);
		if (ret) {
			dev_err(dev, "%s: error %d reading irq cpu\n", __func__,
				ret);
			goto out;
		}
		if (cpu < 0 || cpu >= num_possible_cpus()) {
			dev_err(dev, "%s: invalid irq cpu %d (NR_CPUS=%d)\n",
				__func__, cpu, num_possible_cpus());
			ret = -EINVAL;
			goto out;
		}
		pdata->pm_qos_data.irq_cpu = cpu;
	}

	if (of_property_count_u32_elems(np, "qcom,pm-qos-irq-latency") !=
		SDHCI_POWER_POLICY_NUM) {
		dev_err(dev, "%s: could not read %d values for 'qcom,pm-qos-irq-latency'\n",
			__func__, SDHCI_POWER_POLICY_NUM);
		ret = -EINVAL;
		goto out;
	}

	for (i = 0; i < SDHCI_POWER_POLICY_NUM; i++)
		of_property_read_u32_index(np, "qcom,pm-qos-irq-latency", i,
			&pdata->pm_qos_data.irq_latency.latency[i]);

	pdata->pm_qos_data.irq_valid = true;
out:
	return ret;
}

static int sdhci_msm_pm_qos_parse_cpu_groups(struct device *dev,
		struct sdhci_msm_pltfm_data *pdata)
{
	struct device_node *np = dev->of_node;
	u32 mask;
	int nr_groups;
	int ret;
	int i;

	/* Read cpu group mapping */
	nr_groups = of_property_count_u32_elems(np, "qcom,pm-qos-cpu-groups");
	if (nr_groups <= 0) {
		ret = -EINVAL;
		goto out;
	}
	pdata->pm_qos_data.cpu_group_map.nr_groups = nr_groups;
	pdata->pm_qos_data.cpu_group_map.mask =
		kcalloc(nr_groups, sizeof(cpumask_t), GFP_KERNEL);
	if (!pdata->pm_qos_data.cpu_group_map.mask) {
		ret = -ENOMEM;
		goto out;
	}

	for (i = 0; i < nr_groups; i++) {
		of_property_read_u32_index(np, "qcom,pm-qos-cpu-groups",
			i, &mask);

		pdata->pm_qos_data.cpu_group_map.mask[i].bits[0] = mask;
		if (!cpumask_subset(&pdata->pm_qos_data.cpu_group_map.mask[i],
			cpu_possible_mask)) {
			dev_err(dev, "%s: invalid mask 0x%x of cpu group #%d\n",
				__func__, mask, i);
			ret = -EINVAL;
			goto free_res;
		}
	}
	return 0;

free_res:
	kfree(pdata->pm_qos_data.cpu_group_map.mask);
out:
	return ret;
}

static int sdhci_msm_pm_qos_parse_latency(struct device *dev, const char *name,
		int nr_groups, struct sdhci_msm_pm_qos_latency **latency)
{
	struct device_node *np = dev->of_node;
	struct sdhci_msm_pm_qos_latency *values;
	int ret;
	int i;
	int group;
	int cfg;

	ret = of_property_count_u32_elems(np, name);
	if (ret > 0 && ret != SDHCI_POWER_POLICY_NUM * nr_groups) {
		dev_err(dev, "%s: invalid number of values for property %s: expected=%d actual=%d\n",
			__func__, name,	SDHCI_POWER_POLICY_NUM * nr_groups,
			ret);
		return -EINVAL;
	} else if (ret < 0) {
		return ret;
	}

	values = kcalloc(nr_groups, sizeof(struct sdhci_msm_pm_qos_latency),
			GFP_KERNEL);
	if (!values)
		return -ENOMEM;

	for (i = 0; i < SDHCI_POWER_POLICY_NUM * nr_groups; i++) {
		group = i / SDHCI_POWER_POLICY_NUM;
		cfg = i % SDHCI_POWER_POLICY_NUM;
		of_property_read_u32_index(np, name, i,
				&(values[group].latency[cfg]));
	}

	*latency = values;
	return 0;
}

static void sdhci_msm_pm_qos_parse(struct device *dev,
				struct sdhci_msm_pltfm_data *pdata)
{
	if (sdhci_msm_pm_qos_parse_irq(dev, pdata))
		dev_notice(dev, "%s: PM QoS voting for IRQ will be disabled\n",
			__func__);

	if (!sdhci_msm_pm_qos_parse_cpu_groups(dev, pdata)) {
		pdata->pm_qos_data.cmdq_valid =
			!sdhci_msm_pm_qos_parse_latency(dev,
				"qcom,pm-qos-cmdq-latency-us",
				pdata->pm_qos_data.cpu_group_map.nr_groups,
				&pdata->pm_qos_data.cmdq_latency);
		pdata->pm_qos_data.legacy_valid =
			!sdhci_msm_pm_qos_parse_latency(dev,
				"qcom,pm-qos-legacy-latency-us",
				pdata->pm_qos_data.cpu_group_map.nr_groups,
				&pdata->pm_qos_data.latency);
		if (!pdata->pm_qos_data.cmdq_valid &&
			!pdata->pm_qos_data.legacy_valid) {
			/* clean-up previously allocated arrays */
			kfree(pdata->pm_qos_data.latency);
			kfree(pdata->pm_qos_data.cmdq_latency);
			dev_err(dev, "%s: invalid PM QoS latency values. Voting for cpu group will be disabled\n",
				__func__);
		}
	} else {
		dev_notice(dev, "%s: PM QoS voting for cpu group will be disabled\n",
			__func__);
	}
}

#ifdef CONFIG_NVMEM
/* Parse qfprom data for deciding on errata work-arounds */
static long qfprom_read(struct device *dev, const char *name)
{
	struct nvmem_cell *cell;
	ssize_t len = 0;
	u32 *buf, val = 0;
	long err = 0;

	cell = nvmem_cell_get(dev, name);
	if (IS_ERR(cell)) {
		err = PTR_ERR(cell);
		dev_err(dev, "failed opening nvmem cell err : %ld\n", err);
		/* If entry does not exist, then that is not an error */
		if (err == -ENOENT)
			err = 0;
		return err;
	}

	buf = (u32 *)nvmem_cell_read(cell, &len);
	if (IS_ERR(buf) || !len) {
		dev_err(dev, "Failed reading nvmem cell, err: %u, bytes fetched: %zd\n",
				*buf, len);
		if (!IS_ERR(buf)) {
			kfree(buf);
			err = -EINVAL;
		} else {
			err = PTR_ERR(buf);
		}
	} else {
		/*
		 * 30 bits from bit offset 0 would be read.
		 * We're interested in bits 28:29
		 */
		val = (*buf >> 28) & 0x3;
		kfree(buf);
	}

	nvmem_cell_put(cell);
	return err ? err : (long) val;
}

/* Reads the SoC version */
static int sdhci_msm_get_socrev(struct device *dev,
				struct sdhci_msm_host *msm_host)
{

	msm_host->soc_min_rev  = qfprom_read(dev, "minor_rev");

	if (msm_host->soc_min_rev < 0)
		dev_err(dev, "failed getting soc_min_rev, err : %d\n",
				msm_host->soc_min_rev);
	return msm_host->soc_min_rev;
}
#else
/* Reads the SoC version */
static int sdhci_msm_get_socrev(struct device *dev,
				struct sdhci_msm_host *msm_host)
{
	return 0;
}
#endif

/* Parse platform data */
static
struct sdhci_msm_pltfm_data *sdhci_msm_populate_pdata(struct device *dev,
						struct sdhci_msm_host *msm_host)
{
	struct sdhci_msm_pltfm_data *pdata = NULL;
	struct device_node *np = dev->of_node;
	u32 bus_width = 0;
	int len, i;
	int clk_table_len;
	u32 *clk_table = NULL;
	int ice_clk_table_len;
	u32 *ice_clk_table = NULL;
	enum of_gpio_flags flags = OF_GPIO_ACTIVE_LOW;
	const char *lower_bus_speed = NULL;
	int bus_clk_table_len;
	u32 *bus_clk_table = NULL;

	pdata = devm_kzalloc(dev, sizeof(*pdata), GFP_KERNEL);
	if (!pdata) {
		dev_err(dev, "failed to allocate memory for platform data\n");
		goto out;
	}

	pdata->status_gpio = of_get_named_gpio_flags(np, "cd-gpios", 0, &flags);
	if (gpio_is_valid(pdata->status_gpio) && !(flags & OF_GPIO_ACTIVE_LOW))
		pdata->caps2 |= MMC_CAP2_CD_ACTIVE_HIGH;

	of_property_read_u32(np, "qcom,bus-width", &bus_width);
	if (bus_width == 8)
		pdata->mmc_bus_width = MMC_CAP_8_BIT_DATA;
	else if (bus_width == 4)
		pdata->mmc_bus_width = MMC_CAP_4_BIT_DATA;
	else {
		dev_notice(dev, "invalid bus-width, default to 1-bit mode\n");
		pdata->mmc_bus_width = 0;
	}

	if (sdhci_msm_dt_get_array(dev, "qcom,devfreq,freq-table",
			&msm_host->mmc->clk_scaling.pltfm_freq_table,
			&msm_host->mmc->clk_scaling.pltfm_freq_table_sz, 0))
		pr_debug("%s: no clock scaling frequencies were supplied\n",
			dev_name(dev));
	else if (!msm_host->mmc->clk_scaling.pltfm_freq_table ||
			!msm_host->mmc->clk_scaling.pltfm_freq_table_sz)
		dev_err(dev, "bad dts clock scaling frequencies\n");

	/*
	 * Few hosts can support DDR52 mode at the same lower
	 * system voltage corner as high-speed mode. In such cases,
	 * it is always better to put it in DDR mode which will
	 * improve the performance without any power impact.
	 */
	if (!of_property_read_string(np, "qcom,scaling-lower-bus-speed-mode",
				&lower_bus_speed)) {
		if (!strcmp(lower_bus_speed, "DDR52"))
			msm_host->mmc->clk_scaling.lower_bus_speed_mode |=
				MMC_SCALING_LOWER_DDR52_MODE;
	}

	if (sdhci_msm_dt_get_array(dev, "qcom,clk-rates",
			&clk_table, &clk_table_len, 0)) {
		dev_err(dev, "failed parsing supported clock rates\n");
		goto out;
	}
	if (!clk_table || !clk_table_len) {
		dev_err(dev, "Invalid clock table\n");
		goto out;
	}
	pdata->sup_clk_table = clk_table;
	pdata->sup_clk_cnt = clk_table_len;

	if (!sdhci_msm_dt_get_array(dev, "qcom,bus-aggr-clk-rates",
			&bus_clk_table, &bus_clk_table_len, 0)) {
		if (bus_clk_table && bus_clk_table_len) {
			pdata->bus_clk_table = bus_clk_table;
			pdata->bus_clk_cnt = bus_clk_table_len;
		}
	}

	if (msm_host->ice.pdev) {
		if (sdhci_msm_dt_get_array(dev, "qcom,ice-clk-rates",
				&ice_clk_table, &ice_clk_table_len, 0)) {
			dev_err(dev, "failed parsing supported ice clock rates\n");
			goto out;
		}
		if (!ice_clk_table || !ice_clk_table_len) {
			dev_err(dev, "Invalid clock table\n");
			goto out;
		}
		if (ice_clk_table_len != 2) {
			dev_err(dev, "Need max and min frequencies in the table\n");
			goto out;
		}
		pdata->sup_ice_clk_table = ice_clk_table;
		pdata->sup_ice_clk_cnt = ice_clk_table_len;
		pdata->ice_clk_max = pdata->sup_ice_clk_table[0];
		pdata->ice_clk_min = pdata->sup_ice_clk_table[1];
		dev_dbg(dev, "supported ICE clock rates (Hz): max: %u min: %u\n",
				pdata->ice_clk_max, pdata->ice_clk_min);
	}

	pdata->vreg_data = devm_kzalloc(dev, sizeof(struct
						    sdhci_msm_slot_reg_data),
					GFP_KERNEL);
	if (!pdata->vreg_data) {
		dev_err(dev, "failed to allocate memory for vreg data\n");
		goto out;
	}

	if (sdhci_msm_dt_parse_vreg_info(dev, &pdata->vreg_data->vdd_data,
					 "vdd")) {
		dev_err(dev, "failed parsing vdd data\n");
		goto out;
	}
	if (sdhci_msm_dt_parse_vreg_info(dev,
					 &pdata->vreg_data->vdd_io_data,
					 "vdd-io")) {
		dev_err(dev, "failed parsing vdd-io data\n");
		goto out;
	}

	if (sdhci_msm_dt_parse_gpio_info(dev, pdata)) {
		dev_err(dev, "failed parsing gpio data\n");
		goto out;
	}

	len = of_property_count_strings(np, "qcom,bus-speed-mode");

	for (i = 0; i < len; i++) {
		const char *name = NULL;

		of_property_read_string_index(np,
			"qcom,bus-speed-mode", i, &name);
		if (!name)
			continue;

		if (!strncmp(name, "HS400_1p8v", sizeof("HS400_1p8v")))
			pdata->caps2 |= MMC_CAP2_HS400_1_8V;
		else if (!strncmp(name, "HS400_1p2v", sizeof("HS400_1p2v")))
			pdata->caps2 |= MMC_CAP2_HS400_1_2V;
		else if (!strncmp(name, "HS200_1p8v", sizeof("HS200_1p8v")))
			pdata->caps2 |= MMC_CAP2_HS200_1_8V_SDR;
		else if (!strncmp(name, "HS200_1p2v", sizeof("HS200_1p2v")))
			pdata->caps2 |= MMC_CAP2_HS200_1_2V_SDR;
		else if (!strncmp(name, "DDR_1p8v", sizeof("DDR_1p8v")))
			pdata->caps |= MMC_CAP_1_8V_DDR
						| MMC_CAP_UHS_DDR50;
		else if (!strncmp(name, "DDR_1p2v", sizeof("DDR_1p2v")))
			pdata->caps |= MMC_CAP_1_2V_DDR
						| MMC_CAP_UHS_DDR50;
	}

	if (of_get_property(np, "qcom,nonremovable", NULL))
		pdata->nonremovable = true;

	if (of_get_property(np, "qcom,nonhotplug", NULL))
		pdata->nonhotplug = true;

	pdata->largeaddressbus =
		of_property_read_bool(np, "qcom,large-address-bus");

	if (of_property_read_bool(np, "qcom,wakeup-on-idle"))
		msm_host->mmc->wakeup_on_idle = true;

	sdhci_msm_pm_qos_parse(dev, pdata);

	if (of_get_property(np, "qcom,core_3_0v_support", NULL))
		msm_host->core_3_0v_support = true;

	pdata->sdr104_wa = of_property_read_bool(np, "qcom,sdr104-wa");
	msm_host->regs_restore.is_supported =
		of_property_read_bool(np, "qcom,restore-after-cx-collapse");

	if (!of_property_read_u32(np, "qcom,ddr-config", &pdata->ddr_config))
		pdata->rclk_wa = true;

	/*
	 * rclk_wa is not required if soc version is mentioned and
	 * is not base version.
	 */
	if (msm_host->soc_min_rev != 0)
		pdata->rclk_wa = false;

	return pdata;
out:
	return NULL;
}

/* Returns required bandwidth in Bytes per Sec */
static unsigned int sdhci_get_bw_required(struct sdhci_host *host,
					struct mmc_ios *ios)
{
	struct sdhci_pltfm_host *pltfm_host = sdhci_priv(host);
	struct sdhci_msm_host *msm_host = pltfm_host->priv;

	unsigned int bw;

	bw = msm_host->clk_rate;
	/*
	 * For DDR mode, SDCC controller clock will be at
	 * the double rate than the actual clock that goes to card.
	 */
	if (ios->bus_width == MMC_BUS_WIDTH_4)
		bw /= 2;
	else if (ios->bus_width == MMC_BUS_WIDTH_1)
		bw /= 8;

	return bw;
}

static int sdhci_msm_bus_get_vote_for_bw(struct sdhci_msm_host *host,
					   unsigned int bw)
{
	unsigned int *table = host->pdata->voting_data->bw_vecs;
	unsigned int size = host->pdata->voting_data->bw_vecs_size;
	int i;

	if (host->msm_bus_vote.is_max_bw_needed && bw)
		return host->msm_bus_vote.max_bw_vote;

	for (i = 0; i < size; i++) {
		if (bw <= table[i])
			break;
	}

	if (i && (i == size))
		i--;

	return i;
}

/*
 * This function must be called with host lock acquired.
 * Caller of this function should also ensure that msm bus client
 * handle is not null.
 */
static inline int sdhci_msm_bus_set_vote(struct sdhci_msm_host *msm_host,
					     int vote,
					     unsigned long *flags)
{
	struct sdhci_host *host =  platform_get_drvdata(msm_host->pdev);
	int rc = 0;

	BUG_ON(!flags);

	if (vote != msm_host->msm_bus_vote.curr_vote) {
		spin_unlock_irqrestore(&host->lock, *flags);
		rc = msm_bus_scale_client_update_request(
				msm_host->msm_bus_vote.client_handle, vote);
		spin_lock_irqsave(&host->lock, *flags);
		if (rc) {
			pr_err("%s: msm_bus_scale_client_update_request() failed: bus_client_handle=0x%x, vote=%d, err=%d\n",
				mmc_hostname(host->mmc),
				msm_host->msm_bus_vote.client_handle, vote, rc);
			goto out;
		}
		msm_host->msm_bus_vote.curr_vote = vote;
	}
out:
	return rc;
}

/*
 * Internal work. Work to set 0 bandwidth for msm bus.
 */
static void sdhci_msm_bus_work(struct work_struct *work)
{
	struct sdhci_msm_host *msm_host;
	struct sdhci_host *host;
	unsigned long flags;

	msm_host = container_of(work, struct sdhci_msm_host,
				msm_bus_vote.vote_work.work);
	host =  platform_get_drvdata(msm_host->pdev);

	if (!msm_host->msm_bus_vote.client_handle)
		return;

	spin_lock_irqsave(&host->lock, flags);
	/* don't vote for 0 bandwidth if any request is in progress */
	if (!host->mrq) {
		sdhci_msm_bus_set_vote(msm_host,
			msm_host->msm_bus_vote.min_bw_vote, &flags);
	} else
		pr_warning("%s: %s: Transfer in progress. skipping bus voting to 0 bandwidth\n",
			   mmc_hostname(host->mmc), __func__);
	spin_unlock_irqrestore(&host->lock, flags);
}

/*
 * This function cancels any scheduled delayed work and sets the bus
 * vote based on bw (bandwidth) argument.
 */
static void sdhci_msm_bus_cancel_work_and_set_vote(struct sdhci_host *host,
						unsigned int bw)
{
	int vote;
	unsigned long flags;
	struct sdhci_pltfm_host *pltfm_host = sdhci_priv(host);
	struct sdhci_msm_host *msm_host = pltfm_host->priv;

	cancel_delayed_work_sync(&msm_host->msm_bus_vote.vote_work);
	spin_lock_irqsave(&host->lock, flags);
	vote = sdhci_msm_bus_get_vote_for_bw(msm_host, bw);
	sdhci_msm_bus_set_vote(msm_host, vote, &flags);
	spin_unlock_irqrestore(&host->lock, flags);
}

#define MSM_MMC_BUS_VOTING_DELAY	200 /* msecs */

/* This function queues a work which will set the bandwidth requiement to 0 */
static void sdhci_msm_bus_queue_work(struct sdhci_host *host)
{
	unsigned long flags;
	struct sdhci_pltfm_host *pltfm_host = sdhci_priv(host);
	struct sdhci_msm_host *msm_host = pltfm_host->priv;

	spin_lock_irqsave(&host->lock, flags);
	if (msm_host->msm_bus_vote.min_bw_vote !=
		msm_host->msm_bus_vote.curr_vote)
		queue_delayed_work(system_wq,
				   &msm_host->msm_bus_vote.vote_work,
				   msecs_to_jiffies(MSM_MMC_BUS_VOTING_DELAY));
	spin_unlock_irqrestore(&host->lock, flags);
}

static int sdhci_msm_bus_register(struct sdhci_msm_host *host,
				struct platform_device *pdev)
{
	int rc = 0;
	struct msm_bus_scale_pdata *bus_pdata;

	struct sdhci_msm_bus_voting_data *data;
	struct device *dev = &pdev->dev;

	data = devm_kzalloc(dev,
		sizeof(struct sdhci_msm_bus_voting_data), GFP_KERNEL);
	if (!data) {
		dev_err(&pdev->dev,
			"%s: failed to allocate memory\n", __func__);
		rc = -ENOMEM;
		goto out;
	}
	data->bus_pdata = msm_bus_cl_get_pdata(pdev);
	if (data->bus_pdata) {
		rc = sdhci_msm_dt_get_array(dev, "qcom,bus-bw-vectors-bps",
				&data->bw_vecs, &data->bw_vecs_size, 0);
		if (rc) {
			dev_err(&pdev->dev,
				"%s: Failed to get bus-bw-vectors-bps\n",
				__func__);
			goto out;
		}
		host->pdata->voting_data = data;
	}
	if (host->pdata->voting_data &&
		host->pdata->voting_data->bus_pdata &&
		host->pdata->voting_data->bw_vecs &&
		host->pdata->voting_data->bw_vecs_size) {

		bus_pdata = host->pdata->voting_data->bus_pdata;
		host->msm_bus_vote.client_handle =
				msm_bus_scale_register_client(bus_pdata);
		if (!host->msm_bus_vote.client_handle) {
			dev_err(&pdev->dev, "msm_bus_scale_register_client()\n");
			rc = -EFAULT;
			goto out;
		}
		/* cache the vote index for minimum and maximum bandwidth */
		host->msm_bus_vote.min_bw_vote =
				sdhci_msm_bus_get_vote_for_bw(host, 0);
		host->msm_bus_vote.max_bw_vote =
				sdhci_msm_bus_get_vote_for_bw(host, UINT_MAX);
	} else {
		devm_kfree(dev, data);
	}

out:
	return rc;
}

static void sdhci_msm_bus_unregister(struct sdhci_msm_host *host)
{
	if (host->msm_bus_vote.client_handle)
		msm_bus_scale_unregister_client(
			host->msm_bus_vote.client_handle);
}

static void sdhci_msm_bus_voting(struct sdhci_host *host, u32 enable)
{
	struct sdhci_pltfm_host *pltfm_host = sdhci_priv(host);
	struct sdhci_msm_host *msm_host = pltfm_host->priv;
	struct mmc_ios *ios = &host->mmc->ios;
	unsigned int bw;

	if (!msm_host->msm_bus_vote.client_handle)
		return;

	bw = sdhci_get_bw_required(host, ios);
	if (enable) {
		sdhci_msm_bus_cancel_work_and_set_vote(host, bw);
	} else {
		/*
		 * If clock gating is enabled, then remove the vote
		 * immediately because clocks will be disabled only
		 * after SDHCI_MSM_MMC_CLK_GATE_DELAY and thus no
		 * additional delay is required to remove the bus vote.
		 */
#ifdef CONFIG_MMC_CLKGATE
		if (host->mmc->clkgate_delay)
			sdhci_msm_bus_cancel_work_and_set_vote(host, 0);
		else
#endif
			sdhci_msm_bus_queue_work(host);
	}
}

/* Regulator utility functions */
static int sdhci_msm_vreg_init_reg(struct device *dev,
					struct sdhci_msm_reg_data *vreg)
{
	int ret = 0;

	/* check if regulator is already initialized? */
	if (vreg->reg)
		goto out;

	/* Get the regulator handle */
	vreg->reg = devm_regulator_get(dev, vreg->name);
	if (IS_ERR(vreg->reg)) {
		ret = PTR_ERR(vreg->reg);
		pr_err("%s: devm_regulator_get(%s) failed. ret=%d\n",
			__func__, vreg->name, ret);
		goto out;
	}

	if (regulator_count_voltages(vreg->reg) > 0) {
		vreg->set_voltage_sup = true;
		/* sanity check */
		if (!vreg->high_vol_level || !vreg->hpm_uA) {
			pr_err("%s: %s invalid constraints specified\n",
			       __func__, vreg->name);
			ret = -EINVAL;
		}
	}

out:
	return ret;
}

static void sdhci_msm_vreg_deinit_reg(struct sdhci_msm_reg_data *vreg)
{
	if (vreg->reg)
		devm_regulator_put(vreg->reg);
}

static int sdhci_msm_vreg_set_optimum_mode(struct sdhci_msm_reg_data
						  *vreg, int uA_load)
{
	int ret = 0;
	
	/*
	 * regulators that do not support regulator_set_voltage also
	 * do not support regulator_set_optimum_mode
	 */
	if (vreg->set_voltage_sup) {
		ret = regulator_set_load(vreg->reg, uA_load);
		if (ret < 0)
			pr_err("%s: regulator_set_load(reg=%s,uA_load=%d) failed. ret=%d\n",
			       __func__, vreg->name, uA_load, ret);
		else
			/*
			 * regulator_set_load() can return non zero
			 * value even for success case.
			 */
			ret = 0;
	}
	return ret;
}

static int sdhci_msm_vreg_set_voltage(struct sdhci_msm_reg_data *vreg,
					int min_uV, int max_uV)
{
	int ret = 0;
	if (vreg->set_voltage_sup) {
		ret = regulator_set_voltage(vreg->reg, min_uV, max_uV);
		if (ret) {
			pr_err("%s: regulator_set_voltage(%s)failed. min_uV=%d,max_uV=%d,ret=%d\n",
			       __func__, vreg->name, min_uV, max_uV, ret);
		}
	}

	return ret;
}

static int sdhci_msm_vreg_enable(struct sdhci_msm_reg_data *vreg)
{
	int ret = 0;

	/* Put regulator in HPM (high power mode) */
	ret = sdhci_msm_vreg_set_optimum_mode(vreg, vreg->hpm_uA);
	if (ret < 0)
		return ret;

	if (!vreg->is_enabled) {
		/* Set voltage level */
		ret = sdhci_msm_vreg_set_voltage(vreg, vreg->high_vol_level,
						vreg->high_vol_level);
		if (ret)
			return ret;
	}
	ret = regulator_enable(vreg->reg);
	if (ret) {
		pr_err("%s: regulator_enable(%s) failed. ret=%d\n",
				__func__, vreg->name, ret);
		return ret;
	}
	vreg->is_enabled = true;
	return ret;
}

static int sdhci_msm_vreg_disable(struct sdhci_msm_reg_data *vreg)
{
	int ret = 0;

	/* Never disable regulator marked as always_on */
	if (vreg->is_enabled && !vreg->is_always_on) {
		ret = regulator_disable(vreg->reg);
		if (ret) {
			pr_err("%s: regulator_disable(%s) failed. ret=%d\n",
				__func__, vreg->name, ret);
			goto out;
		}
		vreg->is_enabled = false;

		ret = sdhci_msm_vreg_set_optimum_mode(vreg, 0);
		if (ret < 0)
			goto out;

		/* Set min. voltage level to 0 */
		ret = sdhci_msm_vreg_set_voltage(vreg, 0, vreg->high_vol_level);
		if (ret)
			goto out;
	} else if (vreg->is_enabled && vreg->is_always_on) {
		if (vreg->lpm_sup) {
			/* Put always_on regulator in LPM (low power mode) */
			ret = sdhci_msm_vreg_set_optimum_mode(vreg,
							      vreg->lpm_uA);
			if (ret < 0)
				goto out;
		}
	}
out:
	return ret;
}

static int sdhci_msm_setup_vreg(struct sdhci_msm_pltfm_data *pdata,
			bool enable, bool is_init)
{
	int ret = 0, i;
	struct sdhci_msm_slot_reg_data *curr_slot;
	struct sdhci_msm_reg_data *vreg_table[2];

	curr_slot = pdata->vreg_data;
	if (!curr_slot) {
		pr_debug("%s: vreg info unavailable,assuming the slot is powered by always on domain\n",
			 __func__);
		goto out;
	}

	vreg_table[0] = curr_slot->vdd_data;
	vreg_table[1] = curr_slot->vdd_io_data;

	for (i = 0; i < ARRAY_SIZE(vreg_table); i++) {
		if (vreg_table[i]) {
			if (enable)
				ret = sdhci_msm_vreg_enable(vreg_table[i]);
			else
				ret = sdhci_msm_vreg_disable(vreg_table[i]);
			if (ret)
				goto out;
		}
	}
out:
	return ret;
}

/* This init function should be called only once for each SDHC slot */
static int sdhci_msm_vreg_init(struct device *dev,
				struct sdhci_msm_pltfm_data *pdata,
				bool is_init)
{
	int ret = 0;
	struct sdhci_msm_slot_reg_data *curr_slot;
	struct sdhci_msm_reg_data *curr_vdd_reg, *curr_vdd_io_reg;

	curr_slot = pdata->vreg_data;
	if (!curr_slot)
		goto out;

	curr_vdd_reg = curr_slot->vdd_data;
	curr_vdd_io_reg = curr_slot->vdd_io_data;

	if (!is_init)
		/* Deregister all regulators from regulator framework */
		goto vdd_io_reg_deinit;

	/*
	 * Get the regulator handle from voltage regulator framework
	 * and then try to set the voltage level for the regulator
	 */
	if (curr_vdd_reg) {
		ret = sdhci_msm_vreg_init_reg(dev, curr_vdd_reg);
		if (ret)
			goto out;
	}
	if (curr_vdd_io_reg) {
		ret = sdhci_msm_vreg_init_reg(dev, curr_vdd_io_reg);
		if (ret)
			goto vdd_reg_deinit;
	}

	if (ret)
		dev_err(dev, "vreg reset failed (%d)\n", ret);
	goto out;

vdd_io_reg_deinit:
	if (curr_vdd_io_reg)
		sdhci_msm_vreg_deinit_reg(curr_vdd_io_reg);
vdd_reg_deinit:
	if (curr_vdd_reg)
		sdhci_msm_vreg_deinit_reg(curr_vdd_reg);
out:
	return ret;
}


static int sdhci_msm_set_vdd_io_vol(struct sdhci_msm_pltfm_data *pdata,
			enum vdd_io_level level,
			unsigned int voltage_level)
{
	int ret = 0;
	int set_level;
	struct sdhci_msm_reg_data *vdd_io_reg;

	if (!pdata->vreg_data)
		return ret;

	vdd_io_reg = pdata->vreg_data->vdd_io_data;
	if (vdd_io_reg && vdd_io_reg->is_enabled) {
		switch (level) {
		case VDD_IO_LOW:
			set_level = vdd_io_reg->low_vol_level;
			break;
		case VDD_IO_HIGH:
			set_level = vdd_io_reg->high_vol_level;
			break;
		case VDD_IO_SET_LEVEL:
			set_level = voltage_level;
			break;
		default:
			pr_err("%s: invalid argument level = %d",
					__func__, level);
			ret = -EINVAL;
			return ret;
		}
		ret = sdhci_msm_vreg_set_voltage(vdd_io_reg, set_level,
				set_level);
	}
	return ret;
}

/*
 * Acquire spin-lock host->lock before calling this function
 */
static void sdhci_msm_cfg_sdiowakeup_gpio_irq(struct sdhci_host *host,
					      bool enable)
{
	struct sdhci_pltfm_host *pltfm_host = sdhci_priv(host);
	struct sdhci_msm_host *msm_host = pltfm_host->priv;

	if (enable && !msm_host->is_sdiowakeup_enabled)
		enable_irq(msm_host->pdata->sdiowakeup_irq);
	else if (!enable && msm_host->is_sdiowakeup_enabled)
		disable_irq_nosync(msm_host->pdata->sdiowakeup_irq);
	else
		dev_warn(&msm_host->pdev->dev, "%s: wakeup to config: %d curr: %d\n",
			__func__, enable, msm_host->is_sdiowakeup_enabled);
	msm_host->is_sdiowakeup_enabled = enable;
}

static irqreturn_t sdhci_msm_sdiowakeup_irq(int irq, void *data)
{
	struct sdhci_host *host = (struct sdhci_host *)data;
	struct sdhci_pltfm_host *pltfm_host = sdhci_priv(host);
	struct sdhci_msm_host *msm_host = pltfm_host->priv;

	unsigned long flags;

	pr_debug("%s: irq (%d) received\n", __func__, irq);

	spin_lock_irqsave(&host->lock, flags);
	sdhci_msm_cfg_sdiowakeup_gpio_irq(host, false);
	spin_unlock_irqrestore(&host->lock, flags);
	msm_host->sdio_pending_processing = true;

	return IRQ_HANDLED;
}

void sdhci_msm_dump_pwr_ctrl_regs(struct sdhci_host *host)
{
	struct sdhci_pltfm_host *pltfm_host = sdhci_priv(host);
	struct sdhci_msm_host *msm_host = pltfm_host->priv;
	const struct sdhci_msm_offset *msm_host_offset =
					msm_host->offset;
	unsigned int irq_flags = 0;
	struct irq_desc *pwr_irq_desc = irq_to_desc(msm_host->pwr_irq);

	if (pwr_irq_desc)
		irq_flags = ACCESS_PRIVATE(pwr_irq_desc->irq_data.common,
				state_use_accessors);

	pr_err("%s: PWRCTL_STATUS: 0x%08x | PWRCTL_MASK: 0x%08x | PWRCTL_CTL: 0x%08x, pwr isr state=0x%x\n",
		mmc_hostname(host->mmc),
		sdhci_msm_readl_relaxed(host,
			msm_host_offset->CORE_PWRCTL_STATUS),
		sdhci_msm_readl_relaxed(host,
			msm_host_offset->CORE_PWRCTL_MASK),
		sdhci_msm_readl_relaxed(host,
			msm_host_offset->CORE_PWRCTL_CTL), irq_flags);

	MMC_TRACE(host->mmc,
		"%s: Sts: 0x%08x | Mask: 0x%08x | Ctrl: 0x%08x, pwr isr state=0x%x\n",
		__func__,
		sdhci_msm_readb_relaxed(host,
			msm_host_offset->CORE_PWRCTL_STATUS),
		sdhci_msm_readb_relaxed(host,
			msm_host_offset->CORE_PWRCTL_MASK),
		sdhci_msm_readb_relaxed(host,
			msm_host_offset->CORE_PWRCTL_CTL), irq_flags);
}

static irqreturn_t sdhci_msm_pwr_irq(int irq, void *data)
{
	struct sdhci_host *host = (struct sdhci_host *)data;
	struct sdhci_pltfm_host *pltfm_host = sdhci_priv(host);
	struct sdhci_msm_host *msm_host = pltfm_host->priv;
	const struct sdhci_msm_offset *msm_host_offset =
					msm_host->offset;
	u8 irq_status = 0;
	u8 irq_ack = 0;
	int ret = 0;
	int pwr_state = 0, io_level = 0;
	unsigned long flags;
	int retry = 10;

	irq_status = sdhci_msm_readb_relaxed(host,
		msm_host_offset->CORE_PWRCTL_STATUS);

	pr_debug("%s: Received IRQ(%d), status=0x%x\n",
		mmc_hostname(msm_host->mmc), irq, irq_status);

	/* Clear the interrupt */
	sdhci_msm_writeb_relaxed(irq_status, host,
		msm_host_offset->CORE_PWRCTL_CLEAR);

	/*
	 * SDHC has core_mem and hc_mem device memory and these memory
	 * addresses do not fall within 1KB region. Hence, any update to
	 * core_mem address space would require an mb() to ensure this gets
	 * completed before its next update to registers within hc_mem.
	 */
	mb();
	/*
	 * There is a rare HW scenario where the first clear pulse could be
	 * lost when actual reset and clear/read of status register is
	 * happening at a time. Hence, retry for at least 10 times to make
	 * sure status register is cleared. Otherwise, this will result in
	 * a spurious power IRQ resulting in system instability.
	 */
	while (irq_status & sdhci_msm_readb_relaxed(host,
		msm_host_offset->CORE_PWRCTL_STATUS)) {
		if (retry == 0) {
			pr_err("%s: Timedout clearing (0x%x) pwrctl status register\n",
				mmc_hostname(host->mmc), irq_status);
			sdhci_msm_dump_pwr_ctrl_regs(host);
			BUG_ON(1);
		}
		sdhci_msm_writeb_relaxed(irq_status, host,
			msm_host_offset->CORE_PWRCTL_CLEAR);
		retry--;
		udelay(10);
	}
	if (likely(retry < 10))
		pr_debug("%s: success clearing (0x%x) pwrctl status register, retries left %d\n",
				mmc_hostname(host->mmc), irq_status, retry);

	/* Handle BUS ON/OFF*/
	if (irq_status & CORE_PWRCTL_BUS_ON) {
		ret = sdhci_msm_setup_vreg(msm_host->pdata, true, false);
		if (!ret) {
			ret = sdhci_msm_setup_pins(msm_host->pdata, true);
			ret |= sdhci_msm_set_vdd_io_vol(msm_host->pdata,
					VDD_IO_HIGH, 0);
		}
		if (ret)
			irq_ack |= CORE_PWRCTL_BUS_FAIL;
		else
			irq_ack |= CORE_PWRCTL_BUS_SUCCESS;

		pwr_state = REQ_BUS_ON;
		io_level = REQ_IO_HIGH;
	}
	if (irq_status & CORE_PWRCTL_BUS_OFF) {
		if (msm_host->pltfm_init_done)
			ret = sdhci_msm_setup_vreg(msm_host->pdata,
					false, false);
		if (!ret) {
			ret = sdhci_msm_setup_pins(msm_host->pdata, false);
			ret |= sdhci_msm_set_vdd_io_vol(msm_host->pdata,
					VDD_IO_LOW, 0);
		}
		if (ret)
			irq_ack |= CORE_PWRCTL_BUS_FAIL;
		else
			irq_ack |= CORE_PWRCTL_BUS_SUCCESS;

		pwr_state = REQ_BUS_OFF;
		io_level = REQ_IO_LOW;
	}
	/* Handle IO LOW/HIGH */
	if (irq_status & CORE_PWRCTL_IO_LOW) {
		/* Switch voltage Low */
		ret = sdhci_msm_set_vdd_io_vol(msm_host->pdata, VDD_IO_LOW, 0);
		if (ret)
			irq_ack |= CORE_PWRCTL_IO_FAIL;
		else
			irq_ack |= CORE_PWRCTL_IO_SUCCESS;

		io_level = REQ_IO_LOW;
	}
	if (irq_status & CORE_PWRCTL_IO_HIGH) {
		/* Switch voltage High */
		ret = sdhci_msm_set_vdd_io_vol(msm_host->pdata, VDD_IO_HIGH, 0);
		if (ret)
			irq_ack |= CORE_PWRCTL_IO_FAIL;
		else
			irq_ack |= CORE_PWRCTL_IO_SUCCESS;

		io_level = REQ_IO_HIGH;
	}

	/* ACK status to the core */
	sdhci_msm_writeb_relaxed(irq_ack, host,
			msm_host_offset->CORE_PWRCTL_CTL);
	/*
	 * SDHC has core_mem and hc_mem device memory and these memory
	 * addresses do not fall within 1KB region. Hence, any update to
	 * core_mem address space would require an mb() to ensure this gets
	 * completed before its next update to registers within hc_mem.
	 */
	mb();
	if ((io_level & REQ_IO_HIGH) &&
			(msm_host->caps_0 & CORE_3_0V_SUPPORT) &&
			!msm_host->core_3_0v_support)
		writel_relaxed((readl_relaxed(host->ioaddr +
				msm_host_offset->CORE_VENDOR_SPEC) &
				~CORE_IO_PAD_PWR_SWITCH), host->ioaddr +
				msm_host_offset->CORE_VENDOR_SPEC);
	else if ((io_level & REQ_IO_LOW) ||
			(msm_host->caps_0 & CORE_1_8V_SUPPORT))
		writel_relaxed((readl_relaxed(host->ioaddr +
				msm_host_offset->CORE_VENDOR_SPEC) |
				CORE_IO_PAD_PWR_SWITCH), host->ioaddr +
				msm_host_offset->CORE_VENDOR_SPEC);
	mb();

	pr_debug("%s: Handled IRQ(%d), ret=%d, ack=0x%x\n",
		mmc_hostname(msm_host->mmc), irq, ret, irq_ack);
	spin_lock_irqsave(&host->lock, flags);
	if (pwr_state)
		msm_host->curr_pwr_state = pwr_state;
	if (io_level)
		msm_host->curr_io_level = io_level;
	complete(&msm_host->pwr_irq_completion);
	spin_unlock_irqrestore(&host->lock, flags);

	return IRQ_HANDLED;
}

static ssize_t
show_polling(struct device *dev, struct device_attribute *attr, char *buf)
{
	struct sdhci_host *host = dev_get_drvdata(dev);
	int poll;
	unsigned long flags;

	spin_lock_irqsave(&host->lock, flags);
	poll = !!(host->mmc->caps & MMC_CAP_NEEDS_POLL);
	spin_unlock_irqrestore(&host->lock, flags);

	return snprintf(buf, PAGE_SIZE, "%d\n", poll);
}

static ssize_t
store_polling(struct device *dev, struct device_attribute *attr,
		const char *buf, size_t count)
{
	struct sdhci_host *host = dev_get_drvdata(dev);
	int value;
	unsigned long flags;

	if (!kstrtou32(buf, 0, &value)) {
		spin_lock_irqsave(&host->lock, flags);
		if (value) {
			host->mmc->caps |= MMC_CAP_NEEDS_POLL;
			mmc_detect_change(host->mmc, 0);
		} else {
			host->mmc->caps &= ~MMC_CAP_NEEDS_POLL;
		}
		spin_unlock_irqrestore(&host->lock, flags);
	}
	return count;
}

static ssize_t
show_sdhci_max_bus_bw(struct device *dev, struct device_attribute *attr,
			char *buf)
{
	struct sdhci_host *host = dev_get_drvdata(dev);
	struct sdhci_pltfm_host *pltfm_host = sdhci_priv(host);
	struct sdhci_msm_host *msm_host = pltfm_host->priv;

	return snprintf(buf, PAGE_SIZE, "%u\n",
			msm_host->msm_bus_vote.is_max_bw_needed);
}

static ssize_t
store_sdhci_max_bus_bw(struct device *dev, struct device_attribute *attr,
		const char *buf, size_t count)
{
	struct sdhci_host *host = dev_get_drvdata(dev);
	struct sdhci_pltfm_host *pltfm_host = sdhci_priv(host);
	struct sdhci_msm_host *msm_host = pltfm_host->priv;
	uint32_t value;
	unsigned long flags;

	if (!kstrtou32(buf, 0, &value)) {
		spin_lock_irqsave(&host->lock, flags);
		msm_host->msm_bus_vote.is_max_bw_needed = !!value;
		spin_unlock_irqrestore(&host->lock, flags);
	}
	return count;
}

static void sdhci_msm_check_power_status(struct sdhci_host *host, u32 req_type)
{
	struct sdhci_pltfm_host *pltfm_host = sdhci_priv(host);
	struct sdhci_msm_host *msm_host = pltfm_host->priv;
	const struct sdhci_msm_offset *msm_host_offset =
					msm_host->offset;
	unsigned long flags;
	bool done = false;
	u32 io_sig_sts = SWITCHABLE_SIGNALLING_VOL;

	spin_lock_irqsave(&host->lock, flags);
	pr_debug("%s: %s: request %d curr_pwr_state %x curr_io_level %x\n",
			mmc_hostname(host->mmc), __func__, req_type,
			msm_host->curr_pwr_state, msm_host->curr_io_level);
	if (!msm_host->mci_removed)
		io_sig_sts = sdhci_msm_readl_relaxed(host,
				msm_host_offset->CORE_GENERICS);

	/*
	 * The IRQ for request type IO High/Low will be generated when -
	 * 1. SWITCHABLE_SIGNALLING_VOL is enabled in HW.
	 * 2. If 1 is true and when there is a state change in 1.8V enable
	 * bit (bit 3) of SDHCI_HOST_CONTROL2 register. The reset state of
	 * that bit is 0 which indicates 3.3V IO voltage. So, when MMC core
	 * layer tries to set it to 3.3V before card detection happens, the
	 * IRQ doesn't get triggered as there is no state change in this bit.
	 * The driver already handles this case by changing the IO voltage
	 * level to high as part of controller power up sequence. Hence, check
	 * for host->pwr to handle a case where IO voltage high request is
	 * issued even before controller power up.
	 */
	if (req_type & (REQ_IO_HIGH | REQ_IO_LOW)) {
		if (!(io_sig_sts & SWITCHABLE_SIGNALLING_VOL) ||
				((req_type & REQ_IO_HIGH) && !host->pwr)) {
			pr_debug("%s: do not wait for power IRQ that never comes\n",
					mmc_hostname(host->mmc));
			spin_unlock_irqrestore(&host->lock, flags);
			return;
		}
	}

	if ((req_type & msm_host->curr_pwr_state) ||
			(req_type & msm_host->curr_io_level))
		done = true;
	spin_unlock_irqrestore(&host->lock, flags);

	/*
	 * This is needed here to hanlde a case where IRQ gets
	 * triggered even before this function is called so that
	 * x->done counter of completion gets reset. Otherwise,
	 * next call to wait_for_completion returns immediately
	 * without actually waiting for the IRQ to be handled.
	 */
	if (done)
		init_completion(&msm_host->pwr_irq_completion);
	else if (!wait_for_completion_timeout(&msm_host->pwr_irq_completion,
				msecs_to_jiffies(MSM_PWR_IRQ_TIMEOUT_MS))) {
		__WARN_printf("%s: request(%d) timed out waiting for pwr_irq\n",
					mmc_hostname(host->mmc), req_type);
		MMC_TRACE(host->mmc,
			"%s: request(%d) timed out waiting for pwr_irq\n",
			__func__, req_type);
		sdhci_msm_dump_pwr_ctrl_regs(host);
	}
	pr_debug("%s: %s: request %d done\n", mmc_hostname(host->mmc),
			__func__, req_type);
}

static void sdhci_msm_toggle_cdr(struct sdhci_host *host, bool enable)
{
	struct sdhci_pltfm_host *pltfm_host = sdhci_priv(host);
	struct sdhci_msm_host *msm_host = pltfm_host->priv;
	const struct sdhci_msm_offset *msm_host_offset =
					msm_host->offset;
	u32 config = readl_relaxed(host->ioaddr +
		msm_host_offset->CORE_DLL_CONFIG);

	if (enable) {
		config |= CORE_CDR_EN;
		config &= ~CORE_CDR_EXT_EN;
		writel_relaxed(config, host->ioaddr +
			msm_host_offset->CORE_DLL_CONFIG);
	} else {
		config &= ~CORE_CDR_EN;
		config |= CORE_CDR_EXT_EN;
		writel_relaxed(config, host->ioaddr +
			msm_host_offset->CORE_DLL_CONFIG);
	}
}

static unsigned int sdhci_msm_max_segs(void)
{
	return SDHCI_MSM_MAX_SEGMENTS;
}

static unsigned int sdhci_msm_get_min_clock(struct sdhci_host *host)
{
	struct sdhci_pltfm_host *pltfm_host = sdhci_priv(host);
	struct sdhci_msm_host *msm_host = pltfm_host->priv;

	return msm_host->pdata->sup_clk_table[0];
}

static unsigned int sdhci_msm_get_max_clock(struct sdhci_host *host)
{
	struct sdhci_pltfm_host *pltfm_host = sdhci_priv(host);
	struct sdhci_msm_host *msm_host = pltfm_host->priv;
	int max_clk_index = msm_host->pdata->sup_clk_cnt;

	return msm_host->pdata->sup_clk_table[max_clk_index - 1];
}

static unsigned int sdhci_msm_get_sup_clk_rate(struct sdhci_host *host,
						u32 req_clk)
{
	struct sdhci_pltfm_host *pltfm_host = sdhci_priv(host);
	struct sdhci_msm_host *msm_host = pltfm_host->priv;
	unsigned int sel_clk = -1;
	unsigned char cnt;

	if (req_clk < sdhci_msm_get_min_clock(host)) {
		sel_clk = sdhci_msm_get_min_clock(host);
		return sel_clk;
	}

	for (cnt = 0; cnt < msm_host->pdata->sup_clk_cnt; cnt++) {
		if (msm_host->pdata->sup_clk_table[cnt] > req_clk) {
			break;
		} else if (msm_host->pdata->sup_clk_table[cnt] == req_clk) {
			sel_clk = msm_host->pdata->sup_clk_table[cnt];
			break;
		} else {
			sel_clk = msm_host->pdata->sup_clk_table[cnt];
		}
	}
	return sel_clk;
}

static long sdhci_msm_get_bus_aggr_clk_rate(struct sdhci_host *host,
						u32 apps_clk)
{
	struct sdhci_pltfm_host *pltfm_host = sdhci_priv(host);
	struct sdhci_msm_host *msm_host = pltfm_host->priv;
	long sel_clk = -1;
	unsigned char cnt;

	if (msm_host->pdata->bus_clk_cnt != msm_host->pdata->sup_clk_cnt) {
		pr_err("%s: %s: mismatch between bus_clk_cnt(%u) and apps_clk_cnt(%u)\n",
				mmc_hostname(host->mmc), __func__,
				(unsigned int)msm_host->pdata->bus_clk_cnt,
				(unsigned int)msm_host->pdata->sup_clk_cnt);
		return msm_host->pdata->bus_clk_table[0];
	}
	if (apps_clk == sdhci_msm_get_min_clock(host)) {
		sel_clk = msm_host->pdata->bus_clk_table[0];
		return sel_clk;
	}

	for (cnt = 0; cnt < msm_host->pdata->bus_clk_cnt; cnt++) {
		if (msm_host->pdata->sup_clk_table[cnt] > apps_clk)
			break;
		sel_clk = msm_host->pdata->bus_clk_table[cnt];
	}
	return sel_clk;
}

static void sdhci_msm_registers_save(struct sdhci_host *host)
{
	struct sdhci_pltfm_host *pltfm_host = sdhci_priv(host);
	struct sdhci_msm_host *msm_host = pltfm_host->priv;
	const struct sdhci_msm_offset *msm_host_offset =
					msm_host->offset;

	if (!msm_host->regs_restore.is_supported)
		return;

	msm_host->regs_restore.vendor_func = readl_relaxed(host->ioaddr +
		msm_host_offset->CORE_VENDOR_SPEC);
	msm_host->regs_restore.vendor_pwrctl_mask =
		readl_relaxed(host->ioaddr +
		msm_host_offset->CORE_PWRCTL_MASK);
	msm_host->regs_restore.vendor_func2 =
		readl_relaxed(host->ioaddr +
		msm_host_offset->CORE_VENDOR_SPEC_FUNC2);
	msm_host->regs_restore.vendor_func3 =
		readl_relaxed(host->ioaddr +
		msm_host_offset->CORE_VENDOR_SPEC3);
	msm_host->regs_restore.hc_2c_2e =
		sdhci_readl(host, SDHCI_CLOCK_CONTROL);
	msm_host->regs_restore.hc_3c_3e =
		sdhci_readl(host, SDHCI_AUTO_CMD_ERR);
	msm_host->regs_restore.vendor_pwrctl_ctl =
		readl_relaxed(host->ioaddr +
		msm_host_offset->CORE_PWRCTL_CTL);
	msm_host->regs_restore.hc_38_3a =
		sdhci_readl(host, SDHCI_SIGNAL_ENABLE);
	msm_host->regs_restore.hc_34_36 =
		sdhci_readl(host, SDHCI_INT_ENABLE);
	msm_host->regs_restore.hc_28_2a =
		sdhci_readl(host, SDHCI_HOST_CONTROL);
	msm_host->regs_restore.vendor_caps_0 =
		readl_relaxed(host->ioaddr +
		msm_host_offset->CORE_VENDOR_SPEC_CAPABILITIES0);
	msm_host->regs_restore.hc_caps_1 =
		sdhci_readl(host, SDHCI_CAPABILITIES_1);
	msm_host->regs_restore.testbus_config = readl_relaxed(host->ioaddr +
		msm_host_offset->CORE_TESTBUS_CONFIG);
	msm_host->regs_restore.is_valid = true;

	pr_debug("%s: %s: registers saved. PWRCTL_MASK = 0x%x\n",
		mmc_hostname(host->mmc), __func__,
		readl_relaxed(host->ioaddr +
			msm_host_offset->CORE_PWRCTL_MASK));
}

static void sdhci_msm_registers_restore(struct sdhci_host *host)
{
	struct sdhci_pltfm_host *pltfm_host = sdhci_priv(host);
	struct sdhci_msm_host *msm_host = pltfm_host->priv;
	const struct sdhci_msm_offset *msm_host_offset =
					msm_host->offset;

	if (!msm_host->regs_restore.is_supported ||
		!msm_host->regs_restore.is_valid)
		return;

	writel_relaxed(msm_host->regs_restore.vendor_func, host->ioaddr +
			msm_host_offset->CORE_VENDOR_SPEC);
	writel_relaxed(msm_host->regs_restore.vendor_pwrctl_mask,
			host->ioaddr + msm_host_offset->CORE_PWRCTL_MASK);
	writel_relaxed(msm_host->regs_restore.vendor_func2,
			host->ioaddr +
			msm_host_offset->CORE_VENDOR_SPEC_FUNC2);
	writel_relaxed(msm_host->regs_restore.vendor_func3,
			host->ioaddr +
			msm_host_offset->CORE_VENDOR_SPEC3);
	sdhci_writel(host, msm_host->regs_restore.hc_2c_2e,
			SDHCI_CLOCK_CONTROL);
	sdhci_writel(host, msm_host->regs_restore.hc_3c_3e,
			SDHCI_AUTO_CMD_ERR);
	writel_relaxed(msm_host->regs_restore.vendor_pwrctl_ctl,
			host->ioaddr + msm_host_offset->CORE_PWRCTL_CTL);
	sdhci_writel(host, msm_host->regs_restore.hc_38_3a,
			SDHCI_SIGNAL_ENABLE);
	sdhci_writel(host, msm_host->regs_restore.hc_34_36,
			SDHCI_INT_ENABLE);
	sdhci_writel(host, msm_host->regs_restore.hc_28_2a,
			SDHCI_HOST_CONTROL);
	writel_relaxed(msm_host->regs_restore.vendor_caps_0,
			host->ioaddr +
			msm_host_offset->CORE_VENDOR_SPEC_CAPABILITIES0);
	sdhci_writel(host, msm_host->regs_restore.hc_caps_1,
			SDHCI_CAPABILITIES_1);
	writel_relaxed(msm_host->regs_restore.testbus_config, host->ioaddr +
			msm_host_offset->CORE_TESTBUS_CONFIG);
	msm_host->regs_restore.is_valid = false;

	pr_debug("%s: %s: registers restored. PWRCTL_MASK = 0x%x\n",
		mmc_hostname(host->mmc), __func__,
		readl_relaxed(host->ioaddr +
			msm_host_offset->CORE_PWRCTL_MASK));
}

static int sdhci_msm_enable_controller_clock(struct sdhci_host *host)
{
	struct sdhci_pltfm_host *pltfm_host = sdhci_priv(host);
	struct sdhci_msm_host *msm_host = pltfm_host->priv;
	int rc = 0;

	if (atomic_read(&msm_host->controller_clock))
		return 0;

	sdhci_msm_bus_voting(host, 1);

	if (!IS_ERR(msm_host->pclk)) {
		rc = clk_prepare_enable(msm_host->pclk);
		if (rc) {
			pr_err("%s: %s: failed to enable the pclk with error %d\n",
			       mmc_hostname(host->mmc), __func__, rc);
			goto remove_vote;
		}
	}

	if (!IS_ERR(msm_host->bus_aggr_clk)) {
		rc = clk_prepare_enable(msm_host->bus_aggr_clk);
		if (rc) {
			pr_err("%s: %s: failed to enable the bus aggr clk with error %d\n",
			       mmc_hostname(host->mmc), __func__, rc);
			goto disable_pclk;
		}
	}

	rc = clk_prepare_enable(msm_host->clk);
	if (rc) {
		pr_err("%s: %s: failed to enable the host-clk with error %d\n",
		       mmc_hostname(host->mmc), __func__, rc);
		goto disable_bus_aggr_clk;
	}

	if (!IS_ERR(msm_host->ice_clk)) {
		rc = clk_prepare_enable(msm_host->ice_clk);
		if (rc) {
			pr_err("%s: %s: failed to enable the ice-clk with error %d\n",
				mmc_hostname(host->mmc), __func__, rc);
			goto disable_host_clk;
		}
	}
	atomic_set(&msm_host->controller_clock, 1);
	pr_debug("%s: %s: enabled controller clock\n",
			mmc_hostname(host->mmc), __func__);
	sdhci_msm_registers_restore(host);
	goto out;

disable_host_clk:
	if (!IS_ERR(msm_host->clk))
		clk_disable_unprepare(msm_host->clk);
disable_bus_aggr_clk:
	if (!IS_ERR(msm_host->bus_aggr_clk))
		clk_disable_unprepare(msm_host->bus_aggr_clk);
disable_pclk:
	if (!IS_ERR(msm_host->pclk))
		clk_disable_unprepare(msm_host->pclk);
remove_vote:
	if (msm_host->msm_bus_vote.client_handle)
		sdhci_msm_bus_cancel_work_and_set_vote(host, 0);
out:
	return rc;
}

static void sdhci_msm_disable_controller_clock(struct sdhci_host *host)
{
	struct sdhci_pltfm_host *pltfm_host = sdhci_priv(host);
	struct sdhci_msm_host *msm_host = pltfm_host->priv;

	if (atomic_read(&msm_host->controller_clock)) {
		sdhci_msm_registers_save(host);
		if (!IS_ERR(msm_host->clk))
			clk_disable_unprepare(msm_host->clk);
		if (!IS_ERR(msm_host->ice_clk))
			clk_disable_unprepare(msm_host->ice_clk);
		if (!IS_ERR(msm_host->bus_aggr_clk))
			clk_disable_unprepare(msm_host->bus_aggr_clk);
		if (!IS_ERR(msm_host->pclk))
			clk_disable_unprepare(msm_host->pclk);
		sdhci_msm_bus_voting(host, 0);
		atomic_set(&msm_host->controller_clock, 0);
		pr_debug("%s: %s: disabled controller clock\n",
			mmc_hostname(host->mmc), __func__);
	}
}

static int sdhci_msm_prepare_clocks(struct sdhci_host *host, bool enable)
{
	struct sdhci_pltfm_host *pltfm_host = sdhci_priv(host);
	struct sdhci_msm_host *msm_host = pltfm_host->priv;
	int rc = 0;

	if (enable && !atomic_read(&msm_host->clks_on)) {
		pr_debug("%s: request to enable clocks\n",
				mmc_hostname(host->mmc));

		/*
		 * The bus-width or the clock rate might have changed
		 * after controller clocks are enbaled, update bus vote
		 * in such case.
		 */
		if (atomic_read(&msm_host->controller_clock))
			sdhci_msm_bus_voting(host, 1);

		rc = sdhci_msm_enable_controller_clock(host);
		if (rc)
			goto remove_vote;

		if (!IS_ERR_OR_NULL(msm_host->bus_clk)) {
			rc = clk_prepare_enable(msm_host->bus_clk);
			if (rc) {
				pr_err("%s: %s: failed to enable the bus-clock with error %d\n",
					mmc_hostname(host->mmc), __func__, rc);
				goto disable_controller_clk;
			}
		}
		if (!IS_ERR(msm_host->ff_clk)) {
			rc = clk_prepare_enable(msm_host->ff_clk);
			if (rc) {
				pr_err("%s: %s: failed to enable the ff_clk with error %d\n",
					mmc_hostname(host->mmc), __func__, rc);
				goto disable_bus_clk;
			}
		}
		if (!IS_ERR(msm_host->sleep_clk)) {
			rc = clk_prepare_enable(msm_host->sleep_clk);
			if (rc) {
				pr_err("%s: %s: failed to enable the sleep_clk with error %d\n",
					mmc_hostname(host->mmc), __func__, rc);
				goto disable_ff_clk;
			}
		}
		mb();

	} else if (!enable && atomic_read(&msm_host->clks_on)) {
		sdhci_writew(host, 0, SDHCI_CLOCK_CONTROL);
		mb();
		/*
		 * During 1.8V signal switching the clock source must
		 * still be ON as it requires accessing SDHC
		 * registers (SDHCi host control2 register bit 3 must
		 * be written and polled after stopping the SDCLK).
		 */
		if (host->mmc->card_clock_off)
			return 0;
		pr_debug("%s: request to disable clocks\n",
				mmc_hostname(host->mmc));
		if (!IS_ERR_OR_NULL(msm_host->sleep_clk))
			clk_disable_unprepare(msm_host->sleep_clk);
		if (!IS_ERR_OR_NULL(msm_host->ff_clk))
			clk_disable_unprepare(msm_host->ff_clk);
		if (!IS_ERR_OR_NULL(msm_host->bus_clk))
			clk_disable_unprepare(msm_host->bus_clk);
		sdhci_msm_disable_controller_clock(host);
	}
	atomic_set(&msm_host->clks_on, enable);
	goto out;
disable_ff_clk:
	if (!IS_ERR_OR_NULL(msm_host->ff_clk))
		clk_disable_unprepare(msm_host->ff_clk);
disable_bus_clk:
	if (!IS_ERR_OR_NULL(msm_host->bus_clk))
		clk_disable_unprepare(msm_host->bus_clk);
disable_controller_clk:
	if (!IS_ERR_OR_NULL(msm_host->clk))
		clk_disable_unprepare(msm_host->clk);
	if (!IS_ERR(msm_host->ice_clk))
		clk_disable_unprepare(msm_host->ice_clk);
	if (!IS_ERR_OR_NULL(msm_host->bus_aggr_clk))
		clk_disable_unprepare(msm_host->bus_aggr_clk);
	if (!IS_ERR_OR_NULL(msm_host->pclk))
		clk_disable_unprepare(msm_host->pclk);
	atomic_set(&msm_host->controller_clock, 0);
remove_vote:
	if (msm_host->msm_bus_vote.client_handle)
		sdhci_msm_bus_cancel_work_and_set_vote(host, 0);
out:
	return rc;
}

static void sdhci_msm_set_clock(struct sdhci_host *host, unsigned int clock)
{
	int rc;
	struct sdhci_pltfm_host *pltfm_host = sdhci_priv(host);
	struct sdhci_msm_host *msm_host = pltfm_host->priv;
	const struct sdhci_msm_offset *msm_host_offset =
					msm_host->offset;
	struct mmc_card *card = host->mmc->card;
	struct mmc_ios	curr_ios = host->mmc->ios;
	u32 sup_clock, ddr_clock, dll_lock;
	long bus_clk_rate;
	bool curr_pwrsave;

	if (!clock) {
		/*
		 * disable pwrsave to ensure clock is not auto-gated until
		 * the rate is >400KHz (initialization complete).
		 */
		writel_relaxed(readl_relaxed(host->ioaddr +
			msm_host_offset->CORE_VENDOR_SPEC) &
			~CORE_CLK_PWRSAVE, host->ioaddr +
			msm_host_offset->CORE_VENDOR_SPEC);
		sdhci_msm_prepare_clocks(host, false);
		host->clock = clock;
		goto out;
	}

	rc = sdhci_msm_prepare_clocks(host, true);
	if (rc)
		goto out;

	curr_pwrsave = !!(readl_relaxed(host->ioaddr +
	msm_host_offset->CORE_VENDOR_SPEC) & CORE_CLK_PWRSAVE);
	if ((clock > 400000) &&
	    !curr_pwrsave && card && mmc_host_may_gate_card(card))
		writel_relaxed(readl_relaxed(host->ioaddr +
				msm_host_offset->CORE_VENDOR_SPEC)
				| CORE_CLK_PWRSAVE, host->ioaddr +
				msm_host_offset->CORE_VENDOR_SPEC);
	/*
	 * Disable pwrsave for a newly added card if doesn't allow clock
	 * gating.
	 */
	else if (curr_pwrsave && card && !mmc_host_may_gate_card(card))
		writel_relaxed(readl_relaxed(host->ioaddr +
				msm_host_offset->CORE_VENDOR_SPEC)
				& ~CORE_CLK_PWRSAVE, host->ioaddr +
				msm_host_offset->CORE_VENDOR_SPEC);

	sup_clock = sdhci_msm_get_sup_clk_rate(host, clock);
	if ((curr_ios.timing == MMC_TIMING_UHS_DDR50) ||
		(curr_ios.timing == MMC_TIMING_MMC_DDR52) ||
		(curr_ios.timing == MMC_TIMING_MMC_HS400)) {
		/*
		 * The SDHC requires internal clock frequency to be double the
		 * actual clock that will be set for DDR mode. The controller
		 * uses the faster clock(100/400MHz) for some of its parts and
		 * send the actual required clock (50/200MHz) to the card.
		 */
		ddr_clock = clock * 2;
		sup_clock = sdhci_msm_get_sup_clk_rate(host,
				ddr_clock);
	}

	/*
	 * In general all timing modes are controlled via UHS mode select in
	 * Host Control2 register. eMMC specific HS200/HS400 doesn't have
	 * their respective modes defined here, hence we use these values.
	 *
	 * HS200 - SDR104 (Since they both are equivalent in functionality)
	 * HS400 - This involves multiple configurations
	 *		Initially SDR104 - when tuning is required as HS200
	 *		Then when switching to DDR @ 400MHz (HS400) we use
	 *		the vendor specific HC_SELECT_IN to control the mode.
	 *
	 * In addition to controlling the modes we also need to select the
	 * correct input clock for DLL depending on the mode.
	 *
	 * HS400 - divided clock (free running MCLK/2)
	 * All other modes - default (free running MCLK)
	 */
	if (curr_ios.timing == MMC_TIMING_MMC_HS400) {
		/* Select the divided clock (free running MCLK/2) */
		writel_relaxed(((readl_relaxed(host->ioaddr +
				msm_host_offset->CORE_VENDOR_SPEC)
				& ~CORE_HC_MCLK_SEL_MASK)
				| CORE_HC_MCLK_SEL_HS400), host->ioaddr +
				msm_host_offset->CORE_VENDOR_SPEC);
		/*
		 * Select HS400 mode using the HC_SELECT_IN from VENDOR SPEC
		 * register
		 */
		if ((msm_host->tuning_done ||
				(card && mmc_card_strobe(card) &&
				 msm_host->enhanced_strobe)) &&
				!msm_host->calibration_done) {
			/*
			 * Write 0x6 to HC_SELECT_IN and 1 to HC_SELECT_IN_EN
			 * field in VENDOR_SPEC_FUNC
			 */
			writel_relaxed((readl_relaxed(host->ioaddr + \
					msm_host_offset->CORE_VENDOR_SPEC)
					| CORE_HC_SELECT_IN_HS400
					| CORE_HC_SELECT_IN_EN), host->ioaddr +
					msm_host_offset->CORE_VENDOR_SPEC);
		}
<<<<<<< HEAD
		if (msm_host->tuning_done ||
				(card && mmc_card_strobe(card) &&
				 msm_host->enhanced_strobe)) {
			/* Write 1 to SDCC_HC_REG_DLL_CONFIG_3 register with DLL_CONFIG_3[1] */
			writel_relaxed(((readl_relaxed(host->ioaddr + 0x258)) | 0x2),
				host->ioaddr + 0x258);
			mb();
			udelay(2);
			/* Write 0 to SDCC_HC_REG_DLL_CONFIG_3 register with DLL_CONFIG_3[1] */
			writel_relaxed(((readl_relaxed(host->ioaddr + 0x258)) & ~0x2),
				host->ioaddr + 0x258);
			mb();
=======
		/*
		 * After MCLK ugating, toggle the FIFO write clock to get
		 * the FIFO pointers and flags to valid state.
		 */
		if (msm_host->tuning_done ||
				(card && mmc_card_strobe(card) &&
				msm_host->enhanced_strobe)) {
			/*
			 * set HC_REG_DLL_CONFIG_3[1] to select MCLK as
			 * DLL input clock
			 */
			writel_relaxed(((readl_relaxed(host->ioaddr +
				msm_host_offset->CORE_DDR_CONFIG))
				| RCLK_TOGGLE), host->ioaddr +
				msm_host_offset->CORE_DDR_CONFIG);
			/* ensure above write as toggling same bit quickly */
			wmb();
			udelay(2);
			/*
			 * clear HC_REG_DLL_CONFIG_3[1] to select RCLK as
			 * DLL input clock
			 */
			writel_relaxed(((readl_relaxed(host->ioaddr +
				msm_host_offset->CORE_DDR_CONFIG))
				& ~RCLK_TOGGLE), host->ioaddr +
				msm_host_offset->CORE_DDR_CONFIG);
>>>>>>> c98d2dc8
		}
		if (!host->mmc->ios.old_rate && !msm_host->use_cdclp533) {
			/*
			 * Poll on DLL_LOCK and DDR_DLL_LOCK bits in
			 * CORE_DLL_STATUS to be set.  This should get set
			 * with in 15 us at 200 MHz.
			 */
			rc = readl_poll_timeout(host->ioaddr +
					msm_host_offset->CORE_DLL_STATUS,
					dll_lock, (dll_lock & (CORE_DLL_LOCK |
					CORE_DDR_DLL_LOCK)), 10, 1000);
			if (rc == -ETIMEDOUT)
				pr_err("%s: Unable to get DLL_LOCK/DDR_DLL_LOCK, dll_status: 0x%08x\n",
						mmc_hostname(host->mmc),
						dll_lock);
		}
	} else {
		if (!msm_host->use_cdclp533)
			/* set CORE_PWRSAVE_DLL bit in CORE_VENDOR_SPEC3 */
			writel_relaxed((readl_relaxed(host->ioaddr +
					msm_host_offset->CORE_VENDOR_SPEC3)
					& ~CORE_PWRSAVE_DLL), host->ioaddr +
					msm_host_offset->CORE_VENDOR_SPEC3);

		/* Select the default clock (free running MCLK) */
		writel_relaxed(((readl_relaxed(host->ioaddr +
					msm_host_offset->CORE_VENDOR_SPEC)
					& ~CORE_HC_MCLK_SEL_MASK)
					| CORE_HC_MCLK_SEL_DFLT), host->ioaddr +
					msm_host_offset->CORE_VENDOR_SPEC);

		/*
		 * Disable HC_SELECT_IN to be able to use the UHS mode select
		 * configuration from Host Control2 register for all other
		 * modes.
		 *
		 * Write 0 to HC_SELECT_IN and HC_SELECT_IN_EN field
		 * in VENDOR_SPEC_FUNC
		 */
		writel_relaxed((readl_relaxed(host->ioaddr +
				msm_host_offset->CORE_VENDOR_SPEC)
				& ~CORE_HC_SELECT_IN_EN
				& ~CORE_HC_SELECT_IN_MASK), host->ioaddr +
				msm_host_offset->CORE_VENDOR_SPEC);
	}
	mb();

	if (sup_clock != msm_host->clk_rate) {
		pr_debug("%s: %s: setting clk rate to %u\n",
				mmc_hostname(host->mmc), __func__, sup_clock);
		rc = clk_set_rate(msm_host->clk, sup_clock);
		if (rc) {
			pr_err("%s: %s: Failed to set rate %u for host-clk : %d\n",
					mmc_hostname(host->mmc), __func__,
					sup_clock, rc);
			goto out;
		}
		msm_host->clk_rate = sup_clock;
		host->clock = clock;

		if (!IS_ERR(msm_host->bus_aggr_clk) &&
				msm_host->pdata->bus_clk_cnt) {
			bus_clk_rate = sdhci_msm_get_bus_aggr_clk_rate(host,
					sup_clock);
			if (bus_clk_rate >= 0) {
				rc = clk_set_rate(msm_host->bus_aggr_clk,
						bus_clk_rate);
				if (rc) {
					pr_err("%s: %s: Failed to set rate %ld for bus-aggr-clk : %d\n",
						mmc_hostname(host->mmc),
						__func__, bus_clk_rate, rc);
					goto out;
				}
			} else {
				pr_err("%s: %s: Unsupported apps clk rate %u for bus-aggr-clk, err: %ld\n",
					mmc_hostname(host->mmc), __func__,
					sup_clock, bus_clk_rate);
			}
		}

		/* Configure pinctrl drive type according to
		 * current clock rate
		 */
		rc = sdhci_msm_config_pinctrl_drv_type(msm_host->pdata, clock);
		if (rc)
			pr_err("%s: %s: Failed to set pinctrl drive type for clock rate %u (%d)\n",
					mmc_hostname(host->mmc), __func__,
					clock, rc);

		/*
		 * Update the bus vote in case of frequency change due to
		 * clock scaling.
		 */
		sdhci_msm_bus_voting(host, 1);
	}
out:
	sdhci_set_clock(host, clock);
}

static void sdhci_msm_set_uhs_signaling(struct sdhci_host *host,
					unsigned int uhs)
{
	struct sdhci_pltfm_host *pltfm_host = sdhci_priv(host);
	struct sdhci_msm_host *msm_host = pltfm_host->priv;
	const struct sdhci_msm_offset *msm_host_offset =
					msm_host->offset;
	u16 ctrl_2;

	ctrl_2 = sdhci_readw(host, SDHCI_HOST_CONTROL2);
	/* Select Bus Speed Mode for host */
	ctrl_2 &= ~SDHCI_CTRL_UHS_MASK;
	if ((uhs == MMC_TIMING_MMC_HS400) ||
		(uhs == MMC_TIMING_MMC_HS200) ||
		(uhs == MMC_TIMING_UHS_SDR104))
		ctrl_2 |= SDHCI_CTRL_UHS_SDR104;
	else if (uhs == MMC_TIMING_UHS_SDR12)
		ctrl_2 |= SDHCI_CTRL_UHS_SDR12;
	else if (uhs == MMC_TIMING_UHS_SDR25)
		ctrl_2 |= SDHCI_CTRL_UHS_SDR25;
	else if (uhs == MMC_TIMING_UHS_SDR50)
		ctrl_2 |= SDHCI_CTRL_UHS_SDR50;
	else if ((uhs == MMC_TIMING_UHS_DDR50) ||
		 (uhs == MMC_TIMING_MMC_DDR52))
		ctrl_2 |= SDHCI_CTRL_UHS_DDR50;
	/*
	 * When clock frquency is less than 100MHz, the feedback clock must be
	 * provided and DLL must not be used so that tuning can be skipped. To
	 * provide feedback clock, the mode selection can be any value less
	 * than 3'b011 in bits [2:0] of HOST CONTROL2 register.
	 */
	if (host->clock <= CORE_FREQ_100MHZ) {
		if ((uhs == MMC_TIMING_MMC_HS400) ||
		    (uhs == MMC_TIMING_MMC_HS200) ||
		    (uhs == MMC_TIMING_UHS_SDR104))
			ctrl_2 &= ~SDHCI_CTRL_UHS_MASK;

		/*
		 * Make sure DLL is disabled when not required
		 *
		 * Write 1 to DLL_RST bit of DLL_CONFIG register
		 */
		writel_relaxed((readl_relaxed(host->ioaddr +
				msm_host_offset->CORE_DLL_CONFIG)
				| CORE_DLL_RST), host->ioaddr +
				msm_host_offset->CORE_DLL_CONFIG);

		/* Write 1 to DLL_PDN bit of DLL_CONFIG register */
		writel_relaxed((readl_relaxed(host->ioaddr +
				msm_host_offset->CORE_DLL_CONFIG)
				| CORE_DLL_PDN), host->ioaddr +
				msm_host_offset->CORE_DLL_CONFIG);
		mb();

		/*
		 * The DLL needs to be restored and CDCLP533 recalibrated
		 * when the clock frequency is set back to 400MHz.
		 */
		msm_host->calibration_done = false;
	}

	pr_debug("%s: %s-clock:%u uhs mode:%u ctrl_2:0x%x\n",
		mmc_hostname(host->mmc), __func__, host->clock, uhs, ctrl_2);
	sdhci_writew(host, ctrl_2, SDHCI_HOST_CONTROL2);

}

#define MAX_TEST_BUS 60
#define DRV_NAME "cmdq-host"
static void sdhci_msm_cmdq_dump_debug_ram(struct sdhci_host *host)
{
	int i = 0;
	struct sdhci_pltfm_host *pltfm_host = sdhci_priv(host);
	struct sdhci_msm_host *msm_host = pltfm_host->priv;
	const struct sdhci_msm_offset *msm_host_offset =
					msm_host->offset;
	struct cmdq_host *cq_host = host->cq_host;

	u32 version = sdhci_msm_readl_relaxed(host,
		msm_host_offset->CORE_MCI_VERSION);
	u16 minor = version & CORE_VERSION_TARGET_MASK;
	/* registers offset changed starting from 4.2.0 */
	int offset = minor >= SDHCI_MSM_VER_420 ? 0 : 0x48;

	if (cq_host->offset_changed)
		offset += CQ_V5_VENDOR_CFG;
	pr_err("---- Debug RAM dump ----\n");
	pr_err(DRV_NAME ": Debug RAM wrap-around: 0x%08x | Debug RAM overlap: 0x%08x\n",
	       cmdq_readl(cq_host, CQ_CMD_DBG_RAM_WA + offset),
	       cmdq_readl(cq_host, CQ_CMD_DBG_RAM_OL + offset));

	while (i < 16) {
		pr_err(DRV_NAME ": Debug RAM dump [%d]: 0x%08x\n", i,
		       cmdq_readl(cq_host, CQ_CMD_DBG_RAM + offset + (4 * i)));
		i++;
	}
	pr_err("-------------------------\n");
}

static void sdhci_msm_cache_debug_data(struct sdhci_host *host)
{
	struct sdhci_pltfm_host *pltfm_host = sdhci_priv(host);
	struct sdhci_msm_host *msm_host = pltfm_host->priv;
	struct sdhci_msm_debug_data *cached_data = &msm_host->cached_data;

	memcpy(&cached_data->copy_mmc, msm_host->mmc,
		sizeof(struct mmc_host));
	if (msm_host->mmc->card)
		memcpy(&cached_data->copy_card, msm_host->mmc->card,
			sizeof(struct mmc_card));
	memcpy(&cached_data->copy_host, host,
		sizeof(struct sdhci_host));
}

void sdhci_msm_dump_vendor_regs(struct sdhci_host *host)
{
	struct sdhci_pltfm_host *pltfm_host = sdhci_priv(host);
	struct sdhci_msm_host *msm_host = pltfm_host->priv;
	const struct sdhci_msm_offset *msm_host_offset =
					msm_host->offset;
	int tbsel, tbsel2;
	int i, index = 0;
	u32 test_bus_val = 0;
	u32 debug_reg[MAX_TEST_BUS] = {0};
	u32 sts = 0;

	sdhci_msm_cache_debug_data(host);
	pr_info("----------- VENDOR REGISTER DUMP -----------\n");
	if (host->cq_host)
		sdhci_msm_cmdq_dump_debug_ram(host);

	MMC_TRACE(host->mmc, "Data cnt: 0x%08x | Fifo cnt: 0x%08x\n",
		sdhci_msm_readl_relaxed(host,
			msm_host_offset->CORE_MCI_DATA_CNT),
		sdhci_msm_readl_relaxed(host,
			msm_host_offset->CORE_MCI_FIFO_CNT));
	pr_info("Data cnt: 0x%08x | Fifo cnt: 0x%08x | Int sts: 0x%08x\n",
		sdhci_msm_readl_relaxed(host,
			msm_host_offset->CORE_MCI_DATA_CNT),
		sdhci_msm_readl_relaxed(host,
			msm_host_offset->CORE_MCI_FIFO_CNT),
		sdhci_msm_readl_relaxed(host,
			msm_host_offset->CORE_MCI_STATUS));
	pr_info("DLL cfg:  0x%08x | DLL sts:  0x%08x | SDCC ver: 0x%08x\n",
		readl_relaxed(host->ioaddr +
			msm_host_offset->CORE_DLL_CONFIG),
		readl_relaxed(host->ioaddr +
			msm_host_offset->CORE_DLL_STATUS),
		sdhci_msm_readl_relaxed(host,
			msm_host_offset->CORE_MCI_VERSION));
	pr_info("Vndr func: 0x%08x | Vndr adma err : addr0: 0x%08x addr1: 0x%08x\n",
		readl_relaxed(host->ioaddr +
			msm_host_offset->CORE_VENDOR_SPEC),
		readl_relaxed(host->ioaddr +
			msm_host_offset->CORE_VENDOR_SPEC_ADMA_ERR_ADDR0),
		readl_relaxed(host->ioaddr +
			msm_host_offset->CORE_VENDOR_SPEC_ADMA_ERR_ADDR1));
	pr_info("Vndr func2: 0x%08x\n",
		readl_relaxed(host->ioaddr +
			msm_host_offset->CORE_VENDOR_SPEC_FUNC2));

	/*
	 * tbsel indicates [2:0] bits and tbsel2 indicates [7:4] bits
	 * of CORE_TESTBUS_CONFIG register.
	 *
	 * To select test bus 0 to 7 use tbsel and to select any test bus
	 * above 7 use (tbsel2 | tbsel) to get the test bus number. For eg,
	 * to select test bus 14, write 0x1E to CORE_TESTBUS_CONFIG register
	 * i.e., tbsel2[7:4] = 0001, tbsel[2:0] = 110.
	 */
	for (tbsel2 = 0; tbsel2 < 7; tbsel2++) {
		for (tbsel = 0; tbsel < 8; tbsel++) {
			if (index >= MAX_TEST_BUS)
				break;
			test_bus_val =
			(tbsel2 << msm_host_offset->CORE_TESTBUS_SEL2_BIT) |
				tbsel | msm_host_offset->CORE_TESTBUS_ENA;
			sdhci_msm_writel_relaxed(test_bus_val, host,
				msm_host_offset->CORE_TESTBUS_CONFIG);
			debug_reg[index++] = sdhci_msm_readl_relaxed(host,
				msm_host_offset->CORE_SDCC_DEBUG_REG);
		}
	}
	for (i = 0; i < MAX_TEST_BUS; i = i + 4)
		pr_info(" Test bus[%d to %d]: 0x%08x 0x%08x 0x%08x 0x%08x\n",
				i, i + 3, debug_reg[i], debug_reg[i+1],
				debug_reg[i+2], debug_reg[i+3]);
	if (host->is_crypto_en) {
		sdhci_msm_ice_get_status(host, &sts);
		pr_info("%s: ICE status %x\n", mmc_hostname(host->mmc), sts);
		sdhci_msm_ice_print_regs(host);
	}
}

static void sdhci_msm_reset(struct sdhci_host *host, u8 mask)
{
	struct sdhci_pltfm_host *pltfm_host = sdhci_priv(host);
	struct sdhci_msm_host *msm_host = pltfm_host->priv;

	/* Set ICE core to be reset in sync with SDHC core */
	if (msm_host->ice.pdev) {
		if (msm_host->ice_hci_support)
			writel_relaxed(1, host->ioaddr +
						HC_VENDOR_SPECIFIC_ICE_CTRL);
		else
			writel_relaxed(1,
				host->ioaddr + CORE_VENDOR_SPEC_ICE_CTRL);
	}

	sdhci_reset(host, mask);
}

/*
 * sdhci_msm_enhanced_strobe_mask :-
 * Before running CMDQ transfers in HS400 Enhanced Strobe mode,
 * SW should write 3 to
 * HC_VENDOR_SPECIFIC_FUNC3.CMDEN_HS400_INPUT_MASK_CNT register.
 * The default reset value of this register is 2.
 */
static void sdhci_msm_enhanced_strobe_mask(struct sdhci_host *host, bool set)
{
	struct sdhci_pltfm_host *pltfm_host = sdhci_priv(host);
	struct sdhci_msm_host *msm_host = pltfm_host->priv;
	const struct sdhci_msm_offset *msm_host_offset =
					msm_host->offset;

	if (!msm_host->enhanced_strobe ||
			!mmc_card_strobe(msm_host->mmc->card)) {
		pr_debug("%s: host/card does not support hs400 enhanced strobe\n",
				mmc_hostname(host->mmc));
		return;
	}

	if (set) {
		writel_relaxed((readl_relaxed(host->ioaddr +
			msm_host_offset->CORE_VENDOR_SPEC3)
			| CORE_CMDEN_HS400_INPUT_MASK_CNT),
			host->ioaddr + msm_host_offset->CORE_VENDOR_SPEC3);
	} else {
		writel_relaxed((readl_relaxed(host->ioaddr +
			msm_host_offset->CORE_VENDOR_SPEC3)
			& ~CORE_CMDEN_HS400_INPUT_MASK_CNT),
			host->ioaddr + msm_host_offset->CORE_VENDOR_SPEC3);
	}
}

static void sdhci_msm_clear_set_dumpregs(struct sdhci_host *host, bool set)
{
	struct sdhci_pltfm_host *pltfm_host = sdhci_priv(host);
	struct sdhci_msm_host *msm_host = pltfm_host->priv;
	const struct sdhci_msm_offset *msm_host_offset =
					msm_host->offset;

	if (set) {
		sdhci_msm_writel_relaxed(msm_host_offset->CORE_TESTBUS_ENA,
			host, msm_host_offset->CORE_TESTBUS_CONFIG);
	} else {
		u32 value;

		value = sdhci_msm_readl_relaxed(host,
			msm_host_offset->CORE_TESTBUS_CONFIG);
		value &= ~(msm_host_offset->CORE_TESTBUS_ENA);
		sdhci_msm_writel_relaxed(value, host,
			msm_host_offset->CORE_TESTBUS_CONFIG);
	}
}

void sdhci_msm_reset_workaround(struct sdhci_host *host, u32 enable)
{
	u32 vendor_func2;
	unsigned long timeout;
	struct sdhci_pltfm_host *pltfm_host = sdhci_priv(host);
	struct sdhci_msm_host *msm_host = pltfm_host->priv;
	const struct sdhci_msm_offset *msm_host_offset =
					msm_host->offset;

	vendor_func2 = readl_relaxed(host->ioaddr +
		msm_host_offset->CORE_VENDOR_SPEC_FUNC2);

	if (enable) {
		writel_relaxed(vendor_func2 | HC_SW_RST_REQ, host->ioaddr +
				msm_host_offset->CORE_VENDOR_SPEC_FUNC2);
		timeout = 10000;
		while (readl_relaxed(host->ioaddr +
		msm_host_offset->CORE_VENDOR_SPEC_FUNC2) & HC_SW_RST_REQ) {
			if (timeout == 0) {
				pr_info("%s: Applying wait idle disable workaround\n",
					mmc_hostname(host->mmc));
				/*
				 * Apply the reset workaround to not wait for
				 * pending data transfers on AXI before
				 * resetting the controller. This could be
				 * risky if the transfers were stuck on the
				 * AXI bus.
				 */
				vendor_func2 = readl_relaxed(host->ioaddr +
				msm_host_offset->CORE_VENDOR_SPEC_FUNC2);
				writel_relaxed(vendor_func2 |
				HC_SW_RST_WAIT_IDLE_DIS, host->ioaddr +
				msm_host_offset->CORE_VENDOR_SPEC_FUNC2);
				host->reset_wa_t = ktime_get();
				return;
			}
			timeout--;
			udelay(10);
		}
		pr_info("%s: waiting for SW_RST_REQ is successful\n",
				mmc_hostname(host->mmc));
	} else {
		writel_relaxed(vendor_func2 & ~HC_SW_RST_WAIT_IDLE_DIS,
			host->ioaddr + msm_host_offset->CORE_VENDOR_SPEC_FUNC2);
	}
}

static void sdhci_msm_pm_qos_irq_unvote_work(struct work_struct *work)
{
	struct sdhci_msm_pm_qos_irq *pm_qos_irq =
		container_of(work, struct sdhci_msm_pm_qos_irq,
			     unvote_work.work);

	if (atomic_read(&pm_qos_irq->counter))
		return;

	pm_qos_irq->latency = PM_QOS_DEFAULT_VALUE;
	pm_qos_update_request(&pm_qos_irq->req, pm_qos_irq->latency);
}

void sdhci_msm_pm_qos_irq_vote(struct sdhci_host *host)
{
	struct sdhci_pltfm_host *pltfm_host = sdhci_priv(host);
	struct sdhci_msm_host *msm_host = pltfm_host->priv;
	struct sdhci_msm_pm_qos_latency *latency =
		&msm_host->pdata->pm_qos_data.irq_latency;
	int counter;

	if (!msm_host->pm_qos_irq.enabled)
		return;

	counter = atomic_inc_return(&msm_host->pm_qos_irq.counter);
	/* Make sure to update the voting in case power policy has changed */
	if (msm_host->pm_qos_irq.latency == latency->latency[host->power_policy]
		&& counter > 1)
		return;

	cancel_delayed_work_sync(&msm_host->pm_qos_irq.unvote_work);
	msm_host->pm_qos_irq.latency = latency->latency[host->power_policy];
	pm_qos_update_request(&msm_host->pm_qos_irq.req,
				msm_host->pm_qos_irq.latency);
}

void sdhci_msm_pm_qos_irq_unvote(struct sdhci_host *host, bool async)
{
	struct sdhci_pltfm_host *pltfm_host = sdhci_priv(host);
	struct sdhci_msm_host *msm_host = pltfm_host->priv;
	int counter;

	if (!msm_host->pm_qos_irq.enabled)
		return;

	if (atomic_read(&msm_host->pm_qos_irq.counter)) {
		counter = atomic_dec_return(&msm_host->pm_qos_irq.counter);
	} else {
		WARN(1, "attempt to decrement pm_qos_irq.counter when it's 0");
		return;
	}

	if (counter)
		return;

	if (async) {
		queue_delayed_work(msm_host->pm_qos_wq,
				&msm_host->pm_qos_irq.unvote_work,
				msecs_to_jiffies(QOS_REMOVE_DELAY_MS));
		return;
	}

	msm_host->pm_qos_irq.latency = PM_QOS_DEFAULT_VALUE;
	pm_qos_update_request(&msm_host->pm_qos_irq.req,
			msm_host->pm_qos_irq.latency);
}

static ssize_t
sdhci_msm_pm_qos_irq_show(struct device *dev,
		struct device_attribute *attr, char *buf)
{
	struct sdhci_host *host = dev_get_drvdata(dev);
	struct sdhci_pltfm_host *pltfm_host = sdhci_priv(host);
	struct sdhci_msm_host *msm_host = pltfm_host->priv;
	struct sdhci_msm_pm_qos_irq *irq = &msm_host->pm_qos_irq;

	return snprintf(buf, PAGE_SIZE,
		"IRQ PM QoS: enabled=%d, counter=%d, latency=%d\n",
		irq->enabled, atomic_read(&irq->counter), irq->latency);
}

static ssize_t
sdhci_msm_pm_qos_irq_enable_show(struct device *dev,
		struct device_attribute *attr, char *buf)
{
	struct sdhci_host *host = dev_get_drvdata(dev);
	struct sdhci_pltfm_host *pltfm_host = sdhci_priv(host);
	struct sdhci_msm_host *msm_host = pltfm_host->priv;

	return snprintf(buf, PAGE_SIZE, "%u\n", msm_host->pm_qos_irq.enabled);
}

static ssize_t
sdhci_msm_pm_qos_irq_enable_store(struct device *dev,
		struct device_attribute *attr, const char *buf, size_t count)
{
	struct sdhci_host *host = dev_get_drvdata(dev);
	struct sdhci_pltfm_host *pltfm_host = sdhci_priv(host);
	struct sdhci_msm_host *msm_host = pltfm_host->priv;
	uint32_t value;
	bool enable;
	int ret;

	ret = kstrtou32(buf, 0, &value);
	if (ret)
		goto out;
	enable = !!value;

	if (enable == msm_host->pm_qos_irq.enabled)
		goto out;

	msm_host->pm_qos_irq.enabled = enable;
	if (!enable) {
		cancel_delayed_work_sync(&msm_host->pm_qos_irq.unvote_work);
		atomic_set(&msm_host->pm_qos_irq.counter, 0);
		msm_host->pm_qos_irq.latency = PM_QOS_DEFAULT_VALUE;
		pm_qos_update_request(&msm_host->pm_qos_irq.req,
				msm_host->pm_qos_irq.latency);
	}

out:
	return count;
}

#ifdef CONFIG_SMP
static inline void set_affine_irq(struct sdhci_msm_host *msm_host,
				struct sdhci_host *host)
{
	msm_host->pm_qos_irq.req.irq = host->irq;
}
#else
static inline void set_affine_irq(struct sdhci_msm_host *msm_host,
				struct sdhci_host *host) { }
#endif

static bool sdhci_msm_pm_qos_wq_init(struct sdhci_msm_host *msm_host)
{
	char *wq = NULL;
	bool ret = true;

	wq = kasprintf(GFP_KERNEL, "sdhci_msm_pm_qos/%s",
			dev_name(&msm_host->pdev->dev));
	if (!wq)
		return false;
	/*
	 * Create a work queue with flag WQ_MEM_RECLAIM set for
	 * pm_qos_unvote work. Because mmc thread is created with
	 * flag PF_MEMALLOC set, kernel will check for work queue
	 * flag WQ_MEM_RECLAIM when flush the work queue. If work
	 * queue flag WQ_MEM_RECLAIM is not set, kernel warning
	 * will be triggered.
	 */
	msm_host->pm_qos_wq = create_workqueue(wq);
	if (!msm_host->pm_qos_wq) {
		ret = false;
		dev_err(&msm_host->pdev->dev,
				"failed to create pm qos unvote work queue\n");
	}
	kfree(wq);
	return ret;
}

void sdhci_msm_pm_qos_irq_init(struct sdhci_host *host)
{
	struct sdhci_pltfm_host *pltfm_host = sdhci_priv(host);
	struct sdhci_msm_host *msm_host = pltfm_host->priv;
	struct sdhci_msm_pm_qos_latency *irq_latency;
	int ret;

	if (!msm_host->pdata->pm_qos_data.irq_valid)
		return;

	/* Initialize only once as this gets called per partition */
	if (msm_host->pm_qos_irq.enabled)
		return;

	atomic_set(&msm_host->pm_qos_irq.counter, 0);
	msm_host->pm_qos_irq.req.type =
			msm_host->pdata->pm_qos_data.irq_req_type;
	if ((msm_host->pm_qos_irq.req.type != PM_QOS_REQ_AFFINE_CORES) &&
		(msm_host->pm_qos_irq.req.type != PM_QOS_REQ_ALL_CORES))
		set_affine_irq(msm_host, host);
	else
		cpumask_copy(&msm_host->pm_qos_irq.req.cpus_affine,
			cpumask_of(msm_host->pdata->pm_qos_data.irq_cpu));

	sdhci_msm_pm_qos_wq_init(msm_host);

	INIT_DELAYED_WORK(&msm_host->pm_qos_irq.unvote_work,
		sdhci_msm_pm_qos_irq_unvote_work);
	/* For initialization phase, set the performance latency */
	irq_latency = &msm_host->pdata->pm_qos_data.irq_latency;
	msm_host->pm_qos_irq.latency =
		irq_latency->latency[SDHCI_PERFORMANCE_MODE];
	pm_qos_add_request(&msm_host->pm_qos_irq.req, PM_QOS_CPU_DMA_LATENCY,
			msm_host->pm_qos_irq.latency);
	msm_host->pm_qos_irq.enabled = true;

	/* sysfs */
	msm_host->pm_qos_irq.enable_attr.show =
		sdhci_msm_pm_qos_irq_enable_show;
	msm_host->pm_qos_irq.enable_attr.store =
		sdhci_msm_pm_qos_irq_enable_store;
	sysfs_attr_init(&msm_host->pm_qos_irq.enable_attr.attr);
	msm_host->pm_qos_irq.enable_attr.attr.name = "pm_qos_irq_enable";
	msm_host->pm_qos_irq.enable_attr.attr.mode = S_IRUGO | S_IWUSR;
	ret = device_create_file(&msm_host->pdev->dev,
		&msm_host->pm_qos_irq.enable_attr);
	if (ret)
		pr_err("%s: fail to create pm_qos_irq_enable (%d)\n",
			__func__, ret);

	msm_host->pm_qos_irq.status_attr.show = sdhci_msm_pm_qos_irq_show;
	msm_host->pm_qos_irq.status_attr.store = NULL;
	sysfs_attr_init(&msm_host->pm_qos_irq.status_attr.attr);
	msm_host->pm_qos_irq.status_attr.attr.name = "pm_qos_irq_status";
	msm_host->pm_qos_irq.status_attr.attr.mode = S_IRUGO;
	ret = device_create_file(&msm_host->pdev->dev,
			&msm_host->pm_qos_irq.status_attr);
	if (ret)
		pr_err("%s: fail to create pm_qos_irq_status (%d)\n",
			__func__, ret);
}

static ssize_t sdhci_msm_pm_qos_group_show(struct device *dev,
		struct device_attribute *attr, char *buf)
{
	struct sdhci_host *host = dev_get_drvdata(dev);
	struct sdhci_pltfm_host *pltfm_host = sdhci_priv(host);
	struct sdhci_msm_host *msm_host = pltfm_host->priv;
	struct sdhci_msm_pm_qos_group *group;
	int i;
	int nr_groups = msm_host->pdata->pm_qos_data.cpu_group_map.nr_groups;
	int offset = 0;

	for (i = 0; i < nr_groups; i++) {
		group = &msm_host->pm_qos[i];
		offset += snprintf(&buf[offset], PAGE_SIZE,
			"Group #%d (mask=0x%lx) PM QoS: enabled=%d, counter=%d, latency=%d\n",
			i, group->req.cpus_affine.bits[0],
			msm_host->pm_qos_group_enable,
			atomic_read(&group->counter),
			group->latency);
	}

	return offset;
}

static ssize_t sdhci_msm_pm_qos_group_enable_show(struct device *dev,
		struct device_attribute *attr, char *buf)
{
	struct sdhci_host *host = dev_get_drvdata(dev);
	struct sdhci_pltfm_host *pltfm_host = sdhci_priv(host);
	struct sdhci_msm_host *msm_host = pltfm_host->priv;

	return snprintf(buf, PAGE_SIZE, "%s\n",
		msm_host->pm_qos_group_enable ? "enabled" : "disabled");
}

static ssize_t sdhci_msm_pm_qos_group_enable_store(struct device *dev,
		struct device_attribute *attr, const char *buf, size_t count)
{
	struct sdhci_host *host = dev_get_drvdata(dev);
	struct sdhci_pltfm_host *pltfm_host = sdhci_priv(host);
	struct sdhci_msm_host *msm_host = pltfm_host->priv;
	int nr_groups = msm_host->pdata->pm_qos_data.cpu_group_map.nr_groups;
	uint32_t value;
	bool enable;
	int ret;
	int i;

	ret = kstrtou32(buf, 0, &value);
	if (ret)
		goto out;
	enable = !!value;

	if (enable == msm_host->pm_qos_group_enable)
		goto out;

	msm_host->pm_qos_group_enable = enable;
	if (!enable) {
		for (i = 0; i < nr_groups; i++) {
			cancel_delayed_work_sync(
				&msm_host->pm_qos[i].unvote_work);
			atomic_set(&msm_host->pm_qos[i].counter, 0);
			msm_host->pm_qos[i].latency = PM_QOS_DEFAULT_VALUE;
			pm_qos_update_request(&msm_host->pm_qos[i].req,
				msm_host->pm_qos[i].latency);
		}
	}

out:
	return count;
}

static int sdhci_msm_get_cpu_group(struct sdhci_msm_host *msm_host, int cpu)
{
	int i;
	struct sdhci_msm_cpu_group_map *map =
			&msm_host->pdata->pm_qos_data.cpu_group_map;

	if (cpu < 0)
		goto not_found;

	for (i = 0; i < map->nr_groups; i++)
		if (cpumask_test_cpu(cpu, &map->mask[i]))
			return i;

not_found:
	return -EINVAL;
}

void sdhci_msm_pm_qos_cpu_vote(struct sdhci_host *host,
		struct sdhci_msm_pm_qos_latency *latency, int cpu)
{
	struct sdhci_pltfm_host *pltfm_host = sdhci_priv(host);
	struct sdhci_msm_host *msm_host = pltfm_host->priv;
	int group = sdhci_msm_get_cpu_group(msm_host, cpu);
	struct sdhci_msm_pm_qos_group *pm_qos_group;
	int counter;

	if (!msm_host->pm_qos_group_enable || group < 0)
		return;

	pm_qos_group = &msm_host->pm_qos[group];
	counter = atomic_inc_return(&pm_qos_group->counter);

	/* Make sure to update the voting in case power policy has changed */
	if (pm_qos_group->latency == latency->latency[host->power_policy]
		&& counter > 1)
		return;

	cancel_delayed_work_sync(&pm_qos_group->unvote_work);

	pm_qos_group->latency = latency->latency[host->power_policy];
	pm_qos_update_request(&pm_qos_group->req, pm_qos_group->latency);
}

static void sdhci_msm_pm_qos_cpu_unvote_work(struct work_struct *work)
{
	struct sdhci_msm_pm_qos_group *group =
		container_of(work, struct sdhci_msm_pm_qos_group,
			     unvote_work.work);

	if (atomic_read(&group->counter))
		return;

	group->latency = PM_QOS_DEFAULT_VALUE;
	pm_qos_update_request(&group->req, group->latency);
}

bool sdhci_msm_pm_qos_cpu_unvote(struct sdhci_host *host, int cpu, bool async)
{
	struct sdhci_pltfm_host *pltfm_host = sdhci_priv(host);
	struct sdhci_msm_host *msm_host = pltfm_host->priv;
	int group = sdhci_msm_get_cpu_group(msm_host, cpu);

	if (!msm_host->pm_qos_group_enable || group < 0 ||
		atomic_dec_return(&msm_host->pm_qos[group].counter))
		return false;

	if (async) {
		queue_delayed_work(msm_host->pm_qos_wq,
				&msm_host->pm_qos[group].unvote_work,
				msecs_to_jiffies(QOS_REMOVE_DELAY_MS));
		return true;
	}

	msm_host->pm_qos[group].latency = PM_QOS_DEFAULT_VALUE;
	pm_qos_update_request(&msm_host->pm_qos[group].req,
				msm_host->pm_qos[group].latency);
	return true;
}

void sdhci_msm_pm_qos_cpu_init(struct sdhci_host *host,
		struct sdhci_msm_pm_qos_latency *latency)
{
	struct sdhci_pltfm_host *pltfm_host = sdhci_priv(host);
	struct sdhci_msm_host *msm_host = pltfm_host->priv;
	int nr_groups = msm_host->pdata->pm_qos_data.cpu_group_map.nr_groups;
	struct sdhci_msm_pm_qos_group *group;
	int i;
	int ret;

	if (msm_host->pm_qos_group_enable)
		return;

	msm_host->pm_qos = kcalloc(nr_groups, sizeof(*msm_host->pm_qos),
			GFP_KERNEL);
	if (!msm_host->pm_qos)
		return;

	for (i = 0; i < nr_groups; i++) {
		group = &msm_host->pm_qos[i];
		INIT_DELAYED_WORK(&group->unvote_work,
			sdhci_msm_pm_qos_cpu_unvote_work);
		atomic_set(&group->counter, 0);
		group->req.type = PM_QOS_REQ_AFFINE_CORES;
		cpumask_copy(&group->req.cpus_affine,
			&msm_host->pdata->pm_qos_data.cpu_group_map.mask[i]);
		/* We set default latency here for all pm_qos cpu groups. */
		group->latency = PM_QOS_DEFAULT_VALUE;
		pm_qos_add_request(&group->req, PM_QOS_CPU_DMA_LATENCY,
			group->latency);
		pr_info("%s (): voted for group #%d (mask=0x%lx) latency=%d\n",
			__func__, i,
			group->req.cpus_affine.bits[0],
			group->latency);
	}
	msm_host->pm_qos_prev_cpu = -1;
	msm_host->pm_qos_group_enable = true;

	/* sysfs */
	msm_host->pm_qos_group_status_attr.show = sdhci_msm_pm_qos_group_show;
	msm_host->pm_qos_group_status_attr.store = NULL;
	sysfs_attr_init(&msm_host->pm_qos_group_status_attr.attr);
	msm_host->pm_qos_group_status_attr.attr.name =
			"pm_qos_cpu_groups_status";
	msm_host->pm_qos_group_status_attr.attr.mode = S_IRUGO;
	ret = device_create_file(&msm_host->pdev->dev,
			&msm_host->pm_qos_group_status_attr);
	if (ret)
		dev_err(&msm_host->pdev->dev, "%s: fail to create pm_qos_group_status_attr (%d)\n",
			__func__, ret);
	msm_host->pm_qos_group_enable_attr.show =
			sdhci_msm_pm_qos_group_enable_show;
	msm_host->pm_qos_group_enable_attr.store =
			sdhci_msm_pm_qos_group_enable_store;
	sysfs_attr_init(&msm_host->pm_qos_group_enable_attr.attr);
	msm_host->pm_qos_group_enable_attr.attr.name =
			"pm_qos_cpu_groups_enable";
	msm_host->pm_qos_group_enable_attr.attr.mode = S_IRUGO;
	ret = device_create_file(&msm_host->pdev->dev,
			&msm_host->pm_qos_group_enable_attr);
	if (ret)
		dev_err(&msm_host->pdev->dev, "%s: fail to create pm_qos_group_enable_attr (%d)\n",
			__func__, ret);
}

static void sdhci_msm_pre_req(struct sdhci_host *host,
		struct mmc_request *mmc_req)
{
	int cpu;
	int group;
	struct sdhci_pltfm_host *pltfm_host = sdhci_priv(host);
	struct sdhci_msm_host *msm_host = pltfm_host->priv;
	int prev_group = sdhci_msm_get_cpu_group(msm_host,
			msm_host->pm_qos_prev_cpu);

	sdhci_msm_pm_qos_irq_vote(host);

	cpu = get_cpu();
	put_cpu();
	group = sdhci_msm_get_cpu_group(msm_host, cpu);
	if (group < 0)
		return;

	if (group != prev_group && prev_group >= 0) {
		sdhci_msm_pm_qos_cpu_unvote(host,
				msm_host->pm_qos_prev_cpu, false);
		prev_group = -1; /* make sure to vote for new group */
	}

	if (prev_group < 0) {
		sdhci_msm_pm_qos_cpu_vote(host,
				msm_host->pdata->pm_qos_data.latency, cpu);
		msm_host->pm_qos_prev_cpu = cpu;
	}
}

static void sdhci_msm_post_req(struct sdhci_host *host,
				struct mmc_request *mmc_req)
{
	struct sdhci_pltfm_host *pltfm_host = sdhci_priv(host);
	struct sdhci_msm_host *msm_host = pltfm_host->priv;

	sdhci_msm_pm_qos_irq_unvote(host, false);

	if (sdhci_msm_pm_qos_cpu_unvote(host, msm_host->pm_qos_prev_cpu, false))
			msm_host->pm_qos_prev_cpu = -1;
}

static void sdhci_msm_init(struct sdhci_host *host)
{
	struct sdhci_pltfm_host *pltfm_host = sdhci_priv(host);
	struct sdhci_msm_host *msm_host = pltfm_host->priv;

	sdhci_msm_pm_qos_irq_init(host);

	if (msm_host->pdata->pm_qos_data.legacy_valid)
		sdhci_msm_pm_qos_cpu_init(host,
				msm_host->pdata->pm_qos_data.latency);
}

static unsigned int sdhci_msm_get_current_limit(struct sdhci_host *host)
{
	struct sdhci_pltfm_host *pltfm_host = sdhci_priv(host);
	struct sdhci_msm_host *msm_host = pltfm_host->priv;
	struct sdhci_msm_slot_reg_data *curr_slot = msm_host->pdata->vreg_data;
	u32 max_curr = 0;

	if (curr_slot && curr_slot->vdd_data)
		max_curr = curr_slot->vdd_data->hpm_uA;

	return max_curr;
}

static int sdhci_msm_notify_load(struct sdhci_host *host, enum mmc_load state)
{
	struct sdhci_pltfm_host *pltfm_host = sdhci_priv(host);
	struct sdhci_msm_host *msm_host = pltfm_host->priv;
	int ret = 0;
	u32 clk_rate = 0;

	if (!IS_ERR(msm_host->ice_clk)) {
		clk_rate = (state == MMC_LOAD_LOW) ?
			msm_host->pdata->ice_clk_min :
			msm_host->pdata->ice_clk_max;
		if (msm_host->ice_clk_rate == clk_rate)
			return 0;
		pr_debug("%s: changing ICE clk rate to %u\n",
				mmc_hostname(host->mmc), clk_rate);
		ret = clk_set_rate(msm_host->ice_clk, clk_rate);
		if (ret) {
			pr_err("%s: ICE_CLK rate set failed (%d) for %u\n",
				mmc_hostname(host->mmc), ret, clk_rate);
			return ret;
		}
		msm_host->ice_clk_rate = clk_rate;
	}
	return 0;
}

static struct sdhci_ops sdhci_msm_ops = {
	.crypto_engine_cfg = sdhci_msm_ice_cfg,
	.crypto_engine_cmdq_cfg = sdhci_msm_ice_cmdq_cfg,
	.crypto_engine_cfg_end = sdhci_msm_ice_cfg_end,
	.crypto_cfg_reset = sdhci_msm_ice_cfg_reset,
	.crypto_engine_reset = sdhci_msm_ice_reset,
	.set_uhs_signaling = sdhci_msm_set_uhs_signaling,
	.check_power_status = sdhci_msm_check_power_status,
	.platform_execute_tuning = sdhci_msm_execute_tuning,
	.enhanced_strobe = sdhci_msm_enhanced_strobe,
	.toggle_cdr = sdhci_msm_toggle_cdr,
	.get_max_segments = sdhci_msm_max_segs,
	.set_clock = sdhci_msm_set_clock,
	.get_min_clock = sdhci_msm_get_min_clock,
	.get_max_clock = sdhci_msm_get_max_clock,
	.dump_vendor_regs = sdhci_msm_dump_vendor_regs,
	.config_auto_tuning_cmd = sdhci_msm_config_auto_tuning_cmd,
	.enable_controller_clock = sdhci_msm_enable_controller_clock,
	.set_bus_width = sdhci_set_bus_width,
	.reset = sdhci_msm_reset,
	.clear_set_dumpregs = sdhci_msm_clear_set_dumpregs,
	.enhanced_strobe_mask = sdhci_msm_enhanced_strobe_mask,
	.reset_workaround = sdhci_msm_reset_workaround,
	.init = sdhci_msm_init,
	.pre_req = sdhci_msm_pre_req,
	.post_req = sdhci_msm_post_req,
	.get_current_limit = sdhci_msm_get_current_limit,
	.notify_load = sdhci_msm_notify_load,
};

static void sdhci_set_default_hw_caps(struct sdhci_msm_host *msm_host,
		struct sdhci_host *host)
{
	u32 version, caps = 0;
	u16 minor;
	u8 major;
	u32 val;
	const struct sdhci_msm_offset *msm_host_offset =
					msm_host->offset;

	version = sdhci_msm_readl_relaxed(host,
		msm_host_offset->CORE_MCI_VERSION);
	major = (version & CORE_VERSION_MAJOR_MASK) >>
			CORE_VERSION_MAJOR_SHIFT;
	minor = version & CORE_VERSION_TARGET_MASK;

	caps = readl_relaxed(host->ioaddr + SDHCI_CAPABILITIES);

	/*
	 * Starting with SDCC 5 controller (core major version = 1)
	 * controller won't advertise 3.0v, 1.8v and 8-bit features
	 * except for some targets.
	 */
	if (major >= 1 && minor != 0x11 && minor != 0x12) {
		struct sdhci_msm_reg_data *vdd_io_reg;
		/*
		 * Enable 1.8V support capability on controllers that
		 * support dual voltage
		 */
		vdd_io_reg = msm_host->pdata->vreg_data->vdd_io_data;
		if (vdd_io_reg && (vdd_io_reg->high_vol_level > 2700000))
			caps |= CORE_3_0V_SUPPORT;
		if (vdd_io_reg && (vdd_io_reg->low_vol_level < 1950000))
			caps |= CORE_1_8V_SUPPORT;
		if (msm_host->pdata->mmc_bus_width == MMC_CAP_8_BIT_DATA)
			caps |= CORE_8_BIT_SUPPORT;
	}

	/*
	 * Enable one MID mode for SDCC5 (major 1) on 8916/8939 (minor 0x2e) and
	 * on 8992 (minor 0x3e) as a workaround to reset for data stuck issue.
	 */
	if (major == 1 && (minor == 0x2e || minor == 0x3e)) {
		host->quirks2 |= SDHCI_QUIRK2_USE_RESET_WORKAROUND;
		val = readl_relaxed(host->ioaddr +
			msm_host_offset->CORE_VENDOR_SPEC_FUNC2);
		writel_relaxed((val | CORE_ONE_MID_EN),
			host->ioaddr + msm_host_offset->CORE_VENDOR_SPEC_FUNC2);
	}
	/*
	 * SDCC 5 controller with major version 1, minor version 0x34 and later
	 * with HS 400 mode support will use CM DLL instead of CDC LP 533 DLL.
	 */
	if ((major == 1) && (minor < 0x34))
		msm_host->use_cdclp533 = true;

	/*
	 * SDCC 5 controller with major version 1, minor version 0x42 and later
	 * will require additional steps when resetting DLL.
	 * It also supports HS400 enhanced strobe mode.
	 */
	if ((major == 1) && (minor >= 0x42)) {
		msm_host->use_updated_dll_reset = true;
		msm_host->enhanced_strobe = true;
	}

	/*
	 * SDCC 5 controller with major version 1 and minor version 0x42,
	 * 0x46 and 0x49 currently uses 14lpp tech DLL whose internal
	 * gating cannot guarantee MCLK timing requirement i.e.
	 * when MCLK is gated OFF, it is not gated for less than 0.5us
	 * and MCLK must be switched on for at-least 1us before DATA
	 * starts coming.
	 */
	if ((major == 1) && ((minor == 0x42) || (minor == 0x46) ||
				(minor == 0x49) || (minor >= 0x6b)))
		msm_host->use_14lpp_dll = true;

	/* Fake 3.0V support for SDIO devices which requires such voltage */
	if (msm_host->core_3_0v_support) {
		caps |= CORE_3_0V_SUPPORT;
			writel_relaxed((readl_relaxed(host->ioaddr +
			SDHCI_CAPABILITIES) | caps), host->ioaddr +
			msm_host_offset->CORE_VENDOR_SPEC_CAPABILITIES0);
	}

	if ((major == 1) && (minor >= 0x49))
		msm_host->rclk_delay_fix = true;
	/*
	 * Mask 64-bit support for controller with 32-bit address bus so that
	 * smaller descriptor size will be used and improve memory consumption.
	 */
	if (!msm_host->pdata->largeaddressbus)
		caps &= ~CORE_SYS_BUS_SUPPORT_64_BIT;

	writel_relaxed(caps, host->ioaddr +
		msm_host_offset->CORE_VENDOR_SPEC_CAPABILITIES0);
	/* keep track of the value in SDHCI_CAPABILITIES */
	msm_host->caps_0 = caps;

	if ((major == 1) && (minor >= 0x6b)) {
		msm_host->ice_hci_support = true;
		host->cdr_support = true;
	}
}

#ifdef CONFIG_MMC_CQ_HCI
static void sdhci_msm_cmdq_init(struct sdhci_host *host,
				struct platform_device *pdev)
{
	struct sdhci_pltfm_host *pltfm_host = sdhci_priv(host);
	struct sdhci_msm_host *msm_host = pltfm_host->priv;

	if (nocmdq) {
		dev_dbg(&pdev->dev, "CMDQ disabled via cmdline\n");
		return;
	}

	host->cq_host = cmdq_pltfm_init(pdev);
	if (IS_ERR(host->cq_host)) {
		dev_dbg(&pdev->dev, "cmdq-pltfm init: failed: %ld\n",
			PTR_ERR(host->cq_host));
		host->cq_host = NULL;
	} else {
		msm_host->mmc->caps2 |= MMC_CAP2_CMD_QUEUE;
	}
}
#else
static void sdhci_msm_cmdq_init(struct sdhci_host *host,
				struct platform_device *pdev)
{

}
#endif

static bool sdhci_msm_is_bootdevice(struct device *dev)
{
	if (strnstr(saved_command_line, "androidboot.bootdevice=",
		    strlen(saved_command_line))) {
		char search_string[50];

		snprintf(search_string, ARRAY_SIZE(search_string),
			"androidboot.bootdevice=%s", dev_name(dev));
		if (strnstr(saved_command_line, search_string,
		    strlen(saved_command_line)))
			return true;
		else
			return false;
	}

	/*
	 * "androidboot.bootdevice=" argument is not present then
	 * return true as we don't know the boot device anyways.
	 */
	return true;
}

static int sdhci_msm_probe(struct platform_device *pdev)
{
	const struct sdhci_msm_offset *msm_host_offset;
	struct sdhci_host *host;
	struct sdhci_pltfm_host *pltfm_host;
	struct sdhci_msm_host *msm_host;
	struct resource *core_memres = NULL;
	int ret = 0, dead = 0;
	u16 host_version;
	u32 irq_status, irq_ctl;
	struct resource *tlmm_memres = NULL;
	void __iomem *tlmm_mem;
	unsigned long flags;
	bool force_probe;

	pr_debug("%s: Enter %s\n", dev_name(&pdev->dev), __func__);
	msm_host = devm_kzalloc(&pdev->dev, sizeof(struct sdhci_msm_host),
				GFP_KERNEL);
	if (!msm_host) {
		ret = -ENOMEM;
		goto out;
	}

	if (of_find_compatible_node(NULL, NULL, "qcom,sdhci-msm-v5")) {
		msm_host->mci_removed = true;
		msm_host->offset = &sdhci_msm_offset_mci_removed;
	} else {
		msm_host->mci_removed = false;
		msm_host->offset = &sdhci_msm_offset_mci_present;
	}
	msm_host_offset = msm_host->offset;
	msm_host->sdhci_msm_pdata.ops = &sdhci_msm_ops;
	host = sdhci_pltfm_init(pdev, &msm_host->sdhci_msm_pdata, 0);
	if (IS_ERR(host)) {
		ret = PTR_ERR(host);
		goto out_host_free;
	}

	pltfm_host = sdhci_priv(host);
	pltfm_host->priv = msm_host;
	msm_host->mmc = host->mmc;
	msm_host->pdev = pdev;

	ret = sdhci_msm_get_socrev(&pdev->dev, msm_host);
	if (ret == -EPROBE_DEFER) {
		dev_err(&pdev->dev, "SoC version rd: fail: defer for now\n");
		goto pltfm_free;
	}

	/* get the ice device vops if present */
	ret = sdhci_msm_ice_get_dev(host);
	if (ret == -EPROBE_DEFER) {
		/*
		 * SDHCI driver might be probed before ICE driver does.
		 * In that case we would like to return EPROBE_DEFER code
		 * in order to delay its probing.
		 */
		dev_err(&pdev->dev, "%s: required ICE device not probed yet err = %d\n",
			__func__, ret);
		goto pltfm_free;

	} else if (ret == -ENODEV) {
		/*
		 * ICE device is not enabled in DTS file. No need for further
		 * initialization of ICE driver.
		 */
		dev_warn(&pdev->dev, "%s: ICE device is not enabled",
			__func__);
	} else if (ret) {
		dev_err(&pdev->dev, "%s: sdhci_msm_ice_get_dev failed %d\n",
			__func__, ret);
		goto pltfm_free;
	}

	/* Extract platform data */
	if (pdev->dev.of_node) {
		ret = of_alias_get_id(pdev->dev.of_node, "sdhc");
		if (ret <= 0) {
			dev_err(&pdev->dev, "Failed to get slot index %d\n",
				ret);
			goto pltfm_free;
		}

		/* Read property to determine if the probe is forced */
		force_probe = of_find_property(pdev->dev.of_node,
			"qcom,force-sdhc1-probe", NULL);

		/* skip the probe if eMMC isn't a boot device */
		if ((ret == 1) && !sdhci_msm_is_bootdevice(&pdev->dev)
		    && !force_probe) {
			ret = -ENODEV;
			goto pltfm_free;
		}

		if (disable_slots & (1 << (ret - 1))) {
			dev_info(&pdev->dev, "%s: Slot %d disabled\n", __func__,
				ret);
			ret = -ENODEV;
			goto pltfm_free;
		}

		if (ret <= 2)
			sdhci_slot[ret-1] = msm_host;

		msm_host->pdata = sdhci_msm_populate_pdata(&pdev->dev,
							   msm_host);
		if (!msm_host->pdata) {
			dev_err(&pdev->dev, "DT parsing error\n");
			goto pltfm_free;
		}
	} else {
		dev_err(&pdev->dev, "No device tree node\n");
		goto pltfm_free;
	}

	/* Setup Clocks */

	/* Setup SDCC bus voter clock. */
	msm_host->bus_clk = devm_clk_get(&pdev->dev, "bus_clk");
	if (!IS_ERR_OR_NULL(msm_host->bus_clk)) {
		/* Vote for max. clk rate for max. performance */
		ret = clk_set_rate(msm_host->bus_clk, INT_MAX);
		if (ret)
			goto pltfm_free;
		ret = clk_prepare_enable(msm_host->bus_clk);
		if (ret)
			goto pltfm_free;
	}

	/* Setup main peripheral bus clock */
	msm_host->pclk = devm_clk_get(&pdev->dev, "iface_clk");
	if (!IS_ERR(msm_host->pclk)) {
		ret = clk_prepare_enable(msm_host->pclk);
		if (ret)
			goto bus_clk_disable;
	}
	atomic_set(&msm_host->controller_clock, 1);

	/* Setup SDC ufs bus aggr clock */
	msm_host->bus_aggr_clk = devm_clk_get(&pdev->dev, "bus_aggr_clk");
	if (!IS_ERR(msm_host->bus_aggr_clk)) {
		ret = clk_prepare_enable(msm_host->bus_aggr_clk);
		if (ret) {
			dev_err(&pdev->dev, "Bus aggregate clk not enabled\n");
			goto pclk_disable;
		}
	}

	if (msm_host->ice.pdev) {
		/* Setup SDC ICE clock */
		msm_host->ice_clk = devm_clk_get(&pdev->dev, "ice_core_clk");
		if (!IS_ERR(msm_host->ice_clk)) {
			/* ICE core has only one clock frequency for now */
			ret = clk_set_rate(msm_host->ice_clk,
					msm_host->pdata->ice_clk_max);
			if (ret) {
				dev_err(&pdev->dev, "ICE_CLK rate set failed (%d) for %u\n",
					ret,
					msm_host->pdata->ice_clk_max);
				goto bus_aggr_clk_disable;
			}
			ret = clk_prepare_enable(msm_host->ice_clk);
			if (ret)
				goto bus_aggr_clk_disable;

			msm_host->ice_clk_rate =
				msm_host->pdata->ice_clk_max;
		}
	}

	/* Setup SDC MMC clock */
	msm_host->clk = devm_clk_get(&pdev->dev, "core_clk");
	if (IS_ERR(msm_host->clk)) {
		ret = PTR_ERR(msm_host->clk);
		goto bus_aggr_clk_disable;
	}

	/* Set to the minimum supported clock frequency */
	ret = clk_set_rate(msm_host->clk, sdhci_msm_get_min_clock(host));
	if (ret) {
		dev_err(&pdev->dev, "MClk rate set failed (%d)\n", ret);
		goto bus_aggr_clk_disable;
	}
	ret = clk_prepare_enable(msm_host->clk);
	if (ret)
		goto bus_aggr_clk_disable;

	msm_host->clk_rate = sdhci_msm_get_min_clock(host);
	atomic_set(&msm_host->clks_on, 1);

	/* Setup CDC calibration fixed feedback clock */
	msm_host->ff_clk = devm_clk_get(&pdev->dev, "cal_clk");
	if (!IS_ERR(msm_host->ff_clk)) {
		ret = clk_prepare_enable(msm_host->ff_clk);
		if (ret)
			goto clk_disable;
	}

	/* Setup CDC calibration sleep clock */
	msm_host->sleep_clk = devm_clk_get(&pdev->dev, "sleep_clk");
	if (!IS_ERR(msm_host->sleep_clk)) {
		ret = clk_prepare_enable(msm_host->sleep_clk);
		if (ret)
			goto ff_clk_disable;
	}

	msm_host->saved_tuning_phase = INVALID_TUNING_PHASE;

	ret = sdhci_msm_bus_register(msm_host, pdev);
	if (ret)
		goto sleep_clk_disable;

	if (msm_host->msm_bus_vote.client_handle)
		INIT_DELAYED_WORK(&msm_host->msm_bus_vote.vote_work,
				  sdhci_msm_bus_work);
	sdhci_msm_bus_voting(host, 1);

	/* Setup regulators */
	ret = sdhci_msm_vreg_init(&pdev->dev, msm_host->pdata, true);
	if (ret) {
		dev_err(&pdev->dev, "Regulator setup failed (%d)\n", ret);
		goto bus_unregister;
	}

	/* Reset the core and Enable SDHC mode */
	core_memres = platform_get_resource_byname(pdev,
				IORESOURCE_MEM, "core_mem");
	if (!msm_host->mci_removed) {
		if (!core_memres) {
			dev_err(&pdev->dev, "Failed to get iomem resource\n");
			goto vreg_deinit;
		}
		msm_host->core_mem = devm_ioremap(&pdev->dev,
			core_memres->start, resource_size(core_memres));

		if (!msm_host->core_mem) {
			dev_err(&pdev->dev, "Failed to remap registers\n");
			ret = -ENOMEM;
			goto vreg_deinit;
		}
	}

	tlmm_memres = platform_get_resource_byname(pdev,
				IORESOURCE_MEM, "tlmm_mem");
	if (tlmm_memres) {
		tlmm_mem = devm_ioremap(&pdev->dev, tlmm_memres->start,
						resource_size(tlmm_memres));

		if (!tlmm_mem) {
			dev_err(&pdev->dev, "Failed to remap tlmm registers\n");
			ret = -ENOMEM;
			goto vreg_deinit;
		}
		writel_relaxed(readl_relaxed(tlmm_mem) | 0x2, tlmm_mem);
	}

	/*
	 * Reset the vendor spec register to power on reset state.
	 */
	writel_relaxed(CORE_VENDOR_SPEC_POR_VAL,
	host->ioaddr + msm_host_offset->CORE_VENDOR_SPEC);

	/*
	 * Ensure SDHCI FIFO is enabled by disabling alternative FIFO
	 */
	writel_relaxed((readl_relaxed(host->ioaddr +
			msm_host_offset->CORE_VENDOR_SPEC3) &
			~CORE_FIFO_ALT_EN), host->ioaddr +
			msm_host_offset->CORE_VENDOR_SPEC3);

	if (!msm_host->mci_removed) {
		/* Set HC_MODE_EN bit in HC_MODE register */
		writel_relaxed(HC_MODE_EN, (msm_host->core_mem + CORE_HC_MODE));

		/* Set FF_CLK_SW_RST_DIS bit in HC_MODE register */
		writel_relaxed(readl_relaxed(msm_host->core_mem +
				CORE_HC_MODE) | FF_CLK_SW_RST_DIS,
				msm_host->core_mem + CORE_HC_MODE);
	}
	sdhci_set_default_hw_caps(msm_host, host);

	/*
	 * Set the PAD_PWR_SWTICH_EN bit so that the PAD_PWR_SWITCH bit can
	 * be used as required later on.
	 */
	writel_relaxed((readl_relaxed(host->ioaddr +
			msm_host_offset->CORE_VENDOR_SPEC) |
			CORE_IO_PAD_PWR_SWITCH_EN), host->ioaddr +
			msm_host_offset->CORE_VENDOR_SPEC);
	/*
	 * CORE_SW_RST above may trigger power irq if previous status of PWRCTL
	 * was either BUS_ON or IO_HIGH_V. So before we enable the power irq
	 * interrupt in GIC (by registering the interrupt handler), we need to
	 * ensure that any pending power irq interrupt status is acknowledged
	 * otherwise power irq interrupt handler would be fired prematurely.
	 */
	irq_status = sdhci_msm_readl_relaxed(host,
		msm_host_offset->CORE_PWRCTL_STATUS);
	sdhci_msm_writel_relaxed(irq_status, host,
		msm_host_offset->CORE_PWRCTL_CLEAR);
	irq_ctl = sdhci_msm_readl_relaxed(host,
		msm_host_offset->CORE_PWRCTL_CTL);

	if (irq_status & (CORE_PWRCTL_BUS_ON | CORE_PWRCTL_BUS_OFF))
		irq_ctl |= CORE_PWRCTL_BUS_SUCCESS;
	if (irq_status & (CORE_PWRCTL_IO_HIGH | CORE_PWRCTL_IO_LOW))
		irq_ctl |= CORE_PWRCTL_IO_SUCCESS;
	sdhci_msm_writel_relaxed(irq_ctl, host,
		msm_host_offset->CORE_PWRCTL_CTL);

	/*
	 * Ensure that above writes are propogated before interrupt enablement
	 * in GIC.
	 */
	mb();

	/*
	 * Following are the deviations from SDHC spec v3.0 -
	 * 1. Card detection is handled using separate GPIO.
	 * 2. Bus power control is handled by interacting with PMIC.
	 */
	host->quirks |= SDHCI_QUIRK_BROKEN_CARD_DETECTION;
	host->quirks |= SDHCI_QUIRK_SINGLE_POWER_WRITE;
	host->quirks |= SDHCI_QUIRK_CAP_CLOCK_BASE_BROKEN;
	host->quirks |= SDHCI_QUIRK_NO_ENDATTR_IN_NOPDESC;
	host->quirks2 |= SDHCI_QUIRK2_ALWAYS_USE_BASE_CLOCK;
	host->quirks2 |= SDHCI_QUIRK2_IGNORE_DATATOUT_FOR_R1BCMD;
	host->quirks2 |= SDHCI_QUIRK2_BROKEN_PRESET_VALUE;
	host->quirks2 |= SDHCI_QUIRK2_USE_RESERVED_MAX_TIMEOUT;
	host->quirks2 |= SDHCI_QUIRK2_NON_STANDARD_TUNING;
	host->quirks2 |= SDHCI_QUIRK2_USE_PIO_FOR_EMMC_TUNING;

	if (host->quirks2 & SDHCI_QUIRK2_ALWAYS_USE_BASE_CLOCK)
		host->quirks2 |= SDHCI_QUIRK2_DIVIDE_TOUT_BY_4;

	host_version = readw_relaxed((host->ioaddr + SDHCI_HOST_VERSION));
	dev_dbg(&pdev->dev, "Host Version: 0x%x Vendor Version 0x%x\n",
		host_version, ((host_version & SDHCI_VENDOR_VER_MASK) >>
		  SDHCI_VENDOR_VER_SHIFT));
	if (((host_version & SDHCI_VENDOR_VER_MASK) >>
		SDHCI_VENDOR_VER_SHIFT) == SDHCI_VER_100) {
		/*
		 * Add 40us delay in interrupt handler when
		 * operating at initialization frequency(400KHz).
		 */
		host->quirks2 |= SDHCI_QUIRK2_SLOW_INT_CLR;
		/*
		 * Set Software Reset for DAT line in Software
		 * Reset Register (Bit 2).
		 */
		host->quirks2 |= SDHCI_QUIRK2_RDWR_TX_ACTIVE_EOT;
	}

	host->quirks2 |= SDHCI_QUIRK2_IGN_DATA_END_BIT_ERROR;

	/* Setup PWRCTL irq */
	msm_host->pwr_irq = platform_get_irq_byname(pdev, "pwr_irq");
	if (msm_host->pwr_irq < 0) {
		dev_err(&pdev->dev, "Failed to get pwr_irq by name (%d)\n",
				msm_host->pwr_irq);
		goto vreg_deinit;
	}

	ret = devm_request_threaded_irq(&pdev->dev, msm_host->pwr_irq, NULL,
					sdhci_msm_pwr_irq, IRQF_ONESHOT,
					dev_name(&pdev->dev), host);
	if (ret) {
		dev_err(&pdev->dev, "Request threaded irq(%d) failed (%d)\n",
				msm_host->pwr_irq, ret);
		goto vreg_deinit;
	}

	/* Enable pwr irq interrupts */
	sdhci_msm_writel_relaxed(INT_MASK, host,
		msm_host_offset->CORE_PWRCTL_MASK);

#ifdef CONFIG_MMC_CLKGATE
	/* Set clock gating delay to be used when CONFIG_MMC_CLKGATE is set */
	msm_host->mmc->clkgate_delay = SDHCI_MSM_MMC_CLK_GATE_DELAY;
#endif

	/* Set host capabilities */
	msm_host->mmc->caps |= msm_host->pdata->mmc_bus_width;
	msm_host->mmc->caps |= msm_host->pdata->caps;
	msm_host->mmc->caps |= MMC_CAP_AGGRESSIVE_PM;
	msm_host->mmc->caps |= MMC_CAP_WAIT_WHILE_BUSY;
	msm_host->mmc->caps2 |= msm_host->pdata->caps2;
	msm_host->mmc->caps2 |= MMC_CAP2_BOOTPART_NOACC;
	msm_host->mmc->caps2 |= MMC_CAP2_HS400_POST_TUNING;
	msm_host->mmc->caps2 |= MMC_CAP2_CLK_SCALE;
	msm_host->mmc->caps2 |= MMC_CAP2_SANITIZE;
	msm_host->mmc->caps2 |= MMC_CAP2_MAX_DISCARD_SIZE;
	msm_host->mmc->caps2 |= MMC_CAP2_SLEEP_AWAKE;
	msm_host->mmc->pm_caps |= MMC_PM_KEEP_POWER | MMC_PM_WAKE_SDIO_IRQ;

	if (msm_host->pdata->nonremovable)
		msm_host->mmc->caps |= MMC_CAP_NONREMOVABLE;

	if (msm_host->pdata->nonhotplug)
		msm_host->mmc->caps2 |= MMC_CAP2_NONHOTPLUG;

	msm_host->mmc->sdr104_wa = msm_host->pdata->sdr104_wa;

	/* Initialize ICE if present */
	if (msm_host->ice.pdev) {
		ret = sdhci_msm_ice_init(host);
		if (ret) {
			dev_err(&pdev->dev, "%s: SDHCi ICE init failed (%d)\n",
					mmc_hostname(host->mmc), ret);
			ret = -EINVAL;
			goto vreg_deinit;
		}
		host->is_crypto_en = true;
		/* Packed commands cannot be encrypted/decrypted using ICE */
		msm_host->mmc->caps2 &= ~(MMC_CAP2_PACKED_WR |
				MMC_CAP2_PACKED_WR_CONTROL);
	}

	init_completion(&msm_host->pwr_irq_completion);

	if (gpio_is_valid(msm_host->pdata->status_gpio)) {
		/*
		 * Set up the card detect GPIO in active configuration before
		 * configuring it as an IRQ. Otherwise, it can be in some
		 * weird/inconsistent state resulting in flood of interrupts.
		 */
		sdhci_msm_setup_pins(msm_host->pdata, true);

		/*
		 * This delay is needed for stabilizing the card detect GPIO
		 * line after changing the pull configs.
		 */
		usleep_range(10000, 10500);
		ret = mmc_gpio_request_cd(msm_host->mmc,
				msm_host->pdata->status_gpio, 0);
		if (ret) {
			dev_err(&pdev->dev, "%s: Failed to request card detection IRQ %d\n",
					__func__, ret);
			goto vreg_deinit;
		}
	}

	if ((sdhci_readl(host, SDHCI_CAPABILITIES) & SDHCI_CAN_64BIT) &&
		(dma_supported(mmc_dev(host->mmc), DMA_BIT_MASK(64)))) {
		host->dma_mask = DMA_BIT_MASK(64);
		mmc_dev(host->mmc)->dma_mask = &host->dma_mask;
		mmc_dev(host->mmc)->coherent_dma_mask  = host->dma_mask;
	} else if (dma_supported(mmc_dev(host->mmc), DMA_BIT_MASK(32))) {
		host->dma_mask = DMA_BIT_MASK(32);
		mmc_dev(host->mmc)->dma_mask = &host->dma_mask;
		mmc_dev(host->mmc)->coherent_dma_mask  = host->dma_mask;
	} else {
		dev_err(&pdev->dev, "%s: Failed to set dma mask\n", __func__);
	}

	msm_host->pdata->sdiowakeup_irq = platform_get_irq_byname(pdev,
							  "sdiowakeup_irq");
	if (sdhci_is_valid_gpio_wakeup_int(msm_host)) {
		dev_info(&pdev->dev, "%s: sdiowakeup_irq = %d\n", __func__,
				msm_host->pdata->sdiowakeup_irq);
		msm_host->is_sdiowakeup_enabled = true;
		ret = request_irq(msm_host->pdata->sdiowakeup_irq,
				  sdhci_msm_sdiowakeup_irq,
				  IRQF_SHARED | IRQF_TRIGGER_HIGH,
				  "sdhci-msm sdiowakeup", host);
		if (ret) {
			dev_err(&pdev->dev, "%s: request sdiowakeup IRQ %d: failed: %d\n",
				__func__, msm_host->pdata->sdiowakeup_irq, ret);
			msm_host->pdata->sdiowakeup_irq = -1;
			msm_host->is_sdiowakeup_enabled = false;
			goto vreg_deinit;
		} else {
			spin_lock_irqsave(&host->lock, flags);
			sdhci_msm_cfg_sdiowakeup_gpio_irq(host, false);
			msm_host->sdio_pending_processing = false;
			spin_unlock_irqrestore(&host->lock, flags);
		}
	}

	sdhci_msm_cmdq_init(host, pdev);
	ret = sdhci_add_host(host);
	if (ret) {
		dev_err(&pdev->dev, "Add host failed (%d)\n", ret);
		goto vreg_deinit;
	}

	msm_host->pltfm_init_done = true;

	pm_runtime_set_active(&pdev->dev);
	pm_runtime_enable(&pdev->dev);
	pm_runtime_set_autosuspend_delay(&pdev->dev, MSM_AUTOSUSPEND_DELAY_MS);
	pm_runtime_use_autosuspend(&pdev->dev);

	msm_host->msm_bus_vote.max_bus_bw.show = show_sdhci_max_bus_bw;
	msm_host->msm_bus_vote.max_bus_bw.store = store_sdhci_max_bus_bw;
	sysfs_attr_init(&msm_host->msm_bus_vote.max_bus_bw.attr);
	msm_host->msm_bus_vote.max_bus_bw.attr.name = "max_bus_bw";
	msm_host->msm_bus_vote.max_bus_bw.attr.mode = S_IRUGO | S_IWUSR;
	ret = device_create_file(&pdev->dev,
			&msm_host->msm_bus_vote.max_bus_bw);
	if (ret)
		goto remove_host;

	if (!gpio_is_valid(msm_host->pdata->status_gpio)) {
		msm_host->polling.show = show_polling;
		msm_host->polling.store = store_polling;
		sysfs_attr_init(&msm_host->polling.attr);
		msm_host->polling.attr.name = "polling";
		msm_host->polling.attr.mode = S_IRUGO | S_IWUSR;
		ret = device_create_file(&pdev->dev, &msm_host->polling);
		if (ret)
			goto remove_max_bus_bw_file;
	}

	msm_host->auto_cmd21_attr.show = show_auto_cmd21;
	msm_host->auto_cmd21_attr.store = store_auto_cmd21;
	sysfs_attr_init(&msm_host->auto_cmd21_attr.attr);
	msm_host->auto_cmd21_attr.attr.name = "enable_auto_cmd21";
	msm_host->auto_cmd21_attr.attr.mode = S_IRUGO | S_IWUSR;
	ret = device_create_file(&pdev->dev, &msm_host->auto_cmd21_attr);
	if (ret) {
		pr_err("%s: %s: failed creating auto-cmd21 attr: %d\n",
		       mmc_hostname(host->mmc), __func__, ret);
		device_remove_file(&pdev->dev, &msm_host->auto_cmd21_attr);
	}
	if (sdhci_msm_is_bootdevice(&pdev->dev))
		mmc_flush_detect_work(host->mmc);

	/* Successful initialization */
	goto out;

remove_max_bus_bw_file:
	device_remove_file(&pdev->dev, &msm_host->msm_bus_vote.max_bus_bw);
remove_host:
	dead = (readl_relaxed(host->ioaddr + SDHCI_INT_STATUS) == 0xffffffff);
	pm_runtime_disable(&pdev->dev);
	sdhci_remove_host(host, dead);
vreg_deinit:
	sdhci_msm_vreg_init(&pdev->dev, msm_host->pdata, false);
bus_unregister:
	if (msm_host->msm_bus_vote.client_handle)
		sdhci_msm_bus_cancel_work_and_set_vote(host, 0);
	sdhci_msm_bus_unregister(msm_host);
sleep_clk_disable:
	if (!IS_ERR(msm_host->sleep_clk))
		clk_disable_unprepare(msm_host->sleep_clk);
ff_clk_disable:
	if (!IS_ERR(msm_host->ff_clk))
		clk_disable_unprepare(msm_host->ff_clk);
clk_disable:
	if (!IS_ERR(msm_host->clk))
		clk_disable_unprepare(msm_host->clk);
bus_aggr_clk_disable:
	if (!IS_ERR(msm_host->bus_aggr_clk))
		clk_disable_unprepare(msm_host->bus_aggr_clk);
pclk_disable:
	if (!IS_ERR(msm_host->pclk))
		clk_disable_unprepare(msm_host->pclk);
bus_clk_disable:
	if (!IS_ERR_OR_NULL(msm_host->bus_clk))
		clk_disable_unprepare(msm_host->bus_clk);
pltfm_free:
	sdhci_pltfm_free(pdev);
out_host_free:
	devm_kfree(&pdev->dev, msm_host);
out:
	pr_debug("%s: Exit %s\n", dev_name(&pdev->dev), __func__);
	return ret;
}

static int sdhci_msm_remove(struct platform_device *pdev)
{
	struct sdhci_host *host = platform_get_drvdata(pdev);
	struct sdhci_pltfm_host *pltfm_host = sdhci_priv(host);
	struct sdhci_msm_host *msm_host = pltfm_host->priv;
	struct sdhci_msm_pltfm_data *pdata = msm_host->pdata;
	int dead = (readl_relaxed(host->ioaddr + SDHCI_INT_STATUS) ==
			0xffffffff);

	pr_debug("%s: %s\n", dev_name(&pdev->dev), __func__);
	if (!gpio_is_valid(msm_host->pdata->status_gpio))
		device_remove_file(&pdev->dev, &msm_host->polling);
	device_remove_file(&pdev->dev, &msm_host->msm_bus_vote.max_bus_bw);
	pm_runtime_disable(&pdev->dev);

	if (msm_host->pm_qos_wq)
		destroy_workqueue(msm_host->pm_qos_wq);
	sdhci_remove_host(host, dead);
	sdhci_pltfm_free(pdev);

	sdhci_msm_vreg_init(&pdev->dev, msm_host->pdata, false);

	sdhci_msm_setup_pins(pdata, true);
	sdhci_msm_setup_pins(pdata, false);

	if (msm_host->msm_bus_vote.client_handle) {
		sdhci_msm_bus_cancel_work_and_set_vote(host, 0);
		sdhci_msm_bus_unregister(msm_host);
	}
	return 0;
}

#ifdef CONFIG_PM
static int sdhci_msm_cfg_sdio_wakeup(struct sdhci_host *host, bool enable)
{
	struct sdhci_pltfm_host *pltfm_host = sdhci_priv(host);
	struct sdhci_msm_host *msm_host = pltfm_host->priv;
	unsigned long flags;
	int ret = 0;

	if (!(host->mmc->card && mmc_card_sdio(host->mmc->card) &&
	      sdhci_is_valid_gpio_wakeup_int(msm_host) &&
	      mmc_card_wake_sdio_irq(host->mmc))) {
		msm_host->sdio_pending_processing = false;
		return 1;
	}

	spin_lock_irqsave(&host->lock, flags);
	if (enable) {
		/* configure DAT1 gpio if applicable */
		if (sdhci_is_valid_gpio_wakeup_int(msm_host)) {
			msm_host->sdio_pending_processing = false;
			ret = enable_irq_wake(msm_host->pdata->sdiowakeup_irq);
			if (!ret)
				sdhci_msm_cfg_sdiowakeup_gpio_irq(host, true);
			goto out;
		} else {
			pr_err("%s: sdiowakeup_irq(%d) invalid\n",
					mmc_hostname(host->mmc), enable);
		}
	} else {
		if (sdhci_is_valid_gpio_wakeup_int(msm_host)) {
			ret = disable_irq_wake(msm_host->pdata->sdiowakeup_irq);
			sdhci_msm_cfg_sdiowakeup_gpio_irq(host, false);
			msm_host->sdio_pending_processing = false;
		} else {
			pr_err("%s: sdiowakeup_irq(%d)invalid\n",
					mmc_hostname(host->mmc), enable);

		}
	}
out:
	if (ret)
		pr_err("%s: %s: %sable wakeup: failed: %d gpio: %d\n",
		       mmc_hostname(host->mmc), __func__, enable ? "en" : "dis",
		       ret, msm_host->pdata->sdiowakeup_irq);
	spin_unlock_irqrestore(&host->lock, flags);
	return ret;
}


static int sdhci_msm_runtime_suspend(struct device *dev)
{
	struct sdhci_host *host = dev_get_drvdata(dev);
	struct sdhci_pltfm_host *pltfm_host = sdhci_priv(host);
	struct sdhci_msm_host *msm_host = pltfm_host->priv;
	ktime_t start = ktime_get();
	int ret;

	if (host->mmc->card && mmc_card_sdio(host->mmc->card))
		goto defer_disable_host_irq;

	sdhci_cfg_irq(host, false, true);

defer_disable_host_irq:
	disable_irq(msm_host->pwr_irq);

	/*
	 * Remove the vote immediately only if clocks are off in which
	 * case we might have queued work to remove vote but it may not
	 * be completed before runtime suspend or system suspend.
	 */
	if (!atomic_read(&msm_host->clks_on)) {
		if (msm_host->msm_bus_vote.client_handle)
			sdhci_msm_bus_cancel_work_and_set_vote(host, 0);
	}

	if (host->is_crypto_en) {
		ret = sdhci_msm_ice_suspend(host);
		if (ret < 0)
			pr_err("%s: failed to suspend crypto engine %d\n",
					mmc_hostname(host->mmc), ret);
	}
	trace_sdhci_msm_runtime_suspend(mmc_hostname(host->mmc), 0,
			ktime_to_us(ktime_sub(ktime_get(), start)));
	return 0;
}

static int sdhci_msm_runtime_resume(struct device *dev)
{
	struct sdhci_host *host = dev_get_drvdata(dev);
	struct sdhci_pltfm_host *pltfm_host = sdhci_priv(host);
	struct sdhci_msm_host *msm_host = pltfm_host->priv;
	ktime_t start = ktime_get();
	int ret;

	if (host->is_crypto_en) {
		ret = sdhci_msm_enable_controller_clock(host);
		if (ret) {
			pr_err("%s: Failed to enable reqd clocks\n",
					mmc_hostname(host->mmc));
			goto skip_ice_resume;
		}
		ret = sdhci_msm_ice_resume(host);
		if (ret)
			pr_err("%s: failed to resume crypto engine %d\n",
					mmc_hostname(host->mmc), ret);
	}
skip_ice_resume:

	if (host->mmc->card && mmc_card_sdio(host->mmc->card))
		goto defer_enable_host_irq;

	sdhci_cfg_irq(host, true, true);

defer_enable_host_irq:
	enable_irq(msm_host->pwr_irq);

	trace_sdhci_msm_runtime_resume(mmc_hostname(host->mmc), 0,
			ktime_to_us(ktime_sub(ktime_get(), start)));
	return 0;
}

static int sdhci_msm_suspend(struct device *dev)
{
	struct sdhci_host *host = dev_get_drvdata(dev);
	struct sdhci_pltfm_host *pltfm_host = sdhci_priv(host);
	struct sdhci_msm_host *msm_host = pltfm_host->priv;
	int ret = 0;
	int sdio_cfg = 0;
	ktime_t start = ktime_get();

	if (gpio_is_valid(msm_host->pdata->status_gpio) &&
		(msm_host->mmc->slot.cd_irq >= 0))
			disable_irq(msm_host->mmc->slot.cd_irq);

	if (pm_runtime_suspended(dev)) {
		pr_debug("%s: %s: already runtime suspended\n",
		mmc_hostname(host->mmc), __func__);
		goto out;
	}
	ret = sdhci_msm_runtime_suspend(dev);
out:
	sdhci_msm_disable_controller_clock(host);
	if (host->mmc->card && mmc_card_sdio(host->mmc->card)) {
		sdio_cfg = sdhci_msm_cfg_sdio_wakeup(host, true);
		if (sdio_cfg)
			sdhci_cfg_irq(host, false, true);
	}

	trace_sdhci_msm_suspend(mmc_hostname(host->mmc), ret,
			ktime_to_us(ktime_sub(ktime_get(), start)));
	return ret;
}

static int sdhci_msm_resume(struct device *dev)
{
	struct sdhci_host *host = dev_get_drvdata(dev);
	struct sdhci_pltfm_host *pltfm_host = sdhci_priv(host);
	struct sdhci_msm_host *msm_host = pltfm_host->priv;
	int ret = 0;
	int sdio_cfg = 0;
	ktime_t start = ktime_get();

	if (gpio_is_valid(msm_host->pdata->status_gpio) &&
		(msm_host->mmc->slot.cd_irq >= 0))
			enable_irq(msm_host->mmc->slot.cd_irq);

	if (pm_runtime_suspended(dev)) {
		pr_debug("%s: %s: runtime suspended, defer system resume\n",
		mmc_hostname(host->mmc), __func__);
		goto out;
	}

	ret = sdhci_msm_runtime_resume(dev);
out:
	if (host->mmc->card && mmc_card_sdio(host->mmc->card)) {
		sdio_cfg = sdhci_msm_cfg_sdio_wakeup(host, false);
		if (sdio_cfg)
			sdhci_cfg_irq(host, true, true);
	}

	trace_sdhci_msm_resume(mmc_hostname(host->mmc), ret,
			ktime_to_us(ktime_sub(ktime_get(), start)));
	return ret;
}

static int sdhci_msm_suspend_noirq(struct device *dev)
{
	struct sdhci_host *host = dev_get_drvdata(dev);
	struct sdhci_pltfm_host *pltfm_host = sdhci_priv(host);
	struct sdhci_msm_host *msm_host = pltfm_host->priv;
	int ret = 0;

	/*
	 * ksdioirqd may be running, hence retry
	 * suspend in case the clocks are ON
	 */
	if (atomic_read(&msm_host->clks_on)) {
		pr_warn("%s: %s: clock ON after suspend, aborting suspend\n",
			mmc_hostname(host->mmc), __func__);
		ret = -EAGAIN;
	}

	if (host->mmc->card && mmc_card_sdio(host->mmc->card))
		if (msm_host->sdio_pending_processing)
			ret = -EBUSY;

	return ret;
}

static const struct dev_pm_ops sdhci_msm_pmops = {
	SET_LATE_SYSTEM_SLEEP_PM_OPS(sdhci_msm_suspend, sdhci_msm_resume)
	SET_RUNTIME_PM_OPS(sdhci_msm_runtime_suspend, sdhci_msm_runtime_resume,
			   NULL)
	.suspend_noirq = sdhci_msm_suspend_noirq,
};

#define SDHCI_MSM_PMOPS (&sdhci_msm_pmops)

#else
#define SDHCI_MSM_PMOPS NULL
#endif
static const struct of_device_id sdhci_msm_dt_match[] = {
	{.compatible = "qcom,sdhci-msm"},
	{.compatible = "qcom,sdhci-msm-v5"},
	{},
};
MODULE_DEVICE_TABLE(of, sdhci_msm_dt_match);

static struct platform_driver sdhci_msm_driver = {
	.probe		= sdhci_msm_probe,
	.remove		= sdhci_msm_remove,
	.driver		= {
		.name	= "sdhci_msm",
		.owner	= THIS_MODULE,
		.probe_type = PROBE_PREFER_ASYNCHRONOUS,
		.of_match_table = sdhci_msm_dt_match,
		.pm	= SDHCI_MSM_PMOPS,
	},
};

module_platform_driver(sdhci_msm_driver);

MODULE_DESCRIPTION("Qualcomm Technologies, Inc. Secure Digital Host Controller Interface driver");
MODULE_LICENSE("GPL v2");<|MERGE_RESOLUTION|>--- conflicted
+++ resolved
@@ -3458,20 +3458,6 @@
 					| CORE_HC_SELECT_IN_EN), host->ioaddr +
 					msm_host_offset->CORE_VENDOR_SPEC);
 		}
-<<<<<<< HEAD
-		if (msm_host->tuning_done ||
-				(card && mmc_card_strobe(card) &&
-				 msm_host->enhanced_strobe)) {
-			/* Write 1 to SDCC_HC_REG_DLL_CONFIG_3 register with DLL_CONFIG_3[1] */
-			writel_relaxed(((readl_relaxed(host->ioaddr + 0x258)) | 0x2),
-				host->ioaddr + 0x258);
-			mb();
-			udelay(2);
-			/* Write 0 to SDCC_HC_REG_DLL_CONFIG_3 register with DLL_CONFIG_3[1] */
-			writel_relaxed(((readl_relaxed(host->ioaddr + 0x258)) & ~0x2),
-				host->ioaddr + 0x258);
-			mb();
-=======
 		/*
 		 * After MCLK ugating, toggle the FIFO write clock to get
 		 * the FIFO pointers and flags to valid state.
@@ -3498,7 +3484,6 @@
 				msm_host_offset->CORE_DDR_CONFIG))
 				& ~RCLK_TOGGLE), host->ioaddr +
 				msm_host_offset->CORE_DDR_CONFIG);
->>>>>>> c98d2dc8
 		}
 		if (!host->mmc->ios.old_rate && !msm_host->use_cdclp533) {
 			/*

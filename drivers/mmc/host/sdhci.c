--- conflicted
+++ resolved
@@ -1965,7 +1965,6 @@
 }
 EXPORT_SYMBOL_GPL(sdhci_set_uhs_signaling);
 
-<<<<<<< HEAD
 void sdhci_cfg_irq(struct sdhci_host *host, bool enable, bool sync)
 {
 	if (enable && !(host->flags & SDHCI_HOST_IRQ_STATUS)) {
@@ -1980,7 +1979,7 @@
 	}
 }
 EXPORT_SYMBOL(sdhci_cfg_irq);
-=======
+
 static bool sdhci_timing_has_preset(unsigned char timing)
 {
 	switch (timing) {
@@ -2011,7 +2010,6 @@
 	return !host->preset_enabled &&
 	       (sdhci_preset_needed(host, ios->timing) || host->drv_type != ios->drv_type);
 }
->>>>>>> f9b8314c
 
 static void sdhci_set_ios(struct mmc_host *mmc, struct mmc_ios *ios)
 {
@@ -2020,14 +2018,9 @@
 	bool turning_on_clk = false;
 	unsigned long flags;
 	u8 ctrl;
-<<<<<<< HEAD
 	int ret;
-=======
 
 	host->reinit_uhs = false;
-
-	spin_lock_irqsave(&host->lock, flags);
->>>>>>> f9b8314c
 
 	if (host->flags & SDHCI_DEVICE_DEAD) {
 		if (!IS_ERR(mmc->supply.vmmc) &&
@@ -2041,7 +2034,6 @@
 		!(host->quirks2 & SDHCI_QUIRK2_PRESET_VALUE_BROKEN))
 		sdhci_enable_preset_value(host, false);
 
-<<<<<<< HEAD
 	spin_lock_irqsave(&host->lock, flags);
 	if (host->mmc && host->mmc->card &&
 			mmc_card_sdio(host->mmc->card))
@@ -2049,12 +2041,9 @@
 
 	if (ios->clock &&
 	    ((ios->clock != host->clock) || (ios->timing != host->timing))) {
+		turning_on_clk = ios->clock && !host->clock;
+
 		spin_unlock_irqrestore(&host->lock, flags);
-=======
-	if (!ios->clock || ios->clock != host->clock) {
-		turning_on_clk = ios->clock && !host->clock;
-
->>>>>>> f9b8314c
 		host->ops->set_clock(host, ios->clock);
 		spin_lock_irqsave(&host->lock, flags);
 		host->clock = ios->clock;
@@ -2229,12 +2218,8 @@
 		}
 	} else
 		sdhci_writeb(host, ctrl, SDHCI_HOST_CONTROL);
-<<<<<<< HEAD
-
+out:
 	spin_unlock_irqrestore(&host->lock, flags);
-=======
-out:
->>>>>>> f9b8314c
 	/*
 	 * Some (ENE) controllers go apeshit on some ios operation,
 	 * signalling timeout and CRC errors even on CMD0. Resetting

/*
 *  linux/drivers/mmc/host/sdhci.c - Secure Digital Host Controller Interface driver
 *
 *  Copyright (C) 2005-2008 Pierre Ossman, All Rights Reserved.
 *
 * This program is free software; you can redistribute it and/or modify
 * it under the terms of the GNU General Public License as published by
 * the Free Software Foundation; either version 2 of the License, or (at
 * your option) any later version.
 *
 * Thanks to the following companies for their support:
 *
 *     - JMicron (hardware and technical support)
 */

#include <linux/delay.h>
#include <linux/highmem.h>
#include <linux/io.h>
#include <linux/module.h>
#include <linux/dma-mapping.h>
#include <linux/slab.h>
#include <linux/scatterlist.h>
#include <linux/regulator/consumer.h>
#include <linux/pm_runtime.h>

#include <linux/leds.h>

#include <linux/mmc/mmc.h>
#include <linux/mmc/host.h>
#include <linux/mmc/card.h>
#include <linux/mmc/slot-gpio.h>
#include <linux/mmc/sdio.h>

#include <trace/events/mmc.h>

#include "sdhci.h"
#include "cmdq_hci.h"

#define DRIVER_NAME "sdhci"

#define DBG(f, x...) \
	pr_debug(DRIVER_NAME " [%s()]: " f, __func__,## x)

#if defined(CONFIG_LEDS_CLASS) || (defined(CONFIG_LEDS_CLASS_MODULE) && \
	defined(CONFIG_MMC_SDHCI_MODULE))
#define SDHCI_USE_LEDS_CLASS
#endif

#define MAX_TUNING_LOOP 40

#define ADMA_SIZE	((128 * 2 + 1) * 4)

#define SDHCI_DBG_DUMP_RS_INTERVAL (10 * HZ)
#define SDHCI_DBG_DUMP_RS_BURST 2

static unsigned int debug_quirks = 0;
static unsigned int debug_quirks2;

static void sdhci_finish_data(struct sdhci_host *);

static void sdhci_finish_command(struct sdhci_host *);
static int sdhci_execute_tuning(struct mmc_host *mmc, u32 opcode);
static int sdhci_enhanced_strobe(struct mmc_host *mmc);
static void sdhci_tuning_timer(unsigned long data);
static void sdhci_enable_preset_value(struct sdhci_host *host, bool enable);
static void sdhci_show_adma_error(struct sdhci_host *host);
static bool sdhci_check_state(struct sdhci_host *);
static void sdhci_enable_sdio_irq_nolock(struct sdhci_host *host, int enable);

#ifdef CONFIG_PM_RUNTIME
static int sdhci_runtime_pm_get(struct sdhci_host *host);
static int sdhci_runtime_pm_put(struct sdhci_host *host);
static void sdhci_runtime_pm_bus_on(struct sdhci_host *host);
static void sdhci_runtime_pm_bus_off(struct sdhci_host *host);
#else
static inline int sdhci_runtime_pm_get(struct sdhci_host *host)
{
	return 0;
}
static inline int sdhci_runtime_pm_put(struct sdhci_host *host)
{
	return 0;
}
static void sdhci_runtime_pm_bus_on(struct sdhci_host *host)
{
}
static void sdhci_runtime_pm_bus_off(struct sdhci_host *host)
{
}
#endif

static void sdhci_dump_state(struct sdhci_host *host)
{
	struct mmc_host *mmc = host->mmc;

	pr_info("%s: clk: %d clk-gated: %d claimer: %s pwr: %d host->irq = %d\n",
		mmc_hostname(mmc), host->clock, mmc->clk_gated,
		mmc->claimer->comm, host->pwr,
		(host->flags & SDHCI_HOST_IRQ_STATUS));
	pr_info("%s: rpmstatus[pltfm](runtime-suspend:usage_count:disable_depth)(%d:%d:%d)\n",
		mmc_hostname(mmc), mmc->parent->power.runtime_status,
		atomic_read(&mmc->parent->power.usage_count),
		mmc->parent->power.disable_depth);
}

void sdhci_trace_write(struct sdhci_host *host, int in_irq,
			const char *fmt, ...)
{
	u64 ts = 0;
	unsigned int idx;
	va_list args;
	struct sdhci_trace_event *event;

	if (!(host->quirks2 & SDHCI_QUIRK2_TRACE_ON))
		return;

	if (!host->trace_buf.rbuf)
		return;

	/* To prevent taking a spinlock here an atomic increment
	 * is used, and modulus is used to keep index within
	 * array bounds. The cast to unsigned is necessary so
	 * increment and rolover wraps to 0 correctly
	 */
	idx = ((unsigned int)atomic_inc_return(&host->trace_buf.wr_idx)) &
			(SDHCI_TRACE_RBUF_NUM_EVENTS - 1);

	/* Catch some unlikely machine specific wrap-around bug */
	if (unlikely(idx > (SDHCI_TRACE_RBUF_NUM_EVENTS - 1)))
		return;

	/* No timestamp in irq to speed up logging as cpu_clock()
	 * may have barriers
	 */
	if (!in_irq)
		ts = cpu_clock(0);

	event = &host->trace_buf.rbuf[idx];
	va_start(args, fmt);
	vscnprintf(event->data, SDHCI_TRACE_EVENT_DATA_SZ, fmt, args);
	va_end(args);
}

#define SDHCI_TRACE(host, fmt, ...) \
		sdhci_trace_write(host, 0, fmt, ##__VA_ARGS__)
#define SDHCI_TRACE_IRQ(host, fmt, ...) \
		sdhci_trace_write(host, 0, fmt, ##__VA_ARGS__)

#ifdef CONFIG_MMC_SDHCI_RING_BUFFER
static void sdhci_trace_init(struct sdhci_host *host)
{
	BUILD_BUG_ON_NOT_POWER_OF_2(SDHCI_TRACE_RBUF_NUM_EVENTS);


	host->trace_buf.rbuf = (struct sdhci_trace_event *)
				__get_free_pages(GFP_KERNEL|__GFP_ZERO,
				SDHCI_TRACE_RBUF_SZ_ORDER);

	if (!host->trace_buf.rbuf) {
		pr_err("Unable to allocate trace for sdhci\n");
		return;
	}

	atomic_set(&host->trace_buf.wr_idx, -1);
}
#else
static void sdhci_trace_init(struct sdhci_host *host) {}
#endif

static void sdhci_dump_irq_buffer(struct sdhci_host *host)
{
	unsigned int idx, l;
	unsigned int N = SDHCI_TRACE_RBUF_NUM_EVENTS - 1;
	struct sdhci_trace_event *event;

	if (!(host->quirks2 & SDHCI_QUIRK2_TRACE_ON))
		return;

	if (!host->trace_buf.rbuf)
		return;

	idx = ((unsigned int)atomic_read(&host->trace_buf.wr_idx)) & N;
	l = (idx + 1) & N;

	do {
		event = &host->trace_buf.rbuf[l];
		pr_crit("%s", (char *)event->data);
		l = (l + 1) & N;
		if (l == idx) {
			event = &host->trace_buf.rbuf[l];
			pr_crit("%s", (char *)event->data);
			break;
		}
	} while (1);
}

static void sdhci_dumpregs(struct sdhci_host *host)
{
	MMC_TRACE(host->mmc,
		"%s: 0x04=0x%08x 0x06=0x%08x 0x0E=0x%08x 0x30=0x%08x 0x34=0x%08x 0x38=0x%08x\n",
		__func__,
		sdhci_readw(host, SDHCI_BLOCK_SIZE),
		sdhci_readw(host, SDHCI_BLOCK_COUNT),
		sdhci_readw(host, SDHCI_COMMAND),
		sdhci_readl(host, SDHCI_INT_STATUS),
		sdhci_readl(host, SDHCI_INT_ENABLE),
		sdhci_readl(host, SDHCI_SIGNAL_ENABLE));
	mmc_stop_tracing(host->mmc);

	pr_info(DRIVER_NAME ": =========== REGISTER DUMP (%s)===========\n",
		mmc_hostname(host->mmc));

	pr_info(DRIVER_NAME ": Sys addr: 0x%08x | Version:  0x%08x\n",
		sdhci_readl(host, SDHCI_DMA_ADDRESS),
		sdhci_readw(host, SDHCI_HOST_VERSION));
	pr_info(DRIVER_NAME ": Blk size: 0x%08x | Blk cnt:  0x%08x\n",
		sdhci_readw(host, SDHCI_BLOCK_SIZE),
		sdhci_readw(host, SDHCI_BLOCK_COUNT));
	pr_info(DRIVER_NAME ": Argument: 0x%08x | Trn mode: 0x%08x\n",
		sdhci_readl(host, SDHCI_ARGUMENT),
		sdhci_readw(host, SDHCI_TRANSFER_MODE));
	pr_info(DRIVER_NAME ": Present:  0x%08x | Host ctl: 0x%08x\n",
		sdhci_readl(host, SDHCI_PRESENT_STATE),
		sdhci_readb(host, SDHCI_HOST_CONTROL));
	pr_info(DRIVER_NAME ": Power:    0x%08x | Blk gap:  0x%08x\n",
		sdhci_readb(host, SDHCI_POWER_CONTROL),
		sdhci_readb(host, SDHCI_BLOCK_GAP_CONTROL));
	pr_info(DRIVER_NAME ": Wake-up:  0x%08x | Clock:    0x%08x\n",
		sdhci_readb(host, SDHCI_WAKE_UP_CONTROL),
		sdhci_readw(host, SDHCI_CLOCK_CONTROL));
	pr_info(DRIVER_NAME ": Timeout:  0x%08x | Int stat: 0x%08x\n",
		sdhci_readb(host, SDHCI_TIMEOUT_CONTROL),
		sdhci_readl(host, SDHCI_INT_STATUS));
	pr_info(DRIVER_NAME ": Int enab: 0x%08x | Sig enab: 0x%08x\n",
		sdhci_readl(host, SDHCI_INT_ENABLE),
		sdhci_readl(host, SDHCI_SIGNAL_ENABLE));
	pr_info(DRIVER_NAME ": AC12 err: 0x%08x | Slot int: 0x%08x\n",
		host->auto_cmd_err_sts,
		sdhci_readw(host, SDHCI_SLOT_INT_STATUS));
	pr_info(DRIVER_NAME ": Caps:     0x%08x | Caps_1:   0x%08x\n",
		sdhci_readl(host, SDHCI_CAPABILITIES),
		sdhci_readl(host, SDHCI_CAPABILITIES_1));
	pr_info(DRIVER_NAME ": Cmd:      0x%08x | Max curr: 0x%08x\n",
		sdhci_readw(host, SDHCI_COMMAND),
		sdhci_readl(host, SDHCI_MAX_CURRENT));
	pr_info(DRIVER_NAME ": Resp 1:   0x%08x | Resp 0:   0x%08x\n",
		sdhci_readl(host, SDHCI_RESPONSE + 0x4),
		sdhci_readl(host, SDHCI_RESPONSE));
	pr_info(DRIVER_NAME ": Resp 3:   0x%08x | Resp 2:   0x%08x\n",
		sdhci_readl(host, SDHCI_RESPONSE + 0xC),
		sdhci_readl(host, SDHCI_RESPONSE + 0x8));
	pr_info(DRIVER_NAME ": Host ctl2: 0x%08x\n",
		sdhci_readw(host, SDHCI_HOST_CONTROL2));

	if (host->flags & SDHCI_USE_ADMA_64BIT) {
		pr_info(DRIVER_NAME ": ADMA Err: 0x%08x\n",
		       readl(host->ioaddr + SDHCI_ADMA_ERROR));
		pr_info(DRIVER_NAME ": ADMA Addr(0:31): 0x%08x | ADMA Addr(32:63): 0x%08x\n",
		       readl(host->ioaddr + SDHCI_ADMA_ADDRESS_LOW),
		       readl(host->ioaddr + SDHCI_ADMA_ADDRESS_HIGH));
	} else if (host->flags & SDHCI_USE_ADMA) {
		pr_info(DRIVER_NAME ": ADMA Err: 0x%08x | ADMA Ptr: 0x%08x\n",
		       readl(host->ioaddr + SDHCI_ADMA_ERROR),
		       readl(host->ioaddr + SDHCI_ADMA_ADDRESS_LOW));
	}

	host->mmc->err_occurred = true;

	if (host->ops->dump_vendor_regs)
		host->ops->dump_vendor_regs(host);
	sdhci_dump_state(host);
	pr_info(DRIVER_NAME ": ===========================================\n");
<<<<<<< HEAD
	sdhci_dump_irq_buffer(host);
=======
>>>>>>> e045a95c
}

/*****************************************************************************\
 *                                                                           *
 * Low level functions                                                       *
 *                                                                           *
\*****************************************************************************/

static void sdhci_set_card_detection(struct sdhci_host *host, bool enable)
{
	u32 present;

	if ((host->quirks & SDHCI_QUIRK_BROKEN_CARD_DETECTION) ||
	    (host->mmc->caps & MMC_CAP_NONREMOVABLE))
		return;

	if (enable) {
		present = sdhci_readl(host, SDHCI_PRESENT_STATE) &
				      SDHCI_CARD_PRESENT;

		host->ier |= present ? SDHCI_INT_CARD_REMOVE :
				       SDHCI_INT_CARD_INSERT;
	} else {
		host->ier &= ~(SDHCI_INT_CARD_REMOVE | SDHCI_INT_CARD_INSERT);
	}

	sdhci_writel(host, host->ier, SDHCI_INT_ENABLE);
	sdhci_writel(host, host->ier, SDHCI_SIGNAL_ENABLE);
}

static void sdhci_enable_card_detection(struct sdhci_host *host)
{
	sdhci_set_card_detection(host, true);
}

static void sdhci_disable_card_detection(struct sdhci_host *host)
{
	sdhci_set_card_detection(host, false);
}

void sdhci_reset(struct sdhci_host *host, u8 mask)
{
	unsigned long timeout;

retry_reset:
	sdhci_writeb(host, mask, SDHCI_SOFTWARE_RESET);

	if (mask & SDHCI_RESET_ALL) {
		host->clock = 0;
		/* Reset-all turns off SD Bus Power */
		if (host->quirks2 & SDHCI_QUIRK2_CARD_ON_NEEDS_BUS_ON)
			sdhci_runtime_pm_bus_off(host);
	}

	/* Wait max 100 ms */
	timeout = 100000;

	if (host->ops->check_power_status && host->pwr &&
	    (mask & SDHCI_RESET_ALL))
		host->ops->check_power_status(host, REQ_BUS_OFF);

	/* clear pending normal/error interrupt status */
	sdhci_writel(host, sdhci_readl(host, SDHCI_INT_STATUS),
			SDHCI_INT_STATUS);

	/* hw clears the bit when it's done */
	while (sdhci_readb(host, SDHCI_SOFTWARE_RESET) & mask) {
		if (timeout == 0) {
			pr_err("%s: Reset 0x%x never completed.\n",
				mmc_hostname(host->mmc), (int)mask);
			if ((host->quirks2 & SDHCI_QUIRK2_USE_RESET_WORKAROUND)
				&& host->ops->reset_workaround) {
				if (!host->reset_wa_applied) {
					/*
					 * apply the workaround and issue
					 * reset again.
					 */
					host->ops->reset_workaround(host, 1);
					host->reset_wa_applied = 1;
					host->reset_wa_cnt++;
					goto retry_reset;
				} else {
					pr_err("%s: Reset 0x%x failed with workaround\n",
						mmc_hostname(host->mmc),
						(int)mask);
					/* clear the workaround */
					host->ops->reset_workaround(host, 0);
					host->reset_wa_applied = 0;
				}
			}

			sdhci_dumpregs(host);
			return;
		}
		timeout--;
		udelay(1);
	}

	if ((host->quirks2 & SDHCI_QUIRK2_USE_RESET_WORKAROUND) &&
			host->ops->reset_workaround && host->reset_wa_applied) {
		pr_info("%s: Reset 0x%x successful with workaround\n",
				mmc_hostname(host->mmc), (int)mask);
		/* clear the workaround */
		host->ops->reset_workaround(host, 0);
		host->reset_wa_applied = 0;
	}

}
EXPORT_SYMBOL_GPL(sdhci_reset);

static void sdhci_do_reset(struct sdhci_host *host, u8 mask)
{
	if (host->quirks & SDHCI_QUIRK_NO_CARD_NO_RESET) {
		if (!(sdhci_readl(host, SDHCI_PRESENT_STATE) &
			SDHCI_CARD_PRESENT))
			return;
	}

	host->ops->reset(host, mask);

	if (mask & SDHCI_RESET_ALL) {
		if (host->flags & (SDHCI_USE_SDMA | SDHCI_USE_ADMA)) {
			if (host->ops->enable_dma)
				host->ops->enable_dma(host);
		}

		/* Resetting the controller clears many */
		host->preset_enabled = false;
	}
	if (host->is_crypto_en)
		host->crypto_reset_reqd = true;
}

static void sdhci_set_ios(struct mmc_host *mmc, struct mmc_ios *ios);

static void sdhci_init(struct sdhci_host *host, int soft)
{
	if (soft)
		sdhci_do_reset(host, SDHCI_RESET_CMD|SDHCI_RESET_DATA);
	else
		sdhci_do_reset(host, SDHCI_RESET_ALL);

	host->ier = SDHCI_INT_BUS_POWER | SDHCI_INT_DATA_END_BIT |
		    SDHCI_INT_DATA_CRC | SDHCI_INT_DATA_TIMEOUT |
		    SDHCI_INT_INDEX | SDHCI_INT_END_BIT | SDHCI_INT_CRC |
		    SDHCI_INT_TIMEOUT | SDHCI_INT_DATA_END |
		    SDHCI_INT_RESPONSE | SDHCI_INT_AUTO_CMD_ERR;

	sdhci_writel(host, host->ier, SDHCI_INT_ENABLE);
	sdhci_writel(host, host->ier, SDHCI_SIGNAL_ENABLE);

	if (soft) {
		/* force clock reconfiguration */
		host->clock = 0;
		sdhci_set_ios(host->mmc, &host->mmc->ios);
	}
}

static void sdhci_reinit(struct sdhci_host *host)
{
	sdhci_init(host, 0);
	/*
	 * Retuning stuffs are affected by different cards inserted and only
	 * applicable to UHS-I cards. So reset these fields to their initial
	 * value when card is removed.
	 */
	if (host->flags & SDHCI_USING_RETUNING_TIMER) {
		host->flags &= ~SDHCI_USING_RETUNING_TIMER;

		del_timer_sync(&host->tuning_timer);
		host->flags &= ~SDHCI_NEEDS_RETUNING;
		host->mmc->max_blk_count =
			(host->quirks & SDHCI_QUIRK_NO_MULTIBLOCK) ? 1 : 65535;
	}
	sdhci_enable_card_detection(host);
}

static void sdhci_activate_led(struct sdhci_host *host)
{
	u8 ctrl;

	ctrl = sdhci_readb(host, SDHCI_HOST_CONTROL);
	ctrl |= SDHCI_CTRL_LED;
	sdhci_writeb(host, ctrl, SDHCI_HOST_CONTROL);
}

static void sdhci_deactivate_led(struct sdhci_host *host)
{
	u8 ctrl;

	ctrl = sdhci_readb(host, SDHCI_HOST_CONTROL);
	ctrl &= ~SDHCI_CTRL_LED;
	sdhci_writeb(host, ctrl, SDHCI_HOST_CONTROL);
}

#ifdef SDHCI_USE_LEDS_CLASS
static void sdhci_led_control(struct led_classdev *led,
	enum led_brightness brightness)
{
	struct sdhci_host *host = container_of(led, struct sdhci_host, led);
	unsigned long flags;

	if (host->quirks & SDHCI_QUIRK_BROKEN_CARD_DETECTION)
		return;

	spin_lock_irqsave(&host->lock, flags);

	if (host->runtime_suspended || sdhci_check_state(host))
		goto out;

	if (brightness == LED_OFF)
		sdhci_deactivate_led(host);
	else
		sdhci_activate_led(host);
out:
	spin_unlock_irqrestore(&host->lock, flags);
}
#endif

/*****************************************************************************\
 *                                                                           *
 * Core functions                                                            *
 *                                                                           *
\*****************************************************************************/

static void sdhci_read_block_pio(struct sdhci_host *host)
{
	unsigned long flags;
	size_t blksize, len, chunk;
	u32 uninitialized_var(scratch);
	u8 *buf;

	DBG("PIO reading\n");

	blksize = host->data->blksz;
	chunk = 0;

	local_irq_save(flags);

	while (blksize) {
		if (!sg_miter_next(&host->sg_miter))
			BUG();

		len = min(host->sg_miter.length, blksize);

		blksize -= len;
		host->sg_miter.consumed = len;

		buf = host->sg_miter.addr;

		while (len) {
			if (chunk == 0) {
				scratch = sdhci_readl(host, SDHCI_BUFFER);
				chunk = 4;
			}

			*buf = scratch & 0xFF;

			buf++;
			scratch >>= 8;
			chunk--;
			len--;
		}
	}

	sg_miter_stop(&host->sg_miter);

	local_irq_restore(flags);
}

static void sdhci_write_block_pio(struct sdhci_host *host)
{
	unsigned long flags;
	size_t blksize, len, chunk;
	u32 scratch;
	u8 *buf;

	DBG("PIO writing\n");

	blksize = host->data->blksz;
	chunk = 0;
	scratch = 0;

	local_irq_save(flags);

	while (blksize) {
		if (!sg_miter_next(&host->sg_miter))
			BUG();

		len = min(host->sg_miter.length, blksize);

		blksize -= len;
		host->sg_miter.consumed = len;

		buf = host->sg_miter.addr;

		while (len) {
			scratch |= (u32)*buf << (chunk * 8);

			buf++;
			chunk++;
			len--;

			if ((chunk == 4) || ((len == 0) && (blksize == 0))) {
				sdhci_writel(host, scratch, SDHCI_BUFFER);
				chunk = 0;
				scratch = 0;
			}
		}
	}

	sg_miter_stop(&host->sg_miter);

	local_irq_restore(flags);
}

static void sdhci_transfer_pio(struct sdhci_host *host)
{
	u32 mask;

	BUG_ON(!host->data);

	if (host->blocks == 0)
		return;

	if (host->data->flags & MMC_DATA_READ)
		mask = SDHCI_DATA_AVAILABLE;
	else
		mask = SDHCI_SPACE_AVAILABLE;

	/*
	 * Some controllers (JMicron JMB38x) mess up the buffer bits
	 * for transfers < 4 bytes. As long as it is just one block,
	 * we can ignore the bits.
	 */
	if ((host->quirks & SDHCI_QUIRK_BROKEN_SMALL_PIO) &&
		(host->data->blocks == 1))
		mask = ~0;

	while (sdhci_readl(host, SDHCI_PRESENT_STATE) & mask) {
		if (host->quirks & SDHCI_QUIRK_PIO_NEEDS_DELAY)
			udelay(100);

		if (host->data->flags & MMC_DATA_READ)
			sdhci_read_block_pio(host);
		else
			sdhci_write_block_pio(host);

		host->blocks--;
		if (host->blocks == 0)
			break;
	}

	DBG("PIO transfer complete.\n");
}

static char *sdhci_kmap_atomic(struct scatterlist *sg, unsigned long *flags)
{
	local_irq_save(*flags);
	return kmap_atomic(sg_page(sg)) + sg->offset;
}

static void sdhci_kunmap_atomic(void *buffer, unsigned long *flags)
{
	kunmap_atomic(buffer);
	local_irq_restore(*flags);
}

static void sdhci_set_adma_desc(struct sdhci_host *host, u8 *desc,
				dma_addr_t addr, int len, unsigned cmd)
{
	__le16 *cmdlen = (__le16 __force *)desc;

	/*
	 * SDHCI specification says ADMA descriptors should be 4 byte
	 * or 8 byte aligned, so using 16 or 32 or 64bit operations
	 * should be safe.
	 */

	cmdlen[0] = cpu_to_le16(cmd);
	cmdlen[1] = cpu_to_le16(len);

	if (host->flags & SDHCI_USE_ADMA_64BIT) {
		__le64 *dataddr = (__le64 __force *)(desc + 4);
		dataddr[0] = cpu_to_le64(addr);
	} else {
		__le32 *dataddr = (__le32 __force *)(desc + 4);
		dataddr[0] = cpu_to_le32(addr);
	}
}

static int sdhci_pre_dma_transfer(struct sdhci_host *host,
				  struct mmc_data *data,
				  struct sdhci_next *next)
{
	int sg_count;

	if (!next && data->host_cookie &&
	    data->host_cookie != host->next_data.cookie) {
		printk(KERN_WARNING "[%s] invalid cookie: data->host_cookie %d"
		       " host->next_data.cookie %d\n",
		       __func__, data->host_cookie, host->next_data.cookie);
		data->host_cookie = 0;
	}

	/* Check if next job is already prepared */
	if (next ||
	    (!next && data->host_cookie != host->next_data.cookie)) {
		sg_count = dma_map_sg(mmc_dev(host->mmc), data->sg,
				      data->sg_len,
				      (data->flags & MMC_DATA_WRITE) ?
				      DMA_TO_DEVICE : DMA_FROM_DEVICE);
	} else {
		sg_count = host->next_data.sg_count;
		host->next_data.sg_count = 0;
	}

	if (sg_count == 0)
		return -EINVAL;

	if (next) {
		next->sg_count = sg_count;
		data->host_cookie = ++next->cookie < 0 ? 1 : next->cookie;
	} else
		host->sg_count = sg_count;

	return sg_count;
}

static int sdhci_adma_table_pre(struct sdhci_host *host,
	struct mmc_data *data)
{
	u8 *desc;
	u8 *align;
	dma_addr_t addr;
	dma_addr_t align_addr;
	int len, offset;

	struct scatterlist *sg;
	int i;
	char *buffer;
	unsigned long flags;

	/*
	 * The spec does not specify endianness of descriptor table.
	 * We currently guess that it is LE.
	 */

	host->sg_count = sdhci_pre_dma_transfer(host, data, NULL);
	if (host->sg_count < 0)
		goto fail;

	desc = host->adma_desc;
	align = host->align_buffer;

	align_addr = host->align_addr;

	for_each_sg(data->sg, sg, host->sg_count, i) {
		addr = sg_dma_address(sg);
		len = sg_dma_len(sg);

		if (!(host->quirks2 & SDHCI_QUIRK2_ADMA_SKIP_DATA_ALIGNMENT)) {
			/*
			 * The SDHCI specification states that ADMA addresses
			 * must be 32-bit aligned for 32-bit ADMA or 64-bit
			 * aligned for 64-bit ADMA. If they aren't, then we use
			 * a bounce buffer for the (up to three for 32-bit and
			 * up to seven for 64-bit) bytes that screw up the
			 * alignment.
			 */
			offset = (host->align_bytes
				- (addr & (host->align_bytes - 1)))
				& (host->align_bytes - 1);
			if (offset) {
				if (data->flags & MMC_DATA_WRITE) {
					buffer = sdhci_kmap_atomic(sg, &flags);
					/*
					 * This check is intended here to verify
					 * if the page offset plus alignment
					 * bytes is indeed within the same page.
					 */
				WARN_ON(((long)buffer & (PAGE_SIZE - 1)) >
					(PAGE_SIZE - (host->align_bytes - 1)));
					memcpy(align, buffer, offset);
					sdhci_kunmap_atomic(buffer, &flags);
				}

				/* tran, valid */
				sdhci_set_adma_desc(host, desc, align_addr,
						offset, 0x21);

				BUG_ON(offset > 65536);

				align += host->align_bytes;
				align_addr += host->align_bytes;

				desc += host->adma_desc_line_sz;

				addr += offset;
				len -= offset;
			}
		}

		BUG_ON(len > 65536);

		if (len) {
			/* tran, valid */
			sdhci_set_adma_desc(host, desc, addr, len, 0x21);
			desc += host->adma_desc_line_sz;
		}

		/*
		 * If this triggers then we have a calculation bug
		 * somewhere. :/
		 */
		WARN_ON((desc - host->adma_desc) > host->adma_desc_sz);
	}

	if (host->quirks & SDHCI_QUIRK_NO_ENDATTR_IN_NOPDESC) {
		/*
		* Mark the last descriptor as the terminating descriptor
		*/
		if (desc != host->adma_desc) {
			desc -= host->adma_desc_line_sz;
			desc[0] |= 0x2; /* end */
		}
	} else {
		/*
		* Add a terminating entry.
		*/

		/* nop, end, valid */
		sdhci_set_adma_desc(host, desc, 0, 0, 0x3);
	}


	return 0;

fail:
	return -EINVAL;
}

static void sdhci_adma_table_post(struct sdhci_host *host,
	struct mmc_data *data)
{
	int direction = (data->flags & MMC_DATA_WRITE)
				     ? DMA_TO_DEVICE : DMA_FROM_DEVICE;
	struct scatterlist *sg;
	int i, size;
	u8 *align;
	char *buffer;
	unsigned long flags;
	bool has_unaligned = false;
	u32 command = SDHCI_GET_CMD(sdhci_readw(host, SDHCI_COMMAND));

	trace_mmc_adma_table_post(command, data->sg_len);

	if (!(host->quirks2 & SDHCI_QUIRK2_ADMA_SKIP_DATA_ALIGNMENT)
			&& (data->flags & MMC_DATA_READ)) {

		/* Do a quick scan of the SG list for any unaligned mappings */
		for_each_sg(data->sg, sg, host->sg_count, i) {
			if (sg_dma_address(sg) & (host->align_bytes - 1)) {
				has_unaligned = true;
				break;
			}
		}
	}

	if (!(host->quirks2 & SDHCI_QUIRK2_ADMA_SKIP_DATA_ALIGNMENT)
	     && has_unaligned) {
		dma_sync_sg_for_cpu(mmc_dev(host->mmc), data->sg,
			data->sg_len, direction);

		align = host->align_buffer;

		for_each_sg(data->sg, sg, host->sg_count, i) {
			if (sg_dma_address(sg) & (host->align_bytes - 1)) {
				size = host->align_bytes - (sg_dma_address(sg)
					& (host->align_bytes - 1));

				buffer = sdhci_kmap_atomic(sg, &flags);
				/*
				 * This check is intended here to verify if the
				 * page offset plus alignment bytes is indeed
				 * within the same page.
				 */
				WARN_ON(((long)buffer & (PAGE_SIZE - 1)) >
					(PAGE_SIZE - (host->align_bytes - 1)));
				memcpy(buffer, align, size);
				sdhci_kunmap_atomic(buffer, &flags);

				align += host->align_bytes;
			}
		}
	}

	if (!data->host_cookie)
		dma_unmap_sg(mmc_dev(host->mmc), data->sg, data->sg_len,
			     direction);
}

static u8 sdhci_calc_timeout(struct sdhci_host *host, struct mmc_command *cmd)
{
	u8 count;
	struct mmc_data *data = cmd->data;
	unsigned target_timeout, current_timeout;
	u32 curr_clk = 0; /* In KHz */

	/*
	 * If the host controller provides us with an incorrect timeout
	 * value, just skip the check and use 0xE.  The hardware may take
	 * longer to time out, but that's much better than having a too-short
	 * timeout value.
	 */
	if (host->quirks & SDHCI_QUIRK_BROKEN_TIMEOUT_VAL)
		return 0xE;

	/* Unspecified timeout, assume max */
	if (!data && !cmd->busy_timeout)
		return 0xE;

	/* timeout in us */
	if (!data)
		target_timeout = cmd->busy_timeout * 1000;
	else {
		target_timeout = DIV_ROUND_UP(data->timeout_ns, 1000);
		if (host->clock && data->timeout_clks) {
			unsigned long long val;

			/*
			 * data->timeout_clks is in units of clock cycles.
			 * host->clock is in Hz.  target_timeout is in us.
			 * Hence, us = 1000000 * cycles / Hz.  Round up.
			 */
			val = 1000000ULL * data->timeout_clks;
			if (do_div(val, host->clock))
				target_timeout++;
			target_timeout += val;
		}
	}

	/*
	 * Figure out needed cycles.
	 * We do this in steps in order to fit inside a 32 bit int.
	 * The first step is the minimum timeout, which will have a
	 * minimum resolution of 6 bits:
	 * (1) 2^13*1000 > 2^22,
	 * (2) host->timeout_clk < 2^16
	 *     =>
	 *     (1) / (2) > 2^6
	 */
	count = 0;
	if (host->quirks2 & SDHCI_QUIRK2_ALWAYS_USE_BASE_CLOCK) {
		curr_clk = host->clock / 1000;
		if (host->quirks2 & SDHCI_QUIRK2_DIVIDE_TOUT_BY_4)
			curr_clk /= 4;
		current_timeout = (1 << 13) * 1000 / curr_clk;
	} else {
		current_timeout = (1 << 13) * 1000 / host->timeout_clk;
	}
	while (current_timeout < target_timeout) {
		count++;
		current_timeout <<= 1;
		if (count >= 0xF)
			break;
	}

	if (!(host->quirks2 & SDHCI_QUIRK2_USE_RESERVED_MAX_TIMEOUT)) {
		if (count >= 0xF) {
			DBG("%s: Too large timeout 0x%x requested for CMD%d!\n",
			    mmc_hostname(host->mmc), count, cmd->opcode);
			count = 0xE;
		}
	}

	return count;
}

static void sdhci_set_transfer_irqs(struct sdhci_host *host)
{
	u32 pio_irqs = SDHCI_INT_DATA_AVAIL | SDHCI_INT_SPACE_AVAIL;
	u32 dma_irqs = SDHCI_INT_DMA_END | SDHCI_INT_ADMA_ERROR;

	if (host->flags & SDHCI_REQ_USE_DMA)
		host->ier = (host->ier & ~pio_irqs) | dma_irqs;
	else
		host->ier = (host->ier & ~dma_irqs) | pio_irqs;

	sdhci_writel(host, host->ier, SDHCI_INT_ENABLE);
	sdhci_writel(host, host->ier, SDHCI_SIGNAL_ENABLE);
}

static void sdhci_set_timeout(struct sdhci_host *host, struct mmc_command *cmd)
{
	u8 count;

	if (host->ops->set_timeout) {
		host->ops->set_timeout(host, cmd);
	} else {
		count = sdhci_calc_timeout(host, cmd);
		sdhci_writeb(host, count, SDHCI_TIMEOUT_CONTROL);
	}
}

static void sdhci_set_blk_size_reg(struct sdhci_host *host, unsigned int blksz,
				   unsigned int sdma_boundary)
{
	if (host->flags & SDHCI_USE_ADMA)
		sdhci_writew(host, SDHCI_MAKE_BLKSZ(0, blksz),
			     SDHCI_BLOCK_SIZE);
	else
		sdhci_writew(host, SDHCI_MAKE_BLKSZ(sdma_boundary, blksz),
			     SDHCI_BLOCK_SIZE);
}

static void sdhci_prepare_data(struct sdhci_host *host, struct mmc_command *cmd)
{
	u8 ctrl;
	struct mmc_data *data = cmd->data;
	int ret;

	WARN_ON(host->data);

	if (data || (cmd->flags & MMC_RSP_BUSY))
		sdhci_set_timeout(host, cmd);

	if (!data)
		return;

	/* Sanity checks */
	BUG_ON(data->blksz * data->blocks > host->mmc->max_req_size);
	BUG_ON(data->blksz > host->mmc->max_blk_size);
	BUG_ON(data->blocks > 65535);

	host->data = data;
	host->data_early = 0;
	host->data->bytes_xfered = 0;

	if (host->flags & (SDHCI_USE_SDMA | SDHCI_USE_ADMA))
		host->flags |= SDHCI_REQ_USE_DMA;

	if ((host->quirks2 & SDHCI_QUIRK2_USE_PIO_FOR_EMMC_TUNING) &&
		cmd->opcode == MMC_SEND_TUNING_BLOCK_HS200)
		host->flags &= ~SDHCI_REQ_USE_DMA;

	/*
	 * FIXME: This doesn't account for merging when mapping the
	 * scatterlist.
	 */
	if (host->flags & SDHCI_REQ_USE_DMA) {
		int broken, i;
		struct scatterlist *sg;

		broken = 0;
		if (host->flags & SDHCI_USE_ADMA) {
			if (host->quirks & SDHCI_QUIRK_32BIT_ADMA_SIZE)
				broken = 1;
		} else {
			if (host->quirks & SDHCI_QUIRK_32BIT_DMA_SIZE)
				broken = 1;
		}

		if (unlikely(broken)) {
			for_each_sg(data->sg, sg, data->sg_len, i) {
				if (sg->length & 0x3) {
					DBG("Reverting to PIO because of "
						"transfer size (%d)\n",
						sg->length);
					host->flags &= ~SDHCI_REQ_USE_DMA;
					break;
				}
			}
		}
	}

	/*
	 * The assumption here being that alignment is the same after
	 * translation to device address space.
	 */
	if (host->flags & SDHCI_REQ_USE_DMA) {
		int broken, i;
		struct scatterlist *sg;

		broken = 0;
		if (host->flags & SDHCI_USE_ADMA) {
			/*
			 * As we use 3 byte chunks to work around
			 * alignment problems, we need to check this
			 * quirk.
			 */
			if (host->quirks & SDHCI_QUIRK_32BIT_ADMA_SIZE)
				broken = 1;
		} else {
			if (host->quirks & SDHCI_QUIRK_32BIT_DMA_ADDR)
				broken = 1;
		}

		if (unlikely(broken)) {
			for_each_sg(data->sg, sg, data->sg_len, i) {
				if (sg->offset & 0x3) {
					DBG("Reverting to PIO because of "
						"bad alignment\n");
					host->flags &= ~SDHCI_REQ_USE_DMA;
					break;
				}
			}
		}
	}

	if (host->flags & SDHCI_REQ_USE_DMA) {
		if (host->flags & SDHCI_USE_ADMA) {
			trace_mmc_adma_table_pre(cmd->opcode, data->sg_len);
			ret = sdhci_adma_table_pre(host, data);
			if (ret) {
				/*
				 * This only happens when someone fed
				 * us an invalid request.
				 */
				WARN_ON(1);
				host->flags &= ~SDHCI_REQ_USE_DMA;
			} else {
				if (host->flags & SDHCI_USE_ADMA_64BIT) {
					sdhci_writel(host,
						(u32)host->adma_addr,
						SDHCI_ADMA_ADDRESS_LOW);
					sdhci_writel(host,
					  (u32)((u64)host->adma_addr
						  >> SDHCI_HI_SHIFT),
					  SDHCI_ADMA_ADDRESS_HIGH);
				} else {
					sdhci_writel(host, host->adma_addr,
						SDHCI_ADMA_ADDRESS_LOW);
				}
			}
		} else {
			int sg_cnt;

			sg_cnt = sdhci_pre_dma_transfer(host, data, NULL);
			if (sg_cnt == 0) {
				/*
				 * This only happens when someone fed
				 * us an invalid request.
				 */
				WARN_ON(1);
				host->flags &= ~SDHCI_REQ_USE_DMA;
			} else {
				WARN_ON(sg_cnt != 1);
				sdhci_writel(host, sg_dma_address(data->sg),
					SDHCI_DMA_ADDRESS);
			}
		}
	}

	/*
	 * Always adjust the DMA selection as some controllers
	 * (e.g. JMicron) can't do PIO properly when the selection
	 * is ADMA.
	 */
	if (host->version >= SDHCI_SPEC_200) {
		ctrl = sdhci_readb(host, SDHCI_HOST_CONTROL);
		ctrl &= ~SDHCI_CTRL_DMA_MASK;
		if ((host->flags & SDHCI_REQ_USE_DMA) &&
			(host->flags & SDHCI_USE_ADMA)) {
			if (host->flags & SDHCI_USE_ADMA_64BIT)
				ctrl |= SDHCI_CTRL_ADMA64;
			else
				ctrl |= SDHCI_CTRL_ADMA32;
		} else {
			ctrl |= SDHCI_CTRL_SDMA;
		}
		sdhci_writeb(host, ctrl, SDHCI_HOST_CONTROL);
	}

	if (!(host->flags & SDHCI_REQ_USE_DMA)) {
		int flags;

		flags = SG_MITER_ATOMIC;
		if (host->data->flags & MMC_DATA_READ)
			flags |= SG_MITER_TO_SG;
		else
			flags |= SG_MITER_FROM_SG;
		sg_miter_start(&host->sg_miter, data->sg, data->sg_len, flags);
		host->blocks = data->blocks;
	}

	sdhci_set_transfer_irqs(host);

	/* Set the DMA boundary value and block size */
	sdhci_set_blk_size_reg(host, data->blksz, SDHCI_DEFAULT_BOUNDARY_ARG);
	sdhci_writew(host, data->blocks, SDHCI_BLOCK_COUNT);
<<<<<<< HEAD
	SDHCI_TRACE(host, "%lld: %s: %s: 0x28=0x%08x 0x3E=0x%08x\n",
			ktime_to_ms(ktime_get()), __func__,
			mmc_hostname(host->mmc),
			sdhci_readb(host, SDHCI_HOST_CONTROL),
			sdhci_readw(host, SDHCI_HOST_CONTROL2));
=======
	MMC_TRACE(host->mmc,
		"%s: 0x28=0x%08x 0x3E=0x%08x 0x06=0x%08x\n", __func__,
		sdhci_readb(host, SDHCI_HOST_CONTROL),
		sdhci_readw(host, SDHCI_HOST_CONTROL2),
		sdhci_readw(host, SDHCI_BLOCK_COUNT));
>>>>>>> e045a95c
}

static void sdhci_set_transfer_mode(struct sdhci_host *host,
	struct mmc_command *cmd)
{
	u16 mode;
	struct mmc_data *data = cmd->data;

	if (data == NULL) {
		/* clear Auto CMD settings for no data CMDs */
		mode = sdhci_readw(host, SDHCI_TRANSFER_MODE);
		sdhci_writew(host, mode & ~(SDHCI_TRNS_AUTO_CMD12 |
				SDHCI_TRNS_AUTO_CMD23), SDHCI_TRANSFER_MODE);
		return;
	}

	WARN_ON(!host->data);

	mode = SDHCI_TRNS_BLK_CNT_EN;
	if (mmc_op_multi(cmd->opcode) || data->blocks > 1) {
		mode |= SDHCI_TRNS_MULTI;
		/*
		 * If we are sending CMD23, CMD12 never gets sent
		 * on successful completion (so no Auto-CMD12).
		 */
		if (!host->mrq->sbc && (host->flags & SDHCI_AUTO_CMD12))
			mode |= SDHCI_TRNS_AUTO_CMD12;
		else if (host->mrq->sbc && (host->flags & SDHCI_AUTO_CMD23)) {
			mode |= SDHCI_TRNS_AUTO_CMD23;
			sdhci_writel(host, host->mrq->sbc->arg, SDHCI_ARGUMENT2);
		}
	}

	if (data->flags & MMC_DATA_READ) {
		mode |= SDHCI_TRNS_READ;
		if (host->ops->toggle_cdr) {
			if ((cmd->opcode == MMC_SEND_TUNING_BLOCK_HS200) ||
				(cmd->opcode == MMC_SEND_TUNING_BLOCK_HS400) ||
				(cmd->opcode == MMC_SEND_TUNING_BLOCK))
				host->ops->toggle_cdr(host, false);
			else
				host->ops->toggle_cdr(host, true);
		}
	}
	if (host->ops->toggle_cdr && (data->flags & MMC_DATA_WRITE))
		host->ops->toggle_cdr(host, false);
	if (host->flags & SDHCI_REQ_USE_DMA)
		mode |= SDHCI_TRNS_DMA;

	SDHCI_TRACE(host, "%lld: %s: %s: 0x00=0x%08x\n",
			ktime_to_ms(ktime_get()), __func__,
			mmc_hostname(host->mmc),
			sdhci_readw(host, SDHCI_ARGUMENT2));

	sdhci_writew(host, mode, SDHCI_TRANSFER_MODE);
	MMC_TRACE(host->mmc, "%s: 0x00=0x%08x 0x0C=0x%08x\n", __func__,
		sdhci_readw(host, SDHCI_ARGUMENT2),
		sdhci_readw(host, SDHCI_TRANSFER_MODE));
}

static void sdhci_finish_data(struct sdhci_host *host)
{
	struct mmc_data *data;

	BUG_ON(!host->data);

	data = host->data;
	host->data = NULL;

<<<<<<< HEAD
	SDHCI_TRACE(host, "%lld: %s: %s: 0x24=0x%08x",
			ktime_to_ms(ktime_get()), __func__,
			mmc_hostname(host->mmc),
			sdhci_readl(host, SDHCI_PRESENT_STATE));
=======
	MMC_TRACE(host->mmc, "%s: 0x24=0x%08x\n", __func__,
		sdhci_readl(host, SDHCI_PRESENT_STATE));
>>>>>>> e045a95c
	if (host->flags & SDHCI_REQ_USE_DMA) {
		if (host->flags & SDHCI_USE_ADMA)
			sdhci_adma_table_post(host, data);
		else {
			if (!data->host_cookie)
				dma_unmap_sg(mmc_dev(host->mmc), data->sg,
					     data->sg_len,
					     (data->flags & MMC_DATA_READ) ?
					     DMA_FROM_DEVICE : DMA_TO_DEVICE);
		}
	}

	/*
	 * The specification states that the block count register must
	 * be updated, but it does not specify at what point in the
	 * data flow. That makes the register entirely useless to read
	 * back so we have to assume that nothing made it to the card
	 * in the event of an error.
	 */
	if (data->error)
		data->bytes_xfered = 0;
	else
		data->bytes_xfered = data->blksz * data->blocks;

	/*
	 * Need to send CMD12 if -
	 * a) open-ended multiblock transfer (no CMD23)
	 * b) error in multiblock transfer
	 */
	if (data->stop &&
	    (data->error ||
	     !host->mrq->sbc)) {

		/*
		 * The controller needs a reset of internal state machines
		 * upon error conditions.
		 */
		if (data->error) {
			sdhci_do_reset(host, SDHCI_RESET_CMD);
			sdhci_do_reset(host, SDHCI_RESET_DATA);
		}

		sdhci_send_command(host, data->stop);
	} else
		tasklet_schedule(&host->finish_tasklet);
}

void sdhci_send_command(struct sdhci_host *host, struct mmc_command *cmd)
{
	int flags;
	u32 mask;
	unsigned long timeout;

	WARN_ON(host->cmd);

	/* Wait max 10 ms */
	timeout = 10000;

	mask = SDHCI_CMD_INHIBIT;
	if ((cmd->data != NULL) || (cmd->flags & MMC_RSP_BUSY))
		mask |= SDHCI_DATA_INHIBIT;

	/* We shouldn't wait for data inihibit for stop commands, even
	   though they might use busy signaling */
	if (host->mrq->data && (cmd == host->mrq->data->stop))
		mask &= ~SDHCI_DATA_INHIBIT;

	while (sdhci_readl(host, SDHCI_PRESENT_STATE) & mask) {
		if (timeout == 0) {
			pr_err("%s: Controller never released "
				"inhibit bit(s).\n", mmc_hostname(host->mmc));
			sdhci_dumpregs(host);
			cmd->error = -EIO;
			tasklet_schedule(&host->finish_tasklet);
			return;
		}
		timeout--;
		udelay(1);
	}

	timeout = jiffies;
	if (!cmd->data && cmd->busy_timeout > 9000)
		timeout += DIV_ROUND_UP(cmd->busy_timeout, 1000) * HZ + HZ;
	else
		timeout += 10 * HZ;
	mod_timer(&host->timer, timeout);

	host->cmd = cmd;
	host->busy_handle = 0;

	sdhci_prepare_data(host, cmd);

	sdhci_writel(host, cmd->arg, SDHCI_ARGUMENT);

	sdhci_set_transfer_mode(host, cmd);

	if ((cmd->flags & MMC_RSP_136) && (cmd->flags & MMC_RSP_BUSY)) {
		pr_err("%s: Unsupported response type!\n",
			mmc_hostname(host->mmc));
		cmd->error = -EINVAL;
		tasklet_schedule(&host->finish_tasklet);
		return;
	}

	if (!(cmd->flags & MMC_RSP_PRESENT))
		flags = SDHCI_CMD_RESP_NONE;
	else if (cmd->flags & MMC_RSP_136)
		flags = SDHCI_CMD_RESP_LONG;
	else if (cmd->flags & MMC_RSP_BUSY)
		flags = SDHCI_CMD_RESP_SHORT_BUSY;
	else
		flags = SDHCI_CMD_RESP_SHORT;

	if (cmd->flags & MMC_RSP_CRC)
		flags |= SDHCI_CMD_CRC;
	if (cmd->flags & MMC_RSP_OPCODE)
		flags |= SDHCI_CMD_INDEX;

	/* CMD19 is special in that the Data Present Select should be set */
	if (cmd->data || cmd->opcode == MMC_SEND_TUNING_BLOCK ||
	    cmd->opcode == MMC_SEND_TUNING_BLOCK_HS200)
		flags |= SDHCI_CMD_DATA;

	if (cmd->data)
		host->data_start_time = ktime_get();
	trace_mmc_cmd_rw_start(cmd->opcode, cmd->arg, cmd->flags);
	MMC_TRACE(host->mmc,
		"%s: updated 0x8=0x%08x 0xC=0x%08x 0xE=0x%08x\n", __func__,
		sdhci_readl(host, SDHCI_ARGUMENT),
		sdhci_readw(host, SDHCI_TRANSFER_MODE),
		sdhci_readw(host, SDHCI_COMMAND));
	sdhci_writew(host, SDHCI_MAKE_CMD(cmd->opcode, flags), SDHCI_COMMAND);
	SDHCI_TRACE(host,
		"%lld: %s: %s: updated 0x8=0x%08x 0xC=0x%08x 0xE=0x%08x\n",
			ktime_to_ms(ktime_get()), __func__,
			mmc_hostname(host->mmc),
			sdhci_readl(host, SDHCI_ARGUMENT),
			sdhci_readw(host, SDHCI_TRANSFER_MODE),
			sdhci_readw(host, SDHCI_COMMAND));
}
EXPORT_SYMBOL_GPL(sdhci_send_command);

static void sdhci_finish_command(struct sdhci_host *host)
{
	int i;

	BUG_ON(host->cmd == NULL);

	if (host->cmd->flags & MMC_RSP_PRESENT) {
		if (host->cmd->flags & MMC_RSP_136) {
			/* CRC is stripped so we need to do some shifting. */
			for (i = 0;i < 4;i++) {
				host->cmd->resp[i] = sdhci_readl(host,
					SDHCI_RESPONSE + (3-i)*4) << 8;
				if (i != 3)
					host->cmd->resp[i] |=
						sdhci_readb(host,
						SDHCI_RESPONSE + (3-i)*4-1);
			}
			MMC_TRACE(host->mmc,
			"%s: resp 0: 0x%08x resp 1: 0x%08x resp 2: 0x%08x resp 3: 0x%08x\n",
			__func__, host->cmd->resp[0], host->cmd->resp[1],
			host->cmd->resp[2], host->cmd->resp[3]);
		} else {
			host->cmd->resp[0] = sdhci_readl(host, SDHCI_RESPONSE);
			MMC_TRACE(host->mmc, "%s: resp 0: 0x%08x\n",
				__func__, host->cmd->resp[0]);
		}
	}

	/* Finished CMD23, now send actual command. */
	if (host->cmd == host->mrq->sbc) {
		host->cmd->error = 0;
		host->cmd = NULL;
		sdhci_send_command(host, host->mrq->cmd);
	} else {

		/* Processed actual command. */
		if (host->data && host->data_early)
			sdhci_finish_data(host);

		if (!host->cmd->data)
			tasklet_schedule(&host->finish_tasklet);

		host->cmd = NULL;
	}
}

static u16 sdhci_get_preset_value(struct sdhci_host *host)
{
	u16 preset = 0;

	switch (host->timing) {
	case MMC_TIMING_UHS_SDR12:
		preset = sdhci_readw(host, SDHCI_PRESET_FOR_SDR12);
		break;
	case MMC_TIMING_UHS_SDR25:
		preset = sdhci_readw(host, SDHCI_PRESET_FOR_SDR25);
		break;
	case MMC_TIMING_UHS_SDR50:
		preset = sdhci_readw(host, SDHCI_PRESET_FOR_SDR50);
		break;
	case MMC_TIMING_UHS_SDR104:
	case MMC_TIMING_MMC_HS200:
		preset = sdhci_readw(host, SDHCI_PRESET_FOR_SDR104);
		break;
	case MMC_TIMING_UHS_DDR50:
		preset = sdhci_readw(host, SDHCI_PRESET_FOR_DDR50);
		break;
	case MMC_TIMING_MMC_HS400:
		preset = sdhci_readw(host, SDHCI_PRESET_FOR_HS400);
		break;
	default:
		pr_warn("%s: Invalid UHS-I mode selected\n",
			mmc_hostname(host->mmc));
		preset = sdhci_readw(host, SDHCI_PRESET_FOR_SDR12);
		break;
	}
	return preset;
}

void sdhci_set_clock(struct sdhci_host *host, unsigned int clock)
{
	int div = 0; /* Initialized for compiler warning */
	int real_div = div, clk_mul = 1;
	u16 clk = 0;
	unsigned long timeout;

	host->mmc->actual_clock = 0;

	if (host->clock)
		sdhci_writew(host, 0, SDHCI_CLOCK_CONTROL);

	if (clock == 0)
		return;

	if (host->version >= SDHCI_SPEC_300) {
		if (host->preset_enabled) {
			u16 pre_val;

			clk = sdhci_readw(host, SDHCI_CLOCK_CONTROL);
			pre_val = sdhci_get_preset_value(host);
			div = (pre_val & SDHCI_PRESET_SDCLK_FREQ_MASK)
				>> SDHCI_PRESET_SDCLK_FREQ_SHIFT;
			if (host->clk_mul &&
				(pre_val & SDHCI_PRESET_CLKGEN_SEL_MASK)) {
				clk = SDHCI_PROG_CLOCK_MODE;
				real_div = div + 1;
				clk_mul = host->clk_mul;
			} else {
				real_div = max_t(int, 1, div << 1);
			}
			goto clock_set;
		}

		/*
		 * Check if the Host Controller supports Programmable Clock
		 * Mode.
		 */
		if (host->clk_mul) {
			for (div = 1; div <= 1024; div++) {
				if ((host->max_clk * host->clk_mul / div)
					<= clock)
					break;
			}
			/*
			 * Set Programmable Clock Mode in the Clock
			 * Control register.
			 */
			clk = SDHCI_PROG_CLOCK_MODE;
			real_div = div;
			clk_mul = host->clk_mul;
			div--;
		} else {
			/* Version 3.00 divisors must be a multiple of 2. */
			if (host->max_clk <= clock)
				div = 1;
			else {
				for (div = 2; div < SDHCI_MAX_DIV_SPEC_300;
				     div += 2) {
					if ((host->max_clk / div) <= clock)
						break;
				}
			}
			real_div = div;
			div >>= 1;
		}
	} else {
		/* Version 2.00 divisors must be a power of 2. */
		for (div = 1; div < SDHCI_MAX_DIV_SPEC_200; div *= 2) {
			if ((host->max_clk / div) <= clock)
				break;
		}
		real_div = div;
		div >>= 1;
	}

clock_set:
	if (real_div)
		host->mmc->actual_clock = (host->max_clk * clk_mul) / real_div;

	if (host->quirks2 & SDHCI_QUIRK2_ALWAYS_USE_BASE_CLOCK)
		div = 0;

	clk |= (div & SDHCI_DIV_MASK) << SDHCI_DIVIDER_SHIFT;
	clk |= ((div & SDHCI_DIV_HI_MASK) >> SDHCI_DIV_MASK_LEN)
		<< SDHCI_DIVIDER_HI_SHIFT;
	clk |= SDHCI_CLOCK_INT_EN;
	sdhci_writew(host, clk, SDHCI_CLOCK_CONTROL);

	/* Wait max 20 ms */
	timeout = 20000;
	while (!((clk = sdhci_readw(host, SDHCI_CLOCK_CONTROL))
		& SDHCI_CLOCK_INT_STABLE)) {
		if (timeout == 0) {
			pr_err("%s: Internal clock never "
				"stabilised.\n", mmc_hostname(host->mmc));
			sdhci_dumpregs(host);
			return;
		}
		timeout--;
		udelay(1);
	}

	clk |= SDHCI_CLOCK_CARD_EN;
	sdhci_writew(host, clk, SDHCI_CLOCK_CONTROL);
}
EXPORT_SYMBOL_GPL(sdhci_set_clock);

static void sdhci_set_power(struct sdhci_host *host, unsigned char mode,
			    unsigned short vdd)
{
	struct mmc_host *mmc = host->mmc;
	u8 pwr = 0;

	if (!IS_ERR(mmc->supply.vmmc)) {
		spin_unlock_irq(&host->lock);
		mmc_regulator_set_ocr(mmc, mmc->supply.vmmc, vdd);
		spin_lock_irq(&host->lock);

		if (mode != MMC_POWER_OFF)
			sdhci_writeb(host, SDHCI_POWER_ON, SDHCI_POWER_CONTROL);
		else
			sdhci_writeb(host, 0, SDHCI_POWER_CONTROL);

		return;
	}

	if (mode != MMC_POWER_OFF) {
		switch (1 << vdd) {
		case MMC_VDD_165_195:
			pwr = SDHCI_POWER_180;
			break;
		case MMC_VDD_29_30:
		case MMC_VDD_30_31:
			pwr = SDHCI_POWER_300;
			break;
		case MMC_VDD_32_33:
		case MMC_VDD_33_34:
			pwr = SDHCI_POWER_330;
			break;
		default:
			BUG();
		}
	}

	if (host->pwr == pwr)
		return;

	host->pwr = pwr;

	if (pwr == 0) {
		sdhci_writeb(host, 0, SDHCI_POWER_CONTROL);
		if (host->ops->check_power_status)
			host->ops->check_power_status(host, REQ_BUS_OFF);
		if (host->quirks2 & SDHCI_QUIRK2_CARD_ON_NEEDS_BUS_ON)
			sdhci_runtime_pm_bus_off(host);
		vdd = 0;
	} else {
		/*
		 * Spec says that we should clear the power reg before setting
		 * a new value. Some controllers don't seem to like this though.
		 */
		if (!(host->quirks & SDHCI_QUIRK_SINGLE_POWER_WRITE)) {
			sdhci_writeb(host, 0, SDHCI_POWER_CONTROL);
			if (host->ops->check_power_status)
				host->ops->check_power_status(host, REQ_BUS_OFF);
		}
		/*
		 * At least the Marvell CaFe chip gets confused if we set the
		 * voltage and set turn on power at the same time, so set the
		 * voltage first.
		 */
		if (host->quirks & SDHCI_QUIRK_NO_SIMULT_VDD_AND_POWER) {
			sdhci_writeb(host, pwr, SDHCI_POWER_CONTROL);
			if (host->ops->check_power_status)
				host->ops->check_power_status(host, REQ_BUS_ON);
		}

		pwr |= SDHCI_POWER_ON;

		sdhci_writeb(host, pwr, SDHCI_POWER_CONTROL);
		if (host->ops->check_power_status)
			host->ops->check_power_status(host, REQ_BUS_ON);

		if (host->quirks2 & SDHCI_QUIRK2_CARD_ON_NEEDS_BUS_ON)
			sdhci_runtime_pm_bus_on(host);

		/*
		 * Some controllers need an extra 10ms delay of 10ms before
		 * they can apply clock after applying power
		 */
		if (host->quirks & SDHCI_QUIRK_DELAY_AFTER_POWER)
			mdelay(10);
	}
}

/*****************************************************************************\
 *                                                                           *
 * MMC callbacks                                                             *
 *                                                                           *
\*****************************************************************************/

static int sdhci_enable(struct mmc_host *mmc)
{
	struct sdhci_host *host = mmc_priv(mmc);

	if (host->ops->platform_bus_voting)
		host->ops->platform_bus_voting(host, 1);

	return 0;
}

static int sdhci_disable(struct mmc_host *mmc)
{
	struct sdhci_host *host = mmc_priv(mmc);

	if (host->ops->platform_bus_voting)
		host->ops->platform_bus_voting(host, 0);

	return 0;
}

static void sdhci_notify_halt(struct mmc_host *mmc, bool halt)
{
	struct sdhci_host *host = mmc_priv(mmc);

	pr_debug("%s: halt notification was sent, halt=%d\n",
		mmc_hostname(mmc), halt);
	if (host->flags & SDHCI_USE_ADMA_64BIT) {
		if (halt)
			host->adma_desc_line_sz = 16;
		else
			host->adma_desc_line_sz = 12;
	}
}

static inline void sdhci_update_power_policy(struct sdhci_host *host,
		enum sdhci_power_policy policy)
{
	host->power_policy = policy;
}

static int sdhci_notify_load(struct mmc_host *mmc, enum mmc_load state)
{
	int err = 0;
	struct sdhci_host *host = mmc_priv(mmc);

	switch (state) {
	case MMC_LOAD_HIGH:
		sdhci_update_power_policy(host, SDHCI_PERFORMANCE_MODE);
		break;
	case MMC_LOAD_LOW:
		sdhci_update_power_policy(host, SDHCI_POWER_SAVE_MODE);
		break;
	default:
		err = -EINVAL;
		break;
	}

	if (host->ops->notify_load)
		err = host->ops->notify_load(host, state);

	return err;
}

static void sdhci_pre_req(struct mmc_host *mmc, struct mmc_request *mrq,
			  bool is_first_req)
{
	struct sdhci_host *host = mmc_priv(mmc);

	if (mrq->data->host_cookie) {
		mrq->data->host_cookie = 0;
		return;
	}

	if (host->flags & SDHCI_REQ_USE_DMA)
		if (sdhci_pre_dma_transfer(host, mrq->data, &host->next_data) < 0)
			mrq->data->host_cookie = 0;
	if (host->ops->pre_req)
		host->ops->pre_req(host, mrq);
}

static void sdhci_post_req(struct mmc_host *mmc, struct mmc_request *mrq,
			   int err)
{
	struct sdhci_host *host = mmc_priv(mmc);
	struct mmc_data *data = mrq->data;

	if (host->flags & SDHCI_REQ_USE_DMA) {
		dma_unmap_sg(mmc_dev(host->mmc), data->sg, data->sg_len,
			     (data->flags & MMC_DATA_WRITE) ?
			     DMA_TO_DEVICE : DMA_FROM_DEVICE);
		data->host_cookie = 0;
	}
	if (host->ops->post_req)
		host->ops->post_req(host, mrq);
}

static bool sdhci_check_state(struct sdhci_host *host)
{
	if (!host->clock || !host->pwr)
		return true;
	else
		return false;
}

static bool sdhci_check_auto_tuning(struct sdhci_host *host,
				  struct mmc_command *cmd)
{
	if (((cmd->opcode != MMC_READ_SINGLE_BLOCK) &&
	     (cmd->opcode != MMC_READ_MULTIPLE_BLOCK) &&
	     (cmd->opcode != SD_IO_RW_EXTENDED)) || (host->clock < 100000000))
		return false;
	else if (host->mmc->ios.timing == MMC_TIMING_MMC_HS200 ||
		 host->mmc->ios.timing == MMC_TIMING_UHS_SDR104)
		return true;
	else
		return false;
}

static int sdhci_get_tuning_cmd(struct sdhci_host *host)
{
	if (!host->mmc || !host->mmc->card)
		return 0;
	/*
	 * If we are here, all conditions have already been true
	 * and the card can either be an eMMC or SD/SDIO
	 */
	if (mmc_card_mmc(host->mmc->card))
		return MMC_SEND_TUNING_BLOCK_HS200;
	else
		return MMC_SEND_TUNING_BLOCK;
}

static int sdhci_crypto_cfg(struct sdhci_host *host, struct mmc_request *mrq,
		u32 slot)
{
	int err = 0;

	if (host->crypto_reset_reqd && host->ops->crypto_engine_reset) {
		err = host->ops->crypto_engine_reset(host);
		if (err) {
			pr_err("%s: crypto reset failed\n",
					mmc_hostname(host->mmc));
			goto out;
		}
		host->crypto_reset_reqd = false;
	}

	if (host->ops->crypto_engine_cfg) {
		err = host->ops->crypto_engine_cfg(host, mrq, slot);
		if (err) {
			pr_err("%s: failed to configure crypto\n",
					mmc_hostname(host->mmc));
			goto out;
		}
	}
out:
	return err;
}

static void sdhci_request(struct mmc_host *mmc, struct mmc_request *mrq)
{
	struct sdhci_host *host;
	int present;
	unsigned long flags;
	u32 tuning_opcode;

	host = mmc_priv(mmc);

	sdhci_runtime_pm_get(host);
	if (sdhci_check_state(host)) {
		sdhci_dump_state(host);
		WARN(1, "sdhci in bad state");
		mrq->cmd->error = -EIO;
		if (mrq->data)
			mrq->data->error = -EIO;
		mmc_request_done(host->mmc, mrq);
		sdhci_runtime_pm_put(host);
		return;
	}

	/*
	 * Firstly check card presence from cd-gpio.  The return could
	 * be one of the following possibilities:
	 *     negative: cd-gpio is not available
	 *     zero: cd-gpio is used, and card is removed
	 *     one: cd-gpio is used, and card is present
	 */
	present = mmc_gpio_get_cd(host->mmc);
	if (present < 0) {
		/* If polling, assume that the card is always present. */
		if (host->quirks & SDHCI_QUIRK_BROKEN_CARD_DETECTION)
			present = 1;
		else
			present = sdhci_readl(host, SDHCI_PRESENT_STATE) &
					SDHCI_CARD_PRESENT;
	}

	spin_lock_irqsave(&host->lock, flags);

	WARN_ON(host->mrq != NULL);

#ifndef SDHCI_USE_LEDS_CLASS
	if (!(host->quirks2 & SDHCI_QUIRK2_BROKEN_LED_CONTROL))
		sdhci_activate_led(host);
#endif

	/*
	 * Ensure we don't send the STOP for non-SET_BLOCK_COUNTED
	 * requests if Auto-CMD12 is enabled.
	 */
	if (!mrq->sbc && (host->flags & SDHCI_AUTO_CMD12)) {
		if (mrq->stop) {
			mrq->data->stop = NULL;
			mrq->stop = NULL;
		}
	}

	host->mrq = mrq;

	/*
	 * Firstly check card presence from cd-gpio.  The return could
	 * be one of the following possibilities:
	 *     negative: cd-gpio is not available
	 *     zero: cd-gpio is used, and card is removed
	 *     one: cd-gpio is used, and card is present
	 */
	if (present < 0) {
		/* If polling, assume that the card is always present. */
		if (host->quirks & SDHCI_QUIRK_BROKEN_CARD_DETECTION)
			present = 1;
		else
			present = sdhci_readl(host, SDHCI_PRESENT_STATE) &
					SDHCI_CARD_PRESENT;
	}

	if (!present || host->flags & SDHCI_DEVICE_DEAD) {
		host->mrq->cmd->error = -ENOMEDIUM;
		tasklet_schedule(&host->finish_tasklet);
	} else {
		u32 present_state;

		present_state = sdhci_readl(host, SDHCI_PRESENT_STATE);
		/*
		 * Check if the re-tuning timer has already expired and there
		 * is no on-going data transfer and DAT0 is not busy. If so,
		 * we need to execute tuning procedure before sending command.
		 */
		if ((mrq->cmd->opcode != MMC_SEND_TUNING_BLOCK) &&
		    (mrq->cmd->opcode != MMC_SEND_TUNING_BLOCK_HS200) &&
		    (host->flags & SDHCI_NEEDS_RETUNING) &&
		    !(present_state & (SDHCI_DOING_WRITE | SDHCI_DOING_READ)) &&
		    (present_state & SDHCI_DATA_0_LVL_MASK)) {
			if (mmc->card) {
				/* eMMC uses cmd21 but sd and sdio use cmd19 */
				tuning_opcode =
					mmc->card->type == MMC_TYPE_MMC ?
					MMC_SEND_TUNING_BLOCK_HS200 :
					MMC_SEND_TUNING_BLOCK;

				/* Here we need to set the host->mrq to NULL,
				 * in case the pending finish_tasklet
				 * finishes it incorrectly.
				 */
				host->mrq = NULL;
				host->flags &= ~SDHCI_NEEDS_RETUNING;
				spin_unlock_irqrestore(&host->lock, flags);
				sdhci_execute_tuning(mmc, tuning_opcode);
				spin_lock_irqsave(&host->lock, flags);

				/* Restore original mmc_request structure */
				host->mrq = mrq;
			}
		}

		if (host->ops->config_auto_tuning_cmd) {
			if (sdhci_check_auto_tuning(host, mrq->cmd))
				host->ops->config_auto_tuning_cmd(host, true,
					sdhci_get_tuning_cmd(host));
			else
				host->ops->config_auto_tuning_cmd(host, false,
					sdhci_get_tuning_cmd(host));
		}

		if (host->is_crypto_en) {
			spin_unlock_irqrestore(&host->lock, flags);
			if (sdhci_crypto_cfg(host, mrq, 0))
				goto end_req;
			spin_lock_irqsave(&host->lock, flags);
		}

		if (mrq->sbc && !(host->flags & SDHCI_AUTO_CMD23))
			sdhci_send_command(host, mrq->sbc);
		else
			sdhci_send_command(host, mrq->cmd);
	}

	mmiowb();
	spin_unlock_irqrestore(&host->lock, flags);
	return;
end_req:
	mrq->cmd->error = -EIO;
	if (mrq->data)
		mrq->data->error = -EIO;
	host->mrq = NULL;
	sdhci_dumpregs(host);
	mmc_request_done(host->mmc, mrq);
	sdhci_runtime_pm_put(host);
}

void sdhci_set_bus_width(struct sdhci_host *host, int width)
{
	u8 ctrl;

	ctrl = sdhci_readb(host, SDHCI_HOST_CONTROL);
	if (width == MMC_BUS_WIDTH_8) {
		ctrl &= ~SDHCI_CTRL_4BITBUS;
		if (host->version >= SDHCI_SPEC_300)
			ctrl |= SDHCI_CTRL_8BITBUS;
	} else {
		if (host->version >= SDHCI_SPEC_300)
			ctrl &= ~SDHCI_CTRL_8BITBUS;
		if (width == MMC_BUS_WIDTH_4)
			ctrl |= SDHCI_CTRL_4BITBUS;
		else
			ctrl &= ~SDHCI_CTRL_4BITBUS;
	}
	sdhci_writeb(host, ctrl, SDHCI_HOST_CONTROL);
}
EXPORT_SYMBOL_GPL(sdhci_set_bus_width);

void sdhci_set_uhs_signaling(struct sdhci_host *host, unsigned timing)
{
	u16 ctrl_2;

	ctrl_2 = sdhci_readw(host, SDHCI_HOST_CONTROL2);
	/* Select Bus Speed Mode for host */
	ctrl_2 &= ~SDHCI_CTRL_UHS_MASK;
	if ((timing == MMC_TIMING_MMC_HS200) ||
	    (timing == MMC_TIMING_UHS_SDR104))
		ctrl_2 |= SDHCI_CTRL_UHS_SDR104;
	else if (timing == MMC_TIMING_UHS_SDR12)
		ctrl_2 |= SDHCI_CTRL_UHS_SDR12;
	else if (timing == MMC_TIMING_UHS_SDR25)
		ctrl_2 |= SDHCI_CTRL_UHS_SDR25;
	else if (timing == MMC_TIMING_UHS_SDR50)
		ctrl_2 |= SDHCI_CTRL_UHS_SDR50;
	else if ((timing == MMC_TIMING_UHS_DDR50) ||
		 (timing == MMC_TIMING_MMC_DDR52))
		ctrl_2 |= SDHCI_CTRL_UHS_DDR50;
	else if (timing == MMC_TIMING_MMC_HS400)
		ctrl_2 |= SDHCI_CTRL_HS400; /* Non-standard */
	sdhci_writew(host, ctrl_2, SDHCI_HOST_CONTROL2);
}
EXPORT_SYMBOL_GPL(sdhci_set_uhs_signaling);

void sdhci_cfg_irq(struct sdhci_host *host, bool enable, bool sync)
{
	if (enable && !(host->flags & SDHCI_HOST_IRQ_STATUS)) {
		enable_irq(host->irq);
		host->flags |= SDHCI_HOST_IRQ_STATUS;
	} else if (!enable && (host->flags & SDHCI_HOST_IRQ_STATUS)) {
		if (sync)
			disable_irq(host->irq);
		else
			disable_irq_nosync(host->irq);
		host->flags &= ~SDHCI_HOST_IRQ_STATUS;
	}
}
EXPORT_SYMBOL(sdhci_cfg_irq);

static void sdhci_do_set_ios(struct sdhci_host *host, struct mmc_ios *ios)
{
	unsigned long flags;
	u8 ctrl;
	struct mmc_host *mmc = host->mmc;
	int ret;

	if (host->flags & SDHCI_DEVICE_DEAD) {
		if (!IS_ERR(mmc->supply.vmmc) &&
		    ios->power_mode == MMC_POWER_OFF)
			mmc_regulator_set_ocr(mmc, mmc->supply.vmmc, 0);
		return;
	}

	if (host->version >= SDHCI_SPEC_300 &&
		(ios->power_mode == MMC_POWER_UP) &&
		!(host->quirks2 & SDHCI_QUIRK2_PRESET_VALUE_BROKEN))
		sdhci_enable_preset_value(host, false);

	spin_lock_irqsave(&host->lock, flags);
	if (host->mmc && host->mmc->card &&
			mmc_card_sdio(host->mmc->card))
		sdhci_cfg_irq(host, false, false);

	if (ios->clock &&
	    ((ios->clock != host->clock) || (ios->timing != host->timing))) {
		spin_unlock_irqrestore(&host->lock, flags);
		host->ops->set_clock(host, ios->clock);
		spin_lock_irqsave(&host->lock, flags);
		host->clock = ios->clock;

		if (host->quirks & SDHCI_QUIRK_DATA_TIMEOUT_USES_SDCLK &&
		    host->clock) {
			host->timeout_clk = host->mmc->actual_clock ?
						host->mmc->actual_clock / 1000 :
						host->clock / 1000;
			host->mmc->max_busy_timeout =
				host->ops->get_max_timeout_count ?
				host->ops->get_max_timeout_count(host) :
				1 << 27;
			host->mmc->max_busy_timeout /= host->timeout_clk;
		}
	}
	if (ios->clock && host->sdio_irq_async_status)
		sdhci_enable_sdio_irq_nolock(host, false);
	spin_unlock_irqrestore(&host->lock, flags);

	/*
	 * The controller clocks may be off during power-up and we may end up
	 * enabling card clock before giving power to the card. Hence, during
	 * MMC_POWER_UP enable the controller clock and turn-on the regulators.
	 * The mmc_power_up would provide the necessary delay before turning on
	 * the clocks to the card.
	 */
	if (ios->power_mode & MMC_POWER_UP) {
		if (host->ops->enable_controller_clock) {
			ret = host->ops->enable_controller_clock(host);
			if (ret) {
				pr_err("%s: enabling controller clock: failed: %d\n",
				       mmc_hostname(host->mmc), ret);
			} else {
				sdhci_set_power(host, ios->power_mode, ios->vdd);
			}
		}
	}

	spin_lock_irqsave(&host->lock, flags);
	if (!host->clock) {
		if (host->mmc && host->mmc->card &&
				mmc_card_sdio(host->mmc->card))
			sdhci_cfg_irq(host, true, false);
		spin_unlock_irqrestore(&host->lock, flags);
		return;
	}
	spin_unlock_irqrestore(&host->lock, flags);

	if (!host->ops->enable_controller_clock && (ios->power_mode &
						    (MMC_POWER_UP |
						     MMC_POWER_ON)))
		sdhci_set_power(host, ios->power_mode, ios->vdd);

	spin_lock_irqsave(&host->lock, flags);

	if (host->ops->platform_send_init_74_clocks)
		host->ops->platform_send_init_74_clocks(host, ios->power_mode);

	host->ops->set_bus_width(host, ios->bus_width);

	ctrl = sdhci_readb(host, SDHCI_HOST_CONTROL);

	if ((ios->timing == MMC_TIMING_SD_HS ||
	     ios->timing == MMC_TIMING_MMC_HS)
	    && !(host->quirks & SDHCI_QUIRK_NO_HISPD_BIT))
		ctrl |= SDHCI_CTRL_HISPD;
	else
		ctrl &= ~SDHCI_CTRL_HISPD;

	if (host->version >= SDHCI_SPEC_300) {
		u16 clk, ctrl_2;

		/* In case of UHS-I modes, set High Speed Enable */
		if ((ios->timing == MMC_TIMING_MMC_HS400) ||
		    (ios->timing == MMC_TIMING_MMC_HS200) ||
		    (ios->timing == MMC_TIMING_MMC_DDR52) ||
		    (ios->timing == MMC_TIMING_UHS_SDR50) ||
		    (ios->timing == MMC_TIMING_UHS_SDR104) ||
		    (ios->timing == MMC_TIMING_UHS_DDR50) ||
		    (ios->timing == MMC_TIMING_UHS_SDR25))
			ctrl |= SDHCI_CTRL_HISPD;

		if (!host->preset_enabled) {
			sdhci_writeb(host, ctrl, SDHCI_HOST_CONTROL);
			/*
			 * We only need to set Driver Strength if the
			 * preset value enable is not set.
			 */
			ctrl_2 = sdhci_readw(host, SDHCI_HOST_CONTROL2);
			ctrl_2 &= ~SDHCI_CTRL_DRV_TYPE_MASK;
			if (ios->drv_type == MMC_SET_DRIVER_TYPE_A)
				ctrl_2 |= SDHCI_CTRL_DRV_TYPE_A;
			else if (ios->drv_type == MMC_SET_DRIVER_TYPE_C)
				ctrl_2 |= SDHCI_CTRL_DRV_TYPE_C;

			sdhci_writew(host, ctrl_2, SDHCI_HOST_CONTROL2);
		} else {
			/*
			 * According to SDHC Spec v3.00, if the Preset Value
			 * Enable in the Host Control 2 register is set, we
			 * need to reset SD Clock Enable before changing High
			 * Speed Enable to avoid generating clock gliches.
			 */

			/* Reset SD Clock Enable */
			clk = sdhci_readw(host, SDHCI_CLOCK_CONTROL);
			clk &= ~SDHCI_CLOCK_CARD_EN;
			sdhci_writew(host, clk, SDHCI_CLOCK_CONTROL);

			sdhci_writeb(host, ctrl, SDHCI_HOST_CONTROL);

			/* Re-enable SD Clock */
			if (ios->clock) {
				spin_unlock_irqrestore(&host->lock, flags);
				host->ops->set_clock(host, host->clock);
				spin_lock_irqsave(&host->lock, flags);
			}
		}

		/* Reset SD Clock Enable */
		clk = sdhci_readw(host, SDHCI_CLOCK_CONTROL);
		clk &= ~SDHCI_CLOCK_CARD_EN;
		sdhci_writew(host, clk, SDHCI_CLOCK_CONTROL);

		host->ops->set_uhs_signaling(host, ios->timing);
		host->timing = ios->timing;

		if (!(host->quirks2 & SDHCI_QUIRK2_PRESET_VALUE_BROKEN) &&
				((ios->timing == MMC_TIMING_UHS_SDR12) ||
				 (ios->timing == MMC_TIMING_UHS_SDR25) ||
				 (ios->timing == MMC_TIMING_UHS_SDR50) ||
				 (ios->timing == MMC_TIMING_UHS_SDR104) ||
				 (ios->timing == MMC_TIMING_UHS_DDR50))) {
			u16 preset;

			sdhci_enable_preset_value(host, true);
			preset = sdhci_get_preset_value(host);
			ios->drv_type = (preset & SDHCI_PRESET_DRV_MASK)
				>> SDHCI_PRESET_DRV_SHIFT;
		}

		/* Re-enable SD Clock */
		if (ios->clock) {
			spin_unlock_irqrestore(&host->lock, flags);
			host->ops->set_clock(host, host->clock);
			spin_lock_irqsave(&host->lock, flags);
		}
	} else
		sdhci_writeb(host, ctrl, SDHCI_HOST_CONTROL);

	spin_unlock_irqrestore(&host->lock, flags);
	/*
	 * Some (ENE) controllers go apeshit on some ios operation,
	 * signalling timeout and CRC errors even on CMD0. Resetting
	 * it on each ios seems to solve the problem.
	 */
	if(host->quirks & SDHCI_QUIRK_RESET_CMD_DATA_ON_IOS)
		sdhci_do_reset(host, SDHCI_RESET_CMD | SDHCI_RESET_DATA);

	/*
	 * Reset the chip on each power off.
	 * Should clear out any weird states.
	 */
	if (ios->power_mode == MMC_POWER_OFF) {
		sdhci_writel(host, 0, SDHCI_SIGNAL_ENABLE);
		sdhci_reinit(host);
		sdhci_set_power(host, ios->power_mode, ios->vdd);
	}
	if (!ios->clock)
		host->ops->set_clock(host, ios->clock);

	spin_lock_irqsave(&host->lock, flags);
	if (host->mmc && host->mmc->card &&
			mmc_card_sdio(host->mmc->card))
		sdhci_cfg_irq(host, true, false);
	spin_unlock_irqrestore(&host->lock, flags);

	mmiowb();
}

static void sdhci_set_ios(struct mmc_host *mmc, struct mmc_ios *ios)
{
	struct sdhci_host *host = mmc_priv(mmc);

	sdhci_runtime_pm_get(host);
	sdhci_do_set_ios(host, ios);
	sdhci_runtime_pm_put(host);
}

static int sdhci_do_get_cd(struct sdhci_host *host)
{
	int gpio_cd = mmc_gpio_get_cd(host->mmc);

	if (host->flags & SDHCI_DEVICE_DEAD)
		return 0;

	/* If polling/nonremovable, assume that the card is always present. */
	if (host->mmc->caps & MMC_CAP_NONREMOVABLE)
		return 1;

	/*
	 * Try slot gpio detect before checking for the broken card detection
	 * quirk. There might be hosts that might have broken card detection
	 * but still provide a gpio for card detection.
	 */
	if (!IS_ERR_VALUE(gpio_cd))
		return !!gpio_cd;

	if (host->quirks & SDHCI_QUIRK_BROKEN_CARD_DETECTION)
		return 1;

	/* Host native card detect */
	return !!(sdhci_readl(host, SDHCI_PRESENT_STATE) & SDHCI_CARD_PRESENT);
}

static int sdhci_get_cd(struct mmc_host *mmc)
{
	struct sdhci_host *host = mmc_priv(mmc);
	int ret;

	sdhci_runtime_pm_get(host);
	ret = sdhci_do_get_cd(host);
	sdhci_runtime_pm_put(host);
	return ret;
}

static int sdhci_check_ro(struct sdhci_host *host)
{
	unsigned long flags;
	int is_readonly;

	spin_lock_irqsave(&host->lock, flags);

	if (host->flags & SDHCI_DEVICE_DEAD)
		is_readonly = 0;
	else if (host->ops->get_ro)
		is_readonly = host->ops->get_ro(host);
	else
		is_readonly = !(sdhci_readl(host, SDHCI_PRESENT_STATE)
				& SDHCI_WRITE_PROTECT);

	spin_unlock_irqrestore(&host->lock, flags);

	/* This quirk needs to be replaced by a callback-function later */
	return host->quirks & SDHCI_QUIRK_INVERTED_WRITE_PROTECT ?
		!is_readonly : is_readonly;
}

#define SAMPLE_COUNT	5

static int sdhci_do_get_ro(struct sdhci_host *host)
{
	int i, ro_count;

	if (!(host->quirks & SDHCI_QUIRK_UNSTABLE_RO_DETECT))
		return sdhci_check_ro(host);

	ro_count = 0;
	for (i = 0; i < SAMPLE_COUNT; i++) {
		if (sdhci_check_ro(host)) {
			if (++ro_count > SAMPLE_COUNT / 2)
				return 1;
		}
		msleep(30);
	}
	return 0;
}

static void sdhci_hw_reset(struct mmc_host *mmc)
{
	struct sdhci_host *host = mmc_priv(mmc);

	if (host->ops && host->ops->hw_reset)
		host->ops->hw_reset(host);
}

static int sdhci_get_ro(struct mmc_host *mmc)
{
	struct sdhci_host *host = mmc_priv(mmc);
	int ret;

	sdhci_runtime_pm_get(host);
	ret = sdhci_do_get_ro(host);
	sdhci_runtime_pm_put(host);
	return ret;
}

static void sdhci_enable_sdio_irq_nolock(struct sdhci_host *host, int enable)
{
	u16 ctrl = 0;

	if (host->flags & SDHCI_DEVICE_DEAD)
		return;

	if (mmc_card_and_host_support_async_int(host->mmc)) {
		ctrl = sdhci_readw(host, SDHCI_HOST_CONTROL2);
		if (enable)
			ctrl |= SDHCI_CTRL_ASYNC_INT_ENABLE;
		else
			ctrl &= ~SDHCI_CTRL_ASYNC_INT_ENABLE;
		sdhci_writew(host, ctrl, SDHCI_HOST_CONTROL2);
	}

	if (enable)
		host->ier |= SDHCI_INT_CARD_INT;
	else
		host->ier &= ~SDHCI_INT_CARD_INT;

	sdhci_writel(host, host->ier, SDHCI_INT_ENABLE);
	sdhci_writel(host, host->ier, SDHCI_SIGNAL_ENABLE);
	mmiowb();
}

static void sdhci_enable_sdio_irq(struct mmc_host *mmc, int enable)
{
	struct sdhci_host *host = mmc_priv(mmc);
	unsigned long flags;

	sdhci_runtime_pm_get(host);

	spin_lock_irqsave(&host->lock, flags);
	if (enable)
		host->flags |= SDHCI_SDIO_IRQ_ENABLED;
	else
		host->flags &= ~SDHCI_SDIO_IRQ_ENABLED;

	sdhci_enable_sdio_irq_nolock(host, enable);
	spin_unlock_irqrestore(&host->lock, flags);

	sdhci_runtime_pm_put(host);
}

static int sdhci_do_start_signal_voltage_switch(struct sdhci_host *host,
						struct mmc_ios *ios)
{
	struct mmc_host *mmc = host->mmc;
	u16 ctrl;
	int ret;

	/*
	 * Signal Voltage Switching is only applicable for Host Controllers
	 * v3.00 and above.
	 */
	if (host->version < SDHCI_SPEC_300)
		return 0;

	ctrl = sdhci_readw(host, SDHCI_HOST_CONTROL2);

	switch (ios->signal_voltage) {
	case MMC_SIGNAL_VOLTAGE_330:
		/* Set 1.8V Signal Enable in the Host Control2 register to 0 */
		ctrl &= ~SDHCI_CTRL_VDD_180;
		sdhci_writew(host, ctrl, SDHCI_HOST_CONTROL2);
		if (host->ops->check_power_status)
			host->ops->check_power_status(host, REQ_IO_HIGH);

		if (!IS_ERR(mmc->supply.vqmmc)) {
			ret = regulator_set_voltage(mmc->supply.vqmmc, 2700000,
						    3600000);
			if (ret) {
				pr_warn("%s: Switching to 3.3V signalling voltage failed\n",
					mmc_hostname(mmc));
				return -EIO;
			}
		}
		/* Wait for 5ms */
		usleep_range(5000, 5500);

		/* 3.3V regulator output should be stable within 5 ms */
		ctrl = sdhci_readw(host, SDHCI_HOST_CONTROL2);
		if (!(ctrl & SDHCI_CTRL_VDD_180))
			return 0;

		pr_warn("%s: 3.3V regulator output did not became stable\n",
			mmc_hostname(mmc));

		return -EAGAIN;
	case MMC_SIGNAL_VOLTAGE_180:
		if (!IS_ERR(mmc->supply.vqmmc)) {
			ret = regulator_set_voltage(mmc->supply.vqmmc,
					1700000, 1950000);
			if (ret) {
				pr_warn("%s: Switching to 1.8V signalling voltage failed\n",
					mmc_hostname(mmc));
				return -EIO;
			}
		}
		SDHCI_TRACE(host, "%lld: %s: %s: 0x24=0x%08x",
			    ktime_to_ms(ktime_get()), __func__,
			    mmc_hostname(host->mmc),
			    sdhci_readl(host, SDHCI_PRESENT_STATE));

		/*
		 * Enable 1.8V Signal Enable in the Host Control2
		 * register
		 */
		ctrl |= SDHCI_CTRL_VDD_180;
		sdhci_writew(host, ctrl, SDHCI_HOST_CONTROL2);
		if (host->ops->check_power_status)
			host->ops->check_power_status(host, REQ_IO_LOW);

		/* 1.8V regulator output should be stable within 5 ms */
		ctrl = sdhci_readw(host, SDHCI_HOST_CONTROL2);
		if (ctrl & SDHCI_CTRL_VDD_180)
			return 0;

		pr_warn("%s: 1.8V regulator output did not became stable\n",
			mmc_hostname(mmc));

		return -EAGAIN;
	case MMC_SIGNAL_VOLTAGE_120:
		if (!IS_ERR(mmc->supply.vqmmc)) {
			ret = regulator_set_voltage(mmc->supply.vqmmc, 1100000,
						    1300000);
			if (ret) {
				pr_warn("%s: Switching to 1.2V signalling voltage failed\n",
					mmc_hostname(mmc));
				return -EIO;
			}
		}
		return 0;
	default:
		/* No signal voltage switch required */
		return 0;
	}
}

static int sdhci_start_signal_voltage_switch(struct mmc_host *mmc,
	struct mmc_ios *ios)
{
	struct sdhci_host *host = mmc_priv(mmc);
	int err;

	if (host->version < SDHCI_SPEC_300)
		return 0;
	sdhci_runtime_pm_get(host);
	err = sdhci_do_start_signal_voltage_switch(host, ios);
	sdhci_runtime_pm_put(host);
	return err;
}

static int sdhci_card_busy(struct mmc_host *mmc)
{
	struct sdhci_host *host = mmc_priv(mmc);
	u32 present_state;

	sdhci_runtime_pm_get(host);
	/* Check whether DAT[3:0] is 0000 */
	present_state = sdhci_readl(host, SDHCI_PRESENT_STATE);
	sdhci_runtime_pm_put(host);

	return !(present_state & SDHCI_DATA_LVL_MASK);
}

static int sdhci_enhanced_strobe(struct mmc_host *mmc)
{
	struct sdhci_host *host = mmc_priv(mmc);
	int err = 0;

	sdhci_runtime_pm_get(host);
	if (host->ops->enhanced_strobe)
		err = host->ops->enhanced_strobe(host);
	sdhci_runtime_pm_put(host);

	return err;
}

static int sdhci_execute_tuning(struct mmc_host *mmc, u32 opcode)
{
	struct sdhci_host *host = mmc_priv(mmc);
	u16 ctrl;
	int tuning_loop_counter = MAX_TUNING_LOOP;
	int err = 0;
	unsigned long flags;

	sdhci_runtime_pm_get(host);
	spin_lock_irqsave(&host->lock, flags);

	/*
	 * The Host Controller needs tuning only in case of SDR104 mode
	 * and for SDR50 mode when Use Tuning for SDR50 is set in the
	 * Capabilities register.
	 * If the Host Controller supports the HS200 mode then the
	 * tuning function has to be executed.
	 */
	switch (host->timing) {
	case MMC_TIMING_MMC_HS400:
	case MMC_TIMING_MMC_HS200:
	case MMC_TIMING_UHS_SDR104:
		break;

	case MMC_TIMING_UHS_SDR50:
		if (host->flags & SDHCI_SDR50_NEEDS_TUNING ||
		    host->flags & SDHCI_SDR104_NEEDS_TUNING)
			break;
		/* FALLTHROUGH */

	default:
		spin_unlock_irqrestore(&host->lock, flags);
		sdhci_runtime_pm_put(host);
		return 0;
	}

	if (host->ops->platform_execute_tuning) {
		spin_unlock_irqrestore(&host->lock, flags);
		/*
		 * Make sure re-tuning won't get triggered for the CRC errors
		 * occurred while executing tuning
		 */
		mmc_retune_disable(mmc);
		err = host->ops->platform_execute_tuning(host, opcode);
		mmc_retune_enable(mmc);
		sdhci_runtime_pm_put(host);
		return err;
	}

	ctrl = sdhci_readw(host, SDHCI_HOST_CONTROL2);
	ctrl |= SDHCI_CTRL_EXEC_TUNING;
	sdhci_writew(host, ctrl, SDHCI_HOST_CONTROL2);

	/*
	 * As per the Host Controller spec v3.00, tuning command
	 * generates Buffer Read Ready interrupt, so enable that.
	 *
	 * Note: The spec clearly says that when tuning sequence
	 * is being performed, the controller does not generate
	 * interrupts other than Buffer Read Ready interrupt. But
	 * to make sure we don't hit a controller bug, we _only_
	 * enable Buffer Read Ready interrupt here.
	 */
	sdhci_writel(host, SDHCI_INT_DATA_AVAIL, SDHCI_INT_ENABLE);
	sdhci_writel(host, SDHCI_INT_DATA_AVAIL, SDHCI_SIGNAL_ENABLE);

	/*
	 * Issue CMD19 repeatedly till Execute Tuning is set to 0 or the number
	 * of loops reaches 40 times or a timeout of 150ms occurs.
	 */
	do {
		struct mmc_command cmd = {0};
		struct mmc_request mrq = {NULL};

		cmd.opcode = opcode;
		cmd.arg = 0;
		cmd.flags = MMC_RSP_R1 | MMC_CMD_ADTC;
		cmd.retries = 0;
		cmd.data = NULL;
		cmd.error = 0;

		if (tuning_loop_counter-- == 0)
			break;

		mrq.cmd = &cmd;
		host->mrq = &mrq;

		/*
		 * In response to CMD19, the card sends 64 bytes of tuning
		 * block to the Host Controller. So we set the block size
		 * to 64 here.
		 */
		if (cmd.opcode == MMC_SEND_TUNING_BLOCK_HS200) {
			if (mmc->ios.bus_width == MMC_BUS_WIDTH_8)
				sdhci_set_blk_size_reg(host, 128, 7);
			else if (mmc->ios.bus_width == MMC_BUS_WIDTH_4)
				sdhci_set_blk_size_reg(host, 64, 7);
		} else {
			sdhci_set_blk_size_reg(host, 64, 7);
		}

		/*
		 * The tuning block is sent by the card to the host controller.
		 * So we set the TRNS_READ bit in the Transfer Mode register.
		 * This also takes care of setting DMA Enable and Multi Block
		 * Select in the same register to 0.
		 */
		sdhci_writew(host, SDHCI_TRNS_READ, SDHCI_TRANSFER_MODE);

		sdhci_send_command(host, &cmd);

		host->cmd = NULL;
		host->mrq = NULL;

		spin_unlock_irqrestore(&host->lock, flags);
		/* Wait for Buffer Read Ready interrupt */
		wait_event_interruptible_timeout(host->buf_ready_int,
					(host->tuning_done == 1),
					msecs_to_jiffies(50));
		spin_lock_irqsave(&host->lock, flags);

		if (!host->tuning_done) {
			pr_info(DRIVER_NAME ": Timeout waiting for "
				"Buffer Read Ready interrupt during tuning "
				"procedure, falling back to fixed sampling "
				"clock\n");
			ctrl = sdhci_readw(host, SDHCI_HOST_CONTROL2);
			ctrl &= ~SDHCI_CTRL_TUNED_CLK;
			ctrl &= ~SDHCI_CTRL_EXEC_TUNING;
			sdhci_writew(host, ctrl, SDHCI_HOST_CONTROL2);

			sdhci_do_reset(host, SDHCI_RESET_CMD);
			sdhci_do_reset(host, SDHCI_RESET_DATA);

			err = -EIO;

			if (cmd.opcode != MMC_SEND_TUNING_BLOCK_HS200)
				goto out;

			sdhci_writel(host, host->ier, SDHCI_INT_ENABLE);
			sdhci_writel(host, host->ier, SDHCI_SIGNAL_ENABLE);

			spin_unlock_irqrestore(&host->lock, flags);

			memset(&cmd, 0, sizeof(cmd));
			cmd.opcode = MMC_STOP_TRANSMISSION;
			cmd.flags = MMC_RSP_SPI_R1B | MMC_RSP_R1B | MMC_CMD_AC;
			cmd.busy_timeout = 50;
			mmc_wait_for_cmd(mmc, &cmd, 0);

			spin_lock_irqsave(&host->lock, flags);

			goto out;
		}

		host->tuning_done = 0;

		ctrl = sdhci_readw(host, SDHCI_HOST_CONTROL2);

		/* eMMC spec does not require a delay between tuning cycles */
		if (opcode == MMC_SEND_TUNING_BLOCK)
			mdelay(1);
	} while (ctrl & SDHCI_CTRL_EXEC_TUNING);

	/*
	 * The Host Driver has exhausted the maximum number of loops allowed,
	 * so use fixed sampling frequency.
	 */
	if (tuning_loop_counter < 0) {
		ctrl &= ~SDHCI_CTRL_TUNED_CLK;
		sdhci_writew(host, ctrl, SDHCI_HOST_CONTROL2);
	}
	if (!(ctrl & SDHCI_CTRL_TUNED_CLK)) {
		pr_info(DRIVER_NAME ": Tuning procedure"
			" failed, falling back to fixed sampling"
			" clock\n");
		err = -EIO;
	}

out:
	/*
	 * If this is the very first time we are here, we start the retuning
	 * timer. Since only during the first time, SDHCI_NEEDS_RETUNING
	 * flag won't be set, we check this condition before actually starting
	 * the timer.
	 */
	if (!(host->flags & SDHCI_NEEDS_RETUNING) && host->tuning_count &&
	    (host->tuning_mode == SDHCI_TUNING_MODE_1)) {
		host->flags |= SDHCI_USING_RETUNING_TIMER;
		mod_timer(&host->tuning_timer, jiffies +
			host->tuning_count * HZ);
		/* Tuning mode 1 limits the maximum data length to 4MB */
		mmc->max_blk_count = (4 * 1024 * 1024) / mmc->max_blk_size;
	} else if (host->flags & SDHCI_USING_RETUNING_TIMER) {
		host->flags &= ~SDHCI_NEEDS_RETUNING;
		/* Reload the new initial value for timer */
		mod_timer(&host->tuning_timer, jiffies +
			  host->tuning_count * HZ);
	}

	/*
	 * In case tuning fails, host controllers which support re-tuning can
	 * try tuning again at a later time, when the re-tuning timer expires.
	 * So for these controllers, we return 0. Since there might be other
	 * controllers who do not have this capability, we return error for
	 * them. SDHCI_USING_RETUNING_TIMER means the host is currently using
	 * a retuning timer to do the retuning for the card.
	 */
	if (err && (host->flags & SDHCI_USING_RETUNING_TIMER))
		err = 0;

	sdhci_writel(host, host->ier, SDHCI_INT_ENABLE);
	sdhci_writel(host, host->ier, SDHCI_SIGNAL_ENABLE);
	spin_unlock_irqrestore(&host->lock, flags);
	sdhci_runtime_pm_put(host);

	return err;
}


static void sdhci_enable_preset_value(struct sdhci_host *host, bool enable)
{
	/* Host Controller v3.00 defines preset value registers */
	if (host->version < SDHCI_SPEC_300)
		return;

	if (host->quirks2 & SDHCI_QUIRK2_BROKEN_PRESET_VALUE)
		return;

	/*
	 * We only enable or disable Preset Value if they are not already
	 * enabled or disabled respectively. Otherwise, we bail out.
	 */
	if (host->preset_enabled != enable) {
		u16 ctrl = sdhci_readw(host, SDHCI_HOST_CONTROL2);

		if (enable)
			ctrl |= SDHCI_CTRL_PRESET_VAL_ENABLE;
		else
			ctrl &= ~SDHCI_CTRL_PRESET_VAL_ENABLE;

		sdhci_writew(host, ctrl, SDHCI_HOST_CONTROL2);

		if (enable)
			host->flags |= SDHCI_PV_ENABLED;
		else
			host->flags &= ~SDHCI_PV_ENABLED;

		host->preset_enabled = enable;
	}
}

static void sdhci_card_event(struct mmc_host *mmc)
{
	struct sdhci_host *host = mmc_priv(mmc);
	unsigned long flags;
	int present;

	/* First check if client has provided their own card event */
	if (host->ops->card_event)
		host->ops->card_event(host);

	present = sdhci_do_get_cd(host);

	spin_lock_irqsave(&host->lock, flags);

	/* Check host->mrq first in case we are runtime suspended */
	if (host->mrq && !present) {
		pr_err("%s: Card removed during transfer!\n",
			mmc_hostname(host->mmc));
		pr_err("%s: Resetting controller.\n",
			mmc_hostname(host->mmc));

		sdhci_do_reset(host, SDHCI_RESET_CMD);
		sdhci_do_reset(host, SDHCI_RESET_DATA);

		host->mrq->cmd->error = -ENOMEDIUM;
		tasklet_schedule(&host->finish_tasklet);
	}

	spin_unlock_irqrestore(&host->lock, flags);
}

static int sdhci_late_init(struct mmc_host *mmc)
{
	struct sdhci_host *host = mmc_priv(mmc);

	if (host->ops->init)
		host->ops->init(host);

	return 0;
}

static void sdhci_force_err_irq(struct mmc_host *mmc, u64 errmask)
{
	struct sdhci_host *host = mmc_priv(mmc);
	u16 mask = errmask & 0xFFFF;

	pr_err("%s: Force raise error mask:0x%04x\n", __func__, mask);
	sdhci_runtime_pm_get(host);
	sdhci_writew(host, mask, SDHCI_SET_INT_ERROR);
	sdhci_runtime_pm_put(host);
}

static const struct mmc_host_ops sdhci_ops = {
	.init           = sdhci_late_init,
	.pre_req	= sdhci_pre_req,
	.post_req	= sdhci_post_req,
	.request	= sdhci_request,
	.set_ios	= sdhci_set_ios,
	.get_cd		= sdhci_get_cd,
	.get_ro		= sdhci_get_ro,
	.hw_reset	= sdhci_hw_reset,
	.enable_sdio_irq = sdhci_enable_sdio_irq,
	.start_signal_voltage_switch	= sdhci_start_signal_voltage_switch,
	.execute_tuning			= sdhci_execute_tuning,
	.enhanced_strobe		= sdhci_enhanced_strobe,
	.card_event			= sdhci_card_event,
	.card_busy	= sdhci_card_busy,
	.enable		= sdhci_enable,
	.disable	= sdhci_disable,
	.notify_load	= sdhci_notify_load,
	.notify_halt	= sdhci_notify_halt,
	.force_err_irq	= sdhci_force_err_irq,
};

/*****************************************************************************\
 *                                                                           *
 * Tasklets                                                                  *
 *                                                                           *
\*****************************************************************************/

static void sdhci_tasklet_finish(unsigned long param)
{
	struct sdhci_host *host;
	unsigned long flags;
	struct mmc_request *mrq;

	host = (struct sdhci_host*)param;

	spin_lock_irqsave(&host->lock, flags);

        /*
         * If this tasklet gets rescheduled while running, it will
         * be run again afterwards but without any active request.
         */
	if (!host->mrq) {
		spin_unlock_irqrestore(&host->lock, flags);
		return;
	}

	del_timer(&host->timer);

	mrq = host->mrq;

	/*
	 * The controller needs a reset of internal state machines
	 * upon error conditions.
	 */
	if (!(host->flags & SDHCI_DEVICE_DEAD) &&
	    ((mrq->cmd && mrq->cmd->error) ||
		 (mrq->data && (mrq->data->error ||
		  (mrq->data->stop && mrq->data->stop->error))) ||
		   (host->quirks & SDHCI_QUIRK_RESET_AFTER_REQUEST))) {

		/* Some controllers need this kick or reset won't work here */
		if (host->quirks & SDHCI_QUIRK_CLOCK_BEFORE_RESET)
			/* This is to force an update */
			host->ops->set_clock(host, host->clock);

		/* Spec says we should do both at the same time, but Ricoh
		   controllers do not like that. */
		sdhci_do_reset(host, SDHCI_RESET_CMD);
		sdhci_do_reset(host, SDHCI_RESET_DATA);
	} else {
		if (host->quirks2 & SDHCI_QUIRK2_RDWR_TX_ACTIVE_EOT)
			sdhci_reset(host, SDHCI_RESET_DATA);
	}

	host->mrq = NULL;
	host->cmd = NULL;
	host->data = NULL;
	host->auto_cmd_err_sts = 0;

#ifndef SDHCI_USE_LEDS_CLASS
	if (!(host->quirks2 & SDHCI_QUIRK2_BROKEN_LED_CONTROL))
		sdhci_deactivate_led(host);
#endif

	mmiowb();
	spin_unlock_irqrestore(&host->lock, flags);

	mmc_request_done(host->mmc, mrq);
	sdhci_runtime_pm_put(host);
}

static void sdhci_timeout_timer(unsigned long data)
{
	struct sdhci_host *host;
	unsigned long flags;

	host = (struct sdhci_host*)data;

	spin_lock_irqsave(&host->lock, flags);

	if (host->mrq) {
		pr_err("%s: Timeout waiting for hardware "
			"interrupt.\n", mmc_hostname(host->mmc));
		if (host->data)
			sdhci_show_adma_error(host);
		else
			sdhci_dumpregs(host);

		if (host->data) {
			pr_info("%s: bytes to transfer: %d transferred: %d\n",
				mmc_hostname(host->mmc),
				(host->data->blksz * host->data->blocks),
				(sdhci_readw(host, SDHCI_BLOCK_SIZE) & 0xFFF) *
				sdhci_readw(host, SDHCI_BLOCK_COUNT));
			host->data->error = -ETIMEDOUT;
			sdhci_finish_data(host);
		} else {
			if (host->cmd)
				host->cmd->error = -ETIMEDOUT;
			else
				host->mrq->cmd->error = -ETIMEDOUT;

			tasklet_schedule(&host->finish_tasklet);
		}
	}

	mmiowb();
	spin_unlock_irqrestore(&host->lock, flags);
}

static void sdhci_tuning_timer(unsigned long data)
{
	struct sdhci_host *host;
	unsigned long flags;

	host = (struct sdhci_host *)data;

	spin_lock_irqsave(&host->lock, flags);

	host->flags |= SDHCI_NEEDS_RETUNING;

	spin_unlock_irqrestore(&host->lock, flags);
}

/*****************************************************************************\
 *                                                                           *
 * Interrupt handling                                                        *
 *                                                                           *
\*****************************************************************************/

static void sdhci_cmd_irq(struct sdhci_host *host, u32 intmask, u32 *mask)
{
	u16 auto_cmd_status;
	u32 command;
	BUG_ON(intmask == 0);

	if (!host->cmd) {
		pr_err("%s: Got command interrupt 0x%08x even "
			"though no command operation was in progress.\n",
			mmc_hostname(host->mmc), (unsigned)intmask);
		sdhci_dumpregs(host);
		return;
	}

	trace_mmc_cmd_rw_end(host->cmd->opcode, intmask,
				sdhci_readl(host, SDHCI_RESPONSE));

	if (intmask & SDHCI_INT_TIMEOUT)
		host->cmd->error = -ETIMEDOUT;
	else if (intmask & (SDHCI_INT_CRC | SDHCI_INT_END_BIT |
			SDHCI_INT_INDEX))
		host->cmd->error = -EILSEQ;

	if (intmask & SDHCI_INT_AUTO_CMD_ERR) {
		auto_cmd_status = host->auto_cmd_err_sts;
		pr_err_ratelimited("%s: %s: AUTO CMD err sts 0x%08x\n",
			mmc_hostname(host->mmc), __func__, auto_cmd_status);

		if (auto_cmd_status & (SDHCI_AUTO_CMD12_NOT_EXEC |
				       SDHCI_AUTO_CMD_INDEX_ERR |
				       SDHCI_AUTO_CMD_ENDBIT_ERR))
			host->cmd->error = -EIO;
		else if (auto_cmd_status & SDHCI_AUTO_CMD_TIMEOUT_ERR)
			host->cmd->error = -ETIMEDOUT;
		else if (auto_cmd_status & SDHCI_AUTO_CMD_CRC_ERR)
			host->cmd->error = -EILSEQ;
	}

	if (host->cmd->error) {
		command = SDHCI_GET_CMD(sdhci_readw(host,
						    SDHCI_COMMAND));
		if (host->cmd->error == -EILSEQ &&
		    (command != MMC_SEND_TUNING_BLOCK_HS200) &&
		    (command != MMC_SEND_TUNING_BLOCK) &&
		    (command != MMC_SEND_STATUS))
				host->flags |= SDHCI_NEEDS_RETUNING;

		/*
		 * If this command initiates a data phase and a response
		 * CRC error is signalled, the card can start transferring
		 * data - the card may have received the command without
		 * error.  We must not terminate the mmc_request early.
		 *
		 * If the card did not receive the command or returned an
		 * error which prevented it sending data, the data phase
		 * will time out.
		 *
		 * Even in case of cmd INDEX OR ENDBIT error we
		 * handle it the same way.
		 */
		if (host->cmd->data &&
		    (((intmask & (SDHCI_INT_CRC | SDHCI_INT_TIMEOUT)) ==
		     SDHCI_INT_CRC) || (host->cmd->error == -EILSEQ))) {
			host->cmd = NULL;
			return;
		}
		tasklet_schedule(&host->finish_tasklet);
		return;
	}

	/*
	 * The host can send and interrupt when the busy state has
	 * ended, allowing us to wait without wasting CPU cycles.
	 * Unfortunately this is overloaded on the "data complete"
	 * interrupt, so we need to take some care when handling
	 * it.
	 *
	 * Note: The 1.0 specification is a bit ambiguous about this
	 *       feature so there might be some problems with older
	 *       controllers.
	 */
	if (host->cmd->flags & MMC_RSP_BUSY) {
		if (host->cmd->data)
			DBG("Cannot wait for busy signal when also "
				"doing a data transfer");
		else if (!(host->quirks & SDHCI_QUIRK_NO_BUSY_IRQ)
				&& !host->busy_handle) {
			/* Mark that command complete before busy is ended */
			host->busy_handle = 1;
			return;
		}

		/* The controller does not support the end-of-busy IRQ,
		 * fall through and take the SDHCI_INT_RESPONSE */
	} else if ((host->quirks2 & SDHCI_QUIRK2_STOP_WITH_TC) &&
		   host->cmd->opcode == MMC_STOP_TRANSMISSION && !host->data) {
		*mask &= ~SDHCI_INT_DATA_END;
	}

	if (intmask & SDHCI_INT_RESPONSE)
		sdhci_finish_command(host);
}

#ifdef CONFIG_MMC_DEBUG
static void sdhci_show_adma_error(struct sdhci_host *host)
{
	const char *name = mmc_hostname(host->mmc);
	u8 *desc = host->adma_desc;
	__le16 *len;
	u8 attr;

	sdhci_dumpregs(host);

	while (true) {
		len = (__le16 *)(desc + 2);
		attr = *desc;

		if (host->flags & SDHCI_USE_ADMA_64BIT) {
			__le64 *dma = (__le64 *)(desc + 4);
			pr_info("%s: %pK: DMA %llx, LEN 0x%04x, Attr=0x%02x\n",
			    name, desc, (long long)le64_to_cpu(*dma),
			    le16_to_cpu(*len), attr);
		} else {
			__le32 *dma = (__le32 *)(desc + 4);
			pr_info("%s: %pK: DMA 0x%08x, LEN 0x%04x, Attr=0x%02x\n",
			    name, desc, le32_to_cpu(*dma), le16_to_cpu(*len),
			    attr);
		}

		desc += host->adma_desc_line_sz;

		if (attr & 2)
			break;
	}
}
#else
static void sdhci_show_adma_error(struct sdhci_host *host) { }
#endif

static void sdhci_data_irq(struct sdhci_host *host, u32 intmask)
{
	u32 command;
	bool pr_msg = false;
	BUG_ON(intmask == 0);

	command = SDHCI_GET_CMD(sdhci_readw(host, SDHCI_COMMAND));
	trace_mmc_data_rw_end(command, intmask);

	/* CMD19 generates _only_ Buffer Read Ready interrupt */
	if (intmask & SDHCI_INT_DATA_AVAIL) {
		if (!(host->quirks2 & SDHCI_QUIRK2_NON_STANDARD_TUNING) &&
			(command == MMC_SEND_TUNING_BLOCK ||
			command == MMC_SEND_TUNING_BLOCK_HS200)) {
			host->tuning_done = 1;
			wake_up(&host->buf_ready_int);
			return;
		}
	}

	if (!host->data) {
		/*
		 * The "data complete" interrupt is also used to
		 * indicate that a busy state has ended. See comment
		 * above in sdhci_cmd_irq().
		 */
		if (host->cmd && (host->cmd->flags & MMC_RSP_BUSY)) {
<<<<<<< HEAD
			if (intmask & SDHCI_INT_DATA_TIMEOUT) {
				host->cmd->error = -ETIMEDOUT;
				pr_err("%s: Got INT_DATA_TIMEOUT for busy command (%d)\n",
						mmc_hostname(host->mmc),
						host->cmd->opcode);
				sdhci_dumpregs(host);
				tasklet_schedule(&host->finish_tasklet);
				return;
			}
=======
>>>>>>> e045a95c
			if (intmask & SDHCI_INT_DATA_END) {
				/*
				 * Some cards handle busy-end interrupt
				 * before the command completed, so make
				 * sure we do things in the proper order.
				 */
				if (host->busy_handle)
					sdhci_finish_command(host);
				else
					host->busy_handle = 1;
				return;
			}
			if (host->quirks2 &
				SDHCI_QUIRK2_IGNORE_DATATOUT_FOR_R1BCMD) {
				pr_err_ratelimited("%s: %s: ignoring interrupt: 0x%08x due to DATATOUT_FOR_R1B quirk\n",
						mmc_hostname(host->mmc),
						__func__, intmask);
				MMC_TRACE(host->mmc,
					"%s: Quirk ignoring intr: 0x%08x\n",
						__func__, intmask);
				return;
			}
			if (intmask & SDHCI_INT_DATA_TIMEOUT) {
				host->cmd->error = -ETIMEDOUT;
				tasklet_schedule(&host->finish_tasklet);
				return;
			}
		}

		pr_err("%s: Got data interrupt 0x%08x even "
			"though no data operation was in progress.\n",
			mmc_hostname(host->mmc), (unsigned)intmask);
		sdhci_dumpregs(host);

		return;
	}

	if (intmask & SDHCI_INT_DATA_TIMEOUT)
		host->data->error = -ETIMEDOUT;
	else if (intmask & SDHCI_INT_DATA_END_BIT)
		host->data->error = -EILSEQ;
	else if ((intmask & SDHCI_INT_DATA_CRC) &&
		(command != MMC_BUS_TEST_R))
		host->data->error = -EILSEQ;
	else if (intmask & SDHCI_INT_ADMA_ERROR) {
		pr_err("%s: ADMA error\n", mmc_hostname(host->mmc));
		sdhci_show_adma_error(host);
		host->data->error = -EIO;
		if (host->ops->adma_workaround)
			host->ops->adma_workaround(host, intmask);
	}
	if (host->data->error) {
		if (intmask & (SDHCI_INT_DATA_CRC | SDHCI_INT_DATA_TIMEOUT
					| SDHCI_INT_DATA_END_BIT)) {
			command = SDHCI_GET_CMD(sdhci_readw(host,
							    SDHCI_COMMAND));
			if ((command != MMC_SEND_TUNING_BLOCK_HS200) &&
			    (command != MMC_SEND_TUNING_BLOCK)) {
				pr_msg = true;
				if (intmask & SDHCI_INT_DATA_CRC)
					host->flags |= SDHCI_NEEDS_RETUNING;
			}
		} else {
			pr_msg = true;
		}
		if (pr_msg && __ratelimit(&host->dbg_dump_rs)) {
			pr_err("%s: data txfr (0x%08x) error: %d after %lld ms\n",
			       mmc_hostname(host->mmc), intmask,
			       host->data->error, ktime_to_ms(ktime_sub(
			       ktime_get(), host->data_start_time)));
			sdhci_dumpregs(host);
		}
		sdhci_finish_data(host);
	} else {
		if (intmask & (SDHCI_INT_DATA_AVAIL | SDHCI_INT_SPACE_AVAIL))
			sdhci_transfer_pio(host);

		/*
		 * We currently don't do anything fancy with DMA
		 * boundaries, but as we can't disable the feature
		 * we need to at least restart the transfer.
		 *
		 * According to the spec sdhci_readl(host, SDHCI_DMA_ADDRESS)
		 * should return a valid address to continue from, but as
		 * some controllers are faulty, don't trust them.
		 */
		if (intmask & SDHCI_INT_DMA_END) {
			u32 dmastart, dmanow;
			dmastart = sg_dma_address(host->data->sg);
			dmanow = dmastart + host->data->bytes_xfered;
			/*
			 * Force update to the next DMA block boundary.
			 */
			dmanow = (dmanow &
				~(SDHCI_DEFAULT_BOUNDARY_SIZE - 1)) +
				SDHCI_DEFAULT_BOUNDARY_SIZE;
			host->data->bytes_xfered = dmanow - dmastart;
			DBG("%s: DMA base 0x%08x, transferred 0x%06x bytes,"
				" next 0x%08x\n",
				mmc_hostname(host->mmc), dmastart,
				host->data->bytes_xfered, dmanow);
			sdhci_writel(host, dmanow, SDHCI_DMA_ADDRESS);
		}

		if (intmask & SDHCI_INT_DATA_END) {
			if (host->cmd) {
				/*
				 * Data managed to finish before the
				 * command completed. Make sure we do
				 * things in the proper order.
				 */
				host->data_early = 1;
			} else {
				sdhci_finish_data(host);
			}
		}
	}
}

#ifdef CONFIG_MMC_CQ_HCI
static int sdhci_get_cmd_err(u32 intmask)
{
	if (intmask & SDHCI_INT_TIMEOUT)
		return -ETIMEDOUT;
	else if (intmask & (SDHCI_INT_CRC | SDHCI_INT_END_BIT |
			    SDHCI_INT_INDEX))
		return -EILSEQ;
	return 0;
}

static int sdhci_get_data_err(u32 intmask)
{
	if (intmask & SDHCI_INT_DATA_TIMEOUT)
		return -ETIMEDOUT;
	else if (intmask & (SDHCI_INT_DATA_END_BIT | SDHCI_INT_DATA_CRC))
		return -EILSEQ;
	else if (intmask & SDHCI_INT_ADMA_ERROR)
		return -EIO;
	return 0;
}

static irqreturn_t sdhci_cmdq_irq(struct sdhci_host *host, u32 intmask)
{
	int err = 0;
	u32 mask = 0;
	irqreturn_t ret;

	if (intmask & SDHCI_INT_CMD_MASK)
		err = sdhci_get_cmd_err(intmask);
	else if (intmask & SDHCI_INT_DATA_MASK)
		err = sdhci_get_data_err(intmask);

	ret = cmdq_irq(host->mmc, err);
	if (err) {
		/* Clear the error interrupts */
		mask = intmask & SDHCI_INT_ERROR_MASK;
		sdhci_writel(host, mask, SDHCI_INT_STATUS);
	}
	return ret;

}

#else
static irqreturn_t sdhci_cmdq_irq(struct sdhci_host *host, u32 intmask)
{
	pr_err("%s: Received cmdq-irq when disabled !!!!\n",
		mmc_hostname(host->mmc));
	return IRQ_NONE;
}
#endif

static irqreturn_t sdhci_irq(int irq, void *dev_id)
{
	irqreturn_t result = IRQ_NONE;
	struct sdhci_host *host = dev_id;
	u32 intmask, mask, unexpected = 0;
	int max_loops = 16;

	spin_lock(&host->lock);

	if (host->runtime_suspended && !sdhci_sdio_irq_enabled(host)) {
		spin_unlock(&host->lock);
		return IRQ_NONE;
	}
	SDHCI_TRACE(host,
		"%lld: %s: %s: resp 0: 0x%08x resp 1: 0x%08x resp 2: 0x%08x resp 3: 0x%08x\n",
		    ktime_to_ms(ktime_get()), __func__,
		    mmc_hostname(host->mmc),
		    sdhci_readl(host, SDHCI_RESPONSE),
		    sdhci_readl(host, SDHCI_RESPONSE + 0x4),
		    sdhci_readl(host, SDHCI_RESPONSE + 0x8),
		    sdhci_readl(host, SDHCI_RESPONSE + 0xC));

	if (!(!host->mmc->clk_gated && host->clock) && host->mmc->card &&
			mmc_card_sdio(host->mmc->card)) {
		if (!mmc_card_and_host_support_async_int(host->mmc)) {
			spin_unlock(&host->lock);
			return IRQ_NONE;
		}
		/*
		 * async card interrupt is level sensitive and received
		 * when clocks are off.
		 * If sdio card has asserted async interrupt, in that
		 * case we need to disable host->irq.
		 * Later we can disable card interrupt and re-enable
		 * host->irq.
		 */

		pr_debug("%s: %s: sdio_async intr. received\n",
				mmc_hostname(host->mmc), __func__);
		sdhci_cfg_irq(host, false, false);
		host->sdio_irq_async_status = true;
		host->thread_isr |= SDHCI_INT_CARD_INT;
		result = IRQ_WAKE_THREAD;
		spin_unlock(&host->lock);
		return result;
	}

	intmask = sdhci_readl(host, SDHCI_INT_STATUS);
	if (!intmask || intmask == 0xffffffff) {
		result = IRQ_NONE;
		goto out;
	}

	do {
		if (host->mmc->card && mmc_card_cmdq(host->mmc->card) &&
		!mmc_host_halt(host->mmc) && !mmc_host_cq_disable(host->mmc)) {
			pr_debug("*** %s: cmdq intr: 0x%08x\n",
					mmc_hostname(host->mmc),
					intmask);
			result = sdhci_cmdq_irq(host, intmask);
			if (result == IRQ_HANDLED)
				goto out;
		}

<<<<<<< HEAD
		SDHCI_TRACE_IRQ(host, "%s: %s: intmask: 0x%x\n",
				__func__,
				mmc_hostname(host->mmc), intmask);
=======
		MMC_TRACE(host->mmc,
			"%s: intmask: 0x%x\n", __func__, intmask);
>>>>>>> e045a95c

		if (intmask & SDHCI_INT_AUTO_CMD_ERR)
			host->auto_cmd_err_sts = sdhci_readw(host,
					SDHCI_AUTO_CMD_ERR);
		/* Clear selected interrupts. */
		mask = intmask & (SDHCI_INT_CMD_MASK | SDHCI_INT_DATA_MASK |
				  SDHCI_INT_BUS_POWER);
		sdhci_writel(host, mask, SDHCI_INT_STATUS);

		DBG("*** %s got interrupt: 0x%08x\n",
			mmc_hostname(host->mmc), intmask);

		if (intmask & (SDHCI_INT_CARD_INSERT | SDHCI_INT_CARD_REMOVE)) {
			u32 present = sdhci_readl(host, SDHCI_PRESENT_STATE) &
				      SDHCI_CARD_PRESENT;

			/*
			 * There is a observation on i.mx esdhc.  INSERT
			 * bit will be immediately set again when it gets
			 * cleared, if a card is inserted.  We have to mask
			 * the irq to prevent interrupt storm which will
			 * freeze the system.  And the REMOVE gets the
			 * same situation.
			 *
			 * More testing are needed here to ensure it works
			 * for other platforms though.
			 */
			host->ier &= ~(SDHCI_INT_CARD_INSERT |
				       SDHCI_INT_CARD_REMOVE);
			host->ier |= present ? SDHCI_INT_CARD_REMOVE :
					       SDHCI_INT_CARD_INSERT;
			sdhci_writel(host, host->ier, SDHCI_INT_ENABLE);
			sdhci_writel(host, host->ier, SDHCI_SIGNAL_ENABLE);

			sdhci_writel(host, intmask & (SDHCI_INT_CARD_INSERT |
				     SDHCI_INT_CARD_REMOVE), SDHCI_INT_STATUS);

			host->thread_isr |= intmask & (SDHCI_INT_CARD_INSERT |
						       SDHCI_INT_CARD_REMOVE);
			result = IRQ_WAKE_THREAD;
		}

		if (intmask & SDHCI_INT_CMD_MASK) {
			if ((host->quirks2 & SDHCI_QUIRK2_SLOW_INT_CLR) &&
				(host->clock <= 400000))
				udelay(40);
			sdhci_cmd_irq(host, intmask & SDHCI_INT_CMD_MASK,
				      &intmask);
		}

		if (intmask & SDHCI_INT_DATA_MASK) {
			if ((host->quirks2 & SDHCI_QUIRK2_SLOW_INT_CLR) &&
			    (host->clock <= 400000))
				udelay(40);
			sdhci_data_irq(host, intmask & SDHCI_INT_DATA_MASK);
		}

		if (intmask & SDHCI_INT_BUS_POWER)
			pr_err("%s: Card is consuming too much power!\n",
				mmc_hostname(host->mmc));

		if (intmask & SDHCI_INT_CARD_INT) {
			sdhci_enable_sdio_irq_nolock(host, false);
			host->thread_isr |= SDHCI_INT_CARD_INT;
			result = IRQ_WAKE_THREAD;
		}

		intmask &= ~(SDHCI_INT_CARD_INSERT | SDHCI_INT_CARD_REMOVE |
			     SDHCI_INT_CMD_MASK | SDHCI_INT_DATA_MASK |
			     SDHCI_INT_ERROR | SDHCI_INT_BUS_POWER |
			     SDHCI_INT_CARD_INT);

		if (intmask) {
			unexpected |= intmask;
			sdhci_writel(host, intmask, SDHCI_INT_STATUS);
		}

		if (result == IRQ_NONE)
			result = IRQ_HANDLED;

		intmask = sdhci_readl(host, SDHCI_INT_STATUS);
	} while (intmask && --max_loops);
out:
	spin_unlock(&host->lock);

	if (unexpected) {
		pr_err("%s: Unexpected interrupt 0x%08x.\n",
			   mmc_hostname(host->mmc), unexpected);
		sdhci_dumpregs(host);
	}

	return result;
}

static irqreturn_t sdhci_thread_irq(int irq, void *dev_id)
{
	struct sdhci_host *host = dev_id;
	unsigned long flags;
	u32 isr;

	spin_lock_irqsave(&host->lock, flags);
	isr = host->thread_isr;
	host->thread_isr = 0;
	spin_unlock_irqrestore(&host->lock, flags);

	if (isr & (SDHCI_INT_CARD_INSERT | SDHCI_INT_CARD_REMOVE)) {
		sdhci_card_event(host->mmc);
		mmc_detect_change(host->mmc, msecs_to_jiffies(200));
	}

	if (isr & SDHCI_INT_CARD_INT) {
		sdio_run_irqs(host->mmc);

		spin_lock_irqsave(&host->lock, flags);
		if (host->flags & SDHCI_SDIO_IRQ_ENABLED) {
			if (host->sdio_irq_async_status)
				host->sdio_irq_async_status = false;
			sdhci_enable_sdio_irq_nolock(host, true);
		}
		spin_unlock_irqrestore(&host->lock, flags);
	}

	return isr ? IRQ_HANDLED : IRQ_NONE;
}

/*****************************************************************************\
 *                                                                           *
 * Suspend/resume                                                            *
 *                                                                           *
\*****************************************************************************/

#ifdef CONFIG_PM
void sdhci_enable_irq_wakeups(struct sdhci_host *host)
{
	u8 val;
	u8 mask = SDHCI_WAKE_ON_INSERT | SDHCI_WAKE_ON_REMOVE
			| SDHCI_WAKE_ON_INT;

	val = sdhci_readb(host, SDHCI_WAKE_UP_CONTROL);
	val |= mask ;
	/* Avoid fake wake up */
	if (host->quirks & SDHCI_QUIRK_BROKEN_CARD_DETECTION)
		val &= ~(SDHCI_WAKE_ON_INSERT | SDHCI_WAKE_ON_REMOVE);
	sdhci_writeb(host, val, SDHCI_WAKE_UP_CONTROL);
}
EXPORT_SYMBOL_GPL(sdhci_enable_irq_wakeups);

static void sdhci_disable_irq_wakeups(struct sdhci_host *host)
{
	u8 val;
	u8 mask = SDHCI_WAKE_ON_INSERT | SDHCI_WAKE_ON_REMOVE
			| SDHCI_WAKE_ON_INT;

	val = sdhci_readb(host, SDHCI_WAKE_UP_CONTROL);
	val &= ~mask;
	sdhci_writeb(host, val, SDHCI_WAKE_UP_CONTROL);
}

int sdhci_suspend_host(struct sdhci_host *host)
{
	sdhci_disable_card_detection(host);

	/* Disable tuning since we are suspending */
	if (host->flags & SDHCI_USING_RETUNING_TIMER) {
		del_timer_sync(&host->tuning_timer);
		host->flags &= ~SDHCI_NEEDS_RETUNING;
	}

	if (!device_may_wakeup(mmc_dev(host->mmc))) {
		host->ier = 0;
		sdhci_writel(host, 0, SDHCI_INT_ENABLE);
		sdhci_writel(host, 0, SDHCI_SIGNAL_ENABLE);
		free_irq(host->irq, host);
	} else {
		sdhci_enable_irq_wakeups(host);
		enable_irq_wake(host->irq);
	}
	return 0;
}

EXPORT_SYMBOL_GPL(sdhci_suspend_host);

int sdhci_resume_host(struct sdhci_host *host)
{
	int ret = 0;

	if (host->flags & (SDHCI_USE_SDMA | SDHCI_USE_ADMA)) {
		if (host->ops->enable_dma)
			host->ops->enable_dma(host);
	}

	if (!device_may_wakeup(mmc_dev(host->mmc))) {
		ret = request_threaded_irq(host->irq, sdhci_irq,
					   sdhci_thread_irq, IRQF_SHARED,
					   mmc_hostname(host->mmc), host);
		if (ret)
			return ret;
	} else {
		sdhci_disable_irq_wakeups(host);
		disable_irq_wake(host->irq);
	}

	if ((host->mmc->pm_flags & MMC_PM_KEEP_POWER) &&
	    (host->quirks2 & SDHCI_QUIRK2_HOST_OFF_CARD_ON)) {
		/* Card keeps power but host controller does not */
		sdhci_init(host, 0);
		host->pwr = 0;
		host->clock = 0;
		sdhci_do_set_ios(host, &host->mmc->ios);
	} else {
		sdhci_init(host, (host->mmc->pm_flags & MMC_PM_KEEP_POWER));
		mmiowb();
	}

	sdhci_enable_card_detection(host);

	/* Set the re-tuning expiration flag */
	if (host->flags & SDHCI_USING_RETUNING_TIMER)
		host->flags |= SDHCI_NEEDS_RETUNING;

	return ret;
}

EXPORT_SYMBOL_GPL(sdhci_resume_host);
#endif /* CONFIG_PM */

#ifdef CONFIG_PM_RUNTIME

static int sdhci_runtime_pm_get(struct sdhci_host *host)
{
	return pm_runtime_get_sync(host->mmc->parent);
}

static int sdhci_runtime_pm_put(struct sdhci_host *host)
{
	pm_runtime_mark_last_busy(host->mmc->parent);
	return pm_runtime_put_autosuspend(host->mmc->parent);
}

static void sdhci_runtime_pm_bus_on(struct sdhci_host *host)
{
	if (host->runtime_suspended || host->bus_on)
		return;
	host->bus_on = true;
	pm_runtime_get_noresume(host->mmc->parent);
}

static void sdhci_runtime_pm_bus_off(struct sdhci_host *host)
{
	if (host->runtime_suspended || !host->bus_on)
		return;
	host->bus_on = false;
	pm_runtime_put_noidle(host->mmc->parent);
}

int sdhci_runtime_suspend_host(struct sdhci_host *host)
{
	unsigned long flags;

	/* Disable tuning since we are suspending */
	if (host->flags & SDHCI_USING_RETUNING_TIMER) {
		del_timer_sync(&host->tuning_timer);
		host->flags &= ~SDHCI_NEEDS_RETUNING;
	}

	spin_lock_irqsave(&host->lock, flags);
	host->ier &= SDHCI_INT_CARD_INT;
	sdhci_writel(host, host->ier, SDHCI_INT_ENABLE);
	sdhci_writel(host, host->ier, SDHCI_SIGNAL_ENABLE);
	spin_unlock_irqrestore(&host->lock, flags);

	synchronize_hardirq(host->irq);

	spin_lock_irqsave(&host->lock, flags);
	host->runtime_suspended = true;
	spin_unlock_irqrestore(&host->lock, flags);

	return 0;
}
EXPORT_SYMBOL_GPL(sdhci_runtime_suspend_host);

int sdhci_runtime_resume_host(struct sdhci_host *host)
{
	unsigned long flags;
	int host_flags = host->flags;

	if (host_flags & (SDHCI_USE_SDMA | SDHCI_USE_ADMA)) {
		if (host->ops->enable_dma)
			host->ops->enable_dma(host);
	}

	sdhci_init(host, 0);

	/* Force clock and power re-program */
	host->pwr = 0;
	host->clock = 0;
	sdhci_do_set_ios(host, &host->mmc->ios);

	sdhci_do_start_signal_voltage_switch(host, &host->mmc->ios);
	if ((host_flags & SDHCI_PV_ENABLED) &&
		!(host->quirks2 & SDHCI_QUIRK2_PRESET_VALUE_BROKEN)) {
		spin_lock_irqsave(&host->lock, flags);
		sdhci_enable_preset_value(host, true);
		spin_unlock_irqrestore(&host->lock, flags);
	}

	/* Set the re-tuning expiration flag */
	if (host->flags & SDHCI_USING_RETUNING_TIMER)
		host->flags |= SDHCI_NEEDS_RETUNING;

	spin_lock_irqsave(&host->lock, flags);

	host->runtime_suspended = false;

	/* Enable SDIO IRQ */
	if (host->flags & SDHCI_SDIO_IRQ_ENABLED)
		sdhci_enable_sdio_irq_nolock(host, true);

	/* Enable Card Detection */
	sdhci_enable_card_detection(host);

	spin_unlock_irqrestore(&host->lock, flags);

	return 0;
}
EXPORT_SYMBOL_GPL(sdhci_runtime_resume_host);

#endif

/*****************************************************************************\
 *                                                                           *
 * Device allocation/registration                                            *
 *                                                                           *
\*****************************************************************************/

struct sdhci_host *sdhci_alloc_host(struct device *dev,
	size_t priv_size)
{
	struct mmc_host *mmc;
	struct sdhci_host *host;

	WARN_ON(dev == NULL);

	mmc = mmc_alloc_host(sizeof(struct sdhci_host) + priv_size, dev);
	if (!mmc)
		return ERR_PTR(-ENOMEM);

	host = mmc_priv(mmc);
	host->mmc = mmc;

	spin_lock_init(&host->lock);
	ratelimit_state_init(&host->dbg_dump_rs, SDHCI_DBG_DUMP_RS_INTERVAL,
			SDHCI_DBG_DUMP_RS_BURST);

	return host;
}

EXPORT_SYMBOL_GPL(sdhci_alloc_host);

#ifdef CONFIG_ARCH_DMA_ADDR_T_64BIT
static int sdhci_is_adma2_64bit(struct sdhci_host *host)
{
	u32 caps;

	caps = (host->quirks & SDHCI_QUIRK_MISSING_CAPS) ? host->caps :
		sdhci_readl(host, SDHCI_CAPABILITIES);

	if (caps & SDHCI_CAN_64BIT)
		return 1;
	return 0;
}
#else
static int sdhci_is_adma2_64bit(struct sdhci_host *host)
{
	return 0;
}
#endif

#ifdef CONFIG_MMC_CQ_HCI
static void sdhci_cmdq_set_transfer_params(struct mmc_host *mmc)
{
	struct sdhci_host *host = mmc_priv(mmc);
	u8 ctrl;

	if (host->version >= SDHCI_SPEC_200) {
		ctrl = sdhci_readb(host, SDHCI_HOST_CONTROL);
		ctrl &= ~SDHCI_CTRL_DMA_MASK;
		if (host->flags & SDHCI_USE_ADMA_64BIT)
			ctrl |= SDHCI_CTRL_ADMA64;
		else
			ctrl |= SDHCI_CTRL_ADMA32;
		sdhci_writeb(host, ctrl, SDHCI_HOST_CONTROL);
	}
	if (host->ops->toggle_cdr)
		host->ops->toggle_cdr(host, false);
}

static void sdhci_cmdq_clear_set_irqs(struct mmc_host *mmc, bool clear)
{
	struct sdhci_host *host = mmc_priv(mmc);
	u32 ier = 0;

	ier &= ~SDHCI_INT_ALL_MASK;

	if (clear) {
		ier = SDHCI_INT_CMDQ_EN | SDHCI_INT_ERROR_MASK;
		sdhci_writel(host, ier, SDHCI_INT_ENABLE);
		sdhci_writel(host, ier, SDHCI_SIGNAL_ENABLE);
	} else {
		ier = SDHCI_INT_BUS_POWER | SDHCI_INT_DATA_END_BIT |
			     SDHCI_INT_DATA_CRC | SDHCI_INT_DATA_TIMEOUT |
			     SDHCI_INT_INDEX | SDHCI_INT_END_BIT |
			     SDHCI_INT_CRC | SDHCI_INT_TIMEOUT |
			     SDHCI_INT_DATA_END | SDHCI_INT_RESPONSE |
			     SDHCI_INT_AUTO_CMD_ERR;
		sdhci_writel(host, ier, SDHCI_INT_ENABLE);
		sdhci_writel(host, ier, SDHCI_SIGNAL_ENABLE);
	}
}

static void sdhci_cmdq_set_data_timeout(struct mmc_host *mmc, u32 val)
{
	struct sdhci_host *host = mmc_priv(mmc);

	sdhci_writeb(host, val, SDHCI_TIMEOUT_CONTROL);
}

static void sdhci_cmdq_dump_vendor_regs(struct mmc_host *mmc)
{
	struct sdhci_host *host = mmc_priv(mmc);

	sdhci_dumpregs(host);
}

static int sdhci_cmdq_init(struct sdhci_host *host, struct mmc_host *mmc,
			   bool dma64)
{
	return cmdq_init(host->cq_host, mmc, dma64);
}

static void sdhci_cmdq_set_block_size(struct mmc_host *mmc)
{
	struct sdhci_host *host = mmc_priv(mmc);

	sdhci_set_blk_size_reg(host, 512, 0);
}

static void sdhci_enhanced_strobe_mask(struct mmc_host *mmc, bool set)
{
	struct sdhci_host *host = mmc_priv(mmc);

	if (host->ops->enhanced_strobe_mask)
		host->ops->enhanced_strobe_mask(host, set);
}

static void sdhci_cmdq_clear_set_dumpregs(struct mmc_host *mmc, bool set)
{
	struct sdhci_host *host = mmc_priv(mmc);

	if (host->ops->clear_set_dumpregs)
		host->ops->clear_set_dumpregs(host, set);
}
static int sdhci_cmdq_crypto_cfg(struct mmc_host *mmc,
		struct mmc_request *mrq, u32 slot)
{
	struct sdhci_host *host = mmc_priv(mmc);

	if (!host->is_crypto_en)
		return 0;

	return sdhci_crypto_cfg(host, mrq, slot);
}

static void sdhci_cmdq_crypto_cfg_reset(struct mmc_host *mmc, unsigned int slot)
{
	struct sdhci_host *host = mmc_priv(mmc);

	if (!host->is_crypto_en)
		return;

	if (host->ops->crypto_cfg_reset)
		host->ops->crypto_cfg_reset(host, slot);
}

static void sdhci_cmdq_post_cqe_halt(struct mmc_host *mmc)
{
	struct sdhci_host *host = mmc_priv(mmc);

	sdhci_writel(host, sdhci_readl(host, SDHCI_INT_ENABLE) |
			SDHCI_INT_RESPONSE, SDHCI_INT_ENABLE);
	sdhci_writel(host, SDHCI_INT_RESPONSE, SDHCI_INT_STATUS);
}
#else
static void sdhci_cmdq_set_transfer_params(struct mmc_host *mmc)
{

}
static void sdhci_cmdq_clear_set_irqs(struct mmc_host *mmc, bool clear)
{

}

static void sdhci_cmdq_set_data_timeout(struct mmc_host *mmc, u32 val)
{

}

static void sdhci_cmdq_dump_vendor_regs(struct mmc_host *mmc)
{

}

static int sdhci_cmdq_init(struct sdhci_host *host, struct mmc_host *mmc,
			   bool dma64)
{
	return -ENOSYS;
}

static void sdhci_cmdq_set_block_size(struct mmc_host *mmc)
{

}

static void sdhci_enhanced_strobe_mask(struct mmc_host *mmc, bool set)
{

}

static void sdhci_cmdq_clear_set_dumpregs(struct mmc_host *mmc, bool set)
{

}
static int sdhci_cmdq_crypto_cfg(struct mmc_host *mmc,
		struct mmc_request *mrq, u32 slot)
{
	return 0;
}

static void sdhci_cmdq_crypto_cfg_reset(struct mmc_host *mmc, unsigned int slot)
{

}
static void sdhci_cmdq_post_cqe_halt(struct mmc_host *mmc)
{
}
#endif

static const struct cmdq_host_ops sdhci_cmdq_ops = {
	.clear_set_irqs = sdhci_cmdq_clear_set_irqs,
	.set_data_timeout = sdhci_cmdq_set_data_timeout,
	.dump_vendor_regs = sdhci_cmdq_dump_vendor_regs,
	.set_block_size = sdhci_cmdq_set_block_size,
	.clear_set_dumpregs = sdhci_cmdq_clear_set_dumpregs,
	.enhanced_strobe_mask = sdhci_enhanced_strobe_mask,
	.crypto_cfg	= sdhci_cmdq_crypto_cfg,
	.crypto_cfg_reset	= sdhci_cmdq_crypto_cfg_reset,
	.post_cqe_halt = sdhci_cmdq_post_cqe_halt,
	.set_transfer_params = sdhci_cmdq_set_transfer_params,
};

int sdhci_add_host(struct sdhci_host *host)
{
	struct mmc_host *mmc;
	u32 caps[2] = {0, 0};
	u32 max_current_caps;
	unsigned int ocr_avail;
	unsigned int override_timeout_clk;
	int ret;

	WARN_ON(host == NULL);
	if (host == NULL)
		return -EINVAL;

	mmc = host->mmc;

	if (debug_quirks)
		host->quirks = debug_quirks;
	if (debug_quirks2)
		host->quirks2 = debug_quirks2;

	override_timeout_clk = host->timeout_clk;

	sdhci_do_reset(host, SDHCI_RESET_ALL);

	host->version = sdhci_readw(host, SDHCI_HOST_VERSION);
	host->version = (host->version & SDHCI_SPEC_VER_MASK)
				>> SDHCI_SPEC_VER_SHIFT;
	if (host->version > SDHCI_SPEC_300) {
		pr_err("%s: Unknown controller version (%d). "
			"You may experience problems.\n", mmc_hostname(mmc),
			host->version);
	}

	caps[0] = (host->quirks & SDHCI_QUIRK_MISSING_CAPS) ? host->caps :
		sdhci_readl(host, SDHCI_CAPABILITIES);

	if (host->version >= SDHCI_SPEC_300)
		caps[1] = (host->quirks & SDHCI_QUIRK_MISSING_CAPS) ?
			host->caps1 :
			sdhci_readl(host, SDHCI_CAPABILITIES_1);

	if (host->quirks & SDHCI_QUIRK_FORCE_DMA)
		host->flags |= SDHCI_USE_SDMA;
	else if (!(caps[0] & SDHCI_CAN_DO_SDMA))
		DBG("Controller doesn't have SDMA capability\n");
	else
		host->flags |= SDHCI_USE_SDMA;

	if ((host->quirks & SDHCI_QUIRK_BROKEN_DMA) &&
		(host->flags & SDHCI_USE_SDMA)) {
		DBG("Disabling DMA as it is marked broken\n");
		host->flags &= ~SDHCI_USE_SDMA;
	}

	if ((host->version >= SDHCI_SPEC_200) &&
		(caps[0] & SDHCI_CAN_DO_ADMA2)) {
		host->flags |= SDHCI_USE_ADMA;
		if (sdhci_is_adma2_64bit(host))
			host->flags |= SDHCI_USE_ADMA_64BIT;
	}

	if ((host->quirks & SDHCI_QUIRK_BROKEN_ADMA) &&
		(host->flags & SDHCI_USE_ADMA)) {
		DBG("Disabling ADMA as it is marked broken\n");
		host->flags &= ~SDHCI_USE_ADMA;
	}

	if (host->flags & (SDHCI_USE_SDMA | SDHCI_USE_ADMA)) {
		if (host->ops->enable_dma) {
			if (host->ops->enable_dma(host)) {
				pr_warn("%s: No suitable DMA available - falling back to PIO\n",
					mmc_hostname(mmc));
				host->flags &=
					~(SDHCI_USE_SDMA | SDHCI_USE_ADMA);
			}
		}
	}

	if (host->flags & SDHCI_USE_ADMA) {
		/*
		 * We need to allocate descriptors for all sg entries
		 * (128/max_segments) and potentially one alignment transfer for
		 * each of those entries.
		 */
		if (host->ops->get_max_segments) {
			host->adma_max_desc = host->ops->get_max_segments();
			host->adma_desc_sz = (host->adma_max_desc * 2 + 1) * 4;
		} else {
			host->adma_max_desc = 128;
			host->adma_desc_sz = ADMA_SIZE;
		}

		if (host->flags & SDHCI_USE_ADMA_64BIT) {
			host->adma_desc_line_sz = 12;
			host->align_bytes = 8;
		} else {
			host->adma_desc_line_sz = 8;
			host->align_bytes = 4;
		}

		host->adma_desc_sz = (host->adma_max_desc * 2 + 1) *
						host->adma_desc_line_sz;
		host->align_buf_sz = host->adma_max_desc * host->align_bytes;

		pr_debug("%s: %s: dma_desc_size: %d\n",
			mmc_hostname(host->mmc), __func__, host->adma_desc_sz);
		host->adma_desc = dma_alloc_coherent(mmc_dev(host->mmc),
						host->adma_desc_sz,
						&host->adma_addr,
						GFP_KERNEL);

		host->align_buffer = dma_alloc_coherent(mmc_dev(host->mmc),
							host->align_buf_sz,
							&host->align_addr,
							GFP_KERNEL);
		if (!host->adma_desc || !host->align_buffer) {
			dma_free_coherent(mmc_dev(host->mmc),
					host->adma_desc_sz,
					host->adma_desc, host->adma_addr);
			dma_free_coherent(mmc_dev(host->mmc),
					  host->align_buf_sz,
					  host->align_buffer,
					  host->align_addr);
			pr_warning("%s: Unable to allocate ADMA "
				"buffers. Falling back to standard DMA.\n",
				mmc_hostname(mmc));
			host->flags &= ~SDHCI_USE_ADMA;
			host->adma_desc = NULL;
			host->align_buffer = NULL;
		} else if (host->adma_addr & 3) {
			pr_warn("%s: unable to allocate aligned ADMA descriptor\n",
				mmc_hostname(mmc));
			host->flags &= ~SDHCI_USE_ADMA;
			dma_free_coherent(mmc_dev(host->mmc),
					host->adma_desc_sz,
					host->adma_desc,
					host->adma_addr);
			dma_free_coherent(mmc_dev(host->mmc),
					  host->align_buf_sz,
					  host->align_buffer,
					  host->align_addr);
			host->adma_desc = NULL;
			host->align_buffer = NULL;
		}
	}

	host->next_data.cookie = 1;

	/*
	 * If we use DMA, then it's up to the caller to set the DMA
	 * mask, but PIO does not need the hw shim so we set a new
	 * mask here in that case.
	 */
	if (!(host->flags & (SDHCI_USE_SDMA | SDHCI_USE_ADMA))) {
		host->dma_mask = DMA_BIT_MASK(64);
		mmc_dev(mmc)->dma_mask = &host->dma_mask;
	}

	if (host->version >= SDHCI_SPEC_300)
		host->max_clk = (caps[0] & SDHCI_CLOCK_V3_BASE_MASK)
			>> SDHCI_CLOCK_BASE_SHIFT;
	else
		host->max_clk = (caps[0] & SDHCI_CLOCK_BASE_MASK)
			>> SDHCI_CLOCK_BASE_SHIFT;

	host->max_clk *= 1000000;
	if (host->max_clk == 0 || host->quirks &
			SDHCI_QUIRK_CAP_CLOCK_BASE_BROKEN) {
		if (!host->ops->get_max_clock) {
			pr_err("%s: Hardware doesn't specify base clock "
			       "frequency.\n", mmc_hostname(mmc));
			return -ENODEV;
		}
		host->max_clk = host->ops->get_max_clock(host);
	}

	/*
	 * In case of Host Controller v3.00, find out whether clock
	 * multiplier is supported.
	 */
	host->clk_mul = (caps[1] & SDHCI_CLOCK_MUL_MASK) >>
			SDHCI_CLOCK_MUL_SHIFT;

	/*
	 * In case the value in Clock Multiplier is 0, then programmable
	 * clock mode is not supported, otherwise the actual clock
	 * multiplier is one more than the value of Clock Multiplier
	 * in the Capabilities Register.
	 */
	if (host->clk_mul)
		host->clk_mul += 1;

	/*
	 * Set host parameters.
	 */
	mmc->ops = &sdhci_ops;
	mmc->f_max = host->max_clk;
	if (host->ops->get_min_clock)
		mmc->f_min = host->ops->get_min_clock(host);
	else if (host->version >= SDHCI_SPEC_300) {
		if (host->clk_mul) {
			mmc->f_min = (host->max_clk * host->clk_mul) / 1024;
			mmc->f_max = host->max_clk * host->clk_mul;
		} else
			mmc->f_min = host->max_clk / SDHCI_MAX_DIV_SPEC_300;
	} else
		mmc->f_min = host->max_clk / SDHCI_MAX_DIV_SPEC_200;

	if (!(host->quirks & SDHCI_QUIRK_DATA_TIMEOUT_USES_SDCLK)) {
		host->timeout_clk = (caps[0] & SDHCI_TIMEOUT_CLK_MASK) >>
					SDHCI_TIMEOUT_CLK_SHIFT;
		if (host->timeout_clk == 0) {
			if (host->ops->get_timeout_clock) {
				host->timeout_clk =
					host->ops->get_timeout_clock(host);
			} else {
				pr_err("%s: Hardware doesn't specify timeout clock frequency.\n",
					mmc_hostname(mmc));
				return -ENODEV;
			}
		}

		if (caps[0] & SDHCI_TIMEOUT_CLK_UNIT)
			host->timeout_clk *= 1000;

		mmc->max_busy_timeout = host->ops->get_max_timeout_count ?
			host->ops->get_max_timeout_count(host) : 1 << 27;
		mmc->max_busy_timeout /= host->timeout_clk;
	}

	if (override_timeout_clk)
		host->timeout_clk = override_timeout_clk;

	mmc->caps |= MMC_CAP_SDIO_IRQ | MMC_CAP_ERASE | MMC_CAP_CMD23;
	mmc->caps2 |= MMC_CAP2_SDIO_IRQ_NOTHREAD;

	if (caps[0] & SDHCI_CAN_ASYNC_INT)
		mmc->caps2 |= MMC_CAP2_ASYNC_SDIO_IRQ_4BIT_MODE;

	if (host->quirks & SDHCI_QUIRK_MULTIBLOCK_READ_ACMD12)
		host->flags |= SDHCI_AUTO_CMD12;

	/* Auto-CMD23 stuff only works in ADMA or PIO. */
	if ((host->version >= SDHCI_SPEC_300) &&
	    ((host->flags & SDHCI_USE_ADMA) ||
	     !(host->flags & SDHCI_USE_SDMA))) {
		host->flags |= SDHCI_AUTO_CMD23;
		DBG("%s: Auto-CMD23 available\n", mmc_hostname(mmc));
	} else {
		DBG("%s: Auto-CMD23 unavailable\n", mmc_hostname(mmc));
	}

	/*
	 * A controller may support 8-bit width, but the board itself
	 * might not have the pins brought out.  Boards that support
	 * 8-bit width must set "mmc->caps |= MMC_CAP_8_BIT_DATA;" in
	 * their platform code before calling sdhci_add_host(), and we
	 * won't assume 8-bit width for hosts without that CAP.
	 */
	if (!(host->quirks & SDHCI_QUIRK_FORCE_1_BIT_DATA))
		mmc->caps |= MMC_CAP_4_BIT_DATA;

	if (host->quirks2 & SDHCI_QUIRK2_HOST_NO_CMD23)
		mmc->caps &= ~MMC_CAP_CMD23;

	if (caps[0] & SDHCI_CAN_DO_HISPD)
		mmc->caps |= MMC_CAP_SD_HIGHSPEED | MMC_CAP_MMC_HIGHSPEED;

	/*
	 * Enable polling on when card detection is broken and no card detect
	 * gpio is present.
	 */
	if ((host->quirks & SDHCI_QUIRK_BROKEN_CARD_DETECTION) &&
	    !(mmc->caps & MMC_CAP_NONREMOVABLE) &&
	    (mmc_gpio_get_cd(host->mmc) < 0) &&
	    !(mmc->caps2 & MMC_CAP2_NONHOTPLUG))
		mmc->caps |= MMC_CAP_NEEDS_POLL;

	/* If there are external regulators, get them */
	if (mmc_regulator_get_supply(mmc) == -EPROBE_DEFER)
		return -EPROBE_DEFER;

	/* If vqmmc regulator and no 1.8V signalling, then there's no UHS */
	if (!IS_ERR(mmc->supply.vqmmc)) {
		ret = regulator_enable(mmc->supply.vqmmc);
		if (!regulator_is_supported_voltage(mmc->supply.vqmmc, 1700000,
						    1950000))
			caps[1] &= ~(SDHCI_SUPPORT_SDR104 |
					SDHCI_SUPPORT_SDR50 |
					SDHCI_SUPPORT_DDR50);
		if (ret) {
			pr_warn("%s: Failed to enable vqmmc regulator: %d\n",
				mmc_hostname(mmc), ret);
			mmc->supply.vqmmc = NULL;
		}
	}

	if (host->quirks2 & SDHCI_QUIRK2_NO_1_8_V)
		caps[1] &= ~(SDHCI_SUPPORT_SDR104 | SDHCI_SUPPORT_SDR50 |
		       SDHCI_SUPPORT_DDR50);

	/* Any UHS-I mode in caps implies SDR12 and SDR25 support. */
	if (caps[1] & (SDHCI_SUPPORT_SDR104 | SDHCI_SUPPORT_SDR50 |
		       SDHCI_SUPPORT_DDR50))
		mmc->caps |= MMC_CAP_UHS_SDR12 | MMC_CAP_UHS_SDR25;

	/* SDR104 supports also implies SDR50 support */
	if (caps[1] & SDHCI_SUPPORT_SDR104) {
		mmc->caps |= MMC_CAP_UHS_SDR104 | MMC_CAP_UHS_SDR50;
		/* SD3.0: SDR104 is supported so (for eMMC) the caps2
		 * field can be promoted to support HS200.
		 */
		if (!(host->quirks2 & SDHCI_QUIRK2_BROKEN_HS200)) {
			mmc->caps2 |= MMC_CAP2_HS200;
			if (IS_ERR(mmc->supply.vqmmc) ||
					!regulator_is_supported_voltage
					(mmc->supply.vqmmc, 1100000, 1300000))
				mmc->caps2 &= ~MMC_CAP2_HS200_1_2V_SDR;
		}
	} else if (caps[1] & SDHCI_SUPPORT_SDR50)
		mmc->caps |= MMC_CAP_UHS_SDR50;

	if (host->quirks2 & SDHCI_QUIRK2_CAPS_BIT63_FOR_HS400 &&
	    (caps[1] & SDHCI_SUPPORT_HS400))
		mmc->caps2 |= MMC_CAP2_HS400;

	if ((caps[1] & SDHCI_SUPPORT_DDR50) &&
		!(host->quirks2 & SDHCI_QUIRK2_BROKEN_DDR50))
		mmc->caps |= MMC_CAP_UHS_DDR50;

	/* Does the host need tuning for SDR50? */
	if (caps[1] & SDHCI_USE_SDR50_TUNING)
		host->flags |= SDHCI_SDR50_NEEDS_TUNING;

	/* Does the host need tuning for SDR104 / HS200? */
	if (mmc->caps2 & MMC_CAP2_HS200)
		host->flags |= SDHCI_SDR104_NEEDS_TUNING;

	/* Driver Type(s) (A, C, D) supported by the host */
	if (caps[1] & SDHCI_DRIVER_TYPE_A)
		mmc->caps |= MMC_CAP_DRIVER_TYPE_A;
	if (caps[1] & SDHCI_DRIVER_TYPE_C)
		mmc->caps |= MMC_CAP_DRIVER_TYPE_C;
	if (caps[1] & SDHCI_DRIVER_TYPE_D)
		mmc->caps |= MMC_CAP_DRIVER_TYPE_D;

	/* Initial value for re-tuning timer count */
	host->tuning_count = (caps[1] & SDHCI_RETUNING_TIMER_COUNT_MASK) >>
			      SDHCI_RETUNING_TIMER_COUNT_SHIFT;

	/*
	 * In case Re-tuning Timer is not disabled, the actual value of
	 * re-tuning timer will be 2 ^ (n - 1).
	 */
	if (host->tuning_count)
		host->tuning_count = 1 << (host->tuning_count - 1);

	/* Re-tuning mode supported by the Host Controller */
	host->tuning_mode = (caps[1] & SDHCI_RETUNING_MODE_MASK) >>
			     SDHCI_RETUNING_MODE_SHIFT;

	ocr_avail = 0;

	/*
	 * According to SD Host Controller spec v3.00, if the Host System
	 * can afford more than 150mA, Host Driver should set XPC to 1. Also
	 * the value is meaningful only if Voltage Support in the Capabilities
	 * register is set. The actual current value is 4 times the register
	 * value.
	 */
	max_current_caps = sdhci_readl(host, SDHCI_MAX_CURRENT);
	if (!max_current_caps) {
		u32 curr = 0;

		if (!IS_ERR(mmc->supply.vmmc))
			curr = regulator_get_current_limit(mmc->supply.vmmc);
		else if (host->ops->get_current_limit)
			curr = host->ops->get_current_limit(host);

		if (curr > 0) {
			/* convert to SDHCI_MAX_CURRENT format */
			curr = curr/1000;  /* convert to mA */
			curr = curr/SDHCI_MAX_CURRENT_MULTIPLIER;

			curr = min_t(u32, curr, SDHCI_MAX_CURRENT_LIMIT);
			max_current_caps =
				(curr << SDHCI_MAX_CURRENT_330_SHIFT) |
				(curr << SDHCI_MAX_CURRENT_300_SHIFT) |
				(curr << SDHCI_MAX_CURRENT_180_SHIFT);
		}
	}

	if (caps[0] & SDHCI_CAN_VDD_330) {
		ocr_avail |= MMC_VDD_32_33 | MMC_VDD_33_34;

		mmc->max_current_330 = ((max_current_caps &
				   SDHCI_MAX_CURRENT_330_MASK) >>
				   SDHCI_MAX_CURRENT_330_SHIFT) *
				   SDHCI_MAX_CURRENT_MULTIPLIER;
	}
	if (caps[0] & SDHCI_CAN_VDD_300) {
		ocr_avail |= MMC_VDD_29_30 | MMC_VDD_30_31;

		mmc->max_current_300 = ((max_current_caps &
				   SDHCI_MAX_CURRENT_300_MASK) >>
				   SDHCI_MAX_CURRENT_300_SHIFT) *
				   SDHCI_MAX_CURRENT_MULTIPLIER;
	}
	if (caps[0] & SDHCI_CAN_VDD_180) {
		ocr_avail |= MMC_VDD_165_195;

		mmc->max_current_180 = ((max_current_caps &
				   SDHCI_MAX_CURRENT_180_MASK) >>
				   SDHCI_MAX_CURRENT_180_SHIFT) *
				   SDHCI_MAX_CURRENT_MULTIPLIER;
	}

	/* If OCR set by external regulators, use it instead */
	if (mmc->ocr_avail)
		ocr_avail = mmc->ocr_avail;

	if (host->ocr_mask)
		ocr_avail &= host->ocr_mask;

	mmc->ocr_avail = ocr_avail;
	mmc->ocr_avail_sdio = ocr_avail;
	if (host->ocr_avail_sdio)
		mmc->ocr_avail_sdio &= host->ocr_avail_sdio;
	mmc->ocr_avail_sd = ocr_avail;
	if (host->ocr_avail_sd)
		mmc->ocr_avail_sd &= host->ocr_avail_sd;
	else /* normal SD controllers don't support 1.8V */
		mmc->ocr_avail_sd &= ~MMC_VDD_165_195;
	mmc->ocr_avail_mmc = ocr_avail;
	if (host->ocr_avail_mmc)
		mmc->ocr_avail_mmc &= host->ocr_avail_mmc;

	if (mmc->ocr_avail == 0) {
		pr_err("%s: Hardware doesn't report any "
			"support voltages.\n", mmc_hostname(mmc));
		return -ENODEV;
	}

	/*
	 * Maximum number of segments. Depends on if the hardware
	 * can do scatter/gather or not.
	 */
	if (host->flags & SDHCI_USE_ADMA)
		mmc->max_segs = host->adma_max_desc;
	else if (host->flags & SDHCI_USE_SDMA)
		mmc->max_segs = 1;
	else/* PIO */
		mmc->max_segs = 128;

	/*
	 * Maximum number of sectors in one transfer. Limited by DMA boundary
	 * size (512KiB), unless specified by platform specific driver. Each
	 * descriptor can transfer a maximum of 64KB.
	 */
	if (host->flags & SDHCI_USE_ADMA)
		mmc->max_req_size = (host->adma_max_desc * 65536);
	else
		mmc->max_req_size = 524288;

	/*
	 * Maximum segment size. Could be one segment with the maximum number
	 * of bytes. When doing hardware scatter/gather, each entry cannot
	 * be larger than 64 KiB though.
	 */
	if (host->flags & SDHCI_USE_ADMA) {
		if (host->quirks & SDHCI_QUIRK_BROKEN_ADMA_ZEROLEN_DESC)
			mmc->max_seg_size = 65535;
		else
			mmc->max_seg_size = 65536;
	} else {
		mmc->max_seg_size = mmc->max_req_size;
	}

	/*
	 * Maximum block size. This varies from controller to controller and
	 * is specified in the capabilities register.
	 */
	if (host->quirks & SDHCI_QUIRK_FORCE_BLK_SZ_2048) {
		mmc->max_blk_size = 2;
	} else {
		mmc->max_blk_size = (caps[0] & SDHCI_MAX_BLOCK_MASK) >>
				SDHCI_MAX_BLOCK_SHIFT;
		if (mmc->max_blk_size >= 3) {
			pr_warn("%s: Invalid maximum block size, assuming 512 bytes\n",
				mmc_hostname(mmc));
			mmc->max_blk_size = 0;
		}
	}

	mmc->max_blk_size = 512 << mmc->max_blk_size;

	/*
	 * Maximum block count.
	 */
	mmc->max_blk_count = (host->quirks & SDHCI_QUIRK_NO_MULTIBLOCK) ? 1 : 65535;

	/*
	 * Init tasklets.
	 */
	tasklet_init(&host->finish_tasklet,
		sdhci_tasklet_finish, (unsigned long)host);

	setup_timer(&host->timer, sdhci_timeout_timer, (unsigned long)host);

	if (host->version >= SDHCI_SPEC_300) {
		init_waitqueue_head(&host->buf_ready_int);

		/* Initialize re-tuning timer */
		init_timer(&host->tuning_timer);
		host->tuning_timer.data = (unsigned long)host;
		host->tuning_timer.function = sdhci_tuning_timer;
	}

	host->flags |= SDHCI_HOST_IRQ_STATUS;

	sdhci_init(host, 0);

	ret = request_threaded_irq(host->irq, sdhci_irq, sdhci_thread_irq,
				   IRQF_SHARED,	mmc_hostname(mmc), host);
	if (ret) {
		pr_err("%s: Failed to request IRQ %d: %d\n",
		       mmc_hostname(mmc), host->irq, ret);
		goto untasklet;
	}

#ifdef CONFIG_MMC_DEBUG
	sdhci_dumpregs(host);
#endif

#ifdef SDHCI_USE_LEDS_CLASS
	if (!(host->quirks2 & SDHCI_QUIRK2_BROKEN_LED_CONTROL)) {
		snprintf(host->led_name, sizeof(host->led_name),
			"%s::", mmc_hostname(mmc));
		host->led.name = host->led_name;
		host->led.brightness = LED_OFF;
		host->led.default_trigger = mmc_hostname(mmc);
		host->led.brightness_set = sdhci_led_control;

		ret = led_classdev_register(mmc_dev(mmc), &host->led);
		if (ret) {
			pr_err("%s: Failed to register LED device: %d\n",
			       mmc_hostname(mmc), ret);
			goto reset;
		}
	}
#endif

	mmiowb();

	if (host->quirks2 & SDHCI_QUIRK2_TRACE_ON)
		sdhci_trace_init(host);

	if (host->quirks2 & SDHCI_QUIRK2_IGN_DATA_END_BIT_ERROR) {
		host->ier = (host->ier & ~SDHCI_INT_DATA_END_BIT);
		sdhci_writel(host, host->ier, SDHCI_INT_ENABLE);
		sdhci_writel(host, host->ier, SDHCI_SIGNAL_ENABLE);
	}

	if (mmc->caps2 &  MMC_CAP2_CMD_QUEUE) {
		bool dma64 = (host->flags & SDHCI_USE_ADMA_64BIT) ?
			true : false;
		ret = sdhci_cmdq_init(host, mmc, dma64);
		if (ret)
			pr_err("%s: CMDQ init: failed (%d)\n",
			       mmc_hostname(host->mmc), ret);
		else
			host->cq_host->ops = &sdhci_cmdq_ops;
	}
	pr_info("%s: SDHCI controller on %s [%s] using %s in %s mode\n",
		mmc_hostname(mmc), host->hw_name, dev_name(mmc_dev(mmc)),
		(host->flags & SDHCI_USE_ADMA) ?
		((host->flags & SDHCI_USE_ADMA_64BIT) ?
		"64-bit ADMA" : "32-bit ADMA") :
		((host->flags & SDHCI_USE_SDMA) ? "DMA" : "PIO"),
		((mmc->caps2 &  MMC_CAP2_CMD_QUEUE) && !ret) ?
		"CMDQ" : "legacy");

	sdhci_enable_card_detection(host);

	mmc_add_host(mmc);
	return 0;

#ifdef SDHCI_USE_LEDS_CLASS
reset:
	sdhci_do_reset(host, SDHCI_RESET_ALL);
	sdhci_writel(host, 0, SDHCI_INT_ENABLE);
	sdhci_writel(host, 0, SDHCI_SIGNAL_ENABLE);
	free_irq(host->irq, host);
#endif
untasklet:
	tasklet_kill(&host->finish_tasklet);

	return ret;
}

EXPORT_SYMBOL_GPL(sdhci_add_host);

void sdhci_remove_host(struct sdhci_host *host, int dead)
{
	struct mmc_host *mmc = host->mmc;
	unsigned long flags;

	if (dead) {
		spin_lock_irqsave(&host->lock, flags);

		host->flags |= SDHCI_DEVICE_DEAD;

		if (host->mrq) {
			pr_err("%s: Controller removed during "
				" transfer!\n", mmc_hostname(mmc));

			host->mrq->cmd->error = -ENOMEDIUM;
			tasklet_schedule(&host->finish_tasklet);
		}

		spin_unlock_irqrestore(&host->lock, flags);
	}

	sdhci_disable_card_detection(host);

	mmc_remove_host(host->mmc);

#ifdef SDHCI_USE_LEDS_CLASS
	if (!(host->quirks2 & SDHCI_QUIRK2_BROKEN_LED_CONTROL))
		led_classdev_unregister(&host->led);
#endif

	if (!dead)
		sdhci_do_reset(host, SDHCI_RESET_ALL);

	sdhci_writel(host, 0, SDHCI_INT_ENABLE);
	sdhci_writel(host, 0, SDHCI_SIGNAL_ENABLE);
	free_irq(host->irq, host);

	del_timer_sync(&host->timer);

	tasklet_kill(&host->finish_tasklet);

	if (!IS_ERR(mmc->supply.vmmc))
		regulator_disable(mmc->supply.vmmc);

	if (!IS_ERR(mmc->supply.vqmmc))
		regulator_disable(mmc->supply.vqmmc);

	if (host->adma_desc)
		dma_free_coherent(mmc_dev(host->mmc), host->adma_desc_sz,
				  host->adma_desc, host->adma_addr);
	if (host->align_buffer)
		dma_free_coherent(mmc_dev(host->mmc), host->align_buf_sz,
				  host->align_buffer, host->align_addr);

	host->adma_desc = NULL;
	host->align_buffer = NULL;
}

EXPORT_SYMBOL_GPL(sdhci_remove_host);

void sdhci_free_host(struct sdhci_host *host)
{
	mmc_free_host(host->mmc);
}

EXPORT_SYMBOL_GPL(sdhci_free_host);

/*****************************************************************************\
 *                                                                           *
 * Driver init/exit                                                          *
 *                                                                           *
\*****************************************************************************/

static int __init sdhci_drv_init(void)
{
	pr_info(DRIVER_NAME
		": Secure Digital Host Controller Interface driver\n");
	pr_info(DRIVER_NAME ": Copyright(c) Pierre Ossman\n");

	return 0;
}

static void __exit sdhci_drv_exit(void)
{
}

module_init(sdhci_drv_init);
module_exit(sdhci_drv_exit);

module_param(debug_quirks, uint, 0444);
module_param(debug_quirks2, uint, 0444);

MODULE_AUTHOR("Pierre Ossman <pierre@ossman.eu>");
MODULE_DESCRIPTION("Secure Digital Host Controller Interface core driver");
MODULE_LICENSE("GPL");

MODULE_PARM_DESC(debug_quirks, "Force certain quirks.");
MODULE_PARM_DESC(debug_quirks2, "Force certain other quirks.");<|MERGE_RESOLUTION|>--- conflicted
+++ resolved
@@ -101,97 +101,6 @@
 		mmc_hostname(mmc), mmc->parent->power.runtime_status,
 		atomic_read(&mmc->parent->power.usage_count),
 		mmc->parent->power.disable_depth);
-}
-
-void sdhci_trace_write(struct sdhci_host *host, int in_irq,
-			const char *fmt, ...)
-{
-	u64 ts = 0;
-	unsigned int idx;
-	va_list args;
-	struct sdhci_trace_event *event;
-
-	if (!(host->quirks2 & SDHCI_QUIRK2_TRACE_ON))
-		return;
-
-	if (!host->trace_buf.rbuf)
-		return;
-
-	/* To prevent taking a spinlock here an atomic increment
-	 * is used, and modulus is used to keep index within
-	 * array bounds. The cast to unsigned is necessary so
-	 * increment and rolover wraps to 0 correctly
-	 */
-	idx = ((unsigned int)atomic_inc_return(&host->trace_buf.wr_idx)) &
-			(SDHCI_TRACE_RBUF_NUM_EVENTS - 1);
-
-	/* Catch some unlikely machine specific wrap-around bug */
-	if (unlikely(idx > (SDHCI_TRACE_RBUF_NUM_EVENTS - 1)))
-		return;
-
-	/* No timestamp in irq to speed up logging as cpu_clock()
-	 * may have barriers
-	 */
-	if (!in_irq)
-		ts = cpu_clock(0);
-
-	event = &host->trace_buf.rbuf[idx];
-	va_start(args, fmt);
-	vscnprintf(event->data, SDHCI_TRACE_EVENT_DATA_SZ, fmt, args);
-	va_end(args);
-}
-
-#define SDHCI_TRACE(host, fmt, ...) \
-		sdhci_trace_write(host, 0, fmt, ##__VA_ARGS__)
-#define SDHCI_TRACE_IRQ(host, fmt, ...) \
-		sdhci_trace_write(host, 0, fmt, ##__VA_ARGS__)
-
-#ifdef CONFIG_MMC_SDHCI_RING_BUFFER
-static void sdhci_trace_init(struct sdhci_host *host)
-{
-	BUILD_BUG_ON_NOT_POWER_OF_2(SDHCI_TRACE_RBUF_NUM_EVENTS);
-
-
-	host->trace_buf.rbuf = (struct sdhci_trace_event *)
-				__get_free_pages(GFP_KERNEL|__GFP_ZERO,
-				SDHCI_TRACE_RBUF_SZ_ORDER);
-
-	if (!host->trace_buf.rbuf) {
-		pr_err("Unable to allocate trace for sdhci\n");
-		return;
-	}
-
-	atomic_set(&host->trace_buf.wr_idx, -1);
-}
-#else
-static void sdhci_trace_init(struct sdhci_host *host) {}
-#endif
-
-static void sdhci_dump_irq_buffer(struct sdhci_host *host)
-{
-	unsigned int idx, l;
-	unsigned int N = SDHCI_TRACE_RBUF_NUM_EVENTS - 1;
-	struct sdhci_trace_event *event;
-
-	if (!(host->quirks2 & SDHCI_QUIRK2_TRACE_ON))
-		return;
-
-	if (!host->trace_buf.rbuf)
-		return;
-
-	idx = ((unsigned int)atomic_read(&host->trace_buf.wr_idx)) & N;
-	l = (idx + 1) & N;
-
-	do {
-		event = &host->trace_buf.rbuf[l];
-		pr_crit("%s", (char *)event->data);
-		l = (l + 1) & N;
-		if (l == idx) {
-			event = &host->trace_buf.rbuf[l];
-			pr_crit("%s", (char *)event->data);
-			break;
-		}
-	} while (1);
 }
 
 static void sdhci_dumpregs(struct sdhci_host *host)
@@ -270,10 +179,6 @@
 		host->ops->dump_vendor_regs(host);
 	sdhci_dump_state(host);
 	pr_info(DRIVER_NAME ": ===========================================\n");
-<<<<<<< HEAD
-	sdhci_dump_irq_buffer(host);
-=======
->>>>>>> e045a95c
 }
 
 /*****************************************************************************\
@@ -1165,19 +1070,11 @@
 	/* Set the DMA boundary value and block size */
 	sdhci_set_blk_size_reg(host, data->blksz, SDHCI_DEFAULT_BOUNDARY_ARG);
 	sdhci_writew(host, data->blocks, SDHCI_BLOCK_COUNT);
-<<<<<<< HEAD
-	SDHCI_TRACE(host, "%lld: %s: %s: 0x28=0x%08x 0x3E=0x%08x\n",
-			ktime_to_ms(ktime_get()), __func__,
-			mmc_hostname(host->mmc),
-			sdhci_readb(host, SDHCI_HOST_CONTROL),
-			sdhci_readw(host, SDHCI_HOST_CONTROL2));
-=======
 	MMC_TRACE(host->mmc,
 		"%s: 0x28=0x%08x 0x3E=0x%08x 0x06=0x%08x\n", __func__,
 		sdhci_readb(host, SDHCI_HOST_CONTROL),
 		sdhci_readw(host, SDHCI_HOST_CONTROL2),
 		sdhci_readw(host, SDHCI_BLOCK_COUNT));
->>>>>>> e045a95c
 }
 
 static void sdhci_set_transfer_mode(struct sdhci_host *host,
@@ -1227,11 +1124,6 @@
 	if (host->flags & SDHCI_REQ_USE_DMA)
 		mode |= SDHCI_TRNS_DMA;
 
-	SDHCI_TRACE(host, "%lld: %s: %s: 0x00=0x%08x\n",
-			ktime_to_ms(ktime_get()), __func__,
-			mmc_hostname(host->mmc),
-			sdhci_readw(host, SDHCI_ARGUMENT2));
-
 	sdhci_writew(host, mode, SDHCI_TRANSFER_MODE);
 	MMC_TRACE(host->mmc, "%s: 0x00=0x%08x 0x0C=0x%08x\n", __func__,
 		sdhci_readw(host, SDHCI_ARGUMENT2),
@@ -1247,15 +1139,8 @@
 	data = host->data;
 	host->data = NULL;
 
-<<<<<<< HEAD
-	SDHCI_TRACE(host, "%lld: %s: %s: 0x24=0x%08x",
-			ktime_to_ms(ktime_get()), __func__,
-			mmc_hostname(host->mmc),
-			sdhci_readl(host, SDHCI_PRESENT_STATE));
-=======
 	MMC_TRACE(host->mmc, "%s: 0x24=0x%08x\n", __func__,
 		sdhci_readl(host, SDHCI_PRESENT_STATE));
->>>>>>> e045a95c
 	if (host->flags & SDHCI_REQ_USE_DMA) {
 		if (host->flags & SDHCI_USE_ADMA)
 			sdhci_adma_table_post(host, data);
@@ -1388,13 +1273,6 @@
 		sdhci_readw(host, SDHCI_TRANSFER_MODE),
 		sdhci_readw(host, SDHCI_COMMAND));
 	sdhci_writew(host, SDHCI_MAKE_CMD(cmd->opcode, flags), SDHCI_COMMAND);
-	SDHCI_TRACE(host,
-		"%lld: %s: %s: updated 0x8=0x%08x 0xC=0x%08x 0xE=0x%08x\n",
-			ktime_to_ms(ktime_get()), __func__,
-			mmc_hostname(host->mmc),
-			sdhci_readl(host, SDHCI_ARGUMENT),
-			sdhci_readw(host, SDHCI_TRANSFER_MODE),
-			sdhci_readw(host, SDHCI_COMMAND));
 }
 EXPORT_SYMBOL_GPL(sdhci_send_command);
 
@@ -2464,10 +2342,6 @@
 				return -EIO;
 			}
 		}
-		SDHCI_TRACE(host, "%lld: %s: %s: 0x24=0x%08x",
-			    ktime_to_ms(ktime_get()), __func__,
-			    mmc_hostname(host->mmc),
-			    sdhci_readl(host, SDHCI_PRESENT_STATE));
 
 		/*
 		 * Enable 1.8V Signal Enable in the Host Control2
@@ -3026,7 +2900,6 @@
 		auto_cmd_status = host->auto_cmd_err_sts;
 		pr_err_ratelimited("%s: %s: AUTO CMD err sts 0x%08x\n",
 			mmc_hostname(host->mmc), __func__, auto_cmd_status);
-
 		if (auto_cmd_status & (SDHCI_AUTO_CMD12_NOT_EXEC |
 				       SDHCI_AUTO_CMD_INDEX_ERR |
 				       SDHCI_AUTO_CMD_ENDBIT_ERR))
@@ -3165,18 +3038,6 @@
 		 * above in sdhci_cmd_irq().
 		 */
 		if (host->cmd && (host->cmd->flags & MMC_RSP_BUSY)) {
-<<<<<<< HEAD
-			if (intmask & SDHCI_INT_DATA_TIMEOUT) {
-				host->cmd->error = -ETIMEDOUT;
-				pr_err("%s: Got INT_DATA_TIMEOUT for busy command (%d)\n",
-						mmc_hostname(host->mmc),
-						host->cmd->opcode);
-				sdhci_dumpregs(host);
-				tasklet_schedule(&host->finish_tasklet);
-				return;
-			}
-=======
->>>>>>> e045a95c
 			if (intmask & SDHCI_INT_DATA_END) {
 				/*
 				 * Some cards handle busy-end interrupt
@@ -3361,14 +3222,6 @@
 		spin_unlock(&host->lock);
 		return IRQ_NONE;
 	}
-	SDHCI_TRACE(host,
-		"%lld: %s: %s: resp 0: 0x%08x resp 1: 0x%08x resp 2: 0x%08x resp 3: 0x%08x\n",
-		    ktime_to_ms(ktime_get()), __func__,
-		    mmc_hostname(host->mmc),
-		    sdhci_readl(host, SDHCI_RESPONSE),
-		    sdhci_readl(host, SDHCI_RESPONSE + 0x4),
-		    sdhci_readl(host, SDHCI_RESPONSE + 0x8),
-		    sdhci_readl(host, SDHCI_RESPONSE + 0xC));
 
 	if (!(!host->mmc->clk_gated && host->clock) && host->mmc->card &&
 			mmc_card_sdio(host->mmc->card)) {
@@ -3412,14 +3265,8 @@
 				goto out;
 		}
 
-<<<<<<< HEAD
-		SDHCI_TRACE_IRQ(host, "%s: %s: intmask: 0x%x\n",
-				__func__,
-				mmc_hostname(host->mmc), intmask);
-=======
 		MMC_TRACE(host->mmc,
 			"%s: intmask: 0x%x\n", __func__, intmask);
->>>>>>> e045a95c
 
 		if (intmask & SDHCI_INT_AUTO_CMD_ERR)
 			host->auto_cmd_err_sts = sdhci_readw(host,
@@ -4534,9 +4381,6 @@
 
 	mmiowb();
 
-	if (host->quirks2 & SDHCI_QUIRK2_TRACE_ON)
-		sdhci_trace_init(host);
-
 	if (host->quirks2 & SDHCI_QUIRK2_IGN_DATA_END_BIT_ERROR) {
 		host->ier = (host->ier & ~SDHCI_INT_DATA_END_BIT);
 		sdhci_writel(host, host->ier, SDHCI_INT_ENABLE);

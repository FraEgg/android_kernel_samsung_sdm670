/*
 *  linux/drivers/mmc/card/queue.c
 *
 *  Copyright (C) 2003 Russell King, All Rights Reserved.
 *  Copyright 2006-2007 Pierre Ossman
 *
 * This program is free software; you can redistribute it and/or modify
 * it under the terms of the GNU General Public License version 2 as
 * published by the Free Software Foundation.
 *
 */
#include <linux/slab.h>
#include <linux/module.h>
#include <linux/blkdev.h>
#include <linux/freezer.h>
#include <linux/kthread.h>
#include <linux/scatterlist.h>
#include <linux/dma-mapping.h>
#include <linux/bitops.h>
#include <linux/delay.h>

#include <linux/mmc/card.h>
#include <linux/mmc/host.h>
#include <linux/sched/rt.h>

#include "queue.h"
#include "block.h"

#define MMC_QUEUE_BOUNCESZ	65536

/*
 * Based on benchmark tests the default num of requests to trigger the write
 * packing was determined, to keep the read latency as low as possible and
 * manage to keep the high write throughput.
 */
#define DEFAULT_NUM_REQS_TO_START_PACK 17

/*
 * Prepare a MMC request. This just filters out odd stuff.
 */
static int mmc_prep_request(struct request_queue *q, struct request *req)
{
	struct mmc_queue *mq = q->queuedata;

	/*
	 * We only like normal block requests and discards.
	 */
	if (req->cmd_type != REQ_TYPE_FS && req_op(req) != REQ_OP_DISCARD &&
	    req_op(req) != REQ_OP_SECURE_ERASE) {
		blk_dump_rq_flags(req, "MMC bad request");
		return BLKPREP_KILL;
	}

	if (mq && (mmc_card_removed(mq->card) || mmc_access_rpmb(mq)))
		return BLKPREP_KILL;

	req->cmd_flags |= REQ_DONTPREP;

	return BLKPREP_OK;
}

static struct request *mmc_peek_request(struct mmc_queue *mq)
{
	struct request_queue *q = mq->queue;
	mq->cmdq_req_peeked = NULL;

	spin_lock_irq(q->queue_lock);
	if (!blk_queue_stopped(q))
		mq->cmdq_req_peeked = blk_peek_request(q);
	spin_unlock_irq(q->queue_lock);

	return mq->cmdq_req_peeked;
}

static bool mmc_check_blk_queue_start_tag(struct request_queue *q,
					  struct request *req)
{
	int ret;

	spin_lock_irq(q->queue_lock);
	ret = blk_queue_start_tag(q, req);
	spin_unlock_irq(q->queue_lock);

	return !!ret;
}

static inline void mmc_cmdq_ready_wait(struct mmc_host *host,
					struct mmc_queue *mq)
{
	struct mmc_cmdq_context_info *ctx = &host->cmdq_ctx;
	struct request_queue *q = mq->queue;

	/*
	 * Wait until all of the following conditions are true:
	 * 1. There is a request pending in the block layer queue
	 *    to be processed.
	 * 2. If the peeked request is flush/discard then there shouldn't
	 *    be any other direct command active.
	 * 3. cmdq state should be unhalted.
	 * 4. cmdq state shouldn't be in error state.
	 * 5. There is no outstanding RPMB request pending.
	 * 6. free tag available to process the new request.
	 *    (This must be the last condtion to check)
	 */
	wait_event(ctx->wait, kthread_should_stop()
		|| (mmc_peek_request(mq) &&
		!(mmc_req_is_special(mq->cmdq_req_peeked)
		  && test_bit(CMDQ_STATE_DCMD_ACTIVE, &ctx->curr_state))
		&& !(!host->card->part_curr && !mmc_card_suspended(host->card)
		     && mmc_host_halt(host))
		&& !(!host->card->part_curr && mmc_host_cq_disable(host) &&
			!mmc_card_suspended(host->card))
		&& !test_bit(CMDQ_STATE_ERR, &ctx->curr_state)
		&& !atomic_read(&host->rpmb_req_pending)
		&& !mmc_check_blk_queue_start_tag(q, mq->cmdq_req_peeked)));
}

static int mmc_cmdq_thread(void *d)
{
	struct mmc_queue *mq = d;
	struct mmc_card *card = mq->card;

	struct mmc_host *host = card->host;

	current->flags |= PF_MEMALLOC;
	if (card->host->wakeup_on_idle)
		set_wake_up_idle(true);

	while (1) {
		int ret = 0;

		mmc_cmdq_ready_wait(host, mq);
		if (kthread_should_stop())
			break;

		ret = mq->cmdq_issue_fn(mq, mq->cmdq_req_peeked);
		/*
		 * Don't requeue if issue_fn fails.
		 * Recovery will be come by completion softirq
		 * Also we end the request if there is a partition switch error,
		 * so we should not requeue the request here.
		 */
	} /* loop */

	return 0;
}

static int mmc_queue_thread(void *d)
{
	struct mmc_queue *mq = d;
	struct request_queue *q = mq->queue;
	struct mmc_card *card = mq->card;
	struct sched_param scheduler_params = {0};

	scheduler_params.sched_priority = 1;

	sched_setscheduler(current, SCHED_FIFO, &scheduler_params);

	current->flags |= PF_MEMALLOC;
	if (card->host->wakeup_on_idle)
		set_wake_up_idle(true);

	down(&mq->thread_sem);
	do {
		struct request *req = NULL;

		spin_lock_irq(q->queue_lock);
		set_current_state(TASK_INTERRUPTIBLE);
		req = blk_fetch_request(q);
		mq->mqrq_cur->req = req;
		spin_unlock_irq(q->queue_lock);

		if (req || mq->mqrq_prev->req) {
			bool req_is_special = mmc_req_is_special(req);

			set_current_state(TASK_RUNNING);
			mmc_blk_issue_rq(mq, req);
			cond_resched();
			if (test_bit(MMC_QUEUE_NEW_REQUEST, &mq->flags)) {
				clear_bit(MMC_QUEUE_NEW_REQUEST, &mq->flags);
				continue; /* fetch again */
			}

			/*
			 * Current request becomes previous request
			 * and vice versa.
			 * In case of special requests, current request
			 * has been finished. Do not assign it to previous
			 * request.
			 */
			if (req_is_special)
				mq->mqrq_cur->req = NULL;

			mq->mqrq_prev->brq.mrq.data = NULL;
			mq->mqrq_prev->req = NULL;
			swap(mq->mqrq_prev, mq->mqrq_cur);
		} else {
			if (kthread_should_stop()) {
				set_current_state(TASK_RUNNING);
				break;
			}
			up(&mq->thread_sem);
			schedule();
			down(&mq->thread_sem);
		}
	} while (1);
	up(&mq->thread_sem);

	return 0;
}

static void mmc_cmdq_dispatch_req(struct request_queue *q)
{
	struct mmc_queue *mq = q->queuedata;

	wake_up(&mq->card->host->cmdq_ctx.wait);
}

/*
 * Generic MMC request handler.  This is called for any queue on a
 * particular host.  When the host is not busy, we look for a request
 * on any queue on this host, and attempt to issue it.  This may
 * not be the queue we were asked to process.
 */
static void mmc_request_fn(struct request_queue *q)
{
	struct mmc_queue *mq = q->queuedata;
	struct request *req;
	unsigned long flags;
	struct mmc_context_info *cntx;

	if (!mq) {
		while ((req = blk_fetch_request(q)) != NULL) {
			req->cmd_flags |= REQ_QUIET;
			__blk_end_request_all(req, -EIO);
		}
		return;
	}

	cntx = &mq->card->host->context_info;
	if (!mq->mqrq_cur->req && mq->mqrq_prev->req) {
		/*
		 * New MMC request arrived when MMC thread may be
		 * blocked on the previous request to be complete
		 * with no current request fetched
		 */
		spin_lock_irqsave(&cntx->lock, flags);
		if (cntx->is_waiting_last_req) {
			cntx->is_new_req = true;
			wake_up_interruptible(&cntx->wait);
		}
		spin_unlock_irqrestore(&cntx->lock, flags);
	} else if (!mq->mqrq_cur->req && !mq->mqrq_prev->req)
		wake_up_process(mq->thread);
}

static struct scatterlist *mmc_alloc_sg(int sg_len, int *err)
{
	struct scatterlist *sg;

	sg = kmalloc(sizeof(struct scatterlist)*sg_len, GFP_KERNEL);
	if (!sg)
		*err = -ENOMEM;
	else {
		*err = 0;
		sg_init_table(sg, sg_len);
	}

	return sg;
}

static void mmc_queue_setup_discard(struct request_queue *q,
				    struct mmc_card *card)
{
	unsigned max_discard;

	max_discard = mmc_calc_max_discard(card);
	if (!max_discard)
		return;

	queue_flag_set_unlocked(QUEUE_FLAG_DISCARD, q);
	blk_queue_max_discard_sectors(q, max_discard);
	if (card->erased_byte == 0 && !mmc_can_discard(card))
		q->limits.discard_zeroes_data = 1;
	q->limits.discard_granularity = card->pref_erase << 9;
	/* granularity must not be greater than max. discard */
	if (card->pref_erase > max_discard)
		q->limits.discard_granularity = 0;
	if (mmc_can_secure_erase_trim(card))
		queue_flag_set_unlocked(QUEUE_FLAG_SECERASE, q);
}

/**
 * mmc_blk_cmdq_setup_queue
 * @mq: mmc queue
 * @card: card to attach to this queue
 *
 * Setup queue for CMDQ supporting MMC card
 */
void mmc_cmdq_setup_queue(struct mmc_queue *mq, struct mmc_card *card)
{
	u64 limit = BLK_BOUNCE_HIGH;
	struct mmc_host *host = card->host;

	if (mmc_dev(host)->dma_mask && *mmc_dev(host)->dma_mask)
		limit = *mmc_dev(host)->dma_mask;

	queue_flag_set_unlocked(QUEUE_FLAG_NONROT, mq->queue);
	if (mmc_can_erase(card))
		mmc_queue_setup_discard(mq->queue, card);

	blk_queue_bounce_limit(mq->queue, limit);
	blk_queue_max_hw_sectors(mq->queue, min(host->max_blk_count,
						host->max_req_size / 512));
	blk_queue_max_segment_size(mq->queue, host->max_seg_size);
	blk_queue_max_segments(mq->queue, host->max_segs);
<<<<<<< HEAD
	if(host->inlinecrypt_support)
=======
	if (host->inlinecrypt_support)
>>>>>>> 29884ecb
		queue_flag_set_unlocked(QUEUE_FLAG_INLINECRYPT, mq->queue);
}

/**
 * mmc_init_queue - initialise a queue structure.
 * @mq: mmc queue
 * @card: mmc card to attach this queue
 * @lock: queue lock
 * @subname: partition subname
 *
 * Initialise a MMC card request queue.
 */
int mmc_init_queue(struct mmc_queue *mq, struct mmc_card *card,
		   spinlock_t *lock, const char *subname, int area_type)
{
	struct mmc_host *host = card->host;
	u64 limit = BLK_BOUNCE_HIGH;
	int ret;
	struct mmc_queue_req *mqrq_cur = &mq->mqrq[0];
	struct mmc_queue_req *mqrq_prev = &mq->mqrq[1];

	if (mmc_dev(host)->dma_mask && *mmc_dev(host)->dma_mask)
		limit = (u64)dma_max_pfn(mmc_dev(host)) << PAGE_SHIFT;

	mq->card = card;
	if (card->ext_csd.cmdq_support &&
	    (area_type == MMC_BLK_DATA_AREA_MAIN)) {
		mq->queue = blk_init_queue(mmc_cmdq_dispatch_req, lock);
		if (!mq->queue)
			return -ENOMEM;
		mmc_cmdq_setup_queue(mq, card);
		ret = mmc_cmdq_init(mq, card);
		if (ret) {
			pr_err("%s: %d: cmdq: unable to set-up\n",
			       mmc_hostname(card->host), ret);
			blk_cleanup_queue(mq->queue);
		} else {
			sema_init(&mq->thread_sem, 1);
			/* hook for pm qos cmdq init */
			if (card->host->cmdq_ops->init)
				card->host->cmdq_ops->init(card->host);
			mq->queue->queuedata = mq;
			mq->thread = kthread_run(mmc_cmdq_thread, mq,
						 "mmc-cmdqd/%d%s",
						 host->index,
						 subname ? subname : "");
			if (IS_ERR(mq->thread)) {
				pr_err("%s: %d: cmdq: failed to start mmc-cmdqd thread\n",
						mmc_hostname(card->host), ret);
				ret = PTR_ERR(mq->thread);
			}

			return ret;
		}
	}

	mq->queue = blk_init_queue(mmc_request_fn, lock);
	if (!mq->queue)
		return -ENOMEM;

	mq->mqrq_cur = mqrq_cur;
	mq->mqrq_prev = mqrq_prev;
	mq->queue->queuedata = mq;
	mq->num_wr_reqs_to_start_packing =
		min_t(int, (int)card->ext_csd.max_packed_writes,
		     DEFAULT_NUM_REQS_TO_START_PACK);

	blk_queue_prep_rq(mq->queue, mmc_prep_request);
	queue_flag_set_unlocked(QUEUE_FLAG_NONROT, mq->queue);
	queue_flag_clear_unlocked(QUEUE_FLAG_ADD_RANDOM, mq->queue);
	if (mmc_can_erase(card))
		mmc_queue_setup_discard(mq->queue, card);

#ifdef CONFIG_MMC_BLOCK_BOUNCE
	if (host->max_segs == 1) {
		unsigned int bouncesz;

		bouncesz = MMC_QUEUE_BOUNCESZ;

		if (bouncesz > host->max_req_size)
			bouncesz = host->max_req_size;
		if (bouncesz > host->max_seg_size)
			bouncesz = host->max_seg_size;
		if (bouncesz > (host->max_blk_count * 512))
			bouncesz = host->max_blk_count * 512;

		if (bouncesz > 512) {
			mqrq_cur->bounce_buf = kmalloc(bouncesz, GFP_KERNEL);
			if (!mqrq_cur->bounce_buf) {
				pr_warn("%s: unable to allocate bounce cur buffer\n",
					mmc_card_name(card));
			} else {
				mqrq_prev->bounce_buf =
						kmalloc(bouncesz, GFP_KERNEL);
				if (!mqrq_prev->bounce_buf) {
					pr_warn("%s: unable to allocate bounce prev buffer\n",
						mmc_card_name(card));
					kfree(mqrq_cur->bounce_buf);
					mqrq_cur->bounce_buf = NULL;
				}
			}
		}

		if (mqrq_cur->bounce_buf && mqrq_prev->bounce_buf) {
			blk_queue_bounce_limit(mq->queue, BLK_BOUNCE_ANY);
			blk_queue_max_hw_sectors(mq->queue, bouncesz / 512);
			blk_queue_max_segments(mq->queue, bouncesz / 512);
			blk_queue_max_segment_size(mq->queue, bouncesz);

			mqrq_cur->sg = mmc_alloc_sg(1, &ret);
			if (ret)
				goto cleanup_queue;

			mqrq_cur->bounce_sg =
				mmc_alloc_sg(bouncesz / 512, &ret);
			if (ret)
				goto cleanup_queue;

			mqrq_prev->sg = mmc_alloc_sg(1, &ret);
			if (ret)
				goto cleanup_queue;

			mqrq_prev->bounce_sg =
				mmc_alloc_sg(bouncesz / 512, &ret);
			if (ret)
				goto cleanup_queue;
		}
	}
#endif

	if (!mqrq_cur->bounce_buf && !mqrq_prev->bounce_buf) {
		unsigned int max_segs = host->max_segs;

		blk_queue_bounce_limit(mq->queue, limit);
		blk_queue_max_hw_sectors(mq->queue,
			min(host->max_blk_count, host->max_req_size / 512));
		blk_queue_max_segment_size(mq->queue, host->max_seg_size);
retry:
		blk_queue_max_segments(mq->queue, host->max_segs);

		mqrq_cur->sg = mmc_alloc_sg(host->max_segs, &ret);
		if (ret == -ENOMEM)
			goto cur_sg_alloc_failed;
		else if (ret)
			goto cleanup_queue;

		mqrq_prev->sg = mmc_alloc_sg(host->max_segs, &ret);
		if (ret == -ENOMEM)
			goto prev_sg_alloc_failed;
		else if (ret)
			goto cleanup_queue;

		goto success;

prev_sg_alloc_failed:
		kfree(mqrq_cur->sg);
		mqrq_cur->sg = NULL;
cur_sg_alloc_failed:
		host->max_segs /= 2;
		if (host->max_segs) {
			goto retry;
		} else {
			host->max_segs = max_segs;
			goto cleanup_queue;
		}
	}

success:
	sema_init(&mq->thread_sem, 1);

<<<<<<< HEAD
	if(host->inlinecrypt_support)
=======
	if (host->inlinecrypt_support)
>>>>>>> 29884ecb
		queue_flag_set_unlocked(QUEUE_FLAG_INLINECRYPT, mq->queue);

	/* hook for pm qos legacy init */
	if (card->host->ops->init)
		card->host->ops->init(card->host);

	mq->thread = kthread_run(mmc_queue_thread, mq, "mmcqd/%d%s",
		host->index, subname ? subname : "");

	if (IS_ERR(mq->thread)) {
		ret = PTR_ERR(mq->thread);
		goto free_bounce_sg;
	}

	return 0;
 free_bounce_sg:
	kfree(mqrq_cur->bounce_sg);
	mqrq_cur->bounce_sg = NULL;
	kfree(mqrq_prev->bounce_sg);
	mqrq_prev->bounce_sg = NULL;

 cleanup_queue:
	kfree(mqrq_cur->sg);
	mqrq_cur->sg = NULL;
	kfree(mqrq_cur->bounce_buf);
	mqrq_cur->bounce_buf = NULL;

	kfree(mqrq_prev->sg);
	mqrq_prev->sg = NULL;
	kfree(mqrq_prev->bounce_buf);
	mqrq_prev->bounce_buf = NULL;

	blk_cleanup_queue(mq->queue);
	return ret;
}

void mmc_cleanup_queue(struct mmc_queue *mq)
{
	struct request_queue *q = mq->queue;
	unsigned long flags;
	struct mmc_queue_req *mqrq_cur = mq->mqrq_cur;
	struct mmc_queue_req *mqrq_prev = mq->mqrq_prev;

	/* Make sure the queue isn't suspended, as that will deadlock */
	mmc_queue_resume(mq);

	/* Then terminate our worker thread */
	kthread_stop(mq->thread);

	/* Empty the queue */
	spin_lock_irqsave(q->queue_lock, flags);
	q->queuedata = NULL;
	blk_start_queue(q);
	spin_unlock_irqrestore(q->queue_lock, flags);

	kfree(mqrq_cur->bounce_sg);
	mqrq_cur->bounce_sg = NULL;

	kfree(mqrq_cur->sg);
	mqrq_cur->sg = NULL;

	kfree(mqrq_cur->bounce_buf);
	mqrq_cur->bounce_buf = NULL;

	kfree(mqrq_prev->bounce_sg);
	mqrq_prev->bounce_sg = NULL;

	kfree(mqrq_prev->sg);
	mqrq_prev->sg = NULL;

	kfree(mqrq_prev->bounce_buf);
	mqrq_prev->bounce_buf = NULL;

	mq->card = NULL;
}
EXPORT_SYMBOL(mmc_cleanup_queue);

int mmc_packed_init(struct mmc_queue *mq, struct mmc_card *card)
{
	struct mmc_queue_req *mqrq_cur = &mq->mqrq[0];
	struct mmc_queue_req *mqrq_prev = &mq->mqrq[1];
	int ret = 0;


	mqrq_cur->packed = kzalloc(sizeof(struct mmc_packed), GFP_KERNEL);
	if (!mqrq_cur->packed) {
		pr_warn("%s: unable to allocate packed cmd for mqrq_cur\n",
			mmc_card_name(card));
		ret = -ENOMEM;
		goto out;
	}

	mqrq_prev->packed = kzalloc(sizeof(struct mmc_packed), GFP_KERNEL);
	if (!mqrq_prev->packed) {
		pr_warn("%s: unable to allocate packed cmd for mqrq_prev\n",
			mmc_card_name(card));
		kfree(mqrq_cur->packed);
		mqrq_cur->packed = NULL;
		ret = -ENOMEM;
		goto out;
	}

	INIT_LIST_HEAD(&mqrq_cur->packed->list);
	INIT_LIST_HEAD(&mqrq_prev->packed->list);

out:
	return ret;
}

void mmc_packed_clean(struct mmc_queue *mq)
{
	struct mmc_queue_req *mqrq_cur = &mq->mqrq[0];
	struct mmc_queue_req *mqrq_prev = &mq->mqrq[1];

	kfree(mqrq_cur->packed);
	mqrq_cur->packed = NULL;
	kfree(mqrq_prev->packed);
	mqrq_prev->packed = NULL;
}

static void mmc_cmdq_softirq_done(struct request *rq)
{
	struct mmc_queue *mq = rq->q->queuedata;

	mq->cmdq_complete_fn(rq);
}

static void mmc_cmdq_error_work(struct work_struct *work)
{
	struct mmc_queue *mq = container_of(work, struct mmc_queue,
					    cmdq_err_work);

	mq->cmdq_error_fn(mq);
}

enum blk_eh_timer_return mmc_cmdq_rq_timed_out(struct request *req)
{
	struct mmc_queue *mq = req->q->queuedata;

	pr_err("%s: request with tag: %d flags: 0x%llx timed out\n",
	       mmc_hostname(mq->card->host), req->tag, req->cmd_flags);

	return mq->cmdq_req_timed_out(req);
}

int mmc_cmdq_init(struct mmc_queue *mq, struct mmc_card *card)
{
	int i, ret = 0;
	/* one slot is reserved for dcmd requests */
	int q_depth = card->ext_csd.cmdq_depth - 1;

	card->cmdq_init = false;
	if (!(card->host->caps2 & MMC_CAP2_CMD_QUEUE)) {
		ret = -ENOTSUPP;
		goto out;
	}

	init_waitqueue_head(&card->host->cmdq_ctx.queue_empty_wq);
	init_waitqueue_head(&card->host->cmdq_ctx.wait);

	mq->mqrq_cmdq = kzalloc(
			sizeof(struct mmc_queue_req) * q_depth, GFP_KERNEL);
	if (!mq->mqrq_cmdq) {
		pr_warn("%s: unable to allocate mqrq's for q_depth %d\n",
			mmc_card_name(card), q_depth);
		ret = -ENOMEM;
		goto out;
	}

	/* sg is allocated for data request slots only */
	for (i = 0; i < q_depth; i++) {
		mq->mqrq_cmdq[i].sg = mmc_alloc_sg(card->host->max_segs, &ret);
		if (ret) {
			pr_warn("%s: unable to allocate cmdq sg of size %d\n",
				mmc_card_name(card),
				card->host->max_segs);
			goto free_mqrq_sg;
		}
	}

	ret = blk_queue_init_tags(mq->queue, q_depth, NULL, BLK_TAG_ALLOC_FIFO);
	if (ret) {
		pr_warn("%s: unable to allocate cmdq tags %d\n",
				mmc_card_name(card), q_depth);
		goto free_mqrq_sg;
	}

	blk_queue_softirq_done(mq->queue, mmc_cmdq_softirq_done);
	INIT_WORK(&mq->cmdq_err_work, mmc_cmdq_error_work);
	init_completion(&mq->cmdq_shutdown_complete);
	init_completion(&mq->cmdq_pending_req_done);

	blk_queue_rq_timed_out(mq->queue, mmc_cmdq_rq_timed_out);
	blk_queue_rq_timeout(mq->queue, 120 * HZ);
	card->cmdq_init = true;

	goto out;

free_mqrq_sg:
	for (i = 0; i < q_depth; i++)
		kfree(mq->mqrq_cmdq[i].sg);
	kfree(mq->mqrq_cmdq);
	mq->mqrq_cmdq = NULL;
out:
	return ret;
}

void mmc_cmdq_clean(struct mmc_queue *mq, struct mmc_card *card)
{
	int i;
	int q_depth = card->ext_csd.cmdq_depth - 1;

	blk_free_tags(mq->queue->queue_tags);
	mq->queue->queue_tags = NULL;
	blk_queue_free_tags(mq->queue);

	for (i = 0; i < q_depth; i++)
		kfree(mq->mqrq_cmdq[i].sg);
	kfree(mq->mqrq_cmdq);
	mq->mqrq_cmdq = NULL;
}

/**
 * mmc_queue_suspend - suspend a MMC request queue
 * @mq: MMC queue to suspend
 * @wait: Wait till MMC request queue is empty
 *
 * Stop the block request queue, and wait for our thread to
 * complete any outstanding requests.  This ensures that we
 * won't suspend while a request is being processed.
 */
int mmc_queue_suspend(struct mmc_queue *mq, int wait)
{
	struct request_queue *q = mq->queue;
	unsigned long flags;
	int rc = 0;
	struct mmc_card *card = mq->card;
	struct request *req;

	if (card->cmdq_init && blk_queue_tagged(q)) {
		struct mmc_host *host = card->host;

		if (test_and_set_bit(MMC_QUEUE_SUSPENDED, &mq->flags))
			goto out;

		if (wait) {

			/*
			 * After blk_stop_queue is called, wait for all
			 * active_reqs to complete.
			 * Then wait for cmdq thread to exit before calling
			 * cmdq shutdown to avoid race between issuing
			 * requests and shutdown of cmdq.
			 */
			spin_lock_irqsave(q->queue_lock, flags);
			blk_stop_queue(q);
			spin_unlock_irqrestore(q->queue_lock, flags);

			if (host->cmdq_ctx.active_reqs)
				wait_for_completion(
						&mq->cmdq_shutdown_complete);
			kthread_stop(mq->thread);
			mq->cmdq_shutdown(mq);
		} else {
			spin_lock_irqsave(q->queue_lock, flags);
			blk_stop_queue(q);
			wake_up(&host->cmdq_ctx.wait);
			req = blk_peek_request(q);
			if (req || mq->cmdq_req_peeked ||
			    host->cmdq_ctx.active_reqs) {
				clear_bit(MMC_QUEUE_SUSPENDED, &mq->flags);
				blk_start_queue(q);
				rc = -EBUSY;
			}
			spin_unlock_irqrestore(q->queue_lock, flags);
		}

		goto out;
	}

	if (!(test_and_set_bit(MMC_QUEUE_SUSPENDED, &mq->flags))) {
		if (!wait) {
			/* suspend/stop the queue in case of suspend */
			spin_lock_irqsave(q->queue_lock, flags);
			blk_stop_queue(q);
			spin_unlock_irqrestore(q->queue_lock, flags);
		} else {
			/* shutdown the queue in case of shutdown/reboot */
			blk_cleanup_queue(q);
		}

		rc = down_trylock(&mq->thread_sem);
		if (rc && !wait) {
			/*
			 * Failed to take the lock so better to abort the
			 * suspend because mmcqd thread is processing requests.
			 */
			clear_bit(MMC_QUEUE_SUSPENDED, &mq->flags);
			spin_lock_irqsave(q->queue_lock, flags);
			blk_start_queue(q);
			spin_unlock_irqrestore(q->queue_lock, flags);
			rc = -EBUSY;
		} else if (rc && wait) {
			down(&mq->thread_sem);
			rc = 0;
		}
	}
out:
	return rc;
}

/**
 * mmc_queue_resume - resume a previously suspended MMC request queue
 * @mq: MMC queue to resume
 */
void mmc_queue_resume(struct mmc_queue *mq)
{
	struct request_queue *q = mq->queue;
	struct mmc_card *card = mq->card;
	unsigned long flags;

	if (test_and_clear_bit(MMC_QUEUE_SUSPENDED, &mq->flags)) {

		if (!(card->cmdq_init && blk_queue_tagged(q)))
			up(&mq->thread_sem);

		spin_lock_irqsave(q->queue_lock, flags);
		blk_start_queue(q);
		spin_unlock_irqrestore(q->queue_lock, flags);
	}
}

static unsigned int mmc_queue_packed_map_sg(struct mmc_queue *mq,
					    struct mmc_packed *packed,
					    struct scatterlist *sg,
					    enum mmc_packed_type cmd_type)
{
	struct scatterlist *__sg = sg;
	unsigned int sg_len = 0;
	struct request *req;

	if (mmc_packed_wr(cmd_type)) {
		unsigned int hdr_sz = mmc_large_sector(mq->card) ? 4096 : 512;
		unsigned int max_seg_sz = queue_max_segment_size(mq->queue);
		unsigned int len, remain, offset = 0;
		u8 *buf = (u8 *)packed->cmd_hdr;

		remain = hdr_sz;
		do {
			len = min(remain, max_seg_sz);
			sg_set_buf(__sg, buf + offset, len);
			offset += len;
			remain -= len;
			sg_unmark_end(__sg++);
			sg_len++;
		} while (remain);
	}

	list_for_each_entry(req, &packed->list, queuelist) {
		sg_len += blk_rq_map_sg(mq->queue, req, __sg);
		__sg = sg + (sg_len - 1);
		sg_unmark_end(__sg++);
	}
	sg_mark_end(sg + (sg_len - 1));
	return sg_len;
}

/*
 * Prepare the sg list(s) to be handed of to the host driver
 */
unsigned int mmc_queue_map_sg(struct mmc_queue *mq, struct mmc_queue_req *mqrq)
{
	unsigned int sg_len;
	size_t buflen;
	struct scatterlist *sg;
	enum mmc_packed_type cmd_type;
	int i;

	cmd_type = mqrq->cmd_type;

	if (!mqrq->bounce_buf) {
		if (mmc_packed_cmd(cmd_type))
			return mmc_queue_packed_map_sg(mq, mqrq->packed,
						       mqrq->sg, cmd_type);
		else
			return blk_rq_map_sg(mq->queue, mqrq->req, mqrq->sg);
	}

	BUG_ON(!mqrq->bounce_sg);

	if (mmc_packed_cmd(cmd_type))
		sg_len = mmc_queue_packed_map_sg(mq, mqrq->packed,
						 mqrq->bounce_sg, cmd_type);
	else
		sg_len = blk_rq_map_sg(mq->queue, mqrq->req, mqrq->bounce_sg);

	mqrq->bounce_sg_len = sg_len;

	buflen = 0;
	for_each_sg(mqrq->bounce_sg, sg, sg_len, i)
		buflen += sg->length;

	sg_init_one(mqrq->sg, mqrq->bounce_buf, buflen);

	return 1;
}

/*
 * If writing, bounce the data to the buffer before the request
 * is sent to the host driver
 */
void mmc_queue_bounce_pre(struct mmc_queue_req *mqrq)
{
	if (!mqrq->bounce_buf)
		return;

	if (rq_data_dir(mqrq->req) != WRITE)
		return;

	sg_copy_to_buffer(mqrq->bounce_sg, mqrq->bounce_sg_len,
		mqrq->bounce_buf, mqrq->sg[0].length);
}

/*
 * If reading, bounce the data from the buffer after the request
 * has been handled by the host driver
 */
void mmc_queue_bounce_post(struct mmc_queue_req *mqrq)
{
	if (!mqrq->bounce_buf)
		return;

	if (rq_data_dir(mqrq->req) != READ)
		return;

	sg_copy_from_buffer(mqrq->bounce_sg, mqrq->bounce_sg_len,
		mqrq->bounce_buf, mqrq->sg[0].length);
}<|MERGE_RESOLUTION|>--- conflicted
+++ resolved
@@ -314,11 +314,7 @@
 						host->max_req_size / 512));
 	blk_queue_max_segment_size(mq->queue, host->max_seg_size);
 	blk_queue_max_segments(mq->queue, host->max_segs);
-<<<<<<< HEAD
-	if(host->inlinecrypt_support)
-=======
 	if (host->inlinecrypt_support)
->>>>>>> 29884ecb
 		queue_flag_set_unlocked(QUEUE_FLAG_INLINECRYPT, mq->queue);
 }
 
@@ -489,11 +485,7 @@
 success:
 	sema_init(&mq->thread_sem, 1);
 
-<<<<<<< HEAD
-	if(host->inlinecrypt_support)
-=======
 	if (host->inlinecrypt_support)
->>>>>>> 29884ecb
 		queue_flag_set_unlocked(QUEUE_FLAG_INLINECRYPT, mq->queue);
 
 	/* hook for pm qos legacy init */

/*
 *  linux/drivers/mmc/core/core.c
 *
 *  Copyright (C) 2003-2004 Russell King, All Rights Reserved.
 *  SD support Copyright (C) 2004 Ian Molton, All Rights Reserved.
 *  Copyright (C) 2005-2008 Pierre Ossman, All Rights Reserved.
 *  MMCv4 support Copyright (C) 2006 Philip Langdale, All Rights Reserved.
 *
 * This program is free software; you can redistribute it and/or modify
 * it under the terms of the GNU General Public License version 2 as
 * published by the Free Software Foundation.
 */
#include <linux/module.h>
#include <linux/init.h>
#include <linux/interrupt.h>
#include <linux/completion.h>
#include <linux/devfreq.h>
#include <linux/device.h>
#include <linux/delay.h>
#include <linux/pagemap.h>
#include <linux/err.h>
#include <linux/leds.h>
#include <linux/scatterlist.h>
#include <linux/log2.h>
#include <linux/regulator/consumer.h>
#include <linux/pm_runtime.h>
#include <linux/pm_wakeup.h>
#include <linux/suspend.h>
#include <linux/fault-inject.h>
#include <linux/random.h>
#include <linux/slab.h>
#include <linux/of.h>
#include <linux/pm.h>
#include <linux/jiffies.h>

#include <linux/mmc/card.h>
#include <linux/mmc/host.h>
#include <linux/mmc/mmc.h>
#include <linux/mmc/sd.h>
#include <linux/mmc/slot-gpio.h>

#define CREATE_TRACE_POINTS
#include <trace/events/mmc.h>

#include "core.h"
#include "bus.h"
#include "host.h"
#include "sdio_bus.h"
#include "pwrseq.h"

#include "mmc_ops.h"
#include "sd_ops.h"
#include "sdio_ops.h"

#ifdef CONFIG_MMC_SUPPORT_STLOG
#include <linux/fslog.h>
#else
#define ST_LOG(fmt,...)
#endif

/* If the device is not responding */
#define MMC_CORE_TIMEOUT_MS	(10 * 60 * 1000) /* 10 minute timeout */

/*
 * Background operations can take a long time, depending on the housekeeping
 * operations the card has to perform.
 */
#define MMC_BKOPS_MAX_TIMEOUT	(4 * 60 * 1000) /* max time to wait in ms */

/* The max erase timeout, used when host->max_busy_timeout isn't specified */
#define MMC_ERASE_TIMEOUT_MS	(60 * 1000) /* 60 s */

#define MMC_CACHE_FLUSH_TIMEOUT_MS     (30 * 1000) /* 30s */

static const unsigned freqs[] = { 400000, 300000, 200000, 100000 };

/*
 * Enabling software CRCs on the data blocks can be a significant (30%)
 * performance cost, and for other reasons may not always be desired.
 * So we allow it it to be disabled.
 */
bool use_spi_crc = 1;
module_param(use_spi_crc, bool, 0);

static int mmc_schedule_delayed_work(struct delayed_work *work,
				     unsigned long delay)
{
	/*
	 * We use the system_freezable_wq, because of two reasons.
	 * First, it allows several works (not the same work item) to be
	 * executed simultaneously. Second, the queue becomes frozen when
	 * userspace becomes frozen during system PM.
	 */
	return queue_delayed_work(system_freezable_wq, work, delay);
}

#ifdef CONFIG_FAIL_MMC_REQUEST

/*
 * Internal function. Inject random data errors.
 * If mmc_data is NULL no errors are injected.
 */
static void mmc_should_fail_request(struct mmc_host *host,
				    struct mmc_request *mrq)
{
	struct mmc_command *cmd = mrq->cmd;
	struct mmc_data *data = mrq->data;
	static const int data_errors[] = {
		-ETIMEDOUT,
		-EILSEQ,
		-EIO,
	};

	if (!data)
		return;

	if (cmd->error || data->error ||
	    !should_fail(&host->fail_mmc_request, data->blksz * data->blocks))
		return;

	data->error = data_errors[prandom_u32() % ARRAY_SIZE(data_errors)];
	data->bytes_xfered = (prandom_u32() % (data->bytes_xfered >> 9)) << 9;
	data->fault_injected = true;
}

#else /* CONFIG_FAIL_MMC_REQUEST */

static inline void mmc_should_fail_request(struct mmc_host *host,
					   struct mmc_request *mrq)
{
}

#endif /* CONFIG_FAIL_MMC_REQUEST */

static bool mmc_is_data_request(struct mmc_request *mmc_request)
{
	switch (mmc_request->cmd->opcode) {
	case MMC_READ_SINGLE_BLOCK:
	case MMC_READ_MULTIPLE_BLOCK:
	case MMC_WRITE_BLOCK:
	case MMC_WRITE_MULTIPLE_BLOCK:
		return true;
	default:
		return false;
	}
}

void mmc_cmdq_up_rwsem(struct mmc_host *host)
{
	struct mmc_cmdq_context_info *ctx = &host->cmdq_ctx;

	up_read(&ctx->err_rwsem);
}
EXPORT_SYMBOL(mmc_cmdq_up_rwsem);

int mmc_cmdq_down_rwsem(struct mmc_host *host, struct request *rq)
{
	struct mmc_cmdq_context_info *ctx = &host->cmdq_ctx;

	down_read(&ctx->err_rwsem);
	/*
	 * This is to prevent a case where issue context has already
	 * called blk_queue_start_tag(), immediately after which error
	 * handler work has run and called blk_queue_invalidate_tags().
	 * In this case, the issue context should check for REQ_QUEUED
	 * before proceeding with that request. It should ideally call
	 * blk_queue_start_tag() again on the requeued request.
	 */
	if (!(rq->cmd_flags & REQ_QUEUED))
		return -EINVAL;
	else
		return 0;
}
EXPORT_SYMBOL(mmc_cmdq_down_rwsem);

static void mmc_clk_scaling_start_busy(struct mmc_host *host, bool lock_needed)
{
	struct mmc_devfeq_clk_scaling *clk_scaling = &host->clk_scaling;

	if (!clk_scaling->enable)
		return;

	if (lock_needed)
		spin_lock_bh(&clk_scaling->lock);

	clk_scaling->start_busy = ktime_get();
	clk_scaling->is_busy_started = true;

	if (lock_needed)
		spin_unlock_bh(&clk_scaling->lock);
}

static void mmc_clk_scaling_stop_busy(struct mmc_host *host, bool lock_needed)
{
	struct mmc_devfeq_clk_scaling *clk_scaling = &host->clk_scaling;

	if (!clk_scaling->enable)
		return;

	if (lock_needed)
		spin_lock_bh(&clk_scaling->lock);

	if (!clk_scaling->is_busy_started) {
		WARN_ON(1);
		goto out;
	}

	clk_scaling->total_busy_time_us +=
		ktime_to_us(ktime_sub(ktime_get(),
			clk_scaling->start_busy));
	pr_debug("%s: accumulated busy time is %lu usec\n",
		mmc_hostname(host), clk_scaling->total_busy_time_us);
	clk_scaling->is_busy_started = false;

out:
	if (lock_needed)
		spin_unlock_bh(&clk_scaling->lock);
}

/**
 * mmc_cmdq_clk_scaling_start_busy() - start busy timer for data requests
 * @host: pointer to mmc host structure
 * @lock_needed: flag indication if locking is needed
 *
 * This function starts the busy timer in case it was not already started.
 */
void mmc_cmdq_clk_scaling_start_busy(struct mmc_host *host,
	bool lock_needed)
{
	if (!host->clk_scaling.enable)
		return;

	if (lock_needed)
		spin_lock_bh(&host->clk_scaling.lock);

	if (!host->clk_scaling.is_busy_started &&
		!test_bit(CMDQ_STATE_DCMD_ACTIVE,
			&host->cmdq_ctx.curr_state)) {
		host->clk_scaling.start_busy = ktime_get();
		host->clk_scaling.is_busy_started = true;
	}

	if (lock_needed)
		spin_unlock_bh(&host->clk_scaling.lock);
}
EXPORT_SYMBOL(mmc_cmdq_clk_scaling_start_busy);

/**
 * mmc_cmdq_clk_scaling_stop_busy() - stop busy timer for last data requests
 * @host: pointer to mmc host structure
 * @lock_needed: flag indication if locking is needed
 *
 * This function stops the busy timer in case it is the last data request.
 * In case the current request is not the last one, the busy time till
 * now will be accumulated and the counter will be restarted.
 */
void mmc_cmdq_clk_scaling_stop_busy(struct mmc_host *host,
	bool lock_needed, bool is_cmdq_dcmd)
{
	if (!host->clk_scaling.enable)
		return;

	if (lock_needed)
		spin_lock_bh(&host->clk_scaling.lock);

	/*
	 *  For CQ mode: In completion of DCMD request, start busy time in
	 *  case of pending data requests
	 */
	if (is_cmdq_dcmd) {
		if (host->cmdq_ctx.data_active_reqs) {
			host->clk_scaling.is_busy_started = true;
			host->clk_scaling.start_busy = ktime_get();
		}
		goto out;
	}

	host->clk_scaling.total_busy_time_us +=
		ktime_to_us(ktime_sub(ktime_get(),
			host->clk_scaling.start_busy));

	if (host->cmdq_ctx.data_active_reqs) {
		host->clk_scaling.is_busy_started = true;
		host->clk_scaling.start_busy = ktime_get();
	} else {
		host->clk_scaling.is_busy_started = false;
	}
out:
	if (lock_needed)
		spin_unlock_bh(&host->clk_scaling.lock);

}
EXPORT_SYMBOL(mmc_cmdq_clk_scaling_stop_busy);

/**
 * mmc_can_scale_clk() - Check clock scaling capability
 * @host: pointer to mmc host structure
 */
bool mmc_can_scale_clk(struct mmc_host *host)
{
	if (!host) {
		pr_err("bad host parameter\n");
		WARN_ON(1);
		return false;
	}

	return host->caps2 & MMC_CAP2_CLK_SCALE;
}
EXPORT_SYMBOL(mmc_can_scale_clk);

static int mmc_devfreq_get_dev_status(struct device *dev,
		struct devfreq_dev_status *status)
{
	struct mmc_host *host = container_of(dev, struct mmc_host, class_dev);
	struct mmc_devfeq_clk_scaling *clk_scaling;

	if (!host) {
		pr_err("bad host parameter\n");
		WARN_ON(1);
		return -EINVAL;
	}

	clk_scaling = &host->clk_scaling;

	if (!clk_scaling->enable)
		return 0;

	spin_lock_bh(&clk_scaling->lock);

	/* accumulate the busy time of ongoing work */
	memset(status, 0, sizeof(*status));
	if (clk_scaling->is_busy_started) {
		if (mmc_card_cmdq(host->card)) {
			/* the "busy-timer" will be restarted in case there
			 * are pending data requests */
			mmc_cmdq_clk_scaling_stop_busy(host, false, false);
		} else {
			mmc_clk_scaling_stop_busy(host, false);
			mmc_clk_scaling_start_busy(host, false);
		}
	}

	status->busy_time = clk_scaling->total_busy_time_us;
	status->total_time = ktime_to_us(ktime_sub(ktime_get(),
		clk_scaling->measure_interval_start));
	clk_scaling->total_busy_time_us = 0;
	status->current_frequency = clk_scaling->curr_freq;
	clk_scaling->measure_interval_start = ktime_get();

	pr_debug("%s: status: load = %lu%% - total_time=%lu busy_time = %lu, clk=%lu\n",
		mmc_hostname(host),
		(status->busy_time*100)/status->total_time,
		status->total_time, status->busy_time,
		status->current_frequency);

	spin_unlock_bh(&clk_scaling->lock);

	return 0;
}

static bool mmc_is_valid_state_for_clk_scaling(struct mmc_host *host)
{
	struct mmc_card *card = host->card;
	u32 status;

	/*
	 * If the current partition type is RPMB, clock switching may not
	 * work properly as sending tuning command (CMD21) is illegal in
	 * this mode.
	 */
	if (!card || (mmc_card_mmc(card) &&
			(card->part_curr == EXT_CSD_PART_CONFIG_ACC_RPMB ||
			mmc_card_doing_bkops(card))))
		return false;

	if (mmc_send_status(card, &status)) {
		pr_err("%s: Get card status fail\n", mmc_hostname(card->host));
		return false;
	}

	return R1_CURRENT_STATE(status) == R1_STATE_TRAN;
}

int mmc_cmdq_halt_on_empty_queue(struct mmc_host *host, unsigned long timeout)
{
	int err = 0;

	if (!timeout) {
		err = wait_event_interruptible(host->cmdq_ctx.queue_empty_wq,
					(!host->cmdq_ctx.active_reqs));
	} else {
		err = wait_event_interruptible_timeout(
				host->cmdq_ctx.queue_empty_wq,
				(!host->cmdq_ctx.active_reqs),
				msecs_to_jiffies(timeout));
		if (!err)
			pr_err("%s: halt_on_empty_queue timeout case: err(%d)\n",
					__func__, err);
	}

	if (host->cmdq_ctx.active_reqs) {
		pr_err("%s: %s: unexpected active requests (%lu)\n",
			mmc_hostname(host), __func__,
			host->cmdq_ctx.active_reqs);
		return -EPERM;
	}

	err = mmc_cmdq_halt(host, true);
	if (err) {
		pr_err("%s: %s: mmc_cmdq_halt failed (%d)\n",
		       mmc_hostname(host), __func__, err);
		goto out;
	}

out:
	return err;
}
EXPORT_SYMBOL(mmc_cmdq_halt_on_empty_queue);

int mmc_clk_update_freq(struct mmc_host *host,
		unsigned long freq, enum mmc_load state,
		unsigned long timeout)
{
	int err = 0;
	bool cmdq_mode;

	if (!host) {
		pr_err("bad host parameter\n");
		WARN_ON(1);
		return -EINVAL;
	}

	mmc_host_clk_hold(host);
	cmdq_mode = mmc_card_cmdq(host->card);

	/* make sure the card supports the frequency we want */
	if (unlikely(freq > host->card->clk_scaling_highest)) {
		freq = host->card->clk_scaling_highest;
		pr_warn("%s: %s: frequency was overridden to %lu\n",
				mmc_hostname(host), __func__,
				host->card->clk_scaling_highest);
	}

	if (unlikely(freq < host->card->clk_scaling_lowest)) {
		freq = host->card->clk_scaling_lowest;
		pr_warn("%s: %s: frequency was overridden to %lu\n",
			mmc_hostname(host), __func__,
			host->card->clk_scaling_lowest);
	}

	if (freq == host->clk_scaling.curr_freq)
		goto out;

	if (host->ops->notify_load) {
		err = host->ops->notify_load(host, state);
		if (err) {
			pr_err("%s: %s: fail on notify_load\n",
				mmc_hostname(host), __func__);
			goto out;
		}
	}

	if (cmdq_mode) {
		err = mmc_cmdq_halt_on_empty_queue(host, timeout);
		if (err) {
			pr_err("%s: %s: failed halting queue (%d)\n",
				mmc_hostname(host), __func__, err);
			goto halt_failed;
		}
	}

	if (!mmc_is_valid_state_for_clk_scaling(host)) {
		pr_debug("%s: invalid state for clock scaling - skipping",
			mmc_hostname(host));
		goto invalid_state;
	}

	MMC_TRACE(host, "clock scale state %d freq %lu\n",
			state, freq);
	err = host->bus_ops->change_bus_speed(host, &freq);
	if (!err)
		host->clk_scaling.curr_freq = freq;
	else
		pr_err("%s: %s: failed (%d) at freq=%lu\n",
			mmc_hostname(host), __func__, err, freq);
	MMC_TRACE(host, "clock scale state %d freq %lu done with err %d\n",
			state, freq, err);

invalid_state:
	if (cmdq_mode) {
		if (mmc_cmdq_halt(host, false))
			pr_err("%s: %s: cmdq unhalt failed\n",
			mmc_hostname(host), __func__);
	}

halt_failed:
	if (err) {
		/* restore previous state */
		if (host->ops->notify_load)
			if (host->ops->notify_load(host,
				host->clk_scaling.state))
				pr_err("%s: %s: fail on notify_load restore\n",
					mmc_hostname(host), __func__);
	}
out:
	mmc_host_clk_release(host);
	return err;
}
EXPORT_SYMBOL(mmc_clk_update_freq);

int mmc_recovery_fallback_lower_speed(struct mmc_host *host)
{
	int err = 0;
	if (!host->card)
		return -EINVAL;

	if (host->sdr104_wa && mmc_card_sd(host->card) &&
	    (host->ios.timing == MMC_TIMING_UHS_SDR104) &&
	    !host->card->sdr104_blocked) {
		pr_err("%s: %s: blocked SDR104, lower the bus-speed (SDR50 / DDR50)\n",
			mmc_hostname(host), __func__);
		mmc_host_clear_sdr104(host);
		err = mmc_hw_reset(host);
		host->card->sdr104_blocked = true;
	} else if (mmc_card_sd(host->card)) {
		/* If sdr104_wa is not present, just return status */
		err = host->bus_ops->alive(host);
	}
	if (err)
		pr_err("%s: %s: Fallback to lower speed mode failed with err=%d\n",
			mmc_hostname(host), __func__, err);

	return err;
}

static int mmc_devfreq_set_target(struct device *dev,
				unsigned long *freq, u32 devfreq_flags)
{
	struct mmc_host *host = container_of(dev, struct mmc_host, class_dev);
	struct mmc_devfeq_clk_scaling *clk_scaling;
	int err = 0;
	int abort;
	unsigned long pflags = current->flags;

	/* Ensure scaling would happen even in memory pressure conditions */
	current->flags |= PF_MEMALLOC;

	if (!(host && freq)) {
		pr_err("%s: unexpected host/freq parameter\n", __func__);
		err = -EINVAL;
		goto out;
	}

	clk_scaling = &host->clk_scaling;

	if (!clk_scaling->enable)
		goto out;

	pr_debug("%s: target freq = %lu (%s)\n", mmc_hostname(host),
		*freq, current->comm);

	spin_lock_bh(&clk_scaling->lock);
	if (clk_scaling->target_freq == *freq ||
		clk_scaling->skip_clk_scale_freq_update) {
		spin_unlock_bh(&clk_scaling->lock);
		goto out;
	}

	clk_scaling->need_freq_change = true;
	clk_scaling->target_freq = *freq;
	clk_scaling->state = *freq < clk_scaling->curr_freq ?
		MMC_LOAD_LOW : MMC_LOAD_HIGH;
	spin_unlock_bh(&clk_scaling->lock);

	if (!clk_scaling->is_suspended && host->ios.clock)
		abort = __mmc_claim_host(host, &clk_scaling->devfreq_abort);
	else
		goto out;

	if (abort)
		goto out;

	if (mmc_card_sd(host->card) && host->card->sdr104_blocked)
		goto rel_host;

	/*
	 * In case we were able to claim host there is no need to
	 * defer the frequency change. It will be done now
	 */
	clk_scaling->need_freq_change = false;

	mmc_host_clk_hold(host);
	err = mmc_clk_update_freq(host, *freq, clk_scaling->state, 0);
	if (err && err != -EAGAIN) {
		pr_err("%s: clock scale to %lu failed with error %d\n",
			mmc_hostname(host), *freq, err);
		err = mmc_recovery_fallback_lower_speed(host);
	} else {
		pr_debug("%s: clock change to %lu finished successfully (%s)\n",
			mmc_hostname(host), *freq, current->comm);
	}


	mmc_host_clk_release(host);
rel_host:
	mmc_release_host(host);
out:
	tsk_restore_flags(current, pflags, PF_MEMALLOC);
	return err;
}

/**
 * mmc_deferred_scaling() - scale clocks from data path (mmc thread context)
 * @host: pointer to mmc host structure
 *
 * This function does clock scaling in case "need_freq_change" flag was set
 * by the clock scaling logic.
 */
void mmc_deferred_scaling(struct mmc_host *host, unsigned long timeout)
{
	unsigned long target_freq;
	int err;
	struct mmc_devfeq_clk_scaling clk_scaling;

	if (!host->clk_scaling.enable)
		return;

	if (mmc_card_sd(host->card) && host->card->sdr104_blocked)
		return;

	spin_lock_bh(&host->clk_scaling.lock);

	if (!host->clk_scaling.need_freq_change) {
		spin_unlock_bh(&host->clk_scaling.lock);
		return;
	}


	atomic_inc(&host->clk_scaling.devfreq_abort);
	target_freq = host->clk_scaling.target_freq;
	/*
	 * Store the clock scaling state while the lock is acquired so that
	 * if devfreq context modifies clk_scaling, it will get reflected only
	 * in the next deferred scaling check.
	 */
	clk_scaling = host->clk_scaling;
	host->clk_scaling.need_freq_change = false;
	spin_unlock_bh(&host->clk_scaling.lock);
	pr_debug("%s: doing deferred frequency change (%lu) (%s)\n",
				mmc_hostname(host),
				target_freq, current->comm);

	err = mmc_clk_update_freq(host, target_freq,
		clk_scaling.state, timeout);
	if (err && err != -EAGAIN) {
		pr_err("%s: failed on deferred scale clocks (%d)\n",
			mmc_hostname(host), err);
		mmc_recovery_fallback_lower_speed(host);
	} else {
		pr_debug("%s: clocks were successfully scaled to %lu (%s)\n",
			mmc_hostname(host),
			target_freq, current->comm);
	}
	atomic_dec(&host->clk_scaling.devfreq_abort);
}
EXPORT_SYMBOL(mmc_deferred_scaling);

static int mmc_devfreq_create_freq_table(struct mmc_host *host)
{
	int i;
	struct mmc_devfeq_clk_scaling *clk_scaling = &host->clk_scaling;

	pr_debug("%s: supported: lowest=%lu, highest=%lu\n",
		mmc_hostname(host),
		host->card->clk_scaling_lowest,
		host->card->clk_scaling_highest);

	/*
	 * Create the frequency table and initialize it with default values.
	 * Initialize it with platform specific frequencies if the frequency
	 * table supplied by platform driver is present, otherwise initialize
	 * it with min and max frequencies supported by the card.
	 */
	if (!clk_scaling->freq_table) {
		if (clk_scaling->pltfm_freq_table_sz)
			clk_scaling->freq_table_sz =
				clk_scaling->pltfm_freq_table_sz;
		else
			clk_scaling->freq_table_sz = 2;

		clk_scaling->freq_table = kzalloc(
			(clk_scaling->freq_table_sz *
			sizeof(*(clk_scaling->freq_table))), GFP_KERNEL);
		if (!clk_scaling->freq_table)
			return -ENOMEM;

		if (clk_scaling->pltfm_freq_table) {
			memcpy(clk_scaling->freq_table,
				clk_scaling->pltfm_freq_table,
				(clk_scaling->pltfm_freq_table_sz *
				sizeof(*(clk_scaling->pltfm_freq_table))));
		} else {
			pr_debug("%s: no frequency table defined -  setting default\n",
				mmc_hostname(host));
			clk_scaling->freq_table[0] =
				host->card->clk_scaling_lowest;
			clk_scaling->freq_table[1] =
				host->card->clk_scaling_highest;
			goto out;
		}
	}

	if (host->card->clk_scaling_lowest >
		clk_scaling->freq_table[0])
		pr_debug("%s: frequency table undershot possible freq\n",
			mmc_hostname(host));

	for (i = 0; i < clk_scaling->freq_table_sz; i++) {
		if (clk_scaling->freq_table[i] <=
			host->card->clk_scaling_highest)
			continue;
		clk_scaling->freq_table[i] =
			host->card->clk_scaling_highest;
		clk_scaling->freq_table_sz = i + 1;
		pr_debug("%s: frequency table overshot possible freq (%d)\n",
				mmc_hostname(host), clk_scaling->freq_table[i]);
		break;
	}

out:
	/**
	 * devfreq requires unsigned long type freq_table while the
	 * freq_table in clk_scaling is un32. Here allocates an individual
	 * memory space for it and release it when exit clock scaling.
	 */
	clk_scaling->devfreq_profile.freq_table =  kzalloc(
			clk_scaling->freq_table_sz *
			sizeof(*(clk_scaling->devfreq_profile.freq_table)),
			GFP_KERNEL);
	if (!clk_scaling->devfreq_profile.freq_table)
		return -ENOMEM;
	clk_scaling->devfreq_profile.max_state = clk_scaling->freq_table_sz;

	for (i = 0; i < clk_scaling->freq_table_sz; i++) {
		clk_scaling->devfreq_profile.freq_table[i] =
			clk_scaling->freq_table[i];
		pr_debug("%s: freq[%d] = %u\n",
			mmc_hostname(host), i, clk_scaling->freq_table[i]);
	}

	return 0;
}

/**
 * mmc_init_devfreq_clk_scaling() - Initialize clock scaling
 * @host: pointer to mmc host structure
 *
 * Initialize clock scaling for supported hosts. It is assumed that the caller
 * ensure clock is running at maximum possible frequency before calling this
 * function. Shall use struct devfreq_simple_ondemand_data to configure
 * governor.
 */
int mmc_init_clk_scaling(struct mmc_host *host)
{
	int err;

	if (!host || !host->card) {
		pr_err("%s: unexpected host/card parameters\n",
			__func__);
		return -EINVAL;
	}

	if (!mmc_can_scale_clk(host) ||
		!host->bus_ops->change_bus_speed) {
		pr_debug("%s: clock scaling is not supported\n",
			mmc_hostname(host));
		return 0;
	}

	pr_debug("registering %s dev (%p) to devfreq",
		mmc_hostname(host),
		mmc_classdev(host));

	if (host->clk_scaling.devfreq) {
		pr_err("%s: dev is already registered for dev %p\n",
			mmc_hostname(host),
			mmc_dev(host));
		return -EPERM;
	}
	spin_lock_init(&host->clk_scaling.lock);
	atomic_set(&host->clk_scaling.devfreq_abort, 0);
	host->clk_scaling.curr_freq = host->ios.clock;
	host->clk_scaling.need_freq_change = false;
	host->clk_scaling.is_busy_started = false;

	host->clk_scaling.devfreq_profile.polling_ms =
		host->clk_scaling.polling_delay_ms;
	host->clk_scaling.devfreq_profile.get_dev_status =
		mmc_devfreq_get_dev_status;
	host->clk_scaling.devfreq_profile.target = mmc_devfreq_set_target;
	host->clk_scaling.devfreq_profile.initial_freq = host->ios.clock;

	host->clk_scaling.ondemand_gov_data.simple_scaling = true;
	host->clk_scaling.ondemand_gov_data.upthreshold =
		host->clk_scaling.upthreshold;
	host->clk_scaling.ondemand_gov_data.downdifferential =
		host->clk_scaling.upthreshold - host->clk_scaling.downthreshold;

	err = mmc_devfreq_create_freq_table(host);
	if (err) {
		pr_err("%s: fail to create devfreq frequency table\n",
			mmc_hostname(host));
		return err;
	}

	pr_debug("%s: adding devfreq with: upthreshold=%u downthreshold=%u polling=%u\n",
		mmc_hostname(host),
		host->clk_scaling.ondemand_gov_data.upthreshold,
		host->clk_scaling.ondemand_gov_data.downdifferential,
		host->clk_scaling.devfreq_profile.polling_ms);
	host->clk_scaling.devfreq = devfreq_add_device(
		mmc_classdev(host),
		&host->clk_scaling.devfreq_profile,
		"simple_ondemand",
		&host->clk_scaling.ondemand_gov_data);
	if (!host->clk_scaling.devfreq) {
		pr_err("%s: unable to register with devfreq\n",
			mmc_hostname(host));
		return -EPERM;
	}

	pr_debug("%s: clk scaling is enabled for device %s (%p) with devfreq %p (clock = %uHz)\n",
		mmc_hostname(host),
		dev_name(mmc_classdev(host)),
		mmc_classdev(host),
		host->clk_scaling.devfreq,
		host->ios.clock);

	host->clk_scaling.enable = true;

	return err;
}
EXPORT_SYMBOL(mmc_init_clk_scaling);

/**
 * mmc_suspend_clk_scaling() - suspend clock scaling
 * @host: pointer to mmc host structure
 *
 * This API will suspend devfreq feature for the specific host.
 * The statistics collected by mmc will be cleared.
 * This function is intended to be called by the pm callbacks
 * (e.g. runtime_suspend, suspend) of the mmc device
 */
int mmc_suspend_clk_scaling(struct mmc_host *host)
{
	int err;

	if (!host) {
		WARN(1, "bad host parameter\n");
		return -EINVAL;
	}

	if (!mmc_can_scale_clk(host) || !host->clk_scaling.enable ||
			host->clk_scaling.is_suspended)
		return 0;

	if (!host->clk_scaling.devfreq) {
		pr_err("%s: %s: no devfreq is assosiated with this device\n",
			mmc_hostname(host), __func__);
		return -EPERM;
	}

	atomic_inc(&host->clk_scaling.devfreq_abort);
	wake_up(&host->wq);
	err = devfreq_suspend_device(host->clk_scaling.devfreq);
	if (err) {
		pr_err("%s: %s: failed to suspend devfreq\n",
			mmc_hostname(host), __func__);
		return err;
	}
	host->clk_scaling.is_suspended = true;

	host->clk_scaling.total_busy_time_us = 0;

	pr_debug("%s: devfreq was removed\n", mmc_hostname(host));

	return 0;
}
EXPORT_SYMBOL(mmc_suspend_clk_scaling);

/**
 * mmc_resume_clk_scaling() - resume clock scaling
 * @host: pointer to mmc host structure
 *
 * This API will resume devfreq feature for the specific host.
 * This API is intended to be called by the pm callbacks
 * (e.g. runtime_suspend, suspend) of the mmc device
 */
int mmc_resume_clk_scaling(struct mmc_host *host)
{
	int err = 0;
	u32 max_clk_idx = 0;
	u32 devfreq_max_clk = 0;
	u32 devfreq_min_clk = 0;

	if (!host) {
		WARN(1, "bad host parameter\n");
		return -EINVAL;
	}

	if (!mmc_can_scale_clk(host))
		return 0;

	/*
	 * If clock scaling is already exited when resume is called, like
	 * during mmc shutdown, it is not an error and should not fail the
	 * API calling this.
	 */
	if (!host->clk_scaling.devfreq) {
		pr_warn("%s: %s: no devfreq is assosiated with this device\n",
			mmc_hostname(host), __func__);
		return 0;
	}

	atomic_set(&host->clk_scaling.devfreq_abort, 0);

	max_clk_idx = host->clk_scaling.freq_table_sz - 1;
	devfreq_max_clk = host->clk_scaling.freq_table[max_clk_idx];
	devfreq_min_clk = host->clk_scaling.freq_table[0];

	host->clk_scaling.curr_freq = devfreq_max_clk;
	if (host->ios.clock < host->clk_scaling.freq_table[max_clk_idx])
		host->clk_scaling.curr_freq = devfreq_min_clk;

	err = devfreq_resume_device(host->clk_scaling.devfreq);
	if (err) {
		pr_err("%s: %s: failed to resume devfreq (%d)\n",
			mmc_hostname(host), __func__, err);
	} else {
		host->clk_scaling.is_suspended = false;
		pr_debug("%s: devfreq resumed\n", mmc_hostname(host));
	}

	return err;
}
EXPORT_SYMBOL(mmc_resume_clk_scaling);

/**
 * mmc_exit_devfreq_clk_scaling() - Disable clock scaling
 * @host: pointer to mmc host structure
 *
 * Disable clock scaling permanently.
 */
int mmc_exit_clk_scaling(struct mmc_host *host)
{
	int err;

	if (!host) {
		pr_err("%s: bad host parameter\n", __func__);
		WARN_ON(1);
		return -EINVAL;
	}

	if (!mmc_can_scale_clk(host))
		return 0;

	if (!host->clk_scaling.devfreq) {
		pr_err("%s: %s: no devfreq is assosiated with this device\n",
			mmc_hostname(host), __func__);
		return -EPERM;
	}

	err = mmc_suspend_clk_scaling(host);
	if (err) {
		pr_err("%s: %s: fail to suspend clock scaling (%d)\n",
			mmc_hostname(host), __func__,  err);
		return err;
	}

	err = devfreq_remove_device(host->clk_scaling.devfreq);
	if (err) {
		pr_err("%s: remove devfreq failed (%d)\n",
			mmc_hostname(host), err);
		return err;
	}

	kfree(host->clk_scaling.devfreq_profile.freq_table);

	host->clk_scaling.devfreq = NULL;
	atomic_set(&host->clk_scaling.devfreq_abort, 1);

	kfree(host->clk_scaling.freq_table);
	host->clk_scaling.freq_table = NULL;

	pr_debug("%s: devfreq was removed\n", mmc_hostname(host));

	return 0;
}
EXPORT_SYMBOL(mmc_exit_clk_scaling);

static inline void mmc_complete_cmd(struct mmc_request *mrq)
{
	if (mrq->cap_cmd_during_tfr && !completion_done(&mrq->cmd_completion))
		complete_all(&mrq->cmd_completion);
}

void mmc_command_done(struct mmc_host *host, struct mmc_request *mrq)
{
	if (!mrq->cap_cmd_during_tfr)
		return;

	mmc_complete_cmd(mrq);

	pr_debug("%s: cmd done, tfr ongoing (CMD%u)\n",
		 mmc_hostname(host), mrq->cmd->opcode);
}
EXPORT_SYMBOL(mmc_command_done);

/**
 *	mmc_request_done - finish processing an MMC request
 *	@host: MMC host which completed request
 *	@mrq: MMC request which request
 *
 *	MMC drivers should call this function when they have completed
 *	their processing of a request.
 */
void mmc_request_done(struct mmc_host *host, struct mmc_request *mrq)
{
	struct mmc_command *cmd = mrq->cmd;
	int err = cmd->error;
#ifdef CONFIG_MMC_PERF_PROFILING
	ktime_t diff;
#endif

	if (host->clk_scaling.is_busy_started)
		mmc_clk_scaling_stop_busy(host, true);

	/* Flag re-tuning needed on CRC errors */
	if ((cmd->opcode != MMC_SEND_TUNING_BLOCK &&
	    cmd->opcode != MMC_SEND_TUNING_BLOCK_HS200) &&
	    (err == -EILSEQ || (mrq->sbc && mrq->sbc->error == -EILSEQ) ||
	    (mrq->data && mrq->data->error == -EILSEQ) ||
	    (mrq->stop && mrq->stop->error == -EILSEQ)))
		mmc_retune_needed(host);

	if (err && cmd->retries && mmc_host_is_spi(host)) {
		if (cmd->resp[0] & R1_SPI_ILLEGAL_COMMAND)
			cmd->retries = 0;
	}

	if (host->ongoing_mrq == mrq)
		host->ongoing_mrq = NULL;

	mmc_complete_cmd(mrq);

	trace_mmc_request_done(host, mrq);

	if (err && cmd->retries && !mmc_card_removed(host->card)) {
		/*
		 * Request starter must handle retries - see
		 * mmc_wait_for_req_done().
		 */
		if (mrq->done)
			mrq->done(mrq);
	} else {
		mmc_should_fail_request(host, mrq);

		if (!host->ongoing_mrq)
			led_trigger_event(host->led, LED_OFF);

		if (mrq->sbc) {
			pr_debug("%s: req done <CMD%u>: %d: %08x %08x %08x %08x\n",
				mmc_hostname(host), mrq->sbc->opcode,
				mrq->sbc->error,
				mrq->sbc->resp[0], mrq->sbc->resp[1],
				mrq->sbc->resp[2], mrq->sbc->resp[3]);
		}

		pr_debug("%s: req done (CMD%u): %d: %08x %08x %08x %08x\n",
			mmc_hostname(host), cmd->opcode, err,
			cmd->resp[0], cmd->resp[1],
			cmd->resp[2], cmd->resp[3]);

		if (mrq->data) {
#ifdef CONFIG_MMC_PERF_PROFILING
			if (host->perf_enable) {
				diff = ktime_sub(ktime_get(), host->perf.start);
				if (mrq->data->flags == MMC_DATA_READ) {
					host->perf.rbytes_drv +=
							mrq->data->bytes_xfered;
					host->perf.rtime_drv =
						ktime_add(host->perf.rtime_drv,
							diff);
				} else {
					host->perf.wbytes_drv +=
						mrq->data->bytes_xfered;
					host->perf.wtime_drv =
						ktime_add(host->perf.wtime_drv,
							diff);
				}
			}
#endif
			pr_debug("%s:     %d bytes transferred: %d\n",
				mmc_hostname(host),
				mrq->data->bytes_xfered, mrq->data->error);
#ifdef CONFIG_BLOCK
			if (mrq->lat_hist_enabled) {
				ktime_t completion;
				u_int64_t delta_us;

				completion = ktime_get();
				delta_us = ktime_us_delta(completion,
							  mrq->io_start);
				blk_update_latency_hist(
					(mrq->data->flags & MMC_DATA_READ) ?
					&host->io_lat_read :
					&host->io_lat_write, delta_us);
			}
#endif
		}

		if (mrq->stop) {
			pr_debug("%s:     (CMD%u): %d: %08x %08x %08x %08x\n",
				mmc_hostname(host), mrq->stop->opcode,
				mrq->stop->error,
				mrq->stop->resp[0], mrq->stop->resp[1],
				mrq->stop->resp[2], mrq->stop->resp[3]);
		}

		if (mrq->done)
			mrq->done(mrq);

		mmc_host_clk_release(host);
	}
}

EXPORT_SYMBOL(mmc_request_done);

static void __mmc_start_request(struct mmc_host *host, struct mmc_request *mrq)
{
	int err;

	/* Assumes host controller has been runtime resumed by mmc_claim_host */
	err = mmc_retune(host);
	if (err) {
		mrq->cmd->error = err;
		mmc_request_done(host, mrq);
		return;
	}

	/*
	 * For sdio rw commands we must wait for card busy otherwise some
	 * sdio devices won't work properly.
	 */
	if (mmc_is_io_op(mrq->cmd->opcode) && host->ops->card_busy) {
		int tries = 500; /* Wait aprox 500ms at maximum */

		while (host->ops->card_busy(host) && --tries)
			mmc_delay(1);

		if (tries == 0) {
			mrq->cmd->error = -EBUSY;
			mmc_request_done(host, mrq);
			return;
		}
	}

	if (mrq->cap_cmd_during_tfr) {
		host->ongoing_mrq = mrq;
		/*
		 * Retry path could come through here without having waiting on
		 * cmd_completion, so ensure it is reinitialised.
		 */
		reinit_completion(&mrq->cmd_completion);
	}

	trace_mmc_request_start(host, mrq);

	host->ops->request(host, mrq);
}

static int mmc_start_request(struct mmc_host *host, struct mmc_request *mrq)
{
#ifdef CONFIG_MMC_DEBUG
	unsigned int i, sz;
	struct scatterlist *sg;
#endif
	mmc_retune_hold(host);

	if (mmc_card_removed(host->card))
		return -ENOMEDIUM;

	if (mrq->sbc) {
		pr_debug("<%s: starting CMD%u arg %08x flags %08x>\n",
			 mmc_hostname(host), mrq->sbc->opcode,
			 mrq->sbc->arg, mrq->sbc->flags);
	}

	pr_debug("%s: starting CMD%u arg %08x flags %08x\n",
		 mmc_hostname(host), mrq->cmd->opcode,
		 mrq->cmd->arg, mrq->cmd->flags);

	if (mrq->data) {
		pr_debug("%s:     blksz %d blocks %d flags %08x "
			"tsac %d ms nsac %d\n",
			mmc_hostname(host), mrq->data->blksz,
			mrq->data->blocks, mrq->data->flags,
			mrq->data->timeout_ns / 1000000,
			mrq->data->timeout_clks);
	}

	if (mrq->stop) {
		pr_debug("%s:     CMD%u arg %08x flags %08x\n",
			 mmc_hostname(host), mrq->stop->opcode,
			 mrq->stop->arg, mrq->stop->flags);
	}

	WARN_ON(!host->claimed);

	mrq->cmd->error = 0;
	mrq->cmd->mrq = mrq;
	if (mrq->sbc) {
		mrq->sbc->error = 0;
		mrq->sbc->mrq = mrq;
	}
	if (mrq->data) {
		BUG_ON(mrq->data->blksz > host->max_blk_size);
		BUG_ON(mrq->data->blocks > host->max_blk_count);
		BUG_ON(mrq->data->blocks * mrq->data->blksz >
			host->max_req_size);

#ifdef CONFIG_MMC_DEBUG
		sz = 0;
		for_each_sg(mrq->data->sg, sg, mrq->data->sg_len, i)
			sz += sg->length;
		BUG_ON(sz != mrq->data->blocks * mrq->data->blksz);
#endif

		mrq->cmd->data = mrq->data;
		mrq->data->error = 0;
		mrq->data->mrq = mrq;
		if (mrq->stop) {
			mrq->data->stop = mrq->stop;
			mrq->stop->error = 0;
			mrq->stop->mrq = mrq;
		}
#ifdef CONFIG_MMC_PERF_PROFILING
		if (host->perf_enable)
			host->perf.start = ktime_get();
#endif
	}
	mmc_host_clk_hold(host);
	led_trigger_event(host->led, LED_FULL);

	if (mmc_is_data_request(mrq)) {
		mmc_deferred_scaling(host, 0);
		mmc_clk_scaling_start_busy(host, true);
	}

	__mmc_start_request(host, mrq);

	return 0;
}

static int mmc_cmdq_check_retune(struct mmc_host *host)
{
	bool cmdq_mode;
	int err = 0;

	if (!host->need_retune || host->doing_retune || !host->card ||
			mmc_card_hs400es(host->card) ||
			(host->ios.clock <= MMC_HIGH_DDR_MAX_DTR))
		return 0;

	cmdq_mode = mmc_card_cmdq(host->card);
	if (cmdq_mode) {
		err = mmc_cmdq_halt(host, true);
		if (err) {
			pr_err("%s: %s: failed halting queue (%d)\n",
				mmc_hostname(host), __func__, err);
			host->cmdq_ops->dumpstate(host);
			goto halt_failed;
		}
	}

	mmc_retune_hold(host);
	err = mmc_retune(host);
	mmc_retune_release(host);

	if (cmdq_mode) {
		if (mmc_cmdq_halt(host, false)) {
			pr_err("%s: %s: cmdq unhalt failed\n",
			mmc_hostname(host), __func__);
			host->cmdq_ops->dumpstate(host);
		}
	}

halt_failed:
	pr_debug("%s: %s: Retuning done err: %d\n",
				mmc_hostname(host), __func__, err);

	return err;
}

static int mmc_start_cmdq_request(struct mmc_host *host,
				   struct mmc_request *mrq)
{
	int ret = 0;

	if (mrq->data) {
		pr_debug("%s:     blksz %d blocks %d flags %08x tsac %lu ms nsac %d\n",
			mmc_hostname(host), mrq->data->blksz,
			mrq->data->blocks, mrq->data->flags,
			mrq->data->timeout_ns / NSEC_PER_MSEC,
			mrq->data->timeout_clks);

		BUG_ON(mrq->data->blksz > host->max_blk_size);
		BUG_ON(mrq->data->blocks > host->max_blk_count);
		BUG_ON(mrq->data->blocks * mrq->data->blksz >
			host->max_req_size);
		mrq->data->error = 0;
		mrq->data->mrq = mrq;
	}

	if (mrq->cmd) {
		mrq->cmd->error = 0;
		mrq->cmd->mrq = mrq;
	}

	mmc_host_clk_hold(host);
	mmc_cmdq_check_retune(host);
	if (likely(host->cmdq_ops->request)) {
		ret = host->cmdq_ops->request(host, mrq);
	} else {
		ret = -ENOENT;
		pr_err("%s: %s: cmdq request host op is not available\n",
			mmc_hostname(host), __func__);
	}

	if (ret) {
		mmc_host_clk_release(host);
		pr_err("%s: %s: issue request failed, err=%d\n",
			mmc_hostname(host), __func__, ret);
	}

	return ret;
}

/**
 *	mmc_blk_init_bkops_statistics - initialize bkops statistics
 *	@card: MMC card to start BKOPS
 *
 *	Initialize and enable the bkops statistics
 */
void mmc_blk_init_bkops_statistics(struct mmc_card *card)
{
	int i;
	struct mmc_bkops_stats *stats;

	if (!card)
		return;

	stats = &card->bkops.stats;
	spin_lock(&stats->lock);

	stats->manual_start = 0;
	stats->hpi = 0;
	stats->auto_start = 0;
	stats->auto_stop = 0;
	for (i = 0 ; i < MMC_BKOPS_NUM_SEVERITY_LEVELS ; i++)
		stats->level[i] = 0;
	stats->enabled = true;

	spin_unlock(&stats->lock);
}
EXPORT_SYMBOL(mmc_blk_init_bkops_statistics);

static void mmc_update_bkops_hpi(struct mmc_bkops_stats *stats)
{
	spin_lock_irq(&stats->lock);
	if (stats->enabled)
		stats->hpi++;
	spin_unlock_irq(&stats->lock);
}

static void mmc_update_bkops_start(struct mmc_bkops_stats *stats)
{
	spin_lock_irq(&stats->lock);
	if (stats->enabled)
		stats->manual_start++;
	spin_unlock_irq(&stats->lock);
}

static void mmc_update_bkops_auto_on(struct mmc_bkops_stats *stats)
{
	spin_lock_irq(&stats->lock);
	if (stats->enabled)
		stats->auto_start++;
	spin_unlock_irq(&stats->lock);
}

static void mmc_update_bkops_auto_off(struct mmc_bkops_stats *stats)
{
	spin_lock_irq(&stats->lock);
	if (stats->enabled)
		stats->auto_stop++;
	spin_unlock_irq(&stats->lock);
}

static void mmc_update_bkops_level(struct mmc_bkops_stats *stats,
					unsigned level)
{
	BUG_ON(level >= MMC_BKOPS_NUM_SEVERITY_LEVELS);
	spin_lock_irq(&stats->lock);
	if (stats->enabled)
		stats->level[level]++;
	spin_unlock_irq(&stats->lock);
}

/**
 *	mmc_set_auto_bkops - set auto BKOPS for supported cards
 *	@card: MMC card to start BKOPS
 *	@enable: enable/disable flag
 *	Configure the card to run automatic BKOPS.
 *
 *	Should be called when host is claimed.
*/
int mmc_set_auto_bkops(struct mmc_card *card, bool enable)
{
	int ret = 0;
	u8 bkops_en;

	BUG_ON(!card);
	enable = !!enable;

	if (unlikely(!mmc_card_support_auto_bkops(card))) {
		pr_err("%s: %s: card doesn't support auto bkops\n",
				mmc_hostname(card->host), __func__);
		return -EPERM;
	}

	if (enable) {
		if (mmc_card_doing_auto_bkops(card))
			goto out;
		bkops_en = card->ext_csd.bkops_en | EXT_CSD_BKOPS_AUTO_EN;
	} else {
		if (!mmc_card_doing_auto_bkops(card))
			goto out;
		bkops_en = card->ext_csd.bkops_en & ~EXT_CSD_BKOPS_AUTO_EN;
	}

	ret = mmc_switch(card, EXT_CSD_CMD_SET_NORMAL, EXT_CSD_BKOPS_EN,
			bkops_en, 0);
	if (ret) {
		pr_err("%s: %s: error in setting auto bkops to %d (%d)\n",
			mmc_hostname(card->host), __func__, enable, ret);
	} else {
		if (enable) {
			mmc_card_set_auto_bkops(card);
			mmc_update_bkops_auto_on(&card->bkops.stats);
		} else {
			mmc_card_clr_auto_bkops(card);
			mmc_update_bkops_auto_off(&card->bkops.stats);
		}
		card->ext_csd.bkops_en = bkops_en;
		pr_info("%s: %s: bkops state %x\n",
				mmc_hostname(card->host), __func__, bkops_en);
	}
out:
	return ret;
}
EXPORT_SYMBOL(mmc_set_auto_bkops);

/**
 *	mmc_check_bkops - check BKOPS for supported cards
 *	@card: MMC card to check BKOPS
 *
 *	Read the BKOPS status in order to determine whether the
 *	card requires bkops to be started.
 */
void mmc_check_bkops(struct mmc_card *card)
{
	int err;

	BUG_ON(!card);

	if (mmc_card_doing_bkops(card))
		return;

	err = mmc_read_bkops_status(card);
	if (err) {
		pr_err("%s: Failed to read bkops status: %d\n",
		       mmc_hostname(card->host), err);
		return;
	}

	card->bkops.needs_check = false;

	mmc_update_bkops_level(&card->bkops.stats,
				card->ext_csd.raw_bkops_status);

	card->bkops.needs_bkops = card->ext_csd.raw_bkops_status > 0;
}
EXPORT_SYMBOL(mmc_check_bkops);

/**
 *	mmc_start_manual_bkops - start BKOPS for supported cards
 *	@card: MMC card to start BKOPS
 *
 *      Send START_BKOPS to the card.
 *      The function should be called with claimed host.
 */
void mmc_start_manual_bkops(struct mmc_card *card)
{
	int err;

	BUG_ON(!card);

	if (unlikely(!mmc_card_configured_manual_bkops(card)))
		return;

	if (mmc_card_doing_bkops(card))
		return;

	mmc_retune_hold(card->host);

	err = __mmc_switch(card, EXT_CSD_CMD_SET_NORMAL, EXT_CSD_BKOPS_START,
				1, 0, false, true, false);
	if (err) {
		pr_err("%s: Error %d starting manual bkops\n",
				mmc_hostname(card->host), err);
	} else {
		mmc_card_set_doing_bkops(card);
		mmc_update_bkops_start(&card->bkops.stats);
		card->bkops.needs_bkops = false;
	}

	mmc_retune_release(card->host);
}
EXPORT_SYMBOL(mmc_start_manual_bkops);

/*
 * mmc_wait_data_done() - done callback for data request
 * @mrq: done data request
 *
 * Wakes up mmc context, passed as a callback to host controller driver
 */
static void mmc_wait_data_done(struct mmc_request *mrq)
{
	unsigned long flags;
	struct mmc_context_info *context_info = &mrq->host->context_info;

	spin_lock_irqsave(&context_info->lock, flags);
	context_info->is_done_rcv = true;
	wake_up_interruptible(&context_info->wait);
	spin_unlock_irqrestore(&context_info->lock, flags);
}

static void mmc_wait_done(struct mmc_request *mrq)
{
	complete(&mrq->completion);
}

static inline void mmc_wait_ongoing_tfr_cmd(struct mmc_host *host)
{
	struct mmc_request *ongoing_mrq = READ_ONCE(host->ongoing_mrq);

	/*
	 * If there is an ongoing transfer, wait for the command line to become
	 * available.
	 */
	if (ongoing_mrq && !completion_done(&ongoing_mrq->cmd_completion))
		wait_for_completion(&ongoing_mrq->cmd_completion);
}

/*
 *__mmc_start_data_req() - starts data request
 * @host: MMC host to start the request
 * @mrq: data request to start
 *
 * Sets the done callback to be called when request is completed by the card.
 * Starts data mmc request execution
 * If an ongoing transfer is already in progress, wait for the command line
 * to become available before sending another command.
 */
static int __mmc_start_data_req(struct mmc_host *host, struct mmc_request *mrq)
{
	int err;

	mmc_wait_ongoing_tfr_cmd(host);

	mrq->done = mmc_wait_data_done;
	mrq->host = host;

	init_completion(&mrq->cmd_completion);

	err = mmc_start_request(host, mrq);
	if (err) {
		mrq->cmd->error = err;
		mmc_complete_cmd(mrq);
		mmc_wait_data_done(mrq);
	}

	return err;
}

static int __mmc_start_req(struct mmc_host *host, struct mmc_request *mrq)
{
	int err;

	mmc_wait_ongoing_tfr_cmd(host);

	init_completion(&mrq->completion);
	mrq->done = mmc_wait_done;

	init_completion(&mrq->cmd_completion);

	err = mmc_start_request(host, mrq);
	if (err) {
		mrq->cmd->error = err;
		mmc_complete_cmd(mrq);
		complete(&mrq->completion);
	}

	return err;
}

/*
 * mmc_wait_for_data_req_done() - wait for request completed
 * @host: MMC host to prepare the command.
 * @mrq: MMC request to wait for
 *
 * Blocks MMC context till host controller will ack end of data request
 * execution or new request notification arrives from the block layer.
 * Handles command retries.
 *
 * Returns enum mmc_blk_status after checking errors.
 */
static int mmc_wait_for_data_req_done(struct mmc_host *host,
				      struct mmc_request *mrq,
				      struct mmc_async_req *next_req)
{
	struct mmc_command *cmd;
	struct mmc_context_info *context_info = &host->context_info;
	int err;
	bool is_done_rcv = false;
	unsigned long flags;

	while (1) {
		wait_event_interruptible(context_info->wait,
				(context_info->is_done_rcv ||
				 context_info->is_new_req));
		spin_lock_irqsave(&context_info->lock, flags);
		is_done_rcv = context_info->is_done_rcv;
		context_info->is_waiting_last_req = false;
		spin_unlock_irqrestore(&context_info->lock, flags);
		if (is_done_rcv) {
			context_info->is_done_rcv = false;
			context_info->is_new_req = false;
			cmd = mrq->cmd;

			if (!cmd->error || !cmd->retries ||
			    mmc_card_removed(host->card)) {
				err = host->areq->err_check(host->card,
							    host->areq);
				break; /* return err */
			} else {
				mmc_retune_recheck(host);
				pr_info("%s: req failed (CMD%u): %d, retrying...\n",
					mmc_hostname(host),
					cmd->opcode, cmd->error);
				cmd->retries--;
				cmd->error = 0;
				__mmc_start_request(host, mrq);
				continue; /* wait for done/new event again */
			}
		} else if (context_info->is_new_req) {
			context_info->is_new_req = false;
			if (!next_req)
				return MMC_BLK_NEW_REQUEST;
		}
	}
	mmc_retune_release(host);
	return err;
}

void mmc_wait_for_req_done(struct mmc_host *host, struct mmc_request *mrq)
{
	struct mmc_command *cmd;

	while (1) {
		wait_for_completion_io(&mrq->completion);

		cmd = mrq->cmd;

		/*
		 * If host has timed out waiting for the sanitize/bkops
		 * to complete, card might be still in programming state
		 * so let's try to bring the card out of programming
		 * state.
		 */
		if ((cmd->bkops_busy || cmd->sanitize_busy) && cmd->error == -ETIMEDOUT) {
			if (!mmc_interrupt_hpi(host->card)) {
				pr_warn("%s: %s: Interrupted sanitize/bkops\n",
					   mmc_hostname(host), __func__);
				cmd->error = 0;
				break;
			} else {
				pr_err("%s: %s: Failed to interrupt sanitize\n",
				       mmc_hostname(host), __func__);
			}
		}
		if (!cmd->error || !cmd->retries ||
		    mmc_card_removed(host->card)) {
			if (cmd->error && !cmd->retries &&
			     cmd->opcode != MMC_SEND_STATUS &&
			     cmd->opcode != MMC_SEND_TUNING_BLOCK &&
			     cmd->opcode != MMC_SEND_TUNING_BLOCK_HS200)
				mmc_recovery_fallback_lower_speed(host);
			break;
		}

		mmc_retune_recheck(host);

		pr_debug("%s: req failed (CMD%u): %d, retrying...\n",
			 mmc_hostname(host), cmd->opcode, cmd->error);
		cmd->retries--;
		cmd->error = 0;
		__mmc_start_request(host, mrq);
	}

	mmc_retune_release(host);
}
EXPORT_SYMBOL(mmc_wait_for_req_done);

/**
 *	mmc_is_req_done - Determine if a 'cap_cmd_during_tfr' request is done
 *	@host: MMC host
 *	@mrq: MMC request
 *
 *	mmc_is_req_done() is used with requests that have
 *	mrq->cap_cmd_during_tfr = true. mmc_is_req_done() must be called after
 *	starting a request and before waiting for it to complete. That is,
 *	either in between calls to mmc_start_req(), or after mmc_wait_for_req()
 *	and before mmc_wait_for_req_done(). If it is called at other times the
 *	result is not meaningful.
 */
bool mmc_is_req_done(struct mmc_host *host, struct mmc_request *mrq)
{
	if (host->areq)
		return host->context_info.is_done_rcv;
	else
		return completion_done(&mrq->completion);
}
EXPORT_SYMBOL(mmc_is_req_done);

/**
 *	mmc_pre_req - Prepare for a new request
 *	@host: MMC host to prepare command
 *	@mrq: MMC request to prepare for
 *	@is_first_req: true if there is no previous started request
 *                     that may run in parellel to this call, otherwise false
 *
 *	mmc_pre_req() is called in prior to mmc_start_req() to let
 *	host prepare for the new request. Preparation of a request may be
 *	performed while another request is running on the host.
 */
static void mmc_pre_req(struct mmc_host *host, struct mmc_request *mrq,
		 bool is_first_req)
{
	if (host->ops->pre_req) {
		mmc_host_clk_hold(host);
		host->ops->pre_req(host, mrq, is_first_req);
		mmc_host_clk_release(host);
	}
}

/**
 *	mmc_post_req - Post process a completed request
 *	@host: MMC host to post process command
 *	@mrq: MMC request to post process for
 *	@err: Error, if non zero, clean up any resources made in pre_req
 *
 *	Let the host post process a completed request. Post processing of
 *	a request may be performed while another reuqest is running.
 */
static void mmc_post_req(struct mmc_host *host, struct mmc_request *mrq,
			 int err)
{
	if (host->ops->post_req) {
		mmc_host_clk_hold(host);
		host->ops->post_req(host, mrq, err);
		mmc_host_clk_release(host);
	}
}

/**
 *	mmc_cmdq_discard_card_queue - discard the task[s] in the device
 *	@host: host instance
 *	@tasks: mask of tasks to be knocked off
 *		0: remove all queued tasks
 */
int mmc_cmdq_discard_queue(struct mmc_host *host, u32 tasks)
{
	return mmc_discard_queue(host, tasks);
}
EXPORT_SYMBOL(mmc_cmdq_discard_queue);


/**
 *	mmc_cmdq_post_req - post process of a completed request
 *	@host: host instance
 *	@tag: the request tag.
 *	@err: non-zero is error, success otherwise
 */
void mmc_cmdq_post_req(struct mmc_host *host, int tag, int err)
{
	if (likely(host->cmdq_ops->post_req))
		host->cmdq_ops->post_req(host, tag, err);
}
EXPORT_SYMBOL(mmc_cmdq_post_req);

/**
 *	mmc_cmdq_halt - halt/un-halt the command queue engine
 *	@host: host instance
 *	@halt: true - halt, un-halt otherwise
 *
 *	Host halts the command queue engine. It should complete
 *	the ongoing transfer and release the bus.
 *	All legacy commands can be sent upon successful
 *	completion of this function.
 *	Returns 0 on success, negative otherwise
 */
int mmc_cmdq_halt(struct mmc_host *host, bool halt)
{
	int err = 0;

	if (mmc_host_cq_disable(host)) {
		pr_debug("%s: %s: CQE is already disabled\n",
				mmc_hostname(host), __func__);
		return 0;
	}

	if ((halt && mmc_host_halt(host)) ||
			(!halt && !mmc_host_halt(host))) {
		pr_debug("%s: %s: CQE is already %s\n", mmc_hostname(host),
				__func__, halt ? "halted" : "un-halted");
		return 0;
	}

	mmc_host_clk_hold(host);
	if (host->cmdq_ops->halt) {
		err = host->cmdq_ops->halt(host, halt);
		if (!err && host->ops->notify_halt)
			host->ops->notify_halt(host, halt);
		if (!err && halt)
			mmc_host_set_halt(host);
		else if (!err && !halt) {
			mmc_host_clr_halt(host);
			wake_up(&host->cmdq_ctx.wait);
		}
	} else {
		err = -ENOSYS;
	}
	mmc_host_clk_release(host);
	return err;
}
EXPORT_SYMBOL(mmc_cmdq_halt);

int mmc_cmdq_start_req(struct mmc_host *host, struct mmc_cmdq_req *cmdq_req)
{
	struct mmc_request *mrq = &cmdq_req->mrq;

	mrq->host = host;
	if (mmc_card_removed(host->card)) {
		mrq->cmd->error = -ENOMEDIUM;
		return -ENOMEDIUM;
	}
	return mmc_start_cmdq_request(host, mrq);
}
EXPORT_SYMBOL(mmc_cmdq_start_req);

static void mmc_cmdq_dcmd_req_done(struct mmc_request *mrq)
{
	mmc_host_clk_release(mrq->host);
	complete(&mrq->completion);
}

int mmc_cmdq_wait_for_dcmd(struct mmc_host *host,
			struct mmc_cmdq_req *cmdq_req)
{
	struct mmc_request *mrq = &cmdq_req->mrq;
	struct mmc_command *cmd = mrq->cmd;
	int err = 0;

	mrq->done = mmc_cmdq_dcmd_req_done;
	err = mmc_cmdq_start_req(host, cmdq_req);
	if (err)
		return err;

	mmc_cmdq_up_rwsem(host);
	wait_for_completion_io(&mrq->completion);
	err = mmc_cmdq_down_rwsem(host, mrq->req);
	if (err || cmd->error) {
		pr_err("%s: DCMD %d failed with err %d\n",
				mmc_hostname(host), cmd->opcode,
				cmd->error);
		err = cmd->error;
		mmc_host_clk_hold(host);
		host->cmdq_ops->dumpstate(host);
		mmc_host_clk_release(host);
	}
	return err;
}
EXPORT_SYMBOL(mmc_cmdq_wait_for_dcmd);

int mmc_cmdq_prepare_flush(struct mmc_command *cmd)
{
	return   __mmc_switch_cmdq_mode(cmd, EXT_CSD_CMD_SET_NORMAL,
				     EXT_CSD_FLUSH_CACHE, 1,
				     0, true, true);
}
EXPORT_SYMBOL(mmc_cmdq_prepare_flush);

/**
 *	mmc_start_req - start a non-blocking request
 *	@host: MMC host to start command
 *	@areq: async request to start
 *	@error: out parameter returns 0 for success, otherwise non zero
 *
 *	Start a new MMC custom command request for a host.
 *	If there is on ongoing async request wait for completion
 *	of that request and start the new one and return.
 *	Does not wait for the new request to complete.
 *
 *      Returns the completed request, NULL in case of none completed.
 *	Wait for the an ongoing request (previoulsy started) to complete and
 *	return the completed request. If there is no ongoing request, NULL
 *	is returned without waiting. NULL is not an error condition.
 */
struct mmc_async_req *mmc_start_req(struct mmc_host *host,
				    struct mmc_async_req *areq, int *error)
{
	int err = 0;
	int start_err = 0;
	struct mmc_async_req *data = host->areq;

	/* Prepare a new request */
	if (areq)
		mmc_pre_req(host, areq->mrq, !host->areq);

	if (host->areq) {
		err = mmc_wait_for_data_req_done(host, host->areq->mrq,	areq);
		if (err == MMC_BLK_NEW_REQUEST) {
			if (error)
				*error = err;
			/*
			 * The previous request was not completed,
			 * nothing to return
			 */
			return NULL;
		}
		/*
		 * Check BKOPS urgency for each R1 response
		 */
		if (host->card && mmc_card_mmc(host->card) &&
		    ((mmc_resp_type(host->areq->mrq->cmd) == MMC_RSP_R1) ||
		     (mmc_resp_type(host->areq->mrq->cmd) == MMC_RSP_R1B)) &&
		    (host->areq->mrq->cmd->resp[0] & R1_EXCEPTION_EVENT)) {

			/* Cancel the prepared request */
			if (areq)
				mmc_post_req(host, areq->mrq, -EINVAL);

			mmc_check_bkops(host->card);

			/* prepare the request again */
			if (areq)
				mmc_pre_req(host, areq->mrq, !host->areq);
		}
	}

	if (!err && areq) {
#ifdef CONFIG_BLOCK
		if (host->latency_hist_enabled) {
			areq->mrq->io_start = ktime_get();
			areq->mrq->lat_hist_enabled = 1;
		} else
			areq->mrq->lat_hist_enabled = 0;
#endif
		start_err = __mmc_start_data_req(host, areq->mrq);
	}

	if (host->areq)
		mmc_post_req(host, host->areq->mrq, 0);

	if (err && areq)
		mmc_post_req(host, areq->mrq, -EINVAL);

	if (err)
		host->areq = NULL;
	else
		host->areq = areq;

	if (error)
		*error = err;
	return data;
}
EXPORT_SYMBOL(mmc_start_req);

/**
 *	mmc_wait_for_req - start a request and wait for completion
 *	@host: MMC host to start command
 *	@mrq: MMC request to start
 *
 *	Start a new MMC custom command request for a host, and wait
 *	for the command to complete. In the case of 'cap_cmd_during_tfr'
 *	requests, the transfer is ongoing and the caller can issue further
 *	commands that do not use the data lines, and then wait by calling
 *	mmc_wait_for_req_done().
 *	Does not attempt to parse the response.
 */
void mmc_wait_for_req(struct mmc_host *host, struct mmc_request *mrq)
{
#ifdef CONFIG_MMC_BLOCK_DEFERRED_RESUME
	if (mmc_bus_needs_resume(host))
		mmc_resume_bus(host);
#endif
	__mmc_start_req(host, mrq);

	if (!mrq->cap_cmd_during_tfr)
		mmc_wait_for_req_done(host, mrq);
}
EXPORT_SYMBOL(mmc_wait_for_req);

/**
 *	mmc_interrupt_hpi - Issue for High priority Interrupt
 *	@card: the MMC card associated with the HPI transfer
 *
 *	Issued High Priority Interrupt, and check for card status
 *	until out-of prg-state.
 */
int mmc_interrupt_hpi(struct mmc_card *card)
{
	int err;
	u32 status;
	unsigned long prg_wait;

	BUG_ON(!card);

	if (!card->ext_csd.hpi_en) {
		pr_info("%s: HPI enable bit unset\n", mmc_hostname(card->host));
		return 1;
	}

	mmc_claim_host(card->host);
	err = mmc_send_status(card, &status);
	if (err) {
		pr_err("%s: Get card status fail\n", mmc_hostname(card->host));
		goto out;
	}

	switch (R1_CURRENT_STATE(status)) {
	case R1_STATE_IDLE:
	case R1_STATE_READY:
	case R1_STATE_STBY:
	case R1_STATE_TRAN:
		/*
		 * In idle and transfer states, HPI is not needed and the caller
		 * can issue the next intended command immediately
		 */
		goto out;
	case R1_STATE_PRG:
		break;
	default:
		/* In all other states, it's illegal to issue HPI */
		pr_debug("%s: HPI cannot be sent. Card state=%d\n",
			mmc_hostname(card->host), R1_CURRENT_STATE(status));
		err = -EINVAL;
		goto out;
	}

	err = mmc_send_hpi_cmd(card, &status);

	prg_wait = jiffies + msecs_to_jiffies(card->ext_csd.out_of_int_time);
	do {
		err = mmc_send_status(card, &status);

		if (!err && R1_CURRENT_STATE(status) == R1_STATE_TRAN)
			break;
		if (time_after(jiffies, prg_wait)) {
			err = mmc_send_status(card, &status);
			if (!err && R1_CURRENT_STATE(status) != R1_STATE_TRAN)
				err = -ETIMEDOUT;
			else
				break;
		}
	} while (!err);

out:
	mmc_release_host(card->host);
	return err;
}
EXPORT_SYMBOL(mmc_interrupt_hpi);

/**
 *	mmc_wait_for_cmd - start a command and wait for completion
 *	@host: MMC host to start command
 *	@cmd: MMC command to start
 *	@retries: maximum number of retries
 *
 *	Start a new MMC command for a host, and wait for the command
 *	to complete.  Return any error that occurred while the command
 *	was executing.  Do not attempt to parse the response.
 */
int mmc_wait_for_cmd(struct mmc_host *host, struct mmc_command *cmd, int retries)
{
	struct mmc_request mrq = {NULL};

	WARN_ON(!host->claimed);

	memset(cmd->resp, 0, sizeof(cmd->resp));
	cmd->retries = retries;

	mrq.cmd = cmd;
	cmd->data = NULL;

	mmc_wait_for_req(host, &mrq);

	return cmd->error;
}

EXPORT_SYMBOL(mmc_wait_for_cmd);

/**
 *	mmc_stop_bkops - stop ongoing BKOPS
 *	@card: MMC card to check BKOPS
 *
 *	Send HPI command to stop ongoing background operations to
 *	allow rapid servicing of foreground operations, e.g. read/
 *	writes. Wait until the card comes out of the programming state
 *	to avoid errors in servicing read/write requests.
 */
int mmc_stop_bkops(struct mmc_card *card)
{
	int err = 0;

	BUG_ON(!card);
	if (unlikely(!mmc_card_configured_manual_bkops(card)))
		goto out;
	if (!mmc_card_doing_bkops(card))
		goto out;

	err = mmc_interrupt_hpi(card);

	/*
	 * If err is EINVAL, we can't issue an HPI.
	 * It should complete the BKOPS.
	 */
	if (!err || (err == -EINVAL)) {
		mmc_card_clr_doing_bkops(card);
		mmc_update_bkops_hpi(&card->bkops.stats);
		mmc_retune_release(card->host);
		err = 0;
	}
out:
	return err;
}
EXPORT_SYMBOL(mmc_stop_bkops);

int mmc_read_bkops_status(struct mmc_card *card)
{
	int err;
	u8 *ext_csd;

	mmc_claim_host(card->host);
	err = mmc_get_ext_csd(card, &ext_csd);
	mmc_release_host(card->host);
	if (err)
		return err;

	card->ext_csd.raw_bkops_status = ext_csd[EXT_CSD_BKOPS_STATUS] &
		MMC_BKOPS_URGENCY_MASK;
	card->ext_csd.raw_exception_status =
		ext_csd[EXT_CSD_EXP_EVENTS_STATUS] & (EXT_CSD_URGENT_BKOPS |
						      EXT_CSD_DYNCAP_NEEDED |
						      EXT_CSD_SYSPOOL_EXHAUSTED
						      | EXT_CSD_PACKED_FAILURE);

	kfree(ext_csd);
	return 0;
}
EXPORT_SYMBOL(mmc_read_bkops_status);

/**
 *	mmc_set_data_timeout - set the timeout for a data command
 *	@data: data phase for command
 *	@card: the MMC card associated with the data transfer
 *
 *	Computes the data timeout parameters according to the
 *	correct algorithm given the card type.
 */
void mmc_set_data_timeout(struct mmc_data *data, const struct mmc_card *card)
{
	unsigned int mult;

	if (!card) {
		WARN_ON(1);
		return;
	}
	/*
	 * SDIO cards only define an upper 1 s limit on access.
	 */
	if (mmc_card_sdio(card)) {
		data->timeout_ns = 1000000000;
		data->timeout_clks = 0;
		return;
	}

	/*
	 * SD cards use a 100 multiplier rather than 10
	 */
	mult = mmc_card_sd(card) ? 100 : 10;

	/*
	 * Scale up the multiplier (and therefore the timeout) by
	 * the r2w factor for writes.
	 */
	if (data->flags & MMC_DATA_WRITE)
		mult <<= card->csd.r2w_factor;

	data->timeout_ns = card->csd.tacc_ns * mult;
	data->timeout_clks = card->csd.tacc_clks * mult;

	/*
	 * SD cards also have an upper limit on the timeout.
	 */
	if (mmc_card_sd(card)) {
		unsigned int timeout_us, limit_us;

		timeout_us = data->timeout_ns / 1000;
		if (mmc_host_clk_rate(card->host))
			timeout_us += data->timeout_clks * 1000 /
				(mmc_host_clk_rate(card->host) / 1000);

		if (data->flags & MMC_DATA_WRITE)
			/*
			 * The MMC spec "It is strongly recommended
			 * for hosts to implement more than 500ms
			 * timeout value even if the card indicates
			 * the 250ms maximum busy length."  Even the
			 * previous value of 300ms is known to be
			 * insufficient for some cards.
			 */
			limit_us = 3000000;
		else
			limit_us = 100000;

		/*
		 * SDHC cards always use these fixed values.
		 */
		if (timeout_us > limit_us || mmc_card_blockaddr(card)) {
			data->timeout_ns = limit_us * 1000;
			data->timeout_clks = 0;
		}

		/* assign limit value if invalid */
		if (timeout_us == 0)
			data->timeout_ns = limit_us * 1000;
	}

	/*
	 * Some cards require longer data read timeout than indicated in CSD.
	 * Address this by setting the read timeout to a "reasonably high"
	 * value. For the cards tested, 600ms has proven enough. If necessary,
	 * this value can be increased if other problematic cards require this.
	 * Certain Hynix 5.x cards giving read timeout even with 300ms.
	 * Increasing further to max value (4s).
	 */
	if (mmc_card_long_read_time(card) && data->flags & MMC_DATA_READ) {
		data->timeout_ns = 4000000000u;
		data->timeout_clks = 0;
	}

	/*
	 * Some cards need very high timeouts if driven in SPI mode.
	 * The worst observed timeout was 900ms after writing a
	 * continuous stream of data until the internal logic
	 * overflowed.
	 */
	if (mmc_host_is_spi(card->host)) {
		if (data->flags & MMC_DATA_WRITE) {
			if (data->timeout_ns < 1000000000)
				data->timeout_ns = 1000000000;	/* 1s */
		} else {
			if (data->timeout_ns < 100000000)
				data->timeout_ns =  100000000;	/* 100ms */
		}
	}
	/* Increase the timeout values for some bad INAND MCP devices */
	if (card->quirks & MMC_QUIRK_INAND_DATA_TIMEOUT) {
		data->timeout_ns = 4000000000u; /* 4s */
		data->timeout_clks = 0;
	}
}
EXPORT_SYMBOL(mmc_set_data_timeout);

/**
 *	mmc_align_data_size - pads a transfer size to a more optimal value
 *	@card: the MMC card associated with the data transfer
 *	@sz: original transfer size
 *
 *	Pads the original data size with a number of extra bytes in
 *	order to avoid controller bugs and/or performance hits
 *	(e.g. some controllers revert to PIO for certain sizes).
 *
 *	Returns the improved size, which might be unmodified.
 *
 *	Note that this function is only relevant when issuing a
 *	single scatter gather entry.
 */
unsigned int mmc_align_data_size(struct mmc_card *card, unsigned int sz)
{
	/*
	 * FIXME: We don't have a system for the controller to tell
	 * the core about its problems yet, so for now we just 32-bit
	 * align the size.
	 */
	sz = ((sz + 3) / 4) * 4;

	return sz;
}
EXPORT_SYMBOL(mmc_align_data_size);

/**
 *	__mmc_claim_host - exclusively claim a host
 *	@host: mmc host to claim
 *	@abort: whether or not the operation should be aborted
 *
 *	Claim a host for a set of operations.  If @abort is non null and
 *	dereference a non-zero value then this will return prematurely with
 *	that non-zero value without acquiring the lock.  Returns zero
 *	with the lock held otherwise.
 */
int __mmc_claim_host(struct mmc_host *host, atomic_t *abort)
{
	DECLARE_WAITQUEUE(wait, current);
	unsigned long flags;
	int stop;
	bool pm = false;

	might_sleep();

	add_wait_queue(&host->wq, &wait);

	spin_lock_irqsave(&host->lock, flags);
	while (1) {
		set_current_state(TASK_UNINTERRUPTIBLE);
		stop = abort ? atomic_read(abort) : 0;
		if (stop || !host->claimed || host->claimer == current)
			break;
		spin_unlock_irqrestore(&host->lock, flags);
		schedule();
		spin_lock_irqsave(&host->lock, flags);
	}
	set_current_state(TASK_RUNNING);
	if (!stop) {
		host->claimed = 1;
		host->claimer = current;
		host->claim_cnt += 1;
		if (host->claim_cnt == 1)
			pm = true;
	} else
		wake_up(&host->wq);
	spin_unlock_irqrestore(&host->lock, flags);
	remove_wait_queue(&host->wq, &wait);

	if (pm) {
		mmc_host_clk_hold(host);
		pm_runtime_get_sync(mmc_dev(host));
	}

	if (host->ops->enable && !stop && host->claim_cnt == 1)
		host->ops->enable(host);

	return stop;
}
EXPORT_SYMBOL(__mmc_claim_host);

/**
 *     mmc_try_claim_host - try exclusively to claim a host
 *        and keep trying for given time, with a gap of 10ms
 *     @host: mmc host to claim
 *     @dealy_ms: delay in ms
 *
 *     Returns %1 if the host is claimed, %0 otherwise.
 */
int mmc_try_claim_host(struct mmc_host *host, unsigned int delay_ms)
{
	int claimed_host = 0;
	unsigned long flags;
	int retry_cnt = delay_ms/10;
	bool pm = false;

	do {
		spin_lock_irqsave(&host->lock, flags);
		if (!host->claimed || host->claimer == current) {
			host->claimed = 1;
			host->claimer = current;
			host->claim_cnt += 1;
			claimed_host = 1;
			if (host->claim_cnt == 1)
				pm = true;
		}
		spin_unlock_irqrestore(&host->lock, flags);
		if (!claimed_host)
			mmc_delay(10);
	} while (!claimed_host && retry_cnt--);

	if (pm) {
		mmc_host_clk_hold(host);
		pm_runtime_get_sync(mmc_dev(host));
	}

	if (host->ops->enable && claimed_host && host->claim_cnt == 1)
		host->ops->enable(host);
	return claimed_host;
}
EXPORT_SYMBOL(mmc_try_claim_host);

/**
 *	mmc_release_host - release a host
 *	@host: mmc host to release
 *
 *	Release a MMC host, allowing others to claim the host
 *	for their operations.
 */
void mmc_release_host(struct mmc_host *host)
{
	unsigned long flags;

	WARN_ON(!host->claimed);

	if (host->ops->disable && host->claim_cnt == 1)
		host->ops->disable(host);

	spin_lock_irqsave(&host->lock, flags);
	if (--host->claim_cnt) {
		/* Release for nested claim */
		spin_unlock_irqrestore(&host->lock, flags);
	} else {
		host->claimed = 0;
		host->claimer = NULL;
		spin_unlock_irqrestore(&host->lock, flags);
		wake_up(&host->wq);
		pm_runtime_mark_last_busy(mmc_dev(host));
		pm_runtime_put_autosuspend(mmc_dev(host));
		mmc_host_clk_release(host);
	}
}
EXPORT_SYMBOL(mmc_release_host);

/*
 * This is a helper function, which fetches a runtime pm reference for the
 * card device and also claims the host.
 */
void mmc_get_card(struct mmc_card *card)
{
	pm_runtime_get_sync(&card->dev);
	mmc_claim_host(card->host);
#ifdef CONFIG_MMC_BLOCK_DEFERRED_RESUME
	if (mmc_bus_needs_resume(card->host))
		mmc_resume_bus(card->host);
#endif
}
EXPORT_SYMBOL(mmc_get_card);


/*
 * This is a helper function, which releases the host and drops the runtime
 * pm reference for the card device.
 */
void mmc_put_card(struct mmc_card *card)
{
	mmc_release_host(card->host);
	pm_runtime_mark_last_busy(&card->dev);
	pm_runtime_put_autosuspend(&card->dev);
}
EXPORT_SYMBOL(mmc_put_card);

/*
 * Internal function that does the actual ios call to the host driver,
 * optionally printing some debug output.
 */
void mmc_set_ios(struct mmc_host *host)
{
	struct mmc_ios *ios = &host->ios;

	pr_debug("%s: clock %uHz busmode %u powermode %u cs %u Vdd %u "
		"width %u timing %u\n",
		 mmc_hostname(host), ios->clock, ios->bus_mode,
		 ios->power_mode, ios->chip_select, ios->vdd,
		 1 << ios->bus_width, ios->timing);

	if (ios->clock > 0)
		mmc_set_ungated(host);
	host->ops->set_ios(host, ios);
	if (ios->old_rate != ios->clock) {
		if (likely(ios->clk_ts)) {
			char trace_info[80];
			snprintf(trace_info, 80,
				"%s: freq_KHz %d --> %d | t = %d",
				mmc_hostname(host), ios->old_rate / 1000,
				ios->clock / 1000, jiffies_to_msecs(
					(long)jiffies - (long)ios->clk_ts));
			trace_mmc_clk(trace_info);
		}
		ios->old_rate = ios->clock;
		ios->clk_ts = jiffies;
	}
}
EXPORT_SYMBOL(mmc_set_ios);

/*
 * Control chip select pin on a host.
 */
void mmc_set_chip_select(struct mmc_host *host, int mode)
{
	mmc_host_clk_hold(host);
	host->ios.chip_select = mode;
	mmc_set_ios(host);
	mmc_host_clk_release(host);
}

/*
 * Sets the host clock to the highest possible frequency that
 * is below "hz".
 */
static void __mmc_set_clock(struct mmc_host *host, unsigned int hz)
{
	WARN_ON(hz && hz < host->f_min);

	if (hz > host->f_max)
		hz = host->f_max;

	host->ios.clock = hz;
	mmc_set_ios(host);
}

void mmc_set_clock(struct mmc_host *host, unsigned int hz)
{
	mmc_host_clk_hold(host);
	__mmc_set_clock(host, hz);
	mmc_host_clk_release(host);
}

#ifdef CONFIG_MMC_CLKGATE
/*
 * This gates the clock by setting it to 0 Hz.
 */
void mmc_gate_clock(struct mmc_host *host)
{
	unsigned long flags;

	WARN_ON(!host->ios.clock);

	spin_lock_irqsave(&host->clk_lock, flags);
	host->clk_old = host->ios.clock;
	host->ios.clock = 0;
	host->clk_gated = true;
	spin_unlock_irqrestore(&host->clk_lock, flags);
	mmc_set_ios(host);
}

/*
 * This restores the clock from gating by using the cached
 * clock value.
 */
void mmc_ungate_clock(struct mmc_host *host)
{
	/*
	 * We should previously have gated the clock, so the clock shall
	 * be 0 here! The clock may however be 0 during initialization,
	 * when some request operations are performed before setting
	 * the frequency. When ungate is requested in that situation
	 * we just ignore the call.
	 */
	if (host->clk_old) {
		WARN_ON(host->ios.clock);
		/* This call will also set host->clk_gated to false */
		__mmc_set_clock(host, host->clk_old);
		/*
		 * We have seen that host controller's clock tuning circuit may
		 * go out of sync if controller clocks are gated.
		 * To workaround this issue, we are triggering retuning of the
		 * tuning circuit after ungating the controller clocks.
		 */
		mmc_retune_needed(host);
	}
}

void mmc_set_ungated(struct mmc_host *host)
{
	unsigned long flags;

	/*
	 * We've been given a new frequency while the clock is gated,
	 * so make sure we regard this as ungating it.
	 */
	spin_lock_irqsave(&host->clk_lock, flags);
	host->clk_gated = false;
	spin_unlock_irqrestore(&host->clk_lock, flags);
}

#else
void mmc_set_ungated(struct mmc_host *host)
{
}

void mmc_gate_clock(struct mmc_host *host)
{
}
#endif

int mmc_execute_tuning(struct mmc_card *card)
{
	struct mmc_host *host = card->host;
	u32 opcode;
	int err;

	if (!host->ops->execute_tuning)
		return 0;

	if (mmc_card_mmc(card))
		opcode = MMC_SEND_TUNING_BLOCK_HS200;
	else
		opcode = MMC_SEND_TUNING_BLOCK;

	mmc_host_clk_hold(host);
	err = host->ops->execute_tuning(host, opcode);
	mmc_host_clk_release(host);

	if (err) {
		pr_err("%s: tuning execution failed: %d\n",
			mmc_hostname(host), err);
	} else {
		host->retune_now = 0;
		host->need_retune = 0;
		mmc_retune_enable(host);
	}

	return err;
}

/*
 * Change the bus mode (open drain/push-pull) of a host.
 */
void mmc_set_bus_mode(struct mmc_host *host, unsigned int mode)
{
	mmc_host_clk_hold(host);
	host->ios.bus_mode = mode;
	mmc_set_ios(host);
	mmc_host_clk_release(host);
}

/*
 * Change data bus width of a host.
 */
void mmc_set_bus_width(struct mmc_host *host, unsigned int width)
{
	mmc_host_clk_hold(host);
	host->ios.bus_width = width;
	mmc_set_ios(host);
	mmc_host_clk_release(host);
}

/*
 * Set initial state after a power cycle or a hw_reset.
 */
void mmc_set_initial_state(struct mmc_host *host)
{
	mmc_retune_disable(host);

	if (mmc_host_is_spi(host))
		host->ios.chip_select = MMC_CS_HIGH;
	else {
		host->ios.chip_select = MMC_CS_DONTCARE;
		host->ios.bus_mode = MMC_BUSMODE_OPENDRAIN;
	}
	host->ios.bus_width = MMC_BUS_WIDTH_1;
	host->ios.timing = MMC_TIMING_LEGACY;
	host->ios.drv_type = 0;
	host->ios.enhanced_strobe = false;

	/*
	 * Make sure we are in non-enhanced strobe mode before we
	 * actually enable it in ext_csd.
	 */
	if ((host->caps2 & MMC_CAP2_HS400_ES) &&
	     host->ops->hs400_enhanced_strobe)
		host->ops->hs400_enhanced_strobe(host, &host->ios);

	mmc_set_ios(host);
}

/**
 * mmc_vdd_to_ocrbitnum - Convert a voltage to the OCR bit number
 * @vdd:	voltage (mV)
 * @low_bits:	prefer low bits in boundary cases
 *
 * This function returns the OCR bit number according to the provided @vdd
 * value. If conversion is not possible a negative errno value returned.
 *
 * Depending on the @low_bits flag the function prefers low or high OCR bits
 * on boundary voltages. For example,
 * with @low_bits = true, 3300 mV translates to ilog2(MMC_VDD_32_33);
 * with @low_bits = false, 3300 mV translates to ilog2(MMC_VDD_33_34);
 *
 * Any value in the [1951:1999] range translates to the ilog2(MMC_VDD_20_21).
 */
static int mmc_vdd_to_ocrbitnum(int vdd, bool low_bits)
{
	const int max_bit = ilog2(MMC_VDD_35_36);
	int bit;

	if (vdd < 1650 || vdd > 3600)
		return -EINVAL;

	if (vdd >= 1650 && vdd <= 1950)
		return ilog2(MMC_VDD_165_195);

	if (low_bits)
		vdd -= 1;

	/* Base 2000 mV, step 100 mV, bit's base 8. */
	bit = (vdd - 2000) / 100 + 8;
	if (bit > max_bit)
		return max_bit;
	return bit;
}

/**
 * mmc_vddrange_to_ocrmask - Convert a voltage range to the OCR mask
 * @vdd_min:	minimum voltage value (mV)
 * @vdd_max:	maximum voltage value (mV)
 *
 * This function returns the OCR mask bits according to the provided @vdd_min
 * and @vdd_max values. If conversion is not possible the function returns 0.
 *
 * Notes wrt boundary cases:
 * This function sets the OCR bits for all boundary voltages, for example
 * [3300:3400] range is translated to MMC_VDD_32_33 | MMC_VDD_33_34 |
 * MMC_VDD_34_35 mask.
 */
u32 mmc_vddrange_to_ocrmask(int vdd_min, int vdd_max)
{
	u32 mask = 0;

	if (vdd_max < vdd_min)
		return 0;

	/* Prefer high bits for the boundary vdd_max values. */
	vdd_max = mmc_vdd_to_ocrbitnum(vdd_max, false);
	if (vdd_max < 0)
		return 0;

	/* Prefer low bits for the boundary vdd_min values. */
	vdd_min = mmc_vdd_to_ocrbitnum(vdd_min, true);
	if (vdd_min < 0)
		return 0;

	/* Fill the mask, from max bit to min bit. */
	while (vdd_max >= vdd_min)
		mask |= 1 << vdd_max--;

	return mask;
}
EXPORT_SYMBOL(mmc_vddrange_to_ocrmask);

#ifdef CONFIG_OF

/**
 * mmc_of_parse_voltage - return mask of supported voltages
 * @np: The device node need to be parsed.
 * @mask: mask of voltages available for MMC/SD/SDIO
 *
 * Parse the "voltage-ranges" DT property, returning zero if it is not
 * found, negative errno if the voltage-range specification is invalid,
 * or one if the voltage-range is specified and successfully parsed.
 */
int mmc_of_parse_voltage(struct device_node *np, u32 *mask)
{
	const u32 *voltage_ranges;
	int num_ranges, i;

	voltage_ranges = of_get_property(np, "voltage-ranges", &num_ranges);
	num_ranges = num_ranges / sizeof(*voltage_ranges) / 2;
	if (!voltage_ranges) {
		pr_debug("%s: voltage-ranges unspecified\n", np->full_name);
		return 0;
	}
	if (!num_ranges) {
		pr_err("%s: voltage-ranges empty\n", np->full_name);
		return -EINVAL;
	}

	for (i = 0; i < num_ranges; i++) {
		const int j = i * 2;
		u32 ocr_mask;

		ocr_mask = mmc_vddrange_to_ocrmask(
				be32_to_cpu(voltage_ranges[j]),
				be32_to_cpu(voltage_ranges[j + 1]));
		if (!ocr_mask) {
			pr_err("%s: voltage-range #%d is invalid\n",
				np->full_name, i);
			return -EINVAL;
		}
		*mask |= ocr_mask;
	}

	return 1;
}
EXPORT_SYMBOL(mmc_of_parse_voltage);

#endif /* CONFIG_OF */

static int mmc_of_get_func_num(struct device_node *node)
{
	u32 reg;
	int ret;

	ret = of_property_read_u32(node, "reg", &reg);
	if (ret < 0)
		return ret;

	return reg;
}

struct device_node *mmc_of_find_child_device(struct mmc_host *host,
		unsigned func_num)
{
	struct device_node *node;

	if (!host->parent || !host->parent->of_node)
		return NULL;

	for_each_child_of_node(host->parent->of_node, node) {
		if (mmc_of_get_func_num(node) == func_num)
			return node;
	}

	return NULL;
}

#ifdef CONFIG_REGULATOR

/**
 * mmc_ocrbitnum_to_vdd - Convert a OCR bit number to its voltage
 * @vdd_bit:	OCR bit number
 * @min_uV:	minimum voltage value (mV)
 * @max_uV:	maximum voltage value (mV)
 *
 * This function returns the voltage range according to the provided OCR
 * bit number. If conversion is not possible a negative errno value returned.
 */
static int mmc_ocrbitnum_to_vdd(int vdd_bit, int *min_uV, int *max_uV)
{
	int		tmp;

	if (!vdd_bit)
		return -EINVAL;

	/*
	 * REVISIT mmc_vddrange_to_ocrmask() may have set some
	 * bits this regulator doesn't quite support ... don't
	 * be too picky, most cards and regulators are OK with
	 * a 0.1V range goof (it's a small error percentage).
	 */
	tmp = vdd_bit - ilog2(MMC_VDD_165_195);
	if (tmp == 0) {
		*min_uV = 1650 * 1000;
		*max_uV = 1950 * 1000;
	} else {
		*min_uV = 1900 * 1000 + tmp * 100 * 1000;
		*max_uV = *min_uV + 100 * 1000;
	}

	return 0;
}

/**
 * mmc_regulator_get_ocrmask - return mask of supported voltages
 * @supply: regulator to use
 *
 * This returns either a negative errno, or a mask of voltages that
 * can be provided to MMC/SD/SDIO devices using the specified voltage
 * regulator.  This would normally be called before registering the
 * MMC host adapter.
 */
int mmc_regulator_get_ocrmask(struct regulator *supply)
{
	int			result = 0;
	int			count;
	int			i;
	int			vdd_uV;
	int			vdd_mV;

	count = regulator_count_voltages(supply);
	if (count < 0)
		return count;

	for (i = 0; i < count; i++) {
		vdd_uV = regulator_list_voltage(supply, i);
		if (vdd_uV <= 0)
			continue;

		vdd_mV = vdd_uV / 1000;
		result |= mmc_vddrange_to_ocrmask(vdd_mV, vdd_mV);
	}

	if (!result) {
		vdd_uV = regulator_get_voltage(supply);
		if (vdd_uV <= 0)
			return vdd_uV;

		vdd_mV = vdd_uV / 1000;
		result = mmc_vddrange_to_ocrmask(vdd_mV, vdd_mV);
	}

	return result;
}
EXPORT_SYMBOL_GPL(mmc_regulator_get_ocrmask);

/**
 * mmc_regulator_set_ocr - set regulator to match host->ios voltage
 * @mmc: the host to regulate
 * @supply: regulator to use
 * @vdd_bit: zero for power off, else a bit number (host->ios.vdd)
 *
 * Returns zero on success, else negative errno.
 *
 * MMC host drivers may use this to enable or disable a regulator using
 * a particular supply voltage.  This would normally be called from the
 * set_ios() method.
 */
int mmc_regulator_set_ocr(struct mmc_host *mmc,
			struct regulator *supply,
			unsigned short vdd_bit)
{
	int			result = 0;
	int			min_uV, max_uV;

	if (vdd_bit) {
		mmc_ocrbitnum_to_vdd(vdd_bit, &min_uV, &max_uV);

		result = regulator_set_voltage(supply, min_uV, max_uV);
		if (result == 0 && !mmc->regulator_enabled) {
			result = regulator_enable(supply);
			if (!result)
				mmc->regulator_enabled = true;
		}
	} else if (mmc->regulator_enabled) {
		result = regulator_disable(supply);
		if (result == 0)
			mmc->regulator_enabled = false;
	}

	if (result)
		dev_err(mmc_dev(mmc),
			"could not set regulator OCR (%d)\n", result);
	return result;
}
EXPORT_SYMBOL_GPL(mmc_regulator_set_ocr);

static int mmc_regulator_set_voltage_if_supported(struct regulator *regulator,
						  int min_uV, int target_uV,
						  int max_uV)
{
	/*
	 * Check if supported first to avoid errors since we may try several
	 * signal levels during power up and don't want to show errors.
	 */
	if (!regulator_is_supported_voltage(regulator, min_uV, max_uV))
		return -EINVAL;

	return regulator_set_voltage_triplet(regulator, min_uV, target_uV,
					     max_uV);
}

/**
 * mmc_regulator_set_vqmmc - Set VQMMC as per the ios
 *
 * For 3.3V signaling, we try to match VQMMC to VMMC as closely as possible.
 * That will match the behavior of old boards where VQMMC and VMMC were supplied
 * by the same supply.  The Bus Operating conditions for 3.3V signaling in the
 * SD card spec also define VQMMC in terms of VMMC.
 * If this is not possible we'll try the full 2.7-3.6V of the spec.
 *
 * For 1.2V and 1.8V signaling we'll try to get as close as possible to the
 * requested voltage.  This is definitely a good idea for UHS where there's a
 * separate regulator on the card that's trying to make 1.8V and it's best if
 * we match.
 *
 * This function is expected to be used by a controller's
 * start_signal_voltage_switch() function.
 */
int mmc_regulator_set_vqmmc(struct mmc_host *mmc, struct mmc_ios *ios)
{
	struct device *dev = mmc_dev(mmc);
	int ret, volt, min_uV, max_uV;

	/* If no vqmmc supply then we can't change the voltage */
	if (IS_ERR(mmc->supply.vqmmc))
		return -EINVAL;

	switch (ios->signal_voltage) {
	case MMC_SIGNAL_VOLTAGE_120:
		return mmc_regulator_set_voltage_if_supported(mmc->supply.vqmmc,
						1100000, 1200000, 1300000);
	case MMC_SIGNAL_VOLTAGE_180:
		return mmc_regulator_set_voltage_if_supported(mmc->supply.vqmmc,
						1700000, 1800000, 1950000);
	case MMC_SIGNAL_VOLTAGE_330:
		ret = mmc_ocrbitnum_to_vdd(mmc->ios.vdd, &volt, &max_uV);
		if (ret < 0)
			return ret;

		dev_dbg(dev, "%s: found vmmc voltage range of %d-%duV\n",
			__func__, volt, max_uV);

		min_uV = max(volt - 300000, 2700000);
		max_uV = min(max_uV + 200000, 3600000);

		/*
		 * Due to a limitation in the current implementation of
		 * regulator_set_voltage_triplet() which is taking the lowest
		 * voltage possible if below the target, search for a suitable
		 * voltage in two steps and try to stay close to vmmc
		 * with a 0.3V tolerance at first.
		 */
		if (!mmc_regulator_set_voltage_if_supported(mmc->supply.vqmmc,
						min_uV, volt, max_uV))
			return 0;

		return mmc_regulator_set_voltage_if_supported(mmc->supply.vqmmc,
						2700000, volt, 3600000);
	default:
		return -EINVAL;
	}
}
EXPORT_SYMBOL_GPL(mmc_regulator_set_vqmmc);

#endif /* CONFIG_REGULATOR */

int mmc_regulator_get_supply(struct mmc_host *mmc)
{
	struct device *dev = mmc_dev(mmc);
	int ret;

	mmc->supply.vmmc = devm_regulator_get_optional(dev, "vmmc");
	mmc->supply.vqmmc = devm_regulator_get_optional(dev, "vqmmc");

	if (IS_ERR(mmc->supply.vmmc)) {
		if (PTR_ERR(mmc->supply.vmmc) == -EPROBE_DEFER)
			return -EPROBE_DEFER;
		dev_dbg(dev, "No vmmc regulator found\n");
	} else {
		ret = mmc_regulator_get_ocrmask(mmc->supply.vmmc);
		if (ret > 0)
			mmc->ocr_avail = ret;
		else
			dev_warn(dev, "Failed getting OCR mask: %d\n", ret);
	}

	if (IS_ERR(mmc->supply.vqmmc)) {
		if (PTR_ERR(mmc->supply.vqmmc) == -EPROBE_DEFER)
			return -EPROBE_DEFER;
		dev_dbg(dev, "No vqmmc regulator found\n");
	}

	return 0;
}
EXPORT_SYMBOL_GPL(mmc_regulator_get_supply);

/*
 * Mask off any voltages we don't support and select
 * the lowest voltage
 */
u32 mmc_select_voltage(struct mmc_host *host, u32 ocr)
{
	int bit;

	/*
	 * Sanity check the voltages that the card claims to
	 * support.
	 */
	if (ocr & 0x7F) {
		dev_warn(mmc_dev(host),
		"card claims to support voltages below defined range\n");
		ocr &= ~0x7F;
	}

	ocr &= host->ocr_avail;
	if (!ocr) {
		dev_warn(mmc_dev(host), "no support for card's volts\n");
		return 0;
	}

	if (host->caps2 & MMC_CAP2_FULL_PWR_CYCLE) {
		bit = ffs(ocr) - 1;
		ocr &= 3 << bit;
		mmc_power_cycle(host, ocr);
	} else {
		bit = fls(ocr) - 1;
		/*
		 * The bit variable represents the highest voltage bit set in
		 * the OCR register.
		 * To keep a range of 2 values (e.g. 3.2V/3.3V and 3.3V/3.4V),
		 * we must shift the mask '3' with (bit - 1).
		 */
		ocr &= 3 << (bit - 1);
		if (bit != host->ios.vdd)
			dev_warn(mmc_dev(host), "exceeding card's volts\n");
	}

	return ocr;
}

int __mmc_set_signal_voltage(struct mmc_host *host, int signal_voltage)
{
	int err = 0;
	int old_signal_voltage = host->ios.signal_voltage;

	host->ios.signal_voltage = signal_voltage;
	if (host->ops->start_signal_voltage_switch) {
		mmc_host_clk_hold(host);
		err = host->ops->start_signal_voltage_switch(host, &host->ios);
		mmc_host_clk_release(host);
	}

	if (err)
		host->ios.signal_voltage = old_signal_voltage;

	return err;

}

int mmc_set_signal_voltage(struct mmc_host *host, int signal_voltage, u32 ocr)
{
	struct mmc_command cmd = {0};
	int err = 0;
	u32 clock;

	BUG_ON(!host);

	/*
	 * Send CMD11 only if the request is to switch the card to
	 * 1.8V signalling.
	 */
	if (signal_voltage == MMC_SIGNAL_VOLTAGE_330)
		return __mmc_set_signal_voltage(host, signal_voltage);

	/*
	 * If we cannot switch voltages, return failure so the caller
	 * can continue without UHS mode
	 */
	if (!host->ops->start_signal_voltage_switch)
		return -EPERM;
	if (!host->ops->card_busy)
		pr_warn("%s: cannot verify signal voltage switch\n",
			mmc_hostname(host));

	cmd.opcode = SD_SWITCH_VOLTAGE;
	cmd.arg = 0;
	cmd.flags = MMC_RSP_R1 | MMC_CMD_AC;

	/*
	 * Hold the clock reference so clock doesn't get auto gated during this
	 * voltage switch sequence.
	 */
	mmc_host_clk_hold(host);
	err = mmc_wait_for_cmd(host, &cmd, 0);
	if (err)
		goto power_cycle;
<<<<<<< HEAD
=======

	if (!mmc_host_is_spi(host) && (cmd.resp[0] & R1_ERROR))
		return -EIO;
>>>>>>> f9b8314c

	if (!mmc_host_is_spi(host) && (cmd.resp[0] & R1_ERROR)) {
		err = -EIO;
		goto err_command;
	}
	/*
	 * The card should drive cmd and dat[0:3] low immediately
	 * after the response of cmd11, but wait 1 ms to be sure
	 */
	mmc_delay(1);
	if (host->ops->card_busy && !host->ops->card_busy(host)) {
		err = -EAGAIN;
		goto power_cycle;
	}
	/*
	 * During a signal voltage level switch, the clock must be gated
	 * for 5 ms according to the SD spec
	 */
	host->card_clock_off = true;
	clock = host->ios.clock;
	host->ios.clock = 0;
	mmc_set_ios(host);

	if (__mmc_set_signal_voltage(host, signal_voltage)) {
		/*
		 * Voltages may not have been switched, but we've already
		 * sent CMD11, so a power cycle is required anyway
		 */
		err = -EAGAIN;
		host->ios.clock = clock;
		mmc_set_ios(host);
		host->card_clock_off = false;
		goto power_cycle;
	}

	/* Keep clock gated for at least 10 ms, though spec only says 5 ms */
	mmc_delay(10);
	host->ios.clock = clock;
	mmc_set_ios(host);

	host->card_clock_off = false;
	/* Wait for at least 1 ms according to spec */
	mmc_delay(1);

	/*
	 * Failure to switch is indicated by the card holding
	 * dat[0:3] low
	 */
	if (host->ops->card_busy && host->ops->card_busy(host))
		err = -EAGAIN;

power_cycle:
	if (err) {
		pr_debug("%s: Signal voltage switch failed, "
			"power cycling card\n", mmc_hostname(host));
		mmc_power_cycle(host, ocr);
	}

err_command:
	mmc_host_clk_release(host);

	return err;
}

/*
 * Select timing parameters for host.
 */
void mmc_set_timing(struct mmc_host *host, unsigned int timing)
{
	mmc_host_clk_hold(host);
	host->ios.timing = timing;
	mmc_set_ios(host);
	mmc_host_clk_release(host);
}

/*
 * Select appropriate driver type for host.
 */
void mmc_set_driver_type(struct mmc_host *host, unsigned int drv_type)
{
	mmc_host_clk_hold(host);
	host->ios.drv_type = drv_type;
	mmc_set_ios(host);
	mmc_host_clk_release(host);
}

int mmc_select_drive_strength(struct mmc_card *card, unsigned int max_dtr,
			      int card_drv_type, int *drv_type)
{
	struct mmc_host *host = card->host;
	int host_drv_type = SD_DRIVER_TYPE_B;
	int drive_strength;

	*drv_type = 0;

	if (!host->ops->select_drive_strength)
		return 0;

	/* Use SD definition of driver strength for hosts */
	if (host->caps & MMC_CAP_DRIVER_TYPE_A)
		host_drv_type |= SD_DRIVER_TYPE_A;

	if (host->caps & MMC_CAP_DRIVER_TYPE_C)
		host_drv_type |= SD_DRIVER_TYPE_C;

	if (host->caps & MMC_CAP_DRIVER_TYPE_D)
		host_drv_type |= SD_DRIVER_TYPE_D;

	/*
	 * The drive strength that the hardware can support
	 * depends on the board design.  Pass the appropriate
	 * information and let the hardware specific code
	 * return what is possible given the options
	 */
	mmc_host_clk_hold(host);
	drive_strength = host->ops->select_drive_strength(card, max_dtr,
							  host_drv_type,
							  card_drv_type,
							  drv_type);
	mmc_host_clk_release(host);

	return drive_strength;
}

/*
 * Apply power to the MMC stack.  This is a two-stage process.
 * First, we enable power to the card without the clock running.
 * We then wait a bit for the power to stabilise.  Finally,
 * enable the bus drivers and clock to the card.
 *
 * We must _NOT_ enable the clock prior to power stablising.
 *
 * If a host does all the power sequencing itself, ignore the
 * initial MMC_POWER_UP stage.
 */
void mmc_power_up(struct mmc_host *host, u32 ocr)
{
	if (host->ios.power_mode == MMC_POWER_ON)
		return;

	mmc_host_clk_hold(host);

	mmc_pwrseq_pre_power_on(host);

	host->ios.vdd = fls(ocr) - 1;
	host->ios.power_mode = MMC_POWER_UP;
	/* Set initial state and call mmc_set_ios */
	mmc_set_initial_state(host);

	/* Try to set signal voltage to 3.3V but fall back to 1.8v or 1.2v */
	if (__mmc_set_signal_voltage(host, MMC_SIGNAL_VOLTAGE_330) == 0)
		dev_dbg(mmc_dev(host), "Initial signal voltage of 3.3v\n");
	else if (__mmc_set_signal_voltage(host, MMC_SIGNAL_VOLTAGE_180) == 0)
		dev_dbg(mmc_dev(host), "Initial signal voltage of 1.8v\n");
	else if (__mmc_set_signal_voltage(host, MMC_SIGNAL_VOLTAGE_120) == 0)
		dev_dbg(mmc_dev(host), "Initial signal voltage of 1.2v\n");

	/*
	 * This delay should be sufficient to allow the power supply
	 * to reach the minimum voltage.
	 */
	mmc_delay(10);

	mmc_pwrseq_post_power_on(host);

	host->ios.clock = host->f_init;

	host->ios.power_mode = MMC_POWER_ON;
	mmc_set_ios(host);

	/*
	 * This delay must be at least 74 clock sizes, or 1 ms, or the
	 * time required to reach a stable voltage.
	 */
	mmc_delay(10);

	mmc_host_clk_release(host);
}

void mmc_power_off(struct mmc_host *host)
{
	if (host->ios.power_mode == MMC_POWER_OFF)
		return;

	mmc_host_clk_hold(host);

	mmc_pwrseq_power_off(host);

	host->ios.clock = 0;
	host->ios.vdd = 0;

	host->ios.power_mode = MMC_POWER_OFF;
	/* Set initial state and call mmc_set_ios */
	mmc_set_initial_state(host);

	/*
	 * Some configurations, such as the 802.11 SDIO card in the OLPC
	 * XO-1.5, require a short delay after poweroff before the card
	 * can be successfully turned on again.
	 */
	mmc_delay(1);

	mmc_host_clk_release(host);
}

void mmc_power_cycle(struct mmc_host *host, u32 ocr)
{
	mmc_power_off(host);
	/* Wait at least 1 ms according to SD spec */
	mmc_delay(1);
	mmc_power_up(host, ocr);
}

/*
 * Cleanup when the last reference to the bus operator is dropped.
 */
static void __mmc_release_bus(struct mmc_host *host)
{
	BUG_ON(!host);
	BUG_ON(host->bus_refs);
	BUG_ON(!host->bus_dead);

	host->bus_ops = NULL;
}

/*
 * Increase reference count of bus operator
 */
static inline void mmc_bus_get(struct mmc_host *host)
{
	unsigned long flags;

	spin_lock_irqsave(&host->lock, flags);
	host->bus_refs++;
	spin_unlock_irqrestore(&host->lock, flags);
}

/*
 * Decrease reference count of bus operator and free it if
 * it is the last reference.
 */
static inline void mmc_bus_put(struct mmc_host *host)
{
	unsigned long flags;

	spin_lock_irqsave(&host->lock, flags);
	host->bus_refs--;
	if ((host->bus_refs == 0) && host->bus_ops)
		__mmc_release_bus(host);
	spin_unlock_irqrestore(&host->lock, flags);
}

int mmc_resume_bus(struct mmc_host *host)
{
	unsigned long flags;
	int err = 0;
	int card_present = true;

	if (!mmc_bus_needs_resume(host))
		return -EINVAL;

	pr_debug("%s: Starting deferred resume\n", mmc_hostname(host));
	wake_lock(&host->detect_wake_lock);
	spin_lock_irqsave(&host->lock, flags);
	host->bus_resume_flags &= ~MMC_BUSRESUME_NEEDS_RESUME;
	spin_unlock_irqrestore(&host->lock, flags);

	mmc_bus_get(host);
	if (host->ops->get_cd) {
		card_present = host->ops->get_cd(host);
		if (!card_present) {
			pr_err("%s: Card removed - card_present:%d\n",
			       mmc_hostname(host), card_present);
			if (host->card)
				mmc_card_set_removed(host->card);
		}
	}

	if (host->bus_ops && !host->bus_dead && host->card && card_present) {
		mmc_power_up(host, host->card->ocr);
		BUG_ON(!host->bus_ops->resume);
		err = host->bus_ops->resume(host);
		if (err) {
			pr_err("%s: %s: resume failed: %d\n",
				       mmc_hostname(host), __func__, err);
			/*
			 * If we have cd-gpio based detection mechanism and
			 * deferred resume is supported, we will not detect
			 * card removal event when system is suspended. So if
			 * resume fails after a system suspend/resume,
			 * schedule the work to detect card presence.
			 */
			if (mmc_card_is_removable(host) &&
					!(host->caps & MMC_CAP_NEEDS_POLL)) {
				mmc_detect_change(host, 0);
			}
		}
		if (mmc_card_cmdq(host->card)) {
			err = mmc_cmdq_halt(host, false);
			if (err)
				pr_err("%s: %s: unhalt failed: %d\n",
				       mmc_hostname(host), __func__, err);
			else
				mmc_card_clr_suspended(host->card);
		}
	}

	mmc_bus_put(host);
	pr_debug("%s: Deferred resume completed\n", mmc_hostname(host));
	wake_unlock(&host->detect_wake_lock);
	return 0;
}
EXPORT_SYMBOL(mmc_resume_bus);

/*
 * Assign a mmc bus handler to a host. Only one bus handler may control a
 * host at any given time.
 */
void mmc_attach_bus(struct mmc_host *host, const struct mmc_bus_ops *ops)
{
	unsigned long flags;

	BUG_ON(!host);
	BUG_ON(!ops);

	WARN_ON(!host->claimed);

	spin_lock_irqsave(&host->lock, flags);

	BUG_ON(host->bus_ops);
	BUG_ON(host->bus_refs);

	host->bus_ops = ops;
	host->bus_refs = 1;
	host->bus_dead = 0;

	spin_unlock_irqrestore(&host->lock, flags);
}

/*
 * Remove the current bus handler from a host.
 */
void mmc_detach_bus(struct mmc_host *host)
{
	unsigned long flags;

	BUG_ON(!host);

	WARN_ON(!host->claimed);
	WARN_ON(!host->bus_ops);

	spin_lock_irqsave(&host->lock, flags);

	host->bus_dead = 1;

	spin_unlock_irqrestore(&host->lock, flags);

	mmc_bus_put(host);
}

static void _mmc_detect_change(struct mmc_host *host, unsigned long delay,
				bool cd_irq)
{
#ifdef CONFIG_MMC_DEBUG
	unsigned long flags;
	spin_lock_irqsave(&host->lock, flags);
	WARN_ON(host->removed);
	spin_unlock_irqrestore(&host->lock, flags);
#endif

	/*
	 * If the device is configured as wakeup, we prevent a new sleep for
	 * 5 s to give provision for user space to consume the event.
	 */
	if (cd_irq && !(host->caps & MMC_CAP_NEEDS_POLL) &&
		device_can_wakeup(mmc_dev(host)))
		pm_wakeup_event(mmc_dev(host), 5000);

	host->detect_change = 1;
	/*
	 * Change in cd_gpio state, so make sure detection part is
	 * not overided because of manual resume.
	 */
	if (cd_irq && mmc_bus_manual_resume(host))
		host->ignore_bus_resume_flags = true;

	if (delayed_work_pending(&host->detect))
		cancel_delayed_work(&host->detect);

	/* wake lock : 500ms */
	if (!(host->caps & MMC_CAP_NONREMOVABLE))
		wake_lock_timeout(&host->detect_wake_lock, HZ / 2);

	mmc_schedule_delayed_work(&host->detect, delay);
}

/**
 *	mmc_detect_change - process change of state on a MMC socket
 *	@host: host which changed state.
 *	@delay: optional delay to wait before detection (jiffies)
 *
 *	MMC drivers should call this when they detect a card has been
 *	inserted or removed. The MMC layer will confirm that any
 *	present card is still functional, and initialize any newly
 *	inserted.
 */
void mmc_detect_change(struct mmc_host *host, unsigned long delay)
{
	_mmc_detect_change(host, delay, true);
}
EXPORT_SYMBOL(mmc_detect_change);

void mmc_init_erase(struct mmc_card *card)
{
	unsigned int sz;

	if (is_power_of_2(card->erase_size))
		card->erase_shift = ffs(card->erase_size) - 1;
	else
		card->erase_shift = 0;

	/*
	 * It is possible to erase an arbitrarily large area of an SD or MMC
	 * card.  That is not desirable because it can take a long time
	 * (minutes) potentially delaying more important I/O, and also the
	 * timeout calculations become increasingly hugely over-estimated.
	 * Consequently, 'pref_erase' is defined as a guide to limit erases
	 * to that size and alignment.
	 *
	 * For SD cards that define Allocation Unit size, limit erases to one
	 * Allocation Unit at a time.
	 * For MMC, have a stab at ai good value and for modern cards it will
	 * end up being 4MiB. Note that if the value is too small, it can end
	 * up taking longer to erase. Also note, erase_size is already set to
	 * High Capacity Erase Size if available when this function is called.
	 */
	if (mmc_card_sd(card) && card->ssr.au) {
		card->pref_erase = card->ssr.au;
		card->erase_shift = ffs(card->ssr.au) - 1;
	} else if (card->erase_size) {
		sz = (card->csd.capacity << (card->csd.read_blkbits - 9)) >> 11;
		if (sz < 128)
			card->pref_erase = 512 * 1024 / 512;
		else if (sz < 512)
			card->pref_erase = 1024 * 1024 / 512;
		else if (sz < 1024)
			card->pref_erase = 2 * 1024 * 1024 / 512;
		else
			card->pref_erase = 4 * 1024 * 1024 / 512;
		if (card->pref_erase < card->erase_size)
			card->pref_erase = card->erase_size;
		else {
			sz = card->pref_erase % card->erase_size;
			if (sz)
				card->pref_erase += card->erase_size - sz;
		}
	} else
		card->pref_erase = 0;
}

static unsigned int mmc_mmc_erase_timeout(struct mmc_card *card,
					  unsigned int arg, unsigned int qty)
{
	unsigned int erase_timeout;

	if (arg == MMC_DISCARD_ARG ||
	    (arg == MMC_TRIM_ARG && card->ext_csd.rev >= 6)) {
		erase_timeout = card->ext_csd.trim_timeout;
	} else if (card->ext_csd.erase_group_def & 1) {
		/* High Capacity Erase Group Size uses HC timeouts */
		if (arg == MMC_TRIM_ARG)
			erase_timeout = card->ext_csd.trim_timeout;
		else
			erase_timeout = card->ext_csd.hc_erase_timeout;
	} else {
		/* CSD Erase Group Size uses write timeout */
		unsigned int mult = (10 << card->csd.r2w_factor);
		unsigned int timeout_clks = card->csd.tacc_clks * mult;
		unsigned int timeout_us;

		/* Avoid overflow: e.g. tacc_ns=80000000 mult=1280 */
		if (card->csd.tacc_ns < 1000000)
			timeout_us = (card->csd.tacc_ns * mult) / 1000;
		else
			timeout_us = (card->csd.tacc_ns / 1000) * mult;

		/*
		 * ios.clock is only a target.  The real clock rate might be
		 * less but not that much less, so fudge it by multiplying by 2.
		 */
		timeout_clks <<= 1;
		timeout_us += (timeout_clks * 1000) /
			      (mmc_host_clk_rate(card->host) / 1000);

		erase_timeout = timeout_us / 1000;

		/*
		 * Theoretically, the calculation could underflow so round up
		 * to 1ms in that case.
		 */
		if (!erase_timeout)
			erase_timeout = 1;
	}

	/* Multiplier for secure operations */
	if (arg & MMC_SECURE_ARGS) {
		if (arg == MMC_SECURE_ERASE_ARG)
			erase_timeout *= card->ext_csd.sec_erase_mult;
		else
			erase_timeout *= card->ext_csd.sec_trim_mult;
	}

	erase_timeout *= qty;

	/*
	 * Ensure at least a 1 second timeout for SPI as per
	 * 'mmc_set_data_timeout()'
	 */
	if (mmc_host_is_spi(card->host) && erase_timeout < 1000)
		erase_timeout = 1000;

	return erase_timeout;
}

static unsigned int mmc_sd_erase_timeout(struct mmc_card *card,
					 unsigned int arg,
					 unsigned int qty)
{
	unsigned int erase_timeout;

	if (card->ssr.erase_timeout) {
		/* Erase timeout specified in SD Status Register (SSR) */
		erase_timeout = card->ssr.erase_timeout * qty +
				card->ssr.erase_offset;
	} else {
		/*
		 * Erase timeout not specified in SD Status Register (SSR) so
		 * use 250ms per write block.
		 */
		erase_timeout = 250 * qty;
	}

	/* Must not be less than 1 second */
	if (erase_timeout < 1000)
		erase_timeout = 1000;

	return erase_timeout;
}

static unsigned int mmc_erase_timeout(struct mmc_card *card,
				      unsigned int arg,
				      unsigned int qty)
{
	if (mmc_card_sd(card))
		return mmc_sd_erase_timeout(card, arg, qty);
	else
		return mmc_mmc_erase_timeout(card, arg, qty);
}

static u32 mmc_get_erase_qty(struct mmc_card *card, u32 from, u32 to)
{
	u32 qty = 0;

	/*
	 * qty is used to calculate the erase timeout which depends on how many
	 * erase groups (or allocation units in SD terminology) are affected.
	 * We count erasing part of an erase group as one erase group.
	 * For SD, the allocation units are always a power of 2.  For MMC, the
	 * erase group size is almost certainly also power of 2, but it does not
	 * seem to insist on that in the JEDEC standard, so we fall back to
	 * division in that case.  SD may not specify an allocation unit size,
	 * in which case the timeout is based on the number of write blocks.
	 *
	 * Note that the timeout for secure trim 2 will only be correct if the
	 * number of erase groups specified is the same as the total of all
	 * preceding secure trim 1 commands.  Since the power may have been
	 * lost since the secure trim 1 commands occurred, it is generally
	 * impossible to calculate the secure trim 2 timeout correctly.
	 */
	if (card->erase_shift)
		qty += ((to >> card->erase_shift) -
			(from >> card->erase_shift)) + 1;
	else if (mmc_card_sd(card))
		qty += to - from + 1;
	else
		qty += ((to / card->erase_size) -
			(from / card->erase_size)) + 1;
	return qty;
}

static int mmc_cmdq_send_erase_cmd(struct mmc_cmdq_req *cmdq_req,
		struct mmc_card *card, u32 opcode, u32 arg, u32 qty)
{
	struct mmc_command *cmd = cmdq_req->mrq.cmd;
	int err;

	memset(cmd, 0, sizeof(struct mmc_command));

	cmd->opcode = opcode;
	cmd->arg = arg;
	if (cmd->opcode == MMC_ERASE) {
		cmd->flags = MMC_RSP_SPI_R1B | MMC_RSP_R1B | MMC_CMD_AC;
		cmd->busy_timeout = mmc_erase_timeout(card, arg, qty);
	} else {
		cmd->flags = MMC_RSP_SPI_R1 | MMC_RSP_R1 | MMC_CMD_AC;
	}

	err = mmc_cmdq_wait_for_dcmd(card->host, cmdq_req);
	if (err) {
		pr_err("mmc_erase: group start error %d, status %#x\n",
				err, cmd->resp[0]);
		return err;
	}
	return 0;
}

static int mmc_cmdq_do_erase(struct mmc_cmdq_req *cmdq_req,
			struct mmc_card *card, unsigned int from,
			unsigned int to, unsigned int arg)
{
	struct mmc_command *cmd = cmdq_req->mrq.cmd;
	unsigned int qty = 0;
	unsigned long timeout;
	unsigned int fr, nr;
	int err;

	fr = from;
	nr = to - from + 1;

	qty = mmc_get_erase_qty(card, from, to);

	if (!mmc_card_blockaddr(card)) {
		from <<= 9;
		to <<= 9;
	}

	err = mmc_cmdq_send_erase_cmd(cmdq_req, card, MMC_ERASE_GROUP_START,
			from, qty);
	if (err)
		goto out;

	err = mmc_cmdq_send_erase_cmd(cmdq_req, card, MMC_ERASE_GROUP_END,
			to, qty);
	if (err)
		goto out;

	err = mmc_cmdq_send_erase_cmd(cmdq_req, card, MMC_ERASE,
			arg, qty);
	if (err)
		goto out;

	timeout = jiffies + msecs_to_jiffies(MMC_CORE_TIMEOUT_MS);
	do {
		memset(cmd, 0, sizeof(struct mmc_command));
		cmd->opcode = MMC_SEND_STATUS;
		cmd->arg = card->rca << 16;
		cmd->flags = MMC_RSP_R1 | MMC_CMD_AC;
		/* Do not retry else we can't see errors */
		err = mmc_cmdq_wait_for_dcmd(card->host, cmdq_req);
		if (err || (cmd->resp[0] & 0xFDF92000)) {
			pr_err("error %d requesting status %#x\n",
				err, cmd->resp[0]);
			err = -EIO;
			goto out;
		}
		/* Timeout if the device never becomes ready for data and
		 * never leaves the program state.
		 */
		if (time_after(jiffies, timeout)) {
			pr_err("%s: Card stuck in programming state! %s\n",
				mmc_hostname(card->host), __func__);
			err =  -EIO;
			goto out;
		}
	} while (!(cmd->resp[0] & R1_READY_FOR_DATA) ||
		 (R1_CURRENT_STATE(cmd->resp[0]) == R1_STATE_PRG));
out:
	return err;
}

static int mmc_do_erase(struct mmc_card *card, unsigned int from,
			unsigned int to, unsigned int arg)
{
	struct mmc_command cmd = {0};
	unsigned int qty = 0, busy_timeout = 0;
	bool use_r1b_resp = false;
	unsigned long timeout;
	unsigned int fr, nr;
	int err;

	fr = from;
	nr = to - from + 1;

	qty = mmc_get_erase_qty(card, from, to);

	if (!mmc_card_blockaddr(card)) {
		from <<= 9;
		to <<= 9;
	}

	mmc_retune_hold(card->host);
	if (mmc_card_sd(card))
		cmd.opcode = SD_ERASE_WR_BLK_START;
	else
		cmd.opcode = MMC_ERASE_GROUP_START;
	cmd.arg = from;
	cmd.flags = MMC_RSP_SPI_R1 | MMC_RSP_R1 | MMC_CMD_AC;
	err = mmc_wait_for_cmd(card->host, &cmd, 0);
	if (err) {
		pr_err("mmc_erase: group start error %d, "
		       "status %#x\n", err, cmd.resp[0]);
		err = -EIO;
		goto out;
	}

	memset(&cmd, 0, sizeof(struct mmc_command));
	if (mmc_card_sd(card))
		cmd.opcode = SD_ERASE_WR_BLK_END;
	else
		cmd.opcode = MMC_ERASE_GROUP_END;
	cmd.arg = to;
	cmd.flags = MMC_RSP_SPI_R1 | MMC_RSP_R1 | MMC_CMD_AC;
	err = mmc_wait_for_cmd(card->host, &cmd, 0);
	if (err) {
		pr_err("mmc_erase: group end error %d, status %#x\n",
		       err, cmd.resp[0]);
		err = -EIO;
		goto out;
	}

	memset(&cmd, 0, sizeof(struct mmc_command));
	cmd.opcode = MMC_ERASE;
	cmd.arg = arg;
	busy_timeout = mmc_erase_timeout(card, arg, qty);
	/*
	 * If the host controller supports busy signalling and the timeout for
	 * the erase operation does not exceed the max_busy_timeout, we should
	 * use R1B response. Or we need to prevent the host from doing hw busy
	 * detection, which is done by converting to a R1 response instead.
	 */
	if (card->host->max_busy_timeout &&
	    busy_timeout > card->host->max_busy_timeout) {
		cmd.flags = MMC_RSP_SPI_R1 | MMC_RSP_R1 | MMC_CMD_AC;
	} else {
		cmd.flags = MMC_RSP_SPI_R1B | MMC_RSP_R1B | MMC_CMD_AC;
		cmd.busy_timeout = busy_timeout;
		use_r1b_resp = true;
	}

	err = mmc_wait_for_cmd(card->host, &cmd, 0);
	if (err) {
		pr_err("mmc_erase: erase error %d, status %#x\n",
		       err, cmd.resp[0]);
		err = -EIO;
		goto out;
	}

	if (mmc_host_is_spi(card->host))
		goto out;

	/*
	 * In case of when R1B + MMC_CAP_WAIT_WHILE_BUSY is used, the polling
	 * shall be avoided.
	 */
	if ((card->host->caps & MMC_CAP_WAIT_WHILE_BUSY) && use_r1b_resp)
		goto out;

	timeout = jiffies + msecs_to_jiffies(busy_timeout);
	do {
		memset(&cmd, 0, sizeof(struct mmc_command));
		cmd.opcode = MMC_SEND_STATUS;
		cmd.arg = card->rca << 16;
		cmd.flags = MMC_RSP_R1 | MMC_CMD_AC;
		/* Do not retry else we can't see errors */
		err = mmc_wait_for_cmd(card->host, &cmd, 0);
		if (err || (cmd.resp[0] & 0xFDF92000)) {
			pr_err("error %d requesting status %#x\n",
				err, cmd.resp[0]);
			err = -EIO;
			goto out;
		}

		/* Timeout if the device never becomes ready for data and
		 * never leaves the program state.
		 */
		if (time_after(jiffies, timeout)) {
			pr_err("%s: Card stuck in programming state! %s\n",
				mmc_hostname(card->host), __func__);
			err =  -EIO;
			goto out;
		}

	} while (!(cmd.resp[0] & R1_READY_FOR_DATA) ||
		 (R1_CURRENT_STATE(cmd.resp[0]) == R1_STATE_PRG));
out:
	mmc_retune_release(card->host);
	return err;
}

static unsigned int mmc_align_erase_size(struct mmc_card *card,
					 unsigned int *from,
					 unsigned int *to,
					 unsigned int nr)
{
	unsigned int from_new = *from, nr_new = nr, rem;

	/*
	 * When the 'card->erase_size' is power of 2, we can use round_up/down()
	 * to align the erase size efficiently.
	 */
	if (is_power_of_2(card->erase_size)) {
		unsigned int temp = from_new;

		from_new = round_up(temp, card->erase_size);
		rem = from_new - temp;

		if (nr_new > rem)
			nr_new -= rem;
		else
			return 0;

		nr_new = round_down(nr_new, card->erase_size);
	} else {
		rem = from_new % card->erase_size;
		if (rem) {
			rem = card->erase_size - rem;
			from_new += rem;
			if (nr_new > rem)
				nr_new -= rem;
			else
				return 0;
		}

		rem = nr_new % card->erase_size;
		if (rem)
			nr_new -= rem;
	}

	if (nr_new == 0)
		return 0;

	*to = from_new + nr_new;
	*from = from_new;

	return nr_new;
}

int mmc_erase_sanity_check(struct mmc_card *card, unsigned int from,
		unsigned int nr, unsigned int arg)
{

	if (!(card->host->caps & MMC_CAP_ERASE) ||
	    !(card->csd.cmdclass & CCC_ERASE))
		return -EOPNOTSUPP;

	if (!card->erase_size)
		return -EOPNOTSUPP;

	if (mmc_card_sd(card) && arg != MMC_ERASE_ARG)
		return -EOPNOTSUPP;

	if ((arg & MMC_SECURE_ARGS) &&
	    !(card->ext_csd.sec_feature_support & EXT_CSD_SEC_ER_EN))
		return -EOPNOTSUPP;

	if ((arg & MMC_TRIM_ARGS) &&
	    !(card->ext_csd.sec_feature_support & EXT_CSD_SEC_GB_CL_EN))
		return -EOPNOTSUPP;

	if (arg == MMC_SECURE_ERASE_ARG) {
		if (from % card->erase_size || nr % card->erase_size)
			return -EINVAL;
	}
	return 0;
}

int mmc_cmdq_erase(struct mmc_cmdq_req *cmdq_req,
	      struct mmc_card *card, unsigned int from, unsigned int nr,
	      unsigned int arg)
{
	unsigned int rem, to = from + nr;
	int ret;

	ret = mmc_erase_sanity_check(card, from, nr, arg);
	if (ret)
		return ret;

	if (arg == MMC_ERASE_ARG) {
		rem = from % card->erase_size;
		if (rem) {
			rem = card->erase_size - rem;
			from += rem;
			if (nr > rem)
				nr -= rem;
			else
				return 0;
		}
		rem = nr % card->erase_size;
		if (rem)
			nr -= rem;
	}

	if (nr == 0)
		return 0;

	to = from + nr;

	if (to <= from)
		return -EINVAL;

	/* 'from' and 'to' are inclusive */
	to -= 1;

	return mmc_cmdq_do_erase(cmdq_req, card, from, to, arg);
}
EXPORT_SYMBOL(mmc_cmdq_erase);

/**
 * mmc_erase - erase sectors.
 * @card: card to erase
 * @from: first sector to erase
 * @nr: number of sectors to erase
 * @arg: erase command argument (SD supports only %MMC_ERASE_ARG)
 *
 * Caller must claim host before calling this function.
 */
int mmc_erase(struct mmc_card *card, unsigned int from, unsigned int nr,
	      unsigned int arg)
{
	unsigned int rem, to = from + nr;
	int ret;

	ret = mmc_erase_sanity_check(card, from, nr, arg);
	if (ret)
		return ret;

	if (arg == MMC_ERASE_ARG)
		nr = mmc_align_erase_size(card, &from, &to, nr);

	if (nr == 0)
		return 0;

	if (to <= from)
		return -EINVAL;

	/* 'from' and 'to' are inclusive */
	to -= 1;

	/*
	 * Special case where only one erase-group fits in the timeout budget:
	 * If the region crosses an erase-group boundary on this particular
	 * case, we will be trimming more than one erase-group which, does not
	 * fit in the timeout budget of the controller, so we need to split it
	 * and call mmc_do_erase() twice if necessary. This special case is
	 * identified by the card->eg_boundary flag.
	 */
	rem = card->erase_size - (from % card->erase_size);
	if ((arg & MMC_TRIM_ARGS) && (card->eg_boundary) && (nr > rem)) {
		ret = mmc_do_erase(card, from, from + rem - 1, arg);
		from += rem;
		if ((ret) || (to <= from))
			return ret;
	}

	return mmc_do_erase(card, from, to, arg);
}
EXPORT_SYMBOL(mmc_erase);

int mmc_can_erase(struct mmc_card *card)
{
	if ((card->host->caps & MMC_CAP_ERASE) &&
	    (card->csd.cmdclass & CCC_ERASE) && card->erase_size)
		return 1;
	return 0;
}
EXPORT_SYMBOL(mmc_can_erase);

int mmc_can_trim(struct mmc_card *card)
{
	if ((card->ext_csd.sec_feature_support & EXT_CSD_SEC_GB_CL_EN) &&
	    (!(card->quirks & MMC_QUIRK_TRIM_BROKEN)))
		return 1;
	return 0;
}
EXPORT_SYMBOL(mmc_can_trim);

int mmc_can_discard(struct mmc_card *card)
{
	/*
	 * As there's no way to detect the discard support bit at v4.5
	 * use the s/w feature support filed.
	 */
	if (card->ext_csd.feature_support & MMC_DISCARD_FEATURE)
		return 1;
	return 0;
}
EXPORT_SYMBOL(mmc_can_discard);

int mmc_can_sanitize(struct mmc_card *card)
{
	if (!mmc_can_trim(card) && !mmc_can_erase(card))
		return 0;
	if ((card->ext_csd.sec_feature_support & EXT_CSD_SEC_SANITIZE)
			&& (card->host->caps2 & MMC_CAP2_SANITIZE))
		return 1;
	return 0;
}
EXPORT_SYMBOL(mmc_can_sanitize);

int mmc_can_secure_erase_trim(struct mmc_card *card)
{
	if ((card->ext_csd.sec_feature_support & EXT_CSD_SEC_ER_EN) &&
	    !(card->quirks & MMC_QUIRK_SEC_ERASE_TRIM_BROKEN))
		return 1;
	return 0;
}
EXPORT_SYMBOL(mmc_can_secure_erase_trim);

int mmc_erase_group_aligned(struct mmc_card *card, unsigned int from,
			    unsigned int nr)
{
	if (!card->erase_size)
		return 0;
	if (from % card->erase_size || nr % card->erase_size)
		return 0;
	return 1;
}
EXPORT_SYMBOL(mmc_erase_group_aligned);

static unsigned int mmc_do_calc_max_discard(struct mmc_card *card,
					    unsigned int arg)
{
	struct mmc_host *host = card->host;
	unsigned int max_discard, x, y, qty = 0, max_qty, min_qty, timeout;
	unsigned int last_timeout = 0;
	unsigned int max_busy_timeout = host->max_busy_timeout ?
			host->max_busy_timeout : MMC_ERASE_TIMEOUT_MS;

	if (card->erase_shift) {
		max_qty = UINT_MAX >> card->erase_shift;
		min_qty = card->pref_erase >> card->erase_shift;
	} else if (mmc_card_sd(card)) {
		max_qty = UINT_MAX;
		min_qty = card->pref_erase;
	} else {
		max_qty = UINT_MAX / card->erase_size;
		min_qty = card->pref_erase / card->erase_size;
	}

	/*
	 * We should not only use 'host->max_busy_timeout' as the limitation
	 * when deciding the max discard sectors. We should set a balance value
	 * to improve the erase speed, and it can not get too long timeout at
	 * the same time.
	 *
	 * Here we set 'card->pref_erase' as the minimal discard sectors no
	 * matter what size of 'host->max_busy_timeout', but if the
	 * 'host->max_busy_timeout' is large enough for more discard sectors,
	 * then we can continue to increase the max discard sectors until we
	 * get a balance value. In cases when the 'host->max_busy_timeout'
	 * isn't specified, use the default max erase timeout.
	 */
	do {
		y = 0;
		for (x = 1; x && x <= max_qty && max_qty - x >= qty; x <<= 1) {
			timeout = mmc_erase_timeout(card, arg, qty + x);

			if (qty + x > min_qty && timeout > max_busy_timeout)
				break;

			if (timeout < last_timeout)
				break;
			last_timeout = timeout;
			y = x;
		}
		qty += y;
	} while (y);

	if (!qty)
		return 0;

	/*
	 * When specifying a sector range to trim, chances are we might cross
	 * an erase-group boundary even if the amount of sectors is less than
	 * one erase-group.
	 * If we can only fit one erase-group in the controller timeout budget,
	 * we have to care that erase-group boundaries are not crossed by a
	 * single trim operation. We flag that special case with "eg_boundary".
	 * In all other cases we can just decrement qty and pretend that we
	 * always touch (qty + 1) erase-groups as a simple optimization.
	 */
	if (qty == 1)
		card->eg_boundary = 1;
	else
		qty--;

	/* Convert qty to sectors */
	if (card->erase_shift)
		max_discard = qty << card->erase_shift;
	else if (mmc_card_sd(card))
		max_discard = qty + 1;
	else
		max_discard = qty * card->erase_size;

	return max_discard;
}

unsigned int mmc_calc_max_discard(struct mmc_card *card)
{
	struct mmc_host *host = card->host;
	unsigned int max_discard, max_trim;

	if (!host->max_busy_timeout ||
			(host->caps2 & MMC_CAP2_MAX_DISCARD_SIZE))
		return UINT_MAX;

	/*
	 * Without erase_group_def set, MMC erase timeout depends on clock
	 * frequence which can change.  In that case, the best choice is
	 * just the preferred erase size.
	 */
	if (mmc_card_mmc(card) && !(card->ext_csd.erase_group_def & 1))
		return card->pref_erase;

	max_discard = mmc_do_calc_max_discard(card, MMC_ERASE_ARG);
	if (mmc_can_trim(card)) {
		max_trim = mmc_do_calc_max_discard(card, MMC_TRIM_ARG);
		if (max_trim < max_discard)
			max_discard = max_trim;
	} else if (max_discard < card->erase_size) {
		max_discard = 0;
	}
	pr_debug("%s: calculated max. discard sectors %u for timeout %u ms\n",
		mmc_hostname(host), max_discard, host->max_busy_timeout ?
		host->max_busy_timeout : MMC_ERASE_TIMEOUT_MS);
	return max_discard;
}
EXPORT_SYMBOL(mmc_calc_max_discard);

int mmc_set_blocklen(struct mmc_card *card, unsigned int blocklen)
{
	struct mmc_command cmd = {0};

	if (mmc_card_blockaddr(card) || mmc_card_ddr52(card) ||
	    mmc_card_hs400(card) || mmc_card_hs400es(card))
		return 0;

	cmd.opcode = MMC_SET_BLOCKLEN;
	cmd.arg = blocklen;
	cmd.flags = MMC_RSP_SPI_R1 | MMC_RSP_R1 | MMC_CMD_AC;
	return mmc_wait_for_cmd(card->host, &cmd, 5);
}
EXPORT_SYMBOL(mmc_set_blocklen);

int mmc_set_blockcount(struct mmc_card *card, unsigned int blockcount,
			bool is_rel_write)
{
	struct mmc_command cmd = {0};

	cmd.opcode = MMC_SET_BLOCK_COUNT;
	cmd.arg = blockcount & 0x0000FFFF;
	if (is_rel_write)
		cmd.arg |= 1 << 31;
	cmd.flags = MMC_RSP_SPI_R1 | MMC_RSP_R1 | MMC_CMD_AC;
	return mmc_wait_for_cmd(card->host, &cmd, 5);
}
EXPORT_SYMBOL(mmc_set_blockcount);

static void mmc_hw_reset_for_init(struct mmc_host *host)
{
	if (!(host->caps & MMC_CAP_HW_RESET) || !host->ops->hw_reset)
		return;
	mmc_host_clk_hold(host);
	host->ops->hw_reset(host);
	mmc_host_clk_release(host);
}

/*
 * mmc_cmdq_hw_reset: Helper API for doing
 * reset_all of host and reinitializing card.
 * This must be called with mmc_claim_host
 * acquired by the caller.
 */
int mmc_cmdq_hw_reset(struct mmc_host *host)
{
	if (!host->bus_ops->reset)
		return -EOPNOTSUPP;

	return host->bus_ops->reset(host);
}
EXPORT_SYMBOL(mmc_cmdq_hw_reset);

int mmc_hw_reset(struct mmc_host *host)
{
	int ret;

	if (!host->card)
		return -EINVAL;

	mmc_bus_get(host);
	if (!host->bus_ops || host->bus_dead || !host->bus_ops->reset) {
		mmc_bus_put(host);
		return -EOPNOTSUPP;
	}

	ret = host->bus_ops->reset(host);
	mmc_bus_put(host);

	if (ret)
		pr_warn("%s: tried to reset card, got error %d\n",
			mmc_hostname(host), ret);

	return ret;
}
EXPORT_SYMBOL(mmc_hw_reset);

static int mmc_rescan_try_freq(struct mmc_host *host, unsigned freq)
{
	host->f_init = freq;

#ifdef CONFIG_MMC_DEBUG
	pr_info("%s: %s: trying to init card at %u Hz\n",
		mmc_hostname(host), __func__, host->f_init);
#endif
	mmc_power_up(host, host->ocr_avail);

	/*
	 * Some eMMCs (with VCCQ always on) may not be reset after power up, so
	 * do a hardware reset if possible.
	 */
	mmc_hw_reset_for_init(host);

	/*
	 * sdio_reset sends CMD52 to reset card.  Since we do not know
	 * if the card is being re-initialized, just send it.  CMD52
	 * should be ignored by SD/eMMC cards.
	 * Skip it if we already know that we do not support SDIO commands
	 */
	if (!(host->caps2 & MMC_CAP2_NO_SDIO))
		sdio_reset(host);

	mmc_go_idle(host);

	if (!(host->caps2 & MMC_CAP2_NO_SD))
		mmc_send_if_cond(host, host->ocr_avail);

	/* Order's important: probe SDIO, then SD, then MMC */
	if (!(host->caps2 & MMC_CAP2_NO_SDIO))
		if (!mmc_attach_sdio(host))
			return 0;

	if (!(host->caps2 & MMC_CAP2_NO_SD))
		if (!mmc_attach_sd(host))
			return 0;

	if (!(host->caps2 & MMC_CAP2_NO_MMC))
		if (!mmc_attach_mmc(host))
			return 0;

	mmc_power_off(host);
	return -EIO;
}

int _mmc_detect_card_removed(struct mmc_host *host)
{
	int ret;

	if (!host->card || mmc_card_removed(host->card))
		return 1;

	ret = host->bus_ops->alive(host);

	/*
	 * Card detect status and alive check may be out of sync if card is
	 * removed slowly, when card detect switch changes while card/slot
	 * pads are still contacted in hardware (refer to "SD Card Mechanical
	 * Addendum, Appendix C: Card Detection Switch"). So reschedule a
	 * detect work 200ms later for this case.
	 */
	if (!ret && host->ops->get_cd && !host->ops->get_cd(host)) {
		mmc_detect_change(host, msecs_to_jiffies(200));
		pr_debug("%s: card removed too slowly\n", mmc_hostname(host));
	}

	if (ret) {
		if (host->ops->get_cd && host->ops->get_cd(host)) {
			ret = mmc_recovery_fallback_lower_speed(host);
			if (ret) {
				mmc_card_set_removed(host->card);
				ST_LOG("<%s> %s: card remove detected\n",
						__func__, mmc_hostname(host));
			}
		} else {
			mmc_card_set_removed(host->card);
			if (host->card->sdr104_blocked) {
				mmc_host_set_sdr104(host);
				host->card->sdr104_blocked = false;
			}
			pr_debug("%s: card remove detected\n",
					mmc_hostname(host));
			ST_LOG("<%s> %s: card remove detected\n",
					__func__, mmc_hostname(host));
		}
	}

	return ret;
}

int mmc_detect_card_removed(struct mmc_host *host)
{
	struct mmc_card *card = host->card;
	int ret;

	WARN_ON(!host->claimed);

	if (!card)
		return 1;

	if (!mmc_card_is_removable(host))
		return 0;

	ret = mmc_card_removed(card);
	/*
	 * The card will be considered unchanged unless we have been asked to
	 * detect a change or host requires polling to provide card detection.
	 */
	if (!host->detect_change && !(host->caps & MMC_CAP_NEEDS_POLL) &&
			!(host->caps2 & MMC_CAP2_DETECT_ON_ERR))
		return ret;

	host->detect_change = 0;
	if (!ret) {
		ret = _mmc_detect_card_removed(host);
		if (ret && (host->caps & MMC_CAP_NEEDS_POLL ||
					mmc_card_removed(card) ||
					host->caps2 & MMC_CAP2_DETECT_ON_ERR)) {
			/*
			 * Schedule a detect work as soon as possible to let a
			 * rescan handle the card removal.
			 */
			cancel_delayed_work(&host->detect);
			_mmc_detect_change(host, 0, false);
		}
	}

	return ret;
}
EXPORT_SYMBOL(mmc_detect_card_removed);

/*
 * This should be called to make sure that detect work(mmc_rescan)
 * is completed.Drivers may use this function from async schedule/probe
 * contexts to make sure that the bootdevice detection is completed on
 * completion of async_schedule.
 */
void mmc_flush_detect_work(struct mmc_host *host)
{
	flush_delayed_work(&host->detect);
}
EXPORT_SYMBOL(mmc_flush_detect_work);

void mmc_rescan(struct work_struct *work)
{
	unsigned long flags;
	struct mmc_host *host =
		container_of(work, struct mmc_host, detect.work);
	int i;

	bool extend_wakelock = false;

	spin_lock_irqsave(&host->lock, flags);
	if (host->rescan_disable) {
		spin_unlock_irqrestore(&host->lock, flags);
		return;
	}
	spin_unlock_irqrestore(&host->lock, flags);

	/* If there is a non-removable card registered, only scan once */
	if (!mmc_card_is_removable(host) && host->rescan_entered)
		return;
	host->rescan_entered = 1;

	if (host->trigger_card_event && host->ops->card_event) {
		mmc_claim_host(host);
		host->ops->card_event(host);
		mmc_release_host(host);
		host->trigger_card_event = false;
	}

	/* if there is a card present */
	if (host->card)
		extend_wakelock = true;

	mmc_bus_get(host);

	/*
	 * if there is a _removable_ card registered, check whether it is
	 * still present
	 */
	if (host->bus_ops && !host->bus_dead && mmc_card_is_removable(host))
		host->bus_ops->detect(host);

	host->detect_change = 0;
	if (host->ignore_bus_resume_flags)
		host->ignore_bus_resume_flags = false;

	/*
	 * Let mmc_bus_put() free the bus/bus_ops if we've found that
	 * the card is no longer present.
	 */
	mmc_bus_put(host);
	mmc_bus_get(host);

	/* if there still is a card present, stop here */
	if (host->bus_ops != NULL) {
		mmc_bus_put(host);
		extend_wakelock = false;
		goto out;
	}

	/*
	 * Only we can add a new handler, so it's safe to
	 * release the lock here.
	 */
	mmc_bus_put(host);

	mmc_claim_host(host);
	if (mmc_card_is_removable(host) && host->ops->get_cd &&
			host->ops->get_cd(host) == 0) {
		mmc_power_off(host);
		mmc_release_host(host);
		goto out;
	}

#if !defined(CONFIG_SEC_HYBRID_TRAY)
	ST_LOG("<%s> %s insertion detected",__func__,host->class_dev.kobj.name);
#endif
	for (i = 0; i < ARRAY_SIZE(freqs); i++) {
		if (!mmc_rescan_try_freq(host, max(freqs[i], host->f_min))) {
			extend_wakelock = true;
			break;
		}
		if (freqs[i] <= host->f_min)
			break;
	}
	host->err_stats[MMC_ERR_CMD_TIMEOUT] = 0;
	mmc_release_host(host);

 out:
	if (extend_wakelock && !host->rescan_disable)
		wake_lock_timeout(&host->detect_wake_lock, HZ / 2);
	else if (wake_lock_active(&host->detect_wake_lock))
		wake_unlock(&host->detect_wake_lock);

	if (host->caps & MMC_CAP_NEEDS_POLL)
		mmc_schedule_delayed_work(&host->detect, HZ);
}

void mmc_start_host(struct mmc_host *host)
{
	mmc_claim_host(host);
	host->f_init = max(freqs[0], host->f_min);
	host->rescan_disable = 0;
	host->ios.power_mode = MMC_POWER_UNDEFINED;

	if (host->caps2 & MMC_CAP2_NO_PRESCAN_POWERUP)
		mmc_power_off(host);
	else
		mmc_power_up(host, host->ocr_avail);

	mmc_gpiod_request_cd_irq(host);
	mmc_register_extcon(host);
	mmc_release_host(host);
	_mmc_detect_change(host, 0, false);
}

void mmc_stop_host(struct mmc_host *host)
{
#ifdef CONFIG_MMC_DEBUG
	unsigned long flags;
	spin_lock_irqsave(&host->lock, flags);
	host->removed = 1;
	spin_unlock_irqrestore(&host->lock, flags);
#endif
	if (host->slot.cd_irq >= 0)
		disable_irq(host->slot.cd_irq);

	host->rescan_disable = 1;
	cancel_delayed_work_sync(&host->detect);

	/* clear pm flags now and let card drivers set them as needed */
	host->pm_flags = 0;

	mmc_bus_get(host);
	if (host->bus_ops && !host->bus_dead) {
		/* Calling bus_ops->remove() with a claimed host can deadlock */
		host->bus_ops->remove(host);
		mmc_claim_host(host);
		mmc_detach_bus(host);
		mmc_power_off(host);
		mmc_release_host(host);
		mmc_bus_put(host);
		return;
	}
	mmc_bus_put(host);

	BUG_ON(host->card);

	mmc_unregister_extcon(host);

	mmc_claim_host(host);
	mmc_power_off(host);
	mmc_release_host(host);
}

int mmc_power_save_host(struct mmc_host *host)
{
	int ret = 0;

#ifdef CONFIG_MMC_DEBUG
	pr_info("%s: %s: powering down\n", mmc_hostname(host), __func__);
#endif

	mmc_bus_get(host);

	if (!host->bus_ops || host->bus_dead) {
		mmc_bus_put(host);
		return -EINVAL;
	}

	if (host->bus_ops->power_save)
		ret = host->bus_ops->power_save(host);

	mmc_bus_put(host);

	mmc_claim_host(host);
	mmc_power_off(host);
	mmc_release_host(host);

	return ret;
}
EXPORT_SYMBOL(mmc_power_save_host);

int mmc_power_restore_host(struct mmc_host *host)
{
	int ret;

#ifdef CONFIG_MMC_DEBUG
	pr_info("%s: %s: powering up\n", mmc_hostname(host), __func__);
#endif

	mmc_bus_get(host);

	if (!host->bus_ops || host->bus_dead) {
		mmc_bus_put(host);
		return -EINVAL;
	}

	mmc_claim_host(host);
	mmc_power_up(host, host->card->ocr);
	ret = host->bus_ops->power_restore(host);
	mmc_release_host(host);

	mmc_bus_put(host);

	return ret;
}
EXPORT_SYMBOL(mmc_power_restore_host);

/*
 * Add barrier request to the requests in cache
 */
int mmc_cache_barrier(struct mmc_card *card)
{
	struct mmc_host *host = card->host;
	int err = 0;

	if (!card->ext_csd.cache_ctrl ||
	     (card->quirks & MMC_QUIRK_CACHE_DISABLE))
		goto out;

	if (!mmc_card_mmc(card))
		goto out;

	if (!card->ext_csd.barrier_en)
		return -ENOTSUPP;

	/*
	 * If a device receives maximum supported barrier
	 * requests, a barrier command is treated as a
	 * flush command. Hence, it is betetr to use
	 * flush timeout instead a generic CMD6 timeout
	 */
	err = mmc_switch(card, EXT_CSD_CMD_SET_NORMAL,
			EXT_CSD_FLUSH_CACHE, 0x2, 0);
	if (err)
		pr_err("%s: cache barrier error %d\n",
				mmc_hostname(host), err);
out:
	return err;
}
EXPORT_SYMBOL(mmc_cache_barrier);

/*
 * Flush the cache to the non-volatile storage.
 */
int mmc_flush_cache(struct mmc_card *card)
{
	int err = 0;

	if (mmc_card_mmc(card) &&
			(card->ext_csd.cache_size > 0) &&
			(card->ext_csd.cache_ctrl & 1) &&
			(!(card->quirks & MMC_QUIRK_CACHE_DISABLE))) {
		err = mmc_switch(card, EXT_CSD_CMD_SET_NORMAL,
<<<<<<< HEAD
				EXT_CSD_FLUSH_CACHE, 1, 0);
		if (err == -ETIMEDOUT) {
			pr_err("%s: cache flush timeout\n",
					mmc_hostname(card->host));
			err = mmc_interrupt_hpi(card);
			if (err) {
				pr_err("%s: mmc_interrupt_hpi() failed (%d)\n",
						mmc_hostname(card->host), err);
				err = -ENODEV;
			}
		} else if (err) {
=======
				EXT_CSD_FLUSH_CACHE, 1,
				 MMC_CACHE_FLUSH_TIMEOUT_MS);
		if (err)
>>>>>>> f9b8314c
			pr_err("%s: cache flush error %d\n",
					mmc_hostname(card->host), err);
		}
	}

	return err;
}
EXPORT_SYMBOL(mmc_flush_cache);

#ifdef CONFIG_PM_SLEEP
/* Do the card removal on suspend if card is assumed removeable
 * Do that in pm notifier while userspace isn't yet frozen, so we will be able
   to sync the card.
*/
static int mmc_pm_notify(struct notifier_block *notify_block,
			unsigned long mode, void *unused)
{
	struct mmc_host *host = container_of(
		notify_block, struct mmc_host, pm_notify);
	unsigned long flags;
	int err = 0, present = 0;

	switch (mode) {
	case PM_RESTORE_PREPARE:
	case PM_HIBERNATION_PREPARE:
		if (host->bus_ops && host->bus_ops->pre_hibernate)
			host->bus_ops->pre_hibernate(host);
	case PM_SUSPEND_PREPARE:
		spin_lock_irqsave(&host->lock, flags);
		host->rescan_disable = 1;
		spin_unlock_irqrestore(&host->lock, flags);
		cancel_delayed_work_sync(&host->detect);

		if (!host->bus_ops)
			break;

		/*
		 * It is possible that the wake-lock has been acquired, since
		 * its being suspended, release the wakelock
		 */
		if (wake_lock_active(&host->detect_wake_lock))
			wake_unlock(&host->detect_wake_lock);

		/* Validate prerequisites for suspend */
		if (host->bus_ops->pre_suspend)
			err = host->bus_ops->pre_suspend(host);
		if (!err)
			break;

		if (!mmc_card_is_removable(host)) {
			dev_warn(mmc_dev(host),
				 "pre_suspend failed for non-removable host: "
				 "%d\n", err);
			/* Avoid removing non-removable hosts */
			break;
		}

		/* Calling bus_ops->remove() with a claimed host can deadlock */
		host->bus_ops->remove(host);
		mmc_claim_host(host);
		mmc_detach_bus(host);
		mmc_power_off(host);
		mmc_release_host(host);
		host->pm_flags = 0;
		break;

	case PM_POST_RESTORE:
	case PM_POST_HIBERNATION:
		if (host->bus_ops && host->bus_ops->post_hibernate)
			host->bus_ops->post_hibernate(host);
	case PM_POST_SUSPEND:

		spin_lock_irqsave(&host->lock, flags);
		host->rescan_disable = 0;
		if (host->ops->get_cd) {
			present = host->ops->get_cd(host);
			mmc_gpiod_update_status(host, present);
		}

#ifndef CONFIG_MMC_BLOCK_DEFERRED_RESUME	/* This is not needed to resume on pm_notifier */
		if (mmc_bus_manual_resume(host) &&
				!host->ignore_bus_resume_flags &&
				present) {
			spin_unlock_irqrestore(&host->lock, flags);
			break;
		}
#endif
		spin_unlock_irqrestore(&host->lock, flags);
		_mmc_detect_change(host, 0, false);

	}

	return 0;
}

void mmc_register_pm_notifier(struct mmc_host *host)
{
	host->pm_notify.notifier_call = mmc_pm_notify;
	register_pm_notifier(&host->pm_notify);
}

void mmc_unregister_pm_notifier(struct mmc_host *host)
{
	unregister_pm_notifier(&host->pm_notify);
}
#endif

/**
 * mmc_init_context_info() - init synchronization context
 * @host: mmc host
 *
 * Init struct context_info needed to implement asynchronous
 * request mechanism, used by mmc core, host driver and mmc requests
 * supplier.
 */
void mmc_init_context_info(struct mmc_host *host)
{
	spin_lock_init(&host->context_info.lock);
	host->context_info.is_new_req = false;
	host->context_info.is_done_rcv = false;
	host->context_info.is_waiting_last_req = false;
	init_waitqueue_head(&host->context_info.wait);
}

#ifdef CONFIG_MMC_EMBEDDED_SDIO
void mmc_set_embedded_sdio_data(struct mmc_host *host,
				struct sdio_cis *cis,
				struct sdio_cccr *cccr,
				struct sdio_embedded_func *funcs,
				int num_funcs)
{
	host->embedded_sdio_data.cis = cis;
	host->embedded_sdio_data.cccr = cccr;
	host->embedded_sdio_data.funcs = funcs;
	host->embedded_sdio_data.num_funcs = num_funcs;
}

EXPORT_SYMBOL(mmc_set_embedded_sdio_data);
#endif

static int __init mmc_init(void)
{
	int ret;

	ret = mmc_register_bus();
	if (ret)
		return ret;

	ret = mmc_register_host_class();
	if (ret)
		goto unregister_bus;

	ret = sdio_register_bus();
	if (ret)
		goto unregister_host_class;

	return 0;

unregister_host_class:
	mmc_unregister_host_class();
unregister_bus:
	mmc_unregister_bus();
	return ret;
}

static void __exit mmc_exit(void)
{
	sdio_unregister_bus();
	mmc_unregister_host_class();
	mmc_unregister_bus();
}

#ifdef CONFIG_BLOCK
static ssize_t
latency_hist_show(struct device *dev, struct device_attribute *attr, char *buf)
{
	struct mmc_host *host = cls_dev_to_mmc_host(dev);
	size_t written_bytes;

	written_bytes = blk_latency_hist_show("Read", &host->io_lat_read,
			buf, PAGE_SIZE);
	written_bytes += blk_latency_hist_show("Write", &host->io_lat_write,
			buf + written_bytes, PAGE_SIZE - written_bytes);

	return written_bytes;
}

/*
 * Values permitted 0, 1, 2.
 * 0 -> Disable IO latency histograms (default)
 * 1 -> Enable IO latency histograms
 * 2 -> Zero out IO latency histograms
 */
static ssize_t
latency_hist_store(struct device *dev, struct device_attribute *attr,
		   const char *buf, size_t count)
{
	struct mmc_host *host = cls_dev_to_mmc_host(dev);
	long value;

	if (kstrtol(buf, 0, &value))
		return -EINVAL;
	if (value == BLK_IO_LAT_HIST_ZERO) {
		memset(&host->io_lat_read, 0, sizeof(host->io_lat_read));
		memset(&host->io_lat_write, 0, sizeof(host->io_lat_write));
	} else if (value == BLK_IO_LAT_HIST_ENABLE ||
		 value == BLK_IO_LAT_HIST_DISABLE)
		host->latency_hist_enabled = value;
	return count;
}

static DEVICE_ATTR(latency_hist, S_IRUGO | S_IWUSR,
		   latency_hist_show, latency_hist_store);

void
mmc_latency_hist_sysfs_init(struct mmc_host *host)
{
	if (device_create_file(&host->class_dev, &dev_attr_latency_hist))
		dev_err(&host->class_dev,
			"Failed to create latency_hist sysfs entry\n");
}

void
mmc_latency_hist_sysfs_exit(struct mmc_host *host)
{
	device_remove_file(&host->class_dev, &dev_attr_latency_hist);
}
#endif

subsys_initcall(mmc_init);
module_exit(mmc_exit);

MODULE_LICENSE("GPL");<|MERGE_RESOLUTION|>--- conflicted
+++ resolved
@@ -3183,12 +3183,6 @@
 	err = mmc_wait_for_cmd(host, &cmd, 0);
 	if (err)
 		goto power_cycle;
-<<<<<<< HEAD
-=======
-
-	if (!mmc_host_is_spi(host) && (cmd.resp[0] & R1_ERROR))
-		return -EIO;
->>>>>>> f9b8314c
 
 	if (!mmc_host_is_spi(host) && (cmd.resp[0] & R1_ERROR)) {
 		err = -EIO;
@@ -4804,8 +4798,8 @@
 			(card->ext_csd.cache_ctrl & 1) &&
 			(!(card->quirks & MMC_QUIRK_CACHE_DISABLE))) {
 		err = mmc_switch(card, EXT_CSD_CMD_SET_NORMAL,
-<<<<<<< HEAD
-				EXT_CSD_FLUSH_CACHE, 1, 0);
+				EXT_CSD_FLUSH_CACHE, 1,
+				 MMC_CACHE_FLUSH_TIMEOUT_MS);
 		if (err == -ETIMEDOUT) {
 			pr_err("%s: cache flush timeout\n",
 					mmc_hostname(card->host));
@@ -4816,11 +4810,6 @@
 				err = -ENODEV;
 			}
 		} else if (err) {
-=======
-				EXT_CSD_FLUSH_CACHE, 1,
-				 MMC_CACHE_FLUSH_TIMEOUT_MS);
-		if (err)
->>>>>>> f9b8314c
 			pr_err("%s: cache flush error %d\n",
 					mmc_hostname(card->host), err);
 		}

/*
 *  linux/drivers/mmc/core/core.c
 *
 *  Copyright (C) 2003-2004 Russell King, All Rights Reserved.
 *  SD support Copyright (C) 2004 Ian Molton, All Rights Reserved.
 *  Copyright (C) 2005-2008 Pierre Ossman, All Rights Reserved.
 *  MMCv4 support Copyright (C) 2006 Philip Langdale, All Rights Reserved.
 *
 * This program is free software; you can redistribute it and/or modify
 * it under the terms of the GNU General Public License version 2 as
 * published by the Free Software Foundation.
 */
#include <linux/module.h>
#include <linux/init.h>
#include <linux/interrupt.h>
#include <linux/completion.h>
#include <linux/device.h>
#include <linux/delay.h>
#include <linux/pagemap.h>
#include <linux/err.h>
#include <linux/leds.h>
#include <linux/scatterlist.h>
#include <linux/log2.h>
#include <linux/regulator/consumer.h>
#include <linux/pm_runtime.h>
#include <linux/suspend.h>
#include <linux/fault-inject.h>
#include <linux/random.h>
#include <linux/slab.h>
#include <linux/wakelock.h>
#include <linux/pm.h>
#include <linux/jiffies.h>

#include <trace/events/mmc.h>

#include <linux/mmc/card.h>
#include <linux/mmc/host.h>
#include <linux/mmc/mmc.h>
#include <linux/mmc/sd.h>

#include "core.h"
#include "bus.h"
#include "host.h"
#include "sdio_bus.h"

#include "mmc_ops.h"
#include "sd_ops.h"
#include "sdio_ops.h"

/* If the device is not responding */
#define MMC_CORE_TIMEOUT_MS	(10 * 60 * 1000) /* 10 minute timeout */

static void mmc_clk_scaling(struct mmc_host *host, bool from_wq);

/*
 * Background operations can take a long time, depending on the housekeeping
 * operations the card has to perform.
 */
#define MMC_BKOPS_MAX_TIMEOUT	(30 * 1000) /* max time to wait in ms */

/* Flushing a large amount of cached data may take a long time. */
#define MMC_FLUSH_REQ_TIMEOUT_MS 90000 /* msec */
#define MMC_CACHE_DISBALE_TIMEOUT_MS 180000 /* msec */

static struct workqueue_struct *workqueue;
static const unsigned freqs[] = { 400000, 300000, 200000, 100000 };

/*
 * Enabling software CRCs on the data blocks can be a significant (30%)
 * performance cost, and for other reasons may not always be desired.
 * So we allow it it to be disabled.
 */
bool use_spi_crc = 1;
module_param(use_spi_crc, bool, 0);

/*
 * We normally treat cards as removed during suspend if they are not
 * known to be on a non-removable bus, to avoid the risk of writing
 * back data to a different card after resume.  Allow this to be
 * overridden if necessary.
 */
#ifdef CONFIG_MMC_UNSAFE_RESUME
bool mmc_assume_removable;
#else
bool mmc_assume_removable = 1;
#endif
EXPORT_SYMBOL(mmc_assume_removable);
module_param_named(removable, mmc_assume_removable, bool, 0644);
MODULE_PARM_DESC(
	removable,
	"MMC/SD cards are removable and may be removed during suspend");

#define MMC_UPDATE_BKOPS_STATS_HPI(stats)	\
	do {					\
		spin_lock(&stats.lock);		\
		if (stats.enabled)		\
			stats.hpi++;		\
		spin_unlock(&stats.lock);	\
	} while (0);
#define MMC_UPDATE_BKOPS_STATS_SUSPEND(stats)	\
	do {					\
		spin_lock(&stats.lock);		\
		if (stats.enabled)		\
			stats.suspend++;	\
		spin_unlock(&stats.lock);	\
	} while (0);
#define MMC_UPDATE_STATS_BKOPS_SEVERITY_LEVEL(stats, level)		\
	do {								\
		if (level <= 0 || level > BKOPS_NUM_OF_SEVERITY_LEVELS)	\
			break;						\
		spin_lock(&stats.lock);					\
		if (stats.enabled)					\
			stats.bkops_level[level-1]++;			\
		spin_unlock(&stats.lock);				\
	} while (0);

/*
 * Internal function. Schedule delayed work in the MMC work queue.
 */
static int mmc_schedule_delayed_work(struct delayed_work *work,
				     unsigned long delay)
{
	return queue_delayed_work(workqueue, work, delay);
}

/*
 * Internal function. Flush all scheduled work from the MMC work queue.
 */
static void mmc_flush_scheduled_work(void)
{
	flush_workqueue(workqueue);
}

#ifdef CONFIG_FAIL_MMC_REQUEST

/*
 * Internal function. Inject random data errors.
 * If mmc_data is NULL no errors are injected.
 */
static void mmc_should_fail_request(struct mmc_host *host,
				    struct mmc_request *mrq)
{
	struct mmc_command *cmd = mrq->cmd;
	struct mmc_data *data = mrq->data;
	static const int data_errors[] = {
		-ETIMEDOUT,
		-EILSEQ,
		-EIO,
	};

	if (!data)
		return;

	if (cmd->error || data->error ||
	    !should_fail(&host->fail_mmc_request, data->blksz * data->blocks))
		return;

	data->error = data_errors[prandom_u32() % ARRAY_SIZE(data_errors)];
	data->bytes_xfered = (prandom_u32() % (data->bytes_xfered >> 9)) << 9;
	data->fault_injected = true;
}

#else /* CONFIG_FAIL_MMC_REQUEST */

static inline void mmc_should_fail_request(struct mmc_host *host,
					   struct mmc_request *mrq)
{
}

#endif /* CONFIG_FAIL_MMC_REQUEST */

static inline void
mmc_clk_scaling_update_state(struct mmc_host *host, struct mmc_request *mrq)
{
	if (mrq) {
		switch (mrq->cmd->opcode) {
		case MMC_READ_SINGLE_BLOCK:
		case MMC_READ_MULTIPLE_BLOCK:
		case MMC_WRITE_BLOCK:
		case MMC_WRITE_MULTIPLE_BLOCK:
			host->clk_scaling.invalid_state = false;
			break;
		default:
			host->clk_scaling.invalid_state = true;
			break;
		}
	} else {
		/*
		 * force clock scaling transitions,
		 * if other conditions are met
		 */
		host->clk_scaling.invalid_state = false;
	}

	return;
}

static inline void mmc_update_clk_scaling(struct mmc_host *host)
{
	if (host->clk_scaling.enable && !host->clk_scaling.invalid_state) {
		host->clk_scaling.busy_time_us +=
			ktime_to_us(ktime_sub(ktime_get(),
					host->clk_scaling.start_busy));
		host->clk_scaling.start_busy = ktime_get();
	}
}
/**
 *	mmc_request_done - finish processing an MMC request
 *	@host: MMC host which completed request
 *	@mrq: MMC request which request
 *
 *	MMC drivers should call this function when they have completed
 *	their processing of a request.
 */
void mmc_request_done(struct mmc_host *host, struct mmc_request *mrq)
{
	struct mmc_command *cmd = mrq->cmd;
	int err = cmd->error;
#ifdef CONFIG_MMC_PERF_PROFILING
	ktime_t diff;
#endif
	if (host->card)
		mmc_update_clk_scaling(host);

	if (err && cmd->retries && mmc_host_is_spi(host)) {
		if (cmd->resp[0] & R1_SPI_ILLEGAL_COMMAND)
			cmd->retries = 0;
	}

	if (err && cmd->retries && !mmc_card_removed(host->card)) {
		/*
		 * Request starter must handle retries - see
		 * mmc_wait_for_req_done().
		 */
		if (mrq->done)
			mrq->done(mrq);
	} else {
		mmc_should_fail_request(host, mrq);

		led_trigger_event(host->led, LED_OFF);

		pr_debug("%s: req done (CMD%u): %d: %08x %08x %08x %08x\n",
			mmc_hostname(host), cmd->opcode, err,
			cmd->resp[0], cmd->resp[1],
			cmd->resp[2], cmd->resp[3]);

		if (mrq->data) {
#ifdef CONFIG_MMC_PERF_PROFILING
			if (host->perf_enable) {
				diff = ktime_sub(ktime_get(), host->perf.start);
				if (mrq->data->flags == MMC_DATA_READ) {
					host->perf.rbytes_drv +=
							mrq->data->bytes_xfered;
					host->perf.rtime_drv =
						ktime_add(host->perf.rtime_drv,
							diff);
				} else {
					host->perf.wbytes_drv +=
						mrq->data->bytes_xfered;
					host->perf.wtime_drv =
						ktime_add(host->perf.wtime_drv,
							diff);
				}
			}
#endif
			pr_debug("%s:     %d bytes transferred: %d\n",
				mmc_hostname(host),
				mrq->data->bytes_xfered, mrq->data->error);
			trace_mmc_blk_rw_end(cmd->opcode, cmd->arg, mrq->data);
		}

		if (mrq->stop) {
			pr_debug("%s:     (CMD%u): %d: %08x %08x %08x %08x\n",
				mmc_hostname(host), mrq->stop->opcode,
				mrq->stop->error,
				mrq->stop->resp[0], mrq->stop->resp[1],
				mrq->stop->resp[2], mrq->stop->resp[3]);
		}

		if (mrq->done)
			mrq->done(mrq);

		mmc_host_clk_release(host);
	}
}

EXPORT_SYMBOL(mmc_request_done);

static void
mmc_start_request(struct mmc_host *host, struct mmc_request *mrq)
{
#ifdef CONFIG_MMC_DEBUG
	unsigned int i, sz;
	struct scatterlist *sg;
#endif

	if (mrq->sbc) {
		pr_debug("<%s: starting CMD%u arg %08x flags %08x>\n",
			 mmc_hostname(host), mrq->sbc->opcode,
			 mrq->sbc->arg, mrq->sbc->flags);
	}

	pr_debug("%s: starting CMD%u arg %08x flags %08x\n",
		 mmc_hostname(host), mrq->cmd->opcode,
		 mrq->cmd->arg, mrq->cmd->flags);

	if (mrq->data) {
		pr_debug("%s:     blksz %d blocks %d flags %08x "
			"tsac %d ms nsac %d\n",
			mmc_hostname(host), mrq->data->blksz,
			mrq->data->blocks, mrq->data->flags,
			mrq->data->timeout_ns / 1000000,
			mrq->data->timeout_clks);
	}

	if (mrq->stop) {
		pr_debug("%s:     CMD%u arg %08x flags %08x\n",
			 mmc_hostname(host), mrq->stop->opcode,
			 mrq->stop->arg, mrq->stop->flags);
	}

	WARN_ON(!host->claimed);

	mrq->cmd->error = 0;
	mrq->cmd->mrq = mrq;
	if (mrq->data) {
		BUG_ON(mrq->data->blksz > host->max_blk_size);
		BUG_ON(mrq->data->blocks > host->max_blk_count);
		BUG_ON(mrq->data->blocks * mrq->data->blksz >
			host->max_req_size);

#ifdef CONFIG_MMC_DEBUG
		sz = 0;
		for_each_sg(mrq->data->sg, sg, mrq->data->sg_len, i)
			sz += sg->length;
		BUG_ON(sz != mrq->data->blocks * mrq->data->blksz);
#endif

		mrq->cmd->data = mrq->data;
		mrq->data->error = 0;
		mrq->data->mrq = mrq;
		if (mrq->stop) {
			mrq->data->stop = mrq->stop;
			mrq->stop->error = 0;
			mrq->stop->mrq = mrq;
		}
#ifdef CONFIG_MMC_PERF_PROFILING
		if (host->perf_enable)
			host->perf.start = ktime_get();
#endif
	}
	mmc_host_clk_hold(host);
	led_trigger_event(host->led, LED_FULL);

	if (host->card && host->clk_scaling.enable) {
		/*
		 * Check if we need to scale the clocks. Clocks
		 * will be scaled up immediately if necessary
		 * conditions are satisfied. Scaling down the
		 * frequency will be done after current thread
		 * releases host.
		 */
		mmc_clk_scaling_update_state(host, mrq);
		if (!host->clk_scaling.invalid_state) {
			mmc_clk_scaling(host, false);
			host->clk_scaling.start_busy = ktime_get();
		}
	}

	host->ops->request(host, mrq);
}

void mmc_blk_init_bkops_statistics(struct mmc_card *card)
{
	int i;
	struct mmc_bkops_stats *bkops_stats;

	if (!card)
		return;

	bkops_stats = &card->bkops_info.bkops_stats;

	spin_lock(&bkops_stats->lock);

	for (i = 0 ; i < BKOPS_NUM_OF_SEVERITY_LEVELS ; ++i)
		bkops_stats->bkops_level[i] = 0;

	bkops_stats->suspend = 0;
	bkops_stats->hpi = 0;
	bkops_stats->enabled = true;

	spin_unlock(&bkops_stats->lock);
}
EXPORT_SYMBOL(mmc_blk_init_bkops_statistics);

/**
 * mmc_start_delayed_bkops() - Start a delayed work to check for
 *      the need of non urgent BKOPS
 *
 * @card: MMC card to start BKOPS on
 */
void mmc_start_delayed_bkops(struct mmc_card *card)
{
	if (!card || !card->ext_csd.bkops_en || mmc_card_doing_bkops(card))
		return;

	if (card->bkops_info.sectors_changed <
	    card->bkops_info.min_sectors_to_queue_delayed_work)
		return;

	pr_debug("%s: %s: queueing delayed_bkops_work\n",
		 mmc_hostname(card->host), __func__);

	/*
	 * cancel_delayed_bkops_work will prevent a race condition between
	 * fetching a request by the mmcqd and the delayed work, in case
	 * it was removed from the queue work but not started yet
	 */
	card->bkops_info.cancel_delayed_work = false;
	queue_delayed_work(system_nrt_wq, &card->bkops_info.dw,
			   msecs_to_jiffies(
				   card->bkops_info.delay_ms));
}
EXPORT_SYMBOL(mmc_start_delayed_bkops);

/**
 *	mmc_start_bkops - start BKOPS for supported cards
 *	@card: MMC card to start BKOPS
 *	@from_exception: A flag to indicate if this function was
 *			 called due to an exception raised by the card
 *
 *	Start background operations whenever requested.
 *	When the urgent BKOPS bit is set in a R1 command response
 *	then background operations should be started immediately.
*/
void mmc_start_bkops(struct mmc_card *card, bool from_exception)
{
	int err;

	BUG_ON(!card);
	if (!card->ext_csd.bkops_en)
		return;

	if ((card->bkops_info.cancel_delayed_work) && !from_exception) {
		pr_debug("%s: %s: cancel_delayed_work was set, exit\n",
			 mmc_hostname(card->host), __func__);
		card->bkops_info.cancel_delayed_work = false;
		return;
	}

	mmc_rpm_hold(card->host, &card->dev);
	/* In case of delayed bkops we might be in race with suspend. */
	if (!mmc_try_claim_host(card->host)) {
		mmc_rpm_release(card->host, &card->dev);
		return;
	}

	/*
	 * Since the cancel_delayed_work can be changed while we are waiting
	 * for the lock we will to re-check it
	 */
	if ((card->bkops_info.cancel_delayed_work) && !from_exception) {
		pr_debug("%s: %s: cancel_delayed_work was set, exit\n",
			 mmc_hostname(card->host), __func__);
		card->bkops_info.cancel_delayed_work = false;
		goto out;
	}

	if (mmc_card_doing_bkops(card)) {
		pr_debug("%s: %s: already doing bkops, exit\n",
			 mmc_hostname(card->host), __func__);
		goto out;
	}

	if (from_exception && mmc_card_need_bkops(card))
		goto out;

	/*
	 * If the need BKOPS flag is set, there is no need to check if BKOPS
	 * is needed since we already know that it does
	 */
	if (!mmc_card_need_bkops(card)) {
		err = mmc_read_bkops_status(card);
		if (err) {
			pr_err("%s: %s: Failed to read bkops status: %d\n",
			       mmc_hostname(card->host), __func__, err);
			goto out;
		}

		if (!card->ext_csd.raw_bkops_status)
			goto out;

		pr_info("%s: %s: raw_bkops_status=0x%x, from_exception=%d\n",
			mmc_hostname(card->host), __func__,
			card->ext_csd.raw_bkops_status,
			from_exception);
	}

	/*
	 * If the function was called due to exception, BKOPS will be performed
	 * after handling the last pending request
	 */
	if (from_exception) {
		pr_debug("%s: %s: Level %d from exception, exit",
			 mmc_hostname(card->host), __func__,
			 card->ext_csd.raw_bkops_status);
		mmc_card_set_need_bkops(card);
		goto out;
	}
	pr_info("%s: %s: Starting bkops\n", mmc_hostname(card->host), __func__);

	err = __mmc_switch(card, EXT_CSD_CMD_SET_NORMAL,
			EXT_CSD_BKOPS_START, 1, 0, false, false);
	if (err) {
		pr_warn("%s: %s: Error %d when starting bkops\n",
			mmc_hostname(card->host), __func__, err);
		goto out;
	}
	MMC_UPDATE_STATS_BKOPS_SEVERITY_LEVEL(card->bkops_info.bkops_stats,
					card->ext_csd.raw_bkops_status);
	mmc_card_clr_need_bkops(card);

	mmc_card_set_doing_bkops(card);
out:
	mmc_release_host(card->host);
	mmc_rpm_release(card->host, &card->dev);
}
EXPORT_SYMBOL(mmc_start_bkops);

/*
 * mmc_wait_data_done() - done callback for data request
 * @mrq: done data request
 *
 * Wakes up mmc context, passed as a callback to host controller driver
 */
static void mmc_wait_data_done(struct mmc_request *mrq)
{
	unsigned long flags;
	struct mmc_context_info *context_info = &mrq->host->context_info;

	spin_lock_irqsave(&context_info->lock, flags);
	mrq->host->context_info.is_done_rcv = true;
	wake_up_interruptible(&mrq->host->context_info.wait);
	spin_unlock_irqrestore(&context_info->lock, flags);
}

/**
 * mmc_start_idle_time_bkops() - check if a non urgent BKOPS is
 * needed
 * @work:	The idle time BKOPS work
 */
void mmc_start_idle_time_bkops(struct work_struct *work)
{
	struct mmc_card *card = container_of(work, struct mmc_card,
			bkops_info.dw.work);

	/*
	 * Prevent a race condition between mmc_stop_bkops and the delayed
	 * BKOPS work in case the delayed work is executed on another CPU
	 */
	if (card->bkops_info.cancel_delayed_work)
		return;

	mmc_start_bkops(card, false);
}
EXPORT_SYMBOL(mmc_start_idle_time_bkops);

static void mmc_wait_done(struct mmc_request *mrq)
{
	complete(&mrq->completion);
}

/*
 *__mmc_start_data_req() - starts data request
 * @host: MMC host to start the request
 * @mrq: data request to start
 *
 * Sets the done callback to be called when request is completed by the card.
 * Starts data mmc request execution
 */
static int __mmc_start_data_req(struct mmc_host *host, struct mmc_request *mrq)
{
	mrq->done = mmc_wait_data_done;
	mrq->host = host;
	if (mmc_card_removed(host->card)) {
		mrq->cmd->error = -ENOMEDIUM;
		mmc_wait_data_done(mrq);
		return -ENOMEDIUM;
	}
	mmc_start_request(host, mrq);

	return 0;
}

static int __mmc_start_req(struct mmc_host *host, struct mmc_request *mrq)
{
	init_completion(&mrq->completion);
	mrq->done = mmc_wait_done;
	if (mmc_card_removed(host->card)) {
		mrq->cmd->error = -ENOMEDIUM;
		complete(&mrq->completion);
		return -ENOMEDIUM;
	}
	mmc_start_request(host, mrq);
	return 0;
}

/*
 * mmc_should_stop_curr_req() - check for stop flow rationality
 * @host: MMC host running request.
 *
 * Check possibility to interrupt current running request
 * Returns true in case it is worth to stop transfer,
 *          false otherwise
 */
static bool mmc_should_stop_curr_req(struct mmc_host *host)
{
	int remainder;

	if (host->areq->cmd_flags & REQ_URGENT ||
	    !(host->areq->cmd_flags & REQ_WRITE) ||
	    (host->areq->cmd_flags & REQ_FUA))
		return false;

	remainder = (host->ops->get_xfer_remain) ?
		host->ops->get_xfer_remain(host) : -1;
	return (remainder > 0);
}

/*
 * mmc_stop_request() - Stops current running request
 * @host: MMC host to prepare the command.
 *
 * Triggers stop flow in the host driver and sends CMD12 (stop command) to the
 * card. Sends HPI to get the card out of R1_STATE_PRG immediately
 *
 * Returns 0 when success, error propagated otherwise
 */
static int mmc_stop_request(struct mmc_host *host)
{
	struct mmc_command cmd = {0};
	struct mmc_card *card = host->card;
	int err = 0;
	u32 status;

	if (!host->ops->stop_request || !card->ext_csd.hpi_en) {
		pr_warn("%s: host ops stop_request() or HPI not supported\n",
				mmc_hostname(host));
		return -ENOTSUPP;
	}
	err = host->ops->stop_request(host);
	if (err) {
		pr_debug("%s: Call to host->ops->stop_request() failed (%d)\n",
				mmc_hostname(host), err);
		goto out;
	}

	cmd.opcode = MMC_STOP_TRANSMISSION;
	cmd.flags = MMC_RSP_SPI_R1 | MMC_RSP_R1 | MMC_CMD_AC;
	err = mmc_wait_for_cmd(host, &cmd, 0);
	if (err) {
		err = mmc_send_status(card, &status);
		if (err) {
			pr_err("%s: Get card status fail\n",
					mmc_hostname(card->host));
			goto out;
		}
		switch (R1_CURRENT_STATE(status)) {
		case R1_STATE_DATA:
		case R1_STATE_RCV:
			pr_err("%s: CMD12 fails with error (%d)\n",
					mmc_hostname(host), err);
			goto out;
		default:
			break;
		}
	}
	err = mmc_interrupt_hpi(card);
	if (err) {
		pr_err("%s: mmc_interrupt_hpi() failed (%d)\n",
				mmc_hostname(host), err);
		goto out;
	}
out:
	return err;
}

/*
 * mmc_wait_for_data_req_done() - wait for request completed
 * @host: MMC host to prepare the command.
 * @mrq: MMC request to wait for
 *
 * Blocks MMC context till host controller will ack end of data request
 * execution or new request notification arrives from the block layer.
 * Handles command retries.
 *
 * Returns enum mmc_blk_status after checking errors.
 */
static int mmc_wait_for_data_req_done(struct mmc_host *host,
				      struct mmc_request *mrq,
				      struct mmc_async_req *next_req)
{
	struct mmc_command *cmd;
	struct mmc_context_info *context_info = &host->context_info;
	bool pending_is_urgent = false;
	bool is_urgent = false;
	bool is_done_rcv = false;
	int err, ret;
	unsigned long flags;

	while (1) {
		ret = wait_io_event_interruptible(context_info->wait,
				(context_info->is_done_rcv ||
				 context_info->is_new_req  ||
				 context_info->is_urgent));
		spin_lock_irqsave(&context_info->lock, flags);
		is_urgent = context_info->is_urgent;
		is_done_rcv = context_info->is_done_rcv;
		context_info->is_waiting_last_req = false;
		spin_unlock_irqrestore(&context_info->lock, flags);
		if (is_done_rcv) {
			context_info->is_done_rcv = false;
			context_info->is_new_req = false;
			cmd = mrq->cmd;

			if (!cmd->error || !cmd->retries ||
			    mmc_card_removed(host->card)) {
				err = host->areq->err_check(host->card,
						host->areq);
				if (pending_is_urgent || is_urgent) {
					/*
					 * all the success/partial operations
					 * are done in an addition to handling
					 * the urgent request
					 */
					if ((err == MMC_BLK_PARTIAL) ||
						(err == MMC_BLK_SUCCESS))
						err = pending_is_urgent ?
						       MMC_BLK_URGENT_DONE
						       : MMC_BLK_URGENT;

					/* reset is_urgent for next request */
					context_info->is_urgent = false;
				}
				break; /* return err */
			} else {
				pr_info("%s: req failed (CMD%u): %d, retrying...\n",
					mmc_hostname(host),
					cmd->opcode, cmd->error);
				cmd->retries--;
				cmd->error = 0;
				host->ops->request(host, mrq);
				/*
				 * ignore urgent flow, request retry has greater
				 * priority than urgent flow
				 */
				context_info->is_urgent = false;
				/* wait for done/new/urgent event again */
				continue;
			}
		} else if (context_info->is_new_req && !is_urgent) {
			context_info->is_new_req = false;
			if (!next_req) {
				err = MMC_BLK_NEW_REQUEST;
				break; /* return err */
			}
		} else if (context_info->is_urgent) {
			/*
			 * The case when block layer sent next urgent
			 * notification before it receives end_io on
			 * the current
			 */
			if (pending_is_urgent)
				continue; /* wait for done/new/urgent event */

			context_info->is_urgent = false;
			context_info->is_new_req = false;
			if (mmc_should_stop_curr_req(host)) {
				/*
				 * We are going to stop the ongoing request.
				 * Update stuff that we ought to do when the
				 * request actually completes.
				 */
				mmc_update_clk_scaling(host);
				err = mmc_stop_request(host);
				if (err == MMC_BLK_NO_REQ_TO_STOP) {
					pending_is_urgent = true;
					/* wait for done/new/urgent event */
					continue;
				} else if (err && !context_info->is_done_rcv) {
					err = MMC_BLK_ABORT;
					break;
				}
				/* running request has finished at this point */
				if (context_info->is_done_rcv) {
					err = host->areq->err_check(host->card,
							host->areq);
					context_info->is_done_rcv = false;
					break; /* return err */
				} else {
					mmc_host_clk_release(host);
				}
				err = host->areq->update_interrupted_req(
						host->card, host->areq);
				if (!err)
					err = MMC_BLK_URGENT;
				break; /* return err */
			} else {
				/*
				 *  The flow will back to wait for is_done_rcv,
				 *  but in this case original is_urgent cleared.
				 *  Mark pending_is_urgent to differentiate the
				 *  case, when is_done_rcv and is_urgent really
				 *  concurrent.
				 */
				pending_is_urgent = true;
				continue; /* wait for done/new/urgent event */
			}
		} else {
			pr_warn("%s: mmc thread unblocked from waiting by signal, ret=%d\n",
					mmc_hostname(host),
					ret);
			continue;
		}
	}
	return err;
}

static void mmc_wait_for_req_done(struct mmc_host *host,
				  struct mmc_request *mrq)
{
	struct mmc_command *cmd;

	while (1) {
		wait_for_completion_io(&mrq->completion);

		cmd = mrq->cmd;

		/*
		 * If host has timed out waiting for the commands which can be
		 * HPIed then let the caller handle the timeout error as it may
		 * want to send the HPI command to bring the card out of
		 * programming state.
		 */
		if (cmd->ignore_timeout && cmd->error == -ETIMEDOUT)
			break;

		if (!cmd->error || !cmd->retries ||
		    mmc_card_removed(host->card))
			break;

		pr_debug("%s: req failed (CMD%u): %d, retrying...\n",
			 mmc_hostname(host), cmd->opcode, cmd->error);
		cmd->retries--;
		cmd->error = 0;
		host->ops->request(host, mrq);
	}
}

/**
 *	mmc_pre_req - Prepare for a new request
 *	@host: MMC host to prepare command
 *	@mrq: MMC request to prepare for
 *	@is_first_req: true if there is no previous started request
 *                     that may run in parellel to this call, otherwise false
 *
 *	mmc_pre_req() is called in prior to mmc_start_req() to let
 *	host prepare for the new request. Preparation of a request may be
 *	performed while another request is running on the host.
 */
static void mmc_pre_req(struct mmc_host *host, struct mmc_request *mrq,
		 bool is_first_req)
{
	if (host->ops->pre_req) {
		mmc_host_clk_hold(host);
		host->ops->pre_req(host, mrq, is_first_req);
		mmc_host_clk_release(host);
	}
}

/**
 *	mmc_post_req - Post process a completed request
 *	@host: MMC host to post process command
 *	@mrq: MMC request to post process for
 *	@err: Error, if non zero, clean up any resources made in pre_req
 *
 *	Let the host post process a completed request. Post processing of
 *	a request may be performed while another reuqest is running.
 */
static void mmc_post_req(struct mmc_host *host, struct mmc_request *mrq,
			 int err)
{
	if (host->ops->post_req) {
		mmc_host_clk_hold(host);
		host->ops->post_req(host, mrq, err);
		mmc_host_clk_release(host);
	}
}

/**
 *	mmc_start_req - start a non-blocking request
 *	@host: MMC host to start command
 *	@areq: async request to start
 *	@error: out parameter returns 0 for success, otherwise non zero
 *
 *	Start a new MMC custom command request for a host.
 *	If there is on ongoing async request wait for completion
 *	of that request and start the new one and return.
 *	Does not wait for the new request to complete.
 *
 *      Returns the completed request, NULL in case of none completed.
 *	Wait for the an ongoing request (previoulsy started) to complete and
 *	return the completed request. If there is no ongoing request, NULL
 *	is returned without waiting. NULL is not an error condition.
 */
struct mmc_async_req *mmc_start_req(struct mmc_host *host,
				    struct mmc_async_req *areq, int *error)
{
	int err = 0;
	int start_err = 0;
	struct mmc_async_req *data = host->areq;
	unsigned long flags;
	bool is_urgent;

	/* Prepare a new request */
	if (areq) {
		/*
		 * start waiting here for possible interrupt
		 * because mmc_pre_req() taking long time
		 */
		mmc_pre_req(host, areq->mrq, !host->areq);
	}

	if (host->areq) {
		err = mmc_wait_for_data_req_done(host, host->areq->mrq,
				areq);
		if (err == MMC_BLK_URGENT || err == MMC_BLK_URGENT_DONE) {
			mmc_post_req(host, host->areq->mrq, 0);
			host->areq = NULL;
			if (areq) {
				if (!(areq->cmd_flags &
						MMC_REQ_NOREINSERT_MASK)) {
					areq->reinsert_req(areq);
					mmc_post_req(host, areq->mrq, 0);
				} else {
					start_err = __mmc_start_data_req(host,
							areq->mrq);
					if (start_err)
						mmc_post_req(host, areq->mrq,
								-EINVAL);
					else
						host->areq = areq;
				}
			}
			goto exit;
		} else if (err == MMC_BLK_NEW_REQUEST) {
			if (error)
				*error = err;
			/*
			 * The previous request was not completed,
			 * nothing to return
			 */
			return NULL;
		}
		/*
		 * Check BKOPS urgency for each R1 response
		 */
		if (host->card && mmc_card_mmc(host->card) &&
		    ((mmc_resp_type(host->areq->mrq->cmd) == MMC_RSP_R1) ||
		     (mmc_resp_type(host->areq->mrq->cmd) == MMC_RSP_R1B)) &&
		    (host->areq->mrq->cmd->resp[0] & R1_EXCEPTION_EVENT)) {
			mmc_start_bkops(host->card, true);
			pr_debug("%s: %s: completed BKOPs due to exception",
				 mmc_hostname(host), __func__);
		}
	}
	if (!err && areq) {
		trace_mmc_blk_rw_start(areq->mrq->cmd->opcode,
				       areq->mrq->cmd->arg,
				       areq->mrq->data);
		/* urgent notification may come again */
		spin_lock_irqsave(&host->context_info.lock, flags);
		is_urgent = host->context_info.is_urgent;
		host->context_info.is_urgent = false;
		spin_unlock_irqrestore(&host->context_info.lock, flags);
		if (!is_urgent || (areq->cmd_flags & REQ_URGENT)) {
			start_err = __mmc_start_data_req(host, areq->mrq);
		} else {
			/* previous request was done */
			err = MMC_BLK_URGENT_DONE;
			if (host->areq) {
				mmc_post_req(host, host->areq->mrq, 0);
				host->areq = NULL;
			}
			areq->reinsert_req(areq);
			mmc_post_req(host, areq->mrq, 0);
			goto exit;
		}
	}

	if (host->areq)
		mmc_post_req(host, host->areq->mrq, 0);

	 /* Cancel a prepared request if it was not started. */
	if ((err || start_err) && areq)
		mmc_post_req(host, areq->mrq, -EINVAL);

	if (err)
		host->areq = NULL;
	else
		host->areq = areq;

exit:
	if (error)
		*error = err;
	return data;
}
EXPORT_SYMBOL(mmc_start_req);

/**
 *	mmc_wait_for_req - start a request and wait for completion
 *	@host: MMC host to start command
 *	@mrq: MMC request to start
 *
 *	Start a new MMC custom command request for a host, and wait
 *	for the command to complete. Does not attempt to parse the
 *	response.
 */
void mmc_wait_for_req(struct mmc_host *host, struct mmc_request *mrq)
{
#ifdef CONFIG_MMC_BLOCK_DEFERRED_RESUME
	if (mmc_bus_needs_resume(host))
		mmc_resume_bus(host);
#endif
	__mmc_start_req(host, mrq);
	mmc_wait_for_req_done(host, mrq);
}
EXPORT_SYMBOL(mmc_wait_for_req);

bool mmc_card_is_prog_state(struct mmc_card *card)
{
	bool rc;
	struct mmc_command cmd;

	mmc_claim_host(card->host);
	memset(&cmd, 0, sizeof(struct mmc_command));
	cmd.opcode = MMC_SEND_STATUS;
	if (!mmc_host_is_spi(card->host))
		cmd.arg = card->rca << 16;
	cmd.flags = MMC_RSP_R1 | MMC_CMD_AC;

	rc = mmc_wait_for_cmd(card->host, &cmd, 0);
	if (rc) {
		pr_err("%s: Get card status fail. rc=%d\n",
		       mmc_hostname(card->host), rc);
		rc = false;
		goto out;
	}

	if (R1_CURRENT_STATE(cmd.resp[0]) == R1_STATE_PRG)
		rc = true;
	else
		rc = false;
out:
	mmc_release_host(card->host);
	return rc;
}
EXPORT_SYMBOL(mmc_card_is_prog_state);

/**
 *	mmc_interrupt_hpi - Issue for High priority Interrupt
 *	@card: the MMC card associated with the HPI transfer
 *
 *	Issued High Priority Interrupt, and check for card status
 *	until out-of prg-state.
 */
int mmc_interrupt_hpi(struct mmc_card *card)
{
	int err;
	u32 status;
	unsigned long prg_wait;

	BUG_ON(!card);

	if (!card->ext_csd.hpi_en) {
		pr_info("%s: HPI enable bit unset\n", mmc_hostname(card->host));
		return 1;
	}

	mmc_claim_host(card->host);
	err = mmc_send_status(card, &status);
	if (err) {
		pr_err("%s: Get card status fail\n", mmc_hostname(card->host));
		goto out;
	}

	switch (R1_CURRENT_STATE(status)) {
	case R1_STATE_IDLE:
	case R1_STATE_READY:
	case R1_STATE_STBY:
	case R1_STATE_TRAN:
		/*
		 * In idle and transfer states, HPI is not needed and the caller
		 * can issue the next intended command immediately
		 */
		goto out;
	case R1_STATE_PRG:
		break;
	default:
		/* In all other states, it's illegal to issue HPI */
		pr_debug("%s: HPI cannot be sent. Card state=%d\n",
			mmc_hostname(card->host), R1_CURRENT_STATE(status));
		err = -EINVAL;
		goto out;
	}

	err = mmc_send_hpi_cmd(card, &status);

	prg_wait = jiffies + msecs_to_jiffies(card->ext_csd.out_of_int_time);
	do {
		err = mmc_send_status(card, &status);

		if (!err && R1_CURRENT_STATE(status) == R1_STATE_TRAN)
			break;
		if (time_after(jiffies, prg_wait)) {
			err = mmc_send_status(card, &status);
			if (!err && R1_CURRENT_STATE(status) != R1_STATE_TRAN)
				err = -ETIMEDOUT;
			else
				break;
		}
	} while (!err);

out:
	mmc_release_host(card->host);
	return err;
}
EXPORT_SYMBOL(mmc_interrupt_hpi);

/**
 *	mmc_wait_for_cmd - start a command and wait for completion
 *	@host: MMC host to start command
 *	@cmd: MMC command to start
 *	@retries: maximum number of retries
 *
 *	Start a new MMC command for a host, and wait for the command
 *	to complete.  Return any error that occurred while the command
 *	was executing.  Do not attempt to parse the response.
 */
int mmc_wait_for_cmd(struct mmc_host *host, struct mmc_command *cmd, int retries)
{
	struct mmc_request mrq = {NULL};

	WARN_ON(!host->claimed);

	memset(cmd->resp, 0, sizeof(cmd->resp));
	cmd->retries = retries;

	mrq.cmd = cmd;
	cmd->data = NULL;

	mmc_wait_for_req(host, &mrq);

	return cmd->error;
}

EXPORT_SYMBOL(mmc_wait_for_cmd);

#ifdef CONFIG_PM_RUNTIME
static int mmc_get_bkops_status(struct mmc_card *card)
{
	int err = 0;

	if (!mmc_use_core_runtime_pm(card->host) && mmc_card_doing_bkops(card)
	    && (card->host->parent->power.runtime_status == RPM_SUSPENDING)
	    && mmc_card_is_prog_state(card))
		err = -EBUSY;

	return err;
}
#else
static int mmc_get_bkops_status(struct mmc_card *card)
{
	int err = 0;

	if (!mmc_use_core_runtime_pm(card->host) && mmc_card_doing_bkops(card)
	    && mmc_card_is_prog_state(card))
		err = -EBUSY;

	return err;
}
#endif
/**
 *	mmc_stop_bkops - stop ongoing BKOPS
 *	@card: MMC card to check BKOPS
 *
 *	Send HPI command to stop ongoing background operations to
 *	allow rapid servicing of foreground operations, e.g. read/
 *	writes. Wait until the card comes out of the programming state
 *      to avoid errors in servicing read/write requests.
 *
 *      The function should be called with host claimed.
 */
int mmc_stop_bkops(struct mmc_card *card)
{
	int err = 0;

	BUG_ON(!card);

	/*
	 * Notify the delayed work to be cancelled, in case it was already
	 * removed from the queue, but was not started yet
	 */
	card->bkops_info.cancel_delayed_work = true;
	if (delayed_work_pending(&card->bkops_info.dw))
		cancel_delayed_work_sync(&card->bkops_info.dw);
	if (!mmc_card_doing_bkops(card))
		goto out;

	/*
	 * If idle time bkops is running on the card, let's not get into
	 * suspend.
	 */
	if (mmc_get_bkops_status(card)) {
		err = -EBUSY;
		goto out;
	}

	err = mmc_interrupt_hpi(card);

	/*
	 * If err is EINVAL, we can't issue an HPI.
	 * It should complete the BKOPS.
	 */
	if (!err || (err == -EINVAL)) {
		mmc_card_clr_doing_bkops(card);
		err = 0;
	}

	MMC_UPDATE_BKOPS_STATS_HPI(card->bkops_info.bkops_stats);

out:
	return err;
}
EXPORT_SYMBOL(mmc_stop_bkops);

int mmc_read_bkops_status(struct mmc_card *card)
{
	int err;
	u8 *ext_csd;

	/*
	 * In future work, we should consider storing the entire ext_csd.
	 */
	ext_csd = kmalloc(512, GFP_KERNEL);
	if (!ext_csd) {
		pr_err("%s: could not allocate buffer to receive the ext_csd.\n",
		       mmc_hostname(card->host));
		return -ENOMEM;
	}

	if (card->bkops_info.bkops_stats.ignore_card_bkops_status) {
		pr_debug("%s: skipping read raw_bkops_status in unittest mode",
			 __func__);
		return 0;
	}

	mmc_claim_host(card->host);
	err = mmc_send_ext_csd(card, ext_csd);
	mmc_release_host(card->host);
	if (err)
		goto out;

	card->ext_csd.raw_bkops_status = ext_csd[EXT_CSD_BKOPS_STATUS];
	card->ext_csd.raw_exception_status = ext_csd[EXT_CSD_EXP_EVENTS_STATUS];
out:
	kfree(ext_csd);
	return err;
}
EXPORT_SYMBOL(mmc_read_bkops_status);

/**
 *	mmc_set_data_timeout - set the timeout for a data command
 *	@data: data phase for command
 *	@card: the MMC card associated with the data transfer
 *
 *	Computes the data timeout parameters according to the
 *	correct algorithm given the card type.
 */
void mmc_set_data_timeout(struct mmc_data *data, const struct mmc_card *card)
{
	unsigned int mult;

	if (!card) {
		WARN_ON(1);
		return;
	}
	/*
	 * SDIO cards only define an upper 1 s limit on access.
	 */
	if (mmc_card_sdio(card)) {
		data->timeout_ns = 1000000000;
		data->timeout_clks = 0;
		return;
	}

	/*
	 * SD cards use a 100 multiplier rather than 10
	 */
	mult = mmc_card_sd(card) ? 100 : 10;

	/*
	 * Scale up the multiplier (and therefore the timeout) by
	 * the r2w factor for writes.
	 */
	if (data->flags & MMC_DATA_WRITE)
		mult <<= card->csd.r2w_factor;

	data->timeout_ns = card->csd.tacc_ns * mult;
	data->timeout_clks = card->csd.tacc_clks * mult;

	/*
	 * SD cards also have an upper limit on the timeout.
	 */
	if (mmc_card_sd(card)) {
		unsigned int timeout_us, limit_us;

		timeout_us = data->timeout_ns / 1000;
		if (mmc_host_clk_rate(card->host))
			timeout_us += data->timeout_clks * 1000 /
				(mmc_host_clk_rate(card->host) / 1000);

		if (data->flags & MMC_DATA_WRITE)
			/*
			 * The MMC spec "It is strongly recommended
			 * for hosts to implement more than 500ms
			 * timeout value even if the card indicates
			 * the 250ms maximum busy length."  Even the
			 * previous value of 300ms is known to be
			 * insufficient for some cards.
			 */
			limit_us = 3000000;
		else
			limit_us = 100000;

		/*
		 * SDHC cards always use these fixed values.
		 */
		if (timeout_us > limit_us || mmc_card_blockaddr(card)) {
			data->timeout_ns = limit_us * 1000;
			data->timeout_clks = 0;
		}
	}

	/*
	 * Some cards require longer data read timeout than indicated in CSD.
	 * Address this by setting the read timeout to a "reasonably high"
	 * value. For the cards tested, 300ms has proven enough. If necessary,
	 * this value can be increased if other problematic cards require this.
	 */
	if (mmc_card_long_read_time(card) && data->flags & MMC_DATA_READ) {
		data->timeout_ns = 300000000;
		data->timeout_clks = 0;
	}

	/*
	 * Some cards need very high timeouts if driven in SPI mode.
	 * The worst observed timeout was 900ms after writing a
	 * continuous stream of data until the internal logic
	 * overflowed.
	 */
	if (mmc_host_is_spi(card->host)) {
		if (data->flags & MMC_DATA_WRITE) {
			if (data->timeout_ns < 1000000000)
				data->timeout_ns = 1000000000;	/* 1s */
		} else {
			if (data->timeout_ns < 100000000)
				data->timeout_ns =  100000000;	/* 100ms */
		}
	}
	/* Increase the timeout values for some bad INAND MCP devices */
	if (card->quirks & MMC_QUIRK_INAND_DATA_TIMEOUT) {
		data->timeout_ns = 4000000000u; /* 4s */
		data->timeout_clks = 0;
	}
	/* Some emmc cards require a longer read/write time */
	if (card->quirks & MMC_QUIRK_BROKEN_DATA_TIMEOUT) {
		if (data->timeout_ns <  4000000000u)
			data->timeout_ns = 4000000000u;	/* 4s */
	}
}
EXPORT_SYMBOL(mmc_set_data_timeout);

/**
 *	mmc_align_data_size - pads a transfer size to a more optimal value
 *	@card: the MMC card associated with the data transfer
 *	@sz: original transfer size
 *
 *	Pads the original data size with a number of extra bytes in
 *	order to avoid controller bugs and/or performance hits
 *	(e.g. some controllers revert to PIO for certain sizes).
 *
 *	Returns the improved size, which might be unmodified.
 *
 *	Note that this function is only relevant when issuing a
 *	single scatter gather entry.
 */
unsigned int mmc_align_data_size(struct mmc_card *card, unsigned int sz)
{
	/*
	 * FIXME: We don't have a system for the controller to tell
	 * the core about its problems yet, so for now we just 32-bit
	 * align the size.
	 */
	sz = ((sz + 3) / 4) * 4;

	return sz;
}
EXPORT_SYMBOL(mmc_align_data_size);

/**
 *	__mmc_claim_host - exclusively claim a host
 *	@host: mmc host to claim
 *	@abort: whether or not the operation should be aborted
 *
 *	Claim a host for a set of operations.  If @abort is non null and
 *	dereference a non-zero value then this will return prematurely with
 *	that non-zero value without acquiring the lock.  Returns zero
 *	with the lock held otherwise.
 */
int __mmc_claim_host(struct mmc_host *host, atomic_t *abort)
{
	DECLARE_WAITQUEUE(wait, current);
	unsigned long flags;
	int stop;

	might_sleep();

	add_wait_queue(&host->wq, &wait);

	spin_lock_irqsave(&host->lock, flags);
	while (1) {
		set_current_state(TASK_UNINTERRUPTIBLE);
		stop = abort ? atomic_read(abort) : 0;
		if (stop || !host->claimed || host->claimer == current)
			break;
		spin_unlock_irqrestore(&host->lock, flags);
		schedule();
		spin_lock_irqsave(&host->lock, flags);
	}
	set_current_state(TASK_RUNNING);
	if (!stop) {
		host->claimed = 1;
		host->claimer = current;
		host->claim_cnt += 1;
	} else
		wake_up(&host->wq);
	spin_unlock_irqrestore(&host->lock, flags);
	remove_wait_queue(&host->wq, &wait);
	if (host->ops->enable && !stop && host->claim_cnt == 1)
		host->ops->enable(host);
	return stop;
}

EXPORT_SYMBOL(__mmc_claim_host);

/**
 *	mmc_try_claim_host - try exclusively to claim a host
 *	@host: mmc host to claim
 *
 *	Returns %1 if the host is claimed, %0 otherwise.
 */
int mmc_try_claim_host(struct mmc_host *host)
{
	int claimed_host = 0;
	unsigned long flags;

	spin_lock_irqsave(&host->lock, flags);
	if (!host->claimed || host->claimer == current) {
		host->claimed = 1;
		host->claimer = current;
		host->claim_cnt += 1;
		claimed_host = 1;
	}
	spin_unlock_irqrestore(&host->lock, flags);
	if (host->ops->enable && claimed_host && host->claim_cnt == 1)
		host->ops->enable(host);
	return claimed_host;
}
EXPORT_SYMBOL(mmc_try_claim_host);

/**
 *	mmc_release_host - release a host
 *	@host: mmc host to release
 *
 *	Release a MMC host, allowing others to claim the host
 *	for their operations.
 */
void mmc_release_host(struct mmc_host *host)
{
	unsigned long flags;

	WARN_ON(!host->claimed);

	if (host->ops->disable && host->claim_cnt == 1)
		host->ops->disable(host);

	spin_lock_irqsave(&host->lock, flags);
	if (--host->claim_cnt) {
		/* Release for nested claim */
		spin_unlock_irqrestore(&host->lock, flags);
	} else {
		host->claimed = 0;
		host->claimer = NULL;
		spin_unlock_irqrestore(&host->lock, flags);
		wake_up(&host->wq);
	}
}
EXPORT_SYMBOL(mmc_release_host);

/*
 * Internal function that does the actual ios call to the host driver,
 * optionally printing some debug output.
 */
void mmc_set_ios(struct mmc_host *host)
{
	struct mmc_ios *ios = &host->ios;

	pr_debug("%s: clock %uHz busmode %u powermode %u cs %u Vdd %u "
		"width %u timing %u\n",
		 mmc_hostname(host), ios->clock, ios->bus_mode,
		 ios->power_mode, ios->chip_select, ios->vdd,
		 ios->bus_width, ios->timing);

	if (ios->clock > 0)
		mmc_set_ungated(host);
	host->ops->set_ios(host, ios);
	if (ios->old_rate != ios->clock) {
		if (likely(ios->clk_ts)) {
			char trace_info[80];
			snprintf(trace_info, 80,
				"%s: freq_KHz %d --> %d | t = %d",
				mmc_hostname(host), ios->old_rate / 1000,
				ios->clock / 1000, jiffies_to_msecs(
					(long)jiffies - (long)ios->clk_ts));
			trace_mmc_clk(trace_info);
		}
		ios->old_rate = ios->clock;
		ios->clk_ts = jiffies;
	}
}
EXPORT_SYMBOL(mmc_set_ios);

/*
 * Control chip select pin on a host.
 */
void mmc_set_chip_select(struct mmc_host *host, int mode)
{
	mmc_host_clk_hold(host);
	host->ios.chip_select = mode;
	mmc_set_ios(host);
	mmc_host_clk_release(host);
}

/*
 * Sets the host clock to the highest possible frequency that
 * is below "hz".
 */
static void __mmc_set_clock(struct mmc_host *host, unsigned int hz)
{
	WARN_ON(hz < host->f_min);

	if (hz > host->f_max)
		hz = host->f_max;

	host->ios.clock = hz;
	mmc_set_ios(host);
}

void mmc_set_clock(struct mmc_host *host, unsigned int hz)
{
	mmc_host_clk_hold(host);
	__mmc_set_clock(host, hz);
	mmc_host_clk_release(host);
}

#ifdef CONFIG_MMC_CLKGATE
/*
 * This gates the clock by setting it to 0 Hz.
 */
void mmc_gate_clock(struct mmc_host *host)
{
	unsigned long flags;

	WARN_ON(!host->ios.clock);

	spin_lock_irqsave(&host->clk_lock, flags);
	host->clk_old = host->ios.clock;
	host->ios.clock = 0;
	host->clk_gated = true;
	spin_unlock_irqrestore(&host->clk_lock, flags);
	mmc_set_ios(host);
}

/*
 * This restores the clock from gating by using the cached
 * clock value.
 */
void mmc_ungate_clock(struct mmc_host *host)
{
	/*
	 * We should previously have gated the clock, so the clock shall
	 * be 0 here! The clock may however be 0 during initialization,
	 * when some request operations are performed before setting
	 * the frequency. When ungate is requested in that situation
	 * we just ignore the call.
	 */
	if (host->clk_old) {
		WARN_ON(host->ios.clock);
		/* This call will also set host->clk_gated to false */
		__mmc_set_clock(host, host->clk_old);
	}
}

void mmc_set_ungated(struct mmc_host *host)
{
	unsigned long flags;

	/*
	 * We've been given a new frequency while the clock is gated,
	 * so make sure we regard this as ungating it.
	 */
	spin_lock_irqsave(&host->clk_lock, flags);
	host->clk_gated = false;
	spin_unlock_irqrestore(&host->clk_lock, flags);
}

#else
void mmc_set_ungated(struct mmc_host *host)
{
}
#endif

/*
 * Change the bus mode (open drain/push-pull) of a host.
 */
void mmc_set_bus_mode(struct mmc_host *host, unsigned int mode)
{
	mmc_host_clk_hold(host);
	host->ios.bus_mode = mode;
	mmc_set_ios(host);
	mmc_host_clk_release(host);
}

/*
 * Change data bus width of a host.
 */
void mmc_set_bus_width(struct mmc_host *host, unsigned int width)
{
	mmc_host_clk_hold(host);
	host->ios.bus_width = width;
	mmc_set_ios(host);
	mmc_host_clk_release(host);
}

/**
 * mmc_vdd_to_ocrbitnum - Convert a voltage to the OCR bit number
 * @vdd:	voltage (mV)
 * @low_bits:	prefer low bits in boundary cases
 *
 * This function returns the OCR bit number according to the provided @vdd
 * value. If conversion is not possible a negative errno value returned.
 *
 * Depending on the @low_bits flag the function prefers low or high OCR bits
 * on boundary voltages. For example,
 * with @low_bits = true, 3300 mV translates to ilog2(MMC_VDD_32_33);
 * with @low_bits = false, 3300 mV translates to ilog2(MMC_VDD_33_34);
 *
 * Any value in the [1951:1999] range translates to the ilog2(MMC_VDD_20_21).
 */
static int mmc_vdd_to_ocrbitnum(int vdd, bool low_bits)
{
	const int max_bit = ilog2(MMC_VDD_35_36);
	int bit;

	if (vdd < 1650 || vdd > 3600)
		return -EINVAL;

	if (vdd >= 1650 && vdd <= 1950)
		return ilog2(MMC_VDD_165_195);

	if (low_bits)
		vdd -= 1;

	/* Base 2000 mV, step 100 mV, bit's base 8. */
	bit = (vdd - 2000) / 100 + 8;
	if (bit > max_bit)
		return max_bit;
	return bit;
}

/**
 * mmc_vddrange_to_ocrmask - Convert a voltage range to the OCR mask
 * @vdd_min:	minimum voltage value (mV)
 * @vdd_max:	maximum voltage value (mV)
 *
 * This function returns the OCR mask bits according to the provided @vdd_min
 * and @vdd_max values. If conversion is not possible the function returns 0.
 *
 * Notes wrt boundary cases:
 * This function sets the OCR bits for all boundary voltages, for example
 * [3300:3400] range is translated to MMC_VDD_32_33 | MMC_VDD_33_34 |
 * MMC_VDD_34_35 mask.
 */
u32 mmc_vddrange_to_ocrmask(int vdd_min, int vdd_max)
{
	u32 mask = 0;

	if (vdd_max < vdd_min)
		return 0;

	/* Prefer high bits for the boundary vdd_max values. */
	vdd_max = mmc_vdd_to_ocrbitnum(vdd_max, false);
	if (vdd_max < 0)
		return 0;

	/* Prefer low bits for the boundary vdd_min values. */
	vdd_min = mmc_vdd_to_ocrbitnum(vdd_min, true);
	if (vdd_min < 0)
		return 0;

	/* Fill the mask, from max bit to min bit. */
	while (vdd_max >= vdd_min)
		mask |= 1 << vdd_max--;

	return mask;
}
EXPORT_SYMBOL(mmc_vddrange_to_ocrmask);

#ifdef CONFIG_REGULATOR

/**
 * mmc_regulator_get_ocrmask - return mask of supported voltages
 * @supply: regulator to use
 *
 * This returns either a negative errno, or a mask of voltages that
 * can be provided to MMC/SD/SDIO devices using the specified voltage
 * regulator.  This would normally be called before registering the
 * MMC host adapter.
 */
int mmc_regulator_get_ocrmask(struct regulator *supply)
{
	int			result = 0;
	int			count;
	int			i;

	count = regulator_count_voltages(supply);
	if (count < 0)
		return count;

	for (i = 0; i < count; i++) {
		int		vdd_uV;
		int		vdd_mV;

		vdd_uV = regulator_list_voltage(supply, i);
		if (vdd_uV <= 0)
			continue;

		vdd_mV = vdd_uV / 1000;
		result |= mmc_vddrange_to_ocrmask(vdd_mV, vdd_mV);
	}

	return result;
}
EXPORT_SYMBOL_GPL(mmc_regulator_get_ocrmask);

/**
 * mmc_regulator_set_ocr - set regulator to match host->ios voltage
 * @mmc: the host to regulate
 * @supply: regulator to use
 * @vdd_bit: zero for power off, else a bit number (host->ios.vdd)
 *
 * Returns zero on success, else negative errno.
 *
 * MMC host drivers may use this to enable or disable a regulator using
 * a particular supply voltage.  This would normally be called from the
 * set_ios() method.
 */
int mmc_regulator_set_ocr(struct mmc_host *mmc,
			struct regulator *supply,
			unsigned short vdd_bit)
{
	int			result = 0;
	int			min_uV, max_uV;

	if (vdd_bit) {
		int		tmp;
		int		voltage;

		/*
		 * REVISIT mmc_vddrange_to_ocrmask() may have set some
		 * bits this regulator doesn't quite support ... don't
		 * be too picky, most cards and regulators are OK with
		 * a 0.1V range goof (it's a small error percentage).
		 */
		tmp = vdd_bit - ilog2(MMC_VDD_165_195);
		if (tmp == 0) {
			min_uV = 1650 * 1000;
			max_uV = 1950 * 1000;
		} else {
			min_uV = 1900 * 1000 + tmp * 100 * 1000;
			max_uV = min_uV + 100 * 1000;
		}

		/*
		 * If we're using a fixed/static regulator, don't call
		 * regulator_set_voltage; it would fail.
		 */
		voltage = regulator_get_voltage(supply);

		if (!regulator_can_change_voltage(supply))
			min_uV = max_uV = voltage;

		if (voltage < 0)
			result = voltage;
		else if (voltage < min_uV || voltage > max_uV)
			result = regulator_set_voltage(supply, min_uV, max_uV);
		else
			result = 0;

		if (result == 0 && !mmc->regulator_enabled) {
			result = regulator_enable(supply);
			if (!result)
				mmc->regulator_enabled = true;
		}
	} else if (mmc->regulator_enabled) {
		result = regulator_disable(supply);
		if (result == 0)
			mmc->regulator_enabled = false;
	}

	if (result)
		dev_err(mmc_dev(mmc),
			"could not set regulator OCR (%d)\n", result);
	return result;
}
EXPORT_SYMBOL_GPL(mmc_regulator_set_ocr);

int mmc_regulator_get_supply(struct mmc_host *mmc)
{
	struct device *dev = mmc_dev(mmc);
	struct regulator *supply;
	int ret;

	supply = devm_regulator_get(dev, "vmmc");
	mmc->supply.vmmc = supply;
	mmc->supply.vqmmc = devm_regulator_get(dev, "vqmmc");

	if (IS_ERR(supply))
		return PTR_ERR(supply);

	ret = mmc_regulator_get_ocrmask(supply);
	if (ret > 0)
		mmc->ocr_avail = ret;
	else
		dev_warn(mmc_dev(mmc), "Failed getting OCR mask: %d\n", ret);

	return 0;
}
EXPORT_SYMBOL_GPL(mmc_regulator_get_supply);

#endif /* CONFIG_REGULATOR */

/*
 * Mask off any voltages we don't support and select
 * the lowest voltage
 */
u32 mmc_select_voltage(struct mmc_host *host, u32 ocr)
{
	int bit;

	ocr &= host->ocr_avail;

	bit = ffs(ocr);
	if (bit) {
		bit -= 1;

		ocr &= 3 << bit;

		mmc_host_clk_hold(host);
		host->ios.vdd = bit;
		mmc_set_ios(host);
		mmc_host_clk_release(host);
	} else {
		pr_warning("%s: host doesn't support card's voltages\n",
				mmc_hostname(host));
		ocr = 0;
	}

	return ocr;
}

int __mmc_set_signal_voltage(struct mmc_host *host, int signal_voltage)
{
	int err = 0;
	int old_signal_voltage = host->ios.signal_voltage;

	host->ios.signal_voltage = signal_voltage;
	if (host->ops->start_signal_voltage_switch) {
		mmc_host_clk_hold(host);
		err = host->ops->start_signal_voltage_switch(host, &host->ios);
		mmc_host_clk_release(host);
	}

	if (err)
		host->ios.signal_voltage = old_signal_voltage;

	return err;

}

int mmc_set_signal_voltage(struct mmc_host *host, int signal_voltage)
{
	struct mmc_command cmd = {0};
	int err = 0;
	u32 clock;

	BUG_ON(!host);

	/*
	 * Send CMD11 only if the request is to switch the card to
	 * 1.8V signalling.
	 */
	if (signal_voltage == MMC_SIGNAL_VOLTAGE_330)
		return __mmc_set_signal_voltage(host, signal_voltage);

	/*
	 * If we cannot switch voltages, return failure so the caller
	 * can continue without UHS mode
	 */
	if (!host->ops->start_signal_voltage_switch)
		return -EPERM;
	if (!host->ops->card_busy)
		pr_warning("%s: cannot verify signal voltage switch\n",
				mmc_hostname(host));

	cmd.opcode = SD_SWITCH_VOLTAGE;
	cmd.arg = 0;
	cmd.flags = MMC_RSP_R1 | MMC_CMD_AC;

	/*
	 * Hold the clock reference so clock doesn't get auto gated during this
	 * voltage switch sequence.
	 */
	mmc_host_clk_hold(host);
	err = mmc_wait_for_cmd(host, &cmd, 0);
	if (err)
		goto exit;

	if (!mmc_host_is_spi(host) && (cmd.resp[0] & R1_ERROR)) {
		err = -EIO;
		goto exit;
	}

	/*
	 * The card should drive cmd and dat[0:3] low immediately
	 * after the response of cmd11, but wait 1 ms to be sure
	 */
	mmc_delay(1);
	if (host->ops->card_busy && !host->ops->card_busy(host)) {
		err = -EAGAIN;
		goto power_cycle;
	}
	/*
	 * During a signal voltage level switch, the clock must be gated
	 * for 5 ms according to the SD spec
	 */
	host->card_clock_off = true;
	clock = host->ios.clock;
	host->ios.clock = 0;
	mmc_set_ios(host);

	if (__mmc_set_signal_voltage(host, signal_voltage)) {
		/*
		 * Voltages may not have been switched, but we've already
		 * sent CMD11, so a power cycle is required anyway
		 */
		err = -EAGAIN;
		host->ios.clock = clock;
		mmc_set_ios(host);
		host->card_clock_off = false;
		goto power_cycle;
	}

	/* Keep clock gated for at least 5 ms */
	mmc_delay(5);
	host->ios.clock = clock;
	mmc_set_ios(host);

	host->card_clock_off = false;
	/* Wait for at least 1 ms according to spec */
	mmc_delay(1);

	/*
	 * Failure to switch is indicated by the card holding
	 * dat[0:3] low
	 */
	if (host->ops->card_busy && host->ops->card_busy(host))
		err = -EAGAIN;

power_cycle:
	if (err) {
		pr_debug("%s: Signal voltage switch failed, "
			"power cycling card\n", mmc_hostname(host));
		mmc_power_cycle(host);
	}

exit:
	mmc_host_clk_release(host);

	return err;
}

/*
 * Select timing parameters for host.
 */
void mmc_set_timing(struct mmc_host *host, unsigned int timing)
{
	mmc_host_clk_hold(host);
	host->ios.timing = timing;
	mmc_set_ios(host);
	mmc_host_clk_release(host);
}

/*
 * Select appropriate driver type for host.
 */
void mmc_set_driver_type(struct mmc_host *host, unsigned int drv_type)
{
	mmc_host_clk_hold(host);
	host->ios.drv_type = drv_type;
	mmc_set_ios(host);
	mmc_host_clk_release(host);
}

/*
 * Apply power to the MMC stack.  This is a two-stage process.
 * First, we enable power to the card without the clock running.
 * We then wait a bit for the power to stabilise.  Finally,
 * enable the bus drivers and clock to the card.
 *
 * We must _NOT_ enable the clock prior to power stablising.
 *
 * If a host does all the power sequencing itself, ignore the
 * initial MMC_POWER_UP stage.
 */
void mmc_power_up(struct mmc_host *host)
{
	int bit;

	if (host->ios.power_mode == MMC_POWER_ON)
		return;

	mmc_host_clk_hold(host);

	/* If ocr is set, we use it */
	if (host->ocr)
		bit = ffs(host->ocr) - 1;
	else
		bit = fls(host->ocr_avail) - 1;

	host->ios.vdd = bit;
	if (mmc_host_is_spi(host))
		host->ios.chip_select = MMC_CS_HIGH;
	else {
		host->ios.chip_select = MMC_CS_DONTCARE;
		host->ios.bus_mode = MMC_BUSMODE_OPENDRAIN;
	}
	host->ios.power_mode = MMC_POWER_UP;
	host->ios.bus_width = MMC_BUS_WIDTH_1;
	host->ios.timing = MMC_TIMING_LEGACY;
	mmc_set_ios(host);

	/*
	 * This delay should be sufficient to allow the power supply
	 * to reach the minimum voltage.
	 */
	mmc_delay(10);

	host->ios.clock = host->f_init;

	host->ios.power_mode = MMC_POWER_ON;
	mmc_set_ios(host);

	/*
	 * This delay must be at least 74 clock sizes, or 1 ms, or the
	 * time required to reach a stable voltage.
	 */
	mmc_delay(10);

	/* Set signal voltage to 3.3V */
	__mmc_set_signal_voltage(host, MMC_SIGNAL_VOLTAGE_330);

	mmc_host_clk_release(host);
}

void mmc_power_off(struct mmc_host *host)
{
	if (host->ios.power_mode == MMC_POWER_OFF)
		return;

	mmc_host_clk_hold(host);

	host->ios.clock = 0;
	host->ios.vdd = 0;


	/*
	 * Reset ocr mask to be the highest possible voltage supported for
	 * this mmc host. This value will be used at next power up.
	 */
	host->ocr = 1 << (fls(host->ocr_avail) - 1);

	if (!mmc_host_is_spi(host)) {
		host->ios.bus_mode = MMC_BUSMODE_OPENDRAIN;
		host->ios.chip_select = MMC_CS_DONTCARE;
	}
	host->ios.power_mode = MMC_POWER_OFF;
	host->ios.bus_width = MMC_BUS_WIDTH_1;
	host->ios.timing = MMC_TIMING_LEGACY;
	mmc_set_ios(host);

	/*
	 * Some configurations, such as the 802.11 SDIO card in the OLPC
	 * XO-1.5, require a short delay after poweroff before the card
	 * can be successfully turned on again.
	 */
	mmc_delay(1);

	mmc_host_clk_release(host);
}

void mmc_power_cycle(struct mmc_host *host)
{
	mmc_power_off(host);
	/* Wait at least 1 ms according to SD spec */
	mmc_delay(1);
	mmc_power_up(host);
}

/*
 * Cleanup when the last reference to the bus operator is dropped.
 */
static void __mmc_release_bus(struct mmc_host *host)
{
	BUG_ON(!host);
	BUG_ON(host->bus_refs);
	BUG_ON(!host->bus_dead);

	host->bus_ops = NULL;
}

/*
 * Increase reference count of bus operator
 */
static inline void mmc_bus_get(struct mmc_host *host)
{
	unsigned long flags;

	spin_lock_irqsave(&host->lock, flags);
	host->bus_refs++;
	spin_unlock_irqrestore(&host->lock, flags);
}

/*
 * Decrease reference count of bus operator and free it if
 * it is the last reference.
 */
static inline void mmc_bus_put(struct mmc_host *host)
{
	unsigned long flags;

	spin_lock_irqsave(&host->lock, flags);
	host->bus_refs--;
	if ((host->bus_refs == 0) && host->bus_ops)
		__mmc_release_bus(host);
	spin_unlock_irqrestore(&host->lock, flags);
}

int mmc_resume_bus(struct mmc_host *host)
{
	unsigned long flags;

	if (!mmc_bus_needs_resume(host))
		return -EINVAL;

	printk("%s: Starting deferred resume\n", mmc_hostname(host));
	spin_lock_irqsave(&host->lock, flags);
	host->bus_resume_flags &= ~MMC_BUSRESUME_NEEDS_RESUME;
	host->rescan_disable = 0;
	spin_unlock_irqrestore(&host->lock, flags);

	mmc_bus_get(host);
	if (host->bus_ops && !host->bus_dead) {
		mmc_power_up(host);
		BUG_ON(!host->bus_ops->resume);
		host->bus_ops->resume(host);
	}

	mmc_bus_put(host);
	printk("%s: Deferred resume completed\n", mmc_hostname(host));
	return 0;
}

EXPORT_SYMBOL(mmc_resume_bus);

/*
 * Assign a mmc bus handler to a host. Only one bus handler may control a
 * host at any given time.
 */
void mmc_attach_bus(struct mmc_host *host, const struct mmc_bus_ops *ops)
{
	unsigned long flags;

	BUG_ON(!host);
	BUG_ON(!ops);

	WARN_ON(!host->claimed);

	spin_lock_irqsave(&host->lock, flags);

	BUG_ON(host->bus_ops);
	BUG_ON(host->bus_refs);

	host->bus_ops = ops;
	host->bus_refs = 1;
	host->bus_dead = 0;

	spin_unlock_irqrestore(&host->lock, flags);
}

/*
 * Remove the current bus handler from a host.
 */
void mmc_detach_bus(struct mmc_host *host)
{
	unsigned long flags;

	BUG_ON(!host);

	WARN_ON(!host->claimed);
	WARN_ON(!host->bus_ops);

	spin_lock_irqsave(&host->lock, flags);

	host->bus_dead = 1;

	spin_unlock_irqrestore(&host->lock, flags);

	mmc_bus_put(host);
}

/**
 *	mmc_detect_change - process change of state on a MMC socket
 *	@host: host which changed state.
 *	@delay: optional delay to wait before detection (jiffies)
 *
 *	MMC drivers should call this when they detect a card has been
 *	inserted or removed. The MMC layer will confirm that any
 *	present card is still functional, and initialize any newly
 *	inserted.
 */
void mmc_detect_change(struct mmc_host *host, unsigned long delay)
{
#ifdef CONFIG_MMC_DEBUG
	unsigned long flags;
	spin_lock_irqsave(&host->lock, flags);
	WARN_ON(host->removed);
	spin_unlock_irqrestore(&host->lock, flags);
#endif
	host->detect_change = 1;

	mmc_schedule_delayed_work(&host->detect, delay);
}

EXPORT_SYMBOL(mmc_detect_change);

void mmc_init_erase(struct mmc_card *card)
{
	unsigned int sz;

	if (is_power_of_2(card->erase_size))
		card->erase_shift = ffs(card->erase_size) - 1;
	else
		card->erase_shift = 0;

	/*
	 * It is possible to erase an arbitrarily large area of an SD or MMC
	 * card.  That is not desirable because it can take a long time
	 * (minutes) potentially delaying more important I/O, and also the
	 * timeout calculations become increasingly hugely over-estimated.
	 * Consequently, 'pref_erase' is defined as a guide to limit erases
	 * to that size and alignment.
	 *
	 * For SD cards that define Allocation Unit size, limit erases to one
	 * Allocation Unit at a time.  For MMC cards that define High Capacity
	 * Erase Size, whether it is switched on or not, limit to that size.
	 * Otherwise just have a stab at a good value.  For modern cards it
	 * will end up being 4MiB.  Note that if the value is too small, it
	 * can end up taking longer to erase.
	 */
	if (mmc_card_sd(card) && card->ssr.au) {
		card->pref_erase = card->ssr.au;
		card->erase_shift = ffs(card->ssr.au) - 1;
	} else if (card->ext_csd.hc_erase_size) {
		card->pref_erase = card->ext_csd.hc_erase_size;
	} else {
		sz = (card->csd.capacity << (card->csd.read_blkbits - 9)) >> 11;
		if (sz < 128)
			card->pref_erase = 512 * 1024 / 512;
		else if (sz < 512)
			card->pref_erase = 1024 * 1024 / 512;
		else if (sz < 1024)
			card->pref_erase = 2 * 1024 * 1024 / 512;
		else
			card->pref_erase = 4 * 1024 * 1024 / 512;
		if (card->pref_erase < card->erase_size)
			card->pref_erase = card->erase_size;
		else {
			sz = card->pref_erase % card->erase_size;
			if (sz)
				card->pref_erase += card->erase_size - sz;
		}
	}
}

static unsigned int mmc_mmc_erase_timeout(struct mmc_card *card,
					unsigned int arg, unsigned int qty)
{
	unsigned int erase_timeout;

	if (arg == MMC_DISCARD_ARG ||
	    (arg == MMC_TRIM_ARG && card->ext_csd.rev >= 6)) {
		erase_timeout = card->ext_csd.trim_timeout;
	} else if (card->ext_csd.erase_group_def & 1) {
		/* High Capacity Erase Group Size uses HC timeouts */
		if (arg == MMC_TRIM_ARG)
			erase_timeout = card->ext_csd.trim_timeout;
		else
			erase_timeout = card->ext_csd.hc_erase_timeout;
	} else {
		/* CSD Erase Group Size uses write timeout */
		unsigned int mult = (10 << card->csd.r2w_factor);
		unsigned int timeout_clks = card->csd.tacc_clks * mult;
		unsigned int timeout_us;

		/* Avoid overflow: e.g. tacc_ns=80000000 mult=1280 */
		if (card->csd.tacc_ns < 1000000)
			timeout_us = (card->csd.tacc_ns * mult) / 1000;
		else
			timeout_us = (card->csd.tacc_ns / 1000) * mult;

		/*
		 * ios.clock is only a target.  The real clock rate might be
		 * less but not that much less, so fudge it by multiplying by 2.
		 */
		timeout_clks <<= 1;
		timeout_us += (timeout_clks * 1000) /
			      (mmc_host_clk_rate(card->host) / 1000);

		erase_timeout = timeout_us / 1000;

		/*
		 * Theoretically, the calculation could underflow so round up
		 * to 1ms in that case.
		 */
		if (!erase_timeout)
			erase_timeout = 1;
	}

	/* Multiplier for secure operations */
	if (arg & MMC_SECURE_ARGS) {
		if (arg == MMC_SECURE_ERASE_ARG)
			erase_timeout *= card->ext_csd.sec_erase_mult;
		else
			erase_timeout *= card->ext_csd.sec_trim_mult;
	}

	erase_timeout *= qty;

	/*
	 * Ensure at least a 1 second timeout for SPI as per
	 * 'mmc_set_data_timeout()'
	 */
	if (mmc_host_is_spi(card->host) && erase_timeout < 1000)
		erase_timeout = 1000;

	return erase_timeout;
}

static unsigned int mmc_sd_erase_timeout(struct mmc_card *card,
					 unsigned int arg,
					 unsigned int qty)
{
	unsigned int erase_timeout;

	if (card->ssr.erase_timeout) {
		/* Erase timeout specified in SD Status Register (SSR) */
		erase_timeout = card->ssr.erase_timeout * qty +
				card->ssr.erase_offset;
	} else {
		/*
		 * Erase timeout not specified in SD Status Register (SSR) so
		 * use 250ms per write block.
		 */
		erase_timeout = 250 * qty;
	}

	/* Must not be less than 1 second */
	if (erase_timeout < 1000)
		erase_timeout = 1000;

	return erase_timeout;
}

static unsigned int mmc_erase_timeout(struct mmc_card *card,
				      unsigned int arg,
				      unsigned int qty)
{
	if (mmc_card_sd(card))
		return mmc_sd_erase_timeout(card, arg, qty);
	else
		return mmc_mmc_erase_timeout(card, arg, qty);
}

static int mmc_do_erase(struct mmc_card *card, unsigned int from,
			unsigned int to, unsigned int arg)
{
	struct mmc_command cmd = {0};
	unsigned int qty = 0;
	unsigned long timeout;
	unsigned int fr, nr;
	int err;

	fr = from;
	nr = to - from + 1;
	trace_mmc_blk_erase_start(arg, fr, nr);

	/*
	 * qty is used to calculate the erase timeout which depends on how many
	 * erase groups (or allocation units in SD terminology) are affected.
	 * We count erasing part of an erase group as one erase group.
	 * For SD, the allocation units are always a power of 2.  For MMC, the
	 * erase group size is almost certainly also power of 2, but it does not
	 * seem to insist on that in the JEDEC standard, so we fall back to
	 * division in that case.  SD may not specify an allocation unit size,
	 * in which case the timeout is based on the number of write blocks.
	 *
	 * Note that the timeout for secure trim 2 will only be correct if the
	 * number of erase groups specified is the same as the total of all
	 * preceding secure trim 1 commands.  Since the power may have been
	 * lost since the secure trim 1 commands occurred, it is generally
	 * impossible to calculate the secure trim 2 timeout correctly.
	 */
	if (card->erase_shift)
		qty += ((to >> card->erase_shift) -
			(from >> card->erase_shift)) + 1;
	else if (mmc_card_sd(card))
		qty += to - from + 1;
	else
		qty += ((to / card->erase_size) -
			(from / card->erase_size)) + 1;

	if (!mmc_card_blockaddr(card)) {
		from <<= 9;
		to <<= 9;
	}

	if (mmc_card_sd(card))
		cmd.opcode = SD_ERASE_WR_BLK_START;
	else
		cmd.opcode = MMC_ERASE_GROUP_START;
	cmd.arg = from;
	cmd.flags = MMC_RSP_SPI_R1 | MMC_RSP_R1 | MMC_CMD_AC;
	err = mmc_wait_for_cmd(card->host, &cmd, 0);
	if (err) {
		pr_err("mmc_erase: group start error %d, "
		       "status %#x\n", err, cmd.resp[0]);
		err = -EIO;
		goto out;
	}

	memset(&cmd, 0, sizeof(struct mmc_command));
	if (mmc_card_sd(card))
		cmd.opcode = SD_ERASE_WR_BLK_END;
	else
		cmd.opcode = MMC_ERASE_GROUP_END;
	cmd.arg = to;
	cmd.flags = MMC_RSP_SPI_R1 | MMC_RSP_R1 | MMC_CMD_AC;
	err = mmc_wait_for_cmd(card->host, &cmd, 0);
	if (err) {
		pr_err("mmc_erase: group end error %d, status %#x\n",
		       err, cmd.resp[0]);
		err = -EIO;
		goto out;
	}

	memset(&cmd, 0, sizeof(struct mmc_command));
	cmd.opcode = MMC_ERASE;
	cmd.arg = arg;
	cmd.flags = MMC_RSP_SPI_R1B | MMC_RSP_R1B | MMC_CMD_AC;
	cmd.cmd_timeout_ms = mmc_erase_timeout(card, arg, qty);
	err = mmc_wait_for_cmd(card->host, &cmd, 0);
	if (err) {
		pr_err("mmc_erase: erase error %d, status %#x\n",
		       err, cmd.resp[0]);
		err = -EIO;
		goto out;
	}

	if (mmc_host_is_spi(card->host))
		goto out;

	timeout = jiffies + msecs_to_jiffies(MMC_CORE_TIMEOUT_MS);
	do {
		memset(&cmd, 0, sizeof(struct mmc_command));
		cmd.opcode = MMC_SEND_STATUS;
		cmd.arg = card->rca << 16;
		cmd.flags = MMC_RSP_R1 | MMC_CMD_AC;
		/* Do not retry else we can't see errors */
		err = mmc_wait_for_cmd(card->host, &cmd, 0);
		if (err || (cmd.resp[0] & 0xFDF92000)) {
			pr_err("error %d requesting status %#x\n",
				err, cmd.resp[0]);
			err = -EIO;
			goto out;
		}

		/* Timeout if the device never becomes ready for data and
		 * never leaves the program state.
		 */
		if (time_after(jiffies, timeout)) {
			pr_err("%s: Card stuck in programming state! %s\n",
				mmc_hostname(card->host), __func__);
			err =  -EIO;
			goto out;
		}

	} while (!(cmd.resp[0] & R1_READY_FOR_DATA) ||
		 (R1_CURRENT_STATE(cmd.resp[0]) == R1_STATE_PRG));
out:

	trace_mmc_blk_erase_end(arg, fr, nr);
	return err;
}

/**
 * mmc_erase - erase sectors.
 * @card: card to erase
 * @from: first sector to erase
 * @nr: number of sectors to erase
 * @arg: erase command argument (SD supports only %MMC_ERASE_ARG)
 *
 * Caller must claim host before calling this function.
 */
int mmc_erase(struct mmc_card *card, unsigned int from, unsigned int nr,
	      unsigned int arg)
{
	unsigned int rem, to = from + nr;

	if (!(card->host->caps & MMC_CAP_ERASE) ||
	    !(card->csd.cmdclass & CCC_ERASE))
		return -EOPNOTSUPP;

	if (!card->erase_size)
		return -EOPNOTSUPP;

	if (mmc_card_sd(card) && arg != MMC_ERASE_ARG)
		return -EOPNOTSUPP;

	if ((arg & MMC_SECURE_ARGS) &&
	    !(card->ext_csd.sec_feature_support & EXT_CSD_SEC_ER_EN))
		return -EOPNOTSUPP;

	if ((arg & MMC_TRIM_ARGS) &&
	    !(card->ext_csd.sec_feature_support & EXT_CSD_SEC_GB_CL_EN))
		return -EOPNOTSUPP;

	if (arg == MMC_SECURE_ERASE_ARG) {
		if (from % card->erase_size || nr % card->erase_size)
			return -EINVAL;
	}

	if (arg == MMC_ERASE_ARG) {
		rem = from % card->erase_size;
		if (rem) {
			rem = card->erase_size - rem;
			from += rem;
			if (nr > rem)
				nr -= rem;
			else
				return 0;
		}
		rem = nr % card->erase_size;
		if (rem)
			nr -= rem;
	}

	if (nr == 0)
		return 0;

	to = from + nr;

	if (to <= from)
		return -EINVAL;

	/* 'from' and 'to' are inclusive */
	to -= 1;

	return mmc_do_erase(card, from, to, arg);
}
EXPORT_SYMBOL(mmc_erase);

int mmc_can_erase(struct mmc_card *card)
{
	if ((card->host->caps & MMC_CAP_ERASE) &&
	    (card->csd.cmdclass & CCC_ERASE) && card->erase_size)
		return 1;
	return 0;
}
EXPORT_SYMBOL(mmc_can_erase);

/* ASUS_BSP Shunmin +++ Disable TRIM/DISCARD/SANITIZE */
int mmc_can_trim(struct mmc_card *card)
{
<<<<<<< HEAD
	/* if (card->ext_csd.sec_feature_support & EXT_CSD_SEC_GB_CL_EN)
		return 1; */
=======
	#if 0
	if (card->ext_csd.sec_feature_support & EXT_CSD_SEC_GB_CL_EN)
		return 1;
	#endif
>>>>>>> 62a3c2da
	return 0;
}
EXPORT_SYMBOL(mmc_can_trim);

int mmc_can_discard(struct mmc_card *card)
{
	/*
	 * As there's no way to detect the discard support bit at v4.5
	 * use the s/w feature support filed.
	 */
<<<<<<< HEAD
	/* if (card->ext_csd.feature_support & MMC_DISCARD_FEATURE)
		return 1; */
=======
	#if 0
	if (card->ext_csd.feature_support & MMC_DISCARD_FEATURE)
		return 1;
	#endif
>>>>>>> 62a3c2da
	return 0;
}
EXPORT_SYMBOL(mmc_can_discard);

int mmc_can_sanitize(struct mmc_card *card)
{
<<<<<<< HEAD
	/* if (!mmc_can_trim(card) && !mmc_can_erase(card))
		return 0;
	if (card->ext_csd.sec_feature_support & EXT_CSD_SEC_SANITIZE)
		return 1; */
=======
	#if 0
	if (!mmc_can_trim(card) && !mmc_can_erase(card))
		return 0;
	if (card->ext_csd.sec_feature_support & EXT_CSD_SEC_SANITIZE)
		return 1;
	#endif
>>>>>>> 62a3c2da
	return 0;
}
EXPORT_SYMBOL(mmc_can_sanitize);

int mmc_can_secure_erase_trim(struct mmc_card *card)
{
<<<<<<< HEAD
	/* if (card->ext_csd.sec_feature_support & EXT_CSD_SEC_ER_EN)
		return 1; */
=======
	#if 0
	if (card->ext_csd.sec_feature_support & EXT_CSD_SEC_ER_EN)
		return 1;
	#endif
>>>>>>> 62a3c2da
	return 0;
}
EXPORT_SYMBOL(mmc_can_secure_erase_trim);
/* ASUS_BSP Shunmin --- Disable TRIM/DISCARD/SANITIZE */

int mmc_erase_group_aligned(struct mmc_card *card, unsigned int from,
			    unsigned int nr)
{
	if (!card->erase_size)
		return 0;
	if (from % card->erase_size || nr % card->erase_size)
		return 0;
	return 1;
}
EXPORT_SYMBOL(mmc_erase_group_aligned);

static unsigned int mmc_do_calc_max_discard(struct mmc_card *card,
					    unsigned int arg)
{
	struct mmc_host *host = card->host;
	unsigned int max_discard, x, y, qty = 0, max_qty, timeout;
	unsigned int last_timeout = 0;

	if (card->erase_shift)
		max_qty = UINT_MAX >> card->erase_shift;
	else if (mmc_card_sd(card))
		max_qty = UINT_MAX;
	else
		max_qty = UINT_MAX / card->erase_size;

	/* Find the largest qty with an OK timeout */
	do {
		y = 0;
		for (x = 1; x && x <= max_qty && max_qty - x >= qty; x <<= 1) {
			timeout = mmc_erase_timeout(card, arg, qty + x);
			if (timeout > host->max_discard_to)
				break;
			if (timeout < last_timeout)
				break;
			last_timeout = timeout;
			y = x;
		}
		qty += y;
	} while (y);

	if (!qty)
		return 0;

	if (qty == 1)
		return 1;

	/* Convert qty to sectors */
	if (card->erase_shift)
		max_discard = --qty << card->erase_shift;
	else if (mmc_card_sd(card))
		max_discard = qty;
	else
		max_discard = --qty * card->erase_size;

	return max_discard;
}

unsigned int mmc_calc_max_discard(struct mmc_card *card)
{
	struct mmc_host *host = card->host;
	unsigned int max_discard, max_trim;

	if (!host->max_discard_to)
		return UINT_MAX;

	/*
	 * Without erase_group_def set, MMC erase timeout depends on clock
	 * frequence which can change.  In that case, the best choice is
	 * just the preferred erase size.
	 */
	if (mmc_card_mmc(card) && !(card->ext_csd.erase_group_def & 1))
		return card->pref_erase;

	max_discard = mmc_do_calc_max_discard(card, MMC_ERASE_ARG);
	if (mmc_can_trim(card)) {
		max_trim = mmc_do_calc_max_discard(card, MMC_TRIM_ARG);
		if (max_trim < max_discard)
			max_discard = max_trim;
	} else if (max_discard < card->erase_size) {
		max_discard = 0;
	}
	pr_debug("%s: calculated max. discard sectors %u for timeout %u ms\n",
		 mmc_hostname(host), max_discard, host->max_discard_to);
	return max_discard;
}
EXPORT_SYMBOL(mmc_calc_max_discard);

int mmc_set_blocklen(struct mmc_card *card, unsigned int blocklen)
{
	struct mmc_command cmd = {0};

	if (mmc_card_blockaddr(card) || mmc_card_ddr_mode(card))
		return 0;

	cmd.opcode = MMC_SET_BLOCKLEN;
	cmd.arg = blocklen;
	cmd.flags = MMC_RSP_SPI_R1 | MMC_RSP_R1 | MMC_CMD_AC;
	return mmc_wait_for_cmd(card->host, &cmd, 5);
}
EXPORT_SYMBOL(mmc_set_blocklen);

int mmc_set_blockcount(struct mmc_card *card, unsigned int blockcount,
			bool is_rel_write)
{
	struct mmc_command cmd = {0};

	cmd.opcode = MMC_SET_BLOCK_COUNT;
	cmd.arg = blockcount & 0x0000FFFF;
	if (is_rel_write)
		cmd.arg |= 1 << 31;
	cmd.flags = MMC_RSP_SPI_R1 | MMC_RSP_R1 | MMC_CMD_AC;
	return mmc_wait_for_cmd(card->host, &cmd, 5);
}
EXPORT_SYMBOL(mmc_set_blockcount);

static void mmc_hw_reset_for_init(struct mmc_host *host)
{
	if (!(host->caps & MMC_CAP_HW_RESET) || !host->ops->hw_reset)
		return;
	mmc_host_clk_hold(host);
	host->ops->hw_reset(host);
	mmc_host_clk_release(host);
}

int mmc_can_reset(struct mmc_card *card)
{
	u8 rst_n_function;

	if (mmc_card_sdio(card))
		return 0;

	if (mmc_card_mmc(card) && (card->host->caps & MMC_CAP_HW_RESET)) {
		rst_n_function = card->ext_csd.rst_n_function;
		if ((rst_n_function & EXT_CSD_RST_N_EN_MASK) !=
		    EXT_CSD_RST_N_ENABLED)
			return 0;
	}
	return 1;
}
EXPORT_SYMBOL(mmc_can_reset);

static int mmc_do_hw_reset(struct mmc_host *host, int check)
{
	struct mmc_card *card = host->card;

	if (!host->bus_ops->power_restore)
		return -EOPNOTSUPP;

	if (!card)
		return -EINVAL;

	if (!mmc_can_reset(card))
		return -EOPNOTSUPP;

	mmc_host_clk_hold(host);
	mmc_set_clock(host, host->f_init);

	if (mmc_card_mmc(card) && host->ops->hw_reset)
		host->ops->hw_reset(host);
	else
		mmc_power_cycle(host);

	/* If the reset has happened, then a status command will fail */
	if (check) {
		struct mmc_command cmd = {0};
		int err;

		cmd.opcode = MMC_SEND_STATUS;
		if (!mmc_host_is_spi(card->host))
			cmd.arg = card->rca << 16;
		cmd.flags = MMC_RSP_SPI_R2 | MMC_RSP_R1 | MMC_CMD_AC;
		err = mmc_wait_for_cmd(card->host, &cmd, 0);
		if (!err) {
			mmc_host_clk_release(host);
			return -ENOSYS;
		}
	}

	host->card->state &= ~(MMC_STATE_HIGHSPEED | MMC_STATE_HIGHSPEED_DDR);
	if (mmc_host_is_spi(host)) {
		host->ios.chip_select = MMC_CS_HIGH;
		host->ios.bus_mode = MMC_BUSMODE_PUSHPULL;
	} else {
		host->ios.chip_select = MMC_CS_DONTCARE;
		host->ios.bus_mode = MMC_BUSMODE_OPENDRAIN;
	}
	host->ios.bus_width = MMC_BUS_WIDTH_1;
	host->ios.timing = MMC_TIMING_LEGACY;
	mmc_set_ios(host);

	mmc_host_clk_release(host);

	return host->bus_ops->power_restore(host);
}

int mmc_hw_reset(struct mmc_host *host)
{
	return mmc_do_hw_reset(host, 0);
}
EXPORT_SYMBOL(mmc_hw_reset);

int mmc_hw_reset_check(struct mmc_host *host)
{
	return mmc_do_hw_reset(host, 1);
}
EXPORT_SYMBOL(mmc_hw_reset_check);

/**
 * mmc_reset_clk_scale_stats() - reset clock scaling statistics
 * @host: pointer to mmc host structure
 */
void mmc_reset_clk_scale_stats(struct mmc_host *host)
{
	host->clk_scaling.busy_time_us = 0;
	host->clk_scaling.window_time = jiffies;
}
EXPORT_SYMBOL_GPL(mmc_reset_clk_scale_stats);

/**
 * mmc_get_max_frequency() - get max. frequency supported
 * @host: pointer to mmc host structure
 *
 * Returns max. frequency supported by card/host. If the
 * timing mode is SDR50/SDR104/HS200/DDR50 return appropriate
 * max. frequency in these modes else, use the current frequency.
 * Also, allow host drivers to overwrite the frequency in case
 * they support "get_max_frequency" host ops.
 */
unsigned long mmc_get_max_frequency(struct mmc_host *host)
{
	unsigned long freq;
	unsigned char timing;

	if (host->ops && host->ops->get_max_frequency) {
		freq = host->ops->get_max_frequency(host);
		goto out;
	}

	if (mmc_card_hs400(host->card))
		timing = MMC_TIMING_MMC_HS400;
	else
		timing = host->ios.timing;

	switch (timing) {
	case MMC_TIMING_UHS_SDR50:
		freq = UHS_SDR50_MAX_DTR;
		break;
	case MMC_TIMING_UHS_SDR104:
		freq = UHS_SDR104_MAX_DTR;
		break;
	case MMC_TIMING_MMC_HS200:
		freq = MMC_HS200_MAX_DTR;
		break;
	case MMC_TIMING_UHS_DDR50:
		freq = UHS_DDR50_MAX_DTR;
		break;
	case MMC_TIMING_MMC_HS400:
		freq = MMC_HS400_MAX_DTR;
		break;
	default:
		mmc_host_clk_hold(host);
		freq = host->ios.clock;
		mmc_host_clk_release(host);
		break;
	}

out:
	return freq;
}
EXPORT_SYMBOL_GPL(mmc_get_max_frequency);

/**
 * mmc_get_min_frequency() - get min. frequency supported
 * @host: pointer to mmc host structure
 *
 * Returns min. frequency supported by card/host which doesn't impair
 * performance for most usecases. If the timing mode is SDR50/SDR104/HS200
 * return 50MHz value. If timing mode is DDR50 return 25MHz so that
 * throughput would be equivalent to SDR50/SDR104 in 50MHz. Also, allow
 * host drivers to overwrite the frequency in case they support
 * "get_min_frequency" host ops.
 */
static unsigned long mmc_get_min_frequency(struct mmc_host *host)
{
	unsigned long freq;

	if (host->ops && host->ops->get_min_frequency) {
		freq = host->ops->get_min_frequency(host);
		goto out;
	}

	switch (host->ios.timing) {
	case MMC_TIMING_UHS_SDR50:
	case MMC_TIMING_UHS_SDR104:
		freq = UHS_SDR25_MAX_DTR;
		break;
	case MMC_TIMING_MMC_HS200:
		freq = MMC_HIGH_52_MAX_DTR;
		break;
	case MMC_TIMING_MMC_HS400:
		freq = MMC_HIGH_52_MAX_DTR;
		break;
	case MMC_TIMING_UHS_DDR50:
		freq = UHS_DDR50_MAX_DTR / 2;
		break;
	default:
		mmc_host_clk_hold(host);
		freq = host->ios.clock;
		mmc_host_clk_release(host);
		break;
	}

out:
	return freq;
}

/*
 * Scale down clocks to minimum frequency supported.
 * The delayed work re-arms itself in case it cannot
 * claim the host.
 */
static void mmc_clk_scale_work(struct work_struct *work)
{
	struct mmc_host *host = container_of(work, struct mmc_host,
					      clk_scaling.work.work);

	if (!host->card || !host->bus_ops ||
			!host->bus_ops->change_bus_speed ||
			!host->clk_scaling.enable || !host->ios.clock)
		return;

	mmc_rpm_hold(host, &host->card->dev);
	if (!mmc_try_claim_host(host)) {
		/* retry after a timer tick */
		queue_delayed_work(system_nrt_wq, &host->clk_scaling.work, 1);
		goto out;
	}

	mmc_clk_scaling(host, true);
	mmc_release_host(host);
out:
	mmc_rpm_release(host, &host->card->dev);
	return;
}

static bool mmc_is_vaild_state_for_clk_scaling(struct mmc_host *host)
{
	struct mmc_card *card = host->card;
	u32 status;
	bool ret = false;

	/*
	 * If the current partition type is RPMB, clock switching may not
	 * work properly as sending tuning command (CMD21) is illegal in
	 * this mode.
	 */
	if (!card || (mmc_card_mmc(card) &&
			card->part_curr == EXT_CSD_PART_CONFIG_ACC_RPMB)
			|| host->clk_scaling.invalid_state)
		goto out;

	if (mmc_send_status(card, &status)) {
		pr_err("%s: Get card status fail\n", mmc_hostname(card->host));
		goto out;
	}

	switch (R1_CURRENT_STATE(status)) {
	case R1_STATE_TRAN:
		ret = true;
		break;
	default:
		break;
	}
out:
	return ret;
}

static int mmc_clk_update_freq(struct mmc_host *host,
		unsigned long freq, enum mmc_load state)
{
	int err = 0;

	if (host->ops->notify_load) {
		err = host->ops->notify_load(host, state);
		if (err)
			goto out;
	}

	if (freq != host->clk_scaling.curr_freq) {
		if (!mmc_is_vaild_state_for_clk_scaling(host)) {
			err = -EAGAIN;
			goto error;
		}

		err = host->bus_ops->change_bus_speed(host, &freq);
		if (!err)
			host->clk_scaling.curr_freq = freq;
		else
			pr_err("%s: %s: failed (%d) at freq=%lu\n",
				mmc_hostname(host), __func__, err, freq);
	}
error:
	if (err) {
		/* restore previous state */
		if (host->ops->notify_load)
			host->ops->notify_load(host, host->clk_scaling.state);
	}
out:
	return err;
}

/**
 * mmc_clk_scaling() - clock scaling decision algorithm
 * @host:	pointer to mmc host structure
 * @from_wq:	variable that specifies the context in which
 *		mmc_clk_scaling() is called.
 *
 * Calculate load percentage based on host busy time
 * and total sampling interval and decide clock scaling
 * based on scale up/down thresholds.
 * If load is greater than up threshold increase the
 * frequency to maximum as supported by host. Else,
 * if load is less than down threshold, scale down the
 * frequency to minimum supported by the host. Otherwise,
 * retain current frequency and do nothing.
 */
static void mmc_clk_scaling(struct mmc_host *host, bool from_wq)
{
	int err = 0;
	struct mmc_card *card = host->card;
	unsigned long total_time_ms = 0;
	unsigned long busy_time_ms = 0;
	unsigned long freq;
	unsigned int up_threshold = host->clk_scaling.up_threshold;
	unsigned int down_threshold = host->clk_scaling.down_threshold;
	bool queue_scale_down_work = false;
	enum mmc_load state;

	if (!card || !host->bus_ops || !host->bus_ops->change_bus_speed) {
		pr_err("%s: %s: invalid entry\n", mmc_hostname(host), __func__);
		goto out;
	}

	/* Check if the clocks are already gated. */
	if (!host->ios.clock)
		goto out;

	if (time_is_after_jiffies(host->clk_scaling.window_time +
			msecs_to_jiffies(host->clk_scaling.polling_delay_ms)))
		goto out;

	/* handle time wrap */
	total_time_ms = jiffies_to_msecs((long)jiffies -
			(long)host->clk_scaling.window_time);

	/* Check if we re-enter during clock switching */
	if (unlikely(host->clk_scaling.in_progress))
		goto out;

	host->clk_scaling.in_progress = true;

	busy_time_ms = host->clk_scaling.busy_time_us / USEC_PER_MSEC;

	freq = host->clk_scaling.curr_freq;
	state = host->clk_scaling.state;

	/*
	 * Note that the max. and min. frequency should be based
	 * on the timing modes that the card and host handshake
	 * during initialization.
	 */
	if ((busy_time_ms * 100 > total_time_ms * up_threshold)) {
		freq = mmc_get_max_frequency(host);
		state = MMC_LOAD_HIGH;
	} else if ((busy_time_ms * 100 < total_time_ms * down_threshold)) {
		if (!from_wq)
			queue_scale_down_work = true;
		freq = mmc_get_min_frequency(host);
		state = MMC_LOAD_LOW;
	}

	if (state != host->clk_scaling.state) {
		if (!queue_scale_down_work) {
			if (!from_wq)
				cancel_delayed_work_sync(
						&host->clk_scaling.work);
			err = mmc_clk_update_freq(host, freq, state);
			if (!err)
				host->clk_scaling.state = state;
			else if (err == -EAGAIN)
				goto no_reset_stats;
		} else {
			/*
			 * We hold claim host while queueing the scale down
			 * work, so delay atleast one timer tick to release
			 * host and re-claim while scaling down the clocks.
			 */
			queue_delayed_work(system_nrt_wq,
					&host->clk_scaling.work, 1);
			goto no_reset_stats;
		}
	}

	mmc_reset_clk_scale_stats(host);
no_reset_stats:
	host->clk_scaling.in_progress = false;
out:
	return;
}

/**
 * mmc_disable_clk_scaling() - Disable clock scaling
 * @host: pointer to mmc host structure
 *
 * Disables clock scaling temporarily by setting enable
 * property to false. To disable completely, one also
 * need to set 'initialized' variable to false.
 */
void mmc_disable_clk_scaling(struct mmc_host *host)
{
	cancel_delayed_work_sync(&host->clk_scaling.work);
	host->clk_scaling.enable = false;
}
EXPORT_SYMBOL_GPL(mmc_disable_clk_scaling);

/**
 * mmc_can_scale_clk() - Check if clock scaling is initialized
 * @host: pointer to mmc host structure
 */
bool mmc_can_scale_clk(struct mmc_host *host)
{
	return host->clk_scaling.initialized;
}
EXPORT_SYMBOL_GPL(mmc_can_scale_clk);

/**
 * mmc_init_clk_scaling() - Initialize clock scaling
 * @host: pointer to mmc host structure
 *
 * Initialize clock scaling for supported hosts.
 * It is assumed that the caller ensure clock is
 * running at maximum possible frequency before
 * calling this function.
 */
void mmc_init_clk_scaling(struct mmc_host *host)
{
	if (!host->card || !(host->caps2 & MMC_CAP2_CLK_SCALE))
		return;

	INIT_DELAYED_WORK(&host->clk_scaling.work, mmc_clk_scale_work);
	host->clk_scaling.curr_freq = mmc_get_max_frequency(host);
	if (host->ops->notify_load)
		host->ops->notify_load(host, MMC_LOAD_HIGH);
	host->clk_scaling.state = MMC_LOAD_HIGH;
	mmc_reset_clk_scale_stats(host);
	host->clk_scaling.enable = true;
	host->clk_scaling.initialized = true;
	pr_debug("%s: clk scaling enabled\n", mmc_hostname(host));
}
EXPORT_SYMBOL_GPL(mmc_init_clk_scaling);

/**
 * mmc_exit_clk_scaling() - Disable clock scaling
 * @host: pointer to mmc host structure
 *
 * Disable clock scaling permanently.
 */
void mmc_exit_clk_scaling(struct mmc_host *host)
{
	cancel_delayed_work_sync(&host->clk_scaling.work);
	memset(&host->clk_scaling, 0, sizeof(host->clk_scaling));
}
EXPORT_SYMBOL_GPL(mmc_exit_clk_scaling);

static int mmc_rescan_try_freq(struct mmc_host *host, unsigned freq)
{
	host->f_init = freq;

#ifdef CONFIG_MMC_DEBUG
	pr_info("%s: %s: trying to init card at %u Hz\n",
		mmc_hostname(host), __func__, host->f_init);
#endif
	mmc_power_up(host);

	/*
	 * Some eMMCs (with VCCQ always on) may not be reset after power up, so
	 * do a hardware reset if possible.
	 */
	mmc_hw_reset_for_init(host);

	/*
	 * sdio_reset sends CMD52 to reset card.  Since we do not know
	 * if the card is being re-initialized, just send it.  CMD52
	 * should be ignored by SD/eMMC cards.
	 */
	sdio_reset(host);
	mmc_go_idle(host);

	mmc_send_if_cond(host, host->ocr_avail);

	/* Order's important: probe SDIO, then SD, then MMC */
	if (!mmc_attach_sdio(host))
		return 0;
	if (!mmc_attach_sd(host))
		return 0;
	if (!mmc_attach_mmc(host))
		return 0;

	mmc_power_off(host);
	return -EIO;
}

int _mmc_detect_card_removed(struct mmc_host *host)
{
	int ret;

	if ((host->caps & MMC_CAP_NONREMOVABLE) || !host->bus_ops->alive)
		return 0;

	if (!host->card || mmc_card_removed(host->card))
		return 1;

	ret = host->bus_ops->alive(host);

	/*
	 * Card detect status and alive check may be out of sync if card is
	 * removed slowly, when card detect switch changes while card/slot
	 * pads are still contacted in hardware (refer to "SD Card Mechanical
	 * Addendum, Appendix C: Card Detection Switch"). So reschedule a
	 * detect work 200ms later for this case.
	 */
	if (!ret && host->ops->get_cd && !host->ops->get_cd(host)) {
		mmc_detect_change(host, msecs_to_jiffies(200));
		pr_debug("%s: card removed too slowly\n", mmc_hostname(host));
	}

	if (ret) {
		mmc_card_set_removed(host->card);
		pr_debug("%s: card remove detected\n", mmc_hostname(host));
	}

	return ret;
}

int mmc_detect_card_removed(struct mmc_host *host)
{
	struct mmc_card *card = host->card;
	int ret;

	WARN_ON(!host->claimed);

	if (!card)
		return 1;

	ret = mmc_card_removed(card);
	/*
	 * The card will be considered unchanged unless we have been asked to
	 * detect a change or host requires polling to provide card detection.
	 */
	if (!host->detect_change && !(host->caps & MMC_CAP_NEEDS_POLL) &&
	    !(host->caps2 & MMC_CAP2_DETECT_ON_ERR))
		return ret;

	host->detect_change = 0;
	if (!ret) {
		ret = _mmc_detect_card_removed(host);
		if (ret && (host->caps2 & MMC_CAP2_DETECT_ON_ERR)) {
			/*
			 * Schedule a detect work as soon as possible to let a
			 * rescan handle the card removal.
			 */
			cancel_delayed_work(&host->detect);
			mmc_detect_change(host, 0);
		}
	}

	return ret;
}
EXPORT_SYMBOL(mmc_detect_card_removed);

void mmc_rescan(struct work_struct *work)
{
	struct mmc_host *host =
		container_of(work, struct mmc_host, detect.work);
	bool extend_wakelock = false;

	if (host->rescan_disable)
		return;

	/* If there is a non-removable card registered, only scan once */
	if ((host->caps & MMC_CAP_NONREMOVABLE) && host->rescan_entered)
		return;
	host->rescan_entered = 1;

	mmc_bus_get(host);
	mmc_rpm_hold(host, &host->class_dev);

	/*
	 * if there is a _removable_ card registered, check whether it is
	 * still present
	 */
	if (host->bus_ops && host->bus_ops->detect && !host->bus_dead
	    && !(host->caps & MMC_CAP_NONREMOVABLE))
		host->bus_ops->detect(host);

	host->detect_change = 0;
	/* If the card was removed the bus will be marked
	 * as dead - extend the wakelock so userspace
	 * can respond */
	if (host->bus_dead)
		extend_wakelock = 1;


	/* If the card was removed the bus will be marked
	 * as dead - extend the wakelock so userspace
	 * can respond */
	if (host->bus_dead)
		extend_wakelock = 1;

	/*
	 * Let mmc_bus_put() free the bus/bus_ops if we've found that
	 * the card is no longer present.
	 */
	mmc_bus_put(host);
	mmc_bus_get(host);

	/* if there still is a card present, stop here */
	if (host->bus_ops != NULL) {
		mmc_rpm_release(host, &host->class_dev);
		mmc_bus_put(host);
		goto out;
	}

	mmc_rpm_release(host, &host->class_dev);

	/*
	 * Only we can add a new handler, so it's safe to
	 * release the lock here.
	 */
	mmc_bus_put(host);

	if (host->ops->get_cd && host->ops->get_cd(host) == 0) {
		mmc_claim_host(host);
		mmc_power_off(host);
		mmc_release_host(host);
		goto out;
	}

	mmc_rpm_hold(host, &host->class_dev);
	mmc_claim_host(host);
	if (!mmc_rescan_try_freq(host, host->f_min))
		extend_wakelock = true;
	mmc_release_host(host);
	mmc_rpm_release(host, &host->class_dev);
 out:
	/* only extend the wakelock, if suspend has not started yet */
	if (extend_wakelock && !host->rescan_disable)
		wake_lock_timeout(&host->detect_wake_lock, HZ / 2);

	if (host->caps & MMC_CAP_NEEDS_POLL)
		mmc_schedule_delayed_work(&host->detect, HZ);
}

void mmc_start_host(struct mmc_host *host)
{
	host->f_init = max(freqs[0], host->f_min);
	host->rescan_disable = 0;
	if (host->caps2 & MMC_CAP2_NO_PRESCAN_POWERUP)
		mmc_power_off(host);
	else
		mmc_power_up(host);
	mmc_detect_change(host, 0);
}

void mmc_stop_host(struct mmc_host *host)
{
#ifdef CONFIG_MMC_DEBUG
	unsigned long flags;
	spin_lock_irqsave(&host->lock, flags);
	host->removed = 1;
	spin_unlock_irqrestore(&host->lock, flags);
#endif

	host->rescan_disable = 1;
	cancel_delayed_work_sync(&host->detect);

	mmc_flush_scheduled_work();

	/* clear pm flags now and let card drivers set them as needed */
	host->pm_flags = 0;

	mmc_bus_get(host);
	if (host->bus_ops && !host->bus_dead) {
		/* Calling bus_ops->remove() with a claimed host can deadlock */
		if (host->bus_ops->remove)
			host->bus_ops->remove(host);

		mmc_claim_host(host);
		mmc_detach_bus(host);
		mmc_power_off(host);
		mmc_release_host(host);
		mmc_bus_put(host);
		return;
	}
	mmc_bus_put(host);

	BUG_ON(host->card);

	mmc_power_off(host);
}

int mmc_power_save_host(struct mmc_host *host)
{
	int ret = 0;

#ifdef CONFIG_MMC_DEBUG
	pr_info("%s: %s: powering down\n", mmc_hostname(host), __func__);
#endif

	mmc_bus_get(host);

	if (!host->bus_ops || host->bus_dead || !host->bus_ops->power_restore) {
		mmc_bus_put(host);
		return -EINVAL;
	}

	if (host->bus_ops->power_save)
		ret = host->bus_ops->power_save(host);

	mmc_bus_put(host);

	mmc_power_off(host);

	return ret;
}
EXPORT_SYMBOL(mmc_power_save_host);

int mmc_power_restore_host(struct mmc_host *host)
{
	int ret;

#ifdef CONFIG_MMC_DEBUG
	pr_info("%s: %s: powering up\n", mmc_hostname(host), __func__);
#endif

	mmc_bus_get(host);

	if (!host->bus_ops || host->bus_dead || !host->bus_ops->power_restore) {
		mmc_bus_put(host);
		return -EINVAL;
	}

	mmc_power_up(host);
	ret = host->bus_ops->power_restore(host);

	mmc_bus_put(host);

	return ret;
}
EXPORT_SYMBOL(mmc_power_restore_host);

int mmc_card_awake(struct mmc_host *host)
{
	int err = -ENOSYS;

	if (host->caps2 & MMC_CAP2_NO_SLEEP_CMD)
		return 0;

	mmc_bus_get(host);

	if (host->bus_ops && !host->bus_dead && host->bus_ops->awake)
		err = host->bus_ops->awake(host);

	mmc_bus_put(host);

	return err;
}
EXPORT_SYMBOL(mmc_card_awake);

int mmc_card_sleep(struct mmc_host *host)
{
	int err = -ENOSYS;

	if (host->caps2 & MMC_CAP2_NO_SLEEP_CMD)
		return 0;

	mmc_bus_get(host);

	if (host->bus_ops && !host->bus_dead && host->bus_ops->sleep)
		err = host->bus_ops->sleep(host);

	mmc_bus_put(host);

	return err;
}
EXPORT_SYMBOL(mmc_card_sleep);

int mmc_card_can_sleep(struct mmc_host *host)
{
	struct mmc_card *card = host->card;

	if (card && mmc_card_mmc(card) && card->ext_csd.rev >= 3)
		return 1;
	return 0;
}
EXPORT_SYMBOL(mmc_card_can_sleep);

/*
 * Flush the cache to the non-volatile storage.
 */
int mmc_flush_cache(struct mmc_card *card)
{
	struct mmc_host *host = card->host;
	int err = 0, rc;

	if (!(host->caps2 & MMC_CAP2_CACHE_CTRL) ||
	     (card->quirks & MMC_QUIRK_CACHE_DISABLE))
		return err;

	if (mmc_card_mmc(card) &&
			(card->ext_csd.cache_size > 0) &&
			(card->ext_csd.cache_ctrl & 1)) {
		err = mmc_switch_ignore_timeout(card, EXT_CSD_CMD_SET_NORMAL,
						EXT_CSD_FLUSH_CACHE, 1,
						MMC_FLUSH_REQ_TIMEOUT_MS);
		if (err == -ETIMEDOUT) {
			pr_err("%s: cache flush timeout\n",
					mmc_hostname(card->host));
			rc = mmc_interrupt_hpi(card);
			if (rc)
				pr_err("%s: mmc_interrupt_hpi() failed (%d)\n",
						mmc_hostname(host), rc);
		} else if (err) {
			pr_err("%s: cache flush error %d\n",
					mmc_hostname(card->host), err);
		}
	}

	return err;
}
EXPORT_SYMBOL(mmc_flush_cache);

/*
 * Turn the cache ON/OFF.
 * Turning the cache OFF shall trigger flushing of the data
 * to the non-volatile storage.
 * This function should be called with host claimed
 */
int mmc_cache_ctrl(struct mmc_host *host, u8 enable)
{
	struct mmc_card *card = host->card;
	unsigned int timeout = card->ext_csd.generic_cmd6_time;
	int err = 0, rc;

	if (!(host->caps2 & MMC_CAP2_CACHE_CTRL) ||
			mmc_card_is_removable(host) ||
			(card->quirks & MMC_QUIRK_CACHE_DISABLE))
		return err;

	if (card && mmc_card_mmc(card) &&
			(card->ext_csd.cache_size > 0)) {
		enable = !!enable;

		if (card->ext_csd.cache_ctrl ^ enable) {
			if (!enable)
				timeout = MMC_CACHE_DISBALE_TIMEOUT_MS;

			err = mmc_switch_ignore_timeout(card,
					EXT_CSD_CMD_SET_NORMAL,
					EXT_CSD_CACHE_CTRL, enable, timeout);

			if (err == -ETIMEDOUT && !enable) {
				pr_err("%s:cache disable operation timeout\n",
						mmc_hostname(card->host));
				rc = mmc_interrupt_hpi(card);
				if (rc)
					pr_err("%s: mmc_interrupt_hpi() failed (%d)\n",
							mmc_hostname(host), rc);
			} else if (err) {
				pr_err("%s: cache %s error %d\n",
						mmc_hostname(card->host),
						enable ? "on" : "off",
						err);
			} else {
				card->ext_csd.cache_ctrl = enable;
			}
		}
	}

	return err;
}
EXPORT_SYMBOL(mmc_cache_ctrl);

#ifdef CONFIG_PM

/**
 *	mmc_suspend_host - suspend a host
 *	@host: mmc host
 */
int mmc_suspend_host(struct mmc_host *host)
{
	int err = 0;
	ktime_t start = ktime_get();

	if (mmc_bus_needs_resume(host))
		return 0;

	mmc_bus_get(host);
	if (host->bus_ops && !host->bus_dead) {
		/*
		 * A long response time is not acceptable for device drivers
		 * when doing suspend. Prevent mmc_claim_host in the suspend
		 * sequence, to potentially wait "forever" by trying to
		 * pre-claim the host.
		 *
		 * Skip try claim host for SDIO cards, doing so fixes deadlock
		 * conditions. The function driver suspend may again call into
		 * SDIO driver within a different context for enabling power
		 * save mode in the card and hence wait in mmc_claim_host
		 * causing deadlock.
		 */
		if (!(host->card && mmc_card_sdio(host->card)))
			if (!mmc_try_claim_host(host))
				err = -EBUSY;

		if (!err) {
			if (host->bus_ops->suspend) {
				if (host->card) {
					err = mmc_stop_bkops(host->card);
					if (err)
						goto out;
				}
				err = host->bus_ops->suspend(host);
				if (host->card)
					MMC_UPDATE_BKOPS_STATS_SUSPEND(host->
						card->bkops_info.bkops_stats);
			}
			if (!(host->card && mmc_card_sdio(host->card)))
				mmc_release_host(host);

			if (err == -ENOSYS || !host->bus_ops->resume) {
				/*
				 * We simply "remove" the card in this case.
				 * It will be redetected on resume.  (Calling
				 * bus_ops->remove() with a claimed host can
				 * deadlock.)
				 */
				if (host->bus_ops->remove)
					host->bus_ops->remove(host);
				mmc_claim_host(host);
				mmc_detach_bus(host);
				mmc_power_off(host);
				mmc_release_host(host);
				host->pm_flags = 0;
				err = 0;
			}
		}
	}
	mmc_bus_put(host);

	if (!err && !mmc_card_keep_power(host))
		mmc_power_off(host);

	trace_mmc_suspend_host(mmc_hostname(host), err,
			ktime_to_us(ktime_sub(ktime_get(), start)));
	return err;
out:
	if (!(host->card && mmc_card_sdio(host->card)))
		mmc_release_host(host);

	return err;
}

EXPORT_SYMBOL(mmc_suspend_host);

/**
 *	mmc_resume_host - resume a previously suspended host
 *	@host: mmc host
 */
int mmc_resume_host(struct mmc_host *host)
{
	int err = 0;
	ktime_t start = ktime_get();

	mmc_bus_get(host);
	if (mmc_bus_manual_resume(host)) {
		host->bus_resume_flags |= MMC_BUSRESUME_NEEDS_RESUME;
		mmc_bus_put(host);
		return 0;
	}

	if (host->bus_ops && !host->bus_dead) {
		if (!mmc_card_keep_power(host)) {
			mmc_power_up(host);
			mmc_select_voltage(host, host->ocr);
			/*
			 * Tell runtime PM core we just powered up the card,
			 * since it still believes the card is powered off.
			 * Note that currently runtime PM is only enabled
			 * for SDIO cards that are MMC_CAP_POWER_OFF_CARD
			 */
			if (mmc_card_sdio(host->card) &&
			    (host->caps & MMC_CAP_POWER_OFF_CARD)) {
				pm_runtime_disable(&host->card->dev);
				pm_runtime_set_active(&host->card->dev);
				pm_runtime_enable(&host->card->dev);
			}
		}
		BUG_ON(!host->bus_ops->resume);
		err = host->bus_ops->resume(host);
		if (err) {
			pr_warning("%s: error %d during resume "
					    "(card was removed?)\n",
					    mmc_hostname(host), err);
			err = 0;
		}
	}
	host->pm_flags &= ~MMC_PM_KEEP_POWER;
	mmc_bus_put(host);

	trace_mmc_resume_host(mmc_hostname(host), err,
			ktime_to_us(ktime_sub(ktime_get(), start)));
	return err;
}
EXPORT_SYMBOL(mmc_resume_host);

/* Do the card removal on suspend if card is assumed removeable
 * Do that in pm notifier while userspace isn't yet frozen, so we will be able
   to sync the card.
*/
int mmc_pm_notify(struct notifier_block *notify_block,
					unsigned long mode, void *unused)
{
	struct mmc_host *host = container_of(
		notify_block, struct mmc_host, pm_notify);
	unsigned long flags;
	int err = 0;

	switch (mode) {
	case PM_HIBERNATION_PREPARE:
	case PM_SUSPEND_PREPARE:
		if (host->card && mmc_card_mmc(host->card)) {
			mmc_claim_host(host);
			err = mmc_stop_bkops(host->card);
			mmc_release_host(host);
			if (err) {
				pr_err("%s: didn't stop bkops\n",
					mmc_hostname(host));
				return err;
			}
		}

		spin_lock_irqsave(&host->lock, flags);
		if (mmc_bus_needs_resume(host)) {
			spin_unlock_irqrestore(&host->lock, flags);
			break;
		}

		/* since its suspending anyway, disable rescan */
		host->rescan_disable = 1;
		spin_unlock_irqrestore(&host->lock, flags);

		/* Wait for pending detect work to be completed */
		if (!(host->caps & MMC_CAP_NEEDS_POLL))
			flush_work(&host->detect.work);

		/*
		 * In some cases, the detect work might be scheduled
		 * just before rescan_disable is set to true.
		 * Cancel such the scheduled works.
		 */
		cancel_delayed_work_sync(&host->detect);

		/*
		 * It is possible that the wake-lock has been acquired, since
		 * its being suspended, release the wakelock
		 */
		if (wake_lock_active(&host->detect_wake_lock))
			wake_unlock(&host->detect_wake_lock);

		if (!host->bus_ops || host->bus_ops->suspend)
			break;

		/* Calling bus_ops->remove() with a claimed host can deadlock */
		if (host->bus_ops->remove)
			host->bus_ops->remove(host);

		mmc_claim_host(host);
		mmc_detach_bus(host);
		mmc_power_off(host);
		mmc_release_host(host);
		host->pm_flags = 0;
		break;

	case PM_POST_SUSPEND:
	case PM_POST_HIBERNATION:
	case PM_POST_RESTORE:

		spin_lock_irqsave(&host->lock, flags);
		if (mmc_bus_manual_resume(host)) {
			spin_unlock_irqrestore(&host->lock, flags);
			break;
		}
		host->rescan_disable = 0;
		spin_unlock_irqrestore(&host->lock, flags);
		mmc_detect_change(host, 0);
		break;

	default:
		return -EINVAL;
	}

	return 0;
}
#endif

#ifdef CONFIG_PM_RUNTIME
void mmc_dump_dev_pm_state(struct mmc_host *host, struct device *dev)
{
	pr_err("%s: %s: err: runtime_error: %d\n", dev_name(dev),
	       mmc_hostname(host), dev->power.runtime_error);
	pr_err("%s: %s: disable_depth: %d runtime_status: %d idle_notification: %d\n",
	       dev_name(dev), mmc_hostname(host), dev->power.disable_depth,
	       dev->power.runtime_status,
	       dev->power.idle_notification);
	pr_err("%s: %s: request_pending: %d, request: %d\n",
	       dev_name(dev), mmc_hostname(host),
	       dev->power.request_pending, dev->power.request);
}

void mmc_rpm_hold(struct mmc_host *host, struct device *dev)
{
	int ret = 0;

	if (!mmc_use_core_runtime_pm(host))
		return;

	ret = pm_runtime_get_sync(dev);
	if ((ret < 0) &&
	    (dev->power.runtime_error || (dev->power.disable_depth > 0))) {
		pr_err("%s: %s: %s: pm_runtime_get_sync: err: %d\n",
		       dev_name(dev), mmc_hostname(host), __func__, ret);
		mmc_dump_dev_pm_state(host, dev);
		if (pm_runtime_suspended(dev))
			BUG_ON(1);
	}
}

EXPORT_SYMBOL(mmc_rpm_hold);

void mmc_rpm_release(struct mmc_host *host, struct device *dev)
{
	int ret = 0;

	if (!mmc_use_core_runtime_pm(host))
		return;

	ret = pm_runtime_put_sync(dev);
	if ((ret < 0) &&
	    (dev->power.runtime_error || (dev->power.disable_depth > 0))) {
		pr_err("%s: %s: %s: pm_runtime_put_sync: err: %d\n",
		       dev_name(dev), mmc_hostname(host), __func__, ret);
		mmc_dump_dev_pm_state(host, dev);
	}
}

EXPORT_SYMBOL(mmc_rpm_release);
#else
void mmc_rpm_hold(struct mmc_host *host, struct device *dev) {}
EXPORT_SYMBOL(mmc_rpm_hold);

void mmc_rpm_release(struct mmc_host *host, struct device *dev) {}
EXPORT_SYMBOL(mmc_rpm_release);
#endif

/**
 * mmc_init_context_info() - init synchronization context
 * @host: mmc host
 *
 * Init struct context_info needed to implement asynchronous
 * request mechanism, used by mmc core, host driver and mmc requests
 * supplier.
 */
void mmc_init_context_info(struct mmc_host *host)
{
	spin_lock_init(&host->context_info.lock);
	host->context_info.is_new_req = false;
	host->context_info.is_done_rcv = false;
	host->context_info.is_waiting_last_req = false;
	init_waitqueue_head(&host->context_info.wait);
}

#ifdef CONFIG_MMC_EMBEDDED_SDIO
void mmc_set_embedded_sdio_data(struct mmc_host *host,
				struct sdio_cis *cis,
				struct sdio_cccr *cccr,
				struct sdio_embedded_func *funcs,
				int num_funcs)
{
	host->embedded_sdio_data.cis = cis;
	host->embedded_sdio_data.cccr = cccr;
	host->embedded_sdio_data.funcs = funcs;
	host->embedded_sdio_data.num_funcs = num_funcs;
}

EXPORT_SYMBOL(mmc_set_embedded_sdio_data);
#endif

static int __init mmc_init(void)
{
	int ret;

	workqueue = alloc_ordered_workqueue("kmmcd", 0);
	if (!workqueue)
		return -ENOMEM;

	ret = mmc_register_bus();
	if (ret)
		goto destroy_workqueue;

	ret = mmc_register_host_class();
	if (ret)
		goto unregister_bus;

	ret = sdio_register_bus();
	if (ret)
		goto unregister_host_class;

	return 0;

unregister_host_class:
	mmc_unregister_host_class();
unregister_bus:
	mmc_unregister_bus();
destroy_workqueue:
	destroy_workqueue(workqueue);

	return ret;
}

static void __exit mmc_exit(void)
{
	sdio_unregister_bus();
	mmc_unregister_host_class();
	mmc_unregister_bus();
	destroy_workqueue(workqueue);
}

subsys_initcall(mmc_init);
module_exit(mmc_exit);

MODULE_LICENSE("GPL");<|MERGE_RESOLUTION|>--- conflicted
+++ resolved
@@ -2335,7 +2335,7 @@
 }
 
 static unsigned int mmc_mmc_erase_timeout(struct mmc_card *card,
-					unsigned int arg, unsigned int qty)
+				          unsigned int arg, unsigned int qty)
 {
 	unsigned int erase_timeout;
 
@@ -2630,18 +2630,12 @@
 }
 EXPORT_SYMBOL(mmc_can_erase);
 
-/* ASUS_BSP Shunmin +++ Disable TRIM/DISCARD/SANITIZE */
 int mmc_can_trim(struct mmc_card *card)
 {
-<<<<<<< HEAD
-	/* if (card->ext_csd.sec_feature_support & EXT_CSD_SEC_GB_CL_EN)
-		return 1; */
-=======
 	#if 0
 	if (card->ext_csd.sec_feature_support & EXT_CSD_SEC_GB_CL_EN)
 		return 1;
 	#endif
->>>>>>> 62a3c2da
 	return 0;
 }
 EXPORT_SYMBOL(mmc_can_trim);
@@ -2652,53 +2646,35 @@
 	 * As there's no way to detect the discard support bit at v4.5
 	 * use the s/w feature support filed.
 	 */
-<<<<<<< HEAD
-	/* if (card->ext_csd.feature_support & MMC_DISCARD_FEATURE)
-		return 1; */
-=======
 	#if 0
 	if (card->ext_csd.feature_support & MMC_DISCARD_FEATURE)
 		return 1;
 	#endif
->>>>>>> 62a3c2da
 	return 0;
 }
 EXPORT_SYMBOL(mmc_can_discard);
 
 int mmc_can_sanitize(struct mmc_card *card)
 {
-<<<<<<< HEAD
-	/* if (!mmc_can_trim(card) && !mmc_can_erase(card))
-		return 0;
-	if (card->ext_csd.sec_feature_support & EXT_CSD_SEC_SANITIZE)
-		return 1; */
-=======
 	#if 0
 	if (!mmc_can_trim(card) && !mmc_can_erase(card))
 		return 0;
 	if (card->ext_csd.sec_feature_support & EXT_CSD_SEC_SANITIZE)
 		return 1;
 	#endif
->>>>>>> 62a3c2da
 	return 0;
 }
 EXPORT_SYMBOL(mmc_can_sanitize);
 
 int mmc_can_secure_erase_trim(struct mmc_card *card)
 {
-<<<<<<< HEAD
-	/* if (card->ext_csd.sec_feature_support & EXT_CSD_SEC_ER_EN)
-		return 1; */
-=======
 	#if 0
 	if (card->ext_csd.sec_feature_support & EXT_CSD_SEC_ER_EN)
 		return 1;
 	#endif
->>>>>>> 62a3c2da
 	return 0;
 }
 EXPORT_SYMBOL(mmc_can_secure_erase_trim);
-/* ASUS_BSP Shunmin --- Disable TRIM/DISCARD/SANITIZE */
 
 int mmc_erase_group_aligned(struct mmc_card *card, unsigned int from,
 			    unsigned int nr)

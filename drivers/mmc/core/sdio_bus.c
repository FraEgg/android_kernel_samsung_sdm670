/*
 *  linux/drivers/mmc/core/sdio_bus.c
 *
 *  Copyright 2007 Pierre Ossman
 *
 * This program is free software; you can redistribute it and/or modify
 * it under the terms of the GNU General Public License as published by
 * the Free Software Foundation; either version 2 of the License, or (at
 * your option) any later version.
 *
 * SDIO function driver model
 */

#include <linux/device.h>
#include <linux/err.h>
#include <linux/export.h>
#include <linux/slab.h>
#include <linux/pm_runtime.h>
#include <linux/pm_domain.h>
#include <linux/acpi.h>

#include <linux/mmc/card.h>
#include <linux/mmc/host.h>
#include <linux/mmc/sdio_func.h>
#include <linux/of.h>

#include "core.h"
#include "sdio_cis.h"
#include "sdio_bus.h"

#ifdef CONFIG_MMC_EMBEDDED_SDIO
#include <linux/mmc/host.h>
#endif

#define to_sdio_driver(d)	container_of(d, struct sdio_driver, drv)

/* show configuration fields */
#define sdio_config_attr(field, format_string)				\
static ssize_t								\
field##_show(struct device *dev, struct device_attribute *attr, char *buf)				\
{									\
	struct sdio_func *func;						\
									\
	func = dev_to_sdio_func (dev);					\
	return sprintf (buf, format_string, func->field);		\
}									\
static DEVICE_ATTR_RO(field)

sdio_config_attr(class, "0x%02x\n");
sdio_config_attr(vendor, "0x%04x\n");
sdio_config_attr(device, "0x%04x\n");

static ssize_t modalias_show(struct device *dev, struct device_attribute *attr, char *buf)
{
	struct sdio_func *func = dev_to_sdio_func (dev);

	return sprintf(buf, "sdio:c%02Xv%04Xd%04X\n",
			func->class, func->vendor, func->device);
}
static DEVICE_ATTR_RO(modalias);

static struct attribute *sdio_dev_attrs[] = {
	&dev_attr_class.attr,
	&dev_attr_vendor.attr,
	&dev_attr_device.attr,
	&dev_attr_modalias.attr,
	NULL,
};
ATTRIBUTE_GROUPS(sdio_dev);

static const struct sdio_device_id *sdio_match_one(struct sdio_func *func,
	const struct sdio_device_id *id)
{
	if (id->class != (__u8)SDIO_ANY_ID && id->class != func->class)
		return NULL;
	if (id->vendor != (__u16)SDIO_ANY_ID && id->vendor != func->vendor)
		return NULL;
	if (id->device != (__u16)SDIO_ANY_ID && id->device != func->device)
		return NULL;
	return id;
}

static const struct sdio_device_id *sdio_match_device(struct sdio_func *func,
	struct sdio_driver *sdrv)
{
	const struct sdio_device_id *ids;

	ids = sdrv->id_table;

	if (ids) {
		while (ids->class || ids->vendor || ids->device) {
			if (sdio_match_one(func, ids))
				return ids;
			ids++;
		}
	}

	return NULL;
}

static int sdio_bus_match(struct device *dev, struct device_driver *drv)
{
	struct sdio_func *func = dev_to_sdio_func(dev);
	struct sdio_driver *sdrv = to_sdio_driver(drv);

	if (sdio_match_device(func, sdrv))
		return 1;

	return 0;
}

static int
sdio_bus_uevent(struct device *dev, struct kobj_uevent_env *env)
{
	struct sdio_func *func = dev_to_sdio_func(dev);

	if (add_uevent_var(env,
			"SDIO_CLASS=%02X", func->class))
		return -ENOMEM;

	if (add_uevent_var(env, 
			"SDIO_ID=%04X:%04X", func->vendor, func->device))
		return -ENOMEM;

	if (add_uevent_var(env,
			"MODALIAS=sdio:c%02Xv%04Xd%04X",
			func->class, func->vendor, func->device))
		return -ENOMEM;

	return 0;
}

static int sdio_bus_probe(struct device *dev)
{
	struct sdio_driver *drv = to_sdio_driver(dev->driver);
	struct sdio_func *func = dev_to_sdio_func(dev);
	const struct sdio_device_id *id;
	int ret;

	id = sdio_match_device(func, drv);
	if (!id)
		return -ENODEV;

	ret = dev_pm_domain_attach(dev, false);
	if (ret == -EPROBE_DEFER)
		return ret;

	/* Unbound SDIO functions are always suspended.
	 * During probe, the function is set active and the usage count
	 * is incremented.  If the driver supports runtime PM,
	 * it should call pm_runtime_put_noidle() in its probe routine and
	 * pm_runtime_get_noresume() in its remove routine.
	 */
	if (func->card->host->caps & MMC_CAP_POWER_OFF_CARD) {
		ret = pm_runtime_get_sync(dev);
		if (ret < 0)
			goto disable_runtimepm;
	}

	/* Set the default block size so the driver is sure it's something
	 * sensible. */
	sdio_claim_host(func);
	ret = sdio_set_block_size(func, 0);
	sdio_release_host(func);
	if (ret)
		goto disable_runtimepm;

	ret = drv->probe(func, id);
	if (ret)
		goto disable_runtimepm;

	return 0;

disable_runtimepm:
	if (func->card->host->caps & MMC_CAP_POWER_OFF_CARD)
		pm_runtime_put_noidle(dev);
	dev_pm_domain_detach(dev, false);
	return ret;
}

static int sdio_bus_remove(struct device *dev)
{
	struct sdio_driver *drv = to_sdio_driver(dev->driver);
	struct sdio_func *func = dev_to_sdio_func(dev);
	int ret = 0;

	/* Make sure card is powered before invoking ->remove() */
	if (func->card->host->caps & MMC_CAP_POWER_OFF_CARD)
		pm_runtime_get_sync(dev);

	drv->remove(func);

	if (func->irq_handler) {
		pr_warn("WARNING: driver %s did not remove its interrupt handler!\n",
			drv->name);
		sdio_claim_host(func);
		sdio_release_irq(func);
		sdio_release_host(func);
	}

	/* First, undo the increment made directly above */
	if (func->card->host->caps & MMC_CAP_POWER_OFF_CARD)
		pm_runtime_put_noidle(dev);

	/* Then undo the runtime PM settings in sdio_bus_probe() */
	if (func->card->host->caps & MMC_CAP_POWER_OFF_CARD)
		pm_runtime_put_sync(dev);

	dev_pm_domain_detach(dev, false);

	return ret;
}

static const struct dev_pm_ops sdio_bus_pm_ops = {
	SET_SYSTEM_SLEEP_PM_OPS(pm_generic_suspend, pm_generic_resume)
	SET_RUNTIME_PM_OPS(
		pm_generic_runtime_suspend,
		pm_generic_runtime_resume,
		NULL
	)
};

static struct bus_type sdio_bus_type = {
	.name		= "sdio",
	.dev_groups	= sdio_dev_groups,
	.match		= sdio_bus_match,
	.uevent		= sdio_bus_uevent,
	.probe		= sdio_bus_probe,
	.remove		= sdio_bus_remove,
	.pm		= &sdio_bus_pm_ops,
};

int sdio_register_bus(void)
{
	return bus_register(&sdio_bus_type);
}

void sdio_unregister_bus(void)
{
	bus_unregister(&sdio_bus_type);
}

/**
 *	sdio_register_driver - register a function driver
 *	@drv: SDIO function driver
 */
int sdio_register_driver(struct sdio_driver *drv)
{
	drv->drv.name = drv->name;
	drv->drv.bus = &sdio_bus_type;
	return driver_register(&drv->drv);
}
EXPORT_SYMBOL_GPL(sdio_register_driver);

/**
 *	sdio_unregister_driver - unregister a function driver
 *	@drv: SDIO function driver
 */
void sdio_unregister_driver(struct sdio_driver *drv)
{
	drv->drv.bus = &sdio_bus_type;
	driver_unregister(&drv->drv);
}
EXPORT_SYMBOL_GPL(sdio_unregister_driver);

static void sdio_release_func(struct device *dev)
{
	struct sdio_func *func = dev_to_sdio_func(dev);

<<<<<<< HEAD
#ifdef CONFIG_MMC_EMBEDDED_SDIO
	/*
	 * If this device is embedded then we never allocated
	 * cis tables for this func
	 */
	if (!func->card->host->embedded_sdio_data.funcs)
#endif
=======
	if (!(func->card->quirks & MMC_QUIRK_NONSTD_SDIO))
>>>>>>> 69c28067
		sdio_free_func_cis(func);

	kfree(func->info);
	kfree(func->tmpbuf);
	kfree(func);
}

/*
 * Allocate and initialise a new SDIO function structure.
 */
struct sdio_func *sdio_alloc_func(struct mmc_card *card)
{
	struct sdio_func *func;

	func = kzalloc(sizeof(struct sdio_func), GFP_KERNEL);
	if (!func)
		return ERR_PTR(-ENOMEM);

	/*
	 * allocate buffer separately to make sure it's properly aligned for
	 * DMA usage (incl. 64 bit DMA)
	 */
	func->tmpbuf = kmalloc(4, GFP_KERNEL);
	if (!func->tmpbuf) {
		kfree(func);
		return ERR_PTR(-ENOMEM);
	}

	func->card = card;

	device_initialize(&func->dev);

	func->dev.parent = &card->dev;
	func->dev.bus = &sdio_bus_type;
	func->dev.release = sdio_release_func;

	return func;
}

#ifdef CONFIG_ACPI
static void sdio_acpi_set_handle(struct sdio_func *func)
{
	struct mmc_host *host = func->card->host;
	u64 addr = ((u64)host->slotno << 16) | func->num;

	acpi_preset_companion(&func->dev, ACPI_COMPANION(host->parent), addr);
}
#else
static inline void sdio_acpi_set_handle(struct sdio_func *func) {}
#endif

static void sdio_set_of_node(struct sdio_func *func)
{
	struct mmc_host *host = func->card->host;

	func->dev.of_node = mmc_of_find_child_device(host, func->num);
}

/*
 * Register a new SDIO function with the driver model.
 */
int sdio_add_func(struct sdio_func *func)
{
	int ret;

	dev_set_name(&func->dev, "%s:%d", mmc_card_id(func->card), func->num);

	sdio_set_of_node(func);
	sdio_acpi_set_handle(func);
	device_enable_async_suspend(&func->dev);
	ret = device_add(&func->dev);
	if (ret == 0)
		sdio_func_set_present(func);

	return ret;
}

/*
 * Unregister a SDIO function with the driver model, and
 * (eventually) free it.
 * This function can be called through error paths where sdio_add_func() was
 * never executed (because a failure occurred at an earlier point).
 */
void sdio_remove_func(struct sdio_func *func)
{
	if (!sdio_func_present(func))
		return;

	device_del(&func->dev);
	of_node_put(func->dev.of_node);
	put_device(&func->dev);
}
<|MERGE_RESOLUTION|>--- conflicted
+++ resolved
@@ -267,7 +267,6 @@
 {
 	struct sdio_func *func = dev_to_sdio_func(dev);
 
-<<<<<<< HEAD
 #ifdef CONFIG_MMC_EMBEDDED_SDIO
 	/*
 	 * If this device is embedded then we never allocated
@@ -275,10 +274,8 @@
 	 */
 	if (!func->card->host->embedded_sdio_data.funcs)
 #endif
-=======
-	if (!(func->card->quirks & MMC_QUIRK_NONSTD_SDIO))
->>>>>>> 69c28067
-		sdio_free_func_cis(func);
+		if (!(func->card->quirks & MMC_QUIRK_NONSTD_SDIO))
+			sdio_free_func_cis(func);
 
 	kfree(func->info);
 	kfree(func->tmpbuf);

/*
 *  linux/drivers/mmc/core/bus.c
 *
 *  Copyright (C) 2003 Russell King, All Rights Reserved.
 *  Copyright (C) 2007 Pierre Ossman
 *
 * This program is free software; you can redistribute it and/or modify
 * it under the terms of the GNU General Public License version 2 as
 * published by the Free Software Foundation.
 *
 *  MMC card bus driver model
 */

#include <linux/export.h>
#include <linux/device.h>
#include <linux/err.h>
#include <linux/slab.h>
#include <linux/stat.h>
#include <linux/of.h>
#include <linux/pm_runtime.h>

#include <linux/mmc/card.h>
#include <linux/mmc/host.h>

#include "core.h"
#include "sdio_cis.h"
#include "bus.h"

#define to_mmc_driver(d)	container_of(d, struct mmc_driver, drv)

static ssize_t type_show(struct device *dev,
	struct device_attribute *attr, char *buf)
{
	struct mmc_card *card = mmc_dev_to_card(dev);

	switch (card->type) {
	case MMC_TYPE_MMC:
		return sprintf(buf, "MMC\n");
	case MMC_TYPE_SD:
		return sprintf(buf, "SD\n");
	case MMC_TYPE_SDIO:
		return sprintf(buf, "SDIO\n");
	case MMC_TYPE_SD_COMBO:
		return sprintf(buf, "SDcombo\n");
	default:
		return -EFAULT;
	}
}
static DEVICE_ATTR_RO(type);

static struct attribute *mmc_dev_attrs[] = {
	&dev_attr_type.attr,
	NULL,
};
ATTRIBUTE_GROUPS(mmc_dev);

/*
 * This currently matches any MMC driver to any MMC card - drivers
 * themselves make the decision whether to drive this card in their
 * probe method.
 */
static int mmc_bus_match(struct device *dev, struct device_driver *drv)
{
	return 1;
}

static int
mmc_bus_uevent(struct device *dev, struct kobj_uevent_env *env)
{
	struct mmc_card *card = mmc_dev_to_card(dev);
	const char *type;
	int retval = 0;

	switch (card->type) {
	case MMC_TYPE_MMC:
		type = "MMC";
		break;
	case MMC_TYPE_SD:
		type = "SD";
		break;
	case MMC_TYPE_SDIO:
		type = "SDIO";
		break;
	case MMC_TYPE_SD_COMBO:
		type = "SDcombo";
		break;
	default:
		type = NULL;
	}

	if (type) {
		retval = add_uevent_var(env, "MMC_TYPE=%s", type);
		if (retval)
			return retval;
	}

	retval = add_uevent_var(env, "MMC_NAME=%s", mmc_card_name(card));
	if (retval)
		return retval;

	/*
	 * Request the mmc_block device.  Note: that this is a direct request
	 * for the module it carries no information as to what is inserted.
	 */
	retval = add_uevent_var(env, "MODALIAS=mmc:block");

	return retval;
}

static int mmc_bus_probe(struct device *dev)
{
	struct mmc_driver *drv = to_mmc_driver(dev->driver);
	struct mmc_card *card = mmc_dev_to_card(dev);

	return drv->probe(card);
}

static int mmc_bus_remove(struct device *dev)
{
	struct mmc_driver *drv = to_mmc_driver(dev->driver);
	struct mmc_card *card = mmc_dev_to_card(dev);

	drv->remove(card);

	return 0;
}

static void mmc_bus_shutdown(struct device *dev)
{
	struct mmc_driver *drv = to_mmc_driver(dev->driver);
	struct mmc_card *card = mmc_dev_to_card(dev);
	struct mmc_host *host = card->host;
	int ret;

	if (!drv) {
		pr_debug("%s: %s: drv is NULL\n", dev_name(dev), __func__);
		return;
	}

	if (!card) {
		pr_debug("%s: %s: card is NULL\n", dev_name(dev), __func__);
		return;
	}

	if (dev->driver && drv->shutdown)
		drv->shutdown(card);

	if (host->bus_ops->shutdown) {
		ret = host->bus_ops->shutdown(host);
		if (ret)
			pr_warn("%s: error %d during shutdown\n",
				mmc_hostname(host), ret);
	}
}

#ifdef CONFIG_PM_SLEEP
static int mmc_bus_suspend(struct device *dev)
{
	struct mmc_driver *drv = to_mmc_driver(dev->driver);
	struct mmc_card *card = mmc_dev_to_card(dev);
	struct mmc_host *host = card->host;
	int ret;

	if (dev->driver && drv->suspend) {
		ret = drv->suspend(card);
		if (ret)
			return ret;
	}

	if (mmc_bus_needs_resume(host))
		return 0;
	ret = host->bus_ops->suspend(host);

	/*
	 * bus_ops->suspend may fail due to some reason
	 * In such cases if we return error to PM framework
	 * from here without calling drv->resume then mmc
	 * request may get stuck since PM framework will assume
	 * that mmc bus is not suspended (because of error) and
	 * it won't call resume again.
	 *
	 * So in case of error call drv->resume.
	 */
	if (ret && dev->driver && drv->resume)
		drv->resume(card);

	return ret;
}

static int mmc_bus_resume(struct device *dev)
{
	struct mmc_driver *drv = to_mmc_driver(dev->driver);
	struct mmc_card *card = mmc_dev_to_card(dev);
	struct mmc_host *host = card->host;
	int ret;

	if (mmc_bus_manual_resume(host)) {
		host->bus_resume_flags |= MMC_BUSRESUME_NEEDS_RESUME;
		goto skip_full_resume;
	}

	ret = host->bus_ops->resume(host);
	if (ret)
		pr_warn("%s: error %d during resume (card was removed?)\n",
			mmc_hostname(host), ret);

skip_full_resume:
	if (dev->driver && drv->resume)
		ret = drv->resume(card);

	return ret;
}
#endif

#ifdef CONFIG_PM_RUNTIME
static int mmc_runtime_suspend(struct device *dev)
{
	struct mmc_card *card = mmc_dev_to_card(dev);
	struct mmc_host *host = card->host;

	if (mmc_bus_needs_resume(host))
		return 0;

	return host->bus_ops->runtime_suspend(host);
}

static int mmc_runtime_resume(struct device *dev)
{
	struct mmc_card *card = mmc_dev_to_card(dev);
	struct mmc_host *host = card->host;

	if (mmc_bus_needs_resume(host))
		host->bus_resume_flags &= ~MMC_BUSRESUME_NEEDS_RESUME;
<<<<<<< HEAD

	return host->bus_ops->runtime_resume(host);
}
=======
>>>>>>> e045a95c

	return host->bus_ops->runtime_resume(host);
}

#endif /* !CONFIG_PM_RUNTIME */

static const struct dev_pm_ops mmc_bus_pm_ops = {
	SET_RUNTIME_PM_OPS(mmc_runtime_suspend, mmc_runtime_resume, NULL)
	SET_SYSTEM_SLEEP_PM_OPS(mmc_bus_suspend, mmc_bus_resume)
};

static struct bus_type mmc_bus_type = {
	.name		= "mmc",
	.dev_groups	= mmc_dev_groups,
	.match		= mmc_bus_match,
	.uevent		= mmc_bus_uevent,
	.probe		= mmc_bus_probe,
	.remove		= mmc_bus_remove,
	.shutdown	= mmc_bus_shutdown,
	.pm		= &mmc_bus_pm_ops,
};

int mmc_register_bus(void)
{
	return bus_register(&mmc_bus_type);
}

void mmc_unregister_bus(void)
{
	bus_unregister(&mmc_bus_type);
}

/**
 *	mmc_register_driver - register a media driver
 *	@drv: MMC media driver
 */
int mmc_register_driver(struct mmc_driver *drv)
{
	drv->drv.bus = &mmc_bus_type;
	return driver_register(&drv->drv);
}

EXPORT_SYMBOL(mmc_register_driver);

/**
 *	mmc_unregister_driver - unregister a media driver
 *	@drv: MMC media driver
 */
void mmc_unregister_driver(struct mmc_driver *drv)
{
	drv->drv.bus = &mmc_bus_type;
	driver_unregister(&drv->drv);
}

EXPORT_SYMBOL(mmc_unregister_driver);

static void mmc_release_card(struct device *dev)
{
	struct mmc_card *card = mmc_dev_to_card(dev);

	sdio_free_common_cis(card);

	kfree(card->info);

	kfree(card);
}

/*
 * Allocate and initialise a new MMC card structure.
 */
struct mmc_card *mmc_alloc_card(struct mmc_host *host, struct device_type *type)
{
	struct mmc_card *card;

	card = kzalloc(sizeof(struct mmc_card), GFP_KERNEL);
	if (!card)
		return ERR_PTR(-ENOMEM);

	card->host = host;

	device_initialize(&card->dev);

	card->dev.parent = mmc_classdev(host);
	card->dev.bus = &mmc_bus_type;
	card->dev.release = mmc_release_card;
	card->dev.type = type;

	spin_lock_init(&card->wr_pack_stats.lock);
	spin_lock_init(&card->bkops.stats.lock);

	return card;
}

/*
 * Register a new MMC card with the driver model.
 */
int mmc_add_card(struct mmc_card *card)
{
	int ret;
	const char *type;
	const char *uhs_bus_speed_mode = "";
	static const char *const uhs_speeds[] = {
		[UHS_SDR12_BUS_SPEED] = "SDR12 ",
		[UHS_SDR25_BUS_SPEED] = "SDR25 ",
		[UHS_SDR50_BUS_SPEED] = "SDR50 ",
		[UHS_SDR104_BUS_SPEED] = "SDR104 ",
		[UHS_DDR50_BUS_SPEED] = "DDR50 ",
	};


	dev_set_name(&card->dev, "%s:%04x", mmc_hostname(card->host), card->rca);

	switch (card->type) {
	case MMC_TYPE_MMC:
		type = "MMC";
		break;
	case MMC_TYPE_SD:
		type = "SD";
		if (mmc_card_blockaddr(card)) {
			if (mmc_card_ext_capacity(card))
				type = "SDXC";
			else
				type = "SDHC";
		}
		break;
	case MMC_TYPE_SDIO:
		type = "SDIO";
		break;
	case MMC_TYPE_SD_COMBO:
		type = "SD-combo";
		if (mmc_card_blockaddr(card))
			type = "SDHC-combo";
		break;
	default:
		type = "?";
		break;
	}

	if (mmc_card_uhs(card) &&
		(card->sd_bus_speed < ARRAY_SIZE(uhs_speeds)))
		uhs_bus_speed_mode = uhs_speeds[card->sd_bus_speed];

	if (mmc_host_is_spi(card->host)) {
		pr_info("%s: new %s%s%s card on SPI\n",
			mmc_hostname(card->host),
			mmc_card_hs(card) ? "high speed " : "",
			mmc_card_ddr52(card) ? "DDR " : "",
			type);
	} else {
		pr_info("%s: new %s%s%s%s%s card at address %04x\n",
			mmc_hostname(card->host),
			mmc_card_uhs(card) ? "ultra high speed " :
			(mmc_card_hs(card) ? "high speed " : ""),
			mmc_card_hs400(card) ? "HS400 " :
			(mmc_card_hs200(card) ? "HS200 " : ""),
			mmc_card_ddr52(card) ? "DDR " : "",
			uhs_bus_speed_mode, type, card->rca);
	}

#ifdef CONFIG_DEBUG_FS
	mmc_add_card_debugfs(card);
#endif
	mmc_init_context_info(card->host);

	if (mmc_card_sdio(card)) {
		ret = device_init_wakeup(&card->dev, true);
		if (ret)
			pr_err("%s: %s: failed to init wakeup: %d\n",
			       mmc_hostname(card->host), __func__, ret);
	}

	card->dev.of_node = mmc_of_find_child_device(card->host, 0);

	ret = device_add(&card->dev);
	if (ret)
		return ret;

	mmc_card_set_present(card);
	device_enable_async_suspend(&card->dev);

	return 0;
}

/*
 * Unregister a new MMC card with the driver model, and
 * (eventually) free it.
 */
void mmc_remove_card(struct mmc_card *card)
{
#ifdef CONFIG_DEBUG_FS
	mmc_remove_card_debugfs(card);
#endif

	if (mmc_card_present(card)) {
		if (mmc_host_is_spi(card->host)) {
			pr_info("%s: SPI card removed\n",
				mmc_hostname(card->host));
		} else {
			pr_info("%s: card %04x removed\n",
				mmc_hostname(card->host), card->rca);
		}
		device_del(&card->dev);
		of_node_put(card->dev.of_node);
	}

	kfree(card->wr_pack_stats.packing_events);
	kfree(card->cached_ext_csd);

	put_device(&card->dev);
}
<|MERGE_RESOLUTION|>--- conflicted
+++ resolved
@@ -231,12 +231,6 @@
 
 	if (mmc_bus_needs_resume(host))
 		host->bus_resume_flags &= ~MMC_BUSRESUME_NEEDS_RESUME;
-<<<<<<< HEAD
-
-	return host->bus_ops->runtime_resume(host);
-}
-=======
->>>>>>> e045a95c
 
 	return host->bus_ops->runtime_resume(host);
 }

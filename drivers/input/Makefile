--- conflicted
+++ resolved
@@ -33,9 +33,7 @@
 keydebug-y := keydebug-core.o keydebug-func.o
 
 obj-$(CONFIG_RMI4_CORE)		+= rmi4/
-<<<<<<< HEAD
 
 obj-$(CONFIG_TOUCHSCREEN_SEC_TS)	+= sec_cmd.o
-=======
-obj-$(CONFIG_SMI130)   += sensors/smi130/
->>>>>>> 15457316
+
+obj-$(CONFIG_SMI130)   += sensors/smi130/
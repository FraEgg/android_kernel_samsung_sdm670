--- conflicted
+++ resolved
@@ -108,20 +108,11 @@
 							uid_entry->active_utime;
 		cputime_t total_stime = uid_entry->stime +
 							uid_entry->active_stime;
-<<<<<<< HEAD
-		seq_printf(m, "%d: %u %u\n", uid_entry->uid,
-						cputime_to_usecs(total_utime),
-						cputime_to_usecs(total_stime));
-=======
-		unsigned long long total_power = uid_entry->power +
-							uid_entry->active_power;
-		seq_printf(m, "%d: %llu %llu %llu\n", uid_entry->uid,
+		seq_printf(m, "%d: %llu %llu\n", uid_entry->uid,
 			(unsigned long long)jiffies_to_msecs(
 				cputime_to_jiffies(total_utime)) * USEC_PER_MSEC,
 			(unsigned long long)jiffies_to_msecs(
-				cputime_to_jiffies(total_stime)) * USEC_PER_MSEC,
-			total_power);
->>>>>>> 4ac39048
+				cputime_to_jiffies(total_stime)) * USEC_PER_MSEC);
 	}
 
 	mutex_unlock(&uid_lock);

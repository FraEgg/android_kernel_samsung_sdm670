#
# Misc strange devices
#

menu "Misc devices"

config SENSORS_LIS3LV02D
	tristate
	depends on INPUT
	select INPUT_POLLDEV
	default n

config AD525X_DPOT
	tristate "Analog Devices Digital Potentiometers"
	depends on (I2C || SPI) && SYSFS
	help
	  If you say yes here, you get support for the Analog Devices
	  AD5258, AD5259, AD5251, AD5252, AD5253, AD5254, AD5255
	  AD5160, AD5161, AD5162, AD5165, AD5200, AD5201, AD5203,
	  AD5204, AD5206, AD5207, AD5231, AD5232, AD5233, AD5235,
	  AD5260, AD5262, AD5263, AD5290, AD5291, AD5292, AD5293,
	  AD7376, AD8400, AD8402, AD8403, ADN2850, AD5241, AD5242,
	  AD5243, AD5245, AD5246, AD5247, AD5248, AD5280, AD5282,
	  ADN2860, AD5273, AD5171, AD5170, AD5172, AD5173, AD5270,
	  AD5271, AD5272, AD5274
	  digital potentiometer chips.

	  See Documentation/misc-devices/ad525x_dpot.txt for the
	  userspace interface.

	  This driver can also be built as a module.  If so, the module
	  will be called ad525x_dpot.

config AD525X_DPOT_I2C
	tristate "support I2C bus connection"
	depends on AD525X_DPOT && I2C
	help
	  Say Y here if you have a digital potentiometers hooked to an I2C bus.

	  To compile this driver as a module, choose M here: the
	  module will be called ad525x_dpot-i2c.

config AD525X_DPOT_SPI
	tristate "support SPI bus connection"
	depends on AD525X_DPOT && SPI_MASTER
	help
	  Say Y here if you have a digital potentiometers hooked to an SPI bus.

	  If unsure, say N (but it's safe to say "Y").

	  To compile this driver as a module, choose M here: the
	  module will be called ad525x_dpot-spi.

config ATMEL_TCLIB
	bool "Atmel AT32/AT91 Timer/Counter Library"
	depends on (AVR32 || ARCH_AT91)
	help
	  Select this if you want a library to allocate the Timer/Counter
	  blocks found on many Atmel processors.  This facilitates using
	  these blocks by different drivers despite processor differences.

config ATMEL_TCB_CLKSRC
	bool "TC Block Clocksource"
	depends on ATMEL_TCLIB
	default y
	help
	  Select this to get a high precision clocksource based on a
	  TC block with a 5+ MHz base clock rate.  Two timer channels
	  are combined to make a single 32-bit timer.

	  When GENERIC_CLOCKEVENTS is defined, the third timer channel
	  may be used as a clock event device supporting oneshot mode
	  (delays of up to two seconds) based on the 32 KiHz clock.

config ATMEL_TCB_CLKSRC_BLOCK
	int
	depends on ATMEL_TCB_CLKSRC
	prompt "TC Block" if ARCH_AT91RM9200 || ARCH_AT91SAM9260 || CPU_AT32AP700X
	default 0
	range 0 1
	help
	  Some chips provide more than one TC block, so you have the
	  choice of which one to use for the clock framework.  The other
	  TC can be used for other purposes, such as PWM generation and
	  interval timing.

config DUMMY_IRQ
	tristate "Dummy IRQ handler"
	default n
	---help---
	  This module accepts a single 'irq' parameter, which it should register for.
	  The sole purpose of this module is to help with debugging of systems on
	  which spurious IRQs would happen on disabled IRQ vector.

config IBM_ASM
	tristate "Device driver for IBM RSA service processor"
	depends on X86 && PCI && INPUT
	---help---
	  This option enables device driver support for in-band access to the
	  IBM RSA (Condor) service processor in eServer xSeries systems.
	  The ibmasm device driver allows user space application to access
	  ASM (Advanced Systems Management) functions on the service
	  processor. The driver is meant to be used in conjunction with
	  a user space API.
	  The ibmasm driver also enables the OS to use the UART on the
	  service processor board as a regular serial port. To make use of
	  this feature serial driver support (CONFIG_SERIAL_8250) must be
	  enabled.

	  WARNING: This software may not be supported or function
	  correctly on your IBM server. Please consult the IBM ServerProven
	  website <http://www-03.ibm.com/systems/info/x86servers/serverproven/compat/us/>
	  for information on the specific driver level and support statement
	  for your IBM server.

config PHANTOM
	tristate "Sensable PHANToM (PCI)"
	depends on PCI
	help
	  Say Y here if you want to build a driver for Sensable PHANToM device.

	  This driver is only for PCI PHANToMs.

	  If you choose to build module, its name will be phantom. If unsure,
	  say N here.

config INTEL_MID_PTI
	tristate "Parallel Trace Interface for MIPI P1149.7 cJTAG standard"
	depends on PCI && TTY && (X86_INTEL_MID || COMPILE_TEST)
	default n
	help
	  The PTI (Parallel Trace Interface) driver directs
	  trace data routed from various parts in the system out
	  through an Intel Penwell PTI port and out of the mobile
	  device for analysis with a debugging tool (Lauterbach or Fido).

	  You should select this driver if the target kernel is meant for
	  an Intel Atom (non-netbook) mobile device containing a MIPI
	  P1149.7 standard implementation.

config SGI_IOC4
	tristate "SGI IOC4 Base IO support"
	depends on PCI
	---help---
	  This option enables basic support for the IOC4 chip on certain
	  SGI IO controller cards (IO9, IO10, and PCI-RT).  This option
	  does not enable any specific functions on such a card, but provides
	  necessary infrastructure for other drivers to utilize.

	  If you have an SGI Altix with an IOC4-based card say Y.
	  Otherwise say N.

config TIFM_CORE
	tristate "TI Flash Media interface support"
	depends on PCI
	help
	  If you want support for Texas Instruments(R) Flash Media adapters
	  you should select this option and then also choose an appropriate
	  host adapter, such as 'TI Flash Media PCI74xx/PCI76xx host adapter
	  support', if you have a TI PCI74xx compatible card reader, for
	  example.
	  You will also have to select some flash card format drivers. MMC/SD
	  cards are supported via 'MMC/SD Card support: TI Flash Media MMC/SD
	  Interface support (MMC_TIFM_SD)'.

	  To compile this driver as a module, choose M here: the module will
	  be called tifm_core.

config TIFM_7XX1
	tristate "TI Flash Media PCI74xx/PCI76xx host adapter support"
	depends on PCI && TIFM_CORE
	default TIFM_CORE
	help
	  This option enables support for Texas Instruments(R) PCI74xx and
	  PCI76xx families of Flash Media adapters, found in many laptops.
	  To make actual use of the device, you will have to select some
	  flash card format drivers, as outlined in the TIFM_CORE Help.

	  To compile this driver as a module, choose M here: the module will
	  be called tifm_7xx1.

config ICS932S401
	tristate "Integrated Circuits ICS932S401"
	depends on I2C
	help
	  If you say yes here you get support for the Integrated Circuits
	  ICS932S401 clock control chips.

	  This driver can also be built as a module. If so, the module
	  will be called ics932s401.

config ATMEL_SSC
	tristate "Device driver for Atmel SSC peripheral"
	depends on HAS_IOMEM && (AVR32 || ARCH_AT91 || COMPILE_TEST)
	---help---
	  This option enables device driver support for Atmel Synchronized
	  Serial Communication peripheral (SSC).

	  The SSC peripheral supports a wide variety of serial frame based
	  communications, i.e. I2S, SPI, etc.

	  If unsure, say N.

config ENCLOSURE_SERVICES
	tristate "Enclosure Services"
	default n
	help
	  Provides support for intelligent enclosures (bays which
	  contain storage devices).  You also need either a host
	  driver (SCSI/ATA) which supports enclosures
	  or a SCSI enclosure device (SES) to use these services.

config SGI_XP
	tristate "Support communication between SGI SSIs"
	depends on NET
	depends on (IA64_GENERIC || IA64_SGI_SN2 || IA64_SGI_UV || X86_UV) && SMP
	select IA64_UNCACHED_ALLOCATOR if IA64_GENERIC || IA64_SGI_SN2
	select GENERIC_ALLOCATOR if IA64_GENERIC || IA64_SGI_SN2
	select SGI_GRU if X86_64 && SMP
	---help---
	  An SGI machine can be divided into multiple Single System
	  Images which act independently of each other and have
	  hardware based memory protection from the others.  Enabling
	  this feature will allow for direct communication between SSIs
	  based on a network adapter and DMA messaging.

config CS5535_MFGPT
	tristate "CS5535/CS5536 Geode Multi-Function General Purpose Timer (MFGPT) support"
	depends on MFD_CS5535
	default n
	help
	  This driver provides access to MFGPT functionality for other
	  drivers that need timers.  MFGPTs are available in the CS5535 and
	  CS5536 companion chips that are found in AMD Geode and several
	  other platforms.  They have a better resolution and max interval
	  than the generic PIT, and are suitable for use as high-res timers.
	  You probably don't want to enable this manually; other drivers that
	  make use of it should enable it.

config CS5535_MFGPT_DEFAULT_IRQ
	int
	depends on CS5535_MFGPT
	default 7
	help
	  MFGPTs on the CS5535 require an interrupt.  The selected IRQ
	  can be overridden as a module option as well as by driver that
	  use the cs5535_mfgpt_ API; however, different architectures might
	  want to use a different IRQ by default.  This is here for
	  architectures to set as necessary.

config CS5535_CLOCK_EVENT_SRC
	tristate "CS5535/CS5536 high-res timer (MFGPT) events"
	depends on GENERIC_CLOCKEVENTS && CS5535_MFGPT
	help
	  This driver provides a clock event source based on the MFGPT
	  timer(s) in the CS5535 and CS5536 companion chips.
	  MFGPTs have a better resolution and max interval than the
	  generic PIT, and are suitable for use as high-res timers.

config HP_ILO
	tristate "Channel interface driver for the HP iLO processor"
	depends on PCI
	default n
	help
	  The channel interface driver allows applications to communicate
	  with iLO management processors present on HP ProLiant servers.
	  Upon loading, the driver creates /dev/hpilo/dXccbN files, which
	  can be used to gather data from the management processor, via
	  read and write system calls.

	  To compile this driver as a module, choose M here: the
	  module will be called hpilo.

config SGI_GRU
	tristate "SGI GRU driver"
	depends on X86_UV && SMP
	default n
	select MMU_NOTIFIER
	---help---
	The GRU is a hardware resource located in the system chipset. The GRU
	contains memory that can be mmapped into the user address space. This memory is
	used to communicate with the GRU to perform functions such as load/store,
	scatter/gather, bcopy, AMOs, etc.  The GRU is directly accessed by user
	instructions using user virtual addresses. GRU instructions (ex., bcopy) use
	user virtual addresses for operands.

	If you are not running on a SGI UV system, say N.

config SGI_GRU_DEBUG
	bool  "SGI GRU driver debug"
	depends on SGI_GRU
	default n
	---help---
	This option enables additional debugging code for the SGI GRU driver.
	If you are unsure, say N.

config APDS9802ALS
	tristate "Medfield Avago APDS9802 ALS Sensor module"
	depends on I2C
	help
	  If you say yes here you get support for the ALS APDS9802 ambient
	  light sensor.

	  This driver can also be built as a module.  If so, the module
	  will be called apds9802als.

config ISL29003
	tristate "Intersil ISL29003 ambient light sensor"
	depends on I2C && SYSFS
	help
	  If you say yes here you get support for the Intersil ISL29003
	  ambient light sensor.

	  This driver can also be built as a module.  If so, the module
	  will be called isl29003.

config ISL29020
	tristate "Intersil ISL29020 ambient light sensor"
	depends on I2C
	help
	  If you say yes here you get support for the Intersil ISL29020
	  ambient light sensor.

	  This driver can also be built as a module.  If so, the module
	  will be called isl29020.

config SENSORS_TSL2550
	tristate "Taos TSL2550 ambient light sensor"
	depends on I2C && SYSFS
	help
	  If you say yes here you get support for the Taos TSL2550
	  ambient light sensor.

	  This driver can also be built as a module.  If so, the module
	  will be called tsl2550.

config SENSORS_BH1780
	tristate "ROHM BH1780GLI ambient light sensor"
	depends on I2C && SYSFS
	help
	  If you say yes here you get support for the ROHM BH1780GLI
	  ambient light sensor.

	  This driver can also be built as a module.  If so, the module
	  will be called bh1780gli.

config SENSORS_BH1770
         tristate "BH1770GLC / SFH7770 combined ALS - Proximity sensor"
         depends on I2C
         ---help---
           Say Y here if you want to build a driver for BH1770GLC (ROHM) or
	   SFH7770 (Osram) combined ambient light and proximity sensor chip.

           To compile this driver as a module, choose M here: the
           module will be called bh1770glc. If unsure, say N here.

config SENSORS_APDS990X
	 tristate "APDS990X combined als and proximity sensors"
	 depends on I2C
	 default n
	 ---help---
	   Say Y here if you want to build a driver for Avago APDS990x
	   combined ambient light and proximity sensor chip.

	   To compile this driver as a module, choose M here: the
	   module will be called apds990x. If unsure, say N here.

config APDS9930
	 tristate "Avago APDS9930 combined als and proximity sensors"
	 depends on I2C
	 help
	   Say Y here if you want to build a driver for Avago APDS9930
	   combined ambient light and proximity sensor chip.

	   To compile this driver as a module, choose M here: the
	   module will be called apds9930. If unsure, say N here.

config HMC6352
	tristate "Honeywell HMC6352 compass"
	depends on I2C
	help
	  This driver provides support for the Honeywell HMC6352 compass,
	  providing configuration and heading data via sysfs.

config DS1682
	tristate "Dallas DS1682 Total Elapsed Time Recorder with Alarm"
	depends on I2C
	help
	  If you say yes here you get support for Dallas Semiconductor
	  DS1682 Total Elapsed Time Recorder.

	  This driver can also be built as a module.  If so, the module
	  will be called ds1682.

config SPEAR13XX_PCIE_GADGET
	bool "PCIe gadget support for SPEAr13XX platform"
	depends on ARCH_SPEAR13XX && BROKEN
	default n
	help
	 This option enables gadget support for PCIe controller. If
	 board file defines any controller as PCIe endpoint then a sysfs
	 entry will be created for that controller. User can use these
	 sysfs node to configure PCIe EP as per his requirements.

config TI_DAC7512
	tristate "Texas Instruments DAC7512"
	depends on SPI && SYSFS
	help
	  If you say yes here you get support for the Texas Instruments
	  DAC7512 16-bit digital-to-analog converter.

	  This driver can also be built as a module. If so, the module
	  will be called ti_dac7512.

config UID_STAT
	bool "UID based statistics tracking exported to /proc/uid_stat"
	default n

config VMWARE_BALLOON
	tristate "VMware Balloon Driver"
	depends on X86 && HYPERVISOR_GUEST
	help
	  This is VMware physical memory management driver which acts
	  like a "balloon" that can be inflated to reclaim physical pages
	  by reserving them in the guest and invalidating them in the
	  monitor, freeing up the underlying machine pages so they can
	  be allocated to other guests. The balloon can also be deflated
	  to allow the guest to use more physical memory.

	  If unsure, say N.

	  To compile this driver as a module, choose M here: the
	  module will be called vmw_balloon.

config ARM_CHARLCD
	bool "ARM Ltd. Character LCD Driver"
	depends on PLAT_VERSATILE
	help
	  This is a driver for the character LCD found on the ARM Ltd.
	  Versatile and RealView Platform Baseboards. It doesn't do
	  very much more than display the text "ARM Linux" on the first
	  line and the Linux version on the second line, but that's
	  still useful.

config BMP085
	tristate
	depends on SYSFS

config BMP085_I2C
	tristate "BMP085 digital pressure sensor on I2C"
	select BMP085
	select REGMAP_I2C
	depends on I2C && SYSFS
	help
	  Say Y here if you want to support Bosch Sensortec's digital pressure
	  sensor hooked to an I2C bus.

	  To compile this driver as a module, choose M here: the
	  module will be called bmp085-i2c.

config BMP085_SPI
	tristate "BMP085 digital pressure sensor on SPI"
	select BMP085
	select REGMAP_SPI
	depends on SPI_MASTER && SYSFS
	help
	  Say Y here if you want to support Bosch Sensortec's digital pressure
	  sensor hooked to an SPI bus.

	  To compile this driver as a module, choose M here: the
	  module will be called bmp085-spi.

config PCH_PHUB
	tristate "Intel EG20T PCH/LAPIS Semicon IOH(ML7213/ML7223/ML7831) PHUB"
	select GENERIC_NET_UTILS
	depends on PCI && (X86_32 || COMPILE_TEST)
	help
	  This driver is for PCH(Platform controller Hub) PHUB(Packet Hub) of
	  Intel Topcliff which is an IOH(Input/Output Hub) for x86 embedded
	  processor. The Topcliff has MAC address and Option ROM data in SROM.
	  This driver can access MAC address and Option ROM data in SROM.

	  This driver also can be used for LAPIS Semiconductor's IOH,
	  ML7213/ML7223/ML7831.
	  ML7213 which is for IVI(In-Vehicle Infotainment) use.
	  ML7223 IOH is for MP(Media Phone) use.
	  ML7831 IOH is for general purpose use.
	  ML7213/ML7223/ML7831 is companion chip for Intel Atom E6xx series.
	  ML7213/ML7223/ML7831 is completely compatible for Intel EG20T PCH.

	  To compile this driver as a module, choose M here: the module will
	  be called pch_phub.

config USB_SWITCH_FSA9480
	tristate "FSA9480 USB Switch"
	depends on I2C
	help
	  The FSA9480 is a USB port accessory detector and switch.
	  The FSA9480 is fully controlled using I2C and enables USB data,
	  stereo and mono audio, video, microphone and UART data to use
	  a common connector port.

config LATTICE_ECP3_CONFIG
	tristate "Lattice ECP3 FPGA bitstream configuration via SPI"
	depends on SPI && SYSFS
	select FW_LOADER
	default	n
	help
	  This option enables support for bitstream configuration (programming
	  or loading) of the Lattice ECP3 FPGA family via SPI.

	  If unsure, say N.

config SRAM
	bool "Generic on-chip SRAM driver"
	depends on HAS_IOMEM
	select GENERIC_ALLOCATOR
	help
	  This driver allows you to declare a memory region to be managed by
	  the genalloc API. It is supposed to be used for small on-chip SRAM
	  areas found on many SoCs.

config QSEECOM
        tristate "QTI Secure Execution Communicator driver"
        help
          Provides a communication interface between userspace and
          QTI Secure Execution Environment (QSEE) using Secure Channel
          Manager (SCM) interface. It exposes APIs for both userspace and
          kernel clients.

config HDCP_QSEECOM
	tristate "QTI High-Bandwidth Digital Content Protection Module"
	help
	  This module implements HDCP 2.2 features over HDMI. It exposes APIs
	  for HDMI driver to communicate with QTI Secure Execution
	  Environment (QSEE) via the QSEECOM Driver and also calls the APIs
	  exposed by the HDMI driver to communicate with the Receiver.

config PROFILER
	tristate "Qualcomm Technologies, Inc. trustzone Communicator driver"
	help
	  Provides a communication interface between userspace and
	  trustzone using Secure Channel Manager (SCM) interface.
	  It exposes APIs for userspace to get system profiling
	  information.

config VEXPRESS_SYSCFG
	bool "Versatile Express System Configuration driver"
	depends on VEXPRESS_CONFIG
	default y
	help
	  ARM Ltd. Versatile Express uses specialised platform configuration
	  bus. System Configuration interface is one of the possible means
	  of generating transactions on this bus.

config UID_SYS_STATS
	bool "Per-UID statistics"
	depends on PROFILING && TASK_XACCT && TASK_IO_ACCOUNTING
	help
	  Per UID based cpu time statistics exported to /proc/uid_cputime
	  Per UID based io statistics exported to /proc/uid_io

config USB_EXT_TYPE_C_PERICOM
	tristate "USB Type-C charger detection support using Pericom chip"
	depends on I2C && POWER_SUPPLY
	help
	  Enables support for the USB Type-C chargers using external
	  pericom chip connected using I2C.

	  This adds support for detecting USB Type-C chargers that
	  can supply upto 3A Vbus current for charging.

config USB_EXT_TYPE_C_TI
	tristate "USB Type-C charger detection support using TI chip"
	depends on I2C && POWER_SUPPLY
	help
	  Enables support for the USB Type-C chargers using external
	  TI chip connected using I2C.

	  This adds support for detecting USB Type-C chargers that
	  can supply upto 3A Vbus current for charging.

config TI_DRV2667
	tristate "TI's DRV2667 haptic controller support"
	depends on I2C
	help
	  The DRV2667 is a piezo haptic controller chip. It can drive
	  piezo haptics either in digital mode or analog mode. This chip
	  can be used in variety of devices to provide haptic support.

	  To compile this driver as a module, choose M here: the
	  module will be called ti_drv2667.

<<<<<<< HEAD
config ST21NFC
	bool "ST Microelectronics ST21NFC NFC Controller Driver"
	depends on I2C
	help
	ST Microelectronics ST21NFC Near Field Communication controller
	support.
=======
config QPNP_MISC
	tristate "QPNP Misc Peripheral"
	depends on SPMI || MSM_SPMI
	help
	  Say 'y' here to include support for the QTI QPNP MISC
	  peripheral. The MISC peripheral holds the USB ID interrupt
	  and the driver provides an API to check if this interrupt
	  is available on the current PMIC chip.

config UID_SYS_STATS_DEBUG
	bool "Per-TASK statistics"
	depends on UID_SYS_STATS
	default n
	help
	  Per TASK based io statistics exported to /proc/uid_io

config MEMORY_STATE_TIME
	tristate "Memory freq/bandwidth time statistics"
	depends on PROFILING
	help
	  Memory time statistics exported to /sys/kernel/memory_state_time
>>>>>>> e045a95c

source "drivers/misc/c2port/Kconfig"
source "drivers/misc/eeprom/Kconfig"
source "drivers/misc/cb710/Kconfig"
source "drivers/misc/ti-st/Kconfig"
source "drivers/misc/lis3lv02d/Kconfig"
source "drivers/misc/carma/Kconfig"
source "drivers/misc/altera-stapl/Kconfig"
source "drivers/misc/mei/Kconfig"
source "drivers/misc/vmw_vmci/Kconfig"
source "drivers/misc/qcom/Kconfig"
source "drivers/misc/mic/Kconfig"
source "drivers/misc/genwqe/Kconfig"
source "drivers/misc/echo/Kconfig"
source "drivers/misc/cxl/Kconfig"
endmenu<|MERGE_RESOLUTION|>--- conflicted
+++ resolved
@@ -591,14 +591,6 @@
 	  To compile this driver as a module, choose M here: the
 	  module will be called ti_drv2667.
 
-<<<<<<< HEAD
-config ST21NFC
-	bool "ST Microelectronics ST21NFC NFC Controller Driver"
-	depends on I2C
-	help
-	ST Microelectronics ST21NFC Near Field Communication controller
-	support.
-=======
 config QPNP_MISC
 	tristate "QPNP Misc Peripheral"
 	depends on SPMI || MSM_SPMI
@@ -620,7 +612,13 @@
 	depends on PROFILING
 	help
 	  Memory time statistics exported to /sys/kernel/memory_state_time
->>>>>>> e045a95c
+
+config ST21NFC
+	bool "ST Microelectronics ST21NFC NFC Controller Driver"
+	depends on I2C
+	help
+	ST Microelectronics ST21NFC Near Field Communication controller
+	support.
 
 source "drivers/misc/c2port/Kconfig"
 source "drivers/misc/eeprom/Kconfig"

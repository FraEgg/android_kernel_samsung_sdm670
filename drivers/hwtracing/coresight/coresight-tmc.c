--- conflicted
+++ resolved
@@ -1991,24 +1991,6 @@
 
 err_misc_register:
 	coresight_unregister(drvdata->csdev);
-<<<<<<< HEAD
-	return ret;
-}
-
-static int tmc_remove(struct amba_device *adev)
-{
-	struct tmc_drvdata *drvdata = amba_get_drvdata(adev);
-
-	misc_deregister(&drvdata->miscdev);
-	coresight_unregister(drvdata->csdev);
-	if (drvdata->config_type == TMC_CONFIG_TYPE_ETR)
-		tmc_etr_free_mem(drvdata);
-	tmc_etr_bam_exit(drvdata);
-
-	return 0;
-}
-
-=======
 err_devm_kzalloc:
 	if (drvdata->config_type == TMC_CONFIG_TYPE_ETR)
 		dma_free_coherent(dev, drvdata->size,
@@ -2016,7 +1998,6 @@
 	return ret;
 }
 
->>>>>>> c61ebb66
 static struct amba_id tmc_ids[] = {
 	{
 		.id     = 0x0003b961,

/* Copyright (c) 2016-2017, The Linux Foundation. All rights reserved.
 *
 * This program is free software; you can redistribute it and/or modify
 * it under the terms of the GNU General Public License version 2 and
 * only version 2 as published by the Free Software Foundation.
 *
 * This program is distributed in the hope that it will be useful,
 * but WITHOUT ANY WARRANTY; without even the implied warranty of
 * MERCHANTABILITY or FITNESS FOR A PARTICULAR PURPOSE.  See the
 * GNU General Public License for more details.
 */
#include <linux/init.h>
#include <linux/kernel.h>
#include <linux/module.h>
#include <linux/of_gpio.h>
#include <linux/delay.h>
#include <linux/gpio.h>
#include <linux/debugfs.h>
#include <linux/slimbus/slimbus.h>
#include <linux/ratelimit.h>
#include <linux/slab.h>
#include <sound/pcm.h>
#include <sound/pcm_params.h>
#include <sound/soc.h>
#include <sound/soc-dapm.h>
#include <sound/tlv.h>
#include "btfm_slim.h"
<<<<<<< HEAD
=======

static int bt_soc_enable_status;

>>>>>>> b86b7f17

static int btfm_slim_codec_write(struct snd_soc_codec *codec, unsigned int reg,
	unsigned int value)
{
	return 0;
}

static unsigned int btfm_slim_codec_read(struct snd_soc_codec *codec,
				unsigned int reg)
{
	return 0;
}

static int bt_soc_status_get(struct snd_kcontrol *kcontrol,
					struct snd_ctl_elem_value *ucontrol)
{
	ucontrol->value.integer.value[0] = bt_soc_enable_status;
	return 1;
}

static int bt_soc_status_put(struct snd_kcontrol *kcontrol,
					struct snd_ctl_elem_value *ucontrol)
{
	return 1;
}

static const struct snd_kcontrol_new status_controls[] = {
	SOC_SINGLE_EXT("BT SOC status", 0, 0, 1, 0,
			bt_soc_status_get,
			bt_soc_status_put)

};


static int btfm_slim_codec_probe(struct snd_soc_codec *codec)
{
	snd_soc_add_codec_controls(codec, status_controls,
				   ARRAY_SIZE(status_controls));
	return 0;
}

static int btfm_slim_codec_remove(struct snd_soc_codec *codec)
{
	return 0;
}

static int btfm_slim_dai_startup(struct snd_pcm_substream *substream,
		struct snd_soc_dai *dai)
{
	int ret;
	struct btfmslim *btfmslim = dai->dev->platform_data;

	BTFMSLIM_DBG("substream = %s  stream = %d dai->name = %s",
		 substream->name, substream->stream, dai->name);
	ret = btfm_slim_hw_init(btfmslim);
	return ret;
}

static void btfm_slim_dai_shutdown(struct snd_pcm_substream *substream,
		struct snd_soc_dai *dai)
{
	int i;
	struct btfmslim *btfmslim = dai->dev->platform_data;
	struct btfmslim_ch *ch;
	uint8_t rxport, grp = false, nchan = 1;

	BTFMSLIM_DBG("dai->name: %s, dai->id: %d, dai->rate: %d", dai->name,
		dai->id, dai->rate);

	switch (dai->id) {
	case BTFM_FM_SLIM_TX:
		grp = true; nchan = 2;
		ch = btfmslim->tx_chs;
		rxport = 0;
		break;
	case BTFM_BT_SCO_SLIM_TX:
		ch = btfmslim->tx_chs;
		rxport = 0;
		break;
	case BTFM_BT_SCO_A2DP_SLIM_RX:
	case BTFM_BT_SPLIT_A2DP_SLIM_RX:
		ch = btfmslim->rx_chs;
		rxport = 1;
		break;
	case BTFM_SLIM_NUM_CODEC_DAIS:
	default:
		BTFMSLIM_ERR("dai->id is invalid:%d", dai->id);
		return;
	}

	if (dai->id == BTFM_FM_SLIM_TX)
		goto out;

	/* Search for dai->id matched port handler */
	for (i = 0; (i < BTFM_SLIM_NUM_CODEC_DAIS) &&
		(ch->id != BTFM_SLIM_NUM_CODEC_DAIS) &&
		(ch->id != dai->id); ch++, i++)
		;

	if ((ch->port == BTFM_SLIM_PGD_PORT_LAST) ||
		(ch->id == BTFM_SLIM_NUM_CODEC_DAIS)) {
		BTFMSLIM_ERR("ch is invalid!!");
		return;
	}

	btfm_slim_disable_ch(btfmslim, ch, rxport, grp, nchan);
out:
	btfm_slim_hw_deinit(btfmslim);
}

static int btfm_slim_dai_hw_params(struct snd_pcm_substream *substream,
			    struct snd_pcm_hw_params *params,
			    struct snd_soc_dai *dai)
{
	BTFMSLIM_DBG("dai->name = %s DAI-ID %x rate %d num_ch %d",
		dai->name, dai->id, params_rate(params),
		params_channels(params));

	return 0;
}

static int btfm_slim_dai_prepare(struct snd_pcm_substream *substream,
	struct snd_soc_dai *dai)
{
	int i, ret = -EINVAL;
	struct btfmslim *btfmslim = dai->dev->platform_data;
	struct btfmslim_ch *ch;
	uint8_t rxport, grp = false, nchan = 1;
	bt_soc_enable_status = 0;

	BTFMSLIM_DBG("dai->name: %s, dai->id: %d, dai->rate: %d", dai->name,
		dai->id, dai->rate);

	/* save sample rate */
	btfmslim->sample_rate = dai->rate;

	switch (dai->id) {
	case BTFM_FM_SLIM_TX:
		grp = true; nchan = 2;
		ch = btfmslim->tx_chs;
		rxport = 0;
		break;
	case BTFM_BT_SCO_SLIM_TX:
		ch = btfmslim->tx_chs;
		rxport = 0;
		break;
	case BTFM_BT_SCO_A2DP_SLIM_RX:
	case BTFM_BT_SPLIT_A2DP_SLIM_RX:
		ch = btfmslim->rx_chs;
		rxport = 1;
		break;
	case BTFM_SLIM_NUM_CODEC_DAIS:
	default:
		BTFMSLIM_ERR("dai->id is invalid:%d", dai->id);
		return ret;
	}

	/* Search for dai->id matched port handler */
	for (i = 0; (i < BTFM_SLIM_NUM_CODEC_DAIS) &&
		(ch->id != BTFM_SLIM_NUM_CODEC_DAIS) &&
		(ch->id != dai->id); ch++, i++)
		;

	if ((ch->port == BTFM_SLIM_PGD_PORT_LAST) ||
		(ch->id == BTFM_SLIM_NUM_CODEC_DAIS)) {
		BTFMSLIM_ERR("ch is invalid!!");
		return ret;
	}

	ret = btfm_slim_enable_ch(btfmslim, ch, rxport, dai->rate, grp, nchan);

	/* save the enable channel status */
	if (ret == 0)
		bt_soc_enable_status = 1;
	return ret;
}

static int btfm_slim_dai_hw_free(struct snd_pcm_substream *substream,
	struct snd_soc_dai *dai)
{
	int ret = -EINVAL, i;
	struct btfmslim *btfmslim = dai->dev->platform_data;
	struct btfmslim_ch *ch;
	uint8_t rxport, grp = false, nchan = 1;

	BTFMSLIM_DBG("dai->name: %s, dai->id: %d, dai->rate: %d", dai->name,
		dai->id, dai->rate);

	switch (dai->id) {
	case BTFM_FM_SLIM_TX:
		grp = true; nchan = 2;
		ch = btfmslim->tx_chs;
		rxport = 0;
		break;
	case BTFM_BT_SCO_SLIM_TX:
		ch = btfmslim->tx_chs;
		rxport = 0;
		break;
	case BTFM_BT_SCO_A2DP_SLIM_RX:
	case BTFM_BT_SPLIT_A2DP_SLIM_RX:
		ch = btfmslim->rx_chs;
		rxport = 1;
		break;
	case BTFM_SLIM_NUM_CODEC_DAIS:
	default:
		BTFMSLIM_ERR("dai->id is invalid:%d", dai->id);
		goto out;
	}

	if (dai->id != BTFM_FM_SLIM_TX) {
		ret = 0;
		goto out;
	}

	/* Search for dai->id matched port handler */
	for (i = 0; (i < BTFM_SLIM_NUM_CODEC_DAIS) &&
		(ch->id != BTFM_SLIM_NUM_CODEC_DAIS) &&
		(ch->id != dai->id); ch++, i++)
		;

	if ((ch->port == BTFM_SLIM_PGD_PORT_LAST) ||
		(ch->id == BTFM_SLIM_NUM_CODEC_DAIS)) {
		BTFMSLIM_ERR("ch is invalid!!");
		goto out;
	}

	btfm_slim_disable_ch(btfmslim, ch, rxport, grp, nchan);

out:
	return ret;
}

/* This function will be called once during boot up */
static int btfm_slim_dai_set_channel_map(struct snd_soc_dai *dai,
				unsigned int tx_num, unsigned int *tx_slot,
				unsigned int rx_num, unsigned int *rx_slot)
{
	int ret = -EINVAL, i;
	struct btfmslim *btfmslim = dai->dev->platform_data;
	struct btfmslim_ch *rx_chs;
	struct btfmslim_ch *tx_chs;

	BTFMSLIM_DBG("");

	if (!btfmslim)
		return ret;

	rx_chs = btfmslim->rx_chs;
	tx_chs = btfmslim->tx_chs;

	if (!rx_chs || !tx_chs)
		return ret;

	BTFMSLIM_DBG("Rx: id\tname\tport\thdl\tch\tch_hdl");
	for (i = 0; (rx_chs->port != BTFM_SLIM_PGD_PORT_LAST) && (i < rx_num);
		i++, rx_chs++) {
		/* Set Rx Channel number from machine driver and
		 * get channel handler from slimbus driver
		 */
		rx_chs->ch = *(uint8_t *)(rx_slot + i);
		ret = slim_query_ch(btfmslim->slim_pgd, rx_chs->ch,
			&rx_chs->ch_hdl);
		if (ret < 0) {
			BTFMSLIM_ERR("slim_query_ch failure ch#%d - ret[%d]",
				rx_chs->ch, ret);
			goto error;
		}
		BTFMSLIM_DBG("    %d\t%s\t%d\t%x\t%d\t%x", rx_chs->id,
			rx_chs->name, rx_chs->port, rx_chs->port_hdl,
			rx_chs->ch, rx_chs->ch_hdl);
	}

	BTFMSLIM_DBG("Tx: id\tname\tport\thdl\tch\tch_hdl");
	for (i = 0; (tx_chs->port != BTFM_SLIM_PGD_PORT_LAST) && (i < tx_num);
		i++, tx_chs++) {
		/* Set Tx Channel number from machine driver and
		 * get channel handler from slimbus driver
		 */
		tx_chs->ch = *(uint8_t *)(tx_slot + i);
		ret = slim_query_ch(btfmslim->slim_pgd, tx_chs->ch,
			&tx_chs->ch_hdl);
		if (ret < 0) {
			BTFMSLIM_ERR("slim_query_ch failure ch#%d - ret[%d]",
				tx_chs->ch, ret);
			goto error;
		}
		BTFMSLIM_DBG("    %d\t%s\t%d\t%x\t%d\t%x", tx_chs->id,
			tx_chs->name, tx_chs->port, tx_chs->port_hdl,
			tx_chs->ch, tx_chs->ch_hdl);
	}

error:
	return ret;
}

static int btfm_slim_dai_get_channel_map(struct snd_soc_dai *dai,
				 unsigned int *tx_num, unsigned int *tx_slot,
				 unsigned int *rx_num, unsigned int *rx_slot)
{
	int i, ret = -EINVAL, *slot = NULL, j = 0, num = 1;
	struct btfmslim *btfmslim = dai->dev->platform_data;
	struct btfmslim_ch *ch = NULL;

	if (!btfmslim)
		return ret;

	switch (dai->id) {
	case BTFM_FM_SLIM_TX:
		num = 2;
	case BTFM_BT_SCO_SLIM_TX:
		if (!tx_slot || !tx_num) {
			BTFMSLIM_ERR("Invalid tx_slot %p or tx_num %p",
				tx_slot, tx_num);
			return -EINVAL;
		}
		ch = btfmslim->tx_chs;
		if (!ch)
			return -EINVAL;
		slot = tx_slot;
		*rx_slot = 0;
		*tx_num = num;
		*rx_num = 0;
		break;
	case BTFM_BT_SCO_A2DP_SLIM_RX:
	case BTFM_BT_SPLIT_A2DP_SLIM_RX:
		if (!rx_slot || !rx_num) {
			BTFMSLIM_ERR("Invalid rx_slot %p or rx_num %p",
				 rx_slot, rx_num);
			return -EINVAL;
		}
		ch = btfmslim->rx_chs;
		if (!ch)
			return -EINVAL;
		slot = rx_slot;
		*tx_slot = 0;
		*tx_num = 0;
		*rx_num = num;
		break;
	default:
		BTFMSLIM_ERR("Unsupported DAI %d", dai->id);
		return -EINVAL;
	}

	do {
		if (!ch)
			return -EINVAL;
		for (i = 0; (i < BTFM_SLIM_NUM_CODEC_DAIS) && (ch->id !=
			BTFM_SLIM_NUM_CODEC_DAIS) && (ch->id != dai->id);
			ch++, i++)
			;

		if (ch->id == BTFM_SLIM_NUM_CODEC_DAIS ||
			i == BTFM_SLIM_NUM_CODEC_DAIS) {
			BTFMSLIM_ERR(
				"No channel has been allocated for dai (%d)",
				dai->id);
			return -EINVAL;
		}
		if (!slot)
			return -EINVAL;
		*(slot + j) = ch->ch;
		BTFMSLIM_DBG("id:%d, port:%d, ch:%d, slot: %d", ch->id,
			ch->port, ch->ch, *(slot + j));

		/* In case it has mulitiple channels */
		if (++j < num)
			ch++;
	} while (j < num);

	return 0;
}

static struct snd_soc_dai_ops btfmslim_dai_ops = {
	.startup = btfm_slim_dai_startup,
	.shutdown = btfm_slim_dai_shutdown,
	.hw_params = btfm_slim_dai_hw_params,
	.prepare = btfm_slim_dai_prepare,
	.hw_free = btfm_slim_dai_hw_free,
	.set_channel_map = btfm_slim_dai_set_channel_map,
	.get_channel_map = btfm_slim_dai_get_channel_map,
};

static struct snd_soc_dai_driver btfmslim_dai[] = {
	{	/* FM Audio data multiple channel  : FM -> qdsp */
		.name = "btfm_fm_slim_tx",
		.id = BTFM_FM_SLIM_TX,
		.capture = {
			.stream_name = "FM TX Capture",
			.rates = SNDRV_PCM_RATE_48000, /* 48 KHz */
			.formats = SNDRV_PCM_FMTBIT_S16_LE, /* 16 bits */
			.rate_max = 48000,
			.rate_min = 48000,
			.channels_min = 1,
			.channels_max = 2,
		},
		.ops = &btfmslim_dai_ops,
	},
	{	/* Bluetooth SCO voice uplink: bt -> modem */
		.name = "btfm_bt_sco_slim_tx",
		.id = BTFM_BT_SCO_SLIM_TX,
		.capture = {
			.stream_name = "SCO TX Capture",
			/* 8 KHz or 16 KHz */
			.rates = SNDRV_PCM_RATE_8000 | SNDRV_PCM_RATE_16000,
			.formats = SNDRV_PCM_FMTBIT_S16_LE, /* 16 bits */
			.rate_max = 16000,
			.rate_min = 8000,
			.channels_min = 1,
			.channels_max = 1,
		},
		.ops = &btfmslim_dai_ops,
	},
	{	/* Bluetooth SCO voice downlink: modem -> bt or A2DP Playback */
		.name = "btfm_bt_sco_a2dp_slim_rx",
		.id = BTFM_BT_SCO_A2DP_SLIM_RX,
		.playback = {
			.stream_name = "SCO A2DP RX Playback",
			.rates = SNDRV_PCM_RATE_8000 | SNDRV_PCM_RATE_16000
				| SNDRV_PCM_RATE_48000, /* 8 or 16 or 48 Khz*/
			.formats = SNDRV_PCM_FMTBIT_S16_LE, /* 16 bits */
			.rate_max = 48000,
			.rate_min = 8000,
			.channels_min = 1,
			.channels_max = 1,
		},
		.ops = &btfmslim_dai_ops,
	},
	{	/* Bluetooth Split A2DP data: qdsp -> bt */
		.name = "btfm_bt_split_a2dp_slim_rx",
		.id = BTFM_BT_SPLIT_A2DP_SLIM_RX,
		.playback = {
			.stream_name = "SPLIT A2DP Playback",
			.rates = SNDRV_PCM_RATE_48000, /* 48 KHz */
			.formats = SNDRV_PCM_FMTBIT_S16_LE, /* 16 bits */
			.rate_max = 48000,
			.rate_min = 48000,
			.channels_min = 1,
			.channels_max = 1,
		},
		.ops = &btfmslim_dai_ops,
	},
};

static struct snd_soc_codec_driver btfmslim_codec = {
	.probe	= btfm_slim_codec_probe,
	.remove	= btfm_slim_codec_remove,
	.read	= btfm_slim_codec_read,
	.write	= btfm_slim_codec_write,
};

int btfm_slim_register_codec(struct device *dev)
{
	int ret = 0;

	BTFMSLIM_DBG("");
	/* Register Codec driver */
	ret = snd_soc_register_codec(dev, &btfmslim_codec,
		btfmslim_dai, ARRAY_SIZE(btfmslim_dai));

	if (ret)
		BTFMSLIM_ERR("failed to register codec (%d)", ret);

	return ret;
}

void btfm_slim_unregister_codec(struct device *dev)
{
	BTFMSLIM_DBG("");
	/* Unregister Codec driver */
	snd_soc_unregister_codec(dev);
}

MODULE_DESCRIPTION("BTFM Slimbus Codec driver");
MODULE_LICENSE("GPL v2");<|MERGE_RESOLUTION|>--- conflicted
+++ resolved
@@ -25,12 +25,9 @@
 #include <sound/soc-dapm.h>
 #include <sound/tlv.h>
 #include "btfm_slim.h"
-<<<<<<< HEAD
-=======
 
 static int bt_soc_enable_status;
 
->>>>>>> b86b7f17
 
 static int btfm_slim_codec_write(struct snd_soc_codec *codec, unsigned int reg,
 	unsigned int value)

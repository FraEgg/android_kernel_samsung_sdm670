--- conflicted
+++ resolved
@@ -28,11 +28,7 @@
 #include <linux/regulator/consumer.h>
 #include <linux/clk.h>
 
-<<<<<<< HEAD
-#if defined(CONFIG_CNSS) && !defined(CONFIG_ICNSS)
-=======
 #if defined(CONFIG_CNSS_PCI)
->>>>>>> 15457316
 #include <net/cnss.h>
 #endif
 
@@ -343,11 +339,7 @@
 	.set_block = bluetooth_toggle_radio,
 };
 
-<<<<<<< HEAD
-#if defined(CONFIG_CNSS) && !defined(CONFIG_ICNSS)
-=======
 #if defined(CONFIG_CNSS_PCI)
->>>>>>> 15457316
 static ssize_t enable_extldo(struct device *dev, struct device_attribute *attr,
 			char *buf)
 {

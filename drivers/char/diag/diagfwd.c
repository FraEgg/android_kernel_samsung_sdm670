--- conflicted
+++ resolved
@@ -104,10 +104,6 @@
 		return APQ8084_TOOLS_ID;
 	case MSM_CPU_8916:
 		return MSM8916_TOOLS_ID;
-<<<<<<< HEAD
-	case MSM_CPU_8226:
-		return APQ8026_TOOLS_ID;
-=======
 	case MSM_CPU_8939:
 		return MSM8939_TOOLS_ID;
 	case MSM_CPU_8994:
@@ -116,7 +112,6 @@
 		return APQ8026_TOOLS_ID;
 	case MSM_CPU_FERRUM:
 		return MSMFERRUM_TOOLS_ID;
->>>>>>> 6b6cff37
 	default:
 		if (driver->use_device_tree) {
 			if (machine_is_msm8974())

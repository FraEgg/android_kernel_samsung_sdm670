/* Copyright (c) 2015-2019, The Linux Foundation. All rights reserved.
 *
 * This program is free software; you can redistribute it and/or modify
 * it under the terms of the GNU General Public License version 2 and
 * only version 2 as published by the Free Software Foundation.
 *
 * This program is distributed in the hope that it will be useful,
 * but WITHOUT ANY WARRANTY; without even the implied warranty of
 * MERCHANTABILITY or FITNESS FOR A PARTICULAR PURPOSE.  See the
 * GNU General Public License for more details.
 */

#include <linux/slab.h>
#include <linux/platform_device.h>
#include <linux/device.h>
#include <linux/err.h>
#include <linux/sched.h>
#include <linux/ratelimit.h>
#include <linux/workqueue.h>
#include <linux/socket.h>
#include <linux/pm_runtime.h>
#include <linux/delay.h>
#include <linux/diagchar.h>
#include <linux/of.h>
#include <linux/kmemleak.h>
#include <asm/current.h>
#include <net/sock.h>
#include <linux/notifier.h>
#include <linux/qrtr.h>
#include <linux/termios.h>
#include "diagchar.h"
#include "diagfwd.h"
#include "diagfwd_peripheral.h"
#include "diagfwd_socket.h"
#include "diag_ipc_logging.h"

#include <soc/qcom/subsystem_notif.h>
#include <soc/qcom/subsystem_restart.h>

#define DIAG_SVC_ID		0x1001

#define MODEM_INST_BASE		0
#define LPASS_INST_BASE		64
#define WCNSS_INST_BASE		128
#define SENSORS_INST_BASE	192
#define CDSP_INST_BASE		256
#define WDSP_INST_BASE		320
#define NPU_INST_BASE		384

#define INST_ID_CNTL		0
#define INST_ID_CMD		1
#define INST_ID_DATA		2
#define INST_ID_DCI_CMD		3
#define INST_ID_DCI		4

#define MAX_BUF_SIZE 		0x4400
#define MAX_NO_PACKETS		10
#define DIAG_SO_RCVBUF_SIZE	(MAX_BUF_SIZE * MAX_NO_PACKETS)

struct qmi_handle *cntl_qmi;
static uint64_t bootup_req[NUM_SOCKET_SUBSYSTEMS];

struct diag_socket_info socket_data[NUM_PERIPHERALS] = {
	{
		.peripheral = PERIPHERAL_MODEM,
		.type = TYPE_DATA,
		.name = "MODEM_DATA"
	},
	{
		.peripheral = PERIPHERAL_LPASS,
		.type = TYPE_DATA,
		.name = "LPASS_DATA"
	},
	{
		.peripheral = PERIPHERAL_WCNSS,
		.type = TYPE_DATA,
		.name = "WCNSS_DATA"
	},
	{
		.peripheral = PERIPHERAL_SENSORS,
		.type = TYPE_DATA,
		.name = "SENSORS_DATA"
	},
	{
		.peripheral = PERIPHERAL_WDSP,
		.type = TYPE_DATA,
		.name = "DIAG_DATA"
	},
	{
		.peripheral = PERIPHERAL_CDSP,
		.type = TYPE_DATA,
		.name = "CDSP_DATA"
	},
	{
		.peripheral = PERIPHERAL_NPU,
		.type = TYPE_DATA,
		.name = "NPU_DATA"
	}
};

struct diag_socket_info socket_cntl[NUM_PERIPHERALS] = {
	{
		.peripheral = PERIPHERAL_MODEM,
		.type = TYPE_CNTL,
		.name = "MODEM_CNTL"
	},
	{
		.peripheral = PERIPHERAL_LPASS,
		.type = TYPE_CNTL,
		.name = "LPASS_CNTL"
	},
	{
		.peripheral = PERIPHERAL_WCNSS,
		.type = TYPE_CNTL,
		.name = "WCNSS_CNTL"
	},
	{
		.peripheral = PERIPHERAL_SENSORS,
		.type = TYPE_CNTL,
		.name = "SENSORS_CNTL"
	},
	{
		.peripheral = PERIPHERAL_WDSP,
		.type = TYPE_CNTL,
		.name = "DIAG_CTRL"
	},
	{
		.peripheral = PERIPHERAL_CDSP,
		.type = TYPE_CNTL,
		.name = "CDSP_CNTL"
	},
	{
		.peripheral = PERIPHERAL_NPU,
		.type = TYPE_CNTL,
		.name = "NPU_CNTL"
	}
};

struct diag_socket_info socket_dci[NUM_PERIPHERALS] = {
	{
		.peripheral = PERIPHERAL_MODEM,
		.type = TYPE_DCI,
		.name = "MODEM_DCI"
	},
	{
		.peripheral = PERIPHERAL_LPASS,
		.type = TYPE_DCI,
		.name = "LPASS_DCI"
	},
	{
		.peripheral = PERIPHERAL_WCNSS,
		.type = TYPE_DCI,
		.name = "WCNSS_DCI"
	},
	{
		.peripheral = PERIPHERAL_SENSORS,
		.type = TYPE_DCI,
		.name = "SENSORS_DCI"
	},
	{
		.peripheral = PERIPHERAL_WDSP,
		.type = TYPE_DCI,
		.name = "DIAG_DCI_DATA"
	},
	{
		.peripheral = PERIPHERAL_CDSP,
		.type = TYPE_DCI,
		.name = "CDSP_DCI"
	},
	{
		.peripheral = PERIPHERAL_NPU,
		.type = TYPE_DCI,
		.name = "NPU_DCI"
	}
};

struct diag_socket_info socket_cmd[NUM_PERIPHERALS] = {
	{
		.peripheral = PERIPHERAL_MODEM,
		.type = TYPE_CMD,
		.name = "MODEM_CMD"
	},
	{
		.peripheral = PERIPHERAL_LPASS,
		.type = TYPE_CMD,
		.name = "LPASS_CMD"
	},
	{
		.peripheral = PERIPHERAL_WCNSS,
		.type = TYPE_CMD,
		.name = "WCNSS_CMD"
	},
	{
		.peripheral = PERIPHERAL_SENSORS,
		.type = TYPE_CMD,
		.name = "SENSORS_CMD"
	},
	{
		.peripheral = PERIPHERAL_WDSP,
		.type = TYPE_CMD,
		.name = "DIAG_CMD"
	},
	{
		.peripheral = PERIPHERAL_CDSP,
		.type = TYPE_CMD,
		.name = "CDSP_CMD"
	},
	{
		.peripheral = PERIPHERAL_NPU,
		.type = TYPE_CMD,
		.name = "NPU_CMD"
	}
};

struct diag_socket_info socket_dci_cmd[NUM_PERIPHERALS] = {
	{
		.peripheral = PERIPHERAL_MODEM,
		.type = TYPE_DCI_CMD,
		.name = "MODEM_DCI_CMD"
	},
	{
		.peripheral = PERIPHERAL_LPASS,
		.type = TYPE_DCI_CMD,
		.name = "LPASS_DCI_CMD"
	},
	{
		.peripheral = PERIPHERAL_WCNSS,
		.type = TYPE_DCI_CMD,
		.name = "WCNSS_DCI_CMD"
	},
	{
		.peripheral = PERIPHERAL_SENSORS,
		.type = TYPE_DCI_CMD,
		.name = "SENSORS_DCI_CMD"
	},
	{
		.peripheral = PERIPHERAL_WDSP,
		.type = TYPE_DCI_CMD,
		.name = "DIAG_DCI_CMD"
	},
	{
		.peripheral = PERIPHERAL_CDSP,
		.type = TYPE_DCI_CMD,
		.name = "CDSP_DCI_CMD"
	},
	{
		.peripheral = PERIPHERAL_NPU,
		.type = TYPE_DCI_CMD,
		.name = "NPU_DCI_CMD"
	}
};

struct restart_notifier_block {
	unsigned int processor;
	char *name;
	struct notifier_block nb;
};

static int restart_notifier_cb(struct notifier_block *this, unsigned long code,
	void *_cmd)
{
	struct restart_notifier_block *notifier;

	notifier = container_of(this,
			struct restart_notifier_block, nb);
	if (!notifier) {
		DIAG_LOG(DIAG_DEBUG_PERIPHERALS,
			"diag: %s: invalid notifier block\n", __func__);
		return NOTIFY_DONE;
	}

	DIAG_LOG(DIAG_DEBUG_PERIPHERALS,
		"%s: ssr for processor %d ('%s')\n",
		__func__, notifier->processor, notifier->name);

	switch (code) {

	case SUBSYS_BEFORE_SHUTDOWN:
		DIAG_LOG(DIAG_DEBUG_PERIPHERALS,
			"diag: %s: SUBSYS_BEFORE_SHUTDOWN\n", __func__);
		mutex_lock(&driver->diag_notifier_mutex);
		bootup_req[notifier->processor] = PERIPHERAL_SSR_DOWN;
		DIAG_LOG(DIAG_DEBUG_PERIPHERALS,
		"diag: bootup_req[%s] = %d\n",
		notifier->name, (int)bootup_req[notifier->processor]);
		mutex_unlock(&driver->diag_notifier_mutex);
		break;

	case SUBSYS_AFTER_SHUTDOWN:
		DIAG_LOG(DIAG_DEBUG_PERIPHERALS,
			"diag: %s: SUBSYS_AFTER_SHUTDOWN\n", __func__);
		break;

	case SUBSYS_BEFORE_POWERUP:
		DIAG_LOG(DIAG_DEBUG_PERIPHERALS,
			"diag: %s: SUBSYS_BEFORE_POWERUP\n", __func__);
		break;

	case SUBSYS_AFTER_POWERUP:
		DIAG_LOG(DIAG_DEBUG_PERIPHERALS,
			"diag: %s: SUBSYS_AFTER_POWERUP\n", __func__);
		mutex_lock(&driver->diag_notifier_mutex);
		if (!bootup_req[notifier->processor]) {
			bootup_req[notifier->processor] = PERIPHERAL_SSR_DOWN;
			DIAG_LOG(DIAG_DEBUG_PERIPHERALS,
			"diag: bootup_req[%s] = %d\n",
			notifier->name, (int)bootup_req[notifier->processor]);
			mutex_unlock(&driver->diag_notifier_mutex);
			break;
		}
		bootup_req[notifier->processor] = PERIPHERAL_SSR_UP;
		DIAG_LOG(DIAG_DEBUG_PERIPHERALS,
		"diag: bootup_req[%s] = %d\n",
		notifier->name, (int)bootup_req[notifier->processor]);
		mutex_unlock(&driver->diag_notifier_mutex);
		break;

	default:
		DIAG_LOG(DIAG_DEBUG_PERIPHERALS,
			"diag: code: %lu\n", code);
		break;
	}
	return NOTIFY_DONE;
}

static struct restart_notifier_block restart_notifiers[] = {
	{SOCKET_MODEM, "modem", .nb.notifier_call = restart_notifier_cb},
	{SOCKET_ADSP, "adsp", .nb.notifier_call = restart_notifier_cb},
	{SOCKET_WCNSS, "wcnss", .nb.notifier_call = restart_notifier_cb},
	{SOCKET_SLPI, "slpi", .nb.notifier_call = restart_notifier_cb},
	{SOCKET_CDSP, "cdsp", .nb.notifier_call = restart_notifier_cb},
	{SOCKET_NPU, "npu", .nb.notifier_call = restart_notifier_cb},
};

void diag_socket_invalidate(void *ctxt, struct diagfwd_info *fwd_ctxt)
{
	struct diag_socket_info *info = NULL;

	if (!ctxt || !fwd_ctxt)
		return;

	info = (struct diag_socket_info *)ctxt;
	info->fwd_ctxt = fwd_ctxt;
}

int diag_socket_check_state(void *ctxt)
{
	struct diag_socket_info *info = NULL;

	if (!ctxt)
		return 0;

	info = (struct diag_socket_info *)ctxt;
	return (int)(atomic_read(&info->diag_state));
}

static void diag_state_open_socket(void *ctxt);
static void diag_state_close_socket(void *ctxt);
static int diag_socket_write(void *ctxt, unsigned char *buf, int len);
static int diag_socket_read(void *ctxt, unsigned char *buf, int buf_len);
static void diag_socket_drop_data(struct diag_socket_info *info);
static void diag_socket_queue_read(void *ctxt);

static struct diag_peripheral_ops socket_ops = {
	.open = diag_state_open_socket,
	.close = diag_state_close_socket,
	.write = diag_socket_write,
	.read = diag_socket_read,
	.queue_read = diag_socket_queue_read
};

static void diag_state_open_socket(void *ctxt)
{
	struct diag_socket_info *info = NULL;

	if (!ctxt)
		return;

	info = (struct diag_socket_info *)(ctxt);
	atomic_set(&info->diag_state, 1);
	DIAG_LOG(DIAG_DEBUG_PERIPHERALS,
		 "%s setting diag state to 1", info->name);
}

static void diag_state_close_socket(void *ctxt)
{
	struct diag_socket_info *info = NULL;

	if (!ctxt)
		return;

	info = (struct diag_socket_info *)(ctxt);
	atomic_set(&info->diag_state, 0);
	DIAG_LOG(DIAG_DEBUG_PERIPHERALS,
		 "%s setting diag state to 0", info->name);
	wake_up_interruptible(&info->read_wait_q);
	flush_workqueue(info->wq);
}

static void __socket_open_channel(struct diag_socket_info *info)
{
	if (!info)
		return;

	if (!info->inited) {
		pr_debug("diag: In %s, socket %s is not initialized\n",
			 __func__, info->name);
		return;
	}

	if (atomic_read(&info->opened)) {
		pr_debug("diag: In %s, socket %s already opened\n",
			 __func__, info->name);
		return;
	}

	atomic_set(&info->opened, 1);
	diagfwd_channel_open(info->fwd_ctxt);
}

static void socket_data_ready(struct sock *sk_ptr)
{
	struct diag_socket_info *info;
	unsigned long flags;

	if (!sk_ptr) {
		pr_err_ratelimited("diag: In %s, invalid sk_ptr", __func__);
		return;
	}

	info = (struct diag_socket_info *)(sk_ptr->sk_user_data);
	if (!info) {
		pr_err_ratelimited("diag: In %s, invalid info\n", __func__);
		return;
	}

	spin_lock_irqsave(&info->lock, flags);
	info->data_ready++;
	spin_unlock_irqrestore(&info->lock, flags);
	diag_ws_on_notify();

	queue_work(info->wq, &(info->read_work));
	wake_up_interruptible(&info->read_wait_q);
}

static void socket_open_client(struct diag_socket_info *info)
{
	int ret;

	if (!info || info->port_type != PORT_TYPE_CLIENT)
		return;

	ret = sock_create(AF_QIPCRTR, SOCK_DGRAM, PF_QIPCRTR, &info->hdl);
	if (ret < 0 || !info->hdl) {
		pr_err("diag: In %s, socket not initialized for %s\n", __func__,
		       info->name);
		return;
	}

	write_lock_bh(&info->hdl->sk->sk_callback_lock);
	info->hdl->sk->sk_user_data = (void *)(info);
	info->hdl->sk->sk_data_ready = socket_data_ready;
	info->hdl->sk->sk_error_report = socket_data_ready;
	write_unlock_bh(&info->hdl->sk->sk_callback_lock);
	if (!info->remote_addr.sq_node && !info->remote_addr.sq_port) {
		pr_err("diag: In %s, failed to get remote_addr\n", __func__);
		return;
	}
	__socket_open_channel(info);
	DIAG_LOG(DIAG_DEBUG_PERIPHERALS, "%s opened client\n", info->name);
}

static void socket_open_server(struct diag_socket_info *info)
{
	struct qrtr_ctrl_pkt pkt;
	struct sockaddr_qrtr sq;
	struct msghdr msg = {0};
	struct kvec iv = { &pkt, sizeof(pkt) };
	int ret;
	int sl = sizeof(sq);
	unsigned int size = DIAG_SO_RCVBUF_SIZE;

	if (!info || info->port_type != PORT_TYPE_SERVER)
		return;

	ret = sock_create(AF_QIPCRTR, SOCK_DGRAM, PF_QIPCRTR, &info->hdl);
	if (ret < 0 || !info->hdl) {
		pr_err("diag: In %s, socket not initialized for %s\n", __func__,
		       info->name);
		return;
	}
	ret = kernel_getsockname(info->hdl, (struct sockaddr *)&sq, &sl);
	if (ret < 0) {
		pr_err("diag: In %s, getsockname failed %d\n", __func__,
		       ret);
		sock_release(info->hdl);
		return;
	}

	kernel_setsockopt(info->hdl, SOL_SOCKET, SO_RCVBUF,
			  (char *)&size, sizeof(size));

	write_lock_bh(&info->hdl->sk->sk_callback_lock);
	info->hdl->sk->sk_user_data = (void *)(info);
	info->hdl->sk->sk_data_ready = socket_data_ready;
	info->hdl->sk->sk_error_report = socket_data_ready;
	write_unlock_bh(&info->hdl->sk->sk_callback_lock);

	memset(&pkt, 0, sizeof(pkt));
	pkt.cmd = cpu_to_le32(QRTR_TYPE_NEW_SERVER);
	pkt.server.service = cpu_to_le32(info->svc_id);
	pkt.server.instance = cpu_to_le32(info->ins_id);
	pkt.server.node = sq.sq_node;
	pkt.server.port = sq.sq_port;

	sq.sq_port = QRTR_PORT_CTRL;
	msg.msg_name = &sq;
	msg.msg_namelen = sizeof(sq);

	ret = kernel_sendmsg(info->hdl, &msg, &iv, 1, sizeof(pkt));
	if (ret < 0) {
		pr_err("%s: failed to send new_server: %d\n", __func__, ret);
		return;
	}
	DIAG_LOG(DIAG_DEBUG_PERIPHERALS, "%s opened server svc: %d ins: %d\n",
		 info->name, info->svc_id, info->ins_id);
}

static void __socket_close_channel(struct diag_socket_info *info)
{
	unsigned long flags;

	if (!info)
		return;

	memset(&info->remote_addr, 0, sizeof(info->remote_addr));
	diagfwd_channel_close(info->fwd_ctxt);

	atomic_set(&info->opened, 0);
	/* Don't close the server. Server should always remain open */
	if (info->port_type == PORT_TYPE_SERVER)
		return;

	mutex_lock(&info->socket_info_mutex);
	if (!info->hdl) {
		mutex_unlock(&info->socket_info_mutex);
		return;
	}
	sock_release(info->hdl);
	info->hdl = NULL;
	mutex_unlock(&info->socket_info_mutex);
	cancel_work(&info->read_work);
	wake_up_interruptible(&info->read_wait_q);

	spin_lock_irqsave(&info->lock, flags);
	info->data_ready = 0;
	spin_unlock_irqrestore(&info->lock, flags);

	DIAG_LOG(DIAG_DEBUG_PERIPHERALS, "%s exiting\n", info->name);
}

static void socket_close_channel(struct diag_socket_info *info)
{
	if (!info)
		return;

	__socket_close_channel(info);
}


static void socket_init_work_fn(struct work_struct *work)
{
	struct diag_socket_info *info = container_of(work,
						     struct diag_socket_info,
						     init_work);

	if (!info)
		return;

	if (!info->inited) {
		pr_err("diag: In %s, socket %s is not initialized\n",
			 __func__, info->name);
		return;
	}

	switch (info->port_type) {
	case PORT_TYPE_SERVER:
		socket_open_server(info);
		break;
	case PORT_TYPE_CLIENT:
		socket_open_client(info);
		break;
	default:
		pr_err("diag: In %s, unknown type %d\n", __func__,
		       info->port_type);
		break;
	}
}

static void socket_read_work_fn(struct work_struct *work)
{
	int err;
	struct diag_socket_info *info = container_of(work,
						     struct diag_socket_info,
						     read_work);

<<<<<<< HEAD
	if (!info)
		return;

	mutex_lock(&info->socket_info_mutex);
	if (!info->hdl || !info->hdl->sk) {
		mutex_unlock(&info->socket_info_mutex);
=======
	if (!info) {
		diag_ws_release();
		return;
	}
	mutex_lock(&info->socket_info_mutex);
	if (!info->hdl || !info->hdl->sk) {
		mutex_unlock(&info->socket_info_mutex);
		diag_ws_release();
>>>>>>> 15457316
		return;
	}
	err = sock_error(info->hdl->sk);
	mutex_unlock(&info->socket_info_mutex);
	if (unlikely(err == -ENETRESET)) {
		socket_close_channel(info);
		if (info->port_type == PORT_TYPE_SERVER)
			socket_init_work_fn(&info->init_work);
		diag_ws_release();
		return;
	}

	if (!info->fwd_ctxt && info->port_type == PORT_TYPE_SERVER)
		diag_socket_drop_data(info);

	if (!atomic_read(&info->opened) && info->port_type == PORT_TYPE_SERVER)
		diagfwd_buffers_init(info->fwd_ctxt);

	diagfwd_channel_read(info->fwd_ctxt);
}

static void diag_socket_queue_read(void *ctxt)
{
	struct diag_socket_info *info;

	if (!ctxt)
		return;

	info = (struct diag_socket_info *)ctxt;
	if (info->hdl && info->wq)
		queue_work(info->wq, &(info->read_work));
}

static void handle_ctrl_pkt(struct diag_socket_info *info, void *buf, int len)
{
	const struct qrtr_ctrl_pkt *pkt = buf;
	u32 node;
	u32 port;

	if (len < sizeof(struct qrtr_ctrl_pkt))
		return;

	switch (le32_to_cpu(pkt->cmd)) {
	case QRTR_TYPE_BYE:
		node = le32_to_cpu(pkt->client.node);
		if (info->remote_addr.sq_node == node) {
			DIAG_LOG(DIAG_DEBUG_PERIPHERALS, "%s rcvd bye\n",
				 info->name);

			mutex_lock(&driver->diag_notifier_mutex);
			if (bootup_req[info->peripheral] == PERIPHERAL_SSR_UP)
				DIAG_LOG(DIAG_DEBUG_PERIPHERALS,
				"diag: %s is up, bootup_req = %d\n",
				info->name, (int)bootup_req[info->peripheral]);
			mutex_unlock(&driver->diag_notifier_mutex);
			socket_close_channel(info);
		}
		break;
	case QRTR_TYPE_DEL_CLIENT:
		node = le32_to_cpu(pkt->client.node);
		port = le32_to_cpu(pkt->client.port);

		if (info->remote_addr.sq_node == node &&
		    info->remote_addr.sq_port == port) {
			DIAG_LOG(DIAG_DEBUG_PERIPHERALS, "%s rcvd del client\n",
				 info->name);

			mutex_lock(&driver->diag_notifier_mutex);
			if (bootup_req[info->peripheral] == PERIPHERAL_SSR_UP) {
				DIAG_LOG(DIAG_DEBUG_PERIPHERALS,
				"diag: %s is up, stopping cleanup: bootup_req = %d\n",
				info->name, (int)bootup_req[info->peripheral]);
				mutex_unlock(&driver->diag_notifier_mutex);
				break;
			}
			mutex_unlock(&driver->diag_notifier_mutex);
			socket_close_channel(info);
		}
		break;
	}
}

static void diag_socket_drop_data(struct diag_socket_info *info)
{
	int err = 0;
	int pkt_len = 0;
	int read_len = 0;
	unsigned char *temp = NULL;
	struct kvec iov;
	struct msghdr read_msg = {NULL, 0};
	struct sockaddr_qrtr src_addr = {0};
	unsigned long flags;

	temp = vzalloc(PERIPHERAL_BUF_SZ);
	if (!temp)
		return;

	while (info->data_ready > 0) {
		iov.iov_base = temp;
		iov.iov_len = PERIPHERAL_BUF_SZ;
		read_msg.msg_name = &src_addr;
		read_msg.msg_namelen = sizeof(src_addr);
		err = kernel_sock_ioctl(info->hdl, TIOCINQ,
					(unsigned long)&pkt_len);
		if (err || pkt_len < 0)
			break;
		spin_lock_irqsave(&info->lock, flags);
		if (info->data_ready > 0) {
			info->data_ready--;
		} else {
			spin_unlock_irqrestore(&info->lock, flags);
			break;
		}
		spin_unlock_irqrestore(&info->lock, flags);
		read_len = kernel_recvmsg(info->hdl, &read_msg, &iov, 1,
					  pkt_len, MSG_DONTWAIT);
		pr_debug("%s : %s drop total bytes: %d\n", __func__,
			info->name, read_len);
	}
	vfree(temp);
}

static int diag_socket_read(void *ctxt, unsigned char *buf, int buf_len)
{
	int err = 0;
	int pkt_len = 0;
	int read_len = 0;
	int bytes_remaining = 0;
	int total_recd = 0;
	int qrtr_ctrl_recd = 0;
	uint8_t buf_full = 0;
	unsigned char *temp = NULL;
	struct kvec iov;
	struct msghdr read_msg = {NULL, 0};
	struct sockaddr_qrtr src_addr = {0};
	struct diag_socket_info *info;
	struct mutex *channel_mutex;
	unsigned long flags;

	info = (struct diag_socket_info *)(ctxt);
	if (!info)
		return -ENODEV;

	if (!buf || !ctxt || buf_len <= 0)
		return -EINVAL;

	temp = buf;
	bytes_remaining = buf_len;
	channel_mutex = &driver->diagfwd_channel_mutex[info->peripheral];

	err = wait_event_interruptible(info->read_wait_q,
				      (info->data_ready > 0) || (!info->hdl) ||
				      (atomic_read(&info->diag_state) == 0));
	if (err) {
		mutex_lock(channel_mutex);
		diagfwd_channel_read_done(info->fwd_ctxt, buf, 0);
		mutex_unlock(channel_mutex);
		return -ERESTARTSYS;
	}

	/*
	 * There is no need to continue reading over peripheral in this case.
	 * Release the wake source hold earlier.
	 */
	if (atomic_read(&info->diag_state) == 0) {
		DIAG_LOG(DIAG_DEBUG_PERIPHERALS,
			 "%s closing read thread. diag state is closed\n",
			 info->name);
		mutex_lock(channel_mutex);
		diagfwd_channel_read_done(info->fwd_ctxt, buf, 0);
		mutex_unlock(channel_mutex);
		return 0;
	}

	if (!info->hdl) {
		DIAG_LOG(DIAG_DEBUG_PERIPHERALS, "%s closing read thread\n",
			 info->name);
		goto fail;
	}

	do {
		iov.iov_base = temp;
		iov.iov_len = bytes_remaining;
		read_msg.msg_name = &src_addr;
		read_msg.msg_namelen = sizeof(src_addr);

		mutex_lock(&info->socket_info_mutex);
		if (!info->hdl) {
			DIAG_LOG(DIAG_DEBUG_PERIPHERALS,
			"%s closing read thread\n",
				info->name);
			mutex_unlock(&info->socket_info_mutex);
			goto fail;
		}
		err = kernel_sock_ioctl(info->hdl, TIOCINQ,
					(unsigned long)&pkt_len);
		if (err || pkt_len < 0) {
			mutex_unlock(&info->socket_info_mutex);
			break;
		}

		if (pkt_len > bytes_remaining) {
			buf_full = 1;
			mutex_unlock(&info->socket_info_mutex);
			break;
		}

		spin_lock_irqsave(&info->lock, flags);
		if (info->data_ready > 0) {
			info->data_ready--;
		} else {
			spin_unlock_irqrestore(&info->lock, flags);
			mutex_unlock(&info->socket_info_mutex);
			break;
		}
		spin_unlock_irqrestore(&info->lock, flags);

		read_len = kernel_recvmsg(info->hdl, &read_msg, &iov, 1,
					  pkt_len, MSG_DONTWAIT);
		mutex_unlock(&info->socket_info_mutex);
		if (unlikely(read_len == -ENETRESET)) {
			mutex_lock(channel_mutex);
			diagfwd_channel_read_done(info->fwd_ctxt, buf, 0);
			mutex_unlock(channel_mutex);
			socket_close_channel(info);
			if (info->port_type == PORT_TYPE_SERVER)
				socket_init_work_fn(&info->init_work);
			return read_len;
		} else if (read_len <= 0) {
			DIAG_LOG(DIAG_DEBUG_PERIPHERALS,
				"Invalid read_len: %d\n", read_len);
			continue;
		}

		if (src_addr.sq_port == QRTR_PORT_CTRL) {
			handle_ctrl_pkt(info, temp, read_len);
			qrtr_ctrl_recd += read_len;
			continue;
		}
		if (info->type == TYPE_CNTL) {
			memcpy(&info->remote_addr, &src_addr, sizeof(src_addr));
			DIAG_LOG(DIAG_DEBUG_PERIPHERALS,
				"%s client node:port::[0x%x]:[0x%x]\n",
				info->name, src_addr.sq_node, src_addr.sq_port);

			if (!atomic_read(&info->opened))
				__socket_open_channel(info);
		} else {
			if (!atomic_read(&info->opened) &&
			    info->port_type == PORT_TYPE_SERVER) {
				/*
				 * This is the first packet from the client.
				 * Copy its address to the connection object.
				 * Consider this channel open for communication.
				 */
				memcpy(&info->remote_addr, &src_addr,
					sizeof(src_addr));
				DIAG_LOG(DIAG_DEBUG_PERIPHERALS,
					 "%s client node:port::[0x%x]:[0x%x]\n",
					 info->name, src_addr.sq_node,
					 src_addr.sq_port);

				if (info->ins_id == INST_ID_DCI)
					atomic_set(&info->opened, 1);
				else
					__socket_open_channel(info);
			}
		}
		temp += read_len;
		total_recd += read_len;
		bytes_remaining -= read_len;
	} while (info->data_ready > 0);

	if (buf_full || (info->type == TYPE_DATA && pkt_len))
		err = queue_work(info->wq, &(info->read_work));

	if (total_recd > 0) {
		DIAG_LOG(DIAG_DEBUG_PERIPHERALS, "%s read total bytes: %d\n",
			 info->name, total_recd);
		mutex_lock(channel_mutex);
		err = diagfwd_channel_read_done(info->fwd_ctxt, buf,
						total_recd);
		mutex_unlock(channel_mutex);
		if (err)
			goto fail;
	} else {
		if (qrtr_ctrl_recd > 0)
			DIAG_LOG(DIAG_DEBUG_PERIPHERALS,
				"%s read qrtr ctrl bytes: %d\n",
				info->name, qrtr_ctrl_recd);
		else
			DIAG_LOG(DIAG_DEBUG_PERIPHERALS,
				"%s error in read, err: %d\n",
				info->name, total_recd);
		goto fail;
	}

	diag_socket_queue_read(info);
	return 0;

fail:
	mutex_lock(channel_mutex);
	diagfwd_channel_read_done(info->fwd_ctxt, buf, 0);
	mutex_unlock(channel_mutex);
	return -EIO;
}

static int diag_socket_write(void *ctxt, unsigned char *buf, int len)
{
	int err = 0;
	int write_len = 0;
	struct kvec iov = {0};
	struct msghdr write_msg = {0};
	struct diag_socket_info *info = NULL;

	if (!ctxt || !buf || len <= 0)
		return -EIO;

	info = (struct diag_socket_info *)(ctxt);
	if (!atomic_read(&info->opened) || !info->hdl)
		return -ENODEV;

	iov.iov_base = buf;
	iov.iov_len = len;
	write_msg.msg_name = &info->remote_addr;
	write_msg.msg_namelen = sizeof(info->remote_addr);
	write_msg.msg_flags |= MSG_DONTWAIT;
	mutex_lock(&info->socket_info_mutex);
	if (!info->hdl) {
		mutex_unlock(&info->socket_info_mutex);
		return -ENODEV;
	}
	write_len = kernel_sendmsg(info->hdl, &write_msg, &iov, 1, len);
	mutex_unlock(&info->socket_info_mutex);
	if (write_len < 0) {
		err = write_len;
		/*
		 * -EAGAIN means that the number of packets in flight is at
		 * max capactity and the peripheral hasn't read the data.
		 */
		if (err != -EAGAIN && err != -ECONNRESET) {
			pr_err_ratelimited("diag: In %s, error sending data, err: %d, ch: %s\n",
					   __func__, err, info->name);
		}
	} else if (write_len != len) {
		err = write_len;
		pr_err_ratelimited("diag: In %s, wrote partial packet to %s, len: %d, wrote: %d\n",
				   __func__, info->name, len, write_len);
	}

	DIAG_LOG(DIAG_DEBUG_PERIPHERALS, "%s wrote to socket, len: %d\n",
		 info->name, write_len);

	return err;
}

static void __diag_socket_init(struct diag_socket_info *info)
{
	uint16_t ins_base = 0;
	uint16_t ins_offset = 0;
	char wq_name[DIAG_SOCKET_NAME_SZ + 10];

	if (!info)
		return;

	info->inited = 0;
	atomic_set(&info->opened, 0);
	atomic_set(&info->diag_state, 0);
	info->pkt_len = 0;
	info->pkt_read = 0;
	info->hdl = NULL;
	info->fwd_ctxt = NULL;
	info->data_ready = 0;
	atomic_set(&info->flow_cnt, 0);
	spin_lock_init(&info->lock);
	strlcpy(wq_name, info->name, sizeof(wq_name));
	init_waitqueue_head(&info->read_wait_q);
	info->wq = create_singlethread_workqueue(wq_name);
	if (!info->wq) {
		pr_err("diag: In %s, unable to create workqueue for socket channel %s\n",
		       __func__, info->name);
		return;
	}
	INIT_WORK(&(info->init_work), socket_init_work_fn);
	INIT_WORK(&(info->read_work), socket_read_work_fn);
	memset(&info->remote_addr, 0, sizeof(info->remote_addr));

	switch (info->peripheral) {
	case PERIPHERAL_MODEM:
		ins_base = MODEM_INST_BASE;
		break;
	case PERIPHERAL_LPASS:
		ins_base = LPASS_INST_BASE;
		break;
	case PERIPHERAL_WCNSS:
		ins_base = WCNSS_INST_BASE;
		break;
	case PERIPHERAL_SENSORS:
		ins_base = SENSORS_INST_BASE;
		break;
	case PERIPHERAL_WDSP:
		ins_base = WDSP_INST_BASE;
		break;
	case PERIPHERAL_CDSP:
		ins_base = CDSP_INST_BASE;
		break;
	case PERIPHERAL_NPU:
		ins_base = NPU_INST_BASE;
		break;
	}

	switch (info->type) {
	case TYPE_DATA:
		ins_offset = INST_ID_DATA;
		info->port_type = PORT_TYPE_SERVER;
		break;
	case TYPE_CNTL:
		ins_offset = INST_ID_CNTL;
		info->port_type = PORT_TYPE_SERVER;
		break;
	case TYPE_DCI:
		ins_offset = INST_ID_DCI;
		info->port_type = PORT_TYPE_SERVER;
		break;
	case TYPE_CMD:
		ins_offset = INST_ID_CMD;
		info->port_type = PORT_TYPE_CLIENT;
		break;
	case TYPE_DCI_CMD:
		ins_offset = INST_ID_DCI_CMD;
		info->port_type = PORT_TYPE_CLIENT;
		break;
	}

	mutex_init(&info->socket_info_mutex);
	info->svc_id = DIAG_SVC_ID;
	info->ins_id = ins_base + ins_offset;
	info->inited = 1;
}

static struct diag_socket_info *diag_get_svc_sock_info(struct qmi_service *svc)
{
	struct diag_socket_info *info = NULL;
	u32 inst;
	int i;

	inst = svc->version | (svc->instance << 8);
	for (i = 0; i < NUM_PERIPHERALS; i++) {
		if ((svc->service == socket_cmd[i].svc_id) &&
		    (inst == socket_cmd[i].ins_id)) {
			info = &socket_cmd[i];
			break;
		}

		if ((svc->service == socket_dci_cmd[i].svc_id) &&
		    (inst == socket_dci_cmd[i].ins_id)) {
			info = &socket_dci_cmd[i];
			break;
		}
	}
	return info;
}

static int diag_new_server(struct qmi_handle *qmi, struct qmi_service *svc)
{
	struct diag_socket_info *info;
	int ret;

	info = diag_get_svc_sock_info(svc);
	if (!info)
		return -EINVAL;

	DIAG_LOG(DIAG_DEBUG_PERIPHERALS, "%s rcvd new server\n", info->name);
	ret = diagfwd_register(TRANSPORT_SOCKET, info->peripheral, info->type,
			       (void *)info, &socket_ops, &info->fwd_ctxt);
	info->remote_addr.sq_family = AF_QIPCRTR;
	info->remote_addr.sq_node = svc->node;
	info->remote_addr.sq_port = svc->port;
	socket_init_work_fn(&info->init_work);

	return 0;
}

static void diag_del_server(struct qmi_handle *qmi, struct qmi_service *svc)
{
	struct diag_socket_info *info;

	info = diag_get_svc_sock_info(svc);
	if (!info)
		return;

	DIAG_LOG(DIAG_DEBUG_PERIPHERALS, "%s rcvd del server\n", info->name);
	socket_close_channel(info);
}

static struct qmi_ops diag_qmi_cntl_ops = {
	.new_server = diag_new_server,
	.del_server = diag_del_server,
};

int diag_socket_init(void)
{
	struct diag_socket_info *info = NULL;
	struct restart_notifier_block *nb;
	int peripheral;
	void *handle;
	int rc;
	int i;

	for (peripheral = 0; peripheral < NUM_PERIPHERALS; peripheral++) {
		info = &socket_cntl[peripheral];
		__diag_socket_init(&socket_cntl[peripheral]);

		diagfwd_cntl_register(TRANSPORT_SOCKET, peripheral,
			(void *)info, &socket_ops, &(info->fwd_ctxt));

		__diag_socket_init(&socket_data[peripheral]);
		__diag_socket_init(&socket_cmd[peripheral]);
		__diag_socket_init(&socket_dci[peripheral]);
		__diag_socket_init(&socket_dci_cmd[peripheral]);
	}

	for (i = 0; i < ARRAY_SIZE(restart_notifiers); i++) {
		nb = &restart_notifiers[i];
		handle = subsys_notif_register_notifier(nb->name, &nb->nb);
		DIAG_LOG(DIAG_DEBUG_PERIPHERALS,
			 "%s: registering notifier for '%s', handle=%p\n",
			 __func__, nb->name, handle);
	}

	cntl_qmi = kzalloc(sizeof(*cntl_qmi), GFP_KERNEL);
	if (!cntl_qmi) {
		rc = -ENOMEM;
		goto fail;
	}
	rc = qmi_handle_init(cntl_qmi, 0, &diag_qmi_cntl_ops, NULL);
	if (rc < 0)
		goto fail;

	for (peripheral = 0; peripheral < NUM_PERIPHERALS; peripheral++) {
		info = &socket_cmd[peripheral];
		qmi_add_lookup(cntl_qmi, info->svc_id,
			       info->ins_id & 0xFF, info->ins_id >> 8);

		info = &socket_dci_cmd[peripheral];
		qmi_add_lookup(cntl_qmi, info->svc_id,
			       info->ins_id & 0xFF, info->ins_id >> 8);

		info = &socket_cntl[peripheral];
		socket_init_work_fn(&info->init_work);

		info = &socket_data[peripheral];
		socket_init_work_fn(&info->init_work);

		info = &socket_dci[peripheral];
		socket_init_work_fn(&info->init_work);
	}
	DIAG_LOG(DIAG_DEBUG_PERIPHERALS, "%s: init done\n", __func__);

fail:
	return rc;
}

int diag_socket_init_peripheral(uint8_t peripheral)
{
	struct diag_socket_info *info = NULL;

	if (peripheral >= NUM_PERIPHERALS)
		return -EINVAL;

	info = &socket_data[peripheral];
	diagfwd_register(TRANSPORT_SOCKET, info->peripheral,
			 info->type, (void *)info, &socket_ops,
			 &info->fwd_ctxt);

	info = &socket_dci[peripheral];
	diagfwd_register(TRANSPORT_SOCKET, info->peripheral,
			 info->type, (void *)info, &socket_ops,
			 &info->fwd_ctxt);
	return 0;
}

static void __diag_socket_exit(struct diag_socket_info *info)
{
	if (!info)
		return;

	diagfwd_deregister(info->peripheral, info->type, (void *)info);
	info->fwd_ctxt = NULL;
	if (info->hdl)
		sock_release(info->hdl);
	info->hdl = NULL;
	mutex_destroy(&info->socket_info_mutex);
	if (info->wq)
		destroy_workqueue(info->wq);
}

void diag_socket_exit(void)
{
	int i;

	if (cntl_qmi) {
		qmi_handle_release(cntl_qmi);
		kfree(cntl_qmi);
	}
	for (i = 0; i < NUM_PERIPHERALS; i++) {
		__diag_socket_exit(&socket_cntl[i]);
		__diag_socket_exit(&socket_data[i]);
		__diag_socket_exit(&socket_cmd[i]);
		__diag_socket_exit(&socket_dci[i]);
		__diag_socket_exit(&socket_dci_cmd[i]);
	}
}<|MERGE_RESOLUTION|>--- conflicted
+++ resolved
@@ -604,14 +604,6 @@
 						     struct diag_socket_info,
 						     read_work);
 
-<<<<<<< HEAD
-	if (!info)
-		return;
-
-	mutex_lock(&info->socket_info_mutex);
-	if (!info->hdl || !info->hdl->sk) {
-		mutex_unlock(&info->socket_info_mutex);
-=======
 	if (!info) {
 		diag_ws_release();
 		return;
@@ -620,7 +612,6 @@
 	if (!info->hdl || !info->hdl->sk) {
 		mutex_unlock(&info->socket_info_mutex);
 		diag_ws_release();
->>>>>>> 15457316
 		return;
 	}
 	err = sock_error(info->hdl->sk);

<<<<<<< HEAD
/* Copyright (c) 2008-2016, 2018, The Linux Foundation. All rights reserved.
=======
/* Copyright (c) 2008-2018, The Linux Foundation. All rights reserved.
>>>>>>> e045a95c
 *
 * This program is free software; you can redistribute it and/or modify
 * it under the terms of the GNU General Public License version 2 and
 * only version 2 as published by the Free Software Foundation.
 *
 * This program is distributed in the hope that it will be useful,
 * but WITHOUT ANY WARRANTY; without even the implied warranty of
 * MERCHANTABILITY or FITNESS FOR A PARTICULAR PURPOSE.  See the
 * GNU General Public License for more details.
 */

#include <linux/slab.h>
#include <linux/init.h>
#include <linux/module.h>
#include <linux/cdev.h>
#include <linux/fs.h>
#include <linux/device.h>
#include <linux/delay.h>
#include <linux/uaccess.h>
#include <linux/diagchar.h>
#include <linux/sched.h>
#include <linux/ratelimit.h>
#include <linux/timer.h>
#include <linux/platform_device.h>
#include <linux/msm_mhi.h>
#ifdef CONFIG_DIAG_OVER_USB
#include <linux/usb/usbdiag.h>
#endif
#include <asm/current.h>
#include "diagchar_hdlc.h"
#include "diagmem.h"
#include "diagchar.h"
#include "diagfwd.h"
#include "diagfwd_cntl.h"
#include "diag_dci.h"
#include "diag_debugfs.h"
#include "diag_masks.h"
#include "diagfwd_bridge.h"
#include "diag_usb.h"
#include "diag_memorydevice.h"
#include "diag_mux.h"
#include "diag_ipc_logging.h"
#include "diagfwd_peripheral.h"

#include <linux/coresight-stm.h>
#include <linux/kernel.h>
#ifdef CONFIG_COMPAT
#include <linux/compat.h>
#endif

MODULE_DESCRIPTION("Diag Char Driver");
MODULE_LICENSE("GPL v2");
MODULE_VERSION("1.0");

#define MIN_SIZ_ALLOW 4
#define INIT	1
#define EXIT	-1
struct diagchar_dev *driver;
struct diagchar_priv {
	int pid;
};

#define USER_SPACE_RAW_DATA	0
#define USER_SPACE_HDLC_DATA	1

/* Memory pool variables */
/* Used for copying any incoming packet from user space clients. */
static unsigned int poolsize = 12;
module_param(poolsize, uint, 0);

/*
 * Used for HDLC encoding packets coming from the user
 * space.
 */
static unsigned int poolsize_hdlc = 10;
module_param(poolsize_hdlc, uint, 0);

/*
 * This is used for incoming DCI requests from the user space clients.
 * Don't expose itemsize as it is internal.
 */
static unsigned int poolsize_user = 8;
module_param(poolsize_user, uint, 0);

/*
 * USB structures allocated for writing Diag data generated on the Apps to USB.
 * Don't expose itemsize as it is constant.
 */
static unsigned int itemsize_usb_apps = sizeof(struct diag_request);
static unsigned int poolsize_usb_apps = 10;
module_param(poolsize_usb_apps, uint, 0);

/* Used for DCI client buffers. Don't expose itemsize as it is constant. */
static unsigned int poolsize_dci = 10;
module_param(poolsize_dci, uint, 0);

#ifdef CONFIG_DIAGFWD_BRIDGE_CODE
/* Used for reading data from the remote device. */
static unsigned int itemsize_mdm = DIAG_MDM_BUF_SIZE;
static unsigned int poolsize_mdm = 18;
module_param(itemsize_mdm, uint, 0);
module_param(poolsize_mdm, uint, 0);

/*
 * Used for reading DCI data from the remote device.
 * Don't expose poolsize for DCI data. There is only one read buffer
 */
static unsigned int itemsize_mdm_dci = DIAG_MDM_BUF_SIZE;
static unsigned int poolsize_mdm_dci = 1;
module_param(itemsize_mdm_dci, uint, 0);

/*
 * Used for USB structues associated with a remote device.
 * Don't expose the itemsize since it is constant.
 */
static unsigned int itemsize_mdm_usb = sizeof(struct diag_request);
static unsigned int poolsize_mdm_usb = 18;
module_param(poolsize_mdm_usb, uint, 0);

/*
 * Used for writing read DCI data to remote peripherals. Don't
 * expose poolsize for DCI data. There is only one read
 * buffer. Add 6 bytes for DCI header information: Start (1),
 * Version (1), Length (2), Tag (2)
 */
static unsigned int itemsize_mdm_dci_write = DIAG_MDM_DCI_BUF_SIZE;
static unsigned int poolsize_mdm_dci_write = 1;
module_param(itemsize_mdm_dci_write, uint, 0);

/*
 * Used for USB structures associated with a remote SMUX
 * device Don't expose the itemsize since it is constant
 */
static unsigned int itemsize_qsc_usb = sizeof(struct diag_request);
static unsigned int poolsize_qsc_usb = 8;
module_param(poolsize_qsc_usb, uint, 0);
#endif

/* This is the max number of user-space clients supported at initialization*/
static unsigned int max_clients = 15;
static unsigned int threshold_client_limit = 50;
module_param(max_clients, uint, 0);

/* Timer variables */
static struct timer_list drain_timer;
static int timer_in_progress;

/*
 * Diag Mask clear variable
 * Used for clearing masks upon
 * USB disconnection and stopping ODL
 */
static int diag_mask_clear_param = 1;
module_param(diag_mask_clear_param, int, 0644);

struct diag_apps_data_t {
	void *buf;
	uint32_t len;
	int ctxt;
};

static struct diag_apps_data_t hdlc_data;
static struct diag_apps_data_t non_hdlc_data;
static struct mutex apps_data_mutex;

#define DIAGPKT_MAX_DELAYED_RSP 0xFFFF

#ifdef DIAG_DEBUG
uint16_t diag_debug_mask;
void *diag_ipc_log;
#endif

static void diag_md_session_close(int pid);

/*
 * Returns the next delayed rsp id. If wrapping is enabled,
 * wraps the delayed rsp id to DIAGPKT_MAX_DELAYED_RSP.
 */
static uint16_t diag_get_next_delayed_rsp_id(void)
{
	uint16_t rsp_id = 0;

	mutex_lock(&driver->delayed_rsp_mutex);
	rsp_id = driver->delayed_rsp_id;
	if (rsp_id < DIAGPKT_MAX_DELAYED_RSP)
		rsp_id++;
	else {
		if (wrap_enabled) {
			rsp_id = 1;
			wrap_count++;
		} else
			rsp_id = DIAGPKT_MAX_DELAYED_RSP;
	}
	driver->delayed_rsp_id = rsp_id;
	mutex_unlock(&driver->delayed_rsp_mutex);

	return rsp_id;
}

static int diag_switch_logging(struct diag_logging_mode_param_t *param);

#define COPY_USER_SPACE_OR_EXIT(buf, data, length)		\
do {								\
	if ((count < ret+length) || (copy_to_user(buf,		\
			(void *)&data, length))) {		\
		ret = -EFAULT;					\
		goto exit;					\
	}							\
	ret += length;						\
} while (0)

#define COPY_USER_SPACE_OR_ERR(buf, data, length)		\
do {								\
	if ((count < ret+length) || (copy_to_user(buf,		\
			(void *)&data, length))) {		\
		ret = -EFAULT;					\
		break;						\
	}							\
	ret += length;						\
} while (0)

static void drain_timer_func(unsigned long data)
{
	queue_work(driver->diag_wq , &(driver->diag_drain_work));
}

static void diag_drain_apps_data(struct diag_apps_data_t *data)
{
	int err = 0;

	if (!data || !data->buf)
		return;

	err = diag_mux_write(DIAG_LOCAL_PROC, data->buf, data->len,
			     data->ctxt);
	if (err)
		diagmem_free(driver, data->buf, POOL_TYPE_HDLC);

	data->buf = NULL;
	data->len = 0;
}

void diag_update_user_client_work_fn(struct work_struct *work)
{
	diag_update_userspace_clients(HDLC_SUPPORT_TYPE);
}

static void diag_update_md_client_work_fn(struct work_struct *work)
{
	diag_update_md_clients(HDLC_SUPPORT_TYPE);
}

void diag_drain_work_fn(struct work_struct *work)
{
	struct diag_md_session_t *session_info = NULL;
	uint8_t hdlc_disabled = 0;

	timer_in_progress = 0;
	mutex_lock(&apps_data_mutex);
	mutex_lock(&driver->md_session_lock);
	session_info = diag_md_session_get_peripheral(APPS_DATA);
	if (session_info)
		hdlc_disabled = session_info->hdlc_disabled;
	else
		hdlc_disabled = driver->hdlc_disabled;
	mutex_unlock(&driver->md_session_lock);
	if (!hdlc_disabled)
		diag_drain_apps_data(&hdlc_data);
	else
		diag_drain_apps_data(&non_hdlc_data);
	mutex_unlock(&apps_data_mutex);
}

void check_drain_timer(void)
{
	int ret = 0;

	if (!timer_in_progress) {
		timer_in_progress = 1;
		ret = mod_timer(&drain_timer, jiffies + msecs_to_jiffies(200));
	}
}

void diag_add_client(int i, struct file *file)
{
	struct diagchar_priv *diagpriv_data;

	driver->client_map[i].pid = current->tgid;
	diagpriv_data = kmalloc(sizeof(struct diagchar_priv),
							GFP_KERNEL);
	if (diagpriv_data)
		diagpriv_data->pid = current->tgid;
	file->private_data = diagpriv_data;
	strlcpy(driver->client_map[i].name, current->comm, 20);
	driver->client_map[i].name[19] = '\0';
}

static void diag_mempool_init(void)
{
	uint32_t itemsize = DIAG_MAX_REQ_SIZE;
	uint32_t itemsize_hdlc = DIAG_MAX_HDLC_BUF_SIZE + APF_DIAG_PADDING;
	uint32_t itemsize_dci = IN_BUF_SIZE;
	uint32_t itemsize_user = DCI_REQ_BUF_SIZE;

	itemsize += ((DCI_HDR_SIZE > CALLBACK_HDR_SIZE) ? DCI_HDR_SIZE :
		     CALLBACK_HDR_SIZE);
	diagmem_setsize(POOL_TYPE_COPY, itemsize, poolsize);
	diagmem_setsize(POOL_TYPE_HDLC, itemsize_hdlc, poolsize_hdlc);
	diagmem_setsize(POOL_TYPE_DCI, itemsize_dci, poolsize_dci);
	diagmem_setsize(POOL_TYPE_USER, itemsize_user, poolsize_user);

	diagmem_init(driver, POOL_TYPE_COPY);
	diagmem_init(driver, POOL_TYPE_HDLC);
	diagmem_init(driver, POOL_TYPE_USER);
	diagmem_init(driver, POOL_TYPE_DCI);
}

static void diag_mempool_exit(void)
{
	diagmem_exit(driver, POOL_TYPE_COPY);
	diagmem_exit(driver, POOL_TYPE_HDLC);
	diagmem_exit(driver, POOL_TYPE_USER);
	diagmem_exit(driver, POOL_TYPE_DCI);
}

static int diagchar_open(struct inode *inode, struct file *file)
{
	int i = 0;
	void *temp;

	if (driver) {
		mutex_lock(&driver->diagchar_mutex);

		for (i = 0; i < driver->num_clients; i++)
			if (driver->client_map[i].pid == 0)
				break;

		if (i < driver->num_clients) {
			diag_add_client(i, file);
		} else {
			if (i < threshold_client_limit) {
				driver->num_clients++;
				temp = krealloc(driver->client_map
					, (driver->num_clients) * sizeof(struct
						 diag_client_map), GFP_KERNEL);
				if (!temp)
					goto fail;
				else
					driver->client_map = temp;
				temp = krealloc(driver->data_ready
					, (driver->num_clients) * sizeof(int),
							GFP_KERNEL);
				if (!temp)
					goto fail;
				else
					driver->data_ready = temp;
				diag_add_client(i, file);
			} else {
				mutex_unlock(&driver->diagchar_mutex);
				pr_err_ratelimited("diag: Max client limit for DIAG reached\n");
				pr_err_ratelimited("diag: Cannot open handle %s"
					   " %d", current->comm, current->tgid);
				for (i = 0; i < driver->num_clients; i++)
					pr_debug("%d) %s PID=%d", i, driver->
						client_map[i].name,
						driver->client_map[i].pid);
				return -ENOMEM;
			}
		}
		driver->data_ready[i] = 0x0;
		driver->data_ready[i] |= MSG_MASKS_TYPE;
		driver->data_ready[i] |= EVENT_MASKS_TYPE;
		driver->data_ready[i] |= LOG_MASKS_TYPE;
		driver->data_ready[i] |= DCI_LOG_MASKS_TYPE;
		driver->data_ready[i] |= DCI_EVENT_MASKS_TYPE;

		if (driver->ref_count == 0)
			diag_mempool_init();
		driver->ref_count++;
		mutex_unlock(&driver->diagchar_mutex);
		return 0;
	}
	return -ENOMEM;

fail:
	driver->num_clients--;
	mutex_unlock(&driver->diagchar_mutex);
	pr_err_ratelimited("diag: Insufficient memory for new client");
	return -ENOMEM;
}

static uint32_t diag_translate_kernel_to_user_mask(uint32_t peripheral_mask)
{
	uint32_t ret = 0;

	if (peripheral_mask & MD_PERIPHERAL_MASK(APPS_DATA))
		ret |= DIAG_CON_APSS;
	if (peripheral_mask & MD_PERIPHERAL_MASK(PERIPHERAL_MODEM))
		ret |= DIAG_CON_MPSS;
	if (peripheral_mask & MD_PERIPHERAL_MASK(PERIPHERAL_LPASS))
		ret |= DIAG_CON_LPASS;
	if (peripheral_mask & MD_PERIPHERAL_MASK(PERIPHERAL_WCNSS))
		ret |= DIAG_CON_WCNSS;
	if (peripheral_mask & MD_PERIPHERAL_MASK(PERIPHERAL_SENSORS))
		ret |= DIAG_CON_SENSORS;

	return ret;
}
int diag_mask_param(void)
{
	return diag_mask_clear_param;
}
void diag_clear_masks(int pid)
{
	int ret;
	char cmd_disable_log_mask[] = { 0x73, 0, 0, 0, 0, 0, 0, 0};
	char cmd_disable_msg_mask[] = { 0x7D, 0x05, 0, 0, 0, 0, 0, 0};
	char cmd_disable_event_mask[] = { 0x60, 0};

	DIAG_LOG(DIAG_DEBUG_PERIPHERALS,
	"diag: %s: masks clear request upon %s\n", __func__,
	((pid) ? "ODL exit" : "USB Disconnection"));

	ret = diag_process_apps_masks(cmd_disable_log_mask,
			sizeof(cmd_disable_log_mask), pid);
	ret = diag_process_apps_masks(cmd_disable_msg_mask,
			sizeof(cmd_disable_msg_mask), pid);
	ret = diag_process_apps_masks(cmd_disable_event_mask,
			sizeof(cmd_disable_event_mask), pid);
	DIAG_LOG(DIAG_DEBUG_PERIPHERALS,
	"diag:%s: masks cleared successfully\n", __func__);
}

static void diag_close_logging_process(const int pid)
{
	int i;
	int session_peripheral_mask;
	struct diag_md_session_t *session_info = NULL;
	struct diag_logging_mode_param_t params;

	mutex_lock(&driver->md_session_lock);
	session_info = diag_md_session_get_pid(pid);
	if (!session_info) {
		mutex_unlock(&driver->md_session_lock);
		return;
	}
	session_peripheral_mask = session_info->peripheral_mask;
	mutex_unlock(&driver->md_session_lock);

<<<<<<< HEAD
=======
	if (diag_mask_clear_param)
		diag_clear_masks(pid);

	mutex_lock(&driver->diag_maskclear_mutex);
	driver->mask_clear = 1;
	mutex_unlock(&driver->diag_maskclear_mutex);

	mutex_lock(&driver->diagchar_mutex);
>>>>>>> e045a95c
	for (i = 0; i < NUM_MD_SESSIONS; i++)
		if (MD_PERIPHERAL_MASK(i) & session_peripheral_mask)
			diag_mux_close_peripheral(DIAG_LOCAL_PROC, i);

	params.req_mode = USB_MODE;
	params.mode_param = 0;
<<<<<<< HEAD
	params.peripheral_mask = 0;
	mutex_lock(&driver->diagchar_mutex);
=======
	params.peripheral_mask =
		diag_translate_kernel_to_user_mask(session_peripheral_mask);
>>>>>>> e045a95c

	mutex_lock(&driver->md_session_lock);
	diag_md_session_close(pid);
	mutex_unlock(&driver->md_session_lock);
	diag_switch_logging(&params);
	mutex_unlock(&driver->diagchar_mutex);
}

static int diag_remove_client_entry(struct file *file)
{
	int i = -1;
	struct diagchar_priv *diagpriv_data = NULL;
	struct diag_dci_client_tbl *dci_entry = NULL;

	if (!driver)
		return -ENOMEM;

	mutex_lock(&driver->diag_file_mutex);
	if (!file) {
		DIAG_LOG(DIAG_DEBUG_USERSPACE, "Invalid file pointer\n");
		mutex_unlock(&driver->diag_file_mutex);
		return -ENOENT;
	}
	if (!(file->private_data)) {
		DIAG_LOG(DIAG_DEBUG_USERSPACE, "Invalid private data\n");
		mutex_unlock(&driver->diag_file_mutex);
		return -EINVAL;
	}

	diagpriv_data = file->private_data;

	/*
	 * clean up any DCI registrations, if this is a DCI client
	 * This will specially help in case of ungraceful exit of any DCI client
	 * This call will remove any pending registrations of such client
	 */
	mutex_lock(&driver->dci_mutex);
	dci_entry = dci_lookup_client_entry_pid(current->tgid);
	if (dci_entry)
		diag_dci_deinit_client(dci_entry);
	mutex_unlock(&driver->dci_mutex);

	diag_close_logging_process(current->tgid);

	/* Delete the pkt response table entry for the exiting process */
	diag_cmd_remove_reg_by_pid(current->tgid);

	mutex_lock(&driver->diagchar_mutex);
	driver->ref_count--;
	if (driver->ref_count == 0)
		diag_mempool_exit();

	for (i = 0; i < driver->num_clients; i++) {
		if (NULL != diagpriv_data && diagpriv_data->pid ==
						driver->client_map[i].pid) {
			driver->client_map[i].pid = 0;
			kfree(diagpriv_data);
			diagpriv_data = NULL;
			file->private_data = 0;
			break;
		}
	}
	mutex_unlock(&driver->diagchar_mutex);
	mutex_unlock(&driver->diag_file_mutex);
	return 0;
}
static int diagchar_close(struct inode *inode, struct file *file)
{
	int ret;
	DIAG_LOG(DIAG_DEBUG_USERSPACE, "diag: process exit %s\n",
		current->comm);
	ret = diag_remove_client_entry(file);
	mutex_lock(&driver->diag_maskclear_mutex);
	driver->mask_clear = 0;
	mutex_unlock(&driver->diag_maskclear_mutex);
	return ret;
}

void diag_record_stats(int type, int flag)
{
	struct diag_pkt_stats_t *pkt_stats = NULL;

	switch (type) {
	case DATA_TYPE_EVENT:
		pkt_stats = &driver->event_stats;
		break;
	case DATA_TYPE_F3:
		pkt_stats = &driver->msg_stats;
		break;
	case DATA_TYPE_LOG:
		pkt_stats = &driver->log_stats;
		break;
	case DATA_TYPE_RESPONSE:
		if (flag != PKT_DROP)
			return;
		pr_err_ratelimited("diag: In %s, dropping response. This shouldn't happen\n",
				   __func__);
		return;
	case DATA_TYPE_DELAYED_RESPONSE:
		/* No counters to increase for Delayed responses */
		return;
	default:
		pr_err_ratelimited("diag: In %s, invalid pkt_type: %d\n",
				   __func__, type);
		return;
	}

	switch (flag) {
	case PKT_ALLOC:
		atomic_add(1, (atomic_t *)&pkt_stats->alloc_count);
		break;
	case PKT_DROP:
		atomic_add(1, (atomic_t *)&pkt_stats->drop_count);
		break;
	case PKT_RESET:
		atomic_set((atomic_t *)&pkt_stats->alloc_count, 0);
		atomic_set((atomic_t *)&pkt_stats->drop_count, 0);
		break;
	default:
		pr_err_ratelimited("diag: In %s, invalid flag: %d\n",
				   __func__, flag);
		return;
	}
}

void diag_get_timestamp(char *time_str)
{
	struct timeval t;
	struct tm broken_tm;
	do_gettimeofday(&t);
	if (!time_str)
		return;
	time_to_tm(t.tv_sec, 0, &broken_tm);
	scnprintf(time_str, DIAG_TS_SIZE, "%d:%d:%d:%ld", broken_tm.tm_hour,
				broken_tm.tm_min, broken_tm.tm_sec, t.tv_usec);
}

int diag_get_remote(int remote_info)
{
	int val = (remote_info < 0) ? -remote_info : remote_info;
	int remote_val;

	switch (val) {
	case MDM:
	case MDM2:
	case QSC:
		remote_val = -remote_info;
		break;
	default:
		remote_val = 0;
		break;
	}

	return remote_val;
}

int diag_cmd_chk_polling(struct diag_cmd_reg_entry_t *entry)
{
	int polling = DIAG_CMD_NOT_POLLING;

	if (!entry)
		return -EIO;

	if (entry->cmd_code == DIAG_CMD_NO_SUBSYS) {
		if (entry->subsys_id == DIAG_CMD_NO_SUBSYS &&
		    entry->cmd_code_hi >= DIAG_CMD_STATUS &&
		    entry->cmd_code_lo <= DIAG_CMD_STATUS)
			polling = DIAG_CMD_POLLING;
		else if (entry->subsys_id == DIAG_SS_WCDMA &&
			 entry->cmd_code_hi >= DIAG_CMD_QUERY_CALL &&
			 entry->cmd_code_lo <= DIAG_CMD_QUERY_CALL)
			polling = DIAG_CMD_POLLING;
		else if (entry->subsys_id == DIAG_SS_GSM &&
			 entry->cmd_code_hi >= DIAG_CMD_QUERY_TMC &&
			 entry->cmd_code_lo <= DIAG_CMD_QUERY_TMC)
			polling = DIAG_CMD_POLLING;
		else if (entry->subsys_id == DIAG_SS_PARAMS &&
			 entry->cmd_code_hi >= DIAG_DIAG_POLL  &&
			 entry->cmd_code_lo <= DIAG_DIAG_POLL)
			polling = DIAG_CMD_POLLING;
		else if (entry->subsys_id == DIAG_SS_TDSCDMA &&
			 entry->cmd_code_hi >= DIAG_CMD_TDSCDMA_STATUS &&
			 entry->cmd_code_lo <= DIAG_CMD_TDSCDMA_STATUS)
			polling = DIAG_CMD_POLLING;
	}

	return polling;
}

static void diag_cmd_invalidate_polling(int change_flag)
{
	int polling = DIAG_CMD_NOT_POLLING;
	struct list_head *start;
	struct list_head *temp;
	struct diag_cmd_reg_t *item = NULL;

	if (change_flag == DIAG_CMD_ADD) {
		if (driver->polling_reg_flag)
			return;
	}

	driver->polling_reg_flag = 0;
	list_for_each_safe(start, temp, &driver->cmd_reg_list) {
		item = list_entry(start, struct diag_cmd_reg_t, link);
		if (&item->entry == NULL) {
			pr_err("diag: In %s, unable to search command\n",
			       __func__);
			return;
		}
		polling = diag_cmd_chk_polling(&item->entry);
		if (polling == DIAG_CMD_POLLING) {
			driver->polling_reg_flag = 1;
			break;
		}
	}
}

int diag_cmd_add_reg(struct diag_cmd_reg_entry_t *new_entry, uint8_t proc,
		     int pid)
{
	struct diag_cmd_reg_t *new_item = NULL;

	if (!new_entry) {
		pr_err("diag: In %s, invalid new entry\n", __func__);
		return -EINVAL;
	}

	if (proc > APPS_DATA) {
		pr_err("diag: In %s, invalid peripheral %d\n", __func__, proc);
		return -EINVAL;
	}

	if (proc != APPS_DATA)
		pid = INVALID_PID;

	new_item = kzalloc(sizeof(struct diag_cmd_reg_t), GFP_KERNEL);
	if (!new_item) {
		pr_err("diag: In %s, unable to create memory for new command registration\n",
		       __func__);
		return -ENOMEM;
	}
	kmemleak_not_leak(new_item);

	new_item->pid = pid;
	new_item->proc = proc;
	memcpy(&new_item->entry, new_entry,
	       sizeof(struct diag_cmd_reg_entry_t));
	INIT_LIST_HEAD(&new_item->link);

	mutex_lock(&driver->cmd_reg_mutex);
	list_add_tail(&new_item->link, &driver->cmd_reg_list);
	driver->cmd_reg_count++;
	diag_cmd_invalidate_polling(DIAG_CMD_ADD);
	mutex_unlock(&driver->cmd_reg_mutex);

	return 0;
}

struct diag_cmd_reg_entry_t *diag_cmd_search(
			struct diag_cmd_reg_entry_t *entry, int proc)
{
	struct list_head *start;
	struct list_head *temp;
	struct diag_cmd_reg_t *item = NULL;
	struct diag_cmd_reg_entry_t *temp_entry = NULL;

	if (!entry) {
		pr_err("diag: In %s, invalid entry\n", __func__);
		return NULL;
	}

	list_for_each_safe(start, temp, &driver->cmd_reg_list) {
		item = list_entry(start, struct diag_cmd_reg_t, link);
		if (&item->entry == NULL) {
			pr_err("diag: In %s, unable to search command\n",
			       __func__);
			return NULL;
		}
		temp_entry = &item->entry;
		if (temp_entry->cmd_code == entry->cmd_code &&
		    temp_entry->subsys_id == entry->subsys_id &&
		    temp_entry->cmd_code_hi >= entry->cmd_code_hi &&
		    temp_entry->cmd_code_lo <= entry->cmd_code_lo &&
		    (proc == item->proc || proc == ALL_PROC)) {
			return &item->entry;
		} else if (temp_entry->cmd_code == DIAG_CMD_NO_SUBSYS &&
			   entry->cmd_code == DIAG_CMD_DIAG_SUBSYS) {
			if (temp_entry->subsys_id == entry->subsys_id &&
			    temp_entry->cmd_code_hi >= entry->cmd_code_hi &&
			    temp_entry->cmd_code_lo <= entry->cmd_code_lo &&
			    (proc == item->proc || proc == ALL_PROC)) {
				return &item->entry;
			}
		} else if (temp_entry->cmd_code == DIAG_CMD_NO_SUBSYS &&
			   temp_entry->subsys_id == DIAG_CMD_NO_SUBSYS) {
			if ((temp_entry->cmd_code_hi >= entry->cmd_code) &&
			    (temp_entry->cmd_code_lo <= entry->cmd_code) &&
			    (proc == item->proc || proc == ALL_PROC)) {
				if (entry->cmd_code == MODE_CMD) {
					if (entry->subsys_id == RESET_ID &&
						item->proc != APPS_DATA) {
						continue;
					}
					if (entry->subsys_id != RESET_ID &&
						item->proc == APPS_DATA) {
						continue;
					}
				}
				return &item->entry;
			}
		}
	}

	return NULL;
}

void diag_cmd_remove_reg(struct diag_cmd_reg_entry_t *entry, uint8_t proc)
{
	struct diag_cmd_reg_t *item = NULL;
	struct diag_cmd_reg_entry_t *temp_entry;
	if (!entry) {
		pr_err("diag: In %s, invalid entry\n", __func__);
		return;
	}

	mutex_lock(&driver->cmd_reg_mutex);
	temp_entry = diag_cmd_search(entry, proc);
	if (temp_entry) {
		item = container_of(temp_entry, struct diag_cmd_reg_t, entry);
		if (!item) {
			mutex_unlock(&driver->cmd_reg_mutex);
			return;
		}
		list_del(&item->link);
		kfree(item);
		driver->cmd_reg_count--;
	}
	diag_cmd_invalidate_polling(DIAG_CMD_REMOVE);
	mutex_unlock(&driver->cmd_reg_mutex);
}

void diag_cmd_remove_reg_by_pid(int pid)
{
	struct list_head *start;
	struct list_head *temp;
	struct diag_cmd_reg_t *item = NULL;

	mutex_lock(&driver->cmd_reg_mutex);
	list_for_each_safe(start, temp, &driver->cmd_reg_list) {
		item = list_entry(start, struct diag_cmd_reg_t, link);
		if (&item->entry == NULL) {
			pr_err("diag: In %s, unable to search command\n",
			       __func__);
			mutex_unlock(&driver->cmd_reg_mutex);
			return;
		}
		if (item->pid == pid) {
			list_del(&item->link);
			kfree(item);
			driver->cmd_reg_count--;
		}
	}
	mutex_unlock(&driver->cmd_reg_mutex);
}

void diag_cmd_remove_reg_by_proc(int proc)
{
	struct list_head *start;
	struct list_head *temp;
	struct diag_cmd_reg_t *item = NULL;

	mutex_lock(&driver->cmd_reg_mutex);
	list_for_each_safe(start, temp, &driver->cmd_reg_list) {
		item = list_entry(start, struct diag_cmd_reg_t, link);
		if (&item->entry == NULL) {
			pr_err("diag: In %s, unable to search command\n",
			       __func__);
			mutex_unlock(&driver->cmd_reg_mutex);
			return;
		}
		if (item->proc == proc) {
			list_del(&item->link);
			kfree(item);
			driver->cmd_reg_count--;
		}
	}
	diag_cmd_invalidate_polling(DIAG_CMD_REMOVE);
	mutex_unlock(&driver->cmd_reg_mutex);
}

static int diag_copy_dci(char __user *buf, size_t count,
			struct diag_dci_client_tbl *entry, int *pret)
{
	int total_data_len = 0;
	int ret = 0;
	int exit_stat = 1;
	uint8_t drain_again = 0;
	struct diag_dci_buffer_t *buf_entry, *temp;

	if (!buf || !entry || !pret)
		return exit_stat;

	ret = *pret;

	ret += sizeof(int);
	if (ret >= count) {
		pr_err("diag: In %s, invalid value for ret: %d, count: %zu\n",
		       __func__, ret, count);
		return -EINVAL;
	}

	mutex_lock(&entry->write_buf_mutex);
	list_for_each_entry_safe(buf_entry, temp, &entry->list_write_buf,
								buf_track) {

		if ((ret + buf_entry->data_len) > count) {
			drain_again = 1;
			break;
		}

		list_del(&buf_entry->buf_track);
		mutex_lock(&buf_entry->data_mutex);
		if ((buf_entry->data_len > 0) &&
		    (buf_entry->in_busy) &&
		    (buf_entry->data)) {
			if (copy_to_user(buf+ret, (void *)buf_entry->data,
					 buf_entry->data_len))
				goto drop;
			ret += buf_entry->data_len;
			total_data_len += buf_entry->data_len;
			diag_ws_on_copy(DIAG_WS_DCI);
drop:
			buf_entry->in_busy = 0;
			buf_entry->data_len = 0;
			buf_entry->in_list = 0;
			if (buf_entry->buf_type == DCI_BUF_CMD) {
				mutex_unlock(&buf_entry->data_mutex);
				continue;
			} else if (buf_entry->buf_type == DCI_BUF_SECONDARY) {
				diagmem_free(driver, buf_entry->data,
					     POOL_TYPE_DCI);
				buf_entry->data = NULL;
				mutex_unlock(&buf_entry->data_mutex);
				kfree(buf_entry);
				continue;
			}

		}
		mutex_unlock(&buf_entry->data_mutex);
	}

	if (total_data_len > 0) {
		/* Copy the total data length */
		COPY_USER_SPACE_OR_EXIT(buf+8, total_data_len, 4);
		ret -= 4;
	} else {
		pr_debug("diag: In %s, Trying to copy ZERO bytes, total_data_len: %d\n",
			__func__, total_data_len);
	}

	exit_stat = 0;
exit:
	entry->in_service = 0;
	mutex_unlock(&entry->write_buf_mutex);
	*pret = ret;
	if (drain_again)
		dci_drain_data(0);

	return exit_stat;
}

#ifdef CONFIG_DIAGFWD_BRIDGE_CODE
static int diag_remote_init(void)
{
	diagmem_setsize(POOL_TYPE_MDM, itemsize_mdm, poolsize_mdm);
	diagmem_setsize(POOL_TYPE_MDM2, itemsize_mdm, poolsize_mdm);
	diagmem_setsize(POOL_TYPE_MDM_DCI, itemsize_mdm_dci, poolsize_mdm_dci);
	diagmem_setsize(POOL_TYPE_MDM2_DCI, itemsize_mdm_dci,
			poolsize_mdm_dci);
	diagmem_setsize(POOL_TYPE_MDM_MUX, itemsize_mdm_usb, poolsize_mdm_usb);
	diagmem_setsize(POOL_TYPE_MDM2_MUX, itemsize_mdm_usb, poolsize_mdm_usb);
	diagmem_setsize(POOL_TYPE_MDM_DCI_WRITE, itemsize_mdm_dci_write,
			poolsize_mdm_dci_write);
	diagmem_setsize(POOL_TYPE_MDM2_DCI_WRITE, itemsize_mdm_dci_write,
			poolsize_mdm_dci_write);
	diagmem_setsize(POOL_TYPE_QSC_MUX, itemsize_qsc_usb,
			poolsize_qsc_usb);
	driver->hdlc_encode_buf = kzalloc(DIAG_MAX_HDLC_BUF_SIZE, GFP_KERNEL);
	if (!driver->hdlc_encode_buf)
		return -ENOMEM;
	driver->hdlc_encode_buf_len = 0;
	return 0;
}

static void diag_remote_exit(void)
{
	kfree(driver->hdlc_encode_buf);
}

static int diag_send_raw_data_remote(int proc, void *buf, int len,
				    uint8_t hdlc_flag)
{
	int err = 0;
	int max_len = 0;
	uint8_t retry_count = 0;
	uint8_t max_retries = 3;
	uint16_t payload = 0;
	struct diag_send_desc_type send = { NULL, NULL, DIAG_STATE_START, 0 };
	struct diag_hdlc_dest_type enc = { NULL, NULL, 0 };
	int bridge_index = proc - 1;
	struct diag_md_session_t *session_info = NULL;
	uint8_t hdlc_disabled = 0;

	if (!buf)
		return -EINVAL;

	if (len <= 0) {
		pr_err("diag: In %s, invalid len: %d", __func__, len);
		return -EBADMSG;
	}

	if (bridge_index < 0 || bridge_index > NUM_REMOTE_DEV) {
		pr_err("diag: In %s, invalid bridge index: %d\n", __func__,
			bridge_index);
		return -EINVAL;
	 }

	do {
		if (driver->hdlc_encode_buf_len == 0)
			break;
		usleep_range(10000, 10100);
		retry_count++;
	} while (retry_count < max_retries);

	if (driver->hdlc_encode_buf_len != 0)
		return -EAGAIN;
	mutex_lock(&driver->md_session_lock);
	session_info = diag_md_session_get_peripheral(APPS_DATA);
	if (session_info)
		hdlc_disabled = session_info->hdlc_disabled;
	else
		hdlc_disabled = driver->hdlc_disabled;
	mutex_unlock(&driver->md_session_lock);
	if (hdlc_disabled) {
		if (len < 4) {
			pr_err("diag: In %s, invalid len: %d of non_hdlc pkt",
			__func__, len);
			return -EBADMSG;
		}
		payload = *(uint16_t *)(buf + 2);
		if (payload > DIAG_MAX_HDLC_BUF_SIZE) {
			pr_err("diag: Dropping packet, payload size is %d\n",
				payload);
			return -EBADMSG;
		}
		driver->hdlc_encode_buf_len = payload;
		/*
		 * Adding 5 bytes for start (1 byte), version (1 byte),
		 * payload (2 bytes) and end (1 byte)
		 */
		if (len == (payload + 5)) {
			/*
			 * Adding 4 bytes for start (1 byte), version (1 byte)
			 * and payload (2 bytes)
			 */
			memcpy(driver->hdlc_encode_buf, buf + 4, payload);
			goto send_data;
		} else {
			pr_err("diag: In %s, invalid len: %d of non_hdlc pkt",
			__func__, len);
			return -EBADMSG;
		}
	}

	if (hdlc_flag) {
		if (DIAG_MAX_HDLC_BUF_SIZE < len) {
			pr_err("diag: Dropping packet, HDLC encoded packet payload size crosses buffer limit. Current payload size %d\n",
			       len);
			return -EBADMSG;
		}
		driver->hdlc_encode_buf_len = len;
		memcpy(driver->hdlc_encode_buf, buf, len);
		goto send_data;
	}

	/*
	 * The worst case length will be twice as the incoming packet length.
	 * Add 3 bytes for CRC bytes (2 bytes) and delimiter (1 byte)
	 */
	max_len = (2 * len) + 3;
	if (DIAG_MAX_HDLC_BUF_SIZE < max_len) {
		pr_err("diag: Dropping packet, HDLC encoded packet payload size crosses buffer limit. Current payload size %d\n",
		       max_len);
		return -EBADMSG;
	}

	/* Perform HDLC encoding on incoming data */
	send.state = DIAG_STATE_START;
	send.pkt = (void *)(buf);
	send.last = (void *)(buf + len - 1);
	send.terminate = 1;

	enc.dest = driver->hdlc_encode_buf;
	enc.dest_last = (void *)(driver->hdlc_encode_buf + max_len - 1);
	diag_hdlc_encode(&send, &enc);
	driver->hdlc_encode_buf_len = (int)(enc.dest -
					(void *)driver->hdlc_encode_buf);

send_data:
	err = diagfwd_bridge_write(bridge_index, driver->hdlc_encode_buf,
				   driver->hdlc_encode_buf_len);
	if (err) {
		pr_err_ratelimited("diag: Error writing Callback packet to proc: %d, err: %d\n",
				   proc, err);
		driver->hdlc_encode_buf_len = 0;
	}

	return err;
}

static int diag_process_userspace_remote(int proc, void *buf, int len)
{
	int bridge_index = proc - 1;

	if (!buf || len < 0) {
		pr_err("diag: Invalid input in %s, buf: %pK, len: %d\n",
		       __func__, buf, len);
		return -EINVAL;
	}

	if (bridge_index < 0 || bridge_index > NUM_REMOTE_DEV) {
		pr_err("diag: In %s, invalid bridge index: %d\n", __func__,
		       bridge_index);
		return -EINVAL;
	}

	driver->user_space_data_busy = 1;
	return diagfwd_bridge_write(bridge_index, buf, len);
}
#else
static int diag_remote_init(void)
{
	return 0;
}

static void diag_remote_exit(void)
{
	return;
}

int diagfwd_bridge_init(void)
{
	return 0;
}

void diagfwd_bridge_exit(void)
{
	return;
}

uint16_t diag_get_remote_device_mask(void)
{
	return 0;
}

static int diag_send_raw_data_remote(int proc, void *buf, int len,
				    uint8_t hdlc_flag)
{
	return -EINVAL;
}

static int diag_process_userspace_remote(int proc, void *buf, int len)
{
	return 0;
}
#endif

static int mask_request_validate(unsigned char mask_buf[])
{
	uint8_t packet_id;
	uint8_t subsys_id;
	uint16_t ss_cmd;

	packet_id = mask_buf[0];

	if (packet_id == DIAG_CMD_DIAG_SUBSYS_DELAY) {
		subsys_id = mask_buf[1];
		ss_cmd = *(uint16_t *)(mask_buf + 2);
		switch (subsys_id) {
		case DIAG_SS_DIAG:
			if ((ss_cmd == DIAG_SS_FILE_READ_MODEM) ||
				(ss_cmd == DIAG_SS_FILE_READ_ADSP) ||
				(ss_cmd == DIAG_SS_FILE_READ_WCNSS) ||
				(ss_cmd == DIAG_SS_FILE_READ_SLPI) ||
				(ss_cmd == DIAG_SS_FILE_READ_APPS))
				return 1;
			break;
		default:
			return 0;
		}
	} else if (packet_id == 0x4B) {
		subsys_id = mask_buf[1];
		ss_cmd = *(uint16_t *)(mask_buf + 2);
		/* Packets with SSID which are allowed */
		switch (subsys_id) {
		case 0x04: /* DIAG_SUBSYS_WCDMA */
			if ((ss_cmd == 0) || (ss_cmd == 0xF))
				return 1;
			break;
		case 0x08: /* DIAG_SUBSYS_GSM */
			if ((ss_cmd == 0) || (ss_cmd == 0x1))
				return 1;
			break;
		case 0x09: /* DIAG_SUBSYS_UMTS */
		case 0x0F: /* DIAG_SUBSYS_CM */
			if (ss_cmd == 0)
				return 1;
			break;
		case 0x0C: /* DIAG_SUBSYS_OS */
			if ((ss_cmd == 2) || (ss_cmd == 0x100))
				return 1; /* MPU and APU */
			break;
		case 0x12: /* DIAG_SUBSYS_DIAG_SERV */
			if ((ss_cmd == 0) || (ss_cmd == 0x6) || (ss_cmd == 0x7))
				return 1;
			else if (ss_cmd == 0x218) /* HDLC Disabled Command*/
				return 0;
			else if (ss_cmd == DIAG_GET_TIME_API)
				return 1;
			else if (ss_cmd == DIAG_SET_TIME_API)
				return 1;
			else if (ss_cmd == DIAG_SWITCH_COMMAND)
				return 1;
			else if (ss_cmd == DIAG_BUFFERING_MODE)
				return 1;
			break;
		case 0x13: /* DIAG_SUBSYS_FS */
			if ((ss_cmd == 0) || (ss_cmd == 0x1))
				return 1;
			break;
		default:
			return 0;
			break;
		}
	} else {
		switch (packet_id) {
		case 0x00:    /* Version Number */
		case 0x0C:    /* CDMA status packet */
		case 0x1C:    /* Diag Version */
		case 0x1D:    /* Time Stamp */
		case 0x60:    /* Event Report Control */
		case 0x63:    /* Status snapshot */
		case 0x73:    /* Logging Configuration */
		case 0x7C:    /* Extended build ID */
		case 0x7D:    /* Extended Message configuration */
		case 0x81:    /* Event get mask */
		case 0x82:    /* Set the event mask */
			return 1;
			break;
		default:
			return 0;
			break;
		}
	}
	return 0;
}

static void diag_md_session_init(void)
{
	int i;

	mutex_init(&driver->md_session_lock);
	driver->md_session_mask = 0;
	driver->md_session_mode = DIAG_MD_NONE;
	for (i = 0; i < NUM_MD_SESSIONS; i++)
		driver->md_session_map[i] = NULL;
}

static void diag_md_session_exit(void)
{
	int i;
	struct diag_md_session_t *session_info = NULL;

	for (i = 0; i < NUM_MD_SESSIONS; i++) {
		if (driver->md_session_map[i]) {
			session_info = driver->md_session_map[i];
			diag_log_mask_free(session_info->log_mask);
			kfree(session_info->log_mask);
			session_info->log_mask = NULL;
			diag_msg_mask_free(session_info->msg_mask);
			kfree(session_info->msg_mask);
			session_info->msg_mask = NULL;
			diag_event_mask_free(session_info->event_mask);
			kfree(session_info->event_mask);
			session_info->event_mask = NULL;
			kfree(session_info);
			session_info = NULL;
			driver->md_session_map[i] = NULL;
		}
	}
	mutex_destroy(&driver->md_session_lock);
	driver->md_session_mask = 0;
	driver->md_session_mode = DIAG_MD_NONE;
}

int diag_md_session_create(int mode, int peripheral_mask, int proc)
{
	int i;
	int err = 0;
	struct diag_md_session_t *new_session = NULL;

	/*
	 * If a session is running with a peripheral mask and a new session
	 * request comes in with same peripheral mask value then return
	 * invalid param
	 */
	if (driver->md_session_mode == DIAG_MD_PERIPHERAL &&
	    (driver->md_session_mask & peripheral_mask) != 0)
		return -EINVAL;

	mutex_lock(&driver->md_session_lock);
	new_session = kzalloc(sizeof(struct diag_md_session_t), GFP_KERNEL);
	if (!new_session) {
		mutex_unlock(&driver->md_session_lock);
		return -ENOMEM;
	}

	new_session->peripheral_mask = 0;
	new_session->pid = current->tgid;
	new_session->task = current;

	new_session->log_mask = kzalloc(sizeof(struct diag_mask_info),
					GFP_KERNEL);
	if (!new_session->log_mask) {
		err = -ENOMEM;
		goto fail_peripheral;
	}
	new_session->event_mask = kzalloc(sizeof(struct diag_mask_info),
					  GFP_KERNEL);
	if (!new_session->event_mask) {
		err = -ENOMEM;
		goto fail_peripheral;
	}
	new_session->msg_mask = kzalloc(sizeof(struct diag_mask_info),
					GFP_KERNEL);
	if (!new_session->msg_mask) {
		err = -ENOMEM;
		goto fail_peripheral;
	}

	err = diag_log_mask_copy(new_session->log_mask, &log_mask);
	if (err) {
		DIAG_LOG(DIAG_DEBUG_USERSPACE,
			 "return value of log copy. err %d\n", err);
		goto fail_peripheral;
	}
	err = diag_event_mask_copy(new_session->event_mask, &event_mask);
	if (err) {
		DIAG_LOG(DIAG_DEBUG_USERSPACE,
			 "return value of event copy. err %d\n", err);
		goto fail_peripheral;
	}
	err = diag_msg_mask_copy(new_session->msg_mask, &msg_mask);
	if (err) {
		DIAG_LOG(DIAG_DEBUG_USERSPACE,
			 "return value of msg copy. err %d\n", err);
		goto fail_peripheral;
	}
	for (i = 0; i < NUM_MD_SESSIONS; i++) {
		if ((MD_PERIPHERAL_MASK(i) & peripheral_mask) == 0)
			continue;
		if (driver->md_session_map[i] != NULL) {
			DIAG_LOG(DIAG_DEBUG_USERSPACE,
				 "another instance present for %d\n", i);
			err = -EEXIST;
			goto fail_peripheral;
		}
		new_session->peripheral_mask |= MD_PERIPHERAL_MASK(i);
		driver->md_session_map[i] = new_session;
		driver->md_session_mask |= MD_PERIPHERAL_MASK(i);
	}
	setup_timer(&new_session->hdlc_reset_timer,
		diag_md_hdlc_reset_timer_func,
		new_session->pid);

	driver->md_session_mode = DIAG_MD_PERIPHERAL;
	mutex_unlock(&driver->md_session_lock);
	DIAG_LOG(DIAG_DEBUG_USERSPACE,
		 "created session in peripheral mode\n");
	return 0;

fail_peripheral:
	diag_log_mask_free(new_session->log_mask);
	kfree(new_session->log_mask);
	new_session->log_mask = NULL;
	diag_event_mask_free(new_session->event_mask);
	kfree(new_session->event_mask);
	new_session->event_mask = NULL;
	diag_msg_mask_free(new_session->msg_mask);
	kfree(new_session->msg_mask);
	new_session->msg_mask = NULL;
	kfree(new_session);
	new_session = NULL;
	mutex_unlock(&driver->md_session_lock);
	return err;
}

static void diag_md_session_close(int pid)
{
	int i;
	uint8_t found = 0;
	struct diag_md_session_t *session_info = NULL;

	session_info = diag_md_session_get_pid(pid);
	if (!session_info)
		return;

	for (i = 0; i < NUM_MD_SESSIONS; i++) {
		if (driver->md_session_map[i] != session_info)
			continue;
		driver->md_session_map[i] = NULL;
		driver->md_session_mask &= ~session_info->peripheral_mask;
	}
	diag_log_mask_free(session_info->log_mask);
	kfree(session_info->log_mask);
	session_info->log_mask = NULL;
	diag_msg_mask_free(session_info->msg_mask);
	kfree(session_info->msg_mask);
	session_info->msg_mask = NULL;
	diag_event_mask_free(session_info->event_mask);
	kfree(session_info->event_mask);
	session_info->event_mask = NULL;
	del_timer(&session_info->hdlc_reset_timer);

	for (i = 0; i < NUM_MD_SESSIONS && !found; i++) {
		if (driver->md_session_map[i] != NULL)
			found = 1;
	}

	driver->md_session_mode = (found) ? DIAG_MD_PERIPHERAL : DIAG_MD_NONE;
	kfree(session_info);
	session_info = NULL;
	DIAG_LOG(DIAG_DEBUG_USERSPACE, "cleared up session\n");
}

struct diag_md_session_t *diag_md_session_get_pid(int pid)
{
	int i;

	if (pid <= 0)
		return NULL;
	for (i = 0; i < NUM_MD_SESSIONS; i++) {
		if (driver->md_session_map[i] &&
		    driver->md_session_map[i]->pid == pid)
			return driver->md_session_map[i];
	}
	return NULL;
}

struct diag_md_session_t *diag_md_session_get_peripheral(uint8_t peripheral)
{
	if (peripheral >= NUM_MD_SESSIONS)
		return NULL;
	return driver->md_session_map[peripheral];
}

static int diag_md_peripheral_switch(int pid,
				int peripheral_mask, int req_mode) {
	int i, bit = 0;
	struct diag_md_session_t *session_info = NULL;

	session_info = diag_md_session_get_pid(pid);
	if (!session_info)
		return -EINVAL;
	if (req_mode != DIAG_USB_MODE || req_mode != DIAG_MEMORY_DEVICE_MODE)
		return -EINVAL;

	/*
	 * check that md_session_map for i == session_info,
	 * if not then race condition occurred and bail
	 */
	for (i = 0; i < NUM_MD_SESSIONS; i++) {
		bit = MD_PERIPHERAL_MASK(i) & peripheral_mask;
		if (!bit)
			continue;
		if (req_mode == DIAG_USB_MODE) {
			if (driver->md_session_map[i] != session_info)
				return -EINVAL;
			driver->md_session_map[i] = NULL;
			driver->md_session_mask &= ~bit;
			session_info->peripheral_mask &= ~bit;

		} else {
			if (driver->md_session_map[i] != NULL)
				return -EINVAL;
			driver->md_session_map[i] = session_info;
			driver->md_session_mask |= bit;
			session_info->peripheral_mask |= bit;

		}
	}

	driver->md_session_mode = DIAG_MD_PERIPHERAL;
	DIAG_LOG(DIAG_DEBUG_USERSPACE, "Changed Peripherals:0x%x to mode:%d\n",
		peripheral_mask, req_mode);
}

static int diag_md_session_check(int curr_mode, int req_mode,
				 const struct diag_logging_mode_param_t *param,
				 uint8_t *change_mode)
{
	int i, bit = 0, err = 0, peripheral_mask = 0;
	int change_mask = 0;
	struct diag_md_session_t *session_info = NULL;

	if (!param || !change_mode)
		return -EIO;

	*change_mode = 0;

	switch (curr_mode) {
	case DIAG_USB_MODE:
	case DIAG_MEMORY_DEVICE_MODE:
	case DIAG_MULTI_MODE:
		break;
	default:
		return -EINVAL;
	}

	if (req_mode != DIAG_USB_MODE && req_mode != DIAG_MEMORY_DEVICE_MODE)
		return -EINVAL;
<<<<<<< HEAD
	}
	mutex_lock(&driver->md_session_lock);
	if (curr_mode == DIAG_USB_MODE) {
		if (req_mode == DIAG_USB_MODE) {
			/*
			 * This case tries to change from USB mode to USB mode.
			 * There is no change required. Return success.
			 */
			*change_mode = 0;
=======

	if (req_mode == DIAG_USB_MODE) {
		if (curr_mode == DIAG_USB_MODE)
			return 0;
		mutex_lock(&driver->md_session_lock);
		if (driver->md_session_mode == DIAG_MD_NONE
		    && driver->md_session_mask == 0 && driver->logging_mask) {
			*change_mode = 1;
>>>>>>> e045a95c
			mutex_unlock(&driver->md_session_lock);
			return 0;
		}
		/*
		 * curr_mode is either DIAG_MULTI_MODE or DIAG_MD_MODE
		 * Check if requested peripherals are already in usb mode
		 */
<<<<<<< HEAD
		if (param->mode_param == DIAG_MD_NORMAL) {
			mutex_unlock(&driver->md_session_lock);
			err = diag_md_session_create(DIAG_MD_NORMAL, 0,
						     DIAG_LOCAL_PROC);
			return err;
		} else if (param->mode_param == DIAG_MD_PERIPHERAL &&
			   (!(driver->md_session_mask &
			      param->peripheral_mask))) {
			mutex_unlock(&driver->md_session_lock);
			err = diag_md_session_create(DIAG_MD_PERIPHERAL,
						     param->peripheral_mask,
						     DIAG_LOCAL_PROC);
			return err;
		}
		DIAG_LOG(DIAG_DEBUG_USERSPACE,
			 "an instance of mdlog is active\n");
		*change_mode = 0;
		mutex_unlock(&driver->md_session_lock);
		return -EINVAL;
	} else if (curr_mode == DIAG_MEMORY_DEVICE_MODE) {
		if (req_mode == DIAG_USB_MODE) {
			if (driver->md_session_mask != 0 &&
				driver->md_session_mode == DIAG_MD_PERIPHERAL) {
				/*
				 * An instance of mdlog is still running, Return
				 * error.
				 */
				DIAG_LOG(DIAG_DEBUG_USERSPACE,
					 "another instance running\n");
				*change_mode = 0;
				mutex_unlock(&driver->md_session_lock);
				return -EINVAL;
			}
			diag_md_session_close(current->tgid);
=======
		for (i = 0; i < NUM_MD_SESSIONS; i++) {
			bit = MD_PERIPHERAL_MASK(i) & param->peripheral_mask;
			if (!bit)
				continue;
			if (bit & driver->logging_mask)
				change_mask |= bit;
		}
		if (!change_mask) {
>>>>>>> e045a95c
			mutex_unlock(&driver->md_session_lock);
			return 0;
		}

		/*
		 * Change is needed. Check if this md_session has set all the
		 * requested peripherals. If another md session set a requested
		 * peripheral then we cannot switch that peripheral to USB.
		 * If this session owns all the requested peripherals, then
		 * call function to switch the modes/masks for the md_session
		 */
		session_info = diag_md_session_get_pid(current->tgid);
		if (!session_info) {
			*change_mode = 1;
			mutex_unlock(&driver->md_session_lock);
			return 0;
		}
		peripheral_mask = session_info->peripheral_mask;
		if ((change_mask & peripheral_mask)
							!= change_mask) {
			DIAG_LOG(DIAG_DEBUG_USERSPACE,
<<<<<<< HEAD
				 "unable to switch logging mode\n");
			*change_mode = 0;
=======
			    "Another MD Session owns a requested peripheral\n");
>>>>>>> e045a95c
			mutex_unlock(&driver->md_session_lock);
			return -EINVAL;
		}
		*change_mode = 1;

		/* If all peripherals are being set to USB Mode, call close */
		if (~change_mask & peripheral_mask) {
			err = diag_md_peripheral_switch(current->tgid,
					change_mask, DIAG_USB_MODE);
		} else
			diag_md_session_close(current->tgid);
		mutex_unlock(&driver->md_session_lock);
		return err;

	} else if (req_mode == DIAG_MEMORY_DEVICE_MODE) {
		/*
		 * Get bit mask that represents what peripherals already have
		 * been set. Check that requested peripherals already set are
		 * owned by this md session
		 */
		mutex_lock(&driver->md_session_lock);
		change_mask = driver->md_session_mask & param->peripheral_mask;
		session_info = diag_md_session_get_pid(current->tgid);

		if (session_info) {
			if ((session_info->peripheral_mask & change_mask)
							!= change_mask) {
				DIAG_LOG(DIAG_DEBUG_USERSPACE,
<<<<<<< HEAD
					 "another instance running\n");
				*change_mode = 0;
				mutex_unlock(&driver->md_session_lock);
=======
				    "Another MD Session owns a requested peripheral\n");
				mutex_unlock(&driver->md_session_lock);
				return -EINVAL;
			}
			err = diag_md_peripheral_switch(current->tgid,
					change_mask, DIAG_USB_MODE);
			mutex_unlock(&driver->md_session_lock);
		} else {
			mutex_unlock(&driver->md_session_lock);
			if (change_mask) {
				DIAG_LOG(DIAG_DEBUG_USERSPACE,
				    "Another MD Session owns a requested peripheral\n");
>>>>>>> e045a95c
				return -EINVAL;
			}
			mutex_unlock(&driver->md_session_lock);
			err = diag_md_session_create(DIAG_MD_PERIPHERAL,
				param->peripheral_mask, DIAG_LOCAL_PROC);
		}
		*change_mode = 1;
		return err;
	}
	mutex_unlock(&driver->md_session_lock);
	return -EINVAL;
}

static uint32_t diag_translate_mask(uint32_t peripheral_mask)
{
	uint32_t ret = 0;

	if (peripheral_mask & DIAG_CON_APSS)
		ret |= (1 << APPS_DATA);
	if (peripheral_mask & DIAG_CON_MPSS)
		ret |= (1 << PERIPHERAL_MODEM);
	if (peripheral_mask & DIAG_CON_LPASS)
		ret |= (1 << PERIPHERAL_LPASS);
	if (peripheral_mask & DIAG_CON_WCNSS)
		ret |= (1 << PERIPHERAL_WCNSS);
	if (peripheral_mask & DIAG_CON_SENSORS)
		ret |= (1 << PERIPHERAL_SENSORS);

	return ret;
}

static int diag_switch_logging(struct diag_logging_mode_param_t *param)
{
	int new_mode;
	int curr_mode;
	int err = 0;
	uint8_t do_switch = 1;
	uint32_t peripheral_mask = 0;

	if (!param)
		return -EINVAL;

	if (!param->peripheral_mask) {
		DIAG_LOG(DIAG_DEBUG_USERSPACE,
			"asking for mode switch with no peripheral mask set\n");
		return -EINVAL;
	}

	peripheral_mask = diag_translate_mask(param->peripheral_mask);
	param->peripheral_mask = peripheral_mask;

	switch (param->req_mode) {
	case CALLBACK_MODE:
	case UART_MODE:
	case SOCKET_MODE:
	case MEMORY_DEVICE_MODE:
		new_mode = DIAG_MEMORY_DEVICE_MODE;
		break;
	case USB_MODE:
		new_mode = DIAG_USB_MODE;
		break;
	default:
		pr_err("diag: In %s, request to switch to invalid mode: %d\n",
		       __func__, param->req_mode);
		return -EINVAL;
	}

	curr_mode = driver->logging_mode;
	DIAG_LOG(DIAG_DEBUG_USERSPACE,
		"request to switch logging from %d mask:%0x to %d mask:%0x\n",
		curr_mode, driver->md_session_mask, new_mode, peripheral_mask);

	err = diag_md_session_check(curr_mode, new_mode, param, &do_switch);
	if (err) {
		DIAG_LOG(DIAG_DEBUG_USERSPACE,
			 "err from diag_md_session_check, err: %d\n", err);
		return err;
	}

	if (do_switch == 0) {
		DIAG_LOG(DIAG_DEBUG_USERSPACE,
			 "not switching modes c: %d n: %d\n",
			 curr_mode, new_mode);
		return 0;
	}

	diag_ws_reset(DIAG_WS_MUX);
	err = diag_mux_switch_logging(&new_mode, &peripheral_mask);
	if (err) {
		pr_err("diag: In %s, unable to switch mode from %d to %d, err: %d\n",
		       __func__, curr_mode, new_mode, err);
		driver->logging_mode = curr_mode;
		goto fail;
	}
	driver->logging_mode = new_mode;
	driver->logging_mask = peripheral_mask;
	DIAG_LOG(DIAG_DEBUG_USERSPACE,
		"Switch logging to %d mask:%0x\n", new_mode, peripheral_mask);

	/* Update to take peripheral_mask */
	if (new_mode != DIAG_MEMORY_DEVICE_MODE) {
		diag_update_real_time_vote(DIAG_PROC_MEMORY_DEVICE,
					   MODE_REALTIME, ALL_PROC);
	} else {
		diag_update_proc_vote(DIAG_PROC_MEMORY_DEVICE, VOTE_UP,
				      ALL_PROC);
	}

	if (!(new_mode == DIAG_MEMORY_DEVICE_MODE &&
	      curr_mode == DIAG_USB_MODE)) {
		queue_work(driver->diag_real_time_wq,
			   &driver->diag_real_time_work);
	}

	return 0;
fail:
	return err;
}

static int diag_ioctl_dci_reg(unsigned long ioarg)
{
	int result = -EINVAL;
	struct diag_dci_reg_tbl_t dci_reg_params;

	if (copy_from_user(&dci_reg_params, (void __user *)ioarg,
				sizeof(struct diag_dci_reg_tbl_t)))
		return -EFAULT;

	result = diag_dci_register_client(&dci_reg_params);

	return result;
}

static int diag_ioctl_dci_health_stats(unsigned long ioarg)
{
	int result = -EINVAL;
	struct diag_dci_health_stats_proc stats;

	if (copy_from_user(&stats, (void __user *)ioarg,
				sizeof(struct diag_dci_health_stats_proc)))
		return -EFAULT;

	result = diag_dci_copy_health_stats(&stats);
	if (result == DIAG_DCI_NO_ERROR) {
		if (copy_to_user((void __user *)ioarg, &stats,
			sizeof(struct diag_dci_health_stats_proc)))
			return -EFAULT;
	}

	return result;
}

static int diag_ioctl_dci_log_status(unsigned long ioarg)
{
	struct diag_log_event_stats le_stats;
	struct diag_dci_client_tbl *dci_client = NULL;

	if (copy_from_user(&le_stats, (void __user *)ioarg,
				sizeof(struct diag_log_event_stats)))
		return -EFAULT;

	dci_client = diag_dci_get_client_entry(le_stats.client_id);
	if (!dci_client)
		return DIAG_DCI_NOT_SUPPORTED;
	le_stats.is_set = diag_dci_query_log_mask(dci_client, le_stats.code);
	if (copy_to_user((void __user *)ioarg, &le_stats,
				sizeof(struct diag_log_event_stats)))
		return -EFAULT;

	return DIAG_DCI_NO_ERROR;
}

static int diag_ioctl_dci_event_status(unsigned long ioarg)
{
	struct diag_log_event_stats le_stats;
	struct diag_dci_client_tbl *dci_client = NULL;

	if (copy_from_user(&le_stats, (void __user *)ioarg,
				sizeof(struct diag_log_event_stats)))
		return -EFAULT;

	dci_client = diag_dci_get_client_entry(le_stats.client_id);
	if (!dci_client)
		return DIAG_DCI_NOT_SUPPORTED;

	le_stats.is_set = diag_dci_query_event_mask(dci_client, le_stats.code);
	if (copy_to_user((void __user *)ioarg, &le_stats,
				sizeof(struct diag_log_event_stats)))
		return -EFAULT;

	return DIAG_DCI_NO_ERROR;
}

static int diag_ioctl_lsm_deinit(void)
{
	int i;

	mutex_lock(&driver->diagchar_mutex);
	for (i = 0; i < driver->num_clients; i++)
		if (driver->client_map[i].pid == current->tgid)
			break;

	if (i == driver->num_clients) {
		mutex_unlock(&driver->diagchar_mutex);
		return -EINVAL;
	}

	driver->data_ready[i] |= DEINIT_TYPE;
	mutex_unlock(&driver->diagchar_mutex);
	wake_up_interruptible(&driver->wait_q);

	return 1;
}

static int diag_ioctl_vote_real_time(unsigned long ioarg)
{
	int real_time = 0;
	int temp_proc = ALL_PROC;
	struct real_time_vote_t vote;
	struct diag_dci_client_tbl *dci_client = NULL;

	if (copy_from_user(&vote, (void __user *)ioarg,
			sizeof(struct real_time_vote_t)))
		return -EFAULT;

	if (vote.proc > DIAG_PROC_MEMORY_DEVICE ||
		vote.real_time_vote > MODE_UNKNOWN ||
		vote.client_id < 0) {
		pr_err("diag: %s, invalid params, proc: %d, vote: %d, client_id: %d\n",
			__func__, vote.proc, vote.real_time_vote,
			vote.client_id);
		return -EINVAL;
	}

	driver->real_time_update_busy++;
	if (vote.proc == DIAG_PROC_DCI) {
		dci_client = diag_dci_get_client_entry(vote.client_id);
		if (!dci_client) {
			driver->real_time_update_busy--;
			return DIAG_DCI_NOT_SUPPORTED;
		}
		diag_dci_set_real_time(dci_client, vote.real_time_vote);
		real_time = diag_dci_get_cumulative_real_time(
					dci_client->client_info.token);
		diag_update_real_time_vote(vote.proc, real_time,
					dci_client->client_info.token);
	} else {
		real_time = vote.real_time_vote;
		temp_proc = vote.client_id;
		diag_update_real_time_vote(vote.proc, real_time,
					   temp_proc);
	}
	queue_work(driver->diag_real_time_wq, &driver->diag_real_time_work);
	return 0;
}

static int diag_ioctl_get_real_time(unsigned long ioarg)
{
	int i;
	int retry_count = 0;
	int timer = 0;
	struct real_time_query_t rt_query;

	if (copy_from_user(&rt_query, (void __user *)ioarg,
					sizeof(struct real_time_query_t)))
		return -EFAULT;
	while (retry_count < 3) {
		if (driver->real_time_update_busy > 0) {
			retry_count++;
			/*
			 * The value 10000 was chosen empirically as an
			 * optimum value in order to give the work in
			 * diag_real_time_wq to complete processing.
			 */
			for (timer = 0; timer < 5; timer++)
				usleep_range(10000, 10100);
		} else {
			break;
		}
	}

	if (driver->real_time_update_busy > 0)
		return -EAGAIN;

	if (rt_query.proc < 0 || rt_query.proc >= DIAG_NUM_PROC) {
		pr_err("diag: Invalid proc %d in %s\n", rt_query.proc,
		       __func__);
		return -EINVAL;
	}
	rt_query.real_time = driver->real_time_mode[rt_query.proc];
	/*
	 * For the local processor, if any of the peripherals is in buffering
	 * mode, overwrite the value of real time with UNKNOWN_MODE
	 */
	if (rt_query.proc == DIAG_LOCAL_PROC) {
		for (i = 0; i < NUM_PERIPHERALS; i++) {
			if (!driver->feature[i].peripheral_buffering)
				continue;
			switch (driver->buffering_mode[i].mode) {
			case DIAG_BUFFERING_MODE_CIRCULAR:
			case DIAG_BUFFERING_MODE_THRESHOLD:
				rt_query.real_time = MODE_UNKNOWN;
				break;
			}
		}
	}

	if (copy_to_user((void __user *)ioarg, &rt_query,
			 sizeof(struct real_time_query_t)))
		return -EFAULT;

	return 0;
}

static int diag_ioctl_set_buffering_mode(unsigned long ioarg)
{
	struct diag_buffering_mode_t params;

	if (copy_from_user(&params, (void __user *)ioarg, sizeof(params)))
		return -EFAULT;

	if (params.peripheral >= NUM_PERIPHERALS)
		return -EINVAL;

	mutex_lock(&driver->mode_lock);
	driver->buffering_flag[params.peripheral] = 1;
	mutex_unlock(&driver->mode_lock);

	return diag_send_peripheral_buffering_mode(&params);
}

static int diag_ioctl_peripheral_drain_immediate(unsigned long ioarg)
{
	uint8_t peripheral;

	if (copy_from_user(&peripheral, (void __user *)ioarg, sizeof(uint8_t)))
		return -EFAULT;

	if (peripheral >= NUM_PERIPHERALS) {
		pr_err("diag: In %s, invalid peripheral %d\n", __func__,
		       peripheral);
		return -EINVAL;
	}

	if (!driver->feature[peripheral].peripheral_buffering) {
		pr_err("diag: In %s, peripheral %d doesn't support buffering\n",
		       __func__, peripheral);
		return -EIO;
	}

	return diag_send_peripheral_drain_immediate(peripheral);
}

static int diag_ioctl_dci_support(unsigned long ioarg)
{
	struct diag_dci_peripherals_t dci_support;
	int result = -EINVAL;

	if (copy_from_user(&dci_support, (void __user *)ioarg,
				sizeof(struct diag_dci_peripherals_t)))
		return -EFAULT;

	result = diag_dci_get_support_list(&dci_support);
	if (result == DIAG_DCI_NO_ERROR)
		if (copy_to_user((void __user *)ioarg, &dci_support,
				sizeof(struct diag_dci_peripherals_t)))
			return -EFAULT;

	return result;
}

static int diag_ioctl_hdlc_toggle(unsigned long ioarg)
{
	uint8_t hdlc_support;
	struct diag_md_session_t *session_info = NULL;

	if (copy_from_user(&hdlc_support, (void __user *)ioarg,
				sizeof(uint8_t)))
		return -EFAULT;
	mutex_lock(&driver->hdlc_disable_mutex);
	mutex_lock(&driver->md_session_lock);
	session_info = diag_md_session_get_pid(current->tgid);
	if (session_info)
		session_info->hdlc_disabled = hdlc_support;
	else
		driver->hdlc_disabled = hdlc_support;
	mutex_unlock(&driver->md_session_lock);
	mutex_unlock(&driver->hdlc_disable_mutex);
	diag_update_md_clients(HDLC_SUPPORT_TYPE);

	return 0;
}

static int diag_ioctl_register_callback(unsigned long ioarg)
{
	int err = 0;
	struct diag_callback_reg_t reg;

	if (copy_from_user(&reg, (void __user *)ioarg,
			   sizeof(struct diag_callback_reg_t))) {
		return -EFAULT;
	}

	if (reg.proc < 0 || reg.proc >= DIAG_NUM_PROC) {
		pr_err("diag: In %s, invalid proc %d for callback registration\n",
		       __func__, reg.proc);
		return -EINVAL;
	}

	if (driver->md_session_mode == DIAG_MD_PERIPHERAL)
		return -EIO;

	return err;
}

static int diag_cmd_register_tbl(struct diag_cmd_reg_tbl_t *reg_tbl)
{
	int i;
	int err = 0;
	uint32_t count = 0;
	struct diag_cmd_reg_entry_t *entries = NULL;
	const uint16_t entry_len = sizeof(struct diag_cmd_reg_entry_t);


	if (!reg_tbl) {
		pr_err("diag: In %s, invalid registration table\n", __func__);
		return -EINVAL;
	}

	count = reg_tbl->count;
	if ((UINT_MAX / entry_len) < count) {
		pr_warn("diag: In %s, possbile integer overflow.\n", __func__);
		return -EFAULT;
	}

	entries = kzalloc(count * entry_len, GFP_KERNEL);
	if (!entries) {
		pr_err("diag: In %s, unable to create memory for registration table entries\n",
		       __func__);
		return -ENOMEM;
	}

	err = copy_from_user(entries, reg_tbl->entries, count * entry_len);
	if (err) {
		pr_err("diag: In %s, error copying data from userspace, err: %d\n",
		       __func__, err);
		kfree(entries);
		return -EFAULT;
	}

	for (i = 0; i < count; i++) {
		err = diag_cmd_add_reg(&entries[i], APPS_DATA, current->tgid);
		if (err) {
			pr_err("diag: In %s, unable to register command, err: %d\n",
			       __func__, err);
			break;
		}
	}

	kfree(entries);
	return err;
}

static int diag_ioctl_cmd_reg(unsigned long ioarg)
{
	struct diag_cmd_reg_tbl_t reg_tbl;

	if (copy_from_user(&reg_tbl, (void __user *)ioarg,
			   sizeof(struct diag_cmd_reg_tbl_t))) {
		return -EFAULT;
	}

	return diag_cmd_register_tbl(&reg_tbl);
}

static int diag_ioctl_cmd_dereg(void)
{
	diag_cmd_remove_reg_by_pid(current->tgid);
	return 0;
}

#ifdef CONFIG_COMPAT
/*
 * @sync_obj_name: name of the synchronization object associated with this proc
 * @count: number of entries in the bind
 * @params: the actual packet registrations
 */
struct diag_cmd_reg_tbl_compat_t {
	char sync_obj_name[MAX_SYNC_OBJ_NAME_SIZE];
	uint32_t count;
	compat_uptr_t entries;
};

static int diag_ioctl_cmd_reg_compat(unsigned long ioarg)
{
	struct diag_cmd_reg_tbl_compat_t reg_tbl_compat;
	struct diag_cmd_reg_tbl_t reg_tbl;

	if (copy_from_user(&reg_tbl_compat, (void __user *)ioarg,
			   sizeof(struct diag_cmd_reg_tbl_compat_t))) {
		return -EFAULT;
	}

	strlcpy(reg_tbl.sync_obj_name, reg_tbl_compat.sync_obj_name,
		MAX_SYNC_OBJ_NAME_SIZE);
	reg_tbl.count = reg_tbl_compat.count;
	reg_tbl.entries = (struct diag_cmd_reg_entry_t *)
			  (uintptr_t)reg_tbl_compat.entries;

	return diag_cmd_register_tbl(&reg_tbl);
}

long diagchar_compat_ioctl(struct file *filp,
			   unsigned int iocmd, unsigned long ioarg)
{
	int result = -EINVAL;
	int client_id = 0;
	uint16_t delayed_rsp_id = 0;
	uint16_t remote_dev;
	struct diag_dci_client_tbl *dci_client = NULL;
	struct diag_logging_mode_param_t mode_param;
	struct diag_con_all_param_t con_param;

	switch (iocmd) {
	case DIAG_IOCTL_COMMAND_REG:
		result = diag_ioctl_cmd_reg_compat(ioarg);
		break;
	case DIAG_IOCTL_COMMAND_DEREG:
		result = diag_ioctl_cmd_dereg();
		break;
	case DIAG_IOCTL_GET_DELAYED_RSP_ID:
		delayed_rsp_id = diag_get_next_delayed_rsp_id();
		if (copy_to_user((void __user *)ioarg, &delayed_rsp_id,
				 sizeof(uint16_t)))
			result = -EFAULT;
		else
			result = 0;
		break;
	case DIAG_IOCTL_DCI_REG:
		result = diag_ioctl_dci_reg(ioarg);
		break;
	case DIAG_IOCTL_DCI_DEINIT:
		mutex_lock(&driver->dci_mutex);
		if (copy_from_user((void *)&client_id, (void __user *)ioarg,
			sizeof(int))) {
			mutex_unlock(&driver->dci_mutex);
			return -EFAULT;
		}
		dci_client = diag_dci_get_client_entry(client_id);
		if (!dci_client) {
			mutex_unlock(&driver->dci_mutex);
			return DIAG_DCI_NOT_SUPPORTED;
		}
		result = diag_dci_deinit_client(dci_client);
		mutex_unlock(&driver->dci_mutex);
		break;
	case DIAG_IOCTL_DCI_SUPPORT:
		result = diag_ioctl_dci_support(ioarg);
		break;
	case DIAG_IOCTL_DCI_HEALTH_STATS:
		mutex_lock(&driver->dci_mutex);
		result = diag_ioctl_dci_health_stats(ioarg);
		mutex_unlock(&driver->dci_mutex);
		break;
	case DIAG_IOCTL_DCI_LOG_STATUS:
		mutex_lock(&driver->dci_mutex);
		result = diag_ioctl_dci_log_status(ioarg);
		mutex_unlock(&driver->dci_mutex);
		break;
	case DIAG_IOCTL_DCI_EVENT_STATUS:
		mutex_lock(&driver->dci_mutex);
		result = diag_ioctl_dci_event_status(ioarg);
		mutex_unlock(&driver->dci_mutex);
		break;
	case DIAG_IOCTL_DCI_CLEAR_LOGS:
		mutex_lock(&driver->dci_mutex);
		if (copy_from_user((void *)&client_id, (void __user *)ioarg,
			sizeof(int))) {
			mutex_unlock(&driver->dci_mutex);
			return -EFAULT;
		}
		result = diag_dci_clear_log_mask(client_id);
		mutex_unlock(&driver->dci_mutex);
		break;
	case DIAG_IOCTL_DCI_CLEAR_EVENTS:
		mutex_lock(&driver->dci_mutex);
		if (copy_from_user(&client_id, (void __user *)ioarg,
			sizeof(int))) {
			mutex_unlock(&driver->dci_mutex);
			return -EFAULT;
		}
		result = diag_dci_clear_event_mask(client_id);
		mutex_unlock(&driver->dci_mutex);
		break;
	case DIAG_IOCTL_LSM_DEINIT:
		result = diag_ioctl_lsm_deinit();
		break;
	case DIAG_IOCTL_SWITCH_LOGGING:
		if (copy_from_user((void *)&mode_param, (void __user *)ioarg,
				   sizeof(mode_param)))
			return -EFAULT;
		mutex_lock(&driver->diagchar_mutex);
		result = diag_switch_logging(&mode_param);
		mutex_unlock(&driver->diagchar_mutex);
		break;
	case DIAG_IOCTL_REMOTE_DEV:
		remote_dev = diag_get_remote_device_mask();
		if (copy_to_user((void __user *)ioarg, &remote_dev,
			sizeof(uint16_t)))
			result = -EFAULT;
		else
			result = 1;
		break;
	case DIAG_IOCTL_VOTE_REAL_TIME:
		mutex_lock(&driver->dci_mutex);
		result = diag_ioctl_vote_real_time(ioarg);
		mutex_unlock(&driver->dci_mutex);
		break;
	case DIAG_IOCTL_GET_REAL_TIME:
		result = diag_ioctl_get_real_time(ioarg);
		break;
	case DIAG_IOCTL_PERIPHERAL_BUF_CONFIG:
		result = diag_ioctl_set_buffering_mode(ioarg);
		break;
	case DIAG_IOCTL_PERIPHERAL_BUF_DRAIN:
		result = diag_ioctl_peripheral_drain_immediate(ioarg);
		break;
	case DIAG_IOCTL_REGISTER_CALLBACK:
		result = diag_ioctl_register_callback(ioarg);
		break;
	case DIAG_IOCTL_HDLC_TOGGLE:
		result = diag_ioctl_hdlc_toggle(ioarg);
		break;
	case DIAG_IOCTL_QUERY_CON_ALL:
		con_param.diag_con_all = DIAG_CON_ALL;
		con_param.num_peripherals = NUM_PERIPHERALS;
		if (copy_to_user((void __user *)ioarg, &con_param,
				sizeof(struct diag_con_all_param_t)))
			result = -EFAULT;
		else
			result = 0;
		break;
	}
	return result;
}
#endif

long diagchar_ioctl(struct file *filp,
			   unsigned int iocmd, unsigned long ioarg)
{
	int result = -EINVAL;
	int client_id = 0;
	uint16_t delayed_rsp_id;
	uint16_t remote_dev;
	struct diag_dci_client_tbl *dci_client = NULL;
	struct diag_logging_mode_param_t mode_param;
	struct diag_con_all_param_t con_param;

	switch (iocmd) {
	case DIAG_IOCTL_COMMAND_REG:
		result = diag_ioctl_cmd_reg(ioarg);
		break;
	case DIAG_IOCTL_COMMAND_DEREG:
		result = diag_ioctl_cmd_dereg();
		break;
	case DIAG_IOCTL_GET_DELAYED_RSP_ID:
		delayed_rsp_id = diag_get_next_delayed_rsp_id();
		if (copy_to_user((void __user *)ioarg, &delayed_rsp_id,
				 sizeof(uint16_t)))
			result = -EFAULT;
		else
			result = 0;
		break;
	case DIAG_IOCTL_DCI_REG:
		result = diag_ioctl_dci_reg(ioarg);
		break;
	case DIAG_IOCTL_DCI_DEINIT:
		mutex_lock(&driver->dci_mutex);
		if (copy_from_user((void *)&client_id, (void __user *)ioarg,
			sizeof(int))) {
			mutex_unlock(&driver->dci_mutex);
			return -EFAULT;
		}
		dci_client = diag_dci_get_client_entry(client_id);
		if (!dci_client) {
			mutex_unlock(&driver->dci_mutex);
			return DIAG_DCI_NOT_SUPPORTED;
		}
		result = diag_dci_deinit_client(dci_client);
		mutex_unlock(&driver->dci_mutex);
		break;
	case DIAG_IOCTL_DCI_SUPPORT:
		result = diag_ioctl_dci_support(ioarg);
		break;
	case DIAG_IOCTL_DCI_HEALTH_STATS:
		mutex_lock(&driver->dci_mutex);
		result = diag_ioctl_dci_health_stats(ioarg);
		mutex_unlock(&driver->dci_mutex);
		break;
	case DIAG_IOCTL_DCI_LOG_STATUS:
		mutex_lock(&driver->dci_mutex);
		result = diag_ioctl_dci_log_status(ioarg);
		mutex_unlock(&driver->dci_mutex);
		break;
	case DIAG_IOCTL_DCI_EVENT_STATUS:
		mutex_lock(&driver->dci_mutex);
		result = diag_ioctl_dci_event_status(ioarg);
		mutex_unlock(&driver->dci_mutex);
		break;
	case DIAG_IOCTL_DCI_CLEAR_LOGS:
		mutex_lock(&driver->dci_mutex);
		if (copy_from_user((void *)&client_id, (void __user *)ioarg,
			sizeof(int))) {
			mutex_unlock(&driver->dci_mutex);
			return -EFAULT;
		}
		result = diag_dci_clear_log_mask(client_id);
		mutex_unlock(&driver->dci_mutex);
		break;
	case DIAG_IOCTL_DCI_CLEAR_EVENTS:
		mutex_lock(&driver->dci_mutex);
		if (copy_from_user(&client_id, (void __user *)ioarg,
			sizeof(int))) {
			mutex_unlock(&driver->dci_mutex);
			return -EFAULT;
		}
		result = diag_dci_clear_event_mask(client_id);
		mutex_unlock(&driver->dci_mutex);
		break;
	case DIAG_IOCTL_LSM_DEINIT:
		result = diag_ioctl_lsm_deinit();
		break;
	case DIAG_IOCTL_SWITCH_LOGGING:
		if (copy_from_user((void *)&mode_param, (void __user *)ioarg,
				   sizeof(mode_param)))
			return -EFAULT;
		mutex_lock(&driver->diagchar_mutex);
		result = diag_switch_logging(&mode_param);
		mutex_unlock(&driver->diagchar_mutex);
		break;
	case DIAG_IOCTL_REMOTE_DEV:
		remote_dev = diag_get_remote_device_mask();
		if (copy_to_user((void __user *)ioarg, &remote_dev,
			sizeof(uint16_t)))
			result = -EFAULT;
		else
			result = 1;
		break;
	case DIAG_IOCTL_VOTE_REAL_TIME:
		mutex_lock(&driver->dci_mutex);
		result = diag_ioctl_vote_real_time(ioarg);
		mutex_unlock(&driver->dci_mutex);
		break;
	case DIAG_IOCTL_GET_REAL_TIME:
		result = diag_ioctl_get_real_time(ioarg);
		break;
	case DIAG_IOCTL_PERIPHERAL_BUF_CONFIG:
		result = diag_ioctl_set_buffering_mode(ioarg);
		break;
	case DIAG_IOCTL_PERIPHERAL_BUF_DRAIN:
		result = diag_ioctl_peripheral_drain_immediate(ioarg);
		break;
	case DIAG_IOCTL_REGISTER_CALLBACK:
		result = diag_ioctl_register_callback(ioarg);
		break;
	case DIAG_IOCTL_HDLC_TOGGLE:
		result = diag_ioctl_hdlc_toggle(ioarg);
		break;
	case DIAG_IOCTL_QUERY_CON_ALL:
		con_param.diag_con_all = DIAG_CON_ALL;
		con_param.num_peripherals = NUM_PERIPHERALS;
		if (copy_to_user((void __user *)ioarg, &con_param,
				sizeof(struct diag_con_all_param_t)))
			result = -EFAULT;
		else
			result = 0;
		break;
	}
	return result;
}

static int diag_process_apps_data_hdlc(unsigned char *buf, int len,
				       int pkt_type)
{
	int err = 0;
	int ret = PKT_DROP;
	struct diag_apps_data_t *data = &hdlc_data;
	struct diag_send_desc_type send = { NULL, NULL, DIAG_STATE_START, 0 };
	struct diag_hdlc_dest_type enc = { NULL, NULL, 0 };
	/*
	 * The maximum encoded size of the buffer can be atmost twice the length
	 * of the packet. Add three bytes foe footer - 16 bit CRC (2 bytes) +
	 * delimiter (1 byte).
	 */
	const uint32_t max_encoded_size = ((2 * len) + 3);

	if (!buf || len <= 0) {
		pr_err("diag: In %s, invalid buf: %pK len: %d\n",
		       __func__, buf, len);
		return -EIO;
	}

	if (DIAG_MAX_HDLC_BUF_SIZE < max_encoded_size) {
		pr_err_ratelimited("diag: In %s, encoded data is larger %d than the buffer size %d\n",
		       __func__, max_encoded_size, DIAG_MAX_HDLC_BUF_SIZE);
		return -EBADMSG;
	}

	send.state = DIAG_STATE_START;
	send.pkt = buf;
	send.last = (void *)(buf + len - 1);
	send.terminate = 1;

	if (!data->buf)
		data->buf = diagmem_alloc(driver, DIAG_MAX_HDLC_BUF_SIZE +
					APF_DIAG_PADDING,
					  POOL_TYPE_HDLC);
	if (!data->buf) {
		ret = PKT_DROP;
		goto fail_ret;
	}

	if ((DIAG_MAX_HDLC_BUF_SIZE - data->len) <= max_encoded_size) {
		err = diag_mux_write(DIAG_LOCAL_PROC, data->buf, data->len,
				     data->ctxt);
		if (err) {
			ret = -EIO;
			goto fail_free_buf;
		}
		data->buf = NULL;
		data->len = 0;
		data->buf = diagmem_alloc(driver, DIAG_MAX_HDLC_BUF_SIZE +
					APF_DIAG_PADDING,
					  POOL_TYPE_HDLC);
		if (!data->buf) {
			ret = PKT_DROP;
			goto fail_ret;
		}
	}

	enc.dest = data->buf + data->len;
	enc.dest_last = (void *)(data->buf + data->len + max_encoded_size);
	diag_hdlc_encode(&send, &enc);

	/*
	 * This is to check if after HDLC encoding, we are still within
	 * the limits of aggregation buffer. If not, we write out the
	 * current buffer and start aggregation in a newly allocated
	 * buffer.
	 */
	if ((uintptr_t)enc.dest >= (uintptr_t)(data->buf +
					       DIAG_MAX_HDLC_BUF_SIZE)) {
		err = diag_mux_write(DIAG_LOCAL_PROC, data->buf, data->len,
				     data->ctxt);
		if (err) {
			ret = -EIO;
			goto fail_free_buf;
		}
		data->buf = NULL;
		data->len = 0;
		data->buf = diagmem_alloc(driver, DIAG_MAX_HDLC_BUF_SIZE +
					APF_DIAG_PADDING,
					 POOL_TYPE_HDLC);
		if (!data->buf) {
			ret = PKT_DROP;
			goto fail_ret;
		}

		enc.dest = data->buf + data->len;
		enc.dest_last = (void *)(data->buf + data->len +
					 max_encoded_size);
		diag_hdlc_encode(&send, &enc);
	}

	data->len = (((uintptr_t)enc.dest - (uintptr_t)data->buf) <
			DIAG_MAX_HDLC_BUF_SIZE) ?
			((uintptr_t)enc.dest - (uintptr_t)data->buf) :
			DIAG_MAX_HDLC_BUF_SIZE;

	if (pkt_type == DATA_TYPE_RESPONSE) {
		err = diag_mux_write(DIAG_LOCAL_PROC, data->buf, data->len,
				     data->ctxt);
		if (err) {
			ret = -EIO;
			goto fail_free_buf;
		}
		data->buf = NULL;
		data->len = 0;
	}

	return PKT_ALLOC;

fail_free_buf:
	diagmem_free(driver, data->buf, POOL_TYPE_HDLC);
	data->buf = NULL;
	data->len = 0;

fail_ret:
	return ret;
}

static int diag_process_apps_data_non_hdlc(unsigned char *buf, int len,
					   int pkt_type)
{
	int err = 0;
	int ret = PKT_DROP;
	struct diag_pkt_frame_t header;
	struct diag_apps_data_t *data = &non_hdlc_data;
	/*
	 * The maximum packet size, when the data is non hdlc encoded is equal
	 * to the size of the packet frame header and the length. Add 1 for the
	 * delimiter 0x7E at the end.
	 */
	const uint32_t max_pkt_size = sizeof(header) + len + 1;

	if (!buf || len <= 0) {
		pr_err("diag: In %s, invalid buf: %pK len: %d\n",
		       __func__, buf, len);
		return -EIO;
	}

	if (!data->buf) {
		data->buf = diagmem_alloc(driver, DIAG_MAX_HDLC_BUF_SIZE +
					APF_DIAG_PADDING,
					  POOL_TYPE_HDLC);
		if (!data->buf) {
			ret = PKT_DROP;
			goto fail_ret;
		}
	}

	if ((DIAG_MAX_HDLC_BUF_SIZE - data->len) <= max_pkt_size) {
		err = diag_mux_write(DIAG_LOCAL_PROC, data->buf, data->len,
				     data->ctxt);
		if (err) {
			ret = -EIO;
			goto fail_free_buf;
		}
		data->buf = NULL;
		data->len = 0;
		data->buf = diagmem_alloc(driver, DIAG_MAX_HDLC_BUF_SIZE +
					APF_DIAG_PADDING,
					  POOL_TYPE_HDLC);
		if (!data->buf) {
			ret = PKT_DROP;
			goto fail_ret;
		}
	}

	header.start = CONTROL_CHAR;
	header.version = 1;
	header.length = len;
	memcpy(data->buf + data->len, &header, sizeof(header));
	data->len += sizeof(header);
	memcpy(data->buf + data->len, buf, len);
	data->len += len;
	*(uint8_t *)(data->buf + data->len) = CONTROL_CHAR;
	data->len += sizeof(uint8_t);
	if (pkt_type == DATA_TYPE_RESPONSE) {
		err = diag_mux_write(DIAG_LOCAL_PROC, data->buf, data->len,
				     data->ctxt);
		if (err) {
			ret = -EIO;
			goto fail_free_buf;
		}
		data->buf = NULL;
		data->len = 0;
	}

	return PKT_ALLOC;

fail_free_buf:
	diagmem_free(driver, data->buf, POOL_TYPE_HDLC);
	data->buf = NULL;
	data->len = 0;

fail_ret:
	return ret;
}

static int diag_user_process_dci_data(const char __user *buf, int len)
{
	int err = 0;
	const int mempool = POOL_TYPE_USER;
	unsigned char *user_space_data = NULL;

	if (!buf || len <= 0 || len > diag_mempools[mempool].itemsize) {
		pr_err_ratelimited("diag: In %s, invalid buf %pK len: %d\n",
				   __func__, buf, len);
		return -EBADMSG;
	}

	user_space_data = diagmem_alloc(driver, len, mempool);
	if (!user_space_data)
		return -ENOMEM;

	err = copy_from_user(user_space_data, buf, len);
	if (err) {
		pr_err_ratelimited("diag: In %s, unable to copy data from userspace, err: %d\n",
				   __func__, err);
		err = DIAG_DCI_SEND_DATA_FAIL;
		goto fail;
	}

	err = diag_process_dci_transaction(user_space_data, len);
fail:
	diagmem_free(driver, user_space_data, mempool);
	user_space_data = NULL;
	return err;
}

static int diag_user_process_dci_apps_data(const char __user *buf, int len,
					   int pkt_type)
{
	int err = 0;
	const int mempool = POOL_TYPE_COPY;
	unsigned char *user_space_data = NULL;

	if (!buf || len <= 0 || len > diag_mempools[mempool].itemsize) {
		pr_err_ratelimited("diag: In %s, invalid buf %pK len: %d\n",
				   __func__, buf, len);
		return -EBADMSG;
	}

	pkt_type &= (DCI_PKT_TYPE | DATA_TYPE_DCI_LOG | DATA_TYPE_DCI_EVENT);
	if (!pkt_type) {
		pr_err_ratelimited("diag: In %s, invalid pkt_type: %d\n",
				   __func__, pkt_type);
		return -EBADMSG;
	}

	user_space_data = diagmem_alloc(driver, len, mempool);
	if (!user_space_data)
		return -ENOMEM;

	err = copy_from_user(user_space_data, buf, len);
	if (err) {
		pr_alert("diag: In %s, unable to copy data from userspace, err: %d\n",
			 __func__, err);
		goto fail;
	}

	diag_process_apps_dci_read_data(pkt_type, user_space_data, len);
fail:
	diagmem_free(driver, user_space_data, mempool);
	user_space_data = NULL;
	return err;
}

static int diag_user_process_raw_data(const char __user *buf, int len)
{
	int err = 0;
	int ret = 0;
	int token_offset = 0;
	int remote_proc = 0;
	const int mempool = POOL_TYPE_COPY;
	unsigned char *user_space_data = NULL;

	if (!buf || len <= 0 || len > CALLBACK_BUF_SIZE) {
		pr_err_ratelimited("diag: In %s, invalid buf %pK len: %d\n",
				   __func__, buf, len);
		return -EBADMSG;
	}

	user_space_data = diagmem_alloc(driver, len, mempool);
	if (!user_space_data)
		return -ENOMEM;

	err = copy_from_user(user_space_data, buf, len);
	if (err) {
		pr_err("diag: copy failed for user space data\n");
		goto fail;
	}

	/* Check for proc_type */
	remote_proc = diag_get_remote(*(int *)user_space_data);
	if (remote_proc) {
		token_offset = sizeof(int);
		if (len <= MIN_SIZ_ALLOW) {
			pr_err("diag: In %s, possible integer underflow, payload size: %d\n",
		       __func__, len);
			diagmem_free(driver, user_space_data, mempool);
			user_space_data = NULL;
			return -EBADMSG;
		}
		len -= sizeof(int);
	}
	if (driver->mask_check) {
		if (!mask_request_validate(user_space_data +
						token_offset)) {
			pr_alert("diag: mask request Invalid\n");
			diagmem_free(driver, user_space_data, mempool);
			user_space_data = NULL;
			return -EFAULT;
		}
	}
	if (remote_proc) {
		ret = diag_send_raw_data_remote(remote_proc,
				(void *)(user_space_data + token_offset),
				len, USER_SPACE_RAW_DATA);
		if (ret) {
			pr_err("diag: Error sending data to remote proc %d, err: %d\n",
				remote_proc, ret);
		}
	} else {
		wait_event_interruptible(driver->wait_q,
					 (driver->in_busy_pktdata == 0));
		ret = diag_process_apps_pkt(user_space_data, len,
			current->tgid);
		if (ret == 1)
			diag_send_error_rsp((void *)(user_space_data), len);
	}
fail:
	diagmem_free(driver, user_space_data, mempool);
	user_space_data = NULL;
	return ret;
}

static int diag_user_process_userspace_data(const char __user *buf, int len)
{
	int err = 0;
	int max_retries = 3;
	int retry_count = 0;
	int remote_proc = 0;
	int token_offset = 0;
	struct diag_md_session_t *session_info = NULL;
	uint8_t hdlc_disabled;

	if (!buf || len <= 0 || len > USER_SPACE_DATA) {
		pr_err_ratelimited("diag: In %s, invalid buf %pK len: %d\n",
				   __func__, buf, len);
		return -EBADMSG;
	}

	do {
		if (!driver->user_space_data_busy)
			break;
		retry_count++;
		usleep_range(10000, 10100);
	} while (retry_count < max_retries);

	if (driver->user_space_data_busy)
		return -EAGAIN;

	err = copy_from_user(driver->user_space_data_buf, buf, len);
	if (err) {
		pr_err("diag: In %s, failed to copy data from userspace, err: %d\n",
		       __func__, err);
		return -EIO;
	}

	/* Check for proc_type */
	remote_proc = diag_get_remote(*(int *)driver->user_space_data_buf);
	if (remote_proc) {
		if (len <= MIN_SIZ_ALLOW) {
			pr_err("diag: Integer underflow in %s, payload size: %d",
			       __func__, len);
			return -EBADMSG;
		}
		token_offset = sizeof(int);
		len -= sizeof(int);
	}

	/* Check masks for On-Device logging */
	if (driver->mask_check) {
		if (!mask_request_validate(driver->user_space_data_buf +
					   token_offset)) {
			pr_alert("diag: mask request Invalid\n");
			return -EFAULT;
		}
	}

	/* send masks to local processor now */
	if (!remote_proc) {
		mutex_lock(&driver->md_session_lock);
		session_info = diag_md_session_get_pid(current->tgid);
		if (!session_info) {
			pr_err("diag:In %s request came from invalid md session pid:%d",
				__func__, current->tgid);
			mutex_unlock(&driver->md_session_lock);
			return -EINVAL;
		}
		if (session_info)
			hdlc_disabled = session_info->hdlc_disabled;
		else
			hdlc_disabled = driver->hdlc_disabled;
		mutex_unlock(&driver->md_session_lock);
		if (!hdlc_disabled)
			diag_process_hdlc_pkt((void *)
				(driver->user_space_data_buf),
				len, current->tgid);
		else
			diag_process_non_hdlc_pkt((char *)
						(driver->user_space_data_buf),
						len, current->tgid);
		return 0;
	}

	err = diag_process_userspace_remote(remote_proc,
					    driver->user_space_data_buf +
					    token_offset, len);
	if (err) {
		driver->user_space_data_busy = 0;
		pr_err("diag: Error sending mask to remote proc %d, err: %d\n",
		       remote_proc, err);
	}

	return err;
}

static int diag_user_process_apps_data(const char __user *buf, int len,
				       int pkt_type)
{
	int ret = 0;
	int stm_size = 0;
	const int mempool = POOL_TYPE_COPY;
	unsigned char *user_space_data = NULL;
	struct diag_md_session_t *session_info = NULL;
	uint8_t hdlc_disabled;

	if (!buf || len <= 0 || len > DIAG_MAX_RSP_SIZE) {
		pr_err_ratelimited("diag: In %s, invalid buf %pK len: %d\n",
				   __func__, buf, len);
		return -EBADMSG;
	}

	switch (pkt_type) {
	case DATA_TYPE_EVENT:
	case DATA_TYPE_F3:
	case DATA_TYPE_LOG:
	case DATA_TYPE_RESPONSE:
	case DATA_TYPE_DELAYED_RESPONSE:
		break;
	default:
		pr_err_ratelimited("diag: In %s, invalid pkt_type: %d\n",
				   __func__, pkt_type);
		return -EBADMSG;
	}

	user_space_data = diagmem_alloc(driver, len, mempool);
	if (!user_space_data) {
		diag_record_stats(pkt_type, PKT_DROP);
		return -ENOMEM;
	}

	ret = copy_from_user(user_space_data, buf, len);
	if (ret) {
		pr_alert("diag: In %s, unable to copy data from userspace, err: %d\n",
			 __func__, ret);
		diagmem_free(driver, user_space_data, mempool);
		user_space_data = NULL;
		diag_record_stats(pkt_type, PKT_DROP);
		return -EBADMSG;
	}

	if (driver->stm_state[APPS_DATA] &&
	    (pkt_type >= DATA_TYPE_EVENT) && (pkt_type <= DATA_TYPE_LOG)) {
		stm_size = stm_log_inv_ts(OST_ENTITY_DIAG, 0, user_space_data,
					  len);
		if (stm_size == 0) {
			pr_debug("diag: In %s, stm_log_inv_ts returned size of 0\n",
				 __func__);
		}
		diagmem_free(driver, user_space_data, mempool);
		user_space_data = NULL;

		return 0;
	}

	mutex_lock(&apps_data_mutex);
	mutex_lock(&driver->hdlc_disable_mutex);
	mutex_lock(&driver->md_session_lock);
	session_info = diag_md_session_get_peripheral(APPS_DATA);
	if (session_info)
		hdlc_disabled = session_info->hdlc_disabled;
	else
		hdlc_disabled = driver->hdlc_disabled;
	mutex_unlock(&driver->md_session_lock);
	if (hdlc_disabled)
		ret = diag_process_apps_data_non_hdlc(user_space_data, len,
						      pkt_type);
	else
		ret = diag_process_apps_data_hdlc(user_space_data, len,
						  pkt_type);
	mutex_unlock(&driver->hdlc_disable_mutex);
	mutex_unlock(&apps_data_mutex);

	diagmem_free(driver, user_space_data, mempool);
	user_space_data = NULL;

	check_drain_timer();

	if (ret == PKT_DROP)
		diag_record_stats(pkt_type, PKT_DROP);
	else if (ret == PKT_ALLOC)
		diag_record_stats(pkt_type, PKT_ALLOC);
	else
		return ret;

	return 0;
}

static int check_data_ready(int index)
{
	int data_type = 0;

	mutex_lock(&driver->diagchar_mutex);
	data_type = driver->data_ready[index];
	mutex_unlock(&driver->diagchar_mutex);
	return data_type;
}

static ssize_t diagchar_read(struct file *file, char __user *buf, size_t count,
			  loff_t *ppos)
{
	struct diag_dci_client_tbl *entry;
	struct list_head *start, *temp;
	int index = -1, i = 0, ret = 0;
	int data_type;
	int copy_dci_data = 0;
	int exit_stat = 0;
	int write_len = 0;
	struct diag_md_session_t *session_info = NULL;

	mutex_lock(&driver->diagchar_mutex);
	for (i = 0; i < driver->num_clients; i++)
		if (driver->client_map[i].pid == current->tgid)
			index = i;
	mutex_unlock(&driver->diagchar_mutex);

	if (index == -1) {
		pr_err("diag: Client PID not found in table");
		return -EINVAL;
	}
	if (!buf) {
		pr_err("diag: bad address from user side\n");
		return -EFAULT;
	}
	wait_event_interruptible(driver->wait_q, (check_data_ready(index)) > 0);

	mutex_lock(&driver->diagchar_mutex);

	if ((driver->data_ready[index] & USER_SPACE_DATA_TYPE) &&
	    (driver->logging_mode == DIAG_MEMORY_DEVICE_MODE ||
	     driver->logging_mode == DIAG_MULTI_MODE)) {
		pr_debug("diag: process woken up\n");
		/*Copy the type of data being passed*/
		data_type = driver->data_ready[index] & USER_SPACE_DATA_TYPE;
		driver->data_ready[index] ^= USER_SPACE_DATA_TYPE;
		COPY_USER_SPACE_OR_EXIT(buf, data_type, sizeof(int));
		/* place holder for number of data field */
		ret += sizeof(int);
		mutex_lock(&driver->md_session_lock);
		session_info = diag_md_session_get_pid(current->tgid);
		exit_stat = diag_md_copy_to_user(buf, &ret, count,
						 session_info);
		mutex_unlock(&driver->md_session_lock);
		goto exit;
	} else if (driver->data_ready[index] & USER_SPACE_DATA_TYPE) {
		/* In case, the thread wakes up and the logging mode is
		not memory device any more, the condition needs to be cleared */
		driver->data_ready[index] ^= USER_SPACE_DATA_TYPE;
	}

	if (driver->data_ready[index] & HDLC_SUPPORT_TYPE) {
		data_type = driver->data_ready[index] & HDLC_SUPPORT_TYPE;
		driver->data_ready[index] ^= HDLC_SUPPORT_TYPE;
		COPY_USER_SPACE_OR_EXIT(buf, data_type, sizeof(int));
		mutex_lock(&driver->md_session_lock);
		session_info = diag_md_session_get_pid(current->tgid);
		if (session_info) {
			COPY_USER_SPACE_OR_ERR(buf+4,
					session_info->hdlc_disabled,
					sizeof(uint8_t));
			if (ret == -EFAULT) {
				mutex_unlock(&driver->md_session_lock);
				goto exit;
			}
		}
		mutex_unlock(&driver->md_session_lock);
		goto exit;
	}

	if (driver->data_ready[index] & DEINIT_TYPE) {
		/*Copy the type of data being passed*/
		data_type = driver->data_ready[index] & DEINIT_TYPE;
		COPY_USER_SPACE_OR_EXIT(buf, data_type, 4);
		driver->data_ready[index] ^= DEINIT_TYPE;
		mutex_unlock(&driver->diagchar_mutex);
		diag_remove_client_entry(file);
		return ret;
	}

	if (driver->data_ready[index] & MSG_MASKS_TYPE) {
		/*Copy the type of data being passed*/
		data_type = driver->data_ready[index] & MSG_MASKS_TYPE;
		mutex_lock(&driver->md_session_lock);
		session_info = diag_md_session_get_peripheral(APPS_DATA);
		COPY_USER_SPACE_OR_ERR(buf, data_type, sizeof(int));
		if (ret == -EFAULT) {
			mutex_unlock(&driver->md_session_lock);
			goto exit;
		}
		write_len = diag_copy_to_user_msg_mask(buf + ret, count,
						       session_info);
		mutex_unlock(&driver->md_session_lock);
		if (write_len > 0)
			ret += write_len;
		driver->data_ready[index] ^= MSG_MASKS_TYPE;
		goto exit;
	}

	if (driver->data_ready[index] & EVENT_MASKS_TYPE) {
		/*Copy the type of data being passed*/
		data_type = driver->data_ready[index] & EVENT_MASKS_TYPE;
		mutex_lock(&driver->md_session_lock);
		session_info = diag_md_session_get_peripheral(APPS_DATA);
		COPY_USER_SPACE_OR_ERR(buf, data_type, 4);
		if (ret == -EFAULT) {
			mutex_unlock(&driver->md_session_lock);
			goto exit;
		}
		if (session_info && session_info->event_mask &&
		    session_info->event_mask->ptr) {
			COPY_USER_SPACE_OR_ERR(buf + sizeof(int),
					*(session_info->event_mask->ptr),
					session_info->event_mask->mask_len);
			if (ret == -EFAULT) {
				mutex_unlock(&driver->md_session_lock);
				goto exit;
			}
		} else {
			COPY_USER_SPACE_OR_ERR(buf + sizeof(int),
						*(event_mask.ptr),
						event_mask.mask_len);
			if (ret == -EFAULT) {
				mutex_unlock(&driver->md_session_lock);
				goto exit;
			}
		}
		mutex_unlock(&driver->md_session_lock);
		driver->data_ready[index] ^= EVENT_MASKS_TYPE;
		goto exit;
	}

	if (driver->data_ready[index] & LOG_MASKS_TYPE) {
		/*Copy the type of data being passed*/
		data_type = driver->data_ready[index] & LOG_MASKS_TYPE;
		mutex_lock(&driver->md_session_lock);
		session_info = diag_md_session_get_peripheral(APPS_DATA);
		COPY_USER_SPACE_OR_ERR(buf, data_type, sizeof(int));
		if (ret == -EFAULT) {
			mutex_unlock(&driver->md_session_lock);
			goto exit;
		}
		write_len = diag_copy_to_user_log_mask(buf + ret, count,
						       session_info);
		mutex_unlock(&driver->md_session_lock);
		if (write_len > 0)
			ret += write_len;
		driver->data_ready[index] ^= LOG_MASKS_TYPE;
		goto exit;
	}

	if (driver->data_ready[index] & PKT_TYPE) {
		/*Copy the type of data being passed*/
		data_type = driver->data_ready[index] & PKT_TYPE;
		COPY_USER_SPACE_OR_EXIT(buf, data_type, sizeof(data_type));
		COPY_USER_SPACE_OR_EXIT(buf + sizeof(data_type),
					*(driver->apps_req_buf),
					driver->apps_req_buf_len);
		driver->data_ready[index] ^= PKT_TYPE;
		driver->in_busy_pktdata = 0;
		goto exit;
	}

	if (driver->data_ready[index] & DCI_PKT_TYPE) {
		/* Copy the type of data being passed */
		data_type = driver->data_ready[index] & DCI_PKT_TYPE;
		COPY_USER_SPACE_OR_EXIT(buf, data_type, 4);
		COPY_USER_SPACE_OR_EXIT(buf+4, *(driver->dci_pkt_buf),
					driver->dci_pkt_length);
		driver->data_ready[index] ^= DCI_PKT_TYPE;
		driver->in_busy_dcipktdata = 0;
		goto exit;
	}

	if (driver->data_ready[index] & DCI_EVENT_MASKS_TYPE) {
		/*Copy the type of data being passed*/
		data_type = driver->data_ready[index] & DCI_EVENT_MASKS_TYPE;
		COPY_USER_SPACE_OR_EXIT(buf, data_type, 4);
		COPY_USER_SPACE_OR_EXIT(buf+4, driver->num_dci_client, 4);
		COPY_USER_SPACE_OR_EXIT(buf + 8, (dci_ops_tbl[DCI_LOCAL_PROC].
				event_mask_composite), DCI_EVENT_MASK_SIZE);
		driver->data_ready[index] ^= DCI_EVENT_MASKS_TYPE;
		goto exit;
	}

	if (driver->data_ready[index] & DCI_LOG_MASKS_TYPE) {
		/*Copy the type of data being passed*/
		data_type = driver->data_ready[index] & DCI_LOG_MASKS_TYPE;
		COPY_USER_SPACE_OR_EXIT(buf, data_type, 4);
		COPY_USER_SPACE_OR_EXIT(buf+4, driver->num_dci_client, 4);
		COPY_USER_SPACE_OR_EXIT(buf+8, (dci_ops_tbl[DCI_LOCAL_PROC].
				log_mask_composite), DCI_LOG_MASK_SIZE);
		driver->data_ready[index] ^= DCI_LOG_MASKS_TYPE;
		goto exit;
	}

exit:
	if (driver->data_ready[index] & DCI_DATA_TYPE) {
		data_type = driver->data_ready[index] & DCI_DATA_TYPE;
		mutex_unlock(&driver->diagchar_mutex);
		/* Copy the type of data being passed */
		mutex_lock(&driver->dci_mutex);
		list_for_each_safe(start, temp, &driver->dci_client_list) {
			entry = list_entry(start, struct diag_dci_client_tbl,
									track);
			if (entry->client->tgid != current->tgid)
				continue;
			if (!entry->in_service)
				continue;
			if (copy_to_user(buf + ret, &data_type, sizeof(int))) {
				mutex_unlock(&driver->dci_mutex);
				goto end;
			}
			ret += sizeof(int);
			if (copy_to_user(buf + ret, &entry->client_info.token,
				sizeof(int))) {
				mutex_unlock(&driver->dci_mutex);
				goto end;
			}
			ret += sizeof(int);
			copy_dci_data = 1;
			exit_stat = diag_copy_dci(buf, count, entry, &ret);
			mutex_lock(&driver->diagchar_mutex);
			driver->data_ready[index] ^= DCI_DATA_TYPE;
			mutex_unlock(&driver->diagchar_mutex);
			if (exit_stat == 1) {
				mutex_unlock(&driver->dci_mutex);
				goto end;
			}
		}
		mutex_unlock(&driver->dci_mutex);
		goto end;
	}
	mutex_unlock(&driver->diagchar_mutex);
end:
	/*
	 * Flush any read that is currently pending on DCI data and
	 * command channnels. This will ensure that the next read is not
	 * missed.
	 */
	if (copy_dci_data) {
		diag_ws_on_copy_complete(DIAG_WS_DCI);
		flush_workqueue(driver->diag_dci_wq);
	}
	return ret;
}

static ssize_t diagchar_write(struct file *file, const char __user *buf,
			      size_t count, loff_t *ppos)
{
	int err = 0;
	int pkt_type = 0;
	int payload_len = 0;
	const char __user *payload_buf = NULL;

	/*
	 * The data coming from the user sapce should at least have the
	 * packet type heeader.
	 */
	if (count < sizeof(int)) {
		pr_err("diag: In %s, client is sending short data, len: %d\n",
		       __func__, (int)count);
		return -EBADMSG;
	}

	err = copy_from_user((&pkt_type), buf, sizeof(int));
	if (err) {
		pr_err_ratelimited("diag: In %s, unable to copy pkt_type from userspace, err: %d\n",
				   __func__, err);
		return -EIO;
	}

	if (driver->logging_mode == DIAG_USB_MODE && !driver->usb_connected) {
		if (!((pkt_type == DCI_DATA_TYPE) ||
		    (pkt_type == DCI_PKT_TYPE) ||
		    (pkt_type & DATA_TYPE_DCI_LOG) ||
		    (pkt_type & DATA_TYPE_DCI_EVENT))) {
			pr_debug("diag: In %s, Dropping non DCI packet type\n",
				 __func__);
			return -EIO;
		}
	}

	payload_buf = buf + sizeof(int);
	payload_len = count - sizeof(int);

	if (pkt_type == DCI_PKT_TYPE)
		return diag_user_process_dci_apps_data(payload_buf,
						       payload_len,
						       pkt_type);
	else if (pkt_type == DCI_DATA_TYPE)
		return diag_user_process_dci_data(payload_buf, payload_len);
	else if (pkt_type == USER_SPACE_RAW_DATA_TYPE)
		return diag_user_process_raw_data(payload_buf,
							    payload_len);
	else if (pkt_type == USER_SPACE_DATA_TYPE)
		return diag_user_process_userspace_data(payload_buf,
							payload_len);
	if (pkt_type & (DATA_TYPE_DCI_LOG | DATA_TYPE_DCI_EVENT)) {
		err = diag_user_process_dci_apps_data(payload_buf, payload_len,
						      pkt_type);
		if (pkt_type & DATA_TYPE_DCI_LOG)
			pkt_type ^= DATA_TYPE_DCI_LOG;
		if (pkt_type & DATA_TYPE_DCI_EVENT)
			pkt_type ^= DATA_TYPE_DCI_EVENT;
		/*
		 * Check if the log or event is selected even on the regular
		 * stream. If USB is not connected and we are not in memory
		 * device mode, we should not process these logs/events.
		 */
		if (pkt_type && driver->logging_mode == DIAG_USB_MODE &&
		    !driver->usb_connected)
			return err;
	}

	switch (pkt_type) {
	case DATA_TYPE_EVENT:
	case DATA_TYPE_F3:
	case DATA_TYPE_LOG:
	case DATA_TYPE_DELAYED_RESPONSE:
	case DATA_TYPE_RESPONSE:
		return diag_user_process_apps_data(payload_buf, payload_len,
						   pkt_type);
	default:
		pr_err_ratelimited("diag: In %s, invalid pkt_type: %d\n",
				   __func__, pkt_type);
		return -EINVAL;
	}

	return err;
}

void diag_ws_init()
{
	driver->dci_ws.ref_count = 0;
	driver->dci_ws.copy_count = 0;
	spin_lock_init(&driver->dci_ws.lock);

	driver->md_ws.ref_count = 0;
	driver->md_ws.copy_count = 0;
	spin_lock_init(&driver->md_ws.lock);
}

static void diag_stats_init(void)
{
	if (!driver)
		return;

	driver->msg_stats.alloc_count = 0;
	driver->msg_stats.drop_count = 0;

	driver->log_stats.alloc_count = 0;
	driver->log_stats.drop_count = 0;

	driver->event_stats.alloc_count = 0;
	driver->event_stats.drop_count = 0;
}

void diag_ws_on_notify()
{
	/*
	 * Do not deal with reference count here as there can be spurious
	 * interrupts.
	 */
	pm_stay_awake(driver->diag_dev);
}

void diag_ws_on_read(int type, int pkt_len)
{
	unsigned long flags;
	struct diag_ws_ref_t *ws_ref = NULL;

	switch (type) {
	case DIAG_WS_DCI:
		ws_ref = &driver->dci_ws;
		break;
	case DIAG_WS_MUX:
		ws_ref = &driver->md_ws;
		break;
	default:
		pr_err_ratelimited("diag: In %s, invalid type: %d\n",
				   __func__, type);
		return;
	}

	spin_lock_irqsave(&ws_ref->lock, flags);
	if (pkt_len > 0) {
		ws_ref->ref_count++;
	} else {
		if (ws_ref->ref_count < 1) {
			ws_ref->ref_count = 0;
			ws_ref->copy_count = 0;
		}
		diag_ws_release();
	}
	spin_unlock_irqrestore(&ws_ref->lock, flags);
}


void diag_ws_on_copy(int type)
{
	unsigned long flags;
	struct diag_ws_ref_t *ws_ref = NULL;

	switch (type) {
	case DIAG_WS_DCI:
		ws_ref = &driver->dci_ws;
		break;
	case DIAG_WS_MUX:
		ws_ref = &driver->md_ws;
		break;
	default:
		pr_err_ratelimited("diag: In %s, invalid type: %d\n",
				   __func__, type);
		return;
	}

	spin_lock_irqsave(&ws_ref->lock, flags);
	ws_ref->copy_count++;
	spin_unlock_irqrestore(&ws_ref->lock, flags);
}

void diag_ws_on_copy_fail(int type)
{
	unsigned long flags;
	struct diag_ws_ref_t *ws_ref = NULL;

	switch (type) {
	case DIAG_WS_DCI:
		ws_ref = &driver->dci_ws;
		break;
	case DIAG_WS_MUX:
		ws_ref = &driver->md_ws;
		break;
	default:
		pr_err_ratelimited("diag: In %s, invalid type: %d\n",
				   __func__, type);
		return;
	}

	spin_lock_irqsave(&ws_ref->lock, flags);
	ws_ref->ref_count--;
	spin_unlock_irqrestore(&ws_ref->lock, flags);

	diag_ws_release();
}

void diag_ws_on_copy_complete(int type)
{
	unsigned long flags;
	struct diag_ws_ref_t *ws_ref = NULL;

	switch (type) {
	case DIAG_WS_DCI:
		ws_ref = &driver->dci_ws;
		break;
	case DIAG_WS_MUX:
		ws_ref = &driver->md_ws;
		break;
	default:
		pr_err_ratelimited("diag: In %s, invalid type: %d\n",
				   __func__, type);
		return;
	}

	spin_lock_irqsave(&ws_ref->lock, flags);
	ws_ref->ref_count -= ws_ref->copy_count;
		if (ws_ref->ref_count < 1)
			ws_ref->ref_count = 0;
		ws_ref->copy_count = 0;
	spin_unlock_irqrestore(&ws_ref->lock, flags);

	diag_ws_release();
}

void diag_ws_reset(int type)
{
	unsigned long flags;
	struct diag_ws_ref_t *ws_ref = NULL;

	switch (type) {
	case DIAG_WS_DCI:
		ws_ref = &driver->dci_ws;
		break;
	case DIAG_WS_MUX:
		ws_ref = &driver->md_ws;
		break;
	default:
		pr_err_ratelimited("diag: In %s, invalid type: %d\n",
				   __func__, type);
		return;
	}

	spin_lock_irqsave(&ws_ref->lock, flags);
	ws_ref->ref_count = 0;
	ws_ref->copy_count = 0;
	spin_unlock_irqrestore(&ws_ref->lock, flags);

	diag_ws_release();
}

void diag_ws_release()
{
	if (driver->dci_ws.ref_count == 0 && driver->md_ws.ref_count == 0)
		pm_relax(driver->diag_dev);
}

#ifdef DIAG_DEBUG
static void diag_debug_init(void)
{
	diag_ipc_log = ipc_log_context_create(DIAG_IPC_LOG_PAGES, "diag", 0);
	if (!diag_ipc_log)
		pr_err("diag: Failed to create IPC logging context\n");
	/*
	 * Set the bit mask here as per diag_ipc_logging.h to enable debug logs
	 * to be logged to IPC
	 */
	diag_debug_mask = DIAG_DEBUG_PERIPHERALS | DIAG_DEBUG_DCI |
				DIAG_DEBUG_BRIDGE;
}
#else
static void diag_debug_init(void)
{

}
#endif

static int diag_real_time_info_init(void)
{
	int i;
	if (!driver)
		return -EIO;
	for (i = 0; i < DIAG_NUM_PROC; i++) {
		driver->real_time_mode[i] = 1;
		driver->proc_rt_vote_mask[i] |= DIAG_PROC_DCI;
		driver->proc_rt_vote_mask[i] |= DIAG_PROC_MEMORY_DEVICE;
	}
	driver->real_time_update_busy = 0;
	driver->proc_active_mask = 0;
	driver->diag_real_time_wq = create_singlethread_workqueue(
							"diag_real_time_wq");
	if (!driver->diag_real_time_wq)
		return -ENOMEM;
	INIT_WORK(&(driver->diag_real_time_work), diag_real_time_work_fn);
	mutex_init(&driver->real_time_mutex);
	return 0;
}

static const struct file_operations diagcharfops = {
	.owner = THIS_MODULE,
	.read = diagchar_read,
	.write = diagchar_write,
#ifdef CONFIG_COMPAT
	.compat_ioctl = diagchar_compat_ioctl,
#endif
	.unlocked_ioctl = diagchar_ioctl,
	.open = diagchar_open,
	.release = diagchar_close
};

static int diagchar_setup_cdev(dev_t devno)
{

	int err;

	cdev_init(driver->cdev, &diagcharfops);

	driver->cdev->owner = THIS_MODULE;
	driver->cdev->ops = &diagcharfops;

	err = cdev_add(driver->cdev, devno, 1);

	if (err) {
		printk(KERN_INFO "diagchar cdev registration failed !\n\n");
		return -1;
	}

	driver->diagchar_class = class_create(THIS_MODULE, "diag");

	if (IS_ERR(driver->diagchar_class)) {
		printk(KERN_ERR "Error creating diagchar class.\n");
		return -1;
	}

	driver->diag_dev = device_create(driver->diagchar_class, NULL, devno,
					 (void *)driver, "diag");

	if (!driver->diag_dev)
		return -EIO;

	driver->diag_dev->power.wakeup = wakeup_source_register("DIAG_WS");
	return 0;

}

static int diagchar_cleanup(void)
{
	if (driver) {
		if (driver->cdev) {
			/* TODO - Check if device exists before deleting */
			device_destroy(driver->diagchar_class,
				       MKDEV(driver->major,
					     driver->minor_start));
			cdev_del(driver->cdev);
		}
		if (!IS_ERR(driver->diagchar_class))
			class_destroy(driver->diagchar_class);
		kfree(driver);
	}
	return 0;
}

static int diag_mhi_probe(struct platform_device *pdev)
{
	int ret;

	if (!mhi_is_device_ready(&pdev->dev, "qcom,mhi"))
		return -EPROBE_DEFER;
	driver->pdev = pdev;
	ret = diag_remote_init();
	if (ret) {
		diag_remote_exit();
		return ret;
	}
	ret = diagfwd_bridge_init();
	if (ret) {
		diagfwd_bridge_exit();
		return ret;
	}
	pr_debug("diag: mhi device is ready\n");
	return 0;
}

static const struct of_device_id diag_mhi_table[] = {
	{.compatible = "qcom,diag-mhi"},
	{},
};

static struct platform_driver diag_mhi_driver = {
	.probe = diag_mhi_probe,
	.driver = {
		.name = "DIAG MHI Platform",
		.owner = THIS_MODULE,
		.of_match_table = diag_mhi_table,
	},
};

static int __init diagchar_init(void)
{
	dev_t dev;
	int error, ret, i;

	pr_debug("diagfwd initializing ..\n");
	ret = 0;
	driver = kzalloc(sizeof(struct diagchar_dev) + 5, GFP_KERNEL);
	if (!driver)
		return -ENOMEM;
	kmemleak_not_leak(driver);

	timer_in_progress = 0;
	driver->delayed_rsp_id = 0;
	driver->hdlc_disabled = 0;
	driver->dci_state = DIAG_DCI_NO_ERROR;
	setup_timer(&drain_timer, drain_timer_func, 1234);
	driver->supports_sockets = 1;
	driver->time_sync_enabled = 0;
	driver->uses_time_api = 0;
	driver->poolsize = poolsize;
	driver->poolsize_hdlc = poolsize_hdlc;
	driver->poolsize_dci = poolsize_dci;
	driver->poolsize_user = poolsize_user;
	/*
	 * POOL_TYPE_MUX_APPS is for the buffers in the Diag MUX layer.
	 * The number of buffers encompasses Diag data generated on
	 * the Apss processor + 1 for the responses generated exclusively on
	 * the Apps processor + data from data channels (4 channels per
	 * peripheral) + data from command channels (2)
	 */
	diagmem_setsize(POOL_TYPE_MUX_APPS, itemsize_usb_apps,
			poolsize_usb_apps + 1 + (NUM_PERIPHERALS * 6));
	driver->num_clients = max_clients;
	driver->logging_mode = DIAG_USB_MODE;
	driver->mask_check = 0;
	driver->in_busy_pktdata = 0;
	driver->in_busy_dcipktdata = 0;
	driver->rsp_buf_ctxt = SET_BUF_CTXT(APPS_DATA, TYPE_CMD, 1);
	hdlc_data.ctxt = SET_BUF_CTXT(APPS_DATA, TYPE_DATA, 1);
	hdlc_data.len = 0;
	non_hdlc_data.ctxt = SET_BUF_CTXT(APPS_DATA, TYPE_DATA, 1);
	non_hdlc_data.len = 0;
	mutex_init(&driver->hdlc_disable_mutex);
	mutex_init(&driver->diagchar_mutex);
	mutex_init(&driver->diag_maskclear_mutex);
	mutex_init(&driver->diag_notifier_mutex);
	mutex_init(&driver->diag_file_mutex);
	mutex_init(&driver->delayed_rsp_mutex);
	mutex_init(&apps_data_mutex);
	mutex_init(&driver->msg_mask_lock);
	mutex_init(&driver->hdlc_recovery_mutex);
<<<<<<< HEAD
=======
	for (i = 0; i < NUM_PERIPHERALS; i++)
		mutex_init(&driver->diagfwd_channel_mutex[i]);
>>>>>>> e045a95c
	init_waitqueue_head(&driver->wait_q);
	INIT_WORK(&(driver->diag_drain_work), diag_drain_work_fn);
	INIT_WORK(&(driver->update_user_clients),
			diag_update_user_client_work_fn);
	INIT_WORK(&(driver->update_md_clients),
			diag_update_md_client_work_fn);
	diag_ws_init();
	diag_stats_init();
	diag_debug_init();
	diag_md_session_init();

	driver->incoming_pkt.capacity = DIAG_MAX_REQ_SIZE;
	driver->incoming_pkt.data = kzalloc(DIAG_MAX_REQ_SIZE, GFP_KERNEL);
	if (!driver->incoming_pkt.data)
		goto fail;
	kmemleak_not_leak(driver->incoming_pkt.data);
	driver->incoming_pkt.processing = 0;
	driver->incoming_pkt.read_len = 0;
	driver->incoming_pkt.remaining = 0;
	driver->incoming_pkt.total_len = 0;

	ret = diag_real_time_info_init();
	if (ret)
		goto fail;
	ret = diag_debugfs_init();
	if (ret)
		goto fail;
	ret = diag_masks_init();
	if (ret)
		goto fail;
	ret = diag_mux_init();
	if (ret)
		goto fail;
	ret = diagfwd_init();
	if (ret)
		goto fail;
	ret = diagfwd_cntl_init();
	if (ret)
		goto fail;
	driver->dci_state = diag_dci_init();
	ret = diagfwd_peripheral_init();
	if (ret)
		goto fail;
	diagfwd_cntl_channel_init();
	if (driver->dci_state == DIAG_DCI_NO_ERROR)
		diag_dci_channel_init();
	pr_debug("diagchar initializing ..\n");
	driver->num = 1;
	driver->name = ((void *)driver) + sizeof(struct diagchar_dev);
	strlcpy(driver->name, "diag", 4);
	/* Get major number from kernel and initialize */
	error = alloc_chrdev_region(&dev, driver->minor_start,
				    driver->num, driver->name);
	if (!error) {
		driver->major = MAJOR(dev);
		driver->minor_start = MINOR(dev);
	} else {
		pr_err("diag: Major number not allocated\n");
		goto fail;
	}
	driver->cdev = cdev_alloc();
	error = diagchar_setup_cdev(dev);
	if (error)
		goto fail;

	pr_debug("diagchar initialized now");
	platform_driver_register(&diag_mhi_driver);
	return 0;

fail:
	pr_err("diagchar is not initialized, ret: %d\n", ret);
	diag_debugfs_cleanup();
	diagchar_cleanup();
	diag_mux_exit();
	diagfwd_peripheral_exit();
	diagfwd_bridge_exit();
	diagfwd_exit();
	diagfwd_cntl_exit();
	diag_dci_exit();
	diag_masks_exit();
	return -1;
}

static void diagchar_exit(void)
{
	printk(KERN_INFO "diagchar exiting ..\n");
	diag_mempool_exit();
	diag_mux_exit();
	diagfwd_peripheral_exit();
	diagfwd_exit();
	diagfwd_cntl_exit();
	diag_dci_exit();
	diag_masks_exit();
	diag_md_session_exit();
	diag_remote_exit();
	diag_debugfs_cleanup();
	diagchar_cleanup();
	printk(KERN_INFO "done diagchar exit\n");
}

module_init(diagchar_init);
module_exit(diagchar_exit);<|MERGE_RESOLUTION|>--- conflicted
+++ resolved
@@ -1,8 +1,4 @@
-<<<<<<< HEAD
-/* Copyright (c) 2008-2016, 2018, The Linux Foundation. All rights reserved.
-=======
 /* Copyright (c) 2008-2018, The Linux Foundation. All rights reserved.
->>>>>>> e045a95c
  *
  * This program is free software; you can redistribute it and/or modify
  * it under the terms of the GNU General Public License version 2 and
@@ -452,8 +448,6 @@
 	session_peripheral_mask = session_info->peripheral_mask;
 	mutex_unlock(&driver->md_session_lock);
 
-<<<<<<< HEAD
-=======
 	if (diag_mask_clear_param)
 		diag_clear_masks(pid);
 
@@ -462,20 +456,14 @@
 	mutex_unlock(&driver->diag_maskclear_mutex);
 
 	mutex_lock(&driver->diagchar_mutex);
->>>>>>> e045a95c
 	for (i = 0; i < NUM_MD_SESSIONS; i++)
 		if (MD_PERIPHERAL_MASK(i) & session_peripheral_mask)
 			diag_mux_close_peripheral(DIAG_LOCAL_PROC, i);
 
 	params.req_mode = USB_MODE;
 	params.mode_param = 0;
-<<<<<<< HEAD
-	params.peripheral_mask = 0;
-	mutex_lock(&driver->diagchar_mutex);
-=======
 	params.peripheral_mask =
 		diag_translate_kernel_to_user_mask(session_peripheral_mask);
->>>>>>> e045a95c
 
 	mutex_lock(&driver->md_session_lock);
 	diag_md_session_close(pid);
@@ -1507,17 +1495,6 @@
 
 	if (req_mode != DIAG_USB_MODE && req_mode != DIAG_MEMORY_DEVICE_MODE)
 		return -EINVAL;
-<<<<<<< HEAD
-	}
-	mutex_lock(&driver->md_session_lock);
-	if (curr_mode == DIAG_USB_MODE) {
-		if (req_mode == DIAG_USB_MODE) {
-			/*
-			 * This case tries to change from USB mode to USB mode.
-			 * There is no change required. Return success.
-			 */
-			*change_mode = 0;
-=======
 
 	if (req_mode == DIAG_USB_MODE) {
 		if (curr_mode == DIAG_USB_MODE)
@@ -1526,7 +1503,6 @@
 		if (driver->md_session_mode == DIAG_MD_NONE
 		    && driver->md_session_mask == 0 && driver->logging_mask) {
 			*change_mode = 1;
->>>>>>> e045a95c
 			mutex_unlock(&driver->md_session_lock);
 			return 0;
 		}
@@ -1534,42 +1510,6 @@
 		 * curr_mode is either DIAG_MULTI_MODE or DIAG_MD_MODE
 		 * Check if requested peripherals are already in usb mode
 		 */
-<<<<<<< HEAD
-		if (param->mode_param == DIAG_MD_NORMAL) {
-			mutex_unlock(&driver->md_session_lock);
-			err = diag_md_session_create(DIAG_MD_NORMAL, 0,
-						     DIAG_LOCAL_PROC);
-			return err;
-		} else if (param->mode_param == DIAG_MD_PERIPHERAL &&
-			   (!(driver->md_session_mask &
-			      param->peripheral_mask))) {
-			mutex_unlock(&driver->md_session_lock);
-			err = diag_md_session_create(DIAG_MD_PERIPHERAL,
-						     param->peripheral_mask,
-						     DIAG_LOCAL_PROC);
-			return err;
-		}
-		DIAG_LOG(DIAG_DEBUG_USERSPACE,
-			 "an instance of mdlog is active\n");
-		*change_mode = 0;
-		mutex_unlock(&driver->md_session_lock);
-		return -EINVAL;
-	} else if (curr_mode == DIAG_MEMORY_DEVICE_MODE) {
-		if (req_mode == DIAG_USB_MODE) {
-			if (driver->md_session_mask != 0 &&
-				driver->md_session_mode == DIAG_MD_PERIPHERAL) {
-				/*
-				 * An instance of mdlog is still running, Return
-				 * error.
-				 */
-				DIAG_LOG(DIAG_DEBUG_USERSPACE,
-					 "another instance running\n");
-				*change_mode = 0;
-				mutex_unlock(&driver->md_session_lock);
-				return -EINVAL;
-			}
-			diag_md_session_close(current->tgid);
-=======
 		for (i = 0; i < NUM_MD_SESSIONS; i++) {
 			bit = MD_PERIPHERAL_MASK(i) & param->peripheral_mask;
 			if (!bit)
@@ -1578,7 +1518,6 @@
 				change_mask |= bit;
 		}
 		if (!change_mask) {
->>>>>>> e045a95c
 			mutex_unlock(&driver->md_session_lock);
 			return 0;
 		}
@@ -1600,12 +1539,7 @@
 		if ((change_mask & peripheral_mask)
 							!= change_mask) {
 			DIAG_LOG(DIAG_DEBUG_USERSPACE,
-<<<<<<< HEAD
-				 "unable to switch logging mode\n");
-			*change_mode = 0;
-=======
 			    "Another MD Session owns a requested peripheral\n");
->>>>>>> e045a95c
 			mutex_unlock(&driver->md_session_lock);
 			return -EINVAL;
 		}
@@ -1634,11 +1568,6 @@
 			if ((session_info->peripheral_mask & change_mask)
 							!= change_mask) {
 				DIAG_LOG(DIAG_DEBUG_USERSPACE,
-<<<<<<< HEAD
-					 "another instance running\n");
-				*change_mode = 0;
-				mutex_unlock(&driver->md_session_lock);
-=======
 				    "Another MD Session owns a requested peripheral\n");
 				mutex_unlock(&driver->md_session_lock);
 				return -EINVAL;
@@ -1651,17 +1580,14 @@
 			if (change_mask) {
 				DIAG_LOG(DIAG_DEBUG_USERSPACE,
 				    "Another MD Session owns a requested peripheral\n");
->>>>>>> e045a95c
 				return -EINVAL;
 			}
-			mutex_unlock(&driver->md_session_lock);
 			err = diag_md_session_create(DIAG_MD_PERIPHERAL,
 				param->peripheral_mask, DIAG_LOCAL_PROC);
 		}
 		*change_mode = 1;
 		return err;
 	}
-	mutex_unlock(&driver->md_session_lock);
 	return -EINVAL;
 }
 
@@ -3664,11 +3590,8 @@
 	mutex_init(&apps_data_mutex);
 	mutex_init(&driver->msg_mask_lock);
 	mutex_init(&driver->hdlc_recovery_mutex);
-<<<<<<< HEAD
-=======
 	for (i = 0; i < NUM_PERIPHERALS; i++)
 		mutex_init(&driver->diagfwd_channel_mutex[i]);
->>>>>>> e045a95c
 	init_waitqueue_head(&driver->wait_q);
 	INIT_WORK(&(driver->diag_drain_work), diag_drain_work_fn);
 	INIT_WORK(&(driver->update_user_clients),

--- conflicted
+++ resolved
@@ -1129,11 +1129,7 @@
 	for (i = 0; i < M_FDLIST; i++)
 		fdlist[i] = 0;
 	crclist = (uint32_t *)&fdlist[M_FDLIST];
-<<<<<<< HEAD
-	memset(crclist, 0, sizeof(uint32_t)*M_FDLIST);
-=======
 	memset(crclist, 0, sizeof(uint32_t)*M_CRCLIST);
->>>>>>> 70be28c9
 
 	/* copy non ion buffers */
 	PERF(ctx->fl->profile, ctx->fl->perf.copy,

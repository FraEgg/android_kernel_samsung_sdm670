/*
 * Copyright (c) 2012-2020, The Linux Foundation. All rights reserved.
 *
 * This program is free software; you can redistribute it and/or modify
 * it under the terms of the GNU General Public License version 2 and
 * only version 2 as published by the Free Software Foundation.
 *
 * This program is distributed in the hope that it will be useful,
 * but WITHOUT ANY WARRANTY; without even the implied warranty of
 * MERCHANTABILITY or FITNESS FOR A PARTICULAR PURPOSE.  See the
 * GNU General Public License for more details.
 *
 */
#include <linux/dma-buf.h>
#include <linux/dma-mapping.h>
#include <linux/slab.h>
#include <linux/completion.h>
#include <linux/pagemap.h>
#include <linux/mm.h>
#include <linux/fs.h>
#include <linux/sched.h>
#include <linux/module.h>
#include <linux/cdev.h>
#include <linux/list.h>
#include <linux/hash.h>
#include <linux/msm_ion.h>
#include <soc/qcom/secure_buffer.h>
#include <soc/qcom/glink.h>
#include <soc/qcom/smd.h>
#include <soc/qcom/subsystem_notif.h>
#include <soc/qcom/subsystem_restart.h>
#include <soc/qcom/service-notifier.h>
#include <soc/qcom/service-locator.h>
#include <linux/scatterlist.h>
#include <linux/fs.h>
#include <linux/uaccess.h>
#include <linux/device.h>
#include <linux/of.h>
#include <linux/of_address.h>
#include <linux/of_platform.h>
#include <linux/dma-contiguous.h>
#include <linux/cma.h>
#include <linux/iommu.h>
#include <linux/kref.h>
#include <linux/sort.h>
#include <linux/msm_dma_iommu_mapping.h>
#include <asm/dma-iommu.h>
#include <soc/qcom/scm.h>
#include "adsprpc_compat.h"
#include "adsprpc_shared.h"
#include <soc/qcom/ramdump.h>
#include <linux/debugfs.h>
#include <linux/pm_qos.h>
#define TZ_PIL_PROTECT_MEM_SUBSYS_ID 0x0C
#define TZ_PIL_CLEAR_PROTECT_MEM_SUBSYS_ID 0x0D
#define TZ_PIL_AUTH_QDSP6_PROC 1
#define ADSP_MMAP_HEAP_ADDR 4
#define ADSP_MMAP_REMOTE_HEAP_ADDR 8
#define ADSP_MMAP_ADD_PAGES 0x1000
#define FASTRPC_DMAHANDLE_NOMAP (16)

#define FASTRPC_ENOSUCH 39
#define VMID_SSC_Q6     5
#define VMID_ADSP_Q6    6
#define DEBUGFS_SIZE 3072
#define UL_SIZE 25
#define PID_SIZE 10

#define AUDIO_PDR_SERVICE_LOCATION_CLIENT_NAME   "audio_pdr_adsprpc"
#define AUDIO_PDR_ADSP_SERVICE_NAME              "avs/audio"

#define SENSORS_PDR_SERVICE_LOCATION_CLIENT_NAME   "sensors_pdr_adsprpc"
#define SENSORS_PDR_ADSP_SERVICE_NAME              "tms/servreg"

#define RPC_TIMEOUT	(5 * HZ)
#define BALIGN		128
#define NUM_CHANNELS	4	/* adsp, mdsp, slpi, cdsp*/
#define NUM_SESSIONS	9	/*8 compute, 1 cpz*/
#define M_FDLIST	(16)
#define M_CRCLIST	(64)
#define SESSION_ID_INDEX (30)
#define FASTRPC_CTX_MAGIC (0xbeeddeed)
#define FASTRPC_CTX_MAX (256)
#define FASTRPC_CTXID_MASK (0xFF0)
#define NUM_DEVICES   2 /* adsprpc-smd, adsprpc-smd-secure */
#define MINOR_NUM_DEV 0
#define MINOR_NUM_SECURE_DEV 1
#define NON_SECURE_CHANNEL 0
#define SECURE_CHANNEL 1

#define ADSP_DOMAIN_ID (0)
#define MDSP_DOMAIN_ID (1)
#define SDSP_DOMAIN_ID (2)
#define CDSP_DOMAIN_ID (3)

#define IS_CACHE_ALIGNED(x) (((x) & ((L1_CACHE_BYTES)-1)) == 0)

#define FASTRPC_LINK_STATE_DOWN   (0x0)
#define FASTRPC_LINK_STATE_UP     (0x1)
#define FASTRPC_LINK_DISCONNECTED (0x0)
#define FASTRPC_LINK_CONNECTING   (0x1)
#define FASTRPC_LINK_CONNECTED    (0x3)
#define FASTRPC_LINK_DISCONNECTING (0x7)
#define FASTRPC_LINK_REMOTE_DISCONNECTING (0x8)
#define FASTRPC_GLINK_INTENT_LEN  (64)
#define FASTRPC_GLINK_INTENT_NUM  (16)

#define PERF_KEYS \
	"count:flush:map:copy:glink:getargs:putargs:invalidate:invoke:tid:ptr"
#define FASTRPC_STATIC_HANDLE_KERNEL (1)
#define FASTRPC_STATIC_HANDLE_LISTENER (3)
#define FASTRPC_STATIC_HANDLE_MAX (20)
#define FASTRPC_LATENCY_CTRL_ENB  (1)

#define MAX_SIZE_LIMIT (0x78000000)
#define INIT_FILELEN_MAX (2*1024*1024)
#define INIT_MEMLEN_MAX  (8*1024*1024)

#define PERF_END (void)0

#define PERF(enb, cnt, ff) \
	{\
		struct timespec startT = {0};\
		int64_t *counter = cnt;\
		if (enb && counter) {\
			getnstimeofday(&startT);\
		} \
		ff ;\
		if (enb && counter) {\
			*counter += getnstimediff(&startT);\
		} \
	}

#define GET_COUNTER(perf_ptr, offset)  \
	(perf_ptr != NULL ?\
		(((offset >= 0) && (offset < PERF_KEY_MAX)) ?\
			(int64_t *)(perf_ptr + offset)\
				: (int64_t *)NULL) : (int64_t *)NULL)

static int fastrpc_glink_open(int cid);
static void fastrpc_glink_close(void *chan, int cid);
static int fastrpc_pdr_notifier_cb(struct notifier_block *nb,
					unsigned long code,
					void *data);
static struct dentry *debugfs_root;
static struct dentry *debugfs_global_file;

static inline uint64_t buf_page_start(uint64_t buf)
{
	uint64_t start = (uint64_t) buf & PAGE_MASK;
	return start;
}

static inline uint64_t buf_page_offset(uint64_t buf)
{
	uint64_t offset = (uint64_t) buf & (PAGE_SIZE - 1);
	return offset;
}

static inline uint64_t buf_num_pages(uint64_t buf, size_t len)
{
	uint64_t start = buf_page_start(buf) >> PAGE_SHIFT;
	uint64_t end = (((uint64_t) buf + len - 1) & PAGE_MASK) >> PAGE_SHIFT;
	uint64_t nPages = end - start + 1;
	return nPages;
}

static inline uint64_t buf_page_size(uint32_t size)
{
	uint64_t sz = (size + (PAGE_SIZE - 1)) & PAGE_MASK;

	return sz > PAGE_SIZE ? sz : PAGE_SIZE;
}

static inline void *uint64_to_ptr(uint64_t addr)
{
	void *ptr = (void *)((uintptr_t)addr);

	return ptr;
}

static inline uint64_t ptr_to_uint64(void *ptr)
{
	uint64_t addr = (uint64_t)((uintptr_t)ptr);

	return addr;
}

struct secure_vm {
	int *vmid;
	int *vmperm;
	int vmcount;
};

struct fastrpc_file;

struct fastrpc_buf {
	struct hlist_node hn;
	struct hlist_node hn_rem;
	struct fastrpc_file *fl;
	void *virt;
	uint64_t phys;
	size_t size;
	unsigned long dma_attr;
	uintptr_t raddr;
	uint32_t flags;
	int remote;
};

struct fastrpc_ctx_lst;

struct overlap {
	uintptr_t start;
	uintptr_t end;
	int raix;
	uintptr_t mstart;
	uintptr_t mend;
	uintptr_t offset;
};

struct smq_invoke_ctx {
	struct hlist_node hn;
	struct completion work;
	int retval;
	int pid;
	int tgid;
	remote_arg_t *lpra;
	remote_arg64_t *rpra;
	remote_arg64_t *lrpra;		/* Local copy of rpra for put_args */
	int *fds;
	struct fastrpc_mmap **maps;
	struct fastrpc_buf *buf;
	struct fastrpc_buf *lbuf;
	size_t used;
	struct fastrpc_file *fl;
	uint32_t sc;
	struct overlap *overs;
	struct overlap **overps;
	struct smq_msg msg;
	unsigned int magic;
	unsigned int *attrs;
	uint32_t *crc;
	uint64_t ctxid;
	void *handle;
	const void *ptr;
};

struct fastrpc_ctx_lst {
	struct hlist_head pending;
	struct hlist_head interrupted;
};

struct fastrpc_smmu {
	struct device *dev;
	struct dma_iommu_mapping *mapping;
	int cb;
	int enabled;
	int faults;
	int secure;
	int coherent;
	int sharedcb;
};

struct fastrpc_session_ctx {
	struct device *dev;
	struct fastrpc_smmu smmu;
	int used;
};

struct fastrpc_static_pd {
	char *spdname;
	struct notifier_block pdrnb;
	struct notifier_block get_service_nb;
	void *pdrhandle;
	int pdrcount;
	int prevpdrcount;
	int ispdup;
};

struct fastrpc_glink_info {
	int link_state;
	int port_state;
	struct glink_open_config cfg;
	struct glink_link_info link_info;
	void *link_notify_handle;
};

struct fastrpc_channel_ctx {
	char *name;
	char *subsys;
	void *chan;
	struct device *dev;
	struct fastrpc_session_ctx session[NUM_SESSIONS];
	struct fastrpc_static_pd spd[NUM_SESSIONS];
	struct completion work;
	struct completion workport;
	struct notifier_block nb;
	struct kref kref;
	int channel;
	int sesscount;
	int ssrcount;
	void *handle;
	int prevssrcount;
	int issubsystemup;
	int vmid;
	struct secure_vm rhvm;
	int ramdumpenabled;
	void *remoteheap_ramdump_dev;
	struct fastrpc_glink_info link;
	/* Indicates, if channel is restricted to secure node only */
	int secure;
};

struct fastrpc_apps {
	struct fastrpc_channel_ctx *channel;
	struct cdev cdev;
	struct class *class;
	struct mutex smd_mutex;
	struct smq_phy_page range;
	struct hlist_head maps;
	uint32_t staticpd_flags;
	dev_t dev_no;
	int compat;
	struct hlist_head drivers;
	spinlock_t hlock;
	struct ion_client *client;
	struct device *dev;
	unsigned int latency;
	bool glink;
	bool legacy;
	bool secure_flag;
	spinlock_t ctxlock;
	struct smq_invoke_ctx *ctxtable[FASTRPC_CTX_MAX];
};

struct fastrpc_mmap {
	struct hlist_node hn;
	struct fastrpc_file *fl;
	struct fastrpc_apps *apps;
	int fd;
	uint32_t flags;
	struct dma_buf *buf;
	struct sg_table *table;
	struct dma_buf_attachment *attach;
	struct ion_handle *handle;
	uint64_t phys;
	size_t size;
	uintptr_t va;
	size_t len;
	int refs;
	uintptr_t raddr;
	int uncached;
	int secure;
	uintptr_t attr;
};

enum fastrpc_perfkeys {
	PERF_COUNT = 0,
	PERF_FLUSH = 1,
	PERF_MAP = 2,
	PERF_COPY = 3,
	PERF_LINK = 4,
	PERF_GETARGS = 5,
	PERF_PUTARGS = 6,
	PERF_INVARGS = 7,
	PERF_INVOKE = 8,
	PERF_KEY_MAX = 9,
};

struct fastrpc_perf {
	int64_t count;
	int64_t flush;
	int64_t map;
	int64_t copy;
	int64_t link;
	int64_t getargs;
	int64_t putargs;
	int64_t invargs;
	int64_t invoke;
	int64_t tid;
	struct hlist_node hn;
};

struct fastrpc_file {
	struct hlist_node hn;
	spinlock_t hlock;
	struct hlist_head maps;
	struct hlist_head cached_bufs;
	struct hlist_head remote_bufs;
	struct fastrpc_ctx_lst clst;
	struct fastrpc_session_ctx *sctx;
	struct fastrpc_buf *init_mem;
	struct fastrpc_session_ctx *secsctx;
	uint32_t mode;
	uint32_t profile;
	int sessionid;
	int tgid;
	int cid;
	int ssrcount;
	int pd;
	char *spdname;
	int file_close;
	int sharedcb;
	struct fastrpc_apps *apps;
	struct hlist_head perf;
	struct dentry *debugfs_file;
	struct mutex perf_mutex;
	struct pm_qos_request pm_qos_req;
	int qos_request;
	struct mutex map_mutex;
	struct mutex fl_map_mutex;
	int refcount;
	/* Identifies the device (MINOR_NUM_DEV / MINOR_NUM_SECURE_DEV) */
	int dev_minor;
	char *debug_buf;
};

static struct fastrpc_apps gfa;

static struct fastrpc_channel_ctx gcinfo[NUM_CHANNELS] = {
	{
		.name = "adsprpc-smd",
		.subsys = "adsp",
		.channel = SMD_APPS_QDSP,
		.link.link_info.edge = "lpass",
		.link.link_info.transport = "smem",
		.spd = {
			{
				.spdname =
					AUDIO_PDR_SERVICE_LOCATION_CLIENT_NAME,
				.pdrnb.notifier_call =
						fastrpc_pdr_notifier_cb,
			},
			{
				.spdname =
				SENSORS_PDR_SERVICE_LOCATION_CLIENT_NAME,
				.pdrnb.notifier_call =
						fastrpc_pdr_notifier_cb,
			}
		},
	},
	{
		.name = "mdsprpc-smd",
		.subsys = "modem",
		.channel = SMD_APPS_MODEM,
		.link.link_info.edge = "mpss",
		.link.link_info.transport = "smem",
	},
	{
		.name = "sdsprpc-smd",
		.subsys = "slpi",
		.channel = SMD_APPS_DSPS,
		.link.link_info.edge = "dsps",
		.link.link_info.transport = "smem",
	},
	{
		.name = "cdsprpc-smd",
		.subsys = "cdsp",
		.link.link_info.edge = "cdsp",
		.link.link_info.transport = "smem",
	},
};

static int hlosvm[1] = {VMID_HLOS};
static int hlosvmperm[1] = {PERM_READ | PERM_WRITE | PERM_EXEC};

static inline int64_t getnstimediff(struct timespec *start)
{
	int64_t ns;
	struct timespec ts, b;

	getnstimeofday(&ts);
	b = timespec_sub(ts, *start);
	ns = timespec_to_ns(&b);
	return ns;
}

static inline int64_t *getperfcounter(struct fastrpc_file *fl, int key)
{
	int err = 0;
	int64_t *val = NULL;
	struct fastrpc_perf *perf = NULL, *fperf = NULL;
	struct hlist_node *n = NULL;

	VERIFY(err, !IS_ERR_OR_NULL(fl));
	if (err)
		goto bail;

	mutex_lock(&fl->perf_mutex);
	hlist_for_each_entry_safe(perf, n, &fl->perf, hn) {
		if (perf->tid == current->pid) {
			fperf = perf;
			break;
		}
	}

	if (IS_ERR_OR_NULL(fperf)) {
		fperf = kzalloc(sizeof(*fperf), GFP_KERNEL);

		VERIFY(err, !IS_ERR_OR_NULL(fperf));
		if (err) {
			mutex_unlock(&fl->perf_mutex);
			kfree(fperf);
			goto bail;
		}

		fperf->tid = current->pid;
		hlist_add_head(&fperf->hn, &fl->perf);
	}

	val = ((int64_t *)fperf) + key;
	mutex_unlock(&fl->perf_mutex);
bail:
	return val;
}


static void fastrpc_buf_free(struct fastrpc_buf *buf, int cache)
{
	struct fastrpc_file *fl = buf == NULL ? NULL : buf->fl;
	int vmid;

	if (!fl)
		return;
	if (cache) {
		spin_lock(&fl->hlock);
		hlist_add_head(&buf->hn, &fl->cached_bufs);
		spin_unlock(&fl->hlock);
		return;
	}
	if (buf->remote) {
		spin_lock(&fl->hlock);
		hlist_del_init(&buf->hn_rem);
		spin_unlock(&fl->hlock);
		buf->remote = 0;
		buf->raddr = 0;
	}
	if (!IS_ERR_OR_NULL(buf->virt)) {
		int destVM[1] = {VMID_HLOS};
		int destVMperm[1] = {PERM_READ | PERM_WRITE | PERM_EXEC};

		if (fl->sctx->smmu.cb)
			buf->phys &= ~((uint64_t)fl->sctx->smmu.cb << 32);
		vmid = fl->apps->channel[fl->cid].vmid;
		if (vmid) {
			int srcVM[2] = {VMID_HLOS, vmid};

			hyp_assign_phys(buf->phys, buf_page_size(buf->size),
				srcVM, 2, destVM, destVMperm, 1);
		}
		dma_free_attrs(fl->sctx->smmu.dev, buf->size, buf->virt,
					buf->phys, buf->dma_attr);
	}
	kfree(buf);
}

static void fastrpc_cached_buf_list_free(struct fastrpc_file *fl)
{
	struct fastrpc_buf *buf, *free;

	do {
		struct hlist_node *n;

		free = NULL;
		spin_lock(&fl->hlock);
		hlist_for_each_entry_safe(buf, n, &fl->cached_bufs, hn) {
			hlist_del_init(&buf->hn);
			free = buf;
			break;
		}
		spin_unlock(&fl->hlock);
		if (free)
			fastrpc_buf_free(free, 0);
	} while (free);
}

static void fastrpc_remote_buf_list_free(struct fastrpc_file *fl)
{
	struct fastrpc_buf *buf, *free;

	do {
		struct hlist_node *n;

		free = NULL;
		spin_lock(&fl->hlock);
		hlist_for_each_entry_safe(buf, n, &fl->remote_bufs, hn_rem) {
			free = buf;
			break;
		}
		spin_unlock(&fl->hlock);
		if (free)
			fastrpc_buf_free(free, 0);
	} while (free);
}

static void fastrpc_mmap_add(struct fastrpc_mmap *map)
{
	if (map->flags == ADSP_MMAP_HEAP_ADDR ||
				map->flags == ADSP_MMAP_REMOTE_HEAP_ADDR) {
		struct fastrpc_apps *me = &gfa;

		spin_lock(&me->hlock);
		hlist_add_head(&map->hn, &me->maps);
		spin_unlock(&me->hlock);
	} else {
		struct fastrpc_file *fl = map->fl;

		hlist_add_head(&map->hn, &fl->maps);
	}
}

static int fastrpc_mmap_find(struct fastrpc_file *fl, int fd,
		uintptr_t va, size_t len, int mflags, int refs,
		struct fastrpc_mmap **ppmap)
{
	struct fastrpc_apps *me = &gfa;
	struct fastrpc_mmap *match = NULL, *map = NULL;
	struct hlist_node *n;

	if ((va + len) < va)
		return -EOVERFLOW;
	if (mflags == ADSP_MMAP_HEAP_ADDR ||
				 mflags == ADSP_MMAP_REMOTE_HEAP_ADDR) {
		spin_lock(&me->hlock);
		hlist_for_each_entry_safe(map, n, &me->maps, hn) {
			if (va >= map->va &&
				va + len <= map->va + map->len &&
				map->fd == fd) {
				if (refs) {
					if (map->refs + 1 == INT_MAX) {
						spin_unlock(&me->hlock);
						return -ETOOMANYREFS;
					}
					map->refs++;
				}
				match = map;
				break;
			}
		}
		spin_unlock(&me->hlock);
	} else {
		hlist_for_each_entry_safe(map, n, &fl->maps, hn) {
			if (va >= map->va &&
				va + len <= map->va + map->len &&
				map->fd == fd) {
				if (refs) {
					if (map->refs + 1 == INT_MAX)
						return -ETOOMANYREFS;
					map->refs++;
				}
				match = map;
				break;
			}
		}
	}
	if (match) {
		*ppmap = match;
		return 0;
	}
	return -ENOTTY;
}

static int dma_alloc_memory(dma_addr_t *region_phys, void **vaddr, size_t size,
			unsigned long dma_attrs)
{
	int err = 0;
	struct fastrpc_apps *me = &gfa;

	if (me->dev == NULL) {
		pr_err("device adsprpc-mem is not initialized\n");
		return -ENODEV;
	}
	VERIFY(err, size > 0 && size < MAX_SIZE_LIMIT);
	if (err) {
		err = -EFAULT;
		pr_err("adsprpc: %s: invalid allocation size 0x%zx\n",
			__func__, size);
		return err;
	}
	*vaddr = dma_alloc_attrs(me->dev, size, region_phys, GFP_KERNEL,
								dma_attrs);
	if (IS_ERR_OR_NULL(*vaddr)) {
		pr_err("adsprpc: %s: %s: dma_alloc_attrs failed for size 0x%zx, returned %pK\n",
				current->comm, __func__, size, (*vaddr));
		return -ENOMEM;
	}
	return 0;
}

static int fastrpc_mmap_remove(struct fastrpc_file *fl, uintptr_t va,
			       size_t len, struct fastrpc_mmap **ppmap)
{
	struct fastrpc_mmap *match = NULL, *map;
	struct hlist_node *n;
	struct fastrpc_apps *me = &gfa;

	spin_lock(&me->hlock);
	hlist_for_each_entry_safe(map, n, &me->maps, hn) {
		if (map->raddr == va &&
			map->raddr + map->len == va + len &&
			map->refs == 1) {
			match = map;
			hlist_del_init(&map->hn);
			break;
		}
	}
	spin_unlock(&me->hlock);
	if (match) {
		*ppmap = match;
		return 0;
	}
	hlist_for_each_entry_safe(map, n, &fl->maps, hn) {
		if (map->raddr == va &&
			map->raddr + map->len == va + len &&
			map->refs == 1) {
			match = map;
			hlist_del_init(&map->hn);
			break;
		}
	}
	if (match) {
		*ppmap = match;
		return 0;
	}
	return -ENOTTY;
}

static void fastrpc_mmap_free(struct fastrpc_mmap *map, uint32_t flags)
{
	struct fastrpc_apps *me = &gfa;
	struct fastrpc_file *fl;
	int vmid, cid = -1, err = 0;
	struct fastrpc_session_ctx *sess;

	if (!map)
		return;
	fl = map->fl;
	if (fl && !(map->flags == ADSP_MMAP_HEAP_ADDR ||
				map->flags == ADSP_MMAP_REMOTE_HEAP_ADDR)) {
		cid = fl->cid;
		VERIFY(err, cid >= ADSP_DOMAIN_ID && cid < NUM_CHANNELS);
		if (err) {
			err = -ECHRNG;
			pr_err("adsprpc: ERROR:%s, Invalid channel id: %d, err:%d",
				__func__, cid, err);
			return;
		}
	}
	if (map->flags == ADSP_MMAP_HEAP_ADDR ||
				map->flags == ADSP_MMAP_REMOTE_HEAP_ADDR) {
		spin_lock(&me->hlock);
		map->refs--;
		if (!map->refs)
			hlist_del_init(&map->hn);
		spin_unlock(&me->hlock);
		if (map->refs > 0)
			return;
	} else {
		map->refs--;
		if (!map->refs)
			hlist_del_init(&map->hn);
		if (map->refs > 0 && !flags)
			return;
	}
	if (map->flags == ADSP_MMAP_HEAP_ADDR ||
				map->flags == ADSP_MMAP_REMOTE_HEAP_ADDR) {

		if (me->dev == NULL) {
			pr_err("failed to free remote heap allocation\n");
			return;
		}
		if (map->phys) {
			unsigned long dma_attrs = DMA_ATTR_SKIP_ZEROING |
						DMA_ATTR_NO_KERNEL_MAPPING;
			dma_free_attrs(me->dev, map->size, (void *)map->va,
					(dma_addr_t)map->phys, dma_attrs);
		}
	} else if (map->flags == FASTRPC_DMAHANDLE_NOMAP) {
		if (!IS_ERR_OR_NULL(map->handle))
			ion_free(fl->apps->client, map->handle);
	} else {
		int destVM[1] = {VMID_HLOS};
		int destVMperm[1] = {PERM_READ | PERM_WRITE | PERM_EXEC};

		if (map->secure)
			sess = fl->secsctx;
		else
			sess = fl->sctx;

		if (!IS_ERR_OR_NULL(map->handle))
			ion_free(fl->apps->client, map->handle);
		if (sess && sess->smmu.enabled) {
			if (map->size || map->phys)
				msm_dma_unmap_sg(sess->smmu.dev,
					map->table->sgl,
					map->table->nents, DMA_BIDIRECTIONAL,
					map->buf);
		}
		vmid = fl->apps->channel[fl->cid].vmid;
		if (vmid && map->phys) {
			int srcVM[2] = {VMID_HLOS, vmid};

			hyp_assign_phys(map->phys, buf_page_size(map->size),
				srcVM, 2, destVM, destVMperm, 1);
		}

		if (!IS_ERR_OR_NULL(map->table))
			dma_buf_unmap_attachment(map->attach, map->table,
					DMA_BIDIRECTIONAL);
		if (!IS_ERR_OR_NULL(map->attach))
			dma_buf_detach(map->buf, map->attach);
		if (!IS_ERR_OR_NULL(map->buf))
			dma_buf_put(map->buf);
	}
	kfree(map);
}

static int fastrpc_session_alloc(struct fastrpc_channel_ctx *chan, int secure,
					struct fastrpc_session_ctx **session);

static int fastrpc_mmap_create(struct fastrpc_file *fl, int fd,
	unsigned int attr, uintptr_t va, size_t len, int mflags,
	struct fastrpc_mmap **ppmap)
{
	struct fastrpc_apps *me = &gfa;
	struct fastrpc_session_ctx *sess;
	struct fastrpc_apps *apps = fl->apps;
	struct fastrpc_mmap *map = NULL;
	struct fastrpc_channel_ctx *chan = NULL;
	unsigned long attrs;
	dma_addr_t region_phys = 0;
	void *region_vaddr = NULL;
	unsigned long flags;
	int err = 0, vmid, cid = -1;

	cid = fl->cid;
	VERIFY(err, cid >= ADSP_DOMAIN_ID && cid < NUM_CHANNELS);
	if (err) {
		err = -ECHRNG;
		goto bail;
	}
	chan = &apps->channel[cid];
	if (!fastrpc_mmap_find(fl, fd, va, len, mflags, 1, ppmap))
		return 0;
	map = kzalloc(sizeof(*map), GFP_KERNEL);
	VERIFY(err, !IS_ERR_OR_NULL(map));
	if (err)
		goto bail;
	INIT_HLIST_NODE(&map->hn);
	map->flags = mflags;
	map->refs = 1;
	map->fl = fl;
	map->fd = fd;
	map->attr = attr;
	if (mflags == ADSP_MMAP_HEAP_ADDR ||
				mflags == ADSP_MMAP_REMOTE_HEAP_ADDR) {
		unsigned long dma_attrs = DMA_ATTR_SKIP_ZEROING |
						DMA_ATTR_NO_KERNEL_MAPPING;

		map->apps = me;
		map->fl = NULL;
		VERIFY(err, !dma_alloc_memory(&region_phys, &region_vaddr,
				 len, dma_attrs));
		if (err)
			goto bail;
		map->phys = (uintptr_t)region_phys;
		map->size = len;
		map->va = (uintptr_t)region_vaddr;
	} else if (mflags == FASTRPC_DMAHANDLE_NOMAP) {
		ion_phys_addr_t iphys;

		VERIFY(err, !IS_ERR_OR_NULL(map->handle =
				ion_import_dma_buf_fd(fl->apps->client, fd)));
		if (err)
			goto bail;

		map->uncached = 1;
		map->buf = NULL;
		map->attach = NULL;
		map->table = NULL;
		map->va = 0;
		map->phys = 0;

		err = ion_phys(fl->apps->client, map->handle,
			&iphys, &map->size);
		if (err)
			goto bail;
		map->phys = (uint64_t)iphys;
	} else {
		if (map->attr && (map->attr & FASTRPC_ATTR_KEEP_MAP)) {
			pr_info("adsprpc: buffer mapped with persist attr %x\n",
				(unsigned int)map->attr);
			map->refs = 2;
		}
		VERIFY(err, !IS_ERR_OR_NULL(map->handle =
				ion_import_dma_buf_fd(fl->apps->client, fd)));
		if (err)
			goto bail;
		VERIFY(err, !ion_handle_get_flags(fl->apps->client, map->handle,
						&flags));
		if (err)
			goto bail;

		map->secure = flags & ION_FLAG_SECURE;
		if (map->secure) {
			if (!fl->secsctx)
				err = fastrpc_session_alloc(chan, 1,
							&fl->secsctx);
			if (err)
				goto bail;
		}
		if (map->secure)
			sess = fl->secsctx;
		else
			sess = fl->sctx;

		VERIFY(err, !IS_ERR_OR_NULL(sess));
		if (err)
			goto bail;

		map->uncached = !ION_IS_CACHED(flags);
		if (map->attr & FASTRPC_ATTR_NOVA && !sess->smmu.coherent)
			map->uncached = 1;

		VERIFY(err, !IS_ERR_OR_NULL(map->buf = dma_buf_get(fd)));
		if (err)
			goto bail;
		VERIFY(err, !IS_ERR_OR_NULL(map->attach =
				dma_buf_attach(map->buf, sess->smmu.dev)));
		if (err)
			goto bail;
		VERIFY(err, !IS_ERR_OR_NULL(map->table =
			dma_buf_map_attachment(map->attach,
				DMA_BIDIRECTIONAL)));
		if (err)
			goto bail;
		if (sess->smmu.enabled) {
		attrs = DMA_ATTR_EXEC_MAPPING;

		if (map->attr & FASTRPC_ATTR_NON_COHERENT ||
			(sess->smmu.coherent && map->uncached))
			attrs |= DMA_ATTR_FORCE_NON_COHERENT;
		else if (map->attr & FASTRPC_ATTR_COHERENT)
			attrs |= DMA_ATTR_FORCE_COHERENT;

		VERIFY(err, map->table->nents ==
				msm_dma_map_sg_attrs(sess->smmu.dev,
				map->table->sgl, map->table->nents,
				DMA_BIDIRECTIONAL, map->buf, attrs));
			if (err)
				goto bail;
		} else {
			VERIFY(err, map->table->nents == 1);
			if (err)
			goto bail;
		}
		map->phys = sg_dma_address(map->table->sgl);

		if (sess->smmu.cb) {
			map->phys += ((uint64_t)sess->smmu.cb << 32);
			map->size = sg_dma_len(map->table->sgl);
		} else {
			map->size = buf_page_size(len);
		}

		VERIFY(err, map->size >= len && map->size < MAX_SIZE_LIMIT);
		if (err) {
			err = -EFAULT;
			goto bail;
		}

		vmid = fl->apps->channel[fl->cid].vmid;
		if (!sess->smmu.enabled && !vmid) {
			VERIFY(err, map->phys >= me->range.addr &&
			map->phys + map->size <=
			me->range.addr + me->range.size);
			if (err) {
				pr_err("adsprpc: mmap fail out of range\n");
				goto bail;
			}
		}
		if (vmid) {
			int srcVM[1] = {VMID_HLOS};
			int destVM[2] = {VMID_HLOS, vmid};
			int destVMperm[2] = {PERM_READ | PERM_WRITE,
					PERM_READ | PERM_WRITE | PERM_EXEC};

			VERIFY(err, !hyp_assign_phys(map->phys,
					buf_page_size(map->size),
					srcVM, 1, destVM, destVMperm, 2));
			if (err)
				goto bail;
		}
		map->va = va;
	}
	map->len = len;

	fastrpc_mmap_add(map);
	*ppmap = map;

bail:
	if (err && map)
		fastrpc_mmap_free(map, 0);
	return err;
}

static int fastrpc_buf_alloc(struct fastrpc_file *fl, size_t size,
				unsigned long dma_attr, uint32_t rflags,
				int remote, struct fastrpc_buf **obuf)
{
	int err = 0, vmid;
	struct fastrpc_buf *buf = NULL, *fr = NULL;
	struct hlist_node *n;

	VERIFY(err, size > 0 && size < MAX_SIZE_LIMIT);
	if (err) {
		err = -EFAULT;
		goto bail;
	}

	if (!remote) {
		/* find the smallest buffer that fits in the cache */
		spin_lock(&fl->hlock);
		hlist_for_each_entry_safe(buf, n, &fl->cached_bufs, hn) {
			if (buf->size >= size && (!fr || fr->size > buf->size))
				fr = buf;
		}
		if (fr)
			hlist_del_init(&fr->hn);
		spin_unlock(&fl->hlock);
		if (fr) {
			*obuf = fr;
			return 0;
		}
	}
	buf = NULL;
	VERIFY(err, NULL != (buf = kzalloc(sizeof(*buf), GFP_KERNEL)));
	if (err)
		goto bail;
	INIT_HLIST_NODE(&buf->hn);
	buf->fl = fl;
	buf->virt = NULL;
	buf->phys = 0;
	buf->size = size;
	buf->dma_attr = dma_attr;
	buf->flags = rflags;
	buf->raddr = 0;
	buf->remote = 0;
	buf->virt = dma_alloc_attrs(fl->sctx->smmu.dev, buf->size,
				       (dma_addr_t *)&buf->phys,
					   GFP_KERNEL, buf->dma_attr);
	if (IS_ERR_OR_NULL(buf->virt)) {
		/* free cache and retry */
		fastrpc_cached_buf_list_free(fl);
		buf->virt = dma_alloc_attrs(fl->sctx->smmu.dev, buf->size,
					       (dma_addr_t *)&buf->phys,
						   GFP_KERNEL, buf->dma_attr);
		VERIFY(err, !IS_ERR_OR_NULL(buf->virt));
	}
	if (err) {
		err = -ENOMEM;
		pr_err("adsprpc: %s: %s: dma_alloc_attrs failed for size 0x%zx\n",
			current->comm, __func__, size);
		goto bail;
	}
	if (fl->sctx->smmu.cb)
		buf->phys += ((uint64_t)fl->sctx->smmu.cb << 32);
	vmid = fl->apps->channel[fl->cid].vmid;
	if (vmid) {
		int srcVM[1] = {VMID_HLOS};
		int destVM[2] = {VMID_HLOS, vmid};
		int destVMperm[2] = {PERM_READ | PERM_WRITE,
					PERM_READ | PERM_WRITE | PERM_EXEC};

		VERIFY(err, !hyp_assign_phys(buf->phys, buf_page_size(size),
			srcVM, 1, destVM, destVMperm, 2));
		if (err)
			goto bail;
	}

	if (remote) {
		INIT_HLIST_NODE(&buf->hn_rem);
		spin_lock(&fl->hlock);
		hlist_add_head(&buf->hn_rem, &fl->remote_bufs);
		spin_unlock(&fl->hlock);
		buf->remote = remote;
	}
	*obuf = buf;
 bail:
	if (err && buf)
		fastrpc_buf_free(buf, 0);
	return err;
}


static int context_restore_interrupted(struct fastrpc_file *fl,
				       struct fastrpc_ioctl_invoke_crc *inv,
				       struct smq_invoke_ctx **po)
{
	int err = 0;
	struct smq_invoke_ctx *ctx = NULL, *ictx = NULL;
	struct hlist_node *n;
	struct fastrpc_ioctl_invoke *invoke = &inv->inv;

	spin_lock(&fl->hlock);
	hlist_for_each_entry_safe(ictx, n, &fl->clst.interrupted, hn) {
		if (ictx->pid == current->pid) {
			if (invoke->sc != ictx->sc || ictx->fl != fl)
				err = -1;
			else {
				ctx = ictx;
				hlist_del_init(&ctx->hn);
				hlist_add_head(&ctx->hn, &fl->clst.pending);
			}
			break;
		}
	}
	spin_unlock(&fl->hlock);
	if (ctx)
		*po = ctx;
	return err;
}

#define CMP(aa, bb) ((aa) == (bb) ? 0 : (aa) < (bb) ? -1 : 1)
static int overlap_ptr_cmp(const void *a, const void *b)
{
	struct overlap *pa = *((struct overlap **)a);
	struct overlap *pb = *((struct overlap **)b);
	/* sort with lowest starting buffer first */
	int st = CMP(pa->start, pb->start);
	/* sort with highest ending buffer first */
	int ed = CMP(pb->end, pa->end);
	return st == 0 ? ed : st;
}

static int context_build_overlap(struct smq_invoke_ctx *ctx)
{
	int i, err = 0;
	remote_arg_t *lpra = ctx->lpra;
	int inbufs = REMOTE_SCALARS_INBUFS(ctx->sc);
	int outbufs = REMOTE_SCALARS_OUTBUFS(ctx->sc);
	int nbufs = inbufs + outbufs;
	struct overlap max;

	for (i = 0; i < nbufs; ++i) {
		ctx->overs[i].start = (uintptr_t)lpra[i].buf.pv;
		ctx->overs[i].end = ctx->overs[i].start + lpra[i].buf.len;
		if (lpra[i].buf.len) {
			VERIFY(err, ctx->overs[i].end > ctx->overs[i].start);
			if (err)
				goto bail;
		}
		ctx->overs[i].raix = i;
		ctx->overps[i] = &ctx->overs[i];
	}
	sort(ctx->overps, nbufs, sizeof(*ctx->overps), overlap_ptr_cmp, NULL);
	max.start = 0;
	max.end = 0;
	for (i = 0; i < nbufs; ++i) {
		if (ctx->overps[i]->start < max.end) {
			ctx->overps[i]->mstart = max.end;
			ctx->overps[i]->mend = ctx->overps[i]->end;
			ctx->overps[i]->offset = max.end -
				ctx->overps[i]->start;
			if (ctx->overps[i]->end > max.end) {
				max.end = ctx->overps[i]->end;
			} else {
				ctx->overps[i]->mend = 0;
				ctx->overps[i]->mstart = 0;
			}
		} else  {
			ctx->overps[i]->mend = ctx->overps[i]->end;
			ctx->overps[i]->mstart = ctx->overps[i]->start;
			ctx->overps[i]->offset = 0;
			max = *ctx->overps[i];
		}
	}
bail:
	return err;
}

#define K_COPY_FROM_USER(err, kernel, dst, src, size) \
	do {\
		if (!(kernel))\
			VERIFY(err, 0 == copy_from_user((dst),\
			(void const __user *)(src),\
							(size)));\
		else\
			memmove((dst), (src), (size));\
	} while (0)

#define K_COPY_TO_USER(err, kernel, dst, src, size) \
	do {\
		if (!(kernel))\
			VERIFY(err, 0 == copy_to_user((void __user *)(dst),\
						(src), (size)));\
		else\
			memmove((dst), (src), (size));\
	} while (0)


static void context_free(struct smq_invoke_ctx *ctx);

static int context_alloc(struct fastrpc_file *fl, uint32_t kernel,
			 struct fastrpc_ioctl_invoke_crc *invokefd,
			 struct smq_invoke_ctx **po)
{
	struct fastrpc_apps *me = &gfa;
	int err = 0, bufs, ii, size = 0;
	struct smq_invoke_ctx *ctx = NULL;
	struct fastrpc_ctx_lst *clst = &fl->clst;
	struct fastrpc_ioctl_invoke *invoke = &invokefd->inv;

	bufs = REMOTE_SCALARS_LENGTH(invoke->sc);
	size = bufs * sizeof(*ctx->lpra) + bufs * sizeof(*ctx->maps) +
		sizeof(*ctx->fds) * (bufs) +
		sizeof(*ctx->attrs) * (bufs) +
		sizeof(*ctx->overs) * (bufs) +
		sizeof(*ctx->overps) * (bufs);

	VERIFY(err, NULL != (ctx = kzalloc(sizeof(*ctx) + size, GFP_KERNEL)));
	if (err)
		goto bail;

	INIT_HLIST_NODE(&ctx->hn);
	hlist_add_fake(&ctx->hn);
	ctx->fl = fl;
	ctx->maps = (struct fastrpc_mmap **)(&ctx[1]);
	ctx->lpra = (remote_arg_t *)(&ctx->maps[bufs]);
	ctx->fds = (int *)(&ctx->lpra[bufs]);
	if (me->legacy) {
		ctx->overs = (struct overlap *)(&ctx->fds[bufs]);
		ctx->overps = (struct overlap **)(&ctx->overs[bufs]);
	} else {
		ctx->attrs = (unsigned int *)(&ctx->fds[bufs]);
		ctx->overs = (struct overlap *)(&ctx->attrs[bufs]);
		ctx->overps = (struct overlap **)(&ctx->overs[bufs]);
	}

	K_COPY_FROM_USER(err, kernel, (void *)ctx->lpra, invoke->pra,
					bufs * sizeof(*ctx->lpra));
	if (err)
		goto bail;

	if (invokefd->fds) {
		K_COPY_FROM_USER(err, kernel, ctx->fds, invokefd->fds,
						bufs * sizeof(*ctx->fds));
		if (err)
			goto bail;
	}
	if (invokefd->attrs) {
		K_COPY_FROM_USER(err, kernel, ctx->attrs, invokefd->attrs,
						bufs * sizeof(*ctx->attrs));
		if (err)
			goto bail;
	}
	ctx->crc = (uint32_t *)invokefd->crc;
	ctx->sc = invoke->sc;
	if (bufs) {
		VERIFY(err, 0 == context_build_overlap(ctx));
		if (err)
			goto bail;
	}
	ctx->retval = -1;
	ctx->pid = current->pid;
	ctx->tgid = fl->tgid;
	init_completion(&ctx->work);
	ctx->magic = FASTRPC_CTX_MAGIC;

	spin_lock(&fl->hlock);
	hlist_add_head(&ctx->hn, &clst->pending);
	spin_unlock(&fl->hlock);

	spin_lock(&me->ctxlock);
	for (ii = 0; ii < FASTRPC_CTX_MAX; ii++) {
		if (!me->ctxtable[ii]) {
			me->ctxtable[ii] = ctx;
			ctx->ctxid = (ptr_to_uint64(ctx) & ~0xFFF)|(ii << 4);
			break;
		}
	}
	spin_unlock(&me->ctxlock);
	VERIFY(err, ii < FASTRPC_CTX_MAX);
	if (err) {
		pr_err("adsprpc: out of context memory\n");
		goto bail;
	}

	*po = ctx;
bail:
	if (ctx && err)
		context_free(ctx);
	return err;
}

static void context_save_interrupted(struct smq_invoke_ctx *ctx)
{
	struct fastrpc_ctx_lst *clst = &ctx->fl->clst;

	spin_lock(&ctx->fl->hlock);
	hlist_del_init(&ctx->hn);
	hlist_add_head(&ctx->hn, &clst->interrupted);
	spin_unlock(&ctx->fl->hlock);
}

static void context_free(struct smq_invoke_ctx *ctx)
{
	int i;
	struct fastrpc_apps *me = &gfa;
	int nbufs = REMOTE_SCALARS_INBUFS(ctx->sc) +
		    REMOTE_SCALARS_OUTBUFS(ctx->sc);
	spin_lock(&ctx->fl->hlock);
	hlist_del_init(&ctx->hn);
	spin_unlock(&ctx->fl->hlock);
	mutex_lock(&ctx->fl->fl_map_mutex);
	for (i = 0; i < nbufs; ++i)
		fastrpc_mmap_free(ctx->maps[i], 0);

	mutex_unlock(&ctx->fl->fl_map_mutex);
	fastrpc_buf_free(ctx->buf, 1);
	fastrpc_buf_free(ctx->lbuf, 1);
	ctx->magic = 0;
	ctx->ctxid = 0;

	spin_lock(&me->ctxlock);
	for (i = 0; i < FASTRPC_CTX_MAX; i++) {
		if (me->ctxtable[i] == ctx) {
			me->ctxtable[i] = NULL;
			break;
		}
	}
	spin_unlock(&me->ctxlock);

	kfree(ctx);
}

static void context_notify_user(struct smq_invoke_ctx *ctx, int retval)
{
	ctx->retval = retval;
	complete(&ctx->work);
}


static void fastrpc_notify_users(struct fastrpc_file *me)
{
	struct smq_invoke_ctx *ictx;
	struct hlist_node *n;

	spin_lock(&me->hlock);
	hlist_for_each_entry_safe(ictx, n, &me->clst.pending, hn) {
		complete(&ictx->work);
	}
	hlist_for_each_entry_safe(ictx, n, &me->clst.interrupted, hn) {
		complete(&ictx->work);
	}
	spin_unlock(&me->hlock);

}


static void fastrpc_notify_users_staticpd_pdr(struct fastrpc_file *me)
{
	struct smq_invoke_ctx *ictx;
	struct hlist_node *n;

	spin_lock(&me->hlock);
	hlist_for_each_entry_safe(ictx, n, &me->clst.pending, hn) {
		if (ictx->msg.pid)
			complete(&ictx->work);
	}
	hlist_for_each_entry_safe(ictx, n, &me->clst.interrupted, hn) {
		if (ictx->msg.pid)
			complete(&ictx->work);
	}
	spin_unlock(&me->hlock);
}


static void fastrpc_notify_drivers(struct fastrpc_apps *me, int cid)
{
	struct fastrpc_file *fl;
	struct hlist_node *n;

	spin_lock(&me->hlock);
	hlist_for_each_entry_safe(fl, n, &me->drivers, hn) {
		if (fl->cid == cid)
			fastrpc_notify_users(fl);
	}
	spin_unlock(&me->hlock);

}

static void fastrpc_notify_pdr_drivers(struct fastrpc_apps *me, char *spdname)
{
	struct fastrpc_file *fl;
	struct hlist_node *n;

	spin_lock(&me->hlock);
	hlist_for_each_entry_safe(fl, n, &me->drivers, hn) {
		if (fl->spdname && !strcmp(spdname, fl->spdname))
			fastrpc_notify_users_staticpd_pdr(fl);
	}
	spin_unlock(&me->hlock);

}

static void context_list_ctor(struct fastrpc_ctx_lst *me)
{
	INIT_HLIST_HEAD(&me->interrupted);
	INIT_HLIST_HEAD(&me->pending);
}

static void fastrpc_context_list_dtor(struct fastrpc_file *fl)
{
	struct fastrpc_ctx_lst *clst = &fl->clst;
	struct smq_invoke_ctx *ictx = NULL, *ctxfree;
	struct hlist_node *n;

	do {
		ctxfree = NULL;
		spin_lock(&fl->hlock);
		hlist_for_each_entry_safe(ictx, n, &clst->interrupted, hn) {
			hlist_del_init(&ictx->hn);
			ctxfree = ictx;
			break;
		}
		spin_unlock(&fl->hlock);
		if (ctxfree)
			context_free(ctxfree);
	} while (ctxfree);
	do {
		ctxfree = NULL;
		spin_lock(&fl->hlock);
		hlist_for_each_entry_safe(ictx, n, &clst->pending, hn) {
			hlist_del_init(&ictx->hn);
			ctxfree = ictx;
			break;
		}
		spin_unlock(&fl->hlock);
		if (ctxfree)
			context_free(ctxfree);
	} while (ctxfree);
}

static int fastrpc_file_free(struct fastrpc_file *fl);
static void fastrpc_file_list_dtor(struct fastrpc_apps *me)
{
	struct fastrpc_file *fl, *free;
	struct hlist_node *n;

	do {
		free = NULL;
		spin_lock(&me->hlock);
		hlist_for_each_entry_safe(fl, n, &me->drivers, hn) {
			hlist_del_init(&fl->hn);
			free = fl;
			break;
		}
		spin_unlock(&me->hlock);
		if (free)
			fastrpc_file_free(free);
	} while (free);
}

static int get_args(uint32_t kernel, struct smq_invoke_ctx *ctx)
{
	struct fastrpc_apps *me = &gfa;
	remote_arg64_t *rpra, *lrpra;
	remote_arg_t *lpra = ctx->lpra;
	struct smq_invoke_buf *list;
	struct smq_phy_page *pages, *ipage;
	uint32_t sc = ctx->sc;
	int inbufs = REMOTE_SCALARS_INBUFS(sc);
	int outbufs = REMOTE_SCALARS_OUTBUFS(sc);
	int handles, bufs = inbufs + outbufs;
	uintptr_t args;
	size_t rlen = 0, copylen = 0, metalen = 0, lrpralen = 0;
	int i, oix;
	int err = 0;
	int mflags = 0;
	uint64_t *fdlist;
	uint32_t *crclist;
	int64_t *perf_counter = getperfcounter(ctx->fl, PERF_COUNT);

	/* calculate size of the metadata */
	rpra = NULL;
	list = smq_invoke_buf_start(rpra, sc);
	pages = smq_phy_page_start(sc, list);
	ipage = pages;

	PERF(ctx->fl->profile, GET_COUNTER(perf_counter, PERF_MAP),
	for (i = 0; i < bufs; ++i) {
		uintptr_t buf = (uintptr_t)lpra[i].buf.pv;
		size_t len = lpra[i].buf.len;

		mutex_lock(&ctx->fl->fl_map_mutex);
		if (ctx->fds[i] && (ctx->fds[i] != -1)) {
			unsigned int attrs = 0;

			if (ctx->attrs)
				attrs = ctx->attrs[i];

			fastrpc_mmap_create(ctx->fl, ctx->fds[i],
					attrs, buf, len,
					mflags, &ctx->maps[i]);
		}
		mutex_unlock(&ctx->fl->fl_map_mutex);
		ipage += 1;
	}
	PERF_END);
	handles = REMOTE_SCALARS_INHANDLES(sc) + REMOTE_SCALARS_OUTHANDLES(sc);
	mutex_lock(&ctx->fl->fl_map_mutex);
	for (i = bufs; i < bufs + handles; i++) {
		int dmaflags = 0;

		if (ctx->attrs && (ctx->attrs[i] & FASTRPC_ATTR_NOMAP))
			dmaflags = FASTRPC_DMAHANDLE_NOMAP;
		VERIFY(err, !fastrpc_mmap_create(ctx->fl, ctx->fds[i],
			FASTRPC_ATTR_NOVA, 0, 0, dmaflags, &ctx->maps[i]));
		if (err) {
			mutex_unlock(&ctx->fl->fl_map_mutex);
			goto bail;
		}
		ipage += 1;
	}
	mutex_unlock(&ctx->fl->fl_map_mutex);
	if (!me->legacy) {
		metalen = copylen = (size_t)&ipage[0] +
				(sizeof(uint64_t) * M_FDLIST) +
				(sizeof(uint32_t) * M_CRCLIST);
	} else {
		metalen = copylen = (size_t)&ipage[0];
	}

	/* allocate new local rpra buffer */
	lrpralen = (size_t)&list[0];
	if (lrpralen) {
		err = fastrpc_buf_alloc(ctx->fl, lrpralen, 0, 0, 0, &ctx->lbuf);
		if (err)
			goto bail;
	}
	if (ctx->lbuf->virt)
		memset(ctx->lbuf->virt, 0, lrpralen);

	lrpra = ctx->lbuf->virt;
	ctx->lrpra = lrpra;

	/* calculate len required for copying */
	for (oix = 0; oix < inbufs + outbufs; ++oix) {
		int i = ctx->overps[oix]->raix;
		uintptr_t mstart, mend;
		size_t len = lpra[i].buf.len;

		if (!len)
			continue;
		if (ctx->maps[i])
			continue;
		if (ctx->overps[oix]->offset == 0)
			copylen = ALIGN(copylen, BALIGN);
		mstart = ctx->overps[oix]->mstart;
		mend = ctx->overps[oix]->mend;
		VERIFY(err, (mend - mstart) <= LONG_MAX);
		if (err)
			goto bail;
		copylen += mend - mstart;
		VERIFY(err, copylen >= 0);
		if (err)
			goto bail;
	}
	ctx->used = copylen;

	/* allocate new buffer */
	if (copylen) {
		err = fastrpc_buf_alloc(ctx->fl, copylen, 0, 0, 0, &ctx->buf);
		if (err)
			goto bail;
	}
	if (ctx->buf->virt && metalen <= copylen)
		memset(ctx->buf->virt, 0, metalen);

	/* copy metadata */
	rpra = ctx->buf->virt;
	ctx->rpra = rpra;
	list = smq_invoke_buf_start(rpra, sc);
	pages = smq_phy_page_start(sc, list);
	ipage = pages;
	args = (uintptr_t)ctx->buf->virt + metalen;
	for (i = 0; i < bufs + handles; ++i) {
		if (lpra[i].buf.len)
			list[i].num = 1;
		else
			list[i].num = 0;
		list[i].pgidx = ipage - pages;
		ipage++;
	}

	/* map ion buffers */
	PERF(ctx->fl->profile, GET_COUNTER(perf_counter, PERF_MAP),
	for (i = 0; rpra && lrpra && i < inbufs + outbufs; ++i) {
		struct fastrpc_mmap *map = ctx->maps[i];
		uint64_t buf = ptr_to_uint64(lpra[i].buf.pv);
		size_t len = lpra[i].buf.len;

		rpra[i].buf.pv = lrpra[i].buf.pv = 0;
		rpra[i].buf.len = lrpra[i].buf.len = len;
		if (!len)
			continue;
		if (map) {
			struct vm_area_struct *vma;
			uintptr_t offset;
			uint64_t num = buf_num_pages(buf, len);
			int idx = list[i].pgidx;

			if (map->attr & FASTRPC_ATTR_NOVA) {
				offset = 0;
			} else {
				down_read(&current->mm->mmap_sem);
				VERIFY(err, NULL != (vma = find_vma(current->mm,
								map->va)));
				if (err) {
					up_read(&current->mm->mmap_sem);
					goto bail;
				}
				offset = buf_page_start(buf) - vma->vm_start;
				up_read(&current->mm->mmap_sem);
				VERIFY(err, offset < (uintptr_t)map->size);
				if (err)
					goto bail;
			}
			pages[idx].addr = map->phys + offset;
			pages[idx].size = num << PAGE_SHIFT;
		}
		rpra[i].buf.pv = lrpra[i].buf.pv = buf;
	}
	PERF_END);
	for (i = bufs; i < bufs + handles; ++i) {
		struct fastrpc_mmap *map = ctx->maps[i];
		if (map) {
			pages[i].addr = map->phys;
			pages[i].size = map->size;
		}
	}
	if (!me->legacy) {
		fdlist = (uint64_t *)&pages[bufs + handles];
		for (i = 0; i < M_FDLIST; i++)
			fdlist[i] = 0;
		crclist = (uint32_t *)&fdlist[M_FDLIST];
		memset(crclist, 0, sizeof(uint32_t)*M_CRCLIST);
	}

	/* copy non ion buffers */
	PERF(ctx->fl->profile, GET_COUNTER(perf_counter, PERF_COPY),
	rlen = copylen - metalen;
	for (oix = 0; rpra && lrpra && oix < inbufs + outbufs; ++oix) {
		int i = ctx->overps[oix]->raix;
		struct fastrpc_mmap *map = ctx->maps[i];
		size_t mlen;
		uint64_t buf;
		size_t len = lpra[i].buf.len;

		if (!len)
			continue;
		if (map)
			continue;
		if (ctx->overps[oix]->offset == 0) {
			rlen -= ALIGN(args, BALIGN) - args;
			args = ALIGN(args, BALIGN);
		}
		mlen = ctx->overps[oix]->mend - ctx->overps[oix]->mstart;
		VERIFY(err, rlen >= mlen);
		if (err)
			goto bail;
		rpra[i].buf.pv = lrpra[i].buf.pv =
			 (args - ctx->overps[oix]->offset);
		pages[list[i].pgidx].addr = ctx->buf->phys -
					    ctx->overps[oix]->offset +
					    (copylen - rlen);
		pages[list[i].pgidx].addr =
			buf_page_start(pages[list[i].pgidx].addr);
		buf = rpra[i].buf.pv;
		pages[list[i].pgidx].size = buf_num_pages(buf, len) * PAGE_SIZE;
		if (i < inbufs) {
			K_COPY_FROM_USER(err, kernel, uint64_to_ptr(buf),
					lpra[i].buf.pv, len);
			if (err)
				goto bail;
		}
		args = args + mlen;
		rlen -= mlen;
	}
	PERF_END);

	PERF(ctx->fl->profile, GET_COUNTER(perf_counter, PERF_FLUSH),
	for (oix = 0; oix < inbufs + outbufs; ++oix) {
		int i = ctx->overps[oix]->raix;
		struct fastrpc_mmap *map = ctx->maps[i];

		if (map && map->uncached)
			continue;
		if (ctx->fl->sctx->smmu.coherent &&
			!(map && (map->attr & FASTRPC_ATTR_NON_COHERENT)))
			continue;
		if (map && (map->attr & FASTRPC_ATTR_COHERENT))
			continue;

		if (rpra && lrpra && rpra[i].buf.len &&
			ctx->overps[oix]->mstart) {
			if (map && map->handle)
				msm_ion_do_cache_op(ctx->fl->apps->client,
					map->handle,
					uint64_to_ptr(rpra[i].buf.pv),
					rpra[i].buf.len,
					ION_IOC_CLEAN_INV_CACHES);
			else
				dmac_flush_range(uint64_to_ptr(rpra[i].buf.pv),
					uint64_to_ptr(rpra[i].buf.pv
						+ rpra[i].buf.len));
		}
	}
	PERF_END);
	for (i = bufs; rpra && lrpra && i < bufs + handles; i++) {
		if (ctx->fds)
			rpra[i].dma.fd = lrpra[i].dma.fd = ctx->fds[i];
		rpra[i].dma.len = lrpra[i].dma.len = (uint32_t)lpra[i].buf.len;
		rpra[i].dma.offset = lrpra[i].dma.offset =
			 (uint32_t)(uintptr_t)lpra[i].buf.pv;
	}

 bail:
	return err;
}

static int put_args(uint32_t kernel, struct smq_invoke_ctx *ctx,
		    remote_arg_t *upra)
{
	struct fastrpc_apps *me = &gfa;
	uint32_t sc = ctx->sc;
	struct smq_invoke_buf *list;
	struct smq_phy_page *pages;
	struct fastrpc_mmap *mmap;
	uint64_t *fdlist = NULL;
	uint32_t *crclist = NULL;

	remote_arg64_t *rpra = ctx->lrpra;
	int i, inbufs, outbufs, handles;
	int err = 0;

	inbufs = REMOTE_SCALARS_INBUFS(sc);
	outbufs = REMOTE_SCALARS_OUTBUFS(sc);
	handles = REMOTE_SCALARS_INHANDLES(sc) + REMOTE_SCALARS_OUTHANDLES(sc);
	list = smq_invoke_buf_start(ctx->rpra, sc);
	pages = smq_phy_page_start(sc, list);
	if (!me->legacy) {
		fdlist = (uint64_t *)(pages + inbufs + outbufs + handles);
		crclist = (uint32_t *)(fdlist + M_FDLIST);
	}

	for (i = inbufs; i < inbufs + outbufs; ++i) {
		if (!ctx->maps[i]) {
			K_COPY_TO_USER(err, kernel,
				ctx->lpra[i].buf.pv,
				uint64_to_ptr(rpra[i].buf.pv),
				rpra[i].buf.len);
			if (err)
				goto bail;
		} else {
			mutex_lock(&ctx->fl->fl_map_mutex);
			fastrpc_mmap_free(ctx->maps[i], 0);
			mutex_unlock(&ctx->fl->fl_map_mutex);
			ctx->maps[i] = NULL;
		}
	}
	mutex_lock(&ctx->fl->fl_map_mutex);
	if (fdlist && (inbufs + outbufs + handles)) {
		for (i = 0; i < M_FDLIST; i++) {
			if (!fdlist[i])
				break;
			if (!fastrpc_mmap_find(ctx->fl, (int)fdlist[i], 0, 0,
						0, 0, &mmap))
				fastrpc_mmap_free(mmap, 0);
		}
	}
	mutex_unlock(&ctx->fl->fl_map_mutex);
	if (ctx->crc && crclist && rpra)
		K_COPY_TO_USER(err, kernel, ctx->crc,
			crclist, M_CRCLIST*sizeof(uint32_t));

 bail:
	return err;
}

static void inv_args_pre(struct smq_invoke_ctx *ctx)
{
	int i, inbufs, outbufs;
	uint32_t sc = ctx->sc;
	remote_arg64_t *rpra = ctx->rpra;
	uintptr_t end;

	inbufs = REMOTE_SCALARS_INBUFS(sc);
	outbufs = REMOTE_SCALARS_OUTBUFS(sc);
	for (i = inbufs; i < inbufs + outbufs; ++i) {
		struct fastrpc_mmap *map = ctx->maps[i];

		if (map && map->uncached)
			continue;
		if (!rpra[i].buf.len)
			continue;
		if (ctx->fl->sctx->smmu.coherent &&
			!(map && (map->attr & FASTRPC_ATTR_NON_COHERENT)))
			continue;
		if (map && (map->attr & FASTRPC_ATTR_COHERENT))
			continue;

		if (buf_page_start(ptr_to_uint64((void *)rpra)) ==
				buf_page_start(rpra[i].buf.pv))
			continue;
		if (!IS_CACHE_ALIGNED((uintptr_t)
				uint64_to_ptr(rpra[i].buf.pv))) {
			if (map && map->handle)
				msm_ion_do_cache_op(ctx->fl->apps->client,
					map->handle,
					uint64_to_ptr(rpra[i].buf.pv),
					sizeof(uintptr_t),
					ION_IOC_CLEAN_INV_CACHES);
			else
				dmac_flush_range(
					uint64_to_ptr(rpra[i].buf.pv), (char *)
					uint64_to_ptr(rpra[i].buf.pv + 1));
		}

		end = (uintptr_t)uint64_to_ptr(rpra[i].buf.pv +
							rpra[i].buf.len);
		if (!IS_CACHE_ALIGNED(end)) {
			if (map && map->handle)
				msm_ion_do_cache_op(ctx->fl->apps->client,
						map->handle,
						uint64_to_ptr(end),
						sizeof(uintptr_t),
						ION_IOC_CLEAN_INV_CACHES);
			else
				dmac_flush_range((char *)end,
					(char *)end + 1);
		}
	}
}

static void inv_args(struct smq_invoke_ctx *ctx)
{
	int i, inbufs, outbufs;
	uint32_t sc = ctx->sc;
	remote_arg64_t *rpra = ctx->lrpra;

	inbufs = REMOTE_SCALARS_INBUFS(sc);
	outbufs = REMOTE_SCALARS_OUTBUFS(sc);
	for (i = inbufs; i < inbufs + outbufs; ++i) {
		struct fastrpc_mmap *map = ctx->maps[i];

		if (map && map->uncached)
			continue;
		if (!rpra[i].buf.len)
			continue;
		if (ctx->fl->sctx->smmu.coherent &&
			!(map && (map->attr & FASTRPC_ATTR_NON_COHERENT)))
			continue;
		if (map && (map->attr & FASTRPC_ATTR_COHERENT))
			continue;

		if (buf_page_start(ptr_to_uint64((void *)rpra)) ==
				buf_page_start(rpra[i].buf.pv)) {
			continue;
		}
		if (map && map->handle)
			msm_ion_do_cache_op(ctx->fl->apps->client, map->handle,
				(char *)uint64_to_ptr(rpra[i].buf.pv),
				rpra[i].buf.len, ION_IOC_INV_CACHES);
		else
			dmac_inv_range((char *)uint64_to_ptr(rpra[i].buf.pv),
				(char *)uint64_to_ptr(rpra[i].buf.pv
						 + rpra[i].buf.len));
	}

}

static int fastrpc_invoke_send(struct smq_invoke_ctx *ctx,
			       uint32_t kernel, uint32_t handle)
{
	struct smq_msg *msg = &ctx->msg;
	struct fastrpc_file *fl = ctx->fl;
	int err = 0, len, cid = -1;
	struct fastrpc_channel_ctx *channel_ctx = NULL;

	cid = fl->cid;
	VERIFY(err, cid >= ADSP_DOMAIN_ID && cid < NUM_CHANNELS);
	if (err) {
		err = -ECHRNG;
		goto bail;
	}
	channel_ctx = &fl->apps->channel[fl->cid];

	VERIFY(err, NULL != channel_ctx->chan);
	if (err) {
		err = -ECHRNG;
		goto bail;
	}
	msg->pid = fl->tgid;
	msg->tid = current->pid;
	if (fl->sessionid)
		msg->tid |= (1 << SESSION_ID_INDEX);
	if (kernel)
		msg->pid = 0;
	msg->invoke.header.ctx = ctx->ctxid | fl->pd;
	msg->invoke.header.handle = handle;
	msg->invoke.header.sc = ctx->sc;
	msg->invoke.page.addr = ctx->buf ? ctx->buf->phys : 0;
	msg->invoke.page.size = buf_page_size(ctx->used);
	if (fl->apps->glink) {
		if (fl->ssrcount != channel_ctx->ssrcount) {
			err = -ECONNRESET;
			goto bail;
		}
		VERIFY(err, channel_ctx->link.port_state ==
			FASTRPC_LINK_CONNECTED);
		if (err)
			goto bail;
		err = glink_tx(channel_ctx->chan,
			(void *)&fl->apps->channel[fl->cid], msg, sizeof(*msg),
			GLINK_TX_REQ_INTENT);
	} else {
		spin_lock(&fl->apps->hlock);
		len = smd_write((smd_channel_t *)
				channel_ctx->chan,
				msg, sizeof(*msg));
		spin_unlock(&fl->apps->hlock);
		VERIFY(err, len == sizeof(*msg));
	}
 bail:
	return err;
}

static void fastrpc_smd_read_handler(int cid)
{
	struct fastrpc_apps *me = &gfa;
	struct smq_invoke_rsp rsp = {0};
	int ret = 0, err = 0;
	uint32_t index;

	do {
		ret = smd_read_from_cb(me->channel[cid].chan, &rsp,
					sizeof(rsp));
		if (ret != sizeof(rsp))
			break;

		index = (uint32_t)((rsp.ctx & FASTRPC_CTXID_MASK) >> 4);
		VERIFY(err, index < FASTRPC_CTX_MAX);
		if (err)
			goto bail;

		VERIFY(err, !IS_ERR_OR_NULL(me->ctxtable[index]));
		if (err)
			goto bail;

		VERIFY(err, ((me->ctxtable[index]->ctxid == (rsp.ctx & ~3)) &&
			me->ctxtable[index]->magic == FASTRPC_CTX_MAGIC));
		if (err)
			goto bail;

		context_notify_user(me->ctxtable[index], rsp.retval);
	} while (ret == sizeof(rsp));
bail:
	if (err)
		pr_err("adsprpc: invalid response or context\n");

}

static void smd_event_handler(void *priv, unsigned int event)
{
	struct fastrpc_apps *me = &gfa;
	int cid = (int)(uintptr_t)priv;

	switch (event) {
	case SMD_EVENT_OPEN:
		complete(&me->channel[cid].workport);
		break;
	case SMD_EVENT_CLOSE:
		fastrpc_notify_drivers(me, cid);
		break;
	case SMD_EVENT_DATA:
		fastrpc_smd_read_handler(cid);
		break;
	}
}


static void fastrpc_init(struct fastrpc_apps *me)
{
	int i;

	INIT_HLIST_HEAD(&me->drivers);
	INIT_HLIST_HEAD(&me->maps);
	spin_lock_init(&me->hlock);
	spin_lock_init(&me->ctxlock);
	mutex_init(&me->smd_mutex);
	me->channel = &gcinfo[0];
	for (i = 0; i < NUM_CHANNELS; i++) {
		init_completion(&me->channel[i].work);
		init_completion(&me->channel[i].workport);
		me->channel[i].sesscount = 0;
		/* All channels are secure by default except CDSP */
		me->channel[i].secure = SECURE_CHANNEL;
	}
	/* Set CDSP channel to non secure */
	me->channel[CDSP_DOMAIN_ID].secure = NON_SECURE_CHANNEL;
}

static int fastrpc_release_current_dsp_process(struct fastrpc_file *fl);

static int fastrpc_internal_invoke(struct fastrpc_file *fl, uint32_t mode,
				   uint32_t kernel,
				   struct fastrpc_ioctl_invoke_crc *inv)
{
	struct smq_invoke_ctx *ctx = NULL;
	struct fastrpc_ioctl_invoke *invoke = &inv->inv;
	int err = 0, cid = -1, interrupted = 0;
	struct timespec invoket = {0};
	int64_t *perf_counter = NULL;

	cid = fl->cid;
	VERIFY(err, cid >= ADSP_DOMAIN_ID && cid < NUM_CHANNELS);
	if (err) {
		err = -ECHRNG;
		goto bail;
	}
	VERIFY(err, fl->sctx != NULL);
	if (err) {
		err = -EBADR;
		goto bail;
	}
	perf_counter = getperfcounter(fl, PERF_COUNT);

	if (fl->profile)
		getnstimeofday(&invoket);

	if (!kernel) {
		VERIFY(err, invoke->handle != FASTRPC_STATIC_HANDLE_KERNEL);
		if (err) {
			pr_err("adsprpc: ERROR: %s: user application %s trying to send a kernel RPC message to channel %d",
				__func__, current->comm, cid);
			goto bail;
		}
	}

	if (!kernel) {
		VERIFY(err, 0 == context_restore_interrupted(fl, inv,
								&ctx));
		if (err)
			goto bail;
		if (fl->sctx->smmu.faults)
			err = FASTRPC_ENOSUCH;
		if (err)
			goto bail;
		if (ctx)
			goto wait;
	}

	VERIFY(err, 0 == context_alloc(fl, kernel, inv, &ctx));
	if (err)
		goto bail;

	if (REMOTE_SCALARS_LENGTH(ctx->sc)) {
		PERF(fl->profile, GET_COUNTER(perf_counter, PERF_GETARGS),
		VERIFY(err, 0 == get_args(kernel, ctx));
		PERF_END);
		if (err)
			goto bail;
	}

	if (!fl->sctx->smmu.coherent) {
		PERF(fl->profile, GET_COUNTER(perf_counter, PERF_INVARGS),
		inv_args_pre(ctx);
		PERF_END);
	}

	PERF(fl->profile, GET_COUNTER(perf_counter, PERF_LINK),
	VERIFY(err, 0 == fastrpc_invoke_send(ctx, kernel, invoke->handle));
	PERF_END);

	if (err)
		goto bail;
 wait:
	if (kernel)
		wait_for_completion(&ctx->work);
	else {
		interrupted = wait_for_completion_interruptible(&ctx->work);
		VERIFY(err, 0 == (err = interrupted));
		if (err)
			goto bail;
	}
	PERF(fl->profile, GET_COUNTER(perf_counter, PERF_INVARGS),
	if (!fl->sctx->smmu.coherent)
		inv_args(ctx);
	PERF_END);

	VERIFY(err, 0 == (err = ctx->retval));
	if (err)
		goto bail;

	PERF(fl->profile, GET_COUNTER(perf_counter, PERF_PUTARGS),
	VERIFY(err, 0 == put_args(kernel, ctx, invoke->pra));
	PERF_END);
	if (err)
		goto bail;
 bail:
	if (ctx && ctx->handle) {
		glink_rx_done(ctx->handle, ctx->ptr, true);
		ctx->handle = NULL;
	}
	if (ctx && interrupted == -ERESTARTSYS)
		context_save_interrupted(ctx);
	else if (ctx)
		context_free(ctx);
	if (fl->ssrcount != fl->apps->channel[cid].ssrcount)
		err = ECONNRESET;

	if (fl->profile && !interrupted) {
		if (invoke->handle != FASTRPC_STATIC_HANDLE_LISTENER) {
			int64_t *count = GET_COUNTER(perf_counter, PERF_INVOKE);

			if (count)
				*count += getnstimediff(&invoket);
		}
		if (invoke->handle > FASTRPC_STATIC_HANDLE_MAX) {
			int64_t *count = GET_COUNTER(perf_counter, PERF_COUNT);

			if (count)
				*count = *count+1;
		}
	}
	return err;
}

static int fastrpc_get_adsp_session(char *name, int *session)
{
	struct fastrpc_apps *me = &gfa;
	int err = 0, i;

	for (i = 0; i < NUM_SESSIONS; i++) {
		if (!me->channel[0].spd[i].spdname)
			continue;
		if (!strcmp(name, me->channel[0].spd[i].spdname))
			break;
	}
	VERIFY(err, i < NUM_SESSIONS);
	if (err)
		goto bail;
	*session = i;
bail:
	return err;
}

static int fastrpc_mmap_remove_pdr(struct fastrpc_file *fl);
static int fastrpc_channel_open(struct fastrpc_file *fl);
static int fastrpc_mmap_remove_ssr(struct fastrpc_file *fl);
static int fastrpc_init_process(struct fastrpc_file *fl,
				struct fastrpc_ioctl_init_attrs *uproc)
{
	int err = 0;
	struct fastrpc_apps *me = &gfa;
	struct fastrpc_ioctl_invoke_crc ioctl;
	struct fastrpc_ioctl_init *init = &uproc->init;
	struct smq_phy_page pages[1];
	struct fastrpc_mmap *file = NULL, *mem = NULL;
	struct fastrpc_buf *imem = NULL;
	unsigned long imem_dma_attr = 0;
	char *proc_name = NULL;

	VERIFY(err, 0 == (err = fastrpc_channel_open(fl)));
	if (err)
		goto bail;
	if (init->flags == FASTRPC_INIT_ATTACH ||
			init->flags == FASTRPC_INIT_ATTACH_SENSORS) {
		remote_arg_t ra[1];
		int tgid = fl->tgid;

		ra[0].buf.pv = (void *)&tgid;
		ra[0].buf.len = sizeof(tgid);
		ioctl.inv.handle = FASTRPC_STATIC_HANDLE_KERNEL;
		ioctl.inv.sc = REMOTE_SCALARS_MAKE(0, 1, 0);
		ioctl.inv.pra = ra;
		ioctl.fds = NULL;
		ioctl.attrs = NULL;
		ioctl.crc = NULL;
		if (init->flags == FASTRPC_INIT_ATTACH)
			fl->pd = 0;
		else if (init->flags == FASTRPC_INIT_ATTACH_SENSORS) {
			fl->spdname = SENSORS_PDR_SERVICE_LOCATION_CLIENT_NAME;
			fl->pd = 2;
		}
		VERIFY(err, !(err = fastrpc_internal_invoke(fl,
			FASTRPC_MODE_PARALLEL, 1, &ioctl)));
		if (err)
			goto bail;
	} else if (init->flags == FASTRPC_INIT_CREATE) {
		remote_arg_t ra[6];
		int fds[6];
		int mflags = 0;
		int memlen;
		struct {
			int pgid;
			unsigned int namelen;
			unsigned int filelen;
			unsigned int pageslen;
			int attrs;
			int siglen;
		} inbuf;

		inbuf.pgid = fl->tgid;
		inbuf.namelen = strlen(current->comm) + 1;
		inbuf.filelen = init->filelen;
		fl->pd = 1;

		VERIFY(err, access_ok(0, (void __user *)init->file,
			init->filelen));
		if (err)
			goto bail;
		if (init->filelen) {
			mutex_lock(&fl->fl_map_mutex);
			VERIFY(err, !fastrpc_mmap_create(fl, init->filefd, 0,
				init->file, init->filelen, mflags, &file));
			mutex_unlock(&fl->fl_map_mutex);
			if (err)
				goto bail;
		}
		inbuf.pageslen = 1;

		VERIFY(err, !init->mem);
		if (err) {
			err = -EINVAL;
			pr_err("adsprpc: %s: %s: ERROR: donated memory allocated in userspace\n",
				current->comm, __func__);
			goto bail;
		}
		memlen = ALIGN(max(1024*1024*3, (int)init->filelen * 4),
						1024*1024);
		imem_dma_attr = DMA_ATTR_EXEC_MAPPING |
						DMA_ATTR_NO_KERNEL_MAPPING |
						DMA_ATTR_FORCE_NON_COHERENT;
		err = fastrpc_buf_alloc(fl, memlen, imem_dma_attr, 0, 0, &imem);
		if (err)
			goto bail;
		fl->init_mem = imem;

		inbuf.pageslen = 1;
		ra[0].buf.pv = (void *)&inbuf;
		ra[0].buf.len = sizeof(inbuf);
		fds[0] = 0;

		ra[1].buf.pv = (void *)current->comm;
		ra[1].buf.len = inbuf.namelen;
		fds[1] = 0;

		ra[2].buf.pv = (void *)init->file;
		ra[2].buf.len = inbuf.filelen;
		fds[2] = init->filefd;

		pages[0].addr = imem->phys;
		pages[0].size = imem->size;
		ra[3].buf.pv = (void *)pages;
		ra[3].buf.len = 1 * sizeof(*pages);
		fds[3] = 0;

		inbuf.attrs = uproc->attrs;
		ra[4].buf.pv = (void *)&(inbuf.attrs);
		ra[4].buf.len = sizeof(inbuf.attrs);
		fds[4] = 0;

		inbuf.siglen = uproc->siglen;
		ra[5].buf.pv = (void *)&(inbuf.siglen);
		ra[5].buf.len = sizeof(inbuf.siglen);
		fds[5] = 0;

		ioctl.inv.handle = FASTRPC_STATIC_HANDLE_KERNEL;
		ioctl.inv.sc = REMOTE_SCALARS_MAKE(6, 4, 0);
		if (uproc->attrs)
			ioctl.inv.sc = REMOTE_SCALARS_MAKE(7, 6, 0);
		ioctl.inv.pra = ra;
		ioctl.fds = fds;
		ioctl.attrs = NULL;
		ioctl.crc = NULL;
		VERIFY(err, !(err = fastrpc_internal_invoke(fl,
			FASTRPC_MODE_PARALLEL, 1, &ioctl)));
		if (err)
			goto bail;
	} else if (init->flags == FASTRPC_INIT_CREATE_STATIC) {
		remote_arg_t ra[3];
		uint64_t phys = 0;
		size_t size = 0;
		int fds[3];
		struct {
			int pgid;
			unsigned int namelen;
			unsigned int pageslen;
		} inbuf;

		if (!init->filelen)
			goto bail;

		proc_name = kzalloc(init->filelen, GFP_KERNEL);
		VERIFY(err, !IS_ERR_OR_NULL(proc_name));
		if (err)
			goto bail;
		VERIFY(err, 0 == copy_from_user((void *)proc_name,
			(void __user *)init->file, init->filelen));
		if (err)
			goto bail;

		fl->pd = 1;
		inbuf.pgid = current->tgid;
		inbuf.namelen = init->filelen;
		inbuf.pageslen = 0;

		if (!strcmp(proc_name, "audiopd")) {
			fl->spdname = AUDIO_PDR_SERVICE_LOCATION_CLIENT_NAME;
			VERIFY(err, !fastrpc_mmap_remove_pdr(fl));
			if (err)
				goto bail;
		}

		if (!me->staticpd_flags) {
			inbuf.pageslen = 1;
			mutex_lock(&fl->fl_map_mutex);
			VERIFY(err, !fastrpc_mmap_create(fl, -1, 0, init->mem,
				 init->memlen, ADSP_MMAP_REMOTE_HEAP_ADDR,
				 &mem));
			mutex_unlock(&fl->fl_map_mutex);
			if (err)
				goto bail;
			phys = mem->phys;
			size = mem->size;
			VERIFY(err, !hyp_assign_phys(phys, (uint64_t)size,
				hlosvm, 1, me->channel[fl->cid].rhvm.vmid,
				me->channel[fl->cid].rhvm.vmperm,
				me->channel[fl->cid].rhvm.vmcount));
			if (err) {
				pr_err("ADSPRPC: hyp_assign_phys fail err %d",
							 err);
				pr_err("map->phys %llx, map->size %d\n",
							 phys, (int)size);
				goto bail;
			}
			me->staticpd_flags = 1;
		}

		ra[0].buf.pv = (void *)&inbuf;
		ra[0].buf.len = sizeof(inbuf);
		fds[0] = 0;

		ra[1].buf.pv = (void *)proc_name;
		ra[1].buf.len = inbuf.namelen;
		fds[1] = 0;

		pages[0].addr = phys;
		pages[0].size = size;

		ra[2].buf.pv = (void *)pages;
		ra[2].buf.len = sizeof(*pages);
		fds[2] = 0;
		ioctl.inv.handle = FASTRPC_STATIC_HANDLE_KERNEL;

		ioctl.inv.sc = REMOTE_SCALARS_MAKE(8, 3, 0);
		ioctl.inv.pra = ra;
		ioctl.fds = NULL;
		ioctl.attrs = NULL;
		ioctl.crc = NULL;
		VERIFY(err, !(err = fastrpc_internal_invoke(fl,
			FASTRPC_MODE_PARALLEL, 1, &ioctl)));
		if (err)
			goto bail;
	} else {
		err = -ENOTTY;
	}
bail:
	kfree(proc_name);
	if (err && (init->flags == FASTRPC_INIT_CREATE_STATIC))
		me->staticpd_flags = 0;
	if (mem && err) {
		if (mem->flags == ADSP_MMAP_REMOTE_HEAP_ADDR)
			hyp_assign_phys(mem->phys, (uint64_t)mem->size,
					me->channel[fl->cid].rhvm.vmid,
					me->channel[fl->cid].rhvm.vmcount,
					hlosvm, hlosvmperm, 1);
		mutex_lock(&fl->fl_map_mutex);
		fastrpc_mmap_free(mem, 0);
		mutex_unlock(&fl->fl_map_mutex);
	}
	if (file) {
		mutex_lock(&fl->fl_map_mutex);
		fastrpc_mmap_free(file, 0);
		mutex_unlock(&fl->fl_map_mutex);
	}
	return err;
}

static int fastrpc_release_current_dsp_process(struct fastrpc_file *fl)
{
	int err = 0;
	struct fastrpc_ioctl_invoke_crc ioctl;
	remote_arg_t ra[1];
	int tgid = 0;

	VERIFY(err, fl->cid >= 0 && fl->cid < NUM_CHANNELS);
	if (err)
		goto bail;
	VERIFY(err, fl->apps->channel[fl->cid].chan != NULL);
	if (err)
		goto bail;
	tgid = fl->tgid;
	ra[0].buf.pv = (void *)&tgid;
	ra[0].buf.len = sizeof(tgid);
	ioctl.inv.handle = FASTRPC_STATIC_HANDLE_KERNEL;
	ioctl.inv.sc = REMOTE_SCALARS_MAKE(1, 1, 0);
	ioctl.inv.pra = ra;
	ioctl.fds = NULL;
	ioctl.attrs = NULL;
	ioctl.crc = NULL;
	VERIFY(err, 0 == (err = fastrpc_internal_invoke(fl,
		FASTRPC_MODE_PARALLEL, 1, &ioctl)));
bail:
	return err;
}

static int fastrpc_mmap_on_dsp(struct fastrpc_file *fl, uint32_t flags,
					uintptr_t va, uint64_t phys,
					size_t size, uintptr_t *raddr)
{
	struct fastrpc_ioctl_invoke_crc ioctl;
	struct fastrpc_apps *me = &gfa;
	struct smq_phy_page page;
	int num = 1;
	remote_arg_t ra[3];
	int err = 0;
	struct {
		int pid;
		uint32_t flags;
		uintptr_t vaddrin;
		int num;
	} inargs;
	struct {
		uintptr_t vaddrout;
	} routargs;

	inargs.pid = fl->tgid;
	inargs.vaddrin = (uintptr_t)va;
	inargs.flags = flags;
	inargs.num = fl->apps->compat ? num * sizeof(page) : num;
	ra[0].buf.pv = (void *)&inargs;
	ra[0].buf.len = sizeof(inargs);
	page.addr = phys;
	page.size = size;
	ra[1].buf.pv = (void *)&page;
	ra[1].buf.len = num * sizeof(page);

	ra[2].buf.pv = (void *)&routargs;
	ra[2].buf.len = sizeof(routargs);

	ioctl.inv.handle = FASTRPC_STATIC_HANDLE_KERNEL;
	if (fl->apps->compat)
		ioctl.inv.sc = REMOTE_SCALARS_MAKE(4, 2, 1);
	else
		ioctl.inv.sc = REMOTE_SCALARS_MAKE(2, 2, 1);
	ioctl.inv.pra = ra;
	ioctl.fds = NULL;
	ioctl.attrs = NULL;
	ioctl.crc = NULL;
	VERIFY(err, 0 == (err = fastrpc_internal_invoke(fl,
		FASTRPC_MODE_PARALLEL, 1, &ioctl)));
	*raddr = (uintptr_t)routargs.vaddrout;
	if (err)
		goto bail;
	if (flags == ADSP_MMAP_HEAP_ADDR) {
		struct scm_desc desc = {0};

		desc.args[0] = TZ_PIL_AUTH_QDSP6_PROC;
		desc.args[1] = phys;
		desc.args[2] = size;
		desc.arginfo = SCM_ARGS(3);
		err = scm_call2(SCM_SIP_FNID(SCM_SVC_PIL,
			TZ_PIL_PROTECT_MEM_SUBSYS_ID), &desc);
	} else if (flags == ADSP_MMAP_REMOTE_HEAP_ADDR) {
		VERIFY(err, !hyp_assign_phys(phys, (uint64_t)size,
				hlosvm, 1, me->channel[fl->cid].rhvm.vmid,
				me->channel[fl->cid].rhvm.vmperm,
				me->channel[fl->cid].rhvm.vmcount));
		if (err)
			goto bail;
	}
bail:
	return err;
}

static int fastrpc_munmap_on_dsp_rh(struct fastrpc_file *fl, uint64_t phys,
						size_t size, uint32_t flags)
{
	int err = 0;
	struct fastrpc_apps *me = &gfa;
	int tgid = 0;
	int destVM[1] = {VMID_HLOS};
	int destVMperm[1] = {PERM_READ | PERM_WRITE | PERM_EXEC};

	if (flags == ADSP_MMAP_HEAP_ADDR) {
		struct fastrpc_ioctl_invoke_crc ioctl;
		struct scm_desc desc = {0};
		remote_arg_t ra[2];

		struct {
			uint8_t skey;
		} routargs;

		if (fl == NULL)
			goto bail;
		tgid = fl->tgid;
		ra[0].buf.pv = (void *)&tgid;
		ra[0].buf.len = sizeof(tgid);
		ra[1].buf.pv = (void *)&routargs;
		ra[1].buf.len = sizeof(routargs);

		ioctl.inv.handle = FASTRPC_STATIC_HANDLE_KERNEL;
		ioctl.inv.sc = REMOTE_SCALARS_MAKE(9, 1, 1);
		ioctl.inv.pra = ra;
		ioctl.fds = NULL;
		ioctl.attrs = NULL;
		ioctl.crc = NULL;


		VERIFY(err, 0 == (err = fastrpc_internal_invoke(fl,
				FASTRPC_MODE_PARALLEL, 1, &ioctl)));
		if (err == AEE_EUNSUPPORTED) {
			remote_arg_t ra[1];

			pr_warn("ADSPRPC:Failed to get security key with updated remote call, falling back to older method");
			ra[0].buf.pv = (void *)&routargs;
			ra[0].buf.len = sizeof(routargs);
			ioctl.inv.sc = REMOTE_SCALARS_MAKE(7, 0, 1);
			ioctl.inv.pra = ra;
			VERIFY(err, 0 == (err = fastrpc_internal_invoke(fl,
				FASTRPC_MODE_PARALLEL, 1, &ioctl)));
		}
		if (err)
			goto bail;

		desc.args[0] = TZ_PIL_AUTH_QDSP6_PROC;
		desc.args[1] = phys;
		desc.args[2] = size;
		desc.args[3] = routargs.skey;
		desc.arginfo = SCM_ARGS(4);
		err = scm_call2(SCM_SIP_FNID(SCM_SVC_PIL,
			TZ_PIL_CLEAR_PROTECT_MEM_SUBSYS_ID), &desc);
	} else if (flags == ADSP_MMAP_REMOTE_HEAP_ADDR) {
		VERIFY(err, !hyp_assign_phys(phys, (uint64_t)size,
					me->channel[fl->cid].rhvm.vmid,
					me->channel[fl->cid].rhvm.vmcount,
					destVM, destVMperm, 1));
		if (err)
			goto bail;
	}

bail:
	return err;
}

static int fastrpc_munmap_on_dsp(struct fastrpc_file *fl, uintptr_t raddr,
				uint64_t phys, size_t size, uint32_t flags)
{
	struct fastrpc_ioctl_invoke_crc ioctl;
	remote_arg_t ra[1];
	int err = 0;
	struct {
		int pid;
		uintptr_t vaddrout;
		size_t size;
	} inargs;

	inargs.pid = fl->tgid;
	inargs.size = size;
	inargs.vaddrout = raddr;
	ra[0].buf.pv = (void *)&inargs;
	ra[0].buf.len = sizeof(inargs);

	ioctl.inv.handle = FASTRPC_STATIC_HANDLE_KERNEL;
	if (fl->apps->compat)
		ioctl.inv.sc = REMOTE_SCALARS_MAKE(5, 1, 0);
	else
		ioctl.inv.sc = REMOTE_SCALARS_MAKE(3, 1, 0);
	ioctl.inv.pra = ra;
	ioctl.fds = NULL;
	ioctl.attrs = NULL;
	ioctl.crc = NULL;
	VERIFY(err, 0 == (err = fastrpc_internal_invoke(fl,
		FASTRPC_MODE_PARALLEL, 1, &ioctl)));
	if (err)
		goto bail;
	if (flags == ADSP_MMAP_HEAP_ADDR ||
				flags == ADSP_MMAP_REMOTE_HEAP_ADDR) {
		VERIFY(err, !fastrpc_munmap_on_dsp_rh(fl, phys, size, flags));
		if (err)
			goto bail;
	}
bail:
	return err;
}

static int fastrpc_mmap_remove_ssr(struct fastrpc_file *fl)
{
	struct fastrpc_mmap *match = NULL, *map = NULL;
	struct hlist_node *n = NULL;
	int err = 0, ret = 0;
	struct fastrpc_apps *me = &gfa;
	struct ramdump_segment *ramdump_segments_rh = NULL;

	do {
		match = NULL;
		spin_lock(&me->hlock);
		hlist_for_each_entry_safe(map, n, &me->maps, hn) {
			match = map;
			hlist_del_init(&map->hn);
			break;
		}
		spin_unlock(&me->hlock);

		if (match) {
			VERIFY(err, !fastrpc_munmap_on_dsp_rh(fl, match->phys,
						match->size, match->flags));
			if (err)
				goto bail;
			if (me->channel[0].ramdumpenabled) {
				ramdump_segments_rh = kcalloc(1,
				sizeof(struct ramdump_segment), GFP_KERNEL);
				if (ramdump_segments_rh) {
					ramdump_segments_rh->address =
					match->phys;
					ramdump_segments_rh->size = match->size;
					ret = do_elf_ramdump(
					 me->channel[0].remoteheap_ramdump_dev,
					 ramdump_segments_rh, 1);
					if (ret < 0)
						pr_err("ADSPRPC: unable to dump heap");
					kfree(ramdump_segments_rh);
				}
			}
			fastrpc_mmap_free(match, 0);
		}
	} while (match);
bail:
	if (err && match)
		fastrpc_mmap_add(match);
	return err;
}

static int fastrpc_mmap_remove_pdr(struct fastrpc_file *fl)
{
	struct fastrpc_apps *me = &gfa;
	int session = 0, err = 0;

	VERIFY(err, !fastrpc_get_adsp_session(
			AUDIO_PDR_SERVICE_LOCATION_CLIENT_NAME, &session));
	if (err)
		goto bail;
	if (me->channel[fl->cid].spd[session].pdrcount !=
		me->channel[fl->cid].spd[session].prevpdrcount) {
		if (fastrpc_mmap_remove_ssr(fl))
			pr_err("ADSPRPC: SSR: Failed to unmap remote heap\n");
		me->channel[fl->cid].spd[session].prevpdrcount =
				me->channel[fl->cid].spd[session].pdrcount;
	}
	if (!me->channel[fl->cid].spd[session].ispdup) {
		VERIFY(err, 0);
		if (err) {
			err = -ENOTCONN;
			goto bail;
		}
	}
bail:
	return err;
}

static int fastrpc_mmap_remove(struct fastrpc_file *fl, uintptr_t va,
			     size_t len, struct fastrpc_mmap **ppmap);

static void fastrpc_mmap_add(struct fastrpc_mmap *map);

static inline void get_fastrpc_ioctl_mmap_64(
			struct fastrpc_ioctl_mmap_64 *mmap64,
			struct fastrpc_ioctl_mmap *immap)
{
	immap->fd = mmap64->fd;
	immap->flags = mmap64->flags;
	immap->vaddrin = (uintptr_t)mmap64->vaddrin;
	immap->size = mmap64->size;
}

static inline void put_fastrpc_ioctl_mmap_64(
			struct fastrpc_ioctl_mmap_64 *mmap64,
			struct fastrpc_ioctl_mmap *immap)
{
	mmap64->vaddrout = (uint64_t)immap->vaddrout;
}

static inline void get_fastrpc_ioctl_munmap_64(
			struct fastrpc_ioctl_munmap_64 *munmap64,
			struct fastrpc_ioctl_munmap *imunmap)
{
	imunmap->vaddrout = (uintptr_t)munmap64->vaddrout;
	imunmap->size = munmap64->size;
}

static int fastrpc_internal_munmap(struct fastrpc_file *fl,
				   struct fastrpc_ioctl_munmap *ud)
{
	int err = 0;
	struct fastrpc_mmap *map = NULL;
	struct fastrpc_buf *rbuf = NULL, *free = NULL;
	struct hlist_node *n;

	mutex_lock(&fl->map_mutex);

	spin_lock(&fl->hlock);
	hlist_for_each_entry_safe(rbuf, n, &fl->remote_bufs, hn_rem) {
		if (rbuf->raddr && (rbuf->flags == ADSP_MMAP_ADD_PAGES)) {
			if ((rbuf->raddr == ud->vaddrout) &&
				(rbuf->size == ud->size)) {
				free = rbuf;
				break;
			}
		}
	}
	spin_unlock(&fl->hlock);

	if (free) {
		VERIFY(err, !fastrpc_munmap_on_dsp(fl, free->raddr,
			free->phys, free->size, free->flags));
		if (err)
			goto bail;
		fastrpc_buf_free(rbuf, 0);
		mutex_unlock(&fl->map_mutex);
		return err;
	}

	mutex_lock(&fl->fl_map_mutex);
	VERIFY(err, !fastrpc_mmap_remove(fl, ud->vaddrout, ud->size, &map));
	mutex_unlock(&fl->fl_map_mutex);
	if (err)
		goto bail;
	VERIFY(err, !fastrpc_munmap_on_dsp(fl, map->raddr,
				map->phys, map->size, map->flags));
	if (err)
		goto bail;
	mutex_lock(&fl->fl_map_mutex);
	fastrpc_mmap_free(map, 0);
	mutex_unlock(&fl->fl_map_mutex);
bail:
	if (err && map) {
		mutex_lock(&fl->fl_map_mutex);
		fastrpc_mmap_add(map);
		mutex_unlock(&fl->fl_map_mutex);
	}
	mutex_unlock(&fl->map_mutex);
	return err;
}

static int fastrpc_internal_munmap_fd(struct fastrpc_file *fl,
					struct fastrpc_ioctl_munmap_fd *ud) {
	int err = 0;
	struct fastrpc_mmap *map = NULL;

	VERIFY(err, (fl && ud));
	if (err)
		goto bail;
	mutex_lock(&fl->map_mutex);
	mutex_lock(&fl->fl_map_mutex);
	if (fastrpc_mmap_find(fl, ud->fd, ud->va, ud->len, 0, 0, &map)) {
		pr_err("adsprpc: mapping not found to unmap %d va %llx %x\n",
			ud->fd, (unsigned long long)ud->va,
			(unsigned int)ud->len);
		err = -1;
		mutex_unlock(&fl->fl_map_mutex);
		mutex_unlock(&fl->map_mutex);
		goto bail;
	}
	if (map)
		fastrpc_mmap_free(map, 0);
	mutex_unlock(&fl->fl_map_mutex);
	mutex_unlock(&fl->map_mutex);
bail:
	return err;
}


static int fastrpc_internal_mmap(struct fastrpc_file *fl,
				 struct fastrpc_ioctl_mmap *ud)
{

	struct fastrpc_mmap *map = NULL;
	struct fastrpc_buf *rbuf = NULL;
	unsigned long dma_attr = 0;
	uintptr_t raddr = 0;
	int err = 0;

	mutex_lock(&fl->map_mutex);
	if (ud->flags == ADSP_MMAP_ADD_PAGES) {
		if (ud->vaddrin) {
			err = -EINVAL;
			pr_err("adsprpc: %s: %s: ERROR: adding user allocated pages is not supported\n",
					current->comm, __func__);
			goto bail;
		}
		dma_attr = DMA_ATTR_EXEC_MAPPING |
					DMA_ATTR_NO_KERNEL_MAPPING |
					DMA_ATTR_FORCE_NON_COHERENT;
		err = fastrpc_buf_alloc(fl, ud->size, dma_attr, ud->flags,
								1, &rbuf);
		if (err)
			goto bail;
		err = fastrpc_mmap_on_dsp(fl, ud->flags, 0,
				rbuf->phys, rbuf->size, &raddr);
		if (err)
			goto bail;
		rbuf->raddr = raddr;
	} else {

		uintptr_t va_to_dsp;

		mutex_lock(&fl->fl_map_mutex);
		if (!fastrpc_mmap_find(fl, ud->fd, (uintptr_t)ud->vaddrin,
				 ud->size, ud->flags, 1, &map)) {
			ud->vaddrout = map->raddr;
			mutex_unlock(&fl->fl_map_mutex);
			mutex_unlock(&fl->map_mutex);
			return 0;
		}

		VERIFY(err, !fastrpc_mmap_create(fl, ud->fd, 0,
				(uintptr_t)ud->vaddrin, ud->size,
				 ud->flags, &map));
		mutex_unlock(&fl->fl_map_mutex);
		if (err)
			goto bail;

		if (ud->flags == ADSP_MMAP_HEAP_ADDR ||
				ud->flags == ADSP_MMAP_REMOTE_HEAP_ADDR)
			va_to_dsp = 0;
		else
			va_to_dsp = (uintptr_t)map->va;
		VERIFY(err, 0 == fastrpc_mmap_on_dsp(fl, ud->flags, va_to_dsp,
				map->phys, map->size, &raddr));
		if (err)
			goto bail;
		map->raddr = raddr;
	}
	ud->vaddrout = raddr;
 bail:
	if (err && map) {
		mutex_lock(&fl->fl_map_mutex);
		fastrpc_mmap_free(map, 0);
		mutex_unlock(&fl->fl_map_mutex);
	}
	mutex_unlock(&fl->map_mutex);
	return err;
}

static void fastrpc_channel_close(struct kref *kref)
{
	struct fastrpc_apps *me = &gfa;
	struct fastrpc_channel_ctx *ctx;
	int cid;

	ctx = container_of(kref, struct fastrpc_channel_ctx, kref);
	cid = ctx - &gcinfo[0];
	if (me->glink) {
		fastrpc_glink_close(ctx->chan, cid);
		ctx->chan = NULL;
	}
	mutex_unlock(&me->smd_mutex);
	pr_info("'closed /dev/%s c %d %d'\n", gcinfo[cid].name,
						MAJOR(me->dev_no), cid);
}

static void fastrpc_context_list_dtor(struct fastrpc_file *fl);

static int fastrpc_session_alloc_locked(struct fastrpc_channel_ctx *chan,
	int secure, int sharedcb, struct fastrpc_session_ctx **session)
{
	struct fastrpc_apps *me = &gfa;
	int idx = 0, err = 0;

	if (chan->sesscount) {
		for (idx = 0; idx < chan->sesscount; ++idx) {
			if ((sharedcb && chan->session[idx].smmu.sharedcb) ||
					(!chan->session[idx].used &&
					chan->session[idx].smmu.secure
					== secure && !sharedcb)) {
				chan->session[idx].used = 1;
				break;
			}
		}
		VERIFY(err, idx < chan->sesscount);
		if (err)
			goto bail;
		chan->session[idx].smmu.faults = 0;
	} else {
		VERIFY(err, me->dev != NULL);
		if (err)
			goto bail;
		chan->session[0].dev = me->dev;
		chan->session[0].smmu.dev = me->dev;
	}

	*session = &chan->session[idx];
 bail:
	return err;
}

static bool fastrpc_glink_notify_rx_intent_req(void *h, const void *priv,
						size_t size)
{
	if (glink_queue_rx_intent(h, NULL, size))
		return false;
	return true;
}

static void fastrpc_glink_notify_tx_done(void *handle, const void *priv,
		const void *pkt_priv, const void *ptr)
{
}

static void fastrpc_glink_notify_rx(void *handle, const void *priv,
	const void *pkt_priv, const void *ptr, size_t size)
{
	struct smq_invoke_rsp *rsp = (struct smq_invoke_rsp *)ptr;
	struct fastrpc_apps *me = &gfa;
	uint32_t index;
	int err = 0;

	VERIFY(err, (rsp && size >= sizeof(*rsp)));
	if (err)
		goto bail;

	index = (uint32_t)((rsp->ctx & FASTRPC_CTXID_MASK) >> 4);
	VERIFY(err, index < FASTRPC_CTX_MAX);
	if (err)
		goto bail;

	VERIFY(err, !IS_ERR_OR_NULL(me->ctxtable[index]));
	if (err)
		goto bail;

	VERIFY(err, ((me->ctxtable[index]->ctxid == (rsp->ctx & ~3)) &&
		me->ctxtable[index]->magic == FASTRPC_CTX_MAGIC));
	if (err)
		goto bail;

	me->ctxtable[index]->handle = handle;
	me->ctxtable[index]->ptr = ptr;

	context_notify_user(me->ctxtable[index], rsp->retval);
bail:
	if (err) {
		glink_rx_done(handle, ptr, true);
		pr_err("adsprpc: invalid response or context\n");
	}
}

static void fastrpc_glink_notify_state(void *handle, const void *priv,
				unsigned int event)
{
	struct fastrpc_apps *me = &gfa;
	int cid = (int)(uintptr_t)priv;
	struct fastrpc_glink_info *link;

	if (cid < 0 || cid >= NUM_CHANNELS)
		return;
	link = &me->channel[cid].link;
	switch (event) {
	case GLINK_CONNECTED:
		link->port_state = FASTRPC_LINK_CONNECTED;
		complete(&me->channel[cid].workport);
		break;
	case GLINK_LOCAL_DISCONNECTED:
		link->port_state = FASTRPC_LINK_DISCONNECTED;
		break;
	case GLINK_REMOTE_DISCONNECTED:
		break;
	default:
		break;
	}
}

static int fastrpc_session_alloc(struct fastrpc_channel_ctx *chan, int secure,
					struct fastrpc_session_ctx **session)
{
	int err = 0;
	struct fastrpc_apps *me = &gfa;

	mutex_lock(&me->smd_mutex);
	if (!*session)
		err = fastrpc_session_alloc_locked(chan, secure, 0, session);
	mutex_unlock(&me->smd_mutex);
	return err;
}

static void fastrpc_session_free(struct fastrpc_channel_ctx *chan,
				struct fastrpc_session_ctx *session)
{
	struct fastrpc_apps *me = &gfa;

	mutex_lock(&me->smd_mutex);
	session->used = 0;
	mutex_unlock(&me->smd_mutex);
}

static int fastrpc_file_free(struct fastrpc_file *fl)
{
	struct hlist_node *n = NULL;
	struct fastrpc_mmap *map = NULL, *lmap = NULL;
	struct fastrpc_perf *perf = NULL, *fperf = NULL;
	int cid;

	if (!fl)
		return 0;
	cid = fl->cid;

	(void)fastrpc_release_current_dsp_process(fl);

	spin_lock(&fl->apps->hlock);
	hlist_del_init(&fl->hn);
	spin_unlock(&fl->apps->hlock);
	kfree(fl->debug_buf);

	if (!fl->sctx) {
		kfree(fl);
		return 0;
	}
	spin_lock(&fl->hlock);
	fl->file_close = 1;
	spin_unlock(&fl->hlock);
	if (!IS_ERR_OR_NULL(fl->init_mem))
		fastrpc_buf_free(fl->init_mem, 0);
	fastrpc_context_list_dtor(fl);
	fastrpc_cached_buf_list_free(fl);
	mutex_lock(&fl->fl_map_mutex);
	do {
		lmap = NULL;
		hlist_for_each_entry_safe(map, n, &fl->maps, hn) {
			hlist_del_init(&map->hn);
			lmap = map;
			break;
		}
		fastrpc_mmap_free(lmap, 1);
	} while (lmap);
	mutex_unlock(&fl->fl_map_mutex);
	if (fl->refcount && (fl->ssrcount == fl->apps->channel[cid].ssrcount))
		kref_put_mutex(&fl->apps->channel[cid].kref,
				fastrpc_channel_close, &fl->apps->smd_mutex);
	if (fl->sctx)
		fastrpc_session_free(&fl->apps->channel[cid], fl->sctx);
	if (fl->secsctx)
		fastrpc_session_free(&fl->apps->channel[cid], fl->secsctx);

	mutex_lock(&fl->perf_mutex);
	do {
		struct hlist_node *pn = NULL;

		fperf = NULL;
		hlist_for_each_entry_safe(perf, pn, &fl->perf, hn) {
			hlist_del_init(&perf->hn);
			fperf = perf;
			break;
		}
		kfree(fperf);
	} while (fperf);
	fastrpc_remote_buf_list_free(fl);
	mutex_unlock(&fl->perf_mutex);
	mutex_destroy(&fl->perf_mutex);
	mutex_destroy(&fl->fl_map_mutex);
	mutex_destroy(&fl->map_mutex);
	kfree(fl);
	return 0;
}

static int fastrpc_device_release(struct inode *inode, struct file *file)
{
	struct fastrpc_file *fl = (struct fastrpc_file *)file->private_data;

	if (fl) {
		if (fl->qos_request && pm_qos_request_active(&fl->pm_qos_req))
			pm_qos_remove_request(&fl->pm_qos_req);
		if (fl->debugfs_file != NULL)
			debugfs_remove(fl->debugfs_file);
		fastrpc_file_free(fl);
		file->private_data = NULL;
	}
	return 0;
}

static void fastrpc_link_state_handler(struct glink_link_state_cb_info *cb_info,
					 void *priv)
{
	struct fastrpc_apps *me = &gfa;
	int cid = (int)((uintptr_t)priv);
	struct fastrpc_glink_info *link;

	if (cid < 0 || cid >= NUM_CHANNELS)
		return;

	link = &me->channel[cid].link;
	switch (cb_info->link_state) {
	case GLINK_LINK_STATE_UP:
		link->link_state = FASTRPC_LINK_STATE_UP;
		complete(&me->channel[cid].work);
		break;
	case GLINK_LINK_STATE_DOWN:
		link->link_state = FASTRPC_LINK_STATE_DOWN;
		break;
	default:
		pr_err("adsprpc: unknown link state %d\n", cb_info->link_state);
		break;
	}
}

static int fastrpc_glink_register(int cid, struct fastrpc_apps *me)
{
	int err = 0;
	struct fastrpc_glink_info *link;

	VERIFY(err, (cid >= 0 && cid < NUM_CHANNELS));
	if (err)
		goto bail;

	link = &me->channel[cid].link;
	if (link->link_notify_handle != NULL)
		goto bail;

	link->link_info.glink_link_state_notif_cb = fastrpc_link_state_handler;
	link->link_notify_handle = glink_register_link_state_cb(
					&link->link_info,
					(void *)((uintptr_t)cid));
	VERIFY(err, !IS_ERR_OR_NULL(me->channel[cid].link.link_notify_handle));
	if (err) {
		link->link_notify_handle = NULL;
		goto bail;
	}
	VERIFY(err, wait_for_completion_timeout(&me->channel[cid].work,
			RPC_TIMEOUT));
bail:
	return err;
}

static void fastrpc_glink_close(void *chan, int cid)
{
	int err = 0;
	struct fastrpc_glink_info *link;

	VERIFY(err, (cid >= 0 && cid < NUM_CHANNELS));
	if (err)
		return;
	link = &gfa.channel[cid].link;

	if (link->port_state == FASTRPC_LINK_CONNECTED ||
		link->port_state == FASTRPC_LINK_REMOTE_DISCONNECTING) {
		link->port_state = FASTRPC_LINK_DISCONNECTING;
		glink_close(chan);
	}
}

static int fastrpc_glink_open(int cid)
{
	int err = 0;
	void *handle = NULL;
	struct fastrpc_apps *me = &gfa;
	struct glink_open_config *cfg;
	struct fastrpc_glink_info *link;

	VERIFY(err, (cid >= 0 && cid < NUM_CHANNELS));
	if (err)
		goto bail;
	link = &me->channel[cid].link;
	cfg = &me->channel[cid].link.cfg;
	VERIFY(err, (link->link_state == FASTRPC_LINK_STATE_UP));
	if (err)
		goto bail;

	VERIFY(err, (link->port_state == FASTRPC_LINK_DISCONNECTED));
	if (err)
		goto bail;

	link->port_state = FASTRPC_LINK_CONNECTING;
	cfg->priv = (void *)(uintptr_t)cid;
	cfg->edge = gcinfo[cid].link.link_info.edge;
	cfg->transport = gcinfo[cid].link.link_info.transport;
	cfg->name = FASTRPC_GLINK_GUID;
	cfg->notify_rx = fastrpc_glink_notify_rx;
	cfg->notify_tx_done = fastrpc_glink_notify_tx_done;
	cfg->notify_state = fastrpc_glink_notify_state;
	cfg->notify_rx_intent_req = fastrpc_glink_notify_rx_intent_req;
	handle = glink_open(cfg);
	VERIFY(err, !IS_ERR_OR_NULL(handle));
	if (err) {
		if (link->port_state == FASTRPC_LINK_CONNECTING)
			link->port_state = FASTRPC_LINK_DISCONNECTED;
		goto bail;
	}
	me->channel[cid].chan = handle;
bail:
	return err;
}

static int fastrpc_debugfs_open(struct inode *inode, struct file *filp)
{
	filp->private_data = inode->i_private;
	return 0;
}

static ssize_t fastrpc_debugfs_read(struct file *filp, char __user *buffer,
					 size_t count, loff_t *position)
{
	struct fastrpc_apps *me = &gfa;
	struct fastrpc_file *fl = filp->private_data;
	struct hlist_node *n;
	struct fastrpc_buf *buf = NULL;
	struct fastrpc_mmap *map = NULL;
	struct fastrpc_mmap *gmaps = NULL;
	struct smq_invoke_ctx *ictx = NULL;
	struct fastrpc_channel_ctx *chan = NULL;
	unsigned int len = 0;
	int i, j, sess_used = 0, ret = 0;
	char *fileinfo = NULL;
	char single_line[UL_SIZE] = "----------------";
	char title[UL_SIZE] = "=========================";

	fileinfo = kzalloc(DEBUGFS_SIZE, GFP_KERNEL);
	if (!fileinfo)
		goto bail;
	if (fl == NULL) {
		len += scnprintf(fileinfo + len, DEBUGFS_SIZE - len,
			"\n%s %s %s\n", title, " CHANNEL INFO ", title);
		len += scnprintf(fileinfo + len, DEBUGFS_SIZE - len,
			"%-8s|%-9s|%-9s|%-14s|%-9s|%-13s\n",
			"susbsys", "refcount", "sesscount", "issubsystemup",
			"ssrcount", "session_used");
		len += scnprintf(fileinfo + len, DEBUGFS_SIZE - len,
			"-%s%s%s%s-\n", single_line, single_line,
			single_line, single_line);
		for (i = 0; i < NUM_CHANNELS; i++) {
			sess_used = 0;
			chan = &gcinfo[i];
			len += scnprintf(fileinfo + len,
				 DEBUGFS_SIZE - len, "%-8s", chan->subsys);
			len += scnprintf(fileinfo + len,
				 DEBUGFS_SIZE - len, "|%-9d",
				 chan->kref.refcount.counter);
			len += scnprintf(fileinfo + len,
				 DEBUGFS_SIZE - len, "|%-9d",
				 chan->sesscount);
			len += scnprintf(fileinfo + len,
				 DEBUGFS_SIZE - len, "|%-14d",
				 chan->issubsystemup);
			len += scnprintf(fileinfo + len,
				 DEBUGFS_SIZE - len, "|%-9d",
				 chan->ssrcount);
			for (j = 0; j < chan->sesscount; j++) {
				sess_used += chan->session[j].used;
				}
			len += scnprintf(fileinfo + len,
			DEBUGFS_SIZE - len, "|%-13d\n", sess_used);

		}
		len += scnprintf(fileinfo + len, DEBUGFS_SIZE - len,
			"\n%s%s%s\n", "=============",
			" CMA HEAP ", "==============");
		len += scnprintf(fileinfo + len,
			DEBUGFS_SIZE - len, "%-20s|%-20s\n", "addr", "size");
		len += scnprintf(fileinfo + len,
			DEBUGFS_SIZE - len, "--%s%s---\n",
			single_line, single_line);
		len += scnprintf(fileinfo + len, DEBUGFS_SIZE - len,
			 "0x%-18llX", me->range.addr);
		len += scnprintf(fileinfo + len,
			DEBUGFS_SIZE - len, "|0x%-18llX\n", me->range.size);
		len += scnprintf(fileinfo + len, DEBUGFS_SIZE - len,
			"\n==========%s %s %s===========\n",
			title, " GMAPS ", title);
		len += scnprintf(fileinfo + len, DEBUGFS_SIZE - len,
			"%-20s|%-20s|%-20s|%-20s\n",
			"fd", "phys", "size", "va");
		len += scnprintf(fileinfo + len, DEBUGFS_SIZE - len,
			"%s%s%s%s%s\n", single_line, single_line,
			single_line, single_line, single_line);
		hlist_for_each_entry_safe(gmaps, n, &me->maps, hn) {
		len += scnprintf(fileinfo + len, DEBUGFS_SIZE - len,
			"%-20d|0x%-18llX|0x%-18X|0x%-20lX\n\n",
			gmaps->fd, gmaps->phys,
			(uint32_t)gmaps->size,
			gmaps->va);
		}
		len += scnprintf(fileinfo + len, DEBUGFS_SIZE - len,
			"%-20s|%-20s|%-20s|%-20s\n",
			"len", "refs", "raddr", "flags");
		len += scnprintf(fileinfo + len, DEBUGFS_SIZE - len,
			"%s%s%s%s%s\n", single_line, single_line,
			single_line, single_line, single_line);
		hlist_for_each_entry_safe(gmaps, n, &me->maps, hn) {
		len += scnprintf(fileinfo + len, DEBUGFS_SIZE - len,
			"0x%-18X|%-20d|%-20lu|%-20u\n",
			(uint32_t)gmaps->len, gmaps->refs,
			gmaps->raddr, gmaps->flags);
		}
	} else {
		len += scnprintf(fileinfo + len, DEBUGFS_SIZE - len,
			 "\n%s %13s %d\n", "cid", ":", fl->cid);
		len += scnprintf(fileinfo + len, DEBUGFS_SIZE - len,
			"%s %12s %d\n", "tgid", ":", fl->tgid);
		len += scnprintf(fileinfo + len, DEBUGFS_SIZE - len,
			"%s %7s %d\n", "sessionid", ":", fl->sessionid);
		len += scnprintf(fileinfo + len, DEBUGFS_SIZE - len,
			"%s %8s %d\n", "ssrcount", ":", fl->ssrcount);
		len += scnprintf(fileinfo + len, DEBUGFS_SIZE - len,
			"%s %8s %d\n", "refcount", ":", fl->refcount);
		len += scnprintf(fileinfo + len, DEBUGFS_SIZE - len,
			"%s %14s %d\n", "pd", ":", fl->pd);
		len += scnprintf(fileinfo + len, DEBUGFS_SIZE - len,
			"%s %9s %s\n", "spdname", ":", fl->spdname);
		len += scnprintf(fileinfo + len, DEBUGFS_SIZE - len,
			"%s %6s %d\n", "file_close", ":", fl->file_close);
		len += scnprintf(fileinfo + len, DEBUGFS_SIZE - len,
			"%s %8s %d\n", "sharedcb", ":", fl->sharedcb);
		len += scnprintf(fileinfo + len, DEBUGFS_SIZE - len,
			"%s %9s %d\n", "profile", ":", fl->profile);
		len += scnprintf(fileinfo + len, DEBUGFS_SIZE - len,
			"%s %3s %d\n", "smmu.coherent", ":",
			fl->sctx->smmu.coherent);
		len += scnprintf(fileinfo + len, DEBUGFS_SIZE - len,
			"%s %4s %d\n", "smmu.enabled", ":",
			fl->sctx->smmu.enabled);
		len += scnprintf(fileinfo + len, DEBUGFS_SIZE - len,
			"%s %9s %d\n", "smmu.cb", ":", fl->sctx->smmu.cb);
		len += scnprintf(fileinfo + len, DEBUGFS_SIZE - len,
			"%s %5s %d\n", "smmu.secure", ":",
			fl->sctx->smmu.secure);
		len += scnprintf(fileinfo + len, DEBUGFS_SIZE - len,
			"%s %5s %d\n", "smmu.faults", ":",
			fl->sctx->smmu.faults);
		len += scnprintf(fileinfo + len, DEBUGFS_SIZE - len,
			"%s %s %d\n", "link.link_state",
		 ":", *&me->channel[fl->cid].link.link_state);

		len += scnprintf(fileinfo + len, DEBUGFS_SIZE - len,
			"\n=======%s %s %s======\n", title,
			" LIST OF MAPS ", title);

		len += scnprintf(fileinfo + len, DEBUGFS_SIZE - len,
			"%-20s|%-20s|%-20s\n", "va", "phys", "size");
		len += scnprintf(fileinfo + len, DEBUGFS_SIZE - len,
			"%s%s%s%s%s\n",
			single_line, single_line, single_line,
			single_line, single_line);
		hlist_for_each_entry_safe(map, n, &fl->maps, hn) {
		len += scnprintf(fileinfo + len, DEBUGFS_SIZE - len,
			"0x%-20lX|0x%-20llX|0x%-20zu\n\n",
			map->va, map->phys,
			map->size);
		}
		len += scnprintf(fileinfo + len, DEBUGFS_SIZE - len,
			"%-20s|%-20s|%-20s|%-20s\n",
			"len", "refs",
			"raddr", "uncached");
		len += scnprintf(fileinfo + len, DEBUGFS_SIZE - len,
			"%s%s%s%s%s\n",
			single_line, single_line, single_line,
			single_line, single_line);
		hlist_for_each_entry_safe(map, n, &fl->maps, hn) {
		len += scnprintf(fileinfo + len, DEBUGFS_SIZE - len,
			"%-20zu|%-20d|0x%-20lX|%-20d\n\n",
			map->len, map->refs, map->raddr,
			map->uncached);
		}
		len += scnprintf(fileinfo + len, DEBUGFS_SIZE - len,
			"%-20s|%-20s\n", "secure", "attr");
		len += scnprintf(fileinfo + len, DEBUGFS_SIZE - len,
			"%s%s%s%s%s\n",
			single_line, single_line, single_line,
			single_line, single_line);
		hlist_for_each_entry_safe(map, n, &fl->maps, hn) {
		len += scnprintf(fileinfo + len, DEBUGFS_SIZE - len,
			"%-20d|0x%-20lX\n\n",
			map->secure, map->attr);
		}
		len += scnprintf(fileinfo + len, DEBUGFS_SIZE - len,
				"%s %d\n\n",
				"KERNEL MEMORY ALLOCATION:", 1);
		len += scnprintf(fileinfo + len, DEBUGFS_SIZE - len,
			"\n======%s %s %s======\n", title,
			" LIST OF CACHED BUFS ", title);
		spin_lock(&fl->hlock);
		len += scnprintf(fileinfo + len, DEBUGFS_SIZE - len,
			"%-19s|%-19s|%-19s|%-19s\n",
			"virt", "phys", "size", "dma_attr");
		len += scnprintf(fileinfo + len, DEBUGFS_SIZE - len,
			"%s%s%s%s%s\n", single_line, single_line,
			single_line, single_line, single_line);
		hlist_for_each_entry_safe(buf, n, &fl->cached_bufs, hn) {
			len += scnprintf(fileinfo + len,
			DEBUGFS_SIZE - len,
			"0x%-17p|0x%-17llX|%-19zu|0x%-17lX\n",
			buf->virt, (uint64_t)buf->phys, buf->size,
			buf->dma_attr);
		}
		len += scnprintf(fileinfo + len, DEBUGFS_SIZE - len,
			"\n%s %s %s\n", title,
			" LIST OF PENDING SMQCONTEXTS ", title);

		len += scnprintf(fileinfo + len, DEBUGFS_SIZE - len,
			"%-20s|%-10s|%-10s|%-10s|%-20s\n",
			"sc", "pid", "tgid", "used", "ctxid");
		len += scnprintf(fileinfo + len, DEBUGFS_SIZE - len,
			"%s%s%s%s%s\n", single_line, single_line,
			single_line, single_line, single_line);
		hlist_for_each_entry_safe(ictx, n, &fl->clst.pending, hn) {
			len += scnprintf(fileinfo + len, DEBUGFS_SIZE - len,
				"0x%-18X|%-10d|%-10d|%-10zu|0x%-20llX\n\n",
				ictx->sc, ictx->pid, ictx->tgid,
				ictx->used, ictx->ctxid);
		}

		len += scnprintf(fileinfo + len, DEBUGFS_SIZE - len,
			"\n%s %s %s\n", title,
			" LIST OF INTERRUPTED SMQCONTEXTS ", title);

		len += scnprintf(fileinfo + len, DEBUGFS_SIZE - len,
			"%-20s|%-10s|%-10s|%-10s|%-20s\n",
			"sc", "pid", "tgid", "used", "ctxid");
		len += scnprintf(fileinfo + len, DEBUGFS_SIZE - len,
			"%s%s%s%s%s\n", single_line, single_line,
			single_line, single_line, single_line);
		hlist_for_each_entry_safe(ictx, n, &fl->clst.interrupted, hn) {
			len += scnprintf(fileinfo + len, DEBUGFS_SIZE - len,
			"%-20u|%-20d|%-20d|%-20zu|0x%-20llX\n\n",
			ictx->sc, ictx->pid, ictx->tgid,
			ictx->used, ictx->ctxid);
		}
		spin_unlock(&fl->hlock);
	}
	if (len > DEBUGFS_SIZE)
		len = DEBUGFS_SIZE;
	ret = simple_read_from_buffer(buffer, count, position, fileinfo, len);
	kfree(fileinfo);
bail:
	return ret;
}

static const struct file_operations debugfs_fops = {
	.open = fastrpc_debugfs_open,
	.read = fastrpc_debugfs_read,
};
static int fastrpc_channel_open(struct fastrpc_file *fl)
{
	struct fastrpc_apps *me = &gfa;
	int cid = -1, ii, err = 0;

	mutex_lock(&me->smd_mutex);

	VERIFY(err, fl && fl->sctx);
	if (err)
		goto bail;
	cid = fl->cid;
	VERIFY(err, cid >= ADSP_DOMAIN_ID && cid < NUM_CHANNELS);
	if (err) {
		err = -ECHRNG;
		goto bail;
	}
	if (me->channel[cid].ssrcount !=
				 me->channel[cid].prevssrcount) {
		if (!me->channel[cid].issubsystemup) {
			VERIFY(err, 0);
			if (err) {
				err = -ENOTCONN;
				goto bail;
			}
		}
	}
	fl->ssrcount = me->channel[cid].ssrcount;
	fl->refcount = 1;
	if ((kref_get_unless_zero(&me->channel[cid].kref) == 0) ||
	    (me->channel[cid].chan == NULL)) {
		if (me->glink) {
			VERIFY(err, 0 == fastrpc_glink_register(cid, me));
			if (err)
				goto bail;
			VERIFY(err, 0 == fastrpc_glink_open(cid));
		VERIFY(err,
			 wait_for_completion_timeout(&me->channel[cid].workport,
						RPC_TIMEOUT));
		} else {
			if (me->channel[cid].chan == NULL) {
				VERIFY(err, !smd_named_open_on_edge(
				FASTRPC_SMD_GUID,
				gcinfo[cid].channel,
				(smd_channel_t **)&me->channel[cid].chan,
				(void *)(uintptr_t)cid,
				smd_event_handler));
		VERIFY(err,
			 wait_for_completion_timeout(&me->channel[cid].workport,
						RPC_TIMEOUT));

			}
		}
		if (err) {
			me->channel[cid].chan = NULL;
			goto bail;
		}
		kref_init(&me->channel[cid].kref);
		pr_info("'opened /dev/%s c %d %d'\n", gcinfo[cid].name,
						MAJOR(me->dev_no), cid);

		for (ii = 0; ii < FASTRPC_GLINK_INTENT_NUM && me->glink; ii++)
			glink_queue_rx_intent(me->channel[cid].chan, NULL,
				FASTRPC_GLINK_INTENT_LEN);

		if (cid == 0 && me->channel[cid].ssrcount !=
				 me->channel[cid].prevssrcount) {
			if (fastrpc_mmap_remove_ssr(fl))
				pr_err("ADSPRPC: SSR: Failed to unmap remote heap\n");
			me->channel[cid].prevssrcount =
						me->channel[cid].ssrcount;
		}
	}

bail:
	mutex_unlock(&me->smd_mutex);
	return err;
}

static int fastrpc_device_open(struct inode *inode, struct file *filp)
{
	int err = 0;
	struct fastrpc_file *fl = NULL;
	struct fastrpc_apps *me = &gfa;

	/*
	 * Indicates the device node opened
	 * MINOR_NUM_DEV or MINOR_NUM_SECURE_DEV
	 */
	int dev_minor = MINOR(inode->i_rdev);

	VERIFY(err, ((dev_minor == MINOR_NUM_DEV) ||
			(dev_minor == MINOR_NUM_SECURE_DEV)));
	if (err) {
		pr_err("adsprpc: Invalid dev minor num %d\n", dev_minor);
		return err;
	}

	VERIFY(err, NULL != (fl = kzalloc(sizeof(*fl), GFP_KERNEL)));
	if (err)
		return err;

	context_list_ctor(&fl->clst);
	spin_lock_init(&fl->hlock);
	INIT_HLIST_HEAD(&fl->maps);
	INIT_HLIST_HEAD(&fl->perf);
	INIT_HLIST_HEAD(&fl->cached_bufs);
	INIT_HLIST_HEAD(&fl->remote_bufs);
	INIT_HLIST_NODE(&fl->hn);
	fl->sessionid = 0;
	fl->apps = me;
	fl->mode = FASTRPC_MODE_SERIAL;
	fl->cid = -1;
	fl->dev_minor = dev_minor;
	fl->init_mem = NULL;
	fl->qos_request = 0;
	fl->refcount = 0;
	filp->private_data = fl;
	mutex_init(&fl->map_mutex);
	mutex_init(&fl->fl_map_mutex);
	spin_lock(&me->hlock);
	hlist_add_head(&fl->hn, &me->drivers);
	spin_unlock(&me->hlock);
	mutex_init(&fl->perf_mutex);
	return 0;
}

static int fastrpc_set_process_info(struct fastrpc_file *fl)
{
	int err = 0, buf_size = 0;
	char strpid[PID_SIZE];

	fl->tgid = current->tgid;
	snprintf(strpid, PID_SIZE, "%d", current->pid);
	buf_size = strlen(current->comm) + strlen("_") + strlen(strpid) + 1;
	fl->debug_buf = kzalloc(buf_size, GFP_KERNEL);
	if (!fl->debug_buf) {
		err = -ENOMEM;
		return err;
	}
	snprintf(fl->debug_buf, UL_SIZE, "%.10s%s%d",
			current->comm, "_", current->pid);
	fl->debugfs_file = debugfs_create_file(fl->debug_buf, 0644,
					debugfs_root, fl, &debugfs_fops);
	if (!fl->debugfs_file)
		pr_warn("Error: %s: %s: failed to create debugfs file %s\n",
				current->comm, __func__, fl->debug_buf);
	return err;
}

static int fastrpc_get_info(struct fastrpc_file *fl, uint32_t *info)
{
	int err = 0;
	uint32_t cid;

	VERIFY(err, fl != NULL);
	if (err)
		goto bail;
	err = fastrpc_set_process_info(fl);
	if (err)
		goto bail;
	if (fl->cid == -1) {
		cid = *info;
		VERIFY(err, cid < NUM_CHANNELS);
		if (err)
			goto bail;
		/* Check to see if the device node is non-secure */
		if (fl->dev_minor == MINOR_NUM_DEV &&
			fl->apps->secure_flag == true) {
			/*
			 * For non secure device node check and make sure that
			 * the channel allows non-secure access
			 * If not, bail. Session will not start.
			 * cid will remain -1 and client will not be able to
			 * invoke any other methods without failure
			 */
			if (fl->apps->channel[cid].secure == SECURE_CHANNEL) {
				err = -EPERM;
				pr_err("adsprpc: GetInfo failed dev %d, cid %d, secure %d\n",
				  fl->dev_minor, cid,
					fl->apps->channel[cid].secure);
				goto bail;
			}
		}
		fl->cid = cid;
		fl->ssrcount = fl->apps->channel[cid].ssrcount;
		VERIFY(err, !fastrpc_session_alloc_locked(
			&fl->apps->channel[cid], 0, fl->sharedcb, &fl->sctx));
		if (err)
			goto bail;
	}
	VERIFY(err, fl->sctx != NULL);
	if (err)
		goto bail;
	*info = (fl->sctx->smmu.enabled ? 1 : 0);
bail:
	return err;
}

static int fastrpc_internal_control(struct fastrpc_file *fl,
					struct fastrpc_ioctl_control *cp)
{
	struct fastrpc_apps *me = &gfa;
	int err = 0;
	int latency;

	VERIFY(err, !IS_ERR_OR_NULL(fl) && !IS_ERR_OR_NULL(fl->apps));
	if (err)
		goto bail;
	VERIFY(err, !IS_ERR_OR_NULL(cp));
	if (err)
		goto bail;

	switch (cp->req) {
	case FASTRPC_CONTROL_LATENCY:
		latency = cp->lp.enable == FASTRPC_LATENCY_CTRL_ENB ?
			fl->apps->latency : PM_QOS_DEFAULT_VALUE;
		VERIFY(err, latency != 0);
		if (err)
			goto bail;
		if (!fl->qos_request) {
			pm_qos_add_request(&fl->pm_qos_req,
				PM_QOS_CPU_DMA_LATENCY, latency);
			fl->qos_request = 1;
		} else
			pm_qos_update_request(&fl->pm_qos_req, latency);
		break;
	case FASTRPC_CONTROL_SMMU:
		if (!me->legacy)
			fl->sharedcb = cp->smmu.sharedcb;
		break;
	case FASTRPC_CONTROL_KALLOC:
		cp->kalloc.kalloc_support = 1;
		break;
	default:
		err = -ENOTTY;
		break;
	}
bail:
	return err;
}

static long fastrpc_device_ioctl(struct file *file, unsigned int ioctl_num,
				 unsigned long ioctl_param)
{
	union {
		struct fastrpc_ioctl_invoke_crc inv;
		struct fastrpc_ioctl_mmap mmap;
		struct fastrpc_ioctl_mmap_64 mmap64;
		struct fastrpc_ioctl_munmap munmap;
		struct fastrpc_ioctl_munmap_64 munmap64;
		struct fastrpc_ioctl_munmap_fd munmap_fd;
		struct fastrpc_ioctl_init_attrs init;
		struct fastrpc_ioctl_perf perf;
		struct fastrpc_ioctl_control cp;
	} p;
	union {
		struct fastrpc_ioctl_mmap mmap;
		struct fastrpc_ioctl_munmap munmap;
	} i;
	void *param = (char *)ioctl_param;
	struct fastrpc_file *fl = (struct fastrpc_file *)file->private_data;
	int size = 0, err = 0;
	uint32_t info;

	p.inv.fds = NULL;
	p.inv.attrs = NULL;
	p.inv.crc = NULL;
	spin_lock(&fl->hlock);
	if (fl->file_close == 1) {
		err = EBADF;
		pr_warn("ADSPRPC: fastrpc_device_release is happening, So not sending any new requests to DSP");
		spin_unlock(&fl->hlock);
		goto bail;
	}
	spin_unlock(&fl->hlock);

	switch (ioctl_num) {
	case FASTRPC_IOCTL_INVOKE:
		size = sizeof(struct fastrpc_ioctl_invoke);
		/* fall through */
	case FASTRPC_IOCTL_INVOKE_FD:
		if (!size)
			size = sizeof(struct fastrpc_ioctl_invoke_fd);
		/* fall through */
	case FASTRPC_IOCTL_INVOKE_ATTRS:
		if (!size)
			size = sizeof(struct fastrpc_ioctl_invoke_attrs);
		/* fall through */
	case FASTRPC_IOCTL_INVOKE_CRC:
		if (!size)
			size = sizeof(struct fastrpc_ioctl_invoke_crc);
		K_COPY_FROM_USER(err, 0, &p.inv, param, size);
		if (err)
			goto bail;
		VERIFY(err, 0 == (err = fastrpc_internal_invoke(fl, fl->mode,
						0, &p.inv)));
		if (err)
			goto bail;
		break;
	case FASTRPC_IOCTL_MMAP:
		K_COPY_FROM_USER(err, 0, &p.mmap, param,
						sizeof(p.mmap));
		if (err)
			goto bail;
		VERIFY(err, 0 == (err = fastrpc_internal_mmap(fl, &p.mmap)));
		if (err)
			goto bail;
		K_COPY_TO_USER(err, 0, param, &p.mmap, sizeof(p.mmap));
		if (err)
			goto bail;
		break;
	case FASTRPC_IOCTL_MUNMAP:
		K_COPY_FROM_USER(err, 0, &p.munmap, param,
						sizeof(p.munmap));
		if (err)
			goto bail;
		VERIFY(err, 0 == (err = fastrpc_internal_munmap(fl,
							&p.munmap)));
		if (err)
			goto bail;
		break;
	case FASTRPC_IOCTL_MMAP_64:
		K_COPY_FROM_USER(err, 0, &p.mmap64, param,
						sizeof(p.mmap64));
		if (err)
			goto bail;
		get_fastrpc_ioctl_mmap_64(&p.mmap64, &i.mmap);
		VERIFY(err, 0 == (err = fastrpc_internal_mmap(fl, &i.mmap)));
		if (err)
			goto bail;
		put_fastrpc_ioctl_mmap_64(&p.mmap64, &i.mmap);
		K_COPY_TO_USER(err, 0, param, &p.mmap64, sizeof(p.mmap64));
		if (err)
			goto bail;
		break;
	case FASTRPC_IOCTL_MUNMAP_64:
		K_COPY_FROM_USER(err, 0, &p.munmap64, param,
						sizeof(p.munmap64));
		if (err)
			goto bail;
		get_fastrpc_ioctl_munmap_64(&p.munmap64, &i.munmap);
		VERIFY(err, 0 == (err = fastrpc_internal_munmap(fl,
							&i.munmap)));
		if (err)
			goto bail;
		break;
	case FASTRPC_IOCTL_MUNMAP_FD:
		K_COPY_FROM_USER(err, 0, &p.munmap_fd, param,
			sizeof(p.munmap_fd));
		if (err)
			goto bail;
		VERIFY(err, 0 == (err = fastrpc_internal_munmap_fd(fl,
			&p.munmap_fd)));
		if (err)
			goto bail;
		break;
	case FASTRPC_IOCTL_SETMODE:
		switch ((uint32_t)ioctl_param) {
		case FASTRPC_MODE_PARALLEL:
		case FASTRPC_MODE_SERIAL:
			fl->mode = (uint32_t)ioctl_param;
			break;
		case FASTRPC_MODE_PROFILE:
			fl->profile = (uint32_t)ioctl_param;
			break;
		case FASTRPC_MODE_SESSION:
			fl->sessionid = 1;
			fl->tgid |= (1 << SESSION_ID_INDEX);
			break;
		default:
			err = -ENOTTY;
			break;
		}
		break;
	case FASTRPC_IOCTL_GETPERF:
		K_COPY_FROM_USER(err, 0, &p.perf,
					param, sizeof(p.perf));
		if (err)
			goto bail;
		p.perf.numkeys = sizeof(struct fastrpc_perf)/sizeof(int64_t);
		if (p.perf.keys) {
			char *keys = PERF_KEYS;

			K_COPY_TO_USER(err, 0, (void *)p.perf.keys,
						 keys, strlen(keys)+1);
			if (err)
				goto bail;
		}
		if (p.perf.data) {
			struct fastrpc_perf *perf = NULL, *fperf = NULL;
			struct hlist_node *n = NULL;

			mutex_lock(&fl->perf_mutex);
			hlist_for_each_entry_safe(perf, n, &fl->perf, hn) {
				if (perf->tid == current->pid) {
					fperf = perf;
					break;
				}
			}

			mutex_unlock(&fl->perf_mutex);

			if (fperf) {
				K_COPY_TO_USER(err, 0, (void *)p.perf.data,
					fperf, sizeof(*fperf));
			}
		}
		K_COPY_TO_USER(err, 0, param, &p.perf, sizeof(p.perf));
		if (err)
			goto bail;
		break;
	case FASTRPC_IOCTL_CONTROL:
		K_COPY_FROM_USER(err, 0, &p.cp, param,
				sizeof(p.cp));
		if (err)
			goto bail;
		VERIFY(err, 0 == (err = fastrpc_internal_control(fl, &p.cp)));
		if (err)
			goto bail;
		if (p.cp.req == FASTRPC_CONTROL_KALLOC) {
			K_COPY_TO_USER(err, 0, param, &p.cp, sizeof(p.cp));
			if (err)
				goto bail;
		}
		break;
	case FASTRPC_IOCTL_GETINFO:
	    K_COPY_FROM_USER(err, 0, &info, param, sizeof(info));
		if (err)
			goto bail;
		VERIFY(err, 0 == (err = fastrpc_get_info(fl, &info)));
		if (err)
			goto bail;
		K_COPY_TO_USER(err, 0, param, &info, sizeof(info));
		if (err)
			goto bail;
		break;
	case FASTRPC_IOCTL_INIT:
		p.init.attrs = 0;
		p.init.siglen = 0;
		size = sizeof(struct fastrpc_ioctl_init);
		/* fall through */
	case FASTRPC_IOCTL_INIT_ATTRS:
		if (!size)
			size = sizeof(struct fastrpc_ioctl_init_attrs);
		K_COPY_FROM_USER(err, 0, &p.init, param, size);
		if (err)
			goto bail;
		VERIFY(err, p.init.init.filelen >= 0 &&
			p.init.init.filelen < INIT_FILELEN_MAX);
		if (err)
			goto bail;
		VERIFY(err, p.init.init.memlen >= 0 &&
			p.init.init.memlen < INIT_MEMLEN_MAX);
		if (err)
			goto bail;
		VERIFY(err, 0 == (err = fastrpc_init_process(fl, &p.init)));
		if (err)
			goto bail;
		break;

	default:
		err = -ENOTTY;
		pr_info("bad ioctl: %d\n", ioctl_num);
		break;
	}
 bail:
	return err;
}

static int fastrpc_restart_notifier_cb(struct notifier_block *nb,
					unsigned long code,
					void *data)
{
	struct fastrpc_apps *me = &gfa;
	struct fastrpc_channel_ctx *ctx;
	struct notif_data *notifdata = data;
	int cid;

	ctx = container_of(nb, struct fastrpc_channel_ctx, nb);
	cid = ctx - &me->channel[0];
	if (code == SUBSYS_BEFORE_SHUTDOWN) {
		mutex_lock(&me->smd_mutex);
		ctx->ssrcount++;
		ctx->issubsystemup = 0;
		if (ctx->chan) {
			if (me->glink)
				fastrpc_glink_close(ctx->chan, cid);
			else
				smd_close(ctx->chan);
			ctx->chan = NULL;
			pr_info("'restart notifier: closed /dev/%s c %d %d'\n",
				 gcinfo[cid].name, MAJOR(me->dev_no), cid);
		}
		mutex_unlock(&me->smd_mutex);
		if (cid == 0)
			me->staticpd_flags = 0;
		fastrpc_notify_drivers(me, cid);
	} else if (code == SUBSYS_RAMDUMP_NOTIFICATION) {
		if (me->channel[0].remoteheap_ramdump_dev &&
				notifdata->enable_ramdump) {
			me->channel[0].ramdumpenabled = 1;
		}
	} else if (code == SUBSYS_AFTER_POWERUP) {
		ctx->issubsystemup = 1;
	}

	return NOTIFY_DONE;
}

static int fastrpc_pdr_notifier_cb(struct notifier_block *pdrnb,
					unsigned long code,
					void *data)
{
	struct fastrpc_apps *me = &gfa;
	struct fastrpc_static_pd *spd;
	struct notif_data *notifdata = data;

	spd = container_of(pdrnb, struct fastrpc_static_pd, pdrnb);
	if (code == SERVREG_NOTIF_SERVICE_STATE_DOWN_V01) {
		mutex_lock(&me->smd_mutex);
		spd->pdrcount++;
		spd->ispdup = 0;
		pr_info("ADSPRPC: Audio PDR notifier %d %s\n",
					MAJOR(me->dev_no), spd->spdname);
		mutex_unlock(&me->smd_mutex);
		if (!strcmp(spd->spdname,
				AUDIO_PDR_SERVICE_LOCATION_CLIENT_NAME))
			me->staticpd_flags = 0;
		fastrpc_notify_pdr_drivers(me, spd->spdname);
	} else if (code == SUBSYS_RAMDUMP_NOTIFICATION) {
		if (me->channel[0].remoteheap_ramdump_dev &&
				notifdata->enable_ramdump) {
			me->channel[0].ramdumpenabled = 1;
		}
	} else if (code == SERVREG_NOTIF_SERVICE_STATE_UP_V01) {
		spd->ispdup = 1;
	}

	return NOTIFY_DONE;
}

static int fastrpc_get_service_location_notify(struct notifier_block *nb,
				unsigned long opcode, void *data)
{
	struct fastrpc_static_pd *spd;
	struct pd_qmi_client_data *pdr = data;
	int curr_state = 0, i = 0;

	spd = container_of(nb, struct fastrpc_static_pd, get_service_nb);
	if (opcode == LOCATOR_DOWN) {
		pr_err("ADSPRPC: Audio PD restart notifier locator down\n");
		return NOTIFY_DONE;
	}
	for (i = 0; i < pdr->total_domains; i++) {
		if ((!strcmp(spd->spdname, "audio_pdr_adsprpc"))
					&& (!strcmp(pdr->domain_list[i].name,
						"msm/adsp/audio_pd"))) {
			goto pdr_register;
		} else if ((!strcmp(spd->spdname, "sensors_pdr_adsprpc"))
					&& (!strcmp(pdr->domain_list[i].name,
						"msm/adsp/sensor_pd"))) {
			goto pdr_register;
		}
	}
	return NOTIFY_DONE;
<<<<<<< HEAD

pdr_register:
	if (!spd->pdrhandle) {
		spd->pdrhandle =
			service_notif_register_notifier(
			pdr->domain_list[i].name,
			pdr->domain_list[i].instance_id,
			&spd->pdrnb, &curr_state);
	} else {
		pr_err("ADSPRPC: %s is already registered\n", spd->spdname);
	}

	if (IS_ERR(spd->pdrhandle))
		pr_err("ADSPRPC: Unable to register notifier\n");

=======

pdr_register:
	if (!spd->pdrhandle) {
		spd->pdrhandle =
			service_notif_register_notifier(
			pdr->domain_list[i].name,
			pdr->domain_list[i].instance_id,
			&spd->pdrnb, &curr_state);
	} else {
		pr_err("ADSPRPC: %s is already registered\n", spd->spdname);
	}

	if (IS_ERR(spd->pdrhandle))
		pr_err("ADSPRPC: Unable to register notifier\n");

>>>>>>> 85b104c5
	if (curr_state == SERVREG_NOTIF_SERVICE_STATE_UP_V01) {
		pr_info("ADSPRPC: %s is up\n", spd->spdname);
		spd->ispdup = 1;
	} else if (curr_state == SERVREG_NOTIF_SERVICE_STATE_UNINIT_V01) {
		pr_info("ADSPRPC: %s is uninitialzed\n", spd->spdname);
	}
	return NOTIFY_DONE;
}

static const struct file_operations fops = {
	.open = fastrpc_device_open,
	.release = fastrpc_device_release,
	.unlocked_ioctl = fastrpc_device_ioctl,
	.compat_ioctl = compat_fastrpc_device_ioctl,
};

static const struct of_device_id fastrpc_match_table[] = {
	{ .compatible = "qcom,msm-fastrpc-adsp", },
	{ .compatible = "qcom,msm-fastrpc-compute", },
	{ .compatible = "qcom,msm-fastrpc-compute-cb", },
	{ .compatible = "qcom,msm-fastrpc-legacy-compute", },
	{ .compatible = "qcom,msm-fastrpc-legacy-compute-cb", },
	{ .compatible = "qcom,msm-adsprpc-mem-region", },
	{}
};

static int fastrpc_cb_probe(struct device *dev)
{
	struct fastrpc_channel_ctx *chan;
	struct fastrpc_session_ctx *sess;
	struct of_phandle_args iommuspec;
	const char *name;
	unsigned int start = 0x80000000;
	int err = 0, i;
	int secure_vmid = VMID_CP_PIXEL;

	VERIFY(err, NULL != (name = of_get_property(dev->of_node,
					 "label", NULL)));
	if (err)
		goto bail;
	for (i = 0; i < NUM_CHANNELS; i++) {
		if (!gcinfo[i].name)
			continue;
		if (!strcmp(name, gcinfo[i].name))
			break;
	}
	VERIFY(err, i < NUM_CHANNELS);
	if (err)
		goto bail;
	chan = &gcinfo[i];
	VERIFY(err, chan->sesscount < NUM_SESSIONS);
	if (err)
		goto bail;

	VERIFY(err, !of_parse_phandle_with_args(dev->of_node, "iommus",
						"#iommu-cells", 0, &iommuspec));
	if (err)
		goto bail;
	sess = &chan->session[chan->sesscount];
	sess->smmu.cb = iommuspec.args[0] & 0xf;
	sess->used = 0;
	sess->smmu.coherent = of_property_read_bool(dev->of_node,
						"dma-coherent");
	sess->smmu.sharedcb = of_property_read_bool(dev->of_node,
						"shared-cb");
	sess->smmu.secure = of_property_read_bool(dev->of_node,
						"qcom,secure-context-bank");
	if (sess->smmu.secure)
		start = 0x60000000;
	VERIFY(err, !IS_ERR_OR_NULL(sess->smmu.mapping =
				arm_iommu_create_mapping(&platform_bus_type,
						start, MAX_SIZE_LIMIT)));
	if (err)
		goto bail;

	if (sess->smmu.secure)
		iommu_domain_set_attr(sess->smmu.mapping->domain,
				DOMAIN_ATTR_SECURE_VMID,
				&secure_vmid);

	VERIFY(err, !arm_iommu_attach_device(dev, sess->smmu.mapping));
	if (err)
		goto bail;
	sess->smmu.dev = dev;
	sess->smmu.enabled = 1;
	chan->sesscount++;
	debugfs_global_file = debugfs_create_file("global", 0644, debugfs_root,
							NULL, &debugfs_fops);
bail:
	return err;
}

static int fastrpc_cb_legacy_probe(struct device *dev)
{
	struct fastrpc_channel_ctx *chan;
	struct fastrpc_session_ctx *first_sess = NULL, *sess = NULL;
	const char *name;
	unsigned int *sids = NULL, sids_size = 0;
	int err = 0, ret = 0, i;

	unsigned int start = 0x80000000;

	VERIFY(err, NULL != (name = of_get_property(dev->of_node,
					 "label", NULL)));
	if (err)
		goto bail;

	for (i = 0; i < NUM_CHANNELS; i++) {
		if (!gcinfo[i].name)
			continue;
		if (!strcmp(name, gcinfo[i].name))
			break;
	}
	VERIFY(err, i < NUM_CHANNELS);
	if (err)
		goto bail;

	chan = &gcinfo[i];
	VERIFY(err, chan->sesscount < NUM_SESSIONS);
	if (err)
		goto bail;

	first_sess  = &chan->session[chan->sesscount];

	VERIFY(err, NULL != of_get_property(dev->of_node,
				"sids", &sids_size));
	if (err)
		goto bail;

	VERIFY(err, NULL != (sids = kzalloc(sids_size, GFP_KERNEL)));
	if (err)
		goto bail;
	ret = of_property_read_u32_array(dev->of_node, "sids", sids,
					sids_size/sizeof(unsigned int));
	if (ret)
		goto bail;

	VERIFY(err, !IS_ERR_OR_NULL(first_sess->smmu.mapping =
				arm_iommu_create_mapping(&platform_bus_type,
						start, 0x78000000)));
	if (err)
		goto bail;

	VERIFY(err, !arm_iommu_attach_device(dev, first_sess->smmu.mapping));
	if (err)
		goto bail;


	for (i = 0; i < sids_size/sizeof(unsigned int); i++) {
		VERIFY(err, chan->sesscount < NUM_SESSIONS);
		if (err)
			goto bail;
		sess = &chan->session[chan->sesscount];
		sess->smmu.cb = sids[i];
		sess->smmu.dev = dev;
		sess->smmu.mapping = first_sess->smmu.mapping;
		sess->smmu.enabled = 1;
		sess->used = 0;
		sess->smmu.coherent = false;
		sess->smmu.secure = false;
		chan->sesscount++;
	}
bail:
	kfree(sids);
	return err;
}



static void init_secure_vmid_list(struct device *dev, char *prop_name,
						struct secure_vm *destvm)
{
	int err = 0;
	u32 len = 0, i = 0;
	u32 *rhvmlist = NULL;
	u32 *rhvmpermlist = NULL;

	if (!of_find_property(dev->of_node, prop_name, &len))
		goto bail;
	if (len == 0)
		goto bail;
	len /= sizeof(u32);
	VERIFY(err, NULL != (rhvmlist = kcalloc(len, sizeof(u32), GFP_KERNEL)));
	if (err)
		goto bail;
	VERIFY(err, NULL != (rhvmpermlist = kcalloc(len, sizeof(u32),
					 GFP_KERNEL)));
	if (err)
		goto bail;
	for (i = 0; i < len; i++) {
		err = of_property_read_u32_index(dev->of_node, prop_name, i,
								&rhvmlist[i]);
		rhvmpermlist[i] = PERM_READ | PERM_WRITE | PERM_EXEC;
		pr_info("ADSPRPC: Secure VMID = %d", rhvmlist[i]);
		if (err) {
			pr_err("ADSPRPC: Failed to read VMID\n");
			goto bail;
		}
	}
	destvm->vmid = rhvmlist;
	destvm->vmperm = rhvmpermlist;
	destvm->vmcount = len;
bail:
	if (err) {
		kfree(rhvmlist);
		kfree(rhvmpermlist);
	}
}

static void configure_secure_channels(uint32_t secure_domains)
{
	struct fastrpc_apps *me = &gfa;
	int ii = 0;
	/*
	 * secure_domains contains the bitmask of the secure channels
	 *  Bit 0 - ADSP
	 *  Bit 1 - MDSP
	 *  Bit 2 - SLPI
	 *  Bit 3 - CDSP
	 */
	for (ii = ADSP_DOMAIN_ID; ii <= CDSP_DOMAIN_ID; ++ii) {
		int secure = (secure_domains >> ii) & 0x01;

		me->channel[ii].secure = secure;
	}
}


static int fastrpc_probe(struct platform_device *pdev)
{
	int err = 0;
	struct fastrpc_apps *me = &gfa;
	struct device *dev = &pdev->dev;
	struct device_node *ion_node, *node;
	struct platform_device *ion_pdev;
	struct cma *cma;
	uint32_t val;
	int ret = 0;
	uint32_t secure_domains;

	if (of_device_is_compatible(dev->of_node,
					"qcom,msm-fastrpc-compute")) {
		init_secure_vmid_list(dev, "qcom,adsp-remoteheap-vmid",
							&gcinfo[0].rhvm);


		of_property_read_u32(dev->of_node, "qcom,rpc-latency-us",
			&me->latency);
		if (of_get_property(dev->of_node,
			"qcom,secure-domains", NULL) != NULL) {
			VERIFY(err, !of_property_read_u32(dev->of_node,
					  "qcom,secure-domains",
			      &secure_domains));
			if (!err) {
				me->secure_flag = true;
				configure_secure_channels(secure_domains);
			} else {
				me->secure_flag = false;
				pr_info("adsprpc: unable to read the domain configuration from dts\n");
			}
		}
	}
	if (of_device_is_compatible(dev->of_node,
					"qcom,msm-fastrpc-compute-cb"))
		return fastrpc_cb_probe(dev);

	if (of_device_is_compatible(dev->of_node,
					"qcom,msm-fastrpc-legacy-compute")) {
		me->glink = false;
		me->legacy = 1;
	}

	if (of_device_is_compatible(dev->of_node,
					"qcom,msm-fastrpc-legacy-compute-cb")){
		return fastrpc_cb_legacy_probe(dev);
	}

	if (of_device_is_compatible(dev->of_node,
					"qcom,msm-adsprpc-mem-region")) {
		me->dev = dev;
		ion_node = of_find_compatible_node(NULL, NULL, "qcom,msm-ion");
		if (ion_node) {
			for_each_available_child_of_node(ion_node, node) {
				if (of_property_read_u32(node, "reg", &val))
					continue;
				if (val != ION_ADSP_HEAP_ID)
					continue;
				ion_pdev = of_find_device_by_node(node);
				if (!ion_pdev)
					break;
				cma = dev_get_cma_area(&ion_pdev->dev);
				if (cma) {
					me->range.addr = cma_get_base(cma);
					me->range.size =
						(size_t)cma_get_size(cma);
				}
				break;
			}
		}
		if (me->range.addr && !of_property_read_bool(dev->of_node,
							 "restrict-access")) {
			int srcVM[1] = {VMID_HLOS};
			int destVM[4] = {VMID_HLOS, VMID_MSS_MSA, VMID_SSC_Q6,
						VMID_ADSP_Q6};
			int destVMperm[4] = {PERM_READ | PERM_WRITE | PERM_EXEC,
				PERM_READ | PERM_WRITE | PERM_EXEC,
				PERM_READ | PERM_WRITE | PERM_EXEC,
				PERM_READ | PERM_WRITE | PERM_EXEC,
				};

			VERIFY(err, !hyp_assign_phys(me->range.addr,
					me->range.size, srcVM, 1,
					destVM, destVMperm, 4));
			if (err)
				goto bail;
		}
		return 0;
	}
	if (of_property_read_bool(dev->of_node,
					"qcom,fastrpc-adsp-audio-pdr")) {
		int session;

		VERIFY(err, !fastrpc_get_adsp_session(
			AUDIO_PDR_SERVICE_LOCATION_CLIENT_NAME, &session));
		if (err)
			goto spdbail;
		me->channel[0].spd[session].get_service_nb.notifier_call =
					fastrpc_get_service_location_notify;
		ret = get_service_location(
				AUDIO_PDR_SERVICE_LOCATION_CLIENT_NAME,
				AUDIO_PDR_ADSP_SERVICE_NAME,
				&me->channel[0].spd[session].get_service_nb);
		if (ret)
			pr_err("ADSPRPC: Get service location failed: %d\n",
								ret);
	}
	if (of_property_read_bool(dev->of_node,
					"qcom,fastrpc-adsp-sensors-pdr")) {
		int session;

		VERIFY(err, !fastrpc_get_adsp_session(
			SENSORS_PDR_SERVICE_LOCATION_CLIENT_NAME, &session));
		if (err)
			goto spdbail;
		me->channel[0].spd[session].get_service_nb.notifier_call =
					fastrpc_get_service_location_notify;
		ret = get_service_location(
				SENSORS_PDR_SERVICE_LOCATION_CLIENT_NAME,
				SENSORS_PDR_ADSP_SERVICE_NAME,
				&me->channel[0].spd[session].get_service_nb);
		if (ret)
			pr_err("ADSPRPC: Get service location failed: %d\n",
								ret);
	}
spdbail:
	err = 0;
	VERIFY(err, !of_platform_populate(pdev->dev.of_node,
					  fastrpc_match_table,
					  NULL, &pdev->dev));
	if (err)
		goto bail;
bail:
	return err;
}

static void fastrpc_deinit(void)
{
	struct fastrpc_apps *me = &gfa;
	struct fastrpc_channel_ctx *chan = gcinfo;
	int i, j;

	for (i = 0; i < NUM_CHANNELS; i++, chan++) {
		if (chan->chan) {
			kref_put_mutex(&chan->kref,
				fastrpc_channel_close, &me->smd_mutex);
			chan->chan = NULL;
		}
		for (j = 0; j < NUM_SESSIONS; j++) {
			struct fastrpc_session_ctx *sess = &chan->session[j];
			if (sess->smmu.dev) {
				arm_iommu_detach_device(sess->smmu.dev);
				sess->smmu.dev = NULL;
			}
			if (sess->smmu.mapping) {
				arm_iommu_release_mapping(sess->smmu.mapping);
				sess->smmu.mapping = NULL;
			}
		}
		kfree(chan->rhvm.vmid);
		kfree(chan->rhvm.vmperm);
	}
}

static struct platform_driver fastrpc_driver = {
	.probe = fastrpc_probe,
	.driver = {
		.name = "fastrpc",
		.owner = THIS_MODULE,
		.of_match_table = fastrpc_match_table,
	},
};

static int __init fastrpc_device_init(void)
{
	struct fastrpc_apps *me = &gfa;
	struct device *dev = NULL;
	struct device *secure_dev = NULL;
	int err = 0, i;

	debugfs_root = debugfs_create_dir("adsprpc", NULL);
	memset(me, 0, sizeof(*me));
	fastrpc_init(me);
	me->dev = NULL;
	me->glink = true;
	me->secure_flag = false;
	VERIFY(err, 0 == platform_driver_register(&fastrpc_driver));
	if (err)
		goto register_bail;
	VERIFY(err, 0 == alloc_chrdev_region(&me->dev_no, 0, NUM_CHANNELS,
					DEVICE_NAME));
	if (err)
		goto alloc_chrdev_bail;
	cdev_init(&me->cdev, &fops);
	me->cdev.owner = THIS_MODULE;
	VERIFY(err, 0 == cdev_add(&me->cdev, MKDEV(MAJOR(me->dev_no), 0),
				NUM_DEVICES));
	if (err)
		goto cdev_init_bail;
	me->class = class_create(THIS_MODULE, "fastrpc");
	VERIFY(err, !IS_ERR(me->class));
	if (err)
		goto class_create_bail;
	me->compat = (fops.compat_ioctl == NULL) ? 0 : 1;

	/*
	 * Create devices and register with sysfs
	 * Create first device with minor number 0
	 */
	dev = device_create(me->class, NULL,
				MKDEV(MAJOR(me->dev_no), MINOR_NUM_DEV),
				NULL, DEVICE_NAME);
	VERIFY(err, !IS_ERR_OR_NULL(dev));
	if (err)
		goto device_create_bail;

	/* Create secure device with minor number for secure device */
	secure_dev = device_create(me->class, NULL,
				MKDEV(MAJOR(me->dev_no), MINOR_NUM_SECURE_DEV),
				NULL, DEVICE_NAME_SECURE);
	VERIFY(err, !IS_ERR_OR_NULL(secure_dev));
	if (err)
		goto device_create_bail;

	for (i = 0; i < NUM_CHANNELS; i++) {
		me->channel[i].dev = secure_dev;
		if (i == CDSP_DOMAIN_ID)
			me->channel[i].dev = dev;
		me->channel[i].ssrcount = 0;
		me->channel[i].prevssrcount = 0;
		me->channel[i].issubsystemup = 1;
		me->channel[i].ramdumpenabled = 0;
		me->channel[i].remoteheap_ramdump_dev = NULL;
		me->channel[i].nb.notifier_call = fastrpc_restart_notifier_cb;
		me->channel[i].handle = subsys_notif_register_notifier(
							gcinfo[i].subsys,
							&me->channel[i].nb);
	}
	me->client = msm_ion_client_create(DEVICE_NAME);
	VERIFY(err, !IS_ERR_OR_NULL(me->client));
	if (err)
		goto device_create_bail;

	return 0;
device_create_bail:
	for (i = 0; i < NUM_CHANNELS; i++) {
		if (me->channel[i].handle)
			subsys_notif_unregister_notifier(me->channel[i].handle,
							&me->channel[i].nb);
	}
	if (!IS_ERR_OR_NULL(dev))
		device_destroy(me->class, MKDEV(MAJOR(me->dev_no),
						MINOR_NUM_DEV));
	if (!IS_ERR_OR_NULL(secure_dev))
		device_destroy(me->class, MKDEV(MAJOR(me->dev_no),
						 MINOR_NUM_SECURE_DEV));
	class_destroy(me->class);
class_create_bail:
	cdev_del(&me->cdev);
cdev_init_bail:
	unregister_chrdev_region(me->dev_no, NUM_CHANNELS);
alloc_chrdev_bail:
register_bail:
	fastrpc_deinit();
	return err;
}

static void __exit fastrpc_device_exit(void)
{
	struct fastrpc_apps *me = &gfa;
	int i;

	fastrpc_file_list_dtor(me);
	fastrpc_deinit();
	for (i = 0; i < NUM_CHANNELS; i++) {
		if (!gcinfo[i].name)
			continue;
		subsys_notif_unregister_notifier(me->channel[i].handle,
						&me->channel[i].nb);
	}

	/* Destroy the secure and non secure devices */
	device_destroy(me->class, MKDEV(MAJOR(me->dev_no), MINOR_NUM_DEV));
	device_destroy(me->class, MKDEV(MAJOR(me->dev_no),
					 MINOR_NUM_SECURE_DEV));

	class_destroy(me->class);
	cdev_del(&me->cdev);
	unregister_chrdev_region(me->dev_no, NUM_CHANNELS);
	ion_client_destroy(me->client);
	debugfs_remove_recursive(debugfs_root);
}

late_initcall(fastrpc_device_init);
module_exit(fastrpc_device_exit);

MODULE_LICENSE("GPL v2");<|MERGE_RESOLUTION|>--- conflicted
+++ resolved
@@ -4024,7 +4024,6 @@
 		}
 	}
 	return NOTIFY_DONE;
-<<<<<<< HEAD
 
 pdr_register:
 	if (!spd->pdrhandle) {
@@ -4040,23 +4039,6 @@
 	if (IS_ERR(spd->pdrhandle))
 		pr_err("ADSPRPC: Unable to register notifier\n");
 
-=======
-
-pdr_register:
-	if (!spd->pdrhandle) {
-		spd->pdrhandle =
-			service_notif_register_notifier(
-			pdr->domain_list[i].name,
-			pdr->domain_list[i].instance_id,
-			&spd->pdrnb, &curr_state);
-	} else {
-		pr_err("ADSPRPC: %s is already registered\n", spd->spdname);
-	}
-
-	if (IS_ERR(spd->pdrhandle))
-		pr_err("ADSPRPC: Unable to register notifier\n");
-
->>>>>>> 85b104c5
 	if (curr_state == SERVREG_NOTIF_SERVICE_STATE_UP_V01) {
 		pr_info("ADSPRPC: %s is up\n", spd->spdname);
 		spd->ispdup = 1;

#
# Character device configuration
#

menu "Character devices"

source "drivers/tty/Kconfig"

config DEVMEM
	bool "Memory device driver"
	default y
	help
	  The memory driver provides two character devices, mem and kmem, which
	  provide access to the system's memory. The mem device is a view of
	  physical memory, and each byte in the device corresponds to the
	  matching physical address. The kmem device is the same as mem, but
	  the addresses correspond to the kernel's virtual address space rather
	  than physical memory. These devices are standard parts of a Linux
	  system and most users should say Y here. You might say N if very
	  security conscience or memory is tight.

config DEVKMEM
	bool "/dev/kmem virtual device support"
	default y
	help
	  Say Y here if you want to support the /dev/kmem device. The
	  /dev/kmem device is rarely used, but can be used for certain
	  kind of kernel debugging operations.
	  When in doubt, say "N".

config STALDRV
	bool "Stallion multiport serial support"
	depends on SERIAL_NONSTANDARD
	help
	  Stallion cards give you many serial ports.  You would need something
	  like this to connect more than two modems to your Linux box, for
	  instance in order to become a dial-in server.  If you say Y here,
	  you will be asked for your specific card model in the next
	  questions.  Make sure to read <file:Documentation/serial/stallion.txt>
	  in this case.  If you have never heard about all this, it's safe to
	  say N.

config SGI_SNSC
	bool "SGI Altix system controller communication support"
	depends on (IA64_SGI_SN2 || IA64_GENERIC)
	help
	  If you have an SGI Altix and you want to enable system
	  controller communication from user space (you want this!),
	  say Y.  Otherwise, say N.

config SGI_TIOCX
       bool "SGI TIO CX driver support"
       depends on (IA64_SGI_SN2 || IA64_GENERIC)
       help
         If you have an SGI Altix and you have fpga devices attached
         to your TIO, say Y here, otherwise say N.

config SGI_MBCS
       tristate "SGI FPGA Core Services driver support"
       depends on SGI_TIOCX
       help
         If you have an SGI Altix with an attached SABrick
         say Y or M here, otherwise say N.

source "drivers/tty/serial/Kconfig"

source "drivers/char/diag/Kconfig"

config TTY_PRINTK
	bool "TTY driver to output user messages via printk"
	depends on EXPERT && TTY
	default n
	---help---
	  If you say Y here, the support for writing user messages (i.e.
	  console messages) via printk is available.

	  The feature is useful to inline user messages with kernel
	  messages.
	  In order to use this feature, you should output user messages
	  to /dev/ttyprintk or redirect console to this TTY.

	  If unsure, say N.

config BFIN_OTP
	tristate "Blackfin On-Chip OTP Memory Support"
	depends on BLACKFIN && (BF51x || BF52x || BF54x)
	default y
	help
	  If you say Y here, you will get support for a character device
	  interface into the One Time Programmable memory pages that are
	  stored on the Blackfin processor.  This will not get you access
	  to the secure memory pages however.  You will need to write your
	  own secure code and reader for that.

	  To compile this driver as a module, choose M here: the module
	  will be called bfin-otp.

	  If unsure, it is safe to say Y.

config BFIN_OTP_WRITE_ENABLE
	bool "Enable writing support of OTP pages"
	depends on BFIN_OTP
	default n
	help
	  If you say Y here, you will enable support for writing of the
	  OTP pages.  This is dangerous by nature as you can only program
	  the pages once, so only enable this option when you actually
	  need it so as to not inadvertently clobber data.

	  If unsure, say N.

config PRINTER
	tristate "Parallel printer support"
	depends on PARPORT
	---help---
	  If you intend to attach a printer to the parallel port of your Linux
	  box (as opposed to using a serial printer; if the connector at the
	  printer has 9 or 25 holes ["female"], then it's serial), say Y.
	  Also read the Printing-HOWTO, available from
	  <http://www.tldp.org/docs.html#howto>.

	  It is possible to share one parallel port among several devices
	  (e.g. printer and ZIP drive) and it is safe to compile the
	  corresponding drivers into the kernel.

	  To compile this driver as a module, choose M here and read
	  <file:Documentation/parport.txt>.  The module will be called lp.

	  If you have several parallel ports, you can specify which ports to
	  use with the "lp" kernel command line option.  (Try "man bootparam"
	  or see the documentation of your boot loader (lilo or loadlin) about
	  how to pass options to the kernel at boot time.)  The syntax of the
	  "lp" command line option can be found in <file:drivers/char/lp.c>.

	  If you have more than 8 printers, you need to increase the LP_NO
	  macro in lp.c and the PARPORT_MAX macro in parport.h.

config LP_CONSOLE
	bool "Support for console on line printer"
	depends on PRINTER
	---help---
	  If you want kernel messages to be printed out as they occur, you
	  can have a console on the printer. This option adds support for
	  doing that; to actually get it to happen you need to pass the
	  option "console=lp0" to the kernel at boot time.

	  If the printer is out of paper (or off, or unplugged, or too
	  busy..) the kernel will stall until the printer is ready again.
	  By defining CONSOLE_LP_STRICT to 0 (at your own risk) you
	  can make the kernel continue when this happens,
	  but it'll lose the kernel messages.

	  If unsure, say N.

config PPDEV
	tristate "Support for user-space parallel port device drivers"
	depends on PARPORT
	---help---
	  Saying Y to this adds support for /dev/parport device nodes.  This
	  is needed for programs that want portable access to the parallel
	  port, for instance deviceid (which displays Plug-and-Play device
	  IDs).

	  This is the parallel port equivalent of SCSI generic support (sg).
	  It is safe to say N to this -- it is not needed for normal printing
	  or parallel port CD-ROM/disk support.

	  To compile this driver as a module, choose M here: the
	  module will be called ppdev.

	  If unsure, say N.

source "drivers/tty/hvc/Kconfig"

config VIRTIO_CONSOLE
	tristate "Virtio console"
	depends on VIRTIO && TTY
	select HVC_DRIVER
	help
	  Virtio console for use with lguest and other hypervisors.

	  Also serves as a general-purpose serial device for data
	  transfer between the guest and host.  Character devices at
	  /dev/vportNpn will be created when corresponding ports are
	  found, where N is the device number and n is the port number
	  within that device.  If specified by the host, a sysfs
	  attribute called 'name' will be populated with a name for
	  the port which can be used by udev scripts to create a
	  symlink to the device.

config IBM_BSR
	tristate "IBM POWER Barrier Synchronization Register support"
	depends on PPC_PSERIES
	help
	  This devices exposes a hardware mechanism for fast synchronization
	  of threads across a large system which avoids bouncing a cacheline
	  between several cores on a system

source "drivers/char/ipmi/Kconfig"

config DS1620
	tristate "NetWinder thermometer support"
	depends on ARCH_NETWINDER
	help
	  Say Y here to include support for the thermal management hardware
	  found in the NetWinder. This driver allows the user to control the
	  temperature set points and to read the current temperature.

	  It is also possible to say M here to build it as a module (ds1620)
	  It is recommended to be used on a NetWinder, but it is not a
	  necessity.

config NWBUTTON
	tristate "NetWinder Button"
	depends on ARCH_NETWINDER
	---help---
	  If you say Y here and create a character device node /dev/nwbutton
	  with major and minor numbers 10 and 158 ("man mknod"), then every
	  time the orange button is pressed a number of times, the number of
	  times the button was pressed will be written to that device.

	  This is most useful for applications, as yet unwritten, which
	  perform actions based on how many times the button is pressed in a
	  row.

	  Do not hold the button down for too long, as the driver does not
	  alter the behaviour of the hardware reset circuitry attached to the
	  button; it will still execute a hard reset if the button is held
	  down for longer than approximately five seconds.

	  To compile this driver as a module, choose M here: the
	  module will be called nwbutton.

	  Most people will answer Y to this question and "Reboot Using Button"
	  below to be able to initiate a system shutdown from the button.

config NWBUTTON_REBOOT
	bool "Reboot Using Button"
	depends on NWBUTTON
	help
	  If you say Y here, then you will be able to initiate a system
	  shutdown and reboot by pressing the orange button a number of times.
	  The number of presses to initiate the shutdown is two by default,
	  but this can be altered by modifying the value of NUM_PRESSES_REBOOT
	  in nwbutton.h and recompiling the driver or, if you compile the
	  driver as a module, you can specify the number of presses at load
	  time with "insmod button reboot_count=<something>".

config NWFLASH
	tristate "NetWinder flash support"
	depends on ARCH_NETWINDER
	---help---
	  If you say Y here and create a character device /dev/flash with
	  major 10 and minor 160 you can manipulate the flash ROM containing
	  the NetWinder firmware. Be careful as accidentally overwriting the
	  flash contents can render your computer unbootable. On no account
	  allow random users access to this device. :-)

	  To compile this driver as a module, choose M here: the
	  module will be called nwflash.

	  If you're not sure, say N.

source "drivers/char/hw_random/Kconfig"

config NVRAM
	tristate "/dev/nvram support"
	depends on ATARI || X86 || (ARM && RTC_DRV_CMOS) || GENERIC_NVRAM
	---help---
	  If you say Y here and create a character special file /dev/nvram
	  with major number 10 and minor number 144 using mknod ("man mknod"),
	  you get read and write access to the extra bytes of non-volatile
	  memory in the real time clock (RTC), which is contained in every PC
	  and most Ataris.  The actual number of bytes varies, depending on the
	  nvram in the system, but is usually 114 (128-14 for the RTC).

	  This memory is conventionally called "CMOS RAM" on PCs and "NVRAM"
	  on Ataris. /dev/nvram may be used to view settings there, or to
	  change them (with some utility). It could also be used to frequently
	  save a few bits of very important data that may not be lost over
	  power-off and for which writing to disk is too insecure. Note
	  however that most NVRAM space in a PC belongs to the BIOS and you
	  should NEVER idly tamper with it. See Ralf Brown's interrupt list
	  for a guide to the use of CMOS bytes by your BIOS.

	  On Atari machines, /dev/nvram is always configured and does not need
	  to be selected.

	  To compile this driver as a module, choose M here: the
	  module will be called nvram.

#
# These legacy RTC drivers just cause too many conflicts with the generic
# RTC framework ... let's not even try to coexist any more.
#
if RTC_LIB=n

config RTC
	tristate "Enhanced Real Time Clock Support (legacy PC RTC driver)"
	depends on !PPC && !PARISC && !IA64 && !M68K && !SPARC && !FRV \
			&& !ARM && !SUPERH && !S390 && !AVR32 && !BLACKFIN && !UML
	---help---
	  If you say Y here and create a character special file /dev/rtc with
	  major number 10 and minor number 135 using mknod ("man mknod"), you
	  will get access to the real time clock (or hardware clock) built
	  into your computer.

	  Every PC has such a clock built in. It can be used to generate
	  signals from as low as 1Hz up to 8192Hz, and can also be used
	  as a 24 hour alarm. It reports status information via the file
	  /proc/driver/rtc and its behaviour is set by various ioctls on
	  /dev/rtc.

	  If you run Linux on a multiprocessor machine and said Y to
	  "Symmetric Multi Processing" above, you should say Y here to read
	  and set the RTC in an SMP compatible fashion.

	  If you think you have a use for such a device (such as periodic data
	  sampling), then say Y here, and read <file:Documentation/rtc.txt>
	  for details.

	  To compile this driver as a module, choose M here: the
	  module will be called rtc.

config JS_RTC
	tristate "Enhanced Real Time Clock Support"
	depends on SPARC32 && PCI
	---help---
	  If you say Y here and create a character special file /dev/rtc with
	  major number 10 and minor number 135 using mknod ("man mknod"), you
	  will get access to the real time clock (or hardware clock) built
	  into your computer.

	  Every PC has such a clock built in. It can be used to generate
	  signals from as low as 1Hz up to 8192Hz, and can also be used
	  as a 24 hour alarm. It reports status information via the file
	  /proc/driver/rtc and its behaviour is set by various ioctls on
	  /dev/rtc.

	  If you think you have a use for such a device (such as periodic data
	  sampling), then say Y here, and read <file:Documentation/rtc.txt>
	  for details.

	  To compile this driver as a module, choose M here: the
	  module will be called js-rtc.

config GEN_RTC
	tristate "Generic /dev/rtc emulation"
	depends on RTC!=y && !IA64 && !ARM && !M32R && !MIPS && !SPARC && !FRV && !S390 && !SUPERH && !AVR32 && !BLACKFIN && !UML
	---help---
	  If you say Y here and create a character special file /dev/rtc with
	  major number 10 and minor number 135 using mknod ("man mknod"), you
	  will get access to the real time clock (or hardware clock) built
	  into your computer.

	  It reports status information via the file /proc/driver/rtc and its
	  behaviour is set by various ioctls on /dev/rtc. If you enable the
	  "extended RTC operation" below it will also provide an emulation
	  for RTC_UIE which is required by some programs and may improve
	  precision in some cases.

	  To compile this driver as a module, choose M here: the
	  module will be called genrtc.

config GEN_RTC_X
	bool "Extended RTC operation"
	depends on GEN_RTC
	help
	  Provides an emulation for RTC_UIE which is required by some programs
	  and may improve precision of the generic RTC support in some cases.

config EFI_RTC
	bool "EFI Real Time Clock Services"
	depends on IA64

config DS1302
	tristate "DS1302 RTC support"
	depends on M32R && (PLAT_M32700UT || PLAT_OPSPUT)
	help
	  If you say Y here and create a character special file /dev/rtc with
	  major number 121 and minor number 0 using mknod ("man mknod"), you
	  will get access to the real time clock (or hardware clock) built
	  into your computer.

endif # RTC_LIB

config DTLK
	tristate "Double Talk PC internal speech card support"
	depends on ISA
	help
	  This driver is for the DoubleTalk PC, a speech synthesizer
	  manufactured by RC Systems (<http://www.rcsys.com/>).  It is also
	  called the `internal DoubleTalk'.

	  To compile this driver as a module, choose M here: the
	  module will be called dtlk.

config XILINX_HWICAP
	tristate "Xilinx HWICAP Support"
	depends on XILINX_VIRTEX || MICROBLAZE
	help
	  This option enables support for Xilinx Internal Configuration
	  Access Port (ICAP) driver.  The ICAP is used on Xilinx Virtex
	  FPGA platforms to partially reconfigure the FPGA at runtime.

	  If unsure, say N.

config R3964
	tristate "Siemens R3964 line discipline"
	depends on TTY
	---help---
	  This driver allows synchronous communication with devices using the
	  Siemens R3964 packet protocol. Unless you are dealing with special
	  hardware like PLCs, you are unlikely to need this.

	  To compile this driver as a module, choose M here: the
	  module will be called n_r3964.

	  If unsure, say N.

config APPLICOM
	tristate "Applicom intelligent fieldbus card support"
	depends on PCI
	---help---
	  This driver provides the kernel-side support for the intelligent
	  fieldbus cards made by Applicom International. More information
	  about these cards can be found on the WWW at the address
	  <http://www.applicom-int.com/>, or by email from David Woodhouse
	  <dwmw2@infradead.org>.

	  To compile this driver as a module, choose M here: the
	  module will be called applicom.

	  If unsure, say N.

config SONYPI
	tristate "Sony Vaio Programmable I/O Control Device support"
	depends on X86 && PCI && INPUT && !64BIT
	---help---
	  This driver enables access to the Sony Programmable I/O Control
	  Device which can be found in many (all ?) Sony Vaio laptops.

	  If you have one of those laptops, read
	  <file:Documentation/laptops/sonypi.txt>, and say Y or M here.

	  To compile this driver as a module, choose M here: the
	  module will be called sonypi.

config GPIO_TB0219
	tristate "TANBAC TB0219 GPIO support"
	depends on TANBAC_TB022X
	select GPIO_VR41XX

source "drivers/char/pcmcia/Kconfig"

config MWAVE
	tristate "ACP Modem (Mwave) support"
	depends on X86 && TTY
	select SERIAL_8250
	---help---
	  The ACP modem (Mwave) for Linux is a WinModem. It is composed of a
	  kernel driver and a user level application. Together these components
	  support direct attachment to public switched telephone networks (PSTNs)
	  and support selected world wide countries.

	  This version of the ACP Modem driver supports the IBM Thinkpad 600E,
	  600, and 770 that include on board ACP modem hardware.

	  The modem also supports the standard communications port interface
	  (ttySx) and is compatible with the Hayes AT Command Set.

	  The user level application needed to use this driver can be found at
	  the IBM Linux Technology Center (LTC) web site:
	  <http://www.ibm.com/linux/ltc/>.

	  If you own one of the above IBM Thinkpads which has the Mwave chipset
	  in it, say Y.

	  To compile this driver as a module, choose M here: the
	  module will be called mwave.

config SCx200_GPIO
	tristate "NatSemi SCx200 GPIO Support"
	depends on SCx200
	select NSC_GPIO
	help
	  Give userspace access to the GPIO pins on the National
	  Semiconductor SCx200 processors.

	  If compiled as a module, it will be called scx200_gpio.

config PC8736x_GPIO
	tristate "NatSemi PC8736x GPIO Support"
	depends on X86_32 && !UML
	default SCx200_GPIO	# mostly N
	select NSC_GPIO		# needed for support routines
	help
	  Give userspace access to the GPIO pins on the National
	  Semiconductor PC-8736x (x=[03456]) SuperIO chip.  The chip
	  has multiple functional units, inc several managed by
	  hwmon/pc87360 driver.  Tested with PC-87366

	  If compiled as a module, it will be called pc8736x_gpio.

config NSC_GPIO
	tristate "NatSemi Base GPIO Support"
	depends on X86_32
	# selected by SCx200_GPIO and PC8736x_GPIO
	# what about 2 selectors differing: m != y
	help
	  Common support used (and needed) by scx200_gpio and
	  pc8736x_gpio drivers.  If those drivers are built as
	  modules, this one will be too, named nsc_gpio

config RAW_DRIVER
	tristate "RAW driver (/dev/raw/rawN)"
	depends on BLOCK
	help
	  The raw driver permits block devices to be bound to /dev/raw/rawN.
	  Once bound, I/O against /dev/raw/rawN uses efficient zero-copy I/O.
	  See the raw(8) manpage for more details.

          Applications should preferably open the device (eg /dev/hda1)
          with the O_DIRECT flag.

config MAX_RAW_DEVS
	int "Maximum number of RAW devices to support (1-65536)"
	depends on RAW_DRIVER
	default "256"
	help
	  The maximum number of RAW devices that are supported.
	  Default is 256. Increase this number in case you need lots of
	  raw devices.

config HPET
	bool "HPET - High Precision Event Timer" if (X86 || IA64)
	default n
	depends on ACPI
	help
	  If you say Y here, you will have a miscdevice named "/dev/hpet/".  Each
	  open selects one of the timers supported by the HPET.  The timers are
	  non-periodic and/or periodic.

config HPET_MMAP
	bool "Allow mmap of HPET"
	default y
	depends on HPET
	help
	  If you say Y here, user applications will be able to mmap
	  the HPET registers.

	  In some hardware implementations, the page containing HPET
	  registers may also contain other things that shouldn't be
	  exposed to the user.  If this applies to your hardware,
	  say N here.

config HANGCHECK_TIMER
	tristate "Hangcheck timer"
	depends on X86 || IA64 || PPC64 || S390
	help
	  The hangcheck-timer module detects when the system has gone
	  out to lunch past a certain margin.  It can reboot the system
	  or merely print a warning.

config MMTIMER
	tristate "MMTIMER Memory mapped RTC for SGI Altix"
	depends on IA64_GENERIC || IA64_SGI_SN2
	default y
	help
	  The mmtimer device allows direct userspace access to the
	  Altix system timer.

config UV_MMTIMER
	tristate "UV_MMTIMER Memory mapped RTC for SGI UV"
	depends on X86_UV
	default m
	help
	  The uv_mmtimer device allows direct userspace access to the
	  UV system timer.

source "drivers/char/tpm/Kconfig"

config TELCLOCK
	tristate "Telecom clock driver for ATCA SBC"
	depends on X86
	default n
	help
	  The telecom clock device is specific to the MPCBL0010 and MPCBL0050
	  ATCA computers and allows direct userspace access to the
	  configuration of the telecom clock configuration settings.  This
	  device is used for hardware synchronization across the ATCA backplane
	  fabric.  Upon loading, the driver exports a sysfs directory,
	  /sys/devices/platform/telco_clock, with a number of files for
	  controlling the behavior of this hardware.

config DEVPORT
	bool "/dev/port character device"
<<<<<<< HEAD
	depends on !M68K
=======
>>>>>>> 0c2fbaa2
	depends on ISA || PCI
	default y
	help
	  Say Y here if you want to support the /dev/port device. The
	  /dev/port device is similar to /dev/mem, but for I/O ports.

source "drivers/s390/char/Kconfig"

config MSM_SMD_PKT
	bool "Enable device interface for some SMD packet ports"
	default n
	depends on MSM_SMD
	help
	  Enables userspace clients to read and write to some packet SMD
	  ports via device interface for MSM chipset.

config TILE_SROM
	bool "Character-device access via hypervisor to the Tilera SPI ROM"
	depends on TILE
	default y
	---help---
	  This device provides character-level read-write access
	  to the SROM, typically via the "0", "1", and "2" devices
	  in /dev/srom/.  The Tilera hypervisor makes the flash
	  device appear much like a simple EEPROM, and knows
	  how to partition a single ROM for multiple purposes.

config MSM_ROTATOR_USE_IMEM
        bool "Enable rotator driver to use iMem"
        depends on ARCH_MSM7X30 && MSM_ROTATOR
        default y
        help
          This option enables the msm_rotator driver to use the move efficient
          iMem.  Some MSM platforms may not have iMem available for the rotator
          block.  Or some systems may want the iMem to be dedicated to a
          different function.

config MSM_ADSPRPC
	tristate "Qualcomm ADSP RPC driver"
	depends on MSM_SMD
	help
	  Provides a communication mechanism that allows for clients to
	  make remote method invocations across processor boundary to
	  applications DSP processor. Say M if you want to enable this
	  module.

config CSDIO_VENDOR_ID
	hex "Card VendorId"
	depends on MMC_GENERIC_CSDIO
	default "0"
	help
	  Enter vendor id for targeted sdio device, this may be overwritten by
	  module parameters.

config CSDIO_DEVICE_ID
	hex "CardDeviceId"
	depends on MMC_GENERIC_CSDIO
	default "0"
	help
	  Enter device id for targeted sdio device, this may be overwritten by
	  module parameters.

config MSM_RDBG
        tristate "Qualcomm Remote debug driver"
        help
          Implements a shared memory based transport mechanism that allows
          for a debugger running on a host PC to communicate with a remote
	  stub running on peripheral subsystems such as the ADSP, MODEM etc.
endmenu
<|MERGE_RESOLUTION|>--- conflicted
+++ resolved
@@ -595,10 +595,6 @@
 
 config DEVPORT
 	bool "/dev/port character device"
-<<<<<<< HEAD
-	depends on !M68K
-=======
->>>>>>> 0c2fbaa2
 	depends on ISA || PCI
 	default y
 	help

#
# Character device configuration
#

menu "Character devices"

source "drivers/tty/Kconfig"

config DEVMEM
	bool "/dev/mem virtual device support"
	default y
	help
	  Say Y here if you want to support the /dev/mem device.
	  The /dev/mem device is used to access areas of physical
	  memory.
	  When in doubt, say "Y".

config DEVKMEM
	bool "/dev/kmem virtual device support"
	default y
	help
	  Say Y here if you want to support the /dev/kmem device. The
	  /dev/kmem device is rarely used, but can be used for certain
	  kind of kernel debugging operations.
	  When in doubt, say "N".

config SGI_SNSC
	bool "SGI Altix system controller communication support"
	depends on (IA64_SGI_SN2 || IA64_GENERIC)
	help
	  If you have an SGI Altix and you want to enable system
	  controller communication from user space (you want this!),
	  say Y.  Otherwise, say N.

config SGI_TIOCX
       bool "SGI TIO CX driver support"
       depends on (IA64_SGI_SN2 || IA64_GENERIC)
       help
         If you have an SGI Altix and you have fpga devices attached
         to your TIO, say Y here, otherwise say N.

config SGI_MBCS
       tristate "SGI FPGA Core Services driver support"
       depends on SGI_TIOCX
       help
         If you have an SGI Altix with an attached SABrick
         say Y or M here, otherwise say N.

source "drivers/tty/serial/Kconfig"

source "drivers/char/diag/Kconfig"

config TTY_PRINTK
	tristate "TTY driver to output user messages via printk"
	depends on EXPERT && TTY
	default n
	---help---
	  If you say Y here, the support for writing user messages (i.e.
	  console messages) via printk is available.

	  The feature is useful to inline user messages with kernel
	  messages.
	  In order to use this feature, you should output user messages
	  to /dev/ttyprintk or redirect console to this TTY.

	  If unsure, say N.

config BFIN_OTP
	tristate "Blackfin On-Chip OTP Memory Support"
	depends on BLACKFIN && (BF51x || BF52x || BF54x)
	default y
	help
	  If you say Y here, you will get support for a character device
	  interface into the One Time Programmable memory pages that are
	  stored on the Blackfin processor.  This will not get you access
	  to the secure memory pages however.  You will need to write your
	  own secure code and reader for that.

	  To compile this driver as a module, choose M here: the module
	  will be called bfin-otp.

	  If unsure, it is safe to say Y.

config BFIN_OTP_WRITE_ENABLE
	bool "Enable writing support of OTP pages"
	depends on BFIN_OTP
	default n
	help
	  If you say Y here, you will enable support for writing of the
	  OTP pages.  This is dangerous by nature as you can only program
	  the pages once, so only enable this option when you actually
	  need it so as to not inadvertently clobber data.

	  If unsure, say N.

config PRINTER
	tristate "Parallel printer support"
	depends on PARPORT
	---help---
	  If you intend to attach a printer to the parallel port of your Linux
	  box (as opposed to using a serial printer; if the connector at the
	  printer has 9 or 25 holes ["female"], then it's serial), say Y.
	  Also read the Printing-HOWTO, available from
	  <http://www.tldp.org/docs.html#howto>.

	  It is possible to share one parallel port among several devices
	  (e.g. printer and ZIP drive) and it is safe to compile the
	  corresponding drivers into the kernel.

	  To compile this driver as a module, choose M here and read
	  <file:Documentation/parport.txt>.  The module will be called lp.

	  If you have several parallel ports, you can specify which ports to
	  use with the "lp" kernel command line option.  (Try "man bootparam"
	  or see the documentation of your boot loader (lilo or loadlin) about
	  how to pass options to the kernel at boot time.)  The syntax of the
	  "lp" command line option can be found in <file:drivers/char/lp.c>.

	  If you have more than 8 printers, you need to increase the LP_NO
	  macro in lp.c and the PARPORT_MAX macro in parport.h.

config LP_CONSOLE
	bool "Support for console on line printer"
	depends on PRINTER
	---help---
	  If you want kernel messages to be printed out as they occur, you
	  can have a console on the printer. This option adds support for
	  doing that; to actually get it to happen you need to pass the
	  option "console=lp0" to the kernel at boot time.

	  If the printer is out of paper (or off, or unplugged, or too
	  busy..) the kernel will stall until the printer is ready again.
	  By defining CONSOLE_LP_STRICT to 0 (at your own risk) you
	  can make the kernel continue when this happens,
	  but it'll lose the kernel messages.

	  If unsure, say N.

config PPDEV
	tristate "Support for user-space parallel port device drivers"
	depends on PARPORT
	---help---
	  Saying Y to this adds support for /dev/parport device nodes.  This
	  is needed for programs that want portable access to the parallel
	  port, for instance deviceid (which displays Plug-and-Play device
	  IDs).

	  This is the parallel port equivalent of SCSI generic support (sg).
	  It is safe to say N to this -- it is not needed for normal printing
	  or parallel port CD-ROM/disk support.

	  To compile this driver as a module, choose M here: the
	  module will be called ppdev.

	  If unsure, say N.

source "drivers/tty/hvc/Kconfig"

config VIRTIO_CONSOLE
	tristate "Virtio console"
	depends on VIRTIO && TTY
	select HVC_DRIVER
	help
	  Virtio console for use with lguest and other hypervisors.

	  Also serves as a general-purpose serial device for data
	  transfer between the guest and host.  Character devices at
	  /dev/vportNpn will be created when corresponding ports are
	  found, where N is the device number and n is the port number
	  within that device.  If specified by the host, a sysfs
	  attribute called 'name' will be populated with a name for
	  the port which can be used by udev scripts to create a
	  symlink to the device.

config IBM_BSR
	tristate "IBM POWER Barrier Synchronization Register support"
	depends on PPC_PSERIES
	help
	  This devices exposes a hardware mechanism for fast synchronization
	  of threads across a large system which avoids bouncing a cacheline
	  between several cores on a system

config POWERNV_OP_PANEL
	tristate "IBM POWERNV Operator Panel Display support"
	depends on PPC_POWERNV
	default m
	help
	  If you say Y here, a special character device node, /dev/op_panel,
	  will be created which exposes the operator panel display on IBM
	  Power Systems machines with FSPs.

	  If you don't require access to the operator panel display from user
	  space, say N.

	  If unsure, say M here to build it as a module called powernv-op-panel.

source "drivers/char/ipmi/Kconfig"

config DS1620
	tristate "NetWinder thermometer support"
	depends on ARCH_NETWINDER
	help
	  Say Y here to include support for the thermal management hardware
	  found in the NetWinder. This driver allows the user to control the
	  temperature set points and to read the current temperature.

	  It is also possible to say M here to build it as a module (ds1620)
	  It is recommended to be used on a NetWinder, but it is not a
	  necessity.

config NWBUTTON
	tristate "NetWinder Button"
	depends on ARCH_NETWINDER
	---help---
	  If you say Y here and create a character device node /dev/nwbutton
	  with major and minor numbers 10 and 158 ("man mknod"), then every
	  time the orange button is pressed a number of times, the number of
	  times the button was pressed will be written to that device.

	  This is most useful for applications, as yet unwritten, which
	  perform actions based on how many times the button is pressed in a
	  row.

	  Do not hold the button down for too long, as the driver does not
	  alter the behaviour of the hardware reset circuitry attached to the
	  button; it will still execute a hard reset if the button is held
	  down for longer than approximately five seconds.

	  To compile this driver as a module, choose M here: the
	  module will be called nwbutton.

	  Most people will answer Y to this question and "Reboot Using Button"
	  below to be able to initiate a system shutdown from the button.

config NWBUTTON_REBOOT
	bool "Reboot Using Button"
	depends on NWBUTTON
	help
	  If you say Y here, then you will be able to initiate a system
	  shutdown and reboot by pressing the orange button a number of times.
	  The number of presses to initiate the shutdown is two by default,
	  but this can be altered by modifying the value of NUM_PRESSES_REBOOT
	  in nwbutton.h and recompiling the driver or, if you compile the
	  driver as a module, you can specify the number of presses at load
	  time with "insmod button reboot_count=<something>".

config NWFLASH
	tristate "NetWinder flash support"
	depends on ARCH_NETWINDER
	---help---
	  If you say Y here and create a character device /dev/flash with
	  major 10 and minor 160 you can manipulate the flash ROM containing
	  the NetWinder firmware. Be careful as accidentally overwriting the
	  flash contents can render your computer unbootable. On no account
	  allow random users access to this device. :-)

	  To compile this driver as a module, choose M here: the
	  module will be called nwflash.

	  If you're not sure, say N.

source "drivers/char/hw_random/Kconfig"

config NVRAM
	tristate "/dev/nvram support"
	depends on ATARI || X86 || (ARM && RTC_DRV_CMOS) || GENERIC_NVRAM
	---help---
	  If you say Y here and create a character special file /dev/nvram
	  with major number 10 and minor number 144 using mknod ("man mknod"),
	  you get read and write access to the extra bytes of non-volatile
	  memory in the real time clock (RTC), which is contained in every PC
	  and most Ataris.  The actual number of bytes varies, depending on the
	  nvram in the system, but is usually 114 (128-14 for the RTC).

	  This memory is conventionally called "CMOS RAM" on PCs and "NVRAM"
	  on Ataris. /dev/nvram may be used to view settings there, or to
	  change them (with some utility). It could also be used to frequently
	  save a few bits of very important data that may not be lost over
	  power-off and for which writing to disk is too insecure. Note
	  however that most NVRAM space in a PC belongs to the BIOS and you
	  should NEVER idly tamper with it. See Ralf Brown's interrupt list
	  for a guide to the use of CMOS bytes by your BIOS.

	  On Atari machines, /dev/nvram is always configured and does not need
	  to be selected.

	  To compile this driver as a module, choose M here: the
	  module will be called nvram.

#
# These legacy RTC drivers just cause too many conflicts with the generic
# RTC framework ... let's not even try to coexist any more.
#
if RTC_LIB=n

config RTC
	tristate "Enhanced Real Time Clock Support (legacy PC RTC driver)"
	depends on ALPHA || (MIPS && MACH_LOONGSON64)
	---help---
	  If you say Y here and create a character special file /dev/rtc with
	  major number 10 and minor number 135 using mknod ("man mknod"), you
	  will get access to the real time clock (or hardware clock) built
	  into your computer.

	  Every PC has such a clock built in. It can be used to generate
	  signals from as low as 1Hz up to 8192Hz, and can also be used
	  as a 24 hour alarm. It reports status information via the file
	  /proc/driver/rtc and its behaviour is set by various ioctls on
	  /dev/rtc.

	  If you run Linux on a multiprocessor machine and said Y to
	  "Symmetric Multi Processing" above, you should say Y here to read
	  and set the RTC in an SMP compatible fashion.

	  If you think you have a use for such a device (such as periodic data
	  sampling), then say Y here, and read <file:Documentation/rtc.txt>
	  for details.

	  To compile this driver as a module, choose M here: the
	  module will be called rtc.

config JS_RTC
	tristate "Enhanced Real Time Clock Support"
	depends on SPARC32 && PCI
	---help---
	  If you say Y here and create a character special file /dev/rtc with
	  major number 10 and minor number 135 using mknod ("man mknod"), you
	  will get access to the real time clock (or hardware clock) built
	  into your computer.

	  Every PC has such a clock built in. It can be used to generate
	  signals from as low as 1Hz up to 8192Hz, and can also be used
	  as a 24 hour alarm. It reports status information via the file
	  /proc/driver/rtc and its behaviour is set by various ioctls on
	  /dev/rtc.

	  If you think you have a use for such a device (such as periodic data
	  sampling), then say Y here, and read <file:Documentation/rtc.txt>
	  for details.

	  To compile this driver as a module, choose M here: the
	  module will be called js-rtc.

config EFI_RTC
	bool "EFI Real Time Clock Services"
	depends on IA64

config DS1302
	tristate "DS1302 RTC support"
	depends on M32R && (PLAT_M32700UT || PLAT_OPSPUT)
	help
	  If you say Y here and create a character special file /dev/rtc with
	  major number 121 and minor number 0 using mknod ("man mknod"), you
	  will get access to the real time clock (or hardware clock) built
	  into your computer.

endif # RTC_LIB

config DTLK
	tristate "Double Talk PC internal speech card support"
	depends on ISA
	help
	  This driver is for the DoubleTalk PC, a speech synthesizer
	  manufactured by RC Systems (<http://www.rcsys.com/>).  It is also
	  called the `internal DoubleTalk'.

	  To compile this driver as a module, choose M here: the
	  module will be called dtlk.

config XILINX_HWICAP
	tristate "Xilinx HWICAP Support"
	depends on XILINX_VIRTEX || MICROBLAZE
	help
	  This option enables support for Xilinx Internal Configuration
	  Access Port (ICAP) driver.  The ICAP is used on Xilinx Virtex
	  FPGA platforms to partially reconfigure the FPGA at runtime.

	  If unsure, say N.

config R3964
	tristate "Siemens R3964 line discipline"
	depends on TTY && BROKEN
	---help---
	  This driver allows synchronous communication with devices using the
	  Siemens R3964 packet protocol. Unless you are dealing with special
	  hardware like PLCs, you are unlikely to need this.

	  To compile this driver as a module, choose M here: the
	  module will be called n_r3964.

	  If unsure, say N.

config APPLICOM
	tristate "Applicom intelligent fieldbus card support"
	depends on PCI
	---help---
	  This driver provides the kernel-side support for the intelligent
	  fieldbus cards made by Applicom International. More information
	  about these cards can be found on the WWW at the address
	  <http://www.applicom-int.com/>, or by email from David Woodhouse
	  <dwmw2@infradead.org>.

	  To compile this driver as a module, choose M here: the
	  module will be called applicom.

	  If unsure, say N.

config SONYPI
	tristate "Sony Vaio Programmable I/O Control Device support"
	depends on X86_32 && PCI && INPUT
	---help---
	  This driver enables access to the Sony Programmable I/O Control
	  Device which can be found in many (all ?) Sony Vaio laptops.

	  If you have one of those laptops, read
	  <file:Documentation/laptops/sonypi.txt>, and say Y or M here.

	  To compile this driver as a module, choose M here: the
	  module will be called sonypi.

config GPIO_TB0219
	tristate "TANBAC TB0219 GPIO support"
	depends on TANBAC_TB022X
	select GPIO_VR41XX

source "drivers/char/pcmcia/Kconfig"

config MWAVE
	tristate "ACP Modem (Mwave) support"
	depends on X86 && TTY
	select SERIAL_8250
	---help---
	  The ACP modem (Mwave) for Linux is a WinModem. It is composed of a
	  kernel driver and a user level application. Together these components
	  support direct attachment to public switched telephone networks (PSTNs)
	  and support selected world wide countries.

	  This version of the ACP Modem driver supports the IBM Thinkpad 600E,
	  600, and 770 that include on board ACP modem hardware.

	  The modem also supports the standard communications port interface
	  (ttySx) and is compatible with the Hayes AT Command Set.

	  The user level application needed to use this driver can be found at
	  the IBM Linux Technology Center (LTC) web site:
	  <http://www.ibm.com/linux/ltc/>.

	  If you own one of the above IBM Thinkpads which has the Mwave chipset
	  in it, say Y.

	  To compile this driver as a module, choose M here: the
	  module will be called mwave.

config SCx200_GPIO
	tristate "NatSemi SCx200 GPIO Support"
	depends on SCx200
	select NSC_GPIO
	help
	  Give userspace access to the GPIO pins on the National
	  Semiconductor SCx200 processors.

	  If compiled as a module, it will be called scx200_gpio.

config PC8736x_GPIO
	tristate "NatSemi PC8736x GPIO Support"
	depends on X86_32 && !UML
	default SCx200_GPIO	# mostly N
	select NSC_GPIO		# needed for support routines
	help
	  Give userspace access to the GPIO pins on the National
	  Semiconductor PC-8736x (x=[03456]) SuperIO chip.  The chip
	  has multiple functional units, inc several managed by
	  hwmon/pc87360 driver.  Tested with PC-87366

	  If compiled as a module, it will be called pc8736x_gpio.

config NSC_GPIO
	tristate "NatSemi Base GPIO Support"
	depends on X86_32
	# selected by SCx200_GPIO and PC8736x_GPIO
	# what about 2 selectors differing: m != y
	help
	  Common support used (and needed) by scx200_gpio and
	  pc8736x_gpio drivers.  If those drivers are built as
	  modules, this one will be too, named nsc_gpio

config RAW_DRIVER
	tristate "RAW driver (/dev/raw/rawN)"
	depends on BLOCK
	help
	  The raw driver permits block devices to be bound to /dev/raw/rawN.
	  Once bound, I/O against /dev/raw/rawN uses efficient zero-copy I/O.
	  See the raw(8) manpage for more details.

          Applications should preferably open the device (eg /dev/hda1)
          with the O_DIRECT flag.

config MAX_RAW_DEVS
	int "Maximum number of RAW devices to support (1-65536)"
	depends on RAW_DRIVER
	range 1 65536
	default "256"
	help
	  The maximum number of RAW devices that are supported.
	  Default is 256. Increase this number in case you need lots of
	  raw devices.

config HPET
	bool "HPET - High Precision Event Timer" if (X86 || IA64)
	default n
	depends on ACPI
	help
	  If you say Y here, you will have a miscdevice named "/dev/hpet/".  Each
	  open selects one of the timers supported by the HPET.  The timers are
	  non-periodic and/or periodic.

config HPET_MMAP
	bool "Allow mmap of HPET"
	default y
	depends on HPET
	help
	  If you say Y here, user applications will be able to mmap
	  the HPET registers.

config HPET_MMAP_DEFAULT
	bool "Enable HPET MMAP access by default"
	default y
	depends on HPET_MMAP
	help
	  In some hardware implementations, the page containing HPET
	  registers may also contain other things that shouldn't be
	  exposed to the user.  This option selects the default (if
	  kernel parameter hpet_mmap is not set) user access to the
	  registers for applications that require it.

config HANGCHECK_TIMER
	tristate "Hangcheck timer"
	depends on X86 || IA64 || PPC64 || S390
	help
	  The hangcheck-timer module detects when the system has gone
	  out to lunch past a certain margin.  It can reboot the system
	  or merely print a warning.

config MMTIMER
	tristate "MMTIMER Memory mapped RTC for SGI Altix"
	depends on IA64_GENERIC || IA64_SGI_SN2
	default y
	help
	  The mmtimer device allows direct userspace access to the
	  Altix system timer.

config UV_MMTIMER
	tristate "UV_MMTIMER Memory mapped RTC for SGI UV"
	depends on X86_UV
	default m
	help
	  The uv_mmtimer device allows direct userspace access to the
	  UV system timer.

source "drivers/char/tpm/Kconfig"

config TELCLOCK
	tristate "Telecom clock driver for ATCA SBC"
	depends on X86
	default n
	help
	  The telecom clock device is specific to the MPCBL0010 and MPCBL0050
	  ATCA computers and allows direct userspace access to the
	  configuration of the telecom clock configuration settings.  This
	  device is used for hardware synchronization across the ATCA backplane
	  fabric.  Upon loading, the driver exports a sysfs directory,
	  /sys/devices/platform/telco_clock, with a number of files for
	  controlling the behavior of this hardware.

config DEVPORT
	bool "/dev/port character device"
	depends on ISA || PCI
	default y
	help
	  Say Y here if you want to support the /dev/port device. The /dev/port
	  device is similar to /dev/mem, but for I/O ports.

source "drivers/s390/char/Kconfig"

config MSM_SMD_PKT
	bool "Enable device interface for some SMD packet ports"
	default n
	depends on MSM_SMD
	help
	  smd_pkt driver provides the interface for the userspace clients
	  to communicate over smd via device nodes. This enable the
	  usersapce clients to read and write to some smd packets channel
	  for MSM chipset.

config TILE_SROM
	bool "Character-device access via hypervisor to the Tilera SPI ROM"
	depends on TILE
	default y
	---help---
	  This device provides character-level read-write access
	  to the SROM, typically via the "0", "1", and "2" devices
	  in /dev/srom/.  The Tilera hypervisor makes the flash
	  device appear much like a simple EEPROM, and knows
	  how to partition a single ROM for multiple purposes.

source "drivers/char/xillybus/Kconfig"

<<<<<<< HEAD
config MSM_ADSPRPC
        tristate "QTI ADSP RPC driver"
        depends on MSM_GLINK || MSM_SMD
        help
          Provides a communication mechanism that allows for clients to
          make remote method invocations across processor boundary to
          applications DSP processor. Say M if you want to enable this
          module.

config MSM_RDBG
	tristate "QTI Remote debug driver"
	help
	  Implements a shared memory based transport mechanism that allows
	  for a debugger running on a host PC to communicate with a remote
	  stub running on peripheral subsystems such as the ADSP, MODEM etc.

endmenu

config OKL4_PIPE
      bool "OKL4 Pipe Driver"
      depends on OKL4_GUEST
      default n
      help
        Virtual pipe driver for the OKL4 Microvisor. This driver allows
        OKL4 Microvisor pipes to be exposed directly to user level as
        character devices.

config VSERVICES_SERIAL
	tristate

config VSERVICES_SERIAL_SERVER
	tristate "Virtual Services serial server"
	depends on VSERVICES_SUPPORT && VSERVICES_SERVER
	select VSERVICES_SERIAL
	select VSERVICES_PROTOCOL_SERIAL_SERVER
	default y
	help
	  Select this option if you want support for server side Virtual
	  Services serial. A virtual serial service behaves similarly to
	  a UNIX pseudo terminal (pty), and does not require any physical
	  serial hardware. Virtual serial devices are typically called
	  /dev/ttyVS0, /dev/ttyVS1, etc.

config VSERVICES_SERIAL_CLIENT
	tristate "Virtual Services serial client"
	depends on VSERVICES_SUPPORT && VSERVICES_CLIENT
	select VSERVICES_SERIAL
	select VSERVICES_PROTOCOL_SERIAL_CLIENT
	default y
	help
	  Select this option if you want support for client side Virtual
	  Services serial. A virtual serial service behaves similarly to
	  a UNIX pseudo terminal (pty), and does not require any physical
	  serial hardware. Virtual serial devices are typically called
	  /dev/ttyVS0, /dev/ttyVS1, etc.

config VSERVICES_VTTY_COUNT
	int "Maximum number of Virtual Services serial devices"
	depends on VSERVICES_SERIAL
	range 0 256
	default "8"
	help
	  The maximum number of Virtual Services serial devices to support.
	  This limit applies to both the client and server.
=======
config RANDOM_TRUST_CPU
	bool "Initialize RNG using CPU RNG instructions"
	default y
	depends on ARCH_RANDOM
	help
	  Initialize the RNG using random numbers supplied by the CPU's
	  RNG instructions (e.g. RDRAND), if supported and available. These
	  random numbers are never used directly, but are rather hashed into
	  the main input pool, and this happens regardless of whether or not
	  this option is enabled. Instead, this option controls whether the
	  they are credited and hence can initialize the RNG. Additionally,
	  other sources of randomness are always used, regardless of this
	  setting.  Enabling this implies trusting that the CPU can supply high
	  quality and non-backdoored random numbers.

	  Say Y here unless you have reason to mistrust your CPU or believe
	  its RNG facilities may be faulty. This may also be configured at
	  boot time with "random.trust_cpu=on/off".

config RANDOM_TRUST_BOOTLOADER
	bool "Initialize RNG using bootloader-supplied seed"
	default y
	help
	  Initialize the RNG using a seed supplied by the bootloader or boot
	  environment (e.g. EFI or a bootloader-generated device tree). This
	  seed is not used directly, but is rather hashed into the main input
	  pool, and this happens regardless of whether or not this option is
	  enabled. Instead, this option controls whether the seed is credited
	  and hence can initialize the RNG. Additionally, other sources of
	  randomness are always used, regardless of this setting. Enabling
	  this implies trusting that the bootloader can supply high quality and
	  non-backdoored seeds.

	  Say Y here unless you have reason to mistrust your bootloader or
	  believe its RNG facilities may be faulty. This may also be configured
	  at boot time with "random.trust_bootloader=on/off".

endmenu
>>>>>>> f9b8314c
<|MERGE_RESOLUTION|>--- conflicted
+++ resolved
@@ -605,72 +605,6 @@
 
 source "drivers/char/xillybus/Kconfig"
 
-<<<<<<< HEAD
-config MSM_ADSPRPC
-        tristate "QTI ADSP RPC driver"
-        depends on MSM_GLINK || MSM_SMD
-        help
-          Provides a communication mechanism that allows for clients to
-          make remote method invocations across processor boundary to
-          applications DSP processor. Say M if you want to enable this
-          module.
-
-config MSM_RDBG
-	tristate "QTI Remote debug driver"
-	help
-	  Implements a shared memory based transport mechanism that allows
-	  for a debugger running on a host PC to communicate with a remote
-	  stub running on peripheral subsystems such as the ADSP, MODEM etc.
-
-endmenu
-
-config OKL4_PIPE
-      bool "OKL4 Pipe Driver"
-      depends on OKL4_GUEST
-      default n
-      help
-        Virtual pipe driver for the OKL4 Microvisor. This driver allows
-        OKL4 Microvisor pipes to be exposed directly to user level as
-        character devices.
-
-config VSERVICES_SERIAL
-	tristate
-
-config VSERVICES_SERIAL_SERVER
-	tristate "Virtual Services serial server"
-	depends on VSERVICES_SUPPORT && VSERVICES_SERVER
-	select VSERVICES_SERIAL
-	select VSERVICES_PROTOCOL_SERIAL_SERVER
-	default y
-	help
-	  Select this option if you want support for server side Virtual
-	  Services serial. A virtual serial service behaves similarly to
-	  a UNIX pseudo terminal (pty), and does not require any physical
-	  serial hardware. Virtual serial devices are typically called
-	  /dev/ttyVS0, /dev/ttyVS1, etc.
-
-config VSERVICES_SERIAL_CLIENT
-	tristate "Virtual Services serial client"
-	depends on VSERVICES_SUPPORT && VSERVICES_CLIENT
-	select VSERVICES_SERIAL
-	select VSERVICES_PROTOCOL_SERIAL_CLIENT
-	default y
-	help
-	  Select this option if you want support for client side Virtual
-	  Services serial. A virtual serial service behaves similarly to
-	  a UNIX pseudo terminal (pty), and does not require any physical
-	  serial hardware. Virtual serial devices are typically called
-	  /dev/ttyVS0, /dev/ttyVS1, etc.
-
-config VSERVICES_VTTY_COUNT
-	int "Maximum number of Virtual Services serial devices"
-	depends on VSERVICES_SERIAL
-	range 0 256
-	default "8"
-	help
-	  The maximum number of Virtual Services serial devices to support.
-	  This limit applies to both the client and server.
-=======
 config RANDOM_TRUST_CPU
 	bool "Initialize RNG using CPU RNG instructions"
 	default y
@@ -708,5 +642,67 @@
 	  believe its RNG facilities may be faulty. This may also be configured
 	  at boot time with "random.trust_bootloader=on/off".
 
+config MSM_ADSPRPC
+        tristate "QTI ADSP RPC driver"
+        depends on MSM_GLINK || MSM_SMD
+        help
+          Provides a communication mechanism that allows for clients to
+          make remote method invocations across processor boundary to
+          applications DSP processor. Say M if you want to enable this
+          module.
+
+config MSM_RDBG
+	tristate "QTI Remote debug driver"
+	help
+	  Implements a shared memory based transport mechanism that allows
+	  for a debugger running on a host PC to communicate with a remote
+	  stub running on peripheral subsystems such as the ADSP, MODEM etc.
+
 endmenu
->>>>>>> f9b8314c
+
+config OKL4_PIPE
+      bool "OKL4 Pipe Driver"
+      depends on OKL4_GUEST
+      default n
+      help
+        Virtual pipe driver for the OKL4 Microvisor. This driver allows
+        OKL4 Microvisor pipes to be exposed directly to user level as
+        character devices.
+
+config VSERVICES_SERIAL
+	tristate
+
+config VSERVICES_SERIAL_SERVER
+	tristate "Virtual Services serial server"
+	depends on VSERVICES_SUPPORT && VSERVICES_SERVER
+	select VSERVICES_SERIAL
+	select VSERVICES_PROTOCOL_SERIAL_SERVER
+	default y
+	help
+	  Select this option if you want support for server side Virtual
+	  Services serial. A virtual serial service behaves similarly to
+	  a UNIX pseudo terminal (pty), and does not require any physical
+	  serial hardware. Virtual serial devices are typically called
+	  /dev/ttyVS0, /dev/ttyVS1, etc.
+
+config VSERVICES_SERIAL_CLIENT
+	tristate "Virtual Services serial client"
+	depends on VSERVICES_SUPPORT && VSERVICES_CLIENT
+	select VSERVICES_SERIAL
+	select VSERVICES_PROTOCOL_SERIAL_CLIENT
+	default y
+	help
+	  Select this option if you want support for client side Virtual
+	  Services serial. A virtual serial service behaves similarly to
+	  a UNIX pseudo terminal (pty), and does not require any physical
+	  serial hardware. Virtual serial devices are typically called
+	  /dev/ttyVS0, /dev/ttyVS1, etc.
+
+config VSERVICES_VTTY_COUNT
+	int "Maximum number of Virtual Services serial devices"
+	depends on VSERVICES_SERIAL
+	range 0 256
+	default "8"
+	help
+	  The maximum number of Virtual Services serial devices to support.
+	  This limit applies to both the client and server.
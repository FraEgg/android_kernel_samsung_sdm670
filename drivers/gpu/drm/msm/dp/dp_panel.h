--- conflicted
+++ resolved
@@ -110,10 +110,7 @@
 	struct dp_audio *audio;
 	bool audio_supported;
 	bool widebus_en;
-<<<<<<< HEAD
-=======
 	bool mst_state;
->>>>>>> e0615925
 
 	int (*init)(struct dp_panel *dp_panel);
 	int (*deinit)(struct dp_panel *dp_panel, u32 flags);
@@ -156,12 +153,9 @@
 	int pixel_enc;   /* 444, 420, 422 */
 	int dsc_en;     /* dsc on/off */
 	int async_en;   /* async mode */
-<<<<<<< HEAD
-=======
 	int fec_en;     /* fec */
 	int compress_ratio; /* 2:1 = 200, 3:1 = 300, 3.75:1 = 375 */
 	int num_of_dsc_slices; /* number of slices per line */
->>>>>>> e0615925
 };
 
 struct dp_vc_tu_mapping_table {

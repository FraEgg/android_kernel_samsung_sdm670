/*
 * Copyright (c) 2012-2017, The Linux Foundation. All rights reserved.
 *
 * This program is free software; you can redistribute it and/or modify
 * it under the terms of the GNU General Public License version 2 and
 * only version 2 as published by the Free Software Foundation.
 *
 * This program is distributed in the hope that it will be useful,
 * but WITHOUT ANY WARRANTY; without even the implied warranty of
 * MERCHANTABILITY or FITNESS FOR A PARTICULAR PURPOSE.  See the
 * GNU General Public License for more details.
 *
 */

#ifndef _DP_PANEL_H_
#define _DP_PANEL_H_

#include <drm/msm_drm.h>

#include "dp_aux.h"
#include "dp_link.h"
#include "dp_usbpd.h"
#include "sde_edid_parser.h"

enum dp_lane_count {
	DP_LANE_COUNT_1	= 1,
	DP_LANE_COUNT_2	= 2,
	DP_LANE_COUNT_4	= 4,
};

#define DP_MAX_DOWNSTREAM_PORTS 0x10

struct dp_panel_info {
	u32 h_active;
	u32 v_active;
	u32 h_back_porch;
	u32 h_front_porch;
	u32 h_sync_width;
	u32 h_active_low;
	u32 v_back_porch;
	u32 v_front_porch;
	u32 v_sync_width;
	u32 v_active_low;
	u32 h_skew;
	u32 refresh_rate;
	u32 pixel_clk_khz;
	u32 bpp;
};

struct dp_display_mode {
	struct dp_panel_info timing;
	u32 capabilities;
};

struct dp_panel_in {
	struct device *dev;
	struct dp_aux *aux;
	struct dp_link *link;
	struct dp_catalog_panel *catalog;
};

struct dp_panel {
	/* dpcd raw data */
	u8 dpcd[DP_RECEIVER_CAP_SIZE + 1];
	u8 ds_ports[DP_MAX_DOWNSTREAM_PORTS];

	struct drm_dp_link link_info;
	struct sde_edid_ctrl *edid_ctrl;
	struct dp_panel_info pinfo;
	bool video_test;
	bool spd_enabled;

	u32 vic;
	u32 max_pclk_khz;

	/* debug */
	u32 max_bw_code;

	int (*init)(struct dp_panel *dp_panel);
	int (*deinit)(struct dp_panel *dp_panel);
	int (*timing_cfg)(struct dp_panel *dp_panel);
	int (*read_sink_caps)(struct dp_panel *dp_panel,
		struct drm_connector *connector);
	u32 (*get_min_req_link_rate)(struct dp_panel *dp_panel);
	u32 (*get_mode_bpp)(struct dp_panel *dp_panel, u32 mode_max_bpp,
			u32 mode_pclk_khz);
	int (*get_modes)(struct dp_panel *dp_panel,
		struct drm_connector *connector, struct dp_display_mode *mode);
	void (*handle_sink_request)(struct dp_panel *dp_panel);
	int (*set_edid)(struct dp_panel *dp_panel, u8 *edid);
	int (*set_dpcd)(struct dp_panel *dp_panel, u8 *dpcd);
	int (*setup_hdr)(struct dp_panel *dp_panel,
		struct drm_msm_ext_hdr_metadata *hdr_meta);
	void (*tpg_config)(struct dp_panel *dp_panel, bool enable);
<<<<<<< HEAD
=======
	int (*spd_config)(struct dp_panel *dp_panel);
	bool (*hdr_supported)(struct dp_panel *dp_panel);
>>>>>>> 4ea03715
};

/**
 * is_link_rate_valid() - validates the link rate
 * @lane_rate: link rate requested by the sink
 *
 * Returns true if the requested link rate is supported.
 */
static inline bool is_link_rate_valid(u32 bw_code)
{
	return ((bw_code == DP_LINK_BW_1_62) ||
		(bw_code == DP_LINK_BW_2_7) ||
		(bw_code == DP_LINK_BW_5_4) ||
		(bw_code == DP_LINK_BW_8_1));
}

/**
 * dp_link_is_lane_count_valid() - validates the lane count
 * @lane_count: lane count requested by the sink
 *
 * Returns true if the requested lane count is supported.
 */
static inline bool is_lane_count_valid(u32 lane_count)
{
	return (lane_count == DP_LANE_COUNT_1) ||
		(lane_count == DP_LANE_COUNT_2) ||
		(lane_count == DP_LANE_COUNT_4);
}

struct dp_panel *dp_panel_get(struct dp_panel_in *in);
void dp_panel_put(struct dp_panel *dp_panel);
#endif /* _DP_PANEL_H_ */<|MERGE_RESOLUTION|>--- conflicted
+++ resolved
@@ -92,11 +92,8 @@
 	int (*setup_hdr)(struct dp_panel *dp_panel,
 		struct drm_msm_ext_hdr_metadata *hdr_meta);
 	void (*tpg_config)(struct dp_panel *dp_panel, bool enable);
-<<<<<<< HEAD
-=======
 	int (*spd_config)(struct dp_panel *dp_panel);
 	bool (*hdr_supported)(struct dp_panel *dp_panel);
->>>>>>> 4ea03715
 };
 
 /**

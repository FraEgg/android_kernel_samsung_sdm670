/*
 * Copyright (c) 2017-2020, The Linux Foundation. All rights reserved.
 *
 * This program is free software; you can redistribute it and/or modify
 * it under the terms of the GNU General Public License version 2 and
 * only version 2 as published by the Free Software Foundation.
 *
 * This program is distributed in the hope that it will be useful,
 * but WITHOUT ANY WARRANTY; without even the implied warranty of
 * MERCHANTABILITY or FITNESS FOR A PARTICULAR PURPOSE.  See the
 * GNU General Public License for more details.
 *
 */

#define pr_fmt(fmt)	"[drm-dp]: %s: " fmt, __func__

#include <drm/drm_atomic_helper.h>
#include <drm/drm_atomic.h>
#include <drm/drm_crtc.h>

#include "msm_drv.h"
#include "msm_kms.h"
#include "sde_connector.h"
#include "dp_drm.h"
#include "dp_debug.h"

#define to_dp_bridge(x)     container_of((x), struct dp_bridge, base)

enum dp_connector_hdr_state {
	HDR_DISABLE,
	HDR_ENABLE
};

static int get_sink_dc_support(struct dp_display *dp,
<<<<<<< HEAD
			struct drm_display_mode *mode)
=======
		struct drm_display_mode *mode)
>>>>>>> e9c5e370
{
	int dc_format = 0;
	struct drm_connector *connector = dp->connector;

	if ((mode->flags & DRM_MODE_FLAG_SUPPORTS_YUV420) &&
			(connector->display_info.edid_hdmi_dc_modes
			& DRM_EDID_YCBCR420_DC_30))
		if (dp->get_dc_support(dp, mode->clock,
<<<<<<< HEAD
			MSM_MODE_FLAG_COLOR_FORMAT_YCBCR420, true))
=======
				MSM_MODE_FLAG_COLOR_FORMAT_YCBCR420, true))
>>>>>>> e9c5e370
			dc_format |= MSM_MODE_FLAG_YUV420_DC_ENABLE;

	if ((mode->flags & DRM_MODE_FLAG_SUPPORTS_RGB) &&
			(connector->display_info.edid_hdmi_dc_modes
<<<<<<< HEAD
			& DRM_EDID_HDMI_DC_30))
		if (dp->get_dc_support(dp, mode->clock,
			MSM_MODE_FLAG_COLOR_FORMAT_RGB444, true))
=======
			 & DRM_EDID_HDMI_DC_30))
		if (dp->get_dc_support(dp, mode->clock,
				MSM_MODE_FLAG_COLOR_FORMAT_RGB444, true))
>>>>>>> e9c5e370
			dc_format |= MSM_MODE_FLAG_RGB444_DC_ENABLE;

	if ((mode->flags & DRM_MODE_FLAG_SUPPORTS_YUV422) &&
			(connector->display_info.edid_hdmi_dc_modes
<<<<<<< HEAD
			& DRM_EDID_HDMI_DC_30))
		if (dp->get_dc_support(dp, mode->clock,
			MSM_MODE_FLAG_COLOR_FORMAT_YCBCR422, false))
=======
			 & DRM_EDID_HDMI_DC_30))
		if (dp->get_dc_support(dp, mode->clock,
				MSM_MODE_FLAG_COLOR_FORMAT_YCBCR422, false))
>>>>>>> e9c5e370
			dc_format |= MSM_MODE_FLAG_YUV422_DC_ENABLE;

	return dc_format;
}

static u32 choose_best_format(struct dp_display *dp,
<<<<<<< HEAD
	struct drm_display_mode *mode)
=======
		struct drm_display_mode *mode)
>>>>>>> e9c5e370
{
	/*
	 * choose priority:
	 * 1. DC + RGB
	 * 2. DC + YUV422
	 * 3. DC + YUV420
	 * 4. RGB
	 * 5. YUV420
	 */
	int dc_format;

	dc_format = get_sink_dc_support(dp, mode);
	if (dc_format & MSM_MODE_FLAG_RGB444_DC_ENABLE)
		return (MSM_MODE_FLAG_COLOR_FORMAT_RGB444
<<<<<<< HEAD
			| MSM_MODE_FLAG_RGB444_DC_ENABLE);
	else if (dc_format & MSM_MODE_FLAG_YUV422_DC_ENABLE)
		return (MSM_MODE_FLAG_COLOR_FORMAT_YCBCR422
			| MSM_MODE_FLAG_YUV422_DC_ENABLE);
	else if (dc_format & MSM_MODE_FLAG_YUV420_DC_ENABLE)
		return (MSM_MODE_FLAG_COLOR_FORMAT_YCBCR420
			| MSM_MODE_FLAG_YUV420_DC_ENABLE);
=======
				| MSM_MODE_FLAG_RGB444_DC_ENABLE);
	else if (dc_format & MSM_MODE_FLAG_YUV422_DC_ENABLE)
		return (MSM_MODE_FLAG_COLOR_FORMAT_YCBCR422
				| MSM_MODE_FLAG_YUV422_DC_ENABLE);
	else if (dc_format & MSM_MODE_FLAG_YUV420_DC_ENABLE)
		return (MSM_MODE_FLAG_COLOR_FORMAT_YCBCR420
				| MSM_MODE_FLAG_YUV420_DC_ENABLE);
>>>>>>> e9c5e370
	else if (mode->flags & DRM_MODE_FLAG_SUPPORTS_RGB)
		return MSM_MODE_FLAG_COLOR_FORMAT_RGB444;
	else if (mode->flags & DRM_MODE_FLAG_SUPPORTS_YUV420)
		return MSM_MODE_FLAG_COLOR_FORMAT_YCBCR420;

	pr_err("Can't get available best display format\n");

	return MSM_MODE_FLAG_COLOR_FORMAT_RGB444;
}

static void convert_to_dp_mode(const struct drm_display_mode *drm_mode,
		struct dp_display_mode *dp_mode, struct dp_display *dp)
{
	memset(dp_mode, 0, sizeof(*dp_mode));

	dp_mode->timing.out_format = MSM_MODE_FLAG_COLOR_FORMAT_RGB444;
	if (drm_mode->private_flags & MSM_MODE_FLAG_COLOR_FORMAT_YCBCR422)
		dp_mode->timing.out_format =
			MSM_MODE_FLAG_COLOR_FORMAT_YCBCR422;
	else if (drm_mode->private_flags & MSM_MODE_FLAG_COLOR_FORMAT_YCBCR420)
		dp_mode->timing.out_format =
			MSM_MODE_FLAG_COLOR_FORMAT_YCBCR420;

	dp_mode->timing.h_active = drm_mode->hdisplay;
	dp_mode->timing.h_back_porch = drm_mode->htotal - drm_mode->hsync_end;
	dp_mode->timing.h_sync_width = drm_mode->htotal -
			(drm_mode->hsync_start + dp_mode->timing.h_back_porch);
	dp_mode->timing.h_front_porch = drm_mode->hsync_start -
					 drm_mode->hdisplay;
	dp_mode->timing.h_skew = drm_mode->hskew;

	dp_mode->timing.v_active = drm_mode->vdisplay;
	dp_mode->timing.v_back_porch = drm_mode->vtotal - drm_mode->vsync_end;
	dp_mode->timing.v_sync_width = drm_mode->vtotal -
		(drm_mode->vsync_start + dp_mode->timing.v_back_porch);

	dp_mode->timing.v_front_porch = drm_mode->vsync_start -
					 drm_mode->vdisplay;

	dp_mode->timing.refresh_rate = drm_mode->vrefresh;

	dp_mode->timing.pixel_clk_khz = drm_mode->clock;

	dp_mode->timing.v_active_low =
		!!(drm_mode->flags & DRM_MODE_FLAG_NVSYNC);

	dp_mode->timing.h_active_low =
		!!(drm_mode->flags & DRM_MODE_FLAG_NHSYNC);

	dp_mode->flags = drm_mode->flags;
<<<<<<< HEAD
=======

	dp_mode->timing.par = drm_mode->picture_aspect_ratio;
>>>>>>> e9c5e370
}

static void convert_to_drm_mode(const struct dp_display_mode *dp_mode,
				struct drm_display_mode *drm_mode)
{
	u32 flags = 0;

	memset(drm_mode, 0, sizeof(*drm_mode));

	drm_mode->hdisplay = dp_mode->timing.h_active;
	drm_mode->hsync_start = drm_mode->hdisplay +
				dp_mode->timing.h_front_porch;
	drm_mode->hsync_end = drm_mode->hsync_start +
			      dp_mode->timing.h_sync_width;
	drm_mode->htotal = drm_mode->hsync_end + dp_mode->timing.h_back_porch;
	drm_mode->hskew = dp_mode->timing.h_skew;

	drm_mode->vdisplay = dp_mode->timing.v_active;
	drm_mode->vsync_start = drm_mode->vdisplay +
				dp_mode->timing.v_front_porch;
	drm_mode->vsync_end = drm_mode->vsync_start +
			      dp_mode->timing.v_sync_width;
	drm_mode->vtotal = drm_mode->vsync_end + dp_mode->timing.v_back_porch;

	drm_mode->vrefresh = dp_mode->timing.refresh_rate;
	drm_mode->clock = dp_mode->timing.pixel_clk_khz;

	if (dp_mode->timing.h_active_low)
		flags |= DRM_MODE_FLAG_NHSYNC;
	else
		flags |= DRM_MODE_FLAG_PHSYNC;

	if (dp_mode->timing.v_active_low)
		flags |= DRM_MODE_FLAG_NVSYNC;
	else
		flags |= DRM_MODE_FLAG_PVSYNC;

	drm_mode->flags = flags;
	drm_mode->flags |= (dp_mode->flags & SDE_DRM_MODE_FLAG_FMT_MASK);
<<<<<<< HEAD
=======

	drm_mode->picture_aspect_ratio = dp_mode->timing.par;
>>>>>>> e9c5e370

	drm_mode->type = 0x48;
	drm_mode_set_name(drm_mode);
}

static int dp_bridge_attach(struct drm_bridge *dp_bridge)
{
	struct dp_bridge *bridge = to_dp_bridge(dp_bridge);

	if (!dp_bridge) {
		pr_err("Invalid params\n");
		return -EINVAL;
	}

	pr_debug("[%d] attached\n", bridge->id);

	return 0;
}

static void dp_bridge_pre_enable(struct drm_bridge *drm_bridge)
{
	int rc = 0;
	struct dp_bridge *bridge;
	struct dp_display *dp;

	if (!drm_bridge) {
		pr_err("Invalid params\n");
		return;
	}

	bridge = to_dp_bridge(drm_bridge);
	dp = bridge->display;

	/* By this point mode should have been validated through mode_fixup */
	rc = dp->set_mode(dp, &bridge->dp_mode);
	if (rc) {
		pr_err("[%d] failed to perform a mode set, rc=%d\n",
		       bridge->id, rc);
		return;
	}

	rc = dp->prepare(dp);
	if (rc) {
		pr_err("[%d] DP display prepare failed, rc=%d\n",
		       bridge->id, rc);
		return;
	}

	rc = dp->enable(dp);
	if (rc) {
		pr_err("[%d] DP display enable failed, rc=%d\n",
		       bridge->id, rc);
		dp->unprepare(dp);
	}

}

static void dp_bridge_enable(struct drm_bridge *drm_bridge)
{
	int rc = 0;
	struct dp_bridge *bridge;
	struct dp_display *dp;

	if (!drm_bridge) {
		pr_err("Invalid params\n");
		return;
	}

	bridge = to_dp_bridge(drm_bridge);
	dp = bridge->display;

	rc = dp->post_enable(dp);
	if (rc)
		pr_err("[%d] DP display post enable failed, rc=%d\n",
		       bridge->id, rc);
}

static void dp_bridge_disable(struct drm_bridge *drm_bridge)
{
	int rc = 0;
	struct dp_bridge *bridge;
	struct dp_display *dp;

	if (!drm_bridge) {
		pr_err("Invalid params\n");
		return;
	}

	bridge = to_dp_bridge(drm_bridge);
	dp = bridge->display;

	if (!dp) {
		pr_err("dp is null\n");
		return;
	}

	if (dp->connector)
		sde_connector_helper_bridge_disable(dp->connector);

	rc = dp->pre_disable(dp);
	if (rc) {
		pr_err("[%d] DP display pre disable failed, rc=%d\n",
		       bridge->id, rc);
	}
}

static void dp_bridge_post_disable(struct drm_bridge *drm_bridge)
{
	int rc = 0;
	struct dp_bridge *bridge;
	struct dp_display *dp;

	if (!drm_bridge) {
		pr_err("Invalid params\n");
		return;
	}

	bridge = to_dp_bridge(drm_bridge);
	dp = bridge->display;

	rc = dp->disable(dp);
	if (rc) {
		pr_err("[%d] DP display disable failed, rc=%d\n",
		       bridge->id, rc);
		return;
	}

	rc = dp->unprepare(dp);
	if (rc) {
		pr_err("[%d] DP display unprepare failed, rc=%d\n",
		       bridge->id, rc);
		return;
	}
}

static void dp_bridge_mode_set(struct drm_bridge *drm_bridge,
				struct drm_display_mode *mode,
				struct drm_display_mode *adjusted_mode)
{
	struct dp_bridge *bridge;
	struct dp_display *dp;

	if (!drm_bridge || !mode || !adjusted_mode) {
		pr_err("Invalid params\n");
		return;
	}

	bridge = to_dp_bridge(drm_bridge);
	dp = bridge->display;

	memset(&bridge->dp_mode, 0x0, sizeof(struct dp_display_mode));
	convert_to_dp_mode(adjusted_mode, &bridge->dp_mode, dp);
}

static bool dp_bridge_mode_fixup(struct drm_bridge *drm_bridge,
				  const struct drm_display_mode *mode,
				  struct drm_display_mode *adjusted_mode)
{
	bool ret = true;
	struct dp_display_mode dp_mode;
	struct dp_bridge *bridge;
	struct dp_display *dp;

	if (!drm_bridge || !mode || !adjusted_mode) {
		pr_err("Invalid params\n");
		ret = false;
		goto end;
	}

	bridge = to_dp_bridge(drm_bridge);
	dp = bridge->display;

	convert_to_dp_mode(mode, &dp_mode, dp);
	convert_to_drm_mode(&dp_mode, adjusted_mode);

	/* Clear the private flags before assigning new one */
	adjusted_mode->private_flags = 0;

	adjusted_mode->private_flags |=
		choose_best_format(dp, adjusted_mode);
	SDE_DEBUG("Adjusted mode private flags: 0x%x\n",
			adjusted_mode->private_flags);

end:
	return ret;
}

static const struct drm_bridge_funcs dp_bridge_ops = {
	.attach       = dp_bridge_attach,
	.mode_fixup   = dp_bridge_mode_fixup,
	.pre_enable   = dp_bridge_pre_enable,
	.enable       = dp_bridge_enable,
	.disable      = dp_bridge_disable,
	.post_disable = dp_bridge_post_disable,
	.mode_set     = dp_bridge_mode_set,
};

int dp_connector_config_hdr(void *display,
	struct sde_connector_state *c_state)
{
	struct dp_display *dp = display;

	if (!display || !c_state) {
		pr_err("invalid params\n");
		return -EINVAL;
	}

	return dp->config_hdr(dp, &c_state->hdr_meta);
}

int dp_connector_post_init(struct drm_connector *connector, void *display)
{
	struct dp_display *dp_display = display;

	if (!dp_display)
		return -EINVAL;

	dp_display->connector = connector;

	if (dp_display->post_init)
		dp_display->post_init(dp_display);

	return 0;
}

int dp_connector_get_mode_info(const struct drm_display_mode *drm_mode,
	struct msm_mode_info *mode_info, u32 max_mixer_width, void *display)
{
	const u32 dual_lm = 2;
	const u32 single_lm = 1;
	const u32 single_intf = 1;
	const u32 no_enc = 0;
	struct msm_display_topology *topology;

	if (!drm_mode || !mode_info || !max_mixer_width) {
		pr_err("invalid params\n");
		return -EINVAL;
	}

	topology = &mode_info->topology;
	topology->num_lm = (max_mixer_width <= drm_mode->hdisplay) ?
							dual_lm : single_lm;
	topology->num_enc = no_enc;
	topology->num_intf = single_intf;

	mode_info->frame_rate = drm_mode->vrefresh;
	mode_info->vtotal = drm_mode->vtotal;
	mode_info->comp_info.comp_type = MSM_DISPLAY_COMPRESSION_NONE;

	return 0;
}

int dp_connector_get_info(struct msm_display_info *info, void *data)
{
	struct dp_display *display = data;

	if (!info || !display) {
		pr_err("invalid params\n");
		return -EINVAL;
	}

	info->intf_type = DRM_MODE_CONNECTOR_DisplayPort;

	info->num_of_h_tiles = 1;
	info->h_tile_instance[0] = 0;
	info->is_connected = display->is_connected;
	info->is_primary = display->is_primary;
	info->capabilities = MSM_DISPLAY_CAP_VID_MODE | MSM_DISPLAY_CAP_EDID |
		MSM_DISPLAY_CAP_HOT_PLUG;

	return 0;
}

bool dp_connector_mode_needs_full_range(void *data)
{
	struct dp_display *display = data;
	struct dp_bridge *bridge;
	struct dp_display_mode *mode;
	struct dp_panel_info *timing;

	if (!display) {
		pr_err("invalid input\n");
		return false;
	}

	bridge = display->bridge;
	if (!bridge) {
		pr_err("invalid bridge data\n");
		return false;
	}

	mode = &bridge->dp_mode;
	timing = &mode->timing;

	if (timing->h_active == 640 &&
	    timing->v_active == 480)
		return true;

	return false;
}

bool dp_connector_mode_is_cea_mode(void *data)
{
	struct dp_display *display = data;
	struct dp_bridge *bridge;
	struct dp_display_mode *mode;
	struct drm_display_mode drm_mode;
	struct dp_panel_info *timing;
	bool is_ce_mode = false;

	if (!display) {
		pr_err("invalid input\n");
		return false;
	}

	bridge = display->bridge;
	if (!bridge) {
		pr_err("invalid bridge data\n");
		return false;
	}

	mode = &bridge->dp_mode;
	timing = &mode->timing;

	if (timing->h_active == 640 &&
	    timing->v_active == 480)
		is_ce_mode = false;

	convert_to_drm_mode(mode, &drm_mode);
	drm_mode.flags &= ~SDE_DRM_MODE_FLAG_FMT_MASK;

	if (drm_match_cea_mode(&drm_mode) || drm_match_hdmi_mode(&drm_mode))
		is_ce_mode = true;

	pr_debug("%s: %s : %s video format\n", __func__,
			drm_mode.name, is_ce_mode ? "CE" : "IT");

	return is_ce_mode;
}

enum sde_csc_type dp_connector_get_csc_type(struct drm_connector *conn,
	void *data)
{
	struct dp_display *display = data;
	struct sde_connector_state *c_state;
	struct drm_msm_ext_hdr_metadata *hdr_meta;

	if (!display || !conn) {
		pr_err("invalid input\n");
		goto error;
	}

	c_state = to_sde_connector_state(conn->state);

	if (!c_state) {
		pr_err("invalid input\n");
		goto error;
	}

	hdr_meta = &c_state->hdr_meta;

	if ((hdr_meta->hdr_state == HDR_ENABLE)
		&& (hdr_meta->eotf != 0))
		return SDE_CSC_RGB2YUV_2020L;
	else if (dp_connector_mode_needs_full_range(data)
		|| conn->yuv_qs)
		return SDE_CSC_RGB2YUV_709FR;

error:
	return SDE_CSC_RGB2YUV_709L;
}

enum drm_connector_status dp_connector_detect(struct drm_connector *conn,
		bool force,
		void *display)
{
	enum drm_connector_status status = connector_status_unknown;
	struct msm_display_info info;
	int rc;

	if (!conn || !display)
		return status;

	/* get display dp_info */
	memset(&info, 0x0, sizeof(info));
	rc = dp_connector_get_info(&info, display);
	if (rc) {
		pr_err("failed to get display info, rc=%d\n", rc);
		return connector_status_disconnected;
	}

	if (info.capabilities & MSM_DISPLAY_CAP_HOT_PLUG)
		status = (info.is_connected ? connector_status_connected :
					      connector_status_disconnected);
	else
		status = connector_status_connected;

	conn->display_info.width_mm = info.width_mm;
	conn->display_info.height_mm = info.height_mm;

	return status;
}

void dp_connector_post_open(void *display)
{
	struct dp_display *dp;

	if (!display) {
		pr_err("invalid input\n");
		return;
	}

	dp = display;

	if (dp->post_open)
		dp->post_open(dp);
}

int dp_connector_get_modes(struct drm_connector *connector,
		void *display)
{
	int rc = 0;
	struct dp_display *dp;
	struct dp_display_mode *dp_mode = NULL;
	struct drm_display_mode *m, drm_mode;

	if (!connector || !display)
		return 0;

	dp = display;

	dp_mode = kzalloc(sizeof(*dp_mode),  GFP_KERNEL);
	if (!dp_mode)
		return 0;

	/* pluggable case assumes EDID is read when HPD */
	if (dp->is_connected) {
		rc = dp->get_modes(dp, dp_mode);
		if (!rc)
			pr_err("failed to get DP sink modes, rc=%d\n", rc);

		if (dp_mode->timing.pixel_clk_khz) { /* valid DP mode */
			memset(&drm_mode, 0x0, sizeof(drm_mode));
			convert_to_drm_mode(dp_mode, &drm_mode);
			m = drm_mode_duplicate(connector->dev, &drm_mode);
			if (!m) {
				pr_err("failed to add mode %ux%u\n",
				       drm_mode.hdisplay,
				       drm_mode.vdisplay);
				kfree(dp_mode);
				return 0;
			}
			m->width_mm = connector->display_info.width_mm;
			m->height_mm = connector->display_info.height_mm;
			drm_mode_probed_add(connector, m);
		}
	} else {
		pr_err("No sink connected\n");
	}
	kfree(dp_mode);

	return rc;
}

int dp_connnector_set_info_blob(struct drm_connector *connector,
		void *info, void *display, struct msm_mode_info *mode_info)
{
	struct dp_display *dp_display = display;
	const char *display_type = NULL;

	dp_display->get_display_type(dp_display, &display_type);
	sde_kms_info_add_keystr(info,
			"display type", display_type);

	return 0;
}

int dp_drm_bridge_init(void *data, struct drm_encoder *encoder)
{
	int rc = 0;
	struct dp_bridge *bridge;
	struct drm_device *dev;
	struct dp_display *display = data;
	struct msm_drm_private *priv = NULL;

	bridge = kzalloc(sizeof(*bridge), GFP_KERNEL);
	if (!bridge) {
		rc = -ENOMEM;
		goto error;
	}

	dev = display->drm_dev;
	bridge->display = display;
	bridge->base.funcs = &dp_bridge_ops;
	bridge->base.encoder = encoder;

	priv = dev->dev_private;

	rc = drm_bridge_attach(dev, &bridge->base);
	if (rc) {
		pr_err("failed to attach bridge, rc=%d\n", rc);
		goto error_free_bridge;
	}

	rc = display->request_irq(display);
	if (rc) {
		pr_err("request_irq failed, rc=%d\n", rc);
		goto error_free_bridge;
	}

	encoder->bridge = &bridge->base;
	priv->bridges[priv->num_bridges++] = &bridge->base;
	display->bridge = bridge;

	return 0;
error_free_bridge:
	kfree(bridge);
error:
	return rc;
}

void dp_drm_bridge_deinit(void *data)
{
	struct dp_display *display = data;
	struct dp_bridge *bridge = display->bridge;

	if (bridge && bridge->base.encoder)
		bridge->base.encoder->bridge = NULL;

	kfree(bridge);
}

enum drm_mode_status dp_connector_mode_valid(struct drm_connector *connector,
		struct drm_display_mode *mode,
		void *display)
{
	struct dp_display *dp_disp;
	struct dp_debug *debug;
	u32 pclk = 0;
	u32 rate_ratio = RGB_24BPP_TMDS_CHAR_RATE_RATIO;

	if (!mode || !display) {
		pr_err("invalid params\n");
		return MODE_ERROR;
	}

	dp_disp = display;
	debug = dp_disp->get_debug(dp_disp);

	mode->vrefresh = drm_mode_vrefresh(mode);

	if (!dp_disp->yuv_support) {
		mode->flags &= ~DRM_MODE_FLAG_SUPPORTS_YUV420;
		mode->flags &= ~DRM_MODE_FLAG_SUPPORTS_YUV422;
	}

	if (!dp_disp->vsc_sdp_supported(dp_disp))
		mode->flags &= ~DRM_MODE_FLAG_SUPPORTS_YUV420;

	if (!(mode->flags & SDE_DRM_MODE_FLAG_FMT_MASK))
		return MODE_BAD;

	if ((mode->flags & SDE_DRM_MODE_FLAG_FMT_MASK) ==
			DRM_MODE_FLAG_SUPPORTS_YUV420) {
		rate_ratio = YUV420_24BPP_TMDS_CHAR_RATE_RATIO;
	} else if ((mode->flags & DRM_MODE_FLAG_SUPPORTS_RGB) &&
			(mode->flags & DRM_MODE_FLAG_SUPPORTS_YUV420)) {
		if (mode->clock > dp_disp->max_pclk_khz) {
			/* Clear RGB and YUV422 support flags */
			mode->flags &= ~DRM_MODE_FLAG_SUPPORTS_RGB;
			mode->flags &= ~DRM_MODE_FLAG_SUPPORTS_YUV422;
			/* Only YUV420 format is now supported */
			rate_ratio = YUV420_24BPP_TMDS_CHAR_RATE_RATIO;
		}
	}

	pclk = mode->clock / rate_ratio;

	if (pclk > dp_disp->max_pclk_khz)
		return MODE_BAD;

	if (debug->debug_en && (mode->hdisplay != debug->hdisplay ||
			mode->vdisplay != debug->vdisplay ||
			mode->vrefresh != debug->vrefresh ||
			mode->picture_aspect_ratio != debug->aspect_ratio))
		return MODE_BAD;

	return dp_disp->validate_mode(dp_disp, pclk, mode->flags);
}<|MERGE_RESOLUTION|>--- conflicted
+++ resolved
@@ -32,11 +32,7 @@
 };
 
 static int get_sink_dc_support(struct dp_display *dp,
-<<<<<<< HEAD
-			struct drm_display_mode *mode)
-=======
 		struct drm_display_mode *mode)
->>>>>>> e9c5e370
 {
 	int dc_format = 0;
 	struct drm_connector *connector = dp->connector;
@@ -45,48 +41,28 @@
 			(connector->display_info.edid_hdmi_dc_modes
 			& DRM_EDID_YCBCR420_DC_30))
 		if (dp->get_dc_support(dp, mode->clock,
-<<<<<<< HEAD
-			MSM_MODE_FLAG_COLOR_FORMAT_YCBCR420, true))
-=======
 				MSM_MODE_FLAG_COLOR_FORMAT_YCBCR420, true))
->>>>>>> e9c5e370
 			dc_format |= MSM_MODE_FLAG_YUV420_DC_ENABLE;
 
 	if ((mode->flags & DRM_MODE_FLAG_SUPPORTS_RGB) &&
 			(connector->display_info.edid_hdmi_dc_modes
-<<<<<<< HEAD
-			& DRM_EDID_HDMI_DC_30))
-		if (dp->get_dc_support(dp, mode->clock,
-			MSM_MODE_FLAG_COLOR_FORMAT_RGB444, true))
-=======
 			 & DRM_EDID_HDMI_DC_30))
 		if (dp->get_dc_support(dp, mode->clock,
 				MSM_MODE_FLAG_COLOR_FORMAT_RGB444, true))
->>>>>>> e9c5e370
 			dc_format |= MSM_MODE_FLAG_RGB444_DC_ENABLE;
 
 	if ((mode->flags & DRM_MODE_FLAG_SUPPORTS_YUV422) &&
 			(connector->display_info.edid_hdmi_dc_modes
-<<<<<<< HEAD
-			& DRM_EDID_HDMI_DC_30))
-		if (dp->get_dc_support(dp, mode->clock,
-			MSM_MODE_FLAG_COLOR_FORMAT_YCBCR422, false))
-=======
 			 & DRM_EDID_HDMI_DC_30))
 		if (dp->get_dc_support(dp, mode->clock,
 				MSM_MODE_FLAG_COLOR_FORMAT_YCBCR422, false))
->>>>>>> e9c5e370
 			dc_format |= MSM_MODE_FLAG_YUV422_DC_ENABLE;
 
 	return dc_format;
 }
 
 static u32 choose_best_format(struct dp_display *dp,
-<<<<<<< HEAD
-	struct drm_display_mode *mode)
-=======
 		struct drm_display_mode *mode)
->>>>>>> e9c5e370
 {
 	/*
 	 * choose priority:
@@ -101,15 +77,6 @@
 	dc_format = get_sink_dc_support(dp, mode);
 	if (dc_format & MSM_MODE_FLAG_RGB444_DC_ENABLE)
 		return (MSM_MODE_FLAG_COLOR_FORMAT_RGB444
-<<<<<<< HEAD
-			| MSM_MODE_FLAG_RGB444_DC_ENABLE);
-	else if (dc_format & MSM_MODE_FLAG_YUV422_DC_ENABLE)
-		return (MSM_MODE_FLAG_COLOR_FORMAT_YCBCR422
-			| MSM_MODE_FLAG_YUV422_DC_ENABLE);
-	else if (dc_format & MSM_MODE_FLAG_YUV420_DC_ENABLE)
-		return (MSM_MODE_FLAG_COLOR_FORMAT_YCBCR420
-			| MSM_MODE_FLAG_YUV420_DC_ENABLE);
-=======
 				| MSM_MODE_FLAG_RGB444_DC_ENABLE);
 	else if (dc_format & MSM_MODE_FLAG_YUV422_DC_ENABLE)
 		return (MSM_MODE_FLAG_COLOR_FORMAT_YCBCR422
@@ -117,7 +84,6 @@
 	else if (dc_format & MSM_MODE_FLAG_YUV420_DC_ENABLE)
 		return (MSM_MODE_FLAG_COLOR_FORMAT_YCBCR420
 				| MSM_MODE_FLAG_YUV420_DC_ENABLE);
->>>>>>> e9c5e370
 	else if (mode->flags & DRM_MODE_FLAG_SUPPORTS_RGB)
 		return MSM_MODE_FLAG_COLOR_FORMAT_RGB444;
 	else if (mode->flags & DRM_MODE_FLAG_SUPPORTS_YUV420)
@@ -168,11 +134,8 @@
 		!!(drm_mode->flags & DRM_MODE_FLAG_NHSYNC);
 
 	dp_mode->flags = drm_mode->flags;
-<<<<<<< HEAD
-=======
 
 	dp_mode->timing.par = drm_mode->picture_aspect_ratio;
->>>>>>> e9c5e370
 }
 
 static void convert_to_drm_mode(const struct dp_display_mode *dp_mode,
@@ -212,11 +175,8 @@
 
 	drm_mode->flags = flags;
 	drm_mode->flags |= (dp_mode->flags & SDE_DRM_MODE_FLAG_FMT_MASK);
-<<<<<<< HEAD
-=======
 
 	drm_mode->picture_aspect_ratio = dp_mode->timing.par;
->>>>>>> e9c5e370
 
 	drm_mode->type = 0x48;
 	drm_mode_set_name(drm_mode);

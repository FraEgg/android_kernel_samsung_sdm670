/*
 * Copyright (c) 2016-2019, The Linux Foundation. All rights reserved.
 * Copyright (C) 2013 Red Hat
 * Author: Rob Clark <robdclark@gmail.com>
 *
 * This program is free software; you can redistribute it and/or modify it
 * under the terms of the GNU General Public License version 2 as published by
 * the Free Software Foundation.
 *
 * This program is distributed in the hope that it will be useful, but WITHOUT
 * ANY WARRANTY; without even the implied warranty of MERCHANTABILITY or
 * FITNESS FOR A PARTICULAR PURPOSE.  See the GNU General Public License for
 * more details.
 *
 * You should have received a copy of the GNU General Public License along with
 * this program.  If not, see <http://www.gnu.org/licenses/>.
 */

#ifndef __MSM_KMS_H__
#define __MSM_KMS_H__

#include <linux/clk.h>
#include <linux/regulator/consumer.h>

#include "msm_drv.h"

#define MAX_PLANE	4

#define RGB_24BPP_TMDS_CHAR_RATE_RATIO		1
#define YUV420_24BPP_TMDS_CHAR_RATE_RATIO	2

/**
 * Device Private DRM Mode Flags
 * drm_mode->private_flags
 */
/* Connector has interpreted seamless transition request as dynamic fps */
#define MSM_MODE_FLAG_SEAMLESS_DYNAMIC_FPS	(1<<0)
/* Transition to new mode requires a wait-for-vblank before the modeset */
#define MSM_MODE_FLAG_VBLANK_PRE_MODESET	(1<<1)
/* Request to switch the connector mode */
#define MSM_MODE_FLAG_SEAMLESS_DMS			(1<<2)
/* Request to switch the fps */
#define MSM_MODE_FLAG_SEAMLESS_VRR			(1<<3)
/* Request to switch the bit clk */
#define MSM_MODE_FLAG_SEAMLESS_DYN_CLK			(1<<4)

/*
 * We need setting some flags in bridge, and using them in encoder. Add them in
 * private_flags would be better for use. DRM_MODE_FLAG_SUPPORTS_RGB/YUV are
 * flags that indicating the SINK supported color formats read from EDID. While,
 * these flags defined here indicate the best color/bit depth foramt we choosed
 * that would be better for display. For example the best mode display like:
 * RGB+RGB_DC,YUV+YUV_DC, RGB,YUV. And we could not set RGB and YUV format at
 * the same time. And also RGB_DC only set when RGB format is set,the same for
 * YUV_DC.
 */
/* Enable RGB444 30 bit deep color */
#define MSM_MODE_FLAG_RGB444_DC_ENABLE		(1<<5)
<<<<<<< HEAD
/* Enable YUV422 30 bit deep color */
#define MSM_MODE_FLAG_YUV422_DC_ENABLE		(1<<6)
/* Enable YUV420 30 bit deep color */
#define MSM_MODE_FLAG_YUV420_DC_ENABLE		(1<<7)
/* Choose RGB444 format to display */
#define MSM_MODE_FLAG_COLOR_FORMAT_RGB444	(1<<8)
/* Choose YUV422 format to display */
#define MSM_MODE_FLAG_COLOR_FORMAT_YCBCR422	(1<<9)
/* Choose YUV420 format to display */
#define MSM_MODE_FLAG_COLOR_FORMAT_YCBCR420	(1<<10)
=======
/* Enable YUV420 30 bit deep color */
#define MSM_MODE_FLAG_YUV420_DC_ENABLE		(1<<6)
/* Choose RGB444 format to display */
#define MSM_MODE_FLAG_COLOR_FORMAT_RGB444	(1<<7)
/* Choose YUV420 format to display */
#define MSM_MODE_FLAG_COLOR_FORMAT_YCBCR420	(1<<8)
>>>>>>> 58b9a887

/* As there are different display controller blocks depending on the
 * snapdragon version, the kms support is split out and the appropriate
 * implementation is loaded at runtime.  The kms module is responsible
 * for constructing the appropriate planes/crtcs/encoders/connectors.
 */
struct msm_kms_funcs {
	/* hw initialization: */
	int (*hw_init)(struct msm_kms *kms);
	int (*postinit)(struct msm_kms *kms);
	/* irq handling: */
	void (*irq_preinstall)(struct msm_kms *kms);
	int (*irq_postinstall)(struct msm_kms *kms);
	void (*irq_uninstall)(struct msm_kms *kms);
	irqreturn_t (*irq)(struct msm_kms *kms);
	int (*enable_vblank)(struct msm_kms *kms, struct drm_crtc *crtc);
	void (*disable_vblank)(struct msm_kms *kms, struct drm_crtc *crtc);
	/* modeset, bracketing atomic_commit(): */
	void (*prepare_fence)(struct msm_kms *kms,
			struct drm_atomic_state *state);
	void (*prepare_commit)(struct msm_kms *kms,
			struct drm_atomic_state *state);
	void (*commit)(struct msm_kms *kms, struct drm_atomic_state *state);
	void (*complete_commit)(struct msm_kms *kms,
			struct drm_atomic_state *state);
	/* functions to wait for atomic commit completed on each CRTC */
	void (*wait_for_crtc_commit_done)(struct msm_kms *kms,
					struct drm_crtc *crtc);
	/* function pointer to wait for pixel transfer to panel to complete*/
	void (*wait_for_tx_complete)(struct msm_kms *kms,
					struct drm_crtc *crtc);
	/* get msm_format w/ optional format modifiers from drm_mode_fb_cmd2 */
	const struct msm_format *(*get_format)(struct msm_kms *kms,
					const uint32_t format,
					const uint64_t *modifiers,
					const uint32_t modifiers_len);
	/* do format checking on format modified through fb_cmd2 modifiers */
	int (*check_modified_format)(const struct msm_kms *kms,
			const struct msm_format *msm_fmt,
			const struct drm_mode_fb_cmd2 *cmd,
			struct drm_gem_object **bos);
	/* perform complete atomic check of given atomic state */
	int (*atomic_check)(struct msm_kms *kms,
			struct drm_atomic_state *state);
	/* misc: */
	long (*round_pixclk)(struct msm_kms *kms, unsigned long rate,
			struct drm_encoder *encoder);
	int (*set_split_display)(struct msm_kms *kms,
			struct drm_encoder *encoder,
			struct drm_encoder *slave_encoder,
			bool is_cmd_mode);
	void (*postopen)(struct msm_kms *kms, struct drm_file *file);
	void (*preclose)(struct msm_kms *kms, struct drm_file *file);
	void (*postclose)(struct msm_kms *kms, struct drm_file *file);
	void (*lastclose)(struct msm_kms *kms);
	int (*register_events)(struct msm_kms *kms,
			struct drm_mode_object *obj, u32 event, bool en);
	/* pm suspend/resume hooks */
	int (*pm_suspend)(struct device *dev);
	int (*pm_resume)(struct device *dev);
	/* cleanup: */
	void (*destroy)(struct msm_kms *kms);
	/* get address space */
	struct msm_gem_address_space *(*get_address_space)(
			struct msm_kms *kms,
			unsigned int domain);
	/* handle continuous splash  */
	int (*cont_splash_config)(struct msm_kms *kms);
	/* check for continuous splash status */
	bool (*check_for_splash)(struct msm_kms *kms);
};

struct msm_kms {
	const struct msm_kms_funcs *funcs;

	/* irq number to be passed on to drm_irq_install */
	int irq;
};

static inline void msm_kms_init(struct msm_kms *kms,
		const struct msm_kms_funcs *funcs)
{
	kms->funcs = funcs;
}

#ifdef CONFIG_DRM_MSM_MDP4
struct msm_kms *mdp4_kms_init(struct drm_device *dev);
#else
static inline
struct msm_kms *mdp4_kms_init(struct drm_device *dev) { return NULL; };
#endif

#ifdef CONFIG_DRM_MSM_MDP5
int msm_mdss_init(struct drm_device *dev);
void msm_mdss_destroy(struct drm_device *dev);
struct msm_kms *mdp5_kms_init(struct drm_device *dev);
#else
static inline int msm_mdss_init(struct drm_device *dev)
{
	return 0;
}
static inline void msm_mdss_destroy(struct drm_device *dev)
{
}
static inline struct msm_kms *mdp5_kms_init(struct drm_device *dev)
{
	return NULL;
}
#endif
struct msm_kms *sde_kms_init(struct drm_device *dev);

/**
 * Mode Set Utility Functions
 */
static inline bool msm_is_mode_seamless(const struct drm_display_mode *mode)
{
	return (mode->flags & DRM_MODE_FLAG_SEAMLESS);
}

static inline bool msm_is_mode_seamless_dms(const struct drm_display_mode *mode)
{
	return mode ? (mode->private_flags & MSM_MODE_FLAG_SEAMLESS_DMS)
		: false;
}

static inline bool msm_is_mode_dynamic_fps(const struct drm_display_mode *mode)
{
	return ((mode->flags & DRM_MODE_FLAG_SEAMLESS) &&
		(mode->private_flags & MSM_MODE_FLAG_SEAMLESS_DYNAMIC_FPS));
}

static inline bool msm_is_mode_seamless_vrr(const struct drm_display_mode *mode)
{
	return mode ? (mode->private_flags & MSM_MODE_FLAG_SEAMLESS_VRR)
		: false;
}

static inline bool msm_is_mode_seamless_dyn_clk(
					const struct drm_display_mode *mode)
{
	return mode ? (mode->private_flags & MSM_MODE_FLAG_SEAMLESS_DYN_CLK)
		: false;
}

static inline bool msm_needs_vblank_pre_modeset(
		const struct drm_display_mode *mode)
{
	return (mode->private_flags & MSM_MODE_FLAG_VBLANK_PRE_MODESET);
}

#endif /* __MSM_KMS_H__ */<|MERGE_RESOLUTION|>--- conflicted
+++ resolved
@@ -56,25 +56,12 @@
  */
 /* Enable RGB444 30 bit deep color */
 #define MSM_MODE_FLAG_RGB444_DC_ENABLE		(1<<5)
-<<<<<<< HEAD
-/* Enable YUV422 30 bit deep color */
-#define MSM_MODE_FLAG_YUV422_DC_ENABLE		(1<<6)
-/* Enable YUV420 30 bit deep color */
-#define MSM_MODE_FLAG_YUV420_DC_ENABLE		(1<<7)
-/* Choose RGB444 format to display */
-#define MSM_MODE_FLAG_COLOR_FORMAT_RGB444	(1<<8)
-/* Choose YUV422 format to display */
-#define MSM_MODE_FLAG_COLOR_FORMAT_YCBCR422	(1<<9)
-/* Choose YUV420 format to display */
-#define MSM_MODE_FLAG_COLOR_FORMAT_YCBCR420	(1<<10)
-=======
 /* Enable YUV420 30 bit deep color */
 #define MSM_MODE_FLAG_YUV420_DC_ENABLE		(1<<6)
 /* Choose RGB444 format to display */
 #define MSM_MODE_FLAG_COLOR_FORMAT_RGB444	(1<<7)
 /* Choose YUV420 format to display */
 #define MSM_MODE_FLAG_COLOR_FORMAT_YCBCR420	(1<<8)
->>>>>>> 58b9a887
 
 /* As there are different display controller blocks depending on the
  * snapdragon version, the kms support is split out and the appropriate

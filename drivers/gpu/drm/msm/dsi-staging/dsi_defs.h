/*
 * Copyright (c) 2016-2019, The Linux Foundation. All rights reserved.
 *
 * This program is free software; you can redistribute it and/or modify
 * it under the terms of the GNU General Public License version 2 and
 * only version 2 as published by the Free Software Foundation.
 *
 * This program is distributed in the hope that it will be useful,
 * but WITHOUT ANY WARRANTY; without even the implied warranty of
 * MERCHANTABILITY or FITNESS FOR A PARTICULAR PURPOSE.  See the
 * GNU General Public License for more details.
 */

#ifndef _DSI_DEFS_H_
#define _DSI_DEFS_H_

#include <linux/types.h>
#include <drm/drm_mipi_dsi.h>
#include "msm_drv.h"

#define MAX_EXT_BRIDGE_PORT_CONFIG             16
#define MAX_DSI_CTRLS_PER_DISPLAY             2

#define DSI_H_TOTAL(t) (((t)->h_active) + ((t)->h_back_porch) + \
			((t)->h_sync_width) + ((t)->h_front_porch))

#define DSI_V_TOTAL(t) (((t)->v_active) + ((t)->v_back_porch) + \
			((t)->v_sync_width) + ((t)->v_front_porch))

#define DSI_H_TOTAL_DSC(t) \
	({\
		u64 value;\
		if ((t)->dsc_enabled && (t)->dsc)\
			value = (t)->dsc->pclk_per_line;\
		else\
			value = (t)->h_active;\
		value = value + (t)->h_back_porch + (t)->h_sync_width +\
			(t)->h_front_porch;\
		value;\
	})

#define DSI_H_ACTIVE_DSC(t) \
	({\
		u64 value;\
		if ((t)->dsc_enabled && (t)->dsc)\
			value = (t)->dsc->pclk_per_line;\
		else\
			value = (t)->h_active;\
		value;\
	})

#define DSI_DEBUG_NAME_LEN		32
#define display_for_each_ctrl(index, display) \
	for (index = 0; (index < (display)->ctrl_count) &&\
			(index < MAX_DSI_CTRLS_PER_DISPLAY); index++)
/**
 * enum dsi_pixel_format - DSI pixel formats
 * @DSI_PIXEL_FORMAT_RGB565:
 * @DSI_PIXEL_FORMAT_RGB666:
 * @DSI_PIXEL_FORMAT_RGB666_LOOSE:
 * @DSI_PIXEL_FORMAT_RGB888:
 * @DSI_PIXEL_FORMAT_RGB111:
 * @DSI_PIXEL_FORMAT_RGB332:
 * @DSI_PIXEL_FORMAT_RGB444:
 * @DSI_PIXEL_FORMAT_MAX:
 */
enum dsi_pixel_format {
	DSI_PIXEL_FORMAT_RGB565 = 0,
	DSI_PIXEL_FORMAT_RGB666,
	DSI_PIXEL_FORMAT_RGB666_LOOSE,
	DSI_PIXEL_FORMAT_RGB888,
	DSI_PIXEL_FORMAT_RGB111,
	DSI_PIXEL_FORMAT_RGB332,
	DSI_PIXEL_FORMAT_RGB444,
	DSI_PIXEL_FORMAT_MAX
};

/**
 * enum dsi_op_mode - dsi operation mode
 * @DSI_OP_VIDEO_MODE: DSI video mode operation
 * @DSI_OP_CMD_MODE:   DSI Command mode operation
 * @DSI_OP_MODE_MAX:
 */
enum dsi_op_mode {
	DSI_OP_VIDEO_MODE = 0,
	DSI_OP_CMD_MODE,
	DSI_OP_MODE_MAX
};

/**
 * enum dsi_mode_flags - flags to signal other drm components via private flags
 * @DSI_MODE_FLAG_SEAMLESS:	Seamless transition requested by user
 * @DSI_MODE_FLAG_DFPS:		Seamless transition is DynamicFPS
 * @DSI_MODE_FLAG_VBLANK_PRE_MODESET:	Transition needs VBLANK before Modeset
 * @DSI_MODE_FLAG_DMS: Seamless transition is dynamic mode switch
 * @DSI_MODE_FLAG_VRR: Seamless transition is DynamicFPS.
 *                     New timing values are sent from DAL.
 * @DSI_MODE_FLAG_DYN_CLK: Seamless transition is dynamic clock change
 */
enum dsi_mode_flags {
	DSI_MODE_FLAG_SEAMLESS			= BIT(0),
	DSI_MODE_FLAG_DFPS			= BIT(1),
	DSI_MODE_FLAG_VBLANK_PRE_MODESET	= BIT(2),
	DSI_MODE_FLAG_DMS			= BIT(3),
	DSI_MODE_FLAG_VRR			= BIT(4),
	DSI_MODE_FLAG_DYN_CLK			= BIT(5),
<<<<<<< HEAD
	DSI_MODE_FLAG_DMS_FPS			= BIT(6),
=======
>>>>>>> 15457316
};

/**
 * enum dsi_logical_lane - dsi logical lanes
 * @DSI_LOGICAL_LANE_0:     Logical lane 0
 * @DSI_LOGICAL_LANE_1:     Logical lane 1
 * @DSI_LOGICAL_LANE_2:     Logical lane 2
 * @DSI_LOGICAL_LANE_3:     Logical lane 3
 * @DSI_LOGICAL_CLOCK_LANE: Clock lane
 * @DSI_LANE_MAX:           Maximum lanes supported
 */
enum dsi_logical_lane {
	DSI_LOGICAL_LANE_0 = 0,
	DSI_LOGICAL_LANE_1,
	DSI_LOGICAL_LANE_2,
	DSI_LOGICAL_LANE_3,
	DSI_LOGICAL_CLOCK_LANE,
	DSI_LANE_MAX
};

/**
 * enum dsi_data_lanes - BIT map for DSI data lanes
 * This is used to identify the active DSI data lanes for
 * various operations like DSI data lane enable/ULPS/clamp
 * configurations.
 * @DSI_DATA_LANE_0: BIT(DSI_LOGICAL_LANE_0)
 * @DSI_DATA_LANE_1: BIT(DSI_LOGICAL_LANE_1)
 * @DSI_DATA_LANE_2: BIT(DSI_LOGICAL_LANE_2)
 * @DSI_DATA_LANE_3: BIT(DSI_LOGICAL_LANE_3)
 * @DSI_CLOCK_LANE:  BIT(DSI_LOGICAL_CLOCK_LANE)
 */
enum dsi_data_lanes {
	DSI_DATA_LANE_0 = BIT(DSI_LOGICAL_LANE_0),
	DSI_DATA_LANE_1 = BIT(DSI_LOGICAL_LANE_1),
	DSI_DATA_LANE_2 = BIT(DSI_LOGICAL_LANE_2),
	DSI_DATA_LANE_3 = BIT(DSI_LOGICAL_LANE_3),
	DSI_CLOCK_LANE  = BIT(DSI_LOGICAL_CLOCK_LANE)
};

/**
 * enum dsi_phy_data_lanes - dsi physical lanes
 * used for DSI logical to physical lane mapping
 * @DSI_PHYSICAL_LANE_INVALID: Physical lane valid/invalid
 * @DSI_PHYSICAL_LANE_0: Physical lane 0
 * @DSI_PHYSICAL_LANE_1: Physical lane 1
 * @DSI_PHYSICAL_LANE_2: Physical lane 2
 * @DSI_PHYSICAL_LANE_3: Physical lane 3
 */
enum dsi_phy_data_lanes {
	DSI_PHYSICAL_LANE_INVALID = 0,
	DSI_PHYSICAL_LANE_0 = BIT(0),
	DSI_PHYSICAL_LANE_1 = BIT(1),
	DSI_PHYSICAL_LANE_2 = BIT(2),
	DSI_PHYSICAL_LANE_3  = BIT(3)
};

enum dsi_lane_map_type_v1 {
	DSI_LANE_MAP_0123,
	DSI_LANE_MAP_3012,
	DSI_LANE_MAP_2301,
	DSI_LANE_MAP_1230,
	DSI_LANE_MAP_0321,
	DSI_LANE_MAP_1032,
	DSI_LANE_MAP_2103,
	DSI_LANE_MAP_3210,
};

/**
 * lane_map: DSI logical <-> physical lane mapping
 * lane_map_v1: Lane mapping for DSI controllers < v2.0
 * lane_map_v2: Lane mapping for DSI controllers >= 2.0
 */
struct dsi_lane_map {
	enum dsi_lane_map_type_v1 lane_map_v1;
	u8 lane_map_v2[DSI_LANE_MAX - 1];
};

/**
 * enum dsi_trigger_type - dsi trigger type
 * @DSI_TRIGGER_NONE:     No trigger.
 * @DSI_TRIGGER_TE:       TE trigger.
 * @DSI_TRIGGER_SEOF:     Start or End of frame.
 * @DSI_TRIGGER_SW:       Software trigger.
 * @DSI_TRIGGER_SW_SEOF:  Software trigger and start/end of frame.
 * @DSI_TRIGGER_SW_TE:    Software and TE triggers.
 * @DSI_TRIGGER_MAX:      Max trigger values.
 */
enum dsi_trigger_type {
	DSI_TRIGGER_NONE = 0,
	DSI_TRIGGER_TE,
	DSI_TRIGGER_SEOF,
	DSI_TRIGGER_SW,
	DSI_TRIGGER_SW_SEOF,
	DSI_TRIGGER_SW_TE,
	DSI_TRIGGER_MAX
};

/**
 * enum dsi_color_swap_mode - color swap mode
 * @DSI_COLOR_SWAP_RGB:
 * @DSI_COLOR_SWAP_RBG:
 * @DSI_COLOR_SWAP_BGR:
 * @DSI_COLOR_SWAP_BRG:
 * @DSI_COLOR_SWAP_GRB:
 * @DSI_COLOR_SWAP_GBR:
 */
enum dsi_color_swap_mode {
	DSI_COLOR_SWAP_RGB = 0,
	DSI_COLOR_SWAP_RBG,
	DSI_COLOR_SWAP_BGR,
	DSI_COLOR_SWAP_BRG,
	DSI_COLOR_SWAP_GRB,
	DSI_COLOR_SWAP_GBR
};

/**
 * enum dsi_dfps_type - Dynamic FPS support type
 * @DSI_DFPS_NONE:           Dynamic FPS is not supported.
 * @DSI_DFPS_SUSPEND_RESUME:
 * @DSI_DFPS_IMMEDIATE_CLK:
 * @DSI_DFPS_IMMEDIATE_HFP:
 * @DSI_DFPS_IMMEDIATE_VFP:
 * @DSI_DPFS_MAX:
 */
enum dsi_dfps_type {
	DSI_DFPS_NONE = 0,
	DSI_DFPS_SUSPEND_RESUME,
	DSI_DFPS_IMMEDIATE_CLK,
	DSI_DFPS_IMMEDIATE_HFP,
	DSI_DFPS_IMMEDIATE_VFP,
	DSI_DFPS_MAX
};

/**
 * enum dsi_cmd_set_type  - DSI command set type
 * @DSI_CMD_SET_PRE_ON:	                   Panel pre on
 * @DSI_CMD_SET_ON:                        Panel on
 * @DSI_CMD_SET_POST_ON:                   Panel post on
 * @DSI_CMD_SET_PRE_OFF:                   Panel pre off
 * @DSI_CMD_SET_OFF:                       Panel off
 * @DSI_CMD_SET_POST_OFF:                  Panel post off
 * @DSI_CMD_SET_PRE_RES_SWITCH:            Pre resolution switch
 * @DSI_CMD_SET_RES_SWITCH:                Resolution switch
 * @DSI_CMD_SET_POST_RES_SWITCH:           Post resolution switch
 * @DSI_CMD_SET_CMD_TO_VID_SWITCH:         Cmd to video mode switch
 * @DSI_CMD_SET_POST_CMD_TO_VID_SWITCH:    Post cmd to vid switch
 * @DSI_CMD_SET_VID_TO_CMD_SWITCH:         Video to cmd mode switch
 * @DSI_CMD_SET_POST_VID_TO_CMD_SWITCH:    Post vid to cmd switch
 * @DSI_CMD_SET_PANEL_STATUS:              Panel status
 * @DSI_CMD_SET_LP1:                       Low power mode 1
 * @DSI_CMD_SET_LP2:                       Low power mode 2
 * @DSI_CMD_SET_NOLP:                      Low power mode disable
 * @DSI_CMD_SET_VR:                        VR mode (low persistence)
 * @DSI_CMD_SET_NOVR:                      VR mode disable
 * @DSI_CMD_SET_PPS:                       DSC PPS command
 * @DSI_CMD_SET_ROI:			   Panel ROI update
 * @DSI_CMD_SET_TIMING_SWITCH:             Timing switch
 * @DSI_CMD_SET_POST_TIMING_SWITCH:        Post timing switch
 * @DSI_CMD_SET_QSYNC_ON                   Enable qsync mode
 * @DSI_CMD_SET_QSYNC_OFF                  Disable qsync mode
 * @DSI_CMD_SET_MAX
 */
enum dsi_cmd_set_type {
	DSI_CMD_SET_PRE_ON = 0,
	DSI_CMD_SET_ON,
	DSI_CMD_SET_POST_ON,
	DSI_CMD_SET_PRE_OFF,
	DSI_CMD_SET_OFF,
	DSI_CMD_SET_POST_OFF,
	DSI_CMD_SET_PRE_RES_SWITCH,
	DSI_CMD_SET_RES_SWITCH,
	DSI_CMD_SET_POST_RES_SWITCH,
	DSI_CMD_SET_CMD_TO_VID_SWITCH,
	DSI_CMD_SET_POST_CMD_TO_VID_SWITCH,
	DSI_CMD_SET_VID_TO_CMD_SWITCH,
	DSI_CMD_SET_POST_VID_TO_CMD_SWITCH,
	DSI_CMD_SET_PANEL_STATUS,
	DSI_CMD_SET_LP1,
	DSI_CMD_SET_LP2,
	DSI_CMD_SET_NOLP,
	DSI_CMD_SET_POST_NOLP,
	DSI_CMD_SET_VR,
	DSI_CMD_SET_NOVR,
	DSI_CMD_SET_PPS,
	DSI_CMD_SET_ROI,
	DSI_CMD_SET_TIMING_SWITCH,
	DSI_CMD_SET_POST_TIMING_SWITCH,
	DSI_CMD_SET_QSYNC_ON,
	DSI_CMD_SET_QSYNC_OFF,
	DSI_CMD_SET_MAX
};

/**
 * enum dsi_cmd_set_state - command set state
 * @DSI_CMD_SET_STATE_LP:   dsi low power mode
 * @DSI_CMD_SET_STATE_HS:   dsi high speed mode
 * @DSI_CMD_SET_STATE_MAX
 */
enum dsi_cmd_set_state {
	DSI_CMD_SET_STATE_LP = 0,
	DSI_CMD_SET_STATE_HS,
	DSI_CMD_SET_STATE_MAX
};

/**
 * enum dsi_clk_gate_type - Type of clock to be gated.
 * @PIXEL_CLK:  DSI pixel clock.
 * @BYTE_CLK:   DSI byte clock.
 * @DSI_PHY:    DSI PHY.
 */
enum dsi_clk_gate_type {
	PIXEL_CLK = 1,
	BYTE_CLK = 2,
	DSI_PHY = 4,
};

/**
 * enum dsi_phy_type - DSI phy types
 * @DSI_PHY_TYPE_DPHY:
 * @DSI_PHY_TYPE_CPHY:
 */
enum dsi_phy_type {
	DSI_PHY_TYPE_DPHY,
	DSI_PHY_TYPE_CPHY
};

/**
 * enum dsi_te_mode - dsi te source
 * @DSI_TE_ON_DATA_LINK:    TE read from DSI link
 * @DSI_TE_ON_EXT_PIN:      TE signal on an external GPIO
 */
enum dsi_te_mode {
	DSI_TE_ON_DATA_LINK = 0,
	DSI_TE_ON_EXT_PIN,
};

/**
 * enum dsi_video_traffic_mode - video mode pixel transmission type
 * @DSI_VIDEO_TRAFFIC_SYNC_PULSES:       Non-burst mode with sync pulses.
 * @DSI_VIDEO_TRAFFIC_SYNC_START_EVENTS: Non-burst mode with sync start events.
 * @DSI_VIDEO_TRAFFIC_BURST_MODE:        Burst mode using sync start events.
 */
enum dsi_video_traffic_mode {
	DSI_VIDEO_TRAFFIC_SYNC_PULSES = 0,
	DSI_VIDEO_TRAFFIC_SYNC_START_EVENTS,
	DSI_VIDEO_TRAFFIC_BURST_MODE,
};

/**
 * struct dsi_cmd_desc - description of a dsi command
 * @msg:		dsi mipi msg packet
 * @last_command:   indicates whether the cmd is the last one to send
 * @post_wait_ms:   post wait duration
 */
struct dsi_cmd_desc {
	struct mipi_dsi_msg msg;
	bool last_command;
	u32  post_wait_ms;
};

/**
 * struct dsi_panel_cmd_set - command set of the panel
 * @type:      type of the command
 * @state:     state of the command
 * @count:     number of cmds
 * @ctrl_idx:  index of the dsi control
 * @cmds:      arry of cmds
 */
struct dsi_panel_cmd_set {
	enum dsi_cmd_set_type type;
	enum dsi_cmd_set_state state;
	u32 count;
	u32 ctrl_idx;
	struct dsi_cmd_desc *cmds;
};

/**
 * struct dsi_mode_info - video mode information dsi frame
 * @h_active:         Active width of one frame in pixels.
 * @h_back_porch:     Horizontal back porch in pixels.
 * @h_sync_width:     HSYNC width in pixels.
 * @h_front_porch:    Horizontal fron porch in pixels.
 * @h_skew:
 * @h_sync_polarity:  Polarity of HSYNC (false is active low).
 * @v_active:         Active height of one frame in lines.
 * @v_back_porch:     Vertical back porch in lines.
 * @v_sync_width:     VSYNC width in lines.
 * @v_front_porch:    Vertical front porch in lines.
 * @v_sync_polarity:  Polarity of VSYNC (false is active low).
 * @refresh_rate:     Refresh rate in Hz.
 * @clk_rate_hz:      DSI bit clock rate per lane in Hz.
 * @mdp_transfer_time_us:   Specifies the mdp transfer time for command mode
 *                    panels in microseconds.
 * @overlap_pixels:   overlap pixels for certain panels.
 * @dsc_enabled:      DSC compression enabled.
 * @dsc:              DSC compression configuration.
 * @roi_caps:         Panel ROI capabilities.
 */
struct dsi_mode_info {
	u32 h_active;
	u32 h_back_porch;
	u32 h_sync_width;
	u32 h_front_porch;
	u32 h_skew;
	bool h_sync_polarity;

	u32 v_active;
	u32 v_back_porch;
	u32 v_sync_width;
	u32 v_front_porch;
	bool v_sync_polarity;

	u32 refresh_rate;
	u64 clk_rate_hz;
	u32 mdp_transfer_time_us;
	u32 overlap_pixels;
	bool dsc_enabled;
	struct msm_display_dsc_info *dsc;
	struct msm_roi_caps roi_caps;
};

/**
 * struct dsi_split_link_config - Split Link Configuration
 * @split_link_enabled:  Split Link Enabled.
 * @num_sublinks:     Number of sublinks.
 * @lanes_per_sublink:   Number of lanes per sublink.
 */
struct dsi_split_link_config {
	bool split_link_enabled;
	u32 num_sublinks;
	u32 lanes_per_sublink;
};

/**
 * struct dsi_host_common_cfg - Host configuration common to video and cmd mode
 * @dst_format:          Destination pixel format.
 * @data_lanes:          Physical data lanes to be enabled.
 * @en_crc_check:        Enable CRC checks.
 * @en_ecc_check:        Enable ECC checks.
 * @te_mode:             Source for TE signalling.
 * @mdp_cmd_trigger:     MDP frame update trigger for command mode.
 * @dma_cmd_trigger:     Command DMA trigger.
 * @cmd_trigger_stream:  Command mode stream to trigger.
 * @swap_mode:           DSI color swap mode.
 * @bit_swap_read:       Is red color bit swapped.
 * @bit_swap_green:      Is green color bit swapped.
 * @bit_swap_blue:       Is blue color bit swapped.
 * @t_clk_post:          Number of byte clock cycles that the transmitter shall
 *                       continue sending after last data lane has transitioned
 *                       to LP mode.
 * @t_clk_pre:           Number of byte clock cycles that the high spped clock
 *                       shall be driven prior to data lane transitions from LP
 *                       to HS mode.
 * @ignore_rx_eot:       Ignore Rx EOT packets if set to true.
 * @append_tx_eot:       Append EOT packets for forward transmissions if set to
 *                       true.
 * @ext_bridge_num:      Connected external bridge count.
 * @ext_bridge_map:      External bridge config reg needs to match with the port
 *                       reg config.
 * @force_hs_clk_lane:   Send continuous clock to the panel.
 * @dsi_split_link_config:  Split Link Configuration.
 */
struct dsi_host_common_cfg {
	enum dsi_pixel_format dst_format;
	enum dsi_data_lanes data_lanes;
	bool en_crc_check;
	bool en_ecc_check;
	enum dsi_te_mode te_mode;
	enum dsi_trigger_type mdp_cmd_trigger;
	enum dsi_trigger_type dma_cmd_trigger;
	u32 cmd_trigger_stream;
	enum dsi_color_swap_mode swap_mode;
	bool bit_swap_red;
	bool bit_swap_green;
	bool bit_swap_blue;
	u32 t_clk_post;
	u32 t_clk_pre;
	bool ignore_rx_eot;
	bool append_tx_eot;
	u32 ext_bridge_num;
	u32 ext_bridge_map[MAX_DSI_CTRLS_PER_DISPLAY];
	bool force_hs_clk_lane;
	struct dsi_split_link_config split_link;
};

/**
 * struct dsi_video_engine_cfg - DSI video engine configuration
 * @last_line_interleave_en:   Allow command mode op interleaved on last line of
 *                             video stream.
 * @pulse_mode_hsa_he:         Send HSA and HE following VS/VE packet if set to
 *                             true.
 * @hfp_lp11_en:               Enter low power stop mode (LP-11) during HFP.
 * @hbp_lp11_en:               Enter low power stop mode (LP-11) during HBP.
 * @hsa_lp11_en:               Enter low power stop mode (LP-11) during HSA.
 * @eof_bllp_lp11_en:          Enter low power stop mode (LP-11) during BLLP of
 *                             last line of a frame.
 * @bllp_lp11_en:              Enter low power stop mode (LP-11) during BLLP.
 * @traffic_mode:              Traffic mode for video stream.
 * @vc_id:                     Virtual channel identifier.
 * @dma_sched_line:         Line number, after vactive end, at which command dma
 *			       needs to be triggered.
 */
struct dsi_video_engine_cfg {
	bool last_line_interleave_en;
	bool pulse_mode_hsa_he;
	bool hfp_lp11_en;
	bool hbp_lp11_en;
	bool hsa_lp11_en;
	bool eof_bllp_lp11_en;
	bool bllp_lp11_en;
	enum dsi_video_traffic_mode traffic_mode;
	u32 vc_id;
	u32 dma_sched_line;
};

/**
 * struct dsi_cmd_engine_cfg - DSI command engine configuration
 * @max_cmd_packets_interleave     Maximum number of command mode RGB packets to
 *                                 send with in one horizontal blanking period
 *                                 of the video mode frame.
 * @wr_mem_start:                  DCS command for write_memory_start.
 * @wr_mem_continue:               DCS command for write_memory_continue.
 * @insert_dcs_command:            Insert DCS command as first byte of payload
 *                                 of the pixel data.
 */
struct dsi_cmd_engine_cfg {
	u32 max_cmd_packets_interleave;
	u32 wr_mem_start;
	u32 wr_mem_continue;
	bool insert_dcs_command;
};

/**
 * struct dsi_host_config - DSI host configuration parameters.
 * @panel_mode:            Operation mode for panel (video or cmd mode).
 * @common_config:         Host configuration common to both Video and Cmd mode.
 * @video_engine:          Video engine configuration if panel is in video mode.
 * @cmd_engine:            Cmd engine configuration if panel is in cmd mode.
 * @esc_clk_rate_khz:      Esc clock frequency in Hz.
 * @bit_clk_rate_hz:       Bit clock frequency in Hz.
 * @bit_clk_rate_hz_override: DSI bit clk rate override from dt/sysfs.
 * @video_timing:          Video timing information of a frame.
 * @lane_map:              Mapping between logical and physical lanes.
 */
struct dsi_host_config {
	enum dsi_op_mode panel_mode;
	struct dsi_host_common_cfg common_config;
	union {
		struct dsi_video_engine_cfg video_engine;
		struct dsi_cmd_engine_cfg cmd_engine;
	} u;
	u64 esc_clk_rate_hz;
	u64 bit_clk_rate_hz;
	u64 bit_clk_rate_hz_override;
	struct dsi_mode_info video_timing;
	struct dsi_lane_map lane_map;
};

/**
 * struct dsi_display_mode_priv_info - private mode info that will be attached
 *                             with each drm mode
 * @cmd_sets:		  Command sets of the mode
 * @phy_timing_val:       Phy timing values
 * @phy_timing_len:       Phy timing array length
 * @panel_jitter:         Panel jitter for RSC backoff
 * @panel_prefill_lines:  Panel prefill lines for RSC
 * @mdp_transfer_time_us:   Specifies the mdp transfer time for command mode
 *                          panels in microseconds.
 * @clk_rate_hz:          DSI bit clock per lane in hz.
 * @overlap_pixels:       overlap pixels for certain panels.
 * @topology:             Topology selected for the panel
 * @dsc:                  DSC compression info
 * @dsc_enabled:          DSC compression enabled
 * @roi_caps:		  Panel ROI capabilities
 */
struct dsi_display_mode_priv_info {
	struct dsi_panel_cmd_set cmd_sets[DSI_CMD_SET_MAX];

	u32 *phy_timing_val;
	u32 phy_timing_len;

	u32 panel_jitter_numer;
	u32 panel_jitter_denom;
	u32 panel_prefill_lines;
	u32 mdp_transfer_time_us;
	u64 clk_rate_hz;
	u32 overlap_pixels;

	struct msm_display_topology topology;
	struct msm_display_dsc_info dsc;
	bool dsc_enabled;
	struct msm_roi_caps roi_caps;

	void *switch_data;
};

/**
 * struct dsi_display_mode - specifies mode for dsi display
 * @timing:         Timing parameters for the panel.
 * @pixel_clk_khz:  Pixel clock in Khz.
 * @dsi_mode_flags: Flags to signal other drm components via private flags
 * @preferred:      Bool indicating if this is the preferred mode
 * @priv_info:      Mode private info
 */
struct dsi_display_mode {
	struct dsi_mode_info timing;
	u32 pixel_clk_khz;
	u32 dsi_mode_flags;
	bool preferred;
	struct dsi_display_mode_priv_info *priv_info;
};

/**
 * struct dsi_rect - dsi rectangle representation
 * Note: sde_rect is also using u16, this must be maintained for memcpy
 */
struct dsi_rect {
	u16 x;
	u16 y;
	u16 w;
	u16 h;
};

/**
 * dsi_rect_intersect - intersect two rectangles
 * @r1: first rectangle
 * @r2: scissor rectangle
 * @result: result rectangle, all 0's on no intersection found
 */
void dsi_rect_intersect(const struct dsi_rect *r1,
		const struct dsi_rect *r2,
		struct dsi_rect *result);

/**
 * dsi_rect_is_equal - compares two rects
 * @r1: rect value to compare
 * @r2: rect value to compare
 *
 * Returns true if the rects are same
 */
static inline bool dsi_rect_is_equal(struct dsi_rect *r1,
		struct dsi_rect *r2)
{
	return r1->x == r2->x && r1->y == r2->y && r1->w == r2->w &&
			r1->h == r2->h;
}

struct dsi_event_cb_info {
	uint32_t event_idx;
	void *event_usr_ptr;

	int (*event_cb)(void *event_usr_ptr,
		uint32_t event_idx, uint32_t instance_idx,
		uint32_t data0, uint32_t data1,
		uint32_t data2, uint32_t data3);
};

/**
 * enum dsi_error_status - various dsi errors
 * @DSI_FIFO_OVERFLOW:     DSI FIFO Overflow error
 * @DSI_FIFO_UNDERFLOW:    DSI FIFO Underflow error
 * @DSI_LP_Rx_TIMEOUT:     DSI LP/RX Timeout error
 * @DSI_PLL_UNLOCK_ERR:	   DSI PLL unlock error
 */
enum dsi_error_status {
	DSI_FIFO_OVERFLOW = 1,
	DSI_FIFO_UNDERFLOW,
	DSI_LP_Rx_TIMEOUT,
	DSI_PLL_UNLOCK_ERR,
	DSI_ERR_INTR_ALL,
};

/* structure containing the delays required for dynamic clk */
struct dsi_dyn_clk_delay {
	u32 pipe_delay;
	u32 pipe_delay2;
	u32 pll_delay;
};

/* dynamic refresh control bits */
enum dsi_dyn_clk_control_bits {
	DYN_REFRESH_INTF_SEL = 1,
	DYN_REFRESH_SYNC_MODE,
	DYN_REFRESH_SW_TRIGGER,
	DYN_REFRESH_SWI_CTRL,
};

/* convert dsi pixel format into bits per pixel */
static inline int dsi_pixel_format_to_bpp(enum dsi_pixel_format fmt)
{
	switch (fmt) {
	case DSI_PIXEL_FORMAT_RGB888:
	case DSI_PIXEL_FORMAT_MAX:
		return 24;
	case DSI_PIXEL_FORMAT_RGB666:
	case DSI_PIXEL_FORMAT_RGB666_LOOSE:
		return 18;
	case DSI_PIXEL_FORMAT_RGB565:
		return 16;
	case DSI_PIXEL_FORMAT_RGB111:
		return 3;
	case DSI_PIXEL_FORMAT_RGB332:
		return 8;
	case DSI_PIXEL_FORMAT_RGB444:
		return 12;
	}
	return 24;
}
#endif /* _DSI_DEFS_H_ */<|MERGE_RESOLUTION|>--- conflicted
+++ resolved
@@ -104,10 +104,7 @@
 	DSI_MODE_FLAG_DMS			= BIT(3),
 	DSI_MODE_FLAG_VRR			= BIT(4),
 	DSI_MODE_FLAG_DYN_CLK			= BIT(5),
-<<<<<<< HEAD
 	DSI_MODE_FLAG_DMS_FPS			= BIT(6),
-=======
->>>>>>> 15457316
 };
 
 /**

--- conflicted
+++ resolved
@@ -842,15 +842,12 @@
 	struct dsi_host_common_cfg *host_cfg = &config->common_config;
 	struct dsi_mode_info *timing = &config->video_timing;
 
-<<<<<<< HEAD
 #if defined(CONFIG_DISPLAY_SAMSUNG)
 		/* Change MIPI Clock with dsi timing(porch,fps) change */
 		/* ss_change_dyn_mipi_clk_timing(samsung_get_vdd()); */
 #endif
-=======
 	/* Get bits per pxl in desitnation format */
 	bpp = dsi_ctrl_pixel_format_to_bpp(host_cfg->dst_format);
->>>>>>> d7e500e6
 
 	if (host_cfg->data_lanes & DSI_DATA_LANE_0)
 		num_of_lanes++;

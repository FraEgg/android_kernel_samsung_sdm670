--- conflicted
+++ resolved
@@ -21,6 +21,7 @@
 #include "sde_connector.h"
 #include "dsi_drm.h"
 #include "sde_trace.h"
+#include "sde_encoder.h"
 
 #define to_dsi_bridge(x)     container_of((x), struct dsi_bridge, base)
 #define to_dsi_state(x)      container_of((x), struct dsi_connector_state, base)
@@ -333,6 +334,8 @@
 	struct dsi_display *display;
 	struct dsi_display_mode dsi_mode, cur_dsi_mode, *panel_dsi_mode;
 	struct drm_crtc_state *crtc_state;
+	bool clone_mode = false;
+	struct drm_encoder *encoder;
 
 	crtc_state = container_of(mode, struct drm_crtc_state, mode);
 
@@ -398,8 +401,6 @@
 			return false;
 		}
 
-<<<<<<< HEAD
-=======
 		drm_for_each_encoder(encoder, crtc_state->crtc->dev) {
 			if (encoder->crtc != crtc_state->crtc)
 				continue;
@@ -408,7 +409,6 @@
 				clone_mode = true;
 		}
 
->>>>>>> 7dbae7ad
 		/* No DMS/VRR when drm pipeline is changing */
 		if (!drm_mode_equal(cur_mode, adjusted_mode) &&
 			(!(dsi_mode.dsi_mode_flags & DSI_MODE_FLAG_VRR)) &&
@@ -416,6 +416,18 @@
 			(!crtc_state->active_changed ||
 			 display->is_cont_splash_enabled))
 			dsi_mode.dsi_mode_flags |= DSI_MODE_FLAG_DMS;
+
+		/* Reject seemless transition when active/connectors changed.*/
+		if ((crtc_state->active_changed ||
+			(crtc_state->connectors_changed && clone_mode)) &&
+			((dsi_mode.dsi_mode_flags & DSI_MODE_FLAG_VRR) ||
+			(dsi_mode.dsi_mode_flags & DSI_MODE_FLAG_DYN_CLK))) {
+			pr_err("seamless on active/conn(%d/%d) changed 0x%x\n",
+				crtc_state->active_changed,
+				crtc_state->connectors_changed,
+				dsi_mode.dsi_mode_flags);
+			return false;
+		}
 	}
 
 	/* convert back to drm mode, propagating the private info & flags */
@@ -478,6 +490,7 @@
 	mode_info->clk_rate = dsi_drm_find_bit_clk_rate(display, drm_mode);
 	mode_info->mdp_transfer_time_us =
 		dsi_mode.priv_info->mdp_transfer_time_us;
+	mode_info->overlap_pixels = dsi_mode.priv_info->overlap_pixels;
 
 	memcpy(&mode_info->topology, &dsi_mode.priv_info->topology,
 			sizeof(struct msm_display_topology));
@@ -900,6 +913,17 @@
 	return dsi_display_pre_kickoff(connector, display, params);
 }
 
+int dsi_conn_prepare_commit(void *display,
+		struct msm_display_conn_params *params)
+{
+	if (!display || !params) {
+		pr_err("Invalid params\n");
+		return -EINVAL;
+	}
+
+	return dsi_display_pre_commit(display, params);
+}
+
 void dsi_conn_enable_event(struct drm_connector *connector,
 		uint32_t event_idx, bool enable, void *display)
 {
@@ -914,7 +938,8 @@
 			event_idx, &event_info, enable);
 }
 
-int dsi_conn_post_kickoff(struct drm_connector *connector)
+int dsi_conn_post_kickoff(struct drm_connector *connector,
+	struct msm_display_conn_params *params)
 {
 	struct drm_encoder *encoder;
 	struct dsi_bridge *c_bridge;
@@ -922,6 +947,7 @@
 	struct dsi_display *display;
 	struct dsi_display_ctrl *m_ctrl, *ctrl;
 	int i, rc = 0;
+	bool enable;
 
 	if (!connector || !connector->state) {
 		pr_err("invalid connector or connector state");
@@ -967,6 +993,13 @@
 	/* ensure dynamic clk switch flag is reset */
 	c_bridge->dsi_mode.dsi_mode_flags &= ~DSI_MODE_FLAG_DYN_CLK;
 
+	if (params->qsync_update) {
+		enable = (params->qsync_mode > 0) ? true : false;
+		display_for_each_ctrl(i, display) {
+			dsi_ctrl_setup_avr(display->ctrl[i].ctrl, enable);
+		}
+	}
+
 	return 0;
 }
 

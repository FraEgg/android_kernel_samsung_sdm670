/*
 * Copyright (c) 2016-2019, The Linux Foundation. All rights reserved.
 *
 * This program is free software; you can redistribute it and/or modify
 * it under the terms of the GNU General Public License version 2 and
 * only version 2 as published by the Free Software Foundation.
 *
 * This program is distributed in the hope that it will be useful,
 * but WITHOUT ANY WARRANTY; without even the implied warranty of
 * MERCHANTABILITY or FITNESS FOR A PARTICULAR PURPOSE.  See the
 * GNU General Public License for more details.
 *
 */

#ifndef _DSI_PANEL_H_
#define _DSI_PANEL_H_

#include <linux/of_device.h>
#include <linux/types.h>
#include <linux/bitops.h>
#include <linux/errno.h>
#include <linux/backlight.h>
#include <drm/drm_panel.h>
#include <drm/msm_drm.h>

#include "dsi_defs.h"
#include "dsi_ctrl_hw.h"
#include "dsi_clk.h"
#include "dsi_pwr.h"
#include "dsi_parser.h"
#include "msm_drv.h"

#define MAX_BL_LEVEL 4096
#define MAX_BL_SCALE_LEVEL 1024
#define MAX_AD_BL_SCALE_LEVEL 65535
#define DSI_CMD_PPS_SIZE 135

#define DSI_MODE_MAX 5
#define HBM_RANGE_MAX 4

enum dsi_panel_rotation {
	DSI_PANEL_ROTATE_NONE = 0,
	DSI_PANEL_ROTATE_HV_FLIP,
	DSI_PANEL_ROTATE_H_FLIP,
	DSI_PANEL_ROTATE_V_FLIP
};

enum dsi_backlight_type {
	DSI_BACKLIGHT_PWM = 0,
	DSI_BACKLIGHT_WLED,
	DSI_BACKLIGHT_DCS,
	DSI_BACKLIGHT_UNKNOWN,
	DSI_BACKLIGHT_MAX,
};

enum bl_update_flag {
	BL_UPDATE_DELAY_UNTIL_FIRST_FRAME,
	BL_UPDATE_NONE,
};

enum {
	MODE_GPIO_NOT_VALID = 0,
	MODE_SEL_DUAL_PORT,
	MODE_SEL_SINGLE_PORT,
	MODE_GPIO_HIGH,
	MODE_GPIO_LOW,
};

enum dsi_dms_mode {
	DSI_DMS_MODE_DISABLED = 0,
	DSI_DMS_MODE_RES_SWITCH_IMMEDIATE,
};

enum dsi_panel_physical_type {
	DSI_DISPLAY_PANEL_TYPE_LCD = 0,
	DSI_DISPLAY_PANEL_TYPE_OLED,
	DSI_DISPLAY_PANEL_TYPE_MAX,
};

struct dsi_dfps_capabilities {
	enum dsi_dfps_type type;
	u32 min_refresh_rate;
	u32 max_refresh_rate;
	u32 *dfps_list;
	u32 dfps_list_len;
	bool dfps_support;
};

struct dsi_dyn_clk_caps {
	bool dyn_clk_support;
	u32 *bit_clk_list;
	u32 bit_clk_list_len;
};

struct dsi_pinctrl_info {
	struct pinctrl *pinctrl;
	struct pinctrl_state *active;
	struct pinctrl_state *suspend;
};

struct dsi_panel_phy_props {
	u32 panel_width_mm;
	u32 panel_height_mm;
	enum dsi_panel_rotation rotation;
};

struct hbm_range {
	/* Userspace brightness range (inclusive) for this HBM range */
	u32 user_bri_start;
	u32 user_bri_end;

	/* Panel brightness range (inclusive) for this HBM range */
	u32 panel_bri_start;
	u32 panel_bri_end;

	/* Command to be sent to the panel when entering this HBM range */
	struct dsi_panel_cmd_set entry_cmd;
	/*
	 * Command to be sent to the panel to stop brightness dimming while
	 * in this HBM range.
	 */
	struct dsi_panel_cmd_set dimming_stop_cmd;
	/* Number of frames dimming will take. */
	u32 num_dimming_frames;
};

struct hbm_data {
	/* Command to be sent to the panel when exiting HBM */
	struct dsi_panel_cmd_set exit_cmd;
	/* Command to be sent to the panel to stop brightness dimming */
	struct dsi_panel_cmd_set exit_dimming_stop_cmd;
	/* Number of frames dimming will take */
	u32 exit_num_dimming_frames;

	struct hbm_range ranges[HBM_RANGE_MAX];
	u32 num_ranges;
	u32 cur_range;

	/* Brightness dimming currently active */
	bool dimming_active;
	/* Total number of frames brightness dimming takes */
	u32 dimming_frames_total;
	/* Number of frames remaining until brightness settles */
	u32 dimming_frames_left;
	/* DSI command to send once brightness dimming settles */
	struct dsi_panel_cmd_set *dimming_stop_cmd;

	/* Work queue used to count frames during dimming */
	struct workqueue_struct *dimming_workq;
	struct work_struct dimming_work;
	struct dsi_panel *panel;
};

struct dsi_backlight_config {
	enum dsi_backlight_type type;
	enum bl_update_flag bl_update;

	u32 bl_min_level;
	u32 bl_max_level;
	u32 brightness_max_level;
<<<<<<< HEAD
	u32 brightness_default_level;
	u32 bl_scale;
	u32 bl_scale_ad;
	u32 bl_actual;
	bool bl_update_pending;
	bool allow_bl_update;

	int en_gpio;

	struct backlight_device *bl_device;
=======
	u32 bl_scale;
	u32 bl_scale_ad;
	u32 bl_actual;
	u16 *lut;
	unsigned int last_state;
	bool bl_update_pending;
	bool allow_bl_update;


	struct hbm_data *hbm;

	int en_gpio;
	struct backlight_device *bl_device;
	struct regulator *lab_vreg;

>>>>>>> fbab955f
	void *priv;

	/**
	 * update_bl - function used to update backlight
	 * @bl_cfg - ptr to backlight config struct
	 * @bl_lvl - backlight level set
	 *
	 * return: non-zero on success otherwise errno
	 */
	int (*update_bl)(struct dsi_backlight_config *bl_cfg, u32 bl_lvl);

	/**
	 * unregister - unregisters and frees any backlight data
	 * @bl_cfg - ptr to backlight config struct
	 */
	void (*unregister)(struct dsi_backlight_config *bl_cfg);
};

struct dsi_reset_seq {
	u32 level;
	u32 sleep_ms;
};

struct dsi_panel_reset_config {
	struct dsi_reset_seq *sequence;
	u32 count;

	int reset_gpio;
	int disp_en_gpio;
	int lcd_mode_sel_gpio;
	u32 mode_sel_state;
};

struct dsi_panel_debug {
	u8 reg_read_cmd;
	size_t reg_read_len;
};

enum esd_check_status_mode {
	ESD_MODE_REG_READ,
	ESD_MODE_SW_BTA,
	ESD_MODE_PANEL_TE,
	ESD_MODE_SW_SIM_SUCCESS,
	ESD_MODE_SW_SIM_FAILURE,
	ESD_MODE_MAX
};

struct drm_panel_esd_config {
	bool esd_enabled;

	enum esd_check_status_mode status_mode;
	struct dsi_panel_cmd_set status_cmd;
	u32 *status_cmds_rlen;
	u32 *status_valid_params;
	u32 *status_value;
	u8 *return_buf;
	u8 *status_buf;
	u32 groups;
};

struct dsi_panel_sn_location {
	u32 start_byte;
	u32 sn_length;
	u8 addr;
};

struct dsi_panel_vendor_info {
	struct dsi_panel_sn_location location;
	bool is_sn;
	u8 *sn;
	const char *name;
	u8 extinfo_loc_length;
	u32 *extinfo_loc;
	u8 extinfo_length;
	u8 extinfo_read;
	u8 *extinfo;
};

struct dsi_panel {
	const char *name;
	const char *type;
	struct device_node *panel_of_node;
	struct mipi_dsi_device mipi_device;

	struct mutex panel_lock;
	struct drm_panel drm_panel;
	struct mipi_dsi_host *host;
	struct device *parent;

	struct dsi_host_common_cfg host_config;
	struct dsi_video_engine_cfg video_config;
	struct dsi_cmd_engine_cfg cmd_config;
	enum dsi_op_mode panel_mode;

	struct dsi_dfps_capabilities dfps_caps;
	struct dsi_dyn_clk_caps dyn_clk_caps;
	struct dsi_panel_phy_props phy_props;

	struct dsi_display_mode *cur_mode;
	u32 num_timing_nodes;

	struct dsi_regulator_info power_info;
	struct dsi_backlight_config bl_config;
	struct dsi_panel_reset_config reset_config;
	struct dsi_pinctrl_info pinctrl;
	struct drm_panel_hdr_properties hdr_props;
	struct drm_panel_esd_config esd_config;
	struct dsi_panel_debug debug;

	struct dsi_parser_utils utils;
	struct dsi_panel_vendor_info vendor_info;

	u32 init_delay_us;
	bool lp11_init;
	bool ulps_feature_enabled;
	bool ulps_suspend_enabled;
	bool allow_phy_power_off;
	atomic_t esd_recovery_pending;

	bool panel_initialized;
	bool te_using_watchdog_timer;
	u32 qsync_min_fps;

	char dsc_pps_cmd[DSI_CMD_PPS_SIZE];
	enum dsi_dms_mode dms_mode;

	bool sync_broadcast_en;

	int power_mode;
	enum dsi_panel_physical_type panel_type;

	const struct dsi_panel_funcs *funcs;
	void *private_data;

	/* the following set of members are guarded by panel_lock */
	bool vr_mode;
	bool hbm_mode;
};

/**
 * struct dsi_panel_funcs - functions that handle panel switch operations
 *
 * @pre_disable: called before panel is about to be disabled
 * @post_enable: called on panel post enable
 * @mode_switch: called when a mode switch is happening
 * @pre_kickoff: called just before frame kickoff
 * @idle: called when updates haven't been received for a while (idle)
 * @wakeup: called when coming out of idle state
 * @pre_lp1: called before power mode is going to be lp1
 *
 * Note: none of these functions above should be called while holding panel_lock
 *
 * @update_hbm: for certain projects hbm/dimming configuration may need to be
 * kept in sync depending on current mode. This function should be called with
 * updated hbm/dimming params
 * @send_nolp: called when sending nolp commands
 */
struct dsi_panel_funcs {
	int (*pre_disable)(struct dsi_panel *);
	int (*post_enable)(struct dsi_panel *);
	int (*mode_switch)(struct dsi_panel *);
	int (*pre_kickoff)(struct dsi_panel *);
	int (*idle)(struct dsi_panel *);
	int (*wakeup)(struct dsi_panel *);
	int (*pre_lp1)(struct dsi_panel *);
	int (*update_hbm)(struct dsi_panel *);
	int (*send_nolp)(struct dsi_panel *);
};

static inline bool dsi_panel_ulps_feature_enabled(struct dsi_panel *panel)
{
	return panel->ulps_feature_enabled;
}

static inline bool dsi_panel_initialized(struct dsi_panel *panel)
{
	return panel->panel_initialized;
}

static inline void dsi_panel_acquire_panel_lock(struct dsi_panel *panel)
{
	mutex_lock(&panel->panel_lock);
}

static inline void dsi_panel_release_panel_lock(struct dsi_panel *panel)
{
	mutex_unlock(&panel->panel_lock);
}

static inline bool dsi_panel_is_type_oled(struct dsi_panel *panel)
{
	return (panel->panel_type == DSI_DISPLAY_PANEL_TYPE_OLED);
}

struct dsi_panel *dsi_panel_get(struct device *parent,
				struct device_node *of_node,
				struct device_node *parser_node,
				const char *type,
				int topology_override);

int dsi_panel_trigger_esd_attack(struct dsi_panel *panel);

void dsi_panel_put(struct dsi_panel *panel);

int dsi_panel_drv_init(struct dsi_panel *panel, struct mipi_dsi_host *host);

int dsi_panel_drv_deinit(struct dsi_panel *panel);

void dsi_panel_debugfs_init(struct dsi_panel *panel, struct dentry *dir);

int dsi_panel_get_mode_count(struct dsi_panel *panel);

void dsi_panel_put_mode(struct dsi_display_mode *mode);

int dsi_panel_get_mode(struct dsi_panel *panel,
		       u32 index,
		       struct dsi_display_mode *mode,
		       int topology_override);

int dsi_panel_validate_mode(struct dsi_panel *panel,
			    struct dsi_display_mode *mode);

int dsi_panel_get_host_cfg_for_mode(struct dsi_panel *panel,
				    struct dsi_display_mode *mode,
				    struct dsi_host_config *config);

int dsi_panel_get_phy_props(struct dsi_panel *panel,
			    struct dsi_panel_phy_props *phy_props);
int dsi_panel_get_dfps_caps(struct dsi_panel *panel,
			    struct dsi_dfps_capabilities *dfps_caps);

int dsi_panel_pre_prepare(struct dsi_panel *panel);

int dsi_panel_set_lp1(struct dsi_panel *panel);

int dsi_panel_set_lp2(struct dsi_panel *panel);

int dsi_panel_set_nolp(struct dsi_panel *panel);

int dsi_panel_set_vr(struct dsi_panel *panel);

int dsi_panel_set_novr(struct dsi_panel *panel);

int dsi_panel_prepare(struct dsi_panel *panel);

int dsi_panel_enable(struct dsi_panel *panel);

int dsi_panel_post_enable(struct dsi_panel *panel);

int dsi_panel_pre_disable(struct dsi_panel *panel);

int dsi_panel_disable(struct dsi_panel *panel);

int dsi_panel_unprepare(struct dsi_panel *panel);

int dsi_panel_post_unprepare(struct dsi_panel *panel);

int dsi_panel_update_pps(struct dsi_panel *panel);

int dsi_panel_send_qsync_on_dcs(struct dsi_panel *panel,
		int ctrl_idx);
int dsi_panel_send_qsync_off_dcs(struct dsi_panel *panel,
		int ctrl_idx);

int dsi_panel_send_roi_dcs(struct dsi_panel *panel, int ctrl_idx,
		struct dsi_rect *roi);

int dsi_panel_switch(struct dsi_panel *panel);

int dsi_panel_post_switch(struct dsi_panel *panel);

void dsi_dsc_pclk_param_calc(struct msm_display_dsc_info *dsc, int intf_width);

struct dsi_panel *dsi_panel_ext_bridge_get(struct device *parent,
				struct device_node *of_node,
				int topology_override);

int dsi_panel_parse_esd_reg_read_configs(struct dsi_panel *panel);

void dsi_panel_ext_bridge_put(struct dsi_panel *panel);

<<<<<<< HEAD
int dsi_backlight_update_dpms(struct dsi_backlight_config *bl, int power_state);

int dsi_panel_bl_register(struct dsi_panel *panel);
int dsi_panel_bl_unregister(struct dsi_panel *panel);
int dsi_panel_bl_parse_config(struct dsi_backlight_config *bl);
=======
int dsi_panel_cmd_set_transfer(struct dsi_panel *panel,
			       struct dsi_panel_cmd_set *cmd);
int dsi_panel_parse_dt_cmd_set(struct device_node *of_node,
			       const char *cmd_str,
			       const char *cmd_state_str,
			       struct dsi_panel_cmd_set *cmd);
void dsi_panel_destroy_cmd_packets(struct dsi_panel_cmd_set *set);

int dsi_backlight_early_dpms(struct dsi_backlight_config *bl, int power_state);
int dsi_backlight_late_dpms(struct dsi_backlight_config *bl, int power_state);

int dsi_backlight_get_dpms(struct dsi_backlight_config *bl);

int dsi_backlight_hbm_dimming_start(struct dsi_backlight_config *bl,
	u32 num_frames, struct dsi_panel_cmd_set *stop_cmd);
void dsi_backlight_hbm_dimming_stop(struct dsi_backlight_config *bl);

int dsi_panel_bl_register(struct dsi_panel *panel);
int dsi_panel_bl_unregister(struct dsi_panel *panel);
int dsi_panel_bl_parse_config(struct device *parent,
			      struct dsi_backlight_config *bl);
int dsi_panel_bl_brightness_handoff(struct dsi_panel *panel);

int dsi_panel_update_vr_mode(struct dsi_panel *panel, bool enable);
bool dsi_panel_get_vr_mode(struct dsi_panel *panel);

int dsi_panel_get_sn(struct dsi_panel *panel);
int dsi_panel_get_vendor_extinfo(struct dsi_panel *panel);

/* Set/get high brightness mode */
int dsi_panel_update_hbm(struct dsi_panel *panel, bool enable);
bool dsi_panel_get_hbm(struct dsi_panel *panel);

int dsi_panel_switch_init(struct dsi_panel *panel);
void dsi_panel_switch_destroy(struct dsi_panel *panel);
void dsi_panel_switch_put_mode(struct dsi_display_mode *mode);

int dsi_panel_idle(struct dsi_panel *panel);
int dsi_panel_wakeup(struct dsi_panel *panel);

>>>>>>> fbab955f
#endif /* _DSI_PANEL_H_ */<|MERGE_RESOLUTION|>--- conflicted
+++ resolved
@@ -49,6 +49,7 @@
 	DSI_BACKLIGHT_PWM = 0,
 	DSI_BACKLIGHT_WLED,
 	DSI_BACKLIGHT_DCS,
+	DSI_BACKLIGHT_EXTERNAL,
 	DSI_BACKLIGHT_UNKNOWN,
 	DSI_BACKLIGHT_MAX,
 };
@@ -158,18 +159,7 @@
 	u32 bl_min_level;
 	u32 bl_max_level;
 	u32 brightness_max_level;
-<<<<<<< HEAD
 	u32 brightness_default_level;
-	u32 bl_scale;
-	u32 bl_scale_ad;
-	u32 bl_actual;
-	bool bl_update_pending;
-	bool allow_bl_update;
-
-	int en_gpio;
-
-	struct backlight_device *bl_device;
-=======
 	u32 bl_scale;
 	u32 bl_scale_ad;
 	u32 bl_actual;
@@ -185,7 +175,6 @@
 	struct backlight_device *bl_device;
 	struct regulator *lab_vreg;
 
->>>>>>> fbab955f
 	void *priv;
 
 	/**
@@ -467,13 +456,6 @@
 
 void dsi_panel_ext_bridge_put(struct dsi_panel *panel);
 
-<<<<<<< HEAD
-int dsi_backlight_update_dpms(struct dsi_backlight_config *bl, int power_state);
-
-int dsi_panel_bl_register(struct dsi_panel *panel);
-int dsi_panel_bl_unregister(struct dsi_panel *panel);
-int dsi_panel_bl_parse_config(struct dsi_backlight_config *bl);
-=======
 int dsi_panel_cmd_set_transfer(struct dsi_panel *panel,
 			       struct dsi_panel_cmd_set *cmd);
 int dsi_panel_parse_dt_cmd_set(struct device_node *of_node,
@@ -514,5 +496,4 @@
 int dsi_panel_idle(struct dsi_panel *panel);
 int dsi_panel_wakeup(struct dsi_panel *panel);
 
->>>>>>> fbab955f
 #endif /* _DSI_PANEL_H_ */
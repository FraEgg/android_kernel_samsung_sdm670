--- conflicted
+++ resolved
@@ -426,7 +426,7 @@
 	int rc = 0;
 	struct pinctrl_state *state;
 
-	if (panel->host_config.ext_bridge_mode)
+	if (panel->host_config.ext_bridge_num)
 		return 0;
 
 	if (enable)
@@ -558,7 +558,7 @@
 {
 	int rc = 0;
 
-	if (panel->host_config.ext_bridge_mode)
+	if (panel->host_config.ext_bridge_num)
 		return 0;
 
 	devm_pinctrl_put(panel->pinctrl.pinctrl);
@@ -570,7 +570,7 @@
 {
 	int rc = 0;
 
-	if (panel->host_config.ext_bridge_mode)
+	if (panel->host_config.ext_bridge_num)
 		return 0;
 
 	/* TODO:  pinctrl is defined in dsi dt node */
@@ -607,6 +607,7 @@
 {
 	int rc = 0;
 	u64 tmp64 = 0;
+	u32 val = 0;
 	struct dsi_display_mode *display_mode;
 	struct dsi_display_mode_priv_info *priv_info;
 
@@ -633,6 +634,10 @@
 	}
 	display_mode->priv_info->mdp_transfer_time_us =
 					mode->mdp_transfer_time_us;
+
+	rc = utils->read_u32(utils->data, "qcom,mdss-dsi-overlap-pixels",
+				  &val);
+	priv_info->overlap_pixels = rc ? 0 : val;
 
 	rc = utils->read_u32(utils->data,
 				"qcom,mdss-dsi-panel-framerate",
@@ -908,12 +913,58 @@
 	return rc;
 }
 
+static int dsi_panel_parse_ext_bridge_config(struct dsi_host_common_cfg *host,
+					    struct dsi_parser_utils *utils,
+					    const char *name)
+{
+	u32 len = 0, i = 0;
+	int rc = 0;
+
+	host->ext_bridge_num = 0;
+
+	len = utils->count_u32_elems(utils->data, "qcom,mdss-dsi-ext-bridge");
+
+	if (len > MAX_DSI_CTRLS_PER_DISPLAY) {
+		pr_debug("[%s] Invalid ext bridge count set\n", name);
+		return -EINVAL;
+	}
+
+	if (len == 0) {
+		pr_debug("[%s] It's a DSI panel, not bridge\n", name);
+		return rc;
+	}
+
+	rc = utils->read_u32_array(utils->data, "qcom,mdss-dsi-ext-bridge",
+			host->ext_bridge_map,
+			len);
+
+	if (rc) {
+		pr_debug("[%s] Did not get ext bridge set\n", name);
+		return rc;
+	}
+
+	for (i = 0; i < len; i++) {
+		if (host->ext_bridge_map[i] >= MAX_EXT_BRIDGE_PORT_CONFIG) {
+			pr_debug("[%s] Invalid bridge port value %d\n",
+				name, host->ext_bridge_map[i]);
+			return -EINVAL;
+		}
+	}
+
+	host->ext_bridge_num = len;
+
+	pr_debug("[%s] ext bridge count is %d\n", name, host->ext_bridge_num);
+
+	return rc;
+}
+
 static int dsi_panel_parse_misc_host_config(struct dsi_host_common_cfg *host,
 					    struct dsi_parser_utils *utils,
 					    const char *name)
 {
 	u32 val = 0;
 	int rc = 0;
+	bool panel_cphy_mode = false;
 
 	rc = utils->read_u32(utils->data, "qcom,mdss-dsi-t-clk-post", &val);
 	if (!rc) {
@@ -934,11 +985,13 @@
 	host->append_tx_eot = utils->read_bool(utils->data,
 						"qcom,mdss-dsi-tx-eot-append");
 
-	host->ext_bridge_mode = utils->read_bool(utils->data,
-					"qcom,mdss-dsi-ext-bridge-mode");
-
 	host->force_hs_clk_lane = utils->read_bool(utils->data,
 					"qcom,mdss-dsi-force-clock-lane-hs");
+	panel_cphy_mode = utils->read_bool(utils->data,
+					"qcom,panel-cphy-mode");
+	host->phy_type = panel_cphy_mode ? DSI_PHY_TYPE_CPHY
+						: DSI_PHY_TYPE_DPHY;
+
 	return 0;
 }
 
@@ -964,16 +1017,6 @@
 	tmp_sn_buf = kmalloc(sn_str_size + 1, GFP_KERNEL);
 	if (!tmp_sn_buf)
 		return -ENOMEM;
-<<<<<<< HEAD
-
-	mutex_lock(&panel->panel_lock);
-	if (!vendor_info->sn) {
-		vendor_info->is_sn = false;
-		vendor_info->sn = tmp_sn_buf;
-	} else
-		kfree(tmp_sn_buf);
-
-=======
 
 	mutex_lock(&panel->panel_lock);
 	if (!vendor_info->sn) {
@@ -1044,70 +1087,6 @@
 
 	kfree(buf);
 out_mutex:
->>>>>>> 7dbae7ad
-	mutex_unlock(&panel->panel_lock);
-	return rc;
-}
-
-<<<<<<< HEAD
-static int dsi_panel_release_sn_buf(struct dsi_panel *panel)
-{
-	struct dsi_panel_vendor_info *const vendor_info = &panel->vendor_info;
-	ssize_t rc = 0;
-
-	if (!panel)
-		return -EINVAL;
-
-	mutex_lock(&panel->panel_lock);
-	kfree(vendor_info->sn);
-	vendor_info->sn = NULL;
-	vendor_info->is_sn = false;
-	mutex_unlock(&panel->panel_lock);
-	return rc;
-}
-
-int dsi_panel_get_sn(struct dsi_panel *panel)
-{
-	struct dsi_panel_vendor_info *const vendor_info = &panel->vendor_info;
-	struct dsi_panel_sn_location *const location = &vendor_info->location;
-	ssize_t rc = 0;
-	u32 read_size, read_back_size, sn_str_size;
-	u8 *buf;
-
-	if (!panel || !panel->panel_initialized) {
-		pr_err("panel is not ready\n");
-		return -EINVAL;
-	}
-
-	read_size = location->start_byte + location->sn_length;
-	buf = kmalloc(read_size, GFP_KERNEL);
-	if (!buf)
-		return -ENOMEM;
-
-	mutex_lock(&panel->panel_lock);
-
-	if (!panel->vendor_info.sn) {
-		rc = -EINVAL;
-		goto out_mutex;
-	}
-
-	read_back_size = mipi_dsi_dcs_read(&panel->mipi_device, location->addr,
-					   buf, read_size);
-	if (read_back_size == read_size) {
-		bin2hex(vendor_info->sn, &buf[location->start_byte],
-			location->sn_length);
-		// e.g. buf[0] = 0x01 -> sn[0] = '0' and sn[1] = '1'
-		sn_str_size = location->sn_length * 2;
-		vendor_info->sn[sn_str_size] = '\0';
-		vendor_info->is_sn = true;
-	} else {
-		rc = -EINVAL;
-		pr_err("failed to read: addr=0x%X, read_back_size=%d, read_size=%d\n",
-		      location->addr, read_back_size, read_size);
-	}
-
-	kfree(buf);
-out_mutex:
 	mutex_unlock(&panel->panel_lock);
 	return rc;
 }
@@ -1122,24 +1101,11 @@
 	if (!panel)
 		return -EINVAL;
 
-=======
-static int dsi_panel_parse_sn_location(struct dsi_panel *panel,
-				       struct device_node *of_node)
-{
-	struct dsi_panel_vendor_info *const vendor_info = &panel->vendor_info;
-	int rc = 0, len = 0;
-	u32 array[3] = {0};
-
-	if (!panel)
-		return -EINVAL;
-
->>>>>>> 7dbae7ad
 	len = of_property_count_u32_elems(of_node,
 			"google,mdss-dsi-panel-sn-location");
 	if (len != 3) {
 		pr_err("[%s] invalid format\n", __func__);
 		rc = -EINVAL;
-<<<<<<< HEAD
 		goto error;
 	}
 
@@ -1456,324 +1422,6 @@
 	if (rc) {
 		pr_err("[%s] failed to parse lane states, rc=%d\n",
 		       panel->name, rc);
-=======
->>>>>>> 7dbae7ad
-		goto error;
-	}
-
-	rc = of_property_read_u32_array(of_node,
-			"google,mdss-dsi-panel-sn-location", array, len);
-	if (rc || !array[0] || !array[2]) {
-		pr_err("[%s] invalid format\n", __func__);
-		rc = -EINVAL;
-		goto error;
-	}
-
-	vendor_info->location.addr = array[0];
-	vendor_info->location.start_byte = array[1];
-	vendor_info->location.sn_length = array[2];
-
-	pr_debug("addr=0x%x, start=%d, length=%d",
-		vendor_info->location.addr, vendor_info->location.start_byte,
-		vendor_info->location.sn_length);
-error:
-	return rc;
-}
-
-int dsi_panel_get_vendor_extinfo(struct dsi_panel *panel)
-{
-	struct dsi_panel_vendor_info *const vendor_info = &panel->vendor_info;
-	char buffer[128];
-	size_t bytes = 0;
-	u32 read_addr, read_start, read_len, dsi_read_len;
-	int i, rc = 0;
-
-	mutex_lock(&panel->panel_lock);
-
-	/* Transmit the commands as specified. */
-	for (i = 0; i < vendor_info->extinfo_loc_length; i += 3) {
-		read_addr  = vendor_info->extinfo_loc[i];
-		read_start = vendor_info->extinfo_loc[i + 1];
-		read_len   = vendor_info->extinfo_loc[i + 2];
-
-		/* Compute size of entire DSI read, starting from byte zero. */
-		dsi_read_len = read_start + read_len;
-
-		if (dsi_read_len > sizeof(buffer)) {
-			pr_err("Read is too large for buffer.\n");
-			rc = -EINVAL;
-			goto error;
-		} else if (read_len > vendor_info->extinfo_length - bytes) {
-			pr_err("Ran out of space reading extinfo data.\n");
-			rc = -EINVAL;
-			goto error;
-		}
-
-		rc = mipi_dsi_dcs_read(&panel->mipi_device,
-				       read_addr,
-				       buffer,
-				       dsi_read_len);
-		if (rc < 0) {
-			pr_err("mipi_dsi_dcs_read failed with rc=%d.\n", rc);
-			goto error;
-		}
-
-		/* Copy only the the specified portion of the DSI read, which is
-		 * read_len bytes starting at read_start.
-		 */
-		memcpy(&vendor_info->extinfo[bytes], &buffer[read_start],
-		       read_len);
-		bytes += read_len;
-	}
-
-	vendor_info->extinfo_read = bytes;
-	rc = 0;
-
-error:
-
-	if (rc < 0) {
-		pr_err("Failed to read vendor extinfo. Freeing extinfo memory.\n");
-
-		vendor_info->extinfo_loc_length = 0;
-		vendor_info->extinfo_length = 0;
-		vendor_info->extinfo_read = 0;
-
-		kfree(vendor_info->extinfo_loc);
-		vendor_info->extinfo_loc = NULL;
-
-		kfree(vendor_info->extinfo);
-		vendor_info->extinfo = NULL;
-	}
-
-	mutex_unlock(&panel->panel_lock);
-	return rc;
-}
-
-static int dsi_panel_release_vendor_extinfo(struct dsi_panel *panel)
-{
-	struct dsi_panel_vendor_info *const vendor_info = &panel->vendor_info;
-
-	mutex_lock(&panel->panel_lock);
-
-	vendor_info->extinfo_loc_length = 0;
-	vendor_info->extinfo_length = 0;
-	vendor_info->extinfo_read = 0;
-
-	kfree(vendor_info->extinfo_loc);
-	vendor_info->extinfo_loc = NULL;
-
-	kfree(vendor_info->extinfo);
-	vendor_info->extinfo = NULL;
-
-	mutex_unlock(&panel->panel_lock);
-	return 0;
-}
-
-static int dsi_panel_parse_vendor_extinfo_location(struct dsi_panel *panel,
-						   struct device_node *of_node)
-{
-	u32 extinfo_location[24];
-	int size_bytes, loc_length;
-	int extinfo_length = 0;
-	int i, rc = 0;
-
-	if (!of_property_read_bool(
-			of_node, "google,mdss-dsi-panel-vendor-extinfo-loc")) {
-		pr_info("Could not find optional vendor extinfo.\n");
-		rc = 0;
-		goto error;
-	}
-
-	if (IS_ERR(of_get_property(of_node,
-				   "google,mdss-dsi-panel-vendor-extinfo-loc",
-				   &size_bytes))) {
-		pr_err("Failed to read google,mdss-dsi-panel-vendor-extinfo-loc.\n");
-		goto error;
-	}
-	loc_length = size_bytes / 4;
-
-	if (size_bytes > sizeof(extinfo_location)) {
-		pr_err("Length (%d) is larger than allocated (%d).\n",
-		       size_bytes, sizeof(extinfo_location));
-		rc = -EINVAL;
-		goto error;
-	} else if (size_bytes % 4 != 0 || loc_length % 3 != 0) {
-		pr_err("Size (%d) is not 32-bit aligned and/or the length (%d) is not divisible by 3.\n",
-		       size_bytes, loc_length);
-		rc = -EINVAL;
-		goto error;
-	}
-
-	rc = of_property_read_u32_array(
-			of_node, "google,mdss-dsi-panel-vendor-extinfo-loc",
-			extinfo_location, loc_length);
-	if (rc) {
-		pr_err("Error (%d) reading extinfo location.\n", rc);
-		goto error;
-	}
-
-	/* Compute expected length of extinfo */
-	for (i = 0; i < loc_length; i += 3) {
-		/* Each register read consists of three u32 values specifying
-		 * the register address, start byte of the target range, and the
-		 * length of the target range. Length is the 3rd u32.
-		 */
-		extinfo_length += extinfo_location[i + 2];
-	}
-
-	panel->vendor_info.extinfo_loc = kzalloc(size_bytes, GFP_KERNEL);
-	panel->vendor_info.extinfo = kzalloc(extinfo_length, GFP_KERNEL);
-	if (!panel->vendor_info.extinfo_loc || !panel->vendor_info.extinfo) {
-		pr_err("Failed to allocate extinfo buffer memory.\n");
-
-		kfree(panel->vendor_info.extinfo_loc);
-		panel->vendor_info.extinfo_loc = NULL;
-
-		kfree(panel->vendor_info.extinfo);
-		panel->vendor_info.extinfo = NULL;
-
-		rc = -ENOMEM;
-		goto error;
-	}
-	memcpy(panel->vendor_info.extinfo_loc, extinfo_location, size_bytes);
-	panel->vendor_info.extinfo_loc_length = loc_length;
-	panel->vendor_info.extinfo_length = extinfo_length;
-	rc = 0;
-
-error:
-	return rc;
-}
-
-/*
- * Copy the display panel extended info to a buffer provided by the caller.
- *
- * panel  - pointer to a drm_panel
- * buffer - destination for extinfo data
- * len    - size of destination buffer
- *
- * If there is no extinfo to read, returns 0
- * If provided buffer is NULL, returns the size of the extinfo in bytes
- * If len is less than the extinfo length, returns -ENOSPC
- * If there is extinfo pending read, returns -EBUSY
- * Otherwise, copies extinfo to buffer and returns the number of bytes copied
- */
-int dsi_panel_read_vendor_extinfo(struct drm_panel *panel, char *buffer,
-				  size_t len)
-{
-	struct dsi_panel *p = container_of(panel, struct dsi_panel, drm_panel);
-	struct dsi_panel_vendor_info *const vendor_info = &p->vendor_info;
-
-	if (!panel)
-		return -EINVAL;
-
-	/* Return zero if there is no extinfo to read */
-	if (vendor_info->extinfo_loc_length == 0)
-		return 0;
-
-	/* If buffer is null, this is a request for the length of extinfo */
-	if (!buffer)
-		return vendor_info->extinfo_length;
-
-	/* Verify adequate buffer space */
-	if (len < vendor_info->extinfo_length)
-		return -ENOSPC;
-
-	/* Return -EBUSY if there is extinfo to read, but read is pending */
-	if (vendor_info->extinfo_read == 0)
-		return -EBUSY;
-
-	memcpy(buffer, vendor_info->extinfo, vendor_info->extinfo_length);
-	return vendor_info->extinfo_length;
-}
-EXPORT_SYMBOL(dsi_panel_read_vendor_extinfo);
-
-static int dsi_panel_parse_vendor_info(struct dsi_panel *panel,
-				       struct device_node *of_node)
-{
-	int rc = 0;
-	struct dsi_panel_vendor_info *const vendor_info = &panel->vendor_info;
-
-	if (!panel)
-		return -EINVAL;
-
-	vendor_info->name = of_get_property(of_node,
-				"google,mdss-dsi-panel-vendor", NULL);
-
-	if (!vendor_info->name) {
-		vendor_info->name = DSI_PANEL_VENDOR_DEFAULT_LABEL;
-		rc = -EINVAL;
-		goto error;
-	}
-	rc = dsi_panel_parse_sn_location(panel, of_node);
-	if (rc) {
-		pr_err("[%s] failed to parse the parameter for SN, rc=%d\n",
-			panel->name, rc);
-	}
-	rc = dsi_panel_parse_vendor_extinfo_location(panel, of_node);
-	if (rc) {
-		pr_err("[%s] failed to parse the extended panel info, rc=%d\n",
-			panel->name, rc);
-	}
-error:
-	return rc;
-}
-
-static void dsi_panel_parse_split_link_config(struct dsi_host_common_cfg *host,
-					struct dsi_parser_utils *utils,
-					const char *name)
-{
-	int rc = 0;
-	u32 val = 0;
-	bool supported = false;
-	struct dsi_split_link_config *split_link = &host->split_link;
-
-	supported = utils->read_bool(utils->data, "qcom,split-link-enabled");
-
-	if (!supported) {
-		pr_debug("[%s] Split link is not supported\n", name);
-		split_link->split_link_enabled = false;
-		return;
-	}
-
-	rc = utils->read_u32(utils->data, "qcom,sublinks-count", &val);
-	if (rc || val < 1) {
-		pr_debug("[%s] Using default sublinks count\n", name);
-		split_link->num_sublinks = 2;
-	} else {
-		split_link->num_sublinks = val;
-	}
-
-	rc = utils->read_u32(utils->data, "qcom,lanes-per-sublink", &val);
-	if (rc || val < 1) {
-		pr_debug("[%s] Using default lanes per sublink\n", name);
-		split_link->lanes_per_sublink = 2;
-	} else {
-		split_link->lanes_per_sublink = val;
-	}
-
-	pr_debug("[%s] Split link is supported %d-%d\n", name,
-		split_link->num_sublinks, split_link->lanes_per_sublink);
-	split_link->split_link_enabled = true;
-}
-
-static int dsi_panel_parse_host_config(struct dsi_panel *panel)
-{
-	int rc = 0;
-	struct dsi_parser_utils *utils = &panel->utils;
-
-	rc = dsi_panel_parse_pixel_format(&panel->host_config, utils,
-					  panel->name);
-	if (rc) {
-		pr_err("[%s] failed to get pixel format, rc=%d\n",
-		panel->name, rc);
-		goto error;
-	}
-
-	rc = dsi_panel_parse_lane_states(&panel->host_config, utils,
-					 panel->name);
-	if (rc) {
-		pr_err("[%s] failed to parse lane states, rc=%d\n",
-		       panel->name, rc);
 		goto error;
 	}
 
@@ -1799,6 +1447,13 @@
 		pr_err("[%s] failed to parse misc host config, rc=%d\n",
 		       panel->name, rc);
 		goto error;
+	}
+
+	dsi_panel_parse_ext_bridge_config(&panel->host_config, utils,
+					      panel->name);
+	if (rc) {
+		pr_err("[%s] failed to parse ext bridge config, rc=%d\n",
+		       panel->name, rc);
 	}
 
 	dsi_panel_parse_split_link_config(&panel->host_config, utils,
@@ -2408,7 +2063,6 @@
 		       cmd_state_str, state);
 		return -ENOTSUPP;
 	}
-<<<<<<< HEAD
 
 	rc = dsi_panel_parse_cmd_sets_sub(cmd, data, length);
 	if (rc)
@@ -2419,18 +2073,6 @@
 	return 0;
 }
 
-=======
-
-	rc = dsi_panel_parse_cmd_sets_sub(cmd, data, length);
-	if (rc)
-		return rc;
-
-	cmd->state = st;
-
-	return 0;
-}
-
->>>>>>> 7dbae7ad
 static int dsi_panel_parse_cmd_sets_dt(struct dsi_panel_cmd_set *cmd,
 				       enum dsi_cmd_set_type type,
 				       struct dsi_parser_utils *utils)
@@ -2486,7 +2128,7 @@
 	struct dsi_parser_utils *utils = &panel->utils;
 	struct dsi_reset_seq *seq;
 
-	if (panel->host_config.ext_bridge_mode)
+	if (panel->host_config.ext_bridge_num)
 		return 0;
 
 	arr = utils->get_property(utils->data,
@@ -2616,7 +2258,8 @@
 				  &priv_info->panel_prefill_lines);
 	if (rc) {
 		pr_debug("panel prefill lines are not defined rc=%d\n", rc);
-		priv_info->panel_prefill_lines = DEFAULT_PANEL_PREFILL_LINES;
+		priv_info->panel_prefill_lines = mode->timing.v_back_porch +
+			mode->timing.v_sync_width + mode->timing.v_front_porch;
 	} else if (priv_info->panel_prefill_lines >=
 					DSI_V_TOTAL(&mode->timing)) {
 		pr_debug("invalid prefill lines config=%d setting to:%d\n",
@@ -2633,7 +2276,7 @@
 	int rc = 0;
 	char *supply_name;
 
-	if (panel->host_config.ext_bridge_mode)
+	if (panel->host_config.ext_bridge_num)
 		return 0;
 
 	if (!strcmp(panel->type, "primary"))
@@ -2670,7 +2313,7 @@
 	panel->reset_config.reset_gpio = utils->get_named_gpio(utils->data,
 					      reset_gpio_name, 0);
 	if (!gpio_is_valid(panel->reset_config.reset_gpio) &&
-		!panel->host_config.ext_bridge_mode) {
+		!panel->host_config.ext_bridge_num) {
 		rc = panel->reset_config.reset_gpio;
 		pr_err("[%s] failed get reset gpio, rc=%d\n", panel->name, rc);
 		goto error;
@@ -2930,6 +2573,9 @@
 	struct dsi_mode_info *timing = NULL;
 	u64 pixel_clk_khz;
 
+	if (!mode || !mode->priv_info)
+		return -EINVAL;
+
 	priv_info = mode->priv_info;
 
 	data = utils->get_property(utils->data,
@@ -2949,10 +2595,6 @@
 	};
 
 	timing = &mode->timing;
-	if (!timing) {
-		pr_err("timing is null\n");
-		return -EINVAL;
-	}
 
 	if (panel_mode == DSI_OP_CMD_MODE) {
 		h_period = DSI_H_ACTIVE_DSC(timing);
@@ -3741,12 +3383,14 @@
 	if (rc)
 		pr_err("failed to parse dfps configuration, rc=%d\n", rc);
 
-	if (!(panel->dfps_caps.dfps_support)) {
-		/* qsync and dfps are mutually exclusive features */
-		rc = dsi_panel_parse_qsync_caps(panel, of_node);
-		if (rc)
-			pr_err("failed to parse qsync features, rc=%d\n", rc);
-	}
+	rc = dsi_panel_parse_qsync_caps(panel, of_node);
+	if (rc)
+		pr_err("failed to parse qsync features, rc=%d\n", rc);
+
+	/* allow qsync support only if DFPS is with VFP approach */
+	if ((panel->dfps_caps.dfps_support) &&
+	    !(panel->dfps_caps.type == DSI_DFPS_IMMEDIATE_VFP))
+		panel->qsync_min_fps = 0;
 
 	rc = dsi_panel_parse_dyn_clk_caps(panel);
 	if (rc)
@@ -4148,20 +3792,12 @@
 {
 	struct dentry *r;
 	struct dsi_panel_debug *pdbg = &panel->debug;
-<<<<<<< HEAD
-
-=======
->>>>>>> 7dbae7ad
 	r = debugfs_create_dir("panel_reg", dir);
 	if (IS_ERR(r))
 		return;
 
 	/* default read of 2 bytes */
 	pdbg->reg_read_len = 2;
-<<<<<<< HEAD
-
-=======
->>>>>>> 7dbae7ad
 	debugfs_create_u8("addr", 0600, r, &pdbg->reg_read_cmd);
 	debugfs_create_size_t("len", 0600, r, &pdbg->reg_read_len);
 	debugfs_create_file("payload", 0600, r, panel, &panel_reg_fops);
@@ -4300,14 +3936,14 @@
 
 	timings_np = utils->get_child_by_name(utils->data,
 			"qcom,mdss-dsi-display-timings");
-	if (!timings_np && !panel->host_config.ext_bridge_mode) {
+	if (!timings_np && !panel->host_config.ext_bridge_num) {
 		pr_err("no display timing nodes defined\n");
 		rc = -EINVAL;
 		goto error;
 	}
 
 	count = utils->get_child_count(timings_np);
-	if ((!count && !panel->host_config.ext_bridge_mode) ||
+	if ((!count && !panel->host_config.ext_bridge_num) ||
 		count > DSI_MODE_MAX) {
 		pr_err("invalid count of timing nodes: %d\n", count);
 		rc = -EINVAL;
@@ -4316,7 +3952,7 @@
 
 	/* No multiresolution support is available for video mode panels */
 	if (panel->panel_mode != DSI_OP_CMD_MODE &&
-		!panel->host_config.ext_bridge_mode)
+		!panel->host_config.ext_bridge_num)
 		count = SINGLE_MODE_SUPPORT;
 
 	panel->num_timing_nodes = count;
@@ -4463,6 +4099,13 @@
 		rc = dsi_panel_parse_partial_update_caps(mode, utils);
 		if (rc)
 			pr_err("failed to partial update caps, rc=%d\n", rc);
+
+		/*
+		 * No support for pixel overlap in DSC enabled or Partial
+		 * update enabled cases.
+		 */
+		if (prv_info->dsc_enabled || prv_info->roi_caps.enabled)
+			prv_info->overlap_pixels = 0;
 	}
 	goto done;
 
@@ -4507,6 +4150,7 @@
 			mode->priv_info->mdp_transfer_time_us;
 	config->video_timing.dsc_enabled = mode->priv_info->dsc_enabled;
 	config->video_timing.dsc = &mode->priv_info->dsc;
+	config->video_timing.overlap_pixels = mode->priv_info->overlap_pixels;
 
 	if (dyn_clk_caps->dyn_clk_support)
 		config->bit_clk_rate_hz_override = mode->timing.clk_rate_hz;
@@ -4782,7 +4426,6 @@
 	rc = dsi_panel_set_vr_locked(panel);
 	mutex_unlock(&panel->panel_lock);
 
-<<<<<<< HEAD
 	return rc;
 }
 
@@ -4802,27 +4445,6 @@
 	return rc;
 }
 
-=======
-	return rc;
-}
-
-int dsi_panel_clear_vr(struct dsi_panel *panel)
-{
-	int rc = 0;
-
-	if (!panel) {
-		pr_err("invalid params\n");
-		return -EINVAL;
-	}
-
-	mutex_lock(&panel->panel_lock);
-	rc = dsi_panel_clear_vr_locked(panel);
-	mutex_unlock(&panel->panel_lock);
-
-	return rc;
-}
-
->>>>>>> 7dbae7ad
 int dsi_panel_update_vr_mode(struct dsi_panel *panel, bool enable)
 {
 	if (enable)
@@ -4914,13 +4536,10 @@
 				panel->name, rc);
 	}
 
-<<<<<<< HEAD
-=======
 	if (bl->bl_device)
 		sysfs_notify(&bl->bl_device->dev.kobj, NULL,
 					"state");
 
->>>>>>> 7dbae7ad
 	return 0;
 }
 

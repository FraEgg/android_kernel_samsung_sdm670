--- conflicted
+++ resolved
@@ -586,140 +586,8 @@
 	return rc;
 }
 
-<<<<<<< HEAD
-static int dsi_panel_parse_timing(struct dsi_mode_info *mode,
-				  struct device_node *of_node)
-=======
-#ifdef CONFIG_LEDS_TRIGGERS
-static int dsi_panel_led_bl_register(struct dsi_panel *panel,
-				struct dsi_backlight_config *bl)
-{
-	int rc = 0;
-
-	led_trigger_register_simple("bkl-trigger", &bl->wled);
-
-	/* LED APIs don't tell us directly whether a classdev has yet
-	 * been registered to service this trigger. Until classdev is
-	 * registered, calling led_trigger has no effect, and doesn't
-	 * fail. Classdevs are associated with any registered triggers
-	 * when they do register, but that is too late for FBCon.
-	 * Check the cdev list directly and defer if appropriate.
-	 */
-	if (!bl->wled) {
-		pr_err("[%s] backlight registration failed\n", panel->name);
-		rc = -EINVAL;
-	} else {
-		read_lock(&bl->wled->leddev_list_lock);
-		if (list_empty(&bl->wled->led_cdevs))
-			rc = -EPROBE_DEFER;
-		read_unlock(&bl->wled->leddev_list_lock);
-
-		if (rc) {
-			pr_info("[%s] backlight %s not ready, defer probe\n",
-				panel->name, bl->wled->name);
-			led_trigger_unregister_simple(bl->wled);
-		}
-	}
-
-	return rc;
-}
-#else
-static int dsi_panel_led_bl_register(struct dsi_panel *panel,
-				struct dsi_backlight_config *bl)
-{
-	return 0;
-}
-#endif
-
-static int dsi_panel_update_backlight(struct dsi_panel *panel,
-	u32 bl_lvl)
-{
-	int rc = 0;
-	struct mipi_dsi_device *dsi;
-
-	if (!panel || (bl_lvl > 0xffff)) {
-		pr_err("invalid params\n");
-		return -EINVAL;
-	}
-
-	dsi = &panel->mipi_device;
-
-	rc = mipi_dsi_dcs_set_display_brightness(dsi, bl_lvl);
-	if (rc < 0)
-		pr_err("failed to update dcs backlight:%d\n", bl_lvl);
-
-	return rc;
-}
-
-int dsi_panel_set_backlight(struct dsi_panel *panel, u32 bl_lvl)
-{
-	int rc = 0;
-	struct dsi_backlight_config *bl = &panel->bl_config;
-
-	if (panel->type == EXT_BRIDGE)
-		return 0;
-
-	pr_debug("backlight type:%d lvl:%d\n", bl->type, bl_lvl);
-	switch (bl->type) {
-	case DSI_BACKLIGHT_WLED:
-		led_trigger_event(bl->wled, bl_lvl);
-		break;
-	case DSI_BACKLIGHT_DCS:
-		rc = dsi_panel_update_backlight(panel, bl_lvl);
-		break;
-	default:
-		pr_err("Backlight type(%d) not supported\n", bl->type);
-		rc = -ENOTSUPP;
-	}
-
-	return rc;
-}
-
-static int dsi_panel_bl_register(struct dsi_panel *panel)
-{
-	int rc = 0;
-	struct dsi_backlight_config *bl = &panel->bl_config;
-
-	switch (bl->type) {
-	case DSI_BACKLIGHT_WLED:
-		rc = dsi_panel_led_bl_register(panel, bl);
-		break;
-	case DSI_BACKLIGHT_DCS:
-		break;
-	default:
-		pr_err("Backlight type(%d) not supported\n", bl->type);
-		rc = -ENOTSUPP;
-		goto error;
-	}
-
-error:
-	return rc;
-}
-
-static int dsi_panel_bl_unregister(struct dsi_panel *panel)
-{
-	int rc = 0;
-	struct dsi_backlight_config *bl = &panel->bl_config;
-
-	switch (bl->type) {
-	case DSI_BACKLIGHT_WLED:
-		led_trigger_unregister_simple(bl->wled);
-		break;
-	case DSI_BACKLIGHT_DCS:
-		break;
-	default:
-		pr_err("Backlight type(%d) not supported\n", bl->type);
-		rc = -ENOTSUPP;
-		goto error;
-	}
-
-error:
-	return rc;
-}
-
 static int dsi_panel_fw_parse(const struct firmware *fw_entry,
 		char *id_match, u32 *param_value)
->>>>>>> 45130ebb
 {
 	int value, numlen = 1, index = 0;
 	char id[SZ_256];

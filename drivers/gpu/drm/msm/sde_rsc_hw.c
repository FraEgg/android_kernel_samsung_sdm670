--- conflicted
+++ resolved
@@ -301,10 +301,7 @@
 {
 	int rc = -EBUSY;
 	int count, reg;
-<<<<<<< HEAD
-=======
 	unsigned long power_status;
->>>>>>> 70be28c9
 
 	rsc_event_trigger(rsc, SDE_RSC_EVENT_PRE_CORE_RESTORE);
 
@@ -341,11 +338,6 @@
 	/* make sure that mode-2 exit before wait*/
 	wmb();
 
-<<<<<<< HEAD
-	/* check for sequence running status before exiting */
-	for (count = MAX_CHECK_LOOPS; count > 0; count--) {
-		if (regulator_is_enabled(rsc->fs)) {
-=======
 	/* this wait is required to make sure that gdsc is powered on */
 	for (count = MAX_CHECK_LOOPS; count > 0; count--) {
 		power_status = dss_reg_r(&rsc->wrapper_io,
@@ -354,7 +346,6 @@
 			reg = dss_reg_r(&rsc->drv_io,
 				SDE_RSCC_SEQ_PROGRAM_COUNTER, rsc->debug_mode);
 			SDE_EVT32(count, reg, power_status);
->>>>>>> 70be28c9
 			rc = 0;
 			break;
 		}

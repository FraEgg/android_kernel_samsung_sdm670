--- conflicted
+++ resolved
@@ -57,7 +57,6 @@
 #define MSM_VERSION_MINOR	2
 #define MSM_VERSION_PATCHLEVEL	0
 
-<<<<<<< HEAD
 static BLOCKING_NOTIFIER_HEAD(msm_drm_notifier_list);
 
 int msm_drm_register_notifier_client(struct notifier_block *nb)
@@ -79,9 +78,8 @@
 					event, data);
 }
 #endif
-=======
+
 static DEFINE_MUTEX(msm_release_lock);
->>>>>>> 86a4563f
 
 static void msm_fb_output_poll_changed(struct drm_device *dev)
 {

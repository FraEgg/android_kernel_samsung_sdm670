/* Copyright (c) 2015-2019, The Linux Foundation. All rights reserved.
 *
 * This program is free software; you can redistribute it and/or modify
 * it under the terms of the GNU General Public License version 2 and
 * only version 2 as published by the Free Software Foundation.
 *
 * This program is distributed in the hope that it will be useful,
 * but WITHOUT ANY WARRANTY; without even the implied warranty of
 * MERCHANTABILITY or FITNESS FOR A PARTICULAR PURPOSE.  See the
 * GNU General Public License for more details.
 */

#define pr_fmt(fmt)	"[drm:%s:%d] " fmt, __func__, __LINE__
#include <linux/slab.h>
#include <linux/of_address.h>
#include <linux/platform_device.h>
#include <linux/soc/qcom/llcc-qcom.h>
#include <linux/pm_qos.h>

#include "sde_hw_mdss.h"
#include "sde_hw_catalog.h"
#include "sde_hw_catalog_format.h"
#include "sde_kms.h"

/*************************************************************
 * MACRO DEFINITION
 *************************************************************/

/**
 * Max hardware block in certain hardware. For ex: sspp pipes
 * can have QSEED, pcc, igc, pa, csc, qos entries, etc. This count is
 * 64 based on software design. It should be increased if any of the
 * hardware block has more subblocks.
 */
#define MAX_SDE_HW_BLK  64

/* each entry will have register address and bit offset in that register */
#define MAX_BIT_OFFSET 2

/* default line width for sspp, mixer, ds (input), wb */
#define DEFAULT_SDE_LINE_WIDTH 2048

/* default output line width for ds */
#define DEFAULT_SDE_OUTPUT_LINE_WIDTH 2560

/* max mixer blend stages */
#define DEFAULT_SDE_MIXER_BLENDSTAGES 7

/* max bank bit for macro tile and ubwc format */
#define DEFAULT_SDE_HIGHEST_BANK_BIT 15

/* default ubwc version */
#define DEFAULT_SDE_UBWC_VERSION SDE_HW_UBWC_VER_10

/* default ubwc static config register value */
#define DEFAULT_SDE_UBWC_STATIC 0x0

/* default ubwc swizzle register value */
#define DEFAULT_SDE_UBWC_SWIZZLE 0x0

/* default ubwc macrotile mode value */
#define DEFAULT_SDE_UBWC_MACROTILE_MODE 0x0

/* default hardware block size if dtsi entry is not present */
#define DEFAULT_SDE_HW_BLOCK_LEN 0x100

/* total number of intf - dp, dsi, hdmi */
#define INTF_COUNT			3

#define MAX_UPSCALE_RATIO		20
#define MAX_DOWNSCALE_RATIO		4
#define SSPP_UNITY_SCALE		1

#define MAX_HORZ_DECIMATION		4
#define MAX_VERT_DECIMATION		4

#define MAX_SPLIT_DISPLAY_CTL		2
#define MAX_PP_SPLIT_DISPLAY_CTL	1

#define MDSS_BASE_OFFSET		0x0

#define ROT_LM_OFFSET			3
#define LINE_LM_OFFSET			5
#define LINE_MODE_WB_OFFSET		2

/**
 * these configurations are decided based on max mdp clock. It accounts
 * for max and min display resolution based on virtual hardware resource
 * support.
 */
#define MAX_DISPLAY_HEIGHT_WITH_DECIMATION		2160
#define MAX_DISPLAY_HEIGHT				5120
#define MIN_DISPLAY_HEIGHT				0
#define MIN_DISPLAY_WIDTH				0
#define MAX_LM_PER_DISPLAY				2

/* maximum XIN halt timeout in usec */
#define VBIF_XIN_HALT_TIMEOUT		0x4000

#define DEFAULT_PIXEL_RAM_SIZE		(50 * 1024)

/* access property value based on prop_type and hardware index */
#define PROP_VALUE_ACCESS(p, i, j)		((p + i)->value[j])

/*
 * access element within PROP_TYPE_BIT_OFFSET_ARRAYs based on prop_type,
 * hardware index and offset array index
 */
#define PROP_BITVALUE_ACCESS(p, i, j, k)	((p + i)->bit_value[j][k])

#define DEFAULT_SBUF_HEADROOM		(20)
#define DEFAULT_SBUF_PREFILL		(128)

/*
 * Default parameter values
 */
#define DEFAULT_MAX_BW_HIGH			7000000
#define DEFAULT_MAX_BW_LOW			7000000
#define DEFAULT_UNDERSIZED_PREFILL_LINES	2
#define DEFAULT_XTRA_PREFILL_LINES		2
#define DEFAULT_DEST_SCALE_PREFILL_LINES	3
#define DEFAULT_MACROTILE_PREFILL_LINES		4
#define DEFAULT_YUV_NV12_PREFILL_LINES		8
#define DEFAULT_LINEAR_PREFILL_LINES		1
#define DEFAULT_DOWNSCALING_PREFILL_LINES	1
#define DEFAULT_CORE_IB_FF			"6.0"
#define DEFAULT_CORE_CLK_FF			"1.0"
#define DEFAULT_COMP_RATIO_RT \
		"NV12/5/1/1.23 AB24/5/1/1.23 XB24/5/1/1.23"
#define DEFAULT_COMP_RATIO_NRT \
		"NV12/5/1/1.25 AB24/5/1/1.25 XB24/5/1/1.25"
#define DEFAULT_MAX_PER_PIPE_BW			2400000
#define DEFAULT_AMORTIZABLE_THRESHOLD		25
#define DEFAULT_MNOC_PORTS			2
#define DEFAULT_AXI_BUS_WIDTH			32
#define DEFAULT_CPU_MASK			0
#define DEFAULT_CPU_DMA_LATENCY			PM_QOS_DEFAULT_VALUE

/*************************************************************
 *  DTSI PROPERTY INDEX
 *************************************************************/
enum {
	HW_OFF,
	HW_LEN,
	HW_DISP,
	HW_PROP_MAX,
};

enum sde_prop {
	SDE_OFF,
	SDE_LEN,
	SSPP_LINEWIDTH,
	VIG_SSPP_LINEWIDTH,
	MIXER_LINEWIDTH,
	MIXER_BLEND,
	WB_LINEWIDTH,
	BANK_BIT,
	UBWC_VERSION,
	UBWC_STATIC,
	UBWC_SWIZZLE,
	QSEED_TYPE,
	CSC_TYPE,
	PANIC_PER_PIPE,
	SRC_SPLIT,
	DIM_LAYER,
	SMART_DMA_REV,
	IDLE_PC,
	DEST_SCALER,
	SMART_PANEL_ALIGN_MODE,
	MACROTILE_MODE,
	UBWC_BW_CALC_VERSION,
	PIPE_ORDER_VERSION,
	SEC_SID_MASK,
	LINE_INSERTION,
<<<<<<< HEAD
=======
	BASE_LAYER,
	SDE_LIMITS,
>>>>>>> 15457316
	SDE_PROP_MAX,
};

enum {
	PERF_MAX_BW_LOW,
	PERF_MAX_BW_HIGH,
	PERF_MIN_CORE_IB,
	PERF_MIN_LLCC_IB,
	PERF_MIN_DRAM_IB,
	PERF_CORE_IB_FF,
	PERF_CORE_CLK_FF,
	PERF_COMP_RATIO_RT,
	PERF_COMP_RATIO_NRT,
	PERF_UNDERSIZED_PREFILL_LINES,
	PERF_DEST_SCALE_PREFILL_LINES,
	PERF_MACROTILE_PREFILL_LINES,
	PERF_YUV_NV12_PREFILL_LINES,
	PERF_LINEAR_PREFILL_LINES,
	PERF_DOWNSCALING_PREFILL_LINES,
	PERF_XTRA_PREFILL_LINES,
	PERF_AMORTIZABLE_THRESHOLD,
	PERF_DANGER_LUT,
	PERF_SAFE_LUT_LINEAR,
	PERF_SAFE_LUT_MACROTILE,
	PERF_SAFE_LUT_NRT,
	PERF_SAFE_LUT_CWB,
	PERF_QOS_LUT_LINEAR,
	PERF_QOS_LUT_MACROTILE,
	PERF_QOS_LUT_NRT,
	PERF_QOS_LUT_CWB,
	PERF_CDP_SETTING,
	PERF_CPU_MASK,
	PERF_CPU_DMA_LATENCY,
	PERF_QOS_LUT_MACROTILE_QSEED,
	PERF_SAFE_LUT_MACROTILE_QSEED,
	PERF_NUM_MNOC_PORTS,
	PERF_AXI_BUS_WIDTH,
	PERF_PROP_MAX,
};

enum {
	SSPP_OFF,
	SSPP_SIZE,
	SSPP_TYPE,
	SSPP_XIN,
	SSPP_CLK_CTRL,
	SSPP_CLK_STATUS,
	SSPP_SCALE_SIZE,
	SSPP_VIG_BLOCKS,
	SSPP_RGB_BLOCKS,
	SSPP_DMA_BLOCKS,
	SSPP_EXCL_RECT,
	SSPP_SMART_DMA,
	SSPP_MAX_PER_PIPE_BW,
	SSPP_MAX_PER_PIPE_BW_HIGH,
	SSPP_PROP_MAX,
};

enum {
	VIG_QSEED_OFF,
	VIG_QSEED_LEN,
	VIG_CSC_OFF,
	VIG_HSIC_PROP,
	VIG_MEMCOLOR_PROP,
	VIG_PCC_PROP,
	VIG_GAMUT_PROP,
	VIG_IGC_PROP,
	VIG_INVERSE_PMA,
	VIG_PROP_MAX,
};

enum {
	RGB_SCALER_OFF,
	RGB_SCALER_LEN,
	RGB_PCC_PROP,
	RGB_PROP_MAX,
};

enum {
	DMA_IGC_PROP,
	DMA_GC_PROP,
	DMA_DGM_INVERSE_PMA,
	DMA_CSC_OFF,
	DMA_PROP_MAX,
};

enum {
	INTF_OFF,
	INTF_LEN,
	INTF_PREFETCH,
	INTF_TYPE,
	INTF_PROP_MAX,
};

enum {
	LIMIT_NAME,
	LIMIT_USECASE,
	LIMIT_ID,
	LIMIT_VALUE,
	LIMIT_PROP_MAX,
};

enum {
	PP_OFF,
	PP_LEN,
	TE_OFF,
	TE_LEN,
	TE2_OFF,
	TE2_LEN,
	PP_SLAVE,
	DITHER_OFF,
	DITHER_LEN,
	DITHER_VER,
	PP_MERGE_3D_ID,
	PP_PROP_MAX,
};

enum {
	DSC_OFF,
	DSC_LEN,
	DSC_PROP_MAX,
};

enum {
	DS_TOP_OFF,
	DS_TOP_LEN,
	DS_TOP_INPUT_LINEWIDTH,
	DS_TOP_OUTPUT_LINEWIDTH,
	DS_TOP_PROP_MAX,
};

enum {
	DS_OFF,
	DS_LEN,
	DS_PROP_MAX,
};

enum {
	DSPP_TOP_OFF,
	DSPP_TOP_SIZE,
	DSPP_TOP_PROP_MAX,
};

enum {
	DSPP_OFF,
	DSPP_SIZE,
	DSPP_BLOCKS,
	DSPP_PROP_MAX,
};

enum {
	DSPP_IGC_PROP,
	DSPP_PCC_PROP,
	DSPP_GC_PROP,
	DSPP_HSIC_PROP,
	DSPP_MEMCOLOR_PROP,
	DSPP_SIXZONE_PROP,
	DSPP_GAMUT_PROP,
	DSPP_DITHER_PROP,
	DSPP_HIST_PROP,
	DSPP_VLUT_PROP,
	DSPP_BLOCKS_PROP_MAX,
};

enum {
	AD_OFF,
	AD_VERSION,
	AD_PROP_MAX,
};

enum {
	MIXER_OFF,
	MIXER_LEN,
	MIXER_PAIR_MASK,
	MIXER_BLOCKS,
	MIXER_DISP,
	MIXER_CWB,
	MIXER_PROP_MAX,
};

enum {
	MIXER_GC_PROP,
	MIXER_BLOCKS_PROP_MAX,
};

enum {
	MIXER_BLEND_OP_OFF,
	MIXER_BLEND_PROP_MAX,
};

enum {
	WB_OFF,
	WB_LEN,
	WB_ID,
	WB_XIN_ID,
	WB_CLK_CTRL,
	WB_PROP_MAX,
};

enum {
	VBIF_OFF,
	VBIF_LEN,
	VBIF_ID,
	VBIF_DEFAULT_OT_RD_LIMIT,
	VBIF_DEFAULT_OT_WR_LIMIT,
	VBIF_DYNAMIC_OT_RD_LIMIT,
	VBIF_DYNAMIC_OT_WR_LIMIT,
	VBIF_MEMTYPE_0,
	VBIF_MEMTYPE_1,
	VBIF_QOS_RT_REMAP,
	VBIF_QOS_NRT_REMAP,
	VBIF_QOS_CWB_REMAP,
	VBIF_QOS_LUTDMA_REMAP,
	VBIF_PROP_MAX,
};

enum {
	REG_DMA_OFF,
	REG_DMA_VERSION,
	REG_DMA_TRIGGER_OFF,
	REG_DMA_XIN_ID,
	REG_DMA_CLK_CTRL,
	REG_DMA_PROP_MAX
};

enum {
	INLINE_ROT_XIN,
	INLINE_ROT_XIN_TYPE,
	INLINE_ROT_CLK_CTRL,
	INLINE_ROT_PROP_MAX
};

/*************************************************************
 * dts property definition
 *************************************************************/
enum prop_type {
	PROP_TYPE_BOOL,
	PROP_TYPE_U32,
	PROP_TYPE_U32_ARRAY,
	PROP_TYPE_STRING,
	PROP_TYPE_STRING_ARRAY,
	PROP_TYPE_BIT_OFFSET_ARRAY,
	PROP_TYPE_NODE,
};

struct sde_prop_type {
	/* use property index from enum property for readability purpose */
	u8 id;
	/* it should be property name based on dtsi documentation */
	char *prop_name;
	/**
	 * if property is marked mandatory then it will fail parsing
	 * when property is not present
	 */
	u32  is_mandatory;
	/* property type based on "enum prop_type"  */
	enum prop_type type;
};

struct sde_prop_value {
	u32 value[MAX_SDE_HW_BLK];
	u32 bit_value[MAX_SDE_HW_BLK][MAX_BIT_OFFSET];
};

/*************************************************************
 * dts property list
 *************************************************************/
static struct sde_prop_type sde_prop[] = {
	{SDE_OFF, "qcom,sde-off", true, PROP_TYPE_U32},
	{SDE_LEN, "qcom,sde-len", false, PROP_TYPE_U32},
	{SSPP_LINEWIDTH, "qcom,sde-sspp-linewidth", false, PROP_TYPE_U32},
	{VIG_SSPP_LINEWIDTH, "qcom,sde-vig-sspp-linewidth", false,
			PROP_TYPE_U32},
	{MIXER_LINEWIDTH, "qcom,sde-mixer-linewidth", false, PROP_TYPE_U32},
	{MIXER_BLEND, "qcom,sde-mixer-blendstages", false, PROP_TYPE_U32},
	{WB_LINEWIDTH, "qcom,sde-wb-linewidth", false, PROP_TYPE_U32},
	{BANK_BIT, "qcom,sde-highest-bank-bit", false, PROP_TYPE_U32},
	{UBWC_VERSION, "qcom,sde-ubwc-version", false, PROP_TYPE_U32},
	{UBWC_STATIC, "qcom,sde-ubwc-static", false, PROP_TYPE_U32},
	{UBWC_SWIZZLE, "qcom,sde-ubwc-swizzle", false, PROP_TYPE_U32},
	{QSEED_TYPE, "qcom,sde-qseed-type", false, PROP_TYPE_STRING},
	{CSC_TYPE, "qcom,sde-csc-type", false, PROP_TYPE_STRING},
	{PANIC_PER_PIPE, "qcom,sde-panic-per-pipe", false, PROP_TYPE_BOOL},
	{SRC_SPLIT, "qcom,sde-has-src-split", false, PROP_TYPE_BOOL},
	{DIM_LAYER, "qcom,sde-has-dim-layer", false, PROP_TYPE_BOOL},
	{SMART_DMA_REV, "qcom,sde-smart-dma-rev", false, PROP_TYPE_STRING},
	{IDLE_PC, "qcom,sde-has-idle-pc", false, PROP_TYPE_BOOL},
	{DEST_SCALER, "qcom,sde-has-dest-scaler", false, PROP_TYPE_BOOL},
	{SMART_PANEL_ALIGN_MODE, "qcom,sde-smart-panel-align-mode",
			false, PROP_TYPE_U32},
	{MACROTILE_MODE, "qcom,sde-macrotile-mode", false, PROP_TYPE_U32},
	{UBWC_BW_CALC_VERSION, "qcom,sde-ubwc-bw-calc-version", false,
			PROP_TYPE_U32},
	{PIPE_ORDER_VERSION, "qcom,sde-pipe-order-version", false,
			PROP_TYPE_U32},
	{SEC_SID_MASK, "qcom,sde-secure-sid-mask", false, PROP_TYPE_U32_ARRAY},
	{LINE_INSERTION, "qcom,sde-has-line-insertion", false, PROP_TYPE_BOOL},
<<<<<<< HEAD
=======
	{BASE_LAYER, "qcom,sde-mixer-stage-base-layer", false, PROP_TYPE_BOOL},
	{SDE_LIMITS, "qcom,sde-limits", false, PROP_TYPE_NODE},
>>>>>>> 15457316
};

static struct sde_prop_type sde_perf_prop[] = {
	{PERF_MAX_BW_LOW, "qcom,sde-max-bw-low-kbps", false, PROP_TYPE_U32},
	{PERF_MAX_BW_HIGH, "qcom,sde-max-bw-high-kbps", false, PROP_TYPE_U32},
	{PERF_MIN_CORE_IB, "qcom,sde-min-core-ib-kbps", false, PROP_TYPE_U32},
	{PERF_MIN_LLCC_IB, "qcom,sde-min-llcc-ib-kbps", false, PROP_TYPE_U32},
	{PERF_MIN_DRAM_IB, "qcom,sde-min-dram-ib-kbps", false, PROP_TYPE_U32},
	{PERF_CORE_IB_FF, "qcom,sde-core-ib-ff", false, PROP_TYPE_STRING},
	{PERF_CORE_CLK_FF, "qcom,sde-core-clk-ff", false, PROP_TYPE_STRING},
	{PERF_COMP_RATIO_RT, "qcom,sde-comp-ratio-rt", false,
			PROP_TYPE_STRING},
	{PERF_COMP_RATIO_NRT, "qcom,sde-comp-ratio-nrt", false,
			PROP_TYPE_STRING},
	{PERF_UNDERSIZED_PREFILL_LINES, "qcom,sde-undersizedprefill-lines",
			false, PROP_TYPE_U32},
	{PERF_DEST_SCALE_PREFILL_LINES, "qcom,sde-dest-scaleprefill-lines",
			false, PROP_TYPE_U32},
	{PERF_MACROTILE_PREFILL_LINES, "qcom,sde-macrotileprefill-lines",
			false, PROP_TYPE_U32},
	{PERF_YUV_NV12_PREFILL_LINES, "qcom,sde-yuv-nv12prefill-lines",
			false, PROP_TYPE_U32},
	{PERF_LINEAR_PREFILL_LINES, "qcom,sde-linearprefill-lines",
			false, PROP_TYPE_U32},
	{PERF_DOWNSCALING_PREFILL_LINES, "qcom,sde-downscalingprefill-lines",
			false, PROP_TYPE_U32},
	{PERF_XTRA_PREFILL_LINES, "qcom,sde-xtra-prefill-lines",
			false, PROP_TYPE_U32},
	{PERF_AMORTIZABLE_THRESHOLD, "qcom,sde-amortizable-threshold",
			false, PROP_TYPE_U32},
	{PERF_DANGER_LUT, "qcom,sde-danger-lut", false, PROP_TYPE_U32_ARRAY},
	{PERF_SAFE_LUT_LINEAR, "qcom,sde-safe-lut-linear", false,
			PROP_TYPE_U32_ARRAY},
	{PERF_SAFE_LUT_MACROTILE, "qcom,sde-safe-lut-macrotile", false,
			PROP_TYPE_U32_ARRAY},
	{PERF_SAFE_LUT_NRT, "qcom,sde-safe-lut-nrt", false,
			PROP_TYPE_U32_ARRAY},
	{PERF_SAFE_LUT_CWB, "qcom,sde-safe-lut-cwb", false,
			PROP_TYPE_U32_ARRAY},
	{PERF_QOS_LUT_LINEAR, "qcom,sde-qos-lut-linear", false,
			PROP_TYPE_U32_ARRAY},
	{PERF_QOS_LUT_MACROTILE, "qcom,sde-qos-lut-macrotile", false,
			PROP_TYPE_U32_ARRAY},
	{PERF_QOS_LUT_NRT, "qcom,sde-qos-lut-nrt", false,
			PROP_TYPE_U32_ARRAY},
	{PERF_QOS_LUT_CWB, "qcom,sde-qos-lut-cwb", false,
			PROP_TYPE_U32_ARRAY},

	{PERF_CDP_SETTING, "qcom,sde-cdp-setting", false,
			PROP_TYPE_U32_ARRAY},
	{PERF_CPU_MASK, "qcom,sde-qos-cpu-mask", false, PROP_TYPE_U32},
	{PERF_CPU_DMA_LATENCY, "qcom,sde-qos-cpu-dma-latency", false,
			PROP_TYPE_U32},
	{PERF_QOS_LUT_MACROTILE_QSEED, "qcom,sde-qos-lut-macrotile-qseed",
			false, PROP_TYPE_U32_ARRAY},
	{PERF_SAFE_LUT_MACROTILE_QSEED, "qcom,sde-safe-lut-macrotile-qseed",
			false, PROP_TYPE_U32_ARRAY},
	{PERF_NUM_MNOC_PORTS, "qcom,sde-num-mnoc-ports",
			false, PROP_TYPE_U32},
	{PERF_AXI_BUS_WIDTH, "qcom,sde-axi-bus-width",
			false, PROP_TYPE_U32},
};

static struct sde_prop_type sspp_prop[] = {
	{SSPP_OFF, "qcom,sde-sspp-off", true, PROP_TYPE_U32_ARRAY},
	{SSPP_SIZE, "qcom,sde-sspp-src-size", false, PROP_TYPE_U32},
	{SSPP_TYPE, "qcom,sde-sspp-type", true, PROP_TYPE_STRING_ARRAY},
	{SSPP_XIN, "qcom,sde-sspp-xin-id", true, PROP_TYPE_U32_ARRAY},
	{SSPP_CLK_CTRL, "qcom,sde-sspp-clk-ctrl", false,
		PROP_TYPE_BIT_OFFSET_ARRAY},
	{SSPP_CLK_STATUS, "qcom,sde-sspp-clk-status", false,
		PROP_TYPE_BIT_OFFSET_ARRAY},
	{SSPP_SCALE_SIZE, "qcom,sde-sspp-scale-size", false, PROP_TYPE_U32},
	{SSPP_VIG_BLOCKS, "qcom,sde-sspp-vig-blocks", false, PROP_TYPE_NODE},
	{SSPP_RGB_BLOCKS, "qcom,sde-sspp-rgb-blocks", false, PROP_TYPE_NODE},
	{SSPP_DMA_BLOCKS, "qcom,sde-sspp-dma-blocks", false, PROP_TYPE_NODE},
	{SSPP_EXCL_RECT, "qcom,sde-sspp-excl-rect", false, PROP_TYPE_U32_ARRAY},
	{SSPP_SMART_DMA, "qcom,sde-sspp-smart-dma-priority", false,
		PROP_TYPE_U32_ARRAY},
	{SSPP_MAX_PER_PIPE_BW, "qcom,sde-max-per-pipe-bw-kbps", false,
		PROP_TYPE_U32_ARRAY},
	{SSPP_MAX_PER_PIPE_BW_HIGH, "qcom,sde-max-per-pipe-bw-high-kbps", false,
		PROP_TYPE_U32_ARRAY},
};

static struct sde_prop_type vig_prop[] = {
	{VIG_QSEED_OFF, "qcom,sde-vig-qseed-off", false, PROP_TYPE_U32},
	{VIG_QSEED_LEN, "qcom,sde-vig-qseed-size", false, PROP_TYPE_U32},
	{VIG_CSC_OFF, "qcom,sde-vig-csc-off", false, PROP_TYPE_U32},
	{VIG_HSIC_PROP, "qcom,sde-vig-hsic", false, PROP_TYPE_U32_ARRAY},
	{VIG_MEMCOLOR_PROP, "qcom,sde-vig-memcolor", false,
		PROP_TYPE_U32_ARRAY},
	{VIG_PCC_PROP, "qcom,sde-vig-pcc", false, PROP_TYPE_U32_ARRAY},
	{VIG_GAMUT_PROP, "qcom,sde-vig-gamut", false, PROP_TYPE_U32_ARRAY},
	{VIG_IGC_PROP, "qcom,sde-vig-igc", false, PROP_TYPE_U32_ARRAY},
	{VIG_INVERSE_PMA, "qcom,sde-vig-inverse-pma", false, PROP_TYPE_BOOL},
};

static struct sde_prop_type rgb_prop[] = {
	{RGB_SCALER_OFF, "qcom,sde-rgb-scaler-off", false, PROP_TYPE_U32},
	{RGB_SCALER_LEN, "qcom,sde-rgb-scaler-size", false, PROP_TYPE_U32},
	{RGB_PCC_PROP, "qcom,sde-rgb-pcc", false, PROP_TYPE_U32_ARRAY},
};

static struct sde_prop_type dma_prop[] = {
	{DMA_IGC_PROP, "qcom,sde-dma-igc", false, PROP_TYPE_U32_ARRAY},
	{DMA_GC_PROP, "qcom,sde-dma-gc", false, PROP_TYPE_U32_ARRAY},
	{DMA_DGM_INVERSE_PMA, "qcom,sde-dma-inverse-pma", false,
		PROP_TYPE_BOOL},
	{DMA_CSC_OFF, "qcom,sde-dma-csc-off", false, PROP_TYPE_U32},
};

static struct sde_prop_type ctl_prop[] = {
	{HW_OFF, "qcom,sde-ctl-off", true, PROP_TYPE_U32_ARRAY},
	{HW_LEN, "qcom,sde-ctl-size", false, PROP_TYPE_U32},
	{HW_DISP, "qcom,sde-ctl-display-pref", false, PROP_TYPE_STRING_ARRAY},
};

struct sde_prop_type mixer_blend_prop[] = {
	{MIXER_BLEND_OP_OFF, "qcom,sde-mixer-blend-op-off", true,
		PROP_TYPE_U32_ARRAY},
};

static struct sde_prop_type mixer_prop[] = {
	{MIXER_OFF, "qcom,sde-mixer-off", true, PROP_TYPE_U32_ARRAY},
	{MIXER_LEN, "qcom,sde-mixer-size", false, PROP_TYPE_U32},
	{MIXER_PAIR_MASK, "qcom,sde-mixer-pair-mask", true,
		PROP_TYPE_U32_ARRAY},
	{MIXER_BLOCKS, "qcom,sde-mixer-blocks", false, PROP_TYPE_NODE},
	{MIXER_DISP, "qcom,sde-mixer-display-pref", false,
		PROP_TYPE_STRING_ARRAY},
	{MIXER_CWB, "qcom,sde-mixer-cwb-pref", false,
		PROP_TYPE_STRING_ARRAY},
};

static struct sde_prop_type mixer_blocks_prop[] = {
	{MIXER_GC_PROP, "qcom,sde-mixer-gc", false, PROP_TYPE_U32_ARRAY},
};

static struct sde_prop_type dspp_top_prop[] = {
	{DSPP_TOP_OFF, "qcom,sde-dspp-top-off", true, PROP_TYPE_U32},
	{DSPP_TOP_SIZE, "qcom,sde-dspp-top-size", false, PROP_TYPE_U32},
};

static struct sde_prop_type dspp_prop[] = {
	{DSPP_OFF, "qcom,sde-dspp-off", true, PROP_TYPE_U32_ARRAY},
	{DSPP_SIZE, "qcom,sde-dspp-size", false, PROP_TYPE_U32},
	{DSPP_BLOCKS, "qcom,sde-dspp-blocks", false, PROP_TYPE_NODE},
};

static struct sde_prop_type dspp_blocks_prop[] = {
	{DSPP_IGC_PROP, "qcom,sde-dspp-igc", false, PROP_TYPE_U32_ARRAY},
	{DSPP_PCC_PROP, "qcom,sde-dspp-pcc", false, PROP_TYPE_U32_ARRAY},
	{DSPP_GC_PROP, "qcom,sde-dspp-gc", false, PROP_TYPE_U32_ARRAY},
	{DSPP_HSIC_PROP, "qcom,sde-dspp-hsic", false, PROP_TYPE_U32_ARRAY},
	{DSPP_MEMCOLOR_PROP, "qcom,sde-dspp-memcolor", false,
		PROP_TYPE_U32_ARRAY},
	{DSPP_SIXZONE_PROP, "qcom,sde-dspp-sixzone", false,
		PROP_TYPE_U32_ARRAY},
	{DSPP_GAMUT_PROP, "qcom,sde-dspp-gamut", false, PROP_TYPE_U32_ARRAY},
	{DSPP_DITHER_PROP, "qcom,sde-dspp-dither", false, PROP_TYPE_U32_ARRAY},
	{DSPP_HIST_PROP, "qcom,sde-dspp-hist", false, PROP_TYPE_U32_ARRAY},
	{DSPP_VLUT_PROP, "qcom,sde-dspp-vlut", false, PROP_TYPE_U32_ARRAY},
};

static struct sde_prop_type ad_prop[] = {
	{AD_OFF, "qcom,sde-dspp-ad-off", false, PROP_TYPE_U32_ARRAY},
	{AD_VERSION, "qcom,sde-dspp-ad-version", false, PROP_TYPE_U32},
};

static struct sde_prop_type ds_top_prop[] = {
	{DS_TOP_OFF, "qcom,sde-dest-scaler-top-off", false, PROP_TYPE_U32},
	{DS_TOP_LEN, "qcom,sde-dest-scaler-top-size", false, PROP_TYPE_U32},
	{DS_TOP_INPUT_LINEWIDTH, "qcom,sde-max-dest-scaler-input-linewidth",
		false, PROP_TYPE_U32},
	{DS_TOP_OUTPUT_LINEWIDTH, "qcom,sde-max-dest-scaler-output-linewidth",
		false, PROP_TYPE_U32},
};

static struct sde_prop_type ds_prop[] = {
	{DS_OFF, "qcom,sde-dest-scaler-off", false, PROP_TYPE_U32_ARRAY},
	{DS_LEN, "qcom,sde-dest-scaler-size", false, PROP_TYPE_U32},
};

static struct sde_prop_type pp_prop[] = {
	{PP_OFF, "qcom,sde-pp-off", true, PROP_TYPE_U32_ARRAY},
	{PP_LEN, "qcom,sde-pp-size", false, PROP_TYPE_U32},
	{TE_OFF, "qcom,sde-te-off", false, PROP_TYPE_U32_ARRAY},
	{TE_LEN, "qcom,sde-te-size", false, PROP_TYPE_U32},
	{TE2_OFF, "qcom,sde-te2-off", false, PROP_TYPE_U32_ARRAY},
	{TE2_LEN, "qcom,sde-te2-size", false, PROP_TYPE_U32},
	{PP_SLAVE, "qcom,sde-pp-slave", false, PROP_TYPE_U32_ARRAY},
	{DITHER_OFF, "qcom,sde-dither-off", false, PROP_TYPE_U32_ARRAY},
	{DITHER_LEN, "qcom,sde-dither-size", false, PROP_TYPE_U32},
	{DITHER_VER, "qcom,sde-dither-version", false, PROP_TYPE_U32},
	{PP_MERGE_3D_ID, "qcom,sde-pp-merge-3d-id", false, PROP_TYPE_U32_ARRAY},
};

static struct sde_prop_type dsc_prop[] = {
	{DSC_OFF, "qcom,sde-dsc-off", false, PROP_TYPE_U32_ARRAY},
	{DSC_LEN, "qcom,sde-dsc-size", false, PROP_TYPE_U32},
};

static struct sde_prop_type cdm_prop[] = {
	{HW_OFF, "qcom,sde-cdm-off", false, PROP_TYPE_U32_ARRAY},
	{HW_LEN, "qcom,sde-cdm-size", false, PROP_TYPE_U32},
};

static struct sde_prop_type intf_prop[] = {
	{INTF_OFF, "qcom,sde-intf-off", true, PROP_TYPE_U32_ARRAY},
	{INTF_LEN, "qcom,sde-intf-size", false, PROP_TYPE_U32},
	{INTF_PREFETCH, "qcom,sde-intf-max-prefetch-lines", false,
						PROP_TYPE_U32_ARRAY},
	{INTF_TYPE, "qcom,sde-intf-type", false, PROP_TYPE_STRING_ARRAY},
};

static struct sde_prop_type wb_prop[] = {
	{WB_OFF, "qcom,sde-wb-off", true, PROP_TYPE_U32_ARRAY},
	{WB_LEN, "qcom,sde-wb-size", false, PROP_TYPE_U32},
	{WB_ID, "qcom,sde-wb-id", true, PROP_TYPE_U32_ARRAY},
	{WB_XIN_ID, "qcom,sde-wb-xin-id", false, PROP_TYPE_U32_ARRAY},
	{WB_CLK_CTRL, "qcom,sde-wb-clk-ctrl", false,
		PROP_TYPE_BIT_OFFSET_ARRAY},
};

static struct sde_prop_type vbif_prop[] = {
	{VBIF_OFF, "qcom,sde-vbif-off", true, PROP_TYPE_U32_ARRAY},
	{VBIF_LEN, "qcom,sde-vbif-size", false, PROP_TYPE_U32},
	{VBIF_ID, "qcom,sde-vbif-id", false, PROP_TYPE_U32_ARRAY},
	{VBIF_DEFAULT_OT_RD_LIMIT, "qcom,sde-vbif-default-ot-rd-limit", false,
		PROP_TYPE_U32},
	{VBIF_DEFAULT_OT_WR_LIMIT, "qcom,sde-vbif-default-ot-wr-limit", false,
		PROP_TYPE_U32},
	{VBIF_DYNAMIC_OT_RD_LIMIT, "qcom,sde-vbif-dynamic-ot-rd-limit", false,
		PROP_TYPE_U32_ARRAY},
	{VBIF_DYNAMIC_OT_WR_LIMIT, "qcom,sde-vbif-dynamic-ot-wr-limit", false,
		PROP_TYPE_U32_ARRAY},
	{VBIF_MEMTYPE_0, "qcom,sde-vbif-memtype-0", false, PROP_TYPE_U32_ARRAY},
	{VBIF_MEMTYPE_1, "qcom,sde-vbif-memtype-1", false, PROP_TYPE_U32_ARRAY},
	{VBIF_QOS_RT_REMAP, "qcom,sde-vbif-qos-rt-remap", false,
		PROP_TYPE_U32_ARRAY},
	{VBIF_QOS_NRT_REMAP, "qcom,sde-vbif-qos-nrt-remap", false,
		PROP_TYPE_U32_ARRAY},
	{VBIF_QOS_CWB_REMAP, "qcom,sde-vbif-qos-cwb-remap", false,
		PROP_TYPE_U32_ARRAY},
	{VBIF_QOS_LUTDMA_REMAP, "qcom,sde-vbif-qos-lutdma-remap", false,
		PROP_TYPE_U32_ARRAY},
};

static struct sde_prop_type reg_dma_prop[REG_DMA_PROP_MAX] = {
	[REG_DMA_OFF] =  {REG_DMA_OFF, "qcom,sde-reg-dma-off", false,
		PROP_TYPE_U32},
	[REG_DMA_VERSION] = {REG_DMA_VERSION, "qcom,sde-reg-dma-version",
		false, PROP_TYPE_U32},
	[REG_DMA_TRIGGER_OFF] = {REG_DMA_TRIGGER_OFF,
		"qcom,sde-reg-dma-trigger-off", false,
		PROP_TYPE_U32},
	[REG_DMA_XIN_ID] = {REG_DMA_XIN_ID,
		"qcom,sde-reg-dma-xin-id", false, PROP_TYPE_U32},
	[REG_DMA_CLK_CTRL] = {REG_DMA_XIN_ID,
		"qcom,sde-reg-dma-clk-ctrl", false, PROP_TYPE_BIT_OFFSET_ARRAY},
};

static struct sde_prop_type merge_3d_prop[] = {
	{HW_OFF, "qcom,sde-merge-3d-off", false, PROP_TYPE_U32_ARRAY},
	{HW_LEN, "qcom,sde-merge-3d-size", false, PROP_TYPE_U32},
};

static struct sde_prop_type qdss_prop[] = {
	{HW_OFF, "qcom,sde-qdss-off", false, PROP_TYPE_U32_ARRAY},
	{HW_LEN, "qcom,sde-qdss-size", false, PROP_TYPE_U32},
};

static struct sde_prop_type inline_rot_prop[INLINE_ROT_PROP_MAX] = {
	{INLINE_ROT_XIN, "qcom,sde-inline-rot-xin", false,
							PROP_TYPE_U32_ARRAY},
	{INLINE_ROT_XIN_TYPE, "qcom,sde-inline-rot-xin-type", false,
							PROP_TYPE_STRING_ARRAY},
	{INLINE_ROT_CLK_CTRL, "qcom,sde-inline-rot-clk-ctrl", false,
						PROP_TYPE_BIT_OFFSET_ARRAY},
};

static struct sde_prop_type limit_usecase_prop[] = {
	{LIMIT_NAME, "qcom,sde-limit-name", false, PROP_TYPE_STRING},
	{LIMIT_USECASE, "qcom,sde-limit-cases", false, PROP_TYPE_STRING_ARRAY},
	{LIMIT_ID, "qcom,sde-limit-ids", false, PROP_TYPE_U32_ARRAY},
	{LIMIT_VALUE, "qcom,sde-limit-values", false,
				PROP_TYPE_BIT_OFFSET_ARRAY},
};

/*************************************************************
 * static API list
 *************************************************************/

static int _parse_dt_u32_handler(struct device_node *np,
	char *prop_name, u32 *offsets, int len, bool mandatory)
{
	int rc = -EINVAL;

	if (len > MAX_SDE_HW_BLK) {
		SDE_ERROR(
			"prop: %s tries out of bound access for u32 array read len: %d\n",
				prop_name, len);
		return -E2BIG;
	}

	rc = of_property_read_u32_array(np, prop_name, offsets, len);
	if (rc && mandatory)
		SDE_ERROR("mandatory prop: %s u32 array read len:%d\n",
				prop_name, len);
	else if (rc)
		SDE_DEBUG("optional prop: %s u32 array read len:%d\n",
				prop_name, len);

	return rc;
}

static int _parse_dt_bit_offset(struct device_node *np,
	char *prop_name, struct sde_prop_value *prop_value, u32 prop_index,
	u32 count, bool mandatory)
{
	int rc = 0, len, i, j;
	const u32 *arr;

	arr = of_get_property(np, prop_name, &len);
	if (arr) {
		len /= sizeof(u32);
		len &= ~0x1;

		if (len > (MAX_SDE_HW_BLK * MAX_BIT_OFFSET)) {
			SDE_ERROR(
				"prop: %s len: %d will lead to out of bound access\n",
				prop_name, len / MAX_BIT_OFFSET);
			return -E2BIG;
		}

		for (i = 0, j = 0; i < len; j++) {
			PROP_BITVALUE_ACCESS(prop_value, prop_index, j, 0) =
				be32_to_cpu(arr[i]);
			i++;
			PROP_BITVALUE_ACCESS(prop_value, prop_index, j, 1) =
				be32_to_cpu(arr[i]);
			i++;
		}
	} else {
		if (mandatory) {
			SDE_ERROR("error mandatory property '%s' not found\n",
				prop_name);
			rc = -EINVAL;
		} else {
			SDE_DEBUG("error optional property '%s' not found\n",
				prop_name);
		}
	}

	return rc;
}

static int _validate_dt_entry(struct device_node *np,
	struct sde_prop_type *sde_prop, u32 prop_size, int *prop_count,
	int *off_count)
{
	int rc = 0, i, val;
	struct device_node *snp = NULL;

	if (off_count) {
		*off_count = of_property_count_u32_elems(np,
				sde_prop[0].prop_name);
		if ((*off_count > MAX_BLOCKS) || (*off_count < 0)) {
			if (sde_prop[0].is_mandatory) {
				SDE_ERROR(
					"invalid hw offset prop name:%s count: %d\n",
					sde_prop[0].prop_name, *off_count);
				rc = -EINVAL;
			}
			*off_count = 0;
			memset(prop_count, 0, sizeof(int) * prop_size);
			return rc;
		}
	}

	for (i = 0; i < prop_size; i++) {
		switch (sde_prop[i].type) {
		case PROP_TYPE_U32:
			rc = of_property_read_u32(np, sde_prop[i].prop_name,
				&val);
			break;
		case PROP_TYPE_U32_ARRAY:
			prop_count[i] = of_property_count_u32_elems(np,
				sde_prop[i].prop_name);
			if (prop_count[i] < 0)
				rc = prop_count[i];
			break;
		case PROP_TYPE_STRING_ARRAY:
			prop_count[i] = of_property_count_strings(np,
				sde_prop[i].prop_name);
			if (prop_count[i] < 0)
				rc = prop_count[i];
			break;
		case PROP_TYPE_BIT_OFFSET_ARRAY:
			of_get_property(np, sde_prop[i].prop_name, &val);
			prop_count[i] = val / (MAX_BIT_OFFSET * sizeof(u32));
			break;
		case PROP_TYPE_NODE:
			snp = of_get_child_by_name(np,
					sde_prop[i].prop_name);
			if (!snp)
				rc = -EINVAL;
			break;
		default:
			SDE_DEBUG("invalid property type:%d\n",
							sde_prop[i].type);
			break;
		}
		SDE_DEBUG(
			"prop id:%d prop name:%s prop type:%d prop_count:%d\n",
			i, sde_prop[i].prop_name,
			sde_prop[i].type, prop_count[i]);

		if (rc && sde_prop[i].is_mandatory &&
		   ((sde_prop[i].type == PROP_TYPE_U32) ||
		    (sde_prop[i].type == PROP_TYPE_NODE))) {
			SDE_ERROR("prop:%s not present\n",
						sde_prop[i].prop_name);
			goto end;
		} else if (sde_prop[i].type == PROP_TYPE_U32 ||
			sde_prop[i].type == PROP_TYPE_BOOL ||
			sde_prop[i].type == PROP_TYPE_NODE) {
			rc = 0;
			continue;
		}

		if (off_count && (prop_count[i] != *off_count) &&
				sde_prop[i].is_mandatory) {
			SDE_ERROR(
				"prop:%s count:%d is different compared to offset array:%d\n",
				sde_prop[i].prop_name,
				prop_count[i], *off_count);
			rc = -EINVAL;
			goto end;
		} else if (off_count && prop_count[i] != *off_count) {
			SDE_DEBUG(
				"prop:%s count:%d is different compared to offset array:%d\n",
				sde_prop[i].prop_name,
				prop_count[i], *off_count);
			rc = 0;
			prop_count[i] = 0;
		}
		if (prop_count[i] < 0) {
			prop_count[i] = 0;
			if (sde_prop[i].is_mandatory) {
				SDE_ERROR("prop:%s count:%d is negative\n",
					sde_prop[i].prop_name, prop_count[i]);
				rc = -EINVAL;
			} else {
				rc = 0;
				SDE_DEBUG("prop:%s count:%d is negative\n",
					sde_prop[i].prop_name, prop_count[i]);
			}
		}
	}

end:
	return rc;
}

static int _read_dt_entry(struct device_node *np,
	struct sde_prop_type *sde_prop, u32 prop_size, int *prop_count,
	bool *prop_exists,
	struct sde_prop_value *prop_value)
{
	int rc = 0, i, j;

	for (i = 0; i < prop_size; i++) {
		prop_exists[i] = true;
		switch (sde_prop[i].type) {
		case PROP_TYPE_U32:
			rc = of_property_read_u32(np, sde_prop[i].prop_name,
				&PROP_VALUE_ACCESS(prop_value, i, 0));
			SDE_DEBUG(
				"prop id:%d prop name:%s prop type:%d value:0x%x\n",
				i, sde_prop[i].prop_name,
				sde_prop[i].type,
				PROP_VALUE_ACCESS(prop_value, i, 0));
			if (rc)
				prop_exists[i] = false;
			break;
		case PROP_TYPE_BOOL:
			PROP_VALUE_ACCESS(prop_value, i, 0) =
				of_property_read_bool(np,
					sde_prop[i].prop_name);
			SDE_DEBUG(
				"prop id:%d prop name:%s prop type:%d value:0x%x\n",
				i, sde_prop[i].prop_name,
				sde_prop[i].type,
				PROP_VALUE_ACCESS(prop_value, i, 0));
			break;
		case PROP_TYPE_U32_ARRAY:
			rc = _parse_dt_u32_handler(np, sde_prop[i].prop_name,
				&PROP_VALUE_ACCESS(prop_value, i, 0),
				prop_count[i], sde_prop[i].is_mandatory);
			if (rc && sde_prop[i].is_mandatory) {
				SDE_ERROR(
					"%s prop validation success but read failed\n",
					sde_prop[i].prop_name);
				prop_exists[i] = false;
				goto end;
			} else {
				if (rc)
					prop_exists[i] = false;
				/* only for debug purpose */
				SDE_DEBUG("prop id:%d prop name:%s prop \"\
					type:%d", i, sde_prop[i].prop_name,
					sde_prop[i].type);
				for (j = 0; j < prop_count[i]; j++)
					SDE_DEBUG(" value[%d]:0x%x ", j,
						PROP_VALUE_ACCESS(prop_value, i,
								j));
				SDE_DEBUG("\n");
			}
			break;
		case PROP_TYPE_BIT_OFFSET_ARRAY:
			rc = _parse_dt_bit_offset(np, sde_prop[i].prop_name,
				prop_value, i, prop_count[i],
				sde_prop[i].is_mandatory);
			if (rc && sde_prop[i].is_mandatory) {
				SDE_ERROR(
					"%s prop validation success but read failed\n",
					sde_prop[i].prop_name);
				prop_exists[i] = false;
				goto end;
			} else {
				if (rc)
					prop_exists[i] = false;
				SDE_DEBUG(
					"prop id:%d prop name:%s prop type:%d",
					i, sde_prop[i].prop_name,
					sde_prop[i].type);
				for (j = 0; j < prop_count[i]; j++)
					SDE_DEBUG(
					"count[%d]: bit:0x%x off:0x%x\n", j,
					PROP_BITVALUE_ACCESS(prop_value,
						i, j, 0),
					PROP_BITVALUE_ACCESS(prop_value,
						i, j, 1));
				SDE_DEBUG("\n");
			}
			break;
		case PROP_TYPE_NODE:
			/* Node will be parsed in calling function */
			rc = 0;
			break;
		default:
			SDE_DEBUG("invalid property type:%d\n",
							sde_prop[i].type);
			break;
		}
		rc = 0;
	}

end:
	return rc;
}

static void _sde_sspp_setup_vig(struct sde_mdss_cfg *sde_cfg,
	struct sde_sspp_cfg *sspp, struct sde_sspp_sub_blks *sblk,
	bool *prop_exists, struct sde_prop_value *prop_value, u32 *vig_count)
{
	sblk->maxlinewidth = sde_cfg->vig_sspp_linewidth;
	sblk->maxupscale = MAX_UPSCALE_RATIO;
	sblk->maxdwnscale = MAX_DOWNSCALE_RATIO;
	sspp->id = SSPP_VIG0 + *vig_count;
	snprintf(sspp->name, SDE_HW_BLK_NAME_LEN, "sspp_%u",
			sspp->id - SSPP_VIG0);
	sspp->clk_ctrl = SDE_CLK_CTRL_VIG0 + *vig_count;
	sspp->type = SSPP_TYPE_VIG;
	set_bit(SDE_SSPP_QOS, &sspp->features);
	if (sde_cfg->vbif_qos_nlvl == 8)
		set_bit(SDE_SSPP_QOS_8LVL, &sspp->features);
	(*vig_count)++;

	if (!prop_value)
		return;

	if (sde_cfg->qseed_type == SDE_SSPP_SCALER_QSEED2) {
		set_bit(SDE_SSPP_SCALER_QSEED2, &sspp->features);
		sblk->scaler_blk.id = SDE_SSPP_SCALER_QSEED2;
		sblk->scaler_blk.base = PROP_VALUE_ACCESS(prop_value,
			VIG_QSEED_OFF, 0);
		sblk->scaler_blk.len = PROP_VALUE_ACCESS(prop_value,
			VIG_QSEED_LEN, 0);
		snprintf(sblk->scaler_blk.name, SDE_HW_BLK_NAME_LEN,
				"sspp_scaler%u", sspp->id - SSPP_VIG0);
	} else if (sde_cfg->qseed_type == SDE_SSPP_SCALER_QSEED3) {
		set_bit(SDE_SSPP_SCALER_QSEED3, &sspp->features);
		sblk->scaler_blk.id = SDE_SSPP_SCALER_QSEED3;
		sblk->scaler_blk.base = PROP_VALUE_ACCESS(prop_value,
			VIG_QSEED_OFF, 0);
		sblk->scaler_blk.len = PROP_VALUE_ACCESS(prop_value,
			VIG_QSEED_LEN, 0);
		snprintf(sblk->scaler_blk.name, SDE_HW_BLK_NAME_LEN,
			"sspp_scaler%u", sspp->id - SSPP_VIG0);
	} else if (sde_cfg->qseed_type == SDE_SSPP_SCALER_QSEED3LITE) {
		set_bit(SDE_SSPP_SCALER_QSEED3LITE, &sspp->features);
		sblk->scaler_blk.id = SDE_SSPP_SCALER_QSEED3LITE;
		sblk->scaler_blk.base = PROP_VALUE_ACCESS(prop_value,
			VIG_QSEED_OFF, 0);
		sblk->scaler_blk.len = PROP_VALUE_ACCESS(prop_value,
			VIG_QSEED_LEN, 0);
		snprintf(sblk->scaler_blk.name, SDE_HW_BLK_NAME_LEN,
			"sspp_scaler%u", sspp->id - SSPP_VIG0);
	}

	if (sde_cfg->has_sbuf)
		set_bit(SDE_SSPP_SBUF, &sspp->features);

	sblk->csc_blk.id = SDE_SSPP_CSC;
	snprintf(sblk->csc_blk.name, SDE_HW_BLK_NAME_LEN,
			"sspp_csc%u", sspp->id - SSPP_VIG0);
	if (sde_cfg->csc_type == SDE_SSPP_CSC) {
		set_bit(SDE_SSPP_CSC, &sspp->features);
		sblk->csc_blk.base = PROP_VALUE_ACCESS(prop_value,
							VIG_CSC_OFF, 0);
	} else if (sde_cfg->csc_type == SDE_SSPP_CSC_10BIT) {
		set_bit(SDE_SSPP_CSC_10BIT, &sspp->features);
		sblk->csc_blk.base = PROP_VALUE_ACCESS(prop_value,
							VIG_CSC_OFF, 0);
	}

	sblk->hsic_blk.id = SDE_SSPP_HSIC;
	snprintf(sblk->hsic_blk.name, SDE_HW_BLK_NAME_LEN,
			"sspp_hsic%u", sspp->id - SSPP_VIG0);
	if (prop_exists[VIG_HSIC_PROP]) {
		sblk->hsic_blk.base = PROP_VALUE_ACCESS(prop_value,
			VIG_HSIC_PROP, 0);
		sblk->hsic_blk.version = PROP_VALUE_ACCESS(prop_value,
			VIG_HSIC_PROP, 1);
		sblk->hsic_blk.len = 0;
		set_bit(SDE_SSPP_HSIC, &sspp->features);
	}

	sblk->memcolor_blk.id = SDE_SSPP_MEMCOLOR;
	snprintf(sblk->memcolor_blk.name, SDE_HW_BLK_NAME_LEN,
			"sspp_memcolor%u", sspp->id - SSPP_VIG0);
	if (prop_exists[VIG_MEMCOLOR_PROP]) {
		sblk->memcolor_blk.base = PROP_VALUE_ACCESS(prop_value,
			VIG_MEMCOLOR_PROP, 0);
		sblk->memcolor_blk.version = PROP_VALUE_ACCESS(prop_value,
			VIG_MEMCOLOR_PROP, 1);
		sblk->memcolor_blk.len = 0;
		set_bit(SDE_SSPP_MEMCOLOR, &sspp->features);
	}

	sblk->pcc_blk.id = SDE_SSPP_PCC;
	snprintf(sblk->pcc_blk.name, SDE_HW_BLK_NAME_LEN,
			"sspp_pcc%u", sspp->id - SSPP_VIG0);
	if (prop_exists[VIG_PCC_PROP]) {
		sblk->pcc_blk.base = PROP_VALUE_ACCESS(prop_value,
			VIG_PCC_PROP, 0);
		sblk->pcc_blk.version = PROP_VALUE_ACCESS(prop_value,
			VIG_PCC_PROP, 1);
		sblk->pcc_blk.len = 0;
		set_bit(SDE_SSPP_PCC, &sspp->features);
	}

	if (prop_exists[VIG_GAMUT_PROP]) {
		sblk->gamut_blk.id = SDE_SSPP_VIG_GAMUT;
		snprintf(sblk->gamut_blk.name, SDE_HW_BLK_NAME_LEN,
			"sspp_vig_gamut%u", sspp->id - SSPP_VIG0);
		sblk->gamut_blk.base = PROP_VALUE_ACCESS(prop_value,
			VIG_GAMUT_PROP, 0);
		sblk->gamut_blk.version = PROP_VALUE_ACCESS(prop_value,
			VIG_GAMUT_PROP, 1);
		sblk->gamut_blk.len = 0;
		set_bit(SDE_SSPP_VIG_GAMUT, &sspp->features);
	}

	if (prop_exists[VIG_IGC_PROP]) {
		sblk->igc_blk[0].id = SDE_SSPP_VIG_IGC;
		snprintf(sblk->igc_blk[0].name, SDE_HW_BLK_NAME_LEN,
			"sspp_vig_igc%u", sspp->id - SSPP_VIG0);
		sblk->igc_blk[0].base = PROP_VALUE_ACCESS(prop_value,
			VIG_IGC_PROP, 0);
		sblk->igc_blk[0].version = PROP_VALUE_ACCESS(prop_value,
			VIG_IGC_PROP, 1);
		sblk->igc_blk[0].len = 0;
		set_bit(SDE_SSPP_VIG_IGC, &sspp->features);
	}

	if (PROP_VALUE_ACCESS(prop_value, VIG_INVERSE_PMA, 0))
		set_bit(SDE_SSPP_INVERSE_PMA, &sspp->features);

	sblk->format_list = sde_cfg->vig_formats;
	sblk->virt_format_list = sde_cfg->virt_vig_formats;
}

static void _sde_sspp_setup_rgb(struct sde_mdss_cfg *sde_cfg,
	struct sde_sspp_cfg *sspp, struct sde_sspp_sub_blks *sblk,
	bool *prop_exists, struct sde_prop_value *prop_value, u32 *rgb_count)
{
	sblk->maxupscale = MAX_UPSCALE_RATIO;
	sblk->maxdwnscale = MAX_DOWNSCALE_RATIO;
	sspp->id = SSPP_RGB0 + *rgb_count;
	snprintf(sspp->name, SDE_HW_BLK_NAME_LEN, "sspp_%u",
			sspp->id - SSPP_VIG0);
	sspp->clk_ctrl = SDE_CLK_CTRL_RGB0 + *rgb_count;
	sspp->type = SSPP_TYPE_RGB;
	set_bit(SDE_SSPP_QOS, &sspp->features);
	if (sde_cfg->vbif_qos_nlvl == 8)
		set_bit(SDE_SSPP_QOS_8LVL, &sspp->features);
	(*rgb_count)++;

	if (!prop_value)
		return;

	if (sde_cfg->qseed_type == SDE_SSPP_SCALER_QSEED2) {
		set_bit(SDE_SSPP_SCALER_RGB, &sspp->features);
		sblk->scaler_blk.id = SDE_SSPP_SCALER_QSEED2;
		sblk->scaler_blk.base = PROP_VALUE_ACCESS(prop_value,
			RGB_SCALER_OFF, 0);
		sblk->scaler_blk.len = PROP_VALUE_ACCESS(prop_value,
			RGB_SCALER_LEN, 0);
		snprintf(sblk->scaler_blk.name, SDE_HW_BLK_NAME_LEN,
			"sspp_scaler%u", sspp->id - SSPP_VIG0);
	} else if (sde_cfg->qseed_type == SDE_SSPP_SCALER_QSEED3) {
		set_bit(SDE_SSPP_SCALER_RGB, &sspp->features);
		sblk->scaler_blk.id = SDE_SSPP_SCALER_QSEED3;
		sblk->scaler_blk.base = PROP_VALUE_ACCESS(prop_value,
			RGB_SCALER_LEN, 0);
		sblk->scaler_blk.len = PROP_VALUE_ACCESS(prop_value,
			SSPP_SCALE_SIZE, 0);
		snprintf(sblk->scaler_blk.name, SDE_HW_BLK_NAME_LEN,
			"sspp_scaler%u", sspp->id - SSPP_VIG0);
	}

	sblk->pcc_blk.id = SDE_SSPP_PCC;
	if (prop_exists[RGB_PCC_PROP]) {
		sblk->pcc_blk.base = PROP_VALUE_ACCESS(prop_value,
			RGB_PCC_PROP, 0);
		sblk->pcc_blk.version = PROP_VALUE_ACCESS(prop_value,
			RGB_PCC_PROP, 1);
		sblk->pcc_blk.len = 0;
		set_bit(SDE_SSPP_PCC, &sspp->features);
	}

	sblk->format_list = sde_cfg->dma_formats;
	sblk->virt_format_list = NULL;
}

static void _sde_sspp_setup_cursor(struct sde_mdss_cfg *sde_cfg,
	struct sde_sspp_cfg *sspp, struct sde_sspp_sub_blks *sblk,
	struct sde_prop_value *prop_value, u32 *cursor_count)
{
	if (!IS_SDE_MAJOR_MINOR_SAME(sde_cfg->hwversion, SDE_HW_VER_300))
		SDE_ERROR("invalid sspp type %d, xin id %d\n",
				sspp->type, sspp->xin_id);
	set_bit(SDE_SSPP_CURSOR, &sspp->features);
	sblk->maxupscale = SSPP_UNITY_SCALE;
	sblk->maxdwnscale = SSPP_UNITY_SCALE;
	sblk->format_list = sde_cfg->cursor_formats;
	sblk->virt_format_list = NULL;
	sspp->id = SSPP_CURSOR0 + *cursor_count;
	snprintf(sspp->name, SDE_HW_BLK_NAME_LEN, "sspp_%u",
			sspp->id - SSPP_VIG0);
	sspp->clk_ctrl = SDE_CLK_CTRL_CURSOR0 + *cursor_count;
	sspp->type = SSPP_TYPE_CURSOR;
	(*cursor_count)++;
}

static void _sde_sspp_setup_dma(struct sde_mdss_cfg *sde_cfg,
	struct sde_sspp_cfg *sspp, struct sde_sspp_sub_blks *sblk,
	bool prop_exists[][DMA_PROP_MAX], struct sde_prop_value *prop_value,
	u32 *dma_count, u32 dgm_count)
{
	u32 i = 0;

	sblk->maxupscale = SSPP_UNITY_SCALE;
	sblk->maxdwnscale = SSPP_UNITY_SCALE;
	sblk->format_list = sde_cfg->dma_formats;
	sblk->virt_format_list = sde_cfg->dma_formats;
	sspp->id = SSPP_DMA0 + *dma_count;
	sspp->clk_ctrl = SDE_CLK_CTRL_DMA0 + *dma_count;
	snprintf(sspp->name, SDE_HW_BLK_NAME_LEN, "sspp_%u",
			sspp->id - SSPP_VIG0);
	sspp->type = SSPP_TYPE_DMA;
	set_bit(SDE_SSPP_QOS, &sspp->features);
	if (sde_cfg->vbif_qos_nlvl == 8)
		set_bit(SDE_SSPP_QOS_8LVL, &sspp->features);
	(*dma_count)++;

	if (!prop_value)
		return;

	sblk->num_igc_blk = dgm_count;
	sblk->num_gc_blk = dgm_count;
	sblk->num_dgm_csc_blk = dgm_count;
	for (i = 0; i < dgm_count; i++) {
		if (prop_exists[i][DMA_IGC_PROP]) {
			sblk->igc_blk[i].id = SDE_SSPP_DMA_IGC;
			snprintf(sblk->igc_blk[i].name, SDE_HW_BLK_NAME_LEN,
				"sspp_dma_igc%u", sspp->id - SSPP_DMA0);
			sblk->igc_blk[i].base = PROP_VALUE_ACCESS(
				&prop_value[i * DMA_PROP_MAX], DMA_IGC_PROP, 0);
			sblk->igc_blk[i].version = PROP_VALUE_ACCESS(
				&prop_value[i * DMA_PROP_MAX], DMA_IGC_PROP, 1);
			sblk->igc_blk[i].len = 0;
			set_bit(SDE_SSPP_DMA_IGC, &sspp->features);
		}

		if (prop_exists[i][DMA_GC_PROP]) {
			sblk->gc_blk[i].id = SDE_SSPP_DMA_GC;
			snprintf(sblk->gc_blk[0].name, SDE_HW_BLK_NAME_LEN,
				"sspp_dma_gc%u", sspp->id - SSPP_DMA0);
			sblk->gc_blk[i].base = PROP_VALUE_ACCESS(
				&prop_value[i * DMA_PROP_MAX], DMA_GC_PROP, 0);
			sblk->gc_blk[i].version = PROP_VALUE_ACCESS(
				&prop_value[i * DMA_PROP_MAX], DMA_GC_PROP, 1);
			sblk->gc_blk[i].len = 0;
			set_bit(SDE_SSPP_DMA_GC, &sspp->features);
		}

		if (PROP_VALUE_ACCESS(&prop_value[i * DMA_PROP_MAX],
			DMA_DGM_INVERSE_PMA, 0))
			set_bit(SDE_SSPP_DGM_INVERSE_PMA, &sspp->features);

		if (prop_exists[i][DMA_CSC_OFF]) {
			sblk->dgm_csc_blk[i].id = SDE_SSPP_DGM_CSC;
			snprintf(sblk->csc_blk.name, SDE_HW_BLK_NAME_LEN,
				"sspp_dgm_csc%u", sspp->id - SSPP_DMA0);
			set_bit(SDE_SSPP_DGM_CSC, &sspp->features);
			sblk->dgm_csc_blk[i].base = PROP_VALUE_ACCESS(
				&prop_value[i * DMA_PROP_MAX], DMA_CSC_OFF, 0);
		}
	}
}

static int sde_dgm_parse_dt(struct device_node *np, u32 index,
	struct sde_prop_value *prop_value, bool *prop_exists)
{
	int rc = 0;
	u32 child_idx = 0;
	int prop_count[DMA_PROP_MAX] = {0};
	struct device_node *dgm_snp = NULL;

	for_each_child_of_node(np, dgm_snp) {
		if (index != child_idx++)
			continue;
		rc = _validate_dt_entry(dgm_snp, dma_prop, ARRAY_SIZE(dma_prop),
				prop_count, NULL);
		if (rc)
			return rc;
		rc = _read_dt_entry(dgm_snp, dma_prop, ARRAY_SIZE(dma_prop),
				prop_count, prop_exists,
				prop_value);
	}

	return rc;
}

static int sde_sspp_parse_dt(struct device_node *np,
	struct sde_mdss_cfg *sde_cfg)
{
	int rc, prop_count[SSPP_PROP_MAX], off_count, i, j;
	int vig_prop_count[VIG_PROP_MAX], rgb_prop_count[RGB_PROP_MAX];
	bool prop_exists[SSPP_PROP_MAX], vig_prop_exists[VIG_PROP_MAX];
	bool rgb_prop_exists[RGB_PROP_MAX];
	bool dgm_prop_exists[SSPP_SUBBLK_COUNT_MAX][DMA_PROP_MAX];
	struct sde_prop_value *prop_value = NULL;
	struct sde_prop_value *vig_prop_value = NULL, *rgb_prop_value = NULL;
	struct sde_prop_value *dgm_prop_value = NULL;
	const char *type;
	struct sde_sspp_cfg *sspp;
	struct sde_sspp_sub_blks *sblk;
	u32 vig_count = 0, dma_count = 0, rgb_count = 0, cursor_count = 0;
	u32 dgm_count = 0;
	struct device_node *snp = NULL;

	prop_value = kcalloc(SSPP_PROP_MAX,
			sizeof(struct sde_prop_value), GFP_KERNEL);
	if (!prop_value) {
		rc = -ENOMEM;
		goto end;
	}

	rc = _validate_dt_entry(np, sspp_prop, ARRAY_SIZE(sspp_prop),
		prop_count, &off_count);
	if (rc)
		goto end;

	rc = _read_dt_entry(np, sspp_prop, ARRAY_SIZE(sspp_prop), prop_count,
					prop_exists, prop_value);
	if (rc)
		goto end;

	sde_cfg->sspp_count = off_count;

	/* get vig feature dt properties if they exist */
	snp = of_get_child_by_name(np, sspp_prop[SSPP_VIG_BLOCKS].prop_name);
	if (snp) {
		vig_prop_value = kcalloc(VIG_PROP_MAX,
			sizeof(struct sde_prop_value), GFP_KERNEL);
		if (!vig_prop_value) {
			rc = -ENOMEM;
			goto end;
		}
		rc = _validate_dt_entry(snp, vig_prop, ARRAY_SIZE(vig_prop),
			vig_prop_count, NULL);
		if (rc)
			goto end;
		rc = _read_dt_entry(snp, vig_prop, ARRAY_SIZE(vig_prop),
				vig_prop_count, vig_prop_exists,
				vig_prop_value);
	}

	/* get rgb feature dt properties if they exist */
	snp = of_get_child_by_name(np, sspp_prop[SSPP_RGB_BLOCKS].prop_name);
	if (snp) {
		rgb_prop_value = kcalloc(RGB_PROP_MAX,
					sizeof(struct sde_prop_value),
					GFP_KERNEL);
		if (!rgb_prop_value) {
			rc = -ENOMEM;
			goto end;
		}
		rc = _validate_dt_entry(snp, rgb_prop, ARRAY_SIZE(rgb_prop),
			rgb_prop_count, NULL);
		if (rc)
			goto end;
		rc = _read_dt_entry(snp, rgb_prop, ARRAY_SIZE(rgb_prop),
				rgb_prop_count, rgb_prop_exists,
				rgb_prop_value);
	}

	/* get dma feature dt properties if they exist */
	snp = of_get_child_by_name(np, sspp_prop[SSPP_DMA_BLOCKS].prop_name);
	if (snp) {
		dgm_count = of_get_child_count(snp);
		if (dgm_count > 0 && dgm_count <= SSPP_SUBBLK_COUNT_MAX) {
			dgm_prop_value = kzalloc(dgm_count * DMA_PROP_MAX *
					sizeof(struct sde_prop_value),
					GFP_KERNEL);
			if (!dgm_prop_value) {
				rc = -ENOMEM;
				goto end;
			}
			for (i = 0; i < dgm_count; i++)
				sde_dgm_parse_dt(snp, i,
					&dgm_prop_value[i * DMA_PROP_MAX],
					&dgm_prop_exists[i][0]);
		}
	}

	for (i = 0; i < off_count; i++) {
		sspp = sde_cfg->sspp + i;
		sblk = kzalloc(sizeof(*sblk), GFP_KERNEL);
		if (!sblk) {
			rc = -ENOMEM;
			/* catalog deinit will release the allocated blocks */
			goto end;
		}
		sspp->sblk = sblk;

		sspp->base = PROP_VALUE_ACCESS(prop_value, SSPP_OFF, i);
		sspp->len = PROP_VALUE_ACCESS(prop_value, SSPP_SIZE, 0);
		sblk->maxlinewidth = sde_cfg->max_sspp_linewidth;

		set_bit(SDE_SSPP_SRC, &sspp->features);

		if (sde_cfg->has_cdp)
			set_bit(SDE_SSPP_CDP, &sspp->features);

		if (sde_cfg->ts_prefill_rev == 1) {
			set_bit(SDE_SSPP_TS_PREFILL, &sspp->features);
		} else if (sde_cfg->ts_prefill_rev == 2) {
			set_bit(SDE_SSPP_TS_PREFILL, &sspp->features);
			set_bit(SDE_SSPP_TS_PREFILL_REC1, &sspp->features);
		}

		if (sde_cfg->has_line_insertion)
			set_bit(SDE_SSPP_LINE_INSERTION, &sspp->features);

		sblk->smart_dma_priority =
			PROP_VALUE_ACCESS(prop_value, SSPP_SMART_DMA, i);

		if (sblk->smart_dma_priority && sde_cfg->smart_dma_rev)
			set_bit(sde_cfg->smart_dma_rev, &sspp->features);

		sblk->src_blk.id = SDE_SSPP_SRC;

		of_property_read_string_index(np,
				sspp_prop[SSPP_TYPE].prop_name, i, &type);
		if (!strcmp(type, "vig")) {
			_sde_sspp_setup_vig(sde_cfg, sspp, sblk,
				vig_prop_exists, vig_prop_value, &vig_count);
		} else if (!strcmp(type, "rgb")) {
			_sde_sspp_setup_rgb(sde_cfg, sspp, sblk,
				rgb_prop_exists, rgb_prop_value, &rgb_count);
		} else if (!strcmp(type, "cursor")) {
			/* No prop values for cursor pipes */
			_sde_sspp_setup_cursor(sde_cfg, sspp, sblk, NULL,
								&cursor_count);
		} else if (!strcmp(type, "dma")) {
			_sde_sspp_setup_dma(sde_cfg, sspp, sblk,
				dgm_prop_exists, dgm_prop_value, &dma_count,
				dgm_count);
		} else {
			SDE_ERROR("invalid sspp type:%s\n", type);
			rc = -EINVAL;
			goto end;
		}

		snprintf(sblk->src_blk.name, SDE_HW_BLK_NAME_LEN, "sspp_src_%u",
				sspp->id - SSPP_VIG0);

		if (sspp->clk_ctrl >= SDE_CLK_CTRL_MAX) {
			SDE_ERROR("%s: invalid clk ctrl: %d\n",
					sblk->src_blk.name, sspp->clk_ctrl);
			rc = -EINVAL;
			goto end;
		}

		if (sde_cfg->has_decimation) {
			sblk->maxhdeciexp = MAX_HORZ_DECIMATION;
			sblk->maxvdeciexp = MAX_VERT_DECIMATION;
		} else {
			sblk->maxhdeciexp = 0;
			sblk->maxvdeciexp = 0;
		}

		sspp->xin_id = PROP_VALUE_ACCESS(prop_value, SSPP_XIN, i);
		sblk->pixel_ram_size = DEFAULT_PIXEL_RAM_SIZE;
		sblk->src_blk.len = PROP_VALUE_ACCESS(prop_value, SSPP_SIZE, 0);

		if (PROP_VALUE_ACCESS(prop_value, SSPP_EXCL_RECT, i) == 1)
			set_bit(SDE_SSPP_EXCL_RECT, &sspp->features);

		if (prop_exists[SSPP_MAX_PER_PIPE_BW])
			sblk->max_per_pipe_bw = PROP_VALUE_ACCESS(prop_value,
					SSPP_MAX_PER_PIPE_BW, i);
		else
			sblk->max_per_pipe_bw = DEFAULT_MAX_PER_PIPE_BW;

		if (prop_exists[SSPP_MAX_PER_PIPE_BW_HIGH])
			sblk->max_per_pipe_bw_high =
				PROP_VALUE_ACCESS(prop_value,
				SSPP_MAX_PER_PIPE_BW_HIGH, i);
		else
			sblk->max_per_pipe_bw_high = sblk->max_per_pipe_bw;

		for (j = 0; j < sde_cfg->mdp_count; j++) {
			sde_cfg->mdp[j].clk_ctrls[sspp->clk_ctrl].reg_off =
				PROP_BITVALUE_ACCESS(prop_value,
						SSPP_CLK_CTRL, i, 0);
			sde_cfg->mdp[j].clk_ctrls[sspp->clk_ctrl].bit_off =
				PROP_BITVALUE_ACCESS(prop_value,
						SSPP_CLK_CTRL, i, 1);
		}

		SDE_DEBUG(
			"xin:%d ram:%d clk%d:%x/%d\n",
			sspp->xin_id,
			sblk->pixel_ram_size,
			sspp->clk_ctrl,
			sde_cfg->mdp[0].clk_ctrls[sspp->clk_ctrl].reg_off,
			sde_cfg->mdp[0].clk_ctrls[sspp->clk_ctrl].bit_off);
	}

end:
	kfree(prop_value);
	kfree(vig_prop_value);
	kfree(rgb_prop_value);
	kfree(dgm_prop_value);
	return rc;
}

static int sde_ctl_parse_dt(struct device_node *np,
		struct sde_mdss_cfg *sde_cfg)
{
	int rc, prop_count[HW_PROP_MAX], i;
	bool prop_exists[HW_PROP_MAX];
	struct sde_prop_value *prop_value = NULL;
	struct sde_ctl_cfg *ctl;
	u32 off_count;

	if (!sde_cfg) {
		SDE_ERROR("invalid argument input param\n");
		rc = -EINVAL;
		goto end;
	}

	prop_value = kzalloc(HW_PROP_MAX *
			sizeof(struct sde_prop_value), GFP_KERNEL);
	if (!prop_value) {
		rc = -ENOMEM;
		goto end;
	}

	rc = _validate_dt_entry(np, ctl_prop, ARRAY_SIZE(ctl_prop), prop_count,
		&off_count);
	if (rc)
		goto end;

	sde_cfg->ctl_count = off_count;

	rc = _read_dt_entry(np, ctl_prop, ARRAY_SIZE(ctl_prop), prop_count,
		prop_exists, prop_value);
	if (rc)
		goto end;

	for (i = 0; i < off_count; i++) {
		const char *disp_pref = NULL;

		ctl = sde_cfg->ctl + i;
		ctl->base = PROP_VALUE_ACCESS(prop_value, HW_OFF, i);
		ctl->len = PROP_VALUE_ACCESS(prop_value, HW_LEN, 0);
		ctl->id = CTL_0 + i;
		snprintf(ctl->name, SDE_HW_BLK_NAME_LEN, "ctl_%u",
				ctl->id - CTL_0);

		of_property_read_string_index(np,
				ctl_prop[HW_DISP].prop_name, i, &disp_pref);
		if (disp_pref && !strcmp(disp_pref, "primary"))
			set_bit(SDE_CTL_PRIMARY_PREF, &ctl->features);
		if (i < MAX_SPLIT_DISPLAY_CTL)
			set_bit(SDE_CTL_SPLIT_DISPLAY, &ctl->features);
		if (i < MAX_PP_SPLIT_DISPLAY_CTL)
			set_bit(SDE_CTL_PINGPONG_SPLIT, &ctl->features);
		if (sde_cfg->has_sbuf)
			set_bit(SDE_CTL_SBUF, &ctl->features);
		if (IS_SDE_CTL_REV_100(sde_cfg->ctl_rev))
			set_bit(SDE_CTL_ACTIVE_CFG, &ctl->features);
	}
end:
	kfree(prop_value);
	return rc;
}

static int sde_mixer_parse_dt(struct device_node *np,
						struct sde_mdss_cfg *sde_cfg)
{
	int rc, prop_count[MIXER_PROP_MAX], i, j;
	int blocks_prop_count[MIXER_BLOCKS_PROP_MAX];
	int blend_prop_count[MIXER_BLEND_PROP_MAX];
	bool prop_exists[MIXER_PROP_MAX];
	bool blocks_prop_exists[MIXER_BLOCKS_PROP_MAX];
	bool blend_prop_exists[MIXER_BLEND_PROP_MAX];
	struct sde_prop_value *prop_value = NULL, *blocks_prop_value = NULL;
	struct sde_prop_value *blend_prop_value = NULL;
	u32 off_count, blend_off_count, max_blendstages, lm_pair_mask;
	struct sde_lm_cfg *mixer;
	struct sde_lm_sub_blks *sblk;
	int pp_count, dspp_count, ds_count, mixer_count;
	u32 pp_idx, dspp_idx, ds_idx;
	u32 mixer_base;
	struct device_node *snp = NULL;

	if (!sde_cfg) {
		SDE_ERROR("invalid argument input param\n");
		rc = -EINVAL;
		goto end;
	}
	max_blendstages = sde_cfg->max_mixer_blendstages;

	prop_value = kcalloc(MIXER_PROP_MAX,
			sizeof(struct sde_prop_value), GFP_KERNEL);
	if (!prop_value) {
		rc = -ENOMEM;
		goto end;
	}

	rc = _validate_dt_entry(np, mixer_prop, ARRAY_SIZE(mixer_prop),
		prop_count, &off_count);
	if (rc)
		goto end;

	rc = _read_dt_entry(np, mixer_prop, ARRAY_SIZE(mixer_prop), prop_count,
		prop_exists, prop_value);
	if (rc)
		goto end;

	pp_count = sde_cfg->pingpong_count;
	dspp_count = sde_cfg->dspp_count;
	ds_count = sde_cfg->ds_count;

	/* get mixer feature dt properties if they exist */
	snp = of_get_child_by_name(np, mixer_prop[MIXER_BLOCKS].prop_name);
	if (snp) {
		blocks_prop_value = kzalloc(MIXER_BLOCKS_PROP_MAX *
				MAX_SDE_HW_BLK * sizeof(struct sde_prop_value),
				GFP_KERNEL);
		if (!blocks_prop_value) {
			rc = -ENOMEM;
			goto end;
		}
		rc = _validate_dt_entry(snp, mixer_blocks_prop,
			ARRAY_SIZE(mixer_blocks_prop), blocks_prop_count, NULL);
		if (rc)
			goto end;
		rc = _read_dt_entry(snp, mixer_blocks_prop,
				ARRAY_SIZE(mixer_blocks_prop),
				blocks_prop_count, blocks_prop_exists,
				blocks_prop_value);
	}

	/* get the blend_op register offsets */
	blend_prop_value = kzalloc(MIXER_BLEND_PROP_MAX *
			sizeof(struct sde_prop_value), GFP_KERNEL);
	if (!blend_prop_value) {
		rc = -ENOMEM;
		goto end;
	}
	rc = _validate_dt_entry(np, mixer_blend_prop,
		ARRAY_SIZE(mixer_blend_prop), blend_prop_count,
		&blend_off_count);
	if (rc)
		goto end;

	rc = _read_dt_entry(np, mixer_blend_prop, ARRAY_SIZE(mixer_blend_prop),
		blend_prop_count, blend_prop_exists, blend_prop_value);
	if (rc)
		goto end;

	for (i = 0, mixer_count = 0, pp_idx = 0, dspp_idx = 0,
			ds_idx = 0; i < off_count; i++) {
		const char *disp_pref = NULL;
		const char *cwb_pref = NULL;

		mixer_base = PROP_VALUE_ACCESS(prop_value, MIXER_OFF, i);
		if (!mixer_base)
			continue;

		mixer = sde_cfg->mixer + mixer_count;

		sblk = kzalloc(sizeof(*sblk), GFP_KERNEL);
		if (!sblk) {
			rc = -ENOMEM;
			/* catalog deinit will release the allocated blocks */
			goto end;
		}
		mixer->sblk = sblk;

		mixer->base = mixer_base;
		mixer->len = PROP_VALUE_ACCESS(prop_value, MIXER_LEN, 0);
		mixer->id = LM_0 + i;
		snprintf(mixer->name, SDE_HW_BLK_NAME_LEN, "lm_%u",
				mixer->id - LM_0);

		if (!prop_exists[MIXER_LEN])
			mixer->len = DEFAULT_SDE_HW_BLOCK_LEN;

		lm_pair_mask = PROP_VALUE_ACCESS(prop_value,
				MIXER_PAIR_MASK, i);
		if (lm_pair_mask)
			mixer->lm_pair_mask = 1 << lm_pair_mask;

		sblk->maxblendstages = max_blendstages;
		sblk->maxwidth = sde_cfg->max_mixer_width;

		for (j = 0; j < blend_off_count; j++)
			sblk->blendstage_base[j] =
				PROP_VALUE_ACCESS(blend_prop_value,
						MIXER_BLEND_OP_OFF, j);

		if (sde_cfg->has_src_split)
			set_bit(SDE_MIXER_SOURCESPLIT, &mixer->features);
		if (sde_cfg->has_dim_layer)
			set_bit(SDE_DIM_LAYER, &mixer->features);

		of_property_read_string_index(np,
			mixer_prop[MIXER_DISP].prop_name, i, &disp_pref);
		if (disp_pref && !strcmp(disp_pref, "primary"))
			set_bit(SDE_DISP_PRIMARY_PREF, &mixer->features);

		of_property_read_string_index(np,
			mixer_prop[MIXER_CWB].prop_name, i, &cwb_pref);
		if (cwb_pref && !strcmp(cwb_pref, "cwb"))
			set_bit(SDE_DISP_CWB_PREF, &mixer->features);

		mixer->pingpong = pp_count > 0 ? pp_idx + PINGPONG_0
							: PINGPONG_MAX;
		mixer->dspp = dspp_count > 0 ? dspp_idx + DSPP_0
							: DSPP_MAX;
		mixer->ds = ds_count > 0 ? ds_idx + DS_0 : DS_MAX;
		pp_count--;
		dspp_count--;
		ds_count--;
		pp_idx++;
		dspp_idx++;
		ds_idx++;

		mixer_count++;

		sblk->gc.id = SDE_MIXER_GC;
		if (blocks_prop_value && blocks_prop_exists[MIXER_GC_PROP]) {
			sblk->gc.base = PROP_VALUE_ACCESS(blocks_prop_value,
					MIXER_GC_PROP, 0);
			sblk->gc.version = PROP_VALUE_ACCESS(blocks_prop_value,
					MIXER_GC_PROP, 1);
			sblk->gc.len = 0;
			set_bit(SDE_MIXER_GC, &mixer->features);
		}
	}
	sde_cfg->mixer_count = mixer_count;

end:
	kfree(prop_value);
	kfree(blocks_prop_value);
	kfree(blend_prop_value);
	return rc;
}

static int sde_intf_parse_dt(struct device_node *np,
						struct sde_mdss_cfg *sde_cfg)
{
	int rc, prop_count[INTF_PROP_MAX], i;
	struct sde_prop_value *prop_value = NULL;
	bool prop_exists[INTF_PROP_MAX];
	u32 off_count;
	u32 dsi_count = 0, none_count = 0, hdmi_count = 0, dp_count = 0;
	const char *type;
	struct sde_intf_cfg *intf;

	if (!sde_cfg) {
		SDE_ERROR("invalid argument\n");
		rc = -EINVAL;
		goto end;
	}

	prop_value = kzalloc(INTF_PROP_MAX *
			sizeof(struct sde_prop_value), GFP_KERNEL);
	if (!prop_value) {
		rc = -ENOMEM;
		goto end;
	}

	rc = _validate_dt_entry(np, intf_prop, ARRAY_SIZE(intf_prop),
		prop_count, &off_count);
	if (rc)
		goto end;

	sde_cfg->intf_count = off_count;

	rc = _read_dt_entry(np, intf_prop, ARRAY_SIZE(intf_prop), prop_count,
		prop_exists, prop_value);
	if (rc)
		goto end;

	for (i = 0; i < off_count; i++) {
		intf = sde_cfg->intf + i;
		intf->base = PROP_VALUE_ACCESS(prop_value, INTF_OFF, i);
		intf->len = PROP_VALUE_ACCESS(prop_value, INTF_LEN, 0);
		intf->id = INTF_0 + i;
		snprintf(intf->name, SDE_HW_BLK_NAME_LEN, "intf_%u",
				intf->id - INTF_0);

		if (!prop_exists[INTF_LEN])
			intf->len = DEFAULT_SDE_HW_BLOCK_LEN;

		intf->prog_fetch_lines_worst_case =
				!prop_exists[INTF_PREFETCH] ?
				sde_cfg->perf.min_prefill_lines :
				PROP_VALUE_ACCESS(prop_value, INTF_PREFETCH, i);

		of_property_read_string_index(np,
				intf_prop[INTF_TYPE].prop_name, i, &type);
		if (!strcmp(type, "dsi")) {
			intf->type = INTF_DSI;
			intf->controller_id = dsi_count;
			dsi_count++;
		} else if (!strcmp(type, "hdmi")) {
			intf->type = INTF_HDMI;
			intf->controller_id = hdmi_count;
			hdmi_count++;
		} else if (!strcmp(type, "dp")) {
			intf->type = INTF_DP;
			intf->controller_id = dp_count;
			dp_count++;
		} else {
			intf->type = INTF_NONE;
			intf->controller_id = none_count;
			none_count++;
		}

		if (sde_cfg->has_sbuf)
			set_bit(SDE_INTF_ROT_START, &intf->features);
		if (IS_SDE_CTL_REV_100(sde_cfg->ctl_rev))
			set_bit(SDE_INTF_INPUT_CTRL, &intf->features);

		if (IS_SDE_MAJOR_SAME((sde_cfg->hwversion), SDE_HW_VER_500) ||
			(IS_SDE_MAJOR_MINOR_SAME((sde_cfg->hwversion),
					SDE_HW_VER_620)))
			set_bit(SDE_INTF_TE, &intf->features);
	}

end:
	kfree(prop_value);
	return rc;
}

static int sde_wb_parse_dt(struct device_node *np, struct sde_mdss_cfg *sde_cfg)
{
	int rc, prop_count[WB_PROP_MAX], i, j;
	struct sde_prop_value *prop_value = NULL;
	bool prop_exists[WB_PROP_MAX];
	u32 off_count;
	struct sde_wb_cfg *wb;
	struct sde_wb_sub_blocks *sblk;

	if (!sde_cfg) {
		SDE_ERROR("invalid argument\n");
		rc = -EINVAL;
		goto end;
	}

	prop_value = kzalloc(WB_PROP_MAX *
			sizeof(struct sde_prop_value), GFP_KERNEL);
	if (!prop_value) {
		rc = -ENOMEM;
		goto end;
	}

	rc = _validate_dt_entry(np, wb_prop, ARRAY_SIZE(wb_prop), prop_count,
		&off_count);
	if (rc)
		goto end;

	sde_cfg->wb_count = off_count;

	rc = _read_dt_entry(np, wb_prop, ARRAY_SIZE(wb_prop), prop_count,
		prop_exists, prop_value);
	if (rc)
		goto end;

	for (i = 0; i < off_count; i++) {
		wb = sde_cfg->wb + i;
		sblk = kzalloc(sizeof(*sblk), GFP_KERNEL);
		if (!sblk) {
			rc = -ENOMEM;
			/* catalog deinit will release the allocated blocks */
			goto end;
		}
		wb->sblk = sblk;

		wb->base = PROP_VALUE_ACCESS(prop_value, WB_OFF, i);
		wb->id = WB_0 + PROP_VALUE_ACCESS(prop_value, WB_ID, i);
		snprintf(wb->name, SDE_HW_BLK_NAME_LEN, "wb_%u",
				wb->id - WB_0);
		wb->clk_ctrl = SDE_CLK_CTRL_WB0 +
			PROP_VALUE_ACCESS(prop_value, WB_ID, i);
		wb->xin_id = PROP_VALUE_ACCESS(prop_value, WB_XIN_ID, i);

		if (wb->clk_ctrl >= SDE_CLK_CTRL_MAX) {
			SDE_ERROR("%s: invalid clk ctrl: %d\n",
					wb->name, wb->clk_ctrl);
			rc = -EINVAL;
			goto end;
		}

		if (IS_SDE_MAJOR_MINOR_SAME((sde_cfg->hwversion),
				SDE_HW_VER_170))
			wb->vbif_idx = VBIF_NRT;
		else
			wb->vbif_idx = VBIF_RT;

		wb->len = PROP_VALUE_ACCESS(prop_value, WB_LEN, 0);
		if (!prop_exists[WB_LEN])
			wb->len = DEFAULT_SDE_HW_BLOCK_LEN;
		sblk->maxlinewidth = sde_cfg->max_wb_linewidth;

		if (wb->id >= LINE_MODE_WB_OFFSET)
			set_bit(SDE_WB_LINE_MODE, &wb->features);
		else
			set_bit(SDE_WB_BLOCK_MODE, &wb->features);
		set_bit(SDE_WB_TRAFFIC_SHAPER, &wb->features);
		set_bit(SDE_WB_YUV_CONFIG, &wb->features);

		if (sde_cfg->has_cdp)
			set_bit(SDE_WB_CDP, &wb->features);

		set_bit(SDE_WB_QOS, &wb->features);
		if (sde_cfg->vbif_qos_nlvl == 8)
			set_bit(SDE_WB_QOS_8LVL, &wb->features);

		if (sde_cfg->has_wb_ubwc)
			set_bit(SDE_WB_UBWC, &wb->features);

		set_bit(SDE_WB_XY_ROI_OFFSET, &wb->features);

		if (IS_SDE_CTL_REV_100(sde_cfg->ctl_rev))
			set_bit(SDE_WB_INPUT_CTRL, &wb->features);

		if (sde_cfg->has_cwb_support) {
			set_bit(SDE_WB_HAS_CWB, &wb->features);
			if (IS_SDE_CTL_REV_100(sde_cfg->ctl_rev))
				set_bit(SDE_WB_CWB_CTRL, &wb->features);
		}

		for (j = 0; j < sde_cfg->mdp_count; j++) {
			sde_cfg->mdp[j].clk_ctrls[wb->clk_ctrl].reg_off =
				PROP_BITVALUE_ACCESS(prop_value,
						WB_CLK_CTRL, i, 0);
			sde_cfg->mdp[j].clk_ctrls[wb->clk_ctrl].bit_off =
				PROP_BITVALUE_ACCESS(prop_value,
						WB_CLK_CTRL, i, 1);
		}

		wb->format_list = sde_cfg->wb_formats;

		SDE_DEBUG(
			"wb:%d xin:%d vbif:%d clk%d:%x/%d\n",
			wb->id - WB_0,
			wb->xin_id,
			wb->vbif_idx,
			wb->clk_ctrl,
			sde_cfg->mdp[0].clk_ctrls[wb->clk_ctrl].reg_off,
			sde_cfg->mdp[0].clk_ctrls[wb->clk_ctrl].bit_off);
	}

end:
	kfree(prop_value);
	return rc;
}

static void _sde_dspp_setup_blocks(struct sde_mdss_cfg *sde_cfg,
	struct sde_dspp_cfg *dspp, struct sde_dspp_sub_blks *sblk,
	bool *prop_exists, struct sde_prop_value *prop_value)
{
	sblk->igc.id = SDE_DSPP_IGC;
	if (prop_exists[DSPP_IGC_PROP]) {
		sblk->igc.base = PROP_VALUE_ACCESS(prop_value,
			DSPP_IGC_PROP, 0);
		sblk->igc.version = PROP_VALUE_ACCESS(prop_value,
			DSPP_IGC_PROP, 1);
		sblk->igc.len = 0;
		set_bit(SDE_DSPP_IGC, &dspp->features);
	}

	sblk->pcc.id = SDE_DSPP_PCC;
	if (prop_exists[DSPP_PCC_PROP]) {
		sblk->pcc.base = PROP_VALUE_ACCESS(prop_value,
			DSPP_PCC_PROP, 0);
		sblk->pcc.version = PROP_VALUE_ACCESS(prop_value,
			DSPP_PCC_PROP, 1);
		sblk->pcc.len = 0;
		set_bit(SDE_DSPP_PCC, &dspp->features);
	}

	sblk->gc.id = SDE_DSPP_GC;
	if (prop_exists[DSPP_GC_PROP]) {
		sblk->gc.base = PROP_VALUE_ACCESS(prop_value, DSPP_GC_PROP, 0);
		sblk->gc.version = PROP_VALUE_ACCESS(prop_value,
			DSPP_GC_PROP, 1);
		sblk->gc.len = 0;
		set_bit(SDE_DSPP_GC, &dspp->features);
	}

	sblk->gamut.id = SDE_DSPP_GAMUT;
	if (prop_exists[DSPP_GAMUT_PROP]) {
		sblk->gamut.base = PROP_VALUE_ACCESS(prop_value,
			DSPP_GAMUT_PROP, 0);
		sblk->gamut.version = PROP_VALUE_ACCESS(prop_value,
			DSPP_GAMUT_PROP, 1);
		sblk->gamut.len = 0;
		set_bit(SDE_DSPP_GAMUT, &dspp->features);
	}

	sblk->dither.id = SDE_DSPP_DITHER;
	if (prop_exists[DSPP_DITHER_PROP]) {
		sblk->dither.base = PROP_VALUE_ACCESS(prop_value,
			DSPP_DITHER_PROP, 0);
		sblk->dither.version = PROP_VALUE_ACCESS(prop_value,
			DSPP_DITHER_PROP, 1);
		sblk->dither.len = 0;
		set_bit(SDE_DSPP_DITHER, &dspp->features);
	}

	sblk->hist.id = SDE_DSPP_HIST;
	if (prop_exists[DSPP_HIST_PROP]) {
		sblk->hist.base = PROP_VALUE_ACCESS(prop_value,
			DSPP_HIST_PROP, 0);
		sblk->hist.version = PROP_VALUE_ACCESS(prop_value,
			DSPP_HIST_PROP, 1);
		sblk->hist.len = 0;
		set_bit(SDE_DSPP_HIST, &dspp->features);
	}

	sblk->hsic.id = SDE_DSPP_HSIC;
	if (prop_exists[DSPP_HSIC_PROP]) {
		sblk->hsic.base = PROP_VALUE_ACCESS(prop_value,
			DSPP_HSIC_PROP, 0);
		sblk->hsic.version = PROP_VALUE_ACCESS(prop_value,
			DSPP_HSIC_PROP, 1);
		sblk->hsic.len = 0;
		set_bit(SDE_DSPP_HSIC, &dspp->features);
	}

	sblk->memcolor.id = SDE_DSPP_MEMCOLOR;
	if (prop_exists[DSPP_MEMCOLOR_PROP]) {
		sblk->memcolor.base = PROP_VALUE_ACCESS(prop_value,
			DSPP_MEMCOLOR_PROP, 0);
		sblk->memcolor.version = PROP_VALUE_ACCESS(prop_value,
			DSPP_MEMCOLOR_PROP, 1);
		sblk->memcolor.len = 0;
		set_bit(SDE_DSPP_MEMCOLOR, &dspp->features);
	}

	sblk->sixzone.id = SDE_DSPP_SIXZONE;
	if (prop_exists[DSPP_SIXZONE_PROP]) {
		sblk->sixzone.base = PROP_VALUE_ACCESS(prop_value,
			DSPP_SIXZONE_PROP, 0);
		sblk->sixzone.version = PROP_VALUE_ACCESS(prop_value,
			DSPP_SIXZONE_PROP, 1);
		sblk->sixzone.len = 0;
		set_bit(SDE_DSPP_SIXZONE, &dspp->features);
	}

	sblk->vlut.id = SDE_DSPP_VLUT;
	if (prop_exists[DSPP_VLUT_PROP]) {
		sblk->vlut.base = PROP_VALUE_ACCESS(prop_value,
			DSPP_VLUT_PROP, 0);
		sblk->vlut.version = PROP_VALUE_ACCESS(prop_value,
			DSPP_VLUT_PROP, 1);
		sblk->sixzone.len = 0;
		set_bit(SDE_DSPP_VLUT, &dspp->features);
	}
}

static void _sde_inline_rot_parse_dt(struct device_node *np,
		struct sde_mdss_cfg *sde_cfg, struct sde_rot_cfg *rot)
{
	int rc, prop_count[INLINE_ROT_PROP_MAX], i, j, index;
	struct sde_prop_value *prop_value = NULL;
	bool prop_exists[INLINE_ROT_PROP_MAX];
	u32 off_count, sspp_count = 0, wb_count = 0;
	const char *type;

	prop_value = kcalloc(INLINE_ROT_PROP_MAX,
			sizeof(struct sde_prop_value), GFP_KERNEL);
	if (!prop_value)
		return;

	rc = _validate_dt_entry(np, inline_rot_prop,
			ARRAY_SIZE(inline_rot_prop), prop_count, &off_count);
	if (rc)
		goto end;

	rc = _read_dt_entry(np, inline_rot_prop, ARRAY_SIZE(inline_rot_prop),
			prop_count, prop_exists, prop_value);
	if (rc)
		goto end;

	for (i = 0; i < off_count; i++) {
		rot->vbif_cfg[i].xin_id = PROP_VALUE_ACCESS(prop_value,
							INLINE_ROT_XIN, i);
		of_property_read_string_index(np,
				inline_rot_prop[INLINE_ROT_XIN_TYPE].prop_name,
				i, &type);

		if (!strcmp(type, "sspp")) {
			rot->vbif_cfg[i].num = INLINE_ROT0_SSPP + sspp_count;
			rot->vbif_cfg[i].is_read = true;
			rot->vbif_cfg[i].clk_ctrl =
					SDE_CLK_CTRL_INLINE_ROT0_SSPP
					+ sspp_count;
			sspp_count++;
		} else if (!strcmp(type, "wb")) {
			rot->vbif_cfg[i].num = INLINE_ROT0_WB + wb_count;
			rot->vbif_cfg[i].is_read = false;
			rot->vbif_cfg[i].clk_ctrl =
					SDE_CLK_CTRL_INLINE_ROT0_WB
					+ wb_count;
			wb_count++;
		} else {
			SDE_ERROR("invalid rotator vbif type:%s\n", type);
			goto end;
		}

		index = rot->vbif_cfg[i].clk_ctrl;
		if (index < 0 || index >= SDE_CLK_CTRL_MAX) {
			SDE_ERROR("invalid clk_ctrl enum:%d\n", index);
			goto end;
		}

		for (j = 0; j < sde_cfg->mdp_count; j++) {
			sde_cfg->mdp[j].clk_ctrls[index].reg_off =
				PROP_BITVALUE_ACCESS(prop_value,
						INLINE_ROT_CLK_CTRL, i, 0);
			sde_cfg->mdp[j].clk_ctrls[index].bit_off =
				PROP_BITVALUE_ACCESS(prop_value,
						INLINE_ROT_CLK_CTRL, i, 1);
		}

		SDE_DEBUG("rot- xin:%d, num:%d, rd:%d, clk:%d:0x%x/%d\n",
				rot->vbif_cfg[i].xin_id,
				rot->vbif_cfg[i].num,
				rot->vbif_cfg[i].is_read,
				rot->vbif_cfg[i].clk_ctrl,
				sde_cfg->mdp[0].clk_ctrls[index].reg_off,
				sde_cfg->mdp[0].clk_ctrls[index].bit_off);
	}

	rot->vbif_idx = VBIF_RT;
	rot->xin_count = off_count;

end:
	kfree(prop_value);
}

static int sde_rot_parse_dt(struct device_node *np,
		struct sde_mdss_cfg *sde_cfg)
{
	struct sde_rot_cfg *rot;
	struct platform_device *pdev;
	struct of_phandle_args phargs;
	struct llcc_slice_desc *slice;
	int rc = 0, i;

	if (!sde_cfg) {
		SDE_ERROR("invalid argument\n");
		rc = -EINVAL;
		goto end;
	}

	for (i = 0; i < ROT_MAX; i++) {
		rot = sde_cfg->rot + sde_cfg->rot_count;
		rot->base = 0;
		rot->len = 0;

		rc = of_parse_phandle_with_args(np,
				"qcom,sde-inline-rotator", "#list-cells",
				i, &phargs);
		if (rc) {
			rc = 0;
			break;
		} else if (!phargs.np || !phargs.args_count) {
			rc = -EINVAL;
			break;
		}

		rot->id = ROT_0 + phargs.args[0];

		pdev = of_find_device_by_node(phargs.np);
		if (pdev) {
			slice = llcc_slice_getd(&pdev->dev, "rotator");
			if (IS_ERR_OR_NULL(slice)) {
				rot->pdev = NULL;
				SDE_ERROR("failed to get system cache %ld\n",
						PTR_ERR(slice));
			} else {
				rot->scid = llcc_get_slice_id(slice);
				rot->slice_size = llcc_get_slice_size(slice);
				rot->pdev = pdev;
				llcc_slice_putd(slice);
				SDE_DEBUG("rot:%d scid:%d slice_size:%zukb\n",
						rot->id, rot->scid,
						rot->slice_size);
				_sde_inline_rot_parse_dt(np, sde_cfg, rot);
				sde_cfg->rot_count++;
			}
		} else {
			rot->pdev = NULL;
			SDE_ERROR("invalid sde rotator node\n");
		}

		of_node_put(phargs.np);
	}

	if (sde_cfg->rot_count) {
		sde_cfg->has_sbuf = true;
		sde_cfg->sbuf_headroom = DEFAULT_SBUF_HEADROOM;
		sde_cfg->sbuf_prefill = DEFAULT_SBUF_PREFILL;
	}

end:
	return rc;
}

static int sde_dspp_top_parse_dt(struct device_node *np,
		struct sde_mdss_cfg *sde_cfg)
{
	int rc, prop_count[DSPP_TOP_PROP_MAX];
	bool prop_exists[DSPP_TOP_PROP_MAX];
	struct sde_prop_value *prop_value = NULL;
	u32 off_count;

	if (!sde_cfg) {
		SDE_ERROR("invalid argument\n");
		rc = -EINVAL;
		goto end;
	}

	prop_value = kzalloc(DSPP_TOP_PROP_MAX *
			sizeof(struct sde_prop_value), GFP_KERNEL);
	if (!prop_value) {
		rc = -ENOMEM;
		goto end;
	}

	rc = _validate_dt_entry(np, dspp_top_prop, ARRAY_SIZE(dspp_top_prop),
		prop_count, &off_count);
	if (rc)
		goto end;

	rc = _read_dt_entry(np, dspp_top_prop, ARRAY_SIZE(dspp_top_prop),
		prop_count, prop_exists, prop_value);
	if (rc)
		goto end;

	if (off_count != 1) {
		SDE_ERROR("invalid dspp_top off_count:%d\n", off_count);
		rc = -EINVAL;
		goto end;
	}

	sde_cfg->dspp_top.base =
		PROP_VALUE_ACCESS(prop_value, DSPP_TOP_OFF, 0);
	sde_cfg->dspp_top.len =
		PROP_VALUE_ACCESS(prop_value, DSPP_TOP_SIZE, 0);
	snprintf(sde_cfg->dspp_top.name, SDE_HW_BLK_NAME_LEN, "dspp_top");

end:
	kfree(prop_value);
	return rc;
}

static int sde_dspp_parse_dt(struct device_node *np,
						struct sde_mdss_cfg *sde_cfg)
{
	int rc, prop_count[DSPP_PROP_MAX], i;
	int ad_prop_count[AD_PROP_MAX];
	bool prop_exists[DSPP_PROP_MAX], ad_prop_exists[AD_PROP_MAX];
	bool blocks_prop_exists[DSPP_BLOCKS_PROP_MAX];
	struct sde_prop_value *ad_prop_value = NULL;
	int blocks_prop_count[DSPP_BLOCKS_PROP_MAX];
	struct sde_prop_value *prop_value = NULL, *blocks_prop_value = NULL;
	u32 off_count, ad_off_count;
	struct sde_dspp_cfg *dspp;
	struct sde_dspp_sub_blks *sblk;
	struct device_node *snp = NULL;

	if (!sde_cfg) {
		SDE_ERROR("invalid argument\n");
		rc = -EINVAL;
		goto end;
	}

	prop_value = kzalloc(DSPP_PROP_MAX *
			sizeof(struct sde_prop_value), GFP_KERNEL);
	if (!prop_value) {
		rc = -ENOMEM;
		goto end;
	}

	rc = _validate_dt_entry(np, dspp_prop, ARRAY_SIZE(dspp_prop),
		prop_count, &off_count);
	if (rc)
		goto end;

	sde_cfg->dspp_count = off_count;

	rc = _read_dt_entry(np, dspp_prop, ARRAY_SIZE(dspp_prop), prop_count,
		prop_exists, prop_value);
	if (rc)
		goto end;

	/* Parse AD dtsi entries */
	ad_prop_value = kcalloc(AD_PROP_MAX,
			sizeof(struct sde_prop_value), GFP_KERNEL);
	if (!ad_prop_value) {
		rc = -ENOMEM;
		goto end;
	}
	rc = _validate_dt_entry(np, ad_prop, ARRAY_SIZE(ad_prop),
		ad_prop_count, &ad_off_count);
	if (rc)
		goto end;
	rc = _read_dt_entry(np, ad_prop, ARRAY_SIZE(ad_prop), ad_prop_count,
		ad_prop_exists, ad_prop_value);
	if (rc)
		goto end;

	/* get DSPP feature dt properties if they exist */
	snp = of_get_child_by_name(np, dspp_prop[DSPP_BLOCKS].prop_name);
	if (snp) {
		blocks_prop_value = kzalloc(DSPP_BLOCKS_PROP_MAX *
				MAX_SDE_HW_BLK * sizeof(struct sde_prop_value),
				GFP_KERNEL);
		if (!blocks_prop_value) {
			rc = -ENOMEM;
			goto end;
		}
		rc = _validate_dt_entry(snp, dspp_blocks_prop,
			ARRAY_SIZE(dspp_blocks_prop), blocks_prop_count, NULL);
		if (rc)
			goto end;
		rc = _read_dt_entry(snp, dspp_blocks_prop,
			ARRAY_SIZE(dspp_blocks_prop), blocks_prop_count,
			blocks_prop_exists, blocks_prop_value);
		if (rc)
			goto end;
	}

	for (i = 0; i < off_count; i++) {
		dspp = sde_cfg->dspp + i;
		dspp->base = PROP_VALUE_ACCESS(prop_value, DSPP_OFF, i);
		dspp->len = PROP_VALUE_ACCESS(prop_value, DSPP_SIZE, 0);
		dspp->id = DSPP_0 + i;
		snprintf(dspp->name, SDE_HW_BLK_NAME_LEN, "dspp_%u",
				dspp->id - DSPP_0);

		sblk = kzalloc(sizeof(*sblk), GFP_KERNEL);
		if (!sblk) {
			rc = -ENOMEM;
			/* catalog deinit will release the allocated blocks */
			goto end;
		}
		dspp->sblk = sblk;

		if (blocks_prop_value)
			_sde_dspp_setup_blocks(sde_cfg, dspp, sblk,
					blocks_prop_exists, blocks_prop_value);

		sblk->ad.id = SDE_DSPP_AD;
		sde_cfg->ad_count = ad_off_count;
		if (ad_prop_value && (i < ad_off_count) &&
		    ad_prop_exists[AD_OFF]) {
			sblk->ad.base = PROP_VALUE_ACCESS(ad_prop_value,
				AD_OFF, i);
			sblk->ad.version = PROP_VALUE_ACCESS(ad_prop_value,
				AD_VERSION, 0);
			set_bit(SDE_DSPP_AD, &dspp->features);
		}
	}

end:
	kfree(prop_value);
	kfree(ad_prop_value);
	kfree(blocks_prop_value);
	return rc;
}

static int sde_ds_parse_dt(struct device_node *np,
			struct sde_mdss_cfg *sde_cfg)
{
	int rc, prop_count[DS_PROP_MAX], top_prop_count[DS_TOP_PROP_MAX], i;
	struct sde_prop_value *prop_value = NULL, *top_prop_value = NULL;
	bool prop_exists[DS_PROP_MAX], top_prop_exists[DS_TOP_PROP_MAX];
	u32 off_count = 0, top_off_count = 0;
	struct sde_ds_cfg *ds;
	struct sde_ds_top_cfg *ds_top = NULL;

	if (!sde_cfg) {
		SDE_ERROR("invalid argument\n");
		rc = -EINVAL;
		goto end;
	}

	if (!sde_cfg->mdp[0].has_dest_scaler) {
		SDE_DEBUG("dest scaler feature not supported\n");
		rc = 0;
		goto end;
	}

	/* Parse the dest scaler top register offset and capabilities */
	top_prop_value = kzalloc(DS_TOP_PROP_MAX *
			sizeof(struct sde_prop_value), GFP_KERNEL);
	if (!top_prop_value) {
		rc = -ENOMEM;
		goto end;
	}

	rc = _validate_dt_entry(np, ds_top_prop,
				ARRAY_SIZE(ds_top_prop),
				top_prop_count, &top_off_count);
	if (rc)
		goto end;

	rc = _read_dt_entry(np, ds_top_prop,
			ARRAY_SIZE(ds_top_prop), top_prop_count,
			top_prop_exists, top_prop_value);
	if (rc)
		goto end;

	/* Parse the offset of each dest scaler block */
	prop_value = kcalloc(DS_PROP_MAX,
			sizeof(struct sde_prop_value), GFP_KERNEL);
	if (!prop_value) {
		rc = -ENOMEM;
		goto end;
	}

	rc = _validate_dt_entry(np, ds_prop, ARRAY_SIZE(ds_prop), prop_count,
		&off_count);
	if (rc)
		goto end;

	sde_cfg->ds_count = off_count;

	rc = _read_dt_entry(np, ds_prop, ARRAY_SIZE(ds_prop), prop_count,
		prop_exists, prop_value);
	if (rc)
		goto end;

	if (!off_count)
		goto end;

	ds_top = kzalloc(sizeof(struct sde_ds_top_cfg), GFP_KERNEL);
	if (!ds_top) {
		rc = -ENOMEM;
		goto end;
	}

	ds_top->id = DS_TOP;
	snprintf(ds_top->name, SDE_HW_BLK_NAME_LEN, "ds_top_%u",
		ds_top->id - DS_TOP);
	ds_top->base = PROP_VALUE_ACCESS(top_prop_value, DS_TOP_OFF, 0);
	ds_top->len = PROP_VALUE_ACCESS(top_prop_value, DS_TOP_LEN, 0);
	ds_top->maxupscale = MAX_UPSCALE_RATIO;

	ds_top->maxinputwidth = PROP_VALUE_ACCESS(top_prop_value,
			DS_TOP_INPUT_LINEWIDTH, 0);
	if (!top_prop_exists[DS_TOP_INPUT_LINEWIDTH])
		ds_top->maxinputwidth = DEFAULT_SDE_LINE_WIDTH;

	ds_top->maxoutputwidth = PROP_VALUE_ACCESS(top_prop_value,
			DS_TOP_OUTPUT_LINEWIDTH, 0);
	if (!top_prop_exists[DS_TOP_OUTPUT_LINEWIDTH])
		ds_top->maxoutputwidth = DEFAULT_SDE_OUTPUT_LINE_WIDTH;

	for (i = 0; i < off_count; i++) {
		ds = sde_cfg->ds + i;
		ds->top = ds_top;
		ds->base = PROP_VALUE_ACCESS(prop_value, DS_OFF, i);
		ds->id = DS_0 + i;
		ds->len = PROP_VALUE_ACCESS(prop_value, DS_LEN, 0);
		snprintf(ds->name, SDE_HW_BLK_NAME_LEN, "ds_%u",
			ds->id - DS_0);

		if (!prop_exists[DS_LEN])
			ds->len = DEFAULT_SDE_HW_BLOCK_LEN;

		if (sde_cfg->qseed_type == SDE_SSPP_SCALER_QSEED3)
			set_bit(SDE_SSPP_SCALER_QSEED3, &ds->features);
		else if (sde_cfg->qseed_type == SDE_SSPP_SCALER_QSEED3LITE)
			set_bit(SDE_SSPP_SCALER_QSEED3LITE, &ds->features);

	}

end:
	kfree(top_prop_value);
	kfree(prop_value);
	return rc;
};

static int sde_dsc_parse_dt(struct device_node *np,
			struct sde_mdss_cfg *sde_cfg)
{
	int rc, prop_count[MAX_BLOCKS], i;
	struct sde_prop_value *prop_value = NULL;
	bool prop_exists[DSC_PROP_MAX];
	u32 off_count;
	struct sde_dsc_cfg *dsc;

	if (!sde_cfg) {
		SDE_ERROR("invalid argument\n");
		rc = -EINVAL;
		goto end;
	}

	prop_value = kzalloc(DSC_PROP_MAX *
			sizeof(struct sde_prop_value), GFP_KERNEL);
	if (!prop_value) {
		rc = -ENOMEM;
		goto end;
	}

	rc = _validate_dt_entry(np, dsc_prop, ARRAY_SIZE(dsc_prop), prop_count,
		&off_count);
	if (rc)
		goto end;

	sde_cfg->dsc_count = off_count;

	rc = _read_dt_entry(np, dsc_prop, ARRAY_SIZE(dsc_prop), prop_count,
		prop_exists, prop_value);
	if (rc)
		goto end;

	for (i = 0; i < off_count; i++) {
		dsc = sde_cfg->dsc + i;
		dsc->base = PROP_VALUE_ACCESS(prop_value, DSC_OFF, i);
		dsc->id = DSC_0 + i;
		dsc->len = PROP_VALUE_ACCESS(prop_value, DSC_LEN, 0);
		snprintf(dsc->name, SDE_HW_BLK_NAME_LEN, "dsc_%u",
				dsc->id - DSC_0);

		if (!prop_exists[DSC_LEN])
			dsc->len = DEFAULT_SDE_HW_BLOCK_LEN;

		if (IS_SDE_CTL_REV_100(sde_cfg->ctl_rev))
			set_bit(SDE_DSC_OUTPUT_CTRL, &dsc->features);
	}

end:
	kfree(prop_value);
	return rc;
};

static int sde_cdm_parse_dt(struct device_node *np,
				struct sde_mdss_cfg *sde_cfg)
{
	int rc, prop_count[HW_PROP_MAX], i;
	struct sde_prop_value *prop_value = NULL;
	bool prop_exists[HW_PROP_MAX];
	u32 off_count;
	struct sde_cdm_cfg *cdm;

	if (!sde_cfg) {
		SDE_ERROR("invalid argument\n");
		rc = -EINVAL;
		goto end;
	}

	prop_value = kzalloc(HW_PROP_MAX *
			sizeof(struct sde_prop_value), GFP_KERNEL);
	if (!prop_value) {
		rc = -ENOMEM;
		goto end;
	}

	rc = _validate_dt_entry(np, cdm_prop, ARRAY_SIZE(cdm_prop), prop_count,
		&off_count);
	if (rc)
		goto end;

	sde_cfg->cdm_count = off_count;

	rc = _read_dt_entry(np, cdm_prop, ARRAY_SIZE(cdm_prop), prop_count,
		prop_exists, prop_value);
	if (rc)
		goto end;

	for (i = 0; i < off_count; i++) {
		cdm = sde_cfg->cdm + i;
		cdm->base = PROP_VALUE_ACCESS(prop_value, HW_OFF, i);
		cdm->id = CDM_0 + i;
		snprintf(cdm->name, SDE_HW_BLK_NAME_LEN, "cdm_%u",
				cdm->id - CDM_0);
		cdm->len = PROP_VALUE_ACCESS(prop_value, HW_LEN, 0);

		/* intf3 and wb2 for cdm block */
		cdm->wb_connect = sde_cfg->wb_count ? BIT(WB_2) : BIT(31);
		cdm->intf_connect = sde_cfg->intf_count ? BIT(INTF_3) : BIT(31);

		if (IS_SDE_CTL_REV_100(sde_cfg->ctl_rev))
			set_bit(SDE_CDM_INPUT_CTRL, &cdm->features);
	}

end:
	kfree(prop_value);
	return rc;
}

static int sde_vbif_parse_dt(struct device_node *np,
				struct sde_mdss_cfg *sde_cfg)
{
	int rc, prop_count[VBIF_PROP_MAX], i, j, k;
	struct sde_prop_value *prop_value = NULL;
	bool prop_exists[VBIF_PROP_MAX];
	u32 off_count, vbif_len;
	struct sde_vbif_cfg *vbif;
	int prop_index = VBIF_QOS_RT_REMAP;

	if (!sde_cfg) {
		SDE_ERROR("invalid argument\n");
		rc = -EINVAL;
		goto end;
	}

	prop_value = kzalloc(VBIF_PROP_MAX *
			sizeof(struct sde_prop_value), GFP_KERNEL);
	if (!prop_value) {
		rc = -ENOMEM;
		goto end;
	}

	rc = _validate_dt_entry(np, vbif_prop, ARRAY_SIZE(vbif_prop),
			prop_count, &off_count);
	if (rc)
		goto end;

	rc = _validate_dt_entry(np, &vbif_prop[VBIF_DYNAMIC_OT_RD_LIMIT], 1,
			&prop_count[VBIF_DYNAMIC_OT_RD_LIMIT], NULL);
	if (rc)
		goto end;

	rc = _validate_dt_entry(np, &vbif_prop[VBIF_DYNAMIC_OT_WR_LIMIT], 1,
			&prop_count[VBIF_DYNAMIC_OT_WR_LIMIT], NULL);
	if (rc)
		goto end;

	rc = _validate_dt_entry(np, &vbif_prop[VBIF_MEMTYPE_0], 1,
			&prop_count[VBIF_MEMTYPE_0], NULL);
	if (rc)
		goto end;

	rc = _validate_dt_entry(np, &vbif_prop[VBIF_MEMTYPE_1], 1,
			&prop_count[VBIF_MEMTYPE_1], NULL);
	if (rc)
		goto end;

	rc = _validate_dt_entry(np, &vbif_prop[VBIF_QOS_RT_REMAP], 1,
			&prop_count[VBIF_QOS_RT_REMAP], NULL);
	if (rc)
		goto end;

	rc = _validate_dt_entry(np, &vbif_prop[VBIF_QOS_NRT_REMAP], 1,
			&prop_count[VBIF_QOS_NRT_REMAP], NULL);
	if (rc)
		goto end;

	rc = _validate_dt_entry(np, &vbif_prop[VBIF_QOS_CWB_REMAP], 1,
			&prop_count[VBIF_QOS_CWB_REMAP], NULL);
	if (rc)
		goto end;

	rc = _validate_dt_entry(np, &vbif_prop[VBIF_QOS_LUTDMA_REMAP], 1,
			&prop_count[VBIF_QOS_LUTDMA_REMAP], NULL);
	if (rc)
		goto end;

	sde_cfg->vbif_count = off_count;

	rc = _read_dt_entry(np, vbif_prop, ARRAY_SIZE(vbif_prop), prop_count,
		prop_exists, prop_value);
	if (rc)
		goto end;

	vbif_len = PROP_VALUE_ACCESS(prop_value, VBIF_LEN, 0);
	if (!prop_exists[VBIF_LEN])
		vbif_len = DEFAULT_SDE_HW_BLOCK_LEN;

	for (i = 0; i < off_count; i++) {
		vbif = sde_cfg->vbif + i;
		vbif->base = PROP_VALUE_ACCESS(prop_value, VBIF_OFF, i);
		vbif->len = vbif_len;
		vbif->id = VBIF_0 + PROP_VALUE_ACCESS(prop_value, VBIF_ID, i);
		snprintf(vbif->name, SDE_HW_BLK_NAME_LEN, "vbif_%u",
				vbif->id - VBIF_0);

		SDE_DEBUG("vbif:%d\n", vbif->id - VBIF_0);

		vbif->xin_halt_timeout = VBIF_XIN_HALT_TIMEOUT;

		vbif->default_ot_rd_limit = PROP_VALUE_ACCESS(prop_value,
				VBIF_DEFAULT_OT_RD_LIMIT, 0);
		SDE_DEBUG("default_ot_rd_limit=%u\n",
				vbif->default_ot_rd_limit);

		vbif->default_ot_wr_limit = PROP_VALUE_ACCESS(prop_value,
				VBIF_DEFAULT_OT_WR_LIMIT, 0);
		SDE_DEBUG("default_ot_wr_limit=%u\n",
				vbif->default_ot_wr_limit);

		vbif->dynamic_ot_rd_tbl.count =
				prop_count[VBIF_DYNAMIC_OT_RD_LIMIT] / 2;
		SDE_DEBUG("dynamic_ot_rd_tbl.count=%u\n",
				vbif->dynamic_ot_rd_tbl.count);
		if (vbif->dynamic_ot_rd_tbl.count) {
			vbif->dynamic_ot_rd_tbl.cfg = kcalloc(
				vbif->dynamic_ot_rd_tbl.count,
				sizeof(struct sde_vbif_dynamic_ot_cfg),
				GFP_KERNEL);
			if (!vbif->dynamic_ot_rd_tbl.cfg) {
				rc = -ENOMEM;
				goto end;
			}
		}

		for (j = 0, k = 0; j < vbif->dynamic_ot_rd_tbl.count; j++) {
			vbif->dynamic_ot_rd_tbl.cfg[j].pps = (u64)
				PROP_VALUE_ACCESS(prop_value,
				VBIF_DYNAMIC_OT_RD_LIMIT, k++);
			vbif->dynamic_ot_rd_tbl.cfg[j].ot_limit =
				PROP_VALUE_ACCESS(prop_value,
				VBIF_DYNAMIC_OT_RD_LIMIT, k++);
			SDE_DEBUG("dynamic_ot_rd_tbl[%d].cfg=<%llu %u>\n", j,
				vbif->dynamic_ot_rd_tbl.cfg[j].pps,
				vbif->dynamic_ot_rd_tbl.cfg[j].ot_limit);
		}

		vbif->dynamic_ot_wr_tbl.count =
				prop_count[VBIF_DYNAMIC_OT_WR_LIMIT] / 2;
		SDE_DEBUG("dynamic_ot_wr_tbl.count=%u\n",
				vbif->dynamic_ot_wr_tbl.count);
		if (vbif->dynamic_ot_wr_tbl.count) {
			vbif->dynamic_ot_wr_tbl.cfg = kcalloc(
				vbif->dynamic_ot_wr_tbl.count,
				sizeof(struct sde_vbif_dynamic_ot_cfg),
				GFP_KERNEL);
			if (!vbif->dynamic_ot_wr_tbl.cfg) {
				rc = -ENOMEM;
				goto end;
			}
		}

		for (j = 0, k = 0; j < vbif->dynamic_ot_wr_tbl.count; j++) {
			vbif->dynamic_ot_wr_tbl.cfg[j].pps = (u64)
				PROP_VALUE_ACCESS(prop_value,
				VBIF_DYNAMIC_OT_WR_LIMIT, k++);
			vbif->dynamic_ot_wr_tbl.cfg[j].ot_limit =
				PROP_VALUE_ACCESS(prop_value,
				VBIF_DYNAMIC_OT_WR_LIMIT, k++);
			SDE_DEBUG("dynamic_ot_wr_tbl[%d].cfg=<%llu %u>\n", j,
				vbif->dynamic_ot_wr_tbl.cfg[j].pps,
				vbif->dynamic_ot_wr_tbl.cfg[j].ot_limit);
		}

		if (vbif->default_ot_rd_limit || vbif->default_ot_wr_limit ||
				vbif->dynamic_ot_rd_tbl.count ||
				vbif->dynamic_ot_wr_tbl.count)
			set_bit(SDE_VBIF_QOS_OTLIM, &vbif->features);

		for (k = VBIF_RT_CLIENT;
			((k < VBIF_MAX_CLIENT) && (prop_index < VBIF_PROP_MAX));
				k++, prop_index++) {
			vbif->qos_tbl[k].npriority_lvl = prop_count[prop_index];
			SDE_DEBUG("qos_tbl[%d].npriority_lvl=%u\n",
				k, vbif->qos_tbl[k].npriority_lvl);

			if (vbif->qos_tbl[k].npriority_lvl ==
					sde_cfg->vbif_qos_nlvl) {
				vbif->qos_tbl[k].priority_lvl = kcalloc(
					vbif->qos_tbl[k].npriority_lvl,
					sizeof(u32), GFP_KERNEL);
				if (!vbif->qos_tbl[k].priority_lvl) {
					rc = -ENOMEM;
					goto end;
				}
			} else if (vbif->qos_tbl[k].npriority_lvl) {
				vbif->qos_tbl[k].npriority_lvl = 0;
				vbif->qos_tbl[k].priority_lvl = NULL;
				SDE_ERROR("invalid qos rt table\n");
			}

			for (j = 0; j < vbif->qos_tbl[k].npriority_lvl; j++) {
				vbif->qos_tbl[k].priority_lvl[j] =
					PROP_VALUE_ACCESS(prop_value,
							prop_index, j);
				SDE_DEBUG("client:%d, prop:%d, lvl[%d]=%u\n",
					k, prop_index, j,
					vbif->qos_tbl[k].priority_lvl[j]);
			}

			if (vbif->qos_tbl[k].npriority_lvl)
				set_bit(SDE_VBIF_QOS_REMAP, &vbif->features);
		}

		vbif->memtype_count = prop_count[VBIF_MEMTYPE_0] +
					prop_count[VBIF_MEMTYPE_1];
		if (vbif->memtype_count > MAX_XIN_COUNT) {
			vbif->memtype_count = 0;
			SDE_ERROR("too many memtype defs, ignoring entries\n");
		}
		for (j = 0, k = 0; j < prop_count[VBIF_MEMTYPE_0]; j++)
			vbif->memtype[k++] = PROP_VALUE_ACCESS(
					prop_value, VBIF_MEMTYPE_0, j);
		for (j = 0; j < prop_count[VBIF_MEMTYPE_1]; j++)
			vbif->memtype[k++] = PROP_VALUE_ACCESS(
					prop_value, VBIF_MEMTYPE_1, j);
	}

end:
	kfree(prop_value);
	return rc;
}

static int sde_pp_parse_dt(struct device_node *np, struct sde_mdss_cfg *sde_cfg)
{
	int rc, prop_count[PP_PROP_MAX], i;
	struct sde_prop_value *prop_value = NULL;
	bool prop_exists[PP_PROP_MAX];
	u32 off_count, major_version;
	struct sde_pingpong_cfg *pp;
	struct sde_pingpong_sub_blks *sblk;

	if (!sde_cfg) {
		SDE_ERROR("invalid argument\n");
		rc = -EINVAL;
		goto end;
	}

	prop_value = kzalloc(PP_PROP_MAX *
			sizeof(struct sde_prop_value), GFP_KERNEL);
	if (!prop_value) {
		rc = -ENOMEM;
		goto end;
	}

	rc = _validate_dt_entry(np, pp_prop, ARRAY_SIZE(pp_prop), prop_count,
		&off_count);
	if (rc)
		goto end;

	sde_cfg->pingpong_count = off_count;

	rc = _read_dt_entry(np, pp_prop, ARRAY_SIZE(pp_prop), prop_count,
		prop_exists, prop_value);
	if (rc)
		goto end;

	for (i = 0; i < off_count; i++) {
		pp = sde_cfg->pingpong + i;
		sblk = kzalloc(sizeof(*sblk), GFP_KERNEL);
		if (!sblk) {
			rc = -ENOMEM;
			/* catalog deinit will release the allocated blocks */
			goto end;
		}
		pp->sblk = sblk;

		pp->base = PROP_VALUE_ACCESS(prop_value, PP_OFF, i);
		pp->id = PINGPONG_0 + i;
		snprintf(pp->name, SDE_HW_BLK_NAME_LEN, "pingpong_%u",
				pp->id - PINGPONG_0);
		pp->len = PROP_VALUE_ACCESS(prop_value, PP_LEN, 0);

		sblk->te.base = PROP_VALUE_ACCESS(prop_value, TE_OFF, i);
		sblk->te.id = SDE_PINGPONG_TE;
		snprintf(sblk->te.name, SDE_HW_BLK_NAME_LEN, "te_%u",
				pp->id - PINGPONG_0);

		major_version = SDE_HW_MAJOR(sde_cfg->hwversion);
		if (major_version < SDE_HW_MAJOR(SDE_HW_VER_500))
			set_bit(SDE_PINGPONG_TE, &pp->features);

		sblk->te2.base = PROP_VALUE_ACCESS(prop_value, TE2_OFF, i);
		if (sblk->te2.base) {
			sblk->te2.id = SDE_PINGPONG_TE2;
			snprintf(sblk->te2.name, SDE_HW_BLK_NAME_LEN, "te2_%u",
					pp->id - PINGPONG_0);
			set_bit(SDE_PINGPONG_TE2, &pp->features);
			set_bit(SDE_PINGPONG_SPLIT, &pp->features);
		}

		if (PROP_VALUE_ACCESS(prop_value, PP_SLAVE, i))
			set_bit(SDE_PINGPONG_SLAVE, &pp->features);

		sblk->dsc.base = PROP_VALUE_ACCESS(prop_value, DSC_OFF, i);
		if (sblk->dsc.base) {
			sblk->dsc.id = SDE_PINGPONG_DSC;
			snprintf(sblk->dsc.name, SDE_HW_BLK_NAME_LEN, "dsc_%u",
					pp->id - PINGPONG_0);
			set_bit(SDE_PINGPONG_DSC, &pp->features);
		}

		sblk->dither.base = PROP_VALUE_ACCESS(prop_value, DITHER_OFF,
							i);
		if (sblk->dither.base) {
			sblk->dither.id = SDE_PINGPONG_DITHER;
			snprintf(sblk->dither.name, SDE_HW_BLK_NAME_LEN,
					"dither_%u", pp->id);
			set_bit(SDE_PINGPONG_DITHER, &pp->features);
		}
		sblk->dither.len = PROP_VALUE_ACCESS(prop_value, DITHER_LEN, 0);
		sblk->dither.version = PROP_VALUE_ACCESS(prop_value, DITHER_VER,
								0);

		if (prop_exists[PP_MERGE_3D_ID]) {
			set_bit(SDE_PINGPONG_MERGE_3D, &pp->features);
			pp->merge_3d_id = PROP_VALUE_ACCESS(prop_value,
					PP_MERGE_3D_ID, i) + 1;
		}
	}

end:
	kfree(prop_value);
	return rc;
}

static int sde_read_limit_node(struct device_node *snp,
	struct sde_prop_value *lmt_val, struct sde_mdss_cfg *cfg)
{
	int j, i = 0, rc = 0;
	const char *type = NULL;
	struct device_node *node = NULL;

	for_each_child_of_node(snp, node) {
		cfg->limit_cfg[i].vector_cfg =
			kcalloc(cfg->limit_cfg[i].lmt_case_cnt,
				sizeof(struct limit_vector_cfg), GFP_KERNEL);
		if (!cfg->limit_cfg[i].vector_cfg) {
			rc = -ENOMEM;
			goto error;
		}

		for (j = 0; j < cfg->limit_cfg[i].lmt_case_cnt; j++) {
			of_property_read_string_index(node,
				limit_usecase_prop[LIMIT_USECASE].prop_name,
				j, &type);
			cfg->limit_cfg[i].vector_cfg[j].usecase = type;
			cfg->limit_cfg[i].vector_cfg[j].value =
				PROP_VALUE_ACCESS(&lmt_val[i * LIMIT_PROP_MAX],
				LIMIT_ID, j);
		}

		cfg->limit_cfg[i].value_cfg =
				kcalloc(cfg->limit_cfg[i].lmt_vec_cnt,
				sizeof(struct limit_value_cfg), GFP_KERNEL);

		if (!cfg->limit_cfg[i].value_cfg) {
			rc = -ENOMEM;
			goto error;
		}

		for (j = 0; j < cfg->limit_cfg[i].lmt_vec_cnt; j++) {
			cfg->limit_cfg[i].value_cfg[j].use_concur =
				PROP_BITVALUE_ACCESS(
					&lmt_val[i * LIMIT_PROP_MAX],
					LIMIT_VALUE, j, 0);
			cfg->limit_cfg[i].value_cfg[j].value =
				PROP_BITVALUE_ACCESS(
					&lmt_val[i * LIMIT_PROP_MAX],
					LIMIT_VALUE, j, 1);
		}
		i++;
	}

	return 0;
error:
	for (j = 0; j < cfg->limit_count; j++) {
		kfree(cfg->limit_cfg[j].vector_cfg);
		kfree(cfg->limit_cfg[j].value_cfg);
	}

	cfg->limit_count = 0;
	return rc;
}

static int sde_validate_limit_node(struct device_node *snp,
	struct sde_prop_value *sde_limit_value, struct sde_mdss_cfg *cfg)
{
	int i = 0, rc = 0;
	struct device_node *node = NULL;
	int limit_value_count[LIMIT_PROP_MAX];
	bool limit_value_exists[LIMIT_SUBBLK_COUNT_MAX][LIMIT_PROP_MAX];
	const char *type = NULL;

	for_each_child_of_node(snp, node) {
		rc = _validate_dt_entry(node, limit_usecase_prop,
			ARRAY_SIZE(limit_usecase_prop),
			limit_value_count, NULL);
		if (rc)
			goto end;

		rc = _read_dt_entry(node, limit_usecase_prop,
			ARRAY_SIZE(limit_usecase_prop), limit_value_count,
			&limit_value_exists[i][0],
			&sde_limit_value[i * LIMIT_PROP_MAX]);
		if (rc)
			goto end;

		cfg->limit_cfg[i].lmt_case_cnt =
				limit_value_count[LIMIT_ID];

		cfg->limit_cfg[i].lmt_vec_cnt =
				limit_value_count[LIMIT_VALUE];
		of_property_read_string(node,
			limit_usecase_prop[LIMIT_NAME].prop_name, &type);
		cfg->limit_cfg[i].name = type;

		if (!limit_value_count[LIMIT_ID] ||
				!limit_value_count[LIMIT_VALUE]) {
			rc = -EINVAL;
			goto end;
		}
		i++;
	}
	return 0;
end:
	cfg->limit_count = 0;
	return rc;
}

static int sde_limit_parse_dt(struct device_node *np, struct sde_mdss_cfg *cfg)
{
	struct device_node *snp = NULL;
	struct sde_prop_value  *sde_limit_value = NULL;
	int rc = 0;

	snp = of_get_child_by_name(np, sde_prop[SDE_LIMITS].prop_name);
	if (!snp)
		goto end;

	cfg->limit_count = of_get_child_count(snp);
	if (cfg->limit_count < 0) {
		rc = -EINVAL;
		goto end;
	}

	sde_limit_value = kzalloc(cfg->limit_count * LIMIT_PROP_MAX *
			sizeof(struct sde_prop_value), GFP_KERNEL);
	if (!sde_limit_value) {
		rc = -ENOMEM;
		goto end;
	}

	rc = sde_validate_limit_node(snp, sde_limit_value, cfg);
	if (rc) {
		SDE_ERROR("validating limit node failed\n");
		goto end;
	}

	rc = sde_read_limit_node(snp, sde_limit_value, cfg);
	if (rc)
		SDE_ERROR("reading limit node failed\n");

end:
	kfree(sde_limit_value);
	return rc;
}

static int sde_parse_dt(struct device_node *np, struct sde_mdss_cfg *cfg)
{
	int rc, i, dma_rc, len, prop_count[SDE_PROP_MAX];
	struct sde_prop_value *prop_value = NULL;
	bool prop_exists[SDE_PROP_MAX];
	const char *type;
	u32 major_version;

	if (!cfg) {
		SDE_ERROR("invalid argument\n");
		rc = -EINVAL;
		goto end;
	}

	prop_value = kzalloc(SDE_PROP_MAX *
			sizeof(struct sde_prop_value), GFP_KERNEL);
	if (!prop_value) {
		rc = -ENOMEM;
		goto end;
	}

	rc = _validate_dt_entry(np, sde_prop, ARRAY_SIZE(sde_prop), prop_count,
		&len);
	if (rc)
		goto end;

	rc = _validate_dt_entry(np, &sde_prop[SEC_SID_MASK], 1,
				&prop_count[SEC_SID_MASK], NULL);
	if (rc)
		goto end;

	rc = _read_dt_entry(np, sde_prop, ARRAY_SIZE(sde_prop), prop_count,
		prop_exists, prop_value);
	if (rc)
		goto end;

	cfg->mdss_count = 1;
	cfg->mdss[0].base = MDSS_BASE_OFFSET;
	cfg->mdss[0].id = MDP_TOP;
	snprintf(cfg->mdss[0].name, SDE_HW_BLK_NAME_LEN, "mdss_%u",
			cfg->mdss[0].id - MDP_TOP);

	cfg->mdp_count = 1;
	cfg->mdp[0].id = MDP_TOP;
	snprintf(cfg->mdp[0].name, SDE_HW_BLK_NAME_LEN, "top_%u",
		cfg->mdp[0].id - MDP_TOP);
	cfg->mdp[0].base = PROP_VALUE_ACCESS(prop_value, SDE_OFF, 0);
	cfg->mdp[0].len = PROP_VALUE_ACCESS(prop_value, SDE_LEN, 0);
	if (!prop_exists[SDE_LEN])
		cfg->mdp[0].len = DEFAULT_SDE_HW_BLOCK_LEN;

	cfg->max_sspp_linewidth = PROP_VALUE_ACCESS(prop_value,
			SSPP_LINEWIDTH, 0);
	if (!prop_exists[SSPP_LINEWIDTH])
		cfg->max_sspp_linewidth = DEFAULT_SDE_LINE_WIDTH;

	cfg->vig_sspp_linewidth = PROP_VALUE_ACCESS(prop_value,
			VIG_SSPP_LINEWIDTH, 0);
	if (!prop_exists[VIG_SSPP_LINEWIDTH])
		cfg->vig_sspp_linewidth = cfg->max_sspp_linewidth;

	cfg->max_mixer_width = PROP_VALUE_ACCESS(prop_value,
			MIXER_LINEWIDTH, 0);
	if (!prop_exists[MIXER_LINEWIDTH])
		cfg->max_mixer_width = DEFAULT_SDE_LINE_WIDTH;

	cfg->max_mixer_blendstages = PROP_VALUE_ACCESS(prop_value,
			MIXER_BLEND, 0);
	if (!prop_exists[MIXER_BLEND])
		cfg->max_mixer_blendstages = DEFAULT_SDE_MIXER_BLENDSTAGES;

	cfg->max_wb_linewidth = PROP_VALUE_ACCESS(prop_value, WB_LINEWIDTH, 0);
	if (!prop_exists[WB_LINEWIDTH])
		cfg->max_wb_linewidth = DEFAULT_SDE_LINE_WIDTH;

	cfg->mdp[0].highest_bank_bit = PROP_VALUE_ACCESS(prop_value,
			BANK_BIT, 0);
	if (!prop_exists[BANK_BIT])
		cfg->mdp[0].highest_bank_bit = DEFAULT_SDE_HIGHEST_BANK_BIT;

	cfg->ubwc_version = SDE_HW_UBWC_VER(PROP_VALUE_ACCESS(prop_value,
			UBWC_VERSION, 0));
	if (!prop_exists[UBWC_VERSION])
		cfg->ubwc_version = DEFAULT_SDE_UBWC_VERSION;

	cfg->macrotile_mode = PROP_VALUE_ACCESS(prop_value, MACROTILE_MODE, 0);
	if (!prop_exists[MACROTILE_MODE])
		cfg->macrotile_mode = DEFAULT_SDE_UBWC_MACROTILE_MODE;

	cfg->ubwc_bw_calc_version =
		PROP_VALUE_ACCESS(prop_value, UBWC_BW_CALC_VERSION, 0);

	cfg->mdp[0].ubwc_static = PROP_VALUE_ACCESS(prop_value, UBWC_STATIC, 0);
	if (!prop_exists[UBWC_STATIC])
		cfg->mdp[0].ubwc_static = DEFAULT_SDE_UBWC_STATIC;

	cfg->mdp[0].ubwc_swizzle = PROP_VALUE_ACCESS(prop_value,
			UBWC_SWIZZLE, 0);
	if (!prop_exists[UBWC_SWIZZLE])
		cfg->mdp[0].ubwc_swizzle = DEFAULT_SDE_UBWC_SWIZZLE;

	cfg->mdp[0].has_dest_scaler =
		PROP_VALUE_ACCESS(prop_value, DEST_SCALER, 0);

	cfg->mdp[0].smart_panel_align_mode =
		PROP_VALUE_ACCESS(prop_value, SMART_PANEL_ALIGN_MODE, 0);

	major_version = SDE_HW_MAJOR(cfg->hwversion);
	if (major_version < SDE_HW_MAJOR(SDE_HW_VER_500))
		set_bit(SDE_MDP_VSYNC_SEL, &cfg->mdp[0].features);

	if (prop_exists[SEC_SID_MASK]) {
		cfg->sec_sid_mask_count = prop_count[SEC_SID_MASK];
		for (i = 0; i < cfg->sec_sid_mask_count; i++)
			cfg->sec_sid_mask[i] =
				PROP_VALUE_ACCESS(prop_value, SEC_SID_MASK, i);
	}

	rc = of_property_read_string(np, sde_prop[QSEED_TYPE].prop_name, &type);
	if (!rc && !strcmp(type, "qseedv3")) {
		cfg->qseed_type = SDE_SSPP_SCALER_QSEED3;
	} else if (!rc && !strcmp(type, "qseedv3lite")) {
		cfg->qseed_type = SDE_SSPP_SCALER_QSEED3LITE;
	} else if (!rc && !strcmp(type, "qseedv2")) {
		cfg->qseed_type = SDE_SSPP_SCALER_QSEED2;
	} else if (rc) {
		SDE_DEBUG("invalid QSEED configuration\n");
		rc = 0;
	}

	rc = of_property_read_string(np, sde_prop[CSC_TYPE].prop_name, &type);
	if (!rc && !strcmp(type, "csc")) {
		cfg->csc_type = SDE_SSPP_CSC;
	} else if (!rc && !strcmp(type, "csc-10bit")) {
		cfg->csc_type = SDE_SSPP_CSC_10BIT;
	} else if (rc) {
		SDE_DEBUG("invalid csc configuration\n");
		rc = 0;
	}

	/*
	 * Current SDE support only Smart DMA 2.0-2.5.
	 * No support for Smart DMA 1.0 yet.
	 */
	cfg->smart_dma_rev = 0;
	dma_rc = of_property_read_string(np, sde_prop[SMART_DMA_REV].prop_name,
			&type);
	if (dma_rc) {
		SDE_DEBUG("invalid SMART_DMA_REV node in device tree: %d\n",
				dma_rc);
	} else if (!strcmp(type, "smart_dma_v2p5")) {
		cfg->smart_dma_rev = SDE_SSPP_SMART_DMA_V2p5;
	} else if (!strcmp(type, "smart_dma_v2")) {
		cfg->smart_dma_rev = SDE_SSPP_SMART_DMA_V2;
	} else if (!strcmp(type, "smart_dma_v1")) {
		SDE_ERROR("smart dma 1.0 is not supported in SDE\n");
	} else {
		SDE_DEBUG("unknown smart dma version\n");
	}

	cfg->has_src_split = PROP_VALUE_ACCESS(prop_value, SRC_SPLIT, 0);
	cfg->has_dim_layer = PROP_VALUE_ACCESS(prop_value, DIM_LAYER, 0);
	cfg->has_idle_pc = PROP_VALUE_ACCESS(prop_value, IDLE_PC, 0);
	cfg->pipe_order_type = PROP_VALUE_ACCESS(prop_value,
		PIPE_ORDER_VERSION, 0);
	cfg->has_line_insertion = PROP_VALUE_ACCESS(prop_value,
		LINE_INSERTION, 0);
<<<<<<< HEAD
=======
	cfg->has_base_layer = PROP_VALUE_ACCESS(prop_value, BASE_LAYER, 0);

	rc = sde_limit_parse_dt(np, cfg);
	if (rc)
		SDE_DEBUG("parsing of sde limit failed\n");
>>>>>>> 15457316
end:
	kfree(prop_value);
	return rc;
}

static int sde_parse_reg_dma_dt(struct device_node *np,
		struct sde_mdss_cfg *sde_cfg)
{
	int rc = 0, i, prop_count[REG_DMA_PROP_MAX];
	struct sde_prop_value *prop_value = NULL;
	u32 off_count;
	bool prop_exists[REG_DMA_PROP_MAX];

	prop_value = kcalloc(REG_DMA_PROP_MAX,
			sizeof(struct sde_prop_value), GFP_KERNEL);
	if (!prop_value) {
		rc = -ENOMEM;
		goto end;
	}

	rc = _validate_dt_entry(np, reg_dma_prop, ARRAY_SIZE(reg_dma_prop),
			prop_count, &off_count);
	if (rc || !off_count)
		goto end;

	rc = _read_dt_entry(np, reg_dma_prop, ARRAY_SIZE(reg_dma_prop),
			prop_count, prop_exists, prop_value);
	if (rc)
		goto end;

	sde_cfg->reg_dma_count = off_count;
	sde_cfg->dma_cfg.base = PROP_VALUE_ACCESS(prop_value, REG_DMA_OFF, 0);
	sde_cfg->dma_cfg.version = PROP_VALUE_ACCESS(prop_value,
						REG_DMA_VERSION, 0);
	sde_cfg->dma_cfg.trigger_sel_off = PROP_VALUE_ACCESS(prop_value,
						REG_DMA_TRIGGER_OFF, 0);
	sde_cfg->dma_cfg.xin_id = PROP_VALUE_ACCESS(prop_value,
						REG_DMA_XIN_ID, 0);
	sde_cfg->dma_cfg.clk_ctrl = SDE_CLK_CTRL_LUTDMA;
	sde_cfg->dma_cfg.vbif_idx = VBIF_RT;

	for (i = 0; i < sde_cfg->mdp_count; i++) {
		sde_cfg->mdp[i].clk_ctrls[sde_cfg->dma_cfg.clk_ctrl].reg_off =
			PROP_BITVALUE_ACCESS(prop_value,
					REG_DMA_CLK_CTRL, 0, 0);
		sde_cfg->mdp[i].clk_ctrls[sde_cfg->dma_cfg.clk_ctrl].bit_off =
			PROP_BITVALUE_ACCESS(prop_value,
					REG_DMA_CLK_CTRL, 0, 1);
	}

end:
	kfree(prop_value);
	/* reg dma is optional feature hence return 0 */
	return 0;
}

static int sde_perf_parse_dt(struct device_node *np, struct sde_mdss_cfg *cfg)
{
	int rc, len, prop_count[PERF_PROP_MAX];
	struct sde_prop_value *prop_value = NULL;
	bool prop_exists[PERF_PROP_MAX];
	const char *str = NULL;
	int j, k;

	if (!cfg) {
		SDE_ERROR("invalid argument\n");
		rc = -EINVAL;
		goto end;
	}

	prop_value = kzalloc(PERF_PROP_MAX *
			sizeof(struct sde_prop_value), GFP_KERNEL);
	if (!prop_value) {
		rc = -ENOMEM;
		goto end;
	}

	rc = _validate_dt_entry(np, sde_perf_prop, ARRAY_SIZE(sde_perf_prop),
			prop_count, &len);
	if (rc)
		goto freeprop;

	rc = _validate_dt_entry(np, &sde_perf_prop[PERF_DANGER_LUT], 1,
			&prop_count[PERF_DANGER_LUT], NULL);
	if (rc)
		goto freeprop;

	rc = _validate_dt_entry(np, &sde_perf_prop[PERF_SAFE_LUT_LINEAR], 1,
			&prop_count[PERF_SAFE_LUT_LINEAR], NULL);
	if (rc)
		goto freeprop;

	rc = _validate_dt_entry(np, &sde_perf_prop[PERF_SAFE_LUT_MACROTILE], 1,
			&prop_count[PERF_SAFE_LUT_MACROTILE], NULL);
	if (rc)
		goto freeprop;

	rc = _validate_dt_entry(np, &sde_perf_prop[PERF_SAFE_LUT_NRT], 1,
			&prop_count[PERF_SAFE_LUT_NRT], NULL);
	if (rc)
		goto freeprop;

	rc = _validate_dt_entry(np, &sde_perf_prop[PERF_SAFE_LUT_CWB], 1,
			&prop_count[PERF_SAFE_LUT_CWB], NULL);
	if (rc)
		goto freeprop;

	rc = _validate_dt_entry(np, &sde_perf_prop[PERF_QOS_LUT_LINEAR], 1,
			&prop_count[PERF_QOS_LUT_LINEAR], NULL);
	if (rc)
		goto freeprop;

	rc = _validate_dt_entry(np, &sde_perf_prop[PERF_QOS_LUT_MACROTILE], 1,
			&prop_count[PERF_QOS_LUT_MACROTILE], NULL);
	if (rc)
		goto freeprop;

	rc = _validate_dt_entry(np, &sde_perf_prop[PERF_QOS_LUT_NRT], 1,
			&prop_count[PERF_QOS_LUT_NRT], NULL);
	if (rc)
		goto freeprop;

	rc = _validate_dt_entry(np, &sde_perf_prop[PERF_QOS_LUT_CWB], 1,
			&prop_count[PERF_QOS_LUT_CWB], NULL);
	if (rc)
		goto freeprop;

	rc = _validate_dt_entry(np, &sde_perf_prop[PERF_CDP_SETTING], 1,
			&prop_count[PERF_CDP_SETTING], NULL);
	if (rc)
		goto freeprop;

	rc = _validate_dt_entry(np,
			&sde_perf_prop[PERF_QOS_LUT_MACROTILE_QSEED], 1,
			&prop_count[PERF_QOS_LUT_MACROTILE_QSEED], NULL);
	if (rc)
		goto freeprop;

	rc = _validate_dt_entry(np,
			&sde_perf_prop[PERF_SAFE_LUT_MACROTILE_QSEED], 1,
			&prop_count[PERF_SAFE_LUT_MACROTILE_QSEED], NULL);
	if (rc)
		goto freeprop;

	rc = _read_dt_entry(np, sde_perf_prop, ARRAY_SIZE(sde_perf_prop),
			prop_count, prop_exists, prop_value);
	if (rc)
		goto freeprop;

	cfg->perf.max_bw_low =
			prop_exists[PERF_MAX_BW_LOW] ?
			PROP_VALUE_ACCESS(prop_value, PERF_MAX_BW_LOW, 0) :
			DEFAULT_MAX_BW_LOW;
	cfg->perf.max_bw_high =
			prop_exists[PERF_MAX_BW_HIGH] ?
			PROP_VALUE_ACCESS(prop_value, PERF_MAX_BW_HIGH, 0) :
			DEFAULT_MAX_BW_HIGH;
	cfg->perf.min_core_ib =
			prop_exists[PERF_MIN_CORE_IB] ?
			PROP_VALUE_ACCESS(prop_value, PERF_MIN_CORE_IB, 0) :
			DEFAULT_MAX_BW_LOW;
	cfg->perf.min_llcc_ib =
			prop_exists[PERF_MIN_LLCC_IB] ?
			PROP_VALUE_ACCESS(prop_value, PERF_MIN_LLCC_IB, 0) :
			DEFAULT_MAX_BW_LOW;
	cfg->perf.min_dram_ib =
			prop_exists[PERF_MIN_DRAM_IB] ?
			PROP_VALUE_ACCESS(prop_value, PERF_MIN_DRAM_IB, 0) :
			DEFAULT_MAX_BW_LOW;

	/*
	 * The following performance parameters (e.g. core_ib_ff) are
	 * mapped directly as device tree string constants.
	 */
	rc = of_property_read_string(np,
			sde_perf_prop[PERF_CORE_IB_FF].prop_name, &str);
	cfg->perf.core_ib_ff = rc ? DEFAULT_CORE_IB_FF : str;
	rc = of_property_read_string(np,
			sde_perf_prop[PERF_CORE_CLK_FF].prop_name, &str);
	cfg->perf.core_clk_ff = rc ? DEFAULT_CORE_CLK_FF : str;
	rc = of_property_read_string(np,
			sde_perf_prop[PERF_COMP_RATIO_RT].prop_name, &str);
	cfg->perf.comp_ratio_rt = rc ? DEFAULT_COMP_RATIO_RT : str;
	rc = of_property_read_string(np,
			sde_perf_prop[PERF_COMP_RATIO_NRT].prop_name, &str);
	cfg->perf.comp_ratio_nrt = rc ? DEFAULT_COMP_RATIO_NRT : str;
	rc = 0;

	cfg->perf.undersized_prefill_lines =
			prop_exists[PERF_UNDERSIZED_PREFILL_LINES] ?
			PROP_VALUE_ACCESS(prop_value,
					PERF_UNDERSIZED_PREFILL_LINES, 0) :
			DEFAULT_UNDERSIZED_PREFILL_LINES;
	cfg->perf.xtra_prefill_lines =
			prop_exists[PERF_XTRA_PREFILL_LINES] ?
			PROP_VALUE_ACCESS(prop_value,
					PERF_XTRA_PREFILL_LINES, 0) :
			DEFAULT_XTRA_PREFILL_LINES;
	cfg->perf.dest_scale_prefill_lines =
			prop_exists[PERF_DEST_SCALE_PREFILL_LINES] ?
			PROP_VALUE_ACCESS(prop_value,
					PERF_DEST_SCALE_PREFILL_LINES, 0) :
			DEFAULT_DEST_SCALE_PREFILL_LINES;
	cfg->perf.macrotile_prefill_lines =
			prop_exists[PERF_MACROTILE_PREFILL_LINES] ?
			PROP_VALUE_ACCESS(prop_value,
					PERF_MACROTILE_PREFILL_LINES, 0) :
			DEFAULT_MACROTILE_PREFILL_LINES;
	cfg->perf.yuv_nv12_prefill_lines =
			prop_exists[PERF_YUV_NV12_PREFILL_LINES] ?
			PROP_VALUE_ACCESS(prop_value,
					PERF_YUV_NV12_PREFILL_LINES, 0) :
			DEFAULT_YUV_NV12_PREFILL_LINES;
	cfg->perf.linear_prefill_lines =
			prop_exists[PERF_LINEAR_PREFILL_LINES] ?
			PROP_VALUE_ACCESS(prop_value,
					PERF_LINEAR_PREFILL_LINES, 0) :
			DEFAULT_LINEAR_PREFILL_LINES;
	cfg->perf.downscaling_prefill_lines =
			prop_exists[PERF_DOWNSCALING_PREFILL_LINES] ?
			PROP_VALUE_ACCESS(prop_value,
					PERF_DOWNSCALING_PREFILL_LINES, 0) :
			DEFAULT_DOWNSCALING_PREFILL_LINES;
	cfg->perf.amortizable_threshold =
			prop_exists[PERF_AMORTIZABLE_THRESHOLD] ?
			PROP_VALUE_ACCESS(prop_value,
					PERF_AMORTIZABLE_THRESHOLD, 0) :
			DEFAULT_AMORTIZABLE_THRESHOLD;
	cfg->perf.num_mnoc_ports =
			prop_exists[PERF_NUM_MNOC_PORTS] ?
			PROP_VALUE_ACCESS(prop_value,
				PERF_NUM_MNOC_PORTS, 0) :
			DEFAULT_MNOC_PORTS;
	cfg->perf.axi_bus_width =
			prop_exists[PERF_AXI_BUS_WIDTH] ?
			PROP_VALUE_ACCESS(prop_value,
				PERF_AXI_BUS_WIDTH, 0) :
			DEFAULT_AXI_BUS_WIDTH;

	if (prop_exists[PERF_DANGER_LUT] && prop_count[PERF_DANGER_LUT] <=
			SDE_QOS_LUT_USAGE_MAX) {
		for (j = 0; j < prop_count[PERF_DANGER_LUT]; j++) {
			cfg->perf.danger_lut_tbl[j] =
					PROP_VALUE_ACCESS(prop_value,
						PERF_DANGER_LUT, j);
			SDE_DEBUG("danger usage:%d lut:0x%x\n",
					j, cfg->perf.danger_lut_tbl[j]);
		}
	}

	for (j = 0; j < SDE_QOS_LUT_USAGE_MAX; j++) {
		static const u32 safe_key[SDE_QOS_LUT_USAGE_MAX] = {
			[SDE_QOS_LUT_USAGE_LINEAR] =
					PERF_SAFE_LUT_LINEAR,
			[SDE_QOS_LUT_USAGE_MACROTILE] =
					PERF_SAFE_LUT_MACROTILE,
			[SDE_QOS_LUT_USAGE_NRT] =
					PERF_SAFE_LUT_NRT,
			[SDE_QOS_LUT_USAGE_CWB] =
					PERF_SAFE_LUT_CWB,
			[SDE_QOS_LUT_USAGE_MACROTILE_QSEED] =
					PERF_SAFE_LUT_MACROTILE_QSEED,
		};
		const u32 entry_size = 2;
		int m, count;
		int key = safe_key[j];

		if (!prop_exists[key])
			continue;

		count = prop_count[key] / entry_size;

		cfg->perf.sfe_lut_tbl[j].entries = kcalloc(count,
			sizeof(struct sde_qos_lut_entry), GFP_KERNEL);
		if (!cfg->perf.sfe_lut_tbl[j].entries) {
			rc = -ENOMEM;
			goto freeprop;
		}

		for (k = 0, m = 0; k < count; k++, m += entry_size) {
			u64 lut_lo;

			cfg->perf.sfe_lut_tbl[j].entries[k].fl =
					PROP_VALUE_ACCESS(prop_value, key, m);
			lut_lo = PROP_VALUE_ACCESS(prop_value, key, m + 1);
			cfg->perf.sfe_lut_tbl[j].entries[k].lut = lut_lo;
			SDE_DEBUG("safe usage:%d.%d fl:%d lut:0x%llx\n",
				j, k,
				cfg->perf.sfe_lut_tbl[j].entries[k].fl,
				cfg->perf.sfe_lut_tbl[j].entries[k].lut);
		}
		cfg->perf.sfe_lut_tbl[j].nentry = count;
	}

	for (j = 0; j < SDE_QOS_LUT_USAGE_MAX; j++) {
		static const u32 prop_key[SDE_QOS_LUT_USAGE_MAX] = {
			[SDE_QOS_LUT_USAGE_LINEAR] =
					PERF_QOS_LUT_LINEAR,
			[SDE_QOS_LUT_USAGE_MACROTILE] =
					PERF_QOS_LUT_MACROTILE,
			[SDE_QOS_LUT_USAGE_NRT] =
					PERF_QOS_LUT_NRT,
			[SDE_QOS_LUT_USAGE_CWB] =
					PERF_QOS_LUT_CWB,
			[SDE_QOS_LUT_USAGE_MACROTILE_QSEED] =
					PERF_QOS_LUT_MACROTILE_QSEED,
		};
		const u32 entry_size = 3;
		int m, count;
		int key = prop_key[j];

		if (!prop_exists[key])
			continue;

		count = prop_count[key] / entry_size;

		cfg->perf.qos_lut_tbl[j].entries = kcalloc(count,
			sizeof(struct sde_qos_lut_entry), GFP_KERNEL);
		if (!cfg->perf.qos_lut_tbl[j].entries) {
			rc = -ENOMEM;
			goto freeprop;
		}

		for (k = 0, m = 0; k < count; k++, m += entry_size) {
			u64 lut_hi, lut_lo;

			cfg->perf.qos_lut_tbl[j].entries[k].fl =
					PROP_VALUE_ACCESS(prop_value, key, m);
			lut_hi = PROP_VALUE_ACCESS(prop_value, key, m + 1);
			lut_lo = PROP_VALUE_ACCESS(prop_value, key, m + 2);
			cfg->perf.qos_lut_tbl[j].entries[k].lut =
					(lut_hi << 32) | lut_lo;
			SDE_DEBUG("usage:%d.%d fl:%d lut:0x%llx\n",
				j, k,
				cfg->perf.qos_lut_tbl[j].entries[k].fl,
				cfg->perf.qos_lut_tbl[j].entries[k].lut);
		}
		cfg->perf.qos_lut_tbl[j].nentry = count;
	}

	if (prop_exists[PERF_CDP_SETTING]) {
		const u32 prop_size = 2;
		u32 count = prop_count[PERF_CDP_SETTING] / prop_size;

		count = min_t(u32, count, SDE_PERF_CDP_USAGE_MAX);

		for (j = 0; j < count; j++) {
			cfg->perf.cdp_cfg[j].rd_enable =
					PROP_VALUE_ACCESS(prop_value,
					PERF_CDP_SETTING, j * prop_size);
			cfg->perf.cdp_cfg[j].wr_enable =
					PROP_VALUE_ACCESS(prop_value,
					PERF_CDP_SETTING, j * prop_size + 1);
			SDE_DEBUG("cdp usage:%d rd:%d wr:%d\n",
				j, cfg->perf.cdp_cfg[j].rd_enable,
				cfg->perf.cdp_cfg[j].wr_enable);
		}

		cfg->has_cdp = true;
	}

	cfg->perf.cpu_mask =
			prop_exists[PERF_CPU_MASK] ?
			PROP_VALUE_ACCESS(prop_value, PERF_CPU_MASK, 0) :
			DEFAULT_CPU_MASK;
	cfg->perf.cpu_dma_latency =
			prop_exists[PERF_CPU_DMA_LATENCY] ?
			PROP_VALUE_ACCESS(prop_value, PERF_CPU_DMA_LATENCY, 0) :
			DEFAULT_CPU_DMA_LATENCY;

freeprop:
	kfree(prop_value);
end:
	return rc;
}

static int sde_parse_merge_3d_dt(struct device_node *np,
		struct sde_mdss_cfg *sde_cfg)
{
	int rc, prop_count[HW_PROP_MAX], off_count, i;
	struct sde_prop_value *prop_value = NULL;
	bool prop_exists[HW_PROP_MAX];
	struct sde_merge_3d_cfg *merge_3d;

	prop_value = kcalloc(HW_PROP_MAX, sizeof(struct sde_prop_value),
			GFP_KERNEL);
	if (!prop_value) {
		rc = -ENOMEM;
		goto fail;
	}

	rc = _validate_dt_entry(np, merge_3d_prop, ARRAY_SIZE(merge_3d_prop),
		prop_count, &off_count);
	if (rc)
		goto end;

	sde_cfg->merge_3d_count = off_count;

	rc = _read_dt_entry(np, merge_3d_prop, ARRAY_SIZE(merge_3d_prop),
			prop_count,
			prop_exists, prop_value);
	if (rc) {
		sde_cfg->merge_3d_count = 0;
		goto end;
	}

	for (i = 0; i < off_count; i++) {
		merge_3d = sde_cfg->merge_3d + i;
		merge_3d->base = PROP_VALUE_ACCESS(prop_value, HW_OFF, i);
		merge_3d->id = MERGE_3D_0 + i;
		snprintf(merge_3d->name, SDE_HW_BLK_NAME_LEN, "merge_3d_%u",
				merge_3d->id -  MERGE_3D_0);
		merge_3d->len = PROP_VALUE_ACCESS(prop_value, HW_LEN, 0);
	}

end:
	kfree(prop_value);
fail:
	return rc;
}

static int sde_qdss_parse_dt(struct device_node *np,
				struct sde_mdss_cfg *sde_cfg)
{
	int rc, prop_count[HW_PROP_MAX], i;
	struct sde_prop_value *prop_value = NULL;
	bool prop_exists[HW_PROP_MAX];
	u32 off_count;
	struct sde_qdss_cfg *qdss;

	if (!sde_cfg) {
		SDE_ERROR("invalid argument\n");
		rc = -EINVAL;
		goto end;
	}

	prop_value = kzalloc(HW_PROP_MAX *
			sizeof(struct sde_prop_value), GFP_KERNEL);
	if (!prop_value) {
		rc = -ENOMEM;
		goto end;
	}

	rc = _validate_dt_entry(np, qdss_prop, ARRAY_SIZE(qdss_prop),
			prop_count, &off_count);
	if (rc) {
		sde_cfg->qdss_count = 0;
		goto end;
	}

	sde_cfg->qdss_count = off_count;

	rc = _read_dt_entry(np, qdss_prop, ARRAY_SIZE(qdss_prop), prop_count,
			prop_exists, prop_value);
	if (rc)
		goto end;

	for (i = 0; i < off_count; i++) {
		qdss = sde_cfg->qdss + i;
		qdss->base = PROP_VALUE_ACCESS(prop_value, HW_OFF, i);
		qdss->id = QDSS_0 + i;
		snprintf(qdss->name, SDE_HW_BLK_NAME_LEN, "qdss_%u",
				qdss->id - QDSS_0);
		qdss->len = PROP_VALUE_ACCESS(prop_value, HW_LEN, 0);
	}

end:
	kfree(prop_value);
	return rc;
}

static int sde_hardware_format_caps(struct sde_mdss_cfg *sde_cfg,
	uint32_t hw_rev)
{
	int rc = 0;
	uint32_t dma_list_size, vig_list_size, wb2_list_size;
	uint32_t virt_vig_list_size;
	uint32_t cursor_list_size = 0;
	uint32_t index = 0;

	if (IS_SDE_MAJOR_MINOR_SAME((hw_rev), SDE_HW_VER_300)) {
		cursor_list_size = ARRAY_SIZE(cursor_formats);
		sde_cfg->cursor_formats = kcalloc(cursor_list_size,
			sizeof(struct sde_format_extended), GFP_KERNEL);
		if (!sde_cfg->cursor_formats) {
			rc = -ENOMEM;
			goto end;
		}
		index = sde_copy_formats(sde_cfg->cursor_formats,
			cursor_list_size, 0, cursor_formats,
			ARRAY_SIZE(cursor_formats));
	}

	dma_list_size = ARRAY_SIZE(plane_formats);
	vig_list_size = ARRAY_SIZE(plane_formats_yuv);
	virt_vig_list_size = ARRAY_SIZE(plane_formats);
	wb2_list_size = ARRAY_SIZE(wb2_formats);

	dma_list_size += ARRAY_SIZE(rgb_10bit_formats);
	vig_list_size += ARRAY_SIZE(rgb_10bit_formats)
		+ ARRAY_SIZE(tp10_ubwc_formats)
		+ ARRAY_SIZE(p010_formats);
	virt_vig_list_size += ARRAY_SIZE(rgb_10bit_formats);
	if (IS_SDE_MAJOR_MINOR_SAME((hw_rev), SDE_HW_VER_400) ||
		(IS_SDE_MAJOR_MINOR_SAME((hw_rev), SDE_HW_VER_410)) ||
		(IS_SDE_MAJOR_SAME((hw_rev), SDE_HW_VER_500)) ||
		(IS_SDE_MAJOR_MINOR_SAME((hw_rev), SDE_HW_VER_620)))
		vig_list_size += ARRAY_SIZE(p010_ubwc_formats);

	wb2_list_size += ARRAY_SIZE(rgb_10bit_formats)
		+ ARRAY_SIZE(tp10_ubwc_formats);

	sde_cfg->dma_formats = kcalloc(dma_list_size,
		sizeof(struct sde_format_extended), GFP_KERNEL);
	if (!sde_cfg->dma_formats) {
		rc = -ENOMEM;
		goto end;
	}

	sde_cfg->vig_formats = kcalloc(vig_list_size,
		sizeof(struct sde_format_extended), GFP_KERNEL);
	if (!sde_cfg->vig_formats) {
		rc = -ENOMEM;
		goto end;
	}

	sde_cfg->virt_vig_formats = kcalloc(virt_vig_list_size,
		sizeof(struct sde_format_extended), GFP_KERNEL);
	if (!sde_cfg->virt_vig_formats) {
		rc = -ENOMEM;
		goto end;
	}

	sde_cfg->wb_formats = kcalloc(wb2_list_size,
		sizeof(struct sde_format_extended), GFP_KERNEL);
	if (!sde_cfg->wb_formats) {
		SDE_ERROR("failed to allocate wb format list\n");
		rc = -ENOMEM;
		goto end;
	}

	if (IS_SDE_MAJOR_MINOR_SAME((hw_rev), SDE_HW_VER_300) ||
	    IS_SDE_MAJOR_MINOR_SAME((hw_rev), SDE_HW_VER_400) ||
	    IS_SDE_MAJOR_MINOR_SAME((hw_rev), SDE_HW_VER_410) ||
	    IS_SDE_MAJOR_SAME((hw_rev), SDE_HW_VER_500) ||
		IS_SDE_MAJOR_MINOR_SAME((hw_rev), SDE_HW_VER_620))
		sde_cfg->has_hdr = true;

	/* Disable HDR for SM6150 target only */
	if (IS_SDE_MAJOR_MINOR_SAME((hw_rev), SDE_HW_VER_530)
			|| IS_SDE_MAJOR_MINOR_SAME((hw_rev), SDE_HW_VER_540))
		sde_cfg->has_hdr = false;

	index = sde_copy_formats(sde_cfg->dma_formats, dma_list_size,
		0, plane_formats, ARRAY_SIZE(plane_formats));
	index += sde_copy_formats(sde_cfg->dma_formats, dma_list_size,
		index, rgb_10bit_formats,
		ARRAY_SIZE(rgb_10bit_formats));

	index = sde_copy_formats(sde_cfg->vig_formats, vig_list_size,
		0, plane_formats_yuv, ARRAY_SIZE(plane_formats_yuv));
	index += sde_copy_formats(sde_cfg->vig_formats, vig_list_size,
		index, rgb_10bit_formats,
		ARRAY_SIZE(rgb_10bit_formats));
	index += sde_copy_formats(sde_cfg->vig_formats, vig_list_size,
		index, p010_formats, ARRAY_SIZE(p010_formats));
	if (IS_SDE_MAJOR_MINOR_SAME((hw_rev), SDE_HW_VER_400) ||
		(IS_SDE_MAJOR_MINOR_SAME((hw_rev), SDE_HW_VER_410)) ||
		(IS_SDE_MAJOR_SAME((hw_rev), SDE_HW_VER_500)) ||
		(IS_SDE_MAJOR_MINOR_SAME((hw_rev), SDE_HW_VER_620)))
		index += sde_copy_formats(sde_cfg->vig_formats,
			vig_list_size, index, p010_ubwc_formats,
			ARRAY_SIZE(p010_ubwc_formats));
	index += sde_copy_formats(sde_cfg->vig_formats, vig_list_size,
		index, tp10_ubwc_formats,
		ARRAY_SIZE(tp10_ubwc_formats));

	index = sde_copy_formats(sde_cfg->virt_vig_formats, virt_vig_list_size,
		0, plane_formats, ARRAY_SIZE(plane_formats));
	index += sde_copy_formats(sde_cfg->virt_vig_formats, virt_vig_list_size,
		index, rgb_10bit_formats,
		ARRAY_SIZE(rgb_10bit_formats));

	index = sde_copy_formats(sde_cfg->wb_formats, wb2_list_size,
		0, wb2_formats, ARRAY_SIZE(wb2_formats));
	index += sde_copy_formats(sde_cfg->wb_formats, wb2_list_size,
		index, rgb_10bit_formats,
		ARRAY_SIZE(rgb_10bit_formats));
	index += sde_copy_formats(sde_cfg->wb_formats, wb2_list_size,
		index, tp10_ubwc_formats,
		ARRAY_SIZE(tp10_ubwc_formats));
end:
	return rc;
}

static int _sde_hardware_pre_caps(struct sde_mdss_cfg *sde_cfg, uint32_t hw_rev)
{
	int i, rc = 0;

	if (!sde_cfg)
		return -EINVAL;

	rc = sde_hardware_format_caps(sde_cfg, hw_rev);

	for (i = 0; i < MDSS_INTR_MAX; i++)
		set_bit(i, sde_cfg->mdss_irqs);

	if (IS_MSM8996_TARGET(hw_rev)) {
		sde_cfg->perf.min_prefill_lines = 21;
		sde_cfg->has_decimation = true;
	} else if (IS_MSM8998_TARGET(hw_rev)) {
		sde_cfg->has_wb_ubwc = true;
		sde_cfg->perf.min_prefill_lines = 25;
		sde_cfg->vbif_qos_nlvl = 4;
		sde_cfg->ts_prefill_rev = 1;
		sde_cfg->has_decimation = true;
	} else if (IS_SDM845_TARGET(hw_rev)) {
		sde_cfg->has_wb_ubwc = true;
		sde_cfg->has_cwb_support = true;
		sde_cfg->perf.min_prefill_lines = 24;
		sde_cfg->vbif_qos_nlvl = 8;
		sde_cfg->ts_prefill_rev = 2;
		sde_cfg->sui_misr_supported = true;
		sde_cfg->sui_block_xin_mask = 0x3F71;
		sde_cfg->has_decimation = true;
	} else if (IS_SDM670_TARGET(hw_rev)) {
		sde_cfg->has_wb_ubwc = true;
		sde_cfg->perf.min_prefill_lines = 24;
		sde_cfg->vbif_qos_nlvl = 8;
		sde_cfg->ts_prefill_rev = 2;
		sde_cfg->has_decimation = true;
	} else if (IS_SM8150_TARGET(hw_rev)) {
		sde_cfg->has_cwb_support = true;
		sde_cfg->has_wb_ubwc = true;
		sde_cfg->has_qsync = true;
		sde_cfg->perf.min_prefill_lines = 24;
		sde_cfg->vbif_qos_nlvl = 8;
		sde_cfg->ts_prefill_rev = 2;
		sde_cfg->ctl_rev = SDE_CTL_CFG_VERSION_1_0_0;
		sde_cfg->delay_prg_fetch_start = true;
		sde_cfg->sui_ns_allowed = true;
		sde_cfg->sui_misr_supported = true;
		sde_cfg->sui_block_xin_mask = 0x3F71;
		sde_cfg->has_3d_merge_reset = true;
		sde_cfg->has_sui_blendstage = true;
		sde_cfg->has_qos_fl_nocalc = true;
		sde_cfg->has_decimation = true;
	} else if (IS_SDMSHRIKE_TARGET(hw_rev)) {
		sde_cfg->has_wb_ubwc = true;
		sde_cfg->perf.min_prefill_lines = 24;
		sde_cfg->vbif_qos_nlvl = 8;
		sde_cfg->ts_prefill_rev = 2;
		sde_cfg->ctl_rev = SDE_CTL_CFG_VERSION_1_0_0;
		sde_cfg->delay_prg_fetch_start = true;
		sde_cfg->has_decimation = true;
	} else if (IS_SM6150_TARGET(hw_rev)) {
		sde_cfg->has_cwb_support = true;
		sde_cfg->has_qsync = true;
		sde_cfg->perf.min_prefill_lines = 24;
		sde_cfg->vbif_qos_nlvl = 8;
		sde_cfg->ts_prefill_rev = 2;
		sde_cfg->ctl_rev = SDE_CTL_CFG_VERSION_1_0_0;
		sde_cfg->delay_prg_fetch_start = true;
		sde_cfg->sui_ns_allowed = true;
		sde_cfg->sui_misr_supported = true;
		sde_cfg->sui_block_xin_mask = 0x2E61;
		sde_cfg->has_3d_merge_reset = true;
		sde_cfg->has_sui_blendstage = true;
		sde_cfg->has_qos_fl_nocalc = true;
		sde_cfg->has_decimation = true;
	} else if (IS_SDMMAGPIE_TARGET(hw_rev)) {
		sde_cfg->has_cwb_support = true;
		sde_cfg->has_wb_ubwc = true;
		sde_cfg->has_qsync = true;
		sde_cfg->perf.min_prefill_lines = 24;
		sde_cfg->vbif_qos_nlvl = 8;
		sde_cfg->ts_prefill_rev = 2;
		sde_cfg->ctl_rev = SDE_CTL_CFG_VERSION_1_0_0;
		sde_cfg->delay_prg_fetch_start = true;
		sde_cfg->sui_ns_allowed = true;
		sde_cfg->sui_misr_supported = true;
		sde_cfg->sui_block_xin_mask = 0xE71;
		sde_cfg->has_3d_merge_reset = true;
<<<<<<< HEAD
=======
		sde_cfg->has_sui_blendstage = true;
		sde_cfg->has_qos_fl_nocalc = true;
		sde_cfg->has_decimation = true;
>>>>>>> 15457316
	} else if (IS_SDMTRINKET_TARGET(hw_rev)) {
		sde_cfg->has_cwb_support = true;
		sde_cfg->has_qsync = true;
		sde_cfg->perf.min_prefill_lines = 24;
		sde_cfg->vbif_qos_nlvl = 8;
		sde_cfg->ts_prefill_rev = 2;
		sde_cfg->ctl_rev = SDE_CTL_CFG_VERSION_1_0_0;
		sde_cfg->delay_prg_fetch_start = true;
		sde_cfg->sui_ns_allowed = true;
		sde_cfg->sui_misr_supported = true;
		sde_cfg->sui_block_xin_mask = 0xC61;
<<<<<<< HEAD
=======
		sde_cfg->has_sui_blendstage = true;
		sde_cfg->has_qos_fl_nocalc = true;
		sde_cfg->has_decimation = true;
	} else if (IS_ATOLL_TARGET(hw_rev)) {
		sde_cfg->has_cwb_support = true;
		sde_cfg->has_qsync = true;
		sde_cfg->perf.min_prefill_lines = 24;
		sde_cfg->vbif_qos_nlvl = 8;
		sde_cfg->ts_prefill_rev = 2;
		sde_cfg->ctl_rev = SDE_CTL_CFG_VERSION_1_0_0;
		sde_cfg->delay_prg_fetch_start = true;
		sde_cfg->sui_ns_allowed = true;
		sde_cfg->sui_misr_supported = true;
		sde_cfg->sui_block_xin_mask = 0x261;
		sde_cfg->has_sui_blendstage = true;
		sde_cfg->has_qos_fl_nocalc = true;
		sde_cfg->has_3d_merge_reset = true;
		clear_bit(MDSS_INTR_AD4_0_INTR, sde_cfg->mdss_irqs);
		clear_bit(MDSS_INTR_AD4_1_INTR, sde_cfg->mdss_irqs);
>>>>>>> 15457316
	} else {
		SDE_ERROR("unsupported chipset id:%X\n", hw_rev);
		sde_cfg->perf.min_prefill_lines = 0xffff;
		rc = -ENODEV;
	}

	return rc;
}

static int _sde_hardware_post_caps(struct sde_mdss_cfg *sde_cfg,
	uint32_t hw_rev)
{
	int rc = 0, i;
	u32 max_horz_deci = 0, max_vert_deci = 0;

	if (!sde_cfg)
		return -EINVAL;

<<<<<<< HEAD
	if (IS_SM8150_TARGET(hw_rev) || IS_SM6150_TARGET(hw_rev) ||
		IS_SDMMAGPIE_TARGET(hw_rev) || IS_SDMTRINKET_TARGET(hw_rev)) {
=======
	if (sde_cfg->has_sui_blendstage)
>>>>>>> 15457316
		sde_cfg->sui_supported_blendstage =
			sde_cfg->max_mixer_blendstages - SDE_STAGE_0;

	for (i = 0; i < sde_cfg->sspp_count; i++) {
		if (sde_cfg->sspp[i].sblk) {
			max_horz_deci = max(max_horz_deci,
				sde_cfg->sspp[i].sblk->maxhdeciexp);
			max_vert_deci = max(max_vert_deci,
				sde_cfg->sspp[i].sblk->maxvdeciexp);
		}

		if (sde_cfg->has_qos_fl_nocalc)
			set_bit(SDE_SSPP_QOS_FL_NOCALC,
				&sde_cfg->sspp[i].features);

		/*
		 * set sec-ui blocked SSPP feature flag based on blocked
		 * xin-mask if sec-ui-misr feature is enabled;
		 */
		if (sde_cfg->sui_misr_supported
				&& (sde_cfg->sui_block_xin_mask
					& BIT(sde_cfg->sspp[i].xin_id)))
			set_bit(SDE_SSPP_BLOCK_SEC_UI,
					&sde_cfg->sspp[i].features);
	}

	/* this should be updated based on HW rev in future */
	sde_cfg->max_lm_per_display = MAX_LM_PER_DISPLAY;

	if (max_horz_deci)
		sde_cfg->max_display_width = sde_cfg->max_sspp_linewidth *
			max_horz_deci;
	else
		sde_cfg->max_display_width = sde_cfg->max_mixer_width *
			sde_cfg->max_lm_per_display;

	if (max_vert_deci)
		sde_cfg->max_display_height =
			MAX_DISPLAY_HEIGHT_WITH_DECIMATION * max_vert_deci;
	else
		sde_cfg->max_display_height = MAX_DISPLAY_HEIGHT;

	sde_cfg->min_display_height = MIN_DISPLAY_HEIGHT;
	sde_cfg->min_display_width = MIN_DISPLAY_WIDTH;

	return rc;
}

void sde_hw_catalog_deinit(struct sde_mdss_cfg *sde_cfg)
{
	int i, j;

	if (!sde_cfg)
		return;

	for (i = 0; i < sde_cfg->sspp_count; i++)
		kfree(sde_cfg->sspp[i].sblk);

	for (i = 0; i < sde_cfg->mixer_count; i++)
		kfree(sde_cfg->mixer[i].sblk);

	for (i = 0; i < sde_cfg->wb_count; i++)
		kfree(sde_cfg->wb[i].sblk);

	for (i = 0; i < sde_cfg->dspp_count; i++)
		kfree(sde_cfg->dspp[i].sblk);

	if (sde_cfg->ds_count)
		kfree(sde_cfg->ds[0].top);

	for (i = 0; i < sde_cfg->pingpong_count; i++)
		kfree(sde_cfg->pingpong[i].sblk);

	for (i = 0; i < sde_cfg->vbif_count; i++) {
		kfree(sde_cfg->vbif[i].dynamic_ot_rd_tbl.cfg);
		kfree(sde_cfg->vbif[i].dynamic_ot_wr_tbl.cfg);

		for (j = VBIF_RT_CLIENT; j < VBIF_MAX_CLIENT; j++)
			kfree(sde_cfg->vbif[i].qos_tbl[j].priority_lvl);
	}

	for (i = 0; i < sde_cfg->limit_count; i++) {
		kfree(sde_cfg->limit_cfg[i].vector_cfg);
		kfree(sde_cfg->limit_cfg[i].value_cfg);
	}

	for (i = 0; i < SDE_QOS_LUT_USAGE_MAX; i++) {
		kfree(sde_cfg->perf.sfe_lut_tbl[i].entries);
		kfree(sde_cfg->perf.qos_lut_tbl[i].entries);
	}

	kfree(sde_cfg->dma_formats);
	kfree(sde_cfg->cursor_formats);
	kfree(sde_cfg->vig_formats);
	kfree(sde_cfg->wb_formats);
	kfree(sde_cfg->virt_vig_formats);

	kfree(sde_cfg);
}

/*************************************************************
 * hardware catalog init
 *************************************************************/
struct sde_mdss_cfg *sde_hw_catalog_init(struct drm_device *dev, u32 hw_rev)
{
	int rc;
	struct sde_mdss_cfg *sde_cfg;
	struct device_node *np = dev->dev->of_node;

	sde_cfg = kzalloc(sizeof(*sde_cfg), GFP_KERNEL);
	if (!sde_cfg)
		return ERR_PTR(-ENOMEM);

	sde_cfg->hwversion = hw_rev;

	rc = _sde_hardware_pre_caps(sde_cfg, hw_rev);
	if (rc)
		goto end;

	rc = sde_parse_dt(np, sde_cfg);
	if (rc)
		goto end;

	rc = sde_perf_parse_dt(np, sde_cfg);
	if (rc)
		goto end;

	rc = sde_rot_parse_dt(np, sde_cfg);
	if (rc)
		goto end;

	rc = sde_ctl_parse_dt(np, sde_cfg);
	if (rc)
		goto end;

	rc = sde_sspp_parse_dt(np, sde_cfg);
	if (rc)
		goto end;

	rc = sde_dspp_top_parse_dt(np, sde_cfg);
	if (rc)
		goto end;

	rc = sde_dspp_parse_dt(np, sde_cfg);
	if (rc)
		goto end;

	rc = sde_ds_parse_dt(np, sde_cfg);
	if (rc)
		goto end;

	rc = sde_dsc_parse_dt(np, sde_cfg);
	if (rc)
		goto end;

	rc = sde_pp_parse_dt(np, sde_cfg);
	if (rc)
		goto end;

	/* mixer parsing should be done after dspp,
	 * ds and pp for mapping setup
	 */
	rc = sde_mixer_parse_dt(np, sde_cfg);
	if (rc)
		goto end;

	rc = sde_intf_parse_dt(np, sde_cfg);
	if (rc)
		goto end;

	rc = sde_wb_parse_dt(np, sde_cfg);
	if (rc)
		goto end;

	/* cdm parsing should be done after intf and wb for mapping setup */
	rc = sde_cdm_parse_dt(np, sde_cfg);
	if (rc)
		goto end;

	rc = sde_vbif_parse_dt(np, sde_cfg);
	if (rc)
		goto end;

	rc = sde_parse_reg_dma_dt(np, sde_cfg);
	if (rc)
		goto end;

	rc = sde_parse_merge_3d_dt(np, sde_cfg);
	if (rc)
		goto end;

	rc = sde_qdss_parse_dt(np, sde_cfg);
	if (rc)
		goto end;

	rc = _sde_hardware_post_caps(sde_cfg, hw_rev);
	if (rc)
		goto end;

	return sde_cfg;

end:
	sde_hw_catalog_deinit(sde_cfg);
	return NULL;
}<|MERGE_RESOLUTION|>--- conflicted
+++ resolved
@@ -172,11 +172,8 @@
 	PIPE_ORDER_VERSION,
 	SEC_SID_MASK,
 	LINE_INSERTION,
-<<<<<<< HEAD
-=======
 	BASE_LAYER,
 	SDE_LIMITS,
->>>>>>> 15457316
 	SDE_PROP_MAX,
 };
 
@@ -474,11 +471,8 @@
 			PROP_TYPE_U32},
 	{SEC_SID_MASK, "qcom,sde-secure-sid-mask", false, PROP_TYPE_U32_ARRAY},
 	{LINE_INSERTION, "qcom,sde-has-line-insertion", false, PROP_TYPE_BOOL},
-<<<<<<< HEAD
-=======
 	{BASE_LAYER, "qcom,sde-mixer-stage-base-layer", false, PROP_TYPE_BOOL},
 	{SDE_LIMITS, "qcom,sde-limits", false, PROP_TYPE_NODE},
->>>>>>> 15457316
 };
 
 static struct sde_prop_type sde_perf_prop[] = {
@@ -3268,14 +3262,11 @@
 		PIPE_ORDER_VERSION, 0);
 	cfg->has_line_insertion = PROP_VALUE_ACCESS(prop_value,
 		LINE_INSERTION, 0);
-<<<<<<< HEAD
-=======
 	cfg->has_base_layer = PROP_VALUE_ACCESS(prop_value, BASE_LAYER, 0);
 
 	rc = sde_limit_parse_dt(np, cfg);
 	if (rc)
 		SDE_DEBUG("parsing of sde limit failed\n");
->>>>>>> 15457316
 end:
 	kfree(prop_value);
 	return rc;
@@ -3959,12 +3950,9 @@
 		sde_cfg->sui_misr_supported = true;
 		sde_cfg->sui_block_xin_mask = 0xE71;
 		sde_cfg->has_3d_merge_reset = true;
-<<<<<<< HEAD
-=======
 		sde_cfg->has_sui_blendstage = true;
 		sde_cfg->has_qos_fl_nocalc = true;
 		sde_cfg->has_decimation = true;
->>>>>>> 15457316
 	} else if (IS_SDMTRINKET_TARGET(hw_rev)) {
 		sde_cfg->has_cwb_support = true;
 		sde_cfg->has_qsync = true;
@@ -3976,8 +3964,6 @@
 		sde_cfg->sui_ns_allowed = true;
 		sde_cfg->sui_misr_supported = true;
 		sde_cfg->sui_block_xin_mask = 0xC61;
-<<<<<<< HEAD
-=======
 		sde_cfg->has_sui_blendstage = true;
 		sde_cfg->has_qos_fl_nocalc = true;
 		sde_cfg->has_decimation = true;
@@ -3997,7 +3983,6 @@
 		sde_cfg->has_3d_merge_reset = true;
 		clear_bit(MDSS_INTR_AD4_0_INTR, sde_cfg->mdss_irqs);
 		clear_bit(MDSS_INTR_AD4_1_INTR, sde_cfg->mdss_irqs);
->>>>>>> 15457316
 	} else {
 		SDE_ERROR("unsupported chipset id:%X\n", hw_rev);
 		sde_cfg->perf.min_prefill_lines = 0xffff;
@@ -4016,12 +4001,7 @@
 	if (!sde_cfg)
 		return -EINVAL;
 
-<<<<<<< HEAD
-	if (IS_SM8150_TARGET(hw_rev) || IS_SM6150_TARGET(hw_rev) ||
-		IS_SDMMAGPIE_TARGET(hw_rev) || IS_SDMTRINKET_TARGET(hw_rev)) {
-=======
 	if (sde_cfg->has_sui_blendstage)
->>>>>>> 15457316
 		sde_cfg->sui_supported_blendstage =
 			sde_cfg->max_mixer_blendstages - SDE_STAGE_0;
 

--- conflicted
+++ resolved
@@ -3550,11 +3550,7 @@
 	struct sde_crtc_state *cstate;
 	struct sde_hw_ctl *ctl;
 	enum sde_ctl_rot_op_mode old_rot_op_mode;
-<<<<<<< HEAD
-	signed int i, plane_count;
-=======
 	signed int i, n, plane_count;
->>>>>>> 38ef2dbc
 	int rc;
 
 	if (!crtc || !crtc->dev || !old_state || !crtc->state)
@@ -3569,15 +3565,11 @@
 	if (dump_status)
 		SDE_DBG_DUMP("all", "dbg_bus", "vbif_dbg_bus");
 
-<<<<<<< HEAD
-	for (i = 0; i < sde_crtc->num_mixers; ++i) {
-=======
 	/* optionally generate a panic instead of performing a h/w reset */
 	SDE_DBG_CTRL("stop_ftrace", "reset_hw_panic");
 
 	n = min_t(size_t, sde_crtc->num_mixers, ARRAY_SIZE(sde_crtc->mixers));
 	for (i = 0; i < n; ++i) {
->>>>>>> 38ef2dbc
 		ctl = sde_crtc->mixers[i].hw_ctl;
 		if (!ctl || !ctl->ops.reset)
 			continue;
@@ -3602,12 +3594,7 @@
 	 * depending on the rotation mode; don't handle this for now
 	 * and just force a hard reset in those cases.
 	 */
-<<<<<<< HEAD
-	if (i == sde_crtc->num_mixers &&
-			old_rot_op_mode == SDE_CTL_ROT_OP_MODE_OFFLINE)
-=======
 	if (i == n && old_rot_op_mode == SDE_CTL_ROT_OP_MODE_OFFLINE)
->>>>>>> 38ef2dbc
 		return false;
 
 	SDE_DEBUG("crtc%d: issuing hard reset\n", DRMID(crtc));
@@ -4345,11 +4332,6 @@
 	}
 	priv = crtc->dev->dev_private;
 	cstate = to_sde_crtc_state(crtc->state);
-
-	if (!sde_kms_power_resource_is_enabled(crtc->dev)) {
-		SDE_ERROR("power resource is not enabled\n");
-		return;
-	}
 
 	if (!sde_kms_power_resource_is_enabled(crtc->dev)) {
 		SDE_ERROR("power resource is not enabled\n");
@@ -5333,8 +5315,6 @@
 	default:
 		/* nothing to do */
 		break;
-<<<<<<< HEAD
-=======
 	}
 
 exit:
@@ -5350,16 +5330,7 @@
 	} else {
 		SDE_DEBUG("%s: %s[%d] <= 0x%llx\n", crtc->name, property->name,
 				property->base.id, val);
->>>>>>> 38ef2dbc
-	}
-
-exit:
-	if (ret)
-		SDE_ERROR("%s: failed to set property%d %s: %d\n", crtc->name,
-				DRMID(property), property->name, ret);
-	else
-		SDE_DEBUG("%s: %s[%d] <= 0x%llx\n", crtc->name, property->name,
-				property->base.id, val);
+	}
 
 	return ret;
 }

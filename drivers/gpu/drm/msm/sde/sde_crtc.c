/*
 * Copyright (c) 2014-2019 The Linux Foundation. All rights reserved.
 * Copyright (C) 2013 Red Hat
 * Author: Rob Clark <robdclark@gmail.com>
 *
 * This program is free software; you can redistribute it and/or modify it
 * under the terms of the GNU General Public License version 2 as published by
 * the Free Software Foundation.
 *
 * This program is distributed in the hope that it will be useful, but WITHOUT
 * ANY WARRANTY; without even the implied warranty of MERCHANTABILITY or
 * FITNESS FOR A PARTICULAR PURPOSE.  See the GNU General Public License for
 * more details.
 *
 * You should have received a copy of the GNU General Public License along with
 * this program.  If not, see <http://www.gnu.org/licenses/>.
 */

#define pr_fmt(fmt)	"[drm:%s:%d] " fmt, __func__, __LINE__
#include <linux/sort.h>
#include <linux/debugfs.h>
#include <linux/ktime.h>
#include <uapi/drm/sde_drm.h>
#include <drm/drm_mode.h>
#include <drm/drm_crtc.h>
#include <drm/drm_crtc_helper.h>
#include <drm/drm_flip_work.h>
#include <linux/clk/qcom.h>
#include <linux/sde_rsc.h>

#include "sde_kms.h"
#include "sde_hw_lm.h"
#include "sde_hw_ctl.h"
#include "sde_crtc.h"
#include "sde_plane.h"
#include "sde_hw_util.h"
#include "sde_hw_catalog.h"
#include "sde_color_processing.h"
#include "sde_encoder.h"
#include "sde_connector.h"
#include "sde_vbif.h"
#include "sde_power_handle.h"
#include "sde_core_perf.h"
#include "sde_trace.h"

#define SDE_PSTATES_MAX (SDE_STAGE_MAX * 4)
#define SDE_MULTIRECT_PLANE_MAX (SDE_STAGE_MAX * 2)

struct sde_crtc_custom_events {
	u32 event;
	int (*func)(struct drm_crtc *crtc, bool en,
			struct sde_irq_callback *irq);
};

static int sde_crtc_power_interrupt_handler(struct drm_crtc *crtc_drm,
	bool en, struct sde_irq_callback *ad_irq);
static int sde_crtc_idle_interrupt_handler(struct drm_crtc *crtc_drm,
	bool en, struct sde_irq_callback *idle_irq);
static int sde_crtc_pm_event_handler(struct drm_crtc *crtc, bool en,
		struct sde_irq_callback *noirq);

static struct sde_crtc_custom_events custom_events[] = {
	{DRM_EVENT_AD_BACKLIGHT, sde_cp_ad_interrupt},
	{DRM_EVENT_CRTC_POWER, sde_crtc_power_interrupt_handler},
	{DRM_EVENT_IDLE_NOTIFY, sde_crtc_idle_interrupt_handler},
	{DRM_EVENT_HISTOGRAM, sde_cp_hist_interrupt},
	{DRM_EVENT_SDE_POWER, sde_crtc_pm_event_handler},
};

/* default input fence timeout, in ms */
#define SDE_CRTC_INPUT_FENCE_TIMEOUT    10000

/*
 * The default input fence timeout is 2 seconds while max allowed
 * range is 10 seconds. Any value above 10 seconds adds glitches beyond
 * tolerance limit.
 */
#define SDE_CRTC_MAX_INPUT_FENCE_TIMEOUT 10000

/* layer mixer index on sde_crtc */
#define LEFT_MIXER 0
#define RIGHT_MIXER 1

#define MISR_BUFF_SIZE			256

/*
 * Time period for fps calculation in micro seconds.
 * Default value is set to 1 sec.
 */
#define DEFAULT_FPS_PERIOD_1_SEC	1000000
#define MAX_FPS_PERIOD_5_SECONDS	5000000
#define MAX_FRAME_COUNT			1000
#define MILI_TO_MICRO			1000

/* default line padding ratio limitation */
#define MAX_VPADDING_RATIO_M		63
#define MAX_VPADDING_RATIO_N		15

static inline struct sde_kms *_sde_crtc_get_kms(struct drm_crtc *crtc)
{
	struct msm_drm_private *priv;

	if (!crtc || !crtc->dev || !crtc->dev->dev_private) {
		SDE_ERROR("invalid crtc\n");
		return NULL;
	}
	priv = crtc->dev->dev_private;
	if (!priv || !priv->kms) {
		SDE_ERROR("invalid kms\n");
		return NULL;
	}

	return to_sde_kms(priv->kms);
}

static inline int _sde_crtc_power_enable(struct sde_crtc *sde_crtc, bool enable)
{
	struct drm_crtc *crtc;
	struct msm_drm_private *priv;
	struct sde_kms *sde_kms;

	if (!sde_crtc) {
		SDE_ERROR("invalid sde crtc\n");
		return -EINVAL;
	}

	crtc = &sde_crtc->base;
	if (!crtc->dev || !crtc->dev->dev_private) {
		SDE_ERROR("invalid drm device\n");
		return -EINVAL;
	}

	priv = crtc->dev->dev_private;
	if (!priv->kms) {
		SDE_ERROR("invalid kms\n");
		return -EINVAL;
	}

	sde_kms = to_sde_kms(priv->kms);

	return sde_power_resource_enable(&priv->phandle, sde_kms->core_client,
									enable);
}

/**
 * sde_crtc_calc_fps() - Calculates fps value.
 * @sde_crtc   : CRTC structure
 *
 * This function is called at frame done. It counts the number
 * of frames done for every 1 sec. Stores the value in measured_fps.
 * measured_fps value is 10 times the calculated fps value.
 * For example, measured_fps= 594 for calculated fps of 59.4
 */
static void sde_crtc_calc_fps(struct sde_crtc *sde_crtc)
{
	ktime_t current_time_us;
	u64 fps, diff_us;

	current_time_us = ktime_get();
	diff_us = (u64)ktime_us_delta(current_time_us,
			sde_crtc->fps_info.last_sampled_time_us);
	sde_crtc->fps_info.frame_count++;

	if (diff_us >= DEFAULT_FPS_PERIOD_1_SEC) {

		 /* Multiplying with 10 to get fps in floating point */
		fps = ((u64)sde_crtc->fps_info.frame_count)
						* DEFAULT_FPS_PERIOD_1_SEC * 10;
		do_div(fps, diff_us);
		sde_crtc->fps_info.measured_fps = (unsigned int)fps;
		SDE_DEBUG(" FPS for crtc%d is %d.%d\n",
				sde_crtc->base.base.id, (unsigned int)fps/10,
				(unsigned int)fps%10);
		sde_crtc->fps_info.last_sampled_time_us = current_time_us;
		sde_crtc->fps_info.frame_count = 0;
	}

	if (!sde_crtc->fps_info.time_buf)
		return;

	/**
	 * Array indexing is based on sliding window algorithm.
	 * sde_crtc->time_buf has a maximum capacity of MAX_FRAME_COUNT
	 * time slots. As the count increases to MAX_FRAME_COUNT + 1, the
	 * counter loops around and comes back to the first index to store
	 * the next ktime.
	 */
	sde_crtc->fps_info.time_buf[sde_crtc->fps_info.next_time_index++] =
								ktime_get();
	sde_crtc->fps_info.next_time_index %= MAX_FRAME_COUNT;
}

/**
 * _sde_crtc_rp_to_crtc - get crtc from resource pool object
 * @rp: Pointer to resource pool
 * return: Pointer to drm crtc if success; null otherwise
 */
static struct drm_crtc *_sde_crtc_rp_to_crtc(struct sde_crtc_respool *rp)
{
	if (!rp)
		return NULL;

	return container_of(rp, struct sde_crtc_state, rp)->base.crtc;
}

/**
 * _sde_crtc_rp_reclaim - reclaim unused, or all if forced, resources in pool
 * @rp: Pointer to resource pool
 * @force: True to reclaim all resources; otherwise, reclaim only unused ones
 * return: None
 */
static void _sde_crtc_rp_reclaim(struct sde_crtc_respool *rp, bool force)
{
	struct sde_crtc_res *res, *next;
	struct drm_crtc *crtc;

	crtc = _sde_crtc_rp_to_crtc(rp);
	if (!crtc) {
		SDE_ERROR("invalid crtc\n");
		return;
	}

	SDE_DEBUG("crtc%d.%u %s\n", crtc->base.id, rp->sequence_id,
			force ? "destroy" : "free_unused");

	list_for_each_entry_safe(res, next, &rp->res_list, list) {
		if (!force && !(res->flags & SDE_CRTC_RES_FLAG_FREE))
			continue;
		SDE_DEBUG("crtc%d.%u reclaim res:0x%x/0x%llx/%pK/%d\n",
				crtc->base.id, rp->sequence_id,
				res->type, res->tag, res->val,
				atomic_read(&res->refcount));
		list_del(&res->list);
		if (res->ops.put)
			res->ops.put(res->val);
		kfree(res);
	}
}

/**
 * _sde_crtc_rp_free_unused - free unused resource in pool
 * @rp: Pointer to resource pool
 * return: none
 */
static void _sde_crtc_rp_free_unused(struct sde_crtc_respool *rp)
{
	mutex_lock(rp->rp_lock);
	_sde_crtc_rp_reclaim(rp, false);
	mutex_unlock(rp->rp_lock);
}

/**
 * _sde_crtc_rp_destroy - destroy resource pool
 * @rp: Pointer to resource pool
 * return: None
 */
static void _sde_crtc_rp_destroy(struct sde_crtc_respool *rp)
{
	mutex_lock(rp->rp_lock);
	list_del_init(&rp->rp_list);
	_sde_crtc_rp_reclaim(rp, true);
	mutex_unlock(rp->rp_lock);
}

/**
 * _sde_crtc_hw_blk_get - get callback for hardware block
 * @val: Resource handle
 * @type: Resource type
 * @tag: Search tag for given resource
 * return: Resource handle
 */
static void *_sde_crtc_hw_blk_get(void *val, u32 type, u64 tag)
{
	SDE_DEBUG("res:%d/0x%llx/%pK\n", type, tag, val);
	return sde_hw_blk_get(val, type, tag);
}

/**
 * _sde_crtc_hw_blk_put - put callback for hardware block
 * @val: Resource handle
 * return: None
 */
static void _sde_crtc_hw_blk_put(void *val)
{
	SDE_DEBUG("res://%pK\n", val);
	sde_hw_blk_put(val);
}

/**
 * _sde_crtc_rp_duplicate - duplicate resource pool and reset reference count
 * @rp: Pointer to original resource pool
 * @dup_rp: Pointer to duplicated resource pool
 * return: None
 */
static void _sde_crtc_rp_duplicate(struct sde_crtc_respool *rp,
		struct sde_crtc_respool *dup_rp)
{
	struct sde_crtc_res *res, *dup_res;
	struct drm_crtc *crtc;

	if (!rp || !dup_rp || !rp->rp_head) {
		SDE_ERROR("invalid resource pool\n");
		return;
	}

	crtc = _sde_crtc_rp_to_crtc(rp);
	if (!crtc) {
		SDE_ERROR("invalid crtc\n");
		return;
	}

	SDE_DEBUG("crtc%d.%u duplicate\n", crtc->base.id, rp->sequence_id);

	mutex_lock(rp->rp_lock);
	dup_rp->sequence_id = rp->sequence_id + 1;
	INIT_LIST_HEAD(&dup_rp->res_list);
	dup_rp->ops = rp->ops;
	list_for_each_entry(res, &rp->res_list, list) {
		dup_res = kzalloc(sizeof(struct sde_crtc_res), GFP_KERNEL);
		if (!dup_res) {
			mutex_unlock(rp->rp_lock);
			return;
		}
		INIT_LIST_HEAD(&dup_res->list);
		atomic_set(&dup_res->refcount, 0);
		dup_res->type = res->type;
		dup_res->tag = res->tag;
		dup_res->val = res->val;
		dup_res->ops = res->ops;
		dup_res->flags = SDE_CRTC_RES_FLAG_FREE;
		SDE_DEBUG("crtc%d.%u dup res:0x%x/0x%llx/%pK/%d\n",
				crtc->base.id, dup_rp->sequence_id,
				dup_res->type, dup_res->tag, dup_res->val,
				atomic_read(&dup_res->refcount));
		list_add_tail(&dup_res->list, &dup_rp->res_list);
		if (dup_res->ops.get)
			dup_res->ops.get(dup_res->val, 0, -1);
	}

	dup_rp->rp_lock = rp->rp_lock;
	dup_rp->rp_head = rp->rp_head;
	INIT_LIST_HEAD(&dup_rp->rp_list);
	list_add_tail(&dup_rp->rp_list, rp->rp_head);
	mutex_unlock(rp->rp_lock);
}

/**
 * _sde_crtc_rp_reset - reset resource pool after allocation
 * @rp: Pointer to original resource pool
 * @rp_lock: Pointer to serialization resource pool lock
 * @rp_head: Pointer to crtc resource pool head
 * return: None
 */
static void _sde_crtc_rp_reset(struct sde_crtc_respool *rp,
		struct mutex *rp_lock, struct list_head *rp_head)
{
	if (!rp || !rp_lock || !rp_head) {
		SDE_ERROR("invalid resource pool\n");
		return;
	}

	mutex_lock(rp_lock);
	rp->rp_lock = rp_lock;
	rp->rp_head = rp_head;
	INIT_LIST_HEAD(&rp->rp_list);
	rp->sequence_id = 0;
	INIT_LIST_HEAD(&rp->res_list);
	rp->ops.get = _sde_crtc_hw_blk_get;
	rp->ops.put = _sde_crtc_hw_blk_put;
	list_add_tail(&rp->rp_list, rp->rp_head);
	mutex_unlock(rp_lock);
}

/**
 * _sde_crtc_rp_add_no_lock - add given resource to resource pool without lock
 * @rp: Pointer to original resource pool
 * @type: Resource type
 * @tag: Search tag for given resource
 * @val: Resource handle
 * @ops: Resource callback operations
 * return: 0 if success; error code otherwise
 */
static int _sde_crtc_rp_add_no_lock(struct sde_crtc_respool *rp, u32 type,
		u64 tag, void *val, struct sde_crtc_res_ops *ops)
{
	struct sde_crtc_res *res;
	struct drm_crtc *crtc;

	if (!rp || !ops) {
		SDE_ERROR("invalid resource pool/ops\n");
		return -EINVAL;
	}

	crtc = _sde_crtc_rp_to_crtc(rp);
	if (!crtc) {
		SDE_ERROR("invalid crtc\n");
		return -EINVAL;
	}

	list_for_each_entry(res, &rp->res_list, list) {
		if (res->type != type || res->tag != tag)
			continue;
		SDE_ERROR("crtc%d.%u already exist res:0x%x/0x%llx/%pK/%d\n",
				crtc->base.id, rp->sequence_id,
				res->type, res->tag, res->val,
				atomic_read(&res->refcount));
		return -EEXIST;
	}
	res = kzalloc(sizeof(struct sde_crtc_res), GFP_KERNEL);
	if (!res)
		return -ENOMEM;
	INIT_LIST_HEAD(&res->list);
	atomic_set(&res->refcount, 1);
	res->type = type;
	res->tag = tag;
	res->val = val;
	res->ops = *ops;
	list_add_tail(&res->list, &rp->res_list);
	SDE_DEBUG("crtc%d.%u added res:0x%x/0x%llx\n",
			crtc->base.id, rp->sequence_id, type, tag);
	return 0;
}

/**
 * _sde_crtc_rp_add - add given resource to resource pool
 * @rp: Pointer to original resource pool
 * @type: Resource type
 * @tag: Search tag for given resource
 * @val: Resource handle
 * @ops: Resource callback operations
 * return: 0 if success; error code otherwise
 */
static int _sde_crtc_rp_add(struct sde_crtc_respool *rp, u32 type, u64 tag,
		void *val, struct sde_crtc_res_ops *ops)
{
	int rc;

	if (!rp) {
		SDE_ERROR("invalid resource pool\n");
		return -EINVAL;
	}

	mutex_lock(rp->rp_lock);
	rc = _sde_crtc_rp_add_no_lock(rp, type, tag, val, ops);
	mutex_unlock(rp->rp_lock);
	return rc;
}

/**
 * _sde_crtc_rp_get - lookup the resource from given resource pool and obtain
 *	if available; otherwise, obtain resource from global pool
 * @rp: Pointer to original resource pool
 * @type: Resource type
 * @tag:  Search tag for given resource
 * return: Resource handle if success; pointer error or null otherwise
 */
static void *_sde_crtc_rp_get(struct sde_crtc_respool *rp, u32 type, u64 tag)
{
	struct sde_crtc_respool *old_rp;
	struct sde_crtc_res *res;
	void *val = NULL;
	int rc;
	struct drm_crtc *crtc;

	if (!rp) {
		SDE_ERROR("invalid resource pool\n");
		return NULL;
	}

	crtc = _sde_crtc_rp_to_crtc(rp);
	if (!crtc) {
		SDE_ERROR("invalid crtc\n");
		return NULL;
	}

	mutex_lock(rp->rp_lock);
	list_for_each_entry(res, &rp->res_list, list) {
		if (res->type != type || res->tag != tag)
			continue;
		SDE_DEBUG("crtc%d.%u found res:0x%x/0x%llx/%pK/%d\n",
				crtc->base.id, rp->sequence_id,
				res->type, res->tag, res->val,
				atomic_read(&res->refcount));
		atomic_inc(&res->refcount);
		res->flags &= ~SDE_CRTC_RES_FLAG_FREE;
		mutex_unlock(rp->rp_lock);
		return res->val;
	}
	list_for_each_entry(res, &rp->res_list, list) {
		if (res->type != type || !(res->flags & SDE_CRTC_RES_FLAG_FREE))
			continue;
		SDE_DEBUG("crtc%d.%u retag res:0x%x/0x%llx/%pK/%d\n",
				crtc->base.id, rp->sequence_id,
				res->type, res->tag, res->val,
				atomic_read(&res->refcount));
		atomic_inc(&res->refcount);
		res->tag = tag;
		res->flags &= ~SDE_CRTC_RES_FLAG_FREE;
		mutex_unlock(rp->rp_lock);
		return res->val;
	}
	/* not in this rp, try to grab from global pool */
	if (rp->ops.get)
		val = rp->ops.get(NULL, type, -1);
	if (!IS_ERR_OR_NULL(val))
		goto add_res;
	/*
	 * Search older resource pools for hw blk with matching type,
	 * necessary when resource is being used by this object,
	 * but in previous states not yet cleaned up.
	 *
	 * This enables searching of all resources currently owned
	 * by this crtc even though the resource might not be used
	 * in the current atomic state. This allows those resources
	 * to be re-acquired by the new atomic state immediately
	 * without waiting for the resources to be fully released.
	 */
	else if (IS_ERR_OR_NULL(val) && (type < SDE_HW_BLK_MAX)) {
		list_for_each_entry(old_rp, rp->rp_head, rp_list) {
			if (old_rp == rp)
				continue;

			list_for_each_entry(res, &old_rp->res_list, list) {
				if (res->type != type)
					continue;
				SDE_DEBUG(
					"crtc%d.%u found res:0x%x//%pK/ in crtc%d.%d\n",
						crtc->base.id,
						rp->sequence_id,
						res->type, res->val,
						crtc->base.id,
						old_rp->sequence_id);
				SDE_EVT32_VERBOSE(crtc->base.id,
						rp->sequence_id,
						res->type, res->val,
						crtc->base.id,
						old_rp->sequence_id);
				if (res->ops.get)
					res->ops.get(res->val, 0, -1);
				val = res->val;
				break;
			}

			if (!IS_ERR_OR_NULL(val))
				break;
		}
	}
	if (IS_ERR_OR_NULL(val)) {
		SDE_DEBUG("crtc%d.%u failed to get res:0x%x//\n",
				crtc->base.id, rp->sequence_id, type);
		mutex_unlock(rp->rp_lock);
		return NULL;
	}
add_res:
	rc = _sde_crtc_rp_add_no_lock(rp, type, tag, val, &rp->ops);
	if (rc) {
		SDE_ERROR("crtc%d.%u failed to add res:0x%x/0x%llx\n",
				crtc->base.id, rp->sequence_id, type, tag);
		if (rp->ops.put)
			rp->ops.put(val);
		val = NULL;
	}
	mutex_unlock(rp->rp_lock);
	return val;
}

/**
 * _sde_crtc_rp_put - return given resource to resource pool
 * @rp: Pointer to original resource pool
 * @type: Resource type
 * @tag: Search tag for given resource
 * return: None
 */
static void _sde_crtc_rp_put(struct sde_crtc_respool *rp, u32 type, u64 tag)
{
	struct sde_crtc_res *res, *next;
	struct drm_crtc *crtc;

	if (!rp) {
		SDE_ERROR("invalid resource pool\n");
		return;
	}

	crtc = _sde_crtc_rp_to_crtc(rp);
	if (!crtc) {
		SDE_ERROR("invalid crtc\n");
		return;
	}

	mutex_lock(rp->rp_lock);
	list_for_each_entry_safe(res, next, &rp->res_list, list) {
		if (res->type != type || res->tag != tag)
			continue;
		SDE_DEBUG("crtc%d.%u found res:0x%x/0x%llx/%pK/%d\n",
				crtc->base.id, rp->sequence_id,
				res->type, res->tag, res->val,
				atomic_read(&res->refcount));
		if (res->flags & SDE_CRTC_RES_FLAG_FREE)
			SDE_ERROR(
				"crtc%d.%u already free res:0x%x/0x%llx/%pK/%d\n",
					crtc->base.id, rp->sequence_id,
					res->type, res->tag, res->val,
					atomic_read(&res->refcount));
		else if (atomic_dec_return(&res->refcount) == 0)
			res->flags |= SDE_CRTC_RES_FLAG_FREE;

		mutex_unlock(rp->rp_lock);
		return;
	}
	SDE_ERROR("crtc%d.%u not found res:0x%x/0x%llx\n",
			crtc->base.id, rp->sequence_id, type, tag);
	mutex_unlock(rp->rp_lock);
}

int sde_crtc_res_add(struct drm_crtc_state *state, u32 type, u64 tag,
		void *val, struct sde_crtc_res_ops *ops)
{
	struct sde_crtc_respool *rp;

	if (!state) {
		SDE_ERROR("invalid parameters\n");
		return -EINVAL;
	}

	rp = &to_sde_crtc_state(state)->rp;
	return _sde_crtc_rp_add(rp, type, tag, val, ops);
}

void *sde_crtc_res_get(struct drm_crtc_state *state, u32 type, u64 tag)
{
	struct sde_crtc_respool *rp;
	void *val;

	if (!state) {
		SDE_ERROR("invalid parameters\n");
		return NULL;
	}

	rp = &to_sde_crtc_state(state)->rp;
	val = _sde_crtc_rp_get(rp, type, tag);
	if (IS_ERR(val)) {
		SDE_ERROR("failed to get res type:0x%x:0x%llx\n",
				type, tag);
		return NULL;
	}

	return val;
}

void sde_crtc_res_put(struct drm_crtc_state *state, u32 type, u64 tag)
{
	struct sde_crtc_respool *rp;

	if (!state) {
		SDE_ERROR("invalid parameters\n");
		return;
	}

	rp = &to_sde_crtc_state(state)->rp;
	_sde_crtc_rp_put(rp, type, tag);
}

static void _sde_crtc_deinit_events(struct sde_crtc *sde_crtc)
{
	if (!sde_crtc)
		return;
}

static int _sde_debugfs_fps_status_show(struct seq_file *s, void *data)
{
	struct sde_crtc *sde_crtc;
	u64 fps_int, fps_float;
	ktime_t current_time_us;
	u64 fps, diff_us;

	if (!s || !s->private) {
		SDE_ERROR("invalid input param(s)\n");
		return -EAGAIN;
	}

	sde_crtc = s->private;

	current_time_us = ktime_get();
	diff_us = (u64)ktime_us_delta(current_time_us,
			sde_crtc->fps_info.last_sampled_time_us);

	if (diff_us >= DEFAULT_FPS_PERIOD_1_SEC) {

		 /* Multiplying with 10 to get fps in floating point */
		fps = ((u64)sde_crtc->fps_info.frame_count)
						* DEFAULT_FPS_PERIOD_1_SEC * 10;
		do_div(fps, diff_us);
		sde_crtc->fps_info.measured_fps = (unsigned int)fps;
		sde_crtc->fps_info.last_sampled_time_us = current_time_us;
		sde_crtc->fps_info.frame_count = 0;
		SDE_DEBUG("Measured FPS for crtc%d is %d.%d\n",
				sde_crtc->base.base.id, (unsigned int)fps/10,
				(unsigned int)fps%10);
	}

	fps_int = (unsigned int) sde_crtc->fps_info.measured_fps;
	fps_float = do_div(fps_int, 10);

	seq_printf(s, "fps: %llu.%llu\n", fps_int, fps_float);

	return 0;
}


static int _sde_debugfs_fps_status(struct inode *inode, struct file *file)
{
	return single_open(file, _sde_debugfs_fps_status_show,
			inode->i_private);
}

static ssize_t set_fps_periodicity(struct device *device,
		struct device_attribute *attr, const char *buf, size_t count)
{
	struct drm_crtc *crtc;
	struct sde_crtc *sde_crtc;
	int res;

	/* Base of the input */
	int cnt = 10;

	if (!device || !buf) {
		SDE_ERROR("invalid input param(s)\n");
		return -EAGAIN;
	}

	crtc = dev_get_drvdata(device);
	if (!crtc)
		return -EINVAL;

	sde_crtc = to_sde_crtc(crtc);

	res = kstrtou32(buf, cnt, &sde_crtc->fps_info.fps_periodic_duration);
	if (res < 0)
		return res;

	if (sde_crtc->fps_info.fps_periodic_duration <= 0)
		sde_crtc->fps_info.fps_periodic_duration =
						DEFAULT_FPS_PERIOD_1_SEC;
	else if ((sde_crtc->fps_info.fps_periodic_duration) * MILI_TO_MICRO >
						MAX_FPS_PERIOD_5_SECONDS)
		sde_crtc->fps_info.fps_periodic_duration =
						MAX_FPS_PERIOD_5_SECONDS;
	else
		sde_crtc->fps_info.fps_periodic_duration *= MILI_TO_MICRO;

	return count;
}

static ssize_t fps_periodicity_show(struct device *device,
		struct device_attribute *attr, char *buf)
{
	struct drm_crtc *crtc;
	struct sde_crtc *sde_crtc;

	if (!device || !buf) {
		SDE_ERROR("invalid input param(s)\n");
		return -EAGAIN;
	}

	crtc = dev_get_drvdata(device);
	if (!crtc)
		return -EINVAL;

	sde_crtc = to_sde_crtc(crtc);

	return scnprintf(buf, PAGE_SIZE, "%d\n",
		(sde_crtc->fps_info.fps_periodic_duration)/MILI_TO_MICRO);
}

static ssize_t measured_fps_show(struct device *device,
		struct device_attribute *attr, char *buf)
{
	struct drm_crtc *crtc;
	struct sde_crtc *sde_crtc;
	unsigned int fps_int, fps_decimal;
	u64 fps = 0, frame_count = 1;
	ktime_t current_time;
	int i = 0, current_time_index;
	u64 diff_us;

	if (!device || !buf) {
		SDE_ERROR("invalid input param(s)\n");
		return -EAGAIN;
	}

	crtc = dev_get_drvdata(device);
	if (!crtc) {
		scnprintf(buf, PAGE_SIZE, "fps information not available");
		return -EINVAL;
	}

	sde_crtc = to_sde_crtc(crtc);

	if (!sde_crtc->fps_info.time_buf) {
		scnprintf(buf, PAGE_SIZE,
				"timebuf null - fps information not available");
		return -EINVAL;
	}

	/**
	 * Whenever the time_index counter comes to zero upon decrementing,
	 * it is set to the last index since it is the next index that we
	 * should check for calculating the buftime.
	 */
	current_time_index = (sde_crtc->fps_info.next_time_index == 0) ?
		MAX_FRAME_COUNT - 1 : (sde_crtc->fps_info.next_time_index - 1);

	current_time = ktime_get();

	for (i = 0; i < MAX_FRAME_COUNT; i++) {
		u64 ptime = (u64)ktime_to_us(current_time);
		u64 buftime = (u64)ktime_to_us(
			sde_crtc->fps_info.time_buf[current_time_index]);
		diff_us = (u64)ktime_us_delta(current_time,
			sde_crtc->fps_info.time_buf[current_time_index]);
		if (ptime > buftime && diff_us >= (u64)
				sde_crtc->fps_info.fps_periodic_duration) {

			/* Multiplying with 10 to get fps in floating point */
			fps = frame_count * DEFAULT_FPS_PERIOD_1_SEC * 10;
			do_div(fps, diff_us);
			sde_crtc->fps_info.measured_fps = (unsigned int)fps;
			SDE_DEBUG("measured fps: %d\n",
					sde_crtc->fps_info.measured_fps);
			break;
		}

		current_time_index = (current_time_index == 0) ?
			(MAX_FRAME_COUNT - 1) : (current_time_index - 1);
		SDE_DEBUG("current time index: %d\n", current_time_index);

		frame_count++;
	}

	if (i == MAX_FRAME_COUNT) {

		current_time_index = (sde_crtc->fps_info.next_time_index == 0) ?
		MAX_FRAME_COUNT - 1 : (sde_crtc->fps_info.next_time_index - 1);

		diff_us = (u64)ktime_us_delta(current_time,
			sde_crtc->fps_info.time_buf[current_time_index]);

		if (diff_us >= sde_crtc->fps_info.fps_periodic_duration) {

			/* Multiplying with 10 to get fps in floating point */
			fps = (frame_count) * DEFAULT_FPS_PERIOD_1_SEC * 10;
			do_div(fps, diff_us);
			sde_crtc->fps_info.measured_fps = (unsigned int)fps;
		}
	}

	fps_int = (unsigned int) sde_crtc->fps_info.measured_fps;
	fps_decimal = do_div(fps_int, 10);
	return scnprintf(buf, PAGE_SIZE,
		"fps: %d.%d duration:%d frame_count:%llu", fps_int, fps_decimal,
			sde_crtc->fps_info.fps_periodic_duration, frame_count);
}

static ssize_t vsync_event_show(struct device *device,
	struct device_attribute *attr, char *buf)
{
	struct drm_crtc *crtc;
	struct sde_crtc *sde_crtc;

	if (!device || !buf) {
		SDE_ERROR("invalid input param(s)\n");
		return -EAGAIN;
	}

	crtc = dev_get_drvdata(device);
	sde_crtc = to_sde_crtc(crtc);
	return scnprintf(buf, PAGE_SIZE, "VSYNC=%llu\n",
			ktime_to_ns(sde_crtc->vblank_last_cb_time));
}

static DEVICE_ATTR_RO(vsync_event);
static DEVICE_ATTR(measured_fps, 0444, measured_fps_show, NULL);
static DEVICE_ATTR(fps_periodicity_ms, 0644, fps_periodicity_show,
							set_fps_periodicity);
static struct attribute *sde_crtc_dev_attrs[] = {
	&dev_attr_vsync_event.attr,
	&dev_attr_measured_fps.attr,
	&dev_attr_fps_periodicity_ms.attr,
	NULL
};

static const struct attribute_group sde_crtc_attr_group = {
	.attrs = sde_crtc_dev_attrs,
};

static const struct attribute_group *sde_crtc_attr_groups[] = {
	&sde_crtc_attr_group,
	NULL,
};

static void sde_crtc_destroy(struct drm_crtc *crtc)
{
	struct sde_crtc *sde_crtc = to_sde_crtc(crtc);

	SDE_DEBUG("\n");

	if (!crtc)
		return;

	if (sde_crtc->vsync_event_sf)
		sysfs_put(sde_crtc->vsync_event_sf);
	if (sde_crtc->sysfs_dev)
		device_unregister(sde_crtc->sysfs_dev);

	if (sde_crtc->blob_info)
		drm_property_blob_put(sde_crtc->blob_info);
	msm_property_destroy(&sde_crtc->property_info);
	sde_cp_crtc_destroy_properties(crtc);

	sde_fence_deinit(sde_crtc->output_fence);
	_sde_crtc_deinit_events(sde_crtc);

	drm_crtc_cleanup(crtc);
	mutex_destroy(&sde_crtc->crtc_lock);
	kfree(sde_crtc);
}

static bool sde_crtc_mode_fixup(struct drm_crtc *crtc,
		const struct drm_display_mode *mode,
		struct drm_display_mode *adjusted_mode)
{
	SDE_DEBUG("\n");

	if ((msm_is_mode_seamless(adjusted_mode) ||
	     (msm_is_mode_seamless_vrr(adjusted_mode) ||
	      msm_is_mode_seamless_dyn_clk(adjusted_mode))) &&
	    (!crtc->enabled)) {
		SDE_ERROR("crtc state prevents seamless transition\n");
		return false;
	}

	return true;
}

static int _sde_crtc_get_ctlstart_timeout(struct drm_crtc *crtc)
{
	struct drm_encoder *encoder;
	int rc = 0;

	if (!crtc || !crtc->dev)
		return 0;

	list_for_each_entry(encoder,
			&crtc->dev->mode_config.encoder_list, head) {
		if (encoder->crtc != crtc)
			continue;

		if (sde_encoder_get_intf_mode(encoder) == INTF_MODE_CMD)
			rc += sde_encoder_get_ctlstart_timeout_state(encoder);
	}

	return rc;
}

static void _sde_crtc_setup_blend_cfg(struct sde_crtc_mixer *mixer,
	struct sde_plane_state *pstate, struct sde_format *format)
{
	uint32_t blend_op, fg_alpha, bg_alpha;
	uint32_t blend_type;
	struct sde_hw_mixer *lm = mixer->hw_lm;

	/* default to opaque blending */
	fg_alpha = sde_plane_get_property(pstate, PLANE_PROP_ALPHA);
	bg_alpha = 0xFF - fg_alpha;
	blend_op = SDE_BLEND_FG_ALPHA_FG_CONST | SDE_BLEND_BG_ALPHA_BG_CONST;
	blend_type = sde_plane_get_property(pstate, PLANE_PROP_BLEND_OP);

	SDE_DEBUG("blend type:0x%x blend alpha:0x%x\n", blend_type, fg_alpha);

	switch (blend_type) {

	case SDE_DRM_BLEND_OP_OPAQUE:
		blend_op = SDE_BLEND_FG_ALPHA_FG_CONST |
			SDE_BLEND_BG_ALPHA_BG_CONST;
		break;

	case SDE_DRM_BLEND_OP_PREMULTIPLIED:
		if (format->alpha_enable) {
			blend_op = SDE_BLEND_FG_ALPHA_FG_CONST |
				SDE_BLEND_BG_ALPHA_FG_PIXEL;
			if (fg_alpha != 0xff) {
				bg_alpha = fg_alpha;
				blend_op |= SDE_BLEND_BG_MOD_ALPHA |
					SDE_BLEND_BG_INV_MOD_ALPHA;
			} else {
				blend_op |= SDE_BLEND_BG_INV_ALPHA;
			}
		}
		break;

	case SDE_DRM_BLEND_OP_COVERAGE:
		if (format->alpha_enable) {
			blend_op = SDE_BLEND_FG_ALPHA_FG_PIXEL |
				SDE_BLEND_BG_ALPHA_FG_PIXEL;
			if (fg_alpha != 0xff) {
				bg_alpha = fg_alpha;
				blend_op |= SDE_BLEND_FG_MOD_ALPHA |
					SDE_BLEND_BG_MOD_ALPHA |
					SDE_BLEND_BG_INV_MOD_ALPHA;
			} else {
				blend_op |= SDE_BLEND_BG_INV_ALPHA;
			}
		}
		break;
	default:
		/* do nothing */
		break;
	}

	lm->ops.setup_blend_config(lm, pstate->stage, fg_alpha,
						bg_alpha, blend_op);
	SDE_DEBUG(
		"format: %4.4s, alpha_enable %u fg alpha:0x%x bg alpha:0x%x blend_op:0x%x\n",
		(char *) &format->base.pixel_format,
		format->alpha_enable, fg_alpha, bg_alpha, blend_op);
}

static void _sde_crtc_setup_dim_layer_cfg(struct drm_crtc *crtc,
		struct sde_crtc *sde_crtc, struct sde_crtc_mixer *mixer,
		struct sde_hw_dim_layer *dim_layer)
{
	struct sde_crtc_state *cstate;
	struct sde_hw_mixer *lm;
	struct sde_hw_dim_layer split_dim_layer;
	int i;

	if (!dim_layer->rect.w || !dim_layer->rect.h) {
		SDE_DEBUG("empty dim_layer\n");
		return;
	}

	cstate = to_sde_crtc_state(crtc->state);

	SDE_DEBUG("dim_layer - flags:%d, stage:%d\n",
			dim_layer->flags, dim_layer->stage);

	split_dim_layer.stage = dim_layer->stage;
	split_dim_layer.color_fill = dim_layer->color_fill;

	/*
	 * traverse through the layer mixers attached to crtc and find the
	 * intersecting dim layer rect in each LM and program accordingly.
	 */
	for (i = 0; i < sde_crtc->num_mixers; i++) {
		split_dim_layer.flags = dim_layer->flags;

		sde_kms_rect_intersect(&cstate->lm_roi[i], &dim_layer->rect,
					&split_dim_layer.rect);
		if (sde_kms_rect_is_null(&split_dim_layer.rect)) {
			/*
			 * no extra programming required for non-intersecting
			 * layer mixers with INCLUSIVE dim layer
			 */
			if (split_dim_layer.flags & SDE_DRM_DIM_LAYER_INCLUSIVE)
				continue;

			/*
			 * program the other non-intersecting layer mixers with
			 * INCLUSIVE dim layer of full size for uniformity
			 * with EXCLUSIVE dim layer config.
			 */
			split_dim_layer.flags &= ~SDE_DRM_DIM_LAYER_EXCLUSIVE;
			split_dim_layer.flags |= SDE_DRM_DIM_LAYER_INCLUSIVE;
			memcpy(&split_dim_layer.rect, &cstate->lm_bounds[i],
					sizeof(split_dim_layer.rect));

		} else {
			split_dim_layer.rect.x =
					split_dim_layer.rect.x -
						cstate->lm_roi[i].x;
			split_dim_layer.rect.y =
					split_dim_layer.rect.y -
						cstate->lm_roi[i].y;
		}

		/* update dim layer rect for panel stacking crtc */
		if (cstate->padding_height) {
			uint32_t padding_y, padding_start, padding_height;

			sde_crtc_calc_vpadding_param(crtc->state,
				split_dim_layer.rect.y, split_dim_layer.rect.h,
				&padding_y, &padding_start, &padding_height);

			split_dim_layer.rect.y = padding_y;
			split_dim_layer.rect.h = padding_height;
		}

		SDE_EVT32_VERBOSE(DRMID(crtc),
				cstate->lm_roi[i].x,
				cstate->lm_roi[i].y,
				cstate->lm_roi[i].w,
				cstate->lm_roi[i].h,
				dim_layer->rect.x,
				dim_layer->rect.y,
				dim_layer->rect.w,
				dim_layer->rect.h,
				split_dim_layer.rect.x,
				split_dim_layer.rect.y,
				split_dim_layer.rect.w,
				split_dim_layer.rect.h);

		SDE_DEBUG("split_dim_layer - LM:%d, rect:{%d,%d,%d,%d}}\n",
			i, split_dim_layer.rect.x, split_dim_layer.rect.y,
			split_dim_layer.rect.w, split_dim_layer.rect.h);

		lm = mixer[i].hw_lm;
		mixer[i].mixer_op_mode |= 1 << split_dim_layer.stage;
		lm->ops.setup_dim_layer(lm, &split_dim_layer);
	}
}

void sde_crtc_get_crtc_roi(struct drm_crtc_state *state,
		const struct sde_rect **crtc_roi)
{
	struct sde_crtc_state *crtc_state;

	if (!state || !crtc_roi)
		return;

	crtc_state = to_sde_crtc_state(state);
	*crtc_roi = &crtc_state->crtc_roi;
}

bool sde_crtc_is_crtc_roi_dirty(struct drm_crtc_state *state)
{
	struct sde_crtc_state *cstate;
	struct sde_crtc *sde_crtc;

	if (!state || !state->crtc)
		return false;

	sde_crtc = to_sde_crtc(state->crtc);
	cstate = to_sde_crtc_state(state);

	return msm_property_is_dirty(&sde_crtc->property_info,
			&cstate->property_state, CRTC_PROP_ROI_V1);
}

static int _sde_crtc_set_roi_v1(struct drm_crtc_state *state,
		void __user *usr_ptr)
{
	struct drm_crtc *crtc;
	struct sde_crtc_state *cstate;
	struct sde_drm_roi_v1 roi_v1;
	int i;

	if (!state) {
		SDE_ERROR("invalid args\n");
		return -EINVAL;
	}

	cstate = to_sde_crtc_state(state);
	crtc = cstate->base.crtc;

	memset(&cstate->user_roi_list, 0, sizeof(cstate->user_roi_list));

	if (!usr_ptr) {
		SDE_DEBUG("crtc%d: rois cleared\n", DRMID(crtc));
		return 0;
	}

	if (copy_from_user(&roi_v1, usr_ptr, sizeof(roi_v1))) {
		SDE_ERROR("crtc%d: failed to copy roi_v1 data\n", DRMID(crtc));
		return -EINVAL;
	}

	SDE_DEBUG("crtc%d: num_rects %d\n", DRMID(crtc), roi_v1.num_rects);

	if (roi_v1.num_rects == 0) {
		SDE_DEBUG("crtc%d: rois cleared\n", DRMID(crtc));
		return 0;
	}

	if (roi_v1.num_rects > SDE_MAX_ROI_V1) {
		SDE_ERROR("crtc%d: too many rects specified: %d\n", DRMID(crtc),
				roi_v1.num_rects);
		return -EINVAL;
	}

	cstate->user_roi_list.num_rects = roi_v1.num_rects;
	for (i = 0; i < roi_v1.num_rects; ++i) {
		cstate->user_roi_list.roi[i] = roi_v1.roi[i];
		SDE_DEBUG("crtc%d: roi%d: roi (%d,%d) (%d,%d)\n",
				DRMID(crtc), i,
				cstate->user_roi_list.roi[i].x1,
				cstate->user_roi_list.roi[i].y1,
				cstate->user_roi_list.roi[i].x2,
				cstate->user_roi_list.roi[i].y2);
		SDE_EVT32_VERBOSE(DRMID(crtc),
				cstate->user_roi_list.roi[i].x1,
				cstate->user_roi_list.roi[i].y1,
				cstate->user_roi_list.roi[i].x2,
				cstate->user_roi_list.roi[i].y2);
	}

	return 0;
}

static bool _sde_crtc_setup_is_3dmux_dsc(struct drm_crtc_state *state)
{
	int i;
	struct sde_crtc_state *cstate;
	bool is_3dmux_dsc = false;

	cstate = to_sde_crtc_state(state);

	for (i = 0; i < cstate->num_connectors; i++) {
		struct drm_connector *conn = cstate->connectors[i];

		if (sde_connector_get_topology_name(conn) ==
				SDE_RM_TOPOLOGY_DUALPIPE_3DMERGE_DSC)
			is_3dmux_dsc = true;
	}

	return is_3dmux_dsc;
}

static int _sde_crtc_set_crtc_roi(struct drm_crtc *crtc,
		struct drm_crtc_state *state)
{
	struct drm_connector *conn;
	struct drm_connector_state *conn_state;
	struct sde_crtc *sde_crtc;
	struct sde_crtc_state *crtc_state;
	struct sde_rect *crtc_roi;
	struct msm_mode_info mode_info;
	int i = 0;
	int rc;
	bool is_crtc_roi_dirty;
	bool is_any_conn_roi_dirty;

	if (!crtc || !state)
		return -EINVAL;

	sde_crtc = to_sde_crtc(crtc);
	crtc_state = to_sde_crtc_state(state);
	crtc_roi = &crtc_state->crtc_roi;

	is_crtc_roi_dirty = sde_crtc_is_crtc_roi_dirty(state);
	is_any_conn_roi_dirty = false;

	for_each_connector_in_state(state->state, conn, conn_state, i) {
		struct sde_connector *sde_conn;
		struct sde_connector_state *sde_conn_state;
		struct sde_rect conn_roi;

		if (!conn_state || conn_state->crtc != crtc)
			continue;

		rc = sde_connector_get_mode_info(conn_state, &mode_info);
		if (rc) {
			SDE_ERROR("failed to get mode info\n");
			return -EINVAL;
		}

		if (!mode_info.roi_caps.enabled)
			continue;

		sde_conn = to_sde_connector(conn_state->connector);
		sde_conn_state = to_sde_connector_state(conn_state);

		is_any_conn_roi_dirty = is_any_conn_roi_dirty ||
				msm_property_is_dirty(
						&sde_conn->property_info,
						&sde_conn_state->property_state,
						CONNECTOR_PROP_ROI_V1);

		/*
		 * current driver only supports same connector and crtc size,
		 * but if support for different sizes is added, driver needs
		 * to check the connector roi here to make sure is full screen
		 * for dsc 3d-mux topology that doesn't support partial update.
		 */
		if (memcmp(&sde_conn_state->rois, &crtc_state->user_roi_list,
				sizeof(crtc_state->user_roi_list))) {
			SDE_ERROR("%s: crtc -> conn roi scaling unsupported\n",
					sde_crtc->name);
			return -EINVAL;
		}

		sde_kms_rect_merge_rectangles(&sde_conn_state->rois, &conn_roi);
		SDE_EVT32_VERBOSE(DRMID(crtc), DRMID(conn),
				conn_roi.x, conn_roi.y,
				conn_roi.w, conn_roi.h);
	}

	/*
	 * Check against CRTC ROI and Connector ROI not being updated together.
	 * This restriction should be relaxed when Connector ROI scaling is
	 * supported.
	 */
	if (is_any_conn_roi_dirty != is_crtc_roi_dirty) {
		SDE_ERROR("connector/crtc rois not updated together\n");
		return -EINVAL;
	}

	sde_kms_rect_merge_rectangles(&crtc_state->user_roi_list, crtc_roi);

	/* clear the ROI to null if it matches full screen anyways */
	if (crtc_roi->x == 0 && crtc_roi->y == 0 &&
			crtc_roi->w == state->adjusted_mode.hdisplay &&
			crtc_roi->h == state->adjusted_mode.vdisplay)
		memset(crtc_roi, 0, sizeof(*crtc_roi));

	SDE_DEBUG("%s: crtc roi (%d,%d,%d,%d)\n", sde_crtc->name,
			crtc_roi->x, crtc_roi->y, crtc_roi->w, crtc_roi->h);
	SDE_EVT32_VERBOSE(DRMID(crtc), crtc_roi->x, crtc_roi->y, crtc_roi->w,
			crtc_roi->h);

	return 0;
}

static int _sde_crtc_check_autorefresh(struct drm_crtc *crtc,
		struct drm_crtc_state *state)
{
	struct sde_crtc *sde_crtc;
	struct sde_crtc_state *crtc_state;
	struct drm_connector *conn;
	struct drm_connector_state *conn_state;
	int i;

	if (!crtc || !state)
		return -EINVAL;

	sde_crtc = to_sde_crtc(crtc);
	crtc_state = to_sde_crtc_state(state);

	if (sde_kms_rect_is_null(&crtc_state->crtc_roi))
		return 0;

	/* partial update active, check if autorefresh is also requested */
	for_each_connector_in_state(state->state, conn, conn_state, i) {
		uint64_t autorefresh;

		if (!conn_state || conn_state->crtc != crtc)
			continue;

		autorefresh = sde_connector_get_property(conn_state,
				CONNECTOR_PROP_AUTOREFRESH);
		if (autorefresh) {
			SDE_ERROR(
				"%s: autorefresh & partial crtc roi incompatible %llu\n",
					sde_crtc->name, autorefresh);
			return -EINVAL;
		}
	}

	return 0;
}

static int _sde_crtc_set_lm_roi(struct drm_crtc *crtc,
		struct drm_crtc_state *state, int lm_idx)
{
	struct sde_crtc *sde_crtc;
	struct sde_crtc_state *crtc_state;
	const struct sde_rect *crtc_roi;
	const struct sde_rect *lm_bounds;
	struct sde_rect *lm_roi;

	if (!crtc || !state || lm_idx >= ARRAY_SIZE(crtc_state->lm_bounds))
		return -EINVAL;

	sde_crtc = to_sde_crtc(crtc);
	crtc_state = to_sde_crtc_state(state);
	crtc_roi = &crtc_state->crtc_roi;
	lm_bounds = &crtc_state->lm_bounds[lm_idx];
	lm_roi = &crtc_state->lm_roi[lm_idx];

	if (sde_kms_rect_is_null(crtc_roi))
		memcpy(lm_roi, lm_bounds, sizeof(*lm_roi));
	else
		sde_kms_rect_intersect(crtc_roi, lm_bounds, lm_roi);

	SDE_DEBUG("%s: lm%d roi (%d,%d,%d,%d)\n", sde_crtc->name, lm_idx,
			lm_roi->x, lm_roi->y, lm_roi->w, lm_roi->h);

	/*
	 * partial update is not supported with 3dmux dsc or dest scaler.
	 * hence, crtc roi must match the mixer dimensions.
	 */
	if (crtc_state->num_ds_enabled ||
		_sde_crtc_setup_is_3dmux_dsc(state)) {
		if (memcmp(lm_roi, lm_bounds, sizeof(struct sde_rect))) {
			SDE_ERROR("Unsupported: Dest scaler/3d mux DSC + PU\n");
			return -EINVAL;
		}
	}

	/* if any dimension is zero, clear all dimensions for clarity */
	if (sde_kms_rect_is_null(lm_roi))
		memset(lm_roi, 0, sizeof(*lm_roi));

	return 0;
}

static u32 _sde_crtc_get_displays_affected(struct drm_crtc *crtc,
		struct drm_crtc_state *state)
{
	struct sde_crtc *sde_crtc;
	struct sde_crtc_state *crtc_state;
	u32 disp_bitmask = 0;
	int i;

	if (!crtc || !state) {
		pr_err("Invalid crtc or state\n");
		return 0;
	}

	sde_crtc = to_sde_crtc(crtc);
	crtc_state = to_sde_crtc_state(state);

	/* pingpong split: one ROI, one LM, two physical displays */
	if (crtc_state->is_ppsplit) {
		u32 lm_split_width = crtc_state->lm_bounds[0].w / 2;
		struct sde_rect *roi = &crtc_state->lm_roi[0];

		if (sde_kms_rect_is_null(roi))
			disp_bitmask = 0;
		else if ((u32)roi->x + (u32)roi->w <= lm_split_width)
			disp_bitmask = BIT(0);		/* left only */
		else if (roi->x >= lm_split_width)
			disp_bitmask = BIT(1);		/* right only */
		else
			disp_bitmask = BIT(0) | BIT(1); /* left and right */
	} else {
		for (i = 0; i < sde_crtc->num_mixers; i++) {
			if (!sde_kms_rect_is_null(&crtc_state->lm_roi[i]))
				disp_bitmask |= BIT(i);
		}
	}

	SDE_DEBUG("affected displays 0x%x\n", disp_bitmask);

	return disp_bitmask;
}

static int _sde_crtc_check_rois_centered_and_symmetric(struct drm_crtc *crtc,
		struct drm_crtc_state *state)
{
	struct sde_crtc *sde_crtc;
	struct sde_crtc_state *crtc_state;
	const struct sde_rect *roi[CRTC_DUAL_MIXERS];

	if (!crtc || !state)
		return -EINVAL;

	sde_crtc = to_sde_crtc(crtc);
	crtc_state = to_sde_crtc_state(state);

	if (sde_crtc->num_mixers > CRTC_DUAL_MIXERS) {
		SDE_ERROR("%s: unsupported number of mixers: %d\n",
				sde_crtc->name, sde_crtc->num_mixers);
		return -EINVAL;
	}

	/*
	 * If using pingpong split: one ROI, one LM, two physical displays
	 * then the ROI must be centered on the panel split boundary and
	 * be of equal width across the split.
	 */
	if (crtc_state->is_ppsplit) {
		u16 panel_split_width;
		u32 display_mask;

		roi[0] = &crtc_state->lm_roi[0];

		if (sde_kms_rect_is_null(roi[0]))
			return 0;

		display_mask = _sde_crtc_get_displays_affected(crtc, state);
		if (display_mask != (BIT(0) | BIT(1)))
			return 0;

		panel_split_width = crtc_state->lm_bounds[0].w / 2;
		if (roi[0]->x + roi[0]->w / 2 != panel_split_width) {
			SDE_ERROR("%s: roi x %d w %d split %d\n",
					sde_crtc->name, roi[0]->x, roi[0]->w,
					panel_split_width);
			return -EINVAL;
		}

		return 0;
	}

	/*
	 * On certain HW, if using 2 LM, ROIs must be split evenly between the
	 * LMs and be of equal width.
	 */
	if (sde_crtc->num_mixers < 2)
		return 0;

	roi[0] = &crtc_state->lm_roi[0];
	roi[1] = &crtc_state->lm_roi[1];

	/* if one of the roi is null it's a left/right-only update */
	if (sde_kms_rect_is_null(roi[0]) || sde_kms_rect_is_null(roi[1]))
		return 0;

	/* check lm rois are equal width & first roi ends at 2nd roi */
	if (roi[0]->x + roi[0]->w != roi[1]->x || roi[0]->w != roi[1]->w) {
		SDE_ERROR(
			"%s: rois not centered and symmetric: roi0 x %d w %d roi1 x %d w %d\n",
				sde_crtc->name, roi[0]->x, roi[0]->w,
				roi[1]->x, roi[1]->w);
		return -EINVAL;
	}

	return 0;
}

static int _sde_crtc_check_planes_within_crtc_roi(struct drm_crtc *crtc,
		struct drm_crtc_state *state)
{
	struct sde_crtc *sde_crtc;
	struct sde_crtc_state *crtc_state;
	const struct sde_rect *crtc_roi;
	const struct drm_plane_state *pstate;
	struct drm_plane *plane;

	if (!crtc || !state)
		return -EINVAL;

	/*
	 * Reject commit if a Plane CRTC destination coordinates fall outside
	 * the partial CRTC ROI. LM output is determined via connector ROIs,
	 * if they are specified, not Plane CRTC ROIs.
	 */

	sde_crtc = to_sde_crtc(crtc);
	crtc_state = to_sde_crtc_state(state);
	crtc_roi = &crtc_state->crtc_roi;

	if (sde_kms_rect_is_null(crtc_roi))
		return 0;

	drm_atomic_crtc_state_for_each_plane_state(plane, pstate, state) {
		struct sde_rect plane_roi, intersection;

		if (IS_ERR_OR_NULL(pstate)) {
			int rc = PTR_ERR(pstate);

			SDE_ERROR("%s: failed to get plane%d state, %d\n",
					sde_crtc->name, plane->base.id, rc);
			return rc;
		}

		plane_roi.x = pstate->crtc_x;
		plane_roi.y = pstate->crtc_y;
		plane_roi.w = pstate->crtc_w;
		plane_roi.h = pstate->crtc_h;
		sde_kms_rect_intersect(crtc_roi, &plane_roi, &intersection);
		if (!sde_kms_rect_is_equal(&plane_roi, &intersection)) {
			SDE_ERROR(
				"%s: plane%d crtc roi (%d,%d,%d,%d) outside crtc roi (%d,%d,%d,%d)\n",
					sde_crtc->name, plane->base.id,
					plane_roi.x, plane_roi.y,
					plane_roi.w, plane_roi.h,
					crtc_roi->x, crtc_roi->y,
					crtc_roi->w, crtc_roi->h);
			return -E2BIG;
		}
	}

	return 0;
}

static int _sde_crtc_check_rois(struct drm_crtc *crtc,
		struct drm_crtc_state *state)
{
	struct sde_crtc *sde_crtc;
	struct sde_crtc_state *sde_crtc_state;
	struct msm_mode_info mode_info;
	int rc, lm_idx, i;

	if (!crtc || !state)
		return -EINVAL;

	memset(&mode_info, 0, sizeof(mode_info));

	sde_crtc = to_sde_crtc(crtc);
	sde_crtc_state = to_sde_crtc_state(state);

	/*
	 * check connector array cached at modeset time since incoming atomic
	 * state may not include any connectors if they aren't modified
	 */
	for (i = 0; i < sde_crtc_state->num_connectors; i++) {
		struct drm_connector *conn = sde_crtc_state->connectors[i];

		if (!conn || !conn->state)
			continue;

		rc = sde_connector_get_mode_info(conn->state, &mode_info);
		if (rc) {
			SDE_ERROR("failed to get mode info\n");
			return -EINVAL;
		}

		if (!mode_info.roi_caps.enabled)
			continue;

		if (sde_crtc_state->user_roi_list.num_rects >
				mode_info.roi_caps.num_roi) {
			SDE_ERROR("roi count is exceeding limit, %d > %d\n",
					sde_crtc_state->user_roi_list.num_rects,
					mode_info.roi_caps.num_roi);
			return -E2BIG;
		}

		rc = _sde_crtc_set_crtc_roi(crtc, state);
		if (rc)
			return rc;

		rc = _sde_crtc_check_autorefresh(crtc, state);
		if (rc)
			return rc;

		for (lm_idx = 0; lm_idx < sde_crtc->num_mixers; lm_idx++) {
			rc = _sde_crtc_set_lm_roi(crtc, state, lm_idx);
			if (rc)
				return rc;
		}

		rc = _sde_crtc_check_rois_centered_and_symmetric(crtc, state);
		if (rc)
			return rc;

		rc = _sde_crtc_check_planes_within_crtc_roi(crtc, state);
		if (rc)
			return rc;
	}

	return 0;
}

static u32 _sde_crtc_calc_gcd(u32 a, u32 b)
{
	if (b == 0)
		return a;

	return _sde_crtc_calc_gcd(b, a % b);
}

static int _sde_crtc_check_panel_stacking(struct drm_crtc *crtc,
		struct drm_crtc_state *state)
{
	struct sde_kms *kms;
	struct sde_crtc *sde_crtc;
	struct sde_crtc_state *sde_crtc_state;
	struct drm_connector *conn;
	struct msm_mode_info mode_info;
	u32 gcd, m, n;
	int rc;

	kms = _sde_crtc_get_kms(crtc);
	if (!kms || !kms->catalog) {
		SDE_ERROR("invalid kms\n");
		return -EINVAL;
	}

	if (!kms->catalog->has_line_insertion)
		return 0;

	sde_crtc = to_sde_crtc(crtc);
	sde_crtc_state = to_sde_crtc_state(state);

	/* panel stacking only support single connector */
	if (sde_crtc_state->num_connectors != 1)
		return 0;

	conn = sde_crtc_state->connectors[0];
	rc = sde_connector_get_mode_info(conn->state, &mode_info);
	if (rc) {
		SDE_ERROR("failed to get mode info\n");
		return -EINVAL;
	}

	if (!mode_info.vpadding)
		goto done;

	if (mode_info.vpadding < state->mode.vdisplay) {
		SDE_ERROR("padding height %d is less than vdisplay %d\n",
			mode_info.vpadding, state->mode.vdisplay);
		return -EINVAL;
	}

	/* skip calculation if already cached */
	if (mode_info.vpadding == sde_crtc_state->padding_height)
		return 0;

	gcd = _sde_crtc_calc_gcd(mode_info.vpadding, state->mode.vdisplay);
	if (!gcd) {
		SDE_ERROR("zero gcd found for padding height %d %d\n",
			mode_info.vpadding, state->mode.vdisplay);
		return -EINVAL;
	}

	m = state->mode.vdisplay / gcd;
	n = mode_info.vpadding / gcd - m;

	if (m > MAX_VPADDING_RATIO_M || n > MAX_VPADDING_RATIO_N) {
		SDE_ERROR("unsupported panel stacking pattern %d:%d", m, n);
		return -EINVAL;
	}

	sde_crtc_state->padding_active = m;
	sde_crtc_state->padding_dummy = n;

done:
	sde_crtc_state->padding_height = mode_info.vpadding;
	return 0;
}

static void _sde_crtc_program_lm_output_roi(struct drm_crtc *crtc)
{
	struct sde_crtc *sde_crtc;
	struct sde_crtc_state *crtc_state;
	const struct sde_rect *lm_roi;
	struct sde_hw_mixer *hw_lm;
	int lm_idx, lm_horiz_position;

	if (!crtc)
		return;

	sde_crtc = to_sde_crtc(crtc);
	crtc_state = to_sde_crtc_state(crtc->state);

	lm_horiz_position = 0;
	for (lm_idx = 0; lm_idx < sde_crtc->num_mixers; lm_idx++) {
		struct sde_hw_mixer_cfg cfg;

		lm_roi = &crtc_state->lm_roi[lm_idx];
		hw_lm = sde_crtc->mixers[lm_idx].hw_lm;

		SDE_EVT32(DRMID(crtc_state->base.crtc), lm_idx,
			lm_roi->x, lm_roi->y, lm_roi->w, lm_roi->h);

		if (sde_kms_rect_is_null(lm_roi))
			continue;

		hw_lm->cfg.out_width = lm_roi->w;
		hw_lm->cfg.out_height = lm_roi->h;
		hw_lm->cfg.right_mixer = lm_horiz_position;

		cfg.out_width = lm_roi->w;
		cfg.out_height = lm_roi->h;
		cfg.right_mixer = lm_horiz_position++;
		cfg.flags = 0;
		hw_lm->ops.setup_mixer_out(hw_lm, &cfg);
	}
}

/**
 * _sde_crtc_calc_inline_prefill - calculate rotator start prefill
 * @crtc: Pointer to drm crtc
 * return: prefill time in lines
 */
static u32 _sde_crtc_calc_inline_prefill(struct drm_crtc *crtc)
{
	struct sde_kms *sde_kms;

	if (!crtc) {
		SDE_ERROR("invalid parameters\n");
		return 0;
	}

	sde_kms = _sde_crtc_get_kms(crtc);
	if (!sde_kms || !sde_kms->catalog) {
		SDE_ERROR("invalid kms\n");
		return 0;
	}

	return sde_kms->catalog->sbuf_prefill + sde_kms->catalog->sbuf_headroom;
}

uint64_t sde_crtc_get_sbuf_clk(struct drm_crtc_state *state)
{
	struct sde_crtc_state *cstate;
	u64 tmp;

	if (!state) {
		SDE_ERROR("invalid crtc state\n");
		return 0;
	}
	cstate = to_sde_crtc_state(state);

	/*
	 * Select the max of the current and previous frame's user mode
	 * clock setting so that reductions in clock voting don't take effect
	 * until the current frame has completed.
	 *
	 * If the sbuf_clk_rate[] FIFO hasn't yet been updated in this commit
	 * cycle (as part of the CRTC's atomic check), compare the current
	 * clock value against sbuf_clk_rate[1] instead of comparing the
	 * sbuf_clk_rate[0]/sbuf_clk_rate[1] values.
	 */
	if (cstate->sbuf_clk_shifted)
		tmp = cstate->sbuf_clk_rate[0];
	else
		tmp = sde_crtc_get_property(cstate, CRTC_PROP_ROT_CLK);

	return max_t(u64, cstate->sbuf_clk_rate[1], tmp);
}

struct plane_state {
	struct sde_plane_state *sde_pstate;
	const struct drm_plane_state *drm_pstate;
	int stage;
	u32 pipe_id;
};

static int pstate_cmp(const void *a, const void *b)
{
	struct plane_state *pa = (struct plane_state *)a;
	struct plane_state *pb = (struct plane_state *)b;
	int rc = 0;
	int pa_zpos, pb_zpos;

	pa_zpos = sde_plane_get_property(pa->sde_pstate, PLANE_PROP_ZPOS);
	pb_zpos = sde_plane_get_property(pb->sde_pstate, PLANE_PROP_ZPOS);

	if (pa_zpos != pb_zpos)
		rc = pa_zpos - pb_zpos;
	else
		rc = pa->drm_pstate->crtc_x - pb->drm_pstate->crtc_x;

	return rc;
}

/*
 * validate and set source split:
 * use pstates sorted by stage to check planes on same stage
 * we assume that all pipes are in source split so its valid to compare
 * without taking into account left/right mixer placement
 */
static int _sde_crtc_validate_src_split_order(struct drm_crtc *crtc,
		struct plane_state *pstates, int cnt)
{
	struct plane_state *prv_pstate, *cur_pstate;
	struct sde_rect left_rect, right_rect;
	struct sde_kms *sde_kms;
	int32_t left_pid, right_pid;
	int32_t stage;
	int i, rc = 0;

	sde_kms = _sde_crtc_get_kms(crtc);
	if (!sde_kms || !sde_kms->catalog) {
		SDE_ERROR("invalid parameters\n");
		return -EINVAL;
	}

	for (i = 1; i < cnt; i++) {
		prv_pstate = &pstates[i - 1];
		cur_pstate = &pstates[i];

		if (prv_pstate->stage != cur_pstate->stage)
			continue;

		stage = cur_pstate->stage;

		left_pid = prv_pstate->sde_pstate->base.plane->base.id;
		POPULATE_RECT(&left_rect, prv_pstate->drm_pstate->crtc_x,
			prv_pstate->drm_pstate->crtc_y,
			prv_pstate->drm_pstate->crtc_w,
			prv_pstate->drm_pstate->crtc_h, false);

		right_pid = cur_pstate->sde_pstate->base.plane->base.id;
		POPULATE_RECT(&right_rect, cur_pstate->drm_pstate->crtc_x,
			cur_pstate->drm_pstate->crtc_y,
			cur_pstate->drm_pstate->crtc_w,
			cur_pstate->drm_pstate->crtc_h, false);

		if (right_rect.x < left_rect.x) {
			swap(left_pid, right_pid);
			swap(left_rect, right_rect);
			swap(prv_pstate, cur_pstate);
		}

		/*
		 * - planes are enumerated in pipe-priority order such that
		 *   planes with lower drm_id must be left-most in a shared
		 *   blend-stage when using source split.
		 * - planes in source split must be contiguous in width
		 * - planes in source split must have same dest yoff and height
		 */
		if ((right_pid < left_pid) &&
			!sde_kms->catalog->pipe_order_type) {
			SDE_ERROR(
			  "invalid src split cfg, stage:%d left:%d right:%d\n",
				stage, left_pid, right_pid);
			return -EINVAL;
		} else if (right_rect.x != (left_rect.x + left_rect.w)) {
			SDE_ERROR(
			  "invalid coordinates, stage:%d l:%d-%d r:%d-%d\n",
				stage, left_rect.x, left_rect.w,
				right_rect.x, right_rect.w);
			return -EINVAL;
		} else if ((left_rect.y != right_rect.y) ||
				(left_rect.h != right_rect.h)) {
			SDE_ERROR(
			  "stage:%d invalid yoff/ht: l_yxh:%dx%d r_yxh:%dx%d\n",
				stage, left_rect.y, left_rect.h,
				right_rect.y, right_rect.h);
			return -EINVAL;
		}
	}

	return rc;
}

static void _sde_crtc_set_src_split_order(struct drm_crtc *crtc,
		struct plane_state *pstates, int cnt)
{
	struct plane_state *prv_pstate, *cur_pstate, *nxt_pstate;
	struct sde_kms *sde_kms;
	struct sde_rect left_rect, right_rect;
	int32_t left_pid, right_pid;
	int32_t stage;
	int i;

	sde_kms = _sde_crtc_get_kms(crtc);
	if (!sde_kms || !sde_kms->catalog) {
		SDE_ERROR("invalid parameters\n");
		return;
	}

	if (!sde_kms->catalog->pipe_order_type)
		return;

	for (i = 0; i < cnt; i++) {
		prv_pstate = (i > 0) ? &pstates[i - 1] : NULL;
		cur_pstate = &pstates[i];
		nxt_pstate = ((i + 1) < cnt) ? &pstates[i + 1] : NULL;

		if ((!prv_pstate) || (prv_pstate->stage != cur_pstate->stage)) {
			/*
			 * reset if prv or nxt pipes are not in the same stage
			 * as the cur pipe
			 */
			if ((!nxt_pstate)
				    || (nxt_pstate->stage != cur_pstate->stage))
				cur_pstate->sde_pstate->pipe_order_flags = 0;

			continue;
		}

		stage = cur_pstate->stage;

		left_pid = prv_pstate->sde_pstate->base.plane->base.id;
		POPULATE_RECT(&left_rect, prv_pstate->drm_pstate->crtc_x,
			prv_pstate->drm_pstate->crtc_y,
			prv_pstate->drm_pstate->crtc_w,
			prv_pstate->drm_pstate->crtc_h, false);

		right_pid = cur_pstate->sde_pstate->base.plane->base.id;
		POPULATE_RECT(&right_rect, cur_pstate->drm_pstate->crtc_x,
			cur_pstate->drm_pstate->crtc_y,
			cur_pstate->drm_pstate->crtc_w,
			cur_pstate->drm_pstate->crtc_h, false);

		if (right_rect.x < left_rect.x) {
			swap(left_pid, right_pid);
			swap(left_rect, right_rect);
			swap(prv_pstate, cur_pstate);
		}

		cur_pstate->sde_pstate->pipe_order_flags = SDE_SSPP_RIGHT;
		prv_pstate->sde_pstate->pipe_order_flags = 0;
	}

	for (i = 0; i < cnt; i++) {
		cur_pstate = &pstates[i];
		sde_plane_setup_src_split_order(
			cur_pstate->drm_pstate->plane,
			cur_pstate->sde_pstate->multirect_index,
			cur_pstate->sde_pstate->pipe_order_flags);
	}
}

static void _sde_crtc_blend_setup_mixer(struct drm_crtc *crtc,
		struct drm_crtc_state *old_state, struct sde_crtc *sde_crtc,
		struct sde_crtc_mixer *mixer)
{
	struct drm_plane *plane;
	struct drm_framebuffer *fb;
	struct drm_plane_state *state;
	struct sde_crtc_state *cstate;
	struct sde_plane_state *pstate = NULL;
	struct plane_state *pstates = NULL;
	struct sde_format *format;
	struct sde_hw_ctl *ctl;
	struct sde_hw_mixer *lm;
	struct sde_hw_stage_cfg *stage_cfg;
	struct sde_rect plane_crtc_roi;
	uint32_t prefill;
	uint32_t stage_idx, lm_idx;
	int zpos_cnt[SDE_STAGE_MAX + 1] = { 0 };
	int i, rot_id = 0, cnt = 0;
	bool bg_alpha_enable = false;

	if (!sde_crtc || !crtc->state || !mixer) {
		SDE_ERROR("invalid sde_crtc or mixer\n");
		return;
	}

	ctl = mixer->hw_ctl;
	lm = mixer->hw_lm;
	stage_cfg = &sde_crtc->stage_cfg;
	cstate = to_sde_crtc_state(crtc->state);

	cstate->sbuf_prefill_line = _sde_crtc_calc_inline_prefill(crtc);
	sde_crtc->sbuf_rot_id_old = sde_crtc->sbuf_rot_id;
	sde_crtc->sbuf_rot_id = 0x0;
	sde_crtc->sbuf_rot_id_delta = 0x0;

	pstates = kcalloc(SDE_PSTATES_MAX,
			sizeof(struct plane_state), GFP_KERNEL);
	if (!pstates)
		return;

	drm_atomic_crtc_for_each_plane(plane, crtc) {
		state = plane->state;
		if (!state)
			continue;

		plane_crtc_roi.x = state->crtc_x;
		plane_crtc_roi.y = state->crtc_y;
		plane_crtc_roi.w = state->crtc_w;
		plane_crtc_roi.h = state->crtc_h;

		pstate = to_sde_plane_state(state);
		fb = state->fb;

		/* assume all rotated planes report the same prefill amount */
		prefill = sde_plane_rot_get_prefill(plane);
		if (prefill)
			cstate->sbuf_prefill_line = prefill;

		sde_plane_ctl_flush(plane, ctl, true);
		rot_id = sde_plane_get_sbuf_id(plane);

		/* save sbuf id for later */
		if (old_state && drm_atomic_get_existing_plane_state(
					old_state->state, plane) &&
				!sde_crtc->sbuf_rot_id_old)
			sde_crtc->sbuf_rot_id_delta = rot_id;
		if (!sde_crtc->sbuf_rot_id)
			sde_crtc->sbuf_rot_id = rot_id;

		SDE_DEBUG("crtc %d stage:%d - plane %d sspp %d fb %d\n",
				crtc->base.id,
				pstate->stage,
				plane->base.id,
				sde_plane_pipe(plane) - SSPP_VIG0,
				state->fb ? state->fb->base.id : -1);

		format = to_sde_format(msm_framebuffer_format(pstate->base.fb));
		if (!format) {
			SDE_ERROR("invalid format\n");
			goto end;
		}

		if (pstate->stage == SDE_STAGE_BASE && format->alpha_enable)
			bg_alpha_enable = true;

		SDE_EVT32(DRMID(crtc), DRMID(plane),
				state->fb ? state->fb->base.id : -1,
				state->src_x >> 16, state->src_y >> 16,
				state->src_w >> 16, state->src_h >> 16,
				state->crtc_x, state->crtc_y,
				state->crtc_w, state->crtc_h,
				rot_id != 0);

		stage_idx = zpos_cnt[pstate->stage]++;
		stage_cfg->stage[pstate->stage][stage_idx] =
					sde_plane_pipe(plane);
		stage_cfg->multirect_index[pstate->stage][stage_idx] =
					pstate->multirect_index;

		SDE_EVT32(DRMID(crtc), DRMID(plane), stage_idx,
			sde_plane_pipe(plane) - SSPP_VIG0, pstate->stage,
			pstate->multirect_index, pstate->multirect_mode,
			format->base.pixel_format, fb ? fb->modifier : 0);

		/* blend config update */
		for (lm_idx = 0; lm_idx < sde_crtc->num_mixers; lm_idx++) {
			_sde_crtc_setup_blend_cfg(mixer + lm_idx, pstate,
								format);

			if (bg_alpha_enable && !format->alpha_enable)
				mixer[lm_idx].mixer_op_mode = 0;
			else
				mixer[lm_idx].mixer_op_mode |=
						1 << pstate->stage;
		}

		if (cnt >= SDE_PSTATES_MAX)
			continue;

		pstates[cnt].sde_pstate = pstate;
		pstates[cnt].drm_pstate = state;
		pstates[cnt].stage = sde_plane_get_property(
				pstates[cnt].sde_pstate, PLANE_PROP_ZPOS);
		pstates[cnt].pipe_id = sde_plane_pipe(plane);

		cnt++;
	}

	sort(pstates, cnt, sizeof(pstates[0]), pstate_cmp, NULL);
	_sde_crtc_set_src_split_order(crtc, pstates, cnt);

	if (lm && lm->ops.setup_dim_layer) {
		cstate = to_sde_crtc_state(crtc->state);
		for (i = 0; i < cstate->num_dim_layers; i++)
			_sde_crtc_setup_dim_layer_cfg(crtc, sde_crtc,
					mixer, &cstate->dim_layer[i]);
	}

	_sde_crtc_program_lm_output_roi(crtc);

end:
	kfree(pstates);
}

static void _sde_crtc_swap_mixers_for_right_partial_update(
		struct drm_crtc *crtc)
{
	struct sde_crtc *sde_crtc;
	struct sde_crtc_state *cstate;
	struct drm_encoder *drm_enc;
	bool is_right_only;
	bool encoder_in_dsc_merge = false;

	if (!crtc || !crtc->state)
		return;

	sde_crtc = to_sde_crtc(crtc);
	cstate = to_sde_crtc_state(crtc->state);

	if (sde_crtc->num_mixers != CRTC_DUAL_MIXERS)
		return;

	drm_for_each_encoder(drm_enc, crtc->dev) {
		if (drm_enc->crtc == crtc &&
				sde_encoder_is_dsc_merge(drm_enc)) {
			encoder_in_dsc_merge = true;
			break;
		}
	}

	/**
	 * For right-only partial update with DSC merge, we swap LM0 & LM1.
	 * This is due to two reasons:
	 * - On 8996, there is a DSC HW requirement that in DSC Merge Mode,
	 *   the left DSC must be used, right DSC cannot be used alone.
	 *   For right-only partial update, this means swap layer mixers to map
	 *   Left LM to Right INTF. On later HW this was relaxed.
	 * - In DSC Merge mode, the physical encoder has already registered
	 *   PP0 as the master, to switch to right-only we would have to
	 *   reprogram to be driven by PP1 instead.
	 * To support both cases, we prefer to support the mixer swap solution.
	 */
	if (!encoder_in_dsc_merge)
		return;

	is_right_only = sde_kms_rect_is_null(&cstate->lm_roi[0]) &&
			!sde_kms_rect_is_null(&cstate->lm_roi[1]);

	if (is_right_only && !sde_crtc->mixers_swapped) {
		/* right-only update swap mixers */
		swap(sde_crtc->mixers[0], sde_crtc->mixers[1]);
		sde_crtc->mixers_swapped = true;
	} else if (!is_right_only && sde_crtc->mixers_swapped) {
		/* left-only or full update, swap back */
		swap(sde_crtc->mixers[0], sde_crtc->mixers[1]);
		sde_crtc->mixers_swapped = false;
	}

	SDE_DEBUG("%s: right_only %d swapped %d, mix0->lm%d, mix1->lm%d\n",
			sde_crtc->name, is_right_only, sde_crtc->mixers_swapped,
			sde_crtc->mixers[0].hw_lm->idx - LM_0,
			sde_crtc->mixers[1].hw_lm->idx - LM_0);
	SDE_EVT32(DRMID(crtc), is_right_only, sde_crtc->mixers_swapped,
			sde_crtc->mixers[0].hw_lm->idx - LM_0,
			sde_crtc->mixers[1].hw_lm->idx - LM_0);
}

/**
 * _sde_crtc_blend_setup - configure crtc mixers
 * @crtc: Pointer to drm crtc structure
 * @old_state: Pointer to old crtc state
 * @add_planes: Whether or not to add planes to mixers
 */
static void _sde_crtc_blend_setup(struct drm_crtc *crtc,
		struct drm_crtc_state *old_state, bool add_planes)
{
	struct sde_crtc *sde_crtc;
	struct sde_crtc_state *sde_crtc_state;
	struct sde_crtc_mixer *mixer;
	struct sde_hw_ctl *ctl;
	struct sde_hw_mixer *lm;
	struct sde_ctl_flush_cfg cfg = {0,};

	int i;

	if (!crtc)
		return;

	sde_crtc = to_sde_crtc(crtc);
	sde_crtc_state = to_sde_crtc_state(crtc->state);
	mixer = sde_crtc->mixers;

	SDE_DEBUG("%s\n", sde_crtc->name);

	if (sde_crtc->num_mixers > CRTC_DUAL_MIXERS) {
		SDE_ERROR("invalid number mixers: %d\n", sde_crtc->num_mixers);
		return;
	}

	for (i = 0; i < sde_crtc->num_mixers; i++) {
		if (!mixer[i].hw_lm || !mixer[i].hw_ctl) {
			SDE_ERROR("invalid lm or ctl assigned to mixer\n");
			return;
		}
		mixer[i].mixer_op_mode = 0;
		if (mixer[i].hw_ctl->ops.clear_all_blendstages)
			mixer[i].hw_ctl->ops.clear_all_blendstages(
					mixer[i].hw_ctl);

		/* clear dim_layer settings */
		lm = mixer[i].hw_lm;
		if (lm->ops.clear_dim_layer)
			lm->ops.clear_dim_layer(lm);
	}

	_sde_crtc_swap_mixers_for_right_partial_update(crtc);

	/* initialize stage cfg */
	memset(&sde_crtc->stage_cfg, 0, sizeof(struct sde_hw_stage_cfg));

	if (add_planes)
		_sde_crtc_blend_setup_mixer(crtc, old_state, sde_crtc, mixer);

	for (i = 0; i < sde_crtc->num_mixers; i++) {
		const struct sde_rect *lm_roi = &sde_crtc_state->lm_roi[i];

		ctl = mixer[i].hw_ctl;
		lm = mixer[i].hw_lm;

		if (sde_kms_rect_is_null(lm_roi)) {
			SDE_DEBUG(
				"%s: lm%d leave ctl%d mask 0 since null roi\n",
					sde_crtc->name, lm->idx - LM_0,
					ctl->idx - CTL_0);
			continue;
		}

		lm->ops.setup_alpha_out(lm, mixer[i].mixer_op_mode);

		/* stage config flush mask */
		ctl->ops.update_bitmask_mixer(ctl, mixer[i].hw_lm->idx, 1);
		ctl->ops.get_pending_flush(ctl, &cfg);

		SDE_DEBUG("lm %d, op_mode 0x%X, ctl %d, flush mask 0x%x\n",
			mixer[i].hw_lm->idx - LM_0,
			mixer[i].mixer_op_mode,
			ctl->idx - CTL_0,
			cfg.pending_flush_mask);

		ctl->ops.setup_blendstage(ctl, mixer[i].hw_lm->idx,
			&sde_crtc->stage_cfg);
	}

	_sde_crtc_program_lm_output_roi(crtc);
}

int sde_crtc_find_plane_fb_modes(struct drm_crtc *crtc,
		uint32_t *fb_ns, uint32_t *fb_sec, uint32_t *fb_sec_dir)
{
	struct drm_plane *plane;
	struct sde_plane_state *sde_pstate;
	uint32_t mode = 0;
	int rc;

	if (!crtc) {
		SDE_ERROR("invalid state\n");
		return -EINVAL;
	}

	*fb_ns = 0;
	*fb_sec = 0;
	*fb_sec_dir = 0;
	drm_atomic_crtc_for_each_plane(plane, crtc) {
		if (IS_ERR_OR_NULL(plane) || IS_ERR_OR_NULL(plane->state)) {
			rc = PTR_ERR(plane);
			SDE_ERROR("crtc%d failed to get plane%d state%d\n",
					DRMID(crtc), DRMID(plane), rc);
			return rc;
		}
		sde_pstate = to_sde_plane_state(plane->state);
		mode = sde_plane_get_property(sde_pstate,
				PLANE_PROP_FB_TRANSLATION_MODE);

		switch (mode) {
		case SDE_DRM_FB_NON_SEC:
			(*fb_ns)++;
			break;
		case SDE_DRM_FB_SEC:
			(*fb_sec)++;
			break;
		case SDE_DRM_FB_SEC_DIR_TRANS:
			(*fb_sec_dir)++;
			break;
		default:
			SDE_ERROR("Error: Plane[%d], fb_trans_mode:%d",
					DRMID(plane), mode);
			return -EINVAL;
		}
	}
	return 0;
}

int sde_crtc_state_find_plane_fb_modes(struct drm_crtc_state *state,
		uint32_t *fb_ns, uint32_t *fb_sec, uint32_t *fb_sec_dir)
{
	struct drm_plane *plane;
	const struct drm_plane_state *pstate;
	struct sde_plane_state *sde_pstate;
	uint32_t mode = 0;
	int rc;

	if (!state) {
		SDE_ERROR("invalid state\n");
		return -EINVAL;
	}

	*fb_ns = 0;
	*fb_sec = 0;
	*fb_sec_dir = 0;
	drm_atomic_crtc_state_for_each_plane_state(plane, pstate, state) {
		if (IS_ERR_OR_NULL(pstate)) {
			rc = PTR_ERR(pstate);
			SDE_ERROR("crtc%d failed to get plane%d state%d\n",
					DRMID(state->crtc), DRMID(plane), rc);
			return rc;
		}
		sde_pstate = to_sde_plane_state(pstate);
		mode = sde_plane_get_property(sde_pstate,
				PLANE_PROP_FB_TRANSLATION_MODE);

		switch (mode) {
		case SDE_DRM_FB_NON_SEC:
			(*fb_ns)++;
			break;
		case SDE_DRM_FB_SEC:
			(*fb_sec)++;
			break;
		case SDE_DRM_FB_SEC_DIR_TRANS:
			(*fb_sec_dir)++;
			break;
		default:
			SDE_ERROR("Error: Plane[%d], fb_trans_mode:%d",
					DRMID(plane), mode);
			return -EINVAL;
		}
	}
	return 0;
}

/**
 * sde_crtc_get_secure_transition_ops - determines the operations that
 * need to be performed before transitioning to secure state
 * This function should be called after swapping the new state
 * @crtc: Pointer to drm crtc structure
 * Returns the bitmask of operations need to be performed, -Error in
 * case of error cases
 */
int sde_crtc_get_secure_transition_ops(struct drm_crtc *crtc,
		struct drm_crtc_state *old_crtc_state,
		bool old_valid_fb)
{
	struct drm_plane *plane;
	struct drm_encoder *encoder;
	struct sde_crtc *sde_crtc;
	struct sde_kms *sde_kms;
	struct sde_mdss_cfg *catalog;
	struct sde_kms_smmu_state_data *smmu_state;
	uint32_t translation_mode = 0, secure_level;
	int ops  = 0;
	bool post_commit = false;

	if (!crtc || !crtc->state) {
		SDE_ERROR("invalid crtc\n");
		return -EINVAL;
	}

	sde_kms = _sde_crtc_get_kms(crtc);
	if (!sde_kms)
		return -EINVAL;

	smmu_state = &sde_kms->smmu_state;
	sde_crtc = to_sde_crtc(crtc);
	secure_level = sde_crtc_get_secure_level(crtc, crtc->state);
	catalog = sde_kms->catalog;

	/*
	 * SMMU operations need to be delayed in case of video mode panels
	 * when switching back to non_secure mode
	 */
	drm_for_each_encoder(encoder, crtc->dev) {
		if (encoder->crtc != crtc)
			continue;

		post_commit |= sde_encoder_check_mode(encoder,
						MSM_DISPLAY_CAP_VID_MODE);
	}

	SDE_DEBUG("crtc%d: secure_level %d old_valid_fb %d post_commit %d\n",
			DRMID(crtc), secure_level, old_valid_fb, post_commit);
	SDE_EVT32_VERBOSE(DRMID(crtc), secure_level, smmu_state->state,
			old_valid_fb, post_commit, SDE_EVTLOG_FUNC_ENTRY);

	drm_atomic_crtc_for_each_plane(plane, crtc) {
		if (!plane->state)
			continue;

		translation_mode = sde_plane_get_property(
				to_sde_plane_state(plane->state),
				PLANE_PROP_FB_TRANSLATION_MODE);
		if (translation_mode > SDE_DRM_FB_SEC_DIR_TRANS) {
			SDE_ERROR("crtc%d: invalid translation_mode %d\n",
					DRMID(crtc), translation_mode);
			return -EINVAL;
		}

		/* we can break if we find sec_dir plane */
		if (translation_mode == SDE_DRM_FB_SEC_DIR_TRANS)
			break;
	}

	mutex_lock(&sde_kms->secure_transition_lock);

	switch (translation_mode) {
	case SDE_DRM_FB_SEC_DIR_TRANS:
		/* secure display usecase */
		if ((smmu_state->state == ATTACHED)
				&& (secure_level == SDE_DRM_SEC_ONLY)) {
			smmu_state->state = catalog->sui_ns_allowed ?
						DETACH_SEC_REQ : DETACH_ALL_REQ;
			smmu_state->secure_level = secure_level;
			smmu_state->transition_type = PRE_COMMIT;
			ops |= SDE_KMS_OPS_SECURE_STATE_CHANGE;
			if (old_valid_fb)
				ops |= (SDE_KMS_OPS_WAIT_FOR_TX_DONE  |
						SDE_KMS_OPS_CLEANUP_PLANE_FB);
			if (catalog->sui_misr_supported)
				smmu_state->sui_misr_state =
						SUI_MISR_ENABLE_REQ;
		/* secure camera usecase */
		} else if (smmu_state->state == ATTACHED) {
			smmu_state->state = DETACH_SEC_REQ;
			smmu_state->secure_level = secure_level;
			smmu_state->transition_type = PRE_COMMIT;
			ops |= SDE_KMS_OPS_SECURE_STATE_CHANGE;
		}
		break;

	case SDE_DRM_FB_SEC:
	case SDE_DRM_FB_NON_SEC:
		if (((smmu_state->state == DETACHED)
				|| (smmu_state->state == DETACH_ALL_REQ))
			|| ((smmu_state->secure_level == SDE_DRM_SEC_ONLY)
				&& ((smmu_state->state == DETACHED_SEC)
				  || (smmu_state->state == DETACH_SEC_REQ)))) {
			smmu_state->state = catalog->sui_ns_allowed ?
						ATTACH_SEC_REQ : ATTACH_ALL_REQ;
			smmu_state->transition_type = post_commit ?
						POST_COMMIT : PRE_COMMIT;
			ops |= SDE_KMS_OPS_SECURE_STATE_CHANGE;
			if (old_valid_fb)
				ops |= SDE_KMS_OPS_WAIT_FOR_TX_DONE;
			if (catalog->sui_misr_supported)
				smmu_state->sui_misr_state =
						SUI_MISR_DISABLE_REQ;
		} else if ((smmu_state->state == DETACHED_SEC)
				|| (smmu_state->state == DETACH_SEC_REQ)) {
			smmu_state->state = ATTACH_SEC_REQ;
			smmu_state->transition_type = post_commit ?
						POST_COMMIT : PRE_COMMIT;
			ops |= SDE_KMS_OPS_SECURE_STATE_CHANGE;
			if (old_valid_fb)
				ops |= SDE_KMS_OPS_WAIT_FOR_TX_DONE;
		}
		break;

	default:
		SDE_ERROR("crtc%d: invalid plane fb_mode %d\n",
				DRMID(crtc), translation_mode);
		ops = -EINVAL;
	}

	/* log only during actual transition times */
	if (ops) {
		SDE_DEBUG("crtc%d: state%d sec%d sec_lvl%d type%d ops%x\n",
			DRMID(crtc), smmu_state->state,
			secure_level, smmu_state->secure_level,
			smmu_state->transition_type, ops);
		SDE_EVT32(DRMID(crtc), secure_level, translation_mode,
				smmu_state->state, smmu_state->transition_type,
				smmu_state->secure_level, old_valid_fb,
				post_commit, ops, SDE_EVTLOG_FUNC_EXIT);
	}

	mutex_unlock(&sde_kms->secure_transition_lock);

	return ops;
}

/**
 * _sde_crtc_setup_scaler3_lut - Set up scaler lut
 * LUTs are configured only once during boot
 * @sde_crtc: Pointer to sde crtc
 * @cstate: Pointer to sde crtc state
 */
static int _sde_crtc_set_dest_scaler_lut(struct sde_crtc *sde_crtc,
		struct sde_crtc_state *cstate, uint32_t lut_idx)
{
	struct sde_hw_scaler3_lut_cfg *cfg;
	struct sde_kms *sde_kms;
	u32 *lut_data = NULL;
	size_t len = 0;
	int ret = 0;

	if (!sde_crtc || !cstate) {
		SDE_ERROR("invalid args\n");
		return -EINVAL;
	}

	sde_kms = _sde_crtc_get_kms(&sde_crtc->base);
	if (!sde_kms)
		return -EINVAL;

	if (is_qseed3_rev_qseed3lite(sde_kms->catalog))
		return 0;

	lut_data = msm_property_get_blob(&sde_crtc->property_info,
			&cstate->property_state, &len, lut_idx);
	if (!lut_data || !len) {
		SDE_DEBUG("%s: lut(%d): cleared: %pK, %zu\n", sde_crtc->name,
				lut_idx, lut_data, len);
		lut_data = NULL;
		len = 0;
	}

	cfg = &cstate->scl3_lut_cfg;

	switch (lut_idx) {
	case CRTC_PROP_DEST_SCALER_LUT_ED:
		cfg->dir_lut = lut_data;
		cfg->dir_len = len;
		break;
	case CRTC_PROP_DEST_SCALER_LUT_CIR:
		cfg->cir_lut = lut_data;
		cfg->cir_len = len;
		break;
	case CRTC_PROP_DEST_SCALER_LUT_SEP:
		cfg->sep_lut = lut_data;
		cfg->sep_len = len;
		break;
	default:
		ret = -EINVAL;
		SDE_ERROR("%s:invalid LUT idx(%d)\n", sde_crtc->name, lut_idx);
		SDE_EVT32(DRMID(&sde_crtc->base), lut_idx, SDE_EVTLOG_ERROR);
		break;
	}

	cfg->is_configured = cfg->dir_lut && cfg->cir_lut && cfg->sep_lut;

	SDE_EVT32_VERBOSE(DRMID(&sde_crtc->base), ret, lut_idx, len,
			cfg->is_configured);
	return ret;
}

void sde_crtc_timeline_status(struct drm_crtc *crtc)
{
	struct sde_crtc *sde_crtc;

	if (!crtc) {
		SDE_ERROR("invalid crtc\n");
		return;
	}

	sde_crtc = to_sde_crtc(crtc);
	sde_fence_timeline_status(sde_crtc->output_fence, &crtc->base);
}

static int _sde_validate_hw_resources(struct sde_crtc *sde_crtc)
{
	int i;

	/**
	 * Check if sufficient hw resources are
	 * available as per target caps & topology
	 */
	if (!sde_crtc) {
		SDE_ERROR("invalid argument\n");
		return -EINVAL;
	}

	if (!sde_crtc->num_mixers ||
		sde_crtc->num_mixers > CRTC_DUAL_MIXERS) {
		SDE_ERROR("%s: invalid number mixers: %d\n",
			sde_crtc->name, sde_crtc->num_mixers);
		SDE_EVT32(DRMID(&sde_crtc->base), sde_crtc->num_mixers,
			SDE_EVTLOG_ERROR);
		return -EINVAL;
	}

	for (i = 0; i < sde_crtc->num_mixers; i++) {
		if (!sde_crtc->mixers[i].hw_lm || !sde_crtc->mixers[i].hw_ctl
			|| !sde_crtc->mixers[i].hw_ds) {
			SDE_ERROR("%s:insufficient resources for mixer(%d)\n",
				sde_crtc->name, i);
			SDE_EVT32(DRMID(&sde_crtc->base), sde_crtc->num_mixers,
				i, sde_crtc->mixers[i].hw_lm,
				sde_crtc->mixers[i].hw_ctl,
				sde_crtc->mixers[i].hw_ds, SDE_EVTLOG_ERROR);
			return -EINVAL;
		}
	}

	return 0;
}

/**
 * _sde_crtc_dest_scaler_setup - Set up dest scaler block
 * @crtc: Pointer to drm crtc
 */
static void _sde_crtc_dest_scaler_setup(struct drm_crtc *crtc)
{
	struct sde_crtc *sde_crtc;
	struct sde_crtc_state *cstate;
	struct sde_hw_mixer *hw_lm;
	struct sde_hw_ctl *hw_ctl;
	struct sde_hw_ds *hw_ds;
	struct sde_hw_ds_cfg *cfg;
	struct sde_kms *kms;
	u32 op_mode = 0;
	u32 lm_idx = 0, num_mixers = 0;
	int i, count = 0;
	bool ds_dirty = false;

	if (!crtc)
		return;

	sde_crtc = to_sde_crtc(crtc);
	cstate = to_sde_crtc_state(crtc->state);
	kms = _sde_crtc_get_kms(crtc);
	num_mixers = sde_crtc->num_mixers;
	count = cstate->num_ds;

	SDE_DEBUG("crtc%d\n", crtc->base.id);
	SDE_EVT32(DRMID(crtc), num_mixers, count, cstate->ds_dirty,
		sde_crtc->ds_reconfig, cstate->num_ds_enabled);

	/**
	 * destination scaler configuration will be done either
	 * or on set property or on power collapse (idle/suspend)
	 */
	ds_dirty = (cstate->ds_dirty || sde_crtc->ds_reconfig);
	if (sde_crtc->ds_reconfig) {
		SDE_DEBUG("reconfigure dest scaler block\n");
		sde_crtc->ds_reconfig = false;
	}

	if (!ds_dirty) {
		SDE_DEBUG("no change in settings, skip commit\n");
	} else if (!kms || !kms->catalog) {
		SDE_ERROR("crtc%d:invalid parameters\n", crtc->base.id);
	} else if (!kms->catalog->mdp[0].has_dest_scaler) {
		SDE_DEBUG("dest scaler feature not supported\n");
	} else if (_sde_validate_hw_resources(sde_crtc)) {
		//do nothing
	} else if ((!cstate->scl3_lut_cfg.is_configured) &&
			(!is_qseed3_rev_qseed3lite(kms->catalog))) {
		SDE_ERROR("crtc%d:no LUT data available\n", crtc->base.id);
	} else {
		for (i = 0; i < count; i++) {
			cfg = &cstate->ds_cfg[i];

			if (!cfg->flags)
				continue;

			lm_idx = cfg->idx;
			hw_lm  = sde_crtc->mixers[lm_idx].hw_lm;
			hw_ctl = sde_crtc->mixers[lm_idx].hw_ctl;
			hw_ds  = sde_crtc->mixers[lm_idx].hw_ds;

			/* Setup op mode - Dual/single */
			if (cfg->flags & SDE_DRM_DESTSCALER_ENABLE)
				op_mode |= BIT(hw_ds->idx - DS_0);

			if ((i == count-1) && hw_ds->ops.setup_opmode) {
				op_mode |= (cstate->num_ds_enabled ==
					CRTC_DUAL_MIXERS) ?
					SDE_DS_OP_MODE_DUAL : 0;
				hw_ds->ops.setup_opmode(hw_ds, op_mode);
				SDE_EVT32_VERBOSE(DRMID(crtc), op_mode);
			}

			/* Setup scaler */
			if ((cfg->flags & SDE_DRM_DESTSCALER_SCALE_UPDATE) ||
				(cfg->flags &
					SDE_DRM_DESTSCALER_ENHANCER_UPDATE)) {
				if (hw_ds->ops.setup_scaler)
					hw_ds->ops.setup_scaler(hw_ds,
						&cfg->scl3_cfg,
						&cstate->scl3_lut_cfg);

			}

			/*
			 * Dest scaler shares the flush bit of the LM in control
			 */
			if (hw_ctl && hw_ctl->ops.update_bitmask_mixer)
				hw_ctl->ops.update_bitmask_mixer(
						hw_ctl, hw_lm->idx, 1);
		}
	}
}

static void sde_crtc_frame_event_cb(void *data, u32 event)
{
	struct drm_crtc *crtc = (struct drm_crtc *)data;
	struct sde_crtc *sde_crtc;
	struct msm_drm_private *priv;
	struct sde_crtc_frame_event *fevent;
	struct sde_crtc_frame_event_cb_data *cb_data;
	struct drm_plane *plane;
	u32 ubwc_error;
	unsigned long flags;
	u32 crtc_id;

	cb_data = (struct sde_crtc_frame_event_cb_data *)data;
	if (!data) {
		SDE_ERROR("invalid parameters\n");
		return;
	}

	crtc = cb_data->crtc;
	if (!crtc || !crtc->dev || !crtc->dev->dev_private) {
		SDE_ERROR("invalid parameters\n");
		return;
	}
	sde_crtc = to_sde_crtc(crtc);
	priv = crtc->dev->dev_private;
	crtc_id = drm_crtc_index(crtc);

	SDE_DEBUG("crtc%d\n", crtc->base.id);
	SDE_EVT32_VERBOSE(DRMID(crtc), event);

	spin_lock_irqsave(&sde_crtc->spin_lock, flags);
	fevent = list_first_entry_or_null(&sde_crtc->frame_event_list,
			struct sde_crtc_frame_event, list);
	if (fevent)
		list_del_init(&fevent->list);
	spin_unlock_irqrestore(&sde_crtc->spin_lock, flags);

	if (!fevent) {
		SDE_ERROR("crtc%d event %d overflow\n",
				crtc->base.id, event);
		SDE_EVT32(DRMID(crtc), event);
		return;
	}

	/* log and clear plane ubwc errors if any */
	if (event & (SDE_ENCODER_FRAME_EVENT_ERROR
				| SDE_ENCODER_FRAME_EVENT_PANEL_DEAD
				| SDE_ENCODER_FRAME_EVENT_DONE)) {
		drm_for_each_plane_mask(plane, crtc->dev,
						sde_crtc->plane_mask_old) {
			ubwc_error = sde_plane_get_ubwc_error(plane);
			if (ubwc_error) {
				SDE_EVT32(DRMID(crtc), DRMID(plane),
						ubwc_error, SDE_EVTLOG_ERROR);
				SDE_DEBUG("crtc%d plane %d ubwc_error %d\n",
						DRMID(crtc), DRMID(plane),
						ubwc_error);
				sde_plane_clear_ubwc_error(plane);
			}
		}
	}

	fevent->event = event;
	fevent->crtc = crtc;
	fevent->connector = cb_data->connector;
	fevent->ts = ktime_get();
	kthread_queue_work(&priv->event_thread[crtc_id].worker, &fevent->work);
}

void sde_crtc_prepare_commit(struct drm_crtc *crtc,
		struct drm_crtc_state *old_state)
{
	struct drm_device *dev;
	struct sde_crtc *sde_crtc;
	struct sde_crtc_state *cstate;
	struct drm_connector *conn;
	struct drm_encoder *encoder;
	struct drm_connector_list_iter conn_iter;

	if (!crtc || !crtc->state) {
		SDE_ERROR("invalid crtc\n");
		return;
	}

	dev = crtc->dev;
	sde_crtc = to_sde_crtc(crtc);
	cstate = to_sde_crtc_state(crtc->state);
	SDE_EVT32_VERBOSE(DRMID(crtc));

	SDE_ATRACE_BEGIN("sde_crtc_prepare_commit");

	/* identify connectors attached to this crtc */
	cstate->num_connectors = 0;

	drm_connector_list_iter_begin(dev, &conn_iter);
	drm_for_each_connector_iter(conn, &conn_iter)
		if (conn->state && conn->state->crtc == crtc &&
				cstate->num_connectors < MAX_CONNECTORS) {
			encoder = conn->state->best_encoder;
			if (encoder)
				sde_encoder_register_frame_event_callback(
						encoder,
						sde_crtc_frame_event_cb,
						crtc);

			cstate->connectors[cstate->num_connectors++] = conn;
			sde_connector_prepare_fence(conn);
		}
	drm_connector_list_iter_end(&conn_iter);

	/* prepare main output fence */
	sde_fence_prepare(sde_crtc->output_fence);
	SDE_ATRACE_END("sde_crtc_prepare_commit");
}

/**
 *  sde_crtc_complete_flip - signal pending page_flip events
 * Any pending vblank events are added to the vblank_event_list
 * so that the next vblank interrupt shall signal them.
 * However PAGE_FLIP events are not handled through the vblank_event_list.
 * This API signals any pending PAGE_FLIP events requested through
 * DRM_IOCTL_MODE_PAGE_FLIP and are cached in the sde_crtc->event.
 * if file!=NULL, this is preclose potential cancel-flip path
 * @crtc: Pointer to drm crtc structure
 * @file: Pointer to drm file
 */
void sde_crtc_complete_flip(struct drm_crtc *crtc,
		struct drm_file *file)
{
	struct sde_crtc *sde_crtc = to_sde_crtc(crtc);
	struct drm_device *dev = crtc->dev;
	struct drm_pending_vblank_event *event;
	unsigned long flags;

	spin_lock_irqsave(&dev->event_lock, flags);
	event = sde_crtc->event;
	if (!event)
		goto end;

	/*
	 * if regular vblank case (!file) or if cancel-flip from
	 * preclose on file that requested flip, then send the
	 * event:
	 */
	if (!file || (event->base.file_priv == file)) {
		sde_crtc->event = NULL;
		DRM_DEBUG_VBL("%s: send event: %pK\n",
					sde_crtc->name, event);
		SDE_EVT32_VERBOSE(DRMID(crtc));
		drm_crtc_send_vblank_event(crtc, event);
	}

end:
	spin_unlock_irqrestore(&dev->event_lock, flags);
}

enum sde_intf_mode sde_crtc_get_intf_mode(struct drm_crtc *crtc)
{
	struct drm_encoder *encoder;

	if (!crtc || !crtc->dev) {
		SDE_ERROR("invalid crtc\n");
		return INTF_MODE_NONE;
	}

	drm_for_each_encoder(encoder, crtc->dev) {
		if (encoder->crtc != crtc)
			continue;

		/* continue if copy encoder is encountered */
		if (sde_encoder_in_clone_mode(encoder))
			continue;

		return sde_encoder_get_intf_mode(encoder);
	}

	return INTF_MODE_NONE;
}

static void sde_crtc_vblank_cb(void *data)
{
	struct drm_crtc *crtc = (struct drm_crtc *)data;
	struct sde_crtc *sde_crtc = to_sde_crtc(crtc);

	/* keep statistics on vblank callback - with auto reset via debugfs */
	if (ktime_compare(sde_crtc->vblank_cb_time, ktime_set(0, 0)) == 0)
		sde_crtc->vblank_cb_time = ktime_get();
	else
		sde_crtc->vblank_cb_count++;

	sde_crtc->vblank_last_cb_time = ktime_get();
	sysfs_notify_dirent(sde_crtc->vsync_event_sf);

	drm_crtc_handle_vblank(crtc);
	DRM_DEBUG_VBL("crtc%d\n", crtc->base.id);
	SDE_EVT32_VERBOSE(DRMID(crtc));
}

static void _sde_crtc_retire_event(struct drm_connector *connector,
		ktime_t ts, enum sde_fence_event fence_event)
{
	if (!connector) {
		SDE_ERROR("invalid param\n");
		return;
	}

	SDE_ATRACE_BEGIN("signal_retire_fence");
	sde_connector_complete_commit(connector, ts, fence_event);
	SDE_ATRACE_END("signal_retire_fence");
}

static void sde_crtc_frame_event_work(struct kthread_work *work)
{
	struct msm_drm_private *priv;
	struct sde_crtc_frame_event *fevent;
	struct drm_crtc *crtc;
	struct sde_crtc *sde_crtc;
	struct sde_kms *sde_kms;
	unsigned long flags;
	bool in_clone_mode = false;

	if (!work) {
		SDE_ERROR("invalid work handle\n");
		return;
	}

	fevent = container_of(work, struct sde_crtc_frame_event, work);
	if (!fevent->crtc || !fevent->crtc->state) {
		SDE_ERROR("invalid crtc\n");
		return;
	}

	crtc = fevent->crtc;
	sde_crtc = to_sde_crtc(crtc);

	sde_kms = _sde_crtc_get_kms(crtc);
	if (!sde_kms) {
		SDE_ERROR("invalid kms handle\n");
		return;
	}
	priv = sde_kms->dev->dev_private;
	SDE_ATRACE_BEGIN("crtc_frame_event");

	SDE_DEBUG("crtc%d event:%u ts:%lld\n", crtc->base.id, fevent->event,
			ktime_to_ns(fevent->ts));

	SDE_EVT32_VERBOSE(DRMID(crtc), fevent->event, SDE_EVTLOG_FUNC_ENTRY);

	in_clone_mode = sde_encoder_in_clone_mode(fevent->connector->encoder);

	if (!in_clone_mode && (fevent->event & (SDE_ENCODER_FRAME_EVENT_ERROR
					| SDE_ENCODER_FRAME_EVENT_PANEL_DEAD
					| SDE_ENCODER_FRAME_EVENT_DONE))) {
		if (atomic_read(&sde_crtc->frame_pending) < 1) {
			/* this should not happen */
			SDE_ERROR("crtc%d ts:%lld invalid frame_pending:%d\n",
					crtc->base.id,
					ktime_to_ns(fevent->ts),
					atomic_read(&sde_crtc->frame_pending));
			SDE_EVT32(DRMID(crtc), fevent->event,
							SDE_EVTLOG_FUNC_CASE1);
		} else if (atomic_dec_return(&sde_crtc->frame_pending) == 0) {
			/* release bandwidth and other resources */
			SDE_DEBUG("crtc%d ts:%lld last pending\n",
					crtc->base.id,
					ktime_to_ns(fevent->ts));
			SDE_EVT32(DRMID(crtc), fevent->event,
							SDE_EVTLOG_FUNC_CASE2);
			sde_core_perf_crtc_release_bw(crtc);
		} else {
			SDE_EVT32_VERBOSE(DRMID(crtc), fevent->event,
							SDE_EVTLOG_FUNC_CASE3);
		}
	}

	if (fevent->event & SDE_ENCODER_FRAME_EVENT_SIGNAL_RELEASE_FENCE) {
		SDE_ATRACE_BEGIN("signal_release_fence");
		sde_fence_signal(sde_crtc->output_fence, fevent->ts,
				(fevent->event & SDE_ENCODER_FRAME_EVENT_ERROR)
				? SDE_FENCE_SIGNAL_ERROR : SDE_FENCE_SIGNAL);
		SDE_ATRACE_END("signal_release_fence");
	}

	if (fevent->event & SDE_ENCODER_FRAME_EVENT_SIGNAL_RETIRE_FENCE)
		/* this api should be called without spin_lock */
		_sde_crtc_retire_event(fevent->connector, fevent->ts,
				(fevent->event & SDE_ENCODER_FRAME_EVENT_ERROR)
				? SDE_FENCE_SIGNAL_ERROR : SDE_FENCE_SIGNAL);

	if (fevent->event & SDE_ENCODER_FRAME_EVENT_PANEL_DEAD)
		SDE_ERROR("crtc%d ts:%lld received panel dead event\n",
				crtc->base.id, ktime_to_ns(fevent->ts));

	spin_lock_irqsave(&sde_crtc->spin_lock, flags);
	list_add_tail(&fevent->list, &sde_crtc->frame_event_list);
	spin_unlock_irqrestore(&sde_crtc->spin_lock, flags);
	SDE_ATRACE_END("crtc_frame_event");
}

void sde_crtc_complete_commit(struct drm_crtc *crtc,
		struct drm_crtc_state *old_state)
{
	struct sde_crtc *sde_crtc;

	if (!crtc || !crtc->state) {
		SDE_ERROR("invalid crtc\n");
		return;
	}

	sde_crtc = to_sde_crtc(crtc);
	SDE_EVT32_VERBOSE(DRMID(crtc));

	sde_core_perf_crtc_update(crtc, 0, false);
}

/**
 * _sde_crtc_set_input_fence_timeout - update ns version of in fence timeout
 * @cstate: Pointer to sde crtc state
 */
static void _sde_crtc_set_input_fence_timeout(struct sde_crtc_state *cstate)
{
	if (!cstate) {
		SDE_ERROR("invalid cstate\n");
		return;
	}
	cstate->input_fence_timeout_ns =
		sde_crtc_get_property(cstate, CRTC_PROP_INPUT_FENCE_TIMEOUT);
	cstate->input_fence_timeout_ns *= NSEC_PER_MSEC;
}

/**
 * _sde_crtc_clear_dim_layers_v1 - clear all dim layer settings
 * @cstate:      Pointer to sde crtc state
 */
static void _sde_crtc_clear_dim_layers_v1(struct sde_crtc_state *cstate)
{
	u32 i;

	if (!cstate)
		return;

	for (i = 0; i < cstate->num_dim_layers; i++)
		memset(&cstate->dim_layer[i], 0, sizeof(cstate->dim_layer[i]));

	cstate->num_dim_layers = 0;
}

/**
 * _sde_crtc_set_dim_layer_v1 - copy dim layer settings from userspace
 * @cstate:      Pointer to sde crtc state
 * @user_ptr:    User ptr for sde_drm_dim_layer_v1 struct
 */
static void _sde_crtc_set_dim_layer_v1(struct sde_crtc_state *cstate,
		void __user *usr_ptr)
{
	struct sde_drm_dim_layer_v1 dim_layer_v1;
	struct sde_drm_dim_layer_cfg *user_cfg;
	struct sde_hw_dim_layer *dim_layer;
	u32 count, i;

	if (!cstate) {
		SDE_ERROR("invalid cstate\n");
		return;
	}
	dim_layer = cstate->dim_layer;

	if (!usr_ptr) {
		/* usr_ptr is null when setting the default property value */
		_sde_crtc_clear_dim_layers_v1(cstate);
		SDE_DEBUG("dim_layer data removed\n");
		return;
	}

	if (copy_from_user(&dim_layer_v1, usr_ptr, sizeof(dim_layer_v1))) {
		SDE_ERROR("failed to copy dim_layer data\n");
		return;
	}

	count = dim_layer_v1.num_layers;
	if (count > SDE_MAX_DIM_LAYERS) {
		SDE_ERROR("invalid number of dim_layers:%d", count);
		return;
	}

	/* populate from user space */
	cstate->num_dim_layers = count;
	for (i = 0; i < count; i++) {
		user_cfg = &dim_layer_v1.layer_cfg[i];

		dim_layer[i].flags = user_cfg->flags;
		dim_layer[i].stage = user_cfg->stage + SDE_STAGE_0;

		dim_layer[i].rect.x = user_cfg->rect.x1;
		dim_layer[i].rect.y = user_cfg->rect.y1;
		dim_layer[i].rect.w = user_cfg->rect.x2 - user_cfg->rect.x1;
		dim_layer[i].rect.h = user_cfg->rect.y2 - user_cfg->rect.y1;

		dim_layer[i].color_fill = (struct sde_mdss_color) {
				user_cfg->color_fill.color_0,
				user_cfg->color_fill.color_1,
				user_cfg->color_fill.color_2,
				user_cfg->color_fill.color_3,
		};

		SDE_DEBUG("dim_layer[%d] - flags:%d, stage:%d\n",
				i, dim_layer[i].flags, dim_layer[i].stage);
		SDE_DEBUG(" rect:{%d,%d,%d,%d}, color:{%d,%d,%d,%d}\n",
				dim_layer[i].rect.x, dim_layer[i].rect.y,
				dim_layer[i].rect.w, dim_layer[i].rect.h,
				dim_layer[i].color_fill.color_0,
				dim_layer[i].color_fill.color_1,
				dim_layer[i].color_fill.color_2,
				dim_layer[i].color_fill.color_3);
	}
}

/**
 * _sde_crtc_set_dest_scaler - copy dest scaler settings from userspace
 * @sde_crtc   :  Pointer to sde crtc
 * @cstate :  Pointer to sde crtc state
 * @usr_ptr:  User ptr for sde_drm_dest_scaler_data struct
 */
static int _sde_crtc_set_dest_scaler(struct sde_crtc *sde_crtc,
				struct sde_crtc_state *cstate,
				void __user *usr_ptr)
{
	struct sde_drm_dest_scaler_data ds_data;
	struct sde_drm_dest_scaler_cfg *ds_cfg_usr;
	struct sde_drm_scaler_v2 scaler_v2;
	void __user *scaler_v2_usr;
	int i, count;

	if (!sde_crtc || !cstate) {
		SDE_ERROR("invalid sde_crtc/state\n");
		return -EINVAL;
	}

	SDE_DEBUG("crtc %s\n", sde_crtc->name);

	if (!usr_ptr) {
		SDE_DEBUG("ds data removed\n");
		return 0;
	}

	if (copy_from_user(&ds_data, usr_ptr, sizeof(ds_data))) {
		SDE_ERROR("%s:failed to copy dest scaler data from user\n",
			sde_crtc->name);
		return -EINVAL;
	}

	count = ds_data.num_dest_scaler;
	if (!count) {
		SDE_DEBUG("no ds data available\n");
		return 0;
	}

	if (count > SDE_MAX_DS_COUNT) {
		SDE_ERROR("%s: invalid config: num_ds(%d) max(%d)\n",
			sde_crtc->name, count, SDE_MAX_DS_COUNT);
		SDE_EVT32(DRMID(&sde_crtc->base), count, SDE_EVTLOG_ERROR);
		return -EINVAL;
	}

	/* Populate from user space */
	for (i = 0; i < count; i++) {
		ds_cfg_usr = &ds_data.ds_cfg[i];

		cstate->ds_cfg[i].idx = ds_cfg_usr->index;
		cstate->ds_cfg[i].flags = ds_cfg_usr->flags;
		cstate->ds_cfg[i].lm_width = ds_cfg_usr->lm_width;
		cstate->ds_cfg[i].lm_height = ds_cfg_usr->lm_height;
		memset(&scaler_v2, 0, sizeof(scaler_v2));

		if (ds_cfg_usr->scaler_cfg) {
			scaler_v2_usr =
			(void __user *)((uintptr_t)ds_cfg_usr->scaler_cfg);

			if (copy_from_user(&scaler_v2, scaler_v2_usr,
					sizeof(scaler_v2))) {
				SDE_ERROR("%s:scaler: copy from user failed\n",
					sde_crtc->name);
				return -EINVAL;
			}
		}

		sde_set_scaler_v2(&cstate->ds_cfg[i].scl3_cfg, &scaler_v2);

		SDE_DEBUG("en(%d)dir(%d)de(%d) src(%dx%d) dst(%dx%d)\n",
			scaler_v2.enable, scaler_v2.dir_en, scaler_v2.de.enable,
			scaler_v2.src_width[0], scaler_v2.src_height[0],
			scaler_v2.dst_width, scaler_v2.dst_height);
		SDE_EVT32_VERBOSE(DRMID(&sde_crtc->base),
			scaler_v2.enable, scaler_v2.dir_en, scaler_v2.de.enable,
			scaler_v2.src_width[0], scaler_v2.src_height[0],
			scaler_v2.dst_width, scaler_v2.dst_height);

		SDE_DEBUG("ds cfg[%d]-ndx(%d) flags(%d) lm(%dx%d)\n",
			i, ds_cfg_usr->index, ds_cfg_usr->flags,
			ds_cfg_usr->lm_width, ds_cfg_usr->lm_height);
		SDE_EVT32_VERBOSE(DRMID(&sde_crtc->base), i, ds_cfg_usr->index,
			ds_cfg_usr->flags, ds_cfg_usr->lm_width,
			ds_cfg_usr->lm_height);
	}

	cstate->num_ds = count;
	cstate->ds_dirty = true;
	SDE_EVT32_VERBOSE(DRMID(&sde_crtc->base), count, cstate->ds_dirty);

	return 0;
}

/**
 * _sde_crtc_check_dest_scaler_data - validate the dest scaler data
 * @crtc  :  Pointer to drm crtc
 * @state :  Pointer to drm crtc state
 */
static int _sde_crtc_check_dest_scaler_data(struct drm_crtc *crtc,
				struct drm_crtc_state *state)
{
	struct sde_crtc *sde_crtc;
	struct sde_crtc_state *cstate;
	struct drm_display_mode *mode;
	struct sde_kms *kms;
	struct sde_hw_ds *hw_ds;
	struct sde_hw_ds_cfg *cfg;
	u32 i, ret = 0, lm_idx;
	u32 num_ds_enable = 0, hdisplay = 0;
	u32 max_in_width = 0, max_out_width = 0;
	u32 prev_lm_width = 0, prev_lm_height = 0;

	if (!crtc || !state)
		return -EINVAL;

	sde_crtc = to_sde_crtc(crtc);
	cstate = to_sde_crtc_state(state);
	kms = _sde_crtc_get_kms(crtc);
	mode = &state->adjusted_mode;

	SDE_DEBUG("crtc%d\n", crtc->base.id);

	if (!cstate->ds_dirty) {
		SDE_DEBUG("dest scaler property not set, skip validation\n");
		return 0;
	}

	if (!kms || !kms->catalog) {
		SDE_ERROR("crtc%d: invalid parameters\n", crtc->base.id);
		return -EINVAL;
	}

	if (!kms->catalog->mdp[0].has_dest_scaler) {
		SDE_DEBUG("dest scaler feature not supported\n");
		return 0;
	}

	if (!sde_crtc->num_mixers) {
		SDE_DEBUG("mixers not allocated\n");
		return 0;
	}

	ret = _sde_validate_hw_resources(sde_crtc);
	if (ret)
		goto err;

	/**
	 * No of dest scalers shouldn't exceed hw ds block count and
	 * also, match the num of mixers unless it is partial update
	 * left only/right only use case - currently PU + DS is not supported
	 */
	if (cstate->num_ds > kms->catalog->ds_count ||
		((cstate->num_ds != sde_crtc->num_mixers) &&
		!(cstate->ds_cfg[0].flags & SDE_DRM_DESTSCALER_PU_ENABLE))) {
		SDE_ERROR("crtc%d: num_ds(%d), hw_ds_cnt(%d) flags(%d)\n",
			crtc->base.id, cstate->num_ds, kms->catalog->ds_count,
			cstate->ds_cfg[0].flags);
		ret = -EINVAL;
		goto err;
	}

	/**
	 * Check if DS needs to be enabled or disabled
	 * In case of enable, validate the data
	 */
	if (!(cstate->ds_cfg[0].flags & SDE_DRM_DESTSCALER_ENABLE)) {
		SDE_DEBUG("disable dest scaler, num(%d) flags(%d)\n",
			cstate->num_ds, cstate->ds_cfg[0].flags);
		goto disable;
	}

	/* Display resolution */
	hdisplay = mode->hdisplay/sde_crtc->num_mixers;

	/* Validate the DS data */
	for (i = 0; i < cstate->num_ds; i++) {
		cfg = &cstate->ds_cfg[i];
		lm_idx = cfg->idx;

		/**
		 * Validate against topology
		 * No of dest scalers should match the num of mixers
		 * unless it is partial update left only/right only use case
		 */
		if (lm_idx >= sde_crtc->num_mixers || (i != lm_idx &&
			!(cfg->flags & SDE_DRM_DESTSCALER_PU_ENABLE))) {
			SDE_ERROR("crtc%d: ds_cfg id(%d):idx(%d), flags(%d)\n",
				crtc->base.id, i, lm_idx, cfg->flags);
			SDE_EVT32(DRMID(crtc), i, lm_idx, cfg->flags,
				SDE_EVTLOG_ERROR);
			ret = -EINVAL;
			goto err;
		}

		hw_ds = sde_crtc->mixers[lm_idx].hw_ds;

		if (!max_in_width && !max_out_width) {
			max_in_width = hw_ds->scl->top->maxinputwidth;
			max_out_width = hw_ds->scl->top->maxoutputwidth;

			if (cstate->num_ds == CRTC_DUAL_MIXERS)
				max_in_width -= SDE_DS_OVERFETCH_SIZE;

			SDE_DEBUG("max DS width [%d,%d] for num_ds = %d\n",
				max_in_width, max_out_width, cstate->num_ds);
		}

		/* Check LM width and height */
		if (cfg->lm_width > hdisplay || cfg->lm_height > mode->vdisplay
			|| !cfg->lm_width || !cfg->lm_height) {
			SDE_ERROR("crtc%d: lm size[%d,%d] display [%d,%d]\n",
				crtc->base.id, cfg->lm_width, cfg->lm_height,
				hdisplay, mode->vdisplay);
			SDE_EVT32(DRMID(crtc),  cfg->lm_width, cfg->lm_height,
				hdisplay, mode->vdisplay, SDE_EVTLOG_ERROR);
			ret = -E2BIG;
			goto err;
		}

		if (!prev_lm_width && !prev_lm_height) {
			prev_lm_width = cfg->lm_width;
			prev_lm_height = cfg->lm_height;
		} else {
			if (cfg->lm_width != prev_lm_width ||
				cfg->lm_height != prev_lm_height) {
				SDE_ERROR("crtc%d:lm left[%d,%d]right[%d %d]\n",
					crtc->base.id, cfg->lm_width,
					cfg->lm_height, prev_lm_width,
					prev_lm_height);
				SDE_EVT32(DRMID(crtc), cfg->lm_width,
					cfg->lm_height, prev_lm_width,
					prev_lm_height, SDE_EVTLOG_ERROR);
				ret = -EINVAL;
				goto err;
			}
		}

		/* Check scaler data */
		if (cfg->flags & SDE_DRM_DESTSCALER_SCALE_UPDATE ||
			cfg->flags & SDE_DRM_DESTSCALER_ENHANCER_UPDATE) {

			/**
			 * Scaler src and dst width shouldn't exceed the maximum
			 * width limitation. Also, if there is no partial update
			 * dst width and height must match display resolution.
			 */
			if (cfg->scl3_cfg.src_width[0] > max_in_width ||
				cfg->scl3_cfg.dst_width > max_out_width ||
				!cfg->scl3_cfg.src_width[0] ||
				!cfg->scl3_cfg.dst_width ||
				(!(cfg->flags & SDE_DRM_DESTSCALER_PU_ENABLE)
				 && (cfg->scl3_cfg.dst_width != hdisplay ||
				 cfg->scl3_cfg.dst_height != mode->vdisplay))) {
				SDE_ERROR("crtc%d: ", crtc->base.id);
				SDE_ERROR("src_w(%d) dst(%dx%d) display(%dx%d)",
					cfg->scl3_cfg.src_width[0],
					cfg->scl3_cfg.dst_width,
					cfg->scl3_cfg.dst_height,
					hdisplay, mode->vdisplay);
				SDE_ERROR("num_mixers(%d) flags(%d) ds-%d:\n",
					sde_crtc->num_mixers, cfg->flags,
					hw_ds->idx - DS_0);
				SDE_ERROR("scale_en = %d, DE_en =%d\n",
					cfg->scl3_cfg.enable,
					cfg->scl3_cfg.de.enable);

				SDE_EVT32(DRMID(crtc), cfg->scl3_cfg.enable,
					cfg->scl3_cfg.de.enable, cfg->flags,
					max_in_width, max_out_width,
					cfg->scl3_cfg.src_width[0],
					cfg->scl3_cfg.dst_width,
					cfg->scl3_cfg.dst_height, hdisplay,
					mode->vdisplay, sde_crtc->num_mixers,
					SDE_EVTLOG_ERROR);

				cfg->flags &=
					~SDE_DRM_DESTSCALER_SCALE_UPDATE;
				cfg->flags &=
					~SDE_DRM_DESTSCALER_ENHANCER_UPDATE;

				ret = -EINVAL;
				goto err;
			}
		}

		if (cfg->flags & SDE_DRM_DESTSCALER_ENABLE)
			num_ds_enable++;

		SDE_DEBUG("ds[%d]: flags[0x%X]\n",
			hw_ds->idx - DS_0, cfg->flags);
		SDE_EVT32_VERBOSE(DRMID(crtc), hw_ds->idx - DS_0, cfg->flags);
	}

disable:
	SDE_DEBUG("dest scaler status : %d -> %d\n",
		cstate->num_ds_enabled,	num_ds_enable);
	SDE_EVT32_VERBOSE(DRMID(crtc), cstate->num_ds_enabled, num_ds_enable,
			cstate->num_ds, cstate->ds_dirty);

	if (cstate->num_ds_enabled != num_ds_enable) {
		/* Disabling destination scaler */
		if (!num_ds_enable) {
			for (i = 0; i < cstate->num_ds; i++) {
				cfg = &cstate->ds_cfg[i];
				cfg->idx = i;
				/* Update scaler settings in disable case */
				cfg->flags = SDE_DRM_DESTSCALER_SCALE_UPDATE;
				cfg->scl3_cfg.enable = 0;
				cfg->scl3_cfg.de.enable = 0;
			}
		}
		cstate->num_ds_enabled = num_ds_enable;
		cstate->ds_dirty = true;
	} else {
		if (!cstate->num_ds_enabled)
			cstate->ds_dirty = false;
	}

	return 0;

err:
	cstate->ds_dirty = false;
	return ret;
}

/**
 * _sde_crtc_wait_for_fences - wait for incoming framebuffer sync fences
 * @crtc: Pointer to CRTC object
 */
static void _sde_crtc_wait_for_fences(struct drm_crtc *crtc)
{
	struct drm_plane *plane = NULL;
	uint32_t wait_ms = 1;
	ktime_t kt_end, kt_wait;
	int rc = 0;

	SDE_DEBUG("\n");

	if (!crtc || !crtc->state) {
		SDE_ERROR("invalid crtc/state %pK\n", crtc);
		return;
	}

	/* use monotonic timer to limit total fence wait time */
	kt_end = ktime_add_ns(ktime_get(),
		to_sde_crtc_state(crtc->state)->input_fence_timeout_ns);

	/*
	 * Wait for fences sequentially, as all of them need to be signalled
	 * before we can proceed.
	 *
	 * Limit total wait time to INPUT_FENCE_TIMEOUT, but still call
	 * sde_plane_wait_input_fence with wait_ms == 0 after the timeout so
	 * that each plane can check its fence status and react appropriately
	 * if its fence has timed out. Call input fence wait multiple times if
	 * fence wait is interrupted due to interrupt call.
	 */
	SDE_ATRACE_BEGIN("plane_wait_input_fence");
	drm_atomic_crtc_for_each_plane(plane, crtc) {
		do {
			kt_wait = ktime_sub(kt_end, ktime_get());
			if (ktime_compare(kt_wait, ktime_set(0, 0)) >= 0)
				wait_ms = ktime_to_ms(kt_wait);
			else
				wait_ms = 0;

			rc = sde_plane_wait_input_fence(plane, wait_ms);
		} while (wait_ms && rc == -ERESTARTSYS);
	}
	SDE_ATRACE_END("plane_wait_input_fence");
}

static void _sde_crtc_setup_mixer_for_encoder(
		struct drm_crtc *crtc,
		struct drm_encoder *enc)
{
	struct sde_crtc *sde_crtc = to_sde_crtc(crtc);
	struct sde_kms *sde_kms = _sde_crtc_get_kms(crtc);
	struct sde_rm *rm = &sde_kms->rm;
	struct sde_crtc_mixer *mixer;
	struct sde_hw_ctl *last_valid_ctl = NULL;
	int i;
	struct sde_rm_hw_iter lm_iter, ctl_iter, dspp_iter, ds_iter;

	sde_rm_init_hw_iter(&lm_iter, enc->base.id, SDE_HW_BLK_LM);
	sde_rm_init_hw_iter(&ctl_iter, enc->base.id, SDE_HW_BLK_CTL);
	sde_rm_init_hw_iter(&dspp_iter, enc->base.id, SDE_HW_BLK_DSPP);
	sde_rm_init_hw_iter(&ds_iter, enc->base.id, SDE_HW_BLK_DS);

	/* Set up all the mixers and ctls reserved by this encoder */
	for (i = sde_crtc->num_mixers; i < ARRAY_SIZE(sde_crtc->mixers); i++) {
		mixer = &sde_crtc->mixers[i];

		if (!sde_rm_get_hw(rm, &lm_iter))
			break;
		mixer->hw_lm = (struct sde_hw_mixer *)lm_iter.hw;

		/* CTL may be <= LMs, if <, multiple LMs controlled by 1 CTL */
		if (!sde_rm_get_hw(rm, &ctl_iter)) {
			SDE_DEBUG("no ctl assigned to lm %d, using previous\n",
					mixer->hw_lm->idx - LM_0);
			mixer->hw_ctl = last_valid_ctl;
		} else {
			mixer->hw_ctl = (struct sde_hw_ctl *)ctl_iter.hw;
			last_valid_ctl = mixer->hw_ctl;
			sde_crtc->num_ctls++;
		}

		/* Shouldn't happen, mixers are always >= ctls */
		if (!mixer->hw_ctl) {
			SDE_ERROR("no valid ctls found for lm %d\n",
					mixer->hw_lm->idx - LM_0);
			return;
		}

		/* Dspp may be null */
		(void) sde_rm_get_hw(rm, &dspp_iter);
		mixer->hw_dspp = (struct sde_hw_dspp *)dspp_iter.hw;

		/* DS may be null */
		(void) sde_rm_get_hw(rm, &ds_iter);
		mixer->hw_ds = (struct sde_hw_ds *)ds_iter.hw;

		mixer->encoder = enc;

		sde_crtc->num_mixers++;
		SDE_DEBUG("setup mixer %d: lm %d\n",
				i, mixer->hw_lm->idx - LM_0);
		SDE_DEBUG("setup mixer %d: ctl %d\n",
				i, mixer->hw_ctl->idx - CTL_0);
		if (mixer->hw_ds)
			SDE_DEBUG("setup mixer %d: ds %d\n",
				i, mixer->hw_ds->idx - DS_0);
	}
}

static void _sde_crtc_setup_mixers(struct drm_crtc *crtc)
{
	struct sde_crtc *sde_crtc = to_sde_crtc(crtc);
	struct drm_encoder *enc;

	sde_crtc->num_ctls = 0;
	sde_crtc->num_mixers = 0;
	sde_crtc->mixers_swapped = false;
	memset(sde_crtc->mixers, 0, sizeof(sde_crtc->mixers));

	mutex_lock(&sde_crtc->crtc_lock);
	/* Check for mixers on all encoders attached to this crtc */
	list_for_each_entry(enc, &crtc->dev->mode_config.encoder_list, head) {
		if (enc->crtc != crtc)
			continue;

		/* avoid overwriting mixers info from a copy encoder */
		if (sde_encoder_in_clone_mode(enc))
			continue;

		_sde_crtc_setup_mixer_for_encoder(crtc, enc);
	}

	mutex_unlock(&sde_crtc->crtc_lock);
	_sde_crtc_check_dest_scaler_data(crtc, crtc->state);
}

static void _sde_crtc_setup_is_ppsplit(struct drm_crtc_state *state)
{
	int i;
	struct sde_crtc_state *cstate;

	cstate = to_sde_crtc_state(state);

	cstate->is_ppsplit = false;
	for (i = 0; i < cstate->num_connectors; i++) {
		struct drm_connector *conn = cstate->connectors[i];

		if (sde_connector_get_topology_name(conn) ==
				SDE_RM_TOPOLOGY_PPSPLIT)
			cstate->is_ppsplit = true;
	}
}

static void _sde_crtc_setup_lm_bounds(struct drm_crtc *crtc,
		struct drm_crtc_state *state)
{
	struct sde_crtc *sde_crtc;
	struct sde_crtc_state *cstate;
	struct drm_display_mode *adj_mode;
	u32 crtc_split_width;
	int i;

	if (!crtc || !state) {
		SDE_ERROR("invalid args\n");
		return;
	}

	sde_crtc = to_sde_crtc(crtc);
	cstate = to_sde_crtc_state(state);

	adj_mode = &state->adjusted_mode;
	crtc_split_width = sde_crtc_get_mixer_width(sde_crtc, cstate, adj_mode);

	for (i = 0; i < sde_crtc->num_mixers; i++) {
		cstate->lm_bounds[i].x = crtc_split_width * i;
		cstate->lm_bounds[i].y = 0;
		cstate->lm_bounds[i].w = crtc_split_width;
		cstate->lm_bounds[i].h =
			sde_crtc_get_mixer_height(sde_crtc, cstate, adj_mode);
		memcpy(&cstate->lm_roi[i], &cstate->lm_bounds[i],
				sizeof(cstate->lm_roi[i]));
		SDE_EVT32_VERBOSE(DRMID(crtc), i,
				cstate->lm_bounds[i].x, cstate->lm_bounds[i].y,
				cstate->lm_bounds[i].w, cstate->lm_bounds[i].h);
		SDE_DEBUG("%s: lm%d bnd&roi (%d,%d,%d,%d)\n", sde_crtc->name, i,
				cstate->lm_roi[i].x, cstate->lm_roi[i].y,
				cstate->lm_roi[i].w, cstate->lm_roi[i].h);
	}

	drm_mode_debug_printmodeline(adj_mode);
}

static void sde_crtc_atomic_begin(struct drm_crtc *crtc,
		struct drm_crtc_state *old_state)
{
	struct sde_crtc *sde_crtc;
	struct drm_encoder *encoder;
	struct drm_device *dev;
	struct sde_kms *sde_kms;
	struct sde_splash_display *splash_display;
	bool cont_splash_enabled = false;
	size_t i;

	if (!crtc) {
		SDE_ERROR("invalid crtc\n");
		return;
	}

	if (!crtc->state->enable) {
		SDE_DEBUG("crtc%d -> enable %d, skip atomic_begin\n",
				crtc->base.id, crtc->state->enable);
		return;
	}

	if (!sde_kms_power_resource_is_enabled(crtc->dev)) {
		SDE_ERROR("power resource is not enabled\n");
		return;
	}

	sde_kms = _sde_crtc_get_kms(crtc);
	if (!sde_kms)
		return;

	SDE_ATRACE_BEGIN("crtc_atomic_begin");
	SDE_DEBUG("crtc%d\n", crtc->base.id);

	sde_crtc = to_sde_crtc(crtc);
	dev = crtc->dev;

	if (!sde_crtc->num_mixers) {
		_sde_crtc_setup_mixers(crtc);
		_sde_crtc_setup_is_ppsplit(crtc->state);
		_sde_crtc_setup_lm_bounds(crtc, crtc->state);
	}

	list_for_each_entry(encoder, &dev->mode_config.encoder_list, head) {
		if (encoder->crtc != crtc)
			continue;

		/* encoder will trigger pending mask now */
		sde_encoder_trigger_kickoff_pending(encoder);
	}

	/*
	 * If no mixers have been allocated in sde_crtc_atomic_check(),
	 * it means we are trying to flush a CRTC whose state is disabled:
	 * nothing else needs to be done.
	 */
	if (unlikely(!sde_crtc->num_mixers))
		goto end;

	if (_sde_crtc_get_ctlstart_timeout(crtc)) {
		_sde_crtc_blend_setup(crtc, old_state, false);
		SDE_ERROR("border fill only commit after ctlstart timeout\n");
	} else {
		_sde_crtc_blend_setup(crtc, old_state, true);
	}

	_sde_crtc_dest_scaler_setup(crtc);

	/* cancel the idle notify delayed work */
	if (sde_encoder_check_mode(sde_crtc->mixers[0].encoder,
					MSM_DISPLAY_CAP_VID_MODE) &&
		kthread_cancel_delayed_work_sync(&sde_crtc->idle_notify_work))
		SDE_DEBUG("idle notify work cancelled\n");

	/*
	 * Since CP properties use AXI buffer to program the
	 * HW, check if context bank is in attached state,
	 * apply color processing properties only if
	 * smmu state is attached,
	 */
	for (i = 0; i < MAX_DSI_DISPLAYS; i++) {
		splash_display = &sde_kms->splash_data.splash_display[i];
		if (splash_display->cont_splash_enabled &&
			splash_display->encoder &&
			crtc == splash_display->encoder->crtc)
			cont_splash_enabled = true;
	}

	if (sde_kms_is_cp_operation_allowed(sde_kms) &&
			(cont_splash_enabled || sde_crtc->enabled))
		sde_cp_crtc_apply_properties(crtc);

	/*
	 * PP_DONE irq is only used by command mode for now.
	 * It is better to request pending before FLUSH and START trigger
	 * to make sure no pp_done irq missed.
	 * This is safe because no pp_done will happen before SW trigger
	 * in command mode.
	 */

end:
	SDE_ATRACE_END("crtc_atomic_begin");
}

static void sde_crtc_atomic_flush(struct drm_crtc *crtc,
		struct drm_crtc_state *old_crtc_state)
{
	struct drm_encoder *encoder;
	struct sde_crtc *sde_crtc;
	struct drm_device *dev;
	struct drm_plane *plane;
	struct msm_drm_private *priv;
	struct msm_drm_thread *event_thread;
	struct sde_crtc_state *cstate;
	struct sde_kms *sde_kms;
	int idle_time = 0;

	if (!crtc || !crtc->dev || !crtc->dev->dev_private) {
		SDE_ERROR("invalid crtc\n");
		return;
	}

	if (!crtc->state->enable) {
		SDE_DEBUG("crtc%d -> enable %d, skip atomic_flush\n",
				crtc->base.id, crtc->state->enable);
		return;
	}

	if (!sde_kms_power_resource_is_enabled(crtc->dev)) {
		SDE_ERROR("power resource is not enabled\n");
		return;
	}

	sde_kms = _sde_crtc_get_kms(crtc);
	if (!sde_kms) {
		SDE_ERROR("invalid kms\n");
		return;
	}

	SDE_DEBUG("crtc%d\n", crtc->base.id);

	sde_crtc = to_sde_crtc(crtc);
	cstate = to_sde_crtc_state(crtc->state);
	dev = crtc->dev;
	priv = dev->dev_private;

	if (crtc->index >= ARRAY_SIZE(priv->event_thread)) {
		SDE_ERROR("invalid crtc index[%d]\n", crtc->index);
		return;
	}

	event_thread = &priv->event_thread[crtc->index];
	idle_time = sde_crtc_get_property(cstate, CRTC_PROP_IDLE_TIMEOUT);

	/*
	 * If no mixers has been allocated in sde_crtc_atomic_check(),
	 * it means we are trying to flush a CRTC whose state is disabled:
	 * nothing else needs to be done.
	 */
	if (unlikely(!sde_crtc->num_mixers))
		return;

	SDE_ATRACE_BEGIN("sde_crtc_atomic_flush");

	/*
	 * For planes without commit update, drm framework will not add
	 * those planes to current state since hardware update is not
	 * required. However, if those planes were power collapsed since
	 * last commit cycle, driver has to restore the hardware state
	 * of those planes explicitly here prior to plane flush.
	 */
	drm_atomic_crtc_for_each_plane(plane, crtc)
		sde_plane_restore(plane);

	/* wait for acquire fences before anything else is done */
	_sde_crtc_wait_for_fences(crtc);

	/* schedule the idle notify delayed work */
	if (idle_time && sde_encoder_check_mode(sde_crtc->mixers[0].encoder,
						MSM_DISPLAY_CAP_VID_MODE)) {
		kthread_queue_delayed_work(&event_thread->worker,
					&sde_crtc->idle_notify_work,
					msecs_to_jiffies(idle_time));
		SDE_DEBUG("schedule idle notify work in %dms\n", idle_time);
	}

	if (!cstate->rsc_update) {
		drm_for_each_encoder(encoder, dev) {
			if (encoder->crtc != crtc)
				continue;

			cstate->rsc_client =
				sde_encoder_get_rsc_client(encoder);
		}
		cstate->rsc_update = true;
	}

	/* update performance setting before crtc kickoff */
	sde_core_perf_crtc_update(crtc, 1, false);

	/*
	 * Final plane updates: Give each plane a chance to complete all
	 *                      required writes/flushing before crtc's "flush
	 *                      everything" call below.
	 */
	drm_atomic_crtc_for_each_plane(plane, crtc) {
		if (sde_kms->smmu_state.transition_error)
			sde_plane_set_error(plane, true);
		sde_plane_flush(plane);
	}

	/* Kickoff will be scheduled by outer layer */
	SDE_ATRACE_END("sde_crtc_atomic_flush");
}

/**
 * sde_crtc_destroy_state - state destroy hook
 * @crtc: drm CRTC
 * @state: CRTC state object to release
 */
static void sde_crtc_destroy_state(struct drm_crtc *crtc,
		struct drm_crtc_state *state)
{
	struct sde_crtc *sde_crtc;
	struct sde_crtc_state *cstate;

	if (!crtc || !state) {
		SDE_ERROR("invalid argument(s)\n");
		return;
	}

	sde_crtc = to_sde_crtc(crtc);
	cstate = to_sde_crtc_state(state);

	SDE_DEBUG("crtc%d\n", crtc->base.id);

	_sde_crtc_rp_destroy(&cstate->rp);

	__drm_atomic_helper_crtc_destroy_state(state);

	/* destroy value helper */
	msm_property_destroy_state(&sde_crtc->property_info, cstate,
			&cstate->property_state);
}

static int _sde_crtc_flush_event_thread(struct drm_crtc *crtc)
{
	struct sde_crtc *sde_crtc;
	int i;

	if (!crtc) {
		SDE_ERROR("invalid argument\n");
		return -EINVAL;
	}
	sde_crtc = to_sde_crtc(crtc);

	if (!atomic_read(&sde_crtc->frame_pending)) {
		SDE_DEBUG("no frames pending\n");
		return 0;
	}

	SDE_EVT32(DRMID(crtc), SDE_EVTLOG_FUNC_ENTRY);

	/*
	 * flush all the event thread work to make sure all the
	 * FRAME_EVENTS from encoder are propagated to crtc
	 */
	for (i = 0; i < ARRAY_SIZE(sde_crtc->frame_events); i++) {
		if (list_empty(&sde_crtc->frame_events[i].list))
			kthread_flush_work(&sde_crtc->frame_events[i].work);
	}

	SDE_EVT32_VERBOSE(DRMID(crtc), SDE_EVTLOG_FUNC_EXIT);

	return 0;
}

static int _sde_crtc_commit_kickoff_rot(struct drm_crtc *crtc,
		struct sde_crtc_state *cstate)
{
	struct drm_plane *plane;
	struct sde_crtc *sde_crtc;
	struct sde_hw_ctl *ctl, *master_ctl;
	enum sde_rot rot_id = SDE_NONE;
	int i, rc = 0;

	if (!crtc || !cstate)
		return -EINVAL;

	sde_crtc = to_sde_crtc(crtc);

	/*
	 * Update sbuf configuration and flush rotator if the rot_op_mode
	 * is different or a rotator commit was performed.
	 *
	 * In case where the rot_op_mode has changed, further require that
	 * the transition is either to or from offline mode unless corresponding
	 * plane update was provided to current commit.
	 */
	rot_id = sde_crtc->sbuf_rot_id_delta;
	if ((sde_crtc->sbuf_op_mode_old != cstate->sbuf_cfg.rot_op_mode) &&
		(sde_crtc->sbuf_op_mode_old == SDE_CTL_ROT_OP_MODE_OFFLINE ||
		 cstate->sbuf_cfg.rot_op_mode == SDE_CTL_ROT_OP_MODE_OFFLINE))
		rot_id |= sde_crtc->sbuf_rot_id |
			sde_crtc->sbuf_rot_id_old;

	if (!rot_id &&
		cstate->sbuf_cfg.rot_op_mode == SDE_CTL_ROT_OP_MODE_OFFLINE)
		return 0;

	SDE_ATRACE_BEGIN("crtc_kickoff_rot");

	if (cstate->sbuf_cfg.rot_op_mode != SDE_CTL_ROT_OP_MODE_OFFLINE &&
			sde_crtc->sbuf_rot_id_delta) {
		drm_atomic_crtc_for_each_plane(plane, crtc) {
			rc = sde_plane_kickoff_rot(plane);
			if (rc) {
				SDE_ERROR("crtc%d cancelling inline rotation\n",
						crtc->base.id);
				SDE_EVT32(DRMID(crtc), SDE_EVTLOG_ERROR);

				/* revert to offline on errors */
				cstate->sbuf_cfg.rot_op_mode =
					SDE_CTL_ROT_OP_MODE_OFFLINE;
				break;
			}
		}
	}

	master_ctl = NULL;
	for (i = 0; i < sde_crtc->num_ctls; i++) {
		ctl = sde_crtc->mixers[i].hw_ctl;
		if (!ctl)
			continue;

		if (!master_ctl || master_ctl->idx > ctl->idx)
			master_ctl = ctl;

		if (ctl->ops.setup_sbuf_cfg)
			ctl->ops.setup_sbuf_cfg(ctl, &cstate->sbuf_cfg);
	}

	/* only update sbuf_cfg and flush for master ctl */
	if (master_ctl && master_ctl->ops.update_bitmask_rot) {
		master_ctl->ops.update_bitmask_rot(master_ctl, rot_id, 1);

		/* defer ROT_START trigger until CTL_START */
		SDE_EVT32(DRMID(crtc), master_ctl->idx - CTL_0,
				sde_crtc->sbuf_rot_id,
				sde_crtc->sbuf_rot_id_delta);
	}

	/* save this in sde_crtc for next commit cycle */
	sde_crtc->sbuf_op_mode_old = cstate->sbuf_cfg.rot_op_mode;

	SDE_ATRACE_END("crtc_kickoff_rot");
	return rc;
}

/**
 * _sde_crtc_remove_pipe_flush - remove staged pipes from flush mask
 * @crtc: Pointer to crtc structure
 */
static void _sde_crtc_remove_pipe_flush(struct drm_crtc *crtc)
{
	struct drm_plane *plane;
	struct drm_plane_state *state;
	struct sde_crtc *sde_crtc;
	struct sde_crtc_mixer *mixer;
	struct sde_hw_ctl *ctl;

	if (!crtc)
		return;

	sde_crtc = to_sde_crtc(crtc);
	mixer = sde_crtc->mixers;
	if (!mixer)
		return;
	ctl = mixer->hw_ctl;

	drm_atomic_crtc_for_each_plane(plane, crtc) {
		state = plane->state;
		if (!state)
			continue;

		/* clear plane flush bitmask */
		sde_plane_ctl_flush(plane, ctl, false);
	}
}

/**
 * _sde_crtc_reset_hw - attempt hardware reset on errors
 * @crtc: Pointer to DRM crtc instance
 * @old_state: Pointer to crtc state for previous commit
 * @recovery_events: Whether or not recovery events are enabled
 * Returns: Zero if current commit should still be attempted
 */
static int _sde_crtc_reset_hw(struct drm_crtc *crtc,
		struct drm_crtc_state *old_state,
		bool recovery_events)
{
	struct drm_plane *plane_halt[MAX_PLANES];
	struct drm_plane *plane;
	struct drm_encoder *encoder;
	const struct drm_plane_state *pstate;
	struct sde_crtc *sde_crtc;
	struct sde_crtc_state *cstate;
	struct sde_hw_ctl *ctl;
	enum sde_ctl_rot_op_mode old_rot_op_mode;
	signed int i, plane_count;
	int rc;

	if (!crtc || !crtc->dev || !old_state || !crtc->state)
		return -EINVAL;
	sde_crtc = to_sde_crtc(crtc);
	cstate = to_sde_crtc_state(crtc->state);

	old_rot_op_mode = to_sde_crtc_state(old_state)->sbuf_cfg.rot_op_mode;
	SDE_EVT32(DRMID(crtc), old_rot_op_mode,
			recovery_events, SDE_EVTLOG_FUNC_ENTRY);

	/* optionally generate a panic instead of performing a h/w reset */
	SDE_DBG_CTRL("stop_ftrace", "reset_hw_panic");

	for (i = 0; i < sde_crtc->num_ctls; ++i) {
		ctl = sde_crtc->mixers[i].hw_ctl;
		if (!ctl || !ctl->ops.reset)
			continue;

		rc = ctl->ops.reset(ctl);
		if (rc) {
			SDE_DEBUG("crtc%d: ctl%d reset failure\n",
					crtc->base.id, ctl->idx - CTL_0);
			SDE_EVT32(DRMID(crtc), ctl->idx - CTL_0,
					SDE_EVTLOG_ERROR);
			break;
		}
	}

	/*
	 * Early out if simple ctl reset succeeded and previous commit
	 * did not involve the rotator.
	 *
	 * If the previous commit had rotation enabled, then the ctl
	 * reset would also have reset the rotator h/w. The rotator
	 * programming for the current commit may need to be repeated,
	 * depending on the rotation mode; don't handle this for now
	 * and just force a hard reset in those cases.
	 */
	if (i == sde_crtc->num_ctls &&
			old_rot_op_mode == SDE_CTL_ROT_OP_MODE_OFFLINE)
		return 0;

	SDE_DEBUG("crtc%d: issuing hard reset\n", DRMID(crtc));

	/* force all components in the system into reset at the same time */
	for (i = 0; i < sde_crtc->num_ctls; ++i) {
		ctl = sde_crtc->mixers[i].hw_ctl;
		if (!ctl || !ctl->ops.hard_reset)
			continue;

		SDE_EVT32(DRMID(crtc), ctl->idx - CTL_0);
		ctl->ops.hard_reset(ctl, true);
	}

	plane_count = 0;
	drm_atomic_crtc_state_for_each_plane(plane, old_state) {
		if (plane_count >= ARRAY_SIZE(plane_halt))
			break;

		plane_halt[plane_count++] = plane;
		sde_plane_halt_requests(plane, true);
		sde_plane_set_revalidate(plane, true);
	}

	/* reset both previous... */
	drm_atomic_crtc_state_for_each_plane_state(plane, pstate, old_state) {
		if (pstate->crtc != crtc)
			continue;

		sde_plane_reset_rot(plane, (struct drm_plane_state *)pstate);
	}

	/* ...and current rotation attempts, if applicable */
	drm_atomic_crtc_for_each_plane(plane, crtc) {
		pstate = plane->state;
		if (!pstate)
			continue;

		sde_plane_reset_rot(plane, (struct drm_plane_state *)pstate);
	}

	/* provide safe "border color only" commit configuration for later */
	cstate->sbuf_cfg.rot_op_mode = SDE_CTL_ROT_OP_MODE_OFFLINE;
	_sde_crtc_commit_kickoff_rot(crtc, cstate);
	_sde_crtc_remove_pipe_flush(crtc);
	_sde_crtc_blend_setup(crtc, old_state, false);

	/* take h/w components out of reset */
	for (i = plane_count - 1; i >= 0; --i)
		sde_plane_halt_requests(plane_halt[i], false);

	/* attempt to poll for start of frame cycle before reset release */
	list_for_each_entry(encoder,
			&crtc->dev->mode_config.encoder_list, head) {
		if (encoder->crtc != crtc)
			continue;
		if (sde_encoder_get_intf_mode(encoder) == INTF_MODE_VIDEO)
			sde_encoder_poll_line_counts(encoder);
	}

	for (i = 0; i < sde_crtc->num_ctls; ++i) {
		ctl = sde_crtc->mixers[i].hw_ctl;
		if (!ctl || !ctl->ops.hard_reset)
			continue;

		ctl->ops.hard_reset(ctl, false);
	}

	list_for_each_entry(encoder,
			&crtc->dev->mode_config.encoder_list, head) {
		if (encoder->crtc != crtc)
			continue;

		if (sde_encoder_get_intf_mode(encoder) == INTF_MODE_VIDEO)
			sde_encoder_kickoff(encoder, false);
	}

	/* panic the device if VBIF is not in good state */
	return !recovery_events ? 0 : -EAGAIN;
}

/**
 * _sde_crtc_prepare_for_kickoff_rot - rotator related kickoff preparation
 * @dev: Pointer to drm device
 * @crtc: Pointer to crtc structure
 * Returns: true on preparation errors
 */
static bool _sde_crtc_prepare_for_kickoff_rot(struct drm_device *dev,
		struct drm_crtc *crtc)
{
	struct drm_encoder *encoder;
	struct sde_crtc *sde_crtc;
	struct sde_crtc_state *cstate;

	if (!crtc || !dev) {
		SDE_ERROR("invalid argument(s)\n");
		return false;
	}
	sde_crtc = to_sde_crtc(crtc);
	cstate = to_sde_crtc_state(crtc->state);

	/* default to ASYNC mode for inline rotation */
	cstate->sbuf_cfg.rot_op_mode = sde_crtc->sbuf_rot_id ?
		SDE_CTL_ROT_OP_MODE_INLINE_ASYNC : SDE_CTL_ROT_OP_MODE_OFFLINE;

	if (cstate->sbuf_cfg.rot_op_mode == SDE_CTL_ROT_OP_MODE_OFFLINE)
		return false;

	/* extra steps needed for inline ASYNC modes */
	list_for_each_entry(encoder, &dev->mode_config.encoder_list, head) {
		if (encoder->crtc != crtc)
			continue;

		/*
		 * For inline ASYNC modes, the flush bits are not written
		 * to hardware atomically. This is not fully supported for
		 * non-command mode encoders, so force SYNC mode if any
		 * of them are attached to the CRTC.
		 */
		if (sde_encoder_get_intf_mode(encoder) != INTF_MODE_CMD) {
			cstate->sbuf_cfg.rot_op_mode =
				SDE_CTL_ROT_OP_MODE_INLINE_SYNC;
			return false;
		}
	}

	/*
	 * For ASYNC inline modes, kick off the rotator now so that the H/W
	 * can start as soon as it's ready.
	 */
	if (_sde_crtc_commit_kickoff_rot(crtc, cstate))
		return true;

	return false;
}

void sde_crtc_commit_kickoff(struct drm_crtc *crtc,
		struct drm_crtc_state *old_state)
{
	struct drm_encoder *encoder;
	struct drm_device *dev;
	struct sde_crtc *sde_crtc;
	struct msm_drm_private *priv;
	struct sde_kms *sde_kms;
	struct sde_crtc_state *cstate;
	bool is_error, reset_req, recovery_events;
	unsigned long flags;
	enum sde_crtc_idle_pc_state idle_pc_state;

	if (!crtc) {
		SDE_ERROR("invalid argument\n");
		return;
	}
	dev = crtc->dev;
	sde_crtc = to_sde_crtc(crtc);
	sde_kms = _sde_crtc_get_kms(crtc);
	reset_req = false;

	if (!sde_kms || !sde_kms->dev || !sde_kms->dev->dev_private) {
		SDE_ERROR("invalid argument\n");
		return;
	}

	priv = sde_kms->dev->dev_private;
	cstate = to_sde_crtc_state(crtc->state);

	/*
	 * If no mixers has been allocated in sde_crtc_atomic_check(),
	 * it means we are trying to start a CRTC whose state is disabled:
	 * nothing else needs to be done.
	 */
	if (unlikely(!sde_crtc->num_mixers))
		return;

	SDE_ATRACE_BEGIN("crtc_commit");

	is_error = _sde_crtc_prepare_for_kickoff_rot(dev, crtc);

	idle_pc_state = sde_crtc_get_property(cstate, CRTC_PROP_IDLE_PC_STATE);

	list_for_each_entry(encoder, &dev->mode_config.encoder_list, head) {
		struct sde_encoder_kickoff_params params = { 0 };

		if (encoder->crtc != crtc)
			continue;

		/*
		 * Encoder will flush/start now, unless it has a tx pending.
		 * If so, it may delay and flush at an irq event (e.g. ppdone)
		 */
		params.inline_rotate_prefill = cstate->sbuf_prefill_line;
		params.affected_displays = _sde_crtc_get_displays_affected(crtc,
				crtc->state);
		if (sde_encoder_prepare_for_kickoff(encoder, &params))
			reset_req = true;

		recovery_events =
			sde_encoder_recovery_events_enabled(encoder);

		if (idle_pc_state != IDLE_PC_NONE)
			sde_encoder_control_idle_pc(encoder,
			    (idle_pc_state == IDLE_PC_ENABLE) ? true : false);
	}

	/*
	 * Optionally attempt h/w recovery if any errors were detected while
	 * preparing for the kickoff
	 */
	if (reset_req) {
		if (_sde_crtc_reset_hw(crtc, old_state, recovery_events))
			is_error = true;
	}

	sde_crtc_calc_fps(sde_crtc);
	SDE_ATRACE_BEGIN("flush_event_thread");
	_sde_crtc_flush_event_thread(crtc);
	SDE_ATRACE_END("flush_event_thread");
	sde_crtc->plane_mask_old = crtc->state->plane_mask;

	if (atomic_inc_return(&sde_crtc->frame_pending) == 1) {
		/* acquire bandwidth and other resources */
		SDE_DEBUG("crtc%d first commit\n", crtc->base.id);
		SDE_EVT32(DRMID(crtc), cstate->sbuf_cfg.rot_op_mode,
				SDE_EVTLOG_FUNC_CASE1);
	} else {
		SDE_DEBUG("crtc%d commit\n", crtc->base.id);
		SDE_EVT32(DRMID(crtc), cstate->sbuf_cfg.rot_op_mode,
				SDE_EVTLOG_FUNC_CASE2);
	}
	sde_crtc->play_count++;

	/*
	 * For SYNC inline modes, delay the kick off until after the
	 * wait for frame done in case the wait times out.
	 *
	 * Also perform a final kickoff when transitioning back to
	 * offline mode.
	 */
	if (cstate->sbuf_cfg.rot_op_mode != SDE_CTL_ROT_OP_MODE_INLINE_ASYNC)
		if (_sde_crtc_commit_kickoff_rot(crtc, cstate))
			is_error = true;

	sde_vbif_clear_errors(sde_kms);

	if (is_error) {
		_sde_crtc_remove_pipe_flush(crtc);
		_sde_crtc_blend_setup(crtc, old_state, false);
	}

	list_for_each_entry(encoder, &dev->mode_config.encoder_list, head) {
		if (encoder->crtc != crtc)
			continue;

		sde_encoder_kickoff(encoder, false);
	}

	/* store the event after frame trigger */
	if (sde_crtc->event) {
		WARN_ON(sde_crtc->event);
	} else {
		spin_lock_irqsave(&dev->event_lock, flags);
		sde_crtc->event = crtc->state->event;
		spin_unlock_irqrestore(&dev->event_lock, flags);
	}

	SDE_ATRACE_END("crtc_commit");
}

/**
 * _sde_crtc_vblank_enable_no_lock - update power resource and vblank request
 * @sde_crtc: Pointer to sde crtc structure
 * @enable: Whether to enable/disable vblanks
 *
 * @Return: error code
 */
static int _sde_crtc_vblank_enable_no_lock(
		struct sde_crtc *sde_crtc, bool enable)
{
	struct drm_device *dev;
	struct drm_crtc *crtc;
	struct drm_encoder *enc;

	if (!sde_crtc) {
		SDE_ERROR("invalid crtc\n");
		return -EINVAL;
	}

	crtc = &sde_crtc->base;
	dev = crtc->dev;

	if (enable) {
		int ret;

		/* drop lock since power crtc cb may try to re-acquire lock */
		mutex_unlock(&sde_crtc->crtc_lock);
		ret = _sde_crtc_power_enable(sde_crtc, true);
		mutex_lock(&sde_crtc->crtc_lock);
		if (ret)
			return ret;

		list_for_each_entry(enc, &dev->mode_config.encoder_list, head) {
			if (enc->crtc != crtc)
				continue;

			SDE_EVT32(DRMID(&sde_crtc->base), DRMID(enc), enable,
					sde_crtc->enabled,
					sde_crtc->suspend,
					sde_crtc->vblank_requested);

			sde_encoder_register_vblank_callback(enc,
					sde_crtc_vblank_cb, (void *)crtc);
		}
	} else {
		list_for_each_entry(enc, &dev->mode_config.encoder_list, head) {
			if (enc->crtc != crtc)
				continue;

			SDE_EVT32(DRMID(&sde_crtc->base), DRMID(enc), enable,
					sde_crtc->enabled,
					sde_crtc->suspend,
					sde_crtc->vblank_requested);

			sde_encoder_register_vblank_callback(enc, NULL, NULL);
		}

		/* drop lock since power crtc cb may try to re-acquire lock */
		mutex_unlock(&sde_crtc->crtc_lock);
		_sde_crtc_power_enable(sde_crtc, false);
		mutex_lock(&sde_crtc->crtc_lock);
	}

	return 0;
}

/**
 * _sde_crtc_set_suspend - notify crtc of suspend enable/disable
 * @crtc: Pointer to drm crtc object
 * @enable: true to enable suspend, false to indicate resume
 */
static void _sde_crtc_set_suspend(struct drm_crtc *crtc, bool enable)
{
	struct sde_crtc *sde_crtc;
	struct msm_drm_private *priv;
	struct sde_kms *sde_kms;
	int ret = 0;

	if (!crtc || !crtc->dev || !crtc->dev->dev_private) {
		SDE_ERROR("invalid crtc\n");
		return;
	}
	sde_crtc = to_sde_crtc(crtc);
	priv = crtc->dev->dev_private;

	if (!priv->kms) {
		SDE_ERROR("invalid crtc kms\n");
		return;
	}
	sde_kms = to_sde_kms(priv->kms);

	SDE_DEBUG("crtc%d suspend = %d\n", crtc->base.id, enable);
	SDE_EVT32_VERBOSE(DRMID(crtc), enable);

	mutex_lock(&sde_crtc->crtc_lock);

	/*
	 * If the vblank is enabled, release a power reference on suspend
	 * and take it back during resume (if it is still enabled).
	 */
	SDE_EVT32(DRMID(&sde_crtc->base), enable, sde_crtc->enabled,
			sde_crtc->suspend, sde_crtc->vblank_requested);
	if (sde_crtc->suspend == enable)
		SDE_DEBUG("crtc%d suspend already set to %d, ignoring update\n",
				crtc->base.id, enable);
	else if (sde_crtc->enabled && sde_crtc->vblank_requested) {
		ret = _sde_crtc_vblank_enable_no_lock(sde_crtc, !enable);
		if (ret)
			SDE_ERROR("%s vblank enable failed: %d\n",
					sde_crtc->name, ret);
	}

	sde_crtc->suspend = enable;
	mutex_unlock(&sde_crtc->crtc_lock);
}

/**
 * sde_crtc_duplicate_state - state duplicate hook
 * @crtc: Pointer to drm crtc structure
 * @Returns: Pointer to new drm_crtc_state structure
 */
static struct drm_crtc_state *sde_crtc_duplicate_state(struct drm_crtc *crtc)
{
	struct sde_crtc *sde_crtc;
	struct sde_crtc_state *cstate, *old_cstate;

	if (!crtc || !crtc->state) {
		SDE_ERROR("invalid argument(s)\n");
		return NULL;
	}

	sde_crtc = to_sde_crtc(crtc);
	old_cstate = to_sde_crtc_state(crtc->state);
	cstate = msm_property_alloc_state(&sde_crtc->property_info);
	if (!cstate) {
		SDE_ERROR("failed to allocate state\n");
		return NULL;
	}

	/* duplicate value helper */
	msm_property_duplicate_state(&sde_crtc->property_info,
			old_cstate, cstate,
			&cstate->property_state, cstate->property_values);

	/* clear destination scaler dirty bit */
	cstate->ds_dirty = false;

	/* record whether or not the sbuf_clk_rate fifo has been shifted */
	cstate->sbuf_clk_shifted = false;

	/* duplicate base helper */
	__drm_atomic_helper_crtc_duplicate_state(crtc, &cstate->base);

	_sde_crtc_rp_duplicate(&old_cstate->rp, &cstate->rp);

	return &cstate->base;
}

/**
 * sde_crtc_reset - reset hook for CRTCs
 * Resets the atomic state for @crtc by freeing the state pointer (which might
 * be NULL, e.g. at driver load time) and allocating a new empty state object.
 * @crtc: Pointer to drm crtc structure
 */
static void sde_crtc_reset(struct drm_crtc *crtc)
{
	struct sde_crtc *sde_crtc;
	struct sde_crtc_state *cstate;

	if (!crtc) {
		SDE_ERROR("invalid crtc\n");
		return;
	}

	/* revert suspend actions, if necessary */
	if (sde_kms_is_suspend_state(crtc->dev)) {
		_sde_crtc_set_suspend(crtc, false);

		if (!sde_crtc_is_reset_required(crtc)) {
			SDE_DEBUG("avoiding reset for crtc:%d\n",
					crtc->base.id);
			return;
		}
	}

	/* remove previous state, if present */
	if (crtc->state) {
		sde_crtc_destroy_state(crtc, crtc->state);
		crtc->state = 0;
	}

	sde_crtc = to_sde_crtc(crtc);
	cstate = msm_property_alloc_state(&sde_crtc->property_info);
	if (!cstate) {
		SDE_ERROR("failed to allocate state\n");
		return;
	}

	/* reset value helper */
	msm_property_reset_state(&sde_crtc->property_info, cstate,
			&cstate->property_state,
			cstate->property_values);

	_sde_crtc_set_input_fence_timeout(cstate);

	_sde_crtc_rp_reset(&cstate->rp, &sde_crtc->rp_lock,
			&sde_crtc->rp_head);

	cstate->base.crtc = crtc;
	crtc->state = &cstate->base;
}

static void sde_crtc_handle_power_event(u32 event_type, void *arg)
{
	struct drm_crtc *crtc = arg;
	struct sde_crtc *sde_crtc;
	struct sde_crtc_state *cstate;
	struct drm_plane *plane;
	struct drm_encoder *encoder;
	struct sde_crtc_mixer *m;
	u32 i, misr_status, power_on;
	unsigned long flags;
	struct sde_crtc_irq_info *node = NULL;
	int ret = 0;
	struct drm_event event;
	struct msm_drm_private *priv;

	if (!crtc) {
		SDE_ERROR("invalid crtc\n");
		return;
	}
	sde_crtc = to_sde_crtc(crtc);
	cstate = to_sde_crtc_state(crtc->state);
	priv = crtc->dev->dev_private;

	mutex_lock(&sde_crtc->crtc_lock);

	SDE_EVT32(DRMID(crtc), event_type);

	switch (event_type) {
	case SDE_POWER_EVENT_POST_ENABLE:
		/* disable mdp LUT memory retention */
		ret = sde_power_clk_set_flags(&priv->phandle, "lut_clk",
					CLKFLAG_NORETAIN_MEM);
		if (ret)
			SDE_ERROR("disable LUT memory retention err %d\n", ret);

		/* restore encoder; crtc will be programmed during commit */
		drm_for_each_encoder(encoder, crtc->dev) {
			if (encoder->crtc != crtc)
				continue;

			sde_encoder_virt_restore(encoder);
		}

		spin_lock_irqsave(&sde_crtc->spin_lock, flags);
		list_for_each_entry(node, &sde_crtc->user_event_list, list) {
			ret = 0;
			if (node->func)
				ret = node->func(crtc, true, &node->irq);
			if (ret)
				SDE_ERROR("%s failed to enable event %x\n",
						sde_crtc->name, node->event);
		}
		spin_unlock_irqrestore(&sde_crtc->spin_lock, flags);

		sde_cp_crtc_post_ipc(crtc);

		for (i = 0; i < sde_crtc->num_mixers; ++i) {
			m = &sde_crtc->mixers[i];
			if (!m->hw_lm || !m->hw_lm->ops.setup_misr ||
					!sde_crtc->misr_enable)
				continue;

			m->hw_lm->ops.setup_misr(m->hw_lm, true,
					sde_crtc->misr_frame_count);
		}
		break;
	case SDE_POWER_EVENT_PRE_DISABLE:
		/* enable mdp LUT memory retention */
		ret = sde_power_clk_set_flags(&priv->phandle, "lut_clk",
					CLKFLAG_RETAIN_MEM);
		if (ret)
			SDE_ERROR("enable LUT memory retention err %d\n", ret);

		drm_for_each_encoder(encoder, crtc->dev) {
			if (encoder->crtc != crtc)
				continue;
			/*
			 * disable the vsync source after updating the
			 * rsc state. rsc state update might have vsync wait
			 * and vsync source must be disabled after it.
			 * It will avoid generating any vsync from this point
			 * till mode-2 entry. It is SW workaround for HW
			 * limitation and should not be removed without
			 * checking the updated design.
			 */
			sde_encoder_control_te(encoder, false);
		}

		for (i = 0; i < sde_crtc->num_mixers; ++i) {
			m = &sde_crtc->mixers[i];
			if (!m->hw_lm || !m->hw_lm->ops.collect_misr ||
					!sde_crtc->misr_enable)
				continue;

			misr_status = m->hw_lm->ops.collect_misr(m->hw_lm);
			sde_crtc->misr_data[i] = misr_status ? misr_status :
							sde_crtc->misr_data[i];
		}

		spin_lock_irqsave(&sde_crtc->spin_lock, flags);
		node = NULL;
		list_for_each_entry(node, &sde_crtc->user_event_list, list) {
			ret = 0;
			if (node->func)
				ret = node->func(crtc, false, &node->irq);
			if (ret)
				SDE_ERROR("%s failed to disable event %x\n",
						sde_crtc->name, node->event);
		}
		spin_unlock_irqrestore(&sde_crtc->spin_lock, flags);

		sde_cp_crtc_pre_ipc(crtc);
		break;
	case SDE_POWER_EVENT_POST_DISABLE:
		/*
		 * set revalidate flag in planes, so it will be re-programmed
		 * in the next frame update
		 */
		drm_atomic_crtc_for_each_plane(plane, crtc)
			sde_plane_set_revalidate(plane, true);

		sde_cp_crtc_suspend(crtc);

		/**
		 * destination scaler if enabled should be reconfigured
		 * in the next frame update
		 */
		if (cstate->num_ds_enabled)
			sde_crtc->ds_reconfig = true;

		event.type = DRM_EVENT_SDE_POWER;
		event.length = sizeof(power_on);
		power_on = 0;
		msm_mode_object_event_notify(&crtc->base, crtc->dev, &event,
				(u8 *)&power_on);
		break;
	default:
		SDE_DEBUG("event:%d not handled\n", event_type);
		break;
	}

	mutex_unlock(&sde_crtc->crtc_lock);
}

static void sde_crtc_disable(struct drm_crtc *crtc)
{
	struct sde_kms *sde_kms;
	struct sde_crtc *sde_crtc;
	struct sde_crtc_state *cstate;
	struct drm_encoder *encoder = NULL;
	struct msm_drm_private *priv;
	unsigned long flags;
	struct sde_crtc_irq_info *node = NULL;
	struct drm_event event;
	wait_queue_head_t *vblank_queue;
	int primary_crtc_id = -1;
	u32 power_on;
	bool in_cont_splash = false;
	int ret, i;

	if (!crtc || !crtc->dev || !crtc->dev->dev_private || !crtc->state) {
		SDE_ERROR("invalid crtc\n");
		return;
	}

	sde_kms = _sde_crtc_get_kms(crtc);
	if (!sde_kms) {
		SDE_ERROR("invalid kms\n");
		return;
	}

	if (!sde_kms_power_resource_is_enabled(crtc->dev)) {
		SDE_ERROR("power resource is not enabled\n");
		return;
	}

	sde_crtc = to_sde_crtc(crtc);
	cstate = to_sde_crtc_state(crtc->state);
	priv = crtc->dev->dev_private;

	SDE_DEBUG("crtc%d\n", crtc->base.id);

	if (sde_kms_is_suspend_state(crtc->dev))
		_sde_crtc_set_suspend(crtc, true);

	mutex_lock(&sde_crtc->crtc_lock);
	SDE_EVT32_VERBOSE(DRMID(crtc));

	/* update color processing on suspend */
	event.type = DRM_EVENT_CRTC_POWER;
	event.length = sizeof(u32);
	sde_cp_crtc_suspend(crtc);
	power_on = 0;
	msm_mode_object_event_notify(&crtc->base, crtc->dev, &event,
			(u8 *)&power_on);

	/* destination scaler if enabled should be reconfigured on resume */
	if (cstate->num_ds_enabled)
		sde_crtc->ds_reconfig = true;

	_sde_crtc_flush_event_thread(crtc);

	SDE_EVT32(DRMID(crtc), sde_crtc->enabled, sde_crtc->suspend,
			sde_crtc->vblank_requested,
			crtc->state->active, crtc->state->enable);

	/* check if anyone is waiting for primary vsync */
	primary_crtc_id = get_sde_rsc_primary_crtc(SDE_RSC_INDEX);
	if (crtc->base.id == primary_crtc_id) {
		vblank_queue = drm_crtc_vblank_waitqueue(crtc);
		if (waitqueue_active(vblank_queue)) {/* check for wait_queue */
			drm_crtc_handle_vblank(crtc);
			SDE_EVT32(DRMID(crtc), primary_crtc_id);
		}
	}

	if (sde_crtc->enabled && !sde_crtc->suspend &&
			sde_crtc->vblank_requested) {
		ret = _sde_crtc_vblank_enable_no_lock(sde_crtc, false);
		if (ret)
			SDE_ERROR("%s vblank enable failed: %d\n",
					sde_crtc->name, ret);
	}
	sde_crtc->enabled = false;

	if (atomic_read(&sde_crtc->frame_pending)) {
		SDE_ERROR("crtc%d frame_pending%d\n", crtc->base.id,
				atomic_read(&sde_crtc->frame_pending));
		SDE_EVT32(DRMID(crtc), atomic_read(&sde_crtc->frame_pending),
							SDE_EVTLOG_FUNC_CASE2);
		sde_core_perf_crtc_release_bw(crtc);
		atomic_set(&sde_crtc->frame_pending, 0);
	}

	spin_lock_irqsave(&sde_crtc->spin_lock, flags);
	list_for_each_entry(node, &sde_crtc->user_event_list, list) {
		ret = 0;
		if (node->func)
			ret = node->func(crtc, false, &node->irq);
		if (ret)
			SDE_ERROR("%s failed to disable event %x\n",
					sde_crtc->name, node->event);
	}
	spin_unlock_irqrestore(&sde_crtc->spin_lock, flags);

	drm_for_each_encoder(encoder, crtc->dev) {
		if (encoder->crtc != crtc)
			continue;

		if (sde_encoder_in_cont_splash(encoder)) {
			in_cont_splash = true;
			break;
		}
	}

	/* avoid clk/bw downvote if cont-splash is enabled */
	if (!in_cont_splash)
		sde_core_perf_crtc_update(crtc, 0, true);

	drm_for_each_encoder(encoder, crtc->dev) {
		if (encoder->crtc != crtc)
			continue;
		sde_encoder_register_frame_event_callback(encoder, NULL, NULL);
		cstate->rsc_client = NULL;
		cstate->rsc_update = false;

		/*
		 * reset idle power-collapse to original state during suspend;
		 * user-mode will change the state on resume, if required
		 */
		if (sde_kms->catalog->has_idle_pc)
			sde_encoder_control_idle_pc(encoder, true);
	}

	if (sde_crtc->power_event)
		sde_power_handle_unregister_event(&priv->phandle,
				sde_crtc->power_event);

	/**
	 * All callbacks are unregistered and frame done waits are complete
	 * at this point. No buffers are accessed by hardware.
	 * reset the fence timeline if crtc will not be enabled for this commit
	 */
	if (!crtc->state->active || !crtc->state->enable) {
		sde_fence_signal(sde_crtc->output_fence,
				ktime_get(), SDE_FENCE_RESET_TIMELINE);
		for (i = 0; i < cstate->num_connectors; ++i)
			sde_connector_commit_reset(cstate->connectors[i],
					ktime_get());
	}

	memset(sde_crtc->mixers, 0, sizeof(sde_crtc->mixers));
	sde_crtc->num_mixers = 0;
	sde_crtc->mixers_swapped = false;

	/* disable clk & bw control until clk & bw properties are set */
	cstate->bw_control = false;
	cstate->bw_split_vote = false;

	mutex_unlock(&sde_crtc->crtc_lock);
}

static void sde_crtc_enable(struct drm_crtc *crtc,
		struct drm_crtc_state *old_crtc_state)
{
	struct sde_crtc *sde_crtc;
	struct drm_encoder *encoder;
	struct msm_drm_private *priv;
	unsigned long flags;
	struct sde_crtc_irq_info *node = NULL;
	struct drm_event event;
	u32 power_on;
	int ret, i;
	struct sde_crtc_state *cstate;

	if (!crtc || !crtc->dev || !crtc->dev->dev_private) {
		SDE_ERROR("invalid crtc\n");
		return;
	}
	priv = crtc->dev->dev_private;
	cstate = to_sde_crtc_state(crtc->state);

	if (!sde_kms_power_resource_is_enabled(crtc->dev)) {
		SDE_ERROR("power resource is not enabled\n");
		return;
	}

	SDE_DEBUG("crtc%d\n", crtc->base.id);
	SDE_EVT32_VERBOSE(DRMID(crtc));
	sde_crtc = to_sde_crtc(crtc);

	mutex_lock(&sde_crtc->crtc_lock);
	SDE_EVT32(DRMID(crtc), sde_crtc->enabled, sde_crtc->suspend,
			sde_crtc->vblank_requested);

	/* return early if crtc is already enabled */
	if (sde_crtc->enabled) {
		if (msm_is_mode_seamless_dms(&crtc->state->adjusted_mode) ||
		msm_is_mode_seamless_dyn_clk(&crtc->state->adjusted_mode))

			SDE_DEBUG("%s extra crtc enable expected during DMS\n",
					sde_crtc->name);
		else
			WARN(1, "%s unexpected crtc enable\n", sde_crtc->name);

		mutex_unlock(&sde_crtc->crtc_lock);
		return;
	}

	drm_for_each_encoder(encoder, crtc->dev) {
		if (encoder->crtc != crtc)
			continue;
		sde_encoder_register_frame_event_callback(encoder,
				sde_crtc_frame_event_cb, crtc);
	}

	if (!sde_crtc->enabled && !sde_crtc->suspend &&
			sde_crtc->vblank_requested) {
		ret = _sde_crtc_vblank_enable_no_lock(sde_crtc, true);
		if (ret)
			SDE_ERROR("%s vblank enable failed: %d\n",
					sde_crtc->name, ret);
	}
	sde_crtc->enabled = true;

	/* update color processing on resume */
	event.type = DRM_EVENT_CRTC_POWER;
	event.length = sizeof(u32);
	sde_cp_crtc_resume(crtc);
	power_on = 1;
	msm_mode_object_event_notify(&crtc->base, crtc->dev, &event,
			(u8 *)&power_on);

	mutex_unlock(&sde_crtc->crtc_lock);

	spin_lock_irqsave(&sde_crtc->spin_lock, flags);
	list_for_each_entry(node, &sde_crtc->user_event_list, list) {
		ret = 0;
		if (node->func)
			ret = node->func(crtc, true, &node->irq);
		if (ret)
			SDE_ERROR("%s failed to enable event %x\n",
				sde_crtc->name, node->event);
	}
	spin_unlock_irqrestore(&sde_crtc->spin_lock, flags);

	sde_crtc->power_event = sde_power_handle_register_event(
		&priv->phandle,
		SDE_POWER_EVENT_POST_ENABLE | SDE_POWER_EVENT_POST_DISABLE |
		SDE_POWER_EVENT_PRE_DISABLE,
		sde_crtc_handle_power_event, crtc, sde_crtc->name);

	/* Enable ESD thread */
	for (i = 0; i < cstate->num_connectors; i++)
		sde_connector_schedule_status_work(cstate->connectors[i], true);
}

/* no input validation - caller API has all the checks */
static int _sde_crtc_excl_dim_layer_check(struct drm_crtc_state *state,
		struct plane_state pstates[], int cnt)
{
	struct sde_crtc_state *cstate = to_sde_crtc_state(state);
	struct drm_display_mode *mode = &state->adjusted_mode;
	const struct drm_plane_state *pstate;
	struct sde_plane_state *sde_pstate;
	int rc = 0, i;

	/* Check dim layer rect bounds and stage */
	for (i = 0; i < cstate->num_dim_layers; i++) {
		if ((CHECK_LAYER_BOUNDS(cstate->dim_layer[i].rect.y,
			cstate->dim_layer[i].rect.h, mode->vdisplay)) ||
		    (CHECK_LAYER_BOUNDS(cstate->dim_layer[i].rect.x,
			cstate->dim_layer[i].rect.w, mode->hdisplay)) ||
		    (cstate->dim_layer[i].stage >= SDE_STAGE_MAX) ||
		    (!cstate->dim_layer[i].rect.w) ||
		    (!cstate->dim_layer[i].rect.h)) {
			SDE_ERROR("invalid dim_layer:{%d,%d,%d,%d}, stage:%d\n",
					cstate->dim_layer[i].rect.x,
					cstate->dim_layer[i].rect.y,
					cstate->dim_layer[i].rect.w,
					cstate->dim_layer[i].rect.h,
					cstate->dim_layer[i].stage);
			SDE_ERROR("display: %dx%d\n", mode->hdisplay,
					mode->vdisplay);
			rc = -E2BIG;
			goto end;
		}
	}

	/* log all src and excl_rect, useful for debugging */
	for (i = 0; i < cnt; i++) {
		pstate = pstates[i].drm_pstate;
		sde_pstate = to_sde_plane_state(pstate);
		SDE_DEBUG("p %d z %d src{%d,%d,%d,%d} excl_rect{%d,%d,%d,%d}\n",
			pstate->plane->base.id, pstates[i].stage,
			pstate->crtc_x, pstate->crtc_y,
			pstate->crtc_w, pstate->crtc_h,
			sde_pstate->excl_rect.x, sde_pstate->excl_rect.y,
			sde_pstate->excl_rect.w, sde_pstate->excl_rect.h);
	}

end:
	return rc;
}

static int _sde_crtc_check_secure_state(struct drm_crtc *crtc,
		struct drm_crtc_state *state, struct plane_state pstates[],
		int cnt)
{
	struct drm_plane *plane;
	struct drm_encoder *encoder;
	struct sde_crtc_state *cstate;
	struct sde_crtc *sde_crtc;
	struct sde_kms *sde_kms;
	struct sde_kms_smmu_state_data *smmu_state;
	uint32_t secure;
	uint32_t fb_ns = 0, fb_sec = 0, fb_sec_dir = 0;
	int encoder_cnt = 0, i;
	int rc;
	bool is_video_mode = false;

	if (!crtc || !state) {
		SDE_ERROR("invalid arguments\n");
		return -EINVAL;
	}

	sde_kms = _sde_crtc_get_kms(crtc);
	if (!sde_kms || !sde_kms->catalog) {
		SDE_ERROR("invalid kms\n");
		return -EINVAL;
	}

	cstate = to_sde_crtc_state(state);

	secure = sde_crtc_get_property(cstate, CRTC_PROP_SECURITY_LEVEL);

	rc = sde_crtc_state_find_plane_fb_modes(state, &fb_ns,
					&fb_sec, &fb_sec_dir);
	if (rc)
		return rc;

	if (secure == SDE_DRM_SEC_ONLY) {
		/*
		 * validate planes - only fb_sec_dir is allowed during sec_crtc
		 * - fb_sec_dir is for secure camera preview and
		 * secure display use case
		 * - fb_sec is for secure video playback
		 * - fb_ns is for normal non secure use cases
		 */
		if (fb_ns || fb_sec) {
			SDE_ERROR(
			 "crtc%d: invalid fb_modes Sec:%d, NS:%d, Sec_Dir:%d\n",
				DRMID(crtc), fb_sec, fb_ns, fb_sec_dir);
			return -EINVAL;
		}

		/*
		 * - only one blending stage is allowed in sec_crtc
		 * - validate if pipe is allowed for sec-ui updates
		 */
		for (i = 1; i < cnt; i++) {
			if (!pstates[i].drm_pstate
					|| !pstates[i].drm_pstate->plane) {
				SDE_ERROR("crtc%d: invalid pstate at i:%d\n",
						DRMID(crtc), i);
				return -EINVAL;
			}
			plane = pstates[i].drm_pstate->plane;

			if (!sde_plane_is_sec_ui_allowed(plane)) {
				SDE_ERROR("crtc%d: sec-ui not allowed in p%d\n",
						DRMID(crtc), plane->base.id);
				return -EINVAL;

			} else if (pstates[i].stage != pstates[i-1].stage) {
				SDE_ERROR(
				  "crtc%d: invalid blend stages %d:%d, %d:%d\n",
				  DRMID(crtc), i, pstates[i].stage,
				  i-1, pstates[i-1].stage);
				return -EINVAL;
			}
		}

		/* check if all the dim_layers are in the same stage */
		for (i = 1; i < cstate->num_dim_layers; i++) {
			if (cstate->dim_layer[i].stage !=
					cstate->dim_layer[i-1].stage) {
				SDE_ERROR(
				"crtc%d: invalid dimlayer stage %d:%d, %d:%d\n",
					DRMID(crtc),
					i, cstate->dim_layer[i].stage,
					i-1, cstate->dim_layer[i-1].stage);
				return -EINVAL;
			}
		}

		/*
		 * if secure-ui supported blendstage is specified,
		 * - fail empty commit
		 * - validate dim_layer or plane is staged in the supported
		 *   blendstage
		 */
		if (sde_kms->catalog->sui_supported_blendstage) {
			int sec_stage = cnt ? pstates[0].sde_pstate->stage :
						cstate->dim_layer[0].stage;

			if ((!cnt && !cstate->num_dim_layers) ||
				(sde_kms->catalog->sui_supported_blendstage
						!= (sec_stage - SDE_STAGE_0))) {
				SDE_ERROR(
				  "crtc%d: empty cnt%d/dim%d or bad stage%d\n",
					DRMID(crtc), cnt,
					cstate->num_dim_layers, sec_stage);
				return -EINVAL;
			}
		}
	}

	/*
	 * secure_crtc is not allowed in a shared toppolgy
	 * across different encoders.
	 */
	if (fb_sec_dir) {
		drm_for_each_encoder(encoder, crtc->dev)
			if (encoder->crtc ==  crtc)
				encoder_cnt++;

		if (encoder_cnt > MAX_ALLOWED_ENCODER_CNT_PER_SECURE_CRTC) {
			SDE_ERROR("crtc%d, invalid virtual encoder crtc%d\n",
				DRMID(crtc), encoder_cnt);
			return -EINVAL;

		}
	}

	drm_for_each_encoder(encoder, crtc->dev) {
		if (encoder->crtc != crtc)
			continue;

		is_video_mode |= sde_encoder_check_mode(encoder,
						MSM_DISPLAY_CAP_VID_MODE);
	}

	sde_crtc = to_sde_crtc(crtc);
	smmu_state = &sde_kms->smmu_state;
	/*
	 * In video mode check for null commit before transition
	 * from secure to non secure and vice versa
	 */
	if (is_video_mode && smmu_state &&
		state->plane_mask && crtc->state->plane_mask &&
		((fb_sec_dir && ((smmu_state->state == ATTACHED) &&
			(secure == SDE_DRM_SEC_ONLY))) ||
		    (fb_ns && ((smmu_state->state == DETACHED) ||
			(smmu_state->state == DETACH_ALL_REQ))) ||
		    (fb_ns && ((smmu_state->state == DETACHED_SEC) ||
			(smmu_state->state == DETACH_SEC_REQ)) &&
			(smmu_state->secure_level == SDE_DRM_SEC_ONLY)))) {

		SDE_EVT32(DRMID(crtc), fb_ns, fb_sec_dir,
			smmu_state->state, smmu_state->secure_level,
			secure, crtc->state->plane_mask, state->plane_mask);
		SDE_ERROR(
		 "crtc%d Invalid transition;sec%d state%d slvl%d ns%d sdir%d\n",
			DRMID(crtc), secure, smmu_state->state,
			smmu_state->secure_level, fb_ns, fb_sec_dir);
		return -EINVAL;

	}

	SDE_DEBUG("crtc:%d Secure validation successful\n", DRMID(crtc));

	return 0;
}

static int sde_crtc_atomic_check(struct drm_crtc *crtc,
		struct drm_crtc_state *state)
{
	struct drm_device *dev;
	struct sde_crtc *sde_crtc;
	struct plane_state *pstates = NULL;
	struct sde_crtc_state *cstate;

	const struct drm_plane_state *pstate;
	struct drm_plane *plane;
	struct drm_display_mode *mode;

	int cnt = 0, rc = 0, mixer_width, i, z_pos, mixer_height;

	struct sde_multirect_plane_states *multirect_plane = NULL;
	int multirect_count = 0;
	const struct drm_plane_state *pipe_staged[SSPP_MAX];
	int left_zpos_cnt = 0, right_zpos_cnt = 0;

	struct drm_connector *conn;
	struct drm_connector_list_iter conn_iter;

	if (!crtc) {
		SDE_ERROR("invalid crtc\n");
		return -EINVAL;
	}

	dev = crtc->dev;

	sde_crtc = to_sde_crtc(crtc);
	cstate = to_sde_crtc_state(state);

	if (!state->enable || !state->active) {
		SDE_DEBUG("crtc%d -> enable %d, active %d, skip atomic_check\n",
				crtc->base.id, state->enable, state->active);
		goto end;
	}

	pstates = kcalloc(SDE_PSTATES_MAX,
			sizeof(struct plane_state), GFP_KERNEL);

	multirect_plane = kcalloc(SDE_MULTIRECT_PLANE_MAX,
			sizeof(struct sde_multirect_plane_states),
			GFP_KERNEL);

	if (!pstates || !multirect_plane) {
		rc = -ENOMEM;
		goto end;
	}

	mode = &state->adjusted_mode;
	SDE_DEBUG("%s: check", sde_crtc->name);

	/* force a full mode set if active state changed */
	if (state->active_changed)
		state->mode_changed = true;

	memset(pipe_staged, 0, sizeof(pipe_staged));

	rc = _sde_crtc_check_dest_scaler_data(crtc, state);
	if (rc) {
		SDE_ERROR("crtc%d failed dest scaler check %d\n",
			crtc->base.id, rc);
		goto end;
	}

	/* identify connectors attached to this crtc */
	cstate->num_connectors = 0;

	drm_connector_list_iter_begin(dev, &conn_iter);
	drm_for_each_connector_iter(conn, &conn_iter)
		if ((state->connector_mask & (1 << drm_connector_index(conn)))
				&& cstate->num_connectors < MAX_CONNECTORS) {
			cstate->connectors[cstate->num_connectors++] = conn;
		}
	drm_connector_list_iter_end(&conn_iter);

	mixer_width = sde_crtc_get_mixer_width(sde_crtc, cstate, mode);
	mixer_height = sde_crtc_get_mixer_height(sde_crtc, cstate, mode);

	if (cstate->num_ds_enabled) {
		if (!state->state)
			goto end;

		drm_atomic_crtc_state_for_each_plane_state(plane,
							pstate, state) {
			if ((pstate->crtc_h > mixer_height) ||
					(pstate->crtc_w > mixer_width)) {
				SDE_ERROR("plane w/h:%x*%x > mixer w/h:%x*%x\n",
					pstate->crtc_w, pstate->crtc_h,
					mixer_width, mixer_height);
				return -E2BIG;
				goto end;
			}
		}
	}

	_sde_crtc_setup_is_ppsplit(state);
	_sde_crtc_setup_lm_bounds(crtc, state);

	/* record current/previous sbuf clock rate for later */
	cstate->sbuf_clk_rate[0] = cstate->sbuf_clk_rate[1];
	cstate->sbuf_clk_rate[1] = sde_crtc_get_property(
			cstate, CRTC_PROP_ROT_CLK);
	cstate->sbuf_clk_shifted = true;

	 /* get plane state for all drm planes associated with crtc state */
	drm_atomic_crtc_state_for_each_plane_state(plane, pstate, state) {
		if (IS_ERR_OR_NULL(pstate)) {
			rc = PTR_ERR(pstate);
			SDE_ERROR("%s: failed to get plane%d state, %d\n",
					sde_crtc->name, plane->base.id, rc);
			goto end;
		}

		/* identify attached planes that are not in the delta state */
		if (!drm_atomic_get_existing_plane_state(state->state, plane)) {
			rc = sde_plane_confirm_hw_rsvps(plane, pstate, state);
			if (rc) {
				SDE_ERROR("crtc%d confirmation hw failed %d\n",
						crtc->base.id, rc);
				goto end;
			}
		}

		if (cnt >= SDE_PSTATES_MAX)
			continue;

		pstates[cnt].sde_pstate = to_sde_plane_state(pstate);
		pstates[cnt].drm_pstate = pstate;
		pstates[cnt].stage = sde_plane_get_property(
				pstates[cnt].sde_pstate, PLANE_PROP_ZPOS);
		pstates[cnt].pipe_id = sde_plane_pipe(plane);

		/* check dim layer stage with every plane */
		for (i = 0; i < cstate->num_dim_layers; i++) {
			if (cstate->dim_layer[i].stage
					== (pstates[cnt].stage + SDE_STAGE_0)) {
				SDE_ERROR(
					"plane:%d/dim_layer:%i-same stage:%d\n",
					plane->base.id, i,
					cstate->dim_layer[i].stage);
				rc = -EINVAL;
				goto end;
			}
		}

		if (pipe_staged[pstates[cnt].pipe_id]) {
			multirect_plane[multirect_count].r0 =
				pipe_staged[pstates[cnt].pipe_id];
			multirect_plane[multirect_count].r1 = pstate;
			multirect_count++;

			pipe_staged[pstates[cnt].pipe_id] = NULL;
		} else {
			pipe_staged[pstates[cnt].pipe_id] = pstate;
		}

		cnt++;

<<<<<<< HEAD
		/*
		 * TODO: num_mixers could be 0 on first commit, this should
		 * be revisited to avoid depending on current sde_crtc state
		 */
		if (sde_crtc->num_mixers && ((pstate->crtc_h > mixer_height) ||
		 (pstate->crtc_w > (mixer_width * sde_crtc->num_mixers)))) {
			SDE_ERROR("plane w/h:%x*%x more than mixer w/h:%x*%x\n",
			pstate->crtc_w, pstate->crtc_h,
			sde_crtc->num_mixers * mixer_width, mixer_height);
			rc = -E2BIG;
			goto end;
		}

=======
>>>>>>> 47ab1227
		if (CHECK_LAYER_BOUNDS(pstate->crtc_y, pstate->crtc_h,
				mode->vdisplay) ||
		    CHECK_LAYER_BOUNDS(pstate->crtc_x, pstate->crtc_w,
				mode->hdisplay)) {
			SDE_ERROR("invalid vertical/horizontal destination\n");
			SDE_ERROR("y:%d h:%d vdisp:%d x:%d w:%d hdisp:%d\n",
				pstate->crtc_y, pstate->crtc_h, mode->vdisplay,
				pstate->crtc_x, pstate->crtc_w, mode->hdisplay);
			rc = -E2BIG;
			goto end;
		}
	}

	for (i = 1; i < SSPP_MAX; i++) {
		if (pipe_staged[i]) {
			if (is_sde_plane_virtual(pipe_staged[i]->plane)) {
				SDE_ERROR(
					"r1 only virt plane:%d not supported\n",
					pipe_staged[i]->plane->base.id);
				rc  = -EINVAL;
				goto end;
			}
			sde_plane_clear_multirect(pipe_staged[i]);
		}
	}

	/* assign mixer stages based on sorted zpos property */
	sort(pstates, cnt, sizeof(pstates[0]), pstate_cmp, NULL);

	rc = _sde_crtc_excl_dim_layer_check(state, pstates, cnt);
	if (rc)
		goto end;

	if (!sde_is_custom_client()) {
		int stage_old = pstates[0].stage;

		z_pos = 0;
		for (i = 0; i < cnt; i++) {
			if (stage_old != pstates[i].stage)
				++z_pos;
			stage_old = pstates[i].stage;
			pstates[i].stage = z_pos;
		}
	}

	z_pos = -1;
	for (i = 0; i < cnt; i++) {
		/* reset counts at every new blend stage */
		if (pstates[i].stage != z_pos) {
			left_zpos_cnt = 0;
			right_zpos_cnt = 0;
			z_pos = pstates[i].stage;
		}

		/* verify z_pos setting before using it */
		if (z_pos >= SDE_STAGE_MAX - SDE_STAGE_0) {
			SDE_ERROR("> %d plane stages assigned\n",
					SDE_STAGE_MAX - SDE_STAGE_0);
			rc = -EINVAL;
			goto end;
		} else if (pstates[i].drm_pstate->crtc_x < mixer_width) {
			if (left_zpos_cnt == 2) {
				SDE_ERROR("> 2 planes @ stage %d on left\n",
					z_pos);
				rc = -EINVAL;
				goto end;
			}
			left_zpos_cnt++;

		} else {
			if (right_zpos_cnt == 2) {
				SDE_ERROR("> 2 planes @ stage %d on right\n",
					z_pos);
				rc = -EINVAL;
				goto end;
			}
			right_zpos_cnt++;
		}

		pstates[i].sde_pstate->stage = z_pos + SDE_STAGE_0;
		SDE_DEBUG("%s: zpos %d", sde_crtc->name, z_pos);
	}

	for (i = 0; i < multirect_count; i++) {
		if (sde_plane_validate_multirect_v2(&multirect_plane[i])) {
			SDE_ERROR(
			"multirect validation failed for planes (%d - %d)\n",
					multirect_plane[i].r0->plane->base.id,
					multirect_plane[i].r1->plane->base.id);
			rc = -EINVAL;
			goto end;
		}
	}

	rc = _sde_crtc_check_secure_state(crtc, state, pstates, cnt);
	if (rc)
		goto end;

	rc = sde_core_perf_crtc_check(crtc, state);
	if (rc) {
		SDE_ERROR("crtc%d failed performance check %d\n",
				crtc->base.id, rc);
		goto end;
	}

	rc = _sde_crtc_validate_src_split_order(crtc, pstates, cnt);
	if (rc)
		goto end;

	rc = _sde_crtc_check_rois(crtc, state);
	if (rc) {
		SDE_ERROR("crtc%d failed roi check %d\n", crtc->base.id, rc);
		goto end;
	}

	rc = _sde_crtc_check_panel_stacking(crtc, state);
	if (rc) {
		SDE_ERROR("crtc%d failed panel stacking check %d\n",
				crtc->base.id, rc);
		goto end;
	}

end:
	kfree(pstates);
	kfree(multirect_plane);
	_sde_crtc_rp_free_unused(&cstate->rp);
	return rc;
}

int sde_crtc_vblank(struct drm_crtc *crtc, bool en)
{
	struct sde_crtc *sde_crtc;
	int ret;

	if (!crtc) {
		SDE_ERROR("invalid crtc\n");
		return -EINVAL;
	}
	sde_crtc = to_sde_crtc(crtc);

	mutex_lock(&sde_crtc->crtc_lock);
	SDE_EVT32(DRMID(&sde_crtc->base), en, sde_crtc->enabled,
			sde_crtc->suspend, sde_crtc->vblank_requested);
	if (sde_crtc->enabled && !sde_crtc->suspend) {
		ret = _sde_crtc_vblank_enable_no_lock(sde_crtc, en);
		if (ret)
			SDE_ERROR("%s vblank enable failed: %d\n",
					sde_crtc->name, ret);
	}
	sde_crtc->vblank_requested = en;
	mutex_unlock(&sde_crtc->crtc_lock);

	return 0;
}

/**
 * sde_crtc_install_properties - install all drm properties for crtc
 * @crtc: Pointer to drm crtc structure
 */
static void sde_crtc_install_properties(struct drm_crtc *crtc,
				struct sde_mdss_cfg *catalog)
{
	struct sde_crtc *sde_crtc;
	struct drm_device *dev;
	struct sde_kms_info *info;
	struct sde_kms *sde_kms;
	static const struct drm_prop_enum_list e_secure_level[] = {
		{SDE_DRM_SEC_NON_SEC, "sec_and_non_sec"},
		{SDE_DRM_SEC_ONLY, "sec_only"},
	};

	static const struct drm_prop_enum_list e_cwb_data_points[] = {
		{CAPTURE_MIXER_OUT, "capture_mixer_out"},
		{CAPTURE_DSPP_OUT, "capture_pp_out"},
	};

	static const struct drm_prop_enum_list e_idle_pc_state[] = {
		{IDLE_PC_NONE, "idle_pc_none"},
		{IDLE_PC_ENABLE, "idle_pc_enable"},
		{IDLE_PC_DISABLE, "idle_pc_disable"},
	};

	SDE_DEBUG("\n");

	if (!crtc || !catalog) {
		SDE_ERROR("invalid crtc or catalog\n");
		return;
	}

	sde_crtc = to_sde_crtc(crtc);
	dev = crtc->dev;
	sde_kms = _sde_crtc_get_kms(crtc);

	if (!sde_kms) {
		SDE_ERROR("invalid argument\n");
		return;
	}

	info = kzalloc(sizeof(struct sde_kms_info), GFP_KERNEL);
	if (!info) {
		SDE_ERROR("failed to allocate info memory\n");
		return;
	}

	/* range properties */
	msm_property_install_range(&sde_crtc->property_info,
		"input_fence_timeout", 0x0, 0, SDE_CRTC_MAX_INPUT_FENCE_TIMEOUT,
		SDE_CRTC_INPUT_FENCE_TIMEOUT, CRTC_PROP_INPUT_FENCE_TIMEOUT);

	msm_property_install_volatile_range(&sde_crtc->property_info,
		"output_fence", 0x0, 0, ~0, 0, CRTC_PROP_OUTPUT_FENCE);

	msm_property_install_range(&sde_crtc->property_info,
			"output_fence_offset", 0x0, 0, 1, 0,
			CRTC_PROP_OUTPUT_FENCE_OFFSET);

	msm_property_install_range(&sde_crtc->property_info,
			"core_clk", 0x0, 0, U64_MAX,
			sde_kms->perf.max_core_clk_rate,
			CRTC_PROP_CORE_CLK);
	msm_property_install_range(&sde_crtc->property_info,
			"core_ab", 0x0, 0, U64_MAX,
			catalog->perf.max_bw_high * 1000ULL,
			CRTC_PROP_CORE_AB);
	msm_property_install_range(&sde_crtc->property_info,
			"core_ib", 0x0, 0, U64_MAX,
			catalog->perf.max_bw_high * 1000ULL,
			CRTC_PROP_CORE_IB);
	msm_property_install_range(&sde_crtc->property_info,
			"llcc_ab", 0x0, 0, U64_MAX,
			catalog->perf.max_bw_high * 1000ULL,
			CRTC_PROP_LLCC_AB);
	msm_property_install_range(&sde_crtc->property_info,
			"llcc_ib", 0x0, 0, U64_MAX,
			catalog->perf.max_bw_high * 1000ULL,
			CRTC_PROP_LLCC_IB);
	msm_property_install_range(&sde_crtc->property_info,
			"dram_ab", 0x0, 0, U64_MAX,
			catalog->perf.max_bw_high * 1000ULL,
			CRTC_PROP_DRAM_AB);
	msm_property_install_range(&sde_crtc->property_info,
			"dram_ib", 0x0, 0, U64_MAX,
			catalog->perf.max_bw_high * 1000ULL,
			CRTC_PROP_DRAM_IB);
	msm_property_install_range(&sde_crtc->property_info,
			"rot_prefill_bw", 0, 0, U64_MAX,
			catalog->perf.max_bw_high * 1000ULL,
			CRTC_PROP_ROT_PREFILL_BW);
	msm_property_install_range(&sde_crtc->property_info,
			"rot_clk", 0, 0, U64_MAX,
			sde_kms->perf.max_core_clk_rate,
			CRTC_PROP_ROT_CLK);

	msm_property_install_range(&sde_crtc->property_info,
		"idle_time", 0, 0, U64_MAX, 0,
		CRTC_PROP_IDLE_TIMEOUT);

	if (catalog->has_idle_pc)
		msm_property_install_enum(&sde_crtc->property_info,
			"idle_pc_state", 0x0, 0, e_idle_pc_state,
			ARRAY_SIZE(e_idle_pc_state),
			CRTC_PROP_IDLE_PC_STATE);

	if (catalog->has_cwb_support)
		msm_property_install_enum(&sde_crtc->property_info,
				"capture_mode", 0, 0, e_cwb_data_points,
				ARRAY_SIZE(e_cwb_data_points),
				CRTC_PROP_CAPTURE_OUTPUT);

	msm_property_install_blob(&sde_crtc->property_info, "capabilities",
		DRM_MODE_PROP_IMMUTABLE, CRTC_PROP_INFO);

	msm_property_install_volatile_range(&sde_crtc->property_info,
		"sde_drm_roi_v1", 0x0, 0, ~0, 0, CRTC_PROP_ROI_V1);

	msm_property_install_enum(&sde_crtc->property_info, "security_level",
			0x0, 0, e_secure_level,
			ARRAY_SIZE(e_secure_level),
			CRTC_PROP_SECURITY_LEVEL);

	sde_kms_info_reset(info);

	if (catalog->has_dim_layer) {
		msm_property_install_volatile_range(&sde_crtc->property_info,
			"dim_layer_v1", 0x0, 0, ~0, 0, CRTC_PROP_DIM_LAYER_V1);
		sde_kms_info_add_keyint(info, "dim_layer_v1_max_layers",
				SDE_MAX_DIM_LAYERS);
	}

	sde_kms_info_add_keyint(info, "hw_version", catalog->hwversion);
	sde_kms_info_add_keyint(info, "max_linewidth",
			catalog->max_mixer_width);
	sde_kms_info_add_keyint(info, "max_blendstages",
			catalog->max_mixer_blendstages);
	if (catalog->qseed_type == SDE_SSPP_SCALER_QSEED2)
		sde_kms_info_add_keystr(info, "qseed_type", "qseed2");
	if (catalog->qseed_type == SDE_SSPP_SCALER_QSEED3)
		sde_kms_info_add_keystr(info, "qseed_type", "qseed3");
	if (catalog->qseed_type == SDE_SSPP_SCALER_QSEED3LITE)
		sde_kms_info_add_keystr(info, "qseed_type", "qseed3lite");

	if (sde_is_custom_client()) {
		/* No support for SMART_DMA_V1 yet */
		if (catalog->smart_dma_rev == SDE_SSPP_SMART_DMA_V2)
			sde_kms_info_add_keystr(info,
					"smart_dma_rev", "smart_dma_v2");
		else if (catalog->smart_dma_rev == SDE_SSPP_SMART_DMA_V2p5)
			sde_kms_info_add_keystr(info,
					"smart_dma_rev", "smart_dma_v2p5");
	}

	if (catalog->mdp[0].has_dest_scaler) {
		sde_kms_info_add_keyint(info, "has_dest_scaler",
				catalog->mdp[0].has_dest_scaler);
		sde_kms_info_add_keyint(info, "dest_scaler_count",
					catalog->ds_count);

		if (catalog->ds[0].top) {
			sde_kms_info_add_keyint(info,
					"max_dest_scaler_input_width",
					catalog->ds[0].top->maxinputwidth);
			sde_kms_info_add_keyint(info,
					"max_dest_scaler_output_width",
					catalog->ds[0].top->maxinputwidth);
			sde_kms_info_add_keyint(info, "max_dest_scale_up",
					catalog->ds[0].top->maxupscale);
		}

		if (catalog->ds[0].features & BIT(SDE_SSPP_SCALER_QSEED3)) {
			msm_property_install_volatile_range(
					&sde_crtc->property_info, "dest_scaler",
					0x0, 0, ~0, 0, CRTC_PROP_DEST_SCALER);
			msm_property_install_blob(&sde_crtc->property_info,
					"ds_lut_ed", 0,
					CRTC_PROP_DEST_SCALER_LUT_ED);
			msm_property_install_blob(&sde_crtc->property_info,
					"ds_lut_cir", 0,
					CRTC_PROP_DEST_SCALER_LUT_CIR);
			msm_property_install_blob(&sde_crtc->property_info,
					"ds_lut_sep", 0,
					CRTC_PROP_DEST_SCALER_LUT_SEP);
		} else if (catalog->ds[0].features
				& BIT(SDE_SSPP_SCALER_QSEED3LITE)) {
			msm_property_install_volatile_range(
					&sde_crtc->property_info, "dest_scaler",
					0x0, 0, ~0, 0, CRTC_PROP_DEST_SCALER);
		}
	}

	sde_kms_info_add_keyint(info, "has_src_split", catalog->has_src_split);
	sde_kms_info_add_keyint(info, "has_hdr", catalog->has_hdr);
	if (catalog->perf.max_bw_low)
		sde_kms_info_add_keyint(info, "max_bandwidth_low",
				catalog->perf.max_bw_low * 1000LL);
	if (catalog->perf.max_bw_high)
		sde_kms_info_add_keyint(info, "max_bandwidth_high",
				catalog->perf.max_bw_high * 1000LL);
	if (catalog->perf.min_core_ib)
		sde_kms_info_add_keyint(info, "min_core_ib",
				catalog->perf.min_core_ib * 1000LL);
	if (catalog->perf.min_llcc_ib)
		sde_kms_info_add_keyint(info, "min_llcc_ib",
				catalog->perf.min_llcc_ib * 1000LL);
	if (catalog->perf.min_dram_ib)
		sde_kms_info_add_keyint(info, "min_dram_ib",
				catalog->perf.min_dram_ib * 1000LL);
	if (sde_kms->perf.max_core_clk_rate)
		sde_kms_info_add_keyint(info, "max_mdp_clk",
				sde_kms->perf.max_core_clk_rate);
	sde_kms_info_add_keystr(info, "core_ib_ff",
			catalog->perf.core_ib_ff);
	sde_kms_info_add_keystr(info, "core_clk_ff",
			catalog->perf.core_clk_ff);
	sde_kms_info_add_keystr(info, "comp_ratio_rt",
			catalog->perf.comp_ratio_rt);
	sde_kms_info_add_keystr(info, "comp_ratio_nrt",
			catalog->perf.comp_ratio_nrt);
	sde_kms_info_add_keyint(info, "dest_scale_prefill_lines",
			catalog->perf.dest_scale_prefill_lines);
	sde_kms_info_add_keyint(info, "undersized_prefill_lines",
			catalog->perf.undersized_prefill_lines);
	sde_kms_info_add_keyint(info, "macrotile_prefill_lines",
			catalog->perf.macrotile_prefill_lines);
	sde_kms_info_add_keyint(info, "yuv_nv12_prefill_lines",
			catalog->perf.yuv_nv12_prefill_lines);
	sde_kms_info_add_keyint(info, "linear_prefill_lines",
			catalog->perf.linear_prefill_lines);
	sde_kms_info_add_keyint(info, "downscaling_prefill_lines",
			catalog->perf.downscaling_prefill_lines);
	sde_kms_info_add_keyint(info, "xtra_prefill_lines",
			catalog->perf.xtra_prefill_lines);
	sde_kms_info_add_keyint(info, "amortizable_threshold",
			catalog->perf.amortizable_threshold);
	sde_kms_info_add_keyint(info, "min_prefill_lines",
			catalog->perf.min_prefill_lines);
	sde_kms_info_add_keyint(info, "num_mnoc_ports",
			catalog->perf.num_mnoc_ports);
	sde_kms_info_add_keyint(info, "axi_bus_width",
			catalog->perf.axi_bus_width);
	sde_kms_info_add_keyint(info, "sec_ui_blendstage",
			catalog->sui_supported_blendstage);

	if (catalog->ubwc_bw_calc_version)
		sde_kms_info_add_keyint(info, "ubwc_bw_calc_ver",
				catalog->ubwc_bw_calc_version);

	msm_property_set_blob(&sde_crtc->property_info, &sde_crtc->blob_info,
			info->data, SDE_KMS_INFO_DATALEN(info), CRTC_PROP_INFO);

	kfree(info);
}

static int _sde_crtc_get_output_fence(struct drm_crtc *crtc,
	const struct drm_crtc_state *state, uint64_t *val)
{
	struct sde_crtc *sde_crtc;
	struct sde_crtc_state *cstate;
	uint32_t offset;
	bool is_vid = false;
	struct drm_encoder *encoder;

	sde_crtc = to_sde_crtc(crtc);
	cstate = to_sde_crtc_state(state);

	drm_for_each_encoder_mask(encoder, crtc->dev, state->encoder_mask) {
		is_vid |= sde_encoder_check_mode(encoder,
						MSM_DISPLAY_CAP_VID_MODE);
		if (is_vid)
			break;
	}

	offset = sde_crtc_get_property(cstate, CRTC_PROP_OUTPUT_FENCE_OFFSET);

	/*
	 * Increment trigger offset for vidoe mode alone as its release fence
	 * can be triggered only after the next frame-update. For cmd mode &
	 * virtual displays the release fence for the current frame can be
	 * triggered right after PP_DONE/WB_DONE interrupt
	 */
	if (is_vid)
		offset++;

	/*
	 * Hwcomposer now queries the fences using the commit list in atomic
	 * commit ioctl. The offset should be set to next timeline
	 * which will be incremented during the prepare commit phase
	 */
	offset++;

	return sde_fence_create(sde_crtc->output_fence, val, offset);
}

/**
 * sde_crtc_atomic_set_property - atomically set a crtc drm property
 * @crtc: Pointer to drm crtc structure
 * @state: Pointer to drm crtc state structure
 * @property: Pointer to targeted drm property
 * @val: Updated property value
 * @Returns: Zero on success
 */
static int sde_crtc_atomic_set_property(struct drm_crtc *crtc,
		struct drm_crtc_state *state,
		struct drm_property *property,
		uint64_t val)
{
	struct sde_crtc *sde_crtc;
	struct sde_crtc_state *cstate;
	int idx, ret;
	uint64_t fence_fd;

	if (!crtc || !state || !property) {
		SDE_ERROR("invalid argument(s)\n");
		return -EINVAL;
	}

	sde_crtc = to_sde_crtc(crtc);
	cstate = to_sde_crtc_state(state);

	SDE_ATRACE_BEGIN("sde_crtc_atomic_set_property");
	/* check with cp property system first */
	ret = sde_cp_crtc_set_property(crtc, property, val);
	if (ret != -ENOENT)
		goto exit;

	/* if not handled by cp, check msm_property system */
	ret = msm_property_atomic_set(&sde_crtc->property_info,
			&cstate->property_state, property, val);
	if (ret)
		goto exit;

	idx = msm_property_index(&sde_crtc->property_info, property);
	switch (idx) {
	case CRTC_PROP_INPUT_FENCE_TIMEOUT:
		_sde_crtc_set_input_fence_timeout(cstate);
		break;
	case CRTC_PROP_DIM_LAYER_V1:
		_sde_crtc_set_dim_layer_v1(cstate,
					(void __user *)(uintptr_t)val);
		break;
	case CRTC_PROP_ROI_V1:
		ret = _sde_crtc_set_roi_v1(state,
					(void __user *)(uintptr_t)val);
		break;
	case CRTC_PROP_DEST_SCALER:
		ret = _sde_crtc_set_dest_scaler(sde_crtc, cstate,
				(void __user *)(uintptr_t)val);
		break;
	case CRTC_PROP_DEST_SCALER_LUT_ED:
	case CRTC_PROP_DEST_SCALER_LUT_CIR:
	case CRTC_PROP_DEST_SCALER_LUT_SEP:
		ret = _sde_crtc_set_dest_scaler_lut(sde_crtc, cstate, idx);
		break;
	case CRTC_PROP_CORE_CLK:
	case CRTC_PROP_CORE_AB:
	case CRTC_PROP_CORE_IB:
		cstate->bw_control = true;
		break;
	case CRTC_PROP_LLCC_AB:
	case CRTC_PROP_LLCC_IB:
	case CRTC_PROP_DRAM_AB:
	case CRTC_PROP_DRAM_IB:
		cstate->bw_control = true;
		cstate->bw_split_vote = true;
		break;
	case CRTC_PROP_OUTPUT_FENCE:
		if (!val)
			goto exit;

		ret = _sde_crtc_get_output_fence(crtc, state, &fence_fd);
		if (ret) {
			SDE_ERROR("fence create failed rc:%d\n", ret);
			goto exit;
		}

		ret = copy_to_user((uint64_t __user *)(uintptr_t)val, &fence_fd,
				sizeof(uint64_t));
		if (ret) {
			SDE_ERROR("copy to user failed rc:%d\n", ret);
			put_unused_fd(fence_fd);
			ret = -EFAULT;
			goto exit;
		}
		break;
	default:
		/* nothing to do */
		break;
	}

exit:
	if (ret) {
		if (ret != -EPERM)
			SDE_ERROR("%s: failed to set property%d %s: %d\n",
				crtc->name, DRMID(property),
				property->name, ret);
		else
			SDE_DEBUG("%s: failed to set property%d %s: %d\n",
				crtc->name, DRMID(property),
				property->name, ret);
	} else {
		SDE_DEBUG("%s: %s[%d] <= 0x%llx\n", crtc->name, property->name,
				property->base.id, val);
	}

	SDE_ATRACE_END("sde_crtc_atomic_set_property");
	return ret;
}

/**
 * sde_crtc_atomic_get_property - retrieve a crtc drm property
 * @crtc: Pointer to drm crtc structure
 * @state: Pointer to drm crtc state structure
 * @property: Pointer to targeted drm property
 * @val: Pointer to variable for receiving property value
 * @Returns: Zero on success
 */
static int sde_crtc_atomic_get_property(struct drm_crtc *crtc,
		const struct drm_crtc_state *state,
		struct drm_property *property,
		uint64_t *val)
{
	struct sde_crtc *sde_crtc;
	struct sde_crtc_state *cstate;
	int ret = -EINVAL, i;

	if (!crtc || !state) {
		SDE_ERROR("invalid argument(s)\n");
		goto end;
	}

	sde_crtc = to_sde_crtc(crtc);
	cstate = to_sde_crtc_state(state);

	i = msm_property_index(&sde_crtc->property_info, property);
	if (i == CRTC_PROP_OUTPUT_FENCE) {
		*val = ~0;
		ret = 0;
	} else {
		ret = msm_property_atomic_get(&sde_crtc->property_info,
			&cstate->property_state, property, val);
		if (ret)
			ret = sde_cp_crtc_get_property(crtc, property, val);
	}
	if (ret)
		DRM_ERROR("get property failed\n");

end:
	return ret;
}

int sde_crtc_helper_reset_custom_properties(struct drm_crtc *crtc,
		struct drm_crtc_state *crtc_state)
{
	struct sde_crtc *sde_crtc;
	struct sde_crtc_state *cstate;
	struct drm_property *drm_prop;
	enum msm_mdp_crtc_property prop_idx;

	if (!crtc || !crtc_state) {
		SDE_ERROR("invalid params\n");
		return -EINVAL;
	}

	sde_crtc = to_sde_crtc(crtc);
	cstate = to_sde_crtc_state(crtc_state);

	sde_cp_crtc_clear(crtc);

	for (prop_idx = 0; prop_idx < CRTC_PROP_COUNT; prop_idx++) {
		uint64_t val = cstate->property_values[prop_idx].value;
		uint64_t def;
		int ret;

		drm_prop = msm_property_index_to_drm_property(
				&sde_crtc->property_info, prop_idx);
		if (!drm_prop) {
			/* not all props will be installed, based on caps */
			SDE_DEBUG("%s: invalid property index %d\n",
					sde_crtc->name, prop_idx);
			continue;
		}

		def = msm_property_get_default(&sde_crtc->property_info,
				prop_idx);
		if (val == def)
			continue;

		SDE_DEBUG("%s: set prop %s idx %d from %llu to %llu\n",
				sde_crtc->name, drm_prop->name, prop_idx, val,
				def);

		ret = sde_crtc_atomic_set_property(crtc, crtc_state, drm_prop,
				def);
		if (ret) {
			SDE_ERROR("%s: set property failed, idx %d ret %d\n",
					sde_crtc->name, prop_idx, ret);
			continue;
		}
	}

	return 0;
}

void sde_crtc_misr_setup(struct drm_crtc *crtc, bool enable, u32 frame_count)
{
	struct sde_crtc *sde_crtc;
	struct sde_crtc_mixer *m;
	int i;

	if (!crtc) {
		SDE_ERROR("invalid argument\n");
		return;
	}
	sde_crtc = to_sde_crtc(crtc);

	sde_crtc->misr_enable = enable;
	sde_crtc->misr_frame_count = frame_count;
	for (i = 0; i < sde_crtc->num_mixers; ++i) {
		sde_crtc->misr_data[i] = 0;
		m = &sde_crtc->mixers[i];
		if (!m->hw_lm || !m->hw_lm->ops.setup_misr)
			continue;

		m->hw_lm->ops.setup_misr(m->hw_lm, enable, frame_count);
	}
}

#ifdef CONFIG_DEBUG_FS
static int _sde_debugfs_status_show(struct seq_file *s, void *data)
{
	struct sde_crtc *sde_crtc;
	struct sde_plane_state *pstate = NULL;
	struct sde_crtc_mixer *m;

	struct drm_crtc *crtc;
	struct drm_plane *plane;
	struct drm_display_mode *mode;
	struct drm_framebuffer *fb;
	struct drm_plane_state *state;
	struct sde_crtc_state *cstate;

	int i, out_width, out_height;

	if (!s || !s->private)
		return -EINVAL;

	sde_crtc = s->private;
	crtc = &sde_crtc->base;
	cstate = to_sde_crtc_state(crtc->state);

	mutex_lock(&sde_crtc->crtc_lock);
	mode = &crtc->state->adjusted_mode;
	out_width = sde_crtc_get_mixer_width(sde_crtc, cstate, mode);
	out_height = sde_crtc_get_mixer_height(sde_crtc, cstate, mode);

	seq_printf(s, "crtc:%d width:%d height:%d\n", crtc->base.id,
				mode->hdisplay, mode->vdisplay);

	seq_puts(s, "\n");

	for (i = 0; i < sde_crtc->num_mixers; ++i) {
		m = &sde_crtc->mixers[i];
		if (!m->hw_lm)
			seq_printf(s, "\tmixer[%d] has no lm\n", i);
		else if (!m->hw_ctl)
			seq_printf(s, "\tmixer[%d] has no ctl\n", i);
		else
			seq_printf(s, "\tmixer:%d ctl:%d width:%d height:%d\n",
				m->hw_lm->idx - LM_0, m->hw_ctl->idx - CTL_0,
				out_width, out_height);
	}

	seq_puts(s, "\n");

	for (i = 0; i < cstate->num_dim_layers; i++) {
		struct sde_hw_dim_layer *dim_layer = &cstate->dim_layer[i];

		seq_printf(s, "\tdim_layer:%d] stage:%d flags:%d\n",
				i, dim_layer->stage, dim_layer->flags);
		seq_printf(s, "\tdst_x:%d dst_y:%d dst_w:%d dst_h:%d\n",
				dim_layer->rect.x, dim_layer->rect.y,
				dim_layer->rect.w, dim_layer->rect.h);
		seq_printf(s,
			"\tcolor_0:%d color_1:%d color_2:%d color_3:%d\n",
				dim_layer->color_fill.color_0,
				dim_layer->color_fill.color_1,
				dim_layer->color_fill.color_2,
				dim_layer->color_fill.color_3);
		seq_puts(s, "\n");
	}

	drm_atomic_crtc_for_each_plane(plane, crtc) {
		pstate = to_sde_plane_state(plane->state);
		state = plane->state;

		if (!pstate || !state)
			continue;

		seq_printf(s, "\tplane:%u stage:%d\n", plane->base.id,
			pstate->stage);

		if (plane->state->fb) {
			fb = plane->state->fb;

			seq_printf(s, "\tfb:%d image format:%4.4s wxh:%ux%u ",
				fb->base.id, (char *) &fb->format->format,
				fb->width, fb->height);
			for (i = 0; i < ARRAY_SIZE(fb->format->cpp); ++i)
				seq_printf(s, "cpp[%d]:%u ",
						i, fb->format->cpp[i]);
			seq_puts(s, "\n\t");

			seq_printf(s, "modifier:%8llu ", fb->modifier);
			seq_puts(s, "\n");

			seq_puts(s, "\t");
			for (i = 0; i < ARRAY_SIZE(fb->pitches); i++)
				seq_printf(s, "pitches[%d]:%8u ", i,
							fb->pitches[i]);
			seq_puts(s, "\n");

			seq_puts(s, "\t");
			for (i = 0; i < ARRAY_SIZE(fb->offsets); i++)
				seq_printf(s, "offsets[%d]:%8u ", i,
							fb->offsets[i]);
			seq_puts(s, "\n");
		}

		seq_printf(s, "\tsrc_x:%4d src_y:%4d src_w:%4d src_h:%4d\n",
			state->src_x, state->src_y, state->src_w, state->src_h);

		seq_printf(s, "\tdst x:%4d dst_y:%4d dst_w:%4d dst_h:%4d\n",
			state->crtc_x, state->crtc_y, state->crtc_w,
			state->crtc_h);
		seq_printf(s, "\tmultirect: mode: %d index: %d\n",
			pstate->multirect_mode, pstate->multirect_index);

		seq_printf(s, "\texcl_rect: x:%4d y:%4d w:%4d h:%4d\n",
			pstate->excl_rect.x, pstate->excl_rect.y,
			pstate->excl_rect.w, pstate->excl_rect.h);

		seq_puts(s, "\n");
	}

	if (sde_crtc->vblank_cb_count) {
		ktime_t diff = ktime_sub(ktime_get(), sde_crtc->vblank_cb_time);
		u32 diff_ms = ktime_to_ms(diff);
		u64 fps = diff_ms ? DIV_ROUND_CLOSEST(
				sde_crtc->vblank_cb_count * 1000, diff_ms) : 0;

		seq_printf(s,
			"vblank fps:%lld count:%u total:%llums\n",
				fps, sde_crtc->vblank_cb_count,
				ktime_to_ms(diff));

		/* reset time & count for next measurement */
		sde_crtc->vblank_cb_count = 0;
		sde_crtc->vblank_cb_time = ktime_set(0, 0);
	}
	seq_printf(s, "vblank_enable:%d\n", sde_crtc->vblank_requested);
	seq_printf(s, "total_framecount:%llu\n", sde_crtc->play_count);

	mutex_unlock(&sde_crtc->crtc_lock);

	return 0;
}

static int _sde_debugfs_status_open(struct inode *inode, struct file *file)
{
	return single_open(file, _sde_debugfs_status_show, inode->i_private);
}

static ssize_t _sde_crtc_misr_setup(struct file *file,
		const char __user *user_buf, size_t count, loff_t *ppos)
{
	struct drm_crtc *crtc;
	struct sde_crtc *sde_crtc;
	int rc;
	char buf[MISR_BUFF_SIZE + 1];
	u32 frame_count, enable;
	size_t buff_copy;
	struct sde_kms *sde_kms;

	if (!file || !file->private_data)
		return -EINVAL;

	sde_crtc = file->private_data;
	crtc = &sde_crtc->base;

	sde_kms = _sde_crtc_get_kms(crtc);
	if (!sde_kms) {
		SDE_ERROR("invalid sde_kms\n");
		return -EINVAL;
	}

	buff_copy = min_t(size_t, count, MISR_BUFF_SIZE);
	if (copy_from_user(buf, user_buf, buff_copy)) {
		SDE_ERROR("buffer copy failed\n");
		return -EINVAL;
	}

	buf[buff_copy] = 0; /* end of string */

	if (sscanf(buf, "%u %u", &enable, &frame_count) != 2)
		return -EINVAL;

	rc = _sde_crtc_power_enable(sde_crtc, true);
	if (rc)
		return rc;

	mutex_lock(&sde_crtc->crtc_lock);
	if (sde_kms_is_secure_session_inprogress(sde_kms)) {
		SDE_DEBUG("crtc:%d misr enable/disable not allowed\n",
				DRMID(crtc));
		goto end;
	}
	sde_crtc_misr_setup(crtc, enable, frame_count);

end:
	mutex_unlock(&sde_crtc->crtc_lock);
	_sde_crtc_power_enable(sde_crtc, false);

	return count;
}

static ssize_t _sde_crtc_misr_read(struct file *file,
		char __user *user_buff, size_t count, loff_t *ppos)
{
	struct drm_crtc *crtc;
	struct sde_crtc *sde_crtc;
	struct sde_kms *sde_kms;
	struct sde_crtc_mixer *m;
	int i = 0, rc;
	u32 misr_status;
	ssize_t len = 0;
	char buf[MISR_BUFF_SIZE + 1] = {'\0'};

	if (*ppos)
		return 0;

	if (!file || !file->private_data)
		return -EINVAL;

	sde_crtc = file->private_data;
	crtc = &sde_crtc->base;
	sde_kms = _sde_crtc_get_kms(crtc);
	if (!sde_kms)
		return -EINVAL;

	rc = _sde_crtc_power_enable(sde_crtc, true);
	if (rc)
		return rc;

	mutex_lock(&sde_crtc->crtc_lock);
	if (sde_kms_is_secure_session_inprogress(sde_kms)) {
		SDE_DEBUG("crtc:%d misr read not allowed\n", DRMID(crtc));
		goto end;
	}

	if (!sde_crtc->misr_enable) {
		len += snprintf(buf + len, MISR_BUFF_SIZE - len,
			"disabled\n");
		goto buff_check;
	}

	for (i = 0; i < sde_crtc->num_mixers; ++i) {
		m = &sde_crtc->mixers[i];
		if (!m->hw_lm || !m->hw_lm->ops.collect_misr)
			continue;

		misr_status = m->hw_lm->ops.collect_misr(m->hw_lm);
		sde_crtc->misr_data[i] = misr_status ? misr_status :
							sde_crtc->misr_data[i];
		len += snprintf(buf + len, MISR_BUFF_SIZE - len, "lm idx:%d\n",
					m->hw_lm->idx - LM_0);
		len += snprintf(buf + len, MISR_BUFF_SIZE - len, "0x%x\n",
							sde_crtc->misr_data[i]);
	}

buff_check:
	if (count <= len) {
		len = 0;
		goto end;
	}

	if (copy_to_user(user_buff, buf, len)) {
		len = -EFAULT;
		goto end;
	}

	*ppos += len;   /* increase offset */

end:
	mutex_unlock(&sde_crtc->crtc_lock);
	_sde_crtc_power_enable(sde_crtc, false);
	return len;
}

#define DEFINE_SDE_DEBUGFS_SEQ_FOPS(__prefix)                          \
static int __prefix ## _open(struct inode *inode, struct file *file)	\
{									\
	return single_open(file, __prefix ## _show, inode->i_private);	\
}									\
static const struct file_operations __prefix ## _fops = {		\
	.owner = THIS_MODULE,						\
	.open = __prefix ## _open,					\
	.release = single_release,					\
	.read = seq_read,						\
	.llseek = seq_lseek,						\
}

static int sde_crtc_debugfs_state_show(struct seq_file *s, void *v)
{
	struct drm_crtc *crtc = (struct drm_crtc *) s->private;
	struct sde_crtc *sde_crtc = to_sde_crtc(crtc);
	struct sde_crtc_state *cstate = to_sde_crtc_state(crtc->state);
	struct sde_crtc_res *res;
	struct sde_crtc_respool *rp;
	int i;

	seq_printf(s, "num_connectors: %d\n", cstate->num_connectors);
	seq_printf(s, "client type: %d\n", sde_crtc_get_client_type(crtc));
	seq_printf(s, "intf_mode: %d\n", sde_crtc_get_intf_mode(crtc));
	seq_printf(s, "core_clk_rate: %llu\n",
			sde_crtc->cur_perf.core_clk_rate);
	for (i = SDE_POWER_HANDLE_DBUS_ID_MNOC;
			i < SDE_POWER_HANDLE_DBUS_ID_MAX; i++) {
		seq_printf(s, "bw_ctl[%s]: %llu\n",
				sde_power_handle_get_dbus_name(i),
				sde_crtc->cur_perf.bw_ctl[i]);
		seq_printf(s, "max_per_pipe_ib[%s]: %llu\n",
				sde_power_handle_get_dbus_name(i),
				sde_crtc->cur_perf.max_per_pipe_ib[i]);
	}

	mutex_lock(&sde_crtc->rp_lock);
	list_for_each_entry(rp, &sde_crtc->rp_head, rp_list) {
		seq_printf(s, "rp.%d: ", rp->sequence_id);
		list_for_each_entry(res, &rp->res_list, list)
			seq_printf(s, "0x%x/0x%llx/%pK/%d ",
					res->type, res->tag, res->val,
					atomic_read(&res->refcount));
		seq_puts(s, "\n");
	}
	mutex_unlock(&sde_crtc->rp_lock);

	return 0;
}
DEFINE_SDE_DEBUGFS_SEQ_FOPS(sde_crtc_debugfs_state);

static int _sde_debugfs_fence_status_show(struct seq_file *s, void *data)
{
	struct drm_crtc *crtc;
	struct drm_plane *plane;
	struct drm_connector *conn;
	struct drm_mode_object *drm_obj;
	struct sde_crtc *sde_crtc;
	struct sde_crtc_state *cstate;
	struct sde_fence_context *ctx;
	struct drm_connector_list_iter conn_iter;
	struct drm_device *dev;

	if (!s || !s->private)
		return -EINVAL;

	sde_crtc = s->private;
	crtc = &sde_crtc->base;
	dev = crtc->dev;
	cstate = to_sde_crtc_state(crtc->state);

	/* Dump input fence info */
	seq_puts(s, "===Input fence===\n");
	drm_atomic_crtc_for_each_plane(plane, crtc) {
		struct sde_plane_state *pstate;
		struct dma_fence *fence;

		pstate = to_sde_plane_state(plane->state);
		if (!pstate)
			continue;

		seq_printf(s, "plane:%u stage:%d\n", plane->base.id,
			pstate->stage);

		fence = pstate->input_fence;
		if (fence)
			sde_fence_list_dump(fence, &s);
	}

	/* Dump release fence info */
	seq_puts(s, "\n");
	seq_puts(s, "===Release fence===\n");
	ctx = sde_crtc->output_fence;
	drm_obj = &crtc->base;
	sde_debugfs_timeline_dump(ctx, drm_obj, &s);
	seq_puts(s, "\n");

	/* Dump retire fence info */
	seq_puts(s, "===Retire fence===\n");
	drm_connector_list_iter_begin(dev, &conn_iter);
	drm_for_each_connector_iter(conn, &conn_iter)
		if (conn->state && conn->state->crtc == crtc &&
				cstate->num_connectors < MAX_CONNECTORS) {
			struct sde_connector *c_conn;

			c_conn = to_sde_connector(conn);
			ctx = c_conn->retire_fence;
			drm_obj = &conn->base;
			sde_debugfs_timeline_dump(ctx, drm_obj, &s);
		}
	drm_connector_list_iter_end(&conn_iter);
	seq_puts(s, "\n");

	return 0;
}

static int _sde_debugfs_fence_status(struct inode *inode, struct file *file)
{
	return single_open(file, _sde_debugfs_fence_status_show,
				inode->i_private);
}

static int _sde_crtc_init_debugfs(struct drm_crtc *crtc)
{
	struct sde_crtc *sde_crtc;
	struct sde_kms *sde_kms;

	static const struct file_operations debugfs_status_fops = {
		.open =		_sde_debugfs_status_open,
		.read =		seq_read,
		.llseek =	seq_lseek,
		.release =	single_release,
	};
	static const struct file_operations debugfs_misr_fops = {
		.open =		simple_open,
		.read =		_sde_crtc_misr_read,
		.write =	_sde_crtc_misr_setup,
	};
	static const struct file_operations debugfs_fps_fops = {
		.open =		_sde_debugfs_fps_status,
		.read =		seq_read,
	};
	static const struct file_operations debugfs_fence_fops = {
		.open =		_sde_debugfs_fence_status,
		.read =		seq_read,
	};

	if (!crtc)
		return -EINVAL;
	sde_crtc = to_sde_crtc(crtc);

	sde_kms = _sde_crtc_get_kms(crtc);
	if (!sde_kms)
		return -EINVAL;

	sde_crtc->debugfs_root = debugfs_create_dir(sde_crtc->name,
			crtc->dev->primary->debugfs_root);
	if (!sde_crtc->debugfs_root)
		return -ENOMEM;

	/* don't error check these */
	debugfs_create_file("status", 0400,
			sde_crtc->debugfs_root,
			sde_crtc, &debugfs_status_fops);
	debugfs_create_file("state", 0600,
			sde_crtc->debugfs_root,
			&sde_crtc->base,
			&sde_crtc_debugfs_state_fops);
	debugfs_create_file("misr_data", 0600, sde_crtc->debugfs_root,
					sde_crtc, &debugfs_misr_fops);
	debugfs_create_file("fps", 0400, sde_crtc->debugfs_root,
					sde_crtc, &debugfs_fps_fops);
	debugfs_create_file("fence_status", 0400, sde_crtc->debugfs_root,
					sde_crtc, &debugfs_fence_fops);

	return 0;
}

static void _sde_crtc_destroy_debugfs(struct drm_crtc *crtc)
{
	struct sde_crtc *sde_crtc;

	if (!crtc)
		return;
	sde_crtc = to_sde_crtc(crtc);
	debugfs_remove_recursive(sde_crtc->debugfs_root);
}
#else
static int _sde_crtc_init_debugfs(struct drm_crtc *crtc)
{
	return 0;
}

static void _sde_crtc_destroy_debugfs(struct drm_crtc *crtc)
{
}
#endif /* CONFIG_DEBUG_FS */

static int sde_crtc_late_register(struct drm_crtc *crtc)
{
	return _sde_crtc_init_debugfs(crtc);
}

static void sde_crtc_early_unregister(struct drm_crtc *crtc)
{
	_sde_crtc_destroy_debugfs(crtc);
}

static const struct drm_crtc_funcs sde_crtc_funcs = {
	.set_config = drm_atomic_helper_set_config,
	.destroy = sde_crtc_destroy,
	.page_flip = drm_atomic_helper_page_flip,
	.atomic_set_property = sde_crtc_atomic_set_property,
	.atomic_get_property = sde_crtc_atomic_get_property,
	.reset = sde_crtc_reset,
	.atomic_duplicate_state = sde_crtc_duplicate_state,
	.atomic_destroy_state = sde_crtc_destroy_state,
	.late_register = sde_crtc_late_register,
	.early_unregister = sde_crtc_early_unregister,
};

static const struct drm_crtc_helper_funcs sde_crtc_helper_funcs = {
	.mode_fixup = sde_crtc_mode_fixup,
	.disable = sde_crtc_disable,
	.atomic_enable = sde_crtc_enable,
	.atomic_check = sde_crtc_atomic_check,
	.atomic_begin = sde_crtc_atomic_begin,
	.atomic_flush = sde_crtc_atomic_flush,
};

static void _sde_crtc_event_cb(struct kthread_work *work)
{
	struct sde_crtc_event *event;
	struct sde_crtc *sde_crtc;
	unsigned long irq_flags;

	if (!work) {
		SDE_ERROR("invalid work item\n");
		return;
	}

	event = container_of(work, struct sde_crtc_event, kt_work);

	/* set sde_crtc to NULL for static work structures */
	sde_crtc = event->sde_crtc;
	if (!sde_crtc)
		return;

	if (event->cb_func)
		event->cb_func(&sde_crtc->base, event->usr);

	spin_lock_irqsave(&sde_crtc->event_lock, irq_flags);
	list_add_tail(&event->list, &sde_crtc->event_free_list);
	spin_unlock_irqrestore(&sde_crtc->event_lock, irq_flags);
}

int sde_crtc_event_queue(struct drm_crtc *crtc,
		void (*func)(struct drm_crtc *crtc, void *usr),
		void *usr, bool color_processing_event)
{
	unsigned long irq_flags;
	struct sde_crtc *sde_crtc;
	struct msm_drm_private *priv;
	struct sde_crtc_event *event = NULL;
	u32 crtc_id;

	if (!crtc || !crtc->dev || !crtc->dev->dev_private || !func) {
		SDE_ERROR("invalid parameters\n");
		return -EINVAL;
	}
	sde_crtc = to_sde_crtc(crtc);
	priv = crtc->dev->dev_private;
	crtc_id = drm_crtc_index(crtc);

	/*
	 * Obtain an event struct from the private cache. This event
	 * queue may be called from ISR contexts, so use a private
	 * cache to avoid calling any memory allocation functions.
	 */
	spin_lock_irqsave(&sde_crtc->event_lock, irq_flags);
	if (!list_empty(&sde_crtc->event_free_list)) {
		event = list_first_entry(&sde_crtc->event_free_list,
				struct sde_crtc_event, list);
		list_del_init(&event->list);
	}
	spin_unlock_irqrestore(&sde_crtc->event_lock, irq_flags);

	if (!event)
		return -ENOMEM;

	/* populate event node */
	event->sde_crtc = sde_crtc;
	event->cb_func = func;
	event->usr = usr;

	/* queue new event request */
	kthread_init_work(&event->kt_work, _sde_crtc_event_cb);
	if (color_processing_event)
		kthread_queue_work(&priv->pp_event_worker,
			&event->kt_work);
	else
		kthread_queue_work(&priv->event_thread[crtc_id].worker,
			&event->kt_work);

	return 0;
}

static int _sde_crtc_init_events(struct sde_crtc *sde_crtc)
{
	int i, rc = 0;

	if (!sde_crtc) {
		SDE_ERROR("invalid crtc\n");
		return -EINVAL;
	}

	spin_lock_init(&sde_crtc->event_lock);

	INIT_LIST_HEAD(&sde_crtc->event_free_list);
	for (i = 0; i < SDE_CRTC_MAX_EVENT_COUNT; ++i)
		list_add_tail(&sde_crtc->event_cache[i].list,
				&sde_crtc->event_free_list);

	return rc;
}

/*
 * __sde_crtc_idle_notify_work - signal idle timeout to user space
 */
static void __sde_crtc_idle_notify_work(struct kthread_work *work)
{
	struct sde_crtc *sde_crtc = container_of(work, struct sde_crtc,
				idle_notify_work.work);
	struct drm_crtc *crtc;
	struct drm_event event;
	int ret = 0;

	if (!sde_crtc) {
		SDE_ERROR("invalid sde crtc\n");
	} else {
		crtc = &sde_crtc->base;
		event.type = DRM_EVENT_IDLE_NOTIFY;
		event.length = sizeof(u32);
		msm_mode_object_event_notify(&crtc->base, crtc->dev,
				&event, (u8 *)&ret);

		SDE_DEBUG("crtc[%d]: idle timeout notified\n", crtc->base.id);
	}
}

/* initialize crtc */
struct drm_crtc *sde_crtc_init(struct drm_device *dev, struct drm_plane *plane)
{
	struct drm_crtc *crtc = NULL;
	struct sde_crtc *sde_crtc = NULL;
	struct msm_drm_private *priv = NULL;
	struct sde_kms *kms = NULL;
	int i, rc;

	priv = dev->dev_private;
	kms = to_sde_kms(priv->kms);

	sde_crtc = kzalloc(sizeof(*sde_crtc), GFP_KERNEL);
	if (!sde_crtc)
		return ERR_PTR(-ENOMEM);

	crtc = &sde_crtc->base;
	crtc->dev = dev;

	mutex_init(&sde_crtc->crtc_lock);
	spin_lock_init(&sde_crtc->spin_lock);
	atomic_set(&sde_crtc->frame_pending, 0);

	mutex_init(&sde_crtc->rp_lock);
	INIT_LIST_HEAD(&sde_crtc->rp_head);

	sde_crtc->enabled = false;

	/* Below parameters are for fps calculation for sysfs node */
	sde_crtc->fps_info.fps_periodic_duration = DEFAULT_FPS_PERIOD_1_SEC;
	sde_crtc->fps_info.time_buf = kmalloc_array(MAX_FRAME_COUNT,
			sizeof(ktime_t), GFP_KERNEL);

	if (!sde_crtc->fps_info.time_buf)
		SDE_ERROR("invalid buffer\n");
	else
		memset(sde_crtc->fps_info.time_buf, 0,
			sizeof(*(sde_crtc->fps_info.time_buf)));

	INIT_LIST_HEAD(&sde_crtc->frame_event_list);
	INIT_LIST_HEAD(&sde_crtc->user_event_list);
	for (i = 0; i < ARRAY_SIZE(sde_crtc->frame_events); i++) {
		INIT_LIST_HEAD(&sde_crtc->frame_events[i].list);
		list_add(&sde_crtc->frame_events[i].list,
				&sde_crtc->frame_event_list);
		kthread_init_work(&sde_crtc->frame_events[i].work,
				sde_crtc_frame_event_work);
	}

	drm_crtc_init_with_planes(dev, crtc, plane, NULL, &sde_crtc_funcs,
				NULL);

	drm_crtc_helper_add(crtc, &sde_crtc_helper_funcs);
	plane->crtc = crtc;

	/* save user friendly CRTC name for later */
	snprintf(sde_crtc->name, SDE_CRTC_NAME_SIZE, "crtc%u", crtc->base.id);

	/* initialize event handling */
	rc = _sde_crtc_init_events(sde_crtc);
	if (rc) {
		drm_crtc_cleanup(crtc);
		kfree(sde_crtc);
		return ERR_PTR(rc);
	}

	/* initialize output fence support */
	sde_crtc->output_fence = sde_fence_init(sde_crtc->name, crtc->base.id);

	if (IS_ERR(sde_crtc->output_fence)) {
		rc = PTR_ERR(sde_crtc->output_fence);
		SDE_ERROR("failed to init fence, %d\n", rc);
		drm_crtc_cleanup(crtc);
		kfree(sde_crtc);
		return ERR_PTR(rc);
	}

	/* create CRTC properties */
	msm_property_init(&sde_crtc->property_info, &crtc->base, dev,
			priv->crtc_property, sde_crtc->property_data,
			CRTC_PROP_COUNT, CRTC_PROP_BLOBCOUNT,
			sizeof(struct sde_crtc_state));

	sde_crtc_install_properties(crtc, kms->catalog);

	/* Install color processing properties */
	sde_cp_crtc_init(crtc);
	sde_cp_crtc_install_properties(crtc);

	kthread_init_delayed_work(&sde_crtc->idle_notify_work,
					__sde_crtc_idle_notify_work);

	SDE_DEBUG("%s: successfully initialized crtc\n", sde_crtc->name);
	return crtc;
}

int sde_crtc_post_init(struct drm_device *dev, struct drm_crtc *crtc)
{
	struct sde_crtc *sde_crtc;
	int rc = 0;

	if (!dev || !dev->primary || !dev->primary->kdev || !crtc) {
		SDE_ERROR("invalid input param(s)\n");
		rc = -EINVAL;
		goto end;
	}

	sde_crtc = to_sde_crtc(crtc);
	sde_crtc->sysfs_dev = device_create_with_groups(
		dev->primary->kdev->class, dev->primary->kdev, 0, crtc,
		sde_crtc_attr_groups, "sde-crtc-%d", crtc->index);
	if (IS_ERR_OR_NULL(sde_crtc->sysfs_dev)) {
		SDE_ERROR("crtc:%d sysfs create failed rc:%ld\n", crtc->index,
			PTR_ERR(sde_crtc->sysfs_dev));
		if (!sde_crtc->sysfs_dev)
			rc = -EINVAL;
		else
			rc = PTR_ERR(sde_crtc->sysfs_dev);
		goto end;
	}

	sde_crtc->vsync_event_sf = sysfs_get_dirent(
		sde_crtc->sysfs_dev->kobj.sd, "vsync_event");
	if (!sde_crtc->vsync_event_sf)
		SDE_ERROR("crtc:%d vsync_event sysfs create failed\n",
						crtc->base.id);

end:
	return rc;
}

static int _sde_crtc_event_enable(struct sde_kms *kms,
		struct drm_crtc *crtc_drm, u32 event)
{
	struct sde_crtc *crtc = NULL;
	struct sde_crtc_irq_info *node;
	struct msm_drm_private *priv;
	unsigned long flags;
	bool found = false;
	int ret, i = 0;
	bool add_event = false;

	crtc = to_sde_crtc(crtc_drm);
	spin_lock_irqsave(&crtc->spin_lock, flags);
	list_for_each_entry(node, &crtc->user_event_list, list) {
		if (node->event == event) {
			found = true;
			break;
		}
	}
	spin_unlock_irqrestore(&crtc->spin_lock, flags);

	/* event already enabled */
	if (found)
		return 0;

	node = NULL;
	for (i = 0; i < ARRAY_SIZE(custom_events); i++) {
		if (custom_events[i].event == event &&
			custom_events[i].func) {
			node = kzalloc(sizeof(*node), GFP_KERNEL);
			if (!node)
				return -ENOMEM;
			INIT_LIST_HEAD(&node->list);
			INIT_LIST_HEAD(&node->irq.list);
			node->func = custom_events[i].func;
			node->event = event;
			node->state = IRQ_NOINIT;
			spin_lock_init(&node->state_lock);
			break;
		}
	}

	if (!node) {
		SDE_ERROR("unsupported event %x\n", event);
		return -EINVAL;
	}

	priv = kms->dev->dev_private;
	ret = 0;
	if (crtc_drm->enabled) {
		ret = sde_power_resource_enable(&priv->phandle,
				kms->core_client, true);
		if (ret) {
			SDE_ERROR("failed to enable power resource %d\n", ret);
			SDE_EVT32(ret, SDE_EVTLOG_ERROR);
			kfree(node);
			return ret;
		}

		mutex_lock(&crtc->crtc_lock);
		ret = node->func(crtc_drm, true, &node->irq);
		if (!ret) {
			spin_lock_irqsave(&crtc->spin_lock, flags);
			list_add_tail(&node->list, &crtc->user_event_list);
			add_event = true;
			spin_unlock_irqrestore(&crtc->spin_lock, flags);
		}
		mutex_unlock(&crtc->crtc_lock);

		sde_power_resource_enable(&priv->phandle, kms->core_client,
				false);
	}

	if (add_event)
		return 0;

	if (!ret) {
		spin_lock_irqsave(&crtc->spin_lock, flags);
		list_add_tail(&node->list, &crtc->user_event_list);
		spin_unlock_irqrestore(&crtc->spin_lock, flags);
	} else {
		kfree(node);
	}

	return ret;
}

static int _sde_crtc_event_disable(struct sde_kms *kms,
		struct drm_crtc *crtc_drm, u32 event)
{
	struct sde_crtc *crtc = NULL;
	struct sde_crtc_irq_info *node = NULL;
	struct msm_drm_private *priv;
	unsigned long flags;
	bool found = false;
	int ret;

	crtc = to_sde_crtc(crtc_drm);
	spin_lock_irqsave(&crtc->spin_lock, flags);
	list_for_each_entry(node, &crtc->user_event_list, list) {
		if (node->event == event) {
			list_del(&node->list);
			found = true;
			break;
		}
	}
	spin_unlock_irqrestore(&crtc->spin_lock, flags);

	/* event already disabled */
	if (!found)
		return 0;

	/**
	 * crtc is disabled interrupts are cleared remove from the list,
	 * no need to disable/de-register.
	 */
	if (!crtc_drm->enabled) {
		kfree(node);
		return 0;
	}
	priv = kms->dev->dev_private;
	ret = sde_power_resource_enable(&priv->phandle, kms->core_client, true);
	if (ret) {
		SDE_ERROR("failed to enable power resource %d\n", ret);
		SDE_EVT32(ret, SDE_EVTLOG_ERROR);
		kfree(node);
		return ret;
	}

	ret = node->func(crtc_drm, false, &node->irq);
	kfree(node);
	sde_power_resource_enable(&priv->phandle, kms->core_client, false);
	return ret;
}

int sde_crtc_register_custom_event(struct sde_kms *kms,
		struct drm_crtc *crtc_drm, u32 event, bool en)
{
	struct sde_crtc *crtc = NULL;
	int ret;

	crtc = to_sde_crtc(crtc_drm);
	if (!crtc || !kms || !kms->dev) {
		DRM_ERROR("invalid sde_crtc %pK kms %pK dev %pK\n", crtc,
			kms, ((kms) ? (kms->dev) : NULL));
		return -EINVAL;
	}

	if (en)
		ret = _sde_crtc_event_enable(kms, crtc_drm, event);
	else
		ret = _sde_crtc_event_disable(kms, crtc_drm, event);

	return ret;
}

static int sde_crtc_power_interrupt_handler(struct drm_crtc *crtc_drm,
	bool en, struct sde_irq_callback *irq)
{
	return 0;
}

static int sde_crtc_pm_event_handler(struct drm_crtc *crtc, bool en,
		struct sde_irq_callback *noirq)
{
	/*
	 * IRQ object noirq is not being used here since there is
	 * no crtc irq from pm event.
	 */
	return 0;
}

static int sde_crtc_idle_interrupt_handler(struct drm_crtc *crtc_drm,
	bool en, struct sde_irq_callback *irq)
{
	return 0;
}

/**
 * sde_crtc_update_cont_splash_settings - update mixer settings
 *	and initial clk during device bootup for cont_splash use case
 * @crtc: Pointer to drm crtc structure
 */
void sde_crtc_update_cont_splash_settings(struct drm_crtc *crtc)
{
	struct sde_kms *kms = NULL;
	struct msm_drm_private *priv;
	struct sde_crtc *sde_crtc;

	if (!crtc || !crtc->state || !crtc->dev || !crtc->dev->dev_private) {
		SDE_ERROR("invalid crtc\n");
		return;
	}

	priv = crtc->dev->dev_private;
	kms = to_sde_kms(priv->kms);
	if (!kms || !kms->catalog) {
		SDE_ERROR("invalid parameters\n");
		return;
	}

	_sde_crtc_setup_mixers(crtc);
	crtc->enabled = true;

	/* update core clk value for initial state with cont-splash */
	sde_crtc = to_sde_crtc(crtc);
	sde_crtc->cur_perf.core_clk_rate = kms->perf.max_core_clk_rate;
}

int sde_crtc_calc_vpadding_param(struct drm_crtc_state *state,
		uint32_t crtc_y, uint32_t crtc_h, uint32_t *padding_y,
		uint32_t *padding_start, uint32_t *padding_height)
{
	struct sde_kms *kms;
	struct sde_crtc_state *cstate = to_sde_crtc_state(state);
	u32 y_remain, y_start, y_end;
	u32 m, n;

	kms = _sde_crtc_get_kms(state->crtc);
	if (!kms || !kms->catalog) {
		SDE_ERROR("invalid kms\n");
		return -EINVAL;
	}

	if (!kms->catalog->has_line_insertion)
		return 0;

	if (!cstate->padding_active) {
		SDE_ERROR("zero padding active value\n");
		return -EINVAL;
	}

	m = cstate->padding_active;
	n = m + cstate->padding_dummy;

	y_remain = crtc_y % m;
	y_start = y_remain + crtc_y / m * n;
	y_end = (crtc_y + crtc_h - 1) / m * n + (crtc_y + crtc_h - 1) % m;

	*padding_y = y_start;
	*padding_start = m - y_remain;
	*padding_height = y_end - y_start + 1;

	return 0;
}<|MERGE_RESOLUTION|>--- conflicted
+++ resolved
@@ -5382,22 +5382,6 @@
 
 		cnt++;
 
-<<<<<<< HEAD
-		/*
-		 * TODO: num_mixers could be 0 on first commit, this should
-		 * be revisited to avoid depending on current sde_crtc state
-		 */
-		if (sde_crtc->num_mixers && ((pstate->crtc_h > mixer_height) ||
-		 (pstate->crtc_w > (mixer_width * sde_crtc->num_mixers)))) {
-			SDE_ERROR("plane w/h:%x*%x more than mixer w/h:%x*%x\n",
-			pstate->crtc_w, pstate->crtc_h,
-			sde_crtc->num_mixers * mixer_width, mixer_height);
-			rc = -E2BIG;
-			goto end;
-		}
-
-=======
->>>>>>> 47ab1227
 		if (CHECK_LAYER_BOUNDS(pstate->crtc_y, pstate->crtc_h,
 				mode->vdisplay) ||
 		    CHECK_LAYER_BOUNDS(pstate->crtc_x, pstate->crtc_w,

--- conflicted
+++ resolved
@@ -639,11 +639,8 @@
 		drm_property_unreference_blob(c_conn->blob_dither);
 	if (c_conn->blob_mode_info)
 		drm_property_unreference_blob(c_conn->blob_mode_info);
-<<<<<<< HEAD
-=======
 	if (c_conn->blob_ext_hdr)
 		drm_property_unreference_blob(c_conn->blob_ext_hdr);
->>>>>>> 4ea03715
 	msm_property_destroy(&c_conn->property_info);
 
 	if (c_conn->bl_device)
@@ -1021,12 +1018,9 @@
 		}
 		break;
 	case CONNECTOR_PROP_RETIRE_FENCE:
-<<<<<<< HEAD
-=======
 		if (!val)
 			goto end;
 
->>>>>>> 4ea03715
 		rc = sde_fence_create(&c_conn->retire_fence, &fence_fd, 0);
 		if (rc) {
 			SDE_ERROR("fence create failed rc:%d\n", rc);
@@ -1048,8 +1042,6 @@
 		if (rc)
 			SDE_ERROR_CONN(c_conn, "invalid roi_v1, rc: %d\n", rc);
 		break;
-<<<<<<< HEAD
-=======
 	/* CONNECTOR_PROP_BL_SCALE and CONNECTOR_PROP_AD_BL_SCALE are
 	 * color-processing properties. These two properties require
 	 * special handling since they don't quite fit the current standard
@@ -1063,7 +1055,6 @@
 		c_conn->bl_scale_ad = val;
 		c_conn->bl_scale_dirty = true;
 		break;
->>>>>>> 4ea03715
 	default:
 		break;
 	}
@@ -1698,18 +1689,6 @@
 			SDE_DEBUG_CONN(c_conn, "invalid connector state\n");
 		}
 
-<<<<<<< HEAD
-		if (!c_conn->ops.post_init) {
-			SDE_ERROR_CONN(c_conn, "post_init not defined\n");
-			goto exit;
-		}
-
-		rc = c_conn->ops.post_init(conn, info, c_conn->display,
-				&mode_info);
-		if (rc) {
-			SDE_ERROR_CONN(c_conn, "post-init failed, %d\n", rc);
-			goto exit;
-=======
 		if (c_conn->ops.set_info_blob) {
 			rc = c_conn->ops.set_info_blob(conn, info,
 					c_conn->display, &mode_info);
@@ -1719,7 +1698,6 @@
 						rc);
 				goto exit;
 			}
->>>>>>> 4ea03715
 		}
 
 		blob = c_conn->blob_caps;
@@ -1992,11 +1970,8 @@
 		drm_property_unreference_blob(c_conn->blob_dither);
 	if (c_conn->blob_mode_info)
 		drm_property_unreference_blob(c_conn->blob_mode_info);
-<<<<<<< HEAD
-=======
 	if (c_conn->blob_ext_hdr)
 		drm_property_unreference_blob(c_conn->blob_ext_hdr);
->>>>>>> 4ea03715
 
 	msm_property_destroy(&c_conn->property_info);
 error_cleanup_fence:

/*
 * Copyright (c) 2014-2019, The Linux Foundation. All rights reserved.
 * Copyright (C) 2013 Red Hat
 * Author: Rob Clark <robdclark@gmail.com>
 *
 * This program is free software; you can redistribute it and/or modify it
 * under the terms of the GNU General Public License version 2 as published by
 * the Free Software Foundation.
 *
 * This program is distributed in the hope that it will be useful, but WITHOUT
 * ANY WARRANTY; without even the implied warranty of MERCHANTABILITY or
 * FITNESS FOR A PARTICULAR PURPOSE.  See the GNU General Public License for
 * more details.
 *
 * You should have received a copy of the GNU General Public License along with
 * this program.  If not, see <http://www.gnu.org/licenses/>.
 */

#define pr_fmt(fmt)	"[drm:%s:%d] " fmt, __func__, __LINE__
#include <linux/kthread.h>
#include <linux/debugfs.h>
#include <linux/seq_file.h>
#include <linux/sde_rsc.h>

#include "msm_drv.h"
#include "sde_kms.h"
#include <drm/drm_crtc.h>
#include <drm/drm_crtc_helper.h>
#include "sde_hwio.h"
#include "sde_hw_catalog.h"
#include "sde_hw_intf.h"
#include "sde_hw_ctl.h"
#include "sde_formats.h"
#include "sde_encoder_phys.h"
#include "sde_power_handle.h"
#include "sde_hw_dsc.h"
#include "sde_crtc.h"
#include "sde_trace.h"
#include "sde_core_irq.h"
#include "sde_hw_top.h"
#include "sde_hw_qdss.h"

#define SDE_DEBUG_ENC(e, fmt, ...) SDE_DEBUG("enc%d " fmt,\
		(e) ? (e)->base.base.id : -1, ##__VA_ARGS__)

#define SDE_ERROR_ENC(e, fmt, ...) SDE_ERROR("enc%d " fmt,\
		(e) ? (e)->base.base.id : -1, ##__VA_ARGS__)

#define SDE_DEBUG_PHYS(p, fmt, ...) SDE_DEBUG("enc%d intf%d pp%d " fmt,\
		(p) ? (p)->parent->base.id : -1, \
		(p) ? (p)->intf_idx - INTF_0 : -1, \
		(p) ? ((p)->hw_pp ? (p)->hw_pp->idx - PINGPONG_0 : -1) : -1, \
		##__VA_ARGS__)

#define SDE_ERROR_PHYS(p, fmt, ...) SDE_ERROR("enc%d intf%d pp%d " fmt,\
		(p) ? (p)->parent->base.id : -1, \
		(p) ? (p)->intf_idx - INTF_0 : -1, \
		(p) ? ((p)->hw_pp ? (p)->hw_pp->idx - PINGPONG_0 : -1) : -1, \
		##__VA_ARGS__)

/*
 * Two to anticipate panels that can do cmd/vid dynamic switching
 * plan is to create all possible physical encoder types, and switch between
 * them at runtime
 */
#define NUM_PHYS_ENCODER_TYPES 2

#define MAX_PHYS_ENCODERS_PER_VIRTUAL \
	(MAX_H_TILES_PER_DISPLAY * NUM_PHYS_ENCODER_TYPES)

#define MAX_CHANNELS_PER_ENC 2

#define MISR_BUFF_SIZE			256

#define IDLE_SHORT_TIMEOUT	1

#define EVT_TIME_OUT_SPLIT 2

/* Maximum number of VSYNC wait attempts for RSC state transition */
#define MAX_RSC_WAIT	5

#define TOPOLOGY_DUALPIPE_MERGE_MODE(x) \
		(((x) == SDE_RM_TOPOLOGY_DUALPIPE_DSCMERGE) || \
		((x) == SDE_RM_TOPOLOGY_DUALPIPE_3DMERGE) || \
		((x) == SDE_RM_TOPOLOGY_DUALPIPE_3DMERGE_DSC))

/**
 * enum sde_enc_rc_events - events for resource control state machine
 * @SDE_ENC_RC_EVENT_KICKOFF:
 *	This event happens at NORMAL priority.
 *	Event that signals the start of the transfer. When this event is
 *	received, enable MDP/DSI core clocks and request RSC with CMD state.
 *	Regardless of the previous state, the resource should be in ON state
 *	at the end of this event.
 * @SDE_ENC_RC_EVENT_FRAME_DONE:
 *	This event happens at INTERRUPT level.
 *	Event signals the end of the data transfer after the PP FRAME_DONE
 *	event. At the end of this event, a delayed work is scheduled to go to
 *	IDLE_PC state after IDLE_POWERCOLLAPSE_DURATION time.
 * @SDE_ENC_RC_EVENT_PRE_STOP:
 *	This event happens at NORMAL priority.
 *	This event, when received during the ON state, set RSC to IDLE, and
 *	and leave the RC STATE in the PRE_OFF state.
 *	It should be followed by the STOP event as part of encoder disable.
 *	If received during IDLE or OFF states, it will do nothing.
 * @SDE_ENC_RC_EVENT_STOP:
 *	This event happens at NORMAL priority.
 *	When this event is received, disable all the MDP/DSI core clocks, and
 *	disable IRQs. It should be called from the PRE_OFF or IDLE states.
 *	IDLE is expected when IDLE_PC has run, and PRE_OFF did nothing.
 *	PRE_OFF is expected when PRE_STOP was executed during the ON state.
 *	Resource state should be in OFF at the end of the event.
 * @SDE_ENC_RC_EVENT_PRE_MODESET:
 *	This event happens at NORMAL priority from a work item.
 *	Event signals that there is a seamless mode switch is in prgoress. A
 *	client needs to turn of only irq - leave clocks ON to reduce the mode
 *	switch latency.
 * @SDE_ENC_RC_EVENT_POST_MODESET:
 *	This event happens at NORMAL priority from a work item.
 *	Event signals that seamless mode switch is complete and resources are
 *	acquired. Clients wants to turn on the irq again and update the rsc
 *	with new vtotal.
 * @SDE_ENC_RC_EVENT_ENTER_IDLE:
 *	This event happens at NORMAL priority from a work item.
 *	Event signals that there were no frame updates for
 *	IDLE_POWERCOLLAPSE_DURATION time. This would disable MDP/DSI core clocks
 *      and request RSC with IDLE state and change the resource state to IDLE.
 * @SDE_ENC_RC_EVENT_EARLY_WAKEUP:
 *	This event is triggered from the input event thread when touch event is
 *	received from the input device. On receiving this event,
 *      - If the device is in SDE_ENC_RC_STATE_IDLE state, it turns ON the
	  clocks and enable RSC.
 *      - If the device is in SDE_ENC_RC_STATE_ON state, it resets the delayed
 *        off work since a new commit is imminent.
 */
enum sde_enc_rc_events {
	SDE_ENC_RC_EVENT_KICKOFF = 1,
	SDE_ENC_RC_EVENT_FRAME_DONE,
	SDE_ENC_RC_EVENT_PRE_STOP,
	SDE_ENC_RC_EVENT_STOP,
	SDE_ENC_RC_EVENT_PRE_MODESET,
	SDE_ENC_RC_EVENT_POST_MODESET,
	SDE_ENC_RC_EVENT_ENTER_IDLE,
	SDE_ENC_RC_EVENT_EARLY_WAKEUP,
};

/*
 * enum sde_enc_rc_states - states that the resource control maintains
 * @SDE_ENC_RC_STATE_OFF: Resource is in OFF state
 * @SDE_ENC_RC_STATE_PRE_OFF: Resource is transitioning to OFF state
 * @SDE_ENC_RC_STATE_ON: Resource is in ON state
 * @SDE_ENC_RC_STATE_MODESET: Resource is in modeset state
 * @SDE_ENC_RC_STATE_IDLE: Resource is in IDLE state
 */
enum sde_enc_rc_states {
	SDE_ENC_RC_STATE_OFF,
	SDE_ENC_RC_STATE_PRE_OFF,
	SDE_ENC_RC_STATE_ON,
	SDE_ENC_RC_STATE_MODESET,
	SDE_ENC_RC_STATE_IDLE
};

/**
 * struct sde_encoder_virt - virtual encoder. Container of one or more physical
 *	encoders. Virtual encoder manages one "logical" display. Physical
 *	encoders manage one intf block, tied to a specific panel/sub-panel.
 *	Virtual encoder defers as much as possible to the physical encoders.
 *	Virtual encoder registers itself with the DRM Framework as the encoder.
 * @base:		drm_encoder base class for registration with DRM
 * @enc_spin_lock:	Virtual-Encoder-Wide Spin Lock for IRQ purposes
 * @bus_scaling_client:	Client handle to the bus scaling interface
 * @te_source:		vsync source pin information
 * @ops:		Encoder ops from init function
 * @num_phys_encs:	Actual number of physical encoders contained.
 * @phys_encs:		Container of physical encoders managed.
 * @cur_master:		Pointer to the current master in this mode. Optimization
 *			Only valid after enable. Cleared as disable.
 * @hw_pp		Handle to the pingpong blocks used for the display. No.
 *			pingpong blocks can be different than num_phys_encs.
 * @hw_dsc:		Array of DSC block handles used for the display.
 * @dirty_dsc_ids:	Cached dsc indexes for dirty DSC blocks needing flush
 * @intfs_swapped	Whether or not the phys_enc interfaces have been swapped
 *			for partial update right-only cases, such as pingpong
 *			split where virtual pingpong does not generate IRQs
 * @qdss_status:		indicate if qdss is modified since last update
 * @crtc_vblank_cb:	Callback into the upper layer / CRTC for
 *			notification of the VBLANK
 * @crtc_vblank_cb_data:	Data from upper layer for VBLANK notification
 * @crtc_kickoff_cb:		Callback into CRTC that will flush & start
 *				all CTL paths
 * @crtc_kickoff_cb_data:	Opaque user data given to crtc_kickoff_cb
 * @debugfs_root:		Debug file system root file node
 * @enc_lock:			Lock around physical encoder create/destroy and
				access.
 * @frame_busy_mask:		Bitmask tracking which phys_enc we are still
 *				busy processing current command.
 *				Bit0 = phys_encs[0] etc.
 * @crtc_frame_event_cb:	callback handler for frame event
 * @crtc_frame_event_cb_data:	callback handler private data
 * @vsync_event_timer:		vsync timer
 * @rsc_client:			rsc client pointer
 * @rsc_state_init:		boolean to indicate rsc config init
 * @disp_info:			local copy of msm_display_info struct
 * @misr_enable:		misr enable/disable status
 * @misr_frame_count:		misr frame count before start capturing the data
 * @idle_pc_enabled:		indicate if idle power collapse is enabled
 *				currently. This can be controlled by user-mode
 * @rc_lock:			resource control mutex lock to protect
 *				virt encoder over various state changes
 * @rc_state:			resource controller state
 * @delayed_off_work:		delayed worker to schedule disabling of
 *				clks and resources after IDLE_TIMEOUT time.
 * @vsync_event_work:		worker to handle vsync event for autorefresh
 * @input_event_work:		worker to handle input device touch events
 * @esd_trigger_work:		worker to handle esd trigger events
 * @input_handler:			handler for input device events
 * @topology:                   topology of the display
 * @vblank_enabled:		boolean to track userspace vblank vote
 * @idle_pc_restore:		flag to indicate idle_pc_restore happened
 * @rsc_config:			rsc configuration for display vtotal, fps, etc.
 * @cur_conn_roi:		current connector roi
 * @prv_conn_roi:		previous connector roi to optimize if unchanged
 * @crtc			pointer to drm_crtc
 * @recovery_events_enabled:	status of hw recovery feature enable by client
 * @elevated_ahb_vote:		increase AHB bus speed for the first frame
 *				after power collapse
 * @pm_qos_cpu_req:		pm_qos request for cpu frequency
 */
struct sde_encoder_virt {
	struct drm_encoder base;
	spinlock_t enc_spinlock;
	struct mutex vblank_ctl_lock;
	uint32_t bus_scaling_client;

	uint32_t display_num_of_h_tiles;
	uint32_t te_source;

	struct sde_encoder_ops ops;

	unsigned int num_phys_encs;
	struct sde_encoder_phys *phys_encs[MAX_PHYS_ENCODERS_PER_VIRTUAL];
	struct sde_encoder_phys *cur_master;
	struct sde_hw_pingpong *hw_pp[MAX_CHANNELS_PER_ENC];
	struct sde_hw_dsc *hw_dsc[MAX_CHANNELS_PER_ENC];
	struct sde_hw_pingpong *hw_dsc_pp[MAX_CHANNELS_PER_ENC];
	enum sde_dsc dirty_dsc_ids[MAX_CHANNELS_PER_ENC];

	bool intfs_swapped;
	bool qdss_status;

	void (*crtc_vblank_cb)(void *);
	void *crtc_vblank_cb_data;

	struct dentry *debugfs_root;
	struct mutex enc_lock;
	DECLARE_BITMAP(frame_busy_mask, MAX_PHYS_ENCODERS_PER_VIRTUAL);
	void (*crtc_frame_event_cb)(void *, u32 event);
	struct sde_crtc_frame_event_cb_data crtc_frame_event_cb_data;

	struct timer_list vsync_event_timer;

	struct sde_rsc_client *rsc_client;
	bool rsc_state_init;
	struct msm_display_info disp_info;
	bool misr_enable;
	u32 misr_frame_count;

	bool idle_pc_enabled;
	bool force_vid_rsc;
	struct mutex rc_lock;
	enum sde_enc_rc_states rc_state;
	struct kthread_delayed_work delayed_off_work;
	struct kthread_work vsync_event_work;
	struct kthread_work input_event_work;
	struct kthread_work esd_trigger_work;
	struct input_handler *input_handler;
	bool input_handler_registered;
	struct msm_display_topology topology;
	bool vblank_enabled;
	bool idle_pc_restore;

	struct sde_rsc_cmd_config rsc_config;
	struct sde_rect cur_conn_roi;
	struct sde_rect prv_conn_roi;
	struct drm_crtc *crtc;

	bool recovery_events_enabled;
	bool elevated_ahb_vote;
	struct pm_qos_request pm_qos_cpu_req;
};

#define to_sde_encoder_virt(x) container_of(x, struct sde_encoder_virt, base)

static void _sde_encoder_pm_qos_add_request(struct drm_encoder *drm_enc,
	struct sde_kms *sde_kms)
{
	struct sde_encoder_virt *sde_enc = to_sde_encoder_virt(drm_enc);
	struct pm_qos_request *req;
	u32 cpu_mask;
	u32 cpu_dma_latency;
	int cpu;

	if (!sde_kms->catalog || !sde_kms->catalog->perf.cpu_mask)
		return;

	cpu_mask = sde_kms->catalog->perf.cpu_mask;
	cpu_dma_latency = sde_kms->catalog->perf.cpu_dma_latency;

	req = &sde_enc->pm_qos_cpu_req;
	req->type = PM_QOS_REQ_AFFINE_CORES;
	cpumask_empty(&req->cpus_affine);
	for_each_possible_cpu(cpu) {
		if ((1 << cpu) & cpu_mask)
			cpumask_set_cpu(cpu, &req->cpus_affine);
	}
	pm_qos_add_request(req, PM_QOS_CPU_DMA_LATENCY, cpu_dma_latency);

	SDE_EVT32_VERBOSE(DRMID(drm_enc), cpu_mask, cpu_dma_latency);
}

static void _sde_encoder_pm_qos_remove_request(struct drm_encoder *drm_enc,
	struct sde_kms *sde_kms)
{
	struct sde_encoder_virt *sde_enc = to_sde_encoder_virt(drm_enc);

	if (!sde_kms->catalog || !sde_kms->catalog->perf.cpu_mask)
		return;

	pm_qos_remove_request(&sde_enc->pm_qos_cpu_req);
}

static struct drm_connector_state *_sde_encoder_get_conn_state(
		struct drm_encoder *drm_enc)
{
	struct msm_drm_private *priv;
	struct sde_kms *sde_kms;
	struct list_head *connector_list;
	struct drm_connector *conn_iter;

	if (!drm_enc) {
		SDE_ERROR("invalid argument\n");
		return NULL;
	}

	priv = drm_enc->dev->dev_private;
	sde_kms = to_sde_kms(priv->kms);
	connector_list = &sde_kms->dev->mode_config.connector_list;

	list_for_each_entry(conn_iter, connector_list, head)
		if (conn_iter->encoder == drm_enc)
			return conn_iter->state;

	return NULL;
}

static int _sde_encoder_get_mode_info(struct drm_encoder *drm_enc,
		struct msm_mode_info *mode_info)
{
	struct drm_connector_state *conn_state;

	if (!drm_enc || !mode_info) {
		SDE_ERROR("invalid arguments\n");
		return -EINVAL;
	}

	conn_state = _sde_encoder_get_conn_state(drm_enc);
	if (!conn_state) {
		SDE_ERROR("invalid connector state for the encoder: %d\n",
			drm_enc->base.id);
		return -EINVAL;
	}

	return sde_connector_get_mode_info(conn_state, mode_info);
}

static bool _sde_encoder_is_autorefresh_enabled(
		struct sde_encoder_virt *sde_enc)
{
	struct drm_connector *drm_conn;

	if (!sde_enc->cur_master ||
		!(sde_enc->disp_info.capabilities & MSM_DISPLAY_CAP_CMD_MODE))
		return false;

	drm_conn = sde_enc->cur_master->connector;

	if (!drm_conn || !drm_conn->state)
		return false;

	return sde_connector_get_property(drm_conn->state,
			CONNECTOR_PROP_AUTOREFRESH) ? true : false;
}

static bool _sde_encoder_is_dsc_enabled(struct drm_encoder *drm_enc)
{
	struct msm_compression_info *comp_info;
	struct msm_mode_info mode_info;
	int rc = 0;

	if (!drm_enc)
		return false;

	rc = _sde_encoder_get_mode_info(drm_enc, &mode_info);
	if (rc) {
		SDE_ERROR("failed to get mode info, enc: %d\n",
			drm_enc->base.id);
		return false;
	}

	comp_info = &mode_info.comp_info;

	return (comp_info->comp_type == MSM_DISPLAY_COMPRESSION_DSC);
}

static void sde_configure_qdss(struct sde_encoder_virt *sde_enc,
				struct sde_hw_qdss *hw_qdss,
				struct sde_encoder_phys *phys, bool enable)
{
	if (sde_enc->qdss_status == enable)
		return;

	sde_enc->qdss_status = enable;

	phys->hw_mdptop->ops.set_mdp_hw_events(phys->hw_mdptop,
						sde_enc->qdss_status);
	hw_qdss->ops.enable_qdss_events(hw_qdss, sde_enc->qdss_status);
}

static int _sde_encoder_wait_timeout(int32_t drm_id, int32_t hw_id,
	s64 timeout_ms, struct sde_encoder_wait_info *info)
{
	int rc = 0;
	s64 wait_time_jiffies = msecs_to_jiffies(timeout_ms);
	ktime_t cur_ktime;
	ktime_t exp_ktime = ktime_add_ms(ktime_get(), timeout_ms);

	do {
		rc = wait_event_timeout(*(info->wq),
			atomic_read(info->atomic_cnt) == 0, wait_time_jiffies);
		cur_ktime = ktime_get();

		SDE_EVT32(drm_id, hw_id, rc, ktime_to_ms(cur_ktime),
			timeout_ms, atomic_read(info->atomic_cnt));
	/* If we timed out, counter is valid and time is less, wait again */
	} while (atomic_read(info->atomic_cnt) && (rc == 0) &&
			(ktime_compare_safe(exp_ktime, cur_ktime) > 0));

	return rc;
}

bool sde_encoder_is_dsc_merge(struct drm_encoder *drm_enc)
{
	enum sde_rm_topology_name topology;
	struct sde_encoder_virt *sde_enc;
	struct drm_connector *drm_conn;

	if (!drm_enc)
		return false;

	sde_enc = to_sde_encoder_virt(drm_enc);
	if (!sde_enc->cur_master)
		return false;

	drm_conn = sde_enc->cur_master->connector;
	if (!drm_conn)
		return false;

	topology = sde_connector_get_topology_name(drm_conn);
	if (topology == SDE_RM_TOPOLOGY_DUALPIPE_DSCMERGE)
		return true;

	return false;
}

bool sde_encoder_is_primary_display(struct drm_encoder *drm_enc)
{
	struct sde_encoder_virt *sde_enc = to_sde_encoder_virt(drm_enc);

	return sde_enc && sde_enc->disp_info.is_primary;
}

int sde_encoder_in_cont_splash(struct drm_encoder *drm_enc)
{
	struct sde_encoder_virt *sde_enc = to_sde_encoder_virt(drm_enc);

	return sde_enc && sde_enc->cur_master &&
		sde_enc->cur_master->cont_splash_enabled;
}

static inline int _sde_encoder_power_enable(struct sde_encoder_virt *sde_enc,
								bool enable)
{
	struct drm_encoder *drm_enc;
	struct msm_drm_private *priv;
	struct sde_kms *sde_kms;

	if (!sde_enc) {
		SDE_ERROR("invalid sde enc\n");
		return -EINVAL;
	}

	drm_enc = &sde_enc->base;
	if (!drm_enc->dev || !drm_enc->dev->dev_private) {
		SDE_ERROR("drm device invalid\n");
		return -EINVAL;
	}

	priv = drm_enc->dev->dev_private;
	if (!priv->kms) {
		SDE_ERROR("invalid kms\n");
		return -EINVAL;
	}

	sde_kms = to_sde_kms(priv->kms);

	return sde_power_resource_enable(&priv->phandle, sde_kms->core_client,
									enable);
}

void sde_encoder_helper_report_irq_timeout(struct sde_encoder_phys *phys_enc,
		enum sde_intr_idx intr_idx)
{
	SDE_EVT32(DRMID(phys_enc->parent),
			phys_enc->intf_idx - INTF_0,
			phys_enc->hw_pp->idx - PINGPONG_0,
			intr_idx);
	SDE_ERROR_PHYS(phys_enc, "irq %d timeout\n", intr_idx);

	if (phys_enc->parent_ops.handle_frame_done)
		phys_enc->parent_ops.handle_frame_done(
				phys_enc->parent, phys_enc,
				SDE_ENCODER_FRAME_EVENT_ERROR);
}

int sde_encoder_helper_wait_for_irq(struct sde_encoder_phys *phys_enc,
		enum sde_intr_idx intr_idx,
		struct sde_encoder_wait_info *wait_info)
{
	struct sde_encoder_irq *irq;
	u32 irq_status;
	int ret, i;

	if (!phys_enc || !wait_info || intr_idx >= INTR_IDX_MAX) {
		SDE_ERROR("invalid params\n");
		return -EINVAL;
	}
	irq = &phys_enc->irq[intr_idx];

	/* note: do master / slave checking outside */

	/* return EWOULDBLOCK since we know the wait isn't necessary */
	if (phys_enc->enable_state == SDE_ENC_DISABLED) {
		SDE_ERROR_PHYS(phys_enc, "encoder is disabled\n");
		SDE_EVT32(DRMID(phys_enc->parent), intr_idx, irq->hw_idx,
				irq->irq_idx, intr_idx, SDE_EVTLOG_ERROR);
		return -EWOULDBLOCK;
	}

	if (irq->irq_idx < 0) {
		SDE_DEBUG_PHYS(phys_enc, "irq %s hw %d disabled, skip wait\n",
				irq->name, irq->hw_idx);
		SDE_EVT32(DRMID(phys_enc->parent), intr_idx, irq->hw_idx,
				irq->irq_idx);
		return 0;
	}

	SDE_DEBUG_PHYS(phys_enc, "pending_cnt %d\n",
			atomic_read(wait_info->atomic_cnt));
	SDE_EVT32_VERBOSE(DRMID(phys_enc->parent), intr_idx, irq->hw_idx,
		irq->irq_idx, phys_enc->hw_pp->idx - PINGPONG_0,
		atomic_read(wait_info->atomic_cnt), SDE_EVTLOG_FUNC_ENTRY);

	/*
	 * Some module X may disable interrupt for longer duration
	 * and it may trigger all interrupts including timer interrupt
	 * when module X again enable the interrupt.
	 * That may cause interrupt wait timeout API in this API.
	 * It is handled by split the wait timer in two halves.
	 */

	for (i = 0; i < EVT_TIME_OUT_SPLIT; i++) {
		ret = _sde_encoder_wait_timeout(DRMID(phys_enc->parent),
				irq->hw_idx,
				(wait_info->timeout_ms/EVT_TIME_OUT_SPLIT),
				wait_info);
		if (ret)
			break;
	}

	if (ret <= 0) {
		irq_status = sde_core_irq_read(phys_enc->sde_kms,
				irq->irq_idx, true);
		if (irq_status) {
			unsigned long flags;

			SDE_EVT32(DRMID(phys_enc->parent), intr_idx,
				irq->hw_idx, irq->irq_idx,
				phys_enc->hw_pp->idx - PINGPONG_0,
				atomic_read(wait_info->atomic_cnt));
			SDE_DEBUG_PHYS(phys_enc,
					"done but irq %d not triggered\n",
					irq->irq_idx);
			local_irq_save(flags);
			irq->cb.func(phys_enc, irq->irq_idx);
			local_irq_restore(flags);
			ret = 0;
		} else {
			ret = -ETIMEDOUT;
			SDE_EVT32(DRMID(phys_enc->parent), intr_idx,
				irq->hw_idx, irq->irq_idx,
				phys_enc->hw_pp->idx - PINGPONG_0,
				atomic_read(wait_info->atomic_cnt), irq_status,
				SDE_EVTLOG_ERROR);
		}
	} else {
		ret = 0;
		SDE_EVT32(DRMID(phys_enc->parent), intr_idx, irq->hw_idx,
			irq->irq_idx, phys_enc->hw_pp->idx - PINGPONG_0,
			atomic_read(wait_info->atomic_cnt));
	}

	SDE_EVT32_VERBOSE(DRMID(phys_enc->parent), intr_idx, irq->hw_idx,
		irq->irq_idx, ret, phys_enc->hw_pp->idx - PINGPONG_0,
		atomic_read(wait_info->atomic_cnt), SDE_EVTLOG_FUNC_EXIT);

	return ret;
}

int sde_encoder_helper_register_irq(struct sde_encoder_phys *phys_enc,
		enum sde_intr_idx intr_idx)
{
	struct sde_encoder_irq *irq;
	int ret = 0;

	if (!phys_enc || intr_idx >= INTR_IDX_MAX) {
		SDE_ERROR("invalid params\n");
		return -EINVAL;
	}
	irq = &phys_enc->irq[intr_idx];

	if (irq->irq_idx >= 0) {
		SDE_DEBUG_PHYS(phys_enc,
				"skipping already registered irq %s type %d\n",
				irq->name, irq->intr_type);
		return 0;
	}

	irq->irq_idx = sde_core_irq_idx_lookup(phys_enc->sde_kms,
			irq->intr_type, irq->hw_idx);
	if (irq->irq_idx < 0) {
		SDE_ERROR_PHYS(phys_enc,
			"failed to lookup IRQ index for %s type:%d\n",
			irq->name, irq->intr_type);
		return -EINVAL;
	}

	ret = sde_core_irq_register_callback(phys_enc->sde_kms, irq->irq_idx,
			&irq->cb);
	if (ret) {
		SDE_ERROR_PHYS(phys_enc,
			"failed to register IRQ callback for %s\n",
			irq->name);
		irq->irq_idx = -EINVAL;
		return ret;
	}

	ret = sde_core_irq_enable(phys_enc->sde_kms, &irq->irq_idx, 1);
	if (ret) {
		SDE_ERROR_PHYS(phys_enc,
			"enable IRQ for intr:%s failed, irq_idx %d\n",
			irq->name, irq->irq_idx);

		sde_core_irq_unregister_callback(phys_enc->sde_kms,
				irq->irq_idx, &irq->cb);

		SDE_EVT32(DRMID(phys_enc->parent), intr_idx, irq->hw_idx,
				irq->irq_idx, SDE_EVTLOG_ERROR);
		irq->irq_idx = -EINVAL;
		return ret;
	}

	SDE_EVT32(DRMID(phys_enc->parent), intr_idx, irq->hw_idx, irq->irq_idx);
	SDE_DEBUG_PHYS(phys_enc, "registered irq %s idx: %d\n",
			irq->name, irq->irq_idx);

	return ret;
}

int sde_encoder_helper_unregister_irq(struct sde_encoder_phys *phys_enc,
		enum sde_intr_idx intr_idx)
{
	struct sde_encoder_irq *irq;
	int ret;

	if (!phys_enc) {
		SDE_ERROR("invalid encoder\n");
		return -EINVAL;
	}
	irq = &phys_enc->irq[intr_idx];

	/* silently skip irqs that weren't registered */
	if (irq->irq_idx < 0) {
		SDE_ERROR(
			"extra unregister irq, enc%d intr_idx:0x%x hw_idx:0x%x irq_idx:0x%x\n",
				DRMID(phys_enc->parent), intr_idx, irq->hw_idx,
				irq->irq_idx);
		SDE_EVT32(DRMID(phys_enc->parent), intr_idx, irq->hw_idx,
				irq->irq_idx, SDE_EVTLOG_ERROR);
		return 0;
	}

	ret = sde_core_irq_disable(phys_enc->sde_kms, &irq->irq_idx, 1);
	if (ret)
		SDE_EVT32(DRMID(phys_enc->parent), intr_idx, irq->hw_idx,
				irq->irq_idx, ret, SDE_EVTLOG_ERROR);

	ret = sde_core_irq_unregister_callback(phys_enc->sde_kms, irq->irq_idx,
			&irq->cb);
	if (ret)
		SDE_EVT32(DRMID(phys_enc->parent), intr_idx, irq->hw_idx,
				irq->irq_idx, ret, SDE_EVTLOG_ERROR);

	SDE_EVT32(DRMID(phys_enc->parent), intr_idx, irq->hw_idx, irq->irq_idx);
	SDE_DEBUG_PHYS(phys_enc, "unregistered %d\n", irq->irq_idx);

	irq->irq_idx = -EINVAL;

	return 0;
}

void sde_encoder_get_hw_resources(struct drm_encoder *drm_enc,
		struct sde_encoder_hw_resources *hw_res,
		struct drm_connector_state *conn_state)
{
	struct sde_encoder_virt *sde_enc = NULL;
	struct msm_mode_info mode_info;
	int rc, i = 0;

	if (!hw_res || !drm_enc || !conn_state) {
		SDE_ERROR("invalid argument(s), drm_enc %d, res %d, state %d\n",
				drm_enc != 0, hw_res != 0, conn_state != 0);
		return;
	}

	sde_enc = to_sde_encoder_virt(drm_enc);
	SDE_DEBUG_ENC(sde_enc, "\n");

	/* Query resources used by phys encs, expected to be without overlap */
	memset(hw_res, 0, sizeof(*hw_res));
	hw_res->display_num_of_h_tiles = sde_enc->display_num_of_h_tiles;

	for (i = 0; i < sde_enc->num_phys_encs; i++) {
		struct sde_encoder_phys *phys = sde_enc->phys_encs[i];

		if (phys && phys->ops.get_hw_resources)
			phys->ops.get_hw_resources(phys, hw_res, conn_state);
	}

	/**
	 * NOTE: Do not use sde_encoder_get_mode_info here as this function is
	 * called from atomic_check phase. Use the below API to get mode
	 * information of the temporary conn_state passed.
	 */
	rc = sde_connector_get_mode_info(conn_state, &mode_info);
	if (rc) {
		SDE_ERROR_ENC(sde_enc, "failed to get mode info\n");
		return;
	}

	hw_res->topology = mode_info.topology;
	hw_res->is_primary = sde_enc->disp_info.is_primary;
}

void sde_encoder_destroy(struct drm_encoder *drm_enc)
{
	struct sde_encoder_virt *sde_enc = NULL;
	int i = 0;

	if (!drm_enc) {
		SDE_ERROR("invalid encoder\n");
		return;
	}

	sde_enc = to_sde_encoder_virt(drm_enc);
	SDE_DEBUG_ENC(sde_enc, "\n");

	mutex_lock(&sde_enc->enc_lock);
	sde_rsc_client_destroy(sde_enc->rsc_client);

	for (i = 0; i < sde_enc->num_phys_encs; i++) {
		struct sde_encoder_phys *phys = sde_enc->phys_encs[i];

		if (phys && phys->ops.destroy) {
			phys->ops.destroy(phys);
			--sde_enc->num_phys_encs;
			sde_enc->phys_encs[i] = NULL;
		}
	}

	if (sde_enc->num_phys_encs)
		SDE_ERROR_ENC(sde_enc, "expected 0 num_phys_encs not %d\n",
				sde_enc->num_phys_encs);
	sde_enc->num_phys_encs = 0;
	mutex_unlock(&sde_enc->enc_lock);

	drm_encoder_cleanup(drm_enc);
	mutex_destroy(&sde_enc->enc_lock);

	if (sde_enc->input_handler) {
		kfree(sde_enc->input_handler);
		sde_enc->input_handler = NULL;
		sde_enc->input_handler_registered = false;
	}

	kfree(sde_enc);
}

void sde_encoder_helper_update_intf_cfg(
		struct sde_encoder_phys *phys_enc)
{
	struct sde_encoder_virt *sde_enc;
	struct sde_hw_intf_cfg_v1 *intf_cfg;
	enum sde_3d_blend_mode mode_3d;

	if (!phys_enc) {
		SDE_ERROR("invalid arg, encoder %d\n", phys_enc != 0);
		return;
	}

	sde_enc = to_sde_encoder_virt(phys_enc->parent);
	intf_cfg = &sde_enc->cur_master->intf_cfg_v1;

	SDE_DEBUG_ENC(sde_enc,
			"intf_cfg updated for %d at idx %d\n",
			phys_enc->intf_idx,
			intf_cfg->intf_count);


	/* setup interface configuration */
	if (intf_cfg->intf_count >= MAX_INTF_PER_CTL_V1) {
		pr_err("invalid inf_count %d\n", intf_cfg->intf_count);
		return;
	}
	intf_cfg->intf[intf_cfg->intf_count++] = phys_enc->intf_idx;
	if (phys_enc == sde_enc->cur_master) {
		if (sde_enc->cur_master->intf_mode == INTF_MODE_CMD)
			intf_cfg->intf_mode_sel = SDE_CTL_MODE_SEL_CMD;
		else
			intf_cfg->intf_mode_sel = SDE_CTL_MODE_SEL_VID;
	}

	/* configure this interface as master for split display */
	if (phys_enc->split_role == ENC_ROLE_MASTER)
		intf_cfg->intf_master = phys_enc->hw_intf->idx;

	/* setup which pp blk will connect to this intf */
	if (phys_enc->hw_intf->ops.bind_pingpong_blk)
		phys_enc->hw_intf->ops.bind_pingpong_blk(
				phys_enc->hw_intf,
				true,
				phys_enc->hw_pp->idx);


	/*setup merge_3d configuration */
	mode_3d = sde_encoder_helper_get_3d_blend_mode(phys_enc);

	if (mode_3d && phys_enc->hw_pp->merge_3d &&
			intf_cfg->merge_3d_count < MAX_MERGE_3D_PER_CTL_V1)
		intf_cfg->merge_3d[intf_cfg->merge_3d_count++] =
			phys_enc->hw_pp->merge_3d->idx;

	if (phys_enc->hw_pp->ops.setup_3d_mode)
		phys_enc->hw_pp->ops.setup_3d_mode(phys_enc->hw_pp,
				mode_3d);
}

void sde_encoder_helper_split_config(
		struct sde_encoder_phys *phys_enc,
		enum sde_intf interface)
{
	struct sde_encoder_virt *sde_enc;
	struct split_pipe_cfg *cfg;
	struct sde_hw_mdp *hw_mdptop;
	enum sde_rm_topology_name topology;
	struct msm_display_info *disp_info;
	struct msm_mode_info mode_info;
	struct drm_encoder *drm_enc;
	int ret;

	if (!phys_enc || !phys_enc->hw_mdptop || !phys_enc->parent) {
		SDE_ERROR("invalid arg(s), encoder %d\n", phys_enc != 0);
		return;
	}

	drm_enc = phys_enc->parent;
	sde_enc = to_sde_encoder_virt(phys_enc->parent);
	hw_mdptop = phys_enc->hw_mdptop;
	disp_info = &sde_enc->disp_info;
	cfg = &phys_enc->hw_intf->cfg;
	memset(cfg, 0, sizeof(*cfg));

	if (disp_info->intf_type != DRM_MODE_CONNECTOR_DSI)
		return;

	if (disp_info->capabilities & MSM_DISPLAY_SPLIT_LINK)
		cfg->split_link_en = true;

	/**
	 * disable split modes since encoder will be operating in as the only
	 * encoder, either for the entire use case in the case of, for example,
	 * single DSI, or for this frame in the case of left/right only partial
	 * update.
	 */
	if (phys_enc->split_role == ENC_ROLE_SOLO) {
		if (hw_mdptop->ops.setup_split_pipe)
			hw_mdptop->ops.setup_split_pipe(hw_mdptop, cfg);
		if (hw_mdptop->ops.setup_pp_split)
			hw_mdptop->ops.setup_pp_split(hw_mdptop, cfg);
		return;
	}

	cfg->en = true;
	cfg->mode = phys_enc->intf_mode;
	cfg->intf = interface;

	if (cfg->en && phys_enc->ops.needs_single_flush &&
			phys_enc->ops.needs_single_flush(phys_enc))
		cfg->split_flush_en = true;

	cfg->pp_split_slave = INTF_MAX;
	topology = sde_connector_get_topology_name(phys_enc->connector);
	if (topology == SDE_RM_TOPOLOGY_PPSPLIT) {
		cfg->pp_split_slave = cfg->intf;
		ret = _sde_encoder_get_mode_info(drm_enc, &mode_info);
		if (ret) {
			SDE_ERROR_ENC(sde_enc, "failed to get mode info\n");
			return;
		}
		cfg->overlap_pixel_width = mode_info.overlap_pixels;
	}

	if (topology == SDE_RM_TOPOLOGY_PPSPLIT
			&& phys_enc->split_role == ENC_ROLE_SLAVE)
		cfg->pp_slave_intf = true;

	if (phys_enc->split_role == ENC_ROLE_MASTER) {
		SDE_DEBUG_ENC(sde_enc, "enable %d\n", cfg->en);

		if (hw_mdptop->ops.setup_split_pipe)
			hw_mdptop->ops.setup_split_pipe(hw_mdptop, cfg);
	} else if (sde_enc->hw_pp[0]) {
		/*
		 * slave encoder
		 * - determine split index from master index,
		 *   assume master is first pp
		 */
		cfg->pp_split_index = sde_enc->hw_pp[0]->idx - PINGPONG_0;
		SDE_DEBUG_ENC(sde_enc, "master using pp%d\n",
				cfg->pp_split_index);

		if (hw_mdptop->ops.setup_pp_split)
			hw_mdptop->ops.setup_pp_split(hw_mdptop, cfg);
	}
}

bool sde_encoder_in_clone_mode(struct drm_encoder *drm_enc)
{
	struct sde_encoder_virt *sde_enc;
	int i = 0;

	if (!drm_enc)
		return false;

	sde_enc = to_sde_encoder_virt(drm_enc);
	if (!sde_enc)
		return false;

	for (i = 0; i < sde_enc->num_phys_encs; i++) {
		struct sde_encoder_phys *phys = sde_enc->phys_encs[i];

		if (phys && phys->in_clone_mode)
			return true;
	}

	return false;
}

bool sde_encoder_is_topology_ppsplit(struct drm_encoder *drm_enc)
{
	struct sde_encoder_virt *sde_enc;
	struct sde_encoder_phys *master;

	if (!drm_enc)
		return false;

	sde_enc = to_sde_encoder_virt(drm_enc);
	master = sde_enc->cur_master;

	if (!master || !master->connector)
		return false;

	return  (sde_connector_get_topology_name(master->connector)
			== SDE_RM_TOPOLOGY_PPSPLIT);
}

static inline bool is_lp_mode(int mode)
{
	return mode == SDE_MODE_DPMS_LP1 || mode == SDE_MODE_DPMS_LP2;
}

bool sde_encoder_is_topology_ppsplit(struct drm_encoder *drm_enc)
{
	struct sde_encoder_virt *sde_enc;
	struct sde_encoder_phys *master;

	if (!drm_enc)
		return false;

	sde_enc = to_sde_encoder_virt(drm_enc);
	master = sde_enc->cur_master;

	if (!master || !master->connector)
		return false;

	return  (sde_connector_get_topology_name(master->connector)
			== SDE_RM_TOPOLOGY_PPSPLIT);
}

static int sde_encoder_virt_atomic_check(
		struct drm_encoder *drm_enc,
		struct drm_crtc_state *crtc_state,
		struct drm_connector_state *conn_state)
{
	struct sde_encoder_virt *sde_enc;
	struct msm_drm_private *priv;
	struct sde_kms *sde_kms;
	const struct drm_display_mode *mode;
	struct drm_display_mode *adj_mode;
	struct sde_connector *sde_conn = NULL;
	struct sde_connector_state *sde_conn_state = NULL;
	struct sde_crtc_state *sde_crtc_state = NULL;
	int i = 0;
	int ret = 0;

	if (!drm_enc || !crtc_state || !conn_state) {
		SDE_ERROR("invalid arg(s), drm_enc %d, crtc/conn state %d/%d\n",
				drm_enc != 0, crtc_state != 0, conn_state != 0);
		return -EINVAL;
	}

	sde_enc = to_sde_encoder_virt(drm_enc);
	SDE_DEBUG_ENC(sde_enc, "\n");

	priv = drm_enc->dev->dev_private;
	sde_kms = to_sde_kms(priv->kms);
	mode = &crtc_state->mode;
	adj_mode = &crtc_state->adjusted_mode;
	sde_conn = to_sde_connector(conn_state->connector);
	sde_conn_state = to_sde_connector_state(conn_state);
	sde_crtc_state = to_sde_crtc_state(crtc_state);

	SDE_EVT32(DRMID(drm_enc), drm_atomic_crtc_needs_modeset(crtc_state));

	/* perform atomic check on the first physical encoder (master) */
	for (i = 0; i < sde_enc->num_phys_encs; i++) {
		struct sde_encoder_phys *phys = sde_enc->phys_encs[i];

		if (phys && phys->ops.atomic_check)
			ret = phys->ops.atomic_check(phys, crtc_state,
					conn_state);
		else if (phys && phys->ops.mode_fixup)
			if (!phys->ops.mode_fixup(phys, mode, adj_mode))
				ret = -EINVAL;

		if (ret) {
			SDE_ERROR_ENC(sde_enc,
					"mode unsupported, phys idx %d\n", i);
			break;
		}
	}

	if (msm_is_mode_seamless_dms(adj_mode)) {
		const int prop_lp_mode = sde_connector_get_property(conn_state,
					CONNECTOR_PROP_LP);

		if (is_lp_mode(sde_conn->lp_mode) || is_lp_mode(prop_lp_mode)) {
			SDE_ERROR_ENC(sde_enc,
				"no DMS under LP mode: connector %d, prop %d\n",
				sde_conn->lp_mode, prop_lp_mode);
			return -EINVAL;
		}
	}

	if (!ret && (crtc_state->mode_changed || crtc_state->active_changed)) {
		struct sde_rect mode_roi, roi;

		mode_roi.x = 0;
		mode_roi.y = 0;
		mode_roi.w = crtc_state->adjusted_mode.hdisplay;
		mode_roi.h = crtc_state->adjusted_mode.vdisplay;

		if (sde_conn_state->rois.num_rects) {
			sde_kms_rect_merge_rectangles(
					&sde_conn_state->rois, &roi);
			if (!sde_kms_rect_is_equal(&mode_roi, &roi)) {
				SDE_ERROR_ENC(sde_enc,
					"roi (%d,%d,%d,%d) on connector invalid during modeset\n",
					roi.x, roi.y, roi.w, roi.h);
				ret = -EINVAL;
			}
		}

		if (sde_crtc_state->user_roi_list.num_rects) {
			sde_kms_rect_merge_rectangles(
					&sde_crtc_state->user_roi_list, &roi);
			if (!sde_kms_rect_is_equal(&mode_roi, &roi)) {
				SDE_ERROR_ENC(sde_enc,
					"roi (%d,%d,%d,%d) on crtc invalid during modeset\n",
					roi.x, roi.y, roi.w, roi.h);
				ret = -EINVAL;
			}
		}

		if (ret)
			return ret;
	}

	if (!ret) {
		/**
		 * record topology in previous atomic state to be able to handle
		 * topology transitions correctly.
		 */
		enum sde_rm_topology_name old_top;

		old_top  = sde_connector_get_property(conn_state,
				CONNECTOR_PROP_TOPOLOGY_NAME);
		ret = sde_connector_set_old_topology_name(conn_state, old_top);
		if (ret)
			return ret;
	}

	if (!ret && sde_conn && drm_atomic_crtc_needs_modeset(crtc_state)) {
		struct msm_display_topology *topology = NULL;

		ret = sde_conn->ops.get_mode_info(&sde_conn->base, adj_mode,
				&sde_conn_state->mode_info,
				sde_kms->catalog->max_mixer_width,
				sde_conn->display);
		if (ret) {
			SDE_ERROR_ENC(sde_enc,
				"failed to get mode info, rc = %d\n", ret);
			return ret;
		}

		if (sde_conn_state->mode_info.comp_info.comp_type &&
			sde_conn_state->mode_info.comp_info.comp_ratio >=
					MSM_DISPLAY_COMPRESSION_RATIO_MAX) {
			SDE_ERROR_ENC(sde_enc,
				"invalid compression ratio: %d\n",
				sde_conn_state->mode_info.comp_info.comp_ratio);
			ret = -EINVAL;
			return ret;
		}

		/* Reserve dynamic resources, indicating atomic_check phase */
		ret = sde_rm_reserve(&sde_kms->rm, drm_enc, crtc_state,
			conn_state, true);
		if (ret) {
			SDE_ERROR_ENC(sde_enc,
				"RM failed to reserve resources, rc = %d\n",
				ret);
			return ret;
		}

		/**
		 * Update connector state with the topology selected for the
		 * resource set validated. Reset the topology if we are
		 * de-activating crtc.
		 */
		if (crtc_state->active)
			topology = &sde_conn_state->mode_info.topology;

		ret = sde_rm_update_topology(conn_state, topology);
		if (ret) {
			SDE_ERROR_ENC(sde_enc,
				"RM failed to update topology, rc: %d\n", ret);
			return ret;
		}

		ret = sde_connector_set_blob_data(conn_state->connector,
				conn_state,
				CONNECTOR_PROP_SDE_INFO);
		if (ret) {
			SDE_ERROR_ENC(sde_enc,
				"connector failed to update info, rc: %d\n",
				ret);
			return ret;
		}

	}

	ret = sde_connector_roi_v1_check_roi(conn_state);
	if (ret) {
		SDE_ERROR_ENC(sde_enc, "connector roi check failed, rc: %d",
				ret);
		return ret;
	}

	if (!ret)
		drm_mode_set_crtcinfo(adj_mode, 0);

	SDE_EVT32(DRMID(drm_enc), adj_mode->flags, adj_mode->private_flags);

	return ret;
}

static int _sde_encoder_dsc_update_pic_dim(struct msm_display_dsc_info *dsc,
		int pic_width, int pic_height)
{
	if (!dsc || !pic_width || !pic_height) {
		SDE_ERROR("invalid input: pic_width=%d pic_height=%d\n",
			pic_width, pic_height);
		return -EINVAL;
	}

	if ((pic_width % dsc->slice_width) ||
	    (pic_height % dsc->slice_height)) {
		SDE_ERROR("pic_dim=%dx%d has to be multiple of slice=%dx%d\n",
			pic_width, pic_height,
			dsc->slice_width, dsc->slice_height);
		return -EINVAL;
	}

	dsc->pic_width = pic_width;
	dsc->pic_height = pic_height;

	return 0;
}

static void _sde_encoder_dsc_pclk_param_calc(struct msm_display_dsc_info *dsc,
		int intf_width)
{
	int slice_per_pkt, slice_per_intf;
	int bytes_in_slice, total_bytes_per_intf;

	if (!dsc || !dsc->slice_width || !dsc->slice_per_pkt ||
	    (intf_width < dsc->slice_width)) {
		SDE_ERROR("invalid input: intf_width=%d slice_width=%d\n",
			intf_width, dsc ? dsc->slice_width : -1);
		return;
	}

	slice_per_pkt = dsc->slice_per_pkt;
	slice_per_intf = DIV_ROUND_UP(intf_width, dsc->slice_width);

	/*
	 * If slice_per_pkt is greater than slice_per_intf then default to 1.
	 * This can happen during partial update.
	 */
	if (slice_per_pkt > slice_per_intf)
		slice_per_pkt = 1;

	bytes_in_slice = DIV_ROUND_UP(dsc->slice_width * dsc->bpp, 8);
	total_bytes_per_intf = bytes_in_slice * slice_per_intf;

	dsc->eol_byte_num = total_bytes_per_intf % 3;
	dsc->pclk_per_line =  DIV_ROUND_UP(total_bytes_per_intf, 3);
	dsc->bytes_in_slice = bytes_in_slice;
	dsc->bytes_per_pkt = bytes_in_slice * slice_per_pkt;
	dsc->pkt_per_line = slice_per_intf / slice_per_pkt;
}

static int _sde_encoder_dsc_initial_line_calc(struct msm_display_dsc_info *dsc,
		int enc_ip_width)
{
	int ssm_delay, total_pixels, soft_slice_per_enc;

	soft_slice_per_enc = enc_ip_width / dsc->slice_width;

	/*
	 * minimum number of initial line pixels is a sum of:
	 * 1. sub-stream multiplexer delay (83 groups for 8bpc,
	 *    91 for 10 bpc) * 3
	 * 2. for two soft slice cases, add extra sub-stream multiplexer * 3
	 * 3. the initial xmit delay
	 * 4. total pipeline delay through the "lock step" of encoder (47)
	 * 5. 6 additional pixels as the output of the rate buffer is
	 *    48 bits wide
	 */
	ssm_delay = ((dsc->bpc < 10) ? 84 : 92);
	total_pixels = ssm_delay * 3 + dsc->initial_xmit_delay + 47;
	if (soft_slice_per_enc > 1)
		total_pixels += (ssm_delay * 3);
	dsc->initial_lines = DIV_ROUND_UP(total_pixels, dsc->slice_width);
	return 0;
}

static bool _sde_encoder_dsc_ich_reset_override_needed(bool pu_en,
		struct msm_display_dsc_info *dsc)
{
	/*
	 * As per the DSC spec, ICH_RESET can be either end of the slice line
	 * or at the end of the slice. HW internally generates ich_reset at
	 * end of the slice line if DSC_MERGE is used or encoder has two
	 * soft slices. However, if encoder has only 1 soft slice and DSC_MERGE
	 * is not used then it will generate ich_reset at the end of slice.
	 *
	 * Now as per the spec, during one PPS session, position where
	 * ich_reset is generated should not change. Now if full-screen frame
	 * has more than 1 soft slice then HW will automatically generate
	 * ich_reset at the end of slice_line. But for the same panel, if
	 * partial frame is enabled and only 1 encoder is used with 1 slice,
	 * then HW will generate ich_reset at end of the slice. This is a
	 * mismatch. Prevent this by overriding HW's decision.
	 */
	return pu_en && dsc && (dsc->full_frame_slices > 1) &&
		(dsc->slice_width == dsc->pic_width);
}

static void _sde_encoder_dsc_pipe_cfg(struct sde_hw_dsc *hw_dsc,
		struct sde_hw_pingpong *hw_pp, struct msm_display_dsc_info *dsc,
		u32 common_mode, bool ich_reset, bool enable,
		struct sde_hw_pingpong *hw_dsc_pp)
{
	if (!enable) {
		if (hw_dsc_pp && hw_dsc_pp->ops.disable_dsc)
			hw_dsc_pp->ops.disable_dsc(hw_dsc_pp);

		if (hw_dsc && hw_dsc->ops.dsc_disable)
			hw_dsc->ops.dsc_disable(hw_dsc);

		if (hw_dsc && hw_dsc->ops.bind_pingpong_blk)
			hw_dsc->ops.bind_pingpong_blk(hw_dsc, false,
					PINGPONG_MAX);
		return;
	}

	if (!dsc || !hw_dsc || !hw_pp || !hw_dsc_pp) {
		SDE_ERROR("invalid params %d %d %d %d\n", !dsc, !hw_dsc,
				!hw_pp, !hw_dsc_pp);
		return;
	}

	if (hw_dsc->ops.dsc_config)
		hw_dsc->ops.dsc_config(hw_dsc, dsc, common_mode, ich_reset);

	if (hw_dsc->ops.dsc_config_thresh)
		hw_dsc->ops.dsc_config_thresh(hw_dsc, dsc);

	if (hw_dsc_pp->ops.setup_dsc)
		hw_dsc_pp->ops.setup_dsc(hw_dsc_pp);

	if (hw_dsc->ops.bind_pingpong_blk)
		hw_dsc->ops.bind_pingpong_blk(hw_dsc, true, hw_pp->idx);

	if (hw_dsc_pp->ops.enable_dsc)
		hw_dsc_pp->ops.enable_dsc(hw_dsc_pp);
}

static void _sde_encoder_get_connector_roi(
		struct sde_encoder_virt *sde_enc,
		struct sde_rect *merged_conn_roi)
{
	struct drm_connector *drm_conn;
	struct sde_connector_state *c_state;

	if (!sde_enc || !merged_conn_roi)
		return;

	drm_conn = sde_enc->phys_encs[0]->connector;

	if (!drm_conn || !drm_conn->state)
		return;

	c_state = to_sde_connector_state(drm_conn->state);
	sde_kms_rect_merge_rectangles(&c_state->rois, merged_conn_roi);
}

static int _sde_encoder_dsc_n_lm_1_enc_1_intf(struct sde_encoder_virt *sde_enc)
{
	int this_frame_slices;
	int intf_ip_w, enc_ip_w;
	int ich_res, dsc_common_mode = 0;

	struct sde_hw_pingpong *hw_pp = sde_enc->hw_pp[0];
	struct sde_hw_pingpong *hw_dsc_pp = sde_enc->hw_dsc_pp[0];
	struct sde_hw_dsc *hw_dsc = sde_enc->hw_dsc[0];
	struct sde_encoder_phys *enc_master = sde_enc->cur_master;
	const struct sde_rect *roi = &sde_enc->cur_conn_roi;
	struct msm_mode_info mode_info;
	struct msm_display_dsc_info *dsc = NULL;
	struct sde_hw_ctl *hw_ctl;
	struct sde_ctl_dsc_cfg cfg;
	int rc;

	if (hw_dsc == NULL || hw_pp == NULL || !enc_master) {
		SDE_ERROR_ENC(sde_enc, "invalid params for DSC\n");
		return -EINVAL;
	}

	rc = _sde_encoder_get_mode_info(&sde_enc->base, &mode_info);
	if (rc) {
		SDE_ERROR_ENC(sde_enc, "failed to get mode info\n");
		return -EINVAL;
	}

	hw_ctl = enc_master->hw_ctl;

	memset(&cfg, 0, sizeof(cfg));
	dsc = &mode_info.comp_info.dsc_info;
	_sde_encoder_dsc_update_pic_dim(dsc, roi->w, roi->h);

	this_frame_slices = roi->w / dsc->slice_width;
	intf_ip_w = this_frame_slices * dsc->slice_width;
	_sde_encoder_dsc_pclk_param_calc(dsc, intf_ip_w);

	enc_ip_w = intf_ip_w;
	_sde_encoder_dsc_initial_line_calc(dsc, enc_ip_w);

	ich_res = _sde_encoder_dsc_ich_reset_override_needed(false, dsc);

	if (enc_master->intf_mode == INTF_MODE_VIDEO)
		dsc_common_mode = DSC_MODE_VIDEO;

	SDE_DEBUG_ENC(sde_enc, "pic_w: %d pic_h: %d mode:%d\n",
		roi->w, roi->h, dsc_common_mode);
	SDE_EVT32(DRMID(&sde_enc->base), roi->w, roi->h, dsc_common_mode);

	_sde_encoder_dsc_pipe_cfg(hw_dsc, hw_pp, dsc, dsc_common_mode,
			ich_res, true, hw_dsc_pp);
	cfg.dsc[cfg.dsc_count++] = hw_dsc->idx;

	/* setup dsc active configuration in the control path */
	if (hw_ctl->ops.setup_dsc_cfg) {
		hw_ctl->ops.setup_dsc_cfg(hw_ctl, &cfg);
		SDE_DEBUG_ENC(sde_enc,
				"setup dsc_cfg hw_ctl[%d], count:%d,dsc[0]:%d, dsc[1]:%d\n",
				hw_ctl->idx,
				cfg.dsc_count,
				cfg.dsc[0],
				cfg.dsc[1]);
	}

	if (hw_ctl->ops.update_bitmask_dsc)
		hw_ctl->ops.update_bitmask_dsc(hw_ctl, hw_dsc->idx, 1);

	return 0;
}

static int _sde_encoder_dsc_2_lm_2_enc_2_intf(struct sde_encoder_virt *sde_enc,
		struct sde_encoder_kickoff_params *params)
{
	int this_frame_slices;
	int intf_ip_w, enc_ip_w;
	int ich_res, dsc_common_mode;

	struct sde_encoder_phys *enc_master = sde_enc->cur_master;
	const struct sde_rect *roi = &sde_enc->cur_conn_roi;
	struct sde_hw_dsc *hw_dsc[MAX_CHANNELS_PER_ENC];
	struct sde_hw_pingpong *hw_pp[MAX_CHANNELS_PER_ENC];
	struct sde_hw_pingpong *hw_dsc_pp[MAX_CHANNELS_PER_ENC];
	struct msm_display_dsc_info dsc[MAX_CHANNELS_PER_ENC];
	struct msm_mode_info mode_info;
	bool half_panel_partial_update;
	struct sde_hw_ctl *hw_ctl = enc_master->hw_ctl;
	struct sde_ctl_dsc_cfg cfg;
	int i, rc;

	memset(&cfg, 0, sizeof(cfg));

	for (i = 0; i < MAX_CHANNELS_PER_ENC; i++) {
		hw_pp[i] = sde_enc->hw_pp[i];
		hw_dsc[i] = sde_enc->hw_dsc[i];
		hw_dsc_pp[i] = sde_enc->hw_dsc_pp[i];

		if (!hw_pp[i] || !hw_dsc[i] || !hw_dsc_pp[i]) {
			SDE_ERROR_ENC(sde_enc, "invalid params for DSC\n");
			return -EINVAL;
		}
	}

	rc = _sde_encoder_get_mode_info(&sde_enc->base, &mode_info);
	if (rc) {
		SDE_ERROR_ENC(sde_enc, "failed to get mode info\n");
		return -EINVAL;
	}

	half_panel_partial_update =
			hweight_long(params->affected_displays) == 1;

	dsc_common_mode = 0;
	if (!half_panel_partial_update)
		dsc_common_mode |= DSC_MODE_SPLIT_PANEL;
	if (enc_master->intf_mode == INTF_MODE_VIDEO)
		dsc_common_mode |= DSC_MODE_VIDEO;

	memcpy(&dsc[0], &mode_info.comp_info.dsc_info, sizeof(dsc[0]));
	memcpy(&dsc[1], &mode_info.comp_info.dsc_info, sizeof(dsc[1]));

	/*
	 * Since both DSC use same pic dimension, set same pic dimension
	 * to both DSC structures.
	 */
	_sde_encoder_dsc_update_pic_dim(&dsc[0], roi->w, roi->h);
	_sde_encoder_dsc_update_pic_dim(&dsc[1], roi->w, roi->h);

	this_frame_slices = roi->w / dsc[0].slice_width;
	intf_ip_w = this_frame_slices * dsc[0].slice_width;

	if (!half_panel_partial_update)
		intf_ip_w /= 2;

	/*
	 * In this topology when both interfaces are active, they have same
	 * load so intf_ip_w will be same.
	 */
	_sde_encoder_dsc_pclk_param_calc(&dsc[0], intf_ip_w);
	_sde_encoder_dsc_pclk_param_calc(&dsc[1], intf_ip_w);

	/*
	 * In this topology, since there is no dsc_merge, uncompressed input
	 * to encoder and interface is same.
	 */
	enc_ip_w = intf_ip_w;
	_sde_encoder_dsc_initial_line_calc(&dsc[0], enc_ip_w);
	_sde_encoder_dsc_initial_line_calc(&dsc[1], enc_ip_w);

	/*
	 * __is_ich_reset_override_needed should be called only after
	 * updating pic dimension, mdss_panel_dsc_update_pic_dim.
	 */
	ich_res = _sde_encoder_dsc_ich_reset_override_needed(
			half_panel_partial_update, &dsc[0]);

	SDE_DEBUG_ENC(sde_enc, "pic_w: %d pic_h: %d mode:%d\n",
			roi->w, roi->h, dsc_common_mode);

	for (i = 0; i < sde_enc->num_phys_encs; i++) {
		bool active = !!((1 << i) & params->affected_displays);

		SDE_EVT32(DRMID(&sde_enc->base), roi->w, roi->h,
				dsc_common_mode, i, active);
		_sde_encoder_dsc_pipe_cfg(hw_dsc[i], hw_pp[i], &dsc[i],
				dsc_common_mode, ich_res, active, hw_dsc_pp[i]);

		if (active) {
			if (cfg.dsc_count >= MAX_DSC_PER_CTL_V1) {
				pr_err("Invalid dsc count:%d\n",
						cfg.dsc_count);
				return -EINVAL;
			}
			cfg.dsc[cfg.dsc_count++] = hw_dsc[i]->idx;

			if (hw_ctl->ops.update_bitmask_dsc)
				hw_ctl->ops.update_bitmask_dsc(hw_ctl,
						hw_dsc[i]->idx, 1);
		}
	}

	/* setup dsc active configuration in the control path */
	if (hw_ctl->ops.setup_dsc_cfg) {
		hw_ctl->ops.setup_dsc_cfg(hw_ctl, &cfg);
		SDE_DEBUG_ENC(sde_enc,
				"setup dsc_cfg hw_ctl[%d], count:%d,dsc[0]:%d, dsc[1]:%d\n",
				hw_ctl->idx,
				cfg.dsc_count,
				cfg.dsc[0],
				cfg.dsc[1]);
	}
	return 0;
}

static int _sde_encoder_dsc_2_lm_2_enc_1_intf(struct sde_encoder_virt *sde_enc,
		struct sde_encoder_kickoff_params *params)
{
	int this_frame_slices;
	int intf_ip_w, enc_ip_w;
	int ich_res, dsc_common_mode;

	struct sde_encoder_phys *enc_master = sde_enc->cur_master;
	const struct sde_rect *roi = &sde_enc->cur_conn_roi;
	struct sde_hw_dsc *hw_dsc[MAX_CHANNELS_PER_ENC];
	struct sde_hw_pingpong *hw_pp[MAX_CHANNELS_PER_ENC];
	struct sde_hw_pingpong *hw_dsc_pp[MAX_CHANNELS_PER_ENC];
	struct msm_display_dsc_info *dsc = NULL;
	struct msm_mode_info mode_info;
	bool half_panel_partial_update;
	struct sde_hw_ctl *hw_ctl = enc_master->hw_ctl;
	struct sde_ctl_dsc_cfg cfg;
	int i, rc;

	memset(&cfg, 0, sizeof(cfg));

	for (i = 0; i < MAX_CHANNELS_PER_ENC; i++) {
		hw_pp[i] = sde_enc->hw_pp[i];
		hw_dsc[i] = sde_enc->hw_dsc[i];
		hw_dsc_pp[i] = sde_enc->hw_dsc_pp[i];

		if (!hw_pp[i] || !hw_dsc[i] || !hw_dsc_pp[i]) {
			SDE_ERROR_ENC(sde_enc, "invalid params for DSC\n");
			return -EINVAL;
		}
	}

	rc = _sde_encoder_get_mode_info(&sde_enc->base, &mode_info);
	if (rc) {
		SDE_ERROR_ENC(sde_enc, "failed to get mode info\n");
		return -EINVAL;
	}

	dsc = &mode_info.comp_info.dsc_info;

	half_panel_partial_update =
			hweight_long(params->affected_displays) == 1;

	dsc_common_mode = 0;
	if (!half_panel_partial_update)
		dsc_common_mode |= DSC_MODE_SPLIT_PANEL | DSC_MODE_MULTIPLEX;
	if (enc_master->intf_mode == INTF_MODE_VIDEO)
		dsc_common_mode |= DSC_MODE_VIDEO;

	_sde_encoder_dsc_update_pic_dim(dsc, roi->w, roi->h);

	this_frame_slices = roi->w / dsc->slice_width;
	intf_ip_w = this_frame_slices * dsc->slice_width;
	_sde_encoder_dsc_pclk_param_calc(dsc, intf_ip_w);

	/*
	 * dsc merge case: when using 2 encoders for the same stream,
	 * no. of slices need to be same on both the encoders.
	 */
	enc_ip_w = intf_ip_w / 2;
	_sde_encoder_dsc_initial_line_calc(dsc, enc_ip_w);

	ich_res = _sde_encoder_dsc_ich_reset_override_needed(
			half_panel_partial_update, dsc);

	SDE_DEBUG_ENC(sde_enc, "pic_w: %d pic_h: %d mode:%d\n",
			roi->w, roi->h, dsc_common_mode);
	SDE_EVT32(DRMID(&sde_enc->base), roi->w, roi->h,
			dsc_common_mode, i, params->affected_displays);

	_sde_encoder_dsc_pipe_cfg(hw_dsc[0], hw_pp[0], dsc, dsc_common_mode,
			ich_res, true, hw_dsc_pp[0]);
	cfg.dsc[0] = hw_dsc[0]->idx;
	cfg.dsc_count++;
	if (hw_ctl->ops.update_bitmask_dsc)
		hw_ctl->ops.update_bitmask_dsc(hw_ctl, hw_dsc[0]->idx, 1);


	_sde_encoder_dsc_pipe_cfg(hw_dsc[1], hw_pp[1], dsc, dsc_common_mode,
			ich_res, !half_panel_partial_update, hw_dsc_pp[1]);
	if (!half_panel_partial_update) {
		cfg.dsc[1] = hw_dsc[1]->idx;
		cfg.dsc_count++;
		if (hw_ctl->ops.update_bitmask_dsc)
			hw_ctl->ops.update_bitmask_dsc(hw_ctl, hw_dsc[1]->idx,
					1);
	}
	/* setup dsc active configuration in the control path */
	if (hw_ctl->ops.setup_dsc_cfg) {
		hw_ctl->ops.setup_dsc_cfg(hw_ctl, &cfg);
		SDE_DEBUG_ENC(sde_enc,
				"setup_dsc_cfg hw_ctl[%d], count:%d,dsc[0]:%d, dsc[1]:%d\n",
				hw_ctl->idx,
				cfg.dsc_count,
				cfg.dsc[0],
				cfg.dsc[1]);
	}
	return 0;
}

static int _sde_encoder_update_roi(struct drm_encoder *drm_enc)
{
	struct sde_encoder_virt *sde_enc;
	struct drm_connector *drm_conn;
	struct drm_display_mode *adj_mode;
	struct sde_rect roi;

	if (!drm_enc) {
		SDE_ERROR("invalid encoder parameter\n");
		return -EINVAL;
	}

	sde_enc = to_sde_encoder_virt(drm_enc);
	if (!sde_enc->crtc || !sde_enc->crtc->state) {
		SDE_ERROR("invalid crtc parameter\n");
		return -EINVAL;
	}

	if (!sde_enc->cur_master) {
		SDE_ERROR("invalid cur_master parameter\n");
		return -EINVAL;
	}

	adj_mode = &sde_enc->cur_master->cached_mode;
	drm_conn = sde_enc->cur_master->connector;

	_sde_encoder_get_connector_roi(sde_enc, &roi);
	if (sde_kms_rect_is_null(&roi)) {
		roi.w = adj_mode->hdisplay;
		roi.h = adj_mode->vdisplay;
	}

	memcpy(&sde_enc->prv_conn_roi, &sde_enc->cur_conn_roi,
			sizeof(sde_enc->prv_conn_roi));
	memcpy(&sde_enc->cur_conn_roi, &roi, sizeof(sde_enc->cur_conn_roi));

	return 0;
}

static int _sde_encoder_dsc_setup(struct sde_encoder_virt *sde_enc,
		struct sde_encoder_kickoff_params *params)
{
	enum sde_rm_topology_name topology;
	struct drm_connector *drm_conn;
	int ret = 0;

	if (!sde_enc || !params || !sde_enc->phys_encs[0] ||
			!sde_enc->phys_encs[0]->connector)
		return -EINVAL;

	drm_conn = sde_enc->phys_encs[0]->connector;

	topology = sde_connector_get_topology_name(drm_conn);
	if (topology == SDE_RM_TOPOLOGY_NONE) {
		SDE_ERROR_ENC(sde_enc, "topology not set yet\n");
		return -EINVAL;
	}

	SDE_DEBUG_ENC(sde_enc, "topology:%d\n", topology);
	SDE_EVT32(DRMID(&sde_enc->base), topology,
			sde_enc->cur_conn_roi.x,
			sde_enc->cur_conn_roi.y,
			sde_enc->cur_conn_roi.w,
			sde_enc->cur_conn_roi.h,
			sde_enc->prv_conn_roi.x,
			sde_enc->prv_conn_roi.y,
			sde_enc->prv_conn_roi.w,
			sde_enc->prv_conn_roi.h,
			sde_enc->cur_master->cached_mode.hdisplay,
			sde_enc->cur_master->cached_mode.vdisplay);

	if (sde_kms_rect_is_equal(&sde_enc->cur_conn_roi,
			&sde_enc->prv_conn_roi))
		return ret;

	switch (topology) {
	case SDE_RM_TOPOLOGY_SINGLEPIPE_DSC:
	case SDE_RM_TOPOLOGY_DUALPIPE_3DMERGE_DSC:
		ret = _sde_encoder_dsc_n_lm_1_enc_1_intf(sde_enc);
		break;
	case SDE_RM_TOPOLOGY_DUALPIPE_DSCMERGE:
		ret = _sde_encoder_dsc_2_lm_2_enc_1_intf(sde_enc, params);
		break;
	case SDE_RM_TOPOLOGY_DUALPIPE_DSC:
		ret = _sde_encoder_dsc_2_lm_2_enc_2_intf(sde_enc, params);
		break;
	default:
		SDE_ERROR_ENC(sde_enc, "No DSC support for topology %d",
				topology);
		return -EINVAL;
	};

	return ret;
}

void sde_encoder_helper_vsync_config(struct sde_encoder_phys *phys_enc,
			u32 vsync_source, bool is_dummy)
{
	struct sde_vsync_source_cfg vsync_cfg = { 0 };
	struct msm_drm_private *priv;
	struct sde_kms *sde_kms;
	struct sde_hw_mdp *hw_mdptop;
	struct drm_encoder *drm_enc;
	struct msm_mode_info mode_info;
	struct sde_encoder_virt *sde_enc;
	int i, rc = 0;

	sde_enc = to_sde_encoder_virt(phys_enc->parent);

	if (!sde_enc) {
		SDE_ERROR("invalid param sde_enc:%d\n", sde_enc != NULL);
		return;
	} else if (sde_enc->num_phys_encs > ARRAY_SIZE(sde_enc->hw_pp)) {
		SDE_ERROR("invalid num phys enc %d/%d\n",
				sde_enc->num_phys_encs,
				(int) ARRAY_SIZE(sde_enc->hw_pp));
		return;
	}

	drm_enc = &sde_enc->base;
	/* this pointers are checked in virt_enable_helper */
	priv = drm_enc->dev->dev_private;

	sde_kms = to_sde_kms(priv->kms);
	if (!sde_kms) {
		SDE_ERROR("invalid sde_kms\n");
		return;
	}

	hw_mdptop = sde_kms->hw_mdp;
	if (!hw_mdptop) {
		SDE_ERROR("invalid mdptop\n");
		return;
	}

	rc = _sde_encoder_get_mode_info(drm_enc, &mode_info);
	if (rc) {
		SDE_ERROR_ENC(sde_enc, "failed to get mode info\n");
		return;
	}

	if (hw_mdptop->ops.setup_vsync_source) {
		for (i = 0; i < sde_enc->num_phys_encs; i++)
			vsync_cfg.ppnumber[i] = sde_enc->hw_pp[i]->idx;

		vsync_cfg.pp_count = sde_enc->num_phys_encs;
		vsync_cfg.frame_rate = mode_info.frame_rate;
		vsync_cfg.vsync_source = vsync_source;
		vsync_cfg.is_dummy = is_dummy;

		hw_mdptop->ops.setup_vsync_source(hw_mdptop, &vsync_cfg);
	}
}

static void _sde_encoder_update_vsync_source(struct sde_encoder_virt *sde_enc,
			struct msm_display_info *disp_info, bool is_dummy)
{
	struct sde_encoder_phys *phys;
	int i;
	u32 vsync_source;

	if (!sde_enc || !disp_info) {
		SDE_ERROR("invalid param sde_enc:%d or disp_info:%d\n",
					sde_enc != NULL, disp_info != NULL);
		return;
	} else if (sde_enc->num_phys_encs > ARRAY_SIZE(sde_enc->hw_pp)) {
		SDE_ERROR("invalid num phys enc %d/%d\n",
				sde_enc->num_phys_encs,
				(int) ARRAY_SIZE(sde_enc->hw_pp));
		return;
	}

	if (disp_info->capabilities & MSM_DISPLAY_CAP_CMD_MODE) {
		if (is_dummy)
			vsync_source = SDE_VSYNC_SOURCE_WD_TIMER_0 -
					sde_enc->te_source;
		else if (disp_info->is_te_using_watchdog_timer)
			vsync_source = SDE_VSYNC_SOURCE_WD_TIMER_4;
		else
			vsync_source = sde_enc->te_source;

		for (i = 0; i < sde_enc->num_phys_encs; i++) {
			phys = sde_enc->phys_encs[i];

			if (phys && phys->ops.setup_vsync_source)
				phys->ops.setup_vsync_source(phys,
					vsync_source, is_dummy);
		}
	}
}

static void _sde_encoder_dsc_disable(struct sde_encoder_virt *sde_enc)
{
	int i;
	struct sde_hw_pingpong *hw_pp = NULL;
	struct sde_hw_pingpong *hw_dsc_pp = NULL;
	struct sde_hw_dsc *hw_dsc = NULL;
	struct sde_hw_ctl *hw_ctl = NULL;
	struct sde_ctl_dsc_cfg cfg;

	if (!sde_enc || !sde_enc->phys_encs[0] ||
			!sde_enc->phys_encs[0]->connector) {
		SDE_ERROR("invalid params %d %d\n",
			!sde_enc, sde_enc ? !sde_enc->phys_encs[0] : -1);
		return;
	}

	if (sde_enc->cur_master)
		hw_ctl = sde_enc->cur_master->hw_ctl;

	/* Disable DSC for all the pp's present in this topology */
	for (i = 0; i < MAX_CHANNELS_PER_ENC; i++) {
		hw_pp = sde_enc->hw_pp[i];
		hw_dsc = sde_enc->hw_dsc[i];
		hw_dsc_pp = sde_enc->hw_dsc_pp[i];

		_sde_encoder_dsc_pipe_cfg(hw_dsc, hw_pp, NULL,
						0, 0, 0, hw_dsc_pp);

		if (hw_dsc)
			sde_enc->dirty_dsc_ids[i] = hw_dsc->idx;
	}

	/* Clear the DSC ACTIVE config for this CTL */
	if (hw_ctl && hw_ctl->ops.setup_dsc_cfg) {
		memset(&cfg, 0, sizeof(cfg));
		hw_ctl->ops.setup_dsc_cfg(hw_ctl, &cfg);
	}

	/**
	 * Since pending flushes from previous commit get cleared
	 * sometime after this point, setting DSC flush bits now
	 * will have no effect. Therefore dirty_dsc_ids track which
	 * DSC blocks must be flushed for the next trigger.
	 */
}

static int _sde_encoder_switch_to_watchdog_vsync(struct drm_encoder *drm_enc)
{
	struct sde_encoder_virt *sde_enc;
	struct msm_display_info disp_info;

	if (!drm_enc) {
		pr_err("invalid drm encoder\n");
		return -EINVAL;
	}

	sde_enc = to_sde_encoder_virt(drm_enc);

	sde_encoder_control_te(drm_enc, false);

	memcpy(&disp_info, &sde_enc->disp_info, sizeof(disp_info));
	disp_info.is_te_using_watchdog_timer = true;
	_sde_encoder_update_vsync_source(sde_enc, &disp_info, false);

	sde_encoder_control_te(drm_enc, true);

	return 0;
}

static int _sde_encoder_update_rsc_client(
		struct drm_encoder *drm_enc,
		struct sde_encoder_rsc_config *config, bool enable)
{
	struct sde_encoder_virt *sde_enc;
	struct drm_crtc *crtc;
	enum sde_rsc_state rsc_state = SDE_RSC_IDLE_STATE;
	struct sde_rsc_cmd_config *rsc_config;
	int ret, prefill_lines;
	struct msm_display_info *disp_info;
	struct msm_mode_info mode_info;
	int wait_vblank_crtc_id = SDE_RSC_INVALID_CRTC_ID;
	int wait_count = 0;
	struct drm_crtc *primary_crtc;
	int pipe = -1;
	int rc = 0;
	int wait_refcount = 0;
	bool force_vid_rsc = false;
<<<<<<< HEAD
        struct msm_drm_private *priv;
        struct sde_kms *sde_kms;
=======
	struct msm_drm_private *priv;
	struct sde_kms *sde_kms;
>>>>>>> 08078455

	if (!drm_enc || !drm_enc->dev) {
		SDE_ERROR("invalid encoder arguments\n");
		return -EINVAL;
	}

	sde_enc = to_sde_encoder_virt(drm_enc);
	crtc = sde_enc->crtc;

	if (!sde_enc->crtc) {
		SDE_ERROR("invalid crtc parameter\n");
		return -EINVAL;
	}
	disp_info = &sde_enc->disp_info;
	rsc_config = &sde_enc->rsc_config;

	if (!sde_enc->rsc_client) {
		SDE_DEBUG_ENC(sde_enc, "rsc client not created\n");
		return 0;
	}

	rc = _sde_encoder_get_mode_info(drm_enc, &mode_info);
	if (rc) {
		SDE_ERROR_ENC(sde_enc, "failed to mode info\n");
		return 0;
	}

	priv = drm_enc->dev->dev_private;
	if (!priv || !priv->kms) {
		SDE_ERROR("Invalid kms\n");
		return -EINVAL;
	}

	sde_kms = to_sde_kms(priv->kms);
	/**
	 * only primary command mode panel without Qsync can request CMD state.
	 * if there's a dynamic mode switch that requires fps update keep in VID
	 * state to prevent waits during reconfiguration.
	 * all other panels/displays can request for VID state including
	 * secondary command mode panel.
	 * Clone mode encoder can request CLK STATE only.
	 */
	if (sde_enc->force_vid_rsc) {
		force_vid_rsc = true;
	} else if (crtc->state && crtc->state->mode_changed &&
		   msm_is_mode_seamless_dms_fps(&crtc->state->adjusted_mode)) {
		SDE_DEBUG_ENC(sde_enc, "seamless dms with fps\n");
		force_vid_rsc = true;
	} else if (sde_enc->cur_master && sde_connector_get_qsync_mode(
			sde_enc->cur_master->connector)) {
		force_vid_rsc = true;
	}

	if (!enable)
		rsc_state = SDE_RSC_IDLE_STATE;
	else if (sde_encoder_in_clone_mode(drm_enc))
		rsc_state = SDE_RSC_CLK_STATE;
	else if ((disp_info->capabilities & MSM_DISPLAY_CAP_CMD_MODE) &&
		 disp_info->is_primary && !force_vid_rsc)
		rsc_state = SDE_RSC_CMD_STATE;
	else
		rsc_state = SDE_RSC_VID_STATE;

	if (IS_SDE_MAJOR_SAME(sde_kms->core_rev, SDE_HW_VER_620) &&
			(rsc_state == SDE_RSC_VID_STATE))
		rsc_state = SDE_RSC_CLK_STATE;

	SDE_EVT32(rsc_state, force_vid_rsc);

	prefill_lines = config ? mode_info.prefill_lines +
		config->inline_rotate_prefill : mode_info.prefill_lines;

	/* compare specific items and reconfigure the rsc */
	if ((rsc_config->fps != mode_info.frame_rate) ||
	    (rsc_config->vtotal != mode_info.vtotal) ||
	    (rsc_config->prefill_lines != prefill_lines) ||
	    (rsc_config->jitter_numer != mode_info.jitter_numer) ||
	    (rsc_config->jitter_denom != mode_info.jitter_denom)) {
		rsc_config->fps = mode_info.frame_rate;
		rsc_config->vtotal = mode_info.vtotal;
		rsc_config->prefill_lines = prefill_lines;
		rsc_config->jitter_numer = mode_info.jitter_numer;
		rsc_config->jitter_denom = mode_info.jitter_denom;
		sde_enc->rsc_state_init = false;
	}

	if (rsc_state != SDE_RSC_IDLE_STATE && !sde_enc->rsc_state_init
					&& disp_info->is_primary) {
		/* update it only once */
		sde_enc->rsc_state_init = true;

		ret = sde_rsc_client_state_update(sde_enc->rsc_client,
			rsc_state, rsc_config, crtc->base.id,
			&wait_vblank_crtc_id);
	} else {
		ret = sde_rsc_client_state_update(sde_enc->rsc_client,
			rsc_state, NULL, crtc->base.id,
			&wait_vblank_crtc_id);
	}

	/**
	 * if RSC performed a state change that requires a VBLANK wait, it will
	 * set wait_vblank_crtc_id to the CRTC whose VBLANK we must wait on.
	 *
	 * if we are the primary display, we will need to enable and wait
	 * locally since we hold the commit thread
	 *
	 * if we are an external display, we must send a signal to the primary
	 * to enable its VBLANK and wait one, since the RSC hardware is driven
	 * by the primary panel's VBLANK signals
	 */
	SDE_EVT32_VERBOSE(DRMID(drm_enc), wait_vblank_crtc_id);
	if (ret) {
		SDE_ERROR_ENC(sde_enc,
				"sde rsc client update failed ret:%d\n", ret);
		return ret;
	} else if (wait_vblank_crtc_id == SDE_RSC_INVALID_CRTC_ID) {
		return ret;
	}

	if (wait_vblank_crtc_id)
		wait_refcount =
			sde_rsc_client_get_vsync_refcount(sde_enc->rsc_client);
	SDE_EVT32_VERBOSE(DRMID(drm_enc), wait_vblank_crtc_id, wait_refcount,
			SDE_EVTLOG_FUNC_ENTRY);

	if (crtc->base.id != wait_vblank_crtc_id) {
		primary_crtc = drm_crtc_find(drm_enc->dev,
				NULL, wait_vblank_crtc_id);
		if (!primary_crtc) {
			SDE_ERROR_ENC(sde_enc,
					"failed to find primary crtc id %d\n",
					wait_vblank_crtc_id);
			return -EINVAL;
		}
		pipe = drm_crtc_index(primary_crtc);
	}

	/**
	 * note: VBLANK is expected to be enabled at this point in
	 * resource control state machine if on primary CRTC
	 */
	for (wait_count = 0; wait_count < MAX_RSC_WAIT; wait_count++) {
		if (sde_rsc_client_is_state_update_complete(
				sde_enc->rsc_client))
			break;

		if (crtc->base.id == wait_vblank_crtc_id)
			ret = sde_encoder_wait_for_event(drm_enc,
					MSM_ENC_VBLANK);
		else
			drm_wait_one_vblank(drm_enc->dev, pipe);

		if (ret) {
			SDE_ERROR_ENC(sde_enc,
					"wait for vblank failed ret:%d\n", ret);
			/**
			 * rsc hardware may hang without vsync. avoid rsc hang
			 * by generating the vsync from watchdog timer.
			 */
			if (crtc->base.id == wait_vblank_crtc_id)
				_sde_encoder_switch_to_watchdog_vsync(drm_enc);
		}
	}

	if (wait_count >= MAX_RSC_WAIT)
		SDE_EVT32(DRMID(drm_enc), wait_vblank_crtc_id, wait_count,
				SDE_EVTLOG_ERROR);

	if (wait_refcount)
		sde_rsc_client_reset_vsync_refcount(sde_enc->rsc_client);
	SDE_EVT32_VERBOSE(DRMID(drm_enc), wait_vblank_crtc_id, wait_refcount,
			SDE_EVTLOG_FUNC_EXIT);

	return ret;
}

static void _sde_encoder_irq_control(struct drm_encoder *drm_enc, bool enable)
{
	struct sde_encoder_virt *sde_enc;
	int i;

	if (!drm_enc) {
		SDE_ERROR("invalid encoder\n");
		return;
	}

	sde_enc = to_sde_encoder_virt(drm_enc);

	SDE_DEBUG_ENC(sde_enc, "enable:%d\n", enable);
	for (i = 0; i < sde_enc->num_phys_encs; i++) {
		struct sde_encoder_phys *phys = sde_enc->phys_encs[i];

		if (phys && phys->ops.irq_control)
			phys->ops.irq_control(phys, enable);
	}

}

/* keep track of the userspace vblank during modeset */
static void _sde_encoder_modeset_helper_locked(struct drm_encoder *drm_enc,
		u32 sw_event)
{
	struct sde_encoder_virt *sde_enc;
	bool enable;
	int i;

	if (!drm_enc) {
		SDE_ERROR("invalid encoder\n");
		return;
	}

	sde_enc = to_sde_encoder_virt(drm_enc);
	SDE_DEBUG_ENC(sde_enc, "sw_event:%d, vblank_enabled:%d\n",
			sw_event, sde_enc->vblank_enabled);

	/* nothing to do if vblank not enabled by userspace */
	if (!sde_enc->vblank_enabled)
		return;

	/* disable vblank on pre_modeset */
	if (sw_event == SDE_ENC_RC_EVENT_PRE_MODESET)
		enable = false;
	/* enable vblank on post_modeset */
	else if (sw_event == SDE_ENC_RC_EVENT_POST_MODESET)
		enable = true;
	else
		return;

	for (i = 0; i < sde_enc->num_phys_encs; i++) {
		struct sde_encoder_phys *phys = sde_enc->phys_encs[i];

		if (phys && phys->ops.control_vblank_irq)
			phys->ops.control_vblank_irq(phys, enable);
	}
}

struct sde_rsc_client *sde_encoder_get_rsc_client(struct drm_encoder *drm_enc)
{
	struct sde_encoder_virt *sde_enc;

	if (!drm_enc)
		return NULL;
	sde_enc = to_sde_encoder_virt(drm_enc);
	return sde_enc->rsc_client;
}

static void _sde_encoder_resource_control_rsc_update(
		struct drm_encoder *drm_enc, bool enable)
{
	struct sde_encoder_rsc_config rsc_cfg = { 0 };
	struct sde_encoder_virt *sde_enc;

	if (!drm_enc) {
		SDE_ERROR("invalid encoder argument\n");
		return;
	}
	sde_enc = to_sde_encoder_virt(drm_enc);
	if (!sde_enc->crtc) {
		SDE_ERROR("invalid crtc\n");
		return;
	}

	if (enable) {
		rsc_cfg.inline_rotate_prefill =
				sde_crtc_get_inline_prefill(sde_enc->crtc);

		_sde_encoder_update_rsc_client(drm_enc, &rsc_cfg, true);
	} else {
		_sde_encoder_update_rsc_client(drm_enc, NULL, false);
	}
}

static int _sde_encoder_resource_control_helper(struct drm_encoder *drm_enc,
		bool enable)
{
	struct msm_drm_private *priv;
	struct sde_kms *sde_kms;
	struct sde_encoder_virt *sde_enc;
	int rc;
	bool is_cmd_mode, is_primary;

	sde_enc = to_sde_encoder_virt(drm_enc);
	priv = drm_enc->dev->dev_private;
	sde_kms = to_sde_kms(priv->kms);

	is_cmd_mode = sde_enc->disp_info.capabilities &
			MSM_DISPLAY_CAP_CMD_MODE;
	is_primary = sde_enc->disp_info.is_primary;

	SDE_DEBUG_ENC(sde_enc, "enable:%d\n", enable);
	SDE_EVT32(DRMID(drm_enc), enable);

	if (!sde_enc->cur_master) {
		SDE_ERROR("encoder master not set\n");
		return -EINVAL;
	}

	if (enable) {
		/* enable SDE core clks */
		rc = sde_power_resource_enable(&priv->phandle,
				sde_kms->core_client, true);
		if (rc) {
			SDE_ERROR("failed to enable power resource %d\n", rc);
			SDE_EVT32(rc, SDE_EVTLOG_ERROR);
			return rc;
		}

		sde_enc->elevated_ahb_vote = true;
		/* enable DSI clks */
		rc = sde_connector_clk_ctrl(sde_enc->cur_master->connector,
				true);
		if (rc) {
			SDE_ERROR("failed to enable clk control %d\n", rc);
			sde_power_resource_enable(&priv->phandle,
					sde_kms->core_client, false);
			return rc;
		}

		/* enable all the irq */
		_sde_encoder_irq_control(drm_enc, true);

		if (is_cmd_mode)
			_sde_encoder_pm_qos_add_request(drm_enc, sde_kms);

	} else {
		if (is_cmd_mode)
			_sde_encoder_pm_qos_remove_request(drm_enc, sde_kms);

		/* disable all the irq */
		_sde_encoder_irq_control(drm_enc, false);

		/* disable DSI clks */
		sde_connector_clk_ctrl(sde_enc->cur_master->connector, false);

		/* disable SDE core clks */
		sde_power_resource_enable(&priv->phandle,
				sde_kms->core_client, false);
	}

	return 0;
}

static void sde_encoder_input_event_handler(struct input_handle *handle,
	unsigned int type, unsigned int code, int value)
{
	struct drm_encoder *drm_enc = NULL;
	struct sde_encoder_virt *sde_enc = NULL;
	struct msm_drm_thread *disp_thread = NULL;
	struct msm_drm_private *priv = NULL;

	if (!handle || !handle->handler || !handle->handler->private) {
		SDE_ERROR("invalid encoder for the input event\n");
		return;
	}

	drm_enc = (struct drm_encoder *)handle->handler->private;
	if (!drm_enc->dev || !drm_enc->dev->dev_private) {
		SDE_ERROR("invalid parameters\n");
		return;
	}

	priv = drm_enc->dev->dev_private;
	sde_enc = to_sde_encoder_virt(drm_enc);
	if (!sde_enc->crtc || (sde_enc->crtc->index
			>= ARRAY_SIZE(priv->disp_thread))) {
		SDE_DEBUG_ENC(sde_enc,
			"invalid cached CRTC: %d or crtc index: %d\n",
			sde_enc->crtc == NULL,
			sde_enc->crtc ? sde_enc->crtc->index : -EINVAL);
		return;
	}

	SDE_EVT32_VERBOSE(DRMID(drm_enc));

	disp_thread = &priv->disp_thread[sde_enc->crtc->index];

	kthread_queue_work(&disp_thread->worker,
				&sde_enc->input_event_work);
}

void sde_encoder_control_idle_pc(struct drm_encoder *drm_enc, bool enable)
{
	struct sde_encoder_virt *sde_enc;

	if (!drm_enc) {
		SDE_ERROR("invalid encoder\n");
		return;
	}
	sde_enc = to_sde_encoder_virt(drm_enc);

	/* return early if there is no state change */
	if (sde_enc->idle_pc_enabled == enable)
		return;

	sde_enc->idle_pc_enabled = enable;

	SDE_DEBUG("idle-pc state:%d\n", sde_enc->idle_pc_enabled);
	SDE_EVT32(sde_enc->idle_pc_enabled);
}

static void sde_encoder_idle_hint(const struct drm_encoder *drm_enc,
				  bool is_idle)
{
	const struct sde_encoder_virt *sde_enc = to_sde_encoder_virt(drm_enc);

	SDE_ATRACE_BEGIN(__func__);
	if (sde_enc->cur_master) {
		struct drm_connector *conn = sde_enc->cur_master->connector;

		sde_connector_set_idle_hint(conn, is_idle);
	}
	SDE_ATRACE_END(__func__);
}

static int sde_encoder_resource_control(struct drm_encoder *drm_enc,
		u32 sw_event)
{
	bool autorefresh_enabled = false;
	unsigned int lp, idle_pc_duration;
	struct sde_encoder_virt *sde_enc;
	struct msm_drm_private *priv;
	struct msm_drm_thread *disp_thread;
	int ret;
	bool is_vid_mode = false;

	if (!drm_enc || !drm_enc->dev || !drm_enc->dev->dev_private) {
		SDE_ERROR("invalid encoder parameters, sw_event:%u\n",
				sw_event);
		return -EINVAL;
	}
	sde_enc = to_sde_encoder_virt(drm_enc);
	priv = drm_enc->dev->dev_private;
	is_vid_mode = sde_enc->disp_info.capabilities &
						MSM_DISPLAY_CAP_VID_MODE;

	/*
	 * when idle_pc is not supported, process only KICKOFF, STOP and MODESET
	 * events and return early for other events (ie wb display).
	 */
	if (!sde_enc->idle_pc_enabled &&
			(sw_event != SDE_ENC_RC_EVENT_KICKOFF &&
			sw_event != SDE_ENC_RC_EVENT_PRE_MODESET &&
			sw_event != SDE_ENC_RC_EVENT_POST_MODESET &&
			sw_event != SDE_ENC_RC_EVENT_STOP &&
			sw_event != SDE_ENC_RC_EVENT_PRE_STOP))
		return 0;

	SDE_DEBUG_ENC(sde_enc, "sw_event:%d, idle_pc:%d\n",
			sw_event, sde_enc->idle_pc_enabled);
	SDE_EVT32_VERBOSE(DRMID(drm_enc), sw_event, sde_enc->idle_pc_enabled,
			sde_enc->rc_state, SDE_EVTLOG_FUNC_ENTRY);

	switch (sw_event) {
	case SDE_ENC_RC_EVENT_KICKOFF:
		/* cancel delayed off work, if any */
		if (kthread_cancel_delayed_work_sync(
				&sde_enc->delayed_off_work))
			SDE_DEBUG_ENC(sde_enc, "sw_event:%d, work cancelled\n",
					sw_event);

		msm_idle_set_state(drm_enc, true);

		mutex_lock(&sde_enc->rc_lock);

		/* return if the resource control is already in ON state */
		if (sde_enc->rc_state == SDE_ENC_RC_STATE_ON) {
			SDE_DEBUG_ENC(sde_enc, "sw_event:%d, rc in ON state\n",
					sw_event);
			SDE_EVT32(DRMID(drm_enc), sw_event, sde_enc->rc_state,
				SDE_EVTLOG_FUNC_CASE1);
			mutex_unlock(&sde_enc->rc_lock);
			return 0;
		} else if (sde_enc->rc_state != SDE_ENC_RC_STATE_OFF &&
				sde_enc->rc_state != SDE_ENC_RC_STATE_IDLE) {
			SDE_ERROR_ENC(sde_enc, "sw_event:%d, rc in state %d\n",
					sw_event, sde_enc->rc_state);
			SDE_EVT32(DRMID(drm_enc), sw_event, sde_enc->rc_state,
					SDE_EVTLOG_ERROR);
			mutex_unlock(&sde_enc->rc_lock);
			return -EINVAL;
		}

		if (is_vid_mode && sde_enc->rc_state == SDE_ENC_RC_STATE_IDLE) {
			_sde_encoder_irq_control(drm_enc, true);
		} else {
			/* enable all the clks and resources */
			ret = _sde_encoder_resource_control_helper(drm_enc,
					true);
			if (ret) {
				SDE_ERROR_ENC(sde_enc,
						"sw_event:%d, rc in state %d\n",
						sw_event, sde_enc->rc_state);
				SDE_EVT32(DRMID(drm_enc), sw_event,
						sde_enc->rc_state,
						SDE_EVTLOG_ERROR);
				mutex_unlock(&sde_enc->rc_lock);
				return ret;
			}

			sde_encoder_idle_hint(drm_enc, false);

			_sde_encoder_resource_control_rsc_update(drm_enc, true);
		}

		SDE_EVT32(DRMID(drm_enc), sw_event, sde_enc->rc_state,
				SDE_ENC_RC_STATE_ON, SDE_EVTLOG_FUNC_CASE1);
		sde_enc->rc_state = SDE_ENC_RC_STATE_ON;

		mutex_unlock(&sde_enc->rc_lock);
		break;

	case SDE_ENC_RC_EVENT_FRAME_DONE:
		if (!sde_enc->crtc) {
			SDE_ERROR("invalid crtc, sw_event:%u\n", sw_event);
			return -EINVAL;
		}

		if (sde_enc->crtc->index >= ARRAY_SIZE(priv->disp_thread)) {
			SDE_ERROR("invalid crtc index :%u\n",
					sde_enc->crtc->index);
			return -EINVAL;
		}
		disp_thread = &priv->disp_thread[sde_enc->crtc->index];

		/*
		 * mutex lock is not used as this event happens at interrupt
		 * context. And locking is not required as, the other events
		 * like KICKOFF and STOP does a wait-for-idle before executing
		 * the resource_control
		 */
		if (sde_enc->rc_state != SDE_ENC_RC_STATE_ON) {
			SDE_ERROR_ENC(sde_enc, "sw_event:%d,rc:%d-unexpected\n",
					sw_event, sde_enc->rc_state);
			SDE_EVT32(DRMID(drm_enc), sw_event, sde_enc->rc_state,
					SDE_EVTLOG_ERROR);
			return -EINVAL;
		}

		/*
		 * schedule off work item only when there are no
		 * frames pending
		 */
		if (sde_crtc_frame_pending(sde_enc->crtc) > 1) {
			SDE_DEBUG_ENC(sde_enc, "skip schedule work");
			SDE_EVT32(DRMID(drm_enc), sw_event, sde_enc->rc_state,
				SDE_EVTLOG_FUNC_CASE2);
			return 0;
		}

		/* schedule delayed off work if autorefresh is disabled */
		if (sde_enc->cur_master &&
			sde_enc->cur_master->ops.is_autorefresh_enabled)
			autorefresh_enabled =
				sde_enc->cur_master->ops.is_autorefresh_enabled(
							sde_enc->cur_master);

		/* set idle timeout based on master connector's lp value */
		if (sde_enc->cur_master)
			lp = sde_connector_get_lp(
					sde_enc->cur_master->connector);
		else
			lp = SDE_MODE_DPMS_ON;

		if (lp == SDE_MODE_DPMS_LP2)
			idle_pc_duration = IDLE_SHORT_TIMEOUT;
		else
			idle_pc_duration = IDLE_POWERCOLLAPSE_DURATION;

		msm_idle_set_state(drm_enc, false);

		if (!autorefresh_enabled)
			kthread_mod_delayed_work(
				&disp_thread->worker,
				&sde_enc->delayed_off_work,
				msecs_to_jiffies(idle_pc_duration));
		SDE_EVT32(DRMID(drm_enc), sw_event, sde_enc->rc_state,
				autorefresh_enabled,
				idle_pc_duration, SDE_EVTLOG_FUNC_CASE2);
		SDE_DEBUG_ENC(sde_enc, "sw_event:%d, work scheduled\n",
				sw_event);
		break;

	case SDE_ENC_RC_EVENT_PRE_STOP:
		/* cancel delayed off work, if any */
		if (kthread_cancel_delayed_work_sync(
				&sde_enc->delayed_off_work))
			SDE_DEBUG_ENC(sde_enc, "sw_event:%d, work cancelled\n",
					sw_event);

		mutex_lock(&sde_enc->rc_lock);

		if (is_vid_mode &&
			  sde_enc->rc_state == SDE_ENC_RC_STATE_IDLE) {
			_sde_encoder_irq_control(drm_enc, true);
		}
		/* skip if is already OFF or IDLE, resources are off already */
		else if (sde_enc->rc_state == SDE_ENC_RC_STATE_OFF ||
				sde_enc->rc_state == SDE_ENC_RC_STATE_IDLE) {
			SDE_DEBUG_ENC(sde_enc, "sw_event:%d, rc in %d state\n",
					sw_event, sde_enc->rc_state);
			SDE_EVT32(DRMID(drm_enc), sw_event, sde_enc->rc_state,
				SDE_EVTLOG_FUNC_CASE3);
			mutex_unlock(&sde_enc->rc_lock);
			return 0;
		}

		/**
		 * IRQs are still enabled currently, which allows wait for
		 * VBLANK which RSC may require to correctly transition to OFF
		 */
		_sde_encoder_resource_control_rsc_update(drm_enc, false);

		SDE_EVT32(DRMID(drm_enc), sw_event, sde_enc->rc_state,
				SDE_ENC_RC_STATE_PRE_OFF,
				SDE_EVTLOG_FUNC_CASE3);

		sde_enc->rc_state = SDE_ENC_RC_STATE_PRE_OFF;

		mutex_unlock(&sde_enc->rc_lock);
		break;

	case SDE_ENC_RC_EVENT_STOP:
		/* cancel vsync event work and timer */
		kthread_cancel_work_sync(&sde_enc->vsync_event_work);
		if (sde_enc->disp_info.intf_type == DRM_MODE_CONNECTOR_DSI)
			del_timer_sync(&sde_enc->vsync_event_timer);

		mutex_lock(&sde_enc->rc_lock);
		/* return if the resource control is already in OFF state */
		if (sde_enc->rc_state == SDE_ENC_RC_STATE_OFF) {
			SDE_DEBUG_ENC(sde_enc, "sw_event:%d, rc in OFF state\n",
					sw_event);
			SDE_EVT32(DRMID(drm_enc), sw_event, sde_enc->rc_state,
				SDE_EVTLOG_FUNC_CASE4);
			mutex_unlock(&sde_enc->rc_lock);
			return 0;
		} else if (sde_enc->rc_state == SDE_ENC_RC_STATE_ON ||
			   sde_enc->rc_state == SDE_ENC_RC_STATE_MODESET) {
			SDE_ERROR_ENC(sde_enc, "sw_event:%d, rc in state %d\n",
					sw_event, sde_enc->rc_state);
			SDE_EVT32(DRMID(drm_enc), sw_event, sde_enc->rc_state,
					SDE_EVTLOG_ERROR);
			mutex_unlock(&sde_enc->rc_lock);
			return -EINVAL;
		}

		/**
		 * expect to arrive here only if in either idle state or pre-off
		 * and in IDLE state the resources are already disabled
		 */
		if (sde_enc->rc_state == SDE_ENC_RC_STATE_PRE_OFF)
			_sde_encoder_resource_control_helper(drm_enc, false);

		SDE_EVT32(DRMID(drm_enc), sw_event, sde_enc->rc_state,
				SDE_ENC_RC_STATE_OFF, SDE_EVTLOG_FUNC_CASE4);

		sde_enc->rc_state = SDE_ENC_RC_STATE_OFF;

		mutex_unlock(&sde_enc->rc_lock);
		break;

	case SDE_ENC_RC_EVENT_PRE_MODESET:
		/* cancel delayed off work, if any */
		if (kthread_cancel_delayed_work_sync(
				&sde_enc->delayed_off_work))
			SDE_DEBUG_ENC(sde_enc, "sw_event:%d, work cancelled\n",
					sw_event);

		mutex_lock(&sde_enc->rc_lock);

		/* Nothing to do in off state */
		if (sde_enc->rc_state == SDE_ENC_RC_STATE_OFF) {
			SDE_DEBUG_ENC(sde_enc, "sw_event:%d, rc in OFF state\n",
					sw_event);
			SDE_EVT32(DRMID(drm_enc), sw_event, sde_enc->rc_state);
			mutex_unlock(&sde_enc->rc_lock);
			return 0;
		} else if (sde_enc->rc_state != SDE_ENC_RC_STATE_ON) {
			/* enable all the clks and resources */
			ret = _sde_encoder_resource_control_helper(drm_enc,
					true);
			if (ret) {
				SDE_ERROR_ENC(sde_enc,
						"sw_event:%d, rc in state %d\n",
						sw_event, sde_enc->rc_state);
				SDE_EVT32(DRMID(drm_enc), sw_event,
						sde_enc->rc_state,
						SDE_EVTLOG_ERROR);
				mutex_unlock(&sde_enc->rc_lock);
				return ret;
			}

			_sde_encoder_resource_control_rsc_update(drm_enc, true);

			SDE_EVT32(DRMID(drm_enc), sw_event, sde_enc->rc_state,
				SDE_ENC_RC_STATE_ON, SDE_EVTLOG_FUNC_CASE5);
			sde_enc->rc_state = SDE_ENC_RC_STATE_ON;
		}

		ret = sde_encoder_wait_for_event(drm_enc, MSM_ENC_TX_COMPLETE);
		if (ret && ret != -EWOULDBLOCK) {
			SDE_ERROR_ENC(sde_enc,
					"wait for commit done returned %d\n",
					ret);
			SDE_EVT32(DRMID(drm_enc), sw_event, sde_enc->rc_state,
					ret, SDE_EVTLOG_ERROR);
			mutex_unlock(&sde_enc->rc_lock);
			return -EINVAL;
		}

		_sde_encoder_irq_control(drm_enc, false);
		_sde_encoder_modeset_helper_locked(drm_enc, sw_event);

		SDE_EVT32(DRMID(drm_enc), sw_event, sde_enc->rc_state,
			SDE_ENC_RC_STATE_MODESET, SDE_EVTLOG_FUNC_CASE5);

		sde_enc->rc_state = SDE_ENC_RC_STATE_MODESET;
		mutex_unlock(&sde_enc->rc_lock);
		break;

	case SDE_ENC_RC_EVENT_POST_MODESET:
		mutex_lock(&sde_enc->rc_lock);

		/* Nothing to do in off state */
		if (sde_enc->rc_state == SDE_ENC_RC_STATE_OFF) {
			SDE_DEBUG_ENC(sde_enc, "sw_event:%d, rc in OFF state\n",
					sw_event);
			SDE_EVT32(DRMID(drm_enc), sw_event, sde_enc->rc_state);
			mutex_unlock(&sde_enc->rc_lock);
			return 0;
		} else if (sde_enc->rc_state != SDE_ENC_RC_STATE_MODESET) {
			SDE_ERROR_ENC(sde_enc,
					"sw_event:%d, rc:%d !MODESET state\n",
					sw_event, sde_enc->rc_state);
			SDE_EVT32(DRMID(drm_enc), sw_event, sde_enc->rc_state,
					SDE_EVTLOG_ERROR);
			mutex_unlock(&sde_enc->rc_lock);
			return -EINVAL;
		}

		_sde_encoder_modeset_helper_locked(drm_enc, sw_event);
		_sde_encoder_irq_control(drm_enc, true);

		_sde_encoder_update_rsc_client(drm_enc, NULL, true);

		SDE_EVT32(DRMID(drm_enc), sw_event, sde_enc->rc_state,
				SDE_ENC_RC_STATE_ON, SDE_EVTLOG_FUNC_CASE6);

		sde_enc->rc_state = SDE_ENC_RC_STATE_ON;

		mutex_unlock(&sde_enc->rc_lock);
		break;

	case SDE_ENC_RC_EVENT_ENTER_IDLE:
		mutex_lock(&sde_enc->rc_lock);

		if (sde_enc->rc_state != SDE_ENC_RC_STATE_ON) {
			SDE_DEBUG_ENC(sde_enc, "sw_event:%d, rc:%d !ON state\n",
					sw_event, sde_enc->rc_state);
			SDE_EVT32(DRMID(drm_enc), sw_event, sde_enc->rc_state,
					SDE_EVTLOG_ERROR);
			mutex_unlock(&sde_enc->rc_lock);
			return 0;
		}

		/*
		 * if we are in ON but a frame was just kicked off,
		 * ignore the IDLE event, it's probably a stale timer event
		 */
		if (sde_enc->frame_busy_mask[0]) {
			SDE_ERROR_ENC(sde_enc,
					"sw_event:%d, rc:%d frame pending\n",
					sw_event, sde_enc->rc_state);
			SDE_EVT32(DRMID(drm_enc), sw_event, sde_enc->rc_state,
					SDE_EVTLOG_ERROR);
			mutex_unlock(&sde_enc->rc_lock);
			return 0;
		}

		if (is_vid_mode) {
			_sde_encoder_irq_control(drm_enc, false);
		} else {
			sde_encoder_idle_hint(drm_enc, true);

			/* disable all the clks and resources */
			_sde_encoder_resource_control_rsc_update(drm_enc,
								false);
			_sde_encoder_resource_control_helper(drm_enc, false);
		}

		SDE_EVT32(DRMID(drm_enc), sw_event, sde_enc->rc_state,
				SDE_ENC_RC_STATE_IDLE, SDE_EVTLOG_FUNC_CASE7);
		sde_enc->rc_state = SDE_ENC_RC_STATE_IDLE;

		mutex_unlock(&sde_enc->rc_lock);
		break;
	case SDE_ENC_RC_EVENT_EARLY_WAKEUP:
		if (!sde_enc->crtc ||
			sde_enc->crtc->index >= ARRAY_SIZE(priv->disp_thread)) {
			SDE_DEBUG_ENC(sde_enc,
				"invalid crtc:%d or crtc index:%d , sw_event:%u\n",
				sde_enc->crtc == NULL,
				sde_enc->crtc ? sde_enc->crtc->index : -EINVAL,
				sw_event);
			return -EINVAL;
		}

		disp_thread = &priv->disp_thread[sde_enc->crtc->index];

		mutex_lock(&sde_enc->rc_lock);

		if (sde_enc->rc_state == SDE_ENC_RC_STATE_ON) {
			if (sde_enc->cur_master &&
				sde_enc->cur_master->ops.is_autorefresh_enabled)
				autorefresh_enabled =
				sde_enc->cur_master->ops.is_autorefresh_enabled(
							sde_enc->cur_master);
			if (autorefresh_enabled) {
				SDE_DEBUG_ENC(sde_enc,
					"not handling early wakeup since auto refresh is enabled\n");
				mutex_unlock(&sde_enc->rc_lock);
				return 0;
			}

			if (!sde_crtc_frame_pending(sde_enc->crtc))
				kthread_mod_delayed_work(&disp_thread->worker,
						&sde_enc->delayed_off_work,
						msecs_to_jiffies(
						IDLE_POWERCOLLAPSE_DURATION));
		} else if (sde_enc->rc_state == SDE_ENC_RC_STATE_IDLE) {
			/* enable all the clks and resources */
			ret = _sde_encoder_resource_control_helper(drm_enc,
					true);
			if (ret) {
				SDE_ERROR_ENC(sde_enc,
						"sw_event:%d, rc in state %d\n",
						sw_event, sde_enc->rc_state);
				SDE_EVT32(DRMID(drm_enc), sw_event,
						sde_enc->rc_state,
						SDE_EVTLOG_ERROR);
				mutex_unlock(&sde_enc->rc_lock);
				return ret;
			}

			sde_encoder_idle_hint(drm_enc, false);

			_sde_encoder_resource_control_rsc_update(drm_enc, true);

			/*
			 * In some cases, commit comes with slight delay
			 * (> 80 ms)after early wake up, prevent clock switch
			 * off to avoid jank in next update. So, increase the
			 * command mode idle timeout sufficiently to prevent
			 * such case.
			 */
			kthread_mod_delayed_work(&disp_thread->worker,
					&sde_enc->delayed_off_work,
					msecs_to_jiffies(
					IDLE_POWERCOLLAPSE_IN_EARLY_WAKEUP));

			sde_enc->rc_state = SDE_ENC_RC_STATE_ON;
		}

		SDE_EVT32(DRMID(drm_enc), sw_event, sde_enc->rc_state,
				SDE_ENC_RC_STATE_ON, SDE_EVTLOG_FUNC_CASE8);

		mutex_unlock(&sde_enc->rc_lock);
		break;
	default:
		SDE_EVT32(DRMID(drm_enc), sw_event, SDE_EVTLOG_ERROR);
		SDE_ERROR("unexpected sw_event: %d\n", sw_event);
		break;
	}

	SDE_EVT32_VERBOSE(DRMID(drm_enc), sw_event, sde_enc->idle_pc_enabled,
			sde_enc->rc_state, SDE_EVTLOG_FUNC_EXIT);
	return 0;
}

static void sde_encoder_virt_mode_set(struct drm_encoder *drm_enc,
				      struct drm_display_mode *mode,
				      struct drm_display_mode *adj_mode)
{
	struct sde_encoder_virt *sde_enc;
	struct msm_drm_private *priv;
	struct sde_kms *sde_kms;
	struct list_head *connector_list;
	struct drm_connector *conn = NULL, *conn_iter;
	struct sde_rm_hw_iter dsc_iter, pp_iter, qdss_iter;
	struct sde_rm_hw_request request_hw;
	bool is_cmd_mode = false;
	int i = 0, ret;

	if (!drm_enc) {
		SDE_ERROR("invalid encoder\n");
		return;
	}

	if (!sde_kms_power_resource_is_enabled(drm_enc->dev)) {
		SDE_ERROR("power resource is not enabled\n");
		return;
	}

	sde_enc = to_sde_encoder_virt(drm_enc);
	SDE_DEBUG_ENC(sde_enc, "\n");

	priv = drm_enc->dev->dev_private;
	sde_kms = to_sde_kms(priv->kms);
	connector_list = &sde_kms->dev->mode_config.connector_list;
	is_cmd_mode = sde_enc->disp_info.capabilities &
					MSM_DISPLAY_CAP_CMD_MODE;

	SDE_EVT32(DRMID(drm_enc));

	/*
	 * cache the crtc in sde_enc on enable for duration of use case
	 * for correctly servicing asynchronous irq events and timers
	 */
	if (!drm_enc->crtc) {
		SDE_ERROR("invalid crtc\n");
		return;
	}
	sde_enc->crtc = drm_enc->crtc;

	list_for_each_entry(conn_iter, connector_list, head)
		if (conn_iter->encoder == drm_enc)
			conn = conn_iter;

	if (!conn) {
		SDE_ERROR_ENC(sde_enc, "failed to find attached connector\n");
		return;
	} else if (!conn->state) {
		SDE_ERROR_ENC(sde_enc, "invalid connector state\n");
		return;
	}

	/* release resources before seamless mode change */
	if (msm_is_mode_seamless_dms(adj_mode) ||
			(msm_is_mode_seamless_dyn_clk(adj_mode) &&
			 is_cmd_mode)) {
		SDE_ATRACE_BEGIN("pre_modeset");
		/* restore resource state before releasing them */
		ret = sde_encoder_resource_control(drm_enc,
				SDE_ENC_RC_EVENT_PRE_MODESET);
		SDE_ATRACE_END("pre_modeset");
		if (ret) {
			SDE_ERROR_ENC(sde_enc,
					"sde resource control failed: %d\n",
					ret);
			return;
		}

		/*
		 * Disable dsc before switch the mode and after pre_modeset,
		 * to guarantee that previous kickoff finished. No need to
		 * disable if there's only change in refresh rate
		 */
		if (!msm_is_mode_seamless_dms_fps(adj_mode))
			_sde_encoder_dsc_disable(sde_enc);
	}

	/* Reserve dynamic resources now. Indicating non-AtomicTest phase */
	ret = sde_rm_reserve(&sde_kms->rm, drm_enc, drm_enc->crtc->state,
			conn->state, false);
	if (ret) {
		SDE_ERROR_ENC(sde_enc,
				"failed to reserve hw resources, %d\n", ret);
		return;
	}

	sde_rm_init_hw_iter(&pp_iter, drm_enc->base.id, SDE_HW_BLK_PINGPONG);
	for (i = 0; i < MAX_CHANNELS_PER_ENC; i++) {
		sde_enc->hw_pp[i] = NULL;
		if (!sde_rm_get_hw(&sde_kms->rm, &pp_iter))
			break;
		sde_enc->hw_pp[i] = (struct sde_hw_pingpong *) pp_iter.hw;
	}

	for (i = 0; i < sde_enc->num_phys_encs; i++) {
		struct sde_encoder_phys *phys = sde_enc->phys_encs[i];

		if (phys) {
			sde_rm_init_hw_iter(&qdss_iter, drm_enc->base.id,
						SDE_HW_BLK_QDSS);
			for (i = 0; i < QDSS_MAX; i++) {
				if (sde_rm_get_hw(&sde_kms->rm, &qdss_iter)) {
					phys->hw_qdss =
					(struct sde_hw_qdss *)qdss_iter.hw;
					break;
				}
			}
		}
	}

	sde_rm_init_hw_iter(&dsc_iter, drm_enc->base.id, SDE_HW_BLK_DSC);
	for (i = 0; i < MAX_CHANNELS_PER_ENC; i++) {
		sde_enc->hw_dsc[i] = NULL;
		if (!sde_rm_get_hw(&sde_kms->rm, &dsc_iter))
			break;
		sde_enc->hw_dsc[i] = (struct sde_hw_dsc *) dsc_iter.hw;
	}

	/* Get PP for DSC configuration */
	for (i = 0; i < MAX_CHANNELS_PER_ENC; i++) {
		sde_enc->hw_dsc_pp[i] = NULL;
		if (!sde_enc->hw_dsc[i])
			continue;

		request_hw.id = sde_enc->hw_dsc[i]->base.id;
		request_hw.type = SDE_HW_BLK_PINGPONG;
		if (!sde_rm_request_hw_blk(&sde_kms->rm, &request_hw))
			break;
		sde_enc->hw_dsc_pp[i] =
			(struct sde_hw_pingpong *) request_hw.hw;
	}

	for (i = 0; i < sde_enc->num_phys_encs; i++) {
		struct sde_encoder_phys *phys = sde_enc->phys_encs[i];

		if (phys) {
			if (!sde_enc->hw_pp[i] && sde_enc->topology.num_intf) {
				SDE_ERROR_ENC(sde_enc,
				    "invalid pingpong block for the encoder\n");
				return;
			}
			phys->hw_pp = sde_enc->hw_pp[i];
			phys->connector = conn->state->connector;
			if (phys->ops.mode_set)
				phys->ops.mode_set(phys, mode, adj_mode);
		}
	}

	/* update resources after seamless mode change */
	if (msm_is_mode_seamless_dms(adj_mode) ||
			(msm_is_mode_seamless_dyn_clk(adj_mode) &&
			is_cmd_mode)) {
		SDE_ATRACE_BEGIN("post_modeset");
		sde_encoder_resource_control(&sde_enc->base,
						SDE_ENC_RC_EVENT_POST_MODESET);
		SDE_ATRACE_END("post_modeset");
	}
}

void sde_encoder_control_te(struct drm_encoder *drm_enc, bool enable)
{
	struct sde_encoder_virt *sde_enc;
	struct sde_encoder_phys *phys;
	int i;

	if (!drm_enc) {
		SDE_ERROR("invalid parameters\n");
		return;
	}

	sde_enc = to_sde_encoder_virt(drm_enc);
	if (!sde_enc) {
		SDE_ERROR("invalid sde encoder\n");
		return;
	}

	for (i = 0; i < sde_enc->num_phys_encs; i++) {
		phys = sde_enc->phys_encs[i];
		if (phys && phys->ops.control_te)
			phys->ops.control_te(phys, enable);
	}
}

static int _sde_encoder_input_connect(struct input_handler *handler,
	struct input_dev *dev, const struct input_device_id *id)
{
	struct input_handle *handle;
	int rc = 0;

	handle = kzalloc(sizeof(*handle), GFP_KERNEL);
	if (!handle)
		return -ENOMEM;

	handle->dev = dev;
	handle->handler = handler;
	handle->name = handler->name;

	rc = input_register_handle(handle);
	if (rc) {
		pr_err("failed to register input handle\n");
		goto error;
	}

	rc = input_open_device(handle);
	if (rc) {
		pr_err("failed to open input device\n");
		goto error_unregister;
	}

	return 0;

error_unregister:
	input_unregister_handle(handle);

error:
	kfree(handle);

	return rc;
}

static void _sde_encoder_input_disconnect(struct input_handle *handle)
{
	 input_close_device(handle);
	 input_unregister_handle(handle);
	 kfree(handle);
}

/**
 * Structure for specifying event parameters on which to receive callbacks.
 * This structure will trigger a callback in case of a touch event (specified by
 * EV_ABS) where there is a change in X and Y coordinates,
 */
static const struct input_device_id sde_input_ids[] = {
	{
		.flags = INPUT_DEVICE_ID_MATCH_EVBIT,
		.evbit = { BIT_MASK(EV_ABS) },
		.absbit = { [BIT_WORD(ABS_MT_POSITION_X)] =
					BIT_MASK(ABS_MT_POSITION_X) |
					BIT_MASK(ABS_MT_POSITION_Y) },
	},
	{ },
};

static int _sde_encoder_input_handler_register(
		struct input_handler *input_handler)
{
	int rc = 0;

	rc = input_register_handler(input_handler);
	if (rc) {
		pr_err("input_register_handler failed, rc= %d\n", rc);
		kfree(input_handler);
		return rc;
	}

	return rc;
}

static int _sde_encoder_input_handler(
		struct sde_encoder_virt *sde_enc)
{
	struct input_handler *input_handler = NULL;
	int rc = 0;

	if (sde_enc->input_handler) {
		SDE_ERROR_ENC(sde_enc,
				"input_handle is active. unexpected\n");
		return -EINVAL;
	}

	input_handler = kzalloc(sizeof(*sde_enc->input_handler), GFP_KERNEL);
	if (!input_handler)
		return -ENOMEM;

	input_handler->event = sde_encoder_input_event_handler;
	input_handler->connect = _sde_encoder_input_connect;
	input_handler->disconnect = _sde_encoder_input_disconnect;
	input_handler->name = "sde";
	input_handler->id_table = sde_input_ids;
	input_handler->private = sde_enc;

	sde_enc->input_handler = input_handler;
	sde_enc->input_handler_registered = false;

	return rc;
}

static void _sde_encoder_virt_enable_helper(struct drm_encoder *drm_enc)
{
	struct sde_encoder_virt *sde_enc = NULL;
	struct msm_drm_private *priv;
	struct sde_kms *sde_kms;

	if (!drm_enc || !drm_enc->dev || !drm_enc->dev->dev_private) {
		SDE_ERROR("invalid parameters\n");
		return;
	}

	priv = drm_enc->dev->dev_private;
	sde_kms = to_sde_kms(priv->kms);
	if (!sde_kms) {
		SDE_ERROR("invalid sde_kms\n");
		return;
	}

	sde_enc = to_sde_encoder_virt(drm_enc);
	if (!sde_enc || !sde_enc->cur_master) {
		SDE_ERROR("invalid sde encoder/master\n");
		return;
	}

	if (sde_enc->disp_info.intf_type == DRM_MODE_CONNECTOR_DisplayPort &&
	    sde_enc->cur_master->hw_mdptop &&
	    sde_enc->cur_master->hw_mdptop->ops.intf_audio_select)
		sde_enc->cur_master->hw_mdptop->ops.intf_audio_select(
					sde_enc->cur_master->hw_mdptop);

	if (sde_enc->cur_master->hw_mdptop &&
			sde_enc->cur_master->hw_mdptop->ops.reset_ubwc)
		sde_enc->cur_master->hw_mdptop->ops.reset_ubwc(
				sde_enc->cur_master->hw_mdptop,
				sde_kms->catalog);

	if (sde_enc->cur_master->hw_ctl &&
			sde_enc->cur_master->hw_ctl->ops.setup_intf_cfg_v1 &&
			!sde_enc->cur_master->cont_splash_enabled)
		sde_enc->cur_master->hw_ctl->ops.setup_intf_cfg_v1(
				sde_enc->cur_master->hw_ctl,
				&sde_enc->cur_master->intf_cfg_v1);

	_sde_encoder_update_vsync_source(sde_enc, &sde_enc->disp_info, false);
	sde_encoder_control_te(drm_enc, true);

	memset(&sde_enc->prv_conn_roi, 0, sizeof(sde_enc->prv_conn_roi));
	memset(&sde_enc->cur_conn_roi, 0, sizeof(sde_enc->cur_conn_roi));
}

void sde_encoder_virt_restore(struct drm_encoder *drm_enc)
{
	struct sde_encoder_virt *sde_enc = NULL;
	int i;

	if (!drm_enc) {
		SDE_ERROR("invalid encoder\n");
		return;
	}
	sde_enc = to_sde_encoder_virt(drm_enc);

	if (!sde_enc->cur_master) {
		SDE_ERROR("virt encoder has no master\n");
		return;
	}

	memset(&sde_enc->cur_master->intf_cfg_v1, 0,
			sizeof(sde_enc->cur_master->intf_cfg_v1));
	sde_enc->idle_pc_restore = true;

	for (i = 0; i < sde_enc->num_phys_encs; i++) {
		struct sde_encoder_phys *phys = sde_enc->phys_encs[i];

		if (!phys)
			continue;

		if (phys->hw_ctl && phys->hw_ctl->ops.clear_pending_flush)
			phys->hw_ctl->ops.clear_pending_flush(phys->hw_ctl);

		if ((phys != sde_enc->cur_master) && phys->ops.restore)
			phys->ops.restore(phys);
	}

	if (sde_enc->cur_master && sde_enc->cur_master->ops.restore)
		sde_enc->cur_master->ops.restore(sde_enc->cur_master);

	_sde_encoder_virt_enable_helper(drm_enc);
}

static void sde_encoder_off_work(struct kthread_work *work)
{
	struct sde_encoder_virt *sde_enc = container_of(work,
			struct sde_encoder_virt, delayed_off_work.work);
	struct drm_encoder *drm_enc;

	if (!sde_enc) {
		SDE_ERROR("invalid sde encoder\n");
		return;
	}
	drm_enc = &sde_enc->base;

	SDE_ATRACE_BEGIN("sde_encoder_off_work");
	sde_encoder_idle_request(drm_enc);
	SDE_ATRACE_END("sde_encoder_off_work");
}

static void sde_encoder_virt_enable(struct drm_encoder *drm_enc)
{
	struct sde_encoder_virt *sde_enc = NULL;
	int i, ret = 0;
	struct msm_compression_info *comp_info = NULL;
	struct drm_display_mode *cur_mode = NULL;
	struct msm_mode_info mode_info;
	struct msm_display_info *disp_info;

	if (!drm_enc) {
		SDE_ERROR("invalid encoder\n");
		return;
	}
	sde_enc = to_sde_encoder_virt(drm_enc);
	disp_info = &sde_enc->disp_info;

	if (!sde_kms_power_resource_is_enabled(drm_enc->dev)) {
		SDE_ERROR("power resource is not enabled\n");
		return;
	}

	ret = _sde_encoder_get_mode_info(drm_enc, &mode_info);
	if (ret) {
		SDE_ERROR_ENC(sde_enc, "failed to get mode info\n");
		return;
	}

	if (drm_enc->crtc && !sde_enc->crtc)
		sde_enc->crtc = drm_enc->crtc;

	comp_info = &mode_info.comp_info;
	cur_mode = &sde_enc->base.crtc->state->adjusted_mode;

	SDE_DEBUG_ENC(sde_enc, "\n");
	SDE_EVT32(DRMID(drm_enc), cur_mode->hdisplay, cur_mode->vdisplay);

	sde_enc->cur_master = NULL;
	for (i = 0; i < sde_enc->num_phys_encs; i++) {
		struct sde_encoder_phys *phys = sde_enc->phys_encs[i];

		if (phys && phys->ops.is_master && phys->ops.is_master(phys)) {
			SDE_DEBUG_ENC(sde_enc, "master is now idx %d\n", i);
			sde_enc->cur_master = phys;
			break;
		}
	}

	if (!sde_enc->cur_master) {
		SDE_ERROR("virt encoder has no master! num_phys %d\n", i);
		return;
	}

	/* register input handler if not already registered */
	if (sde_enc->input_handler && !sde_enc->input_handler_registered &&
			!msm_is_mode_seamless_dms(cur_mode) &&
			!msm_is_mode_seamless_dyn_clk(cur_mode)) {
		ret = _sde_encoder_input_handler_register(
				sde_enc->input_handler);
		if (ret)
			SDE_ERROR(
			"input handler registration failed, rc = %d\n", ret);
		else
			sde_enc->input_handler_registered = true;
	}

	if (!(msm_is_mode_seamless_vrr(cur_mode)
			|| msm_is_mode_seamless_dms(cur_mode)
			|| msm_is_mode_seamless_dyn_clk(cur_mode)))
		kthread_init_delayed_work(&sde_enc->delayed_off_work,
			sde_encoder_off_work);

	ret = sde_encoder_resource_control(drm_enc, SDE_ENC_RC_EVENT_KICKOFF);
	if (ret) {
		SDE_ERROR_ENC(sde_enc, "sde resource control failed: %d\n",
				ret);
		return;
	}

	memset(&sde_enc->cur_master->intf_cfg_v1, 0,
			sizeof(sde_enc->cur_master->intf_cfg_v1));

	for (i = 0; i < sde_enc->num_phys_encs; i++) {
		struct sde_encoder_phys *phys = sde_enc->phys_encs[i];

		if (!phys)
			continue;

		phys->comp_type = comp_info->comp_type;
		phys->comp_ratio = comp_info->comp_ratio;
		phys->wide_bus_en = mode_info.wide_bus_en;

		if (phys->comp_type == MSM_DISPLAY_COMPRESSION_DSC) {
			phys->dsc_extra_pclk_cycle_cnt =
				comp_info->dsc_info.pclk_per_line;
			phys->dsc_extra_disp_width =
				comp_info->dsc_info.extra_width;
		}

		if (phys != sde_enc->cur_master) {
			/**
			 * on DMS request, the encoder will be enabled
			 * already. Invoke restore to reconfigure the
			 * new mode.
			 */
			if ((msm_is_mode_seamless_dms(cur_mode) ||
				msm_is_mode_seamless_dyn_clk(cur_mode)) &&
					phys->ops.restore)
				phys->ops.restore(phys);
			else if (phys->ops.enable)
				phys->ops.enable(phys);
		}

		if (sde_enc->misr_enable && (sde_enc->disp_info.capabilities &
		     MSM_DISPLAY_CAP_VID_MODE) && phys->ops.setup_misr)
			phys->ops.setup_misr(phys, true,
						sde_enc->misr_frame_count);
	}

	if ((msm_is_mode_seamless_dms(cur_mode) ||
			msm_is_mode_seamless_dyn_clk(cur_mode)) &&
			sde_enc->cur_master->ops.restore)
		sde_enc->cur_master->ops.restore(sde_enc->cur_master);
	else if (sde_enc->cur_master->ops.enable)
		sde_enc->cur_master->ops.enable(sde_enc->cur_master);

	_sde_encoder_virt_enable_helper(drm_enc);
}

static void sde_encoder_virt_disable(struct drm_encoder *drm_enc)
{
	struct sde_encoder_virt *sde_enc = NULL;
	struct msm_drm_private *priv;
	struct sde_kms *sde_kms;
	enum sde_intf_mode intf_mode;
	int i = 0;

	if (!drm_enc) {
		SDE_ERROR("invalid encoder\n");
		return;
	} else if (!drm_enc->dev) {
		SDE_ERROR("invalid dev\n");
		return;
	} else if (!drm_enc->dev->dev_private) {
		SDE_ERROR("invalid dev_private\n");
		return;
	}

	if (!sde_kms_power_resource_is_enabled(drm_enc->dev)) {
		SDE_ERROR("power resource is not enabled\n");
		return;
	}

	sde_enc = to_sde_encoder_virt(drm_enc);
	SDE_DEBUG_ENC(sde_enc, "\n");

	priv = drm_enc->dev->dev_private;
	sde_kms = to_sde_kms(priv->kms);
	intf_mode = sde_encoder_get_intf_mode(drm_enc);

	SDE_EVT32(DRMID(drm_enc));

	/* wait for idle */
	sde_encoder_wait_for_event(drm_enc, MSM_ENC_TX_COMPLETE);

	if (sde_enc->input_handler && sde_enc->input_handler_registered) {
		input_unregister_handler(sde_enc->input_handler);
		sde_enc->input_handler_registered = false;
	}

	/*
	 * For primary command mode and video mode encoders, execute the
	 * resource control pre-stop operations before the physical encoders
	 * are disabled, to allow the rsc to transition its states properly.
	 *
	 * For other encoder types, rsc should not be enabled until after
	 * they have been fully disabled, so delay the pre-stop operations
	 * until after the physical disable calls have returned.
	 */
	if (sde_enc->disp_info.is_primary &&
	    (intf_mode == INTF_MODE_CMD || intf_mode == INTF_MODE_VIDEO)) {
		sde_encoder_resource_control(drm_enc,
				SDE_ENC_RC_EVENT_PRE_STOP);
		for (i = 0; i < sde_enc->num_phys_encs; i++) {
			struct sde_encoder_phys *phys = sde_enc->phys_encs[i];

			if (phys && phys->ops.disable)
				phys->ops.disable(phys);
		}
	} else {

		if ((intf_mode == INTF_MODE_WB_BLOCK ||
			intf_mode == INTF_MODE_WB_LINE)
			&& sde_enc->crtc && sde_enc->crtc->state &&
			sde_enc->crtc->state->enable &&
			sde_enc->crtc->state->mode_changed) {
			sde_encoder_resource_control(drm_enc,
				SDE_ENC_RC_EVENT_KICKOFF);
			SDE_EVT32(intf_mode, sde_enc->crtc->state->enable);
		}

		for (i = 0; i < sde_enc->num_phys_encs; i++) {
			struct sde_encoder_phys *phys = sde_enc->phys_encs[i];

			if (phys && phys->ops.disable)
				phys->ops.disable(phys);
		}
		sde_encoder_resource_control(drm_enc,
				SDE_ENC_RC_EVENT_PRE_STOP);
	}

	/*
	 * disable dsc after the transfer is complete (for command mode)
	 * and after physical encoder is disabled, to make sure timing
	 * engine is already disabled (for video mode).
	 */
	_sde_encoder_dsc_disable(sde_enc);

	sde_encoder_resource_control(drm_enc, SDE_ENC_RC_EVENT_STOP);

	for (i = 0; i < sde_enc->num_phys_encs; i++) {
		if (sde_enc->phys_encs[i]) {
			sde_enc->phys_encs[i]->cont_splash_enabled = false;
			sde_enc->phys_encs[i]->cont_splash_single_flush = 0;
			sde_enc->phys_encs[i]->connector = NULL;
		}
	}

	sde_enc->cur_master = NULL;
	/*
	 * clear the cached crtc in sde_enc on use case finish, after all the
	 * outstanding events and timers have been completed
	 */
	sde_enc->crtc = NULL;

	SDE_DEBUG_ENC(sde_enc, "encoder disabled\n");

	sde_rm_release(&sde_kms->rm, drm_enc);
}

void sde_encoder_helper_phys_disable(struct sde_encoder_phys *phys_enc,
		struct sde_encoder_phys_wb *wb_enc)
{
	struct sde_encoder_virt *sde_enc;

	phys_enc->hw_ctl->ops.reset(phys_enc->hw_ctl);
	sde_encoder_helper_reset_mixers(phys_enc, NULL);

	if (wb_enc) {
		if (wb_enc->hw_wb->ops.bind_pingpong_blk) {
			wb_enc->hw_wb->ops.bind_pingpong_blk(wb_enc->hw_wb,
					false, phys_enc->hw_pp->idx);

			if (phys_enc->hw_ctl->ops.update_bitmask_wb)
				phys_enc->hw_ctl->ops.update_bitmask_wb(
						phys_enc->hw_ctl,
						wb_enc->hw_wb->idx, true);
		}
	} else {
		if (phys_enc->hw_intf->ops.bind_pingpong_blk) {
			phys_enc->hw_intf->ops.bind_pingpong_blk(
					phys_enc->hw_intf, false,
					phys_enc->hw_pp->idx);

			if (phys_enc->hw_ctl->ops.update_bitmask_intf)
				phys_enc->hw_ctl->ops.update_bitmask_intf(
						phys_enc->hw_ctl,
						phys_enc->hw_intf->idx, true);
		}
	}

	if (phys_enc->hw_pp && phys_enc->hw_pp->ops.reset_3d_mode) {
		phys_enc->hw_pp->ops.reset_3d_mode(phys_enc->hw_pp);

		if (phys_enc->hw_ctl->ops.update_bitmask_merge3d &&
				phys_enc->hw_pp->merge_3d)
			phys_enc->hw_ctl->ops.update_bitmask_merge3d(
					phys_enc->hw_ctl,
					phys_enc->hw_pp->merge_3d->idx, true);
	}

	if (phys_enc->hw_cdm && phys_enc->hw_cdm->ops.bind_pingpong_blk &&
			phys_enc->hw_pp) {
		phys_enc->hw_cdm->ops.bind_pingpong_blk(phys_enc->hw_cdm,
				false, phys_enc->hw_pp->idx);

		if (phys_enc->hw_ctl->ops.update_bitmask_cdm)
			phys_enc->hw_ctl->ops.update_bitmask_cdm(
					phys_enc->hw_ctl,
					phys_enc->hw_cdm->idx, true);
	}

	sde_enc = to_sde_encoder_virt(phys_enc->parent);

	if (phys_enc == sde_enc->cur_master && phys_enc->hw_pp &&
			phys_enc->hw_ctl->ops.reset_post_disable)
		phys_enc->hw_ctl->ops.reset_post_disable(
				phys_enc->hw_ctl, &phys_enc->intf_cfg_v1,
				phys_enc->hw_pp->merge_3d ?
				phys_enc->hw_pp->merge_3d->idx : 0);

	phys_enc->hw_ctl->ops.trigger_flush(phys_enc->hw_ctl);
	phys_enc->hw_ctl->ops.trigger_start(phys_enc->hw_ctl);
}

static enum sde_intf sde_encoder_get_intf(struct sde_mdss_cfg *catalog,
		enum sde_intf_type type, u32 controller_id)
{
	int i = 0;

	for (i = 0; i < catalog->intf_count; i++) {
		if (catalog->intf[i].type == type
		    && catalog->intf[i].controller_id == controller_id) {
			return catalog->intf[i].id;
		}
	}

	return INTF_MAX;
}

static enum sde_wb sde_encoder_get_wb(struct sde_mdss_cfg *catalog,
		enum sde_intf_type type, u32 controller_id)
{
	if (controller_id < catalog->wb_count)
		return catalog->wb[controller_id].id;

	return WB_MAX;
}

static void sde_encoder_vblank_callback(struct drm_encoder *drm_enc,
		struct sde_encoder_phys *phy_enc)
{
	struct sde_encoder_virt *sde_enc = NULL;
	unsigned long lock_flags;

	if (!drm_enc || !phy_enc)
		return;

	SDE_ATRACE_BEGIN("encoder_vblank_callback");
	sde_enc = to_sde_encoder_virt(drm_enc);

	spin_lock_irqsave(&sde_enc->enc_spinlock, lock_flags);
	if (sde_enc->crtc_vblank_cb)
		sde_enc->crtc_vblank_cb(sde_enc->crtc_vblank_cb_data);
	spin_unlock_irqrestore(&sde_enc->enc_spinlock, lock_flags);

	atomic_inc(&phy_enc->vsync_cnt);
	SDE_ATRACE_END("encoder_vblank_callback");
}

static void sde_encoder_underrun_callback(struct drm_encoder *drm_enc,
		struct sde_encoder_phys *phy_enc)
{
	if (!phy_enc)
		return;

	SDE_ATRACE_BEGIN("encoder_underrun_callback");
	atomic_inc(&phy_enc->underrun_cnt);
	SDE_EVT32(DRMID(drm_enc), atomic_read(&phy_enc->underrun_cnt));

	trace_sde_encoder_underrun(DRMID(drm_enc),
		atomic_read(&phy_enc->underrun_cnt));

	SDE_DBG_CTRL("stop_ftrace");
	SDE_DBG_CTRL("panic_underrun");

	SDE_ATRACE_END("encoder_underrun_callback");
}

void sde_encoder_register_vblank_callback(struct drm_encoder *drm_enc,
		void (*vbl_cb)(void *), void *vbl_data)
{
	struct sde_encoder_virt *sde_enc = to_sde_encoder_virt(drm_enc);
	unsigned long lock_flags;
	bool enable;
	int i;

	enable = vbl_cb ? true : false;

	if (!drm_enc) {
		SDE_ERROR("invalid encoder\n");
		return;
	}
	SDE_DEBUG_ENC(sde_enc, "\n");
	SDE_EVT32(DRMID(drm_enc), enable);

	spin_lock_irqsave(&sde_enc->enc_spinlock, lock_flags);
	sde_enc->crtc_vblank_cb = vbl_cb;
	sde_enc->crtc_vblank_cb_data = vbl_data;
	spin_unlock_irqrestore(&sde_enc->enc_spinlock, lock_flags);

	for (i = 0; i < sde_enc->num_phys_encs; i++) {
		struct sde_encoder_phys *phys = sde_enc->phys_encs[i];

		if (phys && phys->ops.control_vblank_irq)
			phys->ops.control_vblank_irq(phys, enable);
	}
	sde_enc->vblank_enabled = enable;
}

void sde_encoder_register_frame_event_callback(struct drm_encoder *drm_enc,
			void (*frame_event_cb)(void *, u32 event),
			struct drm_crtc *crtc)
{
	struct sde_encoder_virt *sde_enc = to_sde_encoder_virt(drm_enc);
	unsigned long lock_flags;
	bool enable;

	enable = frame_event_cb ? true : false;

	if (!drm_enc) {
		SDE_ERROR("invalid encoder\n");
		return;
	}
	SDE_DEBUG_ENC(sde_enc, "\n");
	SDE_EVT32(DRMID(drm_enc), enable, 0);

	spin_lock_irqsave(&sde_enc->enc_spinlock, lock_flags);
	sde_enc->crtc_frame_event_cb = frame_event_cb;
	sde_enc->crtc_frame_event_cb_data.crtc = crtc;
	spin_unlock_irqrestore(&sde_enc->enc_spinlock, lock_flags);
}

static void sde_encoder_frame_done_callback(
		struct drm_encoder *drm_enc,
		struct sde_encoder_phys *ready_phys, u32 event)
{
	struct sde_encoder_virt *sde_enc = to_sde_encoder_virt(drm_enc);
	unsigned int i;

	if (!drm_enc || !sde_enc->cur_master) {
		SDE_ERROR("invalid param: drm_enc %lx, cur_master %lx\n",
			  (unsigned long)drm_enc, drm_enc ?
			  (unsigned long)sde_enc->cur_master : 0);
		return;
	}

	sde_enc->crtc_frame_event_cb_data.connector =
				sde_enc->cur_master->connector;

	if (event & (SDE_ENCODER_FRAME_EVENT_DONE
			| SDE_ENCODER_FRAME_EVENT_ERROR
			| SDE_ENCODER_FRAME_EVENT_PANEL_DEAD)) {

		if (!sde_enc->frame_busy_mask[0]) {
			/**
			 * suppress frame_done without waiter,
			 * likely autorefresh
			 */
			SDE_EVT32(DRMID(drm_enc), event, ready_phys->intf_idx);
			return;
		}

		/* One of the physical encoders has become idle */
		for (i = 0; i < sde_enc->num_phys_encs; i++) {
			if (sde_enc->phys_encs[i] == ready_phys) {
				clear_bit(i, sde_enc->frame_busy_mask);
				SDE_EVT32_VERBOSE(DRMID(drm_enc), i,
					sde_enc->frame_busy_mask[0]);
			}
		}

		if (!sde_enc->frame_busy_mask[0]) {
			sde_encoder_resource_control(drm_enc,
					SDE_ENC_RC_EVENT_FRAME_DONE);

			if (sde_enc->crtc_frame_event_cb)
				sde_enc->crtc_frame_event_cb(
					&sde_enc->crtc_frame_event_cb_data,
					event);
		}
	} else {
		if (sde_enc->crtc_frame_event_cb)
			sde_enc->crtc_frame_event_cb(
				&sde_enc->crtc_frame_event_cb_data, event);
	}
}

static void sde_encoder_get_qsync_fps_callback(
	struct drm_encoder *drm_enc,
	u32 *qsync_fps)
{
	struct msm_display_info *disp_info;
	struct sde_encoder_virt *sde_enc;

	if (!qsync_fps)
		return;

	*qsync_fps = 0;
	if (!drm_enc) {
		SDE_ERROR("invalid drm encoder\n");
		return;
	}

	sde_enc = to_sde_encoder_virt(drm_enc);
	disp_info = &sde_enc->disp_info;
	*qsync_fps = disp_info->qsync_min_fps;
}

int sde_encoder_idle_request(struct drm_encoder *drm_enc)
{
	struct sde_encoder_virt *sde_enc;

	if (!drm_enc) {
		SDE_ERROR("invalid drm encoder\n");
		return -EINVAL;
	}

	sde_enc = to_sde_encoder_virt(drm_enc);
	sde_encoder_resource_control(&sde_enc->base,
						SDE_ENC_RC_EVENT_ENTER_IDLE);

	return 0;
}

int sde_encoder_get_ctlstart_timeout_state(struct drm_encoder *drm_enc)
{
	struct sde_encoder_virt *sde_enc = NULL;
	int i, count = 0;

	if (!drm_enc)
		return 0;

	sde_enc = to_sde_encoder_virt(drm_enc);

	for (i = 0; i < sde_enc->num_phys_encs; i++) {
		count += atomic_read(&sde_enc->phys_encs[i]->ctlstart_timeout);
		atomic_set(&sde_enc->phys_encs[i]->ctlstart_timeout, 0);
	}

	return count;
}
/**
 * _sde_encoder_trigger_flush - trigger flush for a physical encoder
 * drm_enc: Pointer to drm encoder structure
 * phys: Pointer to physical encoder structure
 * extra_flush: Additional bit mask to include in flush trigger
 */
static inline void _sde_encoder_trigger_flush(struct drm_encoder *drm_enc,
		struct sde_encoder_phys *phys,
		struct sde_ctl_flush_cfg *extra_flush)
{
	struct sde_hw_ctl *ctl;
	unsigned long lock_flags;
	struct sde_encoder_virt *sde_enc;
	int pend_ret_fence_cnt;
	struct sde_connector *c_conn;

	if (!drm_enc || !phys) {
		SDE_ERROR("invalid argument(s), drm_enc %d, phys_enc %d\n",
				drm_enc != 0, phys != 0);
		return;
	}

	sde_enc = to_sde_encoder_virt(drm_enc);
	c_conn = to_sde_connector(phys->connector);

	if (!phys->hw_pp) {
		SDE_ERROR("invalid pingpong hw\n");
		return;
	}

	ctl = phys->hw_ctl;
	if (!ctl || !phys->ops.trigger_flush) {
		SDE_ERROR("missing ctl/trigger cb\n");
		return;
	}

	if (phys->split_role == ENC_ROLE_SKIP) {
		SDE_DEBUG_ENC(to_sde_encoder_virt(phys->parent),
				"skip flush pp%d ctl%d\n",
				phys->hw_pp->idx - PINGPONG_0,
				ctl->idx - CTL_0);
		return;
	}

	/* update pending counts and trigger kickoff ctl flush atomically */
	spin_lock_irqsave(&sde_enc->enc_spinlock, lock_flags);

	if (phys->ops.is_master && phys->ops.is_master(phys))
		atomic_inc(&phys->pending_retire_fence_cnt);

	pend_ret_fence_cnt = atomic_read(&phys->pending_retire_fence_cnt);

	/* perform peripheral flush on every frame update for dp dsc */
	if (phys->hw_intf && phys->hw_intf->cap->type == INTF_DP &&
			phys->comp_type == MSM_DISPLAY_COMPRESSION_DSC &&
			phys->comp_ratio && ctl->ops.update_bitmask_periph &&
			c_conn->ops.update_pps) {
		c_conn->ops.update_pps(phys->connector, NULL, c_conn->display);
		ctl->ops.update_bitmask_periph(ctl, phys->hw_intf->idx, 1);
	}

	if ((extra_flush && extra_flush->pending_flush_mask)
			&& ctl->ops.update_pending_flush)
		ctl->ops.update_pending_flush(ctl, extra_flush);

	phys->ops.trigger_flush(phys);

	spin_unlock_irqrestore(&sde_enc->enc_spinlock, lock_flags);

	if (ctl->ops.get_pending_flush) {
		struct sde_ctl_flush_cfg pending_flush = {0,};

		ctl->ops.get_pending_flush(ctl, &pending_flush);
		SDE_EVT32(DRMID(drm_enc), phys->intf_idx - INTF_0,
				ctl->idx - CTL_0,
				pending_flush.pending_flush_mask,
				pend_ret_fence_cnt);
	} else {
		SDE_EVT32(DRMID(drm_enc), phys->intf_idx - INTF_0,
				ctl->idx - CTL_0,
				pend_ret_fence_cnt);
	}
}

/**
 * _sde_encoder_trigger_start - trigger start for a physical encoder
 * phys: Pointer to physical encoder structure
 */
static inline void _sde_encoder_trigger_start(struct sde_encoder_phys *phys)
{
	struct sde_hw_ctl *ctl;
	struct sde_encoder_virt *sde_enc;

	if (!phys) {
		SDE_ERROR("invalid argument(s)\n");
		return;
	}

	if (!phys->hw_pp) {
		SDE_ERROR("invalid pingpong hw\n");
		return;
	}

	if (!phys->parent) {
		SDE_ERROR("invalid parent\n");
		return;
	}
	/* avoid ctrl start for encoder in clone mode */
	if (phys->in_clone_mode)
		return;

	ctl = phys->hw_ctl;
	sde_enc = to_sde_encoder_virt(phys->parent);

	if (phys->split_role == ENC_ROLE_SKIP) {
		SDE_DEBUG_ENC(sde_enc,
				"skip start pp%d ctl%d\n",
				phys->hw_pp->idx - PINGPONG_0,
				ctl->idx - CTL_0);
		return;
	}

	/* Start rotator before CTL_START for async inline mode */
	if (sde_crtc_get_rotator_op_mode(sde_enc->crtc) ==
			SDE_CTL_ROT_OP_MODE_INLINE_ASYNC &&
			ctl->ops.trigger_rot_start) {
		SDE_DEBUG_ENC(sde_enc, "trigger rotator start ctl%d\n",
				ctl->idx - CTL_0);
		ctl->ops.trigger_rot_start(ctl);
	}

	if (phys->ops.trigger_start && phys->enable_state != SDE_ENC_DISABLED)
		phys->ops.trigger_start(phys);
}

void sde_encoder_helper_trigger_flush(struct sde_encoder_phys *phys_enc)
{
	struct sde_hw_ctl *ctl;

	if (!phys_enc) {
		SDE_ERROR("invalid encoder\n");
		return;
	}

	ctl = phys_enc->hw_ctl;
	if (ctl && ctl->ops.trigger_flush)
		ctl->ops.trigger_flush(ctl);
}

void sde_encoder_helper_trigger_start(struct sde_encoder_phys *phys_enc)
{
	struct sde_hw_ctl *ctl;

	if (!phys_enc) {
		SDE_ERROR("invalid encoder\n");
		return;
	}

	ctl = phys_enc->hw_ctl;
	if (ctl && ctl->ops.trigger_start) {
		ctl->ops.trigger_start(ctl);
		SDE_EVT32(DRMID(phys_enc->parent), ctl->idx - CTL_0);
	}
}

void sde_encoder_helper_hw_reset(struct sde_encoder_phys *phys_enc)
{
	struct sde_encoder_virt *sde_enc;
	struct sde_connector *sde_con;
	void *sde_con_disp;
	struct sde_hw_ctl *ctl;
	int rc;

	if (!phys_enc) {
		SDE_ERROR("invalid encoder\n");
		return;
	}
	sde_enc = to_sde_encoder_virt(phys_enc->parent);
	ctl = phys_enc->hw_ctl;

	if (!ctl || !ctl->ops.reset)
		return;

	SDE_DEBUG_ENC(sde_enc, "ctl %d reset\n",  ctl->idx);
	SDE_EVT32(DRMID(phys_enc->parent), ctl->idx);

	if (phys_enc->ops.is_master && phys_enc->ops.is_master(phys_enc) &&
			phys_enc->connector) {
		sde_con = to_sde_connector(phys_enc->connector);
		sde_con_disp = sde_connector_get_display(phys_enc->connector);

		if (sde_con->ops.soft_reset) {
			rc = sde_con->ops.soft_reset(sde_con_disp);
			if (rc) {
				SDE_ERROR_ENC(sde_enc,
						"connector soft reset failure\n");
				SDE_DBG_DUMP("all", "dbg_bus", "vbif_dbg_bus",
								"panic");
			}
		}
	}

	phys_enc->enable_state = SDE_ENC_ENABLED;
}

/**
 * _sde_encoder_kickoff_phys - handle physical encoder kickoff
 *	Iterate through the physical encoders and perform consolidated flush
 *	and/or control start triggering as needed. This is done in the virtual
 *	encoder rather than the individual physical ones in order to handle
 *	use cases that require visibility into multiple physical encoders at
 *	a time.
 * sde_enc: Pointer to virtual encoder structure
 */
static void _sde_encoder_kickoff_phys(struct sde_encoder_virt *sde_enc)
{
	struct sde_hw_ctl *ctl;
	uint32_t i;
	struct sde_ctl_flush_cfg pending_flush = {0,};
	u32 pending_kickoff_cnt;
	struct msm_drm_private *priv = NULL;
	struct sde_kms *sde_kms = NULL;
	bool is_regdma_blocking = false, is_vid_mode = false;

	if (!sde_enc) {
		SDE_ERROR("invalid encoder\n");
		return;
	}

	is_vid_mode = sde_enc->disp_info.capabilities &
					MSM_DISPLAY_CAP_VID_MODE;
	is_regdma_blocking = (is_vid_mode ||
			_sde_encoder_is_autorefresh_enabled(sde_enc));

	/* don't perform flush/start operations for slave encoders */
	for (i = 0; i < sde_enc->num_phys_encs; i++) {
		struct sde_encoder_phys *phys = sde_enc->phys_encs[i];
		enum sde_rm_topology_name topology = SDE_RM_TOPOLOGY_NONE;

		if (!phys || phys->enable_state == SDE_ENC_DISABLED)
			continue;

		ctl = phys->hw_ctl;
		if (!ctl)
			continue;

		if (phys->connector)
			topology = sde_connector_get_topology_name(
					phys->connector);
		/*
		 * don't wait on ppsplit slaves or skipped encoders because
		 * they dont receive irqs
		 */
		if (!(topology == SDE_RM_TOPOLOGY_PPSPLIT &&
				phys->split_role == ENC_ROLE_SLAVE) &&
				phys->split_role != ENC_ROLE_SKIP)
			set_bit(i, sde_enc->frame_busy_mask);

		if (!phys->ops.needs_single_flush ||
				!phys->ops.needs_single_flush(phys)) {
			if (ctl->ops.reg_dma_flush)
				ctl->ops.reg_dma_flush(ctl, is_regdma_blocking);
			_sde_encoder_trigger_flush(&sde_enc->base, phys, 0x0);
		} else if (ctl->ops.get_pending_flush) {
			ctl->ops.get_pending_flush(ctl, &pending_flush);
		}
	}

	/* for split flush, combine pending flush masks and send to master */
	if (pending_flush.pending_flush_mask && sde_enc->cur_master) {
		ctl = sde_enc->cur_master->hw_ctl;
		if (ctl->ops.reg_dma_flush)
			ctl->ops.reg_dma_flush(ctl, is_regdma_blocking);
		_sde_encoder_trigger_flush(&sde_enc->base, sde_enc->cur_master,
						&pending_flush);
	}

	/* update pending_kickoff_cnt AFTER flush but before trigger start */
	for (i = 0; i < sde_enc->num_phys_encs; i++) {
		struct sde_encoder_phys *phys = sde_enc->phys_encs[i];

		if (!phys || phys->enable_state == SDE_ENC_DISABLED)
			continue;

		if (!phys->ops.needs_single_flush ||
				!phys->ops.needs_single_flush(phys)) {
			pending_kickoff_cnt =
					sde_encoder_phys_inc_pending(phys);
			SDE_EVT32(pending_kickoff_cnt, SDE_EVTLOG_FUNC_CASE1);
		} else {
			pending_kickoff_cnt =
					sde_encoder_phys_inc_pending(phys);
			SDE_EVT32(pending_kickoff_cnt,
					pending_flush.pending_flush_mask,
					SDE_EVTLOG_FUNC_CASE2);
		}
	}

	_sde_encoder_trigger_start(sde_enc->cur_master);

	if (sde_enc->elevated_ahb_vote) {
		priv = sde_enc->base.dev->dev_private;
		if (priv != NULL) {
			sde_kms = to_sde_kms(priv->kms);
			if (sde_kms != NULL) {
				sde_power_scale_reg_bus(&priv->phandle,
						sde_kms->core_client,
						VOTE_INDEX_LOW,
						false);
			}
		}
		sde_enc->elevated_ahb_vote = false;
	}

}

static void _sde_encoder_ppsplit_swap_intf_for_right_only_update(
		struct drm_encoder *drm_enc,
		unsigned long *affected_displays,
		int num_active_phys)
{
	struct sde_encoder_virt *sde_enc;
	struct sde_encoder_phys *master;
	enum sde_rm_topology_name topology;
	bool is_right_only;

	if (!drm_enc || !affected_displays)
		return;

	sde_enc = to_sde_encoder_virt(drm_enc);
	master = sde_enc->cur_master;
	if (!master || !master->connector)
		return;

	topology = sde_connector_get_topology_name(master->connector);
	if (topology != SDE_RM_TOPOLOGY_PPSPLIT)
		return;

	/*
	 * For pingpong split, the slave pingpong won't generate IRQs. For
	 * right-only updates, we can't swap pingpongs, or simply swap the
	 * master/slave assignment, we actually have to swap the interfaces
	 * so that the master physical encoder will use a pingpong/interface
	 * that generates irqs on which to wait.
	 */
	is_right_only = !test_bit(0, affected_displays) &&
			test_bit(1, affected_displays);

	if (is_right_only && !sde_enc->intfs_swapped) {
		/* right-only update swap interfaces */
		swap(sde_enc->phys_encs[0]->intf_idx,
				sde_enc->phys_encs[1]->intf_idx);
		sde_enc->intfs_swapped = true;
	} else if (!is_right_only && sde_enc->intfs_swapped) {
		/* left-only or full update, swap back */
		swap(sde_enc->phys_encs[0]->intf_idx,
				sde_enc->phys_encs[1]->intf_idx);
		sde_enc->intfs_swapped = false;
	}

	SDE_DEBUG_ENC(sde_enc,
			"right_only %d swapped %d phys0->intf%d, phys1->intf%d\n",
			is_right_only, sde_enc->intfs_swapped,
			sde_enc->phys_encs[0]->intf_idx - INTF_0,
			sde_enc->phys_encs[1]->intf_idx - INTF_0);
	SDE_EVT32(DRMID(drm_enc), is_right_only, sde_enc->intfs_swapped,
			sde_enc->phys_encs[0]->intf_idx - INTF_0,
			sde_enc->phys_encs[1]->intf_idx - INTF_0,
			*affected_displays);

	/* ppsplit always uses master since ppslave invalid for irqs*/
	if (num_active_phys == 1)
		*affected_displays = BIT(0);
}

static void _sde_encoder_update_master(struct drm_encoder *drm_enc,
		struct sde_encoder_kickoff_params *params)
{
	struct sde_encoder_virt *sde_enc;
	struct sde_encoder_phys *phys;
	int i, num_active_phys;
	bool master_assigned = false;

	if (!drm_enc || !params)
		return;

	sde_enc = to_sde_encoder_virt(drm_enc);

	if (sde_enc->num_phys_encs <= 1)
		return;

	/* count bits set */
	num_active_phys = hweight_long(params->affected_displays);

	SDE_DEBUG_ENC(sde_enc, "affected_displays 0x%lx num_active_phys %d\n",
			params->affected_displays, num_active_phys);
	SDE_EVT32_VERBOSE(DRMID(drm_enc), params->affected_displays,
			num_active_phys);

	/* for left/right only update, ppsplit master switches interface */
	_sde_encoder_ppsplit_swap_intf_for_right_only_update(drm_enc,
			&params->affected_displays, num_active_phys);

	for (i = 0; i < sde_enc->num_phys_encs; i++) {
		enum sde_enc_split_role prv_role, new_role;
		bool active = false;

		phys = sde_enc->phys_encs[i];
		if (!phys || !phys->ops.update_split_role || !phys->hw_pp)
			continue;

		active = test_bit(i, &params->affected_displays);
		prv_role = phys->split_role;

		if (active && num_active_phys == 1)
			new_role = ENC_ROLE_SOLO;
		else if (active && !master_assigned)
			new_role = ENC_ROLE_MASTER;
		else if (active)
			new_role = ENC_ROLE_SLAVE;
		else
			new_role = ENC_ROLE_SKIP;

		phys->ops.update_split_role(phys, new_role);
		if (new_role == ENC_ROLE_SOLO || new_role == ENC_ROLE_MASTER) {
			sde_enc->cur_master = phys;
			master_assigned = true;
		}

		SDE_DEBUG_ENC(sde_enc, "pp %d role prv %d new %d active %d\n",
				phys->hw_pp->idx - PINGPONG_0, prv_role,
				phys->split_role, active);
		SDE_EVT32(DRMID(drm_enc), params->affected_displays,
				phys->hw_pp->idx - PINGPONG_0, prv_role,
				phys->split_role, active, num_active_phys);
	}
}

bool sde_encoder_check_mode(struct drm_encoder *drm_enc, u32 mode)
{
	struct sde_encoder_virt *sde_enc;
	struct msm_display_info *disp_info;

	if (!drm_enc) {
		SDE_ERROR("invalid encoder\n");
		return false;
	}

	sde_enc = to_sde_encoder_virt(drm_enc);
	disp_info = &sde_enc->disp_info;

	return (disp_info->capabilities & mode);
}

void sde_encoder_trigger_kickoff_pending(struct drm_encoder *drm_enc)
{
	struct sde_encoder_virt *sde_enc;
	struct sde_encoder_phys *phys;
	unsigned int i;
	struct sde_hw_ctl *ctl;
	struct msm_display_info *disp_info;

	if (!drm_enc) {
		SDE_ERROR("invalid encoder\n");
		return;
	}
	sde_enc = to_sde_encoder_virt(drm_enc);
	disp_info = &sde_enc->disp_info;

	for (i = 0; i < sde_enc->num_phys_encs; i++) {
		phys = sde_enc->phys_encs[i];

		if (phys && phys->hw_ctl && (phys == sde_enc->cur_master) &&
			(disp_info->capabilities & MSM_DISPLAY_CAP_CMD_MODE)) {
			ctl = phys->hw_ctl;
			if (ctl->ops.trigger_pending)
				ctl->ops.trigger_pending(ctl);
		}
	}
	sde_enc->idle_pc_restore = false;
}

static void _sde_encoder_setup_dither(struct sde_encoder_phys *phys)
{
	void *dither_cfg = NULL;
	int ret = 0, rc, i = 0;
	size_t len = 0;
	enum sde_rm_topology_name topology;
	struct drm_encoder *drm_enc;
	struct msm_mode_info mode_info;
	struct msm_display_dsc_info *dsc = NULL;
	struct sde_encoder_virt *sde_enc;
	struct sde_hw_pingpong *hw_pp;

	if (!phys || !phys->connector || !phys->hw_pp ||
			!phys->hw_pp->ops.setup_dither || !phys->parent)
		return;

	topology = sde_connector_get_topology_name(phys->connector);
	if ((topology == SDE_RM_TOPOLOGY_PPSPLIT) &&
			(phys->split_role == ENC_ROLE_SLAVE))
		return;

	drm_enc = phys->parent;
	sde_enc = to_sde_encoder_virt(drm_enc);
	rc = _sde_encoder_get_mode_info(&sde_enc->base, &mode_info);
	if (rc) {
		SDE_ERROR_ENC(sde_enc, "failed to get mode info\n");
		return;
	}

	dsc = &mode_info.comp_info.dsc_info;
	/* disable dither for 10 bpp or 10bpc dsc config */
	if (dsc->bpp == 10 || dsc->bpc == 10) {
		phys->hw_pp->ops.setup_dither(phys->hw_pp, NULL, 0);
		return;
	}

	ret = sde_connector_get_dither_cfg(phys->connector,
			phys->connector->state, &dither_cfg,
			&len, sde_enc->idle_pc_restore);
	if (ret)
		return;

	if (TOPOLOGY_DUALPIPE_MERGE_MODE(topology)) {
		for (i = 0; i < MAX_CHANNELS_PER_ENC; i++) {
			hw_pp = sde_enc->hw_pp[i];
			if (hw_pp) {
				phys->hw_pp->ops.setup_dither(hw_pp, dither_cfg,
								len);
			}
		}
	} else {
		phys->hw_pp->ops.setup_dither(phys->hw_pp, dither_cfg, len);
	}
}

static u32 _sde_encoder_calculate_linetime(struct sde_encoder_virt *sde_enc,
		struct drm_display_mode *mode)
{
	u64 pclk_rate;
	u32 pclk_period;
	u32 line_time;

	/*
	 * For linetime calculation, only operate on master encoder.
	 */
	if (!sde_enc->cur_master)
		return 0;

	if (!sde_enc->cur_master->ops.get_line_count) {
		SDE_ERROR("get_line_count function not defined\n");
		return 0;
	}

	pclk_rate = mode->clock; /* pixel clock in kHz */
	if (pclk_rate == 0) {
		SDE_ERROR("pclk is 0, cannot calculate line time\n");
		return 0;
	}

	pclk_period = DIV_ROUND_UP_ULL(1000000000ull, pclk_rate);
	if (pclk_period == 0) {
		SDE_ERROR("pclk period is 0\n");
		return 0;
	}

	/*
	 * Line time calculation based on Pixel clock and HTOTAL.
	 * Final unit is in ns.
	 */
	line_time = (pclk_period * mode->htotal) / 1000;
	if (line_time == 0) {
		SDE_ERROR("line time calculation is 0\n");
		return 0;
	}

	SDE_DEBUG_ENC(sde_enc,
			"clk_rate=%lldkHz, clk_period=%d, linetime=%dns\n",
			pclk_rate, pclk_period, line_time);

	return line_time;
}

static int _sde_encoder_wakeup_time(struct drm_encoder *drm_enc,
		ktime_t *wakeup_time)
{
	struct drm_display_mode *mode;
	struct sde_encoder_virt *sde_enc;
	u32 cur_line;
	u32 line_time;
	u32 vtotal, time_to_vsync;
	ktime_t cur_time;

	sde_enc = to_sde_encoder_virt(drm_enc);
	mode = &sde_enc->cur_master->cached_mode;

	line_time = _sde_encoder_calculate_linetime(sde_enc, mode);
	if (!line_time)
		return -EINVAL;

	cur_line = sde_enc->cur_master->ops.get_line_count(sde_enc->cur_master);

	vtotal = mode->vtotal;
	if (cur_line >= vtotal)
		time_to_vsync = line_time * vtotal;
	else
		time_to_vsync = line_time * (vtotal - cur_line);

	if (time_to_vsync == 0) {
		SDE_ERROR("time to vsync should not be zero, vtotal=%d\n",
				vtotal);
		return -EINVAL;
	}

	cur_time = ktime_get();
	*wakeup_time = ktime_add_ns(cur_time, time_to_vsync);

	SDE_DEBUG_ENC(sde_enc,
			"cur_line=%u vtotal=%u time_to_vsync=%u, cur_time=%lld, wakeup_time=%lld\n",
			cur_line, vtotal, time_to_vsync,
			ktime_to_ms(cur_time),
			ktime_to_ms(*wakeup_time));
	return 0;
}

static void sde_encoder_vsync_event_handler(unsigned long data)
{
	struct drm_encoder *drm_enc = (struct drm_encoder *) data;
	struct sde_encoder_virt *sde_enc;
	struct msm_drm_private *priv;
	struct msm_drm_thread *event_thread;

	if (!drm_enc || !drm_enc->dev || !drm_enc->dev->dev_private) {
		SDE_ERROR("invalid encoder parameters\n");
		return;
	}

	sde_enc = to_sde_encoder_virt(drm_enc);
	priv = drm_enc->dev->dev_private;
	if (!sde_enc->crtc) {
		SDE_ERROR("invalid crtc");
		return;
	}

	if (sde_enc->crtc->index >= ARRAY_SIZE(priv->event_thread)) {
		SDE_ERROR("invalid crtc index:%u\n",
				sde_enc->crtc->index);
		return;
	}
	event_thread = &priv->event_thread[sde_enc->crtc->index];
	if (!event_thread) {
		SDE_ERROR("event_thread not found for crtc:%d\n",
				sde_enc->crtc->index);
		return;
	}

	kthread_queue_work(&event_thread->worker,
				&sde_enc->vsync_event_work);
}

static void sde_encoder_esd_trigger_work_handler(struct kthread_work *work)
{
	struct sde_encoder_virt *sde_enc = container_of(work,
				struct sde_encoder_virt, esd_trigger_work);

	if (!sde_enc) {
		SDE_ERROR("invalid sde encoder\n");
		return;
	}

	sde_encoder_resource_control(&sde_enc->base,
			SDE_ENC_RC_EVENT_KICKOFF);
}

static void sde_encoder_input_event_work_handler(struct kthread_work *work)
{
	struct sde_encoder_virt *sde_enc = container_of(work,
				struct sde_encoder_virt, input_event_work);

	if (!sde_enc) {
		SDE_ERROR("invalid sde encoder\n");
		return;
	}

	sde_encoder_resource_control(&sde_enc->base,
			SDE_ENC_RC_EVENT_EARLY_WAKEUP);
}

static void sde_encoder_vsync_event_work_handler(struct kthread_work *work)
{
	struct sde_encoder_virt *sde_enc = container_of(work,
			struct sde_encoder_virt, vsync_event_work);
	bool autorefresh_enabled = false;
	int rc = 0;
	ktime_t wakeup_time;

	if (!sde_enc) {
		SDE_ERROR("invalid sde encoder\n");
		return;
	}

	rc = _sde_encoder_power_enable(sde_enc, true);
	if (rc) {
		SDE_ERROR_ENC(sde_enc, "sde enc power enabled failed:%d\n", rc);
		return;
	}

	if (sde_enc->cur_master &&
		sde_enc->cur_master->ops.is_autorefresh_enabled)
		autorefresh_enabled =
			sde_enc->cur_master->ops.is_autorefresh_enabled(
						sde_enc->cur_master);

	/* Update timer if autorefresh is enabled else return */
	if (!autorefresh_enabled)
		goto exit;

	rc = _sde_encoder_wakeup_time(&sde_enc->base, &wakeup_time);
	if (rc)
		goto exit;

	SDE_EVT32_VERBOSE(ktime_to_ms(wakeup_time));
	mod_timer(&sde_enc->vsync_event_timer,
			nsecs_to_jiffies(ktime_to_ns(wakeup_time)));

exit:
	_sde_encoder_power_enable(sde_enc, false);
}

int sde_encoder_poll_line_counts(struct drm_encoder *drm_enc)
{
	static const uint64_t timeout_us = 50000;
	static const uint64_t sleep_us = 20;
	struct sde_encoder_virt *sde_enc;
	ktime_t cur_ktime, exp_ktime;
	uint32_t line_count, tmp, i;

	if (!drm_enc) {
		SDE_ERROR("invalid encoder\n");
		return -EINVAL;
	}
	sde_enc = to_sde_encoder_virt(drm_enc);
	if (!sde_enc->cur_master ||
			!sde_enc->cur_master->ops.get_line_count) {
		SDE_DEBUG_ENC(sde_enc, "can't get master line count\n");
		SDE_EVT32(DRMID(drm_enc), SDE_EVTLOG_ERROR);
		return -EINVAL;
	}

	exp_ktime = ktime_add_ms(ktime_get(), timeout_us / 1000);

	line_count = sde_enc->cur_master->ops.get_line_count(
			sde_enc->cur_master);

	for (i = 0; i < (timeout_us * 2 / sleep_us); ++i) {
		tmp = line_count;
		line_count = sde_enc->cur_master->ops.get_line_count(
				sde_enc->cur_master);
		if (line_count < tmp) {
			SDE_EVT32(DRMID(drm_enc), line_count);
			return 0;
		}

		cur_ktime = ktime_get();
		if (ktime_compare_safe(exp_ktime, cur_ktime) <= 0)
			break;

		usleep_range(sleep_us / 2, sleep_us);
	}

	SDE_EVT32(DRMID(drm_enc), line_count, SDE_EVTLOG_ERROR);
	return -ETIMEDOUT;
}

static int _helper_flush_qsync(struct sde_encoder_phys *phys_enc)
{
	struct drm_encoder *drm_enc;
	struct sde_rm_hw_iter rm_iter;
	bool lm_valid = false;
	bool intf_valid = false;

	if (!phys_enc || !phys_enc->parent) {
		SDE_ERROR("invalid encoder\n");
		return -EINVAL;
	}

	drm_enc = phys_enc->parent;

	/* Flush the interfaces for AVR update or Qsync with INTF TE */
	if (phys_enc->intf_mode == INTF_MODE_VIDEO ||
			(phys_enc->intf_mode == INTF_MODE_CMD &&
			phys_enc->has_intf_te)) {
		sde_rm_init_hw_iter(&rm_iter, drm_enc->base.id,
				SDE_HW_BLK_INTF);
		while (sde_rm_get_hw(&phys_enc->sde_kms->rm, &rm_iter)) {
			struct sde_hw_intf *hw_intf =
				(struct sde_hw_intf *)rm_iter.hw;

			if (!hw_intf)
				continue;

			if (phys_enc->hw_ctl->ops.update_bitmask_intf)
				phys_enc->hw_ctl->ops.update_bitmask_intf(
						phys_enc->hw_ctl,
						hw_intf->idx, 1);

			intf_valid = true;
		}

		if (!intf_valid) {
			SDE_ERROR_ENC(to_sde_encoder_virt(drm_enc),
				"intf not found to flush\n");
			return -EFAULT;
		}
	} else {
		sde_rm_init_hw_iter(&rm_iter, drm_enc->base.id, SDE_HW_BLK_LM);
		while (sde_rm_get_hw(&phys_enc->sde_kms->rm, &rm_iter)) {
			struct sde_hw_mixer *hw_lm =
					(struct sde_hw_mixer *)rm_iter.hw;

			if (!hw_lm)
				continue;

			/* update LM flush for HW without INTF TE */
			if (phys_enc->hw_ctl->ops.update_bitmask_mixer)
				phys_enc->hw_ctl->ops.update_bitmask_mixer(
						phys_enc->hw_ctl,
						hw_lm->idx, 1);

			lm_valid = true;
		}

		if (!lm_valid) {
			SDE_ERROR_ENC(to_sde_encoder_virt(drm_enc),
				"lm not found to flush\n");
			return -EFAULT;
		}
	}

	return 0;
}

static bool _sde_encoder_dsc_is_dirty(struct sde_encoder_virt *sde_enc)
{
	int i;

	for (i = 0; i < MAX_CHANNELS_PER_ENC; i++) {
		/**
		 * This dirty_dsc_hw field is set during DSC disable to
		 * indicate which DSC blocks need to be flushed
		 */
		if (sde_enc->dirty_dsc_ids[i])
			return true;
	}

	return false;
}

static void _helper_flush_dsc(struct sde_encoder_virt *sde_enc)
{
	int i;
	struct sde_hw_ctl *hw_ctl = NULL;
	enum sde_dsc dsc_idx;

	if (sde_enc->cur_master)
		hw_ctl = sde_enc->cur_master->hw_ctl;

	for (i = 0; i < MAX_CHANNELS_PER_ENC; i++) {
		dsc_idx = sde_enc->dirty_dsc_ids[i];
		if (dsc_idx && hw_ctl && hw_ctl->ops.update_bitmask_dsc)
			hw_ctl->ops.update_bitmask_dsc(hw_ctl, dsc_idx, 1);

		sde_enc->dirty_dsc_ids[i] = DSC_NONE;
	}
}

int sde_encoder_prepare_for_kickoff(struct drm_encoder *drm_enc,
		struct sde_encoder_kickoff_params *params)
{
	struct sde_encoder_virt *sde_enc;
	struct sde_encoder_phys *phys;
	struct sde_kms *sde_kms = NULL;
	struct sde_crtc *sde_crtc;
	struct msm_drm_private *priv = NULL;
	bool needs_hw_reset = false;
	uint32_t ln_cnt1, ln_cnt2;
	unsigned int i;
	int rc, ret = 0;
	struct msm_display_info *disp_info;

	if (!drm_enc || !params || !drm_enc->dev ||
		!drm_enc->dev->dev_private) {
		SDE_ERROR("invalid args\n");
		return -EINVAL;
	}
	sde_enc = to_sde_encoder_virt(drm_enc);
	priv = drm_enc->dev->dev_private;
	sde_kms = to_sde_kms(priv->kms);
	disp_info = &sde_enc->disp_info;
	sde_crtc = to_sde_crtc(sde_enc->crtc);

	SDE_DEBUG_ENC(sde_enc, "\n");
	SDE_EVT32(DRMID(drm_enc));

	/* save this for later, in case of errors */
	if (sde_enc->cur_master && sde_enc->cur_master->ops.get_wr_line_count)
		ln_cnt1 = sde_enc->cur_master->ops.get_wr_line_count(
				sde_enc->cur_master);
	else
		ln_cnt1 = -EINVAL;

	/* prepare for next kickoff, may include waiting on previous kickoff */
	SDE_ATRACE_BEGIN("sde_encoder_prepare_for_kickoff");
	for (i = 0; i < sde_enc->num_phys_encs; i++) {
		phys = sde_enc->phys_encs[i];
		params->is_primary = sde_enc->disp_info.is_primary;
		if (phys) {
			if (phys->ops.prepare_for_kickoff) {
				rc = phys->ops.prepare_for_kickoff(
						phys, params);
				if (rc)
					ret = rc;
			}
			if (phys->enable_state == SDE_ENC_ERR_NEEDS_HW_RESET)
				needs_hw_reset = true;
			_sde_encoder_setup_dither(phys);

			if (sde_enc->cur_master &&
					sde_connector_is_qsync_updated(
					sde_enc->cur_master->connector)) {
				_helper_flush_qsync(phys);
			}
		}
	}

	rc = sde_encoder_resource_control(drm_enc, SDE_ENC_RC_EVENT_KICKOFF);
	if (rc) {
		SDE_ERROR_ENC(sde_enc, "resource kickoff failed rc %d\n", rc);
		ret = rc;
		goto end;
	}

	/* if any phys needs reset, reset all phys, in-order */
	if (needs_hw_reset) {
		/* query line count before cur_master is updated */
		if (sde_enc->cur_master &&
				sde_enc->cur_master->ops.get_wr_line_count)
			ln_cnt2 = sde_enc->cur_master->ops.get_wr_line_count(
					sde_enc->cur_master);
		else
			ln_cnt2 = -EINVAL;

		SDE_EVT32(DRMID(drm_enc), ln_cnt1, ln_cnt2,
				SDE_EVTLOG_FUNC_CASE1);
		for (i = 0; i < sde_enc->num_phys_encs; i++) {
			phys = sde_enc->phys_encs[i];
			if (phys && phys->ops.hw_reset)
				phys->ops.hw_reset(phys);
		}
	}

	_sde_encoder_update_master(drm_enc, params);

	_sde_encoder_update_roi(drm_enc);

	if (sde_enc->cur_master && sde_enc->cur_master->connector) {
		rc = sde_connector_pre_kickoff(sde_enc->cur_master->connector);
		if (rc) {
			SDE_ERROR_ENC(sde_enc, "kickoff conn%d failed rc %d\n",
					sde_enc->cur_master->connector->base.id,
					rc);
			ret = rc;
		}
	}

	if (_sde_encoder_is_dsc_enabled(drm_enc) && sde_enc->cur_master &&
			!sde_enc->cur_master->cont_splash_enabled) {
		rc = _sde_encoder_dsc_setup(sde_enc, params);
		if (rc) {
			SDE_ERROR_ENC(sde_enc, "failed to setup DSC: %d\n", rc);
			ret = rc;
		}
	} else if (_sde_encoder_dsc_is_dirty(sde_enc)) {
		_helper_flush_dsc(sde_enc);
	}

	if (sde_enc->cur_master && !sde_enc->cur_master->cont_splash_enabled)
		sde_configure_qdss(sde_enc, sde_enc->cur_master->hw_qdss,
				sde_enc->cur_master, sde_kms->qdss_enabled);

end:
	SDE_ATRACE_END("sde_encoder_prepare_for_kickoff");
	return ret;
}

/**
 * _sde_encoder_reset_ctl_hw - reset h/w configuration for all ctl's associated
 *	with the specified encoder, and unstage all pipes from it
 * @encoder:	encoder pointer
 * Returns: 0 on success
 */
static int _sde_encoder_reset_ctl_hw(struct drm_encoder *drm_enc)
{
	struct sde_encoder_virt *sde_enc;
	struct sde_encoder_phys *phys;
	unsigned int i;
	int rc = 0;

	if (!drm_enc) {
		SDE_ERROR("invalid encoder\n");
		return -EINVAL;
	}

	sde_enc = to_sde_encoder_virt(drm_enc);

	SDE_ATRACE_BEGIN("encoder_release_lm");
	SDE_DEBUG_ENC(sde_enc, "\n");

	for (i = 0; i < sde_enc->num_phys_encs; i++) {
		phys = sde_enc->phys_encs[i];
		if (!phys)
			continue;

		SDE_EVT32(DRMID(drm_enc), phys->intf_idx - INTF_0);

		rc = sde_encoder_helper_reset_mixers(phys, NULL);
		if (rc)
			SDE_EVT32(DRMID(drm_enc), rc, SDE_EVTLOG_ERROR);
	}

	SDE_ATRACE_END("encoder_release_lm");
	return rc;
}

void sde_encoder_kickoff(struct drm_encoder *drm_enc, bool is_error)
{
	struct sde_encoder_virt *sde_enc;
	struct sde_encoder_phys *phys;
	ktime_t wakeup_time;
	unsigned int i;

	if (!drm_enc) {
		SDE_ERROR("invalid encoder\n");
		return;
	}
	SDE_ATRACE_BEGIN("encoder_kickoff");
	sde_enc = to_sde_encoder_virt(drm_enc);

	SDE_DEBUG_ENC(sde_enc, "\n");

	/* create a 'no pipes' commit to release buffers on errors */
	if (is_error)
		_sde_encoder_reset_ctl_hw(drm_enc);

	/* All phys encs are ready to go, trigger the kickoff */
	_sde_encoder_kickoff_phys(sde_enc);

	/* allow phys encs to handle any post-kickoff business */
	for (i = 0; i < sde_enc->num_phys_encs; i++) {
		phys = sde_enc->phys_encs[i];
		if (phys && phys->ops.handle_post_kickoff)
			phys->ops.handle_post_kickoff(phys);
	}

	if (sde_enc->disp_info.intf_type == DRM_MODE_CONNECTOR_DSI &&
			!_sde_encoder_wakeup_time(drm_enc, &wakeup_time)) {
		SDE_EVT32_VERBOSE(ktime_to_ms(wakeup_time));
		mod_timer(&sde_enc->vsync_event_timer,
				nsecs_to_jiffies(ktime_to_ns(wakeup_time)));
	}

	SDE_ATRACE_END("encoder_kickoff");
}

int sde_encoder_helper_reset_mixers(struct sde_encoder_phys *phys_enc,
		struct drm_framebuffer *fb)
{
	struct drm_encoder *drm_enc;
	struct sde_hw_mixer_cfg mixer;
	struct sde_rm_hw_iter lm_iter;
	bool lm_valid = false;

	if (!phys_enc || !phys_enc->parent) {
		SDE_ERROR("invalid encoder\n");
		return -EINVAL;
	}

	drm_enc = phys_enc->parent;
	memset(&mixer, 0, sizeof(mixer));

	/* reset associated CTL/LMs */
	if (phys_enc->hw_ctl->ops.clear_all_blendstages)
		phys_enc->hw_ctl->ops.clear_all_blendstages(phys_enc->hw_ctl);

	sde_rm_init_hw_iter(&lm_iter, drm_enc->base.id, SDE_HW_BLK_LM);
	while (sde_rm_get_hw(&phys_enc->sde_kms->rm, &lm_iter)) {
		struct sde_hw_mixer *hw_lm = (struct sde_hw_mixer *)lm_iter.hw;

		if (!hw_lm)
			continue;

		/* need to flush LM to remove it */
		if (phys_enc->hw_ctl->ops.update_bitmask_mixer)
			phys_enc->hw_ctl->ops.update_bitmask_mixer(
					phys_enc->hw_ctl,
					hw_lm->idx, 1);

		if (fb) {
			/* assume a single LM if targeting a frame buffer */
			if (lm_valid)
				continue;

			mixer.out_height = fb->height;
			mixer.out_width = fb->width;

			if (hw_lm->ops.setup_mixer_out)
				hw_lm->ops.setup_mixer_out(hw_lm, &mixer);
		}

		lm_valid = true;

		/* only enable border color on LM */
		if (phys_enc->hw_ctl->ops.setup_blendstage)
			phys_enc->hw_ctl->ops.setup_blendstage(
					phys_enc->hw_ctl, hw_lm->idx, NULL);
	}

	if (!lm_valid) {
		SDE_ERROR_ENC(to_sde_encoder_virt(drm_enc), "lm not found\n");
		return -EFAULT;
	}
	return 0;
}

void sde_encoder_prepare_commit(struct drm_encoder *drm_enc)
{
	struct sde_encoder_virt *sde_enc;
	struct sde_encoder_phys *phys;
	int i;
	struct sde_hw_ctl *ctl;
	int rc = 0;

	if (!drm_enc) {
		SDE_ERROR("invalid encoder\n");
		return;
	}
	sde_enc = to_sde_encoder_virt(drm_enc);

	/* update the qsync parameters for the current frame */
	if (sde_enc->cur_master)
		sde_connector_set_qsync_params(
				sde_enc->cur_master->connector);

	for (i = 0; i < sde_enc->num_phys_encs; i++) {
		phys = sde_enc->phys_encs[i];
		if (phys && phys->ops.prepare_commit)
			phys->ops.prepare_commit(phys);
		if (phys && phys->hw_ctl) {
			ctl = phys->hw_ctl;
			/*
			 * avoid clearing the pending flush during the first
			 * frame update after idle power collpase as the
			 * restore path would have updated the pending flush
			 */
			if (!sde_enc->idle_pc_restore &&
					ctl->ops.clear_pending_flush)
				ctl->ops.clear_pending_flush(ctl);
		}
	}

	if (sde_enc->cur_master && sde_enc->cur_master->connector) {
		rc = sde_connector_prepare_commit(
				  sde_enc->cur_master->connector);
		if (rc)
			SDE_ERROR_ENC(sde_enc,
				      "prepare commit failed conn %d rc %d\n",
				      sde_enc->cur_master->connector->base.id,
				      rc);
	}
}

#ifdef CONFIG_DEBUG_FS
static int _sde_encoder_status_show(struct seq_file *s, void *data)
{
	struct sde_encoder_virt *sde_enc;
	int i;

	if (!s || !s->private)
		return -EINVAL;

	sde_enc = s->private;

	mutex_lock(&sde_enc->enc_lock);
	for (i = 0; i < sde_enc->num_phys_encs; i++) {
		struct sde_encoder_phys *phys = sde_enc->phys_encs[i];

		if (!phys)
			continue;

		seq_printf(s, "intf:%d    vsync:%8d     underrun:%8d    ",
				phys->intf_idx - INTF_0,
				atomic_read(&phys->vsync_cnt),
				atomic_read(&phys->underrun_cnt));

		switch (phys->intf_mode) {
		case INTF_MODE_VIDEO:
			seq_puts(s, "mode: video\n");
			break;
		case INTF_MODE_CMD:
			seq_puts(s, "mode: command\n");
			break;
		case INTF_MODE_WB_BLOCK:
			seq_puts(s, "mode: wb block\n");
			break;
		case INTF_MODE_WB_LINE:
			seq_puts(s, "mode: wb line\n");
			break;
		default:
			seq_puts(s, "mode: ???\n");
			break;
		}
	}
	mutex_unlock(&sde_enc->enc_lock);

	return 0;
}

static int _sde_encoder_debugfs_status_open(struct inode *inode,
		struct file *file)
{
	return single_open(file, _sde_encoder_status_show, inode->i_private);
}

static ssize_t _sde_encoder_misr_setup(struct file *file,
		const char __user *user_buf, size_t count, loff_t *ppos)
{
	struct sde_encoder_virt *sde_enc;
	int i = 0, rc;
	char buf[MISR_BUFF_SIZE + 1];
	size_t buff_copy;
	u32 frame_count, enable;

	if (!file || !file->private_data)
		return -EINVAL;

	sde_enc = file->private_data;

	buff_copy = min_t(size_t, count, MISR_BUFF_SIZE);
	if (copy_from_user(buf, user_buf, buff_copy))
		return -EINVAL;

	buf[buff_copy] = 0; /* end of string */

	if (sscanf(buf, "%u %u", &enable, &frame_count) != 2)
		return -EINVAL;

	rc = _sde_encoder_power_enable(sde_enc, true);
	if (rc)
		return rc;

	mutex_lock(&sde_enc->enc_lock);
	sde_enc->misr_enable = enable;
	sde_enc->misr_frame_count = frame_count;
	for (i = 0; i < sde_enc->num_phys_encs; i++) {
		struct sde_encoder_phys *phys = sde_enc->phys_encs[i];

		if (!phys || !phys->ops.setup_misr)
			continue;

		phys->ops.setup_misr(phys, enable, frame_count);
	}
	mutex_unlock(&sde_enc->enc_lock);
	_sde_encoder_power_enable(sde_enc, false);

	return count;
}

static ssize_t _sde_encoder_misr_read(struct file *file,
		char __user *user_buff, size_t count, loff_t *ppos)
{
	struct sde_encoder_virt *sde_enc;
	int i = 0, len = 0;
	char buf[MISR_BUFF_SIZE + 1] = {'\0'};
	int rc;

	if (*ppos)
		return 0;

	if (!file || !file->private_data)
		return -EINVAL;

	sde_enc = file->private_data;

	rc = _sde_encoder_power_enable(sde_enc, true);
	if (rc)
		return rc;

	mutex_lock(&sde_enc->enc_lock);
	if (!sde_enc->misr_enable) {
		len += snprintf(buf + len, MISR_BUFF_SIZE - len,
			"disabled\n");
		goto buff_check;
	} else if (sde_enc->disp_info.capabilities &
						~MSM_DISPLAY_CAP_VID_MODE) {
		len += snprintf(buf + len, MISR_BUFF_SIZE - len,
			"unsupported\n");
		goto buff_check;
	}

	for (i = 0; i < sde_enc->num_phys_encs; i++) {
		struct sde_encoder_phys *phys = sde_enc->phys_encs[i];

		if (!phys || !phys->ops.collect_misr)
			continue;

		len += snprintf(buf + len, MISR_BUFF_SIZE - len,
			"Intf idx:%d\n", phys->intf_idx - INTF_0);
		len += snprintf(buf + len, MISR_BUFF_SIZE - len, "0x%x\n",
					phys->ops.collect_misr(phys));
	}

buff_check:
	if (count <= len) {
		len = 0;
		goto end;
	}

	if (copy_to_user(user_buff, buf, len)) {
		len = -EFAULT;
		goto end;
	}

	*ppos += len;   /* increase offset */

end:
	mutex_unlock(&sde_enc->enc_lock);
	_sde_encoder_power_enable(sde_enc, false);
	return len;
}

static int _sde_encoder_init_debugfs(struct drm_encoder *drm_enc)
{
	struct sde_encoder_virt *sde_enc;
	struct msm_drm_private *priv;
	struct sde_kms *sde_kms;
	int i;

	static const struct file_operations debugfs_status_fops = {
		.open =		_sde_encoder_debugfs_status_open,
		.read =		seq_read,
		.llseek =	seq_lseek,
		.release =	single_release,
	};

	static const struct file_operations debugfs_misr_fops = {
		.open = simple_open,
		.read = _sde_encoder_misr_read,
		.write = _sde_encoder_misr_setup,
	};

	char name[SDE_NAME_SIZE];

	if (!drm_enc || !drm_enc->dev || !drm_enc->dev->dev_private) {
		SDE_ERROR("invalid encoder or kms\n");
		return -EINVAL;
	}

	sde_enc = to_sde_encoder_virt(drm_enc);
	priv = drm_enc->dev->dev_private;
	sde_kms = to_sde_kms(priv->kms);

	snprintf(name, SDE_NAME_SIZE, "encoder%u", drm_enc->base.id);

	/* create overall sub-directory for the encoder */
	sde_enc->debugfs_root = debugfs_create_dir(name,
			drm_enc->dev->primary->debugfs_root);
	if (!sde_enc->debugfs_root)
		return -ENOMEM;

	/* don't error check these */
	debugfs_create_file("status", 0600,
		sde_enc->debugfs_root, sde_enc, &debugfs_status_fops);

	debugfs_create_file("misr_data", 0600,
		sde_enc->debugfs_root, sde_enc, &debugfs_misr_fops);

	debugfs_create_bool("idle_power_collapse", 0600, sde_enc->debugfs_root,
			&sde_enc->idle_pc_enabled);

	debugfs_create_bool("force_vid_rsc", 0600, sde_enc->debugfs_root,
			&sde_enc->force_vid_rsc);

	for (i = 0; i < sde_enc->num_phys_encs; i++)
		if (sde_enc->phys_encs[i] &&
				sde_enc->phys_encs[i]->ops.late_register)
			sde_enc->phys_encs[i]->ops.late_register(
					sde_enc->phys_encs[i],
					sde_enc->debugfs_root);

	return 0;
}

static void _sde_encoder_destroy_debugfs(struct drm_encoder *drm_enc)
{
	struct sde_encoder_virt *sde_enc;

	if (!drm_enc)
		return;

	sde_enc = to_sde_encoder_virt(drm_enc);
	debugfs_remove_recursive(sde_enc->debugfs_root);
}
#else
static int _sde_encoder_init_debugfs(struct drm_encoder *drm_enc)
{
	return 0;
}

static void _sde_encoder_destroy_debugfs(struct drm_encoder *drm_enc)
{
}
#endif

static int sde_encoder_late_register(struct drm_encoder *encoder)
{
	return _sde_encoder_init_debugfs(encoder);
}

static void sde_encoder_early_unregister(struct drm_encoder *encoder)
{
	_sde_encoder_destroy_debugfs(encoder);
}

static int sde_encoder_virt_add_phys_encs(
		u32 display_caps,
		struct sde_encoder_virt *sde_enc,
		struct sde_enc_phys_init_params *params)
{
	struct sde_encoder_phys *enc = NULL;

	SDE_DEBUG_ENC(sde_enc, "\n");

	/*
	 * We may create up to NUM_PHYS_ENCODER_TYPES physical encoder types
	 * in this function, check up-front.
	 */
	if (sde_enc->num_phys_encs + NUM_PHYS_ENCODER_TYPES >=
			ARRAY_SIZE(sde_enc->phys_encs)) {
		SDE_ERROR_ENC(sde_enc, "too many physical encoders %d\n",
			  sde_enc->num_phys_encs);
		return -EINVAL;
	}

	if (display_caps & MSM_DISPLAY_CAP_VID_MODE) {
		enc = sde_encoder_phys_vid_init(params);

		if (IS_ERR_OR_NULL(enc)) {
			SDE_ERROR_ENC(sde_enc, "failed to init vid enc: %ld\n",
				PTR_ERR(enc));
			return enc == 0 ? -EINVAL : PTR_ERR(enc);
		}

		sde_enc->phys_encs[sde_enc->num_phys_encs] = enc;
		++sde_enc->num_phys_encs;
	}

	if (display_caps & MSM_DISPLAY_CAP_CMD_MODE) {
		enc = sde_encoder_phys_cmd_init(params);

		if (IS_ERR_OR_NULL(enc)) {
			SDE_ERROR_ENC(sde_enc, "failed to init cmd enc: %ld\n",
				PTR_ERR(enc));
			return enc == 0 ? -EINVAL : PTR_ERR(enc);
		}

		sde_enc->phys_encs[sde_enc->num_phys_encs] = enc;
		++sde_enc->num_phys_encs;
	}

	return 0;
}

static int sde_encoder_virt_add_phys_enc_wb(struct sde_encoder_virt *sde_enc,
		struct sde_enc_phys_init_params *params)
{
	struct sde_encoder_phys *enc = NULL;

	if (!sde_enc) {
		SDE_ERROR("invalid encoder\n");
		return -EINVAL;
	}

	SDE_DEBUG_ENC(sde_enc, "\n");

	if (sde_enc->num_phys_encs + 1 >= ARRAY_SIZE(sde_enc->phys_encs)) {
		SDE_ERROR_ENC(sde_enc, "too many physical encoders %d\n",
			  sde_enc->num_phys_encs);
		return -EINVAL;
	}

	enc = sde_encoder_phys_wb_init(params);

	if (IS_ERR_OR_NULL(enc)) {
		SDE_ERROR_ENC(sde_enc, "failed to init wb enc: %ld\n",
			PTR_ERR(enc));
		return enc == 0 ? -EINVAL : PTR_ERR(enc);
	}

	sde_enc->phys_encs[sde_enc->num_phys_encs] = enc;
	++sde_enc->num_phys_encs;

	return 0;
}

static int sde_encoder_setup_display(struct sde_encoder_virt *sde_enc,
				 struct sde_kms *sde_kms,
				 struct msm_display_info *disp_info,
				 int *drm_enc_mode)
{
	int ret = 0;
	int i = 0;
	enum sde_intf_type intf_type;
	struct sde_encoder_virt_ops parent_ops = {
		sde_encoder_vblank_callback,
		sde_encoder_underrun_callback,
		sde_encoder_frame_done_callback,
		sde_encoder_get_qsync_fps_callback,
	};
	struct sde_enc_phys_init_params phys_params;

	if (!sde_enc || !sde_kms) {
		SDE_ERROR("invalid arg(s), enc %d kms %d\n",
				sde_enc != 0, sde_kms != 0);
		return -EINVAL;
	}

	memset(&phys_params, 0, sizeof(phys_params));
	phys_params.sde_kms = sde_kms;
	phys_params.parent = &sde_enc->base;
	phys_params.parent_ops = parent_ops;
	phys_params.enc_spinlock = &sde_enc->enc_spinlock;
	phys_params.vblank_ctl_lock = &sde_enc->vblank_ctl_lock;

	SDE_DEBUG("\n");

	if (disp_info->intf_type == DRM_MODE_CONNECTOR_DSI) {
		*drm_enc_mode = DRM_MODE_ENCODER_DSI;
		intf_type = INTF_DSI;
	} else if (disp_info->intf_type == DRM_MODE_CONNECTOR_HDMIA) {
		*drm_enc_mode = DRM_MODE_ENCODER_TMDS;
		intf_type = INTF_HDMI;
	} else if (disp_info->intf_type == DRM_MODE_CONNECTOR_DisplayPort) {
		if (disp_info->capabilities & MSM_DISPLAY_CAP_MST_MODE)
			*drm_enc_mode = DRM_MODE_ENCODER_DPMST;
		else
			*drm_enc_mode = DRM_MODE_ENCODER_TMDS;
		intf_type = INTF_DP;
	} else if (disp_info->intf_type == DRM_MODE_CONNECTOR_VIRTUAL) {
		*drm_enc_mode = DRM_MODE_ENCODER_VIRTUAL;
		intf_type = INTF_WB;
	} else {
		SDE_ERROR_ENC(sde_enc, "unsupported display interface type\n");
		return -EINVAL;
	}

	WARN_ON(disp_info->num_of_h_tiles < 1);

	sde_enc->display_num_of_h_tiles = disp_info->num_of_h_tiles;
	sde_enc->te_source = disp_info->te_source;

	SDE_DEBUG("dsi_info->num_of_h_tiles %d\n", disp_info->num_of_h_tiles);

	if ((disp_info->capabilities & MSM_DISPLAY_CAP_CMD_MODE) ||
	    (disp_info->capabilities & MSM_DISPLAY_CAP_VID_MODE))
		sde_enc->idle_pc_enabled = sde_kms->catalog->has_idle_pc;

	mutex_lock(&sde_enc->enc_lock);
	for (i = 0; i < disp_info->num_of_h_tiles && !ret; i++) {
		/*
		 * Left-most tile is at index 0, content is controller id
		 * h_tile_instance_ids[2] = {0, 1}; DSI0 = left, DSI1 = right
		 * h_tile_instance_ids[2] = {1, 0}; DSI1 = left, DSI0 = right
		 */
		u32 controller_id = disp_info->h_tile_instance[i];

		if (disp_info->num_of_h_tiles > 1) {
			if (i == 0)
				phys_params.split_role = ENC_ROLE_MASTER;
			else
				phys_params.split_role = ENC_ROLE_SLAVE;
		} else {
			phys_params.split_role = ENC_ROLE_SOLO;
		}

		SDE_DEBUG("h_tile_instance %d = %d, split_role %d\n",
				i, controller_id, phys_params.split_role);

		if (sde_enc->ops.phys_init) {
			struct sde_encoder_phys *enc;

			enc = sde_enc->ops.phys_init(intf_type,
					controller_id,
					&phys_params);
			if (enc) {
				sde_enc->phys_encs[sde_enc->num_phys_encs] =
					enc;
				++sde_enc->num_phys_encs;
			} else
				SDE_ERROR_ENC(sde_enc,
						"failed to add phys encs\n");

			continue;
		}

		if (intf_type == INTF_WB) {
			phys_params.intf_idx = INTF_MAX;
			phys_params.wb_idx = sde_encoder_get_wb(
					sde_kms->catalog,
					intf_type, controller_id);
			if (phys_params.wb_idx == WB_MAX) {
				SDE_ERROR_ENC(sde_enc,
					"could not get wb: type %d, id %d\n",
					intf_type, controller_id);
				ret = -EINVAL;
			}
		} else {
			phys_params.wb_idx = WB_MAX;
			phys_params.intf_idx = sde_encoder_get_intf(
					sde_kms->catalog, intf_type,
					controller_id);
			if (phys_params.intf_idx == INTF_MAX) {
				SDE_ERROR_ENC(sde_enc,
					"could not get wb: type %d, id %d\n",
					intf_type, controller_id);
				ret = -EINVAL;
			}
		}

		if (!ret) {
			if (intf_type == INTF_WB)
				ret = sde_encoder_virt_add_phys_enc_wb(sde_enc,
						&phys_params);
			else
				ret = sde_encoder_virt_add_phys_encs(
						disp_info->capabilities,
						sde_enc,
						&phys_params);
			if (ret)
				SDE_ERROR_ENC(sde_enc,
						"failed to add phys encs\n");
		}
	}

	for (i = 0; i < sde_enc->num_phys_encs; i++) {
		struct sde_encoder_phys *phys = sde_enc->phys_encs[i];

		if (phys) {
			atomic_set(&phys->vsync_cnt, 0);
			atomic_set(&phys->underrun_cnt, 0);
		}
	}
	mutex_unlock(&sde_enc->enc_lock);

	return ret;
}

static const struct drm_encoder_helper_funcs sde_encoder_helper_funcs = {
	.mode_set = sde_encoder_virt_mode_set,
	.disable = sde_encoder_virt_disable,
	.enable = sde_encoder_virt_enable,
	.atomic_check = sde_encoder_virt_atomic_check,
};

static const struct drm_encoder_funcs sde_encoder_funcs = {
		.destroy = sde_encoder_destroy,
		.late_register = sde_encoder_late_register,
		.early_unregister = sde_encoder_early_unregister,
};

struct drm_encoder *sde_encoder_init_with_ops(
		struct drm_device *dev,
		struct msm_display_info *disp_info,
		const struct sde_encoder_ops *ops)
{
	struct msm_drm_private *priv = dev->dev_private;
	struct sde_kms *sde_kms = to_sde_kms(priv->kms);
	struct drm_encoder *drm_enc = NULL;
	struct sde_encoder_virt *sde_enc = NULL;
	int drm_enc_mode = DRM_MODE_ENCODER_NONE;
	char name[SDE_NAME_SIZE];
	int ret = 0, i, intf_index = INTF_MAX;
	struct sde_encoder_phys *phys = NULL;

	sde_enc = kzalloc(sizeof(*sde_enc), GFP_KERNEL);
	if (!sde_enc) {
		ret = -ENOMEM;
		goto fail;
	}

	if (ops)
		sde_enc->ops = *ops;

	mutex_init(&sde_enc->enc_lock);
	ret = sde_encoder_setup_display(sde_enc, sde_kms, disp_info,
			&drm_enc_mode);
	if (ret)
		goto fail;

	sde_enc->cur_master = NULL;
	spin_lock_init(&sde_enc->enc_spinlock);
	mutex_init(&sde_enc->vblank_ctl_lock);
	drm_enc = &sde_enc->base;
	drm_encoder_init(dev, drm_enc, &sde_encoder_funcs, drm_enc_mode, NULL);
	drm_encoder_helper_add(drm_enc, &sde_encoder_helper_funcs);

	if (disp_info->intf_type == DRM_MODE_CONNECTOR_DSI)
		setup_timer(&sde_enc->vsync_event_timer,
				sde_encoder_vsync_event_handler,
				(unsigned long)sde_enc);

	for (i = 0; i < sde_enc->num_phys_encs; i++) {
		phys = sde_enc->phys_encs[i];
		if (!phys)
			continue;
		if (phys->ops.is_master && phys->ops.is_master(phys))
			intf_index = phys->intf_idx - INTF_0;
	}
	snprintf(name, SDE_NAME_SIZE, "rsc_enc%u", drm_enc->base.id);
	sde_enc->rsc_client = sde_rsc_client_create(SDE_RSC_INDEX, name,
		disp_info->is_primary ? SDE_RSC_PRIMARY_DISP_CLIENT :
		SDE_RSC_EXTERNAL_DISP_CLIENT, intf_index + 1);
	if (IS_ERR_OR_NULL(sde_enc->rsc_client)) {
		SDE_DEBUG("sde rsc client create failed :%ld\n",
						PTR_ERR(sde_enc->rsc_client));
		sde_enc->rsc_client = NULL;
	}

	if (disp_info->capabilities & MSM_DISPLAY_CAP_CMD_MODE) {
		ret = _sde_encoder_input_handler(sde_enc);
		if (ret)
			SDE_ERROR(
			"input handler registration failed, rc = %d\n", ret);
	}

	mutex_init(&sde_enc->rc_lock);
	kthread_init_delayed_work(&sde_enc->delayed_off_work,
			sde_encoder_off_work);
	sde_enc->vblank_enabled = false;
	sde_enc->qdss_status = false;

	kthread_init_work(&sde_enc->vsync_event_work,
			sde_encoder_vsync_event_work_handler);

	kthread_init_work(&sde_enc->input_event_work,
			sde_encoder_input_event_work_handler);

	kthread_init_work(&sde_enc->esd_trigger_work,
			sde_encoder_esd_trigger_work_handler);

	memcpy(&sde_enc->disp_info, disp_info, sizeof(*disp_info));

	SDE_DEBUG_ENC(sde_enc, "created\n");

	return drm_enc;

fail:
	SDE_ERROR("failed to create encoder\n");
	if (drm_enc)
		sde_encoder_destroy(drm_enc);

	return ERR_PTR(ret);
}

struct drm_encoder *sde_encoder_init(
		struct drm_device *dev,
		struct msm_display_info *disp_info)
{
	return sde_encoder_init_with_ops(dev, disp_info, NULL);
}

int sde_encoder_wait_for_event(struct drm_encoder *drm_enc,
	enum msm_event_wait event)
{
	int (*fn_wait)(struct sde_encoder_phys *phys_enc) = NULL;
	struct sde_encoder_virt *sde_enc = NULL;
	int i, ret = 0;
	char atrace_buf[32];

	if (!drm_enc) {
		SDE_ERROR("invalid encoder\n");
		return -EINVAL;
	}
	sde_enc = to_sde_encoder_virt(drm_enc);
	SDE_DEBUG_ENC(sde_enc, "\n");

	for (i = 0; i < sde_enc->num_phys_encs; i++) {
		struct sde_encoder_phys *phys = sde_enc->phys_encs[i];

		switch (event) {
		case MSM_ENC_COMMIT_DONE:
			fn_wait = phys->ops.wait_for_commit_done;
			break;
		case MSM_ENC_TX_COMPLETE:
			fn_wait = phys->ops.wait_for_tx_complete;
			break;
		case MSM_ENC_VBLANK:
			fn_wait = phys->ops.wait_for_vblank;
			break;
		case MSM_ENC_ACTIVE_REGION:
			fn_wait = phys->ops.wait_for_active;
			break;
		default:
			SDE_ERROR_ENC(sde_enc, "unknown wait event %d\n",
					event);
			return -EINVAL;
		};

		if (phys && fn_wait) {
			snprintf(atrace_buf, sizeof(atrace_buf),
				"wait_completion_event_%d", event);
			SDE_ATRACE_BEGIN(atrace_buf);
			ret = fn_wait(phys);
			SDE_ATRACE_END(atrace_buf);
			if (ret)
				return ret;
		}
	}

	return ret;
}

enum sde_intf_mode sde_encoder_get_intf_mode(struct drm_encoder *encoder)
{
	struct sde_encoder_virt *sde_enc = NULL;
	int i;

	if (!encoder) {
		SDE_ERROR("invalid encoder\n");
		return INTF_MODE_NONE;
	}
	sde_enc = to_sde_encoder_virt(encoder);

	if (sde_enc->cur_master)
		return sde_enc->cur_master->intf_mode;

	for (i = 0; i < sde_enc->num_phys_encs; i++) {
		struct sde_encoder_phys *phys = sde_enc->phys_encs[i];

		if (phys)
			return phys->intf_mode;
	}

	return INTF_MODE_NONE;
}

/**
 * sde_encoder_update_caps_for_cont_splash - update encoder settings during
 *	device bootup when cont_splash is enabled
 * @drm_enc:	Pointer to drm encoder structure
 * @splash_display: Pointer to sde_splash_display corresponding to this encoder
 * @enable:	boolean indicates enable or displae state of splash
 * @Return:	true if successful in updating the encoder structure
 */
int sde_encoder_update_caps_for_cont_splash(struct drm_encoder *encoder,
		struct sde_splash_display *splash_display, bool enable)
{
	struct sde_encoder_virt *sde_enc;
	struct msm_drm_private *priv;
	struct sde_kms *sde_kms;
	struct drm_connector *conn = NULL;
	struct sde_connector *sde_conn = NULL;
	struct sde_connector_state *sde_conn_state = NULL;
	struct drm_display_mode *drm_mode = NULL;
	struct sde_rm_hw_iter dsc_iter, pp_iter, ctl_iter, intf_iter;
	struct sde_encoder_phys *phys_enc;
	int ret = 0, i, idx;

	if (!encoder) {
		SDE_ERROR("invalid drm enc\n");
		return -EINVAL;
	}

	if (!encoder->dev || !encoder->dev->dev_private) {
		SDE_ERROR("drm device invalid\n");
		return -EINVAL;
	}

	priv = encoder->dev->dev_private;
	if (!priv->kms) {
		SDE_ERROR("invalid kms\n");
		return -EINVAL;
	}

	sde_kms = to_sde_kms(priv->kms);
	sde_enc = to_sde_encoder_virt(encoder);
	if (!priv->num_connectors) {
		SDE_ERROR_ENC(sde_enc, "No connectors registered\n");
		return -EINVAL;
	}
	SDE_DEBUG_ENC(sde_enc,
			"num of connectors: %d\n", priv->num_connectors);

	SDE_DEBUG_ENC(sde_enc, "enable: %d\n", enable);
	if (!enable) {
		for (i = 0; i < sde_enc->num_phys_encs; i++) {
			phys_enc = sde_enc->phys_encs[i];
			if (phys_enc)
				phys_enc->cont_splash_enabled = false;
		}
		return ret;
	}

	if (!splash_display) {
		SDE_ERROR_ENC(sde_enc, "invalid splash data\n");
		return  -EINVAL;
	}

	for (i = 0; i < priv->num_connectors; i++) {
		SDE_DEBUG_ENC(sde_enc, "connector id: %d\n",
				priv->connectors[i]->base.id);
		sde_conn = to_sde_connector(priv->connectors[i]);
		if (!sde_conn->encoder) {
			SDE_DEBUG_ENC(sde_enc,
				"encoder not attached to connector\n");
			continue;
		}
		if (sde_conn->encoder->base.id
				== encoder->base.id) {
			conn = (priv->connectors[i]);
			break;
		}
	}

	if (!conn || !conn->state) {
		SDE_ERROR_ENC(sde_enc, "connector not found\n");
		return -EINVAL;
	}

	sde_conn_state = to_sde_connector_state(conn->state);

	if (!sde_conn->ops.get_mode_info) {
		SDE_ERROR_ENC(sde_enc, "conn: get_mode_info ops not found\n");
		return -EINVAL;
	}

	ret = sde_conn->ops.get_mode_info(&sde_conn->base,
			&encoder->crtc->state->adjusted_mode,
			&sde_conn_state->mode_info,
			sde_kms->catalog->max_mixer_width,
			sde_conn->display);
	if (ret) {
		SDE_ERROR_ENC(sde_enc,
			"conn: ->get_mode_info failed. ret=%d\n", ret);
		return ret;
	}

	ret = sde_rm_reserve(&sde_kms->rm, encoder, encoder->crtc->state,
			conn->state, false);
	if (ret) {
		SDE_ERROR_ENC(sde_enc,
			"failed to reserve hw resources, %d\n", ret);
		return ret;
	}

	if (sde_conn->encoder) {
		conn->state->best_encoder = sde_conn->encoder;
		SDE_DEBUG_ENC(sde_enc,
			"configured cstate->best_encoder to ID = %d\n",
			conn->state->best_encoder->base.id);
	} else {
		SDE_ERROR_ENC(sde_enc, "No encoder mapped to connector=%d\n",
				conn->base.id);
	}

	SDE_DEBUG_ENC(sde_enc, "connector topology = %llu\n",
			sde_connector_get_topology_name(conn));
	drm_mode = &encoder->crtc->state->adjusted_mode;
	SDE_DEBUG_ENC(sde_enc, "hdisplay = %d, vdisplay = %d\n",
			drm_mode->hdisplay, drm_mode->vdisplay);
	drm_set_preferred_mode(conn, drm_mode->hdisplay, drm_mode->vdisplay);

	if (encoder->bridge) {
		SDE_DEBUG_ENC(sde_enc, "Bridge mapped to encoder\n");
		/*
		 * For cont-splash use case, we update the mode
		 * configurations manually. This will skip the
		 * usually mode set call when actual frame is
		 * pushed from framework. The bridge needs to
		 * be updated with the current drm mode by
		 * calling the bridge mode set ops.
		 */
		if (encoder->bridge->funcs) {
			SDE_DEBUG_ENC(sde_enc, "calling mode_set\n");
			encoder->bridge->funcs->mode_set(encoder->bridge,
						drm_mode, drm_mode);
		}
	} else {
		SDE_ERROR_ENC(sde_enc, "No bridge attached to encoder\n");
	}

	sde_rm_init_hw_iter(&pp_iter, encoder->base.id, SDE_HW_BLK_PINGPONG);
	for (i = 0; i < MAX_CHANNELS_PER_ENC; i++) {
		sde_enc->hw_pp[i] = NULL;
		if (!sde_rm_get_hw(&sde_kms->rm, &pp_iter))
			break;
		sde_enc->hw_pp[i] = (struct sde_hw_pingpong *) pp_iter.hw;
	}

	sde_rm_init_hw_iter(&dsc_iter, encoder->base.id, SDE_HW_BLK_DSC);
	for (i = 0; i < MAX_CHANNELS_PER_ENC; i++) {
		sde_enc->hw_dsc[i] = NULL;
		if (!sde_rm_get_hw(&sde_kms->rm, &dsc_iter))
			break;
		sde_enc->hw_dsc[i] = (struct sde_hw_dsc *) dsc_iter.hw;
	}

	/*
	 * If we have multiple phys encoders with one controller, make
	 * sure to populate the controller pointer in both phys encoders.
	 */
	for (idx = 0; idx < sde_enc->num_phys_encs; idx++) {
		phys_enc = sde_enc->phys_encs[idx];
		phys_enc->hw_ctl = NULL;

		sde_rm_init_hw_iter(&ctl_iter, encoder->base.id,
				SDE_HW_BLK_CTL);
		for (i = 0; i < sde_enc->num_phys_encs; i++) {
			if (sde_rm_get_hw(&sde_kms->rm, &ctl_iter)) {
				phys_enc->hw_ctl =
					(struct sde_hw_ctl *) ctl_iter.hw;
				pr_debug("HW CTL intf_idx:%d hw_ctl:[0x%pK]\n",
					phys_enc->intf_idx, phys_enc->hw_ctl);
			}
		}
	}

	sde_rm_init_hw_iter(&intf_iter, encoder->base.id, SDE_HW_BLK_INTF);
	for (i = 0; i < sde_enc->num_phys_encs; i++) {
		struct sde_encoder_phys *phys = sde_enc->phys_encs[i];

		phys->hw_intf = NULL;
		if (!sde_rm_get_hw(&sde_kms->rm, &intf_iter))
			break;
		phys->hw_intf = (struct sde_hw_intf *) intf_iter.hw;
	}

	for (i = 0; i < sde_enc->num_phys_encs; i++) {
		struct sde_encoder_phys *phys = sde_enc->phys_encs[i];

		if (!phys) {
			SDE_ERROR_ENC(sde_enc,
				"phys encoders not initialized\n");
			return -EINVAL;
		}

		/* update connector for master and slave phys encoders */
		phys->connector = conn;
		phys->cont_splash_enabled = true;
		phys->cont_splash_single_flush =
			splash_display->single_flush_en;

		phys->hw_pp = sde_enc->hw_pp[i];
		if (phys->ops.cont_splash_mode_set)
			phys->ops.cont_splash_mode_set(phys, drm_mode);

		if (phys->ops.is_master && phys->ops.is_master(phys))
			sde_enc->cur_master = phys;
	}

	return ret;
}

int sde_encoder_display_failure_notification(struct drm_encoder *enc,
	bool skip_pre_kickoff)
{
	struct msm_drm_thread *event_thread = NULL;
	struct msm_drm_private *priv = NULL;
	struct sde_encoder_virt *sde_enc = NULL;

	if (!enc || !enc->dev || !enc->dev->dev_private) {
		SDE_ERROR("invalid parameters\n");
		return -EINVAL;
	}

	priv = enc->dev->dev_private;
	sde_enc = to_sde_encoder_virt(enc);
	if (!sde_enc->crtc || (sde_enc->crtc->index
			>= ARRAY_SIZE(priv->event_thread))) {
		SDE_DEBUG_ENC(sde_enc,
			"invalid cached CRTC: %d or crtc index: %d\n",
			sde_enc->crtc == NULL,
			sde_enc->crtc ? sde_enc->crtc->index : -EINVAL);
		return -EINVAL;
	}

	SDE_EVT32_VERBOSE(DRMID(enc));

	event_thread = &priv->event_thread[sde_enc->crtc->index];

	if (!skip_pre_kickoff) {
		kthread_queue_work(&event_thread->worker,
				   &sde_enc->esd_trigger_work);
		kthread_flush_work(&sde_enc->esd_trigger_work);
	}

	/**
	 * panel may stop generating te signal (vsync) during esd failure. rsc
	 * hardware may hang without vsync. Avoid rsc hang by generating the
	 * vsync from watchdog timer instead of panel.
	 */
	_sde_encoder_switch_to_watchdog_vsync(enc);

	if (!skip_pre_kickoff)
		sde_encoder_wait_for_event(enc, MSM_ENC_TX_COMPLETE);

	return 0;
}

bool sde_encoder_recovery_events_enabled(struct drm_encoder *encoder)
{
	struct sde_encoder_virt *sde_enc;

	if (!encoder) {
		SDE_ERROR("invalid drm enc\n");
		return false;
	}

	sde_enc = to_sde_encoder_virt(encoder);

	return sde_enc->recovery_events_enabled;
}

void sde_encoder_recovery_events_handler(struct drm_encoder *encoder,
		bool enabled)
{
	struct sde_encoder_virt *sde_enc;

	if (!encoder) {
		SDE_ERROR("invalid drm enc\n");
		return;
	}

	sde_enc = to_sde_encoder_virt(encoder);
	sde_enc->recovery_events_enabled = enabled;
}

void sde_encoder_trigger_early_wakeup(struct drm_encoder *drm_enc)
{
	struct sde_encoder_virt *sde_enc = NULL;
	struct msm_drm_private *priv = NULL;

	priv = drm_enc->dev->dev_private;
	sde_enc = to_sde_encoder_virt(drm_enc);
	if (!sde_enc->crtc || (sde_enc->crtc->index
			>= ARRAY_SIZE(priv->disp_thread))) {
		SDE_DEBUG_ENC(sde_enc,
			"invalid cached CRTC: %d or crtc index: %d\n",
			sde_enc->crtc == NULL,
			sde_enc->crtc ? sde_enc->crtc->index : -EINVAL);
		return;
	}

	SDE_ATRACE_BEGIN("sde_encoder_resource_control");
	if (sde_enc->rc_state == SDE_ENC_RC_STATE_IDLE) {
		sde_encoder_resource_control(drm_enc,
					     SDE_ENC_RC_EVENT_EARLY_WAKEUP);

	}
	SDE_ATRACE_END("sde_encoder_resource_control");

}<|MERGE_RESOLUTION|>--- conflicted
+++ resolved
@@ -1008,24 +1008,6 @@
 	return mode == SDE_MODE_DPMS_LP1 || mode == SDE_MODE_DPMS_LP2;
 }
 
-bool sde_encoder_is_topology_ppsplit(struct drm_encoder *drm_enc)
-{
-	struct sde_encoder_virt *sde_enc;
-	struct sde_encoder_phys *master;
-
-	if (!drm_enc)
-		return false;
-
-	sde_enc = to_sde_encoder_virt(drm_enc);
-	master = sde_enc->cur_master;
-
-	if (!master || !master->connector)
-		return false;
-
-	return  (sde_connector_get_topology_name(master->connector)
-			== SDE_RM_TOPOLOGY_PPSPLIT);
-}
-
 static int sde_encoder_virt_atomic_check(
 		struct drm_encoder *drm_enc,
 		struct drm_crtc_state *crtc_state,
@@ -1948,13 +1930,8 @@
 	int rc = 0;
 	int wait_refcount = 0;
 	bool force_vid_rsc = false;
-<<<<<<< HEAD
         struct msm_drm_private *priv;
         struct sde_kms *sde_kms;
-=======
-	struct msm_drm_private *priv;
-	struct sde_kms *sde_kms;
->>>>>>> 08078455
 
 	if (!drm_enc || !drm_enc->dev) {
 		SDE_ERROR("invalid encoder arguments\n");

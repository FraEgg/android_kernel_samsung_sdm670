--- conflicted
+++ resolved
@@ -2857,10 +2857,6 @@
 		input_unregister_handler(sde_enc->input_handler);
 
 	kthread_cancel_work_sync(&sde_enc->input_event_work);
-<<<<<<< HEAD
-
-=======
->>>>>>> 07d220e1
 	/*
 	 * For primary command mode encoders, execute the resource control
 	 * pre-stop operations before the physical encoders are disabled, to

--- conflicted
+++ resolved
@@ -223,12 +223,6 @@
 {
 	struct kgsl_device *device = KGSL_DEVICE(adreno_dev);
 
-<<<<<<< HEAD
-	if (test_bit(ADRENO_DEVICE_PREEMPTION, &adreno_dev->priv) == val)
-		return 0;
-
-=======
->>>>>>> 71721a67
 	mutex_lock(&device->mutex);
 
 	if (!(ADRENO_FEATURE(adreno_dev, ADRENO_PREEMPTION)) ||

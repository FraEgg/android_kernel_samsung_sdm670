<<<<<<< HEAD
/* Copyright (c) 2002,2007-2015,2017, The Linux Foundation. All rights
 * reserved.
=======
/* Copyright (c) 2002,2007-2017, The Linux Foundation. All rights reserved.
>>>>>>> e045a95c
 *
 * This program is free software; you can redistribute it and/or modify
 * it under the terms of the GNU General Public License version 2 and
 * only version 2 as published by the Free Software Foundation.
 *
 * This program is distributed in the hope that it will be useful,
 * but WITHOUT ANY WARRANTY; without even the implied warranty of
 * MERCHANTABILITY or FITNESS FOR A PARTICULAR PURPOSE.  See the
 * GNU General Public License for more details.
 *
 */
#ifndef __KGSL_SHAREDMEM_H
#define __KGSL_SHAREDMEM_H

#include <linux/dma-mapping.h>

#include "kgsl_mmu.h"

struct kgsl_device;
struct kgsl_process_private;

#define KGSL_CACHE_OP_INV       0x01
#define KGSL_CACHE_OP_FLUSH     0x02
#define KGSL_CACHE_OP_CLEAN     0x03

int kgsl_sharedmem_alloc_contig(struct kgsl_device *device,
			struct kgsl_memdesc *memdesc,
			uint64_t size);

void kgsl_sharedmem_free(struct kgsl_memdesc *memdesc);

int kgsl_sharedmem_readl(const struct kgsl_memdesc *memdesc,
			uint32_t *dst,
			uint64_t offsetbytes);

int kgsl_sharedmem_writel(struct kgsl_device *device,
			const struct kgsl_memdesc *memdesc,
			uint64_t offsetbytes,
			uint32_t src);

int kgsl_sharedmem_readq(const struct kgsl_memdesc *memdesc,
			uint64_t *dst,
			uint64_t offsetbytes);

int kgsl_sharedmem_writeq(struct kgsl_device *device,
			const struct kgsl_memdesc *memdesc,
			uint64_t offsetbytes,
			uint64_t src);

int kgsl_sharedmem_set(struct kgsl_device *device,
			const struct kgsl_memdesc *memdesc,
			uint64_t offsetbytes, unsigned int value,
			uint64_t sizebytes);

int kgsl_cache_range_op(struct kgsl_memdesc *memdesc,
			uint64_t offset, uint64_t size,
			unsigned int op);

void kgsl_process_init_sysfs(struct kgsl_device *device,
		struct kgsl_process_private *private);
void kgsl_process_uninit_sysfs(struct kgsl_process_private *private);

int kgsl_sharedmem_init_sysfs(void);
void kgsl_sharedmem_uninit_sysfs(void);

int kgsl_allocate_user(struct kgsl_device *device,
		struct kgsl_memdesc *memdesc,
		uint64_t size, uint64_t flags);

void kgsl_get_memory_usage(char *str, size_t len, uint64_t memflags);

int kgsl_sharedmem_page_alloc_user(struct kgsl_memdesc *memdesc,
				uint64_t size);

#define MEMFLAGS(_flags, _mask, _shift) \
	((unsigned int) (((_flags) & (_mask)) >> (_shift)))

/*
 * kgsl_memdesc_get_align - Get alignment flags from a memdesc
 * @memdesc - the memdesc
 *
 * Returns the alignment requested, as power of 2 exponent.
 */
static inline int
kgsl_memdesc_get_align(const struct kgsl_memdesc *memdesc)
{
	return MEMFLAGS(memdesc->flags, KGSL_MEMALIGN_MASK,
		KGSL_MEMALIGN_SHIFT);
}

/*
 * kgsl_memdesc_get_cachemode - Get cache mode of a memdesc
 * @memdesc: the memdesc
 *
 * Returns a KGSL_CACHEMODE* value.
 */
static inline int
kgsl_memdesc_get_cachemode(const struct kgsl_memdesc *memdesc)
{
	return MEMFLAGS(memdesc->flags, KGSL_CACHEMODE_MASK,
		KGSL_CACHEMODE_SHIFT);
}

static inline unsigned int
kgsl_memdesc_get_memtype(const struct kgsl_memdesc *memdesc)
{
	return MEMFLAGS(memdesc->flags, KGSL_MEMTYPE_MASK,
		KGSL_MEMTYPE_SHIFT);
}
/*
 * kgsl_memdesc_set_align - Set alignment flags of a memdesc
 * @memdesc - the memdesc
 * @align - alignment requested, as a power of 2 exponent.
 */
static inline int
kgsl_memdesc_set_align(struct kgsl_memdesc *memdesc, unsigned int align)
{
	if (align > 32)
		align = 32;

	memdesc->flags &= ~KGSL_MEMALIGN_MASK;
	memdesc->flags |= (align << KGSL_MEMALIGN_SHIFT) & KGSL_MEMALIGN_MASK;
	return 0;
}

/**
 * kgsl_memdesc_usermem_type - return buffer type
 * @memdesc - the memdesc
 *
 * Returns a KGSL_MEM_ENTRY_* value for this buffer, which
 * identifies if was allocated by us, or imported from
 * another allocator.
 */
static inline unsigned int
kgsl_memdesc_usermem_type(const struct kgsl_memdesc *memdesc)
{
	return MEMFLAGS(memdesc->flags, KGSL_MEMFLAGS_USERMEM_MASK,
		KGSL_MEMFLAGS_USERMEM_SHIFT);
}

/**
 * memdesg_sg_dma() - Turn a dma_addr (from CMA) into a sg table
 * @memdesc: Pointer to the memdesc structure
 * @addr: Physical address from the dma_alloc function
 * @size: Size of the chunk
 *
 * Create a sg table for the contigious chunk specified by addr and size.
 */
static inline int
memdesc_sg_dma(struct kgsl_memdesc *memdesc,
		phys_addr_t addr, uint64_t size)
{
	int ret;
	struct page *page = phys_to_page(addr);

	memdesc->sgt = kmalloc(sizeof(struct sg_table), GFP_KERNEL);
	if (memdesc->sgt == NULL)
		return -ENOMEM;

	ret = sg_alloc_table(memdesc->sgt, 1, GFP_KERNEL);
	if (ret) {
		kfree(memdesc->sgt);
		memdesc->sgt = NULL;
		return ret;
	}

	sg_set_page(memdesc->sgt->sgl, page, (size_t) size, 0);
	return 0;
}

/*
 * kgsl_memdesc_is_global - is this a globally mapped buffer?
 * @memdesc: the memdesc
 *
 * Returns nonzero if this is a global mapping, 0 otherwise
 */
static inline int kgsl_memdesc_is_global(const struct kgsl_memdesc *memdesc)
{
	return (memdesc->priv & KGSL_MEMDESC_GLOBAL) != 0;
}

/*
 * kgsl_memdesc_is_secured - is this a secure buffer?
 * @memdesc: the memdesc
 *
 * Returns true if this is a secure mapping, false otherwise
 */
static inline bool kgsl_memdesc_is_secured(const struct kgsl_memdesc *memdesc)
{
	return memdesc && (memdesc->priv & KGSL_MEMDESC_SECURE);
}

/*
 * kgsl_memdesc_has_guard_page - is the last page a guard page?
 * @memdesc - the memdesc
 *
 * Returns nonzero if there is a guard page, 0 otherwise
 */
static inline int
kgsl_memdesc_has_guard_page(const struct kgsl_memdesc *memdesc)
{
	return (memdesc->priv & KGSL_MEMDESC_GUARD_PAGE) != 0;
}

/*
 * kgsl_memdesc_guard_page_size - returns guard page size
 * @memdesc - the memdesc
 *
 * Returns guard page size
 */
static inline int
kgsl_memdesc_guard_page_size(const struct kgsl_mmu *mmu,
				const struct kgsl_memdesc *memdesc)
{
	return kgsl_memdesc_is_secured(memdesc) ? mmu->secure_align_mask + 1 :
								PAGE_SIZE;
}

/*
 * kgsl_memdesc_use_cpu_map - use the same virtual mapping on CPU and GPU?
 * @memdesc - the memdesc
 */
static inline int
kgsl_memdesc_use_cpu_map(const struct kgsl_memdesc *memdesc)
{
	return (memdesc->flags & KGSL_MEMFLAGS_USE_CPU_MAP) != 0;
}

/*
 * kgsl_memdesc_footprint - get the size of the mmap region
 * @memdesc - the memdesc
 *
 * The entire memdesc must be mapped. Additionally if the
 * CPU mapping is going to be mirrored, there must be room
 * for the guard page to be mapped so that the address spaces
 * match up.
 */
static inline uint64_t
kgsl_memdesc_footprint(const struct kgsl_memdesc *memdesc)
{
	uint64_t size = memdesc->size;
	if (kgsl_memdesc_has_guard_page(memdesc))
		size += SZ_4K;
	return size;
}

/*
 * kgsl_allocate_global() - Allocate GPU accessible memory that will be global
 * across all processes
 * @device: The device pointer to which the memdesc belongs
 * @memdesc: Pointer to a KGSL memory descriptor for the memory allocation
 * @size: size of the allocation
 * @flags: Allocation flags that control how the memory is mapped
 * @priv: Priv flags that controls memory attributes
 *
 * Allocate contiguous memory for internal use and add the allocation to the
 * list of global pagetable entries that will be mapped at the same address in
 * all pagetables.  This is for use for device wide GPU allocations such as
 * ringbuffers.
 */
static inline int kgsl_allocate_global(struct kgsl_device *device,
	struct kgsl_memdesc *memdesc, uint64_t size, uint64_t flags,
	unsigned int priv, const char *name)
{
	int ret;

	memdesc->flags = flags;
	memdesc->priv = priv;

<<<<<<< HEAD
	ret = kgsl_sharedmem_alloc_contig(device, memdesc, (size_t) size);
=======
	if (((memdesc->priv & KGSL_MEMDESC_CONTIG) != 0) ||
		(kgsl_mmu_get_mmutype(device) == KGSL_MMU_TYPE_NONE))
		ret = kgsl_sharedmem_alloc_contig(device, memdesc,
						(size_t) size);
	else {
		ret = kgsl_sharedmem_page_alloc_user(memdesc, (size_t) size);
		if (ret == 0)
			kgsl_memdesc_map(memdesc);
	}

>>>>>>> e045a95c
	if (ret == 0)
		kgsl_mmu_add_global(device, memdesc, name);

	return ret;
}

/**
 * kgsl_free_global() - Free a device wide GPU allocation and remove it from the
 * global pagetable entry list
 *
 * @device: Pointer to the device
 * @memdesc: Pointer to the GPU memory descriptor to free
 *
 * Remove the specific memory descriptor from the global pagetable entry list
 * and free it
 */
static inline void kgsl_free_global(struct kgsl_device *device,
		struct kgsl_memdesc *memdesc)
{
	kgsl_mmu_remove_global(device, memdesc);
	kgsl_sharedmem_free(memdesc);
}

void kgsl_sharedmem_set_noretry(bool val);
bool kgsl_sharedmem_get_noretry(void);

/**
 * kgsl_alloc_sgt_from_pages() - Allocate a sg table
 *
 * @memdesc: memory descriptor of the allocation
 *
 * Allocate and return pointer to a sg table
 */
static inline struct sg_table *kgsl_alloc_sgt_from_pages(
				struct kgsl_memdesc *m)
{
	int ret;
	struct sg_table *sgt;

	sgt = kmalloc(sizeof(struct sg_table), GFP_KERNEL);
	if (sgt == NULL)
		return ERR_PTR(-ENOMEM);

	ret = sg_alloc_table_from_pages(sgt, m->pages, m->page_count, 0,
					m->size, GFP_KERNEL);
	if (ret) {
		kfree(sgt);
		return ERR_PTR(ret);
	}

	return sgt;
}

/**
 * kgsl_free_sgt() - Free a sg table structure
 *
 * @sgt: sg table pointer to be freed
 *
 * Free the sg table allocated using sgt and free the
 * sgt structure itself
 */
static inline void kgsl_free_sgt(struct sg_table *sgt)
{
	if (sgt != NULL) {
		sg_free_table(sgt);
		kfree(sgt);
	}
}

<<<<<<< HEAD
=======
#include "kgsl_pool.h"

/**
 * kgsl_get_page_size() - Get supported pagesize
 * @size: Size of the page
 * @align: Desired alignment of the size
 *
 * Return supported pagesize
 */
#ifndef CONFIG_ALLOC_BUFFERS_IN_4K_CHUNKS
static inline int kgsl_get_page_size(size_t size, unsigned int align)
{
	if (align >= ilog2(SZ_1M) && size >= SZ_1M &&
		kgsl_pool_avaialable(SZ_1M))
		return SZ_1M;
	else if (align >= ilog2(SZ_64K) && size >= SZ_64K &&
		kgsl_pool_avaialable(SZ_64K))
		return SZ_64K;
	else if (align >= ilog2(SZ_8K) && size >= SZ_8K &&
		kgsl_pool_avaialable(SZ_8K))
		return SZ_8K;
	else
		return PAGE_SIZE;
}
#else
static inline int kgsl_get_page_size(size_t size, unsigned int align)
{
	return PAGE_SIZE;
}
#endif

>>>>>>> e045a95c
#endif /* __KGSL_SHAREDMEM_H */<|MERGE_RESOLUTION|>--- conflicted
+++ resolved
@@ -1,9 +1,4 @@
-<<<<<<< HEAD
-/* Copyright (c) 2002,2007-2015,2017, The Linux Foundation. All rights
- * reserved.
-=======
 /* Copyright (c) 2002,2007-2017, The Linux Foundation. All rights reserved.
->>>>>>> e045a95c
  *
  * This program is free software; you can redistribute it and/or modify
  * it under the terms of the GNU General Public License version 2 and
@@ -273,9 +268,6 @@
 	memdesc->flags = flags;
 	memdesc->priv = priv;
 
-<<<<<<< HEAD
-	ret = kgsl_sharedmem_alloc_contig(device, memdesc, (size_t) size);
-=======
 	if (((memdesc->priv & KGSL_MEMDESC_CONTIG) != 0) ||
 		(kgsl_mmu_get_mmutype(device) == KGSL_MMU_TYPE_NONE))
 		ret = kgsl_sharedmem_alloc_contig(device, memdesc,
@@ -286,7 +278,6 @@
 			kgsl_memdesc_map(memdesc);
 	}
 
->>>>>>> e045a95c
 	if (ret == 0)
 		kgsl_mmu_add_global(device, memdesc, name);
 
@@ -356,8 +347,6 @@
 	}
 }
 
-<<<<<<< HEAD
-=======
 #include "kgsl_pool.h"
 
 /**
@@ -389,5 +378,4 @@
 }
 #endif
 
->>>>>>> e045a95c
 #endif /* __KGSL_SHAREDMEM_H */
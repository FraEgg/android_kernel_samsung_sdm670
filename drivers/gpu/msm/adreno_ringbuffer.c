--- conflicted
+++ resolved
@@ -460,19 +460,11 @@
 		total_sizedwords += 4;
 
 	if (gpudev->preemption_pre_ibsubmit &&
-<<<<<<< HEAD
-			adreno_is_preemption_execution_enabled(adreno_dev))
-		total_sizedwords += 27;
-
-	if (gpudev->preemption_post_ibsubmit &&
-			adreno_is_preemption_execution_enabled(adreno_dev))
-=======
 			adreno_is_preemption_enabled(adreno_dev))
 		total_sizedwords += 27;
 
 	if (gpudev->preemption_post_ibsubmit &&
 			adreno_is_preemption_enabled(adreno_dev))
->>>>>>> 38ef2dbc
 		total_sizedwords += 10;
 
 	/*
@@ -902,17 +894,6 @@
 		dwords += 4;
 	}
 
-	/*
-	 * Prior to SQE FW version 1.49, there was only one marker for
-	 * both preemption and IFPC. Only include the IB1LIST markers if
-	 * we are using a firmware that supports them.
-	 */
-	if (gpudev->set_marker && numibs && adreno_is_a6xx(adreno_dev) &&
-			((fw->version & 0xFFF) >= 0x149)) {
-		set_ib1list_marker = true;
-		dwords += 4;
-	}
-
 	if (gpudev->ccu_invalidate)
 		dwords += 4;
 

/* Copyright (c) 2002,2008-2016, The Linux Foundation. All rights reserved.
 *
 * This program is free software; you can redistribute it and/or modify
 * it under the terms of the GNU General Public License version 2 and
 * only version 2 as published by the Free Software Foundation.
 *
 * This program is distributed in the hope that it will be useful,
 * but WITHOUT ANY WARRANTY; without even the implied warranty of
 * MERCHANTABILITY or FITNESS FOR A PARTICULAR PURPOSE.  See the
 * GNU General Public License for more details.
 *
 */

#include <linux/module.h>
#include <linux/debugfs.h>

#include "kgsl.h"
#include "kgsl_device.h"
#include "kgsl_sharedmem.h"
#include "kgsl_debugfs.h"

/*default log levels is error for everything*/
#define KGSL_LOG_LEVEL_MAX     7

struct dentry *kgsl_debugfs_dir;
static struct dentry *proc_d_debugfs;

static inline int kgsl_log_set(unsigned int *log_val, void *data, u64 val)
{
	*log_val = min((unsigned int)val, (unsigned int)KGSL_LOG_LEVEL_MAX);
	return 0;
}

#define KGSL_DEBUGFS_LOG(__log)                         \
static int __log ## _set(void *data, u64 val)           \
{                                                       \
	struct kgsl_device *device = data;              \
	return kgsl_log_set(&device->__log, data, val); \
}                                                       \
static int __log ## _get(void *data, u64 *val)	        \
{                                                       \
	struct kgsl_device *device = data;              \
	*val = device->__log;                           \
	return 0;                                       \
}                                                       \
DEFINE_SIMPLE_ATTRIBUTE(__log ## _fops,                 \
__log ## _get, __log ## _set, "%llu\n");                \

KGSL_DEBUGFS_LOG(drv_log);
KGSL_DEBUGFS_LOG(cmd_log);
KGSL_DEBUGFS_LOG(ctxt_log);
KGSL_DEBUGFS_LOG(mem_log);
KGSL_DEBUGFS_LOG(pwr_log);

static int _strict_set(void *data, u64 val)
{
	kgsl_sharedmem_set_noretry(val ? true : false);
	return 0;
}

static int _strict_get(void *data, u64 *val)
{
	*val = kgsl_sharedmem_get_noretry();
	return 0;
}

DEFINE_SIMPLE_ATTRIBUTE(_strict_fops, _strict_get, _strict_set, "%llu\n");

void kgsl_device_debugfs_init(struct kgsl_device *device)
{
	if (kgsl_debugfs_dir && !IS_ERR(kgsl_debugfs_dir))
		device->d_debugfs = debugfs_create_dir(device->name,
						       kgsl_debugfs_dir);

	if (!device->d_debugfs || IS_ERR(device->d_debugfs))
		return;

	debugfs_create_file("log_level_cmd", 0644, device->d_debugfs, device,
			    &cmd_log_fops);
	debugfs_create_file("log_level_ctxt", 0644, device->d_debugfs, device,
			    &ctxt_log_fops);
	debugfs_create_file("log_level_drv", 0644, device->d_debugfs, device,
			    &drv_log_fops);
	debugfs_create_file("log_level_mem", 0644, device->d_debugfs, device,
				&mem_log_fops);
	debugfs_create_file("log_level_pwr", 0644, device->d_debugfs, device,
				&pwr_log_fops);
}

struct type_entry {
	int type;
	const char *str;
};

static const struct type_entry memtypes[] = { KGSL_MEM_TYPES };

static const char *memtype_str(int memtype)
{
	int i;
	for (i = 0; i < ARRAY_SIZE(memtypes); i++)
		if (memtypes[i].type == memtype)
			return memtypes[i].str;
	return "unknown";
}

static char get_alignflag(const struct kgsl_memdesc *m)
{
	int align = kgsl_memdesc_get_align(m);
	if (align >= ilog2(SZ_1M))
		return 'L';
	else if (align >= ilog2(SZ_64K))
		return 'l';
	return '-';
}

static char get_cacheflag(const struct kgsl_memdesc *m)
{
	static const char table[] = {
		[KGSL_CACHEMODE_WRITECOMBINE] = '-',
		[KGSL_CACHEMODE_UNCACHED] = 'u',
		[KGSL_CACHEMODE_WRITEBACK] = 'b',
		[KGSL_CACHEMODE_WRITETHROUGH] = 't',
	};
	return table[kgsl_memdesc_get_cachemode(m)];
}


static int print_mem_entry(void *data, void *ptr)
{
	struct seq_file *s = data;
	struct kgsl_mem_entry *entry = ptr;
	char flags[9];
	char usage[16];
	struct kgsl_memdesc *m = &entry->memdesc;
	unsigned int usermem_type = kgsl_memdesc_usermem_type(m);
	int egl_surface_count = 0, egl_image_count = 0;

	flags[0] = kgsl_memdesc_is_global(m) ?  'g' : '-';
	flags[1] = '-';
	flags[2] = !(m->flags & KGSL_MEMFLAGS_GPUREADONLY) ? 'w' : '-';
	flags[3] = get_alignflag(m);
	flags[4] = get_cacheflag(m);
	flags[5] = kgsl_memdesc_use_cpu_map(m) ? 'p' : '-';
	flags[6] = (m->useraddr) ? 'Y' : 'N';
	flags[7] = kgsl_memdesc_is_secured(m) ?  's' : '-';
	flags[8] = '\0';

	kgsl_get_memory_usage(usage, sizeof(usage), m->flags);

	if (usermem_type == KGSL_MEM_ENTRY_ION)
		kgsl_get_egl_counts(entry, &egl_surface_count,
						&egl_image_count);

	seq_printf(s, "%pK %pK %16llu %5d %9s %10s %16s %5d %16llu %6d %6d",
			(uint64_t *)(uintptr_t) m->gpuaddr,
			(unsigned long *) m->useraddr,
			m->size, entry->id, flags,
<<<<<<< HEAD
			memtype_str(kgsl_memdesc_usermem_type(m)),
			usage, (m->sgt ? m->sgt->nents : 0), m->mapsize);
=======
			memtype_str(usermem_type),
			usage, (m->sgt ? m->sgt->nents : 0), m->mapsize,
			egl_surface_count, egl_image_count);
>>>>>>> e045a95c

	if (entry->metadata[0] != 0)
		seq_printf(s, " %s", entry->metadata);

	seq_putc(s, '\n');

	return 0;
}

static struct kgsl_mem_entry *process_mem_seq_find(struct seq_file *s,
						void *ptr, loff_t pos)
{
	struct kgsl_mem_entry *entry = ptr;
	struct kgsl_process_private *private = s->private;
	int id = 0;
	loff_t temp_pos = 1;

	if (entry != SEQ_START_TOKEN)
		id = entry->id + 1;

	spin_lock(&private->mem_lock);
	for (entry = idr_get_next(&private->mem_idr, &id); entry;
		id++, entry = idr_get_next(&private->mem_idr, &id),
							temp_pos++) {
		if (temp_pos == pos && kgsl_mem_entry_get(entry)) {
			spin_unlock(&private->mem_lock);
			goto found;
		}
	}
	spin_unlock(&private->mem_lock);

	entry = NULL;
found:
	if (ptr != SEQ_START_TOKEN)
		kgsl_mem_entry_put(ptr);

	return entry;
}

static void *process_mem_seq_start(struct seq_file *s, loff_t *pos)
{
	loff_t seq_file_offset = *pos;

	if (seq_file_offset == 0)
		return SEQ_START_TOKEN;
	else
		return process_mem_seq_find(s, SEQ_START_TOKEN,
						seq_file_offset);
}

static void process_mem_seq_stop(struct seq_file *s, void *ptr)
{
	if (ptr && ptr != SEQ_START_TOKEN)
		kgsl_mem_entry_put(ptr);
}

static void *process_mem_seq_next(struct seq_file *s, void *ptr,
							loff_t *pos)
{
	++*pos;
	return process_mem_seq_find(s, ptr, 1);
}

static int process_mem_seq_show(struct seq_file *s, void *ptr)
{
	if (ptr == SEQ_START_TOKEN) {
		seq_printf(s, "%16s %16s %16s %5s %9s %10s %16s %5s %16s %6s %6s\n",
			"gpuaddr", "useraddr", "size", "id", "flags", "type",
			"usage", "sglen", "mapsize", "eglsrf", "eglimg");
		return 0;
	} else
		return print_mem_entry(s, ptr);
}

static const struct seq_operations process_mem_seq_fops = {
	.start = process_mem_seq_start,
	.stop = process_mem_seq_stop,
	.next = process_mem_seq_next,
	.show = process_mem_seq_show,
};

static int process_mem_open(struct inode *inode, struct file *file)
{
	int ret;
	pid_t pid = (pid_t) (unsigned long) inode->i_private;
	struct seq_file *s = NULL;
	struct kgsl_process_private *private = NULL;

	private = kgsl_process_private_find(pid);

	if (!private)
		return -ENODEV;

	ret = seq_open(file, &process_mem_seq_fops);
	if (ret)
		kgsl_process_private_put(private);
	else {
		s = file->private_data;
		s->private = private;
	}

	return ret;
}

static int process_mem_release(struct inode *inode, struct file *file)
{
	struct kgsl_process_private *private =
		((struct seq_file *)file->private_data)->private;

	if (private)
		kgsl_process_private_put(private);

	return seq_release(inode, file);
}

static const struct file_operations process_mem_fops = {
	.open = process_mem_open,
	.read = seq_read,
	.llseek = seq_lseek,
	.release = process_mem_release,
};


static int globals_print(struct seq_file *s, void *unused)
{
	kgsl_print_global_pt_entries(s);
	return 0;
}

static int globals_open(struct inode *inode, struct file *file)
{
	return single_open(file, globals_print, NULL);
}

static int globals_release(struct inode *inode, struct file *file)
{
	return single_release(inode, file);
}

static const struct file_operations global_fops = {
	.open = globals_open,
	.read = seq_read,
	.llseek = seq_lseek,
	.release = globals_release,
};

/**
 * kgsl_process_init_debugfs() - Initialize debugfs for a process
 * @private: Pointer to process private structure created for the process
 *
 * kgsl_process_init_debugfs() is called at the time of creating the
 * process struct when a process opens kgsl device for the first time.
 * This function is not fatal - all we do is print a warning message if
 * the files can't be created
 */
void kgsl_process_init_debugfs(struct kgsl_process_private *private)
{
	unsigned char name[16];
	struct dentry *dentry;

	snprintf(name, sizeof(name), "%d", private->pid);

	private->debug_root = debugfs_create_dir(name, proc_d_debugfs);

	/*
	 * Both debugfs_create_dir() and debugfs_create_file() return
	 * ERR_PTR(-ENODEV) if debugfs is disabled in the kernel but return
	 * NULL on error when it is enabled. For both usages we need to check
	 * for ERROR or NULL and only print a warning on an actual failure
	 * (i.e. - when the return value is NULL)
	 */

	if (IS_ERR_OR_NULL(private->debug_root)) {
		WARN((private->debug_root == NULL),
			"Unable to create debugfs dir for %s\n", name);
		private->debug_root = NULL;
		return;
	}

	dentry = debugfs_create_file("mem", 0444, private->debug_root,
		(void *) ((unsigned long) private->pid), &process_mem_fops);

	if (IS_ERR_OR_NULL(dentry))
		WARN((dentry == NULL),
			"Unable to create 'mem' file for %s\n", name);
}

void kgsl_core_debugfs_init(void)
{
	struct dentry *debug_dir;

	kgsl_debugfs_dir = debugfs_create_dir("kgsl", NULL);

	debugfs_create_file("globals", 0444, kgsl_debugfs_dir, NULL,
		&global_fops);

	debug_dir = debugfs_create_dir("debug", kgsl_debugfs_dir);

	debugfs_create_file("strict_memory", 0644, debug_dir, NULL,
		&_strict_fops);

	proc_d_debugfs = debugfs_create_dir("proc", kgsl_debugfs_dir);
}

void kgsl_core_debugfs_close(void)
{
	debugfs_remove_recursive(kgsl_debugfs_dir);
}<|MERGE_RESOLUTION|>--- conflicted
+++ resolved
@@ -155,14 +155,9 @@
 			(uint64_t *)(uintptr_t) m->gpuaddr,
 			(unsigned long *) m->useraddr,
 			m->size, entry->id, flags,
-<<<<<<< HEAD
-			memtype_str(kgsl_memdesc_usermem_type(m)),
-			usage, (m->sgt ? m->sgt->nents : 0), m->mapsize);
-=======
 			memtype_str(usermem_type),
 			usage, (m->sgt ? m->sgt->nents : 0), m->mapsize,
 			egl_surface_count, egl_image_count);
->>>>>>> e045a95c
 
 	if (entry->metadata[0] != 0)
 		seq_printf(s, " %s", entry->metadata);

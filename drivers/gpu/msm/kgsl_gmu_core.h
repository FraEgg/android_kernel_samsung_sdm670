--- conflicted
+++ resolved
@@ -217,11 +217,6 @@
 		unsigned int *value);
 void gmu_core_regwrite(struct kgsl_device *device, unsigned int offsetwords,
 		unsigned int value);
-<<<<<<< HEAD
-void gmu_core_regwrite_no_barrier(struct kgsl_device *device,
-		unsigned int offsetwords,
-		unsigned int value);
-=======
 
 /**
  * gmu_core_blkwrite() - Do a bulk I/O write to GMU
@@ -232,7 +227,6 @@
  */
 void gmu_core_blkwrite(struct kgsl_device *device, unsigned int offsetwords,
 		const void *buffer, size_t size);
->>>>>>> a1ef8a6b
 void gmu_core_regrmw(struct kgsl_device *device, unsigned int offsetwords,
 		unsigned int mask, unsigned int bits);
 const char *gmu_core_oob_type_str(enum oob_request req);

/* Copyright (c) 2016-2017,2019, The Linux Foundation. All rights reserved.
 *
 * This program is free software; you can redistribute it and/or modify
 * it under the terms of the GNU General Public License version 2 and
 * only version 2 as published by the Free Software Foundation.
 *
 * This program is distributed in the hope that it will be useful,
 * but WITHOUT ANY WARRANTY; without even the implied warranty of
 * MERCHANTABILITY or FITNESS FOR A PARTICULAR PURPOSE.  See the
 * GNU General Public License for more details.
 */

/*
 * KGSL drawobj management
 * A drawobj is a single submission from userland.  The drawobj
 * encapsulates everything about the submission : command buffers, flags and
 * sync points.
 *
 * Sync points are events that need to expire before the
 * drawobj can be queued to the hardware. All synpoints are contained in an
 * array of kgsl_drawobj_sync_event structs in the drawobj. There can be
 * multiple types of events both internal ones (GPU events) and external
 * triggers. As the events expire bits are cleared in a pending bitmap stored
 * in the drawobj. The GPU will submit the command as soon as the bitmap
 * goes to zero indicating no more pending events.
 */

#include <linux/uaccess.h>
#include <linux/list.h>
#include <linux/compat.h>

#include "kgsl.h"
#include "kgsl_device.h"
#include "kgsl_drawobj.h"
#include "kgsl_sync.h"
#include "kgsl_trace.h"
#include "kgsl_compat.h"

/*
 * Define an kmem cache for the memobj & sparseobj structures since we
 * allocate and free them so frequently
 */
static struct kmem_cache *memobjs_cache;
static struct kmem_cache *sparseobjs_cache;


void kgsl_drawobj_destroy_object(struct kref *kref)
{
	struct kgsl_drawobj *drawobj = container_of(kref,
		struct kgsl_drawobj, refcount);
	struct kgsl_drawobj_sync *syncobj;

	kgsl_context_put(drawobj->context);

	switch (drawobj->type) {
	case SYNCOBJ_TYPE:
		syncobj = SYNCOBJ(drawobj);
		kfree(syncobj->synclist);
		kfree(syncobj);
		break;
	case CMDOBJ_TYPE:
	case MARKEROBJ_TYPE:
		kfree(CMDOBJ(drawobj));
		break;
	case SPARSEOBJ_TYPE:
		kfree(SPARSEOBJ(drawobj));
		break;
	}
}

void kgsl_dump_syncpoints(struct kgsl_device *device,
	struct kgsl_drawobj_sync *syncobj)
{
	struct kgsl_drawobj_sync_event *event;
	unsigned int i;

	for (i = 0; i < syncobj->numsyncs; i++) {
		event = &syncobj->synclist[i];

		if (!kgsl_drawobj_event_pending(syncobj, i))
			continue;

		switch (event->type) {
		case KGSL_CMD_SYNCPOINT_TYPE_TIMESTAMP: {
			unsigned int retired;

			 kgsl_readtimestamp(event->device,
				event->context, KGSL_TIMESTAMP_RETIRED,
				&retired);

			dev_err(device->dev,
				"  [timestamp] context %d timestamp %d (retired %d)\n",
				event->context->id, event->timestamp,
				retired);
			break;
		}
		case KGSL_CMD_SYNCPOINT_TYPE_FENCE:
			dev_err(device->dev, "  fence: %s\n",
					event->fence_name);
			break;
		}
	}
}

static void syncobj_timer(unsigned long data)
{
	struct kgsl_device *device;
	struct kgsl_drawobj_sync *syncobj = (struct kgsl_drawobj_sync *) data;
	struct kgsl_drawobj *drawobj;
	struct kgsl_drawobj_sync_event *event;
	unsigned int i;

	if (syncobj == NULL)
		return;

	drawobj = DRAWOBJ(syncobj);

	if (!kref_get_unless_zero(&drawobj->refcount))
		return;

	if (drawobj->context == NULL) {
		kgsl_drawobj_put(drawobj);
		return;
	}

	device = drawobj->context->device;

	dev_err(device->dev,
		"kgsl: possible gpu syncpoint deadlock for context %d timestamp %d\n",
		drawobj->context->id, drawobj->timestamp);

	set_bit(ADRENO_CONTEXT_FENCE_LOG, &drawobj->context->priv);
	kgsl_context_dump(drawobj->context);
	clear_bit(ADRENO_CONTEXT_FENCE_LOG, &drawobj->context->priv);

	dev_err(device->dev, "      pending events:\n");

	for (i = 0; i < syncobj->numsyncs; i++) {
		event = &syncobj->synclist[i];

		if (!kgsl_drawobj_event_pending(syncobj, i))
			continue;

		switch (event->type) {
		case KGSL_CMD_SYNCPOINT_TYPE_TIMESTAMP:
			dev_err(device->dev, "       [%d] TIMESTAMP %d:%d\n",
				i, event->context->id, event->timestamp);
			break;
		case KGSL_CMD_SYNCPOINT_TYPE_FENCE:
			dev_err(device->dev, "       [%d] FENCE %s\n",
					i, event->fence_name);
			break;
		}
	}

	kgsl_drawobj_put(drawobj);
	dev_err(device->dev, "--gpu syncpoint deadlock print end--\n");
}

/*
 * a generic function to retire a pending sync event and (possibly) kick the
 * dispatcher.
 * Returns false if the event was already marked for cancellation in another
 * thread. This function should return true if this thread is responsible for
 * freeing up the memory, and the event will not be cancelled.
 */
static bool drawobj_sync_expire(struct kgsl_device *device,
	struct kgsl_drawobj_sync_event *event)
{
	struct kgsl_drawobj_sync *syncobj = event->syncobj;
	/*
	 * Clear the event from the pending mask - if it is already clear, then
	 * leave without doing anything useful
	 */
	if (!test_and_clear_bit(event->id, &syncobj->pending))
		return false;

	/*
	 * If no more pending events, delete the timer and schedule the command
	 * for dispatch
	 */
	if (!kgsl_drawobj_events_pending(event->syncobj)) {
		del_timer_sync(&syncobj->timer);

		if (device->ftbl->drawctxt_sched)
			device->ftbl->drawctxt_sched(device,
				event->syncobj->base.context);
	}
	return true;
}

/*
 * This function is called by the GPU event when the sync event timestamp
 * expires
 */
static void drawobj_sync_func(struct kgsl_device *device,
		struct kgsl_event_group *group, void *priv, int result)
{
	struct kgsl_drawobj_sync_event *event = priv;

	trace_syncpoint_timestamp_expire(event->syncobj,
		event->context, event->timestamp);

	/*
	 * Put down the context ref count only if
	 * this thread successfully clears the pending bit mask.
	 */
	if (drawobj_sync_expire(device, event))
		kgsl_context_put(event->context);

	kgsl_drawobj_put(&event->syncobj->base);
}

static inline void memobj_list_free(struct list_head *list)
{
	struct kgsl_memobj_node *mem, *tmpmem;

	/* Free the cmd mem here */
	list_for_each_entry_safe(mem, tmpmem, list, node) {
		list_del_init(&mem->node);
		kmem_cache_free(memobjs_cache, mem);
	}
}

static void drawobj_destroy_sparse(struct kgsl_drawobj *drawobj)
{
	struct kgsl_sparseobj_node *mem, *tmpmem;
	struct list_head *list = &SPARSEOBJ(drawobj)->sparselist;

	/* Free the sparse mem here */
	list_for_each_entry_safe(mem, tmpmem, list, node) {
		list_del_init(&mem->node);
		kmem_cache_free(sparseobjs_cache, mem);
	}
}

static void drawobj_destroy_sync(struct kgsl_drawobj *drawobj)
{
	struct kgsl_drawobj_sync *syncobj = SYNCOBJ(drawobj);
	unsigned int i;

	/* Zap the canary timer */
	del_timer_sync(&syncobj->timer);

	/*
	 * Clear all pending events - this will render any subsequent async
	 * callbacks harmless
	 */
	for (i = 0; i < syncobj->numsyncs; i++) {
		struct kgsl_drawobj_sync_event *event = &syncobj->synclist[i];

		/*
		 * Don't do anything if the event has already expired.
<<<<<<< HEAD
=======
		 * If this thread clears the pending bit mask then it is
		 * responsible for doing context put.
>>>>>>> a8868c93
		 */
		if (!test_and_clear_bit(i, &syncobj->pending))
			continue;

		switch (event->type) {
		case KGSL_CMD_SYNCPOINT_TYPE_TIMESTAMP:
			kgsl_cancel_event(drawobj->device,
				&event->context->events, event->timestamp,
				drawobj_sync_func, event);
<<<<<<< HEAD

			/*
			 * Since this thread clears the pending bit mask, it is
			 * responsible for doing context put.
=======
			/*
			 * Do context put here to make sure the context is alive
			 * till this thread cancels kgsl event.
>>>>>>> a8868c93
			 */
			kgsl_context_put(event->context);
			break;
		case KGSL_CMD_SYNCPOINT_TYPE_FENCE:
			kgsl_sync_fence_async_cancel(event->handle);
			kgsl_drawobj_put(drawobj);
			break;
		}
	}

	/*
	 * If we cancelled an event, there's a good chance that the context is
	 * on a dispatcher queue, so schedule to get it removed.
	 */
	if (!bitmap_empty(&syncobj->pending, KGSL_MAX_SYNCPOINTS) &&
		drawobj->device->ftbl->drawctxt_sched)
		drawobj->device->ftbl->drawctxt_sched(drawobj->device,
							drawobj->context);

}

static void drawobj_destroy_cmd(struct kgsl_drawobj *drawobj)
{
	struct kgsl_drawobj_cmd *cmdobj = CMDOBJ(drawobj);

	/*
	 * Release the refcount on the mem entry associated with the
	 * ib profiling buffer
	 */
	if (cmdobj->base.flags & KGSL_DRAWOBJ_PROFILING)
		kgsl_mem_entry_put(cmdobj->profiling_buf_entry);

	/* Destroy the cmdlist we created */
	memobj_list_free(&cmdobj->cmdlist);

	/* Destroy the memlist we created */
	memobj_list_free(&cmdobj->memlist);
}

/**
 * kgsl_drawobj_destroy() - Destroy a kgsl object structure
 * @obj: Pointer to the kgsl object to destroy
 *
 * Start the process of destroying a command batch.  Cancel any pending events
 * and decrement the refcount.  Asynchronous events can still signal after
 * kgsl_drawobj_destroy has returned.
 */
void kgsl_drawobj_destroy(struct kgsl_drawobj *drawobj)
{
	if (!drawobj)
		return;

	if (drawobj->type & SYNCOBJ_TYPE)
		drawobj_destroy_sync(drawobj);
	else if (drawobj->type & (CMDOBJ_TYPE | MARKEROBJ_TYPE))
		drawobj_destroy_cmd(drawobj);
	else if (drawobj->type == SPARSEOBJ_TYPE)
		drawobj_destroy_sparse(drawobj);
	else
		return;

	kgsl_drawobj_put(drawobj);
}
EXPORT_SYMBOL(kgsl_drawobj_destroy);

static bool drawobj_sync_fence_func(void *priv)
{
	struct kgsl_drawobj_sync_event *event = priv;

	trace_syncpoint_fence_expire(event->syncobj, event->fence_name);

	/*
	 * Only call kgsl_drawobj_put() if it's not marked for cancellation
	 * in another thread.
	 */
	if (drawobj_sync_expire(event->device, event)) {
		kgsl_drawobj_put(&event->syncobj->base);
		return true;
	}
	return false;
}

/* drawobj_add_sync_fence() - Add a new sync fence syncpoint
 * @device: KGSL device
 * @syncobj: KGSL sync obj to add the sync point to
 * @priv: Private structure passed by the user
 *
 * Add a new fence sync syncpoint to the sync obj.
 */
static int drawobj_add_sync_fence(struct kgsl_device *device,
		struct kgsl_drawobj_sync *syncobj, void *priv)
{
	struct kgsl_cmd_syncpoint_fence *sync = priv;
	struct kgsl_drawobj *drawobj = DRAWOBJ(syncobj);
	struct kgsl_drawobj_sync_event *event;
	unsigned int id;

	kref_get(&drawobj->refcount);

	id = syncobj->numsyncs++;

	event = &syncobj->synclist[id];

	event->id = id;
	event->type = KGSL_CMD_SYNCPOINT_TYPE_FENCE;
	event->syncobj = syncobj;
	event->device = device;
	event->context = NULL;

	set_bit(event->id, &syncobj->pending);

	event->handle = kgsl_sync_fence_async_wait(sync->fd,
				drawobj_sync_fence_func, event,
				event->fence_name, sizeof(event->fence_name));

	if (IS_ERR_OR_NULL(event->handle)) {
		int ret = PTR_ERR(event->handle);

		clear_bit(event->id, &syncobj->pending);
		event->handle = NULL;

		kgsl_drawobj_put(drawobj);

		/*
		 * If ret == 0 the fence was already signaled - print a trace
		 * message so we can track that
		 */
		if (ret == 0)
			trace_syncpoint_fence_expire(syncobj, "signaled");

		return ret;
	}

	trace_syncpoint_fence(syncobj, event->fence_name);

	return 0;
}

/* drawobj_add_sync_timestamp() - Add a new sync point for a sync obj
 * @device: KGSL device
 * @syncobj: KGSL sync obj to add the sync point to
 * @priv: Private structure passed by the user
 *
 * Add a new sync point timestamp event to the sync obj.
 */
static int drawobj_add_sync_timestamp(struct kgsl_device *device,
		struct kgsl_drawobj_sync *syncobj, void *priv)
{
	struct kgsl_cmd_syncpoint_timestamp *sync = priv;
	struct kgsl_drawobj *drawobj = DRAWOBJ(syncobj);
	struct kgsl_context *context = kgsl_context_get(device,
		sync->context_id);
	struct kgsl_drawobj_sync_event *event;
	int ret = -EINVAL;
	unsigned int id;

	if (context == NULL)
		return -EINVAL;

	/*
	 * We allow somebody to create a sync point on their own context.
	 * This has the effect of delaying a command from submitting until the
	 * dependent command has cleared.  That said we obviously can't let them
	 * create a sync point on a future timestamp.
	 */

	if (context == drawobj->context) {
		unsigned int queued;

		kgsl_readtimestamp(device, context, KGSL_TIMESTAMP_QUEUED,
			&queued);

		if (timestamp_cmp(sync->timestamp, queued) > 0) {
			KGSL_DRV_ERR(device,
			"Cannot create syncpoint for future timestamp %d (current %d)\n",
				sync->timestamp, queued);
			goto done;
		}
	}

	kref_get(&drawobj->refcount);

	id = syncobj->numsyncs++;

	event = &syncobj->synclist[id];
	event->id = id;

	event->type = KGSL_CMD_SYNCPOINT_TYPE_TIMESTAMP;
	event->syncobj = syncobj;
	event->context = context;
	event->timestamp = sync->timestamp;
	event->device = device;

	set_bit(event->id, &syncobj->pending);

	ret = kgsl_add_event(device, &context->events, sync->timestamp,
		drawobj_sync_func, event);

	if (ret) {
		clear_bit(event->id, &syncobj->pending);
		kgsl_drawobj_put(drawobj);
	} else {
		trace_syncpoint_timestamp(syncobj, context, sync->timestamp);
	}

done:
	if (ret)
		kgsl_context_put(context);

	return ret;
}

/**
 * kgsl_drawobj_sync_add_sync() - Add a sync point to a command
 * batch
 * @device: Pointer to the KGSL device struct for the GPU
 * @syncobj: Pointer to the sync obj
 * @sync: Pointer to the user-specified struct defining the syncpoint
 *
 * Create a new sync point in the sync obj based on the
 * user specified parameters
 */
int kgsl_drawobj_sync_add_sync(struct kgsl_device *device,
	struct kgsl_drawobj_sync *syncobj,
	struct kgsl_cmd_syncpoint *sync)
{
	void *priv;
	int ret, psize;
	struct kgsl_drawobj *drawobj = DRAWOBJ(syncobj);
	int (*func)(struct kgsl_device *device,
			struct kgsl_drawobj_sync *syncobj,
			void *priv);

	switch (sync->type) {
	case KGSL_CMD_SYNCPOINT_TYPE_TIMESTAMP:
		psize = sizeof(struct kgsl_cmd_syncpoint_timestamp);
		func = drawobj_add_sync_timestamp;
		break;
	case KGSL_CMD_SYNCPOINT_TYPE_FENCE:
		psize = sizeof(struct kgsl_cmd_syncpoint_fence);
		func = drawobj_add_sync_fence;
		break;
	default:
		KGSL_DRV_ERR(device,
			"bad syncpoint type ctxt %d type 0x%x size %zu\n",
			drawobj->context->id, sync->type, sync->size);
		return -EINVAL;
	}

	if (sync->size != psize) {
		KGSL_DRV_ERR(device,
			"bad syncpoint size ctxt %d type 0x%x size %zu\n",
			drawobj->context->id, sync->type, sync->size);
		return -EINVAL;
	}

	priv = kzalloc(sync->size, GFP_KERNEL);
	if (priv == NULL)
		return -ENOMEM;

	if (copy_from_user(priv, sync->priv, sync->size)) {
		kfree(priv);
		return -EFAULT;
	}

	ret = func(device, syncobj, priv);
	kfree(priv);

	return ret;
}

static void add_profiling_buffer(struct kgsl_device *device,
		struct kgsl_drawobj_cmd *cmdobj,
		uint64_t gpuaddr, uint64_t size,
		unsigned int id, uint64_t offset)
{
	struct kgsl_mem_entry *entry;
	struct kgsl_drawobj *drawobj = DRAWOBJ(cmdobj);

	if (!(drawobj->flags & KGSL_DRAWOBJ_PROFILING))
		return;

	/* Only the first buffer entry counts - ignore the rest */
	if (cmdobj->profiling_buf_entry != NULL)
		return;

	if (id != 0)
		entry = kgsl_sharedmem_find_id(drawobj->context->proc_priv,
				id);
	else
		entry = kgsl_sharedmem_find(drawobj->context->proc_priv,
			gpuaddr);

	if (entry != NULL) {
		if (!kgsl_gpuaddr_in_memdesc(&entry->memdesc, gpuaddr, size)) {
			kgsl_mem_entry_put(entry);
			entry = NULL;
		}
	}

	if (entry == NULL) {
		KGSL_DRV_ERR(device,
			"ignore bad profile buffer ctxt %d id %d offset %lld gpuaddr %llx size %lld\n",
			drawobj->context->id, id, offset, gpuaddr, size);
		return;
	}


	if (!id) {
		cmdobj->profiling_buffer_gpuaddr = gpuaddr;
	} else {
		u64 off = offset + sizeof(struct kgsl_drawobj_profiling_buffer);

		/*
		 * Make sure there is enough room in the object to store the
		 * entire profiling buffer object
		 */
		if (off < offset || off >= entry->memdesc.size) {
			dev_err(device->dev,
				"ignore invalid profile offset ctxt %d id %d offset %lld gpuaddr %llx size %lld\n",
			drawobj->context->id, id, offset, gpuaddr, size);
			kgsl_mem_entry_put(entry);
			return;
		}

		cmdobj->profiling_buffer_gpuaddr =
			entry->memdesc.gpuaddr + offset;
	}

	cmdobj->profiling_buf_entry = entry;
}

/**
 * kgsl_drawobj_cmd_add_ibdesc() - Add a legacy ibdesc to a command
 * batch
 * @cmdobj: Pointer to the ib
 * @ibdesc: Pointer to the user-specified struct defining the memory or IB
 *
 * Create a new memory entry in the ib based on the
 * user specified parameters
 */
int kgsl_drawobj_cmd_add_ibdesc(struct kgsl_device *device,
	struct kgsl_drawobj_cmd *cmdobj, struct kgsl_ibdesc *ibdesc)
{
	uint64_t gpuaddr = (uint64_t) ibdesc->gpuaddr;
	uint64_t size = (uint64_t) ibdesc->sizedwords << 2;
	struct kgsl_memobj_node *mem;
	struct kgsl_drawobj *drawobj = DRAWOBJ(cmdobj);

	/* sanitize the ibdesc ctrl flags */
	ibdesc->ctrl &= KGSL_IBDESC_MEMLIST | KGSL_IBDESC_PROFILING_BUFFER;

	if (drawobj->flags & KGSL_DRAWOBJ_MEMLIST &&
			ibdesc->ctrl & KGSL_IBDESC_MEMLIST) {
		if (ibdesc->ctrl & KGSL_IBDESC_PROFILING_BUFFER) {
			add_profiling_buffer(device, cmdobj,
					gpuaddr, size, 0, 0);
			return 0;
		}
	}

	/* Ignore if SYNC or MARKER is specified */
	if (drawobj->type & (SYNCOBJ_TYPE | MARKEROBJ_TYPE))
		return 0;

	mem = kmem_cache_alloc(memobjs_cache, GFP_KERNEL);
	if (mem == NULL)
		return -ENOMEM;

	mem->gpuaddr = gpuaddr;
	mem->size = size;
	mem->priv = 0;
	mem->id = 0;
	mem->offset = 0;
	mem->flags = 0;

	if (drawobj->flags & KGSL_DRAWOBJ_MEMLIST &&
			ibdesc->ctrl & KGSL_IBDESC_MEMLIST)
		/* add to the memlist */
		list_add_tail(&mem->node, &cmdobj->memlist);
	else {
		/* set the preamble flag if directed to */
		if (drawobj->context->flags & KGSL_CONTEXT_PREAMBLE &&
				list_empty(&cmdobj->cmdlist))
			mem->flags = KGSL_CMDLIST_CTXTSWITCH_PREAMBLE;

		/* add to the cmd list */
		list_add_tail(&mem->node, &cmdobj->cmdlist);
	}

	return 0;
}

static void *_drawobj_create(struct kgsl_device *device,
	struct kgsl_context *context, unsigned int size,
	unsigned int type)
{
	void *obj = kzalloc(size, GFP_KERNEL);
	struct kgsl_drawobj *drawobj;

	if (obj == NULL)
		return ERR_PTR(-ENOMEM);

	/*
	 * Increase the reference count on the context so it doesn't disappear
	 * during the lifetime of this object
	 */
	if (!_kgsl_context_get(context)) {
		kfree(obj);
		return ERR_PTR(-ENOENT);
	}

	drawobj = obj;

	kref_init(&drawobj->refcount);

	drawobj->device = device;
	drawobj->context = context;
	drawobj->type = type;

	return obj;
}

/**
 * kgsl_drawobj_sparse_create() - Create a new sparse obj structure
 * @device: Pointer to a KGSL device struct
 * @context: Pointer to a KGSL context struct
 * @flags: Flags for the sparse obj
 *
 * Allocate an new kgsl_drawobj_sparse structure
 */
struct kgsl_drawobj_sparse *kgsl_drawobj_sparse_create(
		struct kgsl_device *device,
		struct kgsl_context *context, unsigned int flags)
{
	struct kgsl_drawobj_sparse *sparseobj = _drawobj_create(device,
		context, sizeof(*sparseobj), SPARSEOBJ_TYPE);

	if (!IS_ERR(sparseobj))
		INIT_LIST_HEAD(&sparseobj->sparselist);

	return sparseobj;
}

/**
 * kgsl_drawobj_sync_create() - Create a new sync obj
 * structure
 * @device: Pointer to a KGSL device struct
 * @context: Pointer to a KGSL context struct
 *
 * Allocate an new kgsl_drawobj_sync structure
 */
struct kgsl_drawobj_sync *kgsl_drawobj_sync_create(struct kgsl_device *device,
		struct kgsl_context *context)
{
	struct kgsl_drawobj_sync *syncobj = _drawobj_create(device,
		context, sizeof(*syncobj), SYNCOBJ_TYPE);

	/* Add a timer to help debug sync deadlocks */
	if (!IS_ERR(syncobj))
		setup_timer(&syncobj->timer, syncobj_timer,
				(unsigned long) syncobj);

	return syncobj;
}

/**
 * kgsl_drawobj_cmd_create() - Create a new command obj
 * structure
 * @device: Pointer to a KGSL device struct
 * @context: Pointer to a KGSL context struct
 * @flags: Flags for the command obj
 * @type: type of cmdobj MARKER/CMD
 *
 * Allocate a new kgsl_drawobj_cmd structure
 */
struct kgsl_drawobj_cmd *kgsl_drawobj_cmd_create(struct kgsl_device *device,
		struct kgsl_context *context, unsigned int flags,
		unsigned int type)
{
	struct kgsl_drawobj_cmd *cmdobj = _drawobj_create(device,
		context, sizeof(*cmdobj),
		(type & (CMDOBJ_TYPE | MARKEROBJ_TYPE)));

	if (!IS_ERR(cmdobj)) {
		/* sanitize our flags for drawobj's */
		cmdobj->base.flags = flags & (KGSL_DRAWOBJ_CTX_SWITCH
				| KGSL_DRAWOBJ_MARKER
				| KGSL_DRAWOBJ_END_OF_FRAME
				| KGSL_DRAWOBJ_PWR_CONSTRAINT
				| KGSL_DRAWOBJ_MEMLIST
				| KGSL_DRAWOBJ_PROFILING
				| KGSL_DRAWOBJ_PROFILING_KTIME);

		INIT_LIST_HEAD(&cmdobj->cmdlist);
		INIT_LIST_HEAD(&cmdobj->memlist);
	}

	return cmdobj;
}

#ifdef CONFIG_COMPAT
static int add_ibdesc_list_compat(struct kgsl_device *device,
		struct kgsl_drawobj_cmd *cmdobj, void __user *ptr, int count)
{
	int i, ret = 0;
	struct kgsl_ibdesc_compat ibdesc32;
	struct kgsl_ibdesc ibdesc;

	for (i = 0; i < count; i++) {
		memset(&ibdesc32, 0, sizeof(ibdesc32));

		if (copy_from_user(&ibdesc32, ptr, sizeof(ibdesc32))) {
			ret = -EFAULT;
			break;
		}

		ibdesc.gpuaddr = (unsigned long) ibdesc32.gpuaddr;
		ibdesc.sizedwords = (size_t) ibdesc32.sizedwords;
		ibdesc.ctrl = (unsigned int) ibdesc32.ctrl;

		ret = kgsl_drawobj_cmd_add_ibdesc(device, cmdobj, &ibdesc);
		if (ret)
			break;

		ptr += sizeof(ibdesc32);
	}

	return ret;
}

static int add_syncpoints_compat(struct kgsl_device *device,
		struct kgsl_drawobj_sync *syncobj, void __user *ptr, int count)
{
	struct kgsl_cmd_syncpoint_compat sync32;
	struct kgsl_cmd_syncpoint sync;
	int i, ret = 0;

	for (i = 0; i < count; i++) {
		memset(&sync32, 0, sizeof(sync32));

		if (copy_from_user(&sync32, ptr, sizeof(sync32))) {
			ret = -EFAULT;
			break;
		}

		sync.type = sync32.type;
		sync.priv = compat_ptr(sync32.priv);
		sync.size = (size_t) sync32.size;

		ret = kgsl_drawobj_sync_add_sync(device, syncobj, &sync);
		if (ret)
			break;

		ptr += sizeof(sync32);
	}

	return ret;
}
#else
static int add_ibdesc_list_compat(struct kgsl_device *device,
		struct kgsl_drawobj_cmd *cmdobj, void __user *ptr, int count)
{
	return -EINVAL;
}

static int add_syncpoints_compat(struct kgsl_device *device,
		struct kgsl_drawobj_sync *syncobj, void __user *ptr, int count)
{
	return -EINVAL;
}
#endif

/* Returns:
 *   -EINVAL: Bad data
 *   0: All data fields are empty (nothing to do)
 *   1: All list information is valid
 */
static int _verify_input_list(unsigned int count, void __user *ptr,
		unsigned int size)
{
	/* Return early if nothing going on */
	if (count == 0 && ptr == NULL && size == 0)
		return 0;

	/* Sanity check inputs */
	if (count == 0 || ptr == NULL || size == 0)
		return -EINVAL;

	return 1;
}

int kgsl_drawobj_cmd_add_ibdesc_list(struct kgsl_device *device,
		struct kgsl_drawobj_cmd *cmdobj, void __user *ptr, int count)
{
	struct kgsl_ibdesc ibdesc;
	struct kgsl_drawobj *baseobj = DRAWOBJ(cmdobj);
	int i, ret;

	/* Ignore everything if this is a MARKER */
	if (baseobj->type & MARKEROBJ_TYPE)
		return 0;

	ret = _verify_input_list(count, ptr, sizeof(ibdesc));
	if (ret <= 0)
		return -EINVAL;

	if (is_compat_task())
		return add_ibdesc_list_compat(device, cmdobj, ptr, count);

	for (i = 0; i < count; i++) {
		memset(&ibdesc, 0, sizeof(ibdesc));

		if (copy_from_user(&ibdesc, ptr, sizeof(ibdesc)))
			return -EFAULT;

		ret = kgsl_drawobj_cmd_add_ibdesc(device, cmdobj, &ibdesc);
		if (ret)
			return ret;

		ptr += sizeof(ibdesc);
	}

	return 0;
}

int kgsl_drawobj_sync_add_syncpoints(struct kgsl_device *device,
		struct kgsl_drawobj_sync *syncobj, void __user *ptr, int count)
{
	struct kgsl_cmd_syncpoint sync;
	int i, ret;

	if (count == 0)
		return 0;

	syncobj->synclist = kcalloc(count,
		sizeof(struct kgsl_drawobj_sync_event), GFP_KERNEL);

	if (syncobj->synclist == NULL)
		return -ENOMEM;

	if (is_compat_task())
		return add_syncpoints_compat(device, syncobj, ptr, count);

	for (i = 0; i < count; i++) {
		memset(&sync, 0, sizeof(sync));

		if (copy_from_user(&sync, ptr, sizeof(sync)))
			return -EFAULT;

		ret = kgsl_drawobj_sync_add_sync(device, syncobj, &sync);
		if (ret)
			return ret;

		ptr += sizeof(sync);
	}

	return 0;
}

static int kgsl_drawobj_add_memobject(struct list_head *head,
		struct kgsl_command_object *obj)
{
	struct kgsl_memobj_node *mem;

	mem = kmem_cache_alloc(memobjs_cache, GFP_KERNEL);
	if (mem == NULL)
		return -ENOMEM;

	mem->gpuaddr = obj->gpuaddr;
	mem->size = obj->size;
	mem->id = obj->id;
	mem->offset = obj->offset;
	mem->flags = obj->flags;
	mem->priv = 0;

	list_add_tail(&mem->node, head);
	return 0;
}

static int kgsl_drawobj_add_sparseobject(struct list_head *head,
		struct kgsl_sparse_binding_object *obj, unsigned int virt_id)
{
	struct kgsl_sparseobj_node *mem;

	mem = kmem_cache_alloc(sparseobjs_cache, GFP_KERNEL);
	if (mem == NULL)
		return -ENOMEM;

	mem->virt_id = virt_id;
	mem->obj.id = obj->id;
	mem->obj.virtoffset = obj->virtoffset;
	mem->obj.physoffset = obj->physoffset;
	mem->obj.size = obj->size;
	mem->obj.flags = obj->flags;

	list_add_tail(&mem->node, head);
	return 0;
}

int kgsl_drawobj_sparse_add_sparselist(struct kgsl_device *device,
		struct kgsl_drawobj_sparse *sparseobj, unsigned int id,
		void __user *ptr, unsigned int size, unsigned int count)
{
	struct kgsl_sparse_binding_object obj;
	int i, ret = 0;

	ret = _verify_input_list(count, ptr, size);
	if (ret <= 0)
		return ret;

	for (i = 0; i < count; i++) {
		memset(&obj, 0, sizeof(obj));

		ret = _copy_from_user(&obj, ptr, sizeof(obj), size);
		if (ret)
			return ret;

		if (!(obj.flags & (KGSL_SPARSE_BIND | KGSL_SPARSE_UNBIND)))
			return -EINVAL;

		ret = kgsl_drawobj_add_sparseobject(&sparseobj->sparselist,
			&obj, id);
		if (ret)
			return ret;

		ptr += sizeof(obj);
	}

	sparseobj->size = size;
	sparseobj->count = count;

	return 0;
}


#define CMDLIST_FLAGS \
	(KGSL_CMDLIST_IB | \
	 KGSL_CMDLIST_CTXTSWITCH_PREAMBLE | \
	 KGSL_CMDLIST_IB_PREAMBLE)

/* This can only accept MARKEROBJ_TYPE and CMDOBJ_TYPE */
int kgsl_drawobj_cmd_add_cmdlist(struct kgsl_device *device,
		struct kgsl_drawobj_cmd *cmdobj, void __user *ptr,
		unsigned int size, unsigned int count)
{
	struct kgsl_command_object obj;
	struct kgsl_drawobj *baseobj = DRAWOBJ(cmdobj);
	int i, ret;

	/* Ignore everything if this is a MARKER */
	if (baseobj->type & MARKEROBJ_TYPE)
		return 0;

	ret = _verify_input_list(count, ptr, size);
	if (ret <= 0)
		return ret;

	for (i = 0; i < count; i++) {
		memset(&obj, 0, sizeof(obj));

		ret = _copy_from_user(&obj, ptr, sizeof(obj), size);
		if (ret)
			return ret;

		/* Sanity check the flags */
		if (!(obj.flags & CMDLIST_FLAGS)) {
			KGSL_DRV_ERR(device,
				"invalid cmdobj ctxt %d flags %d id %d offset %lld addr %lld size %lld\n",
				baseobj->context->id, obj.flags, obj.id,
				obj.offset, obj.gpuaddr, obj.size);
			return -EINVAL;
		}

		ret = kgsl_drawobj_add_memobject(&cmdobj->cmdlist, &obj);
		if (ret)
			return ret;

		ptr += sizeof(obj);
	}

	return 0;
}

int kgsl_drawobj_cmd_add_memlist(struct kgsl_device *device,
		struct kgsl_drawobj_cmd *cmdobj, void __user *ptr,
		unsigned int size, unsigned int count)
{
	struct kgsl_command_object obj;
	struct kgsl_drawobj *baseobj = DRAWOBJ(cmdobj);
	int i, ret;

	/* Ignore everything if this is a MARKER */
	if (baseobj->type & MARKEROBJ_TYPE)
		return 0;

	ret = _verify_input_list(count, ptr, size);
	if (ret <= 0)
		return ret;

	for (i = 0; i < count; i++) {
		memset(&obj, 0, sizeof(obj));

		ret = _copy_from_user(&obj, ptr, sizeof(obj), size);
		if (ret)
			return ret;

		if (!(obj.flags & KGSL_OBJLIST_MEMOBJ)) {
			KGSL_DRV_ERR(device,
				"invalid memobj ctxt %d flags %d id %d offset %lld addr %lld size %lld\n",
				DRAWOBJ(cmdobj)->context->id, obj.flags,
				obj.id, obj.offset, obj.gpuaddr, obj.size);
			return -EINVAL;
		}

		if (obj.flags & KGSL_OBJLIST_PROFILE)
			add_profiling_buffer(device, cmdobj, obj.gpuaddr,
				obj.size, obj.id, obj.offset);
		else {
			ret = kgsl_drawobj_add_memobject(&cmdobj->memlist,
				&obj);
			if (ret)
				return ret;
		}

		ptr += sizeof(obj);
	}

	return 0;
}

int kgsl_drawobj_sync_add_synclist(struct kgsl_device *device,
		struct kgsl_drawobj_sync *syncobj, void __user *ptr,
		unsigned int size, unsigned int count)
{
	struct kgsl_command_syncpoint syncpoint;
	struct kgsl_cmd_syncpoint sync;
	int i, ret;

	/* If creating a sync and the data is not there or wrong then error */
	ret = _verify_input_list(count, ptr, size);
	if (ret <= 0)
		return -EINVAL;

	syncobj->synclist = kcalloc(count,
		sizeof(struct kgsl_drawobj_sync_event), GFP_KERNEL);

	if (syncobj->synclist == NULL)
		return -ENOMEM;

	for (i = 0; i < count; i++) {
		memset(&syncpoint, 0, sizeof(syncpoint));

		ret = _copy_from_user(&syncpoint, ptr, sizeof(syncpoint), size);
		if (ret)
			return ret;

		sync.type = syncpoint.type;
		sync.priv = to_user_ptr(syncpoint.priv);
		sync.size = syncpoint.size;

		ret = kgsl_drawobj_sync_add_sync(device, syncobj, &sync);
		if (ret)
			return ret;

		ptr += sizeof(syncpoint);
	}

	return 0;
}

void kgsl_drawobjs_cache_exit(void)
{
	kmem_cache_destroy(memobjs_cache);
	kmem_cache_destroy(sparseobjs_cache);
}

int kgsl_drawobjs_cache_init(void)
{
	memobjs_cache = KMEM_CACHE(kgsl_memobj_node, 0);
	sparseobjs_cache = KMEM_CACHE(kgsl_sparseobj_node, 0);

	if (!memobjs_cache || !sparseobjs_cache)
		return -ENOMEM;

	return 0;
}<|MERGE_RESOLUTION|>--- conflicted
+++ resolved
@@ -251,11 +251,8 @@
 
 		/*
 		 * Don't do anything if the event has already expired.
-<<<<<<< HEAD
-=======
 		 * If this thread clears the pending bit mask then it is
 		 * responsible for doing context put.
->>>>>>> a8868c93
 		 */
 		if (!test_and_clear_bit(i, &syncobj->pending))
 			continue;
@@ -265,16 +262,9 @@
 			kgsl_cancel_event(drawobj->device,
 				&event->context->events, event->timestamp,
 				drawobj_sync_func, event);
-<<<<<<< HEAD
-
-			/*
-			 * Since this thread clears the pending bit mask, it is
-			 * responsible for doing context put.
-=======
 			/*
 			 * Do context put here to make sure the context is alive
 			 * till this thread cancels kgsl event.
->>>>>>> a8868c93
 			 */
 			kgsl_context_put(event->context);
 			break;

/*
 * IOMMU API for ARM architected SMMU implementations.
 *
 * This program is free software; you can redistribute it and/or modify
 * it under the terms of the GNU General Public License version 2 as
 * published by the Free Software Foundation.
 *
 * This program is distributed in the hope that it will be useful,
 * but WITHOUT ANY WARRANTY; without even the implied warranty of
 * MERCHANTABILITY or FITNESS FOR A PARTICULAR PURPOSE.  See the
 * GNU General Public License for more details.
 *
 * You should have received a copy of the GNU General Public License
 * along with this program; if not, write to the Free Software
 * Foundation, Inc., 59 Temple Place - Suite 330, Boston, MA 02111-1307, USA.
 *
 * Copyright (C) 2013 ARM Limited
 *
 * Author: Will Deacon <will.deacon@arm.com>
 *
 * This driver currently supports:
 *	- SMMUv1 and v2 implementations
 *	- Stream-matching and stream-indexing
 *	- v7/v8 long-descriptor format
 *	- Non-secure access to the SMMU
 *	- Context fault reporting
 *	- Extended Stream ID (16 bit)
 */

#define pr_fmt(fmt) "arm-smmu: " fmt

#include <linux/acpi.h>
#include <linux/acpi_iort.h>
#include <linux/atomic.h>
#include <linux/delay.h>
#include <linux/dma-iommu.h>
#include <linux/dma-mapping.h>
#include <linux/err.h>
#include <linux/interrupt.h>
#include <linux/io.h>
#include <linux/io-64-nonatomic-hi-lo.h>
#include <linux/iommu.h>
#include <linux/iopoll.h>
#include <linux/module.h>
#include <linux/of.h>
#include <linux/of_address.h>
#include <linux/of_device.h>
#include <linux/of_iommu.h>
#include <linux/pci.h>
#include <linux/platform_device.h>
#include <linux/slab.h>
#include <linux/spinlock.h>
#include <soc/qcom/secure_buffer.h>
#include <linux/of_platform.h>
#include <linux/msm-bus.h>
#include <trace/events/iommu.h>
#include <dt-bindings/msm/msm-bus-ids.h>
#include <linux/irq.h>
#include <linux/wait.h>

#include <linux/amba/bus.h>

#include <soc/qcom/msm_tz_smmu.h>
#include <soc/qcom/scm.h>
#include "io-pgtable.h"
#include "arm-smmu-regs.h"
#include "arm-smmu-debug.h"
#include <linux/debugfs.h>
#include <linux/uaccess.h>

/*
 * Apparently, some Qualcomm arm64 platforms which appear to expose their SMMU
 * global register space are still, in fact, using a hypervisor to mediate it
 * by trapping and emulating register accesses. Sadly, some deployed versions
 * of said trapping code have bugs wherein they go horribly wrong for stores
 * using r31 (i.e. XZR/WZR) as the source register.
 */
#define QCOM_DUMMY_VAL -1

#define ARM_MMU500_ACTLR_CPRE		(1 << 1)

#define ARM_MMU500_ACR_CACHE_LOCK	(1 << 26)
#define ARM_MMU500_ACR_SMTNMB_TLBEN	(1 << 8)

#define TLB_LOOP_TIMEOUT		500000	/* 500ms */
#define TLB_LOOP_INC_MAX		1000      /*1ms*/

#define ARM_SMMU_IMPL_DEF0(smmu) \
	((smmu)->base + (2 * (1 << (smmu)->pgshift)))
#define ARM_SMMU_IMPL_DEF1(smmu) \
	((smmu)->base + (6 * (1 << (smmu)->pgshift)))

/* Maximum number of context banks per SMMU */
#define ARM_SMMU_MAX_CBS		128

/* SMMU global address space */
#define ARM_SMMU_GR0(smmu)		((smmu)->base)
#define ARM_SMMU_GR1(smmu)		((smmu)->base + (1 << (smmu)->pgshift))

/*
 * SMMU global address space with conditional offset to access secure
 * aliases of non-secure registers (e.g. nsCR0: 0x400, nsGFSR: 0x448,
 * nsGFSYNR0: 0x450)
 */
#define ARM_SMMU_GR0_NS(smmu)						\
	((smmu)->base +							\
		((smmu->options & ARM_SMMU_OPT_SECURE_CFG_ACCESS)	\
			? 0x400 : 0))

/*
 * Some 64-bit registers only make sense to write atomically, but in such
 * cases all the data relevant to AArch32 formats lies within the lower word,
 * therefore this actually makes more sense than it might first appear.
 */
#ifdef CONFIG_64BIT
#define smmu_write_atomic_lq		writeq_relaxed
#else
#define smmu_write_atomic_lq		writel_relaxed
#endif

/* Translation context bank */
#define ARM_SMMU_CB(smmu, n)	((smmu)->cb_base + ((n) << (smmu)->pgshift))

#define MSI_IOVA_BASE			0x8000000
#define MSI_IOVA_LENGTH			0x100000

static int force_stage;
module_param(force_stage, int, S_IRUGO);
MODULE_PARM_DESC(force_stage,
	"Force SMMU mappings to be installed at a particular stage of translation. A value of '1' or '2' forces the corresponding stage. All other values are ignored (i.e. no stage is forced). Note that selecting a specific stage will disable support for nested translation.");
static bool disable_bypass = true;
module_param(disable_bypass, bool, S_IRUGO);
MODULE_PARM_DESC(disable_bypass,
	"Disable bypass streams such that incoming transactions from devices that are not attached to an iommu domain will report an abort back to the device and will not be allowed to pass through the SMMU.");

enum arm_smmu_arch_version {
	ARM_SMMU_V1,
	ARM_SMMU_V1_64K,
	ARM_SMMU_V2,
};

enum arm_smmu_implementation {
	GENERIC_SMMU,
	ARM_MMU500,
	CAVIUM_SMMUV2,
	QCOM_SMMUV2,
	QCOM_SMMUV500,
};

struct arm_smmu_impl_def_reg {
	u32 offset;
	u32 value;
};

/* Until ACPICA headers cover IORT rev. C */
#ifndef ACPI_IORT_SMMU_CORELINK_MMU401
#define ACPI_IORT_SMMU_CORELINK_MMU401	0x4
#endif
#ifndef ACPI_IORT_SMMU_CAVIUM_THUNDERX
#define ACPI_IORT_SMMU_CAVIUM_THUNDERX	0x5
#endif

/*
 * attach_count
 *	The SMR and S2CR registers are only programmed when the number of
 *	devices attached to the iommu using these registers is > 0. This
 *	is required for the "SID switch" use case for secure display.
 *	Protected by stream_map_mutex.
 */
struct arm_smmu_s2cr {
	struct iommu_group		*group;
	int				count;
	int				attach_count;
	enum arm_smmu_s2cr_type		type;
	enum arm_smmu_s2cr_privcfg	privcfg;
	u8				cbndx;
	bool				cb_handoff;
};

#define s2cr_init_val (struct arm_smmu_s2cr){				\
	.type = disable_bypass ? S2CR_TYPE_FAULT : S2CR_TYPE_BYPASS,	\
	.cb_handoff = false,						\
}

struct arm_smmu_smr {
	u16				mask;
	u16				id;
	bool				valid;
};

struct arm_smmu_cb {
	u64				ttbr[2];
	u32				tcr[2];
	u32				mair[2];
	struct arm_smmu_cfg		*cfg;
	u32				actlr;
};

struct arm_smmu_master_cfg {
	struct arm_smmu_device		*smmu;
	s16				smendx[];
};
#define INVALID_SMENDX			-1
#define __fwspec_cfg(fw) ((struct arm_smmu_master_cfg *)fw->iommu_priv)
#define fwspec_smmu(fw)  (__fwspec_cfg(fw)->smmu)
#define fwspec_smendx(fw, i) \
	(i >= fw->num_ids ? INVALID_SMENDX : __fwspec_cfg(fw)->smendx[i])
#define for_each_cfg_sme(fw, i, idx) \
	for (i = 0; idx = fwspec_smendx(fw, i), i < fw->num_ids; ++i)

/*
 * Describes resources required for on/off power operation.
 * Separate reference count is provided for atomic/nonatomic
 * operations.
 */
struct arm_smmu_power_resources {
	struct platform_device		*pdev;
	struct device			*dev;

	struct clk			**clocks;
	int				num_clocks;

	struct regulator_bulk_data	*gdscs;
	int				num_gdscs;

	uint32_t			bus_client;
	struct msm_bus_scale_pdata	*bus_dt_data;

	/* Protects power_count */
	struct mutex			power_lock;
	int				power_count;

	/* Protects clock_refs_count */
	spinlock_t			clock_refs_lock;
	int				clock_refs_count;
	int				regulator_defer;
};

struct arm_smmu_arch_ops;
struct arm_smmu_device {
	struct device			*dev;

	void __iomem			*base;
	void __iomem			*cb_base;
	unsigned long			size;
	phys_addr_t			phys_addr;
	unsigned long			pgshift;

#define ARM_SMMU_FEAT_COHERENT_WALK	(1 << 0)
#define ARM_SMMU_FEAT_STREAM_MATCH	(1 << 1)
#define ARM_SMMU_FEAT_TRANS_S1		(1 << 2)
#define ARM_SMMU_FEAT_TRANS_S2		(1 << 3)
#define ARM_SMMU_FEAT_TRANS_NESTED	(1 << 4)
#define ARM_SMMU_FEAT_TRANS_OPS		(1 << 5)
#define ARM_SMMU_FEAT_VMID16		(1 << 6)
#define ARM_SMMU_FEAT_FMT_AARCH64_4K	(1 << 7)
#define ARM_SMMU_FEAT_FMT_AARCH64_16K	(1 << 8)
#define ARM_SMMU_FEAT_FMT_AARCH64_64K	(1 << 9)
#define ARM_SMMU_FEAT_FMT_AARCH32_L	(1 << 10)
#define ARM_SMMU_FEAT_FMT_AARCH32_S	(1 << 11)
#define ARM_SMMU_FEAT_EXIDS		(1 << 12)
	u32				features;

#define ARM_SMMU_OPT_SECURE_CFG_ACCESS (1 << 0)
#define ARM_SMMU_OPT_FATAL_ASF		(1 << 1)
#define ARM_SMMU_OPT_SKIP_INIT		(1 << 2)
#define ARM_SMMU_OPT_DYNAMIC		(1 << 3)
#define ARM_SMMU_OPT_3LVL_TABLES	(1 << 4)
#define ARM_SMMU_OPT_NO_ASID_RETENTION	(1 << 5)
#define ARM_SMMU_OPT_STATIC_CB		(1 << 6)
#define ARM_SMMU_OPT_DISABLE_ATOS	(1 << 7)
#define ARM_SMMU_OPT_MIN_IOVA_ALIGN	(1 << 8)
#define ARM_SMMU_OPT_NO_DYNAMIC_ASID	(1 << 9)
	u32				options;
	enum arm_smmu_arch_version	version;
	enum arm_smmu_implementation	model;

	u32				num_context_banks;
	u32				num_s2_context_banks;
	DECLARE_BITMAP(context_map, ARM_SMMU_MAX_CBS);
	struct arm_smmu_cb		*cbs;
	atomic_t			irptndx;

	u32				num_mapping_groups;
	u16				streamid_mask;
	u16				smr_mask_mask;
	struct arm_smmu_smr		*smrs;
	struct arm_smmu_s2cr		*s2crs;
	struct mutex			stream_map_mutex;
	struct mutex			iommu_group_mutex;
	unsigned long			va_size;
	unsigned long			ipa_size;
	unsigned long			pa_size;
	unsigned long			pgsize_bitmap;

	u32				num_global_irqs;
	u32				num_context_irqs;
	unsigned int			*irqs;

	struct list_head		list;

	u32				cavium_id_base; /* Specific to Cavium */

	spinlock_t			global_sync_lock;

	/* IOMMU core code handle */
	struct iommu_device		iommu;

	/* Specific to QCOM */
	struct arm_smmu_impl_def_reg	*impl_def_attach_registers;
	unsigned int			num_impl_def_attach_registers;

	struct arm_smmu_power_resources *pwr;

	spinlock_t			atos_lock;

	/* protects idr */
	struct mutex			idr_mutex;
	struct idr			asid_idr;

	struct arm_smmu_arch_ops	*arch_ops;
	void				*archdata;
	bool				smmu_restore;
	enum tz_smmu_device_id		sec_id;
};

enum arm_smmu_context_fmt {
	ARM_SMMU_CTX_FMT_NONE,
	ARM_SMMU_CTX_FMT_AARCH64,
	ARM_SMMU_CTX_FMT_AARCH32_L,
	ARM_SMMU_CTX_FMT_AARCH32_S,
};

struct arm_smmu_cfg {
	u8				cbndx;
	u8				irptndx;
	union {
		u16			asid;
		u16			vmid;
	};
	u32				cbar;
	u32				procid;
	enum arm_smmu_context_fmt	fmt;
};
#define INVALID_IRPTNDX			0xff
#define INVALID_CBNDX			0xff
#define INVALID_ASID			0xffff
/*
 * In V7L and V8L with TTBCR2.AS == 0, ASID is 8 bits.
 * V8L 16 with TTBCR2.AS == 1 (16 bit ASID) isn't supported yet.
 */
#define MAX_ASID			0xff

#define ARM_SMMU_CB_ASID(smmu, cfg)		((cfg)->asid)
#define ARM_SMMU_CB_VMID(smmu, cfg) ((u16)(smmu)->cavium_id_base + \
							(cfg)->cbndx + 1)

#define TCU_TESTBUS_SEL_ALL 0x3
#define TBU_TESTBUS_SEL_ALL 0xf

static int tbu_testbus_sel = TBU_TESTBUS_SEL_ALL;
static int tcu_testbus_sel = TCU_TESTBUS_SEL_ALL;
static struct dentry *debugfs_testbus_dir;
static DEFINE_SPINLOCK(testbus_lock);
static struct dentry *debugfs_capturebus_dir;

module_param_named(tcu_testbus_sel, tcu_testbus_sel, int, 0644);
module_param_named(tbu_testbus_sel, tbu_testbus_sel, int, 0644);

enum arm_smmu_domain_stage {
	ARM_SMMU_DOMAIN_S1 = 0,
	ARM_SMMU_DOMAIN_S2,
	ARM_SMMU_DOMAIN_NESTED,
	ARM_SMMU_DOMAIN_BYPASS,
};

struct arm_smmu_pte_info {
	void *virt_addr;
	size_t size;
	struct list_head entry;
};

struct arm_smmu_domain {
	struct arm_smmu_device		*smmu;
	struct device			*dev;
	struct io_pgtable_ops		*pgtbl_ops;

	struct arm_smmu_cfg		cfg;
	enum arm_smmu_domain_stage	stage;
	struct mutex			init_mutex; /* Protects smmu pointer */
	spinlock_t			cb_lock; /* Serialises ATS1* ops */
	spinlock_t			sync_lock; /* Serialises TLB syncs */
	struct io_pgtable_cfg		pgtbl_cfg;
	enum io_pgtable_fmt		pgtbl_fmt;
	u32 attributes;
	bool				slave_side_secure;
	u32				secure_vmid;
	struct list_head		pte_info_list;
	struct list_head		unassign_list;
	struct mutex			assign_lock;
	struct list_head		secure_pool_list;
	/* nonsecure pool protected by pgtbl_lock */
	struct list_head		nonsecure_pool;
	struct iommu_domain		domain;
	bool				qsmmuv500_errata1_min_iova_align;
};

struct arm_smmu_option_prop {
	u32 opt;
	const char *prop;
};

struct actlr_setting {
	struct arm_smmu_smr smr;
	u32 actlr;
};

struct qsmmuv500_archdata {
	struct list_head		tbus;
	void __iomem			*tcu_base;
	u32				version;
	struct actlr_setting		*actlrs;
	u32				actlr_tbl_size;
	u32				testbus_version;
};

#define get_qsmmuv500_archdata(smmu)				\
	((struct qsmmuv500_archdata *)(smmu->archdata))

struct qsmmuv500_tbu_device {
	struct list_head		list;
	struct device			*dev;
	struct arm_smmu_device		*smmu;
	void __iomem			*base;
	void __iomem			*status_reg;

	struct arm_smmu_power_resources *pwr;
	u32				sid_start;
	u32				num_sids;

	/* Protects halt count */
	spinlock_t			halt_lock;
	u32				halt_count;
	unsigned int			*irqs;
};

static atomic_t cavium_smmu_context_count = ATOMIC_INIT(0);

static bool using_legacy_binding, using_generic_binding;

static struct arm_smmu_option_prop arm_smmu_options[] = {
	{ ARM_SMMU_OPT_SECURE_CFG_ACCESS, "calxeda,smmu-secure-config-access" },
	{ ARM_SMMU_OPT_FATAL_ASF, "qcom,fatal-asf" },
	{ ARM_SMMU_OPT_SKIP_INIT, "qcom,skip-init" },
	{ ARM_SMMU_OPT_DYNAMIC, "qcom,dynamic" },
	{ ARM_SMMU_OPT_3LVL_TABLES, "qcom,use-3-lvl-tables" },
	{ ARM_SMMU_OPT_NO_ASID_RETENTION, "qcom,no-asid-retention" },
	{ ARM_SMMU_OPT_STATIC_CB, "qcom,enable-static-cb"},
	{ ARM_SMMU_OPT_DISABLE_ATOS, "qcom,disable-atos" },
	{ ARM_SMMU_OPT_MIN_IOVA_ALIGN, "qcom,min-iova-align" },
	{ ARM_SMMU_OPT_NO_DYNAMIC_ASID, "qcom,no-dynamic-asid" },
	{ 0, NULL},
};

static phys_addr_t arm_smmu_iova_to_phys(struct iommu_domain *domain,
					dma_addr_t iova);
static phys_addr_t arm_smmu_iova_to_phys_hard(struct iommu_domain *domain,
					      dma_addr_t iova);
static void arm_smmu_destroy_domain_context(struct iommu_domain *domain);

static int arm_smmu_prepare_pgtable(void *addr, void *cookie);
static void arm_smmu_unprepare_pgtable(void *cookie, void *addr, size_t size);
static int arm_smmu_assign_table(struct arm_smmu_domain *smmu_domain);
static void arm_smmu_unassign_table(struct arm_smmu_domain *smmu_domain);

static uint64_t arm_smmu_iova_to_pte(struct iommu_domain *domain,
				    dma_addr_t iova);

static int arm_smmu_enable_s1_translations(struct arm_smmu_domain *smmu_domain);

static int arm_smmu_alloc_cb(struct iommu_domain *domain,
				struct arm_smmu_device *smmu,
				struct device *dev);

static bool arm_smmu_is_static_cb(struct arm_smmu_device *smmu);
static bool arm_smmu_is_master_side_secure(struct arm_smmu_domain *smmu_domain);
static bool arm_smmu_is_slave_side_secure(struct arm_smmu_domain *smmu_domain);

static int msm_secure_smmu_map(struct iommu_domain *domain, unsigned long iova,
			       phys_addr_t paddr, size_t size, int prot);
static size_t msm_secure_smmu_unmap(struct iommu_domain *domain,
				    unsigned long iova,
				    size_t size);
static size_t msm_secure_smmu_map_sg(struct iommu_domain *domain,
				     unsigned long iova,
				     struct scatterlist *sg,
				     unsigned int nents, int prot);

static struct arm_smmu_domain *to_smmu_domain(struct iommu_domain *dom)
{
	return container_of(dom, struct arm_smmu_domain, domain);
}

static struct arm_smmu_domain *cb_cfg_to_smmu_domain(struct arm_smmu_cfg *cfg)
{
	return container_of(cfg, struct arm_smmu_domain, cfg);
}

static void parse_driver_options(struct arm_smmu_device *smmu)
{
	int i = 0;

	do {
		if (of_property_read_bool(smmu->dev->of_node,
						arm_smmu_options[i].prop)) {
			smmu->options |= arm_smmu_options[i].opt;
			dev_dbg(smmu->dev, "option %s\n",
				arm_smmu_options[i].prop);
		}
	} while (arm_smmu_options[++i].opt);
}

static bool is_dynamic_domain(struct iommu_domain *domain)
{
	struct arm_smmu_domain *smmu_domain = to_smmu_domain(domain);

	return !!(smmu_domain->attributes & (1 << DOMAIN_ATTR_DYNAMIC));
}

static int arm_smmu_restore_sec_cfg(struct arm_smmu_device *smmu, u32 cb)
{
	int ret;
	int scm_ret = 0;

	if (!arm_smmu_is_static_cb(smmu))
		return 0;

	ret = scm_restore_sec_cfg(smmu->sec_id, cb, &scm_ret);
	if (ret || scm_ret) {
		pr_err("scm call IOMMU_SECURE_CFG failed\n");
		return -EINVAL;
	}

	return 0;
}
static bool is_iommu_pt_coherent(struct arm_smmu_domain *smmu_domain)
{
	if (smmu_domain->attributes &
			(1 << DOMAIN_ATTR_PAGE_TABLE_FORCE_COHERENT))
		return true;
	else if (smmu_domain->smmu && smmu_domain->smmu->dev)
		return smmu_domain->smmu->dev->archdata.dma_coherent;
	else
		return false;
}

static bool arm_smmu_is_static_cb(struct arm_smmu_device *smmu)
{
	return smmu->options & ARM_SMMU_OPT_STATIC_CB;
}

static bool arm_smmu_has_secure_vmid(struct arm_smmu_domain *smmu_domain)
{
	return (smmu_domain->secure_vmid != VMID_INVAL);
}

static bool arm_smmu_is_slave_side_secure(struct arm_smmu_domain *smmu_domain)
{
	return arm_smmu_has_secure_vmid(smmu_domain) &&
			smmu_domain->slave_side_secure;
}

static bool arm_smmu_is_master_side_secure(struct arm_smmu_domain *smmu_domain)
{
	return arm_smmu_has_secure_vmid(smmu_domain)
			&& !smmu_domain->slave_side_secure;
}

static void arm_smmu_secure_domain_lock(struct arm_smmu_domain *smmu_domain)
{
	if (arm_smmu_is_master_side_secure(smmu_domain))
		mutex_lock(&smmu_domain->assign_lock);
}

static void arm_smmu_secure_domain_unlock(struct arm_smmu_domain *smmu_domain)
{
	if (arm_smmu_is_master_side_secure(smmu_domain))
		mutex_unlock(&smmu_domain->assign_lock);
}

#ifdef CONFIG_ARM_SMMU_SELFTEST

static int selftest;
module_param_named(selftest, selftest, int, 0644);
static int irq_count;

static DECLARE_WAIT_QUEUE_HEAD(wait_int);
static irqreturn_t arm_smmu_cf_selftest(int irq, void *cb_base)
{
	u32 fsr;
	struct irq_data *irq_data = irq_get_irq_data(irq);
	unsigned long hwirq = ULONG_MAX;

	fsr = readl_relaxed(cb_base + ARM_SMMU_CB_FSR);

	irq_count++;
	if (irq_data)
		hwirq = irq_data->hwirq;
	pr_info("Interrupt (irq:%d hwirq:%ld) received, fsr:0x%x\n",
				irq, hwirq, fsr);

	writel_relaxed(fsr, cb_base + ARM_SMMU_CB_FSR);

	wake_up(&wait_int);
	return IRQ_HANDLED;
}

static void arm_smmu_interrupt_selftest(struct arm_smmu_device *smmu)
{
	int cb;
	int cb_count = 0;

	if (!selftest)
		return;

	if (arm_smmu_is_static_cb(smmu))
		return;

	cb = smmu->num_s2_context_banks;

	if (smmu->version < ARM_SMMU_V2)
		return;

	for_each_clear_bit_from(cb, smmu->context_map,
				smmu->num_context_banks) {
		int irq;
		int ret;
		void *cb_base;
		u32 reg;
		u32 reg_orig;
		int irq_cnt;

		irq = smmu->irqs[smmu->num_global_irqs + cb];
		cb_base = ARM_SMMU_CB(smmu, cb);

		ret = devm_request_threaded_irq(smmu->dev, irq, NULL,
				arm_smmu_cf_selftest,
				IRQF_ONESHOT | IRQF_SHARED,
				"arm-smmu-context-fault", cb_base);
		if (ret < 0) {
			dev_err(smmu->dev,
				"Failed to request cntx IRQ %d (%u)\n",
				cb, irq);
			continue;
		}

		cb_count++;
		irq_cnt = irq_count;

		reg_orig = readl_relaxed(cb_base + ARM_SMMU_CB_SCTLR);
		reg = reg_orig | SCTLR_CFIE | SCTLR_CFRE;

		writel_relaxed(reg, cb_base + ARM_SMMU_CB_SCTLR);
		dev_info(smmu->dev, "Testing cntx %d irq %d\n", cb, irq);

		/* Make sure ARM_SMMU_CB_SCTLR is configured */
		wmb();
		writel_relaxed(FSR_TF, cb_base + ARM_SMMU_CB_FSRRESTORE);

		wait_event_timeout(wait_int, (irq_count > irq_cnt),
			msecs_to_jiffies(1000));

		/* Make sure ARM_SMMU_CB_FSRRESTORE is written to */
		wmb();
		writel_relaxed(reg_orig, cb_base + ARM_SMMU_CB_SCTLR);
		devm_free_irq(smmu->dev, irq, cb_base);
	}

	dev_info(smmu->dev,
			"Interrupt selftest completed...\n");
	dev_info(smmu->dev,
			"Tested %d contexts, received %d interrupts\n",
			cb_count, irq_count);
	WARN_ON(cb_count != irq_count);
	irq_count = 0;
}
#else
static void arm_smmu_interrupt_selftest(struct arm_smmu_device *smmu)
{
}
#endif

/*
 * init()
 * Hook for additional device tree parsing at probe time.
 *
 * device_reset()
 * Hook for one-time architecture-specific register settings.
 *
 * iova_to_phys_hard()
 * Provides debug information. May be called from the context fault irq handler.
 *
 * init_context_bank()
 * Hook for architecture-specific settings which require knowledge of the
 * dynamically allocated context bank number.
 *
 * device_group()
 * Hook for checking whether a device is compatible with a said group.
 */
struct arm_smmu_arch_ops {
	int (*init)(struct arm_smmu_device *smmu);
	void (*device_reset)(struct arm_smmu_device *smmu);
	phys_addr_t (*iova_to_phys_hard)(struct iommu_domain *domain,
					 dma_addr_t iova);
	void (*init_context_bank)(struct arm_smmu_domain *smmu_domain,
					struct device *dev);
	int (*device_group)(struct device *dev, struct iommu_group *group);
};

static int arm_smmu_arch_init(struct arm_smmu_device *smmu)
{
	if (!smmu->arch_ops)
		return 0;
	if (!smmu->arch_ops->init)
		return 0;
	return smmu->arch_ops->init(smmu);
}

static void arm_smmu_arch_device_reset(struct arm_smmu_device *smmu)
{
	if (!smmu->arch_ops)
		return;
	if (!smmu->arch_ops->device_reset)
		return;
	return smmu->arch_ops->device_reset(smmu);
}

static void arm_smmu_arch_init_context_bank(
		struct arm_smmu_domain *smmu_domain, struct device *dev)
{
	struct arm_smmu_device *smmu = smmu_domain->smmu;

	if (!smmu->arch_ops)
		return;
	if (!smmu->arch_ops->init_context_bank)
		return;
	return smmu->arch_ops->init_context_bank(smmu_domain, dev);
}

static int arm_smmu_arch_device_group(struct device *dev,
					struct iommu_group *group)
{
	struct iommu_fwspec *fwspec = dev->iommu_fwspec;
	struct arm_smmu_device *smmu = fwspec_smmu(fwspec);

	if (!smmu->arch_ops)
		return 0;
	if (!smmu->arch_ops->device_group)
		return 0;
	return smmu->arch_ops->device_group(dev, group);
}

static void arm_smmu_arch_write_sync(struct arm_smmu_device *smmu)
{
	u32 id;

	if (!smmu)
		return;

	/* Read to complete prior write transcations */
	id = readl_relaxed(ARM_SMMU_GR0(smmu) + ARM_SMMU_GR0_ID0);

	/* Wait for read to complete before off */
	rmb();
}

static struct device_node *dev_get_dev_node(struct device *dev)
{
	if (dev_is_pci(dev)) {
		struct pci_bus *bus = to_pci_dev(dev)->bus;

		while (!pci_is_root_bus(bus))
			bus = bus->parent;
		return of_node_get(bus->bridge->parent->of_node);
	}

	return of_node_get(dev->of_node);
}

static int __arm_smmu_get_pci_sid(struct pci_dev *pdev, u16 alias, void *data)
{
	*((__be32 *)data) = cpu_to_be32(alias);
	return 0; /* Continue walking */
}

static int __find_legacy_master_phandle(struct device *dev, void *data)
{
	struct of_phandle_iterator *it = *(void **)data;
	struct device_node *np = it->node;
	int err;

	of_for_each_phandle(it, err, dev->of_node, "mmu-masters",
			    "#stream-id-cells", 0)
		if (it->node == np) {
			*(void **)data = dev;
			return 1;
		}
	it->node = np;
	return err == -ENOENT ? 0 : err;
}

static struct platform_driver arm_smmu_driver;
static struct iommu_ops arm_smmu_ops;

static int arm_smmu_register_legacy_master(struct device *dev,
					   struct arm_smmu_device **smmu)
{
	struct device *smmu_dev;
	struct device_node *np;
	struct of_phandle_iterator it;
	void *data = &it;
	u32 *sids;
	__be32 pci_sid;
	int err = 0;

	memset(&it, 0, sizeof(it));
	np = dev_get_dev_node(dev);
	if (!np || !of_find_property(np, "#stream-id-cells", NULL)) {
		of_node_put(np);
		return -ENODEV;
	}

	it.node = np;
	err = driver_for_each_device(&arm_smmu_driver.driver, NULL, &data,
				     __find_legacy_master_phandle);
	smmu_dev = data;
	of_node_put(np);
	if (err == 0)
		return -ENODEV;
	if (err < 0)
		return err;

	if (dev_is_pci(dev)) {
		/* "mmu-masters" assumes Stream ID == Requester ID */
		pci_for_each_dma_alias(to_pci_dev(dev), __arm_smmu_get_pci_sid,
				       &pci_sid);
		it.cur = &pci_sid;
		it.cur_count = 1;
	}

	err = iommu_fwspec_init(dev, &smmu_dev->of_node->fwnode,
				&arm_smmu_ops);
	if (err)
		return err;

	sids = kcalloc(it.cur_count, sizeof(*sids), GFP_KERNEL);
	if (!sids)
		return -ENOMEM;

	*smmu = dev_get_drvdata(smmu_dev);
	of_phandle_iterator_args(&it, sids, it.cur_count);
	err = iommu_fwspec_add_ids(dev, sids, it.cur_count);
	kfree(sids);
	return err;
}

static int __arm_smmu_alloc_bitmap(unsigned long *map, int start, int end)
{
	int idx;

	do {
		idx = find_next_zero_bit(map, end, start);
		if (idx == end)
			return -ENOSPC;
	} while (test_and_set_bit(idx, map));

	return idx;
}

static void __arm_smmu_free_bitmap(unsigned long *map, int idx)
{
	clear_bit(idx, map);
}

static int arm_smmu_prepare_clocks(struct arm_smmu_power_resources *pwr)
{
	int i, ret = 0;

	for (i = 0; i < pwr->num_clocks; ++i) {
		ret = clk_prepare(pwr->clocks[i]);
		if (ret) {
			dev_err(pwr->dev, "Couldn't prepare clock #%d\n", i);
			while (i--)
				clk_unprepare(pwr->clocks[i]);
			break;
		}
	}
	return ret;
}

static void arm_smmu_unprepare_clocks(struct arm_smmu_power_resources *pwr)
{
	int i;

	for (i = pwr->num_clocks; i; --i)
		clk_unprepare(pwr->clocks[i - 1]);
}

static int arm_smmu_enable_clocks(struct arm_smmu_power_resources *pwr)
{
	int i, ret = 0;

	for (i = 0; i < pwr->num_clocks; ++i) {
		ret = clk_enable(pwr->clocks[i]);
		if (ret) {
			dev_err(pwr->dev, "Couldn't enable clock #%d\n", i);
			while (i--)
				clk_disable(pwr->clocks[i]);
			break;
		}
	}

	return ret;
}

static void arm_smmu_disable_clocks(struct arm_smmu_power_resources *pwr)
{
	int i;

	for (i = pwr->num_clocks; i; --i)
		clk_disable(pwr->clocks[i - 1]);
}

static int arm_smmu_request_bus(struct arm_smmu_power_resources *pwr)
{
	if (!pwr->bus_client)
		return 0;
	return msm_bus_scale_client_update_request(pwr->bus_client, 1);
}

static void arm_smmu_unrequest_bus(struct arm_smmu_power_resources *pwr)
{
	if (!pwr->bus_client)
		return;
	WARN_ON(msm_bus_scale_client_update_request(pwr->bus_client, 0));
}

static int arm_smmu_enable_regulators(struct arm_smmu_power_resources *pwr)
{
	struct regulator_bulk_data *consumers;
	int num_consumers, ret;
	int i;

	num_consumers = pwr->num_gdscs;
	consumers = pwr->gdscs;
	for (i = 0; i < num_consumers; i++) {
		ret = regulator_enable(consumers[i].consumer);
		if (ret)
			goto out;
	}
	return 0;

out:
	i -= 1;
	for (; i >= 0; i--)
		regulator_disable(consumers[i].consumer);
	return ret;
}

static int arm_smmu_disable_regulators(struct arm_smmu_power_resources *pwr)
{
	struct regulator_bulk_data *consumers;
	int i;
	int num_consumers, ret, r;

	num_consumers = pwr->num_gdscs;
	consumers = pwr->gdscs;
	for (i = num_consumers - 1; i >= 0; --i) {
		ret = regulator_disable_deferred(consumers[i].consumer,
						 pwr->regulator_defer);
		if (ret != 0)
			goto err;
	}

	return 0;

err:
	pr_err("Failed to disable %s: %d\n", consumers[i].supply, ret);
	for (++i; i < num_consumers; ++i) {
		r = regulator_enable(consumers[i].consumer);
		if (r != 0)
			pr_err("Failed to rename %s: %d\n",
			       consumers[i].supply, r);
	}

	return ret;
}

/* Clocks must be prepared before this (arm_smmu_prepare_clocks) */
static int arm_smmu_power_on_atomic(struct arm_smmu_power_resources *pwr)
{
	int ret = 0;
	unsigned long flags;

	spin_lock_irqsave(&pwr->clock_refs_lock, flags);
	if (pwr->clock_refs_count > 0) {
		pwr->clock_refs_count++;
		spin_unlock_irqrestore(&pwr->clock_refs_lock, flags);
		return 0;
	}

	ret = arm_smmu_enable_clocks(pwr);
	if (!ret)
		pwr->clock_refs_count = 1;

	spin_unlock_irqrestore(&pwr->clock_refs_lock, flags);
	return ret;
}

/* Clocks should be unprepared after this (arm_smmu_unprepare_clocks) */
static void arm_smmu_power_off_atomic(struct arm_smmu_power_resources *pwr)
{
	unsigned long flags;
	struct arm_smmu_device *smmu = pwr->dev->driver_data;

	arm_smmu_arch_write_sync(smmu);

	spin_lock_irqsave(&pwr->clock_refs_lock, flags);
	if (pwr->clock_refs_count == 0) {
		WARN(1, "%s: bad clock_ref_count\n", dev_name(pwr->dev));
		spin_unlock_irqrestore(&pwr->clock_refs_lock, flags);
		return;

	} else if (pwr->clock_refs_count > 1) {
		pwr->clock_refs_count--;
		spin_unlock_irqrestore(&pwr->clock_refs_lock, flags);
		return;
	}

	arm_smmu_disable_clocks(pwr);

	pwr->clock_refs_count = 0;
	spin_unlock_irqrestore(&pwr->clock_refs_lock, flags);
}

static int arm_smmu_power_on_slow(struct arm_smmu_power_resources *pwr)
{
	int ret;

	mutex_lock(&pwr->power_lock);
	if (pwr->power_count > 0) {
		pwr->power_count += 1;
		mutex_unlock(&pwr->power_lock);
		return 0;
	}

	ret = arm_smmu_request_bus(pwr);
	if (ret)
		goto out_unlock;

	ret = arm_smmu_enable_regulators(pwr);
	if (ret)
		goto out_disable_bus;

	ret = arm_smmu_prepare_clocks(pwr);
	if (ret)
		goto out_disable_regulators;

	pwr->power_count = 1;
	mutex_unlock(&pwr->power_lock);
	return 0;

out_disable_regulators:
	regulator_bulk_disable(pwr->num_gdscs, pwr->gdscs);
out_disable_bus:
	arm_smmu_unrequest_bus(pwr);
out_unlock:
	mutex_unlock(&pwr->power_lock);
	return ret;
}

static void arm_smmu_power_off_slow(struct arm_smmu_power_resources *pwr)
{
	mutex_lock(&pwr->power_lock);
	if (pwr->power_count == 0) {
		WARN(1, "%s: Bad power count\n", dev_name(pwr->dev));
		mutex_unlock(&pwr->power_lock);
		return;

	} else if (pwr->power_count > 1) {
		pwr->power_count--;
		mutex_unlock(&pwr->power_lock);
		return;
	}

	arm_smmu_unprepare_clocks(pwr);
	arm_smmu_disable_regulators(pwr);
	arm_smmu_unrequest_bus(pwr);
	pwr->power_count = 0;
	mutex_unlock(&pwr->power_lock);
}

static int arm_smmu_power_on(struct arm_smmu_power_resources *pwr)
{
	int ret;

	ret = arm_smmu_power_on_slow(pwr);
	if (ret)
		return ret;

	ret = arm_smmu_power_on_atomic(pwr);
	if (ret)
		goto out_disable;

	return 0;

out_disable:
	arm_smmu_power_off_slow(pwr);
	return ret;
}

static void arm_smmu_power_off(struct arm_smmu_power_resources *pwr)
{
	arm_smmu_power_off_atomic(pwr);
	arm_smmu_power_off_slow(pwr);
}

/*
 * Must be used instead of arm_smmu_power_on if it may be called from
 * atomic context
 */
static int arm_smmu_domain_power_on(struct iommu_domain *domain,
				struct arm_smmu_device *smmu)
{
	struct arm_smmu_domain *smmu_domain = to_smmu_domain(domain);
	int atomic_domain = smmu_domain->attributes & (1 << DOMAIN_ATTR_ATOMIC);

	if (atomic_domain)
		return arm_smmu_power_on_atomic(smmu->pwr);

	return arm_smmu_power_on(smmu->pwr);
}

/*
 * Must be used instead of arm_smmu_power_on if it may be called from
 * atomic context
 */
static void arm_smmu_domain_power_off(struct iommu_domain *domain,
				struct arm_smmu_device *smmu)
{
	struct arm_smmu_domain *smmu_domain = to_smmu_domain(domain);
	int atomic_domain = smmu_domain->attributes & (1 << DOMAIN_ATTR_ATOMIC);

	if (atomic_domain) {
		arm_smmu_power_off_atomic(smmu->pwr);
		return;
	}

	arm_smmu_power_off(smmu->pwr);
}

static struct qsmmuv500_tbu_device *qsmmuv500_find_tbu(
	struct arm_smmu_device *smmu, u32 sid)
{
	struct qsmmuv500_tbu_device *tbu = NULL;
	struct qsmmuv500_archdata *data = get_qsmmuv500_archdata(smmu);

	list_for_each_entry(tbu, &data->tbus, list) {
		if (tbu->sid_start <= sid &&
		    sid < tbu->sid_start + tbu->num_sids)
			return tbu;
	}
	return NULL;
}

static void arm_smmu_testbus_dump(struct arm_smmu_device *smmu, u16 sid)
{
	if (smmu->model == QCOM_SMMUV500 &&
	    IS_ENABLED(CONFIG_ARM_SMMU_TESTBUS_DUMP)) {
		struct qsmmuv500_archdata *data;
		struct qsmmuv500_tbu_device *tbu;

		data = smmu->archdata;
		tbu = qsmmuv500_find_tbu(smmu, sid);
		spin_lock(&testbus_lock);
		if (tbu)
			arm_smmu_debug_dump_tbu_testbus(tbu->dev,
							tbu->base,
							data->tcu_base,
							tbu_testbus_sel,
							data->testbus_version);
		else
			arm_smmu_debug_dump_tcu_testbus(smmu->dev,
							ARM_SMMU_GR0(smmu),
							data->tcu_base,
							tcu_testbus_sel);
		spin_unlock(&testbus_lock);
	}
}

static void __arm_smmu_tlb_sync_timeout(struct arm_smmu_device *smmu)
{
	u32 sync_inv_ack, tbu_pwr_status, sync_inv_progress;
	u32 tbu_inv_pending = 0, tbu_sync_pending = 0;
	u32 tbu_inv_acked = 0, tbu_sync_acked = 0;
	u32 tcu_inv_pending = 0, tcu_sync_pending = 0;
	u32 tbu_ids = 0;
	phys_addr_t base_phys = smmu->phys_addr;


	static DEFINE_RATELIMIT_STATE(_rs,
				      DEFAULT_RATELIMIT_INTERVAL,
				      DEFAULT_RATELIMIT_BURST);

	sync_inv_ack = scm_io_read(base_phys + ARM_SMMU_STATS_SYNC_INV_TBU_ACK);
	tbu_pwr_status = scm_io_read(base_phys + ARM_SMMU_TBU_PWR_STATUS);
	sync_inv_progress = scm_io_read(base_phys +
					ARM_SMMU_MMU2QSS_AND_SAFE_WAIT_CNTR);

	if (sync_inv_ack) {
		tbu_inv_pending = (sync_inv_ack >> TBU_INV_REQ_SHIFT) &
			TBU_INV_REQ_MASK;
		tbu_inv_acked = (sync_inv_ack >> TBU_INV_ACK_SHIFT) &
			TBU_INV_ACK_MASK;
		tbu_sync_pending = (sync_inv_ack >> TBU_SYNC_REQ_SHIFT) &
			TBU_SYNC_REQ_MASK;
		tbu_sync_acked = (sync_inv_ack >> TBU_SYNC_ACK_SHIFT) &
			TBU_SYNC_ACK_MASK;
	}

	if (tbu_pwr_status) {
		if (tbu_sync_pending)
			tbu_ids = tbu_pwr_status & ~tbu_sync_acked;
		else if (tbu_inv_pending)
			tbu_ids = tbu_pwr_status & ~tbu_inv_acked;
	}

	tcu_inv_pending = (sync_inv_progress >> TCU_INV_IN_PRGSS_SHIFT) &
		TCU_INV_IN_PRGSS_MASK;
	tcu_sync_pending = (sync_inv_progress >> TCU_SYNC_IN_PRGSS_SHIFT) &
		TCU_SYNC_IN_PRGSS_MASK;

	if (__ratelimit(&_rs)) {
		unsigned long tbu_id, tbus_t = tbu_ids;

		dev_err(smmu->dev,
			"TLB sync timed out -- SMMU may be deadlocked\n"
			"TBU ACK 0x%x TBU PWR 0x%x TCU sync_inv 0x%x\n",
			sync_inv_ack, tbu_pwr_status, sync_inv_progress);
		dev_err(smmu->dev,
			"TCU invalidation %s, TCU sync %s\n",
			tcu_inv_pending?"pending":"completed",
			tcu_sync_pending?"pending":"completed");

		dev_err(smmu->dev, "TBU PWR status 0x%x\n", tbu_pwr_status);

		while (tbus_t) {
			struct qsmmuv500_tbu_device *tbu;

			tbu_id = __ffs(tbus_t);
			tbus_t = tbus_t & ~(1 << tbu_id);
			tbu = qsmmuv500_find_tbu(smmu,
						 (u16)(tbu_id << TBUID_SHIFT));
			if (tbu) {
				dev_err(smmu->dev,
					"TBU %s ack pending for TBU %s, %s\n",
					tbu_sync_pending?"sync" : "inv",
					dev_name(tbu->dev),
					tbu_sync_pending ?
					"check pending transactions on TBU"
					: "check for TBU power status");
				arm_smmu_testbus_dump(smmu,
						(u16)(tbu_id << TBUID_SHIFT));
			}
		}

		/*dump TCU testbus*/
		arm_smmu_testbus_dump(smmu, U16_MAX);
	}

	BUG_ON(IS_ENABLED(CONFIG_IOMMU_TLBSYNC_DEBUG));
}
<<<<<<< HEAD

=======
>>>>>>> 08078455
/* Wait for any pending TLB invalidations to complete */
static int __arm_smmu_tlb_sync(struct arm_smmu_device *smmu,
			void __iomem *sync, void __iomem *status)
{
<<<<<<< HEAD
	unsigned int spin_cnt, delay;

	writel_relaxed(QCOM_DUMMY_VAL, sync);
	for (delay = 1; delay < TLB_LOOP_TIMEOUT; delay *= 2) {
		for (spin_cnt = TLB_SPIN_COUNT; spin_cnt > 0; spin_cnt--) {
			if (!(readl_relaxed(status) & sTLBGSTATUS_GSACTIVE))
				return 0;
			cpu_relax();
		}
		udelay(delay);
=======
	unsigned int inc, delay;

	writel_relaxed(QCOM_DUMMY_VAL, sync);
	for (delay = 1, inc = 1; delay < TLB_LOOP_TIMEOUT; delay += inc) {
		if (!(readl_relaxed(status) & sTLBGSTATUS_GSACTIVE))
			return 0;

		cpu_relax();
		udelay(inc);
		if (inc < TLB_LOOP_INC_MAX)
			inc *= 2;
>>>>>>> 08078455
	}
	trace_tlbsync_timeout(smmu->dev, 0);
	__arm_smmu_tlb_sync_timeout(smmu);
	return -EINVAL;
}

static void arm_smmu_tlb_sync_global(struct arm_smmu_device *smmu)
{
	void __iomem *base = ARM_SMMU_GR0(smmu);
	unsigned long flags;

	spin_lock_irqsave(&smmu->global_sync_lock, flags);
	if (__arm_smmu_tlb_sync(smmu, base + ARM_SMMU_GR0_sTLBGSYNC,
				base + ARM_SMMU_GR0_sTLBGSTATUS)) {
		dev_err_ratelimited(smmu->dev,
				    "TLB global sync failed!\n");
	}
	spin_unlock_irqrestore(&smmu->global_sync_lock, flags);
}

static void arm_smmu_tlb_sync_context(void *cookie)
{
	struct arm_smmu_domain *smmu_domain = cookie;
	struct arm_smmu_device *smmu = smmu_domain->smmu;
	void __iomem *base = ARM_SMMU_CB(smmu, smmu_domain->cfg.cbndx);
	unsigned long flags;

	spin_lock_irqsave(&smmu_domain->sync_lock, flags);
	if (__arm_smmu_tlb_sync(smmu, base + ARM_SMMU_CB_TLBSYNC,
				base + ARM_SMMU_CB_TLBSTATUS)) {
		dev_err_ratelimited(smmu->dev,
<<<<<<< HEAD
				    "TLB sync on cb%d failed for device %s\n",
				    smmu_domain->cfg.cbndx,
				    dev_name(smmu_domain->dev));
=======
				"TLB sync on cb%d failed for device %s\n",
				smmu_domain->cfg.cbndx,
				dev_name(smmu_domain->dev));
>>>>>>> 08078455
	}
	spin_unlock_irqrestore(&smmu_domain->sync_lock, flags);
}

static void arm_smmu_tlb_sync_vmid(void *cookie)
{
	struct arm_smmu_domain *smmu_domain = cookie;

	arm_smmu_tlb_sync_global(smmu_domain->smmu);
}

static void arm_smmu_tlb_inv_context_s1(void *cookie)
{
	struct arm_smmu_domain *smmu_domain = cookie;
	struct device *dev = smmu_domain->dev;
	struct arm_smmu_cfg *cfg = &smmu_domain->cfg;
	struct arm_smmu_device *smmu = smmu_domain->smmu;
	void __iomem *base = ARM_SMMU_CB(smmu_domain->smmu, cfg->cbndx);
	bool use_tlbiall = smmu->options & ARM_SMMU_OPT_NO_ASID_RETENTION;
	ktime_t cur = ktime_get();

	trace_tlbi_start(dev, 0);

	if (!use_tlbiall)
		writel_relaxed(cfg->asid, base + ARM_SMMU_CB_S1_TLBIASID);
	else
		writel_relaxed(0, base + ARM_SMMU_CB_S1_TLBIALL);

	arm_smmu_tlb_sync_context(cookie);
	trace_tlbi_end(dev, ktime_us_delta(ktime_get(), cur));
}

static void arm_smmu_tlb_inv_context_s2(void *cookie)
{
	struct arm_smmu_domain *smmu_domain = cookie;
	struct arm_smmu_device *smmu = smmu_domain->smmu;
	void __iomem *base = ARM_SMMU_GR0(smmu);

	writel_relaxed(smmu_domain->cfg.vmid, base + ARM_SMMU_GR0_TLBIVMID);
	arm_smmu_tlb_sync_global(smmu);
}

static void arm_smmu_tlb_inv_range_nosync(unsigned long iova, size_t size,
					  size_t granule, bool leaf, void *cookie)
{
	struct arm_smmu_domain *smmu_domain = cookie;
	struct arm_smmu_cfg *cfg = &smmu_domain->cfg;
	struct arm_smmu_device *smmu = smmu_domain->smmu;
	bool stage1 = cfg->cbar != CBAR_TYPE_S2_TRANS;
	void __iomem *reg = ARM_SMMU_CB(smmu_domain->smmu, cfg->cbndx);
	bool use_tlbiall = smmu->options & ARM_SMMU_OPT_NO_ASID_RETENTION;

	if (smmu_domain->smmu->features & ARM_SMMU_FEAT_COHERENT_WALK)
		wmb();

	if (stage1 && !use_tlbiall) {
		reg += leaf ? ARM_SMMU_CB_S1_TLBIVAL : ARM_SMMU_CB_S1_TLBIVA;

		if (cfg->fmt != ARM_SMMU_CTX_FMT_AARCH64) {
			iova &= ~12UL;
			iova |= cfg->asid;
			do {
				writel_relaxed(iova, reg);
				iova += granule;
			} while (size -= granule);
		} else {
			iova >>= 12;
			iova |= (u64)cfg->asid << 48;
			do {
				writeq_relaxed(iova, reg);
				iova += granule >> 12;
			} while (size -= granule);
		}
	} else if (stage1 && use_tlbiall) {
		reg += ARM_SMMU_CB_S1_TLBIALL;
		writel_relaxed(0, reg);
	} else {
		reg += leaf ? ARM_SMMU_CB_S2_TLBIIPAS2L :
			      ARM_SMMU_CB_S2_TLBIIPAS2;
		iova >>= 12;
		do {
			smmu_write_atomic_lq(iova, reg);
			iova += granule >> 12;
		} while (size -= granule);
	}
}

/*
 * On MMU-401 at least, the cost of firing off multiple TLBIVMIDs appears
 * almost negligible, but the benefit of getting the first one in as far ahead
 * of the sync as possible is significant, hence we don't just make this a
 * no-op and set .tlb_sync to arm_smmu_inv_context_s2() as you might think.
 */
static void arm_smmu_tlb_inv_vmid_nosync(unsigned long iova, size_t size,
					 size_t granule, bool leaf, void *cookie)
{
	struct arm_smmu_domain *smmu_domain = cookie;
	void __iomem *base = ARM_SMMU_GR0(smmu_domain->smmu);

	if (smmu_domain->smmu->features & ARM_SMMU_FEAT_COHERENT_WALK)
		wmb();

	writel_relaxed(smmu_domain->cfg.vmid, base + ARM_SMMU_GR0_TLBIVMID);
}

struct arm_smmu_secure_pool_chunk {
	void *addr;
	size_t size;
	struct list_head list;
};

static void *arm_smmu_secure_pool_remove(struct arm_smmu_domain *smmu_domain,
					size_t size)
{
	struct arm_smmu_secure_pool_chunk *it;

	list_for_each_entry(it, &smmu_domain->secure_pool_list, list) {
		if (it->size == size) {
			void *addr = it->addr;

			list_del(&it->list);
			kfree(it);
			return addr;
		}
	}

	return NULL;
}

static int arm_smmu_secure_pool_add(struct arm_smmu_domain *smmu_domain,
				     void *addr, size_t size)
{
	struct arm_smmu_secure_pool_chunk *chunk;

	chunk = kmalloc(sizeof(*chunk), GFP_ATOMIC);
	if (!chunk)
		return -ENOMEM;

	chunk->addr = addr;
	chunk->size = size;
	memset(addr, 0, size);
	list_add(&chunk->list, &smmu_domain->secure_pool_list);

	return 0;
}

static void arm_smmu_secure_pool_destroy(struct arm_smmu_domain *smmu_domain)
{
	struct arm_smmu_secure_pool_chunk *it, *i;

	list_for_each_entry_safe(it, i, &smmu_domain->secure_pool_list, list) {
		arm_smmu_unprepare_pgtable(smmu_domain, it->addr, it->size);
		/* pages will be freed later (after being unassigned) */
		list_del(&it->list);
		kfree(it);
	}
}

static void *arm_smmu_alloc_pages_exact(void *cookie,
					size_t size, gfp_t gfp_mask)
{
	int ret;
	void *page;
	struct arm_smmu_domain *smmu_domain = cookie;

	if (!arm_smmu_is_master_side_secure(smmu_domain)) {
		struct page *pg;
		/* size is expected to be 4K with current configuration */
		if (size == PAGE_SIZE) {
			pg = list_first_entry_or_null(
				&smmu_domain->nonsecure_pool, struct page, lru);
			if (pg) {
				list_del_init(&pg->lru);
				return page_address(pg);
			}
		}
		return alloc_pages_exact(size, gfp_mask);
	}

	page = arm_smmu_secure_pool_remove(smmu_domain, size);
	if (page)
		return page;

	page = alloc_pages_exact(size, gfp_mask);
	if (page) {
		ret = arm_smmu_prepare_pgtable(page, cookie);
		if (ret) {
			free_pages_exact(page, size);
			return NULL;
		}
	}

	return page;
}

static void arm_smmu_free_pages_exact(void *cookie, void *virt, size_t size)
{
	struct arm_smmu_domain *smmu_domain = cookie;

	if (!arm_smmu_is_master_side_secure(smmu_domain)) {
		free_pages_exact(virt, size);
		return;
	}

	if (arm_smmu_secure_pool_add(smmu_domain, virt, size))
		arm_smmu_unprepare_pgtable(smmu_domain, virt, size);
}

static const struct iommu_gather_ops arm_smmu_s1_tlb_ops = {
	.tlb_flush_all	= arm_smmu_tlb_inv_context_s1,
	.tlb_add_flush	= arm_smmu_tlb_inv_range_nosync,
	.tlb_sync	= arm_smmu_tlb_sync_context,
	.alloc_pages_exact = arm_smmu_alloc_pages_exact,
	.free_pages_exact = arm_smmu_free_pages_exact,
};

static const struct iommu_gather_ops arm_smmu_s2_tlb_ops_v2 = {
	.tlb_flush_all	= arm_smmu_tlb_inv_context_s2,
	.tlb_add_flush	= arm_smmu_tlb_inv_range_nosync,
	.tlb_sync	= arm_smmu_tlb_sync_context,
	.alloc_pages_exact = arm_smmu_alloc_pages_exact,
	.free_pages_exact = arm_smmu_free_pages_exact,
};

static const struct iommu_gather_ops arm_smmu_s2_tlb_ops_v1 = {
	.tlb_flush_all	= arm_smmu_tlb_inv_context_s2,
	.tlb_add_flush	= arm_smmu_tlb_inv_vmid_nosync,
	.tlb_sync	= arm_smmu_tlb_sync_vmid,
	.alloc_pages_exact = arm_smmu_alloc_pages_exact,
	.free_pages_exact = arm_smmu_free_pages_exact,
};

static void msm_smmu_tlb_inv_context(void *cookie)
{
}

static void msm_smmu_tlb_inv_range_nosync(unsigned long iova, size_t size,
					  size_t granule, bool leaf,
					  void *cookie)
{
}

static void msm_smmu_tlb_sync(void *cookie)
{
}

static struct iommu_gather_ops msm_smmu_gather_ops = {
	.tlb_flush_all	= msm_smmu_tlb_inv_context,
	.tlb_add_flush	= msm_smmu_tlb_inv_range_nosync,
	.tlb_sync	= msm_smmu_tlb_sync,
	.alloc_pages_exact = arm_smmu_alloc_pages_exact,
	.free_pages_exact = arm_smmu_free_pages_exact,
};

static void print_ctx_regs(struct arm_smmu_device *smmu, struct arm_smmu_cfg
			   *cfg, unsigned int fsr)
{
	u32 fsynr0;
	void __iomem *cb_base = ARM_SMMU_CB(smmu, cfg->cbndx);
	void __iomem *gr1_base = ARM_SMMU_GR1(smmu);
	bool stage1 = cfg->cbar != CBAR_TYPE_S2_TRANS;

	fsynr0 = readl_relaxed(cb_base + ARM_SMMU_CB_FSYNR0);

	dev_err(smmu->dev, "FAR    = 0x%016llx\n",
		readq_relaxed(cb_base + ARM_SMMU_CB_FAR));
	dev_err(smmu->dev, "PAR    = 0x%pK\n",
		readq_relaxed(cb_base + ARM_SMMU_CB_PAR));

	dev_err(smmu->dev,
		"FSR    = 0x%08x [%s%s%s%s%s%s%s%s%s%s]\n",
		fsr,
		(fsr & 0x02) ?  (fsynr0 & 0x10 ?
				 "TF W " : "TF R ") : "",
		(fsr & 0x04) ? "AFF " : "",
		(fsr & 0x08) ? (fsynr0 & 0x10 ?
				"PF W " : "PF R ") : "",
		(fsr & 0x10) ? "EF " : "",
		(fsr & 0x20) ? "TLBMCF " : "",
		(fsr & 0x40) ? "TLBLKF " : "",
		(fsr & 0x80) ? "MHF " : "",
		(fsr & 0x100) ? "UUT " : "",
		(fsr & 0x40000000) ? "SS " : "",
		(fsr & 0x80000000) ? "MULTI " : "");

	if (cfg->fmt == ARM_SMMU_CTX_FMT_AARCH32_S) {
		dev_err(smmu->dev, "TTBR0  = 0x%pK\n",
			readl_relaxed(cb_base + ARM_SMMU_CB_TTBR0));
		dev_err(smmu->dev, "TTBR1  = 0x%pK\n",
			readl_relaxed(cb_base + ARM_SMMU_CB_TTBR1));
	} else {
		dev_err(smmu->dev, "TTBR0  = 0x%pK\n",
			readq_relaxed(cb_base + ARM_SMMU_CB_TTBR0));
		if (stage1)
			dev_err(smmu->dev, "TTBR1  = 0x%pK\n",
				readq_relaxed(cb_base + ARM_SMMU_CB_TTBR1));
	}


	dev_err(smmu->dev, "SCTLR  = 0x%08x ACTLR  = 0x%08x\n",
	       readl_relaxed(cb_base + ARM_SMMU_CB_SCTLR),
	       readl_relaxed(cb_base + ARM_SMMU_CB_ACTLR));
	dev_err(smmu->dev, "CBAR  = 0x%08x\n",
	       readl_relaxed(gr1_base + ARM_SMMU_GR1_CBAR(cfg->cbndx)));
	dev_err(smmu->dev, "MAIR0   = 0x%08x MAIR1   = 0x%08x\n",
	       readl_relaxed(cb_base + ARM_SMMU_CB_S1_MAIR0),
	       readl_relaxed(cb_base + ARM_SMMU_CB_S1_MAIR1));

}

static phys_addr_t arm_smmu_verify_fault(struct iommu_domain *domain,
					 dma_addr_t iova, u32 fsr)
{
	struct arm_smmu_domain *smmu_domain = to_smmu_domain(domain);
	struct arm_smmu_device *smmu = smmu_domain->smmu;
	phys_addr_t phys;
	phys_addr_t phys_post_tlbiall;

	phys = arm_smmu_iova_to_phys_hard(domain, iova);
	smmu_domain->pgtbl_cfg.tlb->tlb_flush_all(smmu_domain);
	phys_post_tlbiall = arm_smmu_iova_to_phys_hard(domain, iova);

	if (phys != phys_post_tlbiall) {
		dev_err(smmu->dev,
			"ATOS results differed across TLBIALL...\n"
			"Before: %pa After: %pa\n", &phys, &phys_post_tlbiall);
	}

	return (phys == 0 ? phys_post_tlbiall : phys);
}

static irqreturn_t arm_smmu_context_fault(int irq, void *dev)
{
	int flags, ret, tmp;
	u32 fsr, fsynr0, fsynr1, frsynra, resume;
	unsigned long iova;
	struct iommu_domain *domain = dev;
	struct arm_smmu_domain *smmu_domain = to_smmu_domain(domain);
	struct arm_smmu_cfg *cfg = &smmu_domain->cfg;
	struct arm_smmu_device *smmu = smmu_domain->smmu;
	void __iomem *cb_base;
	void __iomem *gr1_base;
	bool fatal_asf = smmu->options & ARM_SMMU_OPT_FATAL_ASF;
	phys_addr_t phys_soft;
	uint64_t pte;
	bool non_fatal_fault = !!(smmu_domain->attributes &
					(1 << DOMAIN_ATTR_NON_FATAL_FAULTS));

	static DEFINE_RATELIMIT_STATE(_rs,
				      DEFAULT_RATELIMIT_INTERVAL,
				      DEFAULT_RATELIMIT_BURST);

	ret = arm_smmu_power_on(smmu->pwr);
	if (ret)
		return IRQ_NONE;

	gr1_base = ARM_SMMU_GR1(smmu);
	cb_base = ARM_SMMU_CB(smmu, cfg->cbndx);
	fsr = readl_relaxed(cb_base + ARM_SMMU_CB_FSR);

	if (!(fsr & FSR_FAULT)) {
		ret = IRQ_NONE;
		goto out_power_off;
	}

	if (fatal_asf && (fsr & FSR_ASF)) {
		dev_err(smmu->dev,
			"Took an address size fault.  Refusing to recover.\n");
		BUG();
	}

	fsynr0 = readl_relaxed(cb_base + ARM_SMMU_CB_FSYNR0);
	fsynr1 = readl_relaxed(cb_base + ARM_SMMU_CB_FSYNR1);
	flags = fsynr0 & FSYNR0_WNR ? IOMMU_FAULT_WRITE : IOMMU_FAULT_READ;
	if (fsr & FSR_TF)
		flags |= IOMMU_FAULT_TRANSLATION;
	if (fsr & FSR_PF)
		flags |= IOMMU_FAULT_PERMISSION;
	if (fsr & FSR_EF)
		flags |= IOMMU_FAULT_EXTERNAL;
	if (fsr & FSR_SS)
		flags |= IOMMU_FAULT_TRANSACTION_STALLED;

	iova = readq_relaxed(cb_base + ARM_SMMU_CB_FAR);
	phys_soft = arm_smmu_iova_to_phys(domain, iova);
	frsynra = readl_relaxed(gr1_base + ARM_SMMU_GR1_CBFRSYNRA(cfg->cbndx));
	frsynra &= CBFRSYNRA_SID_MASK;
	tmp = report_iommu_fault(domain, smmu->dev, iova, flags);
	if (!tmp || (tmp == -EBUSY)) {
		dev_dbg(smmu->dev,
			"Context fault handled by client: iova=0x%08lx, cb=%d, fsr=0x%x, fsynr0=0x%x, fsynr1=0x%x\n",
			iova, cfg->cbndx, fsr, fsynr0, fsynr1);
		dev_dbg(smmu->dev,
			"soft iova-to-phys=%pa\n", &phys_soft);
		ret = IRQ_HANDLED;
		resume = RESUME_TERMINATE;
	} else {
		if (__ratelimit(&_rs)) {
			phys_addr_t phys_atos;

			print_ctx_regs(smmu, cfg, fsr);
			phys_atos = arm_smmu_verify_fault(domain, iova, fsr);
			dev_err(smmu->dev,
				"Unhandled context fault: iova=0x%08lx, cb=%d, fsr=0x%x, fsynr0=0x%x, fsynr1=0x%x\n",
				iova, cfg->cbndx, fsr, fsynr0, fsynr1);


			dev_err(smmu->dev,
				"soft iova-to-phys=%pa\n", &phys_soft);
			if (!phys_soft)
				dev_err(smmu->dev,
					"SOFTWARE TABLE WALK FAILED! Looks like %s accessed an unmapped address!\n",
					dev_name(smmu->dev));
			else {
				pte = arm_smmu_iova_to_pte(domain, iova);
				dev_err(smmu->dev, "PTE = %016llx\n", pte);
			}
			if (phys_atos)
				dev_err(smmu->dev, "hard iova-to-phys (ATOS)=%pa\n",
					&phys_atos);
			else
				dev_err(smmu->dev, "hard iova-to-phys (ATOS) failed\n");
			dev_err(smmu->dev, "SID=0x%x\n", frsynra);
		}
		ret = IRQ_NONE;
		resume = RESUME_TERMINATE;
		if (!non_fatal_fault) {
			dev_err(smmu->dev,
				"Unhandled arm-smmu context fault!\n");
			BUG();
		}
	}

	/*
	 * If the client returns -EBUSY, do not clear FSR and do not RESUME
	 * if stalled. This is required to keep the IOMMU client stalled on
	 * the outstanding fault. This gives the client a chance to take any
	 * debug action and then terminate the stalled transaction.
	 * So, the sequence in case of stall on fault should be:
	 * 1) Do not clear FSR or write to RESUME here
	 * 2) Client takes any debug action
	 * 3) Client terminates the stalled transaction and resumes the IOMMU
	 * 4) Client clears FSR. The FSR should only be cleared after 3) and
	 *    not before so that the fault remains outstanding. This ensures
	 *    SCTLR.HUPCF has the desired effect if subsequent transactions also
	 *    need to be terminated.
	 */
	if (tmp != -EBUSY) {
		/* Clear the faulting FSR */
		writel_relaxed(fsr, cb_base + ARM_SMMU_CB_FSR);

		/*
		 * Barrier required to ensure that the FSR is cleared
		 * before resuming SMMU operation
		 */
		wmb();

		/* Retry or terminate any stalled transactions */
		if (fsr & FSR_SS)
			writel_relaxed(resume, cb_base + ARM_SMMU_CB_RESUME);
	}

out_power_off:
	arm_smmu_power_off(smmu->pwr);

	return ret;
}

static irqreturn_t arm_smmu_global_fault(int irq, void *dev)
{
	u32 gfsr, gfsynr0, gfsynr1, gfsynr2;
	struct arm_smmu_device *smmu = dev;
	void __iomem *gr0_base = ARM_SMMU_GR0_NS(smmu);

	if (arm_smmu_power_on(smmu->pwr))
		return IRQ_NONE;

	gfsr = readl_relaxed(gr0_base + ARM_SMMU_GR0_sGFSR);
	gfsynr0 = readl_relaxed(gr0_base + ARM_SMMU_GR0_sGFSYNR0);
	gfsynr1 = readl_relaxed(gr0_base + ARM_SMMU_GR0_sGFSYNR1);
	gfsynr2 = readl_relaxed(gr0_base + ARM_SMMU_GR0_sGFSYNR2);

	if (!gfsr) {
		arm_smmu_power_off(smmu->pwr);
		return IRQ_NONE;
	}

	dev_err_ratelimited(smmu->dev,
		"Unexpected global fault, this could be serious\n");
	dev_err_ratelimited(smmu->dev,
		"\tGFSR 0x%08x, GFSYNR0 0x%08x, GFSYNR1 0x%08x, GFSYNR2 0x%08x\n",
		gfsr, gfsynr0, gfsynr1, gfsynr2);

	writel(gfsr, gr0_base + ARM_SMMU_GR0_sGFSR);
	arm_smmu_power_off(smmu->pwr);
	return IRQ_HANDLED;
}

static bool arm_smmu_master_attached(struct arm_smmu_device *smmu,
				     struct iommu_fwspec *fwspec)
{
	int i, idx;

	for_each_cfg_sme(fwspec, i, idx) {
		if (smmu->s2crs[idx].attach_count)
			return true;
	}

	return false;
}

static int arm_smmu_set_pt_format(struct arm_smmu_domain *smmu_domain,
				  struct io_pgtable_cfg *pgtbl_cfg)
{
	struct arm_smmu_device *smmu = smmu_domain->smmu;
	struct arm_smmu_cfg *cfg = &smmu_domain->cfg;
	int ret = 0;

	if ((smmu->version > ARM_SMMU_V1) &&
	    (cfg->fmt == ARM_SMMU_CTX_FMT_AARCH64) &&
	    !arm_smmu_has_secure_vmid(smmu_domain) &&
	    arm_smmu_is_static_cb(smmu)) {
		ret = msm_tz_set_cb_format(smmu->sec_id, cfg->cbndx);
	}
	return ret;
}

static void arm_smmu_init_context_bank(struct arm_smmu_domain *smmu_domain,
				       struct io_pgtable_cfg *pgtbl_cfg)
{
	struct arm_smmu_cfg *cfg = &smmu_domain->cfg;
	struct arm_smmu_cb *cb = &smmu_domain->smmu->cbs[cfg->cbndx];
	bool stage1 = cfg->cbar != CBAR_TYPE_S2_TRANS;

	cb->cfg = cfg;

	/* TTBCR */
	if (stage1) {
		if (cfg->fmt == ARM_SMMU_CTX_FMT_AARCH32_S) {
			cb->tcr[0] = pgtbl_cfg->arm_v7s_cfg.tcr;
		} else {
			cb->tcr[0] = pgtbl_cfg->arm_lpae_s1_cfg.tcr;
			cb->tcr[1] = pgtbl_cfg->arm_lpae_s1_cfg.tcr >> 32;
			cb->tcr[1] |= TTBCR2_SEP_UPSTREAM;
			if (cfg->fmt == ARM_SMMU_CTX_FMT_AARCH64)
				cb->tcr[1] |= TTBCR2_AS;
		}
	} else {
		cb->tcr[0] = pgtbl_cfg->arm_lpae_s2_cfg.vtcr;
	}

	/* TTBRs */
	if (stage1) {
		if (cfg->fmt == ARM_SMMU_CTX_FMT_AARCH32_S) {
			cb->ttbr[0] = pgtbl_cfg->arm_v7s_cfg.ttbr[0];
			cb->ttbr[1] = pgtbl_cfg->arm_v7s_cfg.ttbr[1];
		} else {
			cb->ttbr[0] = pgtbl_cfg->arm_lpae_s1_cfg.ttbr[0];
			cb->ttbr[0] |= (u64)cfg->asid << TTBRn_ASID_SHIFT;
			cb->ttbr[1] = pgtbl_cfg->arm_lpae_s1_cfg.ttbr[1];
			cb->ttbr[1] |= (u64)cfg->asid << TTBRn_ASID_SHIFT;
		}
	} else {
		cb->ttbr[0] = pgtbl_cfg->arm_lpae_s2_cfg.vttbr;
	}

	/* MAIRs (stage-1 only) */
	if (stage1) {
		if (cfg->fmt == ARM_SMMU_CTX_FMT_AARCH32_S) {
			cb->mair[0] = pgtbl_cfg->arm_v7s_cfg.prrr;
			cb->mair[1] = pgtbl_cfg->arm_v7s_cfg.nmrr;
		} else {
			cb->mair[0] = pgtbl_cfg->arm_lpae_s1_cfg.mair[0];
			cb->mair[1] = pgtbl_cfg->arm_lpae_s1_cfg.mair[1];
		}
	}
}

static void arm_smmu_write_context_bank(struct arm_smmu_device *smmu, int idx,
					u32 attributes)
{
	u32 reg;
	bool stage1;
	struct arm_smmu_cb *cb = &smmu->cbs[idx];
	struct arm_smmu_cfg *cfg = cb->cfg;
	void __iomem *cb_base, *gr1_base;
	struct arm_smmu_domain *smmu_domain;

	cb_base = ARM_SMMU_CB(smmu, idx);

	/* Unassigned context banks only need disabling */
	if (!cfg) {
		writel_relaxed(0, cb_base + ARM_SMMU_CB_SCTLR);
		return;
	}

	gr1_base = ARM_SMMU_GR1(smmu);
	stage1 = cfg->cbar != CBAR_TYPE_S2_TRANS;

	/* CBA2R */
	if (smmu->version > ARM_SMMU_V1) {
		if (cfg->fmt == ARM_SMMU_CTX_FMT_AARCH64)
			reg = CBA2R_RW64_64BIT;
		else
			reg = CBA2R_RW64_32BIT;
		/* 16-bit VMIDs live in CBA2R */
		if (smmu->features & ARM_SMMU_FEAT_VMID16)
			reg |= cfg->vmid << CBA2R_VMID_SHIFT;

		writel_relaxed(reg, gr1_base + ARM_SMMU_GR1_CBA2R(idx));
	}

	/* CBAR */
	reg = cfg->cbar;
	if (smmu->version < ARM_SMMU_V2)
		reg |= cfg->irptndx << CBAR_IRPTNDX_SHIFT;

	/*
	 * Use the weakest shareability/memory types, so they are
	 * overridden by the ttbcr/pte.
	 */
	if (stage1) {
		reg |= (CBAR_S1_BPSHCFG_NSH << CBAR_S1_BPSHCFG_SHIFT) |
			(CBAR_S1_MEMATTR_WB << CBAR_S1_MEMATTR_SHIFT);
	} else if (!(smmu->features & ARM_SMMU_FEAT_VMID16)) {
		/* 8-bit VMIDs live in CBAR */
		reg |= cfg->vmid << CBAR_VMID_SHIFT;
	}
	writel_relaxed(reg, gr1_base + ARM_SMMU_GR1_CBAR(idx));

	/*
	 * TTBCR
	 * We must write this before the TTBRs, since it determines the
	 * access behaviour of some fields (in particular, ASID[15:8]).
	 */
	if (stage1 && smmu->version > ARM_SMMU_V1)
		writel_relaxed(cb->tcr[1], cb_base + ARM_SMMU_CB_TTBCR2);
	writel_relaxed(cb->tcr[0], cb_base + ARM_SMMU_CB_TTBCR);

	/* TTBRs */
	if (cfg->fmt == ARM_SMMU_CTX_FMT_AARCH32_S) {
		writel_relaxed(cfg->asid, cb_base + ARM_SMMU_CB_CONTEXTIDR);
		writel_relaxed(cb->ttbr[0], cb_base + ARM_SMMU_CB_TTBR0);
		writel_relaxed(cb->ttbr[1], cb_base + ARM_SMMU_CB_TTBR1);
	} else {
		writeq_relaxed(cb->ttbr[0], cb_base + ARM_SMMU_CB_TTBR0);
		if (stage1)
			writeq_relaxed(cb->ttbr[1], cb_base + ARM_SMMU_CB_TTBR1);
	}

	/* MAIRs (stage-1 only) */
	if (stage1) {
		writel_relaxed(cb->mair[0], cb_base + ARM_SMMU_CB_S1_MAIR0);
		writel_relaxed(cb->mair[1], cb_base + ARM_SMMU_CB_S1_MAIR1);
	}

	/* ACTLR (implementation defined) */
	writel_relaxed(cb->actlr, cb_base + ARM_SMMU_CB_ACTLR);

	/* SCTLR */
	reg = SCTLR_CFCFG | SCTLR_CFIE | SCTLR_CFRE | SCTLR_AFE | SCTLR_TRE;

	/* Ensure bypass transactions are Non-shareable */
	reg |= SCTLR_SHCFG_NSH << SCTLR_SHCFG_SHIFT;
	if (smmu->smmu_restore) {
		smmu_domain = container_of(cfg, struct arm_smmu_domain, cfg);
		attributes = smmu_domain->attributes;
	}
	if (attributes & (1 << DOMAIN_ATTR_CB_STALL_DISABLE)) {
		reg &= ~SCTLR_CFCFG;
		reg |= SCTLR_HUPCF;
	}

	if (attributes & (1 << DOMAIN_ATTR_NO_CFRE))
		reg &= ~SCTLR_CFRE;

	if ((!(attributes & (1 << DOMAIN_ATTR_S1_BYPASS)) &&
	     !(attributes & (1 << DOMAIN_ATTR_EARLY_MAP))) || !stage1)
		reg |= SCTLR_M;
	if (stage1)
		reg |= SCTLR_S1_ASIDPNE;
	if (IS_ENABLED(CONFIG_CPU_BIG_ENDIAN))
		reg |= SCTLR_E;

	writel_relaxed(reg, cb_base + ARM_SMMU_CB_SCTLR);
}

static int arm_smmu_init_asid(struct iommu_domain *domain,
				struct arm_smmu_device *smmu)
{
	struct arm_smmu_domain *smmu_domain = to_smmu_domain(domain);
	struct arm_smmu_cfg *cfg = &smmu_domain->cfg;
	bool dynamic = is_dynamic_domain(domain);
	int ret;

	if (!dynamic || (smmu->options & ARM_SMMU_OPT_NO_DYNAMIC_ASID)) {
		cfg->asid = cfg->cbndx + 1;
	} else {
		mutex_lock(&smmu->idr_mutex);
		ret = idr_alloc_cyclic(&smmu->asid_idr, domain,
				smmu->num_context_banks + 2,
				MAX_ASID + 1, GFP_KERNEL);

		mutex_unlock(&smmu->idr_mutex);
		if (ret < 0) {
			dev_err(smmu->dev, "dynamic ASID allocation failed: %d\n",
				ret);
			return ret;
		}
		cfg->asid = ret;
	}
	return 0;
}

static void arm_smmu_free_asid(struct iommu_domain *domain)
{
	struct arm_smmu_domain *smmu_domain = to_smmu_domain(domain);
	struct arm_smmu_device *smmu = smmu_domain->smmu;
	struct arm_smmu_cfg *cfg = &smmu_domain->cfg;
	bool dynamic = is_dynamic_domain(domain);

	if (cfg->asid == INVALID_ASID || !dynamic)
		return;

	mutex_lock(&smmu->idr_mutex);
	idr_remove(&smmu->asid_idr, cfg->asid);
	mutex_unlock(&smmu->idr_mutex);
}

static int arm_smmu_init_domain_context(struct iommu_domain *domain,
					struct arm_smmu_device *smmu,
					struct device *dev)
{
	int irq, start, ret = 0;
	unsigned long ias, oas;
	struct io_pgtable_ops *pgtbl_ops;
	enum io_pgtable_fmt fmt;
	struct arm_smmu_domain *smmu_domain = to_smmu_domain(domain);
	struct arm_smmu_cfg *cfg = &smmu_domain->cfg;
	const struct iommu_gather_ops *tlb_ops;
	bool is_fast = smmu_domain->attributes & (1 << DOMAIN_ATTR_FAST);
	unsigned long quirks = 0;
	bool dynamic;

	mutex_lock(&smmu_domain->init_mutex);
	if (smmu_domain->smmu)
		goto out_unlock;

	if (domain->type == IOMMU_DOMAIN_IDENTITY) {
		smmu_domain->stage = ARM_SMMU_DOMAIN_BYPASS;
		smmu_domain->smmu = smmu;
		smmu_domain->cfg.irptndx = INVALID_IRPTNDX;
		smmu_domain->cfg.asid = INVALID_ASID;
	}

	dynamic = is_dynamic_domain(domain);
	if (dynamic && !(smmu->options & ARM_SMMU_OPT_DYNAMIC)) {
		dev_err(smmu->dev, "dynamic domains not supported\n");
		ret = -EPERM;

		goto out_unlock;
	}

	/*
	 * Mapping the requested stage onto what we support is surprisingly
	 * complicated, mainly because the spec allows S1+S2 SMMUs without
	 * support for nested translation. That means we end up with the
	 * following table:
	 *
	 * Requested        Supported        Actual
	 *     S1               N              S1
	 *     S1             S1+S2            S1
	 *     S1               S2             S2
	 *     S1               S1             S1
	 *     N                N              N
	 *     N              S1+S2            S2
	 *     N                S2             S2
	 *     N                S1             S1
	 *
	 * Note that you can't actually request stage-2 mappings.
	 */
	if (!(smmu->features & ARM_SMMU_FEAT_TRANS_S1))
		smmu_domain->stage = ARM_SMMU_DOMAIN_S2;
	if (!(smmu->features & ARM_SMMU_FEAT_TRANS_S2))
		smmu_domain->stage = ARM_SMMU_DOMAIN_S1;

	/*
	 * Choosing a suitable context format is even more fiddly. Until we
	 * grow some way for the caller to express a preference, and/or move
	 * the decision into the io-pgtable code where it arguably belongs,
	 * just aim for the closest thing to the rest of the system, and hope
	 * that the hardware isn't esoteric enough that we can't assume AArch64
	 * support to be a superset of AArch32 support...
	 */
	if (smmu->features & ARM_SMMU_FEAT_FMT_AARCH32_L)
		cfg->fmt = ARM_SMMU_CTX_FMT_AARCH32_L;
	if (IS_ENABLED(CONFIG_IOMMU_IO_PGTABLE_ARMV7S) &&
	    !IS_ENABLED(CONFIG_64BIT) && !IS_ENABLED(CONFIG_ARM_LPAE) &&
	    (smmu->features & ARM_SMMU_FEAT_FMT_AARCH32_S) &&
	    (smmu_domain->stage == ARM_SMMU_DOMAIN_S1))
		cfg->fmt = ARM_SMMU_CTX_FMT_AARCH32_S;
	if ((IS_ENABLED(CONFIG_64BIT) || cfg->fmt == ARM_SMMU_CTX_FMT_NONE) &&
	    (smmu->features & (ARM_SMMU_FEAT_FMT_AARCH64_64K |
			       ARM_SMMU_FEAT_FMT_AARCH64_16K |
			       ARM_SMMU_FEAT_FMT_AARCH64_4K)))
		cfg->fmt = ARM_SMMU_CTX_FMT_AARCH64;

	if (cfg->fmt == ARM_SMMU_CTX_FMT_NONE) {
		ret = -EINVAL;
		goto out_unlock;
	}

	switch (smmu_domain->stage) {
	case ARM_SMMU_DOMAIN_S1:
		cfg->cbar = CBAR_TYPE_S1_TRANS_S2_BYPASS;
		start = smmu->num_s2_context_banks;
		ias = smmu->va_size;
		oas = smmu->ipa_size;
		if (cfg->fmt == ARM_SMMU_CTX_FMT_AARCH64) {
			fmt = ARM_64_LPAE_S1;
			if (smmu->options & ARM_SMMU_OPT_3LVL_TABLES)
				ias = min(ias, 39UL);
		} else if (cfg->fmt == ARM_SMMU_CTX_FMT_AARCH32_L) {
			fmt = ARM_32_LPAE_S1;
			ias = min(ias, 32UL);
			oas = min(oas, 40UL);
		} else {
			fmt = ARM_V7S;
			ias = min(ias, 32UL);
			oas = min(oas, 32UL);
		}
		tlb_ops = &arm_smmu_s1_tlb_ops;
		break;
	case ARM_SMMU_DOMAIN_NESTED:
		/*
		 * We will likely want to change this if/when KVM gets
		 * involved.
		 */
	case ARM_SMMU_DOMAIN_S2:
		cfg->cbar = CBAR_TYPE_S2_TRANS;
		start = 0;
		ias = smmu->ipa_size;
		oas = smmu->pa_size;
		if (cfg->fmt == ARM_SMMU_CTX_FMT_AARCH64) {
			fmt = ARM_64_LPAE_S2;
		} else {
			fmt = ARM_32_LPAE_S2;
			ias = min(ias, 40UL);
			oas = min(oas, 40UL);
		}
		if (smmu->version == ARM_SMMU_V2)
			tlb_ops = &arm_smmu_s2_tlb_ops_v2;
		else
			tlb_ops = &arm_smmu_s2_tlb_ops_v1;
		break;
	default:
		ret = -EINVAL;
		goto out_unlock;
	}

	if (is_fast)
		fmt = ARM_V8L_FAST;

	if (smmu_domain->attributes & (1 << DOMAIN_ATTR_USE_UPSTREAM_HINT))
		quirks |= IO_PGTABLE_QUIRK_QCOM_USE_UPSTREAM_HINT;
	if (is_iommu_pt_coherent(smmu_domain))
		quirks |= IO_PGTABLE_QUIRK_NO_DMA;
	if (smmu_domain->attributes & (1 << DOMAIN_ATTR_USE_LLC_NWA))
		quirks |= IO_PGTABLE_QUIRK_QCOM_USE_LLC_NWA;
	if (((quirks & IO_PGTABLE_QUIRK_QCOM_USE_UPSTREAM_HINT) ||
	     (quirks & IO_PGTABLE_QUIRK_QCOM_USE_LLC_NWA)) &&
		(smmu->model == QCOM_SMMUV500))
		quirks |= IO_PGTABLE_QUIRK_QSMMUV500_NON_SHAREABLE;

	if (arm_smmu_is_slave_side_secure(smmu_domain))
		tlb_ops = &msm_smmu_gather_ops;

	ret = arm_smmu_alloc_cb(domain, smmu, dev);
	if (ret < 0)
		goto out_unlock;

	cfg->cbndx = ret;

	if (arm_smmu_is_slave_side_secure(smmu_domain)) {
		smmu_domain->pgtbl_cfg = (struct io_pgtable_cfg) {
			.quirks         = quirks,
			.pgsize_bitmap  = smmu->pgsize_bitmap,
			.arm_msm_secure_cfg = {
				.sec_id = smmu->sec_id,
				.cbndx = cfg->cbndx,
			},
			.tlb		= tlb_ops,
			.iommu_dev      = smmu->dev,
		};
		fmt = ARM_MSM_SECURE;
	} else  {
		smmu_domain->pgtbl_cfg = (struct io_pgtable_cfg) {
			.quirks		= quirks,
			.pgsize_bitmap	= smmu->pgsize_bitmap,
			.ias		= ias,
			.oas		= oas,
			.tlb		= tlb_ops,
			.iommu_dev	= smmu->dev,
		};
	}

	smmu_domain->smmu = smmu;
	smmu_domain->dev = dev;
	pgtbl_ops = alloc_io_pgtable_ops(fmt, &smmu_domain->pgtbl_cfg,
					smmu_domain);
	if (!pgtbl_ops) {
		ret = -ENOMEM;
		goto out_clear_smmu;
	}

	/*
	 * assign any page table memory that might have been allocated
	 * during alloc_io_pgtable_ops
	 */
	arm_smmu_secure_domain_lock(smmu_domain);
	arm_smmu_assign_table(smmu_domain);
	arm_smmu_secure_domain_unlock(smmu_domain);

	/* Update the domain's page sizes to reflect the page table format */
	domain->pgsize_bitmap = smmu_domain->pgtbl_cfg.pgsize_bitmap;
	domain->geometry.aperture_end = (1UL << ias) - 1;
	domain->geometry.force_aperture = true;

	/* Assign an asid */
	ret = arm_smmu_init_asid(domain, smmu);
	if (ret)
		goto out_clear_smmu;

	if (!dynamic) {
		/* Initialise the context bank with our page table cfg */
		arm_smmu_init_context_bank(smmu_domain,
						&smmu_domain->pgtbl_cfg);
		arm_smmu_arch_init_context_bank(smmu_domain, dev);
		arm_smmu_write_context_bank(smmu, cfg->cbndx,
						smmu_domain->attributes );
		/* for slave side secure, we may have to force the pagetable
		 * format to V8L.
		 */
		ret = arm_smmu_set_pt_format(smmu_domain,
					     &smmu_domain->pgtbl_cfg);
		if (ret)
			goto out_clear_smmu;

		if (smmu->version < ARM_SMMU_V2) {
			cfg->irptndx = atomic_inc_return(&smmu->irptndx);
			cfg->irptndx %= smmu->num_context_irqs;
		} else {
			cfg->irptndx = cfg->cbndx;
		}

		/*
		 * Request context fault interrupt. Do this last to avoid the
		 * handler seeing a half-initialised domain state.
		 */
		irq = smmu->irqs[smmu->num_global_irqs + cfg->irptndx];
		ret = devm_request_threaded_irq(smmu->dev, irq, NULL,
			arm_smmu_context_fault, IRQF_ONESHOT | IRQF_SHARED,
			"arm-smmu-context-fault", domain);
		if (ret < 0) {
			dev_err(smmu->dev, "failed to request context IRQ %d (%u)\n",
				cfg->irptndx, irq);
			cfg->irptndx = INVALID_IRPTNDX;
			goto out_clear_smmu;
		}
	} else {
		cfg->irptndx = INVALID_IRPTNDX;
	}
	mutex_unlock(&smmu_domain->init_mutex);

	smmu_domain->pgtbl_fmt = fmt;
	/* Publish page table ops for map/unmap */
	smmu_domain->pgtbl_ops = pgtbl_ops;
	if (arm_smmu_is_slave_side_secure(smmu_domain) &&
			!arm_smmu_master_attached(smmu, dev->iommu_fwspec))
		arm_smmu_restore_sec_cfg(smmu, cfg->cbndx);

	return 0;

out_clear_smmu:
	arm_smmu_destroy_domain_context(domain);
	smmu_domain->smmu = NULL;
out_unlock:
	mutex_unlock(&smmu_domain->init_mutex);
	return ret;
}

static void arm_smmu_domain_reinit(struct arm_smmu_domain *smmu_domain)
{
	smmu_domain->cfg.irptndx = INVALID_IRPTNDX;
	smmu_domain->cfg.cbndx = INVALID_CBNDX;
	smmu_domain->secure_vmid = VMID_INVAL;
}

static void arm_smmu_destroy_domain_context(struct iommu_domain *domain)
{
	struct arm_smmu_domain *smmu_domain = to_smmu_domain(domain);
	struct arm_smmu_device *smmu = smmu_domain->smmu;
	struct arm_smmu_cfg *cfg = &smmu_domain->cfg;
	void __iomem *cb_base;
	int irq;
	bool dynamic;
	int ret;

	if (!smmu || domain->type == IOMMU_DOMAIN_IDENTITY)
		return;

	ret = arm_smmu_power_on(smmu->pwr);
	if (ret) {
		WARN_ONCE(ret, "Woops, powering on smmu %p failed. Leaking context bank\n",
				smmu);
		return;
	}

	dynamic = is_dynamic_domain(domain);
	if (dynamic) {
		arm_smmu_free_asid(domain);
		free_io_pgtable_ops(smmu_domain->pgtbl_ops);
		arm_smmu_power_off(smmu->pwr);
		arm_smmu_secure_domain_lock(smmu_domain);
		arm_smmu_secure_pool_destroy(smmu_domain);
		arm_smmu_unassign_table(smmu_domain);
		arm_smmu_secure_domain_unlock(smmu_domain);
		arm_smmu_domain_reinit(smmu_domain);
		return;
	}

	/*
	 * Disable the context bank and free the page tables before freeing
	 * it.
	 */
	smmu->cbs[cfg->cbndx].cfg = NULL;
	cb_base = ARM_SMMU_CB(smmu, cfg->cbndx);
	writel_relaxed(0, cb_base + ARM_SMMU_CB_SCTLR);

	if (cfg->irptndx != INVALID_IRPTNDX) {
		irq = smmu->irqs[smmu->num_global_irqs + cfg->irptndx];
		devm_free_irq(smmu->dev, irq, domain);
	}

	free_io_pgtable_ops(smmu_domain->pgtbl_ops);
	arm_smmu_secure_domain_lock(smmu_domain);
	arm_smmu_secure_pool_destroy(smmu_domain);
	arm_smmu_unassign_table(smmu_domain);
	arm_smmu_secure_domain_unlock(smmu_domain);
	__arm_smmu_free_bitmap(smmu->context_map, cfg->cbndx);

	arm_smmu_power_off(smmu->pwr);
	arm_smmu_domain_reinit(smmu_domain);
}

static struct iommu_domain *arm_smmu_domain_alloc(unsigned type)
{
	struct arm_smmu_domain *smmu_domain;

	/* Do not support DOMAIN_DMA for now */
	if (type != IOMMU_DOMAIN_UNMANAGED &&
	    type != IOMMU_DOMAIN_IDENTITY)
		return NULL;
	/*
	 * Allocate the domain and initialise some of its data structures.
	 * We can't really do anything meaningful until we've added a
	 * master.
	 */
	smmu_domain = kzalloc(sizeof(*smmu_domain), GFP_KERNEL);
	if (!smmu_domain)
		return NULL;

	if (type == IOMMU_DOMAIN_DMA && (using_legacy_binding ||
	    iommu_get_dma_cookie(&smmu_domain->domain))) {
		kfree(smmu_domain);
		return NULL;
	}

	mutex_init(&smmu_domain->init_mutex);
	spin_lock_init(&smmu_domain->cb_lock);
	spin_lock_init(&smmu_domain->sync_lock);
	INIT_LIST_HEAD(&smmu_domain->pte_info_list);
	INIT_LIST_HEAD(&smmu_domain->unassign_list);
	mutex_init(&smmu_domain->assign_lock);
	INIT_LIST_HEAD(&smmu_domain->secure_pool_list);
	INIT_LIST_HEAD(&smmu_domain->nonsecure_pool);
	arm_smmu_domain_reinit(smmu_domain);

	return &smmu_domain->domain;
}

static void arm_smmu_domain_free(struct iommu_domain *domain)
{
	struct arm_smmu_domain *smmu_domain = to_smmu_domain(domain);

	/*
	 * Free the domain resources. We assume that all devices have
	 * already been detached.
	 */
	iommu_put_dma_cookie(domain);
	arm_smmu_destroy_domain_context(domain);
	kfree(smmu_domain);
}

static void arm_smmu_write_smr(struct arm_smmu_device *smmu, int idx)
{
	struct arm_smmu_smr *smr = smmu->smrs + idx;
	u32 reg = smr->id << SMR_ID_SHIFT | smr->mask << SMR_MASK_SHIFT;

	if (!(smmu->features & ARM_SMMU_FEAT_EXIDS) && smr->valid)
		reg |= SMR_VALID;
	writel_relaxed(reg, ARM_SMMU_GR0(smmu) + ARM_SMMU_GR0_SMR(idx));
}

static void arm_smmu_write_s2cr(struct arm_smmu_device *smmu, int idx)
{
	struct arm_smmu_s2cr *s2cr = smmu->s2crs + idx;
	u32 reg = (s2cr->type & S2CR_TYPE_MASK) << S2CR_TYPE_SHIFT |
		  (s2cr->cbndx & S2CR_CBNDX_MASK) << S2CR_CBNDX_SHIFT |
		  (s2cr->privcfg & S2CR_PRIVCFG_MASK) << S2CR_PRIVCFG_SHIFT |
		  S2CR_SHCFG_NSH << S2CR_SHCFG_SHIFT;

	if (smmu->features & ARM_SMMU_FEAT_EXIDS && smmu->smrs &&
	    smmu->smrs[idx].valid)
		reg |= S2CR_EXIDVALID;
	writel_relaxed(reg, ARM_SMMU_GR0(smmu) + ARM_SMMU_GR0_S2CR(idx));
}

static void arm_smmu_write_sme(struct arm_smmu_device *smmu, int idx)
{
	arm_smmu_write_s2cr(smmu, idx);
	if (smmu->smrs)
		arm_smmu_write_smr(smmu, idx);
}

/*
 * The width of SMR's mask field depends on sCR0_EXIDENABLE, so this function
 * should be called after sCR0 is written.
 */
static void arm_smmu_test_smr_masks(struct arm_smmu_device *smmu)
{
	unsigned long size;
	void __iomem *gr0_base = ARM_SMMU_GR0(smmu);
	u32 smr, id;
	int idx;

	/* Check if Stream Match Register support is included */
	if (!smmu->smrs)
		return;

	/* For slave side secure targets, as we can't write to the
	 * global space, set the sme mask values to default.
	 */
	if (arm_smmu_is_static_cb(smmu)) {
		smmu->streamid_mask = SID_MASK;
		smmu->smr_mask_mask = SMR_MASK_MASK;
		return;
	}

	/* ID0 */
	id = readl_relaxed(gr0_base + ARM_SMMU_GR0_ID0);
	size = (id >> ID0_NUMSMRG_SHIFT) & ID0_NUMSMRG_MASK;

	/*
	 * Few SMR registers may be inuse before the smmu driver
	 * probes(say by the bootloader). Find a SMR register
	 * which is not inuse.
	 */
	for (idx = 0; idx < size; idx++) {
		smr = readl_relaxed(gr0_base + ARM_SMMU_GR0_SMR(idx));
		if (!(smr & SMR_VALID))
			break;
	}
	if (idx == size) {
		dev_err(smmu->dev,
				"Unable to compute streamid_masks\n");
		return;
	}

	/*
	 * SMR.ID bits may not be preserved if the corresponding MASK
	 * bits are set, so check each one separately. We can reject
	 * masters later if they try to claim IDs outside these masks.
	 */
	smr = smmu->streamid_mask << SMR_ID_SHIFT;
	writel_relaxed(smr, gr0_base + ARM_SMMU_GR0_SMR(idx));
	smr = readl_relaxed(gr0_base + ARM_SMMU_GR0_SMR(idx));
	smmu->streamid_mask = smr >> SMR_ID_SHIFT;

	smr = smmu->streamid_mask << SMR_MASK_SHIFT;
	writel_relaxed(smr, gr0_base + ARM_SMMU_GR0_SMR(idx));
	smr = readl_relaxed(gr0_base + ARM_SMMU_GR0_SMR(idx));
	smmu->smr_mask_mask = smr >> SMR_MASK_SHIFT;
}

static int arm_smmu_find_sme(struct arm_smmu_device *smmu, u16 id, u16 mask)
{
	struct arm_smmu_smr *smrs = smmu->smrs;
	int i, free_idx = -ENOSPC;

	/* Stream indexing is blissfully easy */
	if (!smrs)
		return id;

	/* Validating SMRs is... less so */
	for (i = 0; i < smmu->num_mapping_groups; ++i) {
		if (!smrs[i].valid) {
			/*
			 * Note the first free entry we come across, which
			 * we'll claim in the end if nothing else matches.
			 */
			if (free_idx < 0)
				free_idx = i;
			continue;
		}
		/*
		 * If the new entry is _entirely_ matched by an existing entry,
		 * then reuse that, with the guarantee that there also cannot
		 * be any subsequent conflicting entries. In normal use we'd
		 * expect simply identical entries for this case, but there's
		 * no harm in accommodating the generalisation.
		 */
		if ((mask & smrs[i].mask) == mask &&
		    !((id ^ smrs[i].id) & ~smrs[i].mask))
			return i;
		/*
		 * If the new entry has any other overlap with an existing one,
		 * though, then there always exists at least one stream ID
		 * which would cause a conflict, and we can't allow that risk.
		 */
		if (!((id ^ smrs[i].id) & ~(smrs[i].mask | mask)))
			return -EINVAL;
	}

	return free_idx;
}

static bool arm_smmu_free_sme(struct arm_smmu_device *smmu, int idx)
{
	if (--smmu->s2crs[idx].count)
		return false;

	smmu->s2crs[idx] = s2cr_init_val;
	if (smmu->smrs)
		smmu->smrs[idx].valid = false;

	return true;
}

static int arm_smmu_master_alloc_smes(struct device *dev)
{
	struct iommu_fwspec *fwspec = dev->iommu_fwspec;
	struct arm_smmu_master_cfg *cfg = fwspec->iommu_priv;
	struct arm_smmu_device *smmu = cfg->smmu;
	struct arm_smmu_smr *smrs = smmu->smrs;
	struct iommu_group *group;
	int i, idx, ret;

	mutex_lock(&smmu->iommu_group_mutex);
	mutex_lock(&smmu->stream_map_mutex);
	/* Figure out a viable stream map entry allocation */
	for_each_cfg_sme(fwspec, i, idx) {
		u16 sid = fwspec->ids[i];
		u16 mask = fwspec->ids[i] >> SMR_MASK_SHIFT;

		if (idx != INVALID_SMENDX) {
			ret = -EEXIST;
			goto sme_err;
		}

		ret = arm_smmu_find_sme(smmu, sid, mask);
		if (ret < 0)
			goto sme_err;

		idx = ret;
		if (smrs && smmu->s2crs[idx].count == 0) {
			smrs[idx].id = sid;
			smrs[idx].mask = mask;
			smrs[idx].valid = true;
		}
		smmu->s2crs[idx].count++;
		cfg->smendx[i] = (s16)idx;
	}
	mutex_unlock(&smmu->stream_map_mutex);

	group = iommu_group_get_for_dev(dev);
	if (!group)
		group = ERR_PTR(-ENOMEM);
	if (IS_ERR(group)) {
		ret = PTR_ERR(group);
		goto iommu_group_err;
	}
	iommu_group_put(group);

	/* It worked! Don't poke the actual hardware until we've attached */
	for_each_cfg_sme(fwspec, i, idx)
		smmu->s2crs[idx].group = group;

	mutex_unlock(&smmu->iommu_group_mutex);
	return 0;

iommu_group_err:
	mutex_lock(&smmu->stream_map_mutex);

sme_err:
	while (i--) {
		arm_smmu_free_sme(smmu, cfg->smendx[i]);
		cfg->smendx[i] = INVALID_SMENDX;
	}
	mutex_unlock(&smmu->stream_map_mutex);
	mutex_unlock(&smmu->iommu_group_mutex);
	return ret;
}

static void arm_smmu_master_free_smes(struct iommu_fwspec *fwspec)
{
	struct arm_smmu_device *smmu = fwspec_smmu(fwspec);
	struct arm_smmu_master_cfg *cfg = fwspec->iommu_priv;
	int i, idx;

	mutex_lock(&smmu->stream_map_mutex);
	for_each_cfg_sme(fwspec, i, idx) {
		if (arm_smmu_free_sme(smmu, idx))
			arm_smmu_write_sme(smmu, idx);
		cfg->smendx[i] = INVALID_SMENDX;
	}
	mutex_unlock(&smmu->stream_map_mutex);
}

static void arm_smmu_domain_remove_master(struct arm_smmu_domain *smmu_domain,
					  struct iommu_fwspec *fwspec)
{
	struct arm_smmu_device *smmu = smmu_domain->smmu;
	struct arm_smmu_s2cr *s2cr = smmu->s2crs;
	int i, idx;
	const struct iommu_gather_ops *tlb;

	tlb = smmu_domain->pgtbl_cfg.tlb;

	mutex_lock(&smmu->stream_map_mutex);
	for_each_cfg_sme(fwspec, i, idx) {
		if (WARN_ON(s2cr[idx].attach_count == 0)) {
			mutex_unlock(&smmu->stream_map_mutex);
			return;
		}
		s2cr[idx].attach_count -= 1;

		if (s2cr[idx].attach_count > 0)
			continue;

		writel_relaxed(0, ARM_SMMU_GR0(smmu) + ARM_SMMU_GR0_SMR(idx));
		writel_relaxed(0, ARM_SMMU_GR0(smmu) + ARM_SMMU_GR0_S2CR(idx));
	}
	mutex_unlock(&smmu->stream_map_mutex);

	/* Ensure there are no stale mappings for this context bank */
	tlb->tlb_flush_all(smmu_domain);
}

static int arm_smmu_domain_add_master(struct arm_smmu_domain *smmu_domain,
				      struct iommu_fwspec *fwspec)
{
	struct arm_smmu_device *smmu = smmu_domain->smmu;
	struct arm_smmu_s2cr *s2cr = smmu->s2crs;
	u8 cbndx = smmu_domain->cfg.cbndx;
	enum arm_smmu_s2cr_type type;
	int i, idx;

	if (smmu_domain->stage == ARM_SMMU_DOMAIN_BYPASS)
		type = S2CR_TYPE_BYPASS;
	else
		type = S2CR_TYPE_TRANS;

	mutex_lock(&smmu->stream_map_mutex);
	for_each_cfg_sme(fwspec, i, idx) {
		if (s2cr[idx].attach_count++ > 0)
			continue;

		s2cr[idx].type = type;
		s2cr[idx].privcfg = S2CR_PRIVCFG_DEFAULT;
		s2cr[idx].cbndx = cbndx;
		arm_smmu_write_sme(smmu, idx);
	}
	mutex_unlock(&smmu->stream_map_mutex);

	return 0;
}

static void arm_smmu_detach_dev(struct iommu_domain *domain,
				struct device *dev)
{
	struct arm_smmu_domain *smmu_domain = to_smmu_domain(domain);
	struct arm_smmu_device *smmu = smmu_domain->smmu;
	struct iommu_fwspec *fwspec = dev->iommu_fwspec;
	int dynamic = smmu_domain->attributes & (1 << DOMAIN_ATTR_DYNAMIC);
	int atomic_domain = smmu_domain->attributes & (1 << DOMAIN_ATTR_ATOMIC);

	if (dynamic)
		return;

	if (!smmu) {
		dev_err(dev, "Domain not attached; cannot detach!\n");
		return;
	}

	if (atomic_domain)
		arm_smmu_power_on_atomic(smmu->pwr);
	else
		arm_smmu_power_on(smmu->pwr);

	arm_smmu_domain_remove_master(smmu_domain, fwspec);
	arm_smmu_power_off(smmu->pwr);
}

static int arm_smmu_assign_table(struct arm_smmu_domain *smmu_domain)
{
	int ret = 0;
	int dest_vmids[2] = {VMID_HLOS, smmu_domain->secure_vmid};
	int dest_perms[2] = {PERM_READ | PERM_WRITE, PERM_READ};
	int source_vmid = VMID_HLOS;
	struct arm_smmu_pte_info *pte_info, *temp;

	if (!arm_smmu_is_master_side_secure(smmu_domain))
		return ret;

	list_for_each_entry(pte_info, &smmu_domain->pte_info_list, entry) {
		ret = hyp_assign_phys(virt_to_phys(pte_info->virt_addr),
				      PAGE_SIZE, &source_vmid, 1,
				      dest_vmids, dest_perms, 2);
		if (WARN_ON(ret))
			break;
	}

	list_for_each_entry_safe(pte_info, temp, &smmu_domain->pte_info_list,
								entry) {
		list_del(&pte_info->entry);
		kfree(pte_info);
	}
	return ret;
}

static void arm_smmu_unassign_table(struct arm_smmu_domain *smmu_domain)
{
	int ret;
	int dest_vmids = VMID_HLOS;
	int dest_perms = PERM_READ | PERM_WRITE | PERM_EXEC;
	int source_vmlist[2] = {VMID_HLOS, smmu_domain->secure_vmid};
	struct arm_smmu_pte_info *pte_info, *temp;

	if (!arm_smmu_is_master_side_secure(smmu_domain))
		return;

	list_for_each_entry(pte_info, &smmu_domain->unassign_list, entry) {
		ret = hyp_assign_phys(virt_to_phys(pte_info->virt_addr),
				      PAGE_SIZE, source_vmlist, 2,
				      &dest_vmids, &dest_perms, 1);
		if (WARN_ON(ret))
			break;
		free_pages_exact(pte_info->virt_addr, pte_info->size);
	}

	list_for_each_entry_safe(pte_info, temp, &smmu_domain->unassign_list,
				 entry) {
		list_del(&pte_info->entry);
		kfree(pte_info);
	}
}

static void arm_smmu_unprepare_pgtable(void *cookie, void *addr, size_t size)
{
	struct arm_smmu_domain *smmu_domain = cookie;
	struct arm_smmu_pte_info *pte_info;

	if (smmu_domain->slave_side_secure ||
	    !arm_smmu_has_secure_vmid(smmu_domain)) {
		if (smmu_domain->slave_side_secure)
			WARN(1, "slave side secure is enforced\n");
		else
			WARN(1, "Invalid VMID is set !!\n");
		return;
	}

	pte_info = kzalloc(sizeof(struct arm_smmu_pte_info), GFP_ATOMIC);
	if (!pte_info)
		return;

	pte_info->virt_addr = addr;
	pte_info->size = size;
	list_add_tail(&pte_info->entry, &smmu_domain->unassign_list);
}

static int arm_smmu_prepare_pgtable(void *addr, void *cookie)
{
	struct arm_smmu_domain *smmu_domain = cookie;
	struct arm_smmu_pte_info *pte_info;

	if (smmu_domain->slave_side_secure ||
	    !arm_smmu_has_secure_vmid(smmu_domain)) {
		if (smmu_domain->slave_side_secure)
			WARN(1, "slave side secure is enforced\n");
		else
			WARN(1, "Invalid VMID is set !!\n");
		return -EINVAL;
	}

	pte_info = kzalloc(sizeof(struct arm_smmu_pte_info), GFP_ATOMIC);
	if (!pte_info)
		return -ENOMEM;
	pte_info->virt_addr = addr;
	list_add_tail(&pte_info->entry, &smmu_domain->pte_info_list);
	return 0;
}

static void arm_smmu_prealloc_memory(struct arm_smmu_domain *smmu_domain,
					size_t size, struct list_head *pool)
{
	int i;
	u32 nr = 0;
	struct page *page;

	if ((smmu_domain->attributes & (1 << DOMAIN_ATTR_ATOMIC)) ||
			arm_smmu_has_secure_vmid(smmu_domain))
		return;

	/* number of 2nd level pagetable entries */
	nr += round_up(size, SZ_1G) >> 30;
	/* number of 3rd level pagetabel entries */
	nr += round_up(size, SZ_2M) >> 21;

	/* Retry later with atomic allocation on error */
	for (i = 0; i < nr; i++) {
		page = alloc_pages(GFP_KERNEL | __GFP_ZERO, 0);
		if (!page)
			break;
		list_add(&page->lru, pool);
	}
}

static void arm_smmu_prealloc_memory_sg(struct arm_smmu_domain *smmu_domain,
					struct scatterlist *sgl, int nents,
					struct list_head *pool)
{
	int i;
	size_t size = 0;
	struct scatterlist *sg;

	if ((smmu_domain->attributes & (1 << DOMAIN_ATTR_ATOMIC)) ||
			arm_smmu_has_secure_vmid(smmu_domain))
		return;

	for_each_sg(sgl, sg, nents, i)
		size += sg->length;

	arm_smmu_prealloc_memory(smmu_domain, size, pool);
}

static void arm_smmu_release_prealloc_memory(
		struct arm_smmu_domain *smmu_domain, struct list_head *list)
{
	struct page *page, *tmp;

	list_for_each_entry_safe(page, tmp, list, lru) {
		list_del(&page->lru);
		__free_pages(page, 0);
	}
}

static int arm_smmu_attach_dev(struct iommu_domain *domain, struct device *dev)
{
	int ret;
	struct iommu_fwspec *fwspec = dev->iommu_fwspec;
	struct arm_smmu_device *smmu;
	struct arm_smmu_domain *smmu_domain = to_smmu_domain(domain);
	int atomic_domain = smmu_domain->attributes & (1 << DOMAIN_ATTR_ATOMIC);

	if (!fwspec || fwspec->ops != &arm_smmu_ops) {
		dev_err(dev, "cannot attach to SMMU, is it on the same bus?\n");
		return -ENXIO;
	}

	/*
	 * FIXME: The arch/arm DMA API code tries to attach devices to its own
	 * domains between of_xlate() and add_device() - we have no way to cope
	 * with that, so until ARM gets converted to rely on groups and default
	 * domains, just say no (but more politely than by dereferencing NULL).
	 * This should be at least a WARN_ON once that's sorted.
	 */
	if (!fwspec->iommu_priv)
		return -ENODEV;

	smmu = fwspec_smmu(fwspec);

	/* Enable Clocks and Power */
	ret = arm_smmu_power_on(smmu->pwr);
	if (ret)
		return ret;

	/* Ensure that the domain is finalised */
	ret = arm_smmu_init_domain_context(domain, smmu, dev);
	if (ret < 0)
		goto out_power_off;

	/* Do not modify the SIDs, HW is still running */
	if (is_dynamic_domain(domain)) {
		ret = 0;
		goto out_power_off;
	}

	/*
	 * Sanity check the domain. We don't support domains across
	 * different SMMUs.
	 */
	if (smmu_domain->smmu != smmu) {
		dev_err(dev,
			"cannot attach to SMMU %s whilst already attached to domain on SMMU %s\n",
			dev_name(smmu_domain->smmu->dev), dev_name(smmu->dev));
		ret = -EINVAL;
		goto out_power_off;
	}

	/* Looks ok, so add the device to the domain */
	ret = arm_smmu_domain_add_master(smmu_domain, fwspec);

out_power_off:
	/*
	 * Keep an additional vote for non-atomic power until domain is
	 * detached
	 */
	if (!ret && atomic_domain) {
		WARN_ON(arm_smmu_power_on(smmu->pwr));
		arm_smmu_power_off_atomic(smmu->pwr);
	}

	arm_smmu_power_off(smmu->pwr);

	return ret;
}

static int arm_smmu_map(struct iommu_domain *domain, unsigned long iova,
			phys_addr_t paddr, size_t size, int prot)
{
	int ret;
	unsigned long flags;
	struct arm_smmu_domain *smmu_domain = to_smmu_domain(domain);
	struct io_pgtable_ops *ops = to_smmu_domain(domain)->pgtbl_ops;
	LIST_HEAD(nonsecure_pool);

	if (!ops)
		return -ENODEV;

	if (arm_smmu_is_slave_side_secure(smmu_domain))
		return msm_secure_smmu_map(domain, iova, paddr, size, prot);

	arm_smmu_prealloc_memory(smmu_domain, size, &nonsecure_pool);
	arm_smmu_secure_domain_lock(smmu_domain);

	spin_lock_irqsave(&smmu_domain->cb_lock, flags);
	list_splice_init(&nonsecure_pool, &smmu_domain->nonsecure_pool);
	ret = ops->map(ops, iova, paddr, size, prot);
	list_splice_init(&smmu_domain->nonsecure_pool, &nonsecure_pool);
	spin_unlock_irqrestore(&smmu_domain->cb_lock, flags);

	arm_smmu_assign_table(smmu_domain);
	arm_smmu_secure_domain_unlock(smmu_domain);

	arm_smmu_release_prealloc_memory(smmu_domain, &nonsecure_pool);
	return ret;
}

static uint64_t arm_smmu_iova_to_pte(struct iommu_domain *domain,
	      dma_addr_t iova)
{
	uint64_t ret;
	unsigned long flags;
	struct arm_smmu_domain *smmu_domain = to_smmu_domain(domain);
	struct io_pgtable_ops *ops = smmu_domain->pgtbl_ops;

	if (!ops || !ops->iova_to_pte)
		return 0;

	spin_lock_irqsave(&smmu_domain->cb_lock, flags);
	ret = ops->iova_to_pte(ops, iova);
	spin_unlock_irqrestore(&smmu_domain->cb_lock, flags);
	return ret;
}

static size_t arm_smmu_unmap(struct iommu_domain *domain, unsigned long iova,
			     size_t size)
{
	size_t ret;
	struct arm_smmu_domain *smmu_domain = to_smmu_domain(domain);
	struct io_pgtable_ops *ops = smmu_domain->pgtbl_ops;
	unsigned long flags;

	if (!ops)
		return 0;

	if (arm_smmu_is_slave_side_secure(smmu_domain))
		return msm_secure_smmu_unmap(domain, iova, size);

	ret = arm_smmu_domain_power_on(domain, smmu_domain->smmu);
	if (ret)
		return ret;

	arm_smmu_secure_domain_lock(smmu_domain);

	spin_lock_irqsave(&smmu_domain->cb_lock, flags);
	ret = ops->unmap(ops, iova, size);
	spin_unlock_irqrestore(&smmu_domain->cb_lock, flags);

	arm_smmu_domain_power_off(domain, smmu_domain->smmu);
	/*
	 * While splitting up block mappings, we might allocate page table
	 * memory during unmap, so the vmids needs to be assigned to the
	 * memory here as well.
	 */
	arm_smmu_assign_table(smmu_domain);
	/* Also unassign any pages that were free'd during unmap */
	arm_smmu_unassign_table(smmu_domain);
	arm_smmu_secure_domain_unlock(smmu_domain);
	return ret;
}

#define MAX_MAP_SG_BATCH_SIZE (SZ_4M)
static size_t arm_smmu_map_sg(struct iommu_domain *domain, unsigned long iova,
			   struct scatterlist *sg, unsigned int nents, int prot)
{
	int ret;
	size_t size, batch_size, size_to_unmap = 0;
	unsigned long flags;
	struct arm_smmu_domain *smmu_domain = to_smmu_domain(domain);
	struct io_pgtable_ops *ops = smmu_domain->pgtbl_ops;
	unsigned int idx_start, idx_end;
	struct scatterlist *sg_start, *sg_end;
	unsigned long __saved_iova_start;
	LIST_HEAD(nonsecure_pool);

	if (!ops)
		return -ENODEV;

	if (arm_smmu_is_slave_side_secure(smmu_domain))
		return msm_secure_smmu_map_sg(domain, iova, sg, nents, prot);

	arm_smmu_prealloc_memory_sg(smmu_domain, sg, nents, &nonsecure_pool);
	arm_smmu_secure_domain_lock(smmu_domain);

	__saved_iova_start = iova;
	idx_start = idx_end = 0;
	sg_start = sg_end = sg;
	while (idx_end < nents) {
		batch_size = sg_end->length;
		sg_end = sg_next(sg_end);
		idx_end++;
		while ((idx_end < nents) &&
		       (batch_size + sg_end->length < MAX_MAP_SG_BATCH_SIZE)) {

			batch_size += sg_end->length;
			sg_end = sg_next(sg_end);
			idx_end++;
		}

		spin_lock_irqsave(&smmu_domain->cb_lock, flags);
		list_splice_init(&nonsecure_pool, &smmu_domain->nonsecure_pool);
		ret = ops->map_sg(ops, iova, sg_start, idx_end - idx_start,
				  prot, &size);
		list_splice_init(&smmu_domain->nonsecure_pool, &nonsecure_pool);
		spin_unlock_irqrestore(&smmu_domain->cb_lock, flags);

		/* Returns 0 on error */
		if (!ret) {
			size_to_unmap = iova + size - __saved_iova_start;
			goto out;
		}

		iova += batch_size;
		idx_start = idx_end;
		sg_start = sg_end;
	}

out:
	arm_smmu_assign_table(smmu_domain);

	if (size_to_unmap) {
		arm_smmu_unmap(domain, __saved_iova_start, size_to_unmap);
		iova = __saved_iova_start;
	}
	arm_smmu_secure_domain_unlock(smmu_domain);
	arm_smmu_release_prealloc_memory(smmu_domain, &nonsecure_pool);
	return iova - __saved_iova_start;
}

static phys_addr_t __arm_smmu_iova_to_phys_hard(struct iommu_domain *domain,
					      dma_addr_t iova)
{
	struct arm_smmu_domain *smmu_domain = to_smmu_domain(domain);
	struct arm_smmu_device *smmu = smmu_domain->smmu;
	struct arm_smmu_cfg *cfg = &smmu_domain->cfg;
	struct io_pgtable_ops *ops= smmu_domain->pgtbl_ops;
	struct device *dev = smmu->dev;
	void __iomem *cb_base;
	u32 tmp;
	u64 phys;
	unsigned long va;

	cb_base = ARM_SMMU_CB(smmu, cfg->cbndx);

	/* ATS1 registers can only be written atomically */
	va = iova & ~0xfffUL;
	if (smmu->version == ARM_SMMU_V2)
		smmu_write_atomic_lq(va, cb_base + ARM_SMMU_CB_ATS1PR);
	else /* Register is only 32-bit in v1 */
		writel_relaxed(va, cb_base + ARM_SMMU_CB_ATS1PR);

	if (readl_poll_timeout_atomic(cb_base + ARM_SMMU_CB_ATSR, tmp,
				      !(tmp & ATSR_ACTIVE), 5, 50)) {
		phys = ops->iova_to_phys(ops, iova);
		dev_err(dev,
			"iova to phys timed out on %pad. software table walk result=%pa.\n",
			&iova, &phys);
		phys = 0;
		return phys;
	}

	phys = readq_relaxed(cb_base + ARM_SMMU_CB_PAR);
	if (phys & CB_PAR_F) {
		dev_err(dev, "translation fault!\n");
		dev_err(dev, "PAR = 0x%llx\n", phys);
		phys = 0;
	} else {
		phys = (phys & (PHYS_MASK & ~0xfffULL)) | (iova & 0xfff);
	}

	return phys;
}

static phys_addr_t arm_smmu_iova_to_phys(struct iommu_domain *domain,
					dma_addr_t iova)
{
	phys_addr_t ret;
	unsigned long flags;
	struct arm_smmu_domain *smmu_domain = to_smmu_domain(domain);
	struct io_pgtable_ops *ops = smmu_domain->pgtbl_ops;

	if (domain->type == IOMMU_DOMAIN_IDENTITY)
		return iova;

	if (!ops)
		return 0;

	spin_lock_irqsave(&smmu_domain->cb_lock, flags);
	ret = ops->iova_to_phys(ops, iova);
	spin_unlock_irqrestore(&smmu_domain->cb_lock, flags);

	return ret;
}

/*
 * This function can sleep, and cannot be called from atomic context. Will
 * power on register block if required. This restriction does not apply to the
 * original iova_to_phys() op.
 */
static phys_addr_t arm_smmu_iova_to_phys_hard(struct iommu_domain *domain,
					dma_addr_t iova)
{
	phys_addr_t ret = 0;
	unsigned long flags;
	struct arm_smmu_domain *smmu_domain = to_smmu_domain(domain);
	struct arm_smmu_device *smmu = smmu_domain->smmu;

	if (smmu->options & ARM_SMMU_OPT_DISABLE_ATOS)
		return 0;

	if (arm_smmu_power_on(smmu_domain->smmu->pwr))
		return 0;

	if (smmu_domain->smmu->arch_ops &&
	    smmu_domain->smmu->arch_ops->iova_to_phys_hard) {
		ret = smmu_domain->smmu->arch_ops->iova_to_phys_hard(
						domain, iova);
		goto out;
	}

	spin_lock_irqsave(&smmu_domain->cb_lock, flags);
	if (smmu_domain->smmu->features & ARM_SMMU_FEAT_TRANS_OPS &&
			smmu_domain->stage == ARM_SMMU_DOMAIN_S1)
		ret = __arm_smmu_iova_to_phys_hard(domain, iova);

	spin_unlock_irqrestore(&smmu_domain->cb_lock, flags);

out:
	arm_smmu_power_off(smmu_domain->smmu->pwr);

	return ret;
}

static bool arm_smmu_capable(enum iommu_cap cap)
{
	switch (cap) {
	case IOMMU_CAP_CACHE_COHERENCY:
		/*
		 * Return true here as the SMMU can always send out coherent
		 * requests.
		 */
		return true;
	case IOMMU_CAP_NOEXEC:
		return true;
	default:
		return false;
	}
}

static int arm_smmu_match_node(struct device *dev, void *data)
{
	return dev->fwnode == data;
}

static
struct arm_smmu_device *arm_smmu_get_by_fwnode(struct fwnode_handle *fwnode)
{
	struct device *dev = driver_find_device(&arm_smmu_driver.driver, NULL,
						fwnode, arm_smmu_match_node);
	put_device(dev);
	return dev ? dev_get_drvdata(dev) : NULL;
}

#ifdef CONFIG_MSM_TZ_SMMU
static int msm_secure_smmu_map(struct iommu_domain *domain, unsigned long iova,
			       phys_addr_t paddr, size_t size, int prot)
{
	size_t ret;
	struct arm_smmu_domain *smmu_domain = to_smmu_domain(domain);
	struct io_pgtable_ops *ops = smmu_domain->pgtbl_ops;

	ret = ops->map(ops, iova, paddr, size, prot);

	return ret;
}

static size_t msm_secure_smmu_unmap(struct iommu_domain *domain,
				    unsigned long iova,
				    size_t size)
{
	size_t ret;
	struct arm_smmu_domain *smmu_domain = to_smmu_domain(domain);
	struct io_pgtable_ops *ops = smmu_domain->pgtbl_ops;

	ret = arm_smmu_domain_power_on(domain, smmu_domain->smmu);
	if (ret)
		return ret;

	ret = ops->unmap(ops, iova, size);

	arm_smmu_domain_power_off(domain, smmu_domain->smmu);

	return ret;
}

static size_t msm_secure_smmu_map_sg(struct iommu_domain *domain,
				     unsigned long iova,
				     struct scatterlist *sg,
				     unsigned int nents, int prot)
{
	int ret;
	size_t size;
	struct arm_smmu_domain *smmu_domain = to_smmu_domain(domain);
	struct io_pgtable_ops *ops = smmu_domain->pgtbl_ops;

	ret = ops->map_sg(ops, iova, sg, nents, prot, &size);

	if (!ret)
		msm_secure_smmu_unmap(domain, iova, size);

	return ret;
}

#endif

static int arm_smmu_add_device(struct device *dev)
{
	struct arm_smmu_device *smmu;
	struct arm_smmu_master_cfg *cfg;
	struct iommu_fwspec *fwspec = dev->iommu_fwspec;
	int i, ret;

	if (using_legacy_binding) {
		ret = arm_smmu_register_legacy_master(dev, &smmu);

		/*
		 * If dev->iommu_fwspec is initally NULL, arm_smmu_register_legacy_master()
		 * will allocate/initialise a new one. Thus we need to update fwspec for
		 * later use.
		 */
		fwspec = dev->iommu_fwspec;
		if (ret)
			goto out_free;
	} else if (fwspec && fwspec->ops == &arm_smmu_ops) {
		smmu = arm_smmu_get_by_fwnode(fwspec->iommu_fwnode);
		if (!smmu)
			return -ENODEV;
	} else {
		return -ENODEV;
	}

	ret = arm_smmu_power_on(smmu->pwr);
	if (ret)
		goto out_free;

	ret = -EINVAL;
	for (i = 0; i < fwspec->num_ids; i++) {
		u16 sid = fwspec->ids[i];
		u16 mask = fwspec->ids[i] >> SMR_MASK_SHIFT;

		if (sid & ~smmu->streamid_mask) {
			dev_err(dev, "stream ID 0x%x out of range for SMMU (0x%x)\n",
				sid, smmu->streamid_mask);
			goto out_pwr_off;
		}
		if (mask & ~smmu->smr_mask_mask) {
			dev_err(dev, "SMR mask 0x%x out of range for SMMU (0x%x)\n",
				mask, smmu->smr_mask_mask);
			goto out_pwr_off;
		}
	}

	ret = -ENOMEM;
	cfg = kzalloc(offsetof(struct arm_smmu_master_cfg, smendx[i]),
		      GFP_KERNEL);
	if (!cfg)
		goto out_pwr_off;

	cfg->smmu = smmu;
	fwspec->iommu_priv = cfg;
	while (i--)
		cfg->smendx[i] = INVALID_SMENDX;

	ret = arm_smmu_master_alloc_smes(dev);
	if (ret)
		goto out_cfg_free;

	arm_smmu_power_off(smmu->pwr);
	return 0;

out_cfg_free:
	kfree(cfg);
out_pwr_off:
	arm_smmu_power_off(smmu->pwr);
out_free:
	iommu_fwspec_free(dev);
	return ret;
}

static void arm_smmu_remove_device(struct device *dev)
{
	struct iommu_fwspec *fwspec = dev->iommu_fwspec;
	struct arm_smmu_device *smmu;

	if (!fwspec || fwspec->ops != &arm_smmu_ops)
		return;

	smmu = fwspec_smmu(fwspec);
	if (arm_smmu_power_on(smmu->pwr)) {
		WARN_ON(1);
		return;
	}

	arm_smmu_master_free_smes(fwspec);
	iommu_group_remove_device(dev);
	kfree(fwspec->iommu_priv);
	iommu_fwspec_free(dev);
	arm_smmu_power_off(smmu->pwr);
}

static struct iommu_group *arm_smmu_device_group(struct device *dev)
{
	struct iommu_fwspec *fwspec = dev->iommu_fwspec;
	struct arm_smmu_device *smmu = fwspec_smmu(fwspec);
	struct iommu_group *group = NULL;
	int i, idx;

	for_each_cfg_sme(fwspec, i, idx) {
		if (group && smmu->s2crs[idx].group &&
		    group != smmu->s2crs[idx].group)
			return ERR_PTR(-EINVAL);

		group = smmu->s2crs[idx].group;
	}

	if (group)
		iommu_group_ref_get(group);
	else {
		if (dev_is_pci(dev))
			group = pci_device_group(dev);
		else
			group = generic_device_group(dev);

		if (IS_ERR(group))
			return NULL;
	}

	if (arm_smmu_arch_device_group(dev, group)) {
		iommu_group_put(group);
		return ERR_PTR(-EINVAL);
	}

	return group;
}

static int arm_smmu_domain_get_attr(struct iommu_domain *domain,
				    enum iommu_attr attr, void *data)
{
	struct arm_smmu_domain *smmu_domain = to_smmu_domain(domain);
	int ret = 0;

	if (domain->type != IOMMU_DOMAIN_UNMANAGED)
		return -EINVAL;

	mutex_lock(&smmu_domain->init_mutex);
	switch (attr) {
	case DOMAIN_ATTR_NESTING:
		*(int *)data = (smmu_domain->stage == ARM_SMMU_DOMAIN_NESTED);
		ret = 0;
		break;
	case DOMAIN_ATTR_PT_BASE_ADDR:
		*((phys_addr_t *)data) =
			smmu_domain->pgtbl_cfg.arm_lpae_s1_cfg.ttbr[0];
		ret = 0;
		break;
	case DOMAIN_ATTR_CONTEXT_BANK:
		/* context bank index isn't valid until we are attached */
		if (smmu_domain->smmu == NULL) {
			ret = -ENODEV;
			break;
		}
		*((unsigned int *) data) = smmu_domain->cfg.cbndx;
		ret = 0;
		break;
	case DOMAIN_ATTR_TTBR0: {
		u64 val;
		struct arm_smmu_device *smmu = smmu_domain->smmu;
		/* not valid until we are attached */
		if (smmu == NULL) {
			ret = -ENODEV;
			break;
		}
		val = smmu_domain->pgtbl_cfg.arm_lpae_s1_cfg.ttbr[0];
		if (smmu_domain->cfg.cbar != CBAR_TYPE_S2_TRANS)
			val |= (u64)ARM_SMMU_CB_ASID(smmu, &smmu_domain->cfg)
					<< (TTBRn_ASID_SHIFT);
		*((u64 *)data) = val;
		ret = 0;
		break;
	}
	case DOMAIN_ATTR_CONTEXTIDR:
		/* not valid until attached */
		if (smmu_domain->smmu == NULL) {
			ret = -ENODEV;
			break;
		}
		*((u32 *)data) = smmu_domain->cfg.procid;
		ret = 0;
		break;
	case DOMAIN_ATTR_PROCID:
		*((u32 *)data) = smmu_domain->cfg.procid;
		ret = 0;
		break;
	case DOMAIN_ATTR_DYNAMIC:
		*((int *)data) = !!(smmu_domain->attributes
					& (1 << DOMAIN_ATTR_DYNAMIC));
		ret = 0;
		break;
	case DOMAIN_ATTR_NON_FATAL_FAULTS:
		*((int *)data) = !!(smmu_domain->attributes
				    & (1 << DOMAIN_ATTR_NON_FATAL_FAULTS));
		ret = 0;
		break;
	case DOMAIN_ATTR_S1_BYPASS:
		*((int *)data) = !!(smmu_domain->attributes
				    & (1 << DOMAIN_ATTR_S1_BYPASS));
		ret = 0;
		break;
	case DOMAIN_ATTR_SECURE_VMID:
		*((int *)data) = smmu_domain->secure_vmid;
		ret = 0;
		break;
	case DOMAIN_ATTR_PGTBL_INFO: {
		struct iommu_pgtbl_info *info = data;

		if (!(smmu_domain->attributes & (1 << DOMAIN_ATTR_FAST))) {
			ret = -ENODEV;
			break;
		}
		info->pmds = smmu_domain->pgtbl_cfg.av8l_fast_cfg.pmds;
		ret = 0;
		break;
	}
	case DOMAIN_ATTR_FAST:
		*((int *)data) = !!(smmu_domain->attributes
					& (1 << DOMAIN_ATTR_FAST));
		ret = 0;
		break;
	case DOMAIN_ATTR_USE_UPSTREAM_HINT:
		*((int *)data) = !!(smmu_domain->attributes &
				   (1 << DOMAIN_ATTR_USE_UPSTREAM_HINT));
		ret = 0;
		break;
	case DOMAIN_ATTR_USE_LLC_NWA:
		*((int *)data) = !!(smmu_domain->attributes &
				   (1 << DOMAIN_ATTR_USE_LLC_NWA));
		ret = 0;
		break;
	case DOMAIN_ATTR_EARLY_MAP:
		*((int *)data) = !!(smmu_domain->attributes
				    & (1 << DOMAIN_ATTR_EARLY_MAP));
		ret = 0;
		break;
	case DOMAIN_ATTR_BITMAP_IOVA_ALLOCATOR:
		*((int *)data) = !!(smmu_domain->attributes
				& (1 << DOMAIN_ATTR_BITMAP_IOVA_ALLOCATOR));
		ret = 0;
		break;
	case DOMAIN_ATTR_PAGE_TABLE_IS_COHERENT:
		if (!smmu_domain->smmu) {
			ret = -ENODEV;
			break;
		}
		*((int *)data) = is_iommu_pt_coherent(smmu_domain);
		ret = 0;
		break;
	case DOMAIN_ATTR_PAGE_TABLE_FORCE_COHERENT:
		*((int *)data) = !!(smmu_domain->attributes
			& (1 << DOMAIN_ATTR_PAGE_TABLE_FORCE_COHERENT));
		ret = 0;
		break;
	case DOMAIN_ATTR_CB_STALL_DISABLE:
		*((int *)data) = !!(smmu_domain->attributes
			& (1 << DOMAIN_ATTR_CB_STALL_DISABLE));
		ret = 0;
		break;
	case DOMAIN_ATTR_NO_CFRE:
		*((int *)data) = !!(smmu_domain->attributes
			& (1 << DOMAIN_ATTR_NO_CFRE));
		ret = 0;
		break;
	case DOMAIN_ATTR_QCOM_MMU500_ERRATA_MIN_IOVA_ALIGN:
		*((int *)data) = smmu_domain->qsmmuv500_errata1_min_iova_align;
		ret = 0;
		break;
	default:
		ret = -ENODEV;
		break;
	}
	mutex_unlock(&smmu_domain->init_mutex);
	return ret;
}

static int arm_smmu_domain_set_attr(struct iommu_domain *domain,
				    enum iommu_attr attr, void *data)
{
	int ret = 0;
	struct arm_smmu_domain *smmu_domain = to_smmu_domain(domain);

	if (domain->type != IOMMU_DOMAIN_UNMANAGED)
		return -EINVAL;

	mutex_lock(&smmu_domain->init_mutex);

	switch (attr) {
	case DOMAIN_ATTR_NESTING:
		if (smmu_domain->smmu) {
			ret = -EPERM;
			goto out_unlock;
		}

		if (*(int *)data)
			smmu_domain->stage = ARM_SMMU_DOMAIN_NESTED;
		else
			smmu_domain->stage = ARM_SMMU_DOMAIN_S1;

		break;
	case DOMAIN_ATTR_PROCID:
		if (smmu_domain->smmu != NULL) {
			dev_err(smmu_domain->smmu->dev,
			  "cannot change procid attribute while attached\n");
			ret = -EBUSY;
			break;
		}
		smmu_domain->cfg.procid = *((u32 *)data);
		ret = 0;
		break;
	case DOMAIN_ATTR_DYNAMIC: {
		int dynamic = *((int *)data);

		if (smmu_domain->smmu != NULL) {
			dev_err(smmu_domain->smmu->dev,
			  "cannot change dynamic attribute while attached\n");
			ret = -EBUSY;
			break;
		}

		if (dynamic)
			smmu_domain->attributes |= 1 << DOMAIN_ATTR_DYNAMIC;
		else
			smmu_domain->attributes &= ~(1 << DOMAIN_ATTR_DYNAMIC);
		ret = 0;
		break;
	}
	case DOMAIN_ATTR_CONTEXT_BANK:
		/* context bank can't be set while attached */
		if (smmu_domain->smmu != NULL) {
			ret = -EBUSY;
			break;
		}
		/* ... and it can only be set for dynamic contexts. */
		if (!(smmu_domain->attributes & (1 << DOMAIN_ATTR_DYNAMIC))) {
			ret = -EINVAL;
			break;
		}

		/* this will be validated during attach */
		smmu_domain->cfg.cbndx = *((unsigned int *)data);
		ret = 0;
		break;
	case DOMAIN_ATTR_NON_FATAL_FAULTS: {
		u32 non_fatal_faults = *((int *)data);

		if (non_fatal_faults)
			smmu_domain->attributes |=
					1 << DOMAIN_ATTR_NON_FATAL_FAULTS;
		else
			smmu_domain->attributes &=
					~(1 << DOMAIN_ATTR_NON_FATAL_FAULTS);
		ret = 0;
		break;
	}
	case DOMAIN_ATTR_S1_BYPASS: {
		int bypass = *((int *)data);

		/* bypass can't be changed while attached */
		if (smmu_domain->smmu != NULL) {
			ret = -EBUSY;
			break;
		}
		if (bypass)
			smmu_domain->attributes |= 1 << DOMAIN_ATTR_S1_BYPASS;
		else
			smmu_domain->attributes &=
					~(1 << DOMAIN_ATTR_S1_BYPASS);

		ret = 0;
		break;
	}
	case DOMAIN_ATTR_ATOMIC:
	{
		int atomic_ctx = *((int *)data);

		/* can't be changed while attached */
		if (smmu_domain->smmu != NULL) {
			ret = -EBUSY;
			break;
		}
		if (atomic_ctx)
			smmu_domain->attributes |= (1 << DOMAIN_ATTR_ATOMIC);
		else
			smmu_domain->attributes &= ~(1 << DOMAIN_ATTR_ATOMIC);
		break;
	}
	case DOMAIN_ATTR_SECURE_VMID:
		if (smmu_domain->secure_vmid != VMID_INVAL) {
			ret = -ENODEV;
			WARN(1, "secure vmid already set!");
			break;
		}
		smmu_domain->secure_vmid = *((int *)data);
		break;
		/*
		 * fast_smmu_unmap_page() and fast_smmu_alloc_iova() both
		 * expect that the bus/clock/regulator are already on. Thus also
		 * force DOMAIN_ATTR_ATOMIC to bet set.
		 */
	case DOMAIN_ATTR_FAST:
		if (*((int *)data)) {
			smmu_domain->attributes |= 1 << DOMAIN_ATTR_FAST;
			smmu_domain->attributes |= 1 << DOMAIN_ATTR_ATOMIC;
		}
		ret = 0;
		break;
	case DOMAIN_ATTR_USE_UPSTREAM_HINT:
		/* can't be changed while attached */
		if (smmu_domain->smmu != NULL) {
			ret = -EBUSY;
			break;
		}
		if (*((int *)data))
			smmu_domain->attributes |=
				1 << DOMAIN_ATTR_USE_UPSTREAM_HINT;
		ret = 0;
		break;
	case DOMAIN_ATTR_USE_LLC_NWA:
		/* can't be changed while attached */
		if (smmu_domain->smmu != NULL) {
			ret = -EBUSY;
			break;
		}
		if (*((int *)data))
			smmu_domain->attributes |=
				1 << DOMAIN_ATTR_USE_LLC_NWA;
		ret = 0;
		break;
	case DOMAIN_ATTR_EARLY_MAP: {
		int early_map = *((int *)data);

		ret = 0;
		if (early_map) {
			smmu_domain->attributes |=
						1 << DOMAIN_ATTR_EARLY_MAP;
		} else {
			if (smmu_domain->smmu)
				ret = arm_smmu_enable_s1_translations(
								smmu_domain);

			if (!ret)
				smmu_domain->attributes &=
					~(1 << DOMAIN_ATTR_EARLY_MAP);
		}
		break;
	}
	case DOMAIN_ATTR_BITMAP_IOVA_ALLOCATOR:
		if (*((int *)data))
			smmu_domain->attributes |=
				1 << DOMAIN_ATTR_BITMAP_IOVA_ALLOCATOR;
		ret = 0;
		break;
	case DOMAIN_ATTR_PAGE_TABLE_FORCE_COHERENT: {
		int force_coherent = *((int *)data);

		if (smmu_domain->smmu != NULL) {
			dev_err(smmu_domain->smmu->dev,
			  "cannot change force coherent attribute while attached\n");
			ret = -EBUSY;
			break;
		}

		if (force_coherent)
			smmu_domain->attributes |=
			    1 << DOMAIN_ATTR_PAGE_TABLE_FORCE_COHERENT;
		else
			smmu_domain->attributes &=
			    ~(1 << DOMAIN_ATTR_PAGE_TABLE_FORCE_COHERENT);

		ret = 0;
		break;
	}

	case DOMAIN_ATTR_CB_STALL_DISABLE:
		if (*((int *)data))
			smmu_domain->attributes |=
				1 << DOMAIN_ATTR_CB_STALL_DISABLE;
		ret = 0;
		break;
	case DOMAIN_ATTR_NO_CFRE:
		if (*((int *)data))
			smmu_domain->attributes |=
				1 << DOMAIN_ATTR_NO_CFRE;
		ret = 0;
		break;
	default:
		ret = -ENODEV;
	}

out_unlock:
	mutex_unlock(&smmu_domain->init_mutex);
	return ret;
}

static int arm_smmu_of_xlate(struct device *dev, struct of_phandle_args *args)
{
	u32 mask, fwid = 0;

	if (args->args_count > 0)
		fwid |= (u16)args->args[0];

	if (args->args_count > 1)
		fwid |= (u16)args->args[1] << SMR_MASK_SHIFT;
	else if (!of_property_read_u32(args->np, "stream-match-mask", &mask))
		fwid |= (u16)mask << SMR_MASK_SHIFT;

	return iommu_fwspec_add_ids(dev, &fwid, 1);
}

static void arm_smmu_get_resv_regions(struct device *dev,
				      struct list_head *head)
{
	struct iommu_resv_region *region;
	int prot = IOMMU_WRITE | IOMMU_NOEXEC | IOMMU_MMIO;

	region = iommu_alloc_resv_region(MSI_IOVA_BASE, MSI_IOVA_LENGTH,
					 prot, IOMMU_RESV_SW_MSI);
	if (!region)
		return;

	list_add_tail(&region->list, head);

	iommu_dma_get_resv_regions(dev, head);
}

static void arm_smmu_put_resv_regions(struct device *dev,
				      struct list_head *head)
{
	struct iommu_resv_region *entry, *next;

	list_for_each_entry_safe(entry, next, head, list)
		kfree(entry);
}
static int arm_smmu_enable_s1_translations(struct arm_smmu_domain *smmu_domain)
{
	struct arm_smmu_cfg *cfg = &smmu_domain->cfg;
	struct arm_smmu_device *smmu = smmu_domain->smmu;
	void __iomem *cb_base;
	u32 reg;
	int ret;

	cb_base = ARM_SMMU_CB(smmu, cfg->cbndx);
	ret = arm_smmu_power_on(smmu->pwr);
	if (ret)
		return ret;

	reg = readl_relaxed(cb_base + ARM_SMMU_CB_SCTLR);
	reg |= SCTLR_M;
#ifdef CONFIG_HIBERNATION
	smmu_domain->attributes &= ~(1 << DOMAIN_ATTR_S1_BYPASS);
#endif
	writel_relaxed(reg, cb_base + ARM_SMMU_CB_SCTLR);
	arm_smmu_power_off(smmu->pwr);
	return ret;
}

static bool arm_smmu_is_iova_coherent(struct iommu_domain *domain,
					 dma_addr_t iova)
{
	bool ret;
	unsigned long flags;
	struct arm_smmu_domain *smmu_domain = to_smmu_domain(domain);
	struct io_pgtable_ops *ops = smmu_domain->pgtbl_ops;

	if (!ops)
		return false;

	spin_lock_irqsave(&smmu_domain->cb_lock, flags);
	ret = ops->is_iova_coherent(ops, iova);
	spin_unlock_irqrestore(&smmu_domain->cb_lock, flags);
	return ret;
}

static void arm_smmu_trigger_fault(struct iommu_domain *domain,
					unsigned long flags)
{
	struct arm_smmu_domain *smmu_domain = to_smmu_domain(domain);
	struct arm_smmu_cfg *cfg = &smmu_domain->cfg;
	struct arm_smmu_device *smmu;
	void __iomem *cb_base;

	if (!smmu_domain->smmu) {
		pr_err("Can't trigger faults on non-attached domains\n");
		return;
	}

	smmu = smmu_domain->smmu;
	if (arm_smmu_power_on(smmu->pwr))
		return;

	cb_base = ARM_SMMU_CB(smmu, cfg->cbndx);
	dev_err(smmu->dev, "Writing 0x%lx to FSRRESTORE on cb %d\n",
		flags, cfg->cbndx);
	writel_relaxed(flags, cb_base + ARM_SMMU_CB_FSRRESTORE);
	/* give the interrupt time to fire... */
	msleep(1000);

	arm_smmu_power_off(smmu->pwr);
}

static unsigned long arm_smmu_reg_read(struct iommu_domain *domain,
				       unsigned long offset)
{
	struct arm_smmu_domain *smmu_domain = to_smmu_domain(domain);
	struct arm_smmu_device *smmu;
	struct arm_smmu_cfg *cfg = &smmu_domain->cfg;
	void __iomem *cb_base;
	unsigned long val;

	if (offset >= SZ_4K) {
		pr_err("Invalid offset: 0x%lx\n", offset);
		return 0;
	}

	smmu = smmu_domain->smmu;
	if (!smmu) {
		WARN(1, "Can't read registers of a detached domain\n");
		val = 0;
		return val;
	}

	if (arm_smmu_power_on(smmu->pwr))
		return 0;

	cb_base = ARM_SMMU_CB(smmu, cfg->cbndx);
	val = readl_relaxed(cb_base + offset);

	arm_smmu_power_off(smmu->pwr);
	return val;
}

static void arm_smmu_reg_write(struct iommu_domain *domain,
			       unsigned long offset, unsigned long val)
{
	struct arm_smmu_domain *smmu_domain = to_smmu_domain(domain);
	struct arm_smmu_device *smmu;
	struct arm_smmu_cfg *cfg = &smmu_domain->cfg;
	void __iomem *cb_base;

	if (offset >= SZ_4K) {
		pr_err("Invalid offset: 0x%lx\n", offset);
		return;
	}

	smmu = smmu_domain->smmu;
	if (!smmu) {
		WARN(1, "Can't read registers of a detached domain\n");
		return;
	}

	if (arm_smmu_power_on(smmu->pwr))
		return;

	cb_base = ARM_SMMU_CB(smmu, cfg->cbndx);
	writel_relaxed(val, cb_base + offset);

	arm_smmu_power_off(smmu->pwr);
}

static void arm_smmu_tlbi_domain(struct iommu_domain *domain)
{
	arm_smmu_tlb_inv_context_s1(to_smmu_domain(domain));
}

static int arm_smmu_enable_config_clocks(struct iommu_domain *domain)
{
	struct arm_smmu_domain *smmu_domain = to_smmu_domain(domain);

	return arm_smmu_power_on(smmu_domain->smmu->pwr);
}

static void arm_smmu_disable_config_clocks(struct iommu_domain *domain)
{
	struct arm_smmu_domain *smmu_domain = to_smmu_domain(domain);

	arm_smmu_power_off(smmu_domain->smmu->pwr);
}

static struct iommu_ops arm_smmu_ops = {
	.capable		= arm_smmu_capable,
	.domain_alloc		= arm_smmu_domain_alloc,
	.domain_free		= arm_smmu_domain_free,
	.attach_dev		= arm_smmu_attach_dev,
	.detach_dev		= arm_smmu_detach_dev,
	.map			= arm_smmu_map,
	.unmap			= arm_smmu_unmap,
	.map_sg			= arm_smmu_map_sg,
	.iova_to_phys		= arm_smmu_iova_to_phys,
	.iova_to_phys_hard	= arm_smmu_iova_to_phys_hard,
	.add_device		= arm_smmu_add_device,
	.remove_device		= arm_smmu_remove_device,
	.device_group		= arm_smmu_device_group,
	.domain_get_attr	= arm_smmu_domain_get_attr,
	.domain_set_attr	= arm_smmu_domain_set_attr,
	.of_xlate		= arm_smmu_of_xlate,
	.get_resv_regions	= arm_smmu_get_resv_regions,
	.put_resv_regions	= arm_smmu_put_resv_regions,
	.pgsize_bitmap		= -1UL, /* Restricted during device attach */
	.trigger_fault		= arm_smmu_trigger_fault,
	.reg_read		= arm_smmu_reg_read,
	.reg_write		= arm_smmu_reg_write,
	.tlbi_domain		= arm_smmu_tlbi_domain,
	.enable_config_clocks	= arm_smmu_enable_config_clocks,
	.disable_config_clocks	= arm_smmu_disable_config_clocks,
	.is_iova_coherent	= arm_smmu_is_iova_coherent,
	.iova_to_pte = arm_smmu_iova_to_pte,
};

#define IMPL_DEF1_MICRO_MMU_CTRL	0
#define MICRO_MMU_CTRL_LOCAL_HALT_REQ	(1 << 2)
#define MICRO_MMU_CTRL_IDLE		(1 << 3)

/* Definitions for implementation-defined registers */
#define ACTLR_QCOM_OSH_SHIFT		28
#define ACTLR_QCOM_OSH			1

#define ACTLR_QCOM_ISH_SHIFT		29
#define ACTLR_QCOM_ISH			1

#define ACTLR_QCOM_NSH_SHIFT		30
#define ACTLR_QCOM_NSH			1

static int qsmmuv2_wait_for_halt(struct arm_smmu_device *smmu)
{
	void __iomem *impl_def1_base = ARM_SMMU_IMPL_DEF1(smmu);
	u32 tmp;

	if (readl_poll_timeout_atomic(impl_def1_base + IMPL_DEF1_MICRO_MMU_CTRL,
					tmp, (tmp & MICRO_MMU_CTRL_IDLE),
					0, 30000)) {
		dev_err(smmu->dev, "Couldn't halt SMMU!\n");
		return -EBUSY;
	}

	return 0;
}

static int __qsmmuv2_halt(struct arm_smmu_device *smmu, bool wait)
{
	void __iomem *impl_def1_base = ARM_SMMU_IMPL_DEF1(smmu);
	u32 reg;

	reg = readl_relaxed(impl_def1_base + IMPL_DEF1_MICRO_MMU_CTRL);
	reg |= MICRO_MMU_CTRL_LOCAL_HALT_REQ;

	if (arm_smmu_is_static_cb(smmu)) {
		phys_addr_t impl_def1_base_phys = impl_def1_base - smmu->base +
							smmu->phys_addr;

		if (scm_io_write(impl_def1_base_phys +
					IMPL_DEF1_MICRO_MMU_CTRL, reg)) {
			dev_err(smmu->dev,
				"scm_io_write fail. SMMU might not be halted");
			return -EINVAL;
		}
	} else {
		writel_relaxed(reg, impl_def1_base + IMPL_DEF1_MICRO_MMU_CTRL);
	}

	return wait ? qsmmuv2_wait_for_halt(smmu) : 0;
}

static int qsmmuv2_halt(struct arm_smmu_device *smmu)
{
	return __qsmmuv2_halt(smmu, true);
}

static int qsmmuv2_halt_nowait(struct arm_smmu_device *smmu)
{
	return __qsmmuv2_halt(smmu, false);
}

static void qsmmuv2_resume(struct arm_smmu_device *smmu)
{
	void __iomem *impl_def1_base = ARM_SMMU_IMPL_DEF1(smmu);
	u32 reg;

	reg = readl_relaxed(impl_def1_base + IMPL_DEF1_MICRO_MMU_CTRL);
	reg &= ~MICRO_MMU_CTRL_LOCAL_HALT_REQ;

	if (arm_smmu_is_static_cb(smmu)) {
		phys_addr_t impl_def1_base_phys = impl_def1_base - smmu->base +
							smmu->phys_addr;

		if (scm_io_write(impl_def1_base_phys +
				IMPL_DEF1_MICRO_MMU_CTRL, reg))
			dev_err(smmu->dev,
				"scm_io_write fail. SMMU might not be resumed");
	} else {
		writel_relaxed(reg, impl_def1_base + IMPL_DEF1_MICRO_MMU_CTRL);
	}
}

static void qsmmuv2_device_reset(struct arm_smmu_device *smmu)
{
	int i;
	u32 val;
	struct arm_smmu_impl_def_reg *regs = smmu->impl_def_attach_registers;
	/*
	 * SCTLR.M must be disabled here per ARM SMMUv2 spec
	 * to prevent table walks with an inconsistent state.
	 */
	for (i = 0; i < smmu->num_context_banks; ++i) {
		struct arm_smmu_cb *cb = &smmu->cbs[i];

		val = ACTLR_QCOM_ISH << ACTLR_QCOM_ISH_SHIFT |
		ACTLR_QCOM_OSH << ACTLR_QCOM_OSH_SHIFT |
		ACTLR_QCOM_NSH << ACTLR_QCOM_NSH_SHIFT;
		cb->actlr = val;
	}

	/* Program implementation defined registers */
	qsmmuv2_halt(smmu);
	for (i = 0; i < smmu->num_impl_def_attach_registers; ++i)
		writel_relaxed(regs[i].value,
			ARM_SMMU_GR0(smmu) + regs[i].offset);
	qsmmuv2_resume(smmu);
}

static phys_addr_t qsmmuv2_iova_to_phys_hard(struct iommu_domain *domain,
				dma_addr_t iova)
{
	struct arm_smmu_domain *smmu_domain = to_smmu_domain(domain);
	struct arm_smmu_device *smmu = smmu_domain->smmu;
	int ret;
	phys_addr_t phys = 0;
	unsigned long flags;
	u32 sctlr, sctlr_orig, fsr;
	void __iomem *cb_base;

	ret = arm_smmu_power_on(smmu_domain->smmu->pwr);
	if (ret)
		return ret;

	spin_lock_irqsave(&smmu->atos_lock, flags);
	cb_base = ARM_SMMU_CB(smmu, smmu_domain->cfg.cbndx);

	qsmmuv2_halt_nowait(smmu);
	writel_relaxed(RESUME_TERMINATE, cb_base + ARM_SMMU_CB_RESUME);
	qsmmuv2_wait_for_halt(smmu);

	/* clear FSR to allow ATOS to log any faults */
	fsr = readl_relaxed(cb_base + ARM_SMMU_CB_FSR);
	writel_relaxed(fsr, cb_base + ARM_SMMU_CB_FSR);

	/* disable stall mode momentarily */
	sctlr_orig = readl_relaxed(cb_base + ARM_SMMU_CB_SCTLR);
	sctlr = sctlr_orig & ~SCTLR_CFCFG;
	writel_relaxed(sctlr, cb_base + ARM_SMMU_CB_SCTLR);

	phys = __arm_smmu_iova_to_phys_hard(domain, iova);

	/* restore SCTLR */
	writel_relaxed(sctlr_orig, cb_base + ARM_SMMU_CB_SCTLR);

	qsmmuv2_resume(smmu);
	spin_unlock_irqrestore(&smmu->atos_lock, flags);

	arm_smmu_power_off(smmu_domain->smmu->pwr);
	return phys;
}

struct arm_smmu_arch_ops qsmmuv2_arch_ops = {
	.device_reset = qsmmuv2_device_reset,
	.iova_to_phys_hard = qsmmuv2_iova_to_phys_hard,
};

static void arm_smmu_context_bank_reset(struct arm_smmu_device *smmu)
{
	int i;
	u32 reg, major;
	void __iomem *gr0_base = ARM_SMMU_GR0(smmu);
	void __iomem *cb_base;

	if (smmu->model == ARM_MMU500) {
		/*
		 * Before clearing ARM_MMU500_ACTLR_CPRE, need to
		 * clear CACHE_LOCK bit of ACR first. And, CACHE_LOCK
		 * bit is only present in MMU-500r2 onwards.
		 */
		reg = readl_relaxed(gr0_base + ARM_SMMU_GR0_ID7);
		major = (reg >> ID7_MAJOR_SHIFT) & ID7_MAJOR_MASK;
		reg = readl_relaxed(gr0_base + ARM_SMMU_GR0_sACR);
		if (major >= 2)
			reg &= ~ARM_MMU500_ACR_CACHE_LOCK;
		/*
		 * Allow unmatched Stream IDs to allocate bypass
		 * TLB entries for reduced latency.
		 */
		reg |= ARM_MMU500_ACR_SMTNMB_TLBEN;
		writel_relaxed(reg, gr0_base + ARM_SMMU_GR0_sACR);
	}

	/* Make sure all context banks are disabled and clear CB_FSR  */
	for (i = 0; i < smmu->num_context_banks; ++i) {
		cb_base = ARM_SMMU_CB(smmu, i);

		arm_smmu_write_context_bank(smmu, i, 0);
		writel_relaxed(FSR_FAULT, cb_base + ARM_SMMU_CB_FSR);
		/*
		 * Disable MMU-500's not-particularly-beneficial next-page
		 * prefetcher for the sake of errata #841119 and #826419.
		 */
		if (smmu->model == ARM_MMU500) {
			reg = readl_relaxed(cb_base + ARM_SMMU_CB_ACTLR);
			reg &= ~ARM_MMU500_ACTLR_CPRE;
			writel_relaxed(reg, cb_base + ARM_SMMU_CB_ACTLR);
		}
	}
}

static void arm_smmu_device_reset(struct arm_smmu_device *smmu)
{
	void __iomem *gr0_base = ARM_SMMU_GR0(smmu);
	int i;
	u32 reg;
	void __iomem *cb_base;
	u32 fsr;

	/* clear global FSR */
	reg = readl_relaxed(ARM_SMMU_GR0_NS(smmu) + ARM_SMMU_GR0_sGFSR);
	writel_relaxed(reg, ARM_SMMU_GR0_NS(smmu) + ARM_SMMU_GR0_sGFSR);

	for (i = 0; i < smmu->num_context_banks; ++i) {
		cb_base = ARM_SMMU_CB(smmu, i);

		fsr = readl_relaxed(cb_base + ARM_SMMU_CB_FSR);


		if (fsr & FSR_FAULT) {
			writel_relaxed(fsr & FSR_FAULT, cb_base +
				       ARM_SMMU_CB_FSR);
			pr_err("CB %d, FSR 0x%x reset\n", i, fsr);
		}
	}

	/*
	 * Barrier required to ensure fault registers are cleared.
	 */
	wmb();

	/*
	 * Reset stream mapping groups: Initial values mark all SMRn as
	 * invalid and all S2CRn as bypass unless overridden.
	 */
	if (!(smmu->options & ARM_SMMU_OPT_SKIP_INIT) ||
		 (IS_ENABLED(CONFIG_HIBERNATION) && smmu->smmu_restore)) {
		for (i = 0; i < smmu->num_mapping_groups; ++i)
			arm_smmu_write_sme(smmu, i);

		arm_smmu_context_bank_reset(smmu);
	}

	/* Invalidate the TLB, just in case */
	writel_relaxed(QCOM_DUMMY_VAL, gr0_base + ARM_SMMU_GR0_TLBIALLH);
	writel_relaxed(QCOM_DUMMY_VAL, gr0_base + ARM_SMMU_GR0_TLBIALLNSNH);

	reg = readl_relaxed(ARM_SMMU_GR0_NS(smmu) + ARM_SMMU_GR0_sCR0);

	/* Enable fault reporting */
	reg |= (sCR0_GFRE | sCR0_GFIE | sCR0_GCFGFRE | sCR0_GCFGFIE);

	/* Disable TLB broadcasting. */
	reg |= (sCR0_VMIDPNE | sCR0_PTM);

	/* Enable client access, handling unmatched streams as appropriate */
	reg &= ~sCR0_CLIENTPD;
	if (disable_bypass)
		reg |= sCR0_USFCFG;
	else
		reg &= ~sCR0_USFCFG;

	/* Disable forced broadcasting */
	reg &= ~sCR0_FB;

	/* Don't upgrade barriers */
	reg &= ~(sCR0_BSU_MASK << sCR0_BSU_SHIFT);

	if (smmu->features & ARM_SMMU_FEAT_VMID16)
		reg |= sCR0_VMID16EN;

	if (smmu->features & ARM_SMMU_FEAT_EXIDS)
		reg |= sCR0_EXIDENABLE;

	/* Force bypass transaction to be Non-Shareable & not io-coherent */
	reg &= ~(sCR0_SHCFG_MASK << sCR0_SHCFG_SHIFT);
	reg |= sCR0_SHCFG_NSH << sCR0_SHCFG_SHIFT;

	/* Push the button */
	arm_smmu_tlb_sync_global(smmu);
	writel(reg, ARM_SMMU_GR0_NS(smmu) + ARM_SMMU_GR0_sCR0);

	/* Manage any implementation defined features */
	arm_smmu_arch_device_reset(smmu);
}

static int arm_smmu_id_size_to_bits(int size)
{
	switch (size) {
	case 0:
		return 32;
	case 1:
		return 36;
	case 2:
		return 40;
	case 3:
		return 42;
	case 4:
		return 44;
	case 5:
	default:
		return 48;
	}
}


/*
 * Some context banks needs to be transferred from bootloader to HLOS in a way
 * that allows ongoing traffic. The current expectation is that these context
 * banks operate in bypass mode.
 * Additionally, there must be exactly one device in devicetree with stream-ids
 * overlapping those used by the bootloader.
 */
static int arm_smmu_alloc_cb(struct iommu_domain *domain,
				struct arm_smmu_device *smmu,
				struct device *dev)
{
	struct iommu_fwspec *fwspec = dev->iommu_fwspec;
	struct arm_smmu_domain *smmu_domain = to_smmu_domain(domain);
	u32 i, idx;
	int cb = -EINVAL;
	bool dynamic;

	/*
	 * Dynamic domains have already set cbndx through domain attribute.
	 * Verify that they picked a valid value.
	 */
	dynamic = is_dynamic_domain(domain);
	if (dynamic) {
		cb = smmu_domain->cfg.cbndx;
		if (cb < smmu->num_context_banks)
			return cb;
		else
			return -EINVAL;
	}

	mutex_lock(&smmu->stream_map_mutex);
	for_each_cfg_sme(fwspec, i, idx) {
		if (smmu->s2crs[idx].cb_handoff)
			cb = smmu->s2crs[idx].cbndx;
	}

	if (cb >= 0 && arm_smmu_is_static_cb(smmu))
		smmu_domain->slave_side_secure = true;

	if (cb < 0 && !arm_smmu_is_static_cb(smmu)) {
		mutex_unlock(&smmu->stream_map_mutex);
		return __arm_smmu_alloc_bitmap(smmu->context_map,
						smmu->num_s2_context_banks,
						smmu->num_context_banks);
	}

	for (i = 0; i < smmu->num_mapping_groups; i++) {
		if (smmu->s2crs[i].cb_handoff && smmu->s2crs[i].cbndx == cb) {
			if (!arm_smmu_is_static_cb(smmu))
				smmu->s2crs[i].cb_handoff = false;
			smmu->s2crs[i].count -= 1;
		}
	}
	mutex_unlock(&smmu->stream_map_mutex);

	return cb;
}

static int arm_smmu_handoff_cbs(struct arm_smmu_device *smmu)
{
	u32 i, raw_smr, raw_s2cr;
	struct arm_smmu_smr smr;
	struct arm_smmu_s2cr s2cr;

	for (i = 0; i < smmu->num_mapping_groups; i++) {
		raw_smr = readl_relaxed(ARM_SMMU_GR0(smmu) +
					ARM_SMMU_GR0_SMR(i));
		if (!(raw_smr & SMR_VALID))
			continue;

		smr.mask = (raw_smr >> SMR_MASK_SHIFT) & SMR_MASK_MASK;
		smr.id = (u16)raw_smr;
		smr.valid = true;

		raw_s2cr = readl_relaxed(ARM_SMMU_GR0(smmu) +
					ARM_SMMU_GR0_S2CR(i));
		memset(&s2cr, 0, sizeof(s2cr));
		s2cr.group = NULL;
		s2cr.count = 1;
		s2cr.type = (raw_s2cr >> S2CR_TYPE_SHIFT) & S2CR_TYPE_MASK;
		s2cr.privcfg = (raw_s2cr >> S2CR_PRIVCFG_SHIFT) &
				S2CR_PRIVCFG_MASK;
		s2cr.cbndx = (u8)raw_s2cr;
		s2cr.cb_handoff = true;

		if (s2cr.type != S2CR_TYPE_TRANS)
			continue;

		smmu->smrs[i] = smr;
		smmu->s2crs[i] = s2cr;
		bitmap_set(smmu->context_map, s2cr.cbndx, 1);
		dev_dbg(smmu->dev, "Handoff smr: %x s2cr: %x cb: %d\n",
			raw_smr, raw_s2cr, s2cr.cbndx);
	}

	return 0;
}

static int arm_smmu_parse_impl_def_registers(struct arm_smmu_device *smmu)
{
	struct device *dev = smmu->dev;
	int i, ntuples, ret;
	u32 *tuples;
	struct arm_smmu_impl_def_reg *regs, *regit;

	if (!of_find_property(dev->of_node, "attach-impl-defs", &ntuples))
		return 0;

	ntuples /= sizeof(u32);
	if (ntuples % 2) {
		dev_err(dev,
			"Invalid number of attach-impl-defs registers: %d\n",
			ntuples);
		return -EINVAL;
	}

	regs = devm_kmalloc(
		dev, sizeof(*smmu->impl_def_attach_registers) * ntuples,
		GFP_KERNEL);
	if (!regs)
		return -ENOMEM;

	tuples = devm_kmalloc(dev, sizeof(u32) * ntuples * 2, GFP_KERNEL);
	if (!tuples)
		return -ENOMEM;

	ret = of_property_read_u32_array(dev->of_node, "attach-impl-defs",
					tuples, ntuples);
	if (ret)
		return ret;

	for (i = 0, regit = regs; i < ntuples; i += 2, ++regit) {
		regit->offset = tuples[i];
		regit->value = tuples[i + 1];
	}

	devm_kfree(dev, tuples);

	smmu->impl_def_attach_registers = regs;
	smmu->num_impl_def_attach_registers = ntuples / 2;

	return 0;
}


static int arm_smmu_init_clocks(struct arm_smmu_power_resources *pwr)
{
	const char *cname;
	struct property *prop;
	int i;
	struct device *dev = pwr->dev;

	pwr->num_clocks =
		of_property_count_strings(dev->of_node, "clock-names");

	if (pwr->num_clocks < 1) {
		pwr->num_clocks = 0;
		return 0;
	}

	pwr->clocks = devm_kzalloc(
		dev, sizeof(*pwr->clocks) * pwr->num_clocks,
		GFP_KERNEL);

	if (!pwr->clocks)
		return -ENOMEM;

	i = 0;
	of_property_for_each_string(dev->of_node, "clock-names",
				prop, cname) {
		struct clk *c = devm_clk_get(dev, cname);

		if (IS_ERR(c)) {
			dev_err(dev, "Couldn't get clock: %s",
				cname);
			return PTR_ERR(c);
		}

		if (clk_get_rate(c) == 0) {
			long rate = clk_round_rate(c, 1000);

			clk_set_rate(c, rate);
		}

		pwr->clocks[i] = c;

		++i;
	}
	return 0;
}

static int arm_smmu_init_regulators(struct arm_smmu_power_resources *pwr)
{
	const char *cname;
	struct property *prop;
	int i, ret = 0;
	struct device *dev = pwr->dev;

	pwr->num_gdscs =
		of_property_count_strings(dev->of_node, "qcom,regulator-names");

	if (pwr->num_gdscs < 1) {
		pwr->num_gdscs = 0;
		return 0;
	}

	pwr->gdscs = devm_kzalloc(
			dev, sizeof(*pwr->gdscs) * pwr->num_gdscs, GFP_KERNEL);

	if (!pwr->gdscs)
		return -ENOMEM;

	if (!of_property_read_u32(dev->of_node,
				  "qcom,deferred-regulator-disable-delay",
				  &(pwr->regulator_defer)))
		dev_info(dev, "regulator defer delay %d\n",
			pwr->regulator_defer);

	i = 0;
	of_property_for_each_string(dev->of_node, "qcom,regulator-names",
				prop, cname)
		pwr->gdscs[i++].supply = cname;

	ret = devm_regulator_bulk_get(dev, pwr->num_gdscs, pwr->gdscs);
	return ret;
}

static int arm_smmu_init_bus_scaling(struct arm_smmu_power_resources *pwr)
{
	struct device *dev = pwr->dev;

	/* We don't want the bus APIs to print an error message */
	if (!of_find_property(dev->of_node, "qcom,msm-bus,name", NULL)) {
		dev_dbg(dev, "No bus scaling info\n");
		return 0;
	}

	pwr->bus_dt_data = msm_bus_cl_get_pdata(pwr->pdev);
	if (!pwr->bus_dt_data) {
		dev_err(dev, "Unable to read bus-scaling from devicetree\n");
		return -EINVAL;
	}

	pwr->bus_client = msm_bus_scale_register_client(pwr->bus_dt_data);
	if (!pwr->bus_client) {
		dev_err(dev, "Bus client registration failed\n");
		return -EPROBE_DEFER;
	}

	return 0;
}

/*
 * Cleanup done by devm. Any non-devm resources must clean up themselves.
 */
static struct arm_smmu_power_resources *arm_smmu_init_power_resources(
						struct platform_device *pdev)
{
	struct arm_smmu_power_resources *pwr;
	int ret;

	pwr = devm_kzalloc(&pdev->dev, sizeof(*pwr), GFP_KERNEL);
	if (!pwr)
		return ERR_PTR(-ENOMEM);

	pwr->dev = &pdev->dev;
	pwr->pdev = pdev;
	mutex_init(&pwr->power_lock);
	spin_lock_init(&pwr->clock_refs_lock);

	ret = arm_smmu_init_clocks(pwr);
	if (ret)
		return ERR_PTR(ret);

	ret = arm_smmu_init_regulators(pwr);
	if (ret)
		return ERR_PTR(ret);

	ret = arm_smmu_init_bus_scaling(pwr);
	if (ret)
		return ERR_PTR(ret);

	return pwr;
}

/*
 * Bus APIs are devm-safe.
 */
static void arm_smmu_exit_power_resources(struct arm_smmu_power_resources *pwr)
{
	msm_bus_scale_unregister_client(pwr->bus_client);
}

static int arm_smmu_device_cfg_probe(struct arm_smmu_device *smmu)
{
	unsigned long size;
	void __iomem *gr0_base = ARM_SMMU_GR0(smmu);
	u32 id;
	bool cttw_reg, cttw_fw = smmu->features & ARM_SMMU_FEAT_COHERENT_WALK;
	int i;

	if (arm_smmu_restore_sec_cfg(smmu, 0))
		return -ENODEV;

	dev_dbg(smmu->dev, "probing hardware configuration...\n");
	dev_dbg(smmu->dev, "SMMUv%d with:\n",
			smmu->version == ARM_SMMU_V2 ? 2 : 1);

	/* ID0 */
	id = readl_relaxed(gr0_base + ARM_SMMU_GR0_ID0);

	/* Restrict available stages based on module parameter */
	if (force_stage == 1)
		id &= ~(ID0_S2TS | ID0_NTS);
	else if (force_stage == 2)
		id &= ~(ID0_S1TS | ID0_NTS);

	if (id & ID0_S1TS) {
		smmu->features |= ARM_SMMU_FEAT_TRANS_S1;
		dev_dbg(smmu->dev, "\tstage 1 translation\n");
	}

	if (id & ID0_S2TS) {
		smmu->features |= ARM_SMMU_FEAT_TRANS_S2;
		dev_dbg(smmu->dev, "\tstage 2 translation\n");
	}

	if (id & ID0_NTS) {
		smmu->features |= ARM_SMMU_FEAT_TRANS_NESTED;
		dev_dbg(smmu->dev, "\tnested translation\n");
	}

	if (!(smmu->features &
		(ARM_SMMU_FEAT_TRANS_S1 | ARM_SMMU_FEAT_TRANS_S2))) {
		dev_err(smmu->dev, "\tno translation support!\n");
		return -ENODEV;
	}

	if ((id & ID0_S1TS) &&
		((smmu->version < ARM_SMMU_V2) || !(id & ID0_ATOSNS))) {
		smmu->features |= ARM_SMMU_FEAT_TRANS_OPS;
		dev_dbg(smmu->dev, "\taddress translation ops\n");
	}

	/*
	 * In order for DMA API calls to work properly, we must defer to what
	 * the FW says about coherency, regardless of what the hardware claims.
	 * Fortunately, this also opens up a workaround for systems where the
	 * ID register value has ended up configured incorrectly.
	 */
	cttw_reg = !!(id & ID0_CTTW);
	if (cttw_fw || cttw_reg)
		dev_notice(smmu->dev, "\t%scoherent table walk\n",
			   cttw_fw ? "" : "non-");
	if (cttw_fw != cttw_reg)
		dev_notice(smmu->dev,
			   "\t(IDR0.CTTW overridden by FW configuration)\n");

	/* Max. number of entries we have for stream matching/indexing */
	if (smmu->version == ARM_SMMU_V2 && id & ID0_EXIDS) {
		smmu->features |= ARM_SMMU_FEAT_EXIDS;
		size = 1 << 16;
	} else {
		size = 1 << ((id >> ID0_NUMSIDB_SHIFT) & ID0_NUMSIDB_MASK);
	}
	smmu->streamid_mask = size - 1;
	if (id & ID0_SMS) {

		smmu->features |= ARM_SMMU_FEAT_STREAM_MATCH;
		size = (id >> ID0_NUMSMRG_SHIFT) & ID0_NUMSMRG_MASK;
		if (size == 0) {
			dev_err(smmu->dev,
				"stream-matching supported, but no SMRs present!\n");
			return -ENODEV;
		}

		/* Zero-initialised to mark as invalid */
		smmu->smrs = devm_kcalloc(smmu->dev, size, sizeof(*smmu->smrs),
					  GFP_KERNEL);
		if (!smmu->smrs)
			return -ENOMEM;

		dev_notice(smmu->dev,
			   "\tstream matching with %lu register groups", size);
	}
	/* s2cr->type == 0 means translation, so initialise explicitly */
	smmu->s2crs = devm_kmalloc_array(smmu->dev, size, sizeof(*smmu->s2crs),
					 GFP_KERNEL);
	if (!smmu->s2crs)
		return -ENOMEM;
	for (i = 0; i < size; i++)
		smmu->s2crs[i] = s2cr_init_val;

	smmu->num_mapping_groups = size;
	mutex_init(&smmu->stream_map_mutex);
	mutex_init(&smmu->iommu_group_mutex);
	spin_lock_init(&smmu->global_sync_lock);

	if (smmu->version < ARM_SMMU_V2 || !(id & ID0_PTFS_NO_AARCH32)) {
		smmu->features |= ARM_SMMU_FEAT_FMT_AARCH32_L;
		if (!(id & ID0_PTFS_NO_AARCH32S))
			smmu->features |= ARM_SMMU_FEAT_FMT_AARCH32_S;
	}

	/* ID1 */
	id = readl_relaxed(gr0_base + ARM_SMMU_GR0_ID1);
	smmu->pgshift = (id & ID1_PAGESIZE) ? 16 : 12;

	/* Check for size mismatch of SMMU address space from mapped region */
	size = 1 << (((id >> ID1_NUMPAGENDXB_SHIFT) & ID1_NUMPAGENDXB_MASK) + 1);
	size <<= smmu->pgshift;
	if (smmu->cb_base != gr0_base + size)
		dev_warn(smmu->dev,
			"SMMU address space size (0x%lx) differs from mapped region size (0x%tx)!\n",
			size * 2, (smmu->cb_base - gr0_base) * 2);

	smmu->num_s2_context_banks = (id >> ID1_NUMS2CB_SHIFT) & ID1_NUMS2CB_MASK;
	smmu->num_context_banks = (id >> ID1_NUMCB_SHIFT) & ID1_NUMCB_MASK;
	if (smmu->num_s2_context_banks > smmu->num_context_banks) {
		dev_err(smmu->dev, "impossible number of S2 context banks!\n");
		return -ENODEV;
	}
	dev_dbg(smmu->dev, "\t%u context banks (%u stage-2 only)\n",
		   smmu->num_context_banks, smmu->num_s2_context_banks);
	/*
	 * Cavium CN88xx erratum #27704.
	 * Ensure ASID and VMID allocation is unique across all SMMUs in
	 * the system.
	 */
	if (smmu->model == CAVIUM_SMMUV2) {
		smmu->cavium_id_base =
			atomic_add_return(smmu->num_context_banks,
					  &cavium_smmu_context_count);
		smmu->cavium_id_base -= smmu->num_context_banks;
		dev_notice(smmu->dev, "\tenabling workaround for Cavium erratum 27704\n");
	}
	smmu->cbs = devm_kcalloc(smmu->dev, smmu->num_context_banks,
				 sizeof(*smmu->cbs), GFP_KERNEL);
	if (!smmu->cbs)
		return -ENOMEM;
	for (i = 0; i < smmu->num_context_banks; i++) {
		void __iomem *cb_base;

		cb_base = ARM_SMMU_CB(smmu, i);
		smmu->cbs[i].actlr = readl_relaxed(cb_base + ARM_SMMU_CB_ACTLR);
	}

	/* ID2 */
	id = readl_relaxed(gr0_base + ARM_SMMU_GR0_ID2);
	size = arm_smmu_id_size_to_bits((id >> ID2_IAS_SHIFT) & ID2_IAS_MASK);
	smmu->ipa_size = size;

	/* The output mask is also applied for bypass */
	size = arm_smmu_id_size_to_bits((id >> ID2_OAS_SHIFT) & ID2_OAS_MASK);
	smmu->pa_size = size;

	if (id & ID2_VMID16)
		smmu->features |= ARM_SMMU_FEAT_VMID16;

	/*
	 * What the page table walker can address actually depends on which
	 * descriptor format is in use, but since a) we don't know that yet,
	 * and b) it can vary per context bank, this will have to do...
	 */
	if (dma_set_mask_and_coherent(smmu->dev, DMA_BIT_MASK(size)))
		dev_warn(smmu->dev,
			 "failed to set DMA mask for table walker\n");

	if (smmu->version < ARM_SMMU_V2) {
		smmu->va_size = smmu->ipa_size;
		if (smmu->version == ARM_SMMU_V1_64K)
			smmu->features |= ARM_SMMU_FEAT_FMT_AARCH64_64K;
	} else {
		size = (id >> ID2_UBS_SHIFT) & ID2_UBS_MASK;
		smmu->va_size = arm_smmu_id_size_to_bits(size);
		if (id & ID2_PTFS_4K)
			smmu->features |= ARM_SMMU_FEAT_FMT_AARCH64_4K;
		if (id & ID2_PTFS_16K)
			smmu->features |= ARM_SMMU_FEAT_FMT_AARCH64_16K;
		if (id & ID2_PTFS_64K)
			smmu->features |= ARM_SMMU_FEAT_FMT_AARCH64_64K;
	}

	/* Now we've corralled the various formats, what'll it do? */
	if (smmu->features & ARM_SMMU_FEAT_FMT_AARCH32_S)
		smmu->pgsize_bitmap |= SZ_4K | SZ_64K | SZ_1M | SZ_16M;
	if (smmu->features &
	    (ARM_SMMU_FEAT_FMT_AARCH32_L | ARM_SMMU_FEAT_FMT_AARCH64_4K))
		smmu->pgsize_bitmap |= SZ_4K | SZ_2M | SZ_1G;
	if (smmu->features & ARM_SMMU_FEAT_FMT_AARCH64_16K)
		smmu->pgsize_bitmap |= SZ_16K | SZ_32M;
	if (smmu->features & ARM_SMMU_FEAT_FMT_AARCH64_64K)
		smmu->pgsize_bitmap |= SZ_64K | SZ_512M;

	if (arm_smmu_ops.pgsize_bitmap == -1UL)
		arm_smmu_ops.pgsize_bitmap = smmu->pgsize_bitmap;
	else
		arm_smmu_ops.pgsize_bitmap |= smmu->pgsize_bitmap;
	dev_dbg(smmu->dev, "\tSupported page sizes: 0x%08lx\n",
		   smmu->pgsize_bitmap);


	if (smmu->features & ARM_SMMU_FEAT_TRANS_S1)
		dev_dbg(smmu->dev, "\tStage-1: %lu-bit VA -> %lu-bit IPA\n",
			smmu->va_size, smmu->ipa_size);

	if (smmu->features & ARM_SMMU_FEAT_TRANS_S2)
		dev_dbg(smmu->dev, "\tStage-2: %lu-bit IPA -> %lu-bit PA\n",
			smmu->ipa_size, smmu->pa_size);

	return 0;
}

struct arm_smmu_match_data {
	enum arm_smmu_arch_version version;
	enum arm_smmu_implementation model;
	struct arm_smmu_arch_ops *arch_ops;
};

#define ARM_SMMU_MATCH_DATA(name, ver, imp, ops)	\
static struct arm_smmu_match_data name = {		\
.version = ver,						\
.model = imp,						\
.arch_ops = ops,					\
}							\

struct arm_smmu_arch_ops qsmmuv500_arch_ops;

ARM_SMMU_MATCH_DATA(smmu_generic_v1, ARM_SMMU_V1, GENERIC_SMMU, NULL);
ARM_SMMU_MATCH_DATA(smmu_generic_v2, ARM_SMMU_V2, GENERIC_SMMU, NULL);
ARM_SMMU_MATCH_DATA(arm_mmu401, ARM_SMMU_V1_64K, GENERIC_SMMU, NULL);
ARM_SMMU_MATCH_DATA(arm_mmu500, ARM_SMMU_V2, ARM_MMU500, NULL);
ARM_SMMU_MATCH_DATA(cavium_smmuv2, ARM_SMMU_V2, CAVIUM_SMMUV2, NULL);
ARM_SMMU_MATCH_DATA(qcom_smmuv2, ARM_SMMU_V2, QCOM_SMMUV2, &qsmmuv2_arch_ops);
ARM_SMMU_MATCH_DATA(qcom_smmuv500, ARM_SMMU_V2, QCOM_SMMUV500,
		    &qsmmuv500_arch_ops);

static const struct of_device_id arm_smmu_of_match[] = {
	{ .compatible = "arm,smmu-v1", .data = &smmu_generic_v1 },
	{ .compatible = "arm,smmu-v2", .data = &smmu_generic_v2 },
	{ .compatible = "arm,mmu-400", .data = &smmu_generic_v1 },
	{ .compatible = "arm,mmu-401", .data = &arm_mmu401 },
	{ .compatible = "arm,mmu-500", .data = &arm_mmu500 },
	{ .compatible = "cavium,smmu-v2", .data = &cavium_smmuv2 },
	{ .compatible = "qcom,smmu-v2", .data = &qcom_smmuv2 },
	{ .compatible = "qcom,qsmmu-v500", .data = &qcom_smmuv500 },
	{ },
};
MODULE_DEVICE_TABLE(of, arm_smmu_of_match);

#ifdef CONFIG_MSM_TZ_SMMU
int register_iommu_sec_ptbl(void)
{
	struct device_node *np;

	for_each_matching_node(np, arm_smmu_of_match)
		if (of_find_property(np, "qcom,tz-device-id", NULL) &&
				of_device_is_available(np))
			break;
	if (!np)
		return -ENODEV;

	of_node_put(np);

	return msm_iommu_sec_pgtbl_init();
}
#endif

#ifdef CONFIG_ACPI
static int acpi_smmu_get_data(u32 model, struct arm_smmu_device *smmu)
{
	int ret = 0;

	switch (model) {
	case ACPI_IORT_SMMU_V1:
	case ACPI_IORT_SMMU_CORELINK_MMU400:
		smmu->version = ARM_SMMU_V1;
		smmu->model = GENERIC_SMMU;
		break;
	case ACPI_IORT_SMMU_CORELINK_MMU401:
		smmu->version = ARM_SMMU_V1_64K;
		smmu->model = GENERIC_SMMU;
		break;
	case ACPI_IORT_SMMU_V2:
		smmu->version = ARM_SMMU_V2;
		smmu->model = GENERIC_SMMU;
		break;
	case ACPI_IORT_SMMU_CORELINK_MMU500:
		smmu->version = ARM_SMMU_V2;
		smmu->model = ARM_MMU500;
		break;
	case ACPI_IORT_SMMU_CAVIUM_THUNDERX:
		smmu->version = ARM_SMMU_V2;
		smmu->model = CAVIUM_SMMUV2;
		break;
	default:
		ret = -ENODEV;
	}

	return ret;
}

static int arm_smmu_device_acpi_probe(struct platform_device *pdev,
				      struct arm_smmu_device *smmu)
{
	struct device *dev = smmu->dev;
	struct acpi_iort_node *node =
		*(struct acpi_iort_node **)dev_get_platdata(dev);
	struct acpi_iort_smmu *iort_smmu;
	int ret;

	/* Retrieve SMMU1/2 specific data */
	iort_smmu = (struct acpi_iort_smmu *)node->node_data;

	ret = acpi_smmu_get_data(iort_smmu->model, smmu);
	if (ret < 0)
		return ret;

	/* Ignore the configuration access interrupt */
	smmu->num_global_irqs = 1;

	if (iort_smmu->flags & ACPI_IORT_SMMU_COHERENT_WALK)
		smmu->features |= ARM_SMMU_FEAT_COHERENT_WALK;

	return 0;
}
#else
static inline int arm_smmu_device_acpi_probe(struct platform_device *pdev,
					     struct arm_smmu_device *smmu)
{
	return -ENODEV;
}
#endif

static void arm_smmu_bus_init(void)
{
	/* Oh, for a proper bus abstraction */
	if (!iommu_present(&platform_bus_type))
		bus_set_iommu(&platform_bus_type, &arm_smmu_ops);
#ifdef CONFIG_ARM_AMBA
	if (!iommu_present(&amba_bustype))
		bus_set_iommu(&amba_bustype, &arm_smmu_ops);
#endif
#ifdef CONFIG_PCI
	if (!iommu_present(&pci_bus_type)) {
		pci_request_acs();
		bus_set_iommu(&pci_bus_type, &arm_smmu_ops);
	}
#endif
}

static int qsmmuv500_tbu_register(struct device *dev, void *data);
static int arm_smmu_device_dt_probe(struct platform_device *pdev)
{
	const struct arm_smmu_match_data *data;
	struct resource *res;
	struct arm_smmu_device *smmu;
	struct device *dev = &pdev->dev;
	int num_irqs, i, err;
	bool legacy_binding;

	legacy_binding = of_find_property(dev->of_node, "mmu-masters", NULL);
	if (legacy_binding && !using_generic_binding) {
		if (!using_legacy_binding)
			pr_notice("deprecated \"mmu-masters\" DT property in use; DMA API support unavailable\n");
		using_legacy_binding = true;
	} else if (!legacy_binding && !using_legacy_binding) {
		using_generic_binding = true;
	} else {
		dev_err(dev, "not probing due to mismatched DT properties\n");
		return -ENODEV;
	}

	smmu = devm_kzalloc(dev, sizeof(*smmu), GFP_KERNEL);
	if (!smmu) {
		dev_err(dev, "failed to allocate arm_smmu_device\n");
		return -ENOMEM;
	}
	smmu->dev = dev;
	spin_lock_init(&smmu->atos_lock);
	idr_init(&smmu->asid_idr);
	mutex_init(&smmu->idr_mutex);

	data = of_device_get_match_data(dev);
	smmu->version = data->version;
	smmu->model = data->model;
	smmu->arch_ops = data->arch_ops;

	if (of_dma_is_coherent(dev->of_node))
		smmu->features |= ARM_SMMU_FEAT_COHERENT_WALK;

	res = platform_get_resource(pdev, IORESOURCE_MEM, 0);
	if (res == NULL) {
		dev_err(dev, "no MEM resource info\n");
		return -EINVAL;
	}

	smmu->phys_addr = res->start;
	smmu->base = devm_ioremap_resource(dev, res);
	if (IS_ERR(smmu->base))
		return PTR_ERR(smmu->base);
	smmu->cb_base = smmu->base + resource_size(res) / 2;
	smmu->size = resource_size(res);

	if (of_property_read_u32(dev->of_node, "#global-interrupts",
				 &smmu->num_global_irqs)) {
		dev_err(dev, "missing #global-interrupts property\n");
		return -ENODEV;
	}

	num_irqs = 0;
	while ((res = platform_get_resource(pdev, IORESOURCE_IRQ, num_irqs))) {
		num_irqs++;
		if (num_irqs > smmu->num_global_irqs)
			smmu->num_context_irqs++;
	}

	if (!smmu->num_context_irqs) {
		dev_err(dev, "found %d interrupts but expected at least %d\n",
			num_irqs, smmu->num_global_irqs + 1);
		return -ENODEV;
	}

	smmu->irqs = devm_kzalloc(dev, sizeof(*smmu->irqs) * num_irqs,
				  GFP_KERNEL);
	if (!smmu->irqs) {
		dev_err(dev, "failed to allocate %d irqs\n", num_irqs);
		return -ENOMEM;
	}

	for (i = 0; i < num_irqs; ++i) {
		int irq = platform_get_irq(pdev, i);

		if (irq < 0) {
			dev_err(dev, "failed to get irq index %d\n", i);
			return -ENODEV;
		}
		smmu->irqs[i] = irq;
	}

	parse_driver_options(smmu);

	smmu->pwr = arm_smmu_init_power_resources(pdev);
	if (IS_ERR(smmu->pwr))
		return PTR_ERR(smmu->pwr);

	err = arm_smmu_power_on(smmu->pwr);
	if (err)
		goto out_exit_power_resources;

	smmu->sec_id = msm_dev_to_device_id(dev);
	err = arm_smmu_device_cfg_probe(smmu);
	if (err)
		goto out_power_off;

	err = arm_smmu_handoff_cbs(smmu);
	if (err)
		goto out_power_off;

	err = arm_smmu_parse_impl_def_registers(smmu);
	if (err)
		goto out_power_off;

	if (smmu->version == ARM_SMMU_V2) {
		if (smmu->num_context_banks > smmu->num_context_irqs) {
			dev_err(dev,
				"found %d context irq(s) but have %d context banks. assuming %d context interrupts.\n",
				smmu->num_context_irqs, smmu->num_context_banks,
				smmu->num_context_banks);
		}

		/* Ignore superfluous interrupts */
		smmu->num_context_irqs = smmu->num_context_banks;
	}

	for (i = 0; i < smmu->num_global_irqs; ++i) {
		err = devm_request_threaded_irq(smmu->dev, smmu->irqs[i],
					NULL, arm_smmu_global_fault,
					IRQF_ONESHOT | IRQF_SHARED,
					"arm-smmu global fault", smmu);
		if (err) {
			dev_err(dev, "failed to request global IRQ %d (%u)\n",
				i, smmu->irqs[i]);
			goto out_power_off;
		}
	}

	err = arm_smmu_arch_init(smmu);
	if (err)
		goto out_power_off;

	iommu_device_set_ops(&smmu->iommu, &arm_smmu_ops);
	iommu_device_set_fwnode(&smmu->iommu, dev->fwnode);

	err = iommu_device_register(&smmu->iommu);

	if (err) {
		dev_err(dev, "Failed to register iommu\n");
		return err;
	}
	platform_set_drvdata(pdev, smmu);
	arm_smmu_device_reset(smmu);
	arm_smmu_test_smr_masks(smmu);
	arm_smmu_interrupt_selftest(smmu);
	arm_smmu_power_off(smmu->pwr);

	/*
	 * For ACPI and generic DT bindings, an SMMU will be probed before
	 * any device which might need it, so we want the bus ops in place
	 * ready to handle default domain setup as soon as any SMMU exists.
	 */
	if (!using_legacy_binding)
		arm_smmu_bus_init();

	return 0;

out_power_off:
	arm_smmu_power_off(smmu->pwr);

out_exit_power_resources:
	arm_smmu_exit_power_resources(smmu->pwr);

	return err;
}

/*
 * With the legacy DT binding in play, though, we have no guarantees about
 * probe order, but then we're also not doing default domains, so we can
 * delay setting bus ops until we're sure every possible SMMU is ready,
 * and that way ensure that no add_device() calls get missed.
 */
static int arm_smmu_legacy_bus_init(void)
{
	if (using_legacy_binding)
		arm_smmu_bus_init();
	return 0;
}
device_initcall_sync(arm_smmu_legacy_bus_init);

static int arm_smmu_device_remove(struct platform_device *pdev)
{
	struct arm_smmu_device *smmu = platform_get_drvdata(pdev);

	if (!smmu)
		return -ENODEV;

	if (arm_smmu_power_on(smmu->pwr))
		return -EINVAL;

	if (!bitmap_empty(smmu->context_map, ARM_SMMU_MAX_CBS))
		dev_err(&pdev->dev, "removing device with active domains!\n");

	idr_destroy(&smmu->asid_idr);

	/* Turn the thing off */
	writel(sCR0_CLIENTPD, ARM_SMMU_GR0_NS(smmu) + ARM_SMMU_GR0_sCR0);
	arm_smmu_power_off(smmu->pwr);

	arm_smmu_exit_power_resources(smmu->pwr);

	return 0;
}

static int __maybe_unused arm_smmu_pm_resume(struct device *dev)
{
	struct arm_smmu_device *smmu = dev_get_drvdata(dev);
	int ret;

	ret = arm_smmu_power_on(smmu->pwr);
	if (ret)
		return ret;

	arm_smmu_device_reset(smmu);
	arm_smmu_power_off(smmu->pwr);
	return 0;
}

static int __maybe_unused arm_smmu_pm_restore_early(struct device *dev)
{
	struct arm_smmu_device *smmu = dev_get_drvdata(dev);
	struct arm_smmu_domain *smmu_domain;
	struct io_pgtable_ops *pgtbl_ops;
	struct arm_smmu_cb *cb;
	int idx, ret;

	/* restore the secure pools */
	for (idx = 0; idx < smmu->num_context_banks; idx++) {
		cb = &smmu->cbs[idx];
		if (!cb->cfg)
			continue;

		smmu_domain = cb_cfg_to_smmu_domain(cb->cfg);
		if (!arm_smmu_has_secure_vmid(smmu_domain))
			continue;

		pgtbl_ops = alloc_io_pgtable_ops(smmu_domain->pgtbl_fmt,
					  &smmu_domain->pgtbl_cfg,
					  smmu_domain);
		if (!pgtbl_ops) {
			dev_err(smmu->dev, "failed to allocate page tables during pm restore for cxt %d\n",
				idx, dev_name(dev));
			return -ENOMEM;
		}
		smmu_domain->pgtbl_ops = pgtbl_ops;
		arm_smmu_secure_domain_lock(smmu_domain);
		arm_smmu_assign_table(smmu_domain);
		arm_smmu_secure_domain_unlock(smmu_domain);
		arm_smmu_init_context_bank(smmu_domain,
					&smmu_domain->pgtbl_cfg);
	}
	smmu->smmu_restore = true;
	ret = arm_smmu_pm_resume(dev);
	smmu->smmu_restore = false;
	return ret;
}

static int __maybe_unused arm_smmu_pm_freeze_late(struct device *dev)
{
	struct arm_smmu_device *smmu = dev_get_drvdata(dev);
	struct arm_smmu_domain *smmu_domain;
	struct arm_smmu_cb *cb;
	int idx, ret;

	ret = arm_smmu_power_on(smmu->pwr);
	if (ret) {
		dev_err(smmu->dev, "Whoops! Couldn't power on the smmu during pm freeze !!\n");
		return ret;
	}

	/* destroy the secure pools */
	for (idx = 0; idx < smmu->num_context_banks; idx++) {
		cb = &smmu->cbs[idx];
		if (cb && cb->cfg) {
			smmu_domain = cb_cfg_to_smmu_domain(cb->cfg);
			if (smmu_domain &&
			    arm_smmu_has_secure_vmid(smmu_domain)) {
				free_io_pgtable_ops(smmu_domain->pgtbl_ops);
				arm_smmu_secure_domain_lock(smmu_domain);
				arm_smmu_secure_pool_destroy(smmu_domain);
				arm_smmu_unassign_table(smmu_domain);
				arm_smmu_secure_domain_unlock(smmu_domain);
			}
		}
	}
	arm_smmu_power_off(smmu->pwr);
	return 0;
}

static const struct dev_pm_ops arm_smmu_pm_ops = {
	.resume = arm_smmu_pm_resume,
	.thaw_early = arm_smmu_pm_restore_early,
	.freeze_late = arm_smmu_pm_freeze_late,
	.restore_early = arm_smmu_pm_restore_early,
};

static struct platform_driver arm_smmu_driver = {
	.driver	= {
		.name		= "arm-smmu",
		.of_match_table	= of_match_ptr(arm_smmu_of_match),
		.pm		= &arm_smmu_pm_ops,
		.suppress_bind_attrs = true,
	},
	.probe	= arm_smmu_device_dt_probe,
	.remove	= arm_smmu_device_remove,
};

static struct platform_driver qsmmuv500_tbu_driver;
static int __init arm_smmu_init(void)
{
	static bool registered;
	int ret = 0;
	ktime_t cur;

	if (registered)
		return 0;

	cur = ktime_get();
	ret = platform_driver_register(&qsmmuv500_tbu_driver);
	if (ret)
		return ret;

	ret = platform_driver_register(&arm_smmu_driver);
#ifdef CONFIG_MSM_TZ_SMMU
	ret = register_iommu_sec_ptbl();
#endif
	registered = !ret;
	trace_smmu_init(ktime_us_delta(ktime_get(), cur));

	return ret;
}

static void __exit arm_smmu_exit(void)
{
	return platform_driver_unregister(&arm_smmu_driver);
}

subsys_initcall(arm_smmu_init);
module_exit(arm_smmu_exit);

static int __init arm_smmu_of_init(struct device_node *np)
{
	int ret = arm_smmu_init();

	if (ret)
		return ret;

	if (!of_platform_device_create(np, NULL, platform_bus_type.dev_root))
		return -ENODEV;

	return 0;
}
IOMMU_OF_DECLARE(arm_smmuv1, "arm,smmu-v1", arm_smmu_of_init);
IOMMU_OF_DECLARE(arm_smmuv2, "arm,smmu-v2", arm_smmu_of_init);
IOMMU_OF_DECLARE(arm_mmu400, "arm,mmu-400", arm_smmu_of_init);
IOMMU_OF_DECLARE(arm_mmu401, "arm,mmu-401", arm_smmu_of_init);
IOMMU_OF_DECLARE(arm_mmu500, "arm,mmu-500", arm_smmu_of_init);
IOMMU_OF_DECLARE(cavium_smmuv2, "cavium,smmu-v2", arm_smmu_of_init);

#define TCU_HW_VERSION_HLOS1		(0x18)

#define DEBUG_SID_HALT_REG		0x0
#define DEBUG_SID_HALT_VAL		(0x1 << 16)
#define DEBUG_SID_HALT_SID_MASK		0x3ff

#define DEBUG_VA_ADDR_REG		0x8

#define DEBUG_TXN_TRIGG_REG		0x18
#define DEBUG_TXN_AXPROT_SHIFT		6
#define DEBUG_TXN_AXCACHE_SHIFT		2
#define DEBUG_TRX_WRITE			(0x1 << 1)
#define DEBUG_TXN_READ			(0x0 << 1)
#define DEBUG_TXN_TRIGGER		0x1

#define DEBUG_SR_HALT_ACK_REG		0x20
#define DEBUG_SR_HALT_ACK_VAL		(0x1 << 1)
#define DEBUG_SR_ECATS_RUNNING_VAL	(0x1 << 0)

#define DEBUG_PAR_REG			0x28
#define DEBUG_PAR_PA_MASK		((0x1ULL << 36) - 1)
#define DEBUG_PAR_PA_SHIFT		12
#define DEBUG_PAR_FAULT_VAL		0x1

#define DEBUG_AXUSER_REG		0x30
#define DEBUG_AXUSER_CDMID_MASK         0xff
#define DEBUG_AXUSER_CDMID_SHIFT        36
#define DEBUG_AXUSER_CDMID_VAL          255

#define TBU_DBG_TIMEOUT_US		100

#define QSMMUV500_ACTLR_DEEP_PREFETCH_MASK	0x3
#define QSMMUV500_ACTLR_DEEP_PREFETCH_SHIFT	0x8

struct qsmmuv500_group_iommudata {
	bool has_actlr;
	u32 actlr;
};
#define to_qsmmuv500_group_iommudata(group)				\
	((struct qsmmuv500_group_iommudata *)				\
		(iommu_group_get_iommudata(group)))


static bool arm_smmu_fwspec_match_smr(struct iommu_fwspec *fwspec,
				      struct arm_smmu_smr *smr)
{
	struct arm_smmu_smr *smr2;
	struct arm_smmu_device *smmu = fwspec_smmu(fwspec);
	int i, idx;

	for_each_cfg_sme(fwspec, i, idx) {
		smr2 = &smmu->smrs[idx];
		/* Continue if table entry does not match */
		if ((smr->id ^ smr2->id) & ~(smr->mask | smr2->mask))
			continue;
		return true;
	}
	return false;
}

static int qsmmuv500_tbu_halt(struct qsmmuv500_tbu_device *tbu,
				struct arm_smmu_domain *smmu_domain)
{
	unsigned long flags;
	u32 halt, fsr, status;
	void __iomem *tbu_base, *cb_base;

	if (of_property_read_bool(tbu->dev->of_node,
						"qcom,opt-out-tbu-halting")) {
		dev_notice(tbu->dev, "TBU opted-out for halting!\n");
		return -EBUSY;
	}

	spin_lock_irqsave(&tbu->halt_lock, flags);
	if (tbu->halt_count) {
		tbu->halt_count++;
		spin_unlock_irqrestore(&tbu->halt_lock, flags);
		return 0;
	}

	cb_base = ARM_SMMU_CB(smmu_domain->smmu, smmu_domain->cfg.cbndx);
	tbu_base = tbu->base;
	halt = readl_relaxed(tbu_base + DEBUG_SID_HALT_REG);
	halt |= DEBUG_SID_HALT_VAL;
	writel_relaxed(halt, tbu_base + DEBUG_SID_HALT_REG);

	fsr = readl_relaxed(cb_base + ARM_SMMU_CB_FSR);
	if ((fsr & FSR_FAULT) && (fsr & FSR_SS)) {
		u32 sctlr_orig, sctlr;
		/*
		 * We are in a fault; Our request to halt the bus will not
		 * complete until transactions in front of us (such as the fault
		 * itself) have completed. Disable iommu faults and terminate
		 * any existing transactions.
		 */
		sctlr_orig = readl_relaxed(cb_base + ARM_SMMU_CB_SCTLR);
		sctlr = sctlr_orig & ~(SCTLR_CFCFG | SCTLR_CFIE);
		writel_relaxed(sctlr, cb_base + ARM_SMMU_CB_SCTLR);

		writel_relaxed(fsr, cb_base + ARM_SMMU_CB_FSR);
		/*
		 * Barrier required to ensure that the FSR is cleared
		 * before resuming SMMU operation
		 */
		wmb();
		writel_relaxed(RESUME_TERMINATE, cb_base +
			       ARM_SMMU_CB_RESUME);

		writel_relaxed(sctlr_orig, cb_base + ARM_SMMU_CB_SCTLR);
	}

	if (readl_poll_timeout_atomic(tbu_base + DEBUG_SR_HALT_ACK_REG, status,
					(status & DEBUG_SR_HALT_ACK_VAL),
					0, TBU_DBG_TIMEOUT_US)) {
		dev_err(tbu->dev, "Couldn't halt TBU!\n");

		halt = readl_relaxed(tbu_base + DEBUG_SID_HALT_REG);
		halt &= ~DEBUG_SID_HALT_VAL;
		writel_relaxed(halt, tbu_base + DEBUG_SID_HALT_REG);

		spin_unlock_irqrestore(&tbu->halt_lock, flags);
		return -ETIMEDOUT;
	}

	tbu->halt_count = 1;
	spin_unlock_irqrestore(&tbu->halt_lock, flags);
	return 0;
}

static void qsmmuv500_tbu_resume(struct qsmmuv500_tbu_device *tbu)
{
	unsigned long flags;
	u32 val;
	void __iomem *base;

	spin_lock_irqsave(&tbu->halt_lock, flags);
	if (!tbu->halt_count) {
		WARN(1, "%s: bad tbu->halt_count", dev_name(tbu->dev));
		spin_unlock_irqrestore(&tbu->halt_lock, flags);
		return;

	} else if (tbu->halt_count > 1) {
		tbu->halt_count--;
		spin_unlock_irqrestore(&tbu->halt_lock, flags);
		return;
	}

	base = tbu->base;
	val = readl_relaxed(base + DEBUG_SID_HALT_REG);
	val &= ~DEBUG_SID_HALT_VAL;
	writel_relaxed(val, base + DEBUG_SID_HALT_REG);

	tbu->halt_count = 0;
	spin_unlock_irqrestore(&tbu->halt_lock, flags);
}


static int qsmmuv500_ecats_lock(struct arm_smmu_domain *smmu_domain,
				struct qsmmuv500_tbu_device *tbu,
				unsigned long *flags)
{
	struct arm_smmu_device *smmu = tbu->smmu;
	struct qsmmuv500_archdata *data = get_qsmmuv500_archdata(smmu);
	u32 val;

	spin_lock_irqsave(&smmu->atos_lock, *flags);
	/* The status register is not accessible on version 1.0 */
	if (data->version == 0x01000000)
		return 0;

	if (readl_poll_timeout_atomic(tbu->status_reg,
					val, (val == 0x1), 0,
					TBU_DBG_TIMEOUT_US)) {
		dev_err(tbu->dev, "ECATS hw busy!\n");
		spin_unlock_irqrestore(&smmu->atos_lock, *flags);
		return  -ETIMEDOUT;
	}

	return 0;
}

static void qsmmuv500_ecats_unlock(struct arm_smmu_domain *smmu_domain,
					struct qsmmuv500_tbu_device *tbu,
					unsigned long *flags)
{
	struct arm_smmu_device *smmu = tbu->smmu;
	struct qsmmuv500_archdata *data = get_qsmmuv500_archdata(smmu);

	/* The status register is not accessible on version 1.0 */
	if (data->version != 0x01000000)
		writel_relaxed(0, tbu->status_reg);
	spin_unlock_irqrestore(&smmu->atos_lock, *flags);
}

/*
 * Zero means failure.
 */
static phys_addr_t qsmmuv500_iova_to_phys(
		struct iommu_domain *domain, dma_addr_t iova, u32 sid)
{
	struct arm_smmu_domain *smmu_domain = to_smmu_domain(domain);
	struct arm_smmu_device *smmu = smmu_domain->smmu;
	struct arm_smmu_cfg *cfg = &smmu_domain->cfg;
	struct qsmmuv500_tbu_device *tbu;
	int ret;
	phys_addr_t phys = 0;
	u64 val, fsr;
	unsigned long flags;
	void __iomem *cb_base;
	u32 sctlr_orig, sctlr;
	int needs_redo = 0;
	ktime_t timeout;

	/* only 36 bit iova is supported */
	if (iova >= (1ULL << 36)) {
		dev_err_ratelimited(smmu->dev, "ECATS: address too large: %pad\n",
					&iova);
		return 0;
	}

	cb_base = ARM_SMMU_CB(smmu, cfg->cbndx);
	tbu = qsmmuv500_find_tbu(smmu, sid);
	if (!tbu)
		return 0;

	ret = arm_smmu_power_on(tbu->pwr);
	if (ret)
		return 0;

	/* Only one concurrent atos operation */
	ret = qsmmuv500_ecats_lock(smmu_domain, tbu, &flags);
	if (ret)
		goto out_power_off;

	ret = qsmmuv500_tbu_halt(tbu, smmu_domain);
	if (ret)
		goto out_ecats_unlock;

	/*
	 * ECATS can trigger the fault interrupt, so disable it temporarily
	 * and check for an interrupt manually.
	 */
	sctlr_orig = readl_relaxed(cb_base + ARM_SMMU_CB_SCTLR);
	sctlr = sctlr_orig & ~(SCTLR_CFCFG | SCTLR_CFIE);
	writel_relaxed(sctlr, cb_base + ARM_SMMU_CB_SCTLR);

	fsr = readl_relaxed(cb_base + ARM_SMMU_CB_FSR);
	if (fsr & FSR_FAULT) {
		/* Clear pending interrupts */
		writel_relaxed(fsr, cb_base + ARM_SMMU_CB_FSR);
		/*
		 * Barrier required to ensure that the FSR is cleared
		 * before resuming SMMU operation.
		 */
		wmb();

		/*
		 * TBU halt takes care of resuming any stalled transcation.
		 * Kept it here for completeness sake.
		 */
		if (fsr & FSR_SS)
			writel_relaxed(RESUME_TERMINATE, cb_base +
				       ARM_SMMU_CB_RESUME);
	}

redo:
	/* Set address and stream-id */
	val = readq_relaxed(tbu->base + DEBUG_SID_HALT_REG);
	val &= ~DEBUG_SID_HALT_SID_MASK;
	val |= sid & DEBUG_SID_HALT_SID_MASK;
	writeq_relaxed(val, tbu->base + DEBUG_SID_HALT_REG);
	writeq_relaxed(iova, tbu->base + DEBUG_VA_ADDR_REG);
	val = (u64)(DEBUG_AXUSER_CDMID_VAL & DEBUG_AXUSER_CDMID_MASK) <<
		DEBUG_AXUSER_CDMID_SHIFT;
	writeq_relaxed(val, tbu->base + DEBUG_AXUSER_REG);

	/*
	 * Write-back Read and Write-Allocate
	 * Priviledged, nonsecure, data transaction
	 * Read operation.
	 */
	val = 0xF << DEBUG_TXN_AXCACHE_SHIFT;
	val |= 0x3 << DEBUG_TXN_AXPROT_SHIFT;
	val |= DEBUG_TXN_TRIGGER;
	writeq_relaxed(val, tbu->base + DEBUG_TXN_TRIGG_REG);

	ret = 0;
	timeout = ktime_add_us(ktime_get(), TBU_DBG_TIMEOUT_US);
	for (;;) {
		val = readl_relaxed(tbu->base + DEBUG_SR_HALT_ACK_REG);
		if (!(val & DEBUG_SR_ECATS_RUNNING_VAL))
			break;
		val = readl_relaxed(cb_base + ARM_SMMU_CB_FSR);
		if (val & FSR_FAULT)
			break;
		if (ktime_compare(ktime_get(), timeout) > 0) {
			dev_err(tbu->dev, "ECATS translation timed out!\n");
			ret = -ETIMEDOUT;
			break;
		}
	}

	val = readq_relaxed(tbu->base + DEBUG_PAR_REG);
	fsr = readl_relaxed(cb_base + ARM_SMMU_CB_FSR);
	if (val & DEBUG_PAR_FAULT_VAL) {
		dev_err(tbu->dev, "ECATS generated a fault interrupt! FSR = %llx, SID=0x%x\n",
			fsr, sid);

		dev_err(tbu->dev, "ECATS translation failed! PAR = %llx\n",
			val);
		/* Clear pending interrupts */
		writel_relaxed(fsr, cb_base + ARM_SMMU_CB_FSR);
		/*
		 * Barrier required to ensure that the FSR is cleared
		 * before resuming SMMU operation.
		 */
		wmb();

		if (fsr & FSR_SS)
			writel_relaxed(RESUME_TERMINATE, cb_base +
				       ARM_SMMU_CB_RESUME);

		ret = -EINVAL;
	}

	phys = (val >> DEBUG_PAR_PA_SHIFT) & DEBUG_PAR_PA_MASK;
	if (ret < 0)
		phys = 0;

	/* Reset hardware */
	writeq_relaxed(0, tbu->base + DEBUG_TXN_TRIGG_REG);
	writeq_relaxed(0, tbu->base + DEBUG_VA_ADDR_REG);
	val = readl_relaxed(tbu->base + DEBUG_SID_HALT_REG);
	val &= ~DEBUG_SID_HALT_SID_MASK;
	writel_relaxed(val, tbu->base + DEBUG_SID_HALT_REG);

	/*
	 * After a failed translation, the next successful translation will
	 * incorrectly be reported as a failure.
	 */
	if (!phys && needs_redo++ < 2)
		goto redo;

	writel_relaxed(sctlr_orig, cb_base + ARM_SMMU_CB_SCTLR);
	qsmmuv500_tbu_resume(tbu);

out_ecats_unlock:
	qsmmuv500_ecats_unlock(smmu_domain, tbu, &flags);

out_power_off:
	/* Read to complete prior write transcations */
	val = readl_relaxed(tbu->base + DEBUG_SR_HALT_ACK_REG);

	/* Wait for read to complete before off */
	rmb();

	arm_smmu_power_off(tbu->pwr);

	return phys;
}

static phys_addr_t qsmmuv500_iova_to_phys_hard(
		struct iommu_domain *domain, dma_addr_t iova)
{
	u16 sid;
	struct arm_smmu_domain *smmu_domain = to_smmu_domain(domain);
	struct arm_smmu_cfg *cfg = &smmu_domain->cfg;
	struct arm_smmu_device *smmu = smmu_domain->smmu;
	struct iommu_fwspec *fwspec;
	void __iomem *gr1_base;
	u32 frsynra;


	/* Check to see if the domain is associated with the test
	 * device. If the domain belongs to the test device, then
	 * pick the SID from fwspec.
	 */
	if (domain->is_debug_domain) {
		fwspec = smmu_domain->dev->iommu_fwspec;
		sid    = (u16)fwspec->ids[0];
	} else {

		/* If the domain belongs to an actual device, read
		 * SID from the corresponding frsynra register
		 */
		gr1_base = ARM_SMMU_GR1(smmu);
		frsynra  = readl_relaxed(gr1_base +
				ARM_SMMU_GR1_CBFRSYNRA(cfg->cbndx));
		frsynra &= CBFRSYNRA_SID_MASK;
		sid      = frsynra;
	}
	return qsmmuv500_iova_to_phys(domain, iova, sid);
}

static void qsmmuv500_release_group_iommudata(void *data)
{
	kfree(data);
}

/* If a device has a valid actlr, it must match */
static int qsmmuv500_device_group(struct device *dev,
				struct iommu_group *group)
{
	struct iommu_fwspec *fwspec = dev->iommu_fwspec;
	struct arm_smmu_device *smmu = fwspec_smmu(fwspec);
	struct qsmmuv500_archdata *data = get_qsmmuv500_archdata(smmu);
	struct qsmmuv500_group_iommudata *iommudata;
	u32 actlr, i;
	struct arm_smmu_smr *smr;

	iommudata = to_qsmmuv500_group_iommudata(group);
	if (!iommudata) {
		iommudata = kzalloc(sizeof(*iommudata), GFP_KERNEL);
		if (!iommudata)
			return -ENOMEM;

		iommu_group_set_iommudata(group, iommudata,
				qsmmuv500_release_group_iommudata);
	}

	for (i = 0; i < data->actlr_tbl_size; i++) {
		smr = &data->actlrs[i].smr;
		actlr = data->actlrs[i].actlr;

		if (!arm_smmu_fwspec_match_smr(fwspec, smr))
			continue;

		if (!iommudata->has_actlr) {
			iommudata->actlr = actlr;
			iommudata->has_actlr = true;
		} else if (iommudata->actlr != actlr) {
			return -EINVAL;
		}
	}

	return 0;
}

static void qsmmuv500_init_cb(struct arm_smmu_domain *smmu_domain,
				struct device *dev)
{
	struct arm_smmu_device *smmu = smmu_domain->smmu;
	struct arm_smmu_cb *cb = &smmu->cbs[smmu_domain->cfg.cbndx];
	struct qsmmuv500_group_iommudata *iommudata =
		to_qsmmuv500_group_iommudata(dev->iommu_group);

	if (!iommudata->has_actlr)
		return;

	cb->actlr = iommudata->actlr;
	/*
	 * Prefetch only works properly if the start and end of all
	 * buffers in the page table are aligned to ARM_SMMU_MIN_IOVA_ALIGN.
	 */
	if (((iommudata->actlr >> QSMMUV500_ACTLR_DEEP_PREFETCH_SHIFT) &
			QSMMUV500_ACTLR_DEEP_PREFETCH_MASK) &&
				  (smmu->options & ARM_SMMU_OPT_MIN_IOVA_ALIGN))
		smmu_domain->qsmmuv500_errata1_min_iova_align = true;
}

static int qsmmuv500_tbu_register(struct device *dev, void *cookie)
{
	struct arm_smmu_device *smmu = cookie;
	struct qsmmuv500_tbu_device *tbu;
	struct qsmmuv500_archdata *data = get_qsmmuv500_archdata(smmu);

	if (!dev->driver) {
		dev_err(dev, "TBU failed probe, QSMMUV500 cannot continue!\n");
		return -EINVAL;
	}

	tbu = dev_get_drvdata(dev);

	INIT_LIST_HEAD(&tbu->list);
	tbu->smmu = smmu;
	list_add(&tbu->list, &data->tbus);
	return 0;
}

static int qsmmuv500_read_actlr_tbl(struct arm_smmu_device *smmu)
{
	int len, i;
	struct device *dev = smmu->dev;
	struct qsmmuv500_archdata *data = get_qsmmuv500_archdata(smmu);
	struct actlr_setting *actlrs;
	const __be32 *cell;

	cell = of_get_property(dev->of_node, "qcom,actlr", NULL);
	if (!cell)
		return 0;

	len = of_property_count_elems_of_size(dev->of_node, "qcom,actlr",
						sizeof(u32) * 3);
	if (len < 0)
		return 0;

	actlrs = devm_kzalloc(dev, sizeof(*actlrs) * len, GFP_KERNEL);
	if (!actlrs)
		return -ENOMEM;

	for (i = 0; i < len; i++) {
		actlrs[i].smr.id = of_read_number(cell++, 1);
		actlrs[i].smr.mask = of_read_number(cell++, 1);
		actlrs[i].actlr = of_read_number(cell++, 1);
	}

	data->actlrs = actlrs;
	data->actlr_tbl_size = len;
	return 0;
}

static int qsmmuv500_get_testbus_version(struct arm_smmu_device *smmu)
{
	struct device *dev = smmu->dev;
	struct qsmmuv500_archdata *data = get_qsmmuv500_archdata(smmu);
	u32 testbus_version;
	const __be32 *cell;

	cell = of_get_property(dev->of_node, "qcom,testbus-version", NULL);
	if (!cell)
		return 0;

	testbus_version = of_read_number(cell, 1);

	data->testbus_version = testbus_version;
	return 0;
}
static ssize_t arm_smmu_debug_testbus_read(struct file *file,
		char __user *ubuf, size_t count, loff_t *offset,
		enum testbus_sel tbu, enum testbus_ops ops)

{
	char buf[100];
	ssize_t retval;
	size_t buflen;
	int buf_len = sizeof(buf);

	if (*offset)
		return 0;

	memset(buf, 0, buf_len);

	if (tbu == SEL_TBU) {
		struct qsmmuv500_tbu_device *tbu = file->private_data;
		struct arm_smmu_device *smmu = tbu->smmu;
		void __iomem *tbu_base = tbu->base;
		struct qsmmuv500_archdata *data = smmu->archdata;
		void __iomem *tcu_base = data->tcu_base;
		u32 testbus_version = data->testbus_version;
		struct arm_smmu_power_resources *pwr;
		long val;

		if (testbus_version == 1)
			pwr = smmu->pwr;
		else
			pwr = tbu->pwr;

		arm_smmu_power_on(pwr);

		if (ops == TESTBUS_SELECT)
			val = arm_smmu_debug_tbu_testbus_select(tbu_base,
					tcu_base, testbus_version, READ, 0);
		else
			val = arm_smmu_debug_tbu_testbus_output(tbu_base,
							testbus_version);
		arm_smmu_power_off(pwr);

		snprintf(buf, buf_len, "0x%0x\n", val);
	} else {

		struct arm_smmu_device *smmu = file->private_data;
		struct qsmmuv500_archdata *data = smmu->archdata;
		void __iomem *base = ARM_SMMU_GR0(smmu);
		void __iomem *tcu_base = data->tcu_base;

		arm_smmu_power_on(smmu->pwr);

		if (ops == TESTBUS_SELECT) {
			snprintf(buf, buf_len, "TCU clk testbus sel: 0x%0x\n",
				arm_smmu_debug_tcu_testbus_select(base,
					tcu_base, CLK_TESTBUS, READ, 0));
			snprintf(buf + strlen(buf), buf_len - strlen(buf),
				 "TCU testbus sel : 0x%0x\n",
				 arm_smmu_debug_tcu_testbus_select(base,
					 tcu_base, PTW_AND_CACHE_TESTBUS,
					 READ, 0));
		} else {
			snprintf(buf, buf_len, "0x%0x\n",
				 arm_smmu_debug_tcu_testbus_output(base));
		}

		arm_smmu_power_off(smmu->pwr);
	}
	buflen = min(count, strlen(buf));
	if (copy_to_user(ubuf, buf, buflen)) {
		pr_err_ratelimited("Couldn't copy_to_user\n");
		retval = -EFAULT;
	} else {
		*offset = 1;
		retval = buflen;
	}

	return retval;
}
static ssize_t arm_smmu_debug_tcu_testbus_sel_write(struct file *file,
		const char __user *ubuf, size_t count, loff_t *offset)
{
	struct arm_smmu_device *smmu = file->private_data;
	struct qsmmuv500_archdata *data = smmu->archdata;
	void __iomem *tcu_base = data->tcu_base;
	void __iomem *base = ARM_SMMU_GR0(smmu);
	char *comma;
	char buf[100];
	u64 sel, val;

	if (count >= 100) {
		pr_err_ratelimited("Value too large\n");
		return -EINVAL;
	}

	memset(buf, 0, 100);

	if (copy_from_user(buf, ubuf, count)) {
		pr_err_ratelimited("Couldn't copy from user\n");
		return -EFAULT;
	}

	comma = strnchr(buf, count, ',');
	if (!comma)
		goto invalid_format;

	/* split up the words */
	*comma = '\0';

	if (kstrtou64(buf, 0, &sel))
		goto invalid_format;

	if (sel != 1 && sel != 2)
		goto invalid_format;

	if (kstrtou64(comma + 1, 0, &val))
		goto invalid_format;

	arm_smmu_power_on(smmu->pwr);

	if (sel == 1)
		arm_smmu_debug_tcu_testbus_select(base,
				tcu_base, CLK_TESTBUS, WRITE, val);
	else if (sel == 2)
		arm_smmu_debug_tcu_testbus_select(base,
				tcu_base, PTW_AND_CACHE_TESTBUS, WRITE, val);

	arm_smmu_power_off(smmu->pwr);

	return count;

invalid_format:
	pr_err_ratelimited("Invalid format. Expected: <1, testbus select> for tcu CLK testbus (or) <2, testbus select> for tcu PTW/CACHE testbuses\n");
	return -EINVAL;
}

static ssize_t arm_smmu_debug_tcu_testbus_sel_read(struct file *file,
		char __user *ubuf, size_t count, loff_t *offset)
{
	return arm_smmu_debug_testbus_read(file, ubuf,
			count, offset, SEL_TCU, TESTBUS_SELECT);
}

static const struct file_operations arm_smmu_debug_tcu_testbus_sel_fops = {
	.open	= simple_open,
	.write	= arm_smmu_debug_tcu_testbus_sel_write,
	.read	= arm_smmu_debug_tcu_testbus_sel_read,
};

static ssize_t arm_smmu_debug_tcu_testbus_read(struct file *file,
		char __user *ubuf, size_t count, loff_t *offset)
{
	return arm_smmu_debug_testbus_read(file, ubuf,
			count, offset, SEL_TCU, TESTBUS_OUTPUT);
}

static const struct file_operations arm_smmu_debug_tcu_testbus_fops = {
	.open	= simple_open,
	.read	= arm_smmu_debug_tcu_testbus_read,
};

static int qsmmuv500_tcu_testbus_init(struct arm_smmu_device *smmu)
{
	struct dentry *testbus_dir;

	if (!debugfs_testbus_dir) {
		debugfs_testbus_dir = debugfs_create_dir("testbus",
						       iommu_debugfs_top);
		if (!debugfs_testbus_dir) {
			pr_err_ratelimited("Couldn't create iommu/testbus debugfs directory\n");
			return -ENODEV;
		}
	}

	testbus_dir = debugfs_create_dir(dev_name(smmu->dev),
				debugfs_testbus_dir);

	if (!testbus_dir) {
		pr_err_ratelimited("Couldn't create iommu/testbus/%s debugfs directory\n",
		       dev_name(smmu->dev));
		goto err;
	}

	if (!debugfs_create_file("tcu_testbus_sel", 0400, testbus_dir, smmu,
			&arm_smmu_debug_tcu_testbus_sel_fops)) {
		pr_err_ratelimited("Couldn't create iommu/testbus/%s/tcu_testbus_sel debugfs file\n",
		       dev_name(smmu->dev));
		goto err_rmdir;
	}

	if (!debugfs_create_file("tcu_testbus_output", 0400, testbus_dir, smmu,
			&arm_smmu_debug_tcu_testbus_fops)) {
		pr_err_ratelimited("Couldn't create iommu/testbus/%s/tcu_testbus_output debugfs file\n",
		       dev_name(smmu->dev));
		goto err_rmdir;
	}

	return 0;
err_rmdir:
	debugfs_remove_recursive(testbus_dir);
err:
	return 0;
}

static ssize_t arm_smmu_debug_tbu_testbus_sel_write(struct file *file,
		const char __user *ubuf, size_t count, loff_t *offset)
{
	struct qsmmuv500_tbu_device *tbu = file->private_data;
	void __iomem *tbu_base = tbu->base;
	struct arm_smmu_device *smmu = tbu->smmu;
	struct arm_smmu_power_resources *pwr;
	struct qsmmuv500_archdata *data = smmu->archdata;
	void __iomem *tcu_base = data->tcu_base;
	u32 testbus_version = data->testbus_version;
	u64 val;

	if (kstrtoull_from_user(ubuf, count, 0, &val)) {
		pr_err_ratelimited("Invalid format for tbu testbus select\n");
		return -EINVAL;
	}

	if (testbus_version == 1)
		pwr = smmu->pwr;
	else
		pwr = tbu->pwr;

	arm_smmu_power_on(pwr);
	arm_smmu_debug_tbu_testbus_select(tbu_base, tcu_base,
			testbus_version, WRITE, val);
	arm_smmu_power_off(pwr);

	return count;
}

static ssize_t arm_smmu_debug_tbu_testbus_sel_read(struct file *file,
		char __user *ubuf, size_t count, loff_t *offset)
{
	return arm_smmu_debug_testbus_read(file, ubuf,
			count, offset, SEL_TBU, TESTBUS_SELECT);
}

static const struct file_operations arm_smmu_debug_tbu_testbus_sel_fops = {
	.open	= simple_open,
	.write	= arm_smmu_debug_tbu_testbus_sel_write,
	.read	= arm_smmu_debug_tbu_testbus_sel_read,
};

static ssize_t arm_smmu_debug_tbu_testbus_read(struct file *file,
		char __user *ubuf, size_t count, loff_t *offset)
{
	return arm_smmu_debug_testbus_read(file, ubuf,
			count, offset, SEL_TBU, TESTBUS_OUTPUT);
}

static const struct file_operations arm_smmu_debug_tbu_testbus_fops = {
	.open	= simple_open,
	.read	= arm_smmu_debug_tbu_testbus_read,
};

static int qsmmuv500_tbu_testbus_init(struct qsmmuv500_tbu_device *tbu)
{
	struct dentry *testbus_dir;

	if (!debugfs_testbus_dir) {
		debugfs_testbus_dir = debugfs_create_dir("testbus",
						       iommu_debugfs_top);
		if (!debugfs_testbus_dir) {
			pr_err_ratelimited("Couldn't create iommu/testbus debugfs directory\n");
			return -ENODEV;
		}
	}

	testbus_dir = debugfs_create_dir(dev_name(tbu->dev),
				debugfs_testbus_dir);

	if (!testbus_dir) {
		pr_err_ratelimited("Couldn't create iommu/testbus/%s debugfs directory\n",
				dev_name(tbu->dev));
		goto err;
	}

	if (!debugfs_create_file("tbu_testbus_sel", 0400, testbus_dir, tbu,
			&arm_smmu_debug_tbu_testbus_sel_fops)) {
		pr_err_ratelimited("Couldn't create iommu/testbus/%s/tbu_testbus_sel debugfs file\n",
				dev_name(tbu->dev));
		goto err_rmdir;
	}

	if (!debugfs_create_file("tbu_testbus_output", 0400, testbus_dir, tbu,
			&arm_smmu_debug_tbu_testbus_fops)) {
		pr_err_ratelimited("Couldn't create iommu/testbus/%s/tbu_testbus_output debugfs file\n",
				dev_name(tbu->dev));
		goto err_rmdir;
	}

	return 0;
err_rmdir:
	debugfs_remove_recursive(testbus_dir);
err:
	return 0;
}

static ssize_t arm_smmu_debug_capturebus_snapshot_read(struct file *file,
		char __user *ubuf, size_t count, loff_t *offset)
{
	struct qsmmuv500_tbu_device *tbu = file->private_data;
	struct arm_smmu_device *smmu = tbu->smmu;
	void __iomem *tbu_base = tbu->base;
	u64 snapshot[NO_OF_CAPTURE_POINTS][REGS_PER_CAPTURE_POINT];
	char buf[400];
	ssize_t retval;
	size_t buflen;
	int buf_len = sizeof(buf);
	int i, j;

	if (*offset)
		return 0;

	memset(buf, 0, buf_len);

	arm_smmu_power_on(smmu->pwr);
	arm_smmu_power_on(tbu->pwr);

	arm_smmu_debug_get_capture_snapshot(tbu_base, snapshot);

	arm_smmu_power_off(tbu->pwr);
	arm_smmu_power_off(smmu->pwr);

	for (i = 0; i < NO_OF_CAPTURE_POINTS ; ++i) {
		for (j = 0; j < REGS_PER_CAPTURE_POINT; ++j) {
			snprintf(buf + strlen(buf), buf_len - strlen(buf),
				 "Capture_%d_Snapshot_%d : 0x%0llx\n",
				  i+1, j+1, snapshot[i][j]);
		}
	}

	buflen = min(count, strlen(buf));
	if (copy_to_user(ubuf, buf, buflen)) {
		pr_err_ratelimited("Couldn't copy_to_user\n");
		retval = -EFAULT;
	} else {
		*offset = 1;
		retval = buflen;
	}

	return retval;
}
static const struct file_operations arm_smmu_debug_capturebus_snapshot_fops = {
	.open	= simple_open,
	.read	= arm_smmu_debug_capturebus_snapshot_read,
};

static ssize_t arm_smmu_debug_capturebus_config_write(struct file *file,
		const char __user *ubuf, size_t count, loff_t *offset)
{
	struct qsmmuv500_tbu_device *tbu = file->private_data;
	struct arm_smmu_device *smmu = tbu->smmu;
	void __iomem *tbu_base = tbu->base;
	char *comma1, *comma2;
	char buf[100];
	u64 sel, mask, match, val;

	if (count >= 100) {
		pr_err_ratelimited("Input too large\n");
		goto invalid_format;
	}

	memset(buf, 0, 100);

	if (copy_from_user(buf, ubuf, count)) {
		pr_err_ratelimited("Couldn't copy from user\n");
		return -EFAULT;
	}

	comma1 = strnchr(buf, count, ',');
	if (!comma1)
		goto invalid_format;

	*comma1  = '\0';

	if (kstrtou64(buf, 0, &sel))
		goto invalid_format;

	if (sel > 4) {
		goto invalid_format;
	} else if (sel == 4) {
		if (kstrtou64(comma1 + 1, 0, &val))
			goto invalid_format;
		goto program_capturebus;
	}

	comma2 = strnchr(comma1 + 1, count, ',');
	if (!comma2)
		goto invalid_format;

	/* split up the words */
	*comma2 = '\0';

	if (kstrtou64(comma1 + 1, 0, &mask))
		goto invalid_format;

	if (kstrtou64(comma2 + 1, 0, &match))
		goto invalid_format;

program_capturebus:
	arm_smmu_power_on(smmu->pwr);
	arm_smmu_power_on(tbu->pwr);

	if (sel == 4)
		arm_smmu_debug_set_tnx_tcr_cntl(tbu_base, val);
	else
		arm_smmu_debug_set_mask_and_match(tbu_base, sel, mask, match);

	arm_smmu_power_off(tbu->pwr);
	arm_smmu_power_off(smmu->pwr);
	return count;

invalid_format:
	pr_err_ratelimited("Invalid format. Expected: <1/2/3,Mask,Match> (or) <4,TNX_TCR_CNTL>>\n");
	return -EINVAL;
}
static ssize_t arm_smmu_debug_capturebus_config_read(struct file *file,
		char __user *ubuf, size_t count, loff_t *offset)
{
	struct qsmmuv500_tbu_device *tbu = file->private_data;
	struct arm_smmu_device *smmu = tbu->smmu;
	void __iomem *tbu_base = tbu->base;
	unsigned long val;
	u64 mask[NO_OF_MASK_AND_MATCH], match[NO_OF_MASK_AND_MATCH];
	char buf[400];
	ssize_t retval;
	size_t buflen;
	int buf_len = sizeof(buf);
	int i;

	if (*offset)
		return 0;

	memset(buf, 0, buf_len);

	arm_smmu_power_on(smmu->pwr);
	arm_smmu_power_on(tbu->pwr);

	arm_smmu_debug_get_mask_and_match(tbu_base,
					mask, match);
	val = arm_smmu_debug_get_tnx_tcr_cntl(tbu_base);

	arm_smmu_power_off(tbu->pwr);
	arm_smmu_power_off(smmu->pwr);

	for (i = 0; i < NO_OF_MASK_AND_MATCH; ++i) {
		snprintf(buf + strlen(buf), buf_len - strlen(buf),
				"Mask_%d : 0x%0llx\t", i+1, mask[i]);
		snprintf(buf + strlen(buf), buf_len - strlen(buf),
				"Match_%d : 0x%0llx\n", i+1, match[i]);
	}
	snprintf(buf + strlen(buf), buf_len - strlen(buf), "0x%0x\n", val);

	buflen = min(count, strlen(buf));
	if (copy_to_user(ubuf, buf, buflen)) {
		pr_err_ratelimited("Couldn't copy_to_user\n");
		retval = -EFAULT;
	} else {
		*offset = 1;
		retval = buflen;
	}

	return retval;
}

static const struct file_operations arm_smmu_debug_capturebus_config_fops = {
	.open	= simple_open,
	.write	= arm_smmu_debug_capturebus_config_write,
	.read	= arm_smmu_debug_capturebus_config_read,
};

static int qsmmuv500_capturebus_init(struct qsmmuv500_tbu_device *tbu)
{
	struct dentry *capturebus_dir;

	if (!debugfs_capturebus_dir) {
		debugfs_capturebus_dir = debugfs_create_dir(
					 "capturebus", iommu_debugfs_top);
		if (!debugfs_capturebus_dir) {
			pr_err_ratelimited("Couldn't create iommu/capturebus debugfs directory\n");
			return -ENODEV;
		}
	}
	capturebus_dir = debugfs_create_dir(dev_name(tbu->dev),
				debugfs_capturebus_dir);
	if (!capturebus_dir) {
		pr_err_ratelimited("Couldn't create iommu/capturebus/%s debugfs directory\n",
				dev_name(tbu->dev));
		goto err;
	}

	if (!debugfs_create_file("config", 0400, capturebus_dir, tbu,
			&arm_smmu_debug_capturebus_config_fops)) {
		pr_err_ratelimited("Couldn't create iommu/capturebus/%s/config debugfs file\n",
				dev_name(tbu->dev));
		goto err_rmdir;
	}

	if (!debugfs_create_file("snapshot", 0400, capturebus_dir, tbu,
			&arm_smmu_debug_capturebus_snapshot_fops)) {
		pr_err_ratelimited("Couldn't create iommu/capturebus/%s/snapshot debugfs file\n",
				dev_name(tbu->dev));
		goto err_rmdir;
	}
	return 0;
err_rmdir:
	debugfs_remove_recursive(capturebus_dir);
err:
	return 0;
}

static irqreturn_t arm_smmu_debug_capture_bus_match(int irq, void *dev)
{
	struct qsmmuv500_tbu_device *tbu = dev;
	struct arm_smmu_device *smmu = tbu->smmu;
	void __iomem *tbu_base = tbu->base;
	u64 mask[NO_OF_MASK_AND_MATCH], match[NO_OF_MASK_AND_MATCH];
	u64 snapshot[NO_OF_CAPTURE_POINTS][REGS_PER_CAPTURE_POINT];
	int i, j, val;

	if (arm_smmu_power_on(smmu->pwr) || arm_smmu_power_on(tbu->pwr))
		return IRQ_NONE;

	val = arm_smmu_debug_get_tnx_tcr_cntl(tbu_base);
	arm_smmu_debug_get_mask_and_match(tbu_base, mask, match);
	arm_smmu_debug_get_capture_snapshot(tbu_base, snapshot);
	arm_smmu_debug_clear_intr_and_validbits(tbu_base);

	arm_smmu_power_off(tbu->pwr);
	arm_smmu_power_off(smmu->pwr);

	dev_info(tbu->dev, "TNX_TCR_CNTL : 0x%0llx\n", val);

	for (i = 0; i < NO_OF_MASK_AND_MATCH; ++i) {
		dev_info(tbu->dev,
				"Mask_%d : 0x%0llx\n", i+1, mask[i]);
		dev_info(tbu->dev,
				"Match_%d : 0x%0llx\n", i+1, match[i]);
	}

	for (i = 0; i < NO_OF_CAPTURE_POINTS ; ++i) {
		for (j = 0; j < REGS_PER_CAPTURE_POINT; ++j) {
			dev_info(tbu->dev,
					"Capture_%d_Snapshot_%d : 0x%0llx\n",
					i+1, j+1, snapshot[i][j]);
		}
	}

	return IRQ_HANDLED;
}

static int qsmmuv500_arch_init(struct arm_smmu_device *smmu)
{
	struct resource *res;
	struct device *dev = smmu->dev;
	struct qsmmuv500_archdata *data;
	struct platform_device *pdev;
	int ret;
	u32 val;
	void __iomem *reg;

	data = devm_kzalloc(dev, sizeof(*data), GFP_KERNEL);
	if (!data)
		return -ENOMEM;

	INIT_LIST_HEAD(&data->tbus);

	pdev = container_of(dev, struct platform_device, dev);
	res = platform_get_resource_byname(pdev, IORESOURCE_MEM, "tcu-base");
	if (!res) {
		dev_err(dev, "Unable to get the tcu-base\n");
		return -EINVAL;
	}
	data->tcu_base = devm_ioremap(dev, res->start, resource_size(res));
	if (IS_ERR(data->tcu_base))
		return PTR_ERR(data->tcu_base);

	data->version = readl_relaxed(data->tcu_base + TCU_HW_VERSION_HLOS1);
	smmu->archdata = data;

	ret = qsmmuv500_get_testbus_version(smmu);
	if (ret)
		return ret;

	qsmmuv500_tcu_testbus_init(smmu);

	if (arm_smmu_is_static_cb(smmu))
		return 0;

	ret = qsmmuv500_read_actlr_tbl(smmu);
	if (ret)
		return ret;

	reg = ARM_SMMU_GR0(smmu);
	val = readl_relaxed(reg + ARM_SMMU_GR0_sACR);
	val &= ~ARM_MMU500_ACR_CACHE_LOCK;
	writel_relaxed(val, reg + ARM_SMMU_GR0_sACR);
	val = readl_relaxed(reg + ARM_SMMU_GR0_sACR);
	/*
	 * Modifiying the nonsecure copy of the sACR register is only
	 * allowed if permission is given in the secure sACR register.
	 * Attempt to detect if we were able to update the value.
	 */
	WARN_ON(val & ARM_MMU500_ACR_CACHE_LOCK);

	ret = of_platform_populate(dev->of_node, NULL, NULL, dev);
	if (ret)
		return ret;

	/* Attempt to register child devices */
	ret = device_for_each_child(dev, smmu, qsmmuv500_tbu_register);
	if (ret)
		return -EPROBE_DEFER;

	return 0;
}

struct arm_smmu_arch_ops qsmmuv500_arch_ops = {
	.init = qsmmuv500_arch_init,
	.iova_to_phys_hard = qsmmuv500_iova_to_phys_hard,
	.init_context_bank = qsmmuv500_init_cb,
	.device_group = qsmmuv500_device_group,
};

static const struct of_device_id qsmmuv500_tbu_of_match[] = {
	{.compatible = "qcom,qsmmuv500-tbu"},
	{}
};

static int qsmmuv500_tbu_probe(struct platform_device *pdev)
{
	struct resource *res;
	struct device *dev = &pdev->dev;
	struct qsmmuv500_tbu_device *tbu;
	const __be32 *cell;
	int len, i, err, num_irqs = 0;

	tbu = devm_kzalloc(dev, sizeof(*tbu), GFP_KERNEL);
	if (!tbu)
		return -ENOMEM;

	INIT_LIST_HEAD(&tbu->list);
	tbu->dev = dev;
	spin_lock_init(&tbu->halt_lock);

	res = platform_get_resource_byname(pdev, IORESOURCE_MEM, "base");
	tbu->base = devm_ioremap_resource(dev, res);
	if (IS_ERR(tbu->base))
		return PTR_ERR(tbu->base);

	res = platform_get_resource_byname(pdev, IORESOURCE_MEM, "status-reg");
	tbu->status_reg = devm_ioremap_resource(dev, res);
	if (IS_ERR(tbu->status_reg))
		return PTR_ERR(tbu->status_reg);

	cell = of_get_property(dev->of_node, "qcom,stream-id-range", &len);
	if (!cell || len < 8)
		return -EINVAL;

	tbu->sid_start = of_read_number(cell, 1);
	tbu->num_sids = of_read_number(cell + 1, 1);

	while ((res = platform_get_resource(pdev, IORESOURCE_IRQ, num_irqs)))
		num_irqs++;

	tbu->irqs = devm_kzalloc(dev, sizeof(*tbu->irqs) * num_irqs,
				  GFP_KERNEL);
	if (!tbu->irqs)
		return -ENOMEM;

	for (i = 0; i < num_irqs; ++i) {
		int irq = platform_get_irq(pdev, i);

		if (irq < 0) {
			dev_err(dev, "failed to get irq index %d\n", i);
			return -ENODEV;
		}
		tbu->irqs[i] = irq;

		err = devm_request_threaded_irq(tbu->dev, tbu->irqs[i],
					NULL, arm_smmu_debug_capture_bus_match,
					IRQF_ONESHOT | IRQF_SHARED,
					"capture bus", tbu);
		if (err) {
			dev_err(dev, "failed to request capture bus irq%d (%u)\n",
				i, tbu->irqs[i]);
			return err;
		}
	}

	tbu->pwr = arm_smmu_init_power_resources(pdev);
	if (IS_ERR(tbu->pwr))
		return PTR_ERR(tbu->pwr);

	dev_set_drvdata(dev, tbu);

	qsmmuv500_tbu_testbus_init(tbu);
	qsmmuv500_capturebus_init(tbu);

	return 0;
}

static struct platform_driver qsmmuv500_tbu_driver = {
	.driver	= {
		.name		= "qsmmuv500-tbu",
		.of_match_table	= of_match_ptr(qsmmuv500_tbu_of_match),
		.probe_type	= PROBE_FORCE_SYNCHRONOUS,
	},
	.probe	= qsmmuv500_tbu_probe,
};

MODULE_DESCRIPTION("IOMMU API for ARM architected SMMU implementations");
MODULE_AUTHOR("Will Deacon <will.deacon@arm.com>");
MODULE_LICENSE("GPL v2");<|MERGE_RESOLUTION|>--- conflicted
+++ resolved
@@ -1280,26 +1280,11 @@
 
 	BUG_ON(IS_ENABLED(CONFIG_IOMMU_TLBSYNC_DEBUG));
 }
-<<<<<<< HEAD
-
-=======
->>>>>>> 08078455
+
 /* Wait for any pending TLB invalidations to complete */
 static int __arm_smmu_tlb_sync(struct arm_smmu_device *smmu,
 			void __iomem *sync, void __iomem *status)
 {
-<<<<<<< HEAD
-	unsigned int spin_cnt, delay;
-
-	writel_relaxed(QCOM_DUMMY_VAL, sync);
-	for (delay = 1; delay < TLB_LOOP_TIMEOUT; delay *= 2) {
-		for (spin_cnt = TLB_SPIN_COUNT; spin_cnt > 0; spin_cnt--) {
-			if (!(readl_relaxed(status) & sTLBGSTATUS_GSACTIVE))
-				return 0;
-			cpu_relax();
-		}
-		udelay(delay);
-=======
 	unsigned int inc, delay;
 
 	writel_relaxed(QCOM_DUMMY_VAL, sync);
@@ -1311,7 +1296,6 @@
 		udelay(inc);
 		if (inc < TLB_LOOP_INC_MAX)
 			inc *= 2;
->>>>>>> 08078455
 	}
 	trace_tlbsync_timeout(smmu->dev, 0);
 	__arm_smmu_tlb_sync_timeout(smmu);
@@ -1343,15 +1327,9 @@
 	if (__arm_smmu_tlb_sync(smmu, base + ARM_SMMU_CB_TLBSYNC,
 				base + ARM_SMMU_CB_TLBSTATUS)) {
 		dev_err_ratelimited(smmu->dev,
-<<<<<<< HEAD
 				    "TLB sync on cb%d failed for device %s\n",
 				    smmu_domain->cfg.cbndx,
 				    dev_name(smmu_domain->dev));
-=======
-				"TLB sync on cb%d failed for device %s\n",
-				smmu_domain->cfg.cbndx,
-				dev_name(smmu_domain->dev));
->>>>>>> 08078455
 	}
 	spin_unlock_irqrestore(&smmu_domain->sync_lock, flags);
 }

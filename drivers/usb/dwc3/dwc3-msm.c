/* Copyright (c) 2012-2018, The Linux Foundation. All rights reserved.
 *
 * This program is free software; you can redistribute it and/or modify
 * it under the terms of the GNU General Public License version 2 and
 * only version 2 as published by the Free Software Foundation.
 *
 * This program is distributed in the hope that it will be useful,
 * but WITHOUT ANY WARRANTY; without even the implied warranty of
 * MERCHANTABILITY or FITNESS FOR A PARTICULAR PURPOSE.  See the
 * GNU General Public License for more details.
 *
 */

#include <linux/module.h>
#include <linux/kernel.h>
#include <linux/slab.h>
#include <linux/platform_device.h>
#include <linux/dma-mapping.h>
#include <linux/dmapool.h>
#include <linux/pm_runtime.h>
#include <linux/ratelimit.h>
#include <linux/interrupt.h>
#include <asm/dma-iommu.h>
#include <linux/iommu.h>
#include <linux/ioport.h>
#include <linux/clk.h>
#include <linux/io.h>
#include <linux/module.h>
#include <linux/types.h>
#include <linux/delay.h>
#include <linux/of.h>
#include <linux/of_platform.h>
#include <linux/of_gpio.h>
#include <linux/list.h>
#include <linux/uaccess.h>
#include <linux/usb/ch9.h>
#include <linux/usb/gadget.h>
#include <linux/usb/of.h>
#include <linux/regulator/consumer.h>
#include <linux/pm_wakeup.h>
#include <linux/power_supply.h>
#include <linux/cdev.h>
#include <linux/completion.h>
#include <linux/msm-bus.h>
#include <linux/irq.h>
#include <linux/extcon.h>
#include <linux/reset.h>
#include <linux/clk/qcom.h>

#include "power.h"
#include "core.h"
#include "gadget.h"
#include "dbm.h"
#include "debug.h"
#include "xhci.h"

#define SDP_CONNETION_CHECK_TIME 10000 /* in ms */

/* time out to wait for USB cable status notification (in ms)*/
#define SM_INIT_TIMEOUT 30000

/* AHB2PHY register offsets */
#define PERIPH_SS_AHB2PHY_TOP_CFG 0x10

/* AHB2PHY read/write waite value */
#define ONE_READ_WRITE_WAIT 0x11

/* XHCI registers */
#define USB3_HCSPARAMS1		(0x4)
#define USB3_PORTSC		(0x420)

/**
 *  USB QSCRATCH Hardware registers
 *
 */
#define QSCRATCH_REG_OFFSET	(0x000F8800)
#define QSCRATCH_GENERAL_CFG	(QSCRATCH_REG_OFFSET + 0x08)
#define CGCTL_REG		(QSCRATCH_REG_OFFSET + 0x28)
#define PWR_EVNT_IRQ_STAT_REG    (QSCRATCH_REG_OFFSET + 0x58)
#define PWR_EVNT_IRQ_MASK_REG    (QSCRATCH_REG_OFFSET + 0x5C)

#define PWR_EVNT_POWERDOWN_IN_P3_MASK		BIT(2)
#define PWR_EVNT_POWERDOWN_OUT_P3_MASK		BIT(3)
#define PWR_EVNT_LPM_IN_L2_MASK			BIT(4)
#define PWR_EVNT_LPM_OUT_L2_MASK		BIT(5)
#define PWR_EVNT_LPM_OUT_L1_MASK		BIT(13)

/* QSCRATCH_GENERAL_CFG register bit offset */
#define PIPE_UTMI_CLK_SEL	BIT(0)
#define PIPE3_PHYSTATUS_SW	BIT(3)
#define PIPE_UTMI_CLK_DIS	BIT(8)

#define HS_PHY_CTRL_REG		(QSCRATCH_REG_OFFSET + 0x10)
#define UTMI_OTG_VBUS_VALID	BIT(20)
#define SW_SESSVLD_SEL		BIT(28)

#define SS_PHY_CTRL_REG		(QSCRATCH_REG_OFFSET + 0x30)
#define LANE0_PWR_PRESENT	BIT(24)

/* GSI related registers */
#define GSI_TRB_ADDR_BIT_53_MASK	(1 << 21)
#define GSI_TRB_ADDR_BIT_55_MASK	(1 << 23)

#define	GSI_GENERAL_CFG_REG		(QSCRATCH_REG_OFFSET + 0xFC)
#define	GSI_RESTART_DBL_PNTR_MASK	BIT(20)
#define	GSI_CLK_EN_MASK			BIT(12)
#define	BLOCK_GSI_WR_GO_MASK		BIT(1)
#define	GSI_EN_MASK			BIT(0)

#define GSI_DBL_ADDR_L(n)	((QSCRATCH_REG_OFFSET + 0x110) + (n*4))
#define GSI_DBL_ADDR_H(n)	((QSCRATCH_REG_OFFSET + 0x120) + (n*4))
#define GSI_RING_BASE_ADDR_L(n)	((QSCRATCH_REG_OFFSET + 0x130) + (n*4))
#define GSI_RING_BASE_ADDR_H(n)	((QSCRATCH_REG_OFFSET + 0x144) + (n*4))

#define	GSI_IF_STS	(QSCRATCH_REG_OFFSET + 0x1A4)
#define	GSI_WR_CTRL_STATE_MASK	BIT(15)

#define DWC3_GEVNTCOUNT_EVNTINTRPTMASK		(1 << 31)
#define DWC3_GEVNTADRHI_EVNTADRHI_GSI_EN(n)	(n << 22)
#define DWC3_GEVNTADRHI_EVNTADRHI_GSI_IDX(n)	(n << 16)
#define DWC3_GEVENT_TYPE_GSI			0x3

struct dwc3_msm_req_complete {
	struct list_head list_item;
	struct usb_request *req;
	void (*orig_complete)(struct usb_ep *ep,
			      struct usb_request *req);
};

enum dwc3_id_state {
	DWC3_ID_GROUND = 0,
	DWC3_ID_FLOAT,
};

/* for type c cable */
enum plug_orientation {
	ORIENTATION_NONE,
	ORIENTATION_CC1,
	ORIENTATION_CC2,
};

enum msm_usb_irq {
	HS_PHY_IRQ,
	PWR_EVNT_IRQ,
	DP_HS_PHY_IRQ,
	DM_HS_PHY_IRQ,
	SS_PHY_IRQ,
	USB_MAX_IRQ
};

enum bus_vote {
	BUS_VOTE_NONE,
	BUS_VOTE_NOMINAL,
	BUS_VOTE_SVS,
	BUS_VOTE_MIN,
	BUS_VOTE_MAX
};

struct usb_irq {
	char *name;
	int irq;
	bool enable;
};

static const struct usb_irq usb_irq_info[USB_MAX_IRQ] = {
	{"hs_phy_irq", 0},
	{"pwr_event_irq", 0},
	{"dp_hs_phy_irq", 0},
	{"dm_hs_phy_irq", 0},
	{"ss_phy_irq", 0},
};

struct dwc3_msm;

struct extcon_nb {
	struct extcon_dev	*edev;
	struct dwc3_msm		*mdwc;
	int			idx;
	struct notifier_block	vbus_nb;
	struct notifier_block	id_nb;
	struct notifier_block	host_restart_nb;
};

/* Input bits to state machine (mdwc->inputs) */

#define ID			0
#define B_SESS_VLD		1
#define B_SUSPEND		2

#define PM_QOS_SAMPLE_SEC	2
#define PM_QOS_THRESHOLD	400

struct dwc3_msm {
	struct device *dev;
	void __iomem *base;
	void __iomem *ahb2phy_base;
	struct platform_device	*dwc3;
	struct dma_iommu_mapping *iommu_map;
	const struct usb_ep_ops *original_ep_ops[DWC3_ENDPOINTS_NUM];
	struct list_head req_complete_list;
	struct clk		*xo_clk;
	struct clk		*core_clk;
	long			core_clk_rate;
	long			core_clk_rate_hs;
	struct clk		*iface_clk;
	struct clk		*sleep_clk;
	struct clk		*utmi_clk;
	unsigned int		utmi_clk_rate;
	struct clk		*utmi_clk_src;
	struct clk		*bus_aggr_clk;
	struct clk		*noc_aggr_clk;
	struct clk		*cfg_ahb_clk;
	struct reset_control	*core_reset;
	struct regulator	*dwc3_gdsc;

	struct usb_phy		*hs_phy, *ss_phy;

	struct dbm		*dbm;

	/* VBUS regulator for host mode */
	struct regulator	*vbus_reg;
	int			vbus_retry_count;
	bool			resume_pending;
	atomic_t                pm_suspended;
	struct usb_irq		wakeup_irq[USB_MAX_IRQ];
	struct work_struct	resume_work;
	struct work_struct	restart_usb_work;
	bool			in_restart;
	struct workqueue_struct *dwc3_wq;
	struct delayed_work	sm_work;
	unsigned long		inputs;
	unsigned int		max_power;
	bool			charging_disabled;
	enum usb_otg_state	otg_state;
	enum bus_vote		override_bus_vote;
	u32			bus_perf_client;
	struct msm_bus_scale_pdata	*bus_scale_table;
	struct power_supply	*usb_psy;
	struct work_struct	vbus_draw_work;
	bool			in_host_mode;
	bool			in_device_mode;
	enum usb_device_speed	max_rh_port_speed;
	unsigned int		tx_fifo_size;
	bool			vbus_active;
	bool			suspend;
	bool			use_pdc_interrupts;
	enum dwc3_id_state	id_state;
	unsigned long		lpm_flags;
#define MDWC3_SS_PHY_SUSPEND		BIT(0)
#define MDWC3_ASYNC_IRQ_WAKE_CAPABILITY	BIT(1)
#define MDWC3_POWER_COLLAPSE		BIT(2)

	struct notifier_block	usbdev_nb;
	bool			hc_died;

	struct extcon_nb	*extcon;
	int			ext_idx;
	struct notifier_block	host_nb;

	atomic_t                in_p3;
	unsigned int		lpm_to_suspend_delay;
	enum plug_orientation	typec_orientation;
	u32			num_gsi_event_buffers;
	struct dwc3_event_buffer **gsi_ev_buff;
	int pm_qos_latency;
	struct pm_qos_request pm_qos_req_dma;
	struct delayed_work perf_vote_work;
	struct delayed_work sdp_check;
	bool usb_compliance_mode;
	struct mutex suspend_resume_mutex;

	enum usb_device_speed override_usb_speed;
};

#define USB_HSPHY_3P3_VOL_MIN		3050000 /* uV */
#define USB_HSPHY_3P3_VOL_MAX		3300000 /* uV */
#define USB_HSPHY_3P3_HPM_LOAD		16000	/* uA */

#define USB_HSPHY_1P8_VOL_MIN		1800000 /* uV */
#define USB_HSPHY_1P8_VOL_MAX		1800000 /* uV */
#define USB_HSPHY_1P8_HPM_LOAD		19000	/* uA */

#define USB_SSPHY_1P8_VOL_MIN		1800000 /* uV */
#define USB_SSPHY_1P8_VOL_MAX		1800000 /* uV */
#define USB_SSPHY_1P8_HPM_LOAD		23000	/* uA */

static void dwc3_pwr_event_handler(struct dwc3_msm *mdwc);
static int dwc3_msm_gadget_vbus_draw(struct dwc3_msm *mdwc, unsigned int mA);
static void dwc3_msm_notify_event(struct dwc3 *dwc, unsigned int event,
						unsigned int value);
static int dwc3_restart_usb_host_mode(struct notifier_block *nb,
					unsigned long event, void *ptr);

/**
 *
 * Read register with debug info.
 *
 * @base - DWC3 base virtual address.
 * @offset - register offset.
 *
 * @return u32
 */
static inline u32 dwc3_msm_read_reg(void __iomem *base, u32 offset)
{
	u32 val = ioread32(base + offset);
	return val;
}

/**
 * Read register masked field with debug info.
 *
 * @base - DWC3 base virtual address.
 * @offset - register offset.
 * @mask - register bitmask.
 *
 * @return u32
 */
static inline u32 dwc3_msm_read_reg_field(void __iomem *base,
					  u32 offset,
					  const u32 mask)
{
	u32 shift = __ffs(mask);
	u32 val = ioread32(base + offset);

	val &= mask;		/* clear other bits */
	val >>= shift;
	return val;
}

/**
 *
 * Write register with debug info.
 *
 * @base - DWC3 base virtual address.
 * @offset - register offset.
 * @val - value to write.
 *
 */
static inline void dwc3_msm_write_reg(void __iomem *base, u32 offset, u32 val)
{
	iowrite32(val, base + offset);
}

/**
 * Write register masked field with debug info.
 *
 * @base - DWC3 base virtual address.
 * @offset - register offset.
 * @mask - register bitmask.
 * @val - value to write.
 *
 */
static inline void dwc3_msm_write_reg_field(void __iomem *base, u32 offset,
					    const u32 mask, u32 val)
{
	u32 shift = __ffs(mask);
	u32 tmp = ioread32(base + offset);

	tmp &= ~mask;		/* clear written bits */
	val = tmp | (val << shift);
	iowrite32(val, base + offset);
}

/**
 * Write register and read back masked value to confirm it is written
 *
 * @base - DWC3 base virtual address.
 * @offset - register offset.
 * @mask - register bitmask specifying what should be updated
 * @val - value to write.
 *
 */
static inline void dwc3_msm_write_readback(void __iomem *base, u32 offset,
					    const u32 mask, u32 val)
{
	u32 write_val, tmp = ioread32(base + offset);

	tmp &= ~mask;		/* retain other bits */
	write_val = tmp | val;

	iowrite32(write_val, base + offset);

	/* Read back to see if val was written */
	tmp = ioread32(base + offset);
	tmp &= mask;		/* clear other bits */

	if (tmp != val)
		pr_err("%s: write: %x to QSCRATCH: %x FAILED\n",
			__func__, val, offset);
}

static bool dwc3_msm_is_ss_rhport_connected(struct dwc3_msm *mdwc)
{
	int i, num_ports;
	u32 reg;

	reg = dwc3_msm_read_reg(mdwc->base, USB3_HCSPARAMS1);
	num_ports = HCS_MAX_PORTS(reg);

	for (i = 0; i < num_ports; i++) {
		reg = dwc3_msm_read_reg(mdwc->base, USB3_PORTSC + i*0x10);
		if ((reg & PORT_CONNECT) && DEV_SUPERSPEED_ANY(reg))
			return true;
	}

	return false;
}

static bool dwc3_msm_is_host_superspeed(struct dwc3_msm *mdwc)
{
	int i, num_ports;
	u32 reg;

	reg = dwc3_msm_read_reg(mdwc->base, USB3_HCSPARAMS1);
	num_ports = HCS_MAX_PORTS(reg);

	for (i = 0; i < num_ports; i++) {
		reg = dwc3_msm_read_reg(mdwc->base, USB3_PORTSC + i*0x10);
		if ((reg & PORT_PE) && DEV_SUPERSPEED_ANY(reg))
			return true;
	}

	return false;
}

static inline bool dwc3_msm_is_dev_superspeed(struct dwc3_msm *mdwc)
{
	u8 speed;

	speed = dwc3_msm_read_reg(mdwc->base, DWC3_DSTS) & DWC3_DSTS_CONNECTSPD;
	if ((speed & DWC3_DSTS_SUPERSPEED) ||
			(speed & DWC3_DSTS_SUPERSPEED_PLUS))
		return true;

	return false;
}

static inline bool dwc3_msm_is_superspeed(struct dwc3_msm *mdwc)
{
	if (mdwc->in_host_mode)
		return dwc3_msm_is_host_superspeed(mdwc);

	return dwc3_msm_is_dev_superspeed(mdwc);
}

static int dwc3_msm_dbm_disable_updxfer(struct dwc3 *dwc, u8 usb_ep)
{
	struct dwc3_msm *mdwc = dev_get_drvdata(dwc->dev->parent);

	dev_dbg(mdwc->dev, "%s\n", __func__);
	dwc3_dbm_disable_update_xfer(mdwc->dbm, usb_ep);

	return 0;
}

#if IS_ENABLED(CONFIG_USB_DWC3_GADGET) || IS_ENABLED(CONFIG_USB_DWC3_DUAL_ROLE)
/**
 * Configure the DBM with the BAM's data fifo.
 * This function is called by the USB BAM Driver
 * upon initialization.
 *
 * @ep - pointer to usb endpoint.
 * @addr - address of data fifo.
 * @size - size of data fifo.
 *
 */
int msm_data_fifo_config(struct usb_ep *ep, unsigned long addr,
			 u32 size, u8 dst_pipe_idx)
{
	struct dwc3_ep *dep = to_dwc3_ep(ep);
	struct dwc3 *dwc = dep->dwc;
	struct dwc3_msm *mdwc = dev_get_drvdata(dwc->dev->parent);

	dev_dbg(mdwc->dev, "%s\n", __func__);

	return	dbm_data_fifo_config(mdwc->dbm, dep->number, addr, size,
						dst_pipe_idx);
}


/**
 * Cleanups for msm endpoint on request complete.
 *
 * Also call original request complete.
 *
 * @usb_ep - pointer to usb_ep instance.
 * @request - pointer to usb_request instance.
 *
 * @return int - 0 on success, negative on error.
 */
static void dwc3_msm_req_complete_func(struct usb_ep *ep,
				       struct usb_request *request)
{
	struct dwc3_ep *dep = to_dwc3_ep(ep);
	struct dwc3 *dwc = dep->dwc;
	struct dwc3_msm *mdwc = dev_get_drvdata(dwc->dev->parent);
	struct dwc3_msm_req_complete *req_complete = NULL;

	/* Find original request complete function and remove it from list */
	list_for_each_entry(req_complete, &mdwc->req_complete_list, list_item) {
		if (req_complete->req == request)
			break;
	}
	if (!req_complete || req_complete->req != request) {
		dev_err(dep->dwc->dev, "%s: could not find the request\n",
					__func__);
		return;
	}
	list_del(&req_complete->list_item);

	/*
	 * Release another one TRB to the pool since DBM queue took 2 TRBs
	 * (normal and link), and the dwc3/gadget.c :: dwc3_gadget_giveback
	 * released only one.
	 */
	dep->trb_dequeue++;

	/* Unconfigure dbm ep */
	dbm_ep_unconfig(mdwc->dbm, dep->number);

	/*
	 * If this is the last endpoint we unconfigured, than reset also
	 * the event buffers; unless unconfiguring the ep due to lpm,
	 * in which case the event buffer only gets reset during the
	 * block reset.
	 */
	if (dbm_get_num_of_eps_configured(mdwc->dbm) == 0 &&
		!dbm_reset_ep_after_lpm(mdwc->dbm))
		dbm_event_buffer_config(mdwc->dbm, 0, 0, 0);

	/*
	 * Call original complete function, notice that dwc->lock is already
	 * taken by the caller of this function (dwc3_gadget_giveback()).
	 */
	request->complete = req_complete->orig_complete;
	if (request->complete)
		request->complete(ep, request);

	kfree(req_complete);
}


/**
 * Helper function
 *
 * Reset  DBM endpoint.
 *
 * @mdwc - pointer to dwc3_msm instance.
 * @dep - pointer to dwc3_ep instance.
 *
 * @return int - 0 on success, negative on error.
 */
static int __dwc3_msm_dbm_ep_reset(struct dwc3_msm *mdwc, struct dwc3_ep *dep)
{
	int ret;

	dev_dbg(mdwc->dev, "Resetting dbm endpoint %d\n", dep->number);

	/* Reset the dbm endpoint */
	ret = dbm_ep_soft_reset(mdwc->dbm, dep->number, true);
	if (ret) {
		dev_err(mdwc->dev, "%s: failed to assert dbm ep reset\n",
				__func__);
		return ret;
	}

	/*
	 * The necessary delay between asserting and deasserting the dbm ep
	 * reset is based on the number of active endpoints. If there is more
	 * than one endpoint, a 1 msec delay is required. Otherwise, a shorter
	 * delay will suffice.
	 */
	if (dbm_get_num_of_eps_configured(mdwc->dbm) > 1)
		usleep_range(1000, 1200);
	else
		udelay(10);
	ret = dbm_ep_soft_reset(mdwc->dbm, dep->number, false);
	if (ret) {
		dev_err(mdwc->dev, "%s: failed to deassert dbm ep reset\n",
				__func__);
		return ret;
	}

	return 0;
}

/**
 * Reset the DBM endpoint which is linked to the given USB endpoint.
 *
 * @usb_ep - pointer to usb_ep instance.
 *
 * @return int - 0 on success, negative on error.
 */
int msm_dwc3_reset_dbm_ep(struct usb_ep *ep)
{
	struct dwc3_ep *dep = to_dwc3_ep(ep);
	struct dwc3 *dwc = dep->dwc;
	struct dwc3_msm *mdwc = dev_get_drvdata(dwc->dev->parent);

	return __dwc3_msm_dbm_ep_reset(mdwc, dep);
}
EXPORT_SYMBOL(msm_dwc3_reset_dbm_ep);


/**
 * Helper function.
 * See the header of the dwc3_msm_ep_queue function.
 *
 * @dwc3_ep - pointer to dwc3_ep instance.
 * @req - pointer to dwc3_request instance.
 *
 * @return int - 0 on success, negative on error.
 */
static int __dwc3_msm_ep_queue(struct dwc3_ep *dep, struct dwc3_request *req)
{
	struct dwc3_trb *trb;
	struct dwc3_trb *trb_link;
	struct dwc3_gadget_ep_cmd_params params;
	u32 cmd;
	int ret = 0;

	/* We push the request to the dep->started_list list to indicate that
	 * this request is issued with start transfer. The request will be out
	 * from this list in 2 cases. The first is that the transfer will be
	 * completed (not if the transfer is endless using a circular TRBs with
	 * with link TRB). The second case is an option to do stop stransfer,
	 * this can be initiated by the function driver when calling dequeue.
	 */
	req->started = true;
	list_add_tail(&req->list, &dep->started_list);

	/* First, prepare a normal TRB, point to the fake buffer */
	trb = &dep->trb_pool[dep->trb_enqueue];
	dwc3_ep_inc_enq(dep);
	memset(trb, 0, sizeof(*trb));

	req->trb = trb;
	trb->bph = DBM_TRB_BIT | DBM_TRB_DMA | DBM_TRB_EP_NUM(dep->number);
	trb->size = DWC3_TRB_SIZE_LENGTH(req->request.length);
	trb->ctrl = DWC3_TRBCTL_NORMAL | DWC3_TRB_CTRL_HWO |
		DWC3_TRB_CTRL_CHN | (req->direction ? 0 : DWC3_TRB_CTRL_CSP);
	req->trb_dma = dwc3_trb_dma_offset(dep, trb);

	/* Second, prepare a Link TRB that points to the first TRB*/
	trb_link = &dep->trb_pool[dep->trb_enqueue];
	dwc3_ep_inc_enq(dep);
	memset(trb_link, 0, sizeof(*trb_link));

	trb_link->bpl = lower_32_bits(req->trb_dma);
	trb_link->bph = DBM_TRB_BIT |
			DBM_TRB_DMA | DBM_TRB_EP_NUM(dep->number);
	trb_link->size = 0;
	trb_link->ctrl = DWC3_TRBCTL_LINK_TRB | DWC3_TRB_CTRL_HWO;

	/*
	 * Now start the transfer
	 */
	memset(&params, 0, sizeof(params));
	params.param0 = 0; /* TDAddr High */
	params.param1 = lower_32_bits(req->trb_dma); /* DAddr Low */

	/* DBM requires IOC to be set */
	cmd = DWC3_DEPCMD_STARTTRANSFER | DWC3_DEPCMD_CMDIOC;
	ret = dwc3_send_gadget_ep_cmd(dep, cmd, &params);
	if (ret < 0) {
		dev_dbg(dep->dwc->dev,
			"%s: failed to send STARTTRANSFER command\n",
			__func__);

		list_del(&req->list);
		return ret;
	}
	dep->flags |= DWC3_EP_BUSY;
	dep->resource_index = dwc3_gadget_ep_get_transfer_index(dep);

	return ret;
}

/**
 * Queue a usb request to the DBM endpoint.
 * This function should be called after the endpoint
 * was enabled by the ep_enable.
 *
 * This function prepares special structure of TRBs which
 * is familiar with the DBM HW, so it will possible to use
 * this endpoint in DBM mode.
 *
 * The TRBs prepared by this function, is one normal TRB
 * which point to a fake buffer, followed by a link TRB
 * that points to the first TRB.
 *
 * The API of this function follow the regular API of
 * usb_ep_queue (see usb_ep_ops in include/linuk/usb/gadget.h).
 *
 * @usb_ep - pointer to usb_ep instance.
 * @request - pointer to usb_request instance.
 * @gfp_flags - possible flags.
 *
 * @return int - 0 on success, negative on error.
 */
static int dwc3_msm_ep_queue(struct usb_ep *ep,
			     struct usb_request *request, gfp_t gfp_flags)
{
	struct dwc3_request *req = to_dwc3_request(request);
	struct dwc3_ep *dep = to_dwc3_ep(ep);
	struct dwc3 *dwc = dep->dwc;
	struct dwc3_msm *mdwc = dev_get_drvdata(dwc->dev->parent);
	struct dwc3_msm_req_complete *req_complete;
	unsigned long flags;
	int ret = 0, size;
	bool superspeed;

	/*
	 * We must obtain the lock of the dwc3 core driver,
	 * including disabling interrupts, so we will be sure
	 * that we are the only ones that configure the HW device
	 * core and ensure that we queuing the request will finish
	 * as soon as possible so we will release back the lock.
	 */
	spin_lock_irqsave(&dwc->lock, flags);
	if (!dep->endpoint.desc) {
		dev_err(mdwc->dev,
			"%s: trying to queue request %pK to disabled ep %s\n",
			__func__, request, ep->name);
		spin_unlock_irqrestore(&dwc->lock, flags);
		return -EPERM;
	}

	if (!mdwc->original_ep_ops[dep->number]) {
		dev_err(mdwc->dev,
			"ep [%s,%d] was unconfigured as msm endpoint\n",
			ep->name, dep->number);
		spin_unlock_irqrestore(&dwc->lock, flags);
		return -EINVAL;
	}

	if (!request) {
		dev_err(mdwc->dev, "%s: request is NULL\n", __func__);
		spin_unlock_irqrestore(&dwc->lock, flags);
		return -EINVAL;
	}

	if (!(request->udc_priv & MSM_SPS_MODE)) {
		dev_err(mdwc->dev, "%s: sps mode is not set\n",
					__func__);
		spin_unlock_irqrestore(&dwc->lock, flags);
		return -EINVAL;
	}

	/* HW restriction regarding TRB size (8KB) */
	if (req->request.length < 0x2000) {
		dev_err(mdwc->dev, "%s: Min TRB size is 8KB\n", __func__);
		spin_unlock_irqrestore(&dwc->lock, flags);
		return -EINVAL;
	}

	if (dep->number == 0 || dep->number == 1) {
		dev_err(mdwc->dev,
			"%s: trying to queue dbm request %pK to ep %s\n",
			__func__, request, ep->name);
		spin_unlock_irqrestore(&dwc->lock, flags);
		return -EPERM;
	}

	if (dep->trb_dequeue != dep->trb_enqueue
					|| !list_empty(&dep->pending_list)
					|| !list_empty(&dep->started_list)) {
		dev_err(mdwc->dev,
			"%s: trying to queue dbm request %pK tp ep %s\n",
			__func__, request, ep->name);
		spin_unlock_irqrestore(&dwc->lock, flags);
		return -EPERM;
	}
	dep->trb_dequeue = 0;
	dep->trb_enqueue = 0;

	/*
	 * Override req->complete function, but before doing that,
	 * store it's original pointer in the req_complete_list.
	 */
	req_complete = kzalloc(sizeof(*req_complete), gfp_flags);

	if (!req_complete) {
		dev_err(mdwc->dev, "%s: not enough memory\n", __func__);
		spin_unlock_irqrestore(&dwc->lock, flags);
		return -ENOMEM;
	}

	req_complete->req = request;
	req_complete->orig_complete = request->complete;
	list_add_tail(&req_complete->list_item, &mdwc->req_complete_list);
	request->complete = dwc3_msm_req_complete_func;

<<<<<<< HEAD
	dev_vdbg(dwc->dev, "%s: queing request %p to ep %s length %d\n",
=======
	dev_vdbg(dwc->dev, "%s: queing request %pK to ep %s length %d\n",
>>>>>>> 653fbfb6
			__func__, request, ep->name, request->length);
	size = dwc3_msm_read_reg(mdwc->base, DWC3_GEVNTSIZ(0));
	dbm_event_buffer_config(mdwc->dbm,
		dwc3_msm_read_reg(mdwc->base, DWC3_GEVNTADRLO(0)),
		dwc3_msm_read_reg(mdwc->base, DWC3_GEVNTADRHI(0)),
		DWC3_GEVNTSIZ_SIZE(size));

	ret = __dwc3_msm_ep_queue(dep, req);
	if (ret < 0) {
		dev_err(mdwc->dev,
			"error %d after calling __dwc3_msm_ep_queue\n", ret);
		goto err;
	}

	spin_unlock_irqrestore(&dwc->lock, flags);
	superspeed = dwc3_msm_is_dev_superspeed(mdwc);
	dbm_set_speed(mdwc->dbm, (u8)superspeed);

	return 0;

err:
	spin_unlock_irqrestore(&dwc->lock, flags);
	kfree(req_complete);
	return ret;
}

/**
 * Returns XferRscIndex for the EP. This is stored at StartXfer GSI EP OP
 *
 * @usb_ep - pointer to usb_ep instance.
 *
 * @return int - XferRscIndex
 */
static inline int gsi_get_xfer_index(struct usb_ep *ep)
{
	struct dwc3_ep			*dep = to_dwc3_ep(ep);

	return dep->resource_index;
}

/**
 * Fills up the GSI channel information needed in call to IPA driver
 * for GSI channel creation.
 *
 * @usb_ep - pointer to usb_ep instance.
 * @ch_info - output parameter with requested channel info
 */
static void gsi_get_channel_info(struct usb_ep *ep,
			struct gsi_channel_info *ch_info)
{
	struct dwc3_ep *dep = to_dwc3_ep(ep);
	int last_trb_index = 0;
	struct dwc3	*dwc = dep->dwc;
	struct usb_gsi_request *request = ch_info->ch_req;

	/* Provide physical USB addresses for DEPCMD and GEVENTCNT registers */
	ch_info->depcmd_low_addr = (u32)(dwc->reg_phys +
				DWC3_DEP_BASE(dep->number) + DWC3_DEPCMD);

	ch_info->depcmd_hi_addr = 0;

	ch_info->xfer_ring_base_addr = dwc3_trb_dma_offset(dep,
							&dep->trb_pool[0]);
	/* Convert to multipled of 1KB */
	ch_info->const_buffer_size = request->buf_len/1024;

	/* IN direction */
	if (dep->direction) {
		/*
		 * Multiply by size of each TRB for xfer_ring_len in bytes.
		 * 2n + 2 TRBs as per GSI h/w requirement. n Xfer TRBs + 1
		 * extra Xfer TRB followed by n ZLP TRBs + 1 LINK TRB.
		 */
		ch_info->xfer_ring_len = (2 * request->num_bufs + 2) * 0x10;
		last_trb_index = 2 * request->num_bufs + 2;
	} else { /* OUT direction */
		/*
		 * Multiply by size of each TRB for xfer_ring_len in bytes.
		 * n + 1 TRBs as per GSI h/w requirement. n Xfer TRBs + 1
		 * LINK TRB.
		 */
		ch_info->xfer_ring_len = (request->num_bufs + 2) * 0x10;
		last_trb_index = request->num_bufs + 2;
	}

	/* Store last 16 bits of LINK TRB address as per GSI hw requirement */
	ch_info->last_trb_addr = (dwc3_trb_dma_offset(dep,
			&dep->trb_pool[last_trb_index - 1]) & 0x0000FFFF);
	ch_info->gevntcount_low_addr = (u32)(dwc->reg_phys +
			DWC3_GEVNTCOUNT(ep->ep_intr_num));
	ch_info->gevntcount_hi_addr = 0;

	dev_dbg(dwc->dev,
	"depcmd_laddr=%x last_trb_addr=%x gevtcnt_laddr=%x gevtcnt_haddr=%x",
		ch_info->depcmd_low_addr, ch_info->last_trb_addr,
		ch_info->gevntcount_low_addr, ch_info->gevntcount_hi_addr);
}

/**
 * Perform StartXfer on GSI EP. Stores XferRscIndex.
 *
 * @usb_ep - pointer to usb_ep instance.
 *
 * @return int - 0 on success
 */
static int gsi_startxfer_for_ep(struct usb_ep *ep)
{
	int ret;
	struct dwc3_gadget_ep_cmd_params params;
	u32				cmd;
	struct dwc3_ep *dep = to_dwc3_ep(ep);
	struct dwc3	*dwc = dep->dwc;

	memset(&params, 0, sizeof(params));
	params.param0 = GSI_TRB_ADDR_BIT_53_MASK | GSI_TRB_ADDR_BIT_55_MASK;
	params.param0 |= (ep->ep_intr_num << 16);
	params.param1 = lower_32_bits(dwc3_trb_dma_offset(dep,
						&dep->trb_pool[0]));
	cmd = DWC3_DEPCMD_STARTTRANSFER;
	cmd |= DWC3_DEPCMD_PARAM(0);
	ret = dwc3_send_gadget_ep_cmd(dep, cmd, &params);

	if (ret < 0)
		dev_dbg(dwc->dev, "Fail StrtXfr on GSI EP#%d\n", dep->number);
	dep->resource_index = dwc3_gadget_ep_get_transfer_index(dep);
	dev_dbg(dwc->dev, "XferRsc = %x", dep->resource_index);
	return ret;
}

/**
 * Store Ring Base and Doorbell Address for GSI EP
 * for GSI channel creation.
 *
 * @usb_ep - pointer to usb_ep instance.
 * @request - USB GSI request to get Doorbell address obtained from IPA driver
 */
static void gsi_store_ringbase_dbl_info(struct usb_ep *ep,
			struct usb_gsi_request *request)
{
	struct dwc3_ep *dep = to_dwc3_ep(ep);
	struct dwc3	*dwc = dep->dwc;
	struct dwc3_msm *mdwc = dev_get_drvdata(dwc->dev->parent);
	int n = ep->ep_intr_num - 1;

	dwc3_msm_write_reg(mdwc->base, GSI_RING_BASE_ADDR_L(n),
			dwc3_trb_dma_offset(dep, &dep->trb_pool[0]));

	if (request->mapped_db_reg_phs_addr_lsb)
		dma_unmap_resource(dwc->sysdev,
			request->mapped_db_reg_phs_addr_lsb,
			PAGE_SIZE, DMA_BIDIRECTIONAL, 0);

	request->mapped_db_reg_phs_addr_lsb = dma_map_resource(dwc->sysdev,
			(phys_addr_t)request->db_reg_phs_addr_lsb, PAGE_SIZE,
			DMA_BIDIRECTIONAL, 0);
	if (dma_mapping_error(dwc->sysdev, request->mapped_db_reg_phs_addr_lsb))
		dev_err(mdwc->dev, "mapping error for db_reg_phs_addr_lsb\n");

	dev_dbg(mdwc->dev, "ep:%s dbl_addr_lsb:%x mapped_dbl_addr_lsb:%llx\n",
		ep->name, request->db_reg_phs_addr_lsb,
		(unsigned long long)request->mapped_db_reg_phs_addr_lsb);

	dwc3_msm_write_reg(mdwc->base, GSI_DBL_ADDR_L(n),
			(u32)request->mapped_db_reg_phs_addr_lsb);
	dev_dbg(mdwc->dev, "Ring Base Addr %d: %x (LSB)\n", n,
			dwc3_msm_read_reg(mdwc->base, GSI_RING_BASE_ADDR_L(n)));
	dev_dbg(mdwc->dev, "GSI DB Addr %d: %x (LSB)\n", n,
			dwc3_msm_read_reg(mdwc->base, GSI_DBL_ADDR_L(n)));
}

/**
 * Rings Doorbell for GSI Channel
 *
 * @usb_ep - pointer to usb_ep instance.
 * @request - pointer to GSI request. This is used to pass in the
 * address of the GSI doorbell obtained from IPA driver
 */
static void gsi_ring_db(struct usb_ep *ep, struct usb_gsi_request *request)
{
	void __iomem *gsi_dbl_address_lsb;
	void __iomem *gsi_dbl_address_msb;
	dma_addr_t offset;
	struct dwc3_ep *dep = to_dwc3_ep(ep);
	struct dwc3	*dwc = dep->dwc;
	struct dwc3_msm *mdwc = dev_get_drvdata(dwc->dev->parent);
	int num_trbs = (dep->direction) ? (2 * (request->num_bufs) + 2)
					: (request->num_bufs + 2);

	gsi_dbl_address_lsb = devm_ioremap_nocache(mdwc->dev,
				request->db_reg_phs_addr_lsb, sizeof(u32));
	if (!gsi_dbl_address_lsb)
		dev_dbg(mdwc->dev, "Failed to get GSI DBL address LSB\n");

	gsi_dbl_address_msb = devm_ioremap_nocache(mdwc->dev,
			request->db_reg_phs_addr_msb, sizeof(u32));
	if (!gsi_dbl_address_msb)
		dev_dbg(mdwc->dev, "Failed to get GSI DBL address MSB\n");

	offset = dwc3_trb_dma_offset(dep, &dep->trb_pool[num_trbs-1]);
	dev_dbg(mdwc->dev, "Writing link TRB addr: %pa to %pK (%x) for ep:%s\n",
		&offset, gsi_dbl_address_lsb, request->db_reg_phs_addr_lsb,
		ep->name);

	writel_relaxed(offset, gsi_dbl_address_lsb);
	writel_relaxed(0, gsi_dbl_address_msb);
}

/**
 * Sets HWO bit for TRBs and performs UpdateXfer for OUT EP.
 *
 * @usb_ep - pointer to usb_ep instance.
 * @request - pointer to GSI request. Used to determine num of TRBs for OUT EP.
 *
 * @return int - 0 on success
 */
static int gsi_updatexfer_for_ep(struct usb_ep *ep,
					struct usb_gsi_request *request)
{
	int i;
	int ret;
	u32				cmd;
	int num_trbs = request->num_bufs + 1;
	struct dwc3_trb *trb;
	struct dwc3_gadget_ep_cmd_params params;
	struct dwc3_ep *dep = to_dwc3_ep(ep);
	struct dwc3 *dwc = dep->dwc;

	for (i = 0; i < num_trbs - 1; i++) {
		trb = &dep->trb_pool[i];
		trb->ctrl |= DWC3_TRB_CTRL_HWO;
	}

	memset(&params, 0, sizeof(params));
	cmd = DWC3_DEPCMD_UPDATETRANSFER;
	cmd |= DWC3_DEPCMD_PARAM(dep->resource_index);
	ret = dwc3_send_gadget_ep_cmd(dep, cmd, &params);
	dep->flags |= DWC3_EP_BUSY;
	if (ret < 0)
		dev_dbg(dwc->dev, "UpdateXfr fail on GSI EP#%d\n", dep->number);
	return ret;
}

/**
 * Perform EndXfer on particular GSI EP.
 *
 * @usb_ep - pointer to usb_ep instance.
 */
static void gsi_endxfer_for_ep(struct usb_ep *ep)
{
	struct dwc3_ep *dep = to_dwc3_ep(ep);
	struct dwc3	*dwc = dep->dwc;

	dwc3_stop_active_transfer(dwc, dep->number, true);
}

/**
 * Allocates and configures TRBs for GSI EPs.
 *
 * @usb_ep - pointer to usb_ep instance.
 * @request - pointer to GSI request.
 *
 * @return int - 0 on success
 */
static int gsi_prepare_trbs(struct usb_ep *ep, struct usb_gsi_request *req)
{
	int i = 0;
	dma_addr_t buffer_addr = req->dma;
	struct dwc3_ep *dep = to_dwc3_ep(ep);
	struct dwc3		*dwc = dep->dwc;
	struct dwc3_trb *trb;
	int num_trbs = (dep->direction) ? (2 * (req->num_bufs) + 2)
					: (req->num_bufs + 2);
	struct scatterlist *sg;
	struct sg_table *sgt;

	dep->trb_pool = dma_zalloc_coherent(dwc->sysdev,
				num_trbs * sizeof(struct dwc3_trb),
				&dep->trb_pool_dma, GFP_KERNEL);

	if (!dep->trb_pool) {
		dev_err(dep->dwc->dev, "failed to alloc trb dma pool for %s\n",
				dep->name);
		return -ENOMEM;
	}

	dep->num_trbs = num_trbs;
	dma_get_sgtable(dwc->sysdev, &req->sgt_trb_xfer_ring, dep->trb_pool,
		dep->trb_pool_dma, num_trbs * sizeof(struct dwc3_trb));

	sgt = &req->sgt_trb_xfer_ring;
	dev_dbg(dwc->dev, "%s(): trb_pool:%pK trb_pool_dma:%lx\n",
		__func__, dep->trb_pool, (unsigned long)dep->trb_pool_dma);

	for_each_sg(sgt->sgl, sg, sgt->nents, i)
		dev_dbg(dwc->dev,
			"%i: page_link:%lx offset:%x length:%x address:%lx\n",
			i, sg->page_link, sg->offset, sg->length,
			(unsigned long)sg->dma_address);

	/* IN direction */
	if (dep->direction) {
		for (i = 0; i < num_trbs ; i++) {
			trb = &dep->trb_pool[i];
			memset(trb, 0, sizeof(*trb));
			/* Set up first n+1 TRBs for ZLPs */
			if (i < (req->num_bufs + 1)) {
				trb->bpl = 0;
				trb->bph = 0;
				trb->size = 0;
				trb->ctrl = DWC3_TRBCTL_NORMAL
						| DWC3_TRB_CTRL_IOC;
				continue;
			}

			/* Setup n TRBs pointing to valid buffers */
			trb->bpl = lower_32_bits(buffer_addr);
			trb->bph = 0;
			trb->size = 0;
			trb->ctrl = DWC3_TRBCTL_NORMAL
					| DWC3_TRB_CTRL_IOC;
			buffer_addr += req->buf_len;

			/* Set up the Link TRB at the end */
			if (i == (num_trbs - 1)) {
				trb->bpl = dwc3_trb_dma_offset(dep,
							&dep->trb_pool[0]);
				trb->bph = (1 << 23) | (1 << 21)
						| (ep->ep_intr_num << 16);
				trb->size = 0;
				trb->ctrl = DWC3_TRBCTL_LINK_TRB
						| DWC3_TRB_CTRL_HWO;
			}
		}
	} else { /* OUT direction */

		for (i = 0; i < num_trbs ; i++) {

			trb = &dep->trb_pool[i];
			memset(trb, 0, sizeof(*trb));
			/* Setup LINK TRB to start with TRB ring */
			if (i == 0) {
				trb->bpl = dwc3_trb_dma_offset(dep,
							&dep->trb_pool[1]);
				trb->ctrl = DWC3_TRBCTL_LINK_TRB;
			} else if (i == (num_trbs - 1)) {
				/* Set up the Link TRB at the end */
				trb->bpl = dwc3_trb_dma_offset(dep,
						&dep->trb_pool[0]);
				trb->bph = (1 << 23) | (1 << 21)
						| (ep->ep_intr_num << 16);
				trb->ctrl = DWC3_TRBCTL_LINK_TRB
						| DWC3_TRB_CTRL_HWO;
			} else {
				trb->bpl = lower_32_bits(buffer_addr);
				trb->size = req->buf_len;
				buffer_addr += req->buf_len;
				trb->ctrl = DWC3_TRBCTL_NORMAL
					| DWC3_TRB_CTRL_IOC
					| DWC3_TRB_CTRL_CSP
					| DWC3_TRB_CTRL_ISP_IMI;
			}
		}
	}

	dev_dbg(dwc->dev, "%s: Initialized TRB Ring for %s\n",
					__func__, dep->name);
	trb = &dep->trb_pool[0];
	if (trb) {
		for (i = 0; i < num_trbs; i++) {
			dev_dbg(dwc->dev,
				"TRB %d: ADDR:%lx bpl:%x bph:%x sz:%x ctl:%x\n",
				i, (unsigned long)dwc3_trb_dma_offset(dep,
				&dep->trb_pool[i]), trb->bpl, trb->bph,
				trb->size, trb->ctrl);
			trb++;
		}
	}

	return 0;
}

/**
 * Frees TRBs for GSI EPs.
 *
 * @usb_ep - pointer to usb_ep instance.
 *
 */
static void gsi_free_trbs(struct usb_ep *ep, struct usb_gsi_request *req)
{
	struct dwc3_ep *dep = to_dwc3_ep(ep);
	struct dwc3 *dwc = dep->dwc;

	if (dep->endpoint.ep_type == EP_TYPE_NORMAL)
		return;

	/*  Free TRBs and TRB pool for EP */
	if (dep->trb_pool_dma) {
		dma_free_coherent(dwc->sysdev,
			dep->num_trbs * sizeof(struct dwc3_trb),
			dep->trb_pool,
			dep->trb_pool_dma);
		dep->trb_pool = NULL;
		dep->trb_pool_dma = 0;
	}
	sg_free_table(&req->sgt_trb_xfer_ring);
}
/**
 * Configures GSI EPs. For GSI EPs we need to set interrupter numbers.
 *
 * @usb_ep - pointer to usb_ep instance.
 * @request - pointer to GSI request.
 */
static void gsi_configure_ep(struct usb_ep *ep, struct usb_gsi_request *request)
{
	struct dwc3_ep *dep = to_dwc3_ep(ep);
	struct dwc3		*dwc = dep->dwc;
	struct dwc3_msm *mdwc = dev_get_drvdata(dwc->dev->parent);
	struct dwc3_gadget_ep_cmd_params params;
	const struct usb_endpoint_descriptor *desc = ep->desc;
	const struct usb_ss_ep_comp_descriptor *comp_desc = ep->comp_desc;
	u32 reg;
	int ret;

	memset(&params, 0x00, sizeof(params));

	/* Configure GSI EP */
	params.param0 = DWC3_DEPCFG_EP_TYPE(usb_endpoint_type(desc))
		| DWC3_DEPCFG_MAX_PACKET_SIZE(usb_endpoint_maxp(desc));

	/* Burst size is only needed in SuperSpeed mode */
	if (dwc->gadget.speed >= USB_SPEED_SUPER) {
		u32 burst = dep->endpoint.maxburst - 1;

		params.param0 |= DWC3_DEPCFG_BURST_SIZE(burst);
	}

	if (usb_ss_max_streams(comp_desc) && usb_endpoint_xfer_bulk(desc)) {
		params.param1 |= DWC3_DEPCFG_STREAM_CAPABLE
					| DWC3_DEPCFG_STREAM_EVENT_EN;
		dep->stream_capable = true;
	}

	/* Set EP number */
	params.param1 |= DWC3_DEPCFG_EP_NUMBER(dep->number);

	/* Set interrupter number for GSI endpoints */
	params.param1 |= DWC3_DEPCFG_INT_NUM(ep->ep_intr_num);

	/* Enable XferInProgress and XferComplete Interrupts */
	params.param1 |= DWC3_DEPCFG_XFER_COMPLETE_EN;
	params.param1 |= DWC3_DEPCFG_XFER_IN_PROGRESS_EN;
	params.param1 |= DWC3_DEPCFG_FIFO_ERROR_EN;
	/*
	 * We must use the lower 16 TX FIFOs even though
	 * HW might have more
	 */
	/* Remove FIFO Number for GSI EP*/
	if (dep->direction)
		params.param0 |= DWC3_DEPCFG_FIFO_NUMBER(dep->number >> 1);

	params.param0 |= DWC3_DEPCFG_ACTION_INIT;

	dev_dbg(mdwc->dev, "Set EP config to params = %x %x %x, for %s\n",
	params.param0, params.param1, params.param2, dep->name);

	dwc3_send_gadget_ep_cmd(dep, DWC3_DEPCMD_SETEPCONFIG, &params);

	/* Set XferRsc Index for GSI EP */
	if (!(dep->flags & DWC3_EP_ENABLED)) {
		ret = dwc3_gadget_resize_tx_fifos(dwc, dep);
		if (ret)
			return;

		memset(&params, 0x00, sizeof(params));
		params.param0 = DWC3_DEPXFERCFG_NUM_XFER_RES(1);
		dwc3_send_gadget_ep_cmd(dep,
				DWC3_DEPCMD_SETTRANSFRESOURCE, &params);

		dep->endpoint.desc = desc;
		dep->endpoint.comp_desc = comp_desc;
		dep->type = usb_endpoint_type(desc);
		dep->flags |= DWC3_EP_ENABLED;
		reg = dwc3_readl(dwc->regs, DWC3_DALEPENA);
		reg |= DWC3_DALEPENA_EP(dep->number);
		dwc3_writel(dwc->regs, DWC3_DALEPENA, reg);
	}

}

/**
 * Enables USB wrapper for GSI
 *
 * @usb_ep - pointer to usb_ep instance.
 */
static void gsi_enable(struct usb_ep *ep)
{
	struct dwc3_ep *dep = to_dwc3_ep(ep);
	struct dwc3 *dwc = dep->dwc;
	struct dwc3_msm *mdwc = dev_get_drvdata(dwc->dev->parent);

	dwc3_msm_write_reg_field(mdwc->base,
			GSI_GENERAL_CFG_REG, GSI_CLK_EN_MASK, 1);
	dwc3_msm_write_reg_field(mdwc->base,
			GSI_GENERAL_CFG_REG, GSI_RESTART_DBL_PNTR_MASK, 1);
	dwc3_msm_write_reg_field(mdwc->base,
			GSI_GENERAL_CFG_REG, GSI_RESTART_DBL_PNTR_MASK, 0);
	dev_dbg(mdwc->dev, "%s: Enable GSI\n", __func__);
	dwc3_msm_write_reg_field(mdwc->base,
			GSI_GENERAL_CFG_REG, GSI_EN_MASK, 1);
}

/**
 * Block or allow doorbell towards GSI
 *
 * @usb_ep - pointer to usb_ep instance.
 * @request - pointer to GSI request. In this case num_bufs is used as a bool
 * to set or clear the doorbell bit
 */
static void gsi_set_clear_dbell(struct usb_ep *ep,
					bool block_db)
{

	struct dwc3_ep *dep = to_dwc3_ep(ep);
	struct dwc3 *dwc = dep->dwc;
	struct dwc3_msm *mdwc = dev_get_drvdata(dwc->dev->parent);

	dwc3_msm_write_reg_field(mdwc->base,
		GSI_GENERAL_CFG_REG, BLOCK_GSI_WR_GO_MASK, block_db);
}

/**
 * Performs necessary checks before stopping GSI channels
 *
 * @usb_ep - pointer to usb_ep instance to access DWC3 regs
 */
static bool gsi_check_ready_to_suspend(struct usb_ep *ep, bool f_suspend)
{
	u32	timeout = 1500;
	u32	reg = 0;
	struct dwc3_ep *dep = to_dwc3_ep(ep);
	struct dwc3 *dwc = dep->dwc;
	struct dwc3_msm *mdwc = dev_get_drvdata(dwc->dev->parent);

	while (dwc3_msm_read_reg_field(mdwc->base,
		GSI_IF_STS, GSI_WR_CTRL_STATE_MASK)) {
		if (!timeout--) {
			dev_err(mdwc->dev,
			"Unable to suspend GSI ch. WR_CTRL_STATE != 0\n");
			return false;
		}
	}
	/* Check for U3 only if we are not handling Function Suspend */
	if (!f_suspend) {
		reg = dwc3_readl(dwc->regs, DWC3_DSTS);
		if (DWC3_DSTS_USBLNKST(reg) != DWC3_LINK_STATE_U3) {
			dev_err(mdwc->dev, "Unable to suspend GSI ch\n");
			return false;
		}
	}

	return true;
}


/**
 * Performs GSI operations or GSI EP related operations.
 *
 * @usb_ep - pointer to usb_ep instance.
 * @op_data - pointer to opcode related data.
 * @op - GSI related or GSI EP related op code.
 *
 * @return int - 0 on success, negative on error.
 * Also returns XferRscIdx for GSI_EP_OP_GET_XFER_IDX.
 */
static int dwc3_msm_gsi_ep_op(struct usb_ep *ep,
		void *op_data, enum gsi_ep_op op)
{
	u32 ret = 0;
	struct dwc3_ep *dep = to_dwc3_ep(ep);
	struct dwc3 *dwc = dep->dwc;
	struct dwc3_msm *mdwc = dev_get_drvdata(dwc->dev->parent);
	struct usb_gsi_request *request;
	struct gsi_channel_info *ch_info;
	bool block_db, f_suspend;
	unsigned long flags;

	switch (op) {
	case GSI_EP_OP_PREPARE_TRBS:
		request = (struct usb_gsi_request *)op_data;
		dev_dbg(mdwc->dev, "EP_OP_PREPARE_TRBS for %s\n", ep->name);
		ret = gsi_prepare_trbs(ep, request);
		break;
	case GSI_EP_OP_FREE_TRBS:
		dev_dbg(mdwc->dev, "EP_OP_FREE_TRBS for %s\n", ep->name);
		request = (struct usb_gsi_request *)op_data;
		gsi_free_trbs(ep, request);
		break;
	case GSI_EP_OP_CONFIG:
		request = (struct usb_gsi_request *)op_data;
		dev_dbg(mdwc->dev, "EP_OP_CONFIG for %s\n", ep->name);
		spin_lock_irqsave(&dwc->lock, flags);
		gsi_configure_ep(ep, request);
		spin_unlock_irqrestore(&dwc->lock, flags);
		break;
	case GSI_EP_OP_STARTXFER:
		dev_dbg(mdwc->dev, "EP_OP_STARTXFER for %s\n", ep->name);
		spin_lock_irqsave(&dwc->lock, flags);
		ret = gsi_startxfer_for_ep(ep);
		spin_unlock_irqrestore(&dwc->lock, flags);
		break;
	case GSI_EP_OP_GET_XFER_IDX:
		dev_dbg(mdwc->dev, "EP_OP_GET_XFER_IDX for %s\n", ep->name);
		ret = gsi_get_xfer_index(ep);
		break;
	case GSI_EP_OP_STORE_DBL_INFO:
		dev_dbg(mdwc->dev, "EP_OP_STORE_DBL_INFO\n");
		request = (struct usb_gsi_request *)op_data;
		gsi_store_ringbase_dbl_info(ep, request);
		break;
	case GSI_EP_OP_ENABLE_GSI:
		dev_dbg(mdwc->dev, "EP_OP_ENABLE_GSI\n");
		gsi_enable(ep);
		break;
	case GSI_EP_OP_GET_CH_INFO:
		ch_info = (struct gsi_channel_info *)op_data;
		gsi_get_channel_info(ep, ch_info);
		break;
	case GSI_EP_OP_RING_DB:
		request = (struct usb_gsi_request *)op_data;
		dbg_print(0xFF, "RING_DB", 0, ep->name);
		gsi_ring_db(ep, request);
		break;
	case GSI_EP_OP_UPDATEXFER:
		request = (struct usb_gsi_request *)op_data;
		dev_dbg(mdwc->dev, "EP_OP_UPDATEXFER\n");
		spin_lock_irqsave(&dwc->lock, flags);
		ret = gsi_updatexfer_for_ep(ep, request);
		spin_unlock_irqrestore(&dwc->lock, flags);
		break;
	case GSI_EP_OP_ENDXFER:
		request = (struct usb_gsi_request *)op_data;
		dev_dbg(mdwc->dev, "EP_OP_ENDXFER for %s\n", ep->name);
		spin_lock_irqsave(&dwc->lock, flags);
		gsi_endxfer_for_ep(ep);
		spin_unlock_irqrestore(&dwc->lock, flags);
		break;
	case GSI_EP_OP_SET_CLR_BLOCK_DBL:
		block_db = *((bool *)op_data);
		dev_dbg(mdwc->dev, "EP_OP_SET_CLR_BLOCK_DBL %d\n",
						block_db);
		gsi_set_clear_dbell(ep, block_db);
		break;
	case GSI_EP_OP_CHECK_FOR_SUSPEND:
		dev_dbg(mdwc->dev, "EP_OP_CHECK_FOR_SUSPEND\n");
		f_suspend = *((bool *)op_data);
		ret = gsi_check_ready_to_suspend(ep, f_suspend);
		break;
	case GSI_EP_OP_DISABLE:
		dev_dbg(mdwc->dev, "EP_OP_DISABLE\n");
		ret = ep->ops->disable(ep);
		break;
	default:
		dev_err(mdwc->dev, "%s: Invalid opcode GSI EP\n", __func__);
	}

	return ret;
}

/**
 * Configure MSM endpoint.
 * This function do specific configurations
 * to an endpoint which need specific implementaion
 * in the MSM architecture.
 *
 * This function should be called by usb function/class
 * layer which need a support from the specific MSM HW
 * which wrap the USB3 core. (like GSI or DBM specific endpoints)
 *
 * @ep - a pointer to some usb_ep instance
 *
 * @return int - 0 on success, negetive on error.
 */
int msm_ep_config(struct usb_ep *ep, struct usb_request *request)
{
	struct dwc3_ep *dep = to_dwc3_ep(ep);
	struct dwc3 *dwc = dep->dwc;
	struct dwc3_msm *mdwc = dev_get_drvdata(dwc->dev->parent);
	struct usb_ep_ops *new_ep_ops;
	int ret = 0;
	u8 bam_pipe;
	bool producer;
	bool disable_wb;
	bool internal_mem;
	bool ioc;
	unsigned long flags;


	spin_lock_irqsave(&dwc->lock, flags);
	/* Save original ep ops for future restore*/
	if (mdwc->original_ep_ops[dep->number]) {
		dev_err(mdwc->dev,
			"ep [%s,%d] already configured as msm endpoint\n",
			ep->name, dep->number);
		spin_unlock_irqrestore(&dwc->lock, flags);
		return -EPERM;
	}
	mdwc->original_ep_ops[dep->number] = ep->ops;

	/* Set new usb ops as we like */
	new_ep_ops = kzalloc(sizeof(struct usb_ep_ops), GFP_ATOMIC);
	if (!new_ep_ops) {
		spin_unlock_irqrestore(&dwc->lock, flags);
		return -ENOMEM;
	}

	(*new_ep_ops) = (*ep->ops);
	new_ep_ops->queue = dwc3_msm_ep_queue;
	new_ep_ops->gsi_ep_op = dwc3_msm_gsi_ep_op;
	ep->ops = new_ep_ops;

	if (!mdwc->dbm || !request || (dep->endpoint.ep_type == EP_TYPE_GSI)) {
		spin_unlock_irqrestore(&dwc->lock, flags);
		return 0;
	}

	/*
	 * Configure the DBM endpoint if required.
	 */
	bam_pipe = request->udc_priv & MSM_PIPE_ID_MASK;
	producer = ((request->udc_priv & MSM_PRODUCER) ? true : false);
	disable_wb = ((request->udc_priv & MSM_DISABLE_WB) ? true : false);
	internal_mem = ((request->udc_priv & MSM_INTERNAL_MEM) ? true : false);
	ioc = ((request->udc_priv & MSM_ETD_IOC) ? true : false);

	ret = dbm_ep_config(mdwc->dbm, dep->number, bam_pipe, producer,
					disable_wb, internal_mem, ioc);
	if (ret < 0) {
		dev_err(mdwc->dev,
			"error %d after calling dbm_ep_config\n", ret);
		spin_unlock_irqrestore(&dwc->lock, flags);
		return ret;
	}

	spin_unlock_irqrestore(&dwc->lock, flags);

	return 0;
}
EXPORT_SYMBOL(msm_ep_config);

/**
 * Un-configure MSM endpoint.
 * Tear down configurations done in the
 * dwc3_msm_ep_config function.
 *
 * @ep - a pointer to some usb_ep instance
 *
 * @return int - 0 on success, negative on error.
 */
int msm_ep_unconfig(struct usb_ep *ep)
{
	struct dwc3_ep *dep = to_dwc3_ep(ep);
	struct dwc3 *dwc = dep->dwc;
	struct dwc3_msm *mdwc = dev_get_drvdata(dwc->dev->parent);
	struct usb_ep_ops *old_ep_ops;
	unsigned long flags;

	spin_lock_irqsave(&dwc->lock, flags);
	/* Restore original ep ops */
	if (!mdwc->original_ep_ops[dep->number]) {
		dev_err(mdwc->dev,
			"ep [%s,%d] was not configured as msm endpoint\n",
			ep->name, dep->number);
		spin_unlock_irqrestore(&dwc->lock, flags);
		return -EINVAL;
	}
	old_ep_ops = (struct usb_ep_ops	*)ep->ops;
	ep->ops = mdwc->original_ep_ops[dep->number];
	mdwc->original_ep_ops[dep->number] = NULL;
	kfree(old_ep_ops);

	/*
	 * Do HERE more usb endpoint un-configurations
	 * which are specific to MSM.
	 */
	if (!mdwc->dbm || (dep->endpoint.ep_type == EP_TYPE_GSI)) {
		spin_unlock_irqrestore(&dwc->lock, flags);
		return 0;
	}

	if (dep->trb_dequeue == dep->trb_enqueue
					&& list_empty(&dep->pending_list)
					&& list_empty(&dep->started_list)) {
		dev_dbg(mdwc->dev,
			"%s: request is not queued, disable DBM ep for ep %s\n",
			__func__, ep->name);
		/* Unconfigure dbm ep */
		dbm_ep_unconfig(mdwc->dbm, dep->number);

		/*
		 * If this is the last endpoint we unconfigured, than reset also
		 * the event buffers; unless unconfiguring the ep due to lpm,
		 * in which case the event buffer only gets reset during the
		 * block reset.
		 */
		if (dbm_get_num_of_eps_configured(mdwc->dbm) == 0 &&
				!dbm_reset_ep_after_lpm(mdwc->dbm))
			dbm_event_buffer_config(mdwc->dbm, 0, 0, 0);
	}

	spin_unlock_irqrestore(&dwc->lock, flags);

	return 0;
}
EXPORT_SYMBOL(msm_ep_unconfig);
#endif /* (CONFIG_USB_DWC3_GADGET) || (CONFIG_USB_DWC3_DUAL_ROLE) */

static void dwc3_resume_work(struct work_struct *w);

static void dwc3_restart_usb_work(struct work_struct *w)
{
	struct dwc3_msm *mdwc = container_of(w, struct dwc3_msm,
						restart_usb_work);
	struct dwc3 *dwc = platform_get_drvdata(mdwc->dwc3);
	unsigned int timeout = 50;

	dev_dbg(mdwc->dev, "%s\n", __func__);

	if (atomic_read(&dwc->in_lpm) || dwc->dr_mode != USB_DR_MODE_OTG) {
		dev_dbg(mdwc->dev, "%s failed!!!\n", __func__);
		return;
	}

	/* guard against concurrent VBUS handling */
	mdwc->in_restart = true;

	if (!mdwc->vbus_active) {
		dev_dbg(mdwc->dev, "%s bailing out in disconnect\n", __func__);
		dwc->err_evt_seen = false;
		mdwc->in_restart = false;
		return;
	}

	dbg_event(0xFF, "RestartUSB", 0);
	/* Reset active USB connection */
	dwc3_resume_work(&mdwc->resume_work);

	/* Make sure disconnect is processed before sending connect */
	while (--timeout && !pm_runtime_suspended(mdwc->dev))
		msleep(20);

	if (!timeout) {
		dev_dbg(mdwc->dev,
			"Not in LPM after disconnect, forcing suspend...\n");
		dbg_event(0xFF, "ReStart:RT SUSP",
			atomic_read(&mdwc->dev->power.usage_count));
		pm_runtime_suspend(mdwc->dev);
	}

	mdwc->in_restart = false;
	/* Force reconnect only if cable is still connected */
	if (mdwc->vbus_active)
		dwc3_resume_work(&mdwc->resume_work);

	dwc->err_evt_seen = false;
	flush_delayed_work(&mdwc->sm_work);
}

static int msm_dwc3_usbdev_notify(struct notifier_block *self,
			unsigned long action, void *priv)
{
	struct dwc3_msm *mdwc = container_of(self, struct dwc3_msm, usbdev_nb);
	struct dwc3 *dwc = platform_get_drvdata(mdwc->dwc3);
	struct usb_bus *bus = priv;

	/* Interested only in recovery when HC dies */
	if (action != USB_BUS_DIED)
		return 0;

	dev_dbg(mdwc->dev, "%s initiate recovery from hc_died\n", __func__);
	/* Recovery already under process */
	if (mdwc->hc_died)
		return 0;

	if (bus->controller != &dwc->xhci->dev) {
		dev_dbg(mdwc->dev, "%s event for diff HCD\n", __func__);
		return 0;
	}

	mdwc->hc_died = true;
	schedule_delayed_work(&mdwc->sm_work, 0);
	return 0;
}


/*
 * Check whether the DWC3 requires resetting the ep
 * after going to Low Power Mode (lpm)
 */
bool msm_dwc3_reset_ep_after_lpm(struct usb_gadget *gadget)
{
	struct dwc3 *dwc = container_of(gadget, struct dwc3, gadget);
	struct dwc3_msm *mdwc = dev_get_drvdata(dwc->dev->parent);

	return dbm_reset_ep_after_lpm(mdwc->dbm);
}
EXPORT_SYMBOL(msm_dwc3_reset_ep_after_lpm);

/*
 * Config Global Distributed Switch Controller (GDSC)
 * to support controller power collapse
 */
static int dwc3_msm_config_gdsc(struct dwc3_msm *mdwc, int on)
{
	int ret;

	if (IS_ERR_OR_NULL(mdwc->dwc3_gdsc))
		return -EPERM;

	if (on) {
		ret = regulator_enable(mdwc->dwc3_gdsc);
		if (ret) {
			dev_err(mdwc->dev, "unable to enable usb3 gdsc\n");
			return ret;
		}
	} else {
		ret = regulator_disable(mdwc->dwc3_gdsc);
		if (ret) {
			dev_err(mdwc->dev, "unable to disable usb3 gdsc\n");
			return ret;
		}
	}

	return ret;
}

static int dwc3_msm_link_clk_reset(struct dwc3_msm *mdwc, bool assert)
{
	int ret = 0;

	if (assert) {
		disable_irq(mdwc->wakeup_irq[PWR_EVNT_IRQ].irq);
		/* Using asynchronous block reset to the hardware */
		dev_dbg(mdwc->dev, "block_reset ASSERT\n");
		clk_disable_unprepare(mdwc->utmi_clk);
		clk_disable_unprepare(mdwc->sleep_clk);
		clk_disable_unprepare(mdwc->core_clk);
		clk_disable_unprepare(mdwc->iface_clk);
		ret = reset_control_assert(mdwc->core_reset);
		if (ret)
			dev_err(mdwc->dev, "dwc3 core_reset assert failed\n");
	} else {
		dev_dbg(mdwc->dev, "block_reset DEASSERT\n");
		ret = reset_control_deassert(mdwc->core_reset);
		if (ret)
			dev_err(mdwc->dev, "dwc3 core_reset deassert failed\n");
		ndelay(200);
		clk_prepare_enable(mdwc->iface_clk);
		clk_prepare_enable(mdwc->core_clk);
		clk_prepare_enable(mdwc->sleep_clk);
		clk_prepare_enable(mdwc->utmi_clk);
		enable_irq(mdwc->wakeup_irq[PWR_EVNT_IRQ].irq);
	}

	return ret;
}

/* Initialize QSCRATCH registers for HSPHY and SSPHY operation */
static void dwc3_msm_qscratch_reg_init(struct dwc3_msm *mdwc)
{
	if (dwc3_msm_read_reg(mdwc->base, DWC3_GSNPSID) < DWC3_REVISION_250A)
		/* On older cores set XHCI_REV bit to specify revision 1.0 */
		dwc3_msm_write_reg_field(mdwc->base, QSCRATCH_GENERAL_CFG,
					 BIT(2), 1);

	/*
	 * Enable master clock for RAMs to allow BAM to access RAMs when
	 * RAM clock gating is enabled via DWC3's GCTL. Otherwise issues
	 * are seen where RAM clocks get turned OFF in SS mode
	 */
	dwc3_msm_write_reg(mdwc->base, CGCTL_REG,
		dwc3_msm_read_reg(mdwc->base, CGCTL_REG) | 0x18);

}

static void dwc3_msm_vbus_draw_work(struct work_struct *w)
{
	struct dwc3_msm *mdwc = container_of(w, struct dwc3_msm,
			vbus_draw_work);
	struct dwc3 *dwc = platform_get_drvdata(mdwc->dwc3);

	dwc3_msm_gadget_vbus_draw(mdwc, dwc->vbus_draw);
}

static void dwc3_msm_notify_event(struct dwc3 *dwc, unsigned int event,
							unsigned int value)
{
	struct dwc3_msm *mdwc = dev_get_drvdata(dwc->dev->parent);
	struct dwc3_event_buffer *evt;
	u32 reg;
	int i;

	switch (event) {
	case DWC3_CONTROLLER_ERROR_EVENT:
		dev_info(mdwc->dev,
			"DWC3_CONTROLLER_ERROR_EVENT received, irq cnt %lu\n",
			dwc->irq_cnt);

		dwc3_gadget_disable_irq(dwc);

		/* prevent core from generating interrupts until recovery */
		reg = dwc3_msm_read_reg(mdwc->base, DWC3_GCTL);
		reg |= DWC3_GCTL_CORESOFTRESET;
		dwc3_msm_write_reg(mdwc->base, DWC3_GCTL, reg);

		/* restart USB which performs full reset and reconnect */
		schedule_work(&mdwc->restart_usb_work);
		break;
	case DWC3_CONTROLLER_RESET_EVENT:
		dev_dbg(mdwc->dev, "DWC3_CONTROLLER_RESET_EVENT received\n");
		/* HS & SSPHYs get reset as part of core soft reset */
		dwc3_msm_qscratch_reg_init(mdwc);
		break;
	case DWC3_CONTROLLER_POST_RESET_EVENT:
		dev_dbg(mdwc->dev,
				"DWC3_CONTROLLER_POST_RESET_EVENT received\n");

		/*
		 * Below sequence is used when controller is working without
		 * having ssphy and only USB high/full speed is supported.
		 */
		if (dwc->maximum_speed == USB_SPEED_HIGH ||
					dwc->maximum_speed == USB_SPEED_FULL) {
			dwc3_msm_write_reg(mdwc->base, QSCRATCH_GENERAL_CFG,
				dwc3_msm_read_reg(mdwc->base,
				QSCRATCH_GENERAL_CFG)
				| PIPE_UTMI_CLK_DIS);

			usleep_range(2, 5);


			dwc3_msm_write_reg(mdwc->base, QSCRATCH_GENERAL_CFG,
				dwc3_msm_read_reg(mdwc->base,
				QSCRATCH_GENERAL_CFG)
				| PIPE_UTMI_CLK_SEL
				| PIPE3_PHYSTATUS_SW);

			usleep_range(2, 5);

			dwc3_msm_write_reg(mdwc->base, QSCRATCH_GENERAL_CFG,
				dwc3_msm_read_reg(mdwc->base,
				QSCRATCH_GENERAL_CFG)
				& ~PIPE_UTMI_CLK_DIS);
		}

		dwc->tx_fifo_size = mdwc->tx_fifo_size;
		break;
	case DWC3_CONTROLLER_CONNDONE_EVENT:
		dev_dbg(mdwc->dev, "DWC3_CONTROLLER_CONNDONE_EVENT received\n");
		/*
		 * Add power event if the dbm indicates coming out of L1 by
		 * interrupt
		 */
		if (mdwc->dbm && dbm_l1_lpm_interrupt(mdwc->dbm))
			dwc3_msm_write_reg_field(mdwc->base,
					PWR_EVNT_IRQ_MASK_REG,
					PWR_EVNT_LPM_OUT_L1_MASK, 1);

		atomic_set(&dwc->in_lpm, 0);
		break;
	case DWC3_CONTROLLER_NOTIFY_OTG_EVENT:
		dev_dbg(mdwc->dev, "DWC3_CONTROLLER_NOTIFY_OTG_EVENT received\n");
		if (dwc->enable_bus_suspend) {
			mdwc->suspend = dwc->b_suspend;
			queue_work(mdwc->dwc3_wq, &mdwc->resume_work);
		}
		break;
	case DWC3_CONTROLLER_SET_CURRENT_DRAW_EVENT:
		dev_dbg(mdwc->dev, "DWC3_CONTROLLER_SET_CURRENT_DRAW_EVENT received\n");
		schedule_work(&mdwc->vbus_draw_work);
		break;
	case DWC3_CONTROLLER_RESTART_USB_SESSION:
		dev_dbg(mdwc->dev, "DWC3_CONTROLLER_RESTART_USB_SESSION received\n");
		schedule_work(&mdwc->restart_usb_work);
		break;
	case DWC3_GSI_EVT_BUF_ALLOC:
		dev_dbg(mdwc->dev, "DWC3_GSI_EVT_BUF_ALLOC\n");

		if (!mdwc->num_gsi_event_buffers)
			break;

		mdwc->gsi_ev_buff = devm_kzalloc(dwc->dev,
			sizeof(*dwc->ev_buf) * mdwc->num_gsi_event_buffers,
			GFP_KERNEL);
		if (!mdwc->gsi_ev_buff) {
			dev_err(dwc->dev, "can't allocate gsi_ev_buff\n");
			break;
		}

		for (i = 0; i < mdwc->num_gsi_event_buffers; i++) {

			evt = devm_kzalloc(dwc->dev, sizeof(*evt), GFP_KERNEL);
			if (!evt)
				break;
			evt->dwc	= dwc;
			evt->length	= DWC3_EVENT_BUFFERS_SIZE;
			evt->buf	= dma_alloc_coherent(dwc->sysdev,
						DWC3_EVENT_BUFFERS_SIZE,
						&evt->dma, GFP_KERNEL);
			if (!evt->buf) {
				dev_err(dwc->dev,
					"can't allocate gsi_evt_buf(%d)\n", i);
				break;
			}
			mdwc->gsi_ev_buff[i] = evt;
		}
		break;
	case DWC3_GSI_EVT_BUF_SETUP:
		dev_dbg(mdwc->dev, "DWC3_GSI_EVT_BUF_SETUP\n");
		for (i = 0; i < mdwc->num_gsi_event_buffers; i++) {
			evt = mdwc->gsi_ev_buff[i];
			if (!evt)
				break;

			dev_dbg(mdwc->dev, "Evt buf %pK dma %08llx length %d\n",
				evt->buf, (unsigned long long) evt->dma,
				evt->length);
			memset(evt->buf, 0, evt->length);
			evt->lpos = 0;
			/*
			 * Primary event buffer is programmed with registers
			 * DWC3_GEVNT*(0). Hence use DWC3_GEVNT*(i+1) to
			 * program USB GSI related event buffer with DWC3
			 * controller.
			 */
			dwc3_writel(dwc->regs, DWC3_GEVNTADRLO((i+1)),
				lower_32_bits(evt->dma));
			dwc3_writel(dwc->regs, DWC3_GEVNTADRHI((i+1)),
				DWC3_GEVNTADRHI_EVNTADRHI_GSI_EN(
				DWC3_GEVENT_TYPE_GSI) |
				DWC3_GEVNTADRHI_EVNTADRHI_GSI_IDX((i+1)));
			dwc3_writel(dwc->regs, DWC3_GEVNTSIZ((i+1)),
				DWC3_GEVNTCOUNT_EVNTINTRPTMASK |
				((evt->length) & 0xffff));
			dwc3_writel(dwc->regs, DWC3_GEVNTCOUNT((i+1)), 0);
		}
		break;
	case DWC3_GSI_EVT_BUF_CLEANUP:
		dev_dbg(mdwc->dev, "DWC3_GSI_EVT_BUF_CLEANUP\n");
		if (!mdwc->gsi_ev_buff)
			break;

		for (i = 0; i < mdwc->num_gsi_event_buffers; i++) {
			evt = mdwc->gsi_ev_buff[i];
			evt->lpos = 0;
			/*
			 * Primary event buffer is programmed with registers
			 * DWC3_GEVNT*(0). Hence use DWC3_GEVNT*(i+1) to
			 * program USB GSI related event buffer with DWC3
			 * controller.
			 */
			dwc3_writel(dwc->regs, DWC3_GEVNTADRLO((i+1)), 0);
			dwc3_writel(dwc->regs, DWC3_GEVNTADRHI((i+1)), 0);
			dwc3_writel(dwc->regs, DWC3_GEVNTSIZ((i+1)),
					DWC3_GEVNTSIZ_INTMASK |
					DWC3_GEVNTSIZ_SIZE((i+1)));
			dwc3_writel(dwc->regs, DWC3_GEVNTCOUNT((i+1)), 0);
		}
		break;
	case DWC3_GSI_EVT_BUF_FREE:
		dev_dbg(mdwc->dev, "DWC3_GSI_EVT_BUF_FREE\n");
		if (!mdwc->gsi_ev_buff)
			break;

		for (i = 0; i < mdwc->num_gsi_event_buffers; i++) {
			evt = mdwc->gsi_ev_buff[i];
			if (evt)
				dma_free_coherent(dwc->sysdev, evt->length,
							evt->buf, evt->dma);
		}
		break;
	case DWC3_CONTROLLER_NOTIFY_DISABLE_UPDXFER:
		dwc3_msm_dbm_disable_updxfer(dwc, value);
		break;
	default:
		dev_dbg(mdwc->dev, "unknown dwc3 event\n");
		break;
	}
}

static void dwc3_msm_block_reset(struct dwc3_msm *mdwc, bool core_reset)
{
	int ret  = 0;

	if (core_reset) {
		ret = dwc3_msm_link_clk_reset(mdwc, 1);
		if (ret)
			return;

		usleep_range(1000, 1200);
		ret = dwc3_msm_link_clk_reset(mdwc, 0);
		if (ret)
			return;

		usleep_range(10000, 12000);
	}

	if (mdwc->dbm) {
		/* Reset the DBM */
		dbm_soft_reset(mdwc->dbm, 1);
		usleep_range(1000, 1200);
		dbm_soft_reset(mdwc->dbm, 0);

		/*enable DBM*/
		dwc3_msm_write_reg_field(mdwc->base, QSCRATCH_GENERAL_CFG,
			DBM_EN_MASK, 0x1);
		dbm_enable(mdwc->dbm);
	}
}


static void dwc3_msm_power_collapse_por(struct dwc3_msm *mdwc)
{
	struct dwc3 *dwc = platform_get_drvdata(mdwc->dwc3);
	u32 val;
	int ret;

	/* Configure AHB2PHY for one wait state read/write */
	if (mdwc->ahb2phy_base) {
		clk_prepare_enable(mdwc->cfg_ahb_clk);
		val = readl_relaxed(mdwc->ahb2phy_base +
				PERIPH_SS_AHB2PHY_TOP_CFG);
		if (val != ONE_READ_WRITE_WAIT) {
			writel_relaxed(ONE_READ_WRITE_WAIT,
				mdwc->ahb2phy_base + PERIPH_SS_AHB2PHY_TOP_CFG);
			/* complete above write before configuring USB PHY. */
			mb();
		}
		clk_disable_unprepare(mdwc->cfg_ahb_clk);
	}

	ret = dwc3_core_init(dwc);
	if (ret)
		dev_err(mdwc->dev, "%s: dwc3_core init failed (%d)\n",
							__func__, ret);
}

static int dwc3_msm_prepare_suspend(struct dwc3_msm *mdwc)
{
	unsigned long timeout;
	u32 reg = 0;

	if ((mdwc->in_host_mode || mdwc->in_device_mode)
			&& dwc3_msm_is_superspeed(mdwc) && !mdwc->in_restart) {
		if (!atomic_read(&mdwc->in_p3)) {
			dev_err(mdwc->dev, "Not in P3,aborting LPM sequence\n");
			return -EBUSY;
		}
	}

	/* Clear previous L2 events */
	dwc3_msm_write_reg(mdwc->base, PWR_EVNT_IRQ_STAT_REG,
		PWR_EVNT_LPM_IN_L2_MASK | PWR_EVNT_LPM_OUT_L2_MASK);

	/* Prepare HSPHY for suspend */
	reg = dwc3_msm_read_reg(mdwc->base, DWC3_GUSB2PHYCFG(0));
	dwc3_msm_write_reg(mdwc->base, DWC3_GUSB2PHYCFG(0),
		reg | DWC3_GUSB2PHYCFG_ENBLSLPM | DWC3_GUSB2PHYCFG_SUSPHY);

	/* Wait for PHY to go into L2 */
	timeout = jiffies + msecs_to_jiffies(5);
	while (!time_after(jiffies, timeout)) {
		reg = dwc3_msm_read_reg(mdwc->base, PWR_EVNT_IRQ_STAT_REG);
		if (reg & PWR_EVNT_LPM_IN_L2_MASK)
			break;
	}
	if (!(reg & PWR_EVNT_LPM_IN_L2_MASK))
		dev_err(mdwc->dev, "could not transition HS PHY to L2\n");

	/* Clear L2 event bit */
	dwc3_msm_write_reg(mdwc->base, PWR_EVNT_IRQ_STAT_REG,
		PWR_EVNT_LPM_IN_L2_MASK);

	return 0;
}

static void dwc3_set_phy_speed_flags(struct dwc3_msm *mdwc)
{
	struct dwc3 *dwc = platform_get_drvdata(mdwc->dwc3);
	int i, num_ports;
	u32 reg;

	mdwc->hs_phy->flags &= ~(PHY_HSFS_MODE | PHY_LS_MODE);
	if (mdwc->in_host_mode) {
		reg = dwc3_msm_read_reg(mdwc->base, USB3_HCSPARAMS1);
		num_ports = HCS_MAX_PORTS(reg);
		for (i = 0; i < num_ports; i++) {
			reg = dwc3_msm_read_reg(mdwc->base,
					USB3_PORTSC + i*0x10);
			if (reg & PORT_PE) {
				if (DEV_HIGHSPEED(reg) || DEV_FULLSPEED(reg))
					mdwc->hs_phy->flags |= PHY_HSFS_MODE;
				else if (DEV_LOWSPEED(reg))
					mdwc->hs_phy->flags |= PHY_LS_MODE;
			}
		}
	} else {
		if (dwc->gadget.speed == USB_SPEED_HIGH ||
			dwc->gadget.speed == USB_SPEED_FULL)
			mdwc->hs_phy->flags |= PHY_HSFS_MODE;
		else if (dwc->gadget.speed == USB_SPEED_LOW)
			mdwc->hs_phy->flags |= PHY_LS_MODE;
	}
}

static void msm_dwc3_perf_vote_update(struct dwc3_msm *mdwc,
						bool perf_mode);

static void configure_usb_wakeup_interrupt(struct dwc3_msm *mdwc,
	struct usb_irq *uirq, unsigned int polarity, bool enable)
{
	struct dwc3 *dwc = platform_get_drvdata(mdwc->dwc3);

	if (uirq && enable && !uirq->enable) {
		dbg_event(0xFF, "PDC_IRQ_EN", uirq->irq);
		dbg_event(0xFF, "PDC_IRQ_POL", polarity);
		/* clear any pending interrupt */
		irq_set_irqchip_state(uirq->irq, IRQCHIP_STATE_PENDING, 0);
		irq_set_irq_type(uirq->irq, polarity);
		enable_irq_wake(uirq->irq);
		enable_irq(uirq->irq);
		uirq->enable = true;
	}

	if (uirq && !enable && uirq->enable) {
		dbg_event(0xFF, "PDC_IRQ_DIS", uirq->irq);
		disable_irq_wake(uirq->irq);
		disable_irq_nosync(uirq->irq);
		uirq->enable = false;
	}
}

static void enable_usb_pdc_interrupt(struct dwc3_msm *mdwc, bool enable)
{
	if (!enable)
		goto disable_usb_irq;

	if (mdwc->hs_phy->flags & PHY_LS_MODE) {
		configure_usb_wakeup_interrupt(mdwc,
			&mdwc->wakeup_irq[DM_HS_PHY_IRQ],
			IRQ_TYPE_EDGE_FALLING, enable);
	} else if (mdwc->hs_phy->flags & PHY_HSFS_MODE) {
		configure_usb_wakeup_interrupt(mdwc,
			&mdwc->wakeup_irq[DP_HS_PHY_IRQ],
			IRQ_TYPE_EDGE_FALLING, enable);
	} else {
		configure_usb_wakeup_interrupt(mdwc,
			&mdwc->wakeup_irq[DP_HS_PHY_IRQ],
			IRQ_TYPE_EDGE_RISING, true);
		configure_usb_wakeup_interrupt(mdwc,
			&mdwc->wakeup_irq[DM_HS_PHY_IRQ],
			IRQ_TYPE_EDGE_RISING, true);
	}

	configure_usb_wakeup_interrupt(mdwc,
		&mdwc->wakeup_irq[SS_PHY_IRQ],
		IRQF_TRIGGER_HIGH | IRQ_TYPE_LEVEL_HIGH, enable);
	return;

disable_usb_irq:
	configure_usb_wakeup_interrupt(mdwc,
			&mdwc->wakeup_irq[DP_HS_PHY_IRQ], 0, enable);
	configure_usb_wakeup_interrupt(mdwc,
			&mdwc->wakeup_irq[DM_HS_PHY_IRQ], 0, enable);
	configure_usb_wakeup_interrupt(mdwc,
			&mdwc->wakeup_irq[SS_PHY_IRQ], 0, enable);
}

static void configure_nonpdc_usb_interrupt(struct dwc3_msm *mdwc,
		struct usb_irq *uirq, bool enable)
{
	struct dwc3 *dwc = platform_get_drvdata(mdwc->dwc3);

	if (uirq && enable && !uirq->enable) {
		dbg_event(0xFF, "IRQ_EN", uirq->irq);
		enable_irq_wake(uirq->irq);
		enable_irq(uirq->irq);
		uirq->enable = true;
	}

	if (uirq && !enable && uirq->enable) {
		dbg_event(0xFF, "IRQ_DIS", uirq->irq);
		disable_irq_wake(uirq->irq);
		disable_irq_nosync(uirq->irq);
		uirq->enable = false;
	}
}

static int dwc3_msm_update_bus_bw(struct dwc3_msm *mdwc, enum bus_vote bv)
{
	int ret = 0;
	struct dwc3 *dwc = platform_get_drvdata(mdwc->dwc3);
	unsigned int bv_index = mdwc->override_bus_vote ?: bv;

	if (!mdwc->bus_perf_client)
		return 0;

	dbg_event(0xFF, "bus_vote_start", bv);

	/* On some platforms SVS does not have separate vote.
	 * Vote for nominal if svs usecase does not exist.
	 * If the request is to set the bus_vote to _NONE,
	 * set it to _NONE irrespective of the requested vote
	 * from userspace.
	 */
	if (bv >= mdwc->bus_scale_table->num_usecases)
		bv_index = BUS_VOTE_NOMINAL;
	else if (bv == BUS_VOTE_NONE)
		bv_index = BUS_VOTE_NONE;

	ret = msm_bus_scale_client_update_request(
			mdwc->bus_perf_client, bv_index);
	if (ret)
		dev_err(mdwc->dev, "bus bw voting %d failed %d\n",
				bv_index, ret);

	dbg_event(0xFF, "bus_vote_end", bv_index);

	return ret;
}

static int dwc3_msm_suspend(struct dwc3_msm *mdwc)
{
	int ret;
	struct dwc3 *dwc = platform_get_drvdata(mdwc->dwc3);
	struct dwc3_event_buffer *evt;
	struct usb_irq *uirq;

	mutex_lock(&mdwc->suspend_resume_mutex);
	if (atomic_read(&dwc->in_lpm)) {
		dev_dbg(mdwc->dev, "%s: Already suspended\n", __func__);
		mutex_unlock(&mdwc->suspend_resume_mutex);
		return 0;
	}

	cancel_delayed_work_sync(&mdwc->perf_vote_work);
	msm_dwc3_perf_vote_update(mdwc, false);

	if (!mdwc->in_host_mode) {
		evt = dwc->ev_buf;
		if ((evt->flags & DWC3_EVENT_PENDING)) {
			dev_dbg(mdwc->dev,
				"%s: %d device events pending, abort suspend\n",
				__func__, evt->count / 4);
			mutex_unlock(&mdwc->suspend_resume_mutex);
			return -EBUSY;
		}
	}

	if (!mdwc->vbus_active && (dwc->dr_mode == USB_DR_MODE_OTG) &&
		mdwc->otg_state == OTG_STATE_B_PERIPHERAL) {
		/*
		 * In some cases, the pm_runtime_suspend may be called by
		 * usb_bam when there is pending lpm flag. However, if this is
		 * done when cable was disconnected and otg state has not
		 * yet changed to IDLE, then it means OTG state machine
		 * is running and we race against it. So cancel LPM for now,
		 * and OTG state machine will go for LPM later, after completing
		 * transition to IDLE state.
		 */
		dev_dbg(mdwc->dev,
			"%s: cable disconnected while not in idle otg state\n",
			__func__);
		mutex_unlock(&mdwc->suspend_resume_mutex);
		return -EBUSY;
	}

	/*
	 * Check if device is not in CONFIGURED state
	 * then check controller state of L2 and break
	 * LPM sequence. Check this for device bus suspend case.
	 */
	if (((dwc->dr_mode == USB_DR_MODE_OTG) &&
			mdwc->otg_state == OTG_STATE_B_SUSPEND) &&
			(dwc->gadget.state != USB_STATE_CONFIGURED)) {
		pr_err("%s(): Trying to go in LPM with state:%d\n",
					__func__, dwc->gadget.state);
		pr_err("%s(): LPM is not performed.\n", __func__);
		mutex_unlock(&mdwc->suspend_resume_mutex);
		return -EBUSY;
	}

	ret = dwc3_msm_prepare_suspend(mdwc);
	if (ret) {
		mutex_unlock(&mdwc->suspend_resume_mutex);
		return ret;
	}

	/* Disable core irq */
	if (dwc->irq)
		disable_irq(dwc->irq);

	if (work_busy(&dwc->bh_work))
		dbg_event(0xFF, "pend evt", 0);

	/* disable power event irq, hs and ss phy irq is used as wake up src */
	disable_irq(mdwc->wakeup_irq[PWR_EVNT_IRQ].irq);

	dwc3_set_phy_speed_flags(mdwc);
	/* Suspend HS PHY */
	usb_phy_set_suspend(mdwc->hs_phy, 1);

	/* Suspend SS PHY */
	if (dwc->maximum_speed >= USB_SPEED_SUPER) {
		/* indicate phy about SS mode */
		if (dwc3_msm_is_superspeed(mdwc))
			mdwc->ss_phy->flags |= DEVICE_IN_SS_MODE;
		usb_phy_set_suspend(mdwc->ss_phy, 1);
		mdwc->lpm_flags |= MDWC3_SS_PHY_SUSPEND;
	}

	/* make sure above writes are completed before turning off clocks */
	wmb();

	/* Disable clocks */
	if (mdwc->bus_aggr_clk)
		clk_disable_unprepare(mdwc->bus_aggr_clk);
	clk_disable_unprepare(mdwc->utmi_clk);

	/* Memory core: OFF, Memory periphery: OFF */
	if (!mdwc->in_host_mode && !mdwc->vbus_active) {
		clk_set_flags(mdwc->core_clk, CLKFLAG_NORETAIN_MEM);
		clk_set_flags(mdwc->core_clk, CLKFLAG_NORETAIN_PERIPH);
	}

	clk_set_rate(mdwc->core_clk, 19200000);
	clk_disable_unprepare(mdwc->core_clk);
	if (mdwc->noc_aggr_clk)
		clk_disable_unprepare(mdwc->noc_aggr_clk);
	/*
	 * Disable iface_clk only after core_clk as core_clk has FSM
	 * depedency on iface_clk. Hence iface_clk should be turned off
	 * after core_clk is turned off.
	 */
	clk_disable_unprepare(mdwc->iface_clk);
	/* USB PHY no more requires TCXO */
	clk_disable_unprepare(mdwc->xo_clk);

	/* Perform controller power collapse */
	if (!mdwc->in_host_mode && (!mdwc->in_device_mode ||
					mdwc->in_restart)) {
		mdwc->lpm_flags |= MDWC3_POWER_COLLAPSE;
		dev_dbg(mdwc->dev, "%s: power collapse\n", __func__);
		dwc3_msm_config_gdsc(mdwc, 0);
		clk_disable_unprepare(mdwc->sleep_clk);

		if (mdwc->iommu_map) {
			arm_iommu_detach_device(mdwc->dev);
			dev_dbg(mdwc->dev, "IOMMU detached\n");
		}
	}

	dwc3_msm_update_bus_bw(mdwc, BUS_VOTE_NONE);

	/*
	 * release wakeup source with timeout to defer system suspend to
	 * handle case where on USB cable disconnect, SUSPEND and DISCONNECT
	 * event is received.
	 */
	if (mdwc->lpm_to_suspend_delay) {
		dev_dbg(mdwc->dev, "defer suspend with %d(msecs)\n",
					mdwc->lpm_to_suspend_delay);
		pm_wakeup_event(mdwc->dev, mdwc->lpm_to_suspend_delay);
	} else {
		pm_relax(mdwc->dev);
	}

	atomic_set(&dwc->in_lpm, 1);

	/*
	 * with DCP or during cable disconnect, we dont require wakeup
	 * using HS_PHY_IRQ or SS_PHY_IRQ. Hence enable wakeup only in
	 * case of host bus suspend and device bus suspend.
	 */
	if (mdwc->in_device_mode || mdwc->in_host_mode) {
		if (mdwc->use_pdc_interrupts) {
			enable_usb_pdc_interrupt(mdwc, true);
		} else {
			uirq = &mdwc->wakeup_irq[HS_PHY_IRQ];
			configure_nonpdc_usb_interrupt(mdwc, uirq, true);
			uirq = &mdwc->wakeup_irq[SS_PHY_IRQ];
			configure_nonpdc_usb_interrupt(mdwc, uirq, true);
		}
		mdwc->lpm_flags |= MDWC3_ASYNC_IRQ_WAKE_CAPABILITY;
	}

	dev_info(mdwc->dev, "DWC3 in low power mode\n");
	dbg_event(0xFF, "Ctl Sus", atomic_read(&dwc->in_lpm));
	mutex_unlock(&mdwc->suspend_resume_mutex);
	return 0;
}

static int dwc3_msm_resume(struct dwc3_msm *mdwc)
{
	int ret;
	long core_clk_rate;
	struct dwc3 *dwc = platform_get_drvdata(mdwc->dwc3);
	struct usb_irq *uirq;

	dev_dbg(mdwc->dev, "%s: exiting lpm\n", __func__);

	mutex_lock(&mdwc->suspend_resume_mutex);
	if (!atomic_read(&dwc->in_lpm)) {
		dev_dbg(mdwc->dev, "%s: Already resumed\n", __func__);
		mutex_unlock(&mdwc->suspend_resume_mutex);
		return 0;
	}

	pm_stay_awake(mdwc->dev);

	if (mdwc->in_host_mode && mdwc->max_rh_port_speed == USB_SPEED_HIGH)
		dwc3_msm_update_bus_bw(mdwc, BUS_VOTE_SVS);
	else
		dwc3_msm_update_bus_bw(mdwc, BUS_VOTE_NOMINAL);

	/* Vote for TCXO while waking up USB HSPHY */
	ret = clk_prepare_enable(mdwc->xo_clk);
	if (ret)
		dev_err(mdwc->dev, "%s failed to vote TCXO buffer%d\n",
						__func__, ret);

	/* Restore controller power collapse */
	if (mdwc->lpm_flags & MDWC3_POWER_COLLAPSE) {
		dev_dbg(mdwc->dev, "%s: exit power collapse\n", __func__);
		dwc3_msm_config_gdsc(mdwc, 1);
		ret = reset_control_assert(mdwc->core_reset);
		if (ret)
			dev_err(mdwc->dev, "%s:core_reset assert failed\n",
					__func__);
		/* HW requires a short delay for reset to take place properly */
		usleep_range(1000, 1200);
		ret = reset_control_deassert(mdwc->core_reset);
		if (ret)
			dev_err(mdwc->dev, "%s:core_reset deassert failed\n",
					__func__);
		clk_prepare_enable(mdwc->sleep_clk);
	}

	/*
	 * Enable clocks
	 * Turned ON iface_clk before core_clk due to FSM depedency.
	 */
	clk_prepare_enable(mdwc->iface_clk);
	if (mdwc->noc_aggr_clk)
		clk_prepare_enable(mdwc->noc_aggr_clk);

	core_clk_rate = mdwc->core_clk_rate;
	if (mdwc->in_host_mode && mdwc->max_rh_port_speed == USB_SPEED_HIGH) {
		core_clk_rate = mdwc->core_clk_rate_hs;
		dev_dbg(mdwc->dev, "%s: set hs core clk rate %ld\n", __func__,
			core_clk_rate);
	}

	clk_set_rate(mdwc->core_clk, core_clk_rate);
	clk_prepare_enable(mdwc->core_clk);

	/* set Memory core: ON, Memory periphery: ON */
	clk_set_flags(mdwc->core_clk, CLKFLAG_RETAIN_MEM);
	clk_set_flags(mdwc->core_clk, CLKFLAG_RETAIN_PERIPH);

	clk_prepare_enable(mdwc->utmi_clk);
	if (mdwc->bus_aggr_clk)
		clk_prepare_enable(mdwc->bus_aggr_clk);

	/* Resume SS PHY */
	if (dwc->maximum_speed >= USB_SPEED_SUPER &&
			mdwc->lpm_flags & MDWC3_SS_PHY_SUSPEND) {
		mdwc->ss_phy->flags &= ~(PHY_LANE_A | PHY_LANE_B);
		if (mdwc->typec_orientation == ORIENTATION_CC1)
			mdwc->ss_phy->flags |= PHY_LANE_A;
		if (mdwc->typec_orientation == ORIENTATION_CC2)
			mdwc->ss_phy->flags |= PHY_LANE_B;
		usb_phy_set_suspend(mdwc->ss_phy, 0);
		mdwc->ss_phy->flags &= ~DEVICE_IN_SS_MODE;
		mdwc->lpm_flags &= ~MDWC3_SS_PHY_SUSPEND;
	}

	mdwc->hs_phy->flags &= ~(PHY_HSFS_MODE | PHY_LS_MODE);
	/* Resume HS PHY */
	usb_phy_set_suspend(mdwc->hs_phy, 0);

	/* Recover from controller power collapse */
	if (mdwc->lpm_flags & MDWC3_POWER_COLLAPSE) {
		u32 tmp;

		if (mdwc->iommu_map) {
			ret = arm_iommu_attach_device(mdwc->dev,
					mdwc->iommu_map);
			if (ret)
				dev_err(mdwc->dev, "IOMMU attach failed (%d)\n",
						ret);
			else
				dev_dbg(mdwc->dev, "attached to IOMMU\n");
		}

		dev_dbg(mdwc->dev, "%s: exit power collapse\n", __func__);

		dwc3_msm_power_collapse_por(mdwc);

		/* Get initial P3 status and enable IN_P3 event */
		if (dwc3_is_usb31(dwc))
			tmp = dwc3_msm_read_reg_field(mdwc->base,
				DWC31_LINK_GDBGLTSSM,
				DWC3_GDBGLTSSM_LINKSTATE_MASK);
		else
			tmp = dwc3_msm_read_reg_field(mdwc->base,
				DWC3_GDBGLTSSM, DWC3_GDBGLTSSM_LINKSTATE_MASK);
		atomic_set(&mdwc->in_p3, tmp == DWC3_LINK_STATE_U3);
		dwc3_msm_write_reg_field(mdwc->base, PWR_EVNT_IRQ_MASK_REG,
					PWR_EVNT_POWERDOWN_IN_P3_MASK, 1);

		mdwc->lpm_flags &= ~MDWC3_POWER_COLLAPSE;
	}

	atomic_set(&dwc->in_lpm, 0);

	/* enable power evt irq for IN P3 detection */
	enable_irq(mdwc->wakeup_irq[PWR_EVNT_IRQ].irq);

	/* Disable HSPHY auto suspend */
	dwc3_msm_write_reg(mdwc->base, DWC3_GUSB2PHYCFG(0),
		dwc3_msm_read_reg(mdwc->base, DWC3_GUSB2PHYCFG(0)) &
				~DWC3_GUSB2PHYCFG_SUSPHY);

	/* Disable wakeup capable for HS_PHY IRQ & SS_PHY_IRQ if enabled */
	if (mdwc->lpm_flags & MDWC3_ASYNC_IRQ_WAKE_CAPABILITY) {
		if (mdwc->use_pdc_interrupts) {
			enable_usb_pdc_interrupt(mdwc, false);
		} else {
			uirq = &mdwc->wakeup_irq[HS_PHY_IRQ];
			configure_nonpdc_usb_interrupt(mdwc, uirq, false);
			uirq = &mdwc->wakeup_irq[SS_PHY_IRQ];
			configure_nonpdc_usb_interrupt(mdwc, uirq, false);
		}
		mdwc->lpm_flags &= ~MDWC3_ASYNC_IRQ_WAKE_CAPABILITY;
	}

	dev_info(mdwc->dev, "DWC3 exited from low power mode\n");

	/* Enable core irq */
	if (dwc->irq)
		enable_irq(dwc->irq);

	/*
	 * Handle other power events that could not have been handled during
	 * Low Power Mode
	 */
	dwc3_pwr_event_handler(mdwc);

	if (pm_qos_request_active(&mdwc->pm_qos_req_dma))
		schedule_delayed_work(&mdwc->perf_vote_work,
			msecs_to_jiffies(1000 * PM_QOS_SAMPLE_SEC));

	dbg_event(0xFF, "Ctl Res", atomic_read(&dwc->in_lpm));
	mutex_unlock(&mdwc->suspend_resume_mutex);

	return 0;
}

/**
 * dwc3_ext_event_notify - callback to handle events from external transceiver
 *
 * Returns 0 on success
 */
static void dwc3_ext_event_notify(struct dwc3_msm *mdwc)
{
	/* Flush processing any pending events before handling new ones */
	flush_delayed_work(&mdwc->sm_work);

	if (mdwc->id_state == DWC3_ID_FLOAT) {
		dev_dbg(mdwc->dev, "XCVR: ID set\n");
		set_bit(ID, &mdwc->inputs);
	} else {
		dev_dbg(mdwc->dev, "XCVR: ID clear\n");
		clear_bit(ID, &mdwc->inputs);
	}

	if (mdwc->vbus_active && !mdwc->in_restart) {
		dev_dbg(mdwc->dev, "XCVR: BSV set\n");
		set_bit(B_SESS_VLD, &mdwc->inputs);
	} else {
		dev_dbg(mdwc->dev, "XCVR: BSV clear\n");
		clear_bit(B_SESS_VLD, &mdwc->inputs);
	}

	if (mdwc->suspend) {
		dev_dbg(mdwc->dev, "XCVR: SUSP set\n");
		set_bit(B_SUSPEND, &mdwc->inputs);
	} else {
		dev_dbg(mdwc->dev, "XCVR: SUSP clear\n");
		clear_bit(B_SUSPEND, &mdwc->inputs);
	}

	schedule_delayed_work(&mdwc->sm_work, 0);
}

static void dwc3_resume_work(struct work_struct *w)
{
	struct dwc3_msm *mdwc = container_of(w, struct dwc3_msm, resume_work);
	struct dwc3 *dwc = platform_get_drvdata(mdwc->dwc3);
	union extcon_property_value val;
	unsigned int extcon_id;
	struct extcon_dev *edev = NULL;
	int ret = 0;

	dev_dbg(mdwc->dev, "%s: dwc3 resume work\n", __func__);

	if (mdwc->extcon && mdwc->vbus_active && !mdwc->in_restart) {
		extcon_id = EXTCON_USB;
		edev = mdwc->extcon[mdwc->ext_idx].edev;
	} else if (mdwc->extcon && mdwc->id_state == DWC3_ID_GROUND) {
		extcon_id = EXTCON_USB_HOST;
		edev = mdwc->extcon[mdwc->ext_idx].edev;
	}

	/* Check speed and Type-C polarity values in order to configure PHY */
	if (edev && extcon_get_state(edev, extcon_id)) {
		/* Use default dwc->maximum_speed if speed isn't reported */
		if (dwc->maximum_speed > dwc->max_hw_supp_speed)
			dwc->maximum_speed = dwc->max_hw_supp_speed;

		ret = extcon_get_property(edev, extcon_id,
				EXTCON_PROP_USB_SS, &val);

		if (!ret && val.intval == 0)
			dwc->maximum_speed = USB_SPEED_HIGH;

		if (mdwc->override_usb_speed) {
			dwc->maximum_speed = mdwc->override_usb_speed;
			dwc->gadget.max_speed = dwc->maximum_speed;
			dbg_event(0xFF, "override_speed",
					mdwc->override_usb_speed);
			mdwc->override_usb_speed = 0;
		}

		dbg_event(0xFF, "speed", dwc->maximum_speed);

		ret = extcon_get_property(edev, extcon_id,
				EXTCON_PROP_USB_TYPEC_POLARITY, &val);
		if (ret)
			mdwc->typec_orientation = ORIENTATION_NONE;
		else
			mdwc->typec_orientation = val.intval ?
					ORIENTATION_CC2 : ORIENTATION_CC1;

		dbg_event(0xFF, "cc_state", mdwc->typec_orientation);
	}

	/*
	 * exit LPM first to meet resume timeline from device side.
	 * resume_pending flag would prevent calling
	 * dwc3_msm_resume() in case we are here due to system
	 * wide resume without usb cable connected. This flag is set
	 * only in case of power event irq in lpm.
	 */
	if (mdwc->resume_pending) {
		dwc3_msm_resume(mdwc);
		mdwc->resume_pending = false;
	}

	if (atomic_read(&mdwc->pm_suspended)) {
		dbg_event(0xFF, "RWrk PMSus", 0);
		/* let pm resume kick in resume work later */
		return;
	}
	dwc3_ext_event_notify(mdwc);
}

static void dwc3_pwr_event_handler(struct dwc3_msm *mdwc)
{
	struct dwc3 *dwc = platform_get_drvdata(mdwc->dwc3);
	u32 irq_stat, irq_clear = 0;

	irq_stat = dwc3_msm_read_reg(mdwc->base, PWR_EVNT_IRQ_STAT_REG);
	dev_dbg(mdwc->dev, "%s irq_stat=%X\n", __func__, irq_stat);

	/* Check for P3 events */
	if ((irq_stat & PWR_EVNT_POWERDOWN_OUT_P3_MASK) &&
			(irq_stat & PWR_EVNT_POWERDOWN_IN_P3_MASK)) {
		u32 ls;

		/* Can't tell if entered or exit P3, so check LINKSTATE */
		if (dwc3_is_usb31(dwc))
			ls = dwc3_msm_read_reg_field(mdwc->base,
				DWC31_LINK_GDBGLTSSM,
				DWC3_GDBGLTSSM_LINKSTATE_MASK);
		else
			ls = dwc3_msm_read_reg_field(mdwc->base,
				DWC3_GDBGLTSSM, DWC3_GDBGLTSSM_LINKSTATE_MASK);
		dev_dbg(mdwc->dev, "%s link state = 0x%04x\n", __func__, ls);
		atomic_set(&mdwc->in_p3, ls == DWC3_LINK_STATE_U3);

		irq_stat &= ~(PWR_EVNT_POWERDOWN_OUT_P3_MASK |
				PWR_EVNT_POWERDOWN_IN_P3_MASK);
		irq_clear |= (PWR_EVNT_POWERDOWN_OUT_P3_MASK |
				PWR_EVNT_POWERDOWN_IN_P3_MASK);
	} else if (irq_stat & PWR_EVNT_POWERDOWN_OUT_P3_MASK) {
		atomic_set(&mdwc->in_p3, 0);
		irq_stat &= ~PWR_EVNT_POWERDOWN_OUT_P3_MASK;
		irq_clear |= PWR_EVNT_POWERDOWN_OUT_P3_MASK;
	} else if (irq_stat & PWR_EVNT_POWERDOWN_IN_P3_MASK) {
		atomic_set(&mdwc->in_p3, 1);
		irq_stat &= ~PWR_EVNT_POWERDOWN_IN_P3_MASK;
		irq_clear |= PWR_EVNT_POWERDOWN_IN_P3_MASK;
	}

	/* Clear L2 exit */
	if (irq_stat & PWR_EVNT_LPM_OUT_L2_MASK) {
		irq_stat &= ~PWR_EVNT_LPM_OUT_L2_MASK;
		irq_stat |= PWR_EVNT_LPM_OUT_L2_MASK;
	}

	/* Handle exit from L1 events */
	if (irq_stat & PWR_EVNT_LPM_OUT_L1_MASK) {
		dev_dbg(mdwc->dev, "%s: handling PWR_EVNT_LPM_OUT_L1_MASK\n",
				__func__);
		if (usb_gadget_wakeup(&dwc->gadget))
			dev_err(mdwc->dev, "%s failed to take dwc out of L1\n",
					__func__);
		irq_stat &= ~PWR_EVNT_LPM_OUT_L1_MASK;
		irq_clear |= PWR_EVNT_LPM_OUT_L1_MASK;
	}

	/* Unhandled events */
	if (irq_stat)
		dev_dbg(mdwc->dev, "%s: unexpected PWR_EVNT, irq_stat=%X\n",
			__func__, irq_stat);

	dwc3_msm_write_reg(mdwc->base, PWR_EVNT_IRQ_STAT_REG, irq_clear);
}

static irqreturn_t msm_dwc3_pwr_irq_thread(int irq, void *_mdwc)
{
	struct dwc3_msm *mdwc = _mdwc;
	struct dwc3 *dwc = platform_get_drvdata(mdwc->dwc3);

	dev_dbg(mdwc->dev, "%s\n", __func__);

	if (atomic_read(&dwc->in_lpm))
		dwc3_resume_work(&mdwc->resume_work);
	else
		dwc3_pwr_event_handler(mdwc);

	dbg_event(0xFF, "PWR IRQ", atomic_read(&dwc->in_lpm));
	return IRQ_HANDLED;
}

static irqreturn_t msm_dwc3_pwr_irq(int irq, void *data)
{
	struct dwc3_msm *mdwc = data;
	struct dwc3 *dwc = platform_get_drvdata(mdwc->dwc3);

	dwc->t_pwr_evt_irq = ktime_get();
	dev_dbg(mdwc->dev, "%s received\n", __func__);
	/*
	 * When in Low Power Mode, can't read PWR_EVNT_IRQ_STAT_REG to acertain
	 * which interrupts have been triggered, as the clocks are disabled.
	 * Resume controller by waking up pwr event irq thread.After re-enabling
	 * clocks, dwc3_msm_resume will call dwc3_pwr_event_handler to handle
	 * all other power events.
	 */
	if (atomic_read(&dwc->in_lpm)) {
		/* set this to call dwc3_msm_resume() */
		mdwc->resume_pending = true;
		return IRQ_WAKE_THREAD;
	}

	dwc3_pwr_event_handler(mdwc);
	return IRQ_HANDLED;
}

static void dwc3_otg_sm_work(struct work_struct *w);

static int dwc3_msm_get_clk_gdsc(struct dwc3_msm *mdwc)
{
	int ret;

	mdwc->dwc3_gdsc = devm_regulator_get(mdwc->dev, "USB3_GDSC");
	if (IS_ERR(mdwc->dwc3_gdsc)) {
		if (PTR_ERR(mdwc->dwc3_gdsc) == -EPROBE_DEFER)
			return PTR_ERR(mdwc->dwc3_gdsc);
		mdwc->dwc3_gdsc = NULL;
	}

	mdwc->xo_clk = devm_clk_get(mdwc->dev, "xo");
	if (IS_ERR(mdwc->xo_clk)) {
		dev_err(mdwc->dev, "%s unable to get TCXO buffer handle\n",
								__func__);
		ret = PTR_ERR(mdwc->xo_clk);
		return ret;
	}
	clk_set_rate(mdwc->xo_clk, 19200000);

	mdwc->iface_clk = devm_clk_get(mdwc->dev, "iface_clk");
	if (IS_ERR(mdwc->iface_clk)) {
		dev_err(mdwc->dev, "failed to get iface_clk\n");
		ret = PTR_ERR(mdwc->iface_clk);
		return ret;
	}

	/*
	 * DWC3 Core requires its CORE CLK (aka master / bus clk) to
	 * run at 125Mhz in SSUSB mode and >60MHZ for HSUSB mode.
	 * On newer platform it can run at 150MHz as well.
	 */
	mdwc->core_clk = devm_clk_get(mdwc->dev, "core_clk");
	if (IS_ERR(mdwc->core_clk)) {
		dev_err(mdwc->dev, "failed to get core_clk\n");
		ret = PTR_ERR(mdwc->core_clk);
		return ret;
	}

	mdwc->core_reset = devm_reset_control_get(mdwc->dev, "core_reset");
	if (IS_ERR(mdwc->core_reset)) {
		dev_err(mdwc->dev, "failed to get core_reset\n");
		return PTR_ERR(mdwc->core_reset);
	}

	if (of_property_read_u32(mdwc->dev->of_node, "qcom,core-clk-rate",
				(u32 *)&mdwc->core_clk_rate)) {
		dev_err(mdwc->dev, "USB core-clk-rate is not present\n");
		return -EINVAL;
	}

	mdwc->core_clk_rate = clk_round_rate(mdwc->core_clk,
							mdwc->core_clk_rate);
	dev_dbg(mdwc->dev, "USB core frequency = %ld\n",
						mdwc->core_clk_rate);
	ret = clk_set_rate(mdwc->core_clk, mdwc->core_clk_rate);
	if (ret)
		dev_err(mdwc->dev, "fail to set core_clk freq:%d\n", ret);

	if (of_property_read_u32(mdwc->dev->of_node, "qcom,core-clk-rate-hs",
				(u32 *)&mdwc->core_clk_rate_hs)) {
		dev_dbg(mdwc->dev, "USB core-clk-rate-hs is not present\n");
		mdwc->core_clk_rate_hs = mdwc->core_clk_rate;
	}

	mdwc->sleep_clk = devm_clk_get(mdwc->dev, "sleep_clk");
	if (IS_ERR(mdwc->sleep_clk)) {
		dev_err(mdwc->dev, "failed to get sleep_clk\n");
		ret = PTR_ERR(mdwc->sleep_clk);
		return ret;
	}

	clk_set_rate(mdwc->sleep_clk, 32000);
	mdwc->utmi_clk_rate = 19200000;
	mdwc->utmi_clk = devm_clk_get(mdwc->dev, "utmi_clk");
	if (IS_ERR(mdwc->utmi_clk)) {
		dev_err(mdwc->dev, "failed to get utmi_clk\n");
		ret = PTR_ERR(mdwc->utmi_clk);
		return ret;
	}

	clk_set_rate(mdwc->utmi_clk, mdwc->utmi_clk_rate);
	mdwc->bus_aggr_clk = devm_clk_get(mdwc->dev, "bus_aggr_clk");
	if (IS_ERR(mdwc->bus_aggr_clk))
		mdwc->bus_aggr_clk = NULL;

	mdwc->noc_aggr_clk = devm_clk_get(mdwc->dev, "noc_aggr_clk");
	if (IS_ERR(mdwc->noc_aggr_clk))
		mdwc->noc_aggr_clk = NULL;

	if (of_property_match_string(mdwc->dev->of_node,
				"clock-names", "cfg_ahb_clk") >= 0) {
		mdwc->cfg_ahb_clk = devm_clk_get(mdwc->dev, "cfg_ahb_clk");
		if (IS_ERR(mdwc->cfg_ahb_clk)) {
			ret = PTR_ERR(mdwc->cfg_ahb_clk);
			mdwc->cfg_ahb_clk = NULL;
			if (ret != -EPROBE_DEFER)
				dev_err(mdwc->dev,
					"failed to get cfg_ahb_clk ret %d\n",
					ret);
			return ret;
		}
	}

	return 0;
}

static int dwc3_msm_id_notifier(struct notifier_block *nb,
	unsigned long event, void *ptr)
{
	struct dwc3 *dwc;
	struct extcon_dev *edev = ptr;
	struct extcon_nb *enb = container_of(nb, struct extcon_nb, id_nb);
	struct dwc3_msm *mdwc = enb->mdwc;
	enum dwc3_id_state id;

	if (!edev || !mdwc)
		return NOTIFY_DONE;

	dwc = platform_get_drvdata(mdwc->dwc3);

	dbg_event(0xFF, "extcon idx", enb->idx);

	id = event ? DWC3_ID_GROUND : DWC3_ID_FLOAT;

	if (mdwc->id_state == id)
		return NOTIFY_DONE;

	mdwc->ext_idx = enb->idx;

	dev_dbg(mdwc->dev, "host:%ld (id:%d) event received\n", event, id);

	mdwc->id_state = id;
	dbg_event(0xFF, "id_state", mdwc->id_state);
	queue_work(mdwc->dwc3_wq, &mdwc->resume_work);

	return NOTIFY_DONE;
}


static void check_for_sdp_connection(struct work_struct *w)
{
	struct dwc3_msm *mdwc =
		container_of(w, struct dwc3_msm, sdp_check.work);
	struct dwc3 *dwc = platform_get_drvdata(mdwc->dwc3);

	if (!mdwc->vbus_active)
		return;

	/* USB 3.1 compliance equipment usually repoted as floating
	 * charger as HS dp/dm lines are never connected. Do not
	 * tear down USB stack if compliance parameter is set
	 */
	if (mdwc->usb_compliance_mode)
		return;

	/* floating D+/D- lines detected */
	if (dwc->gadget.state < USB_STATE_DEFAULT &&
		dwc3_gadget_get_link_state(dwc) != DWC3_LINK_STATE_CMPLY) {
		mdwc->vbus_active = 0;
		dbg_event(0xFF, "Q RW SPD CHK", mdwc->vbus_active);
		queue_work(mdwc->dwc3_wq, &mdwc->resume_work);
	}
}

static int dwc3_msm_vbus_notifier(struct notifier_block *nb,
	unsigned long event, void *ptr)
{
	struct dwc3 *dwc;
	struct extcon_dev *edev = ptr;
	struct extcon_nb *enb = container_of(nb, struct extcon_nb, vbus_nb);
	struct dwc3_msm *mdwc = enb->mdwc;

	if (!edev || !mdwc)
		return NOTIFY_DONE;

	dwc = platform_get_drvdata(mdwc->dwc3);

	dbg_event(0xFF, "extcon idx", enb->idx);

	if (mdwc->vbus_active == event)
		return NOTIFY_DONE;

	mdwc->ext_idx = enb->idx;

	dev_dbg(mdwc->dev, "vbus:%ld event received\n", event);

	mdwc->vbus_active = event;
	if ((dwc->dr_mode == USB_DR_MODE_OTG) && !mdwc->in_restart)
		queue_work(mdwc->dwc3_wq, &mdwc->resume_work);

	return NOTIFY_DONE;
}

static int dwc3_msm_extcon_register(struct dwc3_msm *mdwc)
{
	struct device_node *node = mdwc->dev->of_node;
	struct extcon_dev *edev;
	int idx, extcon_cnt, ret = 0;
	bool check_vbus_state, check_id_state, phandle_found = false;
	struct dwc3 *dwc = platform_get_drvdata(mdwc->dwc3);

	if (!of_property_read_bool(node, "extcon")) {
		if (dwc->dr_mode == USB_DR_MODE_OTG) {
			dev_dbg(mdwc->dev, "%s: no extcon, simulate vbus connect\n",
								__func__);
			mdwc->vbus_active = true;
			queue_work(mdwc->dwc3_wq, &mdwc->resume_work);
		}
		return 0;
	}

	extcon_cnt = of_count_phandle_with_args(node, "extcon", NULL);
	if (extcon_cnt < 0) {
		dev_err(mdwc->dev, "of_count_phandle_with_args failed\n");
		return -ENODEV;
	}

	mdwc->extcon = devm_kcalloc(mdwc->dev, extcon_cnt,
					sizeof(*mdwc->extcon), GFP_KERNEL);
	if (!mdwc->extcon)
		return -ENOMEM;

	for (idx = 0; idx < extcon_cnt; idx++) {
		edev = extcon_get_edev_by_phandle(mdwc->dev, idx);
		if (IS_ERR(edev) && PTR_ERR(edev) != -ENODEV)
			return PTR_ERR(edev);

		if (IS_ERR_OR_NULL(edev))
			continue;

		check_vbus_state = check_id_state = true;
		phandle_found = true;

		mdwc->extcon[idx].mdwc = mdwc;
		mdwc->extcon[idx].edev = edev;
		mdwc->extcon[idx].idx = idx;

		mdwc->extcon[idx].vbus_nb.notifier_call =
						dwc3_msm_vbus_notifier;
		ret = extcon_register_notifier(edev, EXTCON_USB,
						&mdwc->extcon[idx].vbus_nb);
		if (ret < 0)
			check_vbus_state = false;

		mdwc->extcon[idx].id_nb.notifier_call = dwc3_msm_id_notifier;
		ret = extcon_register_notifier(edev, EXTCON_USB_HOST,
						&mdwc->extcon[idx].id_nb);
		if (ret < 0)
			check_id_state = false;

		mdwc->extcon[idx].host_restart_nb.notifier_call =
					dwc3_restart_usb_host_mode;
		extcon_register_blocking_notifier(edev, EXTCON_USB_HOST,
					&mdwc->extcon[idx].host_restart_nb);

		/* Update initial VBUS/ID state */
		if (check_vbus_state && extcon_get_state(edev, EXTCON_USB))
			dwc3_msm_vbus_notifier(&mdwc->extcon[idx].vbus_nb,
						true, edev);
		else  if (check_id_state &&
				extcon_get_state(edev, EXTCON_USB_HOST))
			dwc3_msm_id_notifier(&mdwc->extcon[idx].id_nb,
						true, edev);
	}

	if (!phandle_found) {
		dev_err(mdwc->dev, "no extcon device found\n");
		return -ENODEV;
	}

	return 0;
}

#define SMMU_BASE	0x60000000 /* Device address range base */
#define SMMU_SIZE	0x90000000 /* Device address range size */

static int dwc3_msm_init_iommu(struct dwc3_msm *mdwc)
{
	struct device_node *node = mdwc->dev->of_node;
	int atomic_ctx = 1, s1_bypass;
	int ret;

	if (!of_property_read_bool(node, "iommus"))
		return 0;

	mdwc->iommu_map = arm_iommu_create_mapping(&platform_bus_type,
			SMMU_BASE, SMMU_SIZE);
	if (IS_ERR_OR_NULL(mdwc->iommu_map)) {
		ret = PTR_ERR(mdwc->iommu_map) ?: -ENODEV;
		dev_err(mdwc->dev, "Failed to create IOMMU mapping (%d)\n",
				ret);
		return ret;
	}
	dev_dbg(mdwc->dev, "IOMMU mapping created: %pK\n", mdwc->iommu_map);

	ret = iommu_domain_set_attr(mdwc->iommu_map->domain, DOMAIN_ATTR_ATOMIC,
			&atomic_ctx);
	if (ret) {
		dev_err(mdwc->dev, "IOMMU set atomic attribute failed (%d)\n",
			ret);
		goto release_mapping;
	}

	s1_bypass = of_property_read_bool(node, "qcom,smmu-s1-bypass");
	ret = iommu_domain_set_attr(mdwc->iommu_map->domain,
			DOMAIN_ATTR_S1_BYPASS, &s1_bypass);
	if (ret) {
		dev_err(mdwc->dev, "IOMMU set s1 bypass (%d) failed (%d)\n",
			s1_bypass, ret);
		goto release_mapping;
	}

	ret = arm_iommu_attach_device(mdwc->dev, mdwc->iommu_map);
	if (ret) {
		dev_err(mdwc->dev, "IOMMU attach failed (%d)\n", ret);
		goto release_mapping;
	}
	dev_dbg(mdwc->dev, "attached to IOMMU\n");

	return 0;

release_mapping:
	arm_iommu_release_mapping(mdwc->iommu_map);
	mdwc->iommu_map = NULL;
	return ret;
}

static ssize_t mode_show(struct device *dev, struct device_attribute *attr,
		char *buf)
{
	struct dwc3_msm *mdwc = dev_get_drvdata(dev);

	if (mdwc->vbus_active)
		return snprintf(buf, PAGE_SIZE, "peripheral\n");
	if (mdwc->id_state == DWC3_ID_GROUND)
		return snprintf(buf, PAGE_SIZE, "host\n");

	return snprintf(buf, PAGE_SIZE, "none\n");
}

static ssize_t mode_store(struct device *dev, struct device_attribute *attr,
		const char *buf, size_t count)
{
	struct dwc3_msm *mdwc = dev_get_drvdata(dev);

	if (sysfs_streq(buf, "peripheral")) {
		mdwc->vbus_active = true;
		mdwc->id_state = DWC3_ID_FLOAT;
	} else if (sysfs_streq(buf, "host")) {
		mdwc->vbus_active = false;
		mdwc->id_state = DWC3_ID_GROUND;
	} else {
		mdwc->vbus_active = false;
		mdwc->id_state = DWC3_ID_FLOAT;
	}

	dwc3_ext_event_notify(mdwc);

	return count;
}

static DEVICE_ATTR_RW(mode);
static void msm_dwc3_perf_vote_work(struct work_struct *w);

/* This node only shows max speed supported dwc3 and it should be
 * same as what is reported in udc/core.c max_speed node. For current
 * operating gadget speed, query current_speed node which is implemented
 * by udc/core.c
 */
static ssize_t speed_show(struct device *dev, struct device_attribute *attr,
		char *buf)
{
	struct dwc3_msm *mdwc = dev_get_drvdata(dev);
	struct dwc3 *dwc = platform_get_drvdata(mdwc->dwc3);

	return snprintf(buf, PAGE_SIZE, "%s\n",
			usb_speed_string(dwc->maximum_speed));
}

static ssize_t speed_store(struct device *dev, struct device_attribute *attr,
		const char *buf, size_t count)
{
	struct dwc3_msm *mdwc = dev_get_drvdata(dev);
	struct dwc3 *dwc = platform_get_drvdata(mdwc->dwc3);
	enum usb_device_speed req_speed = USB_SPEED_UNKNOWN;

	/* DEVSPD can only have values SS(0x4), HS(0x0) and FS(0x1).
	 * per 3.20a data book. Allow only these settings. Note that,
	 * xhci does not support full-speed only mode.
	 */
	if (sysfs_streq(buf, "full"))
		req_speed = USB_SPEED_FULL;
	else if (sysfs_streq(buf, "high"))
		req_speed = USB_SPEED_HIGH;
	else if (sysfs_streq(buf, "super"))
		req_speed = USB_SPEED_SUPER;
	else
		return -EINVAL;

	/* restart usb only works for device mode. Perform manual cable
	 * plug in/out for host mode restart.
	 */
	if (req_speed != dwc->maximum_speed &&
			req_speed <= dwc->max_hw_supp_speed) {
		mdwc->override_usb_speed = req_speed;
		schedule_work(&mdwc->restart_usb_work);
	}

	return count;
}
static DEVICE_ATTR_RW(speed);

static ssize_t usb_compliance_mode_show(struct device *dev,
		struct device_attribute *attr, char *buf)
{
	struct dwc3_msm *mdwc = dev_get_drvdata(dev);

	return snprintf(buf, PAGE_SIZE, "%c\n",
			mdwc->usb_compliance_mode ? 'Y' : 'N');
}

static ssize_t usb_compliance_mode_store(struct device *dev,
		struct device_attribute *attr, const char *buf, size_t count)
{
	int ret = 0;
	struct dwc3_msm *mdwc = dev_get_drvdata(dev);

	ret = strtobool(buf, &mdwc->usb_compliance_mode);

	if (ret)
		return ret;

	return count;
}
static DEVICE_ATTR_RW(usb_compliance_mode);

static ssize_t bus_vote_show(struct device *dev,
		struct device_attribute *attr, char *buf)
{
	struct dwc3_msm *mdwc = dev_get_drvdata(dev);

	if (mdwc->override_bus_vote == BUS_VOTE_MIN)
		return snprintf(buf, PAGE_SIZE, "%s\n",
			"Fixed bus vote: min");
	else if (mdwc->override_bus_vote == BUS_VOTE_MAX)
		return snprintf(buf, PAGE_SIZE, "%s\n",
			"Fixed bus vote: max");
	else
		return snprintf(buf, PAGE_SIZE, "%s\n",
			"Do not have fixed bus vote");
}

static ssize_t bus_vote_store(struct device *dev,
		struct device_attribute *attr, const char *buf,
		size_t count)
{
	struct dwc3_msm *mdwc = dev_get_drvdata(dev);
	struct dwc3 *dwc = platform_get_drvdata(mdwc->dwc3);
	bool bv_fixed = false;
	enum bus_vote bv;

	if (sysfs_streq(buf, "min")
			&& (mdwc->bus_scale_table->num_usecases
			>= (BUS_VOTE_MIN + 1))) {
		bv_fixed = true;
		mdwc->override_bus_vote = BUS_VOTE_MIN;
	} else if (sysfs_streq(buf, "max")
			&& (mdwc->bus_scale_table->num_usecases
			>= (BUS_VOTE_MAX + 1))) {
		bv_fixed = true;
		mdwc->override_bus_vote = BUS_VOTE_MAX;
	} else if (sysfs_streq(buf, "cancel")) {
		bv_fixed = false;
		mdwc->override_bus_vote = BUS_VOTE_NONE;
	} else {
		dev_err(dev, "min/max/cancel only.\n");
		return -EINVAL;
	}

	/* Update bus vote value only when not suspend */
	if (!atomic_read(&dwc->in_lpm)) {
		if (bv_fixed)
			bv = mdwc->override_bus_vote;
		else if (mdwc->in_host_mode
			&& (mdwc->max_rh_port_speed == USB_SPEED_HIGH))
			bv = BUS_VOTE_SVS;
		else
			bv = BUS_VOTE_NOMINAL;

		dwc3_msm_update_bus_bw(mdwc, bv);
	}

	return count;
}
static DEVICE_ATTR_RW(bus_vote);

static int dwc3_msm_probe(struct platform_device *pdev)
{
	struct device_node *node = pdev->dev.of_node, *dwc3_node;
	struct device	*dev = &pdev->dev;
	struct dwc3_msm *mdwc;
	struct dwc3	*dwc;
	struct resource *res;
	bool host_mode;
	int ret = 0, i;
	u32 val;
	unsigned long irq_type;

	mdwc = devm_kzalloc(&pdev->dev, sizeof(*mdwc), GFP_KERNEL);
	if (!mdwc)
		return -ENOMEM;

	platform_set_drvdata(pdev, mdwc);
	mdwc->dev = &pdev->dev;

	INIT_LIST_HEAD(&mdwc->req_complete_list);
	INIT_WORK(&mdwc->resume_work, dwc3_resume_work);
	INIT_WORK(&mdwc->restart_usb_work, dwc3_restart_usb_work);
	INIT_WORK(&mdwc->vbus_draw_work, dwc3_msm_vbus_draw_work);
	INIT_DELAYED_WORK(&mdwc->sm_work, dwc3_otg_sm_work);
	INIT_DELAYED_WORK(&mdwc->perf_vote_work, msm_dwc3_perf_vote_work);
	INIT_DELAYED_WORK(&mdwc->sdp_check, check_for_sdp_connection);

	mdwc->dwc3_wq = alloc_ordered_workqueue("dwc3_wq", 0);
	if (!mdwc->dwc3_wq) {
		pr_err("%s: Unable to create workqueue dwc3_wq\n", __func__);
		return -ENOMEM;
	}

	/* Get all clks and gdsc reference */
	ret = dwc3_msm_get_clk_gdsc(mdwc);
	if (ret) {
		dev_err(&pdev->dev, "error getting clock or gdsc.\n");
		goto err;
	}

	mdwc->id_state = DWC3_ID_FLOAT;
	set_bit(ID, &mdwc->inputs);

	mdwc->charging_disabled = of_property_read_bool(node,
				"qcom,charging-disabled");

	ret = of_property_read_u32(node, "qcom,lpm-to-suspend-delay-ms",
				&mdwc->lpm_to_suspend_delay);
	if (ret) {
		dev_dbg(&pdev->dev, "setting lpm_to_suspend_delay to zero.\n");
		mdwc->lpm_to_suspend_delay = 0;
	}

	memcpy(mdwc->wakeup_irq, usb_irq_info, sizeof(usb_irq_info));
	for (i = 0; i < USB_MAX_IRQ; i++) {
		irq_type = IRQF_TRIGGER_RISING | IRQF_EARLY_RESUME |
						IRQF_ONESHOT;
		mdwc->wakeup_irq[i].irq = platform_get_irq_byname(pdev,
					mdwc->wakeup_irq[i].name);
		if (mdwc->wakeup_irq[i].irq < 0) {
			/* pwr_evnt_irq is only mandatory irq */
			if (!strcmp(mdwc->wakeup_irq[i].name,
						"pwr_event_irq")) {
				dev_err(&pdev->dev, "get_irq for %s failed\n\n",
						mdwc->wakeup_irq[i].name);
				ret = -EINVAL;
				goto err;
			}
			mdwc->wakeup_irq[i].irq = 0;
		} else {
			irq_set_status_flags(mdwc->wakeup_irq[i].irq,
						IRQ_NOAUTOEN);
			/* ss_phy_irq is level trigger interrupt */
			if (!strcmp(mdwc->wakeup_irq[i].name, "ss_phy_irq"))
				irq_type = IRQF_TRIGGER_HIGH | IRQF_ONESHOT |
					IRQ_TYPE_LEVEL_HIGH | IRQF_EARLY_RESUME;

			ret = devm_request_threaded_irq(&pdev->dev,
					mdwc->wakeup_irq[i].irq,
					msm_dwc3_pwr_irq,
					msm_dwc3_pwr_irq_thread,
					irq_type,
					mdwc->wakeup_irq[i].name, mdwc);
			if (ret) {
				dev_err(&pdev->dev, "irq req %s failed: %d\n\n",
						mdwc->wakeup_irq[i].name, ret);
				goto err;
			}
		}
	}

	res = platform_get_resource_byname(pdev, IORESOURCE_MEM, "core_base");
	if (!res) {
		dev_err(&pdev->dev, "missing memory base resource\n");
		ret = -ENODEV;
		goto err;
	}

	mdwc->base = devm_ioremap_nocache(&pdev->dev, res->start,
			resource_size(res));
	if (!mdwc->base) {
		dev_err(&pdev->dev, "ioremap failed\n");
		ret = -ENODEV;
		goto err;
	}

	res = platform_get_resource_byname(pdev, IORESOURCE_MEM,
							"ahb2phy_base");
	if (res) {
		mdwc->ahb2phy_base = devm_ioremap_nocache(&pdev->dev,
					res->start, resource_size(res));
		if (IS_ERR_OR_NULL(mdwc->ahb2phy_base)) {
			dev_err(dev, "couldn't find ahb2phy_base addr.\n");
			mdwc->ahb2phy_base = NULL;
		} else {
			/*
			 * On some targets cfg_ahb_clk depends upon usb gdsc
			 * regulator. If cfg_ahb_clk is enabled without
			 * turning on usb gdsc regulator clk is stuck off.
			 */
			dwc3_msm_config_gdsc(mdwc, 1);
			clk_prepare_enable(mdwc->cfg_ahb_clk);
			/* Configure AHB2PHY for one wait state read/write*/
			val = readl_relaxed(mdwc->ahb2phy_base +
					PERIPH_SS_AHB2PHY_TOP_CFG);
			if (val != ONE_READ_WRITE_WAIT) {
				writel_relaxed(ONE_READ_WRITE_WAIT,
					mdwc->ahb2phy_base +
					PERIPH_SS_AHB2PHY_TOP_CFG);
				/* complete above write before using USB PHY */
				mb();
			}
			clk_disable_unprepare(mdwc->cfg_ahb_clk);
			dwc3_msm_config_gdsc(mdwc, 0);
		}
	}

	mdwc->dbm = dwc3_init_dbm(&pdev->dev, mdwc->base);
	if (IS_ERR(mdwc->dbm)) {
		dev_warn(&pdev->dev, "unable to init dbm device, skipping...\n");
		mdwc->dbm = NULL;
	}

	/* Add power event if the dbm indicates coming out of L1 by interrupt */
	if (mdwc->dbm && dbm_l1_lpm_interrupt(mdwc->dbm)) {
		if (!mdwc->wakeup_irq[PWR_EVNT_IRQ].irq) {
			dev_err(&pdev->dev,
				"need pwr_event_irq exiting L1\n");
			ret = -EINVAL;
			goto err;
		}
	}

	if (of_property_read_u32(node, "qcom,dwc-usb3-msm-tx-fifo-size",
				 &mdwc->tx_fifo_size))
		dev_err(&pdev->dev,
			"unable to read platform data tx fifo size\n");

	ret = of_property_read_u32(node, "qcom,num-gsi-evt-buffs",
				&mdwc->num_gsi_event_buffers);

	mdwc->use_pdc_interrupts = of_property_read_bool(node,
				"qcom,use-pdc-interrupts");
	dwc3_set_notifier(&dwc3_msm_notify_event);

	ret = dwc3_msm_init_iommu(mdwc);
	if (ret)
		goto err;

	if (dma_set_mask_and_coherent(dev, DMA_BIT_MASK(64))) {
		dev_err(&pdev->dev, "setting DMA mask to 64 failed.\n");
		if (dma_set_mask_and_coherent(dev, DMA_BIT_MASK(32))) {
			dev_err(&pdev->dev, "setting DMA mask to 32 failed.\n");
			ret = -EOPNOTSUPP;
			goto uninit_iommu;
		}
	}

	/* Assumes dwc3 is the first DT child of dwc3-msm */
	dwc3_node = of_get_next_available_child(node, NULL);
	if (!dwc3_node) {
		dev_err(&pdev->dev, "failed to find dwc3 child\n");
		ret = -ENODEV;
		goto uninit_iommu;
	}

	ret = of_platform_populate(node, NULL, NULL, &pdev->dev);
	if (ret) {
		dev_err(&pdev->dev,
				"failed to add create dwc3 core\n");
		of_node_put(dwc3_node);
		goto uninit_iommu;
	}

	mdwc->dwc3 = of_find_device_by_node(dwc3_node);
	of_node_put(dwc3_node);
	if (!mdwc->dwc3) {
		dev_err(&pdev->dev, "failed to get dwc3 platform device\n");
		goto put_dwc3;
	}

	mdwc->hs_phy = devm_usb_get_phy_by_phandle(&mdwc->dwc3->dev,
							"usb-phy", 0);
	if (IS_ERR(mdwc->hs_phy)) {
		dev_err(&pdev->dev, "unable to get hsphy device\n");
		ret = PTR_ERR(mdwc->hs_phy);
		goto put_dwc3;
	}
	mdwc->ss_phy = devm_usb_get_phy_by_phandle(&mdwc->dwc3->dev,
							"usb-phy", 1);
	if (IS_ERR(mdwc->ss_phy)) {
		dev_err(&pdev->dev, "unable to get ssphy device\n");
		ret = PTR_ERR(mdwc->ss_phy);
		goto put_dwc3;
	}

	mdwc->bus_scale_table = msm_bus_cl_get_pdata(pdev);
	if (mdwc->bus_scale_table) {
		mdwc->bus_perf_client =
			msm_bus_scale_register_client(mdwc->bus_scale_table);
	}

	dwc = platform_get_drvdata(mdwc->dwc3);
	if (!dwc) {
		dev_err(&pdev->dev, "Failed to get dwc3 device\n");
		goto put_dwc3;
	}

	/* IOMMU will be reattached upon each resume/connect */
	if (mdwc->iommu_map)
		arm_iommu_detach_device(mdwc->dev);

	/*
	 * Clocks and regulators will not be turned on until the first time
	 * runtime PM resume is called. This is to allow for booting up with
	 * charger already connected so as not to disturb PHY line states.
	 */
	mdwc->lpm_flags = MDWC3_POWER_COLLAPSE | MDWC3_SS_PHY_SUSPEND;
	atomic_set(&dwc->in_lpm, 1);
	pm_runtime_set_autosuspend_delay(mdwc->dev, 1000);
	pm_runtime_use_autosuspend(mdwc->dev);
	device_init_wakeup(mdwc->dev, 1);

	if (of_property_read_bool(node, "qcom,disable-dev-mode-pm"))
		pm_runtime_get_noresume(mdwc->dev);

	ret = of_property_read_u32(node, "qcom,pm-qos-latency",
				&mdwc->pm_qos_latency);
	if (ret) {
		dev_dbg(&pdev->dev, "setting pm-qos-latency to zero.\n");
		mdwc->pm_qos_latency = 0;
	}

	mutex_init(&mdwc->suspend_resume_mutex);

	ret = dwc3_msm_extcon_register(mdwc);
	if (ret)
		goto put_dwc3;

	schedule_delayed_work(&mdwc->sm_work, 0);

	device_create_file(&pdev->dev, &dev_attr_mode);
	device_create_file(&pdev->dev, &dev_attr_speed);
	device_create_file(&pdev->dev, &dev_attr_usb_compliance_mode);
	device_create_file(&pdev->dev, &dev_attr_bus_vote);

	host_mode = usb_get_dr_mode(&mdwc->dwc3->dev) == USB_DR_MODE_HOST;
	if (host_mode) {
		dev_dbg(&pdev->dev, "DWC3 in host only mode\n");
		mdwc->id_state = DWC3_ID_GROUND;
		dwc3_ext_event_notify(mdwc);
	}

	return 0;

put_dwc3:
	if (mdwc->bus_perf_client)
		msm_bus_scale_unregister_client(mdwc->bus_perf_client);

uninit_iommu:
	if (mdwc->iommu_map) {
		arm_iommu_detach_device(mdwc->dev);
		arm_iommu_release_mapping(mdwc->iommu_map);
	}
	of_platform_depopulate(&pdev->dev);
err:
	destroy_workqueue(mdwc->dwc3_wq);
	return ret;
}

static int dwc3_msm_remove(struct platform_device *pdev)
{
	struct dwc3_msm	*mdwc = platform_get_drvdata(pdev);
	struct dwc3 *dwc = platform_get_drvdata(mdwc->dwc3);
	int ret_pm;

	device_remove_file(&pdev->dev, &dev_attr_mode);
	if (mdwc->usb_psy)
		power_supply_put(mdwc->usb_psy);

	/*
	 * In case of system suspend, pm_runtime_get_sync fails.
	 * Hence turn ON the clocks manually.
	 */
	ret_pm = pm_runtime_get_sync(mdwc->dev);
	dbg_event(0xFF, "Remov gsyn", ret_pm);
	if (ret_pm < 0) {
		dev_err(mdwc->dev,
			"pm_runtime_get_sync failed with %d\n", ret_pm);
		if (mdwc->noc_aggr_clk)
			clk_prepare_enable(mdwc->noc_aggr_clk);
		clk_prepare_enable(mdwc->utmi_clk);
		clk_prepare_enable(mdwc->core_clk);
		clk_prepare_enable(mdwc->iface_clk);
		clk_prepare_enable(mdwc->sleep_clk);
		if (mdwc->bus_aggr_clk)
			clk_prepare_enable(mdwc->bus_aggr_clk);
		clk_prepare_enable(mdwc->xo_clk);
	}

	cancel_delayed_work_sync(&mdwc->perf_vote_work);
	cancel_delayed_work_sync(&mdwc->sm_work);

	if (mdwc->hs_phy)
		mdwc->hs_phy->flags &= ~PHY_HOST_MODE;
	of_platform_depopulate(&pdev->dev);

	dbg_event(0xFF, "Remov put", 0);
	pm_runtime_disable(mdwc->dev);
	pm_runtime_barrier(mdwc->dev);
	pm_runtime_put_sync(mdwc->dev);
	pm_runtime_set_suspended(mdwc->dev);
	device_wakeup_disable(mdwc->dev);

	if (mdwc->bus_perf_client)
		msm_bus_scale_unregister_client(mdwc->bus_perf_client);

	if (!IS_ERR_OR_NULL(mdwc->vbus_reg))
		regulator_disable(mdwc->vbus_reg);

	if (mdwc->wakeup_irq[HS_PHY_IRQ].irq)
		disable_irq(mdwc->wakeup_irq[HS_PHY_IRQ].irq);
	if (mdwc->wakeup_irq[DP_HS_PHY_IRQ].irq)
		disable_irq(mdwc->wakeup_irq[DP_HS_PHY_IRQ].irq);
	if (mdwc->wakeup_irq[DM_HS_PHY_IRQ].irq)
		disable_irq(mdwc->wakeup_irq[DM_HS_PHY_IRQ].irq);
	if (mdwc->wakeup_irq[SS_PHY_IRQ].irq)
		disable_irq(mdwc->wakeup_irq[SS_PHY_IRQ].irq);
	disable_irq(mdwc->wakeup_irq[PWR_EVNT_IRQ].irq);

	clk_disable_unprepare(mdwc->utmi_clk);
	clk_set_rate(mdwc->core_clk, 19200000);
	clk_disable_unprepare(mdwc->core_clk);
	clk_disable_unprepare(mdwc->iface_clk);
	clk_disable_unprepare(mdwc->sleep_clk);
	clk_disable_unprepare(mdwc->xo_clk);
	clk_put(mdwc->xo_clk);

	dwc3_msm_config_gdsc(mdwc, 0);

	if (mdwc->iommu_map) {
		if (!atomic_read(&dwc->in_lpm))
			arm_iommu_detach_device(mdwc->dev);
		arm_iommu_release_mapping(mdwc->iommu_map);
	}

	return 0;
}

static int dwc3_msm_host_notifier(struct notifier_block *nb,
	unsigned long event, void *ptr)
{
	struct dwc3_msm *mdwc = container_of(nb, struct dwc3_msm, host_nb);
	struct dwc3 *dwc = platform_get_drvdata(mdwc->dwc3);
	struct usb_device *udev = ptr;

	if (event != USB_DEVICE_ADD && event != USB_DEVICE_REMOVE)
		return NOTIFY_DONE;

	/*
	 * For direct-attach devices, new udev is direct child of root hub
	 * i.e. dwc -> xhci -> root_hub -> udev
	 * root_hub's udev->parent==NULL, so traverse struct device hierarchy
	 */
	if (udev->parent && !udev->parent->parent &&
			udev->dev.parent->parent == &dwc->xhci->dev) {
		if (event == USB_DEVICE_ADD && udev->actconfig) {
			if (!dwc3_msm_is_ss_rhport_connected(mdwc)) {
				/*
				 * Core clock rate can be reduced only if root
				 * hub SS port is not enabled/connected.
				 */
				clk_set_rate(mdwc->core_clk,
				mdwc->core_clk_rate_hs);
				dev_dbg(mdwc->dev,
					"set hs core clk rate %ld\n",
					mdwc->core_clk_rate_hs);
				mdwc->max_rh_port_speed = USB_SPEED_HIGH;
				dwc3_msm_update_bus_bw(mdwc, BUS_VOTE_SVS);
			} else {
				mdwc->max_rh_port_speed = USB_SPEED_SUPER;
			}
		} else {
			/* set rate back to default core clk rate */
			clk_set_rate(mdwc->core_clk, mdwc->core_clk_rate);
			dev_dbg(mdwc->dev, "set core clk rate %ld\n",
				mdwc->core_clk_rate);
			mdwc->max_rh_port_speed = USB_SPEED_UNKNOWN;
			dwc3_msm_update_bus_bw(mdwc, BUS_VOTE_NOMINAL);
		}
	}

	return NOTIFY_DONE;
}

static void msm_dwc3_perf_vote_update(struct dwc3_msm *mdwc, bool perf_mode)
{
	static bool curr_perf_mode;
	int latency = mdwc->pm_qos_latency;

	if ((curr_perf_mode == perf_mode) || !latency)
		return;

	if (perf_mode)
		pm_qos_update_request(&mdwc->pm_qos_req_dma, latency);
	else
		pm_qos_update_request(&mdwc->pm_qos_req_dma,
						PM_QOS_DEFAULT_VALUE);

	curr_perf_mode = perf_mode;
	pr_debug("%s: latency updated to: %d\n", __func__,
			perf_mode ? latency : PM_QOS_DEFAULT_VALUE);
}

static void msm_dwc3_perf_vote_work(struct work_struct *w)
{
	struct dwc3_msm *mdwc = container_of(w, struct dwc3_msm,
						perf_vote_work.work);
	struct dwc3 *dwc = platform_get_drvdata(mdwc->dwc3);
	static unsigned long	last_irq_cnt;
	bool in_perf_mode = false;

	if (dwc->irq_cnt - last_irq_cnt >= PM_QOS_THRESHOLD)
		in_perf_mode = true;

	pr_debug("%s: in_perf_mode:%u, interrupts in last sample:%lu\n",
		 __func__, in_perf_mode, (dwc->irq_cnt - last_irq_cnt));

	last_irq_cnt = dwc->irq_cnt;
	msm_dwc3_perf_vote_update(mdwc, in_perf_mode);
	schedule_delayed_work(&mdwc->perf_vote_work,
			msecs_to_jiffies(1000 * PM_QOS_SAMPLE_SEC));
}

#define VBUS_REG_CHECK_DELAY	(msecs_to_jiffies(1000))

/**
 * dwc3_otg_start_host -  helper function for starting/stoping the host
 * controller driver.
 *
 * @mdwc: Pointer to the dwc3_msm structure.
 * @on: start / stop the host controller driver.
 *
 * Returns 0 on success otherwise negative errno.
 */
static int dwc3_otg_start_host(struct dwc3_msm *mdwc, int on)
{
	struct dwc3 *dwc = platform_get_drvdata(mdwc->dwc3);
	int ret = 0;

	/*
	 * The vbus_reg pointer could have multiple values
	 * NULL: regulator_get() hasn't been called, or was previously deferred
	 * IS_ERR: regulator could not be obtained, so skip using it
	 * Valid pointer otherwise
	 */
	if (!mdwc->vbus_reg) {
		mdwc->vbus_reg = devm_regulator_get_optional(mdwc->dev,
					"vbus_dwc3");
		if (IS_ERR(mdwc->vbus_reg) &&
				PTR_ERR(mdwc->vbus_reg) == -EPROBE_DEFER) {
			/* regulators may not be ready, so retry again later */
			mdwc->vbus_reg = NULL;
			return -EPROBE_DEFER;
		}
	}

	if (on) {
		dev_dbg(mdwc->dev, "%s: turn on host\n", __func__);

		pm_runtime_get_sync(mdwc->dev);
		dbg_event(0xFF, "StrtHost gync",
			atomic_read(&mdwc->dev->power.usage_count));
		mdwc->hs_phy->flags |= PHY_HOST_MODE;
		if (dwc->maximum_speed >= USB_SPEED_SUPER) {
			mdwc->ss_phy->flags |= PHY_HOST_MODE;
			usb_phy_notify_connect(mdwc->ss_phy,
						USB_SPEED_SUPER);
		}

		usb_phy_notify_connect(mdwc->hs_phy, USB_SPEED_HIGH);
		if (!IS_ERR_OR_NULL(mdwc->vbus_reg))
			ret = regulator_enable(mdwc->vbus_reg);
		if (ret) {
			dev_err(mdwc->dev, "unable to enable vbus_reg\n");
			mdwc->hs_phy->flags &= ~PHY_HOST_MODE;
			mdwc->ss_phy->flags &= ~PHY_HOST_MODE;
			pm_runtime_put_sync(mdwc->dev);
			dbg_event(0xFF, "vregerr psync",
				atomic_read(&mdwc->dev->power.usage_count));
			return ret;
		}


		mdwc->host_nb.notifier_call = dwc3_msm_host_notifier;
		usb_register_notify(&mdwc->host_nb);

		dwc3_set_prtcap(dwc, DWC3_GCTL_PRTCAP_HOST);
		dwc3_en_sleep_mode(dwc);
		mdwc->usbdev_nb.notifier_call = msm_dwc3_usbdev_notify;
		usb_register_atomic_notify(&mdwc->usbdev_nb);
		ret = dwc3_host_init(dwc);
		if (ret) {
			dev_err(mdwc->dev,
				"%s: failed to add XHCI pdev ret=%d\n",
				__func__, ret);
			if (!IS_ERR_OR_NULL(mdwc->vbus_reg))
				regulator_disable(mdwc->vbus_reg);

			mdwc->hs_phy->flags &= ~PHY_HOST_MODE;
			mdwc->ss_phy->flags &= ~PHY_HOST_MODE;
			pm_runtime_put_sync(mdwc->dev);
			dbg_event(0xFF, "pdeverr psync",
				atomic_read(&mdwc->dev->power.usage_count));
			usb_unregister_notify(&mdwc->host_nb);
			return ret;
		}

		mdwc->in_host_mode = true;
		dwc3_usb3_phy_suspend(dwc, true);

		/* Reduce the U3 exit handshake timer from 8us to approximately
		 * 300ns to avoid lfps handshake interoperability issues
		 */
		if (dwc->revision == DWC3_USB31_REVISION_170A) {
			dwc3_msm_write_reg_field(mdwc->base,
					DWC31_LINK_LU3LFPSRXTIM(0),
					GEN2_U3_EXIT_RSP_RX_CLK_MASK, 6);
			dwc3_msm_write_reg_field(mdwc->base,
					DWC31_LINK_LU3LFPSRXTIM(0),
					GEN1_U3_EXIT_RSP_RX_CLK_MASK, 5);
			dev_dbg(mdwc->dev, "LU3:%08x\n",
				dwc3_msm_read_reg(mdwc->base,
					DWC31_LINK_LU3LFPSRXTIM(0)));
		}

		/* xHCI should have incremented child count as necessary */
		dbg_event(0xFF, "StrtHost psync",
			atomic_read(&mdwc->dev->power.usage_count));
		pm_runtime_mark_last_busy(mdwc->dev);
		pm_runtime_put_sync_autosuspend(mdwc->dev);
#ifdef CONFIG_SMP
		mdwc->pm_qos_req_dma.type = PM_QOS_REQ_AFFINE_IRQ;
		mdwc->pm_qos_req_dma.irq = dwc->irq;
#endif
		pm_qos_add_request(&mdwc->pm_qos_req_dma,
				PM_QOS_CPU_DMA_LATENCY, PM_QOS_DEFAULT_VALUE);
		/* start in perf mode for better performance initially */
		msm_dwc3_perf_vote_update(mdwc, true);
		schedule_delayed_work(&mdwc->perf_vote_work,
				msecs_to_jiffies(1000 * PM_QOS_SAMPLE_SEC));
	} else {
		dev_dbg(mdwc->dev, "%s: turn off host\n", __func__);

		usb_unregister_atomic_notify(&mdwc->usbdev_nb);
		if (!IS_ERR_OR_NULL(mdwc->vbus_reg))
			ret = regulator_disable(mdwc->vbus_reg);
		if (ret) {
			dev_err(mdwc->dev, "unable to disable vbus_reg\n");
			return ret;
		}

		cancel_delayed_work_sync(&mdwc->perf_vote_work);
		msm_dwc3_perf_vote_update(mdwc, false);
		pm_qos_remove_request(&mdwc->pm_qos_req_dma);

		pm_runtime_get_sync(mdwc->dev);
		dbg_event(0xFF, "StopHost gsync",
			atomic_read(&mdwc->dev->power.usage_count));
		usb_phy_notify_disconnect(mdwc->hs_phy, USB_SPEED_HIGH);
		if (mdwc->ss_phy->flags & PHY_HOST_MODE) {
			usb_phy_notify_disconnect(mdwc->ss_phy,
					USB_SPEED_SUPER);
			mdwc->ss_phy->flags &= ~PHY_HOST_MODE;
		}

		mdwc->hs_phy->flags &= ~PHY_HOST_MODE;
		dwc3_host_exit(dwc);
		usb_unregister_notify(&mdwc->host_nb);

		dwc3_set_prtcap(dwc, DWC3_GCTL_PRTCAP_DEVICE);
		dwc3_usb3_phy_suspend(dwc, false);
		mdwc->in_host_mode = false;

		pm_runtime_put_sync_suspend(mdwc->dev);
		dbg_event(0xFF, "StopHost psync",
			atomic_read(&mdwc->dev->power.usage_count));
	}

	return 0;
}

static void dwc3_override_vbus_status(struct dwc3_msm *mdwc, bool vbus_present)
{
	struct dwc3 *dwc = platform_get_drvdata(mdwc->dwc3);

	/* Update OTG VBUS Valid from HSPHY to controller */
	dwc3_msm_write_readback(mdwc->base, HS_PHY_CTRL_REG,
		vbus_present ? UTMI_OTG_VBUS_VALID | SW_SESSVLD_SEL :
		UTMI_OTG_VBUS_VALID,
		vbus_present ? UTMI_OTG_VBUS_VALID | SW_SESSVLD_SEL : 0);

	/* Update only if Super Speed is supported */
	if (dwc->maximum_speed >= USB_SPEED_SUPER) {
		/* Update VBUS Valid from SSPHY to controller */
		dwc3_msm_write_readback(mdwc->base, SS_PHY_CTRL_REG,
			LANE0_PWR_PRESENT,
			vbus_present ? LANE0_PWR_PRESENT : 0);
	}
}

/**
 * dwc3_otg_start_peripheral -  bind/unbind the peripheral controller.
 *
 * @mdwc: Pointer to the dwc3_msm structure.
 * @on:   Turn ON/OFF the gadget.
 *
 * Returns 0 on success otherwise negative errno.
 */
static int dwc3_otg_start_peripheral(struct dwc3_msm *mdwc, int on)
{
	struct dwc3 *dwc = platform_get_drvdata(mdwc->dwc3);

	pm_runtime_get_sync(mdwc->dev);
	dbg_event(0xFF, "StrtGdgt gsync",
		atomic_read(&mdwc->dev->power.usage_count));

	if (on) {
		dev_dbg(mdwc->dev, "%s: turn on gadget %s\n",
					__func__, dwc->gadget.name);

		dwc3_override_vbus_status(mdwc, true);
		usb_phy_notify_connect(mdwc->hs_phy, USB_SPEED_HIGH);
		usb_phy_notify_connect(mdwc->ss_phy, USB_SPEED_SUPER);

		/*
		 * Core reset is not required during start peripheral. Only
		 * DBM reset is required, hence perform only DBM reset here.
		 */
		dwc3_msm_block_reset(mdwc, false);
		dwc3_set_prtcap(dwc, DWC3_GCTL_PRTCAP_DEVICE);
		dwc3_dis_sleep_mode(dwc);
		mdwc->in_device_mode = true;

		/* Reduce the U3 exit handshake timer from 8us to approximately
		 * 300ns to avoid lfps handshake interoperability issues
		 */
		if (dwc->revision == DWC3_USB31_REVISION_170A) {
			dwc3_msm_write_reg_field(mdwc->base,
					DWC31_LINK_LU3LFPSRXTIM(0),
					GEN2_U3_EXIT_RSP_RX_CLK_MASK, 6);
			dwc3_msm_write_reg_field(mdwc->base,
					DWC31_LINK_LU3LFPSRXTIM(0),
					GEN1_U3_EXIT_RSP_RX_CLK_MASK, 5);
			dev_dbg(mdwc->dev, "LU3:%08x\n",
				dwc3_msm_read_reg(mdwc->base,
					DWC31_LINK_LU3LFPSRXTIM(0)));
		}

		usb_gadget_vbus_connect(&dwc->gadget);
#ifdef CONFIG_SMP
		mdwc->pm_qos_req_dma.type = PM_QOS_REQ_AFFINE_IRQ;
		mdwc->pm_qos_req_dma.irq = dwc->irq;
#endif
		pm_qos_add_request(&mdwc->pm_qos_req_dma,
				PM_QOS_CPU_DMA_LATENCY, PM_QOS_DEFAULT_VALUE);
		/* start in perf mode for better performance initially */
		msm_dwc3_perf_vote_update(mdwc, true);
		schedule_delayed_work(&mdwc->perf_vote_work,
				msecs_to_jiffies(1000 * PM_QOS_SAMPLE_SEC));
	} else {
		dev_dbg(mdwc->dev, "%s: turn off gadget %s\n",
					__func__, dwc->gadget.name);
		cancel_delayed_work_sync(&mdwc->perf_vote_work);
		msm_dwc3_perf_vote_update(mdwc, false);
		pm_qos_remove_request(&mdwc->pm_qos_req_dma);

		mdwc->in_device_mode = false;
		usb_gadget_vbus_disconnect(&dwc->gadget);
		usb_phy_notify_disconnect(mdwc->hs_phy, USB_SPEED_HIGH);
		usb_phy_notify_disconnect(mdwc->ss_phy, USB_SPEED_SUPER);
		dwc3_override_vbus_status(mdwc, false);
		dwc3_usb3_phy_suspend(dwc, false);
	}

	pm_runtime_put_sync(mdwc->dev);
	dbg_event(0xFF, "StopGdgt psync",
		atomic_read(&mdwc->dev->power.usage_count));

	return 0;
}

/* speed: 0 - USB_SPEED_HIGH, 1 - USB_SPEED_SUPER */
static int dwc3_restart_usb_host_mode(struct notifier_block *nb,
				unsigned long event, void *ptr)
{
	struct dwc3 *dwc;
	struct extcon_dev *edev = ptr;
	struct extcon_nb *enb = container_of(nb, struct extcon_nb,
						host_restart_nb);
	struct dwc3_msm *mdwc = enb->mdwc;
	int ret = -EINVAL, usb_speed;

	if (!edev || !mdwc)
		return NOTIFY_DONE;

	dwc = platform_get_drvdata(mdwc->dwc3);

	usb_speed = (event == 0 ? USB_SPEED_HIGH : USB_SPEED_SUPER);
	if (dwc->maximum_speed == usb_speed)
		return 0;

	dbg_event(0xFF, "fw_restarthost", 0);
	flush_delayed_work(&mdwc->sm_work);

	if (!mdwc->in_host_mode)
		goto err;

	dbg_event(0xFF, "stop_host_mode", dwc->maximum_speed);
	ret = dwc3_otg_start_host(mdwc, 0);
	if (ret)
		goto err;

	dbg_event(0xFF, "USB_lpm_state", atomic_read(&dwc->in_lpm));
	/*
	 * stop host mode functionality performs autosuspend with mdwc
	 * device, and it may take sometime to call PM runtime suspend.
	 * Hence call pm_runtime_suspend() API to invoke PM runtime
	 * suspend immediately to put USB controller and PHYs into suspend.
	 */
	ret = pm_runtime_suspend(mdwc->dev);
	/*
	 * If mdwc device is already suspended, pm_runtime_suspend() API
	 * returns 1, which is not error. Overwrite with zero if it is.
	 */
	if (ret > 0)
		ret = 0;
	dbg_event(0xFF, "pm_runtime_sus", ret);

	dwc->maximum_speed = usb_speed;
	mdwc->otg_state = OTG_STATE_B_IDLE;
	schedule_delayed_work(&mdwc->sm_work, 0);
	dbg_event(0xFF, "complete_host_change", dwc->maximum_speed);
err:
	return ret;
}

static int get_psy_type(struct dwc3_msm *mdwc)
{
	union power_supply_propval pval = {0};

	if (mdwc->charging_disabled)
		return -EINVAL;

	if (!mdwc->usb_psy) {
		mdwc->usb_psy = power_supply_get_by_name("usb");
		if (!mdwc->usb_psy) {
			dev_err(mdwc->dev, "Could not get usb psy\n");
			return -ENODEV;
		}
	}

	power_supply_get_property(mdwc->usb_psy, POWER_SUPPLY_PROP_REAL_TYPE,
			&pval);

	return pval.intval;
}

static int dwc3_msm_gadget_vbus_draw(struct dwc3_msm *mdwc, unsigned int mA)
{
	union power_supply_propval pval = {0};
	int ret, psy_type;

	psy_type = get_psy_type(mdwc);
	if (psy_type == POWER_SUPPLY_TYPE_USB_FLOAT) {
		if (!mA)
			pval.intval = -ETIMEDOUT;
		else
			pval.intval = 1000 * mA;
		goto set_prop;
	}

	if (mdwc->max_power == mA || psy_type != POWER_SUPPLY_TYPE_USB)
		return 0;

	dev_info(mdwc->dev, "Avail curr from USB = %u\n", mA);
	/* Set max current limit in uA */
	pval.intval = 1000 * mA;

set_prop:
	ret = power_supply_set_property(mdwc->usb_psy,
				POWER_SUPPLY_PROP_SDP_CURRENT_MAX, &pval);
	if (ret) {
		dev_dbg(mdwc->dev, "power supply error when setting property\n");
		return ret;
	}

	mdwc->max_power = mA;
	return 0;
}


/**
 * dwc3_otg_sm_work - workqueue function.
 *
 * @w: Pointer to the dwc3 otg workqueue
 *
 * NOTE: After any change in otg_state, we must reschdule the state machine.
 */
static void dwc3_otg_sm_work(struct work_struct *w)
{
	struct dwc3_msm *mdwc = container_of(w, struct dwc3_msm, sm_work.work);
	struct dwc3 *dwc = NULL;
	bool work = 0;
	int ret = 0;
	unsigned long delay = 0;
	const char *state;

	if (mdwc->dwc3)
		dwc = platform_get_drvdata(mdwc->dwc3);

	if (!dwc) {
		dev_err(mdwc->dev, "dwc is NULL.\n");
		return;
	}

	state = usb_otg_state_string(mdwc->otg_state);
	dev_dbg(mdwc->dev, "%s state\n", state);
	dbg_event(0xFF, state, 0);

	/* Check OTG state */
	switch (mdwc->otg_state) {
	case OTG_STATE_UNDEFINED:
		/* put controller and phy in suspend if no cable connected */
		if (test_bit(ID, &mdwc->inputs) &&
				!test_bit(B_SESS_VLD, &mdwc->inputs)) {
			dbg_event(0xFF, "undef_id_!bsv", 0);
			pm_runtime_set_active(mdwc->dev);
			pm_runtime_enable(mdwc->dev);
			pm_runtime_get_noresume(mdwc->dev);
			dwc3_msm_resume(mdwc);
			pm_runtime_put_sync(mdwc->dev);
			dbg_event(0xFF, "Undef NoUSB",
				atomic_read(&mdwc->dev->power.usage_count));
			mdwc->otg_state = OTG_STATE_B_IDLE;
			break;
		}

		dbg_event(0xFF, "Exit UNDEF", 0);
		mdwc->otg_state = OTG_STATE_B_IDLE;
		pm_runtime_set_suspended(mdwc->dev);
		pm_runtime_enable(mdwc->dev);
		/* fall-through */
	case OTG_STATE_B_IDLE:
		if (!test_bit(ID, &mdwc->inputs)) {
			dev_dbg(mdwc->dev, "!id\n");
			mdwc->otg_state = OTG_STATE_A_IDLE;
			work = 1;
		} else if (test_bit(B_SESS_VLD, &mdwc->inputs)) {
			dev_dbg(mdwc->dev, "b_sess_vld\n");
			if (get_psy_type(mdwc) == POWER_SUPPLY_TYPE_USB_FLOAT)
				queue_delayed_work(mdwc->dwc3_wq,
						&mdwc->sdp_check,
				msecs_to_jiffies(SDP_CONNETION_CHECK_TIME));

			/*
			 * Increment pm usage count upon cable connect. Count
			 * is decremented in OTG_STATE_B_PERIPHERAL state on
			 * cable disconnect or in bus suspend.
			 */
			pm_runtime_get_sync(mdwc->dev);
			dbg_event(0xFF, "BIDLE gsync",
				atomic_read(&mdwc->dev->power.usage_count));
			dwc3_otg_start_peripheral(mdwc, 1);
			mdwc->otg_state = OTG_STATE_B_PERIPHERAL;
			work = 1;
		} else {
			dwc3_msm_gadget_vbus_draw(mdwc, 0);
			dev_dbg(mdwc->dev, "Cable disconnected\n");
		}
		break;

	case OTG_STATE_B_PERIPHERAL:
		if (!test_bit(B_SESS_VLD, &mdwc->inputs) ||
				!test_bit(ID, &mdwc->inputs)) {
			dev_dbg(mdwc->dev, "!id || !bsv\n");
			mdwc->otg_state = OTG_STATE_B_IDLE;
			cancel_delayed_work_sync(&mdwc->sdp_check);
			dwc3_otg_start_peripheral(mdwc, 0);
			/*
			 * Decrement pm usage count upon cable disconnect
			 * which was incremented upon cable connect in
			 * OTG_STATE_B_IDLE state
			 */
			pm_runtime_put_sync_suspend(mdwc->dev);
			dbg_event(0xFF, "!BSV psync",
				atomic_read(&mdwc->dev->power.usage_count));
			work = 1;
		} else if (test_bit(B_SUSPEND, &mdwc->inputs) &&
			test_bit(B_SESS_VLD, &mdwc->inputs)) {
			dev_dbg(mdwc->dev, "BPER bsv && susp\n");
			mdwc->otg_state = OTG_STATE_B_SUSPEND;
			/*
			 * Decrement pm usage count upon bus suspend.
			 * Count was incremented either upon cable
			 * connect in OTG_STATE_B_IDLE or host
			 * initiated resume after bus suspend in
			 * OTG_STATE_B_SUSPEND state
			 */
			pm_runtime_mark_last_busy(mdwc->dev);
			pm_runtime_put_autosuspend(mdwc->dev);
			dbg_event(0xFF, "SUSP put",
				atomic_read(&mdwc->dev->power.usage_count));
		}
		break;

	case OTG_STATE_B_SUSPEND:
		if (!test_bit(B_SESS_VLD, &mdwc->inputs)) {
			dev_dbg(mdwc->dev, "BSUSP: !bsv\n");
			mdwc->otg_state = OTG_STATE_B_IDLE;
			cancel_delayed_work_sync(&mdwc->sdp_check);
			dwc3_otg_start_peripheral(mdwc, 0);
		} else if (!test_bit(B_SUSPEND, &mdwc->inputs)) {
			dev_dbg(mdwc->dev, "BSUSP !susp\n");
			mdwc->otg_state = OTG_STATE_B_PERIPHERAL;
			/*
			 * Increment pm usage count upon host
			 * initiated resume. Count was decremented
			 * upon bus suspend in
			 * OTG_STATE_B_PERIPHERAL state.
			 */
			pm_runtime_get_sync(mdwc->dev);
			dbg_event(0xFF, "!SUSP gsync",
				atomic_read(&mdwc->dev->power.usage_count));
		}
		break;

	case OTG_STATE_A_IDLE:
		/* Switch to A-Device*/
		if (test_bit(ID, &mdwc->inputs)) {
			dev_dbg(mdwc->dev, "id\n");
			mdwc->otg_state = OTG_STATE_B_IDLE;
			mdwc->vbus_retry_count = 0;
			work = 1;
		} else {
			mdwc->otg_state = OTG_STATE_A_HOST;

			ret = dwc3_otg_start_host(mdwc, 1);
			if ((ret == -EPROBE_DEFER) &&
						mdwc->vbus_retry_count < 3) {
				/*
				 * Get regulator failed as regulator driver is
				 * not up yet. Will try to start host after 1sec
				 */
				mdwc->otg_state = OTG_STATE_A_IDLE;
				dev_dbg(mdwc->dev, "Unable to get vbus regulator. Retrying...\n");
				delay = VBUS_REG_CHECK_DELAY;
				work = 1;
				mdwc->vbus_retry_count++;
			} else if (ret) {
				dev_err(mdwc->dev, "unable to start host\n");
				mdwc->otg_state = OTG_STATE_A_IDLE;
				goto ret;
			}
		}
		break;

	case OTG_STATE_A_HOST:
		if (test_bit(ID, &mdwc->inputs) || mdwc->hc_died) {
			dev_dbg(mdwc->dev, "id || hc_died\n");
			dwc3_otg_start_host(mdwc, 0);
			mdwc->otg_state = OTG_STATE_B_IDLE;
			mdwc->vbus_retry_count = 0;
			mdwc->hc_died = false;
			work = 1;
		} else {
			dev_dbg(mdwc->dev, "still in a_host state. Resuming root hub.\n");
			dbg_event(0xFF, "XHCIResume", 0);
			if (dwc)
				pm_runtime_resume(&dwc->xhci->dev);
		}
		break;

	default:
		dev_err(mdwc->dev, "%s: invalid otg-state\n", __func__);

	}

	if (work)
		schedule_delayed_work(&mdwc->sm_work, delay);

ret:
	return;
}

#ifdef CONFIG_PM_SLEEP
static int dwc3_msm_pm_suspend(struct device *dev)
{
	int ret = 0;
	struct dwc3_msm *mdwc = dev_get_drvdata(dev);
	struct dwc3 *dwc = platform_get_drvdata(mdwc->dwc3);

	dev_dbg(dev, "dwc3-msm PM suspend\n");
	dbg_event(0xFF, "PM Sus", 0);

	flush_workqueue(mdwc->dwc3_wq);
	if (!atomic_read(&dwc->in_lpm)) {
		dev_err(mdwc->dev, "Abort PM suspend!! (USB is outside LPM)\n");
		return -EBUSY;
	}

	ret = dwc3_msm_suspend(mdwc);
	if (!ret)
		atomic_set(&mdwc->pm_suspended, 1);

	return ret;
}

static int dwc3_msm_pm_resume(struct device *dev)
{
	struct dwc3_msm *mdwc = dev_get_drvdata(dev);
	struct dwc3 *dwc = platform_get_drvdata(mdwc->dwc3);

	dev_dbg(dev, "dwc3-msm PM resume\n");
	dbg_event(0xFF, "PM Res", 0);

	/* flush to avoid race in read/write of pm_suspended */
	flush_workqueue(mdwc->dwc3_wq);
	atomic_set(&mdwc->pm_suspended, 0);

	/* kick in otg state machine */
	queue_work(mdwc->dwc3_wq, &mdwc->resume_work);

	return 0;
}
#endif

#ifdef CONFIG_PM
static int dwc3_msm_runtime_idle(struct device *dev)
{
	struct dwc3_msm *mdwc = dev_get_drvdata(dev);
	struct dwc3 *dwc = platform_get_drvdata(mdwc->dwc3);

	dev_dbg(dev, "DWC3-msm runtime idle\n");
	dbg_event(0xFF, "RT Idle", 0);

	return 0;
}

static int dwc3_msm_runtime_suspend(struct device *dev)
{
	struct dwc3_msm *mdwc = dev_get_drvdata(dev);
	struct dwc3 *dwc = platform_get_drvdata(mdwc->dwc3);

	dev_dbg(dev, "DWC3-msm runtime suspend\n");
	dbg_event(0xFF, "RT Sus", 0);

	return dwc3_msm_suspend(mdwc);
}

static int dwc3_msm_runtime_resume(struct device *dev)
{
	struct dwc3_msm *mdwc = dev_get_drvdata(dev);
	struct dwc3 *dwc = platform_get_drvdata(mdwc->dwc3);

	dev_dbg(dev, "DWC3-msm runtime resume\n");
	dbg_event(0xFF, "RT Res", 0);

	return dwc3_msm_resume(mdwc);
}
#endif

static const struct dev_pm_ops dwc3_msm_dev_pm_ops = {
	SET_SYSTEM_SLEEP_PM_OPS(dwc3_msm_pm_suspend, dwc3_msm_pm_resume)
	SET_RUNTIME_PM_OPS(dwc3_msm_runtime_suspend, dwc3_msm_runtime_resume,
				dwc3_msm_runtime_idle)
};

static const struct of_device_id of_dwc3_matach[] = {
	{
		.compatible = "qcom,dwc-usb3-msm",
	},
	{ },
};
MODULE_DEVICE_TABLE(of, of_dwc3_matach);

static struct platform_driver dwc3_msm_driver = {
	.probe		= dwc3_msm_probe,
	.remove		= dwc3_msm_remove,
	.driver		= {
		.name	= "msm-dwc3",
		.pm	= &dwc3_msm_dev_pm_ops,
		.of_match_table	= of_dwc3_matach,
	},
};

MODULE_LICENSE("GPL v2");
MODULE_DESCRIPTION("DesignWare USB3 MSM Glue Layer");

static int dwc3_msm_init(void)
{
	return platform_driver_register(&dwc3_msm_driver);
}
module_init(dwc3_msm_init);

static void __exit dwc3_msm_exit(void)
{
	platform_driver_unregister(&dwc3_msm_driver);
}
module_exit(dwc3_msm_exit);<|MERGE_RESOLUTION|>--- conflicted
+++ resolved
@@ -791,11 +791,7 @@
 	list_add_tail(&req_complete->list_item, &mdwc->req_complete_list);
 	request->complete = dwc3_msm_req_complete_func;
 
-<<<<<<< HEAD
-	dev_vdbg(dwc->dev, "%s: queing request %p to ep %s length %d\n",
-=======
 	dev_vdbg(dwc->dev, "%s: queing request %pK to ep %s length %d\n",
->>>>>>> 653fbfb6
 			__func__, request, ep->name, request->length);
 	size = dwc3_msm_read_reg(mdwc->base, DWC3_GEVNTSIZ(0));
 	dbm_event_buffer_config(mdwc->dbm,

/**
 * gadget.c - DesignWare USB3 DRD Controller Gadget Framework Link
 *
 * Copyright (C) 2010-2011 Texas Instruments Incorporated - http://www.ti.com
 *
 * Authors: Felipe Balbi <balbi@ti.com>,
 *	    Sebastian Andrzej Siewior <bigeasy@linutronix.de>
 *
 * This program is free software: you can redistribute it and/or modify
 * it under the terms of the GNU General Public License version 2  of
 * the License as published by the Free Software Foundation.
 *
 * This program is distributed in the hope that it will be useful,
 * but WITHOUT ANY WARRANTY; without even the implied warranty of
 * MERCHANTABILITY or FITNESS FOR A PARTICULAR PURPOSE.  See the
 * GNU General Public License for more details.
 */

#include <linux/kernel.h>
#include <linux/delay.h>
#include <linux/slab.h>
#include <linux/spinlock.h>
#include <linux/platform_device.h>
#include <linux/pm_runtime.h>
#include <linux/ratelimit.h>
#include <linux/interrupt.h>
#include <linux/io.h>
#include <linux/list.h>
#include <linux/dma-mapping.h>

#ifdef CONFIG_USB_NOTIFY_PROC_LOG
#include <linux/usblog_proc_notify.h>
#endif

#include <linux/usb/ch9.h>
#include <linux/usb/composite.h>
#include <linux/usb/gadget.h>

#include "debug.h"
#include "core.h"
#include "gadget.h"
#include "io.h"

static void dwc3_gadget_wakeup_interrupt(struct dwc3 *dwc, bool remote_wakeup);
static int dwc3_gadget_wakeup_int(struct dwc3 *dwc);
static void dwc3_stop_active_transfers(struct dwc3 *dwc);
#ifdef CONFIG_USB_ANDROID_SAMSUNG_COMPOSITE
static void dwc3_disconnect_gadget(struct dwc3 *dwc);
static void dwc3_gadget_cable_connect(struct dwc3 *dwc, bool connect)
{
	static bool last_connect;
	struct usb_composite_dev *cdev;

	if (last_connect != connect) {
		if (!connect) {
			cdev = get_gadget_data(&dwc->gadget);
			if (cdev != NULL) {
				cdev->mute_switch = 0;
				cdev->force_disconnect = 1;
				pr_err("usb: Force Disconnect set to 1\n");
			}
		}
		last_connect = connect;
	}
}
#endif
/**
 * dwc3_gadget_set_test_mode - Enables USB2 Test Modes
 * @dwc: pointer to our context structure
 * @mode: the mode to set (J, K SE0 NAK, Force Enable)
 *
 * Caller should take care of locking. This function will
 * return 0 on success or -EINVAL if wrong Test Selector
 * is passed
 */
int dwc3_gadget_set_test_mode(struct dwc3 *dwc, int mode)
{
	u32		reg;

	reg = dwc3_readl(dwc->regs, DWC3_DCTL);
	reg &= ~DWC3_DCTL_TSTCTRL_MASK;

	pr_info("usb: %s mode:%d \n", __func__, mode);

	switch (mode) {
	case TEST_J:
	case TEST_K:
	case TEST_SE0_NAK:
	case TEST_PACKET:
	case TEST_FORCE_EN:
		reg |= mode << 1;
		break;
	default:
		return -EINVAL;
	}

	dwc3_writel(dwc->regs, DWC3_DCTL, reg);

	return 0;
}

#ifdef CONFIG_USB_TYPEC_MANAGER_NOTIFIER
/**
 * dwc3_gadget_get_cmply_link_state - Gets current state of USB Link
 * @dwc: pointer to our context structure
 *
 * extern module can check dwc3 core link state  This function will
 * return 1 link is on compliance of loopback mode else 0.
 */
int dwc3_gadget_get_cmply_link_state(struct usb_gadget *g)
{
	struct dwc3 *dwc = gadget_to_dwc(g);
	u32		reg = 0;
	u32		ret = -ENODEV;

 	if (!dwc)
		return ret;

	if (dwc->pullups_connected) {
		reg= dwc3_gadget_get_link_state(dwc);

		dev_info(dwc->dev, "%s: link state = %d\n", __func__, reg);
		if ((reg == DWC3_LINK_STATE_CMPLY) || (reg == DWC3_LINK_STATE_LPBK))
			ret = 1;
		else
			ret = 0;
	} else
		dev_info(dwc->dev, "%s: udc not enabled \n", __func__);

	return ret;
}
EXPORT_SYMBOL(dwc3_gadget_get_cmply_link_state);
#endif

/**
 * dwc3_gadget_get_link_state - Gets current state of USB Link
 * @dwc: pointer to our context structure
 *
 * Caller should take care of locking. This function will
 * return the link state on success (>= 0) or -ETIMEDOUT.
 */
int dwc3_gadget_get_link_state(struct dwc3 *dwc)
{
	u32		reg;

	reg = dwc3_readl(dwc->regs, DWC3_DSTS);

	return DWC3_DSTS_USBLNKST(reg);
}

/**
 * dwc3_gadget_set_link_state - Sets USB Link to a particular State
 * @dwc: pointer to our context structure
 * @state: the state to put link into
 *
 * Caller should take care of locking. This function will
 * return 0 on success or -ETIMEDOUT.
 */
int dwc3_gadget_set_link_state(struct dwc3 *dwc, enum dwc3_link_state state)
{
	int		retries = 10000;
	u32		reg;

	/*
	 * Wait until device controller is ready. Only applies to 1.94a and
	 * later RTL.
	 */
	if (dwc->revision >= DWC3_REVISION_194A) {
		while (--retries) {
			reg = dwc3_readl(dwc->regs, DWC3_DSTS);
			if (reg & DWC3_DSTS_DCNRD)
				udelay(5);
			else
				break;
		}

		if (retries <= 0)
			return -ETIMEDOUT;
	}

	reg = dwc3_readl(dwc->regs, DWC3_DCTL);
	reg &= ~DWC3_DCTL_ULSTCHNGREQ_MASK;

	/* set requested state */
	reg |= DWC3_DCTL_ULSTCHNGREQ(state);
	dwc3_writel(dwc->regs, DWC3_DCTL, reg);

	/*
	 * The following code is racy when called from dwc3_gadget_wakeup,
	 * and is not needed, at least on newer versions
	 */
	if (dwc->revision >= DWC3_REVISION_194A)
		return 0;

	/* wait for a change in DSTS */
	retries = 10000;
	while (--retries) {
		reg = dwc3_readl(dwc->regs, DWC3_DSTS);

		if (DWC3_DSTS_USBLNKST(reg) == state)
			return 0;

		udelay(5);
	}

	dwc3_trace(trace_dwc3_gadget,
			"link state change request timed out");

	return -ETIMEDOUT;
}

/**
 * dwc3_ep_inc_trb() - Increment a TRB index.
 * @dep - DWC3 endpoint
 * @index - Pointer to the TRB index to increment.
 *
 * The index should never point to the link TRB. After incrementing,
 * if it is point to the link TRB, wrap around to the beginning. The
 * link TRB is always at the last TRB entry.
 */
static void dwc3_ep_inc_trb(struct dwc3_ep *dep, u8 *index)
{
	(*index)++;
	if (*index == (dep->num_trbs - 1))
		*index = 0;
}

void dwc3_ep_inc_enq(struct dwc3_ep *dep)
{
	dwc3_ep_inc_trb(dep, &dep->trb_enqueue);
}

void dwc3_ep_inc_deq(struct dwc3_ep *dep)
{
	dwc3_ep_inc_trb(dep, &dep->trb_dequeue);
}

/*
 * dwc3_gadget_resize_tx_fifos - reallocate fifo spaces for current use-case
 * @dwc: pointer to our context structure
 *
 * This function will a best effort FIFO allocation in order
 * to improve FIFO usage and throughput, while still allowing
 * us to enable as many endpoints as possible.
 *
 * Keep in mind that this operation will be highly dependent
 * on the configured size for RAM1 - which contains TxFifo -,
 * the amount of endpoints enabled on coreConsultant tool, and
 * the width of the Master Bus.
 *
 * In the ideal world, we would always be able to satisfy the
 * following equation:
 *
 * ((512 + 2 * MDWIDTH-Bytes) + (Number of IN Endpoints - 1) * \
 * (3 * (1024 + MDWIDTH-Bytes) + MDWIDTH-Bytes)) / MDWIDTH-Bytes
 *
 * Unfortunately, due to many variables that's not always the case.
 */
int dwc3_gadget_resize_tx_fifos(struct dwc3 *dwc, struct dwc3_ep *dep)
{
	int		fifo_size, mdwidth, max_packet = 1024;
	int		tmp, mult = 1;

	if (!dwc->needs_fifo_resize)
		return 0;

	/* resize IN endpoints excepts ep0 */
	if (!usb_endpoint_dir_in(dep->endpoint.desc) ||
			dep->endpoint.ep_num == 0)
		return 0;

	/* Don't resize already resized IN endpoint */
	if (dep->fifo_depth) {
		dev_dbg(dwc->dev, "%s fifo_depth:%d is already set\n",
				dep->endpoint.name, dep->fifo_depth);
		return 0;
	}

	mdwidth = DWC3_MDWIDTH(dwc->hwparams.hwparams0);
	/* MDWIDTH is represented in bits, we need it in bytes */
	mdwidth >>= 3;

	if (dep->endpoint.ep_type == EP_TYPE_GSI || dep->endpoint.endless)
		mult = 3;

	if (((dep->endpoint.maxburst > 1) &&
			usb_endpoint_xfer_bulk(dep->endpoint.desc))
			|| usb_endpoint_xfer_isoc(dep->endpoint.desc))
		mult = 3;

	tmp = ((max_packet + mdwidth) * mult) + mdwidth;
	fifo_size = DIV_ROUND_UP(tmp, mdwidth);
	dep->fifo_depth = fifo_size;
	fifo_size |= (dwc3_readl(dwc->regs, DWC3_GTXFIFOSIZ(0)) & 0xffff0000)
						+ (dwc->last_fifo_depth << 16);
	dwc->last_fifo_depth += (fifo_size & 0xffff);

	dev_dbg(dwc->dev, "%s ep_num:%d last_fifo_depth:%04x fifo_depth:%d\n",
		dep->endpoint.name, dep->endpoint.ep_num, dwc->last_fifo_depth,
		dep->fifo_depth);

	dbg_event(0xFF, "resize_fifo", dep->number);
	dbg_event(0xFF, "fifo_depth", dep->fifo_depth);
	/* Check fifo size allocation doesn't exceed available RAM size. */
	if (dwc->tx_fifo_size &&
		((dwc->last_fifo_depth * mdwidth) >= dwc->tx_fifo_size)) {
		dev_err(dwc->dev, "Fifosize(%d) > RAM size(%d) %s depth:%d\n",
			(dwc->last_fifo_depth * mdwidth), dwc->tx_fifo_size,
			dep->endpoint.name, fifo_size);
		dwc->last_fifo_depth -= (fifo_size & 0xffff);
		dep->fifo_depth = 0;
		WARN_ON(1);
		return -ENOMEM;
	}

	dwc3_writel(dwc->regs, DWC3_GTXFIFOSIZ(dep->endpoint.ep_num),
							fifo_size);
	return 0;
}

void dwc3_gadget_giveback(struct dwc3_ep *dep, struct dwc3_request *req,
		int status)
{
	struct dwc3			*dwc = dep->dwc;
	unsigned int			unmap_after_complete = false;

	req->started = false;
	list_del(&req->list);
	req->trb = NULL;

	if (req->request.status == -EINPROGRESS)
		req->request.status = status;

	/*
	 * NOTICE we don't want to unmap before calling ->complete() if we're
	 * dealing with a bounced ep0 request. If we unmap it here, we would end
	 * up overwritting the contents of req->buf and this could confuse the
	 * gadget driver.
	 */
	if (dwc->ep0_bounced && dep->number <= 1) {
		dwc->ep0_bounced = false;
		unmap_after_complete = true;
	} else {
		usb_gadget_unmap_request_by_dev(dwc->sysdev,
				&req->request, req->direction);
	}

	trace_dwc3_gadget_giveback(req);

#ifdef CONFIG_USB_ANDROID_SAMSUNG_COMPOSITE
	if (req->request.complete) {
		spin_unlock(&dwc->lock);
		usb_gadget_giveback_request(&dep->endpoint, &req->request);
		spin_lock(&dwc->lock);
	}
#else
	spin_unlock(&dwc->lock);
	usb_gadget_giveback_request(&dep->endpoint, &req->request);
	spin_lock(&dwc->lock);
#endif
	if (unmap_after_complete)
		usb_gadget_unmap_request_by_dev(dwc->sysdev,
				&req->request, req->direction);
}

int dwc3_send_gadget_generic_command(struct dwc3 *dwc, unsigned cmd, u32 param)
{
	u32		timeout = 500;
	int		status = 0;
	int		ret = 0;
	u32		reg;

	dwc3_writel(dwc->regs, DWC3_DGCMDPAR, param);
	dwc3_writel(dwc->regs, DWC3_DGCMD, cmd | DWC3_DGCMD_CMDACT);

	do {
		reg = dwc3_readl(dwc->regs, DWC3_DGCMD);
		if (!(reg & DWC3_DGCMD_CMDACT)) {
			status = DWC3_DGCMD_STATUS(reg);
			if (status)
				ret = -EINVAL;
			break;
		}
	} while (timeout--);

	if (!timeout) {
		ret = -ETIMEDOUT;
		status = -ETIMEDOUT;
	}

	trace_dwc3_gadget_generic_cmd(cmd, param, status);

	return ret;
}

int dwc3_send_gadget_ep_cmd(struct dwc3_ep *dep, unsigned cmd,
		struct dwc3_gadget_ep_cmd_params *params)
{
	struct dwc3		*dwc = dep->dwc;
	u32			timeout = 3000;
	u32			reg;

	int			cmd_status = 0;
	int			susphy = false;
	int			ret = -EINVAL;

	/*
	 * Synopsys Databook 2.60a states, on section 6.3.2.5.[1-8], that if
	 * we're issuing an endpoint command, we must check if
	 * GUSB2PHYCFG.SUSPHY bit is set. If it is, then we need to clear it.
	 *
	 * We will also set SUSPHY bit to what it was before returning as stated
	 * by the same section on Synopsys databook.
	 */
	if (dwc->gadget.speed <= USB_SPEED_HIGH) {
		reg = dwc3_readl(dwc->regs, DWC3_GUSB2PHYCFG(0));
		if (unlikely(reg & DWC3_GUSB2PHYCFG_SUSPHY)) {
			susphy = true;
			reg &= ~DWC3_GUSB2PHYCFG_SUSPHY;
			dwc3_writel(dwc->regs, DWC3_GUSB2PHYCFG(0), reg);
		}
	}

	dwc3_writel(dep->regs, DWC3_DEPCMDPAR0, params->param0);
	dwc3_writel(dep->regs, DWC3_DEPCMDPAR1, params->param1);
	dwc3_writel(dep->regs, DWC3_DEPCMDPAR2, params->param2);

	dwc3_writel(dep->regs, DWC3_DEPCMD, cmd | DWC3_DEPCMD_CMDACT);
	do {
		reg = dwc3_readl(dep->regs, DWC3_DEPCMD);
		if (!(reg & DWC3_DEPCMD_CMDACT)) {
			cmd_status = DWC3_DEPCMD_STATUS(reg);

			switch (cmd_status) {
			case 0:
				ret = 0;
				break;
			case DEPEVT_TRANSFER_NO_RESOURCE:
				ret = -EINVAL;
				break;
			case DEPEVT_TRANSFER_BUS_EXPIRY:
				/*
				 * SW issues START TRANSFER command to
				 * isochronous ep with future frame interval. If
				 * future interval time has already passed when
				 * core receives the command, it will respond
				 * with an error status of 'Bus Expiry'.
				 *
				 * Instead of always returning -EINVAL, let's
				 * give a hint to the gadget driver that this is
				 * the case by returning -EAGAIN.
				 */
				ret = -EAGAIN;
				break;
			default:
				dev_WARN(dwc->dev, "UNKNOWN cmd status\n");
			}

			break;
		}
	} while (--timeout);

	if (timeout == 0) {
		ret = -ETIMEDOUT;
		dwc3_trace(trace_dwc3_gadget, "Command Timed Out");
		dev_err(dwc->dev, "%s command timeout for %s\n",
			dwc3_gadget_ep_cmd_string(cmd), dep->name);
		if (DWC3_DEPCMD_CMD(cmd) != DWC3_DEPCMD_ENDTRANSFER) {
			dwc->ep_cmd_timeout_cnt++;
			dwc3_notify_event(dwc,
				DWC3_CONTROLLER_RESTART_USB_SESSION, 0);
		}
		cmd_status = -ETIMEDOUT;
	}

	trace_dwc3_gadget_ep_cmd(dep, cmd, params, cmd_status);

	if (ret == 0) {
		switch (DWC3_DEPCMD_CMD(cmd)) {
		case DWC3_DEPCMD_STARTTRANSFER:
			dep->flags |= DWC3_EP_TRANSFER_STARTED;
			break;
		case DWC3_DEPCMD_ENDTRANSFER:
			dep->flags &= ~DWC3_EP_TRANSFER_STARTED;
			break;
		default:
			/* nothing */
			break;
		}
	}

	if (unlikely(susphy)) {
		reg = dwc3_readl(dwc->regs, DWC3_GUSB2PHYCFG(0));
		reg |= DWC3_GUSB2PHYCFG_SUSPHY;
		dwc3_writel(dwc->regs, DWC3_GUSB2PHYCFG(0), reg);
	}

	return ret;
}

static int dwc3_send_clear_stall_ep_cmd(struct dwc3_ep *dep)
{
	struct dwc3 *dwc = dep->dwc;
	struct dwc3_gadget_ep_cmd_params params;
	u32 cmd = DWC3_DEPCMD_CLEARSTALL;

	/*
	 * As of core revision 2.60a the recommended programming model
	 * is to set the ClearPendIN bit when issuing a Clear Stall EP
	 * command for IN endpoints. This is to prevent an issue where
	 * some (non-compliant) hosts may not send ACK TPs for pending
	 * IN transfers due to a mishandled error condition. Synopsys
	 * STAR 9000614252.
	 */
	if (dep->direction && (dwc->revision >= DWC3_REVISION_260A) &&
	    (dwc->gadget.speed >= USB_SPEED_SUPER))
		cmd |= DWC3_DEPCMD_CLEARPENDIN;

	memset(&params, 0, sizeof(params));

	return dwc3_send_gadget_ep_cmd(dep, cmd, &params);
}

static int dwc3_alloc_trb_pool(struct dwc3_ep *dep)
{
	struct dwc3		*dwc = dep->dwc;
	u32			num_trbs = DWC3_TRB_NUM;

	if (dep->trb_pool)
		return 0;

	dep->trb_pool = dma_zalloc_coherent(dwc->sysdev,
			sizeof(struct dwc3_trb) * num_trbs,
			&dep->trb_pool_dma, GFP_KERNEL);
	if (!dep->trb_pool) {
		dev_err(dep->dwc->dev, "failed to allocate trb pool for %s\n",
				dep->name);
		return -ENOMEM;
	}
	dep->num_trbs = num_trbs;

	return 0;
}

static void dwc3_free_trb_pool(struct dwc3_ep *dep)
{
	struct dwc3		*dwc = dep->dwc;

	/* Freeing of GSI EP TRBs are handled by GSI EP ops. */
	if (dep->endpoint.ep_type == EP_TYPE_GSI)
		return;

	/*
	 * Clean up ep ring to avoid getting xferInProgress due to stale trbs
	 * with HWO bit set from previous composition when update transfer cmd
	 * is issued.
	 */
	if (dep->number > 1 && dep->trb_pool && dep->trb_pool_dma) {
		memset(&dep->trb_pool[0], 0,
			sizeof(struct dwc3_trb) * dep->num_trbs);
		dbg_event(dep->number, "Clr_TRB", 0);
		dev_dbg(dwc->dev, "Clr_TRB ring of %s\n", dep->name);

		dma_free_coherent(dwc->sysdev,
				sizeof(struct dwc3_trb) * DWC3_TRB_NUM,
				dep->trb_pool, dep->trb_pool_dma);
		dep->trb_pool = NULL;
		dep->trb_pool_dma = 0;
	}
}

static int dwc3_gadget_set_xfer_resource(struct dwc3 *dwc, struct dwc3_ep *dep);

/**
 * dwc3_gadget_start_config - Configure EP resources
 * @dwc: pointer to our controller context structure
 * @dep: endpoint that is being enabled
 *
 * The assignment of transfer resources cannot perfectly follow the
 * data book due to the fact that the controller driver does not have
 * all knowledge of the configuration in advance. It is given this
 * information piecemeal by the composite gadget framework after every
 * SET_CONFIGURATION and SET_INTERFACE. Trying to follow the databook
 * programming model in this scenario can cause errors. For two
 * reasons:
 *
 * 1) The databook says to do DEPSTARTCFG for every SET_CONFIGURATION
 * and SET_INTERFACE (8.1.5). This is incorrect in the scenario of
 * multiple interfaces.
 *
 * 2) The databook does not mention doing more DEPXFERCFG for new
 * endpoint on alt setting (8.1.6).
 *
 * The following simplified method is used instead:
 *
 * All hardware endpoints can be assigned a transfer resource and this
 * setting will stay persistent until either a core reset or
 * hibernation. So whenever we do a DEPSTARTCFG(0) we can go ahead and
 * do DEPXFERCFG for every hardware endpoint as well. We are
 * guaranteed that there are as many transfer resources as endpoints.
 *
 * This function is called for each endpoint when it is being enabled
 * but is triggered only when called for EP0-out, which always happens
 * first, and which should only happen in one of the above conditions.
 */
static int dwc3_gadget_start_config(struct dwc3 *dwc, struct dwc3_ep *dep)
{
	struct dwc3_gadget_ep_cmd_params params;
	u32			cmd;
	int			i;
	int			ret;

	if (dep->number)
		return 0;

	memset(&params, 0x00, sizeof(params));
	cmd = DWC3_DEPCMD_DEPSTARTCFG;

	ret = dwc3_send_gadget_ep_cmd(dep, cmd, &params);
	if (ret)
		return ret;

	for (i = 0; i < DWC3_ENDPOINTS_NUM; i++) {
		struct dwc3_ep *dep = dwc->eps[i];

		if (!dep)
			continue;

		ret = dwc3_gadget_set_xfer_resource(dwc, dep);
		if (ret)
			return ret;
	}

	return 0;
}

static int dwc3_gadget_set_ep_config(struct dwc3 *dwc, struct dwc3_ep *dep,
		const struct usb_endpoint_descriptor *desc,
		const struct usb_ss_ep_comp_descriptor *comp_desc,
		bool modify, bool restore)
{
	struct dwc3_gadget_ep_cmd_params params;

	if (dev_WARN_ONCE(dwc->dev, modify && restore,
					"Can't modify and restore\n"))
		return -EINVAL;

	memset(&params, 0x00, sizeof(params));

	params.param0 = DWC3_DEPCFG_EP_TYPE(usb_endpoint_type(desc))
		| DWC3_DEPCFG_MAX_PACKET_SIZE(usb_endpoint_maxp(desc));

	/* Burst size is only needed in SuperSpeed mode */
	if (dwc->gadget.speed >= USB_SPEED_SUPER) {
		u32 burst = dep->endpoint.maxburst;
		params.param0 |= DWC3_DEPCFG_BURST_SIZE(burst - 1);
	}

	if (modify) {
		params.param0 |= DWC3_DEPCFG_ACTION_MODIFY;
	} else if (restore) {
		params.param0 |= DWC3_DEPCFG_ACTION_RESTORE;
		params.param2 |= dep->saved_state;
	} else {
		params.param0 |= DWC3_DEPCFG_ACTION_INIT;
	}

	if (usb_endpoint_xfer_control(desc))
		params.param1 = DWC3_DEPCFG_XFER_COMPLETE_EN;

	if (dep->number <= 1 || usb_endpoint_xfer_isoc(desc))
		params.param1 |= DWC3_DEPCFG_XFER_NOT_READY_EN;

	if (usb_ss_max_streams(comp_desc) && usb_endpoint_xfer_bulk(desc)) {
		params.param1 |= DWC3_DEPCFG_STREAM_CAPABLE
			| DWC3_DEPCFG_STREAM_EVENT_EN;
		dep->stream_capable = true;
	}

	if (!usb_endpoint_xfer_control(desc))
		params.param1 |= DWC3_DEPCFG_XFER_IN_PROGRESS_EN;

	/*
	 * We are doing 1:1 mapping for endpoints, meaning
	 * Physical Endpoints 2 maps to Logical Endpoint 2 and
	 * so on. We consider the direction bit as part of the physical
	 * endpoint number. So USB endpoint 0x81 is 0x03.
	 */
	params.param1 |= DWC3_DEPCFG_EP_NUMBER(dep->number);

	/*
	 * We must use the lower 16 TX FIFOs even though
	 * HW might have more
	 */
	if (dep->direction)
		params.param0 |= DWC3_DEPCFG_FIFO_NUMBER(dep->number >> 1);

	if (desc->bInterval) {
		u8 bInterval_m1;

		/*
		 * Valid range for DEPCFG.bInterval_m1 is from 0 to 13, and it
		 * must be set to 0 when the controller operates in full-speed.
		 */
		bInterval_m1 = min_t(u8, desc->bInterval - 1, 13);
		if (dwc->gadget.speed == USB_SPEED_FULL)
			bInterval_m1 = 0;

		if (usb_endpoint_type(desc) == USB_ENDPOINT_XFER_INT &&
		    dwc->gadget.speed == USB_SPEED_FULL)
			dep->interval = desc->bInterval;
		else
			dep->interval = 1 << (desc->bInterval - 1);

		params.param1 |= DWC3_DEPCFG_BINTERVAL_M1(bInterval_m1);
	}

	return dwc3_send_gadget_ep_cmd(dep, DWC3_DEPCMD_SETEPCONFIG, &params);
}

static int dwc3_gadget_set_xfer_resource(struct dwc3 *dwc, struct dwc3_ep *dep)
{
	struct dwc3_gadget_ep_cmd_params params;

	memset(&params, 0x00, sizeof(params));

	params.param0 = DWC3_DEPXFERCFG_NUM_XFER_RES(1);

	return dwc3_send_gadget_ep_cmd(dep, DWC3_DEPCMD_SETTRANSFRESOURCE,
			&params);
}

/**
 * __dwc3_gadget_ep_enable - Initializes a HW endpoint
 * @dep: endpoint to be initialized
 * @desc: USB Endpoint Descriptor
 *
 * Caller should take care of locking
 */
static int __dwc3_gadget_ep_enable(struct dwc3_ep *dep,
		const struct usb_endpoint_descriptor *desc,
		const struct usb_ss_ep_comp_descriptor *comp_desc,
		bool modify, bool restore)
{
	struct dwc3		*dwc = dep->dwc;
	u32			reg;
	int			ret;

	dwc3_trace(trace_dwc3_gadget, "Enabling %s", dep->name);

	if (!(dep->flags & DWC3_EP_ENABLED)) {
		dep->endpoint.desc = desc;
		dep->comp_desc = comp_desc;
		dep->type = usb_endpoint_type(desc);
		ret = dwc3_gadget_resize_tx_fifos(dwc, dep);
		if (ret) {
			dep->endpoint.desc = NULL;
			dep->comp_desc = NULL;
			dep->type = 0;
			return ret;
		}

		ret = dwc3_gadget_start_config(dwc, dep);
		if (ret) {
			dev_err(dwc->dev, "start_config() failed for %s\n",
								dep->name);
			return ret;
		}
	}

	ret = dwc3_gadget_set_ep_config(dwc, dep, desc, comp_desc, modify,
			restore);
	if (ret) {
		dev_err(dwc->dev, "set_ep_config() failed for %s\n", dep->name);
		return ret;
	}

	if (!(dep->flags & DWC3_EP_ENABLED)) {
		struct dwc3_trb	*trb_st_hw;
		struct dwc3_trb	*trb_link;

		dep->flags |= DWC3_EP_ENABLED;

		reg = dwc3_readl(dwc->regs, DWC3_DALEPENA);
		reg |= DWC3_DALEPENA_EP(dep->number);
		dwc3_writel(dwc->regs, DWC3_DALEPENA, reg);

		if (usb_endpoint_xfer_control(desc))
			return 0;

		/* Initialize the TRB ring */
		dep->trb_dequeue = 0;
		dep->trb_enqueue = 0;
		memset(dep->trb_pool, 0,
		       sizeof(struct dwc3_trb) * DWC3_TRB_NUM);

		/* Link TRB. The HWO bit is never reset */
		trb_st_hw = &dep->trb_pool[0];

		trb_link = &dep->trb_pool[DWC3_TRB_NUM - 1];
		trb_link->bpl = lower_32_bits(dwc3_trb_dma_offset(dep, trb_st_hw));
		trb_link->bph = upper_32_bits(dwc3_trb_dma_offset(dep, trb_st_hw));
		trb_link->ctrl |= DWC3_TRBCTL_LINK_TRB;
		trb_link->ctrl |= DWC3_TRB_CTRL_HWO;
	}

	return 0;
}

static void dwc3_remove_requests(struct dwc3 *dwc, struct dwc3_ep *dep)
{
	struct dwc3_request		*req;

	dbg_log_string("START for %s(%d)", dep->name, dep->number);
	dwc3_stop_active_transfer(dwc, dep->number, true);

	/* - giveback all requests to gadget driver */
	while (!list_empty(&dep->started_list)) {
		req = next_request(&dep->started_list);

		dwc3_gadget_giveback(dep, req, -ESHUTDOWN);
	}

	while (!list_empty(&dep->pending_list)) {
		req = next_request(&dep->pending_list);

		dwc3_gadget_giveback(dep, req, -ESHUTDOWN);
	}

	if (dep->number == 1 && dwc->ep0state != EP0_SETUP_PHASE) {
		unsigned int dir;

		dbg_log_string("CTRLPEND %d", dwc->ep0state);
		dir = !!dwc->ep0_expect_in;
		if (dwc->ep0state == EP0_DATA_PHASE)
			dwc3_ep0_end_control_data(dwc, dwc->eps[dir]);
		else
			dwc3_ep0_end_control_data(dwc, dwc->eps[!dir]);

		dwc->eps[0]->trb_enqueue = 0;
		dwc->eps[1]->trb_enqueue = 0;
	}

	dbg_log_string("DONE for %s(%d)", dep->name, dep->number);
}

/**
 * __dwc3_gadget_ep_disable - Disables a HW endpoint
 * @dep: the endpoint to disable
 *
 * This function also removes requests which are currently processed ny the
 * hardware and those which are not yet scheduled.
 * Caller should take care of locking.
 */
static int __dwc3_gadget_ep_disable(struct dwc3_ep *dep)
{
	struct dwc3		*dwc = dep->dwc;
	u32			reg;

	dwc3_trace(trace_dwc3_gadget, "Disabling %s", dep->name);

	if (dep->endpoint.ep_type == EP_TYPE_NORMAL)
		dwc3_remove_requests(dwc, dep);
	else if (dep->endpoint.ep_type == EP_TYPE_GSI)
		dwc3_stop_active_transfer(dwc, dep->number, true);

	/* make sure HW endpoint isn't stalled */
	if (dep->flags & DWC3_EP_STALL)
		__dwc3_gadget_ep_set_halt(dep, 0, false);

	reg = dwc3_readl(dwc->regs, DWC3_DALEPENA);
	reg &= ~DWC3_DALEPENA_EP(dep->number);
	dwc3_writel(dwc->regs, DWC3_DALEPENA, reg);

	dep->stream_capable = false;
	dep->endpoint.desc = NULL;
	dep->comp_desc = NULL;
	dep->type = 0;
	dep->flags = 0;

	/* Keep GSI ep names with "-gsi" suffix */
	if (!strnstr(dep->name, "gsi", 10)) {
		snprintf(dep->name, sizeof(dep->name), "ep%d%s",
			dep->number >> 1,
			(dep->number & 1) ? "in" : "out");
	}

	return 0;
}

/* -------------------------------------------------------------------------- */

static int dwc3_gadget_ep0_enable(struct usb_ep *ep,
		const struct usb_endpoint_descriptor *desc)
{
	return -EINVAL;
}

static int dwc3_gadget_ep0_disable(struct usb_ep *ep)
{
	return -EINVAL;
}

/* -------------------------------------------------------------------------- */

static int dwc3_gadget_ep_enable(struct usb_ep *ep,
		const struct usb_endpoint_descriptor *desc)
{
	struct dwc3_ep			*dep;
	struct dwc3			*dwc;
	unsigned long			flags;
	int				ret;

	if (!ep || !desc || desc->bDescriptorType != USB_DT_ENDPOINT) {
		pr_debug("dwc3: invalid parameters\n");
		return -EINVAL;
	}

	if (!desc->wMaxPacketSize) {
		pr_debug("dwc3: missing wMaxPacketSize\n");
		return -EINVAL;
	}

	dep = to_dwc3_ep(ep);
	dwc = dep->dwc;

	if (dev_WARN_ONCE(dwc->dev, dep->flags & DWC3_EP_ENABLED,
					"%s is already enabled\n",
					dep->name))
		return 0;

	spin_lock_irqsave(&dwc->lock, flags);
	ret = __dwc3_gadget_ep_enable(dep, desc, ep->comp_desc, false, false);
	dbg_event(dep->number, "ENABLE", ret);
	spin_unlock_irqrestore(&dwc->lock, flags);

	return ret;
}

static int dwc3_gadget_ep_disable(struct usb_ep *ep)
{
	struct dwc3_ep			*dep;
	struct dwc3			*dwc;
	unsigned long			flags;
	int				ret;

	if (!ep) {
		pr_debug("dwc3: invalid parameters\n");
		return -EINVAL;
	}

	dep = to_dwc3_ep(ep);
	dwc = dep->dwc;

	if (dev_WARN_ONCE(dwc->dev, !(dep->flags & DWC3_EP_ENABLED),
					"%s is already disabled\n",
					dep->name))
		return 0;

	/* Keep GSI ep names with "-gsi" suffix */
	if (!strnstr(dep->name, "gsi", 10)) {
		snprintf(dep->name, sizeof(dep->name), "ep%d%s",
			dep->number >> 1,
			(dep->number & 1) ? "in" : "out");
	}

	spin_lock_irqsave(&dwc->lock, flags);
	ret = __dwc3_gadget_ep_disable(dep);
	dbg_event(dep->number, "DISABLE", ret);
	spin_unlock_irqrestore(&dwc->lock, flags);

	return ret;
}

static struct usb_request *dwc3_gadget_ep_alloc_request(struct usb_ep *ep,
	gfp_t gfp_flags)
{
	struct dwc3_request		*req;
	struct dwc3_ep			*dep = to_dwc3_ep(ep);

	req = kzalloc(sizeof(*req), gfp_flags);
	if (!req)
		return NULL;

	req->epnum	= dep->number;
	req->dep	= dep;
	req->request.dma = DMA_ERROR_CODE;

	dep->allocated_requests++;

	trace_dwc3_alloc_request(req);

	return &req->request;
}

static void dwc3_gadget_ep_free_request(struct usb_ep *ep,
		struct usb_request *request)
{
	struct dwc3_request		*req = to_dwc3_request(request);
	struct dwc3_ep			*dep = to_dwc3_ep(ep);

	dep->allocated_requests--;
	trace_dwc3_free_request(req);
	kfree(req);
}

static u32 dwc3_calc_trbs_left(struct dwc3_ep *dep);

/**
 * dwc3_prepare_one_trb - setup one TRB from one request
 * @dep: endpoint for which this request is prepared
 * @req: dwc3_request pointer
 */
static void dwc3_prepare_one_trb(struct dwc3_ep *dep,
		struct dwc3_request *req, dma_addr_t dma,
		unsigned length, unsigned chain, unsigned node)
{
	struct dwc3_trb		*trb;
	struct dwc3		*dwc = dep->dwc;
	struct usb_gadget	*gadget = &dwc->gadget;
	enum usb_device_speed	speed = gadget->speed;

	dwc3_trace(trace_dwc3_gadget, "%s: req %pK dma %08llx length %d%s",
			dep->name, req, (unsigned long long) dma,
			length, chain ? " chain" : "");

	trb = &dep->trb_pool[dep->trb_enqueue];

	if (!req->trb) {
		dwc3_gadget_move_started_request(req);
		req->trb = trb;
		req->trb_dma = dwc3_trb_dma_offset(dep, trb);
		req->first_trb_index = dep->trb_enqueue;
		dep->queued_requests++;
	}

	dwc3_ep_inc_enq(dep);

	trb->size = DWC3_TRB_SIZE_LENGTH(length);
	trb->bpl = lower_32_bits(dma);
	trb->bph = upper_32_bits(dma);

	switch (usb_endpoint_type(dep->endpoint.desc)) {
	case USB_ENDPOINT_XFER_CONTROL:
		trb->ctrl = DWC3_TRBCTL_CONTROL_SETUP;
		break;

	case USB_ENDPOINT_XFER_ISOC:
		if (!node) {
			trb->ctrl = DWC3_TRBCTL_ISOCHRONOUS_FIRST;

			/*
			 * USB Specification 2.0 Section 5.9.2 states that: "If
			 * there is only a single transaction in the microframe,
			 * only a DATA0 data packet PID is used.  If there are
			 * two transactions per microframe, DATA1 is used for
			 * the first transaction data packet and DATA0 is used
			 * for the second transaction data packet.  If there are
			 * three transactions per microframe, DATA2 is used for
			 * the first transaction data packet, DATA1 is used for
			 * the second, and DATA0 is used for the third."
			 *
			 * IOW, we should satisfy the following cases:
			 *
			 * 1) length <= maxpacket
			 *	- DATA0
			 *
			 * 2) maxpacket < length <= (2 * maxpacket)
			 *	- DATA1, DATA0
			 *
			 * 3) (2 * maxpacket) < length <= (3 * maxpacket)
			 *	- DATA2, DATA1, DATA0
			 */
			if (speed == USB_SPEED_HIGH) {
				struct usb_ep *ep = &dep->endpoint;
				unsigned int mult = 2;
				unsigned int maxp;

				maxp = usb_endpoint_maxp(ep->desc) & 0x07ff;

				if (length <= (2 * maxp))
					mult--;

				if (length <= maxp)
					mult--;

				trb->size |= DWC3_TRB_SIZE_PCM1(mult);
			}
		} else {
			trb->ctrl = DWC3_TRBCTL_ISOCHRONOUS;
		}

		/* always enable Interrupt on Missed ISOC */
		trb->ctrl |= DWC3_TRB_CTRL_ISP_IMI;
		break;

	case USB_ENDPOINT_XFER_BULK:
	case USB_ENDPOINT_XFER_INT:
		trb->ctrl = DWC3_TRBCTL_NORMAL;
		break;
	default:
		/*
		 * This is only possible with faulty memory because we
		 * checked it already :)
		 */
		BUG();
	}

	/* always enable Continue on Short Packet */
	if (usb_endpoint_dir_out(dep->endpoint.desc)) {
		trb->ctrl |= DWC3_TRB_CTRL_CSP;

		if (req->request.short_not_ok)
			trb->ctrl |= DWC3_TRB_CTRL_ISP_IMI;
	}

	if ((!req->request.no_interrupt && !chain) ||
			(dwc3_calc_trbs_left(dep) == 0))
		trb->ctrl |= DWC3_TRB_CTRL_IOC;

	if (chain)
		trb->ctrl |= DWC3_TRB_CTRL_CHN;

	if (usb_endpoint_xfer_bulk(dep->endpoint.desc) && dep->stream_capable)
		trb->ctrl |= DWC3_TRB_CTRL_SID_SOFN(req->request.stream_id);

	/*
	 * As per data book 4.2.3.2TRB Control Bit Rules section
	 *
	 * The controller autonomously checks the HWO field of a TRB to determine if the
	 * entire TRB is valid. Therefore, software must ensure that the rest of the TRB
	 * is valid before setting the HWO field to '1'. In most systems, this means that
	 * software must update the fourth DWORD of a TRB last.
	 *
	 * However there is a possibility of CPU re-ordering here which can cause
	 * controller to observe the HWO bit set prematurely.
	 * Add a write memory barrier to prevent CPU re-ordering.
	 */
	wmb();
	trb->ctrl |= DWC3_TRB_CTRL_HWO;

	trace_dwc3_prepare_trb(dep, trb);
}

/**
 * dwc3_ep_prev_trb() - Returns the previous TRB in the ring
 * @dep: The endpoint with the TRB ring
 * @index: The index of the current TRB in the ring
 *
 * Returns the TRB prior to the one pointed to by the index. If the
 * index is 0, we will wrap backwards, skip the link TRB, and return
 * the one just before that.
 */
static struct dwc3_trb *dwc3_ep_prev_trb(struct dwc3_ep *dep, u8 index)
{
	u8 tmp = index;

	if (!dep->trb_pool)
		return NULL;

	if (!tmp)
		tmp = DWC3_TRB_NUM - 1;

	return &dep->trb_pool[tmp - 1];
}

static u32 dwc3_calc_trbs_left(struct dwc3_ep *dep)
{
	u8			trbs_left;

	/*
	 * If the enqueue & dequeue are equal then the TRB ring is either full
	 * or empty. It's considered full when there are DWC3_TRB_NUM-1 of TRBs
	 * pending to be processed by the driver.
	 */
	if (dep->trb_enqueue == dep->trb_dequeue) {
<<<<<<< HEAD
		tmp = dwc3_ep_prev_trb(dep, dep->trb_enqueue);
		if (!tmp || tmp->ctrl & DWC3_TRB_CTRL_HWO)
=======
		/*
		 * If there is any request remained in the started_list at
		 * this point, that means there is no TRB available.
		 */
		if (!list_empty(&dep->started_list))
>>>>>>> f9b8314c
			return 0;

		return DWC3_TRB_NUM - 1;
	}

	trbs_left = dep->trb_dequeue - dep->trb_enqueue;
	trbs_left &= (DWC3_TRB_NUM - 1);

	if (dep->trb_dequeue < dep->trb_enqueue)
		trbs_left--;

	return trbs_left;
}

static void dwc3_prepare_one_trb_sg(struct dwc3_ep *dep,
		struct dwc3_request *req)
{
	struct scatterlist *sg = req->sg;
	struct scatterlist *s;
	unsigned int	length;
	dma_addr_t	dma;
	int		i;

	for_each_sg(sg, s, req->num_pending_sgs, i) {
		unsigned chain = true;

		length = sg_dma_len(s);
		dma = sg_dma_address(s);

		if (sg_is_last(s))
			chain = false;

		dwc3_prepare_one_trb(dep, req, dma, length,
				chain, i);

		if (!dwc3_calc_trbs_left(dep))
			break;
	}
}

static void dwc3_prepare_one_trb_linear(struct dwc3_ep *dep,
		struct dwc3_request *req)
{
	unsigned int	length;
	dma_addr_t	dma;

	dma = req->request.dma;
	length = req->request.length;

	dwc3_prepare_one_trb(dep, req, dma, length,
			false, 0);
}

/*
 * dwc3_prepare_trbs - setup TRBs from requests
 * @dep: endpoint for which requests are being prepared
 *
 * The function goes through the requests list and sets up TRBs for the
 * transfers. The function returns once there are no more TRBs available or
 * it runs out of requests.
 */
static void dwc3_prepare_trbs(struct dwc3_ep *dep)
{
	struct dwc3_request	*req, *n;

	BUILD_BUG_ON_NOT_POWER_OF_2(DWC3_TRB_NUM);

	if (!dwc3_calc_trbs_left(dep))
		return;

	list_for_each_entry_safe(req, n, &dep->pending_list, list) {
		if (req->num_pending_sgs > 0)
			dwc3_prepare_one_trb_sg(dep, req);
		else
			dwc3_prepare_one_trb_linear(dep, req);

		if (!dwc3_calc_trbs_left(dep))
			return;
	}
}

static int __dwc3_gadget_kick_transfer(struct dwc3_ep *dep, u16 cmd_param)
{
	struct dwc3_gadget_ep_cmd_params params;
	struct dwc3_request		*req, *req1, *n;
	struct dwc3			*dwc = dep->dwc;
	int				starting;
	int				ret;
	u32				cmd;

	starting = !(dep->flags & DWC3_EP_BUSY);

	dwc3_prepare_trbs(dep);
	req = next_request(&dep->started_list);
	if (!req) {
		dep->flags |= DWC3_EP_PENDING_REQUEST;
		dbg_event(dep->number, "NO REQ", 0);
		return 0;
	}

	memset(&params, 0, sizeof(params));

	if (starting) {
		params.param0 = upper_32_bits(req->trb_dma);
		params.param1 = lower_32_bits(req->trb_dma);
		cmd = DWC3_DEPCMD_STARTTRANSFER |
			DWC3_DEPCMD_PARAM(cmd_param);
	} else {
		cmd = DWC3_DEPCMD_UPDATETRANSFER |
			DWC3_DEPCMD_PARAM(dep->resource_index);
	}

	ret = dwc3_send_gadget_ep_cmd(dep, cmd, &params);
	if (ret < 0) {
		if ((ret == -EAGAIN) && starting &&
				usb_endpoint_xfer_isoc(dep->endpoint.desc)) {
			/* If bit13 in Command complete event is set, software
			 * must issue ENDTRANDFER command and wait for
			 * Xfernotready event to queue the requests again.
			 */
			if (!dep->resource_index) {
				dep->resource_index =
					 dwc3_gadget_ep_get_transfer_index(dep);
				WARN_ON_ONCE(!dep->resource_index);
			}
			dwc3_stop_active_transfer(dwc, dep->number, true);

			list_for_each_entry_safe_reverse(req1, n,
						&dep->started_list, list) {
				req1->trb->ctrl &= ~DWC3_TRB_CTRL_HWO;
				req1->trb = NULL;
				dwc3_gadget_move_pending_list_front(req1);
				dwc3_ep_inc_deq(dep);
			}

			return ret;
		}

		/*
		 * FIXME we need to iterate over the list of requests
		 * here and stop, unmap, free and del each of the linked
		 * requests instead of what we do now.
		 */
		usb_gadget_unmap_request_by_dev(dwc->sysdev,
				&req->request, req->direction);
		list_del(&req->list);
		return ret;
	}

	dep->flags |= DWC3_EP_BUSY;

	if (starting) {
		dep->resource_index = dwc3_gadget_ep_get_transfer_index(dep);
		WARN_ON_ONCE(!dep->resource_index);
	}

	return 0;
}

static int __dwc3_gadget_get_frame(struct dwc3 *dwc)
{
	u32			reg;

	reg = dwc3_readl(dwc->regs, DWC3_DSTS);
	return DWC3_DSTS_SOFFN(reg);
}

static void __dwc3_gadget_start_isoc(struct dwc3 *dwc,
		struct dwc3_ep *dep, u32 cur_uf)
{
	u32 uf;
	int ret;

	if (list_empty(&dep->pending_list)) {
		dwc3_trace(trace_dwc3_gadget,
				"ISOC ep %s run out for requests",
				dep->name);
		dep->flags |= DWC3_EP_PENDING_REQUEST;
		return;
	}

	/*
	 * Schedule the first trb for one interval in the future or at
	 * least 4 microframes.
	 */
	uf = cur_uf + max_t(u32, 16, dep->interval);

	ret = __dwc3_gadget_kick_transfer(dep, uf);
	if (ret < 0)
		dbg_event(dep->number, "ISOC QUEUE", ret);
}

static void dwc3_gadget_start_isoc(struct dwc3 *dwc,
		struct dwc3_ep *dep, const struct dwc3_event_depevt *event)
{
	u32 cur_uf, mask;

	mask = ~(dep->interval - 1);
	cur_uf = event->parameters & mask;

	__dwc3_gadget_start_isoc(dwc, dep, cur_uf);
}

static int __dwc3_gadget_ep_queue(struct dwc3_ep *dep, struct dwc3_request *req)
{
	struct dwc3		*dwc = dep->dwc;
	int			ret;

	if (!dep->endpoint.desc || !dwc->pullups_connected) {
		dwc3_trace(trace_dwc3_gadget,
				"trying to queue request %pK to disabled %s",
				&req->request, dep->endpoint.name);
		return -ESHUTDOWN;
	}

	if (WARN(req->dep != dep, "request %pK belongs to '%s'\n",
				&req->request, req->dep->name)) {
		dwc3_trace(trace_dwc3_gadget, "request %pK belongs to '%s'",
				&req->request, req->dep->name);
		return -EINVAL;
	}

	if (req->request.status == -EINPROGRESS) {
		ret = -EBUSY;
		dev_err_ratelimited(dwc->dev, "%s: %pK request already in queue",
					dep->name, req);
		return ret;
	}

	req->request.actual	= 0;
	req->request.status	= -EINPROGRESS;
	req->direction		= dep->direction;
	req->epnum		= dep->number;

	trace_dwc3_ep_queue(req);

	ret = usb_gadget_map_request_by_dev(dwc->sysdev, &req->request,
					    dep->direction);
	if (ret)
		return ret;

	req->sg			= req->request.sg;
	req->num_pending_sgs	= req->request.num_mapped_sgs;

	list_add_tail(&req->list, &dep->pending_list);

	/*
	 * NOTICE: Isochronous endpoints should NEVER be prestarted. We must
	 * wait for a XferNotReady event so we will know what's the current
	 * (micro-)frame number.
	 *
	 * Without this trick, we are very, very likely gonna get Bus Expiry
	 * errors which will force us issue EndTransfer command.
	 */
	if (usb_endpoint_xfer_isoc(dep->endpoint.desc)) {
		if ((dep->flags & DWC3_EP_PENDING_REQUEST)) {
			if (dep->flags & DWC3_EP_TRANSFER_STARTED) {
				dwc3_stop_active_transfer(dwc, dep->number, true);
				dep->flags = DWC3_EP_ENABLED;
			} else {
				u32 cur_uf;

				cur_uf = __dwc3_gadget_get_frame(dwc);
				__dwc3_gadget_start_isoc(dwc, dep, cur_uf);
				dep->flags &= ~DWC3_EP_PENDING_REQUEST;
			}
			return 0;
		}

		if ((dep->flags & DWC3_EP_BUSY) &&
		    !(dep->flags & DWC3_EP_MISSED_ISOC)) {
			WARN_ON_ONCE(!dep->resource_index);
			ret = __dwc3_gadget_kick_transfer(dep,
							  dep->resource_index);
		}

		goto out;
	}

	if (!dwc3_calc_trbs_left(dep))
		return 0;

	ret = __dwc3_gadget_kick_transfer(dep, 0);
	if (ret && ret != -EBUSY)
		dwc3_trace(trace_dwc3_gadget,
				"%s: failed to kick transfers",
				dep->name);
out:
	if (ret == -EBUSY)
		ret = 0;

	return ret;
}

static int dwc3_gadget_wakeup(struct usb_gadget *g)
{
	struct dwc3	*dwc = gadget_to_dwc(g);

	schedule_work(&dwc->wakeup_work);
	return 0;
}

static bool dwc3_gadget_is_suspended(struct dwc3 *dwc)
{
	if (atomic_read(&dwc->in_lpm) ||
			dwc->link_state == DWC3_LINK_STATE_U3)
		return true;
	return false;
}

static void __dwc3_gadget_ep_zlp_complete(struct usb_ep *ep,
		struct usb_request *request)
{
	dwc3_gadget_ep_free_request(ep, request);
}

static int __dwc3_gadget_ep_queue_zlp(struct dwc3 *dwc, struct dwc3_ep *dep)
{
	struct dwc3_request		*req;
	struct usb_request		*request;
	struct usb_ep			*ep = &dep->endpoint;

	dwc3_trace(trace_dwc3_gadget, "queueing ZLP");
	request = dwc3_gadget_ep_alloc_request(ep, GFP_ATOMIC);
	if (!request)
		return -ENOMEM;

	request->length = 0;
	request->buf = dwc->zlp_buf;
	request->complete = __dwc3_gadget_ep_zlp_complete;

	req = to_dwc3_request(request);

	return __dwc3_gadget_ep_queue(dep, req);
}

static int dwc3_gadget_ep_queue(struct usb_ep *ep, struct usb_request *request,
	gfp_t gfp_flags)
{
	struct dwc3_request		*req = to_dwc3_request(request);
	struct dwc3_ep			*dep = to_dwc3_ep(ep);
	struct dwc3			*dwc = dep->dwc;

	unsigned long			flags;

	int				ret;

	spin_lock_irqsave(&dwc->lock, flags);
	if (!dep->endpoint.desc) {
		dev_dbg(dwc->dev, "trying to queue request %pK to disabled %s\n",
				request, ep->name);
		ret = -ESHUTDOWN;
		goto out;
	}

	if (WARN(req->dep != dep, "request %pK belongs to '%s'\n",
				request, req->dep->name)) {
		ret = -EINVAL;
		goto out;
	}

	if (dwc3_gadget_is_suspended(dwc)) {
		if (dwc->gadget.remote_wakeup)
			dwc3_gadget_wakeup(&dwc->gadget);
		ret =  dwc->gadget.remote_wakeup ? -EAGAIN : -ENOTSUPP;
		goto out;
	}

	WARN(!dep->direction && (request->length % ep->desc->wMaxPacketSize),
		"trying to queue unaligned request (%d) with %s\n",
		request->length, ep->name);

	ret = __dwc3_gadget_ep_queue(dep, req);

	/*
	 * Okay, here's the thing, if gadget driver has requested for a ZLP by
	 * setting request->zero, instead of doing magic, we will just queue an
	 * extra usb_request ourselves so that it gets handled the same way as
	 * any other request.
	 */
	if (ret == 0 && request->zero && request->length &&
	    (request->length % ep->maxpacket == 0))
		ret = __dwc3_gadget_ep_queue_zlp(dwc, dep);

out:
	spin_unlock_irqrestore(&dwc->lock, flags);

	return ret;
}

static int dwc3_gadget_ep_dequeue(struct usb_ep *ep,
		struct usb_request *request)
{
	struct dwc3_request		*req = to_dwc3_request(request);
	struct dwc3_request		*r = NULL;

	struct dwc3_ep			*dep = to_dwc3_ep(ep);
	struct dwc3			*dwc = dep->dwc;

	unsigned long			flags;
	int				ret = 0;

	if (atomic_read(&dwc->in_lpm)) {
		dev_err(dwc->dev, "Unable to dequeue while in LPM\n");
		return -EAGAIN;
	}

	trace_dwc3_ep_dequeue(req);

	spin_lock_irqsave(&dwc->lock, flags);

	list_for_each_entry(r, &dep->pending_list, list) {
		if (r == req)
			break;
	}

	if (r != req) {
		list_for_each_entry(r, &dep->started_list, list) {
			if (r == req)
				break;
		}
		if (r == req) {
			/* wait until it is processed */
			dwc3_stop_active_transfer(dwc, dep->number, true);

			/*
			 * If request was already started, this means we had to
			 * stop the transfer. With that we also need to ignore
			 * all TRBs used by the request, however TRBs can only
			 * be modified after completion of END_TRANSFER
			 * command. So what we do here is that we wait for
			 * END_TRANSFER completion and only after that, we jump
			 * over TRBs by clearing HWO and incrementing dequeue
			 * pointer.
			 *
			 * Note that we have 2 possible types of transfers here:
			 *
			 * i) Linear buffer request
			 * ii) SG-list based request
			 *
			 * SG-list based requests will have r->num_pending_sgs
			 * set to a valid number (> 0). Linear requests,
			 * normally use a single TRB.
			 *
			 * All of these cases need to be taken into
			 * consideration so we don't mess up our TRB ring
			 * pointers.
			 */
			if (!r->trb)
				goto out0;

			if (r->num_pending_sgs) {
				struct dwc3_trb *trb;
				int i = 0;

				for (i = 0; i < r->num_pending_sgs; i++) {
					trb = r->trb + i;
					trb->ctrl &= ~DWC3_TRB_CTRL_HWO;
					dwc3_ep_inc_deq(dep);
				}
			} else {
				struct dwc3_trb *trb = r->trb;

				trb->ctrl &= ~DWC3_TRB_CTRL_HWO;
				dwc3_ep_inc_deq(dep);
			}
			goto out1;
		}
		dev_err(dwc->dev, "request %pK was not queued to %s\n",
				request, ep->name);
		ret = -EINVAL;
		goto out0;
	}

out1:
	dbg_event(dep->number, "DEQUEUE", 0);
	/* giveback the request */
	dep->queued_requests--;
	dwc3_gadget_giveback(dep, req, -ECONNRESET);

out0:
	spin_unlock_irqrestore(&dwc->lock, flags);

	return ret;
}

int __dwc3_gadget_ep_set_halt(struct dwc3_ep *dep, int value, int protocol)
{
	struct dwc3_gadget_ep_cmd_params	params;
	struct dwc3				*dwc = dep->dwc;
	int					ret;

	if (!dep->endpoint.desc) {
		dev_dbg(dwc->dev, "(%s)'s desc is NULL.\n", dep->name);
		return -EINVAL;
	}

	if (usb_endpoint_xfer_isoc(dep->endpoint.desc)) {
		dev_err(dwc->dev, "%s is of Isochronous type\n", dep->name);
		return -EINVAL;
	}

	memset(&params, 0x00, sizeof(params));
	dbg_event(dep->number, "HALT", value);
	if (value) {
		struct dwc3_trb *trb;

		unsigned transfer_in_flight;
		unsigned started;

		if (dep->number > 1)
			trb = dwc3_ep_prev_trb(dep, dep->trb_enqueue);
		else
			trb = &dwc->ep0_trb[dep->trb_enqueue];

		if (trb)
			transfer_in_flight = trb->ctrl & DWC3_TRB_CTRL_HWO;
		else
			transfer_in_flight = false;

		started = !list_empty(&dep->started_list);

		if (!protocol && ((dep->direction && transfer_in_flight) ||
				(!dep->direction && started))) {
			dwc3_trace(trace_dwc3_gadget,
					"%s: pending request, cannot halt",
					dep->name);
			return -EAGAIN;
		}

		ret = dwc3_send_gadget_ep_cmd(dep, DWC3_DEPCMD_SETSTALL,
				&params);
		if (ret)
			dev_err(dwc->dev, "failed to set STALL on %s\n",
					dep->name);
		else
			dep->flags |= DWC3_EP_STALL;
	} else {

		ret = dwc3_send_clear_stall_ep_cmd(dep);
		if (ret)
			dev_err(dwc->dev, "failed to clear STALL on %s\n",
					dep->name);
		else
			dep->flags &= ~(DWC3_EP_STALL | DWC3_EP_WEDGE);
	}

	return ret;
}

static int dwc3_gadget_ep_set_halt(struct usb_ep *ep, int value)
{
	struct dwc3_ep			*dep = to_dwc3_ep(ep);
	struct dwc3			*dwc = dep->dwc;

	unsigned long			flags;

	int				ret;

	if (!ep->desc) {
		dev_err(dwc->dev, "(%s)'s desc is NULL.\n", dep->name);
		return -EINVAL;
	}

	spin_lock_irqsave(&dwc->lock, flags);
	ret = __dwc3_gadget_ep_set_halt(dep, value, false);
	spin_unlock_irqrestore(&dwc->lock, flags);

	return ret;
}

static int dwc3_gadget_ep_set_wedge(struct usb_ep *ep)
{
	struct dwc3_ep			*dep = to_dwc3_ep(ep);
	struct dwc3			*dwc = dep->dwc;
	unsigned long			flags;
	int				ret;

	spin_lock_irqsave(&dwc->lock, flags);
	dbg_event(dep->number, "WEDGE", 0);
	dep->flags |= DWC3_EP_WEDGE;

	if (dep->number == 0 || dep->number == 1)
		ret = __dwc3_gadget_ep0_set_halt(ep, 1);
	else
		ret = __dwc3_gadget_ep_set_halt(dep, 1, false);
	spin_unlock_irqrestore(&dwc->lock, flags);

	return ret;
}

/* -------------------------------------------------------------------------- */

static struct usb_endpoint_descriptor dwc3_gadget_ep0_desc = {
	.bLength	= USB_DT_ENDPOINT_SIZE,
	.bDescriptorType = USB_DT_ENDPOINT,
	.bmAttributes	= USB_ENDPOINT_XFER_CONTROL,
};

static const struct usb_ep_ops dwc3_gadget_ep0_ops = {
	.enable		= dwc3_gadget_ep0_enable,
	.disable	= dwc3_gadget_ep0_disable,
	.alloc_request	= dwc3_gadget_ep_alloc_request,
	.free_request	= dwc3_gadget_ep_free_request,
	.queue		= dwc3_gadget_ep0_queue,
	.dequeue	= dwc3_gadget_ep_dequeue,
	.set_halt	= dwc3_gadget_ep0_set_halt,
	.set_wedge	= dwc3_gadget_ep_set_wedge,
};

static const struct usb_ep_ops dwc3_gadget_ep_ops = {
	.enable		= dwc3_gadget_ep_enable,
	.disable	= dwc3_gadget_ep_disable,
	.alloc_request	= dwc3_gadget_ep_alloc_request,
	.free_request	= dwc3_gadget_ep_free_request,
	.queue		= dwc3_gadget_ep_queue,
	.dequeue	= dwc3_gadget_ep_dequeue,
	.set_halt	= dwc3_gadget_ep_set_halt,
	.set_wedge	= dwc3_gadget_ep_set_wedge,
};

/* -------------------------------------------------------------------------- */

static int dwc3_gadget_get_frame(struct usb_gadget *g)
{
	struct dwc3		*dwc = gadget_to_dwc(g);

	return __dwc3_gadget_get_frame(dwc);
}

#define DWC3_PM_RESUME_RETRIES		20    /* Max Number of retries */
#define DWC3_PM_RESUME_DELAY		100   /* 100 msec */

static void dwc3_gadget_wakeup_work(struct work_struct *w)
{
	struct dwc3		*dwc;
	int			ret;
	static int		retry_count;

	dwc = container_of(w, struct dwc3, wakeup_work);

	ret = pm_runtime_get_sync(dwc->dev);
	if (ret) {
		/* pm_runtime_get_sync returns -EACCES error between
		 * late_suspend and early_resume, wait for system resume to
		 * finish and queue work again
		 */
		pr_debug("PM runtime get sync failed, ret %d\n", ret);
		if (ret == -EACCES) {
			pm_runtime_put_noidle(dwc->dev);
			if (retry_count == DWC3_PM_RESUME_RETRIES) {
				retry_count = 0;
				pr_err("pm_runtime_get_sync timed out\n");
				return;
			}
			msleep(DWC3_PM_RESUME_DELAY);
			retry_count++;
			schedule_work(&dwc->wakeup_work);
			return;
		}
	}
	retry_count = 0;
	dbg_event(0xFF, "Gdgwake gsyn",
		atomic_read(&dwc->dev->power.usage_count));

	ret = dwc3_gadget_wakeup_int(dwc);

	if (ret)
		pr_err("Remote wakeup failed. ret = %d.\n", ret);
	else
		pr_debug("Remote wakeup succeeded.\n");

	pm_runtime_put_noidle(dwc->dev);
	dbg_event(0xFF, "Gdgwake put",
		atomic_read(&dwc->dev->power.usage_count));
}

static int dwc3_gadget_wakeup_int(struct dwc3 *dwc)
{
	bool			link_recover_only = false;

	u32			reg;
	int			ret = 0;
	u8			link_state;
	unsigned long		flags;

	pr_debug("%s(): Entry\n", __func__);
	disable_irq(dwc->irq);
	spin_lock_irqsave(&dwc->lock, flags);
	/*
	 * According to the Databook Remote wakeup request should
	 * be issued only when the device is in early suspend state.
	 *
	 * We can check that via USB Link State bits in DSTS register.
	 */
	link_state = dwc3_get_link_state(dwc);

	switch (link_state) {
	case DWC3_LINK_STATE_RX_DET:	/* in HS, means Early Suspend */
	case DWC3_LINK_STATE_U3:	/* in HS, means SUSPEND */
		break;
	case DWC3_LINK_STATE_U1:
		if (dwc->gadget.speed != USB_SPEED_SUPER) {
			link_recover_only = true;
			break;
		}
		/* Intentional fallthrough */
	default:
		dev_dbg(dwc->dev, "can't wakeup from link state %d\n",
				link_state);
		ret = -EINVAL;
		goto out;
	}

	/* Enable LINK STATUS change event */
	reg = dwc3_readl(dwc->regs, DWC3_DEVTEN);
	reg |= DWC3_DEVTEN_ULSTCNGEN;
	dwc3_writel(dwc->regs, DWC3_DEVTEN, reg);
	/*
	 * memory barrier is required to make sure that required events
	 * with core is enabled before performing RECOVERY mechnism.
	 */
	mb();

	ret = dwc3_gadget_set_link_state(dwc, DWC3_LINK_STATE_RECOV);
	if (ret < 0) {
		dev_err(dwc->dev, "failed to put link in Recovery\n");
		/* Disable LINK STATUS change */
		reg = dwc3_readl(dwc->regs, DWC3_DEVTEN);
		reg &= ~DWC3_DEVTEN_ULSTCNGEN;
		dwc3_writel(dwc->regs, DWC3_DEVTEN, reg);
		/* Required to complete this operation before returning */
		mb();
		goto out;
	}

	/* Recent versions do this automatically */
	if (dwc->revision < DWC3_REVISION_194A) {
		/* write zeroes to Link Change Request */
		reg = dwc3_readl(dwc->regs, DWC3_DCTL);
		reg &= ~DWC3_DCTL_ULSTCHNGREQ_MASK;
		dwc3_writel(dwc->regs, DWC3_DCTL, reg);
	}

	spin_unlock_irqrestore(&dwc->lock, flags);
	enable_irq(dwc->irq);

	/*
	 * Have bigger value (16 sec) for timeout since some host PCs driving
	 * resume for very long time (e.g. 8 sec)
	 */
	ret = wait_event_interruptible_timeout(dwc->wait_linkstate,
			(dwc->link_state < DWC3_LINK_STATE_U3) ||
			(dwc->link_state == DWC3_LINK_STATE_SS_DIS),
			msecs_to_jiffies(16000));

	spin_lock_irqsave(&dwc->lock, flags);
	/* Disable link status change event */
	reg = dwc3_readl(dwc->regs, DWC3_DEVTEN);
	reg &= ~DWC3_DEVTEN_ULSTCNGEN;
	dwc3_writel(dwc->regs, DWC3_DEVTEN, reg);
	/*
	 * Complete this write before we go ahead and perform resume
	 * as we don't need link status change notificaiton anymore.
	 */
	mb();

	if (!ret) {
		dev_dbg(dwc->dev, "Timeout moving into state(%d)\n",
							dwc->link_state);
		ret = -EINVAL;
		spin_unlock_irqrestore(&dwc->lock, flags);
		goto out1;
	} else {
		ret = 0;
		/*
		 * If USB is disconnected OR received RESET from host,
		 * don't perform resume
		 */
		if (dwc->link_state == DWC3_LINK_STATE_SS_DIS ||
				dwc->gadget.state == USB_STATE_DEFAULT)
			link_recover_only = true;
	}

	/*
	 * According to DWC3 databook, the controller does not
	 * trigger a wakeup event when remote-wakeup is used.
	 * Hence, after remote-wakeup sequence is complete, and
	 * the device is back at U0 state, it is required that
	 * the resume sequence is initiated by SW.
	 */
	if (!link_recover_only)
		dwc3_gadget_wakeup_interrupt(dwc, true);

	spin_unlock_irqrestore(&dwc->lock, flags);
	pr_debug("%s: Exit\n", __func__);
	return ret;

out:
	spin_unlock_irqrestore(&dwc->lock, flags);
	enable_irq(dwc->irq);

out1:
	return ret;
}

static int dwc_gadget_func_wakeup(struct usb_gadget *g, int interface_id)
{
	int ret = 0;
	struct dwc3 *dwc = gadget_to_dwc(g);

	if (!g || (g->speed != USB_SPEED_SUPER))
		return -ENOTSUPP;

	if (dwc3_gadget_is_suspended(dwc)) {
		pr_debug("USB bus is suspended. Scheduling wakeup and returning -EAGAIN.\n");
		dwc3_gadget_wakeup(&dwc->gadget);
		return -EACCES;
	}

	if (dwc->revision < DWC3_REVISION_220A) {
		ret = dwc3_send_gadget_generic_command(dwc,
			DWC3_DGCMD_XMIT_FUNCTION, interface_id);
	} else {
		ret = dwc3_send_gadget_generic_command(dwc,
			DWC3_DGCMD_XMIT_DEV, 0x1 | (interface_id << 4));
	}

	if (ret)
		pr_err("Function wakeup HW command failed.\n");
	else
		pr_debug("Function wakeup HW command succeeded.\n");

	return ret;
}

static int dwc3_gadget_set_selfpowered(struct usb_gadget *g,
		int is_selfpowered)
{
	struct dwc3		*dwc = gadget_to_dwc(g);
	unsigned long		flags;

	spin_lock_irqsave(&dwc->lock, flags);
	g->is_selfpowered = !!is_selfpowered;
	spin_unlock_irqrestore(&dwc->lock, flags);

	return 0;
}

#define DWC3_SOFT_RESET_TIMEOUT		10  /* 10 msec */
static int dwc3_gadget_run_stop(struct dwc3 *dwc, int is_on, int suspend)
{
	u32			reg, reg1;
	u32			timeout = 100;

	reg = dwc3_readl(dwc->regs, DWC3_DCTL);

	pr_info("usb: %s is_on:%d \n", __func__,is_on);
    
	if (is_on) {
		dbg_event(0xFF, "Pullup_enable", is_on);
		if (dwc->revision <= DWC3_REVISION_187A) {
			reg &= ~DWC3_DCTL_TRGTULST_MASK;
			reg |= DWC3_DCTL_TRGTULST_RX_DET;
		}

		if (dwc->revision >= DWC3_REVISION_194A)
			reg &= ~DWC3_DCTL_KEEP_CONNECT;

		dwc3_event_buffers_setup(dwc);
		dwc3_gadget_restart(dwc);
		reg = dwc3_readl(dwc->regs, DWC3_DCTL);
		reg |= DWC3_DCTL_RUN_STOP;

		if (dwc->has_hibernation)
			reg |= DWC3_DCTL_KEEP_CONNECT;

		dwc->pullups_connected = true;
	} else {
		dbg_event(0xFF, "Pullup_disable", is_on);
		dwc3_gadget_disable_irq(dwc);
		/* Mask all interrupts */
		reg1 = dwc3_readl(dwc->regs, DWC3_GEVNTSIZ(0));
		reg1 |= DWC3_GEVNTSIZ_INTMASK;
		dwc3_writel(dwc->regs, DWC3_GEVNTSIZ(0), reg1);

		/*
		 * Reset the err_evt_seen so that the interrupts on
		 * next connect/session is processed correctly.
		 */
		dwc->err_evt_seen = false;
		dwc->pullups_connected = false;

		__dwc3_gadget_ep_disable(dwc->eps[0]);
		__dwc3_gadget_ep_disable(dwc->eps[1]);

		/*
		 * According to dwc3 databook, it is must to remove any active
		 * transfers before trying to stop USB device controller. Hence
		 * call dwc3_stop_active_transfers() API before stopping USB
		 * device controller.
		 */
		dwc3_stop_active_transfers(dwc);

		reg &= ~DWC3_DCTL_RUN_STOP;

		if (dwc->has_hibernation && !suspend)
			reg &= ~DWC3_DCTL_KEEP_CONNECT;
	}

	dwc3_writel(dwc->regs, DWC3_DCTL, reg);

	/* Controller is not halted until the events are acknowledged */
	if (!is_on) {
		/*
		 * Clear out any pending events (i.e. End Transfer Command
		 * Complete).
		 */
		reg1 = dwc3_readl(dwc->regs, DWC3_GEVNTCOUNT(0));
		reg1 &= DWC3_GEVNTCOUNT_MASK;
		dbg_log_string("remaining EVNTCOUNT(0)=%d", reg1);
		dwc3_writel(dwc->regs, DWC3_GEVNTCOUNT(0), reg1);
		dwc3_notify_event(dwc, DWC3_GSI_EVT_BUF_CLEAR, 0);
	}

	do {
		reg = dwc3_readl(dwc->regs, DWC3_DSTS);
		reg &= DWC3_DSTS_DEVCTRLHLT;
		udelay(20);
	} while (--timeout && !(!is_on ^ !reg));

	if (!timeout) {
		dev_err(dwc->dev, "failed to %s controller\n",
				is_on ? "start" : "stop");
		if (is_on)
			dbg_event(0xFF, "STARTTOUT", reg);
		else
			dbg_event(0xFF, "STOPTOUT", reg);
		return -ETIMEDOUT;
	}

	dwc3_trace(trace_dwc3_gadget, "gadget %s data soft-%s",
			dwc->gadget_driver
			? dwc->gadget_driver->function : "no-function",
			is_on ? "connect" : "disconnect");

	return 0;
}

static int dwc3_gadget_vbus_draw(struct usb_gadget *g, unsigned int mA)
{
	struct dwc3		*dwc = gadget_to_dwc(g);

	dwc->vbus_draw = mA;
	dev_dbg(dwc->dev, "Notify controller from %s. mA = %u\n", __func__, mA);
	dbg_event(0xFF, "currentDraw", mA);
	dwc3_notify_event(dwc, DWC3_CONTROLLER_SET_CURRENT_DRAW_EVENT, 0);
	return 0;
}

static int dwc3_gadget_pullup(struct usb_gadget *g, int is_on)
{
	struct dwc3		*dwc = gadget_to_dwc(g);
	unsigned long		flags;
	int			ret;

	is_on = !!is_on;
	dwc->softconnect = is_on;
	pr_info("usb: %s is_on: %d\n", __func__, is_on);
	if ((dwc->is_drd && !dwc->vbus_active) || !dwc->gadget_driver) {
		/*
		 * Need to wait for vbus_session(on) from otg driver or to
		 * the udc_start.
		 */
		dbg_event(0xFF, "WaitPullup", 0);
		return 0;
	}

	pm_runtime_get_sync(dwc->dev);
	dbg_event(0xFF, "Pullup gsync",
		atomic_read(&dwc->dev->power.usage_count));

	disable_irq(dwc->irq);

	/* prevent pending bh to run later */
	flush_work(&dwc->bh_work);

	spin_lock_irqsave(&dwc->lock, flags);
	if (dwc->ep0state != EP0_SETUP_PHASE)
		dbg_event(0xFF, "EP0 is not in SETUP phase\n", 0);

	/*
	 * If we are here after bus suspend notify otg state machine to
	 * increment pm usage count of dwc to prevent pm_runtime_suspend
	 * during enumeration.
	 */
	dwc->b_suspend = false;
	dwc3_notify_event(dwc, DWC3_CONTROLLER_NOTIFY_OTG_EVENT, 0);

	ret = dwc3_gadget_run_stop(dwc, is_on, false);
#ifdef CONFIG_USB_NOTIFY_PROC_LOG
	if (ret == 0) {
		if (is_on)
			store_usblog_notify(NOTIFY_USBSTATE,
					(void *)"USB_STATE=PULLUP:EN:SUCCESS", NULL);
		else
			store_usblog_notify(NOTIFY_USBSTATE,
					(void *)"USB_STATE=PULLUP:DIS:SUCCESS", NULL);
	} else {
		if (is_on)
			store_usblog_notify(NOTIFY_USBSTATE,
					(void *)"USB_STATE=PULLUP:EN:FAIL", NULL);
		else
			store_usblog_notify(NOTIFY_USBSTATE,
					(void *)"USB_STATE=PULLUP:DIS:FAIL", NULL);
	}
#endif

	spin_unlock_irqrestore(&dwc->lock, flags);
	enable_irq(dwc->irq);

	pm_runtime_mark_last_busy(dwc->dev);
	pm_runtime_put_autosuspend(dwc->dev);
	dbg_event(0xFF, "Pullup put",
		atomic_read(&dwc->dev->power.usage_count));
	return ret;
}

void dwc3_gadget_enable_irq(struct dwc3 *dwc)
{
	u32			reg;

	dbg_event(0xFF, "UnmaskINT", 0);
	/* Enable all but Start and End of Frame IRQs */
	reg = (DWC3_DEVTEN_VNDRDEVTSTRCVEDEN |
			DWC3_DEVTEN_EVNTOVERFLOWEN |
			DWC3_DEVTEN_CMDCMPLTEN |
			DWC3_DEVTEN_ERRTICERREN |
			DWC3_DEVTEN_WKUPEVTEN |
			DWC3_DEVTEN_CONNECTDONEEN |
			DWC3_DEVTEN_USBRSTEN |
			DWC3_DEVTEN_DISCONNEVTEN);

	/*
	 * Enable SUSPENDEVENT(BIT:6) for version 230A and above
	 * else enable USB Link change event (BIT:3) for older version
	 */
	if (dwc->revision < DWC3_REVISION_230A)
		reg |= DWC3_DEVTEN_ULSTCNGEN;
	else
		reg |= DWC3_DEVTEN_SUSPEND;

	dwc3_writel(dwc->regs, DWC3_DEVTEN, reg);
}

void dwc3_gadget_disable_irq(struct dwc3 *dwc)
{
	dbg_event(0xFF, "MaskINT", 0);
	/* mask all interrupts */
	dwc3_writel(dwc->regs, DWC3_DEVTEN, 0x00);
}

static irqreturn_t dwc3_thread_interrupt(int irq, void *_dwc);
static void dwc3_gadget_disconnect_interrupt(struct dwc3 *dwc);

/**
 * dwc3_gadget_setup_nump - Calculate and initialize NUMP field of DCFG
 * dwc: pointer to our context structure
 *
 * The following looks like complex but it's actually very simple. In order to
 * calculate the number of packets we can burst at once on OUT transfers, we're
 * gonna use RxFIFO size.
 *
 * To calculate RxFIFO size we need two numbers:
 * MDWIDTH = size, in bits, of the internal memory bus
 * RAM2_DEPTH = depth, in MDWIDTH, of internal RAM2 (where RxFIFO sits)
 *
 * Given these two numbers, the formula is simple:
 *
 * RxFIFO Size = (RAM2_DEPTH * MDWIDTH / 8) - 24 - 16;
 *
 * 24 bytes is for 3x SETUP packets
 * 16 bytes is a clock domain crossing tolerance
 *
 * Given RxFIFO Size, NUMP = RxFIFOSize / 1024;
 */
static void dwc3_gadget_setup_nump(struct dwc3 *dwc)
{
	u32 ram2_depth;
	u32 mdwidth;
	u32 nump;
	u32 reg;

	ram2_depth = DWC3_GHWPARAMS7_RAM2_DEPTH(dwc->hwparams.hwparams7);
	mdwidth = DWC3_GHWPARAMS0_MDWIDTH(dwc->hwparams.hwparams0);

	nump = ((ram2_depth * mdwidth / 8) - 24 - 16) / 1024;
	nump = min_t(u32, nump, 16);

	/* update NumP */
	reg = dwc3_readl(dwc->regs, DWC3_DCFG);
	reg &= ~DWC3_DCFG_NUMP_MASK;
	reg |= nump << DWC3_DCFG_NUMP_SHIFT;
	dwc3_writel(dwc->regs, DWC3_DCFG, reg);
}

static int dwc3_gadget_vbus_session(struct usb_gadget *_gadget, int is_active)
{
	struct dwc3 *dwc = gadget_to_dwc(_gadget);
	unsigned long flags;
	int ret = 0;

	pr_info("usb: %s is_active: %d \n", __func__, is_active);

	if (!dwc->is_drd)
		return -EPERM;

	is_active = !!is_active;

	dbg_event(0xFF, "VbusSess", is_active);
	spin_lock_irqsave(&dwc->lock, flags);

#ifdef CONFIG_USB_ANDROID_SAMSUNG_COMPOSITE
	if (dwc->vbus_active == is_active) {
		pr_err("usb: dwc3 state is same\n");
		spin_unlock_irqrestore(&dwc->lock, flags);
		return 0;
	}
#endif

	/* Mark that the vbus was powered */
	dwc->vbus_active = is_active;

	/*
	 * Check if upper level usb_gadget_driver was already registered with
	 * this udc controller driver (if dwc3_gadget_start was called)
	 */
	if (dwc->gadget_driver && dwc->softconnect) {
		if (dwc->vbus_active) {
			/*
			 * Both vbus was activated by otg and pullup was
			 * signaled by the gadget driver.
			 */
			ret = dwc3_gadget_run_stop(dwc, 1, false);
#ifdef CONFIG_USB_NOTIFY_PROC_LOG
			if (ret == 0)
				store_usblog_notify(NOTIFY_USBSTATE,
						(void *)"USB_STATE=VBUS:EN:SUCCESS", NULL);
			else
				store_usblog_notify(NOTIFY_USBSTATE,
						(void *)"USB_STATE=VBUS:EN:FAIL", NULL);
#endif
		} else {
#ifdef CONFIG_USB_ANDROID_SAMSUNG_COMPOSITE
			dwc3_gadget_cable_connect(dwc, false);
#endif
			ret = dwc3_gadget_run_stop(dwc, 0, false);
#ifdef CONFIG_USB_NOTIFY_PROC_LOG
			if (ret == 0)
				store_usblog_notify(NOTIFY_USBSTATE,
						(void *)"USB_STATE=VBUS:DIS:SUCCESS", NULL);
			else
				store_usblog_notify(NOTIFY_USBSTATE,
						(void *)"USB_STATE=VBUS:DIS:FAIL", NULL);
#endif
		}
	}

	/*
	 * Clearing run/stop bit might occur before disconnect event is seen.
	 * Make sure to let gadget driver know in that case.
	 */
	if (!dwc->vbus_active) {
		dev_dbg(dwc->dev, "calling disconnect from %s\n", __func__);
#ifdef CONFIG_USB_ANDROID_SAMSUNG_COMPOSITE
		dwc3_gadget_cable_connect(dwc, false);
#endif
		dwc3_gadget_disconnect_interrupt(dwc);
	}

	spin_unlock_irqrestore(&dwc->lock, flags);
	return 0;
}

static int __dwc3_gadget_start(struct dwc3 *dwc)
{
	struct dwc3_ep		*dep;
	int			ret = 0;
	u32			reg;

	dbg_event(0xFF, "__Gadgetstart", 0);

	/*
	 * Use IMOD if enabled via dwc->imod_interval. Otherwise, if
	 * the core supports IMOD, disable it.
	 */
	if (dwc->imod_interval) {
		dwc3_writel(dwc->regs, DWC3_DEV_IMOD(0), dwc->imod_interval);
		dwc3_writel(dwc->regs, DWC3_GEVNTCOUNT(0), DWC3_GEVNTCOUNT_EHB);
	} else if (dwc3_has_imod(dwc)) {
		dwc3_writel(dwc->regs, DWC3_DEV_IMOD(0), 0);
	}

	reg = dwc3_readl(dwc->regs, DWC3_DCFG);
	reg &= ~(DWC3_DCFG_SPEED_MASK);

	/**
	 * WORKAROUND: DWC3 revision < 2.20a have an issue
	 * which would cause metastability state on Run/Stop
	 * bit if we try to force the IP to USB2-only mode.
	 *
	 * Because of that, we cannot configure the IP to any
	 * speed other than the SuperSpeed
	 *
	 * Refers to:
	 *
	 * STAR#9000525659: Clock Domain Crossing on DCTL in
	 * USB 2.0 Mode
	 */
	if (dwc->revision < DWC3_REVISION_220A) {
		reg |= DWC3_DCFG_SUPERSPEED;
	} else {
		switch (dwc->maximum_speed) {
		case USB_SPEED_LOW:
			reg |= DWC3_DCFG_LOWSPEED;
			break;
		case USB_SPEED_FULL:
			reg |= DWC3_DCFG_FULLSPEED;
			break;
		case USB_SPEED_HIGH:
			reg |= DWC3_DCFG_HIGHSPEED;
			break;
		case USB_SPEED_SUPER_PLUS:
			reg |= DWC3_DCFG_SUPERSPEED_PLUS;
			break;
		default:
			dev_err(dwc->dev, "invalid dwc->maximum_speed (%d)\n",
					dwc->maximum_speed);
			/* fall through */
		case USB_SPEED_SUPER:
			reg |= DWC3_DCFG_SUPERSPEED;
			break;
		}
	}
	dwc3_writel(dwc->regs, DWC3_DCFG, reg);

	/* Programs the number of outstanding pipelined transfer requests
	 * the AXI master pushes to the AXI slave.
	 */
	if (dwc->revision >= DWC3_REVISION_270A) {
		reg = dwc3_readl(dwc->regs, DWC3_GSBUSCFG1);
		reg &= ~DWC3_GSBUSCFG1_PIPETRANSLIMIT_MASK;
		reg |= DWC3_GSBUSCFG1_PIPETRANSLIMIT(0xe);
		dwc3_writel(dwc->regs, DWC3_GSBUSCFG1, reg);
	}

	dwc3_gadget_setup_nump(dwc);

	/* Start with SuperSpeed Default */
	dwc3_gadget_ep0_desc.wMaxPacketSize = cpu_to_le16(512);

	dwc->delayed_status = false;
	/* reinitialize physical ep0-1 */
	dep = dwc->eps[0];
	dep->flags = 0;
	dep->endpoint.maxburst = 1;
	ret = __dwc3_gadget_ep_enable(dep, &dwc3_gadget_ep0_desc, NULL, false,
			false);
	if (ret) {
		dev_err(dwc->dev, "failed to enable %s\n", dep->name);
		return ret;
	}

	dep = dwc->eps[1];
	dep->flags = 0;
	dep->endpoint.maxburst = 1;
	ret = __dwc3_gadget_ep_enable(dep, &dwc3_gadget_ep0_desc, NULL, false,
			false);
	if (ret) {
		dev_err(dwc->dev, "failed to enable %s\n", dep->name);
		__dwc3_gadget_ep_disable(dwc->eps[0]);
		return ret;
	}

	/* begin to receive SETUP packets */
	dwc->ep0state = EP0_SETUP_PHASE;
	dwc->link_state = DWC3_LINK_STATE_SS_DIS;
	dwc3_ep0_out_start(dwc);

	dwc3_gadget_enable_irq(dwc);

	return ret;
}

/* Required gadget re-initialization before switching to gadget in OTG mode */
void dwc3_gadget_restart(struct dwc3 *dwc)
{
	__dwc3_gadget_start(dwc);
}

static int dwc3_gadget_start(struct usb_gadget *g,
		struct usb_gadget_driver *driver)
{
	struct dwc3		*dwc = gadget_to_dwc(g);
	unsigned long		flags;
	int			ret = 0;

	spin_lock_irqsave(&dwc->lock, flags);

	if (dwc->gadget_driver) {
		dev_err(dwc->dev, "%s is already bound to %s\n",
				dwc->gadget.name,
				dwc->gadget_driver->driver.name);
		ret = -EBUSY;
		goto err0;
	}

	dwc->gadget_driver	= driver;

	/*
	 * For DRD, this might get called by gadget driver during bootup
	 * even though host mode might be active. Don't actually perform
	 * device-specific initialization until device mode is activated.
	 * In that case dwc3_gadget_restart() will handle it.
	 */
	spin_unlock_irqrestore(&dwc->lock, flags);
	return 0;

err0:
	spin_unlock_irqrestore(&dwc->lock, flags);
	return ret;
}

static void __dwc3_gadget_stop(struct dwc3 *dwc)
{
	dbg_event(0xFF, "__Gadgetstop", 0);
	dwc3_gadget_disable_irq(dwc);
	__dwc3_gadget_ep_disable(dwc->eps[0]);
	__dwc3_gadget_ep_disable(dwc->eps[1]);
}

static int dwc3_gadget_stop(struct usb_gadget *g)
{
	struct dwc3	*dwc = gadget_to_dwc(g);
	unsigned long	flags;

	spin_lock_irqsave(&dwc->lock, flags);
	pr_info("usb: %s release gadget driver\n", __func__);
	dwc->gadget_driver = NULL;
	spin_unlock_irqrestore(&dwc->lock, flags);

	dbg_event(0xFF, "fwq_started", 0);
	flush_workqueue(dwc->dwc_wq);
	dbg_event(0xFF, "fwq_completed", 0);

	return 0;
}

static int dwc3_gadget_restart_usb_session(struct usb_gadget *g)
{
	struct dwc3		*dwc = gadget_to_dwc(g);

	dbg_event(0xFF, "RestartUSBSession", 0);
	return dwc3_notify_event(dwc, DWC3_CONTROLLER_RESTART_USB_SESSION, 0);
}

static const struct usb_gadget_ops dwc3_gadget_ops = {
	.get_frame		= dwc3_gadget_get_frame,
	.wakeup			= dwc3_gadget_wakeup,
	.func_wakeup		= dwc_gadget_func_wakeup,
	.set_selfpowered	= dwc3_gadget_set_selfpowered,
	.vbus_session		= dwc3_gadget_vbus_session,
	.vbus_draw		= dwc3_gadget_vbus_draw,
	.pullup			= dwc3_gadget_pullup,
	.udc_start		= dwc3_gadget_start,
	.udc_stop		= dwc3_gadget_stop,
	.restart		= dwc3_gadget_restart_usb_session,
};

/* -------------------------------------------------------------------------- */

#define NUM_GSI_OUT_EPS(dwc)	(dwc->normal_eps_in_gsi_mode ? 2 : 1)
#define NUM_GSI_IN_EPS(dwc)	(dwc->normal_eps_in_gsi_mode ? 3 : 2)

static int dwc3_gadget_init_hw_endpoints(struct dwc3 *dwc,
		u8 num, u32 direction)
{
	struct dwc3_ep			*dep;
	u8				i, gsi_ep_count, gsi_ep_index = 0;

	gsi_ep_count = NUM_GSI_OUT_EPS(dwc) + NUM_GSI_IN_EPS(dwc);
	/* OUT GSI EPs based on direction field */
	if (gsi_ep_count && !direction)
		gsi_ep_count = NUM_GSI_OUT_EPS(dwc);
	/* IN GSI EPs */
	else if (gsi_ep_count && direction)
		gsi_ep_count = NUM_GSI_IN_EPS(dwc);

	for (i = 0; i < num; i++) {
		u8 epnum = (i << 1) | (direction ? 1 : 0);

		dep = kzalloc(sizeof(*dep), GFP_KERNEL);
		if (!dep)
			return -ENOMEM;

		dep->dwc = dwc;
		dep->number = epnum;
		dep->direction = !!direction;
		dep->regs = dwc->regs + DWC3_DEP_BASE(epnum);
		dwc->eps[epnum] = dep;

		/* Reserve EPs at the end for GSI based on gsi_ep_count */
		if ((gsi_ep_index < gsi_ep_count) &&
				(i > (num - 1 - gsi_ep_count))) {
			gsi_ep_index++;
			/*
			 * For GSI EPs, name eps as "gsi-epin<i>" or
			 * "gsi-epout<i>"
			 */
			snprintf(dep->name, sizeof(dep->name), "%s%d",
			    (epnum & 1) ? "gsi-epin" : "gsi-epout", epnum >> 1);
			/* Set ep type as GSI */
			dep->endpoint.ep_type = EP_TYPE_GSI;
		} else {
			snprintf(dep->name, sizeof(dep->name), "ep%d%s",
				epnum >> 1, (epnum & 1) ? "in" : "out");
		}

		dep->endpoint.ep_num = epnum >> 1;
		dep->endpoint.name = dep->name;
		spin_lock_init(&dep->lock);

		dwc3_trace(trace_dwc3_gadget, "initializing %s", dep->name);

		if (epnum == 0 || epnum == 1) {
			usb_ep_set_maxpacket_limit(&dep->endpoint, 512);
			dep->endpoint.maxburst = 1;
			dep->endpoint.ops = &dwc3_gadget_ep0_ops;
			if (!epnum)
				dwc->gadget.ep0 = &dep->endpoint;
		} else {
			int		ret;

			usb_ep_set_maxpacket_limit(&dep->endpoint, 1024);
			dep->endpoint.max_streams = 15;
			dep->endpoint.ops = &dwc3_gadget_ep_ops;
			list_add_tail(&dep->endpoint.ep_list,
					&dwc->gadget.ep_list);

			ret = dwc3_alloc_trb_pool(dep);
			if (ret)
				return ret;
		}

		if (epnum == 0 || epnum == 1) {
			dep->endpoint.caps.type_control = true;
		} else {
			dep->endpoint.caps.type_iso = true;
			dep->endpoint.caps.type_bulk = true;
			dep->endpoint.caps.type_int = true;
		}

		dep->endpoint.caps.dir_in = !!direction;
		dep->endpoint.caps.dir_out = !direction;

		INIT_LIST_HEAD(&dep->pending_list);
		INIT_LIST_HEAD(&dep->started_list);
	}

	return 0;
}

static int dwc3_gadget_init_endpoints(struct dwc3 *dwc)
{
	int				ret;

	INIT_LIST_HEAD(&dwc->gadget.ep_list);

	ret = dwc3_gadget_init_hw_endpoints(dwc, dwc->num_out_eps, 0);
	if (ret < 0) {
		dwc3_trace(trace_dwc3_gadget,
				"failed to allocate OUT endpoints");
		return ret;
	}

	ret = dwc3_gadget_init_hw_endpoints(dwc, dwc->num_in_eps, 1);
	if (ret < 0) {
		dwc3_trace(trace_dwc3_gadget,
				"failed to allocate IN endpoints");
		return ret;
	}

	return 0;
}

static void dwc3_gadget_free_endpoints(struct dwc3 *dwc)
{
	struct dwc3_ep			*dep;
	u8				epnum;

	for (epnum = 0; epnum < DWC3_ENDPOINTS_NUM; epnum++) {
		dep = dwc->eps[epnum];
		if (!dep)
			continue;
		/*
		 * Physical endpoints 0 and 1 are special; they form the
		 * bi-directional USB endpoint 0.
		 *
		 * For those two physical endpoints, we don't allocate a TRB
		 * pool nor do we add them the endpoints list. Due to that, we
		 * shouldn't do these two operations otherwise we would end up
		 * with all sorts of bugs when removing dwc3.ko.
		 */
		if (epnum != 0 && epnum != 1) {
			dwc3_free_trb_pool(dep);
			list_del(&dep->endpoint.ep_list);
		}

		kfree(dep);
	}
}

/* -------------------------------------------------------------------------- */

static int __dwc3_cleanup_done_trbs(struct dwc3 *dwc, struct dwc3_ep *dep,
		struct dwc3_request *req, struct dwc3_trb *trb,
		const struct dwc3_event_depevt *event, int status,
		int chain)
{
	unsigned int		count;
	unsigned int		s_pkt = 0;
	unsigned int		trb_status;

	dwc3_ep_inc_deq(dep);

	if (req->trb == trb)
		dep->queued_requests--;

	trace_dwc3_complete_trb(dep, trb);

	/*
	 * If we're in the middle of series of chained TRBs and we
	 * receive a short transfer along the way, DWC3 will skip
	 * through all TRBs including the last TRB in the chain (the
	 * where CHN bit is zero. DWC3 will also avoid clearing HWO
	 * bit and SW has to do it manually.
	 *
	 * We're going to do that here to avoid problems of HW trying
	 * to use bogus TRBs for transfers.
	 */
	if (chain && (trb->ctrl & DWC3_TRB_CTRL_HWO))
		trb->ctrl &= ~DWC3_TRB_CTRL_HWO;

	if ((trb->ctrl & DWC3_TRB_CTRL_HWO) && status != -ESHUTDOWN)
		return 1;

	count = trb->size & DWC3_TRB_SIZE_MASK;
	req->request.actual += count;

	if (dep->direction) {
		if (count) {
			trb_status = DWC3_TRB_SIZE_TRBSTS(trb->size);
			if (trb_status == DWC3_TRBSTS_MISSED_ISOC) {
				dwc3_trace(trace_dwc3_gadget,
						"%s: incomplete IN transfer",
						dep->name);
				/*
				 * If missed isoc occurred and there is
				 * no request queued then issue END
				 * TRANSFER, so that core generates
				 * next xfernotready and we will issue
				 * a fresh START TRANSFER.
				 * If there are still queued request
				 * then wait, do not issue either END
				 * or UPDATE TRANSFER, just attach next
				 * request in pending_list during
				 * giveback.If any future queued request
				 * is successfully transferred then we
				 * will issue UPDATE TRANSFER for all
				 * request in the pending_list.
				 */
				dep->flags |= DWC3_EP_MISSED_ISOC;
				dbg_event(dep->number, "MISSED ISOC", status);
			} else {
				dev_err(dwc->dev, "incomplete IN transfer %s\n",
						dep->name);
				status = -ECONNRESET;
			}
		} else {
			dep->flags &= ~DWC3_EP_MISSED_ISOC;
		}
	} else {
		if (count && (event->status & DEPEVT_STATUS_SHORT))
			s_pkt = 1;
	}

	if (s_pkt && !chain)
		return 1;

	if ((event->status & DEPEVT_STATUS_IOC) &&
			(trb->ctrl & DWC3_TRB_CTRL_IOC))
		return 1;

	return 0;
}

static int dwc3_cleanup_done_reqs(struct dwc3 *dwc, struct dwc3_ep *dep,
		const struct dwc3_event_depevt *event, int status)
{
	struct dwc3_request	*req;
	struct dwc3_trb		*trb;
	bool			ioc = false;
	int			ret;

	while (!list_empty(&dep->started_list)) {
		unsigned length;
		unsigned actual;
		int chain;

		req = next_request(&dep->started_list);
		if (req->trb->ctrl & DWC3_TRB_CTRL_HWO)
			return 0;

		length = req->request.length;
		chain = req->num_pending_sgs > 0;
		if (chain) {
			struct scatterlist *sg = req->sg;
			struct scatterlist *s;
			unsigned int pending = req->num_pending_sgs;
			unsigned int i;

			for_each_sg(sg, s, pending, i) {
				trb = &dep->trb_pool[dep->trb_dequeue];

				req->sg = sg_next(s);
				req->num_pending_sgs--;

				ret = __dwc3_cleanup_done_trbs(dwc, dep, req, trb,
						event, status, chain);
				if (ret)
					break;
			}
		} else {
			trb = &dep->trb_pool[dep->trb_dequeue];
			ret = __dwc3_cleanup_done_trbs(dwc, dep, req, trb,
					event, status, chain);
		}

		/*
		 * We assume here we will always receive the entire data block
		 * which we should receive. Meaning, if we program RX to
		 * receive 4K but we receive only 2K, we assume that's all we
		 * should receive and we simply bounce the request back to the
		 * gadget driver for further processing.
		 */
		actual = length - req->request.actual;
		req->request.actual = actual;

		if (ret && chain && (actual < length) && req->num_pending_sgs)
			return __dwc3_gadget_kick_transfer(dep, 0);

		dwc3_gadget_giveback(dep, req, status);

		if (ret) {
			if ((event->status & DEPEVT_STATUS_IOC) &&
			    (trb->ctrl & DWC3_TRB_CTRL_IOC))
				ioc = true;
			break;
		}
	}

	/*
	 * Our endpoint might get disabled by another thread during
	 * dwc3_gadget_giveback(). If that happens, we're just gonna return 1
	 * early on so DWC3_EP_BUSY flag gets cleared
	 */
	if (!dep->endpoint.desc)
		return 1;

	if (usb_endpoint_xfer_isoc(dep->endpoint.desc) &&
			list_empty(&dep->started_list)) {
		if (list_empty(&dep->pending_list))
			/*
			 * If there is no entry in request list then do
			 * not issue END TRANSFER now. Just set PENDING
			 * flag, so that END TRANSFER is issued when an
			 * entry is added into request list.
			 */
			dep->flags |= DWC3_EP_PENDING_REQUEST;
		else
			dwc3_stop_active_transfer(dwc, dep->number, true);
		dep->flags &= ~DWC3_EP_MISSED_ISOC;
		return 1;
	}

	if (usb_endpoint_xfer_isoc(dep->endpoint.desc) && ioc)
		return 0;

	return 1;
}

static void dwc3_gsi_ep_transfer_complete(struct dwc3 *dwc, struct dwc3_ep *dep)
{
	struct usb_ep *ep = &dep->endpoint;
	struct dwc3_trb *trb;
	dma_addr_t offset;

	/*
	 * Doorbell needs to be rung with the next TRB that is going to be
	 * processed by hardware.
	 * So, if 'n'th TRB got completed then ring doorbell with (n+1) TRB.
	 */
	dwc3_ep_inc_trb(dep, &dep->trb_dequeue);
	trb = &dep->trb_pool[dep->trb_dequeue];
	offset = dwc3_trb_dma_offset(dep, trb);
	usb_gsi_ep_op(ep, (void *)&offset, GSI_EP_OP_UPDATE_DB);
}

static void dwc3_endpoint_transfer_complete(struct dwc3 *dwc,
		struct dwc3_ep *dep, const struct dwc3_event_depevt *event)
{
	unsigned		status = 0;
	int			clean_busy;
	u32			is_xfer_complete;

	is_xfer_complete = (event->endpoint_event == DWC3_DEPEVT_XFERCOMPLETE);

	if (event->status & DEPEVT_STATUS_BUSERR)
		status = -ECONNRESET;
	/*
	 * Check if NORMAL EP is used with GSI.
	 * In that case dwc3 driver recevies EP events from hardware and
	 * updates GSI doorbell with completed TRB.
	 */
	if (dep->endpoint.ep_type == EP_TYPE_GSI) {
		dwc3_gsi_ep_transfer_complete(dwc, dep);
		return;
	}

	clean_busy = dwc3_cleanup_done_reqs(dwc, dep, event, status);
	if (clean_busy && (!dep->endpoint.desc || is_xfer_complete ||
				usb_endpoint_xfer_isoc(dep->endpoint.desc)))
		dep->flags &= ~DWC3_EP_BUSY;

	/*
	 * WORKAROUND: This is the 2nd half of U1/U2 -> U0 workaround.
	 * See dwc3_gadget_linksts_change_interrupt() for 1st half.
	 */
	if (dwc->revision < DWC3_REVISION_183A) {
		u32		reg;
		int		i;

		for (i = 0; i < DWC3_ENDPOINTS_NUM; i++) {
			dep = dwc->eps[i];

			if (!(dep->flags & DWC3_EP_ENABLED))
				continue;

			if (!list_empty(&dep->started_list))
				return;
		}

		reg = dwc3_readl(dwc->regs, DWC3_DCTL);
		reg |= dwc->u1u2;
		dwc3_writel(dwc->regs, DWC3_DCTL, reg);

		dwc->u1u2 = 0;
	}

	/*
	 * Our endpoint might get disabled by another thread or stop
	 * active transfer is invoked with pull up disable during
	 * dwc3_gadget_giveback(). If that happens, we're just gonna
	 * return 1 early on so DWC3_EP_BUSY flag gets cleared.
	 */
	if (!dep->endpoint.desc || !dwc->pullups_connected)
		return;

	if (!usb_endpoint_xfer_isoc(dep->endpoint.desc)) {
		int ret;

		ret = __dwc3_gadget_kick_transfer(dep, 0);
		if (!ret || ret == -EBUSY)
			return;
	}
}

static void dwc3_endpoint_interrupt(struct dwc3 *dwc,
		const struct dwc3_event_depevt *event)
{
	struct dwc3_ep		*dep;
	u8			epnum = event->endpoint_number;

	dep = dwc->eps[epnum];

	if (!(dep->flags & DWC3_EP_ENABLED))
		return;

	if (epnum == 0 || epnum == 1) {
		dwc3_ep0_interrupt(dwc, event);
		return;
	}

	dep->dbg_ep_events.total++;

	switch (event->endpoint_event) {
	case DWC3_DEPEVT_XFERCOMPLETE:
		dep->resource_index = 0;
		dep->dbg_ep_events.xfercomplete++;

		if (usb_endpoint_xfer_isoc(dep->endpoint.desc)) {
			dwc3_trace(trace_dwc3_gadget,
					"%s is an Isochronous endpoint",
					dep->name);
			return;
		}

		dwc3_endpoint_transfer_complete(dwc, dep, event);
		break;
	case DWC3_DEPEVT_XFERINPROGRESS:
		dep->dbg_ep_events.xferinprogress++;
		dwc3_endpoint_transfer_complete(dwc, dep, event);
		break;
	case DWC3_DEPEVT_XFERNOTREADY:
		dep->dbg_ep_events.xfernotready++;
		if (usb_endpoint_xfer_isoc(dep->endpoint.desc)) {
			dwc3_gadget_start_isoc(dwc, dep, event);
		} else {
			int active;
			int ret;

			active = event->status & DEPEVT_STATUS_TRANSFER_ACTIVE;

			dwc3_trace(trace_dwc3_gadget, "%s: reason %s",
					dep->name, active ? "Transfer Active"
					: "Transfer Not Active");

			ret = __dwc3_gadget_kick_transfer(dep, 0);
			if (!ret || ret == -EBUSY)
				return;

			dwc3_trace(trace_dwc3_gadget,
					"%s: failed to kick transfers",
					dep->name);
		}

		break;
	case DWC3_DEPEVT_STREAMEVT:
		dep->dbg_ep_events.streamevent++;
		if (!usb_endpoint_xfer_bulk(dep->endpoint.desc)) {
			dev_err(dwc->dev, "Stream event for non-Bulk %s\n",
					dep->name);
			return;
		}

		switch (event->status) {
		case DEPEVT_STREAMEVT_FOUND:
			dwc3_trace(trace_dwc3_gadget,
					"Stream %d found and started",
					event->parameters);

			break;
		case DEPEVT_STREAMEVT_NOTFOUND:
			/* FALLTHROUGH */
		default:
			dwc3_trace(trace_dwc3_gadget,
					"unable to find suitable stream");
		}
		break;
	case DWC3_DEPEVT_RXTXFIFOEVT:
		dwc3_trace(trace_dwc3_gadget, "%s FIFO Overrun", dep->name);
		dep->dbg_ep_events.rxtxfifoevent++;
		break;
	case DWC3_DEPEVT_EPCMDCMPLT:
		dwc3_trace(trace_dwc3_gadget, "Endpoint Command Complete");
		dep->dbg_ep_events.epcmdcomplete++;
		break;
	}
}

static void dwc3_disconnect_gadget(struct dwc3 *dwc)
{
	struct usb_gadget_driver *gadget_driver;

	if (dwc->gadget_driver && dwc->gadget_driver->disconnect) {
		gadget_driver = dwc->gadget_driver;
		spin_unlock(&dwc->lock);
		dbg_event(0xFF, "DISCONNECT", 0);
		pr_info("usb: %s DISCONNECT\n", __func__);
		gadget_driver->disconnect(&dwc->gadget);
		spin_lock(&dwc->lock);
	}
}

static void dwc3_suspend_gadget(struct dwc3 *dwc)
{
	struct usb_gadget_driver *gadget_driver;

	if (dwc->gadget_driver && dwc->gadget_driver->suspend) {
		gadget_driver = dwc->gadget_driver;
		spin_unlock(&dwc->lock);
		dbg_event(0xFF, "SUSPEND", 0);
		gadget_driver->suspend(&dwc->gadget);
		spin_lock(&dwc->lock);
	}
}

static void dwc3_resume_gadget(struct dwc3 *dwc)
{
	struct usb_gadget_driver *gadget_driver;

	if (dwc->gadget_driver && dwc->gadget_driver->resume) {
		gadget_driver = dwc->gadget_driver;
		spin_unlock(&dwc->lock);
		dbg_event(0xFF, "RESUME", 0);
		gadget_driver->resume(&dwc->gadget);
		spin_lock(&dwc->lock);
	}
}

static void dwc3_reset_gadget(struct dwc3 *dwc)
{
	struct usb_gadget_driver *gadget_driver;

	if (!dwc->gadget_driver)
		return;

	if (dwc->gadget.speed != USB_SPEED_UNKNOWN) {
		gadget_driver = dwc->gadget_driver;
		spin_unlock(&dwc->lock);
		dbg_event(0xFF, "UDC RESET", 0);
		usb_gadget_udc_reset(&dwc->gadget, gadget_driver);
		spin_lock(&dwc->lock);
	}
}

void dwc3_stop_active_transfer(struct dwc3 *dwc, u32 epnum, bool force)
{
	struct dwc3_ep *dep;
	struct dwc3_gadget_ep_cmd_params params;
	u32 cmd;
	int ret;

	dep = dwc->eps[epnum];

	if (!dep->resource_index)
		return;

	if (dep->endpoint.endless)
		dwc3_notify_event(dwc, DWC3_CONTROLLER_NOTIFY_DISABLE_UPDXFER,
								dep->number);

	/*
	 * NOTICE: We are violating what the Databook says about the
	 * EndTransfer command. Ideally we would _always_ wait for the
	 * EndTransfer Command Completion IRQ, but that's causing too
	 * much trouble synchronizing between us and gadget driver.
	 *
	 * We have discussed this with the IP Provider and it was
	 * suggested to giveback all requests here, but give HW some
	 * extra time to synchronize with the interconnect. We're using
	 * an arbitrary 100us delay for that.
	 *
	 * Note also that a similar handling was tested by Synopsys
	 * (thanks a lot Paul) and nothing bad has come out of it.
	 * In short, what we're doing is:
	 *
	 * - Issue EndTransfer WITH CMDIOC bit set
	 * - Wait 100us
	 *
	 * As of IP version 3.10a of the DWC_usb3 IP, the controller
	 * supports a mode to work around the above limitation. The
	 * software can poll the CMDACT bit in the DEPCMD register
	 * after issuing a EndTransfer command. This mode is enabled
	 * by writing GUCTL2[14]. This polling is already done in the
	 * dwc3_send_gadget_ep_cmd() function so if the mode is
	 * enabled, the EndTransfer command will have completed upon
	 * returning from this function and we don't need to delay for
	 * 100us.
	 *
	 * This mode is NOT available on the DWC_usb31 IP.
	 */

	cmd = DWC3_DEPCMD_ENDTRANSFER;
	cmd |= force ? DWC3_DEPCMD_HIPRI_FORCERM : 0;
	cmd |= DWC3_DEPCMD_CMDIOC;
	cmd |= DWC3_DEPCMD_PARAM(dep->resource_index);
	memset(&params, 0, sizeof(params));
	ret = dwc3_send_gadget_ep_cmd(dep, cmd, &params);
	WARN_ON_ONCE(ret);
	dep->resource_index = 0;
	dep->flags &= ~DWC3_EP_BUSY;

	if (dwc3_is_usb31(dwc) || dwc->revision < DWC3_REVISION_310A)
		udelay(100);

	dbg_log_string("%s(%d): endxfer ret:%d)",
			dep->name, dep->number, ret);
}

static void dwc3_stop_active_transfers(struct dwc3 *dwc)
{
	u32 epnum;

	dbg_log_string("START");
	for (epnum = 2; epnum < DWC3_ENDPOINTS_NUM; epnum++) {
		struct dwc3_ep *dep;

		dep = dwc->eps[epnum];
		if (!dep)
			continue;

		if (!(dep->flags & DWC3_EP_ENABLED))
			continue;

		dwc3_remove_requests(dwc, dep);
	}
	dwc3_notify_event(dwc, DWC3_CONTROLLER_NOTIFY_CLEAR_DB, 0);
	dbg_log_string("DONE");
}

static void dwc3_clear_stall_all_ep(struct dwc3 *dwc)
{
	u32 epnum;

	for (epnum = 1; epnum < DWC3_ENDPOINTS_NUM; epnum++) {
		struct dwc3_ep *dep;
		int ret;

		dep = dwc->eps[epnum];
		if (!dep)
			continue;

		if (!(dep->flags & DWC3_EP_STALL))
			continue;

		dep->flags &= ~DWC3_EP_STALL;

		ret = dwc3_send_clear_stall_ep_cmd(dep);
		dbg_event(dep->number, "ECLRSTALL", ret);
		WARN_ON_ONCE(ret);
	}
}

static void dwc3_gadget_disconnect_interrupt(struct dwc3 *dwc)
{
	int			reg;

	dbg_event(0xFF, "DISCONNECT INT", 0);
	pr_info("usb: %s\n", __func__);
	dev_dbg(dwc->dev, "Notify OTG from %s\n", __func__);
	dwc->b_suspend = false;
	dwc3_notify_event(dwc, DWC3_CONTROLLER_NOTIFY_OTG_EVENT, 0);

	reg = dwc3_readl(dwc->regs, DWC3_DCTL);
	reg &= ~DWC3_DCTL_INITU1ENA;
	dwc3_writel(dwc->regs, DWC3_DCTL, reg);

	reg &= ~DWC3_DCTL_INITU2ENA;
	dwc3_writel(dwc->regs, DWC3_DCTL, reg);

	dwc3_disconnect_gadget(dwc);

	dwc->gadget.speed = USB_SPEED_UNKNOWN;
	dwc->setup_packet_pending = false;
	dwc->link_state = DWC3_LINK_STATE_SS_DIS;
	usb_gadget_set_state(&dwc->gadget, USB_STATE_NOTATTACHED);

	dwc->connected = false;
	wake_up_interruptible(&dwc->wait_linkstate);
}

static void dwc3_gadget_reset_interrupt(struct dwc3 *dwc)
{
	u32			reg;

	dwc->connected = true;

	pr_info("usb: %s\n", __func__);

	/*
	 * Ideally, dwc3_reset_gadget() would trigger the function
	 * drivers to stop any active transfers through ep disable.
	 * However, for functions which defer ep disable, such as mass
	 * storage, we will need to rely on the call to stop active
	 * transfers here, and avoid allowing of request queuing.
	 */
	dwc->connected = false;

	/*
	 * WORKAROUND: DWC3 revisions <1.88a have an issue which
	 * would cause a missing Disconnect Event if there's a
	 * pending Setup Packet in the FIFO.
	 *
	 * There's no suggested workaround on the official Bug
	 * report, which states that "unless the driver/application
	 * is doing any special handling of a disconnect event,
	 * there is no functional issue".
	 *
	 * Unfortunately, it turns out that we _do_ some special
	 * handling of a disconnect event, namely complete all
	 * pending transfers, notify gadget driver of the
	 * disconnection, and so on.
	 *
	 * Our suggested workaround is to follow the Disconnect
	 * Event steps here, instead, based on a setup_packet_pending
	 * flag. Such flag gets set whenever we have a SETUP_PENDING
	 * status for EP0 TRBs and gets cleared on XferComplete for the
	 * same endpoint.
	 *
	 * Refers to:
	 *
	 * STAR#9000466709: RTL: Device : Disconnect event not
	 * generated if setup packet pending in FIFO
	 */
	if (dwc->revision < DWC3_REVISION_188A) {
		if (dwc->setup_packet_pending)
			dwc3_gadget_disconnect_interrupt(dwc);
	}
#ifdef CONFIG_USB_CHARGING_EVENT
	dwc->vbus_current = USB_CURRENT_UNCONFIGURED;
	schedule_work(&dwc->set_vbus_current_work);
#endif

	dbg_event(0xFF, "BUS RESET", 0);
	dev_dbg(dwc->dev, "Notify OTG from %s\n", __func__);
	dwc->b_suspend = false;
	dwc3_notify_event(dwc, DWC3_CONTROLLER_NOTIFY_OTG_EVENT, 0);

	dwc3_usb3_phy_suspend(dwc, false);
	usb_gadget_vbus_draw(&dwc->gadget, 100);

	dwc3_reset_gadget(dwc);

	reg = dwc3_readl(dwc->regs, DWC3_DCTL);
	reg &= ~DWC3_DCTL_TSTCTRL_MASK;
	dwc3_writel(dwc->regs, DWC3_DCTL, reg);
	dwc->test_mode = false;

	/*
	 * From SNPS databook section 8.1.2
	 * the EP0 should be in setup phase. So ensure
	 * that EP0 is in setup phase by issuing a stall
	 * and restart if EP0 is not in setup phase.
	 */
	if (dwc->ep0state != EP0_SETUP_PHASE) {
		unsigned int	dir;

		dbg_event(0xFF, "CONTRPEND", dwc->ep0state);
		dir = !!dwc->ep0_expect_in;
		if (dwc->ep0state == EP0_DATA_PHASE)
			dwc3_ep0_end_control_data(dwc, dwc->eps[dir]);
		else
			dwc3_ep0_end_control_data(dwc, dwc->eps[!dir]);
		dwc3_ep0_stall_and_restart(dwc);
	}

	dwc3_stop_active_transfers(dwc);
	dwc3_clear_stall_all_ep(dwc);

	/* Reset device address to zero */
	reg = dwc3_readl(dwc->regs, DWC3_DCFG);
	reg &= ~(DWC3_DCFG_DEVADDR_MASK);
	dwc3_writel(dwc->regs, DWC3_DCFG, reg);

	dwc->gadget.speed = USB_SPEED_UNKNOWN;
	dwc->link_state = DWC3_LINK_STATE_U0;
	wake_up_interruptible(&dwc->wait_linkstate);
}

static void dwc3_update_ram_clk_sel(struct dwc3 *dwc, u32 speed)
{
	u32 reg;
	u32 usb30_clock = DWC3_GCTL_CLK_BUS;

	/*
	 * We change the clock only at SS but I dunno why I would want to do
	 * this. Maybe it becomes part of the power saving plan.
	 */

	if ((speed != DWC3_DSTS_SUPERSPEED) &&
	    (speed != DWC3_DSTS_SUPERSPEED_PLUS))
		return;

	/*
	 * RAMClkSel is reset to 0 after USB reset, so it must be reprogrammed
	 * each time on Connect Done.
	 */
	if (!usb30_clock)
		return;

	reg = dwc3_readl(dwc->regs, DWC3_GCTL);
	reg |= DWC3_GCTL_RAMCLKSEL(usb30_clock);
	dwc3_writel(dwc->regs, DWC3_GCTL, reg);
}

static void dwc3_gadget_conndone_interrupt(struct dwc3 *dwc)
{
	struct dwc3_ep		*dep;
	int			ret;
	u32			reg;
	u8			speed;

	dbg_event(0xFF, "CONNECT DONE", 0);
	reg = dwc3_readl(dwc->regs, DWC3_DSTS);
	speed = reg & DWC3_DSTS_CONNECTSPD;
	dwc->speed = speed;

	/* Reset the retry on erratic error event count */
	dwc->retries_on_error = 0;
	dwc3_update_ram_clk_sel(dwc, speed);

	switch (speed) {
	case DWC3_DSTS_SUPERSPEED_PLUS:
		dwc3_gadget_ep0_desc.wMaxPacketSize = cpu_to_le16(512);
		dwc->gadget.ep0->maxpacket = 512;
		dwc->gadget.speed = USB_SPEED_SUPER_PLUS;
		pr_info("usb: %s (SS+)\n", __func__);
		break;
	case DWC3_DSTS_SUPERSPEED:
		/*
		 * WORKAROUND: DWC3 revisions <1.90a have an issue which
		 * would cause a missing USB3 Reset event.
		 *
		 * In such situations, we should force a USB3 Reset
		 * event by calling our dwc3_gadget_reset_interrupt()
		 * routine.
		 *
		 * Refers to:
		 *
		 * STAR#9000483510: RTL: SS : USB3 reset event may
		 * not be generated always when the link enters poll
		 */
		if (dwc->revision < DWC3_REVISION_190A)
			dwc3_gadget_reset_interrupt(dwc);

		dwc3_gadget_ep0_desc.wMaxPacketSize = cpu_to_le16(512);
		dwc->gadget.ep0->maxpacket = 512;
		dwc->gadget.speed = USB_SPEED_SUPER;
		pr_info("usb: %s (SS)\n", __func__);
		break;
	case DWC3_DSTS_HIGHSPEED:
		dwc3_gadget_ep0_desc.wMaxPacketSize = cpu_to_le16(64);
		dwc->gadget.ep0->maxpacket = 64;
		dwc->gadget.speed = USB_SPEED_HIGH;
		pr_info("usb: %s (HS)\n", __func__);
		break;
	case DWC3_DSTS_FULLSPEED:
		dwc3_gadget_ep0_desc.wMaxPacketSize = cpu_to_le16(64);
		dwc->gadget.ep0->maxpacket = 64;
		dwc->gadget.speed = USB_SPEED_FULL;
		pr_info("usb: %s (FS)\n", __func__);
		break;
	case DWC3_DSTS_LOWSPEED:
		dwc3_gadget_ep0_desc.wMaxPacketSize = cpu_to_le16(8);
		dwc->gadget.ep0->maxpacket = 8;
		dwc->gadget.speed = USB_SPEED_LOW;
		pr_info("usb: %s (LS)\n", __func__);
		break;
	}

	dwc->eps[1]->endpoint.maxpacket = dwc->gadget.ep0->maxpacket;

	/* Enable USB2 LPM Capability */

	if ((dwc->revision > DWC3_REVISION_194A) &&
	    (speed != DWC3_DSTS_SUPERSPEED) &&
	    (speed != DWC3_DSTS_SUPERSPEED_PLUS)) {
		reg = dwc3_readl(dwc->regs, DWC3_DCFG);
		reg |= DWC3_DCFG_LPM_CAP;
		dwc3_writel(dwc->regs, DWC3_DCFG, reg);

		reg = dwc3_readl(dwc->regs, DWC3_DCTL);
		reg &= ~(DWC3_DCTL_HIRD_THRES_MASK | DWC3_DCTL_L1_HIBER_EN);

		reg |= DWC3_DCTL_HIRD_THRES(dwc->hird_threshold);

		/*
		 * When dwc3 revisions >= 2.40a, LPM Erratum is enabled and
		 * DCFG.LPMCap is set, core responses with an ACK and the
		 * BESL value in the LPM token is less than or equal to LPM
		 * NYET threshold.
		 */
		WARN_ONCE(dwc->revision < DWC3_REVISION_240A
				&& dwc->has_lpm_erratum,
				"LPM Erratum not available on dwc3 revisisions < 2.40a\n");

		if (dwc->has_lpm_erratum && dwc->revision >= DWC3_REVISION_240A)
			reg |= DWC3_DCTL_LPM_ERRATA(dwc->lpm_nyet_threshold);

		dwc3_writel(dwc->regs, DWC3_DCTL, reg);
	} else {
		reg = dwc3_readl(dwc->regs, DWC3_DCTL);
		reg &= ~DWC3_DCTL_HIRD_THRES_MASK;
		dwc3_writel(dwc->regs, DWC3_DCTL, reg);
	}


	/*
	 * In HS mode this allows SS phy suspend. In SS mode this allows ss phy
	 * suspend in P3 state and generates IN_P3 power event irq.
	 */
	dwc3_usb3_phy_suspend(dwc, true);

	dep = dwc->eps[0];
	ret = __dwc3_gadget_ep_enable(dep, &dwc3_gadget_ep0_desc, NULL, true,
			false);
	if (ret) {
		dev_err(dwc->dev, "failed to enable %s\n", dep->name);
		return;
	}

	dep = dwc->eps[1];
	ret = __dwc3_gadget_ep_enable(dep, &dwc3_gadget_ep0_desc, NULL, true,
			false);
	if (ret) {
		dev_err(dwc->dev, "failed to enable %s\n", dep->name);
		return;
	}

	dwc3_notify_event(dwc, DWC3_CONTROLLER_CONNDONE_EVENT, 0);

	/*
	 * Configure PHY via GUSB3PIPECTLn if required.
	 *
	 * Update GTXFIFOSIZn
	 *
	 * In both cases reset values should be sufficient.
	 */
}

static void dwc3_gadget_wakeup_interrupt(struct dwc3 *dwc, bool remote_wakeup)
{
	bool perform_resume = true;

	dev_dbg(dwc->dev, "%s\n", __func__);

	dbg_event(0xFF, "WAKEUP", remote_wakeup);
	/*
	 * Identify if it is called from wakeup_interrupt() context for bus
	 * resume or as part of remote wakeup. And based on that check for
	 * U3 state. as we need to handle case of L1 resume i.e. where we
	 * don't want to perform resume.
	 */
	if (!remote_wakeup && dwc->link_state != DWC3_LINK_STATE_U3)
		perform_resume = false;

	/* Only perform resume from L2 or Early Suspend states */
	if (perform_resume) {

		/*
		 * In case of remote wake up dwc3_gadget_wakeup_work()
		 * is doing pm_runtime_get_sync(). But mark last wakeup
		 * event here to prevent runtime_suspend happening before this
		 * wakeup event is processed.
		 */
		pm_runtime_mark_last_busy(dwc->dev);
		dev_dbg(dwc->dev, "Notify OTG from %s\n", __func__);
		dwc->b_suspend = false;
		dwc3_notify_event(dwc,
				DWC3_CONTROLLER_NOTIFY_OTG_EVENT, 0);

		/*
		 * set state to U0 as function level resume is trying to queue
		 * notification over USB interrupt endpoint which would fail
		 * due to state is not being updated.
		 */
		dwc->link_state = DWC3_LINK_STATE_U0;
		dwc3_resume_gadget(dwc);
		return;
	}

	dwc->link_state = DWC3_LINK_STATE_U0;
}

static void dwc3_gadget_linksts_change_interrupt(struct dwc3 *dwc,
		unsigned int evtinfo)
{
	enum dwc3_link_state	next = evtinfo & DWC3_LINK_STATE_MASK;
	unsigned int		pwropt;

	/*
	 * WORKAROUND: DWC3 < 2.50a have an issue when configured without
	 * Hibernation mode enabled which would show up when device detects
	 * host-initiated U3 exit.
	 *
	 * In that case, device will generate a Link State Change Interrupt
	 * from U3 to RESUME which is only necessary if Hibernation is
	 * configured in.
	 *
	 * There are no functional changes due to such spurious event and we
	 * just need to ignore it.
	 *
	 * Refers to:
	 *
	 * STAR#9000570034 RTL: SS Resume event generated in non-Hibernation
	 * operational mode
	 */
	pwropt = DWC3_GHWPARAMS1_EN_PWROPT(dwc->hwparams.hwparams1);
	if ((dwc->revision < DWC3_REVISION_250A) &&
			(pwropt != DWC3_GHWPARAMS1_EN_PWROPT_HIB)) {
		if ((dwc->link_state == DWC3_LINK_STATE_U3) &&
				(next == DWC3_LINK_STATE_RESUME)) {
			dwc3_trace(trace_dwc3_gadget,
					"ignoring transition U3 -> Resume");
			return;
		}
	}

	/*
	 * WORKAROUND: DWC3 Revisions <1.83a have an issue which, depending
	 * on the link partner, the USB session might do multiple entry/exit
	 * of low power states before a transfer takes place.
	 *
	 * Due to this problem, we might experience lower throughput. The
	 * suggested workaround is to disable DCTL[12:9] bits if we're
	 * transitioning from U1/U2 to U0 and enable those bits again
	 * after a transfer completes and there are no pending transfers
	 * on any of the enabled endpoints.
	 *
	 * This is the first half of that workaround.
	 *
	 * Refers to:
	 *
	 * STAR#9000446952: RTL: Device SS : if U1/U2 ->U0 takes >128us
	 * core send LGO_Ux entering U0
	 */
	if (dwc->revision < DWC3_REVISION_183A) {
		if (next == DWC3_LINK_STATE_U0) {
			u32	u1u2;
			u32	reg;

			switch (dwc->link_state) {
			case DWC3_LINK_STATE_U1:
			case DWC3_LINK_STATE_U2:
				reg = dwc3_readl(dwc->regs, DWC3_DCTL);
				u1u2 = reg & (DWC3_DCTL_INITU2ENA
						| DWC3_DCTL_ACCEPTU2ENA
						| DWC3_DCTL_INITU1ENA
						| DWC3_DCTL_ACCEPTU1ENA);

				if (!dwc->u1u2)
					dwc->u1u2 = reg & u1u2;

				reg &= ~u1u2;

				dwc3_writel(dwc->regs, DWC3_DCTL, reg);
				break;
			default:
				/* do nothing */
				break;
			}
		}
	}

	switch (next) {
	case DWC3_LINK_STATE_U1:
		if (dwc->speed == USB_SPEED_SUPER)
			dwc3_suspend_gadget(dwc);
		break;
	case DWC3_LINK_STATE_U2:
	case DWC3_LINK_STATE_U3:
		dwc3_suspend_gadget(dwc);
		break;
	case DWC3_LINK_STATE_RESUME:
		dwc3_resume_gadget(dwc);
		break;
	default:
		/* do nothing */
		break;
	}

	dev_dbg(dwc->dev, "Going from (%d)--->(%d)\n", dwc->link_state, next);
	dwc->link_state = next;
	wake_up_interruptible(&dwc->wait_linkstate);
}

static void dwc3_gadget_suspend_interrupt(struct dwc3 *dwc,
			unsigned int evtinfo)
{
	enum dwc3_link_state    next = evtinfo & DWC3_LINK_STATE_MASK;

	dbg_event(0xFF, "SUSPEND INT", 0);
	dev_dbg(dwc->dev, "%s Entry to %d\n", __func__, next);

	if (dwc->link_state != next && next == DWC3_LINK_STATE_U3) {
		/*
		 * When first connecting the cable, even before the initial
		 * DWC3_DEVICE_EVENT_RESET or DWC3_DEVICE_EVENT_CONNECT_DONE
		 * events, the controller sees a DWC3_DEVICE_EVENT_SUSPEND
		 * event. In such a case, ignore.
		 * Ignore suspend event until device side usb is not into
		 * CONFIGURED state.
		 */
		if (dwc->gadget.state != USB_STATE_CONFIGURED) {
			pr_err("%s(): state:%d. Ignore SUSPEND.\n",
						__func__, dwc->gadget.state);
			return;
		}
#ifdef CONFIG_USB_CHARGING_EVENT
		dwc->vbus_current = USB_CURRENT_UNCONFIGURED;
		schedule_work(&dwc->set_vbus_current_work);
		pr_info("usb: %s\n", __func__);
#endif
		dwc3_suspend_gadget(dwc);

		dev_dbg(dwc->dev, "Notify OTG from %s\n", __func__);
		dwc->b_suspend = true;
		dwc3_notify_event(dwc, DWC3_CONTROLLER_NOTIFY_OTG_EVENT, 0);
	}

	dwc->link_state = next;
	dwc3_trace(trace_dwc3_gadget, "link state %d", dwc->link_state);
}

static void dwc3_gadget_hibernation_interrupt(struct dwc3 *dwc,
		unsigned int evtinfo)
{
	unsigned int is_ss = evtinfo & BIT(4);

	/**
	 * WORKAROUND: DWC3 revison 2.20a with hibernation support
	 * have a known issue which can cause USB CV TD.9.23 to fail
	 * randomly.
	 *
	 * Because of this issue, core could generate bogus hibernation
	 * events which SW needs to ignore.
	 *
	 * Refers to:
	 *
	 * STAR#9000546576: Device Mode Hibernation: Issue in USB 2.0
	 * Device Fallback from SuperSpeed
	 */
	if (is_ss ^ (dwc->speed == USB_SPEED_SUPER))
		return;

	/* enter hibernation here */
}

static void dwc3_gadget_interrupt(struct dwc3 *dwc,
		const struct dwc3_event_devt *event)
{
	switch (event->type) {
	case DWC3_DEVICE_EVENT_DISCONNECT:
#ifdef CONFIG_USB_ANDROID_SAMSUNG_COMPOSITE
		dwc3_gadget_cable_connect(dwc, false);
#endif
		dwc3_gadget_disconnect_interrupt(dwc);
		dwc->dbg_gadget_events.disconnect++;
		break;
	case DWC3_DEVICE_EVENT_RESET:
		dwc3_gadget_reset_interrupt(dwc);
#ifdef CONFIG_USB_NOTIFY_PROC_LOG
		store_usblog_notify(NOTIFY_USBSTATE,
					(void *)"USB_STATE=RESET", NULL);
#endif
		dwc->dbg_gadget_events.reset++;
		break;
	case DWC3_DEVICE_EVENT_CONNECT_DONE:
#ifdef CONFIG_USB_ANDROID_SAMSUNG_COMPOSITE
		dwc3_gadget_cable_connect(dwc, true);
#endif
		dwc3_gadget_conndone_interrupt(dwc);
		dwc->dbg_gadget_events.connect++;
		break;
	case DWC3_DEVICE_EVENT_WAKEUP:
		dwc3_gadget_wakeup_interrupt(dwc, false);
		dwc->dbg_gadget_events.wakeup++;
		break;
	case DWC3_DEVICE_EVENT_HIBER_REQ:
		if (dev_WARN_ONCE(dwc->dev, !dwc->has_hibernation,
					"unexpected hibernation event\n"))
			break;

		dwc3_gadget_hibernation_interrupt(dwc, event->event_info);
		break;
	case DWC3_DEVICE_EVENT_LINK_STATUS_CHANGE:
		dwc3_gadget_linksts_change_interrupt(dwc, event->event_info);
		dwc->dbg_gadget_events.link_status_change++;
		break;
	case DWC3_DEVICE_EVENT_SUSPEND:
		if (dwc->revision < DWC3_REVISION_230A) {
			dwc3_trace(trace_dwc3_gadget, "End of Periodic Frame");
			dwc->dbg_gadget_events.eopf++;
		} else {
			dwc3_trace(trace_dwc3_gadget, "U3/L1-L2 Suspend Event");
			dbg_event(0xFF, "GAD SUS", 0);
			dwc->dbg_gadget_events.suspend++;
			/*
			 * Ignore suspend event until the gadget enters into
			 * USB_STATE_CONFIGURED state.
			 */
			if (dwc->gadget.state >= USB_STATE_CONFIGURED)
				dwc3_gadget_suspend_interrupt(dwc,
						event->event_info);
		}
		break;
	case DWC3_DEVICE_EVENT_SOF:
		dwc3_trace(trace_dwc3_gadget, "Start of Periodic Frame");
		dwc->dbg_gadget_events.sof++;
		break;
	case DWC3_DEVICE_EVENT_ERRATIC_ERROR:
		dwc3_trace(trace_dwc3_gadget, "Erratic Error");
		dbg_event(0xFF, "ERROR", dwc->retries_on_error);
		dwc->dbg_gadget_events.erratic_error++;
		break;
	case DWC3_DEVICE_EVENT_CMD_CMPL:
		dwc3_trace(trace_dwc3_gadget, "Command Complete");
		dwc->dbg_gadget_events.cmdcmplt++;
		break;
	case DWC3_DEVICE_EVENT_OVERFLOW:
		dwc3_trace(trace_dwc3_gadget, "Overflow");
		dwc->dbg_gadget_events.overflow++;
		break;
	default:
		dev_WARN(dwc->dev, "UNKNOWN IRQ %d\n", event->type);
		dwc->dbg_gadget_events.unknown_event++;
	}

	dwc->err_evt_seen = (event->type == DWC3_DEVICE_EVENT_ERRATIC_ERROR);
}

static void dwc3_process_event_entry(struct dwc3 *dwc,
		const union dwc3_event *event)
{
	trace_dwc3_event(event->raw);
	/* skip event processing in absence of vbus */
	if (!dwc->vbus_active) {
		dbg_event(0xFF, "SKIP_EVT", event->raw);
		return;
	}

	/* If run/stop is cleared don't process any more events */
	if (!dwc->pullups_connected) {
		dbg_event(0xFF, "SKIP_EVT_PULLUP", event->raw);
		return;
	}

	/* Endpoint IRQ, handle it and return early */
	if (event->type.is_devspec == 0) {
		/* depevt */
		/* If remote-wakeup attempt by device had failed, then core
		 * wouldn't give wakeup event after resume. Handle that
		 * here on ep event which indicates that bus is resumed.
		 */
		if (dwc->b_suspend &&
		    dwc3_get_link_state(dwc) == DWC3_LINK_STATE_U0)
			dwc3_gadget_wakeup_interrupt(dwc, false);
		return dwc3_endpoint_interrupt(dwc, &event->depevt);
	}

	switch (event->type.type) {
	case DWC3_EVENT_TYPE_DEV:
		dwc3_gadget_interrupt(dwc, &event->devt);
		break;
	/* REVISIT what to do with Carkit and I2C events ? */
	default:
		dev_err(dwc->dev, "UNKNOWN IRQ type %d\n", event->raw);
	}
}

static irqreturn_t dwc3_process_event_buf(struct dwc3 *dwc)
{
	struct dwc3_event_buffer *evt;
	irqreturn_t ret = IRQ_NONE;
	int left;
	u32 reg;

	evt = dwc->ev_buf;
	left = evt->count;

	if (!(evt->flags & DWC3_EVENT_PENDING))
		return IRQ_NONE;

	while (left > 0) {
		union dwc3_event event;

		event.raw = *(u32 *) (evt->buf + evt->lpos);

		dwc3_process_event_entry(dwc, &event);

		if (dwc->err_evt_seen) {
			/*
			 * if erratic error, skip remaining events
			 * while controller undergoes reset
			 */
			evt->lpos = (evt->lpos + left) %
					DWC3_EVENT_BUFFERS_SIZE;
			dwc3_writel(dwc->regs, DWC3_GEVNTCOUNT(0), left);
			if (dwc3_notify_event(dwc,
						DWC3_CONTROLLER_ERROR_EVENT, 0))
				dwc->err_evt_seen = 0;
			dwc->retries_on_error++;
			break;
		}

		/*
		 * FIXME we wrap around correctly to the next entry as
		 * almost all entries are 4 bytes in size. There is one
		 * entry which has 12 bytes which is a regular entry
		 * followed by 8 bytes data. ATM I don't know how
		 * things are organized if we get next to the a
		 * boundary so I worry about that once we try to handle
		 * that.
		 */
		evt->lpos = (evt->lpos + 4) % DWC3_EVENT_BUFFERS_SIZE;
		left -= 4;
	}

	dwc->bh_handled_evt_cnt[dwc->bh_dbg_index] += (evt->count / 4);
	evt->count = 0;
	ret = IRQ_HANDLED;

	/* Unmask interrupt */
	reg = dwc3_readl(dwc->regs, DWC3_GEVNTSIZ(0));
	reg &= ~DWC3_GEVNTSIZ_INTMASK;
	dwc3_writel(dwc->regs, DWC3_GEVNTSIZ(0), reg);

<<<<<<< HEAD
	if (dwc->imod_interval)
		dwc3_writel(dwc->regs, DWC3_GEVNTCOUNT(0),
				DWC3_GEVNTCOUNT_EHB);
=======
	/* Keep the clearing of DWC3_EVENT_PENDING at the end */
	evt->flags &= ~DWC3_EVENT_PENDING;
>>>>>>> f9b8314c

	return ret;
}

void dwc3_bh_work(struct work_struct *w)
{
	struct dwc3 *dwc = container_of(w, struct dwc3, bh_work);

	 pm_runtime_get_sync(dwc->dev);
	 dwc3_thread_interrupt(dwc->irq, dwc);
	 pm_runtime_put(dwc->dev);
}

static irqreturn_t dwc3_thread_interrupt(int irq, void *_dwc)
{
	struct dwc3 *dwc = _dwc;
	unsigned long flags;
	irqreturn_t ret = IRQ_NONE;
	unsigned int temp_time;
	ktime_t start_time;

	start_time = ktime_get();

	local_bh_disable();
	spin_lock_irqsave(&dwc->lock, flags);
	dwc->bh_handled_evt_cnt[dwc->bh_dbg_index] = 0;

	ret = dwc3_process_event_buf(dwc);

	spin_unlock_irqrestore(&dwc->lock, flags);
	local_bh_enable();

	temp_time = ktime_to_us(ktime_sub(ktime_get(), start_time));
	dwc->bh_completion_time[dwc->bh_dbg_index] = temp_time;
	dwc->bh_dbg_index = (dwc->bh_dbg_index + 1) % 10;

	return ret;
}

static irqreturn_t dwc3_check_event_buf(struct dwc3 *dwc)
{
	struct dwc3_event_buffer *evt;
	u32 count;
	u32 reg;

	evt = dwc->ev_buf;

	/* Controller is being halted, ignore the interrupts */
	if (!dwc->pullups_connected) {
		/*
		 * Even with controller halted, there is a possibility
		 * that the interrupt line is kept asserted.
		 * As per the databook (3.00A - 6.3.57) read the GEVNTCOUNT
		 * to ensure that the interrupt line is de-asserted.
		 */
		count = dwc3_readl(dwc->regs, DWC3_GEVNTCOUNT(0));
		count &= DWC3_GEVNTCOUNT_MASK;
		dbg_event(0xFF, "NO_PULLUP", count);
		return IRQ_HANDLED;
	}

	/*
	 * With PCIe legacy interrupt, test shows that top-half irq handler can
	 * be called again after HW interrupt deassertion. Check if bottom-half
	 * irq event handler completes before caching new event to prevent
	 * losing events.
	 */
	if (evt->flags & DWC3_EVENT_PENDING)
		return IRQ_HANDLED;

	count = dwc3_readl(dwc->regs, DWC3_GEVNTCOUNT(0));
	count &= DWC3_GEVNTCOUNT_MASK;
	if (!count)
		return IRQ_NONE;

	if (count > evt->length) {
		dev_err(dwc->dev, "HUGE_EVCNT(%d)", count);
		dbg_event(0xFF, "HUGE_EVCNT", count);
		evt->lpos = (evt->lpos + count) % DWC3_EVENT_BUFFERS_SIZE;
		dwc3_writel(dwc->regs, DWC3_GEVNTCOUNT(0), count);
		return IRQ_HANDLED;
	}

	evt->count = count;
	evt->flags |= DWC3_EVENT_PENDING;

	/* Mask interrupt */
	reg = dwc3_readl(dwc->regs, DWC3_GEVNTSIZ(0));
	reg |= DWC3_GEVNTSIZ_INTMASK;
	dwc3_writel(dwc->regs, DWC3_GEVNTSIZ(0), reg);

	dwc3_writel(dwc->regs, DWC3_GEVNTCOUNT(0), count);

	return IRQ_WAKE_THREAD;
}

irqreturn_t dwc3_interrupt(int irq, void *_dwc)
{
	struct dwc3			*dwc = _dwc;
	irqreturn_t			ret = IRQ_NONE;
	irqreturn_t			status;
	unsigned int			temp_cnt = 0;
	ktime_t				start_time;

	start_time = ktime_get();
	dwc->irq_cnt++;

	/* controller reset is still pending */
	if (dwc->err_evt_seen)
		return IRQ_HANDLED;

	status = dwc3_check_event_buf(dwc);
	if (status == IRQ_WAKE_THREAD)
		ret = status;

	dwc->irq_start_time[dwc->irq_dbg_index] = start_time;
	dwc->irq_completion_time[dwc->irq_dbg_index] =
		ktime_us_delta(ktime_get(), start_time);
	dwc->irq_event_count[dwc->irq_dbg_index] = temp_cnt / 4;
	dwc->irq_dbg_index = (dwc->irq_dbg_index + 1) % MAX_INTR_STATS;

	if (ret == IRQ_WAKE_THREAD)
		queue_work(dwc->dwc_wq, &dwc->bh_work);

	return IRQ_HANDLED;
}

/**
 * dwc3_gadget_init - Initializes gadget related registers
 * @dwc: pointer to our controller context structure
 *
 * Returns 0 on success otherwise negative errno.
 */
int dwc3_gadget_init(struct dwc3 *dwc)
{
	int ret, irq;
	struct platform_device *dwc3_pdev = to_platform_device(dwc->dev);

	irq = platform_get_irq_byname(dwc3_pdev, "peripheral");
	if (irq == -EPROBE_DEFER)
		return irq;

	if (irq <= 0) {
		irq = platform_get_irq_byname(dwc3_pdev, "dwc_usb3");
		if (irq == -EPROBE_DEFER)
			return irq;

		if (irq <= 0) {
			irq = platform_get_irq(dwc3_pdev, 0);
			if (irq <= 0) {
				if (irq != -EPROBE_DEFER) {
					dev_err(dwc->dev,
						"missing peripheral IRQ\n");
				}
				if (!irq)
					irq = -EINVAL;
				return irq;
			}
		}
	}

	dwc->irq_gadget = irq;

	INIT_WORK(&dwc->wakeup_work, dwc3_gadget_wakeup_work);

	dwc->ctrl_req = dma_alloc_coherent(dwc->sysdev, sizeof(*dwc->ctrl_req),
			&dwc->ctrl_req_addr, GFP_KERNEL);
	if (!dwc->ctrl_req) {
		dev_err(dwc->dev, "failed to allocate ctrl request\n");
		ret = -ENOMEM;
		goto err0;
	}

	dwc->ep0_trb = dma_alloc_coherent(dwc->sysdev,
					  sizeof(*dwc->ep0_trb) * 2,
					  &dwc->ep0_trb_addr, GFP_KERNEL);
	if (!dwc->ep0_trb) {
		dev_err(dwc->dev, "failed to allocate ep0 trb\n");
		ret = -ENOMEM;
		goto err1;
	}

	dwc->setup_buf = kzalloc(DWC3_EP0_BOUNCE_SIZE, GFP_KERNEL);
	if (!dwc->setup_buf) {
		ret = -ENOMEM;
		goto err2;
	}

	dwc->ep0_bounce = dma_alloc_coherent(dwc->sysdev,
			DWC3_EP0_BOUNCE_SIZE, &dwc->ep0_bounce_addr,
			GFP_KERNEL);
	if (!dwc->ep0_bounce) {
		dev_err(dwc->dev, "failed to allocate ep0 bounce buffer\n");
		ret = -ENOMEM;
		goto err3;
	}

	dwc->zlp_buf = kzalloc(DWC3_ZLP_BUF_SIZE, GFP_KERNEL);
	if (!dwc->zlp_buf) {
		ret = -ENOMEM;
		goto err4;
	}

	dwc->gadget.ops			= &dwc3_gadget_ops;
	dwc->gadget.speed		= USB_SPEED_UNKNOWN;
	dwc->gadget.sg_supported	= true;
	dwc->gadget.name		= "dwc3-gadget";
	dwc->gadget.l1_supported	= !dwc->usb2_l1_disable;

	/*
	 * FIXME We might be setting max_speed to <SUPER, however versions
	 * <2.20a of dwc3 have an issue with metastability (documented
	 * elsewhere in this driver) which tells us we can't set max speed to
	 * anything lower than SUPER.
	 *
	 * Because gadget.max_speed is only used by composite.c and function
	 * drivers (i.e. it won't go into dwc3's registers) we are allowing this
	 * to happen so we avoid sending SuperSpeed Capability descriptor
	 * together with our BOS descriptor as that could confuse host into
	 * thinking we can handle super speed.
	 *
	 * Note that, in fact, we won't even support GetBOS requests when speed
	 * is less than super speed because we don't have means, yet, to tell
	 * composite.c that we are USB 2.0 + LPM ECN.
	 */
	if (dwc->revision < DWC3_REVISION_220A)
		dwc3_trace(trace_dwc3_gadget,
				"Changing max_speed on rev %08x",
				dwc->revision);

	dwc->gadget.max_speed		= dwc->maximum_speed;

	/*
	 * Per databook, DWC3 needs buffer size to be aligned to MaxPacketSize
	 * on ep out.
	 */
	dwc->gadget.quirk_ep_out_aligned_size = true;

	/*
	 * REVISIT: Here we should clear all pending IRQs to be
	 * sure we're starting from a well known location.
	 */

	ret = dwc3_gadget_init_endpoints(dwc);
	if (ret)
		goto err5;

	ret = usb_add_gadget_udc(dwc->dev, &dwc->gadget);
	if (ret) {
		dev_err(dwc->dev, "failed to register udc\n");
		goto err5;
	}

	if (!dwc->is_drd) {
		pm_runtime_no_callbacks(&dwc->gadget.dev);
		pm_runtime_set_active(&dwc->gadget.dev);
		pm_runtime_enable(&dwc->gadget.dev);
		pm_runtime_get(&dwc->gadget.dev);
	}

	return 0;

err5:
	kfree(dwc->zlp_buf);

err4:
	dwc3_gadget_free_endpoints(dwc);
	dma_free_coherent(dwc->sysdev, DWC3_EP0_BOUNCE_SIZE,
			dwc->ep0_bounce, dwc->ep0_bounce_addr);

err3:
	kfree(dwc->setup_buf);

err2:
	dma_free_coherent(dwc->sysdev, sizeof(*dwc->ep0_trb) * 2,
			dwc->ep0_trb, dwc->ep0_trb_addr);

err1:
	dma_free_coherent(dwc->sysdev, sizeof(*dwc->ctrl_req),
			dwc->ctrl_req, dwc->ctrl_req_addr);

err0:
	return ret;
}

/* -------------------------------------------------------------------------- */

void dwc3_gadget_exit(struct dwc3 *dwc)
{
	if (dwc->is_drd) {
		pm_runtime_put(&dwc->gadget.dev);
		pm_runtime_disable(&dwc->gadget.dev);
	}

	usb_del_gadget_udc(&dwc->gadget);

	dwc3_gadget_free_endpoints(dwc);

	dma_free_coherent(dwc->sysdev, DWC3_EP0_BOUNCE_SIZE,
			dwc->ep0_bounce, dwc->ep0_bounce_addr);

	kfree(dwc->setup_buf);
	kfree(dwc->zlp_buf);

	dma_free_coherent(dwc->sysdev, sizeof(*dwc->ep0_trb) * 2,
			dwc->ep0_trb, dwc->ep0_trb_addr);

	dma_free_coherent(dwc->sysdev, sizeof(*dwc->ctrl_req),
			dwc->ctrl_req, dwc->ctrl_req_addr);
}

int dwc3_gadget_suspend(struct dwc3 *dwc)
{
	if (!dwc->gadget_driver)
		return 0;

	dwc3_gadget_run_stop(dwc, false, false);
	dwc3_disconnect_gadget(dwc);
	__dwc3_gadget_stop(dwc);

	synchronize_irq(dwc->irq_gadget);

	return 0;
}

int dwc3_gadget_resume(struct dwc3 *dwc)
{
	int			ret;

	if (!dwc->gadget_driver)
		return 0;

	ret = __dwc3_gadget_start(dwc);
	if (ret < 0)
		goto err0;

	ret = dwc3_gadget_run_stop(dwc, true, false);
	if (ret < 0)
		goto err1;

	return 0;

err1:
	__dwc3_gadget_stop(dwc);

err0:
	return ret;
}

void dwc3_gadget_process_pending_events(struct dwc3 *dwc)
{
	if (dwc->pending_events) {
		dwc3_interrupt(dwc->irq_gadget, dwc->ev_buf);
		dwc->pending_events = false;
		enable_irq(dwc->irq_gadget);
	}
}<|MERGE_RESOLUTION|>--- conflicted
+++ resolved
@@ -1174,16 +1174,11 @@
 	 * pending to be processed by the driver.
 	 */
 	if (dep->trb_enqueue == dep->trb_dequeue) {
-<<<<<<< HEAD
-		tmp = dwc3_ep_prev_trb(dep, dep->trb_enqueue);
-		if (!tmp || tmp->ctrl & DWC3_TRB_CTRL_HWO)
-=======
 		/*
 		 * If there is any request remained in the started_list at
 		 * this point, that means there is no TRB available.
 		 */
 		if (!list_empty(&dep->started_list))
->>>>>>> f9b8314c
 			return 0;
 
 		return DWC3_TRB_NUM - 1;
@@ -3902,14 +3897,12 @@
 	reg &= ~DWC3_GEVNTSIZ_INTMASK;
 	dwc3_writel(dwc->regs, DWC3_GEVNTSIZ(0), reg);
 
-<<<<<<< HEAD
 	if (dwc->imod_interval)
 		dwc3_writel(dwc->regs, DWC3_GEVNTCOUNT(0),
 				DWC3_GEVNTCOUNT_EHB);
-=======
+
 	/* Keep the clearing of DWC3_EVENT_PENDING at the end */
 	evt->flags &= ~DWC3_EVENT_PENDING;
->>>>>>> f9b8314c
 
 	return ret;
 }

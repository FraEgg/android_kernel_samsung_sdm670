--- conflicted
+++ resolved
@@ -3921,11 +3921,7 @@
 	dwc->gadget.speed		= USB_SPEED_UNKNOWN;
 	dwc->gadget.sg_supported	= true;
 	dwc->gadget.name		= "dwc3-gadget";
-<<<<<<< HEAD
-	dwc->gadget.is_otg		= dwc->dr_mode == USB_DR_MODE_OTG;
 	dwc->gadget.l1_supported	= !dwc->usb2_l1_disable;
-=======
->>>>>>> 6ee8be4d
 
 	/*
 	 * FIXME We might be setting max_speed to <SUPER, however versions

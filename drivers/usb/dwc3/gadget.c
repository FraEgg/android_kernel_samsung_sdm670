--- conflicted
+++ resolved
@@ -1924,10 +1924,7 @@
 	u32			reg;
 	int			ret = 0;
 	u8			link_state;
-<<<<<<< HEAD
 	unsigned long		flags;
-=======
->>>>>>> ccc0db65
 
 	dev_dbg(dwc->dev, "%s(): Entry\n", __func__);
 	disable_irq(dwc->irq);
@@ -1938,13 +1935,7 @@
 	 *
 	 * We can check that via USB Link State bits in DSTS register.
 	 */
-<<<<<<< HEAD
 	link_state = dwc3_get_link_state(dwc);
-=======
-	reg = dwc3_readl(dwc->regs, DWC3_DSTS);
-
-	link_state = DWC3_DSTS_USBLNKST(reg);
->>>>>>> ccc0db65
 
 	switch (link_state) {
 	case DWC3_LINK_STATE_RESET:

/**
 * debugfs.c - DesignWare USB3 DRD Controller DebugFS file
 *
 * Copyright (C) 2010-2011 Texas Instruments Incorporated - http://www.ti.com
 *
 * Authors: Felipe Balbi <balbi@ti.com>,
 *	    Sebastian Andrzej Siewior <bigeasy@linutronix.de>
 *
 * This program is free software: you can redistribute it and/or modify
 * it under the terms of the GNU General Public License version 2  of
 * the License as published by the Free Software Foundation.
 *
 * This program is distributed in the hope that it will be useful,
 * but WITHOUT ANY WARRANTY; without even the implied warranty of
 * MERCHANTABILITY or FITNESS FOR A PARTICULAR PURPOSE.  See the
 * GNU General Public License for more details.
 */

#include <linux/module.h>
#include <linux/kernel.h>
#include <linux/slab.h>
#include <linux/ptrace.h>
#include <linux/types.h>
#include <linux/spinlock.h>
#include <linux/debugfs.h>
#include <linux/seq_file.h>
#include <linux/delay.h>
#include <linux/uaccess.h>

#include <linux/usb/ch9.h>
#include <linux/ipc_logging.h>

#include "core.h"
#include "gadget.h"
#include "io.h"
#include "debug.h"

#define dump_register(nm)				\
{							\
	.name	= __stringify(nm),			\
	.offset	= DWC3_ ##nm - DWC3_GLOBALS_REGS_START,	\
}

#define ep_event_rate(ev, c, p, dt)	\
	((dt) ? ((c.ev - p.ev) * (MSEC_PER_SEC)) / (dt) : 0)

static const struct debugfs_reg32 dwc3_regs[] = {
	dump_register(GSBUSCFG0),
	dump_register(GSBUSCFG1),
	dump_register(GTXTHRCFG),
	dump_register(GRXTHRCFG),
	dump_register(GCTL),
	dump_register(GEVTEN),
	dump_register(GSTS),
	dump_register(GSNPSID),
	dump_register(GGPIO),
	dump_register(GUID),
	dump_register(GUCTL),
	dump_register(GBUSERRADDR0),
	dump_register(GBUSERRADDR1),
	dump_register(GPRTBIMAP0),
	dump_register(GPRTBIMAP1),
	dump_register(GHWPARAMS0),
	dump_register(GHWPARAMS1),
	dump_register(GHWPARAMS2),
	dump_register(GHWPARAMS3),
	dump_register(GHWPARAMS4),
	dump_register(GHWPARAMS5),
	dump_register(GHWPARAMS6),
	dump_register(GHWPARAMS7),
	dump_register(GDBGFIFOSPACE),
	dump_register(GDBGLTSSM),
	dump_register(GPRTBIMAP_HS0),
	dump_register(GPRTBIMAP_HS1),
	dump_register(GPRTBIMAP_FS0),
	dump_register(GPRTBIMAP_FS1),

	dump_register(GUSB2PHYCFG(0)),
	dump_register(GUSB2PHYCFG(1)),
	dump_register(GUSB2PHYCFG(2)),
	dump_register(GUSB2PHYCFG(3)),
	dump_register(GUSB2PHYCFG(4)),
	dump_register(GUSB2PHYCFG(5)),
	dump_register(GUSB2PHYCFG(6)),
	dump_register(GUSB2PHYCFG(7)),
	dump_register(GUSB2PHYCFG(8)),
	dump_register(GUSB2PHYCFG(9)),
	dump_register(GUSB2PHYCFG(10)),
	dump_register(GUSB2PHYCFG(11)),
	dump_register(GUSB2PHYCFG(12)),
	dump_register(GUSB2PHYCFG(13)),
	dump_register(GUSB2PHYCFG(14)),
	dump_register(GUSB2PHYCFG(15)),

	dump_register(GUSB2I2CCTL(0)),
	dump_register(GUSB2I2CCTL(1)),
	dump_register(GUSB2I2CCTL(2)),
	dump_register(GUSB2I2CCTL(3)),
	dump_register(GUSB2I2CCTL(4)),
	dump_register(GUSB2I2CCTL(5)),
	dump_register(GUSB2I2CCTL(6)),
	dump_register(GUSB2I2CCTL(7)),
	dump_register(GUSB2I2CCTL(8)),
	dump_register(GUSB2I2CCTL(9)),
	dump_register(GUSB2I2CCTL(10)),
	dump_register(GUSB2I2CCTL(11)),
	dump_register(GUSB2I2CCTL(12)),
	dump_register(GUSB2I2CCTL(13)),
	dump_register(GUSB2I2CCTL(14)),
	dump_register(GUSB2I2CCTL(15)),

	dump_register(GUSB2PHYACC(0)),
	dump_register(GUSB2PHYACC(1)),
	dump_register(GUSB2PHYACC(2)),
	dump_register(GUSB2PHYACC(3)),
	dump_register(GUSB2PHYACC(4)),
	dump_register(GUSB2PHYACC(5)),
	dump_register(GUSB2PHYACC(6)),
	dump_register(GUSB2PHYACC(7)),
	dump_register(GUSB2PHYACC(8)),
	dump_register(GUSB2PHYACC(9)),
	dump_register(GUSB2PHYACC(10)),
	dump_register(GUSB2PHYACC(11)),
	dump_register(GUSB2PHYACC(12)),
	dump_register(GUSB2PHYACC(13)),
	dump_register(GUSB2PHYACC(14)),
	dump_register(GUSB2PHYACC(15)),

	dump_register(GUSB3PIPECTL(0)),
	dump_register(GUSB3PIPECTL(1)),
	dump_register(GUSB3PIPECTL(2)),
	dump_register(GUSB3PIPECTL(3)),
	dump_register(GUSB3PIPECTL(4)),
	dump_register(GUSB3PIPECTL(5)),
	dump_register(GUSB3PIPECTL(6)),
	dump_register(GUSB3PIPECTL(7)),
	dump_register(GUSB3PIPECTL(8)),
	dump_register(GUSB3PIPECTL(9)),
	dump_register(GUSB3PIPECTL(10)),
	dump_register(GUSB3PIPECTL(11)),
	dump_register(GUSB3PIPECTL(12)),
	dump_register(GUSB3PIPECTL(13)),
	dump_register(GUSB3PIPECTL(14)),
	dump_register(GUSB3PIPECTL(15)),

	dump_register(GTXFIFOSIZ(0)),
	dump_register(GTXFIFOSIZ(1)),
	dump_register(GTXFIFOSIZ(2)),
	dump_register(GTXFIFOSIZ(3)),
	dump_register(GTXFIFOSIZ(4)),
	dump_register(GTXFIFOSIZ(5)),
	dump_register(GTXFIFOSIZ(6)),
	dump_register(GTXFIFOSIZ(7)),
	dump_register(GTXFIFOSIZ(8)),
	dump_register(GTXFIFOSIZ(9)),
	dump_register(GTXFIFOSIZ(10)),
	dump_register(GTXFIFOSIZ(11)),
	dump_register(GTXFIFOSIZ(12)),
	dump_register(GTXFIFOSIZ(13)),
	dump_register(GTXFIFOSIZ(14)),
	dump_register(GTXFIFOSIZ(15)),
	dump_register(GTXFIFOSIZ(16)),
	dump_register(GTXFIFOSIZ(17)),
	dump_register(GTXFIFOSIZ(18)),
	dump_register(GTXFIFOSIZ(19)),
	dump_register(GTXFIFOSIZ(20)),
	dump_register(GTXFIFOSIZ(21)),
	dump_register(GTXFIFOSIZ(22)),
	dump_register(GTXFIFOSIZ(23)),
	dump_register(GTXFIFOSIZ(24)),
	dump_register(GTXFIFOSIZ(25)),
	dump_register(GTXFIFOSIZ(26)),
	dump_register(GTXFIFOSIZ(27)),
	dump_register(GTXFIFOSIZ(28)),
	dump_register(GTXFIFOSIZ(29)),
	dump_register(GTXFIFOSIZ(30)),
	dump_register(GTXFIFOSIZ(31)),

	dump_register(GRXFIFOSIZ(0)),
	dump_register(GRXFIFOSIZ(1)),
	dump_register(GRXFIFOSIZ(2)),
	dump_register(GRXFIFOSIZ(3)),
	dump_register(GRXFIFOSIZ(4)),
	dump_register(GRXFIFOSIZ(5)),
	dump_register(GRXFIFOSIZ(6)),
	dump_register(GRXFIFOSIZ(7)),
	dump_register(GRXFIFOSIZ(8)),
	dump_register(GRXFIFOSIZ(9)),
	dump_register(GRXFIFOSIZ(10)),
	dump_register(GRXFIFOSIZ(11)),
	dump_register(GRXFIFOSIZ(12)),
	dump_register(GRXFIFOSIZ(13)),
	dump_register(GRXFIFOSIZ(14)),
	dump_register(GRXFIFOSIZ(15)),
	dump_register(GRXFIFOSIZ(16)),
	dump_register(GRXFIFOSIZ(17)),
	dump_register(GRXFIFOSIZ(18)),
	dump_register(GRXFIFOSIZ(19)),
	dump_register(GRXFIFOSIZ(20)),
	dump_register(GRXFIFOSIZ(21)),
	dump_register(GRXFIFOSIZ(22)),
	dump_register(GRXFIFOSIZ(23)),
	dump_register(GRXFIFOSIZ(24)),
	dump_register(GRXFIFOSIZ(25)),
	dump_register(GRXFIFOSIZ(26)),
	dump_register(GRXFIFOSIZ(27)),
	dump_register(GRXFIFOSIZ(28)),
	dump_register(GRXFIFOSIZ(29)),
	dump_register(GRXFIFOSIZ(30)),
	dump_register(GRXFIFOSIZ(31)),

	dump_register(GEVNTADRLO(0)),
	dump_register(GEVNTADRHI(0)),
	dump_register(GEVNTSIZ(0)),
	dump_register(GEVNTCOUNT(0)),

	dump_register(GHWPARAMS8),
	dump_register(GFLADJ),
	dump_register(DCFG),
	dump_register(DCTL),
	dump_register(DEVTEN),
	dump_register(DSTS),
	dump_register(DGCMDPAR),
	dump_register(DGCMD),
	dump_register(DALEPENA),

	dump_register(DEPCMDPAR2(0)),
	dump_register(DEPCMDPAR2(1)),
	dump_register(DEPCMDPAR2(2)),
	dump_register(DEPCMDPAR2(3)),
	dump_register(DEPCMDPAR2(4)),
	dump_register(DEPCMDPAR2(5)),
	dump_register(DEPCMDPAR2(6)),
	dump_register(DEPCMDPAR2(7)),
	dump_register(DEPCMDPAR2(8)),
	dump_register(DEPCMDPAR2(9)),
	dump_register(DEPCMDPAR2(10)),
	dump_register(DEPCMDPAR2(11)),
	dump_register(DEPCMDPAR2(12)),
	dump_register(DEPCMDPAR2(13)),
	dump_register(DEPCMDPAR2(14)),
	dump_register(DEPCMDPAR2(15)),
	dump_register(DEPCMDPAR2(16)),
	dump_register(DEPCMDPAR2(17)),
	dump_register(DEPCMDPAR2(18)),
	dump_register(DEPCMDPAR2(19)),
	dump_register(DEPCMDPAR2(20)),
	dump_register(DEPCMDPAR2(21)),
	dump_register(DEPCMDPAR2(22)),
	dump_register(DEPCMDPAR2(23)),
	dump_register(DEPCMDPAR2(24)),
	dump_register(DEPCMDPAR2(25)),
	dump_register(DEPCMDPAR2(26)),
	dump_register(DEPCMDPAR2(27)),
	dump_register(DEPCMDPAR2(28)),
	dump_register(DEPCMDPAR2(29)),
	dump_register(DEPCMDPAR2(30)),
	dump_register(DEPCMDPAR2(31)),

	dump_register(DEPCMDPAR1(0)),
	dump_register(DEPCMDPAR1(1)),
	dump_register(DEPCMDPAR1(2)),
	dump_register(DEPCMDPAR1(3)),
	dump_register(DEPCMDPAR1(4)),
	dump_register(DEPCMDPAR1(5)),
	dump_register(DEPCMDPAR1(6)),
	dump_register(DEPCMDPAR1(7)),
	dump_register(DEPCMDPAR1(8)),
	dump_register(DEPCMDPAR1(9)),
	dump_register(DEPCMDPAR1(10)),
	dump_register(DEPCMDPAR1(11)),
	dump_register(DEPCMDPAR1(12)),
	dump_register(DEPCMDPAR1(13)),
	dump_register(DEPCMDPAR1(14)),
	dump_register(DEPCMDPAR1(15)),
	dump_register(DEPCMDPAR1(16)),
	dump_register(DEPCMDPAR1(17)),
	dump_register(DEPCMDPAR1(18)),
	dump_register(DEPCMDPAR1(19)),
	dump_register(DEPCMDPAR1(20)),
	dump_register(DEPCMDPAR1(21)),
	dump_register(DEPCMDPAR1(22)),
	dump_register(DEPCMDPAR1(23)),
	dump_register(DEPCMDPAR1(24)),
	dump_register(DEPCMDPAR1(25)),
	dump_register(DEPCMDPAR1(26)),
	dump_register(DEPCMDPAR1(27)),
	dump_register(DEPCMDPAR1(28)),
	dump_register(DEPCMDPAR1(29)),
	dump_register(DEPCMDPAR1(30)),
	dump_register(DEPCMDPAR1(31)),

	dump_register(DEPCMDPAR0(0)),
	dump_register(DEPCMDPAR0(1)),
	dump_register(DEPCMDPAR0(2)),
	dump_register(DEPCMDPAR0(3)),
	dump_register(DEPCMDPAR0(4)),
	dump_register(DEPCMDPAR0(5)),
	dump_register(DEPCMDPAR0(6)),
	dump_register(DEPCMDPAR0(7)),
	dump_register(DEPCMDPAR0(8)),
	dump_register(DEPCMDPAR0(9)),
	dump_register(DEPCMDPAR0(10)),
	dump_register(DEPCMDPAR0(11)),
	dump_register(DEPCMDPAR0(12)),
	dump_register(DEPCMDPAR0(13)),
	dump_register(DEPCMDPAR0(14)),
	dump_register(DEPCMDPAR0(15)),
	dump_register(DEPCMDPAR0(16)),
	dump_register(DEPCMDPAR0(17)),
	dump_register(DEPCMDPAR0(18)),
	dump_register(DEPCMDPAR0(19)),
	dump_register(DEPCMDPAR0(20)),
	dump_register(DEPCMDPAR0(21)),
	dump_register(DEPCMDPAR0(22)),
	dump_register(DEPCMDPAR0(23)),
	dump_register(DEPCMDPAR0(24)),
	dump_register(DEPCMDPAR0(25)),
	dump_register(DEPCMDPAR0(26)),
	dump_register(DEPCMDPAR0(27)),
	dump_register(DEPCMDPAR0(28)),
	dump_register(DEPCMDPAR0(29)),
	dump_register(DEPCMDPAR0(30)),
	dump_register(DEPCMDPAR0(31)),

	dump_register(DEPCMD(0)),
	dump_register(DEPCMD(1)),
	dump_register(DEPCMD(2)),
	dump_register(DEPCMD(3)),
	dump_register(DEPCMD(4)),
	dump_register(DEPCMD(5)),
	dump_register(DEPCMD(6)),
	dump_register(DEPCMD(7)),
	dump_register(DEPCMD(8)),
	dump_register(DEPCMD(9)),
	dump_register(DEPCMD(10)),
	dump_register(DEPCMD(11)),
	dump_register(DEPCMD(12)),
	dump_register(DEPCMD(13)),
	dump_register(DEPCMD(14)),
	dump_register(DEPCMD(15)),
	dump_register(DEPCMD(16)),
	dump_register(DEPCMD(17)),
	dump_register(DEPCMD(18)),
	dump_register(DEPCMD(19)),
	dump_register(DEPCMD(20)),
	dump_register(DEPCMD(21)),
	dump_register(DEPCMD(22)),
	dump_register(DEPCMD(23)),
	dump_register(DEPCMD(24)),
	dump_register(DEPCMD(25)),
	dump_register(DEPCMD(26)),
	dump_register(DEPCMD(27)),
	dump_register(DEPCMD(28)),
	dump_register(DEPCMD(29)),
	dump_register(DEPCMD(30)),
	dump_register(DEPCMD(31)),

	dump_register(OCFG),
	dump_register(OCTL),
	dump_register(OEVT),
	dump_register(OEVTEN),
	dump_register(OSTS),
};

static int dwc3_mode_show(struct seq_file *s, void *unused)
{
	struct dwc3		*dwc = s->private;
	unsigned long		flags;
	u32			reg;

	spin_lock_irqsave(&dwc->lock, flags);
	reg = dwc3_readl(dwc->regs, DWC3_GCTL);
	spin_unlock_irqrestore(&dwc->lock, flags);

	switch (DWC3_GCTL_PRTCAP(reg)) {
	case DWC3_GCTL_PRTCAP_HOST:
		seq_printf(s, "host\n");
		break;
	case DWC3_GCTL_PRTCAP_DEVICE:
		seq_printf(s, "device\n");
		break;
	case DWC3_GCTL_PRTCAP_OTG:
		seq_printf(s, "OTG\n");
		break;
	default:
		seq_printf(s, "UNKNOWN %08x\n", DWC3_GCTL_PRTCAP(reg));
	}

	return 0;
}

static int dwc3_mode_open(struct inode *inode, struct file *file)
{
	return single_open(file, dwc3_mode_show, inode->i_private);
}

static ssize_t dwc3_mode_write(struct file *file,
		const char __user *ubuf, size_t count, loff_t *ppos)
{
	struct seq_file		*s = file->private_data;
	struct dwc3		*dwc = s->private;
	unsigned long		flags;
	u32			mode = 0;
	char buf[32] = {0};

	if (copy_from_user(&buf, ubuf, min_t(size_t, sizeof(buf) - 1, count)))
		return -EFAULT;

	if (!strncmp(buf, "host", 4))
		mode |= DWC3_GCTL_PRTCAP_HOST;

	if (!strncmp(buf, "device", 6))
		mode |= DWC3_GCTL_PRTCAP_DEVICE;

	if (!strncmp(buf, "otg", 3))
		mode |= DWC3_GCTL_PRTCAP_OTG;

	if (mode) {
		spin_lock_irqsave(&dwc->lock, flags);
		dwc3_set_mode(dwc, mode);
		spin_unlock_irqrestore(&dwc->lock, flags);
	}
	return count;
}

static const struct file_operations dwc3_mode_fops = {
	.open			= dwc3_mode_open,
	.write			= dwc3_mode_write,
	.read			= seq_read,
	.llseek			= seq_lseek,
	.release		= single_release,
};

static int dwc3_testmode_show(struct seq_file *s, void *unused)
{
	struct dwc3		*dwc = s->private;
	unsigned long		flags;
	u32			reg;

	spin_lock_irqsave(&dwc->lock, flags);
	reg = dwc3_readl(dwc->regs, DWC3_DCTL);
	reg &= DWC3_DCTL_TSTCTRL_MASK;
	reg >>= 1;
	spin_unlock_irqrestore(&dwc->lock, flags);

	switch (reg) {
	case 0:
		seq_printf(s, "no test\n");
		break;
	case TEST_J:
		seq_printf(s, "test_j\n");
		break;
	case TEST_K:
		seq_printf(s, "test_k\n");
		break;
	case TEST_SE0_NAK:
		seq_printf(s, "test_se0_nak\n");
		break;
	case TEST_PACKET:
		seq_printf(s, "test_packet\n");
		break;
	case TEST_FORCE_EN:
		seq_printf(s, "test_force_enable\n");
		break;
	default:
		seq_printf(s, "UNKNOWN %d\n", reg);
	}

	return 0;
}

static int dwc3_testmode_open(struct inode *inode, struct file *file)
{
	return single_open(file, dwc3_testmode_show, inode->i_private);
}

static ssize_t dwc3_testmode_write(struct file *file,
		const char __user *ubuf, size_t count, loff_t *ppos)
{
	struct seq_file		*s = file->private_data;
	struct dwc3		*dwc = s->private;
	unsigned long		flags;
	u32			testmode = 0;
	char			buf[32] = {0};

	if (copy_from_user(&buf, ubuf, min_t(size_t, sizeof(buf) - 1, count)))
		return -EFAULT;

	if (!strncmp(buf, "test_j", 6))
		testmode = TEST_J;
	else if (!strncmp(buf, "test_k", 6))
		testmode = TEST_K;
	else if (!strncmp(buf, "test_se0_nak", 12))
		testmode = TEST_SE0_NAK;
	else if (!strncmp(buf, "test_packet", 11))
		testmode = TEST_PACKET;
	else if (!strncmp(buf, "test_force_enable", 17))
		testmode = TEST_FORCE_EN;
	else
		testmode = 0;

	spin_lock_irqsave(&dwc->lock, flags);
	dwc3_gadget_set_test_mode(dwc, testmode);
	spin_unlock_irqrestore(&dwc->lock, flags);

	return count;
}

static const struct file_operations dwc3_testmode_fops = {
	.open			= dwc3_testmode_open,
	.write			= dwc3_testmode_write,
	.read			= seq_read,
	.llseek			= seq_lseek,
	.release		= single_release,
};

static int dwc3_link_state_show(struct seq_file *s, void *unused)
{
	struct dwc3		*dwc = s->private;
	unsigned long		flags;
	enum dwc3_link_state	state;
	u32			reg;

	spin_lock_irqsave(&dwc->lock, flags);
	reg = dwc3_readl(dwc->regs, DWC3_DSTS);
	state = DWC3_DSTS_USBLNKST(reg);
	spin_unlock_irqrestore(&dwc->lock, flags);

	switch (state) {
	case DWC3_LINK_STATE_U0:
		seq_printf(s, "U0\n");
		break;
	case DWC3_LINK_STATE_U1:
		seq_printf(s, "U1\n");
		break;
	case DWC3_LINK_STATE_U2:
		seq_printf(s, "U2\n");
		break;
	case DWC3_LINK_STATE_U3:
		seq_printf(s, "U3\n");
		break;
	case DWC3_LINK_STATE_SS_DIS:
		seq_printf(s, "SS.Disabled\n");
		break;
	case DWC3_LINK_STATE_RX_DET:
		seq_printf(s, "Rx.Detect\n");
		break;
	case DWC3_LINK_STATE_SS_INACT:
		seq_printf(s, "SS.Inactive\n");
		break;
	case DWC3_LINK_STATE_POLL:
		seq_printf(s, "Poll\n");
		break;
	case DWC3_LINK_STATE_RECOV:
		seq_printf(s, "Recovery\n");
		break;
	case DWC3_LINK_STATE_HRESET:
		seq_printf(s, "HRESET\n");
		break;
	case DWC3_LINK_STATE_CMPLY:
		seq_printf(s, "Compliance\n");
		break;
	case DWC3_LINK_STATE_LPBK:
		seq_printf(s, "Loopback\n");
		break;
	case DWC3_LINK_STATE_RESET:
		seq_printf(s, "Reset\n");
		break;
	case DWC3_LINK_STATE_RESUME:
		seq_printf(s, "Resume\n");
		break;
	default:
		seq_printf(s, "UNKNOWN %d\n", state);
	}

	return 0;
}

static int dwc3_link_state_open(struct inode *inode, struct file *file)
{
	return single_open(file, dwc3_link_state_show, inode->i_private);
}

static ssize_t dwc3_link_state_write(struct file *file,
		const char __user *ubuf, size_t count, loff_t *ppos)
{
	struct seq_file		*s = file->private_data;
	struct dwc3		*dwc = s->private;
	unsigned long		flags;
	enum dwc3_link_state	state = 0;
	char			buf[32] = {0};

	if (copy_from_user(&buf, ubuf, min_t(size_t, sizeof(buf) - 1, count)))
		return -EFAULT;

	if (!strncmp(buf, "SS.Disabled", 11))
		state = DWC3_LINK_STATE_SS_DIS;
	else if (!strncmp(buf, "Rx.Detect", 9))
		state = DWC3_LINK_STATE_RX_DET;
	else if (!strncmp(buf, "SS.Inactive", 11))
		state = DWC3_LINK_STATE_SS_INACT;
	else if (!strncmp(buf, "Recovery", 8))
		state = DWC3_LINK_STATE_RECOV;
	else if (!strncmp(buf, "Compliance", 10))
		state = DWC3_LINK_STATE_CMPLY;
	else if (!strncmp(buf, "Loopback", 8))
		state = DWC3_LINK_STATE_LPBK;
	else
		return -EINVAL;

	spin_lock_irqsave(&dwc->lock, flags);
	dwc3_gadget_set_link_state(dwc, state);
	spin_unlock_irqrestore(&dwc->lock, flags);

	return count;
}

static const struct file_operations dwc3_link_state_fops = {
	.open			= dwc3_link_state_open,
	.write			= dwc3_link_state_write,
	.read			= seq_read,
	.llseek			= seq_lseek,
	.release		= single_release,
};

static int ep_num;
static ssize_t dwc3_store_ep_num(struct file *file, const char __user *ubuf,
				 size_t count, loff_t *ppos)
{
	struct seq_file		*s = file->private_data;
	struct dwc3		*dwc = s->private;
	char			kbuf[10] = {0};
	unsigned int		num, dir, temp;
	unsigned long		flags;

	if (copy_from_user(kbuf, ubuf, min_t(size_t, sizeof(kbuf) - 1, count)))
		return -EFAULT;

	if (sscanf(kbuf, "%u %u", &num, &dir) != 2)
		return -EINVAL;

	if (dir != 0 && dir != 1)
		return -EINVAL;

	temp = (num << 1) + dir;
	if (temp >= (dwc->num_in_eps + dwc->num_out_eps) ||
					temp >= DWC3_ENDPOINTS_NUM)
		return -EINVAL;

	spin_lock_irqsave(&dwc->lock, flags);
	ep_num = temp;
	spin_unlock_irqrestore(&dwc->lock, flags);

	return count;
}

static int dwc3_ep_req_list_show(struct seq_file *s, void *unused)
{
	struct dwc3		*dwc = s->private;
	struct dwc3_ep		*dep;
	struct dwc3_request	*req = NULL;
	struct list_head	*ptr = NULL;
	unsigned long		flags;

	spin_lock_irqsave(&dwc->lock, flags);
	dep = dwc->eps[ep_num];

	seq_printf(s, "%s request list: flags: 0x%x\n", dep->name, dep->flags);
	list_for_each(ptr, &dep->request_list) {
		req = list_entry(ptr, struct dwc3_request, list);

		seq_printf(s,
			"req:0x%pK len: %d sts: %d dma:0x%pKa num_sgs: %d\n",
			req, req->request.length, req->request.status,
			&req->request.dma, req->request.num_sgs);
	}
	spin_unlock_irqrestore(&dwc->lock, flags);

	return 0;
}

static int dwc3_ep_req_list_open(struct inode *inode, struct file *file)
{
	return single_open(file, dwc3_ep_req_list_show, inode->i_private);
}

static const struct file_operations dwc3_ep_req_list_fops = {
	.open			= dwc3_ep_req_list_open,
	.write			= dwc3_store_ep_num,
	.read			= seq_read,
	.llseek			= seq_lseek,
	.release		= single_release,
};

static int dwc3_ep_queued_req_show(struct seq_file *s, void *unused)
{
	struct dwc3		*dwc = s->private;
	struct dwc3_ep		*dep;
	struct dwc3_request	*req = NULL;
	struct list_head	*ptr = NULL;
	unsigned long		flags;

	spin_lock_irqsave(&dwc->lock, flags);
	dep = dwc->eps[ep_num];

	seq_printf(s, "%s queued reqs to HW: flags:0x%x\n", dep->name,
								dep->flags);
	list_for_each(ptr, &dep->req_queued) {
		req = list_entry(ptr, struct dwc3_request, list);

		seq_printf(s,
			"req:0x%pK len:%d sts:%d dma:%pKa nsg:%d trb:0x%pK\n",
			req, req->request.length, req->request.status,
			&req->request.dma, req->request.num_sgs, req->trb);
	}
	spin_unlock_irqrestore(&dwc->lock, flags);

	return 0;
}

static int dwc3_ep_queued_req_open(struct inode *inode, struct file *file)
{
	return single_open(file, dwc3_ep_queued_req_show, inode->i_private);
}

const struct file_operations dwc3_ep_req_queued_fops = {
	.open			= dwc3_ep_queued_req_open,
	.write			= dwc3_store_ep_num,
	.read			= seq_read,
	.llseek			= seq_lseek,
	.release		= single_release,
};

static int dwc3_ep_trbs_show(struct seq_file *s, void *unused)
{
	struct dwc3		*dwc = s->private;
	struct dwc3_ep		*dep;
	struct dwc3_trb		*trb;
	unsigned long		flags;
	int			j;

	if (!ep_num)
		return 0;

	spin_lock_irqsave(&dwc->lock, flags);
	dep = dwc->eps[ep_num];
	if (!dep->trb_pool) {
		spin_unlock_irqrestore(&dwc->lock, flags);
		return 0;
	}

	seq_printf(s, "%s trb pool: flags:0x%x freeslot:%d busyslot:%d\n",
		dep->name, dep->flags, dep->free_slot, dep->busy_slot);
	for (j = 0; j < DWC3_TRB_NUM; j++) {
		trb = &dep->trb_pool[j];
		seq_printf(s, "trb:0x%pK bph:0x%x bpl:0x%x size:0x%x ctrl: %x\n",
			trb, trb->bph, trb->bpl, trb->size, trb->ctrl);
	}
	spin_unlock_irqrestore(&dwc->lock, flags);

	return 0;
}

static int dwc3_ep_trbs_list_open(struct inode *inode, struct file *file)
{
	return single_open(file, dwc3_ep_trbs_show, inode->i_private);
}

const struct file_operations dwc3_ep_trb_list_fops = {
	.open			= dwc3_ep_trbs_list_open,
	.write			= dwc3_store_ep_num,
	.read			= seq_read,
	.llseek			= seq_lseek,
	.release		= single_release,
};

static unsigned int ep_addr_rxdbg_mask = 1;
module_param(ep_addr_rxdbg_mask, uint, S_IRUGO | S_IWUSR);
static unsigned int ep_addr_txdbg_mask = 1;
module_param(ep_addr_txdbg_mask, uint, S_IRUGO | S_IWUSR);

static struct dwc3 *dbg_dwc3_data[DWC_CTRL_COUNT];

static int allow_dbg_print(u8 ep_num)
{
	int dir, num;

	/* allow bus wide events */
	if (ep_num == 0xff)
		return 1;

	dir = ep_num & 0x1;
	num = ep_num >> 1;
	num = 1 << num;

	if (dir && (num & ep_addr_txdbg_mask))
		return 1;
	if (!dir && (num & ep_addr_rxdbg_mask))
		return 1;

	return 0;
}

/**
 * dwc3_dbg_print:  prints the common part of the event
 * @addr:   endpoint address
 * @name:   event name
 * @status: status
 * @extra:  extra information
 * @dwc3: pointer to struct dwc3
 */
void dwc3_dbg_print(struct dwc3 *dwc, u8 ep_num, const char *name,
			int status, const char *extra)
{
	if (!allow_dbg_print(ep_num))
		return;

	if (name == NULL)
		return;

	ipc_log_string(dwc->dwc_ipc_log_ctxt, "%02X %-12.12s %4i ?\t%s",
			ep_num, name, status, extra);
}

/**
 * dwc3_dbg_done: prints a DONE event
 * @addr:   endpoint address
 * @td:     transfer descriptor
 * @status: status
 * @dwc3: pointer to struct dwc3
 */
void dwc3_dbg_done(struct dwc3 *dwc, u8 ep_num,
		const u32 count, int status)
{
	if (!allow_dbg_print(ep_num))
		return;

	ipc_log_string(dwc->dwc_ipc_log_ctxt, "%02X %-12.12s %4i ?\t%d",
			ep_num, "DONE", status, count);
}

/*
 * dwc3_dbg_queue: prints a QUEUE event
 * @addr:   endpoint address
 * @req:    USB request
 * @status: status
 */
void dwc3_dbg_queue(struct dwc3 *dwc, u8 ep_num,
		const struct usb_request *req, int status)
{
	if (!allow_dbg_print(ep_num))
		return;

	if (req != NULL) {
		ipc_log_string(dwc->dwc_ipc_log_ctxt,
			"%02X %-12.12s %4i ?\t%d %d", ep_num, "QUEUE", status,
			!req->no_interrupt, req->length);
	}
}

/**
 * dwc3_dbg_setup: prints a SETUP event
 * @addr: endpoint address
 * @req:  setup request
 */
void dwc3_dbg_setup(struct dwc3 *dwc, u8 ep_num,
		const struct usb_ctrlrequest *req)
{
	if (!allow_dbg_print(ep_num))
		return;

	if (req != NULL) {
		ipc_log_string(dwc->dwc_ipc_log_ctxt,
			"%02X %-12.12s ?\t%02X %02X %04X %04X %d",
			ep_num, "SETUP", req->bRequestType,
			req->bRequest, le16_to_cpu(req->wValue),
			le16_to_cpu(req->wIndex), le16_to_cpu(req->wLength));
	}
}

/**
 * dwc3_dbg_print_reg: prints a reg value
 * @name:   reg name
 * @reg: reg value to be printed
 */
void dwc3_dbg_print_reg(struct dwc3 *dwc, const char *name, int reg)
{
<<<<<<< HEAD
	unsigned long flags;

	write_lock_irqsave(&dbg_dwc3_data.lck, flags);

	scnprintf(dbg_dwc3_data.buf[dbg_dwc3_data.idx], DBG_DATA_MSG,
		  "%s = 0x%08x\n", name, reg);

	dbg_inc(&dbg_dwc3_data.idx);

	write_unlock_irqrestore(&dbg_dwc3_data.lck, flags);

	if (dbg_dwc3_data.tty != 0)
		pr_notice("%s = 0x%08x\n", name, reg);
}

/**
 * store_events: configure if events are going to be also printed to console
 *
 */
static ssize_t dwc3_store_events(struct file *file,
			    const char __user *buf, size_t count, loff_t *ppos)
{
	int ret;
	u8 tty;

	if (buf == NULL) {
		pr_err("[%s] EINVAL\n", __func__);
		ret = -EINVAL;
		return ret;
	}

	ret = kstrtou8_from_user(buf, count, 0, &tty);
	if (ret < 0) {
		pr_err("can't get enter value.\n");
		return ret;
	}

	if (tty > 1) {
		pr_err("<1|0>: enable|disable console log\n");
		ret = -EINVAL;
		return ret;
	}

	dbg_dwc3_data.tty = tty;
	pr_info("tty = %u", dbg_dwc3_data.tty);

	return count;
}

static int dwc3_gadget_data_events_show(struct seq_file *s, void *unused)
{
	unsigned long	flags;
	unsigned	i;

	read_lock_irqsave(&dbg_dwc3_data.lck, flags);

	i = dbg_dwc3_data.idx;
	if (strnlen(dbg_dwc3_data.buf[i], DBG_DATA_MSG))
		seq_printf(s, "%s\n", dbg_dwc3_data.buf[i]);
	for (dbg_inc(&i); i != dbg_dwc3_data.idx; dbg_inc(&i)) {
		if (!strnlen(dbg_dwc3_data.buf[i], DBG_DATA_MSG))
			continue;
		seq_printf(s, "%s\n", dbg_dwc3_data.buf[i]);
	}

	read_unlock_irqrestore(&dbg_dwc3_data.lck, flags);

	return 0;
}
=======
	if (name == NULL)
		return;
>>>>>>> e045a95c

	ipc_log_string(dwc->dwc_ipc_log_ctxt, "%s = 0x%08x", name, reg);
}

static ssize_t dwc3_store_int_events(struct file *file,
			const char __user *ubuf, size_t count, loff_t *ppos)
{
	int i, ret;
	unsigned long flags;
	struct seq_file *s = file->private_data;
	struct dwc3 *dwc = s->private;
	struct dwc3_ep *dep;
	struct timespec ts;
	u8 clear_stats;

	if (ubuf == NULL) {
		pr_err("[%s] EINVAL\n", __func__);
		ret = -EINVAL;
		return ret;
	}

	ret = kstrtou8_from_user(ubuf, count, 0, &clear_stats);
	if (ret < 0) {
		pr_err("can't get enter value.\n");
		return ret;
	}

	if (clear_stats != 0) {
		pr_err("Wrong value. To clear stats, enter value as 0.\n");
		ret = -EINVAL;
		return ret;
	}

	spin_lock_irqsave(&dwc->lock, flags);

	pr_debug("%s(): clearing debug interrupt buffers\n", __func__);
	ts = current_kernel_time();
	for (i = 0; i < DWC3_ENDPOINTS_NUM; i++) {
		dep = dwc->eps[i];
		memset(&dep->dbg_ep_events, 0, sizeof(dep->dbg_ep_events));
		memset(&dep->dbg_ep_events_diff, 0, sizeof(dep->dbg_ep_events));
		dep->dbg_ep_events_ts = ts;
	}
	memset(&dwc->dbg_gadget_events, 0, sizeof(dwc->dbg_gadget_events));

	spin_unlock_irqrestore(&dwc->lock, flags);

	return count;
}

static int dwc3_gadget_int_events_show(struct seq_file *s, void *unused)
{
	unsigned long   flags;
	struct dwc3 *dwc = s->private;
	struct dwc3_gadget_events *dbg_gadget_events;
	struct dwc3_ep *dep;
	int i;
	struct timespec ts_delta;
	struct timespec ts_current;
	u32 ts_delta_ms;

	spin_lock_irqsave(&dwc->lock, flags);
	dbg_gadget_events = &dwc->dbg_gadget_events;

	for (i = 0; i < DWC3_ENDPOINTS_NUM; i++) {
		dep = dwc->eps[i];

		if (dep == NULL || !(dep->flags & DWC3_EP_ENABLED))
			continue;

		ts_current = current_kernel_time();
		ts_delta = timespec_sub(ts_current, dep->dbg_ep_events_ts);
		ts_delta_ms = ts_delta.tv_nsec / NSEC_PER_MSEC +
			ts_delta.tv_sec * MSEC_PER_SEC;

		seq_printf(s, "\n\n===== dbg_ep_events for EP(%d) %s =====\n",
			i, dep->name);
		seq_printf(s, "xfercomplete:%u @ %luHz\n",
			dep->dbg_ep_events.xfercomplete,
			ep_event_rate(xfercomplete, dep->dbg_ep_events,
				dep->dbg_ep_events_diff, ts_delta_ms));
		seq_printf(s, "xfernotready:%u @ %luHz\n",
			dep->dbg_ep_events.xfernotready,
			ep_event_rate(xfernotready, dep->dbg_ep_events,
				dep->dbg_ep_events_diff, ts_delta_ms));
		seq_printf(s, "control_data:%u @ %luHz\n",
			dep->dbg_ep_events.control_data,
			ep_event_rate(control_data, dep->dbg_ep_events,
				dep->dbg_ep_events_diff, ts_delta_ms));
		seq_printf(s, "control_status:%u @ %luHz\n",
			dep->dbg_ep_events.control_status,
			ep_event_rate(control_status, dep->dbg_ep_events,
				dep->dbg_ep_events_diff, ts_delta_ms));
		seq_printf(s, "xferinprogress:%u @ %luHz\n",
			dep->dbg_ep_events.xferinprogress,
			ep_event_rate(xferinprogress, dep->dbg_ep_events,
				dep->dbg_ep_events_diff, ts_delta_ms));
		seq_printf(s, "rxtxfifoevent:%u @ %luHz\n",
			dep->dbg_ep_events.rxtxfifoevent,
			ep_event_rate(rxtxfifoevent, dep->dbg_ep_events,
				dep->dbg_ep_events_diff, ts_delta_ms));
		seq_printf(s, "streamevent:%u @ %luHz\n",
			dep->dbg_ep_events.streamevent,
			ep_event_rate(streamevent, dep->dbg_ep_events,
				dep->dbg_ep_events_diff, ts_delta_ms));
		seq_printf(s, "epcmdcomplt:%u @ %luHz\n",
			dep->dbg_ep_events.epcmdcomplete,
			ep_event_rate(epcmdcomplete, dep->dbg_ep_events,
				dep->dbg_ep_events_diff, ts_delta_ms));
		seq_printf(s, "cmdcmplt:%u @ %luHz\n",
			dep->dbg_ep_events.cmdcmplt,
			ep_event_rate(cmdcmplt, dep->dbg_ep_events,
				dep->dbg_ep_events_diff, ts_delta_ms));
		seq_printf(s, "unknown:%u @ %luHz\n",
			dep->dbg_ep_events.unknown_event,
			ep_event_rate(unknown_event, dep->dbg_ep_events,
				dep->dbg_ep_events_diff, ts_delta_ms));
		seq_printf(s, "total:%u @ %luHz\n",
			dep->dbg_ep_events.total,
			ep_event_rate(total, dep->dbg_ep_events,
				dep->dbg_ep_events_diff, ts_delta_ms));

		dep->dbg_ep_events_ts = ts_current;
		dep->dbg_ep_events_diff = dep->dbg_ep_events;
	}

	seq_puts(s, "\n=== dbg_gadget events ==\n");
	seq_printf(s, "disconnect:%u\n reset:%u\n",
		dbg_gadget_events->disconnect, dbg_gadget_events->reset);
	seq_printf(s, "connect:%u\n wakeup:%u\n",
		dbg_gadget_events->connect, dbg_gadget_events->wakeup);
	seq_printf(s, "link_status_change:%u\n eopf:%u\n",
		dbg_gadget_events->link_status_change, dbg_gadget_events->eopf);
	seq_printf(s, "sof:%u\n suspend:%u\n",
		dbg_gadget_events->sof, dbg_gadget_events->suspend);
	seq_printf(s, "erratic_error:%u\n overflow:%u\n",
		dbg_gadget_events->erratic_error,
		dbg_gadget_events->overflow);
	seq_printf(s, "vendor_dev_test_lmp:%u\n cmdcmplt:%u\n",
		dbg_gadget_events->vendor_dev_test_lmp,
		dbg_gadget_events->cmdcmplt);
	seq_printf(s, "unknown_event:%u\n", dbg_gadget_events->unknown_event);

	seq_printf(s, "\n\t== Last %d interrupts stats ==\t\n", MAX_INTR_STATS);
	seq_puts(s, "@ time (us):\t");
	for (i = 0; i < MAX_INTR_STATS; i++)
		seq_printf(s, "%lld\t", ktime_to_us(dwc->irq_start_time[i]));
	seq_puts(s, "\nhard irq time (us):\t");
	for (i = 0; i < MAX_INTR_STATS; i++)
		seq_printf(s, "%d\t", dwc->irq_completion_time[i]);
	seq_puts(s, "\nevents count:\t\t");
	for (i = 0; i < MAX_INTR_STATS; i++)
		seq_printf(s, "%d\t", dwc->irq_event_count[i]);
	seq_puts(s, "\nbh handled count:\t");
	for (i = 0; i < MAX_INTR_STATS; i++)
		seq_printf(s, "%d\t", dwc->bh_handled_evt_cnt[i]);
	seq_puts(s, "\nirq thread time (us):\t");
	for (i = 0; i < MAX_INTR_STATS; i++)
		seq_printf(s, "%d\t", dwc->bh_completion_time[i]);
	seq_putc(s, '\n');

	seq_printf(s, "t_pwr evt irq : %lld\n",
			ktime_to_us(dwc->t_pwr_evt_irq));

	seq_printf(s, "l1_remote_wakeup_cnt : %lu\n",
		dwc->l1_remote_wakeup_cnt);

	spin_unlock_irqrestore(&dwc->lock, flags);
	return 0;
}

static int dwc3_gadget_events_open(struct inode *inode, struct file *f)
{
	return single_open(f, dwc3_gadget_int_events_show, inode->i_private);
}

const struct file_operations dwc3_gadget_dbg_events_fops = {
	.open		= dwc3_gadget_events_open,
	.read		= seq_read,
	.write		= dwc3_store_int_events,
	.llseek		= seq_lseek,
	.release	= single_release,
};

static int count;
int dwc3_debugfs_init(struct dwc3 *dwc)
{
	struct dentry		*root;
	struct dentry		*file;

	if (count >= DWC_CTRL_COUNT) {
		dev_err(dwc->dev, "Err dwc instance %d >= %d available\n",
				count, DWC_CTRL_COUNT);
		return -EINVAL;
	}

	root = debugfs_create_dir(dev_name(dwc->dev), NULL);
	if (!root) {
		dev_err(dwc->dev, "Can't create debugfs root\n");
		return -ENOMEM;
	}

	dwc->root = root;

	dwc->regset = kzalloc(sizeof(*dwc->regset), GFP_KERNEL);
	if (!dwc->regset) {
		goto err1;
	}

	dwc->regset->regs = dwc3_regs;
	dwc->regset->nregs = ARRAY_SIZE(dwc3_regs);
	dwc->regset->base = dwc->regs;

	file = debugfs_create_regset32("regdump", S_IRUGO, root, dwc->regset);
	if (!file) {
		dev_dbg(dwc->dev, "Can't create debugfs regdump\n");
		goto err1;
	}

	if (IS_ENABLED(CONFIG_USB_DWC3_DUAL_ROLE)) {
		file = debugfs_create_file("mode", S_IRUGO | S_IWUSR, root,
				dwc, &dwc3_mode_fops);
		if (!file) {
			dev_dbg(dwc->dev, "Can't create debugfs mode\n");
			goto err1;
		}
	}

	if (IS_ENABLED(CONFIG_USB_DWC3_DUAL_ROLE) ||
			IS_ENABLED(CONFIG_USB_DWC3_GADGET)) {
		file = debugfs_create_file("testmode", S_IRUGO | S_IWUSR, root,
				dwc, &dwc3_testmode_fops);
		if (!file) {
			dev_dbg(dwc->dev, "Can't create debugfs testmode\n");
			goto err1;
		}

		file = debugfs_create_file("link_state", S_IRUGO | S_IWUSR, root,
				dwc, &dwc3_link_state_fops);
		if (!file) {
			dev_dbg(dwc->dev, "Can't create debugfs linkstate\n");
			goto err1;
		}
	}

	file = debugfs_create_file("trbs", S_IRUGO | S_IWUSR, root,
			dwc, &dwc3_ep_trb_list_fops);
	if (!file) {
		dev_dbg(dwc->dev, "Can't create debugfs trbs\n");
		goto err1;
	}

	file = debugfs_create_file("requests", S_IRUGO | S_IWUSR, root,
			dwc, &dwc3_ep_req_list_fops);
	if (!file) {
		dev_dbg(dwc->dev, "Can't create debugfs requests\n");
		goto err1;
	}

	file = debugfs_create_file("queued_reqs", S_IRUGO | S_IWUSR, root,
			dwc, &dwc3_ep_req_queued_fops);
	if (!file) {
		dev_dbg(dwc->dev, "Can't create debugfs queued_reqs\n");
		goto err1;
	}

	file = debugfs_create_file("int_events", S_IRUGO | S_IWUSR, root,
			dwc, &dwc3_gadget_dbg_events_fops);
	if (!file) {
		dev_dbg(dwc->dev, "Can't create debugfs int_events\n");
		goto err1;
	}

	dwc->dwc_ipc_log_ctxt = ipc_log_context_create(NUM_LOG_PAGES,
					dev_name(dwc->dev), 0);
	if (!dwc->dwc_ipc_log_ctxt) {
		dev_err(dwc->dev, "Error getting ipc_log_ctxt\n");
		goto err1;
	}

	dbg_dwc3_data[count] = dwc;
	count++;
	return 0;

err1:
	kfree(dwc->regset);
	dwc->regset = NULL;
	debugfs_remove_recursive(root);
	return -ENOMEM;
}

void dwc3_debugfs_exit(struct dwc3 *dwc)
{
	debugfs_remove_recursive(dwc->root);
	dwc->root = NULL;
	kfree(dwc->regset);
	dwc->regset = NULL;
	ipc_log_context_destroy(dwc->dwc_ipc_log_ctxt);
	dwc->dwc_ipc_log_ctxt = NULL;
}<|MERGE_RESOLUTION|>--- conflicted
+++ resolved
@@ -886,80 +886,8 @@
  */
 void dwc3_dbg_print_reg(struct dwc3 *dwc, const char *name, int reg)
 {
-<<<<<<< HEAD
-	unsigned long flags;
-
-	write_lock_irqsave(&dbg_dwc3_data.lck, flags);
-
-	scnprintf(dbg_dwc3_data.buf[dbg_dwc3_data.idx], DBG_DATA_MSG,
-		  "%s = 0x%08x\n", name, reg);
-
-	dbg_inc(&dbg_dwc3_data.idx);
-
-	write_unlock_irqrestore(&dbg_dwc3_data.lck, flags);
-
-	if (dbg_dwc3_data.tty != 0)
-		pr_notice("%s = 0x%08x\n", name, reg);
-}
-
-/**
- * store_events: configure if events are going to be also printed to console
- *
- */
-static ssize_t dwc3_store_events(struct file *file,
-			    const char __user *buf, size_t count, loff_t *ppos)
-{
-	int ret;
-	u8 tty;
-
-	if (buf == NULL) {
-		pr_err("[%s] EINVAL\n", __func__);
-		ret = -EINVAL;
-		return ret;
-	}
-
-	ret = kstrtou8_from_user(buf, count, 0, &tty);
-	if (ret < 0) {
-		pr_err("can't get enter value.\n");
-		return ret;
-	}
-
-	if (tty > 1) {
-		pr_err("<1|0>: enable|disable console log\n");
-		ret = -EINVAL;
-		return ret;
-	}
-
-	dbg_dwc3_data.tty = tty;
-	pr_info("tty = %u", dbg_dwc3_data.tty);
-
-	return count;
-}
-
-static int dwc3_gadget_data_events_show(struct seq_file *s, void *unused)
-{
-	unsigned long	flags;
-	unsigned	i;
-
-	read_lock_irqsave(&dbg_dwc3_data.lck, flags);
-
-	i = dbg_dwc3_data.idx;
-	if (strnlen(dbg_dwc3_data.buf[i], DBG_DATA_MSG))
-		seq_printf(s, "%s\n", dbg_dwc3_data.buf[i]);
-	for (dbg_inc(&i); i != dbg_dwc3_data.idx; dbg_inc(&i)) {
-		if (!strnlen(dbg_dwc3_data.buf[i], DBG_DATA_MSG))
-			continue;
-		seq_printf(s, "%s\n", dbg_dwc3_data.buf[i]);
-	}
-
-	read_unlock_irqrestore(&dbg_dwc3_data.lck, flags);
-
-	return 0;
-}
-=======
 	if (name == NULL)
 		return;
->>>>>>> e045a95c
 
 	ipc_log_string(dwc->dwc_ipc_log_ctxt, "%s = 0x%08x", name, reg);
 }

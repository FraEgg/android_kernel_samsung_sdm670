/*
 * xHCI host controller driver PCI Bus Glue.
 *
 * Copyright (C) 2008 Intel Corp.
 *
 * Author: Sarah Sharp
 * Some code borrowed from the Linux EHCI driver.
 *
 * This program is free software; you can redistribute it and/or modify
 * it under the terms of the GNU General Public License version 2 as
 * published by the Free Software Foundation.
 *
 * This program is distributed in the hope that it will be useful, but
 * WITHOUT ANY WARRANTY; without even the implied warranty of MERCHANTABILITY
 * or FITNESS FOR A PARTICULAR PURPOSE.  See the GNU General Public License
 * for more details.
 *
 * You should have received a copy of the GNU General Public License
 * along with this program; if not, write to the Free Software Foundation,
 * Inc., 675 Mass Ave, Cambridge, MA 02139, USA.
 */

#include <linux/pci.h>
#include <linux/slab.h>
#include <linux/module.h>

#include "xhci.h"
#include "xhci-trace.h"

/* Device for a quirk */
#define PCI_VENDOR_ID_FRESCO_LOGIC	0x1b73
#define PCI_DEVICE_ID_FRESCO_LOGIC_PDK	0x1000
#define PCI_DEVICE_ID_FRESCO_LOGIC_FL1400	0x1400

#define PCI_VENDOR_ID_ETRON		0x1b6f
#define PCI_DEVICE_ID_EJ168		0x7023

#define PCI_DEVICE_ID_INTEL_LYNXPOINT_XHCI	0x8c31
#define PCI_DEVICE_ID_INTEL_LYNXPOINT_LP_XHCI	0x9c31
#define PCI_DEVICE_ID_INTEL_CHERRYVIEW_XHCI		0x22b5
#define PCI_DEVICE_ID_INTEL_SUNRISEPOINT_H_XHCI		0xa12f
#define PCI_DEVICE_ID_INTEL_SUNRISEPOINT_LP_XHCI	0x9d2f
<<<<<<< HEAD
=======
#define PCI_DEVICE_ID_INTEL_BROXTON_M_XHCI		0x0aa8
#define PCI_DEVICE_ID_INTEL_BROXTON_B_XHCI		0x1aa8
>>>>>>> 83412555

static const char hcd_name[] = "xhci_hcd";

static struct hc_driver __read_mostly xhci_pci_hc_driver;

/* called after powerup, by probe or system-pm "wakeup" */
static int xhci_pci_reinit(struct xhci_hcd *xhci, struct pci_dev *pdev)
{
	/*
	 * TODO: Implement finding debug ports later.
	 * TODO: see if there are any quirks that need to be added to handle
	 * new extended capabilities.
	 */

	/* PCI Memory-Write-Invalidate cycle support is optional (uncommon) */
	if (!pci_set_mwi(pdev))
		xhci_dbg(xhci, "MWI active\n");

	xhci_dbg(xhci, "Finished xhci_pci_reinit\n");
	return 0;
}

static void xhci_pci_quirks(struct device *dev, struct xhci_hcd *xhci)
{
	struct pci_dev		*pdev = to_pci_dev(dev);

	/* Look for vendor-specific quirks */
	if (pdev->vendor == PCI_VENDOR_ID_FRESCO_LOGIC &&
			(pdev->device == PCI_DEVICE_ID_FRESCO_LOGIC_PDK ||
			 pdev->device == PCI_DEVICE_ID_FRESCO_LOGIC_FL1400)) {
		if (pdev->device == PCI_DEVICE_ID_FRESCO_LOGIC_PDK &&
				pdev->revision == 0x0) {
			xhci->quirks |= XHCI_RESET_EP_QUIRK;
			xhci_dbg_trace(xhci, trace_xhci_dbg_quirks,
				"QUIRK: Fresco Logic xHC needs configure"
				" endpoint cmd after reset endpoint");
		}
		if (pdev->device == PCI_DEVICE_ID_FRESCO_LOGIC_PDK &&
				pdev->revision == 0x4) {
			xhci->quirks |= XHCI_SLOW_SUSPEND;
			xhci_dbg_trace(xhci, trace_xhci_dbg_quirks,
				"QUIRK: Fresco Logic xHC revision %u"
				"must be suspended extra slowly",
				pdev->revision);
		}
		if (pdev->device == PCI_DEVICE_ID_FRESCO_LOGIC_PDK)
			xhci->quirks |= XHCI_BROKEN_STREAMS;
		/* Fresco Logic confirms: all revisions of this chip do not
		 * support MSI, even though some of them claim to in their PCI
		 * capabilities.
		 */
		xhci->quirks |= XHCI_BROKEN_MSI;
		xhci_dbg_trace(xhci, trace_xhci_dbg_quirks,
				"QUIRK: Fresco Logic revision %u "
				"has broken MSI implementation",
				pdev->revision);
		xhci->quirks |= XHCI_TRUST_TX_LENGTH;
	}

	if (pdev->vendor == PCI_VENDOR_ID_NEC)
		xhci->quirks |= XHCI_NEC_HOST;

	if (pdev->vendor == PCI_VENDOR_ID_AMD && xhci->hci_version == 0x96)
		xhci->quirks |= XHCI_AMD_0x96_HOST;

	/* AMD PLL quirk */
	if (pdev->vendor == PCI_VENDOR_ID_AMD && usb_amd_find_chipset_info())
		xhci->quirks |= XHCI_AMD_PLL_FIX;

	if (pdev->vendor == PCI_VENDOR_ID_AMD)
		xhci->quirks |= XHCI_TRUST_TX_LENGTH;

	if (pdev->vendor == PCI_VENDOR_ID_INTEL) {
		xhci->quirks |= XHCI_LPM_SUPPORT;
		xhci->quirks |= XHCI_INTEL_HOST;
		xhci->quirks |= XHCI_AVOID_BEI;
	}
	if (pdev->vendor == PCI_VENDOR_ID_INTEL &&
			pdev->device == PCI_DEVICE_ID_INTEL_PANTHERPOINT_XHCI) {
		xhci->quirks |= XHCI_EP_LIMIT_QUIRK;
		xhci->limit_active_eps = 64;
		xhci->quirks |= XHCI_SW_BW_CHECKING;
		/*
		 * PPT desktop boards DH77EB and DH77DF will power back on after
		 * a few seconds of being shutdown.  The fix for this is to
		 * switch the ports from xHCI to EHCI on shutdown.  We can't use
		 * DMI information to find those particular boards (since each
		 * vendor will change the board name), so we have to key off all
		 * PPT chipsets.
		 */
		xhci->quirks |= XHCI_SPURIOUS_REBOOT;
	}
	if (pdev->vendor == PCI_VENDOR_ID_INTEL &&
		pdev->device == PCI_DEVICE_ID_INTEL_LYNXPOINT_LP_XHCI) {
		xhci->quirks |= XHCI_SPURIOUS_REBOOT;
	}
	if (pdev->vendor == PCI_VENDOR_ID_INTEL &&
		(pdev->device == PCI_DEVICE_ID_INTEL_SUNRISEPOINT_LP_XHCI ||
		 pdev->device == PCI_DEVICE_ID_INTEL_SUNRISEPOINT_H_XHCI ||
<<<<<<< HEAD
		 pdev->device == PCI_DEVICE_ID_INTEL_CHERRYVIEW_XHCI)) {
=======
		 pdev->device == PCI_DEVICE_ID_INTEL_CHERRYVIEW_XHCI ||
		 pdev->device == PCI_DEVICE_ID_INTEL_BROXTON_M_XHCI ||
		 pdev->device == PCI_DEVICE_ID_INTEL_BROXTON_B_XHCI)) {
>>>>>>> 83412555
		xhci->quirks |= XHCI_PME_STUCK_QUIRK;
	}
	if (pdev->vendor == PCI_VENDOR_ID_ETRON &&
			pdev->device == PCI_DEVICE_ID_EJ168) {
		xhci->quirks |= XHCI_RESET_ON_RESUME;
		xhci->quirks |= XHCI_TRUST_TX_LENGTH;
		xhci->quirks |= XHCI_BROKEN_STREAMS;
	}
	if (pdev->vendor == PCI_VENDOR_ID_RENESAS &&
			pdev->device == 0x0015)
		xhci->quirks |= XHCI_RESET_ON_RESUME;
	if (pdev->vendor == PCI_VENDOR_ID_VIA)
		xhci->quirks |= XHCI_RESET_ON_RESUME;

	/* See https://bugzilla.kernel.org/show_bug.cgi?id=79511 */
	if (pdev->vendor == PCI_VENDOR_ID_VIA &&
			pdev->device == 0x3432)
		xhci->quirks |= XHCI_BROKEN_STREAMS;

	if (pdev->vendor == PCI_VENDOR_ID_ASMEDIA &&
			pdev->device == 0x1042)
		xhci->quirks |= XHCI_BROKEN_STREAMS;

	if (xhci->quirks & XHCI_RESET_ON_RESUME)
		xhci_dbg_trace(xhci, trace_xhci_dbg_quirks,
				"QUIRK: Resetting on resume");
}

/*
 * Make sure PME works on some Intel xHCI controllers by writing 1 to clear
 * the Internal PME flag bit in vendor specific PMCTRL register at offset 0x80a4
 */
static void xhci_pme_quirk(struct xhci_hcd *xhci)
{
	u32 val;
	void __iomem *reg;

	reg = (void __iomem *) xhci->cap_regs + 0x80a4;
	val = readl(reg);
	writel(val | BIT(28), reg);
	readl(reg);
}

/* called during probe() after chip reset completes */
static int xhci_pci_setup(struct usb_hcd *hcd)
{
	struct xhci_hcd		*xhci;
	struct pci_dev		*pdev = to_pci_dev(hcd->self.controller);
	int			retval;

	retval = xhci_gen_setup(hcd, xhci_pci_quirks);
	if (retval)
		return retval;

	xhci = hcd_to_xhci(hcd);
	if (!usb_hcd_is_primary_hcd(hcd))
		return 0;

	pci_read_config_byte(pdev, XHCI_SBRN_OFFSET, &xhci->sbrn);
	xhci_dbg(xhci, "Got SBRN %u\n", (unsigned int) xhci->sbrn);

	/* Find any debug ports */
	retval = xhci_pci_reinit(xhci, pdev);
	if (!retval)
		return retval;

	kfree(xhci);
	return retval;
}

/*
 * We need to register our own PCI probe function (instead of the USB core's
 * function) in order to create a second roothub under xHCI.
 */
static int xhci_pci_probe(struct pci_dev *dev, const struct pci_device_id *id)
{
	int retval;
	struct xhci_hcd *xhci;
	struct hc_driver *driver;
	struct usb_hcd *hcd;

	driver = (struct hc_driver *)id->driver_data;

	/* Prevent runtime suspending between USB-2 and USB-3 initialization */
	pm_runtime_get_noresume(&dev->dev);

	/* Register the USB 2.0 roothub.
	 * FIXME: USB core must know to register the USB 2.0 roothub first.
	 * This is sort of silly, because we could just set the HCD driver flags
	 * to say USB 2.0, but I'm not sure what the implications would be in
	 * the other parts of the HCD code.
	 */
	retval = usb_hcd_pci_probe(dev, id);

	if (retval)
		goto put_runtime_pm;

	/* USB 2.0 roothub is stored in the PCI device now. */
	hcd = dev_get_drvdata(&dev->dev);
	xhci = hcd_to_xhci(hcd);
	xhci->shared_hcd = usb_create_shared_hcd(driver, &dev->dev,
				pci_name(dev), hcd);
	if (!xhci->shared_hcd) {
		retval = -ENOMEM;
		goto dealloc_usb2_hcd;
	}

	/* Set the xHCI pointer before xhci_pci_setup() (aka hcd_driver.reset)
	 * is called by usb_add_hcd().
	 */
	*((struct xhci_hcd **) xhci->shared_hcd->hcd_priv) = xhci;

	retval = usb_add_hcd(xhci->shared_hcd, dev->irq,
			IRQF_SHARED);
	if (retval)
		goto put_usb3_hcd;
	/* Roothub already marked as USB 3.0 speed */

	if (!(xhci->quirks & XHCI_BROKEN_STREAMS) &&
			HCC_MAX_PSA(xhci->hcc_params) >= 4)
		xhci->shared_hcd->can_do_streams = 1;

	/* USB-2 and USB-3 roothubs initialized, allow runtime pm suspend */
	pm_runtime_put_noidle(&dev->dev);

	return 0;

put_usb3_hcd:
	usb_put_hcd(xhci->shared_hcd);
dealloc_usb2_hcd:
	usb_hcd_pci_remove(dev);
put_runtime_pm:
	pm_runtime_put_noidle(&dev->dev);
	return retval;
}

static void xhci_pci_remove(struct pci_dev *dev)
{
	struct xhci_hcd *xhci;

	xhci = hcd_to_xhci(pci_get_drvdata(dev));
	xhci->xhc_state |= XHCI_STATE_REMOVING;
	if (xhci->shared_hcd) {
		usb_remove_hcd(xhci->shared_hcd);
		usb_put_hcd(xhci->shared_hcd);
	}
	usb_hcd_pci_remove(dev);

	/* Workaround for spurious wakeups at shutdown with HSW */
	if (xhci->quirks & XHCI_SPURIOUS_WAKEUP)
		pci_set_power_state(dev, PCI_D3hot);

	kfree(xhci);
}

#ifdef CONFIG_PM
static int xhci_pci_suspend(struct usb_hcd *hcd, bool do_wakeup)
{
	struct xhci_hcd	*xhci = hcd_to_xhci(hcd);
	struct pci_dev		*pdev = to_pci_dev(hcd->self.controller);

	/*
	 * Systems with the TI redriver that loses port status change events
	 * need to have the registers polled during D3, so avoid D3cold.
	 */
	if (xhci->quirks & XHCI_COMP_MODE_QUIRK)
		pdev->no_d3cold = true;

	if (xhci->quirks & XHCI_PME_STUCK_QUIRK)
		xhci_pme_quirk(xhci);

	return xhci_suspend(xhci, do_wakeup);
}

static int xhci_pci_resume(struct usb_hcd *hcd, bool hibernated)
{
	struct xhci_hcd		*xhci = hcd_to_xhci(hcd);
	struct pci_dev		*pdev = to_pci_dev(hcd->self.controller);
	int			retval = 0;

	/* The BIOS on systems with the Intel Panther Point chipset may or may
	 * not support xHCI natively.  That means that during system resume, it
	 * may switch the ports back to EHCI so that users can use their
	 * keyboard to select a kernel from GRUB after resume from hibernate.
	 *
	 * The BIOS is supposed to remember whether the OS had xHCI ports
	 * enabled before resume, and switch the ports back to xHCI when the
	 * BIOS/OS semaphore is written, but we all know we can't trust BIOS
	 * writers.
	 *
	 * Unconditionally switch the ports back to xHCI after a system resume.
	 * It should not matter whether the EHCI or xHCI controller is
	 * resumed first. It's enough to do the switchover in xHCI because
	 * USB core won't notice anything as the hub driver doesn't start
	 * running again until after all the devices (including both EHCI and
	 * xHCI host controllers) have been resumed.
	 */

	if (pdev->vendor == PCI_VENDOR_ID_INTEL)
		usb_enable_intel_xhci_ports(pdev);

	if (xhci->quirks & XHCI_PME_STUCK_QUIRK)
		xhci_pme_quirk(xhci);

	retval = xhci_resume(xhci, hibernated);
	return retval;
}
#endif /* CONFIG_PM */

/*-------------------------------------------------------------------------*/

/* PCI driver selection metadata; PCI hotplugging uses this */
static const struct pci_device_id pci_ids[] = { {
	/* handle any USB 3.0 xHCI controller */
	PCI_DEVICE_CLASS(PCI_CLASS_SERIAL_USB_XHCI, ~0),
	.driver_data =	(unsigned long) &xhci_pci_hc_driver,
	},
	{ /* end: all zeroes */ }
};
MODULE_DEVICE_TABLE(pci, pci_ids);

/* pci driver glue; this is a "new style" PCI driver module */
static struct pci_driver xhci_pci_driver = {
	.name =		(char *) hcd_name,
	.id_table =	pci_ids,

	.probe =	xhci_pci_probe,
	.remove =	xhci_pci_remove,
	/* suspend and resume implemented later */

	.shutdown = 	usb_hcd_pci_shutdown,
#ifdef CONFIG_PM
	.driver = {
		.pm = &usb_hcd_pci_pm_ops
	},
#endif
};

static int __init xhci_pci_init(void)
{
	xhci_init_driver(&xhci_pci_hc_driver, xhci_pci_setup);
#ifdef CONFIG_PM
	xhci_pci_hc_driver.pci_suspend = xhci_pci_suspend;
	xhci_pci_hc_driver.pci_resume = xhci_pci_resume;
#endif
	return pci_register_driver(&xhci_pci_driver);
}
module_init(xhci_pci_init);

static void __exit xhci_pci_exit(void)
{
	pci_unregister_driver(&xhci_pci_driver);
}
module_exit(xhci_pci_exit);

MODULE_DESCRIPTION("xHCI PCI Host Controller Driver");
MODULE_LICENSE("GPL");<|MERGE_RESOLUTION|>--- conflicted
+++ resolved
@@ -40,11 +40,8 @@
 #define PCI_DEVICE_ID_INTEL_CHERRYVIEW_XHCI		0x22b5
 #define PCI_DEVICE_ID_INTEL_SUNRISEPOINT_H_XHCI		0xa12f
 #define PCI_DEVICE_ID_INTEL_SUNRISEPOINT_LP_XHCI	0x9d2f
-<<<<<<< HEAD
-=======
 #define PCI_DEVICE_ID_INTEL_BROXTON_M_XHCI		0x0aa8
 #define PCI_DEVICE_ID_INTEL_BROXTON_B_XHCI		0x1aa8
->>>>>>> 83412555
 
 static const char hcd_name[] = "xhci_hcd";
 
@@ -144,13 +141,9 @@
 	if (pdev->vendor == PCI_VENDOR_ID_INTEL &&
 		(pdev->device == PCI_DEVICE_ID_INTEL_SUNRISEPOINT_LP_XHCI ||
 		 pdev->device == PCI_DEVICE_ID_INTEL_SUNRISEPOINT_H_XHCI ||
-<<<<<<< HEAD
-		 pdev->device == PCI_DEVICE_ID_INTEL_CHERRYVIEW_XHCI)) {
-=======
 		 pdev->device == PCI_DEVICE_ID_INTEL_CHERRYVIEW_XHCI ||
 		 pdev->device == PCI_DEVICE_ID_INTEL_BROXTON_M_XHCI ||
 		 pdev->device == PCI_DEVICE_ID_INTEL_BROXTON_B_XHCI)) {
->>>>>>> 83412555
 		xhci->quirks |= XHCI_PME_STUCK_QUIRK;
 	}
 	if (pdev->vendor == PCI_VENDOR_ID_ETRON &&

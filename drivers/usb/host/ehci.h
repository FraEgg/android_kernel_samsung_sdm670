/*
 * Copyright (c) 2001-2002 by David Brownell
 *
 * This program is free software; you can redistribute it and/or modify it
 * under the terms of the GNU General Public License as published by the
 * Free Software Foundation; either version 2 of the License, or (at your
 * option) any later version.
 *
 * This program is distributed in the hope that it will be useful, but
 * WITHOUT ANY WARRANTY; without even the implied warranty of MERCHANTABILITY
 * or FITNESS FOR A PARTICULAR PURPOSE.  See the GNU General Public License
 * for more details.
 *
 * You should have received a copy of the GNU General Public License
 * along with this program; if not, write to the Free Software Foundation,
 * Inc., 675 Mass Ave, Cambridge, MA 02139, USA.
 */

#ifndef __LINUX_EHCI_HCD_H
#define __LINUX_EHCI_HCD_H

/* definitions used for the EHCI driver */

/*
 * __hc32 and __hc16 are "Host Controller" types, they may be equivalent to
 * __leXX (normally) or __beXX (given EHCI_BIG_ENDIAN_DESC), depending on
 * the host controller implementation.
 *
 * To facilitate the strongest possible byte-order checking from "sparse"
 * and so on, we use __leXX unless that's not practical.
 */
#ifdef CONFIG_USB_EHCI_BIG_ENDIAN_DESC
typedef __u32 __bitwise __hc32;
typedef __u16 __bitwise __hc16;
#else
#define __hc32	__le32
#define __hc16	__le16
#endif

/* statistics can be kept for tuning/monitoring */
struct ehci_stats {
	/* irq usage */
	unsigned long		normal;
	unsigned long		error;
	unsigned long		reclaim;
	unsigned long		lost_iaa;

	/* termination of urbs from core */
	unsigned long		complete;
	unsigned long		unlink;
};

/* ehci_hcd->lock guards shared data against other CPUs:
 *   ehci_hcd:	async, reclaim, periodic (and shadow), ...
 *   usb_host_endpoint: hcpriv
 *   ehci_qh:	qh_next, qtd_list
 *   ehci_qtd:	qtd_list
 *
 * Also, hold this lock when talking to HC registers or
 * when updating hw_* fields in shared qh/qtd/... structures.
 */

#define	EHCI_MAX_ROOT_PORTS	15		/* see HCS_N_PORTS */

struct ehci_hcd {			/* one per controller */
	/* glue to PCI and HCD framework */
	struct ehci_caps __iomem *caps;
	struct ehci_regs __iomem *regs;
	struct ehci_dbg_port __iomem *debug;

	__u32			hcs_params;	/* cached register copy */
	spinlock_t		lock;

	/* async schedule support */
	struct ehci_qh		*async;
	struct ehci_qh		*dummy;		/* For AMD quirk use */
	struct ehci_qh		*reclaim;
	struct ehci_qh		*qh_scan_next;
	unsigned		scanning : 1;

	/* periodic schedule support */
#define	DEFAULT_I_TDPS		1024		/* some HCs can do less */
	unsigned		periodic_size;
	__hc32			*periodic;	/* hw periodic table */
	dma_addr_t		periodic_dma;
	unsigned		i_thresh;	/* uframes HC might cache */

	union ehci_shadow	*pshadow;	/* mirror hw periodic table */
	int			next_uframe;	/* scan periodic, start here */
	unsigned		periodic_sched;	/* periodic activity count */
	unsigned		uframe_periodic_max; /* max periodic time per uframe */


	/* list of itds & sitds completed while clock_frame was still active */
	struct list_head	cached_itd_list;
	struct list_head	cached_sitd_list;
	unsigned		clock_frame;

	/* per root hub port */
	unsigned long		reset_done [EHCI_MAX_ROOT_PORTS];

	/* bit vectors (one bit per port) */
	unsigned long		bus_suspended;		/* which ports were
			already suspended at the start of a bus suspend */
	unsigned long		companion_ports;	/* which ports are
			dedicated to the companion controller */
	unsigned long		owned_ports;		/* which ports are
			owned by the companion during a bus suspend */
	unsigned long		port_c_suspend;		/* which ports have
			the change-suspend feature turned on */
	unsigned long		suspended_ports;	/* which ports are
			suspended */

	/* per-HC memory pools (could be per-bus, but ...) */
	struct dma_pool		*qh_pool;	/* qh per active urb */
	struct dma_pool		*qtd_pool;	/* one or more per qh */
	struct dma_pool		*itd_pool;	/* itd per iso urb */
	struct dma_pool		*sitd_pool;	/* sitd per split iso urb */

	struct timer_list	iaa_watchdog;
	struct timer_list	watchdog;
	unsigned long		actions;
	unsigned		periodic_stamp;
	unsigned		random_frame;
	unsigned long		next_statechange;
	ktime_t			last_periodic_enable;
	u32			command;

	/* SILICON QUIRKS */
	unsigned		no_selective_suspend:1;
	unsigned		has_fsl_port_bug:1; /* FreeScale */
	unsigned		big_endian_mmio:1;
	unsigned		big_endian_desc:1;
	unsigned		big_endian_capbase:1;
	unsigned		has_amcc_usb23:1;
	unsigned		need_io_watchdog:1;
	unsigned		broken_periodic:1;
	unsigned		amd_pll_fix:1;
	unsigned		fs_i_thresh:1;	/* Intel iso scheduling */
	unsigned		use_dummy_qh:1;	/* AMD Frame List table quirk*/
	unsigned		has_synopsys_hc_bug:1; /* Synopsys HC */

	/* required for usb32 quirk */
	#define OHCI_CTRL_HCFS          (3 << 6)
	#define OHCI_USB_OPER           (2 << 6)
	#define OHCI_USB_SUSPEND        (3 << 6)

	#define OHCI_HCCTRL_OFFSET      0x4
	#define OHCI_HCCTRL_LEN         0x4
	__hc32			*ohci_hcctrl_reg;
	unsigned		has_hostpc:1;
	unsigned		has_lpm:1;  /* support link power management */
	unsigned		has_ppcd:1; /* support per-port change bits */
	u8			sbrn;		/* packed release number */

	/* irq statistics */
#ifdef EHCI_STATS
	struct ehci_stats	stats;
#	define COUNT(x) do { (x)++; } while (0)
#else
#	define COUNT(x) do {} while (0)
#endif

	/* debug files */
#ifdef DEBUG
	struct dentry		*debug_dir;
#endif
	/*
	 * OTG controllers and transceivers need software interaction
	 */
	struct otg_transceiver	*transceiver;
};

/* convert between an HCD pointer and the corresponding EHCI_HCD */
static inline struct ehci_hcd *hcd_to_ehci (struct usb_hcd *hcd)
{
	return (struct ehci_hcd *) (hcd->hcd_priv);
}
static inline struct usb_hcd *ehci_to_hcd (struct ehci_hcd *ehci)
{
	return container_of ((void *) ehci, struct usb_hcd, hcd_priv);
}


static inline void
iaa_watchdog_start(struct ehci_hcd *ehci)
{
	WARN_ON(timer_pending(&ehci->iaa_watchdog));
	mod_timer(&ehci->iaa_watchdog,
			jiffies + msecs_to_jiffies(EHCI_IAA_MSECS));
}

static inline void iaa_watchdog_done(struct ehci_hcd *ehci)
{
	del_timer(&ehci->iaa_watchdog);
}

enum ehci_timer_action {
	TIMER_IO_WATCHDOG,
	TIMER_ASYNC_SHRINK,
	TIMER_ASYNC_OFF,
};

static inline void
timer_action_done (struct ehci_hcd *ehci, enum ehci_timer_action action)
{
	clear_bit (action, &ehci->actions);
}

static void free_cached_lists(struct ehci_hcd *ehci);

/*-------------------------------------------------------------------------*/

#include <linux/usb/ehci_def.h>

/*-------------------------------------------------------------------------*/

#define	QTD_NEXT(ehci, dma)	cpu_to_hc32(ehci, (u32)dma)

/*
 * EHCI Specification 0.95 Section 3.5
 * QTD: describe data transfer components (buffer, direction, ...)
 * See Fig 3-6 "Queue Element Transfer Descriptor Block Diagram".
 *
 * These are associated only with "QH" (Queue Head) structures,
 * used with control, bulk, and interrupt transfers.
 */
struct ehci_qtd {
	/* first part defined by EHCI spec */
	__hc32			hw_next;	/* see EHCI 3.5.1 */
	__hc32			hw_alt_next;    /* see EHCI 3.5.2 */
	__hc32			hw_token;       /* see EHCI 3.5.3 */
#define	QTD_TOGGLE	(1 << 31)	/* data toggle */
#define	QTD_LENGTH(tok)	(((tok)>>16) & 0x7fff)
#define	QTD_IOC		(1 << 15)	/* interrupt on complete */
#define	QTD_CERR(tok)	(((tok)>>10) & 0x3)
#define	QTD_PID(tok)	(((tok)>>8) & 0x3)
#define	QTD_STS_ACTIVE	(1 << 7)	/* HC may execute this */
#define	QTD_STS_HALT	(1 << 6)	/* halted on error */
#define	QTD_STS_DBE	(1 << 5)	/* data buffer error (in HC) */
#define	QTD_STS_BABBLE	(1 << 4)	/* device was babbling (qtd halted) */
#define	QTD_STS_XACT	(1 << 3)	/* device gave illegal response */
#define	QTD_STS_MMF	(1 << 2)	/* incomplete split transaction */
#define	QTD_STS_STS	(1 << 1)	/* split transaction state */
#define	QTD_STS_PING	(1 << 0)	/* issue PING? */

#define ACTIVE_BIT(ehci)	cpu_to_hc32(ehci, QTD_STS_ACTIVE)
#define HALT_BIT(ehci)		cpu_to_hc32(ehci, QTD_STS_HALT)
#define STATUS_BIT(ehci)	cpu_to_hc32(ehci, QTD_STS_STS)

	__hc32			hw_buf [5];        /* see EHCI 3.5.4 */
	__hc32			hw_buf_hi [5];        /* Appendix B */

	/* the rest is HCD-private */
	dma_addr_t		qtd_dma;		/* qtd address */
	struct list_head	qtd_list;		/* sw qtd list */
	struct urb		*urb;			/* qtd's urb */
	size_t			length;			/* length of buffer */
} __attribute__ ((aligned (32)));

/* mask NakCnt+T in qh->hw_alt_next */
#define QTD_MASK(ehci)	cpu_to_hc32 (ehci, ~0x1f)

#define IS_SHORT_READ(token) (QTD_LENGTH (token) != 0 && QTD_PID (token) == 1)

/*-------------------------------------------------------------------------*/

/* type tag from {qh,itd,sitd,fstn}->hw_next */
#define Q_NEXT_TYPE(ehci,dma)	((dma) & cpu_to_hc32(ehci, 3 << 1))

/*
 * Now the following defines are not converted using the
 * cpu_to_le32() macro anymore, since we have to support
 * "dynamic" switching between be and le support, so that the driver
 * can be used on one system with SoC EHCI controller using big-endian
 * descriptors as well as a normal little-endian PCI EHCI controller.
 */
/* values for that type tag */
#define Q_TYPE_ITD	(0 << 1)
#define Q_TYPE_QH	(1 << 1)
#define Q_TYPE_SITD	(2 << 1)
#define Q_TYPE_FSTN	(3 << 1)

/* next async queue entry, or pointer to interrupt/periodic QH */
#define QH_NEXT(ehci,dma)	(cpu_to_hc32(ehci, (((u32)dma)&~0x01f)|Q_TYPE_QH))

/* for periodic/async schedules and qtd lists, mark end of list */
#define EHCI_LIST_END(ehci)	cpu_to_hc32(ehci, 1) /* "null pointer" to hw */

/*
 * Entries in periodic shadow table are pointers to one of four kinds
 * of data structure.  That's dictated by the hardware; a type tag is
 * encoded in the low bits of the hardware's periodic schedule.  Use
 * Q_NEXT_TYPE to get the tag.
 *
 * For entries in the async schedule, the type tag always says "qh".
 */
union ehci_shadow {
	struct ehci_qh		*qh;		/* Q_TYPE_QH */
	struct ehci_itd		*itd;		/* Q_TYPE_ITD */
	struct ehci_sitd	*sitd;		/* Q_TYPE_SITD */
	struct ehci_fstn	*fstn;		/* Q_TYPE_FSTN */
	__hc32			*hw_next;	/* (all types) */
	void			*ptr;
};

/*-------------------------------------------------------------------------*/

/*
 * EHCI Specification 0.95 Section 3.6
 * QH: describes control/bulk/interrupt endpoints
 * See Fig 3-7 "Queue Head Structure Layout".
 *
 * These appear in both the async and (for interrupt) periodic schedules.
 */

/* first part defined by EHCI spec */
struct ehci_qh_hw {
	__hc32			hw_next;	/* see EHCI 3.6.1 */
	__hc32			hw_info1;       /* see EHCI 3.6.2 */
#define	QH_HEAD		0x00008000
	__hc32			hw_info2;        /* see EHCI 3.6.2 */
#define	QH_SMASK	0x000000ff
#define	QH_CMASK	0x0000ff00
#define	QH_HUBADDR	0x007f0000
#define	QH_HUBPORT	0x3f800000
#define	QH_MULT		0xc0000000
	__hc32			hw_current;	/* qtd list - see EHCI 3.6.4 */

	/* qtd overlay (hardware parts of a struct ehci_qtd) */
	__hc32			hw_qtd_next;
	__hc32			hw_alt_next;
	__hc32			hw_token;
	__hc32			hw_buf [5];
	__hc32			hw_buf_hi [5];
} __attribute__ ((aligned(32)));

struct ehci_qh {
	struct ehci_qh_hw	*hw;
	/* the rest is HCD-private */
	dma_addr_t		qh_dma;		/* address of qh */
	union ehci_shadow	qh_next;	/* ptr to qh; or periodic */
	struct list_head	qtd_list;	/* sw qtd list */
	struct ehci_qtd		*dummy;
	struct ehci_qh		*reclaim;	/* next to reclaim */

	struct ehci_hcd		*ehci;
	unsigned long		unlink_time;

	/*
	 * Do NOT use atomic operations for QH refcounting. On some CPUs
	 * (PPC7448 for example), atomic operations cannot be performed on
	 * memory that is cache-inhibited (i.e. being used for DMA).
	 * Spinlocks are used to protect all QH fields.
	 */
	u32			refcount;
	unsigned		stamp;

	u8			needs_rescan;	/* Dequeue during giveback */
	u8			qh_state;
#define	QH_STATE_LINKED		1		/* HC sees this */
#define	QH_STATE_UNLINK		2		/* HC may still see this */
#define	QH_STATE_IDLE		3		/* HC doesn't see this */
#define	QH_STATE_UNLINK_WAIT	4		/* LINKED and on reclaim q */
#define	QH_STATE_COMPLETING	5		/* don't touch token.HALT */

	u8			xacterrs;	/* XactErr retry counter */
#define	QH_XACTERR_MAX		32		/* XactErr retry limit */

	/* periodic schedule info */
	u8			usecs;		/* intr bandwidth */
	u8			gap_uf;		/* uframes split/csplit gap */
	u8			c_usecs;	/* ... split completion bw */
	u16			tt_usecs;	/* tt downstream bandwidth */
	unsigned short		period;		/* polling interval */
	unsigned short		start;		/* where polling starts */
#define NO_FRAME ((unsigned short)~0)			/* pick new start */

	struct usb_device	*dev;		/* access to TT */
	unsigned		is_out:1;	/* bulk or intr OUT */
	unsigned		clearing_tt:1;	/* Clear-TT-Buf in progress */
};

/*-------------------------------------------------------------------------*/

/* description of one iso transaction (up to 3 KB data if highspeed) */
struct ehci_iso_packet {
	/* These will be copied to iTD when scheduling */
	u64			bufp;		/* itd->hw_bufp{,_hi}[pg] |= */
	__hc32			transaction;	/* itd->hw_transaction[i] |= */
	u8			cross;		/* buf crosses pages */
	/* for full speed OUT splits */
	u32			buf1;
};

/* temporary schedule data for packets from iso urbs (both speeds)
 * each packet is one logical usb transaction to the device (not TT),
 * beginning at stream->next_uframe
 */
struct ehci_iso_sched {
	struct list_head	td_list;
	unsigned		span;
	struct ehci_iso_packet	packet [0];
};

/*
 * ehci_iso_stream - groups all (s)itds for this endpoint.
 * acts like a qh would, if EHCI had them for ISO.
 */
struct ehci_iso_stream {
	/* first field matches ehci_hq, but is NULL */
	struct ehci_qh_hw	*hw;

	u32			refcount;
	u8			bEndpointAddress;
	u8			highspeed;
	struct list_head	td_list;	/* queued itds/sitds */
	struct list_head	free_list;	/* list of unused itds/sitds */
	struct usb_device	*udev;
	struct usb_host_endpoint *ep;

	/* output of (re)scheduling */
	int			next_uframe;
	__hc32			splits;

	/* the rest is derived from the endpoint descriptor,
	 * trusting urb->interval == f(epdesc->bInterval) and
	 * including the extra info for hw_bufp[0..2]
	 */
	u8			usecs, c_usecs;
	u16			interval;
	u16			tt_usecs;
	u16			maxp;
	u16			raw_mask;
	unsigned		bandwidth;

	/* This is used to initialize iTD's hw_bufp fields */
	__hc32			buf0;
	__hc32			buf1;
	__hc32			buf2;

	/* this is used to initialize sITD's tt info */
	__hc32			address;
};

/*-------------------------------------------------------------------------*/

/*
 * EHCI Specification 0.95 Section 3.3
 * Fig 3-4 "Isochronous Transaction Descriptor (iTD)"
 *
 * Schedule records for high speed iso xfers
 */
struct ehci_itd {
	/* first part defined by EHCI spec */
	__hc32			hw_next;           /* see EHCI 3.3.1 */
	__hc32			hw_transaction [8]; /* see EHCI 3.3.2 */
#define EHCI_ISOC_ACTIVE        (1<<31)        /* activate transfer this slot */
#define EHCI_ISOC_BUF_ERR       (1<<30)        /* Data buffer error */
#define EHCI_ISOC_BABBLE        (1<<29)        /* babble detected */
#define EHCI_ISOC_XACTERR       (1<<28)        /* XactErr - transaction error */
#define	EHCI_ITD_LENGTH(tok)	(((tok)>>16) & 0x0fff)
#define	EHCI_ITD_IOC		(1 << 15)	/* interrupt on complete */

#define ITD_ACTIVE(ehci)	cpu_to_hc32(ehci, EHCI_ISOC_ACTIVE)

	__hc32			hw_bufp [7];	/* see EHCI 3.3.3 */
	__hc32			hw_bufp_hi [7];	/* Appendix B */

	/* the rest is HCD-private */
	dma_addr_t		itd_dma;	/* for this itd */
	union ehci_shadow	itd_next;	/* ptr to periodic q entry */

	struct urb		*urb;
	struct ehci_iso_stream	*stream;	/* endpoint's queue */
	struct list_head	itd_list;	/* list of stream's itds */

	/* any/all hw_transactions here may be used by that urb */
	unsigned		frame;		/* where scheduled */
	unsigned		pg;
	unsigned		index[8];	/* in urb->iso_frame_desc */
} __attribute__ ((aligned (32)));

/*-------------------------------------------------------------------------*/

/*
 * EHCI Specification 0.95 Section 3.4
 * siTD, aka split-transaction isochronous Transfer Descriptor
 *       ... describe full speed iso xfers through TT in hubs
 * see Figure 3-5 "Split-transaction Isochronous Transaction Descriptor (siTD)
 */
struct ehci_sitd {
	/* first part defined by EHCI spec */
	__hc32			hw_next;
/* uses bit field macros above - see EHCI 0.95 Table 3-8 */
	__hc32			hw_fullspeed_ep;	/* EHCI table 3-9 */
	__hc32			hw_uframe;		/* EHCI table 3-10 */
	__hc32			hw_results;		/* EHCI table 3-11 */
#define	SITD_IOC	(1 << 31)	/* interrupt on completion */
#define	SITD_PAGE	(1 << 30)	/* buffer 0/1 */
#define	SITD_LENGTH(x)	(0x3ff & ((x)>>16))
#define	SITD_STS_ACTIVE	(1 << 7)	/* HC may execute this */
#define	SITD_STS_ERR	(1 << 6)	/* error from TT */
#define	SITD_STS_DBE	(1 << 5)	/* data buffer error (in HC) */
#define	SITD_STS_BABBLE	(1 << 4)	/* device was babbling */
#define	SITD_STS_XACT	(1 << 3)	/* illegal IN response */
#define	SITD_STS_MMF	(1 << 2)	/* incomplete split transaction */
#define	SITD_STS_STS	(1 << 1)	/* split transaction state */

#define SITD_ACTIVE(ehci)	cpu_to_hc32(ehci, SITD_STS_ACTIVE)

	__hc32			hw_buf [2];		/* EHCI table 3-12 */
	__hc32			hw_backpointer;		/* EHCI table 3-13 */
	__hc32			hw_buf_hi [2];		/* Appendix B */

	/* the rest is HCD-private */
	dma_addr_t		sitd_dma;
	union ehci_shadow	sitd_next;	/* ptr to periodic q entry */

	struct urb		*urb;
	struct ehci_iso_stream	*stream;	/* endpoint's queue */
	struct list_head	sitd_list;	/* list of stream's sitds */
	unsigned		frame;
	unsigned		index;
} __attribute__ ((aligned (32)));

/*-------------------------------------------------------------------------*/

/*
 * EHCI Specification 0.96 Section 3.7
 * Periodic Frame Span Traversal Node (FSTN)
 *
 * Manages split interrupt transactions (using TT) that span frame boundaries
 * into uframes 0/1; see 4.12.2.2.  In those uframes, a "save place" FSTN
 * makes the HC jump (back) to a QH to scan for fs/ls QH completions until
 * it hits a "restore" FSTN; then it returns to finish other uframe 0/1 work.
 */
struct ehci_fstn {
	__hc32			hw_next;	/* any periodic q entry */
	__hc32			hw_prev;	/* qh or EHCI_LIST_END */

	/* the rest is HCD-private */
	dma_addr_t		fstn_dma;
	union ehci_shadow	fstn_next;	/* ptr to periodic q entry */
} __attribute__ ((aligned (32)));

/*-------------------------------------------------------------------------*/

/* Prepare the PORTSC wakeup flags during controller suspend/resume */

#define ehci_prepare_ports_for_controller_suspend(ehci, do_wakeup)	\
		ehci_adjust_port_wakeup_flags(ehci, true, do_wakeup);

#define ehci_prepare_ports_for_controller_resume(ehci)			\
		ehci_adjust_port_wakeup_flags(ehci, false, false);

/*-------------------------------------------------------------------------*/

#ifdef CONFIG_USB_EHCI_ROOT_HUB_TT

/*
 * Some EHCI controllers have a Transaction Translator built into the
 * root hub. This is a non-standard feature.  Each controller will need
 * to add code to the following inline functions, and call them as
 * needed (mostly in root hub code).
 */

#define	ehci_is_TDI(e)			(ehci_to_hcd(e)->has_tt)

/* Returns the speed of a device attached to a port on the root hub. */
static inline unsigned int
ehci_port_speed(struct ehci_hcd *ehci, unsigned int portsc)
{
	if (ehci_is_TDI(ehci)) {
		switch ((portsc >> (ehci->has_hostpc ? 25 : 26)) & 3) {
		case 0:
			return 0;
		case 1:
			return USB_PORT_STAT_LOW_SPEED;
		case 2:
		default:
			return USB_PORT_STAT_HIGH_SPEED;
		}
	}
	return USB_PORT_STAT_HIGH_SPEED;
}

#else

#define	ehci_is_TDI(e)			(0)

#define	ehci_port_speed(ehci, portsc)	USB_PORT_STAT_HIGH_SPEED
#endif

/*-------------------------------------------------------------------------*/

#ifdef CONFIG_PPC_83xx
/* Some Freescale processors have an erratum in which the TT
 * port number in the queue head was 0..N-1 instead of 1..N.
 */
#define	ehci_has_fsl_portno_bug(e)		((e)->has_fsl_port_bug)
#else
#define	ehci_has_fsl_portno_bug(e)		(0)
#endif

/*
 * While most USB host controllers implement their registers in
 * little-endian format, a minority (celleb companion chip) implement
 * them in big endian format.
 *
 * This attempts to support either format at compile time without a
 * runtime penalty, or both formats with the additional overhead
 * of checking a flag bit.
 *
 * ehci_big_endian_capbase is a special quirk for controllers that
 * implement the HC capability registers as separate registers and not
 * as fields of a 32-bit register.
 */

#ifdef CONFIG_USB_EHCI_BIG_ENDIAN_MMIO
#define ehci_big_endian_mmio(e)		((e)->big_endian_mmio)
#define ehci_big_endian_capbase(e)	((e)->big_endian_capbase)
#else
#define ehci_big_endian_mmio(e)		0
#define ehci_big_endian_capbase(e)	0
#endif

/*
 * Big-endian read/write functions are arch-specific.
 * Other arches can be added if/when they're needed.
 */
#if defined(CONFIG_ARM) && defined(CONFIG_ARCH_IXP4XX)
#define readl_be(addr)		__raw_readl((__force unsigned *)addr)
#define writel_be(val, addr)	__raw_writel(val, (__force unsigned *)addr)
#endif

static inline unsigned int ehci_readl(const struct ehci_hcd *ehci,
		__u32 __iomem * regs)
{
#ifdef CONFIG_USB_EHCI_BIG_ENDIAN_MMIO
	return ehci_big_endian_mmio(ehci) ?
		readl_be(regs) :
		readl(regs);
#else
	return readl(regs);
#endif
}

static inline void ehci_writel(const struct ehci_hcd *ehci,
		const unsigned int val, __u32 __iomem *regs)
{
#ifdef CONFIG_USB_EHCI_BIG_ENDIAN_MMIO
	ehci_big_endian_mmio(ehci) ?
		writel_be(val, regs) :
		writel(val, regs);
#else
	writel(val, regs);
#endif
}

/*
 * On certain ppc-44x SoC there is a HW issue, that could only worked around with
 * explicit suspend/operate of OHCI. This function hereby makes sense only on that arch.
 * Other common bits are dependent on has_amcc_usb23 quirk flag.
 */
#ifdef CONFIG_44x
static inline void set_ohci_hcfs(struct ehci_hcd *ehci, int operational)
{
	u32 hc_control;

	hc_control = (readl_be(ehci->ohci_hcctrl_reg) & ~OHCI_CTRL_HCFS);
	if (operational)
		hc_control |= OHCI_USB_OPER;
	else
		hc_control |= OHCI_USB_SUSPEND;

	writel_be(hc_control, ehci->ohci_hcctrl_reg);
	(void) readl_be(ehci->ohci_hcctrl_reg);
}
#else
static inline void set_ohci_hcfs(struct ehci_hcd *ehci, int operational)
{ }
#endif

/*-------------------------------------------------------------------------*/

/*
 * The AMCC 440EPx not only implements its EHCI registers in big-endian
 * format, but also its DMA data structures (descriptors).
 *
 * EHCI controllers accessed through PCI work normally (little-endian
 * everywhere), so we won't bother supporting a BE-only mode for now.
 */
#ifdef CONFIG_USB_EHCI_BIG_ENDIAN_DESC
#define ehci_big_endian_desc(e)		((e)->big_endian_desc)

/* cpu to ehci */
static inline __hc32 cpu_to_hc32 (const struct ehci_hcd *ehci, const u32 x)
{
	return ehci_big_endian_desc(ehci)
		? (__force __hc32)cpu_to_be32(x)
		: (__force __hc32)cpu_to_le32(x);
}

/* ehci to cpu */
static inline u32 hc32_to_cpu (const struct ehci_hcd *ehci, const __hc32 x)
{
	return ehci_big_endian_desc(ehci)
		? be32_to_cpu((__force __be32)x)
		: le32_to_cpu((__force __le32)x);
}

static inline u32 hc32_to_cpup (const struct ehci_hcd *ehci, const __hc32 *x)
{
	return ehci_big_endian_desc(ehci)
		? be32_to_cpup((__force __be32 *)x)
		: le32_to_cpup((__force __le32 *)x);
}

#else

/* cpu to ehci */
static inline __hc32 cpu_to_hc32 (const struct ehci_hcd *ehci, const u32 x)
{
	return cpu_to_le32(x);
}

/* ehci to cpu */
static inline u32 hc32_to_cpu (const struct ehci_hcd *ehci, const __hc32 x)
{
	return le32_to_cpu(x);
}

static inline u32 hc32_to_cpup (const struct ehci_hcd *ehci, const __hc32 *x)
{
	return le32_to_cpup(x);
}

#endif

/*
 * Writing to dma coherent memory on ARM may be delayed via L2
 * writing buffer, so introduce the helper which can flush L2 writing
 * buffer into memory immediately, especially used to flush ehci
 * descriptor to memory.
<<<<<<< HEAD
 * */
=======
 */
>>>>>>> 5d9d49c5
#ifdef	CONFIG_ARM_DMA_MEM_BUFFERABLE
static inline void ehci_sync_mem()
{
	mb();
}
#else
static inline void ehci_sync_mem()
{
}
#endif

/*-------------------------------------------------------------------------*/

#ifndef DEBUG
#define STUB_DEBUG_FILES
#endif	/* DEBUG */

/*-------------------------------------------------------------------------*/

#endif /* __LINUX_EHCI_HCD_H */<|MERGE_RESOLUTION|>--- conflicted
+++ resolved
@@ -743,11 +743,7 @@
  * writing buffer, so introduce the helper which can flush L2 writing
  * buffer into memory immediately, especially used to flush ehci
  * descriptor to memory.
-<<<<<<< HEAD
- * */
-=======
- */
->>>>>>> 5d9d49c5
+ */
 #ifdef	CONFIG_ARM_DMA_MEM_BUFFERABLE
 static inline void ehci_sync_mem()
 {

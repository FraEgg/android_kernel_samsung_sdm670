--- conflicted
+++ resolved
@@ -248,14 +248,10 @@
 	if (ret)
 		goto disable_usb_phy;
 
-<<<<<<< HEAD
-	ret = usb_add_hcd(xhci->shared_hcd, irq, IRQF_SHARED | IRQF_ONESHOT);
-=======
 	if (HCC_MAX_PSA(xhci->hcc_params) >= 4)
 		xhci->shared_hcd->can_do_streams = 1;
 
-	ret = usb_add_hcd(xhci->shared_hcd, irq, IRQF_SHARED);
->>>>>>> 053b6541
+	ret = usb_add_hcd(xhci->shared_hcd, irq, IRQF_SHARED | IRQF_ONESHOT);
 	if (ret)
 		goto dealloc_usb2_hcd;
 

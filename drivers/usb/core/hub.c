/*
 * USB hub driver.
 *
 * (C) Copyright 1999 Linus Torvalds
 * (C) Copyright 1999 Johannes Erdfelt
 * (C) Copyright 1999 Gregory P. Smith
 * (C) Copyright 2001 Brad Hards (bhards@bigpond.net.au)
 *
 */

#include <linux/kernel.h>
#include <linux/errno.h>
#include <linux/module.h>
#include <linux/moduleparam.h>
#include <linux/completion.h>
#include <linux/sched.h>
#include <linux/list.h>
#include <linux/slab.h>
#include <linux/ioctl.h>
#include <linux/usb.h>
#include <linux/usbdevice_fs.h>
#include <linux/usb/hcd.h>
#include <linux/usb/otg.h>
#include <linux/usb/quirks.h>
#include <linux/workqueue.h>
#include <linux/mutex.h>
#include <linux/random.h>
#include <linux/pm_qos.h>

#include <asm/uaccess.h>
#include <asm/byteorder.h>

#include "hub.h"
#include "otg_whitelist.h"
#if defined(CONFIG_USB_NOTIFY_LAYER)
#include <linux/usb_notify.h>
#endif

#undef dev_dbg
#define dev_dbg dev_err

#define USB_VENDOR_GENESYS_LOGIC		0x05e3
#define HUB_QUIRK_CHECK_PORT_AUTOSUSPEND	0x01

/* Protect struct usb_device->state and ->children members
 * Note: Both are also protected by ->dev.sem, except that ->state can
 * change to USB_STATE_NOTATTACHED even when the semaphore isn't held. */
static DEFINE_SPINLOCK(device_state_lock);

/* workqueue to process hub events */
static struct workqueue_struct *hub_wq;
static void hub_event(struct work_struct *work);

/* synchronize hub-port add/remove and peering operations */
DEFINE_MUTEX(usb_port_peer_mutex);

static bool skip_extended_resume_delay = 1;
module_param(skip_extended_resume_delay, bool, S_IRUGO | S_IWUSR);
MODULE_PARM_DESC(skip_extended_resume_delay,
		"removes extra delay added to finish bus resume");

/* cycle leds on hubs that aren't blinking for attention */
static bool blinkenlights;
module_param(blinkenlights, bool, S_IRUGO);
MODULE_PARM_DESC(blinkenlights, "true to cycle leds on hubs");

/*
 * Device SATA8000 FW1.0 from DATAST0R Technology Corp requires about
 * 10 seconds to send reply for the initial 64-byte descriptor request.
 */
/* define initial 64-byte descriptor request timeout in milliseconds */
static int initial_descriptor_timeout = USB_CTRL_GET_TIMEOUT;
module_param(initial_descriptor_timeout, int, S_IRUGO|S_IWUSR);
MODULE_PARM_DESC(initial_descriptor_timeout,
		"initial 64-byte descriptor request timeout in milliseconds "
		"(default 5000 - 5.0 seconds)");

/*
 * As of 2.6.10 we introduce a new USB device initialization scheme which
 * closely resembles the way Windows works.  Hopefully it will be compatible
 * with a wider range of devices than the old scheme.  However some previously
 * working devices may start giving rise to "device not accepting address"
 * errors; if that happens the user can try the old scheme by adjusting the
 * following module parameters.
 *
 * For maximum flexibility there are two boolean parameters to control the
 * hub driver's behavior.  On the first initialization attempt, if the
 * "old_scheme_first" parameter is set then the old scheme will be used,
 * otherwise the new scheme is used.  If that fails and "use_both_schemes"
 * is set, then the driver will make another attempt, using the other scheme.
 */
static bool old_scheme_first;
module_param(old_scheme_first, bool, S_IRUGO | S_IWUSR);
MODULE_PARM_DESC(old_scheme_first,
		 "start with the old device initialization scheme");

static bool use_both_schemes = 1;
module_param(use_both_schemes, bool, S_IRUGO | S_IWUSR);
MODULE_PARM_DESC(use_both_schemes,
		"try the other device initialization scheme if the "
		"first one fails");

/* Mutual exclusion for EHCI CF initialization.  This interferes with
 * port reset on some companion controllers.
 */
DECLARE_RWSEM(ehci_cf_port_reset_rwsem);
EXPORT_SYMBOL_GPL(ehci_cf_port_reset_rwsem);

#define HUB_DEBOUNCE_TIMEOUT	2000
#define HUB_DEBOUNCE_STEP	  25
#define HUB_DEBOUNCE_STABLE	 100

static void hub_release(struct kref *kref);
static int usb_reset_and_verify_device(struct usb_device *udev);
static int hub_port_disable(struct usb_hub *hub, int port1, int set_state);
static bool hub_port_warm_reset_required(struct usb_hub *hub, int port1,
		u16 portstatus);
static void hub_set_initial_usb2_lpm_policy(struct usb_device *udev);

static inline char *portspeed(struct usb_hub *hub, int portstatus)
{
	if (hub_is_superspeedplus(hub->hdev))
		return "10.0 Gb/s";
	if (hub_is_superspeed(hub->hdev))
		return "5.0 Gb/s";
	if (portstatus & USB_PORT_STAT_HIGH_SPEED)
		return "480 Mb/s";
	else if (portstatus & USB_PORT_STAT_LOW_SPEED)
		return "1.5 Mb/s";
	else
		return "12 Mb/s";
}

/* Note that hdev or one of its children must be locked! */
struct usb_hub *usb_hub_to_struct_hub(struct usb_device *hdev)
{
	if (!hdev || !hdev->actconfig || !hdev->maxchild)
		return NULL;
	return usb_get_intfdata(hdev->actconfig->interface[0]);
}

int usb_device_supports_lpm(struct usb_device *udev)
{
	/* Some devices have trouble with LPM */
	if (udev->quirks & USB_QUIRK_NO_LPM)
		return 0;

	/* USB 2.1 (and greater) devices indicate LPM support through
	 * their USB 2.0 Extended Capabilities BOS descriptor.
	 */
	if (udev->speed == USB_SPEED_HIGH || udev->speed == USB_SPEED_FULL) {
		if (udev->bos->ext_cap &&
			(USB_LPM_SUPPORT &
			 le32_to_cpu(udev->bos->ext_cap->bmAttributes)))
			return 1;
		return 0;
	}

	/*
	 * According to the USB 3.0 spec, all USB 3.0 devices must support LPM.
	 * However, there are some that don't, and they set the U1/U2 exit
	 * latencies to zero.
	 */
	if (!udev->bos->ss_cap) {
		dev_info(&udev->dev, "No LPM exit latency info found, disabling LPM.\n");
		return 0;
	}

	if (udev->bos->ss_cap->bU1devExitLat == 0 &&
			udev->bos->ss_cap->bU2DevExitLat == 0) {
		if (udev->parent)
			dev_info(&udev->dev, "LPM exit latency is zeroed, disabling LPM.\n");
		else
			dev_info(&udev->dev, "We don't know the algorithms for LPM for this host, disabling LPM.\n");
		return 0;
	}

	if (!udev->parent || udev->parent->lpm_capable)
		return 1;
	return 0;
}

/*
 * Set the Maximum Exit Latency (MEL) for the host to initiate a transition from
 * either U1 or U2.
 */
static void usb_set_lpm_mel(struct usb_device *udev,
		struct usb3_lpm_parameters *udev_lpm_params,
		unsigned int udev_exit_latency,
		struct usb_hub *hub,
		struct usb3_lpm_parameters *hub_lpm_params,
		unsigned int hub_exit_latency)
{
	unsigned int total_mel;
	unsigned int device_mel;
	unsigned int hub_mel;

	/*
	 * Calculate the time it takes to transition all links from the roothub
	 * to the parent hub into U0.  The parent hub must then decode the
	 * packet (hub header decode latency) to figure out which port it was
	 * bound for.
	 *
	 * The Hub Header decode latency is expressed in 0.1us intervals (0x1
	 * means 0.1us).  Multiply that by 100 to get nanoseconds.
	 */
	total_mel = hub_lpm_params->mel +
		(hub->descriptor->u.ss.bHubHdrDecLat * 100);

	/*
	 * How long will it take to transition the downstream hub's port into
	 * U0?  The greater of either the hub exit latency or the device exit
	 * latency.
	 *
	 * The BOS U1/U2 exit latencies are expressed in 1us intervals.
	 * Multiply that by 1000 to get nanoseconds.
	 */
	device_mel = udev_exit_latency * 1000;
	hub_mel = hub_exit_latency * 1000;
	if (device_mel > hub_mel)
		total_mel += device_mel;
	else
		total_mel += hub_mel;

	udev_lpm_params->mel = total_mel;
}

/*
 * Set the maximum Device to Host Exit Latency (PEL) for the device to initiate
 * a transition from either U1 or U2.
 */
static void usb_set_lpm_pel(struct usb_device *udev,
		struct usb3_lpm_parameters *udev_lpm_params,
		unsigned int udev_exit_latency,
		struct usb_hub *hub,
		struct usb3_lpm_parameters *hub_lpm_params,
		unsigned int hub_exit_latency,
		unsigned int port_to_port_exit_latency)
{
	unsigned int first_link_pel;
	unsigned int hub_pel;

	/*
	 * First, the device sends an LFPS to transition the link between the
	 * device and the parent hub into U0.  The exit latency is the bigger of
	 * the device exit latency or the hub exit latency.
	 */
	if (udev_exit_latency > hub_exit_latency)
		first_link_pel = udev_exit_latency * 1000;
	else
		first_link_pel = hub_exit_latency * 1000;

	/*
	 * When the hub starts to receive the LFPS, there is a slight delay for
	 * it to figure out that one of the ports is sending an LFPS.  Then it
	 * will forward the LFPS to its upstream link.  The exit latency is the
	 * delay, plus the PEL that we calculated for this hub.
	 */
	hub_pel = port_to_port_exit_latency * 1000 + hub_lpm_params->pel;

	/*
	 * According to figure C-7 in the USB 3.0 spec, the PEL for this device
	 * is the greater of the two exit latencies.
	 */
	if (first_link_pel > hub_pel)
		udev_lpm_params->pel = first_link_pel;
	else
		udev_lpm_params->pel = hub_pel;
}

/*
 * Set the System Exit Latency (SEL) to indicate the total worst-case time from
 * when a device initiates a transition to U0, until when it will receive the
 * first packet from the host controller.
 *
 * Section C.1.5.1 describes the four components to this:
 *  - t1: device PEL
 *  - t2: time for the ERDY to make it from the device to the host.
 *  - t3: a host-specific delay to process the ERDY.
 *  - t4: time for the packet to make it from the host to the device.
 *
 * t3 is specific to both the xHCI host and the platform the host is integrated
 * into.  The Intel HW folks have said it's negligible, FIXME if a different
 * vendor says otherwise.
 */
static void usb_set_lpm_sel(struct usb_device *udev,
		struct usb3_lpm_parameters *udev_lpm_params)
{
	struct usb_device *parent;
	unsigned int num_hubs;
	unsigned int total_sel;

	/* t1 = device PEL */
	total_sel = udev_lpm_params->pel;
	/* How many external hubs are in between the device & the root port. */
	for (parent = udev->parent, num_hubs = 0; parent->parent;
			parent = parent->parent)
		num_hubs++;
	/* t2 = 2.1us + 250ns * (num_hubs - 1) */
	if (num_hubs > 0)
		total_sel += 2100 + 250 * (num_hubs - 1);

	/* t4 = 250ns * num_hubs */
	total_sel += 250 * num_hubs;

	udev_lpm_params->sel = total_sel;
}

static void usb_set_lpm_parameters(struct usb_device *udev)
{
	struct usb_hub *hub;
	unsigned int port_to_port_delay;
	unsigned int udev_u1_del;
	unsigned int udev_u2_del;
	unsigned int hub_u1_del;
	unsigned int hub_u2_del;

	if (!udev->lpm_capable || udev->speed < USB_SPEED_SUPER)
		return;

	hub = usb_hub_to_struct_hub(udev->parent);
	/* It doesn't take time to transition the roothub into U0, since it
	 * doesn't have an upstream link.
	 */
	if (!hub)
		return;

	udev_u1_del = udev->bos->ss_cap->bU1devExitLat;
	udev_u2_del = le16_to_cpu(udev->bos->ss_cap->bU2DevExitLat);
	hub_u1_del = udev->parent->bos->ss_cap->bU1devExitLat;
	hub_u2_del = le16_to_cpu(udev->parent->bos->ss_cap->bU2DevExitLat);

	usb_set_lpm_mel(udev, &udev->u1_params, udev_u1_del,
			hub, &udev->parent->u1_params, hub_u1_del);

	usb_set_lpm_mel(udev, &udev->u2_params, udev_u2_del,
			hub, &udev->parent->u2_params, hub_u2_del);

	/*
	 * Appendix C, section C.2.2.2, says that there is a slight delay from
	 * when the parent hub notices the downstream port is trying to
	 * transition to U0 to when the hub initiates a U0 transition on its
	 * upstream port.  The section says the delays are tPort2PortU1EL and
	 * tPort2PortU2EL, but it doesn't define what they are.
	 *
	 * The hub chapter, sections 10.4.2.4 and 10.4.2.5 seem to be talking
	 * about the same delays.  Use the maximum delay calculations from those
	 * sections.  For U1, it's tHubPort2PortExitLat, which is 1us max.  For
	 * U2, it's tHubPort2PortExitLat + U2DevExitLat - U1DevExitLat.  I
	 * assume the device exit latencies they are talking about are the hub
	 * exit latencies.
	 *
	 * What do we do if the U2 exit latency is less than the U1 exit
	 * latency?  It's possible, although not likely...
	 */
	port_to_port_delay = 1;

	usb_set_lpm_pel(udev, &udev->u1_params, udev_u1_del,
			hub, &udev->parent->u1_params, hub_u1_del,
			port_to_port_delay);

	if (hub_u2_del > hub_u1_del)
		port_to_port_delay = 1 + hub_u2_del - hub_u1_del;
	else
		port_to_port_delay = 1 + hub_u1_del;

	usb_set_lpm_pel(udev, &udev->u2_params, udev_u2_del,
			hub, &udev->parent->u2_params, hub_u2_del,
			port_to_port_delay);

	/* Now that we've got PEL, calculate SEL. */
	usb_set_lpm_sel(udev, &udev->u1_params);
	usb_set_lpm_sel(udev, &udev->u2_params);
}

/* USB 2.0 spec Section 11.24.4.5 */
static int get_hub_descriptor(struct usb_device *hdev,
		struct usb_hub_descriptor *desc)
{
	int i, ret, size;
	unsigned dtype;

	if (hub_is_superspeed(hdev)) {
		dtype = USB_DT_SS_HUB;
		size = USB_DT_SS_HUB_SIZE;
	} else {
		dtype = USB_DT_HUB;
		size = sizeof(struct usb_hub_descriptor);
	}

	for (i = 0; i < 3; i++) {
		ret = usb_control_msg(hdev, usb_rcvctrlpipe(hdev, 0),
			USB_REQ_GET_DESCRIPTOR, USB_DIR_IN | USB_RT_HUB,
			dtype << 8, 0, desc, size,
			USB_CTRL_GET_TIMEOUT);
		if (hub_is_superspeed(hdev)) {
			if (ret == size)
				return ret;
		} else if (ret >= USB_DT_HUB_NONVAR_SIZE + 2) {
			/* Make sure we have the DeviceRemovable field. */
			size = USB_DT_HUB_NONVAR_SIZE + desc->bNbrPorts / 8 + 1;
			if (ret < size)
				return -EMSGSIZE;
			return ret;
		}
	}
	return -EINVAL;
}

/*
 * USB 2.0 spec Section 11.24.2.1
 */
static int clear_hub_feature(struct usb_device *hdev, int feature)
{
	return usb_control_msg(hdev, usb_sndctrlpipe(hdev, 0),
		USB_REQ_CLEAR_FEATURE, USB_RT_HUB, feature, 0, NULL, 0, 1000);
}

/*
 * USB 2.0 spec Section 11.24.2.2
 */
int usb_clear_port_feature(struct usb_device *hdev, int port1, int feature)
{
	return usb_control_msg(hdev, usb_sndctrlpipe(hdev, 0),
		USB_REQ_CLEAR_FEATURE, USB_RT_PORT, feature, port1,
		NULL, 0, 1000);
}

/*
 * USB 2.0 spec Section 11.24.2.13
 */
static int set_port_feature(struct usb_device *hdev, int port1, int feature)
{
	return usb_control_msg(hdev, usb_sndctrlpipe(hdev, 0),
		USB_REQ_SET_FEATURE, USB_RT_PORT, feature, port1,
		NULL, 0, 1000);
}

static char *to_led_name(int selector)
{
	switch (selector) {
	case HUB_LED_AMBER:
		return "amber";
	case HUB_LED_GREEN:
		return "green";
	case HUB_LED_OFF:
		return "off";
	case HUB_LED_AUTO:
		return "auto";
	default:
		return "??";
	}
}

/*
 * USB 2.0 spec Section 11.24.2.7.1.10 and table 11-7
 * for info about using port indicators
 */
static void set_port_led(struct usb_hub *hub, int port1, int selector)
{
	struct usb_port *port_dev = hub->ports[port1 - 1];
	int status;

	status = set_port_feature(hub->hdev, (selector << 8) | port1,
			USB_PORT_FEAT_INDICATOR);
	dev_dbg(&port_dev->dev, "indicator %s status %d\n",
		to_led_name(selector), status);
}

#define	LED_CYCLE_PERIOD	((2*HZ)/3)

static void led_work(struct work_struct *work)
{
	struct usb_hub		*hub =
		container_of(work, struct usb_hub, leds.work);
	struct usb_device	*hdev = hub->hdev;
	unsigned		i;
	unsigned		changed = 0;
	int			cursor = -1;

	if (hdev->state != USB_STATE_CONFIGURED || hub->quiescing)
		return;

	for (i = 0; i < hdev->maxchild; i++) {
		unsigned	selector, mode;

		/* 30%-50% duty cycle */

		switch (hub->indicator[i]) {
		/* cycle marker */
		case INDICATOR_CYCLE:
			cursor = i;
			selector = HUB_LED_AUTO;
			mode = INDICATOR_AUTO;
			break;
		/* blinking green = sw attention */
		case INDICATOR_GREEN_BLINK:
			selector = HUB_LED_GREEN;
			mode = INDICATOR_GREEN_BLINK_OFF;
			break;
		case INDICATOR_GREEN_BLINK_OFF:
			selector = HUB_LED_OFF;
			mode = INDICATOR_GREEN_BLINK;
			break;
		/* blinking amber = hw attention */
		case INDICATOR_AMBER_BLINK:
			selector = HUB_LED_AMBER;
			mode = INDICATOR_AMBER_BLINK_OFF;
			break;
		case INDICATOR_AMBER_BLINK_OFF:
			selector = HUB_LED_OFF;
			mode = INDICATOR_AMBER_BLINK;
			break;
		/* blink green/amber = reserved */
		case INDICATOR_ALT_BLINK:
			selector = HUB_LED_GREEN;
			mode = INDICATOR_ALT_BLINK_OFF;
			break;
		case INDICATOR_ALT_BLINK_OFF:
			selector = HUB_LED_AMBER;
			mode = INDICATOR_ALT_BLINK;
			break;
		default:
			continue;
		}
		if (selector != HUB_LED_AUTO)
			changed = 1;
		set_port_led(hub, i + 1, selector);
		hub->indicator[i] = mode;
	}
	if (!changed && blinkenlights) {
		cursor++;
		cursor %= hdev->maxchild;
		set_port_led(hub, cursor + 1, HUB_LED_GREEN);
		hub->indicator[cursor] = INDICATOR_CYCLE;
		changed++;
	}
	if (changed)
		queue_delayed_work(system_power_efficient_wq,
				&hub->leds, LED_CYCLE_PERIOD);
}

/* use a short timeout for hub/port status fetches */
#define	USB_STS_TIMEOUT		1000
#define	USB_STS_RETRIES		5

/*
 * USB 2.0 spec Section 11.24.2.6
 */
static int get_hub_status(struct usb_device *hdev,
		struct usb_hub_status *data)
{
	int i, status = -ETIMEDOUT;

	for (i = 0; i < USB_STS_RETRIES &&
			(status == -ETIMEDOUT || status == -EPIPE); i++) {
		status = usb_control_msg(hdev, usb_rcvctrlpipe(hdev, 0),
			USB_REQ_GET_STATUS, USB_DIR_IN | USB_RT_HUB, 0, 0,
			data, sizeof(*data), USB_STS_TIMEOUT);
	}
	return status;
}

/*
 * USB 2.0 spec Section 11.24.2.7
 * USB 3.1 takes into use the wValue and wLength fields, spec Section 10.16.2.6
 */
static int get_port_status(struct usb_device *hdev, int port1,
			   void *data, u16 value, u16 length)
{
	int i, status = -ETIMEDOUT;

	for (i = 0; i < USB_STS_RETRIES &&
			(status == -ETIMEDOUT || status == -EPIPE); i++) {
		status = usb_control_msg(hdev, usb_rcvctrlpipe(hdev, 0),
			USB_REQ_GET_STATUS, USB_DIR_IN | USB_RT_PORT, value,
			port1, data, length, USB_STS_TIMEOUT);
	}
	return status;
}

static int hub_ext_port_status(struct usb_hub *hub, int port1, int type,
			       u16 *status, u16 *change, u32 *ext_status)
{
	int ret;
	int len = 4;

	if (type != HUB_PORT_STATUS)
		len = 8;

	mutex_lock(&hub->status_mutex);
	ret = get_port_status(hub->hdev, port1, &hub->status->port, type, len);
	if (ret < len) {
		if (ret != -ENODEV)
			dev_err(hub->intfdev,
				"%s failed (err = %d)\n", __func__, ret);
		if (ret >= 0)
			ret = -EIO;
	} else {
		*status = le16_to_cpu(hub->status->port.wPortStatus);
		*change = le16_to_cpu(hub->status->port.wPortChange);
		if (type != HUB_PORT_STATUS && ext_status)
			*ext_status = le32_to_cpu(
				hub->status->port.dwExtPortStatus);
		ret = 0;
	}
	mutex_unlock(&hub->status_mutex);
	return ret;
}

static int hub_port_status(struct usb_hub *hub, int port1,
		u16 *status, u16 *change)
{
	return hub_ext_port_status(hub, port1, HUB_PORT_STATUS,
				   status, change, NULL);
}

static void kick_hub_wq(struct usb_hub *hub)
{
	struct usb_interface *intf;

	if (hub->disconnected || work_pending(&hub->events))
		return;

	/*
	 * Suppress autosuspend until the event is proceed.
	 *
	 * Be careful and make sure that the symmetric operation is
	 * always called. We are here only when there is no pending
	 * work for this hub. Therefore put the interface either when
	 * the new work is called or when it is canceled.
	 */
	intf = to_usb_interface(hub->intfdev);
	usb_autopm_get_interface_no_resume(intf);
	kref_get(&hub->kref);

	if (queue_work(hub_wq, &hub->events))
		return;

	/* the work has already been scheduled */
	usb_autopm_put_interface_async(intf);
	kref_put(&hub->kref, hub_release);
}

void usb_kick_hub_wq(struct usb_device *hdev)
{
	struct usb_hub *hub = usb_hub_to_struct_hub(hdev);

	if (hub)
		kick_hub_wq(hub);
}

void usb_flush_hub_wq(void)
{
	flush_workqueue(hub_wq);
}
EXPORT_SYMBOL(usb_flush_hub_wq);

/*
 * Let the USB core know that a USB 3.0 device has sent a Function Wake Device
 * Notification, which indicates it had initiated remote wakeup.
 *
 * USB 3.0 hubs do not report the port link state change from U3 to U0 when the
 * device initiates resume, so the USB core will not receive notice of the
 * resume through the normal hub interrupt URB.
 */
void usb_wakeup_notification(struct usb_device *hdev,
		unsigned int portnum)
{
	struct usb_hub *hub;
	struct usb_port *port_dev;

	if (!hdev)
		return;

	hub = usb_hub_to_struct_hub(hdev);
	if (hub) {
		port_dev = hub->ports[portnum - 1];
		if (port_dev && port_dev->child)
			pm_wakeup_event(&port_dev->child->dev, 0);

		set_bit(portnum, hub->wakeup_bits);
		kick_hub_wq(hub);
	}
}
EXPORT_SYMBOL_GPL(usb_wakeup_notification);

/* completion function, fires on port status changes and various faults */
static void hub_irq(struct urb *urb)
{
	struct usb_hub *hub = urb->context;
	int status = urb->status;
	unsigned i;
	unsigned long bits;

	switch (status) {
	case -ENOENT:		/* synchronous unlink */
	case -ECONNRESET:	/* async unlink */
	case -ESHUTDOWN:	/* hardware going away */
		return;

	default:		/* presumably an error */
		/* Cause a hub reset after 10 consecutive errors */
		dev_dbg(hub->intfdev, "transfer --> %d\n", status);
		if ((++hub->nerrors < 10) || hub->error)
			goto resubmit;
		hub->error = status;
		/* FALL THROUGH */

	/* let hub_wq handle things */
	case 0:			/* we got data:  port status changed */
		bits = 0;
		for (i = 0; i < urb->actual_length; ++i)
			bits |= ((unsigned long) ((*hub->buffer)[i]))
					<< (i*8);
		hub->event_bits[0] = bits;
		break;
	}

	hub->nerrors = 0;

	/* Something happened, let hub_wq figure it out */
	kick_hub_wq(hub);

resubmit:
	if (hub->quiescing)
		return;

	status = usb_submit_urb(hub->urb, GFP_ATOMIC);
	if (status != 0 && status != -ENODEV && status != -EPERM)
		dev_err(hub->intfdev, "resubmit --> %d\n", status);
}

/* USB 2.0 spec Section 11.24.2.3 */
static inline int
hub_clear_tt_buffer(struct usb_device *hdev, u16 devinfo, u16 tt)
{
	/* Need to clear both directions for control ep */
	if (((devinfo >> 11) & USB_ENDPOINT_XFERTYPE_MASK) ==
			USB_ENDPOINT_XFER_CONTROL) {
		int status = usb_control_msg(hdev, usb_sndctrlpipe(hdev, 0),
				HUB_CLEAR_TT_BUFFER, USB_RT_PORT,
				devinfo ^ 0x8000, tt, NULL, 0, 1000);
		if (status)
			return status;
	}
	return usb_control_msg(hdev, usb_sndctrlpipe(hdev, 0),
			       HUB_CLEAR_TT_BUFFER, USB_RT_PORT, devinfo,
			       tt, NULL, 0, 1000);
}

/*
 * enumeration blocks hub_wq for a long time. we use keventd instead, since
 * long blocking there is the exception, not the rule.  accordingly, HCDs
 * talking to TTs must queue control transfers (not just bulk and iso), so
 * both can talk to the same hub concurrently.
 */
static void hub_tt_work(struct work_struct *work)
{
	struct usb_hub		*hub =
		container_of(work, struct usb_hub, tt.clear_work);
	unsigned long		flags;

	spin_lock_irqsave(&hub->tt.lock, flags);
	while (!list_empty(&hub->tt.clear_list)) {
		struct list_head	*next;
		struct usb_tt_clear	*clear;
		struct usb_device	*hdev = hub->hdev;
		const struct hc_driver	*drv;
		int			status;

		next = hub->tt.clear_list.next;
		clear = list_entry(next, struct usb_tt_clear, clear_list);
		list_del(&clear->clear_list);

		/* drop lock so HCD can concurrently report other TT errors */
		spin_unlock_irqrestore(&hub->tt.lock, flags);
		status = hub_clear_tt_buffer(hdev, clear->devinfo, clear->tt);
		if (status && status != -ENODEV)
			dev_err(&hdev->dev,
				"clear tt %d (%04x) error %d\n",
				clear->tt, clear->devinfo, status);

		/* Tell the HCD, even if the operation failed */
		drv = clear->hcd->driver;
		if (drv->clear_tt_buffer_complete)
			(drv->clear_tt_buffer_complete)(clear->hcd, clear->ep);

		kfree(clear);
		spin_lock_irqsave(&hub->tt.lock, flags);
	}
	spin_unlock_irqrestore(&hub->tt.lock, flags);
}

/**
 * usb_hub_set_port_power - control hub port's power state
 * @hdev: USB device belonging to the usb hub
 * @hub: target hub
 * @port1: port index
 * @set: expected status
 *
 * call this function to control port's power via setting or
 * clearing the port's PORT_POWER feature.
 *
 * Return: 0 if successful. A negative error code otherwise.
 */
int usb_hub_set_port_power(struct usb_device *hdev, struct usb_hub *hub,
			   int port1, bool set)
{
	int ret;

	if (set)
		ret = set_port_feature(hdev, port1, USB_PORT_FEAT_POWER);
	else
		ret = usb_clear_port_feature(hdev, port1, USB_PORT_FEAT_POWER);

	if (ret)
		return ret;

	if (set)
		set_bit(port1, hub->power_bits);
	else
		clear_bit(port1, hub->power_bits);
	return 0;
}

/**
 * usb_hub_clear_tt_buffer - clear control/bulk TT state in high speed hub
 * @urb: an URB associated with the failed or incomplete split transaction
 *
 * High speed HCDs use this to tell the hub driver that some split control or
 * bulk transaction failed in a way that requires clearing internal state of
 * a transaction translator.  This is normally detected (and reported) from
 * interrupt context.
 *
 * It may not be possible for that hub to handle additional full (or low)
 * speed transactions until that state is fully cleared out.
 *
 * Return: 0 if successful. A negative error code otherwise.
 */
int usb_hub_clear_tt_buffer(struct urb *urb)
{
	struct usb_device	*udev = urb->dev;
	int			pipe = urb->pipe;
	struct usb_tt		*tt = udev->tt;
	unsigned long		flags;
	struct usb_tt_clear	*clear;

	/* we've got to cope with an arbitrary number of pending TT clears,
	 * since each TT has "at least two" buffers that can need it (and
	 * there can be many TTs per hub).  even if they're uncommon.
	 */
	clear = kmalloc(sizeof *clear, GFP_ATOMIC);
	if (clear == NULL) {
		dev_err(&udev->dev, "can't save CLEAR_TT_BUFFER state\n");
		/* FIXME recover somehow ... RESET_TT? */
		return -ENOMEM;
	}

	/* info that CLEAR_TT_BUFFER needs */
	clear->tt = tt->multi ? udev->ttport : 1;
	clear->devinfo = usb_pipeendpoint (pipe);
	clear->devinfo |= udev->devnum << 4;
	clear->devinfo |= usb_pipecontrol(pipe)
			? (USB_ENDPOINT_XFER_CONTROL << 11)
			: (USB_ENDPOINT_XFER_BULK << 11);
	if (usb_pipein(pipe))
		clear->devinfo |= 1 << 15;

	/* info for completion callback */
	clear->hcd = bus_to_hcd(udev->bus);
	clear->ep = urb->ep;

	/* tell keventd to clear state for this TT */
	spin_lock_irqsave(&tt->lock, flags);
	list_add_tail(&clear->clear_list, &tt->clear_list);
	schedule_work(&tt->clear_work);
	spin_unlock_irqrestore(&tt->lock, flags);
	return 0;
}
EXPORT_SYMBOL_GPL(usb_hub_clear_tt_buffer);

static void hub_power_on(struct usb_hub *hub, bool do_delay)
{
	int port1;

	/* Enable power on each port.  Some hubs have reserved values
	 * of LPSM (> 2) in their descriptors, even though they are
	 * USB 2.0 hubs.  Some hubs do not implement port-power switching
	 * but only emulate it.  In all cases, the ports won't work
	 * unless we send these messages to the hub.
	 */
	if (hub_is_port_power_switchable(hub))
		dev_dbg(hub->intfdev, "enabling power on all ports\n");
	else
		dev_dbg(hub->intfdev, "trying to enable port power on "
				"non-switchable hub\n");
	for (port1 = 1; port1 <= hub->hdev->maxchild; port1++)
		if (test_bit(port1, hub->power_bits))
			set_port_feature(hub->hdev, port1, USB_PORT_FEAT_POWER);
		else
			usb_clear_port_feature(hub->hdev, port1,
						USB_PORT_FEAT_POWER);
	if (do_delay)
		msleep(hub_power_on_good_delay(hub));
}

static int hub_hub_status(struct usb_hub *hub,
		u16 *status, u16 *change)
{
	int ret;

	mutex_lock(&hub->status_mutex);
	ret = get_hub_status(hub->hdev, &hub->status->hub);
	if (ret < 0) {
		if (ret != -ENODEV)
			dev_err(hub->intfdev,
				"%s failed (err = %d)\n", __func__, ret);
	} else {
		*status = le16_to_cpu(hub->status->hub.wHubStatus);
		*change = le16_to_cpu(hub->status->hub.wHubChange);
		ret = 0;
	}
	mutex_unlock(&hub->status_mutex);
	return ret;
}

static int hub_set_port_link_state(struct usb_hub *hub, int port1,
			unsigned int link_status)
{
	return set_port_feature(hub->hdev,
			port1 | (link_status << 3),
			USB_PORT_FEAT_LINK_STATE);
}

/*
 * Disable a port and mark a logical connect-change event, so that some
 * time later hub_wq will disconnect() any existing usb_device on the port
 * and will re-enumerate if there actually is a device attached.
 */
static void hub_port_logical_disconnect(struct usb_hub *hub, int port1)
{
#ifdef CONFIG_USB_DEBUG_DETAILED_LOG
	dev_info(&hub->ports[port1 - 1]->dev, "logical disconnect\n");
#else
	dev_dbg(&hub->ports[port1 - 1]->dev, "logical disconnect\n");
#endif
	hub_port_disable(hub, port1, 1);

	/* FIXME let caller ask to power down the port:
	 *  - some devices won't enumerate without a VBUS power cycle
	 *  - SRP saves power that way
	 *  - ... new call, TBD ...
	 * That's easy if this hub can switch power per-port, and
	 * hub_wq reactivates the port later (timer, SRP, etc).
	 * Powerdown must be optional, because of reset/DFU.
	 */

	set_bit(port1, hub->change_bits);
	kick_hub_wq(hub);
}

/**
 * usb_remove_device - disable a device's port on its parent hub
 * @udev: device to be disabled and removed
 * Context: @udev locked, must be able to sleep.
 *
 * After @udev's port has been disabled, hub_wq is notified and it will
 * see that the device has been disconnected.  When the device is
 * physically unplugged and something is plugged in, the events will
 * be received and processed normally.
 *
 * Return: 0 if successful. A negative error code otherwise.
 */
int usb_remove_device(struct usb_device *udev)
{
	struct usb_hub *hub;
	struct usb_interface *intf;
	int ret;

	if (!udev->parent)	/* Can't remove a root hub */
		return -EINVAL;
	hub = usb_hub_to_struct_hub(udev->parent);
	intf = to_usb_interface(hub->intfdev);

	ret = usb_autopm_get_interface(intf);
	if (ret < 0)
		return ret;

	set_bit(udev->portnum, hub->removed_bits);
	hub_port_logical_disconnect(hub, udev->portnum);
	usb_autopm_put_interface(intf);
	return 0;
}

enum hub_activation_type {
	HUB_INIT, HUB_INIT2, HUB_INIT3,		/* INITs must come first */
	HUB_POST_RESET, HUB_RESUME, HUB_RESET_RESUME,
};

static void hub_init_func2(struct work_struct *ws);
static void hub_init_func3(struct work_struct *ws);

static void hub_activate(struct usb_hub *hub, enum hub_activation_type type)
{
	struct usb_device *hdev = hub->hdev;
	struct usb_hcd *hcd;
	int ret;
	int port1;
	int status;
	bool need_debounce_delay = false;
	unsigned delay;

	/* Continue a partial initialization */
	if (type == HUB_INIT2 || type == HUB_INIT3) {
		device_lock(&hdev->dev);

		/* Was the hub disconnected while we were waiting? */
		if (hub->disconnected)
			goto disconnected;
		if (type == HUB_INIT2)
			goto init2;
		goto init3;
	}
	kref_get(&hub->kref);

	/* The superspeed hub except for root hub has to use Hub Depth
	 * value as an offset into the route string to locate the bits
	 * it uses to determine the downstream port number. So hub driver
	 * should send a set hub depth request to superspeed hub after
	 * the superspeed hub is set configuration in initialization or
	 * reset procedure.
	 *
	 * After a resume, port power should still be on.
	 * For any other type of activation, turn it on.
	 */
	if (type != HUB_RESUME) {
		if (hdev->parent && hub_is_superspeed(hdev)) {
			ret = usb_control_msg(hdev, usb_sndctrlpipe(hdev, 0),
					HUB_SET_DEPTH, USB_RT_HUB,
					hdev->level - 1, 0, NULL, 0,
					USB_CTRL_SET_TIMEOUT);
			if (ret < 0)
				dev_err(hub->intfdev,
						"set hub depth failed\n");
		}

		/* Speed up system boot by using a delayed_work for the
		 * hub's initial power-up delays.  This is pretty awkward
		 * and the implementation looks like a home-brewed sort of
		 * setjmp/longjmp, but it saves at least 100 ms for each
		 * root hub (assuming usbcore is compiled into the kernel
		 * rather than as a module).  It adds up.
		 *
		 * This can't be done for HUB_RESUME or HUB_RESET_RESUME
		 * because for those activation types the ports have to be
		 * operational when we return.  In theory this could be done
		 * for HUB_POST_RESET, but it's easier not to.
		 */
		if (type == HUB_INIT) {
			delay = hub_power_on_good_delay(hub);

			hub_power_on(hub, false);
			INIT_DELAYED_WORK(&hub->init_work, hub_init_func2);
			queue_delayed_work(system_power_efficient_wq,
					&hub->init_work,
					msecs_to_jiffies(delay));

			/* Suppress autosuspend until init is done */
			usb_autopm_get_interface_no_resume(
					to_usb_interface(hub->intfdev));
			return;		/* Continues at init2: below */
		} else if (type == HUB_RESET_RESUME) {
			/* The internal host controller state for the hub device
			 * may be gone after a host power loss on system resume.
			 * Update the device's info so the HW knows it's a hub.
			 */
			hcd = bus_to_hcd(hdev->bus);
			if (hcd->driver->update_hub_device) {
				ret = hcd->driver->update_hub_device(hcd, hdev,
						&hub->tt, GFP_NOIO);
				if (ret < 0) {
					dev_err(hub->intfdev, "Host not "
							"accepting hub info "
							"update.\n");
					dev_err(hub->intfdev, "LS/FS devices "
							"and hubs may not work "
							"under this hub\n.");
				}
			}
			hub_power_on(hub, true);
		} else {
			hub_power_on(hub, true);
		}
	/* Give some time on remote wakeup to let links to transit to U0 */
	} else if (hub_is_superspeed(hub->hdev))
		msleep(20);

 init2:

	/*
	 * Check each port and set hub->change_bits to let hub_wq know
	 * which ports need attention.
	 */
	for (port1 = 1; port1 <= hdev->maxchild; ++port1) {
		struct usb_port *port_dev = hub->ports[port1 - 1];
		struct usb_device *udev = port_dev->child;
		u16 portstatus, portchange;

		portstatus = portchange = 0;
		status = hub_port_status(hub, port1, &portstatus, &portchange);
		if (status)
			goto abort;

		if (udev || (portstatus & USB_PORT_STAT_CONNECTION))
			dev_dbg(&port_dev->dev, "status %04x change %04x\n",
					portstatus, portchange);

		/*
		 * After anything other than HUB_RESUME (i.e., initialization
		 * or any sort of reset), every port should be disabled.
		 * Unconnected ports should likewise be disabled (paranoia),
		 * and so should ports for which we have no usb_device.
		 */
		if ((portstatus & USB_PORT_STAT_ENABLE) && (
				type != HUB_RESUME ||
				!(portstatus & USB_PORT_STAT_CONNECTION) ||
				!udev ||
				udev->state == USB_STATE_NOTATTACHED)) {
			/*
			 * USB3 protocol ports will automatically transition
			 * to Enabled state when detect an USB3.0 device attach.
			 * Do not disable USB3 protocol ports, just pretend
			 * power was lost
			 */
			portstatus &= ~USB_PORT_STAT_ENABLE;
			if (!hub_is_superspeed(hdev))
				usb_clear_port_feature(hdev, port1,
						   USB_PORT_FEAT_ENABLE);
		}

		/* Make sure a warm-reset request is handled by port_event */
		if (type == HUB_RESUME &&
		    hub_port_warm_reset_required(hub, port1, portstatus))
			set_bit(port1, hub->event_bits);

		/*
		 * Add debounce if USB3 link is in polling/link training state.
		 * Link will automatically transition to Enabled state after
		 * link training completes.
		 */
		if (hub_is_superspeed(hdev) &&
		    ((portstatus & USB_PORT_STAT_LINK_STATE) ==
						USB_SS_PORT_LS_POLLING))
			need_debounce_delay = true;

		/* Clear status-change flags; we'll debounce later */
		if (portchange & USB_PORT_STAT_C_CONNECTION) {
			need_debounce_delay = true;
			usb_clear_port_feature(hub->hdev, port1,
					USB_PORT_FEAT_C_CONNECTION);
		}
		if (portchange & USB_PORT_STAT_C_ENABLE) {
			need_debounce_delay = true;
			usb_clear_port_feature(hub->hdev, port1,
					USB_PORT_FEAT_C_ENABLE);
		}
		if (portchange & USB_PORT_STAT_C_RESET) {
			need_debounce_delay = true;
			usb_clear_port_feature(hub->hdev, port1,
					USB_PORT_FEAT_C_RESET);
		}
		if ((portchange & USB_PORT_STAT_C_BH_RESET) &&
				hub_is_superspeed(hub->hdev)) {
			need_debounce_delay = true;
			usb_clear_port_feature(hub->hdev, port1,
					USB_PORT_FEAT_C_BH_PORT_RESET);
		}
		/* We can forget about a "removed" device when there's a
		 * physical disconnect or the connect status changes.
		 */
		if (!(portstatus & USB_PORT_STAT_CONNECTION) ||
				(portchange & USB_PORT_STAT_C_CONNECTION))
			clear_bit(port1, hub->removed_bits);

		if (!udev || udev->state == USB_STATE_NOTATTACHED) {
			/* Tell hub_wq to disconnect the device or
			 * check for a new connection or over current condition.
			 * Based on USB2.0 Spec Section 11.12.5,
			 * C_PORT_OVER_CURRENT could be set while
			 * PORT_OVER_CURRENT is not. So check for any of them.
			 */
			if (udev || (portstatus & USB_PORT_STAT_CONNECTION) ||
			    (portchange & USB_PORT_STAT_C_CONNECTION) ||
			    (portstatus & USB_PORT_STAT_OVERCURRENT) ||
			    (portchange & USB_PORT_STAT_C_OVERCURRENT))
				set_bit(port1, hub->change_bits);

		} else if (portstatus & USB_PORT_STAT_ENABLE) {
			bool port_resumed = (portstatus &
					USB_PORT_STAT_LINK_STATE) ==
				USB_SS_PORT_LS_U0;
			/* The power session apparently survived the resume.
			 * If there was an overcurrent or suspend change
			 * (i.e., remote wakeup request), have hub_wq
			 * take care of it.  Look at the port link state
			 * for USB 3.0 hubs, since they don't have a suspend
			 * change bit, and they don't set the port link change
			 * bit on device-initiated resume.
			 */
			if (portchange || (hub_is_superspeed(hub->hdev) &&
						port_resumed))
				set_bit(port1, hub->event_bits);

		} else if (udev->persist_enabled) {
#ifdef CONFIG_PM
			udev->reset_resume = 1;
#endif
			/* Don't set the change_bits when the device
			 * was powered off.
			 */
			if (test_bit(port1, hub->power_bits))
				set_bit(port1, hub->change_bits);

		} else {
			/* The power session is gone; tell hub_wq */
			usb_set_device_state(udev, USB_STATE_NOTATTACHED);
			set_bit(port1, hub->change_bits);
		}
	}

	/* If no port-status-change flags were set, we don't need any
	 * debouncing.  If flags were set we can try to debounce the
	 * ports all at once right now, instead of letting hub_wq do them
	 * one at a time later on.
	 *
	 * If any port-status changes do occur during this delay, hub_wq
	 * will see them later and handle them normally.
	 */
	if (need_debounce_delay) {
		delay = HUB_DEBOUNCE_STABLE;

		/* Don't do a long sleep inside a workqueue routine */
		if (type == HUB_INIT2) {
			INIT_DELAYED_WORK(&hub->init_work, hub_init_func3);
			queue_delayed_work(system_power_efficient_wq,
					&hub->init_work,
					msecs_to_jiffies(delay));
			device_unlock(&hdev->dev);
			return;		/* Continues at init3: below */
		} else {
			msleep(delay);
		}
	}
 init3:
	hub->quiescing = 0;

	status = usb_submit_urb(hub->urb, GFP_NOIO);
	if (status < 0)
		dev_err(hub->intfdev, "activate --> %d\n", status);
	if (hub->has_indicators && blinkenlights)
		queue_delayed_work(system_power_efficient_wq,
				&hub->leds, LED_CYCLE_PERIOD);

	/* Scan all ports that need attention */
	kick_hub_wq(hub);
 abort:
	if (type == HUB_INIT2 || type == HUB_INIT3) {
		/* Allow autosuspend if it was suppressed */
 disconnected:
		usb_autopm_put_interface_async(to_usb_interface(hub->intfdev));
		device_unlock(&hdev->dev);
	}

	kref_put(&hub->kref, hub_release);
}

/* Implement the continuations for the delays above */
static void hub_init_func2(struct work_struct *ws)
{
	struct usb_hub *hub = container_of(ws, struct usb_hub, init_work.work);

	hub_activate(hub, HUB_INIT2);
}

static void hub_init_func3(struct work_struct *ws)
{
	struct usb_hub *hub = container_of(ws, struct usb_hub, init_work.work);

	hub_activate(hub, HUB_INIT3);
}

enum hub_quiescing_type {
	HUB_DISCONNECT, HUB_PRE_RESET, HUB_SUSPEND
};

static void hub_quiesce(struct usb_hub *hub, enum hub_quiescing_type type)
{
	struct usb_device *hdev = hub->hdev;
	int i;

	/* hub_wq and related activity won't re-trigger */
	hub->quiescing = 1;

	if (type != HUB_SUSPEND) {
		/* Disconnect all the children */
		for (i = 0; i < hdev->maxchild; ++i) {
			if (hub->ports[i]->child)
				usb_disconnect(&hub->ports[i]->child);
		}
	}

	/* Stop hub_wq and related activity */
	usb_kill_urb(hub->urb);
	if (hub->has_indicators)
		cancel_delayed_work_sync(&hub->leds);
	if (hub->tt.hub)
		flush_work(&hub->tt.clear_work);
}

static void hub_pm_barrier_for_all_ports(struct usb_hub *hub)
{
	int i;

	for (i = 0; i < hub->hdev->maxchild; ++i)
		pm_runtime_barrier(&hub->ports[i]->dev);
}

/* caller has locked the hub device */
static int hub_pre_reset(struct usb_interface *intf)
{
	struct usb_hub *hub = usb_get_intfdata(intf);

	hub_quiesce(hub, HUB_PRE_RESET);
	hub->in_reset = 1;
	hub_pm_barrier_for_all_ports(hub);
	return 0;
}

/* caller has locked the hub device */
static int hub_post_reset(struct usb_interface *intf)
{
	struct usb_hub *hub = usb_get_intfdata(intf);

	hub->in_reset = 0;
	hub_pm_barrier_for_all_ports(hub);
	hub_activate(hub, HUB_POST_RESET);
	return 0;
}

static int hub_configure(struct usb_hub *hub,
	struct usb_endpoint_descriptor *endpoint)
{
	struct usb_hcd *hcd;
	struct usb_device *hdev = hub->hdev;
	struct device *hub_dev = hub->intfdev;
	u16 hubstatus, hubchange;
	u16 wHubCharacteristics;
	unsigned int pipe;
	int maxp, ret, i;
	char *message = "out of memory";
	unsigned unit_load;
	unsigned full_load;
	unsigned maxchild;

	hub->buffer = kmalloc(sizeof(*hub->buffer), GFP_KERNEL);
	if (!hub->buffer) {
		ret = -ENOMEM;
		goto fail;
	}

	hub->status = kmalloc(sizeof(*hub->status), GFP_KERNEL);
	if (!hub->status) {
		ret = -ENOMEM;
		goto fail;
	}
	mutex_init(&hub->status_mutex);

	hub->descriptor = kzalloc(sizeof(*hub->descriptor), GFP_KERNEL);
	if (!hub->descriptor) {
		ret = -ENOMEM;
		goto fail;
	}

	/* Request the entire hub descriptor.
	 * hub->descriptor can handle USB_MAXCHILDREN ports,
	 * but a (non-SS) hub can/will return fewer bytes here.
	 */
	ret = get_hub_descriptor(hdev, hub->descriptor);
	if (ret < 0) {
		message = "can't read hub descriptor";
		goto fail;
	}

	maxchild = USB_MAXCHILDREN;
	if (hub_is_superspeed(hdev))
		maxchild = min_t(unsigned, maxchild, USB_SS_MAXPORTS);

	if (hub->descriptor->bNbrPorts > maxchild) {
		message = "hub has too many ports!";
		ret = -ENODEV;
		goto fail;
	} else if (hub->descriptor->bNbrPorts == 0) {
		message = "hub doesn't have any ports!";
		ret = -ENODEV;
		goto fail;
	}

	maxchild = hub->descriptor->bNbrPorts;
	dev_info(hub_dev, "%d port%s detected\n", maxchild,
			(maxchild == 1) ? "" : "s");

	hub->ports = kzalloc(maxchild * sizeof(struct usb_port *), GFP_KERNEL);
	if (!hub->ports) {
		ret = -ENOMEM;
		goto fail;
	}

	wHubCharacteristics = le16_to_cpu(hub->descriptor->wHubCharacteristics);
	if (hub_is_superspeed(hdev)) {
		unit_load = 150;
		full_load = 900;
	} else {
		unit_load = 100;
		full_load = 500;
	}

	/* FIXME for USB 3.0, skip for now */
	if ((wHubCharacteristics & HUB_CHAR_COMPOUND) &&
			!(hub_is_superspeed(hdev))) {
		char	portstr[USB_MAXCHILDREN + 1];

		for (i = 0; i < maxchild; i++)
			portstr[i] = hub->descriptor->u.hs.DeviceRemovable
				    [((i + 1) / 8)] & (1 << ((i + 1) % 8))
				? 'F' : 'R';
		portstr[maxchild] = 0;
		dev_dbg(hub_dev, "compound device; port removable status: %s\n", portstr);
	} else
		dev_dbg(hub_dev, "standalone hub\n");

	switch (wHubCharacteristics & HUB_CHAR_LPSM) {
	case HUB_CHAR_COMMON_LPSM:
		dev_dbg(hub_dev, "ganged power switching\n");
		break;
	case HUB_CHAR_INDV_PORT_LPSM:
		dev_dbg(hub_dev, "individual port power switching\n");
		break;
	case HUB_CHAR_NO_LPSM:
	case HUB_CHAR_LPSM:
		dev_dbg(hub_dev, "no power switching (usb 1.0)\n");
		break;
	}

	switch (wHubCharacteristics & HUB_CHAR_OCPM) {
	case HUB_CHAR_COMMON_OCPM:
		dev_dbg(hub_dev, "global over-current protection\n");
		break;
	case HUB_CHAR_INDV_PORT_OCPM:
		dev_dbg(hub_dev, "individual port over-current protection\n");
		break;
	case HUB_CHAR_NO_OCPM:
	case HUB_CHAR_OCPM:
		dev_dbg(hub_dev, "no over-current protection\n");
		break;
	}

	spin_lock_init(&hub->tt.lock);
	INIT_LIST_HEAD(&hub->tt.clear_list);
	INIT_WORK(&hub->tt.clear_work, hub_tt_work);
	switch (hdev->descriptor.bDeviceProtocol) {
	case USB_HUB_PR_FS:
		break;
	case USB_HUB_PR_HS_SINGLE_TT:
		dev_dbg(hub_dev, "Single TT\n");
		hub->tt.hub = hdev;
		break;
	case USB_HUB_PR_HS_MULTI_TT:
		ret = usb_set_interface(hdev, 0, 1);
		if (ret == 0) {
			dev_dbg(hub_dev, "TT per port\n");
			hub->tt.multi = 1;
		} else
			dev_err(hub_dev, "Using single TT (err %d)\n",
				ret);
		hub->tt.hub = hdev;
		break;
	case USB_HUB_PR_SS:
		/* USB 3.0 hubs don't have a TT */
		break;
	default:
		dev_dbg(hub_dev, "Unrecognized hub protocol %d\n",
			hdev->descriptor.bDeviceProtocol);
		break;
	}

	/* Note 8 FS bit times == (8 bits / 12000000 bps) ~= 666ns */
	switch (wHubCharacteristics & HUB_CHAR_TTTT) {
	case HUB_TTTT_8_BITS:
		if (hdev->descriptor.bDeviceProtocol != 0) {
			hub->tt.think_time = 666;
			dev_dbg(hub_dev, "TT requires at most %d "
					"FS bit times (%d ns)\n",
				8, hub->tt.think_time);
		}
		break;
	case HUB_TTTT_16_BITS:
		hub->tt.think_time = 666 * 2;
		dev_dbg(hub_dev, "TT requires at most %d "
				"FS bit times (%d ns)\n",
			16, hub->tt.think_time);
		break;
	case HUB_TTTT_24_BITS:
		hub->tt.think_time = 666 * 3;
		dev_dbg(hub_dev, "TT requires at most %d "
				"FS bit times (%d ns)\n",
			24, hub->tt.think_time);
		break;
	case HUB_TTTT_32_BITS:
		hub->tt.think_time = 666 * 4;
		dev_dbg(hub_dev, "TT requires at most %d "
				"FS bit times (%d ns)\n",
			32, hub->tt.think_time);
		break;
	}

	/* probe() zeroes hub->indicator[] */
	if (wHubCharacteristics & HUB_CHAR_PORTIND) {
		hub->has_indicators = 1;
		dev_dbg(hub_dev, "Port indicators are supported\n");
	}

	dev_dbg(hub_dev, "power on to power good time: %dms\n",
		hub->descriptor->bPwrOn2PwrGood * 2);

	/* power budgeting mostly matters with bus-powered hubs,
	 * and battery-powered root hubs (may provide just 8 mA).
	 */
	ret = usb_get_status(hdev, USB_RECIP_DEVICE, 0, &hubstatus);
	if (ret) {
		message = "can't get hub status";
		goto fail;
	}
	hcd = bus_to_hcd(hdev->bus);
	if (hdev == hdev->bus->root_hub) {
		if (hcd->power_budget > 0)
			hdev->bus_mA = hcd->power_budget;
		else
			hdev->bus_mA = full_load * maxchild;
		if (hdev->bus_mA >= full_load)
			hub->mA_per_port = full_load;
		else {
			hub->mA_per_port = hdev->bus_mA;
			hub->limited_power = 1;
		}
	} else if ((hubstatus & (1 << USB_DEVICE_SELF_POWERED)) == 0) {
		int remaining = hdev->bus_mA -
			hub->descriptor->bHubContrCurrent;

		dev_dbg(hub_dev, "hub controller current requirement: %dmA\n",
			hub->descriptor->bHubContrCurrent);
		hub->limited_power = 1;

		if (remaining < maxchild * unit_load)
			dev_warn(hub_dev,
					"insufficient power available "
					"to use all downstream ports\n");
		hub->mA_per_port = unit_load;	/* 7.2.1 */

	} else {	/* Self-powered external hub */
		/* FIXME: What about battery-powered external hubs that
		 * provide less current per port? */
		hub->mA_per_port = full_load;
	}
	if (hub->mA_per_port < full_load)
		dev_dbg(hub_dev, "%umA bus power budget for each child\n",
				hub->mA_per_port);

	ret = hub_hub_status(hub, &hubstatus, &hubchange);
	if (ret < 0) {
		message = "can't get hub status";
		goto fail;
	}

	/* local power status reports aren't always correct */
	if (hdev->actconfig->desc.bmAttributes & USB_CONFIG_ATT_SELFPOWER)
		dev_dbg(hub_dev, "local power source is %s\n",
			(hubstatus & HUB_STATUS_LOCAL_POWER)
			? "lost (inactive)" : "good");

	if ((wHubCharacteristics & HUB_CHAR_OCPM) == 0)
		dev_dbg(hub_dev, "%sover-current condition exists\n",
			(hubstatus & HUB_STATUS_OVERCURRENT) ? "" : "no ");

	/* set up the interrupt endpoint
	 * We use the EP's maxpacket size instead of (PORTS+1+7)/8
	 * bytes as USB2.0[11.12.3] says because some hubs are known
	 * to send more data (and thus cause overflow). For root hubs,
	 * maxpktsize is defined in hcd.c's fake endpoint descriptors
	 * to be big enough for at least USB_MAXCHILDREN ports. */
	pipe = usb_rcvintpipe(hdev, endpoint->bEndpointAddress);
	maxp = usb_maxpacket(hdev, pipe, usb_pipeout(pipe));

	if (maxp > sizeof(*hub->buffer))
		maxp = sizeof(*hub->buffer);

	hub->urb = usb_alloc_urb(0, GFP_KERNEL);
	if (!hub->urb) {
		ret = -ENOMEM;
		goto fail;
	}

	usb_fill_int_urb(hub->urb, hdev, pipe, *hub->buffer, maxp, hub_irq,
		hub, endpoint->bInterval);

	/* maybe cycle the hub leds */
	if (hub->has_indicators && blinkenlights)
		hub->indicator[0] = INDICATOR_CYCLE;

	mutex_lock(&usb_port_peer_mutex);
	for (i = 0; i < maxchild; i++) {
		ret = usb_hub_create_port_device(hub, i + 1);
		if (ret < 0) {
			dev_err(hub->intfdev,
				"couldn't create port%d device.\n", i + 1);
			break;
		}
	}
	hdev->maxchild = i;
	for (i = 0; i < hdev->maxchild; i++) {
		struct usb_port *port_dev = hub->ports[i];

		pm_runtime_put(&port_dev->dev);
	}

	mutex_unlock(&usb_port_peer_mutex);
	if (ret < 0)
		goto fail;

	/* Update the HCD's internal representation of this hub before hub_wq
	 * starts getting port status changes for devices under the hub.
	 */
	if (hcd->driver->update_hub_device) {
		ret = hcd->driver->update_hub_device(hcd, hdev,
				&hub->tt, GFP_KERNEL);
		if (ret < 0) {
			message = "can't update HCD hub info";
			goto fail;
		}
	}

	usb_hub_adjust_deviceremovable(hdev, hub->descriptor);

	hub_activate(hub, HUB_INIT);
	return 0;

fail:
	dev_err(hub_dev, "config failed, %s (err %d)\n",
			message, ret);
	/* hub_disconnect() frees urb and descriptor */
	return ret;
}

static void hub_release(struct kref *kref)
{
	struct usb_hub *hub = container_of(kref, struct usb_hub, kref);

	usb_put_dev(hub->hdev);
	usb_put_intf(to_usb_interface(hub->intfdev));
	kfree(hub);
}

static unsigned highspeed_hubs;

static void hub_disconnect(struct usb_interface *intf)
{
	struct usb_hub *hub = usb_get_intfdata(intf);
	struct usb_device *hdev = interface_to_usbdev(intf);
	int port1;

	/*
	 * Stop adding new hub events. We do not want to block here and thus
	 * will not try to remove any pending work item.
	 */
	hub->disconnected = 1;

	/* Disconnect all children and quiesce the hub */
	hub->error = 0;
	hub_quiesce(hub, HUB_DISCONNECT);

	mutex_lock(&usb_port_peer_mutex);

	/* Avoid races with recursively_mark_NOTATTACHED() */
	spin_lock_irq(&device_state_lock);
	port1 = hdev->maxchild;
	hdev->maxchild = 0;
	usb_set_intfdata(intf, NULL);
	spin_unlock_irq(&device_state_lock);

	for (; port1 > 0; --port1)
		usb_hub_remove_port_device(hub, port1);

	mutex_unlock(&usb_port_peer_mutex);

	if (hub->hdev->speed == USB_SPEED_HIGH)
		highspeed_hubs--;

	usb_free_urb(hub->urb);
	kfree(hub->ports);
	kfree(hub->descriptor);
	kfree(hub->status);
	kfree(hub->buffer);

	pm_suspend_ignore_children(&intf->dev, false);
	kref_put(&hub->kref, hub_release);
}

static int hub_probe(struct usb_interface *intf, const struct usb_device_id *id)
{
	struct usb_host_interface *desc;
	struct usb_endpoint_descriptor *endpoint;
	struct usb_device *hdev;
	struct usb_hub *hub;

	desc = intf->cur_altsetting;
	hdev = interface_to_usbdev(intf);

	/*
	 * Set default autosuspend delay as 0 to speedup bus suspend,
	 * based on the below considerations:
	 *
	 * - Unlike other drivers, the hub driver does not rely on the
	 *   autosuspend delay to provide enough time to handle a wakeup
	 *   event, and the submitted status URB is just to check future
	 *   change on hub downstream ports, so it is safe to do it.
	 *
	 * - The patch might cause one or more auto supend/resume for
	 *   below very rare devices when they are plugged into hub
	 *   first time:
	 *
	 *   	devices having trouble initializing, and disconnect
	 *   	themselves from the bus and then reconnect a second
	 *   	or so later
	 *
	 *   	devices just for downloading firmware, and disconnects
	 *   	themselves after completing it
	 *
	 *   For these quite rare devices, their drivers may change the
	 *   autosuspend delay of their parent hub in the probe() to one
	 *   appropriate value to avoid the subtle problem if someone
	 *   does care it.
	 *
	 * - The patch may cause one or more auto suspend/resume on
	 *   hub during running 'lsusb', but it is probably too
	 *   infrequent to worry about.
	 *
	 * - Change autosuspend delay of hub can avoid unnecessary auto
	 *   suspend timer for hub, also may decrease power consumption
	 *   of USB bus.
	 *
	 * - If user has indicated to prevent autosuspend by passing
	 *   usbcore.autosuspend = -1 then keep autosuspend disabled.
	 */
#ifdef CONFIG_PM
	if (hdev->dev.power.autosuspend_delay >= 0)
		pm_runtime_set_autosuspend_delay(&hdev->dev, 2000);
#endif

	/*
	 * Hubs have proper suspend/resume support, except for root hubs
	 * where the controller driver doesn't have bus_suspend and
	 * bus_resume methods.
	 */
	if (hdev->parent) {		/* normal device */
		usb_enable_autosuspend(hdev);
	} else {			/* root hub */
		const struct hc_driver *drv = bus_to_hcd(hdev->bus)->driver;

		if (drv->bus_suspend && drv->bus_resume)
			usb_enable_autosuspend(hdev);
	}

	if (hdev->level == MAX_TOPO_LEVEL) {
		dev_err(&intf->dev,
			"Unsupported bus topology: hub nested too deep\n");
		return -E2BIG;
	}

#ifdef	CONFIG_USB_OTG_BLACKLIST_HUB
	if (hdev->parent) {
		dev_warn(&intf->dev, "ignoring external hub\n");
		return -ENODEV;
	}
#endif

	/* Some hubs have a subclass of 1, which AFAICT according to the */
	/*  specs is not defined, but it works */
	if ((desc->desc.bInterfaceSubClass != 0) &&
	    (desc->desc.bInterfaceSubClass != 1)) {
descriptor_error:
		dev_err(&intf->dev, "bad descriptor, ignoring hub\n");
		return -EIO;
	}

	/* Multiple endpoints? What kind of mutant ninja-hub is this? */
	if (desc->desc.bNumEndpoints != 1)
		goto descriptor_error;

	endpoint = &desc->endpoint[0].desc;

	/* If it's not an interrupt in endpoint, we'd better punt! */
	if (!usb_endpoint_is_int_in(endpoint))
		goto descriptor_error;

	/* We found a hub */
	dev_info(&intf->dev, "USB hub found\n");

	hub = kzalloc(sizeof(*hub), GFP_KERNEL);
	if (!hub)
		return -ENOMEM;

	kref_init(&hub->kref);
	hub->intfdev = &intf->dev;
	hub->hdev = hdev;
	INIT_DELAYED_WORK(&hub->leds, led_work);
	INIT_DELAYED_WORK(&hub->init_work, NULL);
	INIT_WORK(&hub->events, hub_event);
	usb_get_intf(intf);
	usb_get_dev(hdev);

	usb_set_intfdata(intf, hub);
	intf->needs_remote_wakeup = 1;
	pm_suspend_ignore_children(&intf->dev, true);

	if (hdev->speed == USB_SPEED_HIGH)
		highspeed_hubs++;

	if (id->driver_info & HUB_QUIRK_CHECK_PORT_AUTOSUSPEND)
		hub->quirk_check_port_auto_suspend = 1;

	if (hub_configure(hub, endpoint) >= 0)
		return 0;

	hub_disconnect(intf);
	return -ENODEV;
}

static int
hub_ioctl(struct usb_interface *intf, unsigned int code, void *user_data)
{
	struct usb_device *hdev = interface_to_usbdev(intf);
	struct usb_hub *hub = usb_hub_to_struct_hub(hdev);

	/* assert ifno == 0 (part of hub spec) */
	switch (code) {
	case USBDEVFS_HUB_PORTINFO: {
		struct usbdevfs_hub_portinfo *info = user_data;
		int i;

		spin_lock_irq(&device_state_lock);
		if (hdev->devnum <= 0)
			info->nports = 0;
		else {
			info->nports = hdev->maxchild;
			for (i = 0; i < info->nports; i++) {
				if (hub->ports[i]->child == NULL)
					info->port[i] = 0;
				else
					info->port[i] =
						hub->ports[i]->child->devnum;
			}
		}
		spin_unlock_irq(&device_state_lock);

		return info->nports + 1;
		}

	default:
		return -ENOSYS;
	}
}

/*
 * Allow user programs to claim ports on a hub.  When a device is attached
 * to one of these "claimed" ports, the program will "own" the device.
 */
static int find_port_owner(struct usb_device *hdev, unsigned port1,
		struct usb_dev_state ***ppowner)
{
	struct usb_hub *hub = usb_hub_to_struct_hub(hdev);

	if (hdev->state == USB_STATE_NOTATTACHED)
		return -ENODEV;
	if (port1 == 0 || port1 > hdev->maxchild)
		return -EINVAL;

	/* Devices not managed by the hub driver
	 * will always have maxchild equal to 0.
	 */
	*ppowner = &(hub->ports[port1 - 1]->port_owner);
	return 0;
}

/* In the following three functions, the caller must hold hdev's lock */
int usb_hub_claim_port(struct usb_device *hdev, unsigned port1,
		       struct usb_dev_state *owner)
{
	int rc;
	struct usb_dev_state **powner;

	rc = find_port_owner(hdev, port1, &powner);
	if (rc)
		return rc;
	if (*powner)
		return -EBUSY;
	*powner = owner;
	return rc;
}
EXPORT_SYMBOL_GPL(usb_hub_claim_port);

int usb_hub_release_port(struct usb_device *hdev, unsigned port1,
			 struct usb_dev_state *owner)
{
	int rc;
	struct usb_dev_state **powner;

	rc = find_port_owner(hdev, port1, &powner);
	if (rc)
		return rc;
	if (*powner != owner)
		return -ENOENT;
	*powner = NULL;
	return rc;
}
EXPORT_SYMBOL_GPL(usb_hub_release_port);

void usb_hub_release_all_ports(struct usb_device *hdev, struct usb_dev_state *owner)
{
	struct usb_hub *hub = usb_hub_to_struct_hub(hdev);
	int n;

	for (n = 0; n < hdev->maxchild; n++) {
		if (hub->ports[n]->port_owner == owner)
			hub->ports[n]->port_owner = NULL;
	}

}

/* The caller must hold udev's lock */
bool usb_device_is_owned(struct usb_device *udev)
{
	struct usb_hub *hub;

	if (udev->state == USB_STATE_NOTATTACHED || !udev->parent)
		return false;
	hub = usb_hub_to_struct_hub(udev->parent);
	return !!hub->ports[udev->portnum - 1]->port_owner;
}

static void recursively_mark_NOTATTACHED(struct usb_device *udev)
{
	struct usb_hub *hub = usb_hub_to_struct_hub(udev);
	int i;

	for (i = 0; i < udev->maxchild; ++i) {
		if (hub->ports[i]->child)
			recursively_mark_NOTATTACHED(hub->ports[i]->child);
	}
	if (udev->state == USB_STATE_SUSPENDED)
		udev->active_duration -= jiffies;
	udev->state = USB_STATE_NOTATTACHED;
}

/**
 * usb_set_device_state - change a device's current state (usbcore, hcds)
 * @udev: pointer to device whose state should be changed
 * @new_state: new state value to be stored
 *
 * udev->state is _not_ fully protected by the device lock.  Although
 * most transitions are made only while holding the lock, the state can
 * can change to USB_STATE_NOTATTACHED at almost any time.  This
 * is so that devices can be marked as disconnected as soon as possible,
 * without having to wait for any semaphores to be released.  As a result,
 * all changes to any device's state must be protected by the
 * device_state_lock spinlock.
 *
 * Once a device has been added to the device tree, all changes to its state
 * should be made using this routine.  The state should _not_ be set directly.
 *
 * If udev->state is already USB_STATE_NOTATTACHED then no change is made.
 * Otherwise udev->state is set to new_state, and if new_state is
 * USB_STATE_NOTATTACHED then all of udev's descendants' states are also set
 * to USB_STATE_NOTATTACHED.
 */
void usb_set_device_state(struct usb_device *udev,
		enum usb_device_state new_state)
{
	unsigned long flags;
	int wakeup = -1;

	spin_lock_irqsave(&device_state_lock, flags);
	if (udev->state == USB_STATE_NOTATTACHED)
		;	/* do nothing */
	else if (new_state != USB_STATE_NOTATTACHED) {

		/* root hub wakeup capabilities are managed out-of-band
		 * and may involve silicon errata ... ignore them here.
		 */
		if (udev->parent) {
			if (udev->state == USB_STATE_SUSPENDED
					|| new_state == USB_STATE_SUSPENDED)
				;	/* No change to wakeup settings */
			else if (new_state == USB_STATE_CONFIGURED)
				wakeup = (udev->quirks &
					USB_QUIRK_IGNORE_REMOTE_WAKEUP) ? 0 :
					udev->actconfig->desc.bmAttributes &
					USB_CONFIG_ATT_WAKEUP;
			else
				wakeup = 0;
		}
		if (udev->state == USB_STATE_SUSPENDED &&
			new_state != USB_STATE_SUSPENDED)
			udev->active_duration -= jiffies;
		else if (new_state == USB_STATE_SUSPENDED &&
				udev->state != USB_STATE_SUSPENDED)
			udev->active_duration += jiffies;
		udev->state = new_state;
	} else
		recursively_mark_NOTATTACHED(udev);
	spin_unlock_irqrestore(&device_state_lock, flags);
	if (wakeup >= 0)
		device_set_wakeup_capable(&udev->dev, wakeup);
}
EXPORT_SYMBOL_GPL(usb_set_device_state);

/*
 * Choose a device number.
 *
 * Device numbers are used as filenames in usbfs.  On USB-1.1 and
 * USB-2.0 buses they are also used as device addresses, however on
 * USB-3.0 buses the address is assigned by the controller hardware
 * and it usually is not the same as the device number.
 *
 * WUSB devices are simple: they have no hubs behind, so the mapping
 * device <-> virtual port number becomes 1:1. Why? to simplify the
 * life of the device connection logic in
 * drivers/usb/wusbcore/devconnect.c. When we do the initial secret
 * handshake we need to assign a temporary address in the unauthorized
 * space. For simplicity we use the first virtual port number found to
 * be free [drivers/usb/wusbcore/devconnect.c:wusbhc_devconnect_ack()]
 * and that becomes it's address [X < 128] or its unauthorized address
 * [X | 0x80].
 *
 * We add 1 as an offset to the one-based USB-stack port number
 * (zero-based wusb virtual port index) for two reasons: (a) dev addr
 * 0 is reserved by USB for default address; (b) Linux's USB stack
 * uses always #1 for the root hub of the controller. So USB stack's
 * port #1, which is wusb virtual-port #0 has address #2.
 *
 * Devices connected under xHCI are not as simple.  The host controller
 * supports virtualization, so the hardware assigns device addresses and
 * the HCD must setup data structures before issuing a set address
 * command to the hardware.
 */
static void choose_devnum(struct usb_device *udev)
{
	int		devnum;
	struct usb_bus	*bus = udev->bus;

	/* be safe when more hub events are proceed in parallel */
	mutex_lock(&bus->devnum_next_mutex);
	if (udev->wusb) {
		devnum = udev->portnum + 1;
		BUG_ON(test_bit(devnum, bus->devmap.devicemap));
	} else {
		/* Try to allocate the next devnum beginning at
		 * bus->devnum_next. */
		devnum = find_next_zero_bit(bus->devmap.devicemap, 128,
					    bus->devnum_next);
		if (devnum >= 128)
			devnum = find_next_zero_bit(bus->devmap.devicemap,
						    128, 1);
		bus->devnum_next = (devnum >= 127 ? 1 : devnum + 1);
	}
	if (devnum < 128) {
		set_bit(devnum, bus->devmap.devicemap);
		udev->devnum = devnum;
	}
	mutex_unlock(&bus->devnum_next_mutex);
}

static void release_devnum(struct usb_device *udev)
{
	if (udev->devnum > 0) {
		clear_bit(udev->devnum, udev->bus->devmap.devicemap);
		udev->devnum = -1;
	}
}

static void update_devnum(struct usb_device *udev, int devnum)
{
	/* The address for a WUSB device is managed by wusbcore. */
	if (!udev->wusb)
		udev->devnum = devnum;
}

static void hub_free_dev(struct usb_device *udev)
{
	struct usb_hcd *hcd = bus_to_hcd(udev->bus);

	/* Root hubs aren't real devices, so don't free HCD resources */
	if (hcd->driver->free_dev && udev->parent)
		hcd->driver->free_dev(hcd, udev);
}

static void hub_disconnect_children(struct usb_device *udev)
{
	struct usb_hub *hub = usb_hub_to_struct_hub(udev);
	int i;

	/* Free up all the children before we remove this device */
	for (i = 0; i < udev->maxchild; i++) {
		if (hub->ports[i]->child)
			usb_disconnect(&hub->ports[i]->child);
	}
}

/**
 * usb_disconnect - disconnect a device (usbcore-internal)
 * @pdev: pointer to device being disconnected
 * Context: !in_interrupt ()
 *
 * Something got disconnected. Get rid of it and all of its children.
 *
 * If *pdev is a normal device then the parent hub must already be locked.
 * If *pdev is a root hub then the caller must hold the usb_bus_idr_lock,
 * which protects the set of root hubs as well as the list of buses.
 *
 * Only hub drivers (including virtual root hub drivers for host
 * controllers) should ever call this.
 *
 * This call is synchronous, and may not be used in an interrupt context.
 */
void usb_disconnect(struct usb_device **pdev)
{
	struct usb_port *port_dev = NULL;
	struct usb_device *udev = *pdev;
	struct usb_hub *hub = NULL;
	int port1 = 1;

	/* mark the device as inactive, so any further urb submissions for
	 * this device (and any of its children) will fail immediately.
	 * this quiesces everything except pending urbs.
	 */
	usb_set_device_state(udev, USB_STATE_NOTATTACHED);
	dev_info(&udev->dev, "USB disconnect, device number %d\n",
			udev->devnum);

	/*
	 * Ensure that the pm runtime code knows that the USB device
	 * is in the process of being disconnected.
	 */
	pm_runtime_barrier(&udev->dev);

	usb_lock_device(udev);

	hub_disconnect_children(udev);

	/* deallocate hcd/hardware state ... nuking all pending urbs and
	 * cleaning up all state associated with the current configuration
	 * so that the hardware is now fully quiesced.
	 */
	dev_dbg(&udev->dev, "unregistering device\n");
	usb_disable_device(udev, 0);
	usb_hcd_synchronize_unlinks(udev);

	if (udev->parent) {
		port1 = udev->portnum;
		hub = usb_hub_to_struct_hub(udev->parent);
		port_dev = hub->ports[port1 - 1];

		sysfs_remove_link(&udev->dev.kobj, "port");
		sysfs_remove_link(&port_dev->dev.kobj, "device");

		/*
		 * As usb_port_runtime_resume() de-references udev, make
		 * sure no resumes occur during removal
		 */
		if (!test_and_set_bit(port1, hub->child_usage_bits))
			pm_runtime_get_sync(&port_dev->dev);
	}

	usb_remove_ep_devs(&udev->ep0);
	usb_unlock_device(udev);

	/* Unregister the device.  The device driver is responsible
	 * for de-configuring the device and invoking the remove-device
	 * notifier chain (used by usbfs and possibly others).
	 */
	device_del(&udev->dev);

	/* Free the device number and delete the parent's children[]
	 * (or root_hub) pointer.
	 */
	release_devnum(udev);

	/* Avoid races with recursively_mark_NOTATTACHED() */
	spin_lock_irq(&device_state_lock);
	*pdev = NULL;
	spin_unlock_irq(&device_state_lock);

	if (port_dev && test_and_clear_bit(port1, hub->child_usage_bits))
		pm_runtime_put(&port_dev->dev);

	hub_free_dev(udev);

	put_device(&udev->dev);
}

#ifdef CONFIG_USB_ANNOUNCE_NEW_DEVICES
static void show_string(struct usb_device *udev, char *id, char *string)
{
	if (!string)
		return;
	dev_info(&udev->dev, "%s: %s\n", id, string);
}

static void announce_device(struct usb_device *udev)
{
	dev_info(&udev->dev, "New USB device found, idVendor=%04x, idProduct=%04x\n",
		le16_to_cpu(udev->descriptor.idVendor),
		le16_to_cpu(udev->descriptor.idProduct));
	dev_info(&udev->dev,
		"New USB device strings: Mfr=%d, Product=%d, SerialNumber=%d\n",
		udev->descriptor.iManufacturer,
		udev->descriptor.iProduct,
		udev->descriptor.iSerialNumber);
	show_string(udev, "Product", udev->product);
	show_string(udev, "Manufacturer", udev->manufacturer);
	show_string(udev, "SerialNumber", udev->serial);
}
#else
static inline void announce_device(struct usb_device *udev) { }
#endif


/**
 * usb_enumerate_device_otg - FIXME (usbcore-internal)
 * @udev: newly addressed device (in ADDRESS state)
 *
 * Finish enumeration for On-The-Go devices
 *
 * Return: 0 if successful. A negative error code otherwise.
 */
static int usb_enumerate_device_otg(struct usb_device *udev)
{
	int err = 0;

#ifdef	CONFIG_USB_OTG
	/*
	 * OTG-aware devices on OTG-capable root hubs may be able to use SRP,
	 * to wake us after we've powered off VBUS; and HNP, switching roles
	 * "host" to "peripheral".  The OTG descriptor helps figure this out.
	 */
	if (!udev->bus->is_b_host
			&& udev->config
			&& udev->parent == udev->bus->root_hub) {
		struct usb_otg_descriptor	*desc = NULL;
		struct usb_bus			*bus = udev->bus;
		unsigned			port1 = udev->portnum;

		/* descriptor may appear anywhere in config */
		err = __usb_get_extra_descriptor(udev->rawdescriptors[0],
				le16_to_cpu(udev->config[0].desc.wTotalLength),
				USB_DT_OTG, (void **) &desc, sizeof(*desc));
		if (err || !(desc->bmAttributes & USB_OTG_HNP))
			return 0;

		dev_info(&udev->dev, "Dual-Role OTG device on %sHNP port\n",
					(port1 == bus->otg_port) ? "" : "non-");

		/* enable HNP before suspend, it's simpler */
		if (port1 == bus->otg_port) {
			bus->b_hnp_enable = 1;
			err = usb_control_msg(udev,
				usb_sndctrlpipe(udev, 0),
				USB_REQ_SET_FEATURE, 0,
				USB_DEVICE_B_HNP_ENABLE,
				0, NULL, 0,
				USB_CTRL_SET_TIMEOUT);
			if (err < 0) {
				/*
				 * OTG MESSAGE: report errors here,
				 * customize to match your product.
				 */
				dev_err(&udev->dev, "can't set HNP mode: %d\n",
									err);
				bus->b_hnp_enable = 0;
			}
		} else if (desc->bLength == sizeof
				(struct usb_otg_descriptor)) {
			/* Set a_alt_hnp_support for legacy otg device */
			err = usb_control_msg(udev,
				usb_sndctrlpipe(udev, 0),
				USB_REQ_SET_FEATURE, 0,
				USB_DEVICE_A_ALT_HNP_SUPPORT,
				0, NULL, 0,
				USB_CTRL_SET_TIMEOUT);
			if (err < 0)
				dev_err(&udev->dev,
					"set a_alt_hnp_support failed: %d\n",
					err);
		}
	}
#endif
	return err;
}


/**
 * usb_enumerate_device - Read device configs/intfs/otg (usbcore-internal)
 * @udev: newly addressed device (in ADDRESS state)
 *
 * This is only called by usb_new_device() and usb_authorize_device()
 * and FIXME -- all comments that apply to them apply here wrt to
 * environment.
 *
 * If the device is WUSB and not authorized, we don't attempt to read
 * the string descriptors, as they will be errored out by the device
 * until it has been authorized.
 *
 * Return: 0 if successful. A negative error code otherwise.
 */
static int usb_enumerate_device(struct usb_device *udev)
{
	int err;
	struct usb_hcd *hcd = bus_to_hcd(udev->bus);

	if (udev->config == NULL) {
		err = usb_get_configuration(udev);
		if (err < 0) {
			if (err != -ENODEV)
				dev_err(&udev->dev, "can't read configurations, error %d\n",
						err);
			return err;
		}
	}

	/* read the standard strings and cache them if present */
	udev->product = usb_cache_string(udev, udev->descriptor.iProduct);
	udev->manufacturer = usb_cache_string(udev,
					      udev->descriptor.iManufacturer);
	udev->serial = usb_cache_string(udev, udev->descriptor.iSerialNumber);

	err = usb_enumerate_device_otg(udev);
	if (err < 0)
		return err;

	if (IS_ENABLED(CONFIG_USB_OTG_WHITELIST) && hcd->tpl_support &&
		!is_targeted(udev)) {
		/* Maybe it can talk to us, though we can't talk to it.
		 * (Includes HNP test device.)
		 */
		if (IS_ENABLED(CONFIG_USB_OTG) && (udev->bus->b_hnp_enable
			|| udev->bus->is_b_host)) {
			err = usb_port_suspend(udev, PMSG_AUTO_SUSPEND);
			if (err < 0)
				dev_dbg(&udev->dev, "HNP fail, %d\n", err);
		}
		return -ENOTSUPP;
	}
#if defined(CONFIG_USB_NOTIFY_LAYER)
	if (!usb_check_whitelist_for_mdm(udev)) {
		if (IS_ENABLED(CONFIG_USB_OTG) && (udev->bus->b_hnp_enable
			|| udev->bus->is_b_host)) {
			err = usb_port_suspend(udev, PMSG_AUTO_SUSPEND);
			if (err < 0)
				dev_dbg(&udev->dev, "HNP fail, %d\n", err);
		}
		return -ENOTSUPP;
	}
#endif

	usb_detect_interface_quirks(udev);

#ifdef CONFIG_USB_INTERFACE_LPM_LIST
	if (usb_detect_interface_lpm(udev))
		hub_set_initial_usb2_lpm_policy(udev);
#endif

	return 0;
}

static void set_usb_port_removable(struct usb_device *udev)
{
	struct usb_device *hdev = udev->parent;
	struct usb_hub *hub;
	u8 port = udev->portnum;
	u16 wHubCharacteristics;
	bool removable = true;

	if (!hdev)
		return;

	hub = usb_hub_to_struct_hub(udev->parent);

	/*
	 * If the platform firmware has provided information about a port,
	 * use that to determine whether it's removable.
	 */
	switch (hub->ports[udev->portnum - 1]->connect_type) {
	case USB_PORT_CONNECT_TYPE_HOT_PLUG:
		udev->removable = USB_DEVICE_REMOVABLE;
		return;
	case USB_PORT_CONNECT_TYPE_HARD_WIRED:
	case USB_PORT_NOT_USED:
		udev->removable = USB_DEVICE_FIXED;
		return;
	default:
		break;
	}

	/*
	 * Otherwise, check whether the hub knows whether a port is removable
	 * or not
	 */
	wHubCharacteristics = le16_to_cpu(hub->descriptor->wHubCharacteristics);

	if (!(wHubCharacteristics & HUB_CHAR_COMPOUND))
		return;

	if (hub_is_superspeed(hdev)) {
		if (le16_to_cpu(hub->descriptor->u.ss.DeviceRemovable)
				& (1 << port))
			removable = false;
	} else {
		if (hub->descriptor->u.hs.DeviceRemovable[port / 8] & (1 << (port % 8)))
			removable = false;
	}

	if (removable)
		udev->removable = USB_DEVICE_REMOVABLE;
	else
		udev->removable = USB_DEVICE_FIXED;

}

/**
 * usb_new_device - perform initial device setup (usbcore-internal)
 * @udev: newly addressed device (in ADDRESS state)
 *
 * This is called with devices which have been detected but not fully
 * enumerated.  The device descriptor is available, but not descriptors
 * for any device configuration.  The caller must have locked either
 * the parent hub (if udev is a normal device) or else the
 * usb_bus_idr_lock (if udev is a root hub).  The parent's pointer to
 * udev has already been installed, but udev is not yet visible through
 * sysfs or other filesystem code.
 *
 * This call is synchronous, and may not be used in an interrupt context.
 *
 * Only the hub driver or root-hub registrar should ever call this.
 *
 * Return: Whether the device is configured properly or not. Zero if the
 * interface was registered with the driver core; else a negative errno
 * value.
 *
 */
int usb_new_device(struct usb_device *udev)
{
	int err;

	if (udev->parent) {
		/* Initialize non-root-hub device wakeup to disabled;
		 * device (un)configuration controls wakeup capable
		 * sysfs power/wakeup controls wakeup enabled/disabled
		 */
		device_init_wakeup(&udev->dev, 0);
	}

	/* Tell the runtime-PM framework the device is active */
	pm_runtime_set_active(&udev->dev);
	pm_runtime_get_noresume(&udev->dev);
	pm_runtime_use_autosuspend(&udev->dev);
	pm_runtime_enable(&udev->dev);

	/* By default, forbid autosuspend for all devices.  It will be
	 * allowed for hubs during binding.
	 */
	usb_disable_autosuspend(udev);

	err = usb_enumerate_device(udev);	/* Read descriptors */
	if (err < 0)
		goto fail;
	dev_dbg(&udev->dev, "udev %d, busnum %d, minor = %d\n",
			udev->devnum, udev->bus->busnum,
			(((udev->bus->busnum-1) * 128) + (udev->devnum-1)));
	/* export the usbdev device-node for libusb */
	udev->dev.devt = MKDEV(USB_DEVICE_MAJOR,
			(((udev->bus->busnum-1) * 128) + (udev->devnum-1)));

	/* Tell the world! */
	announce_device(udev);

	if (udev->serial)
		add_device_randomness(udev->serial, strlen(udev->serial));
	if (udev->product)
		add_device_randomness(udev->product, strlen(udev->product));
	if (udev->manufacturer)
		add_device_randomness(udev->manufacturer,
				      strlen(udev->manufacturer));

	device_enable_async_suspend(&udev->dev);

	/* check whether the hub or firmware marks this port as non-removable */
	if (udev->parent)
		set_usb_port_removable(udev);

	/* Register the device.  The device driver is responsible
	 * for configuring the device and invoking the add-device
	 * notifier chain (used by usbfs and possibly others).
	 */
	err = device_add(&udev->dev);
	if (err) {
		dev_err(&udev->dev, "can't device_add, error %d\n", err);
		goto fail;
	}

	/* Create link files between child device and usb port device. */
	if (udev->parent) {
		struct usb_hub *hub = usb_hub_to_struct_hub(udev->parent);
		int port1 = udev->portnum;
		struct usb_port	*port_dev = hub->ports[port1 - 1];

		err = sysfs_create_link(&udev->dev.kobj,
				&port_dev->dev.kobj, "port");
		if (err)
			goto fail;

		err = sysfs_create_link(&port_dev->dev.kobj,
				&udev->dev.kobj, "device");
		if (err) {
			sysfs_remove_link(&udev->dev.kobj, "port");
			goto fail;
		}

		if (!test_and_set_bit(port1, hub->child_usage_bits))
			pm_runtime_get_sync(&port_dev->dev);
	}

	(void) usb_create_ep_devs(&udev->dev, &udev->ep0, udev);
	usb_mark_last_busy(udev);
	pm_runtime_put_sync_autosuspend(&udev->dev);
	return err;

fail:
	usb_set_device_state(udev, USB_STATE_NOTATTACHED);
	pm_runtime_disable(&udev->dev);
	pm_runtime_set_suspended(&udev->dev);
	return err;
}


/**
 * usb_deauthorize_device - deauthorize a device (usbcore-internal)
 * @usb_dev: USB device
 *
 * Move the USB device to a very basic state where interfaces are disabled
 * and the device is in fact unconfigured and unusable.
 *
 * We share a lock (that we have) with device_del(), so we need to
 * defer its call.
 *
 * Return: 0.
 */
int usb_deauthorize_device(struct usb_device *usb_dev)
{
	usb_lock_device(usb_dev);
	if (usb_dev->authorized == 0)
		goto out_unauthorized;

	usb_dev->authorized = 0;
	usb_set_configuration(usb_dev, -1);

out_unauthorized:
	usb_unlock_device(usb_dev);
	return 0;
}


int usb_authorize_device(struct usb_device *usb_dev)
{
	int result = 0, c;

	usb_lock_device(usb_dev);
	if (usb_dev->authorized == 1)
		goto out_authorized;

	result = usb_autoresume_device(usb_dev);
	if (result < 0) {
		dev_err(&usb_dev->dev,
			"can't autoresume for authorization: %d\n", result);
		goto error_autoresume;
	}

	if (usb_dev->wusb) {
		result = usb_get_device_descriptor(usb_dev, sizeof(usb_dev->descriptor));
		if (result < 0) {
			dev_err(&usb_dev->dev, "can't re-read device descriptor for "
				"authorization: %d\n", result);
			goto error_device_descriptor;
		}
	}

	usb_dev->authorized = 1;
	/* Choose and set the configuration.  This registers the interfaces
	 * with the driver core and lets interface drivers bind to them.
	 */
	c = usb_choose_configuration(usb_dev);
	if (c >= 0) {
		result = usb_set_configuration(usb_dev, c);
		if (result) {
			dev_err(&usb_dev->dev,
				"can't set config #%d, error %d\n", c, result);
			/* This need not be fatal.  The user can try to
			 * set other configurations. */
		}
	}
	dev_info(&usb_dev->dev, "authorized to connect\n");

error_device_descriptor:
	usb_autosuspend_device(usb_dev);
error_autoresume:
out_authorized:
	usb_unlock_device(usb_dev);	/* complements locktree */
	return result;
}

/*
 * Return 1 if port speed is SuperSpeedPlus, 0 otherwise
 * check it from the link protocol field of the current speed ID attribute.
 * current speed ID is got from ext port status request. Sublink speed attribute
 * table is returned with the hub BOS SSP device capability descriptor
 */
static int port_speed_is_ssp(struct usb_device *hdev, int speed_id)
{
	int ssa_count;
	u32 ss_attr;
	int i;
	struct usb_ssp_cap_descriptor *ssp_cap = hdev->bos->ssp_cap;

	if (!ssp_cap)
		return 0;

	ssa_count = le32_to_cpu(ssp_cap->bmAttributes) &
		USB_SSP_SUBLINK_SPEED_ATTRIBS;

	for (i = 0; i <= ssa_count; i++) {
		ss_attr = le32_to_cpu(ssp_cap->bmSublinkSpeedAttr[i]);
		if (speed_id == (ss_attr & USB_SSP_SUBLINK_SPEED_SSID))
			return !!(ss_attr & USB_SSP_SUBLINK_SPEED_LP);
	}
	return 0;
}

/* Returns 1 if @hub is a WUSB root hub, 0 otherwise */
static unsigned hub_is_wusb(struct usb_hub *hub)
{
	struct usb_hcd *hcd;
	if (hub->hdev->parent != NULL)  /* not a root hub? */
		return 0;
	hcd = bus_to_hcd(hub->hdev->bus);
	return hcd->wireless;
}


#define PORT_RESET_TRIES	5
#define SET_ADDRESS_TRIES	2
#define GET_DESCRIPTOR_TRIES	2
#define SET_CONFIG_TRIES	(2 * (use_both_schemes + 1))
#define USE_NEW_SCHEME(i)	((i) / 2 == (int)old_scheme_first)

#define HUB_ROOT_RESET_TIME	50	/* times are in msec */
#define HUB_SHORT_RESET_TIME	10
#define HUB_BH_RESET_TIME	50
#define HUB_LONG_RESET_TIME	200
#define HUB_RESET_TIMEOUT	800

/*
 * "New scheme" enumeration causes an extra state transition to be
 * exposed to an xhci host and causes USB3 devices to receive control
 * commands in the default state.  This has been seen to cause
 * enumeration failures, so disable this enumeration scheme for USB3
 * devices.
 */
static bool use_new_scheme(struct usb_device *udev, int retry)
{
	if (udev->speed >= USB_SPEED_SUPER)
		return false;

	return USE_NEW_SCHEME(retry);
}

/* Is a USB 3.0 port in the Inactive or Compliance Mode state?
 * Port worm reset is required to recover
 */
static bool hub_port_warm_reset_required(struct usb_hub *hub, int port1,
		u16 portstatus)
{
	u16 link_state;

	if (!hub_is_superspeed(hub->hdev))
		return false;

	if (test_bit(port1, hub->warm_reset_bits))
		return true;

	link_state = portstatus & USB_PORT_STAT_LINK_STATE;
	return link_state == USB_SS_PORT_LS_SS_INACTIVE
		|| link_state == USB_SS_PORT_LS_COMP_MOD;
}

static int hub_port_wait_reset(struct usb_hub *hub, int port1,
			struct usb_device *udev, unsigned int delay, bool warm)
{
	int delay_time, ret;
	u16 portstatus;
	u16 portchange;
	u32 ext_portstatus = 0;

	for (delay_time = 0;
			delay_time < HUB_RESET_TIMEOUT;
			delay_time += delay) {
		/* wait to give the device a chance to reset */
		msleep(delay);

		/* read and decode port status */
		if (hub_is_superspeedplus(hub->hdev))
			ret = hub_ext_port_status(hub, port1,
						  HUB_EXT_PORT_STATUS,
						  &portstatus, &portchange,
						  &ext_portstatus);
		else
			ret = hub_port_status(hub, port1, &portstatus,
					      &portchange);
		if (ret < 0)
			return ret;

		/*
		 * The port state is unknown until the reset completes.
		 *
		 * On top of that, some chips may require additional time
		 * to re-establish a connection after the reset is complete,
		 * so also wait for the connection to be re-established.
		 */
		if (!(portstatus & USB_PORT_STAT_RESET) &&
		    (portstatus & USB_PORT_STAT_CONNECTION))
			break;

		/* switch to the long delay after two short delay failures */
		if (delay_time >= 2 * HUB_SHORT_RESET_TIME)
			delay = HUB_LONG_RESET_TIME;

		dev_dbg(&hub->ports[port1 - 1]->dev,
				"not %sreset yet, waiting %dms\n",
				warm ? "warm " : "", delay);
	}

	if ((portstatus & USB_PORT_STAT_RESET))
		return -EBUSY;

	if (hub_port_warm_reset_required(hub, port1, portstatus))
		return -ENOTCONN;

	/* Device went away? */
	if (!(portstatus & USB_PORT_STAT_CONNECTION))
		return -ENOTCONN;

	/* Retry if connect change is set but status is still connected.
	 * A USB 3.0 connection may bounce if multiple warm resets were issued,
	 * but the device may have successfully re-connected. Ignore it.
	 */
	if (!hub_is_superspeed(hub->hdev) &&
	    (portchange & USB_PORT_STAT_C_CONNECTION)) {
		usb_clear_port_feature(hub->hdev, port1,
				       USB_PORT_FEAT_C_CONNECTION);
		return -EAGAIN;
	}

	if (!(portstatus & USB_PORT_STAT_ENABLE))
		return -EBUSY;

	if (!udev)
		return 0;

	if (hub_is_wusb(hub))
		udev->speed = USB_SPEED_WIRELESS;
	else if (hub_is_superspeedplus(hub->hdev) &&
		 port_speed_is_ssp(hub->hdev, ext_portstatus &
				   USB_EXT_PORT_STAT_RX_SPEED_ID))
		udev->speed = USB_SPEED_SUPER_PLUS;
	else if (hub_is_superspeed(hub->hdev))
		udev->speed = USB_SPEED_SUPER;
	else if (portstatus & USB_PORT_STAT_HIGH_SPEED)
		udev->speed = USB_SPEED_HIGH;
	else if (portstatus & USB_PORT_STAT_LOW_SPEED)
		udev->speed = USB_SPEED_LOW;
	else
		udev->speed = USB_SPEED_FULL;
	return 0;
}

/* Handle port reset and port warm(BH) reset (for USB3 protocol ports) */
static int hub_port_reset(struct usb_hub *hub, int port1,
			struct usb_device *udev, unsigned int delay, bool warm)
{
	int i, status;
	u16 portchange, portstatus;
	struct usb_port *port_dev = hub->ports[port1 - 1];

	if (!hub_is_superspeed(hub->hdev)) {
		if (warm) {
			dev_err(hub->intfdev, "only USB3 hub support "
						"warm reset\n");
			return -EINVAL;
		}
		/* Block EHCI CF initialization during the port reset.
		 * Some companion controllers don't like it when they mix.
		 */
		down_read(&ehci_cf_port_reset_rwsem);
	} else if (!warm) {
		/*
		 * If the caller hasn't explicitly requested a warm reset,
		 * double check and see if one is needed.
		 */
		if (hub_port_status(hub, port1, &portstatus, &portchange) == 0)
			if (hub_port_warm_reset_required(hub, port1,
							portstatus))
				warm = true;
	}
	clear_bit(port1, hub->warm_reset_bits);

	/* Reset the port */
	for (i = 0; i < PORT_RESET_TRIES; i++) {
		status = set_port_feature(hub->hdev, port1, (warm ?
					USB_PORT_FEAT_BH_PORT_RESET :
					USB_PORT_FEAT_RESET));
		if (status == -ENODEV) {
			;	/* The hub is gone */
		} else if (status) {
			dev_err(&port_dev->dev,
					"cannot %sreset (err = %d)\n",
					warm ? "warm " : "", status);
		} else {
			status = hub_port_wait_reset(hub, port1, udev, delay,
								warm);
			if (status && status != -ENOTCONN && status != -ENODEV)
				dev_dbg(hub->intfdev,
						"port_wait_reset: err = %d\n",
						status);
		}

		/* Check for disconnect or reset */
		if (status == 0 || status == -ENOTCONN || status == -ENODEV) {
			usb_clear_port_feature(hub->hdev, port1,
					USB_PORT_FEAT_C_RESET);

			if (!hub_is_superspeed(hub->hdev))
				goto done;

			usb_clear_port_feature(hub->hdev, port1,
					USB_PORT_FEAT_C_BH_PORT_RESET);
			usb_clear_port_feature(hub->hdev, port1,
					USB_PORT_FEAT_C_PORT_LINK_STATE);

			if (udev)
				usb_clear_port_feature(hub->hdev, port1,
					USB_PORT_FEAT_C_CONNECTION);

			/*
			 * If a USB 3.0 device migrates from reset to an error
			 * state, re-issue the warm reset.
			 */
			if (hub_port_status(hub, port1,
					&portstatus, &portchange) < 0)
				goto done;

			if (!hub_port_warm_reset_required(hub, port1,
					portstatus))
				goto done;

			/*
			 * If the port is in SS.Inactive or Compliance Mode, the
			 * hot or warm reset failed.  Try another warm reset.
			 */
			if (!warm) {
				dev_dbg(&port_dev->dev,
						"hot reset failed, warm reset\n");
				warm = true;
			}
		}

		dev_dbg(&port_dev->dev,
				"not enabled, trying %sreset again...\n",
				warm ? "warm " : "");
		delay = HUB_LONG_RESET_TIME;
	}

	dev_err(&port_dev->dev, "Cannot enable. Maybe the USB cable is bad?\n");

done:
	if (status == 0) {
		/* TRSTRCY = 10 ms; plus some extra */
		msleep(10 + 40);
		if (udev) {
			struct usb_hcd *hcd = bus_to_hcd(udev->bus);

			update_devnum(udev, 0);
			/* The xHC may think the device is already reset,
			 * so ignore the status.
			 */
			if (hcd->driver->reset_device)
				hcd->driver->reset_device(hcd, udev);

			usb_set_device_state(udev, USB_STATE_DEFAULT);
		}
	} else {
		if (udev)
			usb_set_device_state(udev, USB_STATE_NOTATTACHED);
	}

	if (!hub_is_superspeed(hub->hdev))
		up_read(&ehci_cf_port_reset_rwsem);

	return status;
}

/* Check if a port is power on */
static int port_is_power_on(struct usb_hub *hub, unsigned portstatus)
{
	int ret = 0;

	if (hub_is_superspeed(hub->hdev)) {
		if (portstatus & USB_SS_PORT_STAT_POWER)
			ret = 1;
	} else {
		if (portstatus & USB_PORT_STAT_POWER)
			ret = 1;
	}

	return ret;
}

static void usb_lock_port(struct usb_port *port_dev)
		__acquires(&port_dev->status_lock)
{
	mutex_lock(&port_dev->status_lock);
	__acquire(&port_dev->status_lock);
}

static void usb_unlock_port(struct usb_port *port_dev)
		__releases(&port_dev->status_lock)
{
	mutex_unlock(&port_dev->status_lock);
	__release(&port_dev->status_lock);
}

#ifdef	CONFIG_PM

/* Check if a port is suspended(USB2.0 port) or in U3 state(USB3.0 port) */
static int port_is_suspended(struct usb_hub *hub, unsigned portstatus)
{
	int ret = 0;

	if (hub_is_superspeed(hub->hdev)) {
		if ((portstatus & USB_PORT_STAT_LINK_STATE)
				== USB_SS_PORT_LS_U3)
			ret = 1;
	} else {
		if (portstatus & USB_PORT_STAT_SUSPEND)
			ret = 1;
	}

	return ret;
}

/* Determine whether the device on a port is ready for a normal resume,
 * is ready for a reset-resume, or should be disconnected.
 */
static int check_port_resume_type(struct usb_device *udev,
		struct usb_hub *hub, int port1,
		int status, u16 portchange, u16 portstatus)
{
	struct usb_port *port_dev = hub->ports[port1 - 1];
	int retries = 3;

 retry:
	/* Is a warm reset needed to recover the connection? */
	if (status == 0 && udev->reset_resume
		&& hub_port_warm_reset_required(hub, port1, portstatus)) {
		/* pass */;
	}
	/* Is the device still present? */
	else if (status || port_is_suspended(hub, portstatus) ||
			!port_is_power_on(hub, portstatus)) {
		if (status >= 0)
			status = -ENODEV;
	} else if (!(portstatus & USB_PORT_STAT_CONNECTION)) {
		if (retries--) {
			usleep_range(200, 300);
			status = hub_port_status(hub, port1, &portstatus,
							     &portchange);
			goto retry;
		}
		status = -ENODEV;
	}

	/* Can't do a normal resume if the port isn't enabled,
	 * so try a reset-resume instead.
	 */
	else if (!(portstatus & USB_PORT_STAT_ENABLE) && !udev->reset_resume) {
		if (udev->persist_enabled)
			udev->reset_resume = 1;
		else
			status = -ENODEV;
	}

	if (status) {
		dev_dbg(&port_dev->dev, "status %04x.%04x after resume, %d\n",
				portchange, portstatus, status);
	} else if (udev->reset_resume) {

		/* Late port handoff can set status-change bits */
		if (portchange & USB_PORT_STAT_C_CONNECTION)
			usb_clear_port_feature(hub->hdev, port1,
					USB_PORT_FEAT_C_CONNECTION);
		if (portchange & USB_PORT_STAT_C_ENABLE)
			usb_clear_port_feature(hub->hdev, port1,
					USB_PORT_FEAT_C_ENABLE);

		/*
		 * Whatever made this reset-resume necessary may have
		 * turned on the port1 bit in hub->change_bits.  But after
		 * a successful reset-resume we want the bit to be clear;
		 * if it was on it would indicate that something happened
		 * following the reset-resume.
		 */
		clear_bit(port1, hub->change_bits);
	}

	return status;
}

int usb_disable_ltm(struct usb_device *udev)
{
	struct usb_hcd *hcd = bus_to_hcd(udev->bus);

	/* Check if the roothub and device supports LTM. */
	if (!usb_device_supports_ltm(hcd->self.root_hub) ||
			!usb_device_supports_ltm(udev))
		return 0;

	/* Clear Feature LTM Enable can only be sent if the device is
	 * configured.
	 */
	if (!udev->actconfig)
		return 0;

	return usb_control_msg(udev, usb_sndctrlpipe(udev, 0),
			USB_REQ_CLEAR_FEATURE, USB_RECIP_DEVICE,
			USB_DEVICE_LTM_ENABLE, 0, NULL, 0,
			USB_CTRL_SET_TIMEOUT);
}
EXPORT_SYMBOL_GPL(usb_disable_ltm);

void usb_enable_ltm(struct usb_device *udev)
{
	struct usb_hcd *hcd = bus_to_hcd(udev->bus);

	/* Check if the roothub and device supports LTM. */
	if (!usb_device_supports_ltm(hcd->self.root_hub) ||
			!usb_device_supports_ltm(udev))
		return;

	/* Set Feature LTM Enable can only be sent if the device is
	 * configured.
	 */
	if (!udev->actconfig)
		return;

	usb_control_msg(udev, usb_sndctrlpipe(udev, 0),
			USB_REQ_SET_FEATURE, USB_RECIP_DEVICE,
			USB_DEVICE_LTM_ENABLE, 0, NULL, 0,
			USB_CTRL_SET_TIMEOUT);
}
EXPORT_SYMBOL_GPL(usb_enable_ltm);

/*
 * usb_enable_remote_wakeup - enable remote wakeup for a device
 * @udev: target device
 *
 * For USB-2 devices: Set the device's remote wakeup feature.
 *
 * For USB-3 devices: Assume there's only one function on the device and
 * enable remote wake for the first interface.  FIXME if the interface
 * association descriptor shows there's more than one function.
 */
static int usb_enable_remote_wakeup(struct usb_device *udev)
{
	if (udev->speed < USB_SPEED_SUPER)
		return usb_control_msg(udev, usb_sndctrlpipe(udev, 0),
				USB_REQ_SET_FEATURE, USB_RECIP_DEVICE,
				USB_DEVICE_REMOTE_WAKEUP, 0, NULL, 0,
				USB_CTRL_SET_TIMEOUT);
	else
		return usb_control_msg(udev, usb_sndctrlpipe(udev, 0),
				USB_REQ_SET_FEATURE, USB_RECIP_INTERFACE,
				USB_INTRF_FUNC_SUSPEND,
				USB_INTRF_FUNC_SUSPEND_RW |
					USB_INTRF_FUNC_SUSPEND_LP,
				NULL, 0, USB_CTRL_SET_TIMEOUT);
}

/*
 * usb_disable_remote_wakeup - disable remote wakeup for a device
 * @udev: target device
 *
 * For USB-2 devices: Clear the device's remote wakeup feature.
 *
 * For USB-3 devices: Assume there's only one function on the device and
 * disable remote wake for the first interface.  FIXME if the interface
 * association descriptor shows there's more than one function.
 */
static int usb_disable_remote_wakeup(struct usb_device *udev)
{
	if (udev->speed < USB_SPEED_SUPER)
		return usb_control_msg(udev, usb_sndctrlpipe(udev, 0),
				USB_REQ_CLEAR_FEATURE, USB_RECIP_DEVICE,
				USB_DEVICE_REMOTE_WAKEUP, 0, NULL, 0,
				USB_CTRL_SET_TIMEOUT);
	else
		return usb_control_msg(udev, usb_sndctrlpipe(udev, 0),
				USB_REQ_SET_FEATURE, USB_RECIP_INTERFACE,
				USB_INTRF_FUNC_SUSPEND,	0, NULL, 0,
				USB_CTRL_SET_TIMEOUT);
}

/* Count of wakeup-enabled devices at or below udev */
static unsigned wakeup_enabled_descendants(struct usb_device *udev)
{
	struct usb_hub *hub = usb_hub_to_struct_hub(udev);

	return udev->do_remote_wakeup +
			(hub ? hub->wakeup_enabled_descendants : 0);
}

/*
 * usb_port_suspend - suspend a usb device's upstream port
 * @udev: device that's no longer in active use, not a root hub
 * Context: must be able to sleep; device not locked; pm locks held
 *
 * Suspends a USB device that isn't in active use, conserving power.
 * Devices may wake out of a suspend, if anything important happens,
 * using the remote wakeup mechanism.  They may also be taken out of
 * suspend by the host, using usb_port_resume().  It's also routine
 * to disconnect devices while they are suspended.
 *
 * This only affects the USB hardware for a device; its interfaces
 * (and, for hubs, child devices) must already have been suspended.
 *
 * Selective port suspend reduces power; most suspended devices draw
 * less than 500 uA.  It's also used in OTG, along with remote wakeup.
 * All devices below the suspended port are also suspended.
 *
 * Devices leave suspend state when the host wakes them up.  Some devices
 * also support "remote wakeup", where the device can activate the USB
 * tree above them to deliver data, such as a keypress or packet.  In
 * some cases, this wakes the USB host.
 *
 * Suspending OTG devices may trigger HNP, if that's been enabled
 * between a pair of dual-role devices.  That will change roles, such
 * as from A-Host to A-Peripheral or from B-Host back to B-Peripheral.
 *
 * Devices on USB hub ports have only one "suspend" state, corresponding
 * to ACPI D2, "may cause the device to lose some context".
 * State transitions include:
 *
 *   - suspend, resume ... when the VBUS power link stays live
 *   - suspend, disconnect ... VBUS lost
 *
 * Once VBUS drop breaks the circuit, the port it's using has to go through
 * normal re-enumeration procedures, starting with enabling VBUS power.
 * Other than re-initializing the hub (plug/unplug, except for root hubs),
 * Linux (2.6) currently has NO mechanisms to initiate that:  no hub_wq
 * timer, no SRP, no requests through sysfs.
 *
 * If Runtime PM isn't enabled or used, non-SuperSpeed devices may not get
 * suspended until their bus goes into global suspend (i.e., the root
 * hub is suspended).  Nevertheless, we change @udev->state to
 * USB_STATE_SUSPENDED as this is the device's "logical" state.  The actual
 * upstream port setting is stored in @udev->port_is_suspended.
 *
 * Returns 0 on success, else negative errno.
 */
int usb_port_suspend(struct usb_device *udev, pm_message_t msg)
{
	struct usb_hub	*hub = usb_hub_to_struct_hub(udev->parent);
	struct usb_port *port_dev = hub->ports[udev->portnum - 1];
	int		port1 = udev->portnum;
	int		status;
	bool		really_suspend = true;

	usb_lock_port(port_dev);

	/* enable remote wakeup when appropriate; this lets the device
	 * wake up the upstream hub (including maybe the root hub).
	 *
	 * NOTE:  OTG devices may issue remote wakeup (or SRP) even when
	 * we don't explicitly enable it here.
	 */
	if (udev->do_remote_wakeup) {
		status = usb_enable_remote_wakeup(udev);
		if (status) {
			dev_dbg(&udev->dev, "won't remote wakeup, status %d\n",
					status);
			/* bail if autosuspend is requested */
			if (PMSG_IS_AUTO(msg))
				goto err_wakeup;
		}
	}

	/* disable USB2 hardware LPM */
	usb_disable_usb2_hardware_lpm(udev);

	if (usb_disable_ltm(udev)) {
		dev_err(&udev->dev, "Failed to disable LTM before suspend\n.");
		status = -ENOMEM;
		if (PMSG_IS_AUTO(msg))
			goto err_ltm;
	}
	if (usb_unlocked_disable_lpm(udev)) {
		dev_err(&udev->dev, "Failed to disable LPM before suspend\n.");
		status = -ENOMEM;
		if (PMSG_IS_AUTO(msg))
			goto err_lpm3;
	}

	/* see 7.1.7.6 */
	if (hub_is_superspeed(hub->hdev))
		status = hub_set_port_link_state(hub, port1, USB_SS_PORT_LS_U3);

	/*
	 * For system suspend, we do not need to enable the suspend feature
	 * on individual USB-2 ports.  The devices will automatically go
	 * into suspend a few ms after the root hub stops sending packets.
	 * The USB 2.0 spec calls this "global suspend".
	 *
	 * However, many USB hubs have a bug: They don't relay wakeup requests
	 * from a downstream port if the port's suspend feature isn't on.
	 * Therefore we will turn on the suspend feature if udev or any of its
	 * descendants is enabled for remote wakeup.
	 */
	else if (PMSG_IS_AUTO(msg) || wakeup_enabled_descendants(udev) > 0)
		status = set_port_feature(hub->hdev, port1,
				USB_PORT_FEAT_SUSPEND);
	else {
		really_suspend = false;
		status = 0;
	}
	if (status) {
		dev_dbg(&port_dev->dev, "can't suspend, status %d\n", status);

		/* Try to enable USB3 LPM and LTM again */
		usb_unlocked_enable_lpm(udev);
 err_lpm3:
		usb_enable_ltm(udev);
 err_ltm:
		/* Try to enable USB2 hardware LPM again */
		usb_enable_usb2_hardware_lpm(udev);

		if (udev->do_remote_wakeup)
			(void) usb_disable_remote_wakeup(udev);
 err_wakeup:

		/* System sleep transitions should never fail */
		if (!PMSG_IS_AUTO(msg))
			status = 0;
	} else {
		dev_dbg(&udev->dev, "usb %ssuspend, wakeup %d\n",
				(PMSG_IS_AUTO(msg) ? "auto-" : ""),
				udev->do_remote_wakeup);
		if (really_suspend) {
			udev->port_is_suspended = 1;

			/* device has up to 10 msec to fully suspend */
			msleep(10);
		}
		usb_set_device_state(udev, USB_STATE_SUSPENDED);
	}

	if (status == 0 && !udev->do_remote_wakeup && udev->persist_enabled
			&& test_and_clear_bit(port1, hub->child_usage_bits))
		pm_runtime_put_sync(&port_dev->dev);

	usb_mark_last_busy(hub->hdev);

	usb_unlock_port(port_dev);
	return status;
}

/*
 * If the USB "suspend" state is in use (rather than "global suspend"),
 * many devices will be individually taken out of suspend state using
 * special "resume" signaling.  This routine kicks in shortly after
 * hardware resume signaling is finished, either because of selective
 * resume (by host) or remote wakeup (by device) ... now see what changed
 * in the tree that's rooted at this device.
 *
 * If @udev->reset_resume is set then the device is reset before the
 * status check is done.
 */
static int finish_port_resume(struct usb_device *udev)
{
	int	status = 0;
	u16	devstatus = 0;

	/* caller owns the udev device lock */
	dev_dbg(&udev->dev, "%s\n",
		udev->reset_resume ? "finish reset-resume" : "finish resume");

	/* usb ch9 identifies four variants of SUSPENDED, based on what
	 * state the device resumes to.  Linux currently won't see the
	 * first two on the host side; they'd be inside hub_port_init()
	 * during many timeouts, but hub_wq can't suspend until later.
	 */
	usb_set_device_state(udev, udev->actconfig
			? USB_STATE_CONFIGURED
			: USB_STATE_ADDRESS);

	/* 10.5.4.5 says not to reset a suspended port if the attached
	 * device is enabled for remote wakeup.  Hence the reset
	 * operation is carried out here, after the port has been
	 * resumed.
	 */
	if (udev->reset_resume) {
		/*
		 * If the device morphs or switches modes when it is reset,
		 * we don't want to perform a reset-resume.  We'll fail the
		 * resume, which will cause a logical disconnect, and then
		 * the device will be rediscovered.
		 */
 retry_reset_resume:
		if (udev->quirks & USB_QUIRK_RESET)
			status = -ENODEV;
		else
			status = usb_reset_and_verify_device(udev);
	}

	/* 10.5.4.5 says be sure devices in the tree are still there.
	 * For now let's assume the device didn't go crazy on resume,
	 * and device drivers will know about any resume quirks.
	 */
	if (status == 0) {
		devstatus = 0;
		status = usb_get_status(udev, USB_RECIP_DEVICE, 0, &devstatus);

		/* If a normal resume failed, try doing a reset-resume */
		if (status && !udev->reset_resume && udev->persist_enabled) {
			dev_dbg(&udev->dev, "retry with reset-resume\n");
			udev->reset_resume = 1;
			goto retry_reset_resume;
		}
	}

	if (status) {
		dev_dbg(&udev->dev, "gone after usb resume? status %d\n",
				status);
	/*
	 * There are a few quirky devices which violate the standard
	 * by claiming to have remote wakeup enabled after a reset,
	 * which crash if the feature is cleared, hence check for
	 * udev->reset_resume
	 */
	} else if (udev->actconfig && !udev->reset_resume) {
		if (udev->speed < USB_SPEED_SUPER) {
			if (devstatus & (1 << USB_DEVICE_REMOTE_WAKEUP))
				status = usb_disable_remote_wakeup(udev);
		} else {
			status = usb_get_status(udev, USB_RECIP_INTERFACE, 0,
					&devstatus);
			if (!status && devstatus & (USB_INTRF_STAT_FUNC_RW_CAP
					| USB_INTRF_STAT_FUNC_RW))
				status = usb_disable_remote_wakeup(udev);
		}

		if (status)
			dev_dbg(&udev->dev,
				"disable remote wakeup, status %d\n",
				status);
		status = 0;
	}
	return status;
}

/*
 * There are some SS USB devices which take longer time for link training.
 * XHCI specs 4.19.4 says that when Link training is successful, port
 * sets CCS bit to 1. So if SW reads port status before successful link
 * training, then it will not find device to be present.
 * USB Analyzer log with such buggy devices show that in some cases
 * device switch on the RX termination after long delay of host enabling
 * the VBUS. In few other cases it has been seen that device fails to
 * negotiate link training in first attempt. It has been
 * reported till now that few devices take as long as 2000 ms to train
 * the link after host enabling its VBUS and termination. Following
 * routine implements a 2000 ms timeout for link training. If in a case
 * link trains before timeout, loop will exit earlier.
 *
 * There are also some 2.0 hard drive based devices and 3.0 thumb
 * drives that, when plugged into a 2.0 only port, take a long
 * time to set CCS after VBUS enable.
 *
 * FIXME: If a device was connected before suspend, but was removed
 * while system was asleep, then the loop in the following routine will
 * only exit at timeout.
 *
 * This routine should only be called when persist is enabled.
 */
static int wait_for_connected(struct usb_device *udev,
		struct usb_hub *hub, int *port1,
		u16 *portchange, u16 *portstatus)
{
	int status = 0, delay_ms = 0;

	while (delay_ms < 2000) {
		if (status || *portstatus & USB_PORT_STAT_CONNECTION)
			break;
		if (!port_is_power_on(hub, *portstatus)) {
			status = -ENODEV;
			break;
		}
		msleep(20);
		delay_ms += 20;
		status = hub_port_status(hub, *port1, portstatus, portchange);
	}
	dev_dbg(&udev->dev, "Waited %dms for CONNECT\n", delay_ms);
	return status;
}

/*
 * usb_port_resume - re-activate a suspended usb device's upstream port
 * @udev: device to re-activate, not a root hub
 * Context: must be able to sleep; device not locked; pm locks held
 *
 * This will re-activate the suspended device, increasing power usage
 * while letting drivers communicate again with its endpoints.
 * USB resume explicitly guarantees that the power session between
 * the host and the device is the same as it was when the device
 * suspended.
 *
 * If @udev->reset_resume is set then this routine won't check that the
 * port is still enabled.  Furthermore, finish_port_resume() above will
 * reset @udev.  The end result is that a broken power session can be
 * recovered and @udev will appear to persist across a loss of VBUS power.
 *
 * For example, if a host controller doesn't maintain VBUS suspend current
 * during a system sleep or is reset when the system wakes up, all the USB
 * power sessions below it will be broken.  This is especially troublesome
 * for mass-storage devices containing mounted filesystems, since the
 * device will appear to have disconnected and all the memory mappings
 * to it will be lost.  Using the USB_PERSIST facility, the device can be
 * made to appear as if it had not disconnected.
 *
 * This facility can be dangerous.  Although usb_reset_and_verify_device() makes
 * every effort to insure that the same device is present after the
 * reset as before, it cannot provide a 100% guarantee.  Furthermore it's
 * quite possible for a device to remain unaltered but its media to be
 * changed.  If the user replaces a flash memory card while the system is
 * asleep, he will have only himself to blame when the filesystem on the
 * new card is corrupted and the system crashes.
 *
 * Returns 0 on success, else negative errno.
 */
int usb_port_resume(struct usb_device *udev, pm_message_t msg)
{
	struct usb_hub	*hub = usb_hub_to_struct_hub(udev->parent);
	struct usb_port *port_dev = hub->ports[udev->portnum  - 1];
	int		port1 = udev->portnum;
	int		status;
	u16		portchange, portstatus;

	if (!test_and_set_bit(port1, hub->child_usage_bits)) {
		status = pm_runtime_get_sync(&port_dev->dev);
		if (status < 0) {
			dev_dbg(&udev->dev, "can't resume usb port, status %d\n",
					status);
			return status;
		}
	}

	usb_lock_port(port_dev);

	/* Skip the initial Clear-Suspend step for a remote wakeup */
	status = hub_port_status(hub, port1, &portstatus, &portchange);
	if (status == 0 && !port_is_suspended(hub, portstatus)) {
		if (portchange & USB_PORT_STAT_C_SUSPEND)
			pm_wakeup_event(&udev->dev, 0);
		goto SuspendCleared;
	}

	/* see 7.1.7.7; affects power usage, but not budgeting */
	if (hub_is_superspeed(hub->hdev))
		status = hub_set_port_link_state(hub, port1, USB_SS_PORT_LS_U0);
	else
		status = usb_clear_port_feature(hub->hdev,
				port1, USB_PORT_FEAT_SUSPEND);
	if (status) {
		dev_dbg(&port_dev->dev, "can't resume, status %d\n", status);
	} else {
		/* drive resume for USB_RESUME_TIMEOUT msec */
		dev_dbg(&udev->dev, "usb %sresume\n",
				(PMSG_IS_AUTO(msg) ? "auto-" : ""));
		if (!skip_extended_resume_delay)
			usleep_range(USB_RESUME_TIMEOUT * 1000,
					(USB_RESUME_TIMEOUT + 1) * 1000);

		/* Virtual root hubs can trigger on GET_PORT_STATUS to
		 * stop resume signaling.  Then finish the resume
		 * sequence.
		 */
		status = hub_port_status(hub, port1, &portstatus, &portchange);
<<<<<<< HEAD

		/* TRSMRCY = 10 msec */
		usleep_range(10000, 10500);
=======
>>>>>>> f9b8314c
	}

 SuspendCleared:
	if (status == 0) {
		udev->port_is_suspended = 0;
		if (hub_is_superspeed(hub->hdev)) {
			if (portchange & USB_PORT_STAT_C_LINK_STATE)
				usb_clear_port_feature(hub->hdev, port1,
					USB_PORT_FEAT_C_PORT_LINK_STATE);
		} else {
			if (portchange & USB_PORT_STAT_C_SUSPEND)
				usb_clear_port_feature(hub->hdev, port1,
						USB_PORT_FEAT_C_SUSPEND);
		}

		/* TRSMRCY = 10 msec */
		msleep(10);
	}

	if (udev->persist_enabled)
		status = wait_for_connected(udev, hub, &port1, &portchange,
				&portstatus);

	status = check_port_resume_type(udev,
			hub, port1, status, portchange, portstatus);
	if (status == 0)
		status = finish_port_resume(udev);
	if (status < 0) {
		dev_dbg(&udev->dev, "can't resume, status %d\n", status);
		hub_port_logical_disconnect(hub, port1);
	} else  {
		/* Try to enable USB2 hardware LPM */
		usb_enable_usb2_hardware_lpm(udev);

		/* Try to enable USB3 LTM and LPM */
		usb_enable_ltm(udev);
		usb_unlocked_enable_lpm(udev);
	}

	usb_unlock_port(port_dev);

	return status;
}

int usb_remote_wakeup(struct usb_device *udev)
{
	int	status = 0;

	usb_lock_device(udev);
	if (udev->state == USB_STATE_SUSPENDED) {
		dev_dbg(&udev->dev, "usb %sresume\n", "wakeup-");
		status = usb_autoresume_device(udev);
		if (status == 0) {
			/* Let the drivers do their thing, then... */
			usb_autosuspend_device(udev);
		}
	}
	usb_unlock_device(udev);
	return status;
}

/* Returns 1 if there was a remote wakeup and a connect status change. */
static int hub_handle_remote_wakeup(struct usb_hub *hub, unsigned int port,
		u16 portstatus, u16 portchange)
		__must_hold(&port_dev->status_lock)
{
	struct usb_port *port_dev = hub->ports[port - 1];
	struct usb_device *hdev;
	struct usb_device *udev;
	int connect_change = 0;
	u16 link_state;
	int ret;

	hdev = hub->hdev;
	udev = port_dev->child;
	if (!hub_is_superspeed(hdev)) {
		if (!(portchange & USB_PORT_STAT_C_SUSPEND))
			return 0;
		usb_clear_port_feature(hdev, port, USB_PORT_FEAT_C_SUSPEND);
	} else {
		link_state = portstatus & USB_PORT_STAT_LINK_STATE;
		if (!udev || udev->state != USB_STATE_SUSPENDED ||
				(link_state != USB_SS_PORT_LS_U0 &&
				 link_state != USB_SS_PORT_LS_U1 &&
				 link_state != USB_SS_PORT_LS_U2))
			return 0;
	}

	if (udev) {
		/* TRSMRCY = 10 msec */
		msleep(10);

		usb_unlock_port(port_dev);
		ret = usb_remote_wakeup(udev);
		usb_lock_port(port_dev);
		if (ret < 0)
			connect_change = 1;
	} else {
		ret = -ENODEV;
		hub_port_disable(hub, port, 1);
	}
	dev_dbg(&port_dev->dev, "resume, status %d\n", ret);
	return connect_change;
}

static int check_ports_changed(struct usb_hub *hub)
{
	int port1;

	for (port1 = 1; port1 <= hub->hdev->maxchild; ++port1) {
		u16 portstatus, portchange;
		int status;

		status = hub_port_status(hub, port1, &portstatus, &portchange);
		if (!status && portchange)
			return 1;
	}
	return 0;
}

static int hub_suspend(struct usb_interface *intf, pm_message_t msg)
{
	struct usb_hub		*hub = usb_get_intfdata(intf);
	struct usb_device	*hdev = hub->hdev;
	unsigned		port1;
	int			status;

	/*
	 * Warn if children aren't already suspended.
	 * Also, add up the number of wakeup-enabled descendants.
	 */
	hub->wakeup_enabled_descendants = 0;
	for (port1 = 1; port1 <= hdev->maxchild; port1++) {
		struct usb_port *port_dev = hub->ports[port1 - 1];
		struct usb_device *udev = port_dev->child;

		if (udev && udev->can_submit) {
			dev_warn(&port_dev->dev, "device %s not suspended yet\n",
					dev_name(&udev->dev));
			if (PMSG_IS_AUTO(msg))
				return -EBUSY;
		}
		if (udev)
			hub->wakeup_enabled_descendants +=
					wakeup_enabled_descendants(udev);
	}

	if (hdev->do_remote_wakeup && hub->quirk_check_port_auto_suspend) {
		/* check if there are changes pending on hub ports */
		if (check_ports_changed(hub)) {
			if (PMSG_IS_AUTO(msg))
				return -EBUSY;
			pm_wakeup_event(&hdev->dev, 2000);
		}
	}

	if (hub_is_superspeed(hdev) && hdev->do_remote_wakeup) {
		/* Enable hub to send remote wakeup for all ports. */
		for (port1 = 1; port1 <= hdev->maxchild; port1++) {
			status = set_port_feature(hdev,
					port1 |
					USB_PORT_FEAT_REMOTE_WAKE_CONNECT |
					USB_PORT_FEAT_REMOTE_WAKE_DISCONNECT |
					USB_PORT_FEAT_REMOTE_WAKE_OVER_CURRENT,
					USB_PORT_FEAT_REMOTE_WAKE_MASK);
		}
	}

	dev_dbg(&intf->dev, "%s\n", __func__);

	/* stop hub_wq and related activity */
	hub_quiesce(hub, HUB_SUSPEND);
	return 0;
}

static int hub_resume(struct usb_interface *intf)
{
	struct usb_hub *hub = usb_get_intfdata(intf);

	dev_dbg(&intf->dev, "%s\n", __func__);
	hub_activate(hub, HUB_RESUME);
	return 0;
}

static int hub_reset_resume(struct usb_interface *intf)
{
	struct usb_hub *hub = usb_get_intfdata(intf);

	dev_dbg(&intf->dev, "%s\n", __func__);
	hub_activate(hub, HUB_RESET_RESUME);
	return 0;
}

/**
 * usb_root_hub_lost_power - called by HCD if the root hub lost Vbus power
 * @rhdev: struct usb_device for the root hub
 *
 * The USB host controller driver calls this function when its root hub
 * is resumed and Vbus power has been interrupted or the controller
 * has been reset.  The routine marks @rhdev as having lost power.
 * When the hub driver is resumed it will take notice and carry out
 * power-session recovery for all the "USB-PERSIST"-enabled child devices;
 * the others will be disconnected.
 */
void usb_root_hub_lost_power(struct usb_device *rhdev)
{
	dev_warn(&rhdev->dev, "root hub lost power or was reset\n");
	rhdev->reset_resume = 1;
}
EXPORT_SYMBOL_GPL(usb_root_hub_lost_power);

static const char * const usb3_lpm_names[]  = {
	"U0",
	"U1",
	"U2",
	"U3",
};

/*
 * Send a Set SEL control transfer to the device, prior to enabling
 * device-initiated U1 or U2.  This lets the device know the exit latencies from
 * the time the device initiates a U1 or U2 exit, to the time it will receive a
 * packet from the host.
 *
 * This function will fail if the SEL or PEL values for udev are greater than
 * the maximum allowed values for the link state to be enabled.
 */
static int usb_req_set_sel(struct usb_device *udev, enum usb3_link_state state)
{
	struct usb_set_sel_req *sel_values;
	unsigned long long u1_sel;
	unsigned long long u1_pel;
	unsigned long long u2_sel;
	unsigned long long u2_pel;
	int ret;

	if (udev->state != USB_STATE_CONFIGURED)
		return 0;

	/* Convert SEL and PEL stored in ns to us */
	u1_sel = DIV_ROUND_UP(udev->u1_params.sel, 1000);
	u1_pel = DIV_ROUND_UP(udev->u1_params.pel, 1000);
	u2_sel = DIV_ROUND_UP(udev->u2_params.sel, 1000);
	u2_pel = DIV_ROUND_UP(udev->u2_params.pel, 1000);

	/*
	 * Make sure that the calculated SEL and PEL values for the link
	 * state we're enabling aren't bigger than the max SEL/PEL
	 * value that will fit in the SET SEL control transfer.
	 * Otherwise the device would get an incorrect idea of the exit
	 * latency for the link state, and could start a device-initiated
	 * U1/U2 when the exit latencies are too high.
	 */
	if ((state == USB3_LPM_U1 &&
				(u1_sel > USB3_LPM_MAX_U1_SEL_PEL ||
				 u1_pel > USB3_LPM_MAX_U1_SEL_PEL)) ||
			(state == USB3_LPM_U2 &&
			 (u2_sel > USB3_LPM_MAX_U2_SEL_PEL ||
			  u2_pel > USB3_LPM_MAX_U2_SEL_PEL))) {
		dev_dbg(&udev->dev, "Device-initiated %s disabled due to long SEL %llu us or PEL %llu us\n",
				usb3_lpm_names[state], u1_sel, u1_pel);
		return -EINVAL;
	}

	/*
	 * If we're enabling device-initiated LPM for one link state,
	 * but the other link state has a too high SEL or PEL value,
	 * just set those values to the max in the Set SEL request.
	 */
	if (u1_sel > USB3_LPM_MAX_U1_SEL_PEL)
		u1_sel = USB3_LPM_MAX_U1_SEL_PEL;

	if (u1_pel > USB3_LPM_MAX_U1_SEL_PEL)
		u1_pel = USB3_LPM_MAX_U1_SEL_PEL;

	if (u2_sel > USB3_LPM_MAX_U2_SEL_PEL)
		u2_sel = USB3_LPM_MAX_U2_SEL_PEL;

	if (u2_pel > USB3_LPM_MAX_U2_SEL_PEL)
		u2_pel = USB3_LPM_MAX_U2_SEL_PEL;

	/*
	 * usb_enable_lpm() can be called as part of a failed device reset,
	 * which may be initiated by an error path of a mass storage driver.
	 * Therefore, use GFP_NOIO.
	 */
	sel_values = kmalloc(sizeof *(sel_values), GFP_NOIO);
	if (!sel_values)
		return -ENOMEM;

	sel_values->u1_sel = u1_sel;
	sel_values->u1_pel = u1_pel;
	sel_values->u2_sel = cpu_to_le16(u2_sel);
	sel_values->u2_pel = cpu_to_le16(u2_pel);

	ret = usb_control_msg(udev, usb_sndctrlpipe(udev, 0),
			USB_REQ_SET_SEL,
			USB_RECIP_DEVICE,
			0, 0,
			sel_values, sizeof *(sel_values),
			USB_CTRL_SET_TIMEOUT);
	kfree(sel_values);
	return ret;
}

/*
 * Enable or disable device-initiated U1 or U2 transitions.
 */
static int usb_set_device_initiated_lpm(struct usb_device *udev,
		enum usb3_link_state state, bool enable)
{
	int ret;
	int feature;

	switch (state) {
	case USB3_LPM_U1:
		feature = USB_DEVICE_U1_ENABLE;
		break;
	case USB3_LPM_U2:
		feature = USB_DEVICE_U2_ENABLE;
		break;
	default:
		dev_warn(&udev->dev, "%s: Can't %s non-U1 or U2 state.\n",
				__func__, enable ? "enable" : "disable");
		return -EINVAL;
	}

	if (udev->state != USB_STATE_CONFIGURED) {
		dev_dbg(&udev->dev, "%s: Can't %s %s state "
				"for unconfigured device.\n",
				__func__, enable ? "enable" : "disable",
				usb3_lpm_names[state]);
		return 0;
	}

	if (enable) {
		/*
		 * Now send the control transfer to enable device-initiated LPM
		 * for either U1 or U2.
		 */
		ret = usb_control_msg(udev, usb_sndctrlpipe(udev, 0),
				USB_REQ_SET_FEATURE,
				USB_RECIP_DEVICE,
				feature,
				0, NULL, 0,
				USB_CTRL_SET_TIMEOUT);
	} else {
		ret = usb_control_msg(udev, usb_sndctrlpipe(udev, 0),
				USB_REQ_CLEAR_FEATURE,
				USB_RECIP_DEVICE,
				feature,
				0, NULL, 0,
				USB_CTRL_SET_TIMEOUT);
	}
	if (ret < 0) {
		dev_warn(&udev->dev, "%s of device-initiated %s failed.\n",
				enable ? "Enable" : "Disable",
				usb3_lpm_names[state]);
		return -EBUSY;
	}
	return 0;
}

static int usb_set_lpm_timeout(struct usb_device *udev,
		enum usb3_link_state state, int timeout)
{
	int ret;
	int feature;

	switch (state) {
	case USB3_LPM_U1:
		feature = USB_PORT_FEAT_U1_TIMEOUT;
		break;
	case USB3_LPM_U2:
		feature = USB_PORT_FEAT_U2_TIMEOUT;
		break;
	default:
		dev_warn(&udev->dev, "%s: Can't set timeout for non-U1 or U2 state.\n",
				__func__);
		return -EINVAL;
	}

	if (state == USB3_LPM_U1 && timeout > USB3_LPM_U1_MAX_TIMEOUT &&
			timeout != USB3_LPM_DEVICE_INITIATED) {
		dev_warn(&udev->dev, "Failed to set %s timeout to 0x%x, "
				"which is a reserved value.\n",
				usb3_lpm_names[state], timeout);
		return -EINVAL;
	}

	ret = set_port_feature(udev->parent,
			USB_PORT_LPM_TIMEOUT(timeout) | udev->portnum,
			feature);
	if (ret < 0) {
		dev_warn(&udev->dev, "Failed to set %s timeout to 0x%x,"
				"error code %i\n", usb3_lpm_names[state],
				timeout, ret);
		return -EBUSY;
	}
	if (state == USB3_LPM_U1)
		udev->u1_params.timeout = timeout;
	else
		udev->u2_params.timeout = timeout;
	return 0;
}

/*
 * Don't allow device intiated U1/U2 if the system exit latency + one bus
 * interval is greater than the minimum service interval of any active
 * periodic endpoint. See USB 3.2 section 9.4.9
 */
static bool usb_device_may_initiate_lpm(struct usb_device *udev,
					enum usb3_link_state state)
{
	unsigned int sel;		/* us */
	int i, j;

	if (state == USB3_LPM_U1)
		sel = DIV_ROUND_UP(udev->u1_params.sel, 1000);
	else if (state == USB3_LPM_U2)
		sel = DIV_ROUND_UP(udev->u2_params.sel, 1000);
	else
		return false;

	for (i = 0; i < udev->actconfig->desc.bNumInterfaces; i++) {
		struct usb_interface *intf;
		struct usb_endpoint_descriptor *desc;
		unsigned int interval;

		intf = udev->actconfig->interface[i];
		if (!intf)
			continue;

		for (j = 0; j < intf->cur_altsetting->desc.bNumEndpoints; j++) {
			desc = &intf->cur_altsetting->endpoint[j].desc;

			if (usb_endpoint_xfer_int(desc) ||
			    usb_endpoint_xfer_isoc(desc)) {
				interval = (1 << (desc->bInterval - 1)) * 125;
				if (sel + 125 > interval)
					return false;
			}
		}
	}
	return true;
}

/*
 * Enable the hub-initiated U1/U2 idle timeouts, and enable device-initiated
 * U1/U2 entry.
 *
 * We will attempt to enable U1 or U2, but there are no guarantees that the
 * control transfers to set the hub timeout or enable device-initiated U1/U2
 * will be successful.
 *
 * If the control transfer to enable device-initiated U1/U2 entry fails, then
 * hub-initiated U1/U2 will be disabled.
 *
 * If we cannot set the parent hub U1/U2 timeout, we attempt to let the xHCI
 * driver know about it.  If that call fails, it should be harmless, and just
 * take up more slightly more bus bandwidth for unnecessary U1/U2 exit latency.
 */
static void usb_enable_link_state(struct usb_hcd *hcd, struct usb_device *udev,
		enum usb3_link_state state)
{
	int timeout, ret;
	__u8 u1_mel = udev->bos->ss_cap->bU1devExitLat;
	__le16 u2_mel = udev->bos->ss_cap->bU2DevExitLat;

	/* If the device says it doesn't have *any* exit latency to come out of
	 * U1 or U2, it's probably lying.  Assume it doesn't implement that link
	 * state.
	 */
	if ((state == USB3_LPM_U1 && u1_mel == 0) ||
			(state == USB3_LPM_U2 && u2_mel == 0))
		return;

	/*
	 * First, let the device know about the exit latencies
	 * associated with the link state we're about to enable.
	 */
	ret = usb_req_set_sel(udev, state);
	if (ret < 0) {
		dev_warn(&udev->dev, "Set SEL for device-initiated %s failed.\n",
				usb3_lpm_names[state]);
		return;
	}

	/* We allow the host controller to set the U1/U2 timeout internally
	 * first, so that it can change its schedule to account for the
	 * additional latency to send data to a device in a lower power
	 * link state.
	 */
	timeout = hcd->driver->enable_usb3_lpm_timeout(hcd, udev, state);

	/* xHCI host controller doesn't want to enable this LPM state. */
	if (timeout == 0)
		return;

	if (timeout < 0) {
		dev_warn(&udev->dev, "Could not enable %s link state, "
				"xHCI error %i.\n", usb3_lpm_names[state],
				timeout);
		return;
	}

	if (usb_set_lpm_timeout(udev, state, timeout)) {
		/* If we can't set the parent hub U1/U2 timeout,
		 * device-initiated LPM won't be allowed either, so let the xHCI
		 * host know that this link state won't be enabled.
		 */
		hcd->driver->disable_usb3_lpm_timeout(hcd, udev, state);
		return;
	}

	/* Only a configured device will accept the Set Feature
	 * U1/U2_ENABLE
	 */
	if (udev->actconfig &&
	    usb_device_may_initiate_lpm(udev, state)) {
		if (usb_set_device_initiated_lpm(udev, state, true)) {
			/*
			 * Request to enable device initiated U1/U2 failed,
			 * better to turn off lpm in this case.
			 */
			usb_set_lpm_timeout(udev, state, 0);
			hcd->driver->disable_usb3_lpm_timeout(hcd, udev, state);
			return;
		}
	}

	if (state == USB3_LPM_U1)
		udev->usb3_lpm_u1_enabled = 1;
	else if (state == USB3_LPM_U2)
		udev->usb3_lpm_u2_enabled = 1;
}
/*
 * Disable the hub-initiated U1/U2 idle timeouts, and disable device-initiated
 * U1/U2 entry.
 *
 * If this function returns -EBUSY, the parent hub will still allow U1/U2 entry.
 * If zero is returned, the parent will not allow the link to go into U1/U2.
 *
 * If zero is returned, device-initiated U1/U2 entry may still be enabled, but
 * it won't have an effect on the bus link state because the parent hub will
 * still disallow device-initiated U1/U2 entry.
 *
 * If zero is returned, the xHCI host controller may still think U1/U2 entry is
 * possible.  The result will be slightly more bus bandwidth will be taken up
 * (to account for U1/U2 exit latency), but it should be harmless.
 */
static int usb_disable_link_state(struct usb_hcd *hcd, struct usb_device *udev,
		enum usb3_link_state state)
{
	switch (state) {
	case USB3_LPM_U1:
	case USB3_LPM_U2:
		break;
	default:
		dev_warn(&udev->dev, "%s: Can't disable non-U1 or U2 state.\n",
				__func__);
		return -EINVAL;
	}

	if (usb_set_lpm_timeout(udev, state, 0))
		return -EBUSY;

	usb_set_device_initiated_lpm(udev, state, false);

	if (hcd->driver->disable_usb3_lpm_timeout(hcd, udev, state))
		dev_warn(&udev->dev, "Could not disable xHCI %s timeout, "
				"bus schedule bandwidth may be impacted.\n",
				usb3_lpm_names[state]);

	/* As soon as usb_set_lpm_timeout(0) return 0, hub initiated LPM
	 * is disabled. Hub will disallows link to enter U1/U2 as well,
	 * even device is initiating LPM. Hence LPM is disabled if hub LPM
	 * timeout set to 0, no matter device-initiated LPM is disabled or
	 * not.
	 */
	if (state == USB3_LPM_U1)
		udev->usb3_lpm_u1_enabled = 0;
	else if (state == USB3_LPM_U2)
		udev->usb3_lpm_u2_enabled = 0;

	return 0;
}

/*
 * Disable hub-initiated and device-initiated U1 and U2 entry.
 * Caller must own the bandwidth_mutex.
 *
 * This will call usb_enable_lpm() on failure, which will decrement
 * lpm_disable_count, and will re-enable LPM if lpm_disable_count reaches zero.
 */
int usb_disable_lpm(struct usb_device *udev)
{
	struct usb_hcd *hcd;

	if (!udev || !udev->parent ||
			udev->speed < USB_SPEED_SUPER ||
			!udev->lpm_capable ||
			udev->state < USB_STATE_DEFAULT)
		return 0;

	hcd = bus_to_hcd(udev->bus);
	if (!hcd || !hcd->driver->disable_usb3_lpm_timeout)
		return 0;

	udev->lpm_disable_count++;
	if ((udev->u1_params.timeout == 0 && udev->u2_params.timeout == 0))
		return 0;

	/* If LPM is enabled, attempt to disable it. */
	if (usb_disable_link_state(hcd, udev, USB3_LPM_U1))
		goto enable_lpm;
	if (usb_disable_link_state(hcd, udev, USB3_LPM_U2))
		goto enable_lpm;

	return 0;

enable_lpm:
	usb_enable_lpm(udev);
	return -EBUSY;
}
EXPORT_SYMBOL_GPL(usb_disable_lpm);

/* Grab the bandwidth_mutex before calling usb_disable_lpm() */
int usb_unlocked_disable_lpm(struct usb_device *udev)
{
	struct usb_hcd *hcd = bus_to_hcd(udev->bus);
	int ret;

	if (!hcd)
		return -EINVAL;

	mutex_lock(hcd->bandwidth_mutex);
	ret = usb_disable_lpm(udev);
	mutex_unlock(hcd->bandwidth_mutex);

	return ret;
}
EXPORT_SYMBOL_GPL(usb_unlocked_disable_lpm);

/*
 * Attempt to enable device-initiated and hub-initiated U1 and U2 entry.  The
 * xHCI host policy may prevent U1 or U2 from being enabled.
 *
 * Other callers may have disabled link PM, so U1 and U2 entry will be disabled
 * until the lpm_disable_count drops to zero.  Caller must own the
 * bandwidth_mutex.
 */
void usb_enable_lpm(struct usb_device *udev)
{
	struct usb_hcd *hcd;
	struct usb_hub *hub;
	struct usb_port *port_dev;

	if (!udev || !udev->parent ||
			udev->speed < USB_SPEED_SUPER ||
			!udev->lpm_capable ||
			udev->state < USB_STATE_DEFAULT)
		return;

	udev->lpm_disable_count--;
	hcd = bus_to_hcd(udev->bus);
	/* Double check that we can both enable and disable LPM.
	 * Device must be configured to accept set feature U1/U2 timeout.
	 */
	if (!hcd || !hcd->driver->enable_usb3_lpm_timeout ||
			!hcd->driver->disable_usb3_lpm_timeout)
		return;

	if (udev->lpm_disable_count > 0)
		return;

	hub = usb_hub_to_struct_hub(udev->parent);
	if (!hub)
		return;

	port_dev = hub->ports[udev->portnum - 1];

	if (port_dev->usb3_lpm_u1_permit)
		usb_enable_link_state(hcd, udev, USB3_LPM_U1);

	if (port_dev->usb3_lpm_u2_permit)
		usb_enable_link_state(hcd, udev, USB3_LPM_U2);
}
EXPORT_SYMBOL_GPL(usb_enable_lpm);

/* Grab the bandwidth_mutex before calling usb_enable_lpm() */
void usb_unlocked_enable_lpm(struct usb_device *udev)
{
	struct usb_hcd *hcd = bus_to_hcd(udev->bus);

	if (!hcd)
		return;

	mutex_lock(hcd->bandwidth_mutex);
	usb_enable_lpm(udev);
	mutex_unlock(hcd->bandwidth_mutex);
}
EXPORT_SYMBOL_GPL(usb_unlocked_enable_lpm);

/* usb3 devices use U3 for disabled, make sure remote wakeup is disabled */
static void hub_usb3_port_prepare_disable(struct usb_hub *hub,
					  struct usb_port *port_dev)
{
	struct usb_device *udev = port_dev->child;
	int ret;

	if (udev && udev->port_is_suspended && udev->do_remote_wakeup) {
		ret = hub_set_port_link_state(hub, port_dev->portnum,
					      USB_SS_PORT_LS_U0);
		if (!ret) {
			msleep(USB_RESUME_TIMEOUT);
			ret = usb_disable_remote_wakeup(udev);
		}
		if (ret)
			dev_warn(&udev->dev,
				 "Port disable: can't disable remote wake\n");
		udev->do_remote_wakeup = 0;
	}
}

#else	/* CONFIG_PM */

#define hub_suspend		NULL
#define hub_resume		NULL
#define hub_reset_resume	NULL

static inline void hub_usb3_port_prepare_disable(struct usb_hub *hub,
						 struct usb_port *port_dev) { }

int usb_disable_lpm(struct usb_device *udev)
{
	return 0;
}
EXPORT_SYMBOL_GPL(usb_disable_lpm);

void usb_enable_lpm(struct usb_device *udev) { }
EXPORT_SYMBOL_GPL(usb_enable_lpm);

int usb_unlocked_disable_lpm(struct usb_device *udev)
{
	return 0;
}
EXPORT_SYMBOL_GPL(usb_unlocked_disable_lpm);

void usb_unlocked_enable_lpm(struct usb_device *udev) { }
EXPORT_SYMBOL_GPL(usb_unlocked_enable_lpm);

int usb_disable_ltm(struct usb_device *udev)
{
	return 0;
}
EXPORT_SYMBOL_GPL(usb_disable_ltm);

void usb_enable_ltm(struct usb_device *udev) { }
EXPORT_SYMBOL_GPL(usb_enable_ltm);

static int hub_handle_remote_wakeup(struct usb_hub *hub, unsigned int port,
		u16 portstatus, u16 portchange)
{
	return 0;
}

#endif	/* CONFIG_PM */

/*
 * USB-3 does not have a similar link state as USB-2 that will avoid negotiating
 * a connection with a plugged-in cable but will signal the host when the cable
 * is unplugged. Disable remote wake and set link state to U3 for USB-3 devices
 */
static int hub_port_disable(struct usb_hub *hub, int port1, int set_state)
{
	struct usb_port *port_dev = hub->ports[port1 - 1];
	struct usb_device *hdev = hub->hdev;
	int ret = 0;

	if (!hub->error) {
		if (hub_is_superspeed(hub->hdev)) {
			hub_usb3_port_prepare_disable(hub, port_dev);
			ret = hub_set_port_link_state(hub, port_dev->portnum,
						      USB_SS_PORT_LS_U3);
		} else {
			ret = usb_clear_port_feature(hdev, port1,
					USB_PORT_FEAT_ENABLE);
		}
	}
	if (port_dev->child && set_state)
		usb_set_device_state(port_dev->child, USB_STATE_NOTATTACHED);
	if (ret && ret != -ENODEV)
		dev_err(&port_dev->dev, "cannot disable (err = %d)\n", ret);
	return ret;
}


/* USB 2.0 spec, 7.1.7.3 / fig 7-29:
 *
 * Between connect detection and reset signaling there must be a delay
 * of 100ms at least for debounce and power-settling.  The corresponding
 * timer shall restart whenever the downstream port detects a disconnect.
 *
 * Apparently there are some bluetooth and irda-dongles and a number of
 * low-speed devices for which this debounce period may last over a second.
 * Not covered by the spec - but easy to deal with.
 *
 * This implementation uses a 1500ms total debounce timeout; if the
 * connection isn't stable by then it returns -ETIMEDOUT.  It checks
 * every 25ms for transient disconnects.  When the port status has been
 * unchanged for 100ms it returns the port status.
 */
int hub_port_debounce(struct usb_hub *hub, int port1, bool must_be_connected)
{
	int ret;
	u16 portchange, portstatus;
	unsigned connection = 0xffff;
	int total_time, stable_time = 0;
	struct usb_port *port_dev = hub->ports[port1 - 1];

	for (total_time = 0; ; total_time += HUB_DEBOUNCE_STEP) {
		ret = hub_port_status(hub, port1, &portstatus, &portchange);
		if (ret < 0)
			return ret;

		if (!(portchange & USB_PORT_STAT_C_CONNECTION) &&
		     (portstatus & USB_PORT_STAT_CONNECTION) == connection) {
			if (!must_be_connected ||
			     (connection == USB_PORT_STAT_CONNECTION))
				stable_time += HUB_DEBOUNCE_STEP;
			if (stable_time >= HUB_DEBOUNCE_STABLE)
				break;
		} else {
			stable_time = 0;
			connection = portstatus & USB_PORT_STAT_CONNECTION;
		}

		if (portchange & USB_PORT_STAT_C_CONNECTION) {
			usb_clear_port_feature(hub->hdev, port1,
					USB_PORT_FEAT_C_CONNECTION);
		}

		if (total_time >= HUB_DEBOUNCE_TIMEOUT)
			break;
		msleep(HUB_DEBOUNCE_STEP);
	}

	dev_dbg(&port_dev->dev, "debounce total %dms stable %dms status 0x%x\n",
			total_time, stable_time, portstatus);

	if (stable_time < HUB_DEBOUNCE_STABLE)
		return -ETIMEDOUT;
	return portstatus;
}

void usb_ep0_reinit(struct usb_device *udev)
{
	usb_disable_endpoint(udev, 0 + USB_DIR_IN, true);
	usb_disable_endpoint(udev, 0 + USB_DIR_OUT, true);
	usb_enable_endpoint(udev, &udev->ep0, true);
}
EXPORT_SYMBOL_GPL(usb_ep0_reinit);

#define usb_sndaddr0pipe()	(PIPE_CONTROL << 30)
#define usb_rcvaddr0pipe()	((PIPE_CONTROL << 30) | USB_DIR_IN)

static int hub_set_address(struct usb_device *udev, int devnum)
{
	int retval;
	struct usb_hcd *hcd = bus_to_hcd(udev->bus);

	/*
	 * The host controller will choose the device address,
	 * instead of the core having chosen it earlier
	 */
	if (!hcd->driver->address_device && devnum <= 1)
		return -EINVAL;
	if (udev->state == USB_STATE_ADDRESS)
		return 0;
	if (udev->state != USB_STATE_DEFAULT)
		return -EINVAL;
	if (hcd->driver->address_device)
		retval = hcd->driver->address_device(hcd, udev);
	else
		retval = usb_control_msg(udev, usb_sndaddr0pipe(),
				USB_REQ_SET_ADDRESS, 0, devnum, 0,
				NULL, 0, USB_CTRL_SET_TIMEOUT);
	if (retval == 0) {
		update_devnum(udev, devnum);
		/* Device now using proper address. */
		usb_set_device_state(udev, USB_STATE_ADDRESS);
		usb_ep0_reinit(udev);
	}
	return retval;
}

/*
 * There are reports of USB 3.0 devices that say they support USB 2.0 Link PM
 * when they're plugged into a USB 2.0 port, but they don't work when LPM is
 * enabled.
 *
 * Only enable USB 2.0 Link PM if the port is internal (hardwired), or the
 * device says it supports the new USB 2.0 Link PM errata by setting the BESL
 * support bit in the BOS descriptor.
 */
static void hub_set_initial_usb2_lpm_policy(struct usb_device *udev)
{
	struct usb_hub *hub = usb_hub_to_struct_hub(udev->parent);
	int connect_type = USB_PORT_CONNECT_TYPE_UNKNOWN;

	if (!udev->usb2_hw_lpm_capable || !udev->bos)
		return;

	if (hub)
		connect_type = hub->ports[udev->portnum - 1]->connect_type;

	if ((udev->bos->ext_cap->bmAttributes & cpu_to_le32(USB_BESL_SUPPORT)) ||
			connect_type == USB_PORT_CONNECT_TYPE_HARD_WIRED) {
		udev->usb2_hw_lpm_allowed = 1;
		usb_enable_usb2_hardware_lpm(udev);
	}
}

static int hub_enable_device(struct usb_device *udev)
{
	struct usb_hcd *hcd = bus_to_hcd(udev->bus);

	if (!hcd->driver->enable_device)
		return 0;
	if (udev->state == USB_STATE_ADDRESS)
		return 0;
	if (udev->state != USB_STATE_DEFAULT)
		return -EINVAL;

	return hcd->driver->enable_device(hcd, udev);
}

/* Reset device, (re)assign address, get device descriptor.
 * Device connection must be stable, no more debouncing needed.
 * Returns device in USB_STATE_ADDRESS, except on error.
 *
 * If this is called for an already-existing device (as part of
 * usb_reset_and_verify_device), the caller must own the device lock and
 * the port lock.  For a newly detected device that is not accessible
 * through any global pointers, it's not necessary to lock the device,
 * but it is still necessary to lock the port.
 */
static int
hub_port_init(struct usb_hub *hub, struct usb_device *udev, int port1,
		int retry_counter)
{
	struct usb_device	*hdev = hub->hdev;
	struct usb_hcd		*hcd = bus_to_hcd(hdev->bus);
	int			retries, operations, retval, i;
	unsigned		delay = HUB_SHORT_RESET_TIME;
	enum usb_device_speed	oldspeed = udev->speed;
	const char		*speed;
	int			devnum = udev->devnum;

	/* root hub ports have a slightly longer reset period
	 * (from USB 2.0 spec, section 7.1.7.5)
	 */
	if (!hdev->parent) {
		delay = HUB_ROOT_RESET_TIME;
		if (port1 == hdev->bus->otg_port)
			hdev->bus->b_hnp_enable = 0;
	}

	/* Some low speed devices have problems with the quick delay, so */
	/*  be a bit pessimistic with those devices. RHbug #23670 */
	if (oldspeed == USB_SPEED_LOW)
		delay = HUB_LONG_RESET_TIME;

	/* Reset the device; full speed may morph to high speed */
	/* FIXME a USB 2.0 device may morph into SuperSpeed on reset. */
	retval = hub_port_reset(hub, port1, udev, delay, false);
	if (retval < 0)		/* error or disconnect */
		goto fail;
	/* success, speed is known */

	retval = -ENODEV;

	/* Don't allow speed changes at reset, except usb 3.0 to faster */
	if (oldspeed != USB_SPEED_UNKNOWN && oldspeed != udev->speed &&
	    !(oldspeed == USB_SPEED_SUPER && udev->speed > oldspeed)) {
		dev_dbg(&udev->dev, "device reset changed speed!\n");
		goto fail;
	}
	oldspeed = udev->speed;

	/* USB 2.0 section 5.5.3 talks about ep0 maxpacket ...
	 * it's fixed size except for full speed devices.
	 * For Wireless USB devices, ep0 max packet is always 512 (tho
	 * reported as 0xff in the device descriptor). WUSB1.0[4.8.1].
	 */
	switch (udev->speed) {
	case USB_SPEED_SUPER_PLUS:
	case USB_SPEED_SUPER:
	case USB_SPEED_WIRELESS:	/* fixed at 512 */
		udev->ep0.desc.wMaxPacketSize = cpu_to_le16(512);
		break;
	case USB_SPEED_HIGH:		/* fixed at 64 */
		udev->ep0.desc.wMaxPacketSize = cpu_to_le16(64);
		break;
	case USB_SPEED_FULL:		/* 8, 16, 32, or 64 */
		/* to determine the ep0 maxpacket size, try to read
		 * the device descriptor to get bMaxPacketSize0 and
		 * then correct our initial guess.
		 */
		udev->ep0.desc.wMaxPacketSize = cpu_to_le16(64);
		break;
	case USB_SPEED_LOW:		/* fixed at 8 */
		udev->ep0.desc.wMaxPacketSize = cpu_to_le16(8);
		break;
	default:
		goto fail;
	}

	if (udev->speed == USB_SPEED_WIRELESS)
		speed = "variable speed Wireless";
	else
		speed = usb_speed_string(udev->speed);

	if (udev->speed < USB_SPEED_SUPER)
		dev_info(&udev->dev,
				"%s %s USB device number %d using %s\n",
				(udev->config) ? "reset" : "new", speed,
				devnum, udev->bus->controller->driver->name);

	/* Set up TT records, if needed  */
	if (hdev->tt) {
		udev->tt = hdev->tt;
		udev->ttport = hdev->ttport;
	} else if (udev->speed != USB_SPEED_HIGH
			&& hdev->speed == USB_SPEED_HIGH) {
		if (!hub->tt.hub) {
			dev_err(&udev->dev, "parent hub has no TT\n");
			retval = -EINVAL;
			goto fail;
		}
		udev->tt = &hub->tt;
		udev->ttport = port1;
	}

	/* Why interleave GET_DESCRIPTOR and SET_ADDRESS this way?
	 * Because device hardware and firmware is sometimes buggy in
	 * this area, and this is how Linux has done it for ages.
	 * Change it cautiously.
	 *
	 * NOTE:  If use_new_scheme() is true we will start by issuing
	 * a 64-byte GET_DESCRIPTOR request.  This is what Windows does,
	 * so it may help with some non-standards-compliant devices.
	 * Otherwise we start with SET_ADDRESS and then try to read the
	 * first 8 bytes of the device descriptor to get the ep0 maxpacket
	 * value.
	 */
	for (retries = 0; retries < GET_DESCRIPTOR_TRIES; (++retries, msleep(100))) {
		bool did_new_scheme = false;

		if (use_new_scheme(udev, retry_counter)) {
			struct usb_device_descriptor *buf;
			int r = 0;

			did_new_scheme = true;
			retval = hub_enable_device(udev);
			if (retval < 0) {
				dev_err(&udev->dev,
					"hub failed to enable device, error %d\n",
					retval);
				goto fail;
			}

#define GET_DESCRIPTOR_BUFSIZE	64
			buf = kmalloc(GET_DESCRIPTOR_BUFSIZE, GFP_NOIO);
			if (!buf) {
				retval = -ENOMEM;
				continue;
			}

			/* Retry on all errors; some devices are flakey.
			 * 255 is for WUSB devices, we actually need to use
			 * 512 (WUSB1.0[4.8.1]).
			 */
			for (operations = 0; operations < 3; ++operations) {
				buf->bMaxPacketSize0 = 0;
				r = usb_control_msg(udev, usb_rcvaddr0pipe(),
					USB_REQ_GET_DESCRIPTOR, USB_DIR_IN,
					USB_DT_DEVICE << 8, 0,
					buf, GET_DESCRIPTOR_BUFSIZE,
					initial_descriptor_timeout);
				switch (buf->bMaxPacketSize0) {
				case 8: case 16: case 32: case 64: case 255:
					if (buf->bDescriptorType ==
							USB_DT_DEVICE) {
						r = 0;
						break;
					}
					/* FALL THROUGH */
				default:
					if (r == 0)
						r = -EPROTO;
					break;
				}
				/*
				 * Some devices time out if they are powered on
				 * when already connected. They need a second
				 * reset. But only on the first attempt,
				 * lest we get into a time out/reset loop
				 */
				if (r == 0 || (r == -ETIMEDOUT &&
						retries == 0 &&
						udev->speed > USB_SPEED_FULL))
					break;
			}
			udev->descriptor.bMaxPacketSize0 =
					buf->bMaxPacketSize0;
			kfree(buf);

			retval = hub_port_reset(hub, port1, udev, delay, false);
			if (retval < 0)		/* error or disconnect */
				goto fail;
			if (oldspeed != udev->speed) {
				dev_dbg(&udev->dev,
					"device reset changed speed!\n");
				retval = -ENODEV;
				goto fail;
			}
			if (r) {
				if (r != -ENODEV)
					dev_err(&udev->dev, "device descriptor read/64, error %d\n",
							r);
				retval = -EMSGSIZE;
				continue;
			}
#undef GET_DESCRIPTOR_BUFSIZE
		}

		/*
		 * If device is WUSB, we already assigned an
		 * unauthorized address in the Connect Ack sequence;
		 * authorization will assign the final address.
		 */
		if (udev->wusb == 0) {
			for (operations = 0; operations < SET_ADDRESS_TRIES; ++operations) {
				retval = hub_set_address(udev, devnum);
				if (retval >= 0)
					break;
				msleep(200);
			}
			if (retval < 0) {
				if (retval != -ENODEV)
					dev_err(&udev->dev, "device not accepting address %d, error %d\n",
							devnum, retval);
				goto fail;
			}
			if (udev->speed >= USB_SPEED_SUPER) {
				devnum = udev->devnum;
				dev_info(&udev->dev,
						"%s SuperSpeed%s USB device number %d using %s\n",
						(udev->config) ? "reset" : "new",
					 (udev->speed == USB_SPEED_SUPER_PLUS) ? "Plus" : "",
						devnum, udev->bus->controller->driver->name);
			}

			/* cope with hardware quirkiness:
			 *  - let SET_ADDRESS settle, some device hardware wants it
			 *  - read ep0 maxpacket even for high and low speed,
			 */
			msleep(10);
			/* use_new_scheme() checks the speed which may have
			 * changed since the initial look so we cache the result
			 * in did_new_scheme
			 */
			if (did_new_scheme)
				break;
		}

		retval = usb_get_device_descriptor(udev, 8);
		if (retval < 8) {
			if (retval != -ENODEV)
				dev_err(&udev->dev,
					"device descriptor read/8, error %d\n",
					retval);
			if (retval >= 0)
				retval = -EMSGSIZE;
		} else {
			retval = 0;
			break;
		}
	}
	if (retval)
		goto fail;

	/*
	 * Some superspeed devices have finished the link training process
	 * and attached to a superspeed hub port, but the device descriptor
	 * got from those devices show they aren't superspeed devices. Warm
	 * reset the port attached by the devices can fix them.
	 */
	if ((udev->speed >= USB_SPEED_SUPER) &&
			(le16_to_cpu(udev->descriptor.bcdUSB) < 0x0300)) {
		dev_err(&udev->dev, "got a wrong device descriptor, "
				"warm reset device\n");
		hub_port_reset(hub, port1, udev,
				HUB_BH_RESET_TIME, true);
		retval = -EINVAL;
		goto fail;
	}

	if (udev->descriptor.bMaxPacketSize0 == 0xff ||
			udev->speed >= USB_SPEED_SUPER)
		i = 512;
	else
		i = udev->descriptor.bMaxPacketSize0;
	if (usb_endpoint_maxp(&udev->ep0.desc) != i) {
		if (udev->speed == USB_SPEED_LOW ||
				!(i == 8 || i == 16 || i == 32 || i == 64)) {
			dev_err(&udev->dev, "Invalid ep0 maxpacket: %d\n", i);
			retval = -EMSGSIZE;
			goto fail;
		}
		if (udev->speed == USB_SPEED_FULL)
			dev_dbg(&udev->dev, "ep0 maxpacket = %d\n", i);
		else
			dev_warn(&udev->dev, "Using ep0 maxpacket: %d\n", i);
		udev->ep0.desc.wMaxPacketSize = cpu_to_le16(i);
		usb_ep0_reinit(udev);
	}

	retval = usb_get_device_descriptor(udev, USB_DT_DEVICE_SIZE);
	if (retval < (signed)sizeof(udev->descriptor)) {
		if (retval != -ENODEV)
			dev_err(&udev->dev, "device descriptor read/all, error %d\n",
					retval);
		if (retval >= 0)
			retval = -ENOMSG;
		goto fail;
	}

	usb_detect_quirks(udev);

	if (udev->wusb == 0 && le16_to_cpu(udev->descriptor.bcdUSB) >= 0x0201) {
		retval = usb_get_bos_descriptor(udev);
		if (!retval) {
			udev->lpm_capable = usb_device_supports_lpm(udev);
			usb_set_lpm_parameters(udev);
		}
	}

	dev_info(&udev->dev, "udev->lpm_capable=%d\n", udev->lpm_capable);

	retval = 0;
	/* notify HCD that we have a device connected and addressed */
	if (hcd->driver->update_device)
		hcd->driver->update_device(hcd, udev);
#ifndef CONFIG_USB_INTERFACE_LPM_LIST	
	hub_set_initial_usb2_lpm_policy(udev);
#endif
fail:
	if (retval) {
		hub_port_disable(hub, port1, 0);
		update_devnum(udev, devnum);	/* for disconnect processing */
	}
	return retval;
}

static void
check_highspeed(struct usb_hub *hub, struct usb_device *udev, int port1)
{
	struct usb_qualifier_descriptor	*qual;
	int				status;

	if (udev->quirks & USB_QUIRK_DEVICE_QUALIFIER)
		return;

	qual = kmalloc(sizeof *qual, GFP_KERNEL);
	if (qual == NULL)
		return;

	status = usb_get_descriptor(udev, USB_DT_DEVICE_QUALIFIER, 0,
			qual, sizeof *qual);
	if (status == sizeof *qual) {
		dev_info(&udev->dev, "not running at top speed; "
			"connect to a high speed hub\n");
		/* hub LEDs are probably harder to miss than syslog */
		if (hub->has_indicators) {
			hub->indicator[port1-1] = INDICATOR_GREEN_BLINK;
			queue_delayed_work(system_power_efficient_wq,
					&hub->leds, 0);
		}
	}
	kfree(qual);
}

static unsigned
hub_power_remaining(struct usb_hub *hub)
{
	struct usb_device *hdev = hub->hdev;
	int remaining;
	int port1;

	if (!hub->limited_power)
		return 0;

	remaining = hdev->bus_mA - hub->descriptor->bHubContrCurrent;
	for (port1 = 1; port1 <= hdev->maxchild; ++port1) {
		struct usb_port *port_dev = hub->ports[port1 - 1];
		struct usb_device *udev = port_dev->child;
		unsigned unit_load;
		int delta;

		if (!udev)
			continue;
		if (hub_is_superspeed(udev))
			unit_load = 150;
		else
			unit_load = 100;

		/*
		 * Unconfigured devices may not use more than one unit load,
		 * or 8mA for OTG ports
		 */
		if (udev->actconfig)
			delta = usb_get_max_power(udev, udev->actconfig);
		else if (port1 != udev->bus->otg_port || hdev->parent)
			delta = unit_load;
		else
			delta = 8;
		if (delta > hub->mA_per_port)
			dev_warn(&port_dev->dev, "%dmA is over %umA budget!\n",
					delta, hub->mA_per_port);
		remaining -= delta;
	}
	if (remaining < 0) {
		dev_warn(hub->intfdev, "%dmA over power budget!\n",
			-remaining);
		remaining = 0;
	}
	return remaining;
}

static void hub_port_connect(struct usb_hub *hub, int port1, u16 portstatus,
		u16 portchange)
{
	int ret, status = -ENODEV;
	int i;
	unsigned unit_load;
	struct usb_device *hdev = hub->hdev;
	struct usb_hcd *hcd = bus_to_hcd(hdev->bus);
	struct usb_port *port_dev = hub->ports[port1 - 1];
	struct usb_device *udev = port_dev->child;
	static int unreliable_port = -1;
<<<<<<< HEAD
	enum usb_device_speed dev_speed = USB_SPEED_UNKNOWN;

#ifdef CONFIG_USB_DEBUG_DETAILED_LOG
	dev_info(&port_dev->dev,
		"port %d, status %04x, change %04x, %s\n",
		port1, portstatus, portchange, portspeed(hub, portstatus));
#endif
=======
	bool retry_locked;
>>>>>>> f9b8314c

	/* Disconnect any existing devices under this port */
	if (udev) {
		if (hcd->usb_phy && !hdev->parent)
			usb_phy_notify_disconnect(hcd->usb_phy, udev->speed);
		usb_disconnect(&port_dev->child);
	}

	/* We can forget about a "removed" device when there's a physical
	 * disconnect or the connect status changes.
	 */
	if (!(portstatus & USB_PORT_STAT_CONNECTION) ||
			(portchange & USB_PORT_STAT_C_CONNECTION))
		clear_bit(port1, hub->removed_bits);

	if (portchange & (USB_PORT_STAT_C_CONNECTION |
				USB_PORT_STAT_C_ENABLE)) {
		status = hub_port_debounce_be_stable(hub, port1);
		if (status < 0) {
			if (status != -ENODEV &&
				port1 != unreliable_port &&
				printk_ratelimit())
				dev_err(&port_dev->dev, "connect-debounce failed\n");
			portstatus &= ~USB_PORT_STAT_CONNECTION;
			unreliable_port = port1;
		} else {
			portstatus = status;
		}
	}

	/* Return now if debouncing failed or nothing is connected or
	 * the device was "removed".
	 */
	if (!(portstatus & USB_PORT_STAT_CONNECTION) ||
			test_bit(port1, hub->removed_bits)) {

		/*
		 * maybe switch power back on (e.g. root hub was reset)
		 * but only if the port isn't owned by someone else.
		 */
		if (hub_is_port_power_switchable(hub)
				&& !port_is_power_on(hub, portstatus)
				&& !port_dev->port_owner)
			set_port_feature(hdev, port1, USB_PORT_FEAT_POWER);

		if (portstatus & USB_PORT_STAT_ENABLE)
			goto done;
		return;
	}
	if (hub_is_superspeed(hub->hdev))
		unit_load = 150;
	else
		unit_load = 100;

retry_enum:
	status = 0;

	for (i = 0; i < SET_CONFIG_TRIES; i++) {
		usb_lock_port(port_dev);
		mutex_lock(hcd->address0_mutex);
		retry_locked = true;

		/* reallocate for each attempt, since references
		 * to the previous one can escape in various ways
		 */
		udev = usb_alloc_dev(hdev, hdev->bus, port1);
		if (!udev) {
			dev_err(&port_dev->dev,
					"couldn't allocate usb_device\n");
			mutex_unlock(hcd->address0_mutex);
			usb_unlock_port(port_dev);
			goto done;
		}

		usb_set_device_state(udev, USB_STATE_POWERED);
		udev->bus_mA = hub->mA_per_port;
		udev->level = hdev->level + 1;
		udev->wusb = hub_is_wusb(hub);

		/* Devices connected to SuperSpeed hubs are USB 3.0 or later */
		if (hub_is_superspeed(hub->hdev))
			udev->speed = USB_SPEED_SUPER;
		else
			udev->speed = USB_SPEED_UNKNOWN;

		choose_devnum(udev);
		if (udev->devnum <= 0) {
			status = -ENOTCONN;	/* Don't retry */
			goto loop;
		}

		/* reset (non-USB 3.0 devices) and get descriptor */
		status = hub_port_init(hub, udev, port1, i);
		if (status < 0)
			goto loop;

<<<<<<< HEAD
		dev_speed = udev->speed;
		if (udev->speed > USB_SPEED_UNKNOWN &&
				udev->speed <= USB_SPEED_HIGH && hcd->usb_phy
				&& hcd->usb_phy->disable_chirp)
			hcd->usb_phy->disable_chirp(hcd->usb_phy,
					false);
=======
		mutex_unlock(hcd->address0_mutex);
		usb_unlock_port(port_dev);
		retry_locked = false;
>>>>>>> f9b8314c

		if (udev->quirks & USB_QUIRK_DELAY_INIT)
			msleep(2000);

		/* consecutive bus-powered hubs aren't reliable; they can
		 * violate the voltage drop budget.  if the new child has
		 * a "powered" LED, users should notice we didn't enable it
		 * (without reading syslog), even without per-port LEDs
		 * on the parent.
		 */
		if (udev->descriptor.bDeviceClass == USB_CLASS_HUB
				&& udev->bus_mA <= unit_load) {
			u16	devstat;

			status = usb_get_status(udev, USB_RECIP_DEVICE, 0,
					&devstat);
			if (status) {
				dev_dbg(&udev->dev, "get status %d ?\n", status);
				goto loop_disable;
			}
			if ((devstat & (1 << USB_DEVICE_SELF_POWERED)) == 0) {
				dev_err(&udev->dev,
					"can't connect bus-powered hub "
					"to this port\n");
				if (hub->has_indicators) {
					hub->indicator[port1-1] =
						INDICATOR_AMBER_BLINK;
					queue_delayed_work(
						system_power_efficient_wq,
						&hub->leds, 0);
				}
				status = -ENOTCONN;	/* Don't retry */
				goto loop_disable;
			}
		}

		/* check for devices running slower than they could */
		if (le16_to_cpu(udev->descriptor.bcdUSB) >= 0x0200
				&& udev->speed == USB_SPEED_FULL
				&& highspeed_hubs != 0)
			check_highspeed(hub, udev, port1);

		/* Store the parent's children[] pointer.  At this point
		 * udev becomes globally accessible, although presumably
		 * no one will look at it until hdev is unlocked.
		 */
		status = 0;

		mutex_lock(&usb_port_peer_mutex);

		/* We mustn't add new devices if the parent hub has
		 * been disconnected; we would race with the
		 * recursively_mark_NOTATTACHED() routine.
		 */
		spin_lock_irq(&device_state_lock);
		if (hdev->state == USB_STATE_NOTATTACHED)
			status = -ENOTCONN;
		else
			port_dev->child = udev;
		spin_unlock_irq(&device_state_lock);
		mutex_unlock(&usb_port_peer_mutex);

		/* Run it through the hoops (find a driver, etc) */
		if (!status) {
			status = usb_new_device(udev);
			if (status) {
				mutex_lock(&usb_port_peer_mutex);
				spin_lock_irq(&device_state_lock);
				port_dev->child = NULL;
				spin_unlock_irq(&device_state_lock);
				mutex_unlock(&usb_port_peer_mutex);
			} else {
				if (hcd->usb_phy && !hdev->parent)
					usb_phy_notify_connect(hcd->usb_phy,
							udev->speed);
			}
		}

		if (status)
			goto loop_disable;

		status = hub_power_remaining(hub);
		if (status)
			dev_dbg(hub->intfdev, "%dmA power budget left\n", status);

		return;

loop_disable:
		hub_port_disable(hub, port1, 1);
loop:
		usb_ep0_reinit(udev);
		release_devnum(udev);
		hub_free_dev(udev);
		if (retry_locked) {
			mutex_unlock(hcd->address0_mutex);
			usb_unlock_port(port_dev);
		}
		usb_put_dev(udev);
		if ((status == -ENOTCONN) || (status == -ENOTSUPP))
			break;

		/* When halfway through our retry count, power-cycle the port */
		if (i == (SET_CONFIG_TRIES / 2) - 1) {
			dev_info(&port_dev->dev, "attempt power cycle\n");
			usb_hub_set_port_power(hdev, hub, port1, false);
			msleep(2 * hub_power_on_good_delay(hub));
			usb_hub_set_port_power(hdev, hub, port1, true);
			msleep(hub_power_on_good_delay(hub));
		}
	}
	if (hub->hdev->parent ||
			!hcd->driver->port_handed_over ||
			!(hcd->driver->port_handed_over)(hcd, port1)) {
		if (status != -ENOTCONN && status != -ENODEV)
			dev_err(&port_dev->dev,
					"unable to enumerate USB device\n");
		if (!hub->hdev->parent && dev_speed == USB_SPEED_UNKNOWN
			&& hcd->usb_phy && hcd->usb_phy->disable_chirp) {
			ret = hcd->usb_phy->disable_chirp(hcd->usb_phy, true);
			if (!ret) {
				dev_dbg(&port_dev->dev,
					"chirp disabled re-try enum\n");
				goto retry_enum;
			} else {
				/* bail out and re-enable chirping */
				hcd->usb_phy->disable_chirp(hcd->usb_phy,
						false);
			}
		}
	}

done:
	hub_port_disable(hub, port1, 1);
	if (hcd->driver->relinquish_port && !hub->hdev->parent) {
		if (status != -ENOTCONN && status != -ENODEV)
			hcd->driver->relinquish_port(hcd, port1);
	}
}

/* Handle physical or logical connection change events.
 * This routine is called when:
 *	a port connection-change occurs;
 *	a port enable-change occurs (often caused by EMI);
 *	usb_reset_and_verify_device() encounters changed descriptors (as from
 *		a firmware download)
 * caller already locked the hub
 */
static void hub_port_connect_change(struct usb_hub *hub, int port1,
					u16 portstatus, u16 portchange)
		__must_hold(&port_dev->status_lock)
{
	struct usb_port *port_dev = hub->ports[port1 - 1];
	struct usb_device *udev = port_dev->child;
	int status = -ENODEV;

	dev_dbg(&port_dev->dev, "status %04x, change %04x, %s\n", portstatus,
			portchange, portspeed(hub, portstatus));

	if (hub->has_indicators) {
		set_port_led(hub, port1, HUB_LED_AUTO);
		hub->indicator[port1-1] = INDICATOR_AUTO;
	}

#ifdef	CONFIG_USB_OTG
	/* during HNP, don't repeat the debounce */
	if (hub->hdev->bus->is_b_host)
		portchange &= ~(USB_PORT_STAT_C_CONNECTION |
				USB_PORT_STAT_C_ENABLE);
#endif

	/* Try to resuscitate an existing device */
	if ((portstatus & USB_PORT_STAT_CONNECTION) && udev &&
			udev->state != USB_STATE_NOTATTACHED) {
		if (portstatus & USB_PORT_STAT_ENABLE) {
			status = 0;		/* Nothing to do */
#ifdef CONFIG_PM
		} else if (udev->state == USB_STATE_SUSPENDED &&
				udev->persist_enabled) {
			/* For a suspended device, treat this as a
			 * remote wakeup event.
			 */
			usb_unlock_port(port_dev);
			status = usb_remote_wakeup(udev);
			usb_lock_port(port_dev);
#endif
		} else {
			/* Don't resuscitate */;
		}
	}
	clear_bit(port1, hub->change_bits);

	/* successfully revalidated the connection */
	if (status == 0)
		return;

	usb_unlock_port(port_dev);
	hub_port_connect(hub, port1, portstatus, portchange);
	usb_lock_port(port_dev);
}

static void port_event(struct usb_hub *hub, int port1)
		__must_hold(&port_dev->status_lock)
{
	int connect_change;
	struct usb_port *port_dev = hub->ports[port1 - 1];
	struct usb_device *udev = port_dev->child;
	struct usb_device *hdev = hub->hdev;
	u16 portstatus, portchange;

	connect_change = test_bit(port1, hub->change_bits);
	clear_bit(port1, hub->event_bits);
	clear_bit(port1, hub->wakeup_bits);

	if (hub_port_status(hub, port1, &portstatus, &portchange) < 0)
		return;

	if (portchange & USB_PORT_STAT_C_CONNECTION) {
		usb_clear_port_feature(hdev, port1, USB_PORT_FEAT_C_CONNECTION);
		connect_change = 1;
	}

	if (portchange & USB_PORT_STAT_C_ENABLE) {
		if (!connect_change)
			dev_dbg(&port_dev->dev, "enable change, status %08x\n",
					portstatus);
		usb_clear_port_feature(hdev, port1, USB_PORT_FEAT_C_ENABLE);

		/*
		 * EM interference sometimes causes badly shielded USB devices
		 * to be shutdown by the hub, this hack enables them again.
		 * Works at least with mouse driver.
		 */
		if (!(portstatus & USB_PORT_STAT_ENABLE)
		    && !connect_change && udev) {
			dev_err(&port_dev->dev, "disabled by hub (EMI?), re-enabling...\n");
			connect_change = 1;
		}
	}

	if (portchange & USB_PORT_STAT_C_OVERCURRENT) {
		u16 status = 0, unused;

		dev_dbg(&port_dev->dev, "over-current change\n");
		usb_clear_port_feature(hdev, port1,
				USB_PORT_FEAT_C_OVER_CURRENT);
		msleep(100);	/* Cool down */
		hub_power_on(hub, true);
		hub_port_status(hub, port1, &status, &unused);
		if (status & USB_PORT_STAT_OVERCURRENT)
			dev_err(&port_dev->dev, "over-current condition\n");
	}

	if (portchange & USB_PORT_STAT_C_RESET) {
		dev_dbg(&port_dev->dev, "reset change\n");
		usb_clear_port_feature(hdev, port1, USB_PORT_FEAT_C_RESET);
	}
	if ((portchange & USB_PORT_STAT_C_BH_RESET)
	    && hub_is_superspeed(hdev)) {
		dev_dbg(&port_dev->dev, "warm reset change\n");
		usb_clear_port_feature(hdev, port1,
				USB_PORT_FEAT_C_BH_PORT_RESET);
	}
	if (portchange & USB_PORT_STAT_C_LINK_STATE) {
		dev_dbg(&port_dev->dev, "link state change\n");
		usb_clear_port_feature(hdev, port1,
				USB_PORT_FEAT_C_PORT_LINK_STATE);
	}
	if (portchange & USB_PORT_STAT_C_CONFIG_ERROR) {
		dev_warn(&port_dev->dev, "config error\n");
		usb_clear_port_feature(hdev, port1,
				USB_PORT_FEAT_C_PORT_CONFIG_ERROR);
	}

	/* skip port actions that require the port to be powered on */
	if (!pm_runtime_active(&port_dev->dev))
		return;

	if (hub_handle_remote_wakeup(hub, port1, portstatus, portchange))
		connect_change = 1;

	/*
	 * Warm reset a USB3 protocol port if it's in
	 * SS.Inactive state.
	 */
	if (hub_port_warm_reset_required(hub, port1, portstatus)) {
		dev_dbg(&port_dev->dev, "do warm reset\n");
		if (!udev || !(portstatus & USB_PORT_STAT_CONNECTION)
				|| udev->state == USB_STATE_NOTATTACHED) {
			if (hub_port_reset(hub, port1, NULL,
					HUB_BH_RESET_TIME, true) < 0)
				hub_port_disable(hub, port1, 1);
		} else {
			usb_unlock_port(port_dev);
			usb_lock_device(udev);
			usb_reset_device(udev);
			usb_unlock_device(udev);
			usb_lock_port(port_dev);
			connect_change = 0;
		}
	}

	if (connect_change)
		hub_port_connect_change(hub, port1, portstatus, portchange);
}

static void hub_event(struct work_struct *work)
{
	struct usb_device *hdev;
	struct usb_interface *intf;
	struct usb_hub *hub;
	struct device *hub_dev;
	u16 hubstatus;
	u16 hubchange;
	int i, ret;

	hub = container_of(work, struct usb_hub, events);
	hdev = hub->hdev;
	hub_dev = hub->intfdev;
	intf = to_usb_interface(hub_dev);

	dev_dbg(hub_dev, "state %d ports %d chg %04x evt %04x\n",
			hdev->state, hdev->maxchild,
			/* NOTE: expects max 15 ports... */
			(u16) hub->change_bits[0],
			(u16) hub->event_bits[0]);

	/* Lock the device, then check to see if we were
	 * disconnected while waiting for the lock to succeed. */
	usb_lock_device(hdev);
	if (unlikely(hub->disconnected))
		goto out_hdev_lock;

	/* If the hub has died, clean up after it */
	if (hdev->state == USB_STATE_NOTATTACHED) {
		hub->error = -ENODEV;
		hub_quiesce(hub, HUB_DISCONNECT);
		goto out_hdev_lock;
	}

	/* Autoresume */
	ret = usb_autopm_get_interface(intf);
	if (ret) {
		dev_dbg(hub_dev, "Can't autoresume: %d\n", ret);
		goto out_hdev_lock;
	}

	/* If this is an inactive hub, do nothing */
	if (hub->quiescing)
		goto out_autopm;

	if (hub->error) {
		dev_dbg(hub_dev, "resetting for error %d\n", hub->error);

		ret = usb_reset_device(hdev);
		if (ret) {
			dev_dbg(hub_dev, "error resetting hub: %d\n", ret);
			goto out_autopm;
		}

		hub->nerrors = 0;
		hub->error = 0;
	}

	/* deal with port status changes */
	for (i = 1; i <= hdev->maxchild; i++) {
		struct usb_port *port_dev = hub->ports[i - 1];

		if (test_bit(i, hub->event_bits)
				|| test_bit(i, hub->change_bits)
				|| test_bit(i, hub->wakeup_bits)) {
			/*
			 * The get_noresume and barrier ensure that if
			 * the port was in the process of resuming, we
			 * flush that work and keep the port active for
			 * the duration of the port_event().  However,
			 * if the port is runtime pm suspended
			 * (powered-off), we leave it in that state, run
			 * an abbreviated port_event(), and move on.
			 */
			pm_runtime_get_noresume(&port_dev->dev);
			pm_runtime_barrier(&port_dev->dev);
			usb_lock_port(port_dev);
			port_event(hub, i);
			usb_unlock_port(port_dev);
			pm_runtime_put_sync(&port_dev->dev);
		}
	}

	/* deal with hub status changes */
	if (test_and_clear_bit(0, hub->event_bits) == 0)
		;	/* do nothing */
	else if (hub_hub_status(hub, &hubstatus, &hubchange) < 0)
		dev_err(hub_dev, "get_hub_status failed\n");
	else {
		if (hubchange & HUB_CHANGE_LOCAL_POWER) {
			dev_dbg(hub_dev, "power change\n");
			clear_hub_feature(hdev, C_HUB_LOCAL_POWER);
			if (hubstatus & HUB_STATUS_LOCAL_POWER)
				/* FIXME: Is this always true? */
				hub->limited_power = 1;
			else
				hub->limited_power = 0;
		}
		if (hubchange & HUB_CHANGE_OVERCURRENT) {
			u16 status = 0;
			u16 unused;

			dev_dbg(hub_dev, "over-current change\n");
			clear_hub_feature(hdev, C_HUB_OVER_CURRENT);
			msleep(500);	/* Cool down */
			hub_power_on(hub, true);
			hub_hub_status(hub, &status, &unused);
			if (status & HUB_STATUS_OVERCURRENT)
				dev_err(hub_dev, "over-current condition\n");
		}
	}

out_autopm:
	/* Balance the usb_autopm_get_interface() above */
	usb_autopm_put_interface_no_suspend(intf);
out_hdev_lock:
	usb_unlock_device(hdev);

	/* Balance the stuff in kick_hub_wq() and allow autosuspend */
	usb_autopm_put_interface(intf);
	kref_put(&hub->kref, hub_release);
}

static const struct usb_device_id hub_id_table[] = {
    { .match_flags = USB_DEVICE_ID_MATCH_VENDOR
			| USB_DEVICE_ID_MATCH_INT_CLASS,
      .idVendor = USB_VENDOR_GENESYS_LOGIC,
      .bInterfaceClass = USB_CLASS_HUB,
      .driver_info = HUB_QUIRK_CHECK_PORT_AUTOSUSPEND},
    { .match_flags = USB_DEVICE_ID_MATCH_DEV_CLASS,
      .bDeviceClass = USB_CLASS_HUB},
    { .match_flags = USB_DEVICE_ID_MATCH_INT_CLASS,
      .bInterfaceClass = USB_CLASS_HUB},
    { }						/* Terminating entry */
};

MODULE_DEVICE_TABLE(usb, hub_id_table);

static struct usb_driver hub_driver = {
	.name =		"hub",
	.probe =	hub_probe,
	.disconnect =	hub_disconnect,
	.suspend =	hub_suspend,
	.resume =	hub_resume,
	.reset_resume =	hub_reset_resume,
	.pre_reset =	hub_pre_reset,
	.post_reset =	hub_post_reset,
	.unlocked_ioctl = hub_ioctl,
	.id_table =	hub_id_table,
	.supports_autosuspend =	1,
};

int usb_hub_init(void)
{
	if (usb_register(&hub_driver) < 0) {
		printk(KERN_ERR "%s: can't register hub driver\n",
			usbcore_name);
		return -1;
	}

	/*
	 * The workqueue needs to be freezable to avoid interfering with
	 * USB-PERSIST port handover. Otherwise it might see that a full-speed
	 * device was gone before the EHCI controller had handed its port
	 * over to the companion full-speed controller.
	 */
	hub_wq = alloc_workqueue("usb_hub_wq", WQ_FREEZABLE, 0);
	if (hub_wq)
		return 0;

	/* Fall through if kernel_thread failed */
	usb_deregister(&hub_driver);
	pr_err("%s: can't allocate workqueue for usb hub\n", usbcore_name);

	return -1;
}

void usb_hub_cleanup(void)
{
	destroy_workqueue(hub_wq);

	/*
	 * Hub resources are freed for us by usb_deregister. It calls
	 * usb_driver_purge on every device which in turn calls that
	 * devices disconnect function if it is using this driver.
	 * The hub_disconnect function takes care of releasing the
	 * individual hub resources. -greg
	 */
	usb_deregister(&hub_driver);
} /* usb_hub_cleanup() */

static int descriptors_changed(struct usb_device *udev,
		struct usb_device_descriptor *old_device_descriptor,
		struct usb_host_bos *old_bos)
{
	int		changed = 0;
	unsigned	index;
	unsigned	serial_len = 0;
	unsigned	len;
	unsigned	old_length;
	int		length;
	char		*buf;

	if (memcmp(&udev->descriptor, old_device_descriptor,
			sizeof(*old_device_descriptor)) != 0)
		return 1;

	if ((old_bos && !udev->bos) || (!old_bos && udev->bos))
		return 1;
	if (udev->bos) {
		len = le16_to_cpu(udev->bos->desc->wTotalLength);
		if (len != le16_to_cpu(old_bos->desc->wTotalLength))
			return 1;
		if (memcmp(udev->bos->desc, old_bos->desc, len))
			return 1;
	}

	/* Since the idVendor, idProduct, and bcdDevice values in the
	 * device descriptor haven't changed, we will assume the
	 * Manufacturer and Product strings haven't changed either.
	 * But the SerialNumber string could be different (e.g., a
	 * different flash card of the same brand).
	 */
	if (udev->serial)
		serial_len = strlen(udev->serial) + 1;

	len = serial_len;
	for (index = 0; index < udev->descriptor.bNumConfigurations; index++) {
		old_length = le16_to_cpu(udev->config[index].desc.wTotalLength);
		len = max(len, old_length);
	}

	buf = kmalloc(len, GFP_NOIO);
	if (!buf)
		/* assume the worst */
		return 1;

	for (index = 0; index < udev->descriptor.bNumConfigurations; index++) {
		old_length = le16_to_cpu(udev->config[index].desc.wTotalLength);
		length = usb_get_descriptor(udev, USB_DT_CONFIG, index, buf,
				old_length);
		if (length != old_length) {
			dev_dbg(&udev->dev, "config index %d, error %d\n",
					index, length);
			changed = 1;
			break;
		}
		if (memcmp(buf, udev->rawdescriptors[index], old_length)
				!= 0) {
			dev_dbg(&udev->dev, "config index %d changed (#%d)\n",
				index,
				((struct usb_config_descriptor *) buf)->
					bConfigurationValue);
			changed = 1;
			break;
		}
	}

	if (!changed && serial_len) {
		length = usb_string(udev, udev->descriptor.iSerialNumber,
				buf, serial_len);
		if (length + 1 != serial_len) {
			dev_dbg(&udev->dev, "serial string error %d\n",
					length);
			changed = 1;
		} else if (memcmp(buf, udev->serial, length) != 0) {
			dev_dbg(&udev->dev, "serial string changed\n");
			changed = 1;
		}
	}

	kfree(buf);
	return changed;
}

/**
 * usb_reset_and_verify_device - perform a USB port reset to reinitialize a device
 * @udev: device to reset (not in SUSPENDED or NOTATTACHED state)
 *
 * WARNING - don't use this routine to reset a composite device
 * (one with multiple interfaces owned by separate drivers)!
 * Use usb_reset_device() instead.
 *
 * Do a port reset, reassign the device's address, and establish its
 * former operating configuration.  If the reset fails, or the device's
 * descriptors change from their values before the reset, or the original
 * configuration and altsettings cannot be restored, a flag will be set
 * telling hub_wq to pretend the device has been disconnected and then
 * re-connected.  All drivers will be unbound, and the device will be
 * re-enumerated and probed all over again.
 *
 * Return: 0 if the reset succeeded, -ENODEV if the device has been
 * flagged for logical disconnection, or some other negative error code
 * if the reset wasn't even attempted.
 *
 * Note:
 * The caller must own the device lock and the port lock, the latter is
 * taken by usb_reset_device().  For example, it's safe to use
 * usb_reset_device() from a driver probe() routine after downloading
 * new firmware.  For calls that might not occur during probe(), drivers
 * should lock the device using usb_lock_device_for_reset().
 *
 * Locking exception: This routine may also be called from within an
 * autoresume handler.  Such usage won't conflict with other tasks
 * holding the device lock because these tasks should always call
 * usb_autopm_resume_device(), thereby preventing any unwanted
 * autoresume.  The autoresume handler is expected to have already
 * acquired the port lock before calling this routine.
 */
static int usb_reset_and_verify_device(struct usb_device *udev)
{
	struct usb_device		*parent_hdev = udev->parent;
	struct usb_hub			*parent_hub;
	struct usb_hcd			*hcd = bus_to_hcd(udev->bus);
	struct usb_device_descriptor	descriptor = udev->descriptor;
	struct usb_host_bos		*bos;
	int				i, j, ret = 0;
	int				port1 = udev->portnum;

	if (udev->state == USB_STATE_NOTATTACHED ||
			udev->state == USB_STATE_SUSPENDED) {
		dev_dbg(&udev->dev, "device reset not allowed in state %d\n",
				udev->state);
		return -EINVAL;
	}

	if (!parent_hdev)
		return -EISDIR;

	parent_hub = usb_hub_to_struct_hub(parent_hdev);

	/* Disable USB2 hardware LPM.
	 * It will be re-enabled by the enumeration process.
	 */
	usb_disable_usb2_hardware_lpm(udev);

	/* Disable LPM and LTM while we reset the device and reinstall the alt
	 * settings.  Device-initiated LPM settings, and system exit latency
	 * settings are cleared when the device is reset, so we have to set
	 * them up again.
	 */
	ret = usb_unlocked_disable_lpm(udev);
	if (ret) {
		dev_err(&udev->dev, "%s Failed to disable LPM\n.", __func__);
		goto re_enumerate_no_bos;
	}
	ret = usb_disable_ltm(udev);
	if (ret) {
		dev_err(&udev->dev, "%s Failed to disable LTM\n.",
				__func__);
		goto re_enumerate_no_bos;
	}

	bos = udev->bos;
	udev->bos = NULL;

	mutex_lock(hcd->address0_mutex);

	for (i = 0; i < SET_CONFIG_TRIES; ++i) {

		/* ep0 maxpacket size may change; let the HCD know about it.
		 * Other endpoints will be handled by re-enumeration. */
		usb_ep0_reinit(udev);
		ret = hub_port_init(parent_hub, udev, port1, i);
		if (ret >= 0 || ret == -ENOTCONN || ret == -ENODEV)
			break;
	}
	mutex_unlock(hcd->address0_mutex);

	if (ret < 0)
		goto re_enumerate;

	/* Device might have changed firmware (DFU or similar) */
	if (descriptors_changed(udev, &descriptor, bos)) {
		dev_info(&udev->dev, "device firmware changed\n");
		udev->descriptor = descriptor;	/* for disconnect() calls */
		goto re_enumerate;
	}

	/* Restore the device's previous configuration */
	if (!udev->actconfig)
		goto done;

	mutex_lock(hcd->bandwidth_mutex);
	ret = usb_hcd_alloc_bandwidth(udev, udev->actconfig, NULL, NULL);
	if (ret < 0) {
		dev_warn(&udev->dev,
				"Busted HC?  Not enough HCD resources for "
				"old configuration.\n");
		mutex_unlock(hcd->bandwidth_mutex);
		goto re_enumerate;
	}
	ret = usb_control_msg(udev, usb_sndctrlpipe(udev, 0),
			USB_REQ_SET_CONFIGURATION, 0,
			udev->actconfig->desc.bConfigurationValue, 0,
			NULL, 0, USB_CTRL_SET_TIMEOUT);
	if (ret < 0) {
		dev_err(&udev->dev,
			"can't restore configuration #%d (error=%d)\n",
			udev->actconfig->desc.bConfigurationValue, ret);
		mutex_unlock(hcd->bandwidth_mutex);
		goto re_enumerate;
	}
	mutex_unlock(hcd->bandwidth_mutex);
	usb_set_device_state(udev, USB_STATE_CONFIGURED);

	/* Put interfaces back into the same altsettings as before.
	 * Don't bother to send the Set-Interface request for interfaces
	 * that were already in altsetting 0; besides being unnecessary,
	 * many devices can't handle it.  Instead just reset the host-side
	 * endpoint state.
	 */
	for (i = 0; i < udev->actconfig->desc.bNumInterfaces; i++) {
		struct usb_host_config *config = udev->actconfig;
		struct usb_interface *intf = config->interface[i];
		struct usb_interface_descriptor *desc;

		desc = &intf->cur_altsetting->desc;
		if (desc->bAlternateSetting == 0) {
			usb_disable_interface(udev, intf, true);
			usb_enable_interface(udev, intf, true);
			ret = 0;
		} else {
			/* Let the bandwidth allocation function know that this
			 * device has been reset, and it will have to use
			 * alternate setting 0 as the current alternate setting.
			 */
			intf->resetting_device = 1;
			ret = usb_set_interface(udev, desc->bInterfaceNumber,
					desc->bAlternateSetting);
			intf->resetting_device = 0;
		}
		if (ret < 0) {
			dev_err(&udev->dev, "failed to restore interface %d "
				"altsetting %d (error=%d)\n",
				desc->bInterfaceNumber,
				desc->bAlternateSetting,
				ret);
			goto re_enumerate;
		}
		/* Resetting also frees any allocated streams */
		for (j = 0; j < intf->cur_altsetting->desc.bNumEndpoints; j++)
			intf->cur_altsetting->endpoint[j].streams = 0;
	}

done:
	/* Now that the alt settings are re-installed, enable LTM and LPM. */
	usb_enable_usb2_hardware_lpm(udev);
	usb_unlocked_enable_lpm(udev);
	usb_enable_ltm(udev);
	usb_release_bos_descriptor(udev);
	udev->bos = bos;
	return 0;

re_enumerate:
	usb_release_bos_descriptor(udev);
	udev->bos = bos;
re_enumerate_no_bos:
	/* LPM state doesn't matter when we're about to destroy the device. */
	hub_port_logical_disconnect(parent_hub, port1);
	return -ENODEV;
}

/**
 * usb_reset_device - warn interface drivers and perform a USB port reset
 * @udev: device to reset (not in NOTATTACHED state)
 *
 * Warns all drivers bound to registered interfaces (using their pre_reset
 * method), performs the port reset, and then lets the drivers know that
 * the reset is over (using their post_reset method).
 *
 * Return: The same as for usb_reset_and_verify_device().
 * However, if a reset is already in progress (for instance, if a
 * driver doesn't have pre_reset() or post_reset() callbacks, and while
 * being unbound or re-bound during the ongoing reset its disconnect()
 * or probe() routine tries to perform a second, nested reset), the
 * routine returns -EINPROGRESS.
 *
 * Note:
 * The caller must own the device lock.  For example, it's safe to use
 * this from a driver probe() routine after downloading new firmware.
 * For calls that might not occur during probe(), drivers should lock
 * the device using usb_lock_device_for_reset().
 *
 * If an interface is currently being probed or disconnected, we assume
 * its driver knows how to handle resets.  For all other interfaces,
 * if the driver doesn't have pre_reset and post_reset methods then
 * we attempt to unbind it and rebind afterward.
 */
int usb_reset_device(struct usb_device *udev)
{
	int ret;
	int i;
	unsigned int noio_flag;
	struct usb_port *port_dev;
	struct usb_host_config *config = udev->actconfig;
	struct usb_hub *hub = usb_hub_to_struct_hub(udev->parent);

	if (udev->state == USB_STATE_NOTATTACHED) {
		dev_dbg(&udev->dev, "device reset not allowed in state %d\n",
				udev->state);
		return -EINVAL;
	}

	if (!udev->parent) {
		/* this requires hcd-specific logic; see ohci_restart() */
		dev_dbg(&udev->dev, "%s for root hub!\n", __func__);
		return -EISDIR;
	}

	if (udev->reset_in_progress)
		return -EINPROGRESS;
	udev->reset_in_progress = 1;

	port_dev = hub->ports[udev->portnum - 1];

	/*
	 * Don't allocate memory with GFP_KERNEL in current
	 * context to avoid possible deadlock if usb mass
	 * storage interface or usbnet interface(iSCSI case)
	 * is included in current configuration. The easist
	 * approach is to do it for every device reset,
	 * because the device 'memalloc_noio' flag may have
	 * not been set before reseting the usb device.
	 */
	noio_flag = memalloc_noio_save();

	/* Prevent autosuspend during the reset */
	usb_autoresume_device(udev);

	if (config) {
		for (i = 0; i < config->desc.bNumInterfaces; ++i) {
			struct usb_interface *cintf = config->interface[i];
			struct usb_driver *drv;
			int unbind = 0;

			if (cintf->dev.driver) {
				drv = to_usb_driver(cintf->dev.driver);
				if (drv->pre_reset && drv->post_reset)
					unbind = (drv->pre_reset)(cintf);
				else if (cintf->condition ==
						USB_INTERFACE_BOUND)
					unbind = 1;
				if (unbind)
					usb_forced_unbind_intf(cintf);
			}
		}
	}

	usb_lock_port(port_dev);
	ret = usb_reset_and_verify_device(udev);
	usb_unlock_port(port_dev);

	if (config) {
		for (i = config->desc.bNumInterfaces - 1; i >= 0; --i) {
			struct usb_interface *cintf = config->interface[i];
			struct usb_driver *drv;
			int rebind = cintf->needs_binding;

			if (!rebind && cintf->dev.driver) {
				drv = to_usb_driver(cintf->dev.driver);
				if (drv->post_reset)
					rebind = (drv->post_reset)(cintf);
				else if (cintf->condition ==
						USB_INTERFACE_BOUND)
					rebind = 1;
				if (rebind)
					cintf->needs_binding = 1;
			}
		}

		/* If the reset failed, hub_wq will unbind drivers later */
		if (ret == 0)
			usb_unbind_and_rebind_marked_interfaces(udev);
	}

	usb_autosuspend_device(udev);
	memalloc_noio_restore(noio_flag);
	udev->reset_in_progress = 0;
	return ret;
}
EXPORT_SYMBOL_GPL(usb_reset_device);


/**
 * usb_queue_reset_device - Reset a USB device from an atomic context
 * @iface: USB interface belonging to the device to reset
 *
 * This function can be used to reset a USB device from an atomic
 * context, where usb_reset_device() won't work (as it blocks).
 *
 * Doing a reset via this method is functionally equivalent to calling
 * usb_reset_device(), except for the fact that it is delayed to a
 * workqueue. This means that any drivers bound to other interfaces
 * might be unbound, as well as users from usbfs in user space.
 *
 * Corner cases:
 *
 * - Scheduling two resets at the same time from two different drivers
 *   attached to two different interfaces of the same device is
 *   possible; depending on how the driver attached to each interface
 *   handles ->pre_reset(), the second reset might happen or not.
 *
 * - If the reset is delayed so long that the interface is unbound from
 *   its driver, the reset will be skipped.
 *
 * - This function can be called during .probe().  It can also be called
 *   during .disconnect(), but doing so is pointless because the reset
 *   will not occur.  If you really want to reset the device during
 *   .disconnect(), call usb_reset_device() directly -- but watch out
 *   for nested unbinding issues!
 */
void usb_queue_reset_device(struct usb_interface *iface)
{
	if (schedule_work(&iface->reset_ws))
		usb_get_intf(iface);
}
EXPORT_SYMBOL_GPL(usb_queue_reset_device);

/**
 * usb_hub_find_child - Get the pointer of child device
 * attached to the port which is specified by @port1.
 * @hdev: USB device belonging to the usb hub
 * @port1: port num to indicate which port the child device
 *	is attached to.
 *
 * USB drivers call this function to get hub's child device
 * pointer.
 *
 * Return: %NULL if input param is invalid and
 * child's usb_device pointer if non-NULL.
 */
struct usb_device *usb_hub_find_child(struct usb_device *hdev,
		int port1)
{
	struct usb_hub *hub = usb_hub_to_struct_hub(hdev);

	if (port1 < 1 || port1 > hdev->maxchild)
		return NULL;
	return hub->ports[port1 - 1]->child;
}
EXPORT_SYMBOL_GPL(usb_hub_find_child);

void usb_hub_adjust_deviceremovable(struct usb_device *hdev,
		struct usb_hub_descriptor *desc)
{
	struct usb_hub *hub = usb_hub_to_struct_hub(hdev);
	enum usb_port_connect_type connect_type;
	int i;

	if (!hub)
		return;

	if (!hub_is_superspeed(hdev)) {
		for (i = 1; i <= hdev->maxchild; i++) {
			struct usb_port *port_dev = hub->ports[i - 1];

			connect_type = port_dev->connect_type;
			if (connect_type == USB_PORT_CONNECT_TYPE_HARD_WIRED) {
				u8 mask = 1 << (i%8);

				if (!(desc->u.hs.DeviceRemovable[i/8] & mask)) {
					dev_dbg(&port_dev->dev, "DeviceRemovable is changed to 1 according to platform information.\n");
					desc->u.hs.DeviceRemovable[i/8]	|= mask;
				}
			}
		}
	} else {
		u16 port_removable = le16_to_cpu(desc->u.ss.DeviceRemovable);

		for (i = 1; i <= hdev->maxchild; i++) {
			struct usb_port *port_dev = hub->ports[i - 1];

			connect_type = port_dev->connect_type;
			if (connect_type == USB_PORT_CONNECT_TYPE_HARD_WIRED) {
				u16 mask = 1 << i;

				if (!(port_removable & mask)) {
					dev_dbg(&port_dev->dev, "DeviceRemovable is changed to 1 according to platform information.\n");
					port_removable |= mask;
				}
			}
		}

		desc->u.ss.DeviceRemovable = cpu_to_le16(port_removable);
	}
}

#ifdef CONFIG_ACPI
/**
 * usb_get_hub_port_acpi_handle - Get the usb port's acpi handle
 * @hdev: USB device belonging to the usb hub
 * @port1: port num of the port
 *
 * Return: Port's acpi handle if successful, %NULL if params are
 * invalid.
 */
acpi_handle usb_get_hub_port_acpi_handle(struct usb_device *hdev,
	int port1)
{
	struct usb_hub *hub = usb_hub_to_struct_hub(hdev);

	if (!hub)
		return NULL;

	return ACPI_HANDLE(&hub->ports[port1 - 1]->dev);
}
#endif<|MERGE_RESOLUTION|>--- conflicted
+++ resolved
@@ -3529,12 +3529,6 @@
 		 * sequence.
 		 */
 		status = hub_port_status(hub, port1, &portstatus, &portchange);
-<<<<<<< HEAD
-
-		/* TRSMRCY = 10 msec */
-		usleep_range(10000, 10500);
-=======
->>>>>>> f9b8314c
 	}
 
  SuspendCleared:
@@ -4888,7 +4882,7 @@
 	struct usb_port *port_dev = hub->ports[port1 - 1];
 	struct usb_device *udev = port_dev->child;
 	static int unreliable_port = -1;
-<<<<<<< HEAD
+	bool retry_locked;
 	enum usb_device_speed dev_speed = USB_SPEED_UNKNOWN;
 
 #ifdef CONFIG_USB_DEBUG_DETAILED_LOG
@@ -4896,9 +4890,6 @@
 		"port %d, status %04x, change %04x, %s\n",
 		port1, portstatus, portchange, portspeed(hub, portstatus));
 #endif
-=======
-	bool retry_locked;
->>>>>>> f9b8314c
 
 	/* Disconnect any existing devices under this port */
 	if (udev) {
@@ -4995,18 +4986,16 @@
 		if (status < 0)
 			goto loop;
 
-<<<<<<< HEAD
+		mutex_unlock(hcd->address0_mutex);
+		usb_unlock_port(port_dev);
+		retry_locked = false;
+
 		dev_speed = udev->speed;
 		if (udev->speed > USB_SPEED_UNKNOWN &&
 				udev->speed <= USB_SPEED_HIGH && hcd->usb_phy
 				&& hcd->usb_phy->disable_chirp)
 			hcd->usb_phy->disable_chirp(hcd->usb_phy,
 					false);
-=======
-		mutex_unlock(hcd->address0_mutex);
-		usb_unlock_port(port_dev);
-		retry_locked = false;
->>>>>>> f9b8314c
 
 		if (udev->quirks & USB_QUIRK_DELAY_INIT)
 			msleep(2000);

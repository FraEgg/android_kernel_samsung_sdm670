/*
 * RNDIS MSG parser
 *
 * Authors:	Benedikt Spranger, Pengutronix
 *		Robert Schwebel, Pengutronix
 *
 *              This program is free software; you can redistribute it and/or
 *              modify it under the terms of the GNU General Public License
 *              version 2, as published by the Free Software Foundation.
 *
 *		This software was originally developed in conformance with
 *		Microsoft's Remote NDIS Specification License Agreement.
 *
 * 03/12/2004 Kai-Uwe Bloem <linux-development@auerswald.de>
 *		Fixed message length bug in init_response
 *
 * 03/25/2004 Kai-Uwe Bloem <linux-development@auerswald.de>
 *		Fixed rndis_rm_hdr length bug.
 *
 * Copyright (C) 2004 by David Brownell
 *		updates to merge with Linux 2.6, better match RNDIS spec
 */

#include <linux/module.h>
#include <linux/moduleparam.h>
#include <linux/kernel.h>
#include <linux/errno.h>
#include <linux/idr.h>
#include <linux/list.h>
#include <linux/proc_fs.h>
#include <linux/slab.h>
#include <linux/seq_file.h>
#include <linux/netdevice.h>

#include <asm/io.h>
#include <asm/byteorder.h>
#include <asm/unaligned.h>

#include "u_rndis.h"

#undef	VERBOSE_DEBUG

#include "rndis.h"

int rndis_ul_max_pkt_per_xfer_rcvd;
module_param(rndis_ul_max_pkt_per_xfer_rcvd, int, S_IRUGO);
MODULE_PARM_DESC(rndis_ul_max_pkt_per_xfer_rcvd,
		"Max num of REMOTE_NDIS_PACKET_MSGs received in a single transfer");

int rndis_ul_max_xfer_size_rcvd;
module_param(rndis_ul_max_xfer_size_rcvd, int, S_IRUGO);
MODULE_PARM_DESC(rndis_ul_max_xfer_size_rcvd,
		"Max size of bus transfer received");


/* The driver for your USB chip needs to support ep0 OUT to work with
 * RNDIS, plus all three CDC Ethernet endpoints (interrupt not optional).
 *
 * Windows hosts need an INF file like Documentation/usb/linux.inf
 * and will be happier if you provide the host_addr module parameter.
 */

#if 0
static int rndis_debug = 0;
module_param (rndis_debug, int, 0);
MODULE_PARM_DESC (rndis_debug, "enable debugging");
#else
#define rndis_debug		0
#endif

#ifdef CONFIG_USB_GADGET_DEBUG_FILES

#define	NAME_TEMPLATE "driver/rndis-%03d"

#endif /* CONFIG_USB_GADGET_DEBUG_FILES */

static DEFINE_IDA(rndis_ida);

/* Driver Version */
static const __le32 rndis_driver_version = cpu_to_le32(1);

/* Function Prototypes */
static rndis_resp_t *rndis_add_response(struct rndis_params *params,
					u32 length);

#ifdef CONFIG_USB_GADGET_DEBUG_FILES

static const struct file_operations rndis_proc_fops;

#endif /* CONFIG_USB_GADGET_DEBUG_FILES */

/* supported OIDs */
static const u32 oid_supported_list[] =
{
	/* the general stuff */
	RNDIS_OID_GEN_SUPPORTED_LIST,
	RNDIS_OID_GEN_HARDWARE_STATUS,
	RNDIS_OID_GEN_MEDIA_SUPPORTED,
	RNDIS_OID_GEN_MEDIA_IN_USE,
	RNDIS_OID_GEN_MAXIMUM_FRAME_SIZE,
	RNDIS_OID_GEN_LINK_SPEED,
	RNDIS_OID_GEN_TRANSMIT_BLOCK_SIZE,
	RNDIS_OID_GEN_RECEIVE_BLOCK_SIZE,
	RNDIS_OID_GEN_VENDOR_ID,
	RNDIS_OID_GEN_VENDOR_DESCRIPTION,
	RNDIS_OID_GEN_VENDOR_DRIVER_VERSION,
	RNDIS_OID_GEN_CURRENT_PACKET_FILTER,
	RNDIS_OID_GEN_MAXIMUM_TOTAL_SIZE,
	RNDIS_OID_GEN_MEDIA_CONNECT_STATUS,
	RNDIS_OID_GEN_PHYSICAL_MEDIUM,

	/* the statistical stuff */
	RNDIS_OID_GEN_XMIT_OK,
	RNDIS_OID_GEN_RCV_OK,
	RNDIS_OID_GEN_XMIT_ERROR,
	RNDIS_OID_GEN_RCV_ERROR,
	RNDIS_OID_GEN_RCV_NO_BUFFER,
#ifdef	RNDIS_OPTIONAL_STATS
	RNDIS_OID_GEN_DIRECTED_BYTES_XMIT,
	RNDIS_OID_GEN_DIRECTED_FRAMES_XMIT,
	RNDIS_OID_GEN_MULTICAST_BYTES_XMIT,
	RNDIS_OID_GEN_MULTICAST_FRAMES_XMIT,
	RNDIS_OID_GEN_BROADCAST_BYTES_XMIT,
	RNDIS_OID_GEN_BROADCAST_FRAMES_XMIT,
	RNDIS_OID_GEN_DIRECTED_BYTES_RCV,
	RNDIS_OID_GEN_DIRECTED_FRAMES_RCV,
	RNDIS_OID_GEN_MULTICAST_BYTES_RCV,
	RNDIS_OID_GEN_MULTICAST_FRAMES_RCV,
	RNDIS_OID_GEN_BROADCAST_BYTES_RCV,
	RNDIS_OID_GEN_BROADCAST_FRAMES_RCV,
	RNDIS_OID_GEN_RCV_CRC_ERROR,
	RNDIS_OID_GEN_TRANSMIT_QUEUE_LENGTH,
#endif	/* RNDIS_OPTIONAL_STATS */

	/* mandatory 802.3 */
	/* the general stuff */
	RNDIS_OID_802_3_PERMANENT_ADDRESS,
	RNDIS_OID_802_3_CURRENT_ADDRESS,
	RNDIS_OID_802_3_MULTICAST_LIST,
	RNDIS_OID_802_3_MAC_OPTIONS,
	RNDIS_OID_802_3_MAXIMUM_LIST_SIZE,

	/* the statistical stuff */
	RNDIS_OID_802_3_RCV_ERROR_ALIGNMENT,
	RNDIS_OID_802_3_XMIT_ONE_COLLISION,
	RNDIS_OID_802_3_XMIT_MORE_COLLISIONS,
#ifdef	RNDIS_OPTIONAL_STATS
	RNDIS_OID_802_3_XMIT_DEFERRED,
	RNDIS_OID_802_3_XMIT_MAX_COLLISIONS,
	RNDIS_OID_802_3_RCV_OVERRUN,
	RNDIS_OID_802_3_XMIT_UNDERRUN,
	RNDIS_OID_802_3_XMIT_HEARTBEAT_FAILURE,
	RNDIS_OID_802_3_XMIT_TIMES_CRS_LOST,
	RNDIS_OID_802_3_XMIT_LATE_COLLISIONS,
#endif	/* RNDIS_OPTIONAL_STATS */

#ifdef	RNDIS_PM
	/* PM and wakeup are "mandatory" for USB, but the RNDIS specs
	 * don't say what they mean ... and the NDIS specs are often
	 * confusing and/or ambiguous in this context.  (That is, more
	 * so than their specs for the other OIDs.)
	 *
	 * FIXME someone who knows what these should do, please
	 * implement them!
	 */

	/* power management */
	OID_PNP_CAPABILITIES,
	OID_PNP_QUERY_POWER,
	OID_PNP_SET_POWER,

#ifdef	RNDIS_WAKEUP
	/* wake up host */
	OID_PNP_ENABLE_WAKE_UP,
	OID_PNP_ADD_WAKE_UP_PATTERN,
	OID_PNP_REMOVE_WAKE_UP_PATTERN,
#endif	/* RNDIS_WAKEUP */
#endif	/* RNDIS_PM */
};


/* NDIS Functions */
static int gen_ndis_query_resp(struct rndis_params *params, u32 OID, u8 *buf,
			       unsigned buf_len, rndis_resp_t *r)
{
	int retval = -ENOTSUPP;
	u32 length = 4;	/* usually */
	__le32 *outbuf;
	int i, count;
	rndis_query_cmplt_type *resp;
	struct net_device *net;
	struct rtnl_link_stats64 temp;
	const struct rtnl_link_stats64 *stats;

	if (!r) return -ENOMEM;
	resp = (rndis_query_cmplt_type *)r->buf;

	if (!resp) return -ENOMEM;

	if (buf_len && rndis_debug > 1) {
		pr_debug("query OID %08x value, len %d:\n", OID, buf_len);
		for (i = 0; i < buf_len; i += 16) {
			pr_debug("%03d: %08x %08x %08x %08x\n", i,
				get_unaligned_le32(&buf[i]),
				get_unaligned_le32(&buf[i + 4]),
				get_unaligned_le32(&buf[i + 8]),
				get_unaligned_le32(&buf[i + 12]));
		}
	}

	/* response goes here, right after the header */
	outbuf = (__le32 *)&resp[1];
	resp->InformationBufferOffset = cpu_to_le32(16);

	net = params->dev;
	stats = dev_get_stats(net, &temp);

	switch (OID) {

	/* general oids (table 4-1) */

	/* mandatory */
	case RNDIS_OID_GEN_SUPPORTED_LIST:
		pr_debug("%s: RNDIS_OID_GEN_SUPPORTED_LIST\n", __func__);
		length = sizeof(oid_supported_list);
		count  = length / sizeof(u32);
		for (i = 0; i < count; i++)
			outbuf[i] = cpu_to_le32(oid_supported_list[i]);
		retval = 0;
		break;

	/* mandatory */
	case RNDIS_OID_GEN_HARDWARE_STATUS:
		pr_debug("%s: RNDIS_OID_GEN_HARDWARE_STATUS\n", __func__);
		/* Bogus question!
		 * Hardware must be ready to receive high level protocols.
		 * BTW:
		 * reddite ergo quae sunt Caesaris Caesari
		 * et quae sunt Dei Deo!
		 */
		*outbuf = cpu_to_le32(0);
		retval = 0;
		break;

	/* mandatory */
	case RNDIS_OID_GEN_MEDIA_SUPPORTED:
		pr_debug("%s: RNDIS_OID_GEN_MEDIA_SUPPORTED\n", __func__);
		*outbuf = cpu_to_le32(params->medium);
		retval = 0;
		break;

	/* mandatory */
	case RNDIS_OID_GEN_MEDIA_IN_USE:
		pr_debug("%s: RNDIS_OID_GEN_MEDIA_IN_USE\n", __func__);
		/* one medium, one transport... (maybe you do it better) */
		*outbuf = cpu_to_le32(params->medium);
		retval = 0;
		break;

	/* mandatory */
	case RNDIS_OID_GEN_MAXIMUM_FRAME_SIZE:
		pr_debug("%s: RNDIS_OID_GEN_MAXIMUM_FRAME_SIZE\n", __func__);
		if (params->dev) {
			*outbuf = cpu_to_le32(params->dev->mtu);
			retval = 0;
		}
		break;

	/* mandatory */
	case RNDIS_OID_GEN_LINK_SPEED:
		if (rndis_debug > 1)
			pr_debug("%s: RNDIS_OID_GEN_LINK_SPEED\n", __func__);
		if (params->media_state == RNDIS_MEDIA_STATE_DISCONNECTED)
			*outbuf = cpu_to_le32(0);
		else
			*outbuf = cpu_to_le32(params->speed);
		retval = 0;
		break;

	/* mandatory */
	case RNDIS_OID_GEN_TRANSMIT_BLOCK_SIZE:
		pr_debug("%s: RNDIS_OID_GEN_TRANSMIT_BLOCK_SIZE\n", __func__);
		if (params->dev) {
			*outbuf = cpu_to_le32(params->dev->mtu);
			retval = 0;
		}
		break;

	/* mandatory */
	case RNDIS_OID_GEN_RECEIVE_BLOCK_SIZE:
		pr_debug("%s: RNDIS_OID_GEN_RECEIVE_BLOCK_SIZE\n", __func__);
		if (params->dev) {
			*outbuf = cpu_to_le32(params->dev->mtu);
			retval = 0;
		}
		break;

	/* mandatory */
	case RNDIS_OID_GEN_VENDOR_ID:
		pr_debug("%s: RNDIS_OID_GEN_VENDOR_ID\n", __func__);
		*outbuf = cpu_to_le32(params->vendorID);
		retval = 0;
		break;

	/* mandatory */
	case RNDIS_OID_GEN_VENDOR_DESCRIPTION:
		pr_debug("%s: RNDIS_OID_GEN_VENDOR_DESCRIPTION\n", __func__);
		if (params->vendorDescr) {
			length = strlen(params->vendorDescr);
			memcpy(outbuf, params->vendorDescr, length);
		} else {
			outbuf[0] = 0;
		}
		retval = 0;
		break;

	case RNDIS_OID_GEN_VENDOR_DRIVER_VERSION:
		pr_debug("%s: RNDIS_OID_GEN_VENDOR_DRIVER_VERSION\n", __func__);
		/* Created as LE */
		*outbuf = rndis_driver_version;
		retval = 0;
		break;

	/* mandatory */
	case RNDIS_OID_GEN_CURRENT_PACKET_FILTER:
		pr_debug("%s: RNDIS_OID_GEN_CURRENT_PACKET_FILTER\n", __func__);
		*outbuf = cpu_to_le32(*params->filter);
		retval = 0;
		break;

	/* mandatory */
	case RNDIS_OID_GEN_MAXIMUM_TOTAL_SIZE:
		pr_debug("%s: RNDIS_OID_GEN_MAXIMUM_TOTAL_SIZE\n", __func__);
		*outbuf = cpu_to_le32(RNDIS_MAX_TOTAL_SIZE);
		retval = 0;
		break;

	/* mandatory */
	case RNDIS_OID_GEN_MEDIA_CONNECT_STATUS:
		if (rndis_debug > 1)
			pr_debug("%s: RNDIS_OID_GEN_MEDIA_CONNECT_STATUS\n", __func__);
		*outbuf = cpu_to_le32(params->media_state);
		retval = 0;
		break;

	case RNDIS_OID_GEN_PHYSICAL_MEDIUM:
		pr_debug("%s: RNDIS_OID_GEN_PHYSICAL_MEDIUM\n", __func__);
		*outbuf = cpu_to_le32(0);
		retval = 0;
		break;

	/* The RNDIS specification is incomplete/wrong.   Some versions
	 * of MS-Windows expect OIDs that aren't specified there.  Other
	 * versions emit undefined RNDIS messages. DOCUMENT ALL THESE!
	 */
	case RNDIS_OID_GEN_MAC_OPTIONS:		/* from WinME */
		pr_debug("%s: RNDIS_OID_GEN_MAC_OPTIONS\n", __func__);
		*outbuf = cpu_to_le32(
			  RNDIS_MAC_OPTION_RECEIVE_SERIALIZED
			| RNDIS_MAC_OPTION_FULL_DUPLEX);
		retval = 0;
		break;

	/* statistics OIDs (table 4-2) */

	/* mandatory */
	case RNDIS_OID_GEN_XMIT_OK:
		if (rndis_debug > 1)
			pr_debug("%s: RNDIS_OID_GEN_XMIT_OK\n", __func__);
		if (stats) {
			*outbuf = cpu_to_le32(stats->tx_packets
				- stats->tx_errors - stats->tx_dropped);
			retval = 0;
		}
		break;

	/* mandatory */
	case RNDIS_OID_GEN_RCV_OK:
		if (rndis_debug > 1)
			pr_debug("%s: RNDIS_OID_GEN_RCV_OK\n", __func__);
		if (stats) {
			*outbuf = cpu_to_le32(stats->rx_packets
				- stats->rx_errors - stats->rx_dropped);
			retval = 0;
		}
		break;

	/* mandatory */
	case RNDIS_OID_GEN_XMIT_ERROR:
		if (rndis_debug > 1)
			pr_debug("%s: RNDIS_OID_GEN_XMIT_ERROR\n", __func__);
		if (stats) {
			*outbuf = cpu_to_le32(stats->tx_errors);
			retval = 0;
		}
		break;

	/* mandatory */
	case RNDIS_OID_GEN_RCV_ERROR:
		if (rndis_debug > 1)
			pr_debug("%s: RNDIS_OID_GEN_RCV_ERROR\n", __func__);
		if (stats) {
			*outbuf = cpu_to_le32(stats->rx_errors);
			retval = 0;
		}
		break;

	/* mandatory */
	case RNDIS_OID_GEN_RCV_NO_BUFFER:
		pr_debug("%s: RNDIS_OID_GEN_RCV_NO_BUFFER\n", __func__);
		if (stats) {
			*outbuf = cpu_to_le32(stats->rx_dropped);
			retval = 0;
		}
		break;

	/* ieee802.3 OIDs (table 4-3) */

	/* mandatory */
	case RNDIS_OID_802_3_PERMANENT_ADDRESS:
		pr_debug("%s: RNDIS_OID_802_3_PERMANENT_ADDRESS\n", __func__);
		if (params->dev) {
			length = ETH_ALEN;
			memcpy(outbuf, params->host_mac, length);
			retval = 0;
		}
		break;

	/* mandatory */
	case RNDIS_OID_802_3_CURRENT_ADDRESS:
		pr_debug("%s: RNDIS_OID_802_3_CURRENT_ADDRESS\n", __func__);
		if (params->dev) {
			length = ETH_ALEN;
			memcpy(outbuf, params->host_mac, length);
			retval = 0;
		}
		break;

	/* mandatory */
	case RNDIS_OID_802_3_MULTICAST_LIST:
		pr_debug("%s: RNDIS_OID_802_3_MULTICAST_LIST\n", __func__);
		/* Multicast base address only */
		*outbuf = cpu_to_le32(0xE0000000);
		retval = 0;
		break;

	/* mandatory */
	case RNDIS_OID_802_3_MAXIMUM_LIST_SIZE:
		pr_debug("%s: RNDIS_OID_802_3_MAXIMUM_LIST_SIZE\n", __func__);
		/* Multicast base address only */
		*outbuf = cpu_to_le32(1);
		retval = 0;
		break;

	case RNDIS_OID_802_3_MAC_OPTIONS:
		pr_debug("%s: RNDIS_OID_802_3_MAC_OPTIONS\n", __func__);
		*outbuf = cpu_to_le32(0);
		retval = 0;
		break;

	/* ieee802.3 statistics OIDs (table 4-4) */

	/* mandatory */
	case RNDIS_OID_802_3_RCV_ERROR_ALIGNMENT:
		pr_debug("%s: RNDIS_OID_802_3_RCV_ERROR_ALIGNMENT\n", __func__);
		if (stats) {
			*outbuf = cpu_to_le32(stats->rx_frame_errors);
			retval = 0;
		}
		break;

	/* mandatory */
	case RNDIS_OID_802_3_XMIT_ONE_COLLISION:
		pr_debug("%s: RNDIS_OID_802_3_XMIT_ONE_COLLISION\n", __func__);
		*outbuf = cpu_to_le32(0);
		retval = 0;
		break;

	/* mandatory */
	case RNDIS_OID_802_3_XMIT_MORE_COLLISIONS:
		pr_debug("%s: RNDIS_OID_802_3_XMIT_MORE_COLLISIONS\n", __func__);
		*outbuf = cpu_to_le32(0);
		retval = 0;
		break;

	default:
		pr_warning("%s: query unknown OID 0x%08X\n",
			 __func__, OID);
	}
	if (retval < 0)
		length = 0;

	resp->InformationBufferLength = cpu_to_le32(length);
	r->length = length + sizeof(*resp);
	resp->MessageLength = cpu_to_le32(r->length);
	return retval;
}

static int gen_ndis_set_resp(struct rndis_params *params, u32 OID,
			     u8 *buf, u32 buf_len, rndis_resp_t *r)
{
	rndis_set_cmplt_type *resp;
	int i, retval = -ENOTSUPP;

	if (!r)
		return -ENOMEM;
	resp = (rndis_set_cmplt_type *)r->buf;
	if (!resp)
		return -ENOMEM;

	if (buf_len && rndis_debug > 1) {
		pr_debug("set OID %08x value, len %d:\n", OID, buf_len);
		for (i = 0; i < buf_len; i += 16) {
			pr_debug("%03d: %08x %08x %08x %08x\n", i,
				get_unaligned_le32(&buf[i]),
				get_unaligned_le32(&buf[i + 4]),
				get_unaligned_le32(&buf[i + 8]),
				get_unaligned_le32(&buf[i + 12]));
		}
	}

	switch (OID) {
	case RNDIS_OID_GEN_CURRENT_PACKET_FILTER:

		/* these NDIS_PACKET_TYPE_* bitflags are shared with
		 * cdc_filter; it's not RNDIS-specific
		 * NDIS_PACKET_TYPE_x == USB_CDC_PACKET_TYPE_x for x in:
		 *	PROMISCUOUS, DIRECTED,
		 *	MULTICAST, ALL_MULTICAST, BROADCAST
		 */
		*params->filter = (u16)get_unaligned_le32(buf);
		pr_debug("%s: RNDIS_OID_GEN_CURRENT_PACKET_FILTER %08x\n",
			__func__, *params->filter);

		/* this call has a significant side effect:  it's
		 * what makes the packet flow start and stop, like
		 * activating the CDC Ethernet altsetting.
		 */
		retval = 0;
		if (*params->filter) {
			pr_debug("%s(): disable flow control\n", __func__);
			rndis_flow_control(params, false);
		} else {
			pr_err("%s(): enable flow control\n", __func__);
			rndis_flow_control(params, true);
		}
		break;

	case RNDIS_OID_802_3_MULTICAST_LIST:
		/* I think we can ignore this */
		pr_debug("%s: RNDIS_OID_802_3_MULTICAST_LIST\n", __func__);
		retval = 0;
		break;

	default:
		pr_warning("%s: set unknown OID 0x%08X, size %d\n",
			 __func__, OID, buf_len);
	}

	return retval;
}

/*
 * Response Functions
 */

static int rndis_init_response(struct rndis_params *params,
			       rndis_init_msg_type *buf)
{
	rndis_init_cmplt_type *resp;
	rndis_resp_t *r;

	if (!params->dev)
		return -ENOTSUPP;

	r = rndis_add_response(params, sizeof(rndis_init_cmplt_type));
	if (!r)
		return -ENOMEM;
	resp = (rndis_init_cmplt_type *)r->buf;

	resp->MessageType = cpu_to_le32(RNDIS_MSG_INIT_C);
	resp->MessageLength = cpu_to_le32(52);
	resp->RequestID = buf->RequestID; /* Still LE in msg buffer */
	resp->Status = cpu_to_le32(RNDIS_STATUS_SUCCESS);
	resp->MajorVersion = cpu_to_le32(RNDIS_MAJOR_VERSION);
	resp->MinorVersion = cpu_to_le32(RNDIS_MINOR_VERSION);
	resp->DeviceFlags = cpu_to_le32(RNDIS_DF_CONNECTIONLESS);
	resp->Medium = cpu_to_le32(RNDIS_MEDIUM_802_3);
	resp->MaxPacketsPerTransfer = cpu_to_le32(params->max_pkt_per_xfer);
	resp->MaxTransferSize = cpu_to_le32(params->max_pkt_per_xfer *
		(params->dev->mtu
		+ sizeof(struct ethhdr)
		+ sizeof(struct rndis_packet_msg_type)
		+ 22));
	resp->PacketAlignmentFactor = cpu_to_le32(params->pkt_alignment_factor);
	resp->AFListOffset = cpu_to_le32(0);
	resp->AFListSize = cpu_to_le32(0);

	params->ul_max_xfer_size = le32_to_cpu(resp->MaxTransferSize);
	params->resp_avail(params->v);
	return 0;
}

static int rndis_query_response(struct rndis_params *params,
				rndis_query_msg_type *buf)
{
	rndis_query_cmplt_type *resp;
	rndis_resp_t *r;

	/* pr_debug("%s: OID = %08X\n", __func__, cpu_to_le32(buf->OID)); */
	if (!params->dev)
		return -ENOTSUPP;

	/*
	 * we need more memory:
	 * gen_ndis_query_resp expects enough space for
	 * rndis_query_cmplt_type followed by data.
	 * oid_supported_list is the largest data reply
	 */
	r = rndis_add_response(params,
		sizeof(oid_supported_list) + sizeof(rndis_query_cmplt_type));
	if (!r)
		return -ENOMEM;
	resp = (rndis_query_cmplt_type *)r->buf;

	resp->MessageType = cpu_to_le32(RNDIS_MSG_QUERY_C);
	resp->RequestID = buf->RequestID; /* Still LE in msg buffer */

	if (gen_ndis_query_resp(params, le32_to_cpu(buf->OID),
			le32_to_cpu(buf->InformationBufferOffset)
					+ 8 + (u8 *)buf,
			le32_to_cpu(buf->InformationBufferLength),
			r)) {
		/* OID not supported */
		resp->Status = cpu_to_le32(RNDIS_STATUS_NOT_SUPPORTED);
		resp->MessageLength = cpu_to_le32(sizeof *resp);
		resp->InformationBufferLength = cpu_to_le32(0);
		resp->InformationBufferOffset = cpu_to_le32(0);
	} else
		resp->Status = cpu_to_le32(RNDIS_STATUS_SUCCESS);

	params->resp_avail(params->v);
	return 0;
}

static int rndis_set_response(struct rndis_params *params,
			      rndis_set_msg_type *buf)
{
	u32 BufLength, BufOffset;
	rndis_set_cmplt_type *resp;
	rndis_resp_t *r;

	BufLength = le32_to_cpu(buf->InformationBufferLength);
	BufOffset = le32_to_cpu(buf->InformationBufferOffset);
	if ((BufLength > RNDIS_MAX_TOTAL_SIZE) ||
	    (BufOffset > RNDIS_MAX_TOTAL_SIZE) ||
	    (BufOffset + 8 >= RNDIS_MAX_TOTAL_SIZE))
		    return -EINVAL;

	r = rndis_add_response(params, sizeof(rndis_set_cmplt_type));
	if (!r)
		return -ENOMEM;
	resp = (rndis_set_cmplt_type *)r->buf;

#ifdef	VERBOSE_DEBUG
	pr_debug("%s: Length: %d\n", __func__, BufLength);
	pr_debug("%s: Offset: %d\n", __func__, BufOffset);
	pr_debug("%s: InfoBuffer: ", __func__);

	for (i = 0; i < BufLength; i++) {
		pr_debug("%02x ", *(((u8 *) buf) + i + 8 + BufOffset));
	}

	pr_debug("\n");
#endif

	resp->MessageType = cpu_to_le32(RNDIS_MSG_SET_C);
	resp->MessageLength = cpu_to_le32(16);
	resp->RequestID = buf->RequestID; /* Still LE in msg buffer */
	if (gen_ndis_set_resp(params, le32_to_cpu(buf->OID),
			((u8 *)buf) + 8 + BufOffset, BufLength, r))
		resp->Status = cpu_to_le32(RNDIS_STATUS_NOT_SUPPORTED);
	else
		resp->Status = cpu_to_le32(RNDIS_STATUS_SUCCESS);

	params->resp_avail(params->v);
	return 0;
}

static int rndis_reset_response(struct rndis_params *params,
				rndis_reset_msg_type *buf)
{
	rndis_reset_cmplt_type *resp;
	rndis_resp_t *r;

	r = rndis_add_response(params, sizeof(rndis_reset_cmplt_type));
	if (!r)
		return -ENOMEM;
	resp = (rndis_reset_cmplt_type *)r->buf;

	resp->MessageType = cpu_to_le32(RNDIS_MSG_RESET_C);
	resp->MessageLength = cpu_to_le32(16);
	resp->Status = cpu_to_le32(RNDIS_STATUS_SUCCESS);
	/* resent information */
	resp->AddressingReset = cpu_to_le32(1);

	params->resp_avail(params->v);
	return 0;
}

static int rndis_keepalive_response(struct rndis_params *params,
				    rndis_keepalive_msg_type *buf)
{
	rndis_keepalive_cmplt_type *resp;
	rndis_resp_t *r;

	/* host "should" check only in RNDIS_DATA_INITIALIZED state */

	r = rndis_add_response(params, sizeof(rndis_keepalive_cmplt_type));
	if (!r)
		return -ENOMEM;
	resp = (rndis_keepalive_cmplt_type *)r->buf;

	resp->MessageType = cpu_to_le32(RNDIS_MSG_KEEPALIVE_C);
	resp->MessageLength = cpu_to_le32(16);
	resp->RequestID = buf->RequestID; /* Still LE in msg buffer */
	resp->Status = cpu_to_le32(RNDIS_STATUS_SUCCESS);

	params->resp_avail(params->v);
	return 0;
}


/*
 * Device to Host Comunication
 */
static int rndis_indicate_status_msg(struct rndis_params *params, u32 status)
{
	rndis_indicate_status_msg_type *resp;
	rndis_resp_t *r;

	if (params->state == RNDIS_UNINITIALIZED)
		return -ENOTSUPP;

	r = rndis_add_response(params, sizeof(rndis_indicate_status_msg_type));
	if (!r)
		return -ENOMEM;
	resp = (rndis_indicate_status_msg_type *)r->buf;

	resp->MessageType = cpu_to_le32(RNDIS_MSG_INDICATE);
	resp->MessageLength = cpu_to_le32(20);
	resp->Status = cpu_to_le32(status);
	resp->StatusBufferLength = cpu_to_le32(0);
	resp->StatusBufferOffset = cpu_to_le32(0);

	params->resp_avail(params->v);
	return 0;
}

int rndis_signal_connect(struct rndis_params *params)
{
	params->media_state = RNDIS_MEDIA_STATE_CONNECTED;
	return rndis_indicate_status_msg(params, RNDIS_STATUS_MEDIA_CONNECT);
}
EXPORT_SYMBOL_GPL(rndis_signal_connect);

int rndis_signal_disconnect(struct rndis_params *params)
{
	params->media_state = RNDIS_MEDIA_STATE_DISCONNECTED;
	return rndis_indicate_status_msg(params, RNDIS_STATUS_MEDIA_DISCONNECT);
}
EXPORT_SYMBOL_GPL(rndis_signal_disconnect);

void rndis_uninit(struct rndis_params *params)
{
	u8 *buf;
	u32 length;

	if (!params)
		return;
	params->state = RNDIS_UNINITIALIZED;

	/* drain the response queue */
	while ((buf = rndis_get_next_response(params, &length)))
		rndis_free_response(params, buf);
}
EXPORT_SYMBOL_GPL(rndis_uninit);

void rndis_set_host_mac(struct rndis_params *params, const u8 *addr)
{
	params->host_mac = addr;
}
EXPORT_SYMBOL_GPL(rndis_set_host_mac);

/*
 * Message Parser
 */
int rndis_msg_parser(struct rndis_params *params, u8 *buf)
{
	u32 MsgType, MsgLength;
	__le32 *tmp;

	if (!buf)
		return -ENOMEM;

	tmp = (__le32 *)buf;
	MsgType   = get_unaligned_le32(tmp++);
	MsgLength = get_unaligned_le32(tmp++);

	if (!params)
		return -ENOTSUPP;

	/* NOTE: RNDIS is *EXTREMELY* chatty ... Windows constantly polls for
	 * rx/tx statistics and link status, in addition to KEEPALIVE traffic
	 * and normal HC level polling to see if there's any IN traffic.
	 */

	/* For USB: responses may take up to 10 seconds */
	switch (MsgType) {
	case RNDIS_MSG_INIT:
		pr_debug("%s: RNDIS_MSG_INIT\n", __func__);
		tmp++; /* to get RequestID */
		params->host_rndis_major_ver = get_unaligned_le32(tmp++);
		params->host_rndis_minor_ver = get_unaligned_le32(tmp++);
		params->dl_max_xfer_size = get_unaligned_le32(tmp++);

		pr_debug("%s(): RNDIS Host Major:%d Minor:%d version\n",
					__func__, params->host_rndis_major_ver,
					params->host_rndis_minor_ver);
		pr_debug("%s(): DL Max Transfer size:%x\n",
				__func__, params->dl_max_xfer_size);
		params->state = RNDIS_INITIALIZED;
		return rndis_init_response(params, (rndis_init_msg_type *)buf);

	case RNDIS_MSG_HALT:
		pr_debug("%s: RNDIS_MSG_HALT\n",
			__func__);
		if (params->state == RNDIS_DATA_INITIALIZED) {
			if (params->flow_ctrl_enable) {
				params->flow_ctrl_enable(true, params);
			} else {
				if (params->dev) {
					netif_carrier_off(params->dev);
					netif_stop_queue(params->dev);
				}
			}
			params->state = RNDIS_UNINITIALIZED;
		}
		return 0;

	case RNDIS_MSG_QUERY:
		return rndis_query_response(params,
					(rndis_query_msg_type *)buf);

	case RNDIS_MSG_SET:
		return rndis_set_response(params, (rndis_set_msg_type *)buf);

	case RNDIS_MSG_RESET:
		pr_debug("%s: RNDIS_MSG_RESET\n",
			__func__);
		return rndis_reset_response(params,
					(rndis_reset_msg_type *)buf);

	case RNDIS_MSG_KEEPALIVE:
		/* For USB: host does this every 5 seconds */
		if (rndis_debug > 1)
			pr_debug("%s: RNDIS_MSG_KEEPALIVE\n",
				__func__);
		return rndis_keepalive_response(params,
						 (rndis_keepalive_msg_type *)
						 buf);

	default:
		/* At least Windows XP emits some undefined RNDIS messages.
		 * In one case those messages seemed to relate to the host
		 * suspending itself.
		 */
		pr_warning("%s: unknown RNDIS message 0x%08X len %d\n",
			__func__, MsgType, MsgLength);
		/*
		print_hex_dump_bytes(__func__, DUMP_PREFIX_OFFSET,
				     buf, MsgLength);
		*/
		break;
	}

	return -ENOTSUPP;
}
EXPORT_SYMBOL_GPL(rndis_msg_parser);

static inline int rndis_get_nr(void)
{
	return ida_simple_get(&rndis_ida, 0, 0, GFP_KERNEL);
}

static inline void rndis_put_nr(int nr)
{
	ida_simple_remove(&rndis_ida, nr);
}

struct rndis_params *rndis_register(void (*resp_avail)(void *v), void *v,
	void (*flow_ctrl_enable)(bool enable, struct rndis_params *params))
{
	struct rndis_params *params;
	int i;

	if (!resp_avail)
		return ERR_PTR(-EINVAL);

	i = rndis_get_nr();
	if (i < 0) {
		pr_debug("failed\n");

		return ERR_PTR(-ENODEV);
	}

	params = kzalloc(sizeof(*params), GFP_KERNEL);
	if (!params) {
		rndis_put_nr(i);

		return ERR_PTR(-ENOMEM);
	}

#ifdef	CONFIG_USB_GADGET_DEBUG_FILES
	{
		struct proc_dir_entry *proc_entry;
		char name[20];

		sprintf(name, NAME_TEMPLATE, i);
		proc_entry = proc_create_data(name, 0660, NULL,
					      &rndis_proc_fops, params);
		if (!proc_entry) {
			kfree(params);
			rndis_put_nr(i);

			return ERR_PTR(-EIO);
		}
	}
#endif

	spin_lock_init(&params->lock);
	params->confignr = i;
	params->used = 1;
	params->state = RNDIS_UNINITIALIZED;
	params->media_state = RNDIS_MEDIA_STATE_DISCONNECTED;
	params->resp_avail = resp_avail;
	params->flow_ctrl_enable = flow_ctrl_enable;
	params->v = v;
	INIT_LIST_HEAD(&params->resp_queue);
	spin_lock_init(&params->resp_lock);
	pr_debug("%s: configNr = %d\n", __func__, i);

	return params;
}
EXPORT_SYMBOL_GPL(rndis_register);

void rndis_deregister(struct rndis_params *params)
{
	int i;

	pr_debug("%s:\n", __func__);

	if (!params)
		return;

	i = params->confignr;

#ifdef CONFIG_USB_GADGET_DEBUG_FILES
	{
		char name[20];

		sprintf(name, NAME_TEMPLATE, i);
		remove_proc_entry(name, NULL);
	}
#endif

	kfree(params);
	rndis_put_nr(i);
}
EXPORT_SYMBOL_GPL(rndis_deregister);
int rndis_set_param_dev(struct rndis_params *params, struct net_device *dev,
			u16 *cdc_filter)
{
	pr_debug("%s:\n", __func__);
	if (!dev)
		return -EINVAL;
	if (!params)
		return -1;

	params->dev = dev;
	params->filter = cdc_filter;

	rndis_ul_max_xfer_size_rcvd = 0;
	rndis_ul_max_pkt_per_xfer_rcvd = 0;
	return 0;
}
EXPORT_SYMBOL_GPL(rndis_set_param_dev);

int rndis_set_param_vendor(struct rndis_params *params, u32 vendorID,
			   const char *vendorDescr)
{
	pr_debug("%s:\n", __func__);
	if (!vendorDescr) return -1;
	if (!params)
		return -1;

	params->vendorID = vendorID;
	params->vendorDescr = vendorDescr;

	return 0;
}
EXPORT_SYMBOL_GPL(rndis_set_param_vendor);

int rndis_set_param_medium(struct rndis_params *params, u32 medium, u32 speed)
{
	pr_debug("%s: %u %u\n", __func__, medium, speed);
	if (!params)
		return -1;

	params->medium = medium;
	params->speed = speed;

	return 0;
}
EXPORT_SYMBOL_GPL(rndis_set_param_medium);

u32 rndis_get_dl_max_xfer_size(struct rndis_params *params)
{
	pr_debug("%s:\n", __func__);
	return params->dl_max_xfer_size;
}

u32 rndis_get_ul_max_xfer_size(struct rndis_params *params)
{
	pr_debug("%s:\n", __func__);
	return params->ul_max_xfer_size;
}

void rndis_set_max_pkt_xfer(struct rndis_params *params, u8 max_pkt_per_xfer)
{
	pr_debug("%s:\n", __func__);

	params->max_pkt_per_xfer = max_pkt_per_xfer;
}

/**
 * rndis_flow_control: enable/disable flow control with USB RNDIS interface
 * params - RNDIS network parameter
 * enable_flow_control - true: perform flow control, false: disable flow control
 *
 * In hw accelerated mode, this function triggers functionality to start/stop
 * endless transfers, otherwise it enables/disables RNDIS network interface.
 */
void rndis_flow_control(struct rndis_params *params, bool enable_flow_control)
{
	if (!params) {
		pr_err("%s: failed, params NULL\n", __func__);
		return;
	}

	pr_debug("%s(): params->state:%x\n", __func__, params->state);

	if (enable_flow_control) {
		if (params->state == RNDIS_DATA_INITIALIZED) {
			if (params->flow_ctrl_enable) {
				params->flow_ctrl_enable(enable_flow_control,
								params);
			} else {
				netif_carrier_off(params->dev);
				netif_stop_queue(params->dev);
			}
		}
		params->state = RNDIS_INITIALIZED;
	} else {
		if (params->state != RNDIS_DATA_INITIALIZED) {
			if (params->flow_ctrl_enable) {
				params->flow_ctrl_enable(enable_flow_control,
								params);
			} else {
				netif_carrier_on(params->dev);
				if (netif_running(params->dev))
					netif_wake_queue(params->dev);
			}
		}
		params->state = RNDIS_DATA_INITIALIZED;
	}
}

void rndis_add_hdr(struct sk_buff *skb)
{
	struct rndis_packet_msg_type *header;

	if (!skb)
		return;
	header = (void *)skb_push(skb, sizeof(*header));
	memset(header, 0, sizeof *header);
	header->MessageType = cpu_to_le32(RNDIS_MSG_PACKET);
	header->MessageLength = cpu_to_le32(skb->len);
	header->DataOffset = cpu_to_le32(36);
	header->DataLength = cpu_to_le32(skb->len - sizeof(*header));
}
EXPORT_SYMBOL_GPL(rndis_add_hdr);

void rndis_free_response(struct rndis_params *params, u8 *buf)
{
	rndis_resp_t *r, *n;
	unsigned long flags;

<<<<<<< HEAD
	spin_lock_irqsave(&params->lock, flags);
=======
	spin_lock(&params->resp_lock);
>>>>>>> f9b8314c
	list_for_each_entry_safe(r, n, &params->resp_queue, list) {
		if (r->buf == buf) {
			list_del(&r->list);
			kfree(r);
		}
	}
<<<<<<< HEAD
	spin_unlock_irqrestore(&params->lock, flags);
=======
	spin_unlock(&params->resp_lock);
>>>>>>> f9b8314c
}
EXPORT_SYMBOL_GPL(rndis_free_response);

u8 *rndis_get_next_response(struct rndis_params *params, u32 *length)
{
	rndis_resp_t *r, *n;
	unsigned long flags;

	if (!length) return NULL;

<<<<<<< HEAD
	spin_lock_irqsave(&params->lock, flags);
=======
	spin_lock(&params->resp_lock);
>>>>>>> f9b8314c
	list_for_each_entry_safe(r, n, &params->resp_queue, list) {
		if (!r->send) {
			r->send = 1;
			*length = r->length;
<<<<<<< HEAD
			spin_unlock_irqrestore(&params->lock, flags);
=======
			spin_unlock(&params->resp_lock);
>>>>>>> f9b8314c
			return r->buf;
		}
	}
	spin_unlock_irqrestore(&params->lock, flags);

	spin_unlock(&params->resp_lock);
	return NULL;
}
EXPORT_SYMBOL_GPL(rndis_get_next_response);

static rndis_resp_t *rndis_add_response(struct rndis_params *params, u32 length)
{
	rndis_resp_t *r;
	unsigned long flags;

	/* NOTE: this gets copied into ether.c USB_BUFSIZ bytes ... */
	r = kmalloc(sizeof(rndis_resp_t) + length, GFP_ATOMIC);
	if (!r) return NULL;

	r->buf = (u8 *)(r + 1);
	r->length = length;
	r->send = 0;

<<<<<<< HEAD
	spin_lock_irqsave(&params->lock, flags);
	list_add_tail(&r->list, &params->resp_queue);
	spin_unlock_irqrestore(&params->lock, flags);
=======
	spin_lock(&params->resp_lock);
	list_add_tail(&r->list, &params->resp_queue);
	spin_unlock(&params->resp_lock);
>>>>>>> f9b8314c
	return r;
}

int rndis_rm_hdr(struct gether *port,
			struct sk_buff *skb,
			struct sk_buff_head *list)
{
	int num_pkts = 0;

	if (skb->len > rndis_ul_max_xfer_size_rcvd)
		rndis_ul_max_xfer_size_rcvd = skb->len;

	while (skb->len) {
		struct rndis_packet_msg_type *hdr;
		struct sk_buff          *skb2;
		u32             msg_len, data_offset, data_len;

		if (skb->len < sizeof *hdr) {
			pr_err("invalid rndis pkt: skblen:%u hdr_len:%zu",
					skb->len, sizeof *hdr);
			dev_kfree_skb_any(skb);
			return -EINVAL;
		}

		hdr = (void *)skb->data;
		msg_len = le32_to_cpu(hdr->MessageLength);
		data_offset = le32_to_cpu(hdr->DataOffset);
		data_len = le32_to_cpu(hdr->DataLength);

		if (skb->len < msg_len ||
				((data_offset + data_len + 8) > msg_len)) {
			pr_err("invalid rndis message: %d/%d/%d/%d, len:%d\n",
					le32_to_cpu(hdr->MessageType),
					msg_len, data_offset, data_len, skb->len);
			dev_kfree_skb_any(skb);
			return -EOVERFLOW;
		}
		if (le32_to_cpu(hdr->MessageType) != RNDIS_MSG_PACKET) {
			pr_err("invalid rndis message: %d/%d/%d/%d, len:%d\n",
					le32_to_cpu(hdr->MessageType),
					msg_len, data_offset, data_len, skb->len);
			dev_kfree_skb_any(skb);
			return -EINVAL;
		}

		num_pkts++;

		skb_pull(skb, data_offset + 8);

		if (data_len == skb->len ||
				data_len == (skb->len - 1)) {
			skb_trim(skb, data_len);
			break;
		}

		skb2 = skb_clone(skb, GFP_ATOMIC);
		if (!skb2) {
			pr_err("%s:skb clone failed\n", __func__);
			dev_kfree_skb_any(skb);
			return -ENOMEM;
		}

		skb_pull(skb, msg_len - sizeof *hdr);
		skb_trim(skb2, data_len);
		skb_queue_tail(list, skb2);
	}

	if (num_pkts > rndis_ul_max_pkt_per_xfer_rcvd)
		rndis_ul_max_pkt_per_xfer_rcvd = num_pkts;

	skb_queue_tail(list, skb);
	return 0;
}
EXPORT_SYMBOL_GPL(rndis_rm_hdr);

void rndis_set_pkt_alignment_factor(struct rndis_params *params,
		u8 pkt_alignment_factor)
{
	pr_debug("%s:\n", __func__);

	if (!params) {
		pr_err("%s: failed, params NULL\n", __func__);
		return;
	}

	params->pkt_alignment_factor = pkt_alignment_factor;
}

#ifdef CONFIG_USB_GADGET_DEBUG_FILES

static int rndis_proc_show(struct seq_file *m, void *v)
{
	rndis_params *param = m->private;

	seq_printf(m,
			 "Config Nr. %d\n"
			 "used      : %s\n"
			 "state     : %s\n"
			 "medium    : 0x%08X\n"
			 "speed     : %d\n"
			 "cable     : %s\n"
			 "vendor ID : 0x%08X\n"
			 "vendor    : %s\n"
			 "ul-max-xfer-size:%zu max-xfer-size-rcvd: %d\n"
			 "ul-max-pkts-per-xfer:%d max-pkts-per-xfer-rcvd:%d\n",
			 param->confignr, (param->used) ? "y" : "n",
			 ({ char *s = "?";
			 switch (param->state) {
			 case RNDIS_UNINITIALIZED:
				s = "RNDIS_UNINITIALIZED"; break;
			 case RNDIS_INITIALIZED:
				s = "RNDIS_INITIALIZED"; break;
			 case RNDIS_DATA_INITIALIZED:
				s = "RNDIS_DATA_INITIALIZED"; break;
			} s; }),
			 param->medium,
			 (param->media_state) ? 0 : param->speed*100,
			 (param->media_state) ? "disconnected" : "connected",
			 param->vendorID, param->vendorDescr,
			 param->dev ? param->max_pkt_per_xfer *
				 (param->dev->mtu + sizeof(struct ethhdr) +
				 sizeof(struct rndis_packet_msg_type) + 22) : 0,
			 rndis_ul_max_xfer_size_rcvd,
			 param->max_pkt_per_xfer,
			 rndis_ul_max_pkt_per_xfer_rcvd);
	return 0;
}

static ssize_t rndis_proc_write(struct file *file, const char __user *buffer,
				size_t count, loff_t *ppos)
{
	rndis_params *p = PDE_DATA(file_inode(file));
	u32 speed = 0;
	int i, fl_speed = 0;

	for (i = 0; i < count; i++) {
		char c;
		if (get_user(c, buffer))
			return -EFAULT;
		switch (c) {
		case '0':
		case '1':
		case '2':
		case '3':
		case '4':
		case '5':
		case '6':
		case '7':
		case '8':
		case '9':
			fl_speed = 1;
			speed = speed * 10 + c - '0';
			break;
		case 'C':
		case 'c':
			rndis_signal_connect(p);
			break;
		case 'D':
		case 'd':
			rndis_signal_disconnect(p);
			break;
		default:
			if (fl_speed) p->speed = speed;
			else pr_debug("%c is not valid\n", c);
			break;
		}

		buffer++;
	}

	return count;
}

static int rndis_proc_open(struct inode *inode, struct file *file)
{
	return single_open(file, rndis_proc_show, PDE_DATA(inode));
}

static const struct file_operations rndis_proc_fops = {
	.owner		= THIS_MODULE,
	.open		= rndis_proc_open,
	.read		= seq_read,
	.llseek		= seq_lseek,
	.release	= single_release,
	.write		= rndis_proc_write,
};

#define	NAME_TEMPLATE "driver/rndis-%03d"

#endif /* CONFIG_USB_GADGET_DEBUG_FILES */<|MERGE_RESOLUTION|>--- conflicted
+++ resolved
@@ -938,7 +938,6 @@
 	}
 #endif
 
-	spin_lock_init(&params->lock);
 	params->confignr = i;
 	params->used = 1;
 	params->state = RNDIS_UNINITIALIZED;
@@ -1104,52 +1103,33 @@
 void rndis_free_response(struct rndis_params *params, u8 *buf)
 {
 	rndis_resp_t *r, *n;
-	unsigned long flags;
-
-<<<<<<< HEAD
-	spin_lock_irqsave(&params->lock, flags);
-=======
+
 	spin_lock(&params->resp_lock);
->>>>>>> f9b8314c
 	list_for_each_entry_safe(r, n, &params->resp_queue, list) {
 		if (r->buf == buf) {
 			list_del(&r->list);
 			kfree(r);
 		}
 	}
-<<<<<<< HEAD
-	spin_unlock_irqrestore(&params->lock, flags);
-=======
 	spin_unlock(&params->resp_lock);
->>>>>>> f9b8314c
 }
 EXPORT_SYMBOL_GPL(rndis_free_response);
 
 u8 *rndis_get_next_response(struct rndis_params *params, u32 *length)
 {
 	rndis_resp_t *r, *n;
-	unsigned long flags;
 
 	if (!length) return NULL;
 
-<<<<<<< HEAD
-	spin_lock_irqsave(&params->lock, flags);
-=======
 	spin_lock(&params->resp_lock);
->>>>>>> f9b8314c
 	list_for_each_entry_safe(r, n, &params->resp_queue, list) {
 		if (!r->send) {
 			r->send = 1;
 			*length = r->length;
-<<<<<<< HEAD
-			spin_unlock_irqrestore(&params->lock, flags);
-=======
 			spin_unlock(&params->resp_lock);
->>>>>>> f9b8314c
 			return r->buf;
 		}
 	}
-	spin_unlock_irqrestore(&params->lock, flags);
 
 	spin_unlock(&params->resp_lock);
 	return NULL;
@@ -1159,7 +1139,6 @@
 static rndis_resp_t *rndis_add_response(struct rndis_params *params, u32 length)
 {
 	rndis_resp_t *r;
-	unsigned long flags;
 
 	/* NOTE: this gets copied into ether.c USB_BUFSIZ bytes ... */
 	r = kmalloc(sizeof(rndis_resp_t) + length, GFP_ATOMIC);
@@ -1169,15 +1148,9 @@
 	r->length = length;
 	r->send = 0;
 
-<<<<<<< HEAD
-	spin_lock_irqsave(&params->lock, flags);
-	list_add_tail(&r->list, &params->resp_queue);
-	spin_unlock_irqrestore(&params->lock, flags);
-=======
 	spin_lock(&params->resp_lock);
 	list_add_tail(&r->list, &params->resp_queue);
 	spin_unlock(&params->resp_lock);
->>>>>>> f9b8314c
 	return r;
 }
 

/*
 * f_qc_rndis.c -- RNDIS link function driver
 *
 * Copyright (C) 2003-2005,2008 David Brownell
 * Copyright (C) 2003-2004 Robert Schwebel, Benedikt Spranger
 * Copyright (C) 2008 Nokia Corporation
 * Copyright (C) 2009 Samsung Electronics
 *			Author: Michal Nazarewicz (mina86@mina86.com)
 * Copyright (c) 2012-2017, The Linux Foundation. All rights reserved.
 *
 * This program is free software; you can redistribute it and/or modify
 * it under the terms of the GNU General Public License version 2
 *
 * This program is distributed in the hope that it will be useful,
 * but WITHOUT ANY WARRANTY; without even the implied warranty of
 * MERCHANTABILITY or FITNESS FOR A PARTICULAR PURPOSE.  See the
 * GNU General Public License for more details.
 *
 * You should have received a copy of the GNU General Public License
 * along with this program; if not, write to the Free Software
 * Foundation, Inc., 59 Temple Place, Suite 330, Boston, MA  02111-1307  USA
 */

/* #define VERBOSE_DEBUG */

#include <linux/slab.h>
#include <linux/kernel.h>
#include <linux/device.h>
#include <linux/etherdevice.h>

#include <linux/atomic.h>

#include "u_ether.h"
#include "u_qc_ether.h"
#include "rndis.h"
#include "u_bam_data.h"
#include <linux/rndis_ipa.h>

unsigned int rndis_dl_max_xfer_size = 9216;
module_param(rndis_dl_max_xfer_size, uint, S_IRUGO | S_IWUSR);
MODULE_PARM_DESC(rndis_dl_max_xfer_size,
		"Max size of bus transfer to host");

/*
 * This function is an RNDIS Ethernet port -- a Microsoft protocol that's
 * been promoted instead of the standard CDC Ethernet.  The published RNDIS
 * spec is ambiguous, incomplete, and needlessly complex.  Variants such as
 * ActiveSync have even worse status in terms of specification.
 *
 * In short:  it's a protocol controlled by (and for) Microsoft, not for an
 * Open ecosystem or markets.  Linux supports it *only* because Microsoft
 * doesn't support the CDC Ethernet standard.
 *
 * The RNDIS data transfer model is complex, with multiple Ethernet packets
 * per USB message, and out of band data.  The control model is built around
 * what's essentially an "RNDIS RPC" protocol.  It's all wrapped in a CDC ACM
 * (modem, not Ethernet) veneer, with those ACM descriptors being entirely
 * useless (they're ignored).  RNDIS expects to be the only function in its
 * configuration, so it's no real help if you need composite devices; and
 * it expects to be the first configuration too.
 *
 * There is a single technical advantage of RNDIS over CDC Ethernet, if you
 * discount the fluff that its RPC can be made to deliver: it doesn't need
 * a NOP altsetting for the data interface.  That lets it work on some of the
 * "so smart it's stupid" hardware which takes over configuration changes
 * from the software, and adds restrictions like "no altsettings".
 *
 * Unfortunately MSFT's RNDIS drivers are buggy.  They hang or oops, and
 * have all sorts of contrary-to-specification oddities that can prevent
 * them from working sanely.  Since bugfixes (or accurate specs, letting
 * Linux work around those bugs) are unlikely to ever come from MSFT, you
 * may want to avoid using RNDIS on purely operational grounds.
 *
 * Omissions from the RNDIS 1.0 specification include:
 *
 *   - Power management ... references data that's scattered around lots
 *     of other documentation, which is incorrect/incomplete there too.
 *
 *   - There are various undocumented protocol requirements, like the need
 *     to send garbage in some control-OUT messages.
 *
 *   - MS-Windows drivers sometimes emit undocumented requests.
 *
 * This function is based on RNDIS link function driver and
 * contains MSM specific implementation.
 */

struct f_rndis_qc {
	struct qc_gether		port;
	u8				ctrl_id, data_id;
	u8				ethaddr[ETH_ALEN];
	u32				vendorID;
	u8				ul_max_pkt_per_xfer;
	u8				pkt_alignment_factor;
	u32				max_pkt_size;
	const char			*manufacturer;
	int				config;
	atomic_t			ioctl_excl;
	atomic_t			open_excl;

	struct usb_ep			*notify;
	struct usb_request		*notify_req;
	atomic_t			notify_count;
	struct data_port		bam_port;
	enum transport_type		xport;
	u8				port_num;
	bool				net_ready_trigger;
};

static struct ipa_usb_init_params rndis_ipa_params;
static spinlock_t rndis_lock;
static bool rndis_ipa_supported;
static void rndis_qc_open(struct qc_gether *geth);

static inline struct f_rndis_qc *func_to_rndis_qc(struct usb_function *f)
{
	return container_of(f, struct f_rndis_qc, port.func);
}

/* peak (theoretical) bulk transfer rate in bits-per-second */
static unsigned int rndis_qc_bitrate(struct usb_gadget *g)
{
	if (gadget_is_superspeed(g) && g->speed == USB_SPEED_SUPER)
		return 13 * 1024 * 8 * 1000 * 8;
	else if (gadget_is_dualspeed(g) && g->speed == USB_SPEED_HIGH)
		return 13 * 512 * 8 * 1000 * 8;
	else
		return 19 * 64 * 1 * 1000 * 8;
}

/*-------------------------------------------------------------------------*/

#define RNDIS_QC_LOG2_STATUS_INTERVAL_MSEC	5	/* 1 << 5 == 32 msec */
#define RNDIS_QC_STATUS_BYTECOUNT		8	/* 8 bytes data */

/* currently only one rndis instance is supported - port
 * index 0.
 */
#define RNDIS_QC_NO_PORTS				1
#define RNDIS_QC_ACTIVE_PORT				0

/* default max packets per tarnsfer value */
#define DEFAULT_MAX_PKT_PER_XFER			15

/* default pkt alignment factor */
#define DEFAULT_PKT_ALIGNMENT_FACTOR			4

#define RNDIS_QC_IOCTL_MAGIC		'i'
#define RNDIS_QC_GET_MAX_PKT_PER_XFER   _IOR(RNDIS_QC_IOCTL_MAGIC, 1, u8)
#define RNDIS_QC_GET_MAX_PKT_SIZE	_IOR(RNDIS_QC_IOCTL_MAGIC, 2, u32)


/* interface descriptor: */

static struct usb_interface_descriptor rndis_qc_control_intf = {
	.bLength =		sizeof rndis_qc_control_intf,
	.bDescriptorType =	USB_DT_INTERFACE,

	/* .bInterfaceNumber = DYNAMIC */
	/* status endpoint is optional; this could be patched later */
	.bNumEndpoints =	1,
	.bInterfaceClass =	USB_CLASS_COMM,
	.bInterfaceSubClass =   USB_CDC_SUBCLASS_ACM,
	.bInterfaceProtocol =   USB_CDC_ACM_PROTO_VENDOR,
	/* .iInterface = DYNAMIC */
};

static struct usb_cdc_header_desc rndis_qc_header_desc = {
	.bLength =		sizeof rndis_qc_header_desc,
	.bDescriptorType =	USB_DT_CS_INTERFACE,
	.bDescriptorSubType =	USB_CDC_HEADER_TYPE,

	.bcdCDC =		cpu_to_le16(0x0110),
};

static struct usb_cdc_call_mgmt_descriptor rndis_qc_call_mgmt_descriptor = {
	.bLength =		sizeof rndis_qc_call_mgmt_descriptor,
	.bDescriptorType =	USB_DT_CS_INTERFACE,
	.bDescriptorSubType =	USB_CDC_CALL_MANAGEMENT_TYPE,

	.bmCapabilities =	0x00,
	.bDataInterface =	0x01,
};

static struct usb_cdc_acm_descriptor rndis_qc_acm_descriptor = {
	.bLength =		sizeof rndis_qc_acm_descriptor,
	.bDescriptorType =	USB_DT_CS_INTERFACE,
	.bDescriptorSubType =	USB_CDC_ACM_TYPE,

	.bmCapabilities =	0x00,
};

static struct usb_cdc_union_desc rndis_qc_union_desc = {
	.bLength =		sizeof(rndis_qc_union_desc),
	.bDescriptorType =	USB_DT_CS_INTERFACE,
	.bDescriptorSubType =	USB_CDC_UNION_TYPE,
	/* .bMasterInterface0 =	DYNAMIC */
	/* .bSlaveInterface0 =	DYNAMIC */
};

/* the data interface has two bulk endpoints */

static struct usb_interface_descriptor rndis_qc_data_intf = {
	.bLength =		sizeof rndis_qc_data_intf,
	.bDescriptorType =	USB_DT_INTERFACE,

	/* .bInterfaceNumber = DYNAMIC */
	.bNumEndpoints =	2,
	.bInterfaceClass =	USB_CLASS_CDC_DATA,
	.bInterfaceSubClass =	0,
	.bInterfaceProtocol =	0,
	/* .iInterface = DYNAMIC */
};


static struct usb_interface_assoc_descriptor
rndis_qc_iad_descriptor = {
	.bLength =		sizeof rndis_qc_iad_descriptor,
	.bDescriptorType =	USB_DT_INTERFACE_ASSOCIATION,
	.bFirstInterface =	0, /* XXX, hardcoded */
	.bInterfaceCount =	2, /* control + data */
	.bFunctionClass =	USB_CLASS_COMM,
	.bFunctionSubClass =	USB_CDC_SUBCLASS_ETHERNET,
	.bFunctionProtocol =	USB_CDC_PROTO_NONE,
	/* .iFunction = DYNAMIC */
};

/* full speed support: */

static struct usb_endpoint_descriptor rndis_qc_fs_notify_desc = {
	.bLength =		USB_DT_ENDPOINT_SIZE,
	.bDescriptorType =	USB_DT_ENDPOINT,

	.bEndpointAddress =	USB_DIR_IN,
	.bmAttributes =		USB_ENDPOINT_XFER_INT,
	.wMaxPacketSize =	cpu_to_le16(RNDIS_QC_STATUS_BYTECOUNT),
	.bInterval =		1 << RNDIS_QC_LOG2_STATUS_INTERVAL_MSEC,
};

static struct usb_endpoint_descriptor rndis_qc_fs_in_desc = {
	.bLength =		USB_DT_ENDPOINT_SIZE,
	.bDescriptorType =	USB_DT_ENDPOINT,

	.bEndpointAddress =	USB_DIR_IN,
	.bmAttributes =		USB_ENDPOINT_XFER_BULK,
};

static struct usb_endpoint_descriptor rndis_qc_fs_out_desc = {
	.bLength =		USB_DT_ENDPOINT_SIZE,
	.bDescriptorType =	USB_DT_ENDPOINT,

	.bEndpointAddress =	USB_DIR_OUT,
	.bmAttributes =		USB_ENDPOINT_XFER_BULK,
};

static struct usb_descriptor_header *eth_qc_fs_function[] = {
	(struct usb_descriptor_header *) &rndis_qc_iad_descriptor,
	/* control interface matches ACM, not Ethernet */
	(struct usb_descriptor_header *) &rndis_qc_control_intf,
	(struct usb_descriptor_header *) &rndis_qc_header_desc,
	(struct usb_descriptor_header *) &rndis_qc_call_mgmt_descriptor,
	(struct usb_descriptor_header *) &rndis_qc_acm_descriptor,
	(struct usb_descriptor_header *) &rndis_qc_union_desc,
	(struct usb_descriptor_header *) &rndis_qc_fs_notify_desc,
	/* data interface has no altsetting */
	(struct usb_descriptor_header *) &rndis_qc_data_intf,
	(struct usb_descriptor_header *) &rndis_qc_fs_in_desc,
	(struct usb_descriptor_header *) &rndis_qc_fs_out_desc,
	NULL,
};

/* high speed support: */

static struct usb_endpoint_descriptor rndis_qc_hs_notify_desc = {
	.bLength =		USB_DT_ENDPOINT_SIZE,
	.bDescriptorType =	USB_DT_ENDPOINT,

	.bEndpointAddress =	USB_DIR_IN,
	.bmAttributes =		USB_ENDPOINT_XFER_INT,
	.wMaxPacketSize =	cpu_to_le16(RNDIS_QC_STATUS_BYTECOUNT),
	.bInterval =		RNDIS_QC_LOG2_STATUS_INTERVAL_MSEC + 4,
};
static struct usb_endpoint_descriptor rndis_qc_hs_in_desc = {
	.bLength =		USB_DT_ENDPOINT_SIZE,
	.bDescriptorType =	USB_DT_ENDPOINT,

	.bEndpointAddress =	USB_DIR_IN,
	.bmAttributes =		USB_ENDPOINT_XFER_BULK,
	.wMaxPacketSize =	cpu_to_le16(512),
};

static struct usb_endpoint_descriptor rndis_qc_hs_out_desc = {
	.bLength =		USB_DT_ENDPOINT_SIZE,
	.bDescriptorType =	USB_DT_ENDPOINT,

	.bEndpointAddress =	USB_DIR_OUT,
	.bmAttributes =		USB_ENDPOINT_XFER_BULK,
	.wMaxPacketSize =	cpu_to_le16(512),
};

static struct usb_descriptor_header *eth_qc_hs_function[] = {
	(struct usb_descriptor_header *) &rndis_qc_iad_descriptor,
	/* control interface matches ACM, not Ethernet */
	(struct usb_descriptor_header *) &rndis_qc_control_intf,
	(struct usb_descriptor_header *) &rndis_qc_header_desc,
	(struct usb_descriptor_header *) &rndis_qc_call_mgmt_descriptor,
	(struct usb_descriptor_header *) &rndis_qc_acm_descriptor,
	(struct usb_descriptor_header *) &rndis_qc_union_desc,
	(struct usb_descriptor_header *) &rndis_qc_hs_notify_desc,
	/* data interface has no altsetting */
	(struct usb_descriptor_header *) &rndis_qc_data_intf,
	(struct usb_descriptor_header *) &rndis_qc_hs_in_desc,
	(struct usb_descriptor_header *) &rndis_qc_hs_out_desc,
	NULL,
};

/* super speed support: */

static struct usb_endpoint_descriptor rndis_qc_ss_notify_desc = {
	.bLength =		USB_DT_ENDPOINT_SIZE,
	.bDescriptorType =	USB_DT_ENDPOINT,

	.bEndpointAddress =	USB_DIR_IN,
	.bmAttributes =		USB_ENDPOINT_XFER_INT,
	.wMaxPacketSize =	cpu_to_le16(STATUS_BYTECOUNT),
	.bInterval =		RNDIS_QC_LOG2_STATUS_INTERVAL_MSEC + 4,
};

static struct usb_ss_ep_comp_descriptor rndis_qc_ss_intr_comp_desc = {
	.bLength =		sizeof ss_intr_comp_desc,
	.bDescriptorType =	USB_DT_SS_ENDPOINT_COMP,

	/* the following 3 values can be tweaked if necessary */
	/* .bMaxBurst =		0, */
	/* .bmAttributes =	0, */
	.wBytesPerInterval =	cpu_to_le16(STATUS_BYTECOUNT),
};

static struct usb_endpoint_descriptor rndis_qc_ss_in_desc = {
	.bLength =		USB_DT_ENDPOINT_SIZE,
	.bDescriptorType =	USB_DT_ENDPOINT,

	.bEndpointAddress =	USB_DIR_IN,
	.bmAttributes =		USB_ENDPOINT_XFER_BULK,
	.wMaxPacketSize =	cpu_to_le16(1024),
};

static struct usb_endpoint_descriptor rndis_qc_ss_out_desc = {
	.bLength =		USB_DT_ENDPOINT_SIZE,
	.bDescriptorType =	USB_DT_ENDPOINT,

	.bEndpointAddress =	USB_DIR_OUT,
	.bmAttributes =		USB_ENDPOINT_XFER_BULK,
	.wMaxPacketSize =	cpu_to_le16(1024),
};

static struct usb_ss_ep_comp_descriptor rndis_qc_ss_bulk_comp_desc = {
	.bLength =		sizeof ss_bulk_comp_desc,
	.bDescriptorType =	USB_DT_SS_ENDPOINT_COMP,

	/* the following 2 values can be tweaked if necessary */
	/* .bMaxBurst =		0, */
	/* .bmAttributes =	0, */
};

static struct usb_descriptor_header *eth_qc_ss_function[] = {
	(struct usb_descriptor_header *) &rndis_qc_iad_descriptor,

	/* control interface matches ACM, not Ethernet */
	(struct usb_descriptor_header *) &rndis_qc_control_intf,
	(struct usb_descriptor_header *) &rndis_qc_header_desc,
	(struct usb_descriptor_header *) &rndis_qc_call_mgmt_descriptor,
	(struct usb_descriptor_header *) &rndis_qc_acm_descriptor,
	(struct usb_descriptor_header *) &rndis_qc_union_desc,
	(struct usb_descriptor_header *) &rndis_qc_ss_notify_desc,
	(struct usb_descriptor_header *) &rndis_qc_ss_intr_comp_desc,

	/* data interface has no altsetting */
	(struct usb_descriptor_header *) &rndis_qc_data_intf,
	(struct usb_descriptor_header *) &rndis_qc_ss_in_desc,
	(struct usb_descriptor_header *) &rndis_qc_ss_bulk_comp_desc,
	(struct usb_descriptor_header *) &rndis_qc_ss_out_desc,
	(struct usb_descriptor_header *) &rndis_qc_ss_bulk_comp_desc,
	NULL,
};

/* string descriptors: */

static struct usb_string rndis_qc_string_defs[] = {
	[0].s = "RNDIS Communications Control",
	[1].s = "RNDIS Ethernet Data",
	[2].s = "RNDIS",
	{  } /* end of list */
};

static struct usb_gadget_strings rndis_qc_string_table = {
	.language =		0x0409,	/* en-us */
	.strings =		rndis_qc_string_defs,
};

static struct usb_gadget_strings *rndis_qc_strings[] = {
	&rndis_qc_string_table,
	NULL,
};

struct f_rndis_qc *_rndis_qc;

static inline int rndis_qc_lock(atomic_t *excl)
{
	if (atomic_inc_return(excl) == 1) {
		return 0;
	} else {
		atomic_dec(excl);
		return -EBUSY;
	}
}

static inline void rndis_qc_unlock(atomic_t *excl)
{
	atomic_dec(excl);
}

/*-------------------------------------------------------------------------*/

static struct sk_buff *rndis_qc_add_header(struct qc_gether *port,
					struct sk_buff *skb)
{
	struct sk_buff *skb2;

	skb2 = skb_realloc_headroom(skb, sizeof(struct rndis_packet_msg_type));
	if (skb2)
		rndis_add_hdr(skb2);

	dev_kfree_skb_any(skb);
	return skb2;
}

int rndis_qc_rm_hdr(struct qc_gether *port,
			struct sk_buff *skb,
			struct sk_buff_head *list)
{
	/* tmp points to a struct rndis_packet_msg_type */
	__le32 *tmp = (void *)skb->data;

	/* MessageType, MessageLength */
	if (cpu_to_le32(RNDIS_MSG_PACKET)
			!= get_unaligned(tmp++)) {
		dev_kfree_skb_any(skb);
		return -EINVAL;
	}
	tmp++;

	/* DataOffset, DataLength */
	if (!skb_pull(skb, get_unaligned_le32(tmp++) + 8)) {
		dev_kfree_skb_any(skb);
		return -EOVERFLOW;
	}
	skb_trim(skb, get_unaligned_le32(tmp++));

	skb_queue_tail(list, skb);
	return 0;
}


static void rndis_qc_response_available(void *_rndis)
{
	struct f_rndis_qc			*rndis = _rndis;
	struct usb_request		*req = rndis->notify_req;
	__le32				*data = req->buf;
	int				status;

	if (atomic_inc_return(&rndis->notify_count) != 1)
		return;

	if (!rndis->notify->driver_data)
		return;

	/* Send RNDIS RESPONSE_AVAILABLE notification; a
	 * USB_CDC_NOTIFY_RESPONSE_AVAILABLE "should" work too
	 *
	 * This is the only notification defined by RNDIS.
	 */
	data[0] = cpu_to_le32(1);
	data[1] = cpu_to_le32(0);

	status = usb_ep_queue(rndis->notify, req, GFP_ATOMIC);
	if (status) {
		atomic_dec(&rndis->notify_count);
		pr_info("notify/0 --> %d\n", status);
	}
}

static void rndis_qc_response_complete(struct usb_ep *ep,
					struct usb_request *req)
{
	struct f_rndis_qc		*rndis;
	int				status = req->status;
	struct usb_composite_dev	*cdev;
	struct usb_ep *notify_ep;

	spin_lock(&rndis_lock);
	rndis = _rndis_qc;
	if (!rndis || !rndis->notify || !rndis->notify->driver_data) {
		spin_unlock(&rndis_lock);
		return;
	}

	if (!rndis->port.func.config || !rndis->port.func.config->cdev) {
		pr_err("%s(): cdev or config is NULL.\n", __func__);
		spin_unlock(&rndis_lock);
		return;
	}

	cdev = rndis->port.func.config->cdev;

	/* after TX:
	 *  - USB_CDC_GET_ENCAPSULATED_RESPONSE (ep0/control)
	 *  - RNDIS_RESPONSE_AVAILABLE (status/irq)
	 */
	switch (status) {
	case -ECONNRESET:
	case -ESHUTDOWN:
		/* connection gone */
		atomic_set(&rndis->notify_count, 0);
		goto out;
	default:
		pr_info("RNDIS %s response error %d, %d/%d\n",
			ep->name, status,
			req->actual, req->length);
		/* FALLTHROUGH */
	case 0:
		if (ep != rndis->notify)
			goto out;

		/* handle multiple pending RNDIS_RESPONSE_AVAILABLE
		 * notifications by resending until we're done
		 */
		if (atomic_dec_and_test(&rndis->notify_count))
			goto out;
		notify_ep = rndis->notify;
		spin_unlock(&rndis_lock);
		status = usb_ep_queue(notify_ep, req, GFP_ATOMIC);
		if (status) {
			spin_lock(&rndis_lock);
			if (!_rndis_qc)
				goto out;
			atomic_dec(&_rndis_qc->notify_count);
			DBG(cdev, "notify/1 --> %d\n", status);
			spin_unlock(&rndis_lock);
		}
	}

	return;

out:
	spin_unlock(&rndis_lock);
}

static void rndis_qc_command_complete(struct usb_ep *ep,
							struct usb_request *req)
{
	struct f_rndis_qc		*rndis = req->context;
	int				status;
	rndis_init_msg_type		*buf;
	u32		ul_max_xfer_size, dl_max_xfer_size;

	if (req->status != 0) {
		pr_err("%s: RNDIS command completion error %d\n",
				__func__, req->status);
		return;
	}

	spin_lock(&rndis_lock);
	rndis = _rndis_qc;
	if (!rndis || !rndis->notify || !rndis->notify->driver_data) {
		spin_unlock(&rndis_lock);
		return;
	}

	/* received RNDIS command from USB_CDC_SEND_ENCAPSULATED_COMMAND */
	status = rndis_msg_parser(rndis->config, (u8 *) req->buf);
	if (status < 0)
		pr_err("RNDIS command error %d, %d/%d\n",
			status, req->actual, req->length);

	buf = (rndis_init_msg_type *)req->buf;

	if (buf->MessageType == RNDIS_MSG_INIT) {
		ul_max_xfer_size = rndis_get_ul_max_xfer_size(rndis->config);
		u_bam_data_set_ul_max_xfer_size(ul_max_xfer_size);
		/*
		 * For consistent data throughput from IPA, it is required to
		 * fine tune aggregation byte limit as 7KB. RNDIS IPA driver
		 * use provided this value to calculate aggregation byte limit
		 * and program IPA hardware for aggregation.
		 * Host provides 8KB or 16KB as Max Transfer size, hence select
		 * minimum out of host provided value and optimum transfer size
		 * to get 7KB as aggregation byte limit.
		 */
		if (rndis_dl_max_xfer_size)
			dl_max_xfer_size = min_t(u32, rndis_dl_max_xfer_size,
				rndis_get_dl_max_xfer_size(rndis->config));
		else
			dl_max_xfer_size =
				rndis_get_dl_max_xfer_size(rndis->config);
		u_bam_data_set_dl_max_xfer_size(dl_max_xfer_size);
	}
	spin_unlock(&rndis_lock);
}

static int
rndis_qc_setup(struct usb_function *f, const struct usb_ctrlrequest *ctrl)
{
	struct f_rndis_qc		*rndis = func_to_rndis_qc(f);
	struct usb_composite_dev *cdev = f->config->cdev;
	struct usb_request	*req = cdev->req;
	int			value = -EOPNOTSUPP;
	u16			w_index = le16_to_cpu(ctrl->wIndex);
	u16			w_value = le16_to_cpu(ctrl->wValue);
	u16			w_length = le16_to_cpu(ctrl->wLength);

	/* composite driver infrastructure handles everything except
	 * CDC class messages; interface activation uses set_alt().
	 */
	pr_debug("%s: Enter\n", __func__);
	switch ((ctrl->bRequestType << 8) | ctrl->bRequest) {

	/* RNDIS uses the CDC command encapsulation mechanism to implement
	 * an RPC scheme, with much getting/setting of attributes by OID.
	 */
	case ((USB_DIR_OUT | USB_TYPE_CLASS | USB_RECIP_INTERFACE) << 8)
			| USB_CDC_SEND_ENCAPSULATED_COMMAND:
		if (w_value || w_index != rndis->ctrl_id)
			goto invalid;
		/* read the request; process it later */
		value = w_length;
		req->complete = rndis_qc_command_complete;
		/* later, rndis_response_available() sends a notification */
		break;

	case ((USB_DIR_IN | USB_TYPE_CLASS | USB_RECIP_INTERFACE) << 8)
			| USB_CDC_GET_ENCAPSULATED_RESPONSE:
		if (w_value || w_index != rndis->ctrl_id)
			goto invalid;
		else {
			u8 *buf;
			u32 n;

			/* return the result */
			buf = rndis_get_next_response(rndis->config, &n);
			if (buf) {
				memcpy(req->buf, buf, n);
				req->complete = rndis_qc_response_complete;
				rndis_free_response(rndis->config, buf);
				value = n;
			}
			/* else stalls ... spec says to avoid that */
		}
		break;

	default:
invalid:
		VDBG(cdev, "invalid control req%02x.%02x v%04x i%04x l%d\n",
			ctrl->bRequestType, ctrl->bRequest,
			w_value, w_index, w_length);
	}

	/* respond with data transfer or status phase? */
	if (value >= 0) {
		DBG(cdev, "rndis req%02x.%02x v%04x i%04x l%d\n",
			ctrl->bRequestType, ctrl->bRequest,
			w_value, w_index, w_length);
		req->context = rndis;
		req->zero = (value < w_length);
		req->length = value;
		value = usb_ep_queue(cdev->gadget->ep0, req, GFP_ATOMIC);
		if (value < 0)
			pr_err("rndis response on err %d\n", value);
	}

	/* device either stalls (value < 0) or reports success */
	return value;
}


static int rndis_qc_set_alt(struct usb_function *f, unsigned intf, unsigned alt)
{
	struct f_rndis_qc	 *rndis = func_to_rndis_qc(f);
	struct usb_composite_dev *cdev = f->config->cdev;

	/* we know alt == 0 */

	if (intf == rndis->ctrl_id) {
		if (rndis->notify->driver_data) {
			VDBG(cdev, "reset rndis control %d\n", intf);
			usb_ep_disable(rndis->notify);
		}
		if (!rndis->notify->desc) {
			VDBG(cdev, "init rndis ctrl %d\n", intf);
			if (config_ep_by_speed(cdev->gadget, f, rndis->notify))
				goto fail;
		}
		usb_ep_enable(rndis->notify);
		rndis->notify->driver_data = rndis;

	} else if (intf == rndis->data_id) {
		struct net_device	*net;

		rndis->net_ready_trigger = false;
		if (rndis->port.in_ep->driver_data) {
			DBG(cdev, "reset rndis\n");
			/* rndis->port is needed for disconnecting the BAM data
			 * path. Only after the BAM data path is disconnected,
			 * we can disconnect the port from the network layer.
			 */
			bam_data_disconnect(&rndis->bam_port, USB_FUNC_RNDIS,
					rndis->port_num);

			if (rndis->xport != USB_GADGET_XPORT_BAM2BAM_IPA)
				gether_qc_disconnect_name(&rndis->port,
					"rndis0");
		}

		if (!rndis->port.in_ep->desc || !rndis->port.out_ep->desc) {
			DBG(cdev, "init rndis\n");
			if (config_ep_by_speed(cdev->gadget, f,
					       rndis->port.in_ep) ||
			    config_ep_by_speed(cdev->gadget, f,
					       rndis->port.out_ep)) {
				rndis->port.in_ep->desc = NULL;
				rndis->port.out_ep->desc = NULL;
				goto fail;
			}
		}

		/* Avoid ZLPs; they can be troublesome. */
		rndis->port.is_zlp_ok = false;

		/* RNDIS should be in the "RNDIS uninitialized" state,
		 * either never activated or after rndis_uninit().
		 *
		 * We don't want data to flow here until a nonzero packet
		 * filter is set, at which point it enters "RNDIS data
		 * initialized" state ... but we do want the endpoints
		 * to be activated.  It's a strange little state.
		 *
		 * REVISIT the RNDIS gadget code has done this wrong for a
		 * very long time.  We need another call to the link layer
		 * code -- gether_updown(...bool) maybe -- to do it right.
		 */
		rndis->port.cdc_filter = 0;

		rndis->bam_port.cdev = cdev;
		rndis->bam_port.func = &rndis->port.func;
		rndis->bam_port.in = rndis->port.in_ep;
		rndis->bam_port.out = rndis->port.out_ep;

		if (bam_data_connect(&rndis->bam_port, rndis->xport,
					rndis->port_num, USB_FUNC_RNDIS))
			goto fail;

		DBG(cdev, "RNDIS RX/TX early activation ...\n");
		if (rndis->xport != USB_GADGET_XPORT_BAM2BAM_IPA) {
			net = gether_qc_connect_name(&rndis->port, "rndis0",
				false);
		} else {
			rndis_qc_open(&rndis->port);
			net = gether_qc_get_net("rndis0");
		}
		if (IS_ERR(net))
			return PTR_ERR(net);

		rndis_set_param_dev(rndis->config, net,
				&rndis->port.cdc_filter);
	} else
		goto fail;

	return 0;
fail:
	return -EINVAL;
}

static void rndis_qc_disable(struct usb_function *f)
{
	struct f_rndis_qc		*rndis = func_to_rndis_qc(f);
	struct usb_composite_dev *cdev = f->config->cdev;
	unsigned long flags;

	if (!rndis->notify->driver_data)
		return;

	pr_info("rndis deactivated\n");

	spin_lock_irqsave(&rndis_lock, flags);
	rndis_uninit(rndis->config);
	spin_unlock_irqrestore(&rndis_lock, flags);
	bam_data_disconnect(&rndis->bam_port, USB_FUNC_RNDIS, rndis->port_num);
	if (rndis->xport != USB_GADGET_XPORT_BAM2BAM_IPA)
		gether_qc_disconnect_name(&rndis->port, "rndis0");

	if (rndis->xport == USB_GADGET_XPORT_BAM2BAM_IPA &&
			gadget_is_dwc3(cdev->gadget)) {
		msm_ep_unconfig(rndis->port.out_ep);
		msm_ep_unconfig(rndis->port.in_ep);
	}
	usb_ep_disable(rndis->notify);
	rndis->notify->driver_data = NULL;
}

static void rndis_qc_suspend(struct usb_function *f)
{
	struct f_rndis_qc	*rndis = func_to_rndis_qc(f);
	bool remote_wakeup_allowed;

	if (f->config->cdev->gadget->speed == USB_SPEED_SUPER)
		remote_wakeup_allowed = f->func_wakeup_allowed;
	else
		remote_wakeup_allowed = f->config->cdev->gadget->remote_wakeup;

	pr_info("%s(): start rndis suspend: remote_wakeup_allowed:%d\n:",
					__func__, remote_wakeup_allowed);

	if (!remote_wakeup_allowed) {
		/* This is required as Linux host side RNDIS driver doesn't
		 * send RNDIS_MESSAGE_PACKET_FILTER before suspending USB bus.
		 * Hence we perform same operations explicitly here for Linux
		 * host case. In case of windows, this RNDIS state machine is
		 * already updated due to receiving of PACKET_FILTER.
		 */
		rndis_flow_control(rndis->config, true);
		pr_debug("%s(): Disconnecting\n", __func__);
	}

	bam_data_suspend(&rndis->bam_port, rndis->port_num, USB_FUNC_RNDIS,
			remote_wakeup_allowed);
	pr_debug("rndis suspended\n");
}

static void rndis_qc_resume(struct usb_function *f)
{
	struct f_rndis_qc	*rndis = func_to_rndis_qc(f);
	bool remote_wakeup_allowed;

	pr_debug("%s: rndis resumed\n", __func__);

	/* Nothing to do if DATA interface wasn't initialized */
	if (!rndis->bam_port.cdev) {
		pr_debug("data interface was not up\n");
		return;
	}

	if (f->config->cdev->gadget->speed == USB_SPEED_SUPER)
		remote_wakeup_allowed = f->func_wakeup_allowed;
	else
		remote_wakeup_allowed = f->config->cdev->gadget->remote_wakeup;

	bam_data_resume(&rndis->bam_port, rndis->port_num, USB_FUNC_RNDIS,
			remote_wakeup_allowed);

	if (!remote_wakeup_allowed) {
		if (rndis->xport == USB_GADGET_XPORT_BAM2BAM_IPA)
			rndis_qc_open(&rndis->port);
		/*
		 * Linux Host doesn't sends RNDIS_MSG_INIT or non-zero value
		 * set with RNDIS_MESSAGE_PACKET_FILTER after performing bus
		 * resume. Hence trigger USB IPA transfer functionality
		 * explicitly here. For Windows host case is also being
		 * handle with RNDIS state machine.
		 */
		rndis_flow_control(rndis->config, false);
	}

	pr_debug("%s: RNDIS resume completed\n", __func__);
}

/*-------------------------------------------------------------------------*/

/*
 * This isn't quite the same mechanism as CDC Ethernet, since the
 * notification scheme passes less data, but the same set of link
 * states must be tested.  A key difference is that altsettings are
 * not used to tell whether the link should send packets or not.
 */

static void rndis_qc_open(struct qc_gether *geth)
{
	struct f_rndis_qc		*rndis = func_to_rndis_qc(&geth->func);
	struct usb_composite_dev *cdev = geth->func.config->cdev;

	DBG(cdev, "%s\n", __func__);

	rndis_set_param_medium(rndis->config, RNDIS_MEDIUM_802_3,
				rndis_qc_bitrate(cdev->gadget) / 100);
	rndis_signal_connect(rndis->config);
}

static void rndis_qc_close(struct qc_gether *geth)
{
	struct f_rndis_qc		*rndis = func_to_rndis_qc(&geth->func);

	DBG(geth->func.config->cdev, "%s\n", __func__);

	rndis_set_param_medium(rndis->config, RNDIS_MEDIUM_802_3, 0);
	rndis_signal_disconnect(rndis->config);
}

/*-------------------------------------------------------------------------*/

/* ethernet function driver setup/binding */

static int
rndis_qc_bind(struct usb_configuration *c, struct usb_function *f)
{
	struct usb_composite_dev *cdev = c->cdev;
	struct f_rndis_qc		*rndis = func_to_rndis_qc(f);
	int			status;
	struct usb_ep		*ep;

	/* allocate instance-specific interface IDs */
	status = usb_interface_id(c, f);
	if (status < 0)
		goto fail;
	rndis->ctrl_id = status;
	rndis_qc_iad_descriptor.bFirstInterface = status;

	rndis_qc_control_intf.bInterfaceNumber = status;
	rndis_qc_union_desc.bMasterInterface0 = status;

	status = usb_interface_id(c, f);
	if (status < 0)
		goto fail;
	rndis->data_id = status;

	rndis_qc_data_intf.bInterfaceNumber = status;
	rndis_qc_union_desc.bSlaveInterface0 = status;

	status = -ENODEV;

	/* allocate instance-specific endpoints */
	ep = usb_ep_autoconfig(cdev->gadget, &rndis_qc_fs_in_desc);
	if (!ep)
		goto fail;
	rndis->port.in_ep = ep;
	ep->driver_data = cdev;	/* claim */

	ep = usb_ep_autoconfig(cdev->gadget, &rndis_qc_fs_out_desc);
	if (!ep)
		goto fail;
	rndis->port.out_ep = ep;
	ep->driver_data = cdev;	/* claim */

	/* NOTE:  a status/notification endpoint is, strictly speaking,
	 * optional.  We don't treat it that way though!  It's simpler,
	 * and some newer profiles don't treat it as optional.
	 */
	ep = usb_ep_autoconfig(cdev->gadget, &rndis_qc_fs_notify_desc);
	if (!ep)
		goto fail;
	rndis->notify = ep;
	ep->driver_data = cdev;	/* claim */

	status = -ENOMEM;

	/* allocate notification request and buffer */
	rndis->notify_req = usb_ep_alloc_request(ep, GFP_KERNEL);
	if (!rndis->notify_req)
		goto fail;
	rndis->notify_req->buf = kmalloc(RNDIS_QC_STATUS_BYTECOUNT, GFP_KERNEL);
	if (!rndis->notify_req->buf)
		goto fail;
	rndis->notify_req->length = RNDIS_QC_STATUS_BYTECOUNT;
	rndis->notify_req->context = rndis;
	rndis->notify_req->complete = rndis_qc_response_complete;

	/* copy descriptors, and track endpoint copies */
	f->fs_descriptors = usb_copy_descriptors(eth_qc_fs_function);
	if (!f->fs_descriptors)
		goto fail;

	/* support all relevant hardware speeds... we expect that when
	 * hardware is dual speed, all bulk-capable endpoints work at
	 * both speeds
	 */
	if (gadget_is_dualspeed(c->cdev->gadget)) {
		rndis_qc_hs_in_desc.bEndpointAddress =
				rndis_qc_fs_in_desc.bEndpointAddress;
		rndis_qc_hs_out_desc.bEndpointAddress =
				rndis_qc_fs_out_desc.bEndpointAddress;
		rndis_qc_hs_notify_desc.bEndpointAddress =
				rndis_qc_fs_notify_desc.bEndpointAddress;

		/* copy descriptors, and track endpoint copies */
		f->hs_descriptors = usb_copy_descriptors(eth_qc_hs_function);

		if (!f->hs_descriptors)
			goto fail;
	}

	if (gadget_is_superspeed(c->cdev->gadget)) {
		rndis_qc_ss_in_desc.bEndpointAddress =
				rndis_qc_fs_in_desc.bEndpointAddress;
		rndis_qc_ss_out_desc.bEndpointAddress =
				rndis_qc_fs_out_desc.bEndpointAddress;
		rndis_qc_ss_notify_desc.bEndpointAddress =
				rndis_qc_fs_notify_desc.bEndpointAddress;

		/* copy descriptors, and track endpoint copies */
		f->ss_descriptors = usb_copy_descriptors(eth_qc_ss_function);
		if (!f->ss_descriptors)
			goto fail;
	}

	rndis->port.open = rndis_qc_open;
	rndis->port.close = rndis_qc_close;

	status = rndis_register(rndis_qc_response_available, rndis,
			bam_data_flow_control_enable);
	if (status < 0)
		goto fail;
	rndis->config = status;

	rndis_set_param_medium(rndis->config, RNDIS_MEDIUM_802_3, 0);
	rndis_set_host_mac(rndis->config, rndis->ethaddr);

	if (rndis->manufacturer && rndis->vendorID &&
		rndis_set_param_vendor(rndis->config, rndis->vendorID,
			rndis->manufacturer))
		goto fail;

	pr_debug("%s(): max_pkt_per_xfer:%d\n", __func__,
				rndis->ul_max_pkt_per_xfer);
	rndis_set_max_pkt_xfer(rndis->config, rndis->ul_max_pkt_per_xfer);

	/* In case of aggregated packets QC device will request
	 * aliment to 4 (2^2).
	 */
	pr_debug("%s(): pkt_alignment_factor:%d\n", __func__,
				rndis->pkt_alignment_factor);
	rndis_set_pkt_alignment_factor(rndis->config,
				rndis->pkt_alignment_factor);

	/* NOTE:  all that is done without knowing or caring about
	 * the network link ... which is unavailable to this code
	 * until we're activated via set_alt().
	 */

	DBG(cdev, "RNDIS: %s speed IN/%s OUT/%s NOTIFY/%s\n",
			gadget_is_superspeed(c->cdev->gadget) ? "super" :
			gadget_is_dualspeed(c->cdev->gadget) ? "dual" : "full",
			rndis->port.in_ep->name, rndis->port.out_ep->name,
			rndis->notify->name);
	return 0;

fail:
	if (gadget_is_superspeed(c->cdev->gadget) && f->ss_descriptors)
		usb_free_descriptors(f->ss_descriptors);
	if (gadget_is_dualspeed(c->cdev->gadget) && f->hs_descriptors)
		usb_free_descriptors(f->hs_descriptors);
	if (f->fs_descriptors)
		usb_free_descriptors(f->fs_descriptors);

	if (rndis->notify_req) {
		kfree(rndis->notify_req->buf);
		usb_ep_free_request(rndis->notify, rndis->notify_req);
	}

	/* we might as well release our claims on endpoints */
	if (rndis->notify)
		rndis->notify->driver_data = NULL;
	if (rndis->port.out_ep->desc)
		rndis->port.out_ep->driver_data = NULL;
	if (rndis->port.in_ep->desc)
		rndis->port.in_ep->driver_data = NULL;

	pr_err("%s: can't bind, err %d\n", f->name, status);

	return status;
}

static void
rndis_qc_unbind(struct usb_configuration *c, struct usb_function *f)
{
	struct f_rndis_qc		*rndis = func_to_rndis_qc(f);
	unsigned long flags;

	pr_debug("rndis_qc_unbind: free\n");
	rndis_deregister(rndis->config);

	if (gadget_is_dualspeed(c->cdev->gadget))
		usb_free_descriptors(f->hs_descriptors);
	usb_free_descriptors(f->fs_descriptors);

	c->cdev->gadget->bam2bam_func_enabled = false;
	kfree(rndis->notify_req->buf);
	usb_ep_free_request(rndis->notify, rndis->notify_req);

	if (rndis->xport == USB_GADGET_XPORT_BAM2BAM_IPA) {
		/*
		 * call flush_workqueue to make sure that any pending
		 * disconnect_work() from u_bam_data.c file is being
		 * flushed before calling this rndis_ipa_cleanup API
		 * as rndis ipa disconnect API is required to be
		 * called before this.
		 */
		bam_data_flush_workqueue();
		rndis_ipa_cleanup(rndis_ipa_params.private);
		rndis_ipa_supported = false;
	}

	spin_lock_irqsave(&rndis_lock, flags);
	kfree(rndis);
	_rndis_qc = NULL;
	spin_unlock_irqrestore(&rndis_lock, flags);
}

void rndis_ipa_reset_trigger(void)
{
	struct f_rndis_qc *rndis;

	rndis = _rndis_qc;
	if (!rndis) {
		pr_err("%s: No RNDIS instance", __func__);
		return;
	}

	rndis->net_ready_trigger = false;
}

/*
 * Callback let RNDIS_IPA trigger us when network interface is up
 * and userspace is ready to answer DHCP requests
 */
void rndis_net_ready_notify(void)
{
	struct f_rndis_qc *rndis;
	unsigned long flags;
	int port_num;

	spin_lock_irqsave(&rndis_lock, flags);
	rndis = _rndis_qc;
	if (!rndis) {
		pr_err("%s: No RNDIS instance", __func__);
		spin_unlock_irqrestore(&rndis_lock, flags);
		return;
	}
	if (rndis->net_ready_trigger) {
		pr_err("%s: Already triggered", __func__);
		spin_unlock_irqrestore(&rndis_lock, flags);
		return;
	}

	pr_debug("%s: Set net_ready_trigger", __func__);
	rndis->net_ready_trigger = true;
	spin_unlock_irqrestore(&rndis_lock, flags);
	port_num = (u_bam_data_func_to_port(USB_FUNC_RNDIS,
					    RNDIS_QC_ACTIVE_PORT));
	if (port_num < 0)
		return;
	bam_data_start_rx_tx(port_num);
}


/* Some controllers can't support RNDIS ... */
static inline bool can_support_rndis_qc(struct usb_configuration *c)
{
	/* everything else is *presumably* fine */
	return true;
}

/**
 * rndis_qc_bind_config - add RNDIS network link to a configuration
 * @c: the configuration to support the network link
 * @ethaddr: a buffer in which the ethernet address of the host side
 *	side of the link was recorded
 * Context: single threaded during gadget setup
 *
 * Returns zero on success, else negative errno.
 *
 * Caller must have called @gether_setup().  Caller is also responsible
 * for calling @gether_cleanup() before module unload.
 */
int
rndis_qc_bind_config(struct usb_configuration *c, u8 ethaddr[ETH_ALEN])
{
	return rndis_qc_bind_config_vendor(c, ethaddr, 0, NULL, 1, 0, NULL);
}

int
rndis_qc_bind_config_vendor(struct usb_configuration *c, u8 ethaddr[ETH_ALEN],
					u32 vendorID, const char *manufacturer,
					u8 max_pkt_per_xfer,
					u8 pkt_alignment_factor,
					char *xport_name)
{
	struct f_rndis_qc	*rndis;
	int		status;

	if (!can_support_rndis_qc(c) || !ethaddr) {
		pr_debug("%s: invalid argument\n", __func__);
		return -EINVAL;
	}

	/* maybe allocate device-global string IDs */
	if (rndis_qc_string_defs[0].id == 0) {

		/* control interface label */
		status = usb_string_id(c->cdev);
		if (status < 0)
			return status;
		rndis_qc_string_defs[0].id = status;
		rndis_qc_control_intf.iInterface = status;

		/* data interface label */
		status = usb_string_id(c->cdev);
		if (status < 0)
			return status;
		rndis_qc_string_defs[1].id = status;
		rndis_qc_data_intf.iInterface = status;

		/* IAD iFunction label */
		status = usb_string_id(c->cdev);
		if (status < 0)
			return status;
		rndis_qc_string_defs[2].id = status;
		rndis_qc_iad_descriptor.iFunction = status;
	}

	/* allocate and initialize one new instance */
	status = -ENOMEM;
	rndis = kzalloc(sizeof *rndis, GFP_KERNEL);
	if (!rndis) {
		pr_err("%s: fail allocate and initialize new instance\n",
			   __func__);
		goto fail;
	}

	rndis->xport = str_to_xport(xport_name);

	/* export host's Ethernet address in CDC format */
	if (rndis->xport == USB_GADGET_XPORT_BAM2BAM_IPA) {
		gether_qc_get_macs(rndis_ipa_params.device_ethaddr,
				rndis_ipa_params.host_ethaddr);
		pr_debug("setting host_ethaddr=%pM, device_ethaddr=%pM\n",
			rndis_ipa_params.host_ethaddr,
			rndis_ipa_params.device_ethaddr);
		rndis_ipa_supported = true;
		memcpy(rndis->ethaddr, &rndis_ipa_params.host_ethaddr,
			ETH_ALEN);
		rndis_ipa_params.device_ready_notify = rndis_net_ready_notify;
	} else
		memcpy(rndis->ethaddr, ethaddr, ETH_ALEN);

	rndis->vendorID = vendorID;
	rndis->manufacturer = manufacturer;

	/* if max_pkt_per_xfer was not configured set to default value */
	rndis->ul_max_pkt_per_xfer =
			max_pkt_per_xfer ? max_pkt_per_xfer :
			DEFAULT_MAX_PKT_PER_XFER;
	u_bam_data_set_ul_max_pkt_num(rndis->ul_max_pkt_per_xfer);

	/*
	 * Check no RNDIS aggregation, and alignment if not mentioned,
	 * use alignment factor as zero. If aggregated RNDIS data transfer,
	 * max packet per transfer would be default if it is not set
	 * explicitly, and same way use alignment factor as 2 by default.
	 * This would eliminate need of writing to sysfs if default RNDIS
	 * aggregation setting required. Writing to both sysfs entries,
	 * those values will always override default values.
	 */
	if ((rndis->pkt_alignment_factor == 0) &&
			(rndis->ul_max_pkt_per_xfer == 1))
		rndis->pkt_alignment_factor = 0;
	else
		rndis->pkt_alignment_factor = pkt_alignment_factor ?
				pkt_alignment_factor :
				DEFAULT_PKT_ALIGNMENT_FACTOR;

	/* RNDIS activates when the host changes this filter */
	rndis->port.cdc_filter = 0;

	/* RNDIS has special (and complex) framing */
	rndis->port.header_len = sizeof(struct rndis_packet_msg_type);
	rndis->port.wrap = rndis_qc_add_header;
	rndis->port.unwrap = rndis_qc_rm_hdr;

	rndis->port.func.name = "rndis";
	rndis->port.func.strings = rndis_qc_strings;
	/* descriptors are per-instance copies */
	rndis->port.func.bind = rndis_qc_bind;
	rndis->port.func.unbind = rndis_qc_unbind;
	rndis->port.func.set_alt = rndis_qc_set_alt;
	rndis->port.func.setup = rndis_qc_setup;
	rndis->port.func.disable = rndis_qc_disable;
	rndis->port.func.suspend = rndis_qc_suspend;
	rndis->port.func.resume = rndis_qc_resume;

	if (rndis->xport == USB_GADGET_XPORT_BAM2BAM_IPA) {
		status = rndis_ipa_init(&rndis_ipa_params);
		if (status) {
			pr_err("%s: failed to init rndis_ipa\n", __func__);
			goto fail;
		}
	}

	status = usb_add_function(c, &rndis->port.func);
	if (status) {
		if (rndis->xport == USB_GADGET_XPORT_BAM2BAM_IPA)
			rndis_ipa_cleanup(rndis_ipa_params.private);
		goto fail;
	}

	_rndis_qc = rndis;

<<<<<<< HEAD
=======
	c->cdev->gadget->bam2bam_func_enabled = true;

>>>>>>> e045a95c
	return 0;

fail:
	kfree(rndis);
	_rndis_qc = NULL;
	return status;
}

static int rndis_qc_open_dev(struct inode *ip, struct file *fp)
{
	int ret = 0;
	unsigned long flags;
	pr_info("Open rndis QC driver\n");

	spin_lock_irqsave(&rndis_lock, flags);
	if (!_rndis_qc) {
		pr_err("rndis_qc_dev not created yet\n");
		ret = -ENODEV;
		goto fail;
	}

	if (rndis_qc_lock(&_rndis_qc->open_excl)) {
		pr_err("Already opened\n");
		ret = -EBUSY;
		goto fail;
	}

	fp->private_data = _rndis_qc;
fail:
	spin_unlock_irqrestore(&rndis_lock, flags);

	if (!ret)
		pr_info("rndis QC file opened\n");

	return ret;
}

static int rndis_qc_release_dev(struct inode *ip, struct file *fp)
{
	unsigned long flags;
	pr_info("Close rndis QC file\n");

	spin_lock_irqsave(&rndis_lock, flags);

	if (!_rndis_qc) {
		pr_err("rndis_qc_dev not present\n");
		spin_unlock_irqrestore(&rndis_lock, flags);
		return -ENODEV;
	}
	rndis_qc_unlock(&_rndis_qc->open_excl);
	spin_unlock_irqrestore(&rndis_lock, flags);
	return 0;
}

static long rndis_qc_ioctl(struct file *fp, unsigned cmd, unsigned long arg)
{
	u8 qc_max_pkt_per_xfer = 0;
	u32 qc_max_pkt_size = 0;
	int ret = 0;
	unsigned long flags;

	spin_lock_irqsave(&rndis_lock, flags);
	if (!_rndis_qc) {
		pr_err("rndis_qc_dev not present\n");
		ret = -ENODEV;
		goto fail;
	}

	qc_max_pkt_per_xfer = _rndis_qc->ul_max_pkt_per_xfer;
	qc_max_pkt_size = _rndis_qc->max_pkt_size;

	if (rndis_qc_lock(&_rndis_qc->ioctl_excl)) {
		ret = -EBUSY;
		goto fail;
	}

	spin_unlock_irqrestore(&rndis_lock, flags);

	pr_info("Received command %d\n", cmd);

	switch (cmd) {
	case RNDIS_QC_GET_MAX_PKT_PER_XFER:
		ret = copy_to_user((void __user *)arg,
					&qc_max_pkt_per_xfer,
					sizeof(qc_max_pkt_per_xfer));
		if (ret) {
			pr_err("copying to user space failed\n");
			ret = -EFAULT;
		}
		pr_info("Sent UL max packets per xfer %d\n",
				qc_max_pkt_per_xfer);
		break;
	case RNDIS_QC_GET_MAX_PKT_SIZE:
		ret = copy_to_user((void __user *)arg,
					&qc_max_pkt_size,
					sizeof(qc_max_pkt_size));
		if (ret) {
			pr_err("copying to user space failed\n");
			ret = -EFAULT;
		}
		pr_debug("Sent max packet size %d\n",
				qc_max_pkt_size);
		break;
	default:
		pr_err("Unsupported IOCTL\n");
		ret = -EINVAL;
	}

	spin_lock_irqsave(&rndis_lock, flags);
<<<<<<< HEAD

	if (!_rndis_qc) {
		pr_err("rndis_qc_dev not present\n");
		ret = -ENODEV;
		goto fail;
	}
	rndis_qc_unlock(&_rndis_qc->ioctl_excl);

=======

	if (!_rndis_qc) {
		pr_err("rndis_qc_dev not present\n");
		ret = -ENODEV;
		goto fail;
	}
	rndis_qc_unlock(&_rndis_qc->ioctl_excl);

>>>>>>> e045a95c
fail:
	spin_unlock_irqrestore(&rndis_lock, flags);
	return ret;
}

static const struct file_operations rndis_qc_fops = {
	.owner = THIS_MODULE,
	.open = rndis_qc_open_dev,
	.release = rndis_qc_release_dev,
	.unlocked_ioctl	= rndis_qc_ioctl,
};

static struct miscdevice rndis_qc_device = {
	.minor = MISC_DYNAMIC_MINOR,
	.name = "android_rndis_qc",
	.fops = &rndis_qc_fops,
};

static int rndis_qc_init(void)
{
	int ret;

	pr_info("initialize rndis QC instance\n");

	spin_lock_init(&rndis_lock);

	ret = misc_register(&rndis_qc_device);
	if (ret)
		pr_err("rndis QC driver failed to register\n");

	ret = bam_data_setup(USB_FUNC_RNDIS, RNDIS_QC_NO_PORTS);
	if (ret) {
		pr_err("bam_data_setup failed err: %d\n", ret);
		return ret;
	}

	return ret;
}

static void rndis_qc_cleanup(void)
{
	pr_info("rndis QC cleanup\n");

	misc_deregister(&rndis_qc_device);
}

void *rndis_qc_get_ipa_rx_cb(void)
{
	return rndis_ipa_params.ipa_rx_notify;
}

void *rndis_qc_get_ipa_tx_cb(void)
{
	return rndis_ipa_params.ipa_tx_notify;
}

void *rndis_qc_get_ipa_priv(void)
{
	return rndis_ipa_params.private;
}

bool rndis_qc_get_skip_ep_config(void)
{
	return rndis_ipa_params.skip_ep_cfg;
}<|MERGE_RESOLUTION|>--- conflicted
+++ resolved
@@ -1312,11 +1312,8 @@
 
 	_rndis_qc = rndis;
 
-<<<<<<< HEAD
-=======
 	c->cdev->gadget->bam2bam_func_enabled = true;
 
->>>>>>> e045a95c
 	return 0;
 
 fail:
@@ -1426,7 +1423,6 @@
 	}
 
 	spin_lock_irqsave(&rndis_lock, flags);
-<<<<<<< HEAD
 
 	if (!_rndis_qc) {
 		pr_err("rndis_qc_dev not present\n");
@@ -1435,16 +1431,6 @@
 	}
 	rndis_qc_unlock(&_rndis_qc->ioctl_excl);
 
-=======
-
-	if (!_rndis_qc) {
-		pr_err("rndis_qc_dev not present\n");
-		ret = -ENODEV;
-		goto fail;
-	}
-	rndis_qc_unlock(&_rndis_qc->ioctl_excl);
-
->>>>>>> e045a95c
 fail:
 	spin_unlock_irqrestore(&rndis_lock, flags);
 	return ret;

--- conflicted
+++ resolved
@@ -150,9 +150,17 @@
 
 static void usb_udc_connect_control(struct usb_udc *udc)
 {
-	if (udc->vbus)
-		usb_gadget_connect(udc->gadget);
-	else
+	if (udc->vbus) {
+		/*
+		 * HACK: The Android gadget driver disconnects the gadget
+		 * on bind and expects the gadget to stay disconnected until
+		 * it calls usb_gadget_connect when userspace is ready. Remove
+		 * the call to usb_gadget_connect bellow to avoid enabling the
+		 * pullup before userspace is ready.
+		 *
+		 * usb_gadget_connect(udc->gadget);
+		 */
+	} else
 		usb_gadget_disconnect(udc->gadget);
 }
 
@@ -413,19 +421,7 @@
 		driver->unbind(udc->gadget);
 		goto err1;
 	}
-<<<<<<< HEAD
 	usb_udc_connect_control(udc);
-=======
-	/*
-	 * HACK: The Android gadget driver disconnects the gadget
-	 * on bind and expects the gadget to stay disconnected until
-	 * it calls usb_gadget_connect when userspace is ready. Remove
-	 * the call to usb_gadget_connect bellow to avoid enabling the
-	 * pullup before userspace is ready.
-	 *
-	 * usb_gadget_connect(udc->gadget);
-	 */
->>>>>>> a63e9712
 
 	kobject_uevent(&udc->dev.kobj, KOBJ_CHANGE);
 	return 0;

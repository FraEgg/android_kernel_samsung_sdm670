/*
 * composite.c - infrastructure for Composite USB Gadgets
 *
 * Copyright (C) 2006-2008 David Brownell
 *
 * This program is free software; you can redistribute it and/or modify
 * it under the terms of the GNU General Public License as published by
 * the Free Software Foundation; either version 2 of the License, or
 * (at your option) any later version.
 */

/* #define VERBOSE_DEBUG */

#include <linux/kallsyms.h>
#include <linux/kernel.h>
#include <linux/slab.h>
#include <linux/module.h>
#include <linux/device.h>
#include <linux/utsname.h>

#include <linux/usb/composite.h>
#include <linux/usb/otg.h>
#include <linux/usb/msm_hsusb.h>
#include <asm/unaligned.h>

#include "u_os_desc.h"
#define SSUSB_GADGET_VBUS_DRAW 900 /* in mA */
#define SSUSB_GADGET_VBUS_DRAW_UNITS 8
#define HSUSB_GADGET_VBUS_DRAW_UNITS 2

/*
 * Based on enumerated USB speed, draw power with set_config and resume
 * HSUSB: 500mA, SSUSB: 900mA
 */
#define USB_VBUS_DRAW(speed)\
	(speed == USB_SPEED_SUPER ?\
	 SSUSB_GADGET_VBUS_DRAW : CONFIG_USB_GADGET_VBUS_DRAW)

/* disable LPM by default */
static bool disable_l1_for_hs;
module_param(disable_l1_for_hs, bool, 0644);
MODULE_PARM_DESC(disable_l1_for_hs,
	"Disable support for L1 LPM for HS devices");

/**
 * struct usb_os_string - represents OS String to be reported by a gadget
 * @bLength: total length of the entire descritor, always 0x12
 * @bDescriptorType: USB_DT_STRING
 * @qwSignature: the OS String proper
 * @bMS_VendorCode: code used by the host for subsequent requests
 * @bPad: not used, must be zero
 */
struct usb_os_string {
	__u8	bLength;
	__u8	bDescriptorType;
	__u8	qwSignature[OS_STRING_QW_SIGN_LEN];
	__u8	bMS_VendorCode;
	__u8	bPad;
} __packed;

/*
 * The code in this file is utility code, used to build a gadget driver
 * from one or more "function" drivers, one or more "configuration"
 * objects, and a "usb_composite_driver" by gluing them together along
 * with the relevant device-wide data.
 */

static struct usb_gadget_strings **get_containers_gs(
		struct usb_gadget_string_container *uc)
{
	return (struct usb_gadget_strings **)uc->stash;
}

/**
 * function_descriptors() - get function descriptors for speed
 * @f: the function
 * @speed: the speed
 *
 * Returns the descriptors or NULL if not set.
 */
static struct usb_descriptor_header **
function_descriptors(struct usb_function *f,
		     enum usb_device_speed speed)
{
	struct usb_descriptor_header **descriptors;

	/*
	 * NOTE: we try to help gadget drivers which might not be setting
	 * max_speed appropriately.
	 */

	switch (speed) {
	case USB_SPEED_SUPER_PLUS:
		descriptors = f->ssp_descriptors;
		if (descriptors)
			break;
		/* FALLTHROUGH */
	case USB_SPEED_SUPER:
		descriptors = f->ss_descriptors;
		if (descriptors)
			break;
		/* FALLTHROUGH */
	case USB_SPEED_HIGH:
		descriptors = f->hs_descriptors;
		if (descriptors)
			break;
		/* FALLTHROUGH */
	default:
		descriptors = f->fs_descriptors;
	}

	/*
	 * if we can't find any descriptors at all, then this gadget deserves to
	 * Oops with a NULL pointer dereference
	 */

	return descriptors;
}

/**
 * next_ep_desc() - advance to the next EP descriptor
 * @t: currect pointer within descriptor array
 *
 * Return: next EP descriptor or NULL
 *
 * Iterate over @t until either EP descriptor found or
 * NULL (that indicates end of list) encountered
 */
static struct usb_descriptor_header**
next_ep_desc(struct usb_descriptor_header **t)
{
	for (; *t; t++) {
		if ((*t)->bDescriptorType == USB_DT_ENDPOINT)
			return t;
	}
	return NULL;
}

/*
 * for_each_ep_desc()- iterate over endpoint descriptors in the
 *		descriptors list
 * @start:	pointer within descriptor array.
 * @ep_desc:	endpoint descriptor to use as the loop cursor
 */
#define for_each_ep_desc(start, ep_desc) \
	for (ep_desc = next_ep_desc(start); \
	      ep_desc; ep_desc = next_ep_desc(ep_desc+1))

/**
 * config_ep_by_speed() - configures the given endpoint
 * according to gadget speed.
 * @g: pointer to the gadget
 * @f: usb function
 * @_ep: the endpoint to configure
 *
 * Return: error code, 0 on success
 *
 * This function chooses the right descriptors for a given
 * endpoint according to gadget speed and saves it in the
 * endpoint desc field. If the endpoint already has a descriptor
 * assigned to it - overwrites it with currently corresponding
 * descriptor. The endpoint maxpacket field is updated according
 * to the chosen descriptor.
 * Note: the supplied function should hold all the descriptors
 * for supported speeds
 */
int config_ep_by_speed(struct usb_gadget *g,
			struct usb_function *f,
			struct usb_ep *_ep)
{
	struct usb_endpoint_descriptor *chosen_desc = NULL;
	struct usb_descriptor_header **speed_desc = NULL;

	struct usb_ss_ep_comp_descriptor *comp_desc = NULL;
	int want_comp_desc = 0;

	struct usb_descriptor_header **d_spd; /* cursor for speed desc */

	if (!g || !f || !_ep)
		return -EIO;

	/* select desired speed */
	switch (g->speed) {
	case USB_SPEED_SUPER_PLUS:
		if (gadget_is_superspeed_plus(g)) {
			speed_desc = f->ssp_descriptors;
			want_comp_desc = 1;
			break;
		}
		/* else: Fall trough */
	case USB_SPEED_SUPER:
		if (gadget_is_superspeed(g)) {
			speed_desc = f->ss_descriptors;
			want_comp_desc = 1;
			break;
		}
		/* else: Fall trough */
	case USB_SPEED_HIGH:
		if (gadget_is_dualspeed(g)) {
			speed_desc = f->hs_descriptors;
			break;
		}
		/* else: fall through */
	default:
		speed_desc = f->fs_descriptors;
	}
	/* find descriptors */
	for_each_ep_desc(speed_desc, d_spd) {
		chosen_desc = (struct usb_endpoint_descriptor *)*d_spd;
		if (chosen_desc->bEndpointAddress == _ep->address)
			goto ep_found;
	}
	return -EIO;

ep_found:
	/* commit results */
	_ep->maxpacket = usb_endpoint_maxp(chosen_desc) & 0x7ff;
	_ep->desc = chosen_desc;
	_ep->comp_desc = NULL;
	_ep->maxburst = 0;
	_ep->mult = 1;

	if (g->speed == USB_SPEED_HIGH && (usb_endpoint_xfer_isoc(_ep->desc) ||
				usb_endpoint_xfer_int(_ep->desc)))
		_ep->mult = ((usb_endpoint_maxp(_ep->desc) & 0x1800) >> 11) + 1;

	if (!want_comp_desc)
		return 0;

	/*
	 * Companion descriptor should follow EP descriptor
	 * USB 3.0 spec, #9.6.7
	 */
	comp_desc = (struct usb_ss_ep_comp_descriptor *)*(++d_spd);
	if (!comp_desc ||
	    (comp_desc->bDescriptorType != USB_DT_SS_ENDPOINT_COMP))
		return -EIO;
	_ep->comp_desc = comp_desc;
	if (g->speed >= USB_SPEED_SUPER) {
		switch (usb_endpoint_type(_ep->desc)) {
		case USB_ENDPOINT_XFER_ISOC:
			/* mult: bits 1:0 of bmAttributes */
			_ep->mult = (comp_desc->bmAttributes & 0x3) + 1;
		case USB_ENDPOINT_XFER_BULK:
		case USB_ENDPOINT_XFER_INT:
			_ep->maxburst = comp_desc->bMaxBurst + 1;
			break;
		default:
			if (comp_desc->bMaxBurst != 0) {
				struct usb_composite_dev *cdev;

				cdev = get_gadget_data(g);
				ERROR(cdev, "ep0 bMaxBurst must be 0\n");
			}
			_ep->maxburst = 1;
			break;
		}
	}
	return 0;
}
EXPORT_SYMBOL_GPL(config_ep_by_speed);

/**
 * usb_add_function() - add a function to a configuration
 * @config: the configuration
 * @function: the function being added
 * Context: single threaded during gadget setup
 *
 * After initialization, each configuration must have one or more
 * functions added to it.  Adding a function involves calling its @bind()
 * method to allocate resources such as interface and string identifiers
 * and endpoints.
 *
 * This function returns the value of the function's bind(), which is
 * zero for success else a negative errno value.
 */
int usb_add_function(struct usb_configuration *config,
		struct usb_function *function)
{
	int	value = -EINVAL;

	DBG(config->cdev, "adding '%s'/%pK to config '%s'/%pK\n",
			function->name, function,
			config->label, config);

	if (!function->set_alt || !function->disable)
		goto done;

	function->config = config;
	function->intf_id = -EINVAL;
	list_add_tail(&function->list, &config->functions);

	if (function->bind_deactivated) {
		value = usb_function_deactivate(function);
		if (value)
			goto done;
	}

	/* REVISIT *require* function->bind? */
	if (function->bind) {
		value = function->bind(config, function);
		if (value < 0) {
			list_del(&function->list);
			function->config = NULL;
		}
	} else
		value = 0;

	/* We allow configurations that don't work at both speeds.
	 * If we run into a lowspeed Linux system, treat it the same
	 * as full speed ... it's the function drivers that will need
	 * to avoid bulk and ISO transfers.
	 */
	if (!config->fullspeed && function->fs_descriptors)
		config->fullspeed = true;
	if (!config->highspeed && function->hs_descriptors)
		config->highspeed = true;
	if (!config->superspeed && function->ss_descriptors)
		config->superspeed = true;
	if (!config->superspeed_plus && function->ssp_descriptors)
		config->superspeed_plus = true;

done:
	if (value)
		DBG(config->cdev, "adding '%s'/%pK --> %d\n",
				function->name, function, value);
	return value;
}
EXPORT_SYMBOL_GPL(usb_add_function);

void usb_remove_function(struct usb_configuration *c, struct usb_function *f)
{
	if (f->disable)
		f->disable(f);

	bitmap_zero(f->endpoints, 32);
	list_del(&f->list);
	if (f->unbind)
		f->unbind(c, f);
}
EXPORT_SYMBOL_GPL(usb_remove_function);

/**
 * usb_function_deactivate - prevent function and gadget enumeration
 * @function: the function that isn't yet ready to respond
 *
 * Blocks response of the gadget driver to host enumeration by
 * preventing the data line pullup from being activated.  This is
 * normally called during @bind() processing to change from the
 * initial "ready to respond" state, or when a required resource
 * becomes available.
 *
 * For example, drivers that serve as a passthrough to a userspace
 * daemon can block enumeration unless that daemon (such as an OBEX,
 * MTP, or print server) is ready to handle host requests.
 *
 * Not all systems support software control of their USB peripheral
 * data pullups.
 *
 * Returns zero on success, else negative errno.
 */
int usb_function_deactivate(struct usb_function *function)
{
	struct usb_composite_dev	*cdev = function->config->cdev;
	unsigned long			flags;
	int				status = 0;

	spin_lock_irqsave(&cdev->lock, flags);

	if (cdev->deactivations == 0) {
		spin_unlock_irqrestore(&cdev->lock, flags);
		status = usb_gadget_deactivate(cdev->gadget);
		spin_lock_irqsave(&cdev->lock, flags);
	}
	if (status == 0)
		cdev->deactivations++;

	spin_unlock_irqrestore(&cdev->lock, flags);
	return status;
}
EXPORT_SYMBOL_GPL(usb_function_deactivate);

/**
 * usb_function_activate - allow function and gadget enumeration
 * @function: function on which usb_function_activate() was called
 *
 * Reverses effect of usb_function_deactivate().  If no more functions
 * are delaying their activation, the gadget driver will respond to
 * host enumeration procedures.
 *
 * Returns zero on success, else negative errno.
 */
int usb_function_activate(struct usb_function *function)
{
	struct usb_composite_dev	*cdev = function->config->cdev;
	unsigned long			flags;
	int				status = 0;

	spin_lock_irqsave(&cdev->lock, flags);

	if (WARN_ON(cdev->deactivations == 0))
		status = -EINVAL;
	else {
		cdev->deactivations--;
		if (cdev->deactivations == 0) {
			spin_unlock_irqrestore(&cdev->lock, flags);
			status = usb_gadget_activate(cdev->gadget);
			spin_lock_irqsave(&cdev->lock, flags);
		}
	}

	spin_unlock_irqrestore(&cdev->lock, flags);
	return status;
}
EXPORT_SYMBOL_GPL(usb_function_activate);

/**
 * usb_interface_id() - allocate an unused interface ID
 * @config: configuration associated with the interface
 * @function: function handling the interface
 * Context: single threaded during gadget setup
 *
 * usb_interface_id() is called from usb_function.bind() callbacks to
 * allocate new interface IDs.  The function driver will then store that
 * ID in interface, association, CDC union, and other descriptors.  It
 * will also handle any control requests targeted at that interface,
 * particularly changing its altsetting via set_alt().  There may
 * also be class-specific or vendor-specific requests to handle.
 *
 * All interface identifier should be allocated using this routine, to
 * ensure that for example different functions don't wrongly assign
 * different meanings to the same identifier.  Note that since interface
 * identifiers are configuration-specific, functions used in more than
 * one configuration (or more than once in a given configuration) need
 * multiple versions of the relevant descriptors.
 *
 * Returns the interface ID which was allocated; or -ENODEV if no
 * more interface IDs can be allocated.
 */
int usb_interface_id(struct usb_configuration *config,
		struct usb_function *function)
{
	unsigned id = config->next_interface_id;

	if (id < MAX_CONFIG_INTERFACES) {
		config->interface[id] = function;
		if (function->intf_id < 0)
			function->intf_id = id;
		config->next_interface_id = id + 1;
		return id;
	}
	return -ENODEV;
}
EXPORT_SYMBOL_GPL(usb_interface_id);

static int usb_func_wakeup_int(struct usb_function *func)
{
	int ret;
	struct usb_gadget *gadget;

	pr_debug("%s - %s function wakeup\n",
		__func__, func->name ? func->name : "");

	if (!func || !func->config || !func->config->cdev ||
		!func->config->cdev->gadget)
		return -EINVAL;

	gadget = func->config->cdev->gadget;
	if ((gadget->speed != USB_SPEED_SUPER) || !func->func_wakeup_allowed) {
		DBG(func->config->cdev,
			"Function Wakeup is not possible. speed=%u, func_wakeup_allowed=%u\n",
			gadget->speed,
			func->func_wakeup_allowed);

		return -ENOTSUPP;
	}

	ret = usb_gadget_func_wakeup(gadget, func->intf_id);

	return ret;
}

int usb_func_wakeup(struct usb_function *func)
{
	int ret;
	unsigned long flags;

	pr_debug("%s function wakeup\n",
		func->name ? func->name : "");

	spin_lock_irqsave(&func->config->cdev->lock, flags);
	ret = usb_func_wakeup_int(func);
	if (ret == -EAGAIN) {
		DBG(func->config->cdev,
			"Function wakeup for %s could not complete due to suspend state. Delayed until after bus resume.\n",
			func->name ? func->name : "");
		ret = 0;
	} else if (ret < 0 && ret != -ENOTSUPP) {
		ERROR(func->config->cdev,
			"Failed to wake function %s from suspend state. ret=%d. Canceling USB request.\n",
			func->name ? func->name : "", ret);
	}

	spin_unlock_irqrestore(&func->config->cdev->lock, flags);
	return ret;
}
EXPORT_SYMBOL(usb_func_wakeup);

int usb_func_ep_queue(struct usb_function *func, struct usb_ep *ep,
			       struct usb_request *req, gfp_t gfp_flags)
{
	int ret;
	struct usb_gadget *gadget;

	if (!func || !func->config || !func->config->cdev ||
			!func->config->cdev->gadget || !ep || !req) {
		ret = -EINVAL;
		goto done;
	}

	pr_debug("Function %s queueing new data into ep %u\n",
		func->name ? func->name : "", ep->address);

	gadget = func->config->cdev->gadget;
	if (func->func_is_suspended && func->func_wakeup_allowed) {
		ret = usb_gadget_func_wakeup(gadget, func->intf_id);
		if (ret == -EAGAIN) {
			pr_debug("bus suspended func wakeup for %s delayed until bus resume.\n",
				func->name ? func->name : "");
		} else if (ret < 0 && ret != -ENOTSUPP) {
			pr_err("Failed to wake function %s from suspend state. ret=%d.\n",
				func->name ? func->name : "", ret);
		}
		goto done;
	}

	if (!func->func_is_suspended)
		ret = 0;

	if (func->func_is_suspended && !func->func_wakeup_allowed) {
		ret = -ENOTSUPP;
		goto done;
	}

	ret = usb_ep_queue(ep, req, gfp_flags);
done:
	return ret;
}
EXPORT_SYMBOL(usb_func_ep_queue);

static u8 encode_bMaxPower(enum usb_device_speed speed,
		struct usb_configuration *c)
{
	unsigned int val = CONFIG_USB_GADGET_VBUS_DRAW;

	if (c->MaxPower)
		val = c->MaxPower;
	else
		val = CONFIG_USB_GADGET_VBUS_DRAW;
	if (!val)
		return 0;
	if (speed < USB_SPEED_SUPER)
		return min(val, 500U) / 2;
	else
		/*
		 * USB 3.x supports up to 900mA, but since 900 isn't divisible
		 * by 8 the integral division will effectively cap to 896mA.
		 */
		return min(val, 900U) / 8;
}

static int config_buf(struct usb_configuration *config,
		enum usb_device_speed speed, void *buf, u8 type)
{
	struct usb_config_descriptor	*c = buf;
	void				*next = buf + USB_DT_CONFIG_SIZE;
	int				len;
	struct usb_function		*f;
	int				status;

	len = USB_COMP_EP0_BUFSIZ - USB_DT_CONFIG_SIZE;
	/* write the config descriptor */
	c = buf;
	c->bLength = USB_DT_CONFIG_SIZE;
	c->bDescriptorType = type;
	/* wTotalLength is written later */
	c->bNumInterfaces = config->next_interface_id;
	c->bConfigurationValue = config->bConfigurationValue;
	c->iConfiguration = config->iConfiguration;
	c->bmAttributes = USB_CONFIG_ATT_ONE | config->bmAttributes;
	c->bMaxPower = encode_bMaxPower(speed, config);
	if (config->cdev->gadget->self_powered) {
		c->bmAttributes |= USB_CONFIG_ATT_SELFPOWER;
		c->bMaxPower = 0;
	}

	/* There may be e.g. OTG descriptors */
	if (config->descriptors) {
		status = usb_descriptor_fillbuf(next, len,
				config->descriptors);
		if (status < 0)
			return status;
		len -= status;
		next += status;
	}

	/* add each function's descriptors */
	list_for_each_entry(f, &config->functions, list) {
		struct usb_descriptor_header **descriptors;

		descriptors = function_descriptors(f, speed);
		if (!descriptors)
			continue;
		status = usb_descriptor_fillbuf(next, len,
			(const struct usb_descriptor_header **) descriptors);
		if (status < 0)
			return status;
		len -= status;
		next += status;
	}

	len = next - buf;
	c->wTotalLength = cpu_to_le16(len);
	return len;
}

static int config_desc(struct usb_composite_dev *cdev, unsigned w_value)
{
	struct usb_gadget		*gadget = cdev->gadget;
	struct usb_configuration	*c;
	struct list_head		*pos;
	u8				type = w_value >> 8;
	enum usb_device_speed		speed = USB_SPEED_UNKNOWN;

	if (gadget->speed >= USB_SPEED_SUPER)
		speed = gadget->speed;
	else if (gadget_is_dualspeed(gadget)) {
		int	hs = 0;
		if (gadget->speed == USB_SPEED_HIGH)
			hs = 1;
		if (type == USB_DT_OTHER_SPEED_CONFIG)
			hs = !hs;
		if (hs)
			speed = USB_SPEED_HIGH;

	}

	/* This is a lookup by config *INDEX* */
	w_value &= 0xff;

	pos = &cdev->configs;
	c = cdev->os_desc_config;
	if (c)
		goto check_config;

	while ((pos = pos->next) !=  &cdev->configs) {
		c = list_entry(pos, typeof(*c), list);

		/* skip OS Descriptors config which is handled separately */
		if (c == cdev->os_desc_config)
			continue;

check_config:
		/* ignore configs that won't work at this speed */
		switch (speed) {
		case USB_SPEED_SUPER_PLUS:
			if (!c->superspeed_plus)
				continue;
			break;
		case USB_SPEED_SUPER:
			if (!c->superspeed)
				continue;
			break;
		case USB_SPEED_HIGH:
			if (!c->highspeed)
				continue;
			break;
		default:
			if (!c->fullspeed)
				continue;
		}

		if (w_value == 0)
			return config_buf(c, speed, cdev->req->buf, type);
		w_value--;
	}
	return -EINVAL;
}

static int count_configs(struct usb_composite_dev *cdev, unsigned type)
{
	struct usb_gadget		*gadget = cdev->gadget;
	struct usb_configuration	*c;
	unsigned			count = 0;
	int				hs = 0;
	int				ss = 0;
	int				ssp = 0;

	if (gadget_is_dualspeed(gadget)) {
		if (gadget->speed == USB_SPEED_HIGH)
			hs = 1;
		if (gadget->speed == USB_SPEED_SUPER)
			ss = 1;
		if (gadget->speed == USB_SPEED_SUPER_PLUS)
			ssp = 1;
		if (type == USB_DT_DEVICE_QUALIFIER)
			hs = !hs;
	}
	list_for_each_entry(c, &cdev->configs, list) {
		/* ignore configs that won't work at this speed */
		if (ssp) {
			if (!c->superspeed_plus)
				continue;
		} else if (ss) {
			if (!c->superspeed)
				continue;
		} else if (hs) {
			if (!c->highspeed)
				continue;
		} else {
			if (!c->fullspeed)
				continue;
		}
		count++;
	}
	return count;
}

/**
 * bos_desc() - prepares the BOS descriptor.
 * @cdev: pointer to usb_composite device to generate the bos
 *	descriptor for
 *
 * This function generates the BOS (Binary Device Object)
 * descriptor and its device capabilities descriptors. The BOS
 * descriptor should be supported by a SuperSpeed device.
 */
static int bos_desc(struct usb_composite_dev *cdev)
{
	struct usb_ext_cap_descriptor	*usb_ext;
	struct usb_ss_cap_descriptor	*ss_cap;
	struct usb_dcd_config_params	dcd_config_params;
	struct usb_bos_descriptor	*bos = cdev->req->buf;

	bos->bLength = USB_DT_BOS_SIZE;
	bos->bDescriptorType = USB_DT_BOS;

	bos->wTotalLength = cpu_to_le16(USB_DT_BOS_SIZE);
	bos->bNumDeviceCaps = 0;

	/*
	 * A SuperSpeed device shall include the USB2.0 extension descriptor
	 * and shall support LPM when operating in USB2.0 HS mode, as well as
	 * a HS device when operating in USB2.1 HS mode.
	 */
	usb_ext = cdev->req->buf + le16_to_cpu(bos->wTotalLength);
	bos->bNumDeviceCaps++;
	le16_add_cpu(&bos->wTotalLength, USB_DT_USB_EXT_CAP_SIZE);
	usb_ext->bLength = USB_DT_USB_EXT_CAP_SIZE;
	usb_ext->bDescriptorType = USB_DT_DEVICE_CAPABILITY;
	usb_ext->bDevCapabilityType = USB_CAP_TYPE_EXT;
	usb_ext->bmAttributes = cpu_to_le32(USB_LPM_SUPPORT | USB_BESL_SUPPORT);

	if (gadget_is_superspeed(cdev->gadget)) {
		/*
		 * The Superspeed USB Capability descriptor shall be
		 * implemented by all SuperSpeed devices.
		 */
		ss_cap = cdev->req->buf + le16_to_cpu(bos->wTotalLength);
		bos->bNumDeviceCaps++;
		le16_add_cpu(&bos->wTotalLength, USB_DT_USB_SS_CAP_SIZE);
		ss_cap->bLength = USB_DT_USB_SS_CAP_SIZE;
		ss_cap->bDescriptorType = USB_DT_DEVICE_CAPABILITY;
		ss_cap->bDevCapabilityType = USB_SS_CAP_TYPE;
		ss_cap->bmAttributes = 0; /* LTM is not supported yet */
		ss_cap->wSpeedSupported = cpu_to_le16(USB_LOW_SPEED_OPERATION |
					USB_FULL_SPEED_OPERATION |
					USB_HIGH_SPEED_OPERATION |
					USB_5GBPS_OPERATION);
		ss_cap->bFunctionalitySupport = USB_LOW_SPEED_OPERATION;

		/* Get Controller configuration */
		if (cdev->gadget->ops->get_config_params)
			cdev->gadget->ops->get_config_params
				(&dcd_config_params);
		else {
			dcd_config_params.bU1devExitLat =
				USB_DEFAULT_U1_DEV_EXIT_LAT;
			dcd_config_params.bU2DevExitLat =
				cpu_to_le16(USB_DEFAULT_U2_DEV_EXIT_LAT);
		}
		ss_cap->bU1devExitLat = dcd_config_params.bU1devExitLat;
		ss_cap->bU2DevExitLat = dcd_config_params.bU2DevExitLat;
	}

	/* The SuperSpeedPlus USB Device Capability descriptor */
	if (gadget_is_superspeed_plus(cdev->gadget)) {
		struct usb_ssp_cap_descriptor *ssp_cap;

		ssp_cap = cdev->req->buf + le16_to_cpu(bos->wTotalLength);
		bos->bNumDeviceCaps++;

		/*
		 * Report typical values.
		 */

		le16_add_cpu(&bos->wTotalLength, USB_DT_USB_SSP_CAP_SIZE(1));
		ssp_cap->bLength = USB_DT_USB_SSP_CAP_SIZE(1);
		ssp_cap->bDescriptorType = USB_DT_DEVICE_CAPABILITY;
		ssp_cap->bDevCapabilityType = USB_SSP_CAP_TYPE;
		ssp_cap->bReserved = 0;
		ssp_cap->wReserved = 0;

		/* SSAC = 1 (2 attributes) */
		ssp_cap->bmAttributes = cpu_to_le32(1);

		/* Min RX/TX Lane Count = 1 */
		ssp_cap->wFunctionalitySupport =
			cpu_to_le16((1 << 8) | (1 << 12));

		/*
		 * bmSublinkSpeedAttr[0]:
		 *   ST  = Symmetric, RX
		 *   LSE =  3 (Gbps)
		 *   LP  =  1 (SuperSpeedPlus)
		 *   LSM = 10 (10 Gbps)
		 */
		ssp_cap->bmSublinkSpeedAttr[0] =
			cpu_to_le32((3 << 4) | (1 << 14) | (0xa << 16));
		/*
		 * bmSublinkSpeedAttr[1] =
		 *   ST  = Symmetric, TX
		 *   LSE =  3 (Gbps)
		 *   LP  =  1 (SuperSpeedPlus)
		 *   LSM = 10 (10 Gbps)
		 */
		ssp_cap->bmSublinkSpeedAttr[1] =
			cpu_to_le32((3 << 4) | (1 << 14) |
				    (0xa << 16) | (1 << 7));
	}

	return le16_to_cpu(bos->wTotalLength);
}

static void device_qual(struct usb_composite_dev *cdev)
{
	struct usb_qualifier_descriptor	*qual = cdev->req->buf;

	qual->bLength = sizeof(*qual);
	qual->bDescriptorType = USB_DT_DEVICE_QUALIFIER;
	/* POLICY: same bcdUSB and device type info at both speeds */
	qual->bcdUSB = cdev->desc.bcdUSB;
	qual->bDeviceClass = cdev->desc.bDeviceClass;
	qual->bDeviceSubClass = cdev->desc.bDeviceSubClass;
	qual->bDeviceProtocol = cdev->desc.bDeviceProtocol;
	/* ASSUME same EP0 fifo size at both speeds */
	qual->bMaxPacketSize0 = cdev->gadget->ep0->maxpacket;
	qual->bNumConfigurations = count_configs(cdev, USB_DT_DEVICE_QUALIFIER);
	qual->bRESERVED = 0;
}

/*-------------------------------------------------------------------------*/

static void reset_config(struct usb_composite_dev *cdev)
{
	struct usb_function		*f;

	DBG(cdev, "reset config\n");

	if (!cdev->config) {
		pr_err("%s:cdev->config is already NULL\n", __func__);
		return;
	}

	list_for_each_entry(f, &cdev->config->functions, list) {
		if (f->disable)
			f->disable(f);

		/* USB 3.0 addition */
		f->func_is_suspended = false;
		f->func_wakeup_allowed = false;
		f->func_wakeup_pending = false;

		bitmap_zero(f->endpoints, 32);
	}
	cdev->config = NULL;
	cdev->delayed_status = 0;
}

static int set_config(struct usb_composite_dev *cdev,
		const struct usb_ctrlrequest *ctrl, unsigned number)
{
	struct usb_gadget	*gadget = cdev->gadget;
	struct usb_configuration *c = NULL;
	int			result = -EINVAL;
	unsigned    power = gadget_is_otg(gadget) ? 8 : 100;
	int			tmp;

	if (number) {
		list_for_each_entry(c, &cdev->configs, list) {
			if (c->bConfigurationValue == number) {
				/*
				 * We disable the FDs of the previous
				 * configuration only if the new configuration
				 * is a valid one
				 */
				if (cdev->config)
					reset_config(cdev);
				result = 0;
				break;
			}
		}
		if (result < 0)
			goto done;
	} else { /* Zero configuration value - need to reset the config */
		if (cdev->config)
			reset_config(cdev);
		result = 0;
	}

	INFO(cdev, "%s config #%d: %s\n",
	     usb_speed_string(gadget->speed),
	     number, c ? c->label : "unconfigured");

	if (!c)
		goto done;

	usb_gadget_set_state(gadget, USB_STATE_CONFIGURED);
	cdev->config = c;
	c->num_ineps_used = 0;
	c->num_outeps_used = 0;

	/* Initialize all interfaces by setting them to altsetting zero. */
	for (tmp = 0; tmp < MAX_CONFIG_INTERFACES; tmp++) {
		struct usb_function	*f = c->interface[tmp];
		struct usb_descriptor_header **descriptors;

		if (!f)
			break;

		/*
		 * Record which endpoints are used by the function. This is used
		 * to dispatch control requests targeted at that endpoint to the
		 * function's setup callback instead of the current
		 * configuration's setup callback.
		 */
		descriptors = function_descriptors(f, gadget->speed);

		for (; *descriptors; ++descriptors) {
			struct usb_endpoint_descriptor *ep;
			int addr;

			if ((*descriptors)->bDescriptorType != USB_DT_ENDPOINT)
				continue;

			ep = (struct usb_endpoint_descriptor *)*descriptors;
			addr = ((ep->bEndpointAddress & 0x80) >> 3)
			     |  (ep->bEndpointAddress & 0x0f);
			set_bit(addr, f->endpoints);
			if (usb_endpoint_dir_in(ep))
				c->num_ineps_used++;
			else
				c->num_outeps_used++;
		}

		result = f->set_alt(f, tmp, 0);
		if (result < 0) {
			DBG(cdev, "interface %d (%s/%pK) alt 0 --> %d\n",
					tmp, f->name, f, result);

			reset_config(cdev);
			goto done;
		}

		if (result == USB_GADGET_DELAYED_STATUS) {
			DBG(cdev,
			 "%s: interface %d (%s) requested delayed status\n",
					__func__, tmp, f->name);
			cdev->delayed_status++;
			DBG(cdev, "delayed_status count %d\n",
					cdev->delayed_status);
		}
	}

	/* when we return, be sure our power usage is valid */
	power = c->MaxPower ? c->MaxPower : CONFIG_USB_GADGET_VBUS_DRAW;
	if (gadget->speed < USB_SPEED_SUPER)
		power = min(power, 500U);
	else
		power = min(power, 900U);
done:
<<<<<<< HEAD
	usb_gadget_vbus_draw(gadget, USB_VBUS_DRAW(gadget->speed));
=======
	if (power <= USB_SELF_POWER_VBUS_MAX_DRAW)
		usb_gadget_set_selfpowered(gadget);
	else
		usb_gadget_clear_selfpowered(gadget);

	usb_gadget_vbus_draw(gadget, power);
>>>>>>> 2d2170bb
	if (result >= 0 && cdev->delayed_status)
		result = USB_GADGET_DELAYED_STATUS;
	return result;
}

int usb_add_config_only(struct usb_composite_dev *cdev,
		struct usb_configuration *config)
{
	struct usb_configuration *c;

	if (!config->bConfigurationValue)
		return -EINVAL;

	/* Prevent duplicate configuration identifiers */
	list_for_each_entry(c, &cdev->configs, list) {
		if (c->bConfigurationValue == config->bConfigurationValue)
			return -EBUSY;
	}

	config->cdev = cdev;
	list_add_tail(&config->list, &cdev->configs);

	INIT_LIST_HEAD(&config->functions);
	config->next_interface_id = 0;
	memset(config->interface, 0, sizeof(config->interface));

	return 0;
}
EXPORT_SYMBOL_GPL(usb_add_config_only);

/**
 * usb_add_config() - add a configuration to a device.
 * @cdev: wraps the USB gadget
 * @config: the configuration, with bConfigurationValue assigned
 * @bind: the configuration's bind function
 * Context: single threaded during gadget setup
 *
 * One of the main tasks of a composite @bind() routine is to
 * add each of the configurations it supports, using this routine.
 *
 * This function returns the value of the configuration's @bind(), which
 * is zero for success else a negative errno value.  Binding configurations
 * assigns global resources including string IDs, and per-configuration
 * resources such as interface IDs and endpoints.
 */
int usb_add_config(struct usb_composite_dev *cdev,
		struct usb_configuration *config,
		int (*bind)(struct usb_configuration *))
{
	int				status = -EINVAL;

	if (!bind)
		goto done;

	DBG(cdev, "adding config #%u '%s'/%pK\n",
			config->bConfigurationValue,
			config->label, config);

	status = usb_add_config_only(cdev, config);
	if (status)
		goto done;

	status = bind(config);
	if (status < 0) {
		while (!list_empty(&config->functions)) {
			struct usb_function		*f;

			f = list_first_entry(&config->functions,
					struct usb_function, list);
			list_del(&f->list);
			if (f->unbind) {
				DBG(cdev, "unbind function '%s'/%pK\n",
					f->name, f);
				f->unbind(config, f);
				/* may free memory for "f" */
			}
		}
		list_del(&config->list);
		config->cdev = NULL;
	} else {
		unsigned	i;

		DBG(cdev, "cfg %d/%pK speeds:%s%s%s%s\n",
			config->bConfigurationValue, config,
			config->superspeed_plus ? " superplus" : "",
			config->superspeed ? " super" : "",
			config->highspeed ? " high" : "",
			config->fullspeed
				? (gadget_is_dualspeed(cdev->gadget)
					? " full"
					: " full/low")
				: "");

		for (i = 0; i < MAX_CONFIG_INTERFACES; i++) {
			struct usb_function	*f = config->interface[i];

			if (!f)
				continue;
			DBG(cdev, "  interface %d = %s/%pK\n",
				i, f->name, f);
		}
	}

	/* set_alt(), or next bind(), sets up ep->claimed as needed */
	usb_ep_autoconfig_reset(cdev->gadget);

done:
	if (status)
		DBG(cdev, "added config '%s'/%u --> %d\n", config->label,
				config->bConfigurationValue, status);
	return status;
}
EXPORT_SYMBOL_GPL(usb_add_config);

static void remove_config(struct usb_composite_dev *cdev,
			      struct usb_configuration *config)
{
	while (!list_empty(&config->functions)) {
		struct usb_function		*f;

		f = list_first_entry(&config->functions,
				struct usb_function, list);
		list_del(&f->list);
		if (f->unbind) {
			DBG(cdev, "unbind function '%s'/%pK\n", f->name, f);
			f->unbind(config, f);
			/* may free memory for "f" */
		}
	}
	list_del(&config->list);
	if (config->unbind) {
		DBG(cdev, "unbind config '%s'/%pK\n", config->label, config);
		config->unbind(config);
			/* may free memory for "c" */
	}
}

/**
 * usb_remove_config() - remove a configuration from a device.
 * @cdev: wraps the USB gadget
 * @config: the configuration
 *
 * Drivers must call usb_gadget_disconnect before calling this function
 * to disconnect the device from the host and make sure the host will not
 * try to enumerate the device while we are changing the config list.
 */
void usb_remove_config(struct usb_composite_dev *cdev,
		      struct usb_configuration *config)
{
	unsigned long flags;

	spin_lock_irqsave(&cdev->lock, flags);

	if (cdev->config == config) {
		if (cdev->gadget->is_chipidea && !cdev->suspended) {
			spin_unlock_irqrestore(&cdev->lock, flags);
			msm_do_bam_disable_enable(CI_CTRL);
			spin_lock_irqsave(&cdev->lock, flags);
		}
		reset_config(cdev);
	}

	spin_unlock_irqrestore(&cdev->lock, flags);

	remove_config(cdev, config);
}

/*-------------------------------------------------------------------------*/

/* We support strings in multiple languages ... string descriptor zero
 * says which languages are supported.  The typical case will be that
 * only one language (probably English) is used, with i18n handled on
 * the host side.
 */

static void collect_langs(struct usb_gadget_strings **sp, __le16 *buf)
{
	const struct usb_gadget_strings	*s;
	__le16				language;
	__le16				*tmp;

	while (*sp) {
		s = *sp;
		language = cpu_to_le16(s->language);
		for (tmp = buf; *tmp && tmp < &buf[126]; tmp++) {
			if (*tmp == language)
				goto repeat;
		}
		*tmp++ = language;
repeat:
		sp++;
	}
}

static int lookup_string(
	struct usb_gadget_strings	**sp,
	void				*buf,
	u16				language,
	int				id
)
{
	struct usb_gadget_strings	*s;
	int				value;

	while (*sp) {
		s = *sp++;
		if (s->language != language)
			continue;
		value = usb_gadget_get_string(s, id, buf);
		if (value > 0)
			return value;
	}
	return -EINVAL;
}

static int get_string(struct usb_composite_dev *cdev,
		void *buf, u16 language, int id)
{
	struct usb_composite_driver	*composite = cdev->driver;
	struct usb_gadget_string_container *uc;
	struct usb_configuration	*c;
	struct usb_function		*f;
	int				len;

	/* Yes, not only is USB's i18n support probably more than most
	 * folk will ever care about ... also, it's all supported here.
	 * (Except for UTF8 support for Unicode's "Astral Planes".)
	 */

	/* 0 == report all available language codes */
	if (id == 0) {
		struct usb_string_descriptor	*s = buf;
		struct usb_gadget_strings	**sp;

		memset(s, 0, 256);
		s->bDescriptorType = USB_DT_STRING;

		sp = composite->strings;
		if (sp)
			collect_langs(sp, s->wData);

		list_for_each_entry(c, &cdev->configs, list) {
			sp = c->strings;
			if (sp)
				collect_langs(sp, s->wData);

			list_for_each_entry(f, &c->functions, list) {
				sp = f->strings;
				if (sp)
					collect_langs(sp, s->wData);
			}
		}
		list_for_each_entry(uc, &cdev->gstrings, list) {
			struct usb_gadget_strings **sp;

			sp = get_containers_gs(uc);
			collect_langs(sp, s->wData);
		}

		for (len = 0; len <= 126 && s->wData[len]; len++)
			continue;
		if (!len)
			return -EINVAL;

		s->bLength = 2 * (len + 1);
		return s->bLength;
	}

	if (cdev->use_os_string && language == 0 && id == OS_STRING_IDX) {
		struct usb_os_string *b = buf;
		b->bLength = sizeof(*b);
		b->bDescriptorType = USB_DT_STRING;
		compiletime_assert(
			sizeof(b->qwSignature) == sizeof(cdev->qw_sign),
			"qwSignature size must be equal to qw_sign");
		memcpy(&b->qwSignature, cdev->qw_sign, sizeof(b->qwSignature));
		b->bMS_VendorCode = cdev->b_vendor_code;
		b->bPad = 0;
		return sizeof(*b);
	}

	list_for_each_entry(uc, &cdev->gstrings, list) {
		struct usb_gadget_strings **sp;

		sp = get_containers_gs(uc);
		len = lookup_string(sp, buf, language, id);
		if (len > 0)
			return len;
	}

	/* String IDs are device-scoped, so we look up each string
	 * table we're told about.  These lookups are infrequent;
	 * simpler-is-better here.
	 */
	if (composite->strings) {
		len = lookup_string(composite->strings, buf, language, id);
		if (len > 0)
			return len;
	}
	list_for_each_entry(c, &cdev->configs, list) {
		if (c->strings) {
			len = lookup_string(c->strings, buf, language, id);
			if (len > 0)
				return len;
		}
		list_for_each_entry(f, &c->functions, list) {
			if (!f->strings)
				continue;
			len = lookup_string(f->strings, buf, language, id);
			if (len > 0)
				return len;
		}
	}
	return -EINVAL;
}

/**
 * usb_string_id() - allocate an unused string ID
 * @cdev: the device whose string descriptor IDs are being allocated
 * Context: single threaded during gadget setup
 *
 * @usb_string_id() is called from bind() callbacks to allocate
 * string IDs.  Drivers for functions, configurations, or gadgets will
 * then store that ID in the appropriate descriptors and string table.
 *
 * All string identifier should be allocated using this,
 * @usb_string_ids_tab() or @usb_string_ids_n() routine, to ensure
 * that for example different functions don't wrongly assign different
 * meanings to the same identifier.
 */
int usb_string_id(struct usb_composite_dev *cdev)
{
	if (cdev->next_string_id < 254) {
		/* string id 0 is reserved by USB spec for list of
		 * supported languages */
		/* 255 reserved as well? -- mina86 */
		cdev->next_string_id++;
		return cdev->next_string_id;
	}
	return -ENODEV;
}
EXPORT_SYMBOL_GPL(usb_string_id);

/**
 * usb_string_ids() - allocate unused string IDs in batch
 * @cdev: the device whose string descriptor IDs are being allocated
 * @str: an array of usb_string objects to assign numbers to
 * Context: single threaded during gadget setup
 *
 * @usb_string_ids() is called from bind() callbacks to allocate
 * string IDs.  Drivers for functions, configurations, or gadgets will
 * then copy IDs from the string table to the appropriate descriptors
 * and string table for other languages.
 *
 * All string identifier should be allocated using this,
 * @usb_string_id() or @usb_string_ids_n() routine, to ensure that for
 * example different functions don't wrongly assign different meanings
 * to the same identifier.
 */
int usb_string_ids_tab(struct usb_composite_dev *cdev, struct usb_string *str)
{
	int next = cdev->next_string_id;

	for (; str->s; ++str) {
		if (unlikely(next >= 254))
			return -ENODEV;
		str->id = ++next;
	}

	cdev->next_string_id = next;

	return 0;
}
EXPORT_SYMBOL_GPL(usb_string_ids_tab);

static struct usb_gadget_string_container *copy_gadget_strings(
		struct usb_gadget_strings **sp, unsigned n_gstrings,
		unsigned n_strings)
{
	struct usb_gadget_string_container *uc;
	struct usb_gadget_strings **gs_array;
	struct usb_gadget_strings *gs;
	struct usb_string *s;
	unsigned mem;
	unsigned n_gs;
	unsigned n_s;
	void *stash;

	mem = sizeof(*uc);
	mem += sizeof(void *) * (n_gstrings + 1);
	mem += sizeof(struct usb_gadget_strings) * n_gstrings;
	mem += sizeof(struct usb_string) * (n_strings + 1) * (n_gstrings);
	uc = kmalloc(mem, GFP_KERNEL);
	if (!uc)
		return ERR_PTR(-ENOMEM);
	gs_array = get_containers_gs(uc);
	stash = uc->stash;
	stash += sizeof(void *) * (n_gstrings + 1);
	for (n_gs = 0; n_gs < n_gstrings; n_gs++) {
		struct usb_string *org_s;

		gs_array[n_gs] = stash;
		gs = gs_array[n_gs];
		stash += sizeof(struct usb_gadget_strings);
		gs->language = sp[n_gs]->language;
		gs->strings = stash;
		org_s = sp[n_gs]->strings;

		for (n_s = 0; n_s < n_strings; n_s++) {
			s = stash;
			stash += sizeof(struct usb_string);
			if (org_s->s)
				s->s = org_s->s;
			else
				s->s = "";
			org_s++;
		}
		s = stash;
		s->s = NULL;
		stash += sizeof(struct usb_string);

	}
	gs_array[n_gs] = NULL;
	return uc;
}

/**
 * usb_gstrings_attach() - attach gadget strings to a cdev and assign ids
 * @cdev: the device whose string descriptor IDs are being allocated
 * and attached.
 * @sp: an array of usb_gadget_strings to attach.
 * @n_strings: number of entries in each usb_strings array (sp[]->strings)
 *
 * This function will create a deep copy of usb_gadget_strings and usb_string
 * and attach it to the cdev. The actual string (usb_string.s) will not be
 * copied but only a referenced will be made. The struct usb_gadget_strings
 * array may contain multiple languages and should be NULL terminated.
 * The ->language pointer of each struct usb_gadget_strings has to contain the
 * same amount of entries.
 * For instance: sp[0] is en-US, sp[1] is es-ES. It is expected that the first
 * usb_string entry of es-ES contains the translation of the first usb_string
 * entry of en-US. Therefore both entries become the same id assign.
 */
struct usb_string *usb_gstrings_attach(struct usb_composite_dev *cdev,
		struct usb_gadget_strings **sp, unsigned n_strings)
{
	struct usb_gadget_string_container *uc;
	struct usb_gadget_strings **n_gs;
	unsigned n_gstrings = 0;
	unsigned i;
	int ret;

	for (i = 0; sp[i]; i++)
		n_gstrings++;

	if (!n_gstrings)
		return ERR_PTR(-EINVAL);

	uc = copy_gadget_strings(sp, n_gstrings, n_strings);
	if (IS_ERR(uc))
		return ERR_CAST(uc);

	n_gs = get_containers_gs(uc);
	ret = usb_string_ids_tab(cdev, n_gs[0]->strings);
	if (ret)
		goto err;

	for (i = 1; i < n_gstrings; i++) {
		struct usb_string *m_s;
		struct usb_string *s;
		unsigned n;

		m_s = n_gs[0]->strings;
		s = n_gs[i]->strings;
		for (n = 0; n < n_strings; n++) {
			s->id = m_s->id;
			s++;
			m_s++;
		}
	}
	list_add_tail(&uc->list, &cdev->gstrings);
	return n_gs[0]->strings;
err:
	kfree(uc);
	return ERR_PTR(ret);
}
EXPORT_SYMBOL_GPL(usb_gstrings_attach);

/**
 * usb_string_ids_n() - allocate unused string IDs in batch
 * @c: the device whose string descriptor IDs are being allocated
 * @n: number of string IDs to allocate
 * Context: single threaded during gadget setup
 *
 * Returns the first requested ID.  This ID and next @n-1 IDs are now
 * valid IDs.  At least provided that @n is non-zero because if it
 * is, returns last requested ID which is now very useful information.
 *
 * @usb_string_ids_n() is called from bind() callbacks to allocate
 * string IDs.  Drivers for functions, configurations, or gadgets will
 * then store that ID in the appropriate descriptors and string table.
 *
 * All string identifier should be allocated using this,
 * @usb_string_id() or @usb_string_ids_n() routine, to ensure that for
 * example different functions don't wrongly assign different meanings
 * to the same identifier.
 */
int usb_string_ids_n(struct usb_composite_dev *c, unsigned n)
{
	unsigned next = c->next_string_id;
	if (unlikely(n > 254 || (unsigned)next + n > 254))
		return -ENODEV;
	c->next_string_id += n;
	return next + 1;
}
EXPORT_SYMBOL_GPL(usb_string_ids_n);

/*-------------------------------------------------------------------------*/

static void composite_setup_complete(struct usb_ep *ep, struct usb_request *req)
{
	struct usb_composite_dev *cdev;

	if (req->status || req->actual != req->length)
		DBG((struct usb_composite_dev *) ep->driver_data,
				"setup complete --> %d, %d/%d\n",
				req->status, req->actual, req->length);

	/*
	 * REVIST The same ep0 requests are shared with function drivers
	 * so they don't have to maintain the same ->complete() stubs.
	 *
	 * Because of that, we need to check for the validity of ->context
	 * here, even though we know we've set it to something useful.
	 */
	if (!req->context)
		return;

	cdev = req->context;

	if (cdev->req == req)
		cdev->setup_pending = false;
	else if (cdev->os_desc_req == req)
		cdev->os_desc_pending = false;
	else
		WARN(1, "unknown request %pK\n", req);
}

static int composite_ep0_queue(struct usb_composite_dev *cdev,
		struct usb_request *req, gfp_t gfp_flags)
{
	int ret;

	ret = usb_ep_queue(cdev->gadget->ep0, req, gfp_flags);
	if (ret == 0) {
		if (cdev->req == req)
			cdev->setup_pending = true;
		else if (cdev->os_desc_req == req)
			cdev->os_desc_pending = true;
		else
			WARN(1, "unknown request %pK\n", req);
	}

	return ret;
}

static int count_ext_compat(struct usb_configuration *c)
{
	int i, res;

	res = 0;
	for (i = 0; i < c->next_interface_id; ++i) {
		struct usb_function *f;
		int j;

		f = c->interface[i];
		for (j = 0; j < f->os_desc_n; ++j) {
			struct usb_os_desc *d;

			if (i != f->os_desc_table[j].if_id)
				continue;
			d = f->os_desc_table[j].os_desc;
			if (d && d->ext_compat_id)
				++res;
		}
	}
	BUG_ON(res > 255);
	return res;
}

static int fill_ext_compat(struct usb_configuration *c, u8 *buf)
{
	int i, count;

	count = 16;
	for (i = 0; i < c->next_interface_id; ++i) {
		struct usb_function *f;
		int j;

		f = c->interface[i];
		for (j = 0; j < f->os_desc_n; ++j) {
			struct usb_os_desc *d;

			if (i != f->os_desc_table[j].if_id)
				continue;
			d = f->os_desc_table[j].os_desc;
			if (d && d->ext_compat_id) {
				*buf++ = i;
				*buf++ = 0x01;
				memcpy(buf, d->ext_compat_id, 16);
				buf += 22;
			} else {
				++buf;
				*buf = 0x01;
				buf += 23;
			}
			count += 24;
			if (count + 24 >= USB_COMP_EP0_OS_DESC_BUFSIZ)
				return count;
		}
	}

	return count;
}

static int count_ext_prop(struct usb_configuration *c, int interface)
{
	struct usb_function *f;
	int j;

	f = c->interface[interface];
	for (j = 0; j < f->os_desc_n; ++j) {
		struct usb_os_desc *d;

		if (interface != f->os_desc_table[j].if_id)
			continue;
		d = f->os_desc_table[j].os_desc;
		if (d && d->ext_compat_id)
			return d->ext_prop_count;
	}
	return 0;
}

static int len_ext_prop(struct usb_configuration *c, int interface)
{
	struct usb_function *f;
	struct usb_os_desc *d;
	int j, res;

	res = 10; /* header length */
	f = c->interface[interface];
	for (j = 0; j < f->os_desc_n; ++j) {
		if (interface != f->os_desc_table[j].if_id)
			continue;
		d = f->os_desc_table[j].os_desc;
		if (d)
			return min(res + d->ext_prop_len, 4096);
	}
	return res;
}

static int fill_ext_prop(struct usb_configuration *c, int interface, u8 *buf)
{
	struct usb_function *f;
	struct usb_os_desc *d;
	struct usb_os_desc_ext_prop *ext_prop;
	int j, count, n, ret;

	f = c->interface[interface];
	count = 10; /* header length */
	for (j = 0; j < f->os_desc_n; ++j) {
		if (interface != f->os_desc_table[j].if_id)
			continue;
		d = f->os_desc_table[j].os_desc;
		if (d)
			list_for_each_entry(ext_prop, &d->ext_prop, entry) {
				n = ext_prop->data_len +
					ext_prop->name_len + 14;
				if (count + n >= USB_COMP_EP0_OS_DESC_BUFSIZ)
					return count;
				usb_ext_prop_put_size(buf, n);
				usb_ext_prop_put_type(buf, ext_prop->type);
				ret = usb_ext_prop_put_name(buf, ext_prop->name,
							    ext_prop->name_len);
				if (ret < 0)
					return ret;
				switch (ext_prop->type) {
				case USB_EXT_PROP_UNICODE:
				case USB_EXT_PROP_UNICODE_ENV:
				case USB_EXT_PROP_UNICODE_LINK:
					usb_ext_prop_put_unicode(buf, ret,
							 ext_prop->data,
							 ext_prop->data_len);
					break;
				case USB_EXT_PROP_BINARY:
					usb_ext_prop_put_binary(buf, ret,
							ext_prop->data,
							ext_prop->data_len);
					break;
				case USB_EXT_PROP_LE32:
					/* not implemented */
				case USB_EXT_PROP_BE32:
					/* not implemented */
				default:
					return -EINVAL;
				}
				buf += n;
				count += n;
			}
	}

	return count;
}

/*
 * The setup() callback implements all the ep0 functionality that's
 * not handled lower down, in hardware or the hardware driver(like
 * device and endpoint feature flags, and their status).  It's all
 * housekeeping for the gadget function we're implementing.  Most of
 * the work is in config and function specific setup.
 */
int
composite_setup(struct usb_gadget *gadget, const struct usb_ctrlrequest *ctrl)
{
	struct usb_composite_dev	*cdev = get_gadget_data(gadget);
	struct usb_request		*req = cdev->req;
	int				value = -EOPNOTSUPP;
	int				status = 0;
	u16				w_index = le16_to_cpu(ctrl->wIndex);
	u8				intf = w_index & 0xFF;
	u16				w_value = le16_to_cpu(ctrl->wValue);
	u16				w_length = le16_to_cpu(ctrl->wLength);
	struct usb_function		*f = NULL;
	u8				endp;

	/* partial re-init of the response message; the function or the
	 * gadget might need to intercept e.g. a control-OUT completion
	 * when we delegate to it.
	 */
	req->zero = 0;
	req->context = cdev;
	req->complete = composite_setup_complete;
	req->length = 0;
	gadget->ep0->driver_data = cdev;

	/*
	 * Don't let non-standard requests match any of the cases below
	 * by accident.
	 */
	if ((ctrl->bRequestType & USB_TYPE_MASK) != USB_TYPE_STANDARD)
		goto unknown;

	switch (ctrl->bRequest) {

	/* we handle all standard USB descriptors */
	case USB_REQ_GET_DESCRIPTOR:
		if (ctrl->bRequestType != USB_DIR_IN)
			goto unknown;
		switch (w_value >> 8) {

		case USB_DT_DEVICE:
			cdev->desc.bNumConfigurations =
				count_configs(cdev, USB_DT_DEVICE);
			cdev->desc.bMaxPacketSize0 =
				cdev->gadget->ep0->maxpacket;
			cdev->desc.bcdUSB = cpu_to_le16(0x0200);
			if (gadget_is_superspeed(gadget)) {
				if (gadget->speed >= USB_SPEED_SUPER) {
					cdev->desc.bcdUSB = cpu_to_le16(0x0320);
					cdev->desc.bMaxPacketSize0 = 9;
				} else if (gadget->l1_supported
						&& !disable_l1_for_hs) {
					cdev->desc.bcdUSB = cpu_to_le16(0x0210);
				}
			} else if (gadget->l1_supported
						&& !disable_l1_for_hs) {
				cdev->desc.bcdUSB = cpu_to_le16(0x0210);
				DBG(cdev, "Config HS device with LPM(L1)\n");
			}

			value = min(w_length, (u16) sizeof cdev->desc);
			memcpy(req->buf, &cdev->desc, value);
			break;
		case USB_DT_DEVICE_QUALIFIER:
			if (!gadget_is_dualspeed(gadget) ||
			    gadget->speed >= USB_SPEED_SUPER)
				break;
			spin_lock(&cdev->lock);
			device_qual(cdev);
			spin_unlock(&cdev->lock);
			value = min_t(int, w_length,
				sizeof(struct usb_qualifier_descriptor));
			break;
		case USB_DT_OTHER_SPEED_CONFIG:
			if (!gadget_is_dualspeed(gadget) ||
			    gadget->speed >= USB_SPEED_SUPER)
				break;
			/* FALLTHROUGH */
		case USB_DT_CONFIG:
			spin_lock(&cdev->lock);
			value = config_desc(cdev, w_value);
			spin_unlock(&cdev->lock);
			if (value >= 0)
				value = min(w_length, (u16) value);
			break;
		case USB_DT_STRING:
			value = get_string(cdev, req->buf,
					w_index, w_value & 0xff);
			if (value >= 0)
				value = min(w_length, (u16) value);
			break;
		case USB_DT_BOS:
			if ((gadget_is_superspeed(gadget) &&
				(gadget->speed >= USB_SPEED_SUPER)) ||
				(gadget->l1_supported
					&& !disable_l1_for_hs)) {
				value = bos_desc(cdev);
				value = min(w_length, (u16) value);
			}
			break;
		case USB_DT_OTG:
			if (gadget_is_otg(gadget)) {
				struct usb_configuration *config;
				int otg_desc_len = 0;

				if (cdev->config)
					config = cdev->config;
				else
					config = list_first_entry(
							&cdev->configs,
						struct usb_configuration, list);
				if (!config)
					goto done;

				if (gadget->otg_caps &&
					(gadget->otg_caps->otg_rev >= 0x0200))
					otg_desc_len += sizeof(
						struct usb_otg20_descriptor);
				else
					otg_desc_len += sizeof(
						struct usb_otg_descriptor);

				value = min_t(int, w_length, otg_desc_len);
				memcpy(req->buf, config->descriptors[0], value);
			}
			break;
		}
		break;

	/* any number of configs can work */
	case USB_REQ_SET_CONFIGURATION:
		if (ctrl->bRequestType != 0)
			goto unknown;
		if (gadget_is_otg(gadget)) {
			if (gadget->a_hnp_support)
				DBG(cdev, "HNP available\n");
			else if (gadget->a_alt_hnp_support)
				DBG(cdev, "HNP on another port\n");
			else
				VDBG(cdev, "HNP inactive\n");
		}
		spin_lock(&cdev->lock);
		value = set_config(cdev, ctrl, w_value);
		spin_unlock(&cdev->lock);
		break;
	case USB_REQ_GET_CONFIGURATION:
		if (ctrl->bRequestType != USB_DIR_IN)
			goto unknown;
		if (cdev->config)
			*(u8 *)req->buf = cdev->config->bConfigurationValue;
		else
			*(u8 *)req->buf = 0;
		value = min(w_length, (u16) 1);
		break;

	/* function drivers must handle get/set altsetting */
	case USB_REQ_SET_INTERFACE:
		if (ctrl->bRequestType != USB_RECIP_INTERFACE)
			goto unknown;
		if (!cdev->config || intf >= MAX_CONFIG_INTERFACES)
			break;
		f = cdev->config->interface[intf];
		if (!f)
			break;

		/*
		 * If there's no get_alt() method, we know only altsetting zero
		 * works. There is no need to check if set_alt() is not NULL
		 * as we check this in usb_add_function().
		 */
		if (w_value && !f->get_alt)
			break;

		spin_lock(&cdev->lock);
		value = f->set_alt(f, w_index, w_value);
		if (value == USB_GADGET_DELAYED_STATUS) {
			DBG(cdev,
			 "%s: interface %d (%s) requested delayed status\n",
					__func__, intf, f->name);
			cdev->delayed_status++;
			DBG(cdev, "delayed_status count %d\n",
					cdev->delayed_status);
		}
		spin_unlock(&cdev->lock);
		break;
	case USB_REQ_GET_INTERFACE:
		if (ctrl->bRequestType != (USB_DIR_IN|USB_RECIP_INTERFACE))
			goto unknown;
		if (!cdev->config || intf >= MAX_CONFIG_INTERFACES)
			break;
		f = cdev->config->interface[intf];
		if (!f)
			break;
		/* lots of interfaces only need altsetting zero... */
		value = f->get_alt ? f->get_alt(f, w_index) : 0;
		if (value < 0)
			break;
		*((u8 *)req->buf) = value;
		value = min(w_length, (u16) 1);
		break;
	case USB_REQ_GET_STATUS:
		if (gadget_is_otg(gadget) && gadget->hnp_polling_support &&
						(w_index == OTG_STS_SELECTOR)) {
			if (ctrl->bRequestType != (USB_DIR_IN |
							USB_RECIP_DEVICE))
				goto unknown;
			*((u8 *)req->buf) = gadget->host_request_flag;
			value = 1;
			break;
		}

		/*
		 * USB 3.0 additions:
		 * Function driver should handle get_status request. If such cb
		 * wasn't supplied we respond with default value = 0
		 * Note: function driver should supply such cb only for the
		 * first interface of the function
		 */
		if (!gadget_is_superspeed(gadget))
			goto unknown;
		if (ctrl->bRequestType != (USB_DIR_IN | USB_RECIP_INTERFACE))
			goto unknown;
		value = 2;	/* This is the length of the get_status reply */
		put_unaligned_le16(0, req->buf);
		if (!cdev->config || intf >= MAX_CONFIG_INTERFACES)
			break;
		f = cdev->config->interface[intf];
		if (!f)
			break;
		status = f->get_status ? f->get_status(f) : 0;
		if (status < 0)
			break;
		put_unaligned_le16(status & 0x0000ffff, req->buf);
		break;
	/*
	 * Function drivers should handle SetFeature/ClearFeature
	 * (FUNCTION_SUSPEND) request. function_suspend cb should be supplied
	 * only for the first interface of the function
	 */
	case USB_REQ_CLEAR_FEATURE:
	case USB_REQ_SET_FEATURE:
		if (!gadget_is_superspeed(gadget))
			goto unknown;
		if (ctrl->bRequestType != (USB_DIR_OUT | USB_RECIP_INTERFACE))
			goto unknown;
		switch (w_value) {
		case USB_INTRF_FUNC_SUSPEND:
			if (!cdev->config || intf >= MAX_CONFIG_INTERFACES)
				break;
			f = cdev->config->interface[intf];
			if (!f)
				break;
			value = 0;
			if (f->func_suspend) {
				const u8 suspend_opt = w_index >> 8;

				value = f->func_suspend(f, suspend_opt);
				DBG(cdev, "%s function: FUNCTION_SUSPEND(%u)",
					f->name ? f->name : "", suspend_opt);
			}
			if (value < 0) {
				ERROR(cdev,
				      "func_suspend() returned error %d\n",
				      value);
				value = 0;
			}
			break;
		}
		break;
	default:
unknown:
		/*
		 * OS descriptors handling
		 */
		if (cdev->use_os_string && cdev->os_desc_config &&
		    (ctrl->bRequestType & USB_TYPE_VENDOR) &&
		    ctrl->bRequest == cdev->b_vendor_code) {
			struct usb_request		*req;
			struct usb_configuration	*os_desc_cfg;
			u8				*buf;
			int				interface;
			int				count = 0;

			req = cdev->os_desc_req;
			req->context = cdev;
			req->complete = composite_setup_complete;
			buf = req->buf;
			os_desc_cfg = cdev->os_desc_config;
			w_length = min_t(u16, w_length, USB_COMP_EP0_OS_DESC_BUFSIZ);
			memset(buf, 0, w_length);
			buf[5] = 0x01;
			switch (ctrl->bRequestType & USB_RECIP_MASK) {
			case USB_RECIP_DEVICE:
				if (w_index != 0x4 || (w_value >> 8))
					break;
				buf[6] = w_index;
				if (w_length == 0x10) {
					/* Number of ext compat interfaces */
					count = count_ext_compat(os_desc_cfg);
					buf[8] = count;
					count *= 24; /* 24 B/ext compat desc */
					count += 16; /* header */
					put_unaligned_le32(count, buf);
					value = w_length;
				} else {
					/* "extended compatibility ID"s */
					count = count_ext_compat(os_desc_cfg);
					buf[8] = count;
					count *= 24; /* 24 B/ext compat desc */
					count += 16; /* header */
					put_unaligned_le32(count, buf);
					buf += 16;
					value = fill_ext_compat(os_desc_cfg, buf);
					value = min_t(u16, w_length, value);
				}
				break;
			case USB_RECIP_INTERFACE:
				if (w_index != 0x5 || (w_value >> 8))
					break;
				interface = w_value & 0xFF;
				buf[6] = w_index;
				if (w_length == 0x0A) {
					count = count_ext_prop(os_desc_cfg,
						interface);
					put_unaligned_le16(count, buf + 8);
					count = len_ext_prop(os_desc_cfg,
						interface);
					put_unaligned_le32(count, buf);

					value = w_length;
				} else {
					count = count_ext_prop(os_desc_cfg,
						interface);
					put_unaligned_le16(count, buf + 8);
					count = len_ext_prop(os_desc_cfg,
						interface);
					put_unaligned_le32(count, buf);
					buf += 10;
					value = fill_ext_prop(os_desc_cfg,
							      interface, buf);
					if (value < 0)
						return value;
					value = min_t(u16, w_length, value);
				}
				break;
			}

			if (value >= 0) {
				req->length = value;
				req->context = cdev;
				req->zero = value < w_length;
				value = composite_ep0_queue(cdev, req,
							    GFP_ATOMIC);
				if (value < 0) {
					DBG(cdev, "ep_queue --> %d\n", value);
					req->status = 0;
					if (value != -ESHUTDOWN)
						composite_setup_complete(
							gadget->ep0, req);
				}
			}
			return value;
		}

		VDBG(cdev,
			"non-core control req%02x.%02x v%04x i%04x l%d\n",
			ctrl->bRequestType, ctrl->bRequest,
			w_value, w_index, w_length);

		/* functions always handle their interfaces and endpoints...
		 * punt other recipients (other, WUSB, ...) to the current
		 * configuration code.
		 */
		if (cdev->config) {
			list_for_each_entry(f, &cdev->config->functions, list)
				if (f->req_match &&
				    f->req_match(f, ctrl, false))
					goto try_fun_setup;
		} else {
			struct usb_configuration *c;
			list_for_each_entry(c, &cdev->configs, list)
				list_for_each_entry(f, &c->functions, list)
					if (f->req_match &&
					    f->req_match(f, ctrl, true))
						goto try_fun_setup;
		}
		f = NULL;

		switch (ctrl->bRequestType & USB_RECIP_MASK) {
		case USB_RECIP_INTERFACE:
			if (!cdev->config || intf >= MAX_CONFIG_INTERFACES)
				break;
			f = cdev->config->interface[intf];
			break;

		case USB_RECIP_ENDPOINT:
			if (!cdev->config)
				break;
			endp = ((w_index & 0x80) >> 3) | (w_index & 0x0f);
			list_for_each_entry(f, &cdev->config->functions, list) {
				if (test_bit(endp, f->endpoints))
					break;
			}
			if (&f->list == &cdev->config->functions)
				f = NULL;
			break;
		}
try_fun_setup:
		if (f && f->setup)
			value = f->setup(f, ctrl);
		else {
			struct usb_configuration	*c;

			c = cdev->config;
			if (!c)
				goto done;

			/* try current config's setup */
			if (c->setup) {
				value = c->setup(c, ctrl);
				goto done;
			}

			/* try the only function in the current config */
			if (!list_is_singular(&c->functions))
				goto done;
			f = list_first_entry(&c->functions, struct usb_function,
					     list);
			if (f->setup)
				value = f->setup(f, ctrl);
		}
		if (value == USB_GADGET_DELAYED_STATUS) {
			DBG(cdev,
			 "%s: interface %d (%s) requested delayed status\n",
					__func__, intf, f->name);
			cdev->delayed_status++;
			DBG(cdev, "delayed_status count %d\n",
					cdev->delayed_status);
		}

		goto done;
	}

	/* respond with data transfer before status phase? */
	if (value >= 0 && value != USB_GADGET_DELAYED_STATUS) {
		req->length = value;
		req->context = cdev;
		req->zero = value < w_length;
		value = composite_ep0_queue(cdev, req, GFP_ATOMIC);
		if (value < 0) {
			DBG(cdev, "ep_queue --> %d\n", value);
			req->status = 0;
			if (value != -ESHUTDOWN)
				composite_setup_complete(gadget->ep0, req);
		}
	} else if (value == USB_GADGET_DELAYED_STATUS && w_length != 0) {
		WARN(cdev,
			"%s: Delayed status not supported for w_length != 0",
			__func__);
	}

done:
	/* device either stalls (value < 0) or reports success */
	return value;
}

void composite_disconnect(struct usb_gadget *gadget)
{
	struct usb_composite_dev	*cdev = get_gadget_data(gadget);
	unsigned long			flags;

	if (cdev == NULL) {
		WARN(1, "%s: Calling disconnect on a Gadget that is \
			 not connected\n", __func__);
		return;
	}

	/* REVISIT:  should we have config and device level
	 * disconnect callbacks?
	 */
	spin_lock_irqsave(&cdev->lock, flags);
	if (cdev->config) {
		if (gadget->is_chipidea && !cdev->suspended) {
			spin_unlock_irqrestore(&cdev->lock, flags);
			msm_do_bam_disable_enable(CI_CTRL);
			spin_lock_irqsave(&cdev->lock, flags);
		}
		reset_config(cdev);
	}
	if (cdev->driver->disconnect)
		cdev->driver->disconnect(cdev);
	if (cdev->delayed_status != 0) {
		INFO(cdev, "delayed status mismatch..resetting\n");
		cdev->delayed_status = 0;
	}
	spin_unlock_irqrestore(&cdev->lock, flags);
}

/*-------------------------------------------------------------------------*/

static ssize_t suspended_show(struct device *dev, struct device_attribute *attr,
			      char *buf)
{
	struct usb_gadget *gadget = dev_to_usb_gadget(dev);
	struct usb_composite_dev *cdev = get_gadget_data(gadget);

	return snprintf(buf, PAGE_SIZE, "%d\n", cdev->suspended);
}
static DEVICE_ATTR_RO(suspended);

static void __composite_unbind(struct usb_gadget *gadget, bool unbind_driver)
{
	struct usb_composite_dev	*cdev = get_gadget_data(gadget);
	struct usb_gadget_strings	*gstr = cdev->driver->strings[0];
	struct usb_string		*dev_str = gstr->strings;

	/* composite_disconnect() must already have been called
	 * by the underlying peripheral controller driver!
	 * so there's no i/o concurrency that could affect the
	 * state protected by cdev->lock.
	 */
	WARN_ON(cdev->config);

	while (!list_empty(&cdev->configs)) {
		struct usb_configuration	*c;
		c = list_first_entry(&cdev->configs,
				struct usb_configuration, list);
		remove_config(cdev, c);
	}
	if (cdev->driver->unbind && unbind_driver)
		cdev->driver->unbind(cdev);

	composite_dev_cleanup(cdev);

	if (dev_str[USB_GADGET_MANUFACTURER_IDX].s == cdev->def_manufacturer)
		dev_str[USB_GADGET_MANUFACTURER_IDX].s = "";

	kfree(cdev->def_manufacturer);
	kfree(cdev);
	set_gadget_data(gadget, NULL);
}

static void composite_unbind(struct usb_gadget *gadget)
{
	__composite_unbind(gadget, true);
}

static void update_unchanged_dev_desc(struct usb_device_descriptor *new,
		const struct usb_device_descriptor *old)
{
	__le16 idVendor;
	__le16 idProduct;
	__le16 bcdDevice;
	u8 iSerialNumber;
	u8 iManufacturer;
	u8 iProduct;

	/*
	 * these variables may have been set in
	 * usb_composite_overwrite_options()
	 */
	idVendor = new->idVendor;
	idProduct = new->idProduct;
	bcdDevice = new->bcdDevice;
	iSerialNumber = new->iSerialNumber;
	iManufacturer = new->iManufacturer;
	iProduct = new->iProduct;

	*new = *old;
	if (idVendor)
		new->idVendor = idVendor;
	if (idProduct)
		new->idProduct = idProduct;
	if (bcdDevice)
		new->bcdDevice = bcdDevice;
	else
		new->bcdDevice = cpu_to_le16(get_default_bcdDevice());
	if (iSerialNumber)
		new->iSerialNumber = iSerialNumber;
	if (iManufacturer)
		new->iManufacturer = iManufacturer;
	if (iProduct)
		new->iProduct = iProduct;
}

int composite_dev_prepare(struct usb_composite_driver *composite,
		struct usb_composite_dev *cdev)
{
	struct usb_gadget *gadget = cdev->gadget;
	int ret = -ENOMEM;

	/* preallocate control response and buffer */
	cdev->req = usb_ep_alloc_request(gadget->ep0, GFP_KERNEL);
	if (!cdev->req)
		return -ENOMEM;

	cdev->req->buf = kmalloc(USB_COMP_EP0_BUFSIZ +
				(gadget->extra_buf_alloc), GFP_KERNEL);
	if (!cdev->req->buf)
		goto fail;

	ret = device_create_file(&gadget->dev, &dev_attr_suspended);
	if (ret)
		goto fail_dev;

	cdev->req->complete = composite_setup_complete;
	cdev->req->context = cdev;
	gadget->ep0->driver_data = cdev;

	cdev->driver = composite;

	/*
	 * As per USB compliance update, a device that is actively drawing
	 * more than 100mA from USB must report itself as bus-powered in
	 * the GetStatus(DEVICE) call.
	 */
	if (CONFIG_USB_GADGET_VBUS_DRAW <= USB_SELF_POWER_VBUS_MAX_DRAW)
		usb_gadget_set_selfpowered(gadget);

	/* interface and string IDs start at zero via kzalloc.
	 * we force endpoints to start unassigned; few controller
	 * drivers will zero ep->driver_data.
	 */
	usb_ep_autoconfig_reset(gadget);
	return 0;
fail_dev:
	kfree(cdev->req->buf);
fail:
	usb_ep_free_request(gadget->ep0, cdev->req);
	cdev->req = NULL;
	return ret;
}

int composite_os_desc_req_prepare(struct usb_composite_dev *cdev,
				  struct usb_ep *ep0)
{
	int ret = 0;

	cdev->os_desc_req = usb_ep_alloc_request(ep0, GFP_KERNEL);
	if (!cdev->os_desc_req) {
		ret = -ENOMEM;
		goto end;
	}

	cdev->os_desc_req->buf = kmalloc(USB_COMP_EP0_OS_DESC_BUFSIZ,
					 GFP_KERNEL);
	if (!cdev->os_desc_req->buf) {
		ret = -ENOMEM;
		usb_ep_free_request(ep0, cdev->os_desc_req);
		goto end;
	}
	cdev->os_desc_req->context = cdev;
	cdev->os_desc_req->complete = composite_setup_complete;
end:
	return ret;
}

void composite_dev_cleanup(struct usb_composite_dev *cdev)
{
	struct usb_gadget_string_container *uc, *tmp;

	list_for_each_entry_safe(uc, tmp, &cdev->gstrings, list) {
		list_del(&uc->list);
		kfree(uc);
	}
	if (cdev->os_desc_req) {
		if (cdev->os_desc_pending)
			usb_ep_dequeue(cdev->gadget->ep0, cdev->os_desc_req);

		kfree(cdev->os_desc_req->buf);
		cdev->os_desc_req->buf = NULL;
		usb_ep_free_request(cdev->gadget->ep0, cdev->os_desc_req);
		cdev->os_desc_req = NULL;
	}
	if (cdev->req) {
		if (cdev->setup_pending)
			usb_ep_dequeue(cdev->gadget->ep0, cdev->req);

		kfree(cdev->req->buf);
		cdev->req->buf = NULL;
		usb_ep_free_request(cdev->gadget->ep0, cdev->req);
		cdev->req = NULL;
	}
	cdev->next_string_id = 0;
	device_remove_file(&cdev->gadget->dev, &dev_attr_suspended);
}

static int composite_bind(struct usb_gadget *gadget,
		struct usb_gadget_driver *gdriver)
{
	struct usb_composite_dev	*cdev;
	struct usb_composite_driver	*composite = to_cdriver(gdriver);
	int				status = -ENOMEM;

	cdev = kzalloc(sizeof *cdev, GFP_KERNEL);
	if (!cdev)
		return status;

	spin_lock_init(&cdev->lock);
	cdev->gadget = gadget;
	set_gadget_data(gadget, cdev);
	INIT_LIST_HEAD(&cdev->configs);
	INIT_LIST_HEAD(&cdev->gstrings);

	status = composite_dev_prepare(composite, cdev);
	if (status)
		goto fail;

	/* composite gadget needs to assign strings for whole device (like
	 * serial number), register function drivers, potentially update
	 * power state and consumption, etc
	 */
	status = composite->bind(cdev);
	if (status < 0)
		goto fail;

	if (cdev->use_os_string) {
		status = composite_os_desc_req_prepare(cdev, gadget->ep0);
		if (status)
			goto fail;
	}

	update_unchanged_dev_desc(&cdev->desc, composite->dev);

	/* has userspace failed to provide a serial number? */
	if (composite->needs_serial && !cdev->desc.iSerialNumber)
		WARNING(cdev, "userspace failed to provide iSerialNumber\n");

	INFO(cdev, "%s ready\n", composite->name);
	return 0;

fail:
	__composite_unbind(gadget, false);
	return status;
}

/*-------------------------------------------------------------------------*/

void composite_suspend(struct usb_gadget *gadget)
{
	struct usb_composite_dev	*cdev = get_gadget_data(gadget);
	struct usb_function		*f;
	unsigned long			flags;

	/* REVISIT:  should we have config level
	 * suspend/resume callbacks?
	 */
	DBG(cdev, "suspend\n");
	spin_lock_irqsave(&cdev->lock, flags);
	if (cdev->config) {
		list_for_each_entry(f, &cdev->config->functions, list) {
			if (f->suspend)
				f->suspend(f);
		}
	}
	if (cdev->driver->suspend)
		cdev->driver->suspend(cdev);

	cdev->suspended = 1;
	spin_unlock_irqrestore(&cdev->lock, flags);

	usb_gadget_set_selfpowered(gadget);
	usb_gadget_vbus_draw(gadget, 2);
}

void composite_resume(struct usb_gadget *gadget)
{
	struct usb_composite_dev	*cdev = get_gadget_data(gadget);
	struct usb_function		*f;
	unsigned			maxpower;
	int				ret;
	unsigned long			flags;

	/* REVISIT:  should we have config level
	 * suspend/resume callbacks?
	 */
	DBG(cdev, "resume\n");
	if (cdev->driver->resume)
		cdev->driver->resume(cdev);

	spin_lock_irqsave(&cdev->lock, flags);
	if (cdev->config) {
		list_for_each_entry(f, &cdev->config->functions, list) {
			ret = usb_func_wakeup_int(f);
			if (ret) {
				if (ret == -EAGAIN) {
					ERROR(f->config->cdev,
						"Function wakeup for %s could not complete due to suspend state.\n",
						f->name ? f->name : "");
					break;
				} else if (ret != -ENOTSUPP) {
					ERROR(f->config->cdev,
						"Failed to wake function %s from suspend state. ret=%d. Canceling USB request.\n",
						f->name ? f->name : "",
						ret);
				}
			}

			if (f->resume)
				f->resume(f);
		}

		maxpower = cdev->config->MaxPower ?
			cdev->config->MaxPower : CONFIG_USB_GADGET_VBUS_DRAW;
		if (gadget->speed < USB_SPEED_SUPER)
			maxpower = min(maxpower, 500U);
		else
			maxpower = min(maxpower, 900U);

		if (maxpower > USB_SELF_POWER_VBUS_MAX_DRAW)
			usb_gadget_clear_selfpowered(gadget);

		usb_gadget_vbus_draw(gadget, maxpower);
	}

	spin_unlock_irqrestore(&cdev->lock, flags);
	cdev->suspended = 0;
}

/*-------------------------------------------------------------------------*/

static const struct usb_gadget_driver composite_driver_template = {
	.bind		= composite_bind,
	.unbind		= composite_unbind,

	.setup		= composite_setup,
	.reset		= composite_disconnect,
	.disconnect	= composite_disconnect,

	.suspend	= composite_suspend,
	.resume		= composite_resume,

	.driver	= {
		.owner		= THIS_MODULE,
	},
};

/**
 * usb_composite_probe() - register a composite driver
 * @driver: the driver to register
 *
 * Context: single threaded during gadget setup
 *
 * This function is used to register drivers using the composite driver
 * framework.  The return value is zero, or a negative errno value.
 * Those values normally come from the driver's @bind method, which does
 * all the work of setting up the driver to match the hardware.
 *
 * On successful return, the gadget is ready to respond to requests from
 * the host, unless one of its components invokes usb_gadget_disconnect()
 * while it was binding.  That would usually be done in order to wait for
 * some userspace participation.
 */
int usb_composite_probe(struct usb_composite_driver *driver)
{
	struct usb_gadget_driver *gadget_driver;

	if (!driver || !driver->dev || !driver->bind)
		return -EINVAL;

	if (!driver->name)
		driver->name = "composite";

	driver->gadget_driver = composite_driver_template;
	gadget_driver = &driver->gadget_driver;

	gadget_driver->function =  (char *) driver->name;
	gadget_driver->driver.name = driver->name;
	gadget_driver->max_speed = driver->max_speed;

	return usb_gadget_probe_driver(gadget_driver);
}
EXPORT_SYMBOL_GPL(usb_composite_probe);

/**
 * usb_composite_unregister() - unregister a composite driver
 * @driver: the driver to unregister
 *
 * This function is used to unregister drivers using the composite
 * driver framework.
 */
void usb_composite_unregister(struct usb_composite_driver *driver)
{
	usb_gadget_unregister_driver(&driver->gadget_driver);
}
EXPORT_SYMBOL_GPL(usb_composite_unregister);

/**
 * usb_composite_setup_continue() - Continue with the control transfer
 * @cdev: the composite device who's control transfer was kept waiting
 *
 * This function must be called by the USB function driver to continue
 * with the control transfer's data/status stage in case it had requested to
 * delay the data/status stages. A USB function's setup handler (e.g. set_alt())
 * can request the composite framework to delay the setup request's data/status
 * stages by returning USB_GADGET_DELAYED_STATUS.
 */
void usb_composite_setup_continue(struct usb_composite_dev *cdev)
{
	int			value;
	struct usb_request	*req = cdev->req;
	unsigned long		flags;

	DBG(cdev, "%s\n", __func__);
	spin_lock_irqsave(&cdev->lock, flags);

	if (cdev->delayed_status == 0) {
		if (!cdev->config) {
			spin_unlock_irqrestore(&cdev->lock, flags);
			return;
		}
		spin_unlock_irqrestore(&cdev->lock, flags);
		WARN(cdev, "%s: Unexpected call\n", __func__);
		return;

	} else if (--cdev->delayed_status == 0) {
		DBG(cdev, "%s: Completing delayed status\n", __func__);
		req->length = 0;
		req->context = cdev;
		value = composite_ep0_queue(cdev, req, GFP_ATOMIC);
		if (value < 0) {
			DBG(cdev, "ep_queue --> %d\n", value);
			req->status = 0;
			composite_setup_complete(cdev->gadget->ep0, req);
		}
	}

	spin_unlock_irqrestore(&cdev->lock, flags);
}
EXPORT_SYMBOL_GPL(usb_composite_setup_continue);

static char *composite_default_mfr(struct usb_gadget *gadget)
{
	char *mfr;
	int len;

	len = snprintf(NULL, 0, "%s %s with %s", init_utsname()->sysname,
			init_utsname()->release, gadget->name);
	len++;
	mfr = kmalloc(len, GFP_KERNEL);
	if (!mfr)
		return NULL;
	snprintf(mfr, len, "%s %s with %s", init_utsname()->sysname,
			init_utsname()->release, gadget->name);
	return mfr;
}

void usb_composite_overwrite_options(struct usb_composite_dev *cdev,
		struct usb_composite_overwrite *covr)
{
	struct usb_device_descriptor	*desc = &cdev->desc;
	struct usb_gadget_strings	*gstr = cdev->driver->strings[0];
	struct usb_string		*dev_str = gstr->strings;

	if (covr->idVendor)
		desc->idVendor = cpu_to_le16(covr->idVendor);

	if (covr->idProduct)
		desc->idProduct = cpu_to_le16(covr->idProduct);

	if (covr->bcdDevice)
		desc->bcdDevice = cpu_to_le16(covr->bcdDevice);

	if (covr->serial_number) {
		desc->iSerialNumber = dev_str[USB_GADGET_SERIAL_IDX].id;
		dev_str[USB_GADGET_SERIAL_IDX].s = covr->serial_number;
	}
	if (covr->manufacturer) {
		desc->iManufacturer = dev_str[USB_GADGET_MANUFACTURER_IDX].id;
		dev_str[USB_GADGET_MANUFACTURER_IDX].s = covr->manufacturer;

	} else if (!strlen(dev_str[USB_GADGET_MANUFACTURER_IDX].s)) {
		desc->iManufacturer = dev_str[USB_GADGET_MANUFACTURER_IDX].id;
		cdev->def_manufacturer = composite_default_mfr(cdev->gadget);
		dev_str[USB_GADGET_MANUFACTURER_IDX].s = cdev->def_manufacturer;
	}

	if (covr->product) {
		desc->iProduct = dev_str[USB_GADGET_PRODUCT_IDX].id;
		dev_str[USB_GADGET_PRODUCT_IDX].s = covr->product;
	}
}
EXPORT_SYMBOL_GPL(usb_composite_overwrite_options);

MODULE_LICENSE("GPL");
MODULE_AUTHOR("David Brownell");<|MERGE_RESOLUTION|>--- conflicted
+++ resolved
@@ -27,14 +27,6 @@
 #define SSUSB_GADGET_VBUS_DRAW 900 /* in mA */
 #define SSUSB_GADGET_VBUS_DRAW_UNITS 8
 #define HSUSB_GADGET_VBUS_DRAW_UNITS 2
-
-/*
- * Based on enumerated USB speed, draw power with set_config and resume
- * HSUSB: 500mA, SSUSB: 900mA
- */
-#define USB_VBUS_DRAW(speed)\
-	(speed == USB_SPEED_SUPER ?\
-	 SSUSB_GADGET_VBUS_DRAW : CONFIG_USB_GADGET_VBUS_DRAW)
 
 /* disable LPM by default */
 static bool disable_l1_for_hs;
@@ -989,16 +981,12 @@
 	else
 		power = min(power, 900U);
 done:
-<<<<<<< HEAD
-	usb_gadget_vbus_draw(gadget, USB_VBUS_DRAW(gadget->speed));
-=======
 	if (power <= USB_SELF_POWER_VBUS_MAX_DRAW)
 		usb_gadget_set_selfpowered(gadget);
 	else
 		usb_gadget_clear_selfpowered(gadget);
 
 	usb_gadget_vbus_draw(gadget, power);
->>>>>>> 2d2170bb
 	if (result >= 0 && cdev->delayed_status)
 		result = USB_GADGET_DELAYED_STATUS;
 	return result;

/* Copyright (c) 2009-2014, Linux Foundation. All rights reserved.
 *
 * This program is free software; you can redistribute it and/or modify
 * it under the terms of the GNU General Public License version 2 and
 * only version 2 as published by the Free Software Foundation.
 *
 * This program is distributed in the hope that it will be useful,
 * but WITHOUT ANY WARRANTY; without even the implied warranty of
 * MERCHANTABILITY or FITNESS FOR A PARTICULAR PURPOSE.  See the
 * GNU General Public License for more details.
 *
 */

#include <linux/module.h>
#include <linux/device.h>
#include <linux/platform_device.h>
#include <linux/clk.h>
#include <linux/slab.h>
#include <linux/interrupt.h>
#include <linux/err.h>
#include <linux/delay.h>
#include <linux/io.h>
#include <linux/ioport.h>
#include <linux/gpio.h>
#include <linux/of_gpio.h>
#include <linux/uaccess.h>
#include <linux/debugfs.h>
#include <linux/seq_file.h>
#include <linux/pm_runtime.h>
#include <linux/suspend.h>
#include <linux/of.h>
#include <linux/dma-mapping.h>
#include <linux/clk/msm-clk.h>
#include <linux/pinctrl/consumer.h>
#include <linux/irqchip/msm-mpm-irq.h>
#include <soc/qcom/scm.h>

#include <linux/usb.h>
#include <linux/usb/otg.h>
#include <linux/usb/ulpi.h>
#include <linux/usb/gadget.h>
#include <linux/usb/hcd.h>
#include <linux/usb/quirks.h>
#include <linux/usb/msm_hsusb.h>
#include <linux/usb/msm_hsusb_hw.h>
#include <linux/usb/msm_ext_chg.h>
#include <linux/regulator/consumer.h>
#include <linux/mfd/pm8xxx/pm8921-charger.h>
#include <linux/mfd/pm8xxx/misc.h>
#include <linux/mhl_8334.h>
#include <linux/qpnp/qpnp-adc.h>

#include <linux/msm-bus.h>

#define MSM_USB_BASE	(motg->regs)
#define DRIVER_NAME	"msm_otg"

#define ID_TIMER_FREQ		(jiffies + msecs_to_jiffies(500))
#define CHG_RECHECK_DELAY	(jiffies + msecs_to_jiffies(2000))
#define ULPI_IO_TIMEOUT_USEC	(10 * 1000)
#define USB_PHY_3P3_VOL_MIN	3050000 /* uV */
#define USB_PHY_3P3_VOL_MAX	3300000 /* uV */
#define USB_PHY_3P3_HPM_LOAD	50000	/* uA */
#define USB_PHY_3P3_LPM_LOAD	4000	/* uA */

#define USB_PHY_1P8_VOL_MIN	1800000 /* uV */
#define USB_PHY_1P8_VOL_MAX	1800000 /* uV */
#define USB_PHY_1P8_HPM_LOAD	50000	/* uA */
#define USB_PHY_1P8_LPM_LOAD	4000	/* uA */

#define USB_PHY_VDD_DIG_VOL_NONE	0 /*uV */
#define USB_PHY_VDD_DIG_VOL_MIN	1045000 /* uV */
#define USB_PHY_VDD_DIG_VOL_MAX	1320000 /* uV */

#define USB_SUSPEND_DELAY_TIME	(500 * HZ/1000) /* 500 msec */

enum msm_otg_phy_reg_mode {
	USB_PHY_REG_OFF,
	USB_PHY_REG_ON,
	USB_PHY_REG_LPM_ON,
	USB_PHY_REG_LPM_OFF,
};

static char *override_phy_init;
module_param(override_phy_init, charp, S_IRUGO|S_IWUSR);
MODULE_PARM_DESC(override_phy_init,
	"Override HSUSB PHY Init Settings");

unsigned int lpm_disconnect_thresh = 1000;
module_param(lpm_disconnect_thresh , uint, S_IRUGO | S_IWUSR);
MODULE_PARM_DESC(lpm_disconnect_thresh,
	"Delay before entering LPM on USB disconnect");

static bool floated_charger_enable;
module_param(floated_charger_enable , bool, S_IRUGO | S_IWUSR);
MODULE_PARM_DESC(floated_charger_enable,
	"Whether to enable floated charger");

static DECLARE_COMPLETION(pmic_vbus_init);
static struct msm_otg *the_msm_otg;
static bool debug_aca_enabled;
static bool debug_bus_voting_enabled;
static bool mhl_det_in_progress;

static struct regulator *hsusb_3p3;
static struct regulator *hsusb_1p8;
static struct regulator *hsusb_vdd;
static struct regulator *vbus_otg;
static struct regulator *mhl_usb_hs_switch;
static struct power_supply *psy;

static bool aca_id_turned_on;
static bool legacy_power_supply;
static inline bool aca_enabled(void)
{
#ifdef CONFIG_USB_MSM_ACA
	return true;
#else
	return debug_aca_enabled;
#endif
}

static int vdd_val[VDD_VAL_MAX];

static int msm_hsusb_ldo_init(struct msm_otg *motg, int init)
{
	int rc = 0;

	if (init) {
		hsusb_3p3 = devm_regulator_get(motg->phy.dev, "HSUSB_3p3");
		if (IS_ERR(hsusb_3p3)) {
			dev_err(motg->phy.dev, "unable to get hsusb 3p3\n");
			return PTR_ERR(hsusb_3p3);
		}

		rc = regulator_set_voltage(hsusb_3p3, USB_PHY_3P3_VOL_MIN,
				USB_PHY_3P3_VOL_MAX);
		if (rc) {
			dev_err(motg->phy.dev, "unable to set voltage level for"
					"hsusb 3p3\n");
			return rc;
		}
		hsusb_1p8 = devm_regulator_get(motg->phy.dev, "HSUSB_1p8");
		if (IS_ERR(hsusb_1p8)) {
			dev_err(motg->phy.dev, "unable to get hsusb 1p8\n");
			rc = PTR_ERR(hsusb_1p8);
			goto put_3p3_lpm;
		}
		rc = regulator_set_voltage(hsusb_1p8, USB_PHY_1P8_VOL_MIN,
				USB_PHY_1P8_VOL_MAX);
		if (rc) {
			dev_err(motg->phy.dev, "unable to set voltage level "
					"for hsusb 1p8\n");
			goto put_1p8;
		}

		return 0;
	}

put_1p8:
	regulator_set_voltage(hsusb_1p8, 0, USB_PHY_1P8_VOL_MAX);
put_3p3_lpm:
	regulator_set_voltage(hsusb_3p3, 0, USB_PHY_3P3_VOL_MAX);
	return rc;
}

static int msm_hsusb_config_vddcx(int high)
{
	int max_vol = vdd_val[VDD_MAX];
	int min_vol;
	int ret;

	min_vol = vdd_val[!!high];
	ret = regulator_set_voltage(hsusb_vdd, min_vol, max_vol);
	if (ret) {
		pr_err("%s: unable to set the voltage for regulator "
			"HSUSB_VDDCX\n", __func__);
		return ret;
	}

	pr_debug("%s: min_vol:%d max_vol:%d\n", __func__, min_vol, max_vol);

	return ret;
}

static int msm_hsusb_ldo_enable(struct msm_otg *motg,
	enum msm_otg_phy_reg_mode mode)
{
	int ret = 0;

	if (IS_ERR(hsusb_1p8)) {
		pr_err("%s: HSUSB_1p8 is not initialized\n", __func__);
		return -ENODEV;
	}

	if (IS_ERR(hsusb_3p3)) {
		pr_err("%s: HSUSB_3p3 is not initialized\n", __func__);
		return -ENODEV;
	}

	switch (mode) {
	case USB_PHY_REG_ON:
		ret = regulator_set_optimum_mode(hsusb_1p8,
				USB_PHY_1P8_HPM_LOAD);
		if (ret < 0) {
			pr_err("%s: Unable to set HPM of the regulator "
				"HSUSB_1p8\n", __func__);
			return ret;
		}

		ret = regulator_enable(hsusb_1p8);
		if (ret) {
			dev_err(motg->phy.dev, "%s: unable to enable the hsusb 1p8\n",
				__func__);
			regulator_set_optimum_mode(hsusb_1p8, 0);
			return ret;
		}

		ret = regulator_set_optimum_mode(hsusb_3p3,
				USB_PHY_3P3_HPM_LOAD);
		if (ret < 0) {
			pr_err("%s: Unable to set HPM of the regulator "
				"HSUSB_3p3\n", __func__);
			regulator_set_optimum_mode(hsusb_1p8, 0);
			regulator_disable(hsusb_1p8);
			return ret;
		}

		ret = regulator_enable(hsusb_3p3);
		if (ret) {
			dev_err(motg->phy.dev, "%s: unable to enable the hsusb 3p3\n",
				__func__);
			regulator_set_optimum_mode(hsusb_3p3, 0);
			regulator_set_optimum_mode(hsusb_1p8, 0);
			regulator_disable(hsusb_1p8);
			return ret;
		}

		break;

	case USB_PHY_REG_OFF:
		ret = regulator_disable(hsusb_1p8);
		if (ret) {
			dev_err(motg->phy.dev, "%s: unable to disable the hsusb 1p8\n",
				__func__);
			return ret;
		}

		ret = regulator_set_optimum_mode(hsusb_1p8, 0);
		if (ret < 0)
			pr_err("%s: Unable to set LPM of the regulator "
				"HSUSB_1p8\n", __func__);

		ret = regulator_disable(hsusb_3p3);
		if (ret) {
			dev_err(motg->phy.dev, "%s: unable to disable the hsusb 3p3\n",
				 __func__);
			return ret;
		}
		ret = regulator_set_optimum_mode(hsusb_3p3, 0);
		if (ret < 0)
			pr_err("%s: Unable to set LPM of the regulator "
				"HSUSB_3p3\n", __func__);

		break;

	case USB_PHY_REG_LPM_ON:
		ret = regulator_set_optimum_mode(hsusb_1p8,
				USB_PHY_1P8_LPM_LOAD);
		if (ret < 0) {
			pr_err("%s: Unable to set LPM of the regulator: HSUSB_1p8\n",
				__func__);
			return ret;
		}

		ret = regulator_set_optimum_mode(hsusb_3p3,
				USB_PHY_3P3_LPM_LOAD);
		if (ret < 0) {
			pr_err("%s: Unable to set LPM of the regulator: HSUSB_3p3\n",
				__func__);
			regulator_set_optimum_mode(hsusb_1p8, USB_PHY_REG_ON);
			return ret;
		}

		break;

	case USB_PHY_REG_LPM_OFF:
		ret = regulator_set_optimum_mode(hsusb_1p8,
				USB_PHY_1P8_HPM_LOAD);
		if (ret < 0) {
			pr_err("%s: Unable to set HPM of the regulator: HSUSB_1p8\n",
				__func__);
			return ret;
		}

		ret = regulator_set_optimum_mode(hsusb_3p3,
				USB_PHY_3P3_HPM_LOAD);
		if (ret < 0) {
			pr_err("%s: Unable to set HPM of the regulator: HSUSB_3p3\n",
				__func__);
			regulator_set_optimum_mode(hsusb_1p8, USB_PHY_REG_ON);
			return ret;
		}

		break;

	default:
		pr_err("%s: Unsupported mode (%d).", __func__, mode);
		return -ENOTSUPP;
	}

	pr_debug("%s: USB reg mode (%d) (OFF/HPM/LPM)\n", __func__, mode);
	return ret < 0 ? ret : 0;
}

static void msm_hsusb_mhl_switch_enable(struct msm_otg *motg, bool on)
{
	struct msm_otg_platform_data *pdata = motg->pdata;

	if (!pdata->mhl_enable)
		return;

	if (!mhl_usb_hs_switch) {
		pr_err("%s: mhl_usb_hs_switch is NULL.\n", __func__);
		return;
	}

	if (on) {
		if (regulator_enable(mhl_usb_hs_switch))
			pr_err("unable to enable mhl_usb_hs_switch\n");
	} else {
		regulator_disable(mhl_usb_hs_switch);
	}
}

static int ulpi_read(struct usb_phy *phy, u32 reg)
{
	struct msm_otg *motg = container_of(phy, struct msm_otg, phy);
	int cnt = 0;

	/* initiate read operation */
	writel(ULPI_RUN | ULPI_READ | ULPI_ADDR(reg),
	       USB_ULPI_VIEWPORT);

	/* wait for completion */
	while (cnt < ULPI_IO_TIMEOUT_USEC) {
		if (!(readl(USB_ULPI_VIEWPORT) & ULPI_RUN))
			break;
		udelay(1);
		cnt++;
	}

	if (cnt >= ULPI_IO_TIMEOUT_USEC) {
		dev_err(phy->dev, "ulpi_read: timeout %08x\n",
			readl(USB_ULPI_VIEWPORT));
		dev_err(phy->dev, "PORTSC: %08x USBCMD: %08x\n",
			readl_relaxed(USB_PORTSC), readl_relaxed(USB_USBCMD));
		return -ETIMEDOUT;
	}
	return ULPI_DATA_READ(readl(USB_ULPI_VIEWPORT));
}

static int ulpi_write(struct usb_phy *phy, u32 val, u32 reg)
{
	struct msm_otg *motg = container_of(phy, struct msm_otg, phy);
	int cnt = 0;

	/* initiate write operation */
	writel(ULPI_RUN | ULPI_WRITE |
	       ULPI_ADDR(reg) | ULPI_DATA(val),
	       USB_ULPI_VIEWPORT);

	/* wait for completion */
	while (cnt < ULPI_IO_TIMEOUT_USEC) {
		if (!(readl(USB_ULPI_VIEWPORT) & ULPI_RUN))
			break;
		udelay(1);
		cnt++;
	}

	if (cnt >= ULPI_IO_TIMEOUT_USEC) {
		dev_err(phy->dev, "ulpi_write: timeout\n");
		dev_err(phy->dev, "PORTSC: %08x USBCMD: %08x\n",
			readl_relaxed(USB_PORTSC), readl_relaxed(USB_USBCMD));
		return -ETIMEDOUT;
	}
	return 0;
}

static struct usb_phy_io_ops msm_otg_io_ops = {
	.read = ulpi_read,
	.write = ulpi_write,
};

static void ulpi_init(struct msm_otg *motg)
{
	struct msm_otg_platform_data *pdata = motg->pdata;
	int aseq[10];
	int *seq = NULL;

	if (override_phy_init) {
		pr_debug("%s(): HUSB PHY Init:%s\n", __func__,
				override_phy_init);
		get_options(override_phy_init, ARRAY_SIZE(aseq), aseq);
		seq = &aseq[1];
	} else {
		seq = pdata->phy_init_seq;
	}

	if (!seq)
		return;

	while (seq[0] >= 0) {
		if (override_phy_init)
			pr_debug("ulpi: write 0x%02x to 0x%02x\n",
					seq[0], seq[1]);

		dev_vdbg(motg->phy.dev, "ulpi: write 0x%02x to 0x%02x\n",
				seq[0], seq[1]);
		ulpi_write(&motg->phy, seq[0], seq[1]);
		seq += 2;
	}
}

static int msm_otg_link_clk_reset(struct msm_otg *motg, bool assert)
{
	int ret;

	if (assert) {
		if (motg->clk) {
			ret = clk_reset(motg->clk, CLK_RESET_ASSERT);
		} else {
			/* Using asynchronous block reset to the hardware */
			dev_dbg(motg->phy.dev, "block_reset ASSERT\n");
			clk_disable_unprepare(motg->pclk);
			clk_disable_unprepare(motg->core_clk);
			ret = clk_reset(motg->core_clk, CLK_RESET_ASSERT);
		}
		if (ret)
			dev_err(motg->phy.dev, "usb hs_clk assert failed\n");
	} else {
		if (motg->clk) {
			ret = clk_reset(motg->clk, CLK_RESET_DEASSERT);
		} else {
			dev_dbg(motg->phy.dev, "block_reset DEASSERT\n");
			ret = clk_reset(motg->core_clk, CLK_RESET_DEASSERT);
			ndelay(200);
			ret = clk_prepare_enable(motg->core_clk);
			WARN(ret, "USB core_clk enable failed\n");
			ret = clk_prepare_enable(motg->pclk);
			WARN(ret, "USB pclk enable failed\n");
		}
		if (ret)
			dev_err(motg->phy.dev, "usb hs_clk deassert failed\n");
	}
	return ret;
}

static int msm_otg_phy_reset(struct msm_otg *motg)
{
	u32 val;
	int ret;
	struct msm_otg_platform_data *pdata = motg->pdata;

	/*
	 * AHB2AHB Bypass mode shouldn't be enable before doing
	 * async clock reset. If it is enable, disable the same.
	 */
	val = readl_relaxed(USB_AHBMODE);
	if (val & AHB2AHB_BYPASS) {
		pr_err("%s(): AHB2AHB_BYPASS SET: AHBMODE:%x\n",
						__func__, val);
		val &= ~AHB2AHB_BYPASS_BIT_MASK;
		writel_relaxed(val | AHB2AHB_BYPASS_CLEAR, USB_AHBMODE);
		pr_err("%s(): AHBMODE: %x\n", __func__,
				readl_relaxed(USB_AHBMODE));
	}

	ret = msm_otg_link_clk_reset(motg, 1);
	if (ret)
		return ret;

	/* wait for 1ms delay as suggested in HPG. */
	usleep_range(1000, 1200);

	ret = msm_otg_link_clk_reset(motg, 0);
	if (ret)
		return ret;

	if (pdata && pdata->enable_sec_phy)
		writel_relaxed(readl_relaxed(USB_PHY_CTRL2) | (1<<16),
							USB_PHY_CTRL2);
	val = readl(USB_PORTSC) & ~PORTSC_PTS_MASK;
	writel(val | PORTSC_PTS_ULPI, USB_PORTSC);

	dev_info(motg->phy.dev, "phy_reset: success\n");
	return 0;
}

#define LINK_RESET_TIMEOUT_USEC		(250 * 1000)
static int msm_otg_link_reset(struct msm_otg *motg)
{
	int cnt = 0;
	struct msm_otg_platform_data *pdata = motg->pdata;

	writel_relaxed(USBCMD_RESET, USB_USBCMD);
	while (cnt < LINK_RESET_TIMEOUT_USEC) {
		if (!(readl_relaxed(USB_USBCMD) & USBCMD_RESET))
			break;
		udelay(1);
		cnt++;
	}
	if (cnt >= LINK_RESET_TIMEOUT_USEC)
		return -ETIMEDOUT;

	/* select ULPI phy */
	writel_relaxed(0x80000000, USB_PORTSC);
	writel_relaxed(0x0, USB_AHBBURST);
	writel_relaxed(0x08, USB_AHBMODE);

	if (pdata && pdata->enable_sec_phy)
		writel_relaxed(readl_relaxed(USB_PHY_CTRL2) | (1<<16),
								USB_PHY_CTRL2);
	return 0;
}

static void msm_usb_phy_reset(struct msm_otg *motg)
{
	u32 val;

	/* Assert USB PHY_PON */
	val =  readl_relaxed(motg->usb_phy_ctrl_reg);
	val &= ~PHY_POR_BIT_MASK;
	val |= PHY_POR_ASSERT;
	writel_relaxed(val, motg->usb_phy_ctrl_reg);

	/* wait for minimum 10 microseconds as suggested in HPG. */
	usleep_range(10, 15);

	/* Deassert USB PHY_PON */
	val =  readl_relaxed(motg->usb_phy_ctrl_reg);
	val &= ~PHY_POR_BIT_MASK;
	val |= PHY_POR_DEASSERT;
	writel_relaxed(val, motg->usb_phy_ctrl_reg);

	/* Ensure that RESET operation is completed. */
	mb();
}

static int msm_otg_reset(struct usb_phy *phy)
{
	struct msm_otg *motg = container_of(phy, struct msm_otg, phy);
	struct msm_otg_platform_data *pdata = motg->pdata;
	int ret;
	u32 val = 0;
	u32 ulpi_val = 0;

	/*
	 * USB PHY and Link reset also reset the USB BAM.
	 * Thus perform reset operation only once to avoid
	 * USB BAM reset on other cases e.g. USB cable disconnections.
	 */
	if (pdata->disable_reset_on_disconnect) {
		if (motg->reset_counter)
			return 0;
		else
			motg->reset_counter++;
	}

	if (motg->clk)
		clk_prepare_enable(motg->clk);
	ret = msm_otg_phy_reset(motg);
	if (ret) {
		dev_err(phy->dev, "phy_reset failed\n");
		return ret;
	}

	aca_id_turned_on = false;
	ret = msm_otg_link_reset(motg);
	if (ret) {
		dev_err(phy->dev, "link reset failed\n");
		return ret;
	}

	msleep(100);

	/* Reset USB PHY after performing USB Link RESET */
	msm_usb_phy_reset(motg);

	/* Program USB PHY Override registers. */
	ulpi_init(motg);

	/*
	 * It is recommended in HPG to reset USB PHY after programming
	 * USB PHY Override registers.
	 */
	msm_usb_phy_reset(motg);

	if (motg->clk)
		clk_disable_unprepare(motg->clk);

	if (pdata->otg_control == OTG_PHY_CONTROL) {
		val = readl_relaxed(USB_OTGSC);
		if (pdata->mode == USB_OTG) {
			ulpi_val = ULPI_INT_IDGRD | ULPI_INT_SESS_VALID;
			val |= OTGSC_IDIE | OTGSC_BSVIE;
		} else if (pdata->mode == USB_PERIPHERAL) {
			ulpi_val = ULPI_INT_SESS_VALID;
			val |= OTGSC_BSVIE;
		}
		writel_relaxed(val, USB_OTGSC);
		ulpi_write(phy, ulpi_val, ULPI_USB_INT_EN_RISE);
		ulpi_write(phy, ulpi_val, ULPI_USB_INT_EN_FALL);
	} else if (pdata->otg_control == OTG_PMIC_CONTROL) {
		ulpi_write(phy, OTG_COMP_DISABLE,
			ULPI_SET(ULPI_PWR_CLK_MNG_REG));
		/* Enable PMIC pull-up */
		pm8xxx_usb_id_pullup(1);
	}

	if (motg->caps & ALLOW_VDD_MIN_WITH_RETENTION_DISABLED)
		writel_relaxed(readl_relaxed(USB_OTGSC) & ~(OTGSC_IDPU),
								USB_OTGSC);

	return 0;
}

static const char *timer_string(int bit)
{
	switch (bit) {
	case A_WAIT_VRISE:		return "a_wait_vrise";
	case A_WAIT_VFALL:		return "a_wait_vfall";
	case B_SRP_FAIL:		return "b_srp_fail";
	case A_WAIT_BCON:		return "a_wait_bcon";
	case A_AIDL_BDIS:		return "a_aidl_bdis";
	case A_BIDL_ADIS:		return "a_bidl_adis";
	case B_ASE0_BRST:		return "b_ase0_brst";
	case A_TST_MAINT:		return "a_tst_maint";
	case B_TST_SRP:			return "b_tst_srp";
	case B_TST_CONFIG:		return "b_tst_config";
	default:			return "UNDEFINED";
	}
}

static enum hrtimer_restart msm_otg_timer_func(struct hrtimer *hrtimer)
{
	struct msm_otg *motg = container_of(hrtimer, struct msm_otg, timer);

	switch (motg->active_tmout) {
	case A_WAIT_VRISE:
		/* TODO: use vbus_vld interrupt */
		set_bit(A_VBUS_VLD, &motg->inputs);
		break;
	case A_TST_MAINT:
		/* OTG PET: End session after TA_TST_MAINT */
		set_bit(A_BUS_DROP, &motg->inputs);
		break;
	case B_TST_SRP:
		/*
		 * OTG PET: Initiate SRP after TB_TST_SRP of
		 * previous session end.
		 */
		set_bit(B_BUS_REQ, &motg->inputs);
		break;
	case B_TST_CONFIG:
		clear_bit(A_CONN, &motg->inputs);
		break;
	default:
		set_bit(motg->active_tmout, &motg->tmouts);
	}

	pr_debug("expired %s timer\n", timer_string(motg->active_tmout));
	queue_work(system_nrt_wq, &motg->sm_work);
	return HRTIMER_NORESTART;
}

static void msm_otg_del_timer(struct msm_otg *motg)
{
	int bit = motg->active_tmout;

	pr_debug("deleting %s timer. remaining %lld msec\n", timer_string(bit),
			div_s64(ktime_to_us(hrtimer_get_remaining(
					&motg->timer)), 1000));
	hrtimer_cancel(&motg->timer);
	clear_bit(bit, &motg->tmouts);
}

static void msm_otg_start_timer(struct msm_otg *motg, int time, int bit)
{
	clear_bit(bit, &motg->tmouts);
	motg->active_tmout = bit;
	pr_debug("starting %s timer\n", timer_string(bit));
	hrtimer_start(&motg->timer,
			ktime_set(time / 1000, (time % 1000) * 1000000),
			HRTIMER_MODE_REL);
}

static void msm_otg_init_timer(struct msm_otg *motg)
{
	hrtimer_init(&motg->timer, CLOCK_MONOTONIC, HRTIMER_MODE_REL);
	motg->timer.function = msm_otg_timer_func;
}

static int msm_otg_start_hnp(struct usb_otg *otg)
{
	struct msm_otg *motg = container_of(otg->phy, struct msm_otg, phy);

	if (otg->phy->state != OTG_STATE_A_HOST) {
		pr_err("HNP can not be initiated in %s state\n",
				usb_otg_state_string(otg->phy->state));
		return -EINVAL;
	}

	pr_debug("A-Host: HNP initiated\n");
	clear_bit(A_BUS_REQ, &motg->inputs);
	queue_work(system_nrt_wq, &motg->sm_work);
	return 0;
}

static int msm_otg_start_srp(struct usb_otg *otg)
{
	struct msm_otg *motg = container_of(otg->phy, struct msm_otg, phy);
	u32 val;
	int ret = 0;

	if (otg->phy->state != OTG_STATE_B_IDLE) {
		pr_err("SRP can not be initiated in %s state\n",
				usb_otg_state_string(otg->phy->state));
		ret = -EINVAL;
		goto out;
	}

	if ((jiffies - motg->b_last_se0_sess) < msecs_to_jiffies(TB_SRP_INIT)) {
		pr_debug("initial conditions of SRP are not met. Try again"
				"after some time\n");
		ret = -EAGAIN;
		goto out;
	}

	pr_debug("B-Device SRP started\n");

	/*
	 * PHY won't pull D+ high unless it detects Vbus valid.
	 * Since by definition, SRP is only done when Vbus is not valid,
	 * software work-around needs to be used to spoof the PHY into
	 * thinking it is valid. This can be done using the VBUSVLDEXTSEL and
	 * VBUSVLDEXT register bits.
	 */
	ulpi_write(otg->phy, 0x03, 0x97);
	/*
	 * Harware auto assist data pulsing: Data pulse is given
	 * for 7msec; wait for vbus
	 */
	val = readl_relaxed(USB_OTGSC);
	writel_relaxed((val & ~OTGSC_INTSTS_MASK) | OTGSC_HADP, USB_OTGSC);

	/* VBUS plusing is obsoleted in OTG 2.0 supplement */
out:
	return ret;
}

static void msm_otg_host_hnp_enable(struct usb_otg *otg, bool enable)
{
	struct usb_hcd *hcd = bus_to_hcd(otg->host);
	struct usb_device *rhub = otg->host->root_hub;

	if (enable) {
		pm_runtime_disable(&rhub->dev);
		rhub->state = USB_STATE_NOTATTACHED;
		hcd->driver->bus_suspend(hcd);
		clear_bit(HCD_FLAG_HW_ACCESSIBLE, &hcd->flags);
	} else {
		usb_remove_hcd(hcd);
		msm_otg_reset(otg->phy);
		usb_add_hcd(hcd, hcd->irq, IRQF_SHARED);
	}
}

static int msm_otg_set_suspend(struct usb_phy *phy, int suspend)
{
	struct msm_otg *motg = container_of(phy, struct msm_otg, phy);

	if (aca_enabled())
		return 0;

	pr_debug("%s(%d) in %s state\n", __func__, suspend,
				usb_otg_state_string(phy->state));

	/*
	 * UDC and HCD call usb_phy_set_suspend() to enter/exit LPM
	 * during bus suspend/resume.  Update the relevant state
	 * machine inputs and trigger LPM entry/exit.  Checking
	 * in_lpm flag would avoid unnecessary work scheduling.
	 */
	if (suspend) {
		switch (phy->state) {
		case OTG_STATE_A_WAIT_BCON:
			if (TA_WAIT_BCON > 0)
				break;
			/* fall through */
		case OTG_STATE_A_HOST:
			pr_debug("host bus suspend\n");
			clear_bit(A_BUS_REQ, &motg->inputs);
			if (!atomic_read(&motg->in_lpm) &&
					!test_bit(ID, &motg->inputs)) {
				queue_work(system_nrt_wq, &motg->sm_work);
				/* Flush sm_work to avoid it race with
				 * subsequent calls of set_suspend.
				 */
				flush_work(&motg->sm_work);
			}
			break;
		case OTG_STATE_B_PERIPHERAL:
			pr_debug("peripheral bus suspend\n");
			if (!(motg->caps & ALLOW_LPM_ON_DEV_SUSPEND))
				break;
			set_bit(A_BUS_SUSPEND, &motg->inputs);
			if (!atomic_read(&motg->in_lpm))
				queue_delayed_work(system_nrt_wq,
					&motg->suspend_work,
					USB_SUSPEND_DELAY_TIME);
			break;

		default:
			break;
		}
	} else {
		switch (phy->state) {
		case OTG_STATE_A_WAIT_BCON:
			/* Remote wakeup or resume */
			set_bit(A_BUS_REQ, &motg->inputs);
			/* ensure hardware is not in low power mode */
			if (atomic_read(&motg->in_lpm))
				pm_runtime_resume(phy->dev);
			break;
		case OTG_STATE_A_SUSPEND:
			/* Remote wakeup or resume */
			set_bit(A_BUS_REQ, &motg->inputs);
			phy->state = OTG_STATE_A_HOST;

			/* ensure hardware is not in low power mode */
			if (atomic_read(&motg->in_lpm))
				pm_runtime_resume(phy->dev);
			break;
		case OTG_STATE_B_PERIPHERAL:
			pr_debug("peripheral bus resume\n");
			if (!(motg->caps & ALLOW_LPM_ON_DEV_SUSPEND))
				break;
			clear_bit(A_BUS_SUSPEND, &motg->inputs);
			if (atomic_read(&motg->in_lpm))
				queue_work(system_nrt_wq, &motg->sm_work);
			break;
		default:
			break;
		}
	}
	return 0;
}

static void msm_otg_bus_vote(struct msm_otg *motg, enum usb_bus_vote vote)
{
	int ret;
	struct msm_otg_platform_data *pdata = motg->pdata;

	/* Check if target allows min_vote to be same as no_vote */
	if (pdata->bus_scale_table &&
	    vote >= pdata->bus_scale_table->num_usecases)
		vote = USB_NO_PERF_VOTE;

	if (motg->bus_perf_client) {
		ret = msm_bus_scale_client_update_request(
			motg->bus_perf_client, vote);
		if (ret)
			dev_err(motg->phy.dev, "%s: Failed to vote (%d)\n"
				   "for bus bw %d\n", __func__, vote, ret);
	}
}

#define PHY_SUSPEND_TIMEOUT_USEC	(500 * 1000)
#define PHY_RESUME_TIMEOUT_USEC	(100 * 1000)

#ifdef CONFIG_PM_SLEEP
static int msm_otg_suspend(struct msm_otg *motg)
{
	struct usb_phy *phy = &motg->phy;
	struct usb_bus *bus = phy->otg->host;
	struct msm_otg_platform_data *pdata = motg->pdata;
	int cnt;
	bool host_bus_suspend, device_bus_suspend, dcp, prop_charger;
	bool floated_charger, sm_work_busy;
	u32 phy_ctrl_val, cmd_val;
	u32 portsc, config2;
	u32 func_ctrl;
	int phcd_retry_cnt = 0;

phcd_retry:
	cnt = 0;
	phy_ctrl_val = 0;

	if (atomic_read(&motg->in_lpm))
		return 0;

	/*
	 * Don't allow low power mode if bam pipes are still connected.
	 * Otherwise it could lead to unclocked access when sps driver
	 * accesses USB bam registers as part of disconnecting bam pipes.
	 */
	if (!msm_bam_usb_lpm_ok(CI_CTRL)) {
		pm_schedule_suspend(phy->dev, 1000);
		return -EBUSY;
	}

	motg->ui_enabled = 0;
	disable_irq(motg->irq);
	host_bus_suspend = !test_bit(MHL, &motg->inputs) && phy->otg->host &&
		!test_bit(ID, &motg->inputs);
	device_bus_suspend = phy->otg->gadget && test_bit(ID, &motg->inputs) &&
		test_bit(A_BUS_SUSPEND, &motg->inputs) &&
		motg->caps & ALLOW_LPM_ON_DEV_SUSPEND;
	dcp = motg->chg_type == USB_DCP_CHARGER;
	prop_charger = motg->chg_type == USB_PROPRIETARY_CHARGER;
	floated_charger = motg->chg_type == USB_FLOATED_CHARGER;

	/* !BSV, but its handling is in progress by otg sm_work */
	sm_work_busy = !test_bit(B_SESS_VLD, &motg->inputs) &&
			phy->state == OTG_STATE_B_PERIPHERAL;

	/* Enable line state difference wakeup fix for only device and host
	 * bus suspend scenarios.  Otherwise PHY can not be suspended when
	 * a charger that pulls DP/DM high is connected.
	 */
	config2 = readl_relaxed(USB_GENCONFIG2);
	if (device_bus_suspend)
		config2 |= GENCFG2_LINESTATE_DIFF_WAKEUP_EN;
	else
		config2 &= ~GENCFG2_LINESTATE_DIFF_WAKEUP_EN;
	writel_relaxed(config2, USB_GENCONFIG2);

	/*
	 * Abort suspend when,
	 * 1. charging detection in progress due to cable plug-in
	 * 2. host mode activation in progress due to Micro-A cable insertion
	 * 3. !BSV, but its handling is in progress by otg sm_work
	 */

	if ((test_bit(B_SESS_VLD, &motg->inputs) && !device_bus_suspend &&
		!dcp && !prop_charger && !floated_charger) ||
		test_bit(A_BUS_REQ, &motg->inputs) || sm_work_busy) {
		motg->ui_enabled = 1;
		enable_irq(motg->irq);
		return -EBUSY;
	}

	if (motg->caps & ALLOW_VDD_MIN_WITH_RETENTION_DISABLED) {
		/* put the controller in non-driving mode */
		func_ctrl = ulpi_read(phy, ULPI_FUNC_CTRL);
		func_ctrl &= ~ULPI_FUNC_CTRL_OPMODE_MASK;
		func_ctrl |= ULPI_FUNC_CTRL_OPMODE_NONDRIVING;
		ulpi_write(phy, func_ctrl, ULPI_FUNC_CTRL);
		ulpi_write(phy, ULPI_IFC_CTRL_AUTORESUME,
						ULPI_CLR(ULPI_IFC_CTRL));
	}

	/* Set the PHCD bit, only if it is not set by the controller.
	 * PHY may take some time or even fail to enter into low power
	 * mode (LPM). Hence poll for 500 msec and reset the PHY and link
	 * in failure case.
	 */
	portsc = readl_relaxed(USB_PORTSC);
	if (!(portsc & PORTSC_PHCD)) {
		writel_relaxed(portsc | PORTSC_PHCD,
				USB_PORTSC);
		while (cnt < PHY_SUSPEND_TIMEOUT_USEC) {
			if (readl_relaxed(USB_PORTSC) & PORTSC_PHCD)
				break;
			udelay(1);
			cnt++;
		}
	}

	if (cnt >= PHY_SUSPEND_TIMEOUT_USEC) {
		dev_err(phy->dev, "Unable to suspend PHY\n");
		motg->reset_counter = 0;
		msm_otg_reset(phy);
		motg->ui_enabled = 1;
		enable_irq(motg->irq);
		if (phcd_retry_cnt++ < 3)
			goto phcd_retry;
		else
			return -EBUSY;
	}

	/*
	 * PHY has capability to generate interrupt asynchronously in low
	 * power mode (LPM). This interrupt is level triggered. So USB IRQ
	 * line must be disabled till async interrupt enable bit is cleared
	 * in USBCMD register. Assert STP (ULPI interface STOP signal) to
	 * block data communication from PHY.
	 *
	 * PHY retention mode is disallowed while entering to LPM with wall
	 * charger connected.  But PHY is put into suspend mode. Hence
	 * enable asynchronous interrupt to detect charger disconnection when
	 * PMIC notifications are unavailable.
	 */
	cmd_val = readl_relaxed(USB_USBCMD);
	if (host_bus_suspend || device_bus_suspend ||
		(motg->pdata->otg_control == OTG_PHY_CONTROL))
		cmd_val |= ASYNC_INTR_CTRL | ULPI_STP_CTRL;
	else
		cmd_val |= ULPI_STP_CTRL;
	writel_relaxed(cmd_val, USB_USBCMD);

	/*
	 * BC1.2 spec mandates PD to enable VDP_SRC when charging from DCP.
	 * PHY retention and collapse can not happen with VDP_SRC enabled.
	 */
	if (motg->caps & ALLOW_PHY_RETENTION && !device_bus_suspend && !dcp &&
		 (!host_bus_suspend || ((motg->caps & ALLOW_HOST_PHY_RETENTION)
		&& (pdata->dpdm_pulldown_added || !(portsc & PORTSC_CCS))))) {
		phy_ctrl_val = readl_relaxed(motg->usb_phy_ctrl_reg);
		if (motg->pdata->otg_control == OTG_PHY_CONTROL) {
			/* Enable PHY HV interrupts to wake MPM/Link */
			if ((motg->pdata->mode == USB_OTG) ||
					(motg->pdata->mode == USB_HOST))
				phy_ctrl_val |= (PHY_IDHV_INTEN |
							PHY_OTGSESSVLDHV_INTEN);
			else
				phy_ctrl_val |= PHY_OTGSESSVLDHV_INTEN;
		}
		if (host_bus_suspend)
			phy_ctrl_val |= PHY_CLAMP_DPDMSE_EN;

		if (!(motg->caps & ALLOW_VDD_MIN_WITH_RETENTION_DISABLED)) {
			writel_relaxed(phy_ctrl_val & ~PHY_RETEN,
						motg->usb_phy_ctrl_reg);
			motg->lpm_flags |= PHY_RETENTIONED;
		} else {
			writel_relaxed(phy_ctrl_val, motg->usb_phy_ctrl_reg);
		}
	} else if (device_bus_suspend && !dcp &&
			(pdata->mpm_dpshv_int || pdata->mpm_dmshv_int)) {
		/* DP DM HV interrupts are used for bus resume from XO off */
		phy_ctrl_val = readl_relaxed(motg->usb_phy_ctrl_reg);
		phy_ctrl_val |= PHY_CLAMP_DPDMSE_EN;
		if (motg->caps & ALLOW_PHY_RETENTION && pdata->vddmin_gpio) {

			/*
			 * This is HW WA needed when PHY_CLAMP_DPDMSE_EN is
			 * enabled and we put the phy in retention mode.
			 * Without this WA, the async_irq will be fired right
			 * after suspending whithout any bus resume.
			 */
			config2 = readl_relaxed(USB_GENCONFIG2);
			config2 &= ~GENCFG2_DPSE_DMSE_HV_INTR_EN;
			writel_relaxed(config2, USB_GENCONFIG2);

			phy_ctrl_val &= ~PHY_RETEN;
			motg->lpm_flags |= PHY_RETENTIONED;
			gpio_direction_output(pdata->vddmin_gpio, 1);
		}
		writel_relaxed(phy_ctrl_val, motg->usb_phy_ctrl_reg);
	}

	/* Ensure that above operation is completed before turning off clocks */
	mb();
	/* Consider clocks on workaround flag only in case of bus suspend */
	if (!(phy->state == OTG_STATE_B_PERIPHERAL &&
		test_bit(A_BUS_SUSPEND, &motg->inputs)) ||
	    !motg->pdata->core_clk_always_on_workaround) {
		clk_disable_unprepare(motg->pclk);
		clk_disable_unprepare(motg->core_clk);
		motg->lpm_flags |= CLOCKS_DOWN;
	}

	/* usb phy no more require TCXO clock, hence vote for TCXO disable */
	if (!host_bus_suspend || ((motg->caps & ALLOW_HOST_PHY_RETENTION) &&
		(pdata->dpdm_pulldown_added || !(portsc & PORTSC_CCS)))) {
		if (motg->xo_clk) {
			clk_disable_unprepare(motg->xo_clk);
			motg->lpm_flags |= XO_SHUTDOWN;
		}
	}

	if (motg->caps & ALLOW_PHY_POWER_COLLAPSE &&
			!host_bus_suspend && !dcp && !device_bus_suspend) {
		msm_hsusb_ldo_enable(motg, USB_PHY_REG_OFF);
		motg->lpm_flags |= PHY_PWR_COLLAPSED;
	} else if (motg->caps & ALLOW_PHY_REGULATORS_LPM &&
			!host_bus_suspend && !device_bus_suspend && !dcp) {
		msm_hsusb_ldo_enable(motg, USB_PHY_REG_LPM_ON);
		motg->lpm_flags |= PHY_REGULATORS_LPM;
	}

	if (motg->lpm_flags & PHY_RETENTIONED ||
		(motg->caps & ALLOW_VDD_MIN_WITH_RETENTION_DISABLED)) {
		msm_hsusb_config_vddcx(0);
		msm_hsusb_mhl_switch_enable(motg, 0);
	}

	if (device_may_wakeup(phy->dev)) {
		if (motg->async_irq)
			enable_irq_wake(motg->async_irq);
		else
			enable_irq_wake(motg->irq);

		if (motg->pdata->pmic_id_irq)
			enable_irq_wake(motg->pdata->pmic_id_irq);
		if (motg->ext_id_irq)
			enable_irq_wake(motg->ext_id_irq);
		if (pdata->otg_control == OTG_PHY_CONTROL &&
			pdata->mpm_otgsessvld_int)
			msm_mpm_set_pin_wake(pdata->mpm_otgsessvld_int, 1);
		if ((host_bus_suspend || device_bus_suspend) &&
				pdata->mpm_dpshv_int)
			msm_mpm_set_pin_wake(pdata->mpm_dpshv_int, 1);
		if ((host_bus_suspend || device_bus_suspend) &&
				pdata->mpm_dmshv_int)
			msm_mpm_set_pin_wake(pdata->mpm_dmshv_int, 1);
	}
	if (bus)
		clear_bit(HCD_FLAG_HW_ACCESSIBLE, &(bus_to_hcd(bus))->flags);

	msm_otg_bus_vote(motg, USB_NO_PERF_VOTE);

	motg->host_bus_suspend = host_bus_suspend;
	motg->device_bus_suspend = device_bus_suspend;
	atomic_set(&motg->in_lpm, 1);
	/* Enable ASYNC IRQ (if present) during LPM */
	if (motg->async_irq)
		enable_irq(motg->async_irq);

	/* XO shutdown during idle , non wakeable irqs must be disabled */
	if (device_bus_suspend || host_bus_suspend || !motg->async_irq) {
		motg->ui_enabled = 1;
		enable_irq(motg->irq);
	}
	wake_unlock(&motg->wlock);

	dev_dbg(phy->dev, "LPM caps = %lu flags = %lu\n",
			motg->caps, motg->lpm_flags);
	dev_info(phy->dev, "USB in low power mode\n");

	return 0;
}

static int msm_otg_resume(struct msm_otg *motg)
{
	struct usb_phy *phy = &motg->phy;
	struct usb_bus *bus = phy->otg->host;
	struct usb_hcd *hcd = bus_to_hcd(phy->otg->host);
	struct msm_otg_platform_data *pdata = motg->pdata;
	int cnt = 0;
	unsigned temp;
	u32 phy_ctrl_val = 0;
	unsigned ret;
	bool in_device_mode;
	bool bus_is_suspended;
	bool is_remote_wakeup;
	u32 func_ctrl;

	if (!atomic_read(&motg->in_lpm))
		return 0;

	msm_bam_notify_lpm_resume(CI_CTRL);

	if (motg->ui_enabled) {
		motg->ui_enabled = 0;
		disable_irq(motg->irq);
	}
	wake_lock(&motg->wlock);

	/*
	 * If we are resuming from the device bus suspend, restore
	 * the max performance bus vote. Otherwise put a minimum
	 * bus vote to satisfy the requirement for enabling clocks.
	 */

	if (motg->device_bus_suspend && debug_bus_voting_enabled)
		msm_otg_bus_vote(motg, USB_MAX_PERF_VOTE);
	else
		msm_otg_bus_vote(motg, USB_MIN_PERF_VOTE);

	/* Vote for TCXO when waking up the phy */
	if (motg->lpm_flags & XO_SHUTDOWN) {
		if (motg->xo_clk)
			clk_prepare_enable(motg->xo_clk);
		motg->lpm_flags &= ~XO_SHUTDOWN;
	}

	if (motg->lpm_flags & CLOCKS_DOWN) {
		ret = clk_prepare_enable(motg->core_clk);
		WARN(ret, "USB core_clk enable failed\n");
		ret = clk_prepare_enable(motg->pclk);
		WARN(ret, "USB pclk enable failed\n");
		motg->lpm_flags &= ~CLOCKS_DOWN;
	}

	if (motg->lpm_flags & PHY_PWR_COLLAPSED) {
		msm_hsusb_ldo_enable(motg, USB_PHY_REG_ON);
		motg->lpm_flags &= ~PHY_PWR_COLLAPSED;
	} else if (motg->lpm_flags & PHY_REGULATORS_LPM) {
		msm_hsusb_ldo_enable(motg, USB_PHY_REG_LPM_OFF);
		motg->lpm_flags &= ~PHY_REGULATORS_LPM;
	}

	if (motg->lpm_flags & PHY_RETENTIONED ||
		(motg->caps & ALLOW_VDD_MIN_WITH_RETENTION_DISABLED)) {
		msm_hsusb_mhl_switch_enable(motg, 1);
		msm_hsusb_config_vddcx(1);
		phy_ctrl_val = readl_relaxed(motg->usb_phy_ctrl_reg);
		phy_ctrl_val |= PHY_RETEN;
		if (motg->pdata->otg_control == OTG_PHY_CONTROL &&
			!motg->device_bus_suspend)
			/* Disable PHY HV interrupts */
			phy_ctrl_val &=
				~(PHY_IDHV_INTEN | PHY_OTGSESSVLDHV_INTEN);
		phy_ctrl_val &= ~(PHY_CLAMP_DPDMSE_EN);
		writel_relaxed(phy_ctrl_val, motg->usb_phy_ctrl_reg);
		motg->lpm_flags &= ~PHY_RETENTIONED;
		if (pdata->vddmin_gpio && motg->device_bus_suspend)
			gpio_direction_input(pdata->vddmin_gpio);
	} else if (motg->device_bus_suspend) {
		phy_ctrl_val = readl_relaxed(motg->usb_phy_ctrl_reg);
		phy_ctrl_val &= ~(PHY_CLAMP_DPDMSE_EN);
		writel_relaxed(phy_ctrl_val, motg->usb_phy_ctrl_reg);
	}

	temp = readl(USB_USBCMD);
	temp &= ~ASYNC_INTR_CTRL;
	temp &= ~ULPI_STP_CTRL;
	writel(temp, USB_USBCMD);

	/*
	 * PHY comes out of low power mode (LPM) in case of wakeup
	 * from asynchronous interrupt.
	 */
	if (!(readl_relaxed(USB_PORTSC) & PORTSC_PHCD))
		goto skip_phy_resume;

	in_device_mode =
		phy->otg->gadget &&
		test_bit(ID, &motg->inputs);

	bus_is_suspended =
		readl_relaxed(USB_PORTSC) & PORTSC_SUSP_MASK;

	is_remote_wakeup = in_device_mode && bus_is_suspended;

	if (is_remote_wakeup &&
	    (atomic_read(&(motg->set_fpr_with_lpm_exit)) ||
	     pdata->rw_during_lpm_workaround)) {
		/* In some targets there is a HW issue with remote wakeup
		 * during low-power mode. As a workaround, the FPR bit
		 * is written simultaneously with the clearing of the
		 * PHCD bit.
		 */
		writel_relaxed(
			(readl_relaxed(USB_PORTSC) & ~PORTSC_PHCD) |
			PORTSC_FPR_MASK,
			USB_PORTSC);

		atomic_set(&(motg->set_fpr_with_lpm_exit), 0);
	} else {
		writel_relaxed(readl_relaxed(USB_PORTSC) & ~PORTSC_PHCD,
			USB_PORTSC);
	}

	while (cnt < PHY_RESUME_TIMEOUT_USEC) {
		if (!(readl_relaxed(USB_PORTSC) & PORTSC_PHCD))
			break;
		udelay(1);
		cnt++;
	}

	if (cnt >= PHY_RESUME_TIMEOUT_USEC) {
		/*
		 * This is a fatal error. Reset the link and
		 * PHY. USB state can not be restored. Re-insertion
		 * of USB cable is the only way to get USB working.
		 */
		dev_err(phy->dev, "Unable to resume USB."
				"Re-plugin the cable\n");
		msm_otg_reset(phy);
	}

skip_phy_resume:
	if (motg->caps & ALLOW_VDD_MIN_WITH_RETENTION_DISABLED) {
		/* put the controller in normal mode */
		func_ctrl = ulpi_read(phy, ULPI_FUNC_CTRL);
		func_ctrl &= ~ULPI_FUNC_CTRL_OPMODE_MASK;
		func_ctrl |= ULPI_FUNC_CTRL_OPMODE_NORMAL;
		ulpi_write(phy, func_ctrl, ULPI_FUNC_CTRL);
	}

	if (device_may_wakeup(phy->dev)) {
		if (motg->async_irq)
			disable_irq_wake(motg->async_irq);
		else
			disable_irq_wake(motg->irq);

		if (motg->pdata->pmic_id_irq)
			disable_irq_wake(motg->pdata->pmic_id_irq);
		if (motg->ext_id_irq)
			disable_irq_wake(motg->ext_id_irq);
		if (pdata->otg_control == OTG_PHY_CONTROL &&
			pdata->mpm_otgsessvld_int)
			msm_mpm_set_pin_wake(pdata->mpm_otgsessvld_int, 0);
		if ((motg->host_bus_suspend || motg->device_bus_suspend) &&
			pdata->mpm_dpshv_int)
			msm_mpm_set_pin_wake(pdata->mpm_dpshv_int, 0);
		if ((motg->host_bus_suspend || motg->device_bus_suspend) &&
			pdata->mpm_dmshv_int)
			msm_mpm_set_pin_wake(pdata->mpm_dmshv_int, 0);
	}
	if (bus)
		set_bit(HCD_FLAG_HW_ACCESSIBLE, &(bus_to_hcd(bus))->flags);

	atomic_set(&motg->in_lpm, 0);

	if (motg->async_int) {
		/* Match the disable_irq call from ISR */
		enable_irq(motg->async_int);
		motg->async_int = 0;
	}
	motg->ui_enabled = 1;
	enable_irq(motg->irq);

	/* If ASYNC IRQ is present then keep it enabled only during LPM */
	if (motg->async_irq)
		disable_irq(motg->async_irq);

	if (motg->host_bus_suspend)
		usb_hcd_resume_root_hub(hcd);

	dev_info(phy->dev, "USB exited from low power mode\n");

	return 0;
}
#endif

static void msm_otg_notify_host_mode(struct msm_otg *motg, bool host_mode)
{
	if (!psy) {
		pr_err("No USB power supply registered!\n");
		return;
	}

	if (legacy_power_supply) {
		/* legacy support */
		if (host_mode) {
			power_supply_set_scope(psy, POWER_SUPPLY_SCOPE_SYSTEM);
		} else {
			power_supply_set_scope(psy, POWER_SUPPLY_SCOPE_DEVICE);
			/*
			 * VBUS comparator is disabled by PMIC charging driver
			 * when SYSTEM scope is selected.  For ID_GND->ID_A
			 * transition, give 50 msec delay so that PMIC charger
			 * driver detect the VBUS and ready for accepting
			 * charging current value from USB.
			 */
			if (test_bit(ID_A, &motg->inputs))
				msleep(50);
		}
	} else {
		motg->host_mode = host_mode;
		power_supply_changed(psy);
	}
}

static int msm_otg_notify_chg_type(struct msm_otg *motg)
{
	static int charger_type;

	/*
	 * TODO
	 * Unify OTG driver charger types and power supply charger types
	 */
	if (charger_type == motg->chg_type)
		return 0;

	if (motg->chg_type == USB_SDP_CHARGER)
		charger_type = POWER_SUPPLY_TYPE_USB;
	else if (motg->chg_type == USB_CDP_CHARGER)
		charger_type = POWER_SUPPLY_TYPE_USB_CDP;
	else if (motg->chg_type == USB_DCP_CHARGER ||
			motg->chg_type == USB_PROPRIETARY_CHARGER ||
			motg->chg_type == USB_FLOATED_CHARGER)
		charger_type = POWER_SUPPLY_TYPE_USB_DCP;
	else if ((motg->chg_type == USB_ACA_DOCK_CHARGER ||
		motg->chg_type == USB_ACA_A_CHARGER ||
		motg->chg_type == USB_ACA_B_CHARGER ||
		motg->chg_type == USB_ACA_C_CHARGER))
		charger_type = POWER_SUPPLY_TYPE_USB_ACA;
	else
		charger_type = POWER_SUPPLY_TYPE_USB;

	if (!psy) {
		pr_err("No USB power supply registered!\n");
		return -EINVAL;
	}

	pr_debug("setting usb power supply type %d\n", charger_type);
	power_supply_set_supply_type(psy, charger_type);
	return 0;
}

static int msm_otg_notify_power_supply(struct msm_otg *motg, unsigned mA)
{
	if (!psy) {
		dev_dbg(motg->phy.dev, "no usb power supply registered\n");
		goto psy_error;
	}

	if (motg->cur_power == 0 && mA > 2) {
		/* Enable charging */
		if (power_supply_set_online(psy, true))
			goto psy_error;
		if (power_supply_set_current_limit(psy, 1000*mA))
			goto psy_error;
	} else if (mA == 0 || mA == 2) {
		/* Disable charging */
		if (power_supply_set_online(psy, false))
			goto psy_error;
		/* Set max current limit in uA */
		if (power_supply_set_current_limit(psy, 1000*mA))
			goto psy_error;
	} else {
		if (power_supply_set_online(psy, true))
			goto psy_error;
		/* Current has changed (100/2 --> 500) */
		if (power_supply_set_current_limit(psy, 1000*mA))
			goto psy_error;
	}

	power_supply_changed(psy);
	return 0;

psy_error:
	dev_dbg(motg->phy.dev, "power supply error when setting property\n");
	return -ENXIO;
}

static void msm_otg_set_online_status(struct msm_otg *motg)
{
	if (!psy)
		dev_dbg(motg->phy.dev, "no usb power supply registered\n");

	/* Set power supply online status to false */
	if (power_supply_set_online(psy, false))
		dev_dbg(motg->phy.dev, "error setting power supply property\n");
}

static void msm_otg_notify_charger(struct msm_otg *motg, unsigned mA)
{
	struct usb_gadget *g = motg->phy.otg->gadget;

	if (g && g->is_a_peripheral)
		return;

	if ((motg->chg_type == USB_ACA_DOCK_CHARGER ||
		motg->chg_type == USB_ACA_A_CHARGER ||
		motg->chg_type == USB_ACA_B_CHARGER ||
		motg->chg_type == USB_ACA_C_CHARGER) &&
			mA > IDEV_ACA_CHG_LIMIT)
		mA = IDEV_ACA_CHG_LIMIT;

	if (msm_otg_notify_chg_type(motg))
		dev_err(motg->phy.dev,
			"Failed notifying %d charger type to PMIC\n",
							motg->chg_type);

	/*
	 * This condition will be true when usb cable is disconnected
	 * during bootup before charger detection mechanism starts.
	 */
	if (motg->online && motg->cur_power == 0 && mA == 0)
		msm_otg_set_online_status(motg);

	if (motg->cur_power == mA)
		return;

	dev_info(motg->phy.dev, "Avail curr from USB = %u\n", mA);

	/*
	 *  Use Power Supply API if supported, otherwise fallback
	 *  to legacy pm8921 API.
	 */
	if (msm_otg_notify_power_supply(motg, mA))
		pm8921_charger_vbus_draw(mA);

	motg->cur_power = mA;
}

static int msm_otg_set_power(struct usb_phy *phy, unsigned mA)
{
	struct msm_otg *motg = container_of(phy, struct msm_otg, phy);

	/*
	 * Gadget driver uses set_power method to notify about the
	 * available current based on suspend/configured states.
	 *
	 * IDEV_CHG can be drawn irrespective of suspend/un-configured
	 * states when CDP/ACA is connected.
	 */
	if (motg->chg_type == USB_SDP_CHARGER)
		msm_otg_notify_charger(motg, mA);

	return 0;
}

static void msm_otg_start_host(struct usb_otg *otg, int on)
{
	struct msm_otg *motg = container_of(otg->phy, struct msm_otg, phy);
	struct msm_otg_platform_data *pdata = motg->pdata;
	struct usb_hcd *hcd;

	if (!otg->host)
		return;

	hcd = bus_to_hcd(otg->host);

	if (on) {
		dev_dbg(otg->phy->dev, "host on\n");

		if (pdata->otg_control == OTG_PHY_CONTROL)
			ulpi_write(otg->phy, OTG_COMP_DISABLE,
				ULPI_SET(ULPI_PWR_CLK_MNG_REG));

		usb_add_hcd(hcd, hcd->irq, IRQF_SHARED);
	} else {
		dev_dbg(otg->phy->dev, "host off\n");

		usb_remove_hcd(hcd);
		/* HCD core reset all bits of PORTSC. select ULPI phy */
		writel_relaxed(0x80000000, USB_PORTSC);

		if (pdata->otg_control == OTG_PHY_CONTROL)
			ulpi_write(otg->phy, OTG_COMP_DISABLE,
				ULPI_CLR(ULPI_PWR_CLK_MNG_REG));
	}
}

static int msm_otg_usbdev_notify(struct notifier_block *self,
			unsigned long action, void *priv)
{
	struct msm_otg *motg = container_of(self, struct msm_otg, usbdev_nb);
	struct usb_otg *otg = motg->phy.otg;
	struct usb_device *udev = priv;

	if (action == USB_BUS_ADD || action == USB_BUS_REMOVE)
		goto out;

	if (udev->bus != otg->host)
		goto out;
	/*
	 * Interested in devices connected directly to the root hub.
	 * ACA dock can supply IDEV_CHG irrespective devices connected
	 * on the accessory port.
	 */
	if (!udev->parent || udev->parent->parent ||
			motg->chg_type == USB_ACA_DOCK_CHARGER)
		goto out;

	switch (action) {
	case USB_DEVICE_ADD:
		if (aca_enabled())
			usb_disable_autosuspend(udev);
		if (otg->phy->state == OTG_STATE_A_WAIT_BCON) {
			pr_debug("B_CONN set\n");
			set_bit(B_CONN, &motg->inputs);
			msm_otg_del_timer(motg);
			otg->phy->state = OTG_STATE_A_HOST;
			/*
			 * OTG PET: A-device must end session within
			 * 10 sec after PET enumeration.
			 */
			if (udev->quirks & USB_QUIRK_OTG_PET)
				msm_otg_start_timer(motg, TA_TST_MAINT,
						A_TST_MAINT);
		}
		/* fall through */
	case USB_DEVICE_CONFIG:
		if (udev->actconfig)
			motg->mA_port = udev->actconfig->desc.bMaxPower * 2;
		else
			motg->mA_port = IUNIT;
		if (otg->phy->state == OTG_STATE_B_HOST)
			msm_otg_del_timer(motg);
		break;
	case USB_DEVICE_REMOVE:
		if ((otg->phy->state == OTG_STATE_A_HOST) ||
			(otg->phy->state == OTG_STATE_A_SUSPEND)) {
			pr_debug("B_CONN clear\n");
			clear_bit(B_CONN, &motg->inputs);
			/*
			 * OTG PET: A-device must end session after
			 * PET disconnection if it is enumerated
			 * with bcdDevice[0] = 1. USB core sets
			 * bus->otg_vbus_off for us. clear it here.
			 */
			if (udev->bus->otg_vbus_off) {
				udev->bus->otg_vbus_off = 0;
				set_bit(A_BUS_DROP, &motg->inputs);
			}
			queue_work(system_nrt_wq, &motg->sm_work);
		}
	default:
		break;
	}
	if (test_bit(ID_A, &motg->inputs))
		msm_otg_notify_charger(motg, IDEV_ACA_CHG_MAX -
				motg->mA_port);
out:
	return NOTIFY_OK;
}

static void msm_hsusb_vbus_power(struct msm_otg *motg, bool on)
{
	int ret;
	static bool vbus_is_on;

	if (vbus_is_on == on)
		return;

	if (motg->pdata->vbus_power) {
		ret = motg->pdata->vbus_power(on);
		if (!ret)
			vbus_is_on = on;
		return;
	}

	if (!vbus_otg) {
		pr_err("vbus_otg is NULL.");
		return;
	}

	/*
	 * if entering host mode tell the charger to not draw any current
	 * from usb before turning on the boost.
	 * if exiting host mode disable the boost before enabling to draw
	 * current from the source.
	 */
	if (on) {
		msm_otg_notify_host_mode(motg, on);
		ret = regulator_enable(vbus_otg);
		if (ret) {
			pr_err("unable to enable vbus_otg\n");
			return;
		}
		vbus_is_on = true;
	} else {
		ret = regulator_disable(vbus_otg);
		if (ret) {
			pr_err("unable to disable vbus_otg\n");
			return;
		}
		msm_otg_notify_host_mode(motg, on);
		vbus_is_on = false;
	}
}

static int msm_otg_set_host(struct usb_otg *otg, struct usb_bus *host)
{
	struct msm_otg *motg = container_of(otg->phy, struct msm_otg, phy);
	struct usb_hcd *hcd;

	/*
	 * Fail host registration if this board can support
	 * only peripheral configuration.
	 */
	if (motg->pdata->mode == USB_PERIPHERAL) {
		dev_info(otg->phy->dev, "Host mode is not supported\n");
		return -ENODEV;
	}

	if (!motg->pdata->vbus_power && host) {
		vbus_otg = devm_regulator_get(motg->phy.dev, "vbus_otg");
		if (IS_ERR(vbus_otg)) {
			pr_err("Unable to get vbus_otg\n");
			return PTR_ERR(vbus_otg);
		}
	}

	if (!host) {
		if (otg->phy->state == OTG_STATE_A_HOST) {
			pm_runtime_get_sync(otg->phy->dev);
			usb_unregister_notify(&motg->usbdev_nb);
			msm_otg_start_host(otg, 0);
			msm_hsusb_vbus_power(motg, 0);
			otg->host = NULL;
			otg->phy->state = OTG_STATE_UNDEFINED;
			queue_work(system_nrt_wq, &motg->sm_work);
		} else {
			otg->host = NULL;
		}

		return 0;
	}

	hcd = bus_to_hcd(host);
	hcd->power_budget = motg->pdata->power_budget;

#ifdef CONFIG_USB_OTG
	host->otg_port = 1;
#endif
	motg->usbdev_nb.notifier_call = msm_otg_usbdev_notify;
	usb_register_notify(&motg->usbdev_nb);
	otg->host = host;
	dev_dbg(otg->phy->dev, "host driver registered w/ tranceiver\n");

	/*
	 * Kick the state machine work, if peripheral is not supported
	 * or peripheral is already registered with us.
	 */
	if (motg->pdata->mode == USB_HOST || otg->gadget) {
		pm_runtime_get_sync(otg->phy->dev);
		queue_work(system_nrt_wq, &motg->sm_work);
	}

	return 0;
}

static void msm_otg_start_peripheral(struct usb_otg *otg, int on)
{
	struct msm_otg *motg = container_of(otg->phy, struct msm_otg, phy);
	struct msm_otg_platform_data *pdata = motg->pdata;
	struct pinctrl_state *set_state;
	int ret;

	if (!otg->gadget)
		return;

	if (on) {
		dev_dbg(otg->phy->dev, "gadget on\n");

		/* Configure BUS performance parameters for MAX bandwidth */
		if (debug_bus_voting_enabled)
			msm_otg_bus_vote(motg, USB_MAX_PERF_VOTE);

		usb_gadget_vbus_connect(otg->gadget);

		/*
		 * Request VDD min gpio, if need to support VDD
		 * minimazation during peripheral bus suspend.
		 */
		if (pdata->vddmin_gpio) {
			if (motg->phy_pinctrl) {
				set_state =
					pinctrl_lookup_state(motg->phy_pinctrl,
							"hsusb_active");
				if (IS_ERR(set_state)) {
					pr_err("cannot get phy pinctrl active state\n");
					return;
				}
				pinctrl_select_state(motg->phy_pinctrl,
						set_state);
			}

			ret = gpio_request(pdata->vddmin_gpio,
					"MSM_OTG_VDD_MIN_GPIO");
			if (ret < 0) {
				dev_err(otg->phy->dev, "gpio req failed for vdd min:%d\n",
						ret);
				pdata->vddmin_gpio = 0;
			}
		}
	} else {
		dev_dbg(otg->phy->dev, "gadget off\n");
		usb_gadget_vbus_disconnect(otg->gadget);
		/* Configure BUS performance parameters to default */
		msm_otg_bus_vote(motg, USB_MIN_PERF_VOTE);

		if (pdata->vddmin_gpio) {
			gpio_free(pdata->vddmin_gpio);
			if (motg->phy_pinctrl) {
				set_state =
					pinctrl_lookup_state(motg->phy_pinctrl,
							"hsusb_sleep");
				if (IS_ERR(set_state))
					pr_err("cannot get phy pinctrl sleep state\n");
				else
					pinctrl_select_state(motg->phy_pinctrl,
						set_state);
			}
		}
	}
}

static int msm_otg_set_peripheral(struct usb_otg *otg,
					struct usb_gadget *gadget)
{
	struct msm_otg *motg = container_of(otg->phy, struct msm_otg, phy);

	/*
	 * Fail peripheral registration if this board can support
	 * only host configuration.
	 */
	if (motg->pdata->mode == USB_HOST) {
		dev_info(otg->phy->dev, "Peripheral mode is not supported\n");
		return -ENODEV;
	}

	if (!gadget) {
		if (otg->phy->state == OTG_STATE_B_PERIPHERAL) {
			pm_runtime_get_sync(otg->phy->dev);
			msm_otg_start_peripheral(otg, 0);
			otg->gadget = NULL;
			otg->phy->state = OTG_STATE_UNDEFINED;
			queue_work(system_nrt_wq, &motg->sm_work);
		} else {
			otg->gadget = NULL;
		}

		return 0;
	}
	otg->gadget = gadget;
	dev_dbg(otg->phy->dev, "peripheral driver registered w/ tranceiver\n");

	/*
	 * Kick the state machine work, if host is not supported
	 * or host is already registered with us.
	 */
	if (motg->pdata->mode == USB_PERIPHERAL || otg->host) {
		pm_runtime_get_sync(otg->phy->dev);
		queue_work(system_nrt_wq, &motg->sm_work);
	}

	return 0;
}

static bool msm_otg_read_pmic_id_state(struct msm_otg *motg)
{
	unsigned long flags;
	int id;

	if (!motg->pdata->pmic_id_irq)
		return -ENODEV;

	local_irq_save(flags);
	id = irq_read_line(motg->pdata->pmic_id_irq);
	local_irq_restore(flags);

	/*
	 * If we can not read ID line state for some reason, treat
	 * it as float. This would prevent MHL discovery and kicking
	 * host mode unnecessarily.
	 */
	return !!id;
}

static int msm_otg_mhl_register_callback(struct msm_otg *motg,
						void (*callback)(int on))
{
	struct usb_phy *phy = &motg->phy;
	int ret;

	if (!motg->pdata->mhl_enable) {
		dev_dbg(phy->dev, "MHL feature not enabled\n");
		return -ENODEV;
	}

	if (motg->pdata->otg_control != OTG_PMIC_CONTROL ||
			!motg->pdata->pmic_id_irq) {
		dev_dbg(phy->dev, "MHL can not be supported without PMIC Id\n");
		return -ENODEV;
	}

	if (!motg->pdata->mhl_dev_name) {
		dev_dbg(phy->dev, "MHL device name does not exist.\n");
		return -ENODEV;
	}

	if (callback)
		ret = mhl_register_callback(motg->pdata->mhl_dev_name,
								callback);
	else
		ret = mhl_unregister_callback(motg->pdata->mhl_dev_name);

	if (ret)
		dev_dbg(phy->dev, "mhl_register_callback(%s) return error=%d\n",
						motg->pdata->mhl_dev_name, ret);
	else
		motg->mhl_enabled = true;

	return ret;
}

static void msm_otg_mhl_notify_online(int on)
{
	struct msm_otg *motg = the_msm_otg;
	struct usb_phy *phy = &motg->phy;
	bool queue = false;

	dev_dbg(phy->dev, "notify MHL %s%s\n", on ? "" : "dis", "connected");

	if (on) {
		set_bit(MHL, &motg->inputs);
	} else {
		clear_bit(MHL, &motg->inputs);
		queue = true;
	}

	if (queue && phy->state != OTG_STATE_UNDEFINED)
		schedule_work(&motg->sm_work);
}

static bool msm_otg_is_mhl(struct msm_otg *motg)
{
	struct usb_phy *phy = &motg->phy;
	int is_mhl, ret;

	ret = mhl_device_discovery(motg->pdata->mhl_dev_name, &is_mhl);
	if (ret || is_mhl != MHL_DISCOVERY_RESULT_MHL) {
		/*
		 * MHL driver calls our callback saying that MHL connected
		 * if RID_GND is detected.  But at later part of discovery
		 * it may figure out MHL is not connected and returns
		 * false. Hence clear MHL input here.
		 */
		clear_bit(MHL, &motg->inputs);
		dev_dbg(phy->dev, "MHL device not found\n");
		return false;
	}

	set_bit(MHL, &motg->inputs);
	dev_dbg(phy->dev, "MHL device found\n");
	return true;
}

static bool msm_chg_mhl_detect(struct msm_otg *motg)
{
	bool ret, id;

	if (!motg->mhl_enabled)
		return false;

	id = msm_otg_read_pmic_id_state(motg);

	if (id)
		return false;

	mhl_det_in_progress = true;
	ret = msm_otg_is_mhl(motg);
	mhl_det_in_progress = false;

	return ret;
}

static void msm_otg_chg_check_timer_func(unsigned long data)
{
	struct msm_otg *motg = (struct msm_otg *) data;
	struct usb_otg *otg = motg->phy.otg;

	if (atomic_read(&motg->in_lpm) ||
		!test_bit(B_SESS_VLD, &motg->inputs) ||
		otg->phy->state != OTG_STATE_B_PERIPHERAL ||
		otg->gadget->speed != USB_SPEED_UNKNOWN) {
		dev_dbg(otg->phy->dev, "Nothing to do in chg_check_timer\n");
		return;
	}

	if ((readl_relaxed(USB_PORTSC) & PORTSC_LS) == PORTSC_LS) {
		dev_dbg(otg->phy->dev, "DCP is detected as SDP\n");
		set_bit(B_FALSE_SDP, &motg->inputs);
		queue_work(system_nrt_wq, &motg->sm_work);
	}
}

static bool msm_chg_aca_detect(struct msm_otg *motg)
{
	struct usb_phy *phy = &motg->phy;
	u32 int_sts;
	bool ret = false;

	if (!aca_enabled())
		goto out;

	int_sts = ulpi_read(phy, 0x87);
	switch (int_sts & 0x1C) {
	case 0x08:
		if (!test_and_set_bit(ID_A, &motg->inputs)) {
			dev_dbg(phy->dev, "ID_A\n");
			motg->chg_type = USB_ACA_A_CHARGER;
			motg->chg_state = USB_CHG_STATE_DETECTED;
			clear_bit(ID_B, &motg->inputs);
			clear_bit(ID_C, &motg->inputs);
			set_bit(ID, &motg->inputs);
			ret = true;
		}
		break;
	case 0x0C:
		if (!test_and_set_bit(ID_B, &motg->inputs)) {
			dev_dbg(phy->dev, "ID_B\n");
			motg->chg_type = USB_ACA_B_CHARGER;
			motg->chg_state = USB_CHG_STATE_DETECTED;
			clear_bit(ID_A, &motg->inputs);
			clear_bit(ID_C, &motg->inputs);
			set_bit(ID, &motg->inputs);
			ret = true;
		}
		break;
	case 0x10:
		if (!test_and_set_bit(ID_C, &motg->inputs)) {
			dev_dbg(phy->dev, "ID_C\n");
			motg->chg_type = USB_ACA_C_CHARGER;
			motg->chg_state = USB_CHG_STATE_DETECTED;
			clear_bit(ID_A, &motg->inputs);
			clear_bit(ID_B, &motg->inputs);
			set_bit(ID, &motg->inputs);
			ret = true;
		}
		break;
	case 0x04:
		if (test_and_clear_bit(ID, &motg->inputs)) {
			dev_dbg(phy->dev, "ID_GND\n");
			motg->chg_type = USB_INVALID_CHARGER;
			motg->chg_state = USB_CHG_STATE_UNDEFINED;
			clear_bit(ID_A, &motg->inputs);
			clear_bit(ID_B, &motg->inputs);
			clear_bit(ID_C, &motg->inputs);
			ret = true;
		}
		break;
	default:
		ret = test_and_clear_bit(ID_A, &motg->inputs) |
			test_and_clear_bit(ID_B, &motg->inputs) |
			test_and_clear_bit(ID_C, &motg->inputs) |
			!test_and_set_bit(ID, &motg->inputs);
		if (ret) {
			dev_dbg(phy->dev, "ID A/B/C/GND is no more\n");
			motg->chg_type = USB_INVALID_CHARGER;
			motg->chg_state = USB_CHG_STATE_UNDEFINED;
		}
	}
out:
	return ret;
}

static void msm_chg_enable_aca_det(struct msm_otg *motg)
{
	struct usb_phy *phy = &motg->phy;

	if (!aca_enabled())
		return;

	switch (motg->pdata->phy_type) {
	case SNPS_28NM_INTEGRATED_PHY:
		/* Disable ID_GND in link and PHY */
		writel_relaxed(readl_relaxed(USB_OTGSC) & ~(OTGSC_IDPU |
				OTGSC_IDIE), USB_OTGSC);
		ulpi_write(phy, 0x01, 0x0C);
		ulpi_write(phy, 0x10, 0x0F);
		ulpi_write(phy, 0x10, 0x12);
		/* Disable PMIC ID pull-up */
		pm8xxx_usb_id_pullup(0);
		/* Enable ACA ID detection */
		ulpi_write(phy, 0x20, 0x85);
		aca_id_turned_on = true;
		break;
	default:
		break;
	}
}

static void msm_chg_enable_aca_intr(struct msm_otg *motg)
{
	struct usb_phy *phy = &motg->phy;

	if (!aca_enabled())
		return;

	switch (motg->pdata->phy_type) {
	case SNPS_28NM_INTEGRATED_PHY:
		/* Enable ACA Detection interrupt (on any RID change) */
		ulpi_write(phy, 0x01, 0x94);
		break;
	default:
		break;
	}
}

static void msm_chg_disable_aca_intr(struct msm_otg *motg)
{
	struct usb_phy *phy = &motg->phy;

	if (!aca_enabled())
		return;

	switch (motg->pdata->phy_type) {
	case SNPS_28NM_INTEGRATED_PHY:
		ulpi_write(phy, 0x01, 0x95);
		break;
	default:
		break;
	}
}

static bool msm_chg_check_aca_intr(struct msm_otg *motg)
{
	struct usb_phy *phy = &motg->phy;
	bool ret = false;

	if (!aca_enabled())
		return ret;

	switch (motg->pdata->phy_type) {
	case SNPS_28NM_INTEGRATED_PHY:
		if (ulpi_read(phy, 0x91) & 1) {
			dev_dbg(phy->dev, "RID change\n");
			ulpi_write(phy, 0x01, 0x92);
			ret = msm_chg_aca_detect(motg);
		}
	default:
		break;
	}
	return ret;
}

static void msm_otg_id_timer_func(unsigned long data)
{
	struct msm_otg *motg = (struct msm_otg *) data;

	if (!aca_enabled())
		return;

	if (atomic_read(&motg->in_lpm)) {
		dev_dbg(motg->phy.dev, "timer: in lpm\n");
		return;
	}

	if (motg->phy.state == OTG_STATE_A_SUSPEND)
		goto out;

	if (msm_chg_check_aca_intr(motg)) {
		dev_dbg(motg->phy.dev, "timer: aca work\n");
		queue_work(system_nrt_wq, &motg->sm_work);
	}

out:
	if (!test_bit(ID, &motg->inputs) || test_bit(ID_A, &motg->inputs))
		mod_timer(&motg->id_timer, ID_TIMER_FREQ);
}

static bool msm_chg_check_secondary_det(struct msm_otg *motg)
{
	struct usb_phy *phy = &motg->phy;
	u32 chg_det;
	bool ret = false;

	switch (motg->pdata->phy_type) {
	case SNPS_28NM_INTEGRATED_PHY:
		chg_det = ulpi_read(phy, 0x87);
		ret = chg_det & 1;
		break;
	default:
		break;
	}
	return ret;
}

static void msm_chg_enable_secondary_det(struct msm_otg *motg)
{
	struct usb_phy *phy = &motg->phy;

	switch (motg->pdata->phy_type) {
	case SNPS_28NM_INTEGRATED_PHY:
		/*
		 * Configure DM as current source, DP as current sink
		 * and enable battery charging comparators.
		 */
		ulpi_write(phy, 0x8, 0x85);
		ulpi_write(phy, 0x2, 0x85);
		ulpi_write(phy, 0x1, 0x85);
		break;
	default:
		break;
	}
}

static bool msm_chg_check_primary_det(struct msm_otg *motg)
{
	struct usb_phy *phy = &motg->phy;
	u32 chg_det;
	bool ret = false;

	switch (motg->pdata->phy_type) {
	case SNPS_28NM_INTEGRATED_PHY:
		chg_det = ulpi_read(phy, 0x87);
		ret = chg_det & 1;
		/* Turn off VDP_SRC */
		ulpi_write(phy, 0x3, 0x86);
		msleep(20);
		break;
	default:
		break;
	}
	return ret;
}

static void msm_chg_enable_primary_det(struct msm_otg *motg)
{
	struct usb_phy *phy = &motg->phy;

	switch (motg->pdata->phy_type) {
	case SNPS_28NM_INTEGRATED_PHY:
		/*
		 * Configure DP as current source, DM as current sink
		 * and enable battery charging comparators.
		 */
		ulpi_write(phy, 0x2, 0x85);
		ulpi_write(phy, 0x1, 0x85);
		break;
	default:
		break;
	}
}

static bool msm_chg_check_dcd(struct msm_otg *motg)
{
	struct usb_phy *phy = &motg->phy;
	u32 line_state;
	bool ret = false;

	switch (motg->pdata->phy_type) {
	case SNPS_28NM_INTEGRATED_PHY:
		line_state = ulpi_read(phy, 0x87);
		ret = line_state & 2;
		break;
	default:
		break;
	}
	return ret;
}

static void msm_chg_disable_dcd(struct msm_otg *motg)
{
	struct usb_phy *phy = &motg->phy;

	switch (motg->pdata->phy_type) {
	case SNPS_28NM_INTEGRATED_PHY:
		ulpi_write(phy, 0x10, 0x86);
		break;
	default:
		break;
	}
}

static void msm_chg_enable_dcd(struct msm_otg *motg)
{
	struct usb_phy *phy = &motg->phy;

	switch (motg->pdata->phy_type) {
	case SNPS_28NM_INTEGRATED_PHY:
		/* Data contact detection enable */
		ulpi_write(phy, 0x10, 0x85);
		break;
	default:
		break;
	}
}

static void msm_chg_block_on(struct msm_otg *motg)
{
	struct usb_phy *phy = &motg->phy;
	u32 func_ctrl;

	/* put the controller in non-driving mode */
	func_ctrl = ulpi_read(phy, ULPI_FUNC_CTRL);
	func_ctrl &= ~ULPI_FUNC_CTRL_OPMODE_MASK;
	func_ctrl |= ULPI_FUNC_CTRL_OPMODE_NONDRIVING;
	ulpi_write(phy, func_ctrl, ULPI_FUNC_CTRL);

	switch (motg->pdata->phy_type) {
	case SNPS_28NM_INTEGRATED_PHY:
		/* disable DP and DM pull down resistors */
		ulpi_write(phy, 0x6, 0xC);
		/* Clear charger detecting control bits */
		ulpi_write(phy, 0x1F, 0x86);
		/* Clear alt interrupt latch and enable bits */
		ulpi_write(phy, 0x1F, 0x92);
		ulpi_write(phy, 0x1F, 0x95);
		udelay(100);
		break;
	default:
		break;
	}
}

static void msm_chg_block_off(struct msm_otg *motg)
{
	struct usb_phy *phy = &motg->phy;
	u32 func_ctrl;

	switch (motg->pdata->phy_type) {
	case SNPS_28NM_INTEGRATED_PHY:
		/* Clear charger detecting control bits */
		ulpi_write(phy, 0x3F, 0x86);
		/* Clear alt interrupt latch and enable bits */
		ulpi_write(phy, 0x1F, 0x92);
		ulpi_write(phy, 0x1F, 0x95);
		/* re-enable DP and DM pull down resistors */
		ulpi_write(phy, 0x6, 0xB);
		break;
	default:
		break;
	}

	/* put the controller in normal mode */
	func_ctrl = ulpi_read(phy, ULPI_FUNC_CTRL);
	func_ctrl &= ~ULPI_FUNC_CTRL_OPMODE_MASK;
	func_ctrl |= ULPI_FUNC_CTRL_OPMODE_NORMAL;
	ulpi_write(phy, func_ctrl, ULPI_FUNC_CTRL);
}

static const char *chg_to_string(enum usb_chg_type chg_type)
{
	switch (chg_type) {
	case USB_SDP_CHARGER:		return "USB_SDP_CHARGER";
	case USB_DCP_CHARGER:		return "USB_DCP_CHARGER";
	case USB_CDP_CHARGER:		return "USB_CDP_CHARGER";
	case USB_ACA_A_CHARGER:		return "USB_ACA_A_CHARGER";
	case USB_ACA_B_CHARGER:		return "USB_ACA_B_CHARGER";
	case USB_ACA_C_CHARGER:		return "USB_ACA_C_CHARGER";
	case USB_ACA_DOCK_CHARGER:	return "USB_ACA_DOCK_CHARGER";
	case USB_PROPRIETARY_CHARGER:	return "USB_PROPRIETARY_CHARGER";
	case USB_FLOATED_CHARGER:	return "USB_FLOATED_CHARGER";
	default:			return "INVALID_CHARGER";
	}
}

#define MSM_CHG_DCD_TIMEOUT		(750 * HZ/1000) /* 750 msec */
#define MSM_CHG_DCD_POLL_TIME		(50 * HZ/1000) /* 50 msec */
#define MSM_CHG_PRIMARY_DET_TIME	(50 * HZ/1000) /* TVDPSRC_ON */
#define MSM_CHG_SECONDARY_DET_TIME	(50 * HZ/1000) /* TVDMSRC_ON */
static void msm_chg_detect_work(struct work_struct *w)
{
	struct msm_otg *motg = container_of(w, struct msm_otg, chg_work.work);
	struct usb_phy *phy = &motg->phy;
	bool is_dcd = false, tmout, vout, is_aca;
	static bool dcd;
	u32 line_state, dm_vlgc;
	unsigned long delay;

	dev_dbg(phy->dev, "chg detection work\n");

	if (test_bit(MHL, &motg->inputs)) {
		dev_dbg(phy->dev, "detected MHL, escape chg detection work\n");
		return;
	}

	switch (motg->chg_state) {
	case USB_CHG_STATE_UNDEFINED:
		msm_chg_block_on(motg);
		msm_chg_enable_dcd(motg);
		msm_chg_enable_aca_det(motg);
		motg->chg_state = USB_CHG_STATE_WAIT_FOR_DCD;
		motg->dcd_time = 0;
		delay = MSM_CHG_DCD_POLL_TIME;
		break;
	case USB_CHG_STATE_WAIT_FOR_DCD:
		if (msm_chg_mhl_detect(motg)) {
			msm_chg_block_off(motg);
			motg->chg_state = USB_CHG_STATE_DETECTED;
			motg->chg_type = USB_INVALID_CHARGER;
			queue_work(system_nrt_wq, &motg->sm_work);
			return;
		}
		is_aca = msm_chg_aca_detect(motg);
		if (is_aca) {
			/*
			 * ID_A can be ACA dock too. continue
			 * primary detection after DCD.
			 */
			if (test_bit(ID_A, &motg->inputs)) {
				motg->chg_state = USB_CHG_STATE_WAIT_FOR_DCD;
			} else {
				delay = 0;
				break;
			}
		}
		is_dcd = msm_chg_check_dcd(motg);
		motg->dcd_time += MSM_CHG_DCD_POLL_TIME;
		tmout = motg->dcd_time >= MSM_CHG_DCD_TIMEOUT;
		if (is_dcd || tmout) {
			if (is_dcd)
				dcd = true;
			else
				dcd = false;
			msm_chg_disable_dcd(motg);
			msm_chg_enable_primary_det(motg);
			delay = MSM_CHG_PRIMARY_DET_TIME;
			motg->chg_state = USB_CHG_STATE_DCD_DONE;
		} else {
			delay = MSM_CHG_DCD_POLL_TIME;
		}
		break;
	case USB_CHG_STATE_DCD_DONE:
		vout = msm_chg_check_primary_det(motg);
		line_state = readl_relaxed(USB_PORTSC) & PORTSC_LS;
		dm_vlgc = line_state & PORTSC_LS_DM;
		if (vout && !dm_vlgc) { /* VDAT_REF < DM < VLGC */
			if (test_bit(ID_A, &motg->inputs)) {
				motg->chg_type = USB_ACA_DOCK_CHARGER;
				motg->chg_state = USB_CHG_STATE_DETECTED;
				delay = 0;
				break;
			}
			if (line_state) { /* DP > VLGC */
				motg->chg_type = USB_PROPRIETARY_CHARGER;
				motg->chg_state = USB_CHG_STATE_DETECTED;
				delay = 0;
			} else {
				msm_chg_enable_secondary_det(motg);
				delay = MSM_CHG_SECONDARY_DET_TIME;
				motg->chg_state = USB_CHG_STATE_PRIMARY_DONE;
			}
		} else { /* DM < VDAT_REF || DM > VLGC */
			if (test_bit(ID_A, &motg->inputs)) {
				motg->chg_type = USB_ACA_A_CHARGER;
				motg->chg_state = USB_CHG_STATE_DETECTED;
				delay = 0;
				break;
			}

			if (line_state) /* DP > VLGC or/and DM > VLGC */
				motg->chg_type = USB_PROPRIETARY_CHARGER;
			else if (!dcd && floated_charger_enable)
				motg->chg_type = USB_FLOATED_CHARGER;
			else
				motg->chg_type = USB_SDP_CHARGER;

			motg->chg_state = USB_CHG_STATE_DETECTED;
			delay = 0;
		}
		break;
	case USB_CHG_STATE_PRIMARY_DONE:
		vout = msm_chg_check_secondary_det(motg);
		if (vout)
			motg->chg_type = USB_DCP_CHARGER;
		else
			motg->chg_type = USB_CDP_CHARGER;
		motg->chg_state = USB_CHG_STATE_SECONDARY_DONE;
		/* fall through */
	case USB_CHG_STATE_SECONDARY_DONE:
		motg->chg_state = USB_CHG_STATE_DETECTED;
	case USB_CHG_STATE_DETECTED:
		/*
		 * Notify the charger type to power supply
		 * owner as soon as we determine the charger.
		 */
		if (motg->chg_type == USB_DCP_CHARGER &&
			motg->ext_chg_opened) {
				init_completion(&motg->ext_chg_wait);
				motg->ext_chg_active = DEFAULT;
		}
		msm_otg_notify_chg_type(motg);
		msm_chg_block_off(motg);
		msm_chg_enable_aca_det(motg);
		/*
		 * Spurious interrupt is seen after enabling ACA detection
		 * due to which charger detection fails in case of PET.
		 * Add delay of 100 microsec to avoid that.
		 */
		if (aca_enabled())
			udelay(100);
		msm_chg_enable_aca_intr(motg);
		dev_dbg(phy->dev, "chg_type = %s\n",
			chg_to_string(motg->chg_type));
		queue_work(system_nrt_wq, &motg->sm_work);
		return;
	default:
		return;
	}

	queue_delayed_work(system_nrt_wq, &motg->chg_work, delay);
}

#define VBUS_INIT_TIMEOUT	msecs_to_jiffies(5000)

/*
 * We support OTG, Peripheral only and Host only configurations. In case
 * of OTG, mode switch (host-->peripheral/peripheral-->host) can happen
 * via Id pin status or user request (debugfs). Id/BSV interrupts are not
 * enabled when switch is controlled by user and default mode is supplied
 * by board file, which can be changed by userspace later.
 */
static void msm_otg_init_sm(struct msm_otg *motg)
{
	struct msm_otg_platform_data *pdata = motg->pdata;
	u32 otgsc = readl(USB_OTGSC);
	int ret;

	switch (pdata->mode) {
	case USB_OTG:
		if (pdata->otg_control == OTG_USER_CONTROL) {
			if (pdata->default_mode == USB_HOST) {
				clear_bit(ID, &motg->inputs);
			} else if (pdata->default_mode == USB_PERIPHERAL) {
				set_bit(ID, &motg->inputs);
				set_bit(B_SESS_VLD, &motg->inputs);
			} else {
				set_bit(ID, &motg->inputs);
				clear_bit(B_SESS_VLD, &motg->inputs);
			}
		} else if (pdata->otg_control == OTG_PHY_CONTROL) {
			if (otgsc & OTGSC_ID) {
				set_bit(ID, &motg->inputs);
			} else {
				clear_bit(ID, &motg->inputs);
				set_bit(A_BUS_REQ, &motg->inputs);
			}
			if (otgsc & OTGSC_BSV)
				set_bit(B_SESS_VLD, &motg->inputs);
			else
				clear_bit(B_SESS_VLD, &motg->inputs);
		} else if (pdata->otg_control == OTG_PMIC_CONTROL) {
			if (pdata->pmic_id_irq) {
				if (msm_otg_read_pmic_id_state(motg))
					set_bit(ID, &motg->inputs);
				else
					clear_bit(ID, &motg->inputs);
			} else if (motg->ext_id_irq) {
				if (gpio_get_value(pdata->usb_id_gpio))
					set_bit(ID, &motg->inputs);
				else
					clear_bit(ID, &motg->inputs);
			}
			/*
			 * VBUS initial state is reported after PMIC
			 * driver initialization. Wait for it.
			 */
			ret = wait_for_completion_timeout(&pmic_vbus_init,
							  VBUS_INIT_TIMEOUT);
			if (!ret) {
				dev_dbg(motg->phy.dev, "%s: timeout waiting for PMIC VBUS\n",
					__func__);
				clear_bit(B_SESS_VLD, &motg->inputs);
				pmic_vbus_init.done = 1;
			}
		}
		break;
	case USB_HOST:
		clear_bit(ID, &motg->inputs);
		break;
	case USB_PERIPHERAL:
		set_bit(ID, &motg->inputs);
		if (pdata->otg_control == OTG_PHY_CONTROL) {
			if (otgsc & OTGSC_BSV)
				set_bit(B_SESS_VLD, &motg->inputs);
			else
				clear_bit(B_SESS_VLD, &motg->inputs);
		} else if (pdata->otg_control == OTG_PMIC_CONTROL) {
			/*
			 * VBUS initial state is reported after PMIC
			 * driver initialization. Wait for it.
			 */
			ret = wait_for_completion_timeout(&pmic_vbus_init,
							  VBUS_INIT_TIMEOUT);
			if (!ret) {
				dev_dbg(motg->phy.dev, "%s: timeout waiting for PMIC VBUS\n",
					__func__);
				clear_bit(B_SESS_VLD, &motg->inputs);
				pmic_vbus_init.done = 1;
			}
		} else if (pdata->otg_control == OTG_USER_CONTROL) {
			set_bit(ID, &motg->inputs);
			set_bit(B_SESS_VLD, &motg->inputs);
		}
		break;
	default:
		break;
	}
}

static void msm_otg_wait_for_ext_chg_done(struct msm_otg *motg)
{
	struct usb_phy *phy = &motg->phy;
	unsigned long t;

	/*
	 * Defer next cable connect event till external charger
	 * detection is completed.
	 */

	if (motg->ext_chg_active == ACTIVE) {

do_wait:
		pr_debug("before msm_otg ext chg wait\n");

		t = wait_for_completion_timeout(&motg->ext_chg_wait,
				msecs_to_jiffies(3000));
		if (!t)
			pr_err("msm_otg ext chg wait timeout\n");
		else if (motg->ext_chg_active == ACTIVE)
			goto do_wait;
		else
			pr_debug("msm_otg ext chg wait done\n");
	}

	if (motg->ext_chg_opened) {
		if (phy->flags & ENABLE_DP_MANUAL_PULLUP) {
			ulpi_write(phy, ULPI_MISC_A_VBUSVLDEXT |
					ULPI_MISC_A_VBUSVLDEXTSEL,
					ULPI_CLR(ULPI_MISC_A));
		}
		/* clear charging register bits */
		ulpi_write(phy, 0x3F, 0x86);
		/* re-enable DP and DM pull-down resistors*/
		ulpi_write(phy, 0x6, 0xB);
	}
}

static void msm_otg_sm_work(struct work_struct *w)
{
	struct msm_otg *motg = container_of(w, struct msm_otg, sm_work);
	struct usb_otg *otg = motg->phy.otg;
	bool work = 0, srp_reqd, dcp;

	pm_runtime_resume(otg->phy->dev);
	if (motg->pm_done) {
		pm_runtime_get_sync(otg->phy->dev);
		motg->pm_done = 0;
	}
	pr_debug("%s work\n", usb_otg_state_string(otg->phy->state));
	switch (otg->phy->state) {
	case OTG_STATE_UNDEFINED:
		msm_otg_reset(otg->phy);
		msm_otg_init_sm(motg);
		if (!psy && legacy_power_supply) {
			psy = power_supply_get_by_name("usb");

			if (!psy)
				pr_err("couldn't get usb power supply\n");
		}

		otg->phy->state = OTG_STATE_B_IDLE;
		if (!test_bit(B_SESS_VLD, &motg->inputs) &&
				test_bit(ID, &motg->inputs)) {
			pm_runtime_put_noidle(otg->phy->dev);
			pm_runtime_suspend(otg->phy->dev);
			break;
		}
		/* FALL THROUGH */
	case OTG_STATE_B_IDLE:
		if (test_bit(MHL, &motg->inputs)) {
			/* allow LPM */
			pm_runtime_put_noidle(otg->phy->dev);
			pm_runtime_suspend(otg->phy->dev);
		} else if ((!test_bit(ID, &motg->inputs) ||
				test_bit(ID_A, &motg->inputs)) && otg->host) {
			pr_debug("!id || id_A\n");
			if (msm_chg_mhl_detect(motg)) {
				work = 1;
				break;
			}
			clear_bit(B_BUS_REQ, &motg->inputs);
			set_bit(A_BUS_REQ, &motg->inputs);
			otg->phy->state = OTG_STATE_A_IDLE;
			work = 1;
		} else if (test_bit(B_SESS_VLD, &motg->inputs)) {
			pr_debug("b_sess_vld\n");
			switch (motg->chg_state) {
			case USB_CHG_STATE_UNDEFINED:
				msm_chg_detect_work(&motg->chg_work.work);
				break;
			case USB_CHG_STATE_DETECTED:
				switch (motg->chg_type) {
				case USB_DCP_CHARGER:
					/* Enable VDP_SRC */
					ulpi_write(otg->phy, 0x2, 0x85);
					/* fall through */
				case USB_PROPRIETARY_CHARGER:
					msm_otg_notify_charger(motg,
							IDEV_CHG_MAX);
					pm_runtime_put_sync(otg->phy->dev);
					break;
				case USB_FLOATED_CHARGER:
					msm_otg_notify_charger(motg,
							IDEV_CHG_MAX);
					pm_runtime_put_noidle(otg->phy->dev);
					pm_runtime_suspend(otg->phy->dev);
					break;
				case USB_ACA_B_CHARGER:
					msm_otg_notify_charger(motg,
							IDEV_ACA_CHG_MAX);
					/*
					 * (ID_B --> ID_C) PHY_ALT interrupt can
					 * not be detected in LPM.
					 */
					break;
				case USB_CDP_CHARGER:
					msm_otg_notify_charger(motg,
							IDEV_CHG_MAX);
					msm_otg_start_peripheral(otg, 1);
					otg->phy->state =
						OTG_STATE_B_PERIPHERAL;
					break;
				case USB_ACA_C_CHARGER:
					msm_otg_notify_charger(motg,
							IDEV_ACA_CHG_MAX);
					msm_otg_start_peripheral(otg, 1);
					otg->phy->state =
						OTG_STATE_B_PERIPHERAL;
					break;
				case USB_SDP_CHARGER:
					if (motg->pdata->no_set_vbus_power)
						msm_otg_notify_charger(motg,
								IDEV_CHG_MIN);
					msm_otg_start_peripheral(otg, 1);
					otg->phy->state =
						OTG_STATE_B_PERIPHERAL;
					mod_timer(&motg->chg_check_timer,
							CHG_RECHECK_DELAY);
					break;
				default:
					break;
				}
				break;
			default:
				break;
			}
		} else if (test_bit(B_BUS_REQ, &motg->inputs)) {
			pr_debug("b_sess_end && b_bus_req\n");
			if (msm_otg_start_srp(otg) < 0) {
				clear_bit(B_BUS_REQ, &motg->inputs);
				work = 1;
				break;
			}
			otg->phy->state = OTG_STATE_B_SRP_INIT;
			msm_otg_start_timer(motg, TB_SRP_FAIL, B_SRP_FAIL);
			break;
		} else {
			pr_debug("chg_work cancel");
			del_timer_sync(&motg->chg_check_timer);
			clear_bit(B_FALSE_SDP, &motg->inputs);
			clear_bit(A_BUS_REQ, &motg->inputs);
			cancel_delayed_work_sync(&motg->chg_work);
			dcp = (motg->chg_type == USB_DCP_CHARGER);
			motg->chg_state = USB_CHG_STATE_UNDEFINED;
			motg->chg_type = USB_INVALID_CHARGER;
			msm_otg_notify_charger(motg, 0);
			if (dcp) {
				if (motg->ext_chg_active == DEFAULT)
					motg->ext_chg_active = INACTIVE;
				msm_otg_wait_for_ext_chg_done(motg);
				/* Turn off VDP_SRC */
				ulpi_write(otg->phy, 0x2, 0x86);
			}
			msm_chg_block_off(motg);
			msm_otg_reset(otg->phy);
			/*
			 * There is a small window where ID interrupt
			 * is not monitored during ID detection circuit
			 * switch from ACA to PMIC.  Check ID state
			 * before entering into low power mode.
			 */
			if ((motg->pdata->otg_control == OTG_PMIC_CONTROL) &&
					!msm_otg_read_pmic_id_state(motg)) {
				pr_debug("process missed ID intr\n");
				clear_bit(ID, &motg->inputs);
				work = 1;
				break;
			}
			pm_runtime_put_noidle(otg->phy->dev);
			/*
			 * Only if autosuspend was enabled in probe, it will be
			 * used here. Otherwise, no delay will be used.
			 */
			pm_runtime_mark_last_busy(otg->phy->dev);
			pm_runtime_autosuspend(otg->phy->dev);
			motg->pm_done = 1;
		}
		break;
	case OTG_STATE_B_SRP_INIT:
		if (!test_bit(ID, &motg->inputs) ||
				test_bit(ID_A, &motg->inputs) ||
				test_bit(ID_C, &motg->inputs) ||
				(test_bit(B_SESS_VLD, &motg->inputs) &&
				!test_bit(ID_B, &motg->inputs))) {
			pr_debug("!id || id_a/c || b_sess_vld+!id_b\n");
			msm_otg_del_timer(motg);
			otg->phy->state = OTG_STATE_B_IDLE;
			/*
			 * clear VBUSVLDEXTSEL and VBUSVLDEXT register
			 * bits after SRP initiation.
			 */
			ulpi_write(otg->phy, 0x0, 0x98);
			work = 1;
		} else if (test_bit(B_SRP_FAIL, &motg->tmouts)) {
			pr_debug("b_srp_fail\n");
			pr_info("A-device did not respond to SRP\n");
			clear_bit(B_BUS_REQ, &motg->inputs);
			clear_bit(B_SRP_FAIL, &motg->tmouts);
			otg_send_event(otg, OTG_EVENT_NO_RESP_FOR_SRP);
			ulpi_write(otg->phy, 0x0, 0x98);
			otg->phy->state = OTG_STATE_B_IDLE;
			motg->b_last_se0_sess = jiffies;
			work = 1;
		}
		break;
	case OTG_STATE_B_PERIPHERAL:
		if (test_bit(B_SESS_VLD, &motg->inputs) &&
				test_bit(B_FALSE_SDP, &motg->inputs)) {
			pr_debug("B_FALSE_SDP\n");
			msm_otg_start_peripheral(otg, 0);
			motg->chg_type = USB_DCP_CHARGER;
			clear_bit(B_FALSE_SDP, &motg->inputs);
			otg->phy->state = OTG_STATE_B_IDLE;
			work = 1;
		} else if (!test_bit(ID, &motg->inputs) ||
				test_bit(ID_A, &motg->inputs) ||
				test_bit(ID_B, &motg->inputs) ||
				!test_bit(B_SESS_VLD, &motg->inputs)) {
			pr_debug("!id  || id_a/b || !b_sess_vld\n");
			motg->chg_state = USB_CHG_STATE_UNDEFINED;
			motg->chg_type = USB_INVALID_CHARGER;
			msm_otg_notify_charger(motg, 0);
			srp_reqd = otg->gadget->otg_srp_reqd;
			msm_otg_start_peripheral(otg, 0);
			if (test_bit(ID_B, &motg->inputs))
				clear_bit(ID_B, &motg->inputs);
			clear_bit(B_BUS_REQ, &motg->inputs);
			otg->phy->state = OTG_STATE_B_IDLE;
			motg->b_last_se0_sess = jiffies;
			if (srp_reqd)
				msm_otg_start_timer(motg,
					TB_TST_SRP, B_TST_SRP);
			else
				work = 1;
		} else if (test_bit(B_BUS_REQ, &motg->inputs) &&
				otg->gadget->b_hnp_enable &&
				test_bit(A_BUS_SUSPEND, &motg->inputs)) {
			pr_debug("b_bus_req && b_hnp_en && a_bus_suspend\n");
			msm_otg_start_timer(motg, TB_ASE0_BRST, B_ASE0_BRST);
			/* D+ pullup should not be disconnected within 4msec
			 * after A device suspends the bus. Otherwise PET will
			 * fail the compliance test.
			 */
			udelay(1000);
			msm_otg_start_peripheral(otg, 0);
			otg->phy->state = OTG_STATE_B_WAIT_ACON;
			/*
			 * start HCD even before A-device enable
			 * pull-up to meet HNP timings.
			 */
			otg->host->is_b_host = 1;
			msm_otg_start_host(otg, 1);
		} else if (test_bit(A_BUS_SUSPEND, &motg->inputs) &&
				   test_bit(B_SESS_VLD, &motg->inputs)) {
			pr_debug("a_bus_suspend && b_sess_vld\n");
			if (motg->caps & ALLOW_LPM_ON_DEV_SUSPEND) {
				pm_runtime_put_noidle(otg->phy->dev);
				pm_runtime_suspend(otg->phy->dev);
			}
		} else if (test_bit(ID_C, &motg->inputs)) {
			msm_otg_notify_charger(motg, IDEV_ACA_CHG_MAX);
		}
		break;
	case OTG_STATE_B_WAIT_ACON:
		if (!test_bit(ID, &motg->inputs) ||
				test_bit(ID_A, &motg->inputs) ||
				test_bit(ID_B, &motg->inputs) ||
				!test_bit(B_SESS_VLD, &motg->inputs)) {
			pr_debug("!id || id_a/b || !b_sess_vld\n");
			msm_otg_del_timer(motg);
			/*
			 * A-device is physically disconnected during
			 * HNP. Remove HCD.
			 */
			msm_otg_start_host(otg, 0);
			otg->host->is_b_host = 0;

			clear_bit(B_BUS_REQ, &motg->inputs);
			clear_bit(A_BUS_SUSPEND, &motg->inputs);
			motg->b_last_se0_sess = jiffies;
			otg->phy->state = OTG_STATE_B_IDLE;
			msm_otg_reset(otg->phy);
			work = 1;
		} else if (test_bit(A_CONN, &motg->inputs)) {
			pr_debug("a_conn\n");
			clear_bit(A_BUS_SUSPEND, &motg->inputs);
			otg->phy->state = OTG_STATE_B_HOST;
			/*
			 * PET disconnects D+ pullup after reset is generated
			 * by B device in B_HOST role which is not detected by
			 * B device. As workaorund , start timer of 300msec
			 * and stop timer if A device is enumerated else clear
			 * A_CONN.
			 */
			msm_otg_start_timer(motg, TB_TST_CONFIG,
						B_TST_CONFIG);
		} else if (test_bit(B_ASE0_BRST, &motg->tmouts)) {
			pr_debug("b_ase0_brst_tmout\n");
			pr_info("B HNP fail:No response from A device\n");
			msm_otg_start_host(otg, 0);
			msm_otg_reset(otg->phy);
			otg->host->is_b_host = 0;
			clear_bit(B_ASE0_BRST, &motg->tmouts);
			clear_bit(A_BUS_SUSPEND, &motg->inputs);
			clear_bit(B_BUS_REQ, &motg->inputs);
			otg_send_event(otg, OTG_EVENT_HNP_FAILED);
			otg->phy->state = OTG_STATE_B_IDLE;
			work = 1;
		} else if (test_bit(ID_C, &motg->inputs)) {
			msm_otg_notify_charger(motg, IDEV_ACA_CHG_MAX);
		}
		break;
	case OTG_STATE_B_HOST:
		if (!test_bit(B_BUS_REQ, &motg->inputs) ||
				!test_bit(A_CONN, &motg->inputs) ||
				!test_bit(B_SESS_VLD, &motg->inputs)) {
			pr_debug("!b_bus_req || !a_conn || !b_sess_vld\n");
			clear_bit(A_CONN, &motg->inputs);
			clear_bit(B_BUS_REQ, &motg->inputs);
			msm_otg_start_host(otg, 0);
			otg->host->is_b_host = 0;
			otg->phy->state = OTG_STATE_B_IDLE;
			msm_otg_reset(otg->phy);
			work = 1;
		} else if (test_bit(ID_C, &motg->inputs)) {
			msm_otg_notify_charger(motg, IDEV_ACA_CHG_MAX);
		}
		break;
	case OTG_STATE_A_IDLE:
		otg->default_a = 1;
		if (test_bit(ID, &motg->inputs) &&
			!test_bit(ID_A, &motg->inputs)) {
			pr_debug("id && !id_a\n");
			otg->default_a = 0;
			clear_bit(A_BUS_DROP, &motg->inputs);
			otg->phy->state = OTG_STATE_B_IDLE;
			del_timer_sync(&motg->id_timer);
			msm_otg_link_reset(motg);
			msm_chg_enable_aca_intr(motg);
			msm_otg_notify_charger(motg, 0);
			work = 1;
		} else if (!test_bit(A_BUS_DROP, &motg->inputs) &&
				(test_bit(A_SRP_DET, &motg->inputs) ||
				 test_bit(A_BUS_REQ, &motg->inputs))) {
			pr_debug("!a_bus_drop && (a_srp_det || a_bus_req)\n");

			clear_bit(A_SRP_DET, &motg->inputs);
			/* Disable SRP detection */
			writel_relaxed((readl_relaxed(USB_OTGSC) &
					~OTGSC_INTSTS_MASK) &
					~OTGSC_DPIE, USB_OTGSC);

			otg->phy->state = OTG_STATE_A_WAIT_VRISE;
			/* VBUS should not be supplied before end of SRP pulse
			 * generated by PET, if not complaince test fail.
			 */
			usleep_range(10000, 12000);
			/* ACA: ID_A: Stop charging untill enumeration */
			if (test_bit(ID_A, &motg->inputs))
				msm_otg_notify_charger(motg, 0);
			else
				msm_hsusb_vbus_power(motg, 1);
			msm_otg_start_timer(motg, TA_WAIT_VRISE, A_WAIT_VRISE);
		} else {
			pr_debug("No session requested\n");
			clear_bit(A_BUS_DROP, &motg->inputs);
			if (test_bit(ID_A, &motg->inputs)) {
					msm_otg_notify_charger(motg,
							IDEV_ACA_CHG_MAX);
			} else if (!test_bit(ID, &motg->inputs)) {
				msm_otg_notify_charger(motg, 0);
				/*
				 * A-device is not providing power on VBUS.
				 * Enable SRP detection.
				 */
				writel_relaxed(0x13, USB_USBMODE);
				writel_relaxed((readl_relaxed(USB_OTGSC) &
						~OTGSC_INTSTS_MASK) |
						OTGSC_DPIE, USB_OTGSC);
				mb();
			}
		}
		break;
	case OTG_STATE_A_WAIT_VRISE:
		if ((test_bit(ID, &motg->inputs) &&
				!test_bit(ID_A, &motg->inputs)) ||
				test_bit(A_BUS_DROP, &motg->inputs) ||
				test_bit(A_WAIT_VRISE, &motg->tmouts)) {
			pr_debug("id || a_bus_drop || a_wait_vrise_tmout\n");
			clear_bit(A_BUS_REQ, &motg->inputs);
			msm_otg_del_timer(motg);
			msm_hsusb_vbus_power(motg, 0);
			otg->phy->state = OTG_STATE_A_WAIT_VFALL;
			msm_otg_start_timer(motg, TA_WAIT_VFALL, A_WAIT_VFALL);
		} else if (test_bit(A_VBUS_VLD, &motg->inputs)) {
			pr_debug("a_vbus_vld\n");
			otg->phy->state = OTG_STATE_A_WAIT_BCON;
			if (TA_WAIT_BCON > 0)
				msm_otg_start_timer(motg, TA_WAIT_BCON,
					A_WAIT_BCON);

			/* Clear BSV in host mode */
			clear_bit(B_SESS_VLD, &motg->inputs);
			msm_otg_start_host(otg, 1);
			msm_chg_enable_aca_det(motg);
			msm_chg_disable_aca_intr(motg);
			mod_timer(&motg->id_timer, ID_TIMER_FREQ);
			if (msm_chg_check_aca_intr(motg))
				work = 1;
		}
		break;
	case OTG_STATE_A_WAIT_BCON:
		if ((test_bit(ID, &motg->inputs) &&
				!test_bit(ID_A, &motg->inputs)) ||
				test_bit(A_BUS_DROP, &motg->inputs) ||
				test_bit(A_WAIT_BCON, &motg->tmouts)) {
			pr_debug("(id && id_a/b/c) || a_bus_drop ||"
					"a_wait_bcon_tmout\n");
			if (test_bit(A_WAIT_BCON, &motg->tmouts)) {
				pr_info("Device No Response\n");
				otg_send_event(otg, OTG_EVENT_DEV_CONN_TMOUT);
			}
			msm_otg_del_timer(motg);
			clear_bit(A_BUS_REQ, &motg->inputs);
			clear_bit(B_CONN, &motg->inputs);
			msm_otg_start_host(otg, 0);
			/*
			 * ACA: ID_A with NO accessory, just the A plug is
			 * attached to ACA: Use IDCHG_MAX for charging
			 */
			if (test_bit(ID_A, &motg->inputs))
				msm_otg_notify_charger(motg, IDEV_CHG_MIN);
			else
				msm_hsusb_vbus_power(motg, 0);
			otg->phy->state = OTG_STATE_A_WAIT_VFALL;
			msm_otg_start_timer(motg, TA_WAIT_VFALL, A_WAIT_VFALL);
		} else if (!test_bit(A_VBUS_VLD, &motg->inputs)) {
			pr_debug("!a_vbus_vld\n");
			clear_bit(B_CONN, &motg->inputs);
			msm_otg_del_timer(motg);
			msm_otg_start_host(otg, 0);
			otg->phy->state = OTG_STATE_A_VBUS_ERR;
			msm_otg_reset(otg->phy);
		} else if (test_bit(ID_A, &motg->inputs)) {
			msm_hsusb_vbus_power(motg, 0);
		} else if (!test_bit(A_BUS_REQ, &motg->inputs)) {
			/*
			 * If TA_WAIT_BCON is infinite, we don;t
			 * turn off VBUS. Enter low power mode.
			 */
			if (TA_WAIT_BCON < 0)
				pm_runtime_put_sync(otg->phy->dev);
		} else if (!test_bit(ID, &motg->inputs)) {
			msm_hsusb_vbus_power(motg, 1);
		}
		break;
	case OTG_STATE_A_HOST:
		if ((test_bit(ID, &motg->inputs) &&
				!test_bit(ID_A, &motg->inputs)) ||
				test_bit(A_BUS_DROP, &motg->inputs)) {
			pr_debug("id_a/b/c || a_bus_drop\n");
			clear_bit(B_CONN, &motg->inputs);
			clear_bit(A_BUS_REQ, &motg->inputs);
			msm_otg_del_timer(motg);
			otg->phy->state = OTG_STATE_A_WAIT_VFALL;
			msm_otg_start_host(otg, 0);
			if (!test_bit(ID_A, &motg->inputs))
				msm_hsusb_vbus_power(motg, 0);
			msm_otg_start_timer(motg, TA_WAIT_VFALL, A_WAIT_VFALL);
		} else if (!test_bit(A_VBUS_VLD, &motg->inputs)) {
			pr_debug("!a_vbus_vld\n");
			clear_bit(B_CONN, &motg->inputs);
			msm_otg_del_timer(motg);
			otg->phy->state = OTG_STATE_A_VBUS_ERR;
			msm_otg_start_host(otg, 0);
			msm_otg_reset(otg->phy);
		} else if (!test_bit(A_BUS_REQ, &motg->inputs)) {
			/*
			 * a_bus_req is de-asserted when root hub is
			 * suspended or HNP is in progress.
			 */
			pr_debug("!a_bus_req\n");
			msm_otg_del_timer(motg);
			otg->phy->state = OTG_STATE_A_SUSPEND;
			if (otg->host->b_hnp_enable)
				msm_otg_start_timer(motg, TA_AIDL_BDIS,
						A_AIDL_BDIS);
			else
				pm_runtime_put_sync(otg->phy->dev);
		} else if (!test_bit(B_CONN, &motg->inputs)) {
			pr_debug("!b_conn\n");
			msm_otg_del_timer(motg);
			otg->phy->state = OTG_STATE_A_WAIT_BCON;
			if (TA_WAIT_BCON > 0)
				msm_otg_start_timer(motg, TA_WAIT_BCON,
					A_WAIT_BCON);
			if (msm_chg_check_aca_intr(motg))
				work = 1;
		} else if (test_bit(ID_A, &motg->inputs)) {
			msm_otg_del_timer(motg);
			msm_hsusb_vbus_power(motg, 0);
			if (motg->chg_type == USB_ACA_DOCK_CHARGER)
				msm_otg_notify_charger(motg,
						IDEV_ACA_CHG_MAX);
			else
				msm_otg_notify_charger(motg,
						IDEV_CHG_MIN - motg->mA_port);
		} else if (!test_bit(ID, &motg->inputs)) {
			motg->chg_state = USB_CHG_STATE_UNDEFINED;
			motg->chg_type = USB_INVALID_CHARGER;
			msm_otg_notify_charger(motg, 0);
			msm_hsusb_vbus_power(motg, 1);
		}
		break;
	case OTG_STATE_A_SUSPEND:
		if ((test_bit(ID, &motg->inputs) &&
				!test_bit(ID_A, &motg->inputs)) ||
				test_bit(A_BUS_DROP, &motg->inputs) ||
				test_bit(A_AIDL_BDIS, &motg->tmouts)) {
			pr_debug("id_a/b/c || a_bus_drop ||"
					"a_aidl_bdis_tmout\n");
			msm_otg_del_timer(motg);
			clear_bit(B_CONN, &motg->inputs);
			otg->phy->state = OTG_STATE_A_WAIT_VFALL;
			msm_otg_start_host(otg, 0);
			if (!test_bit(ID_A, &motg->inputs))
				msm_hsusb_vbus_power(motg, 0);
			msm_otg_start_timer(motg, TA_WAIT_VFALL, A_WAIT_VFALL);
		} else if (!test_bit(A_VBUS_VLD, &motg->inputs)) {
			pr_debug("!a_vbus_vld\n");
			msm_otg_del_timer(motg);
			clear_bit(B_CONN, &motg->inputs);
			otg->phy->state = OTG_STATE_A_VBUS_ERR;
			msm_otg_start_host(otg, 0);
			msm_otg_reset(otg->phy);
		} else if (!test_bit(B_CONN, &motg->inputs) &&
				otg->host->b_hnp_enable) {
			pr_debug("!b_conn && b_hnp_enable");
			otg->phy->state = OTG_STATE_A_PERIPHERAL;
			msm_otg_host_hnp_enable(otg, 1);
			otg->gadget->is_a_peripheral = 1;
			msm_otg_start_peripheral(otg, 1);
		} else if (!test_bit(B_CONN, &motg->inputs) &&
				!otg->host->b_hnp_enable) {
			pr_debug("!b_conn && !b_hnp_enable");
			/*
			 * bus request is dropped during suspend.
			 * acquire again for next device.
			 */
			set_bit(A_BUS_REQ, &motg->inputs);
			otg->phy->state = OTG_STATE_A_WAIT_BCON;
			if (TA_WAIT_BCON > 0)
				msm_otg_start_timer(motg, TA_WAIT_BCON,
					A_WAIT_BCON);
		} else if (test_bit(ID_A, &motg->inputs)) {
			msm_hsusb_vbus_power(motg, 0);
			msm_otg_notify_charger(motg,
					IDEV_CHG_MIN - motg->mA_port);
		} else if (!test_bit(ID, &motg->inputs)) {
			msm_otg_notify_charger(motg, 0);
			msm_hsusb_vbus_power(motg, 1);
		}
		break;
	case OTG_STATE_A_PERIPHERAL:
		if ((test_bit(ID, &motg->inputs) &&
				!test_bit(ID_A, &motg->inputs)) ||
				test_bit(A_BUS_DROP, &motg->inputs)) {
			pr_debug("id _f/b/c || a_bus_drop\n");
			/* Clear BIDL_ADIS timer */
			msm_otg_del_timer(motg);
			otg->phy->state = OTG_STATE_A_WAIT_VFALL;
			msm_otg_start_peripheral(otg, 0);
			otg->gadget->is_a_peripheral = 0;
			msm_otg_start_host(otg, 0);
			msm_otg_reset(otg->phy);
			if (!test_bit(ID_A, &motg->inputs))
				msm_hsusb_vbus_power(motg, 0);
			msm_otg_start_timer(motg, TA_WAIT_VFALL, A_WAIT_VFALL);
		} else if (!test_bit(A_VBUS_VLD, &motg->inputs)) {
			pr_debug("!a_vbus_vld\n");
			/* Clear BIDL_ADIS timer */
			msm_otg_del_timer(motg);
			otg->phy->state = OTG_STATE_A_VBUS_ERR;
			msm_otg_start_peripheral(otg, 0);
			otg->gadget->is_a_peripheral = 0;
			msm_otg_start_host(otg, 0);
		} else if (test_bit(A_BIDL_ADIS, &motg->tmouts)) {
			pr_debug("a_bidl_adis_tmout\n");
			msm_otg_start_peripheral(otg, 0);
			otg->gadget->is_a_peripheral = 0;
			otg->phy->state = OTG_STATE_A_WAIT_BCON;
			set_bit(A_BUS_REQ, &motg->inputs);
			msm_otg_host_hnp_enable(otg, 0);
			if (TA_WAIT_BCON > 0)
				msm_otg_start_timer(motg, TA_WAIT_BCON,
					A_WAIT_BCON);
		} else if (test_bit(ID_A, &motg->inputs)) {
			msm_hsusb_vbus_power(motg, 0);
			msm_otg_notify_charger(motg,
					IDEV_CHG_MIN - motg->mA_port);
		} else if (!test_bit(ID, &motg->inputs)) {
			msm_otg_notify_charger(motg, 0);
			msm_hsusb_vbus_power(motg, 1);
		}
		break;
	case OTG_STATE_A_WAIT_VFALL:
		if (test_bit(A_WAIT_VFALL, &motg->tmouts)) {
			clear_bit(A_VBUS_VLD, &motg->inputs);
			otg->phy->state = OTG_STATE_A_IDLE;
			work = 1;
		}
		break;
	case OTG_STATE_A_VBUS_ERR:
		if ((test_bit(ID, &motg->inputs) &&
				!test_bit(ID_A, &motg->inputs)) ||
				test_bit(A_BUS_DROP, &motg->inputs) ||
				test_bit(A_CLR_ERR, &motg->inputs)) {
			otg->phy->state = OTG_STATE_A_WAIT_VFALL;
			if (!test_bit(ID_A, &motg->inputs))
				msm_hsusb_vbus_power(motg, 0);
			msm_otg_start_timer(motg, TA_WAIT_VFALL, A_WAIT_VFALL);
			motg->chg_state = USB_CHG_STATE_UNDEFINED;
			motg->chg_type = USB_INVALID_CHARGER;
			msm_otg_notify_charger(motg, 0);
		}
		break;
	default:
		break;
	}
	if (work)
		queue_work(system_nrt_wq, &motg->sm_work);
}

static void msm_otg_suspend_work(struct work_struct *w)
{
	struct msm_otg *motg =
		container_of(w, struct msm_otg, suspend_work.work);

	/* This work is only for device bus suspend */
	if (test_bit(A_BUS_SUSPEND, &motg->inputs))
		msm_otg_sm_work(&motg->sm_work);
}

static irqreturn_t msm_otg_irq(int irq, void *data)
{
	struct msm_otg *motg = data;
	struct usb_otg *otg = motg->phy.otg;
	u32 otgsc = 0, usbsts, pc;
	bool work = 0;
	irqreturn_t ret = IRQ_HANDLED;

	if (atomic_read(&motg->in_lpm)) {
		pr_debug("OTG IRQ: %d in LPM\n", irq);
		disable_irq_nosync(irq);
		motg->async_int = irq;
		if (!atomic_read(&motg->pm_suspended))
			pm_request_resume(otg->phy->dev);
		return IRQ_HANDLED;
	}

	usbsts = readl(USB_USBSTS);
	otgsc = readl(USB_OTGSC);

	if (!(otgsc & OTG_OTGSTS_MASK) && !(usbsts & OTG_USBSTS_MASK))
		return IRQ_NONE;

	if ((otgsc & OTGSC_IDIS) && (otgsc & OTGSC_IDIE)) {
		if (otgsc & OTGSC_ID) {
			dev_dbg(otg->phy->dev, "ID set\n");
			set_bit(ID, &motg->inputs);
		} else {
			dev_dbg(otg->phy->dev, "ID clear\n");
			/*
			 * Assert a_bus_req to supply power on
			 * VBUS when Micro/Mini-A cable is connected
			 * with out user intervention.
			 */
			set_bit(A_BUS_REQ, &motg->inputs);
			clear_bit(ID, &motg->inputs);
			msm_chg_enable_aca_det(motg);
		}
		writel_relaxed(otgsc, USB_OTGSC);
		work = 1;
	} else if (otgsc & OTGSC_DPIS) {
		pr_debug("DPIS detected\n");
		writel_relaxed(otgsc, USB_OTGSC);
		set_bit(A_SRP_DET, &motg->inputs);
		set_bit(A_BUS_REQ, &motg->inputs);
		work = 1;
	} else if ((otgsc & OTGSC_BSVIE) && (otgsc & OTGSC_BSVIS)) {
		writel_relaxed(otgsc, USB_OTGSC);
		/*
		 * BSV interrupt comes when operating as an A-device
		 * (VBUS on/off).
		 * But, handle BSV when charger is removed from ACA in ID_A
		 */
		if ((otg->phy->state >= OTG_STATE_A_IDLE) &&
			!test_bit(ID_A, &motg->inputs))
			return IRQ_HANDLED;
		if (otgsc & OTGSC_BSV) {
			dev_dbg(otg->phy->dev, "BSV set\n");
			set_bit(B_SESS_VLD, &motg->inputs);
		} else {
			dev_dbg(otg->phy->dev, "BSV clear\n");
			clear_bit(B_SESS_VLD, &motg->inputs);
			clear_bit(A_BUS_SUSPEND, &motg->inputs);

			msm_chg_check_aca_intr(motg);
		}
		work = 1;
	} else if (usbsts & STS_PCI) {
		pc = readl_relaxed(USB_PORTSC);
		pr_debug("portsc = %x\n", pc);
		ret = IRQ_NONE;
		/*
		 * HCD Acks PCI interrupt. We use this to switch
		 * between different OTG states.
		 */
		work = 1;
		switch (otg->phy->state) {
		case OTG_STATE_A_SUSPEND:
			if (otg->host->b_hnp_enable && (pc & PORTSC_CSC) &&
					!(pc & PORTSC_CCS)) {
				pr_debug("B_CONN clear\n");
				clear_bit(B_CONN, &motg->inputs);
				msm_otg_del_timer(motg);
			}
			break;
		case OTG_STATE_A_PERIPHERAL:
			/*
			 * A-peripheral observed activity on bus.
			 * clear A_BIDL_ADIS timer.
			 */
			msm_otg_del_timer(motg);
			work = 0;
			break;
		case OTG_STATE_B_WAIT_ACON:
			if ((pc & PORTSC_CSC) && (pc & PORTSC_CCS)) {
				pr_debug("A_CONN set\n");
				set_bit(A_CONN, &motg->inputs);
				/* Clear ASE0_BRST timer */
				msm_otg_del_timer(motg);
			}
			break;
		case OTG_STATE_B_HOST:
			if ((pc & PORTSC_CSC) && !(pc & PORTSC_CCS)) {
				pr_debug("A_CONN clear\n");
				clear_bit(A_CONN, &motg->inputs);
				msm_otg_del_timer(motg);
			}
			break;
		case OTG_STATE_A_WAIT_BCON:
			if (TA_WAIT_BCON < 0)
				set_bit(A_BUS_REQ, &motg->inputs);
		default:
			work = 0;
			break;
		}
	} else if (usbsts & STS_URI) {
		ret = IRQ_NONE;
		switch (otg->phy->state) {
		case OTG_STATE_A_PERIPHERAL:
			/*
			 * A-peripheral observed activity on bus.
			 * clear A_BIDL_ADIS timer.
			 */
			msm_otg_del_timer(motg);
			work = 0;
			break;
		default:
			work = 0;
			break;
		}
	} else if (usbsts & STS_SLI) {
		ret = IRQ_NONE;
		work = 0;
		switch (otg->phy->state) {
		case OTG_STATE_B_PERIPHERAL:
			if (otg->gadget->b_hnp_enable) {
				set_bit(A_BUS_SUSPEND, &motg->inputs);
				set_bit(B_BUS_REQ, &motg->inputs);
				work = 1;
			}
			break;
		case OTG_STATE_A_PERIPHERAL:
			msm_otg_start_timer(motg, TA_BIDL_ADIS,
					A_BIDL_ADIS);
			break;
		default:
			break;
		}
	} else if ((usbsts & PHY_ALT_INT)) {
		writel_relaxed(PHY_ALT_INT, USB_USBSTS);
		if (msm_chg_check_aca_intr(motg))
			work = 1;
		ret = IRQ_HANDLED;
	}
	if (work)
		queue_work(system_nrt_wq, &motg->sm_work);

	return ret;
}

static void msm_otg_set_vbus_state(int online)
{
	struct msm_otg *motg = the_msm_otg;
	static bool init;

	if (online) {
		pr_debug("PMIC: BSV set\n");
		if (test_and_set_bit(B_SESS_VLD, &motg->inputs) && init)
			return;
	} else {
		pr_debug("PMIC: BSV clear\n");
		if (!test_and_clear_bit(B_SESS_VLD, &motg->inputs) && init)
			return;
	}

	/* do not queue state m/c work if id is grounded */
	if (!test_bit(ID, &motg->inputs)) {
		/*
		 * state machine work waits for initial VBUS
		 * completion in UNDEFINED state.  Process
		 * the initial VBUS event in ID_GND state.
		 */
		if (init)
			return;
	}

	if (!init) {
		init = true;
		if (pmic_vbus_init.done &&
				test_bit(B_SESS_VLD, &motg->inputs)) {
			pr_debug("PMIC: BSV came late\n");
			goto out;
		}
		complete(&pmic_vbus_init);
		pr_debug("PMIC: BSV init complete\n");
		/* fallthrough and schedule state machine work
		 * to handle vbus change incase no current work
		 */
	}

out:
	if (test_bit(MHL, &motg->inputs) ||
			mhl_det_in_progress) {
		pr_debug("PMIC: BSV interrupt ignored in MHL\n");
		return;
	}

	if (atomic_read(&motg->pm_suspended)) {
		motg->sm_work_pending = true;
	} else if (!motg->sm_work_pending) {
		/* process event only if previous one is not pending */
		queue_work(system_nrt_wq, &motg->sm_work);
	}
}

static void msm_id_status_w(struct work_struct *w)
{
	struct msm_otg *motg = container_of(w, struct msm_otg,
						id_status_work.work);
	int work = 0;
	int id_state = 0;

	dev_dbg(motg->phy.dev, "ID status_w\n");

	if (motg->pdata->pmic_id_irq)
		id_state = msm_otg_read_pmic_id_state(motg);
	else if (motg->ext_id_irq)
		id_state = gpio_get_value(motg->pdata->usb_id_gpio);

	if (id_state) {
		if (!test_and_set_bit(ID, &motg->inputs)) {
			pr_debug("ID set\n");
			work = 1;
		}
	} else {
		if (test_and_clear_bit(ID, &motg->inputs)) {
			pr_debug("ID clear\n");
			set_bit(A_BUS_REQ, &motg->inputs);
			work = 1;
		}
	}

	if (work && (motg->phy.state != OTG_STATE_UNDEFINED)) {
		if (atomic_read(&motg->pm_suspended)) {
			motg->sm_work_pending = true;
		} else if (!motg->sm_work_pending) {
			/* process event only if previous one is not pending */
			queue_work(system_nrt_wq, &motg->sm_work);
		}
	}

}

#define MSM_ID_STATUS_DELAY	5 /* 5msec */
static irqreturn_t msm_id_irq(int irq, void *data)
{
	struct msm_otg *motg = data;

	if (test_bit(MHL, &motg->inputs) ||
			mhl_det_in_progress) {
		pr_debug("PMIC: Id interrupt ignored in MHL\n");
		return IRQ_HANDLED;
	}

	if (!aca_id_turned_on)
		/*schedule delayed work for 5msec for ID line state to settle*/
		queue_delayed_work(system_nrt_wq, &motg->id_status_work,
				msecs_to_jiffies(MSM_ID_STATUS_DELAY));

	return IRQ_HANDLED;
}

int msm_otg_pm_notify(struct notifier_block *notify_block,
					unsigned long mode, void *unused)
{
	struct msm_otg *motg = container_of(
		notify_block, struct msm_otg, pm_notify);

	dev_dbg(motg->phy.dev, "OTG PM notify:%lx, sm_pending:%u\n", mode,
					motg->sm_work_pending);

	switch (mode) {
	case PM_POST_SUSPEND:
		/* OTG sm_work can be armed now */
		atomic_set(&motg->pm_suspended, 0);

		/* Handle any deferred wakeup events from USB during suspend */
		if (motg->sm_work_pending) {
			motg->sm_work_pending = false;
			queue_work(system_nrt_wq, &motg->sm_work);
		}
		break;

	default:
		break;
	}

	return NOTIFY_OK;
}

static int msm_otg_mode_show(struct seq_file *s, void *unused)
{
	struct msm_otg *motg = s->private;
	struct usb_otg *otg = motg->phy.otg;

	switch (otg->phy->state) {
	case OTG_STATE_A_WAIT_BCON:
	case OTG_STATE_A_HOST:
	case OTG_STATE_A_SUSPEND:
		seq_printf(s, "host\n");
		break;
	case OTG_STATE_B_IDLE:
	case OTG_STATE_B_PERIPHERAL:
		seq_printf(s, "peripheral\n");
		break;
	default:
		seq_printf(s, "none\n");
		break;
	}

	return 0;
}

static int msm_otg_mode_open(struct inode *inode, struct file *file)
{
	return single_open(file, msm_otg_mode_show, inode->i_private);
}

static ssize_t msm_otg_mode_write(struct file *file, const char __user *ubuf,
				size_t count, loff_t *ppos)
{
	struct seq_file *s = file->private_data;
	struct msm_otg *motg = s->private;
	char buf[16];
	struct usb_phy *phy = &motg->phy;
	int status = count;
	enum usb_mode_type req_mode;

	memset(buf, 0x00, sizeof(buf));

	if (copy_from_user(&buf, ubuf, min_t(size_t, sizeof(buf) - 1, count))) {
		status = -EFAULT;
		goto out;
	}

	if (!strncmp(buf, "host", 4)) {
		req_mode = USB_HOST;
	} else if (!strncmp(buf, "peripheral", 10)) {
		req_mode = USB_PERIPHERAL;
	} else if (!strncmp(buf, "none", 4)) {
		req_mode = USB_NONE;
	} else {
		status = -EINVAL;
		goto out;
	}

	switch (req_mode) {
	case USB_NONE:
		switch (phy->state) {
		case OTG_STATE_A_WAIT_BCON:
		case OTG_STATE_A_HOST:
		case OTG_STATE_A_SUSPEND:
		case OTG_STATE_B_PERIPHERAL:
			set_bit(ID, &motg->inputs);
			clear_bit(B_SESS_VLD, &motg->inputs);
			break;
		default:
			goto out;
		}
		break;
	case USB_PERIPHERAL:
		switch (phy->state) {
		case OTG_STATE_B_IDLE:
		case OTG_STATE_A_WAIT_BCON:
		case OTG_STATE_A_HOST:
		case OTG_STATE_A_SUSPEND:
			set_bit(ID, &motg->inputs);
			set_bit(B_SESS_VLD, &motg->inputs);
			break;
		default:
			goto out;
		}
		break;
	case USB_HOST:
		switch (phy->state) {
		case OTG_STATE_B_IDLE:
		case OTG_STATE_B_PERIPHERAL:
			clear_bit(ID, &motg->inputs);
			break;
		default:
			goto out;
		}
		break;
	default:
		goto out;
	}

	pm_runtime_resume(phy->dev);
	queue_work(system_nrt_wq, &motg->sm_work);
out:
	return status;
}

const struct file_operations msm_otg_mode_fops = {
	.open = msm_otg_mode_open,
	.read = seq_read,
	.write = msm_otg_mode_write,
	.llseek = seq_lseek,
	.release = single_release,
};

static int msm_otg_show_otg_state(struct seq_file *s, void *unused)
{
	struct msm_otg *motg = s->private;
	struct usb_phy *phy = &motg->phy;

	seq_printf(s, "%s\n", usb_otg_state_string(phy->state));
	return 0;
}

static int msm_otg_otg_state_open(struct inode *inode, struct file *file)
{
	return single_open(file, msm_otg_show_otg_state, inode->i_private);
}

const struct file_operations msm_otg_state_fops = {
	.open = msm_otg_otg_state_open,
	.read = seq_read,
	.llseek = seq_lseek,
	.release = single_release,
};

static int msm_otg_show_chg_type(struct seq_file *s, void *unused)
{
	struct msm_otg *motg = s->private;

	seq_printf(s, "%s\n", chg_to_string(motg->chg_type));
	return 0;
}

static int msm_otg_chg_open(struct inode *inode, struct file *file)
{
	return single_open(file, msm_otg_show_chg_type, inode->i_private);
}

const struct file_operations msm_otg_chg_fops = {
	.open = msm_otg_chg_open,
	.read = seq_read,
	.llseek = seq_lseek,
	.release = single_release,
};

static int msm_otg_aca_show(struct seq_file *s, void *unused)
{
	if (debug_aca_enabled)
		seq_printf(s, "enabled\n");
	else
		seq_printf(s, "disabled\n");

	return 0;
}

static int msm_otg_aca_open(struct inode *inode, struct file *file)
{
	return single_open(file, msm_otg_aca_show, inode->i_private);
}

static ssize_t msm_otg_aca_write(struct file *file, const char __user *ubuf,
				size_t count, loff_t *ppos)
{
	char buf[8];

	memset(buf, 0x00, sizeof(buf));

	if (copy_from_user(&buf, ubuf, min_t(size_t, sizeof(buf) - 1, count)))
		return -EFAULT;

	if (!strncmp(buf, "enable", 6))
		debug_aca_enabled = true;
	else
		debug_aca_enabled = false;

	return count;
}

const struct file_operations msm_otg_aca_fops = {
	.open = msm_otg_aca_open,
	.read = seq_read,
	.write = msm_otg_aca_write,
	.llseek = seq_lseek,
	.release = single_release,
};

static int msm_otg_bus_show(struct seq_file *s, void *unused)
{
	if (debug_bus_voting_enabled)
		seq_printf(s, "enabled\n");
	else
		seq_printf(s, "disabled\n");

	return 0;
}

static int msm_otg_bus_open(struct inode *inode, struct file *file)
{
	return single_open(file, msm_otg_bus_show, inode->i_private);
}

static ssize_t msm_otg_bus_write(struct file *file, const char __user *ubuf,
				size_t count, loff_t *ppos)
{
	char buf[8];
	struct seq_file *s = file->private_data;
	struct msm_otg *motg = s->private;

	memset(buf, 0x00, sizeof(buf));

	if (copy_from_user(&buf, ubuf, min_t(size_t, sizeof(buf) - 1, count)))
		return -EFAULT;

	if (!strncmp(buf, "enable", 6)) {
		/* Do not vote here. Let OTG statemachine decide when to vote */
		debug_bus_voting_enabled = true;
	} else {
		debug_bus_voting_enabled = false;
		msm_otg_bus_vote(motg, USB_MIN_PERF_VOTE);
	}

	return count;
}

static int
otg_get_prop_usbin_voltage_now(struct msm_otg *motg)
{
	int rc = 0;
	struct qpnp_vadc_result results;

	if (IS_ERR_OR_NULL(motg->vadc_dev)) {
		motg->vadc_dev = qpnp_get_vadc(motg->phy.dev, "usbin");
		if (IS_ERR(motg->vadc_dev))
			return PTR_ERR(motg->vadc_dev);
	}

	rc = qpnp_vadc_read(motg->vadc_dev, USBIN, &results);
	if (rc) {
		pr_err("Unable to read usbin rc=%d\n", rc);
		return 0;
	} else {
		return results.physical;
	}
}

static int otg_power_get_property_usb(struct power_supply *psy,
				  enum power_supply_property psp,
				  union power_supply_propval *val)
{
	struct msm_otg *motg = container_of(psy, struct msm_otg, usb_psy);
	switch (psp) {
	case POWER_SUPPLY_PROP_SCOPE:
		if (motg->host_mode)
			val->intval = POWER_SUPPLY_SCOPE_SYSTEM;
		else
			val->intval = POWER_SUPPLY_SCOPE_DEVICE;
		break;
	case POWER_SUPPLY_PROP_VOLTAGE_MAX:
		val->intval = motg->voltage_max;
		break;
	case POWER_SUPPLY_PROP_CURRENT_MAX:
		val->intval = motg->current_max;
		break;
	case POWER_SUPPLY_PROP_PRESENT:
		val->intval = !!test_bit(B_SESS_VLD, &motg->inputs);
		break;
	/* Reflect USB enumeration */
	case POWER_SUPPLY_PROP_ONLINE:
		val->intval = motg->online;
		break;
	case POWER_SUPPLY_PROP_TYPE:
		val->intval = psy->type;
		break;
	case POWER_SUPPLY_PROP_HEALTH:
		val->intval = motg->usbin_health;
		break;
	case POWER_SUPPLY_PROP_VOLTAGE_NOW:
		val->intval = otg_get_prop_usbin_voltage_now(motg);
		break;
	default:
		return -EINVAL;
	}
	return 0;
}

static int otg_power_set_property_usb(struct power_supply *psy,
				  enum power_supply_property psp,
				  const union power_supply_propval *val)
{
	struct msm_otg *motg = container_of(psy, struct msm_otg, usb_psy);

	switch (psp) {
	/* Process PMIC notification in PRESENT prop */
	case POWER_SUPPLY_PROP_PRESENT:
		/* Pre-check to eliminate redundancy */
		if(!!test_bit(B_SESS_VLD, &motg->inputs) != val->intval)
			msm_otg_set_vbus_state(val->intval);
		break;
	/* The ONLINE property reflects if usb has enumerated */
	case POWER_SUPPLY_PROP_ONLINE:
		motg->online = val->intval;
		break;
	case POWER_SUPPLY_PROP_VOLTAGE_MAX:
		motg->voltage_max = val->intval;
		break;
	case POWER_SUPPLY_PROP_CURRENT_MAX:
		motg->current_max = val->intval;
		break;
	case POWER_SUPPLY_PROP_TYPE:
		psy->type = val->intval;
		break;
	case POWER_SUPPLY_PROP_HEALTH:
		motg->usbin_health = val->intval;
		break;
	default:
		return -EINVAL;
	}

	power_supply_changed(&motg->usb_psy);
	return 0;
}

static int otg_power_property_is_writeable_usb(struct power_supply *psy,
						enum power_supply_property psp)
{
	switch (psp) {
	case POWER_SUPPLY_PROP_HEALTH:
	case POWER_SUPPLY_PROP_PRESENT:
	case POWER_SUPPLY_PROP_ONLINE:
	case POWER_SUPPLY_PROP_VOLTAGE_MAX:
	case POWER_SUPPLY_PROP_CURRENT_MAX:
		return 1;
	default:
		break;
	}

	return 0;
}

static char *otg_pm_power_supplied_to[] = {
	"battery",
};

static enum power_supply_property otg_pm_power_props_usb[] = {
	POWER_SUPPLY_PROP_HEALTH,
	POWER_SUPPLY_PROP_PRESENT,
	POWER_SUPPLY_PROP_ONLINE,
	POWER_SUPPLY_PROP_VOLTAGE_MAX,
	POWER_SUPPLY_PROP_CURRENT_MAX,
	POWER_SUPPLY_PROP_SCOPE,
	POWER_SUPPLY_PROP_TYPE,
	POWER_SUPPLY_PROP_VOLTAGE_NOW,
};

const struct file_operations msm_otg_bus_fops = {
	.open = msm_otg_bus_open,
	.read = seq_read,
	.write = msm_otg_bus_write,
	.llseek = seq_lseek,
	.release = single_release,
};

static struct dentry *msm_otg_dbg_root;

static int msm_otg_debugfs_init(struct msm_otg *motg)
{
	struct dentry *msm_otg_dentry;
	struct msm_otg_platform_data *pdata = motg->pdata;

	msm_otg_dbg_root = debugfs_create_dir("msm_otg", NULL);

	if (!msm_otg_dbg_root || IS_ERR(msm_otg_dbg_root))
		return -ENODEV;

	if ((pdata->mode == USB_OTG || pdata->mode == USB_PERIPHERAL) &&
		pdata->otg_control == OTG_USER_CONTROL) {

		msm_otg_dentry = debugfs_create_file("mode", S_IRUGO |
			S_IWUSR, msm_otg_dbg_root, motg,
			&msm_otg_mode_fops);

		if (!msm_otg_dentry) {
			debugfs_remove(msm_otg_dbg_root);
			msm_otg_dbg_root = NULL;
			return -ENODEV;
		}
	}

	msm_otg_dentry = debugfs_create_file("chg_type", S_IRUGO,
		msm_otg_dbg_root, motg,
		&msm_otg_chg_fops);

	if (!msm_otg_dentry) {
		debugfs_remove_recursive(msm_otg_dbg_root);
		return -ENODEV;
	}

	msm_otg_dentry = debugfs_create_file("aca", S_IRUGO | S_IWUSR,
		msm_otg_dbg_root, motg,
		&msm_otg_aca_fops);

	if (!msm_otg_dentry) {
		debugfs_remove_recursive(msm_otg_dbg_root);
		return -ENODEV;
	}

	msm_otg_dentry = debugfs_create_file("bus_voting", S_IRUGO | S_IWUSR,
		msm_otg_dbg_root, motg,
		&msm_otg_bus_fops);

	if (!msm_otg_dentry) {
		debugfs_remove_recursive(msm_otg_dbg_root);
		return -ENODEV;
	}

	msm_otg_dentry = debugfs_create_file("otg_state", S_IRUGO,
				msm_otg_dbg_root, motg, &msm_otg_state_fops);

	if (!msm_otg_dentry) {
		debugfs_remove_recursive(msm_otg_dbg_root);
		return -ENODEV;
	}
	return 0;
}

static void msm_otg_debugfs_cleanup(void)
{
	debugfs_remove_recursive(msm_otg_dbg_root);
}

#define MSM_OTG_CMD_ID		0x09
#define MSM_OTG_DEVICE_ID	0x04
#define MSM_OTG_VMID_IDX	0xFF
#define MSM_OTG_MEM_TYPE	0x02
struct msm_otg_scm_cmd_buf {
	unsigned int device_id;
	unsigned int vmid_idx;
	unsigned int mem_type;
} __attribute__ ((__packed__));

static void msm_otg_pnoc_errata_fix(struct msm_otg *motg)
{
	int ret;
	struct msm_otg_platform_data *pdata = motg->pdata;
	struct msm_otg_scm_cmd_buf cmd_buf;

	if (!pdata->pnoc_errata_fix)
		return;

	dev_dbg(motg->phy.dev, "applying fix for pnoc h/w issue\n");

	cmd_buf.device_id = MSM_OTG_DEVICE_ID;
	cmd_buf.vmid_idx = MSM_OTG_VMID_IDX;
	cmd_buf.mem_type = MSM_OTG_MEM_TYPE;

	ret = scm_call(SCM_SVC_MP, MSM_OTG_CMD_ID, &cmd_buf,
				sizeof(cmd_buf), NULL, 0);

	if (ret)
		dev_err(motg->phy.dev, "scm command failed to update VMIDMT\n");
}

static u64 msm_otg_dma_mask = DMA_BIT_MASK(64);
static struct platform_device *msm_otg_add_pdev(
		struct platform_device *ofdev, const char *name)
{
	struct platform_device *pdev;
	const struct resource *res = ofdev->resource;
	unsigned int num = ofdev->num_resources;
	int retval;
	struct ci13xxx_platform_data ci_pdata;
	struct msm_otg_platform_data *otg_pdata;

	pdev = platform_device_alloc(name, -1);
	if (!pdev) {
		retval = -ENOMEM;
		goto error;
	}

	pdev->dev.coherent_dma_mask = DMA_BIT_MASK(64);
	pdev->dev.dma_mask = &msm_otg_dma_mask;

	if (num) {
		retval = platform_device_add_resources(pdev, res, num);
		if (retval)
			goto error;
	}

	if (!strcmp(name, "msm_hsusb")) {
		otg_pdata =
			(struct msm_otg_platform_data *)
				ofdev->dev.platform_data;
		ci_pdata.log2_itc = otg_pdata->log2_itc;
		ci_pdata.usb_core_id = 0;
		ci_pdata.l1_supported = otg_pdata->l1_supported;
		ci_pdata.enable_ahb2ahb_bypass =
				otg_pdata->enable_ahb2ahb_bypass;
		retval = platform_device_add_data(pdev, &ci_pdata,
			sizeof(ci_pdata));
		if (retval)
			goto error;
	}

	retval = platform_device_add(pdev);
	if (retval)
		goto error;

	return pdev;

error:
	platform_device_put(pdev);
	return ERR_PTR(retval);
}

static int msm_otg_setup_devices(struct platform_device *ofdev,
		enum usb_mode_type mode, bool init)
{
	const char *gadget_name = "msm_hsusb";
	const char *host_name = "msm_hsusb_host";
	static struct platform_device *gadget_pdev;
	static struct platform_device *host_pdev;
	int retval = 0;

	if (!init) {
		if (gadget_pdev)
			platform_device_unregister(gadget_pdev);
		if (host_pdev)
			platform_device_unregister(host_pdev);
		return 0;
	}

	switch (mode) {
	case USB_OTG:
		/* fall through */
	case USB_PERIPHERAL:
		gadget_pdev = msm_otg_add_pdev(ofdev, gadget_name);
		if (IS_ERR(gadget_pdev)) {
			retval = PTR_ERR(gadget_pdev);
			break;
		}
		if (mode == USB_PERIPHERAL)
			break;
		/* fall through */
	case USB_HOST:
		host_pdev = msm_otg_add_pdev(ofdev, host_name);
		if (IS_ERR(host_pdev)) {
			retval = PTR_ERR(host_pdev);
			if (mode == USB_OTG)
				platform_device_unregister(gadget_pdev);
		}
		break;
	default:
		break;
	}

	return retval;
}

static int msm_otg_register_power_supply(struct platform_device *pdev,
					struct msm_otg *motg)
{
	int ret;

	ret = power_supply_register(&pdev->dev, &motg->usb_psy);
	if (ret < 0) {
		dev_err(motg->phy.dev,
			"%s:power_supply_register usb failed\n",
			__func__);
		return ret;
	}

	legacy_power_supply = false;
	return 0;
}

static int msm_otg_ext_chg_open(struct inode *inode, struct file *file)
{
	struct msm_otg *motg = the_msm_otg;

	pr_debug("msm_otg ext chg open\n");

	motg->ext_chg_opened = true;
	file->private_data = (void *)motg;
	return 0;
}

static long
msm_otg_ext_chg_ioctl(struct file *file, unsigned int cmd, unsigned long arg)
{
	struct msm_otg *motg = file->private_data;
	struct msm_usb_chg_info info = {0};
	int ret = 0, val;

	switch (cmd) {
	case MSM_USB_EXT_CHG_INFO:
		info.chg_block_type = USB_CHG_BLOCK_ULPI;
		info.page_offset = motg->io_res->start & ~PAGE_MASK;
		/* mmap() works on PAGE granularity */
		info.length = PAGE_SIZE;

		if (copy_to_user((void __user *)arg, &info, sizeof(info))) {
			pr_err("%s: copy to user failed\n\n", __func__);
			ret = -EFAULT;
		}
		break;
	case MSM_USB_EXT_CHG_BLOCK_LPM:
		if (get_user(val, (int __user *)arg)) {
			pr_err("%s: get_user failed\n\n", __func__);
			ret = -EFAULT;
			break;
		}
		pr_debug("%s: LPM block request %d\n", __func__, val);
		if (val) { /* block LPM */
			if (motg->chg_type == USB_DCP_CHARGER) {
				motg->ext_chg_active = ACTIVE;
				/*
				 * If device is already suspended, resume it.
				 * The PM usage counter is incremented in
				 * runtime resume method.  if device is not
				 * suspended, cancel the scheduled suspend
				 * and increment the PM usage counter.
				 */
				if (pm_runtime_suspended(motg->phy.dev))
					pm_runtime_resume(motg->phy.dev);
				else
					pm_runtime_get_sync(motg->phy.dev);
			} else {
				motg->ext_chg_active = INACTIVE;
				complete(&motg->ext_chg_wait);
				ret = -ENODEV;
			}
		} else {
			motg->ext_chg_active = INACTIVE;
			complete(&motg->ext_chg_wait);
			/*
			 * If usb cable is disconnected and then userspace
			 * calls ioctl to unblock low power mode, make sure
			 * otg_sm work for usb disconnect is processed first
			 * followed by decrementing the PM usage counters.
			 */
			flush_work(&motg->sm_work);
			pm_runtime_put_noidle(motg->phy.dev);
			motg->pm_done = 1;
			pm_runtime_suspend(motg->phy.dev);
		}
		break;
	case MSM_USB_EXT_CHG_VOLTAGE_INFO:
		if (get_user(val, (int __user *)arg)) {
			pr_err("%s: get_user failed\n\n", __func__);
			ret = -EFAULT;
			break;
		}

		if (val == USB_REQUEST_5V)
			pr_debug("%s:voting 5V voltage request\n", __func__);
		else if (val == USB_REQUEST_9V)
			pr_debug("%s:voting 9V voltage request\n", __func__);
		break;
	case MSM_USB_EXT_CHG_RESULT:
		if (get_user(val, (int __user *)arg)) {
			pr_err("%s: get_user failed\n\n", __func__);
			ret = -EFAULT;
			break;
		}

		if (!val)
			pr_debug("%s:voltage request successful\n", __func__);
		else
			pr_debug("%s:voltage request failed\n", __func__);
		break;
	case MSM_USB_EXT_CHG_TYPE:
		if (get_user(val, (int __user *)arg)) {
			pr_err("%s: get_user failed\n\n", __func__);
			ret = -EFAULT;
			break;
		}

		if (val)
			pr_debug("%s:charger is external charger\n", __func__);
		else
			pr_debug("%s:charger is not ext charger\n", __func__);
		break;
	default:
		ret = -EINVAL;
	}

	return ret;
}

static int msm_otg_ext_chg_mmap(struct file *file, struct vm_area_struct *vma)
{
	struct msm_otg *motg = file->private_data;
	unsigned long vsize = vma->vm_end - vma->vm_start;
	int ret;

	if (vma->vm_pgoff || vsize > PAGE_SIZE)
		return -EINVAL;

	vma->vm_pgoff = __phys_to_pfn(motg->io_res->start);
	vma->vm_page_prot = pgprot_noncached(vma->vm_page_prot);

	ret = io_remap_pfn_range(vma, vma->vm_start, vma->vm_pgoff,
				 vsize, vma->vm_page_prot);
	if (ret < 0) {
		pr_err("%s: failed with return val %d\n", __func__, ret);
		return ret;
	}

	return 0;
}

static int msm_otg_ext_chg_release(struct inode *inode, struct file *file)
{
	struct msm_otg *motg = file->private_data;

	pr_debug("msm_otg ext chg release\n");

	motg->ext_chg_opened = false;

	return 0;
}

static const struct file_operations msm_otg_ext_chg_fops = {
	.owner = THIS_MODULE,
	.open = msm_otg_ext_chg_open,
	.unlocked_ioctl = msm_otg_ext_chg_ioctl,
	.mmap = msm_otg_ext_chg_mmap,
	.release = msm_otg_ext_chg_release,
};

static int msm_otg_setup_ext_chg_cdev(struct msm_otg *motg)
{
	int ret;

	if (motg->pdata->enable_sec_phy || motg->pdata->mode == USB_HOST ||
			motg->pdata->otg_control != OTG_PMIC_CONTROL ||
			psy != &motg->usb_psy) {
		pr_debug("usb ext chg is not supported by msm otg\n");
		return -ENODEV;
	}

	ret = alloc_chrdev_region(&motg->ext_chg_dev, 0, 1, "usb_ext_chg");
	if (ret < 0) {
		pr_err("Fail to allocate usb ext char dev region\n");
		return ret;
	}
	motg->ext_chg_class = class_create(THIS_MODULE, "msm_ext_chg");
	if (ret < 0) {
		pr_err("Fail to create usb ext chg class\n");
		goto unreg_chrdev;
	}
	cdev_init(&motg->ext_chg_cdev, &msm_otg_ext_chg_fops);
	motg->ext_chg_cdev.owner = THIS_MODULE;

	ret = cdev_add(&motg->ext_chg_cdev, motg->ext_chg_dev, 1);
	if (ret < 0) {
		pr_err("Fail to add usb ext chg cdev\n");
		goto destroy_class;
	}
	motg->ext_chg_device = device_create(motg->ext_chg_class,
					NULL, motg->ext_chg_dev, NULL,
					"usb_ext_chg");
	if (IS_ERR(motg->ext_chg_device)) {
		pr_err("Fail to create usb ext chg device\n");
		ret = PTR_ERR(motg->ext_chg_device);
		motg->ext_chg_device = NULL;
		goto del_cdev;
	}

	init_completion(&motg->ext_chg_wait);
	pr_debug("msm otg ext chg cdev setup success\n");
	return 0;

del_cdev:
	cdev_del(&motg->ext_chg_cdev);
destroy_class:
	class_destroy(motg->ext_chg_class);
unreg_chrdev:
	unregister_chrdev_region(motg->ext_chg_dev, 1);

	return ret;
}

static ssize_t dpdm_pulldown_enable_show(struct device *dev,
			       struct device_attribute *attr, char *buf)
{
	struct msm_otg *motg = the_msm_otg;
	struct msm_otg_platform_data *pdata = motg->pdata;

	return snprintf(buf, PAGE_SIZE, "%s\n", pdata->dpdm_pulldown_added ?
							"enabled" : "disabled");
}

static ssize_t dpdm_pulldown_enable_store(struct device *dev,
		struct device_attribute *attr, const char
		*buf, size_t size)
{
	struct msm_otg *motg = the_msm_otg;
	struct msm_otg_platform_data *pdata = motg->pdata;

	if (!strnicmp(buf, "enable", 6)) {
		pdata->dpdm_pulldown_added = true;
		return size;
	} else if (!strnicmp(buf, "disable", 7)) {
		pdata->dpdm_pulldown_added = false;
		return size;
	}

	return -EINVAL;
}

static DEVICE_ATTR(dpdm_pulldown_enable, S_IRUGO | S_IWUSR,
		dpdm_pulldown_enable_show, dpdm_pulldown_enable_store);

struct msm_otg_platform_data *msm_otg_dt_to_pdata(struct platform_device *pdev)
{
	struct device_node *node = pdev->dev.of_node;
	struct msm_otg_platform_data *pdata;
	int len = 0;
	int res_gpio;

	pdata = devm_kzalloc(&pdev->dev, sizeof(*pdata), GFP_KERNEL);
	if (!pdata) {
		pr_err("unable to allocate platform data\n");
		return NULL;
	}
	of_get_property(node, "qcom,hsusb-otg-phy-init-seq", &len);
	if (len) {
		pdata->phy_init_seq = devm_kzalloc(&pdev->dev, len, GFP_KERNEL);
		if (!pdata->phy_init_seq)
			return NULL;
		of_property_read_u32_array(node, "qcom,hsusb-otg-phy-init-seq",
				pdata->phy_init_seq,
				len/sizeof(*pdata->phy_init_seq));
	}
	of_property_read_u32(node, "qcom,hsusb-otg-power-budget",
				&pdata->power_budget);
	of_property_read_u32(node, "qcom,hsusb-otg-mode",
				&pdata->mode);
	of_property_read_u32(node, "qcom,hsusb-otg-otg-control",
				&pdata->otg_control);
	of_property_read_u32(node, "qcom,hsusb-otg-default-mode",
				&pdata->default_mode);
	of_property_read_u32(node, "qcom,hsusb-otg-phy-type",
				&pdata->phy_type);
	pdata->disable_reset_on_disconnect = of_property_read_bool(node,
				"qcom,hsusb-otg-disable-reset");
	pdata->pnoc_errata_fix = of_property_read_bool(node,
				"qcom,hsusb-otg-pnoc-errata-fix");
	pdata->enable_lpm_on_dev_suspend = of_property_read_bool(node,
				"qcom,hsusb-otg-lpm-on-dev-suspend");
	pdata->core_clk_always_on_workaround = of_property_read_bool(node,
				"qcom,hsusb-otg-clk-always-on-workaround");
	pdata->delay_lpm_on_disconnect = of_property_read_bool(node,
				"qcom,hsusb-otg-delay-lpm");
	pdata->dp_manual_pullup = of_property_read_bool(node,
				"qcom,dp-manual-pullup");
	pdata->enable_sec_phy = of_property_read_bool(node,
					"qcom,usb2-enable-hsphy2");
	of_property_read_u32(node, "qcom,hsusb-log2-itc",
				&pdata->log2_itc);

	of_property_read_u32(node, "qcom,hsusb-otg-mpm-dpsehv-int",
				&pdata->mpm_dpshv_int);
	of_property_read_u32(node, "qcom,hsusb-otg-mpm-dmsehv-int",
				&pdata->mpm_dmshv_int);
	pdata->pmic_id_irq = platform_get_irq_byname(pdev, "pmic_id_irq");
	if (pdata->pmic_id_irq < 0)
		pdata->pmic_id_irq = 0;

	pdata->usb_id_gpio = of_get_named_gpio(node, "qcom,usbid-gpio", 0);
	if (pdata->usb_id_gpio < 0)
		pr_debug("usb_id_gpio is not available\n");

	pdata->l1_supported = of_property_read_bool(node,
				"qcom,hsusb-l1-supported");
	pdata->enable_ahb2ahb_bypass = of_property_read_bool(node,
				"qcom,ahb-async-bridge-bypass");
	pdata->disable_retention_with_vdd_min = of_property_read_bool(node,
				"qcom,disable-retention-with-vdd-min");

	res_gpio = of_get_named_gpio(node, "qcom,hsusb-otg-vddmin-gpio", 0);
	if (res_gpio < 0)
		res_gpio = 0;
	pdata->vddmin_gpio = res_gpio;

	pdata->rw_during_lpm_workaround = of_property_read_bool(node,
				"qcom,hsusb-otg-rw-during-lpm-workaround");
	pdata->no_set_vbus_power = of_property_read_bool(node,
				"qcom,no-set-vbus-power");

	return pdata;
}

static int msm_otg_probe(struct platform_device *pdev)
{
	int ret = 0;
	int len = 0;
	u32 tmp[3];
	struct resource *res;
	struct msm_otg *motg;
	struct usb_phy *phy;
	struct msm_otg_platform_data *pdata;
	void __iomem *tcsr;
	int id_irq = 0;

	dev_info(&pdev->dev, "msm_otg probe\n");

	motg = kzalloc(sizeof(struct msm_otg), GFP_KERNEL);
	if (!motg) {
		dev_err(&pdev->dev, "unable to allocate msm_otg\n");
		ret = -ENOMEM;
		return ret;
	}

	/*
	 * USB Core is running its protocol engine based on CORE CLK,
	 * CORE CLK  must be running at >55Mhz for correct HSUSB
	 * operation and USB core cannot tolerate frequency changes on
	 * CORE CLK. For such USB cores, vote for maximum clk frequency
	 * on pclk source
	 */
	motg->core_clk = clk_get(&pdev->dev, "core_clk");
	if (IS_ERR(motg->core_clk)) {
		ret = PTR_ERR(motg->core_clk);
		motg->core_clk = NULL;
		if (ret != -EPROBE_DEFER)
			dev_err(&pdev->dev, "failed to get core_clk\n");
		goto free_motg;
	}

	/*
	 * Get Max supported clk frequency for USB Core CLK and request
	 * to set the same.
	 */
	motg->core_clk_rate = clk_round_rate(motg->core_clk, LONG_MAX);
	if (IS_ERR_VALUE(motg->core_clk_rate)) {
		dev_err(&pdev->dev, "fail to get core clk max freq.\n");
	} else {
		ret = clk_set_rate(motg->core_clk, motg->core_clk_rate);
		if (ret)
			dev_err(&pdev->dev, "fail to set core_clk freq:%d\n",
									ret);
	}

	motg->pclk = clk_get(&pdev->dev, "iface_clk");
	if (IS_ERR(motg->pclk)) {
		ret = PTR_ERR(motg->pclk);
		motg->pclk = NULL;
		if (ret != -EPROBE_DEFER)
			dev_err(&pdev->dev, "failed to get iface_clk\n");
		goto put_core_clk;
	}

	motg->xo_clk = clk_get(&pdev->dev, "xo");
	if (IS_ERR(motg->xo_clk)) {
		ret = PTR_ERR(motg->xo_clk);
		motg->xo_clk = NULL;
		if (ret == -EPROBE_DEFER)
			goto put_pclk;
	}

	/*
	 * On few platforms USB PHY is fed with sleep clk.
	 * Hence don't fail probe.
	 */
	motg->sleep_clk = devm_clk_get(&pdev->dev, "sleep_clk");
	if (IS_ERR(motg->sleep_clk)) {
		ret = PTR_ERR(motg->sleep_clk);
		motg->sleep_clk = NULL;
		if (ret == -EPROBE_DEFER)
			goto put_xo_clk;
		else
			dev_dbg(&pdev->dev, "failed to get sleep_clk\n");
	} else {
		ret = clk_prepare_enable(motg->sleep_clk);
		if (ret) {
			dev_err(&pdev->dev, "%s failed to vote sleep_clk%d\n",
						__func__, ret);
			goto put_xo_clk;
		}
	}

	/*
	 * Targets on which link uses asynchronous reset methodology,
	 * free running clock is not required during the reset.
	 */
	motg->clk = clk_get(&pdev->dev, "alt_core_clk");
	if (IS_ERR(motg->clk)) {
		motg->clk = NULL;
		dev_dbg(&pdev->dev, "alt_core_clk is not present\n");
	} else {
		clk_set_rate(motg->clk, 60000000);
	}

	if (pdev->dev.of_node) {
		dev_dbg(&pdev->dev, "device tree enabled\n");
		pdata = msm_otg_dt_to_pdata(pdev);
		if (!pdata) {
			ret = -ENOMEM;
			goto put_sleep_clk;
		}

		pdata->bus_scale_table = msm_bus_cl_get_pdata(pdev);
		if (!pdata->bus_scale_table)
			dev_dbg(&pdev->dev, "bus scaling is disabled\n");

		pdev->dev.platform_data = pdata;
	} else if (!pdev->dev.platform_data) {
		dev_err(&pdev->dev, "No platform data given. Bailing out\n");
		ret = -ENODEV;
		goto put_sleep_clk;
	} else {
		pdata = pdev->dev.platform_data;
	}

	motg->phy.otg = devm_kzalloc(&pdev->dev, sizeof(struct usb_otg),
							GFP_KERNEL);
	if (!motg->phy.otg) {
		dev_err(&pdev->dev, "unable to allocate usb_otg\n");
		ret = -ENOMEM;
		goto otg_remove_devices;
	}

	the_msm_otg = motg;
	motg->pdata = pdata;
	phy = &motg->phy;
	phy->dev = &pdev->dev;

	if (motg->pdata->bus_scale_table) {
		motg->bus_perf_client =
		    msm_bus_scale_register_client(motg->pdata->bus_scale_table);
		if (!motg->bus_perf_client) {
			dev_err(motg->phy.dev, "%s: Failed to register BUS\n"
						"scaling client!!\n", __func__);
		} else {
			debug_bus_voting_enabled = true;
			/* Some platforms require BUS vote to control clocks */
			msm_otg_bus_vote(motg, USB_MIN_PERF_VOTE);
		}
	}

	/*
	 * ACA ID_GND threshold range is overlapped with OTG ID_FLOAT.  Hence
	 * PHY treat ACA ID_GND as float and no interrupt is generated.  But
	 * PMIC can detect ACA ID_GND and generate an interrupt.
	 */
	if (aca_enabled() && motg->pdata->otg_control != OTG_PMIC_CONTROL) {
		dev_err(&pdev->dev, "ACA can not be enabled without PMIC\n");
		ret = -EINVAL;
		goto devote_bus_bw;
	}

	/* initialize reset counter */
	motg->reset_counter = 0;

	res = platform_get_resource(pdev, IORESOURCE_MEM, 0);
	if (!res) {
		dev_err(&pdev->dev, "failed to get platform resource mem\n");
		ret = -ENODEV;
		goto devote_bus_bw;
	}

	motg->io_res = res;
	motg->regs = ioremap(res->start, resource_size(res));
	if (!motg->regs) {
		dev_err(&pdev->dev, "ioremap failed\n");
		ret = -ENOMEM;
		goto devote_bus_bw;
	}
	dev_info(&pdev->dev, "OTG regs = %p\n", motg->regs);

	if (pdata->enable_sec_phy) {
		res = platform_get_resource(pdev, IORESOURCE_MEM, 1);
		if (!res) {
			dev_dbg(&pdev->dev, "missing TCSR memory resource\n");
		} else {
			tcsr = devm_ioremap_nocache(&pdev->dev, res->start,
				resource_size(res));
			if (!tcsr) {
				dev_dbg(&pdev->dev, "tcsr ioremap failed\n");
			} else {
				/* Enable USB2 on secondary HSPHY. */
				writel_relaxed(0x1, tcsr);
				/*
				 * Ensure that TCSR write is completed before
				 * USB registers initialization.
				 */
				mb();
			}
		}
	}

	if (pdata->enable_sec_phy)
		motg->usb_phy_ctrl_reg = USB_PHY_CTRL2;
	else
		motg->usb_phy_ctrl_reg = USB_PHY_CTRL;

	motg->irq = platform_get_irq(pdev, 0);
	if (!motg->irq) {
		dev_err(&pdev->dev, "platform_get_irq failed\n");
		ret = -ENODEV;
		goto free_regs;
	}

	motg->async_irq = platform_get_irq_byname(pdev, "async_irq");
	if (motg->async_irq < 0) {
		dev_dbg(&pdev->dev, "platform_get_irq for async_int failed\n");
		motg->async_irq = 0;
	}

	if (motg->xo_clk) {
		ret = clk_prepare_enable(motg->xo_clk);
		if (ret) {
			dev_err(&pdev->dev,
				"%s failed to vote for TCXO %d\n",
					__func__, ret);
			goto free_xo_handle;
		}
	}


	clk_prepare_enable(motg->pclk);

	hsusb_vdd = devm_regulator_get(motg->phy.dev, "hsusb_vdd_dig");
	if (IS_ERR(hsusb_vdd)) {
		hsusb_vdd = devm_regulator_get(motg->phy.dev, "HSUSB_VDDCX");
		if (IS_ERR(hsusb_vdd)) {
			dev_err(motg->phy.dev, "unable to get hsusb vddcx\n");
			ret = PTR_ERR(hsusb_vdd);
			goto devote_xo_handle;
		}
	}

	if (of_get_property(pdev->dev.of_node,
			"qcom,vdd-voltage-level",
			&len)){
		if (len == sizeof(tmp)) {
			of_property_read_u32_array(pdev->dev.of_node,
					"qcom,vdd-voltage-level",
					tmp, len/sizeof(*tmp));
			vdd_val[0] = tmp[0];
			vdd_val[1] = tmp[1];
			vdd_val[2] = tmp[2];
		} else {
			dev_dbg(&pdev->dev,
				"Using default hsusb vdd config.\n");
			goto devote_xo_handle;
		}
	} else {
		goto devote_xo_handle;
	}

	ret = msm_hsusb_config_vddcx(1);
	if (ret) {
		dev_err(&pdev->dev, "hsusb vddcx configuration failed\n");
		goto devote_xo_handle;
	}

	ret = regulator_enable(hsusb_vdd);
	if (ret) {
		dev_err(&pdev->dev, "unable to enable the hsusb vddcx\n");
		goto free_config_vddcx;
	}

	ret = msm_hsusb_ldo_init(motg, 1);
	if (ret) {
		dev_err(&pdev->dev, "hsusb vreg configuration failed\n");
		goto free_hsusb_vdd;
	}

	/* Get pinctrl if target uses pinctrl */
	motg->phy_pinctrl = devm_pinctrl_get(&pdev->dev);
	if (IS_ERR(motg->phy_pinctrl)) {
		if (of_property_read_bool(pdev->dev.of_node, "pinctrl-names")) {
			dev_err(&pdev->dev, "Error encountered while getting pinctrl");
			ret = PTR_ERR(motg->phy_pinctrl);
			goto free_ldo_init;
		}
		dev_dbg(&pdev->dev, "Target does not use pinctrl\n");
		motg->phy_pinctrl = NULL;
	}

	if (pdata->mhl_enable) {
		mhl_usb_hs_switch = devm_regulator_get(motg->phy.dev,
							"mhl_usb_hs_switch");
		if (IS_ERR(mhl_usb_hs_switch)) {
			dev_err(&pdev->dev, "Unable to get mhl_usb_hs_switch\n");
			ret = PTR_ERR(mhl_usb_hs_switch);
			goto free_ldo_init;
		}
	}

	ret = msm_hsusb_ldo_enable(motg, USB_PHY_REG_ON);
	if (ret) {
		dev_err(&pdev->dev, "hsusb vreg enable failed\n");
		goto free_ldo_init;
	}
	clk_prepare_enable(motg->core_clk);

	/* Check if USB mem_type change is needed to workaround PNOC hw issue */
	msm_otg_pnoc_errata_fix(motg);

	writel(0, USB_USBINTR);
	writel(0, USB_OTGSC);
	/* Ensure that above STOREs are completed before enabling interrupts */
	mb();

	ret = msm_otg_mhl_register_callback(motg, msm_otg_mhl_notify_online);
	if (ret)
		dev_dbg(&pdev->dev, "MHL can not be supported\n");
	wake_lock_init(&motg->wlock, WAKE_LOCK_SUSPEND, "msm_otg");
	msm_otg_init_timer(motg);
	INIT_WORK(&motg->sm_work, msm_otg_sm_work);
	INIT_DELAYED_WORK(&motg->chg_work, msm_chg_detect_work);
	INIT_DELAYED_WORK(&motg->id_status_work, msm_id_status_w);
	INIT_DELAYED_WORK(&motg->suspend_work, msm_otg_suspend_work);
	setup_timer(&motg->id_timer, msm_otg_id_timer_func,
				(unsigned long) motg);
	setup_timer(&motg->chg_check_timer, msm_otg_chg_check_timer_func,
				(unsigned long) motg);
	ret = request_irq(motg->irq, msm_otg_irq, IRQF_SHARED,
					"msm_otg", motg);
	if (ret) {
		dev_err(&pdev->dev, "request irq failed\n");
		goto destroy_wlock;
	}

	if (motg->async_irq) {
		ret = request_irq(motg->async_irq, msm_otg_irq,
					IRQF_TRIGGER_RISING, "msm_otg", motg);
		if (ret) {
			dev_err(&pdev->dev, "request irq failed (ASYNC INT)\n");
			goto free_irq;
		}
		disable_irq(motg->async_irq);
	}

	if (pdata->otg_control == OTG_PHY_CONTROL && pdata->mpm_otgsessvld_int)
		msm_mpm_enable_pin(pdata->mpm_otgsessvld_int, 1);

	if (pdata->mpm_dpshv_int)
		msm_mpm_enable_pin(pdata->mpm_dpshv_int, 1);
	if (pdata->mpm_dmshv_int)
		msm_mpm_enable_pin(pdata->mpm_dmshv_int, 1);

	phy->init = msm_otg_reset;
	if (!pdata->no_set_vbus_power)
		phy->set_power = msm_otg_set_power;
	phy->set_suspend = msm_otg_set_suspend;

	phy->io_ops = &msm_otg_io_ops;

	phy->otg->phy = &motg->phy;
	phy->otg->set_host = msm_otg_set_host;
	phy->otg->set_peripheral = msm_otg_set_peripheral;
	phy->otg->start_hnp = msm_otg_start_hnp;
	phy->otg->start_srp = msm_otg_start_srp;
	if (pdata->dp_manual_pullup)
		phy->flags |= ENABLE_DP_MANUAL_PULLUP;

	if (pdata->enable_sec_phy)
		phy->flags |= ENABLE_SECONDARY_PHY;

	ret = usb_add_phy(&motg->phy, USB_PHY_TYPE_USB2);
	if (ret) {
		dev_err(&pdev->dev, "usb_add_phy failed\n");
		goto free_async_irq;
	}

	if (motg->pdata->mode == USB_OTG &&
		motg->pdata->otg_control == OTG_PMIC_CONTROL) {

		if (gpio_is_valid(motg->pdata->usb_id_gpio)) {
			/* usb_id_gpio request */
			ret = gpio_request(motg->pdata->usb_id_gpio,
							"USB_ID_GPIO");
			if (ret < 0) {
				dev_err(&pdev->dev, "gpio req failed for id\n");
				motg->pdata->usb_id_gpio = 0;
				goto remove_phy;
			}
			/* usb_id_gpio to irq */
			id_irq = gpio_to_irq(motg->pdata->usb_id_gpio);
			motg->ext_id_irq = id_irq;
		} else if (motg->pdata->pmic_id_irq) {
			id_irq = motg->pdata->pmic_id_irq;
		}

		if (id_irq) {
			ret = request_irq(id_irq,
					  msm_id_irq,
					  IRQF_TRIGGER_RISING |
					  IRQF_TRIGGER_FALLING,
					  "msm_otg", motg);
			if (ret) {
				dev_err(&pdev->dev, "request irq failed for ID\n");
				goto remove_phy;
			}
		} else {
			ret = -ENODEV;
			dev_err(&pdev->dev, "ID IRQ doesn't exist\n");
			goto remove_phy;
		}
	}

	msm_hsusb_mhl_switch_enable(motg, 1);

	platform_set_drvdata(pdev, motg);
	device_init_wakeup(&pdev->dev, 1);
	motg->mA_port = IUNIT;

	ret = msm_otg_debugfs_init(motg);
	if (ret)
		dev_dbg(&pdev->dev, "mode debugfs file is"
			"not available\n");

	if (motg->pdata->otg_control == OTG_PMIC_CONTROL &&
			(!(motg->pdata->mode == USB_OTG) ||
			 motg->pdata->pmic_id_irq || motg->ext_id_irq))
		motg->caps = ALLOW_PHY_POWER_COLLAPSE | ALLOW_PHY_RETENTION;

	if (motg->pdata->otg_control == OTG_PHY_CONTROL)
		motg->caps = ALLOW_PHY_RETENTION | ALLOW_PHY_REGULATORS_LPM;

	if (motg->pdata->mpm_dpshv_int || motg->pdata->mpm_dmshv_int)
		motg->caps |= ALLOW_HOST_PHY_RETENTION;

	device_create_file(&pdev->dev, &dev_attr_dpdm_pulldown_enable);

	if (motg->pdata->enable_lpm_on_dev_suspend)
		motg->caps |= ALLOW_LPM_ON_DEV_SUSPEND;

	if (motg->pdata->disable_retention_with_vdd_min)
		motg->caps |= ALLOW_VDD_MIN_WITH_RETENTION_DISABLED;

	wake_lock(&motg->wlock);
	pm_runtime_set_active(&pdev->dev);
	pm_runtime_enable(&pdev->dev);

	if (motg->pdata->delay_lpm_on_disconnect) {
		pm_runtime_set_autosuspend_delay(&pdev->dev,
			lpm_disconnect_thresh);
		pm_runtime_use_autosuspend(&pdev->dev);
	}

	motg->current_max = IDEV_CHG_MIN * 1000;
	motg->cur_power = -EINVAL;

	motg->usb_psy.name = "usb";
	motg->usb_psy.type = POWER_SUPPLY_TYPE_USB;
	motg->usb_psy.supplied_to = otg_pm_power_supplied_to;
	motg->usb_psy.num_supplicants = ARRAY_SIZE(otg_pm_power_supplied_to);
	motg->usb_psy.properties = otg_pm_power_props_usb;
	motg->usb_psy.num_properties = ARRAY_SIZE(otg_pm_power_props_usb);
	motg->usb_psy.get_property = otg_power_get_property_usb;
	motg->usb_psy.set_property = otg_power_set_property_usb;
	motg->usb_psy.property_is_writeable
		= otg_power_property_is_writeable_usb;

	if (!pm8921_charger_register_vbus_sn(NULL)) {
		/* if pm8921 use legacy implementation */
		dev_dbg(motg->phy.dev, "%s: legacy support\n", __func__);
		legacy_power_supply = true;
	} else {
		/* otherwise register our own power supply */
		if (!msm_otg_register_power_supply(pdev, motg))
			psy = &motg->usb_psy;
	}

	if (legacy_power_supply && pdata->otg_control == OTG_PMIC_CONTROL)
		pm8921_charger_register_vbus_sn(&msm_otg_set_vbus_state);

	ret = msm_otg_setup_ext_chg_cdev(motg);
	if (ret)
		dev_dbg(&pdev->dev, "fail to setup cdev\n");

	if (pdev->dev.of_node) {
		ret = msm_otg_setup_devices(pdev, pdata->mode, true);
		if (ret) {
			dev_err(&pdev->dev, "devices setup failed\n");
			goto remove_cdev;
		}
	}

	motg->pm_notify.notifier_call = msm_otg_pm_notify;
	register_pm_notifier(&motg->pm_notify);

	return 0;

remove_cdev:
	if (!motg->ext_chg_device) {
		device_destroy(motg->ext_chg_class, motg->ext_chg_dev);
		cdev_del(&motg->ext_chg_cdev);
		class_destroy(motg->ext_chg_class);
		unregister_chrdev_region(motg->ext_chg_dev, 1);
	}
	if (psy)
		power_supply_unregister(psy);
remove_phy:
	usb_remove_phy(&motg->phy);
free_async_irq:
	if (motg->async_irq)
		free_irq(motg->async_irq, motg);
free_irq:
	free_irq(motg->irq, motg);
destroy_wlock:
	wake_lock_destroy(&motg->wlock);
	clk_disable_unprepare(motg->core_clk);
	msm_hsusb_ldo_enable(motg, USB_PHY_REG_OFF);
free_ldo_init:
	msm_hsusb_ldo_init(motg, 0);
free_hsusb_vdd:
	regulator_disable(hsusb_vdd);
free_config_vddcx:
	regulator_set_voltage(hsusb_vdd,
		vdd_val[VDD_NONE],
		vdd_val[VDD_MAX]);
devote_xo_handle:
	clk_disable_unprepare(motg->pclk);
	if (motg->xo_clk)
		clk_disable_unprepare(motg->xo_clk);
free_xo_handle:
	if (motg->xo_clk) {
		clk_put(motg->xo_clk);
		motg->xo_clk = NULL;
	}
free_regs:
	iounmap(motg->regs);
devote_bus_bw:
	if (motg->bus_perf_client) {
		msm_otg_bus_vote(motg, USB_NO_PERF_VOTE);
		msm_bus_scale_unregister_client(motg->bus_perf_client);
	}
otg_remove_devices:
	if (pdev->dev.of_node)
		msm_otg_setup_devices(pdev, motg->pdata->mode, false);
put_sleep_clk:
	if (motg->sleep_clk)
		clk_put(motg->sleep_clk);
put_xo_clk:
	if (motg->xo_clk)
		clk_put(motg->xo_clk);
put_pclk:
	if (motg->pclk)
		clk_put(motg->pclk);
put_core_clk:
	if (motg->core_clk)
		clk_put(motg->core_clk);
free_motg:
	kfree(motg);
	return ret;
}

static int msm_otg_remove(struct platform_device *pdev)
{
	struct msm_otg *motg = platform_get_drvdata(pdev);
	struct usb_phy *phy = &motg->phy;
	int cnt = 0;

	if (phy->otg->host || phy->otg->gadget)
		return -EBUSY;

	unregister_pm_notifier(&motg->pm_notify);

	if (!motg->ext_chg_device) {
		device_destroy(motg->ext_chg_class, motg->ext_chg_dev);
		cdev_del(&motg->ext_chg_cdev);
		class_destroy(motg->ext_chg_class);
		unregister_chrdev_region(motg->ext_chg_dev, 1);
	}

	if (pdev->dev.of_node)
		msm_otg_setup_devices(pdev, motg->pdata->mode, false);
	if (motg->pdata->otg_control == OTG_PMIC_CONTROL)
		pm8921_charger_unregister_vbus_sn(0);
	if (psy)
		power_supply_unregister(psy);
	msm_otg_mhl_register_callback(motg, NULL);
	msm_otg_debugfs_cleanup();
	cancel_delayed_work_sync(&motg->chg_work);
	cancel_delayed_work_sync(&motg->id_status_work);
	cancel_delayed_work_sync(&motg->suspend_work);
	cancel_work_sync(&motg->sm_work);

	pm_runtime_resume(&pdev->dev);

	device_init_wakeup(&pdev->dev, 0);
	pm_runtime_disable(&pdev->dev);
	wake_lock_destroy(&motg->wlock);

	msm_hsusb_mhl_switch_enable(motg, 0);
	if (motg->pdata->pmic_id_irq)
		free_irq(motg->pdata->pmic_id_irq, motg);
	usb_remove_phy(phy);
	free_irq(motg->irq, motg);

	if (motg->pdata->mpm_dpshv_int || motg->pdata->mpm_dmshv_int)
		device_remove_file(&pdev->dev,
				&dev_attr_dpdm_pulldown_enable);
	if (motg->pdata->otg_control == OTG_PHY_CONTROL &&
		motg->pdata->mpm_otgsessvld_int)
		msm_mpm_enable_pin(motg->pdata->mpm_otgsessvld_int, 0);

	if (motg->pdata->mpm_dpshv_int)
		msm_mpm_enable_pin(motg->pdata->mpm_dpshv_int, 0);
	if (motg->pdata->mpm_dmshv_int)
		msm_mpm_enable_pin(motg->pdata->mpm_dmshv_int, 0);

	/*
	 * Put PHY in low power mode.
	 */
	ulpi_read(phy, 0x14);
	ulpi_write(phy, 0x08, 0x09);

	writel(readl(USB_PORTSC) | PORTSC_PHCD, USB_PORTSC);
	while (cnt < PHY_SUSPEND_TIMEOUT_USEC) {
		if (readl(USB_PORTSC) & PORTSC_PHCD)
			break;
		udelay(1);
		cnt++;
	}
	if (cnt >= PHY_SUSPEND_TIMEOUT_USEC)
		dev_err(phy->dev, "Unable to suspend PHY\n");

	clk_disable_unprepare(motg->pclk);
	clk_disable_unprepare(motg->core_clk);
	if (motg->xo_clk) {
		clk_disable_unprepare(motg->xo_clk);
		clk_put(motg->xo_clk);
	}

	if (!IS_ERR(motg->sleep_clk))
		clk_disable_unprepare(motg->sleep_clk);

	msm_hsusb_ldo_enable(motg, USB_PHY_REG_OFF);
	msm_hsusb_ldo_init(motg, 0);
	regulator_disable(hsusb_vdd);
	regulator_set_voltage(hsusb_vdd,
		vdd_val[VDD_NONE],
		vdd_val[VDD_MAX]);

	iounmap(motg->regs);
	pm_runtime_set_suspended(&pdev->dev);

	clk_put(motg->pclk);
	if (motg->clk)
		clk_put(motg->clk);
	clk_put(motg->core_clk);

	if (motg->bus_perf_client) {
		msm_otg_bus_vote(motg, USB_NO_PERF_VOTE);
		msm_bus_scale_unregister_client(motg->bus_perf_client);
	}

	return 0;
}

static void msm_otg_shutdown(struct platform_device *pdev)
{
	struct msm_otg *motg = platform_get_drvdata(pdev);

	dev_dbg(&pdev->dev, "OTG shutdown\n");
	msm_hsusb_vbus_power(motg, 0);
}

#ifdef CONFIG_PM_RUNTIME
static int msm_otg_runtime_idle(struct device *dev)
{
	struct msm_otg *motg = dev_get_drvdata(dev);
	struct usb_phy *phy = &motg->phy;

	dev_dbg(dev, "OTG runtime idle\n");

	if (phy->state == OTG_STATE_UNDEFINED)
		return -EAGAIN;

	if (motg->ext_chg_active == DEFAULT) {
		dev_dbg(dev, "Deferring LPM\n");
		/*
		 * Charger detection may happen in user space.
		 * Delay entering LPM by 3 sec.  Otherwise we
		 * have to exit LPM when user space begins
		 * charger detection.
		 *
		 * This timer will be canceled when user space
		 * votes against LPM by incrementing PM usage
		 * counter.  We enter low power mode when
		 * PM usage counter is decremented.
		 */
		pm_schedule_suspend(dev, 3000);
		return -EAGAIN;
	}

	return 0;
}

static int msm_otg_runtime_suspend(struct device *dev)
{
	struct msm_otg *motg = dev_get_drvdata(dev);

	dev_dbg(dev, "OTG runtime suspend\n");
	return msm_otg_suspend(motg);
}

static int msm_otg_runtime_resume(struct device *dev)
{
	struct msm_otg *motg = dev_get_drvdata(dev);

	dev_dbg(dev, "OTG runtime resume\n");
	pm_runtime_get_noresume(dev);
	motg->pm_done = 0;
	return msm_otg_resume(motg);
}
#endif

#ifdef CONFIG_PM_SLEEP
static int msm_otg_pm_suspend(struct device *dev)
{
	int ret = 0;
	struct msm_otg *motg = dev_get_drvdata(dev);

	dev_dbg(dev, "OTG PM suspend\n");

	atomic_set(&motg->pm_suspended, 1);
	ret = msm_otg_suspend(motg);
	if (ret)
		atomic_set(&motg->pm_suspended, 0);

	return ret;
}

static int msm_otg_pm_resume(struct device *dev)
{
	int ret = 0;
	struct msm_otg *motg = dev_get_drvdata(dev);

	dev_dbg(dev, "OTG PM resume\n");

	motg->pm_done = 0;
<<<<<<< HEAD
=======

>>>>>>> 6b6cff37
	if (motg->async_int || motg->sm_work_pending ||
			!pm_runtime_suspended(dev)) {
		pm_runtime_get_noresume(dev);
		ret = msm_otg_resume(motg);

		/* Update runtime PM status */
		pm_runtime_disable(dev);
		pm_runtime_set_active(dev);
		pm_runtime_enable(dev);

		/* sm work will start in pm notify */
	}
	atomic_set(&motg->pm_suspended, 0);

	return ret;
}
#endif

#ifdef CONFIG_PM
static const struct dev_pm_ops msm_otg_dev_pm_ops = {
	SET_SYSTEM_SLEEP_PM_OPS(msm_otg_pm_suspend, msm_otg_pm_resume)
	SET_RUNTIME_PM_OPS(msm_otg_runtime_suspend, msm_otg_runtime_resume,
				msm_otg_runtime_idle)
};
#endif

static struct of_device_id msm_otg_dt_match[] = {
	{	.compatible = "qcom,hsusb-otg",
	},
	{}
};

static struct platform_driver msm_otg_driver = {
	.probe = msm_otg_probe,
	.remove = msm_otg_remove,
	.shutdown = msm_otg_shutdown,
	.driver = {
		.name = DRIVER_NAME,
		.owner = THIS_MODULE,
#ifdef CONFIG_PM
		.pm = &msm_otg_dev_pm_ops,
#endif
		.of_match_table = msm_otg_dt_match,
	},
};

module_platform_driver(msm_otg_driver);

MODULE_LICENSE("GPL v2");
MODULE_DESCRIPTION("MSM USB transceiver driver");<|MERGE_RESOLUTION|>--- conflicted
+++ resolved
@@ -2703,9 +2703,6 @@
 						OTG_STATE_B_PERIPHERAL;
 					break;
 				case USB_SDP_CHARGER:
-					if (motg->pdata->no_set_vbus_power)
-						msm_otg_notify_charger(motg,
-								IDEV_CHG_MIN);
 					msm_otg_start_peripheral(otg, 1);
 					otg->phy->state =
 						OTG_STATE_B_PERIPHERAL;
@@ -3431,9 +3428,7 @@
 		}
 		complete(&pmic_vbus_init);
 		pr_debug("PMIC: BSV init complete\n");
-		/* fallthrough and schedule state machine work
-		 * to handle vbus change incase no current work
-		 */
+		return;
 	}
 
 out:
@@ -3837,9 +3832,7 @@
 	switch (psp) {
 	/* Process PMIC notification in PRESENT prop */
 	case POWER_SUPPLY_PROP_PRESENT:
-		/* Pre-check to eliminate redundancy */
-		if(!!test_bit(B_SESS_VLD, &motg->inputs) != val->intval)
-			msm_otg_set_vbus_state(val->intval);
+		msm_otg_set_vbus_state(val->intval);
 		break;
 	/* The ONLINE property reflects if usb has enumerated */
 	case POWER_SUPPLY_PROP_ONLINE:
@@ -4431,8 +4424,6 @@
 
 	pdata->rw_during_lpm_workaround = of_property_read_bool(node,
 				"qcom,hsusb-otg-rw-during-lpm-workaround");
-	pdata->no_set_vbus_power = of_property_read_bool(node,
-				"qcom,no-set-vbus-power");
 
 	return pdata;
 }
@@ -4790,8 +4781,7 @@
 		msm_mpm_enable_pin(pdata->mpm_dmshv_int, 1);
 
 	phy->init = msm_otg_reset;
-	if (!pdata->no_set_vbus_power)
-		phy->set_power = msm_otg_set_power;
+	phy->set_power = msm_otg_set_power;
 	phy->set_suspend = msm_otg_set_suspend;
 
 	phy->io_ops = &msm_otg_io_ops;
@@ -5183,10 +5173,7 @@
 	dev_dbg(dev, "OTG PM resume\n");
 
 	motg->pm_done = 0;
-<<<<<<< HEAD
-=======
-
->>>>>>> 6b6cff37
+
 	if (motg->async_int || motg->sm_work_pending ||
 			!pm_runtime_suspended(dev)) {
 		pm_runtime_get_noresume(dev);
@@ -5199,7 +5186,6 @@
 
 		/* sm work will start in pm notify */
 	}
-	atomic_set(&motg->pm_suspended, 0);
 
 	return ret;
 }

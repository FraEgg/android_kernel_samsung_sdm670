--- conflicted
+++ resolved
@@ -3076,14 +3076,11 @@
 		pr_debug("PMIC: BSV clear\n");
 		msm_otg_dbg_log_event(&motg->phy, "PMIC: BSV CLEAR",
 				init, motg->inputs);
-<<<<<<< HEAD
+		motg->is_ext_chg_dcp = false;
 
 		motg->chg_state = USB_CHG_STATE_UNDEFINED;
 		motg->chg_type = USB_INVALID_CHARGER;
 
-=======
-		motg->is_ext_chg_dcp = false;
->>>>>>> e045a95c
 		if (!test_and_clear_bit(B_SESS_VLD, &motg->inputs) && init)
 			return;
 	}

--- conflicted
+++ resolved
@@ -1,4 +1,4 @@
-/* Copyright (c) 2009-2018, Linux Foundation. All rights reserved.
+/* Copyright (c) 2009-2019, Linux Foundation. All rights reserved.
  *
  * This program is free software; you can redistribute it and/or modify
  * it under the terms of the GNU General Public License version 2 and
@@ -879,6 +879,8 @@
 	mb();
 }
 
+static void msm_chg_block_on(struct msm_otg *);
+
 static int msm_otg_reset(struct usb_phy *phy)
 {
 	struct msm_otg *motg = container_of(phy, struct msm_otg, phy);
@@ -976,6 +978,9 @@
 	 * Disable USB BAM as block reset resets USB BAM registers.
 	 */
 	msm_usb_bam_enable(CI_CTRL, false);
+
+	if (phy->otg->state == OTG_STATE_UNDEFINED && motg->rm_pulldown)
+		msm_chg_block_on(motg);
 
 	return 0;
 }
@@ -2458,6 +2463,7 @@
 	u32 func_ctrl;
 
 	/* put the controller in non-driving mode */
+	msm_otg_dbg_log_event(&motg->phy, "PHY NON DRIVE", 0, 0);
 	func_ctrl = ulpi_read(phy, ULPI_FUNC_CTRL);
 	func_ctrl &= ~ULPI_FUNC_CTRL_OPMODE_MASK;
 	func_ctrl |= ULPI_FUNC_CTRL_OPMODE_NONDRIVING;
@@ -2487,10 +2493,34 @@
 	ulpi_write(phy, 0x6, 0xB);
 
 	/* put the controller in normal mode */
+	msm_otg_dbg_log_event(&motg->phy, "PHY MODE NORMAL", 0, 0);
 	func_ctrl = ulpi_read(phy, ULPI_FUNC_CTRL);
 	func_ctrl &= ~ULPI_FUNC_CTRL_OPMODE_MASK;
 	func_ctrl |= ULPI_FUNC_CTRL_OPMODE_NORMAL;
 	ulpi_write(phy, func_ctrl, ULPI_FUNC_CTRL);
+}
+
+static void msm_otg_set_mode_nondriving(struct msm_otg *motg,
+					bool mode_nondriving)
+{
+	clk_prepare_enable(motg->xo_clk);
+	clk_prepare_enable(motg->phy_csr_clk);
+	clk_prepare_enable(motg->core_clk);
+	clk_prepare_enable(motg->pclk);
+
+	msm_otg_exit_phy_retention(motg);
+
+	if (mode_nondriving)
+		msm_chg_block_on(motg);
+	else
+		msm_chg_block_off(motg);
+
+	msm_otg_enter_phy_retention(motg);
+
+	clk_disable_unprepare(motg->pclk);
+	clk_disable_unprepare(motg->core_clk);
+	clk_disable_unprepare(motg->phy_csr_clk);
+	clk_disable_unprepare(motg->xo_clk);
 }
 
 #define MSM_CHG_DCD_TIMEOUT		(750 * HZ/1000) /* 750 msec */
@@ -3319,8 +3349,6 @@
 		if (ret)
 			return ret;
 
-<<<<<<< HEAD
-=======
 		motg->rm_pulldown = true;
 		/* Don't reset h/w if previous disconnect handling is pending */
 		if (phy->otg->state == OTG_STATE_B_IDLE ||
@@ -3331,7 +3359,6 @@
 					      motg->rm_pulldown, 0);
 	}
 
->>>>>>> e1c9aa2c
 	return ret;
 }
 
@@ -3339,10 +3366,7 @@
 {
 	int ret = 0;
 	struct msm_otg *motg = rdev_get_drvdata(rdev);
-<<<<<<< HEAD
-=======
 	struct usb_phy *phy = &motg->phy;
->>>>>>> e1c9aa2c
 
 	if (motg->rm_pulldown) {
 		/* Let sm_work handle it if USB core is active */

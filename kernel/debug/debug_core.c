--- conflicted
+++ resolved
@@ -845,7 +845,6 @@
 			    unsigned long val,
 			    void *data)
 {
-<<<<<<< HEAD
 	/*
 	 * Avoid entering the debugger if we were triggered due to a panic
 	 * We don't want to get stuck waiting for input from user in such case.
@@ -853,9 +852,9 @@
 	 * reboot on panic.
 	 */
 	if (panic_timeout)
-=======
+		return NOTIFY_DONE;
+
 	if (!break_on_panic)
->>>>>>> a63e9712
 		return NOTIFY_DONE;
 
 	if (dbg_kdb_mode)

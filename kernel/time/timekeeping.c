/*
 *  linux/kernel/time/timekeeping.c
 *
 *  Kernel timekeeping code and accessor functions
 *
 *  This code was moved from linux/kernel/timer.c.
 *  Please see that file for copyright and history logs.
 *
 */

#include <linux/timekeeper_internal.h>
#include <linux/module.h>
#include <linux/interrupt.h>
#include <linux/percpu.h>
#include <linux/init.h>
#include <linux/mm.h>
#include <linux/sched.h>
#include <linux/syscore_ops.h>
#include <linux/clocksource.h>
#include <linux/jiffies.h>
#include <linux/time.h>
#include <linux/tick.h>
#include <linux/stop_machine.h>
#include <linux/pvclock_gtod.h>
#include <linux/compiler.h>

#include "tick-internal.h"
#include "ntp_internal.h"
#include "timekeeping_internal.h"

#define TK_CLEAR_NTP		(1 << 0)
#define TK_MIRROR		(1 << 1)
#define TK_CLOCK_WAS_SET	(1 << 2)

/*
 * The most important data for readout fits into a single 64 byte
 * cache line.
 */
static struct {
	seqcount_t		seq;
	struct timekeeper	timekeeper;
} tk_core ____cacheline_aligned;

static DEFINE_RAW_SPINLOCK(timekeeper_lock);
static struct timekeeper shadow_timekeeper;

/**
 * struct tk_fast - NMI safe timekeeper
 * @seq:	Sequence counter for protecting updates. The lowest bit
 *		is the index for the tk_read_base array
 * @base:	tk_read_base array. Access is indexed by the lowest bit of
 *		@seq.
 *
 * See @update_fast_timekeeper() below.
 */
struct tk_fast {
	seqcount_t		seq;
	struct tk_read_base	base[2];
};

static struct tk_fast tk_fast_mono ____cacheline_aligned;

/* flag for if timekeeping is suspended */
int __read_mostly timekeeping_suspended;

static inline void tk_normalize_xtime(struct timekeeper *tk)
{
	while (tk->tkr_mono.xtime_nsec >= ((u64)NSEC_PER_SEC << tk->tkr_mono.shift)) {
		tk->tkr_mono.xtime_nsec -= (u64)NSEC_PER_SEC << tk->tkr_mono.shift;
		tk->xtime_sec++;
	}
	while (tk->tkr_raw.xtime_nsec >= ((u64)NSEC_PER_SEC << tk->tkr_raw.shift)) {
		tk->tkr_raw.xtime_nsec -= (u64)NSEC_PER_SEC << tk->tkr_raw.shift;
		tk->raw_sec++;
	}
}

static inline struct timespec64 tk_xtime(struct timekeeper *tk)
{
	struct timespec64 ts;

	ts.tv_sec = tk->xtime_sec;
	ts.tv_nsec = (long)(tk->tkr_mono.xtime_nsec >> tk->tkr_mono.shift);
	return ts;
}

static void tk_set_xtime(struct timekeeper *tk, const struct timespec64 *ts)
{
	tk->xtime_sec = ts->tv_sec;
	tk->tkr_mono.xtime_nsec = (u64)ts->tv_nsec << tk->tkr_mono.shift;
}

static void tk_xtime_add(struct timekeeper *tk, const struct timespec64 *ts)
{
	tk->xtime_sec += ts->tv_sec;
	tk->tkr_mono.xtime_nsec += (u64)ts->tv_nsec << tk->tkr_mono.shift;
	tk_normalize_xtime(tk);
}

static void tk_set_wall_to_mono(struct timekeeper *tk, struct timespec64 wtm)
{
	struct timespec64 tmp;

	/*
	 * Verify consistency of: offset_real = -wall_to_monotonic
	 * before modifying anything
	 */
	set_normalized_timespec64(&tmp, -tk->wall_to_monotonic.tv_sec,
					-tk->wall_to_monotonic.tv_nsec);
	WARN_ON_ONCE(tk->offs_real.tv64 != timespec64_to_ktime(tmp).tv64);
	tk->wall_to_monotonic = wtm;
	set_normalized_timespec64(&tmp, -wtm.tv_sec, -wtm.tv_nsec);
	tk->offs_real = timespec64_to_ktime(tmp);
	tk->offs_tai = ktime_add(tk->offs_real, ktime_set(tk->tai_offset, 0));
}

static inline void tk_update_sleep_time(struct timekeeper *tk, ktime_t delta)
{
	tk->offs_boot = ktime_add(tk->offs_boot, delta);
}

/**
 * tk_setup_internals - Set up internals to use clocksource clock.
 *
 * @tk:		The target timekeeper to setup.
 * @clock:		Pointer to clocksource.
 *
 * Calculates a fixed cycle/nsec interval for a given clocksource/adjustment
 * pair and interval request.
 *
 * Unless you're the timekeeping code, you should not be using this!
 */
static void tk_setup_internals(struct timekeeper *tk, struct clocksource *clock)
{
	cycle_t interval;
	u64 tmp, ntpinterval;
	struct clocksource *old_clock;

	old_clock = tk->tkr_mono.clock;
	tk->tkr_mono.clock = clock;
	tk->tkr_mono.read = clock->read;
	tk->tkr_mono.mask = clock->mask;
	tk->tkr_mono.cycle_last = tk->tkr_mono.read(clock);

	tk->tkr_raw.clock = clock;
	tk->tkr_raw.read = clock->read;
	tk->tkr_raw.mask = clock->mask;
	tk->tkr_raw.cycle_last = tk->tkr_mono.cycle_last;

	/* Do the ns -> cycle conversion first, using original mult */
	tmp = NTP_INTERVAL_LENGTH;
	tmp <<= clock->shift;
	ntpinterval = tmp;
	tmp += clock->mult/2;
	do_div(tmp, clock->mult);
	if (tmp == 0)
		tmp = 1;

	interval = (cycle_t) tmp;
	tk->cycle_interval = interval;

	/* Go back from cycles -> shifted ns */
	tk->xtime_interval = (u64) interval * clock->mult;
	tk->xtime_remainder = ntpinterval - tk->xtime_interval;
	tk->raw_interval = interval * clock->mult;

	 /* if changing clocks, convert xtime_nsec shift units */
	if (old_clock) {
		int shift_change = clock->shift - old_clock->shift;
		if (shift_change < 0) {
			tk->tkr_mono.xtime_nsec >>= -shift_change;
			tk->tkr_raw.xtime_nsec >>= -shift_change;
		} else {
			tk->tkr_mono.xtime_nsec <<= shift_change;
			tk->tkr_raw.xtime_nsec <<= shift_change;
		}
	}

	tk->tkr_mono.shift = clock->shift;
	tk->tkr_raw.shift = clock->shift;

	tk->ntp_error = 0;
	tk->ntp_error_shift = NTP_SCALE_SHIFT - clock->shift;
	tk->ntp_tick = ntpinterval << tk->ntp_error_shift;

	/*
	 * The timekeeper keeps its own mult values for the currently
	 * active clocksource. These value will be adjusted via NTP
	 * to counteract clock drifting.
	 */
	tk->tkr_mono.mult = clock->mult;
	tk->tkr_raw.mult = clock->mult;
	tk->ntp_err_mult = 0;
}

/* Timekeeper helper functions. */

#ifdef CONFIG_ARCH_USES_GETTIMEOFFSET
static u32 default_arch_gettimeoffset(void) { return 0; }
u32 (*arch_gettimeoffset)(void) = default_arch_gettimeoffset;
#else
static inline u32 arch_gettimeoffset(void) { return 0; }
#endif

static inline s64 timekeeping_get_ns(struct tk_read_base *tkr)
{
	cycle_t cycle_now, delta;
	s64 nsec;

	/* read clocksource: */
	cycle_now = tkr->read(tkr->clock);

	/* calculate the delta since the last update_wall_time: */
	delta = clocksource_delta(cycle_now, tkr->cycle_last, tkr->mask);

	nsec = (delta * tkr->mult + tkr->xtime_nsec) >> tkr->shift;

	/* If arch requires, add in get_arch_timeoffset() */
	return nsec + arch_gettimeoffset();
}

/**
 * update_fast_timekeeper - Update the fast and NMI safe monotonic timekeeper.
 * @tk:		The timekeeper from which we take the update
 * @tkf:	The fast timekeeper to update
 * @tbase:	The time base for the fast timekeeper (mono/raw)
 *
 * We want to use this from any context including NMI and tracing /
 * instrumenting the timekeeping code itself.
 *
 * So we handle this differently than the other timekeeping accessor
 * functions which retry when the sequence count has changed. The
 * update side does:
 *
 * smp_wmb();	<- Ensure that the last base[1] update is visible
 * tkf->seq++;
 * smp_wmb();	<- Ensure that the seqcount update is visible
 * update(tkf->base[0], tk);
 * smp_wmb();	<- Ensure that the base[0] update is visible
 * tkf->seq++;
 * smp_wmb();	<- Ensure that the seqcount update is visible
 * update(tkf->base[1], tk);
 *
 * The reader side does:
 *
 * do {
 *	seq = tkf->seq;
 *	smp_rmb();
 *	idx = seq & 0x01;
 *	now = now(tkf->base[idx]);
 *	smp_rmb();
 * } while (seq != tkf->seq)
 *
 * As long as we update base[0] readers are forced off to
 * base[1]. Once base[0] is updated readers are redirected to base[0]
 * and the base[1] update takes place.
 *
 * So if a NMI hits the update of base[0] then it will use base[1]
 * which is still consistent. In the worst case this can result is a
 * slightly wrong timestamp (a few nanoseconds). See
 * @ktime_get_mono_fast_ns.
 */
static void update_fast_timekeeper(struct timekeeper *tk)
{
	struct tk_read_base *base = tk_fast_mono.base;

	/* Force readers off to base[1] */
	raw_write_seqcount_latch(&tk_fast_mono.seq);

	/* Update base[0] */
	memcpy(base, &tk->tkr_mono, sizeof(*base));

	/* Force readers back to base[0] */
	raw_write_seqcount_latch(&tk_fast_mono.seq);

	/* Update base[1] */
	memcpy(base + 1, base, sizeof(*base));
}

/**
 * ktime_get_mono_fast_ns - Fast NMI safe access to clock monotonic
 *
 * This timestamp is not guaranteed to be monotonic across an update.
 * The timestamp is calculated by:
 *
 *	now = base_mono + clock_delta * slope
 *
 * So if the update lowers the slope, readers who are forced to the
 * not yet updated second array are still using the old steeper slope.
 *
 * tmono
 * ^
 * |    o  n
 * |   o n
 * |  u
 * | o
 * |o
 * |12345678---> reader order
 *
 * o = old slope
 * u = update
 * n = new slope
 *
 * So reader 6 will observe time going backwards versus reader 5.
 *
 * While other CPUs are likely to be able observe that, the only way
 * for a CPU local observation is when an NMI hits in the middle of
 * the update. Timestamps taken from that NMI context might be ahead
 * of the following timestamps. Callers need to be aware of that and
 * deal with it.
 */
u64 notrace ktime_get_mono_fast_ns(void)
{
	struct tk_read_base *tkr;
	unsigned int seq;
	u64 now;

	do {
		seq = raw_read_seqcount(&tk_fast_mono.seq);
		tkr = tk_fast_mono.base + (seq & 0x01);
		now = ktime_to_ns(tkr->base) + timekeeping_get_ns(tkr);

	} while (read_seqcount_retry(&tk_fast_mono.seq, seq));
	return now;
}
EXPORT_SYMBOL_GPL(ktime_get_mono_fast_ns);

#ifdef CONFIG_GENERIC_TIME_VSYSCALL_OLD

static inline void update_vsyscall(struct timekeeper *tk)
{
	struct timespec xt, wm;

	xt = timespec64_to_timespec(tk_xtime(tk));
	wm = timespec64_to_timespec(tk->wall_to_monotonic);
	update_vsyscall_old(&xt, &wm, tk->tkr_mono.clock, tk->tkr_mono.mult,
			    tk->tkr_mono.cycle_last);
}

static inline void old_vsyscall_fixup(struct timekeeper *tk)
{
	s64 remainder;

	/*
	* Store only full nanoseconds into xtime_nsec after rounding
	* it up and add the remainder to the error difference.
	* XXX - This is necessary to avoid small 1ns inconsistnecies caused
	* by truncating the remainder in vsyscalls. However, it causes
	* additional work to be done in timekeeping_adjust(). Once
	* the vsyscall implementations are converted to use xtime_nsec
	* (shifted nanoseconds), and CONFIG_GENERIC_TIME_VSYSCALL_OLD
	* users are removed, this can be killed.
	*/
	remainder = tk->tkr_mono.xtime_nsec & ((1ULL << tk->tkr_mono.shift) - 1);
	tk->tkr_mono.xtime_nsec -= remainder;
	tk->tkr_mono.xtime_nsec += 1ULL << tk->tkr_mono.shift;
	tk->ntp_error += remainder << tk->ntp_error_shift;
	tk->ntp_error -= (1ULL << tk->tkr_mono.shift) << tk->ntp_error_shift;
}
#else
#define old_vsyscall_fixup(tk)
#endif

static RAW_NOTIFIER_HEAD(pvclock_gtod_chain);

static void update_pvclock_gtod(struct timekeeper *tk, bool was_set)
{
	raw_notifier_call_chain(&pvclock_gtod_chain, was_set, tk);
}

/**
 * pvclock_gtod_register_notifier - register a pvclock timedata update listener
 */
int pvclock_gtod_register_notifier(struct notifier_block *nb)
{
	struct timekeeper *tk = &tk_core.timekeeper;
	unsigned long flags;
	int ret;

	raw_spin_lock_irqsave(&timekeeper_lock, flags);
	ret = raw_notifier_chain_register(&pvclock_gtod_chain, nb);
	update_pvclock_gtod(tk, true);
	raw_spin_unlock_irqrestore(&timekeeper_lock, flags);

	return ret;
}
EXPORT_SYMBOL_GPL(pvclock_gtod_register_notifier);

/**
 * pvclock_gtod_unregister_notifier - unregister a pvclock
 * timedata update listener
 */
int pvclock_gtod_unregister_notifier(struct notifier_block *nb)
{
	unsigned long flags;
	int ret;

	raw_spin_lock_irqsave(&timekeeper_lock, flags);
	ret = raw_notifier_chain_unregister(&pvclock_gtod_chain, nb);
	raw_spin_unlock_irqrestore(&timekeeper_lock, flags);

	return ret;
}
EXPORT_SYMBOL_GPL(pvclock_gtod_unregister_notifier);

/*
 * Update the ktime_t based scalar nsec members of the timekeeper
 */
static inline void tk_update_ktime_data(struct timekeeper *tk)
{
	u64 seconds;
	s64 nsec;

	/*
	 * The xtime based monotonic readout is:
	 *	nsec = (xtime_sec + wtm_sec) * 1e9 + wtm_nsec + now();
	 * The ktime based monotonic readout is:
	 *	nsec = base_mono + now();
	 * ==> base_mono = (xtime_sec + wtm_sec) * 1e9 + wtm_nsec
	 */
	nsec = (s64)(tk->xtime_sec + tk->wall_to_monotonic.tv_sec);
	nsec *= NSEC_PER_SEC;
	nsec += tk->wall_to_monotonic.tv_nsec;
	tk->tkr_mono.base = ns_to_ktime(nsec);

	/* Update the monotonic raw base */
	seconds = tk->raw_sec;
	nsec = (u32)(tk->tkr_raw.xtime_nsec >> tk->tkr_raw.shift);
	tk->tkr_raw.base = ns_to_ktime(seconds * NSEC_PER_SEC + nsec);
}

/* must hold timekeeper_lock */
static void timekeeping_update(struct timekeeper *tk, unsigned int action)
{
	if (action & TK_CLEAR_NTP) {
		tk->ntp_error = 0;
		ntp_clear();
	}

	tk_update_ktime_data(tk);

	update_vsyscall(tk);
	update_pvclock_gtod(tk, action & TK_CLOCK_WAS_SET);

	if (action & TK_MIRROR)
		memcpy(&shadow_timekeeper, &tk_core.timekeeper,
		       sizeof(tk_core.timekeeper));

	update_fast_timekeeper(tk);
}

/**
 * timekeeping_forward_now - update clock to the current time
 *
 * Forward the current clock to update its state since the last call to
 * update_wall_time(). This is useful before significant clock changes,
 * as it avoids having to deal with this time offset explicitly.
 */
static void timekeeping_forward_now(struct timekeeper *tk)
{
	struct clocksource *clock = tk->tkr_mono.clock;
	cycle_t cycle_now, delta;

	cycle_now = tk->tkr_mono.read(clock);
	delta = clocksource_delta(cycle_now, tk->tkr_mono.cycle_last, tk->tkr_mono.mask);
	tk->tkr_mono.cycle_last = cycle_now;
	tk->tkr_raw.cycle_last  = cycle_now;

	tk->tkr_mono.xtime_nsec += delta * tk->tkr_mono.mult;

	/* If arch requires, add in get_arch_timeoffset() */
	tk->tkr_mono.xtime_nsec += (u64)arch_gettimeoffset() << tk->tkr_mono.shift;


	tk->tkr_raw.xtime_nsec += delta * tk->tkr_raw.mult;

	/* If arch requires, add in get_arch_timeoffset() */
	tk->tkr_raw.xtime_nsec += (u64)arch_gettimeoffset() << tk->tkr_raw.shift;

	tk_normalize_xtime(tk);
}

/**
 * __getnstimeofday64 - Returns the time of day in a timespec64.
 * @ts:		pointer to the timespec to be set
 *
 * Updates the time of day in the timespec.
 * Returns 0 on success, or -ve when suspended (timespec will be undefined).
 */
int __getnstimeofday64(struct timespec64 *ts)
{
	struct timekeeper *tk = &tk_core.timekeeper;
	unsigned long seq;
	s64 nsecs = 0;

	do {
		seq = read_seqcount_begin(&tk_core.seq);

		ts->tv_sec = tk->xtime_sec;
		nsecs = timekeeping_get_ns(&tk->tkr_mono);

	} while (read_seqcount_retry(&tk_core.seq, seq));

	ts->tv_nsec = 0;
	timespec64_add_ns(ts, nsecs);

	/*
	 * Do not bail out early, in case there were callers still using
	 * the value, even in the face of the WARN_ON.
	 */
	if (unlikely(timekeeping_suspended))
		return -EAGAIN;
	return 0;
}
EXPORT_SYMBOL(__getnstimeofday64);

/**
 * getnstimeofday64 - Returns the time of day in a timespec64.
 * @ts:		pointer to the timespec to be set
 *
 * Returns the time of day in a timespec (WARN if suspended).
 */
void getnstimeofday64(struct timespec64 *ts)
{
	WARN_ON(__getnstimeofday64(ts));
}
EXPORT_SYMBOL(getnstimeofday64);

ktime_t ktime_get(void)
{
	struct timekeeper *tk = &tk_core.timekeeper;
	unsigned int seq;
	ktime_t base;
	s64 nsecs;

	WARN_ON(timekeeping_suspended);

	do {
		seq = read_seqcount_begin(&tk_core.seq);
		base = tk->tkr_mono.base;
		nsecs = timekeeping_get_ns(&tk->tkr_mono);

	} while (read_seqcount_retry(&tk_core.seq, seq));

	return ktime_add_ns(base, nsecs);
}
EXPORT_SYMBOL_GPL(ktime_get);

static ktime_t *offsets[TK_OFFS_MAX] = {
	[TK_OFFS_REAL]	= &tk_core.timekeeper.offs_real,
	[TK_OFFS_BOOT]	= &tk_core.timekeeper.offs_boot,
	[TK_OFFS_TAI]	= &tk_core.timekeeper.offs_tai,
};

ktime_t ktime_get_with_offset(enum tk_offsets offs)
{
	struct timekeeper *tk = &tk_core.timekeeper;
	unsigned int seq;
	ktime_t base, *offset = offsets[offs];
	s64 nsecs;

	WARN_ON(timekeeping_suspended);

	do {
		seq = read_seqcount_begin(&tk_core.seq);
		base = ktime_add(tk->tkr_mono.base, *offset);
		nsecs = timekeeping_get_ns(&tk->tkr_mono);

	} while (read_seqcount_retry(&tk_core.seq, seq));

	return ktime_add_ns(base, nsecs);

}
EXPORT_SYMBOL_GPL(ktime_get_with_offset);

/**
 * ktime_mono_to_any() - convert mononotic time to any other time
 * @tmono:	time to convert.
 * @offs:	which offset to use
 */
ktime_t ktime_mono_to_any(ktime_t tmono, enum tk_offsets offs)
{
	ktime_t *offset = offsets[offs];
	unsigned long seq;
	ktime_t tconv;

	do {
		seq = read_seqcount_begin(&tk_core.seq);
		tconv = ktime_add(tmono, *offset);
	} while (read_seqcount_retry(&tk_core.seq, seq));

	return tconv;
}
EXPORT_SYMBOL_GPL(ktime_mono_to_any);

/**
 * ktime_get_raw - Returns the raw monotonic time in ktime_t format
 */
ktime_t ktime_get_raw(void)
{
	struct timekeeper *tk = &tk_core.timekeeper;
	unsigned int seq;
	ktime_t base;
	s64 nsecs;

	do {
		seq = read_seqcount_begin(&tk_core.seq);
		base = tk->tkr_raw.base;
		nsecs = timekeeping_get_ns(&tk->tkr_raw);

	} while (read_seqcount_retry(&tk_core.seq, seq));

	return ktime_add_ns(base, nsecs);
}
EXPORT_SYMBOL_GPL(ktime_get_raw);

/**
 * ktime_get_ts64 - get the monotonic clock in timespec64 format
 * @ts:		pointer to timespec variable
 *
 * The function calculates the monotonic clock from the realtime
 * clock and the wall_to_monotonic offset and stores the result
 * in normalized timespec format in the variable pointed to by @ts.
 */
void ktime_get_ts64(struct timespec64 *ts)
{
	struct timekeeper *tk = &tk_core.timekeeper;
	struct timespec64 tomono;
	s64 nsec;
	unsigned int seq;

	WARN_ON(timekeeping_suspended);

	do {
		seq = read_seqcount_begin(&tk_core.seq);
		ts->tv_sec = tk->xtime_sec;
		nsec = timekeeping_get_ns(&tk->tkr_mono);
		tomono = tk->wall_to_monotonic;

	} while (read_seqcount_retry(&tk_core.seq, seq));

	ts->tv_sec += tomono.tv_sec;
	ts->tv_nsec = 0;
	timespec64_add_ns(ts, nsec + tomono.tv_nsec);
}
EXPORT_SYMBOL_GPL(ktime_get_ts64);

#ifdef CONFIG_NTP_PPS

/**
 * getnstime_raw_and_real - get day and raw monotonic time in timespec format
 * @ts_raw:	pointer to the timespec to be set to raw monotonic time
 * @ts_real:	pointer to the timespec to be set to the time of day
 *
 * This function reads both the time of day and raw monotonic time at the
 * same time atomically and stores the resulting timestamps in timespec
 * format.
 */
void getnstime_raw_and_real(struct timespec *ts_raw, struct timespec *ts_real)
{
	struct timekeeper *tk = &tk_core.timekeeper;
	unsigned long seq;
	s64 nsecs_raw, nsecs_real;

	WARN_ON_ONCE(timekeeping_suspended);

	do {
		seq = read_seqcount_begin(&tk_core.seq);

		*ts_raw = timespec64_to_timespec(tk->raw_time);
		ts_real->tv_sec = tk->xtime_sec;
		ts_real->tv_nsec = 0;

		nsecs_raw  = timekeeping_get_ns(&tk->tkr_raw);
		nsecs_real = timekeeping_get_ns(&tk->tkr_mono);

	} while (read_seqcount_retry(&tk_core.seq, seq));

	timespec_add_ns(ts_raw, nsecs_raw);
	timespec_add_ns(ts_real, nsecs_real);
}
EXPORT_SYMBOL(getnstime_raw_and_real);

#endif /* CONFIG_NTP_PPS */

/**
 * do_gettimeofday - Returns the time of day in a timeval
 * @tv:		pointer to the timeval to be set
 *
 * NOTE: Users should be converted to using getnstimeofday()
 */
void do_gettimeofday(struct timeval *tv)
{
	struct timespec64 now;

	getnstimeofday64(&now);
	tv->tv_sec = now.tv_sec;
	tv->tv_usec = now.tv_nsec/1000;
}
EXPORT_SYMBOL(do_gettimeofday);

/**
 * do_settimeofday - Sets the time of day
 * @tv:		pointer to the timespec variable containing the new time
 *
 * Sets the time of day to the new time and update NTP and notify hrtimers
 */
int do_settimeofday(const struct timespec *tv)
{
	struct timekeeper *tk = &tk_core.timekeeper;
	struct timespec64 ts_delta, xt, tmp;
	unsigned long flags;
	int ret = 0;

	if (!timespec_valid_strict(tv))
		return -EINVAL;

	raw_spin_lock_irqsave(&timekeeper_lock, flags);
	write_seqcount_begin(&tk_core.seq);

	timekeeping_forward_now(tk);

	xt = tk_xtime(tk);
	ts_delta.tv_sec = tv->tv_sec - xt.tv_sec;
	ts_delta.tv_nsec = tv->tv_nsec - xt.tv_nsec;

	if (timespec64_compare(&tk->wall_to_monotonic, &ts_delta) > 0) {
		ret = -EINVAL;
		goto out;
	}

	tk_set_wall_to_mono(tk, timespec64_sub(tk->wall_to_monotonic, ts_delta));

	tmp = timespec_to_timespec64(*tv);
	tk_set_xtime(tk, &tmp);
out:
	timekeeping_update(tk, TK_CLEAR_NTP | TK_MIRROR | TK_CLOCK_WAS_SET);

	write_seqcount_end(&tk_core.seq);
	raw_spin_unlock_irqrestore(&timekeeper_lock, flags);

	/* signal hrtimers about time change */
	clock_was_set();

	return ret;
}
EXPORT_SYMBOL(do_settimeofday);

/**
 * timekeeping_inject_offset - Adds or subtracts from the current time.
 * @tv:		pointer to the timespec variable containing the offset
 *
 * Adds or subtracts an offset value from the current time.
 */
int timekeeping_inject_offset(struct timespec *ts)
{
	struct timekeeper *tk = &tk_core.timekeeper;
	unsigned long flags;
	struct timespec64 ts64, tmp;
	int ret = 0;

	if ((unsigned long)ts->tv_nsec >= NSEC_PER_SEC)
		return -EINVAL;

	ts64 = timespec_to_timespec64(*ts);

	raw_spin_lock_irqsave(&timekeeper_lock, flags);
	write_seqcount_begin(&tk_core.seq);

	timekeeping_forward_now(tk);

	/* Make sure the proposed value is valid */
	tmp = timespec64_add(tk_xtime(tk),  ts64);
	if (timespec64_compare(&tk->wall_to_monotonic, &ts64) > 0 ||
<<<<<<< HEAD
	    !timespec64_valid_strict(&tmp)) {
=======
		!timespec64_valid_strict(&tmp)) {
>>>>>>> 6402a793
		ret = -EINVAL;
		goto error;
	}

	tk_xtime_add(tk, &ts64);
	tk_set_wall_to_mono(tk, timespec64_sub(tk->wall_to_monotonic, ts64));

error: /* even if we error out, we forwarded the time, so call update */
	timekeeping_update(tk, TK_CLEAR_NTP | TK_MIRROR | TK_CLOCK_WAS_SET);

	write_seqcount_end(&tk_core.seq);
	raw_spin_unlock_irqrestore(&timekeeper_lock, flags);

	/* signal hrtimers about time change */
	clock_was_set();

	return ret;
}
EXPORT_SYMBOL(timekeeping_inject_offset);


/**
 * timekeeping_get_tai_offset - Returns current TAI offset from UTC
 *
 */
s32 timekeeping_get_tai_offset(void)
{
	struct timekeeper *tk = &tk_core.timekeeper;
	unsigned int seq;
	s32 ret;

	do {
		seq = read_seqcount_begin(&tk_core.seq);
		ret = tk->tai_offset;
	} while (read_seqcount_retry(&tk_core.seq, seq));

	return ret;
}

/**
 * __timekeeping_set_tai_offset - Lock free worker function
 *
 */
static void __timekeeping_set_tai_offset(struct timekeeper *tk, s32 tai_offset)
{
	tk->tai_offset = tai_offset;
	tk->offs_tai = ktime_add(tk->offs_real, ktime_set(tai_offset, 0));
}

/**
 * timekeeping_set_tai_offset - Sets the current TAI offset from UTC
 *
 */
void timekeeping_set_tai_offset(s32 tai_offset)
{
	struct timekeeper *tk = &tk_core.timekeeper;
	unsigned long flags;

	raw_spin_lock_irqsave(&timekeeper_lock, flags);
	write_seqcount_begin(&tk_core.seq);
	__timekeeping_set_tai_offset(tk, tai_offset);
	timekeeping_update(tk, TK_MIRROR | TK_CLOCK_WAS_SET);
	write_seqcount_end(&tk_core.seq);
	raw_spin_unlock_irqrestore(&timekeeper_lock, flags);
	clock_was_set();
}

/**
 * change_clocksource - Swaps clocksources if a new one is available
 *
 * Accumulates current time interval and initializes new clocksource
 */
static int change_clocksource(void *data)
{
	struct timekeeper *tk = &tk_core.timekeeper;
	struct clocksource *new, *old;
	unsigned long flags;

	new = (struct clocksource *) data;

	raw_spin_lock_irqsave(&timekeeper_lock, flags);
	write_seqcount_begin(&tk_core.seq);

	timekeeping_forward_now(tk);
	/*
	 * If the cs is in module, get a module reference. Succeeds
	 * for built-in code (owner == NULL) as well.
	 */
	if (try_module_get(new->owner)) {
		if (!new->enable || new->enable(new) == 0) {
			old = tk->tkr_mono.clock;
			tk_setup_internals(tk, new);
			if (old->disable)
				old->disable(old);
			module_put(old->owner);
		} else {
			module_put(new->owner);
		}
	}
	timekeeping_update(tk, TK_CLEAR_NTP | TK_MIRROR | TK_CLOCK_WAS_SET);

	write_seqcount_end(&tk_core.seq);
	raw_spin_unlock_irqrestore(&timekeeper_lock, flags);

	return 0;
}

/**
 * timekeeping_notify - Install a new clock source
 * @clock:		pointer to the clock source
 *
 * This function is called from clocksource.c after a new, better clock
 * source has been registered. The caller holds the clocksource_mutex.
 */
int timekeeping_notify(struct clocksource *clock)
{
	struct timekeeper *tk = &tk_core.timekeeper;

	if (tk->tkr_mono.clock == clock)
		return 0;
	stop_machine(change_clocksource, clock, NULL);
	tick_clock_notify();
	return tk->tkr_mono.clock == clock ? 0 : -1;
}

/**
 * getrawmonotonic - Returns the raw monotonic time in a timespec
 * @ts:		pointer to the timespec to be set
 *
 * Returns the raw monotonic time (completely un-modified by ntp)
 */
void getrawmonotonic(struct timespec *ts)
{
	struct timekeeper *tk = &tk_core.timekeeper;
	struct timespec64 ts64;
	unsigned long seq;
	s64 nsecs;

	do {
		seq = read_seqcount_begin(&tk_core.seq);
		ts64.tv_sec = tk->raw_sec;
		nsecs = timekeeping_get_ns(&tk->tkr_raw);

	} while (read_seqcount_retry(&tk_core.seq, seq));

	ts64.tv_nsec = 0;
	timespec64_add_ns(&ts64, nsecs);
	*ts = timespec64_to_timespec(ts64);
}
EXPORT_SYMBOL(getrawmonotonic);

/**
 * timekeeping_valid_for_hres - Check if timekeeping is suitable for hres
 */
int timekeeping_valid_for_hres(void)
{
	struct timekeeper *tk = &tk_core.timekeeper;
	unsigned long seq;
	int ret;

	do {
		seq = read_seqcount_begin(&tk_core.seq);

		ret = tk->tkr_mono.clock->flags & CLOCK_SOURCE_VALID_FOR_HRES;

	} while (read_seqcount_retry(&tk_core.seq, seq));

	return ret;
}

/**
 * timekeeping_max_deferment - Returns max time the clocksource can be deferred
 */
u64 timekeeping_max_deferment(void)
{
	struct timekeeper *tk = &tk_core.timekeeper;
	unsigned long seq;
	u64 ret;

	do {
		seq = read_seqcount_begin(&tk_core.seq);

		ret = tk->tkr_mono.clock->max_idle_ns;

	} while (read_seqcount_retry(&tk_core.seq, seq));

	return ret;
}

/**
 * read_persistent_clock -  Return time from the persistent clock.
 *
 * Weak dummy function for arches that do not yet support it.
 * Reads the time from the battery backed persistent clock.
 * Returns a timespec with tv_sec=0 and tv_nsec=0 if unsupported.
 *
 *  XXX - Do be sure to remove it once all arches implement it.
 */
void __weak read_persistent_clock(struct timespec *ts)
{
	ts->tv_sec = 0;
	ts->tv_nsec = 0;
}

/**
 * read_boot_clock -  Return time of the system start.
 *
 * Weak dummy function for arches that do not yet support it.
 * Function to read the exact time the system has been started.
 * Returns a timespec with tv_sec=0 and tv_nsec=0 if unsupported.
 *
 *  XXX - Do be sure to remove it once all arches implement it.
 */
void __weak read_boot_clock(struct timespec *ts)
{
	ts->tv_sec = 0;
	ts->tv_nsec = 0;
}

/* Flag for if timekeeping_resume() has injected sleeptime */
static bool sleeptime_injected;

/* Flag for if there is a persistent clock on this platform */
static bool persistent_clock_exists;

/*
 * timekeeping_init - Initializes the clocksource and common timekeeping values
 */
void __init timekeeping_init(void)
{
	struct timekeeper *tk = &tk_core.timekeeper;
	struct clocksource *clock;
	unsigned long flags;
	struct timespec64 now, boot, tmp;
	struct timespec ts;

	read_persistent_clock(&ts);
	now = timespec_to_timespec64(ts);
	if (!timespec64_valid_strict(&now)) {
		pr_warn("WARNING: Persistent clock returned invalid value!\n"
			"         Check your CMOS/BIOS settings.\n");
		now.tv_sec = 0;
		now.tv_nsec = 0;
	} else if (now.tv_sec || now.tv_nsec)
		persistent_clock_exists = true;

	read_boot_clock(&ts);
	boot = timespec_to_timespec64(ts);
	if (!timespec64_valid_strict(&boot)) {
		pr_warn("WARNING: Boot clock returned invalid value!\n"
			"         Check your CMOS/BIOS settings.\n");
		boot.tv_sec = 0;
		boot.tv_nsec = 0;
	}

	raw_spin_lock_irqsave(&timekeeper_lock, flags);
	write_seqcount_begin(&tk_core.seq);
	ntp_init();

	clock = clocksource_default_clock();
	if (clock->enable)
		clock->enable(clock);
	tk_setup_internals(tk, clock);

	tk_set_xtime(tk, &now);
	tk->raw_sec = 0;
	if (boot.tv_sec == 0 && boot.tv_nsec == 0)
		boot = tk_xtime(tk);

	set_normalized_timespec64(&tmp, -boot.tv_sec, -boot.tv_nsec);
	tk_set_wall_to_mono(tk, tmp);

	timekeeping_update(tk, TK_MIRROR);

	write_seqcount_end(&tk_core.seq);
	raw_spin_unlock_irqrestore(&timekeeper_lock, flags);
}

/* time in seconds when suspend began for persistent clock */
static struct timespec64 timekeeping_suspend_time;

/**
 * __timekeeping_inject_sleeptime - Internal function to add sleep interval
 * @delta: pointer to a timespec delta value
 *
 * Takes a timespec offset measuring a suspend interval and properly
 * adds the sleep offset to the timekeeping variables.
 */
static void __timekeeping_inject_sleeptime(struct timekeeper *tk,
					   struct timespec64 *delta)
{
	if (!timespec64_valid_strict(delta)) {
		printk_deferred(KERN_WARNING
				"__timekeeping_inject_sleeptime: Invalid "
				"sleep delta value!\n");
		return;
	}
	tk_xtime_add(tk, delta);
	tk_set_wall_to_mono(tk, timespec64_sub(tk->wall_to_monotonic, *delta));
	tk_update_sleep_time(tk, timespec64_to_ktime(*delta));
	tk_debug_account_sleep_time(delta);
}

/**
 * We have three kinds of time sources to use for sleep time
 * injection, the preference order is:
 * 1) non-stop clocksource
 * 2) persistent clock (ie: RTC accessible when irqs are off)
 * 3) RTC
 *
 * 1) and 2) are used by timekeeping, 3) by RTC subsystem.
 * If system has neither 1) nor 2), 3) will be used finally.
 *
 *
 * If timekeeping has injected sleeptime via either 1) or 2),
 * 3) becomes needless, so in this case we don't need to call
 * rtc_resume(), and this is what timekeeping_rtc_skipresume()
 * means.
 */
bool timekeeping_rtc_skipresume(void)
{
	return sleeptime_injected;
}

/**
 * 1) can be determined whether to use or not only when doing
 * timekeeping_resume() which is invoked after rtc_suspend(),
 * so we can't skip rtc_suspend() surely if system has 1).
 *
 * But if system has 2), 2) will definitely be used, so in this
 * case we don't need to call rtc_suspend(), and this is what
 * timekeeping_rtc_skipsuspend() means.
 */
bool timekeeping_rtc_skipsuspend(void)
{
	return persistent_clock_exists;
}

/**
 * timekeeping_inject_sleeptime - Adds suspend interval to timeekeeping values
 * @delta: pointer to a timespec delta value
 *
 * This hook is for architectures that cannot support read_persistent_clock
 * because their RTC/persistent clock is only accessible when irqs are enabled.
 * and also don't have an effective nonstop clocksource.
 *
 * This function should only be called by rtc_resume(), and allows
 * a suspend offset to be injected into the timekeeping values.
 */
void timekeeping_inject_sleeptime(struct timespec *delta)
{
	struct timekeeper *tk = &tk_core.timekeeper;
	struct timespec64 tmp;
	unsigned long flags;

	raw_spin_lock_irqsave(&timekeeper_lock, flags);
	write_seqcount_begin(&tk_core.seq);

	timekeeping_forward_now(tk);

	tmp = timespec_to_timespec64(*delta);
	__timekeeping_inject_sleeptime(tk, &tmp);

	timekeeping_update(tk, TK_CLEAR_NTP | TK_MIRROR | TK_CLOCK_WAS_SET);

	write_seqcount_end(&tk_core.seq);
	raw_spin_unlock_irqrestore(&timekeeper_lock, flags);

	/* signal hrtimers about time change */
	clock_was_set();
}

/**
 * timekeeping_resume - Resumes the generic timekeeping subsystem.
 *
 * This is for the generic clocksource timekeeping.
 * xtime/wall_to_monotonic/jiffies/etc are
 * still managed by arch specific suspend/resume code.
 */
static void timekeeping_resume(void)
{
	struct timekeeper *tk = &tk_core.timekeeper;
	struct clocksource *clock = tk->tkr_mono.clock;
	unsigned long flags;
	struct timespec64 ts_new, ts_delta;
	struct timespec tmp;
	cycle_t cycle_now, cycle_delta;

	sleeptime_injected = false;
	read_persistent_clock(&tmp);
	ts_new = timespec_to_timespec64(tmp);

	clockevents_resume();
	clocksource_resume();

	raw_spin_lock_irqsave(&timekeeper_lock, flags);
	write_seqcount_begin(&tk_core.seq);

	/*
	 * After system resumes, we need to calculate the suspended time and
	 * compensate it for the OS time. There are 3 sources that could be
	 * used: Nonstop clocksource during suspend, persistent clock and rtc
	 * device.
	 *
	 * One specific platform may have 1 or 2 or all of them, and the
	 * preference will be:
	 *	suspend-nonstop clocksource -> persistent clock -> rtc
	 * The less preferred source will only be tried if there is no better
	 * usable source. The rtc part is handled separately in rtc core code.
	 */
	cycle_now = tk->tkr_mono.read(clock);
	if ((clock->flags & CLOCK_SOURCE_SUSPEND_NONSTOP) &&
		cycle_now > tk->tkr_mono.cycle_last) {
		u64 num, max = ULLONG_MAX;
		u32 mult = clock->mult;
		u32 shift = clock->shift;
		s64 nsec = 0;

		cycle_delta = clocksource_delta(cycle_now, tk->tkr_mono.cycle_last,
						tk->tkr_mono.mask);

		/*
		 * "cycle_delta * mutl" may cause 64 bits overflow, if the
		 * suspended time is too long. In that case we need do the
		 * 64 bits math carefully
		 */
		do_div(max, mult);
		if (cycle_delta > max) {
			num = div64_u64(cycle_delta, max);
			nsec = (((u64) max * mult) >> shift) * num;
			cycle_delta -= num * max;
		}
		nsec += ((u64) cycle_delta * mult) >> shift;

		ts_delta = ns_to_timespec64(nsec);
		sleeptime_injected = true;
	} else if (timespec64_compare(&ts_new, &timekeeping_suspend_time) > 0) {
		ts_delta = timespec64_sub(ts_new, timekeeping_suspend_time);
		sleeptime_injected = true;
	}

	if (sleeptime_injected)
		__timekeeping_inject_sleeptime(tk, &ts_delta);

	/* Re-base the last cycle value */
	tk->tkr_mono.cycle_last = cycle_now;
	tk->tkr_raw.cycle_last  = cycle_now;

	tk->ntp_error = 0;
	timekeeping_suspended = 0;
	timekeeping_update(tk, TK_MIRROR | TK_CLOCK_WAS_SET);
	write_seqcount_end(&tk_core.seq);
	raw_spin_unlock_irqrestore(&timekeeper_lock, flags);

	touch_softlockup_watchdog();

	clockevents_notify(CLOCK_EVT_NOTIFY_RESUME, NULL);

	/* Resume hrtimers */
	hrtimers_resume();
}

static int timekeeping_suspend(void)
{
	struct timekeeper *tk = &tk_core.timekeeper;
	unsigned long flags;
	struct timespec64		delta, delta_delta;
	static struct timespec64	old_delta;
	struct timespec tmp;

	read_persistent_clock(&tmp);
	timekeeping_suspend_time = timespec_to_timespec64(tmp);

	/*
	 * On some systems the persistent_clock can not be detected at
	 * timekeeping_init by its return value, so if we see a valid
	 * value returned, update the persistent_clock_exists flag.
	 */
	if (timekeeping_suspend_time.tv_sec || timekeeping_suspend_time.tv_nsec)
		persistent_clock_exists = true;

	raw_spin_lock_irqsave(&timekeeper_lock, flags);
	write_seqcount_begin(&tk_core.seq);
	timekeeping_forward_now(tk);
	timekeeping_suspended = 1;

	if (persistent_clock_exists) {
		/*
		 * To avoid drift caused by repeated suspend/resumes,
		 * which each can add ~1 second drift error,
		 * try to compensate so the difference in system time
		 * and persistent_clock time stays close to constant.
		 */
		delta = timespec64_sub(tk_xtime(tk), timekeeping_suspend_time);
		delta_delta = timespec64_sub(delta, old_delta);
		if (abs(delta_delta.tv_sec) >= 2) {
			/*
			 * if delta_delta is too large, assume time correction
			 * has occurred and set old_delta to the current delta.
			 */
			old_delta = delta;
		} else {
			/* Otherwise try to adjust old_system to compensate */
			timekeeping_suspend_time =
				timespec64_add(timekeeping_suspend_time, delta_delta);
		}
	}

	timekeeping_update(tk, TK_MIRROR);
	write_seqcount_end(&tk_core.seq);
	raw_spin_unlock_irqrestore(&timekeeper_lock, flags);

	clockevents_notify(CLOCK_EVT_NOTIFY_SUSPEND, NULL);
	clocksource_suspend();
	clockevents_suspend();

	return 0;
}

/* sysfs resume/suspend bits for timekeeping */
static struct syscore_ops timekeeping_syscore_ops = {
	.resume		= timekeeping_resume,
	.suspend	= timekeeping_suspend,
};

static int __init timekeeping_init_ops(void)
{
	register_syscore_ops(&timekeeping_syscore_ops);
	return 0;
}
device_initcall(timekeeping_init_ops);

/*
 * Apply a multiplier adjustment to the timekeeper
 */
static __always_inline void timekeeping_apply_adjustment(struct timekeeper *tk,
							 s64 offset,
							 bool negative,
							 int adj_scale)
{
	s64 interval = tk->cycle_interval;
	s32 mult_adj = 1;

	if (negative) {
		mult_adj = -mult_adj;
		interval = -interval;
		offset  = -offset;
	}
	mult_adj <<= adj_scale;
	interval <<= adj_scale;
	offset <<= adj_scale;

	/*
	 * So the following can be confusing.
	 *
	 * To keep things simple, lets assume mult_adj == 1 for now.
	 *
	 * When mult_adj != 1, remember that the interval and offset values
	 * have been appropriately scaled so the math is the same.
	 *
	 * The basic idea here is that we're increasing the multiplier
	 * by one, this causes the xtime_interval to be incremented by
	 * one cycle_interval. This is because:
	 *	xtime_interval = cycle_interval * mult
	 * So if mult is being incremented by one:
	 *	xtime_interval = cycle_interval * (mult + 1)
	 * Its the same as:
	 *	xtime_interval = (cycle_interval * mult) + cycle_interval
	 * Which can be shortened to:
	 *	xtime_interval += cycle_interval
	 *
	 * So offset stores the non-accumulated cycles. Thus the current
	 * time (in shifted nanoseconds) is:
	 *	now = (offset * adj) + xtime_nsec
	 * Now, even though we're adjusting the clock frequency, we have
	 * to keep time consistent. In other words, we can't jump back
	 * in time, and we also want to avoid jumping forward in time.
	 *
	 * So given the same offset value, we need the time to be the same
	 * both before and after the freq adjustment.
	 *	now = (offset * adj_1) + xtime_nsec_1
	 *	now = (offset * adj_2) + xtime_nsec_2
	 * So:
	 *	(offset * adj_1) + xtime_nsec_1 =
	 *		(offset * adj_2) + xtime_nsec_2
	 * And we know:
	 *	adj_2 = adj_1 + 1
	 * So:
	 *	(offset * adj_1) + xtime_nsec_1 =
	 *		(offset * (adj_1+1)) + xtime_nsec_2
	 *	(offset * adj_1) + xtime_nsec_1 =
	 *		(offset * adj_1) + offset + xtime_nsec_2
	 * Canceling the sides:
	 *	xtime_nsec_1 = offset + xtime_nsec_2
	 * Which gives us:
	 *	xtime_nsec_2 = xtime_nsec_1 - offset
	 * Which simplfies to:
	 *	xtime_nsec -= offset
	 *
	 * XXX - TODO: Doc ntp_error calculation.
	 */
	tk->tkr_mono.mult += mult_adj;
	tk->xtime_interval += interval;
	tk->tkr_mono.xtime_nsec -= offset;
	tk->ntp_error -= (interval - offset) << tk->ntp_error_shift;
}

/*
 * Calculate the multiplier adjustment needed to match the frequency
 * specified by NTP
 */
static __always_inline void timekeeping_freqadjust(struct timekeeper *tk,
							s64 offset)
{
	s64 interval = tk->cycle_interval;
	s64 xinterval = tk->xtime_interval;
	s64 tick_error;
	bool negative;
	u32 adj;

	/* Remove any current error adj from freq calculation */
	if (tk->ntp_err_mult)
		xinterval -= tk->cycle_interval;

	tk->ntp_tick = ntp_tick_length();

	/* Calculate current error per tick */
	tick_error = ntp_tick_length() >> tk->ntp_error_shift;
	tick_error -= (xinterval + tk->xtime_remainder);

	/* Don't worry about correcting it if its small */
	if (likely((tick_error >= 0) && (tick_error <= interval)))
		return;

	/* preserve the direction of correction */
	negative = (tick_error < 0);

	/* Sort out the magnitude of the correction */
	tick_error = abs64(tick_error);
	for (adj = 0; tick_error > interval; adj++)
		tick_error >>= 1;

	/* scale the corrections */
	timekeeping_apply_adjustment(tk, offset, negative, adj);
}

/*
 * Adjust the timekeeper's multiplier to the correct frequency
 * and also to reduce the accumulated error value.
 */
static void timekeeping_adjust(struct timekeeper *tk, s64 offset)
{
	/* Correct for the current frequency error */
	timekeeping_freqadjust(tk, offset);

	/* Next make a small adjustment to fix any cumulative error */
	if (!tk->ntp_err_mult && (tk->ntp_error > 0)) {
		tk->ntp_err_mult = 1;
		timekeeping_apply_adjustment(tk, offset, 0, 0);
	} else if (tk->ntp_err_mult && (tk->ntp_error <= 0)) {
		/* Undo any existing error adjustment */
		timekeeping_apply_adjustment(tk, offset, 1, 0);
		tk->ntp_err_mult = 0;
	}

	if (unlikely(tk->tkr_mono.clock->maxadj &&
		(abs(tk->tkr_mono.mult - tk->tkr_mono.clock->mult)
			> tk->tkr_mono.clock->maxadj))) {
		printk_once(KERN_WARNING
			"Adjusting %s more than 11%% (%ld vs %ld)\n",
			tk->tkr_mono.clock->name, (long)tk->tkr_mono.mult,
			(long)tk->tkr_mono.clock->mult + tk->tkr_mono.clock->maxadj);
	}

	/*
	 * It may be possible that when we entered this function, xtime_nsec
	 * was very small.  Further, if we're slightly speeding the clocksource
	 * in the code above, its possible the required corrective factor to
	 * xtime_nsec could cause it to underflow.
	 *
	 * Now, since we already accumulated the second, cannot simply roll
	 * the accumulated second back, since the NTP subsystem has been
	 * notified via second_overflow. So instead we push xtime_nsec forward
	 * by the amount we underflowed, and add that amount into the error.
	 *
	 * We'll correct this error next time through this function, when
	 * xtime_nsec is not as small.
	 */
	if (unlikely((s64)tk->tkr_mono.xtime_nsec < 0)) {
		s64 neg = -(s64)tk->tkr_mono.xtime_nsec;
		tk->tkr_mono.xtime_nsec = 0;
		tk->ntp_error += neg << tk->ntp_error_shift;
	}
}

/**
 * accumulate_nsecs_to_secs - Accumulates nsecs into secs
 *
 * Helper function that accumulates a the nsecs greater then a second
 * from the xtime_nsec field to the xtime_secs field.
 * It also calls into the NTP code to handle leapsecond processing.
 *
 */
static inline unsigned int accumulate_nsecs_to_secs(struct timekeeper *tk)
{
	u64 nsecps = (u64)NSEC_PER_SEC << tk->tkr_mono.shift;
	unsigned int clock_set = 0;

	while (tk->tkr_mono.xtime_nsec >= nsecps) {
		int leap;

		tk->tkr_mono.xtime_nsec -= nsecps;
		tk->xtime_sec++;

		/* Figure out if its a leap sec and apply if needed */
		leap = second_overflow(tk->xtime_sec);
		if (unlikely(leap)) {
			struct timespec64 ts;

			tk->xtime_sec += leap;

			ts.tv_sec = leap;
			ts.tv_nsec = 0;
			tk_set_wall_to_mono(tk,
				timespec64_sub(tk->wall_to_monotonic, ts));

			__timekeeping_set_tai_offset(tk, tk->tai_offset - leap);

			clock_set = TK_CLOCK_WAS_SET;
		}
	}
	return clock_set;
}

/**
 * logarithmic_accumulation - shifted accumulation of cycles
 *
 * This functions accumulates a shifted interval of cycles into
 * into a shifted interval nanoseconds. Allows for O(log) accumulation
 * loop.
 *
 * Returns the unconsumed cycles.
 */
static cycle_t logarithmic_accumulation(struct timekeeper *tk, cycle_t offset,
						u32 shift,
						unsigned int *clock_set)
{
	cycle_t interval = tk->cycle_interval << shift;
	u64 snsec_per_sec;

	/* If the offset is smaller then a shifted interval, do nothing */
	if (offset < interval)
		return offset;

	/* Accumulate one shifted interval */
	offset -= interval;
	tk->tkr_mono.cycle_last += interval;
	tk->tkr_raw.cycle_last  += interval;

	tk->tkr_mono.xtime_nsec += tk->xtime_interval << shift;
	*clock_set |= accumulate_nsecs_to_secs(tk);

	/* Accumulate raw time */
	tk->tkr_raw.xtime_nsec += tk->raw_interval << shift;
	snsec_per_sec = (u64)NSEC_PER_SEC << tk->tkr_raw.shift;
	while (tk->tkr_raw.xtime_nsec >= snsec_per_sec) {
		tk->tkr_raw.xtime_nsec -= snsec_per_sec;
		tk->raw_sec++;
	}

	/* Accumulate error between NTP and clock interval */
	tk->ntp_error += tk->ntp_tick << shift;
	tk->ntp_error -= (tk->xtime_interval + tk->xtime_remainder) <<
						(tk->ntp_error_shift + shift);

	return offset;
}

/**
 * update_wall_time - Uses the current clocksource to increment the wall time
 *
 */
void update_wall_time(void)
{
	struct timekeeper *real_tk = &tk_core.timekeeper;
	struct timekeeper *tk = &shadow_timekeeper;
	cycle_t offset;
	int shift = 0, maxshift;
	unsigned int clock_set = 0;
	unsigned long flags;

	raw_spin_lock_irqsave(&timekeeper_lock, flags);

	/* Make sure we're fully resumed: */
	if (unlikely(timekeeping_suspended))
		goto out;

#ifdef CONFIG_ARCH_USES_GETTIMEOFFSET
	offset = real_tk->cycle_interval;
#else
	offset = clocksource_delta(tk->tkr_mono.read(tk->tkr_mono.clock),
				   tk->tkr_mono.cycle_last, tk->tkr_mono.mask);
#endif

	/* Check if there's really nothing to do */
	if (offset < real_tk->cycle_interval)
		goto out;

	/*
	 * With NO_HZ we may have to accumulate many cycle_intervals
	 * (think "ticks") worth of time at once. To do this efficiently,
	 * we calculate the largest doubling multiple of cycle_intervals
	 * that is smaller than the offset.  We then accumulate that
	 * chunk in one go, and then try to consume the next smaller
	 * doubled multiple.
	 */
	shift = ilog2(offset) - ilog2(tk->cycle_interval);
	shift = max(0, shift);
	/* Bound shift to one less than what overflows tick_length */
	maxshift = (64 - (ilog2(ntp_tick_length())+1)) - 1;
	shift = min(shift, maxshift);
	while (offset >= tk->cycle_interval) {
		offset = logarithmic_accumulation(tk, offset, shift,
							&clock_set);
		if (offset < tk->cycle_interval<<shift)
			shift--;
	}

	/* correct the clock when NTP error is too big */
	timekeeping_adjust(tk, offset);

	/*
	 * XXX This can be killed once everyone converts
	 * to the new update_vsyscall.
	 */
	old_vsyscall_fixup(tk);

	/*
	 * Finally, make sure that after the rounding
	 * xtime_nsec isn't larger than NSEC_PER_SEC
	 */
	clock_set |= accumulate_nsecs_to_secs(tk);

	write_seqcount_begin(&tk_core.seq);
	/*
	 * Update the real timekeeper.
	 *
	 * We could avoid this memcpy by switching pointers, but that
	 * requires changes to all other timekeeper usage sites as
	 * well, i.e. move the timekeeper pointer getter into the
	 * spinlocked/seqcount protected sections. And we trade this
	 * memcpy under the tk_core.seq against one before we start
	 * updating.
	 */
	memcpy(real_tk, tk, sizeof(*tk));
	timekeeping_update(real_tk, clock_set);
	write_seqcount_end(&tk_core.seq);
out:
	raw_spin_unlock_irqrestore(&timekeeper_lock, flags);
	if (clock_set)
		/* Have to call _delayed version, since in irq context*/
		clock_was_set_delayed();
}

/**
 * getboottime - Return the real time of system boot.
 * @ts:		pointer to the timespec to be set
 *
 * Returns the wall-time of boot in a timespec.
 *
 * This is based on the wall_to_monotonic offset and the total suspend
 * time. Calls to settimeofday will affect the value returned (which
 * basically means that however wrong your real time clock is at boot time,
 * you get the right time here).
 */
void getboottime(struct timespec *ts)
{
	struct timekeeper *tk = &tk_core.timekeeper;
	ktime_t t = ktime_sub(tk->offs_real, tk->offs_boot);

	*ts = ktime_to_timespec(t);
}
EXPORT_SYMBOL_GPL(getboottime);

unsigned long get_seconds(void)
{
	struct timekeeper *tk = &tk_core.timekeeper;

	return tk->xtime_sec;
}
EXPORT_SYMBOL(get_seconds);

struct timespec __current_kernel_time(void)
{
	struct timekeeper *tk = &tk_core.timekeeper;

	return timespec64_to_timespec(tk_xtime(tk));
}

struct timespec current_kernel_time(void)
{
	struct timekeeper *tk = &tk_core.timekeeper;
	struct timespec64 now;
	unsigned long seq;

	do {
		seq = read_seqcount_begin(&tk_core.seq);

		now = tk_xtime(tk);
	} while (read_seqcount_retry(&tk_core.seq, seq));

	return timespec64_to_timespec(now);
}
EXPORT_SYMBOL(current_kernel_time);

struct timespec get_monotonic_coarse(void)
{
	struct timekeeper *tk = &tk_core.timekeeper;
	struct timespec64 now, mono;
	unsigned long seq;

	do {
		seq = read_seqcount_begin(&tk_core.seq);

		now = tk_xtime(tk);
		mono = tk->wall_to_monotonic;
	} while (read_seqcount_retry(&tk_core.seq, seq));

	set_normalized_timespec64(&now, now.tv_sec + mono.tv_sec,
				now.tv_nsec + mono.tv_nsec);

	return timespec64_to_timespec(now);
}

/*
 * Must hold jiffies_lock
 */
void do_timer(unsigned long ticks)
{
	jiffies_64 += ticks;
	calc_global_load(ticks);
}

/**
 * ktime_get_update_offsets_tick - hrtimer helper
 * @offs_real:	pointer to storage for monotonic -> realtime offset
 * @offs_boot:	pointer to storage for monotonic -> boottime offset
 * @offs_tai:	pointer to storage for monotonic -> clock tai offset
 *
 * Returns monotonic time at last tick and various offsets
 */
ktime_t ktime_get_update_offsets_tick(ktime_t *offs_real, ktime_t *offs_boot,
							ktime_t *offs_tai)
{
	struct timekeeper *tk = &tk_core.timekeeper;
	unsigned int seq;
	ktime_t base;
	u64 nsecs;

	do {
		seq = read_seqcount_begin(&tk_core.seq);

		base = tk->tkr_mono.base;
		nsecs = tk->tkr_mono.xtime_nsec >> tk->tkr_mono.shift;

		*offs_real = tk->offs_real;
		*offs_boot = tk->offs_boot;
		*offs_tai = tk->offs_tai;
	} while (read_seqcount_retry(&tk_core.seq, seq));

	return ktime_add_ns(base, nsecs);
}

#ifdef CONFIG_HIGH_RES_TIMERS
/**
 * ktime_get_update_offsets_now - hrtimer helper
 * @offs_real:	pointer to storage for monotonic -> realtime offset
 * @offs_boot:	pointer to storage for monotonic -> boottime offset
 * @offs_tai:	pointer to storage for monotonic -> clock tai offset
 *
 * Returns current monotonic time and updates the offsets
 * Called from hrtimer_interrupt() or retrigger_next_event()
 */
ktime_t ktime_get_update_offsets_now(ktime_t *offs_real, ktime_t *offs_boot,
							ktime_t *offs_tai)
{
	struct timekeeper *tk = &tk_core.timekeeper;
	unsigned int seq;
	ktime_t base;
	u64 nsecs;

	do {
		seq = read_seqcount_begin(&tk_core.seq);

		base = tk->tkr_mono.base;
		nsecs = timekeeping_get_ns(&tk->tkr_mono);

		*offs_real = tk->offs_real;
		*offs_boot = tk->offs_boot;
		*offs_tai = tk->offs_tai;
	} while (read_seqcount_retry(&tk_core.seq, seq));

	return ktime_add_ns(base, nsecs);
}
#endif

/**
 * do_adjtimex() - Accessor function to NTP __do_adjtimex function
 */
int do_adjtimex(struct timex *txc)
{
	struct timekeeper *tk = &tk_core.timekeeper;
	unsigned long flags;
	struct timespec64 ts;
	s32 orig_tai, tai;
	int ret;

	/* Validate the data before disabling interrupts */
	ret = ntp_validate_timex(txc);
	if (ret)
		return ret;

	if (txc->modes & ADJ_SETOFFSET) {
		struct timespec delta;
		delta.tv_sec  = txc->time.tv_sec;
		delta.tv_nsec = txc->time.tv_usec;
		if (!(txc->modes & ADJ_NANO))
			delta.tv_nsec *= 1000;
		ret = timekeeping_inject_offset(&delta);
		if (ret)
			return ret;
	}

	getnstimeofday64(&ts);

	raw_spin_lock_irqsave(&timekeeper_lock, flags);
	write_seqcount_begin(&tk_core.seq);

	orig_tai = tai = tk->tai_offset;
	ret = __do_adjtimex(txc, &ts, &tai);

	if (tai != orig_tai) {
		__timekeeping_set_tai_offset(tk, tai);
		timekeeping_update(tk, TK_MIRROR | TK_CLOCK_WAS_SET);
	}
	write_seqcount_end(&tk_core.seq);
	raw_spin_unlock_irqrestore(&timekeeper_lock, flags);

	if (tai != orig_tai)
		clock_was_set();

	ntp_notify_cmos_timer();

	return ret;
}

#ifdef CONFIG_NTP_PPS
/**
 * hardpps() - Accessor function to NTP __hardpps function
 */
void hardpps(const struct timespec *phase_ts, const struct timespec *raw_ts)
{
	unsigned long flags;

	raw_spin_lock_irqsave(&timekeeper_lock, flags);
	write_seqcount_begin(&tk_core.seq);

	__hardpps(phase_ts, raw_ts);

	write_seqcount_end(&tk_core.seq);
	raw_spin_unlock_irqrestore(&timekeeper_lock, flags);
}
EXPORT_SYMBOL(hardpps);
#endif

/**
 * xtime_update() - advances the timekeeping infrastructure
 * @ticks:	number of ticks, that have elapsed since the last call.
 *
 * Must be called with interrupts disabled.
 */
void xtime_update(unsigned long ticks)
{
	write_seqlock(&jiffies_lock);
	do_timer(ticks);
	write_sequnlock(&jiffies_lock);
	update_wall_time();
}<|MERGE_RESOLUTION|>--- conflicted
+++ resolved
@@ -772,11 +772,7 @@
 	/* Make sure the proposed value is valid */
 	tmp = timespec64_add(tk_xtime(tk),  ts64);
 	if (timespec64_compare(&tk->wall_to_monotonic, &ts64) > 0 ||
-<<<<<<< HEAD
-	    !timespec64_valid_strict(&tmp)) {
-=======
 		!timespec64_valid_strict(&tmp)) {
->>>>>>> 6402a793
 		ret = -EINVAL;
 		goto error;
 	}

/*
 * sysctl.c: General linux system control interface
 *
 * Begun 24 March 1995, Stephen Tweedie
 * Added /proc support, Dec 1995
 * Added bdflush entry and intvec min/max checking, 2/23/96, Tom Dyas.
 * Added hooks for /proc/sys/net (minor, minor patch), 96/4/1, Mike Shaver.
 * Added kernel/java-{interpreter,appletviewer}, 96/5/10, Mike Shaver.
 * Dynamic registration fixes, Stephen Tweedie.
 * Added kswapd-interval, ctrl-alt-del, printk stuff, 1/8/97, Chris Horn.
 * Made sysctl support optional via CONFIG_SYSCTL, 1/10/97, Chris
 *  Horn.
 * Added proc_doulongvec_ms_jiffies_minmax, 09/08/99, Carlos H. Bauer.
 * Added proc_doulongvec_minmax, 09/08/99, Carlos H. Bauer.
 * Changed linked lists to use list.h instead of lists.h, 02/24/00, Bill
 *  Wendling.
 * The list_for_each() macro wasn't appropriate for the sysctl loop.
 *  Removed it and replaced it with older style, 03/23/00, Bill Wendling
 */

#include <linux/module.h>
#include <linux/aio.h>
#include <linux/mm.h>
#include <linux/swap.h>
#include <linux/slab.h>
#include <linux/sysctl.h>
#include <linux/bitmap.h>
#include <linux/signal.h>
#include <linux/printk.h>
#include <linux/proc_fs.h>
#include <linux/security.h>
#include <linux/ctype.h>
#include <linux/kmemcheck.h>
#include <linux/kmemleak.h>
#include <linux/fs.h>
#include <linux/init.h>
#include <linux/kernel.h>
#include <linux/kobject.h>
#include <linux/net.h>
#include <linux/sysrq.h>
#include <linux/highuid.h>
#include <linux/writeback.h>
#include <linux/ratelimit.h>
#include <linux/compaction.h>
#include <linux/hugetlb.h>
#include <linux/initrd.h>
#include <linux/key.h>
#include <linux/times.h>
#include <linux/limits.h>
#include <linux/dcache.h>
#include <linux/dnotify.h>
#include <linux/syscalls.h>
#include <linux/vmstat.h>
#include <linux/nfs_fs.h>
#include <linux/acpi.h>
#include <linux/reboot.h>
#include <linux/ftrace.h>
#include <linux/perf_event.h>
#include <linux/kprobes.h>
#include <linux/pipe_fs_i.h>
#include <linux/oom.h>
#include <linux/kmod.h>
#include <linux/capability.h>
#include <linux/binfmts.h>
#include <linux/sched/sysctl.h>
#include <linux/kexec.h>
#include <linux/bpf.h>
#include <linux/mount.h>

#include <asm/uaccess.h>
#include <asm/processor.h>

#ifdef CONFIG_X86
#include <asm/nmi.h>
#include <asm/stacktrace.h>
#include <asm/io.h>
#endif
#ifdef CONFIG_SPARC
#include <asm/setup.h>
#endif
#ifdef CONFIG_BSD_PROCESS_ACCT
#include <linux/acct.h>
#endif
#ifdef CONFIG_RT_MUTEXES
#include <linux/rtmutex.h>
#endif
#if defined(CONFIG_PROVE_LOCKING) || defined(CONFIG_LOCK_STAT)
#include <linux/lockdep.h>
#endif
#ifdef CONFIG_CHR_DEV_SG
#include <scsi/sg.h>
#endif

#ifdef CONFIG_LOCKUP_DETECTOR
#include <linux/nmi.h>
#endif

#if defined(CONFIG_SYSCTL)

/* External variables not in a header file. */
extern int suid_dumpable;
#ifdef CONFIG_COREDUMP
extern int core_uses_pid;
extern char core_pattern[];
extern unsigned int core_pipe_limit;
#endif
extern int pid_max;
extern int extra_free_kbytes;
extern int pid_max_min, pid_max_max;
extern int percpu_pagelist_fraction;
extern int compat_log;
extern int latencytop_enabled;
extern int sysctl_nr_open_min, sysctl_nr_open_max;
#ifndef CONFIG_MMU
extern int sysctl_nr_trim_pages;
#endif

/* Constants used for minimum and  maximum */
#ifdef CONFIG_LOCKUP_DETECTOR
static int sixty = 60;
#endif

static int __maybe_unused neg_one = -1;

static int zero;
static int __maybe_unused one = 1;
static int __maybe_unused two = 2;
static int __maybe_unused four = 4;
static unsigned long one_ul = 1;
static int one_hundred = 100;
#ifdef CONFIG_PRINTK
static int ten_thousand = 10000;
#endif

/* this is needed for the proc_doulongvec_minmax of vm_dirty_bytes */
static unsigned long dirty_bytes_min = 2 * PAGE_SIZE;

/* this is needed for the proc_dointvec_minmax for [fs_]overflow UID and GID */
static int maxolduid = 65535;
static int minolduid;

static int ngroups_max = NGROUPS_MAX;
static const int cap_last_cap = CAP_LAST_CAP;

/*this is needed for proc_doulongvec_minmax of sysctl_hung_task_timeout_secs */
#ifdef CONFIG_DETECT_HUNG_TASK
static unsigned long hung_task_timeout_max = (LONG_MAX/HZ);
#endif

#ifdef CONFIG_INOTIFY_USER
#include <linux/inotify.h>
#endif
#ifdef CONFIG_SPARC
#endif

#ifdef __hppa__
extern int pwrsw_enabled;
#endif

#ifdef CONFIG_SYSCTL_ARCH_UNALIGN_ALLOW
extern int unaligned_enabled;
#endif

#ifdef CONFIG_IA64
extern int unaligned_dump_stack;
#endif

#ifdef CONFIG_SYSCTL_ARCH_UNALIGN_NO_WARN
extern int no_unaligned_warning;
#endif

#ifdef CONFIG_PROC_SYSCTL

#define SYSCTL_WRITES_LEGACY	-1
#define SYSCTL_WRITES_WARN	 0
#define SYSCTL_WRITES_STRICT	 1

static int sysctl_writes_strict = SYSCTL_WRITES_STRICT;

static int proc_do_cad_pid(struct ctl_table *table, int write,
		  void __user *buffer, size_t *lenp, loff_t *ppos);
static int proc_taint(struct ctl_table *table, int write,
			       void __user *buffer, size_t *lenp, loff_t *ppos);
#endif

#ifdef CONFIG_PRINTK
static int proc_dointvec_minmax_sysadmin(struct ctl_table *table, int write,
				void __user *buffer, size_t *lenp, loff_t *ppos);
#endif

static int proc_dointvec_minmax_coredump(struct ctl_table *table, int write,
		void __user *buffer, size_t *lenp, loff_t *ppos);
#ifdef CONFIG_COREDUMP
static int proc_dostring_coredump(struct ctl_table *table, int write,
		void __user *buffer, size_t *lenp, loff_t *ppos);
#endif

#ifdef CONFIG_MAGIC_SYSRQ
/* Note: sysrq code uses it's own private copy */
static int __sysrq_enabled = CONFIG_MAGIC_SYSRQ_DEFAULT_ENABLE;

static int sysrq_sysctl_handler(struct ctl_table *table, int write,
				void __user *buffer, size_t *lenp,
				loff_t *ppos)
{
	int error;

	error = proc_dointvec(table, write, buffer, lenp, ppos);
	if (error)
		return error;

	if (write)
		sysrq_toggle_support(__sysrq_enabled);

	return 0;
}

#endif

static struct ctl_table kern_table[];
static struct ctl_table vm_table[];
static struct ctl_table fs_table[];
static struct ctl_table debug_table[];
static struct ctl_table dev_table[];
extern struct ctl_table random_table[];
#ifdef CONFIG_EPOLL
extern struct ctl_table epoll_table[];
#endif

#ifdef HAVE_ARCH_PICK_MMAP_LAYOUT
int sysctl_legacy_va_layout;
#endif

/* The default sysctl tables: */

static struct ctl_table sysctl_base_table[] = {
	{
		.procname	= "kernel",
		.mode		= 0555,
		.child		= kern_table,
	},
	{
		.procname	= "vm",
		.mode		= 0555,
		.child		= vm_table,
	},
	{
		.procname	= "fs",
		.mode		= 0555,
		.child		= fs_table,
	},
	{
		.procname	= "debug",
		.mode		= 0555,
		.child		= debug_table,
	},
	{
		.procname	= "dev",
		.mode		= 0555,
		.child		= dev_table,
	},
	{ }
};

#ifdef CONFIG_SCHED_DEBUG
static int min_sched_granularity_ns = 100000;		/* 100 usecs */
static int max_sched_granularity_ns = NSEC_PER_SEC;	/* 1 second */
static int min_wakeup_granularity_ns;			/* 0 usecs */
static int max_wakeup_granularity_ns = NSEC_PER_SEC;	/* 1 second */
#ifdef CONFIG_SMP
static int min_sched_tunable_scaling = SCHED_TUNABLESCALING_NONE;
static int max_sched_tunable_scaling = SCHED_TUNABLESCALING_END-1;
#endif /* CONFIG_SMP */
#endif /* CONFIG_SCHED_DEBUG */

#ifdef CONFIG_COMPACTION
static int min_extfrag_threshold;
static int max_extfrag_threshold = 1000;
#endif

static struct ctl_table kern_table[] = {
	{
		.procname	= "sched_child_runs_first",
		.data		= &sysctl_sched_child_runs_first,
		.maxlen		= sizeof(unsigned int),
		.mode		= 0644,
		.proc_handler	= proc_dointvec,
	},
#ifdef CONFIG_SCHED_DEBUG
	{
		.procname	= "sched_min_granularity_ns",
		.data		= &sysctl_sched_min_granularity,
		.maxlen		= sizeof(unsigned int),
		.mode		= 0644,
		.proc_handler	= sched_proc_update_handler,
		.extra1		= &min_sched_granularity_ns,
		.extra2		= &max_sched_granularity_ns,
	},
	{
		.procname	= "sched_latency_ns",
		.data		= &sysctl_sched_latency,
		.maxlen		= sizeof(unsigned int),
		.mode		= 0644,
		.proc_handler	= sched_proc_update_handler,
		.extra1		= &min_sched_granularity_ns,
		.extra2		= &max_sched_granularity_ns,
	},
	{
		.procname	= "sched_sync_hint_enable",
		.data		= &sysctl_sched_sync_hint_enable,
		.maxlen		= sizeof(unsigned int),
		.mode		= 0644,
		.proc_handler	= proc_dointvec,
	},
#ifdef CONFIG_SCHED_WALT
	{
		.procname	= "sched_use_walt_cpu_util",
		.data		= &sysctl_sched_use_walt_cpu_util,
		.maxlen		= sizeof(unsigned int),
		.mode		= 0644,
		.proc_handler	= proc_dointvec,
	},
	{
		.procname	= "sched_use_walt_task_util",
		.data		= &sysctl_sched_use_walt_task_util,
		.maxlen		= sizeof(unsigned int),
		.mode		= 0644,
		.proc_handler	= proc_dointvec,
	},
	{
		.procname	= "sched_walt_init_task_load_pct",
		.data		= &sysctl_sched_walt_init_task_load_pct,
		.maxlen		= sizeof(unsigned int),
		.mode		= 0644,
		.proc_handler	= proc_dointvec,
	},
	{
		.procname	= "sched_walt_cpu_high_irqload",
		.data		= &sysctl_sched_walt_cpu_high_irqload,
		.maxlen		= sizeof(unsigned int),
		.mode		= 0644,
		.proc_handler	= proc_dointvec,
	},
#endif
	{
		.procname	= "sched_initial_task_util",
		.data		= &sysctl_sched_initial_task_util,
		.maxlen		= sizeof(unsigned int),
		.mode		= 0644,
		.proc_handler	= proc_dointvec,
	},
	{
		.procname	= "sched_cstate_aware",
		.data		= &sysctl_sched_cstate_aware,
		.maxlen		= sizeof(unsigned int),
		.mode		= 0644,
		.proc_handler	= proc_dointvec,
	},
	{
		.procname	= "sched_wakeup_granularity_ns",
		.data		= &sysctl_sched_wakeup_granularity,
		.maxlen		= sizeof(unsigned int),
		.mode		= 0644,
		.proc_handler	= sched_proc_update_handler,
		.extra1		= &min_wakeup_granularity_ns,
		.extra2		= &max_wakeup_granularity_ns,
	},
#ifdef CONFIG_SMP
	{
		.procname	= "sched_tunable_scaling",
		.data		= &sysctl_sched_tunable_scaling,
		.maxlen		= sizeof(enum sched_tunable_scaling),
		.mode		= 0644,
		.proc_handler	= sched_proc_update_handler,
		.extra1		= &min_sched_tunable_scaling,
		.extra2		= &max_sched_tunable_scaling,
	},
	{
		.procname	= "sched_migration_cost_ns",
		.data		= &sysctl_sched_migration_cost,
		.maxlen		= sizeof(unsigned int),
		.mode		= 0644,
		.proc_handler	= proc_dointvec,
	},
	{
		.procname	= "sched_nr_migrate",
		.data		= &sysctl_sched_nr_migrate,
		.maxlen		= sizeof(unsigned int),
		.mode		= 0644,
		.proc_handler	= proc_dointvec,
	},
	{
		.procname	= "sched_time_avg_ms",
		.data		= &sysctl_sched_time_avg,
		.maxlen		= sizeof(unsigned int),
		.mode		= 0644,
		.proc_handler	= proc_dointvec_minmax,
		.extra1		= &one,
	},
	{
		.procname	= "sched_shares_window_ns",
		.data		= &sysctl_sched_shares_window,
		.maxlen		= sizeof(unsigned int),
		.mode		= 0644,
		.proc_handler	= proc_dointvec,
	},
#endif /* CONFIG_SMP */
#ifdef CONFIG_NUMA_BALANCING
	{
		.procname	= "numa_balancing_scan_delay_ms",
		.data		= &sysctl_numa_balancing_scan_delay,
		.maxlen		= sizeof(unsigned int),
		.mode		= 0644,
		.proc_handler	= proc_dointvec,
	},
	{
		.procname	= "numa_balancing_scan_period_min_ms",
		.data		= &sysctl_numa_balancing_scan_period_min,
		.maxlen		= sizeof(unsigned int),
		.mode		= 0644,
		.proc_handler	= proc_dointvec,
	},
	{
		.procname	= "numa_balancing_scan_period_max_ms",
		.data		= &sysctl_numa_balancing_scan_period_max,
		.maxlen		= sizeof(unsigned int),
		.mode		= 0644,
		.proc_handler	= proc_dointvec,
	},
	{
		.procname	= "numa_balancing_scan_size_mb",
		.data		= &sysctl_numa_balancing_scan_size,
		.maxlen		= sizeof(unsigned int),
		.mode		= 0644,
		.proc_handler	= proc_dointvec_minmax,
		.extra1		= &one,
	},
	{
		.procname	= "numa_balancing",
		.data		= NULL, /* filled in by handler */
		.maxlen		= sizeof(unsigned int),
		.mode		= 0644,
		.proc_handler	= sysctl_numa_balancing,
		.extra1		= &zero,
		.extra2		= &one,
	},
#endif /* CONFIG_NUMA_BALANCING */
#endif /* CONFIG_SCHED_DEBUG */
	{
		.procname	= "sched_rt_period_us",
		.data		= &sysctl_sched_rt_period,
		.maxlen		= sizeof(unsigned int),
		.mode		= 0644,
		.proc_handler	= sched_rt_handler,
	},
	{
		.procname	= "sched_rt_runtime_us",
		.data		= &sysctl_sched_rt_runtime,
		.maxlen		= sizeof(int),
		.mode		= 0644,
		.proc_handler	= sched_rt_handler,
	},
	{
		.procname	= "sched_rr_timeslice_ms",
		.data		= &sched_rr_timeslice,
		.maxlen		= sizeof(int),
		.mode		= 0644,
		.proc_handler	= sched_rr_handler,
	},
#ifdef CONFIG_SCHED_AUTOGROUP
	{
		.procname	= "sched_autogroup_enabled",
		.data		= &sysctl_sched_autogroup_enabled,
		.maxlen		= sizeof(unsigned int),
		.mode		= 0644,
		.proc_handler	= proc_dointvec_minmax,
		.extra1		= &zero,
		.extra2		= &one,
	},
#endif
#ifdef CONFIG_CFS_BANDWIDTH
	{
		.procname	= "sched_cfs_bandwidth_slice_us",
		.data		= &sysctl_sched_cfs_bandwidth_slice,
		.maxlen		= sizeof(unsigned int),
		.mode		= 0644,
		.proc_handler	= proc_dointvec_minmax,
		.extra1		= &one,
	},
#endif
#ifdef CONFIG_SCHED_TUNE
	{
		.procname	= "sched_cfs_boost",
		.data		= &sysctl_sched_cfs_boost,
		.maxlen		= sizeof(sysctl_sched_cfs_boost),
#ifdef CONFIG_CGROUP_SCHEDTUNE
		.mode		= 0444,
#else
		.mode		= 0644,
#endif
		.proc_handler	= &sysctl_sched_cfs_boost_handler,
		.extra1		= &zero,
		.extra2		= &one_hundred,
	},
#endif
#ifdef CONFIG_PROVE_LOCKING
	{
		.procname	= "prove_locking",
		.data		= &prove_locking,
		.maxlen		= sizeof(int),
		.mode		= 0644,
		.proc_handler	= proc_dointvec,
	},
#endif
#ifdef CONFIG_LOCK_STAT
	{
		.procname	= "lock_stat",
		.data		= &lock_stat,
		.maxlen		= sizeof(int),
		.mode		= 0644,
		.proc_handler	= proc_dointvec,
	},
#endif
	{
		.procname	= "panic",
		.data		= &panic_timeout,
		.maxlen		= sizeof(int),
		.mode		= 0644,
		.proc_handler	= proc_dointvec,
	},
#ifdef CONFIG_COREDUMP
	{
		.procname	= "core_uses_pid",
		.data		= &core_uses_pid,
		.maxlen		= sizeof(int),
		.mode		= 0644,
		.proc_handler	= proc_dointvec,
	},
	{
		.procname	= "core_pattern",
		.data		= core_pattern,
		.maxlen		= CORENAME_MAX_SIZE,
		.mode		= 0644,
		.proc_handler	= proc_dostring_coredump,
	},
	{
		.procname	= "core_pipe_limit",
		.data		= &core_pipe_limit,
		.maxlen		= sizeof(unsigned int),
		.mode		= 0644,
		.proc_handler	= proc_dointvec,
	},
#endif
#ifdef CONFIG_PROC_SYSCTL
	{
		.procname	= "tainted",
		.maxlen 	= sizeof(long),
		.mode		= 0644,
		.proc_handler	= proc_taint,
	},
	{
		.procname	= "sysctl_writes_strict",
		.data		= &sysctl_writes_strict,
		.maxlen		= sizeof(int),
		.mode		= 0644,
		.proc_handler	= proc_dointvec_minmax,
		.extra1		= &neg_one,
		.extra2		= &one,
	},
#endif
#ifdef CONFIG_LATENCYTOP
	{
		.procname	= "latencytop",
		.data		= &latencytop_enabled,
		.maxlen		= sizeof(int),
		.mode		= 0644,
		.proc_handler	= proc_dointvec,
	},
#endif
#ifdef CONFIG_BLK_DEV_INITRD
	{
		.procname	= "real-root-dev",
		.data		= &real_root_dev,
		.maxlen		= sizeof(int),
		.mode		= 0644,
		.proc_handler	= proc_dointvec,
	},
#endif
	{
		.procname	= "print-fatal-signals",
		.data		= &print_fatal_signals,
		.maxlen		= sizeof(int),
		.mode		= 0644,
		.proc_handler	= proc_dointvec,
	},
#ifdef CONFIG_SPARC
	{
		.procname	= "reboot-cmd",
		.data		= reboot_command,
		.maxlen		= 256,
		.mode		= 0644,
		.proc_handler	= proc_dostring,
	},
	{
		.procname	= "stop-a",
		.data		= &stop_a_enabled,
		.maxlen		= sizeof (int),
		.mode		= 0644,
		.proc_handler	= proc_dointvec,
	},
	{
		.procname	= "scons-poweroff",
		.data		= &scons_pwroff,
		.maxlen		= sizeof (int),
		.mode		= 0644,
		.proc_handler	= proc_dointvec,
	},
#endif
#ifdef CONFIG_SPARC64
	{
		.procname	= "tsb-ratio",
		.data		= &sysctl_tsb_ratio,
		.maxlen		= sizeof (int),
		.mode		= 0644,
		.proc_handler	= proc_dointvec,
	},
#endif
#ifdef __hppa__
	{
		.procname	= "soft-power",
		.data		= &pwrsw_enabled,
		.maxlen		= sizeof (int),
	 	.mode		= 0644,
		.proc_handler	= proc_dointvec,
	},
#endif
#ifdef CONFIG_SYSCTL_ARCH_UNALIGN_ALLOW
	{
		.procname	= "unaligned-trap",
		.data		= &unaligned_enabled,
		.maxlen		= sizeof (int),
		.mode		= 0644,
		.proc_handler	= proc_dointvec,
	},
#endif
	{
		.procname	= "ctrl-alt-del",
		.data		= &C_A_D,
		.maxlen		= sizeof(int),
		.mode		= 0644,
		.proc_handler	= proc_dointvec,
	},
#ifdef CONFIG_FUNCTION_TRACER
	{
		.procname	= "ftrace_enabled",
		.data		= &ftrace_enabled,
		.maxlen		= sizeof(int),
		.mode		= 0644,
		.proc_handler	= ftrace_enable_sysctl,
	},
#endif
#ifdef CONFIG_STACK_TRACER
	{
		.procname	= "stack_tracer_enabled",
		.data		= &stack_tracer_enabled,
		.maxlen		= sizeof(int),
		.mode		= 0644,
		.proc_handler	= stack_trace_sysctl,
	},
#endif
#ifdef CONFIG_TRACING
	{
		.procname	= "ftrace_dump_on_oops",
		.data		= &ftrace_dump_on_oops,
		.maxlen		= sizeof(int),
		.mode		= 0644,
		.proc_handler	= proc_dointvec,
	},
	{
		.procname	= "traceoff_on_warning",
		.data		= &__disable_trace_on_warning,
		.maxlen		= sizeof(__disable_trace_on_warning),
		.mode		= 0644,
		.proc_handler	= proc_dointvec,
	},
	{
		.procname	= "tracepoint_printk",
		.data		= &tracepoint_printk,
		.maxlen		= sizeof(tracepoint_printk),
		.mode		= 0644,
		.proc_handler	= proc_dointvec,
	},
#endif
#ifdef CONFIG_KEXEC_CORE
	{
		.procname	= "kexec_load_disabled",
		.data		= &kexec_load_disabled,
		.maxlen		= sizeof(int),
		.mode		= 0644,
		/* only handle a transition from default "0" to "1" */
		.proc_handler	= proc_dointvec_minmax,
		.extra1		= &one,
		.extra2		= &one,
	},
#endif
#ifdef CONFIG_MODULES
	{
		.procname	= "modprobe",
		.data		= &modprobe_path,
		.maxlen		= KMOD_PATH_LEN,
		.mode		= 0644,
		.proc_handler	= proc_dostring,
	},
	{
		.procname	= "modules_disabled",
		.data		= &modules_disabled,
		.maxlen		= sizeof(int),
		.mode		= 0644,
		/* only handle a transition from default "0" to "1" */
		.proc_handler	= proc_dointvec_minmax,
		.extra1		= &one,
		.extra2		= &one,
	},
#endif
#ifdef CONFIG_UEVENT_HELPER
	{
		.procname	= "hotplug",
		.data		= &uevent_helper,
		.maxlen		= UEVENT_HELPER_PATH_LEN,
		.mode		= 0644,
		.proc_handler	= proc_dostring,
	},
#endif
#ifdef CONFIG_CHR_DEV_SG
	{
		.procname	= "sg-big-buff",
		.data		= &sg_big_buff,
		.maxlen		= sizeof (int),
		.mode		= 0444,
		.proc_handler	= proc_dointvec,
	},
#endif
#ifdef CONFIG_BSD_PROCESS_ACCT
	{
		.procname	= "acct",
		.data		= &acct_parm,
		.maxlen		= 3*sizeof(int),
		.mode		= 0644,
		.proc_handler	= proc_dointvec,
	},
#endif
#ifdef CONFIG_MAGIC_SYSRQ
	{
		.procname	= "sysrq",
		.data		= &__sysrq_enabled,
		.maxlen		= sizeof (int),
		.mode		= 0644,
		.proc_handler	= sysrq_sysctl_handler,
	},
#endif
#ifdef CONFIG_PROC_SYSCTL
	{
		.procname	= "cad_pid",
		.data		= NULL,
		.maxlen		= sizeof (int),
		.mode		= 0600,
		.proc_handler	= proc_do_cad_pid,
	},
#endif
	{
		.procname	= "threads-max",
		.data		= NULL,
		.maxlen		= sizeof(int),
		.mode		= 0644,
		.proc_handler	= sysctl_max_threads,
	},
	{
		.procname	= "random",
		.mode		= 0555,
		.child		= random_table,
	},
	{
		.procname	= "usermodehelper",
		.mode		= 0555,
		.child		= usermodehelper_table,
	},
	{
		.procname	= "overflowuid",
		.data		= &overflowuid,
		.maxlen		= sizeof(int),
		.mode		= 0644,
		.proc_handler	= proc_dointvec_minmax,
		.extra1		= &minolduid,
		.extra2		= &maxolduid,
	},
	{
		.procname	= "overflowgid",
		.data		= &overflowgid,
		.maxlen		= sizeof(int),
		.mode		= 0644,
		.proc_handler	= proc_dointvec_minmax,
		.extra1		= &minolduid,
		.extra2		= &maxolduid,
	},
#ifdef CONFIG_S390
#ifdef CONFIG_MATHEMU
	{
		.procname	= "ieee_emulation_warnings",
		.data		= &sysctl_ieee_emulation_warnings,
		.maxlen		= sizeof(int),
		.mode		= 0644,
		.proc_handler	= proc_dointvec,
	},
#endif
	{
		.procname	= "userprocess_debug",
		.data		= &show_unhandled_signals,
		.maxlen		= sizeof(int),
		.mode		= 0644,
		.proc_handler	= proc_dointvec,
	},
#endif
	{
		.procname	= "pid_max",
		.data		= &pid_max,
		.maxlen		= sizeof (int),
		.mode		= 0644,
		.proc_handler	= proc_dointvec_minmax,
		.extra1		= &pid_max_min,
		.extra2		= &pid_max_max,
	},
	{
		.procname	= "panic_on_oops",
		.data		= &panic_on_oops,
		.maxlen		= sizeof(int),
		.mode		= 0644,
		.proc_handler	= proc_dointvec,
	},
#if defined CONFIG_PRINTK
	{
		.procname	= "printk",
		.data		= &console_loglevel,
		.maxlen		= 4*sizeof(int),
		.mode		= 0644,
		.proc_handler	= proc_dointvec,
	},
	{
		.procname	= "printk_ratelimit",
		.data		= &printk_ratelimit_state.interval,
		.maxlen		= sizeof(int),
		.mode		= 0644,
		.proc_handler	= proc_dointvec_jiffies,
	},
	{
		.procname	= "printk_ratelimit_burst",
		.data		= &printk_ratelimit_state.burst,
		.maxlen		= sizeof(int),
		.mode		= 0644,
		.proc_handler	= proc_dointvec,
	},
	{
		.procname	= "printk_delay",
		.data		= &printk_delay_msec,
		.maxlen		= sizeof(int),
		.mode		= 0644,
		.proc_handler	= proc_dointvec_minmax,
		.extra1		= &zero,
		.extra2		= &ten_thousand,
	},
	{
		.procname	= "dmesg_restrict",
		.data		= &dmesg_restrict,
		.maxlen		= sizeof(int),
		.mode		= 0644,
		.proc_handler	= proc_dointvec_minmax_sysadmin,
		.extra1		= &zero,
		.extra2		= &one,
	},
	{
		.procname	= "kptr_restrict",
		.data		= &kptr_restrict,
		.maxlen		= sizeof(int),
		.mode		= 0644,
		.proc_handler	= proc_dointvec_minmax_sysadmin,
		.extra1		= &zero,
		.extra2		= &four,
	},
#endif
	{
		.procname	= "ngroups_max",
		.data		= &ngroups_max,
		.maxlen		= sizeof (int),
		.mode		= 0444,
		.proc_handler	= proc_dointvec,
	},
	{
		.procname	= "cap_last_cap",
		.data		= (void *)&cap_last_cap,
		.maxlen		= sizeof(int),
		.mode		= 0444,
		.proc_handler	= proc_dointvec,
	},
#if defined(CONFIG_LOCKUP_DETECTOR)
	{
		.procname       = "watchdog",
		.data           = &watchdog_user_enabled,
		.maxlen         = sizeof (int),
		.mode           = 0644,
		.proc_handler   = proc_watchdog,
		.extra1		= &zero,
		.extra2		= &one,
	},
	{
		.procname	= "watchdog_thresh",
		.data		= &watchdog_thresh,
		.maxlen		= sizeof(int),
		.mode		= 0644,
		.proc_handler	= proc_watchdog_thresh,
		.extra1		= &zero,
		.extra2		= &sixty,
	},
	{
		.procname       = "nmi_watchdog",
		.data           = &nmi_watchdog_enabled,
		.maxlen         = sizeof (int),
		.mode           = 0644,
		.proc_handler   = proc_nmi_watchdog,
		.extra1		= &zero,
#if defined(CONFIG_HAVE_NMI_WATCHDOG) || defined(CONFIG_HARDLOCKUP_DETECTOR)
		.extra2		= &one,
#else
		.extra2		= &zero,
#endif
	},
	{
		.procname       = "soft_watchdog",
		.data           = &soft_watchdog_enabled,
		.maxlen         = sizeof (int),
		.mode           = 0644,
		.proc_handler   = proc_soft_watchdog,
		.extra1		= &zero,
		.extra2		= &one,
	},
	{
		.procname	= "watchdog_cpumask",
		.data		= &watchdog_cpumask_bits,
		.maxlen		= NR_CPUS,
		.mode		= 0644,
		.proc_handler	= proc_watchdog_cpumask,
	},
	{
		.procname	= "softlockup_panic",
		.data		= &softlockup_panic,
		.maxlen		= sizeof(int),
		.mode		= 0644,
		.proc_handler	= proc_dointvec_minmax,
		.extra1		= &zero,
		.extra2		= &one,
	},
#ifdef CONFIG_HARDLOCKUP_DETECTOR
	{
		.procname	= "hardlockup_panic",
		.data		= &hardlockup_panic,
		.maxlen		= sizeof(int),
		.mode		= 0644,
		.proc_handler	= proc_dointvec_minmax,
		.extra1		= &zero,
		.extra2		= &one,
	},
#endif
#ifdef CONFIG_SMP
	{
		.procname	= "softlockup_all_cpu_backtrace",
		.data		= &sysctl_softlockup_all_cpu_backtrace,
		.maxlen		= sizeof(int),
		.mode		= 0644,
		.proc_handler	= proc_dointvec_minmax,
		.extra1		= &zero,
		.extra2		= &one,
	},
	{
		.procname	= "hardlockup_all_cpu_backtrace",
		.data		= &sysctl_hardlockup_all_cpu_backtrace,
		.maxlen		= sizeof(int),
		.mode		= 0644,
		.proc_handler	= proc_dointvec_minmax,
		.extra1		= &zero,
		.extra2		= &one,
	},
#endif /* CONFIG_SMP */
#endif
#if defined(CONFIG_X86_LOCAL_APIC) && defined(CONFIG_X86)
	{
		.procname       = "unknown_nmi_panic",
		.data           = &unknown_nmi_panic,
		.maxlen         = sizeof (int),
		.mode           = 0644,
		.proc_handler   = proc_dointvec,
	},
#endif
#if defined(CONFIG_X86)
	{
		.procname	= "panic_on_unrecovered_nmi",
		.data		= &panic_on_unrecovered_nmi,
		.maxlen		= sizeof(int),
		.mode		= 0644,
		.proc_handler	= proc_dointvec,
	},
	{
		.procname	= "panic_on_io_nmi",
		.data		= &panic_on_io_nmi,
		.maxlen		= sizeof(int),
		.mode		= 0644,
		.proc_handler	= proc_dointvec,
	},
#ifdef CONFIG_DEBUG_STACKOVERFLOW
	{
		.procname	= "panic_on_stackoverflow",
		.data		= &sysctl_panic_on_stackoverflow,
		.maxlen		= sizeof(int),
		.mode		= 0644,
		.proc_handler	= proc_dointvec,
	},
#endif
	{
		.procname	= "bootloader_type",
		.data		= &bootloader_type,
		.maxlen		= sizeof (int),
		.mode		= 0444,
		.proc_handler	= proc_dointvec,
	},
	{
		.procname	= "bootloader_version",
		.data		= &bootloader_version,
		.maxlen		= sizeof (int),
		.mode		= 0444,
		.proc_handler	= proc_dointvec,
	},
	{
		.procname	= "kstack_depth_to_print",
		.data		= &kstack_depth_to_print,
		.maxlen		= sizeof(int),
		.mode		= 0644,
		.proc_handler	= proc_dointvec,
	},
	{
		.procname	= "io_delay_type",
		.data		= &io_delay_type,
		.maxlen		= sizeof(int),
		.mode		= 0644,
		.proc_handler	= proc_dointvec,
	},
#endif
#if defined(CONFIG_MMU)
	{
		.procname	= "randomize_va_space",
		.data		= &randomize_va_space,
		.maxlen		= sizeof(int),
		.mode		= 0644,
		.proc_handler	= proc_dointvec,
	},
#endif
#if defined(CONFIG_S390) && defined(CONFIG_SMP)
	{
		.procname	= "spin_retry",
		.data		= &spin_retry,
		.maxlen		= sizeof (int),
		.mode		= 0644,
		.proc_handler	= proc_dointvec,
	},
#endif
#if	defined(CONFIG_ACPI_SLEEP) && defined(CONFIG_X86)
	{
		.procname	= "acpi_video_flags",
		.data		= &acpi_realmode_flags,
		.maxlen		= sizeof (unsigned long),
		.mode		= 0644,
		.proc_handler	= proc_doulongvec_minmax,
	},
#endif
#ifdef CONFIG_SYSCTL_ARCH_UNALIGN_NO_WARN
	{
		.procname	= "ignore-unaligned-usertrap",
		.data		= &no_unaligned_warning,
		.maxlen		= sizeof (int),
	 	.mode		= 0644,
		.proc_handler	= proc_dointvec,
	},
#endif
#ifdef CONFIG_IA64
	{
		.procname	= "unaligned-dump-stack",
		.data		= &unaligned_dump_stack,
		.maxlen		= sizeof (int),
		.mode		= 0644,
		.proc_handler	= proc_dointvec,
	},
#endif
#ifdef CONFIG_DETECT_HUNG_TASK
	{
		.procname	= "hung_task_panic",
		.data		= &sysctl_hung_task_panic,
		.maxlen		= sizeof(int),
		.mode		= 0644,
		.proc_handler	= proc_dointvec_minmax,
		.extra1		= &zero,
		.extra2		= &one,
	},
	{
		.procname	= "hung_task_check_count",
		.data		= &sysctl_hung_task_check_count,
		.maxlen		= sizeof(int),
		.mode		= 0644,
		.proc_handler	= proc_dointvec_minmax,
		.extra1		= &zero,
	},
	{
		.procname	= "hung_task_timeout_secs",
		.data		= &sysctl_hung_task_timeout_secs,
		.maxlen		= sizeof(unsigned long),
		.mode		= 0644,
		.proc_handler	= proc_dohung_task_timeout_secs,
		.extra2		= &hung_task_timeout_max,
	},
	{
		.procname	= "hung_task_warnings",
		.data		= &sysctl_hung_task_warnings,
		.maxlen		= sizeof(int),
		.mode		= 0644,
		.proc_handler	= proc_dointvec_minmax,
		.extra1		= &neg_one,
	},
#endif
#ifdef CONFIG_COMPAT
	{
		.procname	= "compat-log",
		.data		= &compat_log,
		.maxlen		= sizeof (int),
	 	.mode		= 0644,
		.proc_handler	= proc_dointvec,
	},
#endif
#ifdef CONFIG_RT_MUTEXES
	{
		.procname	= "max_lock_depth",
		.data		= &max_lock_depth,
		.maxlen		= sizeof(int),
		.mode		= 0644,
		.proc_handler	= proc_dointvec,
	},
#endif
	{
		.procname	= "poweroff_cmd",
		.data		= &poweroff_cmd,
		.maxlen		= POWEROFF_CMD_PATH_LEN,
		.mode		= 0644,
		.proc_handler	= proc_dostring,
	},
#ifdef CONFIG_KEYS
	{
		.procname	= "keys",
		.mode		= 0555,
		.child		= key_sysctls,
	},
#endif
#ifdef CONFIG_PERF_EVENTS
	/*
	 * User-space scripts rely on the existence of this file
	 * as a feature check for perf_events being enabled.
	 *
	 * So it's an ABI, do not remove!
	 */
	{
		.procname	= "perf_event_paranoid",
		.data		= &sysctl_perf_event_paranoid,
		.maxlen		= sizeof(sysctl_perf_event_paranoid),
		.mode		= 0644,
		.proc_handler	= proc_dointvec,
	},
	{
		.procname	= "perf_event_mlock_kb",
		.data		= &sysctl_perf_event_mlock,
		.maxlen		= sizeof(sysctl_perf_event_mlock),
		.mode		= 0644,
		.proc_handler	= proc_dointvec,
	},
	{
		.procname	= "perf_event_max_sample_rate",
		.data		= &sysctl_perf_event_sample_rate,
		.maxlen		= sizeof(sysctl_perf_event_sample_rate),
		.mode		= 0644,
		.proc_handler	= perf_proc_update_handler,
		.extra1		= &one,
	},
	{
		.procname	= "perf_cpu_time_max_percent",
		.data		= &sysctl_perf_cpu_time_max_percent,
		.maxlen		= sizeof(sysctl_perf_cpu_time_max_percent),
		.mode		= 0644,
		.proc_handler	= perf_cpu_time_max_percent_handler,
		.extra1		= &zero,
		.extra2		= &one_hundred,
	},
#endif
#ifdef CONFIG_KMEMCHECK
	{
		.procname	= "kmemcheck",
		.data		= &kmemcheck_enabled,
		.maxlen		= sizeof(int),
		.mode		= 0644,
		.proc_handler	= proc_dointvec,
	},
#endif
	{
		.procname	= "panic_on_warn",
		.data		= &panic_on_warn,
		.maxlen		= sizeof(int),
		.mode		= 0644,
		.proc_handler	= proc_dointvec_minmax,
		.extra1		= &zero,
		.extra2		= &one,
	},
#if defined(CONFIG_SMP) && defined(CONFIG_NO_HZ_COMMON)
	{
		.procname	= "timer_migration",
		.data		= &sysctl_timer_migration,
		.maxlen		= sizeof(unsigned int),
		.mode		= 0644,
		.proc_handler	= timer_migration_handler,
	},
#endif
#ifdef CONFIG_BPF_SYSCALL
	{
		.procname	= "unprivileged_bpf_disabled",
		.data		= &sysctl_unprivileged_bpf_disabled,
		.maxlen		= sizeof(sysctl_unprivileged_bpf_disabled),
		.mode		= 0644,
		/* only handle a transition from default "0" to "1" */
		.proc_handler	= proc_dointvec_minmax,
		.extra1		= &one,
		.extra2		= &one,
	},
#endif
#if defined(CONFIG_ARM) || defined(CONFIG_ARM64)
	{
		.procname	= "boot_reason",
		.data		= &boot_reason,
		.maxlen		= sizeof(int),
		.mode		= 0444,
		.proc_handler	= proc_dointvec,
	},

	{
		.procname	= "cold_boot",
		.data		= &cold_boot,
		.maxlen		= sizeof(int),
		.mode		= 0444,
		.proc_handler	= proc_dointvec,
	},
#endif
/*
 * NOTE: do not add new entries to this table unless you have read
 * Documentation/sysctl/ctl_unnumbered.txt
 */
	{ }
};

static struct ctl_table vm_table[] = {
	{
		.procname	= "overcommit_memory",
		.data		= &sysctl_overcommit_memory,
		.maxlen		= sizeof(sysctl_overcommit_memory),
		.mode		= 0644,
		.proc_handler	= proc_dointvec_minmax,
		.extra1		= &zero,
		.extra2		= &two,
	},
	{
		.procname	= "panic_on_oom",
		.data		= &sysctl_panic_on_oom,
		.maxlen		= sizeof(sysctl_panic_on_oom),
		.mode		= 0644,
		.proc_handler	= proc_dointvec_minmax,
		.extra1		= &zero,
		.extra2		= &two,
	},
	{
		.procname	= "oom_kill_allocating_task",
		.data		= &sysctl_oom_kill_allocating_task,
		.maxlen		= sizeof(sysctl_oom_kill_allocating_task),
		.mode		= 0644,
		.proc_handler	= proc_dointvec,
	},
	{
		.procname	= "oom_dump_tasks",
		.data		= &sysctl_oom_dump_tasks,
		.maxlen		= sizeof(sysctl_oom_dump_tasks),
		.mode		= 0644,
		.proc_handler	= proc_dointvec,
	},
	{
		.procname	= "overcommit_ratio",
		.data		= &sysctl_overcommit_ratio,
		.maxlen		= sizeof(sysctl_overcommit_ratio),
		.mode		= 0644,
		.proc_handler	= overcommit_ratio_handler,
	},
	{
		.procname	= "overcommit_kbytes",
		.data		= &sysctl_overcommit_kbytes,
		.maxlen		= sizeof(sysctl_overcommit_kbytes),
		.mode		= 0644,
		.proc_handler	= overcommit_kbytes_handler,
	},
	{
		.procname	= "page-cluster", 
		.data		= &page_cluster,
		.maxlen		= sizeof(int),
		.mode		= 0644,
		.proc_handler	= proc_dointvec_minmax,
		.extra1		= &zero,
	},
	{
		.procname	= "dirty_background_ratio",
		.data		= &dirty_background_ratio,
		.maxlen		= sizeof(dirty_background_ratio),
		.mode		= 0644,
		.proc_handler	= dirty_background_ratio_handler,
		.extra1		= &zero,
		.extra2		= &one_hundred,
	},
	{
		.procname	= "dirty_background_bytes",
		.data		= &dirty_background_bytes,
		.maxlen		= sizeof(dirty_background_bytes),
		.mode		= 0644,
		.proc_handler	= dirty_background_bytes_handler,
		.extra1		= &one_ul,
	},
	{
		.procname	= "dirty_ratio",
		.data		= &vm_dirty_ratio,
		.maxlen		= sizeof(vm_dirty_ratio),
		.mode		= 0644,
		.proc_handler	= dirty_ratio_handler,
		.extra1		= &zero,
		.extra2		= &one_hundred,
	},
	{
		.procname	= "dirty_bytes",
		.data		= &vm_dirty_bytes,
		.maxlen		= sizeof(vm_dirty_bytes),
		.mode		= 0644,
		.proc_handler	= dirty_bytes_handler,
		.extra1		= &dirty_bytes_min,
	},
	{
		.procname	= "dirty_writeback_centisecs",
		.data		= &dirty_writeback_interval,
		.maxlen		= sizeof(dirty_writeback_interval),
		.mode		= 0644,
		.proc_handler	= dirty_writeback_centisecs_handler,
	},
	{
		.procname	= "dirty_expire_centisecs",
		.data		= &dirty_expire_interval,
		.maxlen		= sizeof(dirty_expire_interval),
		.mode		= 0644,
		.proc_handler	= proc_dointvec_minmax,
		.extra1		= &zero,
	},
	{
		.procname	= "dirtytime_expire_seconds",
		.data		= &dirtytime_expire_interval,
		.maxlen		= sizeof(dirty_expire_interval),
		.mode		= 0644,
		.proc_handler	= dirtytime_interval_handler,
		.extra1		= &zero,
	},
	{
		.procname       = "nr_pdflush_threads",
		.mode           = 0444 /* read-only */,
		.proc_handler   = pdflush_proc_obsolete,
	},
	{
		.procname	= "swappiness",
		.data		= &vm_swappiness,
		.maxlen		= sizeof(vm_swappiness),
		.mode		= 0644,
		.proc_handler	= proc_dointvec_minmax,
		.extra1		= &zero,
		.extra2		= &one_hundred,
	},
#ifdef CONFIG_HUGETLB_PAGE
	{
		.procname	= "nr_hugepages",
		.data		= NULL,
		.maxlen		= sizeof(unsigned long),
		.mode		= 0644,
		.proc_handler	= hugetlb_sysctl_handler,
	},
#ifdef CONFIG_NUMA
	{
		.procname       = "nr_hugepages_mempolicy",
		.data           = NULL,
		.maxlen         = sizeof(unsigned long),
		.mode           = 0644,
		.proc_handler   = &hugetlb_mempolicy_sysctl_handler,
	},
#endif
	 {
		.procname	= "hugetlb_shm_group",
		.data		= &sysctl_hugetlb_shm_group,
		.maxlen		= sizeof(gid_t),
		.mode		= 0644,
		.proc_handler	= proc_dointvec,
	 },
	 {
		.procname	= "hugepages_treat_as_movable",
		.data		= &hugepages_treat_as_movable,
		.maxlen		= sizeof(int),
		.mode		= 0644,
		.proc_handler	= proc_dointvec,
	},
	{
		.procname	= "nr_overcommit_hugepages",
		.data		= NULL,
		.maxlen		= sizeof(unsigned long),
		.mode		= 0644,
		.proc_handler	= hugetlb_overcommit_handler,
	},
#endif
	{
		.procname	= "lowmem_reserve_ratio",
		.data		= &sysctl_lowmem_reserve_ratio,
		.maxlen		= sizeof(sysctl_lowmem_reserve_ratio),
		.mode		= 0644,
		.proc_handler	= lowmem_reserve_ratio_sysctl_handler,
	},
	{
		.procname	= "drop_caches",
		.data		= &sysctl_drop_caches,
		.maxlen		= sizeof(int),
		.mode		= 0644,
		.proc_handler	= drop_caches_sysctl_handler,
		.extra1		= &one,
		.extra2		= &four,
	},
#ifdef CONFIG_COMPACTION
	{
		.procname	= "compact_memory",
		.data		= &sysctl_compact_memory,
		.maxlen		= sizeof(int),
		.mode		= 0200,
		.proc_handler	= sysctl_compaction_handler,
	},
	{
		.procname	= "extfrag_threshold",
		.data		= &sysctl_extfrag_threshold,
		.maxlen		= sizeof(int),
		.mode		= 0644,
		.proc_handler	= sysctl_extfrag_handler,
		.extra1		= &min_extfrag_threshold,
		.extra2		= &max_extfrag_threshold,
	},
	{
		.procname	= "compact_unevictable_allowed",
		.data		= &sysctl_compact_unevictable_allowed,
		.maxlen		= sizeof(int),
		.mode		= 0644,
		.proc_handler	= proc_dointvec,
		.extra1		= &zero,
		.extra2		= &one,
	},

#endif /* CONFIG_COMPACTION */
	{
		.procname	= "min_free_kbytes",
		.data		= &min_free_kbytes,
		.maxlen		= sizeof(min_free_kbytes),
		.mode		= 0644,
		.proc_handler	= min_free_kbytes_sysctl_handler,
		.extra1		= &zero,
	},
	{
		.procname	= "extra_free_kbytes",
		.data		= &extra_free_kbytes,
		.maxlen		= sizeof(extra_free_kbytes),
		.mode		= 0644,
		.proc_handler	= min_free_kbytes_sysctl_handler,
		.extra1		= &zero,
	},
	{
		.procname	= "percpu_pagelist_fraction",
		.data		= &percpu_pagelist_fraction,
		.maxlen		= sizeof(percpu_pagelist_fraction),
		.mode		= 0644,
		.proc_handler	= percpu_pagelist_fraction_sysctl_handler,
		.extra1		= &zero,
	},
#ifdef CONFIG_MMU
	{
		.procname	= "max_map_count",
		.data		= &sysctl_max_map_count,
		.maxlen		= sizeof(sysctl_max_map_count),
		.mode		= 0644,
		.proc_handler	= proc_dointvec_minmax,
		.extra1		= &zero,
	},
#else
	{
		.procname	= "nr_trim_pages",
		.data		= &sysctl_nr_trim_pages,
		.maxlen		= sizeof(sysctl_nr_trim_pages),
		.mode		= 0644,
		.proc_handler	= proc_dointvec_minmax,
		.extra1		= &zero,
	},
#endif
	{
		.procname	= "laptop_mode",
		.data		= &laptop_mode,
		.maxlen		= sizeof(laptop_mode),
		.mode		= 0644,
		.proc_handler	= proc_dointvec_jiffies,
	},
	{
		.procname	= "block_dump",
		.data		= &block_dump,
		.maxlen		= sizeof(block_dump),
		.mode		= 0644,
		.proc_handler	= proc_dointvec,
		.extra1		= &zero,
	},
	{
		.procname	= "vfs_cache_pressure",
		.data		= &sysctl_vfs_cache_pressure,
		.maxlen		= sizeof(sysctl_vfs_cache_pressure),
		.mode		= 0644,
		.proc_handler	= proc_dointvec,
		.extra1		= &zero,
	},
#ifdef HAVE_ARCH_PICK_MMAP_LAYOUT
	{
		.procname	= "legacy_va_layout",
		.data		= &sysctl_legacy_va_layout,
		.maxlen		= sizeof(sysctl_legacy_va_layout),
		.mode		= 0644,
		.proc_handler	= proc_dointvec,
		.extra1		= &zero,
	},
#endif
#ifdef CONFIG_NUMA
	{
		.procname	= "zone_reclaim_mode",
		.data		= &zone_reclaim_mode,
		.maxlen		= sizeof(zone_reclaim_mode),
		.mode		= 0644,
		.proc_handler	= proc_dointvec,
		.extra1		= &zero,
	},
	{
		.procname	= "min_unmapped_ratio",
		.data		= &sysctl_min_unmapped_ratio,
		.maxlen		= sizeof(sysctl_min_unmapped_ratio),
		.mode		= 0644,
		.proc_handler	= sysctl_min_unmapped_ratio_sysctl_handler,
		.extra1		= &zero,
		.extra2		= &one_hundred,
	},
	{
		.procname	= "min_slab_ratio",
		.data		= &sysctl_min_slab_ratio,
		.maxlen		= sizeof(sysctl_min_slab_ratio),
		.mode		= 0644,
		.proc_handler	= sysctl_min_slab_ratio_sysctl_handler,
		.extra1		= &zero,
		.extra2		= &one_hundred,
	},
#endif
#ifdef CONFIG_SMP
	{
		.procname	= "stat_interval",
		.data		= &sysctl_stat_interval,
		.maxlen		= sizeof(sysctl_stat_interval),
		.mode		= 0644,
		.proc_handler	= proc_dointvec_jiffies,
	},
#endif
#ifdef CONFIG_MMU
	{
		.procname	= "mmap_min_addr",
		.data		= &dac_mmap_min_addr,
		.maxlen		= sizeof(unsigned long),
		.mode		= 0644,
		.proc_handler	= mmap_min_addr_handler,
	},
#endif
#ifdef CONFIG_NUMA
	{
		.procname	= "numa_zonelist_order",
		.data		= &numa_zonelist_order,
		.maxlen		= NUMA_ZONELIST_ORDER_LEN,
		.mode		= 0644,
		.proc_handler	= numa_zonelist_order_handler,
	},
#endif
#if (defined(CONFIG_X86_32) && !defined(CONFIG_UML))|| \
   (defined(CONFIG_SUPERH) && defined(CONFIG_VSYSCALL))
	{
		.procname	= "vdso_enabled",
#ifdef CONFIG_X86_32
		.data		= &vdso32_enabled,
		.maxlen		= sizeof(vdso32_enabled),
#else
		.data		= &vdso_enabled,
		.maxlen		= sizeof(vdso_enabled),
#endif
		.mode		= 0644,
		.proc_handler	= proc_dointvec,
		.extra1		= &zero,
	},
#endif
#ifdef CONFIG_HIGHMEM
	{
		.procname	= "highmem_is_dirtyable",
		.data		= &vm_highmem_is_dirtyable,
		.maxlen		= sizeof(vm_highmem_is_dirtyable),
		.mode		= 0644,
		.proc_handler	= proc_dointvec_minmax,
		.extra1		= &zero,
		.extra2		= &one,
	},
#endif
#ifdef CONFIG_MEMORY_FAILURE
	{
		.procname	= "memory_failure_early_kill",
		.data		= &sysctl_memory_failure_early_kill,
		.maxlen		= sizeof(sysctl_memory_failure_early_kill),
		.mode		= 0644,
		.proc_handler	= proc_dointvec_minmax,
		.extra1		= &zero,
		.extra2		= &one,
	},
	{
		.procname	= "memory_failure_recovery",
		.data		= &sysctl_memory_failure_recovery,
		.maxlen		= sizeof(sysctl_memory_failure_recovery),
		.mode		= 0644,
		.proc_handler	= proc_dointvec_minmax,
		.extra1		= &zero,
		.extra2		= &one,
	},
#endif
	{
		.procname	= "user_reserve_kbytes",
		.data		= &sysctl_user_reserve_kbytes,
		.maxlen		= sizeof(sysctl_user_reserve_kbytes),
		.mode		= 0644,
		.proc_handler	= proc_doulongvec_minmax,
	},
	{
		.procname	= "admin_reserve_kbytes",
		.data		= &sysctl_admin_reserve_kbytes,
		.maxlen		= sizeof(sysctl_admin_reserve_kbytes),
		.mode		= 0644,
		.proc_handler	= proc_doulongvec_minmax,
	},
#ifdef CONFIG_HAVE_ARCH_MMAP_RND_BITS
	{
		.procname	= "mmap_rnd_bits",
		.data		= &mmap_rnd_bits,
		.maxlen		= sizeof(mmap_rnd_bits),
		.mode		= 0600,
		.proc_handler	= proc_dointvec_minmax,
		.extra1		= (void *)&mmap_rnd_bits_min,
		.extra2		= (void *)&mmap_rnd_bits_max,
	},
#endif
#ifdef CONFIG_HAVE_ARCH_MMAP_RND_COMPAT_BITS
	{
		.procname	= "mmap_rnd_compat_bits",
		.data		= &mmap_rnd_compat_bits,
		.maxlen		= sizeof(mmap_rnd_compat_bits),
		.mode		= 0600,
		.proc_handler	= proc_dointvec_minmax,
		.extra1		= (void *)&mmap_rnd_compat_bits_min,
		.extra2		= (void *)&mmap_rnd_compat_bits_max,
	},
#endif
#ifdef CONFIG_SWAP
	{
		.procname	= "swap_ratio",
		.data		= &sysctl_swap_ratio,
		.maxlen		= sizeof(sysctl_swap_ratio),
		.mode		= 0644,
		.proc_handler	= proc_dointvec_minmax,
	},
	{
		.procname	= "swap_ratio_enable",
		.data		= &sysctl_swap_ratio_enable,
		.maxlen		= sizeof(sysctl_swap_ratio_enable),
		.mode		= 0644,
		.proc_handler	= proc_dointvec_minmax,
	},
#endif
	{ }
};

static struct ctl_table fs_table[] = {
	{
		.procname	= "inode-nr",
		.data		= &inodes_stat,
		.maxlen		= 2*sizeof(long),
		.mode		= 0444,
		.proc_handler	= proc_nr_inodes,
	},
	{
		.procname	= "inode-state",
		.data		= &inodes_stat,
		.maxlen		= 7*sizeof(long),
		.mode		= 0444,
		.proc_handler	= proc_nr_inodes,
	},
	{
		.procname	= "file-nr",
		.data		= &files_stat,
		.maxlen		= sizeof(files_stat),
		.mode		= 0444,
		.proc_handler	= proc_nr_files,
	},
	{
		.procname	= "file-max",
		.data		= &files_stat.max_files,
		.maxlen		= sizeof(files_stat.max_files),
		.mode		= 0644,
		.proc_handler	= proc_doulongvec_minmax,
	},
	{
		.procname	= "nr_open",
		.data		= &sysctl_nr_open,
		.maxlen		= sizeof(int),
		.mode		= 0644,
		.proc_handler	= proc_dointvec_minmax,
		.extra1		= &sysctl_nr_open_min,
		.extra2		= &sysctl_nr_open_max,
	},
	{
		.procname	= "dentry-state",
		.data		= &dentry_stat,
		.maxlen		= 6*sizeof(long),
		.mode		= 0444,
		.proc_handler	= proc_nr_dentry,
	},
	{
		.procname	= "overflowuid",
		.data		= &fs_overflowuid,
		.maxlen		= sizeof(int),
		.mode		= 0644,
		.proc_handler	= proc_dointvec_minmax,
		.extra1		= &minolduid,
		.extra2		= &maxolduid,
	},
	{
		.procname	= "overflowgid",
		.data		= &fs_overflowgid,
		.maxlen		= sizeof(int),
		.mode		= 0644,
		.proc_handler	= proc_dointvec_minmax,
		.extra1		= &minolduid,
		.extra2		= &maxolduid,
	},
#ifdef CONFIG_FILE_LOCKING
	{
		.procname	= "leases-enable",
		.data		= &leases_enable,
		.maxlen		= sizeof(int),
		.mode		= 0644,
		.proc_handler	= proc_dointvec,
	},
#endif
#ifdef CONFIG_DNOTIFY
	{
		.procname	= "dir-notify-enable",
		.data		= &dir_notify_enable,
		.maxlen		= sizeof(int),
		.mode		= 0644,
		.proc_handler	= proc_dointvec,
	},
#endif
#ifdef CONFIG_MMU
#ifdef CONFIG_FILE_LOCKING
	{
		.procname	= "lease-break-time",
		.data		= &lease_break_time,
		.maxlen		= sizeof(int),
		.mode		= 0644,
		.proc_handler	= proc_dointvec,
	},
#endif
#ifdef CONFIG_AIO
	{
		.procname	= "aio-nr",
		.data		= &aio_nr,
		.maxlen		= sizeof(aio_nr),
		.mode		= 0444,
		.proc_handler	= proc_doulongvec_minmax,
	},
	{
		.procname	= "aio-max-nr",
		.data		= &aio_max_nr,
		.maxlen		= sizeof(aio_max_nr),
		.mode		= 0644,
		.proc_handler	= proc_doulongvec_minmax,
	},
#endif /* CONFIG_AIO */
#ifdef CONFIG_INOTIFY_USER
	{
		.procname	= "inotify",
		.mode		= 0555,
		.child		= inotify_table,
	},
#endif	
#ifdef CONFIG_EPOLL
	{
		.procname	= "epoll",
		.mode		= 0555,
		.child		= epoll_table,
	},
#endif
#endif
	{
		.procname	= "protected_symlinks",
		.data		= &sysctl_protected_symlinks,
		.maxlen		= sizeof(int),
		.mode		= 0600,
		.proc_handler	= proc_dointvec_minmax,
		.extra1		= &zero,
		.extra2		= &one,
	},
	{
		.procname	= "protected_hardlinks",
		.data		= &sysctl_protected_hardlinks,
		.maxlen		= sizeof(int),
		.mode		= 0600,
		.proc_handler	= proc_dointvec_minmax,
		.extra1		= &zero,
		.extra2		= &one,
	},
	{
		.procname	= "suid_dumpable",
		.data		= &suid_dumpable,
		.maxlen		= sizeof(int),
		.mode		= 0644,
		.proc_handler	= proc_dointvec_minmax_coredump,
		.extra1		= &zero,
		.extra2		= &two,
	},
#if defined(CONFIG_BINFMT_MISC) || defined(CONFIG_BINFMT_MISC_MODULE)
	{
		.procname	= "binfmt_misc",
		.mode		= 0555,
		.child		= sysctl_mount_point,
	},
#endif
	{
		.procname	= "pipe-max-size",
		.data		= &pipe_max_size,
		.maxlen		= sizeof(int),
		.mode		= 0644,
		.proc_handler	= &pipe_proc_fn,
		.extra1		= &pipe_min_size,
	},
<<<<<<< HEAD
=======
	{
		.procname	= "pipe-user-pages-hard",
		.data		= &pipe_user_pages_hard,
		.maxlen		= sizeof(pipe_user_pages_hard),
		.mode		= 0644,
		.proc_handler	= proc_doulongvec_minmax,
	},
	{
		.procname	= "pipe-user-pages-soft",
		.data		= &pipe_user_pages_soft,
		.maxlen		= sizeof(pipe_user_pages_soft),
		.mode		= 0644,
		.proc_handler	= proc_doulongvec_minmax,
	},
	{
		.procname	= "mount-max",
		.data		= &sysctl_mount_max,
		.maxlen		= sizeof(unsigned int),
		.mode		= 0644,
		.proc_handler	= proc_dointvec_minmax,
		.extra1		= &one,
	},
>>>>>>> b409ba3b
	{ }
};

static struct ctl_table debug_table[] = {
#ifdef CONFIG_SYSCTL_EXCEPTION_TRACE
	{
		.procname	= "exception-trace",
		.data		= &show_unhandled_signals,
		.maxlen		= sizeof(int),
		.mode		= 0644,
		.proc_handler	= proc_dointvec
	},
#endif
#if defined(CONFIG_OPTPROBES)
	{
		.procname	= "kprobes-optimization",
		.data		= &sysctl_kprobes_optimization,
		.maxlen		= sizeof(int),
		.mode		= 0644,
		.proc_handler	= proc_kprobes_optimization_handler,
		.extra1		= &zero,
		.extra2		= &one,
	},
#endif
	{ }
};

static struct ctl_table dev_table[] = {
	{ }
};

int __init sysctl_init(void)
{
	struct ctl_table_header *hdr;

	hdr = register_sysctl_table(sysctl_base_table);
	kmemleak_not_leak(hdr);
	return 0;
}

#endif /* CONFIG_SYSCTL */

/*
 * /proc/sys support
 */

#ifdef CONFIG_PROC_SYSCTL

static int _proc_do_string(char *data, int maxlen, int write,
			   char __user *buffer,
			   size_t *lenp, loff_t *ppos)
{
	size_t len;
	char __user *p;
	char c;

	if (!data || !maxlen || !*lenp) {
		*lenp = 0;
		return 0;
	}

	if (write) {
		if (sysctl_writes_strict == SYSCTL_WRITES_STRICT) {
			/* Only continue writes not past the end of buffer. */
			len = strlen(data);
			if (len > maxlen - 1)
				len = maxlen - 1;

			if (*ppos > len)
				return 0;
			len = *ppos;
		} else {
			/* Start writing from beginning of buffer. */
			len = 0;
		}

		*ppos += *lenp;
		p = buffer;
		while ((p - buffer) < *lenp && len < maxlen - 1) {
			if (get_user(c, p++))
				return -EFAULT;
			if (c == 0 || c == '\n')
				break;
			data[len++] = c;
		}
		data[len] = 0;
	} else {
		len = strlen(data);
		if (len > maxlen)
			len = maxlen;

		if (*ppos > len) {
			*lenp = 0;
			return 0;
		}

		data += *ppos;
		len  -= *ppos;

		if (len > *lenp)
			len = *lenp;
		if (len)
			if (copy_to_user(buffer, data, len))
				return -EFAULT;
		if (len < *lenp) {
			if (put_user('\n', buffer + len))
				return -EFAULT;
			len++;
		}
		*lenp = len;
		*ppos += len;
	}
	return 0;
}

static void warn_sysctl_write(struct ctl_table *table)
{
	pr_warn_once("%s wrote to %s when file position was not 0!\n"
		"This will not be supported in the future. To silence this\n"
		"warning, set kernel.sysctl_writes_strict = -1\n",
		current->comm, table->procname);
}

/**
 * proc_dostring - read a string sysctl
 * @table: the sysctl table
 * @write: %TRUE if this is a write to the sysctl file
 * @buffer: the user buffer
 * @lenp: the size of the user buffer
 * @ppos: file position
 *
 * Reads/writes a string from/to the user buffer. If the kernel
 * buffer provided is not large enough to hold the string, the
 * string is truncated. The copied string is %NULL-terminated.
 * If the string is being read by the user process, it is copied
 * and a newline '\n' is added. It is truncated if the buffer is
 * not large enough.
 *
 * Returns 0 on success.
 */
int proc_dostring(struct ctl_table *table, int write,
		  void __user *buffer, size_t *lenp, loff_t *ppos)
{
	if (write && *ppos && sysctl_writes_strict == SYSCTL_WRITES_WARN)
		warn_sysctl_write(table);

	return _proc_do_string((char *)(table->data), table->maxlen, write,
			       (char __user *)buffer, lenp, ppos);
}

static size_t proc_skip_spaces(char **buf)
{
	size_t ret;
	char *tmp = skip_spaces(*buf);
	ret = tmp - *buf;
	*buf = tmp;
	return ret;
}

static void proc_skip_char(char **buf, size_t *size, const char v)
{
	while (*size) {
		if (**buf != v)
			break;
		(*size)--;
		(*buf)++;
	}
}

#define TMPBUFLEN 22
/**
 * proc_get_long - reads an ASCII formatted integer from a user buffer
 *
 * @buf: a kernel buffer
 * @size: size of the kernel buffer
 * @val: this is where the number will be stored
 * @neg: set to %TRUE if number is negative
 * @perm_tr: a vector which contains the allowed trailers
 * @perm_tr_len: size of the perm_tr vector
 * @tr: pointer to store the trailer character
 *
 * In case of success %0 is returned and @buf and @size are updated with
 * the amount of bytes read. If @tr is non-NULL and a trailing
 * character exists (size is non-zero after returning from this
 * function), @tr is updated with the trailing character.
 */
static int proc_get_long(char **buf, size_t *size,
			  unsigned long *val, bool *neg,
			  const char *perm_tr, unsigned perm_tr_len, char *tr)
{
	int len;
	char *p, tmp[TMPBUFLEN];

	if (!*size)
		return -EINVAL;

	len = *size;
	if (len > TMPBUFLEN - 1)
		len = TMPBUFLEN - 1;

	memcpy(tmp, *buf, len);

	tmp[len] = 0;
	p = tmp;
	if (*p == '-' && *size > 1) {
		*neg = true;
		p++;
	} else
		*neg = false;
	if (!isdigit(*p))
		return -EINVAL;

	*val = simple_strtoul(p, &p, 0);

	len = p - tmp;

	/* We don't know if the next char is whitespace thus we may accept
	 * invalid integers (e.g. 1234...a) or two integers instead of one
	 * (e.g. 123...1). So lets not allow such large numbers. */
	if (len == TMPBUFLEN - 1)
		return -EINVAL;

	if (len < *size && perm_tr_len && !memchr(perm_tr, *p, perm_tr_len))
		return -EINVAL;

	if (tr && (len < *size))
		*tr = *p;

	*buf += len;
	*size -= len;

	return 0;
}

/**
 * proc_put_long - converts an integer to a decimal ASCII formatted string
 *
 * @buf: the user buffer
 * @size: the size of the user buffer
 * @val: the integer to be converted
 * @neg: sign of the number, %TRUE for negative
 *
 * In case of success %0 is returned and @buf and @size are updated with
 * the amount of bytes written.
 */
static int proc_put_long(void __user **buf, size_t *size, unsigned long val,
			  bool neg)
{
	int len;
	char tmp[TMPBUFLEN], *p = tmp;

	sprintf(p, "%s%lu", neg ? "-" : "", val);
	len = strlen(tmp);
	if (len > *size)
		len = *size;
	if (copy_to_user(*buf, tmp, len))
		return -EFAULT;
	*size -= len;
	*buf += len;
	return 0;
}
#undef TMPBUFLEN

static int proc_put_char(void __user **buf, size_t *size, char c)
{
	if (*size) {
		char __user **buffer = (char __user **)buf;
		if (put_user(c, *buffer))
			return -EFAULT;
		(*size)--, (*buffer)++;
		*buf = *buffer;
	}
	return 0;
}

static int do_proc_dointvec_conv(bool *negp, unsigned long *lvalp,
				 int *valp,
				 int write, void *data)
{
	if (write) {
		*valp = *negp ? -*lvalp : *lvalp;
	} else {
		int val = *valp;
		if (val < 0) {
			*negp = true;
			*lvalp = -(unsigned long)val;
		} else {
			*negp = false;
			*lvalp = (unsigned long)val;
		}
	}
	return 0;
}

static const char proc_wspace_sep[] = { ' ', '\t', '\n' };

static int __do_proc_dointvec(void *tbl_data, struct ctl_table *table,
		  int write, void __user *buffer,
		  size_t *lenp, loff_t *ppos,
		  int (*conv)(bool *negp, unsigned long *lvalp, int *valp,
			      int write, void *data),
		  void *data)
{
	int *i, vleft, first = 1, err = 0;
	unsigned long page = 0;
	size_t left;
	char *kbuf;
	
	if (!tbl_data || !table->maxlen || !*lenp || (*ppos && !write)) {
		*lenp = 0;
		return 0;
	}
	
	i = (int *) tbl_data;
	vleft = table->maxlen / sizeof(*i);
	left = *lenp;

	if (!conv)
		conv = do_proc_dointvec_conv;

	if (write) {
		if (*ppos) {
			switch (sysctl_writes_strict) {
			case SYSCTL_WRITES_STRICT:
				goto out;
			case SYSCTL_WRITES_WARN:
				warn_sysctl_write(table);
				break;
			default:
				break;
			}
		}

		if (left > PAGE_SIZE - 1)
			left = PAGE_SIZE - 1;
		page = __get_free_page(GFP_TEMPORARY);
		kbuf = (char *) page;
		if (!kbuf)
			return -ENOMEM;
		if (copy_from_user(kbuf, buffer, left)) {
			err = -EFAULT;
			goto free;
		}
		kbuf[left] = 0;
	}

	for (; left && vleft--; i++, first=0) {
		unsigned long lval;
		bool neg;

		if (write) {
			left -= proc_skip_spaces(&kbuf);

			if (!left)
				break;
			err = proc_get_long(&kbuf, &left, &lval, &neg,
					     proc_wspace_sep,
					     sizeof(proc_wspace_sep), NULL);
			if (err)
				break;
			if (conv(&neg, &lval, i, 1, data)) {
				err = -EINVAL;
				break;
			}
		} else {
			if (conv(&neg, &lval, i, 0, data)) {
				err = -EINVAL;
				break;
			}
			if (!first)
				err = proc_put_char(&buffer, &left, '\t');
			if (err)
				break;
			err = proc_put_long(&buffer, &left, lval, neg);
			if (err)
				break;
		}
	}

	if (!write && !first && left && !err)
		err = proc_put_char(&buffer, &left, '\n');
	if (write && !err && left)
		left -= proc_skip_spaces(&kbuf);
free:
	if (write) {
		free_page(page);
		if (first)
			return err ? : -EINVAL;
	}
	*lenp -= left;
out:
	*ppos += *lenp;
	return err;
}

static int do_proc_dointvec(struct ctl_table *table, int write,
		  void __user *buffer, size_t *lenp, loff_t *ppos,
		  int (*conv)(bool *negp, unsigned long *lvalp, int *valp,
			      int write, void *data),
		  void *data)
{
	return __do_proc_dointvec(table->data, table, write,
			buffer, lenp, ppos, conv, data);
}

/**
 * proc_dointvec - read a vector of integers
 * @table: the sysctl table
 * @write: %TRUE if this is a write to the sysctl file
 * @buffer: the user buffer
 * @lenp: the size of the user buffer
 * @ppos: file position
 *
 * Reads/writes up to table->maxlen/sizeof(unsigned int) integer
 * values from/to the user buffer, treated as an ASCII string. 
 *
 * Returns 0 on success.
 */
int proc_dointvec(struct ctl_table *table, int write,
		     void __user *buffer, size_t *lenp, loff_t *ppos)
{
    return do_proc_dointvec(table,write,buffer,lenp,ppos,
		    	    NULL,NULL);
}

/*
 * Taint values can only be increased
 * This means we can safely use a temporary.
 */
static int proc_taint(struct ctl_table *table, int write,
			       void __user *buffer, size_t *lenp, loff_t *ppos)
{
	struct ctl_table t;
	unsigned long tmptaint = get_taint();
	int err;

	if (write && !capable(CAP_SYS_ADMIN))
		return -EPERM;

	t = *table;
	t.data = &tmptaint;
	err = proc_doulongvec_minmax(&t, write, buffer, lenp, ppos);
	if (err < 0)
		return err;

	if (write) {
		/*
		 * Poor man's atomic or. Not worth adding a primitive
		 * to everyone's atomic.h for this
		 */
		int i;
		for (i = 0; i < BITS_PER_LONG && tmptaint >> i; i++) {
			if ((tmptaint >> i) & 1)
				add_taint(i, LOCKDEP_STILL_OK);
		}
	}

	return err;
}

#ifdef CONFIG_PRINTK
static int proc_dointvec_minmax_sysadmin(struct ctl_table *table, int write,
				void __user *buffer, size_t *lenp, loff_t *ppos)
{
	if (write && !capable(CAP_SYS_ADMIN))
		return -EPERM;

	return proc_dointvec_minmax(table, write, buffer, lenp, ppos);
}
#endif

struct do_proc_dointvec_minmax_conv_param {
	int *min;
	int *max;
};

static int do_proc_dointvec_minmax_conv(bool *negp, unsigned long *lvalp,
					int *valp,
					int write, void *data)
{
	struct do_proc_dointvec_minmax_conv_param *param = data;
	if (write) {
		int val = *negp ? -*lvalp : *lvalp;
		if ((param->min && *param->min > val) ||
		    (param->max && *param->max < val))
			return -EINVAL;
		*valp = val;
	} else {
		int val = *valp;
		if (val < 0) {
			*negp = true;
			*lvalp = -(unsigned long)val;
		} else {
			*negp = false;
			*lvalp = (unsigned long)val;
		}
	}
	return 0;
}

/**
 * proc_dointvec_minmax - read a vector of integers with min/max values
 * @table: the sysctl table
 * @write: %TRUE if this is a write to the sysctl file
 * @buffer: the user buffer
 * @lenp: the size of the user buffer
 * @ppos: file position
 *
 * Reads/writes up to table->maxlen/sizeof(unsigned int) integer
 * values from/to the user buffer, treated as an ASCII string.
 *
 * This routine will ensure the values are within the range specified by
 * table->extra1 (min) and table->extra2 (max).
 *
 * Returns 0 on success.
 */
int proc_dointvec_minmax(struct ctl_table *table, int write,
		  void __user *buffer, size_t *lenp, loff_t *ppos)
{
	struct do_proc_dointvec_minmax_conv_param param = {
		.min = (int *) table->extra1,
		.max = (int *) table->extra2,
	};
	return do_proc_dointvec(table, write, buffer, lenp, ppos,
				do_proc_dointvec_minmax_conv, &param);
}

static void validate_coredump_safety(void)
{
#ifdef CONFIG_COREDUMP
	if (suid_dumpable == SUID_DUMP_ROOT &&
	    core_pattern[0] != '/' && core_pattern[0] != '|') {
		printk(KERN_WARNING "Unsafe core_pattern used with "\
			"suid_dumpable=2. Pipe handler or fully qualified "\
			"core dump path required.\n");
	}
#endif
}

static int proc_dointvec_minmax_coredump(struct ctl_table *table, int write,
		void __user *buffer, size_t *lenp, loff_t *ppos)
{
	int error = proc_dointvec_minmax(table, write, buffer, lenp, ppos);
	if (!error)
		validate_coredump_safety();
	return error;
}

#ifdef CONFIG_COREDUMP
static int proc_dostring_coredump(struct ctl_table *table, int write,
		  void __user *buffer, size_t *lenp, loff_t *ppos)
{
	int error = proc_dostring(table, write, buffer, lenp, ppos);
	if (!error)
		validate_coredump_safety();
	return error;
}
#endif

static int __do_proc_doulongvec_minmax(void *data, struct ctl_table *table, int write,
				     void __user *buffer,
				     size_t *lenp, loff_t *ppos,
				     unsigned long convmul,
				     unsigned long convdiv)
{
	unsigned long *i, *min, *max;
	int vleft, first = 1, err = 0;
	unsigned long page = 0;
	size_t left;
	char *kbuf;

	if (!data || !table->maxlen || !*lenp || (*ppos && !write)) {
		*lenp = 0;
		return 0;
	}

	i = (unsigned long *) data;
	min = (unsigned long *) table->extra1;
	max = (unsigned long *) table->extra2;
	vleft = table->maxlen / sizeof(unsigned long);
	left = *lenp;

	if (write) {
		if (*ppos) {
			switch (sysctl_writes_strict) {
			case SYSCTL_WRITES_STRICT:
				goto out;
			case SYSCTL_WRITES_WARN:
				warn_sysctl_write(table);
				break;
			default:
				break;
			}
		}

		if (left > PAGE_SIZE - 1)
			left = PAGE_SIZE - 1;
		page = __get_free_page(GFP_TEMPORARY);
		kbuf = (char *) page;
		if (!kbuf)
			return -ENOMEM;
		if (copy_from_user(kbuf, buffer, left)) {
			err = -EFAULT;
			goto free;
		}
		kbuf[left] = 0;
	}

	for (; left && vleft--; i++, first = 0) {
		unsigned long val;

		if (write) {
			bool neg;

			left -= proc_skip_spaces(&kbuf);

			err = proc_get_long(&kbuf, &left, &val, &neg,
					     proc_wspace_sep,
					     sizeof(proc_wspace_sep), NULL);
			if (err)
				break;
			if (neg)
				continue;
			if ((min && val < *min) || (max && val > *max))
				continue;
			*i = val;
		} else {
			val = convdiv * (*i) / convmul;
			if (!first) {
				err = proc_put_char(&buffer, &left, '\t');
				if (err)
					break;
			}
			err = proc_put_long(&buffer, &left, val, false);
			if (err)
				break;
		}
	}

	if (!write && !first && left && !err)
		err = proc_put_char(&buffer, &left, '\n');
	if (write && !err)
		left -= proc_skip_spaces(&kbuf);
free:
	if (write) {
		free_page(page);
		if (first)
			return err ? : -EINVAL;
	}
	*lenp -= left;
out:
	*ppos += *lenp;
	return err;
}

static int do_proc_doulongvec_minmax(struct ctl_table *table, int write,
				     void __user *buffer,
				     size_t *lenp, loff_t *ppos,
				     unsigned long convmul,
				     unsigned long convdiv)
{
	return __do_proc_doulongvec_minmax(table->data, table, write,
			buffer, lenp, ppos, convmul, convdiv);
}

/**
 * proc_doulongvec_minmax - read a vector of long integers with min/max values
 * @table: the sysctl table
 * @write: %TRUE if this is a write to the sysctl file
 * @buffer: the user buffer
 * @lenp: the size of the user buffer
 * @ppos: file position
 *
 * Reads/writes up to table->maxlen/sizeof(unsigned long) unsigned long
 * values from/to the user buffer, treated as an ASCII string.
 *
 * This routine will ensure the values are within the range specified by
 * table->extra1 (min) and table->extra2 (max).
 *
 * Returns 0 on success.
 */
int proc_doulongvec_minmax(struct ctl_table *table, int write,
			   void __user *buffer, size_t *lenp, loff_t *ppos)
{
    return do_proc_doulongvec_minmax(table, write, buffer, lenp, ppos, 1l, 1l);
}

/**
 * proc_doulongvec_ms_jiffies_minmax - read a vector of millisecond values with min/max values
 * @table: the sysctl table
 * @write: %TRUE if this is a write to the sysctl file
 * @buffer: the user buffer
 * @lenp: the size of the user buffer
 * @ppos: file position
 *
 * Reads/writes up to table->maxlen/sizeof(unsigned long) unsigned long
 * values from/to the user buffer, treated as an ASCII string. The values
 * are treated as milliseconds, and converted to jiffies when they are stored.
 *
 * This routine will ensure the values are within the range specified by
 * table->extra1 (min) and table->extra2 (max).
 *
 * Returns 0 on success.
 */
int proc_doulongvec_ms_jiffies_minmax(struct ctl_table *table, int write,
				      void __user *buffer,
				      size_t *lenp, loff_t *ppos)
{
    return do_proc_doulongvec_minmax(table, write, buffer,
				     lenp, ppos, HZ, 1000l);
}


static int do_proc_dointvec_jiffies_conv(bool *negp, unsigned long *lvalp,
					 int *valp,
					 int write, void *data)
{
	if (write) {
		if (*lvalp > LONG_MAX / HZ)
			return 1;
		*valp = *negp ? -(*lvalp*HZ) : (*lvalp*HZ);
	} else {
		int val = *valp;
		unsigned long lval;
		if (val < 0) {
			*negp = true;
			lval = -(unsigned long)val;
		} else {
			*negp = false;
			lval = (unsigned long)val;
		}
		*lvalp = lval / HZ;
	}
	return 0;
}

static int do_proc_dointvec_userhz_jiffies_conv(bool *negp, unsigned long *lvalp,
						int *valp,
						int write, void *data)
{
	if (write) {
		if (USER_HZ < HZ && *lvalp > (LONG_MAX / HZ) * USER_HZ)
			return 1;
		*valp = clock_t_to_jiffies(*negp ? -*lvalp : *lvalp);
	} else {
		int val = *valp;
		unsigned long lval;
		if (val < 0) {
			*negp = true;
			lval = -(unsigned long)val;
		} else {
			*negp = false;
			lval = (unsigned long)val;
		}
		*lvalp = jiffies_to_clock_t(lval);
	}
	return 0;
}

static int do_proc_dointvec_ms_jiffies_conv(bool *negp, unsigned long *lvalp,
					    int *valp,
					    int write, void *data)
{
	if (write) {
		unsigned long jif = msecs_to_jiffies(*negp ? -*lvalp : *lvalp);

		if (jif > INT_MAX)
			return 1;
		*valp = (int)jif;
	} else {
		int val = *valp;
		unsigned long lval;
		if (val < 0) {
			*negp = true;
			lval = -(unsigned long)val;
		} else {
			*negp = false;
			lval = (unsigned long)val;
		}
		*lvalp = jiffies_to_msecs(lval);
	}
	return 0;
}

/**
 * proc_dointvec_jiffies - read a vector of integers as seconds
 * @table: the sysctl table
 * @write: %TRUE if this is a write to the sysctl file
 * @buffer: the user buffer
 * @lenp: the size of the user buffer
 * @ppos: file position
 *
 * Reads/writes up to table->maxlen/sizeof(unsigned int) integer
 * values from/to the user buffer, treated as an ASCII string. 
 * The values read are assumed to be in seconds, and are converted into
 * jiffies.
 *
 * Returns 0 on success.
 */
int proc_dointvec_jiffies(struct ctl_table *table, int write,
			  void __user *buffer, size_t *lenp, loff_t *ppos)
{
    return do_proc_dointvec(table,write,buffer,lenp,ppos,
		    	    do_proc_dointvec_jiffies_conv,NULL);
}

/**
 * proc_dointvec_userhz_jiffies - read a vector of integers as 1/USER_HZ seconds
 * @table: the sysctl table
 * @write: %TRUE if this is a write to the sysctl file
 * @buffer: the user buffer
 * @lenp: the size of the user buffer
 * @ppos: pointer to the file position
 *
 * Reads/writes up to table->maxlen/sizeof(unsigned int) integer
 * values from/to the user buffer, treated as an ASCII string. 
 * The values read are assumed to be in 1/USER_HZ seconds, and 
 * are converted into jiffies.
 *
 * Returns 0 on success.
 */
int proc_dointvec_userhz_jiffies(struct ctl_table *table, int write,
				 void __user *buffer, size_t *lenp, loff_t *ppos)
{
    return do_proc_dointvec(table,write,buffer,lenp,ppos,
		    	    do_proc_dointvec_userhz_jiffies_conv,NULL);
}

/**
 * proc_dointvec_ms_jiffies - read a vector of integers as 1 milliseconds
 * @table: the sysctl table
 * @write: %TRUE if this is a write to the sysctl file
 * @buffer: the user buffer
 * @lenp: the size of the user buffer
 * @ppos: file position
 * @ppos: the current position in the file
 *
 * Reads/writes up to table->maxlen/sizeof(unsigned int) integer
 * values from/to the user buffer, treated as an ASCII string. 
 * The values read are assumed to be in 1/1000 seconds, and 
 * are converted into jiffies.
 *
 * Returns 0 on success.
 */
int proc_dointvec_ms_jiffies(struct ctl_table *table, int write,
			     void __user *buffer, size_t *lenp, loff_t *ppos)
{
	return do_proc_dointvec(table, write, buffer, lenp, ppos,
				do_proc_dointvec_ms_jiffies_conv, NULL);
}

static int proc_do_cad_pid(struct ctl_table *table, int write,
			   void __user *buffer, size_t *lenp, loff_t *ppos)
{
	struct pid *new_pid;
	pid_t tmp;
	int r;

	tmp = pid_vnr(cad_pid);

	r = __do_proc_dointvec(&tmp, table, write, buffer,
			       lenp, ppos, NULL, NULL);
	if (r || !write)
		return r;

	new_pid = find_get_pid(tmp);
	if (!new_pid)
		return -ESRCH;

	put_pid(xchg(&cad_pid, new_pid));
	return 0;
}

/**
 * proc_do_large_bitmap - read/write from/to a large bitmap
 * @table: the sysctl table
 * @write: %TRUE if this is a write to the sysctl file
 * @buffer: the user buffer
 * @lenp: the size of the user buffer
 * @ppos: file position
 *
 * The bitmap is stored at table->data and the bitmap length (in bits)
 * in table->maxlen.
 *
 * We use a range comma separated format (e.g. 1,3-4,10-10) so that
 * large bitmaps may be represented in a compact manner. Writing into
 * the file will clear the bitmap then update it with the given input.
 *
 * Returns 0 on success.
 */
int proc_do_large_bitmap(struct ctl_table *table, int write,
			 void __user *buffer, size_t *lenp, loff_t *ppos)
{
	int err = 0;
	bool first = 1;
	size_t left = *lenp;
	unsigned long bitmap_len = table->maxlen;
	unsigned long *bitmap = *(unsigned long **) table->data;
	unsigned long *tmp_bitmap = NULL;
	char tr_a[] = { '-', ',', '\n' }, tr_b[] = { ',', '\n', 0 }, c;

	if (!bitmap || !bitmap_len || !left || (*ppos && !write)) {
		*lenp = 0;
		return 0;
	}

	if (write) {
		unsigned long page = 0;
		char *kbuf;

		if (left > PAGE_SIZE - 1)
			left = PAGE_SIZE - 1;

		page = __get_free_page(GFP_TEMPORARY);
		kbuf = (char *) page;
		if (!kbuf)
			return -ENOMEM;
		if (copy_from_user(kbuf, buffer, left)) {
			free_page(page);
			return -EFAULT;
                }
		kbuf[left] = 0;

		tmp_bitmap = kzalloc(BITS_TO_LONGS(bitmap_len) * sizeof(unsigned long),
				     GFP_KERNEL);
		if (!tmp_bitmap) {
			free_page(page);
			return -ENOMEM;
		}
		proc_skip_char(&kbuf, &left, '\n');
		while (!err && left) {
			unsigned long val_a, val_b;
			bool neg;

			err = proc_get_long(&kbuf, &left, &val_a, &neg, tr_a,
					     sizeof(tr_a), &c);
			if (err)
				break;
			if (val_a >= bitmap_len || neg) {
				err = -EINVAL;
				break;
			}

			val_b = val_a;
			if (left) {
				kbuf++;
				left--;
			}

			if (c == '-') {
				err = proc_get_long(&kbuf, &left, &val_b,
						     &neg, tr_b, sizeof(tr_b),
						     &c);
				if (err)
					break;
				if (val_b >= bitmap_len || neg ||
				    val_a > val_b) {
					err = -EINVAL;
					break;
				}
				if (left) {
					kbuf++;
					left--;
				}
			}

			bitmap_set(tmp_bitmap, val_a, val_b - val_a + 1);
			first = 0;
			proc_skip_char(&kbuf, &left, '\n');
		}
		free_page(page);
	} else {
		unsigned long bit_a, bit_b = 0;

		while (left) {
			bit_a = find_next_bit(bitmap, bitmap_len, bit_b);
			if (bit_a >= bitmap_len)
				break;
			bit_b = find_next_zero_bit(bitmap, bitmap_len,
						   bit_a + 1) - 1;

			if (!first) {
				err = proc_put_char(&buffer, &left, ',');
				if (err)
					break;
			}
			err = proc_put_long(&buffer, &left, bit_a, false);
			if (err)
				break;
			if (bit_a != bit_b) {
				err = proc_put_char(&buffer, &left, '-');
				if (err)
					break;
				err = proc_put_long(&buffer, &left, bit_b, false);
				if (err)
					break;
			}

			first = 0; bit_b++;
		}
		if (!err)
			err = proc_put_char(&buffer, &left, '\n');
	}

	if (!err) {
		if (write) {
			if (*ppos)
				bitmap_or(bitmap, bitmap, tmp_bitmap, bitmap_len);
			else
				bitmap_copy(bitmap, tmp_bitmap, bitmap_len);
		}
		kfree(tmp_bitmap);
		*lenp -= left;
		*ppos += *lenp;
		return 0;
	} else {
		kfree(tmp_bitmap);
		return err;
	}
}

#else /* CONFIG_PROC_SYSCTL */

int proc_dostring(struct ctl_table *table, int write,
		  void __user *buffer, size_t *lenp, loff_t *ppos)
{
	return -ENOSYS;
}

int proc_dointvec(struct ctl_table *table, int write,
		  void __user *buffer, size_t *lenp, loff_t *ppos)
{
	return -ENOSYS;
}

int proc_dointvec_minmax(struct ctl_table *table, int write,
		    void __user *buffer, size_t *lenp, loff_t *ppos)
{
	return -ENOSYS;
}

int proc_dointvec_jiffies(struct ctl_table *table, int write,
		    void __user *buffer, size_t *lenp, loff_t *ppos)
{
	return -ENOSYS;
}

int proc_dointvec_userhz_jiffies(struct ctl_table *table, int write,
		    void __user *buffer, size_t *lenp, loff_t *ppos)
{
	return -ENOSYS;
}

int proc_dointvec_ms_jiffies(struct ctl_table *table, int write,
			     void __user *buffer, size_t *lenp, loff_t *ppos)
{
	return -ENOSYS;
}

int proc_doulongvec_minmax(struct ctl_table *table, int write,
		    void __user *buffer, size_t *lenp, loff_t *ppos)
{
	return -ENOSYS;
}

int proc_doulongvec_ms_jiffies_minmax(struct ctl_table *table, int write,
				      void __user *buffer,
				      size_t *lenp, loff_t *ppos)
{
    return -ENOSYS;
}


#endif /* CONFIG_PROC_SYSCTL */

/*
 * No sense putting this after each symbol definition, twice,
 * exception granted :-)
 */
EXPORT_SYMBOL(proc_dointvec);
EXPORT_SYMBOL(proc_dointvec_jiffies);
EXPORT_SYMBOL(proc_dointvec_minmax);
EXPORT_SYMBOL(proc_dointvec_userhz_jiffies);
EXPORT_SYMBOL(proc_dointvec_ms_jiffies);
EXPORT_SYMBOL(proc_dostring);
EXPORT_SYMBOL(proc_doulongvec_minmax);
EXPORT_SYMBOL(proc_doulongvec_ms_jiffies_minmax);<|MERGE_RESOLUTION|>--- conflicted
+++ resolved
@@ -1871,8 +1871,6 @@
 		.proc_handler	= &pipe_proc_fn,
 		.extra1		= &pipe_min_size,
 	},
-<<<<<<< HEAD
-=======
 	{
 		.procname	= "pipe-user-pages-hard",
 		.data		= &pipe_user_pages_hard,
@@ -1895,7 +1893,6 @@
 		.proc_handler	= proc_dointvec_minmax,
 		.extra1		= &one,
 	},
->>>>>>> b409ba3b
 	{ }
 };
 

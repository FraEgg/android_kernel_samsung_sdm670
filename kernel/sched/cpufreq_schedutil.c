--- conflicted
+++ resolved
@@ -319,12 +319,10 @@
 	unsigned int next_f;
 	bool busy;
 
-<<<<<<< HEAD
+	flags &= ~SCHED_CPUFREQ_RT_DL;
+
 	if (!sg_policy->tunables->pl && flags & SCHED_CPUFREQ_PL)
 		return;
-=======
-	flags &= ~SCHED_CPUFREQ_RT_DL;
->>>>>>> c703c038
 
 	sugov_set_iowait_boost(sg_cpu, time, flags);
 	sg_cpu->last_update = time;

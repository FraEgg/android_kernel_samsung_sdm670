--- conflicted
+++ resolved
@@ -23,11 +23,6 @@
 
 struct sugov_tunables {
 	struct gov_attr_set attr_set;
-<<<<<<< HEAD
-=======
-	unsigned int		up_rate_limit_us;
-	unsigned int		down_rate_limit_us;
->>>>>>> 014720fa
 	unsigned int hispeed_load;
 	unsigned int hispeed_freq;
 	bool pl;
@@ -44,13 +39,7 @@
 
 	raw_spinlock_t update_lock;  /* For shared policies */
 	u64 last_freq_update_time;
-<<<<<<< HEAD
-=======
-	s64			min_rate_limit_ns;
-	s64			up_rate_delay_ns;
-	s64			down_rate_delay_ns;
 	s64 freq_update_delay_ns;
->>>>>>> 014720fa
 	u64 last_ws;
 	u64 curr_cycles;
 	u64 last_cyc_update_time;
@@ -161,19 +150,11 @@
 
 	if (next_freq > sg_policy->next_freq &&
 	    delta_ns < sg_policy->up_rate_delay_ns)
-<<<<<<< HEAD
 			return true;
 
 	if (next_freq < sg_policy->next_freq &&
 	    delta_ns < sg_policy->down_rate_delay_ns)
 			return true;
-=======
-		return true;
-
-	if (next_freq < sg_policy->next_freq &&
-	    delta_ns < sg_policy->down_rate_delay_ns)
-		return true;
->>>>>>> 014720fa
 
 	return false;
 }
@@ -250,16 +231,11 @@
 	if (sg_policy->next_freq == next_freq)
 		return;
 
-<<<<<<< HEAD
 	if (sugov_up_down_rate_limit(sg_policy, time, next_freq)) {
 		/* Don't cache a raw freq that didn't become next_freq */
 		sg_policy->cached_raw_freq = 0;
 		return;
 	}
-=======
-	if (sugov_up_down_rate_limit(sg_policy, time, next_freq))
-		return;
->>>>>>> 014720fa
 
 	sg_policy->next_freq = next_freq;
 	sg_policy->last_freq_update_time = time;
@@ -683,22 +659,14 @@
 {
 	struct sugov_tunables *tunables = to_sugov_tunables(attr_set);
 
-<<<<<<< HEAD
 	return snprintf(buf, PAGE_SIZE, "%u\n", tunables->up_rate_limit_us);
-=======
-	return sprintf(buf, "%u\n", tunables->up_rate_limit_us);
->>>>>>> 014720fa
 }
 
 static ssize_t down_rate_limit_us_show(struct gov_attr_set *attr_set, char *buf)
 {
 	struct sugov_tunables *tunables = to_sugov_tunables(attr_set);
 
-<<<<<<< HEAD
 	return snprintf(buf, PAGE_SIZE, "%u\n", tunables->down_rate_limit_us);
-=======
-	return sprintf(buf, "%u\n", tunables->down_rate_limit_us);
->>>>>>> 014720fa
 }
 
 static ssize_t up_rate_limit_us_store(struct gov_attr_set *attr_set,
@@ -712,21 +680,12 @@
 		return -EINVAL;
 
 	tunables->up_rate_limit_us = rate_limit_us;
-<<<<<<< HEAD
 
 	list_for_each_entry(sg_policy, &attr_set->policy_list, tunables_hook) {
 		sg_policy->up_rate_delay_ns = rate_limit_us * NSEC_PER_USEC;
 		update_min_rate_limit_ns(sg_policy);
 	}
 
-=======
-
-	list_for_each_entry(sg_policy, &attr_set->policy_list, tunables_hook) {
-		sg_policy->up_rate_delay_ns = rate_limit_us * NSEC_PER_USEC;
-		update_min_rate_limit_ns(sg_policy);
-	}
-
->>>>>>> 014720fa
 	return count;
 }
 
@@ -820,7 +779,6 @@
 	return count;
 }
 
-<<<<<<< HEAD
 static ssize_t iowait_boost_enable_show(struct gov_attr_set *attr_set,
 					char *buf)
 {
@@ -841,8 +799,6 @@
 	return count;
 }
 
-=======
->>>>>>> 014720fa
 static struct governor_attr up_rate_limit_us = __ATTR_RW(up_rate_limit_us);
 static struct governor_attr down_rate_limit_us = __ATTR_RW(down_rate_limit_us);
 static struct governor_attr hispeed_load = __ATTR_RW(hispeed_load);
@@ -852,11 +808,6 @@
 	__ATTR_RW(iowait_boost_enable);
 
 static struct attribute *sugov_attributes[] = {
-<<<<<<< HEAD
-=======
-	&up_rate_limit_us.attr,
-	&down_rate_limit_us.attr,
->>>>>>> 014720fa
 	&hispeed_load.attr,
 	&hispeed_freq.attr,
 	&pl.attr,
@@ -1006,13 +957,10 @@
 	tunables->hispeed_freq = cached->hispeed_freq;
 	tunables->up_rate_limit_us = cached->up_rate_limit_us;
 	tunables->down_rate_limit_us = cached->down_rate_limit_us;
-<<<<<<< HEAD
 	sg_policy->up_rate_delay_ns =
 		cached->up_rate_limit_us * NSEC_PER_USEC;
 	sg_policy->down_rate_delay_ns =
 		cached->down_rate_limit_us * NSEC_PER_USEC;
-=======
->>>>>>> 014720fa
 	update_min_rate_limit_ns(sg_policy);
 }
 
@@ -1058,13 +1006,6 @@
 		goto stop_kthread;
 	}
 
-<<<<<<< HEAD
-=======
-	tunables->up_rate_limit_us =
-				cpufreq_policy_transition_delay_us(policy);
-	tunables->down_rate_limit_us =
-				cpufreq_policy_transition_delay_us(policy);
->>>>>>> 014720fa
 	tunables->hispeed_load = DEFAULT_HISPEED_LOAD;
 	tunables->hispeed_freq = 0;
 	tunables->up_rate_limit_us = cpufreq_policy_transition_delay_us(policy);
@@ -1139,10 +1080,7 @@
 		sg_policy->tunables->up_rate_limit_us * NSEC_PER_USEC;
 	sg_policy->down_rate_delay_ns =
 		sg_policy->tunables->down_rate_limit_us * NSEC_PER_USEC;
-<<<<<<< HEAD
 	update_min_rate_limit_ns(sg_policy);
-=======
->>>>>>> 014720fa
 	sg_policy->last_freq_update_time = 0;
 	sg_policy->next_freq = UINT_MAX;
 	sg_policy->work_in_progress = false;

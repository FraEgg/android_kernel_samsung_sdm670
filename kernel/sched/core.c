--- conflicted
+++ resolved
@@ -5457,11 +5457,6 @@
 	struct rq *rq = cpu_rq(cpu);
 	unsigned long flags;
 
-<<<<<<< HEAD
-	scs_task_reset(idle);
-
-=======
->>>>>>> 07ca3368
 	__sched_fork(0, idle);
 
 	raw_spin_lock_irqsave(&idle->pi_lock, flags);
@@ -5471,6 +5466,7 @@
 	idle->se.exec_start = sched_clock();
 	idle->flags |= PF_IDLE;
 
+	scs_task_reset(idle);
 	kasan_unpoison_task_stack(idle);
 
 #ifdef CONFIG_SMP

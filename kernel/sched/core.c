--- conflicted
+++ resolved
@@ -5458,11 +5458,6 @@
 	struct rq *rq = cpu_rq(cpu);
 	unsigned long flags;
 
-<<<<<<< HEAD
-	scs_task_reset(idle);
-
-=======
->>>>>>> 0f543a02
 	__sched_fork(0, idle);
 
 	raw_spin_lock_irqsave(&idle->pi_lock, flags);

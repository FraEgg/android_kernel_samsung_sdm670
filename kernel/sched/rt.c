/*
 * Real-Time Scheduling Class (mapped to the SCHED_FIFO and SCHED_RR
 * policies)
 */

#include "sched.h"

#include <linux/slab.h>
#include <trace/events/sched.h>

int sched_rr_timeslice = RR_TIMESLICE;

static int do_sched_rt_period_timer(struct rt_bandwidth *rt_b, int overrun);

struct rt_bandwidth def_rt_bandwidth;

static enum hrtimer_restart sched_rt_period_timer(struct hrtimer *timer)
{
	struct rt_bandwidth *rt_b =
		container_of(timer, struct rt_bandwidth, rt_period_timer);
	ktime_t now;
	int overrun;
	int idle = 0;

	for (;;) {
		now = hrtimer_cb_get_time(timer);
		overrun = hrtimer_forward(timer, now, rt_b->rt_period);

		if (!overrun)
			break;

		idle = do_sched_rt_period_timer(rt_b, overrun);
	}

	return idle ? HRTIMER_NORESTART : HRTIMER_RESTART;
}

void init_rt_bandwidth(struct rt_bandwidth *rt_b, u64 period, u64 runtime)
{
	rt_b->rt_period = ns_to_ktime(period);
	rt_b->rt_runtime = runtime;

	raw_spin_lock_init(&rt_b->rt_runtime_lock);

	hrtimer_init(&rt_b->rt_period_timer,
			CLOCK_MONOTONIC, HRTIMER_MODE_REL);
	rt_b->rt_period_timer.function = sched_rt_period_timer;
}

static void start_rt_bandwidth(struct rt_bandwidth *rt_b)
{
	if (!rt_bandwidth_enabled() || rt_b->rt_runtime == RUNTIME_INF)
		return;

	if (hrtimer_active(&rt_b->rt_period_timer))
		return;

	raw_spin_lock(&rt_b->rt_runtime_lock);
	start_bandwidth_timer(&rt_b->rt_period_timer, rt_b->rt_period);
	raw_spin_unlock(&rt_b->rt_runtime_lock);
}

void init_rt_rq(struct rt_rq *rt_rq, struct rq *rq)
{
	struct rt_prio_array *array;
	int i;

	array = &rt_rq->active;
	for (i = 0; i < MAX_RT_PRIO; i++) {
		INIT_LIST_HEAD(array->queue + i);
		__clear_bit(i, array->bitmap);
	}
	/* delimiter for bitsearch: */
	__set_bit(MAX_RT_PRIO, array->bitmap);

#if defined CONFIG_SMP
	rt_rq->highest_prio.curr = MAX_RT_PRIO;
	rt_rq->highest_prio.next = MAX_RT_PRIO;
	rt_rq->rt_nr_migratory = 0;
	rt_rq->overloaded = 0;
	plist_head_init(&rt_rq->pushable_tasks);
#endif

	rt_rq->rt_time = 0;
	rt_rq->rt_throttled = 0;
	rt_rq->rt_runtime = 0;
	raw_spin_lock_init(&rt_rq->rt_runtime_lock);
}

#ifdef CONFIG_RT_GROUP_SCHED
static void destroy_rt_bandwidth(struct rt_bandwidth *rt_b)
{
	hrtimer_cancel(&rt_b->rt_period_timer);
}

#define rt_entity_is_task(rt_se) (!(rt_se)->my_q)

static inline struct task_struct *rt_task_of(struct sched_rt_entity *rt_se)
{
#ifdef CONFIG_SCHED_DEBUG
	WARN_ON_ONCE(!rt_entity_is_task(rt_se));
#endif
	return container_of(rt_se, struct task_struct, rt);
}

static inline struct rq *rq_of_rt_rq(struct rt_rq *rt_rq)
{
	return rt_rq->rq;
}

static inline struct rt_rq *rt_rq_of_se(struct sched_rt_entity *rt_se)
{
	return rt_se->rt_rq;
}

void free_rt_sched_group(struct task_group *tg)
{
	int i;

	if (tg->rt_se)
		destroy_rt_bandwidth(&tg->rt_bandwidth);

	for_each_possible_cpu(i) {
		if (tg->rt_rq)
			kfree(tg->rt_rq[i]);
		if (tg->rt_se)
			kfree(tg->rt_se[i]);
	}

	kfree(tg->rt_rq);
	kfree(tg->rt_se);
}

void init_tg_rt_entry(struct task_group *tg, struct rt_rq *rt_rq,
		struct sched_rt_entity *rt_se, int cpu,
		struct sched_rt_entity *parent)
{
	struct rq *rq = cpu_rq(cpu);

	rt_rq->highest_prio.curr = MAX_RT_PRIO;
	rt_rq->rt_nr_boosted = 0;
	rt_rq->rq = rq;
	rt_rq->tg = tg;

	tg->rt_rq[cpu] = rt_rq;
	tg->rt_se[cpu] = rt_se;

	if (!rt_se)
		return;

	if (!parent)
		rt_se->rt_rq = &rq->rt;
	else
		rt_se->rt_rq = parent->my_q;

	rt_se->my_q = rt_rq;
	rt_se->parent = parent;
	INIT_LIST_HEAD(&rt_se->run_list);
}

int alloc_rt_sched_group(struct task_group *tg, struct task_group *parent)
{
	struct rt_rq *rt_rq;
	struct sched_rt_entity *rt_se;
	int i;

	tg->rt_rq = kzalloc(sizeof(rt_rq) * nr_cpu_ids, GFP_KERNEL);
	if (!tg->rt_rq)
		goto err;
	tg->rt_se = kzalloc(sizeof(rt_se) * nr_cpu_ids, GFP_KERNEL);
	if (!tg->rt_se)
		goto err;

	init_rt_bandwidth(&tg->rt_bandwidth,
			ktime_to_ns(def_rt_bandwidth.rt_period), 0);

	for_each_possible_cpu(i) {
		rt_rq = kzalloc_node(sizeof(struct rt_rq),
				     GFP_KERNEL, cpu_to_node(i));
		if (!rt_rq)
			goto err;

		rt_se = kzalloc_node(sizeof(struct sched_rt_entity),
				     GFP_KERNEL, cpu_to_node(i));
		if (!rt_se)
			goto err_free_rq;

		init_rt_rq(rt_rq, cpu_rq(i));
		rt_rq->rt_runtime = tg->rt_bandwidth.rt_runtime;
		init_tg_rt_entry(tg, rt_rq, rt_se, i, parent->rt_se[i]);
	}

	return 1;

err_free_rq:
	kfree(rt_rq);
err:
	return 0;
}

#else /* CONFIG_RT_GROUP_SCHED */

#define rt_entity_is_task(rt_se) (1)

static inline struct task_struct *rt_task_of(struct sched_rt_entity *rt_se)
{
	return container_of(rt_se, struct task_struct, rt);
}

static inline struct rq *rq_of_rt_rq(struct rt_rq *rt_rq)
{
	return container_of(rt_rq, struct rq, rt);
}

static inline struct rt_rq *rt_rq_of_se(struct sched_rt_entity *rt_se)
{
	struct task_struct *p = rt_task_of(rt_se);
	struct rq *rq = task_rq(p);

	return &rq->rt;
}

void free_rt_sched_group(struct task_group *tg) { }

int alloc_rt_sched_group(struct task_group *tg, struct task_group *parent)
{
	return 1;
}
#endif /* CONFIG_RT_GROUP_SCHED */

#ifdef CONFIG_SMP

static inline int rt_overloaded(struct rq *rq)
{
	return atomic_read(&rq->rd->rto_count);
}

static inline void rt_set_overload(struct rq *rq)
{
	if (!rq->online)
		return;

	cpumask_set_cpu(rq->cpu, rq->rd->rto_mask);
	/*
	 * Make sure the mask is visible before we set
	 * the overload count. That is checked to determine
	 * if we should look at the mask. It would be a shame
	 * if we looked at the mask, but the mask was not
	 * updated yet.
	 */
	wmb();
	atomic_inc(&rq->rd->rto_count);
}

static inline void rt_clear_overload(struct rq *rq)
{
	if (!rq->online)
		return;

	/* the order here really doesn't matter */
	atomic_dec(&rq->rd->rto_count);
	cpumask_clear_cpu(rq->cpu, rq->rd->rto_mask);
}

static void update_rt_migration(struct rt_rq *rt_rq)
{
	if (rt_rq->rt_nr_migratory && rt_rq->rt_nr_total > 1) {
		if (!rt_rq->overloaded) {
			rt_set_overload(rq_of_rt_rq(rt_rq));
			rt_rq->overloaded = 1;
		}
	} else if (rt_rq->overloaded) {
		rt_clear_overload(rq_of_rt_rq(rt_rq));
		rt_rq->overloaded = 0;
	}
}

static void inc_rt_migration(struct sched_rt_entity *rt_se, struct rt_rq *rt_rq)
{
	struct task_struct *p;

	if (!rt_entity_is_task(rt_se))
		return;

	p = rt_task_of(rt_se);
	rt_rq = &rq_of_rt_rq(rt_rq)->rt;

	rt_rq->rt_nr_total++;
	if (p->nr_cpus_allowed > 1)
		rt_rq->rt_nr_migratory++;

	update_rt_migration(rt_rq);
}

static void dec_rt_migration(struct sched_rt_entity *rt_se, struct rt_rq *rt_rq)
{
	struct task_struct *p;

	if (!rt_entity_is_task(rt_se))
		return;

	p = rt_task_of(rt_se);
	rt_rq = &rq_of_rt_rq(rt_rq)->rt;

	rt_rq->rt_nr_total--;
	if (p->nr_cpus_allowed > 1)
		rt_rq->rt_nr_migratory--;

	update_rt_migration(rt_rq);
}

static inline int has_pushable_tasks(struct rq *rq)
{
	return !plist_head_empty(&rq->rt.pushable_tasks);
}

static void enqueue_pushable_task(struct rq *rq, struct task_struct *p)
{
	plist_del(&p->pushable_tasks, &rq->rt.pushable_tasks);
	plist_node_init(&p->pushable_tasks, p->prio);
	plist_add(&p->pushable_tasks, &rq->rt.pushable_tasks);

	/* Update the highest prio pushable task */
	if (p->prio < rq->rt.highest_prio.next)
		rq->rt.highest_prio.next = p->prio;
}

static void dequeue_pushable_task(struct rq *rq, struct task_struct *p)
{
	plist_del(&p->pushable_tasks, &rq->rt.pushable_tasks);

	/* Update the new highest prio pushable task */
	if (has_pushable_tasks(rq)) {
		p = plist_first_entry(&rq->rt.pushable_tasks,
				      struct task_struct, pushable_tasks);
		rq->rt.highest_prio.next = p->prio;
	} else
		rq->rt.highest_prio.next = MAX_RT_PRIO;
}

#else

static inline void enqueue_pushable_task(struct rq *rq, struct task_struct *p)
{
}

static inline void dequeue_pushable_task(struct rq *rq, struct task_struct *p)
{
}

static inline
void inc_rt_migration(struct sched_rt_entity *rt_se, struct rt_rq *rt_rq)
{
}

static inline
void dec_rt_migration(struct sched_rt_entity *rt_se, struct rt_rq *rt_rq)
{
}

#endif /* CONFIG_SMP */

static inline int on_rt_rq(struct sched_rt_entity *rt_se)
{
	return !list_empty(&rt_se->run_list);
}

#ifdef CONFIG_RT_GROUP_SCHED

static inline u64 sched_rt_runtime(struct rt_rq *rt_rq)
{
	if (!rt_rq->tg)
		return RUNTIME_INF;

	return rt_rq->rt_runtime;
}

static inline u64 sched_rt_period(struct rt_rq *rt_rq)
{
	return ktime_to_ns(rt_rq->tg->rt_bandwidth.rt_period);
}

typedef struct task_group *rt_rq_iter_t;

static inline struct task_group *next_task_group(struct task_group *tg)
{
	do {
		tg = list_entry_rcu(tg->list.next,
			typeof(struct task_group), list);
	} while (&tg->list != &task_groups && task_group_is_autogroup(tg));

	if (&tg->list == &task_groups)
		tg = NULL;

	return tg;
}

#define for_each_rt_rq(rt_rq, iter, rq)					\
	for (iter = container_of(&task_groups, typeof(*iter), list);	\
		(iter = next_task_group(iter)) &&			\
		(rt_rq = iter->rt_rq[cpu_of(rq)]);)

static inline void list_add_leaf_rt_rq(struct rt_rq *rt_rq)
{
	list_add_rcu(&rt_rq->leaf_rt_rq_list,
			&rq_of_rt_rq(rt_rq)->leaf_rt_rq_list);
}

static inline void list_del_leaf_rt_rq(struct rt_rq *rt_rq)
{
	list_del_rcu(&rt_rq->leaf_rt_rq_list);
}

#define for_each_leaf_rt_rq(rt_rq, rq) \
	list_for_each_entry_rcu(rt_rq, &rq->leaf_rt_rq_list, leaf_rt_rq_list)

#define for_each_sched_rt_entity(rt_se) \
	for (; rt_se; rt_se = rt_se->parent)

static inline struct rt_rq *group_rt_rq(struct sched_rt_entity *rt_se)
{
	return rt_se->my_q;
}

static void enqueue_rt_entity(struct sched_rt_entity *rt_se, bool head);
static void dequeue_rt_entity(struct sched_rt_entity *rt_se);

static void sched_rt_rq_enqueue(struct rt_rq *rt_rq)
{
	struct task_struct *curr = rq_of_rt_rq(rt_rq)->curr;
	struct sched_rt_entity *rt_se;

	int cpu = cpu_of(rq_of_rt_rq(rt_rq));

	rt_se = rt_rq->tg->rt_se[cpu];

	if (rt_rq->rt_nr_running) {
		if (rt_se && !on_rt_rq(rt_se))
			enqueue_rt_entity(rt_se, false);
		if (rt_rq->highest_prio.curr < curr->prio)
			resched_task(curr);
	}
}

static void sched_rt_rq_dequeue(struct rt_rq *rt_rq)
{
	struct sched_rt_entity *rt_se;
	int cpu = cpu_of(rq_of_rt_rq(rt_rq));

	rt_se = rt_rq->tg->rt_se[cpu];

	if (rt_se && on_rt_rq(rt_se))
		dequeue_rt_entity(rt_se);
}

static inline int rt_rq_throttled(struct rt_rq *rt_rq)
{
	return rt_rq->rt_throttled && !rt_rq->rt_nr_boosted;
}

static int rt_se_boosted(struct sched_rt_entity *rt_se)
{
	struct rt_rq *rt_rq = group_rt_rq(rt_se);
	struct task_struct *p;

	if (rt_rq)
		return !!rt_rq->rt_nr_boosted;

	p = rt_task_of(rt_se);
	return p->prio != p->normal_prio;
}

#ifdef CONFIG_SMP
static inline const struct cpumask *sched_rt_period_mask(void)
{
	return cpu_rq(smp_processor_id())->rd->span;
}
#else
static inline const struct cpumask *sched_rt_period_mask(void)
{
	return cpu_online_mask;
}
#endif

static inline
struct rt_rq *sched_rt_period_rt_rq(struct rt_bandwidth *rt_b, int cpu)
{
	return container_of(rt_b, struct task_group, rt_bandwidth)->rt_rq[cpu];
}

static inline struct rt_bandwidth *sched_rt_bandwidth(struct rt_rq *rt_rq)
{
	return &rt_rq->tg->rt_bandwidth;
}

#else /* !CONFIG_RT_GROUP_SCHED */

static inline u64 sched_rt_runtime(struct rt_rq *rt_rq)
{
	return rt_rq->rt_runtime;
}

static inline u64 sched_rt_period(struct rt_rq *rt_rq)
{
	return ktime_to_ns(def_rt_bandwidth.rt_period);
}

typedef struct rt_rq *rt_rq_iter_t;

#define for_each_rt_rq(rt_rq, iter, rq) \
	for ((void) iter, rt_rq = &rq->rt; rt_rq; rt_rq = NULL)

static inline void list_add_leaf_rt_rq(struct rt_rq *rt_rq)
{
}

static inline void list_del_leaf_rt_rq(struct rt_rq *rt_rq)
{
}

#define for_each_leaf_rt_rq(rt_rq, rq) \
	for (rt_rq = &rq->rt; rt_rq; rt_rq = NULL)

#define for_each_sched_rt_entity(rt_se) \
	for (; rt_se; rt_se = NULL)

static inline struct rt_rq *group_rt_rq(struct sched_rt_entity *rt_se)
{
	return NULL;
}

static inline void sched_rt_rq_enqueue(struct rt_rq *rt_rq)
{
	if (rt_rq->rt_nr_running)
		resched_task(rq_of_rt_rq(rt_rq)->curr);
}

static inline void sched_rt_rq_dequeue(struct rt_rq *rt_rq)
{
}

static inline int rt_rq_throttled(struct rt_rq *rt_rq)
{
	return rt_rq->rt_throttled;
}

static inline const struct cpumask *sched_rt_period_mask(void)
{
	return cpu_online_mask;
}

static inline
struct rt_rq *sched_rt_period_rt_rq(struct rt_bandwidth *rt_b, int cpu)
{
	return &cpu_rq(cpu)->rt;
}

static inline struct rt_bandwidth *sched_rt_bandwidth(struct rt_rq *rt_rq)
{
	return &def_rt_bandwidth;
}

#endif /* CONFIG_RT_GROUP_SCHED */

#ifdef CONFIG_SMP
/*
 * We ran out of runtime, see if we can borrow some from our neighbours.
 */
static int do_balance_runtime(struct rt_rq *rt_rq)
{
	struct rt_bandwidth *rt_b = sched_rt_bandwidth(rt_rq);
	struct root_domain *rd = rq_of_rt_rq(rt_rq)->rd;
	int i, weight, more = 0;
	u64 rt_period;

	weight = cpumask_weight(rd->span);

	raw_spin_lock(&rt_b->rt_runtime_lock);
	rt_period = ktime_to_ns(rt_b->rt_period);
	for_each_cpu(i, rd->span) {
		struct rt_rq *iter = sched_rt_period_rt_rq(rt_b, i);
		s64 diff;

		if (iter == rt_rq)
			continue;

		raw_spin_lock(&iter->rt_runtime_lock);
		/*
		 * Either all rqs have inf runtime and there's nothing to steal
		 * or __disable_runtime() below sets a specific rq to inf to
		 * indicate its been disabled and disalow stealing.
		 */
		if (iter->rt_runtime == RUNTIME_INF)
			goto next;

		/*
		 * From runqueues with spare time, take 1/n part of their
		 * spare time, but no more than our period.
		 */
		diff = iter->rt_runtime - iter->rt_time;
		if (diff > 0) {
			diff = div_u64((u64)diff, weight);
			if (rt_rq->rt_runtime + diff > rt_period)
				diff = rt_period - rt_rq->rt_runtime;
			iter->rt_runtime -= diff;
			rt_rq->rt_runtime += diff;
			more = 1;
			if (rt_rq->rt_runtime == rt_period) {
				raw_spin_unlock(&iter->rt_runtime_lock);
				break;
			}
		}
next:
		raw_spin_unlock(&iter->rt_runtime_lock);
	}
	raw_spin_unlock(&rt_b->rt_runtime_lock);

	return more;
}

/*
 * Ensure this RQ takes back all the runtime it lend to its neighbours.
 */
static void __disable_runtime(struct rq *rq)
{
	struct root_domain *rd = rq->rd;
	rt_rq_iter_t iter;
	struct rt_rq *rt_rq;

	if (unlikely(!scheduler_running))
		return;

	for_each_rt_rq(rt_rq, iter, rq) {
		struct rt_bandwidth *rt_b = sched_rt_bandwidth(rt_rq);
		s64 want;
		int i;

		raw_spin_lock(&rt_b->rt_runtime_lock);
		raw_spin_lock(&rt_rq->rt_runtime_lock);
		/*
		 * Either we're all inf and nobody needs to borrow, or we're
		 * already disabled and thus have nothing to do, or we have
		 * exactly the right amount of runtime to take out.
		 */
		if (rt_rq->rt_runtime == RUNTIME_INF ||
				rt_rq->rt_runtime == rt_b->rt_runtime)
			goto balanced;
		raw_spin_unlock(&rt_rq->rt_runtime_lock);

		/*
		 * Calculate the difference between what we started out with
		 * and what we current have, that's the amount of runtime
		 * we lend and now have to reclaim.
		 */
		want = rt_b->rt_runtime - rt_rq->rt_runtime;

		/*
		 * Greedy reclaim, take back as much as we can.
		 */
		for_each_cpu(i, rd->span) {
			struct rt_rq *iter = sched_rt_period_rt_rq(rt_b, i);
			s64 diff;

			/*
			 * Can't reclaim from ourselves or disabled runqueues.
			 */
			if (iter == rt_rq || iter->rt_runtime == RUNTIME_INF)
				continue;

			raw_spin_lock(&iter->rt_runtime_lock);
			if (want > 0) {
				diff = min_t(s64, iter->rt_runtime, want);
				iter->rt_runtime -= diff;
				want -= diff;
			} else {
				iter->rt_runtime -= want;
				want -= want;
			}
			raw_spin_unlock(&iter->rt_runtime_lock);

			if (!want)
				break;
		}

		raw_spin_lock(&rt_rq->rt_runtime_lock);
		/*
		 * We cannot be left wanting - that would mean some runtime
		 * leaked out of the system.
		 */
		BUG_ON(want);
balanced:
		/*
		 * Disable all the borrow logic by pretending we have inf
		 * runtime - in which case borrowing doesn't make sense.
		 */
		rt_rq->rt_runtime = RUNTIME_INF;
		rt_rq->rt_throttled = 0;
		raw_spin_unlock(&rt_rq->rt_runtime_lock);
		raw_spin_unlock(&rt_b->rt_runtime_lock);
	}
}

static void __enable_runtime(struct rq *rq)
{
	rt_rq_iter_t iter;
	struct rt_rq *rt_rq;

	if (unlikely(!scheduler_running))
		return;

	/*
	 * Reset each runqueue's bandwidth settings
	 */
	for_each_rt_rq(rt_rq, iter, rq) {
		struct rt_bandwidth *rt_b = sched_rt_bandwidth(rt_rq);

		raw_spin_lock(&rt_b->rt_runtime_lock);
		raw_spin_lock(&rt_rq->rt_runtime_lock);
		rt_rq->rt_runtime = rt_b->rt_runtime;
		rt_rq->rt_time = 0;
		rt_rq->rt_throttled = 0;
		raw_spin_unlock(&rt_rq->rt_runtime_lock);
		raw_spin_unlock(&rt_b->rt_runtime_lock);
	}
}

static int balance_runtime(struct rt_rq *rt_rq)
{
	int more = 0;

	if (!sched_feat(RT_RUNTIME_SHARE))
		return more;

	if (rt_rq->rt_time > rt_rq->rt_runtime) {
		raw_spin_unlock(&rt_rq->rt_runtime_lock);
		more = do_balance_runtime(rt_rq);
		raw_spin_lock(&rt_rq->rt_runtime_lock);
	}

	return more;
}
#else /* !CONFIG_SMP */
static inline int balance_runtime(struct rt_rq *rt_rq)
{
	return 0;
}
#endif /* CONFIG_SMP */

static int do_sched_rt_period_timer(struct rt_bandwidth *rt_b, int overrun)
{
	int i, idle = 1, throttled = 0;
	const struct cpumask *span;

	span = sched_rt_period_mask();
#ifdef CONFIG_RT_GROUP_SCHED
	/*
	 * FIXME: isolated CPUs should really leave the root task group,
	 * whether they are isolcpus or were isolated via cpusets, lest
	 * the timer run on a CPU which does not service all runqueues,
	 * potentially leaving other CPUs indefinitely throttled.  If
	 * isolation is really required, the user will turn the throttle
	 * off to kill the perturbations it causes anyway.  Meanwhile,
	 * this maintains functionality for boot and/or troubleshooting.
	 */
	if (rt_b == &root_task_group.rt_bandwidth)
		span = cpu_online_mask;
#endif
	for_each_cpu(i, span) {
		int enqueue = 0;
		struct rt_rq *rt_rq = sched_rt_period_rt_rq(rt_b, i);
		struct rq *rq = rq_of_rt_rq(rt_rq);

		raw_spin_lock(&rq->lock);
		if (rt_rq->rt_time) {
			u64 runtime;

			raw_spin_lock(&rt_rq->rt_runtime_lock);
			if (rt_rq->rt_throttled)
				balance_runtime(rt_rq);
			runtime = rt_rq->rt_runtime;
			rt_rq->rt_time -= min(rt_rq->rt_time, overrun*runtime);
			if (rt_rq->rt_throttled && rt_rq->rt_time < runtime) {
				rt_rq->rt_throttled = 0;
				enqueue = 1;

				/*
				 * Force a clock update if the CPU was idle,
				 * lest wakeup -> unthrottle time accumulate.
				 */
				if (rt_rq->rt_nr_running && rq->curr == rq->idle)
					rq->skip_clock_update = -1;
			}
			if (rt_rq->rt_time || rt_rq->rt_nr_running)
				idle = 0;
			raw_spin_unlock(&rt_rq->rt_runtime_lock);
		} else if (rt_rq->rt_nr_running) {
			idle = 0;
			if (!rt_rq_throttled(rt_rq))
				enqueue = 1;
		}
		if (rt_rq->rt_throttled)
			throttled = 1;

		if (enqueue)
			sched_rt_rq_enqueue(rt_rq);
		raw_spin_unlock(&rq->lock);
	}

	if (!throttled && (!rt_bandwidth_enabled() || rt_b->rt_runtime == RUNTIME_INF))
		return 1;

	return idle;
}

static inline int rt_se_prio(struct sched_rt_entity *rt_se)
{
#ifdef CONFIG_RT_GROUP_SCHED
	struct rt_rq *rt_rq = group_rt_rq(rt_se);

	if (rt_rq)
		return rt_rq->highest_prio.curr;
#endif

	return rt_task_of(rt_se)->prio;
}

static void dump_throttled_rt_tasks(struct rt_rq *rt_rq)
{
	struct rt_prio_array *array = &rt_rq->active;
	struct sched_rt_entity *rt_se;
	char buf[500];
	char *pos = buf;
	char *end = buf + sizeof(buf);
	int idx;

	pos += snprintf(pos, sizeof(buf),
		"sched: RT throttling activated for rt_rq %p (cpu %d)\n",
		rt_rq, cpu_of(rq_of_rt_rq(rt_rq)));

	if (bitmap_empty(array->bitmap, MAX_RT_PRIO))
		goto out;

	pos += snprintf(pos, end - pos, "potential CPU hogs:\n");
	idx = sched_find_first_bit(array->bitmap);
	while (idx < MAX_RT_PRIO) {
		list_for_each_entry(rt_se, array->queue + idx, run_list) {
			struct task_struct *p;

			if (!rt_entity_is_task(rt_se))
				continue;

			p = rt_task_of(rt_se);
			if (pos < end)
				pos += snprintf(pos, end - pos, "\t%s (%d)\n",
					p->comm, p->pid);
		}
		idx = find_next_bit(array->bitmap, MAX_RT_PRIO, idx + 1);
	}
out:
#ifdef CONFIG_PANIC_ON_RT_THROTTLING
	/*
	 * Use pr_err() in the BUG() case since printk_sched() will
	 * not get flushed and deadlock is not a concern.
	 */
	pr_err("%s", buf);
	BUG();
#else
	printk_sched("%s", buf);
#endif
}

static int sched_rt_runtime_exceeded(struct rt_rq *rt_rq)
{
	u64 runtime = sched_rt_runtime(rt_rq);

	if (rt_rq->rt_throttled)
		return rt_rq_throttled(rt_rq);

	if (runtime >= sched_rt_period(rt_rq))
		return 0;

	balance_runtime(rt_rq);
	runtime = sched_rt_runtime(rt_rq);
	if (runtime == RUNTIME_INF)
		return 0;

	if (rt_rq->rt_time > runtime) {
		struct rt_bandwidth *rt_b = sched_rt_bandwidth(rt_rq);

		/*
		 * Don't actually throttle groups that have no runtime assigned
		 * but accrue some time due to boosting.
		 */
		if (likely(rt_b->rt_runtime)) {
			static bool once = false;

			rt_rq->rt_throttled = 1;

			if (!once) {
				once = true;
<<<<<<< HEAD
				dump_throttled_rt_tasks(rt_rq);
=======
				printk_deferred("sched: RT throttling activated\n");
>>>>>>> 4227cffc
			}
		} else {
			/*
			 * In case we did anyway, make it go away,
			 * replenishment is a joke, since it will replenish us
			 * with exactly 0 ns.
			 */
			rt_rq->rt_time = 0;
		}

		if (rt_rq_throttled(rt_rq)) {
			sched_rt_rq_dequeue(rt_rq);
			return 1;
		}
	}

	return 0;
}

/*
 * Update the current task's runtime statistics. Skip current tasks that
 * are not in our scheduling class.
 */
static void update_curr_rt(struct rq *rq)
{
	struct task_struct *curr = rq->curr;
	struct sched_rt_entity *rt_se = &curr->rt;
	struct rt_rq *rt_rq = rt_rq_of_se(rt_se);
	u64 delta_exec;

	if (curr->sched_class != &rt_sched_class)
		return;

	delta_exec = rq->clock_task - curr->se.exec_start;
	if (unlikely((s64)delta_exec <= 0))
		return;

	schedstat_set(curr->se.statistics.exec_max,
		      max(curr->se.statistics.exec_max, delta_exec));

	curr->se.sum_exec_runtime += delta_exec;
	account_group_exec_runtime(curr, delta_exec);

	curr->se.exec_start = rq->clock_task;
	cpuacct_charge(curr, delta_exec);

	sched_rt_avg_update(rq, delta_exec);

	if (!rt_bandwidth_enabled())
		return;

	for_each_sched_rt_entity(rt_se) {
		rt_rq = rt_rq_of_se(rt_se);

		if (sched_rt_runtime(rt_rq) != RUNTIME_INF) {
			raw_spin_lock(&rt_rq->rt_runtime_lock);
			rt_rq->rt_time += delta_exec;
			if (sched_rt_runtime_exceeded(rt_rq))
				resched_task(curr);
			raw_spin_unlock(&rt_rq->rt_runtime_lock);
		}
	}
}

#if defined CONFIG_SMP

static void
inc_rt_prio_smp(struct rt_rq *rt_rq, int prio, int prev_prio)
{
	struct rq *rq = rq_of_rt_rq(rt_rq);

#ifdef CONFIG_RT_GROUP_SCHED
	/*
	 * Change rq's cpupri only if rt_rq is the top queue.
	 */
	if (&rq->rt != rt_rq)
		return;
#endif
	if (rq->online && prio < prev_prio)
		cpupri_set(&rq->rd->cpupri, rq->cpu, prio);
}

static void
dec_rt_prio_smp(struct rt_rq *rt_rq, int prio, int prev_prio)
{
	struct rq *rq = rq_of_rt_rq(rt_rq);

#ifdef CONFIG_RT_GROUP_SCHED
	/*
	 * Change rq's cpupri only if rt_rq is the top queue.
	 */
	if (&rq->rt != rt_rq)
		return;
#endif
	if (rq->online && rt_rq->highest_prio.curr != prev_prio)
		cpupri_set(&rq->rd->cpupri, rq->cpu, rt_rq->highest_prio.curr);
}

#else /* CONFIG_SMP */

static inline
void inc_rt_prio_smp(struct rt_rq *rt_rq, int prio, int prev_prio) {}
static inline
void dec_rt_prio_smp(struct rt_rq *rt_rq, int prio, int prev_prio) {}

#endif /* CONFIG_SMP */

#if defined CONFIG_SMP || defined CONFIG_RT_GROUP_SCHED
static void
inc_rt_prio(struct rt_rq *rt_rq, int prio)
{
	int prev_prio = rt_rq->highest_prio.curr;

	if (prio < prev_prio)
		rt_rq->highest_prio.curr = prio;

	inc_rt_prio_smp(rt_rq, prio, prev_prio);
}

static void
dec_rt_prio(struct rt_rq *rt_rq, int prio)
{
	int prev_prio = rt_rq->highest_prio.curr;

	if (rt_rq->rt_nr_running) {

		WARN_ON(prio < prev_prio);

		/*
		 * This may have been our highest task, and therefore
		 * we may have some recomputation to do
		 */
		if (prio == prev_prio) {
			struct rt_prio_array *array = &rt_rq->active;

			rt_rq->highest_prio.curr =
				sched_find_first_bit(array->bitmap);
		}

	} else
		rt_rq->highest_prio.curr = MAX_RT_PRIO;

	dec_rt_prio_smp(rt_rq, prio, prev_prio);
}

#else

static inline void inc_rt_prio(struct rt_rq *rt_rq, int prio) {}
static inline void dec_rt_prio(struct rt_rq *rt_rq, int prio) {}

#endif /* CONFIG_SMP || CONFIG_RT_GROUP_SCHED */

#ifdef CONFIG_RT_GROUP_SCHED

static void
inc_rt_group(struct sched_rt_entity *rt_se, struct rt_rq *rt_rq)
{
	if (rt_se_boosted(rt_se))
		rt_rq->rt_nr_boosted++;

	if (rt_rq->tg)
		start_rt_bandwidth(&rt_rq->tg->rt_bandwidth);
}

static void
dec_rt_group(struct sched_rt_entity *rt_se, struct rt_rq *rt_rq)
{
	if (rt_se_boosted(rt_se))
		rt_rq->rt_nr_boosted--;

	WARN_ON(!rt_rq->rt_nr_running && rt_rq->rt_nr_boosted);
}

#else /* CONFIG_RT_GROUP_SCHED */

static void
inc_rt_group(struct sched_rt_entity *rt_se, struct rt_rq *rt_rq)
{
	start_rt_bandwidth(&def_rt_bandwidth);
}

static inline
void dec_rt_group(struct sched_rt_entity *rt_se, struct rt_rq *rt_rq) {}

#endif /* CONFIG_RT_GROUP_SCHED */

#ifdef CONFIG_SCHED_HMP

static void
inc_hmp_sched_stats_rt(struct rq *rq, struct task_struct *p)
{
	inc_cumulative_runnable_avg(&rq->hmp_stats, p);
}

static void
dec_hmp_sched_stats_rt(struct rq *rq, struct task_struct *p)
{
	dec_cumulative_runnable_avg(&rq->hmp_stats, p);
}

#else	/* CONFIG_SCHED_HMP */

static inline void
inc_hmp_sched_stats_rt(struct rq *rq, struct task_struct *p) { }

static inline void
dec_hmp_sched_stats_rt(struct rq *rq, struct task_struct *p) { }

#endif	/* CONFIG_SCHED_HMP */

static inline
void inc_rt_tasks(struct sched_rt_entity *rt_se, struct rt_rq *rt_rq)
{
	int prio = rt_se_prio(rt_se);

	WARN_ON(!rt_prio(prio));
	rt_rq->rt_nr_running++;

	inc_rt_prio(rt_rq, prio);
	inc_rt_migration(rt_se, rt_rq);
	inc_rt_group(rt_se, rt_rq);
}

static inline
void dec_rt_tasks(struct sched_rt_entity *rt_se, struct rt_rq *rt_rq)
{
	WARN_ON(!rt_prio(rt_se_prio(rt_se)));
	WARN_ON(!rt_rq->rt_nr_running);
	rt_rq->rt_nr_running--;

	dec_rt_prio(rt_rq, rt_se_prio(rt_se));
	dec_rt_migration(rt_se, rt_rq);
	dec_rt_group(rt_se, rt_rq);
}

static void __enqueue_rt_entity(struct sched_rt_entity *rt_se, bool head)
{
	struct rt_rq *rt_rq = rt_rq_of_se(rt_se);
	struct rt_prio_array *array = &rt_rq->active;
	struct rt_rq *group_rq = group_rt_rq(rt_se);
	struct list_head *queue = array->queue + rt_se_prio(rt_se);

	/*
	 * Don't enqueue the group if its throttled, or when empty.
	 * The latter is a consequence of the former when a child group
	 * get throttled and the current group doesn't have any other
	 * active members.
	 */
	if (group_rq && (rt_rq_throttled(group_rq) || !group_rq->rt_nr_running))
		return;

	if (!rt_rq->rt_nr_running)
		list_add_leaf_rt_rq(rt_rq);

	if (head)
		list_add(&rt_se->run_list, queue);
	else
		list_add_tail(&rt_se->run_list, queue);
	__set_bit(rt_se_prio(rt_se), array->bitmap);

	inc_rt_tasks(rt_se, rt_rq);
}

static void __dequeue_rt_entity(struct sched_rt_entity *rt_se)
{
	struct rt_rq *rt_rq = rt_rq_of_se(rt_se);
	struct rt_prio_array *array = &rt_rq->active;

	list_del_init(&rt_se->run_list);
	if (list_empty(array->queue + rt_se_prio(rt_se)))
		__clear_bit(rt_se_prio(rt_se), array->bitmap);

	dec_rt_tasks(rt_se, rt_rq);
	if (!rt_rq->rt_nr_running)
		list_del_leaf_rt_rq(rt_rq);
}

/*
 * Because the prio of an upper entry depends on the lower
 * entries, we must remove entries top - down.
 */
static void dequeue_rt_stack(struct sched_rt_entity *rt_se)
{
	struct sched_rt_entity *back = NULL;

	for_each_sched_rt_entity(rt_se) {
		rt_se->back = back;
		back = rt_se;
	}

	for (rt_se = back; rt_se; rt_se = rt_se->back) {
		if (on_rt_rq(rt_se))
			__dequeue_rt_entity(rt_se);
	}
}

static void enqueue_rt_entity(struct sched_rt_entity *rt_se, bool head)
{
	dequeue_rt_stack(rt_se);
	for_each_sched_rt_entity(rt_se)
		__enqueue_rt_entity(rt_se, head);
}

static void dequeue_rt_entity(struct sched_rt_entity *rt_se)
{
	dequeue_rt_stack(rt_se);

	for_each_sched_rt_entity(rt_se) {
		struct rt_rq *rt_rq = group_rt_rq(rt_se);

		if (rt_rq && rt_rq->rt_nr_running)
			__enqueue_rt_entity(rt_se, false);
	}
}

/*
 * Adding/removing a task to/from a priority array:
 */
static void
enqueue_task_rt(struct rq *rq, struct task_struct *p, int flags)
{
	struct sched_rt_entity *rt_se = &p->rt;

	if (flags & ENQUEUE_WAKEUP)
		rt_se->timeout = 0;

	enqueue_rt_entity(rt_se, flags & ENQUEUE_HEAD);

	if (!task_current(rq, p) && p->nr_cpus_allowed > 1)
		enqueue_pushable_task(rq, p);

	inc_nr_running(rq);
	inc_hmp_sched_stats_rt(rq, p);
}

static void dequeue_task_rt(struct rq *rq, struct task_struct *p, int flags)
{
	struct sched_rt_entity *rt_se = &p->rt;

	update_curr_rt(rq);
	dequeue_rt_entity(rt_se);

	dequeue_pushable_task(rq, p);

	dec_nr_running(rq);
	dec_hmp_sched_stats_rt(rq, p);
}

/*
 * Put task to the head or the end of the run list without the overhead of
 * dequeue followed by enqueue.
 */
static void
requeue_rt_entity(struct rt_rq *rt_rq, struct sched_rt_entity *rt_se, int head)
{
	if (on_rt_rq(rt_se)) {
		struct rt_prio_array *array = &rt_rq->active;
		struct list_head *queue = array->queue + rt_se_prio(rt_se);

		if (head)
			list_move(&rt_se->run_list, queue);
		else
			list_move_tail(&rt_se->run_list, queue);
	}
}

static void requeue_task_rt(struct rq *rq, struct task_struct *p, int head)
{
	struct sched_rt_entity *rt_se = &p->rt;
	struct rt_rq *rt_rq;

	for_each_sched_rt_entity(rt_se) {
		rt_rq = rt_rq_of_se(rt_se);
		requeue_rt_entity(rt_rq, rt_se, head);
	}
}

static void yield_task_rt(struct rq *rq)
{
	requeue_task_rt(rq, rq->curr, 0);
}

#ifdef CONFIG_SMP
static int find_lowest_rq(struct task_struct *task);

static int
select_task_rq_rt_hmp(struct task_struct *p, int sd_flag, int flags)
{
	int cpu, target;

	cpu = task_cpu(p);

	rcu_read_lock();
	target = find_lowest_rq(p);
	if (target != -1)
		cpu = target;
	rcu_read_unlock();

	return cpu;
}

static int
select_task_rq_rt(struct task_struct *p, int sd_flag, int flags)
{
	struct task_struct *curr;
	struct rq *rq;
	int cpu;

	cpu = task_cpu(p);

	if (p->nr_cpus_allowed == 1)
		goto out;

	if (sched_enable_hmp)
		return select_task_rq_rt_hmp(p, sd_flag, flags);

	/* For anything but wake ups, just return the task_cpu */
	if (sd_flag != SD_BALANCE_WAKE && sd_flag != SD_BALANCE_FORK)
		goto out;

	rq = cpu_rq(cpu);

	rcu_read_lock();
	curr = ACCESS_ONCE(rq->curr); /* unlocked access */

	/*
	 * If the current task on @p's runqueue is an RT task, then
	 * try to see if we can wake this RT task up on another
	 * runqueue. Otherwise simply start this RT task
	 * on its current runqueue.
	 *
	 * We want to avoid overloading runqueues. If the woken
	 * task is a higher priority, then it will stay on this CPU
	 * and the lower prio task should be moved to another CPU.
	 * Even though this will probably make the lower prio task
	 * lose its cache, we do not want to bounce a higher task
	 * around just because it gave up its CPU, perhaps for a
	 * lock?
	 *
	 * For equal prio tasks, we just let the scheduler sort it out.
	 *
	 * Otherwise, just let it ride on the affined RQ and the
	 * post-schedule router will push the preempted task away
	 *
	 * This test is optimistic, if we get it wrong the load-balancer
	 * will have to sort it out.
	 */
	if (curr && unlikely(rt_task(curr)) &&
	    (curr->nr_cpus_allowed < 2 ||
	     curr->prio <= p->prio) &&
	    (p->nr_cpus_allowed > 1)) {
		int target = find_lowest_rq(p);

		if (target != -1)
			cpu = target;
	}
	rcu_read_unlock();

out:
	return cpu;
}

static void check_preempt_equal_prio(struct rq *rq, struct task_struct *p)
{
	if (rq->curr->nr_cpus_allowed == 1)
		return;

	if (p->nr_cpus_allowed != 1
	    && cpupri_find(&rq->rd->cpupri, p, NULL))
		return;

	if (!cpupri_find(&rq->rd->cpupri, rq->curr, NULL))
		return;

	/*
	 * There appears to be other cpus that can accept
	 * current and none to run 'p', so lets reschedule
	 * to try and push current away:
	 */
	requeue_task_rt(rq, p, 1);
	resched_task(rq->curr);
}

#endif /* CONFIG_SMP */

/*
 * Preempt the current task with a newly woken task if needed:
 */
static void check_preempt_curr_rt(struct rq *rq, struct task_struct *p, int flags)
{
	if (p->prio < rq->curr->prio) {
		resched_task(rq->curr);
		return;
	}

#ifdef CONFIG_SMP
	/*
	 * If:
	 *
	 * - the newly woken task is of equal priority to the current task
	 * - the newly woken task is non-migratable while current is migratable
	 * - current will be preempted on the next reschedule
	 *
	 * we should check to see if current can readily move to a different
	 * cpu.  If so, we will reschedule to allow the push logic to try
	 * to move current somewhere else, making room for our non-migratable
	 * task.
	 */
	if (p->prio == rq->curr->prio && !test_tsk_need_resched(rq->curr))
		check_preempt_equal_prio(rq, p);
#endif
}

static struct sched_rt_entity *pick_next_rt_entity(struct rq *rq,
						   struct rt_rq *rt_rq)
{
	struct rt_prio_array *array = &rt_rq->active;
	struct sched_rt_entity *next = NULL;
	struct list_head *queue;
	int idx;

	idx = sched_find_first_bit(array->bitmap);
	BUG_ON(idx >= MAX_RT_PRIO);

	queue = array->queue + idx;
	next = list_entry(queue->next, struct sched_rt_entity, run_list);

	return next;
}

static struct task_struct *_pick_next_task_rt(struct rq *rq)
{
	struct sched_rt_entity *rt_se;
	struct task_struct *p;
	struct rt_rq *rt_rq;

	rt_rq = &rq->rt;

	if (!rt_rq->rt_nr_running)
		return NULL;

	if (rt_rq_throttled(rt_rq))
		return NULL;

	do {
		rt_se = pick_next_rt_entity(rq, rt_rq);
		BUG_ON(!rt_se);
		rt_rq = group_rt_rq(rt_se);
	} while (rt_rq);

	/*
	 * Force update of rq->clock_task in case we failed to do so in
	 * put_prev_task. A stale value can cause us to over-charge execution
	 * time to real-time task, that could trigger throttling unnecessarily
	 */
	if (rq->skip_clock_update > 0) {
		rq->skip_clock_update = 0;
		update_rq_clock(rq);
	}
	p = rt_task_of(rt_se);
	p->se.exec_start = rq->clock_task;

	return p;
}

static struct task_struct *pick_next_task_rt(struct rq *rq)
{
	struct task_struct *p = _pick_next_task_rt(rq);

	/* The running task is never eligible for pushing */
	if (p)
		dequeue_pushable_task(rq, p);

#ifdef CONFIG_SMP
	/*
	 * We detect this state here so that we can avoid taking the RQ
	 * lock again later if there is no need to push
	 */
	rq->post_schedule = has_pushable_tasks(rq);
#endif

	return p;
}

static void put_prev_task_rt(struct rq *rq, struct task_struct *p)
{
	update_curr_rt(rq);

	/*
	 * The previous task needs to be made eligible for pushing
	 * if it is still active
	 */
	if (on_rt_rq(&p->rt) && p->nr_cpus_allowed > 1)
		enqueue_pushable_task(rq, p);
}

#ifdef CONFIG_SMP

/* Only try algorithms three times */
#define RT_MAX_TRIES 3

static int pick_rt_task(struct rq *rq, struct task_struct *p, int cpu)
{
	if (!task_running(rq, p) &&
	    cpumask_test_cpu(cpu, tsk_cpus_allowed(p)))
		return 1;
	return 0;
}

/* Return the second highest RT task, NULL otherwise */
static struct task_struct *pick_next_highest_task_rt(struct rq *rq, int cpu)
{
	struct task_struct *next = NULL;
	struct sched_rt_entity *rt_se;
	struct rt_prio_array *array;
	struct rt_rq *rt_rq;
	int idx;

	for_each_leaf_rt_rq(rt_rq, rq) {
		array = &rt_rq->active;
		idx = sched_find_first_bit(array->bitmap);
next_idx:
		if (idx >= MAX_RT_PRIO)
			continue;
		if (next && next->prio <= idx)
			continue;
		list_for_each_entry(rt_se, array->queue + idx, run_list) {
			struct task_struct *p;

			if (!rt_entity_is_task(rt_se))
				continue;

			p = rt_task_of(rt_se);
			if (pick_rt_task(rq, p, cpu)) {
				next = p;
				break;
			}
		}
		if (!next) {
			idx = find_next_bit(array->bitmap, MAX_RT_PRIO, idx+1);
			goto next_idx;
		}
	}

	return next;
}

static DEFINE_PER_CPU(cpumask_var_t, local_cpu_mask);

#ifdef CONFIG_SCHED_HMP
static int find_lowest_rq_hmp(struct task_struct *task)
{
	struct cpumask *lowest_mask = __get_cpu_var(local_cpu_mask);
	int cpu_cost, min_cost = INT_MAX;
	int best_cpu = -1;
	int i;

	/* Make sure the mask is initialized first */
	if (unlikely(!lowest_mask))
		return best_cpu;

	if (task->nr_cpus_allowed == 1)
		return best_cpu; /* No other targets possible */

	if (!cpupri_find(&task_rq(task)->rd->cpupri, task, lowest_mask))
		return best_cpu; /* No targets found */

	/*
	 * At this point we have built a mask of cpus representing the
	 * lowest priority tasks in the system.  Now we want to elect
	 * the best one based on our affinity and topology.
	 */

	/* Skip performance considerations and optimize for power.
	 * Worst case we'll be iterating over all CPUs here. CPU
	 * online mask should be taken care of when constructing
	 * the lowest_mask.
	 */
	for_each_cpu(i, lowest_mask) {
		struct rq *rq = cpu_rq(i);
		cpu_cost = power_cost_at_freq(i, ACCESS_ONCE(rq->min_freq));
		trace_sched_cpu_load(rq, idle_cpu(i), mostly_idle_cpu(i),
				     sched_irqload(i), cpu_cost, cpu_temp(i));

		if (sched_boost() && capacity(rq) != max_capacity)
			continue;

		if (cpu_cost < min_cost && !sched_cpu_high_irqload(i)) {
			min_cost = cpu_cost;
			best_cpu = i;
		}
	}
	return best_cpu;
}

#else	/* CONFIG_SCHED_HMP */

static int find_lowest_rq_hmp(struct task_struct *task)
{
	return -1;
}

#endif	/* CONFIG_SCHED_HMP */

static int find_lowest_rq(struct task_struct *task)
{
	struct sched_domain *sd;
	struct cpumask *lowest_mask = __get_cpu_var(local_cpu_mask);
	int this_cpu = smp_processor_id();
	int cpu      = task_cpu(task);

	if (sched_enable_hmp)
		return find_lowest_rq_hmp(task);

	/* Make sure the mask is initialized first */
	if (unlikely(!lowest_mask))
		return -1;

	if (task->nr_cpus_allowed == 1)
		return -1; /* No other targets possible */

	if (!cpupri_find(&task_rq(task)->rd->cpupri, task, lowest_mask))
		return -1; /* No targets found */

	/*
	 * At this point we have built a mask of cpus representing the
	 * lowest priority tasks in the system.  Now we want to elect
	 * the best one based on our affinity and topology.
	 *
	 * We prioritize the last cpu that the task executed on since
	 * it is most likely cache-hot in that location.
	 */
	if (cpumask_test_cpu(cpu, lowest_mask))
		return cpu;

	/*
	 * Otherwise, we consult the sched_domains span maps to figure
	 * out which cpu is logically closest to our hot cache data.
	 */
	if (!cpumask_test_cpu(this_cpu, lowest_mask))
		this_cpu = -1; /* Skip this_cpu opt if not among lowest */

	rcu_read_lock();
	for_each_domain(cpu, sd) {
		if (sd->flags & SD_WAKE_AFFINE) {
			int best_cpu;

			/*
			 * "this_cpu" is cheaper to preempt than a
			 * remote processor.
			 */
			if (this_cpu != -1 &&
			    cpumask_test_cpu(this_cpu, sched_domain_span(sd))) {
				rcu_read_unlock();
				return this_cpu;
			}

			best_cpu = cpumask_first_and(lowest_mask,
						     sched_domain_span(sd));
			if (best_cpu < nr_cpu_ids) {
				rcu_read_unlock();
				return best_cpu;
			}
		}
	}
	rcu_read_unlock();

	/*
	 * And finally, if there were no matches within the domains
	 * just give the caller *something* to work with from the compatible
	 * locations.
	 */
	if (this_cpu != -1)
		return this_cpu;

	cpu = cpumask_any(lowest_mask);
	if (cpu < nr_cpu_ids)
		return cpu;
	return -1;
}

/* Will lock the rq it finds */
static struct rq *find_lock_lowest_rq(struct task_struct *task, struct rq *rq)
{
	struct rq *lowest_rq = NULL;
	int tries;
	int cpu;

	for (tries = 0; tries < RT_MAX_TRIES; tries++) {
		cpu = find_lowest_rq(task);

		if ((cpu == -1) || (cpu == rq->cpu))
			break;

		lowest_rq = cpu_rq(cpu);

		/* if the prio of this runqueue changed, try again */
		if (double_lock_balance(rq, lowest_rq)) {
			/*
			 * We had to unlock the run queue. In
			 * the mean time, task could have
			 * migrated already or had its affinity changed.
			 * Also make sure that it wasn't scheduled on its rq.
			 */
			if (unlikely(task_rq(task) != rq ||
				     !cpumask_test_cpu(lowest_rq->cpu,
						       tsk_cpus_allowed(task)) ||
				     task_running(rq, task) ||
				     !task->on_rq)) {

				double_unlock_balance(rq, lowest_rq);
				lowest_rq = NULL;
				break;
			}
		}

		/* If this rq is still suitable use it. */
		if (lowest_rq->rt.highest_prio.curr > task->prio)
			break;

		/* try again */
		double_unlock_balance(rq, lowest_rq);
		lowest_rq = NULL;
	}

	return lowest_rq;
}

static struct task_struct *pick_next_pushable_task(struct rq *rq)
{
	struct task_struct *p;

	if (!has_pushable_tasks(rq))
		return NULL;

	p = plist_first_entry(&rq->rt.pushable_tasks,
			      struct task_struct, pushable_tasks);

	BUG_ON(rq->cpu != task_cpu(p));
	BUG_ON(task_current(rq, p));
	BUG_ON(p->nr_cpus_allowed <= 1);

	BUG_ON(!p->on_rq);
	BUG_ON(!rt_task(p));

	return p;
}

/*
 * If the current CPU has more than one RT task, see if the non
 * running task can migrate over to a CPU that is running a task
 * of lesser priority.
 */
static int push_rt_task(struct rq *rq)
{
	struct task_struct *next_task;
	struct rq *lowest_rq;
	int ret = 0;

	if (!rq->rt.overloaded)
		return 0;

	next_task = pick_next_pushable_task(rq);
	if (!next_task)
		return 0;

retry:
	if (unlikely(next_task == rq->curr)) {
		WARN_ON(1);
		return 0;
	}

	/*
	 * It's possible that the next_task slipped in of
	 * higher priority than current. If that's the case
	 * just reschedule current.
	 */
	if (unlikely(next_task->prio < rq->curr->prio)) {
		resched_task(rq->curr);
		return 0;
	}

	/* We might release rq lock */
	get_task_struct(next_task);

	/* find_lock_lowest_rq locks the rq if found */
	lowest_rq = find_lock_lowest_rq(next_task, rq);
	if (!lowest_rq) {
		struct task_struct *task;
		/*
		 * find_lock_lowest_rq releases rq->lock
		 * so it is possible that next_task has migrated.
		 *
		 * We need to make sure that the task is still on the same
		 * run-queue and is also still the next task eligible for
		 * pushing.
		 */
		task = pick_next_pushable_task(rq);
		if (task_cpu(next_task) == rq->cpu && task == next_task) {
			/*
			 * The task hasn't migrated, and is still the next
			 * eligible task, but we failed to find a run-queue
			 * to push it to.  Do not retry in this case, since
			 * other cpus will pull from us when ready.
			 */
			goto out;
		}

		if (!task)
			/* No more tasks, just exit */
			goto out;

		/*
		 * Something has shifted, try again.
		 */
		put_task_struct(next_task);
		next_task = task;
		goto retry;
	}

	deactivate_task(rq, next_task, 0);
	set_task_cpu(next_task, lowest_rq->cpu);
	activate_task(lowest_rq, next_task, 0);
	ret = 1;

	resched_task(lowest_rq->curr);

	double_unlock_balance(rq, lowest_rq);

out:
	put_task_struct(next_task);

	return ret;
}

static void push_rt_tasks(struct rq *rq)
{
	/* push_rt_task will return true if it moved an RT */
	while (push_rt_task(rq))
		;
}

static int pull_rt_task(struct rq *this_rq)
{
	int this_cpu = this_rq->cpu, ret = 0, cpu;
	struct task_struct *p;
	struct rq *src_rq;

	if (likely(!rt_overloaded(this_rq)))
		return 0;

	for_each_cpu(cpu, this_rq->rd->rto_mask) {
		if (this_cpu == cpu)
			continue;

		src_rq = cpu_rq(cpu);

		/*
		 * Don't bother taking the src_rq->lock if the next highest
		 * task is known to be lower-priority than our current task.
		 * This may look racy, but if this value is about to go
		 * logically higher, the src_rq will push this task away.
		 * And if its going logically lower, we do not care
		 */
		if (src_rq->rt.highest_prio.next >=
		    this_rq->rt.highest_prio.curr)
			continue;

		/*
		 * We can potentially drop this_rq's lock in
		 * double_lock_balance, and another CPU could
		 * alter this_rq
		 */
		double_lock_balance(this_rq, src_rq);

		/*
		 * Are there still pullable RT tasks?
		 */
		if (src_rq->rt.rt_nr_running <= 1)
			goto skip;

		p = pick_next_highest_task_rt(src_rq, this_cpu);

		/*
		 * Do we have an RT task that preempts
		 * the to-be-scheduled task?
		 */
		if (p && (p->prio < this_rq->rt.highest_prio.curr)) {
			WARN_ON(p == src_rq->curr);
			WARN_ON(!p->on_rq);

			/*
			 * There's a chance that p is higher in priority
			 * than what's currently running on its cpu.
			 * This is just that p is wakeing up and hasn't
			 * had a chance to schedule. We only pull
			 * p if it is lower in priority than the
			 * current task on the run queue
			 */
			if (p->prio < src_rq->curr->prio)
				goto skip;

			ret = 1;

			deactivate_task(src_rq, p, 0);
			set_task_cpu(p, this_cpu);
			activate_task(this_rq, p, 0);
			/*
			 * We continue with the search, just in
			 * case there's an even higher prio task
			 * in another runqueue. (low likelihood
			 * but possible)
			 */
		}
skip:
		double_unlock_balance(this_rq, src_rq);
	}

	return ret;
}

static void pre_schedule_rt(struct rq *rq, struct task_struct *prev)
{
	/* Try to pull RT tasks here if we lower this rq's prio */
	if (rq->rt.highest_prio.curr > prev->prio)
		pull_rt_task(rq);
}

static void post_schedule_rt(struct rq *rq)
{
	push_rt_tasks(rq);
}

/*
 * If we are not running and we are not going to reschedule soon, we should
 * try to push tasks away now
 */
static void task_woken_rt(struct rq *rq, struct task_struct *p)
{
	if (!task_running(rq, p) &&
	    !test_tsk_need_resched(rq->curr) &&
	    has_pushable_tasks(rq) &&
	    p->nr_cpus_allowed > 1 &&
	    rt_task(rq->curr) &&
	    (rq->curr->nr_cpus_allowed < 2 ||
	     rq->curr->prio <= p->prio))
		push_rt_tasks(rq);
}

static void set_cpus_allowed_rt(struct task_struct *p,
				const struct cpumask *new_mask)
{
	struct rq *rq;
	int weight;

	BUG_ON(!rt_task(p));

	if (!p->on_rq)
		return;

	weight = cpumask_weight(new_mask);

	/*
	 * Only update if the process changes its state from whether it
	 * can migrate or not.
	 */
	if ((p->nr_cpus_allowed > 1) == (weight > 1))
		return;

	rq = task_rq(p);

	/*
	 * The process used to be able to migrate OR it can now migrate
	 */
	if (weight <= 1) {
		if (!task_current(rq, p))
			dequeue_pushable_task(rq, p);
		BUG_ON(!rq->rt.rt_nr_migratory);
		rq->rt.rt_nr_migratory--;
	} else {
		if (!task_current(rq, p))
			enqueue_pushable_task(rq, p);
		rq->rt.rt_nr_migratory++;
	}

	update_rt_migration(&rq->rt);
}

/* Assumes rq->lock is held */
static void rq_online_rt(struct rq *rq)
{
	if (rq->rt.overloaded)
		rt_set_overload(rq);

	__enable_runtime(rq);

	cpupri_set(&rq->rd->cpupri, rq->cpu, rq->rt.highest_prio.curr);
}

/* Assumes rq->lock is held */
static void rq_offline_rt(struct rq *rq)
{
	if (rq->rt.overloaded)
		rt_clear_overload(rq);

	__disable_runtime(rq);

	cpupri_set(&rq->rd->cpupri, rq->cpu, CPUPRI_INVALID);
}

/*
 * When switch from the rt queue, we bring ourselves to a position
 * that we might want to pull RT tasks from other runqueues.
 */
static void switched_from_rt(struct rq *rq, struct task_struct *p)
{
	/*
	 * If there are other RT tasks then we will reschedule
	 * and the scheduling of the other RT tasks will handle
	 * the balancing. But if we are the last RT task
	 * we may need to handle the pulling of RT tasks
	 * now.
	 */
	if (!p->on_rq || rq->rt.rt_nr_running)
		return;

	if (pull_rt_task(rq))
		resched_task(rq->curr);
}

void init_sched_rt_class(void)
{
	unsigned int i;

	for_each_possible_cpu(i) {
		zalloc_cpumask_var_node(&per_cpu(local_cpu_mask, i),
					GFP_KERNEL, cpu_to_node(i));
	}
}

#endif /* CONFIG_SMP */

/*
 * When switching a task to RT, we may overload the runqueue
 * with RT tasks. In this case we try to push them off to
 * other runqueues.
 */
static void switched_to_rt(struct rq *rq, struct task_struct *p)
{
	int check_resched = 1;

	/*
	 * If we are already running, then there's nothing
	 * that needs to be done. But if we are not running
	 * we may need to preempt the current running task.
	 * If that current running task is also an RT task
	 * then see if we can move to another run queue.
	 */
	if (p->on_rq && rq->curr != p) {
#ifdef CONFIG_SMP
		if (rq->rt.overloaded && push_rt_task(rq) &&
		    /* Don't resched if we changed runqueues */
		    rq != task_rq(p))
			check_resched = 0;
#endif /* CONFIG_SMP */
		if (check_resched && p->prio < rq->curr->prio)
			resched_task(rq->curr);
	}
}

/*
 * Priority of the task has changed. This may cause
 * us to initiate a push or pull.
 */
static void
prio_changed_rt(struct rq *rq, struct task_struct *p, int oldprio)
{
	if (!p->on_rq)
		return;

	if (rq->curr == p) {
#ifdef CONFIG_SMP
		/*
		 * If our priority decreases while running, we
		 * may need to pull tasks to this runqueue.
		 */
		if (oldprio < p->prio)
			pull_rt_task(rq);
		/*
		 * If there's a higher priority task waiting to run
		 * then reschedule. Note, the above pull_rt_task
		 * can release the rq lock and p could migrate.
		 * Only reschedule if p is still on the same runqueue.
		 */
		if (p->prio > rq->rt.highest_prio.curr && rq->curr == p)
			resched_task(p);
#else
		/* For UP simply resched on drop of prio */
		if (oldprio < p->prio)
			resched_task(p);
#endif /* CONFIG_SMP */
	} else {
		/*
		 * This task is not running, but if it is
		 * greater than the current running task
		 * then reschedule.
		 */
		if (p->prio < rq->curr->prio)
			resched_task(rq->curr);
	}
}

static void watchdog(struct rq *rq, struct task_struct *p)
{
	unsigned long soft, hard;

	/* max may change after cur was read, this will be fixed next tick */
	soft = task_rlimit(p, RLIMIT_RTTIME);
	hard = task_rlimit_max(p, RLIMIT_RTTIME);

	if (soft != RLIM_INFINITY) {
		unsigned long next;

		if (p->rt.watchdog_stamp != jiffies) {
			p->rt.timeout++;
			p->rt.watchdog_stamp = jiffies;
		}

		next = DIV_ROUND_UP(min(soft, hard), USEC_PER_SEC/HZ);
		if (p->rt.timeout > next)
			p->cputime_expires.sched_exp = p->se.sum_exec_runtime;
	}
}

static void task_tick_rt(struct rq *rq, struct task_struct *p, int queued)
{
	struct sched_rt_entity *rt_se = &p->rt;

	update_curr_rt(rq);

	watchdog(rq, p);

	/*
	 * RR tasks need a special form of timeslice management.
	 * FIFO tasks have no timeslices.
	 */
	if (p->policy != SCHED_RR)
		return;

	if (--p->rt.time_slice)
		return;

	p->rt.time_slice = sched_rr_timeslice;

	/*
	 * Requeue to the end of queue if we (and all of our ancestors) are the
	 * only element on the queue
	 */
	for_each_sched_rt_entity(rt_se) {
		if (rt_se->run_list.prev != rt_se->run_list.next) {
			requeue_task_rt(rq, p, 0);
			set_tsk_need_resched(p);
			return;
		}
	}
}

static void set_curr_task_rt(struct rq *rq)
{
	struct task_struct *p = rq->curr;

	p->se.exec_start = rq->clock_task;

	/* The running task is never eligible for pushing */
	dequeue_pushable_task(rq, p);
}

static unsigned int get_rr_interval_rt(struct rq *rq, struct task_struct *task)
{
	/*
	 * Time slice is 0 for SCHED_FIFO tasks
	 */
	if (task->policy == SCHED_RR)
		return sched_rr_timeslice;
	else
		return 0;
}

const struct sched_class rt_sched_class = {
	.next			= &fair_sched_class,
	.enqueue_task		= enqueue_task_rt,
	.dequeue_task		= dequeue_task_rt,
	.yield_task		= yield_task_rt,

	.check_preempt_curr	= check_preempt_curr_rt,

	.pick_next_task		= pick_next_task_rt,
	.put_prev_task		= put_prev_task_rt,

#ifdef CONFIG_SMP
	.select_task_rq		= select_task_rq_rt,

	.set_cpus_allowed       = set_cpus_allowed_rt,
	.rq_online              = rq_online_rt,
	.rq_offline             = rq_offline_rt,
	.pre_schedule		= pre_schedule_rt,
	.post_schedule		= post_schedule_rt,
	.task_woken		= task_woken_rt,
	.switched_from		= switched_from_rt,
#endif

	.set_curr_task          = set_curr_task_rt,
	.task_tick		= task_tick_rt,

	.get_rr_interval	= get_rr_interval_rt,

	.prio_changed		= prio_changed_rt,
	.switched_to		= switched_to_rt,
#ifdef CONFIG_SCHED_HMP
	.inc_hmp_sched_stats	= inc_hmp_sched_stats_rt,
	.dec_hmp_sched_stats	= dec_hmp_sched_stats_rt,
#endif
};

#ifdef CONFIG_SCHED_DEBUG
extern void print_rt_rq(struct seq_file *m, int cpu, struct rt_rq *rt_rq);

void print_rt_stats(struct seq_file *m, int cpu)
{
	rt_rq_iter_t iter;
	struct rt_rq *rt_rq;

	rcu_read_lock();
	for_each_rt_rq(rt_rq, iter, cpu_rq(cpu))
		print_rt_rq(m, cpu, rt_rq);
	rcu_read_unlock();
}
#endif /* CONFIG_SCHED_DEBUG */<|MERGE_RESOLUTION|>--- conflicted
+++ resolved
@@ -865,7 +865,7 @@
 	pr_err("%s", buf);
 	BUG();
 #else
-	printk_sched("%s", buf);
+	printk_deferred("%s", buf);
 #endif
 }
 
@@ -898,11 +898,7 @@
 
 			if (!once) {
 				once = true;
-<<<<<<< HEAD
 				dump_throttled_rt_tasks(rt_rq);
-=======
-				printk_deferred("sched: RT throttling activated\n");
->>>>>>> 4227cffc
 			}
 		} else {
 			/*

// SPDX-License-Identifier: GPL-2.0
/*
 * Completely Fair Scheduling (CFS) Class (SCHED_NORMAL/SCHED_BATCH)
 *
 *  Copyright (C) 2007 Red Hat, Inc., Ingo Molnar <mingo@redhat.com>
 *
 *  Interactivity improvements by Mike Galbraith
 *  (C) 2007 Mike Galbraith <efault@gmx.de>
 *
 *  Various enhancements by Dmitry Adamushko.
 *  (C) 2007 Dmitry Adamushko <dmitry.adamushko@gmail.com>
 *
 *  Group scheduling enhancements by Srivatsa Vaddagiri
 *  Copyright IBM Corporation, 2007
 *  Author: Srivatsa Vaddagiri <vatsa@linux.vnet.ibm.com>
 *
 *  Scaled math optimizations by Thomas Gleixner
 *  Copyright (C) 2007, Thomas Gleixner <tglx@linutronix.de>
 *
 *  Adaptive scheduling granularity, math enhancements by Peter Zijlstra
 *  Copyright (C) 2007 Red Hat, Inc., Peter Zijlstra
 */

#include <linux/sched/mm.h>
#include <linux/sched/topology.h>

#include <linux/latencytop.h>
#include <linux/cpumask.h>
#include <linux/cpuidle.h>
#include <linux/slab.h>
#include <linux/profile.h>
#include <linux/interrupt.h>
#include <linux/mempolicy.h>
#include <linux/migrate.h>
#include <linux/task_work.h>

#include <trace/events/sched.h>

#include "sched.h"
#include "tune.h"
#include "walt.h"

#ifdef CONFIG_SMP
static inline bool task_fits_max(struct task_struct *p, int cpu);
#endif /* CONFIG_SMP */

#ifdef CONFIG_SCHED_WALT

static void walt_fixup_sched_stats_fair(struct rq *rq, struct task_struct *p,
					u16 updated_demand_scaled,
					u16 updated_pred_demand_scaled);
static void walt_fixup_nr_big_tasks(struct rq *rq, struct task_struct *p,
					int delta, bool inc);
#endif /* CONFIG_SCHED_WALT */

#if defined(CONFIG_SCHED_WALT) && defined(CONFIG_CFS_BANDWIDTH)

static void walt_init_cfs_rq_stats(struct cfs_rq *cfs_rq);
static void walt_inc_cfs_rq_stats(struct cfs_rq *cfs_rq,
				  struct task_struct *p);
static void walt_dec_cfs_rq_stats(struct cfs_rq *cfs_rq,
				  struct task_struct *p);
static void walt_inc_throttled_cfs_rq_stats(struct walt_sched_stats *stats,
					    struct cfs_rq *cfs_rq);
static void walt_dec_throttled_cfs_rq_stats(struct walt_sched_stats *stats,
					    struct cfs_rq *cfs_rq);
#else
static inline void walt_init_cfs_rq_stats(struct cfs_rq *cfs_rq) {}
static inline void
walt_inc_cfs_rq_stats(struct cfs_rq *cfs_rq, struct task_struct *p) {}
static inline void
walt_dec_cfs_rq_stats(struct cfs_rq *cfs_rq, struct task_struct *p) {}

#define walt_inc_throttled_cfs_rq_stats(...)
#define walt_dec_throttled_cfs_rq_stats(...)

#endif

/*
 * Targeted preemption latency for CPU-bound tasks:
 *
 * NOTE: this latency value is not the same as the concept of
 * 'timeslice length' - timeslices in CFS are of variable length
 * and have no persistent notion like in traditional, time-slice
 * based scheduling concepts.
 *
 * (to see the precise effective timeslice length of your workload,
 *  run vmstat and monitor the context-switches (cs) field)
 *
 * (default: 6ms * (1 + ilog(ncpus)), units: nanoseconds)
 */
unsigned int sysctl_sched_latency			= 6000000ULL;
unsigned int normalized_sysctl_sched_latency		= 6000000ULL;

/*
 * Enable/disable honoring sync flag in energy-aware wakeups.
 */
unsigned int sysctl_sched_sync_hint_enable = 1;
/*
 * Enable/disable using cstate knowledge in idle sibling selection
 */
unsigned int sysctl_sched_cstate_aware = 1;

/*
 * The initial- and re-scaling of tunables is configurable
 *
 * Options are:
 *
 *   SCHED_TUNABLESCALING_NONE - unscaled, always *1
 *   SCHED_TUNABLESCALING_LOG - scaled logarithmical, *1+ilog(ncpus)
 *   SCHED_TUNABLESCALING_LINEAR - scaled linear, *ncpus
 *
 * (default SCHED_TUNABLESCALING_LOG = *(1+ilog(ncpus))
 */
enum sched_tunable_scaling sysctl_sched_tunable_scaling = SCHED_TUNABLESCALING_LOG;

/*
 * Minimal preemption granularity for CPU-bound tasks:
 *
 * (default: 0.75 msec * (1 + ilog(ncpus)), units: nanoseconds)
 */
unsigned int sysctl_sched_min_granularity		= 750000ULL;
unsigned int normalized_sysctl_sched_min_granularity	= 750000ULL;

/*
 * This value is kept at sysctl_sched_latency/sysctl_sched_min_granularity
 */
static unsigned int sched_nr_latency = 8;

/*
 * After fork, child runs first. If set to 0 (default) then
 * parent will (try to) run first.
 */
unsigned int sysctl_sched_child_runs_first __read_mostly;

/*
 * To enable/disable energy aware feature.
 */
unsigned int __read_mostly sysctl_sched_energy_aware = 1;

/*
 * SCHED_OTHER wake-up granularity.
 *
 * This option delays the preemption effects of decoupled workloads
 * and reduces their over-scheduling. Synchronous workloads will still
 * have immediate wakeup/sleep latencies.
 *
 * (default: 1 msec * (1 + ilog(ncpus)), units: nanoseconds)
 */
unsigned int sysctl_sched_wakeup_granularity		= 1000000UL;
unsigned int normalized_sysctl_sched_wakeup_granularity	= 1000000UL;

const_debug unsigned int sysctl_sched_migration_cost	= 500000UL;
DEFINE_PER_CPU_READ_MOSTLY(int, sched_load_boost);

#ifdef CONFIG_SCHED_WALT
unsigned int sysctl_sched_use_walt_cpu_util = 1;
unsigned int sysctl_sched_use_walt_task_util = 1;
__read_mostly unsigned int sysctl_sched_walt_cpu_high_irqload =
    (10 * NSEC_PER_MSEC);
#endif

#ifdef CONFIG_SMP
/*
 * For asym packing, by default the lower numbered cpu has higher priority.
 */
int __weak arch_asym_cpu_priority(int cpu)
{
	return -cpu;
}
#endif

#ifdef CONFIG_CFS_BANDWIDTH
/*
 * Amount of runtime to allocate from global (tg) to local (per-cfs_rq) pool
 * each time a cfs_rq requests quota.
 *
 * Note: in the case that the slice exceeds the runtime remaining (either due
 * to consumption or the quota being specified to be smaller than the slice)
 * we will always only issue the remaining available time.
 *
 * (default: 5 msec, units: microseconds)
 */
unsigned int sysctl_sched_cfs_bandwidth_slice		= 5000UL;
#endif

/*
 * The margin used when comparing utilization with CPU capacity:
 * util * margin < capacity * 1024
 *
 * (default: ~20%)
 */
unsigned int capacity_margin				= 1280;

/* Migration margins */
unsigned int sysctl_sched_capacity_margin_up[MAX_MARGIN_LEVELS] = {
			[0 ... MAX_MARGIN_LEVELS-1] = 1078}; /* ~5% margin */
unsigned int sysctl_sched_capacity_margin_down[MAX_MARGIN_LEVELS] = {
			[0 ... MAX_MARGIN_LEVELS-1] = 1205}; /* ~15% margin */
unsigned int sched_capacity_margin_up[NR_CPUS] = {
			[0 ... NR_CPUS-1] = 1078}; /* ~5% margin */
unsigned int sched_capacity_margin_down[NR_CPUS] = {
			[0 ... NR_CPUS-1] = 1205}; /* ~15% margin */

#ifdef CONFIG_SCHED_WALT
/* 1ms default for 20ms window size scaled to 1024 */
unsigned int sysctl_sched_min_task_util_for_boost = 51;
/* 0.68ms default for 20ms window size scaled to 1024 */
unsigned int sysctl_sched_min_task_util_for_colocation = 35;
#endif
static unsigned int __maybe_unused sched_small_task_threshold = 102;

static inline void update_load_add(struct load_weight *lw, unsigned long inc)
{
	lw->weight += inc;
	lw->inv_weight = 0;
}

static inline void update_load_sub(struct load_weight *lw, unsigned long dec)
{
	lw->weight -= dec;
	lw->inv_weight = 0;
}

static inline void update_load_set(struct load_weight *lw, unsigned long w)
{
	lw->weight = w;
	lw->inv_weight = 0;
}

/*
 * Increase the granularity value when there are more CPUs,
 * because with more CPUs the 'effective latency' as visible
 * to users decreases. But the relationship is not linear,
 * so pick a second-best guess by going with the log2 of the
 * number of CPUs.
 *
 * This idea comes from the SD scheduler of Con Kolivas:
 */
static unsigned int get_update_sysctl_factor(void)
{
	unsigned int cpus = min_t(unsigned int, num_online_cpus(), 8);
	unsigned int factor;

	switch (sysctl_sched_tunable_scaling) {
	case SCHED_TUNABLESCALING_NONE:
		factor = 1;
		break;
	case SCHED_TUNABLESCALING_LINEAR:
		factor = cpus;
		break;
	case SCHED_TUNABLESCALING_LOG:
	default:
		factor = 1 + ilog2(cpus);
		break;
	}

	return factor;
}

static void update_sysctl(void)
{
	unsigned int factor = get_update_sysctl_factor();

#define SET_SYSCTL(name) \
	(sysctl_##name = (factor) * normalized_sysctl_##name)
	SET_SYSCTL(sched_min_granularity);
	SET_SYSCTL(sched_latency);
	SET_SYSCTL(sched_wakeup_granularity);
#undef SET_SYSCTL
}

void sched_init_granularity(void)
{
	update_sysctl();
}

#define WMULT_CONST	(~0U)
#define WMULT_SHIFT	32

static void __update_inv_weight(struct load_weight *lw)
{
	unsigned long w;

	if (likely(lw->inv_weight))
		return;

	w = scale_load_down(lw->weight);

	if (BITS_PER_LONG > 32 && unlikely(w >= WMULT_CONST))
		lw->inv_weight = 1;
	else if (unlikely(!w))
		lw->inv_weight = WMULT_CONST;
	else
		lw->inv_weight = WMULT_CONST / w;
}

/*
 * delta_exec * weight / lw.weight
 *   OR
 * (delta_exec * (weight * lw->inv_weight)) >> WMULT_SHIFT
 *
 * Either weight := NICE_0_LOAD and lw \e sched_prio_to_wmult[], in which case
 * we're guaranteed shift stays positive because inv_weight is guaranteed to
 * fit 32 bits, and NICE_0_LOAD gives another 10 bits; therefore shift >= 22.
 *
 * Or, weight =< lw.weight (because lw.weight is the runqueue weight), thus
 * weight/lw.weight <= 1, and therefore our shift will also be positive.
 */
static u64 __calc_delta(u64 delta_exec, unsigned long weight, struct load_weight *lw)
{
	u64 fact = scale_load_down(weight);
	int shift = WMULT_SHIFT;

	__update_inv_weight(lw);

	if (unlikely(fact >> 32)) {
		while (fact >> 32) {
			fact >>= 1;
			shift--;
		}
	}

	/* hint to use a 32x32->64 mul */
	fact = (u64)(u32)fact * lw->inv_weight;

	while (fact >> 32) {
		fact >>= 1;
		shift--;
	}

	return mul_u64_u32_shr(delta_exec, fact, shift);
}


const struct sched_class fair_sched_class;

/**************************************************************
 * CFS operations on generic schedulable entities:
 */

#ifdef CONFIG_FAIR_GROUP_SCHED

/* cpu runqueue to which this cfs_rq is attached */
static inline struct rq *rq_of(struct cfs_rq *cfs_rq)
{
	return cfs_rq->rq;
}

/* An entity is a task if it doesn't "own" a runqueue */
#define entity_is_task(se)	(!se->my_q)

static inline struct task_struct *task_of(struct sched_entity *se)
{
	SCHED_WARN_ON(!entity_is_task(se));
	return container_of(se, struct task_struct, se);
}

/* Walk up scheduling entities hierarchy */
#define for_each_sched_entity(se) \
		for (; se; se = se->parent)

static inline struct cfs_rq *task_cfs_rq(struct task_struct *p)
{
	return p->se.cfs_rq;
}

/* runqueue on which this entity is (to be) queued */
static inline struct cfs_rq *cfs_rq_of(struct sched_entity *se)
{
	return se->cfs_rq;
}

/* runqueue "owned" by this group */
static inline struct cfs_rq *group_cfs_rq(struct sched_entity *grp)
{
	return grp->my_q;
}

static inline void list_add_leaf_cfs_rq(struct cfs_rq *cfs_rq)
{
	if (!cfs_rq->on_list) {
		struct rq *rq = rq_of(cfs_rq);
		int cpu = cpu_of(rq);
		/*
		 * Ensure we either appear before our parent (if already
		 * enqueued) or force our parent to appear after us when it is
		 * enqueued. The fact that we always enqueue bottom-up
		 * reduces this to two cases and a special case for the root
		 * cfs_rq. Furthermore, it also means that we will always reset
		 * tmp_alone_branch either when the branch is connected
		 * to a tree or when we reach the beg of the tree
		 */
		if (cfs_rq->tg->parent &&
		    cfs_rq->tg->parent->cfs_rq[cpu]->on_list) {
			/*
			 * If parent is already on the list, we add the child
			 * just before. Thanks to circular linked property of
			 * the list, this means to put the child at the tail
			 * of the list that starts by parent.
			 */
			list_add_tail_rcu(&cfs_rq->leaf_cfs_rq_list,
				&(cfs_rq->tg->parent->cfs_rq[cpu]->leaf_cfs_rq_list));
			/*
			 * The branch is now connected to its tree so we can
			 * reset tmp_alone_branch to the beginning of the
			 * list.
			 */
			rq->tmp_alone_branch = &rq->leaf_cfs_rq_list;
		} else if (!cfs_rq->tg->parent) {
			/*
			 * cfs rq without parent should be put
			 * at the tail of the list.
			 */
			list_add_tail_rcu(&cfs_rq->leaf_cfs_rq_list,
				&rq->leaf_cfs_rq_list);
			/*
			 * We have reach the beg of a tree so we can reset
			 * tmp_alone_branch to the beginning of the list.
			 */
			rq->tmp_alone_branch = &rq->leaf_cfs_rq_list;
		} else {
			/*
			 * The parent has not already been added so we want to
			 * make sure that it will be put after us.
			 * tmp_alone_branch points to the beg of the branch
			 * where we will add parent.
			 */
			list_add_rcu(&cfs_rq->leaf_cfs_rq_list,
				rq->tmp_alone_branch);
			/*
			 * update tmp_alone_branch to points to the new beg
			 * of the branch
			 */
			rq->tmp_alone_branch = &cfs_rq->leaf_cfs_rq_list;
		}

		cfs_rq->on_list = 1;
	}
}

static inline void list_del_leaf_cfs_rq(struct cfs_rq *cfs_rq)
{
	if (cfs_rq->on_list) {
		list_del_rcu(&cfs_rq->leaf_cfs_rq_list);
		cfs_rq->on_list = 0;
	}
}

/* Iterate through all leaf cfs_rq's on a runqueue: */
#define for_each_leaf_cfs_rq(rq, cfs_rq) \
	list_for_each_entry_rcu(cfs_rq, &rq->leaf_cfs_rq_list, leaf_cfs_rq_list)

/* Do the two (enqueued) entities belong to the same group ? */
static inline struct cfs_rq *
is_same_group(struct sched_entity *se, struct sched_entity *pse)
{
	if (se->cfs_rq == pse->cfs_rq)
		return se->cfs_rq;

	return NULL;
}

static inline struct sched_entity *parent_entity(struct sched_entity *se)
{
	return se->parent;
}

static void
find_matching_se(struct sched_entity **se, struct sched_entity **pse)
{
	int se_depth, pse_depth;

	/*
	 * preemption test can be made between sibling entities who are in the
	 * same cfs_rq i.e who have a common parent. Walk up the hierarchy of
	 * both tasks until we find their ancestors who are siblings of common
	 * parent.
	 */

	/* First walk up until both entities are at same depth */
	se_depth = (*se)->depth;
	pse_depth = (*pse)->depth;

	while (se_depth > pse_depth) {
		se_depth--;
		*se = parent_entity(*se);
	}

	while (pse_depth > se_depth) {
		pse_depth--;
		*pse = parent_entity(*pse);
	}

	while (!is_same_group(*se, *pse)) {
		*se = parent_entity(*se);
		*pse = parent_entity(*pse);
	}
}

#else	/* !CONFIG_FAIR_GROUP_SCHED */

static inline struct task_struct *task_of(struct sched_entity *se)
{
	return container_of(se, struct task_struct, se);
}

static inline struct rq *rq_of(struct cfs_rq *cfs_rq)
{
	return container_of(cfs_rq, struct rq, cfs);
}

#define entity_is_task(se)	1

#define for_each_sched_entity(se) \
		for (; se; se = NULL)

static inline struct cfs_rq *task_cfs_rq(struct task_struct *p)
{
	return &task_rq(p)->cfs;
}

static inline struct cfs_rq *cfs_rq_of(struct sched_entity *se)
{
	struct task_struct *p = task_of(se);
	struct rq *rq = task_rq(p);

	return &rq->cfs;
}

/* runqueue "owned" by this group */
static inline struct cfs_rq *group_cfs_rq(struct sched_entity *grp)
{
	return NULL;
}

static inline void list_add_leaf_cfs_rq(struct cfs_rq *cfs_rq)
{
}

static inline void list_del_leaf_cfs_rq(struct cfs_rq *cfs_rq)
{
}

#define for_each_leaf_cfs_rq(rq, cfs_rq)	\
		for (cfs_rq = &rq->cfs; cfs_rq; cfs_rq = NULL)

static inline struct sched_entity *parent_entity(struct sched_entity *se)
{
	return NULL;
}

static inline void
find_matching_se(struct sched_entity **se, struct sched_entity **pse)
{
}

#endif	/* CONFIG_FAIR_GROUP_SCHED */

static __always_inline
void account_cfs_rq_runtime(struct cfs_rq *cfs_rq, u64 delta_exec);

/**************************************************************
 * Scheduling class tree data structure manipulation methods:
 */

static inline u64 max_vruntime(u64 max_vruntime, u64 vruntime)
{
	s64 delta = (s64)(vruntime - max_vruntime);
	if (delta > 0)
		max_vruntime = vruntime;

	return max_vruntime;
}

static inline u64 min_vruntime(u64 min_vruntime, u64 vruntime)
{
	s64 delta = (s64)(vruntime - min_vruntime);
	if (delta < 0)
		min_vruntime = vruntime;

	return min_vruntime;
}

static inline int entity_before(struct sched_entity *a,
				struct sched_entity *b)
{
	return (s64)(a->vruntime - b->vruntime) < 0;
}

static void update_min_vruntime(struct cfs_rq *cfs_rq)
{
	struct sched_entity *curr = cfs_rq->curr;
	struct rb_node *leftmost = rb_first_cached(&cfs_rq->tasks_timeline);

	u64 vruntime = cfs_rq->min_vruntime;

	if (curr) {
		if (curr->on_rq)
			vruntime = curr->vruntime;
		else
			curr = NULL;
	}

	if (leftmost) { /* non-empty tree */
		struct sched_entity *se;
		se = rb_entry(leftmost, struct sched_entity, run_node);

		if (!curr)
			vruntime = se->vruntime;
		else
			vruntime = min_vruntime(vruntime, se->vruntime);
	}

	/* ensure we never gain time by being placed backwards. */
	cfs_rq->min_vruntime = max_vruntime(cfs_rq->min_vruntime, vruntime);
#ifndef CONFIG_64BIT
	smp_wmb();
	cfs_rq->min_vruntime_copy = cfs_rq->min_vruntime;
#endif
}

/*
 * Enqueue an entity into the rb-tree:
 */
static void __enqueue_entity(struct cfs_rq *cfs_rq, struct sched_entity *se)
{
	struct rb_node **link = &cfs_rq->tasks_timeline.rb_root.rb_node;
	struct rb_node *parent = NULL;
	struct sched_entity *entry;
	bool leftmost = true;

	/*
	 * Find the right place in the rbtree:
	 */
	while (*link) {
		parent = *link;
		entry = rb_entry(parent, struct sched_entity, run_node);
		/*
		 * We dont care about collisions. Nodes with
		 * the same key stay together.
		 */
		if (entity_before(se, entry)) {
			link = &parent->rb_left;
		} else {
			link = &parent->rb_right;
			leftmost = false;
		}
	}

	rb_link_node(&se->run_node, parent, link);
	rb_insert_color_cached(&se->run_node,
			       &cfs_rq->tasks_timeline, leftmost);
}

static void __dequeue_entity(struct cfs_rq *cfs_rq, struct sched_entity *se)
{
	rb_erase_cached(&se->run_node, &cfs_rq->tasks_timeline);
}

struct sched_entity *__pick_first_entity(struct cfs_rq *cfs_rq)
{
	struct rb_node *left = rb_first_cached(&cfs_rq->tasks_timeline);

	if (!left)
		return NULL;

	return rb_entry(left, struct sched_entity, run_node);
}

static struct sched_entity *__pick_next_entity(struct sched_entity *se)
{
	struct rb_node *next = rb_next(&se->run_node);

	if (!next)
		return NULL;

	return rb_entry(next, struct sched_entity, run_node);
}

#ifdef CONFIG_SCHED_DEBUG
struct sched_entity *__pick_last_entity(struct cfs_rq *cfs_rq)
{
	struct rb_node *last = rb_last(&cfs_rq->tasks_timeline.rb_root);

	if (!last)
		return NULL;

	return rb_entry(last, struct sched_entity, run_node);
}

/**************************************************************
 * Scheduling class statistics methods:
 */

int sched_proc_update_handler(struct ctl_table *table, int write,
		void __user *buffer, size_t *lenp,
		loff_t *ppos)
{
	int ret = proc_dointvec_minmax(table, write, buffer, lenp, ppos);
	unsigned int factor = get_update_sysctl_factor();

	if (ret || !write)
		return ret;

	sched_nr_latency = DIV_ROUND_UP(sysctl_sched_latency,
					sysctl_sched_min_granularity);

#define WRT_SYSCTL(name) \
	(normalized_sysctl_##name = sysctl_##name / (factor))
	WRT_SYSCTL(sched_min_granularity);
	WRT_SYSCTL(sched_latency);
	WRT_SYSCTL(sched_wakeup_granularity);
#undef WRT_SYSCTL

	return 0;
}
#endif

/*
 * delta /= w
 */
static inline u64 calc_delta_fair(u64 delta, struct sched_entity *se)
{
	if (unlikely(se->load.weight != NICE_0_LOAD))
		delta = __calc_delta(delta, NICE_0_LOAD, &se->load);

	return delta;
}

/*
 * The idea is to set a period in which each task runs once.
 *
 * When there are too many tasks (sched_nr_latency) we have to stretch
 * this period because otherwise the slices get too small.
 *
 * p = (nr <= nl) ? l : l*nr/nl
 */
static u64 __sched_period(unsigned long nr_running)
{
	if (unlikely(nr_running > sched_nr_latency))
		return nr_running * sysctl_sched_min_granularity;
	else
		return sysctl_sched_latency;
}

/*
 * We calculate the wall-time slice from the period by taking a part
 * proportional to the weight.
 *
 * s = p*P[w/rw]
 */
static u64 sched_slice(struct cfs_rq *cfs_rq, struct sched_entity *se)
{
	u64 slice = __sched_period(cfs_rq->nr_running + !se->on_rq);

	for_each_sched_entity(se) {
		struct load_weight *load;
		struct load_weight lw;

		cfs_rq = cfs_rq_of(se);
		load = &cfs_rq->load;

		if (unlikely(!se->on_rq)) {
			lw = cfs_rq->load;

			update_load_add(&lw, se->load.weight);
			load = &lw;
		}
		slice = __calc_delta(slice, se->load.weight, load);
	}
	return slice;
}

/*
 * We calculate the vruntime slice of a to-be-inserted task.
 *
 * vs = s/w
 */
static u64 sched_vslice(struct cfs_rq *cfs_rq, struct sched_entity *se)
{
	return calc_delta_fair(sched_slice(cfs_rq, se), se);
}

#ifdef CONFIG_SMP

#include "sched-pelt.h"

static int select_idle_sibling(struct task_struct *p, int prev_cpu, int cpu);
static unsigned long task_h_load(struct task_struct *p);
static unsigned long capacity_of(int cpu);

/* Give new sched_entity start runnable values to heavy its load in infant time */
void init_entity_runnable_average(struct sched_entity *se)
{
	struct sched_avg *sa = &se->avg;

	memset(sa, 0, sizeof(*sa));
	/*
	 * util_avg is initialized in post_init_entity_util_avg.
	 * util_est should start from zero.
	 * sched_avg's period_contrib should be strictly less then 1024, so
	 * we give it 1023 to make sure it is almost a period (1024us), and
	 * will definitely be update (after enqueue).
	 */
	sa->period_contrib = 1023;
	/*
	 * Tasks are intialized with full load to be seen as heavy tasks until
	 * they get a chance to stabilize to their real load level.
	 * Group entities are intialized with zero load to reflect the fact that
	 * nothing has been attached to the task group yet.
	 */
	if (entity_is_task(se))
		sa->load_avg = scale_load_down(se->load.weight);
	sa->load_sum = sa->load_avg * LOAD_AVG_MAX;
	/* when this task enqueue'ed, it will contribute to its cfs_rq's load_avg */
}

static inline u64 cfs_rq_clock_task(struct cfs_rq *cfs_rq);
static void attach_entity_cfs_rq(struct sched_entity *se);

/*
 * With new tasks being created, their initial util_avgs are extrapolated
 * based on the cfs_rq's current util_avg:
 *
 *   util_avg = cfs_rq->util_avg / (cfs_rq->load_avg + 1) * se.load.weight
 *
 * However, in many cases, the above util_avg does not give a desired
 * value. Moreover, the sum of the util_avgs may be divergent, such
 * as when the series is a harmonic series.
 *
 * To solve this problem, we also cap the util_avg of successive tasks to
 * only 1/2 of the left utilization budget:
 *
 *   util_avg_cap = (cpu_scale - cfs_rq->avg.util_avg) / 2^n
 *
 * where n denotes the nth task and cpu_scale the CPU capacity.
 *
 * For example, for a CPU with 1024 of capacity, a simplest series from
 * the beginning would be like:
 *
 *  task  util_avg: 512, 256, 128,  64,  32,   16,    8, ...
 * cfs_rq util_avg: 512, 768, 896, 960, 992, 1008, 1016, ...
 *
 * Finally, that extrapolated util_avg is clamped to the cap (util_avg_cap)
 * if util_avg > util_avg_cap.
 */
void post_init_entity_util_avg(struct sched_entity *se)
{
	struct cfs_rq *cfs_rq = cfs_rq_of(se);
	struct sched_avg *sa = &se->avg;
	long cpu_scale = arch_scale_cpu_capacity(NULL, cpu_of(rq_of(cfs_rq)));
	long cap = (long)(cpu_scale - cfs_rq->avg.util_avg) / 2;

	if (cap > 0) {
		if (cfs_rq->avg.util_avg != 0) {
			sa->util_avg  = cfs_rq->avg.util_avg * se->load.weight;
			sa->util_avg /= (cfs_rq->avg.load_avg + 1);

			if (sa->util_avg > cap)
				sa->util_avg = cap;
		} else {
			sa->util_avg = cap;
		}
		sa->util_sum = sa->util_avg * LOAD_AVG_MAX;
	}

	if (entity_is_task(se)) {
		struct task_struct *p = task_of(se);
		if (p->sched_class != &fair_sched_class) {
			/*
			 * For !fair tasks do:
			 *
			update_cfs_rq_load_avg(now, cfs_rq);
			attach_entity_load_avg(cfs_rq, se);
			switched_from_fair(rq, p);
			 *
			 * such that the next switched_to_fair() has the
			 * expected state.
			 */
			se->avg.last_update_time = cfs_rq_clock_task(cfs_rq);
			return;
		}
	}

	attach_entity_cfs_rq(se);
}

#else /* !CONFIG_SMP */
void init_entity_runnable_average(struct sched_entity *se)
{
}
void post_init_entity_util_avg(struct sched_entity *se)
{
}
static void update_tg_load_avg(struct cfs_rq *cfs_rq, int force)
{
}
#endif /* CONFIG_SMP */

/*
 * Update the current task's runtime statistics.
 */
static void update_curr(struct cfs_rq *cfs_rq)
{
	struct sched_entity *curr = cfs_rq->curr;
	u64 now = rq_clock_task(rq_of(cfs_rq));
	u64 delta_exec;

	if (unlikely(!curr))
		return;

	delta_exec = now - curr->exec_start;
	if (unlikely((s64)delta_exec <= 0))
		return;

	curr->exec_start = now;

	schedstat_set(curr->statistics.exec_max,
		      max(delta_exec, curr->statistics.exec_max));

	curr->sum_exec_runtime += delta_exec;
	schedstat_add(cfs_rq->exec_clock, delta_exec);

	curr->vruntime += calc_delta_fair(delta_exec, curr);
	update_min_vruntime(cfs_rq);

	if (entity_is_task(curr)) {
		struct task_struct *curtask = task_of(curr);

		trace_sched_stat_runtime(curtask, delta_exec, curr->vruntime);
		cpuacct_charge(curtask, delta_exec);
		account_group_exec_runtime(curtask, delta_exec);
	}

	account_cfs_rq_runtime(cfs_rq, delta_exec);
}

static void update_curr_fair(struct rq *rq)
{
	update_curr(cfs_rq_of(&rq->curr->se));
}

static inline void
update_stats_wait_start(struct cfs_rq *cfs_rq, struct sched_entity *se)
{
	u64 wait_start, prev_wait_start;

	if (!schedstat_enabled())
		return;

	wait_start = rq_clock(rq_of(cfs_rq));
	prev_wait_start = schedstat_val(se->statistics.wait_start);

	if (entity_is_task(se) && task_on_rq_migrating(task_of(se)) &&
	    likely(wait_start > prev_wait_start))
		wait_start -= prev_wait_start;

	schedstat_set(se->statistics.wait_start, wait_start);
}

static inline void
update_stats_wait_end(struct cfs_rq *cfs_rq, struct sched_entity *se)
{
	struct task_struct *p;
	u64 delta;

	if (!schedstat_enabled())
		return;

	delta = rq_clock(rq_of(cfs_rq)) - schedstat_val(se->statistics.wait_start);

	if (entity_is_task(se)) {
		p = task_of(se);
		if (task_on_rq_migrating(p)) {
			/*
			 * Preserve migrating task's wait time so wait_start
			 * time stamp can be adjusted to accumulate wait time
			 * prior to migration.
			 */
			schedstat_set(se->statistics.wait_start, delta);
			return;
		}
		trace_sched_stat_wait(p, delta);
	}

	schedstat_set(se->statistics.wait_max,
		      max(schedstat_val(se->statistics.wait_max), delta));
	schedstat_inc(se->statistics.wait_count);
	schedstat_add(se->statistics.wait_sum, delta);
	schedstat_set(se->statistics.wait_start, 0);
}

static inline void
update_stats_enqueue_sleeper(struct cfs_rq *cfs_rq, struct sched_entity *se)
{
	struct task_struct *tsk = NULL;
	u64 sleep_start, block_start;

	if (!schedstat_enabled())
		return;

	sleep_start = schedstat_val(se->statistics.sleep_start);
	block_start = schedstat_val(se->statistics.block_start);

	if (entity_is_task(se))
		tsk = task_of(se);

	if (sleep_start) {
		u64 delta = rq_clock(rq_of(cfs_rq)) - sleep_start;

		if ((s64)delta < 0)
			delta = 0;

		if (unlikely(delta > schedstat_val(se->statistics.sleep_max)))
			schedstat_set(se->statistics.sleep_max, delta);

		schedstat_set(se->statistics.sleep_start, 0);
		schedstat_add(se->statistics.sum_sleep_runtime, delta);

		if (tsk) {
			account_scheduler_latency(tsk, delta >> 10, 1);
			trace_sched_stat_sleep(tsk, delta);
		}
	}
	if (block_start) {
		u64 delta = rq_clock(rq_of(cfs_rq)) - block_start;

		if ((s64)delta < 0)
			delta = 0;

		if (unlikely(delta > schedstat_val(se->statistics.block_max)))
			schedstat_set(se->statistics.block_max, delta);

		schedstat_set(se->statistics.block_start, 0);
		schedstat_add(se->statistics.sum_sleep_runtime, delta);

		if (tsk) {
			if (tsk->in_iowait) {
				schedstat_add(se->statistics.iowait_sum, delta);
				schedstat_inc(se->statistics.iowait_count);
				trace_sched_stat_iowait(tsk, delta);
			}

			trace_sched_stat_blocked(tsk, delta);
			trace_sched_blocked_reason(tsk);

			/*
			 * Blocking time is in units of nanosecs, so shift by
			 * 20 to get a milliseconds-range estimation of the
			 * amount of time that the task spent sleeping:
			 */
			if (unlikely(prof_on == SLEEP_PROFILING)) {
				profile_hits(SLEEP_PROFILING,
						(void *)get_wchan(tsk),
						delta >> 20);
			}
			account_scheduler_latency(tsk, delta >> 10, 0);
		}
	}
}

/*
 * Task is being enqueued - update stats:
 */
static inline void
update_stats_enqueue(struct cfs_rq *cfs_rq, struct sched_entity *se, int flags)
{
	if (!schedstat_enabled())
		return;

	/*
	 * Are we enqueueing a waiting task? (for current tasks
	 * a dequeue/enqueue event is a NOP)
	 */
	if (se != cfs_rq->curr)
		update_stats_wait_start(cfs_rq, se);

	if (flags & ENQUEUE_WAKEUP)
		update_stats_enqueue_sleeper(cfs_rq, se);
}

static inline void
update_stats_dequeue(struct cfs_rq *cfs_rq, struct sched_entity *se, int flags)
{

	if (!schedstat_enabled())
		return;

	/*
	 * Mark the end of the wait period if dequeueing a
	 * waiting task:
	 */
	if (se != cfs_rq->curr)
		update_stats_wait_end(cfs_rq, se);

	if ((flags & DEQUEUE_SLEEP) && entity_is_task(se)) {
		struct task_struct *tsk = task_of(se);

		if (tsk->state & TASK_INTERRUPTIBLE)
			schedstat_set(se->statistics.sleep_start,
				      rq_clock(rq_of(cfs_rq)));
		if (tsk->state & TASK_UNINTERRUPTIBLE)
			schedstat_set(se->statistics.block_start,
				      rq_clock(rq_of(cfs_rq)));
	}
}

/*
 * We are picking a new current task - update its stats:
 */
static inline void
update_stats_curr_start(struct cfs_rq *cfs_rq, struct sched_entity *se)
{
	/*
	 * We are starting a new run period:
	 */
	se->exec_start = rq_clock_task(rq_of(cfs_rq));
}

/**************************************************
 * Scheduling class queueing methods:
 */

#ifdef CONFIG_NUMA_BALANCING
/*
 * Approximate time to scan a full NUMA task in ms. The task scan period is
 * calculated based on the tasks virtual memory size and
 * numa_balancing_scan_size.
 */
unsigned int sysctl_numa_balancing_scan_period_min = 1000;
unsigned int sysctl_numa_balancing_scan_period_max = 60000;

/* Portion of address space to scan in MB */
unsigned int sysctl_numa_balancing_scan_size = 256;

/* Scan @scan_size MB every @scan_period after an initial @scan_delay in ms */
unsigned int sysctl_numa_balancing_scan_delay = 1000;

struct numa_group {
	atomic_t refcount;

	spinlock_t lock; /* nr_tasks, tasks */
	int nr_tasks;
	pid_t gid;
	int active_nodes;

	struct rcu_head rcu;
	unsigned long total_faults;
	unsigned long max_faults_cpu;
	/*
	 * Faults_cpu is used to decide whether memory should move
	 * towards the CPU. As a consequence, these stats are weighted
	 * more by CPU use than by memory faults.
	 */
	unsigned long *faults_cpu;
	unsigned long faults[0];
};

static inline unsigned long group_faults_priv(struct numa_group *ng);
static inline unsigned long group_faults_shared(struct numa_group *ng);

static unsigned int task_nr_scan_windows(struct task_struct *p)
{
	unsigned long rss = 0;
	unsigned long nr_scan_pages;

	/*
	 * Calculations based on RSS as non-present and empty pages are skipped
	 * by the PTE scanner and NUMA hinting faults should be trapped based
	 * on resident pages
	 */
	nr_scan_pages = sysctl_numa_balancing_scan_size << (20 - PAGE_SHIFT);
	rss = get_mm_rss(p->mm);
	if (!rss)
		rss = nr_scan_pages;

	rss = round_up(rss, nr_scan_pages);
	return rss / nr_scan_pages;
}

/* For sanitys sake, never scan more PTEs than MAX_SCAN_WINDOW MB/sec. */
#define MAX_SCAN_WINDOW 2560

static unsigned int task_scan_min(struct task_struct *p)
{
	unsigned int scan_size = READ_ONCE(sysctl_numa_balancing_scan_size);
	unsigned int scan, floor;
	unsigned int windows = 1;

	if (scan_size < MAX_SCAN_WINDOW)
		windows = MAX_SCAN_WINDOW / scan_size;
	floor = 1000 / windows;

	scan = sysctl_numa_balancing_scan_period_min / task_nr_scan_windows(p);
	return max_t(unsigned int, floor, scan);
}

static unsigned int task_scan_start(struct task_struct *p)
{
	unsigned long smin = task_scan_min(p);
	unsigned long period = smin;

	/* Scale the maximum scan period with the amount of shared memory. */
	if (p->numa_group) {
		struct numa_group *ng = p->numa_group;
		unsigned long shared = group_faults_shared(ng);
		unsigned long private = group_faults_priv(ng);

		period *= atomic_read(&ng->refcount);
		period *= shared + 1;
		period /= private + shared + 1;
	}

	return max(smin, period);
}

static unsigned int task_scan_max(struct task_struct *p)
{
	unsigned long smin = task_scan_min(p);
	unsigned long smax;

	/* Watch for min being lower than max due to floor calculations */
	smax = sysctl_numa_balancing_scan_period_max / task_nr_scan_windows(p);

	/* Scale the maximum scan period with the amount of shared memory. */
	if (p->numa_group) {
		struct numa_group *ng = p->numa_group;
		unsigned long shared = group_faults_shared(ng);
		unsigned long private = group_faults_priv(ng);
		unsigned long period = smax;

		period *= atomic_read(&ng->refcount);
		period *= shared + 1;
		period /= private + shared + 1;

		smax = max(smax, period);
	}

	return max(smin, smax);
}

static void account_numa_enqueue(struct rq *rq, struct task_struct *p)
{
	rq->nr_numa_running += (p->numa_preferred_nid != -1);
	rq->nr_preferred_running += (p->numa_preferred_nid == task_node(p));
}

static void account_numa_dequeue(struct rq *rq, struct task_struct *p)
{
	rq->nr_numa_running -= (p->numa_preferred_nid != -1);
	rq->nr_preferred_running -= (p->numa_preferred_nid == task_node(p));
}

/* Shared or private faults. */
#define NR_NUMA_HINT_FAULT_TYPES 2

/* Memory and CPU locality */
#define NR_NUMA_HINT_FAULT_STATS (NR_NUMA_HINT_FAULT_TYPES * 2)

/* Averaged statistics, and temporary buffers. */
#define NR_NUMA_HINT_FAULT_BUCKETS (NR_NUMA_HINT_FAULT_STATS * 2)

pid_t task_numa_group_id(struct task_struct *p)
{
	return p->numa_group ? p->numa_group->gid : 0;
}

/*
 * The averaged statistics, shared & private, memory & cpu,
 * occupy the first half of the array. The second half of the
 * array is for current counters, which are averaged into the
 * first set by task_numa_placement.
 */
static inline int task_faults_idx(enum numa_faults_stats s, int nid, int priv)
{
	return NR_NUMA_HINT_FAULT_TYPES * (s * nr_node_ids + nid) + priv;
}

static inline unsigned long task_faults(struct task_struct *p, int nid)
{
	if (!p->numa_faults)
		return 0;

	return p->numa_faults[task_faults_idx(NUMA_MEM, nid, 0)] +
		p->numa_faults[task_faults_idx(NUMA_MEM, nid, 1)];
}

static inline unsigned long group_faults(struct task_struct *p, int nid)
{
	if (!p->numa_group)
		return 0;

	return p->numa_group->faults[task_faults_idx(NUMA_MEM, nid, 0)] +
		p->numa_group->faults[task_faults_idx(NUMA_MEM, nid, 1)];
}

static inline unsigned long group_faults_cpu(struct numa_group *group, int nid)
{
	return group->faults_cpu[task_faults_idx(NUMA_MEM, nid, 0)] +
		group->faults_cpu[task_faults_idx(NUMA_MEM, nid, 1)];
}

static inline unsigned long group_faults_priv(struct numa_group *ng)
{
	unsigned long faults = 0;
	int node;

	for_each_online_node(node) {
		faults += ng->faults[task_faults_idx(NUMA_MEM, node, 1)];
	}

	return faults;
}

static inline unsigned long group_faults_shared(struct numa_group *ng)
{
	unsigned long faults = 0;
	int node;

	for_each_online_node(node) {
		faults += ng->faults[task_faults_idx(NUMA_MEM, node, 0)];
	}

	return faults;
}

/*
 * A node triggering more than 1/3 as many NUMA faults as the maximum is
 * considered part of a numa group's pseudo-interleaving set. Migrations
 * between these nodes are slowed down, to allow things to settle down.
 */
#define ACTIVE_NODE_FRACTION 3

static bool numa_is_active_node(int nid, struct numa_group *ng)
{
	return group_faults_cpu(ng, nid) * ACTIVE_NODE_FRACTION > ng->max_faults_cpu;
}

/* Handle placement on systems where not all nodes are directly connected. */
static unsigned long score_nearby_nodes(struct task_struct *p, int nid,
					int maxdist, bool task)
{
	unsigned long score = 0;
	int node;

	/*
	 * All nodes are directly connected, and the same distance
	 * from each other. No need for fancy placement algorithms.
	 */
	if (sched_numa_topology_type == NUMA_DIRECT)
		return 0;

	/*
	 * This code is called for each node, introducing N^2 complexity,
	 * which should be ok given the number of nodes rarely exceeds 8.
	 */
	for_each_online_node(node) {
		unsigned long faults;
		int dist = node_distance(nid, node);

		/*
		 * The furthest away nodes in the system are not interesting
		 * for placement; nid was already counted.
		 */
		if (dist == sched_max_numa_distance || node == nid)
			continue;

		/*
		 * On systems with a backplane NUMA topology, compare groups
		 * of nodes, and move tasks towards the group with the most
		 * memory accesses. When comparing two nodes at distance
		 * "hoplimit", only nodes closer by than "hoplimit" are part
		 * of each group. Skip other nodes.
		 */
		if (sched_numa_topology_type == NUMA_BACKPLANE &&
					dist > maxdist)
			continue;

		/* Add up the faults from nearby nodes. */
		if (task)
			faults = task_faults(p, node);
		else
			faults = group_faults(p, node);

		/*
		 * On systems with a glueless mesh NUMA topology, there are
		 * no fixed "groups of nodes". Instead, nodes that are not
		 * directly connected bounce traffic through intermediate
		 * nodes; a numa_group can occupy any set of nodes.
		 * The further away a node is, the less the faults count.
		 * This seems to result in good task placement.
		 */
		if (sched_numa_topology_type == NUMA_GLUELESS_MESH) {
			faults *= (sched_max_numa_distance - dist);
			faults /= (sched_max_numa_distance - LOCAL_DISTANCE);
		}

		score += faults;
	}

	return score;
}

/*
 * These return the fraction of accesses done by a particular task, or
 * task group, on a particular numa node.  The group weight is given a
 * larger multiplier, in order to group tasks together that are almost
 * evenly spread out between numa nodes.
 */
static inline unsigned long task_weight(struct task_struct *p, int nid,
					int dist)
{
	unsigned long faults, total_faults;

	if (!p->numa_faults)
		return 0;

	total_faults = p->total_numa_faults;

	if (!total_faults)
		return 0;

	faults = task_faults(p, nid);
	faults += score_nearby_nodes(p, nid, dist, true);

	return 1000 * faults / total_faults;
}

static inline unsigned long group_weight(struct task_struct *p, int nid,
					 int dist)
{
	unsigned long faults, total_faults;

	if (!p->numa_group)
		return 0;

	total_faults = p->numa_group->total_faults;

	if (!total_faults)
		return 0;

	faults = group_faults(p, nid);
	faults += score_nearby_nodes(p, nid, dist, false);

	return 1000 * faults / total_faults;
}

bool should_numa_migrate_memory(struct task_struct *p, struct page * page,
				int src_nid, int dst_cpu)
{
	struct numa_group *ng = p->numa_group;
	int dst_nid = cpu_to_node(dst_cpu);
	int last_cpupid, this_cpupid;

	this_cpupid = cpu_pid_to_cpupid(dst_cpu, current->pid);

	/*
	 * Multi-stage node selection is used in conjunction with a periodic
	 * migration fault to build a temporal task<->page relation. By using
	 * a two-stage filter we remove short/unlikely relations.
	 *
	 * Using P(p) ~ n_p / n_t as per frequentist probability, we can equate
	 * a task's usage of a particular page (n_p) per total usage of this
	 * page (n_t) (in a given time-span) to a probability.
	 *
	 * Our periodic faults will sample this probability and getting the
	 * same result twice in a row, given these samples are fully
	 * independent, is then given by P(n)^2, provided our sample period
	 * is sufficiently short compared to the usage pattern.
	 *
	 * This quadric squishes small probabilities, making it less likely we
	 * act on an unlikely task<->page relation.
	 */
	last_cpupid = page_cpupid_xchg_last(page, this_cpupid);
	if (!cpupid_pid_unset(last_cpupid) &&
				cpupid_to_nid(last_cpupid) != dst_nid)
		return false;

	/* Always allow migrate on private faults */
	if (cpupid_match_pid(p, last_cpupid))
		return true;

	/* A shared fault, but p->numa_group has not been set up yet. */
	if (!ng)
		return true;

	/*
	 * Destination node is much more heavily used than the source
	 * node? Allow migration.
	 */
	if (group_faults_cpu(ng, dst_nid) > group_faults_cpu(ng, src_nid) *
					ACTIVE_NODE_FRACTION)
		return true;

	/*
	 * Distribute memory according to CPU & memory use on each node,
	 * with 3/4 hysteresis to avoid unnecessary memory migrations:
	 *
	 * faults_cpu(dst)   3   faults_cpu(src)
	 * --------------- * - > ---------------
	 * faults_mem(dst)   4   faults_mem(src)
	 */
	return group_faults_cpu(ng, dst_nid) * group_faults(p, src_nid) * 3 >
	       group_faults_cpu(ng, src_nid) * group_faults(p, dst_nid) * 4;
}

static unsigned long weighted_cpuload(struct rq *rq);
static unsigned long source_load(int cpu, int type);
static unsigned long target_load(int cpu, int type);

/* Cached statistics for all CPUs within a node */
struct numa_stats {
	unsigned long nr_running;
	unsigned long load;

	/* Total compute capacity of CPUs on a node */
	unsigned long compute_capacity;

	/* Approximate capacity in terms of runnable tasks on a node */
	unsigned long task_capacity;
	int has_free_capacity;
};

/*
 * XXX borrowed from update_sg_lb_stats
 */
static void update_numa_stats(struct numa_stats *ns, int nid)
{
	int smt, cpu, cpus = 0;
	unsigned long capacity;

	memset(ns, 0, sizeof(*ns));
	for_each_cpu(cpu, cpumask_of_node(nid)) {
		struct rq *rq = cpu_rq(cpu);

		ns->nr_running += rq->nr_running;
		ns->load += weighted_cpuload(rq);
		ns->compute_capacity += capacity_of(cpu);

		cpus++;
	}

	/*
	 * If we raced with hotplug and there are no CPUs left in our mask
	 * the @ns structure is NULL'ed and task_numa_compare() will
	 * not find this node attractive.
	 *
	 * We'll either bail at !has_free_capacity, or we'll detect a huge
	 * imbalance and bail there.
	 */
	if (!cpus)
		return;

	/* smt := ceil(cpus / capacity), assumes: 1 < smt_power < 2 */
	smt = DIV_ROUND_UP(SCHED_CAPACITY_SCALE * cpus, ns->compute_capacity);
	capacity = cpus / smt; /* cores */

	ns->task_capacity = min_t(unsigned, capacity,
		DIV_ROUND_CLOSEST(ns->compute_capacity, SCHED_CAPACITY_SCALE));
	ns->has_free_capacity = (ns->nr_running < ns->task_capacity);
}

struct task_numa_env {
	struct task_struct *p;

	int src_cpu, src_nid;
	int dst_cpu, dst_nid;

	struct numa_stats src_stats, dst_stats;

	int imbalance_pct;
	int dist;

	struct task_struct *best_task;
	long best_imp;
	int best_cpu;
};

static void task_numa_assign(struct task_numa_env *env,
			     struct task_struct *p, long imp)
{
	if (env->best_task)
		put_task_struct(env->best_task);
	if (p)
		get_task_struct(p);

	env->best_task = p;
	env->best_imp = imp;
	env->best_cpu = env->dst_cpu;
}

static bool load_too_imbalanced(long src_load, long dst_load,
				struct task_numa_env *env)
{
	long imb, old_imb;
	long orig_src_load, orig_dst_load;
	long src_capacity, dst_capacity;

	/*
	 * The load is corrected for the CPU capacity available on each node.
	 *
	 * src_load        dst_load
	 * ------------ vs ---------
	 * src_capacity    dst_capacity
	 */
	src_capacity = env->src_stats.compute_capacity;
	dst_capacity = env->dst_stats.compute_capacity;

	/* We care about the slope of the imbalance, not the direction. */
	if (dst_load < src_load)
		swap(dst_load, src_load);

	/* Is the difference below the threshold? */
	imb = dst_load * src_capacity * 100 -
	      src_load * dst_capacity * env->imbalance_pct;
	if (imb <= 0)
		return false;

	/*
	 * The imbalance is above the allowed threshold.
	 * Compare it with the old imbalance.
	 */
	orig_src_load = env->src_stats.load;
	orig_dst_load = env->dst_stats.load;

	if (orig_dst_load < orig_src_load)
		swap(orig_dst_load, orig_src_load);

	old_imb = orig_dst_load * src_capacity * 100 -
		  orig_src_load * dst_capacity * env->imbalance_pct;

	/* Would this change make things worse? */
	return (imb > old_imb);
}

/*
 * This checks if the overall compute and NUMA accesses of the system would
 * be improved if the source tasks was migrated to the target dst_cpu taking
 * into account that it might be best if task running on the dst_cpu should
 * be exchanged with the source task
 */
static void task_numa_compare(struct task_numa_env *env,
			      long taskimp, long groupimp)
{
	struct rq *src_rq = cpu_rq(env->src_cpu);
	struct rq *dst_rq = cpu_rq(env->dst_cpu);
	struct task_struct *cur;
	long src_load, dst_load;
	long load;
	long imp = env->p->numa_group ? groupimp : taskimp;
	long moveimp = imp;
	int dist = env->dist;

	rcu_read_lock();
	cur = task_rcu_dereference(&dst_rq->curr);
	if (cur && ((cur->flags & PF_EXITING) || is_idle_task(cur)))
		cur = NULL;

	/*
	 * Because we have preemption enabled we can get migrated around and
	 * end try selecting ourselves (current == env->p) as a swap candidate.
	 */
	if (cur == env->p)
		goto unlock;

	/*
	 * "imp" is the fault differential for the source task between the
	 * source and destination node. Calculate the total differential for
	 * the source task and potential destination task. The more negative
	 * the value is, the more rmeote accesses that would be expected to
	 * be incurred if the tasks were swapped.
	 */
	if (cur) {
		/* Skip this swap candidate if cannot move to the source cpu */
		if (!cpumask_test_cpu(env->src_cpu, &cur->cpus_allowed))
			goto unlock;

		/*
		 * If dst and source tasks are in the same NUMA group, or not
		 * in any group then look only at task weights.
		 */
		if (cur->numa_group == env->p->numa_group) {
			imp = taskimp + task_weight(cur, env->src_nid, dist) -
			      task_weight(cur, env->dst_nid, dist);
			/*
			 * Add some hysteresis to prevent swapping the
			 * tasks within a group over tiny differences.
			 */
			if (cur->numa_group)
				imp -= imp/16;
		} else {
			/*
			 * Compare the group weights. If a task is all by
			 * itself (not part of a group), use the task weight
			 * instead.
			 */
			if (cur->numa_group)
				imp += group_weight(cur, env->src_nid, dist) -
				       group_weight(cur, env->dst_nid, dist);
			else
				imp += task_weight(cur, env->src_nid, dist) -
				       task_weight(cur, env->dst_nid, dist);
		}
	}

	if (imp <= env->best_imp && moveimp <= env->best_imp)
		goto unlock;

	if (!cur) {
		/* Is there capacity at our destination? */
		if (env->src_stats.nr_running <= env->src_stats.task_capacity &&
		    !env->dst_stats.has_free_capacity)
			goto unlock;

		goto balance;
	}

	/* Balance doesn't matter much if we're running a task per cpu */
	if (imp > env->best_imp && src_rq->nr_running == 1 &&
			dst_rq->nr_running == 1)
		goto assign;

	/*
	 * In the overloaded case, try and keep the load balanced.
	 */
balance:
	load = task_h_load(env->p);
	dst_load = env->dst_stats.load + load;
	src_load = env->src_stats.load - load;

	if (moveimp > imp && moveimp > env->best_imp) {
		/*
		 * If the improvement from just moving env->p direction is
		 * better than swapping tasks around, check if a move is
		 * possible. Store a slightly smaller score than moveimp,
		 * so an actually idle CPU will win.
		 */
		if (!load_too_imbalanced(src_load, dst_load, env)) {
			imp = moveimp - 1;
			cur = NULL;
			goto assign;
		}
	}

	if (imp <= env->best_imp)
		goto unlock;

	if (cur) {
		load = task_h_load(cur);
		dst_load -= load;
		src_load += load;
	}

	if (load_too_imbalanced(src_load, dst_load, env))
		goto unlock;

	/*
	 * One idle CPU per node is evaluated for a task numa move.
	 * Call select_idle_sibling to maybe find a better one.
	 */
	if (!cur) {
		/*
		 * select_idle_siblings() uses an per-cpu cpumask that
		 * can be used from IRQ context.
		 */
		local_irq_disable();
		env->dst_cpu = select_idle_sibling(env->p, env->src_cpu,
						   env->dst_cpu);
		local_irq_enable();
	}

assign:
	task_numa_assign(env, cur, imp);
unlock:
	rcu_read_unlock();
}

static void task_numa_find_cpu(struct task_numa_env *env,
				long taskimp, long groupimp)
{
	int cpu;

	for_each_cpu(cpu, cpumask_of_node(env->dst_nid)) {
		/* Skip this CPU if the source task cannot migrate */
		if (!cpumask_test_cpu(cpu, &env->p->cpus_allowed))
			continue;

		env->dst_cpu = cpu;
		task_numa_compare(env, taskimp, groupimp);
	}
}

/* Only move tasks to a NUMA node less busy than the current node. */
static bool numa_has_capacity(struct task_numa_env *env)
{
	struct numa_stats *src = &env->src_stats;
	struct numa_stats *dst = &env->dst_stats;

	if (src->has_free_capacity && !dst->has_free_capacity)
		return false;

	/*
	 * Only consider a task move if the source has a higher load
	 * than the destination, corrected for CPU capacity on each node.
	 *
	 *      src->load                dst->load
	 * --------------------- vs ---------------------
	 * src->compute_capacity    dst->compute_capacity
	 */
	if (src->load * dst->compute_capacity * env->imbalance_pct >

	    dst->load * src->compute_capacity * 100)
		return true;

	return false;
}

static int task_numa_migrate(struct task_struct *p)
{
	struct task_numa_env env = {
		.p = p,

		.src_cpu = task_cpu(p),
		.src_nid = task_node(p),

		.imbalance_pct = 112,

		.best_task = NULL,
		.best_imp = 0,
		.best_cpu = -1,
	};
	struct sched_domain *sd;
	unsigned long taskweight, groupweight;
	int nid, ret, dist;
	long taskimp, groupimp;

	/*
	 * Pick the lowest SD_NUMA domain, as that would have the smallest
	 * imbalance and would be the first to start moving tasks about.
	 *
	 * And we want to avoid any moving of tasks about, as that would create
	 * random movement of tasks -- counter the numa conditions we're trying
	 * to satisfy here.
	 */
	rcu_read_lock();
	sd = rcu_dereference(per_cpu(sd_numa, env.src_cpu));
	if (sd)
		env.imbalance_pct = 100 + (sd->imbalance_pct - 100) / 2;
	rcu_read_unlock();

	/*
	 * Cpusets can break the scheduler domain tree into smaller
	 * balance domains, some of which do not cross NUMA boundaries.
	 * Tasks that are "trapped" in such domains cannot be migrated
	 * elsewhere, so there is no point in (re)trying.
	 */
	if (unlikely(!sd)) {
		p->numa_preferred_nid = task_node(p);
		return -EINVAL;
	}

	env.dst_nid = p->numa_preferred_nid;
	dist = env.dist = node_distance(env.src_nid, env.dst_nid);
	taskweight = task_weight(p, env.src_nid, dist);
	groupweight = group_weight(p, env.src_nid, dist);
	update_numa_stats(&env.src_stats, env.src_nid);
	taskimp = task_weight(p, env.dst_nid, dist) - taskweight;
	groupimp = group_weight(p, env.dst_nid, dist) - groupweight;
	update_numa_stats(&env.dst_stats, env.dst_nid);

	/* Try to find a spot on the preferred nid. */
	if (numa_has_capacity(&env))
		task_numa_find_cpu(&env, taskimp, groupimp);

	/*
	 * Look at other nodes in these cases:
	 * - there is no space available on the preferred_nid
	 * - the task is part of a numa_group that is interleaved across
	 *   multiple NUMA nodes; in order to better consolidate the group,
	 *   we need to check other locations.
	 */
	if (env.best_cpu == -1 || (p->numa_group && p->numa_group->active_nodes > 1)) {
		for_each_online_node(nid) {
			if (nid == env.src_nid || nid == p->numa_preferred_nid)
				continue;

			dist = node_distance(env.src_nid, env.dst_nid);
			if (sched_numa_topology_type == NUMA_BACKPLANE &&
						dist != env.dist) {
				taskweight = task_weight(p, env.src_nid, dist);
				groupweight = group_weight(p, env.src_nid, dist);
			}

			/* Only consider nodes where both task and groups benefit */
			taskimp = task_weight(p, nid, dist) - taskweight;
			groupimp = group_weight(p, nid, dist) - groupweight;
			if (taskimp < 0 && groupimp < 0)
				continue;

			env.dist = dist;
			env.dst_nid = nid;
			update_numa_stats(&env.dst_stats, env.dst_nid);
			if (numa_has_capacity(&env))
				task_numa_find_cpu(&env, taskimp, groupimp);
		}
	}

	/*
	 * If the task is part of a workload that spans multiple NUMA nodes,
	 * and is migrating into one of the workload's active nodes, remember
	 * this node as the task's preferred numa node, so the workload can
	 * settle down.
	 * A task that migrated to a second choice node will be better off
	 * trying for a better one later. Do not set the preferred node here.
	 */
	if (p->numa_group) {
		struct numa_group *ng = p->numa_group;

		if (env.best_cpu == -1)
			nid = env.src_nid;
		else
			nid = env.dst_nid;

		if (ng->active_nodes > 1 && numa_is_active_node(env.dst_nid, ng))
			sched_setnuma(p, env.dst_nid);
	}

	/* No better CPU than the current one was found. */
	if (env.best_cpu == -1)
		return -EAGAIN;

	/*
	 * Reset the scan period if the task is being rescheduled on an
	 * alternative node to recheck if the tasks is now properly placed.
	 */
	p->numa_scan_period = task_scan_start(p);

	if (env.best_task == NULL) {
		ret = migrate_task_to(p, env.best_cpu);
		if (ret != 0)
			trace_sched_stick_numa(p, env.src_cpu, env.best_cpu);
		return ret;
	}

	ret = migrate_swap(p, env.best_task);
	if (ret != 0)
		trace_sched_stick_numa(p, env.src_cpu, task_cpu(env.best_task));
	put_task_struct(env.best_task);
	return ret;
}

/* Attempt to migrate a task to a CPU on the preferred node. */
static void numa_migrate_preferred(struct task_struct *p)
{
	unsigned long interval = HZ;

	/* This task has no NUMA fault statistics yet */
	if (unlikely(p->numa_preferred_nid == -1 || !p->numa_faults))
		return;

	/* Periodically retry migrating the task to the preferred node */
	interval = min(interval, msecs_to_jiffies(p->numa_scan_period) / 16);
	p->numa_migrate_retry = jiffies + interval;

	/* Success if task is already running on preferred CPU */
	if (task_node(p) == p->numa_preferred_nid)
		return;

	/* Otherwise, try migrate to a CPU on the preferred node */
	task_numa_migrate(p);
}

/*
 * Find out how many nodes on the workload is actively running on. Do this by
 * tracking the nodes from which NUMA hinting faults are triggered. This can
 * be different from the set of nodes where the workload's memory is currently
 * located.
 */
static void numa_group_count_active_nodes(struct numa_group *numa_group)
{
	unsigned long faults, max_faults = 0;
	int nid, active_nodes = 0;

	for_each_online_node(nid) {
		faults = group_faults_cpu(numa_group, nid);
		if (faults > max_faults)
			max_faults = faults;
	}

	for_each_online_node(nid) {
		faults = group_faults_cpu(numa_group, nid);
		if (faults * ACTIVE_NODE_FRACTION > max_faults)
			active_nodes++;
	}

	numa_group->max_faults_cpu = max_faults;
	numa_group->active_nodes = active_nodes;
}

/*
 * When adapting the scan rate, the period is divided into NUMA_PERIOD_SLOTS
 * increments. The more local the fault statistics are, the higher the scan
 * period will be for the next scan window. If local/(local+remote) ratio is
 * below NUMA_PERIOD_THRESHOLD (where range of ratio is 1..NUMA_PERIOD_SLOTS)
 * the scan period will decrease. Aim for 70% local accesses.
 */
#define NUMA_PERIOD_SLOTS 10
#define NUMA_PERIOD_THRESHOLD 7

/*
 * Increase the scan period (slow down scanning) if the majority of
 * our memory is already on our local node, or if the majority of
 * the page accesses are shared with other processes.
 * Otherwise, decrease the scan period.
 */
static void update_task_scan_period(struct task_struct *p,
			unsigned long shared, unsigned long private)
{
	unsigned int period_slot;
	int lr_ratio, ps_ratio;
	int diff;

	unsigned long remote = p->numa_faults_locality[0];
	unsigned long local = p->numa_faults_locality[1];

	/*
	 * If there were no record hinting faults then either the task is
	 * completely idle or all activity is areas that are not of interest
	 * to automatic numa balancing. Related to that, if there were failed
	 * migration then it implies we are migrating too quickly or the local
	 * node is overloaded. In either case, scan slower
	 */
	if (local + shared == 0 || p->numa_faults_locality[2]) {
		p->numa_scan_period = min(p->numa_scan_period_max,
			p->numa_scan_period << 1);

		p->mm->numa_next_scan = jiffies +
			msecs_to_jiffies(p->numa_scan_period);

		return;
	}

	/*
	 * Prepare to scale scan period relative to the current period.
	 *	 == NUMA_PERIOD_THRESHOLD scan period stays the same
	 *       <  NUMA_PERIOD_THRESHOLD scan period decreases (scan faster)
	 *	 >= NUMA_PERIOD_THRESHOLD scan period increases (scan slower)
	 */
	period_slot = DIV_ROUND_UP(p->numa_scan_period, NUMA_PERIOD_SLOTS);
	lr_ratio = (local * NUMA_PERIOD_SLOTS) / (local + remote);
	ps_ratio = (private * NUMA_PERIOD_SLOTS) / (private + shared);

	if (ps_ratio >= NUMA_PERIOD_THRESHOLD) {
		/*
		 * Most memory accesses are local. There is no need to
		 * do fast NUMA scanning, since memory is already local.
		 */
		int slot = ps_ratio - NUMA_PERIOD_THRESHOLD;
		if (!slot)
			slot = 1;
		diff = slot * period_slot;
	} else if (lr_ratio >= NUMA_PERIOD_THRESHOLD) {
		/*
		 * Most memory accesses are shared with other tasks.
		 * There is no point in continuing fast NUMA scanning,
		 * since other tasks may just move the memory elsewhere.
		 */
		int slot = lr_ratio - NUMA_PERIOD_THRESHOLD;
		if (!slot)
			slot = 1;
		diff = slot * period_slot;
	} else {
		/*
		 * Private memory faults exceed (SLOTS-THRESHOLD)/SLOTS,
		 * yet they are not on the local NUMA node. Speed up
		 * NUMA scanning to get the memory moved over.
		 */
		int ratio = max(lr_ratio, ps_ratio);
		diff = -(NUMA_PERIOD_THRESHOLD - ratio) * period_slot;
	}

	p->numa_scan_period = clamp(p->numa_scan_period + diff,
			task_scan_min(p), task_scan_max(p));
	memset(p->numa_faults_locality, 0, sizeof(p->numa_faults_locality));
}

/*
 * Get the fraction of time the task has been running since the last
 * NUMA placement cycle. The scheduler keeps similar statistics, but
 * decays those on a 32ms period, which is orders of magnitude off
 * from the dozens-of-seconds NUMA balancing period. Use the scheduler
 * stats only if the task is so new there are no NUMA statistics yet.
 */
static u64 numa_get_avg_runtime(struct task_struct *p, u64 *period)
{
	u64 runtime, delta, now;
	/* Use the start of this time slice to avoid calculations. */
	now = p->se.exec_start;
	runtime = p->se.sum_exec_runtime;

	if (p->last_task_numa_placement) {
		delta = runtime - p->last_sum_exec_runtime;
		*period = now - p->last_task_numa_placement;

		/* Avoid time going backwards, prevent potential divide error: */
		if (unlikely((s64)*period < 0))
			*period = 0;
	} else {
		delta = p->se.avg.load_sum / p->se.load.weight;
		*period = LOAD_AVG_MAX;
	}

	p->last_sum_exec_runtime = runtime;
	p->last_task_numa_placement = now;

	return delta;
}

/*
 * Determine the preferred nid for a task in a numa_group. This needs to
 * be done in a way that produces consistent results with group_weight,
 * otherwise workloads might not converge.
 */
static int preferred_group_nid(struct task_struct *p, int nid)
{
	nodemask_t nodes;
	int dist;

	/* Direct connections between all NUMA nodes. */
	if (sched_numa_topology_type == NUMA_DIRECT)
		return nid;

	/*
	 * On a system with glueless mesh NUMA topology, group_weight
	 * scores nodes according to the number of NUMA hinting faults on
	 * both the node itself, and on nearby nodes.
	 */
	if (sched_numa_topology_type == NUMA_GLUELESS_MESH) {
		unsigned long score, max_score = 0;
		int node, max_node = nid;

		dist = sched_max_numa_distance;

		for_each_online_node(node) {
			score = group_weight(p, node, dist);
			if (score > max_score) {
				max_score = score;
				max_node = node;
			}
		}
		return max_node;
	}

	/*
	 * Finding the preferred nid in a system with NUMA backplane
	 * interconnect topology is more involved. The goal is to locate
	 * tasks from numa_groups near each other in the system, and
	 * untangle workloads from different sides of the system. This requires
	 * searching down the hierarchy of node groups, recursively searching
	 * inside the highest scoring group of nodes. The nodemask tricks
	 * keep the complexity of the search down.
	 */
	nodes = node_online_map;
	for (dist = sched_max_numa_distance; dist > LOCAL_DISTANCE; dist--) {
		unsigned long max_faults = 0;
		nodemask_t max_group = NODE_MASK_NONE;
		int a, b;

		/* Are there nodes at this distance from each other? */
		if (!find_numa_distance(dist))
			continue;

		for_each_node_mask(a, nodes) {
			unsigned long faults = 0;
			nodemask_t this_group;
			nodes_clear(this_group);

			/* Sum group's NUMA faults; includes a==b case. */
			for_each_node_mask(b, nodes) {
				if (node_distance(a, b) < dist) {
					faults += group_faults(p, b);
					node_set(b, this_group);
					node_clear(b, nodes);
				}
			}

			/* Remember the top group. */
			if (faults > max_faults) {
				max_faults = faults;
				max_group = this_group;
				/*
				 * subtle: at the smallest distance there is
				 * just one node left in each "group", the
				 * winner is the preferred nid.
				 */
				nid = a;
			}
		}
		/* Next round, evaluate the nodes within max_group. */
		if (!max_faults)
			break;
		nodes = max_group;
	}
	return nid;
}

static void task_numa_placement(struct task_struct *p)
{
	int seq, nid, max_nid = -1, max_group_nid = -1;
	unsigned long max_faults = 0, max_group_faults = 0;
	unsigned long fault_types[2] = { 0, 0 };
	unsigned long total_faults;
	u64 runtime, period;
	spinlock_t *group_lock = NULL;

	/*
	 * The p->mm->numa_scan_seq field gets updated without
	 * exclusive access. Use READ_ONCE() here to ensure
	 * that the field is read in a single access:
	 */
	seq = READ_ONCE(p->mm->numa_scan_seq);
	if (p->numa_scan_seq == seq)
		return;
	p->numa_scan_seq = seq;
	p->numa_scan_period_max = task_scan_max(p);

	total_faults = p->numa_faults_locality[0] +
		       p->numa_faults_locality[1];
	runtime = numa_get_avg_runtime(p, &period);

	/* If the task is part of a group prevent parallel updates to group stats */
	if (p->numa_group) {
		group_lock = &p->numa_group->lock;
		spin_lock_irq(group_lock);
	}

	/* Find the node with the highest number of faults */
	for_each_online_node(nid) {
		/* Keep track of the offsets in numa_faults array */
		int mem_idx, membuf_idx, cpu_idx, cpubuf_idx;
		unsigned long faults = 0, group_faults = 0;
		int priv;

		for (priv = 0; priv < NR_NUMA_HINT_FAULT_TYPES; priv++) {
			long diff, f_diff, f_weight;

			mem_idx = task_faults_idx(NUMA_MEM, nid, priv);
			membuf_idx = task_faults_idx(NUMA_MEMBUF, nid, priv);
			cpu_idx = task_faults_idx(NUMA_CPU, nid, priv);
			cpubuf_idx = task_faults_idx(NUMA_CPUBUF, nid, priv);

			/* Decay existing window, copy faults since last scan */
			diff = p->numa_faults[membuf_idx] - p->numa_faults[mem_idx] / 2;
			fault_types[priv] += p->numa_faults[membuf_idx];
			p->numa_faults[membuf_idx] = 0;

			/*
			 * Normalize the faults_from, so all tasks in a group
			 * count according to CPU use, instead of by the raw
			 * number of faults. Tasks with little runtime have
			 * little over-all impact on throughput, and thus their
			 * faults are less important.
			 */
			f_weight = div64_u64(runtime << 16, period + 1);
			f_weight = (f_weight * p->numa_faults[cpubuf_idx]) /
				   (total_faults + 1);
			f_diff = f_weight - p->numa_faults[cpu_idx] / 2;
			p->numa_faults[cpubuf_idx] = 0;

			p->numa_faults[mem_idx] += diff;
			p->numa_faults[cpu_idx] += f_diff;
			faults += p->numa_faults[mem_idx];
			p->total_numa_faults += diff;
			if (p->numa_group) {
				/*
				 * safe because we can only change our own group
				 *
				 * mem_idx represents the offset for a given
				 * nid and priv in a specific region because it
				 * is at the beginning of the numa_faults array.
				 */
				p->numa_group->faults[mem_idx] += diff;
				p->numa_group->faults_cpu[mem_idx] += f_diff;
				p->numa_group->total_faults += diff;
				group_faults += p->numa_group->faults[mem_idx];
			}
		}

		if (faults > max_faults) {
			max_faults = faults;
			max_nid = nid;
		}

		if (group_faults > max_group_faults) {
			max_group_faults = group_faults;
			max_group_nid = nid;
		}
	}

	update_task_scan_period(p, fault_types[0], fault_types[1]);

	if (p->numa_group) {
		numa_group_count_active_nodes(p->numa_group);
		spin_unlock_irq(group_lock);
		max_nid = preferred_group_nid(p, max_group_nid);
	}

	if (max_faults) {
		/* Set the new preferred node */
		if (max_nid != p->numa_preferred_nid)
			sched_setnuma(p, max_nid);

		if (task_node(p) != p->numa_preferred_nid)
			numa_migrate_preferred(p);
	}
}

static inline int get_numa_group(struct numa_group *grp)
{
	return atomic_inc_not_zero(&grp->refcount);
}

static inline void put_numa_group(struct numa_group *grp)
{
	if (atomic_dec_and_test(&grp->refcount))
		kfree_rcu(grp, rcu);
}

static void task_numa_group(struct task_struct *p, int cpupid, int flags,
			int *priv)
{
	struct numa_group *grp, *my_grp;
	struct task_struct *tsk;
	bool join = false;
	int cpu = cpupid_to_cpu(cpupid);
	int i;

	if (unlikely(!p->numa_group)) {
		unsigned int size = sizeof(struct numa_group) +
				    4*nr_node_ids*sizeof(unsigned long);

		grp = kzalloc(size, GFP_KERNEL | __GFP_NOWARN);
		if (!grp)
			return;

		atomic_set(&grp->refcount, 1);
		grp->active_nodes = 1;
		grp->max_faults_cpu = 0;
		spin_lock_init(&grp->lock);
		grp->gid = p->pid;
		/* Second half of the array tracks nids where faults happen */
		grp->faults_cpu = grp->faults + NR_NUMA_HINT_FAULT_TYPES *
						nr_node_ids;

		for (i = 0; i < NR_NUMA_HINT_FAULT_STATS * nr_node_ids; i++)
			grp->faults[i] = p->numa_faults[i];

		grp->total_faults = p->total_numa_faults;

		grp->nr_tasks++;
		rcu_assign_pointer(p->numa_group, grp);
	}

	rcu_read_lock();
	tsk = READ_ONCE(cpu_rq(cpu)->curr);

	if (!cpupid_match_pid(tsk, cpupid))
		goto no_join;

	grp = rcu_dereference(tsk->numa_group);
	if (!grp)
		goto no_join;

	my_grp = p->numa_group;
	if (grp == my_grp)
		goto no_join;

	/*
	 * Only join the other group if its bigger; if we're the bigger group,
	 * the other task will join us.
	 */
	if (my_grp->nr_tasks > grp->nr_tasks)
		goto no_join;

	/*
	 * Tie-break on the grp address.
	 */
	if (my_grp->nr_tasks == grp->nr_tasks && my_grp > grp)
		goto no_join;

	/* Always join threads in the same process. */
	if (tsk->mm == current->mm)
		join = true;

	/* Simple filter to avoid false positives due to PID collisions */
	if (flags & TNF_SHARED)
		join = true;

	/* Update priv based on whether false sharing was detected */
	*priv = !join;

	if (join && !get_numa_group(grp))
		goto no_join;

	rcu_read_unlock();

	if (!join)
		return;

	BUG_ON(irqs_disabled());
	double_lock_irq(&my_grp->lock, &grp->lock);

	for (i = 0; i < NR_NUMA_HINT_FAULT_STATS * nr_node_ids; i++) {
		my_grp->faults[i] -= p->numa_faults[i];
		grp->faults[i] += p->numa_faults[i];
	}
	my_grp->total_faults -= p->total_numa_faults;
	grp->total_faults += p->total_numa_faults;

	my_grp->nr_tasks--;
	grp->nr_tasks++;

	spin_unlock(&my_grp->lock);
	spin_unlock_irq(&grp->lock);

	rcu_assign_pointer(p->numa_group, grp);

	put_numa_group(my_grp);
	return;

no_join:
	rcu_read_unlock();
	return;
}

/*
 * Get rid of NUMA staticstics associated with a task (either current or dead).
 * If @final is set, the task is dead and has reached refcount zero, so we can
 * safely free all relevant data structures. Otherwise, there might be
 * concurrent reads from places like load balancing and procfs, and we should
 * reset the data back to default state without freeing ->numa_faults.
 */
void task_numa_free(struct task_struct *p, bool final)
{
	struct numa_group *grp = p->numa_group;
	unsigned long *numa_faults = p->numa_faults;
	unsigned long flags;
	int i;

	if (!numa_faults)
		return;

	if (grp) {
		spin_lock_irqsave(&grp->lock, flags);
		for (i = 0; i < NR_NUMA_HINT_FAULT_STATS * nr_node_ids; i++)
			grp->faults[i] -= p->numa_faults[i];
		grp->total_faults -= p->total_numa_faults;

		grp->nr_tasks--;
		spin_unlock_irqrestore(&grp->lock, flags);
		RCU_INIT_POINTER(p->numa_group, NULL);
		put_numa_group(grp);
	}

	if (final) {
		p->numa_faults = NULL;
		kfree(numa_faults);
	} else {
		p->total_numa_faults = 0;
		for (i = 0; i < NR_NUMA_HINT_FAULT_STATS * nr_node_ids; i++)
			numa_faults[i] = 0;
	}
}

/*
 * Got a PROT_NONE fault for a page on @node.
 */
void task_numa_fault(int last_cpupid, int mem_node, int pages, int flags)
{
	struct task_struct *p = current;
	bool migrated = flags & TNF_MIGRATED;
	int cpu_node = task_node(current);
	int local = !!(flags & TNF_FAULT_LOCAL);
	struct numa_group *ng;
	int priv;

	if (!static_branch_likely(&sched_numa_balancing))
		return;

	/* for example, ksmd faulting in a user's mm */
	if (!p->mm)
		return;

	/* Allocate buffer to track faults on a per-node basis */
	if (unlikely(!p->numa_faults)) {
		int size = sizeof(*p->numa_faults) *
			   NR_NUMA_HINT_FAULT_BUCKETS * nr_node_ids;

		p->numa_faults = kzalloc(size, GFP_KERNEL|__GFP_NOWARN);
		if (!p->numa_faults)
			return;

		p->total_numa_faults = 0;
		memset(p->numa_faults_locality, 0, sizeof(p->numa_faults_locality));
	}

	/*
	 * First accesses are treated as private, otherwise consider accesses
	 * to be private if the accessing pid has not changed
	 */
	if (unlikely(last_cpupid == (-1 & LAST_CPUPID_MASK))) {
		priv = 1;
	} else {
		priv = cpupid_match_pid(p, last_cpupid);
		if (!priv && !(flags & TNF_NO_GROUP))
			task_numa_group(p, last_cpupid, flags, &priv);
	}

	/*
	 * If a workload spans multiple NUMA nodes, a shared fault that
	 * occurs wholly within the set of nodes that the workload is
	 * actively using should be counted as local. This allows the
	 * scan rate to slow down when a workload has settled down.
	 */
	ng = p->numa_group;
	if (!priv && !local && ng && ng->active_nodes > 1 &&
				numa_is_active_node(cpu_node, ng) &&
				numa_is_active_node(mem_node, ng))
		local = 1;

	task_numa_placement(p);

	/*
	 * Retry task to preferred node migration periodically, in case it
	 * case it previously failed, or the scheduler moved us.
	 */
	if (time_after(jiffies, p->numa_migrate_retry))
		numa_migrate_preferred(p);

	if (migrated)
		p->numa_pages_migrated += pages;
	if (flags & TNF_MIGRATE_FAIL)
		p->numa_faults_locality[2] += pages;

	p->numa_faults[task_faults_idx(NUMA_MEMBUF, mem_node, priv)] += pages;
	p->numa_faults[task_faults_idx(NUMA_CPUBUF, cpu_node, priv)] += pages;
	p->numa_faults_locality[local] += pages;
}

static void reset_ptenuma_scan(struct task_struct *p)
{
	/*
	 * We only did a read acquisition of the mmap sem, so
	 * p->mm->numa_scan_seq is written to without exclusive access
	 * and the update is not guaranteed to be atomic. That's not
	 * much of an issue though, since this is just used for
	 * statistical sampling. Use READ_ONCE/WRITE_ONCE, which are not
	 * expensive, to avoid any form of compiler optimizations:
	 */
	WRITE_ONCE(p->mm->numa_scan_seq, READ_ONCE(p->mm->numa_scan_seq) + 1);
	p->mm->numa_scan_offset = 0;
}

/*
 * The expensive part of numa migration is done from task_work context.
 * Triggered from task_tick_numa().
 */
void task_numa_work(struct callback_head *work)
{
	unsigned long migrate, next_scan, now = jiffies;
	struct task_struct *p = current;
	struct mm_struct *mm = p->mm;
	u64 runtime = p->se.sum_exec_runtime;
	struct vm_area_struct *vma;
	unsigned long start, end;
	unsigned long nr_pte_updates = 0;
	long pages, virtpages;

	SCHED_WARN_ON(p != container_of(work, struct task_struct, numa_work));

	work->next = work; /* protect against double add */
	/*
	 * Who cares about NUMA placement when they're dying.
	 *
	 * NOTE: make sure not to dereference p->mm before this check,
	 * exit_task_work() happens _after_ exit_mm() so we could be called
	 * without p->mm even though we still had it when we enqueued this
	 * work.
	 */
	if (p->flags & PF_EXITING)
		return;

	if (!mm->numa_next_scan) {
		mm->numa_next_scan = now +
			msecs_to_jiffies(sysctl_numa_balancing_scan_delay);
	}

	/*
	 * Enforce maximal scan/migration frequency..
	 */
	migrate = mm->numa_next_scan;
	if (time_before(now, migrate))
		return;

	if (p->numa_scan_period == 0) {
		p->numa_scan_period_max = task_scan_max(p);
		p->numa_scan_period = task_scan_start(p);
	}

	next_scan = now + msecs_to_jiffies(p->numa_scan_period);
	if (cmpxchg(&mm->numa_next_scan, migrate, next_scan) != migrate)
		return;

	/*
	 * Delay this task enough that another task of this mm will likely win
	 * the next time around.
	 */
	p->node_stamp += 2 * TICK_NSEC;

	start = mm->numa_scan_offset;
	pages = sysctl_numa_balancing_scan_size;
	pages <<= 20 - PAGE_SHIFT; /* MB in pages */
	virtpages = pages * 8;	   /* Scan up to this much virtual space */
	if (!pages)
		return;


	if (!down_read_trylock(&mm->mmap_sem))
		return;
	vma = find_vma(mm, start);
	if (!vma) {
		reset_ptenuma_scan(p);
		start = 0;
		vma = mm->mmap;
	}
	for (; vma; vma = vma->vm_next) {
		if (!vma_migratable(vma) || !vma_policy_mof(vma) ||
			is_vm_hugetlb_page(vma) || (vma->vm_flags & VM_MIXEDMAP)) {
			continue;
		}

		/*
		 * Shared library pages mapped by multiple processes are not
		 * migrated as it is expected they are cache replicated. Avoid
		 * hinting faults in read-only file-backed mappings or the vdso
		 * as migrating the pages will be of marginal benefit.
		 */
		if (!vma->vm_mm ||
		    (vma->vm_file && (vma->vm_flags & (VM_READ|VM_WRITE)) == (VM_READ)))
			continue;

		/*
		 * Skip inaccessible VMAs to avoid any confusion between
		 * PROT_NONE and NUMA hinting ptes
		 */
		if (!(vma->vm_flags & (VM_READ | VM_EXEC | VM_WRITE)))
			continue;

		do {
			start = max(start, vma->vm_start);
			end = ALIGN(start + (pages << PAGE_SHIFT), HPAGE_SIZE);
			end = min(end, vma->vm_end);
			nr_pte_updates = change_prot_numa(vma, start, end);

			/*
			 * Try to scan sysctl_numa_balancing_size worth of
			 * hpages that have at least one present PTE that
			 * is not already pte-numa. If the VMA contains
			 * areas that are unused or already full of prot_numa
			 * PTEs, scan up to virtpages, to skip through those
			 * areas faster.
			 */
			if (nr_pte_updates)
				pages -= (end - start) >> PAGE_SHIFT;
			virtpages -= (end - start) >> PAGE_SHIFT;

			start = end;
			if (pages <= 0 || virtpages <= 0)
				goto out;

			cond_resched();
		} while (end != vma->vm_end);
	}

out:
	/*
	 * It is possible to reach the end of the VMA list but the last few
	 * VMAs are not guaranteed to the vma_migratable. If they are not, we
	 * would find the !migratable VMA on the next scan but not reset the
	 * scanner to the start so check it now.
	 */
	if (vma)
		mm->numa_scan_offset = start;
	else
		reset_ptenuma_scan(p);
	up_read(&mm->mmap_sem);

	/*
	 * Make sure tasks use at least 32x as much time to run other code
	 * than they used here, to limit NUMA PTE scanning overhead to 3% max.
	 * Usually update_task_scan_period slows down scanning enough; on an
	 * overloaded system we need to limit overhead on a per task basis.
	 */
	if (unlikely(p->se.sum_exec_runtime != runtime)) {
		u64 diff = p->se.sum_exec_runtime - runtime;
		p->node_stamp += 32 * diff;
	}
}

/*
 * Drive the periodic memory faults..
 */
void task_tick_numa(struct rq *rq, struct task_struct *curr)
{
	struct callback_head *work = &curr->numa_work;
	u64 period, now;

	/*
	 * We don't care about NUMA placement if we don't have memory.
	 */
	if (!curr->mm || (curr->flags & PF_EXITING) || work->next != work)
		return;

	/*
	 * Using runtime rather than walltime has the dual advantage that
	 * we (mostly) drive the selection from busy threads and that the
	 * task needs to have done some actual work before we bother with
	 * NUMA placement.
	 */
	now = curr->se.sum_exec_runtime;
	period = (u64)curr->numa_scan_period * NSEC_PER_MSEC;

	if (now > curr->node_stamp + period) {
		if (!curr->node_stamp)
			curr->numa_scan_period = task_scan_start(curr);
		curr->node_stamp += period;

		if (!time_before(jiffies, curr->mm->numa_next_scan)) {
			init_task_work(work, task_numa_work); /* TODO: move this into sched_fork() */
			task_work_add(curr, work, true);
		}
	}
}

#else
static void task_tick_numa(struct rq *rq, struct task_struct *curr)
{
}

static inline void account_numa_enqueue(struct rq *rq, struct task_struct *p)
{
}

static inline void account_numa_dequeue(struct rq *rq, struct task_struct *p)
{
}

#endif /* CONFIG_NUMA_BALANCING */

static void
account_entity_enqueue(struct cfs_rq *cfs_rq, struct sched_entity *se)
{
	update_load_add(&cfs_rq->load, se->load.weight);
	if (!parent_entity(se))
		update_load_add(&rq_of(cfs_rq)->load, se->load.weight);
#ifdef CONFIG_SMP
	if (entity_is_task(se)) {
		struct rq *rq = rq_of(cfs_rq);

		account_numa_enqueue(rq, task_of(se));
		list_add(&se->group_node, &rq->cfs_tasks);
	}
#endif
	cfs_rq->nr_running++;
}

static void
account_entity_dequeue(struct cfs_rq *cfs_rq, struct sched_entity *se)
{
	update_load_sub(&cfs_rq->load, se->load.weight);
	if (!parent_entity(se))
		update_load_sub(&rq_of(cfs_rq)->load, se->load.weight);
#ifdef CONFIG_SMP
	if (entity_is_task(se)) {
		account_numa_dequeue(rq_of(cfs_rq), task_of(se));
		list_del_init(&se->group_node);
	}
#endif
	cfs_rq->nr_running--;
}

#ifdef CONFIG_FAIR_GROUP_SCHED
# ifdef CONFIG_SMP
static long calc_cfs_shares(struct cfs_rq *cfs_rq, struct task_group *tg)
{
	long tg_weight, load, shares;

	/*
	 * This really should be: cfs_rq->avg.load_avg, but instead we use
	 * cfs_rq->load.weight, which is its upper bound. This helps ramp up
	 * the shares for small weight interactive tasks.
	 */
	load = scale_load_down(cfs_rq->load.weight);

	tg_weight = atomic_long_read(&tg->load_avg);

	/* Ensure tg_weight >= load */
	tg_weight -= cfs_rq->tg_load_avg_contrib;
	tg_weight += load;

	shares = (tg->shares * load);
	if (tg_weight)
		shares /= tg_weight;

	/*
	 * MIN_SHARES has to be unscaled here to support per-CPU partitioning
	 * of a group with small tg->shares value. It is a floor value which is
	 * assigned as a minimum load.weight to the sched_entity representing
	 * the group on a CPU.
	 *
	 * E.g. on 64-bit for a group with tg->shares of scale_load(15)=15*1024
	 * on an 8-core system with 8 tasks each runnable on one CPU shares has
	 * to be 15*1024*1/8=1920 instead of scale_load(MIN_SHARES)=2*1024. In
	 * case no task is runnable on a CPU MIN_SHARES=2 should be returned
	 * instead of 0.
	 */
	if (shares < MIN_SHARES)
		shares = MIN_SHARES;
	if (shares > tg->shares)
		shares = tg->shares;

	return shares;
}
# else /* CONFIG_SMP */
static inline long calc_cfs_shares(struct cfs_rq *cfs_rq, struct task_group *tg)
{
	return tg->shares;
}
# endif /* CONFIG_SMP */

static void reweight_entity(struct cfs_rq *cfs_rq, struct sched_entity *se,
			    unsigned long weight)
{
	if (se->on_rq) {
		/* commit outstanding execution time */
		if (cfs_rq->curr == se)
			update_curr(cfs_rq);
		account_entity_dequeue(cfs_rq, se);
	}

	update_load_set(&se->load, weight);

	if (se->on_rq)
		account_entity_enqueue(cfs_rq, se);
}

static inline int throttled_hierarchy(struct cfs_rq *cfs_rq);

static void update_cfs_shares(struct sched_entity *se)
{
	struct cfs_rq *cfs_rq = group_cfs_rq(se);
	struct task_group *tg;
	long shares;

	if (!cfs_rq)
		return;

	if (throttled_hierarchy(cfs_rq))
		return;

	tg = cfs_rq->tg;

#ifndef CONFIG_SMP
	if (likely(se->load.weight == tg->shares))
		return;
#endif
	shares = calc_cfs_shares(cfs_rq, tg);

	reweight_entity(cfs_rq_of(se), se, shares);
}

#else /* CONFIG_FAIR_GROUP_SCHED */
static inline void update_cfs_shares(struct sched_entity *se)
{
}
#endif /* CONFIG_FAIR_GROUP_SCHED */

static inline void cfs_rq_util_change(struct cfs_rq *cfs_rq)
{
	struct rq *rq = rq_of(cfs_rq);

	if (&rq->cfs == cfs_rq) {
		/*
		 * There are a few boundary cases this might miss but it should
		 * get called often enough that that should (hopefully) not be
		 * a real problem -- added to that it only calls on the local
		 * CPU, so if we enqueue remotely we'll miss an update, but
		 * the next tick/schedule should update.
		 *
		 * It will not get called when we go idle, because the idle
		 * thread is a different class (!fair), nor will the utilization
		 * number include things like RT tasks.
		 *
		 * As is, the util number is not freq-invariant (we'd have to
		 * implement arch_scale_freq_capacity() for that).
		 *
		 * See cpu_util().
		 */
		cpufreq_update_util(rq, 0);
	}
}

static inline int per_task_boost(struct task_struct *p)
{
	if (p->boost_period) {
		if (sched_clock() > p->boost_expires) {
			p->boost_period = 0;
			p->boost_expires = 0;
			p->boost = 0;
		}
	}
	return p->boost;
}

#ifdef CONFIG_SMP
/*
 * Approximate:
 *   val * y^n,    where y^32 ~= 0.5 (~1 scheduling period)
 */
static u64 decay_load(u64 val, u64 n)
{
	unsigned int local_n;

	if (unlikely(n > LOAD_AVG_PERIOD * 63))
		return 0;

	/* after bounds checking we can collapse to 32-bit */
	local_n = n;

	/*
	 * As y^PERIOD = 1/2, we can combine
	 *    y^n = 1/2^(n/PERIOD) * y^(n%PERIOD)
	 * With a look-up table which covers y^n (n<PERIOD)
	 *
	 * To achieve constant time decay_load.
	 */
	if (unlikely(local_n >= LOAD_AVG_PERIOD)) {
		val >>= local_n / LOAD_AVG_PERIOD;
		local_n %= LOAD_AVG_PERIOD;
	}

	val = mul_u64_u32_shr(val, runnable_avg_yN_inv[local_n], 32);
	return val;
}

static u32 __accumulate_pelt_segments(u64 periods, u32 d1, u32 d3)
{
	u32 c1, c2, c3 = d3; /* y^0 == 1 */

	/*
	 * c1 = d1 y^p
	 */
	c1 = decay_load((u64)d1, periods);

	/*
	 *            p-1
	 * c2 = 1024 \Sum y^n
	 *            n=1
	 *
	 *              inf        inf
	 *    = 1024 ( \Sum y^n - \Sum y^n - y^0 )
	 *              n=0        n=p
	 */
	c2 = LOAD_AVG_MAX - decay_load(LOAD_AVG_MAX, periods) - 1024;

	return c1 + c2 + c3;
}

#define cap_scale(v, s) ((v)*(s) >> SCHED_CAPACITY_SHIFT)

/*
 * Accumulate the three separate parts of the sum; d1 the remainder
 * of the last (incomplete) period, d2 the span of full periods and d3
 * the remainder of the (incomplete) current period.
 *
 *           d1          d2           d3
 *           ^           ^            ^
 *           |           |            |
 *         |<->|<----------------->|<--->|
 * ... |---x---|------| ... |------|-----x (now)
 *
 *                           p-1
 * u' = (u + d1) y^p + 1024 \Sum y^n + d3 y^0
 *                           n=1
 *
 *    = u y^p +					(Step 1)
 *
 *                     p-1
 *      d1 y^p + 1024 \Sum y^n + d3 y^0		(Step 2)
 *                     n=1
 */
static __always_inline u32
accumulate_sum(u64 delta, int cpu, struct sched_avg *sa,
	       unsigned long weight, int running, struct cfs_rq *cfs_rq)
{
	unsigned long scale_freq, scale_cpu;
	u32 contrib = (u32)delta; /* p == 0 -> delta < 1024 */
	u64 periods;

	scale_freq = arch_scale_freq_capacity(NULL, cpu);
	scale_cpu = arch_scale_cpu_capacity(NULL, cpu);

	delta += sa->period_contrib;
	periods = delta / 1024; /* A period is 1024us (~1ms) */

	/*
	 * Step 1: decay old *_sum if we crossed period boundaries.
	 */
	if (periods) {
		sa->load_sum = decay_load(sa->load_sum, periods);
		if (cfs_rq) {
			cfs_rq->runnable_load_sum =
				decay_load(cfs_rq->runnable_load_sum, periods);
		}
		sa->util_sum = decay_load((u64)(sa->util_sum), periods);

		/*
		 * Step 2
		 */
		delta %= 1024;
		contrib = __accumulate_pelt_segments(periods,
				1024 - sa->period_contrib, delta);
	}
	sa->period_contrib = delta;

	contrib = cap_scale(contrib, scale_freq);
	if (weight) {
		sa->load_sum += weight * contrib;
		if (cfs_rq)
			cfs_rq->runnable_load_sum += weight * contrib;
	}
	if (running)
		sa->util_sum += contrib * scale_cpu;

	return periods;
}

/*
 * We can represent the historical contribution to runnable average as the
 * coefficients of a geometric series.  To do this we sub-divide our runnable
 * history into segments of approximately 1ms (1024us); label the segment that
 * occurred N-ms ago p_N, with p_0 corresponding to the current period, e.g.
 *
 * [<- 1024us ->|<- 1024us ->|<- 1024us ->| ...
 *      p0            p1           p2
 *     (now)       (~1ms ago)  (~2ms ago)
 *
 * Let u_i denote the fraction of p_i that the entity was runnable.
 *
 * We then designate the fractions u_i as our co-efficients, yielding the
 * following representation of historical load:
 *   u_0 + u_1*y + u_2*y^2 + u_3*y^3 + ...
 *
 * We choose y based on the with of a reasonably scheduling period, fixing:
 *   y^32 = 0.5
 *
 * This means that the contribution to load ~32ms ago (u_32) will be weighted
 * approximately half as much as the contribution to load within the last ms
 * (u_0).
 *
 * When a period "rolls over" and we have new u_0`, multiplying the previous
 * sum again by y is sufficient to update:
 *   load_avg = u_0` + y*(u_0 + u_1*y + u_2*y^2 + ... )
 *            = u_0 + u_1*y + u_2*y^2 + ... [re-labeling u_i --> u_{i+1}]
 */
static __always_inline int
___update_load_avg(u64 now, int cpu, struct sched_avg *sa,
		  unsigned long weight, int running, struct cfs_rq *cfs_rq,
		  struct rt_rq *rt_rq)
{
	u64 delta;

	delta = now - sa->last_update_time;
	/*
	 * This should only happen when time goes backwards, which it
	 * unfortunately does during sched clock init when we swap over to TSC.
	 */
	if ((s64)delta < 0) {
		sa->last_update_time = now;
		return 0;
	}

	/*
	 * Use 1024ns as the unit of measurement since it's a reasonable
	 * approximation of 1us and fast to compute.
	 */
	delta >>= 10;
	if (!delta)
		return 0;

	sa->last_update_time += delta << 10;

	/*
	 * running is a subset of runnable (weight) so running can't be set if
	 * runnable is clear. But there are some corner cases where the current
	 * se has been already dequeued but cfs_rq->curr still points to it.
	 * This means that weight will be 0 but not running for a sched_entity
	 * but also for a cfs_rq if the latter becomes idle. As an example,
	 * this happens during idle_balance() which calls
	 * update_blocked_averages()
	 */
	if (!weight)
		running = 0;

	/*
	 * Now we know we crossed measurement unit boundaries. The *_avg
	 * accrues by two steps:
	 *
	 * Step 1: accumulate *_sum since last_update_time. If we haven't
	 * crossed period boundaries, finish.
	 */
	if (!accumulate_sum(delta, cpu, sa, weight, running, cfs_rq))
		return 0;

	/*
	 * Step 2: update *_avg.
	 */
	sa->load_avg = div_u64(sa->load_sum, LOAD_AVG_MAX - 1024 + sa->period_contrib);
	if (cfs_rq) {
		cfs_rq->runnable_load_avg =
			div_u64(cfs_rq->runnable_load_sum, LOAD_AVG_MAX - 1024 + sa->period_contrib);
	}
	sa->util_avg = sa->util_sum / (LOAD_AVG_MAX - 1024 + sa->period_contrib);

	if (cfs_rq)
		trace_sched_load_cfs_rq(cfs_rq);
	else {
		if (likely(!rt_rq))
			trace_sched_load_se(container_of(sa, struct sched_entity, avg));
		else
			trace_sched_load_rt_rq(cpu, rt_rq);
	}

	return 1;
}

/*
 * When a task is dequeued, its estimated utilization should not be update if
 * its util_avg has not been updated at least once.
 * This flag is used to synchronize util_avg updates with util_est updates.
 * We map this information into the LSB bit of the utilization saved at
 * dequeue time (i.e. util_est.dequeued).
 */
#define UTIL_AVG_UNCHANGED 0x1

static inline void cfs_se_util_change(struct sched_avg *avg)
{
	unsigned int enqueued;

	if (!sched_feat(UTIL_EST))
		return;

	/* Avoid store if the flag has been already set */
	enqueued = avg->util_est.enqueued;
	if (!(enqueued & UTIL_AVG_UNCHANGED))
		return;

	/* Reset flag to report util_avg has been updated */
	enqueued &= ~UTIL_AVG_UNCHANGED;
	WRITE_ONCE(avg->util_est.enqueued, enqueued);
}

static int
__update_load_avg_blocked_se(u64 now, int cpu, struct sched_entity *se)
{
	return ___update_load_avg(now, cpu, &se->avg, 0, 0, NULL, NULL);
}

static int
__update_load_avg_se(u64 now, int cpu, struct cfs_rq *cfs_rq, struct sched_entity *se)
{
	if (___update_load_avg(now, cpu, &se->avg,
			       se->on_rq * scale_load_down(se->load.weight),
			       cfs_rq->curr == se, NULL, NULL)) {
		cfs_se_util_change(&se->avg);

#ifdef UTIL_EST_DEBUG
		/*
		 * Trace utilization only for actual tasks.
		 *
		 * These trace events are mostly useful to get easier to
		 * read plots for the estimated utilization, where we can
		 * compare it with the actual grow/decrease of the original
		 * PELT signal.
		 * Let's keep them disabled by default in "production kernels".
		 */
		if (entity_is_task(se)) {
			struct task_struct *tsk = task_of(se);

			trace_sched_util_est_task(tsk, &se->avg);

			/* Trace utilization only for top level CFS RQ */
			cfs_rq = &(task_rq(tsk)->cfs);
			trace_sched_util_est_cpu(cpu, cfs_rq);
		}
#endif /* UTIL_EST_DEBUG */

		return 1;
	}

	return 0;
}

static int
__update_load_avg_cfs_rq(u64 now, int cpu, struct cfs_rq *cfs_rq)
{
	return ___update_load_avg(now, cpu, &cfs_rq->avg,
			scale_load_down(cfs_rq->load.weight),
			cfs_rq->curr != NULL, cfs_rq, NULL);
}

/*
 * Signed add and clamp on underflow.
 *
 * Explicitly do a load-store to ensure the intermediate value never hits
 * memory. This allows lockless observations without ever seeing the negative
 * values.
 */
#define add_positive(_ptr, _val) do {                           \
	typeof(_ptr) ptr = (_ptr);                              \
	typeof(_val) val = (_val);                              \
	typeof(*ptr) res, var = READ_ONCE(*ptr);                \
								\
	res = var + val;                                        \
								\
	if (val < 0 && res > var)                               \
		res = 0;                                        \
								\
	WRITE_ONCE(*ptr, res);                                  \
} while (0)

#ifdef CONFIG_FAIR_GROUP_SCHED
/**
 * update_tg_load_avg - update the tg's load avg
 * @cfs_rq: the cfs_rq whose avg changed
 * @force: update regardless of how small the difference
 *
 * This function 'ensures': tg->load_avg := \Sum tg->cfs_rq[]->avg.load.
 * However, because tg->load_avg is a global value there are performance
 * considerations.
 *
 * In order to avoid having to look at the other cfs_rq's, we use a
 * differential update where we store the last value we propagated. This in
 * turn allows skipping updates if the differential is 'small'.
 *
 * Updating tg's load_avg is necessary before update_cfs_share().
 */
static inline void update_tg_load_avg(struct cfs_rq *cfs_rq, int force)
{
	long delta = cfs_rq->avg.load_avg - cfs_rq->tg_load_avg_contrib;

	/*
	 * No need to update load_avg for root_task_group as it is not used.
	 */
	if (cfs_rq->tg == &root_task_group)
		return;

	if (force || abs(delta) > cfs_rq->tg_load_avg_contrib / 64) {
		atomic_long_add(delta, &cfs_rq->tg->load_avg);
		cfs_rq->tg_load_avg_contrib = cfs_rq->avg.load_avg;
	}

	trace_sched_load_tg(cfs_rq);
}

/*
 * Called within set_task_rq() right before setting a task's cpu. The
 * caller only guarantees p->pi_lock is held; no other assumptions,
 * including the state of rq->lock, should be made.
 */
void set_task_rq_fair(struct sched_entity *se,
		      struct cfs_rq *prev, struct cfs_rq *next)
{
	u64 p_last_update_time;
	u64 n_last_update_time;

	if (!sched_feat(ATTACH_AGE_LOAD))
		return;

	/*
	 * We are supposed to update the task to "current" time, then its up to
	 * date and ready to go to new CPU/cfs_rq. But we have difficulty in
	 * getting what current time is, so simply throw away the out-of-date
	 * time. This will result in the wakee task is less decayed, but giving
	 * the wakee more load sounds not bad.
	 */
	if (!(se->avg.last_update_time && prev))
		return;

#ifndef CONFIG_64BIT
	{
		u64 p_last_update_time_copy;
		u64 n_last_update_time_copy;

		do {
			p_last_update_time_copy = prev->load_last_update_time_copy;
			n_last_update_time_copy = next->load_last_update_time_copy;

			smp_rmb();

			p_last_update_time = prev->avg.last_update_time;
			n_last_update_time = next->avg.last_update_time;

		} while (p_last_update_time != p_last_update_time_copy ||
			 n_last_update_time != n_last_update_time_copy);
	}
#else
	p_last_update_time = prev->avg.last_update_time;
	n_last_update_time = next->avg.last_update_time;
#endif
	__update_load_avg_blocked_se(p_last_update_time, cpu_of(rq_of(prev)), se);
	se->avg.last_update_time = n_last_update_time;
}

/* Take into account change of utilization of a child task group */
static inline void
update_tg_cfs_util(struct cfs_rq *cfs_rq, struct sched_entity *se)
{
	struct cfs_rq *gcfs_rq = group_cfs_rq(se);
	long delta = gcfs_rq->avg.util_avg - se->avg.util_avg;

	/* Nothing to update */
	if (!delta)
		return;

	/* Set new sched_entity's utilization */
	se->avg.util_avg = gcfs_rq->avg.util_avg;
	se->avg.util_sum = se->avg.util_avg * LOAD_AVG_MAX;

	/* Update parent cfs_rq utilization */
	add_positive(&cfs_rq->avg.util_avg, delta);
	cfs_rq->avg.util_sum = cfs_rq->avg.util_avg * LOAD_AVG_MAX;
}

/* Take into account change of load of a child task group */
static inline void
update_tg_cfs_load(struct cfs_rq *cfs_rq, struct sched_entity *se)
{
	struct cfs_rq *gcfs_rq = group_cfs_rq(se);
	long delta, load = gcfs_rq->avg.load_avg;

	/*
	 * If the load of group cfs_rq is null, the load of the
	 * sched_entity will also be null so we can skip the formula
	 */
	if (load) {
		long tg_load;

		/* Get tg's load and ensure tg_load > 0 */
		tg_load = atomic_long_read(&gcfs_rq->tg->load_avg) + 1;

		/* Ensure tg_load >= load and updated with current load*/
		tg_load -= gcfs_rq->tg_load_avg_contrib;
		tg_load += load;

		/*
		 * We need to compute a correction term in the case that the
		 * task group is consuming more CPU than a task of equal
		 * weight. A task with a weight equals to tg->shares will have
		 * a load less or equal to scale_load_down(tg->shares).
		 * Similarly, the sched_entities that represent the task group
		 * at parent level, can't have a load higher than
		 * scale_load_down(tg->shares). And the Sum of sched_entities'
		 * load must be <= scale_load_down(tg->shares).
		 */
		if (tg_load > scale_load_down(gcfs_rq->tg->shares)) {
			/* scale gcfs_rq's load into tg's shares*/
			load *= scale_load_down(gcfs_rq->tg->shares);
			load /= tg_load;
		}
	}

	delta = load - se->avg.load_avg;

	/* Nothing to update */
	if (!delta)
		return;

	/* Set new sched_entity's load */
	se->avg.load_avg = load;
	se->avg.load_sum = se->avg.load_avg * LOAD_AVG_MAX;

	/* Update parent cfs_rq load */
	add_positive(&cfs_rq->avg.load_avg, delta);
	cfs_rq->avg.load_sum = cfs_rq->avg.load_avg * LOAD_AVG_MAX;

	/*
	 * If the sched_entity is already enqueued, we also have to update the
	 * runnable load avg.
	 */
	if (se->on_rq) {
		/* Update parent cfs_rq runnable_load_avg */
		add_positive(&cfs_rq->runnable_load_avg, delta);
		cfs_rq->runnable_load_sum = cfs_rq->runnable_load_avg * LOAD_AVG_MAX;
	}
}

static inline void set_tg_cfs_propagate(struct cfs_rq *cfs_rq)
{
	cfs_rq->propagate_avg = 1;
}

static inline int test_and_clear_tg_cfs_propagate(struct sched_entity *se)
{
	struct cfs_rq *cfs_rq = group_cfs_rq(se);

	if (!cfs_rq->propagate_avg)
		return 0;

	cfs_rq->propagate_avg = 0;
	return 1;
}

/* Update task and its cfs_rq load average */
static inline int propagate_entity_load_avg(struct sched_entity *se)
{
	struct cfs_rq *cfs_rq;

	if (entity_is_task(se))
		return 0;

	if (!test_and_clear_tg_cfs_propagate(se))
		return 0;

	cfs_rq = cfs_rq_of(se);

	set_tg_cfs_propagate(cfs_rq);

	update_tg_cfs_util(cfs_rq, se);
	update_tg_cfs_load(cfs_rq, se);

	trace_sched_load_cfs_rq(cfs_rq);
	trace_sched_load_se(se);

	return 1;
}

/*
 * Check if we need to update the load and the utilization of a blocked
 * group_entity:
 */
static inline bool skip_blocked_update(struct sched_entity *se)
{
	struct cfs_rq *gcfs_rq = group_cfs_rq(se);

	/*
	 * If sched_entity still have not zero load or utilization, we have to
	 * decay it:
	 */
	if (se->avg.load_avg || se->avg.util_avg)
		return false;

	/*
	 * If there is a pending propagation, we have to update the load and
	 * the utilization of the sched_entity:
	 */
	if (gcfs_rq->propagate_avg)
		return false;

	/*
	 * Otherwise, the load and the utilization of the sched_entity is
	 * already zero and there is no pending propagation, so it will be a
	 * waste of time to try to decay it:
	 */
	return true;
}

#else /* CONFIG_FAIR_GROUP_SCHED */

static inline void update_tg_load_avg(struct cfs_rq *cfs_rq, int force) {}

static inline int propagate_entity_load_avg(struct sched_entity *se)
{
	return 0;
}

static inline void set_tg_cfs_propagate(struct cfs_rq *cfs_rq) {}

#endif /* CONFIG_FAIR_GROUP_SCHED */

/*
 * Unsigned subtract and clamp on underflow.
 *
 * Explicitly do a load-store to ensure the intermediate value never hits
 * memory. This allows lockless observations without ever seeing the negative
 * values.
 */
#define sub_positive(_ptr, _val) do {				\
	typeof(_ptr) ptr = (_ptr);				\
	typeof(*ptr) val = (_val);				\
	typeof(*ptr) res, var = READ_ONCE(*ptr);		\
	res = var - val;					\
	if (res > var)						\
		res = 0;					\
	WRITE_ONCE(*ptr, res);					\
} while (0)

/**
 * update_cfs_rq_load_avg - update the cfs_rq's load/util averages
 * @now: current time, as per cfs_rq_clock_task()
 * @cfs_rq: cfs_rq to update
 *
 * The cfs_rq avg is the direct sum of all its entities (blocked and runnable)
 * avg. The immediate corollary is that all (fair) tasks must be attached, see
 * post_init_entity_util_avg().
 *
 * cfs_rq->avg is used for task_h_load() and update_cfs_share() for example.
 *
 * Returns true if the load decayed or we removed load.
 *
 * Since both these conditions indicate a changed cfs_rq->avg.load we should
 * call update_tg_load_avg() when this function returns true.
 */
static inline int
update_cfs_rq_load_avg(u64 now, struct cfs_rq *cfs_rq)
{
	struct sched_avg *sa = &cfs_rq->avg;
	int decayed, removed_load = 0, removed_util = 0;

	if (atomic_long_read(&cfs_rq->removed_load_avg)) {
		s64 r = atomic_long_xchg(&cfs_rq->removed_load_avg, 0);
		sub_positive(&sa->load_avg, r);
		sub_positive(&sa->load_sum, r * LOAD_AVG_MAX);
		removed_load = 1;
		set_tg_cfs_propagate(cfs_rq);
	}

	if (atomic_long_read(&cfs_rq->removed_util_avg)) {
		long r = atomic_long_xchg(&cfs_rq->removed_util_avg, 0);
		sub_positive(&sa->util_avg, r);
		sub_positive(&sa->util_sum, r * LOAD_AVG_MAX);
		removed_util = 1;
		set_tg_cfs_propagate(cfs_rq);
	}

	decayed = __update_load_avg_cfs_rq(now, cpu_of(rq_of(cfs_rq)), cfs_rq);

#ifndef CONFIG_64BIT
	smp_wmb();
	cfs_rq->load_last_update_time_copy = sa->last_update_time;
#endif

	if (decayed || removed_util)
		cfs_rq_util_change(cfs_rq);

	return decayed || removed_load;
}

int update_rt_rq_load_avg(u64 now, int cpu, struct rt_rq *rt_rq, int running)
{
	int ret;

	ret = ___update_load_avg(now, cpu, &rt_rq->avg, running, running, NULL, rt_rq);

	return ret;
}

/*
 * Optional action to be done while updating the load average
 */
#define UPDATE_TG	0x1
#define SKIP_AGE_LOAD	0x2

/* Update task and its cfs_rq load average */
static inline void update_load_avg(struct sched_entity *se, int flags)
{
	struct cfs_rq *cfs_rq = cfs_rq_of(se);
	u64 now = cfs_rq_clock_task(cfs_rq);
	struct rq *rq = rq_of(cfs_rq);
	int cpu = cpu_of(rq);
	int decayed;

	/*
	 * Track task load average for carrying it to new CPU after migrated, and
	 * track group sched_entity load average for task_h_load calc in migration
	 */
	if (se->avg.last_update_time && !(flags & SKIP_AGE_LOAD))
		__update_load_avg_se(now, cpu, cfs_rq, se);

	decayed  = update_cfs_rq_load_avg(now, cfs_rq);
	decayed |= propagate_entity_load_avg(se);

	if (decayed && (flags & UPDATE_TG))
		update_tg_load_avg(cfs_rq, 0);
}

/**
 * attach_entity_load_avg - attach this entity to its cfs_rq load avg
 * @cfs_rq: cfs_rq to attach to
 * @se: sched_entity to attach
 *
 * Must call update_cfs_rq_load_avg() before this, since we rely on
 * cfs_rq->avg.last_update_time being current.
 */
static void attach_entity_load_avg(struct cfs_rq *cfs_rq, struct sched_entity *se)
{
	se->avg.last_update_time = cfs_rq->avg.last_update_time;
	cfs_rq->avg.load_avg += se->avg.load_avg;
	cfs_rq->avg.load_sum += se->avg.load_sum;
	cfs_rq->avg.util_avg += se->avg.util_avg;
	cfs_rq->avg.util_sum += se->avg.util_sum;
	set_tg_cfs_propagate(cfs_rq);

	cfs_rq_util_change(cfs_rq);

	trace_sched_load_cfs_rq(cfs_rq);
}

/**
 * detach_entity_load_avg - detach this entity from its cfs_rq load avg
 * @cfs_rq: cfs_rq to detach from
 * @se: sched_entity to detach
 *
 * Must call update_cfs_rq_load_avg() before this, since we rely on
 * cfs_rq->avg.last_update_time being current.
 */
static void detach_entity_load_avg(struct cfs_rq *cfs_rq, struct sched_entity *se)
{

	sub_positive(&cfs_rq->avg.load_avg, se->avg.load_avg);
	sub_positive(&cfs_rq->avg.load_sum, se->avg.load_sum);
	sub_positive(&cfs_rq->avg.util_avg, se->avg.util_avg);
	sub_positive(&cfs_rq->avg.util_sum, se->avg.util_sum);
	set_tg_cfs_propagate(cfs_rq);

	cfs_rq_util_change(cfs_rq);

	trace_sched_load_cfs_rq(cfs_rq);
}

/* Add the load generated by se into cfs_rq's load average */
static inline void
enqueue_entity_load_avg(struct cfs_rq *cfs_rq, struct sched_entity *se)
{
	struct sched_avg *sa = &se->avg;

	cfs_rq->runnable_load_avg += sa->load_avg;
	cfs_rq->runnable_load_sum += sa->load_sum;

	if (!sa->last_update_time) {
		attach_entity_load_avg(cfs_rq, se);
		update_tg_load_avg(cfs_rq, 0);
	}
}

/* Remove the runnable load generated by se from cfs_rq's runnable load average */
static inline void
dequeue_entity_load_avg(struct cfs_rq *cfs_rq, struct sched_entity *se)
{
	cfs_rq->runnable_load_avg =
		max_t(long, cfs_rq->runnable_load_avg - se->avg.load_avg, 0);
	cfs_rq->runnable_load_sum =
		max_t(s64,  cfs_rq->runnable_load_sum - se->avg.load_sum, 0);
}

#ifndef CONFIG_64BIT
static inline u64 cfs_rq_last_update_time(struct cfs_rq *cfs_rq)
{
	u64 last_update_time_copy;
	u64 last_update_time;

	do {
		last_update_time_copy = cfs_rq->load_last_update_time_copy;
		smp_rmb();
		last_update_time = cfs_rq->avg.last_update_time;
	} while (last_update_time != last_update_time_copy);

	return last_update_time;
}
#else
static inline u64 cfs_rq_last_update_time(struct cfs_rq *cfs_rq)
{
	return cfs_rq->avg.last_update_time;
}
#endif

/*
 * Synchronize entity load avg of dequeued entity without locking
 * the previous rq.
 */
void sync_entity_load_avg(struct sched_entity *se)
{
	struct cfs_rq *cfs_rq = cfs_rq_of(se);
	u64 last_update_time;

	last_update_time = cfs_rq_last_update_time(cfs_rq);
	__update_load_avg_blocked_se(last_update_time, cpu_of(rq_of(cfs_rq)), se);
}

/*
 * Task first catches up with cfs_rq, and then subtract
 * itself from the cfs_rq (task must be off the queue now).
 */
void remove_entity_load_avg(struct sched_entity *se)
{
	struct cfs_rq *cfs_rq = cfs_rq_of(se);

	/*
	 * tasks cannot exit without having gone through wake_up_new_task() ->
	 * post_init_entity_util_avg() which will have added things to the
	 * cfs_rq, so we can remove unconditionally.
	 *
	 * Similarly for groups, they will have passed through
	 * post_init_entity_util_avg() before unregister_sched_fair_group()
	 * calls this.
	 */

	sync_entity_load_avg(se);
	atomic_long_add(se->avg.load_avg, &cfs_rq->removed_load_avg);
	atomic_long_add(se->avg.util_avg, &cfs_rq->removed_util_avg);
}

static inline unsigned long cfs_rq_runnable_load_avg(struct cfs_rq *cfs_rq)
{
	return cfs_rq->runnable_load_avg;
}

static inline unsigned long cfs_rq_load_avg(struct cfs_rq *cfs_rq)
{
	return cfs_rq->avg.load_avg;
}

static int idle_balance(struct rq *this_rq, struct rq_flags *rf);

static inline bool task_fits_capacity(struct task_struct *p, long capacity,
								int cpu);

static inline void update_misfit_status(struct task_struct *p, struct rq *rq)
{
	if (!static_branch_unlikely(&sched_asym_cpucapacity))
		return;

	if (!p) {
		rq->misfit_task_load = 0;
		return;
	}

	if (task_fits_max(p, cpu_of(rq))) {
		rq->misfit_task_load = 0;
		return;
	}

	rq->misfit_task_load = task_h_load(p);
}

static inline unsigned long _task_util_est(struct task_struct *p)
{
	struct util_est ue = READ_ONCE(p->se.avg.util_est);

	return max(ue.ewma, ue.enqueued);
}

static inline unsigned long task_util_est(struct task_struct *p)
{
#ifdef CONFIG_SCHED_WALT
	if (likely(!walt_disabled && sysctl_sched_use_walt_task_util))
		return p->ravg.demand_scaled;
#endif
	return max(task_util(p), _task_util_est(p));
}

static inline void util_est_enqueue(struct cfs_rq *cfs_rq,
				    struct task_struct *p)
{
	unsigned int enqueued;

	if (!sched_feat(UTIL_EST))
		return;

	/* Update root cfs_rq's estimated utilization */
	enqueued  = cfs_rq->avg.util_est.enqueued;
	enqueued += (_task_util_est(p) | UTIL_AVG_UNCHANGED);
	WRITE_ONCE(cfs_rq->avg.util_est.enqueued, enqueued);

	trace_sched_util_est_task(p, &p->se.avg);
	trace_sched_util_est_cpu(cpu_of(rq_of(cfs_rq)), cfs_rq);
}

/*
 * Check if a (signed) value is within a specified (unsigned) margin,
 * based on the observation that:
 *
 *     abs(x) < y := (unsigned)(x + y - 1) < (2 * y - 1)
 *
 * NOTE: this only works when value + maring < INT_MAX.
 */
static inline bool within_margin(int value, int margin)
{
	return ((unsigned int)(value + margin - 1) < (2 * margin - 1));
}

static void
util_est_dequeue(struct cfs_rq *cfs_rq, struct task_struct *p, bool task_sleep)
{
	long last_ewma_diff;
	struct util_est ue;

	if (!sched_feat(UTIL_EST))
		return;

	/*
	 * Update root cfs_rq's estimated utilization
	 *
	 * If *p is the last task then the root cfs_rq's estimated utilization
	 * of a CPU is 0 by definition.
	 */
	ue.enqueued = 0;
	if (cfs_rq->nr_running) {
		ue.enqueued  = cfs_rq->avg.util_est.enqueued;
		ue.enqueued -= min_t(unsigned int, ue.enqueued,
				     (_task_util_est(p) | UTIL_AVG_UNCHANGED));
	}
	WRITE_ONCE(cfs_rq->avg.util_est.enqueued, ue.enqueued);

	trace_sched_util_est_cpu(cpu_of(rq_of(cfs_rq)), cfs_rq);

	/*
	 * Skip update of task's estimated utilization when the task has not
	 * yet completed an activation, e.g. being migrated.
	 */
	if (!task_sleep)
		return;

	/*
	 * If the PELT values haven't changed since enqueue time,
	 * skip the util_est update.
	 */
	ue = p->se.avg.util_est;
	if (ue.enqueued & UTIL_AVG_UNCHANGED)
		return;

	/*
	 * Skip update of task's estimated utilization when its EWMA is
	 * already ~1% close to its last activation value.
	 */
	ue.enqueued = (task_util(p) | UTIL_AVG_UNCHANGED);
	last_ewma_diff = ue.enqueued - ue.ewma;
	if (within_margin(last_ewma_diff, (SCHED_CAPACITY_SCALE / 100)))
		return;

	/*
	 * Update Task's estimated utilization
	 *
	 * When *p completes an activation we can consolidate another sample
	 * of the task size. This is done by storing the current PELT value
	 * as ue.enqueued and by using this value to update the Exponential
	 * Weighted Moving Average (EWMA):
	 *
	 *  ewma(t) = w *  task_util(p) + (1-w) * ewma(t-1)
	 *          = w *  task_util(p) +         ewma(t-1)  - w * ewma(t-1)
	 *          = w * (task_util(p) -         ewma(t-1)) +     ewma(t-1)
	 *          = w * (      last_ewma_diff            ) +     ewma(t-1)
	 *          = w * (last_ewma_diff  +  ewma(t-1) / w)
	 *
	 * Where 'w' is the weight of new samples, which is configured to be
	 * 0.25, thus making w=1/4 ( >>= UTIL_EST_WEIGHT_SHIFT)
	 */
	ue.ewma <<= UTIL_EST_WEIGHT_SHIFT;
	ue.ewma  += last_ewma_diff;
	ue.ewma >>= UTIL_EST_WEIGHT_SHIFT;
	WRITE_ONCE(p->se.avg.util_est, ue);

	trace_sched_util_est_task(p, &p->se.avg);
}

#else /* CONFIG_SMP */

static inline int
update_cfs_rq_load_avg(u64 now, struct cfs_rq *cfs_rq)
{
	return 0;
}

int update_rt_rq_load_avg(u64 now, int cpu, struct rt_rq *rt_rq, int running)
{
	return 0;
}

#define UPDATE_TG	0x0
#define SKIP_AGE_LOAD	0x0

static inline void update_load_avg(struct sched_entity *se, int not_used1)
{
	cfs_rq_util_change(cfs_rq_of(se));
}

static inline void
enqueue_entity_load_avg(struct cfs_rq *cfs_rq, struct sched_entity *se) {}
static inline void
dequeue_entity_load_avg(struct cfs_rq *cfs_rq, struct sched_entity *se) {}
static inline void remove_entity_load_avg(struct sched_entity *se) {}

static inline void
attach_entity_load_avg(struct cfs_rq *cfs_rq, struct sched_entity *se) {}
static inline void
detach_entity_load_avg(struct cfs_rq *cfs_rq, struct sched_entity *se) {}

static inline int idle_balance(struct rq *rq, struct rq_flags *rf)
{
	return 0;
}

static inline void update_misfit_status(struct task_struct *p, struct rq *rq) {}

static inline void
util_est_enqueue(struct cfs_rq *cfs_rq, struct task_struct *p) {}

static inline void
util_est_dequeue(struct cfs_rq *cfs_rq, struct task_struct *p,
		 bool task_sleep) {}

#endif /* CONFIG_SMP */

static void check_spread(struct cfs_rq *cfs_rq, struct sched_entity *se)
{
#ifdef CONFIG_SCHED_DEBUG
	s64 d = se->vruntime - cfs_rq->min_vruntime;

	if (d < 0)
		d = -d;

	if (d > 3*sysctl_sched_latency)
		schedstat_inc(cfs_rq->nr_spread_over);
#endif
}

static void
place_entity(struct cfs_rq *cfs_rq, struct sched_entity *se, int initial)
{
	u64 vruntime = cfs_rq->min_vruntime;

	/*
	 * The 'current' period is already promised to the current tasks,
	 * however the extra weight of the new task will slow them down a
	 * little, place the new task so that it fits in the slot that
	 * stays open at the end.
	 */
	if (initial && sched_feat(START_DEBIT))
		vruntime += sched_vslice(cfs_rq, se);

	/* sleeps up to a single latency don't count. */
	if (!initial) {
		unsigned long thresh = sysctl_sched_latency;

		/*
		 * Halve their sleep time's effect, to allow
		 * for a gentler effect of sleepers:
		 */
		if (sched_feat(GENTLE_FAIR_SLEEPERS))
			thresh >>= 1;

		vruntime -= thresh;
	}

	/* ensure we never gain time by being placed backwards. */
	se->vruntime = max_vruntime(se->vruntime, vruntime);
}

static void check_enqueue_throttle(struct cfs_rq *cfs_rq);

static inline void check_schedstat_required(void)
{
#ifdef CONFIG_SCHEDSTATS
	if (schedstat_enabled())
		return;

	/* Force schedstat enabled if a dependent tracepoint is active */
	if (trace_sched_stat_wait_enabled()    ||
			trace_sched_stat_sleep_enabled()   ||
			trace_sched_stat_iowait_enabled()  ||
			trace_sched_stat_blocked_enabled() ||
			trace_sched_stat_runtime_enabled())  {
		printk_deferred_once("Scheduler tracepoints stat_sleep, stat_iowait, "
			     "stat_blocked and stat_runtime require the "
			     "kernel parameter schedstats=enable or "
			     "kernel.sched_schedstats=1\n");
	}
#endif
}


/*
 * MIGRATION
 *
 *	dequeue
 *	  update_curr()
 *	    update_min_vruntime()
 *	  vruntime -= min_vruntime
 *
 *	enqueue
 *	  update_curr()
 *	    update_min_vruntime()
 *	  vruntime += min_vruntime
 *
 * this way the vruntime transition between RQs is done when both
 * min_vruntime are up-to-date.
 *
 * WAKEUP (remote)
 *
 *	->migrate_task_rq_fair() (p->state == TASK_WAKING)
 *	  vruntime -= min_vruntime
 *
 *	enqueue
 *	  update_curr()
 *	    update_min_vruntime()
 *	  vruntime += min_vruntime
 *
 * this way we don't have the most up-to-date min_vruntime on the originating
 * CPU and an up-to-date min_vruntime on the destination CPU.
 */

static void
enqueue_entity(struct cfs_rq *cfs_rq, struct sched_entity *se, int flags)
{
	bool renorm = !(flags & ENQUEUE_WAKEUP) || (flags & ENQUEUE_MIGRATED);
	bool curr = cfs_rq->curr == se;

	/*
	 * If we're the current task, we must renormalise before calling
	 * update_curr().
	 */
	if (renorm && curr)
		se->vruntime += cfs_rq->min_vruntime;

	update_curr(cfs_rq);

	/*
	 * Otherwise, renormalise after, such that we're placed at the current
	 * moment in time, instead of some random moment in the past. Being
	 * placed in the past could significantly boost this task to the
	 * fairness detriment of existing tasks.
	 */
	if (renorm && !curr)
		se->vruntime += cfs_rq->min_vruntime;

	/*
	 * When enqueuing a sched_entity, we must:
	 *   - Update loads to have both entity and cfs_rq synced with now.
	 *   - Add its load to cfs_rq->runnable_avg
	 *   - For group_entity, update its weight to reflect the new share of
	 *     its group cfs_rq
	 *   - Add its new weight to cfs_rq->load.weight
	 */
	update_load_avg(se, UPDATE_TG);
	enqueue_entity_load_avg(cfs_rq, se);
	update_cfs_shares(se);
	account_entity_enqueue(cfs_rq, se);

	if (flags & ENQUEUE_WAKEUP)
		place_entity(cfs_rq, se, 0);

	check_schedstat_required();
	update_stats_enqueue(cfs_rq, se, flags);
	check_spread(cfs_rq, se);
	if (!curr)
		__enqueue_entity(cfs_rq, se);
	se->on_rq = 1;

	if (cfs_rq->nr_running == 1) {
		list_add_leaf_cfs_rq(cfs_rq);
		check_enqueue_throttle(cfs_rq);
	}
}

static void __clear_buddies_last(struct sched_entity *se)
{
	for_each_sched_entity(se) {
		struct cfs_rq *cfs_rq = cfs_rq_of(se);
		if (cfs_rq->last != se)
			break;

		cfs_rq->last = NULL;
	}
}

static void __clear_buddies_next(struct sched_entity *se)
{
	for_each_sched_entity(se) {
		struct cfs_rq *cfs_rq = cfs_rq_of(se);
		if (cfs_rq->next != se)
			break;

		cfs_rq->next = NULL;
	}
}

static void __clear_buddies_skip(struct sched_entity *se)
{
	for_each_sched_entity(se) {
		struct cfs_rq *cfs_rq = cfs_rq_of(se);
		if (cfs_rq->skip != se)
			break;

		cfs_rq->skip = NULL;
	}
}

static void clear_buddies(struct cfs_rq *cfs_rq, struct sched_entity *se)
{
	if (cfs_rq->last == se)
		__clear_buddies_last(se);

	if (cfs_rq->next == se)
		__clear_buddies_next(se);

	if (cfs_rq->skip == se)
		__clear_buddies_skip(se);
}

static __always_inline void return_cfs_rq_runtime(struct cfs_rq *cfs_rq);

static void
dequeue_entity(struct cfs_rq *cfs_rq, struct sched_entity *se, int flags)
{
	/*
	 * Update run-time statistics of the 'current'.
	 */
	update_curr(cfs_rq);

	/*
	 * When dequeuing a sched_entity, we must:
	 *   - Update loads to have both entity and cfs_rq synced with now.
	 *   - Substract its load from the cfs_rq->runnable_avg.
	 *   - Substract its previous weight from cfs_rq->load.weight.
	 *   - For group entity, update its weight to reflect the new share
	 *     of its group cfs_rq.
	 */
	update_load_avg(se, UPDATE_TG);
	dequeue_entity_load_avg(cfs_rq, se);

	update_stats_dequeue(cfs_rq, se, flags);

	clear_buddies(cfs_rq, se);

	if (se != cfs_rq->curr)
		__dequeue_entity(cfs_rq, se);
	se->on_rq = 0;
	account_entity_dequeue(cfs_rq, se);

	/*
	 * Normalize after update_curr(); which will also have moved
	 * min_vruntime if @se is the one holding it back. But before doing
	 * update_min_vruntime() again, which will discount @se's position and
	 * can move min_vruntime forward still more.
	 */
	if (!(flags & DEQUEUE_SLEEP))
		se->vruntime -= cfs_rq->min_vruntime;

	/* return excess runtime on last dequeue */
	return_cfs_rq_runtime(cfs_rq);

	update_cfs_shares(se);

	/*
	 * Now advance min_vruntime if @se was the entity holding it back,
	 * except when: DEQUEUE_SAVE && !DEQUEUE_MOVE, in this case we'll be
	 * put back on, and if we advance min_vruntime, we'll be placed back
	 * further than we started -- ie. we'll be penalized.
	 */
	if ((flags & (DEQUEUE_SAVE | DEQUEUE_MOVE)) != DEQUEUE_SAVE)
		update_min_vruntime(cfs_rq);
}

/*
 * Preempt the current task with a newly woken task if needed:
 */
static void
check_preempt_tick(struct cfs_rq *cfs_rq, struct sched_entity *curr)
{
	unsigned long ideal_runtime, delta_exec;
	struct sched_entity *se;
	s64 delta;

	ideal_runtime = sched_slice(cfs_rq, curr);
	delta_exec = curr->sum_exec_runtime - curr->prev_sum_exec_runtime;
	if (delta_exec > ideal_runtime) {
		resched_curr(rq_of(cfs_rq));
		/*
		 * The current task ran long enough, ensure it doesn't get
		 * re-elected due to buddy favours.
		 */
		clear_buddies(cfs_rq, curr);
		return;
	}

	/*
	 * Ensure that a task that missed wakeup preemption by a
	 * narrow margin doesn't have to wait for a full slice.
	 * This also mitigates buddy induced latencies under load.
	 */
	if (delta_exec < sysctl_sched_min_granularity)
		return;

	se = __pick_first_entity(cfs_rq);
	delta = curr->vruntime - se->vruntime;

	if (delta < 0)
		return;

	if (delta > ideal_runtime)
		resched_curr(rq_of(cfs_rq));
}

static void
set_next_entity(struct cfs_rq *cfs_rq, struct sched_entity *se)
{
	/* 'current' is not kept within the tree. */
	if (se->on_rq) {
		/*
		 * Any task has to be enqueued before it get to execute on
		 * a CPU. So account for the time it spent waiting on the
		 * runqueue.
		 */
		update_stats_wait_end(cfs_rq, se);
		__dequeue_entity(cfs_rq, se);
		update_load_avg(se, UPDATE_TG);
	}

	update_stats_curr_start(cfs_rq, se);
	cfs_rq->curr = se;

	/*
	 * Track our maximum slice length, if the CPU's load is at
	 * least twice that of our own weight (i.e. dont track it
	 * when there are only lesser-weight tasks around):
	 */
	if (schedstat_enabled() && rq_of(cfs_rq)->load.weight >= 2*se->load.weight) {
		schedstat_set(se->statistics.slice_max,
			max((u64)schedstat_val(se->statistics.slice_max),
			    se->sum_exec_runtime - se->prev_sum_exec_runtime));
	}

	se->prev_sum_exec_runtime = se->sum_exec_runtime;
}

static int
wakeup_preempt_entity(struct sched_entity *curr, struct sched_entity *se);

/*
 * Pick the next process, keeping these things in mind, in this order:
 * 1) keep things fair between processes/task groups
 * 2) pick the "next" process, since someone really wants that to run
 * 3) pick the "last" process, for cache locality
 * 4) do not run the "skip" process, if something else is available
 */
static struct sched_entity *
pick_next_entity(struct cfs_rq *cfs_rq, struct sched_entity *curr)
{
	struct sched_entity *left = __pick_first_entity(cfs_rq);
	struct sched_entity *se;
	bool strict_skip = false;

	/*
	 * If curr is set we have to see if its left of the leftmost entity
	 * still in the tree, provided there was anything in the tree at all.
	 */
	if (!left || (curr && entity_before(curr, left)))
		left = curr;

	se = left; /* ideally we run the leftmost entity */

	/*
	 * Avoid running the skip buddy, if running something else can
	 * be done without getting too unfair.
	 */
	if (cfs_rq->skip == se) {
		struct sched_entity *second;

		if (se == curr) {
			second = __pick_first_entity(cfs_rq);
			if (sched_feat(STRICT_SKIP_BUDDY))
				strict_skip = true;
		} else {
			second = __pick_next_entity(se);
			if (!second || (curr && entity_before(curr, second)))
				second = curr;
		}

		if (second && (strict_skip ||
		    wakeup_preempt_entity(second, left) < 1))
			se = second;
	}

	/*
	 * Prefer last buddy, try to return the CPU to a preempted task.
	 */
	if (cfs_rq->last && wakeup_preempt_entity(cfs_rq->last, left) < 1)
		se = cfs_rq->last;

	/*
	 * Someone really wants this to run. If it's not unfair, run it.
	 */
	if (cfs_rq->next && wakeup_preempt_entity(cfs_rq->next, left) < 1)
		se = cfs_rq->next;

	clear_buddies(cfs_rq, se);

	return se;
}

static bool check_cfs_rq_runtime(struct cfs_rq *cfs_rq);

static void put_prev_entity(struct cfs_rq *cfs_rq, struct sched_entity *prev)
{
	/*
	 * If still on the runqueue then deactivate_task()
	 * was not called and update_curr() has to be done:
	 */
	if (prev->on_rq)
		update_curr(cfs_rq);

	/* throttle cfs_rqs exceeding runtime */
	check_cfs_rq_runtime(cfs_rq);

	check_spread(cfs_rq, prev);

	if (prev->on_rq) {
		update_stats_wait_start(cfs_rq, prev);
		/* Put 'current' back into the tree. */
		__enqueue_entity(cfs_rq, prev);
		/* in !on_rq case, update occurred at dequeue */
		update_load_avg(prev, 0);
	}
	cfs_rq->curr = NULL;
}

static void
entity_tick(struct cfs_rq *cfs_rq, struct sched_entity *curr, int queued)
{
	/*
	 * Update run-time statistics of the 'current'.
	 */
	update_curr(cfs_rq);

	/*
	 * Ensure that runnable average is periodically updated.
	 */
	update_load_avg(curr, UPDATE_TG);
	update_cfs_shares(curr);

#ifdef CONFIG_SCHED_HRTICK
	/*
	 * queued ticks are scheduled to match the slice, so don't bother
	 * validating it and just reschedule.
	 */
	if (queued) {
		resched_curr(rq_of(cfs_rq));
		return;
	}
	/*
	 * don't let the period tick interfere with the hrtick preemption
	 */
	if (!sched_feat(DOUBLE_TICK) &&
			hrtimer_active(&rq_of(cfs_rq)->hrtick_timer))
		return;
#endif

	if (cfs_rq->nr_running > 1)
		check_preempt_tick(cfs_rq, curr);
}


/**************************************************
 * CFS bandwidth control machinery
 */

#ifdef CONFIG_CFS_BANDWIDTH

#ifdef HAVE_JUMP_LABEL
static struct static_key __cfs_bandwidth_used;

static inline bool cfs_bandwidth_used(void)
{
	return static_key_false(&__cfs_bandwidth_used);
}

void cfs_bandwidth_usage_inc(void)
{
	static_key_slow_inc_cpuslocked(&__cfs_bandwidth_used);
}

void cfs_bandwidth_usage_dec(void)
{
	static_key_slow_dec_cpuslocked(&__cfs_bandwidth_used);
}
#else /* HAVE_JUMP_LABEL */
static bool cfs_bandwidth_used(void)
{
	return true;
}

void cfs_bandwidth_usage_inc(void) {}
void cfs_bandwidth_usage_dec(void) {}
#endif /* HAVE_JUMP_LABEL */

/*
 * default period for cfs group bandwidth.
 * default: 0.1s, units: nanoseconds
 */
static inline u64 default_cfs_period(void)
{
	return 100000000ULL;
}

static inline u64 sched_cfs_bandwidth_slice(void)
{
	return (u64)sysctl_sched_cfs_bandwidth_slice * NSEC_PER_USEC;
}

/*
 * Replenish runtime according to assigned quota. We use sched_clock_cpu
 * directly instead of rq->clock to avoid adding additional synchronization
 * around rq->lock.
 *
 * requires cfs_b->lock
 */
void __refill_cfs_bandwidth_runtime(struct cfs_bandwidth *cfs_b)
{
	if (cfs_b->quota != RUNTIME_INF)
		cfs_b->runtime = cfs_b->quota;
}

static inline struct cfs_bandwidth *tg_cfs_bandwidth(struct task_group *tg)
{
	return &tg->cfs_bandwidth;
}

/* rq->task_clock normalized against any time this cfs_rq has spent throttled */
static inline u64 cfs_rq_clock_task(struct cfs_rq *cfs_rq)
{
	if (unlikely(cfs_rq->throttle_count))
		return cfs_rq->throttled_clock_task - cfs_rq->throttled_clock_task_time;

	return rq_clock_task(rq_of(cfs_rq)) - cfs_rq->throttled_clock_task_time;
}

/* returns 0 on failure to allocate runtime */
static int assign_cfs_rq_runtime(struct cfs_rq *cfs_rq)
{
	struct task_group *tg = cfs_rq->tg;
	struct cfs_bandwidth *cfs_b = tg_cfs_bandwidth(tg);
	u64 amount = 0, min_amount;

	/* note: this is a positive sum as runtime_remaining <= 0 */
	min_amount = sched_cfs_bandwidth_slice() - cfs_rq->runtime_remaining;

	raw_spin_lock(&cfs_b->lock);
	if (cfs_b->quota == RUNTIME_INF)
		amount = min_amount;
	else {
		start_cfs_bandwidth(cfs_b);

		if (cfs_b->runtime > 0) {
			amount = min(cfs_b->runtime, min_amount);
			cfs_b->runtime -= amount;
			cfs_b->idle = 0;
		}
	}
	raw_spin_unlock(&cfs_b->lock);

	cfs_rq->runtime_remaining += amount;

	return cfs_rq->runtime_remaining > 0;
}

static void __account_cfs_rq_runtime(struct cfs_rq *cfs_rq, u64 delta_exec)
{
	/* dock delta_exec before expiring quota (as it could span periods) */
	cfs_rq->runtime_remaining -= delta_exec;

	if (likely(cfs_rq->runtime_remaining > 0))
		return;

	if (cfs_rq->throttled)
		return;
	/*
	 * if we're unable to extend our runtime we resched so that the active
	 * hierarchy can be throttled
	 */
	if (!assign_cfs_rq_runtime(cfs_rq) && likely(cfs_rq->curr))
		resched_curr(rq_of(cfs_rq));
}

static __always_inline
void account_cfs_rq_runtime(struct cfs_rq *cfs_rq, u64 delta_exec)
{
	if (!cfs_bandwidth_used() || !cfs_rq->runtime_enabled)
		return;

	__account_cfs_rq_runtime(cfs_rq, delta_exec);
}

static inline int cfs_rq_throttled(struct cfs_rq *cfs_rq)
{
	return cfs_bandwidth_used() && cfs_rq->throttled;
}

/* check whether cfs_rq, or any parent, is throttled */
static inline int throttled_hierarchy(struct cfs_rq *cfs_rq)
{
	return cfs_bandwidth_used() && cfs_rq->throttle_count;
}

/*
 * Ensure that neither of the group entities corresponding to src_cpu or
 * dest_cpu are members of a throttled hierarchy when performing group
 * load-balance operations.
 */
static inline int throttled_lb_pair(struct task_group *tg,
				    int src_cpu, int dest_cpu)
{
	struct cfs_rq *src_cfs_rq, *dest_cfs_rq;

	src_cfs_rq = tg->cfs_rq[src_cpu];
	dest_cfs_rq = tg->cfs_rq[dest_cpu];

	return throttled_hierarchy(src_cfs_rq) ||
	       throttled_hierarchy(dest_cfs_rq);
}

/* updated child weight may affect parent so we have to do this bottom up */
static int tg_unthrottle_up(struct task_group *tg, void *data)
{
	struct rq *rq = data;
	struct cfs_rq *cfs_rq = tg->cfs_rq[cpu_of(rq)];

	cfs_rq->throttle_count--;
	if (!cfs_rq->throttle_count) {
		/* adjust cfs_rq_clock_task() */
		cfs_rq->throttled_clock_task_time += rq_clock_task(rq) -
					     cfs_rq->throttled_clock_task;
	}

	return 0;
}

static int tg_throttle_down(struct task_group *tg, void *data)
{
	struct rq *rq = data;
	struct cfs_rq *cfs_rq = tg->cfs_rq[cpu_of(rq)];

	/* group is entering throttled state, stop time */
	if (!cfs_rq->throttle_count)
		cfs_rq->throttled_clock_task = rq_clock_task(rq);
	cfs_rq->throttle_count++;

	return 0;
}

#ifdef CONFIG_SCHED_WALT
static inline void walt_propagate_cumulative_runnable_avg(u64 *accumulated,
							  u64 value, bool add)
{
	if (add)
		*accumulated += value;
	else
		*accumulated -= value;
}
#else
/*
 * Provide a nop definition since cumulative_runnable_avg is not
 * available in rq or cfs_rq when WALT is not enabled.
 */
#define walt_propagate_cumulative_runnable_avg(...)
#endif

static void throttle_cfs_rq(struct cfs_rq *cfs_rq)
{
	struct rq *rq = rq_of(cfs_rq);
	struct cfs_bandwidth *cfs_b = tg_cfs_bandwidth(cfs_rq->tg);
	struct sched_entity *se;
	long task_delta, dequeue = 1;
	bool empty;

	se = cfs_rq->tg->se[cpu_of(rq_of(cfs_rq))];

	/* freeze hierarchy runnable averages while throttled */
	rcu_read_lock();
	walk_tg_tree_from(cfs_rq->tg, tg_throttle_down, tg_nop, (void *)rq);
	rcu_read_unlock();

	task_delta = cfs_rq->h_nr_running;
	for_each_sched_entity(se) {
		struct cfs_rq *qcfs_rq = cfs_rq_of(se);
		/* throttled entity or throttle-on-deactivate */
		if (!se->on_rq)
			break;

		if (dequeue)
			dequeue_entity(qcfs_rq, se, DEQUEUE_SLEEP);
		qcfs_rq->h_nr_running -= task_delta;
		walt_dec_throttled_cfs_rq_stats(&qcfs_rq->walt_stats, cfs_rq);
		walt_propagate_cumulative_runnable_avg(
				   &qcfs_rq->cumulative_runnable_avg,
				   cfs_rq->cumulative_runnable_avg, false);

		if (qcfs_rq->load.weight)
			dequeue = 0;
	}

	if (!se) {
		sub_nr_running(rq, task_delta);
		walt_dec_throttled_cfs_rq_stats(&rq->walt_stats, cfs_rq);
		walt_propagate_cumulative_runnable_avg(
				   &rq->cumulative_runnable_avg,
				   cfs_rq->cumulative_runnable_avg, false);
	}

	cfs_rq->throttled = 1;
	cfs_rq->throttled_clock = rq_clock(rq);
	raw_spin_lock(&cfs_b->lock);
	empty = list_empty(&cfs_b->throttled_cfs_rq);

	/*
	 * Add to the _head_ of the list, so that an already-started
	 * distribute_cfs_runtime will not see us. If disribute_cfs_runtime is
	 * not running add to the tail so that later runqueues don't get starved.
	 */
	if (cfs_b->distribute_running)
		list_add_rcu(&cfs_rq->throttled_list, &cfs_b->throttled_cfs_rq);
	else
		list_add_tail_rcu(&cfs_rq->throttled_list, &cfs_b->throttled_cfs_rq);

	/*
	 * If we're the first throttled task, make sure the bandwidth
	 * timer is running.
	 */
	if (empty)
		start_cfs_bandwidth(cfs_b);

	raw_spin_unlock(&cfs_b->lock);
}

void unthrottle_cfs_rq(struct cfs_rq *cfs_rq)
{
	struct rq *rq = rq_of(cfs_rq);
	struct cfs_bandwidth *cfs_b = tg_cfs_bandwidth(cfs_rq->tg);
	struct sched_entity *se;
	int enqueue = 1;
	long task_delta;
	struct cfs_rq *tcfs_rq __maybe_unused = cfs_rq;

	se = cfs_rq->tg->se[cpu_of(rq)];

	cfs_rq->throttled = 0;

	update_rq_clock(rq);

	raw_spin_lock(&cfs_b->lock);
	cfs_b->throttled_time += rq_clock(rq) - cfs_rq->throttled_clock;
	list_del_rcu(&cfs_rq->throttled_list);
	raw_spin_unlock(&cfs_b->lock);

	/* update hierarchical throttle state */
	walk_tg_tree_from(cfs_rq->tg, tg_nop, tg_unthrottle_up, (void *)rq);

	if (!cfs_rq->load.weight)
		return;

	task_delta = cfs_rq->h_nr_running;
	for_each_sched_entity(se) {
		if (se->on_rq)
			enqueue = 0;

		cfs_rq = cfs_rq_of(se);
		if (enqueue)
			enqueue_entity(cfs_rq, se, ENQUEUE_WAKEUP);
		cfs_rq->h_nr_running += task_delta;
		walt_inc_throttled_cfs_rq_stats(&cfs_rq->walt_stats, tcfs_rq);
		walt_propagate_cumulative_runnable_avg(
				   &cfs_rq->cumulative_runnable_avg,
				   tcfs_rq->cumulative_runnable_avg, true);

		if (cfs_rq_throttled(cfs_rq))
			break;
	}

	if (!se) {
		add_nr_running(rq, task_delta);
		walt_inc_throttled_cfs_rq_stats(&rq->walt_stats, tcfs_rq);
		walt_propagate_cumulative_runnable_avg(
				   &rq->cumulative_runnable_avg,
				   tcfs_rq->cumulative_runnable_avg, true);
	}

	/* determine whether we need to wake up potentially idle cpu */
	if (rq->curr == rq->idle && rq->cfs.nr_running)
		resched_curr(rq);
}

static u64 distribute_cfs_runtime(struct cfs_bandwidth *cfs_b, u64 remaining)
{
	struct cfs_rq *cfs_rq;
	u64 runtime;
	u64 starting_runtime = remaining;

	rcu_read_lock();
	list_for_each_entry_rcu(cfs_rq, &cfs_b->throttled_cfs_rq,
				throttled_list) {
		struct rq *rq = rq_of(cfs_rq);
		struct rq_flags rf;

		rq_lock(rq, &rf);
		if (!cfs_rq_throttled(cfs_rq))
			goto next;

		/* By the above check, this should never be true */
		SCHED_WARN_ON(cfs_rq->runtime_remaining > 0);

		runtime = -cfs_rq->runtime_remaining + 1;
		if (runtime > remaining)
			runtime = remaining;
		remaining -= runtime;

		cfs_rq->runtime_remaining += runtime;

		/* we check whether we're throttled above */
		if (cfs_rq->runtime_remaining > 0)
			unthrottle_cfs_rq(cfs_rq);

next:
		rq_unlock(rq, &rf);

		if (!remaining)
			break;
	}
	rcu_read_unlock();

	return starting_runtime - remaining;
}

/*
 * Responsible for refilling a task_group's bandwidth and unthrottling its
 * cfs_rqs as appropriate. If there has been no activity within the last
 * period the timer is deactivated until scheduling resumes; cfs_b->idle is
 * used to track this state.
 */
static int do_sched_cfs_period_timer(struct cfs_bandwidth *cfs_b, int overrun)
{
	u64 runtime;
	int throttled;

	/* no need to continue the timer with no bandwidth constraint */
	if (cfs_b->quota == RUNTIME_INF)
		goto out_deactivate;

	throttled = !list_empty(&cfs_b->throttled_cfs_rq);
	cfs_b->nr_periods += overrun;

	/*
	 * idle depends on !throttled (for the case of a large deficit), and if
	 * we're going inactive then everything else can be deferred
	 */
	if (cfs_b->idle && !throttled)
		goto out_deactivate;

	__refill_cfs_bandwidth_runtime(cfs_b);

	if (!throttled) {
		/* mark as potentially idle for the upcoming period */
		cfs_b->idle = 1;
		return 0;
	}

	/* account preceding periods in which throttling occurred */
	cfs_b->nr_throttled += overrun;

	/*
	 * This check is repeated as we are holding onto the new bandwidth while
	 * we unthrottle. This can potentially race with an unthrottled group
	 * trying to acquire new bandwidth from the global pool. This can result
	 * in us over-using our runtime if it is all used during this loop, but
	 * only by limited amounts in that extreme case.
	 */
	while (throttled && cfs_b->runtime > 0 && !cfs_b->distribute_running) {
		runtime = cfs_b->runtime;
		cfs_b->distribute_running = 1;
		raw_spin_unlock(&cfs_b->lock);
		/* we can't nest cfs_b->lock while distributing bandwidth */
		runtime = distribute_cfs_runtime(cfs_b, runtime);
		raw_spin_lock(&cfs_b->lock);

		cfs_b->distribute_running = 0;
		throttled = !list_empty(&cfs_b->throttled_cfs_rq);

		cfs_b->runtime -= min(runtime, cfs_b->runtime);
	}

	/*
	 * While we are ensured activity in the period following an
	 * unthrottle, this also covers the case in which the new bandwidth is
	 * insufficient to cover the existing bandwidth deficit.  (Forcing the
	 * timer to remain active while there are any throttled entities.)
	 */
	cfs_b->idle = 0;

	return 0;

out_deactivate:
	return 1;
}

/* a cfs_rq won't donate quota below this amount */
static const u64 min_cfs_rq_runtime = 1 * NSEC_PER_MSEC;
/* minimum remaining period time to redistribute slack quota */
static const u64 min_bandwidth_expiration = 2 * NSEC_PER_MSEC;
/* how long we wait to gather additional slack before distributing */
static const u64 cfs_bandwidth_slack_period = 5 * NSEC_PER_MSEC;

/*
 * Are we near the end of the current quota period?
 *
 * Requires cfs_b->lock for hrtimer_expires_remaining to be safe against the
 * hrtimer base being cleared by hrtimer_start. In the case of
 * migrate_hrtimers, base is never cleared, so we are fine.
 */
static int runtime_refresh_within(struct cfs_bandwidth *cfs_b, u64 min_expire)
{
	struct hrtimer *refresh_timer = &cfs_b->period_timer;
	u64 remaining;

	/* if the call-back is running a quota refresh is already occurring */
	if (hrtimer_callback_running(refresh_timer))
		return 1;

	/* is a quota refresh about to occur? */
	remaining = ktime_to_ns(hrtimer_expires_remaining(refresh_timer));
	if (remaining < min_expire)
		return 1;

	return 0;
}

static void start_cfs_slack_bandwidth(struct cfs_bandwidth *cfs_b)
{
	u64 min_left = cfs_bandwidth_slack_period + min_bandwidth_expiration;

	/* if there's a quota refresh soon don't bother with slack */
	if (runtime_refresh_within(cfs_b, min_left))
		return;

	hrtimer_start(&cfs_b->slack_timer,
			ns_to_ktime(cfs_bandwidth_slack_period),
			HRTIMER_MODE_REL);
}

/* we know any runtime found here is valid as update_curr() precedes return */
static void __return_cfs_rq_runtime(struct cfs_rq *cfs_rq)
{
	struct cfs_bandwidth *cfs_b = tg_cfs_bandwidth(cfs_rq->tg);
	s64 slack_runtime = cfs_rq->runtime_remaining - min_cfs_rq_runtime;

	if (slack_runtime <= 0)
		return;

	raw_spin_lock(&cfs_b->lock);
	if (cfs_b->quota != RUNTIME_INF) {
		cfs_b->runtime += slack_runtime;

		/* we are under rq->lock, defer unthrottling using a timer */
		if (cfs_b->runtime > sched_cfs_bandwidth_slice() &&
		    !list_empty(&cfs_b->throttled_cfs_rq))
			start_cfs_slack_bandwidth(cfs_b);
	}
	raw_spin_unlock(&cfs_b->lock);

	/* even if it's not valid for return we don't want to try again */
	cfs_rq->runtime_remaining -= slack_runtime;
}

static __always_inline void return_cfs_rq_runtime(struct cfs_rq *cfs_rq)
{
	if (!cfs_bandwidth_used())
		return;

	if (!cfs_rq->runtime_enabled || cfs_rq->nr_running)
		return;

	__return_cfs_rq_runtime(cfs_rq);
}

/*
 * This is done with a timer (instead of inline with bandwidth return) since
 * it's necessary to juggle rq->locks to unthrottle their respective cfs_rqs.
 */
static void do_sched_cfs_slack_timer(struct cfs_bandwidth *cfs_b)
{
	u64 runtime = 0, slice = sched_cfs_bandwidth_slice();

	/* confirm we're still not at a refresh boundary */
	raw_spin_lock(&cfs_b->lock);
	if (cfs_b->distribute_running) {
		raw_spin_unlock(&cfs_b->lock);
		return;
	}

	if (runtime_refresh_within(cfs_b, min_bandwidth_expiration)) {
		raw_spin_unlock(&cfs_b->lock);
		return;
	}

	if (cfs_b->quota != RUNTIME_INF && cfs_b->runtime > slice)
		runtime = cfs_b->runtime;

	if (runtime)
		cfs_b->distribute_running = 1;

	raw_spin_unlock(&cfs_b->lock);

	if (!runtime)
		return;

	runtime = distribute_cfs_runtime(cfs_b, runtime);

	raw_spin_lock(&cfs_b->lock);
	cfs_b->runtime -= min(runtime, cfs_b->runtime);
	cfs_b->distribute_running = 0;
	raw_spin_unlock(&cfs_b->lock);
}

/*
 * When a group wakes up we want to make sure that its quota is not already
 * expired/exceeded, otherwise it may be allowed to steal additional ticks of
 * runtime as update_curr() throttling can not not trigger until it's on-rq.
 */
static void check_enqueue_throttle(struct cfs_rq *cfs_rq)
{
	if (!cfs_bandwidth_used())
		return;

	/* an active group must be handled by the update_curr()->put() path */
	if (!cfs_rq->runtime_enabled || cfs_rq->curr)
		return;

	/* ensure the group is not already throttled */
	if (cfs_rq_throttled(cfs_rq))
		return;

	/* update runtime allocation */
	account_cfs_rq_runtime(cfs_rq, 0);
	if (cfs_rq->runtime_remaining <= 0)
		throttle_cfs_rq(cfs_rq);
}

static void sync_throttle(struct task_group *tg, int cpu)
{
	struct cfs_rq *pcfs_rq, *cfs_rq;

	if (!cfs_bandwidth_used())
		return;

	if (!tg->parent)
		return;

	cfs_rq = tg->cfs_rq[cpu];
	pcfs_rq = tg->parent->cfs_rq[cpu];

	cfs_rq->throttle_count = pcfs_rq->throttle_count;
	cfs_rq->throttled_clock_task = rq_clock_task(cpu_rq(cpu));
}

/* conditionally throttle active cfs_rq's from put_prev_entity() */
static bool check_cfs_rq_runtime(struct cfs_rq *cfs_rq)
{
	if (!cfs_bandwidth_used())
		return false;

	if (likely(!cfs_rq->runtime_enabled || cfs_rq->runtime_remaining > 0))
		return false;

	/*
	 * it's possible for a throttled entity to be forced into a running
	 * state (e.g. set_curr_task), in this case we're finished.
	 */
	if (cfs_rq_throttled(cfs_rq))
		return true;

	throttle_cfs_rq(cfs_rq);
	return true;
}

static enum hrtimer_restart sched_cfs_slack_timer(struct hrtimer *timer)
{
	struct cfs_bandwidth *cfs_b =
		container_of(timer, struct cfs_bandwidth, slack_timer);

	do_sched_cfs_slack_timer(cfs_b);

	return HRTIMER_NORESTART;
}

extern const u64 max_cfs_quota_period;

static enum hrtimer_restart sched_cfs_period_timer(struct hrtimer *timer)
{
	struct cfs_bandwidth *cfs_b =
		container_of(timer, struct cfs_bandwidth, period_timer);
	int overrun;
	int idle = 0;
	int count = 0;

	raw_spin_lock(&cfs_b->lock);
	for (;;) {
		overrun = hrtimer_forward_now(timer, cfs_b->period);
		if (!overrun)
			break;

		if (++count > 3) {
			u64 new, old = ktime_to_ns(cfs_b->period);

<<<<<<< HEAD
			/*
			 * Grow period by a factor of 2 to avoid losing precision.
			 * Precision loss in the quota/period ratio can cause __cfs_schedulable
			 * to fail.
			 */
			new = old * 2;
			if (new < max_cfs_quota_period) {
				cfs_b->period = ns_to_ktime(new);
				cfs_b->quota *= 2;

				pr_warn_ratelimited(
	"cfs_period_timer[cpu%d]: period too short, scaling up (new cfs_period_us = %lld, cfs_quota_us = %lld)\n",
					smp_processor_id(),
					div_u64(new, NSEC_PER_USEC),
					div_u64(cfs_b->quota, NSEC_PER_USEC));
			} else {
				pr_warn_ratelimited(
	"cfs_period_timer[cpu%d]: period too short, but cannot scale up without losing precision (cfs_period_us = %lld, cfs_quota_us = %lld)\n",
					smp_processor_id(),
					div_u64(old, NSEC_PER_USEC),
					div_u64(cfs_b->quota, NSEC_PER_USEC));
			}
=======
			new = (old * 147) / 128; /* ~115% */
			new = min(new, max_cfs_quota_period);

			cfs_b->period = ns_to_ktime(new);

			/* since max is 1s, this is limited to 1e9^2, which fits in u64 */
			cfs_b->quota *= new;
			cfs_b->quota = div64_u64(cfs_b->quota, old);

			pr_warn_ratelimited(
        "cfs_period_timer[cpu%d]: period too short, scaling up (new cfs_period_us %lld, cfs_quota_us = %lld)\n",
	                        smp_processor_id(),
	                        div_u64(new, NSEC_PER_USEC),
                                div_u64(cfs_b->quota, NSEC_PER_USEC));
>>>>>>> a1ef8a6b

			/* reset count so we don't come right back in here */
			count = 0;
		}

		idle = do_sched_cfs_period_timer(cfs_b, overrun);
	}
	if (idle)
		cfs_b->period_active = 0;
	raw_spin_unlock(&cfs_b->lock);

	return idle ? HRTIMER_NORESTART : HRTIMER_RESTART;
}

void init_cfs_bandwidth(struct cfs_bandwidth *cfs_b)
{
	raw_spin_lock_init(&cfs_b->lock);
	cfs_b->runtime = 0;
	cfs_b->quota = RUNTIME_INF;
	cfs_b->period = ns_to_ktime(default_cfs_period());

	INIT_LIST_HEAD(&cfs_b->throttled_cfs_rq);
	hrtimer_init(&cfs_b->period_timer, CLOCK_MONOTONIC, HRTIMER_MODE_ABS_PINNED);
	cfs_b->period_timer.function = sched_cfs_period_timer;
	hrtimer_init(&cfs_b->slack_timer, CLOCK_MONOTONIC, HRTIMER_MODE_REL);
	cfs_b->slack_timer.function = sched_cfs_slack_timer;
	cfs_b->distribute_running = 0;
}

static void init_cfs_rq_runtime(struct cfs_rq *cfs_rq)
{
	cfs_rq->runtime_enabled = 0;
	INIT_LIST_HEAD(&cfs_rq->throttled_list);
	walt_init_cfs_rq_stats(cfs_rq);
}

void start_cfs_bandwidth(struct cfs_bandwidth *cfs_b)
{
	lockdep_assert_held(&cfs_b->lock);

	if (!cfs_b->period_active) {
		cfs_b->period_active = 1;
		hrtimer_forward_now(&cfs_b->period_timer, cfs_b->period);
		hrtimer_start_expires(&cfs_b->period_timer, HRTIMER_MODE_ABS_PINNED);
	}
}

static void destroy_cfs_bandwidth(struct cfs_bandwidth *cfs_b)
{
	/* init_cfs_bandwidth() was not called */
	if (!cfs_b->throttled_cfs_rq.next)
		return;

	hrtimer_cancel(&cfs_b->period_timer);
	hrtimer_cancel(&cfs_b->slack_timer);
}

/*
 * Both these cpu hotplug callbacks race against unregister_fair_sched_group()
 *
 * The race is harmless, since modifying bandwidth settings of unhooked group
 * bits doesn't do much.
 */

/* cpu online calback */
static void __maybe_unused update_runtime_enabled(struct rq *rq)
{
	struct task_group *tg;

	lockdep_assert_held(&rq->lock);

	rcu_read_lock();
	list_for_each_entry_rcu(tg, &task_groups, list) {
		struct cfs_bandwidth *cfs_b = &tg->cfs_bandwidth;
		struct cfs_rq *cfs_rq = tg->cfs_rq[cpu_of(rq)];

		raw_spin_lock(&cfs_b->lock);
		cfs_rq->runtime_enabled = cfs_b->quota != RUNTIME_INF;
		raw_spin_unlock(&cfs_b->lock);
	}
	rcu_read_unlock();
}

/* cpu offline callback */
static void __maybe_unused unthrottle_offline_cfs_rqs(struct rq *rq)
{
	struct task_group *tg;

	lockdep_assert_held(&rq->lock);

	rcu_read_lock();
	list_for_each_entry_rcu(tg, &task_groups, list) {
		struct cfs_rq *cfs_rq = tg->cfs_rq[cpu_of(rq)];

		if (!cfs_rq->runtime_enabled)
			continue;

		/*
		 * clock_task is not advancing so we just need to make sure
		 * there's some valid quota amount
		 */
		cfs_rq->runtime_remaining = 1;
		/*
		 * Offline rq is schedulable till cpu is completely disabled
		 * in take_cpu_down(), so we prevent new cfs throttling here.
		 */
		cfs_rq->runtime_enabled = 0;

		if (cfs_rq_throttled(cfs_rq))
			unthrottle_cfs_rq(cfs_rq);
	}
	rcu_read_unlock();
}

#ifdef CONFIG_SCHED_WALT
static void walt_fixup_cumulative_runnable_avg_fair(struct rq *rq,
						    struct task_struct *p,
						    u64 new_task_load)
{
	struct cfs_rq *cfs_rq;
	struct sched_entity *se = &p->se;
	s64 task_load_delta = (s64)new_task_load - p->ravg.demand;

	for_each_sched_entity(se) {
		cfs_rq = cfs_rq_of(se);

		cfs_rq->cumulative_runnable_avg += task_load_delta;
		if (cfs_rq_throttled(cfs_rq))
			break;
	}

	/* Fix up rq only if we didn't find any throttled cfs_rq */
	if (!se)
		walt_fixup_cumulative_runnable_avg(rq, p, new_task_load);
}

#endif /* CONFIG_SCHED_WALT */

#else /* CONFIG_CFS_BANDWIDTH */
static inline u64 cfs_rq_clock_task(struct cfs_rq *cfs_rq)
{
	return rq_clock_task(rq_of(cfs_rq));
}

static void account_cfs_rq_runtime(struct cfs_rq *cfs_rq, u64 delta_exec) {}
static bool check_cfs_rq_runtime(struct cfs_rq *cfs_rq) { return false; }
static void check_enqueue_throttle(struct cfs_rq *cfs_rq) {}
static inline void sync_throttle(struct task_group *tg, int cpu) {}
static __always_inline void return_cfs_rq_runtime(struct cfs_rq *cfs_rq) {}

static inline int cfs_rq_throttled(struct cfs_rq *cfs_rq)
{
	return 0;
}

static inline int throttled_hierarchy(struct cfs_rq *cfs_rq)
{
	return 0;
}

static inline int throttled_lb_pair(struct task_group *tg,
				    int src_cpu, int dest_cpu)
{
	return 0;
}

void init_cfs_bandwidth(struct cfs_bandwidth *cfs_b) {}

#ifdef CONFIG_FAIR_GROUP_SCHED
static void init_cfs_rq_runtime(struct cfs_rq *cfs_rq) {}
#endif

static inline struct cfs_bandwidth *tg_cfs_bandwidth(struct task_group *tg)
{
	return NULL;
}
static inline void destroy_cfs_bandwidth(struct cfs_bandwidth *cfs_b) {}
static inline void update_runtime_enabled(struct rq *rq) {}
static inline void unthrottle_offline_cfs_rqs(struct rq *rq) {}

#define walt_fixup_cumulative_runnable_avg_fair \
	walt_fixup_cumulative_runnable_avg

#endif /* CONFIG_CFS_BANDWIDTH */

/**************************************************
 * CFS operations on tasks:
 */

#ifdef CONFIG_SCHED_HRTICK
static void hrtick_start_fair(struct rq *rq, struct task_struct *p)
{
	struct sched_entity *se = &p->se;
	struct cfs_rq *cfs_rq = cfs_rq_of(se);

	SCHED_WARN_ON(task_rq(p) != rq);

	if (rq->cfs.h_nr_running > 1) {
		u64 slice = sched_slice(cfs_rq, se);
		u64 ran = se->sum_exec_runtime - se->prev_sum_exec_runtime;
		s64 delta = slice - ran;

		if (delta < 0) {
			if (rq->curr == p)
				resched_curr(rq);
			return;
		}
		hrtick_start(rq, delta);
	}
}

/*
 * called from enqueue/dequeue and updates the hrtick when the
 * current task is from our class and nr_running is low enough
 * to matter.
 */
static void hrtick_update(struct rq *rq)
{
	struct task_struct *curr = rq->curr;

	if (!hrtick_enabled(rq) || curr->sched_class != &fair_sched_class)
		return;

	if (cfs_rq_of(&curr->se)->nr_running < sched_nr_latency)
		hrtick_start_fair(rq, curr);
}
#else /* !CONFIG_SCHED_HRTICK */
static inline void
hrtick_start_fair(struct rq *rq, struct task_struct *p)
{
}

static inline void hrtick_update(struct rq *rq)
{
}
#endif

#ifdef CONFIG_SMP
static bool sd_overutilized(struct sched_domain *sd)
{
	return sd->shared->overutilized;
}

static void set_sd_overutilized(struct sched_domain *sd)
{
	trace_sched_overutilized(sd, sd->shared->overutilized, true);
	sd->shared->overutilized = true;
}

static void clear_sd_overutilized(struct sched_domain *sd)
{
	trace_sched_overutilized(sd, sd->shared->overutilized, false);
	sd->shared->overutilized = false;
}

static inline void update_overutilized_status(struct rq *rq)
{
	struct sched_domain *sd;

	rcu_read_lock();
	sd = rcu_dereference(rq->sd);
	if (cpu_overutilized(rq->cpu)) {
		if (sd && (sd->flags & SD_LOAD_BALANCE))
			set_sd_overutilized(sd);
		else if (sd && sd->parent)
			set_sd_overutilized(sd->parent);
	}
	rcu_read_unlock();
}
#else

#define update_overutilized_status(rq) do {} while (0)

#endif /* CONFIG_SMP */

/*
 * The enqueue_task method is called before nr_running is
 * increased. Here we update the fair scheduling stats and
 * then put the task into the rbtree:
 */
static void
enqueue_task_fair(struct rq *rq, struct task_struct *p, int flags)
{
	struct cfs_rq *cfs_rq;
	struct sched_entity *se = &p->se;
	int task_new = !(flags & ENQUEUE_WAKEUP);
	bool prefer_idle = sched_feat(EAS_PREFER_IDLE) ?
				(schedtune_prefer_idle(p) > 0) : 0;

#ifdef CONFIG_SCHED_WALT
	p->misfit = !task_fits_max(p, rq->cpu);
#endif
	/*
	 * The code below (indirectly) updates schedutil which looks at
	 * the cfs_rq utilization to select a frequency.
	 * Let's add the task's estimated utilization to the cfs_rq's
	 * estimated utilization, before we update schedutil.
	 */
	util_est_enqueue(&rq->cfs, p);

	/*
	 * The code below (indirectly) updates schedutil which looks at
	 * the cfs_rq utilization to select a frequency.
	 * Let's update schedtune here to ensure the boost value of the
	 * current task is accounted for in the selection of the OPP.
	 *
	 * We do it also in the case where we enqueue a throttled task;
	 * we could argue that a throttled task should not boost a CPU,
	 * however:
	 * a) properly implementing CPU boosting considering throttled
	 *    tasks will increase a lot the complexity of the solution
	 * b) it's not easy to quantify the benefits introduced by
	 *    such a more complex solution.
	 * Thus, for the time being we go for the simple solution and boost
	 * also for throttled RQs.
	 */
	schedtune_enqueue_task(p, cpu_of(rq));

	/*
	 * If in_iowait is set, the code below may not trigger any cpufreq
	 * utilization updates, so do it here explicitly with the IOWAIT flag
	 * passed.
	 */
	if (p->in_iowait && prefer_idle)
		cpufreq_update_util(rq, SCHED_CPUFREQ_IOWAIT);

	for_each_sched_entity(se) {
		if (se->on_rq)
			break;
		cfs_rq = cfs_rq_of(se);
		enqueue_entity(cfs_rq, se, flags);

		/*
		 * end evaluation on encountering a throttled cfs_rq
		 *
		 * note: in the case of encountering a throttled cfs_rq we will
		 * post the final h_nr_running increment below.
		 */
		if (cfs_rq_throttled(cfs_rq))
			break;
		cfs_rq->h_nr_running++;
		walt_inc_cfs_rq_stats(cfs_rq, p);

		flags = ENQUEUE_WAKEUP;
	}

	for_each_sched_entity(se) {
		cfs_rq = cfs_rq_of(se);
		cfs_rq->h_nr_running++;
		walt_inc_cfs_rq_stats(cfs_rq, p);

		if (cfs_rq_throttled(cfs_rq))
			break;

		update_load_avg(se, UPDATE_TG);
		update_cfs_shares(se);
	}

	if (!se) {
		add_nr_running(rq, 1);
		inc_rq_walt_stats(rq, p);
		/*
		 * If the task prefers idle cpu, and it also is the first
		 * task enqueued in this runqueue, then we don't check
		 * overutilized. Hopefully the cpu util will be back to
		 * normal before next overutilized check.
		 */
		if (!task_new &&
			!(prefer_idle && rq->nr_running == 1))
			update_overutilized_status(rq);
	}

	hrtick_update(rq);
}

static void set_next_buddy(struct sched_entity *se);

/*
 * The dequeue_task method is called before nr_running is
 * decreased. We remove the task from the rbtree and
 * update the fair scheduling stats:
 */
static void dequeue_task_fair(struct rq *rq, struct task_struct *p, int flags)
{
	struct cfs_rq *cfs_rq;
	struct sched_entity *se = &p->se;
	int task_sleep = flags & DEQUEUE_SLEEP;

	/*
	 * The code below (indirectly) updates schedutil which looks at
	 * the cfs_rq utilization to select a frequency.
	 * Let's update schedtune here to ensure the boost value of the
	 * current task is not more accounted for in the selection of the OPP.
	 */
	schedtune_dequeue_task(p, cpu_of(rq));

	for_each_sched_entity(se) {
		cfs_rq = cfs_rq_of(se);
		dequeue_entity(cfs_rq, se, flags);

		/*
		 * end evaluation on encountering a throttled cfs_rq
		 *
		 * note: in the case of encountering a throttled cfs_rq we will
		 * post the final h_nr_running decrement below.
		*/
		if (cfs_rq_throttled(cfs_rq))
			break;
		cfs_rq->h_nr_running--;
		walt_dec_cfs_rq_stats(cfs_rq, p);

		/* Don't dequeue parent if it has other entities besides us */
		if (cfs_rq->load.weight) {
			/* Avoid re-evaluating load for this entity: */
			se = parent_entity(se);
			/*
			 * Bias pick_next to pick a task from this cfs_rq, as
			 * p is sleeping when it is within its sched_slice.
			 */
			if (task_sleep && se && !throttled_hierarchy(cfs_rq))
				set_next_buddy(se);
			break;
		}
		flags |= DEQUEUE_SLEEP;
	}

	for_each_sched_entity(se) {
		cfs_rq = cfs_rq_of(se);
		cfs_rq->h_nr_running--;
		walt_dec_cfs_rq_stats(cfs_rq, p);

		if (cfs_rq_throttled(cfs_rq))
			break;

		update_load_avg(se, UPDATE_TG);
		update_cfs_shares(se);
	}

	if (!se) {
		sub_nr_running(rq, 1);
		dec_rq_walt_stats(rq, p);
	}

	util_est_dequeue(&rq->cfs, p, task_sleep);
	hrtick_update(rq);
}

#ifdef CONFIG_SMP

/* Working cpumask for: load_balance, load_balance_newidle. */
DEFINE_PER_CPU(cpumask_var_t, load_balance_mask);
DEFINE_PER_CPU(cpumask_var_t, select_idle_mask);

#ifdef CONFIG_NO_HZ_COMMON
/*
 * per rq 'load' arrray crap; XXX kill this.
 */

/*
 * The exact cpuload calculated at every tick would be:
 *
 *   load' = (1 - 1/2^i) * load + (1/2^i) * cur_load
 *
 * If a cpu misses updates for n ticks (as it was idle) and update gets
 * called on the n+1-th tick when cpu may be busy, then we have:
 *
 *   load_n   = (1 - 1/2^i)^n * load_0
 *   load_n+1 = (1 - 1/2^i)   * load_n + (1/2^i) * cur_load
 *
 * decay_load_missed() below does efficient calculation of
 *
 *   load' = (1 - 1/2^i)^n * load
 *
 * Because x^(n+m) := x^n * x^m we can decompose any x^n in power-of-2 factors.
 * This allows us to precompute the above in said factors, thereby allowing the
 * reduction of an arbitrary n in O(log_2 n) steps. (See also
 * fixed_power_int())
 *
 * The calculation is approximated on a 128 point scale.
 */
#define DEGRADE_SHIFT		7

static const u8 degrade_zero_ticks[CPU_LOAD_IDX_MAX] = {0, 8, 32, 64, 128};
static const u8 degrade_factor[CPU_LOAD_IDX_MAX][DEGRADE_SHIFT + 1] = {
	{   0,   0,  0,  0,  0,  0, 0, 0 },
	{  64,  32,  8,  0,  0,  0, 0, 0 },
	{  96,  72, 40, 12,  1,  0, 0, 0 },
	{ 112,  98, 75, 43, 15,  1, 0, 0 },
	{ 120, 112, 98, 76, 45, 16, 2, 0 }
};

/*
 * Update cpu_load for any missed ticks, due to tickless idle. The backlog
 * would be when CPU is idle and so we just decay the old load without
 * adding any new load.
 */
static unsigned long
decay_load_missed(unsigned long load, unsigned long missed_updates, int idx)
{
	int j = 0;

	if (!missed_updates)
		return load;

	if (missed_updates >= degrade_zero_ticks[idx])
		return 0;

	if (idx == 1)
		return load >> missed_updates;

	while (missed_updates) {
		if (missed_updates % 2)
			load = (load * degrade_factor[idx][j]) >> DEGRADE_SHIFT;

		missed_updates >>= 1;
		j++;
	}
	return load;
}
#endif /* CONFIG_NO_HZ_COMMON */

/**
 * __cpu_load_update - update the rq->cpu_load[] statistics
 * @this_rq: The rq to update statistics for
 * @this_load: The current load
 * @pending_updates: The number of missed updates
 *
 * Update rq->cpu_load[] statistics. This function is usually called every
 * scheduler tick (TICK_NSEC).
 *
 * This function computes a decaying average:
 *
 *   load[i]' = (1 - 1/2^i) * load[i] + (1/2^i) * load
 *
 * Because of NOHZ it might not get called on every tick which gives need for
 * the @pending_updates argument.
 *
 *   load[i]_n = (1 - 1/2^i) * load[i]_n-1 + (1/2^i) * load_n-1
 *             = A * load[i]_n-1 + B ; A := (1 - 1/2^i), B := (1/2^i) * load
 *             = A * (A * load[i]_n-2 + B) + B
 *             = A * (A * (A * load[i]_n-3 + B) + B) + B
 *             = A^3 * load[i]_n-3 + (A^2 + A + 1) * B
 *             = A^n * load[i]_0 + (A^(n-1) + A^(n-2) + ... + 1) * B
 *             = A^n * load[i]_0 + ((1 - A^n) / (1 - A)) * B
 *             = (1 - 1/2^i)^n * (load[i]_0 - load) + load
 *
 * In the above we've assumed load_n := load, which is true for NOHZ_FULL as
 * any change in load would have resulted in the tick being turned back on.
 *
 * For regular NOHZ, this reduces to:
 *
 *   load[i]_n = (1 - 1/2^i)^n * load[i]_0
 *
 * see decay_load_misses(). For NOHZ_FULL we get to subtract and add the extra
 * term.
 */
static void cpu_load_update(struct rq *this_rq, unsigned long this_load,
			    unsigned long pending_updates)
{
	unsigned long __maybe_unused tickless_load = this_rq->cpu_load[0];
	int i, scale;

	this_rq->nr_load_updates++;

	/* Update our load: */
	this_rq->cpu_load[0] = this_load; /* Fasttrack for idx 0 */
	for (i = 1, scale = 2; i < CPU_LOAD_IDX_MAX; i++, scale += scale) {
		unsigned long old_load, new_load;

		/* scale is effectively 1 << i now, and >> i divides by scale */

		old_load = this_rq->cpu_load[i];
#ifdef CONFIG_NO_HZ_COMMON
		old_load = decay_load_missed(old_load, pending_updates - 1, i);
		if (tickless_load) {
			old_load -= decay_load_missed(tickless_load, pending_updates - 1, i);
			/*
			 * old_load can never be a negative value because a
			 * decayed tickless_load cannot be greater than the
			 * original tickless_load.
			 */
			old_load += tickless_load;
		}
#endif
		new_load = this_load;
		/*
		 * Round up the averaging division if load is increasing. This
		 * prevents us from getting stuck on 9 if the load is 10, for
		 * example.
		 */
		if (new_load > old_load)
			new_load += scale - 1;

		this_rq->cpu_load[i] = (old_load * (scale - 1) + new_load) >> i;
	}

	sched_avg_update(this_rq);
}

/* Used instead of source_load when we know the type == 0 */
static unsigned long weighted_cpuload(struct rq *rq)
{
	return cfs_rq_runnable_load_avg(&rq->cfs);
}

#ifdef CONFIG_NO_HZ_COMMON
/*
 * There is no sane way to deal with nohz on smp when using jiffies because the
 * cpu doing the jiffies update might drift wrt the cpu doing the jiffy reading
 * causing off-by-one errors in observed deltas; {0,2} instead of {1,1}.
 *
 * Therefore we need to avoid the delta approach from the regular tick when
 * possible since that would seriously skew the load calculation. This is why we
 * use cpu_load_update_periodic() for CPUs out of nohz. However we'll rely on
 * jiffies deltas for updates happening while in nohz mode (idle ticks, idle
 * loop exit, nohz_idle_balance, nohz full exit...)
 *
 * This means we might still be one tick off for nohz periods.
 */

static void cpu_load_update_nohz(struct rq *this_rq,
				 unsigned long curr_jiffies,
				 unsigned long load)
{
	unsigned long pending_updates;

	pending_updates = curr_jiffies - this_rq->last_load_update_tick;
	if (pending_updates) {
		this_rq->last_load_update_tick = curr_jiffies;
		/*
		 * In the regular NOHZ case, we were idle, this means load 0.
		 * In the NOHZ_FULL case, we were non-idle, we should consider
		 * its weighted load.
		 */
		cpu_load_update(this_rq, load, pending_updates);
	}
}

/*
 * Called from nohz_idle_balance() to update the load ratings before doing the
 * idle balance.
 */
static void cpu_load_update_idle(struct rq *this_rq)
{
	/*
	 * bail if there's load or we're actually up-to-date.
	 */
	if (weighted_cpuload(this_rq))
		return;

	cpu_load_update_nohz(this_rq, READ_ONCE(jiffies), 0);
}

/*
 * Record CPU load on nohz entry so we know the tickless load to account
 * on nohz exit. cpu_load[0] happens then to be updated more frequently
 * than other cpu_load[idx] but it should be fine as cpu_load readers
 * shouldn't rely into synchronized cpu_load[*] updates.
 */
void cpu_load_update_nohz_start(void)
{
	struct rq *this_rq = this_rq();

	/*
	 * This is all lockless but should be fine. If weighted_cpuload changes
	 * concurrently we'll exit nohz. And cpu_load write can race with
	 * cpu_load_update_idle() but both updater would be writing the same.
	 */
	this_rq->cpu_load[0] = weighted_cpuload(this_rq);
}

/*
 * Account the tickless load in the end of a nohz frame.
 */
void cpu_load_update_nohz_stop(void)
{
	unsigned long curr_jiffies = READ_ONCE(jiffies);
	struct rq *this_rq = this_rq();
	unsigned long load;
	struct rq_flags rf;

	if (curr_jiffies == this_rq->last_load_update_tick)
		return;

	load = weighted_cpuload(this_rq);
	rq_lock(this_rq, &rf);
	update_rq_clock(this_rq);
	cpu_load_update_nohz(this_rq, curr_jiffies, load);
	rq_unlock(this_rq, &rf);
}
#else /* !CONFIG_NO_HZ_COMMON */
static inline void cpu_load_update_nohz(struct rq *this_rq,
					unsigned long curr_jiffies,
					unsigned long load) { }
#endif /* CONFIG_NO_HZ_COMMON */

static void cpu_load_update_periodic(struct rq *this_rq, unsigned long load)
{
#ifdef CONFIG_NO_HZ_COMMON
	/* See the mess around cpu_load_update_nohz(). */
	this_rq->last_load_update_tick = READ_ONCE(jiffies);
#endif
	cpu_load_update(this_rq, load, 1);
}

/*
 * Called from scheduler_tick()
 */
void cpu_load_update_active(struct rq *this_rq)
{
	unsigned long load = weighted_cpuload(this_rq);

	if (tick_nohz_tick_stopped())
		cpu_load_update_nohz(this_rq, READ_ONCE(jiffies), load);
	else
		cpu_load_update_periodic(this_rq, load);
}

/*
 * Return a low guess at the load of a migration-source cpu weighted
 * according to the scheduling class and "nice" value.
 *
 * We want to under-estimate the load of migration sources, to
 * balance conservatively.
 */
static unsigned long source_load(int cpu, int type)
{
	struct rq *rq = cpu_rq(cpu);
	unsigned long total = weighted_cpuload(rq);

	if (type == 0 || !sched_feat(LB_BIAS))
		return total;

	return min(rq->cpu_load[type-1], total);
}

/*
 * Return a high guess at the load of a migration-target cpu weighted
 * according to the scheduling class and "nice" value.
 */
static unsigned long target_load(int cpu, int type)
{
	struct rq *rq = cpu_rq(cpu);
	unsigned long total = weighted_cpuload(rq);

	if (type == 0 || !sched_feat(LB_BIAS))
		return total;

	return max(rq->cpu_load[type-1], total);
}

static unsigned long cpu_avg_load_per_task(int cpu)
{
	struct rq *rq = cpu_rq(cpu);
	unsigned long nr_running = READ_ONCE(rq->cfs.h_nr_running);
	unsigned long load_avg = weighted_cpuload(rq);

	if (nr_running)
		return load_avg / nr_running;

	return 0;
}

static void record_wakee(struct task_struct *p)
{
	/*
	 * Only decay a single time; tasks that have less then 1 wakeup per
	 * jiffy will not have built up many flips.
	 */
	if (time_after(jiffies, current->wakee_flip_decay_ts + HZ)) {
		current->wakee_flips >>= 1;
		current->wakee_flip_decay_ts = jiffies;
	}

	if (current->last_wakee != p) {
		current->last_wakee = p;
		current->wakee_flips++;
	}
}

/*
 * Returns the current capacity of cpu after applying both
 * cpu and freq scaling.
 */
unsigned long capacity_curr_of(int cpu)
{
	unsigned long max_cap = cpu_rq(cpu)->cpu_capacity_orig;
	unsigned long scale_freq = arch_scale_freq_capacity(NULL, cpu);

	return cap_scale(max_cap, scale_freq);
}

inline bool energy_aware(void)
{
	return sysctl_sched_energy_aware;
}

/*
 * Externally visible function. Let's keep the one above
 * so that the check is inlined/optimized in the sched paths.
 */
bool sched_is_energy_aware(void)
{
	return energy_aware();
}

/*
 * __cpu_norm_util() returns the cpu util relative to a specific capacity,
 * i.e. it's busy ratio, in the range [0..SCHED_CAPACITY_SCALE] which is useful
 * for energy calculations. Using the scale-invariant util returned by
 * cpu_util() and approximating scale-invariant util by:
 *
 *   util ~ (curr_freq/max_freq)*1024 * capacity_orig/1024 * running_time/time
 *
 * the normalized util can be found using the specific capacity.
 *
 *   capacity = capacity_orig * curr_freq/max_freq
 *
 *   norm_util = running_time/time ~ util/capacity
 */
static unsigned long __cpu_norm_util(unsigned long util, unsigned long capacity)
{
	if (util >= capacity)
		return SCHED_CAPACITY_SCALE;

	return (util << SCHED_CAPACITY_SHIFT)/capacity;
}

/*
 * Check whether cpu is in the fastest set of cpu's that p should run on.
 * If p is boosted, prefer that p runs on a faster cpu; otherwise, allow p
 * to run on any cpu.
 */
static inline bool
cpu_is_in_target_set(struct task_struct *p, int cpu)
{
	struct root_domain *rd = cpu_rq(cpu)->rd;
	int first_cpu = (schedtune_task_boost(p)) ?
		rd->mid_cap_orig_cpu : rd->min_cap_orig_cpu;
	int next_usable_cpu = cpumask_next(first_cpu - 1, &p->cpus_allowed);
	return cpu >= next_usable_cpu || next_usable_cpu >= nr_cpu_ids;
}

static inline bool
bias_to_this_cpu(struct task_struct *p, int cpu, struct cpumask *rtg_target)
{
	bool base_test = cpumask_test_cpu(cpu, &p->cpus_allowed) &&
			cpu_active(cpu) && task_fits_max(p, cpu) &&
			!__cpu_overutilized(cpu, task_util(p)) &&
			cpu_is_in_target_set(p, cpu);
	bool rtg_test = rtg_target && cpumask_test_cpu(cpu, rtg_target);

	return base_test && (!rtg_target || rtg_test);
}

/*
 * CPU candidates.
 *
 * These are labels to reference CPU candidates for an energy_diff.
 * Currently we support only two possible candidates: the task's previous CPU
 * and another candiate CPU.
 * More advanced/aggressive EAS selection policies can consider more
 * candidates.
 */
#define EAS_CPU_PRV	0
#define EAS_CPU_NXT	1
#define EAS_CPU_BKP	2

/*
 * energy_diff - supports the computation of the estimated energy impact in
 * moving a "task"'s "util_delta" between different CPU candidates.
 */
/*
 * NOTE: When using or examining WALT task signals, all wakeup
 * latency is included as busy time for task util.
 *
 * This is relevant here because:
 * When debugging is enabled, it can take as much as 1ms to
 * write the output to the trace buffer for each eenv
 * scenario. For periodic tasks where the sleep time is of
 * a similar order, the WALT task util can be inflated.
 *
 * Further, and even without debugging enabled,
 * task wakeup latency changes depending upon the EAS
 * wakeup algorithm selected - FIND_BEST_TARGET only does
 * energy calculations for up to 2 candidate CPUs. When
 * NO_FIND_BEST_TARGET is configured, we can potentially
 * do an energy calculation across all CPUS in the system.
 *
 * The impact to WALT task util on a Juno board
 * running a periodic task which only sleeps for 200usec
 * between 1ms activations has been measured.
 * (i.e. the wakeup latency induced by energy calculation
 * and debug output is double the desired sleep time and
 * almost equivalent to the runtime which is more-or-less
 * the worst case possible for this test)
 *
 * In this scenario, a task which has a PELT util of around
 * 220 is inflated under WALT to have util around 400.
 *
 * This is simply a property of the way WALT includes
 * wakeup latency in busy time while PELT does not.
 *
 * Hence - be careful when enabling DEBUG_EENV_DECISIONS
 * expecially if WALT is the task signal.
 */
/*#define DEBUG_EENV_DECISIONS*/

#ifdef DEBUG_EENV_DECISIONS
/* max of 8 levels of sched groups traversed */
#define EAS_EENV_DEBUG_LEVELS 16

struct _eenv_debug {
	unsigned long cap;
	unsigned long norm_util;
	unsigned long cap_energy;
	unsigned long idle_energy;
	unsigned long this_energy;
	unsigned long this_busy_energy;
	unsigned long this_idle_energy;
	cpumask_t group_cpumask;
	unsigned long cpu_util[1];
};
#endif

struct eenv_cpu {
	/* CPU ID, must be in cpus_mask */
	int     cpu_id;

	/*
	 * Index (into sched_group_energy::cap_states) of the OPP the
	 * CPU needs to run at if the task is placed on it.
	 * This includes the both active and blocked load, due to
	 * other tasks on this CPU,  as well as the task's own
	 * utilization.
	*/
	int     cap_idx;
	int     cap;

	/* Estimated system energy */
	unsigned long energy;

	/* Estimated energy variation wrt EAS_CPU_PRV */
	long nrg_delta;

#ifdef DEBUG_EENV_DECISIONS
	struct _eenv_debug *debug;
	int debug_idx;
#endif /* DEBUG_EENV_DECISIONS */
};

struct energy_env {
	/* Utilization to move */
	struct task_struct	*p;
	unsigned long		util_delta;
	unsigned long		util_delta_boosted;

	/* Mask of CPUs candidates to evaluate */
	cpumask_t		cpus_mask;

	/* CPU candidates to evaluate */
	struct eenv_cpu *cpu;
	int eenv_cpu_count;

#ifdef DEBUG_EENV_DECISIONS
	/* pointer to the memory block reserved
	 * for debug on this CPU - there will be
	 * sizeof(struct _eenv_debug) *
	 *  (EAS_CPU_CNT * EAS_EENV_DEBUG_LEVELS)
	 * bytes allocated here.
	 */
	struct _eenv_debug *debug;
#endif
	/*
	 * Index (into energy_env::cpu) of the morst energy efficient CPU for
	 * the specified energy_env::task
	 */
	int	next_idx;
	int	max_cpu_count;

	/* Support data */
	struct sched_group	*sg_top;
	struct sched_group	*sg_cap;
	struct sched_group	*sg;
};

/*
 * cpu_util_without: compute cpu utilization without any contributions from *p
 * @cpu: the CPU which utilization is requested
 * @p: the task which utilization should be discounted
 *
 * The utilization of a CPU is defined by the utilization of tasks currently
 * enqueued on that CPU as well as tasks which are currently sleeping after an
 * execution on that CPU.
 *
 * This method returns the utilization of the specified CPU by discounting the
 * utilization of the specified task, whenever the task is currently
 * contributing to the CPU utilization.
 */
static unsigned long cpu_util_without(int cpu, struct task_struct *p)
{
	struct cfs_rq *cfs_rq;
	unsigned int util;

#ifdef CONFIG_SCHED_WALT
	/*
	 * WALT does not decay idle tasks in the same manner
	 * as PELT, so it makes little sense to subtract task
	 * utilization from cpu utilization. Instead just use
	 * cpu_util for this case.
	 */
	if (likely(!walt_disabled && sysctl_sched_use_walt_cpu_util) &&
						p->state == TASK_WAKING)
		return cpu_util(cpu);
#endif

	/* Task has no contribution or is new */
	if (cpu != task_cpu(p) || !READ_ONCE(p->se.avg.last_update_time))
		return cpu_util(cpu);

#ifdef CONFIG_SCHED_WALT
	util = max_t(long, cpu_util(cpu) - task_util(p), 0);
#else

	cfs_rq = &cpu_rq(cpu)->cfs;
	util = READ_ONCE(cfs_rq->avg.util_avg);

	/* Discount task's util from CPU's util */
	util -= min_t(unsigned int, util, task_util(p));

	/*
	 * Covered cases:
	 *
	 * a) if *p is the only task sleeping on this CPU, then:
	 *      cpu_util (== task_util) > util_est (== 0)
	 *    and thus we return:
	 *      cpu_util_without = (cpu_util - task_util) = 0
	 *
	 * b) if other tasks are SLEEPING on this CPU, which is now exiting
	 *    IDLE, then:
	 *      cpu_util >= task_util
	 *      cpu_util > util_est (== 0)
	 *    and thus we discount *p's blocked utilization to return:
	 *      cpu_util_without = (cpu_util - task_util) >= 0
	 *
	 * c) if other tasks are RUNNABLE on that CPU and
	 *      util_est > cpu_util
	 *    then we use util_est since it returns a more restrictive
	 *    estimation of the spare capacity on that CPU, by just
	 *    considering the expected utilization of tasks already
	 *    runnable on that CPU.
	 *
	 * Cases a) and b) are covered by the above code, while case c) is
	 * covered by the following code when estimated utilization is
	 * enabled.
	 */
	if (sched_feat(UTIL_EST)) {
		unsigned int estimated =
			READ_ONCE(cfs_rq->avg.util_est.enqueued);

		/*
		 * Despite the following checks we still have a small window
		 * for a possible race, when an execl's select_task_rq_fair()
		 * races with LB's detach_task():
		 *
		 *   detach_task()
		 *     p->on_rq = TASK_ON_RQ_MIGRATING;
		 *     ---------------------------------- A
		 *     deactivate_task()                   \
		 *       dequeue_task()                     + RaceTime
		 *         util_est_dequeue()              /
		 *     ---------------------------------- B
		 *
		 * The additional check on "current == p" it's required to
		 * properly fix the execl regression and it helps in further
		 * reducing the chances for the above race.
		 */
		if (unlikely(task_on_rq_queued(p) || current == p)) {
			estimated -= min_t(unsigned int, estimated,
					   (_task_util_est(p) | UTIL_AVG_UNCHANGED));
		}
		util = max(util, estimated);
	}
#endif

	/*
	 * Utilization (estimated) can exceed the CPU capacity, thus let's
	 * clamp to the maximum CPU capacity to ensure consistency with
	 * the cpu_util call.
	 */
	return min_t(unsigned long, util, capacity_orig_of(cpu));
}

static unsigned long group_max_util(struct energy_env *eenv, int cpu_idx)
{
	unsigned long max_util = 0;
	unsigned long util;
	int cpu;

	for_each_cpu(cpu, sched_group_span(eenv->sg_cap)) {
		util = cpu_util_without(cpu, eenv->p);

		/*
		 * If we are looking at the target CPU specified by the eenv,
		 * then we should add the (estimated) utilization of the task
		 * assuming we will wake it up on that CPU.
		 */
		if (unlikely(cpu == eenv->cpu[cpu_idx].cpu_id))
			util += eenv->util_delta_boosted;

		max_util = max(max_util, util);
	}

	return max_util;
}

/*
 * group_norm_util() returns the approximated group util relative to it's
 * current capacity (busy ratio) in the range [0..SCHED_CAPACITY_SCALE] for use
 * in energy calculations. Since task executions may or may not overlap in time
 * in the group the true normalized util is between max(cpu_norm_util(i)) and
 * sum(cpu_norm_util(i)) when iterating over all cpus in the group, i. The
 * latter is used as the estimate as it leads to a more pessimistic energy
 * estimate (more busy).
 */
static unsigned
long group_norm_util(struct energy_env *eenv, int cpu_idx)
{
	unsigned long capacity = eenv->cpu[cpu_idx].cap;
	unsigned long util, util_sum = 0;
	int cpu;

	for_each_cpu(cpu, sched_group_span(eenv->sg)) {
		util = cpu_util_without(cpu, eenv->p);

		/*
		 * If we are looking at the target CPU specified by the eenv,
		 * then we should add the (estimated) utilization of the task
		 * assuming we will wake it up on that CPU.
		 */
		if (unlikely(cpu == eenv->cpu[cpu_idx].cpu_id))
			util += eenv->util_delta;

		util_sum += __cpu_norm_util(util, capacity);
	}

	if (util_sum > SCHED_CAPACITY_SCALE)
		return SCHED_CAPACITY_SCALE;
	return util_sum;
}

static int find_new_capacity(struct energy_env *eenv, int cpu_idx)
{
	const struct sched_group_energy *sge = eenv->sg_cap->sge;
	unsigned long util = group_max_util(eenv, cpu_idx);
	int idx, cap_idx;

	cap_idx = sge->nr_cap_states - 1;

	for (idx = 0; idx < sge->nr_cap_states; idx++) {
		if (sge->cap_states[idx].cap >= util) {
			cap_idx = idx;
			break;
		}
	}
	/* Keep track of SG's capacity */
	eenv->cpu[cpu_idx].cap = sge->cap_states[cap_idx].cap;
	eenv->cpu[cpu_idx].cap_idx = cap_idx;

	return cap_idx;
}

static int group_idle_state(struct energy_env *eenv, int cpu_idx)
{
	struct sched_group *sg = eenv->sg;
	int src_in_grp, dst_in_grp;
	int i, state = INT_MAX;
	int max_idle_state_idx;
	long grp_util = 0;
	int new_state;

	/* Find the shallowest idle state in the sched group. */
	for_each_cpu(i, sched_group_span(sg))
		state = min(state, idle_get_state_idx(cpu_rq(i)));

	if (unlikely(state == INT_MAX))
		return -EINVAL;

	/* Take non-cpuidle idling into account (active idle/arch_cpu_idle()) */
	state++;
	/*
	 * Try to estimate if a deeper idle state is
	 * achievable when we move the task.
	 */
	for_each_cpu(i, sched_group_span(sg))
		grp_util += cpu_util(i);

	src_in_grp = cpumask_test_cpu(eenv->cpu[EAS_CPU_PRV].cpu_id,
				      sched_group_span(sg));
	dst_in_grp = cpumask_test_cpu(eenv->cpu[cpu_idx].cpu_id,
				      sched_group_span(sg));
	if (src_in_grp == dst_in_grp) {
		/*
		 * both CPUs under consideration are in the same group or not in
		 * either group, migration should leave idle state the same.
		 */
		return state;
	}
	/*
	 * add or remove util as appropriate to indicate what group util
	 * will be (worst case - no concurrent execution) after moving the task
	 */
	grp_util += src_in_grp ? -eenv->util_delta : eenv->util_delta;

	if (grp_util >
		((long)sg->sgc->max_capacity * (int)sg->group_weight)) {
		/*
		 * After moving, the group will be fully occupied
		 * so assume it will not be idle at all.
		 */
		return 0;
	}

	/*
	 * after moving, this group is at most partly
	 * occupied, so it should have some idle time.
	 */
	max_idle_state_idx = sg->sge->nr_idle_states - 2;
	new_state = grp_util * max_idle_state_idx;
	if (grp_util <= 0) {
		/* group will have no util, use lowest state */
		new_state = max_idle_state_idx + 1;
	} else {
		/*
		 * for partially idle, linearly map util to idle
		 * states, excluding the lowest one. This does not
		 * correspond to the state we expect to enter in
		 * reality, but an indication of what might happen.
		 */
		new_state = min_t(int, max_idle_state_idx,
				  new_state / sg->sgc->max_capacity);
		new_state = max_idle_state_idx - new_state;
	}
	return new_state;
}

#ifdef DEBUG_EENV_DECISIONS
static struct _eenv_debug *eenv_debug_entry_ptr(struct _eenv_debug *base, int idx);

static void store_energy_calc_debug_info(struct energy_env *eenv, int cpu_idx, int cap_idx, int idle_idx)
{
	int debug_idx = eenv->cpu[cpu_idx].debug_idx;
	unsigned long sg_util, busy_energy, idle_energy;
	const struct sched_group_energy *sge;
	struct _eenv_debug *dbg;
	int cpu;

	if (debug_idx < EAS_EENV_DEBUG_LEVELS) {
		sge = eenv->sg->sge;
		sg_util = group_norm_util(eenv, cpu_idx);
		busy_energy   = sge->cap_states[cap_idx].power;
		busy_energy  *= sg_util;
		idle_energy   = SCHED_CAPACITY_SCALE - sg_util;
		idle_energy  *= sge->idle_states[idle_idx].power;
		/* should we use sg_cap or sg? */
		dbg = eenv_debug_entry_ptr(eenv->cpu[cpu_idx].debug, debug_idx);
		dbg->cap = sge->cap_states[cap_idx].cap;
		dbg->norm_util = sg_util;
		dbg->cap_energy = sge->cap_states[cap_idx].power;
		dbg->idle_energy = sge->idle_states[idle_idx].power;
		dbg->this_energy = busy_energy + idle_energy;
		dbg->this_busy_energy = busy_energy;
		dbg->this_idle_energy = idle_energy;

		cpumask_copy(&dbg->group_cpumask,
				sched_group_span(eenv->sg));

		for_each_cpu(cpu, &dbg->group_cpumask)
			dbg->cpu_util[cpu] = cpu_util(cpu);

		eenv->cpu[cpu_idx].debug_idx = debug_idx+1;
	}
}
#else
#define store_energy_calc_debug_info(a,b,c,d) {}
#endif /* DEBUG_EENV_DECISIONS */

/*
 * calc_sg_energy: compute energy for the eenv's SG (i.e. eenv->sg).
 *
 * This works in iterations to compute the SG's energy for each CPU
 * candidate defined by the energy_env's cpu array.
 */
static int calc_sg_energy(struct energy_env *eenv)
{
	struct sched_group *sg = eenv->sg;
	unsigned long busy_energy, idle_energy;
	unsigned int busy_power, idle_power;
	unsigned long total_energy = 0;
	unsigned long sg_util;
	int cap_idx, idle_idx;
	int cpu_idx;

	for (cpu_idx = EAS_CPU_PRV; cpu_idx < eenv->max_cpu_count; ++cpu_idx) {
		if (eenv->cpu[cpu_idx].cpu_id == -1)
			continue;

		/* Compute ACTIVE energy */
		cap_idx = find_new_capacity(eenv, cpu_idx);
		busy_power = sg->sge->cap_states[cap_idx].power;
		sg_util = group_norm_util(eenv, cpu_idx);
		busy_energy   = sg_util * busy_power;

		/* Compute IDLE energy */
		idle_idx = group_idle_state(eenv, cpu_idx);
		if (unlikely(idle_idx < 0))
			return idle_idx;

		if (idle_idx > sg->sge->nr_idle_states - 1)
			idle_idx = sg->sge->nr_idle_states - 1;

		idle_power = sg->sge->idle_states[idle_idx].power;
		idle_energy   = SCHED_CAPACITY_SCALE - sg_util;
		idle_energy  *= idle_power;

		total_energy = busy_energy + idle_energy;
		eenv->cpu[cpu_idx].energy += total_energy;

		store_energy_calc_debug_info(eenv, cpu_idx, cap_idx, idle_idx);
	}

	return 0;
}

/*
 * compute_energy() computes the absolute variation in energy consumption by
 * moving eenv.util_delta from EAS_CPU_PRV to EAS_CPU_NXT.
 *
 * NOTE: compute_energy() may fail when racing with sched_domain updates, in
 *       which case we abort by returning -EINVAL.
 */
static int compute_energy(struct energy_env *eenv)
{
	struct sched_domain *sd;
	int cpu;
	struct cpumask visit_cpus;
	struct sched_group *sg;
	int cpu_count;

	WARN_ON(!eenv->sg_top->sge);

	cpumask_copy(&visit_cpus, sched_group_span(eenv->sg_top));

	/* If a cpu is hotplugged in while we are in this function, it does
	 * not appear in the existing visit_cpus mask which came from the
	 * sched_group pointer of the sched_domain pointed at by sd_ea for
	 * either the prev or next cpu and was dereferenced in
	 * select_energy_cpu_idx.
	 * Since we will dereference sd_scs later as we iterate through the
	 * CPUs we expect to visit, new CPUs can be present which are not in
	 * the visit_cpus mask. Guard this with cpu_count.
	 */
	cpu_count = cpumask_weight(&visit_cpus);

	while (!cpumask_empty(&visit_cpus)) {
		struct sched_group *sg_shared_cap = NULL;
		cpu = cpumask_first(&visit_cpus);

		/*
		 * Is the group utilization affected by cpus outside this
		 * sched_group?
		 * This sd may have groups with cpus which were not present
		 * when we took visit_cpus.
		 */
		sd = rcu_dereference(per_cpu(sd_scs, cpu));
		if (sd) {
			if (sd->parent)
				sg_shared_cap = sd->parent->groups;
			else /* single cluster system */
				sg_shared_cap = sd->groups;
		}
		for_each_domain(cpu, sd) {
			sg = sd->groups;
			/* Has this sched_domain already been visited? */
			if (sd->child && group_first_cpu(sg) != cpu)
				break;

			do {
				eenv->sg_cap = sg;
				if (sg_shared_cap && sg_shared_cap->group_weight >= sg->group_weight)
					eenv->sg_cap = sg_shared_cap;

				/*
				 * Compute the energy for all the candidate
				 * CPUs in the current visited SG.
				 */
				eenv->sg = sg;
				if (calc_sg_energy(eenv))
					return -EINVAL;

				/* remove CPUs we have just visited */
				if (!sd->child) {
					/*
					 * cpu_count here is the number of
					 * cpus we expect to visit in this
					 * calculation. If we race against
					 * hotplug, we can have extra cpus
					 * added to the groups we are
					 * iterating which do not appear in
					 * the visit_cpus mask. In that case
					 * we are not able to calculate energy
					 * without restarting so we will bail
					 * out and use prev_cpu this time.
					 */
					if (!cpu_count)
						return -EINVAL;
					cpumask_xor(&visit_cpus, &visit_cpus, sched_group_span(sg));
					cpu_count--;
				}

				if (cpumask_equal(sched_group_span(sg), sched_group_span(eenv->sg_top)) &&
					sd->child)
					goto next_cpu;

			} while (sg = sg->next, sg != sd->groups);
		}
next_cpu:
		cpumask_clear_cpu(cpu, &visit_cpus);
		continue;
	}

	return 0;
}

static inline bool cpu_in_sg(struct sched_group *sg, int cpu)
{
	return cpu != -1 && cpumask_test_cpu(cpu, sched_group_span(sg));
}

#ifdef DEBUG_EENV_DECISIONS
static void dump_eenv_debug(struct energy_env *eenv)
{
	int cpu_idx, grp_idx;
	char cpu_utils[(NR_CPUS*12)+10]="cpu_util: ";
	char cpulist[64];

	trace_printk("eenv scenario: task=%p %s task_util=%lu prev_cpu=%d",
			eenv->p, eenv->p->comm, eenv->util_delta, eenv->cpu[EAS_CPU_PRV].cpu_id);

	for (cpu_idx=EAS_CPU_PRV; cpu_idx < eenv->max_cpu_count; cpu_idx++) {
		if (eenv->cpu[cpu_idx].cpu_id == -1)
			continue;
		trace_printk("---Scenario %d: Place task on cpu %d energy=%lu (%d debug logs at %p)",
				cpu_idx+1, eenv->cpu[cpu_idx].cpu_id,
				eenv->cpu[cpu_idx].energy >> SCHED_CAPACITY_SHIFT,
				eenv->cpu[cpu_idx].debug_idx,
				eenv->cpu[cpu_idx].debug);
		for (grp_idx = 0; grp_idx < eenv->cpu[cpu_idx].debug_idx; grp_idx++) {
			struct _eenv_debug *debug;
			int cpu, written=0;

			debug = eenv_debug_entry_ptr(eenv->cpu[cpu_idx].debug, grp_idx);
			cpu = scnprintf(cpulist, sizeof(cpulist), "%*pbl", cpumask_pr_args(&debug->group_cpumask));

			cpu_utils[0] = 0;
			/* print out the relevant cpu_util */
			for_each_cpu(cpu, &(debug->group_cpumask)) {
				char tmp[64];
				if (written > sizeof(cpu_utils)-10) {
					cpu_utils[written]=0;
					break;
				}
				written += snprintf(tmp, sizeof(tmp), "cpu%d(%lu) ", cpu, debug->cpu_util[cpu]);
				strcat(cpu_utils, tmp);
			}
			/* trace the data */
			trace_printk("  | %s : cap=%lu nutil=%lu, cap_nrg=%lu, idle_nrg=%lu energy=%lu busy_energy=%lu idle_energy=%lu %s",
					cpulist, debug->cap, debug->norm_util,
					debug->cap_energy, debug->idle_energy,
					debug->this_energy >> SCHED_CAPACITY_SHIFT,
					debug->this_busy_energy >> SCHED_CAPACITY_SHIFT,
					debug->this_idle_energy >> SCHED_CAPACITY_SHIFT,
					cpu_utils);

		}
		trace_printk("---");
	}
	trace_printk("----- done");
	return;
}
#else
#define dump_eenv_debug(a) {}
#endif /* DEBUG_EENV_DECISIONS */
/*
 * select_energy_cpu_idx(): estimate the energy impact of changing the
 * utilization distribution.
 *
 * The eenv parameter specifies the changes: utilization amount and a
 * collection of possible CPU candidates. The number of candidates
 * depends upon the selection algorithm used.
 *
 * If find_best_target was used to select candidate CPUs, there will
 * be at most 3 including prev_cpu. If not, we used a brute force
 * selection which will provide the union of:
 *  * CPUs belonging to the highest sd which is not overutilized
 *  * CPUs the task is allowed to run on
 *  * online CPUs
 *
 * This function returns the index of a CPU candidate specified by the
 * energy_env which corresponds to the most energy efficient CPU.
 * Thus, 0 (EAS_CPU_PRV) means that non of the CPU candidate is more energy
 * efficient than running on prev_cpu. This is also the value returned in case
 * of abort due to error conditions during the computations. The only
 * exception to this if we fail to access the energy model via sd_ea, where
 * we return -1 with the intent of asking the system to use a different
 * wakeup placement algorithm.
 *
 * A value greater than zero means that the most energy efficient CPU is the
 * one represented by eenv->cpu[eenv->next_idx].cpu_id.
 */
static inline int select_energy_cpu_idx(struct energy_env *eenv)
{
	int last_cpu_idx = eenv->max_cpu_count - 1;
	struct sched_domain *sd;
	struct sched_group *sg;
	int sd_cpu = -1;
	int cpu_idx;
	int margin;

	sd_cpu = eenv->cpu[EAS_CPU_PRV].cpu_id;
	sd = rcu_dereference(per_cpu(sd_ea, sd_cpu));
	if (!sd)
		return -1;

	cpumask_clear(&eenv->cpus_mask);
	for (cpu_idx = EAS_CPU_PRV; cpu_idx < eenv->max_cpu_count; ++cpu_idx) {
		int cpu = eenv->cpu[cpu_idx].cpu_id;

		if (cpu < 0)
			continue;
		cpumask_set_cpu(cpu, &eenv->cpus_mask);
	}

	sg = sd->groups;
	do {
		/* Skip SGs which do not contains a candidate CPU */
		if (!cpumask_intersects(&eenv->cpus_mask, sched_group_span(sg)))
			continue;

		eenv->sg_top = sg;
		if (compute_energy(eenv) == -EINVAL)
			return EAS_CPU_PRV;
	} while (sg = sg->next, sg != sd->groups);
	/* remember - eenv energy values are unscaled */

	/*
	 * Compute the dead-zone margin used to prevent too many task
	 * migrations with negligible energy savings.
	 * An energy saving is considered meaningful if it reduces the energy
	 * consumption of EAS_CPU_PRV CPU candidate by at least ~1.56%
	 */
	margin = eenv->cpu[EAS_CPU_PRV].energy >> 6;

	/*
	 * By default the EAS_CPU_PRV CPU is considered the most energy
	 * efficient, with a 0 energy variation.
	 */
	eenv->next_idx = EAS_CPU_PRV;
	eenv->cpu[EAS_CPU_PRV].nrg_delta = 0;

	dump_eenv_debug(eenv);

	trace_sched_energy_diff(eenv->p, eenv->cpu[EAS_CPU_PRV].cpu_id,
				eenv->cpu[EAS_CPU_PRV].energy,
				eenv->cpu[EAS_CPU_NXT].cpu_id,
				eenv->cpu[EAS_CPU_NXT].energy,
				eenv->cpu[EAS_CPU_BKP].cpu_id,
				eenv->cpu[EAS_CPU_BKP].energy);
	/*
	 * Compare the other CPU candidates to find a CPU which can be
	 * more energy efficient then EAS_CPU_PRV
	 */
	if (sched_feat(FBT_STRICT_ORDER))
		last_cpu_idx = EAS_CPU_BKP;

	for(cpu_idx = EAS_CPU_NXT; cpu_idx <= last_cpu_idx; cpu_idx++) {
		if (eenv->cpu[cpu_idx].cpu_id < 0)
			continue;
		eenv->cpu[cpu_idx].nrg_delta =
			eenv->cpu[cpu_idx].energy -
			eenv->cpu[EAS_CPU_PRV].energy;

		/* filter energy variations within the dead-zone margin */
		if (abs(eenv->cpu[cpu_idx].nrg_delta) < margin)
			eenv->cpu[cpu_idx].nrg_delta = 0;
		/* update the schedule candidate with min(nrg_delta) */
		if (eenv->cpu[cpu_idx].nrg_delta <
		    eenv->cpu[eenv->next_idx].nrg_delta) {
			eenv->next_idx = cpu_idx;
			/* break out if we want to stop on first saving candidate */
			if (sched_feat(FBT_STRICT_ORDER))
				break;
		}
	}

	return eenv->next_idx;
}

/*
 * Detect M:N waker/wakee relationships via a switching-frequency heuristic.
 *
 * A waker of many should wake a different task than the one last awakened
 * at a frequency roughly N times higher than one of its wakees.
 *
 * In order to determine whether we should let the load spread vs consolidating
 * to shared cache, we look for a minimum 'flip' frequency of llc_size in one
 * partner, and a factor of lls_size higher frequency in the other.
 *
 * With both conditions met, we can be relatively sure that the relationship is
 * non-monogamous, with partner count exceeding socket size.
 *
 * Waker/wakee being client/server, worker/dispatcher, interrupt source or
 * whatever is irrelevant, spread criteria is apparent partner count exceeds
 * socket size.
 */
static int wake_wide(struct task_struct *p, int sibling_count_hint)
{
	unsigned int master = current->wakee_flips;
	unsigned int slave = p->wakee_flips;
	int llc_size = this_cpu_read(sd_llc_size);

	if (sibling_count_hint >= llc_size)
		return 1;

	if (master < slave)
		swap(master, slave);
	if (slave < llc_size || master < slave * llc_size)
		return 0;
	return 1;
}

/*
 * The purpose of wake_affine() is to quickly determine on which CPU we can run
 * soonest. For the purpose of speed we only consider the waking and previous
 * CPU.
 *
 * wake_affine_idle() - only considers 'now', it check if the waking CPU is (or
 *			will be) idle.
 *
 * wake_affine_weight() - considers the weight to reflect the average
 *			  scheduling latency of the CPUs. This seems to work
 *			  for the overloaded case.
 */

static bool
wake_affine_idle(struct sched_domain *sd, struct task_struct *p,
		 int this_cpu, int prev_cpu, int sync)
{
	if (idle_cpu(this_cpu))
		return true;

	if (sync && cpu_rq(this_cpu)->nr_running == 1)
		return true;

	return false;
}

static bool
wake_affine_weight(struct sched_domain *sd, struct task_struct *p,
		   int this_cpu, int prev_cpu, int sync)
{
	s64 this_eff_load, prev_eff_load;
	unsigned long task_load;

	this_eff_load = target_load(this_cpu, sd->wake_idx);
	prev_eff_load = source_load(prev_cpu, sd->wake_idx);

	if (sync) {
		unsigned long current_load = task_h_load(current);

		if (current_load > this_eff_load)
			return true;

		this_eff_load -= current_load;
	}

	task_load = task_h_load(p);

	this_eff_load += task_load;
	if (sched_feat(WA_BIAS))
		this_eff_load *= 100;
	this_eff_load *= capacity_of(prev_cpu);

	prev_eff_load -= task_load;
	if (sched_feat(WA_BIAS))
		prev_eff_load *= 100 + (sd->imbalance_pct - 100) / 2;
	prev_eff_load *= capacity_of(this_cpu);

	return this_eff_load <= prev_eff_load;
}

static int wake_affine(struct sched_domain *sd, struct task_struct *p,
		       int prev_cpu, int sync)
{
	int this_cpu = smp_processor_id();
	bool affine = false;

	if (sched_feat(WA_IDLE) && !affine)
		affine = wake_affine_idle(sd, p, this_cpu, prev_cpu, sync);

	if (sched_feat(WA_WEIGHT) && !affine)
		affine = wake_affine_weight(sd, p, this_cpu, prev_cpu, sync);

	schedstat_inc(p->se.statistics.nr_wakeups_affine_attempts);
	if (affine) {
		schedstat_inc(sd->ttwu_move_affine);
		schedstat_inc(p->se.statistics.nr_wakeups_affine);
	}

	return affine;
}

#ifdef CONFIG_SCHED_TUNE
struct reciprocal_value schedtune_spc_rdiv;

static long
schedtune_margin(unsigned long signal, long boost)
{
	long long margin = 0;

	/*
	 * Signal proportional compensation (SPC)
	 *
	 * The Boost (B) value is used to compute a Margin (M) which is
	 * proportional to the complement of the original Signal (S):
	 *   M = B * (SCHED_CAPACITY_SCALE - S)
	 * The obtained M could be used by the caller to "boost" S.
	 */
	if (boost >= 0) {
		margin  = SCHED_CAPACITY_SCALE - signal;
		margin *= boost;
	} else
		margin = -signal * boost;

	margin  = reciprocal_divide(margin, schedtune_spc_rdiv);

	if (boost < 0)
		margin *= -1;
	return margin;
}

static inline int
schedtune_cpu_margin(unsigned long util, int cpu)
{
	int boost = schedtune_cpu_boost(cpu);

	if (boost == 0)
		return 0;

	return schedtune_margin(util, boost);
}

static inline long
schedtune_task_margin(struct task_struct *task)
{
	int boost = schedtune_task_boost(task);
	unsigned long util;
	long margin;

	if (boost == 0)
		return 0;

	util = task_util_est(task);
	margin = schedtune_margin(util, boost);

	return margin;
}

#else /* CONFIG_SCHED_TUNE */

static inline int
schedtune_cpu_margin(unsigned long util, int cpu)
{
	return 0;
}

static inline int
schedtune_task_margin(struct task_struct *task)
{
	return 0;
}

#endif /* CONFIG_SCHED_TUNE */

unsigned long
boosted_cpu_util(int cpu, struct sched_walt_cpu_load *walt_load)
{
	unsigned long util = cpu_util_freq(cpu, walt_load);
	long margin = schedtune_cpu_margin(util, cpu);

	trace_sched_boost_cpu(cpu, util, margin);

	return util + margin;
}

static inline unsigned long
boosted_task_util(struct task_struct *task)
{
	unsigned long util = task_util_est(task);
	long margin = schedtune_task_margin(task);

	trace_sched_boost_task(task, util, margin);

	return util + margin;
}

static unsigned long cpu_util_without(int cpu, struct task_struct *p);

static unsigned long capacity_spare_without(int cpu, struct task_struct *p)
{
	return max_t(long, capacity_of(cpu) - cpu_util_without(cpu, p), 0);
}

/*
 * find_idlest_group finds and returns the least busy CPU group within the
 * domain.
 *
 * Assumes p is allowed on at least one CPU in sd.
 */
static struct sched_group *
find_idlest_group(struct sched_domain *sd, struct task_struct *p,
		  int this_cpu, int sd_flag)
{
	struct sched_group *idlest = NULL, *group = sd->groups;
	struct sched_group *most_spare_sg = NULL;
	unsigned long min_runnable_load = ULONG_MAX;
	unsigned long this_runnable_load = ULONG_MAX;
	unsigned long min_avg_load = ULONG_MAX, this_avg_load = ULONG_MAX;
	unsigned long most_spare = 0, this_spare = 0;
	int load_idx = sd->forkexec_idx;
	int imbalance_scale = 100 + (sd->imbalance_pct-100)/2;
	unsigned long imbalance = scale_load_down(NICE_0_LOAD) *
				(sd->imbalance_pct-100) / 100;

	if (sd_flag & SD_BALANCE_WAKE)
		load_idx = sd->wake_idx;

	do {
		unsigned long load, avg_load, runnable_load;
		unsigned long spare_cap, max_spare_cap;
		int local_group;
		int i;

		/* Skip over this group if it has no CPUs allowed */
		if (!cpumask_intersects(sched_group_span(group),
					&p->cpus_allowed))
			continue;

		local_group = cpumask_test_cpu(this_cpu,
					       sched_group_span(group));

		/*
		 * Tally up the load of all CPUs in the group and find
		 * the group containing the CPU with most spare capacity.
		 */
		avg_load = 0;
		runnable_load = 0;
		max_spare_cap = 0;

		for_each_cpu(i, sched_group_span(group)) {
			/* Bias balancing toward cpus of our domain */
			if (local_group)
				load = source_load(i, load_idx);
			else
				load = target_load(i, load_idx);

			runnable_load += load;

			avg_load += cfs_rq_load_avg(&cpu_rq(i)->cfs);

			spare_cap = capacity_spare_without(i, p);

			if (spare_cap > max_spare_cap)
				max_spare_cap = spare_cap;
		}

		/* Adjust by relative CPU capacity of the group */
		avg_load = (avg_load * SCHED_CAPACITY_SCALE) /
					group->sgc->capacity;
		runnable_load = (runnable_load * SCHED_CAPACITY_SCALE) /
					group->sgc->capacity;

		if (local_group) {
			this_runnable_load = runnable_load;
			this_avg_load = avg_load;
			this_spare = max_spare_cap;
		} else {
			if (min_runnable_load > (runnable_load + imbalance)) {
				/*
				 * The runnable load is significantly smaller
				 * so we can pick this new cpu
				 */
				min_runnable_load = runnable_load;
				min_avg_load = avg_load;
				idlest = group;
			} else if ((runnable_load < (min_runnable_load + imbalance)) &&
				   (100*min_avg_load > imbalance_scale*avg_load)) {
				/*
				 * The runnable loads are close so take the
				 * blocked load into account through avg_load.
				 */
				min_avg_load = avg_load;
				idlest = group;
			}

			if (most_spare < max_spare_cap) {
				most_spare = max_spare_cap;
				most_spare_sg = group;
			}
		}
	} while (group = group->next, group != sd->groups);

	/*
	 * The cross-over point between using spare capacity or least load
	 * is too conservative for high utilization tasks on partially
	 * utilized systems if we require spare_capacity > task_util(p),
	 * so we allow for some task stuffing by using
	 * spare_capacity > task_util(p)/2.
	 *
	 * Spare capacity can't be used for fork because the utilization has
	 * not been set yet, we must first select a rq to compute the initial
	 * utilization.
	 */
	if (sd_flag & SD_BALANCE_FORK)
		goto skip_spare;

	if (this_spare > task_util(p) / 2 &&
	    imbalance_scale*this_spare > 100*most_spare)
		return NULL;

	if (most_spare > task_util(p) / 2)
		return most_spare_sg;

skip_spare:
	if (!idlest)
		return NULL;

	if (min_runnable_load > (this_runnable_load + imbalance))
		return NULL;

	if ((this_runnable_load < (min_runnable_load + imbalance)) &&
	     (100*this_avg_load < imbalance_scale*min_avg_load))
		return NULL;

	return idlest;
}

/*
 * find_idlest_group_cpu - find the idlest cpu among the cpus in group.
 */
static int
find_idlest_group_cpu(struct sched_group *group, struct task_struct *p, int this_cpu)
{
	unsigned long load, min_load = ULONG_MAX;
	unsigned int min_exit_latency = UINT_MAX;
	u64 latest_idle_timestamp = 0;
	int least_loaded_cpu = this_cpu;
	int shallowest_idle_cpu = -1;
	int i;

	/* Check if we have any choice: */
	if (group->group_weight == 1)
		return cpumask_first(sched_group_span(group));

	/* Traverse only the allowed CPUs */
	for_each_cpu_and(i, sched_group_span(group), &p->cpus_allowed) {
		if (idle_cpu(i)) {
			struct rq *rq = cpu_rq(i);
			struct cpuidle_state *idle = idle_get_state(rq);
			if (idle && idle->exit_latency < min_exit_latency) {
				/*
				 * We give priority to a CPU whose idle state
				 * has the smallest exit latency irrespective
				 * of any idle timestamp.
				 */
				min_exit_latency = idle->exit_latency;
				latest_idle_timestamp = rq->idle_stamp;
				shallowest_idle_cpu = i;
			} else if ((!idle || idle->exit_latency == min_exit_latency) &&
				   rq->idle_stamp > latest_idle_timestamp) {
				/*
				 * If equal or no active idle state, then
				 * the most recently idled CPU might have
				 * a warmer cache.
				 */
				latest_idle_timestamp = rq->idle_stamp;
				shallowest_idle_cpu = i;
			}
		} else if (shallowest_idle_cpu == -1) {
			load = weighted_cpuload(cpu_rq(i));
			if (load < min_load || (load == min_load && i == this_cpu)) {
				min_load = load;
				least_loaded_cpu = i;
			}
		}
	}

	return shallowest_idle_cpu != -1 ? shallowest_idle_cpu : least_loaded_cpu;
}

static inline int find_idlest_cpu(struct sched_domain *sd, struct task_struct *p,
				  int cpu, int prev_cpu, int sd_flag)
{
	int new_cpu = cpu;

	if (!cpumask_intersects(sched_domain_span(sd), &p->cpus_allowed))
		return prev_cpu;

	while (sd) {
		struct sched_group *group;
		struct sched_domain *tmp;
		int weight;

		if (!(sd->flags & sd_flag)) {
			sd = sd->child;
			continue;
		}

		group = find_idlest_group(sd, p, cpu, sd_flag);
		if (!group) {
			sd = sd->child;
			continue;
		}

		new_cpu = find_idlest_group_cpu(group, p, cpu);
		if (new_cpu == cpu) {
			/* Now try balancing at a lower domain level of cpu */
			sd = sd->child;
			continue;
		}

		/* Now try balancing at a lower domain level of new_cpu */
		cpu = new_cpu;
		weight = sd->span_weight;
		sd = NULL;
		for_each_domain(cpu, tmp) {
			if (weight <= tmp->span_weight)
				break;
			if (tmp->flags & sd_flag)
				sd = tmp;
		}
		/* while loop will break here if sd == NULL */
	}

	return new_cpu;
}

#ifdef CONFIG_SCHED_SMT
DEFINE_STATIC_KEY_FALSE(sched_smt_present);
EXPORT_SYMBOL_GPL(sched_smt_present);

static inline void set_idle_cores(int cpu, int val)
{
	struct sched_domain_shared *sds;

	sds = rcu_dereference(per_cpu(sd_llc_shared, cpu));
	if (sds)
		WRITE_ONCE(sds->has_idle_cores, val);
}

static inline bool test_idle_cores(int cpu, bool def)
{
	struct sched_domain_shared *sds;

	sds = rcu_dereference(per_cpu(sd_llc_shared, cpu));
	if (sds)
		return READ_ONCE(sds->has_idle_cores);

	return def;
}

/*
 * Scans the local SMT mask to see if the entire core is idle, and records this
 * information in sd_llc_shared->has_idle_cores.
 *
 * Since SMT siblings share all cache levels, inspecting this limited remote
 * state should be fairly cheap.
 */
void __update_idle_core(struct rq *rq)
{
	int core = cpu_of(rq);
	int cpu;

	rcu_read_lock();
	if (test_idle_cores(core, true))
		goto unlock;

	for_each_cpu(cpu, cpu_smt_mask(core)) {
		if (cpu == core)
			continue;

		if (!idle_cpu(cpu))
			goto unlock;
	}

	set_idle_cores(core, 1);
unlock:
	rcu_read_unlock();
}

/*
 * Scan the entire LLC domain for idle cores; this dynamically switches off if
 * there are no idle cores left in the system; tracked through
 * sd_llc->shared->has_idle_cores and enabled through update_idle_core() above.
 */
static int select_idle_core(struct task_struct *p, struct sched_domain *sd, int target)
{
	struct cpumask *cpus = this_cpu_cpumask_var_ptr(select_idle_mask);
	int core, cpu;

	if (!static_branch_likely(&sched_smt_present))
		return -1;

	if (!test_idle_cores(target, false))
		return -1;

	cpumask_and(cpus, sched_domain_span(sd), &p->cpus_allowed);

	for_each_cpu_wrap(core, cpus, target) {
		bool idle = true;

		for_each_cpu(cpu, cpu_smt_mask(core)) {
			cpumask_clear_cpu(cpu, cpus);
			if (!idle_cpu(cpu))
				idle = false;
		}

		if (idle)
			return core;
	}

	/*
	 * Failed to find an idle core; stop looking for one.
	 */
	set_idle_cores(target, 0);

	return -1;
}

/*
 * Scan the local SMT mask for idle CPUs.
 */
static int select_idle_smt(struct task_struct *p, struct sched_domain *sd, int target)
{
	int cpu;

	if (!static_branch_likely(&sched_smt_present))
		return -1;

	for_each_cpu(cpu, cpu_smt_mask(target)) {
		if (!cpumask_test_cpu(cpu, &p->cpus_allowed))
			continue;
		if (idle_cpu(cpu))
			return cpu;
	}

	return -1;
}

#else /* CONFIG_SCHED_SMT */

static inline int select_idle_core(struct task_struct *p, struct sched_domain *sd, int target)
{
	return -1;
}

static inline int select_idle_smt(struct task_struct *p, struct sched_domain *sd, int target)
{
	return -1;
}

#endif /* CONFIG_SCHED_SMT */

/*
 * Scan the LLC domain for idle CPUs; this is dynamically regulated by
 * comparing the average scan cost (tracked in sd->avg_scan_cost) against the
 * average idle time for this rq (as found in rq->avg_idle).
 */
static int select_idle_cpu(struct task_struct *p, struct sched_domain *sd, int target)
{
	struct sched_domain *this_sd;
	u64 avg_cost, avg_idle;
	u64 time, cost;
	s64 delta;
	int cpu, nr = INT_MAX;

	this_sd = rcu_dereference(*this_cpu_ptr(&sd_llc));
	if (!this_sd)
		return -1;

	/*
	 * Due to large variance we need a large fuzz factor; hackbench in
	 * particularly is sensitive here.
	 */
	avg_idle = this_rq()->avg_idle / 512;
	avg_cost = this_sd->avg_scan_cost + 1;

	if (sched_feat(SIS_AVG_CPU) && avg_idle < avg_cost)
		return -1;

	if (sched_feat(SIS_PROP)) {
		u64 span_avg = sd->span_weight * avg_idle;
		if (span_avg > 4*avg_cost)
			nr = div_u64(span_avg, avg_cost);
		else
			nr = 4;
	}

	time = local_clock();

	for_each_cpu_wrap(cpu, sched_domain_span(sd), target) {
		if (!--nr)
			return -1;
		if (!cpumask_test_cpu(cpu, &p->cpus_allowed))
			continue;
		if (cpu_isolated(cpu))
			continue;
		if (idle_cpu(cpu))
			break;
	}

	time = local_clock() - time;
	cost = this_sd->avg_scan_cost;
	delta = (s64)(time - cost) / 8;
	this_sd->avg_scan_cost += delta;

	return cpu;
}

/*
 * Try and locate an idle core/thread in the LLC cache domain.
 */
static inline int __select_idle_sibling(struct task_struct *p, int prev, int target)
{
	struct sched_domain *sd;
	int i;

	if (idle_cpu(target) && !cpu_isolated(target))
		return target;

	/*
	 * If the previous cpu is cache affine and idle, don't be stupid.
	 */
	if (prev != target && cpus_share_cache(prev, target) &&
				idle_cpu(prev) && !cpu_isolated(prev))
		return prev;

	sd = rcu_dereference(per_cpu(sd_llc, target));
	if (!sd)
		return target;

	i = select_idle_core(p, sd, target);
	if ((unsigned)i < nr_cpumask_bits)
		return i;

	i = select_idle_cpu(p, sd, target);
	if ((unsigned)i < nr_cpumask_bits)
		return i;

	i = select_idle_smt(p, sd, target);
	if ((unsigned)i < nr_cpumask_bits)
		return i;

	return target;
}

static inline int select_idle_sibling_cstate_aware(struct task_struct *p, int prev, int target)
{
	struct sched_domain *sd;
	struct sched_group *sg;
	int best_idle_cpu = -1;
	int best_idle_cstate = -1;
	int best_idle_capacity = INT_MAX;
	int i;

	/*
	 * Iterate the domains and find an elegible idle cpu.
	 */
	sd = rcu_dereference(per_cpu(sd_llc, target));
	for_each_lower_domain(sd) {
		sg = sd->groups;
		do {
			if (!cpumask_intersects(
					sched_group_span(sg), &p->cpus_allowed))
				goto next;

			for_each_cpu_and(i, &p->cpus_allowed, sched_group_span(sg)) {
				int idle_idx;
				unsigned long new_usage;
				unsigned long capacity_orig;

				if (!idle_cpu(i))
					goto next;

				if (cpu_isolated(i))
					continue;

				/* figure out if the task can fit here at all */
				new_usage = boosted_task_util(p);
				capacity_orig = capacity_orig_of(i);

				if (new_usage > capacity_orig)
					goto next;

				/* if the task fits without changing OPP and we
				 * intended to use this CPU, just proceed
				 */
				if (i == target && new_usage <= capacity_curr_of(target)) {
					return target;
				}

				/* otherwise select CPU with shallowest idle state
				 * to reduce wakeup latency.
				 */
				idle_idx = idle_get_state_idx(cpu_rq(i));

				if (idle_idx < best_idle_cstate &&
					capacity_orig <= best_idle_capacity) {
					best_idle_cpu = i;
					best_idle_cstate = idle_idx;
					best_idle_capacity = capacity_orig;
				}
			}
	next:
			sg = sg->next;
		} while (sg != sd->groups);
	}

	if (best_idle_cpu >= 0)
		target = best_idle_cpu;

	return target;
}

static int select_idle_sibling(struct task_struct *p, int prev, int target)
{
	if (!sysctl_sched_cstate_aware)
		return __select_idle_sibling(p, prev, target);

	return select_idle_sibling_cstate_aware(p, prev, target);
}

static inline bool task_fits_capacity(struct task_struct *p,
					long capacity,
					int cpu)
{
	unsigned int margin;

	if (capacity_orig_of(task_cpu(p)) > capacity_orig_of(cpu))
		margin = sched_capacity_margin_down[task_cpu(p)];
	else
		margin = sched_capacity_margin_up[task_cpu(p)];

	return capacity * 1024 > boosted_task_util(p) * margin;
}

static inline bool task_fits_max(struct task_struct *p, int cpu)
{
	unsigned long capacity = capacity_orig_of(cpu);
	unsigned long max_capacity = cpu_rq(cpu)->rd->max_cpu_capacity.val;
	unsigned long task_boost = per_task_boost(p);

	if (capacity == max_capacity)
		return true;

<<<<<<< HEAD
	if (task_boost_policy(p) == SCHED_BOOST_ON_BIG &&
			is_min_capacity_cpu(cpu))
		return false;
=======
	if (is_min_capacity_cpu(cpu)) {
		if (task_boost_policy(p) == SCHED_BOOST_ON_BIG ||
			task_boost > 0 ||
			schedtune_task_boost(p) > 0)
			return false;
	} else { /* mid cap cpu */
		if (task_boost > 1)
			return false;
	}
>>>>>>> a1ef8a6b

	return task_fits_capacity(p, capacity, cpu);
}

struct find_best_target_env {
	struct cpumask *rtg_target;
	int placement_boost;
	bool need_idle;
	int fastpath;
	int skip_cpu;
};

static bool is_packing_eligible(struct task_struct *p, int target_cpu,
				struct find_best_target_env *fbt_env,
				unsigned int target_cpus_count,
				int best_idle_cstate, bool boosted)
{
	unsigned long tutil, estimated_capacity;

	if (task_placement_boost_enabled(p) || fbt_env->need_idle || boosted)
		return false;

	if (best_idle_cstate == -1)
		return false;

	if (target_cpus_count != 1)
		return true;

	if (task_in_cum_window_demand(cpu_rq(target_cpu), p))
		tutil = 0;
	else
		tutil = task_util(p);

	estimated_capacity = cpu_util_cum(target_cpu, tutil);
	estimated_capacity = add_capacity_margin(estimated_capacity,
						target_cpu);

	/*
	 * If there is only one active CPU and it is already above its current
	 * capacity, avoid placing additional task on the CPU.
	 */
	return (estimated_capacity <= capacity_curr_of(target_cpu));
}

static int start_cpu(struct task_struct *p, bool boosted,
		     bool sync_boost, struct cpumask *rtg_target)
{
	struct root_domain *rd = cpu_rq(smp_processor_id())->rd;
	int start_cpu = -1;

	if (boosted) {
		if (rd->mid_cap_orig_cpu != -1 &&
		    task_fits_max(p, rd->mid_cap_orig_cpu))
			return rd->mid_cap_orig_cpu;
		return rd->max_cap_orig_cpu;
	}

	if (sync_boost && rd->mid_cap_orig_cpu != -1)
		return rd->mid_cap_orig_cpu;

	/* A task always fits on its rtg_target */
	if (rtg_target) {
		int rtg_target_cpu = cpumask_first_and(rtg_target,
						cpu_online_mask);

		if (rtg_target_cpu < nr_cpu_ids)
			return rtg_target_cpu;
	}

	/* Where the task should land based on its demand */
	if (rd->min_cap_orig_cpu != -1
			&& task_fits_max(p, rd->min_cap_orig_cpu))
		start_cpu = rd->min_cap_orig_cpu;
	else if (rd->mid_cap_orig_cpu != -1
				&& task_fits_max(p, rd->mid_cap_orig_cpu))
		start_cpu = rd->mid_cap_orig_cpu;
	else
		start_cpu = rd->max_cap_orig_cpu;

	return start_cpu;
}

enum fastpaths {
	NONE = 0,
	SYNC_WAKEUP,
	PREV_CPU_FASTPATH,
	MANY_WAKEUP,
};

static inline int find_best_target(struct task_struct *p, int *backup_cpu,
				   bool boosted, bool sync_boost,
				   bool prefer_idle,
				   struct find_best_target_env *fbt_env)
{
	unsigned long min_util = boosted_task_util(p);
	unsigned long target_capacity = ULONG_MAX;
	unsigned long min_wake_util = ULONG_MAX;
	unsigned long target_max_spare_cap = 0;
	unsigned long target_util = ULONG_MAX;
	unsigned long best_active_util = ULONG_MAX;
	unsigned long best_active_cuml_util = ULONG_MAX;
	unsigned long best_idle_cuml_util = ULONG_MAX;
	unsigned long best_idle_util = ULONG_MAX;
	int best_idle_cstate = INT_MAX;
	struct sched_domain *sd;
	struct sched_group *sg;
	int best_active_cpu = -1;
	int best_idle_cpu = -1;
	int target_cpu = -1;
	int cpu, i;
	long spare_wake_cap, most_spare_wake_cap = 0;
	int most_spare_cap_cpu = -1;
	unsigned int active_cpus_count = 0;
	int prev_cpu = task_cpu(p);
	bool next_group_higher_cap = false;
	int isolated_candidate = -1;
	int mid_cap_orig_cpu = cpu_rq(smp_processor_id())->rd->mid_cap_orig_cpu;
	struct task_struct *curr_tsk;

	*backup_cpu = -1;

	/*
	 * In most cases, target_capacity tracks capacity_orig of the most
	 * energy efficient CPU candidate, thus requiring to minimise
	 * target_capacity. For these cases target_capacity is already
	 * initialized to ULONG_MAX.
	 * However, for prefer_idle and boosted tasks we look for a high
	 * performance CPU, thus requiring to maximise target_capacity. In this
	 * case we initialise target_capacity to 0.
	 */
	if (prefer_idle && boosted)
		target_capacity = 0;

	/* Find start CPU based on boost value */
	cpu = start_cpu(p, boosted, sync_boost, fbt_env->rtg_target);
	if (cpu < 0)
		return -1;

	/* Find SD for the start CPU */
	sd = rcu_dereference(per_cpu(sd_ea, cpu));
	if (!sd)
		return -1;

	/* fast path for prev_cpu */
	if ((capacity_orig_of(prev_cpu) == capacity_orig_of(cpu)) &&
		!cpu_isolated(prev_cpu) && cpu_online(prev_cpu) &&
		idle_cpu(prev_cpu)) {

		if (idle_get_state_idx(cpu_rq(prev_cpu)) <= 1) {
			/*
			 * Since target_cpu and backup_cpu are both -1s the
			 * caller will choose prev_cpu and importantly skip
			 * energy evaluation
			 */
			target_cpu = -1;

			fbt_env->fastpath = PREV_CPU_FASTPATH;
			trace_sched_find_best_target(p, prefer_idle, min_util,
					cpu, -1, -1, -1, target_cpu, -1);
			goto out;
		}
	}

	/* Scan CPUs in all SDs */
	sg = sd->groups;
	do {
		for_each_cpu_and(i, &p->cpus_allowed, sched_group_span(sg)) {
			unsigned long capacity_curr = capacity_curr_of(i);
			unsigned long capacity_orig = capacity_orig_of(i);
			unsigned long wake_util, new_util, new_util_cuml;
			long spare_cap;
			int idle_idx = INT_MAX;

			trace_sched_cpu_util(i);

			if (!cpu_online(i) || cpu_isolated(i))
				continue;

			if (isolated_candidate == -1)
				isolated_candidate = i;
			/*
			 * This CPU is the target of an active migration that's
			 * yet to complete. Avoid placing another task on it.
			 * See check_for_migration()
			 */
			if (is_reserved(i))
				continue;

			if (sched_cpu_high_irqload(i))
				continue;

			if (fbt_env->skip_cpu == i)
				continue;

			/*
			 * p's blocked utilization is still accounted for on prev_cpu
			 * so prev_cpu will receive a negative bias due to the double
			 * accounting. However, the blocked utilization may be zero.
			 */
			wake_util = cpu_util_without(i, p);
			new_util = wake_util + task_util_est(p);
			spare_wake_cap = capacity_orig_of(i) - wake_util;

			if (spare_wake_cap > most_spare_wake_cap) {
				most_spare_wake_cap = spare_wake_cap;
				most_spare_cap_cpu = i;
			}

			/*
			 * Cumulative demand may already be accounting for the
			 * task. If so, add just the boost-utilization to
			 * the cumulative demand of the cpu.
			 */
			if (task_in_cum_window_demand(cpu_rq(i), p))
				new_util_cuml = cpu_util_cum(i, 0) +
					       min_util - task_util(p);
			else
				new_util_cuml = cpu_util_cum(i, 0) + min_util;

			/*
			 * Ensure minimum capacity to grant the required boost.
			 * The target CPU can be already at a capacity level higher
			 * than the one required to boost the task.
			 * However, if the task prefers idle cpu and that
			 * cpu is idle, skip this check.
			 */
			new_util = max(min_util, new_util);
			if (!(prefer_idle && idle_cpu(i))
				&& new_util > capacity_orig)
				continue;

			/*
			 * Pre-compute the maximum possible capacity we expect
			 * to have available on this CPU once the task is
			 * enqueued here.
			 */
			spare_cap = capacity_orig - new_util;

			if (idle_cpu(i))
				idle_idx = idle_get_state_idx(cpu_rq(i));


			/*
			 * Case A) Latency sensitive tasks
			 *
			 * Unconditionally favoring tasks that prefer idle CPU to
			 * improve latency.
			 *
			 * Looking for:
			 * - an idle CPU, whatever its idle_state is, since
			 *   the first CPUs we explore are more likely to be
			 *   reserved for latency sensitive tasks.
			 * - a non idle CPU where the task fits in its current
			 *   capacity and has the maximum spare capacity.
			 * - a non idle CPU with lower contention from other
			 *   tasks and running at the lowest possible OPP.
			 *
			 * The last two goals tries to favor a non idle CPU
			 * where the task can run as if it is "almost alone".
			 * A maximum spare capacity CPU is favoured since
			 * the task already fits into that CPU's capacity
			 * without waiting for an OPP chance.
			 *
			 * The following code path is the only one in the CPUs
			 * exploration loop which is always used by
			 * prefer_idle tasks. It exits the loop with wither a
			 * best_active_cpu or a target_cpu which should
			 * represent an optimal choice for latency sensitive
			 * tasks.
			 */
			if (prefer_idle) {

				/*
				 * Case A.1: IDLE CPU
				 * Return the best IDLE CPU we find:
				 * - for boosted tasks: if the task fits in mid
				 * cluster, prefer the first mid cluster cpu
				 * due to cpuset design, then other mid cluster
				 * cpus. Otherwise, choose max cluster cpu.
				 * - for !boosted tasks: the most energy
				 * efficient CPU (i.e. smallest capacity_orig)
				 */
				if (boosted && mid_cap_orig_cpu != -1 &&
					best_idle_cpu == mid_cap_orig_cpu)
					break;
				if (idle_cpu(i)) {
					if (boosted &&
					    capacity_orig < target_capacity)
						continue;
					if (!boosted &&
					    capacity_orig > target_capacity)
						continue;
					if (capacity_orig == target_capacity &&
					    sysctl_sched_cstate_aware) {
						if (best_idle_cstate < idle_idx)
							continue;
						/*
						 * If idle state of cpu is the
						 * same, select least utilized.
						 */
						else if (best_idle_cstate ==
						    idle_idx &&
						    best_idle_util <= new_util)
							continue;
					}

					target_capacity = capacity_orig;
					best_idle_cstate = idle_idx;
					best_idle_util = new_util;
					best_idle_cpu = i;
					continue;
				}
				if (best_idle_cpu != -1)
					continue;

				/*
				 * Case A.2: Target ACTIVE CPU
				 * Favor CPUs with max spare capacity.
				 */
				if (capacity_curr > new_util &&
				    spare_cap > target_max_spare_cap) {
					target_max_spare_cap = spare_cap;
					target_cpu = i;
					continue;
				}
				if (target_cpu != -1)
					continue;


				/*
				 * Case A.3: Backup ACTIVE CPU
				 * Favor CPUs with:
				 * - lower utilization due to other tasks
				 * - lower utilization with the task in
				 */
				if (wake_util > min_wake_util)
					continue;
				if (new_util > best_active_util)
					continue;

				/*
				 * If utilization is the same between CPUs,
				 * break the ties with cumulative demand,
				 * also prefer lower order cpu.
				 */
				if (new_util == best_active_util &&
					new_util_cuml >= best_active_cuml_util)
					continue;
				min_wake_util = wake_util;
				best_active_util = new_util;
				best_active_cuml_util = new_util_cuml;
				best_active_cpu = i;
				continue;
			}

			/*
			 * Skip processing placement further if we are visiting
			 * cpus with lower capacity than start cpu
			 */
			if (capacity_orig < capacity_orig_of(cpu))
				continue;




			/*
			 * Case B) Non latency sensitive tasks on IDLE CPUs.
			 *
			 * Find an optimal backup IDLE CPU for non latency
			 * sensitive tasks.
			 *
			 * Looking for:
			 * - minimizing the capacity_orig,
			 *   i.e. preferring LITTLE CPUs
			 * - favoring shallowest idle states
			 *   i.e. avoid to wakeup deep-idle CPUs
			 *
			 * The following code path is used by non latency
			 * sensitive tasks if IDLE CPUs are available. If at
			 * least one of such CPUs are available it sets the
			 * best_idle_cpu to the most suitable idle CPU to be
			 * selected.
			 *
			 * If idle CPUs are available, favour these CPUs to
			 * improve performances by spreading tasks.
			 * Indeed, the energy_diff() computed by the caller
			 * will take care to ensure the minimization of energy
			 * consumptions without affecting performance.
			 */
			if (idle_cpu(i)) {
				/*
				 * Skip CPUs in deeper idle state, but only
				 * if they are also less energy efficient.
				 * IOW, prefer a deep IDLE LITTLE CPU vs a
				 * shallow idle big CPU.
				 */
				if (capacity_orig >= target_capacity &&
				    sysctl_sched_cstate_aware &&
				    best_idle_cstate < idle_idx)
					continue;

				if (best_idle_cstate == idle_idx &&
					(best_idle_cpu == prev_cpu ||
					(i != prev_cpu &&
					new_util_cuml > best_idle_cuml_util)))
					continue;

				target_capacity = capacity_orig;
				best_idle_cstate = idle_idx;
				best_idle_cuml_util = new_util_cuml;
				best_idle_cpu = i;
				continue;
			}

			/*
			 * Consider only idle CPUs for active migration.
			 */
			if (p->state == TASK_RUNNING)
				continue;

			/*
			 * Case C) Non latency sensitive tasks on ACTIVE CPUs.
			 *
			 * Pack tasks in the most energy efficient capacities.
			 *
			 * This task packing strategy prefers more energy
			 * efficient CPUs (i.e. pack on smaller maximum
			 * capacity CPUs) while also trying to spread tasks to
			 * run them all at the lower OPP.
			 *
			 * This assumes for example that it's more energy
			 * efficient to run two tasks on two CPUs at a lower
			 * OPP than packing both on a single CPU but running
			 * that CPU at an higher OPP.
			 *
			 * Thus, this case keep track of the CPU with the
			 * smallest maximum capacity and highest spare maximum
			 * capacity.
			 */

			active_cpus_count++;

			/* Favor CPUs with maximum spare capacity */
			if (capacity_orig >= target_capacity &&
			    spare_cap < target_max_spare_cap)
				continue;

			target_max_spare_cap = spare_cap;
			target_capacity = capacity_orig;
			target_util = new_util;
			target_cpu = i;
		}

		next_group_higher_cap = (capacity_orig_of(group_first_cpu(sg)) <
			capacity_orig_of(group_first_cpu(sg->next)));

		/*
		 * If we've found a cpu, but the boost is ON_ALL we continue
		 * visiting other clusters. If the boost is ON_BIG we visit
		 * next cluster if they are higher in capacity. If we are
		 * not in any kind of boost, we break.
		 */
		if (!prefer_idle && !boosted &&
			(target_cpu != -1 || best_idle_cpu != -1) &&
			(fbt_env->placement_boost == SCHED_BOOST_NONE ||
			sched_boost() != FULL_THROTTLE_BOOST ||
			(fbt_env->placement_boost == SCHED_BOOST_ON_BIG &&
				!next_group_higher_cap)))
			break;

		/*
		 * if we are in prefer_idle and have found an idle cpu,
		 * break from searching more groups based on the stune.boost and
		 * group cpu capacity. For !prefer_idle && boosted case, don't
		 * iterate lower capacity CPUs unless the task can't be
		 * accommodated in the higher capacity CPUs.
		 */
		if ((prefer_idle && best_idle_cpu != -1) ||
		    (boosted && (best_idle_cpu != -1 || target_cpu != -1))) {
			if (boosted) {
				/*
				 * For boosted task, stop searching when an idle
				 * cpu is found in mid cluster.
				 */
				if ((mid_cap_orig_cpu != -1 &&
					best_idle_cpu >= mid_cap_orig_cpu) ||
					!next_group_higher_cap)
					break;
			} else {
				if (next_group_higher_cap)
					break;
			}
		}

	} while (sg = sg->next, sg != sd->groups);

	if (prefer_idle && (best_idle_cpu != -1)) {
		trace_sched_find_best_target(p, prefer_idle, min_util, cpu,
					     best_idle_cpu, best_active_cpu,
					     -1, best_idle_cpu, -1);

		return best_idle_cpu;
	}

	if (best_idle_cpu != -1 && !is_packing_eligible(p, target_cpu, fbt_env,
					active_cpus_count, best_idle_cstate,
					boosted)) {
		target_cpu = best_idle_cpu;
		best_idle_cpu = -1;
	}

	/*
	 * For non latency sensitive tasks, cases B and C in the previous loop,
	 * we pick the best IDLE CPU only if we was not able to find a target
	 * ACTIVE CPU.
	 *
	 * Policies priorities:
	 *
	 * - prefer_idle tasks:
	 *
	 *   a) IDLE CPU available: best_idle_cpu
	 *   b) ACTIVE CPU where task fits and has the bigger maximum spare
	 *      capacity (i.e. target_cpu)
	 *   c) ACTIVE CPU with less contention due to other tasks
	 *      (i.e. best_active_cpu)
	 *
	 * - NON prefer_idle tasks:
	 *
	 *   a) ACTIVE CPU: target_cpu
	 *   b) IDLE CPU: best_idle_cpu
	 */
	if (target_cpu != -1 && !idle_cpu(target_cpu) &&
			best_idle_cpu != -1) {
		curr_tsk = READ_ONCE(cpu_rq(target_cpu)->curr);
		if (curr_tsk && schedtune_task_boost_rcu_locked(curr_tsk)) {
			target_cpu = best_idle_cpu;
		}
	}

	if (target_cpu == -1)
		target_cpu = prefer_idle
			? best_active_cpu
			: best_idle_cpu;
	else
		*backup_cpu = prefer_idle
		? best_active_cpu
		: best_idle_cpu;

	if (target_cpu == -1 && most_spare_cap_cpu != -1 &&
		/* ensure we use active cpu for active migration */
		!(p->state == TASK_RUNNING && !idle_cpu(most_spare_cap_cpu)))
		target_cpu = most_spare_cap_cpu;

	trace_sched_find_best_target(p, prefer_idle, min_util, cpu,
				     best_idle_cpu, best_active_cpu,
				     most_spare_cap_cpu,
				     target_cpu,
				     *backup_cpu);

	/* it is possible for target and backup
	 * to select same CPU - if so, drop backup
	 */
	if (*backup_cpu == target_cpu)
		*backup_cpu = -1;

	/*
	 * The next step of energy evaluation includes
	 * prev_cpu. Drop target or backup if it is
	 * same as prev_cpu
	 */
	if (*backup_cpu == prev_cpu)
		*backup_cpu = -1;

	if (target_cpu == prev_cpu) {
		target_cpu = *backup_cpu;
		*backup_cpu = -1;
	}

	if (target_cpu == -1 && isolated_candidate != -1 &&
	    cpu_isolated(prev_cpu))
		target_cpu = isolated_candidate;

out:
	return target_cpu;
}

/*
 * Disable WAKE_AFFINE in the case where task @p doesn't fit in the
 * capacity of either the waking CPU @cpu or the previous CPU @prev_cpu.
 *
 * In that case WAKE_AFFINE doesn't make sense and we'll let
 * BALANCE_WAKE sort things out.
 */
static int wake_cap(struct task_struct *p, int cpu, int prev_cpu)
{
	long min_cap, max_cap;

	if (!static_branch_unlikely(&sched_asym_cpucapacity))
		return 0;

	min_cap = min(capacity_orig_of(prev_cpu), capacity_orig_of(cpu));
	max_cap = cpu_rq(cpu)->rd->max_cpu_capacity.val;

	/* Minimum capacity is close to max, no need to abort wake_affine */
	if (max_cap - min_cap < max_cap >> 3)
		return 0;

	/* Bring task utilization in sync with prev_cpu */
	sync_entity_load_avg(&p->se);

	return !task_fits_max(p, cpu);
}

bool __cpu_overutilized(int cpu, int delta)
{
	return (capacity_orig_of(cpu) * 1024) <
		((cpu_util(cpu) + delta) * sched_capacity_margin_up[cpu]);
}

bool cpu_overutilized(int cpu)
{
	return __cpu_overutilized(cpu, 0);
}

DEFINE_PER_CPU(struct energy_env, eenv_cache);

/* kernels often have NR_CPUS defined to be much
 * larger than exist in practise on booted systems.
 * Allocate the cpu array for eenv calculations
 * at boot time to avoid massive overprovisioning.
 */
#ifdef DEBUG_EENV_DECISIONS
static inline int eenv_debug_size_per_dbg_entry(void)
{
	return sizeof(struct _eenv_debug) + (sizeof(unsigned long) * num_possible_cpus());
}

static inline int eenv_debug_size_per_cpu_entry(void)
{
	/* each cpu struct has an array of _eenv_debug structs
	 * which have an array of unsigned longs at the end -
	 * the allocation should be extended so that there are
	 * at least 'num_possible_cpus' entries in the array.
	 */
	return EAS_EENV_DEBUG_LEVELS * eenv_debug_size_per_dbg_entry();
}
/* given a per-_eenv_cpu debug env ptr, get the ptr for a given index */
static inline struct _eenv_debug *eenv_debug_entry_ptr(struct _eenv_debug *base, int idx)
{
	char *ptr = (char *)base;
	ptr += (idx * eenv_debug_size_per_dbg_entry());
	return (struct _eenv_debug *)ptr;
}
/* given a pointer to the per-cpu global copy of _eenv_debug, get
 * a pointer to the specified _eenv_cpu debug env.
 */
static inline struct _eenv_debug *eenv_debug_percpu_debug_env_ptr(struct _eenv_debug *base, int cpu_idx)
{
	char *ptr = (char *)base;
	ptr += (cpu_idx * eenv_debug_size_per_cpu_entry());
	return (struct _eenv_debug *)ptr;
}

static inline int eenv_debug_size(void)
{
	return num_possible_cpus() * eenv_debug_size_per_cpu_entry();
}
#endif

static inline void alloc_eenv(void)
{
	int cpu;
	int cpu_count = num_possible_cpus();

	for_each_possible_cpu(cpu) {
		struct energy_env *eenv = &per_cpu(eenv_cache, cpu);
		eenv->cpu = kmalloc(sizeof(struct eenv_cpu) * cpu_count, GFP_KERNEL);
		eenv->eenv_cpu_count = cpu_count;
#ifdef DEBUG_EENV_DECISIONS
		eenv->debug = (struct _eenv_debug *)kmalloc(eenv_debug_size(), GFP_KERNEL);
#endif
	}
}

static inline void reset_eenv(struct energy_env *eenv)
{
	int cpu_count;
	struct eenv_cpu *cpu;
#ifdef DEBUG_EENV_DECISIONS
	struct _eenv_debug *debug;
	int cpu_idx;
	debug = eenv->debug;
#endif

	cpu_count = eenv->eenv_cpu_count;
	cpu = eenv->cpu;
	memset(eenv, 0, sizeof(struct energy_env));
	eenv->cpu = cpu;
	memset(eenv->cpu, 0, sizeof(struct eenv_cpu)*cpu_count);
	eenv->eenv_cpu_count = cpu_count;

#ifdef DEBUG_EENV_DECISIONS
	memset(debug, 0, eenv_debug_size());
	eenv->debug = debug;
	for(cpu_idx = 0; cpu_idx < eenv->eenv_cpu_count; cpu_idx++)
		eenv->cpu[cpu_idx].debug = eenv_debug_percpu_debug_env_ptr(debug, cpu_idx);
#endif
}
/*
 * get_eenv - reset the eenv struct cached for this CPU
 *
 * When the eenv is returned, it is configured to do
 * energy calculations for the maximum number of CPUs
 * the task can be placed on. The prev_cpu entry is
 * filled in here. Callers are responsible for adding
 * other CPU candidates up to eenv->max_cpu_count.
 */
static inline struct energy_env *get_eenv(struct task_struct *p, int prev_cpu)
{
	struct energy_env *eenv;
	cpumask_t cpumask_possible_cpus;
	int cpu = smp_processor_id();
	int i;

	eenv = &(per_cpu(eenv_cache, cpu));
	reset_eenv(eenv);

	/* populate eenv */
	eenv->p = p;
	/* use boosted task util for capacity selection
	 * during energy calculation, but unboosted task
	 * util for group utilization calculations
	 */
	eenv->util_delta = task_util_est(p);
	eenv->util_delta_boosted = boosted_task_util(p);

	cpumask_and(&cpumask_possible_cpus, &p->cpus_allowed, cpu_online_mask);
	eenv->max_cpu_count = cpumask_weight(&cpumask_possible_cpus);

	for (i=0; i < eenv->max_cpu_count; i++)
		eenv->cpu[i].cpu_id = -1;
	eenv->cpu[EAS_CPU_PRV].cpu_id = prev_cpu;
	eenv->next_idx = EAS_CPU_PRV;

	return eenv;
}

static inline int wake_to_idle(struct task_struct *p)
{
	return (current->flags & PF_WAKE_UP_IDLE) ||
		 (p->flags & PF_WAKE_UP_IDLE);
}

#ifdef CONFIG_SCHED_WALT
static inline bool is_task_util_above_min_thresh(struct task_struct *p)
{
	unsigned int threshold = (sched_boost() == CONSERVATIVE_BOOST) ?
			sysctl_sched_min_task_util_for_boost :
			sysctl_sched_min_task_util_for_colocation;

	return task_util(p) > threshold;
}

static inline struct cpumask *find_rtg_target(struct task_struct *p)
{
	struct related_thread_group *grp;
	struct cpumask *rtg_target;

	rcu_read_lock();

	grp = task_related_thread_group(p);
	if (grp && grp->preferred_cluster && is_task_util_above_min_thresh(p)) {
		rtg_target = &grp->preferred_cluster->cpus;
		if (!task_fits_max(p, cpumask_first(rtg_target)))
			rtg_target = NULL;
	} else {
		rtg_target = NULL;
	}

	rcu_read_unlock();

	return rtg_target;
}

static inline bool is_many_wakeup(int sibling_count_hint)
{
	return sibling_count_hint >= sysctl_sched_many_wakeup_threshold;
}

#else
static inline struct cpumask *find_rtg_target(struct task_struct *p)
{
	return NULL;
}

static inline bool is_many_wakeup(int sibling_count_hint)
{
	return false;
}
#endif

/*
 * Needs to be called inside rcu_read_lock critical section.
 * sd is a pointer to the sched domain we wish to use for an
 * energy-aware placement option.
 */
static int find_energy_efficient_cpu(struct sched_domain *sd,
				     struct task_struct *p,
				     int cpu, int prev_cpu,
<<<<<<< HEAD
				     int sync, bool sync_boost)
=======
				     int sync, int sibling_count_hint)
>>>>>>> a1ef8a6b
{
	int use_fbt = sched_feat(FIND_BEST_TARGET);
	int cpu_iter, eas_cpu_idx = EAS_CPU_NXT;
	int delta = 0;
	int target_cpu = -1;
	struct energy_env *eenv;
	struct cpumask *rtg_target = find_rtg_target(p);
	struct find_best_target_env fbt_env;
	bool need_idle = wake_to_idle(p);
	int placement_boost = task_boost_policy(p);
	u64 start_t = 0;
	int next_cpu = -1, backup_cpu = -1;
	int boosted = (schedtune_task_boost(p) > 0 || per_task_boost(p) > 0);

	fbt_env.fastpath = 0;

	if (trace_sched_task_util_enabled())
		start_t = sched_clock();

	if (need_idle)
		sync = 0;

	if (sysctl_sched_sync_hint_enable && sync &&
				bias_to_this_cpu(p, cpu, rtg_target)) {
		target_cpu = cpu;
		fbt_env.fastpath = SYNC_WAKEUP;
		goto out;
	}

	if (is_many_wakeup(sibling_count_hint) && prev_cpu != cpu &&
				bias_to_this_cpu(p, prev_cpu, rtg_target)) {
		target_cpu = prev_cpu;
		fbt_env.fastpath = MANY_WAKEUP;
		goto out;
	}

	/* prepopulate energy diff environment */
	eenv = get_eenv(p, prev_cpu);
	if (eenv->max_cpu_count < 2)
		goto out;

	if(!use_fbt) {
		/*
		 * using this function outside wakeup balance will not supply
		 * an sd ptr. Instead, fetch the highest level with energy data.
		 */
		if (!sd)
			sd = rcu_dereference(per_cpu(sd_ea, prev_cpu));

		for_each_cpu_and(cpu_iter, &p->cpus_allowed, sched_domain_span(sd)) {
			unsigned long spare;

			/* prev_cpu already in list */
			if (cpu_iter == prev_cpu)
				continue;

			/*
			 * Consider only CPUs where the task is expected to
			 * fit without making the CPU overutilized.
			 */
			spare = capacity_spare_without(cpu_iter, p);
			if (spare * 1024 < sched_capacity_margin_up[cpu_iter] *
							task_util_est(p))
				continue;

			/* Add CPU candidate */
			eenv->cpu[eas_cpu_idx++].cpu_id = cpu_iter;
			eenv->max_cpu_count = eas_cpu_idx;

			/* stop adding CPUs if we have no space left */
			if (eas_cpu_idx >= eenv->eenv_cpu_count)
				break;
		}
	} else {
		int prefer_idle;

		/*
		 * give compiler a hint that if sched_features
		 * cannot be changed, it is safe to optimise out
		 * all if(prefer_idle) blocks.
		 */
		prefer_idle = sched_feat(EAS_PREFER_IDLE) ?
				(schedtune_prefer_idle(p) > 0) : 0;

		eenv->max_cpu_count = EAS_CPU_BKP + 1;

		fbt_env.rtg_target = rtg_target;
		fbt_env.placement_boost = placement_boost;
		fbt_env.need_idle = need_idle;
		fbt_env.skip_cpu = is_many_wakeup(sibling_count_hint) ?
				   cpu : -1;

		/* Find a cpu with sufficient capacity */
		target_cpu = find_best_target(p, &eenv->cpu[EAS_CPU_BKP].cpu_id,
					      boosted, sync_boost, prefer_idle,
					      &fbt_env);
		if (target_cpu < 0)
			goto out;

		/* Immediately return a found idle CPU for a prefer_idle task */
		if (prefer_idle && idle_cpu(target_cpu))
			goto out;

#ifdef CONFIG_SCHED_WALT
		if (!walt_disabled && sysctl_sched_use_walt_cpu_util &&
		    p->state == TASK_WAKING)
			delta = task_util(p);
#endif
		if (task_placement_boost_enabled(p) || need_idle || boosted ||
		    (rtg_target && (!cpumask_test_cpu(prev_cpu, rtg_target) ||
		    cpumask_test_cpu(target_cpu, rtg_target))) ||
		    __cpu_overutilized(prev_cpu, delta) ||
		    !task_fits_max(p, prev_cpu) || cpu_isolated(prev_cpu))
			goto out;

		/* Place target into NEXT slot */
		eenv->cpu[EAS_CPU_NXT].cpu_id = target_cpu;

		next_cpu = eenv->cpu[EAS_CPU_NXT].cpu_id;
		backup_cpu = eenv->cpu[EAS_CPU_BKP].cpu_id;

		/* take note if no backup was found */
		if (eenv->cpu[EAS_CPU_BKP].cpu_id < 0)
			eenv->max_cpu_count = EAS_CPU_BKP;
	}

	if (eenv->max_cpu_count == EAS_CPU_NXT) {
		/*
		 * we did not find any energy-awareness
		 * candidates beyond prev_cpu, so we will
		 * fall-back to the regular slow-path.
		 */
		goto out;
	}

	/* find most energy-efficient CPU */
	target_cpu = select_energy_cpu_idx(eenv) < 0 ? prev_cpu :
					eenv->cpu[eenv->next_idx].cpu_id;

out:
	if (target_cpu < 0)
		target_cpu = prev_cpu;

	trace_sched_task_util(p, next_cpu, backup_cpu, target_cpu, sync,
			need_idle, fbt_env.fastpath, placement_boost,
			rtg_target ? cpumask_first(rtg_target) : -1, start_t,
			boosted);
	return target_cpu;
}

static inline bool nohz_kick_needed(struct rq *rq, bool only_update);
static void nohz_balancer_kick(bool only_update);

/*
 * wake_energy: Make the decision if we want to use an energy-aware
 * wakeup task placement or not. This is limited to situations where
 * we cannot use energy-awareness right now.
 *
 * Returns TRUE if we should attempt energy-aware wakeup, FALSE if not.
 *
 * Should only be called from select_task_rq_fair inside the RCU
 * read-side critical section.
 */
static inline int wake_energy(struct task_struct *p, int prev_cpu,
			      int sd_flag, int wake_flags)
{
	struct sched_domain *sd = NULL;
	int sync = wake_flags & WF_SYNC;

	sd = rcu_dereference_sched(cpu_rq(prev_cpu)->sd);

	/*
	 * Check all definite no-energy-awareness conditions
	 */
	if (!sd)
		return false;

	if (!energy_aware())
		return false;

	if (sd_overutilized(sd))
		return false;

	/*
	 * we cannot do energy-aware wakeup placement sensibly
	 * for tasks with 0 utilization, so let them be placed
	 * according to the normal strategy.
	 * However if fbt is in use we may still benefit from
	 * the heuristics we use there in selecting candidate
	 * CPUs.
	 */
	if (unlikely(!sched_feat(FIND_BEST_TARGET) && !task_util_est(p)))
		return false;

	if(!sched_feat(EAS_PREFER_IDLE)){
		/*
		 * Force prefer-idle tasks into the slow path, this may not happen
		 * if none of the sd flags matched.
		 */
		if (schedtune_prefer_idle(p) > 0 && !sync)
			return false;
	}
	return true;
}

/*
 * select_task_rq_fair: Select target runqueue for the waking task in domains
 * that have the 'sd_flag' flag set. In practice, this is SD_BALANCE_WAKE,
 * SD_BALANCE_FORK, or SD_BALANCE_EXEC.
 *
 * Balances load by selecting the idlest cpu in the idlest group, or under
 * certain conditions an idle sibling cpu if the domain has SD_WAKE_AFFINE set.
 *
 * Returns the target cpu number.
 *
 * preempt must be disabled.
 */
static int
select_task_rq_fair(struct task_struct *p, int prev_cpu, int sd_flag, int wake_flags,
		    int sibling_count_hint)
{
	struct sched_domain *tmp, *affine_sd = NULL;
	struct sched_domain *sd = NULL, *energy_sd = NULL;
	int cpu = smp_processor_id();
	int new_cpu = prev_cpu;
	int want_affine = 0;
	int want_energy = 0;
	int sync = wake_flags & WF_SYNC;

<<<<<<< HEAD
=======
	if (energy_aware()) {
		rcu_read_lock();
		new_cpu = find_energy_efficient_cpu(energy_sd, p,
						cpu, prev_cpu, sync,
						sibling_count_hint);
		rcu_read_unlock();
		return new_cpu;
	}

>>>>>>> a1ef8a6b
	rcu_read_lock();

	if (sd_flag & SD_BALANCE_WAKE) {
		int _wake_cap = wake_cap(p, cpu, prev_cpu);
		int _cpus_allowed = cpumask_test_cpu(cpu, &p->cpus_allowed);

		if (sysctl_sched_sync_hint_enable && sync &&
				_cpus_allowed && !_wake_cap &&
				wake_affine_idle(sd, p, cpu, prev_cpu, sync) &&
				cpu_is_in_target_set(p, cpu)) {
			rcu_read_unlock();
			return cpu;
		}

		record_wakee(p);
		want_energy = wake_energy(p, prev_cpu, sd_flag, wake_flags);
		want_affine = !want_energy &&
			      !wake_wide(p, sibling_count_hint) &&
			      !_wake_cap &&
			      _cpus_allowed;
	}

	for_each_domain(cpu, tmp) {
		if (!(tmp->flags & SD_LOAD_BALANCE))
			continue;

		/*
		 * If both cpu and prev_cpu are part of this domain,
		 * cpu is a valid SD_WAKE_AFFINE target.
		 */
		if (want_affine && (tmp->flags & SD_WAKE_AFFINE) &&
		    cpumask_test_cpu(prev_cpu, sched_domain_span(tmp))) {
			affine_sd = tmp;
			break;
		}

		/*
		 * If we are able to try an energy-aware wakeup,
		 * select the highest non-overutilized sched domain
		 * which includes this cpu and prev_cpu
		 *
		 * maybe want to not test prev_cpu and only consider
		 * the current one?
		 */
		if (want_energy &&
		    !sd_overutilized(tmp) &&
		    cpumask_test_cpu(prev_cpu, sched_domain_span(tmp)))
			energy_sd = tmp;

		if (tmp->flags & sd_flag)
			sd = tmp;
		else if (!(want_affine || want_energy))
			break;
	}

	if (affine_sd) {
		sd = NULL; /* Prefer wake_affine over balance flags */
		if (cpu == prev_cpu)
			goto pick_cpu;

		if (wake_affine(affine_sd, p, prev_cpu, sync))
			new_cpu = cpu;
	}

	if (sd && !(sd_flag & SD_BALANCE_FORK)) {
		/*
		 * We're going to need the task's util for capacity_spare_without
		 * in find_idlest_group. Sync it up to prev_cpu's
		 * last_update_time.
		 */
		sync_entity_load_avg(&p->se);
	}

	if (!sd) {
pick_cpu:
		if (sd_flag & SD_BALANCE_WAKE) /* XXX always ? */
			new_cpu = select_idle_sibling(p, prev_cpu, new_cpu);

	} else {
<<<<<<< HEAD
		if (energy_sd) {
			/*
			 * If the sync flag is set but ignored, prefer to
			 * select cpu in the same or nearest cluster as current.
			 * So if current is a big or big+ cpu and sync is set,
			 * indicate that the selection algorithm from mid
			 * capacity cpu should be used.
			*/
			bool sync_boost = sync &&
				      cpu >= cpu_rq(cpu)->rd->mid_cap_orig_cpu;

			new_cpu = find_energy_efficient_cpu(energy_sd, p, cpu,
						    prev_cpu, sync, sync_boost);
		}
=======
		if (energy_sd)
			new_cpu = find_energy_efficient_cpu(energy_sd, p, cpu,
					prev_cpu, sync, sibling_count_hint);
>>>>>>> a1ef8a6b

		/* if we did an energy-aware placement and had no choices available
		 * then fall back to the default find_idlest_cpu choice
		 */
		if (!energy_sd || (energy_sd && new_cpu == -1))
			new_cpu = find_idlest_cpu(sd, p, cpu, prev_cpu, sd_flag);
	}

	rcu_read_unlock();

#ifdef CONFIG_NO_HZ_COMMON
	if (nohz_kick_needed(cpu_rq(new_cpu), true))
		nohz_balancer_kick(true);
#endif

	return new_cpu;
}

/*
 * Called immediately before a task is migrated to a new cpu; task_cpu(p) and
 * cfs_rq_of(p) references at time of call are still valid and identify the
 * previous cpu. The caller guarantees p->pi_lock or task_rq(p)->lock is held.
 */
static void migrate_task_rq_fair(struct task_struct *p)
{
	/*
	 * As blocked tasks retain absolute vruntime the migration needs to
	 * deal with this by subtracting the old and adding the new
	 * min_vruntime -- the latter is done by enqueue_entity() when placing
	 * the task on the new runqueue.
	 */
	if (p->state == TASK_WAKING) {
		struct sched_entity *se = &p->se;
		struct cfs_rq *cfs_rq = cfs_rq_of(se);
		u64 min_vruntime;

#ifndef CONFIG_64BIT
		u64 min_vruntime_copy;

		do {
			min_vruntime_copy = cfs_rq->min_vruntime_copy;
			smp_rmb();
			min_vruntime = cfs_rq->min_vruntime;
		} while (min_vruntime != min_vruntime_copy);
#else
		min_vruntime = cfs_rq->min_vruntime;
#endif

		se->vruntime -= min_vruntime;
	}

	/*
	 * We are supposed to update the task to "current" time, then its up to date
	 * and ready to go to new CPU/cfs_rq. But we have difficulty in getting
	 * what current time is, so simply throw away the out-of-date time. This
	 * will result in the wakee task is less decayed, but giving the wakee more
	 * load sounds not bad.
	 */
	remove_entity_load_avg(&p->se);

	/* Tell new CPU we are migrated */
	p->se.avg.last_update_time = 0;

	/* We have migrated, no longer consider this task hot */
	p->se.exec_start = 0;
}

static void task_dead_fair(struct task_struct *p)
{
	remove_entity_load_avg(&p->se);
}
#endif /* CONFIG_SMP */

static unsigned long
wakeup_gran(struct sched_entity *curr, struct sched_entity *se)
{
	unsigned long gran = sysctl_sched_wakeup_granularity;

	/*
	 * Since its curr running now, convert the gran from real-time
	 * to virtual-time in his units.
	 *
	 * By using 'se' instead of 'curr' we penalize light tasks, so
	 * they get preempted easier. That is, if 'se' < 'curr' then
	 * the resulting gran will be larger, therefore penalizing the
	 * lighter, if otoh 'se' > 'curr' then the resulting gran will
	 * be smaller, again penalizing the lighter task.
	 *
	 * This is especially important for buddies when the leftmost
	 * task is higher priority than the buddy.
	 */
	return calc_delta_fair(gran, se);
}

/*
 * Should 'se' preempt 'curr'.
 *
 *             |s1
 *        |s2
 *   |s3
 *         g
 *      |<--->|c
 *
 *  w(c, s1) = -1
 *  w(c, s2) =  0
 *  w(c, s3) =  1
 *
 */
static int
wakeup_preempt_entity(struct sched_entity *curr, struct sched_entity *se)
{
	s64 gran, vdiff = curr->vruntime - se->vruntime;

	if (vdiff <= 0)
		return -1;

	gran = wakeup_gran(curr, se);
	if (vdiff > gran)
		return 1;

	return 0;
}

static void set_last_buddy(struct sched_entity *se)
{
	if (entity_is_task(se) && unlikely(task_of(se)->policy == SCHED_IDLE))
		return;

	for_each_sched_entity(se) {
		if (SCHED_WARN_ON(!se->on_rq))
			return;
		cfs_rq_of(se)->last = se;
	}
}

static void set_next_buddy(struct sched_entity *se)
{
	if (entity_is_task(se) && unlikely(task_of(se)->policy == SCHED_IDLE))
		return;

	for_each_sched_entity(se) {
		if (SCHED_WARN_ON(!se->on_rq))
			return;
		cfs_rq_of(se)->next = se;
	}
}

static void set_skip_buddy(struct sched_entity *se)
{
	for_each_sched_entity(se)
		cfs_rq_of(se)->skip = se;
}

/*
 * Preempt the current task with a newly woken task if needed:
 */
static void check_preempt_wakeup(struct rq *rq, struct task_struct *p, int wake_flags)
{
	struct task_struct *curr = rq->curr;
	struct sched_entity *se = &curr->se, *pse = &p->se;
	struct cfs_rq *cfs_rq = task_cfs_rq(curr);
	int scale = cfs_rq->nr_running >= sched_nr_latency;
	int next_buddy_marked = 0;

	if (unlikely(se == pse))
		return;

	/*
	 * This is possible from callers such as attach_tasks(), in which we
	 * unconditionally check_prempt_curr() after an enqueue (which may have
	 * lead to a throttle).  This both saves work and prevents false
	 * next-buddy nomination below.
	 */
	if (unlikely(throttled_hierarchy(cfs_rq_of(pse))))
		return;

	if (sched_feat(NEXT_BUDDY) && scale && !(wake_flags & WF_FORK)) {
		set_next_buddy(pse);
		next_buddy_marked = 1;
	}

	/*
	 * We can come here with TIF_NEED_RESCHED already set from new task
	 * wake up path.
	 *
	 * Note: this also catches the edge-case of curr being in a throttled
	 * group (e.g. via set_curr_task), since update_curr() (in the
	 * enqueue of curr) will have resulted in resched being set.  This
	 * prevents us from potentially nominating it as a false LAST_BUDDY
	 * below.
	 */
	if (test_tsk_need_resched(curr))
		return;

	/* Idle tasks are by definition preempted by non-idle tasks. */
	if (unlikely(curr->policy == SCHED_IDLE) &&
	    likely(p->policy != SCHED_IDLE))
		goto preempt;

	/*
	 * Batch and idle tasks do not preempt non-idle tasks (their preemption
	 * is driven by the tick):
	 */
	if (unlikely(p->policy != SCHED_NORMAL) || !sched_feat(WAKEUP_PREEMPTION))
		return;

	find_matching_se(&se, &pse);
	update_curr(cfs_rq_of(se));
	BUG_ON(!pse);
	if (wakeup_preempt_entity(se, pse) == 1) {
		/*
		 * Bias pick_next to pick the sched entity that is
		 * triggering this preemption.
		 */
		if (!next_buddy_marked)
			set_next_buddy(pse);
		goto preempt;
	}

	return;

preempt:
	resched_curr(rq);
	/*
	 * Only set the backward buddy when the current task is still
	 * on the rq. This can happen when a wakeup gets interleaved
	 * with schedule on the ->pre_schedule() or idle_balance()
	 * point, either of which can * drop the rq lock.
	 *
	 * Also, during early boot the idle thread is in the fair class,
	 * for obvious reasons its a bad idea to schedule back to it.
	 */
	if (unlikely(!se->on_rq || curr == rq->idle))
		return;

	if (sched_feat(LAST_BUDDY) && scale && entity_is_task(se))
		set_last_buddy(se);
}

static struct task_struct *
pick_next_task_fair(struct rq *rq, struct task_struct *prev, struct rq_flags *rf)
{
	struct cfs_rq *cfs_rq = &rq->cfs;
	struct sched_entity *se;
	struct task_struct *p;
	int new_tasks;

again:
	if (!cfs_rq->nr_running)
		goto idle;

#ifdef CONFIG_FAIR_GROUP_SCHED
	if (prev->sched_class != &fair_sched_class)
		goto simple;

	/*
	 * Because of the set_next_buddy() in dequeue_task_fair() it is rather
	 * likely that a next task is from the same cgroup as the current.
	 *
	 * Therefore attempt to avoid putting and setting the entire cgroup
	 * hierarchy, only change the part that actually changes.
	 */

	do {
		struct sched_entity *curr = cfs_rq->curr;

		/*
		 * Since we got here without doing put_prev_entity() we also
		 * have to consider cfs_rq->curr. If it is still a runnable
		 * entity, update_curr() will update its vruntime, otherwise
		 * forget we've ever seen it.
		 */
		if (curr) {
			if (curr->on_rq)
				update_curr(cfs_rq);
			else
				curr = NULL;

			/*
			 * This call to check_cfs_rq_runtime() will do the
			 * throttle and dequeue its entity in the parent(s).
			 * Therefore the nr_running test will indeed
			 * be correct.
			 */
			if (unlikely(check_cfs_rq_runtime(cfs_rq))) {
				cfs_rq = &rq->cfs;

				if (!cfs_rq->nr_running)
					goto idle;

				goto simple;
			}
		}

		se = pick_next_entity(cfs_rq, curr);
		cfs_rq = group_cfs_rq(se);
	} while (cfs_rq);

	p = task_of(se);

	/*
	 * Since we haven't yet done put_prev_entity and if the selected task
	 * is a different task than we started out with, try and touch the
	 * least amount of cfs_rqs.
	 */
	if (prev != p) {
		struct sched_entity *pse = &prev->se;

		while (!(cfs_rq = is_same_group(se, pse))) {
			int se_depth = se->depth;
			int pse_depth = pse->depth;

			if (se_depth <= pse_depth) {
				put_prev_entity(cfs_rq_of(pse), pse);
				pse = parent_entity(pse);
			}
			if (se_depth >= pse_depth) {
				set_next_entity(cfs_rq_of(se), se);
				se = parent_entity(se);
			}
		}

		put_prev_entity(cfs_rq, pse);
		set_next_entity(cfs_rq, se);
	}

	if (hrtick_enabled(rq))
		hrtick_start_fair(rq, p);

	update_misfit_status(p, rq);

	return p;
simple:
#endif

	put_prev_task(rq, prev);

	do {
		se = pick_next_entity(cfs_rq, NULL);
		set_next_entity(cfs_rq, se);
		cfs_rq = group_cfs_rq(se);
	} while (cfs_rq);

	p = task_of(se);

	if (hrtick_enabled(rq))
		hrtick_start_fair(rq, p);

	update_misfit_status(p, rq);

	return p;

idle:
	update_misfit_status(NULL, rq);
	new_tasks = idle_balance(rq, rf);

	/*
	 * Because idle_balance() releases (and re-acquires) rq->lock, it is
	 * possible for any higher priority task to appear. In that case we
	 * must re-start the pick_next_entity() loop.
	 */
	if (new_tasks < 0)
		return RETRY_TASK;

	if (new_tasks > 0)
		goto again;

	return NULL;
}

/*
 * Account for a descheduled task:
 */
static void put_prev_task_fair(struct rq *rq, struct task_struct *prev)
{
	struct sched_entity *se = &prev->se;
	struct cfs_rq *cfs_rq;

	for_each_sched_entity(se) {
		cfs_rq = cfs_rq_of(se);
		put_prev_entity(cfs_rq, se);
	}
}

/*
 * sched_yield() is very simple
 *
 * The magic of dealing with the ->skip buddy is in pick_next_entity.
 */
static void yield_task_fair(struct rq *rq)
{
	struct task_struct *curr = rq->curr;
	struct cfs_rq *cfs_rq = task_cfs_rq(curr);
	struct sched_entity *se = &curr->se;

	/*
	 * Are we the only task in the tree?
	 */
	if (unlikely(rq->nr_running == 1))
		return;

	clear_buddies(cfs_rq, se);

	if (curr->policy != SCHED_BATCH) {
		update_rq_clock(rq);
		/*
		 * Update run-time statistics of the 'current'.
		 */
		update_curr(cfs_rq);
		/*
		 * Tell update_rq_clock() that we've just updated,
		 * so we don't do microscopic update in schedule()
		 * and double the fastpath cost.
		 */
		rq_clock_skip_update(rq, true);
	}

	set_skip_buddy(se);
}

static bool yield_to_task_fair(struct rq *rq, struct task_struct *p, bool preempt)
{
	struct sched_entity *se = &p->se;

	/* throttled hierarchies are not runnable */
	if (!se->on_rq || throttled_hierarchy(cfs_rq_of(se)))
		return false;

	/* Tell the scheduler that we'd really like pse to run next. */
	set_next_buddy(se);

	yield_task_fair(rq);

	return true;
}

#ifdef CONFIG_SMP
/**************************************************
 * Fair scheduling class load-balancing methods.
 *
 * BASICS
 *
 * The purpose of load-balancing is to achieve the same basic fairness the
 * per-cpu scheduler provides, namely provide a proportional amount of compute
 * time to each task. This is expressed in the following equation:
 *
 *   W_i,n/P_i == W_j,n/P_j for all i,j                               (1)
 *
 * Where W_i,n is the n-th weight average for cpu i. The instantaneous weight
 * W_i,0 is defined as:
 *
 *   W_i,0 = \Sum_j w_i,j                                             (2)
 *
 * Where w_i,j is the weight of the j-th runnable task on cpu i. This weight
 * is derived from the nice value as per sched_prio_to_weight[].
 *
 * The weight average is an exponential decay average of the instantaneous
 * weight:
 *
 *   W'_i,n = (2^n - 1) / 2^n * W_i,n + 1 / 2^n * W_i,0               (3)
 *
 * C_i is the compute capacity of cpu i, typically it is the
 * fraction of 'recent' time available for SCHED_OTHER task execution. But it
 * can also include other factors [XXX].
 *
 * To achieve this balance we define a measure of imbalance which follows
 * directly from (1):
 *
 *   imb_i,j = max{ avg(W/C), W_i/C_i } - min{ avg(W/C), W_j/C_j }    (4)
 *
 * We them move tasks around to minimize the imbalance. In the continuous
 * function space it is obvious this converges, in the discrete case we get
 * a few fun cases generally called infeasible weight scenarios.
 *
 * [XXX expand on:
 *     - infeasible weights;
 *     - local vs global optima in the discrete case. ]
 *
 *
 * SCHED DOMAINS
 *
 * In order to solve the imbalance equation (4), and avoid the obvious O(n^2)
 * for all i,j solution, we create a tree of cpus that follows the hardware
 * topology where each level pairs two lower groups (or better). This results
 * in O(log n) layers. Furthermore we reduce the number of cpus going up the
 * tree to only the first of the previous level and we decrease the frequency
 * of load-balance at each level inv. proportional to the number of cpus in
 * the groups.
 *
 * This yields:
 *
 *     log_2 n     1     n
 *   \Sum       { --- * --- * 2^i } = O(n)                            (5)
 *     i = 0      2^i   2^i
 *                               `- size of each group
 *         |         |     `- number of cpus doing load-balance
 *         |         `- freq
 *         `- sum over all levels
 *
 * Coupled with a limit on how many tasks we can migrate every balance pass,
 * this makes (5) the runtime complexity of the balancer.
 *
 * An important property here is that each CPU is still (indirectly) connected
 * to every other cpu in at most O(log n) steps:
 *
 * The adjacency matrix of the resulting graph is given by:
 *
 *             log_2 n
 *   A_i,j = \Union     (i % 2^k == 0) && i / 2^(k+1) == j / 2^(k+1)  (6)
 *             k = 0
 *
 * And you'll find that:
 *
 *   A^(log_2 n)_i,j != 0  for all i,j                                (7)
 *
 * Showing there's indeed a path between every cpu in at most O(log n) steps.
 * The task movement gives a factor of O(m), giving a convergence complexity
 * of:
 *
 *   O(nm log n),  n := nr_cpus, m := nr_tasks                        (8)
 *
 *
 * WORK CONSERVING
 *
 * In order to avoid CPUs going idle while there's still work to do, new idle
 * balancing is more aggressive and has the newly idle cpu iterate up the domain
 * tree itself instead of relying on other CPUs to bring it work.
 *
 * This adds some complexity to both (5) and (8) but it reduces the total idle
 * time.
 *
 * [XXX more?]
 *
 *
 * CGROUPS
 *
 * Cgroups make a horror show out of (2), instead of a simple sum we get:
 *
 *                                s_k,i
 *   W_i,0 = \Sum_j \Prod_k w_k * -----                               (9)
 *                                 S_k
 *
 * Where
 *
 *   s_k,i = \Sum_j w_i,j,k  and  S_k = \Sum_i s_k,i                 (10)
 *
 * w_i,j,k is the weight of the j-th runnable task in the k-th cgroup on cpu i.
 *
 * The big problem is S_k, its a global sum needed to compute a local (W_i)
 * property.
 *
 * [XXX write more on how we solve this.. _after_ merging pjt's patches that
 *      rewrite all of this once again.]
 */

static unsigned long __read_mostly max_load_balance_interval = HZ/10;

enum fbq_type { regular, remote, all };

enum group_type {
	group_other = 0,
	group_misfit_task,
	group_imbalanced,
	group_overloaded,
};

#define LBF_ALL_PINNED	0x01
#define LBF_NEED_BREAK	0x02
#define LBF_DST_PINNED  0x04
#define LBF_SOME_PINNED	0x08
#define LBF_IGNORE_BIG_TASKS 0x100
#define LBF_IGNORE_PREFERRED_CLUSTER_TASKS 0x200

struct lb_env {
	struct sched_domain	*sd;

	struct rq		*src_rq;
	int			src_cpu;

	int			dst_cpu;
	struct rq		*dst_rq;

	struct cpumask		*dst_grpmask;
	int			new_dst_cpu;
	enum cpu_idle_type	idle;
	long			imbalance;
	unsigned int		src_grp_nr_running;
	/* The set of CPUs under consideration for load-balancing */
	struct cpumask		*cpus;

	unsigned int		flags;

	unsigned int		loop;
	unsigned int		loop_break;
	unsigned int		loop_max;

	enum fbq_type		fbq_type;
	enum group_type		src_grp_type;
	struct list_head	tasks;
};

/*
 * Is this task likely cache-hot:
 */
static int task_hot(struct task_struct *p, struct lb_env *env)
{
	s64 delta;

	lockdep_assert_held(&env->src_rq->lock);

	if (p->sched_class != &fair_sched_class)
		return 0;

	if (unlikely(p->policy == SCHED_IDLE))
		return 0;

	/*
	 * Buddy candidates are cache hot:
	 */
	if (sched_feat(CACHE_HOT_BUDDY) && env->dst_rq->nr_running &&
			(&p->se == cfs_rq_of(&p->se)->next ||
			 &p->se == cfs_rq_of(&p->se)->last))
		return 1;

	if (sysctl_sched_migration_cost == -1)
		return 1;
	if (sysctl_sched_migration_cost == 0)
		return 0;

	delta = rq_clock_task(env->src_rq) - p->se.exec_start;

	return delta < (s64)sysctl_sched_migration_cost;
}

#ifdef CONFIG_NUMA_BALANCING
/*
 * Returns 1, if task migration degrades locality
 * Returns 0, if task migration improves locality i.e migration preferred.
 * Returns -1, if task migration is not affected by locality.
 */
static int migrate_degrades_locality(struct task_struct *p, struct lb_env *env)
{
	struct numa_group *numa_group = rcu_dereference(p->numa_group);
	unsigned long src_faults, dst_faults;
	int src_nid, dst_nid;

	if (!static_branch_likely(&sched_numa_balancing))
		return -1;

	if (!p->numa_faults || !(env->sd->flags & SD_NUMA))
		return -1;

	src_nid = cpu_to_node(env->src_cpu);
	dst_nid = cpu_to_node(env->dst_cpu);

	if (src_nid == dst_nid)
		return -1;

	/* Migrating away from the preferred node is always bad. */
	if (src_nid == p->numa_preferred_nid) {
		if (env->src_rq->nr_running > env->src_rq->nr_preferred_running)
			return 1;
		else
			return -1;
	}

	/* Encourage migration to the preferred node. */
	if (dst_nid == p->numa_preferred_nid)
		return 0;

	/* Leaving a core idle is often worse than degrading locality. */
	if (env->idle != CPU_NOT_IDLE)
		return -1;

	if (numa_group) {
		src_faults = group_faults(p, src_nid);
		dst_faults = group_faults(p, dst_nid);
	} else {
		src_faults = task_faults(p, src_nid);
		dst_faults = task_faults(p, dst_nid);
	}

	return dst_faults < src_faults;
}

#else
static inline int migrate_degrades_locality(struct task_struct *p,
					     struct lb_env *env)
{
	return -1;
}
#endif

/*
 * can_migrate_task - may task p from runqueue rq be migrated to this_cpu?
 */
static
int can_migrate_task(struct task_struct *p, struct lb_env *env)
{
	int tsk_cache_hot;

	lockdep_assert_held(&env->src_rq->lock);

	/*
	 * We do not migrate tasks that are:
	 * 1) throttled_lb_pair, or
	 * 2) cannot be migrated to this CPU due to cpus_allowed, or
	 * 3) running (obviously), or
	 * 4) are cache-hot on their current CPU.
	 */
	if (throttled_lb_pair(task_group(p), env->src_cpu, env->dst_cpu))
		return 0;

	if (!cpumask_test_cpu(env->dst_cpu, &p->cpus_allowed)) {
		int cpu;

		schedstat_inc(p->se.statistics.nr_failed_migrations_affine);

		env->flags |= LBF_SOME_PINNED;

		/*
		 * Remember if this task can be migrated to any other cpu in
		 * our sched_group. We may want to revisit it if we couldn't
		 * meet load balance goals by pulling other tasks on src_cpu.
		 *
		 * Avoid computing new_dst_cpu for NEWLY_IDLE or if we have
		 * already computed one in current iteration.
		 */
		if (env->idle == CPU_NEWLY_IDLE || (env->flags & LBF_DST_PINNED))
			return 0;

		/* Prevent to re-select dst_cpu via env's cpus */
		for_each_cpu_and(cpu, env->dst_grpmask, env->cpus) {
			if (cpumask_test_cpu(cpu, &p->cpus_allowed)) {
				env->flags |= LBF_DST_PINNED;
				env->new_dst_cpu = cpu;
				break;
			}
		}

		return 0;
	}

	/* Record that we found atleast one task that could run on dst_cpu */
	env->flags &= ~LBF_ALL_PINNED;

	if (energy_aware() && !sd_overutilized(env->sd) &&
	    env->idle == CPU_NEWLY_IDLE &&
	    !task_in_related_thread_group(p)) {
		long util_cum_dst, util_cum_src;
		unsigned long demand;

		demand = task_util(p);
		util_cum_dst = cpu_util_cum(env->dst_cpu, 0) + demand;
		util_cum_src = cpu_util_cum(env->src_cpu, 0) - demand;

		if (util_cum_dst > util_cum_src)
			return 0;
	}

#ifdef CONFIG_SCHED_WALT
	if (env->flags & LBF_IGNORE_PREFERRED_CLUSTER_TASKS &&
			 !preferred_cluster(cpu_rq(env->dst_cpu)->cluster, p))
		return 0;

	/* Don't detach task if it doesn't fit on the destination */
	if (env->flags & LBF_IGNORE_BIG_TASKS &&
		!task_fits_max(p, env->dst_cpu))
		return 0;
#endif

	if (task_running(env->src_rq, p)) {
		schedstat_inc(p->se.statistics.nr_failed_migrations_running);
		return 0;
	}

	/* Don't detach task if it is under active migration */
	if (env->src_rq->push_task == p)
		return 0;

	/*
	 * Aggressive migration if:
	 * 1) IDLE or NEWLY_IDLE balance.
	 * 2) destination numa is preferred
	 * 3) task is cache cold, or
	 * 4) too many balance attempts have failed.
	 */
	tsk_cache_hot = migrate_degrades_locality(p, env);
	if (tsk_cache_hot == -1)
		tsk_cache_hot = task_hot(p, env);

	if (env->idle != CPU_NOT_IDLE || tsk_cache_hot <= 0 ||
	    env->sd->nr_balance_failed > env->sd->cache_nice_tries) {
		if (tsk_cache_hot == 1) {
			schedstat_inc(env->sd->lb_hot_gained[env->idle]);
			schedstat_inc(p->se.statistics.nr_forced_migrations);
		}
		return 1;
	}

	schedstat_inc(p->se.statistics.nr_failed_migrations_hot);
	return 0;
}

/*
 * detach_task() -- detach the task for the migration specified in env
 */
static void detach_task(struct task_struct *p, struct lb_env *env)
{
	lockdep_assert_held(&env->src_rq->lock);

	p->on_rq = TASK_ON_RQ_MIGRATING;
	deactivate_task(env->src_rq, p, DEQUEUE_NOCLOCK);
#ifdef CONFIG_SCHED_WALT
	double_lock_balance(env->src_rq, env->dst_rq);
	if (!(env->src_rq->clock_update_flags & RQCF_UPDATED))
		update_rq_clock(env->src_rq);
	set_task_cpu(p, env->dst_cpu);
	double_unlock_balance(env->src_rq, env->dst_rq);
#else
	set_task_cpu(p, env->dst_cpu);
#endif
}

/*
 * detach_one_task() -- tries to dequeue exactly one task from env->src_rq, as
 * part of active balancing operations within "domain".
 *
 * Returns a task if successful and NULL otherwise.
 */
static struct task_struct *detach_one_task(struct lb_env *env)
{
	struct task_struct *p, *n;

	lockdep_assert_held(&env->src_rq->lock);

	list_for_each_entry_safe(p, n, &env->src_rq->cfs_tasks, se.group_node) {
		if (!can_migrate_task(p, env))
			continue;

		detach_task(p, env);

		/*
		 * Right now, this is only the second place where
		 * lb_gained[env->idle] is updated (other is detach_tasks)
		 * so we can safely collect stats here rather than
		 * inside detach_tasks().
		 */
		schedstat_inc(env->sd->lb_gained[env->idle]);
		return p;
	}
	return NULL;
}

static const unsigned int sched_nr_migrate_break = 32;

/*
 * detach_tasks() -- tries to detach up to imbalance weighted load from
 * busiest_rq, as part of a balancing operation within domain "sd".
 *
 * Returns number of detached tasks if successful and 0 otherwise.
 */
static int detach_tasks(struct lb_env *env)
{
	struct list_head *tasks = &env->src_rq->cfs_tasks;
	struct task_struct *p;
	unsigned long load = 0;
	int detached = 0;
	int orig_loop = env->loop;

	lockdep_assert_held(&env->src_rq->lock);

	if (env->imbalance <= 0)
		return 0;

	if (!same_cluster(env->dst_cpu, env->src_cpu))
		env->flags |= LBF_IGNORE_PREFERRED_CLUSTER_TASKS;

	if (cpu_capacity(env->dst_cpu) < cpu_capacity(env->src_cpu))
		env->flags |= LBF_IGNORE_BIG_TASKS;

redo:
	while (!list_empty(tasks)) {
		/*
		 * We don't want to steal all, otherwise we may be treated likewise,
		 * which could at worst lead to a livelock crash.
		 */
		if (env->idle != CPU_NOT_IDLE && env->src_rq->nr_running <= 1)
			break;

		p = list_first_entry(tasks, struct task_struct, se.group_node);

		env->loop++;
		/* We've more or less seen every task there is, call it quits */
		if (env->loop > env->loop_max)
			break;

		/* take a breather every nr_migrate tasks */
		if (env->loop > env->loop_break) {
			env->loop_break += sched_nr_migrate_break;
			env->flags |= LBF_NEED_BREAK;
			break;
		}

		if (!can_migrate_task(p, env))
			goto next;

		load = task_h_load(p);

		if (sched_feat(LB_MIN) && load < 16 && !env->sd->nr_balance_failed)
			goto next;

		/*
		 * p is not running task when we goes until here, so if p is one
		 * of the 2 task in src cpu rq and not the running one,
		 * that means it is the only task that can be balanced.
		 * So only when there is other tasks can be balanced or
		 * there is situation to ignore big task, it is needed
		 * to skip the task load bigger than 2*imbalance.
		 */
		if (((cpu_rq(env->src_cpu)->nr_running > 2) ||
			(env->flags & LBF_IGNORE_BIG_TASKS)) &&
			((load / 2) > env->imbalance))
			goto next;

		detach_task(p, env);
		list_add(&p->se.group_node, &env->tasks);

		detached++;
		env->imbalance -= load;

#ifdef CONFIG_PREEMPT
		/*
		 * NEWIDLE balancing is a source of latency, so preemptible
		 * kernels will stop after the first task is detached to minimize
		 * the critical section.
		 */
		if (env->idle == CPU_NEWLY_IDLE)
			break;
#endif

		/*
		 * We only want to steal up to the prescribed amount of
		 * weighted load.
		 */
		if (env->imbalance <= 0)
			break;

		continue;
next:
		trace_sched_load_balance_skip_tasks(env->src_cpu, env->dst_cpu,
				env->src_grp_type, p->pid, load, task_util(p),
				cpumask_bits(&p->cpus_allowed)[0]);
		list_move_tail(&p->se.group_node, tasks);
	}

	if (env->flags & (LBF_IGNORE_BIG_TASKS |
			LBF_IGNORE_PREFERRED_CLUSTER_TASKS) && !detached) {
		tasks = &env->src_rq->cfs_tasks;
		env->flags &= ~(LBF_IGNORE_BIG_TASKS |
				LBF_IGNORE_PREFERRED_CLUSTER_TASKS);
		env->loop = orig_loop;
		goto redo;
	}

	/*
	 * Right now, this is one of only two places we collect this stat
	 * so we can safely collect detach_one_task() stats here rather
	 * than inside detach_one_task().
	 */
	schedstat_add(env->sd->lb_gained[env->idle], detached);

	return detached;
}

/*
 * attach_task() -- attach the task detached by detach_task() to its new rq.
 */
static void attach_task(struct rq *rq, struct task_struct *p)
{
	lockdep_assert_held(&rq->lock);

	BUG_ON(task_rq(p) != rq);
	activate_task(rq, p, ENQUEUE_NOCLOCK);
	p->on_rq = TASK_ON_RQ_QUEUED;
	check_preempt_curr(rq, p, 0);
}

/*
 * attach_one_task() -- attaches the task returned from detach_one_task() to
 * its new rq.
 */
static void attach_one_task(struct rq *rq, struct task_struct *p)
{
	struct rq_flags rf;

	rq_lock(rq, &rf);
	update_rq_clock(rq);
	attach_task(rq, p);
	update_overutilized_status(rq);
	rq_unlock(rq, &rf);
}

/*
 * attach_tasks() -- attaches all tasks detached by detach_tasks() to their
 * new rq.
 */
static void attach_tasks(struct lb_env *env)
{
	struct list_head *tasks = &env->tasks;
	struct task_struct *p;
	struct rq_flags rf;

	rq_lock(env->dst_rq, &rf);
	update_rq_clock(env->dst_rq);

	while (!list_empty(tasks)) {
		p = list_first_entry(tasks, struct task_struct, se.group_node);
		list_del_init(&p->se.group_node);

		attach_task(env->dst_rq, p);
	}

	/*
	 * The enqueue_task_fair only updates the overutilized status
	 * for the waking tasks. Since multiple tasks may get migrated
	 * from load balancer, instead of doing it there, update the
	 * overutilized status here at the end.
	 */
	update_overutilized_status(env->dst_rq);
	rq_unlock(env->dst_rq, &rf);
}

#ifdef CONFIG_FAIR_GROUP_SCHED

static void update_blocked_averages(int cpu)
{
	struct rq *rq = cpu_rq(cpu);
	struct cfs_rq *cfs_rq;
	struct rq_flags rf;

	rq_lock_irqsave(rq, &rf);
	update_rq_clock(rq);

	/*
	 * Iterates the task_group tree in a bottom up fashion, see
	 * list_add_leaf_cfs_rq() for details.
	 */
	for_each_leaf_cfs_rq(rq, cfs_rq) {
		struct sched_entity *se;

		/* throttled entities do not contribute to load */
		if (throttled_hierarchy(cfs_rq))
			continue;

		if (update_cfs_rq_load_avg(cfs_rq_clock_task(cfs_rq), cfs_rq))
			update_tg_load_avg(cfs_rq, 0);

		/* Propagate pending load changes to the parent, if any: */
		se = cfs_rq->tg->se[cpu];
		if (se && !skip_blocked_update(se))
			update_load_avg(se, 0);
	}
	update_rt_rq_load_avg(rq_clock_task(rq), cpu, &rq->rt, 0);
#ifdef CONFIG_NO_HZ_COMMON
	rq->last_blocked_load_update_tick = jiffies;
#endif
	rq_unlock_irqrestore(rq, &rf);
}

/*
 * Compute the hierarchical load factor for cfs_rq and all its ascendants.
 * This needs to be done in a top-down fashion because the load of a child
 * group is a fraction of its parents load.
 */
static void update_cfs_rq_h_load(struct cfs_rq *cfs_rq)
{
	struct rq *rq = rq_of(cfs_rq);
	struct sched_entity *se = cfs_rq->tg->se[cpu_of(rq)];
	unsigned long now = jiffies;
	unsigned long load;

	if (cfs_rq->last_h_load_update == now)
		return;

	WRITE_ONCE(cfs_rq->h_load_next, NULL);
	for_each_sched_entity(se) {
		cfs_rq = cfs_rq_of(se);
		WRITE_ONCE(cfs_rq->h_load_next, se);
		if (cfs_rq->last_h_load_update == now)
			break;
	}

	if (!se) {
		cfs_rq->h_load = cfs_rq_load_avg(cfs_rq);
		cfs_rq->last_h_load_update = now;
	}

	while ((se = READ_ONCE(cfs_rq->h_load_next)) != NULL) {
		load = cfs_rq->h_load;
		load = div64_ul(load * se->avg.load_avg,
			cfs_rq_load_avg(cfs_rq) + 1);
		cfs_rq = group_cfs_rq(se);
		cfs_rq->h_load = load;
		cfs_rq->last_h_load_update = now;
	}
}

static unsigned long task_h_load(struct task_struct *p)
{
	struct cfs_rq *cfs_rq = task_cfs_rq(p);

	update_cfs_rq_h_load(cfs_rq);
	return div64_ul(p->se.avg.load_avg * cfs_rq->h_load,
			cfs_rq_load_avg(cfs_rq) + 1);
}
#else
static inline void update_blocked_averages(int cpu)
{
	struct rq *rq = cpu_rq(cpu);
	struct cfs_rq *cfs_rq = &rq->cfs;
	struct rq_flags rf;

	rq_lock_irqsave(rq, &rf);
	update_rq_clock(rq);
	update_cfs_rq_load_avg(cfs_rq_clock_task(cfs_rq), cfs_rq);
	update_rt_rq_load_avg(rq_clock_task(rq), cpu, &rq->rt, 0);
#ifdef CONFIG_NO_HZ_COMMON
	rq->last_blocked_load_update_tick = jiffies;
#endif
	rq_unlock_irqrestore(rq, &rf);
}

static unsigned long task_h_load(struct task_struct *p)
{
	return p->se.avg.load_avg;
}
#endif

/********** Helpers for find_busiest_group ************************/

/*
 * sg_lb_stats - stats of a sched_group required for load_balancing
 */
struct sg_lb_stats {
	unsigned long avg_load; /*Avg load across the CPUs of the group */
	unsigned long group_load; /* Total load over the CPUs of the group */
	unsigned long sum_weighted_load; /* Weighted load of group's tasks */
	unsigned long load_per_task;
	unsigned long group_capacity;
	unsigned long group_util; /* Total utilization of the group */
	unsigned int sum_nr_running; /* Nr tasks running in the group */
	unsigned int idle_cpus;
	unsigned int group_weight;
	enum group_type group_type;
	int group_no_capacity;
	/* A cpu has a task too big for its capacity */
	unsigned long group_misfit_task_load;
#ifdef CONFIG_NUMA_BALANCING
	unsigned int nr_numa_running;
	unsigned int nr_preferred_running;
#endif
};

/*
 * sd_lb_stats - Structure to store the statistics of a sched_domain
 *		 during load balancing.
 */
struct sd_lb_stats {
	struct sched_group *busiest;	/* Busiest group in this sd */
	struct sched_group *local;	/* Local group in this sd */
	unsigned long total_running;
	unsigned long total_load;	/* Total load of all groups in sd */
	unsigned long total_capacity;	/* Total capacity of all groups in sd */
	unsigned long total_util;	/* Total util of all groups in sd */
	unsigned long avg_load;	/* Average load across all groups in sd */

	struct sg_lb_stats busiest_stat;/* Statistics of the busiest group */
	struct sg_lb_stats local_stat;	/* Statistics of the local group */
};

static inline void init_sd_lb_stats(struct sd_lb_stats *sds)
{
	/*
	 * Skimp on the clearing to avoid duplicate work. We can avoid clearing
	 * local_stat because update_sg_lb_stats() does a full clear/assignment.
	 * We must however clear busiest_stat::avg_load because
	 * update_sd_pick_busiest() reads this before assignment.
	 */
	*sds = (struct sd_lb_stats){
		.busiest = NULL,
		.local = NULL,
		.total_running = 0UL,
		.total_load = 0UL,
		.total_capacity = 0UL,
		.total_util = 0UL,
		.busiest_stat = {
			.avg_load = 0UL,
			.sum_nr_running = 0,
			.group_type = group_other,
		},
	};
}

/**
 * get_sd_load_idx - Obtain the load index for a given sched domain.
 * @sd: The sched_domain whose load_idx is to be obtained.
 * @idle: The idle status of the CPU for whose sd load_idx is obtained.
 *
 * Return: The load index.
 */
static inline int get_sd_load_idx(struct sched_domain *sd,
					enum cpu_idle_type idle)
{
	int load_idx;

	switch (idle) {
	case CPU_NOT_IDLE:
		load_idx = sd->busy_idx;
		break;

	case CPU_NEWLY_IDLE:
		load_idx = sd->newidle_idx;
		break;
	default:
		load_idx = sd->idle_idx;
		break;
	}

	return load_idx;
}

static unsigned long scale_rt_capacity(int cpu)
{
	struct rq *rq = cpu_rq(cpu);
	u64 total, used, age_stamp, avg;
	s64 delta;

	/*
	 * Since we're reading these variables without serialization make sure
	 * we read them once before doing sanity checks on them.
	 */
	age_stamp = READ_ONCE(rq->age_stamp);
	avg = READ_ONCE(rq->rt_avg);
	delta = __rq_clock_broken(rq) - age_stamp;

	if (unlikely(delta < 0))
		delta = 0;

	total = sched_avg_period() + delta;

	used = div_u64(avg, total);

	if (likely(used < SCHED_CAPACITY_SCALE))
		return SCHED_CAPACITY_SCALE - used;

	return 1;
}

void init_max_cpu_capacity(struct max_cpu_capacity *mcc)
{
	raw_spin_lock_init(&mcc->lock);
	mcc->val = 0;
	mcc->cpu = -1;
}

static void update_cpu_capacity(struct sched_domain *sd, int cpu)
{
	unsigned long capacity = arch_scale_cpu_capacity(sd, cpu);
	struct sched_group *sdg = sd->groups;
<<<<<<< HEAD
	struct max_cpu_capacity *mcc;
	unsigned long max_capacity;
	int max_cap_cpu;
	unsigned long flags;
	bool update = false;
=======
>>>>>>> a1ef8a6b

	capacity *= arch_scale_max_freq_capacity(sd, cpu);
	capacity >>= SCHED_CAPACITY_SHIFT;

	capacity = min(capacity, thermal_cap(cpu));
	if (cpu_rq(cpu)->cpu_capacity_orig != capacity) {
		cpu_rq(cpu)->cpu_capacity_orig = capacity;
		update = true;
	}

<<<<<<< HEAD
	mcc = &cpu_rq(cpu)->rd->max_cpu_capacity;

	raw_spin_lock_irqsave(&mcc->lock, flags);
	max_capacity = mcc->val;
	max_cap_cpu = mcc->cpu;

	if ((max_capacity > capacity && max_cap_cpu == cpu) ||
	    max_capacity < capacity) {
		mcc->val = capacity;
		mcc->cpu = cpu;
#ifdef CONFIG_SCHED_DEBUG
		raw_spin_unlock_irqrestore(&mcc->lock, flags);
		printk_deferred(KERN_INFO "CPU%d: update max cpu_capacity %lu\n",
				cpu, capacity);
		goto skip_unlock;
#endif
	}
	raw_spin_unlock_irqrestore(&mcc->lock, flags);

skip_unlock: __attribute__ ((unused));
=======
>>>>>>> a1ef8a6b
	capacity *= scale_rt_capacity(cpu);
	capacity >>= SCHED_CAPACITY_SHIFT;

	if (!capacity)
		capacity = 1;

	if (cpu_rq(cpu)->cpu_capacity != capacity) {
		cpu_rq(cpu)->cpu_capacity = capacity;
		update = true;
	}
	if (update)
		trace_sched_capacity_update(cpu);

	sdg->sgc->capacity = capacity;
	sdg->sgc->min_capacity = capacity;
	sdg->sgc->max_capacity = capacity;
}

void update_group_capacity(struct sched_domain *sd, int cpu)
{
	struct sched_domain *child = sd->child;
	struct sched_group *group, *sdg = sd->groups;
	unsigned long capacity, min_capacity, max_capacity;
	unsigned long interval;

	interval = msecs_to_jiffies(sd->balance_interval);
	interval = clamp(interval, 1UL, max_load_balance_interval);
	sdg->sgc->next_update = jiffies + interval;

	if (!child) {
		update_cpu_capacity(sd, cpu);
		return;
	}

	capacity = 0;
	min_capacity = ULONG_MAX;
	max_capacity = 0;

	if (child->flags & SD_OVERLAP) {
		/*
		 * SD_OVERLAP domains cannot assume that child groups
		 * span the current group.
		 */

		for_each_cpu(cpu, sched_group_span(sdg)) {
			struct sched_group_capacity *sgc;
			struct rq *rq = cpu_rq(cpu);

			if (cpumask_test_cpu(cpu, cpu_isolated_mask))
				continue;
			/*
			 * build_sched_domains() -> init_sched_groups_capacity()
			 * gets here before we've attached the domains to the
			 * runqueues.
			 *
			 * Use capacity_of(), which is set irrespective of domains
			 * in update_cpu_capacity().
			 *
			 * This avoids capacity from being 0 and
			 * causing divide-by-zero issues on boot.
			 */
			if (unlikely(!rq->sd)) {
				capacity += capacity_of(cpu);
			} else {
				sgc = rq->sd->groups->sgc;
				capacity += sgc->capacity;
			}

			min_capacity = min(capacity, min_capacity);
			max_capacity = max(capacity, max_capacity);
		}
	} else  {
		/*
		 * !SD_OVERLAP domains can assume that child groups
		 * span the current group.
		 */

		group = child->groups;
		do {
			struct sched_group_capacity *sgc = group->sgc;
			cpumask_t *cpus = sched_group_span(group);

			if (!cpu_isolated(cpumask_first(cpus))) {
				capacity += sgc->capacity;
				min_capacity = min(sgc->min_capacity,
							min_capacity);
				max_capacity = max(sgc->max_capacity,
							max_capacity);
			}
			group = group->next;
		} while (group != child->groups);
	}

	sdg->sgc->capacity = capacity;
	sdg->sgc->min_capacity = min_capacity;
	sdg->sgc->max_capacity = max_capacity;
}

/*
 * Check whether the capacity of the rq has been noticeably reduced by side
 * activity. The imbalance_pct is used for the threshold.
 * Return true is the capacity is reduced
 */
static inline int
check_cpu_capacity(struct rq *rq, struct sched_domain *sd)
{
	return ((rq->cpu_capacity * sd->imbalance_pct) <
				(rq->cpu_capacity_orig * 100));
}

/*
 * Group imbalance indicates (and tries to solve) the problem where balancing
 * groups is inadequate due to ->cpus_allowed constraints.
 *
 * Imagine a situation of two groups of 4 cpus each and 4 tasks each with a
 * cpumask covering 1 cpu of the first group and 3 cpus of the second group.
 * Something like:
 *
 *	{ 0 1 2 3 } { 4 5 6 7 }
 *	        *     * * *
 *
 * If we were to balance group-wise we'd place two tasks in the first group and
 * two tasks in the second group. Clearly this is undesired as it will overload
 * cpu 3 and leave one of the cpus in the second group unused.
 *
 * The current solution to this issue is detecting the skew in the first group
 * by noticing the lower domain failed to reach balance and had difficulty
 * moving tasks due to affinity constraints.
 *
 * When this is so detected; this group becomes a candidate for busiest; see
 * update_sd_pick_busiest(). And calculate_imbalance() and
 * find_busiest_group() avoid some of the usual balance conditions to allow it
 * to create an effective group imbalance.
 *
 * This is a somewhat tricky proposition since the next run might not find the
 * group imbalance and decide the groups need to be balanced again. A most
 * subtle and fragile situation.
 */

static inline int sg_imbalanced(struct sched_group *group)
{
	return group->sgc->imbalance;
}

/*
 * group_has_capacity returns true if the group has spare capacity that could
 * be used by some tasks.
 * We consider that a group has spare capacity if the  * number of task is
 * smaller than the number of CPUs or if the utilization is lower than the
 * available capacity for CFS tasks.
 * For the latter, we use a threshold to stabilize the state, to take into
 * account the variance of the tasks' load and to return true if the available
 * capacity in meaningful for the load balancer.
 * As an example, an available capacity of 1% can appear but it doesn't make
 * any benefit for the load balance.
 */
static inline bool
group_has_capacity(struct lb_env *env, struct sg_lb_stats *sgs)
{
	if (sgs->sum_nr_running < sgs->group_weight)
		return true;

	if ((sgs->group_capacity * 100) >
			(sgs->group_util * env->sd->imbalance_pct))
		return true;

	return false;
}

/*
 *  group_is_overloaded returns true if the group has more tasks than it can
 *  handle.
 *  group_is_overloaded is not equals to !group_has_capacity because a group
 *  with the exact right number of tasks, has no more spare capacity but is not
 *  overloaded so both group_has_capacity and group_is_overloaded return
 *  false.
 */
static inline bool
group_is_overloaded(struct lb_env *env, struct sg_lb_stats *sgs)
{
	if (sgs->sum_nr_running <= sgs->group_weight)
		return false;

#ifdef CONFIG_SCHED_WALT
	if (env->idle != CPU_NOT_IDLE && walt_rotation_enabled)
		return true;
#endif

	if ((sgs->group_capacity * 100) <
			(sgs->group_util * env->sd->imbalance_pct))
		return true;

	return false;
}

/*
 * group_smaller_min_cpu_capacity: Returns true if sched_group sg has smaller
 * per-CPU capacity than sched_group ref.
 */
static inline bool
group_smaller_min_cpu_capacity(struct sched_group *sg, struct sched_group *ref)
{
	return sg->sgc->min_capacity *
				sched_capacity_margin_up[group_first_cpu(sg)] <
						ref->sgc->min_capacity * 1024;
}

/*
 * group_smaller_max_cpu_capacity: Returns true if sched_group sg has smaller
 * per-CPU capacity_orig than sched_group ref.
 */
static inline bool
group_smaller_max_cpu_capacity(struct sched_group *sg, struct sched_group *ref)
{
	return sg->sgc->max_capacity *
				sched_capacity_margin_up[group_first_cpu(sg)] <
						ref->sgc->max_capacity * 1024;
}

/*
 * group_similar_cpu_capacity: Returns true if the minimum capacity of the
 * compared groups differ by less than 12.5%.
 */
static inline bool
group_similar_cpu_capacity(struct sched_group *sg, struct sched_group *ref)
{
	long diff = sg->sgc->min_capacity - ref->sgc->min_capacity;
	long max = max(sg->sgc->min_capacity, ref->sgc->min_capacity);

	return abs(diff) < max >> 3;
}

static inline enum
group_type group_classify(struct sched_group *group,
			  struct sg_lb_stats *sgs)
{
	if (sgs->group_no_capacity)
		return group_overloaded;

	if (sg_imbalanced(group))
		return group_imbalanced;

	if (sgs->group_misfit_task_load)
		return group_misfit_task;

	return group_other;
}

/**
 * update_sg_lb_stats - Update sched_group's statistics for load balancing.
 * @env: The load balancing environment.
 * @group: sched_group whose statistics are to be updated.
 * @load_idx: Load index of sched_domain of this_cpu for load calc.
 * @local_group: Does group contain this_cpu.
 * @sgs: variable to hold the statistics for this group.
 * @overload: Indicate pullable load (e.g. >1 runnable task).
 * @overutilized: Indicate overutilization for any CPU.
 */
static inline void update_sg_lb_stats(struct lb_env *env,
			struct sched_group *group, int load_idx,
			int local_group, struct sg_lb_stats *sgs,
			bool *overload, bool *overutilized, bool *misfit_task)
{
	unsigned long load;
	int i, nr_running;

	memset(sgs, 0, sizeof(*sgs));

	for_each_cpu_and(i, sched_group_span(group), env->cpus) {
		struct rq *rq = cpu_rq(i);

		if (cpu_isolated(i))
			continue;

		/* Bias balancing toward cpus of our domain */
		if (local_group)
			load = target_load(i, load_idx);
		else
			load = source_load(i, load_idx);

		sgs->group_load += load;
		sgs->group_util += cpu_util(i);
		sgs->sum_nr_running += rq->cfs.h_nr_running;

		nr_running = rq->nr_running;
		if (nr_running > 1)
			*overload = true;

#ifdef CONFIG_NUMA_BALANCING
		sgs->nr_numa_running += rq->nr_numa_running;
		sgs->nr_preferred_running += rq->nr_preferred_running;
#endif
		sgs->sum_weighted_load += weighted_cpuload(rq);
		/*
		 * No need to call idle_cpu() if nr_running is not 0
		 */
		if (!nr_running && idle_cpu(i))
			sgs->idle_cpus++;

		if (env->sd->flags & SD_ASYM_CPUCAPACITY &&
		    sgs->group_misfit_task_load < rq->misfit_task_load) {
			sgs->group_misfit_task_load = rq->misfit_task_load;
			*overload = 1;
		}


		if (cpu_overutilized(i)) {
			*overutilized = true;

			if (rq->misfit_task_load)
				*misfit_task = true;
		}
	}

	/* Isolated CPU has no weight */
	if (!group->group_weight) {
		sgs->group_capacity = 0;
		sgs->avg_load = 0;
		sgs->group_no_capacity = 1;
		sgs->group_type = group_other;
		sgs->group_weight = group->group_weight;
	} else {
		/* Adjust by relative CPU capacity of the group */
		sgs->group_capacity = group->sgc->capacity;
		sgs->avg_load = (sgs->group_load*SCHED_CAPACITY_SCALE) /
							sgs->group_capacity;

		sgs->group_weight = group->group_weight;

		sgs->group_no_capacity = group_is_overloaded(env, sgs);
		sgs->group_type = group_classify(group, sgs);
	}

	if (sgs->sum_nr_running)
		sgs->load_per_task = sgs->sum_weighted_load /
						sgs->sum_nr_running;
}

/**
 * update_sd_pick_busiest - return 1 on busiest group
 * @env: The load balancing environment.
 * @sds: sched_domain statistics
 * @sg: sched_group candidate to be checked for being the busiest
 * @sgs: sched_group statistics
 *
 * Determine if @sg is a busier group than the previously selected
 * busiest group.
 *
 * Return: %true if @sg is a busier group than the previously selected
 * busiest group. %false otherwise.
 */
static bool update_sd_pick_busiest(struct lb_env *env,
				   struct sd_lb_stats *sds,
				   struct sched_group *sg,
				   struct sg_lb_stats *sgs)
{
	struct sg_lb_stats *busiest = &sds->busiest_stat;

	/*
	 * Don't try to pull misfit tasks we can't help.
	 * We can use max_capacity here as reduction in capacity on some
	 * cpus in the group should either be possible to resolve
	 * internally or be covered by avg_load imbalance (eventually).
	 */
	if (sgs->group_type == group_misfit_task &&
	    (!group_smaller_max_cpu_capacity(sg, sds->local) ||
	     !group_has_capacity(env, &sds->local_stat)))
		return false;

	if (sgs->group_type > busiest->group_type)
		return true;

	if (sgs->group_type < busiest->group_type)
		return false;

	if (sgs->avg_load <= busiest->avg_load)
		return false;

	if (!(env->sd->flags & SD_ASYM_CPUCAPACITY))
		goto asym_packing;

	/*
	 * Candidate sg has no more than one task per CPU and
	 * has higher per-CPU capacity. Migrating tasks to less
	 * capable CPUs may harm throughput. Maximize throughput,
	 * power/energy consequences are not considered.
	 */
	if (sgs->sum_nr_running <= sgs->group_weight &&
	    group_smaller_min_cpu_capacity(sds->local, sg))
		return false;

	/*
	 * Candidate sg doesn't face any severe imbalance issues so
	 * don't disturb unless the groups are of similar capacity
	 * where balancing is more harmless.
	 */
	if (sgs->group_type == group_other &&
		!group_similar_cpu_capacity(sds->local, sg))
		return false;

	/*
	 * If we have more than one misfit sg go with the biggest misfit.
	 */
	if (sgs->group_type == group_misfit_task &&
	    sgs->group_misfit_task_load < busiest->group_misfit_task_load)
		return false;

asym_packing:
	/* This is the busiest node in its class. */
	if (!(env->sd->flags & SD_ASYM_PACKING))
		return true;

	/* No ASYM_PACKING if target cpu is already busy */
	if (env->idle == CPU_NOT_IDLE)
		return true;
	/*
	 * ASYM_PACKING needs to move all the work to the highest
	 * prority CPUs in the group, therefore mark all groups
	 * of lower priority than ourself as busy.
	 */
	if (sgs->sum_nr_running &&
	    sched_asym_prefer(env->dst_cpu, sg->asym_prefer_cpu)) {
		if (!sds->busiest)
			return true;

		/* Prefer to move from lowest priority cpu's work */
		if (sched_asym_prefer(sds->busiest->asym_prefer_cpu,
				      sg->asym_prefer_cpu))
			return true;
	}

	return false;
}

#ifdef CONFIG_NUMA_BALANCING
static inline enum fbq_type fbq_classify_group(struct sg_lb_stats *sgs)
{
	if (sgs->sum_nr_running > sgs->nr_numa_running)
		return regular;
	if (sgs->sum_nr_running > sgs->nr_preferred_running)
		return remote;
	return all;
}

static inline enum fbq_type fbq_classify_rq(struct rq *rq)
{
	if (rq->nr_running > rq->nr_numa_running)
		return regular;
	if (rq->nr_running > rq->nr_preferred_running)
		return remote;
	return all;
}
#else
static inline enum fbq_type fbq_classify_group(struct sg_lb_stats *sgs)
{
	return all;
}

static inline enum fbq_type fbq_classify_rq(struct rq *rq)
{
	return regular;
}
#endif /* CONFIG_NUMA_BALANCING */

#ifdef CONFIG_NO_HZ_COMMON
static struct {
	cpumask_var_t idle_cpus_mask;
	atomic_t nr_cpus;
	unsigned long next_balance;     /* in jiffy units */
	unsigned long next_update;     /* in jiffy units */
} nohz ____cacheline_aligned;
#endif

#define lb_sd_parent(sd) \
	(sd->parent && sd->parent->groups != sd->parent->groups->next)

/**
 * update_sd_lb_stats - Update sched_domain's statistics for load balancing.
 * @env: The load balancing environment.
 * @sds: variable to hold the statistics for this sched_domain.
 */
static inline void update_sd_lb_stats(struct lb_env *env, struct sd_lb_stats *sds)
{
	struct sched_domain *child = env->sd->child;
	struct sched_group *sg = env->sd->groups;
	struct sg_lb_stats *local = &sds->local_stat;
	struct sg_lb_stats tmp_sgs;
	int load_idx;
	bool overload = false, overutilized = false, misfit_task = false;
	bool prefer_sibling = child && child->flags & SD_PREFER_SIBLING;

#ifdef CONFIG_NO_HZ_COMMON
	if (env->idle == CPU_NEWLY_IDLE) {
		int cpu;

		/* Update the stats of NOHZ idle CPUs in the sd */
		for_each_cpu_and(cpu, sched_domain_span(env->sd),
				 nohz.idle_cpus_mask) {
			struct rq *rq = cpu_rq(cpu);

			/* ... Unless we've already done since the last tick */
			if (time_after(jiffies,
                                       rq->last_blocked_load_update_tick))
				update_blocked_averages(cpu);
		}
	}
	/*
	 * If we've just updated all of the NOHZ idle CPUs, then we can push
	 * back the next nohz.next_update, which will prevent an unnecessary
	 * wakeup for the nohz stats kick
	 */
	if (cpumask_subset(nohz.idle_cpus_mask, sched_domain_span(env->sd)))
		nohz.next_update = jiffies + LOAD_AVG_PERIOD;
#endif

	load_idx = get_sd_load_idx(env->sd, env->idle);

	do {
		struct sg_lb_stats *sgs = &tmp_sgs;
		int local_group;

		local_group = cpumask_test_cpu(env->dst_cpu, sched_group_span(sg));
		if (local_group) {
			sds->local = sg;
			sgs = local;

			if (env->idle != CPU_NEWLY_IDLE ||
			    time_after_eq(jiffies, sg->sgc->next_update))
				update_group_capacity(env->sd, env->dst_cpu);
		}

		update_sg_lb_stats(env, sg, load_idx, local_group, sgs,
						&overload, &overutilized,
						&misfit_task);

		if (local_group)
			goto next_group;

		/*
		 * In case the child domain prefers tasks go to siblings
		 * first, lower the sg capacity so that we'll try
		 * and move all the excess tasks away. We lower the capacity
		 * of a group only if the local group has the capacity to fit
		 * these excess tasks. The extra check prevents the case where
		 * you always pull from the heaviest group when it is already
		 * under-utilized (possible with a large weight task outweighs
		 * the tasks on the system).
		 */
		if (prefer_sibling && sds->local &&
		    group_has_capacity(env, local) &&
		    (sgs->sum_nr_running > local->sum_nr_running + 1)) {
			sgs->group_no_capacity = 1;
			sgs->group_type = group_classify(sg, sgs);
		}

		if (update_sd_pick_busiest(env, sds, sg, sgs)) {
			sds->busiest = sg;
			sds->busiest_stat = *sgs;
		}

next_group:
		/* Now, start updating sd_lb_stats */
		sds->total_running += sgs->sum_nr_running;
		sds->total_load += sgs->group_load;
		sds->total_capacity += sgs->group_capacity;
		sds->total_util += sgs->group_util;

		trace_sched_load_balance_sg_stats(sg->cpumask[0], sgs->group_type,
					sgs->idle_cpus, sgs->sum_nr_running,
					sgs->group_load, sgs->group_capacity,
					sgs->group_util, sgs->group_no_capacity,
					sgs->load_per_task,
					sgs->group_misfit_task_load,
					sds->busiest ? sds->busiest->cpumask[0] : 0);

		sg = sg->next;
	} while (sg != env->sd->groups);

	if (env->sd->flags & SD_NUMA)
		env->fbq_type = fbq_classify_group(&sds->busiest_stat);

	env->src_grp_nr_running = sds->busiest_stat.sum_nr_running;

	if (!lb_sd_parent(env->sd)) {
		/* update overload indicator if we are at root domain */
		if (READ_ONCE(env->dst_rq->rd->overload) != overload)
			WRITE_ONCE(env->dst_rq->rd->overload, overload);
	}

	if (overutilized)
		set_sd_overutilized(env->sd);
	else
		clear_sd_overutilized(env->sd);

	/*
	 * If there is a misfit task in one cpu in this sched_domain
	 * it is likely that the imbalance cannot be sorted out among
	 * the cpu's in this sched_domain. In this case set the
	 * overutilized flag at the parent sched_domain.
	 */
	if (misfit_task) {
		struct sched_domain *sd = env->sd->parent;

		/*
		 * In case of a misfit task, load balance at the parent
		 * sched domain level will make sense only if the the cpus
		 * have a different capacity. If cpus at a domain level have
		 * the same capacity, the misfit task cannot be well
		 * accomodated	in any of the cpus and there in no point in
		 * trying a load balance at this level
		 */
		while (sd) {
			if (sd->flags & SD_ASYM_CPUCAPACITY) {
				set_sd_overutilized(sd);
				break;
			}
			sd = sd->parent;
		}
	}

	/*
	 * If the domain util is greater that domain capacity, load balancing
	 * needs to be done at the next sched domain level as well.
	 */
	if (lb_sd_parent(env->sd) &&
	    sds->total_capacity * 1024 < sds->total_util *
			sched_capacity_margin_up[group_first_cpu(sds->local)])
		set_sd_overutilized(env->sd->parent);
}

/**
 * check_asym_packing - Check to see if the group is packed into the
 *			sched domain.
 *
 * This is primarily intended to used at the sibling level.  Some
 * cores like POWER7 prefer to use lower numbered SMT threads.  In the
 * case of POWER7, it can move to lower SMT modes only when higher
 * threads are idle.  When in lower SMT modes, the threads will
 * perform better since they share less core resources.  Hence when we
 * have idle threads, we want them to be the higher ones.
 *
 * This packing function is run on idle threads.  It checks to see if
 * the busiest CPU in this domain (core in the P7 case) has a higher
 * CPU number than the packing function is being run on.  Here we are
 * assuming lower CPU number will be equivalent to lower a SMT thread
 * number.
 *
 * Return: 1 when packing is required and a task should be moved to
 * this CPU.  The amount of the imbalance is returned in env->imbalance.
 *
 * @env: The load balancing environment.
 * @sds: Statistics of the sched_domain which is to be packed
 */
static int check_asym_packing(struct lb_env *env, struct sd_lb_stats *sds)
{
	int busiest_cpu;

	if (!(env->sd->flags & SD_ASYM_PACKING))
		return 0;

	if (env->idle == CPU_NOT_IDLE)
		return 0;

	if (!sds->busiest)
		return 0;

	busiest_cpu = sds->busiest->asym_prefer_cpu;
	if (sched_asym_prefer(busiest_cpu, env->dst_cpu))
		return 0;

	env->imbalance = DIV_ROUND_CLOSEST(
		sds->busiest_stat.avg_load * sds->busiest_stat.group_capacity,
		SCHED_CAPACITY_SCALE);

	return 1;
}

/**
 * fix_small_imbalance - Calculate the minor imbalance that exists
 *			amongst the groups of a sched_domain, during
 *			load balancing.
 * @env: The load balancing environment.
 * @sds: Statistics of the sched_domain whose imbalance is to be calculated.
 */
static inline
void fix_small_imbalance(struct lb_env *env, struct sd_lb_stats *sds)
{
	unsigned long tmp, capa_now = 0, capa_move = 0;
	unsigned int imbn = 2;
	unsigned long scaled_busy_load_per_task;
	struct sg_lb_stats *local, *busiest;

	local = &sds->local_stat;
	busiest = &sds->busiest_stat;

	if (!local->sum_nr_running)
		local->load_per_task = cpu_avg_load_per_task(env->dst_cpu);
	else if (busiest->load_per_task > local->load_per_task)
		imbn = 1;

	scaled_busy_load_per_task =
		(busiest->load_per_task * SCHED_CAPACITY_SCALE) /
		busiest->group_capacity;

	if (busiest->avg_load + scaled_busy_load_per_task >=
	    local->avg_load + (scaled_busy_load_per_task * imbn)) {
		env->imbalance = busiest->load_per_task;
		return;
	}

	/*
	 * OK, we don't have enough imbalance to justify moving tasks,
	 * however we may be able to increase total CPU capacity used by
	 * moving them.
	 */

	capa_now += busiest->group_capacity *
			min(busiest->load_per_task, busiest->avg_load);
	capa_now += local->group_capacity *
			min(local->load_per_task, local->avg_load);
	capa_now /= SCHED_CAPACITY_SCALE;

	/* Amount of load we'd subtract */
	if (busiest->avg_load > scaled_busy_load_per_task) {
		capa_move += busiest->group_capacity *
			    min(busiest->load_per_task,
				busiest->avg_load - scaled_busy_load_per_task);
	}

	/* Amount of load we'd add */
	if (busiest->avg_load * busiest->group_capacity <
	    busiest->load_per_task * SCHED_CAPACITY_SCALE) {
		tmp = (busiest->avg_load * busiest->group_capacity) /
		      local->group_capacity;
	} else {
		tmp = (busiest->load_per_task * SCHED_CAPACITY_SCALE) /
		      local->group_capacity;
	}
	capa_move += local->group_capacity *
		    min(local->load_per_task, local->avg_load + tmp);
	capa_move /= SCHED_CAPACITY_SCALE;

	/* Move if we gain throughput */
	if (capa_move > capa_now) {
		env->imbalance = busiest->load_per_task;
		return;
	}

	/* We can't see throughput improvement with the load-based
	 * method, but it is possible depending upon group size and
	 * capacity range that there might still be an underutilized
	 * cpu available in an asymmetric capacity system. Do one last
	 * check just in case.
	 */
	if (env->sd->flags & SD_ASYM_CPUCAPACITY &&
		busiest->group_type == group_overloaded &&
		busiest->sum_nr_running > busiest->group_weight &&
		local->sum_nr_running < local->group_weight &&
		local->group_capacity < busiest->group_capacity)
		env->imbalance = busiest->load_per_task;
}

/**
 * calculate_imbalance - Calculate the amount of imbalance present within the
 *			 groups of a given sched_domain during load balance.
 * @env: load balance environment
 * @sds: statistics of the sched_domain whose imbalance is to be calculated.
 */
static inline void calculate_imbalance(struct lb_env *env, struct sd_lb_stats *sds)
{
	unsigned long max_pull, load_above_capacity = ~0UL;
	struct sg_lb_stats *local, *busiest;
	bool no_imbalance = false;

	local = &sds->local_stat;
	busiest = &sds->busiest_stat;

	if (busiest->group_type == group_imbalanced) {
		/*
		 * In the group_imb case we cannot rely on group-wide averages
		 * to ensure cpu-load equilibrium, look at wider averages. XXX
		 */
		busiest->load_per_task =
			min(busiest->load_per_task, sds->avg_load);
	}

	/*
	 * Avg load of busiest sg can be less and avg load of local sg can
	 * be greater than avg load across all sgs of sd because avg load
	 * factors in sg capacity and sgs with smaller group_type are
	 * skipped when updating the busiest sg:
	 */
	if (busiest->avg_load <= sds->avg_load ||
	    local->avg_load >= sds->avg_load)
		no_imbalance = true;

	if (busiest->group_type != group_misfit_task && no_imbalance) {
		env->imbalance = 0;
		if (busiest->group_type == group_overloaded &&
				local->group_type <= group_misfit_task) {
			env->imbalance = busiest->load_per_task;
			return;
		}
		return fix_small_imbalance(env, sds);
	}

	/*
	 * If there aren't any idle cpus, avoid creating some.
	 */
	if (busiest->group_type == group_overloaded &&
	    local->group_type   == group_overloaded) {
		load_above_capacity = busiest->sum_nr_running * SCHED_CAPACITY_SCALE;
		if (load_above_capacity > busiest->group_capacity) {
			load_above_capacity -= busiest->group_capacity;
			load_above_capacity *= scale_load_down(NICE_0_LOAD);
			load_above_capacity /= busiest->group_capacity;
		} else
			load_above_capacity = ~0UL;
	}

	/*
	 * In case of a misfit task, independent of avg loads we do load balance
	 * at the parent sched domain level for B.L systems, so it is possible
	 * that busiest group avg load can be less than sd avg load.
	 * So skip calculating load based imbalance between groups.
	 */
	if (!no_imbalance) {
		/*
		 * We're trying to get all the cpus to the average_load,
		 * so we don't want to push ourselves above the average load,
		 * nor do we wish to reduce the max loaded cpu below the average
		 * load. At the same time, we also don't want to reduce the
		 * group load below the group capacity.
		 * Thus we look for the minimum possible imbalance.
		 */
		max_pull = min(busiest->avg_load - sds->avg_load,
				load_above_capacity);

		/* How much load to actually move to equalise the imbalance */
		env->imbalance = min(max_pull * busiest->group_capacity,
				     (sds->avg_load - local->avg_load) *
				     local->group_capacity) /
				     SCHED_CAPACITY_SCALE;
	} else {
		/*
		 * Skipped load based imbalance calculations, but let's find
		 * imbalance based on busiest group type or fix small imbalance.
		 */
		env->imbalance = 0;
	}

	/* Boost imbalance to allow misfit task to be balanced.
	 * Always do this if we are doing a NEWLY_IDLE balance
	 * on the assumption that any tasks we have must not be
	 * long-running (and hence we cannot rely upon load).
	 * However if we are not idle, we should assume the tasks
	 * we have are longer running and not override load-based
	 * calculations above unless we are sure that the local
	 * group is underutilized.
	 */
	if (busiest->group_type == group_misfit_task &&
	    (env->idle == CPU_NEWLY_IDLE ||
	     local->sum_nr_running < local->group_weight)) {
		env->imbalance = max_t(long, env->imbalance,
				       busiest->group_misfit_task_load);
	}

	/*
	 * if *imbalance is less than the average load per runnable task
	 * there is no guarantee that any tasks will be moved so we'll have
	 * a think about bumping its value to force at least one task to be
	 * moved
	 */
	if (env->imbalance < busiest->load_per_task) {
		/*
		 * The busiest group is overloaded so it could use help
		 * from the other groups. If the local group has idle CPUs
		 * and it is not overloaded and has no imbalance with in
		 * the group, allow the load balance by bumping the
		 * imbalance.
		 */
		if (busiest->group_type == group_overloaded &&
			local->group_type <= group_misfit_task &&
			env->idle != CPU_NOT_IDLE) {
			env->imbalance = busiest->load_per_task;
			return;
		}

		return fix_small_imbalance(env, sds);
	}
}

/******* find_busiest_group() helpers end here *********************/

/**
 * find_busiest_group - Returns the busiest group within the sched_domain
 * if there is an imbalance.
 *
 * Also calculates the amount of weighted load which should be moved
 * to restore balance.
 *
 * @env: The load balancing environment.
 *
 * Return:	- The busiest group if imbalance exists.
 */
static struct sched_group *find_busiest_group(struct lb_env *env)
{
	struct sg_lb_stats *local, *busiest;
	struct sd_lb_stats sds;

	init_sd_lb_stats(&sds);

	/*
	 * Compute the various statistics relavent for load balancing at
	 * this level.
	 */
	update_sd_lb_stats(env, &sds);

	if (energy_aware() && !sd_overutilized(env->sd)) {
		int cpu_local, cpu_busiest;
		unsigned long capacity_local, capacity_busiest;

		if (env->idle != CPU_NEWLY_IDLE)
			goto out_balanced;

		if (!sds.local || !sds.busiest)
			goto out_balanced;

		cpu_local = group_first_cpu(sds.local);
		cpu_busiest = group_first_cpu(sds.busiest);

		/* TODO: don't assume same cap cpus are in same domain */
		capacity_local = capacity_orig_of(cpu_local);
		capacity_busiest = capacity_orig_of(cpu_busiest);
		if (capacity_local > capacity_busiest) {
			goto out_balanced;
		} else if (capacity_local == capacity_busiest) {
			if (cpu_rq(cpu_busiest)->nr_running < 2)
				goto out_balanced;
		}
	}

	local = &sds.local_stat;
	busiest = &sds.busiest_stat;

	/* ASYM feature bypasses nice load balance check */
	if (check_asym_packing(env, &sds))
		return sds.busiest;

	/* There is no busy sibling group to pull tasks from */
	if (!sds.busiest || busiest->sum_nr_running == 0)
		goto out_balanced;

	/* XXX broken for overlapping NUMA groups */
	sds.avg_load = (SCHED_CAPACITY_SCALE * sds.total_load)
						/ sds.total_capacity;

	/*
	 * If the busiest group is imbalanced the below checks don't
	 * work because they assume all things are equal, which typically
	 * isn't true due to cpus_allowed constraints and the like.
	 */
	if (busiest->group_type == group_imbalanced)
		goto force_balance;

	/*
	 * When dst_cpu is idle, prevent SMP nice and/or asymmetric group
	 * capacities from resulting in underutilization due to avg_load.
	 */
	if (env->idle != CPU_NOT_IDLE && group_has_capacity(env, local) &&
	    busiest->group_no_capacity)
		goto force_balance;

	/* Misfit tasks should be dealt with regardless of the avg load */
	if (busiest->group_type == group_misfit_task)
		goto force_balance;

	/*
	 * If the local group is busier than the selected busiest group
	 * don't try and pull any tasks.
	 */
	if (local->avg_load >= busiest->avg_load)
		goto out_balanced;

	/*
	 * Don't pull any tasks if this group is already above the domain
	 * average load.
	 */
	if (local->avg_load >= sds.avg_load)
		goto out_balanced;

	if (env->idle == CPU_IDLE) {
		/*
		 * This cpu is idle. If the busiest group is not overloaded
		 * and there is no imbalance between this and busiest group
		 * wrt idle cpus, it is balanced. The imbalance becomes
		 * significant if the diff is greater than 1 otherwise we
		 * might end up to just move the imbalance on another group
		 */
		if ((busiest->group_type != group_overloaded) &&
				(local->idle_cpus <= (busiest->idle_cpus + 1)))
			goto out_balanced;
	} else {
		/*
		 * In the CPU_NEWLY_IDLE, CPU_NOT_IDLE cases, use
		 * imbalance_pct to be conservative.
		 */
		if (100 * busiest->avg_load <=
				env->sd->imbalance_pct * local->avg_load)
			goto out_balanced;
	}

force_balance:
	/* Looks like there is an imbalance. Compute it */
	env->src_grp_type = busiest->group_type;
	calculate_imbalance(env, &sds);
	trace_sched_load_balance_stats(sds.busiest->cpumask[0], busiest->group_type,
				busiest->avg_load, busiest->load_per_task,
				sds.local->cpumask[0], local->group_type,
				local->avg_load, local->load_per_task,
				sds.avg_load, env->imbalance);
	return sds.busiest;

out_balanced:
	env->imbalance = 0;
	return NULL;
}

/*
 * find_busiest_queue - find the busiest runqueue among the cpus in group.
 */
static struct rq *find_busiest_queue(struct lb_env *env,
				     struct sched_group *group)
{
	struct rq *busiest = NULL, *rq;
	unsigned long busiest_load = 0, busiest_capacity = 1;
	int i;

	for_each_cpu_and(i, sched_group_span(group), env->cpus) {
		unsigned long capacity, wl;
		enum fbq_type rt;

		rq = cpu_rq(i);
		rt = fbq_classify_rq(rq);

		/*
		 * We classify groups/runqueues into three groups:
		 *  - regular: there are !numa tasks
		 *  - remote:  there are numa tasks that run on the 'wrong' node
		 *  - all:     there is no distinction
		 *
		 * In order to avoid migrating ideally placed numa tasks,
		 * ignore those when there's better options.
		 *
		 * If we ignore the actual busiest queue to migrate another
		 * task, the next balance pass can still reduce the busiest
		 * queue by moving tasks around inside the node.
		 *
		 * If we cannot move enough load due to this classification
		 * the next pass will adjust the group classification and
		 * allow migration of more tasks.
		 *
		 * Both cases only affect the total convergence complexity.
		 */
		if (rt > env->fbq_type)
			continue;

		/*
		 * For ASYM_CPUCAPACITY domains with misfit tasks we simply
		 * seek the "biggest" misfit task.
		 */
		if (env->src_grp_type == group_misfit_task) {
			if (rq->misfit_task_load > busiest_load) {
				busiest_load = rq->misfit_task_load;
				busiest = rq;
			}
			continue;
		}

		/*
		 * Ignore cpu, which is undergoing active_balance and doesn't
		 * have more than 2 tasks.
		 */
		if (rq->active_balance && rq->nr_running <= 2)
			continue;

		capacity = capacity_of(i);

		/*
		 * For ASYM_CPUCAPACITY domains, don't pick a cpu that could
		 * eventually lead to active_balancing high->low capacity.
		 * Higher per-cpu capacity is considered better than balancing
		 * average load.
		 */
		if (env->sd->flags & SD_ASYM_CPUCAPACITY &&
		    capacity_of(env->dst_cpu) < capacity &&
		    (rq->nr_running == 1 || (rq->nr_running == 2 &&
		     task_util(rq->curr) < sched_small_task_threshold)))
			continue;

		wl = weighted_cpuload(rq);

		/*
		 * When comparing with imbalance, use weighted_cpuload()
		 * which is not scaled with the cpu capacity.
		 */

		if (rq->nr_running == 1 && wl > env->imbalance &&
		    !check_cpu_capacity(rq, env->sd))
			continue;

		/*
		 * For the load comparisons with the other cpu's, consider
		 * the weighted_cpuload() scaled with the cpu capacity, so
		 * that the load can be moved away from the cpu that is
		 * potentially running at a lower capacity.
		 *
		 * Thus we're looking for max(wl_i / capacity_i), crosswise
		 * multiplication to rid ourselves of the division works out
		 * to: wl_i * capacity_j > wl_j * capacity_i;  where j is
		 * our previous maximum.
		 */
		if (wl * busiest_capacity > busiest_load * capacity) {
			busiest_load = wl;
			busiest_capacity = capacity;
			busiest = rq;
		}
	}

	return busiest;
}

/*
 * Max backoff if we encounter pinned tasks. Pretty arbitrary value, but
 * so long as it is large enough.
 */
#define MAX_PINNED_INTERVAL	512
#define NEED_ACTIVE_BALANCE_THRESHOLD 10

static int need_active_balance(struct lb_env *env)
{
	struct sched_domain *sd = env->sd;

	if (env->idle == CPU_NEWLY_IDLE) {

		/*
		 * ASYM_PACKING needs to force migrate tasks from busy but
		 * lower priority CPUs in order to pack all tasks in the
		 * highest priority CPUs.
		 */
		if ((sd->flags & SD_ASYM_PACKING) &&
		    sched_asym_prefer(env->dst_cpu, env->src_cpu))
			return 1;
	}

	/*
	 * The dst_cpu is idle and the src_cpu CPU has only 1 CFS task.
	 * It's worth migrating the task if the src_cpu's capacity is reduced
	 * because of other sched_class or IRQs if more capacity stays
	 * available on dst_cpu.
	 * Avoid pulling the CFS task if it is the only task running.
	 */
	if ((env->idle != CPU_NOT_IDLE) &&
	    (env->src_rq->nr_running > 1) &&
	    (env->src_rq->cfs.h_nr_running == 1)) {
		if ((check_cpu_capacity(env->src_rq, sd)) &&
		    (capacity_of(env->src_cpu)*sd->imbalance_pct < capacity_of(env->dst_cpu)*100))
			return 1;
	}

	if ((env->idle != CPU_NOT_IDLE) &&
		(capacity_of(env->src_cpu) < capacity_of(env->dst_cpu)) &&
	    ((capacity_orig_of(env->src_cpu) < capacity_orig_of(env->dst_cpu))) &&
				(env->src_grp_nr_running == 1) &&
				env->src_rq->cfs.h_nr_running == 1 &&
				cpu_overutilized(env->src_cpu) &&
				!cpu_overutilized(env->dst_cpu)) {
			return 1;
	}

	if (env->idle != CPU_NOT_IDLE &&
			env->src_grp_type == group_misfit_task)
		return 1;

	if (env->src_grp_type == group_overloaded &&
	    env->src_rq->misfit_task_load)
		return 1;

	return unlikely(sd->nr_balance_failed > sd->cache_nice_tries+2);
}

static int group_balance_cpu_not_isolated(struct sched_group *sg)
{
	cpumask_t cpus;

	cpumask_and(&cpus, sched_group_span(sg), group_balance_mask(sg));
	cpumask_andnot(&cpus, &cpus, cpu_isolated_mask);
	return cpumask_first(&cpus);
}

static int active_load_balance_cpu_stop(void *data);

static int should_we_balance(struct lb_env *env)
{
	struct sched_group *sg = env->sd->groups;
	int cpu, balance_cpu = -1;

	/*
	 * Ensure the balancing environment is consistent; can happen
	 * when the softirq triggers 'during' hotplug.
	 */
	if (!cpumask_test_cpu(env->dst_cpu, env->cpus))
		return 0;

	/*
	 * In the newly idle case, we will allow all the cpu's
	 * to do the newly idle load balance.
	 */
	if (env->idle == CPU_NEWLY_IDLE)
		return 1;

	/* Try to find first idle cpu */
	for_each_cpu_and(cpu, group_balance_mask(sg), env->cpus) {
		if (!idle_cpu(cpu) || cpu_isolated(cpu))
			continue;

		balance_cpu = cpu;
		break;
	}

	if (balance_cpu == -1)
		balance_cpu = group_balance_cpu_not_isolated(sg);

	/*
	 * First idle cpu or the first cpu(busiest) in this sched group
	 * is eligible for doing load balancing at this and above domains.
	 */
	return balance_cpu == env->dst_cpu;
}

/*
 * Check this_cpu to ensure it is balanced within domain. Attempt to move
 * tasks if there is an imbalance.
 */
static int load_balance(int this_cpu, struct rq *this_rq,
			struct sched_domain *sd, enum cpu_idle_type idle,
			int *continue_balancing)
{
	int ld_moved = 0, cur_ld_moved, active_balance = 0;
	struct sched_domain *sd_parent = lb_sd_parent(sd) ? sd->parent : NULL;
	struct sched_group *group = NULL;
	struct rq *busiest = NULL;
	struct rq_flags rf;
	struct cpumask *cpus = this_cpu_cpumask_var_ptr(load_balance_mask);

	struct lb_env env = {
		.sd		= sd,
		.dst_cpu	= this_cpu,
		.dst_rq		= this_rq,
		.dst_grpmask    = sched_group_span(sd->groups),
		.idle		= idle,
		.loop_break	= sched_nr_migrate_break,
		.cpus		= cpus,
		.fbq_type	= all,
		.tasks		= LIST_HEAD_INIT(env.tasks),
		.imbalance		= 0,
		.flags			= 0,
		.loop			= 0,
	};

	cpumask_and(cpus, sched_domain_span(sd), cpu_active_mask);

	schedstat_inc(sd->lb_count[idle]);

redo:
	if (!should_we_balance(&env)) {
		*continue_balancing = 0;
		goto out_balanced;
	}

	group = find_busiest_group(&env);
	if (!group) {
		schedstat_inc(sd->lb_nobusyg[idle]);
		goto out_balanced;
	}

	busiest = find_busiest_queue(&env, group);
	if (!busiest) {
		schedstat_inc(sd->lb_nobusyq[idle]);
		goto out_balanced;
	}

	BUG_ON(busiest == env.dst_rq);

	schedstat_add(sd->lb_imbalance[idle], env.imbalance);

	env.src_cpu = busiest->cpu;
	env.src_rq = busiest;

	ld_moved = 0;
	if (busiest->nr_running > 1) {
		/*
		 * Attempt to move tasks. If find_busiest_group has found
		 * an imbalance but busiest->nr_running <= 1, the group is
		 * still unbalanced. ld_moved simply stays zero, so it is
		 * correctly treated as an imbalance.
		 */
		env.flags |= LBF_ALL_PINNED;
		env.loop_max  = min(sysctl_sched_nr_migrate, busiest->nr_running);

more_balance:
		rq_lock_irqsave(busiest, &rf);

		/*
		 * The world might have changed. Validate assumptions.
		 * And also, if the busiest cpu is undergoing active_balance,
		 * it doesn't need help if it has less than 2 tasks on it.
		 */

		if (busiest->nr_running <= 1 ||
		    (busiest->active_balance && busiest->nr_running <= 2)) {
			rq_unlock_irqrestore(busiest, &rf);
			env.flags &= ~LBF_ALL_PINNED;
			goto no_move;
		}

		update_rq_clock(busiest);

		/*
		 * cur_ld_moved - load moved in current iteration
		 * ld_moved     - cumulative load moved across iterations
		 */
		cur_ld_moved = detach_tasks(&env);

		/*
		 * We've detached some tasks from busiest_rq. Every
		 * task is masked "TASK_ON_RQ_MIGRATING", so we can safely
		 * unlock busiest->lock, and we are able to be sure
		 * that nobody can manipulate the tasks in parallel.
		 * See task_rq_lock() family for the details.
		 */

		rq_unlock(busiest, &rf);

		if (cur_ld_moved) {
			attach_tasks(&env);
			ld_moved += cur_ld_moved;
		}

		local_irq_restore(rf.flags);

		if (env.flags & LBF_NEED_BREAK) {
			env.flags &= ~LBF_NEED_BREAK;
			goto more_balance;
		}

		/*
		 * Revisit (affine) tasks on src_cpu that couldn't be moved to
		 * us and move them to an alternate dst_cpu in our sched_group
		 * where they can run. The upper limit on how many times we
		 * iterate on same src_cpu is dependent on number of cpus in our
		 * sched_group.
		 *
		 * This changes load balance semantics a bit on who can move
		 * load to a given_cpu. In addition to the given_cpu itself
		 * (or a ilb_cpu acting on its behalf where given_cpu is
		 * nohz-idle), we now have balance_cpu in a position to move
		 * load to given_cpu. In rare situations, this may cause
		 * conflicts (balance_cpu and given_cpu/ilb_cpu deciding
		 * _independently_ and at _same_ time to move some load to
		 * given_cpu) causing exceess load to be moved to given_cpu.
		 * This however should not happen so much in practice and
		 * moreover subsequent load balance cycles should correct the
		 * excess load moved.
		 */
		if ((env.flags & LBF_DST_PINNED) && env.imbalance > 0) {

			/* Prevent to re-select dst_cpu via env's cpus */
			cpumask_clear_cpu(env.dst_cpu, env.cpus);

			env.dst_rq	 = cpu_rq(env.new_dst_cpu);
			env.dst_cpu	 = env.new_dst_cpu;
			env.flags	&= ~LBF_DST_PINNED;
			env.loop	 = 0;
			env.loop_break	 = sched_nr_migrate_break;

			/*
			 * Go back to "more_balance" rather than "redo" since we
			 * need to continue with same src_cpu.
			 */
			goto more_balance;
		}

		/*
		 * We failed to reach balance because of affinity.
		 */
		if (sd_parent) {
			int *group_imbalance = &sd_parent->groups->sgc->imbalance;

			if ((env.flags & LBF_SOME_PINNED) && env.imbalance > 0)
				*group_imbalance = 1;
		}

		/* All tasks on this runqueue were pinned by CPU affinity */
		if (unlikely(env.flags & LBF_ALL_PINNED)) {
			cpumask_clear_cpu(cpu_of(busiest), cpus);
			/*
			 * Attempting to continue load balancing at the current
			 * sched_domain level only makes sense if there are
			 * active CPUs remaining as possible busiest CPUs to
			 * pull load from which are not contained within the
			 * destination group that is receiving any migrated
			 * load.
			 */
			if (!cpumask_subset(cpus, env.dst_grpmask)) {
				env.loop = 0;
				env.loop_break = sched_nr_migrate_break;
				goto redo;
			}
			goto out_all_pinned;
		}
	}

no_move:
	if (!ld_moved) {
		/*
		 * Increment the failure counter only on periodic balance.
		 * We do not want newidle balance, which can be very
		 * frequent, pollute the failure counter causing
		 * excessive cache_hot migrations and active balances.
		 */
		if (idle != CPU_NEWLY_IDLE) {
			if (env.src_grp_nr_running > 1)
				sd->nr_balance_failed++;
		}

		if (need_active_balance(&env)) {
			unsigned long flags;

			raw_spin_lock_irqsave(&busiest->lock, flags);

			/*
			 * The CPUs are marked as reserved if tasks
			 * are pushed/pulled from other CPUs. In that case,
			 * bail out from the load balancer.
			 */
			if (is_reserved(this_cpu) ||
			    is_reserved(cpu_of(busiest))) {
				raw_spin_unlock_irqrestore(&busiest->lock,
							   flags);
				*continue_balancing = 0;
				goto out;
			}

			/* don't kick the active_load_balance_cpu_stop,
			 * if the curr task on busiest cpu can't be
			 * moved to this_cpu
			 */
			if (!cpumask_test_cpu(this_cpu, &busiest->curr->cpus_allowed)) {
				raw_spin_unlock_irqrestore(&busiest->lock,
							    flags);
				env.flags |= LBF_ALL_PINNED;
				goto out_one_pinned;
			}

			/*
			 * ->active_balance synchronizes accesses to
			 * ->active_balance_work.  Once set, it's cleared
			 * only after active load balance is finished.
			 */
			if (!busiest->active_balance &&
			    !cpu_isolated(cpu_of(busiest))) {
				busiest->active_balance = 1;
				busiest->push_cpu = this_cpu;
				active_balance = 1;
				mark_reserved(this_cpu);
			}
			raw_spin_unlock_irqrestore(&busiest->lock, flags);

			if (active_balance) {
				stop_one_cpu_nowait(cpu_of(busiest),
					active_load_balance_cpu_stop, busiest,
					&busiest->active_balance_work);
				*continue_balancing = 0;
			}

			/* We've kicked active balancing, force task migration. */
			sd->nr_balance_failed = sd->cache_nice_tries +
					NEED_ACTIVE_BALANCE_THRESHOLD - 1;
		}
	} else
		sd->nr_balance_failed = 0;

	if (likely(!active_balance)) {
		/* We were unbalanced, so reset the balancing interval */
		sd->balance_interval = sd->min_interval;
	} else {
		/*
		 * If we've begun active balancing, start to back off. This
		 * case may not be covered by the all_pinned logic if there
		 * is only 1 task on the busy runqueue (because we don't call
		 * detach_tasks).
		 */
		if (sd->balance_interval < sd->max_interval)
			sd->balance_interval *= 2;
	}

	goto out;

out_balanced:
	/*
	 * We reach balance although we may have faced some affinity
	 * constraints. Clear the imbalance flag only if other tasks got
	 * a chance to move and fix the imbalance.
	 */
	if (sd_parent && !(env.flags & LBF_ALL_PINNED)) {
		int *group_imbalance = &sd_parent->groups->sgc->imbalance;

		if (*group_imbalance)
			*group_imbalance = 0;
	}

out_all_pinned:
	/*
	 * We reach balance because all tasks are pinned at this level so
	 * we can't migrate them. Let the imbalance flag set so parent level
	 * can try to migrate them.
	 */
	schedstat_inc(sd->lb_balanced[idle]);

	sd->nr_balance_failed = 0;

out_one_pinned:
	ld_moved = 0;

	/*
	 * idle_balance() disregards balance intervals, so we could repeatedly
	 * reach this code, which would lead to balance_interval skyrocketting
	 * in a short amount of time. Skip the balance_interval increase logic
	 * to avoid that.
	 */
	if (env.idle == CPU_NEWLY_IDLE)
		goto out;

	/* tune up the balancing interval */
	if (((env.flags & LBF_ALL_PINNED) &&
			sd->balance_interval < MAX_PINNED_INTERVAL) ||
			(sd->balance_interval < sd->max_interval))
		sd->balance_interval *= 2;
out:
	trace_sched_load_balance(this_cpu, idle, *continue_balancing,
				 group ? group->cpumask[0] : 0,
				 busiest ? busiest->nr_running : 0,
				 env.imbalance, env.flags, ld_moved,
				 sd->balance_interval, active_balance);
	return ld_moved;
}

static inline unsigned long
get_sd_balance_interval(struct sched_domain *sd, int cpu_busy)
{
	unsigned long interval = sd->balance_interval;
	unsigned int cpu;

	if (cpu_busy)
		interval *= sd->busy_factor;

	/* scale ms to jiffies */
	interval = msecs_to_jiffies(interval);
	interval = clamp(interval, 1UL, max_load_balance_interval);

	/*
	 * check if sched domain is marked as overutilized
	 * we ought to only do this on systems which have SD_ASYMCAPACITY
	 * but we want to do it for all sched domains in those systems
	 * So for now, just check if overutilized as a proxy.
	 */
	/*
	 * If we are overutilized and we have a misfit task, then
	 * we want to balance as soon as practically possible, so
	 * we return an interval of zero.
	 */
	if (energy_aware() && sd_overutilized(sd)) {
		/* we know the root is overutilized, let's check for a misfit task */
		for_each_cpu(cpu, sched_domain_span(sd)) {
			if (cpu_rq(cpu)->misfit_task_load)
				return 1;
		}
	}
	return interval;
}

static inline void
update_next_balance(struct sched_domain *sd, unsigned long *next_balance)
{
	unsigned long interval, next;

	/* used by idle balance, so cpu_busy = 0 */
	interval = get_sd_balance_interval(sd, 0);
	next = sd->last_balance + interval;

	if (time_after(*next_balance, next))
		*next_balance = next;
}

#ifdef CONFIG_SCHED_WALT
static inline bool min_cap_cluster_has_misfit_task(void)
{
	int cpu;

	for_each_possible_cpu(cpu) {
		if (!is_min_capacity_cpu(cpu))
			break;
		if (cpu_rq(cpu)->walt_stats.nr_big_tasks)
			return true;
	}

	return false;
}
#else
static inline bool min_cap_cluster_has_misfit_task(void)
{
	return false;
}
#endif

/*
 * idle_balance is called by schedule() if this_cpu is about to become
 * idle. Attempts to pull tasks from other CPUs.
 */
static int idle_balance(struct rq *this_rq, struct rq_flags *rf)
{
	unsigned long next_balance = jiffies + HZ;
	int this_cpu = this_rq->cpu;
	struct sched_domain *sd;
	int pulled_task = 0;
	u64 curr_cost = 0;
	bool force_lb = false;

	if (cpu_isolated(this_cpu))
		return 0;

	/*
	 * We must set idle_stamp _before_ calling idle_balance(), such that we
	 * measure the duration of idle_balance() as idle time.
	 */
	this_rq->idle_stamp = rq_clock(this_rq);

	/*
	 * Do not pull tasks towards !active CPUs...
	 */
	if (!cpu_active(this_cpu))
		return 0;

	/*
	 * Force higher capacity CPUs doing load balance, when the lower
	 * capacity CPUs has some misfit tasks.
	 */
	if (!is_min_capacity_cpu(this_cpu) &&
		(atomic_read(&this_rq->nr_iowait) == 0) &&
		min_cap_cluster_has_misfit_task())
		force_lb = true;

	/*
	 * This is OK, because current is on_cpu, which avoids it being picked
	 * for load-balance and preemption/IRQs are still disabled avoiding
	 * further scheduler activity on it and we're being very careful to
	 * re-start the picking loop.
	 */
	rq_unpin_lock(this_rq, rf);

	if (!force_lb && (this_rq->avg_idle < sysctl_sched_migration_cost ||
	    !READ_ONCE(this_rq->rd->overload))) {
		rcu_read_lock();
		sd = rcu_dereference_check_sched_domain(this_rq->sd);
		if (sd)
			update_next_balance(sd, &next_balance);
		rcu_read_unlock();

		goto out;
	}

	raw_spin_unlock(&this_rq->lock);

	update_blocked_averages(this_cpu);
	rcu_read_lock();
	for_each_domain(this_cpu, sd) {
		int continue_balancing = 1;
		u64 t0, domain_cost;

		if (!(sd->flags & SD_LOAD_BALANCE)) {
			if (time_after_eq(jiffies,
					  sd->groups->sgc->next_update))
				update_group_capacity(sd, this_cpu);
			continue;
		}

		if (!force_lb &&
		    this_rq->avg_idle < curr_cost + sd->max_newidle_lb_cost) {
			update_next_balance(sd, &next_balance);
			break;
		}

		if (sd->flags & SD_BALANCE_NEWIDLE) {
			t0 = sched_clock_cpu(this_cpu);

			pulled_task = load_balance(this_cpu, this_rq,
						   sd, CPU_NEWLY_IDLE,
						   &continue_balancing);

			domain_cost = sched_clock_cpu(this_cpu) - t0;
			if (domain_cost > sd->max_newidle_lb_cost)
				sd->max_newidle_lb_cost = domain_cost;

			curr_cost += domain_cost;
		}

		update_next_balance(sd, &next_balance);

		/*
		 * Stop searching for tasks to pull if there are
		 * now runnable tasks on this rq.
		 */
		if (pulled_task || this_rq->nr_running > 0)
			break;
	}
	rcu_read_unlock();

	raw_spin_lock(&this_rq->lock);

	if (curr_cost > this_rq->max_idle_balance_cost)
		this_rq->max_idle_balance_cost = curr_cost;

	/*
	 * While browsing the domains, we released the rq lock, a task could
	 * have been enqueued in the meantime. Since we're not going idle,
	 * pretend we pulled a task.
	 */
	if (this_rq->cfs.h_nr_running && !pulled_task)
		pulled_task = 1;

out:
	/* Move the next balance forward */
	if (time_after(this_rq->next_balance, next_balance))
		this_rq->next_balance = next_balance;

	/* Is there a task of a high priority class? */
	if (this_rq->nr_running != this_rq->cfs.h_nr_running)
		pulled_task = -1;

	if (pulled_task)
		this_rq->idle_stamp = 0;

	rq_repin_lock(this_rq, rf);

	return pulled_task;
}

/*
 * active_load_balance_cpu_stop is run by cpu stopper. It pushes
 * running tasks off the busiest CPU onto idle CPUs. It requires at
 * least 1 task to be running on each physical CPU where possible, and
 * avoids physical / logical imbalances.
 */
static int active_load_balance_cpu_stop(void *data)
{
	struct rq *busiest_rq = data;
	int busiest_cpu = cpu_of(busiest_rq);
	int target_cpu = busiest_rq->push_cpu;
	struct rq *target_rq = cpu_rq(target_cpu);
	struct sched_domain *sd = NULL;
	struct task_struct *p = NULL;
	struct rq_flags rf;
	struct task_struct *push_task;
	int push_task_detached = 0;
	struct lb_env env = {
		.sd			= sd,
		.dst_cpu		= target_cpu,
		.dst_rq			= target_rq,
		.src_cpu		= busiest_rq->cpu,
		.src_rq			= busiest_rq,
		.idle			= CPU_IDLE,
		.flags			= 0,
		.loop			= 0,
	};
	bool moved = false;

	rq_lock_irq(busiest_rq, &rf);
	/*
	 * Between queueing the stop-work and running it is a hole in which
	 * CPUs can become inactive. We should not move tasks from or to
	 * inactive CPUs.
	 */
	if (!cpu_active(busiest_cpu) || !cpu_active(target_cpu))
		goto out_unlock;

	/* make sure the requested cpu hasn't gone down in the meantime */
	if (unlikely(busiest_cpu != smp_processor_id() ||
		     !busiest_rq->active_balance))
		goto out_unlock;

	/* Is there any task to move? */
	if (busiest_rq->nr_running <= 1)
		goto out_unlock;

	/*
	 * This condition is "impossible", if it occurs
	 * we need to fix it. Originally reported by
	 * Bjorn Helgaas on a 128-cpu setup.
	 */
	BUG_ON(busiest_rq == target_rq);

	push_task = busiest_rq->push_task;
	target_cpu = busiest_rq->push_cpu;
	if (push_task) {
		if (task_on_rq_queued(push_task) &&
			push_task->state == TASK_RUNNING &&
			task_cpu(push_task) == busiest_cpu &&
					cpu_online(target_cpu)) {
			update_rq_clock(busiest_rq);
			detach_task(push_task, &env);
			push_task_detached = 1;
			moved = true;
		}
		goto out_unlock;
	}

	/* Search for an sd spanning us and the target CPU. */
	rcu_read_lock();
	for_each_domain(target_cpu, sd) {
		if ((sd->flags & SD_LOAD_BALANCE) &&
		    cpumask_test_cpu(busiest_cpu, sched_domain_span(sd)))
				break;
	}

	if (likely(sd)) {
		struct lb_env env = {
			.sd		= sd,
			.dst_cpu	= target_cpu,
			.dst_rq		= target_rq,
			.src_cpu	= busiest_rq->cpu,
			.src_rq		= busiest_rq,
			.idle		= CPU_IDLE,
			/*
			 * can_migrate_task() doesn't need to compute new_dst_cpu
			 * for active balancing. Since we have CPU_IDLE, but no
			 * @dst_grpmask we need to make that test go away with lying
			 * about DST_PINNED.
			 */
			.flags		= LBF_DST_PINNED,
		};

		schedstat_inc(sd->alb_count);
		update_rq_clock(busiest_rq);

		p = detach_one_task(&env);
		if (p) {
			schedstat_inc(sd->alb_pushed);
			/* Active balancing done, reset the failure counter. */
			sd->nr_balance_failed = 0;
			moved = true;
		} else {
			schedstat_inc(sd->alb_failed);
		}
	}
	rcu_read_unlock();
out_unlock:
	busiest_rq->active_balance = 0;
	push_task = busiest_rq->push_task;
	target_cpu = busiest_rq->push_cpu;
	clear_reserved(target_cpu);

	if (push_task)
		busiest_rq->push_task = NULL;

	rq_unlock(busiest_rq, &rf);

	if (push_task) {
		if (push_task_detached)
			attach_one_task(target_rq, push_task);
		put_task_struct(push_task);
	}

	if (p)
		attach_one_task(target_rq, p);

	local_irq_enable();

	return 0;
}

static inline int on_null_domain(struct rq *rq)
{
	return unlikely(!rcu_dereference_sched(rq->sd));
}

#ifdef CONFIG_NO_HZ_COMMON
/*
 * idle load balancing details
 * - When one of the busy CPUs notice that there may be an idle rebalancing
 *   needed, they will kick the idle load balancer, which then does idle
 *   load balancing for all the idle CPUs.
 */

static inline int find_new_ilb(void)
{
	int ilb = nr_cpu_ids;
	struct sched_domain *sd;
	int cpu = raw_smp_processor_id();
	struct rq *rq = cpu_rq(cpu);
	cpumask_t cpumask;

	rcu_read_lock();
	sd = rcu_dereference_check_sched_domain(rq->sd);
	if (sd) {
		cpumask_and(&cpumask, nohz.idle_cpus_mask,
				sched_domain_span(sd));
		cpumask_andnot(&cpumask, &cpumask,
				cpu_isolated_mask);
		ilb = cpumask_first(&cpumask);
	}
	rcu_read_unlock();

	if (sd && (ilb >= nr_cpu_ids || !idle_cpu(ilb))) {
		if (!energy_aware() ||
				(capacity_orig_of(cpu) ==
				cpu_rq(cpu)->rd->max_cpu_capacity.val ||
				cpu_overutilized(cpu))) {
			cpumask_andnot(&cpumask, nohz.idle_cpus_mask,
					cpu_isolated_mask);
			ilb = cpumask_first(&cpumask);
		}
	}

	if (ilb < nr_cpu_ids && idle_cpu(ilb))
		return ilb;

	return nr_cpu_ids;
}

/*
 * Kick a CPU to do the nohz balancing, if it is time for it. We pick the
 * nohz_load_balancer CPU (if there is one) otherwise fallback to any idle
 * CPU (if there is one).
 */
static void nohz_balancer_kick(bool only_update)
{
	int ilb_cpu;

	nohz.next_balance++;

	ilb_cpu = find_new_ilb();

	if (ilb_cpu >= nr_cpu_ids)
		return;

	if (test_and_set_bit(NOHZ_BALANCE_KICK, nohz_flags(ilb_cpu)))
		return;

	if (only_update)
		set_bit(NOHZ_STATS_KICK, nohz_flags(ilb_cpu));

	/*
	 * Use smp_send_reschedule() instead of resched_cpu().
	 * This way we generate a sched IPI on the target cpu which
	 * is idle. And the softirq performing nohz idle load balance
	 * will be run before returning from the IPI.
	 */
	trace_sched_load_balance_nohz_kick(smp_processor_id(), ilb_cpu);
	smp_send_reschedule(ilb_cpu);
	return;
}

void nohz_balance_exit_idle(unsigned int cpu)
{
	if (unlikely(test_bit(NOHZ_TICK_STOPPED, nohz_flags(cpu)))) {
		/*
		 * Completely isolated CPUs don't ever set, so we must test.
		 */
		if (likely(cpumask_test_cpu(cpu, nohz.idle_cpus_mask))) {
			cpumask_clear_cpu(cpu, nohz.idle_cpus_mask);
			atomic_dec(&nohz.nr_cpus);
		}
		clear_bit(NOHZ_TICK_STOPPED, nohz_flags(cpu));
	}
}

static inline void set_cpu_sd_state_busy(void)
{
	struct sched_domain *sd;
	int cpu = smp_processor_id();

	rcu_read_lock();
	sd = rcu_dereference(per_cpu(sd_llc, cpu));

	if (!sd || !sd->nohz_idle)
		goto unlock;
	sd->nohz_idle = 0;

	atomic_inc(&sd->shared->nr_busy_cpus);
unlock:
	rcu_read_unlock();
}

void set_cpu_sd_state_idle(void)
{
	struct sched_domain *sd;
	int cpu = smp_processor_id();

	rcu_read_lock();
	sd = rcu_dereference(per_cpu(sd_llc, cpu));

	if (!sd || sd->nohz_idle)
		goto unlock;
	sd->nohz_idle = 1;

	atomic_dec(&sd->shared->nr_busy_cpus);
unlock:
	rcu_read_unlock();
}

/*
 * This routine will record that the cpu is going idle with tick stopped.
 * This info will be used in performing idle load balancing in the future.
 */
void nohz_balance_enter_idle(int cpu)
{
	/*
	 * If this cpu is going down, then nothing needs to be done.
	 */
	if (!cpu_active(cpu))
		return;

	/* Spare idle load balancing on CPUs that don't want to be disturbed: */
	if (!is_housekeeping_cpu(cpu))
		return;

	if (test_bit(NOHZ_TICK_STOPPED, nohz_flags(cpu)))
		return;

	/*
	 * If we're a completely isolated CPU, we don't play.
	 */
	if (on_null_domain(cpu_rq(cpu)) || cpu_isolated(cpu))
		return;

	cpumask_set_cpu(cpu, nohz.idle_cpus_mask);
	atomic_inc(&nohz.nr_cpus);
	set_bit(NOHZ_TICK_STOPPED, nohz_flags(cpu));
}
#else
static inline void nohz_balancer_kick(bool only_update) {}
#endif

static DEFINE_SPINLOCK(balancing);

/*
 * Scale the max load_balance interval with the number of CPUs in the system.
 * This trades load-balance latency on larger machines for less cross talk.
 */
void update_max_interval(void)
{
	cpumask_t avail_mask;
	unsigned int available_cpus;

	cpumask_andnot(&avail_mask, cpu_online_mask, cpu_isolated_mask);
	available_cpus = cpumask_weight(&avail_mask);

	max_load_balance_interval = HZ*available_cpus/10;
}

/*
 * It checks each scheduling domain to see if it is due to be balanced,
 * and initiates a balancing operation if so.
 *
 * Balancing parameters are set up in init_sched_domains.
 */
static void rebalance_domains(struct rq *rq, enum cpu_idle_type idle)
{
	int continue_balancing = 1;
	int cpu = rq->cpu;
	unsigned long interval;
	struct sched_domain *sd;
	/* Earliest time when we have to do rebalance again */
	unsigned long next_balance = jiffies + 60*HZ;
	int update_next_balance = 0;
	int need_serialize, need_decay = 0;
	u64 max_cost = 0;

	rcu_read_lock();
	for_each_domain(cpu, sd) {
		/*
		 * Decay the newidle max times here because this is a regular
		 * visit to all the domains. Decay ~1% per second.
		 */
		if (time_after(jiffies, sd->next_decay_max_lb_cost)) {
			sd->max_newidle_lb_cost =
				(sd->max_newidle_lb_cost * 253) / 256;
			sd->next_decay_max_lb_cost = jiffies + HZ;
			need_decay = 1;
		}
		max_cost += sd->max_newidle_lb_cost;

		if (energy_aware() && !sd_overutilized(sd))
			continue;

		if (!(sd->flags & SD_LOAD_BALANCE)) {
			if (time_after_eq(jiffies,
					  sd->groups->sgc->next_update))
				update_group_capacity(sd, cpu);
			continue;
		}

		/*
		 * Stop the load balance at this level. There is another
		 * CPU in our sched group which is doing load balancing more
		 * actively.
		 */
		if (!continue_balancing) {
			if (need_decay)
				continue;
			break;
		}

		interval = get_sd_balance_interval(sd, idle != CPU_IDLE);

		need_serialize = sd->flags & SD_SERIALIZE;
		if (need_serialize) {
			if (!spin_trylock(&balancing))
				goto out;
		}

		if (time_after_eq(jiffies, sd->last_balance + interval)) {
			if (load_balance(cpu, rq, sd, idle, &continue_balancing)) {
				/*
				 * The LBF_DST_PINNED logic could have changed
				 * env->dst_cpu, so we can't know our idle
				 * state even if we migrated tasks. Update it.
				 */
				idle = idle_cpu(cpu) ? CPU_IDLE : CPU_NOT_IDLE;
			}
			sd->last_balance = jiffies;
			interval = get_sd_balance_interval(sd, idle != CPU_IDLE);
		}
		if (need_serialize)
			spin_unlock(&balancing);
out:
		if (time_after(next_balance, sd->last_balance + interval)) {
			next_balance = sd->last_balance + interval;
			update_next_balance = 1;
		}
	}
	if (need_decay) {
		/*
		 * Ensure the rq-wide value also decays but keep it at a
		 * reasonable floor to avoid funnies with rq->avg_idle.
		 */
		rq->max_idle_balance_cost =
			max((u64)sysctl_sched_migration_cost, max_cost);
	}
	rcu_read_unlock();

	/*
	 * next_balance will be updated only when there is a need.
	 * When the cpu is attached to null domain for ex, it will not be
	 * updated.
	 */
	if (likely(update_next_balance)) {
		rq->next_balance = next_balance;

#ifdef CONFIG_NO_HZ_COMMON
		/*
		 * If this CPU has been elected to perform the nohz idle
		 * balance. Other idle CPUs have already rebalanced with
		 * nohz_idle_balance() and nohz.next_balance has been
		 * updated accordingly. This CPU is now running the idle load
		 * balance for itself and we need to update the
		 * nohz.next_balance accordingly.
		 */
		if ((idle == CPU_IDLE) && time_after(nohz.next_balance, rq->next_balance))
			nohz.next_balance = rq->next_balance;
#endif
	}
}

#ifdef CONFIG_NO_HZ_COMMON
/*
 * In CONFIG_NO_HZ_COMMON case, the idle balance kickee will do the
 * rebalancing for all the cpus for whom scheduler ticks are stopped.
 */
static void nohz_idle_balance(struct rq *this_rq, enum cpu_idle_type idle)
{
	int this_cpu = this_rq->cpu;
	struct rq *rq;
	struct sched_domain *sd;
	int balance_cpu;
	/* Earliest time when we have to do rebalance again */
	unsigned long next_balance = jiffies + 60*HZ;
	int update_next_balance = 0;
	cpumask_t cpus;

	if (idle != CPU_IDLE ||
	    !test_bit(NOHZ_BALANCE_KICK, nohz_flags(this_cpu)))
		goto end;

	/*
	 * This cpu is going to update the blocked load of idle CPUs either
	 * before doing a rebalancing or just to keep metrics up to date. we
	 * can safely update the next update timestamp
	 */
	rcu_read_lock();
	sd = rcu_dereference(this_rq->sd);
	/*
	 * Check whether there is a sched_domain available for this cpu.
	 * The last other cpu can have been unplugged since the ILB has been
	 * triggered and the sched_domain can now be null. The idle balance
	 * sequence will quickly be aborted as there is no more idle CPUs
	 */
	if (sd)
		nohz.next_update = jiffies + msecs_to_jiffies(LOAD_AVG_PERIOD);
	rcu_read_unlock();

	cpumask_andnot(&cpus, nohz.idle_cpus_mask, cpu_isolated_mask);

	for_each_cpu(balance_cpu, &cpus) {
		if (balance_cpu == this_cpu || !idle_cpu(balance_cpu))
			continue;

		/*
		 * If this cpu gets work to do, stop the load balancing
		 * work being done for other cpus. Next load
		 * balancing owner will pick it up.
		 */
		if (need_resched())
			break;

		rq = cpu_rq(balance_cpu);

		/*
		 * If time for next balance is due,
		 * do the balance.
		 */
		if (time_after_eq(jiffies, rq->next_balance)) {
			struct rq_flags rf;

			rq_lock_irq(rq, &rf);
			update_rq_clock(rq);
			cpu_load_update_idle(rq);
			rq_unlock_irq(rq, &rf);

			update_blocked_averages(balance_cpu);
			/*
			 * This idle load balance softirq may have been
			 * triggered only to update the blocked load and shares
			 * of idle CPUs (which we have just done for
			 * balance_cpu). In that case skip the actual balance.
			 */
			if (!test_bit(NOHZ_STATS_KICK, nohz_flags(this_cpu)))
				rebalance_domains(rq, idle);
		}

		if (time_after(next_balance, rq->next_balance)) {
			next_balance = rq->next_balance;
			update_next_balance = 1;
		}
	}

	/*
	 * next_balance will be updated only when there is a need.
	 * When the CPU is attached to null domain for ex, it will not be
	 * updated.
	 */
	if (likely(update_next_balance))
		nohz.next_balance = next_balance;
end:
	clear_bit(NOHZ_BALANCE_KICK, nohz_flags(this_cpu));
}

/*
 * Current heuristic for kicking the idle load balancer in the presence
 * of an idle cpu in the system.
 *   - This rq has more than one task.
 *   - This rq has at least one CFS task and the capacity of the CPU is
 *     significantly reduced because of RT tasks or IRQs.
 *   - At parent of LLC scheduler domain level, this cpu's scheduler group has
 *     multiple busy cpu.
 *   - For SD_ASYM_PACKING, if the lower numbered cpu's in the scheduler
 *     domain span are idle.
 */
static inline bool nohz_kick_needed(struct rq *rq, bool only_update)
{
	unsigned long now = jiffies;
	struct sched_domain_shared *sds;
	struct sched_domain *sd;
	int nr_busy, i, cpu = rq->cpu;
	bool kick = false;
	cpumask_t cpumask;

	if (unlikely(rq->idle_balance) && !only_update)
		return false;

       /*
	* We may be recently in ticked or tickless idle mode. At the first
	* busy tick after returning from idle, we will update the busy stats.
	*/
	set_cpu_sd_state_busy();
	nohz_balance_exit_idle(cpu);

	/*
	 * None are in tickless mode and hence no need for NOHZ idle load
	 * balancing.
	 */
	cpumask_andnot(&cpumask, nohz.idle_cpus_mask, cpu_isolated_mask);
	if (cpumask_empty(&cpumask))
		return false;

	if (only_update) {
		if (time_before(now, nohz.next_update))
			return false;
		else
			return true;
	}

	if (time_before(now, nohz.next_balance))
		return false;

	/*
	 * If energy aware is enabled, do idle load balance if runqueue has
	 * at least 2 tasks and cpu is overutilized
	 */
	if (rq->nr_running >= 2 &&
	    (!energy_aware() || cpu_overutilized(cpu)))
		return true;

	if (energy_aware())
		return rq->misfit_task_load > 0;

	rcu_read_lock();
	sds = rcu_dereference(per_cpu(sd_llc_shared, cpu));
	if (sds && !energy_aware()) {
		/*
		 * XXX: write a coherent comment on why we do this.
		 * See also: http://lkml.kernel.org/r/20111202010832.602203411@sbsiddha-desk.sc.intel.com
		 */
		nr_busy = atomic_read(&sds->nr_busy_cpus);
		if (nr_busy > 1) {
			kick = true;
			goto unlock;
		}

	}

	sd = rcu_dereference(rq->sd);
	if (sd) {
		if ((rq->cfs.h_nr_running >= 1) &&
				check_cpu_capacity(rq, sd)) {
			kick = true;
			goto unlock;
		}
	}

	sd = rcu_dereference(per_cpu(sd_asym, cpu));
	if (sd) {
		for_each_cpu(i, sched_domain_span(sd)) {
			if (i == cpu ||
			    !cpumask_test_cpu(i, &cpumask))
				continue;

			if (sched_asym_prefer(i, cpu)) {
				kick = true;
				goto unlock;
			}
		}
	}
unlock:
	rcu_read_unlock();
	return kick;
}
#else
static void nohz_idle_balance(struct rq *this_rq, enum cpu_idle_type idle) { }
static inline bool nohz_kick_needed(struct rq *rq, bool only_update) { return false; }
#endif

/*
 * run_rebalance_domains is triggered when needed from the scheduler tick.
 * Also triggered for nohz idle balancing (with nohz_balancing_kick set).
 */
static __latent_entropy void run_rebalance_domains(struct softirq_action *h)
{
	struct rq *this_rq = this_rq();
	enum cpu_idle_type idle = this_rq->idle_balance ?
						CPU_IDLE : CPU_NOT_IDLE;

	/*
	 * Since core isolation doesn't update nohz.idle_cpus_mask, there
	 * is a possibility this nohz kicked cpu could be isolated. Hence
	 * return if the cpu is isolated.
	 */
	if (cpu_isolated(this_rq->cpu))
		return;
	/*
	 * If this cpu has a pending nohz_balance_kick, then do the
	 * balancing on behalf of the other idle cpus whose ticks are
	 * stopped. Do nohz_idle_balance *before* rebalance_domains to
	 * give the idle cpus a chance to load balance. Else we may
	 * load balance only within the local sched_domain hierarchy
	 * and abort nohz_idle_balance altogether if we pull some load.
	 */
	nohz_idle_balance(this_rq, idle);
	update_blocked_averages(this_rq->cpu);
#ifdef CONFIG_NO_HZ_COMMON
	if (!test_bit(NOHZ_STATS_KICK, nohz_flags(this_rq->cpu)))
		rebalance_domains(this_rq, idle);
	clear_bit(NOHZ_STATS_KICK, nohz_flags(this_rq->cpu));
#else
	rebalance_domains(this_rq, idle);
#endif
}

/*
 * Trigger the SCHED_SOFTIRQ if it is time to do periodic load balancing.
 */
void trigger_load_balance(struct rq *rq)
{
	/* Don't need to rebalance while attached to NULL domain or
	 * cpu is isolated.
	 */
	if (unlikely(on_null_domain(rq)) || cpu_isolated(cpu_of(rq)))
		return;

	if (time_after_eq(jiffies, rq->next_balance))
		raise_softirq(SCHED_SOFTIRQ);
#ifdef CONFIG_NO_HZ_COMMON
	if (nohz_kick_needed(rq, false))
		nohz_balancer_kick(false);
#endif
}

static void rq_online_fair(struct rq *rq)
{
	update_sysctl();

	update_runtime_enabled(rq);
}

static void rq_offline_fair(struct rq *rq)
{
	update_sysctl();

	/* Ensure any throttled groups are reachable by pick_next_task */
	unthrottle_offline_cfs_rqs(rq);
}

#endif /* CONFIG_SMP */

/*
 * scheduler tick hitting a task of our scheduling class:
 */
static void task_tick_fair(struct rq *rq, struct task_struct *curr, int queued)
{
	struct cfs_rq *cfs_rq;
	struct sched_entity *se = &curr->se;
#ifdef CONFIG_SCHED_WALT
	bool old_misfit = curr->misfit;
	bool misfit;
#endif

	for_each_sched_entity(se) {
		cfs_rq = cfs_rq_of(se);
		entity_tick(cfs_rq, se, queued);
	}

	if (static_branch_unlikely(&sched_numa_balancing))
		task_tick_numa(rq, curr);

	update_misfit_status(curr, rq);

#ifdef CONFIG_SCHED_WALT
	misfit = rq->misfit_task_load;

	if (old_misfit != misfit) {
		walt_fixup_nr_big_tasks(rq, curr, 1, misfit);
		curr->misfit = misfit;
	}
#endif

	update_overutilized_status(rq);
}

/*
 * called on fork with the child task as argument from the parent's context
 *  - child not yet on the tasklist
 *  - preemption disabled
 */
static void task_fork_fair(struct task_struct *p)
{
	struct cfs_rq *cfs_rq;
	struct sched_entity *se = &p->se, *curr;
	struct rq *rq = this_rq();
	struct rq_flags rf;

	rq_lock(rq, &rf);
	update_rq_clock(rq);

	cfs_rq = task_cfs_rq(current);
	curr = cfs_rq->curr;
	if (curr) {
		update_curr(cfs_rq);
		se->vruntime = curr->vruntime;
	}
	place_entity(cfs_rq, se, 1);

	if (sysctl_sched_child_runs_first && curr && entity_before(curr, se)) {
		/*
		 * Upon rescheduling, sched_class::put_prev_task() will place
		 * 'current' within the tree based on its new key value.
		 */
		swap(curr->vruntime, se->vruntime);
		resched_curr(rq);
	}

	se->vruntime -= cfs_rq->min_vruntime;
	rq_unlock(rq, &rf);
}

/*
 * Priority of the task has changed. Check to see if we preempt
 * the current task.
 */
static void
prio_changed_fair(struct rq *rq, struct task_struct *p, int oldprio)
{
	if (!task_on_rq_queued(p))
		return;

	/*
	 * Reschedule if we are currently running on this runqueue and
	 * our priority decreased, or if we are not currently running on
	 * this runqueue and our priority is higher than the current's
	 */
	if (rq->curr == p) {
		if (p->prio > oldprio)
			resched_curr(rq);
	} else
		check_preempt_curr(rq, p, 0);
}

static inline bool vruntime_normalized(struct task_struct *p)
{
	struct sched_entity *se = &p->se;

	/*
	 * In both the TASK_ON_RQ_QUEUED and TASK_ON_RQ_MIGRATING cases,
	 * the dequeue_entity(.flags=0) will already have normalized the
	 * vruntime.
	 */
	if (p->on_rq)
		return true;

	/*
	 * When !on_rq, vruntime of the task has usually NOT been normalized.
	 * But there are some cases where it has already been normalized:
	 *
	 * - A forked child which is waiting for being woken up by
	 *   wake_up_new_task().
	 * - A task which has been woken up by try_to_wake_up() and
	 *   waiting for actually being woken up by sched_ttwu_pending().
	 */
	if (!se->sum_exec_runtime ||
	    (p->state == TASK_WAKING && p->sched_remote_wakeup))
		return true;

	return false;
}

#ifdef CONFIG_FAIR_GROUP_SCHED
/*
 * Propagate the changes of the sched_entity across the tg tree to make it
 * visible to the root
 */
static void propagate_entity_cfs_rq(struct sched_entity *se)
{
	struct cfs_rq *cfs_rq;

	/* Start to propagate at parent */
	se = se->parent;

	for_each_sched_entity(se) {
		cfs_rq = cfs_rq_of(se);

		if (cfs_rq_throttled(cfs_rq))
			break;

		update_load_avg(se, UPDATE_TG);
	}
}
#else
static void propagate_entity_cfs_rq(struct sched_entity *se) { }
#endif

static void detach_entity_cfs_rq(struct sched_entity *se)
{
	struct cfs_rq *cfs_rq = cfs_rq_of(se);

	/* Catch up with the cfs_rq and remove our load when we leave */
	update_load_avg(se, 0);
	detach_entity_load_avg(cfs_rq, se);
	update_tg_load_avg(cfs_rq, false);
	propagate_entity_cfs_rq(se);
}

static void attach_entity_cfs_rq(struct sched_entity *se)
{
	struct cfs_rq *cfs_rq = cfs_rq_of(se);

#ifdef CONFIG_FAIR_GROUP_SCHED
	/*
	 * Since the real-depth could have been changed (only FAIR
	 * class maintain depth value), reset depth properly.
	 */
	se->depth = se->parent ? se->parent->depth + 1 : 0;
#endif

	/* Synchronize entity with its cfs_rq */
	update_load_avg(se, sched_feat(ATTACH_AGE_LOAD) ? 0 : SKIP_AGE_LOAD);
	attach_entity_load_avg(cfs_rq, se);
	update_tg_load_avg(cfs_rq, false);
	propagate_entity_cfs_rq(se);
}

static void detach_task_cfs_rq(struct task_struct *p)
{
	struct sched_entity *se = &p->se;
	struct cfs_rq *cfs_rq = cfs_rq_of(se);

	if (!vruntime_normalized(p)) {
		/*
		 * Fix up our vruntime so that the current sleep doesn't
		 * cause 'unlimited' sleep bonus.
		 */
		place_entity(cfs_rq, se, 0);
		se->vruntime -= cfs_rq->min_vruntime;
	}

	detach_entity_cfs_rq(se);
}

static void attach_task_cfs_rq(struct task_struct *p)
{
	struct sched_entity *se = &p->se;
	struct cfs_rq *cfs_rq = cfs_rq_of(se);

	attach_entity_cfs_rq(se);

	if (!vruntime_normalized(p))
		se->vruntime += cfs_rq->min_vruntime;
}

static void switched_from_fair(struct rq *rq, struct task_struct *p)
{
	detach_task_cfs_rq(p);
}

static void switched_to_fair(struct rq *rq, struct task_struct *p)
{
	attach_task_cfs_rq(p);

	if (task_on_rq_queued(p)) {
		/*
		 * We were most likely switched from sched_rt, so
		 * kick off the schedule if running, otherwise just see
		 * if we can still preempt the current task.
		 */
		if (rq->curr == p)
			resched_curr(rq);
		else
			check_preempt_curr(rq, p, 0);
	}
}

/* Account for a task changing its policy or group.
 *
 * This routine is mostly called to set cfs_rq->curr field when a task
 * migrates between groups/classes.
 */
static void set_curr_task_fair(struct rq *rq)
{
	struct sched_entity *se = &rq->curr->se;

	for_each_sched_entity(se) {
		struct cfs_rq *cfs_rq = cfs_rq_of(se);

		set_next_entity(cfs_rq, se);
		/* ensure bandwidth has been allocated on our new cfs_rq */
		account_cfs_rq_runtime(cfs_rq, 0);
	}
}

void init_cfs_rq(struct cfs_rq *cfs_rq)
{
	cfs_rq->tasks_timeline = RB_ROOT_CACHED;
	cfs_rq->min_vruntime = (u64)(-(1LL << 20));
#ifndef CONFIG_64BIT
	cfs_rq->min_vruntime_copy = cfs_rq->min_vruntime;
#endif
#ifdef CONFIG_SMP
#ifdef CONFIG_FAIR_GROUP_SCHED
	cfs_rq->propagate_avg = 0;
#endif
	atomic_long_set(&cfs_rq->removed_load_avg, 0);
	atomic_long_set(&cfs_rq->removed_util_avg, 0);
#endif
}

#ifdef CONFIG_FAIR_GROUP_SCHED
static void task_set_group_fair(struct task_struct *p)
{
	struct sched_entity *se = &p->se;

	set_task_rq(p, task_cpu(p));
	se->depth = se->parent ? se->parent->depth + 1 : 0;
}

static void task_move_group_fair(struct task_struct *p)
{
	detach_task_cfs_rq(p);
	set_task_rq(p, task_cpu(p));

#ifdef CONFIG_SMP
	/* Tell se's cfs_rq has been changed -- migrated */
	p->se.avg.last_update_time = 0;
#endif
	attach_task_cfs_rq(p);
}

static void task_change_group_fair(struct task_struct *p, int type)
{
	switch (type) {
	case TASK_SET_GROUP:
		task_set_group_fair(p);
		break;

	case TASK_MOVE_GROUP:
		task_move_group_fair(p);
		break;
	}
}

void free_fair_sched_group(struct task_group *tg)
{
	int i;

	destroy_cfs_bandwidth(tg_cfs_bandwidth(tg));

	for_each_possible_cpu(i) {
		if (tg->cfs_rq)
			kfree(tg->cfs_rq[i]);
		if (tg->se)
			kfree(tg->se[i]);
	}

	kfree(tg->cfs_rq);
	kfree(tg->se);
}

int alloc_fair_sched_group(struct task_group *tg, struct task_group *parent)
{
	struct sched_entity *se;
	struct cfs_rq *cfs_rq;
	int i;

	tg->cfs_rq = kzalloc(sizeof(cfs_rq) * nr_cpu_ids, GFP_KERNEL);
	if (!tg->cfs_rq)
		goto err;
	tg->se = kzalloc(sizeof(se) * nr_cpu_ids, GFP_KERNEL);
	if (!tg->se)
		goto err;

	tg->shares = NICE_0_LOAD;

	init_cfs_bandwidth(tg_cfs_bandwidth(tg));

	for_each_possible_cpu(i) {
		cfs_rq = kzalloc_node(sizeof(struct cfs_rq),
				      GFP_KERNEL, cpu_to_node(i));
		if (!cfs_rq)
			goto err;

		se = kzalloc_node(sizeof(struct sched_entity),
				  GFP_KERNEL, cpu_to_node(i));
		if (!se)
			goto err_free_rq;

		init_cfs_rq(cfs_rq);
		init_tg_cfs_entry(tg, cfs_rq, se, i, parent->se[i]);
		init_entity_runnable_average(se);
	}

	return 1;

err_free_rq:
	kfree(cfs_rq);
err:
	return 0;
}

void online_fair_sched_group(struct task_group *tg)
{
	struct sched_entity *se;
	struct rq_flags rf;
	struct rq *rq;
	int i;

	for_each_possible_cpu(i) {
		rq = cpu_rq(i);
		se = tg->se[i];
		rq_lock_irq(rq, &rf);
		update_rq_clock(rq);
		attach_entity_cfs_rq(se);
		sync_throttle(tg, i);
		rq_unlock_irq(rq, &rf);
	}
}

void unregister_fair_sched_group(struct task_group *tg)
{
	unsigned long flags;
	struct rq *rq;
	int cpu;

	for_each_possible_cpu(cpu) {
		if (tg->se[cpu])
			remove_entity_load_avg(tg->se[cpu]);

		/*
		 * Only empty task groups can be destroyed; so we can speculatively
		 * check on_list without danger of it being re-added.
		 */
		if (!tg->cfs_rq[cpu]->on_list)
			continue;

		rq = cpu_rq(cpu);

		raw_spin_lock_irqsave(&rq->lock, flags);
		list_del_leaf_cfs_rq(tg->cfs_rq[cpu]);
		raw_spin_unlock_irqrestore(&rq->lock, flags);
	}
}

void init_tg_cfs_entry(struct task_group *tg, struct cfs_rq *cfs_rq,
			struct sched_entity *se, int cpu,
			struct sched_entity *parent)
{
	struct rq *rq = cpu_rq(cpu);

	cfs_rq->tg = tg;
	cfs_rq->rq = rq;
	init_cfs_rq_runtime(cfs_rq);

	tg->cfs_rq[cpu] = cfs_rq;
	tg->se[cpu] = se;

	/* se could be NULL for root_task_group */
	if (!se)
		return;

	if (!parent) {
		se->cfs_rq = &rq->cfs;
		se->depth = 0;
	} else {
		se->cfs_rq = parent->my_q;
		se->depth = parent->depth + 1;
	}

	se->my_q = cfs_rq;
	/* guarantee group entities always have weight */
	update_load_set(&se->load, NICE_0_LOAD);
	se->parent = parent;
}

static DEFINE_MUTEX(shares_mutex);

int sched_group_set_shares(struct task_group *tg, unsigned long shares)
{
	int i;

	/*
	 * We can't change the weight of the root cgroup.
	 */
	if (!tg->se[0])
		return -EINVAL;

	shares = clamp(shares, scale_load(MIN_SHARES), scale_load(MAX_SHARES));

	mutex_lock(&shares_mutex);
	if (tg->shares == shares)
		goto done;

	tg->shares = shares;
	for_each_possible_cpu(i) {
		struct rq *rq = cpu_rq(i);
		struct sched_entity *se = tg->se[i];
		struct rq_flags rf;

		/* Propagate contribution to hierarchy */
		rq_lock_irqsave(rq, &rf);
		update_rq_clock(rq);
		for_each_sched_entity(se) {
			update_load_avg(se, UPDATE_TG);
			update_cfs_shares(se);
		}
		rq_unlock_irqrestore(rq, &rf);
	}

done:
	mutex_unlock(&shares_mutex);
	return 0;
}
#else /* CONFIG_FAIR_GROUP_SCHED */

void free_fair_sched_group(struct task_group *tg) { }

int alloc_fair_sched_group(struct task_group *tg, struct task_group *parent)
{
	return 1;
}

void online_fair_sched_group(struct task_group *tg) { }

void unregister_fair_sched_group(struct task_group *tg) { }

#endif /* CONFIG_FAIR_GROUP_SCHED */


static unsigned int get_rr_interval_fair(struct rq *rq, struct task_struct *task)
{
	struct sched_entity *se = &task->se;
	unsigned int rr_interval = 0;

	/*
	 * Time slice is 0 for SCHED_OTHER tasks that are on an otherwise
	 * idle runqueue:
	 */
	if (rq->cfs.load.weight)
		rr_interval = NS_TO_JIFFIES(sched_slice(cfs_rq_of(se), se));

	return rr_interval;
}

/*
 * All the scheduling class methods:
 */
const struct sched_class fair_sched_class = {
	.next			= &idle_sched_class,
	.enqueue_task		= enqueue_task_fair,
	.dequeue_task		= dequeue_task_fair,
	.yield_task		= yield_task_fair,
	.yield_to_task		= yield_to_task_fair,

	.check_preempt_curr	= check_preempt_wakeup,

	.pick_next_task		= pick_next_task_fair,
	.put_prev_task		= put_prev_task_fair,

#ifdef CONFIG_SMP
	.select_task_rq		= select_task_rq_fair,
	.migrate_task_rq	= migrate_task_rq_fair,

	.rq_online		= rq_online_fair,
	.rq_offline		= rq_offline_fair,

	.task_dead		= task_dead_fair,
	.set_cpus_allowed	= set_cpus_allowed_common,
#endif

	.set_curr_task          = set_curr_task_fair,
	.task_tick		= task_tick_fair,
	.task_fork		= task_fork_fair,

	.prio_changed		= prio_changed_fair,
	.switched_from		= switched_from_fair,
	.switched_to		= switched_to_fair,

	.get_rr_interval	= get_rr_interval_fair,

	.update_curr		= update_curr_fair,

#ifdef CONFIG_FAIR_GROUP_SCHED
	.task_change_group	= task_change_group_fair,
#endif
#ifdef CONFIG_SCHED_WALT
	.fixup_walt_sched_stats	= walt_fixup_sched_stats_fair,
	.fixup_cumulative_runnable_avg =
		walt_fixup_cumulative_runnable_avg_fair,
#endif
};

#ifdef CONFIG_SCHED_DEBUG
void print_cfs_stats(struct seq_file *m, int cpu)
{
	struct cfs_rq *cfs_rq;

	rcu_read_lock();
	for_each_leaf_cfs_rq(cpu_rq(cpu), cfs_rq)
		print_cfs_rq(m, cpu, cfs_rq);
	rcu_read_unlock();
}

#ifdef CONFIG_NUMA_BALANCING
void show_numa_stats(struct task_struct *p, struct seq_file *m)
{
	int node;
	unsigned long tsf = 0, tpf = 0, gsf = 0, gpf = 0;

	for_each_online_node(node) {
		if (p->numa_faults) {
			tsf = p->numa_faults[task_faults_idx(NUMA_MEM, node, 0)];
			tpf = p->numa_faults[task_faults_idx(NUMA_MEM, node, 1)];
		}
		if (p->numa_group) {
			gsf = p->numa_group->faults[task_faults_idx(NUMA_MEM, node, 0)],
			gpf = p->numa_group->faults[task_faults_idx(NUMA_MEM, node, 1)];
		}
		print_numa_stats(m, node, tsf, tpf, gsf, gpf);
	}
}
#endif /* CONFIG_NUMA_BALANCING */
#endif /* CONFIG_SCHED_DEBUG */

__init void init_sched_fair_class(void)
{
#ifdef CONFIG_SMP
	open_softirq(SCHED_SOFTIRQ, run_rebalance_domains);

#ifdef CONFIG_NO_HZ_COMMON
	nohz.next_balance = jiffies;
	nohz.next_update = jiffies;
	zalloc_cpumask_var(&nohz.idle_cpus_mask, GFP_NOWAIT);
#endif

	alloc_eenv();
#endif /* SMP */

}

/* WALT sched implementation begins here */
#ifdef CONFIG_SCHED_WALT

#ifdef CONFIG_CFS_BANDWIDTH

static void walt_init_cfs_rq_stats(struct cfs_rq *cfs_rq)
{
	cfs_rq->walt_stats.nr_big_tasks = 0;
	cfs_rq->walt_stats.cumulative_runnable_avg_scaled = 0;
	cfs_rq->walt_stats.pred_demands_sum_scaled = 0;
}

static void walt_inc_cfs_rq_stats(struct cfs_rq *cfs_rq, struct task_struct *p)
{
	inc_nr_big_task(&cfs_rq->walt_stats, p);
	fixup_cumulative_runnable_avg(&cfs_rq->walt_stats,
				      p->ravg.demand_scaled,
				      p->ravg.pred_demand_scaled);
}

static void walt_dec_cfs_rq_stats(struct cfs_rq *cfs_rq, struct task_struct *p)
{
	dec_nr_big_task(&cfs_rq->walt_stats, p);
	fixup_cumulative_runnable_avg(&cfs_rq->walt_stats,
				      -(s64)p->ravg.demand_scaled,
				      -(s64)p->ravg.pred_demand_scaled);
}

static void walt_inc_throttled_cfs_rq_stats(struct walt_sched_stats *stats,
					    struct cfs_rq *tcfs_rq)
{
	struct rq *rq = rq_of(tcfs_rq);

	stats->nr_big_tasks += tcfs_rq->walt_stats.nr_big_tasks;
	fixup_cumulative_runnable_avg(stats,
			tcfs_rq->walt_stats.cumulative_runnable_avg_scaled,
			tcfs_rq->walt_stats.pred_demands_sum_scaled);

	if (stats == &rq->walt_stats)
		walt_fixup_cum_window_demand(rq,
			tcfs_rq->walt_stats.cumulative_runnable_avg_scaled);

}

static void walt_dec_throttled_cfs_rq_stats(struct walt_sched_stats *stats,
					    struct cfs_rq *tcfs_rq)
{
	struct rq *rq = rq_of(tcfs_rq);

	stats->nr_big_tasks -= tcfs_rq->walt_stats.nr_big_tasks;
	fixup_cumulative_runnable_avg(stats,
			-tcfs_rq->walt_stats.cumulative_runnable_avg_scaled,
			-tcfs_rq->walt_stats.pred_demands_sum_scaled);

	/*
	 * We remove the throttled cfs_rq's tasks's contribution from the
	 * cumulative window demand so that the same can be added
	 * unconditionally when the cfs_rq is unthrottled.
	 */
	if (stats == &rq->walt_stats)
		walt_fixup_cum_window_demand(rq,
			-tcfs_rq->walt_stats.cumulative_runnable_avg_scaled);
}

static void walt_fixup_sched_stats_fair(struct rq *rq, struct task_struct *p,
					u16 updated_demand_scaled,
					u16 updated_pred_demand_scaled)
{
	struct cfs_rq *cfs_rq;
	struct sched_entity *se = &p->se;
	s64 task_load_delta = (s64)updated_demand_scaled -
			      p->ravg.demand_scaled;
	s64 pred_demand_delta = (s64)updated_pred_demand_scaled -
				p->ravg.pred_demand_scaled;

	for_each_sched_entity(se) {
		cfs_rq = cfs_rq_of(se);

		fixup_cumulative_runnable_avg(&cfs_rq->walt_stats,
					      task_load_delta,
					      pred_demand_delta);
		if (cfs_rq_throttled(cfs_rq))
			break;
	}

	/* Fix up rq->walt_stats only if we didn't find any throttled cfs_rq */
	if (!se) {
		fixup_cumulative_runnable_avg(&rq->walt_stats,
					      task_load_delta,
					      pred_demand_delta);
		walt_fixup_cum_window_demand(rq, task_load_delta);
	}
}

static void walt_fixup_nr_big_tasks(struct rq *rq, struct task_struct *p,
							int delta, bool inc)
{
	struct cfs_rq *cfs_rq;
	struct sched_entity *se = &p->se;

	for_each_sched_entity(se) {
		cfs_rq = cfs_rq_of(se);

		cfs_rq->walt_stats.nr_big_tasks += inc ? delta : -delta;
		BUG_ON(cfs_rq->walt_stats.nr_big_tasks < 0);

		if (cfs_rq_throttled(cfs_rq))
			break;
	}

	/* Fix up rq->walt_stats only if we didn't find any throttled cfs_rq */
	if (!se)
		walt_adjust_nr_big_tasks(rq, delta, inc);
}

/*
 * Check if task is part of a hierarchy where some cfs_rq does not have any
 * runtime left.
 *
 * We can't rely on throttled_hierarchy() to do this test, as
 * cfs_rq->throttle_count will not be updated yet when this function is called
 * from scheduler_tick()
 */
static int task_will_be_throttled(struct task_struct *p)
{
	struct sched_entity *se = &p->se;
	struct cfs_rq *cfs_rq;

	if (!cfs_bandwidth_used())
		return 0;

	for_each_sched_entity(se) {
		cfs_rq = cfs_rq_of(se);
		if (!cfs_rq->runtime_enabled)
			continue;
		if (cfs_rq->runtime_remaining <= 0)
			return 1;
	}

	return 0;
}

#else /* CONFIG_CFS_BANDWIDTH */

static void walt_fixup_sched_stats_fair(struct rq *rq, struct task_struct *p,
					u16 updated_demand_scaled,
					u16 updated_pred_demand_scaled)
{
	fixup_walt_sched_stats_common(rq, p, updated_demand_scaled,
				      updated_pred_demand_scaled);
}

static void walt_fixup_nr_big_tasks(struct rq *rq, struct task_struct *p,
							int delta, bool inc)
{
	walt_adjust_nr_big_tasks(rq, delta, inc);
}

static int task_will_be_throttled(struct task_struct *p)
{
	return false;
}

#endif /* CONFIG_CFS_BANDWIDTH */

static inline int
kick_active_balance(struct rq *rq, struct task_struct *p, int new_cpu)
{
	unsigned long flags;
	int rc = 0;

	/* Invoke active balance to force migrate currently running task */
	raw_spin_lock_irqsave(&rq->lock, flags);
	if (!rq->active_balance) {
		rq->active_balance = 1;
		rq->push_cpu = new_cpu;
		get_task_struct(p);
		rq->push_task = p;
		rc = 1;
	}
	raw_spin_unlock_irqrestore(&rq->lock, flags);

	return rc;
}

#ifdef CONFIG_SCHED_WALT
struct walt_rotate_work {
	struct work_struct w;
	struct task_struct *src_task;
	struct task_struct *dst_task;
	int src_cpu;
	int dst_cpu;
};

static DEFINE_PER_CPU(struct walt_rotate_work, walt_rotate_works);

static void walt_rotate_work_func(struct work_struct *work)
{
	struct walt_rotate_work *wr = container_of(work,
				struct walt_rotate_work, w);

	migrate_swap(wr->src_task, wr->dst_task);

	put_task_struct(wr->src_task);
	put_task_struct(wr->dst_task);

	clear_reserved(wr->src_cpu);
	clear_reserved(wr->dst_cpu);
}

void walt_rotate_work_init(void)
{
	int i;

	for_each_possible_cpu(i) {
		struct walt_rotate_work *wr = &per_cpu(walt_rotate_works, i);

		INIT_WORK(&wr->w, walt_rotate_work_func);
	}
}

#define WALT_ROTATION_THRESHOLD_NS	16000000
static void walt_check_for_rotation(struct rq *src_rq)
{
	u64 wc, wait, max_wait = 0, run, max_run = 0;
	int deserved_cpu = nr_cpu_ids, dst_cpu = nr_cpu_ids;
	int i, src_cpu = cpu_of(src_rq);
	struct rq *dst_rq;
	struct walt_rotate_work *wr = NULL;

	if (!walt_rotation_enabled)
		return;

	if (!is_min_capacity_cpu(src_cpu))
		return;

	wc = sched_ktime_clock();
	for_each_possible_cpu(i) {
		struct rq *rq = cpu_rq(i);

		if (!is_min_capacity_cpu(i))
			break;

		if (is_reserved(i))
			continue;

		if (!rq->misfit_task_load || rq->curr->sched_class !=
						&fair_sched_class)
			continue;

		wait = wc - rq->curr->last_enqueued_ts;
		if (wait > max_wait) {
			max_wait = wait;
			deserved_cpu = i;
		}
	}

	if (deserved_cpu != src_cpu)
		return;

	for_each_possible_cpu(i) {
		struct rq *rq = cpu_rq(i);

		if (is_min_capacity_cpu(i))
			continue;

		if (is_reserved(i))
			continue;

		if (rq->curr->sched_class != &fair_sched_class)
			continue;

		if (rq->nr_running > 1)
			continue;

		run = wc - rq->curr->last_enqueued_ts;

		if (run < WALT_ROTATION_THRESHOLD_NS)
			continue;

		if (run > max_run) {
			max_run = run;
			dst_cpu = i;
		}
	}

	if (dst_cpu == nr_cpu_ids)
		return;

	dst_rq = cpu_rq(dst_cpu);

	double_rq_lock(src_rq, dst_rq);
	if (dst_rq->curr->sched_class == &fair_sched_class) {
		get_task_struct(src_rq->curr);
		get_task_struct(dst_rq->curr);

		mark_reserved(src_cpu);
		mark_reserved(dst_cpu);
		wr = &per_cpu(walt_rotate_works, src_cpu);

		wr->src_task = src_rq->curr;
		wr->dst_task = dst_rq->curr;

		wr->src_cpu = src_cpu;
		wr->dst_cpu = dst_cpu;
	}
	double_rq_unlock(src_rq, dst_rq);

	if (wr)
		queue_work_on(src_cpu, system_highpri_wq, &wr->w);
}
#else
static inline void walt_check_for_rotation(struct rq *rq)
{
}
#endif

static DEFINE_RAW_SPINLOCK(migration_lock);
void check_for_migration(struct rq *rq, struct task_struct *p)
{
	int active_balance;
	int new_cpu = -1;
	int cpu = smp_processor_id();
	int prev_cpu = task_cpu(p);
	struct sched_domain *sd = NULL;

	if (rq->misfit_task_load) {
		if (rq->curr->state != TASK_RUNNING ||
		    rq->curr->nr_cpus_allowed == 1)
			return;

		if (task_will_be_throttled(p))
			return;

		raw_spin_lock(&migration_lock);
		rcu_read_lock();
<<<<<<< HEAD
		new_cpu = find_energy_efficient_cpu(sd, p, cpu, prev_cpu,
						    0, false);
=======
		new_cpu = find_energy_efficient_cpu(sd, p, cpu, prev_cpu, 0, 1);
>>>>>>> a1ef8a6b
		rcu_read_unlock();
		if ((new_cpu != prev_cpu) && (capacity_orig_of(new_cpu) >
					capacity_orig_of(prev_cpu))) {
			active_balance = kick_active_balance(rq, p, new_cpu);
			if (active_balance) {
				mark_reserved(new_cpu);
				raw_spin_unlock(&migration_lock);
				stop_one_cpu_nowait(prev_cpu,
					active_load_balance_cpu_stop, rq,
					&rq->active_balance_work);
				return;
			}
		} else {
			walt_check_for_rotation(rq);
		}
		raw_spin_unlock(&migration_lock);
	}
}

#endif /* CONFIG_SCHED_WALT */<|MERGE_RESOLUTION|>--- conflicted
+++ resolved
@@ -5019,7 +5019,6 @@
 		if (++count > 3) {
 			u64 new, old = ktime_to_ns(cfs_b->period);
 
-<<<<<<< HEAD
 			/*
 			 * Grow period by a factor of 2 to avoid losing precision.
 			 * Precision loss in the quota/period ratio can cause __cfs_schedulable
@@ -5042,22 +5041,6 @@
 					div_u64(old, NSEC_PER_USEC),
 					div_u64(cfs_b->quota, NSEC_PER_USEC));
 			}
-=======
-			new = (old * 147) / 128; /* ~115% */
-			new = min(new, max_cfs_quota_period);
-
-			cfs_b->period = ns_to_ktime(new);
-
-			/* since max is 1s, this is limited to 1e9^2, which fits in u64 */
-			cfs_b->quota *= new;
-			cfs_b->quota = div64_u64(cfs_b->quota, old);
-
-			pr_warn_ratelimited(
-        "cfs_period_timer[cpu%d]: period too short, scaling up (new cfs_period_us %lld, cfs_quota_us = %lld)\n",
-	                        smp_processor_id(),
-	                        div_u64(new, NSEC_PER_USEC),
-                                div_u64(cfs_b->quota, NSEC_PER_USEC));
->>>>>>> a1ef8a6b
 
 			/* reset count so we don't come right back in here */
 			count = 0;
@@ -7433,21 +7416,14 @@
 	if (capacity == max_capacity)
 		return true;
 
-<<<<<<< HEAD
-	if (task_boost_policy(p) == SCHED_BOOST_ON_BIG &&
-			is_min_capacity_cpu(cpu))
-		return false;
-=======
 	if (is_min_capacity_cpu(cpu)) {
 		if (task_boost_policy(p) == SCHED_BOOST_ON_BIG ||
-			task_boost > 0 ||
-			schedtune_task_boost(p) > 0)
+			task_boost > 0)
 			return false;
 	} else { /* mid cap cpu */
 		if (task_boost > 1)
 			return false;
 	}
->>>>>>> a1ef8a6b
 
 	return task_fits_capacity(p, capacity, cpu);
 }
@@ -8257,11 +8233,8 @@
 static int find_energy_efficient_cpu(struct sched_domain *sd,
 				     struct task_struct *p,
 				     int cpu, int prev_cpu,
-<<<<<<< HEAD
-				     int sync, bool sync_boost)
-=======
-				     int sync, int sibling_count_hint)
->>>>>>> a1ef8a6b
+				     int sync, bool sync_boost,
+				     int sibling_count_hint)
 {
 	int use_fbt = sched_feat(FIND_BEST_TARGET);
 	int cpu_iter, eas_cpu_idx = EAS_CPU_NXT;
@@ -8491,18 +8464,6 @@
 	int want_energy = 0;
 	int sync = wake_flags & WF_SYNC;
 
-<<<<<<< HEAD
-=======
-	if (energy_aware()) {
-		rcu_read_lock();
-		new_cpu = find_energy_efficient_cpu(energy_sd, p,
-						cpu, prev_cpu, sync,
-						sibling_count_hint);
-		rcu_read_unlock();
-		return new_cpu;
-	}
-
->>>>>>> a1ef8a6b
 	rcu_read_lock();
 
 	if (sd_flag & SD_BALANCE_WAKE) {
@@ -8582,7 +8543,6 @@
 			new_cpu = select_idle_sibling(p, prev_cpu, new_cpu);
 
 	} else {
-<<<<<<< HEAD
 		if (energy_sd) {
 			/*
 			 * If the sync flag is set but ignored, prefer to
@@ -8595,13 +8555,9 @@
 				      cpu >= cpu_rq(cpu)->rd->mid_cap_orig_cpu;
 
 			new_cpu = find_energy_efficient_cpu(energy_sd, p, cpu,
-						    prev_cpu, sync, sync_boost);
+						    prev_cpu, sync, sync_boost,
+						    sibling_count_hint);
 		}
-=======
-		if (energy_sd)
-			new_cpu = find_energy_efficient_cpu(energy_sd, p, cpu,
-					prev_cpu, sync, sibling_count_hint);
->>>>>>> a1ef8a6b
 
 		/* if we did an energy-aware placement and had no choices available
 		 * then fall back to the default find_idlest_cpu choice
@@ -9872,15 +9828,7 @@
 {
 	unsigned long capacity = arch_scale_cpu_capacity(sd, cpu);
 	struct sched_group *sdg = sd->groups;
-<<<<<<< HEAD
-	struct max_cpu_capacity *mcc;
-	unsigned long max_capacity;
-	int max_cap_cpu;
-	unsigned long flags;
 	bool update = false;
-=======
->>>>>>> a1ef8a6b
-
 	capacity *= arch_scale_max_freq_capacity(sd, cpu);
 	capacity >>= SCHED_CAPACITY_SHIFT;
 
@@ -9890,29 +9838,6 @@
 		update = true;
 	}
 
-<<<<<<< HEAD
-	mcc = &cpu_rq(cpu)->rd->max_cpu_capacity;
-
-	raw_spin_lock_irqsave(&mcc->lock, flags);
-	max_capacity = mcc->val;
-	max_cap_cpu = mcc->cpu;
-
-	if ((max_capacity > capacity && max_cap_cpu == cpu) ||
-	    max_capacity < capacity) {
-		mcc->val = capacity;
-		mcc->cpu = cpu;
-#ifdef CONFIG_SCHED_DEBUG
-		raw_spin_unlock_irqrestore(&mcc->lock, flags);
-		printk_deferred(KERN_INFO "CPU%d: update max cpu_capacity %lu\n",
-				cpu, capacity);
-		goto skip_unlock;
-#endif
-	}
-	raw_spin_unlock_irqrestore(&mcc->lock, flags);
-
-skip_unlock: __attribute__ ((unused));
-=======
->>>>>>> a1ef8a6b
 	capacity *= scale_rt_capacity(cpu);
 	capacity >>= SCHED_CAPACITY_SHIFT;
 
@@ -13294,12 +13219,8 @@
 
 		raw_spin_lock(&migration_lock);
 		rcu_read_lock();
-<<<<<<< HEAD
 		new_cpu = find_energy_efficient_cpu(sd, p, cpu, prev_cpu,
-						    0, false);
-=======
-		new_cpu = find_energy_efficient_cpu(sd, p, cpu, prev_cpu, 0, 1);
->>>>>>> a1ef8a6b
+						    0, false, 1);
 		rcu_read_unlock();
 		if ((new_cpu != prev_cpu) && (capacity_orig_of(new_cpu) >
 					capacity_orig_of(prev_cpu))) {

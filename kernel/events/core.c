--- conflicted
+++ resolved
@@ -3558,19 +3558,11 @@
 	struct perf_event *event = file->private_data;
 	struct perf_event_context *ctx;
 	int ret;
-<<<<<<< HEAD
 
 	ctx = perf_event_ctx_lock(event);
 	ret = perf_read_hw(event, buf, count);
 	perf_event_ctx_unlock(event, ctx);
 
-=======
-
-	ctx = perf_event_ctx_lock(event);
-	ret = perf_read_hw(event, buf, count);
-	perf_event_ctx_unlock(event, ctx);
-
->>>>>>> a920c6af
 	return ret;
 }
 

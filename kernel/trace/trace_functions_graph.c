/*
 *
 * Function graph tracer.
 * Copyright (c) 2008-2009 Frederic Weisbecker <fweisbec@gmail.com>
 * Mostly borrowed from function tracer which
 * is Copyright (c) Steven Rostedt <srostedt@redhat.com>
 *
 */
#include <linux/debugfs.h>
#include <linux/uaccess.h>
#include <linux/ftrace.h>
#include <linux/slab.h>
#include <linux/fs.h>

#include "trace.h"
#include "trace_output.h"

/* When set, irq functions will be ignored */
static int ftrace_graph_skip_irqs;

struct fgraph_cpu_data {
	pid_t		last_pid;
	int		depth;
	int		depth_irq;
	int		ignore;
	unsigned long	enter_funcs[FTRACE_RETFUNC_DEPTH];
};

struct fgraph_data {
	struct fgraph_cpu_data __percpu *cpu_data;

	/* Place to preserve last processed entry. */
	struct ftrace_graph_ent_entry	ent;
	struct ftrace_graph_ret_entry	ret;
	int				failed;
	int				cpu;
};

#define TRACE_GRAPH_INDENT	2

<<<<<<< HEAD
/* Flag options */
#define TRACE_GRAPH_PRINT_OVERRUN	0x1
#define TRACE_GRAPH_PRINT_CPU		0x2
#define TRACE_GRAPH_PRINT_OVERHEAD	0x4
#define TRACE_GRAPH_PRINT_PROC		0x8
#define TRACE_GRAPH_PRINT_DURATION	0x10
#define TRACE_GRAPH_PRINT_ABS_TIME	0x20
#define TRACE_GRAPH_PRINT_IRQS		0x40
#define TRACE_GRAPH_PRINT_FLAT		0x80


=======
>>>>>>> 7171511e
static unsigned int max_depth;

static struct tracer_opt trace_opts[] = {
	/* Display overruns? (for self-debug purpose) */
	{ TRACER_OPT(funcgraph-overrun, TRACE_GRAPH_PRINT_OVERRUN) },
	/* Display CPU ? */
	{ TRACER_OPT(funcgraph-cpu, TRACE_GRAPH_PRINT_CPU) },
	/* Display Overhead ? */
	{ TRACER_OPT(funcgraph-overhead, TRACE_GRAPH_PRINT_OVERHEAD) },
	/* Display proc name/pid */
	{ TRACER_OPT(funcgraph-proc, TRACE_GRAPH_PRINT_PROC) },
	/* Display duration of execution */
	{ TRACER_OPT(funcgraph-duration, TRACE_GRAPH_PRINT_DURATION) },
	/* Display absolute time of an entry */
	{ TRACER_OPT(funcgraph-abstime, TRACE_GRAPH_PRINT_ABS_TIME) },
	/* Display interrupts */
	{ TRACER_OPT(funcgraph-irqs, TRACE_GRAPH_PRINT_IRQS) },
<<<<<<< HEAD
	/* Use standard trace formatting rather than hierarchical */
	{ TRACER_OPT(funcgraph-flat, TRACE_GRAPH_PRINT_FLAT) },
=======
	/* Display function name after trailing } */
	{ TRACER_OPT(funcgraph-tail, TRACE_GRAPH_PRINT_TAIL) },
>>>>>>> 7171511e
	{ } /* Empty entry */
};

static struct tracer_flags tracer_flags = {
	/* Don't display overruns, proc, or tail by default */
	.val = TRACE_GRAPH_PRINT_CPU | TRACE_GRAPH_PRINT_OVERHEAD |
	       TRACE_GRAPH_PRINT_DURATION | TRACE_GRAPH_PRINT_IRQS,
	.opts = trace_opts
};

static struct trace_array *graph_array;

/*
 * DURATION column is being also used to display IRQ signs,
 * following values are used by print_graph_irq and others
 * to fill in space into DURATION column.
 */
enum {
	FLAGS_FILL_FULL  = 1 << TRACE_GRAPH_PRINT_FILL_SHIFT,
	FLAGS_FILL_START = 2 << TRACE_GRAPH_PRINT_FILL_SHIFT,
	FLAGS_FILL_END   = 3 << TRACE_GRAPH_PRINT_FILL_SHIFT,
};

static enum print_line_t
print_graph_duration(unsigned long long duration, struct trace_seq *s,
		     u32 flags);

/* Add a function return address to the trace stack on thread info.*/
int
ftrace_push_return_trace(unsigned long ret, unsigned long func, int *depth,
			 unsigned long frame_pointer)
{
	unsigned long long calltime;
	int index;

	if (!current->ret_stack)
		return -EBUSY;

	/*
	 * We must make sure the ret_stack is tested before we read
	 * anything else.
	 */
	smp_rmb();

	/* The return trace stack is full */
	if (current->curr_ret_stack == FTRACE_RETFUNC_DEPTH - 1) {
		atomic_inc(&current->trace_overrun);
		return -EBUSY;
	}

	/*
	 * The curr_ret_stack is an index to ftrace return stack of
	 * current task.  Its value should be in [0, FTRACE_RETFUNC_
	 * DEPTH) when the function graph tracer is used.  To support
	 * filtering out specific functions, it makes the index
	 * negative by subtracting huge value (FTRACE_NOTRACE_DEPTH)
	 * so when it sees a negative index the ftrace will ignore
	 * the record.  And the index gets recovered when returning
	 * from the filtered function by adding the FTRACE_NOTRACE_
	 * DEPTH and then it'll continue to record functions normally.
	 *
	 * The curr_ret_stack is initialized to -1 and get increased
	 * in this function.  So it can be less than -1 only if it was
	 * filtered out via ftrace_graph_notrace_addr() which can be
	 * set from set_graph_notrace file in debugfs by user.
	 */
	if (current->curr_ret_stack < -1)
		return -EBUSY;

	calltime = trace_clock_local();

	index = ++current->curr_ret_stack;
	if (ftrace_graph_notrace_addr(func))
		current->curr_ret_stack -= FTRACE_NOTRACE_DEPTH;
	barrier();
	current->ret_stack[index].ret = ret;
	current->ret_stack[index].func = func;
	current->ret_stack[index].calltime = calltime;
	current->ret_stack[index].subtime = 0;
	current->ret_stack[index].fp = frame_pointer;
	*depth = current->curr_ret_stack;

	return 0;
}

/* Retrieve a function return address to the trace stack on thread info.*/
static void
ftrace_pop_return_trace(struct ftrace_graph_ret *trace, unsigned long *ret,
			unsigned long frame_pointer)
{
	int index;

	index = current->curr_ret_stack;

	/*
	 * A negative index here means that it's just returned from a
	 * notrace'd function.  Recover index to get an original
	 * return address.  See ftrace_push_return_trace().
	 *
	 * TODO: Need to check whether the stack gets corrupted.
	 */
	if (index < 0)
		index += FTRACE_NOTRACE_DEPTH;

	if (unlikely(index < 0 || index >= FTRACE_RETFUNC_DEPTH)) {
		ftrace_graph_stop();
		WARN_ON(1);
		/* Might as well panic, otherwise we have no where to go */
		*ret = (unsigned long)panic;
		return;
	}

#if defined(CONFIG_HAVE_FUNCTION_GRAPH_FP_TEST) && !defined(CC_USING_FENTRY)
	/*
	 * The arch may choose to record the frame pointer used
	 * and check it here to make sure that it is what we expect it
	 * to be. If gcc does not set the place holder of the return
	 * address in the frame pointer, and does a copy instead, then
	 * the function graph trace will fail. This test detects this
	 * case.
	 *
	 * Currently, x86_32 with optimize for size (-Os) makes the latest
	 * gcc do the above.
	 *
	 * Note, -mfentry does not use frame pointers, and this test
	 *  is not needed if CC_USING_FENTRY is set.
	 */
	if (unlikely(current->ret_stack[index].fp != frame_pointer)) {
		ftrace_graph_stop();
		WARN(1, "Bad frame pointer: expected %lx, received %lx\n"
		     "  from func %ps return to %lx\n",
		     current->ret_stack[index].fp,
		     frame_pointer,
		     (void *)current->ret_stack[index].func,
		     current->ret_stack[index].ret);
		*ret = (unsigned long)panic;
		return;
	}
#endif

	*ret = current->ret_stack[index].ret;
	trace->func = current->ret_stack[index].func;
	trace->calltime = current->ret_stack[index].calltime;
	trace->overrun = atomic_read(&current->trace_overrun);
	trace->depth = index;
}

/*
 * Send the trace to the ring-buffer.
 * @return the original return address.
 */
unsigned long ftrace_return_to_handler(unsigned long frame_pointer)
{
	struct ftrace_graph_ret trace;
	unsigned long ret;

	ftrace_pop_return_trace(&trace, &ret, frame_pointer);
	trace.rettime = trace_clock_local();
	barrier();
	current->curr_ret_stack--;
	/*
	 * The curr_ret_stack can be less than -1 only if it was
	 * filtered out and it's about to return from the function.
	 * Recover the index and continue to trace normal functions.
	 */
	if (current->curr_ret_stack < -1) {
		current->curr_ret_stack += FTRACE_NOTRACE_DEPTH;
		return ret;
	}

	/*
	 * The trace should run after decrementing the ret counter
	 * in case an interrupt were to come in. We don't want to
	 * lose the interrupt if max_depth is set.
	 */
	ftrace_graph_return(&trace);

	if (unlikely(!ret)) {
		ftrace_graph_stop();
		WARN_ON(1);
		/* Might as well panic. What else to do? */
		ret = (unsigned long)panic;
	}

	return ret;
}

int __trace_graph_entry(struct trace_array *tr,
				struct ftrace_graph_ent *trace,
				unsigned long flags,
				int pc)
{
	struct ftrace_event_call *call = &event_funcgraph_entry;
	struct ring_buffer_event *event;
	struct ring_buffer *buffer = tr->trace_buffer.buffer;
	struct ftrace_graph_ent_entry *entry;

	if (unlikely(__this_cpu_read(ftrace_cpu_disabled)))
		return 0;

	event = trace_buffer_lock_reserve(buffer, TRACE_GRAPH_ENT,
					  sizeof(*entry), flags, pc);
	if (!event)
		return 0;
	entry	= ring_buffer_event_data(event);
	entry->graph_ent			= *trace;
	if (!call_filter_check_discard(call, entry, buffer, event))
		__buffer_unlock_commit(buffer, event);

	return 1;
}

static inline int ftrace_graph_ignore_irqs(void)
{
	if (!ftrace_graph_skip_irqs || trace_recursion_test(TRACE_IRQ_BIT))
		return 0;

	return in_irq();
}

int trace_graph_entry(struct ftrace_graph_ent *trace)
{
	struct trace_array *tr = graph_array;
	struct trace_array_cpu *data;
	unsigned long flags;
	long disabled;
	int ret;
	int cpu;
	int pc;

	if (!ftrace_trace_task(current))
		return 0;

	/* trace it when it is-nested-in or is a function enabled. */
	if ((!(trace->depth || ftrace_graph_addr(trace->func)) ||
	     ftrace_graph_ignore_irqs()) || (trace->depth < 0) ||
	    (max_depth && trace->depth >= max_depth))
		return 0;

	/*
	 * Do not trace a function if it's filtered by set_graph_notrace.
	 * Make the index of ret stack negative to indicate that it should
	 * ignore further functions.  But it needs its own ret stack entry
	 * to recover the original index in order to continue tracing after
	 * returning from the function.
	 */
	if (ftrace_graph_notrace_addr(trace->func))
		return 1;

	local_irq_save(flags);
	cpu = raw_smp_processor_id();
	data = per_cpu_ptr(tr->trace_buffer.data, cpu);
	disabled = atomic_inc_return(&data->disabled);
	if (likely(disabled == 1)) {
		pc = preempt_count();
		ret = __trace_graph_entry(tr, trace, flags, pc);
	} else {
		ret = 0;
	}

	atomic_dec(&data->disabled);
	local_irq_restore(flags);

	return ret;
}

int trace_graph_thresh_entry(struct ftrace_graph_ent *trace)
{
	if (tracing_thresh)
		return 1;
	else
		return trace_graph_entry(trace);
}

static void
__trace_graph_function(struct trace_array *tr,
		unsigned long ip, unsigned long flags, int pc)
{
	u64 time = trace_clock_local();
	struct ftrace_graph_ent ent = {
		.func  = ip,
		.depth = 0,
	};
	struct ftrace_graph_ret ret = {
		.func     = ip,
		.depth    = 0,
		.calltime = time,
		.rettime  = time,
	};

	__trace_graph_entry(tr, &ent, flags, pc);
	__trace_graph_return(tr, &ret, flags, pc);
}

void
trace_graph_function(struct trace_array *tr,
		unsigned long ip, unsigned long parent_ip,
		unsigned long flags, int pc)
{
	__trace_graph_function(tr, ip, flags, pc);
}

void __trace_graph_return(struct trace_array *tr,
				struct ftrace_graph_ret *trace,
				unsigned long flags,
				int pc)
{
	struct ftrace_event_call *call = &event_funcgraph_exit;
	struct ring_buffer_event *event;
	struct ring_buffer *buffer = tr->trace_buffer.buffer;
	struct ftrace_graph_ret_entry *entry;

	if (unlikely(__this_cpu_read(ftrace_cpu_disabled)))
		return;

	event = trace_buffer_lock_reserve(buffer, TRACE_GRAPH_RET,
					  sizeof(*entry), flags, pc);
	if (!event)
		return;
	entry	= ring_buffer_event_data(event);
	entry->ret				= *trace;
	if (!call_filter_check_discard(call, entry, buffer, event))
		__buffer_unlock_commit(buffer, event);
}

void trace_graph_return(struct ftrace_graph_ret *trace)
{
	struct trace_array *tr = graph_array;
	struct trace_array_cpu *data;
	unsigned long flags;
	long disabled;
	int cpu;
	int pc;

	local_irq_save(flags);
	cpu = raw_smp_processor_id();
	data = per_cpu_ptr(tr->trace_buffer.data, cpu);
	disabled = atomic_inc_return(&data->disabled);
	if (likely(disabled == 1)) {
		pc = preempt_count();
		__trace_graph_return(tr, trace, flags, pc);
	}
	atomic_dec(&data->disabled);
	local_irq_restore(flags);
}

void set_graph_array(struct trace_array *tr)
{
	graph_array = tr;

	/* Make graph_array visible before we start tracing */

	smp_mb();
}

void trace_graph_thresh_return(struct ftrace_graph_ret *trace)
{
	if (tracing_thresh &&
	    (trace->rettime - trace->calltime < tracing_thresh))
		return;
	else
		trace_graph_return(trace);
}

static int graph_trace_init(struct trace_array *tr)
{
	int ret;

	set_graph_array(tr);
	if (tracing_thresh)
		ret = register_ftrace_graph(&trace_graph_thresh_return,
					    &trace_graph_thresh_entry);
	else
		ret = register_ftrace_graph(&trace_graph_return,
					    &trace_graph_entry);
	if (ret)
		return ret;
	tracing_start_cmdline_record();

	return 0;
}

static void graph_trace_reset(struct trace_array *tr)
{
	tracing_stop_cmdline_record();
	unregister_ftrace_graph();
}

static int max_bytes_for_cpu;

static enum print_line_t
print_graph_cpu(struct trace_seq *s, int cpu)
{
	int ret;

	/*
	 * Start with a space character - to make it stand out
	 * to the right a bit when trace output is pasted into
	 * email:
	 */
	ret = trace_seq_printf(s, " %*d) ", max_bytes_for_cpu, cpu);
	if (!ret)
		return TRACE_TYPE_PARTIAL_LINE;

	return TRACE_TYPE_HANDLED;
}

#define TRACE_GRAPH_PROCINFO_LENGTH	14

static enum print_line_t
print_graph_proc(struct trace_seq *s, pid_t pid)
{
	char comm[TASK_COMM_LEN];
	/* sign + log10(MAX_INT) + '\0' */
	char pid_str[11];
	int spaces = 0;
	int ret;
	int len;
	int i;

	trace_find_cmdline(pid, comm);
	comm[7] = '\0';
	sprintf(pid_str, "%d", pid);

	/* 1 stands for the "-" character */
	len = strlen(comm) + strlen(pid_str) + 1;

	if (len < TRACE_GRAPH_PROCINFO_LENGTH)
		spaces = TRACE_GRAPH_PROCINFO_LENGTH - len;

	/* First spaces to align center */
	for (i = 0; i < spaces / 2; i++) {
		ret = trace_seq_putc(s, ' ');
		if (!ret)
			return TRACE_TYPE_PARTIAL_LINE;
	}

	ret = trace_seq_printf(s, "%s-%s", comm, pid_str);
	if (!ret)
		return TRACE_TYPE_PARTIAL_LINE;

	/* Last spaces to align center */
	for (i = 0; i < spaces - (spaces / 2); i++) {
		ret = trace_seq_putc(s, ' ');
		if (!ret)
			return TRACE_TYPE_PARTIAL_LINE;
	}
	return TRACE_TYPE_HANDLED;
}


static enum print_line_t
print_graph_lat_fmt(struct trace_seq *s, struct trace_entry *entry)
{
	if (!trace_seq_putc(s, ' '))
		return 0;

	return trace_print_lat_fmt(s, entry);
}

/* If the pid changed since the last trace, output this event */
static enum print_line_t
verif_pid(struct trace_seq *s, pid_t pid, int cpu, struct fgraph_data *data)
{
	pid_t prev_pid;
	pid_t *last_pid;
	int ret;

	if (!data)
		return TRACE_TYPE_HANDLED;

	last_pid = &(per_cpu_ptr(data->cpu_data, cpu)->last_pid);

	if (*last_pid == pid)
		return TRACE_TYPE_HANDLED;

	prev_pid = *last_pid;
	*last_pid = pid;

	if (prev_pid == -1)
		return TRACE_TYPE_HANDLED;
/*
 * Context-switch trace line:

 ------------------------------------------
 | 1)  migration/0--1  =>  sshd-1755
 ------------------------------------------

 */
	ret = trace_seq_puts(s,
		" ------------------------------------------\n");
	if (!ret)
		return TRACE_TYPE_PARTIAL_LINE;

	ret = print_graph_cpu(s, cpu);
	if (ret == TRACE_TYPE_PARTIAL_LINE)
		return TRACE_TYPE_PARTIAL_LINE;

	ret = print_graph_proc(s, prev_pid);
	if (ret == TRACE_TYPE_PARTIAL_LINE)
		return TRACE_TYPE_PARTIAL_LINE;

	ret = trace_seq_puts(s, " => ");
	if (!ret)
		return TRACE_TYPE_PARTIAL_LINE;

	ret = print_graph_proc(s, pid);
	if (ret == TRACE_TYPE_PARTIAL_LINE)
		return TRACE_TYPE_PARTIAL_LINE;

	ret = trace_seq_puts(s,
		"\n ------------------------------------------\n\n");
	if (!ret)
		return TRACE_TYPE_PARTIAL_LINE;

	return TRACE_TYPE_HANDLED;
}

static struct ftrace_graph_ret_entry *
get_return_for_leaf(struct trace_iterator *iter,
		struct ftrace_graph_ent_entry *curr)
{
	struct fgraph_data *data = iter->private;
	struct ring_buffer_iter *ring_iter = NULL;
	struct ring_buffer_event *event;
	struct ftrace_graph_ret_entry *next;

	/*
	 * If the previous output failed to write to the seq buffer,
	 * then we just reuse the data from before.
	 */
	if (data && data->failed) {
		curr = &data->ent;
		next = &data->ret;
	} else {

		ring_iter = trace_buffer_iter(iter, iter->cpu);

		/* First peek to compare current entry and the next one */
		if (ring_iter)
			event = ring_buffer_iter_peek(ring_iter, NULL);
		else {
			/*
			 * We need to consume the current entry to see
			 * the next one.
			 */
			ring_buffer_consume(iter->trace_buffer->buffer, iter->cpu,
					    NULL, NULL);
			event = ring_buffer_peek(iter->trace_buffer->buffer, iter->cpu,
						 NULL, NULL);
		}

		if (!event)
			return NULL;

		next = ring_buffer_event_data(event);

		if (data) {
			/*
			 * Save current and next entries for later reference
			 * if the output fails.
			 */
			data->ent = *curr;
			/*
			 * If the next event is not a return type, then
			 * we only care about what type it is. Otherwise we can
			 * safely copy the entire event.
			 */
			if (next->ent.type == TRACE_GRAPH_RET)
				data->ret = *next;
			else
				data->ret.ent.type = next->ent.type;
		}
	}

	if (next->ent.type != TRACE_GRAPH_RET)
		return NULL;

	if (curr->ent.pid != next->ent.pid ||
			curr->graph_ent.func != next->ret.func)
		return NULL;

	/* this is a leaf, now advance the iterator */
	if (ring_iter)
		ring_buffer_read(ring_iter, NULL);

	return next;
}

static int print_graph_abs_time(u64 t, struct trace_seq *s)
{
	unsigned long usecs_rem;

	usecs_rem = do_div(t, NSEC_PER_SEC);
	usecs_rem /= 1000;

	return trace_seq_printf(s, "%5lu.%06lu |  ",
			(unsigned long)t, usecs_rem);
}

static enum print_line_t
print_graph_irq(struct trace_iterator *iter, unsigned long addr,
		enum trace_type type, int cpu, pid_t pid, u32 flags)
{
	int ret;
	struct trace_seq *s = &iter->seq;

	if (addr < (unsigned long)__irqentry_text_start ||
		addr >= (unsigned long)__irqentry_text_end)
		return TRACE_TYPE_UNHANDLED;

	if (trace_flags & TRACE_ITER_CONTEXT_INFO) {
		/* Absolute time */
		if (flags & TRACE_GRAPH_PRINT_ABS_TIME) {
			ret = print_graph_abs_time(iter->ts, s);
			if (!ret)
				return TRACE_TYPE_PARTIAL_LINE;
		}

		/* Cpu */
		if (flags & TRACE_GRAPH_PRINT_CPU) {
			ret = print_graph_cpu(s, cpu);
			if (ret == TRACE_TYPE_PARTIAL_LINE)
				return TRACE_TYPE_PARTIAL_LINE;
		}

		/* Proc */
		if (flags & TRACE_GRAPH_PRINT_PROC) {
			ret = print_graph_proc(s, pid);
			if (ret == TRACE_TYPE_PARTIAL_LINE)
				return TRACE_TYPE_PARTIAL_LINE;
			ret = trace_seq_puts(s, " | ");
			if (!ret)
				return TRACE_TYPE_PARTIAL_LINE;
		}
	}

	/* No overhead */
	ret = print_graph_duration(0, s, flags | FLAGS_FILL_START);
	if (ret != TRACE_TYPE_HANDLED)
		return ret;

	if (type == TRACE_GRAPH_ENT)
		ret = trace_seq_puts(s, "==========>");
	else
		ret = trace_seq_puts(s, "<==========");

	if (!ret)
		return TRACE_TYPE_PARTIAL_LINE;

	ret = print_graph_duration(0, s, flags | FLAGS_FILL_END);
	if (ret != TRACE_TYPE_HANDLED)
		return ret;

	ret = trace_seq_putc(s, '\n');

	if (!ret)
		return TRACE_TYPE_PARTIAL_LINE;
	return TRACE_TYPE_HANDLED;
}

enum print_line_t
trace_print_graph_duration(unsigned long long duration, struct trace_seq *s)
{
	unsigned long nsecs_rem = do_div(duration, 1000);
	/* log10(ULONG_MAX) + '\0' */
	char msecs_str[21];
	char nsecs_str[5];
	int ret, len;
	int i;

	sprintf(msecs_str, "%lu", (unsigned long) duration);

	/* Print msecs */
	ret = trace_seq_printf(s, "%s", msecs_str);
	if (!ret)
		return TRACE_TYPE_PARTIAL_LINE;

	len = strlen(msecs_str);

	/* Print nsecs (we don't want to exceed 7 numbers) */
	if (len < 7) {
		size_t slen = min_t(size_t, sizeof(nsecs_str), 8UL - len);

		snprintf(nsecs_str, slen, "%03lu", nsecs_rem);
		ret = trace_seq_printf(s, ".%s", nsecs_str);
		if (!ret)
			return TRACE_TYPE_PARTIAL_LINE;
		len += strlen(nsecs_str);
	}

	ret = trace_seq_puts(s, " us ");
	if (!ret)
		return TRACE_TYPE_PARTIAL_LINE;

	/* Print remaining spaces to fit the row's width */
	for (i = len; i < 7; i++) {
		ret = trace_seq_putc(s, ' ');
		if (!ret)
			return TRACE_TYPE_PARTIAL_LINE;
	}
	return TRACE_TYPE_HANDLED;
}

static enum print_line_t
print_graph_duration(unsigned long long duration, struct trace_seq *s,
		     u32 flags)
{
	int ret = -1;

	if (!(flags & TRACE_GRAPH_PRINT_DURATION) ||
	    !(trace_flags & TRACE_ITER_CONTEXT_INFO))
			return TRACE_TYPE_HANDLED;

	/* No real adata, just filling the column with spaces */
	switch (flags & TRACE_GRAPH_PRINT_FILL_MASK) {
	case FLAGS_FILL_FULL:
		ret = trace_seq_puts(s, "              |  ");
		return ret ? TRACE_TYPE_HANDLED : TRACE_TYPE_PARTIAL_LINE;
	case FLAGS_FILL_START:
		ret = trace_seq_puts(s, "  ");
		return ret ? TRACE_TYPE_HANDLED : TRACE_TYPE_PARTIAL_LINE;
	case FLAGS_FILL_END:
		ret = trace_seq_puts(s, " |");
		return ret ? TRACE_TYPE_HANDLED : TRACE_TYPE_PARTIAL_LINE;
	}

	/* Signal a overhead of time execution to the output */
	if (flags & TRACE_GRAPH_PRINT_OVERHEAD) {
		/* Duration exceeded 100 msecs */
		if (duration > 100000ULL)
			ret = trace_seq_puts(s, "! ");
		/* Duration exceeded 10 msecs */
		else if (duration > 10000ULL)
			ret = trace_seq_puts(s, "+ ");
	}

	/*
	 * The -1 means we either did not exceed the duration tresholds
	 * or we dont want to print out the overhead. Either way we need
	 * to fill out the space.
	 */
	if (ret == -1)
		ret = trace_seq_puts(s, "  ");

	/* Catching here any failure happenned above */
	if (!ret)
		return TRACE_TYPE_PARTIAL_LINE;

	ret = trace_print_graph_duration(duration, s);
	if (ret != TRACE_TYPE_HANDLED)
		return ret;

	ret = trace_seq_puts(s, "|  ");
	if (!ret)
		return TRACE_TYPE_PARTIAL_LINE;

	return TRACE_TYPE_HANDLED;
}

/* Case of a leaf function on its call entry */
static enum print_line_t
print_graph_entry_leaf(struct trace_iterator *iter,
		struct ftrace_graph_ent_entry *entry,
		struct ftrace_graph_ret_entry *ret_entry,
		struct trace_seq *s, u32 flags)
{
	struct fgraph_data *data = iter->private;
	struct ftrace_graph_ret *graph_ret;
	struct ftrace_graph_ent *call;
	unsigned long long duration;
	int ret;
	int i;

	graph_ret = &ret_entry->ret;
	call = &entry->graph_ent;
	duration = graph_ret->rettime - graph_ret->calltime;

	if (data) {
		struct fgraph_cpu_data *cpu_data;
		int cpu = iter->cpu;

		cpu_data = per_cpu_ptr(data->cpu_data, cpu);

		/*
		 * Comments display at + 1 to depth. Since
		 * this is a leaf function, keep the comments
		 * equal to this depth.
		 */
		cpu_data->depth = call->depth - 1;

		/* No need to keep this function around for this depth */
		if (call->depth < FTRACE_RETFUNC_DEPTH)
			cpu_data->enter_funcs[call->depth] = 0;
	}

	/* Overhead and duration */
	ret = print_graph_duration(duration, s, flags);
	if (ret == TRACE_TYPE_PARTIAL_LINE)
		return TRACE_TYPE_PARTIAL_LINE;

	/* Function */
	for (i = 0; i < call->depth * TRACE_GRAPH_INDENT; i++) {
		ret = trace_seq_putc(s, ' ');
		if (!ret)
			return TRACE_TYPE_PARTIAL_LINE;
	}

	ret = trace_seq_printf(s, "%ps();\n", (void *)call->func);
	if (!ret)
		return TRACE_TYPE_PARTIAL_LINE;

	return TRACE_TYPE_HANDLED;
}

static enum print_line_t
print_graph_entry_nested(struct trace_iterator *iter,
			 struct ftrace_graph_ent_entry *entry,
			 struct trace_seq *s, int cpu, u32 flags)
{
	struct ftrace_graph_ent *call = &entry->graph_ent;
	struct fgraph_data *data = iter->private;
	int ret;
	int i;

	if (data) {
		struct fgraph_cpu_data *cpu_data;
		int cpu = iter->cpu;

		cpu_data = per_cpu_ptr(data->cpu_data, cpu);
		cpu_data->depth = call->depth;

		/* Save this function pointer to see if the exit matches */
		if (call->depth < FTRACE_RETFUNC_DEPTH)
			cpu_data->enter_funcs[call->depth] = call->func;
	}

	/* No time */
	ret = print_graph_duration(0, s, flags | FLAGS_FILL_FULL);
	if (ret != TRACE_TYPE_HANDLED)
		return ret;

	/* Function */
	for (i = 0; i < call->depth * TRACE_GRAPH_INDENT; i++) {
		ret = trace_seq_putc(s, ' ');
		if (!ret)
			return TRACE_TYPE_PARTIAL_LINE;
	}

	ret = trace_seq_printf(s, "%ps() {\n", (void *)call->func);
	if (!ret)
		return TRACE_TYPE_PARTIAL_LINE;

	/*
	 * we already consumed the current entry to check the next one
	 * and see if this is a leaf.
	 */
	return TRACE_TYPE_NO_CONSUME;
}

static enum print_line_t
print_graph_prologue(struct trace_iterator *iter, struct trace_seq *s,
		     int type, unsigned long addr, u32 flags)
{
	struct fgraph_data *data = iter->private;
	struct trace_entry *ent = iter->ent;
	int cpu = iter->cpu;
	int ret;

	/* Pid */
	if (verif_pid(s, ent->pid, cpu, data) == TRACE_TYPE_PARTIAL_LINE)
		return TRACE_TYPE_PARTIAL_LINE;

	if (type) {
		/* Interrupt */
		ret = print_graph_irq(iter, addr, type, cpu, ent->pid, flags);
		if (ret == TRACE_TYPE_PARTIAL_LINE)
			return TRACE_TYPE_PARTIAL_LINE;
	}

	if (!(trace_flags & TRACE_ITER_CONTEXT_INFO))
		return 0;

	/* Absolute time */
	if (flags & TRACE_GRAPH_PRINT_ABS_TIME) {
		ret = print_graph_abs_time(iter->ts, s);
		if (!ret)
			return TRACE_TYPE_PARTIAL_LINE;
	}

	/* Cpu */
	if (flags & TRACE_GRAPH_PRINT_CPU) {
		ret = print_graph_cpu(s, cpu);
		if (ret == TRACE_TYPE_PARTIAL_LINE)
			return TRACE_TYPE_PARTIAL_LINE;
	}

	/* Proc */
	if (flags & TRACE_GRAPH_PRINT_PROC) {
		ret = print_graph_proc(s, ent->pid);
		if (ret == TRACE_TYPE_PARTIAL_LINE)
			return TRACE_TYPE_PARTIAL_LINE;

		ret = trace_seq_puts(s, " | ");
		if (!ret)
			return TRACE_TYPE_PARTIAL_LINE;
	}

	/* Latency format */
	if (trace_flags & TRACE_ITER_LATENCY_FMT) {
		ret = print_graph_lat_fmt(s, ent);
		if (ret == TRACE_TYPE_PARTIAL_LINE)
			return TRACE_TYPE_PARTIAL_LINE;
	}

	return 0;
}

/*
 * Entry check for irq code
 *
 * returns 1 if
 *  - we are inside irq code
 *  - we just entered irq code
 *
 * retunns 0 if
 *  - funcgraph-interrupts option is set
 *  - we are not inside irq code
 */
static int
check_irq_entry(struct trace_iterator *iter, u32 flags,
		unsigned long addr, int depth)
{
	int cpu = iter->cpu;
	int *depth_irq;
	struct fgraph_data *data = iter->private;

	/*
	 * If we are either displaying irqs, or we got called as
	 * a graph event and private data does not exist,
	 * then we bypass the irq check.
	 */
	if ((flags & TRACE_GRAPH_PRINT_IRQS) ||
	    (!data))
		return 0;

	depth_irq = &(per_cpu_ptr(data->cpu_data, cpu)->depth_irq);

	/*
	 * We are inside the irq code
	 */
	if (*depth_irq >= 0)
		return 1;

	if ((addr < (unsigned long)__irqentry_text_start) ||
	    (addr >= (unsigned long)__irqentry_text_end))
		return 0;

	/*
	 * We are entering irq code.
	 */
	*depth_irq = depth;
	return 1;
}

/*
 * Return check for irq code
 *
 * returns 1 if
 *  - we are inside irq code
 *  - we just left irq code
 *
 * returns 0 if
 *  - funcgraph-interrupts option is set
 *  - we are not inside irq code
 */
static int
check_irq_return(struct trace_iterator *iter, u32 flags, int depth)
{
	int cpu = iter->cpu;
	int *depth_irq;
	struct fgraph_data *data = iter->private;

	/*
	 * If we are either displaying irqs, or we got called as
	 * a graph event and private data does not exist,
	 * then we bypass the irq check.
	 */
	if ((flags & TRACE_GRAPH_PRINT_IRQS) ||
	    (!data))
		return 0;

	depth_irq = &(per_cpu_ptr(data->cpu_data, cpu)->depth_irq);

	/*
	 * We are not inside the irq code.
	 */
	if (*depth_irq == -1)
		return 0;

	/*
	 * We are inside the irq code, and this is returning entry.
	 * Let's not trace it and clear the entry depth, since
	 * we are out of irq code.
	 *
	 * This condition ensures that we 'leave the irq code' once
	 * we are out of the entry depth. Thus protecting us from
	 * the RETURN entry loss.
	 */
	if (*depth_irq >= depth) {
		*depth_irq = -1;
		return 1;
	}

	/*
	 * We are inside the irq code, and this is not the entry.
	 */
	return 1;
}

static enum print_line_t
print_graph_entry(struct ftrace_graph_ent_entry *field, struct trace_seq *s,
			struct trace_iterator *iter, u32 flags)
{
	struct fgraph_data *data = iter->private;
	struct ftrace_graph_ent *call = &field->graph_ent;
	struct ftrace_graph_ret_entry *leaf_ret;
	static enum print_line_t ret;
	int cpu = iter->cpu;

	if (check_irq_entry(iter, flags, call->func, call->depth))
		return TRACE_TYPE_HANDLED;

	if (print_graph_prologue(iter, s, TRACE_GRAPH_ENT, call->func, flags))
		return TRACE_TYPE_PARTIAL_LINE;

	leaf_ret = get_return_for_leaf(iter, field);
	if (leaf_ret)
		ret = print_graph_entry_leaf(iter, field, leaf_ret, s, flags);
	else
		ret = print_graph_entry_nested(iter, field, s, cpu, flags);

	if (data) {
		/*
		 * If we failed to write our output, then we need to make
		 * note of it. Because we already consumed our entry.
		 */
		if (s->full) {
			data->failed = 1;
			data->cpu = cpu;
		} else
			data->failed = 0;
	}

	return ret;
}

static enum print_line_t
print_graph_return(struct ftrace_graph_ret *trace, struct trace_seq *s,
		   struct trace_entry *ent, struct trace_iterator *iter,
		   u32 flags)
{
	unsigned long long duration = trace->rettime - trace->calltime;
	struct fgraph_data *data = iter->private;
	pid_t pid = ent->pid;
	int cpu = iter->cpu;
	int func_match = 1;
	int ret;
	int i;

	if (check_irq_return(iter, flags, trace->depth))
		return TRACE_TYPE_HANDLED;

	if (data) {
		struct fgraph_cpu_data *cpu_data;
		int cpu = iter->cpu;

		cpu_data = per_cpu_ptr(data->cpu_data, cpu);

		/*
		 * Comments display at + 1 to depth. This is the
		 * return from a function, we now want the comments
		 * to display at the same level of the bracket.
		 */
		cpu_data->depth = trace->depth - 1;

		if (trace->depth < FTRACE_RETFUNC_DEPTH) {
			if (cpu_data->enter_funcs[trace->depth] != trace->func)
				func_match = 0;
			cpu_data->enter_funcs[trace->depth] = 0;
		}
	}

	if (print_graph_prologue(iter, s, 0, 0, flags))
		return TRACE_TYPE_PARTIAL_LINE;

	/* Overhead and duration */
	ret = print_graph_duration(duration, s, flags);
	if (ret == TRACE_TYPE_PARTIAL_LINE)
		return TRACE_TYPE_PARTIAL_LINE;

	/* Closing brace */
	for (i = 0; i < trace->depth * TRACE_GRAPH_INDENT; i++) {
		ret = trace_seq_putc(s, ' ');
		if (!ret)
			return TRACE_TYPE_PARTIAL_LINE;
	}

	/*
	 * If the return function does not have a matching entry,
	 * then the entry was lost. Instead of just printing
	 * the '}' and letting the user guess what function this
	 * belongs to, write out the function name. Always do
	 * that if the funcgraph-tail option is enabled.
	 */
	if (func_match && !(flags & TRACE_GRAPH_PRINT_TAIL)) {
		ret = trace_seq_puts(s, "}\n");
		if (!ret)
			return TRACE_TYPE_PARTIAL_LINE;
	} else {
		ret = trace_seq_printf(s, "} /* %ps */\n", (void *)trace->func);
		if (!ret)
			return TRACE_TYPE_PARTIAL_LINE;
	}

	/* Overrun */
	if (flags & TRACE_GRAPH_PRINT_OVERRUN) {
		ret = trace_seq_printf(s, " (Overruns: %lu)\n",
					trace->overrun);
		if (!ret)
			return TRACE_TYPE_PARTIAL_LINE;
	}

	ret = print_graph_irq(iter, trace->func, TRACE_GRAPH_RET,
			      cpu, pid, flags);
	if (ret == TRACE_TYPE_PARTIAL_LINE)
		return TRACE_TYPE_PARTIAL_LINE;

	return TRACE_TYPE_HANDLED;
}

static enum print_line_t
print_graph_comment(struct trace_seq *s, struct trace_entry *ent,
		    struct trace_iterator *iter, u32 flags)
{
	unsigned long sym_flags = (trace_flags & TRACE_ITER_SYM_MASK);
	struct fgraph_data *data = iter->private;
	struct trace_event *event;
	int depth = 0;
	int ret;
	int i;

	if (data)
		depth = per_cpu_ptr(data->cpu_data, iter->cpu)->depth;

	if (print_graph_prologue(iter, s, 0, 0, flags))
		return TRACE_TYPE_PARTIAL_LINE;

	/* No time */
	ret = print_graph_duration(0, s, flags | FLAGS_FILL_FULL);
	if (ret != TRACE_TYPE_HANDLED)
		return ret;

	/* Indentation */
	if (depth > 0)
		for (i = 0; i < (depth + 1) * TRACE_GRAPH_INDENT; i++) {
			ret = trace_seq_putc(s, ' ');
			if (!ret)
				return TRACE_TYPE_PARTIAL_LINE;
		}

	/* The comment */
	ret = trace_seq_puts(s, "/* ");
	if (!ret)
		return TRACE_TYPE_PARTIAL_LINE;

	switch (iter->ent->type) {
	case TRACE_BPRINT:
		ret = trace_print_bprintk_msg_only(iter);
		if (ret != TRACE_TYPE_HANDLED)
			return ret;
		break;
	case TRACE_PRINT:
		ret = trace_print_printk_msg_only(iter);
		if (ret != TRACE_TYPE_HANDLED)
			return ret;
		break;
	default:
		event = ftrace_find_event(ent->type);
		if (!event)
			return TRACE_TYPE_UNHANDLED;

		ret = event->funcs->trace(iter, sym_flags, event);
		if (ret != TRACE_TYPE_HANDLED)
			return ret;
	}

	/* Strip ending newline */
	if (s->buffer[s->len - 1] == '\n') {
		s->buffer[s->len - 1] = '\0';
		s->len--;
	}

	ret = trace_seq_puts(s, " */\n");
	if (!ret)
		return TRACE_TYPE_PARTIAL_LINE;

	return TRACE_TYPE_HANDLED;
}


enum print_line_t
print_graph_function_flags(struct trace_iterator *iter, u32 flags)
{
	struct ftrace_graph_ent_entry *field;
	struct fgraph_data *data = iter->private;
	struct trace_entry *entry = iter->ent;
	struct trace_seq *s = &iter->seq;
	int cpu = iter->cpu;
	int ret;

	if (flags & TRACE_GRAPH_PRINT_FLAT)
		return TRACE_TYPE_UNHANDLED;

	if (data && per_cpu_ptr(data->cpu_data, cpu)->ignore) {
		per_cpu_ptr(data->cpu_data, cpu)->ignore = 0;
		return TRACE_TYPE_HANDLED;
	}

	/*
	 * If the last output failed, there's a possibility we need
	 * to print out the missing entry which would never go out.
	 */
	if (data && data->failed) {
		field = &data->ent;
		iter->cpu = data->cpu;
		ret = print_graph_entry(field, s, iter, flags);
		if (ret == TRACE_TYPE_HANDLED && iter->cpu != cpu) {
			per_cpu_ptr(data->cpu_data, iter->cpu)->ignore = 1;
			ret = TRACE_TYPE_NO_CONSUME;
		}
		iter->cpu = cpu;
		return ret;
	}

	switch (entry->type) {
	case TRACE_GRAPH_ENT: {
		/*
		 * print_graph_entry() may consume the current event,
		 * thus @field may become invalid, so we need to save it.
		 * sizeof(struct ftrace_graph_ent_entry) is very small,
		 * it can be safely saved at the stack.
		 */
		struct ftrace_graph_ent_entry saved;
		trace_assign_type(field, entry);
		saved = *field;
		return print_graph_entry(&saved, s, iter, flags);
	}
	case TRACE_GRAPH_RET: {
		struct ftrace_graph_ret_entry *field;
		trace_assign_type(field, entry);
		return print_graph_return(&field->ret, s, entry, iter, flags);
	}
	case TRACE_STACK:
	case TRACE_FN:
		/* dont trace stack and functions as comments */
		return TRACE_TYPE_UNHANDLED;

	default:
		return print_graph_comment(s, entry, iter, flags);
	}

	return TRACE_TYPE_HANDLED;
}

static enum print_line_t
print_graph_function(struct trace_iterator *iter)
{
	return print_graph_function_flags(iter, tracer_flags.val);
}

static void print_lat_header(struct seq_file *s, u32 flags)
{
	static const char spaces[] = "                "	/* 16 spaces */
		"    "					/* 4 spaces */
		"                 ";			/* 17 spaces */
	int size = 0;

	if (flags & TRACE_GRAPH_PRINT_ABS_TIME)
		size += 16;
	if (flags & TRACE_GRAPH_PRINT_CPU)
		size += 4;
	if (flags & TRACE_GRAPH_PRINT_PROC)
		size += 17;

	seq_printf(s, "#%.*s  _-----=> irqs-off        \n", size, spaces);
	seq_printf(s, "#%.*s / _----=> need-resched    \n", size, spaces);
	seq_printf(s, "#%.*s| / _---=> hardirq/softirq \n", size, spaces);
	seq_printf(s, "#%.*s|| / _--=> preempt-depth   \n", size, spaces);
	seq_printf(s, "#%.*s||| /                      \n", size, spaces);
}

static void __print_graph_headers_flags(struct seq_file *s, u32 flags)
{
	int lat = trace_flags & TRACE_ITER_LATENCY_FMT;

	if (lat)
		print_lat_header(s, flags);

	/* 1st line */
	seq_printf(s, "#");
	if (flags & TRACE_GRAPH_PRINT_ABS_TIME)
		seq_printf(s, "     TIME       ");
	if (flags & TRACE_GRAPH_PRINT_CPU)
		seq_printf(s, " CPU");
	if (flags & TRACE_GRAPH_PRINT_PROC)
		seq_printf(s, "  TASK/PID       ");
	if (lat)
		seq_printf(s, "||||");
	if (flags & TRACE_GRAPH_PRINT_DURATION)
		seq_printf(s, "  DURATION   ");
	seq_printf(s, "               FUNCTION CALLS\n");

	/* 2nd line */
	seq_printf(s, "#");
	if (flags & TRACE_GRAPH_PRINT_ABS_TIME)
		seq_printf(s, "      |         ");
	if (flags & TRACE_GRAPH_PRINT_CPU)
		seq_printf(s, " |  ");
	if (flags & TRACE_GRAPH_PRINT_PROC)
		seq_printf(s, "   |    |        ");
	if (lat)
		seq_printf(s, "||||");
	if (flags & TRACE_GRAPH_PRINT_DURATION)
		seq_printf(s, "   |   |      ");
	seq_printf(s, "               |   |   |   |\n");
}

void print_graph_headers(struct seq_file *s)
{
	print_graph_headers_flags(s, tracer_flags.val);
}

void print_graph_headers_flags(struct seq_file *s, u32 flags)
{
	struct trace_iterator *iter = s->private;

	if (flags & TRACE_GRAPH_PRINT_FLAT) {
		trace_default_header(s);
		return;
	}

	if (!(trace_flags & TRACE_ITER_CONTEXT_INFO))
		return;

	if (trace_flags & TRACE_ITER_LATENCY_FMT) {
		/* print nothing if the buffers are empty */
		if (trace_empty(iter))
			return;

		print_trace_header(s, iter);
	}

	__print_graph_headers_flags(s, flags);
}

void graph_trace_open(struct trace_iterator *iter)
{
	/* pid and depth on the last trace processed */
	struct fgraph_data *data;
	int cpu;

	iter->private = NULL;

	data = kzalloc(sizeof(*data), GFP_KERNEL);
	if (!data)
		goto out_err;

	data->cpu_data = alloc_percpu(struct fgraph_cpu_data);
	if (!data->cpu_data)
		goto out_err_free;

	for_each_possible_cpu(cpu) {
		pid_t *pid = &(per_cpu_ptr(data->cpu_data, cpu)->last_pid);
		int *depth = &(per_cpu_ptr(data->cpu_data, cpu)->depth);
		int *ignore = &(per_cpu_ptr(data->cpu_data, cpu)->ignore);
		int *depth_irq = &(per_cpu_ptr(data->cpu_data, cpu)->depth_irq);

		*pid = -1;
		*depth = 0;
		*ignore = 0;
		*depth_irq = -1;
	}

	iter->private = data;

	return;

 out_err_free:
	kfree(data);
 out_err:
	pr_warning("function graph tracer: not enough memory\n");
}

void graph_trace_close(struct trace_iterator *iter)
{
	struct fgraph_data *data = iter->private;

	if (data) {
		free_percpu(data->cpu_data);
		kfree(data);
	}
}

static int
func_graph_set_flag(struct trace_array *tr, u32 old_flags, u32 bit, int set)
{
	if (bit == TRACE_GRAPH_PRINT_IRQS)
		ftrace_graph_skip_irqs = !set;

	return 0;
}

static struct tracer graph_trace __tracer_data = {
	.name		= "function_graph",
	.open		= graph_trace_open,
	.pipe_open	= graph_trace_open,
	.close		= graph_trace_close,
	.pipe_close	= graph_trace_close,
	.init		= graph_trace_init,
	.reset		= graph_trace_reset,
	.print_line	= print_graph_function,
	.print_header	= print_graph_headers,
	.flags		= &tracer_flags,
	.set_flag	= func_graph_set_flag,
#ifdef CONFIG_FTRACE_SELFTEST
	.selftest	= trace_selftest_startup_function_graph,
#endif
};


static ssize_t
graph_depth_write(struct file *filp, const char __user *ubuf, size_t cnt,
		  loff_t *ppos)
{
	unsigned long val;
	int ret;

	ret = kstrtoul_from_user(ubuf, cnt, 10, &val);
	if (ret)
		return ret;

	max_depth = val;

	*ppos += cnt;

	return cnt;
}

static ssize_t
graph_depth_read(struct file *filp, char __user *ubuf, size_t cnt,
		 loff_t *ppos)
{
	char buf[15]; /* More than enough to hold UINT_MAX + "\n"*/
	int n;

	n = sprintf(buf, "%d\n", max_depth);

	return simple_read_from_buffer(ubuf, cnt, ppos, buf, n);
}

static const struct file_operations graph_depth_fops = {
	.open		= tracing_open_generic,
	.write		= graph_depth_write,
	.read		= graph_depth_read,
	.llseek		= generic_file_llseek,
};

static __init int init_graph_debugfs(void)
{
	struct dentry *d_tracer;

	d_tracer = tracing_init_dentry();
	if (!d_tracer)
		return 0;

	trace_create_file("max_graph_depth", 0644, d_tracer,
			  NULL, &graph_depth_fops);

	return 0;
}
fs_initcall(init_graph_debugfs);

static __init int init_graph_trace(void)
{
	max_bytes_for_cpu = snprintf(NULL, 0, "%d", nr_cpu_ids - 1);

	return register_tracer(&graph_trace);
}

core_initcall(init_graph_trace);<|MERGE_RESOLUTION|>--- conflicted
+++ resolved
@@ -38,7 +38,6 @@
 
 #define TRACE_GRAPH_INDENT	2
 
-<<<<<<< HEAD
 /* Flag options */
 #define TRACE_GRAPH_PRINT_OVERRUN	0x1
 #define TRACE_GRAPH_PRINT_CPU		0x2
@@ -50,8 +49,6 @@
 #define TRACE_GRAPH_PRINT_FLAT		0x80
 
 
-=======
->>>>>>> 7171511e
 static unsigned int max_depth;
 
 static struct tracer_opt trace_opts[] = {
@@ -69,13 +66,10 @@
 	{ TRACER_OPT(funcgraph-abstime, TRACE_GRAPH_PRINT_ABS_TIME) },
 	/* Display interrupts */
 	{ TRACER_OPT(funcgraph-irqs, TRACE_GRAPH_PRINT_IRQS) },
-<<<<<<< HEAD
 	/* Use standard trace formatting rather than hierarchical */
 	{ TRACER_OPT(funcgraph-flat, TRACE_GRAPH_PRINT_FLAT) },
-=======
 	/* Display function name after trailing } */
 	{ TRACER_OPT(funcgraph-tail, TRACE_GRAPH_PRINT_TAIL) },
->>>>>>> 7171511e
 	{ } /* Empty entry */
 };
 

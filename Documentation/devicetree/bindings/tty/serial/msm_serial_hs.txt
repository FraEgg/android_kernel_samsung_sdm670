--- conflicted
+++ resolved
@@ -70,11 +70,7 @@
 be configured when wakeup interrupt is configured.
 - qcom, no-suspend-delay : This decides system to go to suspend immediately
 or not
-<<<<<<< HEAD
-qcom, msm-obs : This flag is used to indicate support for OBS mechanism.
-=======
 - qcom, msm-obs : This flag is used to indicate support for OBS mechanism.
->>>>>>> 8fd0e34b
 
 - Refer to "Documentation/devicetree/bindings/arm/msm/msm_bus.txt" for
 below optional properties:

Qualcomm Technologies, Inc. Sensor Clock Controller Bindings

Required properties:
- compatible: shall contain "qcom,scc-sm8150" or "qcom,scc-sm8150-v2" or
<<<<<<< HEAD
		"qcom,scc-sm6150" or "qcom,scc-sa6155" or "qcom,scc-sa8195".
=======
		"qcom,scc-sm6150" or "qcom,scc-sa6155" or "qcom,scc-sa8195" or
		"qcom,scc-sa8155" or "qcom,scc-sa8155-v2".
>>>>>>> 15457316
- reg: shall contain base register location and length.
- vdd_scc_cx-supply: the logic rail supply.
- #clock-cells: shall contain 1.

Example:
	qcom,scc@2b10000 {
		compatible = "qcom,scc-sm8150";
		reg = <0x2b10000 0x30000>;
		vdd_scc_cx-supply = <&VDD_CX_LEVEL>;
		#clock-cells = <1>;
	};<|MERGE_RESOLUTION|>--- conflicted
+++ resolved
@@ -2,12 +2,8 @@
 
 Required properties:
 - compatible: shall contain "qcom,scc-sm8150" or "qcom,scc-sm8150-v2" or
-<<<<<<< HEAD
-		"qcom,scc-sm6150" or "qcom,scc-sa6155" or "qcom,scc-sa8195".
-=======
 		"qcom,scc-sm6150" or "qcom,scc-sa6155" or "qcom,scc-sa8195" or
 		"qcom,scc-sa8155" or "qcom,scc-sa8155-v2".
->>>>>>> 15457316
 - reg: shall contain base register location and length.
 - vdd_scc_cx-supply: the logic rail supply.
 - #clock-cells: shall contain 1.

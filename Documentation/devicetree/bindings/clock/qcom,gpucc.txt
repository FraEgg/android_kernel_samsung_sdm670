Qualcomm Technologies, Inc. Graphics Clock & Reset Controller Binding
--------------------------------------------------------------------

Required properties :
- compatible : shall contain one of the following:
		"qcom,gpucc-sm8150",
		"qcom,gpucc-sa8155",
		"qcom,gpucc-sdmshrike",
		"qcom,gpucc-sm6150",
		"qcom,gpucc-sdmmagpie",
		"qcom,gpucc-trinket",
		"qcom,gpucc-sa6155",
<<<<<<< HEAD
		"qcom,atoll-gpucc".
=======
		"qcom,atoll-gpucc",
		"qcom,gpucc-sdm660",
		"qcom,gpucc-sdm630",
		"qcom,gpu-sdm660".
>>>>>>> 15457316

- reg : shall contain base register offset and size.
- reg-names: names of registers listed in the same order as in the reg property.
		Must contain "cc_base".
- #clock-cells : from common clock binding, shall contain 1.
- #reset-cells : from common reset binding, shall contain 1.
- vdd_cx-supply : The vdd_cx logic rail supply.
- vdd_mx-supply : The vdd_mx logic rail supply.

Optional properties :
- #power-domain-cells : from generic power domain binding, shall contain 1.

Example:
	clock_gpucc: clock-controller@0x2c90000 {
		compatible = "qcom,gpucc-sm8150";
		reg = <0x2c90000 0x9000>;
		reg-names = "cc_base";
		vdd_cx-supply = <&pm8150l_s6_level>;
		vdd_mx-supply = <&pm8150l_s4_level>;
		#clock-cells = <1>;
		#reset-cells = <1>;
	};<|MERGE_RESOLUTION|>--- conflicted
+++ resolved
@@ -10,14 +10,10 @@
 		"qcom,gpucc-sdmmagpie",
 		"qcom,gpucc-trinket",
 		"qcom,gpucc-sa6155",
-<<<<<<< HEAD
-		"qcom,atoll-gpucc".
-=======
 		"qcom,atoll-gpucc",
 		"qcom,gpucc-sdm660",
 		"qcom,gpucc-sdm630",
 		"qcom,gpu-sdm660".
->>>>>>> 15457316
 
 - reg : shall contain base register offset and size.
 - reg-names: names of registers listed in the same order as in the reg property.

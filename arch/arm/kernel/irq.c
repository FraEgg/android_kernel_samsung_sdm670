--- conflicted
+++ resolved
@@ -118,7 +118,6 @@
 	nr_irqs = machine_desc->nr_irqs ? machine_desc->nr_irqs : NR_IRQS;
 	return nr_irqs;
 }
-<<<<<<< HEAD
 #endif
 
 #ifdef CONFIG_HOTPLUG_CPU
@@ -193,7 +192,4 @@
 
 	local_irq_restore(flags);
 }
-#endif /* CONFIG_HOTPLUG_CPU */
-=======
-#endif
->>>>>>> 72b54df9
+#endif /* CONFIG_HOTPLUG_CPU */
--- conflicted
+++ resolved
@@ -2056,10 +2056,7 @@
 					<68 604 1717000 3632000>;
 				qcom,bus-configs = <0x30fcfff>;
 			};
-<<<<<<< HEAD
-=======
-
->>>>>>> b127566e
+
 			qcom,msm-bus-client@6 {
 				qcom,msm-bus,name = "venus-arm9-ddr";
 				qcom,msm-bus,num-cases = <2>;
@@ -2070,8 +2067,6 @@
 				qcom,bus-configs = <0x00000000>;
 				qcom,bus-passive;
 			};
-<<<<<<< HEAD
-=======
 
 			qcom,msm-bus-client@7 {
 				qcom,msm-bus,name = "venc-ddr-lp";
@@ -2091,7 +2086,6 @@
 				qcom,bus-low-power;
 				qcom,bus-configs = <0x1000414>;
 			};
->>>>>>> b127566e
 		};
 	};
 

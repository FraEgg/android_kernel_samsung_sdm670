--- conflicted
+++ resolved
@@ -827,7 +827,6 @@
 		};
 	};
 
-<<<<<<< HEAD
 	jtag_fuse: jtagfuse@a601c {
 		compatible = "qcom,jtag-fuse-v2";
 		reg = <0xa601c 0x8>;
@@ -936,7 +935,8 @@
 		clocks = <&clock_gcc clk_qdss_clk>,
 			 <&clock_gcc clk_qdss_a_clk>;
 		clock-names = "core_clk", "core_a_clk";
-=======
+	};
+
 	ipa_hw: qcom,ipa@07900000 {
 		compatible = "qcom,ipa";
 		reg = <0x07900000 0x4effc>, <0x07904000 0x26934>;
@@ -963,7 +963,6 @@
 		compatible = "qcom,rmnet-ipa";
 		qcom,rmnet-ipa-ssr;
 		qcom,ipa-loaduC;
->>>>>>> 0a14f31b
 	};
 
 	qcom,smdtty {

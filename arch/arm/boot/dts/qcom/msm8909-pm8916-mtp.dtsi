--- conflicted
+++ resolved
@@ -11,8 +11,6 @@
  * GNU General Public License for more details.
  */
 
-#include "msm8909-pm8916-camera-sensor-mtp.dtsi"
-
 &soc {
 	i2c@78b9000 {
 		synaptics@20 {
@@ -20,8 +18,6 @@
 			vdd-supply = <&pm8916_l6>;
 		};
 	};
-<<<<<<< HEAD
-=======
 
 	i2c@78b6000 {
 		nq@28 {
@@ -29,7 +25,6 @@
 		};
 	};
 
->>>>>>> e045a95c
 };
 
 &audio_codec_mtp {
@@ -182,7 +177,6 @@
 		qcom,vin-sel = <2>; /* QPNP_PIN_VIN2 */
 		qcom,src-sel = <2>; /* QPNP_PIN_SEL_FUNC_1 */
 		qcom,master-en = <1>;
-		status = "okay";
 	};
 
 	gpio@c200 { /* GPIO 3 */

--- conflicted
+++ resolved
@@ -102,32 +102,7 @@
 	apq8096-v3-pmi8996-mdm9x55-slimbus-mtp.dtb \
 	apq8096-v3-pmi8996-dragonboard.dtb
 
-<<<<<<< HEAD
 dtb-$(CONFIG_BOARD_MSMCORTEX) += msmcobalt-sim.dtb \
-        msmcobalt-rumi.dtb \
-        msmcobalt-cdp.dtb \
-        msmcobalt-mtp.dtb \
-        msmcobalt-qrd.dtb \
-        msmcobalt-v2-sim.dtb \
-        msmcobalt-v2-rumi.dtb \
-        msmcobalt-v2-mtp.dtb \
-        msmcobalt-v2-cdp.dtb \
-        msmcobalt-v2-qrd.dtb \
-        msmcobalt-qrd-skuk.dtb \
-        msmcobalt-qrd-vr1.dtb \
-        apqcobalt-mtp.dtb \
-        apqcobalt-cdp.dtb \
-        apqcobalt-v2-mtp.dtb \
-        apqcobalt-v2-cdp.dtb \
-        apqcobalt-v2-qrd.dtb \
-        msmcobalt-v2.1-mtp.dtb \
-        msmcobalt-v2.1-cdp.dtb \
-        msmcobalt-v2.1-qrd.dtb \
-        apqcobalt-v2.1-mtp.dtb \
-        apqcobalt-v2.1-cdp.dtb \
-        apqcobalt-v2.1-qrd.dtb
-=======
-dtb-$(CONFIG_ARCH_MSMCOBALT) += msmcobalt-sim.dtb \
 	msmcobalt-rumi.dtb \
 	msmcobalt-cdp.dtb \
 	msmcobalt-mtp.dtb \
@@ -152,7 +127,6 @@
 	apqcobalt-v2.1-mtp.dtb \
 	apqcobalt-v2.1-cdp.dtb \
 	apqcobalt-v2.1-qrd.dtb
->>>>>>> fc3f679a
 
 dtb-$(CONFIG_ARCH_MSMHAMSTER) += msmhamster-rumi.dtb
 

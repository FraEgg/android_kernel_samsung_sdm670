--- conflicted
+++ resolved
@@ -300,30 +300,6 @@
        msm8952-mtp.dtb
 
 dtb-$(CONFIG_ARCH_MSM8909) += msm8909-pm8916-mtp.dtb \
-<<<<<<< HEAD
-	msm8909w-wtp.dtb \
-	apq8009w-wtp.dtb \
-	apq8009w-cdp.dtb \
-	msm8909w-swoctp.dtb \
-	msm8909w-swoctp-circpanel.dtb \
-	apq8009w-swoctp.dtb \
-	apq8009w-swoctp-circpanel.dtb \
-	apq8009w-nowgr-swoctp.dtb \
-	apq8009w-nowgr-swoctp-circpanel.dtb \
-	msm8909-pm8916-cdp.dtb \
-	msm8909w-cdp.dtb \
-	msm8909w-1gb-wtp.dtb \
-	apq8009w-1gb-wtp.dtb \
-	msm8909w-1gb-cdp.dtb \
-	apq8009w-1gb-cdp.dtb \
-	msm8909w-1gb-swoctp.dtb \
-	msm8909w-1gb-swoctp-circpanel.dtb \
-	apq8009w-1gb-swoctp.dtb \
-	apq8009w-1gb-nowgr-swoctp.dtb \
-	apq8009w-1gb-swoctp-circpanel.dtb \
-	apq8009w-1gb-nowgr-swoctp-circpanel.dtb
-
-=======
 	msm8909-cdp.dtb \
         msm8909-1gb-qrd-skuc.dtb \
         msm8909-1gb-qrd-skue.dtb \
@@ -369,7 +345,6 @@
 	msm8909-pm8916-1gb-rcm.dtb \
 	msm8909-1gb-cdp.dtb \
 	apq8009-dragon.dtb
->>>>>>> 4ace475a
 
 ifeq ($(CONFIG_ARM64),y)
 always          := $(dtb-y)

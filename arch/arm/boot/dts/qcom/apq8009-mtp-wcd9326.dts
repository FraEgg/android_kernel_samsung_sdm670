/*
 * Copyright (c) 2015-2017 The Linux Foundation. All rights reserved.
 *
 * This program is free software; you can redistribute it and/or modify
 * it under the terms of the GNU General Public License version 2 and
 * only version 2 as published by the Free Software Foundation.
 *
 * This program is distributed in the hope that it will be useful,
 * but WITHOUT ANY WARRANTY; without even the implied warranty of
 * MERCHANTABILITY or FITNESS FOR A PARTICULAR PURPOSE.  See the
 * GNU General Public License for more details.
 */

/dts-v1/;

#include "msm8909-mtp.dtsi"
#include "msm8909-pm8916.dtsi"
#include "msm8909-pm8916-mtp.dtsi"
#include "apq8009-audio-external_codec.dtsi"
<<<<<<< HEAD
#include "apq8009w-memory.dtsi"
=======
#include "apq8009-memory.dtsi"
>>>>>>> 4ace475a

/ {
	model = "Qualcomm Technologies, Inc. APQ8009 WCD9326 MTP";
	compatible = "qcom,apq8009-mtp", "qcom,apq8009", "qcom,mtp";
	qcom,msm-id = <265 0>;
	qcom,board-id= <8 0x105>;
<<<<<<< HEAD
=======
};

&audio_codec_mtp {
	status = "disabled";
};

&mdss_fb0 {
	/delete-node/ qcom,cont-splash-memory;
};

/delete-node/ &cont_splash_mem;

&soc {
	i2c@78b9000 {
		synaptics@20 {
			status = "disabled";
		};
	};
>>>>>>> 4ace475a
};<|MERGE_RESOLUTION|>--- conflicted
+++ resolved
@@ -17,19 +17,13 @@
 #include "msm8909-pm8916.dtsi"
 #include "msm8909-pm8916-mtp.dtsi"
 #include "apq8009-audio-external_codec.dtsi"
-<<<<<<< HEAD
-#include "apq8009w-memory.dtsi"
-=======
 #include "apq8009-memory.dtsi"
->>>>>>> 4ace475a
 
 / {
 	model = "Qualcomm Technologies, Inc. APQ8009 WCD9326 MTP";
 	compatible = "qcom,apq8009-mtp", "qcom,apq8009", "qcom,mtp";
 	qcom,msm-id = <265 0>;
 	qcom,board-id= <8 0x105>;
-<<<<<<< HEAD
-=======
 };
 
 &audio_codec_mtp {
@@ -48,5 +42,4 @@
 			status = "disabled";
 		};
 	};
->>>>>>> 4ace475a
 };
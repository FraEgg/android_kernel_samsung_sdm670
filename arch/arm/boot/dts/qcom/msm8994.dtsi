/* Copyright (c) 2013-2015, The Linux Foundation. All rights reserved.
 *
 * This program is free software; you can redistribute it and/or modify
 * it under the terms of the GNU General Public License version 2 and
 * only version 2 as published by the Free Software Foundation.
 *
 * This program is distributed in the hope that it will be useful,
 * but WITHOUT ANY WARRANTY; without even the implied warranty of
 * MERCHANTABILITY or FITNESS FOR A PARTICULAR PURPOSE.  See the
 * GNU General Public License for more details.
 */

/memreserve/ 0x00000000 0x00001000;
/memreserve/ 0xac1c0000 0x00001000;

#include "skeleton64.dtsi"
#include <dt-bindings/clock/msm-clocks-8994.h>

/ {
	model = "Qualcomm Technologies, Inc. MSM 8994";
	compatible = "qcom,msm8994";
	qcom,msm-id = <207 0x0>;
	qcom,pmic-id = <0x10009 0x1000A 0x0 0x0>;
	interrupt-parent = <&intc>;

	chosen {
		bootargs = "sched_enable_hmp=1 sched_enable_power_aware=1";
	};

	aliases {
		sdhc1 = &sdhc_1; /* SDC1 eMMC slot */
		sdhc2 = &sdhc_2; /* SDC2 SD card slot */
		sdhc3 = &sdhc_3;
		i2c6 = &i2c_6; /* I2C6 NFC qup6 device */
		i2c1 = &i2c_1;
		i2c2 = &i2c_2;
		i2c5 = &i2c_5;
		spi0 = &spi_0;
		qup2 = &i2c_2;
	};

	cpus {
		#address-cells = <1>;
		#size-cells = <0>;
		cpu-map {
			cluster0 {
				core0 {
					cpu = <&CPU0>;
				};
				core1 {
					cpu = <&CPU1>;
				};
				core2 {
					cpu = <&CPU2>;
				};
				core3 {
					cpu = <&CPU3>;
				};
			};

			cluster1 {
				core0 {
					cpu = <&CPU4>;
				};
				core1 {
					cpu = <&CPU5>;
				};
				core2 {
					cpu = <&CPU6>;
				};
				core3 {
					cpu = <&CPU7>;
				};
			};
		};

		CPU0: cpu@0 {
			device_type = "cpu";
			compatible = "arm,cortex-a53";
			reg = <0x0>;
			enable-method = "qcom,8994-arm-cortex-acc";
			qcom,acc = <&acc0>;
			qcom,ldo = <&ldo0>;
			next-level-cache = <&L2_0>;
			L2_0: l2-cache {
			      compatible = "arm,arch-cache";
			      cache-level = <2>;
			      power-domain = <&l2ccc_0>;
			      qcom,dump-size = <0x0>;		/* A53 L2 dump not supported */
			      L2_tlb_0: l2-tlb {
					qcom,dump-size = <0x4000>;
				};
			};
			L1_I_0: l1-icache {
				compatible = "arm,arch-cache";
				qcom,dump-size = <0x9040>;
			};
			L1_D_0: l1-dcache {
				compatible = "arm,arch-cache";
				qcom,dump-size = <0x9040>;
			};
		};

		CPU1: cpu@1 {
			device_type = "cpu";
			compatible = "arm,cortex-a53";
			reg = <0x1>;
			enable-method = "qcom,8994-arm-cortex-acc";
			qcom,acc = <&acc1>;
			qcom,ldo = <&ldo1>;
			next-level-cache = <&L2_0>;
			L1_I_1: l1-icache {
				compatible = "arm,arch-cache";
				qcom,dump-size = <0x9040>;
			};
			L1_D_1: l1-dcache {
				compatible = "arm,arch-cache";
				qcom,dump-size = <0x9040>;
			};
		};

		CPU2: cpu@2 {
			device_type = "cpu";
			compatible = "arm,cortex-a53";
			reg = <0x2>;
			enable-method = "qcom,8994-arm-cortex-acc";
			qcom,acc = <&acc2>;
			qcom,ldo = <&ldo2>;
			next-level-cache = <&L2_0>;
			L1_I_2: l1-icache {
				compatible = "arm,arch-cache";
				qcom,dump-size = <0x9040>;
			};
			L1_D_2: l1-dcache {
				compatible = "arm,arch-cache";
				qcom,dump-size = <0x9040>;
			};
		};

		CPU3: cpu@3 {
			device_type = "cpu";
			compatible = "arm,cortex-a53";
			reg = <0x3>;
			enable-method = "qcom,8994-arm-cortex-acc";
			qcom,acc = <&acc3>;
			qcom,ldo = <&ldo3>;
			next-level-cache = <&L2_0>;
			L1_I_3: l1-icache {
				compatible = "arm,arch-cache";
				qcom,dump-size = <0x9040>;
			};
			L1_D_3: l1-dcache {
				compatible = "arm,arch-cache";
				qcom,dump-size = <0x9040>;
			};
		};

		CPU4: cpu@100 {
			device_type = "cpu";
			compatible = "arm,cortex-a57";
			reg = <0x100>;
			enable-method = "qcom,8994-arm-cortex-acc";
			qcom,acc = <&acc4>;
			qcom,ldo = <&ldo4>;
			next-level-cache = <&L2_1>;
			L2_1: l2-cache {
			      compatible = "arm,arch-cache";
			      cache-level = <2>;
			      qcom,dump-size = <0x280040>;		/*A57 Cluster L2 size is 1MB */
			      power-domain = <&l2ccc_1>;
			      L2_tlb_1: l2-tlb {
					qcom,dump-size = <0x4000>;
			      };
			};
			L1_itlb_100: l1-itlb {
				qcom,dump-size = <0x400>;
			};
			L1_dtlb_100: l1-dtlb {
				qcom,dump-size = <0x400>;
			};
			L1_I_100: l1-icache {
				compatible = "arm,arch-cache";
				qcom,dump-size = <0xd840>;
			};
			L1_D_100: l1-dcache {
				compatible = "arm,arch-cache";
				qcom,dump-size = <0x9040>;
			};
		};

		CPU5: cpu@101 {
			device_type = "cpu";
			compatible = "arm,cortex-a57";
			reg = <0x101>;
			enable-method = "qcom,8994-arm-cortex-acc";
			qcom,acc = <&acc5>;
			qcom,ldo = <&ldo5>;
			next-level-cache = <&L2_1>;
			L1_itlb_101: l1-itlb {
				qcom,dump-size = <0x400>;
			};
			L1_dtlb_101: l1-dtlb {
				qcom,dump-size = <0x400>;
			};
			L1_I_101: l1-icache {
				compatible = "arm,arch-cache";
				qcom,dump-size = <0xd840>;
			};
			L1_D_101: l1-dcache {
				compatible = "arm,arch-cache";
				qcom,dump-size = <0x9040>;
			};
		};

		CPU6: cpu@102 {
			device_type = "cpu";
			compatible = "arm,cortex-a57";
			reg = <0x102>;
			enable-method = "qcom,8994-arm-cortex-acc";
			qcom,acc = <&acc6>;
			qcom,ldo = <&ldo6>;
			next-level-cache = <&L2_1>;
			L1_itlb_102: l1-itlb {
				qcom,dump-size = <0x400>;
			};
			L1_dtlb_102: l1-dtlb {
				qcom,dump-size = <0x400>;
			};
			L1_I_102: l1-icache {
				compatible = "arm,arch-cache";
				qcom,dump-size = <0xd840>;
			};
			L1_D_102: l1-dcache {
				compatible = "arm,arch-cache";
				qcom,dump-size = <0x9040>;
			};
		};

		CPU7: cpu@103 {
			device_type = "cpu";
			compatible = "arm,cortex-a57";
			reg = <0x103>;
			enable-method = "qcom,8994-arm-cortex-acc";
			qcom,acc = <&acc7>;
			qcom,ldo = <&ldo7>;
			next-level-cache = <&L2_1>;
			L1_itlb_103: l1-itlb {
				qcom,dump-size = <0x400>;
			};
			L1_dtlb_103: l1-dtlb {
				qcom,dump-size = <0x400>;
			};
			L1_I_103: l1-icache {
				compatible = "arm,arch-cache";
				qcom,dump-size = <0xd840>;
			};
			L1_D_103: l1-dcache {
				compatible = "arm,arch-cache";
				qcom,dump-size = <0x9040>;
			};
		};
	};

	soc: soc { };

	memory {
		#address-cells = <2>;
		#size-cells = <2>;

		secure_mem: secure_region@0 {
			linux,reserve-contiguous-region;
			reg = <0 0 0 0x12c00000>;
			label = "secure_mem";
		};

		adsp_mem: adsp_region@0 {
                        linux,reserve-contiguous-region;
			reg = <0 0 0 0x3F00000>;
			label = "adsp_mem";
		};

		qsecom_mem: qsecom_region@0 {
                        linux,reserve-contiguous-region;
			reg = <0 0 0 0x1800000>;
			label = "qseecom_mem";
		};

		audio_mem: audio_region@0 {
                        linux,reserve-contiguous-region;
			linux,reserve-region;
			reg = <0 0 0 0x614000>;
			label = "audio_mem";
		};

		removed_regions: removed_regions@0 {
			linux,reserve-contiguous-region;
			linux,reserve-region;
			linux,remove-completely;
			reg = <0 0x06300000 0 0xD00000>;
			label = "memory_hole";
		};

		dfps_data_mem: dfps_data_mem@0 {
			linux,reserve-contiguous-region;
			linux,reserve-region;
			reg = <0 0x03400000 0 0x1000>;
			label = "dfps_data_mem";
		};

		cont_splash_mem: cont_splash_mem@0 {
			linux,reserve-contiguous-region;
			linux,reserve-region;
			reg = <0 0x03401000 0 0x2200000>;
			label = "cont_splash_mem";
		};

		peripheral_mem: peripheral_region@0 {
			linux,reserve-contiguous-region;
			linux,reserve-region;
			linux,remove-completely;
			reg = <0 0x0ca00000 0 0x1f00000>;
			label = "peripheral_mem";
		};

		modem_mem: modem_region@0 {
			linux,reserve-contiguous-region;
			linux,reserve-region;
			linux,remove-completely;
			reg = <0 0x07000000 0 0x5a00000>;
			label = "modem_mem";
		};
	};
};

#include "msm-gdsc.dtsi"
#include "msm8994-smp2p.dtsi"
#include "msm8994-ipcrouter.dtsi"
#include "msm8994-mdss.dtsi"
#include "msm8994-mdss-pll.dtsi"
#include "msm8994-bus.dtsi"

&soc {
	#address-cells = <1>;
	#size-cells = <1>;
	ranges = <0 0 0 0xffffffff>;
	compatible = "simple-bus";

	cpuss@fd4a8000 {
		compatible = "qcom,cpuss-8994";
		reg = <0xfd4a8000 0x4>;
	};

	acc0:clock-controller@f908b004 {
		compatible = "qcom,arm-cortex-acc";
		reg = <0xf9070000 0x1000>,
		      <0xf908b000 0x1000>,
		      <0xf900b000 0x1000>;
	};

	acc1:clock-controller@f909b004 {
		compatible = "qcom,arm-cortex-acc";
		reg = <0xf9071000 0x1000>,
		      <0xf909b000 0x1000>,
		      <0xf900b000 0x1000>;
	};

	acc2:clock-controller@f90ab004 {
		compatible = "qcom,arm-cortex-acc";
		reg = <0xf9072000 0x1000>,
		      <0xf90ab000 0x1000>,
		      <0xf900b000 0x1000>;
	};

	acc3:clock-controller@f90bb004 {
		compatible = "qcom,arm-cortex-acc";
		reg = <0xf9073000 0x1000>,
		      <0xf90bb000 0x1000>,
		      <0xf900b000 0x1000>;
	};

	acc4:clock-controller@f90cb004 {
		compatible = "qcom,arm-cortex-acc";
		reg = <0xf9074000 0x1000>,
		      <0xf90cb000 0x1000>,
		      <0xf900b000 0x1000>;
	};

	acc5:clock-controller@f90db004 {
		compatible = "qcom,arm-cortex-acc";
		reg = <0xf9075000 0x1000>,
		      <0xf90db000 0x1000>,
		      <0xf900b000 0x1000>;
	};

	acc6:clock-controller@f90eb004 {
		compatible = "qcom,arm-cortex-acc";
		reg = <0xf9076000 0x1000>,
		      <0xf90eb000 0x1000>,
		      <0xf900b000 0x1000>;
	};

	acc7:clock-controller@f90fb004 {
		compatible = "qcom,arm-cortex-acc";
		reg = <0xf9077000 0x1000>,
		      <0xf90fb000 0x1000>,
		      <0xf900b000 0x1000>;
	};

	ldo0:ldo-vref@f9070000 {
		compatible = "qcom,8994-cpu-ldo-vref";
		reg = <0xf9070000 0x30>;
		qcom,ldo-vref-ret = <0x2a>;
	};

	ldo1:ldo-vref@f9071000 {
		compatible = "qcom,8994-cpu-ldo-vref";
		reg = <0xf9071000 0x30>;
		qcom,ldo-vref-ret = <0x2a>;
	};

	ldo2:ldo-vref@f9072000 {
		compatible = "qcom,8994-cpu-ldo-vref";
		reg = <0xf9072000 0x30>;
		qcom,ldo-vref-ret = <0x2a>;
	};

	ldo3:ldo-vref@f9073000 {
		compatible = "qcom,8994-cpu-ldo-vref";
		reg = <0xf9073000 0x30>;
		qcom,ldo-vref-ret = <0x2a>;
	};

	ldo4:ldo-vref@f9074000 {
		compatible = "qcom,8994-cpu-ldo-vref";
		reg = <0xf9074000 0x30>;
		qcom,ldo-vref-ret = <0x3e>;
	};

	ldo5:ldo-vref@f9075000 {
		compatible = "qcom,8994-cpu-ldo-vref";
		reg = <0xf9075000 0x30>;
		qcom,ldo-vref-ret = <0x3e>;
	};

	ldo6:ldo-vref@f9076000 {
		compatible = "qcom,8994-cpu-ldo-vref";
		reg = <0xf9076000 0x30>;
		qcom,ldo-vref-ret = <0x3e>;
	};

	ldo7:ldo-vref@f9077000 {
		compatible = "qcom,8994-cpu-ldo-vref";
		reg = <0xf9077000 0x30>;
		qcom,ldo-vref-ret = <0x3e>;
	};

	l2ccc_0: clock-controller@f900d000 {
		compatible = "qcom,8994-l2ccc";
		reg = <0xf900d000 0x1000>,
		      <0xf911210c 0x4>;
		qcom,vctl-node = <&cluster0_spm>;
	};

	l2ccc_1: clock-controller@f900f000 {
		compatible = "qcom,8994-l2ccc";
		reg = <0xf900f000 0x1000>,
		      <0xf911210c 0x4>;
		qcom,vctl-node = <&cluster1_spm>;
		qcom,vctl-val = <0xb8>;
	};

	intc: interrupt-controller@f9000000 {
		compatible = "qcom,msm-qgic2";
		interrupt-controller;
		#interrupt-cells = <3>;
		reg = <0xf9000000 0x1000>,
		      <0xf9002000 0x1000>;
	};

	timer {
		compatible = "arm,armv8-timer";
		interrupts = <1 2 0xff08>,
			     <1 3 0xff08>,
			     <1 4 0xff08>,
			     <1 1 0xff08>;
		clock-frequency = <19200000>;
	};

	qcom,mpm2-sleep-counter@fc4a3000 {
		compatible = "qcom,mpm2-sleep-counter";
		reg = <0xfc4a3000 0x1000>;
		clock-frequency = <32768>;
	};

	timer@f9020000 {
		#address-cells = <1>;
		#size-cells = <1>;
		ranges;
		compatible = "arm,armv7-timer-mem";
		reg = <0xf9020000 0x1000>;
		clock-frequency = <19200000>;

		frame@f9021000 {
			frame-number = <0>;
			interrupts = <0 9 0x4>,
				     <0 8 0x4>;
			reg = <0xf9021000 0x1000>,
			      <0xf9022000 0x1000>;
		};

		frame@f9023000 {
			frame-number = <1>;
			interrupts = <0 10 0x4>;
			reg = <0xf9023000 0x1000>;
			status = "disabled";
		};

		frame@f9024000 {
			frame-number = <2>;
			interrupts = <0 11 0x4>;
			reg = <0xf9024000 0x1000>;
			status = "disabled";
		};

		frame@f9025000 {
			frame-number = <3>;
			interrupts = <0 12 0x4>;
			reg = <0xf9025000 0x1000>;
			status = "disabled";
		};

		frame@f9026000 {
			frame-number = <4>;
			interrupts = <0 13 0x4>;
			reg = <0xf9026000 0x1000>;
			status = "disabled";
		};

		frame@f9027000 {
			frame-number = <5>;
			interrupts = <0 14 0x4>;
			reg = <0xf9027000 0x1000>;
			status = "disabled";
		};

		frame@f9028000 {
			frame-number = <6>;
			interrupts = <0 15 0x4>;
			reg = <0xf9028000 0x1000>;
			status = "disabled";
		};
	};

	restart@fc4ab000 {
		compatible = "qcom,pshold";
		reg = <0xfc4ab000 0x4>;
	};

	blsp1_uart3: serial@f991f000 {
		compatible = "qcom,msm-lsuart-v14";
		reg = <0xf991f000 0x1000>;
		interrupts = <0 109 0>;
		status = "disabled";
		clock-names = "core_clk", "iface_clk";
		clocks = <&clock_gcc clk_gcc_blsp1_uart3_apps_clk>,
			<&clock_gcc clk_gcc_blsp1_ahb_clk>;
	};

	blsp1_uart2: serial@f991e000 {
		compatible = "qcom,msm-lsuart-v14";
		reg = <0xf991e000 0x1000>;
		interrupts = <0 108 0>;
		status = "disabled";
		clock-names = "core_clk", "iface_clk";
		clocks = <&clock_gcc clk_gcc_blsp1_uart2_apps_clk>,
			<&clock_gcc clk_gcc_blsp1_ahb_clk>;
	};

	blsp2_uart2: uart@f995e000 { /* BLSP2 UART2 */
		compatible = "qcom,msm-hsuart-v14";
		reg = <0xf995e000 0x1000>,
			<0xf9944000 0x19000>;
		status = "disabled";
		reg-names = "core_mem", "bam_mem";
		interrupt-names = "core_irq", "bam_irq", "wakeup_irq";
		#address-cells = <0>;
		interrupt-parent = <&blsp2_uart2>;
		interrupts = <0 1 2>;
		#interrupt-cells = <1>;
		interrupt-map-mask = <0xffffffff>;
		interrupt-map = <0 &intc 0 114 0
				1 &intc 0 239 0
				2 &msm_gpio 46 0>;

		qcom,inject-rx-on-wakeup;
		qcom,rx-char-to-inject = <0xFD>;

		qcom,bam-tx-ep-pipe-index = <2>;
		qcom,bam-rx-ep-pipe-index = <3>;
		qcom,master-id = <84>;
		clock-names = "core_clk", "iface_clk";
		clocks = <&clock_gcc clk_gcc_blsp2_uart2_apps_clk>,
			<&clock_gcc clk_gcc_blsp2_ahb_clk>;
		pinctrl-names = "sleep", "default";
		pinctrl-0 = <&hsuart_sleep>;
		pinctrl-1 = <&hsuart_active>;

		qcom,msm-bus,name = "buart8";
		qcom,msm-bus,num-cases = <2>;
		qcom,msm-bus,num-paths = <1>;
		qcom,msm-bus,vectors-KBps =
				<84 512 0 0>,
				<84 512 500 800>;
	};

	qcom,sps@f9984000 {
		compatible = "qcom,msm_sps";
		reg-names = "bam_mem", "core_mem";
		reg = <0xf9984000 0x15000>,
		      <0xf9999000 0xb000>;
		interrupts = <0 94 0>;
		qcom,pipe-attr-ee;
		clocks = <&clock_rpm clk_pnoc_sps_clk>,
			 <&clock_gcc clk_gcc_bam_dma_ahb_clk>;
		clock-names = "dfab_clk", "dma_bam_pclk";
	};

	pcie0: qcom,pcie@fc520000 {
		compatible = "qcom,pci-msm";
		cell-index = <0>;

		reg = <0xfc520000 0x2000>,
		      <0xfc526000 0x1000>,
		      <0xff000000 0xf1d>,
		      <0xff000f20 0xa8>,
		      <0xff100000 0x100000>,
		      <0xff200000 0x100000>,
		      <0xff300000 0xd00000>;

		reg-names = "parf", "phy", "dm_core", "elbi",
				"conf", "io", "bars";

		#address-cells = <0>;
		interrupt-parent = <&pcie0>;
		interrupts = <0 1 2 3 4 5 6 7 8 9 10 11 12>;
		#interrupt-cells = <1>;
		interrupt-map-mask = <0xffffffff>;
		interrupt-map = <0 &intc 0 243 0
				1 &intc 0 244 0
				2 &intc 0 245 0
				3 &intc 0 247 0
				4 &intc 0 248 0
				5 &intc 0 249 0
				6 &intc 0 250 0
				7 &intc 0 251 0
				8 &intc 0 252 0
				9 &intc 0 253 0
				10 &intc 0 254 0
				11 &intc 0 255 0>;

		interrupt-names = "int_msi", "int_a", "int_b", "int_c", "int_d",
				"int_pls_pme", "int_pme_legacy", "int_pls_err",
				"int_aer_legacy", "int_pls_link_up",
				"int_pls_link_down", "int_bridge_flush_n";

		pinctrl-names = "default";
		pinctrl-0 = <&pcie0_clkreq_default &pcie0_perst_default &pcie0_wake_default>;

		perst-gpio = <&msm_gpio 53 0>;
		wake-gpio = <&msm_gpio 55 0>;

		gdsc-vdd-supply = <&gdsc_pcie_0>;
		vreg-1.8-supply = <&pm8994_l12>;
		vreg-0.9-supply = <&pm8994_l28>;

		qcom,ep-latency = <10>;

		qcom,msi-gicm-addr = <0xf9006040>;
		qcom,msi-gicm-base = <0x180>;

		qcom,msm-bus,name = "pcie0";
		qcom,msm-bus,num-cases = <2>;
		qcom,msm-bus,num-paths = <1>;
		qcom,msm-bus,vectors-KBps =
				<45 512 0 0>,
				<45 512 500 800>;

		qcom,scm-dev-id = <11>;

		clocks = <&clock_gcc clk_gcc_pcie_0_pipe_clk>,
			<&clock_rpm clk_ln_bb_clk>,
			<&clock_gcc clk_gcc_pcie_0_aux_clk>,
			<&clock_gcc clk_gcc_pcie_0_cfg_ahb_clk>,
			<&clock_gcc clk_gcc_pcie_0_mstr_axi_clk>,
			<&clock_gcc clk_gcc_pcie_0_slv_axi_clk>,
			<&clock_gcc clk_pcie_0_phy_ldo>,
			<&clock_gcc clk_gcc_pcie_phy_0_reset>;

		clock-names =  "pcie_0_pipe_clk", "pcie_0_ref_clk_src", "pcie_0_aux_clk",
			"pcie_0_cfg_ahb_clk", "pcie_0_mstr_axi_clk",
			"pcie_0_slv_axi_clk", "pcie_0_ldo", "pcie_0_phy_reset";

		max-clock-frequency-hz = <125000000>, <0>, <1011000>, <0>, <0>, <0>, <0>, <0>;
	};

	pcie1: qcom,pcie@fc528000 {
		compatible = "qcom,pci-msm";
		cell-index = <1>;

		reg = <0xfc528000 0x2000>,
		    <0xfc52e000  0x1000>,
		    <0xf8800000 0xf1d>,
		    <0xf8800F20 0xa8>,
		    <0xf8801000 0x7f000>,
		    <0xf8880000 0x80000>,
		    <0xf8900000 0x700000>;

		reg-names = "parf", "phy", "dm_core", "elbi",
				"conf", "io", "bars";

		#address-cells = <0>;
		interrupt-parent = <&pcie1>;
		interrupts = <0 1 2 3 4 5 6 7 8 9 10 11 12>;
		#interrupt-cells = <1>;
		interrupt-map-mask = <0xffffffff>;
		interrupt-map = <0 &intc 0 271 0
				1 &intc 0 272 0
				2 &intc 0 273 0
				3 &intc 0 274 0
				4 &intc 0 275 0
				5 &intc 0 276 0
				6 &intc 0 277 0
				7 &intc 0 278 0
				8 &intc 0 279 0
				9 &intc 0 280 0
				10 &intc 0 281 0
				11 &intc 0 282 0>;

		interrupt-names = "int_msi", "int_a", "int_b", "int_c", "int_d",
				"int_pls_pme", "int_pme_legacy", "int_pls_err",
				"int_aer_legacy", "int_pls_link_up",
				"int_pls_link_down", "int_bridge_flush_n";

		pinctrl-names = "default", "sleep";
		pinctrl-0 = <&pcie1_clkreq_default &pcie1_perst_default &pcie1_wake_default>;
		pinctrl-1 = <&pcie1_clkreq_default &pcie1_perst_default &pcie1_wake_sleep>;

		perst-gpio = <&msm_gpio 35 0>;
		wake-gpio = <&msm_gpio 37 0>;

		gdsc-vdd-supply = <&gdsc_pcie_1>;
		vreg-1.8-supply = <&pm8994_l12>;
		vreg-0.9-supply = <&pm8994_l28>;

		qcom,l1-supported;
		qcom,l1ss-supported;
		qcom,aux-clk-sync;

		qcom,ep-latency = <10>;

		qcom,msi-gicm-addr = <0xf9007040>;
		qcom,msi-gicm-base = <0x1a0>;

		qcom,ep-wakeirq;

		qcom,msm-bus,name = "pcie1";
		qcom,msm-bus,num-cases = <2>;
		qcom,msm-bus,num-paths = <1>;
		qcom,msm-bus,vectors-KBps =
				<100 512 0 0>,
				<100 512 500 800>;

		qcom,scm-dev-id = <12>;

		clocks = <&clock_gcc clk_gcc_pcie_1_pipe_clk>,
			<&clock_rpm clk_ln_bb_clk>,
			<&clock_gcc clk_gcc_pcie_1_aux_clk>,
			<&clock_gcc clk_gcc_pcie_1_cfg_ahb_clk>,
			<&clock_gcc clk_gcc_pcie_1_mstr_axi_clk>,
			<&clock_gcc clk_gcc_pcie_1_slv_axi_clk>,
			<&clock_gcc clk_pcie_1_phy_ldo>,
			<&clock_gcc clk_gcc_pcie_phy_1_reset>;

		clock-names =  "pcie_1_pipe_clk", "pcie_1_ref_clk_src", "pcie_1_aux_clk",
			"pcie_1_cfg_ahb_clk", "pcie_1_mstr_axi_clk",
			"pcie_1_slv_axi_clk", "pcie_1_ldo", "pcie_1_phy_reset";

		max-clock-frequency-hz = <125000000>, <0>, <1011000>, <0>, <0>, <0>, <0>, <0>;
	};

	ipa_hw: qcom,ipa@fd4c0000 {
		compatible = "qcom,ipa";
		reg = <0xfd4c0000 0x29000>,
		      <0xfd4c4000 0x15820>;
		reg-names = "ipa-base", "bam-base";
		interrupts = <0 301 0>,
		             <0 300 0>;
		interrupt-names = "ipa-irq", "bam-irq";
		qcom,ipa-hw-ver = <3>; /* IPA core version = IPAv2.0 */
		qcom,ipa-hw-mode = <0>; /* IPA hw type = Normal */
		qcom,wan-rx-ring-size = <192>;
		qcom,ee = <2>;
		clock-names = "core_clk";
		clocks = <&clock_rpm clk_ipa_clk>;
		qcom,msm-bus,name = "ipa";
		qcom,msm-bus,num-cases = <3>;
		qcom,msm-bus,num-paths = <2>;
		qcom,msm-bus,vectors-KBps =
		<90 512 0 0>, <90 585 0 0>,         /* No vote */
		<90 512 100000 800000>, <90 585 100000 800000>,    /* SVS */
		<90 512 100000 1200000>, <90 585 100000 1200000>;    /* PERF */
		qcom,bus-vector-names = "MIN", "SVS", "PERF";

	};

	qcom,rmnet-ipa {
		compatible = "qcom,rmnet-ipa";
		qcom,rmnet-ipa-ssr;
		qcom,ipa-loaduC;
	};

	qcom,ipc-spinlock@fd484000 {
		compatible = "qcom,ipc-spinlock-sfpb";
		reg = <0xfd484000 0x400>;
		qcom,num-locks = <8>;
	};

	qcom,smem@6a00000 {
		compatible = "qcom,smem";
		reg = <0x6a00000 0x200000>,
			<0xf900d008 0x4>,
			<0xfc428000 0x4000>;
		reg-names = "smem", "irq-reg-base", "aux-mem1";
		qcom,mpu-enabled;

		qcom,smd-modem {
			compatible = "qcom,smd";
			qcom,smd-edge = <0>;
			qcom,smd-irq-offset = <0x0>;
			qcom,smd-irq-bitmask = <0x1000>;
			interrupts = <0 25 1>;
			label = "modem";
			qcom,not-loadable;
		};

		qcom,smsm-modem {
			compatible = "qcom,smsm";
			qcom,smsm-edge = <0>;
			qcom,smsm-irq-offset = <0x0>;
			qcom,smsm-irq-bitmask = <0x2000>;
			interrupts = <0 26 1>;
		};

		qcom,smd-adsp {
			compatible = "qcom,smd";
			qcom,smd-edge = <1>;
			qcom,smd-irq-offset = <0x0>;
			qcom,smd-irq-bitmask = <0x100>;
			interrupts = <0 156 1>;
			label = "adsp";
		};

		qcom,smsm-adsp {
			compatible = "qcom,smsm";
			qcom,smsm-edge = <1>;
			qcom,smsm-irq-offset = <0x0>;
			qcom,smsm-irq-bitmask = <0x200>;
			interrupts = <0 157 1>;
		};

		qcom,smd-rpm {
			compatible = "qcom,smd";
			qcom,smd-edge = <15>;
			qcom,smd-irq-offset = <0x0>;
			qcom,smd-irq-bitmask = <0x1>;
			interrupts = <0 168 1>;
			label = "rpm";
			qcom,irq-no-suspend;
			qcom,not-loadable;
		};
	};

	qcom,msm-imem@fe87f000 {
		compatible = "qcom,msm-imem";
		reg = <0xfe87f000 0x1000>; /* Address and size of IMEM */
		ranges = <0x0 0xfe87f000 0x1000>;
		#address-cells = <1>;
		#size-cells = <1>;

		download_mode@0 {
			compatible = "qcom,msm-imem-download_mode";
			reg = <0x0 8>;
		};

		mem_dump_table@10 {
			compatible = "qcom,msm-imem-mem_dump_table";
			reg = <0x10 8>;
		};

		restart_reason@65c {
			compatible = "qcom,msm-imem-restart_reason";
			reg = <0x65c 4>;
		};

		boot_stats@6b0 {
			compatible = "qcom,msm-imem-boot_stats";
			reg = <0x6b0 32>;
		};

		pil@94c {
			compatible = "qcom,msm-imem-pil";
			reg = <0x94c 200>;
		};

		emergency_download_mode@fe0 {
			compatible = "qcom,msm-imem-emergency_download_mode";
			reg = <0xfe0 12>;
		};
	};

	qcom,wdt@f9017000 {
		compatible = "qcom,msm-watchdog";
		reg = <0xf9017000 0x1000>;
		reg-names = "wdt-base";
		interrupts = <0 3 0>, <0 4 0>;
		qcom,bark-time = <11000>;
		qcom,pet-time = <10000>;
		qcom,ipi-ping;
	};

	qcom,msm-rtb {
		compatible = "qcom,msm-rtb";
		qcom,rtb-size = <0x100000>;
	};

	jtag_fuse: jtagfuse@fc4be024 {
		compatible = "qcom,jtag-fuse";
		reg = <0xfc4be024 0x8>;
		reg-names = "fuse-base";
	};

	jtag_mm0: jtagmm@fb840000 {
		compatible = "qcom,jtagv8-mm";
		reg = <0xfb840000 0x1000>,
		      <0xfb810000 0x1000>;
		reg-names = "etm-base","debug-base";

		clocks = <&clock_rpm clk_qdss_clk>,
			 <&clock_rpm clk_qdss_a_clk>;
		clock-names = "core_clk", "core_a_clk";

		qcom,coresight-jtagmm-cpu = <&CPU0>;
	};

	jtag_mm1: jtagmm@fb940000 {
		compatible = "qcom,jtagv8-mm";
		reg = <0xfb940000 0x1000>,
		      <0xfb910000 0x1000>;
		reg-names = "etm-base","debug-base";

		clocks = <&clock_rpm clk_qdss_clk>,
			 <&clock_rpm clk_qdss_a_clk>;
		clock-names = "core_clk", "core_a_clk";

		qcom,coresight-jtagmm-cpu = <&CPU1>;
	};

	jtag_mm2: jtagmm@fba40000 {
		compatible = "qcom,jtagv8-mm";
		reg = <0xfba40000 0x1000>,
		      <0xfba10000 0x1000>;
		reg-names = "etm-base","debug-base";

		clocks = <&clock_rpm clk_qdss_clk>,
			 <&clock_rpm clk_qdss_a_clk>;
		clock-names = "core_clk", "core_a_clk";

		qcom,coresight-jtagmm-cpu = <&CPU2>;
	};

	jtag_mm3: jtagmm@fbb40000 {
		compatible = "qcom,jtagv8-mm";
		reg = <0xfbb40000 0x1000>,
		      <0xfbb10000 0x1000>;
		reg-names = "etm-base","debug-base";

		clocks = <&clock_rpm clk_qdss_clk>,
			 <&clock_rpm clk_qdss_a_clk>;
		clock-names = "core_clk", "core_a_clk";

		qcom,coresight-jtagmm-cpu = <&CPU3>;
	};

	jtag_mm4: jtagmm@fbc40000 {
		compatible = "qcom,jtagv8-mm";
		reg = <0xfbc40000 0x1000>,
		      <0xfbc10000 0x1000>;
		reg-names = "etm-base","debug-base";

		clocks = <&clock_rpm clk_qdss_clk>,
			 <&clock_rpm clk_qdss_a_clk>;
		clock-names = "core_clk", "core_a_clk";

		qcom,coresight-jtagmm-cpu = <&CPU4>;
	};

	jtag_mm5: jtagmm@fbd40000 {
		compatible = "qcom,jtagv8-mm";
		reg = <0xfbd40000 0x1000>,
		      <0xfbd10000 0x1000>;
		reg-names = "etm-base","debug-base";

		clocks = <&clock_rpm clk_qdss_clk>,
			 <&clock_rpm clk_qdss_a_clk>;
		clock-names = "core_clk", "core_a_clk";

		qcom,coresight-jtagmm-cpu = <&CPU5>;
	};

	jtag_mm6: jtagmm@fbe40000 {
		compatible = "qcom,jtagv8-mm";
		reg = <0xfbe40000 0x1000>,
		      <0xfbe10000 0x1000>;
		reg-names = "etm-base","debug-base";

		clocks = <&clock_rpm clk_qdss_clk>,
			 <&clock_rpm clk_qdss_a_clk>;
		clock-names = "core_clk", "core_a_clk";

		qcom,coresight-jtagmm-cpu = <&CPU6>;
	};

	jtag_mm7: jtagmm@fbf40000 {
		compatible = "qcom,jtagv8-mm";
		reg = <0xfbf40000 0x1000>,
		      <0xfbf10000 0x1000>;
		reg-names = "etm-base","debug-base";

		clocks = <&clock_rpm clk_qdss_clk>,
			 <&clock_rpm clk_qdss_a_clk>;
		clock-names = "core_clk", "core_a_clk";

		qcom,coresight-jtagmm-cpu = <&CPU7>;
	};

	rpm_bus: qcom,rpm-smd {
		compatible = "qcom,rpm-smd";
		rpm-channel-name = "rpm_requests";
		rpm-channel-type = <15>; /* SMD_APPS_RPM */
	};

	qcom,msm-rng@f9bff000 {
		compatible = "qcom,msm-rng";
		reg = <0xf9bff000 0x200>;
		qcom,msm-bus,name = "msm-rng-noc";
		qcom,msm-bus,num-cases = <2>;
		qcom,msm-bus,num-paths = <1>;
		qcom,msm-bus,vectors-KBps =
				<88 618 0 0>,
				<88 618 0 800>;
		qcom,msm-rng-iface-clk;
		clocks = <&clock_gcc clk_gcc_prng_ahb_clk>;
		clock-names = "iface_clk";
        };

	qcom,rmtfs_sharedmem@00000000 {
		compatible = "qcom,sharedmem-uio";
		reg = <0x00000000 0x00180000>;
		reg-names = "rmtfs";
		qcom,client-id = <0x00000001>;
	};

	qcom,dsp_sharedmem@00000000 {
		compatible = "qcom,sharedmem-uio";
		reg = <0x00000000 0x00010000>;
		reg-names = "rfsa_dsp";
		qcom,client-id = <0x011013ec>;
		linux,contiguous-region = <&adsp_mem>;
	};

	qcom,mdm_sharedmem@00000000 {
		compatible = "qcom,sharedmem-uio";
		reg = <0x00000000 0x00010000>;
		reg-names = "rfsa_mdm";
		qcom,client-id = <0x011013ed>;
	};

	qcom,sensors_sharedmem@00000000 {
		compatible = "qcom,sharedmem-uio";
		reg = <0x00000000 0x00010000>;
		reg-names = "rfsa_sensor";
		qcom,client-id = <0x011013ee>;
		linux,contiguous-region = <&adsp_mem>;
	};

	sdhc_1: sdhci@f9824900 {
		compatible = "qcom,sdhci-msm";
		reg = <0xf9824900 0x1a0>, <0xf9824000 0x800>;
		reg-names = "hc_mem", "core_mem";

		interrupts = <0 123 0>, <0 138 0>;
		interrupt-names = "hc_irq", "pwr_irq";

		qcom,bus-width = <8>;
		qcom,cpu-dma-latency-us = <301 70>;
		qcom,cpu-affinity = "affine_cores";
		qcom,cpu-affinity-mask = <0x0f 0xf0>;
		qcom,wakeup-on-idle;

		qcom,msm-bus,name = "sdhc1";
		qcom,msm-bus,num-cases = <9>;
		qcom,msm-bus,num-paths = <1>;
		qcom,msm-bus,vectors-KBps = <78 512 0 0>, /* No vote */
			<78 512 1600 3200>,       /* 400 KB/s*/
			<78 512 80000 160000>,    /* 20 MB/s */
			<78 512 100000 200000>,   /* 25 MB/s */
			<78 512 200000 400000>,   /* 50 MB/s */
			<78 512 400000 800000>,   /* 100 MB/s */
			<78 512 400000 800000>,   /* 200 MB/s */
			<78 512 400000 800000>,   /* 400 MB/s */
			<78 512 2048000 4096000>; /* Max. bandwidth */
		qcom,bus-bw-vectors-bps = <0 400000 20000000 25000000 50000000
			100000000 200000000 400000000 4294967295>;

		clock-names = "iface_clk", "core_clk";
		clocks = <&clock_gcc clk_gcc_sdcc1_ahb_clk>,
			 <&clock_gcc clk_gcc_sdcc1_apps_clk>;

		status = "disabled";
	};

	sdhc_2: sdhci@f98a4900 {
		compatible = "qcom,sdhci-msm";
		reg = <0xf98a4900 0x11c>, <0xf98a4000 0x800>;
		reg-names = "hc_mem", "core_mem";

		interrupts = <0 125 0>, <0 221 0>;
		interrupt-names = "hc_irq", "pwr_irq";

		clock-names = "iface_clk", "core_clk";
		clocks = <&clock_gcc clk_gcc_sdcc2_ahb_clk>,
			 <&clock_gcc clk_gcc_sdcc2_apps_clk>;

		qcom,bus-width = <4>;
		qcom,cpu-dma-latency-us = <301 70>;
		qcom,cpu-affinity = "affine_cores";
		qcom,cpu-affinity-mask = <0x0f 0xf0>;
		qcom,wakeup-on-idle;

		qcom,msm-bus,name = "sdhc2";
		qcom,msm-bus,num-cases = <8>;
		qcom,msm-bus,num-paths = <1>;
		qcom,msm-bus,vectors-KBps = <81 512 0 0>, /* No vote */
				<81 512 1600 3200>,    /* 400 KB/s*/
				<81 512 80000 160000>, /* 20 MB/s */
				<81 512 100000 200000>, /* 25 MB/s */
				<81 512 200000 400000>, /* 50 MB/s */
				<81 512 400000 800000>, /* 100 MB/s */
				<81 512 800000 800000>, /* 200 MB/s */
				<81 512 2048000 4096000>; /* Max. bandwidth */
		qcom,bus-bw-vectors-bps = <0 400000 20000000 25000000 50000000
						100000000 200000000 4294967295>;

		status = "disabled";
	};

	sdhc_3: sdhci@f9864900 {
		compatible = "qcom,sdhci-msm";
		reg = <0xf9864900 0x11c>, <0xf9864000 0x800>;
		reg-names = "hc_mem", "core_mem";

		interrupts = <0 127 0>, <0 224 0>;
		interrupt-names = "hc_irq", "pwr_irq";

		clock-names = "iface_clk", "core_clk";
		clocks = <&clock_gcc clk_gcc_sdcc3_ahb_clk>,
			 <&clock_gcc clk_gcc_sdcc3_apps_clk>;

		qcom,bus-width = <4>;
		qcom,cpu-dma-latency-us = <301 70>;
		qcom,cpu-affinity = "affine_cores";
		qcom,cpu-affinity-mask = <0x0f 0xf0>;
		qcom,wakeup-on-idle;

		qcom,msm-bus,name = "sdhc3";
		qcom,msm-bus,num-cases = <8>;
		qcom,msm-bus,num-paths = <1>;
		qcom,msm-bus,vectors-KBps = <79 512 0 0>, /* No vote */
				<79 512 1600 3200>,    /* 400 KB/s*/
				<79 512 80000 160000>, /* 20 MB/s */
				<79 512 100000 200000>, /* 25 MB/s */
				<79 512 200000 400000>, /* 50 MB/s */
				<79 512 400000 800000>, /* 100 MB/s */
				<79 512 800000 800000>, /* 200 MB/s */
				<79 512 2048000 4096000>; /* Max. bandwidth */
		qcom,bus-bw-vectors-bps = <0 400000 20000000 25000000 50000000
						100000000 200000000 4294967295>;
		qcom,dat1-mpm-int = <47>;
		status = "disabled";
	};

	ufs_ice: ufsice@fc5a0000 {
		compatible = "qcom,ice";
		reg = <0xfc5a0000 0x8000>;
		interrupt-names = "ufs_ice_nonsec_level_irq", "ufs_ice_sec_level_irq";
		interrupts = <0 258 0>, <0 257 0>;
		status = "disabled";
	};

	ufsphy1: ufsphy@fc597000 {
			compatible = "qcom,ufs-phy-qmp-20nm";
			reg = <0xfc597000 0xda8>;
			reg-names = "phy_mem";
			#phy-cells = <0>;
			vdda-phy-supply = <&pm8994_l28>;
			vdda-pll-supply = <&pm8994_l12>;
			vdda-phy-max-microamp = <45000>;
			vdda-pll-max-microamp = <100>;
			vddp-ref-clk-supply = <&pm8994_l31>;
			vddp-ref-clk-max-microamp = <100>;
			vddp-ref-clk-always-on;
			clock-names = "ref_clk_src",
				"ref_clk",
				"tx_iface_clk",
				"rx_iface_clk";
			clocks = <&clock_rpm clk_ln_bb_clk>,
				<&clock_gcc clk_ufs_phy_ldo>,
				<&clock_gcc clk_gcc_ufs_tx_cfg_clk>,
				<&clock_gcc clk_gcc_ufs_rx_cfg_clk>;
			status = "disabled";
		};

	ufs1: ufshc@fc594000 {
			compatible = "qcom,ufshc";
			reg = <0xfc594000 0x2500>, <0xfd512074 0x4>;
			interrupts = <0 265 0>;
			phys = <&ufsphy1>;
			phy-names = "ufsphy";
			ufs-qcom-crypto = <&ufs_ice>;
			vdd-hba-supply = <&gdsc_ufs>;
			vdd-hba-fixed-regulator;
			vcc-supply = <&pm8994_l20>;
			vccq-supply = <&pm8994_l31>;
			vccq2-supply = <&pm8994_s4>;
			vcc-max-microamp = <750000>;
			vccq-max-microamp = <50000>;
			vccq2-max-microamp = <750000>;

			clock-names = "core_clk_src", "core_clk", "bus_clk", "iface_clk",
			"ref_clk", "rx_lane0_sync_clk", "tx_lane0_sync_clk",
			"rx_lane1_sync_clk", "tx_lane1_sync_clk";
			clocks =
			<&clock_gcc clk_ufs_axi_clk_src>,
			<&clock_gcc clk_gcc_ufs_axi_clk>,
			<&clock_gcc clk_gcc_sys_noc_ufs_axi_clk>,
			<&clock_gcc clk_gcc_ufs_ahb_clk>,
			<&clock_rpm clk_bb_clk1>,
			<&clock_gcc clk_gcc_ufs_rx_symbol_0_clk>,
			<&clock_gcc clk_gcc_ufs_tx_symbol_0_clk>,
			<&clock_gcc clk_gcc_ufs_rx_symbol_1_clk>,
			<&clock_gcc clk_gcc_ufs_tx_symbol_1_clk>;
			qcom,msm-bus,name = "ufs1";
			qcom,msm-bus,num-cases = <22>;
			qcom,msm-bus,num-paths = <2>;
			qcom,msm-bus,vectors-KBps =
			<95 512 0 0>, <1 650 0 0>,          /* No vote */
			<95 512 922 0>, <1 650 1000 0>,     /* PWM G1 */
			<95 512 1844 0>, <1 650 1000 0>,    /* PWM G2 */
			<95 512 3688 0>, <1 650 1000 0>,    /* PWM G3 */
			<95 512 7376 0>, <1 650 1000 0>,    /* PWM G4 */
			<95 512 1844 0>, <1 650 1000 0>,    /* PWM G1 L2 */
			<95 512 3688 0>, <1 650 1000 0>,    /* PWM G2 L2 */
			<95 512 7376 0>, <1 650 1000 0>,    /* PWM G3 L2 */
			<95 512 14752 0>, <1 650 1000 0>,   /* PWM G4 L2 */
			<95 512 127796 0>, <1 650 1000 0>,  /* HS G1 RA */
			<95 512 255591 0>, <1 650 1000 0>,  /* HS G2 RA */
			<95 512 511181 0>, <1 650 1000 0>,  /* HS G3 RA */
			<95 512 255591 0>, <1 650 1000 0>,  /* HS G1 RA L2 */
			<95 512 511181 0>, <1 650 1000 0>,  /* HS G2 RA L2 */
			<95 512 1022362 0>, <1 650 1000 0>, /* HS G3 RA L2 */
			<95 512 149422 0>, <1 650 1000 0>,  /* HS G1 RB */
			<95 512 298189 0>, <1 650 1000 0>,  /* HS G2 RB */
			<95 512 596378 0>, <1 650 1000 0>,  /* HS G3 RB */
			<95 512 298189 0>, <1 650 1000 0>,  /* HS G1 RB L2 */
			<95 512 596378 0>, <1 650 1000 0>,  /* HS G2 RB L2 */
			<95 512 1192756 0>, <1 650 1000 0>, /* HS G3 RB L2 */
			<95 512 4096000 0>, <1 650 1000 0>; /* Max. bandwidth */
			qcom,bus-vector-names = "MIN",
			"PWM_G1_L1", "PWM_G2_L1", "PWM_G3_L1", "PWM_G4_L1",
			"PWM_G1_L2", "PWM_G2_L2", "PWM_G3_L2", "PWM_G4_L2",
			"HS_RA_G1_L1", "HS_RA_G2_L1", "HS_RA_G3_L1",
			"HS_RA_G1_L2", "HS_RA_G2_L2", "HS_RA_G3_L2",
			"HS_RB_G1_L1", "HS_RB_G2_L1", "HS_RB_G3_L1",
			"HS_RB_G1_L2", "HS_RB_G2_L2", "HS_RB_G3_L2",
			"MAX";

			qcom,cpu-affinity = "affine_cores";
			qcom,cpu-affinity-mask = <0xf>; /* little cluster */
			qcom,cpu-dma-latency-us = <301>;

			spm-level = <5>;
			status = "disabled";
		};

	spi_0: spi_epm: spi@f9923000 { /* BLSP1 QUP1 */
		compatible = "qcom,spi-qup-v2";
		#address-cells = <1>;
		#size-cells = <0>;
		reg-names = "spi_physical", "spi_bam_physical";
		reg = <0xf9923000 0x1000>,
		      <0xf9904000 0x19000>;
		interrupt-names = "spi_irq", "spi_bam_irq";
		interrupts = <0 95 0>, <0 238 0>;
		spi-max-frequency = <19200000>;

		qcom,infinite-mode = <0>;
		qcom,use-bam;
		qcom,ver-reg-exists;
		qcom,bam-consumer-pipe-index = <12>;
		qcom,bam-producer-pipe-index = <13>;
		qcom,master-id = <86>;
		qcom,use-pinctrl;
		pinctrl-names = "spi_default", "spi_sleep";
		pinctrl-0 = <&spi_0_active &spi_0_cs1_active>;
		pinctrl-1 = <&spi_0_sleep &spi_0_cs1_sleep>;

		clock-names = "iface_clk", "core_clk";

		clocks = <&clock_gcc clk_gcc_blsp1_ahb_clk>,
			 <&clock_gcc clk_gcc_blsp1_qup1_spi_apps_clk>;
	};

	qcom,msm-ssc-sensors {
		compatible = "qcom,msm-ssc-sensors";
	};

	qcom,msm-pacman {
		compatible = "qcom,msm-pacman";
	};

	wcd9xxx_intc: wcd9xxx-irq {
		compatible = "qcom,wcd9xxx-irq";
		interrupt-controller;
		#interrupt-cells = <1>;
		interrupt-parent = <&msm_gpio>;
		interrupts = <72 0>;
		interrupt-names = "cdc-int";
	};

	tspp: msm_tspp@f99d8000 {
		compatible = "qcom,msm_tspp";
		reg = <0xf99d8000 0x1000>, /* MSM_TSIF0_PHYS */
		      <0xf99d9000 0x1000>, /* MSM_TSIF1_PHYS */
		      <0xf99da000 0x1000>, /* MSM_TSPP_PHYS  */
		      <0xf99c4000 0x11000>; /* MSM_TSPP_BAM_PHYS */
		reg-names = "MSM_TSIF0_PHYS",
			"MSM_TSIF1_PHYS",
			"MSM_TSPP_PHYS",
			"MSM_TSPP_BAM_PHYS";
		interrupts = <0 121 0>, /* TSIF_TSPP_IRQ */
			<0 119 0>, /* TSIF0_IRQ */
			<0 120 0>, /* TSIF1_IRQ */
			<0 122 0>; /* TSIF_BAM_IRQ */
		interrupt-names = "TSIF_TSPP_IRQ",
			"TSIF0_IRQ",
			"TSIF1_IRQ",
			"TSIF_BAM_IRQ";

		clock-names = "iface_clk", "ref_clk";
		clocks = <&clock_gcc clk_gcc_tsif_ahb_clk>,
			<&clock_gcc clk_gcc_tsif_ref_clk>;

		qcom,msm-bus,name = "tsif";
		qcom,msm-bus,num-cases = <2>;
		qcom,msm-bus,num-paths = <1>;
		qcom,msm-bus,vectors-KBps =
				<82 512 0 0>, /* No vote */
				<82 512 12288 24576>; /* Max. bandwidth, 2xTSIF, each max of 96Mbps */

		pinctrl-names = "disabled",
			"tsif0-mode1", "tsif0-mode2",
			"tsif1-mode1", "tsif1-mode2",
			"dual-tsif-mode1", "dual-tsif-mode2";

		pinctrl-0 = <>;				/* disabled */
		pinctrl-1 = <&tsif0_signals_active>;	/* tsif0-mode1 */
		pinctrl-2 = <&tsif0_signals_active
			&tsif0_sync_active>;		/* tsif0-mode2 */
		pinctrl-3 = <&tsif1_signals_active>;	/* tsif1-mode1 */
		pinctrl-4 = <&tsif1_signals_active
			&tsif1_sync_active>;		/* tsif1-mode2 */
		pinctrl-5 = <&tsif0_signals_active
			&tsif1_signals_active>;		/* dual-tsif-mode1 */
		pinctrl-6 = <&tsif0_signals_active
			&tsif0_sync_active
			&tsif1_signals_active
			&tsif1_sync_active>;		/* dual-tsif-mode2 */
	};

	slim_msm: slim@fe12f000 {
		cell-index = <1>;
		compatible = "qcom,slim-ngd";
		reg = <0xfe12f000 0x2C000>,
		      <0xfe104000 0x20000>;
		reg-names = "slimbus_physical", "slimbus_bam_physical";
		interrupts = <0 163 0>, <0 164 0>;
		interrupt-names = "slimbus_irq", "slimbus_bam_irq";
		qcom,apps-ch-pipes = <0x60000000>;
		qcom,ea-pc = <0x110>;

		tomtom_codec {
			compatible = "qcom,tomtom-slim-pgd";
			elemental-addr = [00 01 30 01 17 02];

			interrupt-parent = <&wcd9xxx_intc>;
			interrupts = <0 1 2 3 4 5 6 7 8 9 10 11 12 13 14 15 16
				      17 18 19 20 21 22 23 24 25 26 27 28 29
				      30 31>;

			qcom,cdc-reset-gpio = <&msm_gpio 68 0>;

			cdc-vdd-buck-supply = <&pm8994_s5>;
			qcom,cdc-vdd-buck-voltage = <2150000 2150000>;
			qcom,cdc-vdd-buck-current = <650000>;

			cdc-vdd-tx-h-supply = <&pm8994_s4>;
			qcom,cdc-vdd-tx-h-voltage = <1800000 1800000>;
			qcom,cdc-vdd-tx-h-current = <25000>;

			cdc-vdd-rx-h-supply = <&pm8994_s4>;
			qcom,cdc-vdd-rx-h-voltage = <1800000 1800000>;
			qcom,cdc-vdd-rx-h-current = <25000>;

			cdc-vddpx-1-supply = <&pm8994_s4>;
			qcom,cdc-vddpx-1-voltage = <1800000 1800000>;
			qcom,cdc-vddpx-1-current = <10000>;

			cdc-vdd-a-1p2v-supply = <&pm8994_l11>;
			qcom,cdc-vdd-a-1p2v-voltage = <1200000 1200000>;
			qcom,cdc-vdd-a-1p2v-current = <2000>;

			cdc-vddcx-1-supply = <&pm8994_l11>;
			qcom,cdc-vddcx-1-voltage = <1200000 1200000>;
			qcom,cdc-vddcx-1-current = <33000>;

			cdc-vddcx-2-supply = <&pm8994_l11>;
			qcom,cdc-vddcx-2-voltage = <1200000 1200000>;
			qcom,cdc-vddcx-2-current = <33000>;

			qcom,cdc-static-supplies = "cdc-vdd-buck",
						   "cdc-vdd-tx-h",
						   "cdc-vdd-rx-h",
						   "cdc-vddpx-1",
						   "cdc-vdd-a-1p2v",
						   "cdc-vddcx-1",
						   "cdc-vddcx-2";

			qcom,cdc-micbias-ldoh-v = <0x3>;
			qcom,cdc-micbias-cfilt1-mv = <1800>;
			qcom,cdc-micbias-cfilt2-mv = <2700>;
			qcom,cdc-micbias-cfilt3-mv = <1800>;
			qcom,cdc-micbias1-cfilt-sel = <0x0>;
			qcom,cdc-micbias2-cfilt-sel = <0x1>;
			qcom,cdc-micbias3-cfilt-sel = <0x2>;
			qcom,cdc-micbias4-cfilt-sel = <0x2>;
			qcom,cdc-mclk-clk-rate = <9600000>;
			qcom,cdc-slim-ifd = "tomtom-slim-ifd";
			qcom,cdc-slim-ifd-elemental-addr = [00 00 30 01 17 02];
			qcom,cdc-dmic-sample-rate = <4800000>;
			qcom,cdc-mad-dmic-rate = <600000>;
			qcom,cdc-variant = "WCD9330";
		};
	};

	spmi_bus: qcom,spmi@fc4c0000 {
		compatible = "qcom,spmi-pmic-arb";
		reg-names = "core", "intr", "cnfg";
		reg = <0xfc4cf000 0x1000>,
		      <0xfc4cb000 0x1000>,
		      <0xfc4ca000 0x1000>;
		/* 190,ee0_krait_hlos_spmi_periph_irq */
		/* 187,channel_0_krait_hlos_trans_done_irq */
		interrupts = <0 190 0>, <0 187 0>;
		qcom,pmic-arb-channel = <0>;
		qcom,pmic-arb-ee = <0>;
		#interrupt-cells = <3>;
		interrupt-controller;
		#address-cells = <1>;
		#size-cells = <0>;
		cell-index = <0>;
	};

	usb3: ssusb@f9200000 {
		compatible = "qcom,dwc-usb3-msm";
		status = "disabled";
		reg = <0xf9200000 0xfc000>,
			 <0xfd4ab000 0x4>;
		#address-cells = <1>;
		#size-cells = <1>;
		ranges;

		interrupt-parent = <&usb3>;
		interrupts = <0 1>;
		#interrupt-cells = <1>;
		interrupt-map-mask = <0x0 0xffffffff>;
		interrupt-map = <0x0 0 &intc 0 133 0
				 0x0 1 &intc 0 180 0
				 0x0 1 &spmi_bus 0x0 0x0 0x9 0x0>;
		interrupt-names = "hs_phy_irq", "pwr_event_irq", "pmic_id_irq";

		USB3_GDSC-supply = <&gdsc_usb30>;
		vbus_dwc3-supply = <&smbcharger_charger_otg>;
		qcom,dwc-usb3-msm-tx-fifo-size = <29696>;
		qcom,dwc-usb3-msm-qdss-tx-fifo-size = <8192>;
		qcom,usb-dbm = <&dbm_1p5>;

		qcom,msm-bus,name = "usb3";
		qcom,msm-bus,num-cases = <2>;
		qcom,msm-bus,num-paths = <1>;
		qcom,msm-bus,vectors-KBps =
				<61 512 0 0>,
				<61 512 240000 960000>;

		qcom,power-collapse-on-cable-disconnect;
		qcom,por-after-power-collapse;

		clocks = <&clock_gcc clk_gcc_usb30_master_clk>,
			 <&clock_gcc clk_gcc_sys_noc_usb3_axi_clk>,
			 <&clock_gcc clk_gcc_usb30_mock_utmi_clk>,
			 <&clock_gcc clk_gcc_usb30_sleep_clk>,
			 <&clock_rpm clk_ln_bb_clk>,
			 <&clock_rpm clk_cxo_dwc3_clk>;
		clock-names = "core_clk", "iface_clk", "utmi_clk", "sleep_clk",
				"ref_clk", "xo";

		dwc3@f9200000 {
			compatible = "synopsys,dwc3";
			reg = <0xf9200000 0xfc000>;
			interrupt-parent = <&intc>;
			interrupts = <0 131 0>;
			tx-fifo-resize;
			snps,usb3-u1u2-disable;
			usb-phy = <&hsphy0>, <&ssphy0>;
		};
	};

	hsphy0: hsphy@f92f8800 {
		compatible = "qcom,usb-hsphy";
		status = "disabled";
		reg = <0xf92f8800 0x3ff>,
			<0xf9b3a000 0x110>;
		reg-names = "core", "phy_csr";
		qcom,hsphy-init = <0x00D191A4>;
		vdd-supply = <&pm8994_s2_corner>;
		vddcx-supply = <&pm8994_s1_corner>;
		vdda18-supply = <&pm8994_l6>;
		vdda33-supply = <&pm8994_l24>;
		qcom,vdd-voltage-level = <1 5 7>;
		qcom,ext-vbus-id;
		qcom,vbus-valid-override;
		qcom,set-pllbtune;
		qcom,sleep-clk-reset;
		qcom,vdda-force-on;
		clocks = <&clock_gcc clk_gcc_usb2_hs_phy_sleep_clk>;
		clock-names = "phy_sleep_clk";
	};

	ssphy0: ssphy@f9b38000 {
		compatible = "qcom,usb-ssphy-qmp";
		status = "disabled";
		reg = <0xf9b38000 0x800>,
			<0xf9b3e000 0x3ff>;
		reg-names = "qmp_phy_base",
			"qmp_ahb2phy_base";
		vdd-supply = <&pm8994_l28>;
		vdda18-supply = <&pm8994_l6>;
		qcom,vdd-voltage-level = <0 1000000 1000000>;
		qcom,vbus-valid-override;
		qcom,no-pipe-clk-switch;

		clocks = <&clock_gcc clk_gcc_usb3_phy_aux_clk>,
			 <&clock_gcc clk_gcc_usb3_phy_pipe_clk>,
			 <&clock_gcc clk_gcc_usb_phy_cfg_ahb2phy_clk>,
			 <&clock_gcc clk_gcc_usb3_phy_reset>,
			 <&clock_gcc clk_gcc_usb3phy_phy_reset>,
			 <&clock_gcc clk_usb_ss_phy_ldo>;
		clock-names = "aux_clk", "pipe_clk", "cfg_ahb_clk", "phy_reset",
				"phy_phy_reset", "ldo_clk";
	};

	dbm_1p5: dbm@f92f8000 {
		compatible = "qcom,usb-dbm-1p5";
		reg = <0xf92f8000 0x1000>;
		qcom,reset-ep-after-lpm-resume;
	};

	qcom,usbbam@f9304000 {
		compatible = "qcom,usb-bam-msm";
		reg = <0xf9304000 0x9000>,
		      <0xf92f880c 0x4>;
		reg-names = "ssusb", "qscratch_ram1_reg";
		interrupts = <0 132 0>;
		interrupt-names = "ssusb";
		clocks = <&clock_gcc clk_gcc_usb30_master_clk>,
			 <&clock_gcc clk_gcc_sys_noc_usb3_axi_clk>;
		clock-names = "mem_clk", "mem_iface_clk";

		qcom,usb-bam-fifo-baseaddr = <0xf9200000>;
		qcom,usb-bam-num-pipes = <16>;
		qcom,ignore-core-reset-ack;
		qcom,disable-clk-gating;
		qcom,usb-bam-override-threshold = <0x4001>;
		qcom,usb-bam-max-mbps-highspeed = <400>;
		qcom,usb-bam-max-mbps-superspeed = <3600>;

		qcom,pipe0 {
			label = "ssusb-ipa-out-0";
			qcom,usb-bam-mem-type = <2>;
			qcom,bam-type = <0>;
			qcom,dir = <0>;
			qcom,pipe-num = <0>;
			qcom,peer-bam = <2>;
			qcom,src-bam-physical-address = <0xf9304000>;
			qcom,src-bam-pipe-index = <1>;
			qcom,data-fifo-size = <0x8000>;
			qcom,descriptor-fifo-size = <0x2000>;
			qcom,reset-bam-on-connect;
		};
		qcom,pipe1 {
			label = "ssusb-ipa-in-0";
			qcom,usb-bam-mem-type = <2>;
			qcom,bam-type = <0>;
			qcom,dir = <1>;
			qcom,pipe-num = <0>;
			qcom,peer-bam = <2>;
			qcom,dst-bam-physical-address = <0xf9304000>;
			qcom,dst-bam-pipe-index = <0>;
			qcom,data-fifo-size = <0x8000>;
			qcom,descriptor-fifo-size = <0x2000>;
			qcom,reset-bam-on-connect;
		};
		qcom,pipe2 {
			label = "ssusb-qdss-in-0";
			qcom,usb-bam-mem-type = <1>;
			qcom,bam-type = <0>;
			qcom,dir = <1>;
			qcom,pipe-num = <0>;
			qcom,peer-bam = <1>;
			qcom,src-bam-physical-address = <0xfc37C000>;
			qcom,src-bam-pipe-index = <0>;
			qcom,dst-bam-physical-address = <0xf9304000>;
			qcom,dst-bam-pipe-index = <2>;
			qcom,data-fifo-offset = <0xf0000>;
			qcom,data-fifo-size = <0x1800>;
			qcom,descriptor-fifo-offset = <0xf4000>;
			qcom,descriptor-fifo-size = <0x1400>;
			qcom,reset-bam-on-connect;
		};

		/* USB BAM pipe (consumer) configuration for accelerated DPL */
		qcom,pipe3 {
			label = "ssusb-dpl-ipa-in-1";
			qcom,usb-bam-mem-type = <2>;
			qcom,bam-type = <0>;
			qcom,dir = <1>;
			qcom,pipe-num = <1>;
			qcom,peer-bam = <2>;
			qcom,dst-bam-physical-address = <0xf9304000>;
			qcom,dst-bam-pipe-index = <2>;
			qcom,data-fifo-size = <0x8000>;
			qcom,descriptor-fifo-size = <0x2000>;
			qcom,reset-bam-on-connect;
		};
	};

	usb_otg: usb@f9a55000 {
		compatible = "qcom,hsusb-otg";
		status = "disabled";

		reg = <0xf9a55000 0x400>;
		reg-names = "core";
		interrupts = <0 134 0 0 140 0>;
		interrupt-names = "core_irq", "async_irq";

		HSUSB_VDDCX-supply = <&pm8994_s2_corner>;
		HSUSB_1p8-supply = <&pm8994_l6>;
		HSUSB_3p3-supply = <&pm8994_l24>;
		qcom,vdd-voltage-level = <1 5 7>;

		clocks = <&clock_gcc clk_gcc_usb_hs_system_clk>,
			<&clock_gcc  clk_gcc_usb_hs_ahb_clk>,
			<&clock_gcc  clk_gcc_usb2_hs_phy_sleep_clk>,
			<&clock_rpm  clk_cxo_otg_clk>;
		clock-names = "core_clk", "iface_clk", "sleep_clk", "xo";

		qcom,hsusb-otg-phy-type = <2>;
		qcom,hsusb-otg-phy-init-seq = <0x63 0x81 0xffffffff>;
		qcom,hsusb-otg-mode = <1>;
		qcom,hsusb-otg-otg-control = <1>;
	};

	usb_ehci: ehci@f9a55000 {
		compatible = "qcom,ehci-host";
		status = "disabled";
		reg = <0xf9a55000 0x400>;
		interrupts = <0 134 0>, <0 140 0>;
		interrupt-names = "core_irq", "async_irq";
		hsusb_vdd_dig-supply = <&pm8994_s2_corner>;
		HSUSB_1p8-supply = <&pm8994_l6>;
		HSUSB_3p3-supply = <&pm8994_l24>;
		qcom,vdd-voltage-level = <1 2 3 5 7>;
		qcom,usb2-power-budget = <500>;
		usb-phy = <&qusb_phy>;
		qcom,pm-qos-latency = <30001>;

		qcom,msm-bus,name = "usb-hs";
		qcom,msm-bus,num-cases = <2>;
		qcom,msm-bus,num-paths = <1>;
		qcom,msm-bus,vectors-KBps =
				<87 512 0 0>,
				<87 512 40000 60000>;

		clocks = <&clock_gcc clk_gcc_usb_hs_system_clk>,
			 <&clock_gcc clk_gcc_usb_hs_ahb_clk>,
			 <&clock_rpm clk_cxo_otg_clk>;
		clock-names = "core_clk", "iface_clk", "xo";
	};

	qusb_phy: qusb@f9b39000 {
		compatible = "qcom,qusb2phy";
		status = "disabled";
		reg = <0xf9b39000 0x17f>;
		reg-names = "qusb_phy_base";
		vdd-supply = <&pm8994_s2_corner>;
		vdda18-supply = <&pm8994_l6>;
		vdda33-supply = <&pm8994_l24>;
		qcom,vdd-voltage-level = <1 5 7>;
		qcom,qusb-tune = <0xa08391d5>;
		phy_type = "ulpi";
		clocks = <&clock_rpm clk_ln_bb_clk>,
			 <&clock_gcc clk_gcc_usb_phy_cfg_ahb2phy_clk>,
			 <&clock_gcc clk_gcc_qusb2_phy_reset>;
		clock-names = "ref_clk", "cfg_ahb_clk", "phy_reset";
	};

	android_usb@fe87f0c8 {
		compatible = "qcom,android-usb";
		reg = <0xfe87f0c8 0xc8>;
		qcom,pm-qos-latency = <61 637 1261>;
	};

	qcom,venus@fdce0000 {
		compatible = "qcom,pil-tz-generic";
		reg = <0xfdce0000 0x4000>;

		vdd-supply = <&gdsc_venus>;
		qcom,proxy-reg-names = "vdd";
		clock-names = "core_clk", "iface_clk",
			      "bus_clk", "mem_clk", "scm_ce1_clk";
		qcom,proxy-clock-names = "core_clk", "iface_clk",
				    "bus_clk", "mem_clk", "scm_ce1_clk";
		qcom,scm_ce1_clk-freq = <85710000>;

		clocks = <&clock_mmss clk_venus0_vcodec0_clk>,
			<&clock_mmss clk_venus0_ahb_clk>,
			<&clock_mmss clk_venus0_axi_clk>,
			<&clock_mmss clk_venus0_ocmemnoc_clk>,
			<&clock_rpm clk_scm_ce1_clk>;

		qcom,msm-bus,name = "pil-venus";
		qcom,msm-bus,num-cases = <2>;
		qcom,msm-bus,num-paths = <1>;
		qcom,msm-bus,vectors-KBps =
				<63 512 0 0>,
				<63 512 0 304000>;
		qcom,pas-id = <9>;
		qcom,proxy-timeout-ms = <100>;
		qcom,firmware-name = "venus";
		linux,contiguous-region = <&peripheral_mem>;
	};

	qcom,mss@fc880000 {
		compatible = "qcom,pil-q6v55-mss";
		reg = <0xfc880000 0x100>,
		      <0xfd485000 0x400>,
		      <0xfc820000 0x020>,
		      <0xfc401680 0x004>;
		reg-names = "qdsp6_base", "halt_base", "rmb_base",
			    "restart_reg";

		clocks = <&clock_rpm clk_cxo_clk_src>,
			 <&clock_rpm clk_mss_cfg_ahb_clk>,
			 <&clock_rpm clk_pnoc_modem_clk>,
			 <&clock_gcc clk_gcc_mss_q6_bimc_axi_clk>,
			 <&clock_gcc clk_gcc_boot_rom_ahb_clk>,
			 <&clock_gcc clk_gpll0_out_msscc>;
		clock-names = "xo", "iface_clk", "pnoc_clk", "bus_clk",
			      "mem_clk", "gpll0_mss_clk";
		qcom,proxy-clock-names = "xo", "pnoc_clk";
		qcom,active-clock-names = "iface_clk", "bus_clk", "mem_clk",
				     "gpll0_mss_clk";

		interrupts = <0 24 1>;
		vdd_mss-supply = <&pm8994_s7>;
		vdd_cx-supply = <&pm8994_s1_corner>;
		vdd_mx-supply = <&pm8994_s2_corner>;
		vdd_mx-uV = <7>;
		vdd_pll-supply = <&pm8994_l12>;
		qcom,vdd_pll = <1800000>;
		qcom,firmware-name = "modem";
		qcom,pil-self-auth;
		qcom,mba-image-is-not-elf;
		qcom,sysmon-id = <0>;
		qcom,ssctl-instance-id = <0x12>;
		qcom,override-acc;
		qcom,ahb-clk-vote;
		qcom,pnoc-clk-vote;

		/* GPIO inputs from mss */
		qcom,gpio-err-fatal = <&smp2pgpio_ssr_smp2p_1_in 0 0>;
		qcom,gpio-err-ready = <&smp2pgpio_ssr_smp2p_1_in 1 0>;
		qcom,gpio-proxy-unvote = <&smp2pgpio_ssr_smp2p_1_in 2 0>;
		qcom,gpio-stop-ack = <&smp2pgpio_ssr_smp2p_1_in 3 0>;

		/* GPIO output to mss */
		qcom,gpio-force-stop = <&smp2pgpio_ssr_smp2p_1_out 0 0>;

		linux,contiguous-region = <&modem_mem>;
	};

	qcom,lpass@fe200000 {
		compatible = "qcom,pil-tz-generic";
		reg = <0xfe200000 0x00100>;
		interrupts = <0 162 1>;

		vdd_cx-supply = <&pm8994_s1_corner>;
		qcom,proxy-reg-names = "vdd_cx";
		qcom,vdd_cx-uV-uA = <7 100000>;

		clocks = <&clock_rpm clk_cxo_pil_lpass_clk>,
			 <&clock_rpm clk_scm_ce1_clk>;
		clock-names = "xo", "scm_ce1_clk";
		qcom,proxy-clock-names = "xo", "scm_ce1_clk";
		qcom,scm_ce1_clk-freq = <85710000>;

		qcom,pas-id = <1>;
		qcom,proxy-timeout-ms = <10000>;
		qcom,smem-id = <423>;
		qcom,sysmon-id = <1>;
		qcom,ssctl-instance-id = <0x14>;
		qcom,firmware-name = "adsp";

		/* GPIO inputs from lpass */
		qcom,gpio-err-fatal = <&smp2pgpio_ssr_smp2p_2_in 0 0>;
		qcom,gpio-proxy-unvote = <&smp2pgpio_ssr_smp2p_2_in 2 0>;
		qcom,gpio-err-ready = <&smp2pgpio_ssr_smp2p_2_in 1 0>;
		qcom,gpio-stop-ack = <&smp2pgpio_ssr_smp2p_2_in 3 0>;

		/* GPIO output to lpass */
		qcom,gpio-force-stop = <&smp2pgpio_ssr_smp2p_2_out 0 0>;

		linux,contiguous-region = <&peripheral_mem>;
	};

	clock_rpm: qcom,rpmcc@fc401880 {
		compatible = "qcom,rpmcc-8994";
		reg = <0xfc401880 0x4>;
		reg-names = "cc_base";
		#clock-cells = <1>;
	};

	clock_gcc: qcom,gcc@fc400000 {
		compatible = "qcom,gcc-8994";
		reg = <0xfc400000 0x2000>;
		reg-names = "cc_base";
		vdd_dig-supply = <&pm8994_s1_corner>;
		clock-names = "xo", "xo_a_clk";
		clocks = <&clock_rpm clk_cxo_clk_src>,
		         <&clock_rpm clk_cxo_clk_src_ao>;
		#clock-cells = <1>;
	};

	clock_mmss: qcom,mmsscc@fd8c0000 {
		compatible = "qcom,mmsscc-8994";
		reg = <0xfd8c0000 0x5200>;
		reg-names = "cc_base";
		vdd_dig-supply = <&pm8994_s1_corner>;
		mmpll4_dig-supply = <&pm8994_s1_corner>;
		mmpll4_analog-supply = <&pm8994_l12>;
		clock-names = "xo", "gpll0", "mmssnoc_ahb",
			"oxili_gfx3d_clk", "pclk0_src", "pclk1_src",
			"byte0_src", "byte1_src", "extpclk_src";
		clocks = <&clock_rpm clk_cxo_clk_src>,
		         <&clock_gcc clk_gpll0_out_mmsscc>,
			 <&clock_rpm clk_mmssnoc_ahb_clk>,
			 <&clock_rpm clk_oxili_gfx3d_clk_src>,
			 <&mdss_dsi0_pll clk_mdss_pixel_clk_mux>,
			 <&mdss_dsi0_pll clk_mdss_pixel_clk_mux>,
			 <&mdss_dsi0_pll clk_mdss_byte_clk_mux>,
			 <&mdss_dsi0_pll clk_mdss_byte_clk_mux>,
			 <&mdss_hdmi_pll clk_hdmi_20nm_vco_clk>;
		#clock-cells = <1>;
	};

	clock_debug: qcom,cc-debug@fc401880 {
		compatible = "qcom,cc-debug-8994";
		reg = <0xfc401880 0x4>;
		reg-names = "cc_base";
		clock-names = "debug_mmss_clk", "debug_rpm_clk",
			      "debug_cpu_clk";
		clocks = <&clock_mmss clk_mmss_debug_mux>,
		         <&clock_rpm clk_rpm_debug_mux>,
			 <&clock_cpu clk_cpu_debug_mux>;
		#clock-cells = <1>;
	};

	cci_cache: qcom,cci {
		compatible = "devfreq-simple-dev";
		clock-names = "devfreq_clk";
		clocks = <&clock_cpu clk_cci_clk>;
		governor = "cpufreq";
		freq-tbl-khz =
			<  150000 >,
			<  200000 >,
			<  249600 >,
			<  300000 >,
			<  384000 >,
			<  499200 >,
			<  600000 >;
	};

	cpubw: qcom,cpubw {
		compatible = "qcom,devbw";
		governor = "cpufreq";
		qcom,src-dst-ports = <1 512>;
		qcom,active-only;
		qcom,bw-tbl =
			<  1525 /* 200 MHz */ >,
			<  2288 /* 300 MHz */ >,
			<  3509 /* 460 MHz */ >,
			<  4066 /* 533 MHz */ >,
			<  5126 /* 672 MHz */ >,
			<  5928 /* 777 MHz */ >,
			<  7904 /* 1036 MHz */ >,
			<  9887 /* 1296 MHz */ >,
			< 11863 /* 1555 MHz */ >;
	};

	qcom,cpu-bwmon {
		compatible = "qcom,bimc-bwmon";
		reg = <0xfc388000 0x300>, <0xfc381000 0x200>;
		reg-names = "base", "global_base";
		interrupts = <0 183 4>;
		qcom,mport = <0>;
		qcom,target-dev = <&cpubw>;
	};

	mincpubw: qcom,mincpubw {
		compatible = "qcom,devbw";
		governor = "powersave";
		qcom,src-dst-ports = <1 512>;
		qcom,active-only;
		qcom,bw-tbl =
			<  1525 /* 200 MHz */ >,
			<  2288 /* 300 MHz */ >,
			<  3509 /* 460 MHz */ >,
			<  4066 /* 533 MHz */ >,
			<  5126 /* 672 MHz */ >,
			<  5928 /* 777 MHz */ >,
			<  7904 /* 1036 MHz */ >,
			<  9887 /* 1296 MHz */ >,
			< 11863 /* 1555 MHz */ >;
	};

	devfreq_cpufreq: devfreq-cpufreq {
		cpubw-cpufreq {
			target-dev = <&cpubw>;
			cpu-to-dev-map-0 =
				<  199200 1525 >,
				<  302400 1525 >,
				<  384000 1525 >,
				<  600000 1525 >,
				<  691200 2288 >,
				<  768000 3562 >,
				<  844800 4066 >,
				<  921600 5126 >,
				<  940800 6072 >;
			cpu-to-dev-map-4 =
				<  199200 1525 >,
				<  302400 1525 >,
				<  384000 1525 >,
				<  600000 2288 >,
				<  691200 3562 >,
				<  768000 4066 >,
				<  844800 5126 >,
				<  921600 6072 >;
		};

		mincpubw-cpufreq {
			target-dev = <&mincpubw>;
			cpu-to-dev-map-0 =
				<  199200 1525 >,
				<  302400 1525 >,
				<  384000 2288 >,
				<  600000 3509 >,
				<  691200 4066 >,
				<  768000 5126 >,
				<  844800 5928 >,
				<  921600 5928 >,
				<  940800 5928 >;
			cpu-to-dev-map-4 =
				<  199200 1525 >,
				<  302400 1525 >,
				<  384000 2288 >,
				<  600000 3509 >,
				<  691200 4066 >,
				<  768000 5126 >,
				<  844800 5928 >,
				<  921600 5928 >;
		};

		cci-cpufreq {
			target-dev = <&cci_cache>;
			cpu-to-dev-map-0 =
				<  199200 150000 >,
				<  302400 200000 >,
				<  384000 249600 >,
				<  600000 300000 >,
				<  691200 384000 >,
				<  768000 384000 >,
				<  844800 499200 >,
				<  921600 600000 >,
				<  940800 600000 >;
			cpu-to-dev-map-4 =
				<  199200 150000 >,
				<  302400 200000 >,
				<  384000 249600 >,
				<  600000 300000 >,
				<  691200 384000 >,
				<  768000 499200 >,
				<  844800 600000 >,
				<  921600 600000 >;
		};
	};

	msm_cpufreq: qcom,msm-cpufreq {
		compatible = "qcom,msm-cpufreq";
		clock-names = "l2_clk", "cpu0_clk", "cpu1_clk", "cpu2_clk",
				"cpu3_clk", "cpu4_clk", "cpu5_clk",
				"cpu6_clk", "cpu7_clk";
		clocks = <&clock_cpu clk_cci_clk>,
			 <&clock_cpu clk_a53_clk>,
			 <&clock_cpu clk_a53_clk>,
			 <&clock_cpu clk_a53_clk>,
			 <&clock_cpu clk_a53_clk>,
			 <&clock_cpu clk_a57_clk>,
			 <&clock_cpu clk_a57_clk>,
			 <&clock_cpu clk_a57_clk>,
			 <&clock_cpu clk_a57_clk>;

		qcom,governor-per-policy;

		qcom,cpufreq-table-0 =
			<  199200 >,
			<  302400 >,
			<  384000 >,
			<  600000 >,
			<  691200 >,
			<  768000 >,
			<  844800 >,
			<  921600 >,
			<  940800 >;

		qcom,cpufreq-table-4 =
			<  199200 >,
			<  302400 >,
			<  384000 >,
			<  600000 >,
			<  691200 >,
			<  768000 >,
			<  844800 >,
			<  921600 >;
	};

	clock_cpu: qcom,cpu-clock-8994@f9015000 {
		compatible = "qcom,cpu-clock-8994";
		reg = <0xf9015000 0x1000>,
		      <0xf9016000 0x1000>,
		      <0xf9011000 0x1000>,
		      <0xf900d000 0x1000>,
		      <0xf900f000 0x1000>,
		      <0xf9112000 0x1000>,
		      <0xfc4b80b0 0x8>;
		reg-names = "c0_pll", "c1_pll", "cci_pll", "c0_mux", "c1_mux", "cci_mux", "efuse";
		vdd-a53-supply = <&apc0_vreg_corner>;
		vdd-a57-supply = <&apc1_vreg_corner>;
		vdd-cci-supply = <&apc0_vreg_corner>;
		vdd-dig-supply = <&pm8994_s1_corner_ao>;
		qcom,a53-speedbin0-v0 =
			<	   0 0>,
			<  199200000 1>,
			<  302400000 2>,
			<  384000000 3>,
			<  600000000 4>,
			<  691200000 5>,
			<  768000000 6>,
			<  844800000 7>,
			<  921600000 8>,
			<  940800000 9>;
		qcom,a57-speedbin0-v0 =
			<	   0 0>,
			<  199200000 1>,
			<  302400000 2>,
			<  384000000 3>,
			<  600000000 4>,
			<  691200000 5>,
			<  768000000 6>,
			<  844800000 7>,
			<  921600000 8>;
		qcom,cci-speedbin0-v0 =
			<	   0 0>,
			<  150000000 1>,
			<  200000000 2>,
			<  249600000 3>,
			<  300000000 4>,
			<  384000000 4>,
			<  499200000 7>,
			<  600000000 9>;
		clock-names = "xo_ao", "aux_clk";
		clocks = <&clock_rpm clk_cxo_clk_src_ao>,
			 <&clock_gcc clk_gpll0_ao>;
		#clock-cells = <1>;
	};

	ocmem: qcom,ocmem@fdd00000 {
		compatible = "qcom,msm-ocmem";
		reg = <0xfdd00000 0x2000>,
			<0xfdd02000 0x2000>,
			<0xfe039000 0x400>,
			<0xfec00000 0x200000>;
		reg-names = "ocmem_ctrl_physical", "dm_ctrl_physical", "br_ctrl_physical", "ocmem_physical";
		interrupts = <0 76 0 0 77 0>;
		interrupt-names = "ocmem_irq", "dm_irq";
		qcom,ocmem-num-regions = <0x4>;
		qcom,ocmem-num-macros = <0x20>;
		qcom,resource-type = <0x706d636f>;
		#address-cells = <1>;
		#size-cells = <1>;
		ranges = <0x0 0xfec00000 0x200000>;
		clocks = <&clock_rpm clk_ocmemgx_core_clk>,
			<&clock_mmss clk_ocmemcx_ocmemnoc_clk>;
		clock-names = "core_clk", "iface_clk";

		partition@0 {
			reg = <0x0 0x180000>;
			qcom,ocmem-part-name = "graphics";
			qcom,ocmem-part-min = <0x80000>;
		};

		partition@100000 {
			reg = <0x180000 0x80000>;
			qcom,ocmem-part-name = "video";
			qcom,ocmem-part-min = <0x55000>;
		};

	};

	msm_vidc: qcom,vidc@fdc00000 {
		compatible = "qcom,msm-vidc";
		reg = <0xfdc00000 0xff000>;
		interrupts = <0 44 0>;
		qcom,hfi = "venus";
		qcom,reg-presets = <0x800D8 0x707>,
			<0xe0020 0x55555556>,
			<0xe0024 0x55555556>,
			<0x80124 0x3>;
		qcom,qdss-presets = <0xfc325000 0x1000>,
			<0xfc326000 0x1000>,
			<0xfc321000 0x1000>,
			<0xfc322000 0x1000>,
			<0xfc323000 0x1000>,
			<0xfc302000 0x1000>,
			<0xfa180000 0x1000>,
			<0xfa181000 0x1000>;
		qcom,ocmem-size = <524288>; /* 512 * 1024*/
		qcom,max-hw-load = <1281600>; /* Full 4k @ 30 + 1080p @ 30 */
		clock-names = "core_clk", "core0_clk", "core1_clk", "core2_clk",
			"iface_clk", "bus_clk", "mem_clk";
		venus-supply = <&gdsc_venus>;
		venus-core0-supply = <&gdsc_venus_core0>;
		venus-core1-supply = <&gdsc_venus_core1>;
		venus-core2-supply = <&gdsc_venus_core2>;
		qcom,clock-configs = <0x3 0x0 0x0 0x0 0x0 0x0 0x0>;
		qcom,sw-power-collapse;
		clocks = <&clock_mmss clk_venus0_vcodec0_clk>,
			<&clock_mmss clk_venus0_core0_vcodec_clk>,
			<&clock_mmss clk_venus0_core1_vcodec_clk>,
			<&clock_mmss clk_venus0_core2_vcodec_clk>,
			<&clock_mmss clk_venus0_ahb_clk>,
			<&clock_mmss clk_venus0_axi_clk>,
			<&clock_mmss clk_venus0_ocmemnoc_clk>;
		qcom,load-freq-tbl =
			<979200 465000000 0x0c000000>,
			<979200 465000000 0x01000414>,
			<979200 465000000 0x030fcfff>,
			<979200 465000000 0x04000000>,
			<783360 465000000 0x0c000000>,
			<783360 465000000 0x01000414>,
			<783360 465000000 0x030fcfff>,
			<783360 465000000 0x04000000>,
			<489600 240000000 0x0c000000>,
			<489600 240000000 0x01000414>,
			<489600 240000000 0x030fcfff>,
			<489600 240000000 0x04000000>,
			<244800 133330000 0x0c000000>,
			<244800 133330000 0x01000414>,
			<244800 133330000 0x030fcfff>,
			<244800 133330000 0x04000000>;
		qcom,vidc-iommu-domains {
			qcom,domain-ns {
				qcom,vidc-domain-phandle = <&venus_domain_ns>;
				qcom,vidc-partition-buffer-types = <0x7ff>,
					<0x800>;
			};
			qcom,domain-sec-bs {
				qcom,vidc-domain-phandle = <&venus_domain_sec_bitstream>;
				qcom,vidc-partition-buffer-types = <0x241>;
			};
			qcom,domain-sec-px {
				qcom,vidc-domain-phandle = <&venus_domain_sec_pixel>;
				qcom,vidc-partition-buffer-types = <0x106>;
			};
			qcom,domain-sec-np {
				qcom,vidc-domain-phandle = <&venus_domain_sec_non_pixel>;
				qcom,vidc-partition-buffer-types = <0x480>;
			};
		};
		qcom,msm-bus-clients {
			qcom,msm-bus-client@0 {
				qcom,msm-bus,name = "venc-core1-ddr";
				qcom,msm-bus,num-cases = <10>;
				qcom,msm-bus,num-paths = <1>;
				qcom,msm-bus,vectors-KBps =
					<63 512 0 0>,
					<63 512 66800 0>,
					<63 512 201100 0>,
					<63 512 201100 0>,
					<63 512 458300 0>,
					<63 512 458300 0>,
					<63 512 889200 0>,
					<63 512 2108700 0>,
					<63 512 2243700 0>,
					<63 512 2615000 0>;
				qcom,bus-configs = <0x1000414>;
			};

			qcom,msm-bus-client@1 {
				qcom,msm-bus,name = "vdec-core0-ddr";
				qcom,msm-bus,num-cases = <10>;
				qcom,msm-bus,num-paths = <1>;
				qcom,msm-bus,vectors-KBps =
					<63 512 0 0>,
					<63 512 151600 0>,
					<63 512 393600 0>,
					<63 512 393600 0>,
					<63 512 749100 0>,
					<63 512 749100 0>,
					<63 512 1460700 0>,
					<63 512 2390500 0>,
					<63 512 2542300 0>,
					<63 512 2959800 0>;
				qcom,bus-configs = <0xc000000>;
			};

			qcom,msm-bus-client@2 {
				qcom,msm-bus,name = "vdec-core1-ddr";
				qcom,msm-bus,num-cases = <10>;
				qcom,msm-bus,num-paths = <1>;
				qcom,msm-bus,vectors-KBps =
					<63 512 0 0>,
					<63 512 113900 0>,
					<63 512 296700 0>,
					<63 512 296700 0>,
					<63 512 571400 0>,
					<63 512 571400 0>,
					<63 512 1088500 0>,
					<63 512 1811000 0>,
					<63 512 1962000 0>,
					<63 512 2242900 0>;
				qcom,bus-configs = <0x30fcfff>;
			};

			qcom,msm-bus-client@3 {
				qcom,msm-bus,name = "venc-core2-ddr";
				qcom,msm-bus,num-cases = <10>;
				qcom,msm-bus,num-paths = <1>;
				qcom,msm-bus,vectors-KBps =
					<63 512 0 0>,
					<63 512 89000 0>,
					<63 512 270000 0>,
					<63 512 270000 0>,
					<63 512 759000 0>,
					<63 512 759000 0>,
					<63 512 1050000 0>,
					<63 512 3077000 0>,
					<63 512 3811000 0>,
					<63 512 3812000 0>;
				qcom,bus-configs = <0x04000000>;
			};
			qcom,msm-bus-client@4 {
				qcom,msm-bus,name = "venc-core1-ocmem";
				qcom,msm-bus,num-cases = <10>;
				qcom,msm-bus,num-paths = <1>;
				qcom,msm-bus,vectors-KBps =
					<68 604 0 0>,
					<68 604 69000 2384000>,
					<68 604 207000 2384000>,
					<68 604 207000 2384000>,
					<68 604 470000 2384000>,
					<68 604 470000 2384000>,
					<68 604 940000 3632000>,
					<68 604 1787000 3632000>,
					<68 604 1906000 3632000>,
					<68 604 2234000 3632000>;
				qcom,bus-configs = <0x10000414>;
			};
			qcom,msm-bus-client@5 {
				qcom,msm-bus,name = "venc-core2-ocmem";
				qcom,msm-bus,num-cases = <10>;
				qcom,msm-bus,num-paths = <1>;
				qcom,msm-bus,vectors-KBps =
					<68 604 0 0>,
					<68 604 71000 2384000>,
					<68 604 214000 2384000>,
					<68 604 214000 2384000>,
					<68 604 564000 2384000>,
					<68 604 564000 2384000>,
					<68 604 1003000 3632000>,
					<68 604 2040000 3632000>,
					<68 604 2349000 3632000>,
					<68 604 2551000 3632000>;
				qcom,bus-configs = <0x04000000>;
			};

			qcom,msm-bus-client@6 {
				qcom,msm-bus,name = "vdec-core0-ocmem";
				qcom,msm-bus,num-cases = <10>;
				qcom,msm-bus,num-paths = <1>;
				qcom,msm-bus,vectors-KBps =
					<68 604 0 0>,
					<68 604 79000 2384000>,
					<68 604 201000 2384000>,
					<68 604 201000 2384000>,
					<68 604 367000 2384000>,
					<68 604 367000 2384000>,
					<68 604 735000 3632000>,
					<68 604 1175000 3632000>,
					<68 604 1254000 3632000>,
					<68 604 1469000 3632000>;
				qcom,bus-configs = <0xc000000>;
			};

			qcom,msm-bus-client@7 {
				qcom,msm-bus,name = "vdec-core1-ocmem";
				qcom,msm-bus,num-cases = <10>;
				qcom,msm-bus,num-paths = <1>;
				qcom,msm-bus,vectors-KBps =
					<68 604 0 0>,
					<68 604 88000 2384000>,
					<68 604 228000 2384000>,
					<68 604 228000 2384000>,
					<68 604 432000 2384000>,
					<68 604 432000 2384000>,
					<68 604 865000 3632000>,
					<68 604 1374000 3632000>,
					<68 604 1465000 3632000>,
					<68 604 1717000 3632000>;
				qcom,bus-configs = <0x30fcfff>;
			};

			qcom,msm-bus-client@8 {
				qcom,msm-bus,name = "venc-ddr-lp";
				qcom,msm-bus,num-cases = <10>;
				qcom,msm-bus,num-paths = <1>;
				qcom,msm-bus,vectors-KBps =
					<63 512 0 0>,
					<63 512 66800 0>,
					<63 512 201100 0>,
					<63 512 201100 0>,
					<63 512 458300 0>,
					<63 512 458300 0>,
					<63 512 889200 0>,
					<63 512 1218000 0>,
					<63 512 1218000 0>,
					<63 512 1218000 0>;
				qcom,bus-low-power;
				qcom,bus-configs = <0x0000004>;
			};

			qcom,msm-bus-client@9 {
				qcom,msm-bus,name = "venus-arm9-ddr";
				qcom,msm-bus,num-cases = <2>;
				qcom,msm-bus,num-paths = <1>;
				qcom,msm-bus,vectors-KBps =
					<63 512 0 0>,
					<63 512 1000 1000>;
				qcom,bus-configs = <0x00000000>;
				qcom,bus-passive;
			};
		};
	};

	i2c_1: i2c@f9923000 {
		compatible = "qcom,i2c-msm-v2";
		#address-cells = <1>;
		#size-cells = <0>;
		reg-names = "qup_phys_addr";
		reg = <0xf9923000 0x1000>;
		interrupt-names = "qup_irq";
		interrupts = <0 95 0>;
		qcom,clk-freq-out = <400000>;
		qcom,clk-freq-in  = <19200000>;
		clock-names = "iface_clk", "core_clk";
		clocks = <&clock_gcc clk_gcc_blsp1_ahb_clk>,
			 <&clock_gcc clk_gcc_blsp1_qup1_i2c_apps_clk>;

		pinctrl-names = "i2c_active", "i2c_sleep";
		pinctrl-0 = <&i2c_1_active>;
		pinctrl-1 = <&i2c_1_sleep>;
		qcom,noise-rjct-scl = <0>;
		qcom,noise-rjct-sda = <0>;
		qcom,master-id = <86>;
		dmas = <&dma_blsp1 10 64 0x20000020 0x20>,
			<&dma_blsp1 11 32 0x20000020 0x20>;
		dma-names = "tx", "rx";
		status = "disabled";
	};

	dma_blsp1: qcom,sps-dma@f9904000 { /* BLSP1 */
		#dma-cells = <4>;
		compatible = "qcom,sps-dma";
		reg = <0xf9904000 0x19000>;
		interrupts = <0 238 0>;
		qcom,summing-threshold = <10>;
	};

	dma_blsp2: qcom,sps-dma@f9944000 { /* BLSP2 */
		#dma-cells = <4>;
		compatible = "qcom,sps-dma";
		reg = <0xf9944000 0x19000>;
		interrupts = <0 239 0>;
		qcom,summing-threshold = <10>;
	};


	i2c_2: i2c@f9924000 { /* BLSP1 QUP2 */
		compatible = "qcom,i2c-msm-v2";
		#address-cells = <1>;
		#size-cells = <0>;
		reg-names = "qup_phys_addr";
		reg = <0xf9924000 0x1000>;
		interrupt-names = "qup_irq";
		interrupts = <0 96 0>;
		qcom,clk-freq-out = <400000>;
		qcom,clk-freq-in  = <19200000>;
		clock-names = "iface_clk", "core_clk";
		clocks = <&clock_gcc clk_gcc_blsp1_ahb_clk>,
			 <&clock_gcc clk_gcc_blsp1_qup2_i2c_apps_clk>;

		pinctrl-names = "i2c_active", "i2c_sleep";
		pinctrl-0 = <&i2c_2_active>;
		pinctrl-1 = <&i2c_2_sleep>;
		qcom,noise-rjct-scl = <0>;
		qcom,noise-rjct-sda = <0>;
		dmas = <&dma_blsp1 14 64 0x20000020 0x20>,
			<&dma_blsp1 15 32 0x20000020 0x20>;
		dma-names = "tx", "rx";
		qcom,master-id = <86>;
	};

	i2c_5: i2c_11: i2c@f9967000 { /* BLSP2 QUP5 */
		compatible = "qcom,i2c-msm-v2";
		#address-cells = <1>;
		#size-cells = <0>;
		reg-names = "qup_phys_addr";
		reg = <0xf9967000 0x1000>;
		interrupt-names = "qup_irq";
		interrupts = <0 105 0>;
		qcom,clk-freq-out = <100000>;
		qcom,clk-freq-in  = <19200000>;
		clock-names = "iface_clk", "core_clk";
		clocks = <&clock_gcc clk_gcc_blsp2_ahb_clk>,
			 <&clock_gcc clk_gcc_blsp2_qup5_i2c_apps_clk>;

		pinctrl-names = "i2c_active", "i2c_sleep";
		pinctrl-0 = <&i2c_5_active>;
		pinctrl-1 = <&i2c_5_sleep>;
		qcom,noise-rjct-scl = <0>;
		qcom,noise-rjct-sda = <0>;
<<<<<<< HEAD
		dmas = <&dma_blsp1 20 64 0x20000020 0x20>,
			<&dma_blsp1 21 32 0x20000020 0x20>;
=======
		dmas = <&dma_blsp2 20 64 0x20000020 0x20>,
			<&dma_blsp2 21 32 0x20000020 0x20>;
>>>>>>> 2a7967de
		dma-names = "tx", "rx";
		qcom,master-id = <84>;
	};

	i2c_6: i2c@f9928000 { /* BLSP1 QUP6 */
		compatible = "qcom,i2c-msm-v2";
		#address-cells = <1>;
		#size-cells = <0>;
		status = "disabled";
		reg-names = "qup_phys_addr";
		reg = <0xf9928000 0x1000>;
		interrupt-names = "qup_irq";
		interrupts = <0 100 0>;
		qcom,clk-freq-out = <400000>;
		qcom,clk-freq-in  = <19200000>;
		clock-names = "iface_clk", "core_clk";
		clocks = <&clock_gcc clk_gcc_blsp1_ahb_clk>,
			 <&clock_gcc clk_gcc_blsp1_qup6_i2c_apps_clk>;

		pinctrl-names = "i2c_active", "i2c_sleep";
		pinctrl-0 = <&i2c_6_active>;
		pinctrl-1 = <&i2c_6_sleep>;
		qcom,noise-rjct-scl = <0>;
		qcom,noise-rjct-sda = <0>;
		dmas = <&dma_blsp1 22 64 0x20000020 0x20>,
			<&dma_blsp1 23 32 0x20000020 0x20>;
		dma-names = "tx", "rx";
		qcom,master-id = <86>;
	};

	sound {
		compatible = "qcom,msm8994-asoc-snd";
		qcom,model = "msm8994-tomtom-snd-card";
		reg = <0xfe034000 0x4>,
		      <0xfe035000 0x4>,
		      <0xfe036000 0x4>,
		      <0xfe037000 0x4>;
		reg-names = "lpaif_pri_mode_muxsel",
			    "lpaif_sec_mode_muxsel",
			    "lpaif_tert_mode_muxsel",
			    "lpaif_quat_mode_muxsel";

		qcom,audio-routing =
			"AIF4 VI", "MCLK",
			"RX_BIAS", "MCLK",
			"LDO_H", "MCLK",
			"MADINPUT", "MCLK",
			"AMIC1", "MIC BIAS1 Internal1",
			"MIC BIAS1 Internal1", "Handset Mic",
			"AMIC2", "MIC BIAS2 External",
			"MIC BIAS2 External", "Headset Mic",
			"AMIC3", "MIC BIAS2 External",
			"MIC BIAS2 External", "ANCRight Headset Mic",
			"AMIC4", "MIC BIAS2 External",
			"MIC BIAS2 External", "ANCLeft Headset Mic",
			"DMIC1", "MIC BIAS1 External",
			"MIC BIAS1 External", "Digital Mic1",
			"DMIC2", "MIC BIAS1 External",
			"MIC BIAS1 External", "Digital Mic2",
			"DMIC3", "MIC BIAS3 External",
			"MIC BIAS3 External", "Digital Mic3",
			"DMIC4", "MIC BIAS3 External",
			"MIC BIAS3 External", "Digital Mic4",
			"DMIC5", "MIC BIAS4 External",
			"MIC BIAS4 External", "Digital Mic5",
			"DMIC6", "MIC BIAS4 External",
			"MIC BIAS4 External", "Digital Mic6";

		clock-names = "osr_clk";
		clocks = <&clock_rpm clk_div_clk1>;
		qcom,cdc-mclk-gpios = <&pm8994_gpios 15 0>;
		qcom,tomtom-mclk-clk-freq = <9600000>;
		pinctrl-names = "sleep",
				"auxpcm-active",
				"mi2s-active",
				"active";
		pinctrl-0 = <&pri_mi2s_sleep>, <&pri_mi2s_sd0_sleep>,
				<&sec_aux_pcm_sleep>, <&sec_aux_pcm_din_sleep>;
		pinctrl-1 = <&pri_mi2s_sleep>, <&pri_mi2s_sd0_sleep>,
				<&sec_aux_pcm_active>, <&sec_aux_pcm_din_active>;
		pinctrl-2 = <&pri_mi2s_active>, <&pri_mi2s_sd0_active>,
				<&sec_aux_pcm_sleep>, <&sec_aux_pcm_din_sleep>;
		pinctrl-3 = <&pri_mi2s_active>, <&pri_mi2s_sd0_active>,
				<&sec_aux_pcm_active>, <&sec_aux_pcm_din_active>;
		asoc-platform = <&pcm0>, <&pcm1>, <&pcm2>, <&voip>, <&voice>,
				<&loopback>, <&compress>, <&hostless>,
				<&afe>, <&lsm>, <&routing>, <&cpe>, <&compr>;
		asoc-platform-names = "msm-pcm-dsp.0", "msm-pcm-dsp.1", "msm-pcm-dsp.2",
				"msm-voip-dsp", "msm-pcm-voice", "msm-pcm-loopback",
				"msm-compress-dsp", "msm-pcm-hostless", "msm-pcm-afe",
				"msm-lsm-client", "msm-pcm-routing", "msm-cpe-lsm",
				"msm-compr-dsp";
		asoc-cpu = <&dai_pri_auxpcm>, <&dai_sec_auxpcm>, <&dai_hdmi>, <&dai_mi2s>,
				<&sb_0_rx>, <&sb_0_tx>, <&sb_1_rx>, <&sb_1_tx>,
				<&sb_2_rx>, <&sb_2_tx>, <&sb_3_rx>, <&sb_3_tx>,
				<&sb_4_rx>, <&sb_4_tx>, <&sb_5_tx>, <&bt_sco_rx>,
				<&bt_sco_tx>, <&int_fm_rx>, <&int_fm_tx>, <&afe_pcm_rx>,
				<&afe_pcm_tx>, <&afe_proxy_rx>, <&afe_proxy_tx>,
				<&incall_record_rx>, <&incall_record_tx>, <&incall_music_rx>,
				<&incall_music2_rx>;
		asoc-cpu-names = "msm-dai-q6-auxpcm.1", "msm-dai-q6-auxpcm.2",
				"msm-dai-q6-hdmi.8", "msm-dai-q6-mi2s.0",
				"msm-dai-q6-dev.16384", "msm-dai-q6-dev.16385",
				"msm-dai-q6-dev.16386", "msm-dai-q6-dev.16387",
				"msm-dai-q6-dev.16388", "msm-dai-q6-dev.16389",
				"msm-dai-q6-dev.16390", "msm-dai-q6-dev.16391",
				"msm-dai-q6-dev.16392", "msm-dai-q6-dev.16393",
				"msm-dai-q6-dev.16395", "msm-dai-q6-dev.12288",
				"msm-dai-q6-dev.12289", "msm-dai-q6-dev.12292",
				"msm-dai-q6-dev.12293", "msm-dai-q6-dev.224",
				"msm-dai-q6-dev.225", "msm-dai-q6-dev.241",
				"msm-dai-q6-dev.240", "msm-dai-q6-dev.32771",
				"msm-dai-q6-dev.32772", "msm-dai-q6-dev.32773",
				"msm-dai-q6-dev.32770";
		asoc-codec = <&stub_codec>;
		asoc-codec-names = "msm-stub-codec.1";
	};

	qcom,msm-adsp-loader {
		compatible = "qcom,adsp-loader";
		qcom,adsp-state = <0>;
	};

	qcom,msm-audio-ion {
		compatible = "qcom,msm-audio-ion";
	};

	pcm0: qcom,msm-pcm {
		compatible = "qcom,msm-pcm-dsp";
		qcom,msm-pcm-dsp-id = <0>;
	};

	qcom,msm-pcm-lpa {
		compatible = "qcom,msm-pcm-lpa";
	};

	pcm2: qcom,msm-ultra-low-latency {
		compatible = "qcom,msm-pcm-dsp";
		qcom,msm-pcm-dsp-id = <2>;
		qcom,msm-pcm-low-latency;
		qcom,latency-level = "ultra";
	};

	pcm1: qcom,msm-pcm-low-latency {
		compatible = "qcom,msm-pcm-dsp";
		qcom,msm-pcm-dsp-id = <1>;
		qcom,msm-pcm-low-latency;
		qcom,latency-level = "regular";
	};

	routing: qcom,msm-pcm-routing {
		compatible = "qcom,msm-pcm-routing";
	};

	compr: qcom,msm-compr-dsp {
		compatible = "qcom,msm-compr-dsp";
	};

	compress: qcom,msm-compress-dsp {
		compatible = "qcom,msm-compress-dsp";
	};

	voip: qcom,msm-voip-dsp {
		compatible = "qcom,msm-voip-dsp";
	};

	voice: qcom,msm-pcm-voice {
		compatible = "qcom,msm-pcm-voice";
		qcom,destroy-cvd;
	};

	stub_codec: qcom,msm-stub-codec {
		compatible = "qcom,msm-stub-codec";
	};

	qcom,msm-dai-fe {
		compatible = "qcom,msm-dai-fe";
	};

	afe: qcom,msm-pcm-afe {
		compatible = "qcom,msm-pcm-afe";
	};

	dai_hdmi: qcom,msm-dai-q6-hdmi {
		compatible = "qcom,msm-dai-q6-hdmi";
		qcom,msm-dai-q6-dev-id = <8>;
	};

	lsm: qcom,msm-lsm-client {
		compatible = "qcom,msm-lsm-client";
	};

	loopback: qcom,msm-pcm-loopback {
		compatible = "qcom,msm-pcm-loopback";
	};

	qcom,msm-voice-svc {
		compatible = "qcom,msm-voice-svc";
	};

	cpe: qcom,msm-cpe-lsm {
		compatible = "qcom,msm-cpe-lsm";
	};

	qcom,msm-dai-q6 {
		compatible = "qcom,msm-dai-q6";
		sb_0_rx: qcom,msm-dai-q6-sb-0-rx {
			compatible = "qcom,msm-dai-q6-dev";
			qcom,msm-dai-q6-dev-id = <16384>;
		};

		sb_0_tx: qcom,msm-dai-q6-sb-0-tx {
			compatible = "qcom,msm-dai-q6-dev";
			qcom,msm-dai-q6-dev-id = <16385>;
		};

		sb_1_rx: qcom,msm-dai-q6-sb-1-rx {
			compatible = "qcom,msm-dai-q6-dev";
			qcom,msm-dai-q6-dev-id = <16386>;
		};

		sb_1_tx: qcom,msm-dai-q6-sb-1-tx {
			compatible = "qcom,msm-dai-q6-dev";
			qcom,msm-dai-q6-dev-id = <16387>;
		};

		sb_2_rx: qcom,msm-dai-q6-sb-2-rx {
			compatible = "qcom,msm-dai-q6-dev";
			qcom,msm-dai-q6-dev-id = <16388>;
		};

		sb_2_tx: qcom,msm-dai-q6-sb-2-tx {
			compatible = "qcom,msm-dai-q6-dev";
			qcom,msm-dai-q6-dev-id = <16389>;
		};

		sb_3_rx: qcom,msm-dai-q6-sb-3-rx {
			compatible = "qcom,msm-dai-q6-dev";
			qcom,msm-dai-q6-dev-id = <16390>;
		};

		sb_3_tx: qcom,msm-dai-q6-sb-3-tx {
			compatible = "qcom,msm-dai-q6-dev";
			qcom,msm-dai-q6-dev-id = <16391>;
		};

		sb_4_rx: qcom,msm-dai-q6-sb-4-rx {
			compatible = "qcom,msm-dai-q6-dev";
			qcom,msm-dai-q6-dev-id = <16392>;
		};

		sb_4_tx: qcom,msm-dai-q6-sb-4-tx {
			compatible = "qcom,msm-dai-q6-dev";
			qcom,msm-dai-q6-dev-id = <16393>;
		};

		sb_5_tx: qcom,msm-dai-q6-sb-5-tx {
			compatible = "qcom,msm-dai-q6-dev";
			qcom,msm-dai-q6-dev-id = <16395>;
		};

		bt_sco_rx: qcom,msm-dai-q6-bt-sco-rx {
			compatible = "qcom,msm-dai-q6-dev";
			qcom,msm-dai-q6-dev-id = <12288>;
		};

		bt_sco_tx: qcom,msm-dai-q6-bt-sco-tx {
			compatible = "qcom,msm-dai-q6-dev";
			qcom,msm-dai-q6-dev-id = <12289>;
		};

		int_fm_rx: qcom,msm-dai-q6-int-fm-rx {
			compatible = "qcom,msm-dai-q6-dev";
			qcom,msm-dai-q6-dev-id = <12292>;
		};

		int_fm_tx: qcom,msm-dai-q6-int-fm-tx {
			compatible = "qcom,msm-dai-q6-dev";
			qcom,msm-dai-q6-dev-id = <12293>;
		};

		afe_pcm_rx: qcom,msm-dai-q6-be-afe-pcm-rx {
			compatible = "qcom,msm-dai-q6-dev";
			qcom,msm-dai-q6-dev-id = <224>;
		};

		afe_pcm_tx: qcom,msm-dai-q6-be-afe-pcm-tx {
			compatible = "qcom,msm-dai-q6-dev";
			qcom,msm-dai-q6-dev-id = <225>;
		};

		afe_proxy_rx: com,msm-dai-q6-afe-proxy-rx {
			compatible = "qcom,msm-dai-q6-dev";
			qcom,msm-dai-q6-dev-id = <241>;
		};

		afe_proxy_tx: qcom,msm-dai-q6-afe-proxy-tx {
			compatible = "qcom,msm-dai-q6-dev";
			qcom,msm-dai-q6-dev-id = <240>;
		};

		incall_record_rx: qcom,msm-dai-q6-incall-record-rx {
			compatible = "qcom,msm-dai-q6-dev";
			qcom,msm-dai-q6-dev-id = <32771>;
		};

		incall_record_tx: qcom,msm-dai-q6-incall-record-tx {
			compatible = "qcom,msm-dai-q6-dev";
			qcom,msm-dai-q6-dev-id = <32772>;
		};

		incall_music_rx: qcom,msm-dai-q6-incall-music-rx {
			compatible = "qcom,msm-dai-q6-dev";
			qcom,msm-dai-q6-dev-id = <32773>;
		};

		incall_music2_rx: qcom,msm-dai-q6-incall-music-2-rx {
			compatible = "qcom,msm-dai-q6-dev";
			qcom,msm-dai-q6-dev-id = <32770>;
		};
	};

	dai_pri_auxpcm: qcom,msm-pri-auxpcm {
		compatible = "qcom,msm-auxpcm-dev";
		qcom,msm-cpudai-auxpcm-mode = <0>, <0>;
		qcom,msm-cpudai-auxpcm-sync = <1>, <1>;
		qcom,msm-cpudai-auxpcm-frame = <5>, <4>;
		qcom,msm-cpudai-auxpcm-quant = <2>, <2>;
		qcom,msm-cpudai-auxpcm-num-slots = <1>, <1>;
		qcom,msm-cpudai-auxpcm-slot-mapping = <1>, <1>;
		qcom,msm-cpudai-auxpcm-data = <0>, <0>;
		qcom,msm-cpudai-auxpcm-pcm-clk-rate = <2048000>, <2048000>;
		qcom,msm-auxpcm-interface = "primary";
	};

	dai_sec_auxpcm: qcom,msm-sec-auxpcm {
		compatible = "qcom,msm-auxpcm-dev";
		qcom,msm-cpudai-auxpcm-mode = <0>, <0>;
		qcom,msm-cpudai-auxpcm-sync = <1>, <1>;
		qcom,msm-cpudai-auxpcm-frame = <5>, <4>;
		qcom,msm-cpudai-auxpcm-quant = <2>, <2>;
		qcom,msm-cpudai-auxpcm-num-slots = <1>, <1>;
		qcom,msm-cpudai-auxpcm-slot-mapping = <1>, <1>;
		qcom,msm-cpudai-auxpcm-data = <0>, <0>;
		qcom,msm-cpudai-auxpcm-pcm-clk-rate = <2048000>, <2048000>;
		qcom,msm-auxpcm-interface = "secondary";
	};

	qcom,msm-dai-mi2s {
		compatible = "qcom,msm-dai-mi2s";
		dai_mi2s: qcom,msm-dai-q6-mi2s-prim {
			compatible = "qcom,msm-dai-q6-mi2s";
			qcom,msm-dai-q6-mi2s-dev-id = <0>;
			qcom,msm-mi2s-rx-lines = <2>;
			qcom,msm-mi2s-tx-lines = <1>;
		};
	};

	hostless: qcom,msm-pcm-hostless {
		compatible = "qcom,msm-pcm-hostless";
	};

	tsens: tsens@fc4a8000 {
		compatible = "qcom,msm8994-tsens";
		reg = <0xfc4a8000 0x2000>,
		      <0xfc4bc000 0x1000>;
		reg-names = "tsens_physical", "tsens_eeprom_physical";
		interrupts = <0 184 0>;
		interrupt-names = "tsens-upper-lower";
		qcom,sensors = <16>;
		qcom,slope = <2901 2846 3200 3200 3200 3200 3200 3200 3200 3200 3200 3200 3200 3200 3200 3200>;
	};

	qcom_tzlog: tz-log@fe87f720 {
		compatible = "qcom,tz-log";
		reg = <0xfe87f720 0x2000>;
	};

	qcom_crypto1fde: qcrypto1fde@fd440000 {
		compatible = "qcom,qcrypto";
		reg = <0xfd440000 0x20000>,
		      <0xfd444000 0x9000>;
		reg-names = "crypto-base","crypto-bam-base";
		interrupts = <0 236 0>;
		qcom,bam-pipe-pair = <2>;
		qcom,ce-hw-instance = <1>;
		qcom,ce-device = <0>;
		qcom,msm-bus,name = "qcrypto-noc";
		qcom,msm-bus,num-cases = <2>;
		qcom,msm-bus,num-paths = <1>;
		qcom,msm-bus,vectors-KBps =
				<55 512 0 0>,
				<55 512 393600 393600>;
		clock-names = "core_clk_src", "iface_clk", "bus_clk";
		clocks = <&clock_rpm clk_qcrypto_ce2_clk>,
			 <&clock_rpm clk_gcc_ce2_ahb_m_clk>,
			 <&clock_rpm clk_gcc_ce2_axi_m_clk>;
		qcom,support-core-clk-only;
		qcom,use-sw-aes-cbc-ecb-ctr-algo;
		qcom,use-sw-aes-xts-algo;
		qcom,use-sw-aes-ccm-algo;
		qcom,use-sw-ahash-algo;
		qcom,ce-opp-freq = <171430000>;
	};

	qcom_crypto2fde: qcrypto2fde@0xfd3c0000  {
		compatible = "qcom,qcrypto";
		reg = <0xfd3c0000  0x20000>,
		      <0xfd3c4000 0x9000>;
		reg-names = "crypto-base","crypto-bam-base";
		interrupts = <0 297 0>;
		qcom,bam-pipe-pair = <2>;
		qcom,ce-hw-instance = <2>;
		qcom,ce-device = <0>;
		qcom,msm-bus,name = "qcrypto-noc";
		qcom,msm-bus,num-cases = <2>;
		qcom,msm-bus,num-paths = <1>;
		qcom,msm-bus,vectors-KBps =
				<55 512 0 0>,
				<55 512 393600 393600>;
		clock-names = "core_clk_src", "iface_clk", "bus_clk";
		clocks = <&clock_rpm clk_qcrypto_ce3_clk>,
			 <&clock_rpm clk_gcc_ce3_ahb_m_clk>,
			 <&clock_rpm clk_gcc_ce3_axi_m_clk>;
		qcom,support-core-clk-only;
		qcom,use-sw-aes-cbc-ecb-ctr-algo;
		qcom,use-sw-aes-xts-algo;
		qcom,use-sw-aes-ccm-algo;
		qcom,use-sw-ahash-algo;
		qcom,ce-opp-freq = <171430000>;
	};

	qcom_crypto1pfe: qcrypto1pfe@fd440000 {
		compatible = "qcom,qcrypto";
		reg = <0xfd440000 0x20000>,
		      <0xfd444000 0x9000>;
		reg-names = "crypto-base","crypto-bam-base";
		interrupts = <0 236 0>;
		qcom,bam-pipe-pair = <0>;
		qcom,ce-hw-instance = <1>;
		qcom,ce-device = <1>;
		qcom,msm-bus,name = "qcrypto-noc";
		qcom,msm-bus,num-cases = <2>;
		qcom,msm-bus,num-paths = <1>;
		qcom,msm-bus,vectors-KBps =
				<55 512 0 0>,
				<55 512 393600 393600>;
		clock-names = "core_clk_src", "iface_clk", "bus_clk";
		clocks = <&clock_rpm clk_qcrypto_ce2_clk>,
			 <&clock_rpm clk_gcc_ce2_ahb_m_clk>,
			 <&clock_rpm clk_gcc_ce2_axi_m_clk>;
		qcom,support-core-clk-only;
		qcom,use-sw-aes-cbc-ecb-ctr-algo;
		qcom,use-sw-aes-xts-algo;
		qcom,use-sw-aes-ccm-algo;
		qcom,use-sw-ahash-algo;
		qcom,ce-opp-freq = <171430000>;
	};

	qcom_crypto2pfe: qcrypto2pfe@0xfd3c0000  {
		compatible = "qcom,qcrypto";
		reg = <0xfd3c0000  0x20000>,
		      <0xfd3c4000 0x9000>;
		reg-names = "crypto-base","crypto-bam-base";
		interrupts = <0 297 0>;
		qcom,bam-pipe-pair = <0>;
		qcom,ce-hw-instance = <2>;
		qcom,ce-device = <1>;
		qcom,msm-bus,name = "qcrypto-noc";
		qcom,msm-bus,num-cases = <2>;
		qcom,msm-bus,num-paths = <1>;
		qcom,msm-bus,vectors-KBps =
				<55 512 0 0>,
				<55 512 393600 393600>;
		clock-names = "core_clk_src", "iface_clk", "bus_clk";
		clocks = <&clock_rpm clk_qcrypto_ce3_clk>,
			 <&clock_rpm clk_gcc_ce3_ahb_m_clk>,
			 <&clock_rpm clk_gcc_ce3_axi_m_clk>;
		qcom,support-core-clk-only;
		qcom,use-sw-aes-cbc-ecb-ctr-algo;
		qcom,use-sw-aes-xts-algo;
		qcom,use-sw-aes-ccm-algo;
		qcom,use-sw-ahash-algo;
		qcom,ce-opp-freq = <171430000>;
	};

	qcom_cedev: qcedev@fd440000 {
		compatible = "qcom,qcedev";
		reg = <0xfd440000 0x20000>,
		      <0xfd444000 0x9000>;
		reg-names = "crypto-base","crypto-bam-base";
		interrupts = <0 236 0>;
		qcom,bam-pipe-pair = <1>;
		qcom,ce-hw-instance = <0>;
		qcom,ce-device = <0>;
		qcom,msm-bus,name = "qcedev-noc";
		qcom,msm-bus,num-cases = <2>;
		qcom,msm-bus,num-paths = <1>;
		qcom,msm-bus,vectors-KBps =
				<55 512 0 0>,
				<55 512 393600 393600>;
		clock-names = "core_clk_src", "iface_clk", "bus_clk";
		clocks = <&clock_rpm clk_qcedev_ce2_clk>,
			 <&clock_rpm clk_gcc_ce2_ahb_m_clk>,
			 <&clock_rpm clk_gcc_ce2_axi_m_clk>;
		qcom,support-core-clk-only;
		qcom,ce-opp-freq = <171430000>;
	};

	qcom,qseecom@6500000 {
		compatible = "qcom,qseecom";
		reg = <0x6500000 0x500000>;
		reg-names = "secapp-region";
		qcom,disk-encrypt-pipe-pair = <2>;
		qcom,file-encrypt-pipe-pair = <0>;
		qcom,support-multiple-ce-hw-instance;
		qcom,hlos-num-ce-hw-instances = <2>;
		qcom,hlos-ce-hw-instance = <1 2>;
		qcom,qsee-ce-hw-instance = <0>;
		qcom,msm-bus,name = "qseecom-noc";
		qcom,msm-bus,num-cases = <4>;
		qcom,msm-bus,num-paths = <1>;
		qcom,support-fde;
		qcom,support-pfe;
		qcom,no-clock-support;
		qcom,msm-bus,vectors-KBps =
				<55 512 0 0>,
				<55 512 0 0>,
				<55 512 120000 1200000>,
				<55 512 393600 3936000>;
		clock-names = "core_clk", "ufs_core_clk_src", "ufs_core_clk",
			      "ufs_bus_clk", "ufs_iface_clk";
		clocks = <&clock_rpm clk_qseecom_ce1_clk>,
                         <&clock_gcc clk_ufs_axi_clk_src>,
                         <&clock_gcc clk_gcc_ufs_axi_clk>,
                         <&clock_gcc clk_gcc_sys_noc_ufs_axi_clk>,
			 <&clock_gcc clk_gcc_ufs_ahb_clk>;
		qcom,ce-opp-freq = <171430000>;
	};

	qcom,sensor-information {
		compatible = "qcom,sensor-information";
		sensor_information0: qcom,sensor-information@0 {
			qcom,sensor-type = "tsens";
			qcom,sensor-name = "tsens_tz_sensor0";
		};

		sensor_information1: qcom,sensor-information@1 {
			qcom,sensor-type =  "tsens";
			qcom,sensor-name = "tsens_tz_sensor1";
		};

		sensor_information2: qcom,sensor-information@2 {
			qcom,sensor-type =  "tsens";
			qcom,sensor-name = "tsens_tz_sensor2";
			qcom,alias-name = "pop_mem";
		};

		sensor_information3: qcom,sensor-information@3 {
			qcom,sensor-type =  "tsens";
			qcom,sensor-name = "tsens_tz_sensor3";
		};

		sensor_information4: qcom,sensor-information@4 {
			qcom,sensor-type = "tsens";
			qcom,sensor-name = "tsens_tz_sensor4";
		};

		sensor_information5: qcom,sensor-information@5 {
			qcom,sensor-type = "tsens";
			qcom,sensor-name = "tsens_tz_sensor5";
		};

		sensor_information6: qcom,sensor-information@6 {
			qcom,sensor-type = "tsens";
			qcom,sensor-name = "tsens_tz_sensor6";
			qcom,alias-name = "cpu7";
		};

		sensor_information7: qcom,sensor-information@7 {
			qcom,sensor-type = "tsens";
			qcom,sensor-name = "tsens_tz_sensor7";
			qcom,alias-name = "cpu0";
		};

		sensor_information8: qcom,sensor-information@8 {
			qcom,sensor-type = "tsens";
			qcom,sensor-name = "tsens_tz_sensor8";
			qcom,alias-name = "cpu1";
		};

		sensor_information9: qcom,sensor-information@9 {
			qcom,sensor-type = "tsens";
			qcom,sensor-name = "tsens_tz_sensor9";
			qcom,alias-name = "cpu2";
		};

		sensor_information10: qcom,sensor-information@10 {
			qcom,sensor-type = "tsens";
			qcom,sensor-name = "tsens_tz_sensor10";
			qcom,alias-name = "cpu3";
		};

		sensor_information11: qcom,sensor-information@11 {
			qcom,sensor-type = "tsens";
			qcom,sensor-name = "tsens_tz_sensor11";
		};

		sensor_information12: qcom,sensor-information@12 {
			qcom,sensor-type = "tsens";
			qcom,sensor-name = "tsens_tz_sensor12";
			qcom,alias-name = "gpu";
		};

		sensor_information13: qcom,sensor-information@13 {
			qcom,sensor-type = "tsens";
			qcom,sensor-name = "tsens_tz_sensor13";
			qcom,alias-name = "cpu4";
		};

		sensor_information14: qcom,sensor-information@14 {
			qcom,sensor-type = "tsens";
			qcom,sensor-name = "tsens_tz_sensor14";
			qcom,alias-name = "cpu5";
		};

		sensor_information15: qcom,sensor-information@15 {
			qcom,sensor-type = "tsens";
			qcom,sensor-name = "tsens_tz_sensor15";
			qcom,alias-name = "cpu6";
		};

		sensor_information16: qcom,sensor-information@16 {
			qcom,sensor-type =  "alarm";
			qcom,sensor-name = "pm8994_tz";
			qcom,scaling-factor = <1000>;
		};

		sensor_information17: qcom,sensor-information@17 {
			qcom,sensor-type =  "adc";
			qcom,sensor-name = "msm_therm";
		};

		sensor_information18: qcom,sensor-information@18 {
			qcom,sensor-type =  "adc";
			qcom,sensor-name = "emmc_therm";
		};

		sensor_information19: qcom,sensor-information@19 {
			qcom,sensor-type =  "adc";
			qcom,sensor-name = "pa_therm0";
		};

		sensor_information20: qcom,sensor-information@20 {
			qcom,sensor-type =  "adc";
			qcom,sensor-name = "pa_therm1";
		};

		sensor_information21: qcom,sensor-information@21 {
			qcom,sensor-type =  "adc";
			qcom,sensor-name = "quiet_therm";
		};

		sensor_information22: qcom,sensor-information@22 {
			qcom,sensor-type =  "llm";
			qcom,sensor-name = "LLM_IA57";
		};
	};

	qcom,msm-thermal {
		compatible = "qcom,msm-thermal";
		qcom,sensor-id = <7>;
		qcom,poll-ms = <250>;
		qcom,limit-temp = <60>;
		qcom,temp-hysteresis = <10>;
		qcom,therm-reset-temp = <115>;
		qcom,freq-step = <2>;
		qcom,freq-control-mask = <0xff>;
		qcom,core-limit-temp = <80>;
		qcom,core-temp-hysteresis = <10>;
		qcom,core-control-mask = <0xfe>;
		qcom,hotplug-temp = <105>;
		qcom,hotplug-temp-hysteresis = <40>;
		qcom,cpu-sensors = "tsens_tz_sensor7", "tsens_tz_sensor8",
				   "tsens_tz_sensor9", "tsens_tz_sensor10",
				   "tsens_tz_sensor13", "tsens_tz_sensor14",
				   "tsens_tz_sensor15", "tsens_tz_sensor6";
		qcom,freq-mitigation-temp = <95>;
		qcom,freq-mitigation-temp-hysteresis = <10>;
		qcom,freq-mitigation-value = <960000>;
		qcom,freq-mitigation-control-mask = <0xF0>;
		qcom,online-hotplug-core;
		qcom,synchronous-cluster-id = <0 1>;
		qcom,mx-restriction-temp = <5>;
		qcom,mx-restriction-temp-hysteresis = <10>;
		qcom,mx-retention-min = <3>;
		vdd-mx-supply = <&pm8994_s2_corner>;

		qcom,vdd-restriction-temp = <5>;
		qcom,vdd-restriction-temp-hysteresis = <10>;

		vdd-dig-supply = <&pm8994_s1_floor_corner>;
		vdd-gfx-supply = <&pmi8994_s2_floor_corner>;

		qcom,vdd-dig-rstr{
			qcom,vdd-rstr-reg = "vdd-dig";
			qcom,levels = <5 7 7>; /* Nominal, Super Turbo, Super Turbo */
			qcom,min-level = <1>; /* No Request */
		};

		qcom,vdd-gfx-rstr{
			qcom,vdd-rstr-reg = "vdd-gfx";
			qcom,levels = <5 7 7>; /* Nominal, Super Turbo, Super Turbo */
			qcom,min-level = <1>; /* No Request */
		};

		msm_thermal_freq: qcom,vdd-apps-rstr{
			qcom,vdd-rstr-reg = "vdd-apps";
			qcom,levels = <302400 600000 600000>;
			qcom,freq-req;
		};
	};

	qcom,bcl {
		compatible = "qcom,bcl";
		qcom,bcl-enable;
		qcom,bcl-framework-interface;
		qcom,bcl-freq-control-list = <&CPU4 &CPU5 &CPU6 &CPU7>;
		qcom,bcl-hotplug-list = <&CPU6 &CPU7>;
		qcom,bcl-soc-hotplug-list = <&CPU4 &CPU5 &CPU6 &CPU7>;
		qcom,ibat-monitor {
			qcom,low-threshold-uamp = <3400000>;
			qcom,high-threshold-uamp = <4200000>;
			qcom,mitigation-freq-khz = <768000>;
			qcom,vph-high-threshold-uv = <3500000>;
			qcom,vph-low-threshold-uv = <3300000>;
			qcom,soc-low-threshold = <10>;
			qcom,thermal-handle = <&msm_thermal_freq>;
		};
	};

	cnss: qcom,cnss@06300000 {
		compatible = "qcom,cnss";
		reg = <0x06300000 0x200000>;
		reg-names = "ramdump";
		wlan-en-gpio = <&msm_gpio 113 0>;
		vdd-wlan-supply = <&bt_vreg>;
		vdd-wlan-io-supply = <&pm8994_s4>;
		vdd-wlan-xtal-supply = <&pm8994_l30>;
		qcom,notify-modem-status;
		pinctrl-names = "default";
		pinctrl-0 = <&cnss_default>;
		qcom,wlan-rc-num = <1>;
		qcom,wlan-uart-access;

		qcom,msm-bus,name = "msm-cnss";
		qcom,msm-bus,num-cases = <4>;
		qcom,msm-bus,num-paths = <1>;
		qcom,msm-bus,vectors-KBps =
					<100 512 0 0>,           /* No vote */
					<100 512 6250 200000>,   /* 50 Mbps */
					<100 512 25000 200000>,  /* 200 Mbps */
					<100 512 100000 200000>; /* 800 Mbps */
	};

	audio_heap {
		compatible = "qcom,msm-shared-memory";
		qcom,proc-id = <1>;
		linux,contiguous-region = <&audio_mem>;
	};

	adsp_heap {
		compatible = "qcom,msm-shared-memory";
		qcom,proc-id = <1>;
		linux,contiguous-region = <&adsp_mem>;
	};

	qcom,msm-core@fc4b8000 {
		compatible = "qcom,apss-core-ea";
		reg = <0xfc4b8000 0x1000>;
		qcom,low-hyst-temp = <10>;
		qcom,high-hyst-temp = <5>;
		qcom,polling-interval = <50>;

		qcom,core-mapping {
			qcom,cpu0-chars {
				qcom,sensor = <&sensor_information7>;
				qcom,cpu-name = <&CPU0>;
			};

			qcom,cpu1-chars {
				qcom,sensor = <&sensor_information8>;
				qcom,cpu-name = <&CPU1>;
			};

			qcom,cpu2-chars {
				qcom,sensor = <&sensor_information9>;
				qcom,cpu-name = <&CPU2>;
			};

			qcom,cpu3-chars {
				qcom,sensor = <&sensor_information10>;
				qcom,cpu-name = <&CPU3>;
			};

			qcom,cpu4-chars {
				qcom,sensor = <&sensor_information13>;
				qcom,cpu-name = <&CPU4>;
			};

			qcom,cpu5-chars {
				qcom,sensor = <&sensor_information14>;
				qcom,cpu-name = <&CPU5>;
			};

			qcom,cpu6-chars {
				qcom,sensor = <&sensor_information15>;
				qcom,cpu-name = <&CPU6>;
			};

			qcom,cpu7-chars {
				qcom,sensor = <&sensor_information6>;
				qcom,cpu-name = <&CPU7>;
			};
		};
	};

	qcom,system-health-monitor {
		compatible = "qcom,system-health-monitor";

		qcom,system-health-monitor-modem {
			qcom,subsys-name = "msm_mpss";
			qcom,ssrestart-string = "modem";
		};
	};

	cpuss_dump {
		compatible = "qcom,cpuss-dump";
		qcom,itlb_dump100 {
			qcom,dump-node = <&L1_itlb_100>;
			qcom,dump-id = <0x24>;
		};
		qcom,itlb_dump101 {
			qcom,dump-node = <&L1_itlb_101>;
			qcom,dump-id = <0x25>;
		};
		qcom,itlb_dump102 {
			qcom,dump-node = <&L1_itlb_102>;
			qcom,dump-id = <0x26>;
		};
		qcom,itlb_dump103 {
			qcom,dump-node = <&L1_itlb_103>;
			qcom,dump-id = <0x27>;
		};
		qcom,dtlb_dump100 {
			qcom,dump-node = <&L1_dtlb_100>;
			qcom,dump-id = <0x44>;
		};
		qcom,dtlb_dump101 {
			qcom,dump-node = <&L1_dtlb_101>;
			qcom,dump-id = <0x45>;
		};
		qcom,dtlb_dump102 {
			qcom,dump-node = <&L1_dtlb_102>;
			qcom,dump-id = <0x46>;
		};
		qcom,dtlb_dump103 {
			qcom,dump-node = <&L1_dtlb_103>;
			qcom,dump-id = <0x47>;
		};
		qcom,l2_tlb_dump0 {
			qcom,dump-node = <&L2_tlb_0>;
			qcom,dump-id = <0x120>;
		};
		qcom,l2_tlb_dump100 {
			qcom,dump-node = <&L2_tlb_1>;
			qcom,dump-id = <0x121>;
		};
		qcom,l2_dump0 {
			qcom,dump-node = <&L2_0>;	/* L2 cache dump for A53 cluster */
			qcom,dump-id = <0xC0>;
		};
		qcom,l2_dump1 {
			qcom,dump-node = <&L2_1>;	/* L2 cache dumo for A57 cluster */
			qcom,dump-id = <0xC1>;
		};
		qcom,l1_i_cache0 {
			qcom,dump-node = <&L1_I_0>;
			qcom,dump-id = <0x60>;
		};
		qcom,l1_i_cache1 {
			qcom,dump-node = <&L1_I_1>;
			qcom,dump-id = <0x61>;
		};
		qcom,l1_i_cache2 {
			qcom,dump-node = <&L1_I_2>;
			qcom,dump-id = <0x62>;
		};
		qcom,l1_i_cache3 {
			qcom,dump-node = <&L1_I_3>;
			qcom,dump-id = <0x63>;
		};
		qcom,l1_i_cache100 {
			qcom,dump-node = <&L1_I_100>;
			qcom,dump-id = <0x64>;
		};
		qcom,l1_i_cache101 {
			qcom,dump-node = <&L1_I_101>;
			qcom,dump-id = <0x65>;
		};
		qcom,l1_i_cache102 {
			qcom,dump-node = <&L1_I_102>;
			qcom,dump-id = <0x66>;
		};
		qcom,l1_i_cache103 {
			qcom,dump-node = <&L1_I_103>;
			qcom,dump-id = <0x67>;
		};
		qcom,l1_d_cache0 {
			qcom,dump-node = <&L1_D_0>;
			qcom,dump-id = <0x80>;
		};
		qcom,l1_d_cache1 {
			qcom,dump-node = <&L1_D_1>;
			qcom,dump-id = <0x81>;
		};
		qcom,l1_d_cache2 {
			qcom,dump-node = <&L1_D_2>;
			qcom,dump-id = <0x82>;
		};
		qcom,l1_d_cache3 {
			qcom,dump-node = <&L1_D_3>;
			qcom,dump-id = <0x83>;
		};
		qcom,l1_d_cache100 {
			qcom,dump-node = <&L1_D_100>;
			qcom,dump-id = <0x84>;
		};
		qcom,l1_d_cache101 {
			qcom,dump-node = <&L1_D_101>;
			qcom,dump-id = <0x85>;
		};
		qcom,l1_d_cache102 {
			qcom,dump-node = <&L1_D_102>;
			qcom,dump-id = <0x86>;
		};
		qcom,l1_d_cache103 {
			qcom,dump-node = <&L1_D_103>;
			qcom,dump-id = <0x87>;
		};
	};

	qcom,avtimer@fe09c000 {
		compatible = "qcom,avtimer";
		reg = <0xFE09C00C 0x4>,
		      <0xFE09C010 0x4>;
		reg-names = "avtimer_lsb_addr", "avtimer_msb_addr";
		qcom,clk_div = <27>;
	};

	cci@f9100000 {
		compatible = "arm,cci-400";
		#address-cells = <1>;
		#size-cells = <1>;
		reg = <0xf9100000 0x1000>;
		ranges = <0x0 0xf9100000 0x10000>;
		hw-version = <8>;

		pmu@a000 {
			compatible = "arm,cci-400-pmu";
			reg = <0x9000 0x5000>;
			interrupts = <0 344 0>,
				     <0 344 0>,
				     <0 344 0>,
				     <0 344 0>,
				     <0 344 0>;
		};

	};
};

&gdsc_usb30 {
	reg = <0xfc4003c4 0x4>;
	status = "ok";
};

&gdsc_pcie_0 {
	status = "ok";
};

&gdsc_pcie_1 {
	status = "ok";
};

&gdsc_ufs {
	status = "ok";
};

&gdsc_venus {
	clock-names = "ocmem_clk", "bus_clk", "core_clk";
	clocks = <&clock_mmss clk_venus0_ocmemnoc_clk>,
		 <&clock_mmss clk_venus0_axi_clk>,
		 <&clock_mmss clk_venus0_vcodec0_clk>;
	status = "ok";
};

&gdsc_venus_core0 {
	qcom,support-hw-trigger;
	clock-names = "core0_clk";
	clocks = <&clock_mmss clk_venus0_core0_vcodec_clk>;
	status = "ok";
};

&gdsc_venus_core1 {
	qcom,support-hw-trigger;
	clock-names = "core1_clk";
	clocks = <&clock_mmss clk_venus0_core1_vcodec_clk>;
	status = "ok";
};

&gdsc_venus_core2 {
	qcom,support-hw-trigger;
	clock-names = "core2_clk";
	clocks = <&clock_mmss clk_venus0_core2_vcodec_clk>;
	status = "ok";
};

&gdsc_mdss {
	clock-names = "bus_clk", "core_clk";
	clocks = <&clock_mmss clk_mdss_axi_clk>,
		 <&clock_mmss clk_mdss_mdp_clk>;
	status = "ok";
};

&gdsc_camss_top {
	clock-names = "csi0_clk", "csi1_clk", "bus_clk";
	clocks = <&clock_mmss clk_camss_csi_vfe0_clk>,
		 <&clock_mmss clk_camss_csi_vfe1_clk>,
		 <&clock_mmss clk_camss_micro_ahb_clk>;
	status = "ok";
};

&gdsc_jpeg {
	clock-names = "bus_clk", "core0_clk", "core1_clk", "core2_clk";
	clocks = <&clock_mmss clk_camss_jpeg_jpeg_axi_clk>,
		 <&clock_mmss clk_camss_jpeg_jpeg0_clk>,
		 <&clock_mmss clk_camss_jpeg_jpeg1_clk>,
		 <&clock_mmss clk_camss_jpeg_jpeg2_clk>;
	parent-supply = <&gdsc_camss_top>;
	status = "ok";
};

&gdsc_vfe {
	clock-names = "bus_clk";
	clocks = <&clock_mmss clk_camss_vfe_vfe_axi_clk>;
	parent-supply = <&gdsc_camss_top>;
	status = "ok";
};

&gdsc_cpp {
	clock-names = "bus_clk", "core_clk";
	clocks = <&clock_mmss clk_camss_vfe_cpp_axi_clk>,
		 <&clock_mmss clk_camss_vfe_cpp_clk>;
	parent-supply = <&gdsc_camss_top>;
	status = "ok";
};

&gdsc_fd {
	clock-names = "bus_clk", "core_clk";
	clocks = <&clock_mmss clk_fd_axi_clk>,
		 <&clock_mmss clk_fd_core_clk>;
	status = "ok";
};

&gdsc_oxili_cx {
	status = "ok";
};

&gdsc_oxili_gx {
	clock-names = "core_clk";
	clocks = <&clock_mmss clk_oxili_gfx3d_clk>;
	status = "ok";
	parent-supply = <&pmi8994_s2_corner>;
};

#include "msm-pm8994-rpm-regulator.dtsi"
#include "msm-pm8994.dtsi"
#include "msm-pmi8994.dtsi"
#include "msm8994-regulator.dtsi"
#include "msm8994-ion.dtsi"
#include "msm8994-iommu.dtsi"
#include "msm8994-iommu-domains.dtsi"
#include "msm8994-camera.dtsi"
#include "msm8994-gpu.dtsi"
#include "dsi-panel-sim-video.dtsi"
#include "dsi-panel-sim-dualmipi0-video.dtsi"
#include "dsi-panel-sim-dualmipi1-video.dtsi"
#include "dsi-panel-sim-cmd.dtsi"
#include "dsi-panel-sim-dualmipi0-cmd.dtsi"
#include "dsi-panel-sim-dualmipi1-cmd.dtsi"<|MERGE_RESOLUTION|>--- conflicted
+++ resolved
@@ -2497,13 +2497,8 @@
 		pinctrl-1 = <&i2c_5_sleep>;
 		qcom,noise-rjct-scl = <0>;
 		qcom,noise-rjct-sda = <0>;
-<<<<<<< HEAD
-		dmas = <&dma_blsp1 20 64 0x20000020 0x20>,
-			<&dma_blsp1 21 32 0x20000020 0x20>;
-=======
 		dmas = <&dma_blsp2 20 64 0x20000020 0x20>,
 			<&dma_blsp2 21 32 0x20000020 0x20>;
->>>>>>> 2a7967de
 		dma-names = "tx", "rx";
 		qcom,master-id = <84>;
 	};

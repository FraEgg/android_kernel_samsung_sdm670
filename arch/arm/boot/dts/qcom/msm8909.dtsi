/* Copyright (c) 2014-2018, The Linux Foundation. All rights reserved.
 *
 * This program is free software; you can redistribute it and/or modify
 * it under the terms of the GNU General Public License version 2 and
 * only version 2 as published by the Free Software Foundation.
 *
 * This program is distributed in the hope that it will be useful,
 * but WITHOUT ANY WARRANTY; without even the implied warranty of
 * MERCHANTABILITY or FITNESS FOR A PARTICULAR PURPOSE.  See the
 * GNU General Public License for more details.
 */

#include "skeleton64.dtsi"
#include <dt-bindings/clock/msm-clocks-8909.h>
#include <dt-bindings/clock/msm-clocks-a7.h>

/ {
	model = "Qualcomm Technologies, Inc. MSM8909";
	compatible = "qcom,msm8909";
	qcom,msm-id =	<245 0>,
			<258 0>,
			<265 0>,
			<275 0>;
	interrupt-parent = <&intc>;

	chosen {
		bootargs = "sched_enable_hmp=1";
	};

	aliases {
		/* smdtty devices */
		smd1 = &smdtty_apps_fm;
		smd2 = &smdtty_apps_riva_bt_acl;
		smd3 = &smdtty_apps_riva_bt_cmd;
		smd5 = &smdtty_apps_riva_ant_cmd;
		smd6 = &smdtty_apps_riva_ant_data;
		smd7 = &smdtty_data1;
		smd8 = &smdtty_data4;
		smd11 = &smdtty_data11;
		smd21 = &smdtty_data21;
		smd36 = &smdtty_loopback;

		sdhc1 = &sdhc_1; /* SDC1 eMMC slot */
		sdhc2 = &sdhc_2; /* SDC2 SD card slot */
		spi0 = &spi_0; /* SPI0 controller device */
		spi2 = &spi_2;
		spi4 = &spi_4;
		i2c5 = &i2c_5; /* I2c5 cntroller device */
		i2c3 = &i2c_3; /* I2C3 controller */
		i2c1 = &i2c_1; /* I2C1 controller */
		i2c2 = &i2c_2; /* I2C2 NFC qup2 device */
		i2c4 = &i2c_4; /* I2C4 controller device */
		qpic_nand1 = &qnand_1; /* qpic nand controller */
	};

	cpus {
		#address-cells = <1>;
		#size-cells = <0>;

		cpu-map {
			cluster0 {
				core0 {
					cpu = <&CPU0>;
				};
				core1 {
					cpu = <&CPU1>;
				};
				core2 {
					cpu = <&CPU2>;
				};
				core3 {
					cpu = <&CPU3>;
				};
			};
		};

		CPU0: cpu@0 {
			device_type = "cpu";
			compatible = "arm,cortex-a7";
			reg = <0x0>;
			qcom,sleep-status = <&cpu0_slp_sts>;
			qcom,limits-info = <&mitigation_profile0>;
		};

		CPU1: cpu@1 {
			device_type = "cpu";
			compatible = "arm,cortex-a7";
			reg = <0x1>;
			qcom,sleep-status = <&cpu1_slp_sts>;
			qcom,limits-info = <&mitigation_profile2>;
		};

		CPU2: cpu@2 {
			device_type = "cpu";
			compatible = "arm,cortex-a7";
			reg = <0x2>;
			qcom,sleep-status = <&cpu2_slp_sts>;
			qcom,limits-info = <&mitigation_profile1>;
		};

		CPU3: cpu@3 {
			device_type = "cpu";
			compatible = "arm,cortex-a7";
			reg = <0x3>;
			qcom,sleep-status = <&cpu3_slp_sts>;
			qcom,limits-info = <&mitigation_profile2>;
		};
	};

	firmware: firmware {
		android {
			compatible = "android,firmware";
			fstab {
				compatible = "android,fstab";
				vendor_fstab: vendor {
					compatible = "android,vendor";
					dev = "/dev/block/platform/soc/7824900.sdhci/by-name/vendor";
					type = "ext4";
					mnt_flags = "ro,barrier=1,discard";
					fsmgr_flags = "wait,verify";
					status = "ok";
				};
				system_fstab: system {
					compatible = "android,system";
					dev = "/dev/block/platform/soc/7824900.sdhci/by-name/system";
					type = "ext4";
					mnt_flags = "ro,barrier=1,discard";
					fsmgr_flags = "wait,verify";
					status = "ok";
				};
			};
		};
	};

	reserved_mem: reserved-memory {
		#address-cells = <2>;
		#size-cells = <2>;
		ranges;

		external_image_mem: external_image__region@0 {
			reg = <0x0 0x87900000 0x0 0x0700000>;
			compatible = "removed-dma-pool";
			no-map;
		};

		modem_adsp_mem: modem_adsp_region@0 {
			reg = <0x0 0x88000000 0x0 0x05500000>;
			compatible = "removed-dma-pool";
			no-map;
		};

		peripheral_mem: pheripheral_region@0 {
			reg = <0x0 0x8d500000 0x0 0x0700000>;
			compatible = "removed-dma-pool";
			no-map;
		};

		venus_qseecom_mem: venus_qseecom_region@0 {
			compatible = "shared-dma-pool";
			reusable;
			alloc-ranges = <0x0 0x80000000 0x0 0x10000000>;
			alignment = <0 0x400000>;
			size = <0 0x0800000>;
		};

		audio_mem: audio_region@0 {
			compatible = "shared-dma-pool";
			reusable;
			alignment = <0 0x400000>;
			size = <0 0x400000>;
		};

		adsp_mem: adsp_region@0 {
			compatible = "shared-dma-pool";
			reusable;
			alignment = <0 0x400000>;
			size = <0 0x400000>;
		};

		cont_splash_mem: splash_region@83000000 {
			reg = <0x0 0x83000000 0x0 0xc00000>;
		};
	};

	soc: soc { };
};

#include "msm8909-ion.dtsi"
#include "msm8909-smp2p.dtsi"
#include "msm8909-ipcrouter.dtsi"
#include "msm-gdsc-8916.dtsi"
#include "msm8909-iommu.dtsi"
#include "msm8909-iommu-domains.dtsi"
#include "msm8909-gpu.dtsi"
#include "msm8909-coresight.dtsi"
#include "msm8909-bus.dtsi"
#include "msm8909-mdss.dtsi"
#include "msm8909-mdss-pll.dtsi"
#include "msm8909-camera.dtsi"

&soc {
	#address-cells = <1>;
	#size-cells = <1>;
	ranges = <0 0 0 0xffffffff>;
	compatible = "simple-bus";

	intc: interrupt-controller@b000000 {
		compatible = "qcom,msm-qgic2";
		interrupt-controller;
		#interrupt-cells = <3>;
		reg = <0x0b000000 0x1000>,
		<0x0b002000 0x1000>;
	};

	restart@4ab000 {
		compatible = "qcom,pshold";
		reg =	<0x4ab000 0x4>,
			<0x193d100 0x4>;
		reg-names = "pshold-base", "tcsr-boot-misc-detect";
	};

	timer {
		compatible = "arm,armv7-timer";
		interrupts = <1 2 0xf08>,
			     <1 3 0xf08>,
			     <1 4 0xf08>,
			     <1 1 0xf08>;
		clock-frequency = <19200000>;
	};

	timer@b020000 {
		#address-cells = <1>;
		#size-cells = <1>;
		ranges;
		compatible = "arm,armv7-timer-mem";
		reg = <0xb020000 0x1000>;
		clock-frequency = <19200000>;

		frame@b021000 {
			frame-number = <0>;
			interrupts = <0 8 0x4>,
				     <0 7 0x4>;
			reg = <0xb021000 0x1000>,
			      <0xb022000 0x1000>;
		};
		frame@b023000 {
			frame-number = <1>;
			interrupts = <0 9 0x4>;
			reg = <0xb023000 0x1000>;
			status = "disabled";
		};
		frame@b024000 {
			frame-number = <2>;
			interrupts = <0 10 0x4>;
			reg = <0xb024000 0x1000>;
			status = "disabled";
		};
		frame@b025000 {
			frame-number = <3>;
			interrupts = <0 11 0x4>;
			reg = <0xb025000 0x1000>;
			status = "disabled";
		};
		frame@b026000 {
			frame-number = <4>;
			interrupts = <0 12 0x4>;
			reg = <0xb026000 0x1000>;
			status = "disabled";
		};
		frame@b027000 {
			frame-number = <5>;
			interrupts = <0 13 0x4>;
			reg = <0xb027000 0x1000>;
			status = "disabled";
		};
		frame@b028000 {
			frame-number = <6>;
			interrupts = <0 14 0x4>;
			reg = <0xb028000 0x1000>;
			status = "disabled";
		};
	};

	clock_rpm: qcom,rpmcc@1800000 {
		compatible = "qcom,rpmcc-8909";
		reg = <0x1800000 0x80000>;
		reg-names = "cc_base";
		#clock-cells = <1>;
	};

	clock_gcc: qcom,gcc@1800000 {
		compatible = "qcom,gcc-8909";
		reg = <0x1800000 0x80000>,
		      <0xb016000 0x00040>;
		reg-names = "cc_base", "apcs_base";
		vdd_dig-supply = <&pm8909_s1_corner>;
		vdd_sr2_dig-supply = <&pm8909_s1_corner_ao>;
		vdd_sr2_pll-supply = <&pm8909_l7_ao>;
		clocks = <&clock_rpm clk_xo_clk_src>,
			<&clock_rpm clk_xo_a_clk_src>;
		clock-names = "xo", "xo_a";
		#clock-cells = <1>;
		qcom,dev-opp-list = <&msm_gpu>;
	};

	clock_gcc_mdss: qcom,gcc-mdss@1ac8300 {
		compatible = "qcom,gcc-mdss-8909";
		clocks = <&mdss_dsi0_pll clk_dsi_pll0_pixel_clk_src>,
			 <&mdss_dsi0_pll clk_dsi_pll0_byte_clk_src>;
		clock-names = "pixel_src", "byte_src";
		#clock-cells = <1>;
	};

	clock_debug: qcom,cc-debug@1874000 {
		compatible = "qcom,cc-debug-8909";
		reg = <0x1874000 0x4>,
			<0xb01101c 0x8>;
		reg-names = "cc_base", "meas";
		clocks = <&clock_rpm clk_rpm_debug_mux>;
		clock-names = "rpm_debug_mux";
		#clock-cells = <1>;
	};

	clock_cpu: qcom,clock-a7@0b011050 {
		compatible = "qcom,clock-a53-8916";
		reg = <0x0b011050 0x8>,
		      <0x0005c00c 0x8>;
		reg-names = "rcg-base", "efuse";
		qcom,safe-freq = < 400000000 >;
		cpu-vdd-supply = <&pm8909_s1_corner_ao>;
		qcom,a7ssmux-opp-store-vcorner = <&CPU0>;
		clocks = <&clock_gcc clk_gpll0_ao_clk_src>,
			 <&clock_gcc clk_a7sspll>;
		clock-names = "clk-4", "clk-5";
		qcom,speed0-bin-v0 =
			<          0 0>,
			<  400000000 4>,
			<  800000000 5>,
			< 1267200000 7>;
		qcom,speed2-bin-v0 =
			<          0 0>,
			<  400000000 4>,
			<  800000000 5>,
			< 1094400000 7>;
		#clock-cells = <1>;
	};

	cpubw: qcom,cpubw {
		compatible = "qcom,devbw";
		governor = "cpufreq";
		qcom,src-dst-ports = <1 512>;
		qcom,active-only;
		qcom,bw-tbl =
			<  762 /* 100 MHz */>,
			< 1525 /* 200 MHz */>,
			< 3051 /* 400 MHz */>,
			< 4066 /* 533 MHz */>;
	};

	devfreq-cpufreq {
		cpubw-cpufreq {
			target-dev = <&cpubw>;
			cpu-to-dev-map =
				 <  400000  762>,
				 <  800000  1525>,
				 <  998400  3051>,
				 < 1094400  4066>;
		};
	};

	qcom,cpu-bwmon {
		compatible = "qcom,bimc-bwmon2";
		reg = <0x408000 0x300>, <0x401000 0x200>;
		reg-names = "base", "global_base";
		interrupts = <0 183 4>;
		qcom,mport = <0>;
		qcom,target-dev = <&cpubw>;
	};

	qcom,msm-cpufreq {
		reg = <0 4>;
		compatible = "qcom,msm-cpufreq";
		clocks = <&clock_cpu  clk_a7ssmux>,
			 <&clock_cpu  clk_a7ssmux>,
			 <&clock_cpu  clk_a7ssmux>,
			 <&clock_cpu  clk_a7ssmux>;
		clock-names = "cpu0_clk", "cpu1_clk",
				"cpu2_clk", "cpu3_clk";
		qcom,cpufreq-table =
			 <  200000 >,
			 <  400000 >,
			 <  533330 >,
			 <  800000 >,
			 <  998400 >,
			 < 1094400 >,
			 < 1190400 >,
			 < 1248000 >,
			 < 1267200 >;
	};


	blsp1_uart1: serial@78af000 {
		compatible = "qcom,msm-lsuart-v14";
		reg = <0x78af000 0x200>;
		interrupts = <0 107 0>;
		status = "disabled";
		clocks = <&clock_gcc clk_gcc_blsp1_uart1_apps_clk>,
			 <&clock_gcc clk_gcc_blsp1_ahb_clk>;
		clock-names = "core_clk", "iface_clk";
	};

	blsp1_uart2: serial@78b0000 {
		compatible = "qcom,msm-lsuart-v14";
		reg = <0x78b0000 0x200>;
		interrupts = <0 108 0>;
		status = "disabled";
		clocks = <&clock_gcc clk_gcc_blsp1_uart2_apps_clk>,
			 <&clock_gcc clk_gcc_blsp1_ahb_clk>;
		clock-names = "core_clk", "iface_clk";
	};

	blsp1_uart2_hs: uart@78b0000 {		/*BLSP1 UART2*/
		compatible = "qcom,msm-hsuart-v14";
		reg = <0x78b0000 0x200>,
			<0x7884000 0x1f000>;
		reg-names = "core_mem", "bam_mem";
		interrupt-names = "core_irq", "bam_irq", "wakeup_irq";
		#address-cells = <0>;
		interrupt-parent = <&blsp1_uart2_hs>;
		interrupts = <0 1 2>;
		#interrupt-cells = <1>;
		interrupt-map-mask = <0xffffffff>;
		interrupt-map = <0 &intc 0 108 0
				1 &intc 0 238 0
				2 &msm_gpio 21 0>;
		qcom,inject-rx-on-wakeup;
		qcom,rx-char-to-inject = <0xfd>;
		qcom,master-id = <86>;
		clock-names = "core_clk", "iface_clk";
		clocks = <&clock_gcc clk_gcc_blsp1_uart2_apps_clk>,
				<&clock_gcc clk_gcc_blsp1_ahb_clk>;
		pinctrl-names = "sleep", "default";
		pinctrl-0 = <&blsp1_uart2_tx_sleep>, <&blsp1_uart2_rxcts_sleep>,
					<&blsp1_uart2_rfr_sleep>;
		pinctrl-1 = <&blsp1_uart2_tx_active>,
			<&blsp1_uart2_rxcts_active>, <&blsp1_uart2_rfr_active>;

		qcom,bam-tx-ep-pipe-index = <2>;
		qcom,bam-rx-ep-pipe-index = <3>;
		qcom,msm-bus,name = "blsp1_uart2_hs";
		qcom,msm-bus,num-cases = <2>;
		qcom,msm-bus,num-paths = <1>;
		qcom,msm-bus,vectors-KBps =
				<86 512 0 0>,
				<86 512 500 800>;
		status = "disabled";
	};

	qcom,sps {
		compatible = "qcom,msm_sps_4k";
		qcom,device-type = <3>;
		qcom,pipe-attr-ee;
	};

	tsens: tsens@4a8000 {
		compatible = "qcom,msm8909-tsens";
		reg = <0x4a8000 0x2000>,
		      <0x5c000  0x1000>;
		reg-names = "tsens_physical", "tsens_eeprom_physical";
		interrupts = <0 184 0>;
		interrupt-names = "tsens-upper-lower";
		qcom,sensors = <5>;
		qcom,slope = <3000 3000 3000 3000 3000>;
		qcom,sensor-id = <0 1 2 3 4>;
	};

	qcom,sensor-information {
		compatible = "qcom,sensor-information";
		sensor_information0: qcom,sensor-information-0 {
			qcom,sensor-type = "tsens";
			qcom,sensor-name = "tsens_tz_sensor0";
			qcom,alias-name = "pop_mem";
		};

		sensor_information1: qcom,sensor-information-1 {
			qcom,sensor-type =  "tsens";
			qcom,sensor-name = "tsens_tz_sensor1";
		};

		sensor_information2: qcom,sensor-information-2 {
			qcom,sensor-type =  "tsens";
			qcom,sensor-name = "tsens_tz_sensor2";
		};

		sensor_information3: qcom,sensor-information-3 {
			qcom,sensor-type =  "tsens";
			qcom,sensor-name = "tsens_tz_sensor3";
		};

		sensor_information4: qcom,sensor-information-4 {
			qcom,sensor-type = "tsens";
			qcom,sensor-name = "tsens_tz_sensor4";
		};

		sensor_information5: qcom,sensor-information-5 {
			qcom,sensor-type = "adc";
			qcom,sensor-name = "pa_therm0";
		};

		sensor_information6: qcom,sensor-information-6 {
			qcom,sensor-type = "adc";
			qcom,sensor-name = "case_therm";
		};

		sensor_information7: qcom,sensor-information-7 {
			qcom,sensor-type = "alarm";
			qcom,sensor-name = "pm8909_tz";
			qcom,scaling-factor = <1000>;
		};

		sensor_information8: qcom,sensor-information-8 {
			qcom,sensor-type = "adc";
			qcom,sensor-name = "xo_therm";
		};

		sensor_information9: qcom,sensor-information-9 {
			qcom,sensor-type = "adc";
			qcom,sensor-name = "xo_therm_buf";
		};
	};

	mitigation_profile0: qcom,limit_info-0 {
		qcom,temperature-sensor = <&sensor_information3>;
		qcom,boot-frequency-mitigate;
		qcom,emergency-frequency-mitigate;
	};

	mitigation_profile1: qcom,limit_info-1 {
		qcom,temperature-sensor = <&sensor_information3>;
		qcom,boot-frequency-mitigate;
		qcom,hotplug-mitigation-enable;
	};

	mitigation_profile2: qcom,limit_info-2 {
		qcom,temperature-sensor = <&sensor_information4>;
		qcom,boot-frequency-mitigate;
		qcom,hotplug-mitigation-enable;
	};

	qcom,msm-thermal {
		compatible = "qcom,msm-thermal";
		qcom,sensor-id = <3>;
		qcom,poll-ms = <250>;
		qcom,limit-temp = <60>;
		qcom,temp-hysteresis = <10>;
		qcom,freq-step = <2>;
		qcom,core-limit-temp = <80>;
		qcom,core-temp-hysteresis = <10>;
		qcom,hotplug-temp = <97>;
		qcom,hotplug-temp-hysteresis = <12>;
		qcom,freq-mitigation-temp = <97>;
		qcom,freq-mitigation-temp-hysteresis = <12>;
		qcom,freq-mitigation-value = <400000>;
		qcom,online-hotplug-core;
		qcom,therm-reset-temp = <115>;
		qcom,synchronous-cluster-id = <0>;
		qcom,synchronous-cluster-map = <0 4 &CPU0 &CPU1 &CPU2 &CPU3>;
		qcom,disable-cx-phase-ctrl;
		qcom,disable-gfx-phase-ctrl;
		qcom,disable-vdd-mx;
		qcom,disable-psm;
		qcom,disable-ocr;
		qcom,vdd-restriction-temp = <5>;
		qcom,vdd-restriction-temp-hysteresis = <10>;
		vdd-dig-supply = <&pm8909_s1_floor_corner>;

		qcom,vdd-dig-rstr{
			qcom,vdd-rstr-reg = "vdd-dig";
			qcom,levels = <5 7 7>; /* Nominal, Super Turbo, Super Turbo */
			qcom,min-level = <1>; /* No Request */
		};
	};

	qcom,ipc-spinlock@1905000 {
		compatible = "qcom,ipc-spinlock-sfpb";
		reg = <0x1905000 0x8000>;
		qcom,num-locks = <8>;
	};

	msm_vidc: qcom,vidc@1d00000 {
		compatible = "qcom,msm-vidc";
		reg = <0x01d00000 0xff000>;
		interrupts = <0 44 0>;
		qcom,hfi-version = "3xx";
		venus-supply = <&gdsc_venus>;
		venus-core0-supply = <&gdsc_venus_core0>;
		clocks = <&clock_gcc clk_gcc_venus0_vcodec0_clk>,
			<&clock_gcc clk_gcc_venus0_core0_vcodec0_clk>,
			<&clock_gcc clk_gcc_venus0_ahb_clk>,
			<&clock_gcc clk_gcc_venus0_axi_clk>;
		clock-names = "core_clk", "core0_clk", "iface_clk", "bus_clk";
		qcom,clock-configs = <0x1 0x0 0x0 0x0>;
		qcom,sw-power-collapse;
		qcom,slave-side-cp;
		qcom,hfi = "venus";
		qcom,reg-presets = <0xe0020 0x05555556>,
			<0xe0024 0x05555556>,
			<0x80124 0x00000003>;
		qcom,qdss-presets = <0x826000 0x1000>,
			<0x827000 0x1000>,
			<0x822000 0x1000>,
			<0x803000 0x1000>,
			<0x9180000 0x1000>,
			<0x9181000 0x1000>;
		qcom,max-hw-load = <244800>; /* 1080p@30 */
		qcom,firmware-name = "venus";
		qcom,allowed-clock-rates = <307200000 266670000 133330000>;
		qcom,clock-freq-tbl {
			qcom,profile-enc {
				qcom,codec-mask = <0x55555555>;
				qcom,cycles-per-mb = <2316>;
				qcom,low-power-mode-factor = <32768>;
			};
			qcom,profile-dec {
				qcom,codec-mask = <0xf3ffffff>;
				qcom,cycles-per-mb = <788>;
			};
			qcom,profile-hevcdec {
				qcom,codec-mask = <0x0c000000>;
				qcom,cycles-per-mb = <1015>;
			};
		};
<<<<<<< HEAD
=======

>>>>>>> e045a95c
		qcom,vidc-iommu-domains {
			qcom,domain-ns {
				qcom,vidc-domain-phandle = <&venus_domain_ns>;
				qcom,vidc-buffer-types = <0xfff>;
			};
			qcom,domain-sec-bs {
				qcom,vidc-domain-phandle =
						<&venus_domain_sec_bitstream>;
				qcom,vidc-buffer-types = <0x241>;
			};
			qcom,domain-sec-px {
				qcom,vidc-domain-phandle =
						<&venus_domain_sec_pixel>;
				qcom,vidc-buffer-types = <0x106>;
			};
			qcom,domain-sec-np {
				qcom,vidc-domain-phandle =
						<&venus_domain_sec_non_pixel>;
				qcom,vidc-buffer-types = <0x480>;
			};
		};
<<<<<<< HEAD
=======

>>>>>>> e045a95c
		venus_bus_ddr {
			compatible = "qcom,msm-vidc,bus";
			label = "venus-ddr";
			qcom,bus-master = <MSM_BUS_MASTER_VIDEO_P0>;
			qcom,bus-slave = <MSM_BUS_SLAVE_EBI_CH0>;
			qcom,bus-governor = "venus-ddr-gov";
			qcom,bus-range-kbps = <1000 917000>;
		};

		arm9_bus_ddr {
			compatible = "qcom,msm-vidc,bus";
			label = "venus-arm9-ddr";
			qcom,bus-master = <MSM_BUS_MASTER_VIDEO_P0>;
			qcom,bus-slave = <MSM_BUS_SLAVE_EBI_CH0>;
			qcom,bus-governor = "performance";
			qcom,bus-range-kbps = <1 1>;
		};

		venus-ddr-gov {
			compatible = "qcom,msm-vidc,governor,table";
			name = "venus-ddr-gov";
			status = "ok";
			qcom,bus-freq-table {
				qcom,profile-enc {
					qcom,codec-mask = <0x55555555>;
					qcom,load-busfreq-tbl =
<<<<<<< HEAD
						<244800 698000>,   /* 1080p30E   */
						<108000 351700>,   /* 720p30E    */
						<36000  117200>,   /* VGA30E     */
						<0      0>;
				};
				qcom,profile-dec {
					qcom,codec-mask = <0xffffffff>;
					qcom,load-busfreq-tbl =
						<244800 758800>,   /*1080p30D    */
						<108000 337200>,   /* 720p30D    */
						<72000  224800>,   /* VGA60D     */
						<36000  112400>,    /* VGA30D     */
						<0      0>;
				};
			};
		};
	};
=======
					<244800 841000>,   /* 1080p30E   */
					<216000 740000>,   /* 720p60E    */
					<194400 680000>,   /* FWVGA120E  */
					<144000 496000>,   /* VGA120E    */
					<108000 370000>,   /* 720p30E    */
					<97200  340000>,   /* FWVGA60E   */
					<48600  170000>,   /* FWVGA30E   */
					<72000  248000>,   /* VGA60E     */
					<36000  124000>,   /* VGA30E     */
					<18000  70000>,    /* QVGA60E    */
					<9000   35000>,    /* QVGA30E    */
					<0      0>;
				};

				qcom,profile-dec {
					qcom,codec-mask = <0xffffffff>;
					qcom,load-busfreq-tbl =
					<244800 605000>,   /* 1080p30D   */
					<216000 540000>,   /* 720p60D    */
					<194400 484000>,   /* FWVGA120D  */
					<144000 360000>,   /* VGA120D    */
					<108000 270000>,   /* 720p30D    */
					<97200  242000>,   /* FWVGA60D   */
					<48600  121000>,   /* FWVGA30D   */
					<72000  180000>,   /* VGA60D     */
					<36000  90000>,    /* VGA30D     */
					<18000  45000>,    /* HVGA30D    */
					<0      0>;
				};
			};
		};
	};

>>>>>>> e045a95c
	qcom,smem@87d00000 {
		compatible = "qcom,smem";
		reg = <0x87d00000 0x100000>,
			<0x0b011008 0x4>,
			<0x60000 0x8000>,
			<0x193D000 0x8>;
		reg-names = "smem", "irq-reg-base", "aux-mem1", "smem_targ_info_reg";
		qcom,mpu-enabled;

		qcom,smd-modem {
			compatible = "qcom,smd";
			qcom,smd-edge = <0>;
			qcom,smd-irq-offset = <0x0>;
			qcom,smd-irq-bitmask = <0x1000>;
			interrupts = <0 25 1>;
			label = "modem";
			qcom,not-loadable;
		};

		qcom,smsm-modem {
			compatible = "qcom,smsm";
			qcom,smsm-edge = <0>;
			qcom,smsm-irq-offset = <0x0>;
			qcom,smsm-irq-bitmask = <0x2000>;
			interrupts = <0 26 1>;
		};

		qcom,smd-wcnss {
			compatible = "qcom,smd";
			qcom,smd-edge = <6>;
			qcom,smd-irq-offset = <0x0>;
			qcom,smd-irq-bitmask = <0x20000>;
			interrupts = <0 142 1>;
			label = "wcnss";
		};

		qcom,smsm-wcnss {
			compatible = "qcom,smsm";
			qcom,smsm-edge = <6>;
			qcom,smsm-irq-offset = <0x0>;
			qcom,smsm-irq-bitmask = <0x80000>;
			interrupts = <0 144 1>;
		};

		qcom,smd-rpm {
			compatible = "qcom,smd";
			qcom,smd-edge = <15>;
			qcom,smd-irq-offset = <0x0>;
			qcom,smd-irq-bitmask = <0x1>;
			interrupts = <0 168 1>;
			label = "rpm";
			qcom,irq-no-suspend;
			qcom,not-loadable;
		};
	};

	rpm_bus: qcom,rpm-smd {
		compatible = "qcom,rpm-smd";
		rpm-channel-name = "rpm_requests";
		rpm-channel-type = <15>; /* SMD_APPS_RPM */
	};

	qcom,bam_dmux@4044000 {
		compatible = "qcom,bam_dmux";
		reg = <0x4044000 0x19000>;
		interrupts = <0 29 1>;
		qcom,rx-ring-size = <32>;
		qcom,max-rx-mtu = <4096>;
		qcom,fast-shutdown;
		qcom,no-cpu-affinity;
	};

	qcom,smdtty {
		compatible = "qcom,smdtty";

		smdtty_apps_fm: qcom,smdtty-apps-fm {
			qcom,smdtty-remote = "wcnss";
			qcom,smdtty-port-name = "APPS_FM";
		};

		smdtty_apps_riva_bt_acl: smdtty-apps-riva-bt-acl {
			qcom,smdtty-remote = "wcnss";
			qcom,smdtty-port-name = "APPS_RIVA_BT_ACL";
		};

		smdtty_apps_riva_bt_cmd: qcom,smdtty-apps-riva-bt-cmd {
			qcom,smdtty-remote = "wcnss";
			qcom,smdtty-port-name = "APPS_RIVA_BT_CMD";
		};

		smdtty_apps_riva_ant_cmd: smdtty-apps-riva-ant-cmd {
			qcom,smdtty-remote = "wcnss";
			qcom,smdtty-port-name = "APPS_RIVA_ANT_CMD";
		};

		smdtty_apps_riva_ant_data: smdtty-apps-riva-ant-data {
			qcom,smdtty-remote = "wcnss";
			qcom,smdtty-port-name = "APPS_RIVA_ANT_DATA";
		};

		smdtty_data1: qcom,smdtty-data1 {
			qcom,smdtty-remote = "modem";
			qcom,smdtty-port-name = "DATA1";
		};

		smdtty_data4: qcom,smdtty-data4 {
			qcom,smdtty-remote = "modem";
			qcom,smdtty-port-name = "DATA4";
		};

		smdtty_data11: qcom,smdtty-data11 {
			qcom,smdtty-remote = "modem";
			qcom,smdtty-port-name = "DATA11";
		};

		smdtty_data21: qcom,smdtty-data21 {
			qcom,smdtty-remote = "modem";
			qcom,smdtty-port-name = "DATA21";
		};

		smdtty_loopback: smdtty-loopback {
			qcom,smdtty-remote = "modem";
			qcom,smdtty-port-name = "LOOPBACK";
			qcom,smdtty-dev-name = "LOOPBACK_TTY";
		};
	};

	qcom,smdpkt {
		compatible = "qcom,smdpkt";

		qcom,smdpkt-data5-cntl {
			qcom,smdpkt-remote = "modem";
			qcom,smdpkt-port-name = "DATA5_CNTL";
			qcom,smdpkt-dev-name = "smdcntl0";
		};

		qcom,smdpkt-data22 {
			qcom,smdpkt-remote = "modem";
			qcom,smdpkt-port-name = "DATA22";
			qcom,smdpkt-dev-name = "smd22";
		};

		qcom,smdpkt-data40-cntl {
			qcom,smdpkt-remote = "modem";
			qcom,smdpkt-port-name = "DATA40_CNTL";
			qcom,smdpkt-dev-name = "smdcntl8";
		};

		qcom,smdpkt-apr-apps2 {
			qcom,smdpkt-remote = "modem";
			qcom,smdpkt-port-name = "apr_apps2";
			qcom,smdpkt-dev-name = "apr_apps2";
		};

		qcom,smdpkt-loopback {
			qcom,smdpkt-remote = "modem";
			qcom,smdpkt-port-name = "LOOPBACK";
			qcom,smdpkt-dev-name = "smd_pkt_loopback";
		};
	};

	qcom,iris-fm {
		compatible = "qcom,iris_fm";
	};

	wcnss: qcom,wcnss-wlan@a000000 {
		compatible = "qcom,wcnss_wlan";
		reg = <0x0a000000 0x280000>,
			<0xb011008 0x04>,
			<0x0a21b000 0x3000>,
			<0x03204000 0x00000100>,
			<0x03200800 0x00000200>,
			<0x0A100400 0x00000200>,
			<0x0A205050 0x00000200>,
			<0x0A219000 0x00000020>,
			<0x0A080488 0x00000008>,
			<0x0A080fb0 0x00000008>,
			<0x0A08040c 0x00000008>,
			<0x0A0120a8 0x00000008>,
			<0x0A012448 0x00000008>,
			<0x0A080c00 0x00000001>,
			<0x0005E000 0x00000064>;

		reg-names = "wcnss_mmio", "wcnss_fiq",
			    "pronto_phy_base", "riva_phy_base",
			    "riva_ccu_base", "pronto_a2xb_base",
			    "pronto_ccpu_base", "pronto_saw2_base",
			    "wlan_tx_phy_aborts","wlan_brdg_err_source",
			    "wlan_tx_status", "alarms_txctl",
			    "alarms_tactl", "pronto_mcu_base",
			    "pronto_qfuse";

		interrupts = <0 145 0 0 146 0>;
		interrupt-names = "wcnss_wlantx_irq", "wcnss_wlanrx_irq";

		qcom,pronto-vddmx-supply = <&pm8909_l3_corner_ao>;
		qcom,pronto-vddcx-supply = <&pm8909_s1_corner>;
		qcom,pronto-vddpx-supply = <&pm8909_l7>;
		qcom,iris-vddxo-supply   = <&pm8909_l7>;
		qcom,iris-vddrfa-supply  = <&pm8909_l10>;
		qcom,iris-vddpa-supply   = <&pm8909_l9>;
		qcom,iris-vdddig-supply  = <&pm8909_l5>;

		qcom,iris-vddxo-voltage-level = <1800000 0 1800000>;
		qcom,iris-vddrfa-voltage-level = <1300000 0 1300000>;
		qcom,iris-vddpa-voltage-level = <3300000 0 3300000>;
		qcom,iris-vdddig-voltage-level = <1800000 0 1800000>;

		qcom,vddmx-voltage-level = <5 1 7>;
		qcom,vddcx-voltage-level = <5 1 7>;
		qcom,vddpx-voltage-level = <1800000 0 1800000>;

		qcom,iris-vddxo-current = <10000>;
		qcom,iris-vddrfa-current = <100000>;
		qcom,iris-vddpa-current = <515000>;
		qcom,iris-vdddig-current = <10000>;

		qcom,pronto-vddmx-current = <0>;
		qcom,pronto-vddcx-current = <0>;
		qcom,pronto-vddpx-current = <0>;

		pinctrl-names = "wcnss_default", "wcnss_sleep",
						"wcnss_gpio_default";
		pinctrl-0 = <&wcnss_default>;
		pinctrl-1 = <&wcnss_sleep>;
		pinctrl-2 = <&wcnss_gpio_default>;

		gpios = <&msm_gpio 40 0>, <&msm_gpio 41 0>, <&msm_gpio 42 0>,
					<&msm_gpio 43 0>, <&msm_gpio 44 0>;

		clocks = <&clock_rpm clk_xo_wlan_clk>,
			 <&clock_rpm clk_rf_clk2>,
			 <&clock_debug clk_gcc_debug_mux>,
			 <&clock_gcc clk_wcnss_m_clk>;
		clock-names = "xo", "rf_clk", "measure", "wcnss_debug";

		qcom,wlan-rx-buff-count = <512>;
		qcom,has-autodetect-xo;
		qcom,is-pronto-v3;
		qcom,is-dual-band-disabled;
		qcom,is-pronto-vadc;
		qcom,has-pronto-hw;
		qcom,wcnss-adc_tm = <&pm8909_adc_tm>;
	};

	usb_otg: usb@78d9000 {
		compatible = "qcom,hsusb-otg";
		reg = <0x78d9000 0x400>, <0x6c000 0x200>;
		reg-names = "core", "phy_csr";

		interrupts = <0 134 0>,<0 140 0>;
		interrupt-names = "core_irq", "async_irq";

		hsusb_vdd_dig-supply = <&pm8909_l2>;
		HSUSB_1p8-supply = <&pm8909_l7>;
		HSUSB_3p3-supply = <&pm8909_l13>;
		qcom,vdd-voltage-level = <0 1200000 1200000>;

		qcom,hsusb-otg-phy-init-seq = <0x73 0x80 0xffffffff>;
		qcom,hsusb-otg-phy-type = <3>; /* SNPS Femto PHY */
		qcom,hsusb-otg-mode = <1>; /* DEVICE only */
		qcom,hsusb-otg-otg-control = <2>; /* PMIC */
		qcom,dp-manual-pullup;
		qcom,phy-dvdd-always-on;
		qcom,hsusb-otg-mpm-dpsehv-int = <49>;
		qcom,hsusb-otg-mpm-dmsehv-int = <58>;

		qcom,msm-bus,name = "usb2";
		qcom,msm-bus,num-cases = <3>;
		qcom,msm-bus,num-paths = <1>;
		qcom,msm-bus,vectors-KBps =
				<87 512 0 0>,
				<87 512 80000 0>,
				<87 512 6000  6000>;
		clocks = <&clock_gcc clk_gcc_usb_hs_ahb_clk>,
			 <&clock_gcc clk_gcc_usb_hs_system_clk>,
			 <&clock_gcc clk_gcc_usb2a_phy_sleep_clk>,
			 <&clock_rpm clk_bimc_usb_a_clk>,
			 <&clock_rpm clk_snoc_usb_a_clk>,
			 <&clock_rpm clk_pcnoc_usb_a_clk>,
			 <&clock_gcc clk_gcc_qusb2_phy_clk>,
			 <&clock_gcc clk_gcc_usb2_hs_phy_only_clk>,
			 <&clock_gcc clk_gcc_usb_hs_phy_cfg_ahb_clk>,
			 <&clock_rpm clk_xo_otg_clk>;
		clock-names = "iface_clk", "core_clk", "sleep_clk",
				"bimc_clk", "snoc_clk", "pcnoc_clk",
				"phy_reset_clk", "phy_por_clk", "phy_csr_clk",
				"xo";
		qcom,bus-clk-rate = <400000000 200000000 100000000>;
		qcom,max-nominal-sysclk-rate = <100000000>;
		qcom,boost-sysclk-with-streaming;
	};

	android_usb: android_usb@086000c8 {
		compatible = "qcom,android-usb";
		reg = <0x086000c8 0xc8>;
		qcom,pm-qos-latency = <2 1001 12701>;
	};

	qcom,usbbam@78c4000 {
		compatible = "qcom,usb-bam-msm";
		reg = <0x78c4000 0x15000>;
		reg-names = "hsusb";
		interrupts = <0 135 0>;
		interrupt-names = "hsusb";
		qcom,bam-type = <1>;
		qcom,usb-bam-num-pipes = <2>;
		qcom,usb-bam-fifo-baseaddr = <0x08603800>;
		qcom,ignore-core-reset-ack;
		qcom,disable-clk-gating;
		qcom,reset-bam-on-disconnect;

		qcom,pipe0 {
			label = "hsusb-qdss-in-0";
			qcom,usb-bam-mem-type = <2>;
			qcom,dir = <1>;
			qcom,pipe-num = <0>;
			qcom,peer-bam = <0>;
			qcom,peer-bam-physical-address = <0x884000>;
			qcom,src-bam-pipe-index = <0>;
			qcom,dst-bam-pipe-index = <0>;
			qcom,data-fifo-offset = <0x0>;
			qcom,data-fifo-size = <0x600>;
			qcom,descriptor-fifo-offset = <0x600>;
			qcom,descriptor-fifo-size = <0x200>;
		};
	};

	spmi_bus: qcom,spmi@200f000 {
		compatible = "qcom,spmi-pmic-arb";
		reg = <0x200f000 0x1000>,
			<0x2400000 0x400000>,
			<0x2c00000 0x400000>,
			<0x3800000 0x200000>,
			<0x200a000 0x2100>;
		reg-names = "core", "chnls", "obsrvr", "intr", "cnfg";
		interrupts = <0 190 0>;
		qcom,pmic-arb-channel = <0>;
		qcom,pmic-arb-ee = <0>;
		#interrupt-cells = <3>;
		interrupt-controller;
		#address-cells = <1>;
		#size-cells = <0>;
		cell-index = <0>;
	};

	qcom,rmtfs_sharedmem@87c00000 {
		compatible = "qcom,sharedmem-uio";
		reg = <0x87c00000 0xe0000>;
		reg-names = "rmtfs";
		qcom,client-id = <0x00000001>;
	};

	qcom,dsp_sharedmem@87ce0000 {
		compatible = "qcom,sharedmem-uio";
		reg = <0x87ce0000 0x10000>;
		reg-names = "rfsa_dsp";
		qcom,client-id = <0x011013ec>;
	};

	qcom,mdm_sharedmem@87cf0000 {
		compatible = "qcom,sharedmem-uio";
		reg = <0x87cf0000 0x10000>;
		reg-names = "rfsa_mdm";
		qcom,client-id = <0x011013ed>;
	};

	cpu-pmu {
		compatible = "arm,cortex-a7-pmu";
		qcom,irq-is-percpu;
		interrupts = <1 7 0xf00>;
	};

	jtag_fuse: jtagfuse@5e01c {
		compatible = "qcom,jtag-fuse-v2";
		reg = <0x5e01c 0x8>;
		reg-names = "fuse-base";
	};

	jtag_mm0: jtagmm@84c000 {
		compatible = "qcom,jtag-mm";
		reg = <0x84c000 0x1000>,
		      <0x840000 0x1000>;
		reg-names = "etm-base","debug-base";

		clocks = <&clock_rpm clk_qdss_clk>,
			 <&clock_rpm clk_qdss_a_clk>;
		clock-names = "core_clk", "core_a_clk";

		qcom,coresight-jtagmm-cpu = <&CPU0>;
	};

	jtag_mm1: jtagmm@84d000 {
		compatible = "qcom,jtag-mm";
		reg = <0x84d000 0x1000>,
		      <0x842000 0x1000>;
		reg-names = "etm-base","debug-base";

		clocks = <&clock_rpm clk_qdss_clk>,
			 <&clock_rpm clk_qdss_a_clk>;
		clock-names = "core_clk", "core_a_clk";

		qcom,coresight-jtagmm-cpu = <&CPU1>;
	};

	jtag_mm2: jtagmm@84e000 {
		compatible = "qcom,jtag-mm";
		reg = <0x84e000 0x1000>,
		      <0x844000 0x1000>;
		reg-names = "etm-base","debug-base";

		clocks = <&clock_rpm clk_qdss_clk>,
			 <&clock_rpm clk_qdss_a_clk>;
		clock-names = "core_clk", "core_a_clk";

		qcom,coresight-jtagmm-cpu = <&CPU2>;
	};

	jtag_mm3: jtagmm@84f000 {
		compatible = "qcom,jtag-mm";
		reg = <0x84f000 0x1000>,
		      <0x846000 0x1000>;
		reg-names = "etm-base","debug-base";

		clocks = <&clock_rpm clk_qdss_clk>,
			 <&clock_rpm clk_qdss_a_clk>;
		clock-names = "core_clk", "core_a_clk";

		qcom,coresight-jtagmm-cpu = <&CPU3>;
	};

	qnand_1: nand@7980000 {
		compatible = "qcom,msm-nand";
		reg = <0x7980000 0x1000>,
			<0x7984000 0x1a000>,
			<0x5e02c 0x4>;
		reg-names = "nand_phys",
		    "bam_phys", "boot_cfg";
		qcom,reg-adjustment-offset = <0>;
		interrupts = <0 132 0>;
		interrupt-names = "bam_irq";

		qcom,msm-bus,name = "qpic_nand";
		qcom,msm-bus,num-cases = <2>;
		qcom,msm-bus,num-paths = <1>;
		qcom,msm-bus,vectors-KBps =
			<91 512 0 0>,
		/* Voting for max b/w on PNOC bus for now */
			<91 512 400000 800000>;

		clock-names = "core_clk";
		clocks = <&clock_rpm clk_qpic_clk>;
		status = "disabled";
	};

	sdhc_1: sdhci@7824000 {
		compatible = "qcom,sdhci-msm";
		reg = <0x07824900 0x11c>, <0x07824000 0x800>;
		reg-names = "hc_mem", "core_mem";

		interrupts = <0 123 0>, <0 138 0>;
		interrupt-names = "hc_irq", "pwr_irq";

		qcom,bus-width = <8>;

		qcom,pm-qos-irq-type = "affine_irq";
		qcom,pm-qos-irq-latency = <2 250>;

		qcom,msm-bus,name = "sdhc1";
		qcom,msm-bus,num-cases = <8>;
		qcom,msm-bus,num-paths = <1>;
		qcom,msm-bus,vectors-KBps = <78 512 0 0>, /* No vote */
				<78 512 1046 3200>,    /* 400 KB/s*/
				<78 512 52286 160000>, /* 20 MB/s */
				<78 512 65360 200000>, /* 25 MB/s */
				<78 512 130718 400000>, /* 50 MB/s */
				<78 512 261438 800000>, /* 100 MB/s */
				<78 512 261438 800000>, /* 200 MB/s */
				<78 512 1338562 4096000>; /* Max. bandwidth */
		qcom,bus-bw-vectors-bps = <0 400000 20000000 25000000 50000000
						100000000 200000000 4294967295>;


		clocks = <&clock_gcc clk_gcc_sdcc1_ahb_clk>,
			 <&clock_gcc clk_gcc_sdcc1_apps_clk>;
		clock-names = "iface_clk", "core_clk";
		qcom,clk-rates = <400000 25000000 50000000 100000000 177770000>;
		qcom,devfreq,freq-table = <50000000 177770000>;

		status = "disabled";
	};

	sdhc_2: sdhci@07864000 {
		compatible = "qcom,sdhci-msm";
		reg = <0x07864900 0x11c>, <0x07864000 0x800>;
		reg-names = "hc_mem", "core_mem";

		interrupts = <0 125 0>, <0 221 0>;
		interrupt-names = "hc_irq", "pwr_irq";

		qcom,bus-width = <4>;

		qcom,pm-qos-irq-type = "affine_irq";
		qcom,pm-qos-irq-latency = <2 250>;

		qcom,msm-bus,name = "sdhc2";
		qcom,msm-bus,num-cases = <8>;
		qcom,msm-bus,num-paths = <1>;
		qcom,msm-bus,vectors-KBps = <81 512 0 0>, /* No vote */
				<81 512 1046 3200>,    /* 400 KB/s*/
				<81 512 52286 160000>, /* 20 MB/s */
				<81 512 65360 200000>, /* 25 MB/s */
				<81 512 130718 400000>, /* 50 MB/s */
				<81 512 261438 800000>, /* 100 MB/s */
				<81 512 261438 800000>, /* 200 MB/s */
				<81 512 1338562 4096000>; /* Max. bandwidth */
		qcom,bus-bw-vectors-bps = <0 400000 20000000 25000000 50000000
						100000000 200000000 4294967295>;

		clocks = <&clock_gcc clk_gcc_sdcc2_ahb_clk>,
			 <&clock_gcc clk_gcc_sdcc2_apps_clk>;
		clock-names = "iface_clk", "core_clk";

		qcom,clk-rates = <400000 25000000 50000000 100000000 200000000>;
		qcom,devfreq,freq-table = <50000000 200000000>;

		status = "disabled";
	};

	qcom,wdt@b017000 {
		compatible = "qcom,msm-watchdog";
		reg = <0xb017000 0x1000>;
		reg-names = "wdt-base";
		interrupts = <0 3 0>, <0 4 0>;
		qcom,bark-time = <11000>;
		qcom,pet-time = <10000>;
		qcom,ipi-ping;
	};

	qcom,msm-rtb {
		compatible = "qcom,msm-rtb";
		qcom,rtb-size = <0x100000>; /* 1M EBI1 buffer */
	};

	qcom,msm-imem@8600000 {
		compatible = "qcom,msm-imem";
		reg = <0x08600000 0x1000>; /* Address and size of IMEM */
		ranges = <0x0 0x08600000 0x1000>;
		#address-cells = <1>;
		#size-cells = <1>;

		mem_dump_table@10 {
			compatible = "qcom,msm-imem-mem_dump_table";
			reg = <0x10 8>;
		};

		boot_stats@6b0 {
			compatible = "qcom,msm-imem-boot_stats";
			reg = <0x6b0 32>;
		};

		pil@94c {
			compatible = "qcom,msm-imem-pil";
			reg = <0x94c 200>;
		};

		restart_reason@65c {
			compatible = "qcom,msm-imem-restart_reason";
			reg = <0x65c 4>;
		};
	};

	qcom,mpm2-sleep-counter@4a3000 {
		compatible = "qcom,mpm2-sleep-counter";
		reg = <0x4a3000 0x1000>;
		clock-frequency = <32768>;
	};

	spi_0: spi@78ba000 { /* BLSP1 QUP6 */
		compatible = "qcom,spi-qup-v2";
		#address-cells = <1>;
		#size-cells = <0>;
		reg-names = "spi_physical", "spi_bam_physical";
		reg = <0x78ba000 0x600>,
		      <0x7884000 0x23000>;
		interrupt-names = "spi_irq", "spi_bam_irq";
		interrupts = <0 100 0>, <0 238 0>;
		spi-max-frequency = <19200000>;
		pinctrl-names = "spi_default", "spi_sleep";
		pinctrl-0 = <&spi0_default &spi0_cs0_active>;
		pinctrl-1 = <&spi0_sleep &spi0_cs0_sleep>;
		clocks = <&clock_gcc clk_gcc_blsp1_ahb_clk>,
		<&clock_gcc clk_gcc_blsp1_qup6_spi_apps_clk>;
		clock-names = "iface_clk", "core_clk";
		qcom,infinite-mode = <0>;
		qcom,use-bam;
		qcom,use-pinctrl;
		qcom,ver-reg-exists;
		qcom,bam-consumer-pipe-index = <14>;
		qcom,bam-producer-pipe-index = <15>;
		qcom,master-id = <86>;
	};

	spi_2: spi@78b6000 { /* BLSP1 QUP2 */
		compatible = "qcom,spi-qup-v2";
		#address-cells = <1>;
		#size-cells = <0>;
		reg-names = "spi_physical", "spi_bam_physical";
		reg = <0x78b6000 0x600>,
		      <0x7884000 0x23000>;
		interrupt-names = "spi_irq", "spi_bam_irq";
		interrupts = <0 96 0>, <0 238 0>;
		spi-max-frequency = <50000000>;
		pinctrl-names = "spi_default", "spi_sleep";
		pinctrl-0 = <&spi2_default &spi2_cs0_active>;
		pinctrl-1 = <&spi2_sleep &spi2_cs0_sleep>;
		clocks = <&clock_gcc clk_gcc_blsp1_ahb_clk>,
		<&clock_gcc clk_gcc_blsp1_qup2_spi_apps_clk>;
		clock-names = "iface_clk", "core_clk";
		qcom,infinite-mode = <0>;
		qcom,use-bam;
		qcom,use-pinctrl;
		qcom,ver-reg-exists;
		qcom,bam-consumer-pipe-index = <6>;
		qcom,bam-producer-pipe-index = <7>;
		qcom,master-id = <86>;
		status = "disabled";
	};

	spi_4: spi@78B8000{ /* BLSP1 QUP4 */
		compatible = "qcom,spi-qup-v2";
		#address-cells = <1>;
		#size-cells = <0>;
		reg-names = "spi_physical", "spi_bam_physical";
		reg = <0x78b8000 0x600>,
		      <0x7884000 0x23000>;
		interrupt-names = "spi_irq", "spi_bam_irq";
		interrupts = <0 98 0>, <0 238 0>;
		spi-max-frequency = <50000000>;
		pinctrl-names = "spi_default", "spi_sleep";
		pinctrl-0 = <&spi4_default &spi4_cs0_active>;
		pinctrl-1 = <&spi4_sleep &spi4_cs0_sleep>;
		clocks = <&clock_gcc clk_gcc_blsp1_ahb_clk>,
		<&clock_gcc clk_gcc_blsp1_qup4_spi_apps_clk>;
		clock-names = "iface_clk", "core_clk";
		qcom,infinite-mode = <0>;
		qcom,use-bam;
		qcom,use-pinctrl;
		qcom,ver-reg-exists;
		qcom,bam-consumer-pipe-index = <10>;
		qcom,bam-producer-pipe-index = <11>;
		qcom,master-id = <86>;
		status = "disabled";
	};

	dma_blsp1: qcom,sps-dma@7884000 { /* BLSP1 */
		#dma-cells = <4>;
		compatible = "qcom,sps-dma";
		reg = <0x7884000 0x23000>;
		interrupts = <0 238 0>;
		qcom,summing-threshold = <10>;
	};

	i2c_2: i2c@78b6000 { /* BLSP1 QUP2 */
		compatible = "qcom,i2c-msm-v2";
		#address-cells = <1>;
		#size-cells = <0>;
		reg-names = "qup_phys_addr";
		reg = <0x78b6000 0x1000>;
		interrupt-names = "qup_irq";
		interrupts = <0 96 0>;
		qcom,clk-freq-out = <400000>;
		qcom,clk-freq-in  = <19200000>;
		clock-names = "iface_clk", "core_clk";
		clocks = <&clock_gcc clk_gcc_blsp1_ahb_clk>,
			 <&clock_gcc clk_gcc_blsp1_qup2_i2c_apps_clk>;

		pinctrl-names = "i2c_active", "i2c_sleep";
		pinctrl-0 = <&i2c_2_active>;
		pinctrl-1 = <&i2c_2_sleep>;
		qcom,noise-rjct-scl = <0>;
		qcom,noise-rjct-sda = <0>;
		dmas = <&dma_blsp1 6 64 0x20000020 0x20>,
			<&dma_blsp1 7 32 0x20000020 0x20>;
		dma-names = "tx", "rx";
		qcom,master-id = <86>;
		status = "ok";
	};

	i2c_4: i2c@78b8000 { /* BLSP1 QUP4 */
		compatible = "qcom,i2c-msm-v2";
		#address-cells = <1>;
		#size-cells = <0>;
		reg-names = "qup_phys_addr";
		reg = <0x78b8000 0x1000>;
		interrupt-names = "qup_irq";
		interrupts = <0 98 0>;
		clocks = <&clock_gcc clk_gcc_blsp1_ahb_clk>,
			 <&clock_gcc clk_gcc_blsp1_qup4_i2c_apps_clk>;
		clock-names = "iface_clk", "core_clk";
		qcom,clk-freq-out = <400000>;
		qcom,clk-freq-in  = <19200000>;
		pinctrl-names = "i2c_active", "i2c_sleep";
		pinctrl-0 = <&i2c_4_active>;
		pinctrl-1 = <&i2c_4_sleep>;
		qcom,noise-rjct-scl = <0>;
		qcom,noise-rjct-sda = <0>;
		dmas = <&dma_blsp1 10 64 0x20000020 0x20>,
			<&dma_blsp1 11 32 0x20000020 0x20>;
		dma-names = "tx", "rx";
		qcom,master-id = <86>;
	};

	 i2c_5: i2c@78b9000 { /* BLSP1 QUP5 */
		compatible = "qcom,i2c-msm-v2";
		#address-cells = <1>;
		#size-cells = <0>;
		reg-names = "qup_phys_addr";
		reg = <0x78b9000 0x1000>;
		interrupt-names = "qup_irq";
		interrupts = <0 99 0>;
		clocks = <&clock_gcc clk_gcc_blsp1_ahb_clk>,
			 <&clock_gcc clk_gcc_blsp1_qup5_i2c_apps_clk>;
		clock-names = "iface_clk", "core_clk";
		qcom,clk-freq-out = <100000>;
		qcom,clk-freq-in  = <19200000>;
		pinctrl-names = "i2c_active", "i2c_sleep";
		pinctrl-0 = <&i2c_5_active>;
		pinctrl-1 = <&i2c_5_sleep>;
		qcom,noise-rjct-scl = <0>;
		qcom,noise-rjct-sda = <0>;
		dmas = <&dma_blsp1 12 64 0x20000020 0x20>,
		<&dma_blsp1 13 32 0x20000020 0x20>;
		dma-names = "tx", "rx";
		qcom,master-id = <86>;
};

	i2c_3: i2c@78b7000 { /* BLSP1 QUP3 */
		compatible = "qcom,i2c-msm-v2";
		#address-cells = <1>;
		#size-cells = <0>;
		reg-names = "qup_phys_addr";
		reg = <0x78b7000 0x1000>;
		interrupt-names = "qup_irq";
		interrupts = <0 97 0>;
		clocks = <&clock_gcc clk_gcc_blsp1_ahb_clk>,
			 <&clock_gcc clk_gcc_blsp1_qup3_i2c_apps_clk>;
		clock-names = "iface_clk", "core_clk";
		qcom,clk-freq-out = <100000>;
		qcom,clk-freq-in  = <19200000>;
		pinctrl-names = "i2c_active", "i2c_sleep";
		pinctrl-0 = <&i2c_3_active>;
		pinctrl-1 = <&i2c_3_sleep>;
		qcom,noise-rjct-scl = <0>;
		qcom,noise-rjct-sda = <0>;
		dmas = <&dma_blsp1 8 64 0x20000020 0x20>,
			<&dma_blsp1 9  32 0x20000020 0x20>;
		dma-names = "tx", "rx";
		qcom,master-id = <86>;
		status = "ok";
	};

	i2c_1: i2c@78b5000 { /* BLSP1 QUP1 */
		compatible = "qcom,i2c-msm-v2";
		#address-cells = <1>;
		#size-cells = <0>;
		reg-names = "qup_phys_addr";
		reg = <0x78b5000 0x1000>;
		interrupt-names = "qup_irq";
		interrupts = <0 95 0>;
		clocks = <&clock_gcc clk_gcc_blsp1_ahb_clk>,
			 <&clock_gcc clk_gcc_blsp1_qup1_i2c_apps_clk>;
		clock-names = "iface_clk", "core_clk";
		qcom,clk-freq-out = <100000>;
		qcom,clk-freq-in  = <19200000>;
		pinctrl-names = "i2c_active", "i2c_sleep";
		pinctrl-0 = <&i2c_1_active>;
		pinctrl-1 = <&i2c_1_sleep>;
		qcom,noise-rjct-scl = <0>;
		qcom,noise-rjct-sda = <0>;
		dmas = <&dma_blsp1 4 64 0x20000020 0x20>,
			<&dma_blsp1 5  32 0x20000020 0x20>;
		dma-names = "tx", "rx";
		qcom,master-id = <86>;
	};

	qcom,venus@1de0000 {
		compatible = "qcom,pil-tz-generic";
		reg = <0x1de0000 0x4000>;

		vdd-supply = <&gdsc_venus>;
		qcom,proxy-reg-names = "vdd";

		clocks = <&clock_gcc clk_gcc_venus0_vcodec0_clk>,
			 <&clock_gcc clk_gcc_venus0_ahb_clk>,
			 <&clock_gcc clk_gcc_venus0_axi_clk>,
			 <&clock_gcc clk_gcc_crypto_clk>,
			 <&clock_gcc clk_gcc_crypto_ahb_clk>,
			 <&clock_gcc clk_gcc_crypto_axi_clk>,
			 <&clock_gcc clk_crypto_clk_src>;

		clock-names = "core_clk", "iface_clk", "bus_clk",
				"scm_core_clk", "scm_iface_clk",
				"scm_bus_clk", "scm_core_clk_src";

		qcom,proxy-clock-names = "core_clk", "iface_clk",
					 "bus_clk", "scm_core_clk",
					 "scm_iface_clk", "scm_bus_clk",
					 "scm_core_clk_src";
		qcom,scm_core_clk_src-freq = <80000000>;

		qcom,pas-id = <9>;
		qcom,proxy-timeout-ms = <100>;
		qcom,firmware-name = "venus";
		memory-region = <&venus_qseecom_mem>;
	};

	pcm0: qcom,msm-pcm {
		compatible = "qcom,msm-pcm-dsp";
		qcom,msm-pcm-dsp-id = <0>;
	};

	routing: qcom,msm-pcm-routing {
		compatible = "qcom,msm-pcm-routing";
	};

	pcm1: qcom,msm-pcm-low-latency {
		compatible = "qcom,msm-pcm-dsp";
		qcom,msm-pcm-dsp-id = <1>;
		qcom,msm-pcm-low-latency;
		qcom,latency-level = "regular";
	};

	pcm2: qcom,msm-ultra-low-latency {
		compatible = "qcom,msm-pcm-dsp";
		qcom,msm-pcm-dsp-id = <2>;
		qcom,msm-pcm-low-latency;
		qcom,latency-level = "ultra";
	};

	lpa: qcom,msm-pcm-lpa {
		compatible = "qcom,msm-pcm-lpa";
	};

	compress: qcom,msm-compress-dsp {
		compatible = "qcom,msm-compress-dsp";
	};

	voip: qcom,msm-voip-dsp {
		compatible = "qcom,msm-voip-dsp";
	};

	voice: qcom,msm-pcm-voice {
		compatible = "qcom,msm-pcm-voice";
		qcom,destroy-cvd;
		qcom,vote-bms;
	};

	stub_codec: qcom,msm-stub-codec {
		compatible = "qcom,msm-stub-codec";
	};

	qcom,msm-dai-fe {
		compatible = "qcom,msm-dai-fe";
	};

	afe: qcom,msm-pcm-afe {
		compatible = "qcom,msm-pcm-afe";
	};

	voice_svc: qcom,msm-voice-svc {
		compatible = "qcom,msm-voice-svc";
	};

	loopback: qcom,msm-pcm-loopback {
		compatible = "qcom,msm-pcm-loopback";
	};

	qcom,msm-dai-mi2s {
		compatible = "qcom,msm-dai-mi2s";
		dai_mi2s0: qcom,msm-dai-q6-mi2s-prim {
			compatible = "qcom,msm-dai-q6-mi2s";
			qcom,msm-dai-q6-mi2s-dev-id = <0>;
			qcom,msm-mi2s-rx-lines = <3>;
			qcom,msm-mi2s-tx-lines = <0>;
		};

		dai_mi2s1: qcom,msm-dai-q6-mi2s-sec {
			compatible = "qcom,msm-dai-q6-mi2s";
			qcom,msm-dai-q6-mi2s-dev-id = <1>;
			qcom,msm-mi2s-rx-lines = <1>;
			qcom,msm-mi2s-tx-lines = <0>;
		};

		dai_mi2s3: qcom,msm-dai-q6-mi2s-quat {
			compatible = "qcom,msm-dai-q6-mi2s";
			qcom,msm-dai-q6-mi2s-dev-id = <3>;
			qcom,msm-mi2s-rx-lines = <0>;
			qcom,msm-mi2s-tx-lines = <3>;
		};

		dai_mi2s5: qcom,msm-dai-q6-mi2s-quin {
			compatible = "qcom,msm-dai-q6-mi2s";
			qcom,msm-dai-q6-mi2s-dev-id = <5>;
			qcom,msm-mi2s-rx-lines = <1>;
			qcom,msm-mi2s-tx-lines = <2>;
		};

		dai_mi2s2: qcom,msm-dai-q6-mi2s-tert {
			compatible = "qcom,msm-dai-q6-mi2s";
			qcom,msm-dai-q6-mi2s-dev-id = <2>;
			qcom,msm-mi2s-rx-lines = <0>;
			qcom,msm-mi2s-tx-lines = <3>;
		};

		dai_mi2s6: qcom,msm-dai-q6-mi2s-senary {
			compatible = "qcom,msm-dai-q6-mi2s";
			qcom,msm-dai-q6-mi2s-dev-id = <6>;
			qcom,msm-mi2s-rx-lines = <0>;
			qcom,msm-mi2s-tx-lines = <3>;
		};
	};

	dai_hdmi: qcom,msm-dai-q6-hdmi {
		compatible = "qcom,msm-dai-q6-hdmi";
		qcom,msm-dai-q6-dev-id = <8>;
	};

	lsm: qcom,msm-lsm-client {
		compatible = "qcom,msm-lsm-client";
	};

	qcom,msm-dai-q6 {
		compatible = "qcom,msm-dai-q6";
		sb_0_rx: qcom,msm-dai-q6-sb-0-rx {
			compatible = "qcom,msm-dai-q6-dev";
			qcom,msm-dai-q6-dev-id = <16384>;
		};

		sb_0_tx: qcom,msm-dai-q6-sb-0-tx {
			compatible = "qcom,msm-dai-q6-dev";
			qcom,msm-dai-q6-dev-id = <16385>;
		};

		sb_1_rx: qcom,msm-dai-q6-sb-1-rx {
			compatible = "qcom,msm-dai-q6-dev";
			qcom,msm-dai-q6-dev-id = <16386>;
		};

		sb_1_tx: qcom,msm-dai-q6-sb-1-tx {
			compatible = "qcom,msm-dai-q6-dev";
			qcom,msm-dai-q6-dev-id = <16387>;
		};

		sb_3_rx: qcom,msm-dai-q6-sb-3-rx {
			compatible = "qcom,msm-dai-q6-dev";
			qcom,msm-dai-q6-dev-id = <16390>;
		};

		sb_3_tx: qcom,msm-dai-q6-sb-3-tx {
			compatible = "qcom,msm-dai-q6-dev";
			qcom,msm-dai-q6-dev-id = <16391>;
		};

		sb_4_rx: qcom,msm-dai-q6-sb-4-rx {
			compatible = "qcom,msm-dai-q6-dev";
			qcom,msm-dai-q6-dev-id = <16392>;
		};

		sb_4_tx: qcom,msm-dai-q6-sb-4-tx {
			compatible = "qcom,msm-dai-q6-dev";
			qcom,msm-dai-q6-dev-id = <16393>;
		};

		bt_sco_rx: qcom,msm-dai-q6-bt-sco-rx {
			compatible = "qcom,msm-dai-q6-dev";
			qcom,msm-dai-q6-dev-id = <12288>;
		};

		bt_sco_tx: qcom,msm-dai-q6-bt-sco-tx {
			compatible = "qcom,msm-dai-q6-dev";
			qcom,msm-dai-q6-dev-id = <12289>;
		};

		bt_a2dp_rx: qcom,msm-dai-q6-bt-a2dp-rx {
			compatible = "qcom,msm-dai-q6-dev";
			qcom,msm-dai-q6-dev-id = <12290>;
		};

		int_fm_rx: qcom,msm-dai-q6-int-fm-rx {
			compatible = "qcom,msm-dai-q6-dev";
			qcom,msm-dai-q6-dev-id = <12292>;
		};

		int_fm_tx: qcom,msm-dai-q6-int-fm-tx {
			compatible = "qcom,msm-dai-q6-dev";
			qcom,msm-dai-q6-dev-id = <12293>;
		};

		afe_pcm_rx: qcom,msm-dai-q6-be-afe-pcm-rx {
			compatible = "qcom,msm-dai-q6-dev";
			qcom,msm-dai-q6-dev-id = <224>;
		};

		afe_pcm_tx: qcom,msm-dai-q6-be-afe-pcm-tx {
			compatible = "qcom,msm-dai-q6-dev";
			qcom,msm-dai-q6-dev-id = <225>;
		};

		afe_proxy_rx: qcom,msm-dai-q6-afe-proxy-rx {
			compatible = "qcom,msm-dai-q6-dev";
			qcom,msm-dai-q6-dev-id = <241>;
		};

		afe_proxy_tx: qcom,msm-dai-q6-afe-proxy-tx {
			compatible = "qcom,msm-dai-q6-dev";
			qcom,msm-dai-q6-dev-id = <240>;
		};

		afe_loopback_tx: qcom,msm-dai-q6-afe-loopback-tx {
			compatible = "qcom,msm-dai-q6-dev";
			qcom,msm-dai-q6-dev-id = <24577>;
		};

		incall_record_rx: qcom,msm-dai-q6-incall-record-rx {
			compatible = "qcom,msm-dai-q6-dev";
			qcom,msm-dai-q6-dev-id = <32771>;
		};

		incall_record_tx: qcom,msm-dai-q6-incall-record-tx {
			compatible = "qcom,msm-dai-q6-dev";
			qcom,msm-dai-q6-dev-id = <32772>;
		};

		incall_music_rx: qcom,msm-dai-q6-incall-music-rx {
			compatible = "qcom,msm-dai-q6-dev";
			qcom,msm-dai-q6-dev-id = <32773>;
		};

		incall_music_2_rx: qcom,msm-dai-q6-incall-music-2-rx {
			compatible = "qcom,msm-dai-q6-dev";
			qcom,msm-dai-q6-dev-id = <32770>;
		};
	};

	hostless: qcom,msm-pcm-hostless {
		compatible = "qcom,msm-pcm-hostless";
	};

	dai_pri_auxpcm: qcom,msm-pri-auxpcm {
		compatible = "qcom,msm-auxpcm-dev";
		qcom,msm-cpudai-auxpcm-mode = <0>, <0>;
		qcom,msm-cpudai-auxpcm-sync = <1>, <1>;
		qcom,msm-cpudai-auxpcm-frame = <5>, <4>;
		qcom,msm-cpudai-auxpcm-quant = <2>, <2>;
		qcom,msm-cpudai-auxpcm-num-slots = <1>, <1>;
		qcom,msm-cpudai-auxpcm-slot-mapping = <1>, <1>;
		qcom,msm-cpudai-auxpcm-data = <0>, <0>;
		qcom,msm-cpudai-auxpcm-pcm-clk-rate = <2048000>, <2048000>;
		qcom,msm-auxpcm-interface = "primary";
	};

	qcom,msm-audio-ion {
		compatible = "qcom,msm-audio-ion";
	};

	qcom,mdsprpc-mem {
		compatible = "qcom,msm-mdsprpc-mem-region";
		memory-region = <&adsp_mem>;
	};

	qcom,msm-adsp-loader {
		compatible = "qcom,adsp-loader";
		qcom,adsp-state = <0>;
		qcom,proc-img-to-load = "modem";
	};

	qcom,avtimer@770600c {
		compatible = "qcom,avtimer";
		reg = <0x0770600C 0x4>,
			<0x07706010 0x4>;
		reg-names = "avtimer_lsb_addr", "avtimer_msb_addr";
		qcom,clk-div = <27>;
	};

	qcom,memshare {
		compatible = "qcom,memshare";

		qcom,client_1 {
			compatible = "qcom,memshare-peripheral";
			qcom,peripheral-size = <0x200000>;
			qcom,client-id = <0>;
			qcom,allocate-boot-time;
			label = "modem";
		};

		qcom,client_2 {
			compatible = "qcom,memshare-peripheral";
			qcom,peripheral-size = <0x300000>;
			qcom,client-id = <2>;
			label = "modem";
		};

		qcom,client_3 {
			compatible = "qcom,memshare-peripheral";
			qcom,peripheral-size = <0>;
			qcom,client-id = <1>;
			label = "modem";
		};
	};


	qcom_tzlog: tz-log@8600720 {
		compatible = "qcom,tz-log";
		reg = <0x08600720 0x1000>;
		status = "disabled";
	};

	qcom_rng: qrng@22000 {
		compatible = "qcom,msm-rng";
		reg = <0x22000 0x200>;
		qcom,msm-rng-iface-clk;
		qcom,msm-bus,name = "msm-rng-noc";
		qcom,msm-bus,num-cases = <2>;
		qcom,msm-bus,num-paths = <1>;
		qcom,msm-bus,vectors-KBps =
				<1 618 0 0>,		/* No vote */
				<1 618 0 800>;		/* 100 MB/s */
		clocks = <&clock_gcc clk_gcc_prng_ahb_clk>;
		clock-names = "iface_clk";
		status = "disabled";
	};

	qcom_crypto: qcrypto@720000 {
		compatible = "qcom,qcrypto";
		reg = <0x720000 0x20000>,
		      <0x704000 0x20000>;
		reg-names = "crypto-base","crypto-bam-base";
		interrupts = <0 207 0>;
		qcom,bam-pipe-pair = <2>;
		qcom,ce-hw-instance = <0>;
		qcom,ce-device = <0>;
		qcom,clk-mgmt-sus-res;
		qcom,msm-bus,name = "qcrypto-noc";
		qcom,msm-bus,num-cases = <2>;
		qcom,msm-bus,num-paths = <1>;
		qcom,msm-bus,vectors-KBps =
				<55 512 0 0>,
				<55 512 393600 800000>; /* 49.2MHz & 100MHz */
		clocks = <&clock_gcc clk_crypto_clk_src>,
			 <&clock_gcc clk_gcc_crypto_clk>,
			 <&clock_gcc clk_gcc_crypto_ahb_clk>,
			 <&clock_gcc clk_gcc_crypto_axi_clk>;
		clock-names = "core_clk_src", "core_clk",
				"iface_clk", "bus_clk";
		qcom,use-sw-aes-cbc-ecb-ctr-algo;
		qcom,use-sw-aes-xts-algo;
		qcom,use-sw-ahash-algo;
		status = "disabled";
		qcom,ce-opp-freq = <100000000>;
	};

	qcom_cedev: qcedev@720000 {
		compatible = "qcom,qcedev";
		reg = <0x720000 0x20000>,
		      <0x704000 0x20000>;
		reg-names = "crypto-base","crypto-bam-base";
		interrupts = <0 207 0>;
		qcom,bam-pipe-pair = <1>;
		qcom,ce-hw-instance = <0>;
		qcom,ce-device = <0>;
		qcom,ce-hw-shared;
		qcom,msm-bus,name = "qcedev-noc";
		qcom,msm-bus,num-cases = <2>;
		qcom,msm-bus,num-paths = <1>;
		qcom,msm-bus,vectors-KBps =
				<55 512 0 0>,
				<55 512 3936000 393600>;
		clocks = <&clock_gcc clk_crypto_clk_src>,
			 <&clock_gcc clk_gcc_crypto_clk>,
			 <&clock_gcc clk_gcc_crypto_ahb_clk>,
			 <&clock_gcc clk_gcc_crypto_axi_clk>;
		clock-names = "core_clk_src", "core_clk",
				"iface_clk", "bus_clk";
		status = "disabled";
		qcom,ce-opp-freq = <100000000>;
	};

<<<<<<< HEAD
	qcom_seecom: qseecom@87b00000 {
		compatible = "qcom,qseecom";
		reg = <0x87b00000 0x100000>;
=======
	qcom_seecom: qseecom@87900000 {
		compatible = "qcom,qseecom";
		reg = <0x87900000 0x300000>;
>>>>>>> e045a95c
		reg-names = "secapp-region";
		qcom,disk-encrypt-pipe-pair = <2>;
		qcom,hlos-ce-hw-instance = <0>;
		qcom,qsee-ce-hw-instance = <0>;
		qcom,msm-bus,name = "qseecom-noc";
		qcom,msm-bus,num-cases = <4>;
		qcom,msm-bus,num-paths = <1>;
		qcom,support-bus-scaling;
		qcom,support-fde;
		qcom,msm-bus,vectors-KBps =
				<55 512 0 0>,
				<55 512 0 0>,
				<55 512 120000 1200000>,
				<55 512 393600 3936000>;
		clocks = <&clock_gcc clk_crypto_clk_src>,
			 <&clock_gcc clk_gcc_crypto_clk>,
			 <&clock_gcc clk_gcc_crypto_ahb_clk>,
			 <&clock_gcc clk_gcc_crypto_axi_clk>;
		clock-names = "core_clk_src", "core_clk",
				"iface_clk", "bus_clk";
		status = "disabled";
		qcom,ce-opp-freq = <100000000>;
	};

	qcom,pronto@a21b000 {
		compatible = "qcom,pil-tz-generic";
		reg = <0x0a21b000 0x3000>;
		interrupts = <0 149 1>;

		vdd_pronto_pll-supply = <&pm8909_l7>;
		proxy-reg-names = "vdd_pronto_pll";
		vdd_pronto_pll-uV-uA = <1800000 18000>;
		clocks = <&clock_rpm clk_xo_pil_pronto_clk>,
			 <&clock_gcc clk_gcc_crypto_clk>,
			 <&clock_gcc clk_gcc_crypto_ahb_clk>,
			 <&clock_gcc clk_gcc_crypto_axi_clk>,
			 <&clock_gcc clk_crypto_clk_src>;

		clock-names = "xo", "scm_core_clk", "scm_iface_clk",
				"scm_bus_clk", "scm_core_clk_src";
		qcom,proxy-clock-names = "xo", "scm_core_clk", "scm_iface_clk",
				 "scm_bus_clk", "scm_core_clk_src";
		qcom,scm_core_clk_src = <80000000>;

		qcom,pas-id = <6>;
		qcom,proxy-timeout-ms = <10000>;
		qcom,smem-id = <422>;
		qcom,sysmon-id = <6>;
		qcom,ssctl-instance-id = <0x13>;
		qcom,firmware-name = "wcnss";

		/* GPIO inputs from wcnss */
		qcom,gpio-err-fatal = <&smp2pgpio_ssr_smp2p_4_in 0 0>;
		qcom,gpio-err-ready = <&smp2pgpio_ssr_smp2p_4_in 1 0>;
		qcom,gpio-proxy-unvote = <&smp2pgpio_ssr_smp2p_4_in 2 0>;
		qcom,gpio-stop-ack = <&smp2pgpio_ssr_smp2p_4_in 3 0>;

		/* GPIO output to wcnss */
		qcom,gpio-force-stop = <&smp2pgpio_ssr_smp2p_4_out 0 0>;
		memory-region = <&peripheral_mem>;
	};

	qcom,mss@4080000 {
		compatible = "qcom,pil-q6v55-mss";
		reg = <0x04080000 0x100>,
		      <0x0194f000 0x010>,
		      <0x01950000 0x008>,
		      <0x01951000 0x008>,
		      <0x04020000 0x040>,
		      <0x0183e000 0x004>;
		reg-names = "qdsp6_base", "halt_q6", "halt_modem", "halt_nc",
				 "rmb_base", "restart_reg";

		interrupts = <0 24 1>;
		vdd_cx-supply = <&pm8909_s1_corner>;
		vdd_cx-voltage = <7>;
		vdd_mx-supply = <&pm8909_l3_corner_ao>;
		vdd_mx-uV = <3>;
		vdd_pll-supply = <&pm8909_l7>;
		qcom,vdd_pll = <1800000>;

		clocks = <&clock_rpm clk_xo_pil_mss_clk>,
			 <&clock_gcc clk_gcc_mss_cfg_ahb_clk>,
			 <&clock_gcc clk_gcc_mss_q6_bimc_axi_clk>,
			 <&clock_gcc clk_gcc_boot_rom_ahb_clk>;
		clock-names = "xo", "iface_clk", "bus_clk", "mem_clk";
		qcom,proxy-clock-names = "xo";
		qcom,active-clock-names = "iface_clk", "bus_clk", "mem_clk";

		qcom,firmware-name = "modem";
		qcom,pil-self-auth;
		qcom,sysmon-id = <0>;
		qcom,ssctl-instance-id = <0x12>;

		/* GPIO inputs from mss */
		qcom,gpio-err-fatal = <&smp2pgpio_ssr_smp2p_1_in 0 0>;
		qcom,gpio-err-ready = <&smp2pgpio_ssr_smp2p_1_in 1 0>;
		qcom,gpio-proxy-unvote = <&smp2pgpio_ssr_smp2p_1_in 2 0>;
		qcom,gpio-stop-ack = <&smp2pgpio_ssr_smp2p_1_in 3 0>;

		/* GPIO output to mss */
		qcom,gpio-force-stop = <&smp2pgpio_ssr_smp2p_1_out 0 0>;
		memory-region = <&modem_adsp_mem>;
	};

	mcd {
		compatible = "qcom,mcd";
		qcom,ce-hw-instance = <0>;
		qcom,ce-device = <0>;
		clocks = <&clock_gcc clk_crypto_clk_src>,
			 <&clock_gcc clk_gcc_crypto_clk>,
			 <&clock_gcc clk_gcc_crypto_ahb_clk>,
			 <&clock_gcc clk_gcc_crypto_axi_clk>;
		clock-names = "core_clk_src", "core_clk",
				"iface_clk", "bus_clk";
		qcom,ce-opp-freq = <100000000>;
	};

	cpu0_slp_sts: cpu-sleep-status@b088008 {
		reg = <0xb088008 0x100>;
		qcom,sleep-status-mask= <0x80000>;
	};

	cpu1_slp_sts: cpu-sleep-status@b098008 {
		reg = <0xb098008 0x100>;
		qcom,sleep-status-mask= <0x80000>;
	};

	cpu2_slp_sts: cpu-sleep-status@b0a8008 {
		reg = <0xb0a8008 0x100>;
		qcom,sleep-status-mask= <0x80000>;
	};

	cpu3_slp_sts: cpu-sleep-status@b0b8008 {
		reg = <0xb0b8008 0x100>;
		qcom,sleep-status-mask= <0x80000>;
	};
};

&gdsc_venus {
	clock-names = "bus_clk", "core_clk";
	clocks = <&clock_gcc clk_gcc_venus0_axi_clk>,
		 <&clock_gcc clk_gcc_venus0_vcodec0_clk>;
	status = "okay";
};

&gdsc_venus_core0 {
	qcom,support-hw-trigger;
	clock-names = "core0_clk";
	clocks = <&clock_gcc clk_gcc_venus0_core0_vcodec0_clk>;
	status = "okay";
};

&gdsc_mdss {
	clock-names = "core_clk", "bus_clk";
	clocks = <&clock_gcc clk_gcc_mdss_mdp_clk>,
		 <&clock_gcc clk_gcc_mdss_axi_clk>;
	status = "okay";
};

&gdsc_vfe {
	clock-names = "core_clk", "bus_clk", "csi_clk";
	clocks = <&clock_gcc clk_gcc_camss_vfe0_clk>,
		 <&clock_gcc clk_gcc_camss_vfe_axi_clk>,
		 <&clock_gcc clk_gcc_camss_csi_vfe0_clk>;
	status = "okay";
};

&gdsc_oxili_gx {
	clock-names = "core_clk";
	clocks = <&clock_gcc clk_gcc_oxili_gfx3d_clk>;
	status = "okay";
};<|MERGE_RESOLUTION|>--- conflicted
+++ resolved
@@ -630,10 +630,7 @@
 				qcom,cycles-per-mb = <1015>;
 			};
 		};
-<<<<<<< HEAD
-=======
-
->>>>>>> e045a95c
+
 		qcom,vidc-iommu-domains {
 			qcom,domain-ns {
 				qcom,vidc-domain-phandle = <&venus_domain_ns>;
@@ -655,10 +652,7 @@
 				qcom,vidc-buffer-types = <0x480>;
 			};
 		};
-<<<<<<< HEAD
-=======
-
->>>>>>> e045a95c
+
 		venus_bus_ddr {
 			compatible = "qcom,msm-vidc,bus";
 			label = "venus-ddr";
@@ -685,25 +679,6 @@
 				qcom,profile-enc {
 					qcom,codec-mask = <0x55555555>;
 					qcom,load-busfreq-tbl =
-<<<<<<< HEAD
-						<244800 698000>,   /* 1080p30E   */
-						<108000 351700>,   /* 720p30E    */
-						<36000  117200>,   /* VGA30E     */
-						<0      0>;
-				};
-				qcom,profile-dec {
-					qcom,codec-mask = <0xffffffff>;
-					qcom,load-busfreq-tbl =
-						<244800 758800>,   /*1080p30D    */
-						<108000 337200>,   /* 720p30D    */
-						<72000  224800>,   /* VGA60D     */
-						<36000  112400>,    /* VGA30D     */
-						<0      0>;
-				};
-			};
-		};
-	};
-=======
 					<244800 841000>,   /* 1080p30E   */
 					<216000 740000>,   /* 720p60E    */
 					<194400 680000>,   /* FWVGA120E  */
@@ -737,7 +712,6 @@
 		};
 	};
 
->>>>>>> e045a95c
 	qcom,smem@87d00000 {
 		compatible = "qcom,smem";
 		reg = <0x87d00000 0x100000>,
@@ -1424,7 +1398,6 @@
 			<&dma_blsp1 7 32 0x20000020 0x20>;
 		dma-names = "tx", "rx";
 		qcom,master-id = <86>;
-		status = "ok";
 	};
 
 	i2c_4: i2c@78b8000 { /* BLSP1 QUP4 */
@@ -1497,7 +1470,6 @@
 			<&dma_blsp1 9  32 0x20000020 0x20>;
 		dma-names = "tx", "rx";
 		qcom,master-id = <86>;
-		status = "ok";
 	};
 
 	i2c_1: i2c@78b5000 { /* BLSP1 QUP1 */
@@ -1926,15 +1898,9 @@
 		qcom,ce-opp-freq = <100000000>;
 	};
 
-<<<<<<< HEAD
-	qcom_seecom: qseecom@87b00000 {
-		compatible = "qcom,qseecom";
-		reg = <0x87b00000 0x100000>;
-=======
 	qcom_seecom: qseecom@87900000 {
 		compatible = "qcom,qseecom";
 		reg = <0x87900000 0x300000>;
->>>>>>> e045a95c
 		reg-names = "secapp-region";
 		qcom,disk-encrypt-pipe-pair = <2>;
 		qcom,hlos-ce-hw-instance = <0>;

--- conflicted
+++ resolved
@@ -62,11 +62,8 @@
         dtb-$(CONFIG_ARCH_MSM8974)	+= msm8974-v2-fluid.dtb
         dtb-$(CONFIG_ARCH_MSM8974)	+= msm8974-v2-liquid.dtb
         dtb-$(CONFIG_ARCH_MSM8974)	+= msm8974-v2-mtp.dtb
-<<<<<<< HEAD
+        dtb-$(CONFIG_ARCH_MSM8974)	+= apq8074-v2-liquid.dtb
 endif
-=======
-        dtb-$(CONFIG_ARCH_MSM8974)	+= apq8074-v2-liquid.dtb
->>>>>>> cead2849
 
 # APQ8084
    zreladdr-$(CONFIG_ARCH_APQ8084)	:= 0x00008000


menuconfig ARM_CRYPTO
	bool "ARM Accelerated Cryptographic Algorithms"
	depends on ARM
	help
	  Say Y here to choose from a selection of cryptographic algorithms
	  implemented using ARM specific CPU features or instructions.

if ARM_CRYPTO

config CRYPTO_SHA1_ARM
	tristate "SHA1 digest algorithm (ARM-asm)"
	select CRYPTO_SHA1
	select CRYPTO_HASH
	help
	  SHA-1 secure hash standard (FIPS 180-1/DFIPS 180-2) implemented
	  using optimized ARM assembler.

config CRYPTO_SHA1_ARM_NEON
	tristate "SHA1 digest algorithm (ARM NEON)"
	depends on KERNEL_MODE_NEON
	select CRYPTO_SHA1_ARM
	select CRYPTO_SHA1
	select CRYPTO_HASH
	help
	  SHA-1 secure hash standard (FIPS 180-1/DFIPS 180-2) implemented
	  using optimized ARM NEON assembly, when NEON instructions are
	  available.

config CRYPTO_SHA1_ARM_CE
	tristate "SHA1 digest algorithm (ARM v8 Crypto Extensions)"
	depends on KERNEL_MODE_NEON
	select CRYPTO_SHA1_ARM
	select CRYPTO_HASH
	help
	  SHA-1 secure hash standard (FIPS 180-1/DFIPS 180-2) implemented
	  using special ARMv8 Crypto Extensions.

config CRYPTO_SHA2_ARM_CE
	tristate "SHA-224/256 digest algorithm (ARM v8 Crypto Extensions)"
	depends on KERNEL_MODE_NEON
	select CRYPTO_SHA256_ARM
	select CRYPTO_HASH
	help
	  SHA-256 secure hash standard (DFIPS 180-2) implemented
	  using special ARMv8 Crypto Extensions.

config CRYPTO_SHA256_ARM
	tristate "SHA-224/256 digest algorithm (ARM-asm and NEON)"
	select CRYPTO_HASH
	depends on !CPU_V7M
	help
	  SHA-256 secure hash standard (DFIPS 180-2) implemented
	  using optimized ARM assembler and NEON, when available.

config CRYPTO_SHA512_ARM
	tristate "SHA-384/512 digest algorithm (ARM-asm and NEON)"
	select CRYPTO_HASH
	depends on !CPU_V7M
	help
	  SHA-512 secure hash standard (DFIPS 180-2) implemented
	  using optimized ARM assembler and NEON, when available.

config CRYPTO_AES_ARM
	tristate "Scalar AES cipher for ARM"
	select CRYPTO_ALGAPI
	select CRYPTO_AES
	help
	  Use optimized AES assembler routines for ARM platforms.

	  On ARM processors without the Crypto Extensions, this is the
	  fastest AES implementation for single blocks.  For multiple
	  blocks, the NEON bit-sliced implementation is usually faster.

	  This implementation may be vulnerable to cache timing attacks,
	  since it uses lookup tables.  However, as countermeasures it
	  disables IRQs and preloads the tables; it is hoped this makes
	  such attacks very difficult.

config CRYPTO_AES_ARM_BS
	tristate "Bit sliced AES using NEON instructions"
	depends on KERNEL_MODE_NEON
	select CRYPTO_ALGAPI
	select CRYPTO_ABLK_HELPER
	help
	  Use a faster and more secure NEON based implementation of AES in CBC,
	  CTR and XTS modes

	  Bit sliced AES gives around 45% speedup on Cortex-A15 for CTR mode
	  and for XTS mode encryption, CBC and XTS mode decryption speedup is
	  around 25%. (CBC encryption speed is not affected by this driver.)
	  This implementation does not rely on any lookup tables so it is
	  believed to be invulnerable to cache timing attacks.

config CRYPTO_AES_ARM_CE
	tristate "Accelerated AES using ARMv8 Crypto Extensions"
	depends on KERNEL_MODE_NEON
	select CRYPTO_ALGAPI
	select CRYPTO_ABLK_HELPER
	help
	  Use an implementation of AES in CBC, CTR and XTS modes that uses
	  ARMv8 Crypto Extensions

config CRYPTO_GHASH_ARM_CE
	tristate "PMULL-accelerated GHASH using ARMv8 Crypto Extensions"
	depends on KERNEL_MODE_NEON
	select CRYPTO_HASH
	select CRYPTO_CRYPTD
	help
	  Use an implementation of GHASH (used by the GCM AEAD chaining mode)
	  that uses the 64x64 to 128 bit polynomial multiplication (vmull.p64)
	  that is part of the ARMv8 Crypto Extensions

<<<<<<< HEAD
config CRYPTO_SPECK_NEON
	tristate "NEON accelerated Speck cipher algorithms"
	depends on KERNEL_MODE_NEON
	select CRYPTO_BLKCIPHER
	select CRYPTO_GF128MUL
	select CRYPTO_SPECK
=======
config CRYPTO_CHACHA20_NEON
	tristate "NEON accelerated ChaCha stream cipher algorithms"
	depends on KERNEL_MODE_NEON
	select CRYPTO_BLKCIPHER
	select CRYPTO_CHACHA20

config CRYPTO_NHPOLY1305_NEON
	tristate "NEON accelerated NHPoly1305 hash function (for Adiantum)"
	depends on KERNEL_MODE_NEON
	select CRYPTO_NHPOLY1305
>>>>>>> ca975794

endif<|MERGE_RESOLUTION|>--- conflicted
+++ resolved
@@ -111,14 +111,6 @@
 	  that uses the 64x64 to 128 bit polynomial multiplication (vmull.p64)
 	  that is part of the ARMv8 Crypto Extensions
 
-<<<<<<< HEAD
-config CRYPTO_SPECK_NEON
-	tristate "NEON accelerated Speck cipher algorithms"
-	depends on KERNEL_MODE_NEON
-	select CRYPTO_BLKCIPHER
-	select CRYPTO_GF128MUL
-	select CRYPTO_SPECK
-=======
 config CRYPTO_CHACHA20_NEON
 	tristate "NEON accelerated ChaCha stream cipher algorithms"
 	depends on KERNEL_MODE_NEON
@@ -129,6 +121,5 @@
 	tristate "NEON accelerated NHPoly1305 hash function (for Adiantum)"
 	depends on KERNEL_MODE_NEON
 	select CRYPTO_NHPOLY1305
->>>>>>> ca975794
 
 endif
--- conflicted
+++ resolved
@@ -1953,18 +1953,6 @@
 	  This was deprecated in 2001 and announced to live on for 5 years.
 	  Some old boot loaders still use this way.
 
-<<<<<<< HEAD
-config CP_ACCESS
-	tristate "CP register access tool"
-	default m
-	help
-	  Provide support for Coprocessor register access using /sys
-	  interface. Read and write to CP registers from userspace
-	  through sysfs interface. A sys file (cp_rw) will be created under
-	  /sys/devices/system/cpaccess/cpaccess0.
-
-	  If unsure, say N.
-=======
 config ARM_FLUSH_CONSOLE_ON_RESTART
 	bool "Force flush the console on restart"
 	help
@@ -1973,7 +1961,17 @@
 	  console drivers. This option forces the console lock to be
 	  released if it failed to be acquired, which will cause all the
 	  pending messages to be flushed.
->>>>>>> 75f428c7
+
+config CP_ACCESS
+	tristate "CP register access tool"
+	default m
+	help
+	  Provide support for Coprocessor register access using /sys
+	  interface. Read and write to CP registers from userspace
+	  through sysfs interface. A sys file (cp_rw) will be created under
+	  /sys/devices/system/cpaccess/cpaccess0.
+
+	  If unsure, say N.
 
 endmenu
 

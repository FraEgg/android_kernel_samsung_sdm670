--- conflicted
+++ resolved
@@ -23,235 +23,6 @@
 /*
  * Don't change this structure - ASM code relies on it.
  */
-<<<<<<< HEAD
-
-#ifdef CONFIG_CPU_ARM610
-# ifdef CPU_NAME
-#  undef  MULTI_CPU
-#  define MULTI_CPU
-# else
-#  define CPU_NAME cpu_arm6
-# endif
-#endif
-
-#ifdef CONFIG_CPU_ARM7TDMI
-# ifdef CPU_NAME
-#  undef  MULTI_CPU
-#  define MULTI_CPU
-# else
-#  define CPU_NAME cpu_arm7tdmi
-# endif
-#endif
-
-#ifdef CONFIG_CPU_ARM710
-# ifdef CPU_NAME
-#  undef  MULTI_CPU
-#  define MULTI_CPU
-# else
-#  define CPU_NAME cpu_arm7
-# endif
-#endif
-
-#ifdef CONFIG_CPU_ARM720T
-# ifdef CPU_NAME
-#  undef  MULTI_CPU
-#  define MULTI_CPU
-# else
-#  define CPU_NAME cpu_arm720
-# endif
-#endif
-
-#ifdef CONFIG_CPU_ARM740T
-# ifdef CPU_NAME
-#  undef  MULTI_CPU
-#  define MULTI_CPU
-# else
-#  define CPU_NAME cpu_arm740
-# endif
-#endif
-
-#ifdef CONFIG_CPU_ARM9TDMI
-# ifdef CPU_NAME
-#  undef  MULTI_CPU
-#  define MULTI_CPU
-# else
-#  define CPU_NAME cpu_arm9tdmi
-# endif
-#endif
-
-#ifdef CONFIG_CPU_ARM920T
-# ifdef CPU_NAME
-#  undef  MULTI_CPU
-#  define MULTI_CPU
-# else
-#  define CPU_NAME cpu_arm920
-# endif
-#endif
-
-#ifdef CONFIG_CPU_ARM922T
-# ifdef CPU_NAME
-#  undef  MULTI_CPU
-#  define MULTI_CPU
-# else
-#  define CPU_NAME cpu_arm922
-# endif
-#endif
-
-#ifdef CONFIG_CPU_FA526
-# ifdef CPU_NAME
-#  undef  MULTI_CPU
-#  define MULTI_CPU
-# else
-#  define CPU_NAME cpu_fa526
-# endif
-#endif
-
-#ifdef CONFIG_CPU_ARM925T
-# ifdef CPU_NAME
-#  undef  MULTI_CPU
-#  define MULTI_CPU
-# else
-#  define CPU_NAME cpu_arm925
-# endif
-#endif
-
-#ifdef CONFIG_CPU_ARM926T
-# ifdef CPU_NAME
-#  undef  MULTI_CPU
-#  define MULTI_CPU
-# else
-#  define CPU_NAME cpu_arm926
-# endif
-#endif
-
-#ifdef CONFIG_CPU_ARM940T
-# ifdef CPU_NAME
-#  undef  MULTI_CPU
-#  define MULTI_CPU
-# else
-#  define CPU_NAME cpu_arm940
-# endif
-#endif
-
-#ifdef CONFIG_CPU_ARM946E
-# ifdef CPU_NAME
-#  undef  MULTI_CPU
-#  define MULTI_CPU
-# else
-#  define CPU_NAME cpu_arm946
-# endif
-#endif
-
-#ifdef CONFIG_CPU_SA110
-# ifdef CPU_NAME
-#  undef  MULTI_CPU
-#  define MULTI_CPU
-# else
-#  define CPU_NAME cpu_sa110
-# endif
-#endif
-
-#ifdef CONFIG_CPU_SA1100
-# ifdef CPU_NAME
-#  undef  MULTI_CPU
-#  define MULTI_CPU
-# else
-#  define CPU_NAME cpu_sa1100
-# endif
-#endif
-
-#ifdef CONFIG_CPU_ARM1020
-# ifdef CPU_NAME
-#  undef  MULTI_CPU
-#  define MULTI_CPU
-# else
-#  define CPU_NAME cpu_arm1020
-# endif
-#endif
-
-#ifdef CONFIG_CPU_ARM1020E
-# ifdef CPU_NAME
-#  undef  MULTI_CPU
-#  define MULTI_CPU
-# else
-#  define CPU_NAME cpu_arm1020e
-# endif
-#endif
-
-#ifdef CONFIG_CPU_ARM1022
-# ifdef CPU_NAME
-#  undef  MULTI_CPU
-#  define MULTI_CPU
-# else
-#  define CPU_NAME cpu_arm1022
-# endif
-#endif
-
-#ifdef CONFIG_CPU_ARM1026
-# ifdef CPU_NAME
-#  undef  MULTI_CPU
-#  define MULTI_CPU
-# else
-#  define CPU_NAME cpu_arm1026
-# endif
-#endif
-
-#ifdef CONFIG_CPU_XSCALE
-# ifdef CPU_NAME
-#  undef  MULTI_CPU
-#  define MULTI_CPU
-# else
-#  define CPU_NAME cpu_xscale
-# endif
-#endif
-
-#ifdef CONFIG_CPU_XSC3
-# ifdef CPU_NAME
-#  undef  MULTI_CPU
-#  define MULTI_CPU
-# else
-#  define CPU_NAME cpu_xsc3
-# endif
-#endif
-
-#ifdef CONFIG_CPU_MOHAWK
-# ifdef CPU_NAME
-#  undef  MULTI_CPU
-#  define MULTI_CPU
-# else
-#  define CPU_NAME cpu_mohawk
-# endif
-#endif
-
-#ifdef CONFIG_CPU_FEROCEON
-# ifdef CPU_NAME
-#  undef  MULTI_CPU
-#  define MULTI_CPU
-# else
-#  define CPU_NAME cpu_feroceon
-# endif
-#endif
-
-#if defined(CONFIG_CPU_V6) || defined(CONFIG_CPU_V6K)
-# ifdef CPU_NAME
-#  undef  MULTI_CPU
-#  define MULTI_CPU
-# else
-#  define CPU_NAME cpu_v6
-# endif
-#endif
-
-#ifdef CONFIG_CPU_V7
-# ifdef CPU_NAME
-#  undef  MULTI_CPU
-#  define MULTI_CPU
-# else
-#  define CPU_NAME cpu_v7
-# endif
-#endif
-
-#ifndef __ASSEMBLY__
-=======
 extern struct processor {
 	/* MISC
 	 * get data abort address/flags
@@ -301,7 +72,6 @@
 	void (*do_suspend)(void *);
 	void (*do_resume)(void *);
 } processor;
->>>>>>> 05e34754
 
 #ifndef MULTI_CPU
 extern void cpu_proc_init(void);

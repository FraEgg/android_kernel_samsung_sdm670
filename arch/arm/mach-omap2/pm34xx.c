--- conflicted
+++ resolved
@@ -29,11 +29,8 @@
 #include <linux/delay.h>
 #include <linux/slab.h>
 #include <linux/console.h>
-<<<<<<< HEAD
 #include <trace/events/power.h>
-=======
 #include <trace/pm.h>
->>>>>>> b2afcd30
 
 #include <plat/sram.h>
 #include "clockdomain.h"
@@ -526,7 +523,9 @@
 	if (omap_irq_pending() || need_resched())
 		goto out;
 
-<<<<<<< HEAD
+	trace_pm_idle_entry();
+	save_sync_trace_clock();
+
 	trace_power_start(POWER_CSTATE, 1, smp_processor_id());
 	trace_cpu_idle(1, smp_processor_id());
 
@@ -534,11 +533,6 @@
 
 	trace_power_end(smp_processor_id());
 	trace_cpu_idle(PWR_EVENT_EXIT, smp_processor_id());
-=======
-	trace_pm_idle_entry();
-	save_sync_trace_clock();
-
-	omap_sram_idle();
 
 	/*
 	 * Resyncing the trace clock should ideally be done much sooner. When
@@ -551,7 +545,6 @@
 	 */
 	resync_trace_clock();
 	trace_pm_idle_exit();
->>>>>>> b2afcd30
 
 out:
 	local_fiq_enable();

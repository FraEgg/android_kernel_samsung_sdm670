#
# arch/arm/Makefile
#
# This file is included by the global makefile so that you can add your own
# architecture-specific flags and dependencies.
#
# This file is subject to the terms and conditions of the GNU General Public
# License.  See the file "COPYING" in the main directory of this archive
# for more details.
#
# Copyright (C) 1995-2001 by Russell King

# Ensure linker flags are correct
LDFLAGS		:=

LDFLAGS_vmlinux	:=-p --no-undefined -X
ifeq ($(CONFIG_CPU_ENDIAN_BE8),y)
LDFLAGS_vmlinux	+= --be8
LDFLAGS_MODULE	+= --be8
endif

OBJCOPYFLAGS	:=-O binary -R .comment -S
GZFLAGS		:=-9
#KBUILD_CFLAGS	+=-pipe

# Never generate .eh_frame
KBUILD_CFLAGS	+= $(call cc-option,-fno-dwarf2-cfi-asm)

# Do not use arch/arm/defconfig - it's always outdated.
# Select a platform tht is kept up-to-date
KBUILD_DEFCONFIG := versatile_defconfig

# defines filename extension depending memory management type.
ifeq ($(CONFIG_MMU),)
MMUEXT		:= -nommu
KBUILD_CFLAGS	+= $(call cc-option,-mno-unaligned-access)
endif

ifeq ($(CONFIG_FRAME_POINTER),y)
KBUILD_CFLAGS	+=-fno-omit-frame-pointer -mapcs -mno-sched-prolog
endif

ifeq ($(CONFIG_CPU_BIG_ENDIAN),y)
KBUILD_CPPFLAGS	+= -mbig-endian
AS		+= -EB
LD		+= -EB
else
KBUILD_CPPFLAGS	+= -mlittle-endian
AS		+= -EL
LD		+= -EL
endif

# This selects which instruction set is used.
# Note that GCC does not numerically define an architecture version
# macro, but instead defines a whole series of macros which makes
# testing for a specific architecture or later rather impossible.
arch-$(CONFIG_CPU_32v7M)	=-D__LINUX_ARM_ARCH__=7 -march=armv7-m -Wa,-march=armv7-m
arch-$(CONFIG_CPU_32v7)		=-D__LINUX_ARM_ARCH__=7 $(call cc-option,-march=armv7-a,-march=armv5t -Wa$(comma)-march=armv7-a)
arch-$(CONFIG_CPU_32v6)		=-D__LINUX_ARM_ARCH__=6 $(call cc-option,-march=armv6,-march=armv5t -Wa$(comma)-march=armv6)
# Only override the compiler option if ARMv6. The ARMv6K extensions are
# always available in ARMv7
ifeq ($(CONFIG_CPU_32v6),y)
arch-$(CONFIG_CPU_32v6K)	=-D__LINUX_ARM_ARCH__=6 $(call cc-option,-march=armv6k,-march=armv5t -Wa$(comma)-march=armv6k)
endif
arch-$(CONFIG_CPU_32v5)		=-D__LINUX_ARM_ARCH__=5 $(call cc-option,-march=armv5te,-march=armv4t)
arch-$(CONFIG_CPU_32v4T)	=-D__LINUX_ARM_ARCH__=4 -march=armv4t
arch-$(CONFIG_CPU_32v4)		=-D__LINUX_ARM_ARCH__=4 -march=armv4
arch-$(CONFIG_CPU_32v3)		=-D__LINUX_ARM_ARCH__=3 -march=armv3

# Evaluate arch cc-option calls now
arch-y := $(arch-y)

# This selects how we optimise for the processor.
tune-$(CONFIG_CPU_ARM7TDMI)	=-mtune=arm7tdmi
tune-$(CONFIG_CPU_ARM720T)	=-mtune=arm7tdmi
tune-$(CONFIG_CPU_ARM740T)	=-mtune=arm7tdmi
tune-$(CONFIG_CPU_ARM9TDMI)	=-mtune=arm9tdmi
tune-$(CONFIG_CPU_ARM940T)	=-mtune=arm9tdmi
tune-$(CONFIG_CPU_ARM946E)	=$(call cc-option,-mtune=arm9e,-mtune=arm9tdmi)
tune-$(CONFIG_CPU_ARM920T)	=-mtune=arm9tdmi
tune-$(CONFIG_CPU_ARM922T)	=-mtune=arm9tdmi
tune-$(CONFIG_CPU_ARM925T)	=-mtune=arm9tdmi
tune-$(CONFIG_CPU_ARM926T)	=-mtune=arm9tdmi
tune-$(CONFIG_CPU_FA526)	=-mtune=arm9tdmi
tune-$(CONFIG_CPU_SA110)	=-mtune=strongarm110
tune-$(CONFIG_CPU_SA1100)	=-mtune=strongarm1100
tune-$(CONFIG_CPU_XSCALE)	=$(call cc-option,-mtune=xscale,-mtune=strongarm110) -Wa,-mcpu=xscale
tune-$(CONFIG_CPU_XSC3)		=$(call cc-option,-mtune=xscale,-mtune=strongarm110) -Wa,-mcpu=xscale
tune-$(CONFIG_CPU_FEROCEON)	=$(call cc-option,-mtune=marvell-f,-mtune=xscale)
tune-$(CONFIG_CPU_V6)		=$(call cc-option,-mtune=arm1136j-s,-mtune=strongarm)
tune-$(CONFIG_CPU_V6K)		=$(call cc-option,-mtune=arm1136j-s,-mtune=strongarm)

# Evaluate tune cc-option calls now
tune-y := $(tune-y)

ifeq ($(CONFIG_AEABI),y)
CFLAGS_ABI	:=-mabi=aapcs-linux -mno-thumb-interwork -mfpu=vfp
else
CFLAGS_ABI	:=$(call cc-option,-mapcs-32,-mabi=apcs-gnu) $(call cc-option,-mno-thumb-interwork,)
endif

ifeq ($(CONFIG_ARM_UNWIND),y)
CFLAGS_ABI	+=-funwind-tables
endif

ifeq ($(CONFIG_THUMB2_KERNEL),y)
AFLAGS_AUTOIT	:=$(call as-option,-Wa$(comma)-mimplicit-it=always,-Wa$(comma)-mauto-it)
AFLAGS_NOWARN	:=$(call as-option,-Wa$(comma)-mno-warn-deprecated,-Wa$(comma)-W)
CFLAGS_ISA	:=-mthumb $(AFLAGS_AUTOIT) $(AFLAGS_NOWARN)
AFLAGS_ISA	:=$(CFLAGS_ISA) -Wa$(comma)-mthumb
# Work around buggy relocation from gas if requested:
ifeq ($(CONFIG_THUMB2_AVOID_R_ARM_THM_JUMP11),y)
CFLAGS_MODULE	+=-fno-optimize-sibling-calls
endif
else
CFLAGS_ISA	:=$(call cc-option,-marm,)
AFLAGS_ISA	:=$(CFLAGS_ISA)
endif

# Need -Uarm for gcc < 3.x
KBUILD_CFLAGS	+=$(CFLAGS_ABI) $(CFLAGS_ISA) $(arch-y) $(tune-y) $(call cc-option,-mshort-load-bytes,$(call cc-option,-malignment-traps,)) -msoft-float -Uarm
KBUILD_AFLAGS	+=$(CFLAGS_ABI) $(AFLAGS_ISA) $(arch-y) $(tune-y) -include asm/unified.h -msoft-float

CHECKFLAGS	+= -D__arm__

#Default value
head-y		:= arch/arm/kernel/head$(MMUEXT).o

# Text offset. This list is sorted numerically by address in order to
# provide a means to avoid/resolve conflicts in multi-arch kernels.
textofs-y	:= 0x00008000
textofs-$(CONFIG_ARCH_CLPS711X) := 0x00028000
# We don't want the htc bootloader to corrupt kernel during resume
textofs-$(CONFIG_PM_H1940)      := 0x00108000
# SA1111 DMA bug: we don't want the kernel to live in precious DMA-able memory
ifeq ($(CONFIG_ARCH_SA1100),y)
textofs-$(CONFIG_SA1111) := 0x00208000
endif
textofs-$(CONFIG_ARCH_MSM7X30) := 0x00208000
textofs-$(CONFIG_ARCH_MSM8X60) := 0x00208000
textofs-$(CONFIG_ARCH_MSM8960) := 0x00208000
textofs-$(CONFIG_ARCH_AXXIA) := 0x00308000

# Machine directory name.  This list is sorted alphanumerically
# by CONFIG_* macro name.
machine-$(CONFIG_ARCH_AT91)		+= at91
machine-$(CONFIG_ARCH_AXXIA)		+= axxia
machine-$(CONFIG_ARCH_BCM)		+= bcm
machine-$(CONFIG_ARCH_BERLIN)		+= berlin
machine-$(CONFIG_ARCH_CLPS711X)		+= clps711x
machine-$(CONFIG_ARCH_CNS3XXX)		+= cns3xxx
machine-$(CONFIG_ARCH_DAVINCI)		+= davinci
machine-$(CONFIG_ARCH_DOVE)		+= dove
machine-$(CONFIG_ARCH_EBSA110)		+= ebsa110
machine-$(CONFIG_ARCH_EFM32)		+= efm32
machine-$(CONFIG_ARCH_EP93XX)		+= ep93xx
machine-$(CONFIG_ARCH_EXYNOS)		+= exynos
machine-$(CONFIG_ARCH_FOOTBRIDGE)	+= footbridge
machine-$(CONFIG_ARCH_GEMINI)		+= gemini
machine-$(CONFIG_ARCH_HIGHBANK)		+= highbank
machine-$(CONFIG_ARCH_HISI)		+= hisi
machine-$(CONFIG_ARCH_INTEGRATOR)	+= integrator
machine-$(CONFIG_ARCH_IOP13XX)		+= iop13xx
machine-$(CONFIG_ARCH_IOP32X)		+= iop32x
machine-$(CONFIG_ARCH_IOP33X)		+= iop33x
machine-$(CONFIG_ARCH_IXP4XX)		+= ixp4xx
machine-$(CONFIG_ARCH_KEYSTONE)		+= keystone
machine-$(CONFIG_ARCH_KS8695)		+= ks8695
machine-$(CONFIG_ARCH_LPC32XX)		+= lpc32xx
machine-$(CONFIG_ARCH_MESON)		+= meson
machine-$(CONFIG_ARCH_MMP)		+= mmp
machine-$(CONFIG_ARCH_MOXART)		+= moxart
machine-$(CONFIG_ARCH_MSM)		+= msm
machine-$(CONFIG_ARCH_MV78XX0)		+= mv78xx0
machine-$(CONFIG_ARCH_MVEBU)		+= mvebu
machine-$(CONFIG_ARCH_MXC)		+= imx
machine-$(CONFIG_ARCH_MEDIATEK)		+= mediatek
machine-$(CONFIG_ARCH_MXS)		+= mxs
machine-$(CONFIG_ARCH_NETX)		+= netx
machine-$(CONFIG_ARCH_NOMADIK)		+= nomadik
machine-$(CONFIG_ARCH_NSPIRE)		+= nspire
machine-$(CONFIG_ARCH_OMAP1)		+= omap1
machine-$(CONFIG_ARCH_OMAP2PLUS)	+= omap2
machine-$(CONFIG_ARCH_ORION5X)		+= orion5x
machine-$(CONFIG_ARCH_PICOXCELL)	+= picoxcell
machine-$(CONFIG_ARCH_PXA)		+= pxa
machine-$(CONFIG_ARCH_QCOM)		+= qcom
machine-$(CONFIG_ARCH_REALVIEW)		+= realview
machine-$(CONFIG_ARCH_ROCKCHIP)		+= rockchip
machine-$(CONFIG_ARCH_RPC)		+= rpc
machine-$(CONFIG_ARCH_S3C24XX)		+= s3c24xx
machine-$(CONFIG_ARCH_S3C64XX)		+= s3c64xx
machine-$(CONFIG_ARCH_S5PV210)		+= s5pv210
machine-$(CONFIG_ARCH_SA1100)		+= sa1100
machine-$(CONFIG_ARCH_SHMOBILE) 	+= shmobile
machine-$(CONFIG_ARCH_SIRF)		+= prima2
machine-$(CONFIG_ARCH_SOCFPGA)		+= socfpga
machine-$(CONFIG_ARCH_STI)		+= sti
machine-$(CONFIG_ARCH_SUNXI)		+= sunxi
machine-$(CONFIG_ARCH_TEGRA)		+= tegra
machine-$(CONFIG_ARCH_U300)		+= u300
machine-$(CONFIG_ARCH_U8500)		+= ux500
machine-$(CONFIG_ARCH_VERSATILE)	+= versatile
machine-$(CONFIG_ARCH_VEXPRESS)		+= vexpress
machine-$(CONFIG_ARCH_VT8500)		+= vt8500
machine-$(CONFIG_ARCH_W90X900)		+= w90x900
machine-$(CONFIG_ARCH_ZYNQ)		+= zynq
machine-$(CONFIG_PLAT_SPEAR)		+= spear

# Platform directory name.  This list is sorted alphanumerically
# by CONFIG_* macro name.
plat-$(CONFIG_ARCH_EXYNOS)	+= samsung
plat-$(CONFIG_ARCH_OMAP)	+= omap
plat-$(CONFIG_ARCH_S3C64XX)	+= samsung
plat-$(CONFIG_ARCH_S5PV210)	+= samsung
plat-$(CONFIG_PLAT_IOP)		+= iop
plat-$(CONFIG_PLAT_ORION)	+= orion
plat-$(CONFIG_PLAT_PXA)		+= pxa
plat-$(CONFIG_PLAT_S3C24XX)	+= samsung
plat-$(CONFIG_PLAT_VERSATILE)	+= versatile

ifeq ($(CONFIG_ARCH_EBSA110),y)
# This is what happens if you forget the IOCS16 line.
# PCMCIA cards stop working.
CFLAGS_3c589_cs.o :=-DISA_SIXTEEN_BIT_PERIPHERAL
export CFLAGS_3c589_cs.o
endif

# The byte offset of the kernel image in RAM from the start of RAM.
TEXT_OFFSET := $(textofs-y)

# The first directory contains additional information for the boot setup code
ifneq ($(machine-y),)
MACHINE  := arch/arm/mach-$(word 1,$(machine-y))/
else
MACHINE  :=
endif
ifeq ($(CONFIG_ARCH_MULTIPLATFORM),y)
MACHINE  :=
endif

machdirs := $(patsubst %,arch/arm/mach-%/,$(machine-y))
platdirs := $(patsubst %,arch/arm/plat-%/,$(sort $(plat-y)))

ifneq ($(CONFIG_ARCH_MULTIPLATFORM),y)
ifeq ($(KBUILD_SRC),)
KBUILD_CPPFLAGS += $(patsubst %,-I%include,$(machdirs) $(platdirs))
else
KBUILD_CPPFLAGS += $(patsubst %,-I$(srctree)/%include,$(machdirs) $(platdirs))
endif
endif

export	TEXT_OFFSET GZFLAGS MMUEXT

# Do we have FASTFPE?
FASTFPE		:=arch/arm/fastfpe
ifeq ($(FASTFPE),$(wildcard $(FASTFPE)))
FASTFPE_OBJ	:=$(FASTFPE)/
endif

core-$(CONFIG_FPE_NWFPE)	+= arch/arm/nwfpe/
core-$(CONFIG_FPE_FASTFPE)	+= $(FASTFPE_OBJ)
core-$(CONFIG_VFP)		+= arch/arm/vfp/
core-$(CONFIG_XEN)		+= arch/arm/xen/
core-$(CONFIG_KVM_ARM_HOST) 	+= arch/arm/kvm/

# If we have a machine-specific directory, then include it in the build.
core-y				+= arch/arm/kernel/ arch/arm/mm/ arch/arm/common/
core-y				+= arch/arm/net/
core-y				+= arch/arm/crypto/
core-y				+= arch/arm/firmware/
core-y				+= $(machdirs) $(platdirs)

drivers-$(CONFIG_OPROFILE)      += arch/arm/oprofile/

libs-y				:= arch/arm/lib/ $(libs-y)

# Default target when executing plain make
ifeq ($(CONFIG_XIP_KERNEL),y)
KBUILD_IMAGE := xipImage
else ifeq ($(CONFIG_BUILD_ARM_APPENDED_DTB_IMAGE),y)
KBUILD_IMAGE := zImage-dtb
else
KBUILD_IMAGE := zImage
endif

# Build the DT binary blobs if we have OF configured
ifeq ($(CONFIG_USE_OF),y)
KBUILD_DTBS := dtbs
endif

DTSSUBDIR := qcom

all:	$(KBUILD_IMAGE) $(KBUILD_DTBS)

boot := arch/arm/boot

archprepare:
	$(Q)$(MAKE) $(build)=arch/arm/tools include/generated/mach-types.h

# Convert bzImage to zImage
bzImage: zImage

BOOT_TARGETS	= zImage Image xipImage bootpImage uImage
INSTALL_TARGETS	= zinstall uinstall install

PHONY += bzImage $(BOOT_TARGETS) $(INSTALL_TARGETS)

$(BOOT_TARGETS): vmlinux
	$(Q)$(MAKE) $(build)=$(boot) MACHINE=$(MACHINE) $(boot)/$@

$(INSTALL_TARGETS):
	$(Q)$(MAKE) $(build)=$(boot) MACHINE=$(MACHINE) $@

%.dtb: | scripts
	$(Q)$(MAKE) $(build)=$(boot)/dts MACHINE=$(MACHINE) $(boot)/dts/$@

<<<<<<< HEAD
dtbs: scripts
	$(Q)$(MAKE) $(build)=$(boot)/dts MACHINE=$(MACHINE) dtbs
	$(foreach DIR, $(DTSSUBDIR), $(Q)$(MAKE) $(build)=$(boot)/dts/$(DIR) MACHINE=$(MACHINE) dtbs)

zImage-dtb: vmlinux scripts dtbs
	$(Q)$(MAKE) $(build)=$(boot) MACHINE=$(MACHINE) DTSSUBDIR=$(DTSSUBDIR) $(boot)/$@
=======
PHONY += dtbs dtbs_install

dtbs: prepare scripts
	$(Q)$(MAKE) $(build)=$(boot)/dts MACHINE=$(MACHINE)

dtbs_install:
	$(Q)$(MAKE) $(dtbinst)=$(boot)/dts MACHINE=$(MACHINE)

zImage-dtb: vmlinux scripts dtbs
	$(Q)$(MAKE) $(build)=$(boot) MACHINE=$(MACHINE) $(boot)/$@
>>>>>>> c2d771db

# We use MRPROPER_FILES and CLEAN_FILES now
archclean:
	$(Q)$(MAKE) $(clean)=$(boot)

# My testing targets (bypasses dependencies)
bp:;	$(Q)$(MAKE) $(build)=$(boot) MACHINE=$(MACHINE) $(boot)/bootpImage
i zi:;	$(Q)$(MAKE) $(build)=$(boot) MACHINE=$(MACHINE) $@


define archhelp
  echo  '* zImage        - Compressed kernel image (arch/$(ARCH)/boot/zImage)'
  echo  '  Image         - Uncompressed kernel image (arch/$(ARCH)/boot/Image)'
  echo  '* xipImage      - XIP kernel image, if configured (arch/$(ARCH)/boot/xipImage)'
  echo  '  uImage        - U-Boot wrapped zImage'
  echo  '  bootpImage    - Combined zImage and initial RAM disk'
  echo  '                  (supply initrd image via make variable INITRD=<path>)'
  echo  '* dtbs          - Build device tree blobs for enabled boards'
  echo  '  dtbs_install  - Install dtbs to $(INSTALL_DTBS_PATH)'
  echo  '  install       - Install uncompressed kernel'
  echo  '  zinstall      - Install compressed kernel'
  echo  '  uinstall      - Install U-Boot wrapped compressed kernel'
  echo  '                  Install using (your) ~/bin/$(INSTALLKERNEL) or'
  echo  '                  (distribution) /sbin/$(INSTALLKERNEL) or'
  echo  '                  install to $$(INSTALL_PATH) and run lilo'
endef<|MERGE_RESOLUTION|>--- conflicted
+++ resolved
@@ -315,25 +315,12 @@
 %.dtb: | scripts
 	$(Q)$(MAKE) $(build)=$(boot)/dts MACHINE=$(MACHINE) $(boot)/dts/$@
 
-<<<<<<< HEAD
 dtbs: scripts
 	$(Q)$(MAKE) $(build)=$(boot)/dts MACHINE=$(MACHINE) dtbs
 	$(foreach DIR, $(DTSSUBDIR), $(Q)$(MAKE) $(build)=$(boot)/dts/$(DIR) MACHINE=$(MACHINE) dtbs)
 
 zImage-dtb: vmlinux scripts dtbs
 	$(Q)$(MAKE) $(build)=$(boot) MACHINE=$(MACHINE) DTSSUBDIR=$(DTSSUBDIR) $(boot)/$@
-=======
-PHONY += dtbs dtbs_install
-
-dtbs: prepare scripts
-	$(Q)$(MAKE) $(build)=$(boot)/dts MACHINE=$(MACHINE)
-
-dtbs_install:
-	$(Q)$(MAKE) $(dtbinst)=$(boot)/dts MACHINE=$(MACHINE)
-
-zImage-dtb: vmlinux scripts dtbs
-	$(Q)$(MAKE) $(build)=$(boot) MACHINE=$(MACHINE) $(boot)/$@
->>>>>>> c2d771db
 
 # We use MRPROPER_FILES and CLEAN_FILES now
 archclean:

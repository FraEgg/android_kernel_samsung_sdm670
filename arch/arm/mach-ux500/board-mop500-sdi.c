/*
 * Copyright (C) ST-Ericsson SA 2010
 *
 * Author: Hanumath Prasad <hanumath.prasad@stericsson.com>
 * License terms: GNU General Public License (GPL) version 2
 */

#include <linux/kernel.h>
#include <linux/gpio.h>
#include <linux/amba/bus.h>
#include <linux/amba/mmci.h>
#include <linux/mmc/host.h>
#include <linux/platform_device.h>

#include <asm/mach-types.h>
#include <plat/ste_dma40.h>
#include <mach/devices.h>
#include <mach/hardware.h>

#include "devices-db8500.h"
#include "board-mop500.h"
#include "ste-dma40-db8500.h"

/*
 * SDI 0 (MicroSD slot)
 */

/* MMCIPOWER bits */
#define MCI_DATA2DIREN		(1 << 2)
#define MCI_CMDDIREN		(1 << 3)
#define MCI_DATA0DIREN		(1 << 4)
#define MCI_DATA31DIREN		(1 << 5)
#define MCI_FBCLKEN		(1 << 7)

static u32 mop500_sdi0_vdd_handler(struct device *dev, unsigned int vdd,
				   unsigned char power_mode)
{
	if (power_mode == MMC_POWER_UP)
		gpio_set_value_cansleep(GPIO_SDMMC_EN, 1);
	else if (power_mode == MMC_POWER_OFF)
		gpio_set_value_cansleep(GPIO_SDMMC_EN, 0);

	return MCI_FBCLKEN | MCI_CMDDIREN | MCI_DATA0DIREN |
	       MCI_DATA2DIREN | MCI_DATA31DIREN;
}

#ifdef CONFIG_STE_DMA40
struct stedma40_chan_cfg mop500_sdi0_dma_cfg_rx = {
	.mode = STEDMA40_MODE_LOGICAL,
	.dir = STEDMA40_PERIPH_TO_MEM,
	.src_dev_type = DB8500_DMA_DEV29_SD_MM0_RX,
	.dst_dev_type = STEDMA40_DEV_DST_MEMORY,
	.src_info.data_width = STEDMA40_WORD_WIDTH,
	.dst_info.data_width = STEDMA40_WORD_WIDTH,
};

static struct stedma40_chan_cfg mop500_sdi0_dma_cfg_tx = {
	.mode = STEDMA40_MODE_LOGICAL,
	.dir = STEDMA40_MEM_TO_PERIPH,
	.src_dev_type = STEDMA40_DEV_SRC_MEMORY,
	.dst_dev_type = DB8500_DMA_DEV29_SD_MM0_TX,
	.src_info.data_width = STEDMA40_WORD_WIDTH,
	.dst_info.data_width = STEDMA40_WORD_WIDTH,
};
#endif

static struct mmci_platform_data mop500_sdi0_data = {
	.vdd_handler	= mop500_sdi0_vdd_handler,
	.ocr_mask	= MMC_VDD_29_30,
	.f_max		= 100000000,
	.capabilities	= MMC_CAP_4_BIT_DATA,
	.gpio_wp	= -1,
#ifdef CONFIG_STE_DMA40
	.dma_filter	= stedma40_filter,
	.dma_rx_param	= &mop500_sdi0_dma_cfg_rx,
	.dma_tx_param	= &mop500_sdi0_dma_cfg_tx,
#endif
};

/* GPIO pins used by the sdi0 level shifter */
static int sdi0_en = -1;
static int sdi0_vsel = -1;

static void sdi0_configure(void)
{
	int ret;

	ret = gpio_request(sdi0_en, "level shifter enable");
	if (!ret)
		ret = gpio_request(sdi0_vsel,
				   "level shifter 1v8-3v select");

	if (ret) {
		pr_warning("unable to config sdi0 gpios for level shifter.\n");
		return;
	}

<<<<<<< HEAD
	gpio_direction_output(GPIO_SDMMC_1V8_3V_SEL, 0);
	gpio_direction_output(GPIO_SDMMC_EN, 1);
=======
	/* Select the default 2.9V and enable level shifter */
	gpio_direction_output(sdi0_vsel, 0);
	gpio_direction_output(sdi0_en, 1);
>>>>>>> 9ced9f03

	/* Add the device */
	db8500_add_sdi0(&mop500_sdi0_data);
}

void mop500_sdi_tc35892_init(void)
{
	mop500_sdi0_data.gpio_cd = GPIO_SDMMC_CD;
	sdi0_en = GPIO_SDMMC_EN;
	sdi0_vsel = GPIO_SDMMC_1V8_3V_SEL;
	sdi0_configure();
}

/*
 * SDI 2 (POP eMMC, not on DB8500ed)
 */

#ifdef CONFIG_STE_DMA40
struct stedma40_chan_cfg mop500_sdi2_dma_cfg_rx = {
	.mode = STEDMA40_MODE_LOGICAL,
	.dir = STEDMA40_PERIPH_TO_MEM,
	.src_dev_type =  DB8500_DMA_DEV28_SD_MM2_RX,
	.dst_dev_type = STEDMA40_DEV_DST_MEMORY,
	.src_info.data_width = STEDMA40_WORD_WIDTH,
	.dst_info.data_width = STEDMA40_WORD_WIDTH,
};

static struct stedma40_chan_cfg mop500_sdi2_dma_cfg_tx = {
	.mode = STEDMA40_MODE_LOGICAL,
	.dir = STEDMA40_MEM_TO_PERIPH,
	.src_dev_type = STEDMA40_DEV_SRC_MEMORY,
	.dst_dev_type = DB8500_DMA_DEV28_SD_MM2_TX,
	.src_info.data_width = STEDMA40_WORD_WIDTH,
	.dst_info.data_width = STEDMA40_WORD_WIDTH,
};
#endif

static struct mmci_platform_data mop500_sdi2_data = {
	.ocr_mask	= MMC_VDD_165_195,
	.f_max		= 100000000,
	.capabilities	= MMC_CAP_4_BIT_DATA | MMC_CAP_8_BIT_DATA,
	.gpio_cd	= -1,
	.gpio_wp	= -1,
#ifdef CONFIG_STE_DMA40
	.dma_filter	= stedma40_filter,
	.dma_rx_param	= &mop500_sdi2_dma_cfg_rx,
	.dma_tx_param	= &mop500_sdi2_dma_cfg_tx,
#endif
};

/*
 * SDI 4 (on-board eMMC)
 */

#ifdef CONFIG_STE_DMA40
struct stedma40_chan_cfg mop500_sdi4_dma_cfg_rx = {
	.mode = STEDMA40_MODE_LOGICAL,
	.dir = STEDMA40_PERIPH_TO_MEM,
	.src_dev_type =  DB8500_DMA_DEV42_SD_MM4_RX,
	.dst_dev_type = STEDMA40_DEV_DST_MEMORY,
	.src_info.data_width = STEDMA40_WORD_WIDTH,
	.dst_info.data_width = STEDMA40_WORD_WIDTH,
};

static struct stedma40_chan_cfg mop500_sdi4_dma_cfg_tx = {
	.mode = STEDMA40_MODE_LOGICAL,
	.dir = STEDMA40_MEM_TO_PERIPH,
	.src_dev_type = STEDMA40_DEV_SRC_MEMORY,
	.dst_dev_type = DB8500_DMA_DEV42_SD_MM4_TX,
	.src_info.data_width = STEDMA40_WORD_WIDTH,
	.dst_info.data_width = STEDMA40_WORD_WIDTH,
};
#endif

static struct mmci_platform_data mop500_sdi4_data = {
	.ocr_mask	= MMC_VDD_29_30,
	.f_max		= 100000000,
	.capabilities	= MMC_CAP_4_BIT_DATA | MMC_CAP_8_BIT_DATA |
			  MMC_CAP_MMC_HIGHSPEED,
	.gpio_cd	= -1,
	.gpio_wp	= -1,
#ifdef CONFIG_STE_DMA40
	.dma_filter	= stedma40_filter,
	.dma_rx_param	= &mop500_sdi4_dma_cfg_rx,
	.dma_tx_param	= &mop500_sdi4_dma_cfg_tx,
#endif
};

void __init mop500_sdi_init(void)
{
	/* PoP:ed eMMC on top of DB8500 v1.0 has problems with high speed */
	if (!cpu_is_u8500v10())
		mop500_sdi2_data.capabilities |= MMC_CAP_MMC_HIGHSPEED;
	db8500_add_sdi2(&mop500_sdi2_data);

	/* On-board eMMC */
	db8500_add_sdi4(&mop500_sdi4_data);

	if (machine_is_hrefv60()) {
		mop500_sdi0_data.gpio_cd = HREFV60_SDMMC_CD_GPIO;
		sdi0_en = HREFV60_SDMMC_EN_GPIO;
		sdi0_vsel = HREFV60_SDMMC_1V8_3V_GPIO;
		sdi0_configure();
	}
	/*
	 * On boards with the TC35892 GPIO expander, sdi0 will finally
	 * be added when the TC35892 initializes and calls
	 * mop500_sdi_tc35892_init() above.
	 */
}<|MERGE_RESOLUTION|>--- conflicted
+++ resolved
@@ -95,14 +95,9 @@
 		return;
 	}
 
-<<<<<<< HEAD
-	gpio_direction_output(GPIO_SDMMC_1V8_3V_SEL, 0);
-	gpio_direction_output(GPIO_SDMMC_EN, 1);
-=======
 	/* Select the default 2.9V and enable level shifter */
 	gpio_direction_output(sdi0_vsel, 0);
 	gpio_direction_output(sdi0_en, 1);
->>>>>>> 9ced9f03
 
 	/* Add the device */
 	db8500_add_sdi0(&mop500_sdi0_data);

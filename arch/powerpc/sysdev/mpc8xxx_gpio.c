--- conflicted
+++ resolved
@@ -163,11 +163,7 @@
 
 	spin_lock_irqsave(&mpc8xxx_gc->lock, flags);
 
-<<<<<<< HEAD
-	setbits32(mm->regs + GPIO_IMR, mpc8xxx_gpio2mask(virq_to_hw(d->irq)));
-=======
 	setbits32(mm->regs + GPIO_IMR, mpc8xxx_gpio2mask(irqd_to_hwirq(d)));
->>>>>>> d762f438
 
 	spin_unlock_irqrestore(&mpc8xxx_gc->lock, flags);
 }
@@ -180,11 +176,7 @@
 
 	spin_lock_irqsave(&mpc8xxx_gc->lock, flags);
 
-<<<<<<< HEAD
-	clrbits32(mm->regs + GPIO_IMR, mpc8xxx_gpio2mask(virq_to_hw(d->irq)));
-=======
 	clrbits32(mm->regs + GPIO_IMR, mpc8xxx_gpio2mask(irqd_to_hwirq(d)));
->>>>>>> d762f438
 
 	spin_unlock_irqrestore(&mpc8xxx_gc->lock, flags);
 }
@@ -194,11 +186,7 @@
 	struct mpc8xxx_gpio_chip *mpc8xxx_gc = irq_data_get_irq_chip_data(d);
 	struct of_mm_gpio_chip *mm = &mpc8xxx_gc->mm_gc;
 
-<<<<<<< HEAD
-	out_be32(mm->regs + GPIO_IER, mpc8xxx_gpio2mask(virq_to_hw(d->irq)));
-=======
 	out_be32(mm->regs + GPIO_IER, mpc8xxx_gpio2mask(irqd_to_hwirq(d)));
->>>>>>> d762f438
 }
 
 static int mpc8xxx_irq_set_type(struct irq_data *d, unsigned int flow_type)
@@ -211,22 +199,14 @@
 	case IRQ_TYPE_EDGE_FALLING:
 		spin_lock_irqsave(&mpc8xxx_gc->lock, flags);
 		setbits32(mm->regs + GPIO_ICR,
-<<<<<<< HEAD
-			  mpc8xxx_gpio2mask(virq_to_hw(d->irq)));
-=======
 			  mpc8xxx_gpio2mask(irqd_to_hwirq(d)));
->>>>>>> d762f438
 		spin_unlock_irqrestore(&mpc8xxx_gc->lock, flags);
 		break;
 
 	case IRQ_TYPE_EDGE_BOTH:
 		spin_lock_irqsave(&mpc8xxx_gc->lock, flags);
 		clrbits32(mm->regs + GPIO_ICR,
-<<<<<<< HEAD
-			  mpc8xxx_gpio2mask(virq_to_hw(d->irq)));
-=======
 			  mpc8xxx_gpio2mask(irqd_to_hwirq(d)));
->>>>>>> d762f438
 		spin_unlock_irqrestore(&mpc8xxx_gc->lock, flags);
 		break;
 
@@ -241,11 +221,7 @@
 {
 	struct mpc8xxx_gpio_chip *mpc8xxx_gc = irq_data_get_irq_chip_data(d);
 	struct of_mm_gpio_chip *mm = &mpc8xxx_gc->mm_gc;
-<<<<<<< HEAD
-	unsigned long gpio = virq_to_hw(d->irq);
-=======
 	unsigned long gpio = irqd_to_hwirq(d);
->>>>>>> d762f438
 	void __iomem *reg;
 	unsigned int shift;
 	unsigned long flags;

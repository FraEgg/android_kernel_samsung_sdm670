--- conflicted
+++ resolved
@@ -236,7 +236,6 @@
 #define __smp_mb__before_atomic()	__smp_mb__before_llsc()
 #define __smp_mb__after_atomic()	smp_llsc_mb()
 
-<<<<<<< HEAD
 /*
  * Some Loongson 3 CPUs have a bug wherein execution of a memory access (load,
  * store or pref) in between an ll & sc can cause the sc instruction to
@@ -272,12 +271,11 @@
 #else
 #define loongson_llsc_mb()	do { } while (0)
 #endif
-=======
+
 static inline void sync_ginv(void)
 {
 	asm volatile("sync\t%0" :: "i"(STYPE_GINV));
 }
->>>>>>> aeb669d4
 
 #include <asm-generic/barrier.h>
 

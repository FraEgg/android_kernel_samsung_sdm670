--- conflicted
+++ resolved
@@ -249,11 +249,7 @@
 		if (need_flush) {
 			this_cpu_write(cpu_tlbstate.ctxs[new_asid].ctx_id, next->context.ctx_id);
 			this_cpu_write(cpu_tlbstate.ctxs[new_asid].tlb_gen, next_tlb_gen);
-<<<<<<< HEAD
-			write_cr3(build_cr3(next->pgd, new_asid));
-=======
 			load_new_mm_cr3(next->pgd, new_asid, true);
->>>>>>> 91891413
 
 			/*
 			 * NB: This gets called via leave_mm() in the idle path
@@ -266,11 +262,7 @@
 			trace_tlb_flush_rcuidle(TLB_FLUSH_ON_TASK_SWITCH, TLB_FLUSH_ALL);
 		} else {
 			/* The new ASID is already up to date. */
-<<<<<<< HEAD
-			write_cr3(build_cr3_noflush(next->pgd, new_asid));
-=======
 			load_new_mm_cr3(next->pgd, new_asid, false);
->>>>>>> 91891413
 
 			/* See above wrt _rcuidle. */
 			trace_tlb_flush_rcuidle(TLB_FLUSH_ON_TASK_SWITCH, 0);

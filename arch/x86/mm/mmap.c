--- conflicted
+++ resolved
@@ -69,17 +69,6 @@
 {
 	unsigned long rnd;
 
-<<<<<<< HEAD
-	/*
-	 *  8 bits of randomness in 32bit mmaps, 20 address space bits
-	 * 28 bits of randomness in 64bit mmaps, 40 address space bits
-	 */
-	if (mmap_is_ia32())
-		rnd = get_random_long() % (1UL<<8);
-	else
-		rnd = get_random_long() % (1UL<<28);
-
-=======
 	if (current->flags & PF_RANDOMIZE) {
 		if (mmap_is_ia32())
 #ifdef CONFIG_COMPAT
@@ -90,7 +79,6 @@
 		else
 			rnd = get_random_long() & ((1UL << mmap_rnd_bits) - 1);
 	}
->>>>>>> e045a95c
 	return rnd << PAGE_SHIFT;
 }
 

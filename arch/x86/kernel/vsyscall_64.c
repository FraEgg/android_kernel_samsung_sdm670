/*
 *  Copyright (C) 2001 Andrea Arcangeli <andrea@suse.de> SuSE
 *  Copyright 2003 Andi Kleen, SuSE Labs.
 *
 *  [ NOTE: this mechanism is now deprecated in favor of the vDSO. ]
 *
 *  Thanks to hpa@transmeta.com for some useful hint.
 *  Special thanks to Ingo Molnar for his early experience with
 *  a different vsyscall implementation for Linux/IA32 and for the name.
 *
 *  vsyscall 1 is located at -10Mbyte, vsyscall 2 is located
 *  at virtual address -10Mbyte+1024bytes etc... There are at max 4
 *  vsyscalls. One vsyscall can reserve more than 1 slot to avoid
 *  jumping out of line if necessary. We cannot add more with this
 *  mechanism because older kernels won't return -ENOSYS.
 *
 *  Note: the concept clashes with user mode linux.  UML users should
 *  use the vDSO.
 */

#include <linux/time.h>
#include <linux/init.h>
#include <linux/kernel.h>
#include <linux/timer.h>
#include <linux/seqlock.h>
#include <linux/jiffies.h>
#include <linux/sysctl.h>
#include <linux/clocksource.h>
#include <linux/getcpu.h>
#include <linux/cpu.h>
#include <linux/smp.h>
#include <linux/notifier.h>
#include <linux/syscalls.h>
#include <linux/ratelimit.h>

#include <asm/vsyscall.h>
#include <asm/pgtable.h>
#include <asm/compat.h>
#include <asm/page.h>
#include <asm/unistd.h>
#include <asm/fixmap.h>
#include <asm/errno.h>
#include <asm/io.h>
#include <asm/segment.h>
#include <asm/desc.h>
#include <asm/topology.h>
#include <asm/vgtod.h>
#include <asm/traps.h>
<<<<<<< HEAD
=======

#define CREATE_TRACE_POINTS
#include "vsyscall_trace.h"
>>>>>>> 3ae36655

DEFINE_VVAR(int, vgetcpu_mode);
DEFINE_VVAR(struct vsyscall_gtod_data, vsyscall_gtod_data) =
{
	.lock = __SEQLOCK_UNLOCKED(__vsyscall_gtod_data.lock),
};

static enum { EMULATE, NATIVE, NONE } vsyscall_mode = EMULATE;

static int __init vsyscall_setup(char *str)
{
	if (str) {
		if (!strcmp("emulate", str))
			vsyscall_mode = EMULATE;
		else if (!strcmp("native", str))
			vsyscall_mode = NATIVE;
		else if (!strcmp("none", str))
			vsyscall_mode = NONE;
		else
			return -EINVAL;

		return 0;
	}

	return -EINVAL;
}
early_param("vsyscall", vsyscall_setup);

void update_vsyscall_tz(void)
{
	unsigned long flags;

	write_seqlock_irqsave(&vsyscall_gtod_data.lock, flags);
	/* sys_tz has changed */
	vsyscall_gtod_data.sys_tz = sys_tz;
	write_sequnlock_irqrestore(&vsyscall_gtod_data.lock, flags);
}

void update_vsyscall(struct timespec *wall_time, struct timespec *wtm,
			struct clocksource *clock, u32 mult)
{
	unsigned long flags;

	write_seqlock_irqsave(&vsyscall_gtod_data.lock, flags);

	/* copy vsyscall data */
	vsyscall_gtod_data.clock.vclock_mode	= clock->archdata.vclock_mode;
	vsyscall_gtod_data.clock.cycle_last	= clock->cycle_last;
	vsyscall_gtod_data.clock.mask		= clock->mask;
	vsyscall_gtod_data.clock.mult		= mult;
	vsyscall_gtod_data.clock.shift		= clock->shift;
	vsyscall_gtod_data.wall_time_sec	= wall_time->tv_sec;
	vsyscall_gtod_data.wall_time_nsec	= wall_time->tv_nsec;
	vsyscall_gtod_data.wall_to_monotonic	= *wtm;
	vsyscall_gtod_data.wall_time_coarse	= __current_kernel_time();

	write_sequnlock_irqrestore(&vsyscall_gtod_data.lock, flags);
}

static void warn_bad_vsyscall(const char *level, struct pt_regs *regs,
			      const char *message)
{
	static DEFINE_RATELIMIT_STATE(rs, DEFAULT_RATELIMIT_INTERVAL, DEFAULT_RATELIMIT_BURST);
	struct task_struct *tsk;

	if (!show_unhandled_signals || !__ratelimit(&rs))
		return;

	tsk = current;

	printk("%s%s[%d] %s ip:%lx cs:%lx sp:%lx ax:%lx si:%lx di:%lx\n",
	       level, tsk->comm, task_pid_nr(tsk),
<<<<<<< HEAD
	       message, regs->ip - 2, regs->cs,
=======
	       message, regs->ip, regs->cs,
>>>>>>> 3ae36655
	       regs->sp, regs->ax, regs->si, regs->di);
}

static int addr_to_vsyscall_nr(unsigned long addr)
{
	int nr;
<<<<<<< HEAD

	if ((addr & ~0xC00UL) != VSYSCALL_START)
		return -EINVAL;

	nr = (addr & 0xC00UL) >> 10;
	if (nr >= 3)
		return -EINVAL;

	return nr;
}

void dotraplinkage do_emulate_vsyscall(struct pt_regs *regs, long error_code)
{
	struct task_struct *tsk;
	unsigned long caller;
	int vsyscall_nr;
	long ret;

	local_irq_enable();

	/*
	 * Real 64-bit user mode code has cs == __USER_CS.  Anything else
	 * is bogus.
	 */
	if (regs->cs != __USER_CS) {
		/*
		 * If we trapped from kernel mode, we might as well OOPS now
		 * instead of returning to some random address and OOPSing
		 * then.
		 */
		BUG_ON(!user_mode(regs));

		/* Compat mode and non-compat 32-bit CS should both segfault. */
		warn_bad_vsyscall(KERN_WARNING, regs,
				  "illegal int 0xcc from 32-bit mode");
		goto sigsegv;
	}

	/*
	 * x86-ism here: regs->ip points to the instruction after the int 0xcc,
	 * and int 0xcc is two bytes long.
	 */
	vsyscall_nr = addr_to_vsyscall_nr(regs->ip - 2);
	if (vsyscall_nr < 0) {
		warn_bad_vsyscall(KERN_WARNING, regs,
				  "illegal int 0xcc (exploit attempt?)");
=======

	if ((addr & ~0xC00UL) != VSYSCALL_START)
		return -EINVAL;

	nr = (addr & 0xC00UL) >> 10;
	if (nr >= 3)
		return -EINVAL;

	return nr;
}

bool emulate_vsyscall(struct pt_regs *regs, unsigned long address)
{
	struct task_struct *tsk;
	unsigned long caller;
	int vsyscall_nr;
	long ret;

	/*
	 * No point in checking CS -- the only way to get here is a user mode
	 * trap to a high address, which means that we're in 64-bit user code.
	 */

	WARN_ON_ONCE(address != regs->ip);

	if (vsyscall_mode == NONE) {
		warn_bad_vsyscall(KERN_INFO, regs,
				  "vsyscall attempted with vsyscall=none");
		return false;
	}

	vsyscall_nr = addr_to_vsyscall_nr(address);

	trace_emulate_vsyscall(vsyscall_nr);

	if (vsyscall_nr < 0) {
		warn_bad_vsyscall(KERN_WARNING, regs,
				  "misaligned vsyscall (exploit attempt or buggy program) -- look up the vsyscall kernel parameter if you need a workaround");
>>>>>>> 3ae36655
		goto sigsegv;
	}

	if (get_user(caller, (unsigned long __user *)regs->sp) != 0) {
<<<<<<< HEAD
		warn_bad_vsyscall(KERN_WARNING, regs, "int 0xcc with bad stack (exploit attempt?)");
=======
		warn_bad_vsyscall(KERN_WARNING, regs,
				  "vsyscall with bad stack (exploit attempt?)");
>>>>>>> 3ae36655
		goto sigsegv;
	}

	tsk = current;
	if (seccomp_mode(&tsk->seccomp))
		do_exit(SIGKILL);

	switch (vsyscall_nr) {
	case 0:
		ret = sys_gettimeofday(
			(struct timeval __user *)regs->di,
			(struct timezone __user *)regs->si);
		break;

	case 1:
		ret = sys_time((time_t __user *)regs->di);
		break;

	case 2:
		ret = sys_getcpu((unsigned __user *)regs->di,
				 (unsigned __user *)regs->si,
				 0);
		break;
	}

	if (ret == -EFAULT) {
		/*
		 * Bad news -- userspace fed a bad pointer to a vsyscall.
		 *
		 * With a real vsyscall, that would have caused SIGSEGV.
		 * To make writing reliable exploits using the emulated
		 * vsyscalls harder, generate SIGSEGV here as well.
		 */
		warn_bad_vsyscall(KERN_INFO, regs,
				  "vsyscall fault (exploit attempt?)");
		goto sigsegv;
	}

	regs->ax = ret;

	/* Emulate a ret instruction. */
	regs->ip = caller;
	regs->sp += 8;

<<<<<<< HEAD
	local_irq_disable();
	return;

sigsegv:
	regs->ip -= 2;  /* The faulting instruction should be the int 0xcc. */
	force_sig(SIGSEGV, current);
	local_irq_disable();
}

=======
	return true;

sigsegv:
	force_sig(SIGSEGV, current);
	return true;
}

>>>>>>> 3ae36655
/*
 * Assume __initcall executes before all user space. Hopefully kmod
 * doesn't violate that. We'll find out if it does.
 */
static void __cpuinit vsyscall_set_cpu(int cpu)
{
	unsigned long d;
	unsigned long node = 0;
#ifdef CONFIG_NUMA
	node = cpu_to_node(cpu);
#endif
	if (cpu_has(&cpu_data(cpu), X86_FEATURE_RDTSCP))
		write_rdtscp_aux((node << 12) | cpu);

	/*
	 * Store cpu number in limit so that it can be loaded quickly
	 * in user space in vgetcpu. (12 bits for the CPU and 8 bits for the node)
	 */
	d = 0x0f40000000000ULL;
	d |= cpu;
	d |= (node & 0xf) << 12;
	d |= (node >> 4) << 48;

	write_gdt_entry(get_cpu_gdt_table(cpu), GDT_ENTRY_PER_CPU, &d, DESCTYPE_S);
}

static void __cpuinit cpu_vsyscall_init(void *arg)
{
	/* preemption should be already off */
	vsyscall_set_cpu(raw_smp_processor_id());
}

static int __cpuinit
cpu_vsyscall_notifier(struct notifier_block *n, unsigned long action, void *arg)
{
	long cpu = (long)arg;

	if (action == CPU_ONLINE || action == CPU_ONLINE_FROZEN)
		smp_call_function_single(cpu, cpu_vsyscall_init, NULL, 1);

	return NOTIFY_DONE;
}

void __init map_vsyscall(void)
{
<<<<<<< HEAD
	extern char __vsyscall_0;
	unsigned long physaddr_page0 = __pa_symbol(&__vsyscall_0);
	extern char __vvar_page;
	unsigned long physaddr_vvar_page = __pa_symbol(&__vvar_page);

	/* Note that VSYSCALL_MAPPED_PAGES must agree with the code below. */
	__set_fixmap(VSYSCALL_FIRST_PAGE, physaddr_page0, PAGE_KERNEL_VSYSCALL);
	__set_fixmap(VVAR_PAGE, physaddr_vvar_page, PAGE_KERNEL_VVAR);
	BUILD_BUG_ON((unsigned long)__fix_to_virt(VVAR_PAGE) != (unsigned long)VVAR_ADDRESS);
=======
	extern char __vsyscall_page;
	unsigned long physaddr_vsyscall = __pa_symbol(&__vsyscall_page);
	extern char __vvar_page;
	unsigned long physaddr_vvar_page = __pa_symbol(&__vvar_page);

	__set_fixmap(VSYSCALL_FIRST_PAGE, physaddr_vsyscall,
		     vsyscall_mode == NATIVE
		     ? PAGE_KERNEL_VSYSCALL
		     : PAGE_KERNEL_VVAR);
	BUILD_BUG_ON((unsigned long)__fix_to_virt(VSYSCALL_FIRST_PAGE) !=
		     (unsigned long)VSYSCALL_START);

	__set_fixmap(VVAR_PAGE, physaddr_vvar_page, PAGE_KERNEL_VVAR);
	BUILD_BUG_ON((unsigned long)__fix_to_virt(VVAR_PAGE) !=
		     (unsigned long)VVAR_ADDRESS);
>>>>>>> 3ae36655
}

static int __init vsyscall_init(void)
{
	BUG_ON(VSYSCALL_ADDR(0) != __fix_to_virt(VSYSCALL_FIRST_PAGE));

	on_each_cpu(cpu_vsyscall_init, NULL, 1);
	/* notifier priority > KVM */
	hotcpu_notifier(cpu_vsyscall_notifier, 30);

	return 0;
}
__initcall(vsyscall_init);<|MERGE_RESOLUTION|>--- conflicted
+++ resolved
@@ -46,12 +46,9 @@
 #include <asm/topology.h>
 #include <asm/vgtod.h>
 #include <asm/traps.h>
-<<<<<<< HEAD
-=======
 
 #define CREATE_TRACE_POINTS
 #include "vsyscall_trace.h"
->>>>>>> 3ae36655
 
 DEFINE_VVAR(int, vgetcpu_mode);
 DEFINE_VVAR(struct vsyscall_gtod_data, vsyscall_gtod_data) =
@@ -124,18 +121,13 @@
 
 	printk("%s%s[%d] %s ip:%lx cs:%lx sp:%lx ax:%lx si:%lx di:%lx\n",
 	       level, tsk->comm, task_pid_nr(tsk),
-<<<<<<< HEAD
-	       message, regs->ip - 2, regs->cs,
-=======
 	       message, regs->ip, regs->cs,
->>>>>>> 3ae36655
 	       regs->sp, regs->ax, regs->si, regs->di);
 }
 
 static int addr_to_vsyscall_nr(unsigned long addr)
 {
 	int nr;
-<<<<<<< HEAD
 
 	if ((addr & ~0xC00UL) != VSYSCALL_START)
 		return -EINVAL;
@@ -147,60 +139,13 @@
 	return nr;
 }
 
-void dotraplinkage do_emulate_vsyscall(struct pt_regs *regs, long error_code)
+bool emulate_vsyscall(struct pt_regs *regs, unsigned long address)
 {
 	struct task_struct *tsk;
 	unsigned long caller;
 	int vsyscall_nr;
 	long ret;
 
-	local_irq_enable();
-
-	/*
-	 * Real 64-bit user mode code has cs == __USER_CS.  Anything else
-	 * is bogus.
-	 */
-	if (regs->cs != __USER_CS) {
-		/*
-		 * If we trapped from kernel mode, we might as well OOPS now
-		 * instead of returning to some random address and OOPSing
-		 * then.
-		 */
-		BUG_ON(!user_mode(regs));
-
-		/* Compat mode and non-compat 32-bit CS should both segfault. */
-		warn_bad_vsyscall(KERN_WARNING, regs,
-				  "illegal int 0xcc from 32-bit mode");
-		goto sigsegv;
-	}
-
-	/*
-	 * x86-ism here: regs->ip points to the instruction after the int 0xcc,
-	 * and int 0xcc is two bytes long.
-	 */
-	vsyscall_nr = addr_to_vsyscall_nr(regs->ip - 2);
-	if (vsyscall_nr < 0) {
-		warn_bad_vsyscall(KERN_WARNING, regs,
-				  "illegal int 0xcc (exploit attempt?)");
-=======
-
-	if ((addr & ~0xC00UL) != VSYSCALL_START)
-		return -EINVAL;
-
-	nr = (addr & 0xC00UL) >> 10;
-	if (nr >= 3)
-		return -EINVAL;
-
-	return nr;
-}
-
-bool emulate_vsyscall(struct pt_regs *regs, unsigned long address)
-{
-	struct task_struct *tsk;
-	unsigned long caller;
-	int vsyscall_nr;
-	long ret;
-
 	/*
 	 * No point in checking CS -- the only way to get here is a user mode
 	 * trap to a high address, which means that we're in 64-bit user code.
@@ -221,17 +166,12 @@
 	if (vsyscall_nr < 0) {
 		warn_bad_vsyscall(KERN_WARNING, regs,
 				  "misaligned vsyscall (exploit attempt or buggy program) -- look up the vsyscall kernel parameter if you need a workaround");
->>>>>>> 3ae36655
 		goto sigsegv;
 	}
 
 	if (get_user(caller, (unsigned long __user *)regs->sp) != 0) {
-<<<<<<< HEAD
-		warn_bad_vsyscall(KERN_WARNING, regs, "int 0xcc with bad stack (exploit attempt?)");
-=======
 		warn_bad_vsyscall(KERN_WARNING, regs,
 				  "vsyscall with bad stack (exploit attempt?)");
->>>>>>> 3ae36655
 		goto sigsegv;
 	}
 
@@ -276,17 +216,6 @@
 	regs->ip = caller;
 	regs->sp += 8;
 
-<<<<<<< HEAD
-	local_irq_disable();
-	return;
-
-sigsegv:
-	regs->ip -= 2;  /* The faulting instruction should be the int 0xcc. */
-	force_sig(SIGSEGV, current);
-	local_irq_disable();
-}
-
-=======
 	return true;
 
 sigsegv:
@@ -294,7 +223,6 @@
 	return true;
 }
 
->>>>>>> 3ae36655
 /*
  * Assume __initcall executes before all user space. Hopefully kmod
  * doesn't violate that. We'll find out if it does.
@@ -340,17 +268,6 @@
 
 void __init map_vsyscall(void)
 {
-<<<<<<< HEAD
-	extern char __vsyscall_0;
-	unsigned long physaddr_page0 = __pa_symbol(&__vsyscall_0);
-	extern char __vvar_page;
-	unsigned long physaddr_vvar_page = __pa_symbol(&__vvar_page);
-
-	/* Note that VSYSCALL_MAPPED_PAGES must agree with the code below. */
-	__set_fixmap(VSYSCALL_FIRST_PAGE, physaddr_page0, PAGE_KERNEL_VSYSCALL);
-	__set_fixmap(VVAR_PAGE, physaddr_vvar_page, PAGE_KERNEL_VVAR);
-	BUILD_BUG_ON((unsigned long)__fix_to_virt(VVAR_PAGE) != (unsigned long)VVAR_ADDRESS);
-=======
 	extern char __vsyscall_page;
 	unsigned long physaddr_vsyscall = __pa_symbol(&__vsyscall_page);
 	extern char __vvar_page;
@@ -366,7 +283,6 @@
 	__set_fixmap(VVAR_PAGE, physaddr_vvar_page, PAGE_KERNEL_VVAR);
 	BUILD_BUG_ON((unsigned long)__fix_to_virt(VVAR_PAGE) !=
 		     (unsigned long)VVAR_ADDRESS);
->>>>>>> 3ae36655
 }
 
 static int __init vsyscall_init(void)

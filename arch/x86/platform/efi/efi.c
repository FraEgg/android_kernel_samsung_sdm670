--- conflicted
+++ resolved
@@ -1028,19 +1028,6 @@
 		kexec_enter_virtual_mode();
 	else
 		__efi_enter_virtual_mode();
-<<<<<<< HEAD
-
-	efi_dump_pagetable();
-}
-
-/*
- * Convenience functions to obtain memory types and attributes
- */
-u32 efi_mem_type(unsigned long phys_addr)
-{
-	efi_memory_desc_t *md;
-=======
->>>>>>> bb176f67
 
 	efi_dump_pagetable();
 }

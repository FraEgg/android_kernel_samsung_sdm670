--- conflicted
+++ resolved
@@ -58,51 +58,31 @@
 		return copy_user_generic(dst, (__force void *)src, size);
 	switch (size) {
 	case 1:
-<<<<<<< HEAD
-		__uaccess_begin();
-=======
-		__uaccess_begin_nospec();
->>>>>>> d3c67a52
+		__uaccess_begin_nospec();
 		__get_user_asm(*(u8 *)dst, (u8 __user *)src,
 			      ret, "b", "b", "=q", 1);
 		__uaccess_end();
 		return ret;
 	case 2:
-<<<<<<< HEAD
-		__uaccess_begin();
-=======
-		__uaccess_begin_nospec();
->>>>>>> d3c67a52
+		__uaccess_begin_nospec();
 		__get_user_asm(*(u16 *)dst, (u16 __user *)src,
 			      ret, "w", "w", "=r", 2);
 		__uaccess_end();
 		return ret;
 	case 4:
-<<<<<<< HEAD
-		__uaccess_begin();
-=======
-		__uaccess_begin_nospec();
->>>>>>> d3c67a52
+		__uaccess_begin_nospec();
 		__get_user_asm(*(u32 *)dst, (u32 __user *)src,
 			      ret, "l", "k", "=r", 4);
 		__uaccess_end();
 		return ret;
 	case 8:
-<<<<<<< HEAD
-		__uaccess_begin();
-=======
-		__uaccess_begin_nospec();
->>>>>>> d3c67a52
+		__uaccess_begin_nospec();
 		__get_user_asm(*(u64 *)dst, (u64 __user *)src,
 			      ret, "q", "", "=r", 8);
 		__uaccess_end();
 		return ret;
 	case 10:
-<<<<<<< HEAD
-		__uaccess_begin();
-=======
-		__uaccess_begin_nospec();
->>>>>>> d3c67a52
+		__uaccess_begin_nospec();
 		__get_user_asm(*(u64 *)dst, (u64 __user *)src,
 			       ret, "q", "", "=r", 10);
 		if (likely(!ret))
@@ -112,11 +92,7 @@
 		__uaccess_end();
 		return ret;
 	case 16:
-<<<<<<< HEAD
-		__uaccess_begin();
-=======
-		__uaccess_begin_nospec();
->>>>>>> d3c67a52
+		__uaccess_begin_nospec();
 		__get_user_asm(*(u64 *)dst, (u64 __user *)src,
 			       ret, "q", "", "=r", 16);
 		if (likely(!ret))
@@ -216,11 +192,7 @@
 	switch (size) {
 	case 1: {
 		u8 tmp;
-<<<<<<< HEAD
-		__uaccess_begin();
-=======
-		__uaccess_begin_nospec();
->>>>>>> d3c67a52
+		__uaccess_begin_nospec();
 		__get_user_asm(tmp, (u8 __user *)src,
 			       ret, "b", "b", "=q", 1);
 		if (likely(!ret))
@@ -231,11 +203,7 @@
 	}
 	case 2: {
 		u16 tmp;
-<<<<<<< HEAD
-		__uaccess_begin();
-=======
-		__uaccess_begin_nospec();
->>>>>>> d3c67a52
+		__uaccess_begin_nospec();
 		__get_user_asm(tmp, (u16 __user *)src,
 			       ret, "w", "w", "=r", 2);
 		if (likely(!ret))
@@ -247,11 +215,7 @@
 
 	case 4: {
 		u32 tmp;
-<<<<<<< HEAD
-		__uaccess_begin();
-=======
-		__uaccess_begin_nospec();
->>>>>>> d3c67a52
+		__uaccess_begin_nospec();
 		__get_user_asm(tmp, (u32 __user *)src,
 			       ret, "l", "k", "=r", 4);
 		if (likely(!ret))
@@ -262,11 +226,7 @@
 	}
 	case 8: {
 		u64 tmp;
-<<<<<<< HEAD
-		__uaccess_begin();
-=======
-		__uaccess_begin_nospec();
->>>>>>> d3c67a52
+		__uaccess_begin_nospec();
 		__get_user_asm(tmp, (u64 __user *)src,
 			       ret, "q", "", "=r", 8);
 		if (likely(!ret))

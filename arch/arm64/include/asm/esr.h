--- conflicted
+++ resolved
@@ -54,8 +54,6 @@
 #define ESR_EL1_EC_BKPT32	(0x38)
 #define ESR_EL1_EC_BRK64	(0x3C)
 
-<<<<<<< HEAD
-=======
 #define ESR_ELx_EC_UNKNOWN	(0x00)
 #define ESR_ELx_EC_WFx		(0x01)
 /* Unallocated EC: 0x02 */
@@ -136,7 +134,6 @@
 #define ESR_ELx_COND_MASK	(UL(0xF) << ESR_ELx_COND_SHIFT)
 #define ESR_ELx_WFx_ISS_WFE	(UL(1) << 0)
 
->>>>>>> e045a95c
 /* ISS field definitions for System instruction traps */
 #define ESR_ELx_SYS64_ISS_RES0_SHIFT	22
 #define ESR_ELx_SYS64_ISS_RES0_MASK	(UL(0x7) << ESR_ELx_SYS64_ISS_RES0_SHIFT)

/*
 * Based on arch/arm/include/asm/assembler.h, arch/arm/mm/proc-macros.S
 *
 * Copyright (C) 1996-2000 Russell King
 * Copyright (C) 2012 ARM Ltd.
 *
 * This program is free software; you can redistribute it and/or modify
 * it under the terms of the GNU General Public License version 2 as
 * published by the Free Software Foundation.
 *
 * This program is distributed in the hope that it will be useful,
 * but WITHOUT ANY WARRANTY; without even the implied warranty of
 * MERCHANTABILITY or FITNESS FOR A PARTICULAR PURPOSE.  See the
 * GNU General Public License for more details.
 *
 * You should have received a copy of the GNU General Public License
 * along with this program.  If not, see <http://www.gnu.org/licenses/>.
 */
#ifndef __ASSEMBLY__
#error "Only include this from assembly code"
#endif

#ifndef __ASM_ASSEMBLER_H
#define __ASM_ASSEMBLER_H

#include <asm/asm-offsets.h>
#include <asm/pgtable-hwdef.h>
#include <asm/ptrace.h>
#include <asm/thread_info.h>

/*
 * Stack pushing/popping (register pairs only). Equivalent to store decrement
 * before, load increment after.
 */
	.macro	push, xreg1, xreg2
	stp	\xreg1, \xreg2, [sp, #-16]!
	.endm

	.macro	pop, xreg1, xreg2
	ldp	\xreg1, \xreg2, [sp], #16
	.endm

/*
 * Enable and disable interrupts.
 */
	.macro	disable_irq
	msr	daifset, #2
	.endm

	.macro	enable_irq
	msr	daifclr, #2
	.endm

	.macro	save_and_disable_irq, flags
	mrs	\flags, daif
	msr	daifset, #2
	.endm

	.macro	restore_irq, flags
	msr	daif, \flags
	.endm

/*
 * Save/disable and restore interrupts.
 */
	.macro	save_and_disable_irqs, olddaif
	mrs	\olddaif, daif
	disable_irq
	.endm

	.macro	restore_irqs, olddaif
	msr	daif, \olddaif
	.endm

/*
 * Enable and disable debug exceptions.
 */
	.macro	disable_dbg
	msr	daifset, #8
	.endm

	.macro	enable_dbg
	msr	daifclr, #8
	.endm

	.macro	disable_step_tsk, flgs, tmp
	tbz	\flgs, #TIF_SINGLESTEP, 9990f
	mrs	\tmp, mdscr_el1
	bic	\tmp, \tmp, #1
	msr	mdscr_el1, \tmp
	isb	// Synchronise with enable_dbg
9990:
	.endm

	.macro	enable_step_tsk, flgs, tmp
	tbz	\flgs, #TIF_SINGLESTEP, 9990f
	disable_dbg
	mrs	\tmp, mdscr_el1
	orr	\tmp, \tmp, #1
	msr	mdscr_el1, \tmp
9990:
	.endm

/*
 * Enable both debug exceptions and interrupts. This is likely to be
 * faster than two daifclr operations, since writes to this register
 * are self-synchronising.
 */
	.macro	enable_dbg_and_irq
	msr	daifclr, #(8 | 2)
	.endm

/*
 * SMP data memory barrier
 */
	.macro	smp_dmb, opt
	dmb	\opt
	.endm

/*
 * NOP sequence
 */
	.macro	nops, num
	.rept	\num
	nop
	.endr
	.endm

#define USER(l, x...)				\
9999:	x;					\
	.section __ex_table,"a";		\
	.align	3;				\
	.quad	9999b,l;			\
	.previous

/*
 * Register aliases.
 */
lr	.req	x30		// link register

/*
 * Vector entry
 */
	 .macro	ventry	label
	.align	7
	b	\label
	.endm

/*
 * Select code when configured for BE.
 */
#ifdef CONFIG_CPU_BIG_ENDIAN
#define CPU_BE(code...) code
#else
#define CPU_BE(code...)
#endif

/*
 * Select code when configured for LE.
 */
#ifdef CONFIG_CPU_BIG_ENDIAN
#define CPU_LE(code...)
#else
#define CPU_LE(code...) code
#endif

/*
 * Define a macro that constructs a 64-bit value by concatenating two
 * 32-bit registers. Note that on big endian systems the order of the
 * registers is swapped.
 */
#ifndef CONFIG_CPU_BIG_ENDIAN
	.macro	regs_to_64, rd, lbits, hbits
#else
	.macro	regs_to_64, rd, hbits, lbits
#endif
	orr	\rd, \lbits, \hbits, lsl #32
	.endm

/*
 * Pseudo-ops for PC-relative adr/ldr/str <reg>, <symbol> where
 * <symbol> is within the range +/- 4 GB of the PC.
 */
	/*
	 * @dst: destination register (64 bit wide)
	 * @sym: name of the symbol
	 * @tmp: optional scratch register to be used if <dst> == sp, which
	 *       is not allowed in an adrp instruction
	 */
	.macro	adr_l, dst, sym, tmp=
	.ifb	\tmp
	adrp	\dst, \sym
	add	\dst, \dst, :lo12:\sym
	.else
	adrp	\tmp, \sym
	add	\dst, \tmp, :lo12:\sym
	.endif
	.endm

	/*
	 * @dst: destination register (32 or 64 bit wide)
	 * @sym: name of the symbol
	 * @tmp: optional 64-bit scratch register to be used if <dst> is a
	 *       32-bit wide register, in which case it cannot be used to hold
	 *       the address
	 */
	.macro	ldr_l, dst, sym, tmp=
	.ifb	\tmp
	adrp	\dst, \sym
	ldr	\dst, [\dst, :lo12:\sym]
	.else
	adrp	\tmp, \sym
	ldr	\dst, [\tmp, :lo12:\sym]
	.endif
	.endm

	/*
	 * @src: source register (32 or 64 bit wide)
	 * @sym: name of the symbol
	 * @tmp: mandatory 64-bit scratch register to calculate the address
	 *       while <src> needs to be preserved.
	 */
	.macro	str_l, src, sym, tmp
	adrp	\tmp, \sym
	str	\src, [\tmp, :lo12:\sym]
	.endm

	/*
	 * @dst: Result of per_cpu(sym, smp_processor_id())
	 * @sym: The name of the per-cpu variable
	 * @tmp: scratch register
	 */
	.macro adr_this_cpu, dst, sym, tmp
	adr_l	\dst, \sym
	mrs	\tmp, tpidr_el1
	add	\dst, \dst, \tmp
	.endm

	/*
	 * @dst: Result of READ_ONCE(per_cpu(sym, smp_processor_id()))
	 * @sym: The name of the per-cpu variable
	 * @tmp: scratch register
	 */
	.macro ldr_this_cpu dst, sym, tmp
	adr_l	\dst, \sym
	mrs	\tmp, tpidr_el1
	ldr	\dst, [\dst, \tmp]
	.endm

/*
 * vma_vm_mm - get mm pointer from vma pointer (vma->vm_mm)
 */
	.macro	vma_vm_mm, rd, rn
	ldr	\rd, [\rn, #VMA_VM_MM]
	.endm

/*
 * mmid - get context id from mm pointer (mm->context.id)
 */
	.macro	mmid, rd, rn
	ldr	\rd, [\rn, #MM_CONTEXT_ID]
	.endm

/*
 * dcache_line_size - get the minimum D-cache line size from the CTR register.
 */
	.macro	dcache_line_size, reg, tmp
	mrs	\tmp, ctr_el0			// read CTR
	ubfm	\tmp, \tmp, #16, #19		// cache line size encoding
	mov	\reg, #4			// bytes per word
	lsl	\reg, \reg, \tmp		// actual cache line size
	.endm

/*
 * icache_line_size - get the minimum I-cache line size from the CTR register.
 */
	.macro	icache_line_size, reg, tmp
	mrs	\tmp, ctr_el0			// read CTR
	and	\tmp, \tmp, #0xf		// cache line size encoding
	mov	\reg, #4			// bytes per word
	lsl	\reg, \reg, \tmp		// actual cache line size
	.endm

/*
 * tcr_set_idmap_t0sz - update TCR.T0SZ so that we can load the ID map
 */
	.macro	tcr_set_idmap_t0sz, valreg, tmpreg
#ifndef CONFIG_ARM64_VA_BITS_48
	ldr_l	\tmpreg, idmap_t0sz
	bfi	\valreg, \tmpreg, #TCR_T0SZ_OFFSET, #TCR_TxSZ_WIDTH
#endif
	.endm

/*
 * Macro to perform a data cache maintenance for the interval
 * [kaddr, kaddr + size)
 *
 * 	op:		operation passed to dc instruction
 * 	domain:		domain used in dsb instruciton
 * 	kaddr:		starting virtual address of the region
 * 	size:		size of the region
 * 	Corrupts:	kaddr, size, tmp1, tmp2
 */
	.macro dcache_by_line_op op, domain, kaddr, size, tmp1, tmp2
	dcache_line_size \tmp1, \tmp2
	add	\size, \kaddr, \size
	sub	\tmp2, \tmp1, #1
	bic	\kaddr, \kaddr, \tmp2
9998:	dc	\op, \kaddr
	add	\kaddr, \kaddr, \tmp1
	cmp	\kaddr, \size
	b.lo	9998b
	dsb	\domain
	.endm

/*
 * reset_pmuserenr_el0 - reset PMUSERENR_EL0 if PMUv3 present
 */
	.macro	reset_pmuserenr_el0, tmpreg
	mrs	\tmpreg, id_aa64dfr0_el1	// Check ID_AA64DFR0_EL1 PMUVer
	sbfx	\tmpreg, \tmpreg, #8, #4
	cmp	\tmpreg, #1			// Skip if no PMU present
	b.lt	9000f
	msr	pmuserenr_el0, xzr		// Disable PMU access from EL0
9000:
	.endm

/*
<<<<<<< HEAD
 * Return the current thread_info.
 */
	.macro	get_thread_info, rd
#ifdef CONFIG_THREAD_INFO_IN_TASK
	mrs	\rd, sp_el0
	nop
#else
	mov     \rd, sp
	and     \rd, \rd, #~(THREAD_SIZE - 1)   // top of stack
#endif
	.endm

/*
=======
>>>>>>> 0de87126
 * Annotate a function as position independent, i.e., safe to be called before
 * the kernel virtual mapping is activated.
 */
#define ENDPIPROC(x)			\
	.globl	__pi_##x;		\
	.type 	__pi_##x, %function;	\
	.set	__pi_##x, x;		\
	.size	__pi_##x, . - x;	\
	ENDPROC(x)

/*
 * Return the current thread_info.
 */
	.macro	get_thread_info, rd
	mov	\rd, sp
	and	\rd, \rd, #~(THREAD_SIZE - 1)	// top of stack
	.endm

	/*
	 * mov_q - move an immediate constant into a 64-bit register using
	 *         between 2 and 4 movz/movk instructions (depending on the
	 *         magnitude and sign of the operand)
	 */
	.macro	mov_q, reg, val
	.if (((\val) >> 31) == 0 || ((\val) >> 31) == 0x1ffffffff)
	movz	\reg, :abs_g1_s:\val
	.else
	.if (((\val) >> 47) == 0 || ((\val) >> 47) == 0x1ffff)
	movz	\reg, :abs_g2_s:\val
	.else
	movz	\reg, :abs_g3:\val
	movk	\reg, :abs_g2_nc:\val
	.endif
	movk	\reg, :abs_g1_nc:\val
	.endif
	movk	\reg, :abs_g0_nc:\val
	.endm

#endif	/* __ASM_ASSEMBLER_H */<|MERGE_RESOLUTION|>--- conflicted
+++ resolved
@@ -326,7 +326,6 @@
 	.endm
 
 /*
-<<<<<<< HEAD
  * Return the current thread_info.
  */
 	.macro	get_thread_info, rd
@@ -340,8 +339,6 @@
 	.endm
 
 /*
-=======
->>>>>>> 0de87126
  * Annotate a function as position independent, i.e., safe to be called before
  * the kernel virtual mapping is activated.
  */
@@ -351,14 +348,6 @@
 	.set	__pi_##x, x;		\
 	.size	__pi_##x, . - x;	\
 	ENDPROC(x)
-
-/*
- * Return the current thread_info.
- */
-	.macro	get_thread_info, rd
-	mov	\rd, sp
-	and	\rd, \rd, #~(THREAD_SIZE - 1)	// top of stack
-	.endm
 
 	/*
 	 * mov_q - move an immediate constant into a 64-bit register using

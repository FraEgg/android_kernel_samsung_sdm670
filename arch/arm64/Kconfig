--- conflicted
+++ resolved
@@ -13,10 +13,7 @@
 	select ARCH_WANT_OPTIONAL_GPIOLIB
 	select ARCH_WANT_COMPAT_IPC_PARSE_VERSION
 	select ARCH_WANT_FRAME_POINTERS
-<<<<<<< HEAD
 	select ARCH_HAVE_CUSTOM_GPIO_H
-=======
->>>>>>> c71ad0f6
 	select ARCH_HAS_UBSAN_SANITIZE_ALL
 	select ARM_AMBA
 	select ARM_ARCH_TIMER
@@ -79,10 +76,6 @@
 	select HAVE_FUNCTION_TRACER
 	select HAVE_FUNCTION_GRAPH_TRACER
 	select HAVE_GENERIC_DMA_COHERENT
-<<<<<<< HEAD
-=======
-	select HAVE_HW_BREAKPOINT if PERF_EVENTS
->>>>>>> c71ad0f6
 	select HAVE_IRQ_TIME_ACCOUNTING
 	select HAVE_MEMBLOCK
 	select HAVE_PATA_PLATFORM
@@ -678,7 +671,6 @@
 	  If enabled, the access permissions allowing CPU performance
 	  counters to be accessed from user-mode are set.
 
-<<<<<<< HEAD
 	  If you want user-mode programs to access perf events, say Y
 
 config PERF_EVENTS_RESET_PMU_DEBUGFS
@@ -694,8 +686,6 @@
 config SYS_SUPPORTS_HUGETLBFS
 	def_bool y
 
-=======
->>>>>>> c71ad0f6
 config ARCH_WANT_HUGE_PMD_SHARE
 	def_bool y if ARM64_4K_PAGES || (ARM64_16K_PAGES && !ARM64_VA_BITS_36)
 
@@ -876,10 +866,6 @@
 
 config ARM64_UAO
 	bool "Enable support for User Access Override (UAO)"
-<<<<<<< HEAD
-=======
-	default y
->>>>>>> c71ad0f6
 	help
 	  User Access Override (UAO; part of the ARMv8.2 Extensions)
 	  causes the 'unprivileged' variant of the load/store instructions to
@@ -1037,8 +1023,6 @@
 	  DTBs to be built by default (instead of a standalone Image.gz.)
 	  The image will built in arch/arm64/boot/Image.gz-dtb
 
-<<<<<<< HEAD
-=======
 choice
 	prompt "Appended DTB Kernel Image name"
 	depends on BUILD_ARM64_APPENDED_DTB_IMAGE
@@ -1059,7 +1043,6 @@
 	default "Image.gz-dtb" if IMG_GZ_DTB
 	default "Image-dtb" if IMG_DTB
 
->>>>>>> c71ad0f6
 config BUILD_ARM64_APPENDED_DTB_IMAGE_NAMES
 	string "Default dtb names"
 	depends on BUILD_ARM64_APPENDED_DTB_IMAGE
@@ -1067,14 +1050,11 @@
 	  Space separated list of names of dtbs to append when
 	  building a concatenated Image.gz-dtb.
 
-<<<<<<< HEAD
 config BUILD_ARM64_DT_OVERLAY
 	bool "enable DT overlay compilation support"
 	depends on OF
 	help
 	  This option enables support for DT overlay compilation.
-=======
->>>>>>> c71ad0f6
 endmenu
 
 menu "Userspace binary formats"

/*
 * Based on arch/arm/mm/fault.c
 *
 * Copyright (C) 1995  Linus Torvalds
 * Copyright (C) 1995-2004 Russell King
 * Copyright (C) 2012 ARM Ltd.
 *
 * This program is free software; you can redistribute it and/or modify
 * it under the terms of the GNU General Public License version 2 as
 * published by the Free Software Foundation.
 *
 * This program is distributed in the hope that it will be useful,
 * but WITHOUT ANY WARRANTY; without even the implied warranty of
 * MERCHANTABILITY or FITNESS FOR A PARTICULAR PURPOSE.  See the
 * GNU General Public License for more details.
 *
 * You should have received a copy of the GNU General Public License
 * along with this program.  If not, see <http://www.gnu.org/licenses/>.
 */

#include <linux/extable.h>
#include <linux/signal.h>
#include <linux/mm.h>
#include <linux/hardirq.h>
#include <linux/init.h>
#include <linux/kprobes.h>
#include <linux/uaccess.h>
#include <linux/page-flags.h>
#include <linux/sched.h>
#include <linux/highmem.h>
#include <linux/perf_event.h>
#include <linux/preempt.h>

#include <asm/bug.h>
#include <asm/cpufeature.h>
#include <asm/exception.h>
#include <asm/debug-monitors.h>
#include <asm/esr.h>
#include <asm/sysreg.h>
#include <asm/system_misc.h>
#include <asm/pgtable.h>
#include <asm/tlbflush.h>
#include <soc/qcom/scm.h>
#include <trace/events/exception.h>

struct fault_info {
	int	(*fn)(unsigned long addr, unsigned int esr,
		      struct pt_regs *regs);
	int	sig;
	int	code;
	const char *name;
};

static const struct fault_info fault_info[];

static inline const struct fault_info *esr_to_fault_info(unsigned int esr)
{
	return fault_info + (esr & 63);
}

#ifdef CONFIG_KPROBES
static inline int notify_page_fault(struct pt_regs *regs, unsigned int esr)
{
	int ret = 0;

	/* kprobe_running() needs smp_processor_id() */
	if (!user_mode(regs)) {
		preempt_disable();
		if (kprobe_running() && kprobe_fault_handler(regs, esr))
			ret = 1;
		preempt_enable();
	}

	return ret;
}
#else
static inline int notify_page_fault(struct pt_regs *regs, unsigned int esr)
{
	return 0;
}
#endif

/*
 * Dump out the page tables associated with 'addr' in the currently active mm.
 */
void show_pte(unsigned long addr)
{
	struct mm_struct *mm;
	pgd_t *pgd;

	if (addr < TASK_SIZE) {
		/* TTBR0 */
		mm = current->active_mm;
		if (mm == &init_mm) {
			pr_alert("[%016lx] user address but active_mm is swapper\n",
				 addr);
			return;
		}
	} else if (addr >= VA_START) {
		/* TTBR1 */
		mm = &init_mm;
	} else {
		pr_alert("[%016lx] address between user and kernel address ranges\n",
			 addr);
		return;
	}

	pr_alert("pgd = %p\n", mm->pgd);
	pgd = pgd_offset(mm, addr);
	pr_alert("[%016lx] *pgd=%016llx", addr, pgd_val(*pgd));

	do {
		pud_t *pud;
		pmd_t *pmd;
		pte_t *pte;

		if (pgd_none(*pgd) || pgd_bad(*pgd))
			break;

		pud = pud_offset(pgd, addr);
		pr_cont(", *pud=%016llx", pud_val(*pud));
		if (pud_none(*pud) || pud_bad(*pud))
			break;

		pmd = pmd_offset(pud, addr);
		pr_cont(", *pmd=%016llx", pmd_val(*pmd));
		if (pmd_none(*pmd) || pmd_bad(*pmd))
			break;

		pte = pte_offset_map(pmd, addr);
		pr_cont(", *pte=%016llx", pte_val(*pte));
		pte_unmap(pte);
	} while(0);

	pr_cont("\n");
}

#ifdef CONFIG_ARM64_HW_AFDBM
/*
 * This function sets the access flags (dirty, accessed), as well as write
 * permission, and only to a more permissive setting.
 *
 * It needs to cope with hardware update of the accessed/dirty state by other
 * agents in the system and can safely skip the __sync_icache_dcache() call as,
 * like set_pte_at(), the PTE is never changed from no-exec to exec here.
 *
 * Returns whether or not the PTE actually changed.
 */
int ptep_set_access_flags(struct vm_area_struct *vma,
			  unsigned long address, pte_t *ptep,
			  pte_t entry, int dirty)
{
	pteval_t old_pteval;
	unsigned int tmp;

	if (pte_same(*ptep, entry))
		return 0;

	/* only preserve the access flags and write permission */
	pte_val(entry) &= PTE_AF | PTE_WRITE | PTE_DIRTY;

	/*
	 * PTE_RDONLY is cleared by default in the asm below, so set it in
	 * back if necessary (read-only or clean PTE).
	 */
	if (!pte_write(entry) || !pte_sw_dirty(entry))
		pte_val(entry) |= PTE_RDONLY;

	/*
	 * Setting the flags must be done atomically to avoid racing with the
	 * hardware update of the access/dirty state.
	 */
	asm volatile("//	ptep_set_access_flags\n"
	"	prfm	pstl1strm, %2\n"
	"1:	ldxr	%0, %2\n"
	"	and	%0, %0, %3		// clear PTE_RDONLY\n"
	"	orr	%0, %0, %4		// set flags\n"
	"	stxr	%w1, %0, %2\n"
	"	cbnz	%w1, 1b\n"
	: "=&r" (old_pteval), "=&r" (tmp), "+Q" (pte_val(*ptep))
	: "L" (~PTE_RDONLY), "r" (pte_val(entry)));

	flush_tlb_fix_spurious_fault(vma, address);
	return 1;
}
#endif

static bool is_el1_instruction_abort(unsigned int esr)
{
	return ESR_ELx_EC(esr) == ESR_ELx_EC_IABT_CUR;
}

static inline bool is_permission_fault(unsigned int esr, struct pt_regs *regs,
				       unsigned long addr)
{
	unsigned int ec       = ESR_ELx_EC(esr);
	unsigned int fsc_type = esr & ESR_ELx_FSC_TYPE;

	if (ec != ESR_ELx_EC_DABT_CUR && ec != ESR_ELx_EC_IABT_CUR)
		return false;

	if (fsc_type == ESR_ELx_FSC_PERM)
		return true;

	if (addr < TASK_SIZE && system_uses_ttbr0_pan())
		return fsc_type == ESR_ELx_FSC_FAULT &&
			(regs->pstate & PSR_PAN_BIT);

	return false;
}

/*
 * The kernel tried to access some page that wasn't present.
 */
static void __do_kernel_fault(unsigned long addr, unsigned int esr,
			      struct pt_regs *regs)
{
	const char *msg;

	/*
	 * Are we prepared to handle this kernel fault?
	 * We are almost certainly not prepared to handle instruction faults.
	 */
	if (!is_el1_instruction_abort(esr) && fixup_exception(regs))
		return;

	/*
	 * No handler, we'll have to terminate things with extreme prejudice.
	 */
	bust_spinlocks(1);

	if (is_permission_fault(esr, regs, addr)) {
		if (esr & ESR_ELx_WNR)
			msg = "write to read-only memory";
		else
			msg = "read from unreadable memory";
	} else if (addr < PAGE_SIZE) {
		msg = "NULL pointer dereference";
	} else {
		msg = "paging request";
	}

	pr_alert("Unable to handle kernel %s at virtual address %08lx\n", msg,
		 addr);

	show_pte(addr);
	die("Oops", regs, esr);
	bust_spinlocks(0);
	do_exit(SIGKILL);
}

/*
 * Something tried to access memory that isn't in our memory map. User mode
 * accesses just cause a SIGSEGV
 */
static void __do_user_fault(struct task_struct *tsk, unsigned long addr,
			    unsigned int esr, unsigned int sig, int code,
			    struct pt_regs *regs)
{
	struct siginfo si;
	const struct fault_info *inf;

	trace_user_fault(tsk, addr, esr);

	if (unhandled_signal(tsk, sig) && show_unhandled_signals_ratelimited()) {
		inf = esr_to_fault_info(esr);
		pr_info("%s[%d]: unhandled %s (%d) at 0x%08lx, esr 0x%03x\n",
			tsk->comm, task_pid_nr(tsk), inf->name, sig,
			addr, esr);
		show_regs(regs);
	}

	tsk->thread.fault_address = addr;
	tsk->thread.fault_code = esr;
	si.si_signo = sig;
	si.si_errno = 0;
	si.si_code = code;
	si.si_addr = (void __user *)addr;
	force_sig_info(sig, &si, tsk);
}

static void do_bad_area(unsigned long addr, unsigned int esr, struct pt_regs *regs)
{
	struct task_struct *tsk = current;
	const struct fault_info *inf;

	/*
	 * If we are in kernel mode at this point, we have no context to
	 * handle this fault with.
	 */
	if (user_mode(regs)) {
		inf = esr_to_fault_info(esr);
		__do_user_fault(tsk, addr, esr, inf->sig, inf->code, regs);
	} else
		__do_kernel_fault(addr, esr, regs);
}

#define VM_FAULT_BADMAP		0x010000
#define VM_FAULT_BADACCESS	0x020000

static int __do_page_fault(struct mm_struct *mm, unsigned long addr,
			   unsigned int mm_flags, unsigned long vm_flags,
			   struct task_struct *tsk)
{
	struct vm_area_struct *vma;
	int fault;

	vma = find_vma(mm, addr);
	fault = VM_FAULT_BADMAP;
	if (unlikely(!vma))
		goto out;
	if (unlikely(vma->vm_start > addr))
		goto check_stack;

	/*
	 * Ok, we have a good vm_area for this memory access, so we can handle
	 * it.
	 */
good_area:
	/*
	 * Check that the permissions on the VMA allow for the fault which
	 * occurred.
	 */
	if (!(vma->vm_flags & vm_flags)) {
		fault = VM_FAULT_BADACCESS;
		goto out;
	}

	return handle_mm_fault(vma, addr & PAGE_MASK, mm_flags);

check_stack:
	if (vma->vm_flags & VM_GROWSDOWN && !expand_stack(vma, addr))
		goto good_area;
out:
	return fault;
}

static bool is_el0_instruction_abort(unsigned int esr)
{
	return ESR_ELx_EC(esr) == ESR_ELx_EC_IABT_LOW;
}

static int __kprobes do_page_fault(unsigned long addr, unsigned int esr,
				   struct pt_regs *regs)
{
	struct task_struct *tsk;
	struct mm_struct *mm;
	int fault, sig, code;
<<<<<<< HEAD
	bool was_major = false;
	unsigned long vm_flags = VM_READ | VM_WRITE;
=======
	unsigned long vm_flags = VM_READ | VM_WRITE | VM_EXEC;
>>>>>>> 09c8c129
	unsigned int mm_flags = FAULT_FLAG_ALLOW_RETRY | FAULT_FLAG_KILLABLE;
	ktime_t event_ts;

	mm_event_start(&event_ts);

	if (notify_page_fault(regs, esr))
		return 0;

	tsk = current;
	mm  = tsk->mm;

	/*
	 * If we're in an interrupt or have no user context, we must not take
	 * the fault.
	 */
	if (faulthandler_disabled() || !mm)
		goto no_context;

	if (user_mode(regs))
		mm_flags |= FAULT_FLAG_USER;

	if (is_el0_instruction_abort(esr)) {
		vm_flags = VM_EXEC;
	} else if (((esr & ESR_ELx_WNR) && !(esr & ESR_ELx_CM)) ||
			((esr & ESR_ELx_CM) && !(mm_flags & FAULT_FLAG_USER))) {
		vm_flags = VM_WRITE;
		mm_flags |= FAULT_FLAG_WRITE;
	}

	if (addr < TASK_SIZE && is_permission_fault(esr, regs, addr)) {
		/* regs->orig_addr_limit may be 0 if we entered from EL0 */
		if (regs->orig_addr_limit == KERNEL_DS)
			die("Accessing user space memory with fs=KERNEL_DS", regs, esr);

		if (is_el1_instruction_abort(esr))
			die("Attempting to execute userspace memory", regs, esr);

		if (!search_exception_tables(regs->pc))
			die("Accessing user space memory outside uaccess.h routines", regs, esr);
	}

	/*
	 * As per x86, we may deadlock here. However, since the kernel only
	 * validly references user space from well defined areas of the code,
	 * we can bug out early if this is from code which shouldn't.
	 */
	if (!down_read_trylock(&mm->mmap_sem)) {
		if (!user_mode(regs) && !search_exception_tables(regs->pc))
			goto no_context;
retry:
		down_read(&mm->mmap_sem);
	} else {
		/*
		 * The above down_read_trylock() might have succeeded in which
		 * case, we'll have missed the might_sleep() from down_read().
		 */
		might_sleep();
#ifdef CONFIG_DEBUG_VM
		if (!user_mode(regs) && !search_exception_tables(regs->pc))
			goto no_context;
#endif
	}

	fault = __do_page_fault(mm, addr, mm_flags, vm_flags, tsk);

	/*
	 * If we need to retry but a fatal signal is pending, handle the
	 * signal first. We do not need to release the mmap_sem because it
	 * would already be released in __lock_page_or_retry in mm/filemap.c.
	 */
	if ((fault & VM_FAULT_RETRY) && fatal_signal_pending(current)) {
		if (!user_mode(regs))
			goto no_context;
		return 0;
	}

	/*
	 * Major/minor page fault accounting is only done on the initial
	 * attempt. If we go through a retry, it is extremely likely that the
	 * page will be found in page cache at that point.
	 */

	perf_sw_event(PERF_COUNT_SW_PAGE_FAULTS, 1, regs, addr);
	if (mm_flags & FAULT_FLAG_ALLOW_RETRY) {
		if (fault & VM_FAULT_MAJOR) {
			was_major = true;
			tsk->maj_flt++;
			perf_sw_event(PERF_COUNT_SW_PAGE_FAULTS_MAJ, 1, regs,
				      addr);
		} else {
			tsk->min_flt++;
			perf_sw_event(PERF_COUNT_SW_PAGE_FAULTS_MIN, 1, regs,
				      addr);
		}
		if (fault & VM_FAULT_RETRY) {
			/*
			 * Clear FAULT_FLAG_ALLOW_RETRY to avoid any risk of
			 * starvation.
			 */
			mm_flags &= ~FAULT_FLAG_ALLOW_RETRY;
			mm_flags |= FAULT_FLAG_TRIED;
			goto retry;
		}
	}

	if (was_major) {
		if (fault & VM_FAULT_SWAP)
			mm_event_end(MM_SWP_FAULT, event_ts);
		else
			mm_event_end(MM_MAJ_FAULT, event_ts);
	} else {
		mm_event_end(MM_MIN_FAULT, event_ts);
	}
	up_read(&mm->mmap_sem);

	/*
	 * Handle the "normal" case first - VM_FAULT_MAJOR
	 */
	if (likely(!(fault & (VM_FAULT_ERROR | VM_FAULT_BADMAP |
			      VM_FAULT_BADACCESS))))
		return 0;

	/*
	 * If we are in kernel mode at this point, we have no context to
	 * handle this fault with.
	 */
	if (!user_mode(regs))
		goto no_context;

	if (fault & VM_FAULT_OOM) {
		/*
		 * We ran out of memory, call the OOM killer, and return to
		 * userspace (which will retry the fault, or kill us if we got
		 * oom-killed).
		 */
		pagefault_out_of_memory();
		return 0;
	}

	if (fault & VM_FAULT_SIGBUS) {
		/*
		 * We had some memory, but were unable to successfully fix up
		 * this page fault.
		 */
		sig = SIGBUS;
		code = BUS_ADRERR;
	} else {
		/*
		 * Something tried to access memory that isn't in our memory
		 * map.
		 */
		sig = SIGSEGV;
		code = fault == VM_FAULT_BADACCESS ?
			SEGV_ACCERR : SEGV_MAPERR;
	}

	__do_user_fault(tsk, addr, esr, sig, code, regs);
	return 0;

no_context:
	__do_kernel_fault(addr, esr, regs);
	return 0;
}

static int do_tlb_conf_fault(unsigned long addr,
				unsigned int esr,
				struct pt_regs *regs)
{
#define SCM_TLB_CONFLICT_CMD	0x1F
	struct scm_desc desc = {
		.args[0] = addr,
		.arginfo = SCM_ARGS(1),
	};

	if (scm_call2_atomic(SCM_SIP_FNID(SCM_SVC_MP, SCM_TLB_CONFLICT_CMD),
						&desc))
		return 1;

	return 0;
}

/*
 * First Level Translation Fault Handler
 *
 * We enter here because the first level page table doesn't contain a valid
 * entry for the address.
 *
 * If the address is in kernel space (>= TASK_SIZE), then we are probably
 * faulting in the vmalloc() area.
 *
 * If the init_task's first level page tables contains the relevant entry, we
 * copy the it to this task.  If not, we send the process a signal, fixup the
 * exception, or oops the kernel.
 *
 * NOTE! We MUST NOT take any locks for this case. We may be in an interrupt
 * or a critical region, and should only copy the information from the master
 * page table, nothing more.
 */
static int __kprobes do_translation_fault(unsigned long addr,
					  unsigned int esr,
					  struct pt_regs *regs)
{
	if (addr < TASK_SIZE)
		return do_page_fault(addr, esr, regs);

	do_bad_area(addr, esr, regs);
	return 0;
}

static int do_alignment_fault(unsigned long addr, unsigned int esr,
			      struct pt_regs *regs)
{
	do_bad_area(addr, esr, regs);
	return 0;
}

/*
 * This abort handler always returns "fault".
 */
static int do_bad(unsigned long addr, unsigned int esr, struct pt_regs *regs)
{
	return 1;
}

static const struct fault_info fault_info[] = {
	{ do_bad,		SIGBUS,  0,		"ttbr address size fault"	},
	{ do_bad,		SIGBUS,  0,		"level 1 address size fault"	},
	{ do_bad,		SIGBUS,  0,		"level 2 address size fault"	},
	{ do_bad,		SIGBUS,  0,		"level 3 address size fault"	},
	{ do_translation_fault,	SIGSEGV, SEGV_MAPERR,	"level 0 translation fault"	},
	{ do_translation_fault,	SIGSEGV, SEGV_MAPERR,	"level 1 translation fault"	},
	{ do_translation_fault,	SIGSEGV, SEGV_MAPERR,	"level 2 translation fault"	},
	{ do_translation_fault,	SIGSEGV, SEGV_MAPERR,	"level 3 translation fault"	},
	{ do_bad,		SIGBUS,  0,		"unknown 8"			},
	{ do_page_fault,	SIGSEGV, SEGV_ACCERR,	"level 1 access flag fault"	},
	{ do_page_fault,	SIGSEGV, SEGV_ACCERR,	"level 2 access flag fault"	},
	{ do_page_fault,	SIGSEGV, SEGV_ACCERR,	"level 3 access flag fault"	},
	{ do_bad,		SIGBUS,  0,		"unknown 12"			},
	{ do_page_fault,	SIGSEGV, SEGV_ACCERR,	"level 1 permission fault"	},
	{ do_page_fault,	SIGSEGV, SEGV_ACCERR,	"level 2 permission fault"	},
	{ do_page_fault,	SIGSEGV, SEGV_ACCERR,	"level 3 permission fault"	},
	{ do_bad,		SIGBUS,  0,		"synchronous external abort"	},
	{ do_bad,		SIGBUS,  0,		"unknown 17"			},
	{ do_bad,		SIGBUS,  0,		"unknown 18"			},
	{ do_bad,		SIGBUS,  0,		"unknown 19"			},
	{ do_bad,		SIGBUS,  0,		"synchronous external abort (translation table walk)" },
	{ do_bad,		SIGBUS,  0,		"synchronous external abort (translation table walk)" },
	{ do_bad,		SIGBUS,  0,		"synchronous external abort (translation table walk)" },
	{ do_bad,		SIGBUS,  0,		"synchronous external abort (translation table walk)" },
	{ do_bad,		SIGBUS,  0,		"synchronous parity error"	},
	{ do_bad,		SIGBUS,  0,		"unknown 25"			},
	{ do_bad,		SIGBUS,  0,		"unknown 26"			},
	{ do_bad,		SIGBUS,  0,		"unknown 27"			},
	{ do_bad,		SIGBUS,  0,		"synchronous parity error (translation table walk)" },
	{ do_bad,		SIGBUS,  0,		"synchronous parity error (translation table walk)" },
	{ do_bad,		SIGBUS,  0,		"synchronous parity error (translation table walk)" },
	{ do_bad,		SIGBUS,  0,		"synchronous parity error (translation table walk)" },
	{ do_bad,		SIGBUS,  0,		"unknown 32"			},
	{ do_alignment_fault,	SIGBUS,  BUS_ADRALN,	"alignment fault"		},
	{ do_bad,		SIGBUS,  0,		"unknown 34"			},
	{ do_bad,		SIGBUS,  0,		"unknown 35"			},
	{ do_bad,		SIGBUS,  0,		"unknown 36"			},
	{ do_bad,		SIGBUS,  0,		"unknown 37"			},
	{ do_bad,		SIGBUS,  0,		"unknown 38"			},
	{ do_bad,		SIGBUS,  0,		"unknown 39"			},
	{ do_bad,		SIGBUS,  0,		"unknown 40"			},
	{ do_bad,		SIGBUS,  0,		"unknown 41"			},
	{ do_bad,		SIGBUS,  0,		"unknown 42"			},
	{ do_bad,		SIGBUS,  0,		"unknown 43"			},
	{ do_bad,		SIGBUS,  0,		"unknown 44"			},
	{ do_bad,		SIGBUS,  0,		"unknown 45"			},
	{ do_bad,		SIGBUS,  0,		"unknown 46"			},
	{ do_bad,		SIGBUS,  0,		"unknown 47"			},
	{ do_tlb_conf_fault,	SIGBUS,  0,		"TLB conflict abort"		},
	{ do_bad,		SIGBUS,  0,		"unknown 49"			},
	{ do_bad,		SIGBUS,  0,		"unknown 50"			},
	{ do_bad,		SIGBUS,  0,		"unknown 51"			},
	{ do_bad,		SIGBUS,  0,		"implementation fault (lockdown abort)" },
	{ do_bad,		SIGBUS,  0,		"implementation fault (unsupported exclusive)" },
	{ do_bad,		SIGBUS,  0,		"unknown 54"			},
	{ do_bad,		SIGBUS,  0,		"unknown 55"			},
	{ do_bad,		SIGBUS,  0,		"unknown 56"			},
	{ do_bad,		SIGBUS,  0,		"unknown 57"			},
	{ do_bad,		SIGBUS,  0,		"unknown 58" 			},
	{ do_bad,		SIGBUS,  0,		"unknown 59"			},
	{ do_bad,		SIGBUS,  0,		"unknown 60"			},
	{ do_bad,		SIGBUS,  0,		"section domain fault"		},
	{ do_bad,		SIGBUS,  0,		"page domain fault"		},
	{ do_bad,		SIGBUS,  0,		"unknown 63"			},
};

/*
 * Dispatch a data abort to the relevant handler.
 */
asmlinkage void __exception do_mem_abort(unsigned long addr, unsigned int esr,
					 struct pt_regs *regs)
{
	const struct fault_info *inf = esr_to_fault_info(esr);
	struct siginfo info;

	if (!inf->fn(addr, esr, regs))
		return;

	pr_alert("Unhandled fault: %s (0x%08x) at 0x%016lx\n",
		 inf->name, esr, addr);

	info.si_signo = inf->sig;
	info.si_errno = 0;
	info.si_code  = inf->code;
	info.si_addr  = (void __user *)addr;
	arm64_notify_die("", regs, &info, esr);
}

asmlinkage void __exception do_el0_irq_bp_hardening(void)
{
	/* PC has already been checked in entry.S */
	arm64_apply_bp_hardening();
}

asmlinkage void __exception do_el0_ia_bp_hardening(unsigned long addr,
						   unsigned int esr,
						   struct pt_regs *regs)
{
	/*
	 * We've taken an instruction abort from userspace and not yet
	 * re-enabled IRQs. If the address is a kernel address, apply
	 * BP hardening prior to enabling IRQs and pre-emption.
	 */
	if (addr > TASK_SIZE)
		arm64_apply_bp_hardening();

	local_irq_enable();
	do_mem_abort(addr, esr, regs);
}

/*
 * Handle stack alignment exceptions.
 */
asmlinkage void __exception do_sp_pc_abort(unsigned long addr,
					   unsigned int esr,
					   struct pt_regs *regs)
{
	struct siginfo info;
	struct task_struct *tsk = current;

	if (user_mode(regs)) {
		if (instruction_pointer(regs) > TASK_SIZE)
			arm64_apply_bp_hardening();
		local_irq_enable();
	}

	if (show_unhandled_signals && unhandled_signal(tsk, SIGBUS))
		pr_info_ratelimited("%s[%d]: %s exception: pc=%p sp=%p\n",
				    tsk->comm, task_pid_nr(tsk),
				    esr_get_class_string(esr), (void *)regs->pc,
				    (void *)regs->sp);

	info.si_signo = SIGBUS;
	info.si_errno = 0;
	info.si_code  = BUS_ADRALN;
	info.si_addr  = (void __user *)addr;
	arm64_notify_die("Oops - SP/PC alignment exception", regs, &info, esr);
}

int __init early_brk64(unsigned long addr, unsigned int esr,
		       struct pt_regs *regs);

/*
 * __refdata because early_brk64 is __init, but the reference to it is
 * clobbered at arch_initcall time.
 * See traps.c and debug-monitors.c:debug_traps_init().
 */
static struct fault_info __refdata debug_fault_info[] = {
	{ do_bad,	SIGTRAP,	TRAP_HWBKPT,	"hardware breakpoint"	},
	{ do_bad,	SIGTRAP,	TRAP_HWBKPT,	"hardware single-step"	},
	{ do_bad,	SIGTRAP,	TRAP_HWBKPT,	"hardware watchpoint"	},
	{ do_bad,	SIGBUS,		0,		"unknown 3"		},
	{ do_bad,	SIGTRAP,	TRAP_BRKPT,	"aarch32 BKPT"		},
	{ do_bad,	SIGTRAP,	0,		"aarch32 vector catch"	},
	{ early_brk64,	SIGTRAP,	TRAP_BRKPT,	"aarch64 BRK"		},
	{ do_bad,	SIGBUS,		0,		"unknown 7"		},
};

void __init hook_debug_fault_code(int nr,
				  int (*fn)(unsigned long, unsigned int, struct pt_regs *),
				  int sig, int code, const char *name)
{
	BUG_ON(nr < 0 || nr >= ARRAY_SIZE(debug_fault_info));

	debug_fault_info[nr].fn		= fn;
	debug_fault_info[nr].sig	= sig;
	debug_fault_info[nr].code	= code;
	debug_fault_info[nr].name	= name;
}

asmlinkage int __exception do_debug_exception(unsigned long addr_if_watchpoint,
					      unsigned int esr,
					      struct pt_regs *regs)
{
	const struct fault_info *inf = debug_fault_info + DBG_ESR_EVT(esr);
	unsigned long pc = instruction_pointer(regs);
	struct siginfo info;
	int rv;

	/*
	 * Tell lockdep we disabled irqs in entry.S. Do nothing if they were
	 * already disabled to preserve the last enabled/disabled addresses.
	 */
	if (interrupts_enabled(regs))
		trace_hardirqs_off();

	if (user_mode(regs) && pc > TASK_SIZE)
		arm64_apply_bp_hardening();

	if (!inf->fn(addr_if_watchpoint, esr, regs)) {
		rv = 1;
	} else {
		pr_alert("Unhandled debug exception: %s (0x%08x) at 0x%016lx\n",
			 inf->name, esr, pc);

		info.si_signo = inf->sig;
		info.si_errno = 0;
		info.si_code  = inf->code;
		info.si_addr  = (void __user *)pc;
		arm64_notify_die("", regs, &info, 0);
		rv = 0;
	}

	if (interrupts_enabled(regs))
		trace_hardirqs_on();

	return rv;
}
NOKPROBE_SYMBOL(do_debug_exception);

#ifdef CONFIG_ARM64_PAN
int cpu_enable_pan(void *__unused)
{
	/*
	 * We modify PSTATE. This won't work from irq context as the PSTATE
	 * is discarded once we return from the exception.
	 */
	WARN_ON_ONCE(in_interrupt());

	config_sctlr_el1(SCTLR_EL1_SPAN, 0);
	asm(SET_PSTATE_PAN(1));
	return 0;
}
#endif /* CONFIG_ARM64_PAN */

#ifdef CONFIG_ARM64_UAO
/*
 * Kernel threads have fs=KERNEL_DS by default, and don't need to call
 * set_fs(), devtmpfs in particular relies on this behaviour.
 * We need to enable the feature at runtime (instead of adding it to
 * PSR_MODE_EL1h) as the feature may not be implemented by the cpu.
 */
int cpu_enable_uao(void *__unused)
{
	asm(SET_PSTATE_UAO(1));
	return 0;
}
#endif /* CONFIG_ARM64_UAO */<|MERGE_RESOLUTION|>--- conflicted
+++ resolved
@@ -346,12 +346,8 @@
 	struct task_struct *tsk;
 	struct mm_struct *mm;
 	int fault, sig, code;
-<<<<<<< HEAD
 	bool was_major = false;
-	unsigned long vm_flags = VM_READ | VM_WRITE;
-=======
 	unsigned long vm_flags = VM_READ | VM_WRITE | VM_EXEC;
->>>>>>> 09c8c129
 	unsigned int mm_flags = FAULT_FLAG_ALLOW_RETRY | FAULT_FLAG_KILLABLE;
 	ktime_t event_ts;
 

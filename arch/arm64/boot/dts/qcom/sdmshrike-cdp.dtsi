/* Copyright (c) 2018, The Linux Foundation. All rights reserved.
 *
 * This program is free software; you can redistribute it and/or modify
 * it under the terms of the GNU General Public License version 2 and
 * only version 2 as published by the Free Software Foundation.
 *
 * This program is distributed in the hope that it will be useful,
 * but WITHOUT ANY WARRANTY; without even the implied warranty of
 * MERCHANTABILITY or FITNESS FOR A PARTICULAR PURPOSE.  See the
 * GNU General Public License for more details.
 */

<<<<<<< HEAD
#include "sdmshrike-audio-overlay.dtsi"

&soc {
	sound-tavil {
		qcom,us-euro-gpios = <&tavil_us_euro_switch>;
	};
=======
#include <dt-bindings/gpio/gpio.h>
#include <dt-bindings/input/input.h>

#include "sdmshrike-pmic-overlay.dtsi"

&soc {
	gpio_keys {
		compatible = "gpio-keys";
		label = "gpio-keys";

		pinctrl-names = "default";
		pinctrl-0 = <&key_home_default
			     &key_vol_up_default>;

		home {
			label = "home";
			gpios = <&pm855_1_gpios 1 GPIO_ACTIVE_LOW>;
			linux,input-type = <1>;
			linux,code = <KEY_HOME>;
			gpio-key,wakeup;
			debounce-interval = <15>;
			linux,can-disable;
		};

		vol_up {
			label = "volume_up";
			gpios = <&pm855_1_gpios 6 GPIO_ACTIVE_LOW>;
			linux,input-type = <1>;
			linux,code = <KEY_VOLUMEUP>;
			gpio-key,wakeup;
			debounce-interval = <15>;
			linux,can-disable;
		};
	};
};

&pm855l_wled {
	qcom,string-cfg= <7>;
	status = "ok";
};

&pm855l_lcdb {
	status = "ok";
};

&qupv3_se12_2uart {
	status = "ok";
};

&qupv3_se13_4uart {
	status = "ok";
};

&qupv3_se3_spi {
	status = "ok";
};

&qupv3_se4_i2c {
	status = "ok";
};

&sdhc_2 {
	vdd-supply = <&pm855_2_l17>;
	qcom,vdd-voltage-level = <2960000 2960000>;
	qcom,vdd-current-level = <200 800000>;

	vdd-io-supply = <&pm855p_l6>;
	qcom,vdd-io-voltage-level = <1800000 2960000>;
	qcom,vdd-io-current-level = <200 22000>;

	pinctrl-names = "active", "sleep";
	pinctrl-0 = <&sdc2_clk_on  &sdc2_cmd_on &sdc2_data_on &sdc2_cd_on>;
	pinctrl-1 = <&sdc2_clk_off &sdc2_cmd_off &sdc2_data_off &sdc2_cd_off>;

	cd-gpios = <&tlmm 96 1>;

	status = "ok";
>>>>>>> 452becbf
};<|MERGE_RESOLUTION|>--- conflicted
+++ resolved
@@ -10,14 +10,6 @@
  * GNU General Public License for more details.
  */
 
-<<<<<<< HEAD
-#include "sdmshrike-audio-overlay.dtsi"
-
-&soc {
-	sound-tavil {
-		qcom,us-euro-gpios = <&tavil_us_euro_switch>;
-	};
-=======
 #include <dt-bindings/gpio/gpio.h>
 #include <dt-bindings/input/input.h>
 
@@ -95,5 +87,4 @@
 	cd-gpios = <&tlmm 96 1>;
 
 	status = "ok";
->>>>>>> 452becbf
 };
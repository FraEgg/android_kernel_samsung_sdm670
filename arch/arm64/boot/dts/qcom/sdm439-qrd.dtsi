/*
 * Copyright (c) 2018, The Linux Foundation. All rights reserved.
 *
 * This program is free software; you can redistribute it and/or modify
 * it under the terms of the GNU General Public License version 2 and
 * only version 2 as published by the Free Software Foundation.
 *
 * This program is distributed in the hope that it will be useful,
 * but WITHOUT ANY WARRANTY; without even the implied warranty of
 * MERCHANTABILITY or FITNESS FOR A PARTICULAR PURPOSE.  See the
 * GNU General Public License for more details.
 */

#include "msm8937-mdss-panels.dtsi"
#include "sdm439-camera-sensor-qrd.dtsi"

&blsp1_uart2 {
	status = "ok";
};

&sdhc_1 {
	/* device core power supply */
	vdd-supply = <&pm8953_l8>;
	qcom,vdd-voltage-level = <2900000 2900000>;
	qcom,vdd-current-level = <200 570000>;

	/* device communication power supply */
	vdd-io-supply = <&pm8953_l5>;
	qcom,vdd-io-always-on;
	qcom,vdd-io-lpm-sup;
	qcom,vdd-io-voltage-level = <1800000 1800000>;
	qcom,vdd-io-current-level = <200 325000>;

	pinctrl-names = "active", "sleep";
	pinctrl-0 = <&sdc1_clk_on &sdc1_cmd_on &sdc1_data_on &sdc1_rclk_on>;
	pinctrl-1 = <&sdc1_clk_off &sdc1_cmd_off &sdc1_data_off &sdc1_rclk_off>;

	qcom,clk-rates = <400000 20000000 25000000 50000000 100000000 192000000
								384000000>;
	qcom,nonremovable;
	qcom,bus-speed-mode = "HS400_1p8v", "HS200_1p8v", "DDR_1p8v";

	status = "ok";
};

&int_codec {
	status = "okay";
	qcom,model = "sdm439-sku1-snd-card";
	qcom,msm-micbias1-ext-cap;
	qcom,msm-micbias2-ext-cap;
	qcom,msm-mbhc-hphl-swh = <1>;
	qcom,msm-mbhc-gnd-swh = <0>;
	qcom,msm-hs-micbias-type = "external";
	/delete-property/ qcom,quin-mi2s-gpios;
};

&cdc_quin_mi2s_gpios {
	status = "disabled";
};

&wsa881x_i2c_f {
	status = "okay";
};

&wsa881x_i2c_45 {
	status = "okay";
};

&pm8953_gpios {
	nfc_clk {
		nfc_clk_default: nfc_clk_default {
			pins = "gpio2";
			function = "normal";
			input-enable;
			power-source = <1>;
		};
	};
};

&i2c_5 { /* BLSP2 QUP1 (NFC) */
	status = "ok";
	nq@28 {
		compatible = "qcom,nq-nci";
		reg = <0x28>;
		qcom,nq-irq = <&tlmm 17 0x00>;
		qcom,nq-ven = <&tlmm 16 0x00>;
		qcom,nq-firm = <&tlmm 130 0x00>;
		qcom,nq-clkreq = <&pm8953_gpios 2 0x00>;
		qcom,nq-esepwr = <&tlmm 93 0x00>;
		interrupt-parent = <&tlmm>;
		qcom,clk-src = "BBCLK2";
		interrupts = <17 0>;
		interrupt-names = "nfc_irq";
		pinctrl-names = "nfc_active", "nfc_suspend";
		pinctrl-0 = <&nfc_int_active &nfc_disable_active
						&nfc_clk_default>;
		pinctrl-1 = <&nfc_int_suspend &nfc_disable_suspend>;
		clocks = <&clock_gcc clk_bb_clk2_pin>;
		clock-names = "ref_clk";
	};
};

&sdhc_2 {
	/* device core power supply */
	vdd-supply = <&pm8953_l11>;
	qcom,vdd-voltage-level = <2950000 2950000>;
	qcom,vdd-current-level = <15000 800000>;

	/* device communication power supply */
	vdd-io-supply = <&pm8953_l12>;
	qcom,vdd-io-voltage-level = <1800000 2950000>;
	qcom,vdd-io-current-level = <200 22000>;

	pinctrl-names = "active", "sleep";
	pinctrl-0 = <&sdc2_clk_on &sdc2_cmd_on &sdc2_data_on &sdc2_cd_on>;
	pinctrl-1 = <&sdc2_clk_off &sdc2_cmd_off &sdc2_data_off>;

	cd-gpios = <&tlmm 67 0x0>;

	qcom,clk-rates = <400000 20000000 25000000 50000000 100000000
								200000000>;
	qcom,bus-speed-mode = "SDR12", "SDR25", "SDR50", "DDR50", "SDR104";

	status = "ok";
};

&soc {
	gpio_keys {
		compatible = "gpio-keys";
		input-name = "gpio-keys";
		pinctrl-names = "default";
		pinctrl-0 = <&gpio_key_active>;

		vol_up {
			label = "volume_up";
			gpios = <&tlmm 91 0x1>;
			linux,input-type = <1>;
			linux,code = <115>;
			debounce-interval = <15>;
			linux,can-disable;
			gpio-key,wakeup;
		};
	};
};

&tlmm {
	pmx_mdss {
		mdss_dsi_active: mdss_dsi_active {
			mux {
				pins = "gpio60";
			};
			config {
				pins = "gpio60";
			};
		};
		mdss_dsi_suspend: mdss_dsi_suspend {
			mux {
				pins = "gpio60";
			};
			config {
				pins = "gpio60";
			};
		};
	};
};

&dsi_panel_pwr_supply {
	qcom,panel-supply-entry@0 {
		reg = <0>;
		qcom,supply-name = "bklight_en";
		qcom,supply-min-voltage = <1800000>;
		qcom,supply-max-voltage = <1800000>;
		qcom,supply-enable-load = <100000>;
		qcom,supply-disable-load = <100>;
	};

	qcom,panel-supply-entry@2 {
		reg = <2>;
		qcom,supply-name = "lab";
		qcom,supply-min-voltage = <4600000>;
		qcom,supply-max-voltage = <6000000>;
		qcom,supply-enable-load = <100000>;
		qcom,supply-disable-load = <100>;
	};

	qcom,panel-supply-entry@3 {
		reg = <3>;
		qcom,supply-name = "ibb";
		qcom,supply-min-voltage = <4600000>;
		qcom,supply-max-voltage = <6000000>;
		qcom,supply-enable-load = <100000>;
		qcom,supply-disable-load = <100>;
		qcom,supply-post-on-sleep = <10>;
	};
};

&mdss_dsi {
	hw-config = "single_dsi";
};

&mdss_mdp {
	qcom,mdss-pref-prim-intf = "dsi";
};

&mdss_dsi0 {
	lab-supply = <&lcdb_ldo_vreg>;
	ibb-supply = <&lcdb_ncp_vreg>;
	bklight_en-supply = <&pm8953_l5>;
	vddio-supply = <&pm8953_l6>;

	qcom,dsi-pref-prim-pan = <&dsi_hx8399c_truly_vid>;
	/delete-property/ qcom,platform-bklight-en-gpio;
	pinctrl-names = "mdss_default", "mdss_sleep";
	pinctrl-0 = <&mdss_dsi_active &mdss_te_active>;
	pinctrl-1 = <&mdss_dsi_suspend &mdss_te_suspend>;
	qcom,platform-te-gpio = <&tlmm 24 0>;
	qcom,platform-reset-gpio = <&tlmm 60 0>;
};

&mdss_dsi1 {
	status = "disabled";
};

&pm8953_pwm {
	status = "ok";
};

&dsi_hx8399c_truly_vid {
	qcom,mdss-dsi-bl-pmic-control-type = "bl_ctrl_pwm";
	qcom,mdss-dsi-bl-pmic-pwm-frequency = <100>;
	qcom,mdss-dsi-bl-pmic-bank-select = <0>;
	qcom,mdss-dsi-pwm-gpio = <&pm8953_gpios 8 0>;
	qcom,panel-supply-entries = <&dsi_panel_pwr_supply>;
	/delete-property/ qcom,mdss-dsi-panel-timings;
	qcom,mdss-dsi-panel-timings-phy-12nm = [18 0a 10 06 03 08 06 0e];
	qcom,mdss-dsi-t-clk-post = <0x02>;
	qcom,mdss-dsi-t-clk-pre = <0x2d>;
	qcom,esd-check-enabled;
	qcom,mdss-dsi-panel-status-check-mode = "reg_read";
	qcom,mdss-dsi-panel-status-command = [06 01 00 01 00 00 01 0a];
	qcom,mdss-dsi-panel-status-command-state = "dsi_lp_mode";
	qcom,mdss-dsi-panel-status-value = <0x9d 0x9d 0x9d 0x9d>;
	qcom,mdss-dsi-panel-on-check-value = <0x9d 0x9d 0x9d 0x9d>;
	qcom,mdss-dsi-panel-status-read-length = <4>;
	qcom,mdss-dsi-panel-max-error-count = <3>;
	qcom,mdss-dsi-min-refresh-rate = <48>;
	qcom,mdss-dsi-max-refresh-rate = <60>;
	qcom,mdss-dsi-pan-enable-dynamic-fps;
	qcom,mdss-dsi-pan-fps-update =
		"dfps_immediate_porch_mode_vfp";
};

&dsi_hx8399c_hd_vid {
	/delete-property/ qcom,mdss-dsi-panel-timings;
	qcom,mdss-dsi-panel-timings-phy-12nm = [08 06 0a 02 00 04 02 08];
	qcom,panel-supply-entries = <&dsi_panel_pwr_supply>;
	qcom,mdss-dsi-bl-pmic-control-type = "bl_ctrl_pwm";
	qcom,mdss-dsi-bl-pmic-pwm-frequency = <100>;
	qcom,mdss-dsi-bl-pmic-bank-select = <0>;
	qcom,mdss-dsi-pwm-gpio = <&pm8953_gpios 8 0>;
	qcom,esd-check-enabled;
	qcom,mdss-dsi-panel-status-check-mode = "reg_read";
	qcom,mdss-dsi-panel-status-command = [06 01 00 01 00 00 01 0a];
	qcom,mdss-dsi-panel-status-command-state = "dsi_lp_mode";
	qcom,mdss-dsi-panel-status-value = <0x9d 0x9d 0x9d 0x9d>;
	qcom,mdss-dsi-panel-on-check-value = <0x9d 0x9d 0x9d 0x9d>;
	qcom,mdss-dsi-panel-status-read-length = <4>;
	qcom,mdss-dsi-panel-max-error-count = <3>;
	qcom,mdss-dsi-min-refresh-rate = <48>;
	qcom,mdss-dsi-max-refresh-rate = <60>;
	qcom,mdss-dsi-pan-enable-dynamic-fps;
	qcom,mdss-dsi-pan-fps-update =
		"dfps_immediate_porch_mode_vfp";
<<<<<<< HEAD
=======
};

&i2c_2 {
#include "smb1355.dtsi"
};

&pmi632_gpios {
	smb_en {
		smb_en_default: smb_en_default {
			pins = "gpio2";
			function = "func1";
			output-enable;
		};
	};

	pmi632_sense {
		/* GPIO 7 and 8 are external-sense pins for PMI632 */
		pmi632_sense_default: pmi632_sense_default {
			pins = "gpio7", "gpio8";
			bias-high-impedance;	/* disable the GPIO */
			bias-disable;		/* no-pull */
		};
	};
};

&tlmm {
	smb_int_default: smb_int_default {
		mux {
			pins = "gpio59";
			function = "gpio";
		};
		config {
			pins = "gpio59";
			drive-strength = <2>;
			bias-pull-up;
			input-enable;
		};
	};
};

&smb1355_0 {
	pinctrl-names = "default";
	pinctrl-0 = <&smb_int_default
		&smb_en_default &pmi632_sense_default>;
	interrupt-parent = <&tlmm>;
	interrupts = <59 IRQ_TYPE_LEVEL_LOW>;
	smb1355_charger_0: qcom,smb1355-charger@1000 {
		status ="ok";
		/delete-property/ io-channels;
		/delete-property/ io-channels-names;
		qcom,parallel-mode = <1>;
	};
};

&smb1355_1 {
	pinctrl-names = "default";
	pinctrl-0 = <&smb_int_default
		&smb_en_default &pmi632_sense_default>;
	interrupt-parent = <&tlmm>;
	interrupts = <59 IRQ_TYPE_LEVEL_LOW>;
	smb1355_charger_1: qcom,smb1355-charger@1000 {
		status ="ok";
		/delete-property/ io-channels;
		/delete-property/ io-channels-names;
		qcom,parallel-mode = <1>;
	};
>>>>>>> d37f5c12
};<|MERGE_RESOLUTION|>--- conflicted
+++ resolved
@@ -271,8 +271,6 @@
 	qcom,mdss-dsi-pan-enable-dynamic-fps;
 	qcom,mdss-dsi-pan-fps-update =
 		"dfps_immediate_porch_mode_vfp";
-<<<<<<< HEAD
-=======
 };
 
 &i2c_2 {
@@ -339,5 +337,4 @@
 		/delete-property/ io-channels-names;
 		qcom,parallel-mode = <1>;
 	};
->>>>>>> d37f5c12
 };
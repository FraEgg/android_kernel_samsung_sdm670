--- conflicted
+++ resolved
@@ -73,7 +73,6 @@
 			<&incall_music_2_rx>,
 			<&usb_audio_rx>, <&usb_audio_tx>,
 			<&dai_pri_tdm_rx_0>, <&dai_pri_tdm_tx_0>,
-<<<<<<< HEAD
 			<&dai_pri_tdm_tx_1>, <&dai_pri_tdm_tx_2>,
 			<&dai_pri_tdm_tx_3>, <&dai_sec_tdm_rx_0>,
 			<&dai_sec_tdm_tx_0>, <&dai_tert_tdm_rx_0>,
@@ -82,13 +81,6 @@
 			<&dai_quin_tdm_tx_0>, <&afe_loopback_tx>,
 			<&dai_tert_tdm_tx_1>, <&dai_tert_tdm_tx_2>,
 			<&dai_tert_tdm_tx_3>;
-=======
-			<&dai_sec_tdm_rx_0>, <&dai_sec_tdm_tx_0>,
-			<&dai_tert_tdm_rx_0>, <&dai_tert_tdm_tx_0>,
-			<&dai_quat_tdm_rx_0>, <&dai_quat_tdm_tx_0>,
-			<&dai_quin_tdm_rx_0>, <&dai_quin_tdm_tx_0>,
-			<&afe_loopback_tx>;
->>>>>>> 7559278e
 		asoc-cpu-names = "msm-dai-q6-dp.24608",
 			"msm-dai-q6-mi2s.0", "msm-dai-q6-mi2s.1",
 			"msm-dai-q6-mi2s.2", "msm-dai-q6-mi2s.3",
@@ -112,7 +104,6 @@
 			"msm-dai-q6-dev.32773", "msm-dai-q6-dev.32770",
 			"msm-dai-q6-dev.28672", "msm-dai-q6-dev.28673",
 			"msm-dai-q6-tdm.36864", "msm-dai-q6-tdm.36865",
-<<<<<<< HEAD
 			"msm-dai-q6-tdm.36867", "msm-dai-q6-tdm.36869",
 			"msm-dai-q6-tdm.36871", "msm-dai-q6-tdm.36880",
 			"msm-dai-q6-tdm.36881", "msm-dai-q6-tdm.36896",
@@ -121,13 +112,6 @@
 			"msm-dai-q6-tdm.36929", "msm-dai-q6-dev.24577",
 			"msm-dai-q6-tdm.36899", "msm-dai-q6-tdm.36901",
 			"msm-dai-q6-tdm.36903";
-=======
-			"msm-dai-q6-tdm.36880", "msm-dai-q6-tdm.36881",
-			"msm-dai-q6-tdm.36896", "msm-dai-q6-tdm.36897",
-			"msm-dai-q6-tdm.36912", "msm-dai-q6-tdm.36913",
-			"msm-dai-q6-tdm.36928", "msm-dai-q6-tdm.36929",
-			"msm-dai-q6-dev.24577";
->>>>>>> 7559278e
 	};
 
 	tasha_snd: sound-tasha {
@@ -270,7 +254,7 @@
 		compatible = "qcom,msm-cpe-lsm";
 		qcom,msm-cpe-lsm-id = <3>;
 	};
-<<<<<<< HEAD
+
 
 	pri_tdm_tx: qcom,msm-dai-tdm-pri-tx {
 		compatible = "qcom,msm-dai-tdm";
@@ -338,8 +322,8 @@
 			qcom,msm-cpudai-tdm-data-align = <0>;
 		};
 	};
-=======
->>>>>>> 7559278e
+
+
 };
 
 &slim_aud {

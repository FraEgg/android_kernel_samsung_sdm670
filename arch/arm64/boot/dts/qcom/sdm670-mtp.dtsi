--- conflicted
+++ resolved
@@ -279,8 +279,6 @@
 	qcom,platform-reset-gpio = <&tlmm 75 0>;
 };
 
-<<<<<<< HEAD
-=======
 &dsi_dual_nt35597_video {
 	qcom,panel-supply-entries = <&dsi_panel_pwr_supply>;
 	qcom,mdss-dsi-bl-pmic-control-type = "bl_ctrl_wled";
@@ -328,7 +326,6 @@
 	qcom,platform-te-gpio = <&tlmm 10 0>;
 };
 
->>>>>>> d0c491f1
 &dsi_dual_nt35597_truly_video_display {
 	qcom,dsi-display-active;
 };

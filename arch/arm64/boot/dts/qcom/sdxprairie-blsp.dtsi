--- conflicted
+++ resolved
@@ -1,8 +1,4 @@
-<<<<<<< HEAD
-/* Copyright (c) 2019, The Linux Foundation. All rights reserved.
-=======
 /* Copyright (c) 2018-2019, The Linux Foundation. All rights reserved.
->>>>>>> 15457316
  *
  * This program is free software; you can redistribute it and/or modify
  * it under the terms of the GNU General Public License version 2 and
@@ -407,12 +403,8 @@
 		pinctrl-0 = <&blsp1_uart2a_tx_sleep>,
 		<&blsp1_uart2a_rxcts_sleep>, <&blsp1_uart2a_rfr_sleep>;
 		pinctrl-1 = <&blsp1_uart2b_tx_active>,
-<<<<<<< HEAD
 		<&blsp1_uart2b_rx_active>, <&blsp1_uart2b_cts_active>,
 		<&blsp1_uart2b_rfr_active>;
-=======
-		<&blsp1_uart2b_rxcts_active>, <&blsp1_uart2b_rfr_active>;
->>>>>>> 15457316
 
 		qcom,msm-bus,name = "buart2a";
 		qcom,msm-bus,num-cases = <2>;
@@ -448,18 +440,11 @@
 		clocks = <&clock_gcc GCC_BLSP1_UART2_APPS_CLK>,
 		    <&clock_gcc GCC_BLSP1_AHB_CLK>;
 		pinctrl-names = "sleep", "default";
-<<<<<<< HEAD
 		pinctrl-0 = <&blsp1_uart2b_tx_sleep>, <&blsp1_uart2b_rx_sleep>,
 		<&blsp1_uart2b_cts_sleep>, <&blsp1_uart2b_rfr_sleep>;
 		pinctrl-1 = <&blsp1_uart2b_tx_active>,
 		<&blsp1_uart2b_rx_active>,<&blsp1_uart2b_cts_active>,
 		<&blsp1_uart2b_rfr_active>;
-=======
-		pinctrl-0 = <&blsp1_uart2b_tx_sleep>,
-		<&blsp1_uart2b_rxcts_sleep>, <&blsp1_uart2b_rfr_sleep>;
-		pinctrl-1 = <&blsp1_uart2b_tx_active>,
-		<&blsp1_uart2b_rxcts_active>, <&blsp1_uart2b_rfr_active>;
->>>>>>> 15457316
 
 		qcom,msm-bus,name = "buart2b";
 		qcom,msm-bus,num-cases = <2>;

/* Copyright (c) 2018-2019, The Linux Foundation. All rights reserved.
 *
 * This program is free software; you can redistribute it and/or modify
 * it under the terms of the GNU General Public License version 2 and
 * only version 2 as published by the Free Software Foundation.
 *
 * This program is distributed in the hope that it will be useful,
 * but WITHOUT ANY WARRANTY; without even the implied warranty of
 * MERCHANTABILITY or FITNESS FOR A PARTICULAR PURPOSE.  See the
 * GNU General Public License for more details.
 */

#include <dt-bindings/gpio/gpio.h>
#include <dt-bindings/input/input.h>

#include "sa8155-pmic-overlay.dtsi"
#include "sa8155-cnss.dtsi"

&qupv3_se0_spi {
	status = "ok";

	#address-cells = <1>;
	#size-cells = <0>;

	can-controller@0 {
		compatible = "qcom,nxp,mpc5746c";
		reg = <0>;
		interrupt-parent = <&tlmm>;
		interrupts = <38 0>;
		spi-max-frequency = <5000000>;
		qcom,clk-freq-mhz = <40000000>;
		qcom,max-can-channels = <1>;
		qcom,bits-per-word = <8>;
		qcom,support-can-fd;
	};
};

&qupv3_se12_2uart {
	status = "ok";
};

&qupv3_se13_4uart {
	status = "ok";
};

&qupv3_se3_spi {
	status = "disabled";
};

&qupv3_se4_i2c {
	status = "ok";
};

<<<<<<< HEAD
=======
&qupv3_se4_2uart {
	status = "ok";
};

>>>>>>> 15457316
&qupv3_se10_i2c {
	#address-cells = <1>;
	#size-cells = <0>;

	status = "ok";
	asm330@6a {
		compatible = "st,asm330lhh";
		reg = <0x6a>;
		vio-supply = <&pm8150_2_l7>;
		vdd-supply = <&pm8150_2_l16>;
		interrupt-parent = <&tlmm>;
		interrupts = <41 IRQ_TYPE_EDGE_RISING>,
				<42 IRQ_TYPE_EDGE_RISING>;
		pinctrl-names = "default";
		pinctrl-0 = <&sensor_int1_default
			&sensor_int2_default>;
		sensor_int1_default: sensor_int1_default {
			pins = "gpio41";
			drive-strength = <16>;
			bias-pull-up;
		};
		sensor_int2_default: sensor_int2_default {
			pins = "gpio42";
			drive-strength = <16>;
			bias-pull-up;
		};
	};
};

&pil_modem {
	status = "disabled";
};

&soc {
	qcom,lpass@17300000 {
		status = "ok";
		qcom,pil-force-shutdown;
	};

	qcom,ssc@5c00000 {
		status = "disabled";
	};

	qcom,glink {
		modem {
			status = "disabled";
		};
	};

	ss5_pwr_ctrl0 {
		compatible = "gnss_sirf";
		pinctrl-0 = <&ss5_pwr_ctrl_rst_on>;
		ssVreset-gpio = <&tlmm 11 1>;
		ssVonoff-gpio = <&tlmm 39 1>;
	};

	qcom,turing@8300000 {
		status = "ok";
	};

	qcom,venus@aae0000 {
		status = "ok";
	};

	qcom,spss@1880000 {
		status = "ok";
	};

	qcom,npu@0x9800000 {
		status = "ok";
	};

	qcom,rmnet-ipa {
		status = "disabled";
	};

	qcom,ipa_fws {
		status = "disabled";
	};

	qcom,msm-cdsp-loader {
		status = "ok";
	};

	ssc_sensors: qcom,msm-ssc-sensors {
		status = "disabled";
	};

	ipa_hw: qcom,ipa@1e00000 {
		status = "disabled";
	};

	gpio_keys {
		compatible = "gpio-keys";
		label = "gpio-keys";

		pinctrl-names = "default";
		pinctrl-0 = <&key_home_default
			     &key_vol_up_default>;

		home {
			label = "home";
			gpios = <&pm8150_1_gpios 1 GPIO_ACTIVE_LOW>;
			linux,input-type = <1>;
			linux,code = <KEY_HOME>;
			gpio-key,wakeup;
			debounce-interval = <15>;
			linux,can-disable;
		};

		vol_up {
			label = "volume_up";
			gpios = <&pm8150_1_gpios 6 GPIO_ACTIVE_LOW>;
			linux,input-type = <1>;
			linux,code = <KEY_VOLUMEUP>;
			gpio-key,wakeup;
			debounce-interval = <15>;
			linux,can-disable;
		};
	};
};

&ufsphy_mem {
	compatible = "qcom,ufs-phy-qmp-v4";

	vdda-pll-supply = <&pm8150_2_l8>;
	vdda-phy-max-microamp = <87100>;
	vdda-pll-max-microamp = <18300>;

	status = "ok";
};

&ufshc_mem {
	vdd-hba-supply = <&ufs_phy_gdsc>;
	vdd-hba-fixed-regulator;
	vcc-supply = <&pm8150_1_l10>;
	vcc-voltage-level = <2950000 2960000>;
	vccq2-supply = <&pm8150_1_s4>;
	vcc-max-microamp = <750000>;
	vccq2-max-microamp = <750000>;

	qcom,vddp-ref-clk-supply = <&pm8150_2_l5>;
	qcom,vddp-ref-clk-max-microamp = <100>;

	status = "ok";
};

&sdhc_2 {
	vdd-supply = <&pm8150_1_l17>;
	qcom,vdd-voltage-level = <2950000 2960000>;
	qcom,vdd-current-level = <200 800000>;

	vdd-io-supply = <&pm8150_2_l13>;
	qcom,vdd-io-voltage-level = <1808000 2960000>;
	qcom,vdd-io-current-level = <200 22000>;

	pinctrl-names = "active", "sleep";
	pinctrl-0 = <&sdc2_clk_on
		&sdc2_cmd_on &sdc2_data_on &storage_cd_default>;
	pinctrl-1 = <&sdc2_clk_off
		&sdc2_cmd_off &sdc2_data_off &storage_cd_default>;

	cd-gpios = <&pm8150_1_gpios 4 GPIO_ACTIVE_LOW>;

	status = "ok";
};

&usb0 {
	qcom,default-mode-none;
	qcom,host-poweroff-in-pm-suspend;
	dwc3@a600000 {
		usb-phy = <&usb2_phy0>, <&usb_nop_phy>;
		maximum-speed = "high-speed";
	};
};

&usb2_phy0 {
	qcom,param-override-seq =
		<0x43 0x70
		 0x01 0xb0>;
	pinctrl-names = "default";
	pinctrl-0 = <&usb2phy_ac_en1_default>;
};

&usb_qmp_dp_phy {
	status = "disabled";
};

&usb1 {
	status = "ok";
	qcom,default-mode-host;
	qcom,host-poweroff-in-pm-suspend;
};

&usb2_phy1 {
	qcom,param-override-seq = <0x01 0xb0>;
	pinctrl-names = "default";
	pinctrl-0 = <&usb2phy_ac_en2_default>;
};

&shared_meta {
	parts = "vbmeta,boot,system,vendor,dtbo";
<<<<<<< HEAD
=======
};

&pcie_rc1 {
	aqc_rc1: aquantia,aqc107@pcie_rc1 {
		reg = <0 0 0 0 0>;
		compatible = "aquantia,aqc-107";
		pci-ids =
			"1d6a:0001",
			"1d6a:d107",
			"1d6a:07b1",
			"1d6a:87b1",
			"1d6a:d108",
			"1d6a:08b1",
			"1d6a:88b1",
			"1d6a:d109",
			"1d6a:09b1",
			"1d6a:89b1",
			"1d6a:d100",
			"1d6a:00b1",
			"1d6a:80b1",
			"1d6a:11b1",
			"1d6a:91b1",
			"1d6a:51b1",
			"1d6a:12b1",
			"1d6a:92b1",
			"1d6a:52b1";

		qcom,smmu;
		qcom,smmu-iova-base = /bits/ 64 <0x20000000>;
		qcom,smmu-iova-size = /bits/ 64 <0x40000000>;

		qcom,smmu-attr-atomic;
		qcom,smmu-attr-s1-bypass;
	};
};

&pcie1 {
	qcom,boot-option = <0x0>;
};

&pcie_rc1 {
	nvme_x8: qcom,nvme@pcie_rc1 {
		reg = <0 0 0 0 0>;
		compatible = "qcom,nvme";
		pci-ids =
			"8086:0953",
			"8086:0a54",
			"8086:0a55",
			"8086:f1a5",
			"8086:f1a5",
			"1c58:0003",
			"1c58:0023",
			"1c5c:1327",
			"1c5f:0540",
			"144d:a821",
			"144d:a822",
			"144d:a808",
			"1d1d:1f1f",
			"1d1d:2807",
			"1d1d:2601",
			"106b:2001",
			"106b:2003",
			"1179:0115",
			"1179:0116";

		qcom,smmu;
		qcom,smmu-iova-base = /bits/ 64 <0x20000000>;
		qcom,smmu-iova-size = /bits/ 64 <0x40000000>;

		qcom,smmu-attr-atomic;
		qcom,smmu-attr-s1-bypass;
	};
>>>>>>> 15457316
};<|MERGE_RESOLUTION|>--- conflicted
+++ resolved
@@ -51,13 +51,10 @@
 	status = "ok";
 };
 
-<<<<<<< HEAD
-=======
 &qupv3_se4_2uart {
 	status = "ok";
 };
 
->>>>>>> 15457316
 &qupv3_se10_i2c {
 	#address-cells = <1>;
 	#size-cells = <0>;
@@ -260,8 +257,6 @@
 
 &shared_meta {
 	parts = "vbmeta,boot,system,vendor,dtbo";
-<<<<<<< HEAD
-=======
 };
 
 &pcie_rc1 {
@@ -334,5 +329,4 @@
 		qcom,smmu-attr-atomic;
 		qcom,smmu-attr-s1-bypass;
 	};
->>>>>>> 15457316
 };
--- conflicted
+++ resolved
@@ -192,16 +192,10 @@
 	};
 };
 
-<<<<<<< HEAD
-&dsi_hx8394d_720_vid {
-	qcom,mdss-dsi-pwm-gpio = <&pm8916_mpps 4 0>;
-	qcom,panel-supply-entries = <&dsi_panel_pwr_supply>;
-=======
 &vendor_fstab {
 	status = "disabled";
 };
 
 &system_fstab {
 	status = "disabled";
->>>>>>> 3185b22a
 };
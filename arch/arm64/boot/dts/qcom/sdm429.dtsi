--- conflicted
+++ resolved
@@ -128,7 +128,66 @@
 	vdd_hf_pll-supply = <&pm8953_l7_ao>;
 };
 
-<<<<<<< HEAD
+&clock_debug {
+	compatible = "qcom,cc-debug-8917";
+	reg = <0x1874000 0x4>,
+		<0xb01101c 0x8>;
+	reg-names = "cc_base", "meas";
+	#clock-cells = <1>;
+};
+
+&soc {
+	/delete-node/ qcom,cpu-clock-8939@b111050;
+	clock_cpu: qcom,cpu-clock-8939@b111050 {
+		compatible = "qcom,cpu-clock-sdm429";
+
+		reg =   <0xb011050 0x8>,
+			<0xb1d1050 0x8>,
+			<0x00a412c 0x8>;
+		reg-names = "apcs-c1-rcg-base",
+			"apcs-cci-rcg-base", "efuse";
+
+		qcom,num-cluster;
+		vdd-c1-supply = <&apc_vreg_corner>;
+		vdd-cci-supply = <&apc_vreg_corner>;
+
+		clocks = <&clock_gcc clk_gpll0_ao_clk_src>,
+			<&clock_gcc clk_a53ss_c1_pll>,
+			<&clock_gcc clk_gpll0_ao_clk_src>,
+			<&clock_gcc clk_gpll0_ao_clk_src>;
+		clock-names = "clk-c1-4", "clk-c1-5",
+				"clk-cci-4", "clk-cci-2";
+
+		qcom,speed0-bin-v0-c1 =
+			<          0 0>,
+			<  960000000 1>,
+			< 1305600000 1>,
+			< 1497600000 2>,
+			< 1708800000 3>,
+			< 1958400000 5>;
+
+		qcom,speed0-bin-v0-cci =
+			<          0 0>,
+			<  400000000 1>,
+			<  533333333 3>;
+
+		qcom,speed1-bin-v0-c1 =
+			<          0 0>,
+			<  960000000 1>,
+			< 1305600000 1>,
+			< 1497600000 2>,
+			< 1708800000 3>,
+			< 1804800000 5>;
+
+		qcom,speed1-bin-v0-cci =
+			<          0 0>,
+			<  400000000 1>,
+			<  533333333 3>;
+
+		#clock-cells = <1>;
+	};
+};
+
 &clock_gcc_mdss {
 	compatible = "qcom,gcc-mdss-sdm429";
 	clocks = <&mdss_dsi0_pll clk_dsi0pll_pixel_clk_src>,
@@ -138,80 +197,4 @@
 	clock-names = "pclk0_src", "byte0_src", "pclk1_src",
 		"byte1_src";
 	#clock-cells = <1>;
-};
-
-=======
->>>>>>> a82a4f5c
-&clock_debug {
-	compatible = "qcom,cc-debug-8917";
-	reg = <0x1874000 0x4>,
-		<0xb01101c 0x8>;
-	reg-names = "cc_base", "meas";
-	#clock-cells = <1>;
-};
-
-&soc {
-	/delete-node/ qcom,cpu-clock-8939@b111050;
-	clock_cpu: qcom,cpu-clock-8939@b111050 {
-		compatible = "qcom,cpu-clock-sdm429";
-
-		reg =   <0xb011050 0x8>,
-			<0xb1d1050 0x8>,
-			<0x00a412c 0x8>;
-		reg-names = "apcs-c1-rcg-base",
-			"apcs-cci-rcg-base", "efuse";
-
-		qcom,num-cluster;
-		vdd-c1-supply = <&apc_vreg_corner>;
-		vdd-cci-supply = <&apc_vreg_corner>;
-
-		clocks = <&clock_gcc clk_gpll0_ao_clk_src>,
-			<&clock_gcc clk_a53ss_c1_pll>,
-			<&clock_gcc clk_gpll0_ao_clk_src>,
-			<&clock_gcc clk_gpll0_ao_clk_src>;
-		clock-names = "clk-c1-4", "clk-c1-5",
-				"clk-cci-4", "clk-cci-2";
-
-		qcom,speed0-bin-v0-c1 =
-			<          0 0>,
-			<  960000000 1>,
-			< 1305600000 1>,
-			< 1497600000 2>,
-			< 1708800000 3>,
-			< 1958400000 5>;
-
-		qcom,speed0-bin-v0-cci =
-			<          0 0>,
-			<  400000000 1>,
-			<  533333333 3>;
-
-		qcom,speed1-bin-v0-c1 =
-			<          0 0>,
-			<  960000000 1>,
-			< 1305600000 1>,
-			< 1497600000 2>,
-			< 1708800000 3>,
-			< 1804800000 5>;
-
-		qcom,speed1-bin-v0-cci =
-			<          0 0>,
-			<  400000000 1>,
-			<  533333333 3>;
-
-		#clock-cells = <1>;
-	};
-<<<<<<< HEAD
-=======
-};
-
-&clock_gcc_mdss {
-	compatible = "qcom,gcc-mdss-sdm429";
-	clocks = <&mdss_dsi0_pll clk_dsi0pll_pixel_clk_src>,
-		 <&mdss_dsi0_pll clk_dsi0pll_byte_clk_src>,
-		 <&mdss_dsi1_pll clk_dsi1pll_pixel_clk_src>,
-		 <&mdss_dsi1_pll clk_dsi1pll_byte_clk_src>;
-	clock-names = "pclk0_src", "byte0_src", "pclk1_src",
-		"byte1_src";
-	#clock-cells = <1>;
->>>>>>> a82a4f5c
 };
/*
 * Copyright (c) 2018, The Linux Foundation. All rights reserved.
 *
 * This program is free software; you can redistribute it and/or modify
 * it under the terms of the GNU General Public License version 2 and
 * only version 2 as published by the Free Software Foundation.
 *
 * This program is distributed in the hope that it will be useful,
 * but WITHOUT ANY WARRANTY; without even the implied warranty of
 * MERCHANTABILITY or FITNESS FOR A PARTICULAR PURPOSE.  See the
 * GNU General Public License for more details.
 */

#include "sdm439-camera-sensor-mtp.dtsi"

&blsp1_uart2 {
	status = "ok";
};

&soc {
	gpio_keys {
		compatible = "gpio-keys";
		input-name = "gpio-keys";
		pinctrl-names = "default";
		pinctrl-0 = <&gpio_key_active>;

		camera_focus {
			label = "camera_focus";
			gpios = <&tlmm 128 0x1>;
			linux,input-type = <1>;
			linux,code = <0x210>;
			debounce-interval = <15>;
			linux,can-disable;
			gpio-key,wakeup;
		};

		camera_snapshot {
			label = "camera_snapshot";
			gpios = <&tlmm 127 0x1>;
			linux,input-type = <1>;
			linux,code = <0x2fe>;
			debounce-interval = <15>;
			linux,can-disable;
			gpio-key,wakeup;
		};

		vol_up {
			label = "volume_up";
			gpios = <&tlmm 91 0x1>;
			linux,input-type = <1>;
			linux,code = <115>;
			debounce-interval = <15>;
			linux,can-disable;
			gpio-key,wakeup;
		};
	};
};

&pm8953_gpios {
	nfc_clk {
		nfc_clk_default: nfc_clk_default {
			pins = "gpio2";
			function = "normal";
			input-enable;
			power-source = <1>;
		};
	};
};

&i2c_5 { /* BLSP2 QUP1 (NFC) */
	status = "ok";
	nq@28 {
		compatible = "qcom,nq-nci";
		reg = <0x28>;
		qcom,nq-irq = <&tlmm 17 0x00>;
		qcom,nq-ven = <&tlmm 16 0x00>;
		qcom,nq-firm = <&tlmm 130 0x00>;
		qcom,nq-clkreq = <&pm8953_gpios 2 0x00>;
		qcom,nq-esepwr = <&tlmm 93 0x00>;
		interrupt-parent = <&tlmm>;
		qcom,clk-src = "BBCLK2";
		interrupts = <17 0>;
		interrupt-names = "nfc_irq";
		pinctrl-names = "nfc_active", "nfc_suspend";
		pinctrl-0 = <&nfc_int_active &nfc_disable_active
						&nfc_clk_default>;
		pinctrl-1 = <&nfc_int_suspend &nfc_disable_suspend>;
		clocks = <&clock_gcc clk_bb_clk2_pin>;
		clock-names = "ref_clk";
	};
};

&sdhc_1 {
	/* device core power supply */
	vdd-supply = <&pm8953_l8>;
	qcom,vdd-voltage-level = <2900000 2900000>;
	qcom,vdd-current-level = <200 570000>;

	/* device communication power supply */
	vdd-io-supply = <&pm8953_l5>;
	qcom,vdd-io-always-on;
	qcom,vdd-io-lpm-sup;
	qcom,vdd-io-voltage-level = <1800000 1800000>;
	qcom,vdd-io-current-level = <200 325000>;

	pinctrl-names = "active", "sleep";
	pinctrl-0 = <&sdc1_clk_on &sdc1_cmd_on &sdc1_data_on &sdc1_rclk_on>;
	pinctrl-1 = <&sdc1_clk_off &sdc1_cmd_off &sdc1_data_off &sdc1_rclk_off>;

	qcom,clk-rates = <400000 20000000 25000000 50000000 100000000 192000000
								384000000>;
	qcom,nonremovable;
	qcom,bus-speed-mode = "HS400_1p8v", "HS200_1p8v", "DDR_1p8v";

	status = "ok";
};

&sdhc_2 {
	/* device core power supply */
	vdd-supply = <&pm8953_l11>;
	qcom,vdd-voltage-level = <2950000 2950000>;
	qcom,vdd-current-level = <15000 800000>;

	/* device communication power supply */
	vdd-io-supply = <&pm8953_l12>;
	qcom,vdd-io-voltage-level = <1800000 2950000>;
	qcom,vdd-io-current-level = <200 22000>;

	pinctrl-names = "active", "sleep";
	pinctrl-0 = <&sdc2_clk_on &sdc2_cmd_on &sdc2_data_on &sdc2_cd_on>;
	pinctrl-1 = <&sdc2_clk_off &sdc2_cmd_off &sdc2_data_off>;

	cd-gpios = <&tlmm 67 0x1>;

	qcom,clk-rates = <400000 20000000 25000000 50000000 100000000
								200000000>;
	qcom,bus-speed-mode = "SDR12", "SDR25", "SDR50", "DDR50", "SDR104";

	status = "ok";
};

#include "msm8937-mdss-panels.dtsi"

&pm8953_gpios {
	bklt_en {
		bklt_en_default: bklt_en_default {
		pins = "gpio4";
		function = "normal";
		power-source = <0>;
		output-high;
		};
	};
};

&pm8953_pwm {
	status = "ok";
};

&mdss_mdp {
	qcom,mdss-pref-prim-intf = "dsi";
};

&mdss_dsi {
	hw-config = "single_dsi";
};

&mdss_dsi0 {
	qcom,dsi-pref-prim-pan = <&dsi_hx8399c_truly_vid>;
	pinctrl-names = "mdss_default", "mdss_sleep";
	pinctrl-0 = <&mdss_dsi_active &mdss_te_active &bklt_en_default>;
	pinctrl-1 = <&mdss_dsi_suspend &mdss_te_suspend>;

	qcom,platform-bklight-en-gpio = <&pm8953_gpios 4 0>;
	qcom,platform-te-gpio = <&tlmm 24 0>;
	qcom,platform-reset-gpio = <&tlmm 60 0>;
	lab-supply = <&lcdb_ldo_vreg>;
	ibb-supply = <&lcdb_ncp_vreg>;
};

&mdss_dsi1 {
	status = "disabled";
};

&dsi_hx8399c_truly_vid {
	/delete-property/ qcom,mdss-dsi-panel-timings;
	qcom,mdss-dsi-panel-timings-phy-12nm = [18 0a 10 06 03 08 06 0e];
	qcom,mdss-dsi-t-clk-post = <0x02>;
	qcom,mdss-dsi-t-clk-pre = <0x2d>;
	qcom,mdss-dsi-bl-pmic-control-type = "bl_ctrl_pwm";
	qcom,mdss-dsi-bl-pmic-pwm-frequency = <100>;
	qcom,mdss-dsi-bl-pmic-bank-select = <0>;
	qcom,mdss-dsi-pwm-gpio = <&pm8953_gpios 8 0>;
	qcom,panel-supply-entries = <&dsi_panel_pwr_supply>;
	qcom,esd-check-enabled;
	qcom,mdss-dsi-panel-status-check-mode = "reg_read";
	qcom,mdss-dsi-panel-status-command = [06 01 00 01 00 00 01 0a];
	qcom,mdss-dsi-panel-status-command-state = "dsi_lp_mode";
	qcom,mdss-dsi-panel-status-value = <0x9d 0x9d 0x9d 0x9d>;
	qcom,mdss-dsi-panel-on-check-value = <0x9d 0x9d 0x9d 0x9d>;
	qcom,mdss-dsi-panel-status-read-length = <4>;
	qcom,mdss-dsi-panel-max-error-count = <3>;
	qcom,mdss-dsi-min-refresh-rate = <48>;
	qcom,mdss-dsi-max-refresh-rate = <60>;
	qcom,mdss-dsi-pan-enable-dynamic-fps;
	qcom,mdss-dsi-pan-fps-update =
		"dfps_immediate_porch_mode_vfp";
};

&dsi_hx8399c_hd_vid {
	/delete-property/ qcom,mdss-dsi-panel-timings;
	qcom,mdss-dsi-panel-timings-phy-12nm = [08 06 0a 02 00 04 02 08];
	qcom,panel-supply-entries = <&dsi_panel_pwr_supply>;
	qcom,mdss-dsi-bl-pmic-control-type = "bl_ctrl_pwm";
	qcom,mdss-dsi-bl-pmic-pwm-frequency = <100>;
	qcom,mdss-dsi-bl-pmic-bank-select = <0>;
	qcom,mdss-dsi-pwm-gpio = <&pm8953_gpios 8 0>;
	qcom,esd-check-enabled;
	qcom,mdss-dsi-panel-status-check-mode = "reg_read";
	qcom,mdss-dsi-panel-status-command = [06 01 00 01 00 00 01 0a];
	qcom,mdss-dsi-panel-status-command-state = "dsi_lp_mode";
	qcom,mdss-dsi-panel-status-value = <0x9d 0x9d 0x9d 0x9d>;
	qcom,mdss-dsi-panel-on-check-value = <0x9d 0x9d 0x9d 0x9d>;
	qcom,mdss-dsi-panel-status-read-length = <4>;
	qcom,mdss-dsi-panel-max-error-count = <3>;
	qcom,mdss-dsi-min-refresh-rate = <48>;
	qcom,mdss-dsi-max-refresh-rate = <60>;
	qcom,mdss-dsi-pan-enable-dynamic-fps;
	qcom,mdss-dsi-pan-fps-update =
		"dfps_immediate_porch_mode_vfp";
<<<<<<< HEAD
=======
};

&dsi_nt35695b_truly_fhd_cmd {
	qcom,mdss-dsi-panel-width = <1080>;
	qcom,mdss-dsi-panel-height = <1920>;
	qcom,mdss-dsi-h-front-porch = <120>;
	qcom,mdss-dsi-h-back-porch = <60>;
	qcom,mdss-dsi-h-pulse-width = <12>;
	qcom,mdss-dsi-h-sync-skew = <0>;
	qcom,mdss-dsi-v-back-porch = <2>;
	qcom,mdss-dsi-v-front-porch = <12>;
	qcom,mdss-dsi-v-pulse-width = <2>;
	qcom,mdss-dsi-h-sync-pulse = <0>;
	qcom,mdss-dsi-h-left-border = <0>;
	qcom,mdss-dsi-h-right-border = <0>;
	qcom,mdss-dsi-v-top-border = <0>;
	qcom,mdss-dsi-v-bottom-border = <0>;
	qcom,mdss-dsi-panel-framerate = <60>;
	qcom,mdss-dsi-on-command =
		[15 01 00 00 10 00 02 ff 20
		15 01 00 00 00 00 02 fb 01
		15 01 00 00 00 00 02 00 01
		15 01 00 00 00 00 02 01 55
		15 01 00 00 00 00 02 02 45
		15 01 00 00 00 00 02 03 55
		15 01 00 00 00 00 02 05 50
		15 01 00 00 00 00 02 06 a8
		15 01 00 00 00 00 02 07 ad
		15 01 00 00 00 00 02 08 0c
		15 01 00 00 00 00 02 0b aa
		15 01 00 00 00 00 02 0c aa
		15 01 00 00 00 00 02 0e b0
		15 01 00 00 00 00 02 0f b3
		15 01 00 00 00 00 02 11 28
		15 01 00 00 00 00 02 12 10
		15 01 00 00 00 00 02 13 01
		15 01 00 00 00 00 02 14 4a
		15 01 00 00 00 00 02 15 12
		15 01 00 00 00 00 02 16 12
		15 01 00 00 00 00 02 30 01
		15 01 00 00 00 00 02 72 11
		15 01 00 00 00 00 02 58 82
		15 01 00 00 00 00 02 59 00
		15 01 00 00 00 00 02 5a 02
		15 01 00 00 00 00 02 5b 00
		15 01 00 00 00 00 02 5c 82
		15 01 00 00 00 00 02 5d 80
		15 01 00 00 00 00 02 5e 02
		15 01 00 00 00 00 02 5f 00
		15 01 00 00 00 00 02 ff 24
		15 01 00 00 00 00 02 fb 01
		15 01 00 00 00 00 02 00 01
		15 01 00 00 00 00 02 01 0b
		15 01 00 00 00 00 02 02 0c
		15 01 00 00 00 00 02 03 89
		15 01 00 00 00 00 02 04 8a
		15 01 00 00 00 00 02 05 0f
		15 01 00 00 00 00 02 06 10
		15 01 00 00 00 00 02 07 10
		15 01 00 00 00 00 02 08 1c
		15 01 00 00 00 00 02 09 00
		15 01 00 00 00 00 02 0a 00
		15 01 00 00 00 00 02 0b 00
		15 01 00 00 00 00 02 0c 00
		15 01 00 00 00 00 02 0d 13
		15 01 00 00 00 00 02 0e 15
		15 01 00 00 00 00 02 0f 17
		15 01 00 00 00 00 02 10 01
		15 01 00 00 00 00 02 11 0b
		15 01 00 00 00 00 02 12 0c
		15 01 00 00 00 00 02 13 89
		15 01 00 00 00 00 02 14 8a
		15 01 00 00 00 00 02 15 0f
		15 01 00 00 00 00 02 16 10
		15 01 00 00 00 00 02 17 10
		15 01 00 00 00 00 02 18 1c
		15 01 00 00 00 00 02 19 00
		15 01 00 00 00 00 02 1a 00
		15 01 00 00 00 00 02 1b 00
		15 01 00 00 00 00 02 1c 00
		15 01 00 00 00 00 02 1d 13
		15 01 00 00 00 00 02 1e 15
		15 01 00 00 00 00 02 1f 17
		15 01 00 00 00 00 02 20 00
		15 01 00 00 00 00 02 21 01
		15 01 00 00 00 00 02 22 00
		15 01 00 00 00 00 02 23 40
		15 01 00 00 00 00 02 24 40
		15 01 00 00 00 00 02 25 6d
		15 01 00 00 00 00 02 26 40
		15 01 00 00 00 00 02 27 40
		15 01 00 00 00 00 02 29 d8
		15 01 00 00 00 00 02 2a 2a
		15 01 00 00 00 00 02 4b 03
		15 01 00 00 00 00 02 4c 11
		15 01 00 00 00 00 02 4d 10
		15 01 00 00 00 00 02 4e 01
		15 01 00 00 00 00 02 4f 01
		15 01 00 00 00 00 02 50 10
		15 01 00 00 00 00 02 51 00
		15 01 00 00 00 00 02 52 80
		15 01 00 00 00 00 02 53 00
		15 01 00 00 00 00 02 54 07
		15 01 00 00 00 00 02 55 25
		15 01 00 00 00 00 02 56 00
		15 01 00 00 00 00 02 58 07
		15 01 00 00 00 00 02 5b 43
		15 01 00 00 00 00 02 5c 00
		15 01 00 00 00 00 02 5f 73
		15 01 00 00 00 00 02 60 73
		15 01 00 00 00 00 02 63 22
		15 01 00 00 00 00 02 64 00
		15 01 00 00 00 00 02 67 08
		15 01 00 00 00 00 02 68 04
		15 01 00 00 00 00 02 7a 80
		15 01 00 00 00 00 02 7b 91
		15 01 00 00 00 00 02 7c d8
		15 01 00 00 00 00 02 7d 60
		15 01 00 00 00 00 02 93 06
		15 01 00 00 00 00 02 94 06
		15 01 00 00 00 00 02 8a 00
		15 01 00 00 00 00 02 9b 0f
		15 01 00 00 00 00 02 b3 c0
		15 01 00 00 00 00 02 b4 00
		15 01 00 00 00 00 02 b5 00
		15 01 00 00 00 00 02 b6 21
		15 01 00 00 00 00 02 b7 22
		15 01 00 00 00 00 02 b8 07
		15 01 00 00 00 00 02 b9 07
		15 01 00 00 00 00 02 ba 22
		15 01 00 00 00 00 02 bd 20
		15 01 00 00 00 00 02 be 07
		15 01 00 00 00 00 02 bf 07
		15 01 00 00 00 00 02 c1 6d
		15 01 00 00 00 00 02 c4 24
		15 01 00 00 00 00 02 e3 00
		15 01 00 00 00 00 02 ec 00
		15 01 00 00 00 00 02 ff 10
		15 01 00 00 00 00 02 bb 10
		15 01 00 00 00 00 02 35 00
		05 01 00 00 78 00 02 11 00
		05 01 00 00 78 00 02 29 00];
	qcom,mdss-dsi-off-command = [05 01 00 00 14
		00 02 28 00 05 01 00 00 78 00 02 10 00];
	qcom,mdss-dsi-on-command-state = "dsi_lp_mode";
	qcom,mdss-dsi-off-command-state = "dsi_lp_mode";
	qcom,mdss-dsi-panel-timings-phy-12nm = [17 0a 0f 06 03 08 06 0e];
	qcom,panel-supply-entries = <&dsi_panel_pwr_supply>;
	qcom,mdss-dsi-bl-pmic-control-type = "bl_ctrl_pwm";
	qcom,mdss-dsi-bl-pmic-pwm-frequency = <100>;
	qcom,mdss-dsi-bl-pmic-bank-select = <0>;
	qcom,mdss-dsi-pwm-gpio = <&pm8953_gpios 8 0>;
	qcom,ulps-enabled;
	qcom,esd-check-enabled;
	qcom,mdss-dsi-panel-status-check-mode = "reg_read";
	qcom,mdss-dsi-panel-status-command = [06 01 00 01 00 00 01 0a];
	qcom,mdss-dsi-panel-status-command-state = "dsi_lp_mode";
	qcom,mdss-dsi-panel-status-value = <0x9c>;
	qcom,mdss-dsi-panel-on-check-value = <0x9c>;
	qcom,mdss-dsi-panel-status-read-length = <1>;
	qcom,mdss-dsi-panel-max-error-count = <3>;
	/delete-node/ qcom,mdss-dsi-display-timings;
};

&dsi_nt35695b_truly_fhd_video {
	qcom,mdss-dsi-panel-width = <1080>;
	qcom,mdss-dsi-panel-height = <1920>;
	qcom,mdss-dsi-h-front-porch = <120>;
	qcom,mdss-dsi-h-back-porch = <60>;
	qcom,mdss-dsi-h-pulse-width = <12>;
	qcom,mdss-dsi-h-sync-skew = <0>;
	qcom,mdss-dsi-h-sync-pulse = <0>;
	qcom,mdss-dsi-v-back-porch = <2>;
	qcom,mdss-dsi-v-front-porch = <12>;
	qcom,mdss-dsi-v-pulse-width = <2>;
	qcom,mdss-dsi-h-left-border = <0>;
	qcom,mdss-dsi-h-right-border = <0>;
	qcom,mdss-dsi-v-top-border = <0>;
	qcom,mdss-dsi-v-bottom-border = <0>;
	qcom,mdss-dsi-panel-framerate = <60>;
	qcom,mdss-dsi-on-command =
		[15 01 00 00 10 00 02 ff 20
		15 01 00 00 00 00 02 fb 01
		15 01 00 00 00 00 02 00 01
		15 01 00 00 00 00 02 01 55
		15 01 00 00 00 00 02 02 45
		15 01 00 00 00 00 02 03 55
		15 01 00 00 00 00 02 05 50
		15 01 00 00 00 00 02 06 a8
		15 01 00 00 00 00 02 07 ad
		15 01 00 00 00 00 02 08 0c
		15 01 00 00 00 00 02 0b aa
		15 01 00 00 00 00 02 0c aa
		15 01 00 00 00 00 02 0e b0
		15 01 00 00 00 00 02 0f b3
		15 01 00 00 00 00 02 11 28
		15 01 00 00 00 00 02 12 10
		15 01 00 00 00 00 02 13 01
		15 01 00 00 00 00 02 14 4a
		15 01 00 00 00 00 02 15 12
		15 01 00 00 00 00 02 16 12
		15 01 00 00 00 00 02 30 01
		15 01 00 00 00 00 02 72 11
		15 01 00 00 00 00 02 58 82
		15 01 00 00 00 00 02 59 00
		15 01 00 00 00 00 02 5a 02
		15 01 00 00 00 00 02 5b 00
		15 01 00 00 00 00 02 5c 82
		15 01 00 00 00 00 02 5d 80
		15 01 00 00 00 00 02 5e 02
		15 01 00 00 00 00 02 5f 00
		15 01 00 00 00 00 02 ff 24
		15 01 00 00 00 00 02 fb 01
		15 01 00 00 00 00 02 00 01
		15 01 00 00 00 00 02 01 0b
		15 01 00 00 00 00 02 02 0c
		15 01 00 00 00 00 02 03 89
		15 01 00 00 00 00 02 04 8a
		15 01 00 00 00 00 02 05 0f
		15 01 00 00 00 00 02 06 10
		15 01 00 00 00 00 02 07 10
		15 01 00 00 00 00 02 08 1c
		15 01 00 00 00 00 02 09 00
		15 01 00 00 00 00 02 0a 00
		15 01 00 00 00 00 02 0b 00
		15 01 00 00 00 00 02 0c 00
		15 01 00 00 00 00 02 0d 13
		15 01 00 00 00 00 02 0e 15
		15 01 00 00 00 00 02 0f 17
		15 01 00 00 00 00 02 10 01
		15 01 00 00 00 00 02 11 0b
		15 01 00 00 00 00 02 12 0c
		15 01 00 00 00 00 02 13 89
		15 01 00 00 00 00 02 14 8a
		15 01 00 00 00 00 02 15 0f
		15 01 00 00 00 00 02 16 10
		15 01 00 00 00 00 02 17 10
		15 01 00 00 00 00 02 18 1c
		15 01 00 00 00 00 02 19 00
		15 01 00 00 00 00 02 1a 00
		15 01 00 00 00 00 02 1b 00
		15 01 00 00 00 00 02 1c 00
		15 01 00 00 00 00 02 1d 13
		15 01 00 00 00 00 02 1e 15
		15 01 00 00 00 00 02 1f 17
		15 01 00 00 00 00 02 20 00
		15 01 00 00 00 00 02 21 01
		15 01 00 00 00 00 02 22 00
		15 01 00 00 00 00 02 23 40
		15 01 00 00 00 00 02 24 40
		15 01 00 00 00 00 02 25 6d
		15 01 00 00 00 00 02 26 40
		15 01 00 00 00 00 02 27 40
		15 01 00 00 00 00 02 29 d8
		15 01 00 00 00 00 02 2a 2a
		15 01 00 00 00 00 02 4b 03
		15 01 00 00 00 00 02 4c 11
		15 01 00 00 00 00 02 4d 10
		15 01 00 00 00 00 02 4e 01
		15 01 00 00 00 00 02 4f 01
		15 01 00 00 00 00 02 50 10
		15 01 00 00 00 00 02 51 00
		15 01 00 00 00 00 02 52 80
		15 01 00 00 00 00 02 53 00
		15 01 00 00 00 00 02 54 07
		15 01 00 00 00 00 02 55 25
		15 01 00 00 00 00 02 56 00
		15 01 00 00 00 00 02 58 07
		15 01 00 00 00 00 02 5b 43
		15 01 00 00 00 00 02 5c 00
		15 01 00 00 00 00 02 5f 73
		15 01 00 00 00 00 02 60 73
		15 01 00 00 00 00 02 63 22
		15 01 00 00 00 00 02 64 00
		15 01 00 00 00 00 02 67 08
		15 01 00 00 00 00 02 68 04
		15 01 00 00 00 00 02 7a 80
		15 01 00 00 00 00 02 7b 91
		15 01 00 00 00 00 02 7c d8
		15 01 00 00 00 00 02 7d 60
		15 01 00 00 00 00 02 93 06
		15 01 00 00 00 00 02 94 06
		15 01 00 00 00 00 02 8a 00
		15 01 00 00 00 00 02 9b 0f
		15 01 00 00 00 00 02 b3 c0
		15 01 00 00 00 00 02 b4 00
		15 01 00 00 00 00 02 b5 00
		15 01 00 00 00 00 02 b6 21
		15 01 00 00 00 00 02 b7 22
		15 01 00 00 00 00 02 b8 07
		15 01 00 00 00 00 02 b9 07
		15 01 00 00 00 00 02 ba 22
		15 01 00 00 00 00 02 bd 20
		15 01 00 00 00 00 02 be 07
		15 01 00 00 00 00 02 bf 07
		15 01 00 00 00 00 02 c1 6d
		15 01 00 00 00 00 02 c4 24
		15 01 00 00 00 00 02 e3 00
		15 01 00 00 00 00 02 ec 00
		15 01 00 00 00 00 02 ff 10
		15 01 00 00 00 00 02 bb 03
		05 01 00 00 78 00 02 11 00
		05 01 00 00 78 00 02 29 00];
	qcom,mdss-dsi-off-command = [05 01 00 00
		14 00 02 28 00 05 01 00 00 78 00
		02 10 00];
	qcom,mdss-dsi-on-command-state = "dsi_lp_mode";
	qcom,mdss-dsi-off-command-state = "dsi_lp_mode";
	qcom,mdss-dsi-panel-timings-phy-12nm = [17 0a 0f 06 03 08 06 0e];
	qcom,panel-supply-entries = <&dsi_panel_pwr_supply>;
	qcom,mdss-dsi-bl-pmic-control-type = "bl_ctrl_pwm";
	qcom,mdss-dsi-bl-pmic-pwm-frequency = <100>;
	qcom,mdss-dsi-bl-pmic-bank-select = <0>;
	qcom,mdss-dsi-pwm-gpio = <&pm8953_gpios 8 0>;
	/delete-node/ qcom,mdss-dsi-display-timings;
};

&i2c_2 {
#include "smb1355.dtsi"
};

&pmi632_gpios {
	smb_en {
		smb_en_default: smb_en_default {
			pins = "gpio2";
			function = "func1";
			output-enable;
		};
	};

	pmi632_sense {
		/* GPIO 7 and 8 are external-sense pins for PMI632 */
		pmi632_sense_default: pmi632_sense_default {
			pins = "gpio7", "gpio8";
			bias-high-impedance;	/* disable the GPIO */
			bias-disable;		/* no-pull */
		};
	};
};

&tlmm {
	smb_int_default: smb_int_default {
		mux {
			pins = "gpio59";
			function = "gpio";
		};
		config {
			pins = "gpio59";
			drive-strength = <2>;
			bias-pull-up;
			input-enable;
		};
	};
};

&smb1355_0 {
	pinctrl-names = "default";
	pinctrl-0 = <&smb_int_default
		&smb_en_default &pmi632_sense_default>;
	interrupt-parent = <&tlmm>;
	interrupts = <59 IRQ_TYPE_LEVEL_LOW>;
	smb1355_charger_0: qcom,smb1355-charger@1000 {
		status ="ok";
		/delete-property/ io-channels;
		/delete-property/ io-channels-names;
		qcom,parallel-mode = <1>;
	};
};

&smb1355_1 {
	pinctrl-names = "default";
	pinctrl-0 = <&smb_int_default
		&smb_en_default &pmi632_sense_default>;
	interrupt-parent = <&tlmm>;
	interrupts = <59 IRQ_TYPE_LEVEL_LOW>;
	smb1355_charger_1: qcom,smb1355-charger@1000 {
		status ="ok";
		/delete-property/ io-channels;
		/delete-property/ io-channels-names;
		qcom,parallel-mode = <1>;
	};
>>>>>>> d37f5c12
};<|MERGE_RESOLUTION|>--- conflicted
+++ resolved
@@ -227,8 +227,6 @@
 	qcom,mdss-dsi-pan-enable-dynamic-fps;
 	qcom,mdss-dsi-pan-fps-update =
 		"dfps_immediate_porch_mode_vfp";
-<<<<<<< HEAD
-=======
 };
 
 &dsi_nt35695b_truly_fhd_cmd {
@@ -610,5 +608,4 @@
 		/delete-property/ io-channels-names;
 		qcom,parallel-mode = <1>;
 	};
->>>>>>> d37f5c12
 };
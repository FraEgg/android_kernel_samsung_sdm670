/*
 * Copyright (c) 2017-2018, The Linux Foundation. All rights reserved.
 *
 * This program is free software; you can redistribute it and/or modify
 * it under the terms of the GNU General Public License version 2 and
 * only version 2 as published by the Free Software Foundation.
 *
 * This program is distributed in the hope that it will be useful,
 * but WITHOUT ANY WARRANTY; without even the implied warranty of
 * MERCHANTABILITY or FITNESS FOR A PARTICULAR PURPOSE.  See the
 * GNU General Public License for more details.
 */

&soc {
	qcom,cam-req-mgr {
		compatible = "qcom,cam-req-mgr";
		status = "ok";
	};

	cam_csiphy0: qcom,csiphy@ac65000 {
		cell-index = <0>;
		compatible = "qcom,csiphy-v1.0", "qcom,csiphy";
		reg = <0x0ac65000 0x1000>;
		reg-names = "csiphy";
		reg-cam-base = <0x65000>;
		interrupts = <0 477 0>;
		interrupt-names = "csiphy";
		regulator-names = "gdscr", "refgen";
		gdscr-supply = <&titan_top_gdsc>;
		refgen-supply = <&refgen>;
		csi-vdd-voltage = <1200000>;
		mipi-csi-vdd-supply = <&pm660_l1>;
		clocks = <&clock_camcc CAM_CC_CAMNOC_AXI_CLK>,
			<&clock_camcc CAM_CC_SOC_AHB_CLK>,
			<&clock_camcc CAM_CC_SLOW_AHB_CLK_SRC>,
			<&clock_camcc CAM_CC_CPAS_AHB_CLK>,
			<&clock_camcc CAM_CC_CPHY_RX_CLK_SRC>,
			<&clock_camcc CAM_CC_CSIPHY0_CLK>,
			<&clock_camcc CAM_CC_CSI0PHYTIMER_CLK_SRC>,
			<&clock_camcc CAM_CC_CSI0PHYTIMER_CLK>;
		clock-names = "camnoc_axi_clk",
			"soc_ahb_clk",
			"slow_ahb_src_clk",
			"cpas_ahb_clk",
			"cphy_rx_clk_src",
			"csiphy0_clk",
			"csi0phytimer_clk_src",
			"csi0phytimer_clk";
		clock-cntl-level = "turbo";
		clock-rates =
			<0 0 0 0 384000000 0 269333333 0>;
		status = "ok";
	};

	cam_csiphy1: qcom,csiphy@ac66000{
		cell-index = <1>;
		compatible = "qcom,csiphy-v1.0", "qcom,csiphy";
		reg = <0xac66000 0x1000>;
		reg-names = "csiphy";
		reg-cam-base = <0x66000>;
		interrupts = <0 478 0>;
		interrupt-names = "csiphy";
		regulator-names = "gdscr", "refgen";
		gdscr-supply = <&titan_top_gdsc>;
		refgen-supply = <&refgen>;
		csi-vdd-voltage = <1200000>;
		mipi-csi-vdd-supply = <&pm660_l1>;
		clocks = <&clock_camcc CAM_CC_CAMNOC_AXI_CLK>,
			<&clock_camcc CAM_CC_SOC_AHB_CLK>,
			<&clock_camcc CAM_CC_SLOW_AHB_CLK_SRC>,
			<&clock_camcc CAM_CC_CPAS_AHB_CLK>,
			<&clock_camcc CAM_CC_CPHY_RX_CLK_SRC>,
			<&clock_camcc CAM_CC_CSIPHY1_CLK>,
			<&clock_camcc CAM_CC_CSI1PHYTIMER_CLK_SRC>,
			<&clock_camcc CAM_CC_CSI1PHYTIMER_CLK>;
		clock-names = "camnoc_axi_clk",
			"soc_ahb_clk",
			"slow_ahb_src_clk",
			"cpas_ahb_clk",
			"cphy_rx_clk_src",
			"csiphy1_clk",
			"csi1phytimer_clk_src",
			"csi1phytimer_clk";
		clock-cntl-level = "turbo";
		clock-rates =
			<0 0 0 0 384000000 0 269333333 0>;

		status = "ok";
	};

	cam_csiphy2: qcom,csiphy@ac67000 {
		cell-index = <2>;
		compatible = "qcom,csiphy-v1.0", "qcom,csiphy";
		reg = <0xac67000 0x1000>;
		reg-names = "csiphy";
		reg-cam-base = <0x67000>;
		interrupts = <0 479 0>;
		interrupt-names = "csiphy";
		regulator-names = "gdscr", "refgen";
		gdscr-supply = <&titan_top_gdsc>;
		refgen-supply = <&refgen>;
		csi-vdd-voltage = <1200000>;
		mipi-csi-vdd-supply = <&pm660_l1>;
		clocks = <&clock_camcc CAM_CC_CAMNOC_AXI_CLK>,
			<&clock_camcc CAM_CC_SOC_AHB_CLK>,
			<&clock_camcc CAM_CC_SLOW_AHB_CLK_SRC>,
			<&clock_camcc CAM_CC_CPAS_AHB_CLK>,
			<&clock_camcc CAM_CC_CPHY_RX_CLK_SRC>,
			<&clock_camcc CAM_CC_CSIPHY2_CLK>,
			<&clock_camcc CAM_CC_CSI2PHYTIMER_CLK_SRC>,
			<&clock_camcc CAM_CC_CSI2PHYTIMER_CLK>;
		clock-names = "camnoc_axi_clk",
			"soc_ahb_clk",
			"slow_ahb_src_clk",
			"cpas_ahb_clk",
			"cphy_rx_clk_src",
			"csiphy2_clk",
			"csi2phytimer_clk_src",
			"csi2phytimer_clk";
		clock-cntl-level = "turbo";
		clock-rates =
			<0 0 0 0 384000000 0 269333333 0>;
		status = "ok";
	};

	cam_cci: qcom,cci@ac4a000 {
		cell-index = <0>;
		compatible = "qcom,cci";
		#address-cells = <1>;
		#size-cells = <0>;
		reg = <0xac4a000 0x4000>;
		reg-names = "cci";
		reg-cam-base = <0x4a000>;
		interrupt-names = "cci";
		interrupts = <0 460 0>;
		status = "ok";
		gdscr-supply = <&titan_top_gdsc>;
		regulator-names = "gdscr";
		clocks = <&clock_camcc CAM_CC_CAMNOC_AXI_CLK>,
			<&clock_camcc CAM_CC_SOC_AHB_CLK>,
			<&clock_camcc CAM_CC_SLOW_AHB_CLK_SRC>,
			<&clock_camcc CAM_CC_CPAS_AHB_CLK>,
			<&clock_camcc CAM_CC_CCI_CLK>,
			<&clock_camcc CAM_CC_CCI_CLK_SRC>;
		clock-names = "camnoc_axi_clk",
			"soc_ahb_clk",
			"slow_ahb_src_clk",
			"cpas_ahb_clk",
			"cci_clk",
			"cci_clk_src";
		src-clock-name = "cci_clk_src";
		clock-cntl-level = "lowsvs";
		clock-rates = <0 0 0 0 0 37500000>;
		pinctrl-names = "cam_default", "cam_suspend";
		pinctrl-0 = <&cci0_active &cci1_active>;
		pinctrl-1 = <&cci0_suspend &cci1_suspend>;
		gpios = <&tlmm 17 0>,
			<&tlmm 18 0>,
			<&tlmm 19 0>,
			<&tlmm 20 0>;
		gpio-req-tbl-num = <0 1 2 3>;
		gpio-req-tbl-flags = <1 1 1 1>;
		gpio-req-tbl-label = "CCI_I2C_DATA0",
					"CCI_I2C_CLK0",
					"CCI_I2C_DATA1",
					"CCI_I2C_CLK1";

		i2c_freq_100Khz: qcom,i2c_standard_mode {
			hw-thigh = <201>;
			hw-tlow = <174>;
			hw-tsu-sto = <204>;
			hw-tsu-sta = <231>;
			hw-thd-dat = <22>;
			hw-thd-sta = <162>;
			hw-tbuf = <227>;
			hw-scl-stretch-en = <0>;
			hw-trdhld = <6>;
			hw-tsp = <3>;
			cci-clk-src = <37500000>;
			status = "ok";
		};

		i2c_freq_400Khz: qcom,i2c_fast_mode {
			hw-thigh = <38>;
			hw-tlow = <56>;
			hw-tsu-sto = <40>;
			hw-tsu-sta = <40>;
			hw-thd-dat = <22>;
			hw-thd-sta = <35>;
			hw-tbuf = <62>;
			hw-scl-stretch-en = <0>;
			hw-trdhld = <6>;
			hw-tsp = <3>;
			cci-clk-src = <37500000>;
			status = "ok";
		};

		i2c_freq_custom: qcom,i2c_custom_mode {
			hw-thigh = <38>;
			hw-tlow = <56>;
			hw-tsu-sto = <40>;
			hw-tsu-sta = <40>;
			hw-thd-dat = <22>;
			hw-thd-sta = <35>;
			hw-tbuf = <62>;
			hw-scl-stretch-en = <1>;
			hw-trdhld = <6>;
			hw-tsp = <3>;
			cci-clk-src = <37500000>;
			status = "ok";
		};

		i2c_freq_1Mhz: qcom,i2c_fast_plus_mode {
			hw-thigh = <16>;
			hw-tlow = <22>;
			hw-tsu-sto = <17>;
			hw-tsu-sta = <18>;
			hw-thd-dat = <16>;
			hw-thd-sta = <15>;
			hw-tbuf = <24>;
			hw-scl-stretch-en = <0>;
			hw-trdhld = <3>;
			hw-tsp = <3>;
			cci-clk-src = <37500000>;
			status = "ok";
		};
	};

	qcom,cam_smmu {
		compatible = "qcom,msm-cam-smmu";
		status = "ok";
		non-fatal-fault-disabled;

		msm_cam_smmu_lrme {
			compatible = "qcom,msm-cam-smmu-cb";
			iommus = <&apps_smmu 0x1038 0x0>,
				<&apps_smmu 0x1058 0x0>;
			label = "lrme";
			lrme_iova_mem_map: iova-mem-map {
				iova-mem-region-shared {
					/* Shared region is 100MB long */
					iova-region-name = "shared";
					iova-region-start = <0x7400000>;
					iova-region-len = <0x6400000>;
					iova-region-id = <0x1>;
					status = "ok";
				};
				/* IO region is approximately 3.3 GB */
				iova-mem-region-io {
					iova-region-name = "io";
					iova-region-start = <0xd800000>;
					iova-region-len = <0xd2800000>;
					iova-region-id = <0x3>;
					status = "ok";
				};
			};
		};

		msm_cam_smmu_ife {
			compatible = "qcom,msm-cam-smmu-cb";
			iommus = <&apps_smmu 0x808 0x0>,
				<&apps_smmu 0x810 0x8>,
				<&apps_smmu 0xc08 0x0>,
				<&apps_smmu 0xc10 0x8>;
			label = "ife";
			ife_iova_mem_map: iova-mem-map {
				/* IO region is approximately 3.4 GB */
				iova-mem-region-io {
					iova-region-name = "io";
					iova-region-start = <0x7400000>;
					iova-region-len = <0xd8c00000>;
					iova-region-id = <0x3>;
					status = "ok";
				};
			};
		};

		msm_cam_smmu_jpeg {
			compatible = "qcom,msm-cam-smmu-cb";
			iommus = <&apps_smmu 0x1060 0x8>,
				<&apps_smmu 0x1068 0x8>;
			label = "jpeg";
			jpeg_iova_mem_map: iova-mem-map {
				/* IO region is approximately 3.4 GB */
				iova-mem-region-io {
					iova-region-name = "io";
					iova-region-start = <0x7400000>;
					iova-region-len = <0xd8c00000>;
					iova-region-id = <0x3>;
					status = "ok";
				};
			};
		};

		msm_cam_icp_fw {
			compatible = "qcom,msm-cam-smmu-fw-dev";
			label="icp";
			memory-region = <&pil_camera_mem>;
		};

		msm_cam_smmu_icp {
			compatible = "qcom,msm-cam-smmu-cb";
			iommus = <&apps_smmu 0x107A 0x0>,
				<&apps_smmu 0x1020 0x8>,
				<&apps_smmu 0x1040 0x8>,
				<&apps_smmu 0x1030 0x0>,
				<&apps_smmu 0x1050 0x0>;
			label = "icp";
			icp_iova_mem_map: iova-mem-map {
				iova-mem-region-firmware {
					/* Firmware region is 5MB */
					iova-region-name = "firmware";
					iova-region-start = <0x0>;
					iova-region-len = <0x500000>;
					iova-region-id = <0x0>;
					status = "ok";
				};

				iova-mem-region-shared {
					/* Shared region is 100MB long */
					iova-region-name = "shared";
					iova-region-start = <0x7400000>;
					iova-region-len = <0x6400000>;
					iova-region-id = <0x1>;
					iova-granularity = <0x15>;
					status = "ok";
				};

				iova-mem-region-secondary-heap {
					/* Secondary heap region is 1MB long */
					iova-region-name = "secheap";
					iova-region-start = <0xd800000>;
					iova-region-len = <0x100000>;
					iova-region-id = <0x4>;
					status = "ok";
				};

				iova-mem-region-io {
					/* IO region is approximately 3 GB */
					iova-region-name = "io";
					iova-region-start = <0xd911000>;
					iova-region-len = <0xd26ef000>;
					iova-region-id = <0x3>;
					status = "ok";
				};

				iova-mem-qdss-region {
					/* qdss region is approximately 64K */
					iova-region-name = "qdss";
					iova-region-start = <0xd900000>;
					iova-region-len = <0x10000>;
					iova-region-id = <0x5>;
					qdss-phy-addr = <0x16790000>;
					status = "ok";
				};
			};
		};

		msm_cam_smmu_cpas_cdm {
			compatible = "qcom,msm-cam-smmu-cb";
			iommus = <&apps_smmu 0x1000 0x0>;
			label = "cpas-cdm0";
			cpas_cdm_iova_mem_map: iova-mem-map {
				iova-mem-region-io {
					/* IO region is approximately 3.4 GB */
					iova-region-name = "io";
					iova-region-start = <0x7400000>;
					iova-region-len = <0xd8c00000>;
					iova-region-id = <0x3>;
					status = "ok";
				};
			};
		};

		msm_cam_smmu_secure {
			compatible = "qcom,msm-cam-smmu-cb";
			label = "cam-secure";
			qcom,secure-cb;
		};

		msm_cam_smmu_fd {
			compatible = "qcom,msm-cam-smmu-cb";
			iommus = <&apps_smmu 0x1070 0x0>;
			label = "fd";
			fd_iova_mem_map: iova-mem-map {
				iova-mem-region-io {
					/* IO region is approximately 3.4 GB */
					iova-region-name = "io";
					iova-region-start = <0x7400000>;
					iova-region-len = <0xd8c00000>;
					iova-region-id = <0x3>;
					status = "ok";
				};
			};
		};
	};

	qcom,cam-cpas@ac40000 {
		cell-index = <0>;
		compatible = "qcom,cam-cpas";
		label = "cpas";
		arch-compat = "cpas_top";
		status = "ok";
		reg-names = "cam_cpas_top", "cam_camnoc", "core_top_csr_tcsr";
		reg = <0xac40000 0x1000>,
			<0xac42000 0x5000>,
			<0x01fc0000 0x30000>;
		reg-cam-base = <0x40000 0x42000 0x0>;
		interrupt-names = "cpas_camnoc";
		interrupts = <0 459 0>;
		qcom,cpas-hw-ver = <0x170110>; /* Titan v170 v1.1.0 */
<<<<<<< HEAD
		nvmem-cells = <&minor_rev>;
		nvmem-cell-names = "minor_rev";
=======
		camnoc-axi-min-ib-bw = <3000000000>;
>>>>>>> 8f6e1ddf
		regulator-names = "camss-vdd";
		camss-vdd-supply = <&titan_top_gdsc>;
		clock-names = "gcc_ahb_clk",
			"gcc_axi_clk",
			"soc_ahb_clk",
			"slow_ahb_clk_src",
			"cpas_ahb_clk",
			"camnoc_axi_clk";
		clocks = <&clock_gcc GCC_CAMERA_AHB_CLK>,
			<&clock_gcc GCC_CAMERA_AXI_CLK>,
			<&clock_camcc CAM_CC_SOC_AHB_CLK>,
			<&clock_camcc CAM_CC_SLOW_AHB_CLK_SRC>,
			<&clock_camcc CAM_CC_CPAS_AHB_CLK>,
			<&clock_camcc CAM_CC_CAMNOC_AXI_CLK>;
		src-clock-name = "slow_ahb_clk_src";
		clock-rates = <0 0 0 0 0 0>,
			<0 0 0 19200000 0 0>,
			<0 0 0 80000000 0 0>,
			<0 0 0 80000000 0 0>,
			<0 0 0 80000000 0 0>,
			<0 0 0 80000000 0 0>,
			<0 0 0 80000000 0 0>;
		clock-cntl-level = "suspend", "minsvs", "lowsvs", "svs",
			"svs_l1", "nominal", "turbo";
		qcom,msm-bus,name = "cam_ahb";
		qcom,msm-bus,num-cases = <7>;
		qcom,msm-bus,num-paths = <1>;
		qcom,msm-bus,vectors-KBps =
			<MSM_BUS_MASTER_AMPSS_M0
			MSM_BUS_SLAVE_CAMERA_CFG 0 0>,
			<MSM_BUS_MASTER_AMPSS_M0
			MSM_BUS_SLAVE_CAMERA_CFG 0 76500>,
			<MSM_BUS_MASTER_AMPSS_M0
			MSM_BUS_SLAVE_CAMERA_CFG 0 120000>,
			<MSM_BUS_MASTER_AMPSS_M0
			MSM_BUS_SLAVE_CAMERA_CFG 0 150000>,
			<MSM_BUS_MASTER_AMPSS_M0
			MSM_BUS_SLAVE_CAMERA_CFG 0 150000>,
			<MSM_BUS_MASTER_AMPSS_M0
			MSM_BUS_SLAVE_CAMERA_CFG 0 300000>,
			<MSM_BUS_MASTER_AMPSS_M0
			MSM_BUS_SLAVE_CAMERA_CFG 0 300000>;
		vdd-corners = <RPMH_REGULATOR_LEVEL_OFF
			RPMH_REGULATOR_LEVEL_RETENTION
			RPMH_REGULATOR_LEVEL_MIN_SVS
			RPMH_REGULATOR_LEVEL_LOW_SVS
			RPMH_REGULATOR_LEVEL_SVS
			RPMH_REGULATOR_LEVEL_SVS_L1
			RPMH_REGULATOR_LEVEL_NOM
			RPMH_REGULATOR_LEVEL_NOM_L1
			RPMH_REGULATOR_LEVEL_NOM_L2
			RPMH_REGULATOR_LEVEL_TURBO
			RPMH_REGULATOR_LEVEL_TURBO_L1>;
		vdd-corner-ahb-mapping = "suspend", "suspend",
			"minsvs", "lowsvs", "svs", "svs_l1",
			"nominal", "nominal", "nominal",
			"turbo", "turbo";
		client-id-based;
		client-names =
			"csiphy0", "csiphy1", "csiphy2", "cci0",
			"csid0", "csid1", "csid2",
			"ife0", "ife1", "ife2", "ipe0",
			"ipe1", "cam-cdm-intf0", "cpas-cdm0", "bps0",
			"icp0", "jpeg-dma0", "jpeg-enc0", "fd0", "lrmecpas0";
		client-axi-port-names =
			"cam_hf_1", "cam_hf_2", "cam_hf_2", "cam_sf_1",
			"cam_hf_1", "cam_hf_2", "cam_hf_2",
			"cam_hf_1", "cam_hf_2", "cam_hf_2", "cam_sf_1",
			"cam_sf_1", "cam_sf_1", "cam_sf_1", "cam_sf_1",
			"cam_sf_1", "cam_sf_1", "cam_sf_1", "cam_sf_1",
			"cam_sf_1";
		client-bus-camnoc-based;
		qcom,axi-port-list {
			qcom,axi-port1 {
				qcom,axi-port-name = "cam_hf_1";
				qcom,axi-port-mnoc {
					qcom,msm-bus,name = "cam_hf_1_mnoc";
					qcom,msm-bus-vector-dyn-vote;
					qcom,msm-bus,num-cases = <2>;
					qcom,msm-bus,num-paths = <1>;
					qcom,msm-bus,vectors-KBps =
					<MSM_BUS_MASTER_CAMNOC_HF0
					MSM_BUS_SLAVE_EBI_CH0 0 0>,
					<MSM_BUS_MASTER_CAMNOC_HF0
					MSM_BUS_SLAVE_EBI_CH0 0 0>;
				};
				qcom,axi-port-camnoc {
					qcom,msm-bus,name = "cam_hf_1_camnoc";
					qcom,msm-bus-vector-dyn-vote;
					qcom,msm-bus,num-cases = <2>;
					qcom,msm-bus,num-paths = <1>;
					qcom,msm-bus,vectors-KBps =
					<MSM_BUS_MASTER_CAMNOC_HF0_UNCOMP
					MSM_BUS_SLAVE_CAMNOC_UNCOMP 0 0>,
					<MSM_BUS_MASTER_CAMNOC_HF0_UNCOMP
					MSM_BUS_SLAVE_CAMNOC_UNCOMP 0 0>;
				};
			};
			qcom,axi-port2 {
				qcom,axi-port-name = "cam_hf_2";
				qcom,axi-port-mnoc {
					qcom,msm-bus,name = "cam_hf_2_mnoc";
					qcom,msm-bus-vector-dyn-vote;
					qcom,msm-bus,num-cases = <2>;
					qcom,msm-bus,num-paths = <1>;
					qcom,msm-bus,vectors-KBps =
					<MSM_BUS_MASTER_CAMNOC_HF1
					MSM_BUS_SLAVE_EBI_CH0 0 0>,
					<MSM_BUS_MASTER_CAMNOC_HF1
					MSM_BUS_SLAVE_EBI_CH0 0 0>;
				};
				qcom,axi-port-camnoc {
					qcom,msm-bus,name = "cam_hf_2_camnoc";
					qcom,msm-bus-vector-dyn-vote;
					qcom,msm-bus,num-cases = <2>;
					qcom,msm-bus,num-paths = <1>;
					qcom,msm-bus,vectors-KBps =
					<MSM_BUS_MASTER_CAMNOC_HF1_UNCOMP
					MSM_BUS_SLAVE_CAMNOC_UNCOMP 0 0>,
					<MSM_BUS_MASTER_CAMNOC_HF1_UNCOMP
					MSM_BUS_SLAVE_CAMNOC_UNCOMP 0 0>;
				};
			};
			qcom,axi-port3 {
				qcom,axi-port-name = "cam_sf_1";
				qcom,axi-port-mnoc {
					qcom,msm-bus,name = "cam_sf_1_mnoc";
					qcom,msm-bus-vector-dyn-vote;
					qcom,msm-bus,num-cases = <2>;
					qcom,msm-bus,num-paths = <1>;
					qcom,msm-bus,vectors-KBps =
					<MSM_BUS_MASTER_CAMNOC_SF
					MSM_BUS_SLAVE_EBI_CH0 0 0>,
					<MSM_BUS_MASTER_CAMNOC_SF
					MSM_BUS_SLAVE_EBI_CH0 0 0>;
				};
				qcom,axi-port-camnoc {
					qcom,msm-bus,name = "cam_sf_1_camnoc";
					qcom,msm-bus-vector-dyn-vote;
					qcom,msm-bus,num-cases = <2>;
					qcom,msm-bus,num-paths = <1>;
					qcom,msm-bus,vectors-KBps =
					<MSM_BUS_MASTER_CAMNOC_SF_UNCOMP
					MSM_BUS_SLAVE_CAMNOC_UNCOMP 0 0>,
					<MSM_BUS_MASTER_CAMNOC_SF_UNCOMP
					MSM_BUS_SLAVE_CAMNOC_UNCOMP 0 0>;
				};
			};
		};
	};

	qcom,cam-cdm-intf {
		compatible = "qcom,cam-cdm-intf";
		cell-index = <0>;
		label = "cam-cdm-intf";
		num-hw-cdm = <1>;
		cdm-client-names = "vfe",
			"jpegdma",
			"jpegenc",
			"fd",
			"lrmecdm";
		status = "ok";
	};

	qcom,cpas-cdm0@ac48000 {
		cell-index = <0>;
		compatible = "qcom,cam170-cpas-cdm0";
		label = "cpas-cdm";
		reg = <0xac48000 0x1000>;
		reg-names = "cpas-cdm";
		reg-cam-base = <0x48000>;
		interrupts = <0 461 0>;
		interrupt-names = "cpas-cdm";
		regulator-names = "camss";
		camss-supply = <&titan_top_gdsc>;
		clock-names = "gcc_camera_ahb",
			"gcc_camera_axi",
			"cam_cc_soc_ahb_clk",
			"cam_cc_cpas_ahb_clk",
			"cam_cc_camnoc_axi_clk";
		clocks = <&clock_gcc GCC_CAMERA_AHB_CLK>,
			<&clock_gcc GCC_CAMERA_AXI_CLK>,
			<&clock_camcc CAM_CC_SOC_AHB_CLK>,
			<&clock_camcc CAM_CC_CPAS_AHB_CLK>,
			<&clock_camcc CAM_CC_CAMNOC_AXI_CLK>;
		clock-rates = <0 0 0 0 0>;
		clock-cntl-level = "svs";
		cdm-client-names = "ife";
		status = "ok";
	};

	qcom,cam-isp {
		compatible = "qcom,cam-isp";
		arch-compat = "ife";
		status = "ok";
	};

	cam_csid0: qcom,csid0@acb3000 {
		cell-index = <0>;
		compatible = "qcom,csid170";
		reg-names = "csid";
		reg = <0xacb3000 0x1000>;
		reg-cam-base = <0xb3000>;
		interrupt-names = "csid";
		interrupts = <0 464 0>;
		regulator-names = "camss", "ife0";
		camss-supply = <&titan_top_gdsc>;
		ife0-supply = <&ife_0_gdsc>;
		clock-names = "camera_ahb",
			"camera_axi",
			"soc_ahb_clk",
			"cpas_ahb_clk",
			"slow_ahb_clk_src",
			"ife_csid_clk",
			"ife_csid_clk_src",
			"ife_cphy_rx_clk",
			"cphy_rx_clk_src",
			"ife_clk",
			"ife_clk_src",
			"camnoc_axi_clk",
			"ife_axi_clk";
		clocks = <&clock_gcc GCC_CAMERA_AHB_CLK>,
			<&clock_gcc GCC_CAMERA_AXI_CLK>,
			<&clock_camcc CAM_CC_SOC_AHB_CLK>,
			<&clock_camcc CAM_CC_CPAS_AHB_CLK>,
			<&clock_camcc CAM_CC_SLOW_AHB_CLK_SRC>,
			<&clock_camcc CAM_CC_IFE_0_CSID_CLK>,
			<&clock_camcc CAM_CC_IFE_0_CSID_CLK_SRC>,
			<&clock_camcc CAM_CC_IFE_0_CPHY_RX_CLK>,
			<&clock_camcc CAM_CC_CPHY_RX_CLK_SRC>,
			<&clock_camcc CAM_CC_IFE_0_CLK>,
			<&clock_camcc CAM_CC_IFE_0_CLK_SRC>,
			<&clock_camcc CAM_CC_CAMNOC_AXI_CLK>,
			<&clock_camcc CAM_CC_IFE_0_AXI_CLK>;
		clock-rates =
			<0 0 0 0 0 0 384000000 0 0 0 404000000 0 0>,
			<0 0 0 0 0 0 538000000 0 0 0 600000000 0 0>;
		clock-cntl-level = "svs", "turbo";
		src-clock-name = "ife_csid_clk_src";
		status = "ok";
	};

	cam_vfe0: qcom,vfe0@acaf000 {
		cell-index = <0>;
		compatible = "qcom,vfe170";
		reg-names = "ife";
		reg = <0xacaf000 0x4000>;
		reg-cam-base = <0xaf000>;
		interrupt-names = "ife";
		interrupts = <0 465 0>;
		regulator-names = "camss", "ife0";
		camss-supply = <&titan_top_gdsc>;
		ife0-supply = <&ife_0_gdsc>;
		clock-names = "camera_ahb",
			"camera_axi",
			"soc_ahb_clk",
			"cpas_ahb_clk",
			"slow_ahb_clk_src",
			"ife_clk",
			"ife_clk_src",
			"camnoc_axi_clk",
			"ife_axi_clk";
		clocks = <&clock_gcc GCC_CAMERA_AHB_CLK>,
			<&clock_gcc GCC_CAMERA_AXI_CLK>,
			<&clock_camcc CAM_CC_SOC_AHB_CLK>,
			<&clock_camcc CAM_CC_CPAS_AHB_CLK>,
			<&clock_camcc CAM_CC_SLOW_AHB_CLK_SRC>,
			<&clock_camcc CAM_CC_IFE_0_CLK>,
			<&clock_camcc CAM_CC_IFE_0_CLK_SRC>,
			<&clock_camcc CAM_CC_CAMNOC_AXI_CLK>,
			<&clock_camcc CAM_CC_IFE_0_AXI_CLK>;
		clock-rates =
			<0 0 0 0 0 0 404000000 0 0>,
			<0 0 0 0 0 0 480000000 0 0>,
			<0 0 0 0 0 0 600000000 0 0>;
		clock-cntl-level = "svs", "svs_l1", "turbo";
		src-clock-name = "ife_clk_src";
		clock-names-option =  "ife_dsp_clk";
		clocks-option = <&clock_camcc CAM_CC_IFE_0_DSP_CLK>;
		clock-rates-option = <600000000>;
		status = "ok";
	};

	cam_csid1: qcom,csid1@acba000 {
		cell-index = <1>;
		compatible = "qcom,csid170";
		reg-names = "csid";
		reg = <0xacba000 0x1000>;
		reg-cam-base = <0xba000>;
		interrupt-names = "csid";
		interrupts = <0 466 0>;
		regulator-names = "camss", "ife1";
		camss-supply = <&titan_top_gdsc>;
		ife1-supply = <&ife_1_gdsc>;
		clock-names = "camera_ahb",
			"camera_axi",
			"soc_ahb_clk",
			"cpas_ahb_clk",
			"slow_ahb_clk_src",
			"ife_csid_clk",
			"ife_csid_clk_src",
			"ife_cphy_rx_clk",
			"cphy_rx_clk_src",
			"ife_clk",
			"ife_clk_src",
			"camnoc_axi_clk",
			"ife_axi_clk";
		clocks = <&clock_gcc GCC_CAMERA_AHB_CLK>,
			<&clock_gcc GCC_CAMERA_AXI_CLK>,
			<&clock_camcc CAM_CC_SOC_AHB_CLK>,
			<&clock_camcc CAM_CC_CPAS_AHB_CLK>,
			<&clock_camcc CAM_CC_SLOW_AHB_CLK_SRC>,
			<&clock_camcc CAM_CC_IFE_1_CSID_CLK>,
			<&clock_camcc CAM_CC_IFE_1_CSID_CLK_SRC>,
			<&clock_camcc CAM_CC_IFE_1_CPHY_RX_CLK>,
			<&clock_camcc CAM_CC_CPHY_RX_CLK_SRC>,
			<&clock_camcc CAM_CC_IFE_1_CLK>,
			<&clock_camcc CAM_CC_IFE_1_CLK_SRC>,
			<&clock_camcc CAM_CC_CAMNOC_AXI_CLK>,
			<&clock_camcc CAM_CC_IFE_1_AXI_CLK>;
		clock-rates =
			<0 0 0 0 0 0 384000000 0 0 0 404000000 0 0>,
			<0 0 0 0 0 0 538000000 0 0 0 600000000 0 0>;
		clock-cntl-level = "svs", "turbo";
		src-clock-name = "ife_csid_clk_src";
		status = "ok";
	};

	cam_vfe1: qcom,vfe1@acb6000 {
		cell-index = <1>;
		compatible = "qcom,vfe170";
		reg-names = "ife";
		reg = <0xacb6000 0x4000>;
		reg-cam-base = <0xb6000>;
		interrupt-names = "ife";
		interrupts = <0 467 0>;
		regulator-names = "camss", "ife1";
		camss-supply = <&titan_top_gdsc>;
		ife1-supply = <&ife_1_gdsc>;
		clock-names = "camera_ahb",
			"camera_axi",
			"soc_ahb_clk",
			"cpas_ahb_clk",
			"slow_ahb_clk_src",
			"ife_clk",
			"ife_clk_src",
			"camnoc_axi_clk",
			"ife_axi_clk";
		clocks = <&clock_gcc GCC_CAMERA_AHB_CLK>,
			<&clock_gcc GCC_CAMERA_AXI_CLK>,
			<&clock_camcc CAM_CC_SOC_AHB_CLK>,
			<&clock_camcc CAM_CC_CPAS_AHB_CLK>,
			<&clock_camcc CAM_CC_SLOW_AHB_CLK_SRC>,
			<&clock_camcc CAM_CC_IFE_1_CLK>,
			<&clock_camcc CAM_CC_IFE_1_CLK_SRC>,
			<&clock_camcc CAM_CC_CAMNOC_AXI_CLK>,
			<&clock_camcc CAM_CC_IFE_1_AXI_CLK>;
		clock-rates =
			<0 0 0 0 0 0 404000000 0 0>,
			<0 0 0 0 0 0 480000000 0 0>,
			<0 0 0 0 0 0 600000000 0 0>;
		clock-cntl-level = "svs", "svs_l1", "turbo";
		src-clock-name = "ife_clk_src";
		clock-names-option =  "ife_dsp_clk";
		clocks-option = <&clock_camcc CAM_CC_IFE_1_DSP_CLK>;
		clock-rates-option = <600000000>;
		status = "ok";
	};

	cam_csid_lite: qcom,csid-lite@acc8000 {
		cell-index = <2>;
		compatible = "qcom,csid-lite170";
		reg-names = "csid-lite";
		reg = <0xacc8000 0x1000>;
		reg-cam-base = <0xc8000>;
		interrupt-names = "csid-lite";
		interrupts = <0 468 0>;
		regulator-names = "camss";
		camss-supply = <&titan_top_gdsc>;
		clock-names = "camera_ahb",
			"camera_axi",
			"soc_ahb_clk",
			"cpas_ahb_clk",
			"slow_ahb_clk_src",
			"ife_csid_clk",
			"ife_csid_clk_src",
			"ife_cphy_rx_clk",
			"cphy_rx_clk_src",
			"ife_clk",
			"ife_clk_src",
			"camnoc_axi_clk";
		clocks = <&clock_gcc GCC_CAMERA_AHB_CLK>,
			<&clock_gcc GCC_CAMERA_AXI_CLK>,
			<&clock_camcc CAM_CC_SOC_AHB_CLK>,
			<&clock_camcc CAM_CC_CPAS_AHB_CLK>,
			<&clock_camcc CAM_CC_SLOW_AHB_CLK_SRC>,
			<&clock_camcc CAM_CC_IFE_LITE_CSID_CLK>,
			<&clock_camcc CAM_CC_IFE_LITE_CSID_CLK_SRC>,
			<&clock_camcc CAM_CC_IFE_LITE_CPHY_RX_CLK>,
			<&clock_camcc CAM_CC_CPHY_RX_CLK_SRC>,
			<&clock_camcc CAM_CC_IFE_LITE_CLK>,
			<&clock_camcc CAM_CC_IFE_LITE_CLK_SRC>,
			<&clock_camcc CAM_CC_CAMNOC_AXI_CLK>;
		clock-rates =
			<0 0 0 0 0 0 384000000 0 0 0 404000000 0>,
			<0 0 0 0 0 0 538000000 0 0 0 600000000 0>;
		clock-cntl-level = "svs", "turbo";
		src-clock-name = "ife_csid_clk_src";
		status = "ok";
	};

	cam_vfe_lite: qcom,vfe-lite@acc4000 {
		cell-index = <2>;
		compatible = "qcom,vfe-lite170";
		reg-names = "ife-lite";
		reg = <0xacc4000 0x4000>;
		reg-cam-base = <0xc4000>;
		interrupt-names = "ife-lite";
		interrupts = <0 469 0>;
		regulator-names = "camss";
		camss-supply = <&titan_top_gdsc>;
		clock-names = "camera_ahb",
			"camera_axi",
			"soc_ahb_clk",
			"cpas_ahb_clk",
			"slow_ahb_clk_src",
			"ife_clk",
			"ife_clk_src",
			"camnoc_axi_clk";
		clocks = <&clock_gcc GCC_CAMERA_AHB_CLK>,
			<&clock_gcc GCC_CAMERA_AXI_CLK>,
			<&clock_camcc CAM_CC_SOC_AHB_CLK>,
			<&clock_camcc CAM_CC_CPAS_AHB_CLK>,
			<&clock_camcc CAM_CC_SLOW_AHB_CLK_SRC>,
			<&clock_camcc CAM_CC_IFE_LITE_CLK>,
			<&clock_camcc CAM_CC_IFE_LITE_CLK_SRC>,
			<&clock_camcc CAM_CC_CAMNOC_AXI_CLK>;
		clock-rates =
			<0 0 0 0 0 0 404000000 0>,
			<0 0 0 0 0 0 480000000 0>,
			<0 0 0 0 0 0 600000000 0>;
		clock-cntl-level = "svs", "svs_l1", "turbo";
		src-clock-name = "ife_clk_src";
		status = "ok";
	};

	qcom,cam-icp {
		compatible = "qcom,cam-icp";
		compat-hw-name = "qcom,a5",
			"qcom,ipe0",
			"qcom,ipe1",
			"qcom,bps";
		num-a5 = <1>;
		num-ipe = <2>;
		num-bps = <1>;
		status = "ok";
	};

	cam_a5: qcom,a5@ac00000 {
		cell-index = <0>;
		compatible = "qcom,cam-a5";
		reg = <0xac00000 0x6000>,
			<0xac10000 0x8000>,
			<0xac18000 0x3000>;
		reg-names = "a5_qgic", "a5_sierra", "a5_csr";
		reg-cam-base = <0x00000 0x10000 0x18000>;
		interrupts = <0 463 0>;
		interrupt-names = "a5";
		regulator-names = "camss-vdd";
		camss-vdd-supply = <&titan_top_gdsc>;
		clock-names = "gcc_cam_ahb_clk",
			"gcc_cam_axi_clk",
			"soc_fast_ahb",
			"soc_ahb_clk",
			"cpas_ahb_clk",
			"camnoc_axi_clk",
			"icp_clk",
			"icp_clk_src";
		clocks = <&clock_gcc GCC_CAMERA_AHB_CLK>,
				<&clock_gcc GCC_CAMERA_AXI_CLK>,
				<&clock_camcc CAM_CC_FAST_AHB_CLK_SRC>,
				<&clock_camcc CAM_CC_SOC_AHB_CLK>,
				<&clock_camcc CAM_CC_CPAS_AHB_CLK>,
				<&clock_camcc CAM_CC_CAMNOC_AXI_CLK>,
				<&clock_camcc CAM_CC_ICP_CLK>,
				<&clock_camcc CAM_CC_ICP_CLK_SRC>;

		clock-rates =
			<0 0 200000000 0 0 0 0 400000000>,
			<0 0 200000000 0 0 0 0 600000000>;
		clock-cntl-level = "svs", "turbo";
		fw_name = "CAMERA_ICP.elf";
		ubwc-cfg = <0x73 0x1CF>;
		status = "ok";
	};

	cam_ipe0: qcom,ipe0 {
		cell-index = <0>;
		compatible = "qcom,cam-ipe";
		regulator-names = "ipe0-vdd";
		ipe0-vdd-supply = <&ipe_0_gdsc>;
		clock-names = "ipe_0_ahb_clk",
			"ipe_0_areg_clk",
			"ipe_0_axi_clk",
			"ipe_0_clk",
			"ipe_0_clk_src";
		src-clock-name = "ipe_0_clk_src";
		clocks = <&clock_camcc CAM_CC_IPE_0_AHB_CLK>,
				<&clock_camcc CAM_CC_IPE_0_AREG_CLK>,
				<&clock_camcc CAM_CC_IPE_0_AXI_CLK>,
				<&clock_camcc CAM_CC_IPE_0_CLK>,
				<&clock_camcc CAM_CC_IPE_0_CLK_SRC>;

		clock-rates =
			<0 0 0 0 404000000>,
			<0 0 0 0 480000000>,
			<0 0 0 0 538000000>,
			<0 0 0 0 600000000>;
		clock-cntl-level = "svs",
			"svs_l1", "nominal", "turbo";
		status = "ok";
	};

	cam_ipe1: qcom,ipe1 {
		cell-index = <1>;
		compatible = "qcom,cam-ipe";
		regulator-names = "ipe1-vdd";
		ipe1-vdd-supply = <&ipe_1_gdsc>;
		clock-names = "ipe_1_ahb_clk",
			"ipe_1_areg_clk",
			"ipe_1_axi_clk",
			"ipe_1_clk",
			"ipe_1_clk_src";
		src-clock-name = "ipe_1_clk_src";
		clocks = <&clock_camcc CAM_CC_IPE_1_AHB_CLK>,
				<&clock_camcc CAM_CC_IPE_1_AREG_CLK>,
				<&clock_camcc CAM_CC_IPE_1_AXI_CLK>,
				<&clock_camcc CAM_CC_IPE_1_CLK>,
				<&clock_camcc CAM_CC_IPE_1_CLK_SRC>;

		clock-rates =
			<0 0 0 0 404000000>,
			<0 0 0 0 480000000>,
			<0 0 0 0 538000000>,
			<0 0 0 0 600000000>;
		clock-cntl-level = "svs",
			"svs_l1", "nominal", "turbo";
		status = "ok";
	};

	cam_bps: qcom,bps {
		cell-index = <0>;
		compatible = "qcom,cam-bps";
		regulator-names = "bps-vdd";
		bps-vdd-supply = <&bps_gdsc>;
		clock-names = "bps_ahb_clk",
			"bps_areg_clk",
			"bps_axi_clk",
			"bps_clk",
			"bps_clk_src";
		src-clock-name = "bps_clk_src";
		clocks = <&clock_camcc CAM_CC_BPS_AHB_CLK>,
				<&clock_camcc CAM_CC_BPS_AREG_CLK>,
				<&clock_camcc CAM_CC_BPS_AXI_CLK>,
				<&clock_camcc CAM_CC_BPS_CLK>,
				<&clock_camcc CAM_CC_BPS_CLK_SRC>;

		clock-rates =
			<0 0 0 0 404000000>,
			<0 0 0 0 480000000>,
			<0 0 0 0 600000000>,
			<0 0 0 0 600000000>;
		clock-cntl-level = "svs",
			"svs_l1", "nominal", "turbo";
		status = "ok";
	};

	qcom,cam-jpeg {
		compatible = "qcom,cam-jpeg";
		compat-hw-name = "qcom,jpegenc",
			"qcom,jpegdma";
		num-jpeg-enc = <1>;
		num-jpeg-dma = <1>;
		status = "ok";
	};

	cam_jpeg_enc: qcom,jpegenc@ac4e000 {
		cell-index = <0>;
		compatible = "qcom,cam_jpeg_enc";
		reg-names = "jpege_hw";
		reg = <0xac4e000 0x4000>;
		reg-cam-base = <0x4e000>;
		interrupt-names = "jpeg";
		interrupts = <0 474 0>;
		regulator-names = "camss-vdd";
		camss-vdd-supply = <&titan_top_gdsc>;
		clock-names = "camera_ahb",
			"camera_axi",
			"soc_ahb_clk",
			"cpas_ahb_clk",
			"camnoc_axi_clk",
			"jpegenc_clk_src",
			"jpegenc_clk";
		clocks = <&clock_gcc GCC_CAMERA_AHB_CLK>,
			<&clock_gcc GCC_CAMERA_AXI_CLK>,
			<&clock_camcc CAM_CC_SOC_AHB_CLK>,
			<&clock_camcc CAM_CC_CPAS_AHB_CLK>,
			<&clock_camcc CAM_CC_CAMNOC_AXI_CLK>,
			<&clock_camcc CAM_CC_JPEG_CLK_SRC>,
			<&clock_camcc CAM_CC_JPEG_CLK>;

		clock-rates = <0 0 0 0 0 600000000 0>;
		src-clock-name = "jpegenc_clk_src";
		clock-cntl-level = "nominal";
		status = "ok";
	};

	cam_jpeg_dma: qcom,jpegdma@0xac52000{
		cell-index = <0>;
		compatible = "qcom,cam_jpeg_dma";
		reg-names = "jpegdma_hw";
		reg = <0xac52000 0x4000>;
		reg-cam-base = <0x52000>;
		interrupt-names = "jpegdma";
		interrupts = <0 475 0>;
		regulator-names = "camss-vdd";
		camss-vdd-supply = <&titan_top_gdsc>;
		clock-names = "camera_ahb",
			"camera_axi",
			"soc_ahb_clk",
			"cpas_ahb_clk",
			"camnoc_axi_clk",
			"jpegdma_clk_src",
			"jpegdma_clk";
		clocks = <&clock_gcc GCC_CAMERA_AHB_CLK>,
			<&clock_gcc GCC_CAMERA_AXI_CLK>,
			<&clock_camcc CAM_CC_SOC_AHB_CLK>,
			<&clock_camcc CAM_CC_CPAS_AHB_CLK>,
			<&clock_camcc CAM_CC_CAMNOC_AXI_CLK>,
			<&clock_camcc CAM_CC_JPEG_CLK_SRC>,
			<&clock_camcc CAM_CC_JPEG_CLK>;

		clock-rates = <0 0 0 0 0 600000000 0>;
		src-clock-name = "jpegdma_clk_src";
		clock-cntl-level = "nominal";
		status = "ok";
	};

	qcom,cam-fd {
		compatible = "qcom,cam-fd";
		compat-hw-name = "qcom,fd";
		num-fd = <1>;
		status = "ok";
	};

	cam_fd: qcom,fd@ac5a000 {
		cell-index = <0>;
		compatible = "qcom,fd41";
		reg-names = "fd_core", "fd_wrapper";
		reg = <0xac5a000 0x1000>,
			<0xac5b000 0x400>;
		reg-cam-base = <0x5a000 0x5b000>;
		interrupt-names = "fd";
		interrupts = <0 462 0>;
		regulator-names = "camss-vdd";
		camss-vdd-supply = <&titan_top_gdsc>;
		clock-names = "gcc_ahb_clk",
			"gcc_axi_clk",
			"soc_ahb_clk",
			"cpas_ahb_clk",
			"camnoc_axi_clk",
			"fd_core_clk_src",
			"fd_core_clk",
			"fd_core_uar_clk";
		clocks = <&clock_gcc GCC_CAMERA_AHB_CLK>,
			<&clock_gcc GCC_CAMERA_AXI_CLK>,
			<&clock_camcc CAM_CC_SOC_AHB_CLK>,
			<&clock_camcc CAM_CC_CPAS_AHB_CLK>,
			<&clock_camcc CAM_CC_CAMNOC_AXI_CLK>,
			<&clock_camcc CAM_CC_FD_CORE_CLK_SRC>,
			<&clock_camcc CAM_CC_FD_CORE_CLK>,
			<&clock_camcc CAM_CC_FD_CORE_UAR_CLK>;
		src-clock-name = "fd_core_clk_src";
		clock-cntl-level = "svs", "svs_l1", "turbo";
		clock-rates =
			<0 0 0 0 0 400000000 0 0>,
			<0 0 0 0 0 538000000 0 0>,
			<0 0 0 0 0 600000000 0 0>;
		status = "ok";
	};

	qcom,cam-lrme {
		compatible = "qcom,cam-lrme";
		arch-compat = "lrme";
		status = "ok";
	};

	cam_lrme: qcom,lrme@ac6b000 {
		cell-index = <0>;
		compatible = "qcom,lrme";
		reg-names = "lrme";
		reg = <0xac6b000 0xa00>;
		reg-cam-base = <0x6b000>;
		interrupt-names = "lrme";
		interrupts = <0 476 0>;
		regulator-names = "camss";
		camss-supply = <&titan_top_gdsc>;
		clock-names = "camera_ahb",
			"camera_axi",
			"soc_ahb_clk",
			"cpas_ahb_clk",
			"camnoc_axi_clk",
			"lrme_clk_src",
			"lrme_clk";
		clocks = <&clock_gcc GCC_CAMERA_AHB_CLK>,
			<&clock_gcc GCC_CAMERA_AXI_CLK>,
			<&clock_camcc CAM_CC_SOC_AHB_CLK>,
			<&clock_camcc CAM_CC_CPAS_AHB_CLK>,
			<&clock_camcc CAM_CC_CAMNOC_AXI_CLK>,
			<&clock_camcc CAM_CC_LRME_CLK_SRC>,
			<&clock_camcc CAM_CC_LRME_CLK>;
		clock-rates = <0 0 0 0 0 200000000 200000000>,
			<0 0 0 0 0 269000000 269000000>,
			<0 0 0 0 0 320000000 320000000>,
			<0 0 0 0 0 400000000 400000000>;
		clock-cntl-level = "lowsvs", "svs", "svs_l1", "turbo";
		src-clock-name = "lrme_clk_src";
		status = "ok";
	};
};<|MERGE_RESOLUTION|>--- conflicted
+++ resolved
@@ -409,12 +409,9 @@
 		interrupt-names = "cpas_camnoc";
 		interrupts = <0 459 0>;
 		qcom,cpas-hw-ver = <0x170110>; /* Titan v170 v1.1.0 */
-<<<<<<< HEAD
 		nvmem-cells = <&minor_rev>;
 		nvmem-cell-names = "minor_rev";
-=======
 		camnoc-axi-min-ib-bw = <3000000000>;
->>>>>>> 8f6e1ddf
 		regulator-names = "camss-vdd";
 		camss-vdd-supply = <&titan_top_gdsc>;
 		clock-names = "gcc_ahb_clk",

/*
 * Copyright (c) 2016-2018, The Linux Foundation. All rights reserved.
 *
 * This program is free software; you can redistribute it and/or modify
 * it under the terms of the GNU General Public License version 2 and
 * only version 2 as published by the Free Software Foundation.
 *
 * This program is distributed in the hope that it will be useful,
 * but WITHOUT ANY WARRANTY; without even the implied warranty of
 * MERCHANTABILITY or FITNESS FOR A PARTICULAR PURPOSE.  See the
 * GNU General Public License for more details.
 */

#include <dt-bindings/clock/qcom,gcc-sdm845.h>
#include <dt-bindings/msm/msm-bus-ids.h>

&soc {
	/* Primary USB port related DWC3 controller */
	usb0: ssusb@a600000 {
		compatible = "qcom,dwc-usb3-msm";
		reg = <0x0a600000 0xf8c00>,
		      <0x088ee000 0x400>;
		reg-names = "core_base", "ahb2phy_base";
		iommus = <&apps_smmu 0x740 0x0>;
		qcom,smmu-s1-bypass;
		#address-cells = <1>;
		#size-cells = <1>;
		ranges;

		interrupts = <0 489 0>, <0 130 0>, <0 486 0>, <0 488 0>;
		interrupt-names = "dp_hs_phy_irq", "pwr_event_irq",
				"ss_phy_irq", "dm_hs_phy_irq";

		USB3_GDSC-supply = <&usb30_prim_gdsc>;
		qcom,usb-dbm = <&dbm_1p5>;
		qcom,dwc-usb3-msm-tx-fifo-size = <21288>;
		qcom,num-gsi-evt-buffs = <0x3>;
		qcom,use-pdc-interrupts;
		qcom,pm-qos-latency = <44>;
		extcon = <0>, <0>, <&eud>, <0>, <0>;

		clocks = <&clock_gcc GCC_USB30_PRIM_MASTER_CLK>,
			 <&clock_gcc GCC_CFG_NOC_USB3_PRIM_AXI_CLK>,
			 <&clock_gcc GCC_AGGRE_USB3_PRIM_AXI_CLK>,
			 <&clock_gcc GCC_USB30_PRIM_MOCK_UTMI_CLK>,
			 <&clock_gcc GCC_USB30_PRIM_SLEEP_CLK>,
			 <&clock_gcc GCC_USB_PHY_CFG_AHB2PHY_CLK>,
			 <&clock_gcc GCC_USB3_PRIM_CLKREF_CLK>;

		clock-names = "core_clk", "iface_clk", "bus_aggr_clk",
			"utmi_clk", "sleep_clk", "cfg_ahb_clk", "xo";

		qcom,core-clk-rate = <133333333>;
		qcom,core-clk-rate-hs = <66666667>;

		resets = <&clock_gcc GCC_USB30_PRIM_BCR>;
		reset-names = "core_reset";

		qcom,msm-bus,name = "usb0";
		qcom,msm-bus,num-cases = <2>;
		qcom,msm-bus,num-paths = <3>;
		qcom,msm-bus,vectors-KBps =
			<MSM_BUS_MASTER_USB3 MSM_BUS_SLAVE_EBI_CH0 0 0>,
			<MSM_BUS_MASTER_USB3 MSM_BUS_SLAVE_IPA_CFG 0 0>,
			<MSM_BUS_MASTER_AMPSS_M0 MSM_BUS_SLAVE_USB3 0 0>,
			<MSM_BUS_MASTER_USB3
				MSM_BUS_SLAVE_EBI_CH0 240000 700000>,
			<MSM_BUS_MASTER_USB3
				MSM_BUS_SLAVE_IPA_CFG 0 2400>,
			<MSM_BUS_MASTER_AMPSS_M0 MSM_BUS_SLAVE_USB3 0 40000>;

		dwc3@a600000 {
			compatible = "snps,dwc3";
			reg = <0x0a600000 0xcd00>;
			interrupts = <0 133 0>;
			usb-phy = <&qusb_phy0>, <&usb_qmp_dp_phy>;
			tx-fifo-resize;
			linux,sysdev_is_parent;
			snps,disable-clk-gating;
			snps,has-lpm-erratum;
			snps,hird-threshold = /bits/ 8 <0x10>;
			snps,usb3_lpm_capable;
			usb-core-id = <0>;
		};

		qcom,usbbam@a704000 {
			compatible = "qcom,usb-bam-msm";
			reg = <0xa704000 0x17000>;
			interrupts = <0 132 0>;

			qcom,bam-type = <0>;
			qcom,usb-bam-fifo-baseaddr = <0x146bb000>;
			qcom,usb-bam-num-pipes = <8>;
			qcom,ignore-core-reset-ack;
			qcom,disable-clk-gating;
			qcom,usb-bam-override-threshold = <0x4001>;
			qcom,usb-bam-max-mbps-highspeed = <400>;
			qcom,usb-bam-max-mbps-superspeed = <3600>;
			qcom,reset-bam-on-connect;

			qcom,pipe0 {
				label = "ssusb-qdss-in-0";
				qcom,usb-bam-mem-type = <2>;
				qcom,dir = <1>;
				qcom,pipe-num = <0>;
				qcom,peer-bam = <0>;
				qcom,peer-bam-physical-address = <0x6064000>;
				qcom,src-bam-pipe-index = <0>;
				qcom,dst-bam-pipe-index = <0>;
				qcom,data-fifo-offset = <0x0>;
				qcom,data-fifo-size = <0x1800>;
				qcom,descriptor-fifo-offset = <0x1800>;
				qcom,descriptor-fifo-size = <0x800>;
			};
		};
	};

	/* Primary USB port related QUSB2 PHY */
	qusb_phy0: qusb@88e2000 {
		compatible = "qcom,qusb2phy-v2";
		reg = <0x088e2000 0x400>,
			<0x007801e8 0x4>,
			<0x088e7014 0x4>;
		reg-names = "qusb_phy_base", "efuse_addr",
				"refgen_north_bg_reg_addr";

		qcom,efuse-bit-pos = <25>;
		qcom,efuse-num-bits = <3>;
		vdd-supply = <&pm8998_l1>;
		vdda18-supply = <&pm8998_l12>;
		vdda33-supply = <&pm8998_l24>;
		qcom,vdd-voltage-level = <0 880000 880000>;
		qcom,qusb-phy-reg-offset =
			<0x240 /* QUSB2PHY_PORT_TUNE1 */
			 0x1a0 /* QUSB2PHY_PLL_COMMON_STATUS_ONE */
			 0x210 /* QUSB2PHY_PWR_CTRL1 */
			 0x230 /* QUSB2PHY_INTR_CTRL */
			 0x0a8 /* QUSB2PHY_PLL_CORE_INPUT_OVERRIDE */
			 0x254 /* QUSB2PHY_TEST1 */
			 0x198 /* PLL_BIAS_CONTROL_2 */
			 0x228 /* QUSB2PHY_SQ_CTRL1 */
			 0x22c /* QUSB2PHY_SQ_CTRL2 */
			 0x27c>; /* QUSB2PHY_DEBUG_CTRL1 */

		qcom,qusb-phy-init-seq =
			/* <value reg_offset> */
			   <0x23 0x210 /* PWR_CTRL1 */
			    0x03 0x04  /* PLL_ANALOG_CONTROLS_TWO */
			    0x7c 0x18c /* PLL_CLOCK_INVERTERS */
			    0x80 0x2c  /* PLL_CMODE */
			    0x0a 0x184 /* PLL_LOCK_DELAY */
			    0x19 0xb4  /* PLL_DIGITAL_TIMERS_TWO */
			    0x40 0x194 /* PLL_BIAS_CONTROL_1 */
			    0x19 0x198 /* PLL_BIAS_CONTROL_2 */
			    0x21 0x214 /* PWR_CTRL2 */
			    0x00 0x220 /* IMP_CTRL1 */
			    0x58 0x224 /* IMP_CTRL2 */
			    0x30 0x240 /* TUNE1 */
			    0x29 0x244 /* TUNE2 */
			    0xca 0x248 /* TUNE3 */
			    0x04 0x24c /* TUNE4 */
			    0x03 0x250 /* TUNE5 */
			    0x00 0x23c /* CHG_CTRL2 */
			    0x22 0x210>; /* PWR_CTRL1 */

		phy_type= "utmi";
		clocks = <&clock_rpmh RPMH_CXO_CLK>,
			 <&clock_gcc GCC_USB_PHY_CFG_AHB2PHY_CLK>;
		clock-names = "ref_clk_src", "cfg_ahb_clk";

		resets = <&clock_gcc GCC_QUSB2PHY_PRIM_BCR>;
		reset-names = "phy_reset";
	};

	/* Primary USB port related QMP USB DP Combo PHY */
	usb_qmp_dp_phy: ssphy@88e8000 {
		compatible = "qcom,usb-ssphy-qmp-dp-combo";
		reg = <0x88e8000 0x3000>;
		reg-names = "qmp_phy_base";

		vdd-supply = <&pm8998_l1>;
		core-supply = <&pm8998_l26>;
		qcom,vdd-voltage-level = <0 880000 880000>;
		qcom,vbus-valid-override;
		qcom,qmp-phy-init-seq =
		/* <reg_offset, value, delay> */
			<0x1048 0x07 0x00 /* COM_PLL_IVCO */
			 0x1080 0x14 0x00 /* COM_SYSCLK_EN_SEL */
			 0x1034 0x08 0x00 /* COM_BIAS_EN_CLKBUFLR_EN */
			 0x1138 0x30 0x00 /* COM_CLK_SELECT */
			 0x103c 0x02 0x00 /* COM_SYS_CLK_CTRL */
			 0x108c 0x08 0x00 /* COM_RESETSM_CNTRL2 */
			 0x115c 0x16 0x00 /* COM_CMN_CONFIG */
			 0x1164 0x01 0x00 /* COM_SVS_MODE_CLK_SEL */
			 0x113c 0x80 0x00 /* COM_HSCLK_SEL */
			 0x10b0 0x82 0x00 /* COM_DEC_START_MODE0 */
			 0x10b8 0xab 0x00 /* COM_DIV_FRAC_START1_MODE0 */
			 0x10bc 0xea 0x00 /* COM_DIV_FRAC_START2_MODE0 */
			 0x10c0 0x02 0x00 /* COM_DIV_FRAC_START3_MODE0 */
			 0x1060 0x06 0x00 /* COM_CP_CTRL_MODE0 */
			 0x1068 0x16 0x00 /* COM_PLL_RCTRL_MODE0 */
			 0x1070 0x36 0x00 /* COM_PLL_CCTRL_MODE0 */
			 0x10dc 0x00 0x00 /* COM_INTEGLOOP_GAIN1_MODE0 */
			 0x10d8 0x3f 0x00 /* COM_INTEGLOOP_GAIN0_MODE0 */
			 0x10f8 0x01 0x00 /* COM_VCO_TUNE2_MODE0 */
			 0x10f4 0xc9 0x00 /* COM_VCO_TUNE1_MODE0 */
			 0x1148 0x0a 0x00 /* COM_CORECLK_DIV_MODE0 */
			 0x10a0 0x00 0x00 /* COM_LOCK_CMP3_MODE0 */
			 0x109c 0x34 0x00 /* COM_LOCK_CMP2_MODE0 */
			 0x1098 0x15 0x00 /* COM_LOCK_CMP1_MODE0 */
			 0x1090 0x04 0x00 /* COM_LOCK_CMP_EN */
			 0x1154 0x00 0x00 /* COM_CORE_CLK_EN */
			 0x1094 0x00 0x00 /* COM_LOCK_CMP_CFG */
			 0x10f0 0x00 0x00 /* COM_VCO_TUNE_MAP */
			 0x1040 0x0a 0x00 /* COM_SYSCLK_BUF_ENABLE */
			 0x1010 0x01 0x00 /* COM_SSC_EN_CENTER */
			 0x101c 0x31 0x00 /* COM_SSC_PER1 */
			 0x1020 0x01 0x00 /* COM_SSC_PER2 */
			 0x1014 0x00 0x00 /* COM_SSC_ADJ_PER1 */
			 0x1018 0x00 0x00 /* COM_SSC_ADJ_PER2 */
			 0x1024 0x85 0x00 /* COM_SSC_STEP_SIZE1 */
			 0x1028 0x07 0x00 /* COM_SSC_STEP_SIZE2 */
			 0x1430 0x0b 0x00 /* RXA_UCDR_FASTLOCK_FO_GAIN */
			 0x14d4 0x0f 0x00 /* RXA_RX_EQU_ADAPTOR_CNTRL2 */
			 0x14d8 0x4e 0x00 /* RXA_RX_EQU_ADAPTOR_CNTRL3 */
			 0x14dc 0x18 0x00 /* RXA_RX_EQU_ADAPTOR_CNTRL4 */
			 0x14f8 0x77 0x00 /* RXA_RX_EQ_OFFSET_ADAPTOR_CNTRL1 */
			 0x14fc 0x80 0x00 /* RXA_RX_OFFSET_ADAPTOR_CNTRL2 */
			 0x1504 0x03 0x00 /* RXA_SIGDET_CNTRL */
			 0x150c 0x16 0x00 /* RXA_SIGDET_DEGLITCH_CNTRL */
			 0x1564 0x05 0x00 /* RXA_RX_MODE_00 */
			 0x14c0 0x03 0x00 /* RXA_VGA_CAL_CNTRL2 */
			 0x1830 0x0b 0x00 /* RXB_UCDR_FASTLOCK_FO_GAIN */
			 0x18d4 0x0f 0x00 /* RXB_RX_EQU_ADAPTOR_CNTRL2 */
			 0x18d8 0x4e 0x00 /* RXB_RX_EQU_ADAPTOR_CNTRL3 */
			 0x18dc 0x18 0x00 /* RXB_RX_EQU_ADAPTOR_CNTRL4 */
			 0x18f8 0x77 0x00 /* RXB_RX_EQ_OFFSET_ADAPTOR_CNTRL1 */
			 0x18fc 0x80 0x00 /* RXB_RX_OFFSET_ADAPTOR_CNTRL2 */
			 0x1904 0x03 0x00 /* RXB_SIGDET_CNTRL */
			 0x190c 0x16 0x00 /* RXB_SIGDET_DEGLITCH_CNTRL */
			 0x1964 0x05 0x00 /* RXB_RX_MODE_00 */
			 0x18c0 0x03 0x00 /* RXB_VGA_CAL_CNTRL2 */
			 0x1260 0x10 0x00 /* TXA_HIGHZ_DRVR_EN */
			 0x12a4 0x12 0x00 /* TXA_RCV_DETECT_LVL_2 */
			 0x128c 0x16 0x00 /* TXA_LANE_MODE_1 */
			 0x1248 0x09 0x00 /* TXA_RES_CODE_LANE_OFFSET_RX */
			 0x1244 0x06 0x00 /* TXA_RES_CODE_LANE_OFFSET_TX */
			 0x1660 0x10 0x00 /* TXB_HIGHZ_DRVR_EN */
			 0x16a4 0x12 0x00 /* TXB_RCV_DETECT_LVL_2 */
			 0x168c 0x16 0x00 /* TXB_LANE_MODE_1 */
			 0x1648 0x09 0x00 /* TXB_RES_CODE_LANE_OFFSET_RX */
			 0x1644 0x06 0x00 /* TXB_RES_CODE_LANE_OFFSET_TX */
			 0x1cc8 0x83 0x00 /* PCS_FLL_CNTRL2 */
			 0x1ccc 0x09 0x00 /* PCS_FLL_CNT_VAL_L */
			 0x1cd0 0xa2 0x00 /* PCS_FLL_CNT_VAL_H_TOL */
			 0x1cd4 0x40 0x00 /* PCS_FLL_MAN_CODE */
			 0x1cc4 0x02 0x00 /* PCS_FLL_CNTRL1 */
			 0x1c80 0xd1 0x00 /* PCS_LOCK_DETECT_CONFIG1 */
			 0x1c84 0x1f 0x00 /* PCS_LOCK_DETECT_CONFIG2 */
			 0x1c88 0x47 0x00 /* PCS_LOCK_DETECT_CONFIG3 */
			 0x1c64 0x1b 0x00 /* PCS_POWER_STATE_CONFIG2 */
			 0x1434 0x75 0x00 /* RXA_UCDR_SO_SATURATION */
			 0x1834 0x75 0x00 /* RXB_UCDR_SO_SATURATION */
			 0x1dd8 0xba 0x00 /* PCS_RX_SIGDET_LVL */
			 0x1c0c 0x9f 0x00 /* PCS_TXMGN_V0 */
			 0x1c10 0x9f 0x00 /* PCS_TXMGN_V1 */
			 0x1c14 0xb7 0x00 /* PCS_TXMGN_V2 */
			 0x1c18 0x4e 0x00 /* PCS_TXMGN_V3 */
			 0x1c1c 0x65 0x00 /* PCS_TXMGN_V4 */
			 0x1c20 0x6b 0x00 /* PCS_TXMGN_LS */
			 0x1c24 0x15 0x00 /* PCS_TXDEEMPH_M6DB_V0 */
			 0x1c28 0x0d 0x00 /* PCS_TXDEEMPH_M3P5DB_V0 */
			 0x1c2c 0x15 0x00 /* PCS_TXDEEMPH_M6DB_V1 */
			 0x1c30 0x0d 0x00 /* PCS_TXDEEMPH_M3P5DB_V1 */
			 0x1c34 0x15 0x00 /* PCS_TXDEEMPH_M6DB_V2 */
			 0x1c38 0x0d 0x00 /* PCS_TXDEEMPH_M3P5DB_V2 */
			 0x1c3c 0x15 0x00 /* PCS_TXDEEMPH_M6DB_V3 */
			 0x1c40 0x1d 0x00 /* PCS_TXDEEMPH_M3P5DB_V3 */
			 0x1c44 0x15 0x00 /* PCS_TXDEEMPH_M6DB_V4 */
			 0x1c48 0x0d 0x00 /* PCS_TXDEEMPH_M3P5DB_V4 */
			 0x1c4c 0x15 0x00 /* PCS_TXDEEMPH_M6DB_LS */
			 0x1c50 0x0d 0x00 /* PCS_TXDEEMPH_M3P5DB_LS */
			 0x1e0c 0x21 0x00 /* PCS_REFGEN_REQ_CONFIG1 */
			 0x1e10 0x60 0x00 /* PCS_REFGEN_REQ_CONFIG2 */
			 0x1c5c 0x02 0x00 /* PCS_RATE_SLEW_CNTRL */
			 0x1ca0 0x04 0x00 /* PCS_PWRUP_RESET_DLY_TIME_AUXCLK */
			 0x1c8c 0x44 0x00 /* PCS_TSYNC_RSYNC_TIME */
			 0x1c70 0xe7 0x00 /* PCS_RCVR_DTCT_DLY_P1U2_L */
			 0x1c74 0x03 0x00 /* PCS_RCVR_DTCT_DLY_P1U2_H */
			 0x1c78 0x40 0x00 /* PCS_RCVR_DTCT_DLY_U3_L */
			 0x1c7c 0x00 0x00 /* PCS_RCVR_DTCT_DLY_U3_H */
			 0x1cb8 0x75 0x00 /* PCS_RXEQTRAINING_WAIT_TIME */
			 0x1cb0 0x86 0x00 /* PCS_LFPS_TX_ECSTART_EQTLOCK */
			 0x1cbc 0x13 0x00 /* PCS_RXEQTRAINING_RUN_TIME */
			 0x1cac 0x04 0x00 /* PCS_LFPS_DET_HIGH_COUNT_VAL */
			 0xffffffff 0xffffffff 0x00>;

		qcom,qmp-phy-reg-offset =
				<0x1d74 /* USB3_DP_PCS_PCS_STATUS */
				 0x1cd8 /* USB3_DP_PCS_AUTONOMOUS_MODE_CTRL */
				 0x1cdc /* USB3_DP_PCS_LFPS_RXTERM_IRQ_CLEAR */
				 0x1c04 /* USB3_DP_PCS_POWER_DOWN_CONTROL */
				 0x1c00 /* USB3_DP_PCS_SW_RESET */
				 0x1c08 /* USB3_DP_PCS_START_CONTROL */
				 0x2a18 /* USB3_DP_DP_PHY_PD_CTL */
				 0x0008 /* USB3_DP_COM_POWER_DOWN_CTRL */
				 0x0004 /* USB3_DP_COM_SW_RESET */
				 0x001c /* USB3_DP_COM_RESET_OVRD_CTRL */
				 0x0000 /* USB3_DP_COM_PHY_MODE_CTRL */
				 0x0010 /* USB3_DP_COM_TYPEC_CTRL */
				 0x000c /* USB3_DP_COM_SWI_CTRL */
				 0x1a0c>; /* USB3_DP_PCS_MISC_CLAMP_ENABLE */

		clocks = <&clock_gcc GCC_USB3_PRIM_PHY_AUX_CLK>,
			 <&clock_gcc GCC_USB3_PRIM_PHY_PIPE_CLK>,
			 <&clock_rpmh RPMH_CXO_CLK>,
			 <&clock_gcc GCC_USB3_PRIM_CLKREF_CLK>,
			 <&clock_gcc GCC_USB3_PRIM_PHY_COM_AUX_CLK>,
			 <&clock_gcc GCC_USB_PHY_CFG_AHB2PHY_CLK>;

		clock-names = "aux_clk", "pipe_clk", "ref_clk_src",
				"ref_clk", "com_aux_clk", "cfg_ahb_clk";

		resets = <&clock_gcc GCC_USB3_DP_PHY_PRIM_BCR>,
			<&clock_gcc GCC_USB3_PHY_PRIM_BCR>;
		reset-names = "global_phy_reset", "phy_reset";
	};

	dbm_1p5: dbm@a6f8000 {
		compatible = "qcom,usb-dbm-1p5";
		reg = <0xa6f8000 0x400>;
		qcom,reset-ep-after-lpm-resume;
	};

	usb_audio_qmi_dev {
		compatible = "qcom,usb-audio-qmi-dev";
		iommus = <&apps_smmu 0x182c 0x0>;
		qcom,usb-audio-stream-id = <0xc>;
		qcom,usb-audio-intr-num = <2>;
	};

	usb_nop_phy: usb_nop_phy {
		compatible = "usb-nop-xceiv";
	};

	/* Secondary USB port related DWC3 controller */
	usb1: ssusb@a800000 {
		compatible = "qcom,dwc-usb3-msm";
		reg = <0x0a800000 0xf8c00>,
		      <0x088ee000 0x400>;
		reg-names = "core_base", "ahb2phy_base";
		iommus = <&apps_smmu 0x760 0x0>;
		qcom,smmu-s1-bypass;
		#address-cells = <1>;
		#size-cells = <1>;
		ranges;

		interrupts = <0 491 0>, <0 135 0>, <0 487 0>, <0 490 0>;
		interrupt-names = "dp_hs_phy_irq", "pwr_event_irq",
				"ss_phy_irq", "dm_hs_phy_irq";

		USB3_GDSC-supply = <&usb30_sec_gdsc>;
		qcom,dwc-usb3-msm-tx-fifo-size = <21288>;
		qcom,use-pdc-interrupts;

		clocks = <&clock_gcc GCC_USB30_SEC_MASTER_CLK>,
			 <&clock_gcc GCC_CFG_NOC_USB3_SEC_AXI_CLK>,
			 <&clock_gcc GCC_AGGRE_USB3_SEC_AXI_CLK>,
			 <&clock_gcc GCC_USB30_SEC_MOCK_UTMI_CLK>,
			 <&clock_gcc GCC_USB30_SEC_SLEEP_CLK>,
			 <&clock_gcc GCC_USB_PHY_CFG_AHB2PHY_CLK>,
			 <&clock_gcc GCC_USB3_SEC_CLKREF_CLK>;

		clock-names = "core_clk", "iface_clk", "bus_aggr_clk",
				"utmi_clk", "sleep_clk", "cfg_ahb_clk", "xo";

		qcom,core-clk-rate = <133333333>;
		qcom,core-clk-rate-hs = <66666667>;

		resets = <&clock_gcc GCC_USB30_SEC_BCR>;
		reset-names = "core_reset";
		status = "disabled";

		qcom,msm-bus,name = "usb1";
		qcom,msm-bus,num-cases = <2>;
		qcom,msm-bus,num-paths = <2>;
		qcom,msm-bus,vectors-KBps =
			<MSM_BUS_MASTER_USB3_1 MSM_BUS_SLAVE_EBI_CH0 0 0>,
			<MSM_BUS_MASTER_AMPSS_M0 MSM_BUS_SLAVE_USB3_1 0 0>,
			<MSM_BUS_MASTER_USB3_1
				MSM_BUS_SLAVE_EBI_CH0 240000 700000>,
			<MSM_BUS_MASTER_AMPSS_M0 MSM_BUS_SLAVE_USB3_1 0 40000>;

		dwc3@a800000 {
			compatible = "snps,dwc3";
			reg = <0x0a800000 0xcd00>;
			interrupts = <0 138 0>;
			usb-phy = <&qusb_phy1>, <&usb_qmp_phy>;
			tx-fifo-resize;
			linux,sysdev_is_parent;
			snps,disable-clk-gating;
			snps,has-lpm-erratum;
			snps,hird-threshold = /bits/ 8 <0x10>;
			snps,usb3_lpm_capable;
			usb-core-id = <1>;
			dr_mode = "host";
		};
	};

	/* Secondary USB port related QUSB2 PHY */
	qusb_phy1: qusb@88e3000 {
		compatible = "qcom,qusb2phy-v2";
		reg = <0x088e3000 0x400>,
			<0x088e7014 0x4>;
		reg-names = "qusb_phy_base",
				"refgen_north_bg_reg_addr";

		vdd-supply = <&pm8998_l1>;
		vdda18-supply = <&pm8998_l12>;
		vdda33-supply = <&pm8998_l24>;
		qcom,vdd-voltage-level = <0 880000 880000>;
		qcom,qusb-phy-reg-offset =
			<0x240 /* QUSB2PHY_PORT_TUNE1 */
			 0x1a0 /* QUSB2PHY_PLL_COMMON_STATUS_ONE */
			 0x210 /* QUSB2PHY_PWR_CTRL1 */
			 0x230 /* QUSB2PHY_INTR_CTRL */
			 0x0a8 /* QUSB2PHY_PLL_CORE_INPUT_OVERRIDE */
			 0x254 /* QUSB2PHY_TEST1 */
			 0x198 /* PLL_BIAS_CONTROL_2 */
			 0x228 /* QUSB2PHY_SQ_CTRL1 */
<<<<<<< HEAD
			 0x22c>; /* QUSB2PHY_SQ_CTRL2 */
		qcom,qusb-bias-ctrl2-default = <0x20>;
=======
			 0x22c /* QUSB2PHY_SQ_CTRL2 */
			 0x27c>; /* QUSB2PHY_DEBUG_CTRL1 */

>>>>>>> 1905e4a3
		qcom,qusb-phy-init-seq =
			/* <value reg_offset> */
			   <0x23 0x210 /* PWR_CTRL1 */
			   0x03 0x04  /* PLL_ANALOG_CONTROLS_TWO */
			   0x7c 0x18c /* PLL_CLOCK_INVERTERS */
			   0x80 0x2c  /* PLL_CMODE */
			   0x0a 0x184 /* PLL_LOCK_DELAY */
			   0x19 0xb4  /* PLL_DIGITAL_TIMERS_TWO */
			   0x40 0x194 /* PLL_BIAS_CONTROL_1 */
			   0x20 0x198 /* PLL_BIAS_CONTROL_2 */
			   0x21 0x214 /* PWR_CTRL2 */
			   0x00 0x220 /* IMP_CTRL1 */
			   0x58 0x224 /* IMP_CTRL2 */
			   0x20 0x240 /* TUNE1 */
			   0x29 0x244 /* TUNE2 */
			   0xca 0x248 /* TUNE3 */
			   0x04 0x24c /* TUNE4 */
			   0x03 0x250 /* TUNE5 */
			   0x00 0x23c /* CHG_CTRL2 */
			   0x22 0x210>; /* PWR_CTRL1 */

		phy_type= "utmi";
		clocks = <&clock_rpmh RPMH_CXO_CLK>,
			 <&clock_gcc GCC_USB_PHY_CFG_AHB2PHY_CLK>;
		clock-names = "ref_clk_src", "cfg_ahb_clk";

		resets = <&clock_gcc GCC_QUSB2PHY_SEC_BCR>;
		reset-names = "phy_reset";
		status = "disabled";
	};

	/* Secondary USB port related QMP PHY */
	usb_qmp_phy: ssphy@88eb000 {
		compatible = "qcom,usb-ssphy-qmp-v2";
		reg = <0x88eb000 0x1000>,
			<0x01fcbff0 0x4>;
		reg-names = "qmp_phy_base",
			    "vls_clamp_reg";

		vdd-supply = <&pm8998_l1>;
		core-supply = <&pm8998_l26>;
		qcom,vdd-voltage-level = <0 880000 880000>;
		qcom,vbus-valid-override;
		qcom,qmp-phy-init-seq =
		/* <reg_offset, value, delay> */
			<0x048 0x07 0x00 /* QSERDES_COM_PLL_IVCO */
			 0x080 0x14 0x00 /* QSERDES_COM_SYSCLK_EN_SEL */
			 0x034 0x04 0x00 /* QSERDES_COM_BIAS_EN_CLKBUFLR_EN */
			 0x138 0x30 0x00 /* QSERDES_COM_CLK_SELECT */
			 0x03c 0x02 0x00 /* QSERDES_COM_SYS_CLK_CTRL */
			 0x08c 0x08 0x00 /* QSERDES_COM_RESETSM_CNTRL2 */
			 0x15c 0x06 0x00 /* QSERDES_COM_CMN_CONFIG */
			 0x164 0x01 0x00 /* QSERDES_COM_SVS_MODE_CLK_SEL */
			 0x13c 0x80 0x00 /* QSERDES_COM_HSCLK_SEL */
			 0x0b0 0x82 0x00 /* QSERDES_COM_DEC_START_MODE0 */
			 0x0b8 0xab 0x00 /* QSERDES_COM_DIV_FRAC_START1_MODE0 */
			 0x0bc 0xea 0x00 /* QSERDES_COM_DIV_FRAC_START2_MODE0 */
			 0x0c0 0x02 0x00 /* QSERDES_COM_DIV_FRAC_START3_MODE0 */
			 0x060 0x06 0x00 /* QSERDES_COM_CP_CTRL_MODE0 */
			 0x068 0x16 0x00 /* QSERDES_COM_PLL_RCTRL_MODE0 */
			 0x070 0x36 0x00 /* QSERDES_COM_PLL_CCTRL_MODE0 */
			 0x0dc 0x00 0x00 /* QSERDES_COM_INTEGLOOP_GAIN1_MODE0 */
			 0x0d8 0x3f 0x00 /* QSERDES_COM_INTEGLOOP_GAIN0_MODE0 */
			 0x0f8 0x01 0x00 /* QSERDES_COM_VCO_TUNE2_MODE0 */
			 0x0f4 0xc9 0x00 /* QSERDES_COM_VCO_TUNE1_MODE0 */
			 0x148 0x0a 0x00 /* QSERDES_COM_CORECLK_DIV_MODE0 */
			 0x0a0 0x00 0x00 /* QSERDES_COM_LOCK_CMP3_MODE0 */
			 0x09c 0x34 0x00 /* QSERDES_COM_LOCK_CMP2_MODE0 */
			 0x098 0x15 0x00 /* QSERDES_COM_LOCK_CMP1_MODE0 */
			 0x090 0x04 0x00 /* QSERDES_COM_LOCK_CMP_EN */
			 0x154 0x00 0x00 /* QSERDES_COM_CORE_CLK_EN */
			 0x094 0x00 0x00 /* QSERDES_COM_LOCK_CMP_CFG */
			 0x0f0 0x00 0x00 /* QSERDES_COM_VCO_TUNE_MAP */
			 0x040 0x0a 0x00 /* QSERDES_COM_SYSCLK_BUF_ENABLE */
			 0x0d0 0x80 0x00 /* QSERDES_COM_INTEGLOOP_INITVAL */
			 0x010 0x01 0x00 /* QSERDES_COM_SSC_EN_CENTER */
			 0x01c 0x31 0x00 /* QSERDES_COM_SSC_PER1 */
			 0x020 0x01 0x00 /* QSERDES_COM_SSC_PER2 */
			 0x014 0x00 0x00 /* QSERDES_COM_SSC_ADJ_PER1 */
			 0x018 0x00 0x00 /* QSERDES_COM_SSC_ADJ_PER2 */
			 0x024 0x85 0x00 /* QSERDES_COM_SSC_STEP_SIZE1 */
			 0x028 0x07 0x00 /* QSERDES_COM_SSC_STEP_SIZE2 */
			 0x4c0 0x0c 0x00 /* QSERDES_RX_VGA_CAL_CNTRL2 */
			 0x564 0x50 0x00 /* QSERDES_RX_RX_MODE_00 */
			 0x430 0x0b 0x00 /* QSERDES_RX_UCDR_FASTLOCK_FO_GAIN */
			 0x4d4 0x0e 0x00 /* QSERDES_RX_RX_EQU_ADAPTOR_CNTRL2 */
			 0x4d8 0x4e 0x00 /* QSERDES_RX_RX_EQU_ADAPTOR_CNTRL3 */
			 0x4dc 0x18 0x00 /* QSERDES_RX_RX_EQU_ADAPTOR_CNTRL4 */
			 0x4f8 0x77 0x00 /* RX_RX_EQ_OFFSET_ADAPTOR_CNTRL1 */
			 0x4fc 0x80 0x00 /* RX_RX_OFFSET_ADAPTOR_CNTRL2 */
			 0x504 0x03 0x00 /* QSERDES_RX_SIGDET_CNTRL */
			 0x50c 0x1c 0x00 /* QSERDES_RX_SIGDET_DEGLITCH_CNTRL */
			 0x434 0x75 0x00 /* RX_UCDR_SO_SATURATION_AND_ENABLE */
			 0x444 0x80 0x00 /* QSERDES_RX_UCDR_PI_CONTROLS */
			 0x408 0x0a 0x00 /* QSERDES_RX_UCDR_FO_GAIN */
			 0x40c 0x06 0x00 /* QSERDES_RX_UCDR_SO_GAIN */
			 0x500 0x00 0x00 /* QSERDES_RX_SIGDET_ENABLES */
			 0x260 0x10 0x00 /* QSERDES_TX_HIGHZ_DRVR_EN */
			 0x2a4 0x12 0x00 /* QSERDES_TX_RCV_DETECT_LVL_2 */
			 0x28c 0xc6 0x00 /* QSERDES_TX_LANE_MODE_1 */
			 0x248 0x06 0x00 /* TX_RES_CODE_LANE_OFFSET_RX */
			 0x244 0x06 0x00 /* TX_RES_CODE_LANE_OFFSET_TX */
			 0x8c8 0x83 0x00 /* USB3_UNI_PCS_FLL_CNTRL2 */
			 0x8cc 0x09 0x00 /* USB3_UNI_PCS_FLL_CNT_VAL_L */
			 0x8d0 0xa2 0x00 /* USB3_UNI_PCS_FLL_CNT_VAL_H_TOL */
			 0x8d4 0x40 0x00 /* USB3_UNI_PCS_FLL_MAN_CODE */
			 0x8c4 0x02 0x00 /* USB3_UNI_PCS_FLL_CNTRL1 */
			 0x864 0x1b 0x00 /* USB3_UNI_PCS_POWER_STATE_CONFIG2 */
			 0x80c 0x9f 0x00 /* USB3_UNI_PCS_TXMGN_V0 */
			 0x810 0x9f 0x00 /* USB3_UNI_PCS_TXMGN_V1 */
			 0x814 0xb5 0x00 /* USB3_UNI_PCS_TXMGN_V2 */
			 0x818 0x4c 0x00 /* USB3_UNI_PCS_TXMGN_V3 */
			 0x81c 0x64 0x00 /* USB3_UNI_PCS_TXMGN_V4 */
			 0x820 0x6a 0x00 /* USB3_UNI_PCS_TXMGN_LS */
			 0x824 0x15 0x00 /* USB3_UNI_PCS_TXDEEMPH_M6DB_V0 */
			 0x828 0x0d 0x00 /* USB3_UNI_PCS_TXDEEMPH_M3P5DB_V0 */
			 0x82c 0x15 0x00 /* USB3_UNI_PCS_TXDEEMPH_M6DB_V1 */
			 0x830 0x0d 0x00 /* USB3_UNI_PCS_TXDEEMPH_M3P5DB_V1 */
			 0x834 0x15 0x00 /* USB3_UNI_PCS_TXDEEMPH_M6DB_V2 */
			 0x838 0x0d 0x00 /* USB3_UNI_PCS_TXDEEMPH_M3P5DB_V2 */
			 0x83c 0x15 0x00 /* USB3_UNI_PCS_TXDEEMPH_M6DB_V3 */
			 0x840 0x0d 0x00 /* USB3_UNI_PCS_TXDEEMPH_M3P5DB_V3 */
			 0x844 0x15 0x00 /* USB3_UNI_PCS_TXDEEMPH_M6DB_V4 */
			 0x848 0x0d 0x00 /* USB3_UNI_PCS_TXDEEMPH_M3P5DB_V4 */
			 0x84c 0x15 0x00 /* USB3_UNI_PCS_TXDEEMPH_M6DB_LS */
			 0x850 0x0d 0x00 /* USB3_UNI_PCS_TXDEEMPH_M3P5DB_LS */
			 0x85c 0x02 0x00 /* USB3_UNI_PCS_RATE_SLEW_CNTRL */
			 0x8a0 0x04 0x00 /* PCS_PWRUP_RESET_DLY_TIME_AUXCLK */
			 0x88c 0x44 0x00 /* USB3_UNI_PCS_TSYNC_RSYNC_TIME */
			 0x880 0xd1 0x00 /* USB3_UNI_PCS_LOCK_DETECT_CONFIG1 */
			 0x884 0x1f 0x00 /* USB3_UNI_PCS_LOCK_DETECT_CONFIG2 */
			 0x888 0x47 0x00 /* USB3_UNI_PCS_LOCK_DETECT_CONFIG3 */
			 0x870 0xe7 0x00 /* USB3_UNI_PCS_RCVR_DTCT_DLY_P1U2_L */
			 0x874 0x03 0x00 /* USB3_UNI_PCS_RCVR_DTCT_DLY_P1U2_H */
			 0x878 0x40 0x00 /* USB3_UNI_PCS_RCVR_DTCT_DLY_U3_L */
			 0x87c 0x00 0x00 /* USB3_UNI_PCS_RCVR_DTCT_DLY_U3_H */
			 0x9d8 0xba 0x00 /* USB3_UNI_PCS_RX_SIGDET_LVL */
			 0x8b8 0x75 0x00 /* RXEQTRAINING_WAIT_TIME */
			 0x8b0 0x86 0x00 /* PCS_LFPS_TX_ECSTART_EQTLOCK */
			 0x8bc 0x13 0x00 /* PCS_RXEQTRAINING_RUN_TIME */
			 0xa0c 0x21 0x00 /* USB3_UNI_PCS_REFGEN_REQ_CONFIG1 */
			 0xa10 0x60 0x00 /* USB3_UNI_PCS_REFGEN_REQ_CONFIG2 */
			 0xffffffff 0xffffffff 0x00>;

		qcom,qmp-phy-reg-offset =
				<0x974 /* USB3_UNI_PCS_PCS_STATUS */
				 0x8d8 /* USB3_UNI_PCS_AUTONOMOUS_MODE_CTRL */
				 0x8dc /* USB3_UNI_PCS_LFPS_RXTERM_IRQ_CLEAR */
				 0x804 /* USB3_UNI_PCS_POWER_DOWN_CONTROL */
				 0x800 /* USB3_UNI_PCS_SW_RESET */
				 0x808>; /* USB3_UNI_PCS_START_CONTROL */

		clocks = <&clock_gcc GCC_USB3_SEC_PHY_AUX_CLK>,
			 <&clock_gcc GCC_USB3_SEC_PHY_PIPE_CLK>,
			 <&clock_rpmh RPMH_CXO_CLK>,
			 <&clock_gcc GCC_USB3_SEC_CLKREF_CLK>,
			 <&clock_gcc GCC_USB_PHY_CFG_AHB2PHY_CLK>;

		clock-names = "aux_clk", "pipe_clk", "ref_clk_src",
				"ref_clk", "cfg_ahb_clk";

		resets = <&clock_gcc GCC_USB3_PHY_SEC_BCR>,
			<&clock_gcc GCC_USB3PHY_PHY_SEC_BCR>;
		reset-names = "phy_reset", "phy_phy_reset";
		status = "disabled";
	};
};<|MERGE_RESOLUTION|>--- conflicted
+++ resolved
@@ -428,14 +428,10 @@
 			 0x254 /* QUSB2PHY_TEST1 */
 			 0x198 /* PLL_BIAS_CONTROL_2 */
 			 0x228 /* QUSB2PHY_SQ_CTRL1 */
-<<<<<<< HEAD
-			 0x22c>; /* QUSB2PHY_SQ_CTRL2 */
-		qcom,qusb-bias-ctrl2-default = <0x20>;
-=======
 			 0x22c /* QUSB2PHY_SQ_CTRL2 */
 			 0x27c>; /* QUSB2PHY_DEBUG_CTRL1 */
-
->>>>>>> 1905e4a3
+		qcom,qusb-bias-ctrl2-default = <0x20>;
+
 		qcom,qusb-phy-init-seq =
 			/* <value reg_offset> */
 			   <0x23 0x210 /* PWR_CTRL1 */

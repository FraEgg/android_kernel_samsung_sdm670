/*
 * Copyright (c) 2018, The Linux Foundation. All rights reserved.
 *
 * This program is free software; you can redistribute it and/or modify
 * it under the terms of the GNU General Public License version 2 and
 * only version 2 as published by the Free Software Foundation.
 *
 * This program is distributed in the hope that it will be useful,
 * but WITHOUT ANY WARRANTY; without even the implied warranty of
 * MERCHANTABILITY or FITNESS FOR A PARTICULAR PURPOSE.  See the
 * GNU General Public License for more details.
 */

#include "msm-audio-lpass.dtsi"
#include "msm8953-wsa881x.dtsi"

&msm_audio_ion {
	iommus = <&apps_iommu 0x2001 0x0>;
	qcom,smmu-sid-mask = /bits/ 64 <0xf>;
};

&soc {
	qcom,msm-audio-apr {
		compatible = "qcom,msm-audio-apr";
		msm_audio_apr_dummy {
			compatible = "qcom,msm-audio-apr-dummy";
		};
	};

	qcom,avtimer@c0a300c {
		compatible = "qcom,avtimer";
		reg = <0x0c0a300c 0x4>,
			<0x0c0a3010 0x4>;
		reg-names = "avtimer_lsb_addr", "avtimer_msb_addr";
		qcom,clk-div = <27>;
	};

	int_codec: sound {
		status = "okay";
		compatible = "qcom,msm8952-audio-codec";
		qcom,model = "msm8952-snd-card-mtp";
		reg = <0xc051000 0x4>,
			<0xc051004 0x4>,
			<0xc055000 0x4>,
			<0xc052000 0x4>;
		reg-names = "csr_gp_io_mux_mic_ctl",
			"csr_gp_io_mux_spkr_ctl",
			"csr_gp_io_lpaif_pri_pcm_pri_mode_muxsel",
			"csr_gp_io_mux_quin_ctl";

		qcom,msm-ext-pa = "primary";
		qcom,msm-mclk-freq = <9600000>;
		qcom,msm-mbhc-hphl-swh = <0>;
		qcom,msm-mbhc-gnd-swh = <0>;
		qcom,msm-hs-micbias-type = "external";
		qcom,msm-micbias1-ext-cap;

		qcom,audio-routing =
				"RX_BIAS", "MCLK",
				"SPK_RX_BIAS", "MCLK",
				"INT_LDO_H", "MCLK",
				"RX_I2S_CLK", "MCLK",
				"TX_I2S_CLK", "MCLK",
				"MIC BIAS External", "Handset Mic",
				"MIC BIAS External2", "Headset Mic",
				"MIC BIAS External", "Secondary Mic",
				"AMIC1", "MIC BIAS External",
				"AMIC2", "MIC BIAS External2",
				"AMIC3", "MIC BIAS External",
				"ADC1_IN", "ADC1_OUT",
				"ADC2_IN", "ADC2_OUT",
				"ADC3_IN", "ADC3_OUT",
				"PDM_IN_RX1", "PDM_OUT_RX1",
				"PDM_IN_RX2", "PDM_OUT_RX2",
				"PDM_IN_RX3", "PDM_OUT_RX3",
				"WSA_SPK OUT", "VDD_WSA_SWITCH",
				"SpkrMono WSA_IN", "WSA_SPK OUT";

		qcom,cdc-us-euro-gpios = <&tlmm 63 0>;
		qcom,cdc-us-eu-gpios = <&cdc_us_euro_sw>;
		qcom,pri-mi2s-gpios = <&cdc_pri_mi2s_gpios>;
		qcom,quin-mi2s-gpios = <&cdc_quin_mi2s_gpios>;

		asoc-platform = <&pcm0>, <&pcm1>, <&pcm2>, <&voip>, <&voice>,
				<&loopback>, <&compress>, <&hostless>,
				<&afe>, <&lsm>, <&routing>, <&pcm_noirq>;
		asoc-platform-names = "msm-pcm-dsp.0", "msm-pcm-dsp.1",
				"msm-pcm-dsp.2", "msm-voip-dsp",
				"msm-pcm-voice", "msm-pcm-loopback",
				"msm-compress-dsp", "msm-pcm-hostless",
				"msm-pcm-afe", "msm-lsm-client",
				"msm-pcm-routing", "msm-pcm-dsp-noirq";
		asoc-cpu = <&dai_pri_auxpcm>,
			<&dai_mi2s0>, <&dai_mi2s1>,
			<&dai_mi2s2>, <&dai_mi2s3>,
			<&dai_mi2s4>, <&dai_mi2s5>,
			<&sb_0_rx>, <&sb_0_tx>, <&sb_1_rx>, <&sb_1_tx>,
			<&sb_3_rx>, <&sb_3_tx>, <&sb_4_rx>, <&sb_4_tx>,
			<&bt_sco_rx>, <&bt_sco_tx>,
			<&int_fm_rx>, <&int_fm_tx>,
			<&afe_pcm_rx>, <&afe_pcm_tx>,
			<&afe_proxy_rx>, <&afe_proxy_tx>,
			<&incall_record_rx>, <&incall_record_tx>,
			<&incall_music_rx>, <&incall_music_2_rx>;

		asoc-cpu-names = "msm-dai-q6-auxpcm.1",
				"msm-dai-q6-mi2s.0", "msm-dai-q6-mi2s.1",
				"msm-dai-q6-mi2s.2", "msm-dai-q6-mi2s.3",
				"msm-dai-q6-mi2s.4", "msm-dai-q6-mi2s.6",
				"msm-dai-q6-dev.16384", "msmdai-q6-dev.16385",
				"msm-dai-q6-dev.16386", "msm-dai-q6-dev.16387",
				"msm-dai-q6-dev.16390", "msm-dai-q6-dev.16391",
				"msm-dai-q6-dev.16392", "msm-dai-q6-dev.16393",
				"msm-dai-q6-dev.12288", "msm-dai-q6-dev.12289",
				"msm-dai-q6-dev.12292", "msm-dai-q6-dev.12293",
				"msm-dai-q6-dev.224", "msm-dai-q6-dev.225",
				"msm-dai-q6-dev.241", "msm-dai-q6-dev.240",
				"msm-dai-q6-dev.32771", "msm-dai-q6-dev.32772",
				"msm-dai-q6-dev.32773", "msm-dai-q6-dev.32770";

		asoc-codec = <&stub_codec>, <&msm_digital_codec>,
				<&pmic_analog_codec>;
		asoc-codec-names = "msm-stub-codec.1", "msm-dig-codec",
					"analog-codec";
		asoc-wsa-codec-names = "wsa881x-i2c-codec.2-000f";
		asoc-wsa-codec-prefixes = "SpkrMono";
		msm-vdd-wsa-switch-supply = <&pm8937_l5>;
		qcom,msm-vdd-wsa-switch-voltage = <1800000>;
		qcom,msm-vdd-wsa-switch-current = <10000>;
	};

	cdc_us_euro_sw: msm_cdc_pinctrl_us_euro_sw {
		compatible = "qcom,msm-cdc-pinctrl";
		pinctrl-names = "aud_active", "aud_sleep";
		pinctrl-0 = <&cross_conn_det_act>;
		pinctrl-1 = <&cross_conn_det_sus>;
	};

	cdc_pri_mi2s_gpios: msm_cdc_pinctrl_pri {
		compatible = "qcom,msm-cdc-pinctrl";
		pinctrl-names = "aud_active", "aud_sleep";
		pinctrl-0 = <&cdc_pdm_lines_act &cdc_pdm_lines_2_act>;
		pinctrl-1 = <&cdc_pdm_lines_sus &cdc_pdm_lines_2_sus>;
	};

	cdc_quin_mi2s_gpios: msm_cdc_pinctrl_quin {
		compatible = "qcom,msm-cdc-pinctrl";
		pinctrl-names = "aud_active", "aud_sleep";
		pinctrl-0 = <&pri_tlmm_lines_act &pri_tlmm_ws_act>;
		pinctrl-1 = <&pri_tlmm_lines_sus &pri_tlmm_ws_sus>;
	};


	i2c@78b6000 {
		status = "okay";
		#address-cells = <1>;
		#size-cells = <0>;
		wsa881x_i2c_f: wsa881x-i2c-codec@f {
			status = "okay";
			compatible = "qcom,wsa881x-i2c-codec";
			reg = <0x0f>;
			qcom,wsa-analog-vi-gpio = <&wsa881x_analog_vi_gpio>;
			qcom,wsa-analog-clk-gpio = <&wsa881x_analog_clk_gpio>;
			qcom,wsa-analog-reset-gpio =
				<&wsa881x_analog_reset_gpio>;
		};
		wsa881x_i2c_45: wsa881x-i2c-codec@45 {
			status = "okay";
			compatible = "qcom,wsa881x-i2c-codec";
			reg = <0x45>;
		};
	};

	wsa881x_analog_vi_gpio: wsa881x_analog_vi_pctrl {
		compatible = "qcom,msm-cdc-pinctrl";
		pinctrl-names = "aud_active", "aud_sleep";
		pinctrl-0 = <&wsa_vi_on>;
		pinctrl-1 = <&wsa_vi_off>;
	};
	wsa881x_analog_clk_gpio: wsa881x_analog_clk_pctrl {
		compatible = "qcom,msm-cdc-pinctrl";
		pinctrl-names = "aud_active", "aud_sleep";
		pinctrl-0 = <&wsa_clk_on>;
		pinctrl-1 = <&wsa_clk_off>;
	};
	wsa881x_analog_reset_gpio: wsa881x_analog_reset_pctrl {
		compatible = "qcom,msm-cdc-pinctrl";
		pinctrl-names = "aud_active", "aud_sleep";
		pinctrl-0 = <&wsa_reset_on>;
		pinctrl-1 = <&wsa_reset_off>;
	};

	ext_codec: sound-9335 {
		status = "disabled";
		compatible = "qcom,msm8952-audio-slim-codec";
		qcom,model = "msm8952-tasha-snd-card";

		reg = <0xc051000 0x4>,
			<0xc051004 0x4>,
			<0xc055000 0x4>,
			<0xc052000 0x4>;
		reg-names = "csr_gp_io_mux_mic_ctl",
			"csr_gp_io_mux_spkr_ctl",
			"csr_gp_io_lpaif_pri_pcm_pri_mode_muxsel",
			"csr_gp_io_mux_quin_ctl";

		qcom,audio-routing =
			"AIF4 VI", "MCLK",
			"AIF4 VI", "MICBIAS_REGULATOR",
			"RX_BIAS", "MCLK",
			"MADINPUT", "MCLK",
			"AIF4 MAD", "MICBIAS_REGULATOR",
			"AMIC2", "MIC BIAS2",
			"MIC BIAS2", "Headset Mic",
			"AMIC3", "MIC BIAS2",
			"MIC BIAS2", "ANCRight Headset Mic",
			"AMIC4", "MIC BIAS2",
			"MIC BIAS2", "ANCLeft Headset Mic",
			"AMIC5", "MIC BIAS3",
			"MIC BIAS3", "Handset Mic",
			"AMIC6", "MIC BIAS4",
			"MIC BIAS4", "Analog Mic6",
			"DMIC0", "MIC BIAS1",
			"MIC BIAS1", "Digital Mic0",
			"DMIC1", "MIC BIAS1",
			"MIC BIAS1", "Digital Mic1",
			"DMIC2", "MIC BIAS3",
			"MIC BIAS3", "Digital Mic2",
			"DMIC3", "MIC BIAS3",
			"MIC BIAS3", "Digital Mic3",
			"DMIC4", "MIC BIAS4",
			"MIC BIAS4", "Digital Mic4",
			"DMIC5", "MIC BIAS4",
			"MIC BIAS4", "Digital Mic5",
			"MIC BIAS1", "MICBIAS_REGULATOR",
			"MIC BIAS2", "MICBIAS_REGULATOR",
			"MIC BIAS3", "MICBIAS_REGULATOR",
			"MIC BIAS4", "MICBIAS_REGULATOR",
			"SpkrLeft IN", "SPK1 OUT",
			"SpkrRight IN", "SPK2 OUT";

		qcom,tasha-mclk-clk-freq = <9600000>;
		qcom,cdc-us-euro-gpios = <&tlmm 63 0>;
		qcom,msm-mbhc-hphl-swh = <0>;
		qcom,msm-mbhc-gnd-swh = <0>;
		qcom,cdc-us-eu-gpios = <&cdc_us_euro_sw>;
		qcom,quin-mi2s-gpios = <&cdc_quin_mi2s_gpios>;

		asoc-platform = <&pcm0>, <&pcm1>, <&pcm2>, <&voip>, <&voice>,
				<&loopback>, <&compress>, <&hostless>,
<<<<<<< HEAD
				<&afe>, <&lsm>, <&routing>, <&cpe>, <&compr>,
=======
				<&afe>, <&lsm>, <&routing>, <&cpe>,
>>>>>>> a82a4f5c
				<&pcm_noirq>;
		asoc-platform-names = "msm-pcm-dsp.0", "msm-pcm-dsp.1",
				"msm-pcm-dsp.2", "msm-voip-dsp",
				"msm-pcm-voice", "msm-pcm-loopback",
				"msm-compress-dsp", "msm-pcm-hostless",
				"msm-pcm-afe", "msm-lsm-client",
				"msm-pcm-routing", "msm-cpe-lsm",
<<<<<<< HEAD
				"msm-compr-dsp", "msm-pcm-dsp-noirq";
=======
				"msm-pcm-dsp-noirq";
>>>>>>> a82a4f5c

		asoc-cpu = <&dai_pri_auxpcm>,
				<&dai_mi2s2>, <&dai_mi2s3>, <&dai_mi2s5>,
				<&sb_0_rx>, <&sb_0_tx>, <&sb_1_rx>, <&sb_1_tx>,
				<&sb_2_rx>, <&sb_2_tx>, <&sb_3_rx>, <&sb_3_tx>,
				<&sb_4_rx>, <&sb_4_tx>, <&sb_5_tx>,
				<&afe_pcm_rx>, <&afe_pcm_tx>,
				<&afe_proxy_rx>, <&afe_proxy_tx>,
				<&incall_record_rx>, <&incall_record_tx>,
				<&incall_music_rx>, <&incall_music_2_rx>,
				<&sb_5_rx>, <&bt_sco_rx>, <&bt_sco_tx>,
				<&int_fm_rx>, <&int_fm_tx>, <&sb_6_rx>;

		asoc-cpu-names = "msm-dai-q6-auxpcm.1",
				"msm-dai-q6-mi2s.2", "msm-dai-q6-mi2s.3",
				"msm-dai-q6-mi2s.5", "msm-dai-q6-dev.16384",
				"msm-dai-q6-dev.16385", "msm-dai-q6-dev.16386",
				"msm-dai-q6-dev.16387", "msm-dai-q6-dev.16388",
				"msm-dai-q6-dev.16389", "msm-dai-q6-dev.16390",
				"msm-dai-q6-dev.16391", "msm-dai-q6-dev.16392",
				"msm-dai-q6-dev.16393", "msm-dai-q6-dev.16395",
				"msm-dai-q6-dev.224", "msm-dai-q6-dev.225",
				"msm-dai-q6-dev.241", "msm-dai-q6-dev.240",
				"msm-dai-q6-dev.32771", "msm-dai-q6-dev.32772",
				"msm-dai-q6-dev.32773", "msm-dai-q6-dev.32770",
				"msm-dai-q6-dev.16394", "msm-dai-q6-dev.12288",
				"msm-dai-q6-dev.12289", "msm-dai-q6-dev.12292",
				"msm-dai-q6-dev.12293", "msm-dai-q6-dev.16396";

		asoc-codec = <&stub_codec>, <&hdmi_dba>;
		asoc-codec-names = "msm-stub-codec.1", "msm-hdmi-dba-codec-rx";

		qcom,wsa-max-devs = <2>;
		qcom,wsa-devs = <&wsa881x_211>, <&wsa881x_212>,
				<&wsa881x_213>, <&wsa881x_214>;
		qcom,wsa-aux-dev-prefix = "SpkrLeft", "SpkrRight",
				"SpkrLeft", "SpkrRight";
	};

	cpe: qcom,msm-cpe-lsm {
		compatible = "qcom,msm-cpe-lsm";
	};

	wcd9xxx_intc: wcd9xxx-irq {
		status = "disabled";
		compatible = "qcom,wcd9xxx-irq";
		interrupt-controller;
		#interrupt-cells = <1>;
		interrupt-parent = <&tlmm>;
		qcom,gpio-connect = <&tlmm 73 0>;
		pinctrl-names = "default";
		pinctrl-0 = <&wcd_intr_default>;
	};

	clock_audio: audio_ext_clk {
		status = "disabled";
		compatible = "qcom,audio-ref-clk";
		clock-names = "osr_clk";
		qcom,node_has_rpm_clock;
		#clock-cells = <1>;
		qcom,audio-ref-clk-gpio = <&pm8937_gpios 1 0>;
		clocks = <&clock_gcc clk_div_clk2>;
		pinctrl-0 = <&cdc_mclk2_sleep>;
		pinctrl-1 = <&cdc_mclk2_active>;
	};

	wcd_rst_gpio: msm_cdc_pinctrl@68 {
		status = "disabled";
		compatible = "qcom,msm-cdc-pinctrl";
		pinctrl-names = "aud_active", "aud_sleep";
		pinctrl-0 = <&cdc_reset_active>;
		pinctrl-1 = <&cdc_reset_sleep>;
	};
};

&slim_msm {
	status = "disabled";

	dai_slim: msm_dai_slim {
		status = "disabled";
		compatible = "qcom,msm-dai-slim";
		elemental-addr = [ff ff ff fe 17 02];
	};

	wcd9335: tasha_codec {
		status = "disabled";
		compatible = "qcom,tasha-slim-pgd";
		elemental-addr = [00 01 A0 01 17 02];

		qcom,cdc-slim-ifd = "tasha-slim-ifd";
		qcom,cdc-slim-ifd-elemental-addr = [00 00 A0 01 17 02];

		interrupt-parent = <&wcd9xxx_intc>;
		interrupts = <0 1 2 3 4 5 6 7 8 9 10 11 12 13 14 15 16
				17 18 19 20 21 22 23 24 25 26 27 28 29 30>;

		qcom,wcd-rst-gpio-node = <&wcd_rst_gpio>;

		clock-names = "wcd_clk", "wcd_native_clk";
		clocks = <&clock_audio clk_audio_pmi_clk>,
			<&clock_audio clk_audio_ap_clk2>;

		qcom,cdc-static-supplies =
				"cdc-vdd-buck",
				"cdc-buck-sido",
				"cdc-vdd-tx-h",
				"cdc-vdd-rx-h",
				"cdc-vdd-px";
		qcom,cdc-on-demand-supplies = "cdc-vdd-mic-bias";
		qcom,cdc-micbias1-mv = <1800>;
		qcom,cdc-micbias2-mv = <1800>;
		qcom,cdc-micbias3-mv = <1800>;
		qcom,cdc-micbias4-mv = <1800>;

		qcom,cdc-dmic-sample-rate = <2400000>;
		qcom,cdc-mclk-clk-rate = <9600000>;

		cdc-vdd-buck-supply = <&eldo2_pm8937>;
		qcom,cdc-vdd-buck-voltage = <1800000 1800000>;
		qcom,cdc-vdd-buck-current = <650000>;

		cdc-buck-sido-supply = <&eldo2_pm8937>;
		qcom,cdc-buck-sido-voltage = <1800000 1800000>;
		qcom,cdc-buck-sido-current = <250000>;

		cdc-vdd-tx-h-supply = <&pm8937_l5>;
		qcom,cdc-vdd-tx-h-voltage = <1800000 1800000>;
		qcom,cdc-vdd-tx-h-current = <25000>;

		cdc-vdd-rx-h-supply = <&pm8937_l5>;
		qcom,cdc-vdd-rx-h-voltage = <1800000 1800000>;
		qcom,cdc-vdd-rx-h-current = <25000>;

		cdc-vdd-px-supply = <&pm8937_l5>;
		qcom,cdc-vdd-px-voltage = <1800000 1800000>;
		qcom,cdc-vdd-px-current = <10000>;

		cdc-vdd-mic-bias-supply = <&pm8937_l13>;
		qcom,cdc-vdd-mic-bias-voltage = <3075000 3075000>;
		qcom,cdc-vdd-mic-bias-current = <15000>;
	};
};

&pm8937_1 {
	pmic_analog_codec: analog-codec@f000 {
		status = "okay";
		compatible = "qcom,pmic-analog-codec";
		reg = <0xf000 0x200>;
		#address-cells = <2>;
		#size-cells = <0>;
		interrupt-parent = <&spmi_bus>;
		interrupts = <0x1 0xf0 0x0 IRQ_TYPE_NONE>,
			<0x1 0xf0 0x1 IRQ_TYPE_NONE>,
			<0x1 0xf0 0x2 IRQ_TYPE_NONE>,
			<0x1 0xf0 0x3 IRQ_TYPE_NONE>,
			<0x1 0xf0 0x4 IRQ_TYPE_NONE>,
			<0x1 0xf0 0x5 IRQ_TYPE_NONE>,
			<0x1 0xf0 0x6 IRQ_TYPE_NONE>,
			<0x1 0xf0 0x7 IRQ_TYPE_NONE>,
			<0x1 0xf1 0x0 IRQ_TYPE_NONE>,
			<0x1 0xf1 0x1 IRQ_TYPE_NONE>,
			<0x1 0xf1 0x2 IRQ_TYPE_NONE>,
			<0x1 0xf1 0x3 IRQ_TYPE_NONE>,
			<0x1 0xf1 0x4 IRQ_TYPE_NONE>,
			<0x1 0xf1 0x5 IRQ_TYPE_NONE>;
		interrupt-names = "spk_cnp_int",
				"spk_clip_int",
				"spk_ocp_int",
				"ins_rem_det1",
				"but_rel_det",
				"but_press_det",
				"ins_rem_det",
				"mbhc_int",
				"ear_ocp_int",
				"hphr_ocp_int",
				"hphl_ocp_det",
				"ear_cnp_int",
				"hphr_cnp_int",
				"hphl_cnp_int";

		cdc-vdda-cp-supply = <&pm8937_s4>;
		qcom,cdc-vdda-cp-voltage = <2050000 2050000>;
		qcom,cdc-vdda-cp-current = <210000>;

		cdc-vdd-io-supply = <&pm8937_l5>;
		qcom,cdc-vdd-io-voltage = <1800000 1800000>;
		qcom,cdc-vdd-io-current = <5000>;

		cdc-vdd-pa-supply = <&pm8937_s4>;
		qcom,cdc-vdd-pa-voltage = <1900000 2050000>;
		qcom,cdc-vdd-pa-current = <260000>;

		cdc-vdd-mic-bias-supply = <&pm8937_l13>;
		qcom,cdc-vdd-mic-bias-voltage = <3075000 3075000>;
		qcom,cdc-vdd-mic-bias-current = <5000>;

		qcom,cdc-mclk-clk-rate = <9600000>;

		qcom,cdc-static-supplies = "cdc-vdd-io",
					"cdc-vdd-pa",
					"cdc-vdda-cp";

		qcom,cdc-on-demand-supplies = "cdc-vdd-mic-bias";

		msm_digital_codec: msm-dig-codec {
			compatible = "qcom,msm-digital-codec";
			reg = <0xc0f0000 0x0>;
		};
	};
};<|MERGE_RESOLUTION|>--- conflicted
+++ resolved
@@ -248,11 +248,7 @@
 
 		asoc-platform = <&pcm0>, <&pcm1>, <&pcm2>, <&voip>, <&voice>,
 				<&loopback>, <&compress>, <&hostless>,
-<<<<<<< HEAD
-				<&afe>, <&lsm>, <&routing>, <&cpe>, <&compr>,
-=======
 				<&afe>, <&lsm>, <&routing>, <&cpe>,
->>>>>>> a82a4f5c
 				<&pcm_noirq>;
 		asoc-platform-names = "msm-pcm-dsp.0", "msm-pcm-dsp.1",
 				"msm-pcm-dsp.2", "msm-voip-dsp",
@@ -260,11 +256,7 @@
 				"msm-compress-dsp", "msm-pcm-hostless",
 				"msm-pcm-afe", "msm-lsm-client",
 				"msm-pcm-routing", "msm-cpe-lsm",
-<<<<<<< HEAD
-				"msm-compr-dsp", "msm-pcm-dsp-noirq";
-=======
 				"msm-pcm-dsp-noirq";
->>>>>>> a82a4f5c
 
 		asoc-cpu = <&dai_pri_auxpcm>,
 				<&dai_mi2s2>, <&dai_mi2s3>, <&dai_mi2s5>,

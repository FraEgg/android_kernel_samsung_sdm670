/* Copyright (c) 2014-2018, 2020, The Linux Foundation. All rights reserved.
 *
 * This program is free software; you can redistribute it and/or modify
 * it under the terms of the GNU General Public License version 2 and
 * only version 2 as published by the Free Software Foundation.
 *
 * This program is distributed in the hope that it will be useful,
 * but WITHOUT ANY WARRANTY; without even the implied warranty of
 * MERCHANTABILITY or FITNESS FOR A PARTICULAR PURPOSE.  See the
 * GNU General Public License for more details.
 */

#include "msm8909.dtsi"
#include "msm8909-pinctrl.dtsi"
#include "msm8909-regulator.dtsi"
#include "msm8909-camera-sensor-mtp.dtsi"

&soc {
	/*
	 * DT node to add support for SMB135x charger and integrate
	 * with VM-BMS.
	 */
	i2c@78b8000 {
		smb1357_otg_vreg: smb1357-charger@57 {
			compatible = "qcom,smb1357-charger";
			reg = <0x57>;
			interrupt-parent = <&msm_gpio>;
			interrupts = <58 8>;
			pinctrl-names = "default";
			pinctrl-0 = <&smb_int_default>;

			qcom,bmd-algo-disabled;
			qcom,float-voltage-mv = <4200>;
			qcom,charging-timeout = <1536>;
			qcom,recharge-thresh-mv = <100>;
			regulator-name = "smb1357_otg_vreg";
			qcom,soft-vfloat-comp-disabled;
			qcom,thermal-mitigation = <1500 700 600 0>;

			qcom,bms-psy-name = "bms";

			/*
			 * Disable SMB1357 based charging termination as BMS
			 * controls charging.
			 */
			qcom,iterm-disabled;

			/*
			 * Disable charge inhibit feature to start chargin on
			 * charger insertion independent of battery voltage.
			 */
			qcom,inhibit-disabled;

			/* BMS is controlling charging/re-charge */
			qcom,bms-controlled-charging;

			/*
			 * To enable charger node:
			 * set status = "ok" and
			 * add 'qcom,use-external-charger' to pm8909_chg node
			 */
			status = "disabled";
		};
	};

	/*
	 * DT node to add support for SMB358 charger and integrate
	 * with VM-BMS.
	 */
	i2c@78b8000 {
	};

	i2c@78b9000 { /* BLSP1 QUP5 */
		synaptics@20 {
<<<<<<< HEAD
                        /*status = "disabled";*/
=======
>>>>>>> 3185b22a
			compatible = "synaptics,dsx-i2c";
			reg = <0x20>;
			interrupt-parent = <&msm_gpio>;
			interrupts = <13 0x2008>;

                        synaptics,irq-on-state = <0>;
                        synaptics,irq-flags = <0x2008>;
                        /*synaptics,resume-in-workqueue;
                        synaptics,x-flip;
                        synaptics,y-flip;*/


			avdd-supply = <&pm8909_l17>;
			vdd-supply = <&pm8909_l6>;
			/* pins used by touchscreen */
                        pinctrl-names = "pmx_ts_active",
				"pmx_ts_suspend","pmx_ts_release";
			pinctrl-0 = <&ts_int_active &ts_reset_active>;
			pinctrl-1 = <&ts_int_suspend &ts_reset_suspend>;
			pinctrl-2 = <&ts_release>;
			synaptics,irq-gpio = <&msm_gpio 13 0x2008>;
			synaptics,irq-on-state = <0>;
			synaptics,irq-flags = <0x2008>;

			synaptics,reset-gpio = <&msm_gpio 12 0x0>;
<<<<<<< HEAD

                        synaptics,reset-on-state = <0>;
                        synaptics,reset-active-ms = <20>;
                        synaptics,cap-button-codes = <139 158 172>;
                        /delete-property/ synaptics,disable-gpios;
                        /delete-property/ synaptics,display-coords;
                        /delete-property/ synaptics,panel-coords;

=======
			synaptics,reset-on-state = <0>;
			synaptics,reset-active-ms = <20>;
			synaptics,cap-button-codes = <139 158 172>;
			/delete-property/ synaptics,disable-gpios;
			/delete-property/ synaptics,display-coords;
			/delete-property/ synaptics,panel-coords;
>>>>>>> 3185b22a
		};
	};


	i2c@78b6000 { /* BLSP1 QUP2 */
		nq@28 {
			compatible = "qcom,nq-nci";
			reg = <0x28>;
			qcom,nq-irq = <&msm_gpio 21 0x00>;
			qcom,nq-ven = <&msm_gpio 20 0x00>;
			qcom,nq-firm = <&msm_gpio 45 0x00>;
			qcom,clk-src = "BBCLK2";
			interrupt-parent = <&msm_gpio>;
			interrupts = <21 0>;
			interrupt-names = "nfc_irq";
			pinctrl-names = "nfc_active","nfc_suspend";
			pinctrl-0 = <&nfc_int_active &nfc_disable_active>;
			pinctrl-1 = <&nfc_int_suspend &nfc_disable_suspend>;
			clocks = <&clock_rpm clk_bb_clk2_pin>;
			clock-names = "ref_clk";
		};
	};

<<<<<<< HEAD
        gen-vkeys {
                compatible = "qcom,gen-vkeys";
                label = "synaptics_dsx_i2c";
                qcom,disp-maxx = <719>;
                qcom,disp-maxy = <1279>;
                qcom,panel-maxx = <719>;
                qcom,panel-maxy = <1405>;
                qcom,key-codes = <158 139 172 217>;
        };
=======
	gen-vkeys {
		compatible = "qcom,gen-vkeys";
		label = "synaptics_dsx_i2c";
		qcom,disp-maxx = <719>;
		qcom,disp-maxy = <1279>;
		qcom,panel-maxx = <719>;
		qcom,panel-maxy = <1405>;
		qcom,key-codes = <158 139 172 217>;
	};
>>>>>>> 3185b22a

	gpio_keys {
		compatible = "gpio-keys";
		input-name = "gpio-keys";
		pinctrl-names = "default";
		pinctrl-0 = <&gpio_key_active>;

		camera_focus {
			label = "camera_focus";
			gpios = <&msm_gpio 91 0x1>;
			linux,input-type = <1>;
			linux,code = <0x210>;
			debounce-interval = <15>;
			linux,can-disable;
			gpio-key,wakeup;
		};

		camera_snapshot {
			label = "camera_snapshot";
			gpios = <&msm_gpio 92 0x1>;
			linux,input-type = <1>;
			linux,code = <0x2fe>;
			debounce-interval = <15>;
			linux,can-disable;
			gpio-key,wakeup;
		};

		vol_up {
			label = "volume_up";
			gpios = <&msm_gpio 90 0x1>;
			linux,input-type = <1>;
			linux,code = <115>;
			debounce-interval = <15>;
			linux,can-disable;
			gpio-key,wakeup;
		};
	};

	audio_codec_mtp: sound {
		compatible = "qcom,msm8952-audio-codec";
		qcom,model = "msm8909-snd-card";
		reg = <0x7702000 0x4>,
		      <0x7702004 0x4>,
		      <0x7702008 0x4>;
		reg-names = "csr_gp_io_mux_mic_ctl",
			    "csr_gp_io_mux_spkr_ctl",
			    "csr_gp_io_lpaif_pri_pcm_pri_mode_muxsel";

		qcom,msm-snd-card-id = <0>;
		qcom,msm-codec-type = "internal";
		qcom,msm-ext-pa = "primary";
		qcom,msm-mclk-freq = <9600000>;
		qcom,msm-mbhc-hphl-swh = <0>;
		qcom,msm-mbhc-gnd-swh = <0>;
		qcom,msm-hs-micbias-type = "internal";
		qcom,msm-micbias1-ext-cap;
		qcom,split-a2dp;
		qcom,audio-routing =
			"RX_BIAS", "MCLK",
			"SPK_RX_BIAS", "MCLK",
			"INT_LDO_H", "MCLK",
			"MIC BIAS External", "Handset Mic",
			"MIC BIAS Internal2", "Headset Mic",
			"MIC BIAS External", "Secondary Mic",
			"AMIC1", "MIC BIAS External",
			"AMIC2", "MIC BIAS Internal2",
			"AMIC3", "MIC BIAS External";
		qcom,msm-gpios =
			"pri_i2s",
			"us_eu_gpio";
		qcom,pinctrl-names =
			"all_off",
			"pri_i2s_act",
			"us_eu_gpio_act",
			"pri_i2s_us_eu_gpio_act";
		pinctrl-names =
			"all_off",
			"pri_i2s_act",
			"us_eu_gpio_act",
			"pri_i2s_us_eu_gpio_act";
                pinctrl-0 = <&cdc_pdm_lines_sus &cross_conn_det_sus>;
                pinctrl-1 = <&cdc_pdm_lines_act &cross_conn_det_sus>;
                pinctrl-2 = <&cdc_pdm_lines_sus &cross_conn_det_act>;
                pinctrl-3 = <&cdc_pdm_lines_act &cross_conn_det_act>;
		qcom,cdc-us-euro-gpios = <&msm_gpio 97 0>;
		asoc-platform = <&pcm0>, <&pcm1>, <&pcm2>, <&voip>, <&voice>,
				<&loopback>, <&compress>, <&hostless>,
				<&afe>, <&lsm>, <&routing>, <&lpa>,
				<&voice_svc>;
		asoc-platform-names = "msm-pcm-dsp.0", "msm-pcm-dsp.1",
				"msm-pcm-dsp.2", "msm-voip-dsp",
				"msm-pcm-voice", "msm-pcm-loopback",
				"msm-compress-dsp", "msm-pcm-hostless",
				"msm-pcm-afe", "msm-lsm-client",
				"msm-pcm-routing", "msm-pcm-lpa",
				"msm-voice-svc";
		asoc-cpu = <&dai_pri_auxpcm>,
				<&dai_mi2s0>, <&dai_mi2s1>, <&dai_mi2s2>,
				<&dai_mi2s3>, <&dai_mi2s4>, <&dai_mi2s5>,
				<&bt_sco_rx>, <&bt_sco_tx>, <&bt_a2dp_rx>,
				<&int_fm_rx>, <&int_fm_tx>, <&afe_pcm_rx>,
				<&afe_pcm_tx>, <&afe_proxy_rx>, <&afe_proxy_tx>,
				<&incall_record_rx>, <&incall_record_tx>,
				<&incall_music_rx>, <&incall_music_2_rx>;
		asoc-cpu-names = "msm-dai-q6-auxpcm.1",
				"msm-dai-q6-mi2s.0", "msm-dai-q6-mi2s.1",
				"msm-dai-q6-mi2s.2", "msm-dai-q6-mi2s.3",
				"msm-dai-q6-mi2s.4", "msm-dai-q6-mi2s.6",
				"msm-dai-q6-dev.12288", "msm-dai-q6-dev.12289",
				"msm-dai-q6-dev.12290", "msm-dai-q6-dev.12292",
				"msm-dai-q6-dev.12293", "msm-dai-q6-dev.224",
				"msm-dai-q6-dev.225", "msm-dai-q6-dev.241",
				"msm-dai-q6-dev.240", "msm-dai-q6-dev.32771",
				"msm-dai-q6-dev.32772", "msm-dai-q6-dev.32773",
				"msm-dai-q6-dev.32770";
		asoc-codec = <&stub_codec>, <&pm8909_conga_dig>;
		asoc-codec-names = "msm-stub-codec.1", "cajon_codec";
	};
};

&blsp1_uart1 {
	status = "ok";
	pinctrl-names = "default";
	pinctrl-0 = <&uart_console_sleep>;
};

/ {
	mtp_batterydata: qcom,battery-data {
		qcom,rpull-up-kohm = <100>;
		qcom,vref-batt-therm = <1800000>;
		#include "batterydata-palladium.dtsi"
	};
};

&qcom_rng {
	status = "okay";
};

&qcom_crypto {
	status = "okay";
};

&qcom_cedev {
	status = "okay";
};

&qcom_seecom {
	status = "okay";
};

&qcom_tzlog {
	status = "okay";
};

&qnand_1 {
	status = "ok";
};

&sdhc_1 {
	vdd-supply = <&pm8909_l8>;
	qcom,vdd-voltage-level = <2900000 2900000>;
	qcom,vdd-current-level = <200 400000>;

	vdd-io-supply = <&pm8909_l5>;
	qcom,vdd-io-always-on;
	qcom,vdd-io-lpm-sup;
	qcom,vdd-io-voltage-level = <1800000 1800000>;
	qcom,vdd-io-current-level = <200 60000>;

	pinctrl-names = "active", "sleep";
	pinctrl-0 = <&sdc1_clk_on &sdc1_cmd_on &sdc1_data_on>;
	pinctrl-1 = <&sdc1_clk_off &sdc1_cmd_off &sdc1_data_off>;

	qcom,bus-speed-mode = "HS200_1p8v", "DDR_1p8v";
	qcom,nonremovable;

	status = "ok";
};

&sdhc_2 {
	 #address-cells = <0>;
	interrupt-parent = <&sdhc_2>;
	interrupts = <0 1 2>;
	#interrupt-cells = <1>;
	interrupt-map-mask = <0xffffffff>;
	interrupt-map = <0 &intc 0 125 0
			1 &intc 0 221 0
			2 &msm_gpio 38 0>;
	interrupt-names = "hc_irq", "pwr_irq", "status_irq";
	cd-gpios = <&msm_gpio 38 0x1>;

	vdd-supply = <&pm8909_l11>;
	qcom,vdd-voltage-level = <1800000 2950000>;
	qcom,vdd-current-level = <15000 400000>;

	vdd-io-supply = <&pm8909_l12>;
	qcom,vdd-io-voltage-level = <1800000 2950000>;
	qcom,vdd-io-current-level = <200 50000>;

	pinctrl-names = "active", "sleep";
	pinctrl-0 = <&sdc2_clk_on &sdc2_cmd_on &sdc2_data_on &sdc2_cd_on>;
	pinctrl-1 = <&sdc2_clk_off &sdc2_cmd_off &sdc2_data_off &sdc2_cd_off>;

	status = "ok";
};

&i2c_1 { /* BLSP1 QUP1 */
};

&mdss_mdp {
	qcom,mdss-pref-prim-intf = "dsi";
};

&dsi_hx8394d_720_vid {
	qcom,mdss-dsi-bl-pmic-control-type = "bl_ctrl_pwm";
	qcom,mdss-dsi-bl-pmic-pwm-frequency = <100>;
	qcom,mdss-dsi-bl-pmic-bank-select = <0>;
	qcom,panel-supply-entries = <&dsi_panel_pwr_supply>;
};

<<<<<<< HEAD
&mdss_dsi0 {
	qcom,dsi-pref-prim-pan = <&dsi_hx8394d_720_vid>;
	pinctrl-names = "mdss_default", "mdss_sleep";
	pinctrl-0 = <&mdss_dsi_active &mdss_te_active>;
	pinctrl-1 = <&mdss_dsi_suspend &mdss_te_suspend>;

	qcom,platform-reset-gpio = <&msm_gpio 25 0>;
	qcom,platform-bklight-en-gpio = <&msm_gpio 37 0>;
};

=======
>>>>>>> 3185b22a
&msm_gpio {
	pmx_mdss {
		mdss_dsi_active: mdss_dsi_active {
			mux {
				pins = "gpio25", "gpio37";
			};
			config {
				pins = "gpio25", "gpio37";
			};
		};
		mdss_dsi_suspend: mdss_dsi_suspend {
			mux {
				pins = "gpio25", "gpio37";
			};
			config {
				pins = "gpio25", "gpio37";
			};
		};
	};
	pmx_mdss_te {
		mdss_te_active: mdss_te_active {
			mux {
				pins = "gpio24";
			};
			config {
				pins = "gpio24";
			};
		};
		mdss_te_suspend: mdss_te_suspend {
			mux {
				pins = "gpio24";
			};
			config {
				pins = "gpio24";
			};
		};
	};
	mpu6050_int_pin {
		mpu6050_default: mpu6050_default {
			mux {
				pins = "gpio96";
				function = "gpio";
			};
			config {
				pins = "gpio96";
				drive-dtrength = <6>;
				bias-pull-down;
			};
		};
		mpu6050_sleep: mpu6050_sleep {
			mux {
				pins = "gpio96";
				function = "gpio";
			};
			config {
				pins = "gpio96";
				drive-dtrength = <2>;
				bias-pull-down;
			};
		};
	};
	ak8963_int_pin {
		ak8963_default: ak8963_default {
			mux {
				pins = "gpio65";
				function = "gpio";
			};
			config {
				pins = "gpio65";
				drive-strength = <6>;
				bias-pull-up;
			};
		};
		ak8963_sleep: ak8963_sleep {
			mux {
				pins = "gpio65";
				function = "gpio";
			};
			config {
				pins = "gpio65";
				drive-strength = <2>;
				bias-pull-down;
			};
		};
	};
};

&mdss_dsi0 {
	qcom,dsi-pref-prim-pan = <&dsi_hx8394d_720_vid>;
	pinctrl-names = "mdss_default", "mdss_sleep";
	pinctrl-0 = <&mdss_dsi_active &mdss_te_active>;
	pinctrl-1 = <&mdss_dsi_suspend &mdss_te_suspend>;

	qcom,platform-reset-gpio = <&msm_gpio 25 0>;
	qcom,platform-bklight-en-gpio = <&msm_gpio 37 0>;
};<|MERGE_RESOLUTION|>--- conflicted
+++ resolved
@@ -72,10 +72,6 @@
 
 	i2c@78b9000 { /* BLSP1 QUP5 */
 		synaptics@20 {
-<<<<<<< HEAD
-                        /*status = "disabled";*/
-=======
->>>>>>> 3185b22a
 			compatible = "synaptics,dsx-i2c";
 			reg = <0x20>;
 			interrupt-parent = <&msm_gpio>;
@@ -101,23 +97,12 @@
 			synaptics,irq-flags = <0x2008>;
 
 			synaptics,reset-gpio = <&msm_gpio 12 0x0>;
-<<<<<<< HEAD
-
-                        synaptics,reset-on-state = <0>;
-                        synaptics,reset-active-ms = <20>;
-                        synaptics,cap-button-codes = <139 158 172>;
-                        /delete-property/ synaptics,disable-gpios;
-                        /delete-property/ synaptics,display-coords;
-                        /delete-property/ synaptics,panel-coords;
-
-=======
 			synaptics,reset-on-state = <0>;
 			synaptics,reset-active-ms = <20>;
 			synaptics,cap-button-codes = <139 158 172>;
 			/delete-property/ synaptics,disable-gpios;
 			/delete-property/ synaptics,display-coords;
 			/delete-property/ synaptics,panel-coords;
->>>>>>> 3185b22a
 		};
 	};
 
@@ -141,17 +126,6 @@
 		};
 	};
 
-<<<<<<< HEAD
-        gen-vkeys {
-                compatible = "qcom,gen-vkeys";
-                label = "synaptics_dsx_i2c";
-                qcom,disp-maxx = <719>;
-                qcom,disp-maxy = <1279>;
-                qcom,panel-maxx = <719>;
-                qcom,panel-maxy = <1405>;
-                qcom,key-codes = <158 139 172 217>;
-        };
-=======
 	gen-vkeys {
 		compatible = "qcom,gen-vkeys";
 		label = "synaptics_dsx_i2c";
@@ -161,7 +135,6 @@
 		qcom,panel-maxy = <1405>;
 		qcom,key-codes = <158 139 172 217>;
 	};
->>>>>>> 3185b22a
 
 	gpio_keys {
 		compatible = "gpio-keys";
@@ -382,7 +355,93 @@
 	qcom,panel-supply-entries = <&dsi_panel_pwr_supply>;
 };
 
-<<<<<<< HEAD
+&msm_gpio {
+	pmx_mdss {
+		mdss_dsi_active: mdss_dsi_active {
+			mux {
+				pins = "gpio25", "gpio37";
+			};
+			config {
+				pins = "gpio25", "gpio37";
+			};
+		};
+		mdss_dsi_suspend: mdss_dsi_suspend {
+			mux {
+				pins = "gpio25", "gpio37";
+			};
+			config {
+				pins = "gpio25", "gpio37";
+			};
+		};
+	};
+	pmx_mdss_te {
+		mdss_te_active: mdss_te_active {
+			mux {
+				pins = "gpio24";
+			};
+			config {
+				pins = "gpio24";
+			};
+		};
+		mdss_te_suspend: mdss_te_suspend {
+			mux {
+				pins = "gpio24";
+			};
+			config {
+				pins = "gpio24";
+			};
+		};
+	};
+	mpu6050_int_pin {
+		mpu6050_default: mpu6050_default {
+			mux {
+				pins = "gpio96";
+				function = "gpio";
+			};
+			config {
+				pins = "gpio96";
+				drive-dtrength = <6>;
+				bias-pull-down;
+			};
+		};
+		mpu6050_sleep: mpu6050_sleep {
+			mux {
+				pins = "gpio96";
+				function = "gpio";
+			};
+			config {
+				pins = "gpio96";
+				drive-dtrength = <2>;
+				bias-pull-down;
+			};
+		};
+	};
+	ak8963_int_pin {
+		ak8963_default: ak8963_default {
+			mux {
+				pins = "gpio65";
+				function = "gpio";
+			};
+			config {
+				pins = "gpio65";
+				drive-strength = <6>;
+				bias-pull-up;
+			};
+		};
+		ak8963_sleep: ak8963_sleep {
+			mux {
+				pins = "gpio65";
+				function = "gpio";
+			};
+			config {
+				pins = "gpio65";
+				drive-strength = <2>;
+				bias-pull-down;
+			};
+		};
+	};
+};
+
 &mdss_dsi0 {
 	qcom,dsi-pref-prim-pan = <&dsi_hx8394d_720_vid>;
 	pinctrl-names = "mdss_default", "mdss_sleep";
@@ -391,103 +450,4 @@
 
 	qcom,platform-reset-gpio = <&msm_gpio 25 0>;
 	qcom,platform-bklight-en-gpio = <&msm_gpio 37 0>;
-};
-
-=======
->>>>>>> 3185b22a
-&msm_gpio {
-	pmx_mdss {
-		mdss_dsi_active: mdss_dsi_active {
-			mux {
-				pins = "gpio25", "gpio37";
-			};
-			config {
-				pins = "gpio25", "gpio37";
-			};
-		};
-		mdss_dsi_suspend: mdss_dsi_suspend {
-			mux {
-				pins = "gpio25", "gpio37";
-			};
-			config {
-				pins = "gpio25", "gpio37";
-			};
-		};
-	};
-	pmx_mdss_te {
-		mdss_te_active: mdss_te_active {
-			mux {
-				pins = "gpio24";
-			};
-			config {
-				pins = "gpio24";
-			};
-		};
-		mdss_te_suspend: mdss_te_suspend {
-			mux {
-				pins = "gpio24";
-			};
-			config {
-				pins = "gpio24";
-			};
-		};
-	};
-	mpu6050_int_pin {
-		mpu6050_default: mpu6050_default {
-			mux {
-				pins = "gpio96";
-				function = "gpio";
-			};
-			config {
-				pins = "gpio96";
-				drive-dtrength = <6>;
-				bias-pull-down;
-			};
-		};
-		mpu6050_sleep: mpu6050_sleep {
-			mux {
-				pins = "gpio96";
-				function = "gpio";
-			};
-			config {
-				pins = "gpio96";
-				drive-dtrength = <2>;
-				bias-pull-down;
-			};
-		};
-	};
-	ak8963_int_pin {
-		ak8963_default: ak8963_default {
-			mux {
-				pins = "gpio65";
-				function = "gpio";
-			};
-			config {
-				pins = "gpio65";
-				drive-strength = <6>;
-				bias-pull-up;
-			};
-		};
-		ak8963_sleep: ak8963_sleep {
-			mux {
-				pins = "gpio65";
-				function = "gpio";
-			};
-			config {
-				pins = "gpio65";
-				drive-strength = <2>;
-				bias-pull-down;
-			};
-		};
-	};
-};
-
-&mdss_dsi0 {
-	qcom,dsi-pref-prim-pan = <&dsi_hx8394d_720_vid>;
-	pinctrl-names = "mdss_default", "mdss_sleep";
-	pinctrl-0 = <&mdss_dsi_active &mdss_te_active>;
-	pinctrl-1 = <&mdss_dsi_suspend &mdss_te_suspend>;
-
-	qcom,platform-reset-gpio = <&msm_gpio 25 0>;
-	qcom,platform-bklight-en-gpio = <&msm_gpio 37 0>;
 };
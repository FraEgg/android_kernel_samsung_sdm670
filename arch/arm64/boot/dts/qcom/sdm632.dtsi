--- conflicted
+++ resolved
@@ -833,12 +833,6 @@
 		<  768000000 5>,
 		<  787200000 6>;
 	#clock-cells = <1>;
-<<<<<<< HEAD
-=======
-};
-
-&apc_vreg {
-	status = "disabled";
 };
 
 &soc {
@@ -923,5 +917,4 @@
 				< 1785600 787200>;      /* TURBO */
 		};
 	};
->>>>>>> 934653d4
 };
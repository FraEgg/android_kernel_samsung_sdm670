/*
 * Copyright (c) 2018, The Linux Foundation. All rights reserved.
 *
 * This program is free software; you can redistribute it and/or modify
 * it under the terms of the GNU General Public License version 2 and
 * only version 2 as published by the Free Software Foundation.
 *
 * This program is distributed in the hope that it will be useful,
 * but WITHOUT ANY WARRANTY; without even the implied warranty of
 * MERCHANTABILITY or FITNESS FOR A PARTICULAR PURPOSE.  See the
 * GNU General Public License for more details.
 */

#include "msm8953.dtsi"
#include "sdm632-cpu.dtsi"
#include "sdm632-regulator.dtsi"

/ {
	model = "Qualcomm Technologies, Inc. SDM632";
	compatible = "qcom,sdm632";
	qcom,msm-id = <349 0x0>;
	qcom,msm-name = "SDM632";

	chosen {
		bootargs = "kpti=0";
	};
};

&clock_gcc_mdss {
	compatible = "qcom,gcc-mdss-sdm632";
};

&clock_gcc {
	compatible = "qcom,gcc-sdm632";
};

&clock_debug {
	compatible = "qcom,cc-debug-sdm632";
};

&soc {
	devfreq_spdm_cpu {
		status = "disabled";
	};

	devfreq_spdm_gov {
		status = "disabled";
	};
};

&clock_gcc_gfx {
	compatible = "qcom,gcc-gfx-sdm632";
	qcom,gfxfreq-corner =
		 <         0   0 >,
		 < 133330000   1 >,  /* Min SVS   */
		 < 216000000   2 >,  /* Low SVS   */
		 < 320000000   3 >,  /* SVS       */
		 < 400000000   4 >,  /* SVS Plus  */
		 < 510000000   5 >,  /* NOM       */
		 < 560000000   6 >,  /* Nom Plus  */
		 < 650000000   7 >,  /* Turbo     */
		 < 700000000   7 >,  /* Turbo     */
		 < 725000000   7 >;  /* Turbo     */
};

&thermal_zones {
	/delete-node/ camera-usr;
	/delete-node/ apc1-l2-usr;
	/delete-node/ apc0-cpu0-usr;
	/delete-node/ apc0-cpu1-usr;
	/delete-node/ apc0-cpu2-usr;
	/delete-node/ apc0-cpu3-usr;
	/delete-node/ apc0-l2-usr;
	/delete-node/ gpu0-usr;
	/delete-node/ gpu1-usr;
	/delete-node/ gpu1-step;
	/delete-node/ deca-cpu-max-step;
	/delete-node/ apc1-cpu0-step;
	/delete-node/ apc1-cpu1-step;
	/delete-node/ apc1-cpu2-step;
	/delete-node/ apc1-cpu3-step;
	/delete-node/ apc0-cpu0-step;
	/delete-node/ apc0-cpu1-step;
	/delete-node/ apc0-cpu2-step;
	/delete-node/ apc0-cpu3-step;
	/delete-node/ camera-lowf;
	/delete-node/ apc1-l2-lowf;
	/delete-node/ apc1-cpu0-lowf;
	/delete-node/ apc1-cpu1-lowf;
	/delete-node/ apc1-cpu2-lowf;
	/delete-node/ apc1-cpu3-lowf;
	/delete-node/ apc0-cpu0-lowf;
	/delete-node/ apc0-cpu1-lowf;
	/delete-node/ apc0-cpu2-lowf;
	/delete-node/ apc0-cpu3-lowf;
	/delete-node/ apc0-l2-lowf;
	/delete-node/ gpu0-lowf;
	/delete-node/ gpu1-lowf;
	/delete-node/ apc1-cpu0-usr;
	/delete-node/ apc1-cpu1-usr;
	/delete-node/ apc1-cpu2-usr;
	/delete-node/ apc1-cpu3-usr;

	case-therm-step {
		status = "disabled";
	};

	quiet-therm-step {
		status = "disabled";
	};

	video-usr {
		polling-delay-passive = <0>;
		polling-delay = <0>;
		thermal-governor = "user_space";
		thermal-sensors = <&tsens0 3>;
		trips {
			active-config0 {
				temperature = <125000>;
				hysteresis = <1000>;
				type = "passive";
			};
		};
	};

	apc1-mhm-usr {
		polling-delay-passive = <0>;
		polling-delay = <0>;
		thermal-sensors = <&tsens0 4>;
		thermal-governor = "user_space";
		trips {
			active-config0 {
				temperature = <125000>;
				hysteresis = <1000>;
				type = "passive";
			};
		};
	};

	apc1-cpu0-usr {
		polling-delay-passive = <0>;
		polling-delay = <0>;
		thermal-sensors = <&tsens0 5>;
		thermal-governor = "user_space";
		trips {
			active-config0 {
				temperature = <125000>;
				hysteresis = <1000>;
				type = "passive";
			};
		};
	};

	apc1-cpu1-usr {
		polling-delay-passive = <0>;
		polling-delay = <0>;
		thermal-sensors = <&tsens0 6>;
		thermal-governor = "user_space";
		trips {
			active-config0 {
				temperature = <125000>;
				hysteresis = <1000>;
				type = "passive";
			};
		};
	};

	apc1-cpu2-usr {
		polling-delay-passive = <0>;
		polling-delay = <0>;
		thermal-sensors = <&tsens0 7>;
		thermal-governor = "user_space";
		trips {
			active-config0 {
				temperature = <125000>;
				hysteresis = <1000>;
				type = "passive";
			};
		};
	};

	apc1-cpu3-usr {
		polling-delay-passive = <0>;
		polling-delay = <0>;
		thermal-sensors = <&tsens0 8>;
		thermal-governor = "user_space";
		trips {
			active-config0 {
				temperature = <125000>;
				hysteresis = <1000>;
				type = "passive";
			};
		};
	};

	apc1-l2-usr {
		polling-delay-passive = <0>;
		polling-delay = <0>;
		thermal-sensors = <&tsens0 9>;
		thermal-governor = "user_space";
		trips {
			active-config0 {
				temperature = <125000>;
				hysteresis = <1000>;
				type = "passive";
			};
		};
	};

	cpuss0-usr {
		polling-delay-passive = <0>;
		polling-delay = <0>;
		thermal-sensors = <&tsens0 13>;
		thermal-governor = "user_space";
		trips {
			active-config0 {
				temperature = <125000>;
				hysteresis = <1000>;
				type = "passive";
			};
		};
	};

	camera-usr {
		polling-delay-passive = <0>;
		polling-delay = <0>;
		thermal-sensors = <&tsens0 14>;
		thermal-governor = "user_space";
		trips {
			active-config0 {
				temperature = <125000>;
				hysteresis = <1000>;
				type = "passive";
			};
		};
	};

	gpu0-usr {
		polling-delay-passive = <0>;
		polling-delay = <0>;
		thermal-sensors = <&tsens0 15>;
		thermal-governor = "user_space";
		trips {
			active-config0 {
				temperature = <125000>;
				hysteresis = <1000>;
				type = "passive";
			};
		};
	};

	gpu0-step {
		polling-delay-passive = <250>;
		polling-delay = <0>;
		thermal-sensors = <&tsens0 15>;
		thermal-governor = "step_wise";

		trips {
			sdm632_gpu_trip0: gpu-trip0 {
				temperature = <95000>;
				hysteresis = <0>;
				type = "passive";
			};
		};
		cooling-maps {
			gpu_cdev0 {
				trip = <&sdm632_gpu_trip0>;
				cooling-device =
					<&msm_gpu THERMAL_NO_LIMIT
						THERMAL_NO_LIMIT>;
			};
		};
	};

	hepta-cpu-max-step {
		polling-delay-passive = <50>;
		polling-delay = <100>;
		thermal-governor = "step_wise";

		trips {
			sdm632_cpu_trip:cpu-trip {
				temperature = <95000>;
				hysteresis = <0>;
				type = "passive";
			};
		};

		cooling-maps {
			cpu0_cdev {
				trip = <&sdm632_cpu_trip>;
				cooling-device =
					<&CPU0 THERMAL_NO_LIMIT
						(THERMAL_MAX_LIMIT-1)>;
			};
			cpu1_cdev {
				trip = <&sdm632_cpu_trip>;
				cooling-device =
					<&CPU1 THERMAL_NO_LIMIT
						(THERMAL_MAX_LIMIT-1)>;
			};
			cpu2_cdev {
				trip = <&sdm632_cpu_trip>;
				cooling-device =
					<&CPU2 THERMAL_NO_LIMIT
						(THERMAL_MAX_LIMIT-1)>;
			};
			cpu3_cdev {
				trip = <&sdm632_cpu_trip>;
				cooling-device =
					<&CPU3 THERMAL_NO_LIMIT
						(THERMAL_MAX_LIMIT-1)>;
			};
			cpu4_cdev {
				trip = <&sdm632_cpu_trip>;
				cooling-device =
					<&CPU4 THERMAL_NO_LIMIT
						(THERMAL_MAX_LIMIT-1)>;
			};
			cpu5_cdev {
				trip = <&sdm632_cpu_trip>;
				cooling-device =
					<&CPU5 THERMAL_NO_LIMIT
						(THERMAL_MAX_LIMIT-1)>;
			};
			cpu6_cdev {
				trip = <&sdm632_cpu_trip>;
				cooling-device =
					<&CPU6 THERMAL_NO_LIMIT
						(THERMAL_MAX_LIMIT-1)>;
			};
			cpu7_cdev {
				trip = <&sdm632_cpu_trip>;
				cooling-device =
					<&CPU7 THERMAL_NO_LIMIT
						(THERMAL_MAX_LIMIT-1)>;
			};
		};
	};

	apc1-cpu0-step {
		polling-delay-passive = <0>;
		polling-delay = <0>;
		thermal-sensors = <&tsens0 5>;
		thermal-governor = "step_wise";
		trips {
			apc1_cpu0_trip: apc1-cpu0-trip {
				temperature = <105000>;
				hysteresis = <15000>;
				type = "passive";
			};
		};
		cooling-maps {
			cpu4_cdev {
				trip = <&apc1_cpu0_trip>;
				cooling-device =
					<&CPU4 THERMAL_MAX_LIMIT
						THERMAL_MAX_LIMIT>;
			};
		};
	};

	apc1-cpu1-step {
		polling-delay-passive = <0>;
		polling-delay = <0>;
		thermal-sensors = <&tsens0 6>;
		thermal-governor = "step_wise";
		trips {
			apc1_cpu1_trip: apc1-cpu1-trip {
				temperature = <105000>;
				hysteresis = <15000>;
				type = "passive";
			};
		};
		cooling-maps {
			cpu5_cdev {
				trip = <&apc1_cpu1_trip>;
				cooling-device =
					<&CPU5 THERMAL_MAX_LIMIT
						THERMAL_MAX_LIMIT>;
			};
		};
	};

	apc1-cpu2-step {
		polling-delay-passive = <0>;
		polling-delay = <0>;
		thermal-sensors = <&tsens0 7>;
		thermal-governor = "step_wise";
		trips {
			apc1_cpu2_trip: apc1-cpu2-trip {
				temperature = <105000>;
				hysteresis = <15000>;
				type = "passive";
			};
		};
		cooling-maps {
			cpu6_cdev {
				trip = <&apc1_cpu2_trip>;
				cooling-device =
					<&CPU6 THERMAL_MAX_LIMIT
						THERMAL_MAX_LIMIT>;
			};
		};
	};

	apc1-cpu3-step {
		polling-delay-passive = <0>;
		polling-delay = <0>;
		thermal-sensors = <&tsens0 8>;
		thermal-governor = "step_wise";
		trips {
			apc1_cpu3_trip: apc1-cpu3-trip {
				temperature = <105000>;
				hysteresis = <15000>;
				type = "passive";
			};
		};
		cooling-maps {
			cpu7_cdev {
				trip = <&apc1_cpu3_trip>;
				cooling-device =
					<&CPU7 THERMAL_MAX_LIMIT
						THERMAL_MAX_LIMIT>;
			};
		};
	};

	cpuss0-step {
		polling-delay-passive = <0>;
		polling-delay = <0>;
		thermal-sensors = <&tsens0 13>;
		thermal-governor = "step_wise";

		trips {
			cpuss0_trip: cpuss0-trip {
				temperature = <105000>;
				hysteresis = <15000>;
				type = "passive";
			};
		};
		cooling-maps {
			cpu0_cdev {
				trip = <&cpuss0_trip>;
				cooling-device =
					<&CPU0 THERMAL_MAX_LIMIT
						THERMAL_MAX_LIMIT>;
			};
			cpu1_cdev {
				trip = <&cpuss0_trip>;
				cooling-device =
					<&CPU1 THERMAL_MAX_LIMIT
						THERMAL_MAX_LIMIT>;
			};
			cpu2_cdev {
				trip = <&cpuss0_trip>;
				cooling-device =
					<&CPU2 THERMAL_MAX_LIMIT
						THERMAL_MAX_LIMIT>;
			};
			cpu3_cdev {
				trip = <&cpuss0_trip>;
				cooling-device =
					<&CPU3 THERMAL_MAX_LIMIT
						THERMAL_MAX_LIMIT>;
			};
		};
	};

	video-lowf {
		polling-delay-passive = <0>;
		polling-delay = <0>;
		thermal-governor = "low_limits_floor";
		thermal-sensors = <&tsens0 3>;
		tracks-low;

		trips {
			video_trip: video-trip {
				temperature = <5000>;
				hysteresis = <5000>;
				type = "passive";
			};
		};
		cooling-maps {
			cpu0_vdd_cdev {
				trip = <&video_trip>;
				cooling-device = <&CPU0 (THERMAL_MAX_LIMIT - 4)
						(THERMAL_MAX_LIMIT - 4)>;
			};
			gpu_vdd_cdev {
				trip = <&video_trip>;
				cooling-device = <&msm_gpu 2 2>;
			};
			cx_vdd_cdev {
				trip = <&video_trip>;
				cooling-device = <&cx_cdev 0 0>;
			};
			modem_vdd_cdev {
				trip = <&video_trip>;
				cooling-device = <&modem_vdd 0 0>;
			};
		};
	};

	apc1-mhm-low {
		polling-delay-passive = <0>;
		polling-delay = <0>;
		thermal-governor = "low_limits_floor";
		thermal-sensors = <&tsens0 4>;
		tracks-low;

		trips {
			sdm632_cpuss1_trip: cpuss1-trip {
				temperature = <5000>;
				hysteresis = <5000>;
				type = "passive";
			};
		};
		cooling-maps {
			cpu0_vdd_cdev {
				trip = <&sdm632_cpuss1_trip>;
				cooling-device = <&CPU0 (THERMAL_MAX_LIMIT - 4)
						(THERMAL_MAX_LIMIT - 4)>;
			};
			gpu_vdd_cdev {
				trip = <&sdm632_cpuss1_trip>;
				cooling-device = <&msm_gpu 2 2>;
			};
			cx_vdd_cdev {
				trip = <&sdm632_cpuss1_trip>;
				cooling-device = <&cx_cdev 0 0>;
			};
			modem_vdd_cdev {
				trip = <&sdm632_cpuss1_trip>;
				cooling-device = <&modem_vdd 0 0>;
			};
		};
	};

	apc1-cpu0-lowf {
		polling-delay-passive = <0>;
		polling-delay = <0>;
		thermal-governor = "low_limits_floor";
		thermal-sensors = <&tsens0 5>;
		tracks-low;
		trips {
			cpu4_trip: apc1-cpu0-trip {
				temperature = <5000>;
				hysteresis = <5000>;
				type = "passive";
			};
		};
		cooling-maps {
			cpu0_vdd_cdev {
				trip = <&cpu4_trip>;
				cooling-device = <&CPU0 (THERMAL_MAX_LIMIT - 4)
						(THERMAL_MAX_LIMIT - 4)>;
			};
			gpu_vdd_cdev {
				trip = <&cpu4_trip>;
				cooling-device = <&msm_gpu 2 2>;
			};
			cx_vdd_cdev {
				trip = <&cpu4_trip>;
				cooling-device = <&cx_cdev 0 0>;
			};
			modem_vdd_cdev {
				trip = <&cpu4_trip>;
				cooling-device = <&modem_vdd 0 0>;
			};
		};
	};

	apc1-cpu1-lowf {
		polling-delay-passive = <0>;
		polling-delay = <0>;
		thermal-governor = "low_limits_floor";
		thermal-sensors = <&tsens0 6>;
		tracks-low;
		trips {
			cpu5_trip: apc1-cpu0-trip {
				temperature = <5000>;
				hysteresis = <5000>;
				type = "passive";
			};
		};
		cooling-maps {
			cpu0_vdd_cdev {
				trip = <&cpu5_trip>;
				cooling-device = <&CPU0 (THERMAL_MAX_LIMIT - 4)
						(THERMAL_MAX_LIMIT - 4)>;
			};
			gpu_vdd_cdev {
				trip = <&cpu5_trip>;
				cooling-device = <&msm_gpu 2 2>;
			};
			cx_vdd_cdev {
				trip = <&cpu5_trip>;
				cooling-device = <&cx_cdev 0 0>;
			};
			modem_vdd_cdev {
				trip = <&cpu5_trip>;
				cooling-device = <&modem_vdd 0 0>;
			};
		};
	};

	apc1-cpu2-lowf {
		polling-delay-passive = <0>;
		polling-delay = <0>;
		thermal-governor = "low_limits_floor";
		thermal-sensors = <&tsens0 7>;
		tracks-low;
		trips {
			cpu6_trip: apc1-cpu2-trip {
				temperature = <5000>;
				hysteresis = <5000>;
				type = "passive";
			};
		};
		cooling-maps {
			cpu0_vdd_cdev {
				trip = <&cpu6_trip>;
				cooling-device = <&CPU0 (THERMAL_MAX_LIMIT - 4)
						(THERMAL_MAX_LIMIT - 4)>;
			};
			gpu_vdd_cdev {
				trip = <&cpu6_trip>;
				cooling-device = <&msm_gpu 2 2>;
			};
			cx_vdd_cdev {
				trip = <&cpu6_trip>;
				cooling-device = <&cx_cdev 0 0>;
			};
			modem_vdd_cdev {
				trip = <&cpu6_trip>;
				cooling-device = <&modem_vdd 0 0>;
			};
		};
	};

	apc1-cpu3-lowf {
		polling-delay-passive = <0>;
		polling-delay = <0>;
		thermal-governor = "low_limits_floor";
		thermal-sensors = <&tsens0 8>;
		tracks-low;
		trips {
			cpu7_trip: apc1-cpu3-trip {
				temperature = <5000>;
				hysteresis = <5000>;
				type = "passive";
			};
		};
		cooling-maps {
			cpu0_vdd_cdev {
				trip = <&cpu7_trip>;
				cooling-device = <&CPU0 (THERMAL_MAX_LIMIT - 4)
						(THERMAL_MAX_LIMIT - 4)>;
			};
			gpu_vdd_cdev {
				trip = <&cpu7_trip>;
				cooling-device = <&msm_gpu 2 2>;
			};
			cx_vdd_cdev {
				trip = <&cpu7_trip>;
				cooling-device = <&cx_cdev 0 0>;
			};
			modem_vdd_cdev {
				trip = <&cpu7_trip>;
				cooling-device = <&modem_vdd 0 0>;
			};
		};
	};

	apc1-l2-low {
		polling-delay-passive = <0>;
		polling-delay = <0>;
		thermal-governor = "low_limits_floor";
		thermal-sensors = <&tsens0 9>;
		tracks-low;

		trips {
			sdm632_cpuss0_trip: cpuss0-trip {
				temperature = <5000>;
				hysteresis = <5000>;
				type = "passive";
			};
		};
		cooling-maps {
			cpu0_vdd_cdev {
				trip = <&sdm632_cpuss0_trip>;
				cooling-device = <&CPU0 (THERMAL_MAX_LIMIT - 4)
						(THERMAL_MAX_LIMIT - 4)>;
			};
			gpu_vdd_cdev {
				trip = <&sdm632_cpuss0_trip>;
				cooling-device = <&msm_gpu 2 2>;
			};
			cx_vdd_cdev {
				trip = <&sdm632_cpuss0_trip>;
				cooling-device = <&cx_cdev 0 0>;
			};
			modem_vdd_cdev {
				trip = <&sdm632_cpuss0_trip>;
				cooling-device = <&modem_vdd 0 0>;
			};
		};
	};

	cpuss0-lowf {
		polling-delay-passive = <0>;
		polling-delay = <0>;
		thermal-governor = "low_limits_floor";
		thermal-sensors = <&tsens0 13>;
		tracks-low;

		trips {
			sdm632_cpuss3_trip: cpuss3-trip {
				temperature = <5000>;
				hysteresis = <5000>;
				type = "passive";
			};
		};
		cooling-maps {
			cpu0_vdd_cdev {
				trip = <&sdm632_cpuss3_trip>;
				cooling-device = <&CPU0 (THERMAL_MAX_LIMIT - 4)
						(THERMAL_MAX_LIMIT - 4)>;
			};
			gpu_vdd_cdev {
				trip = <&sdm632_cpuss3_trip>;
				cooling-device = <&msm_gpu 2 2>;
			};
			cx_vdd_cdev {
				trip = <&sdm632_cpuss3_trip>;
				cooling-device = <&cx_cdev 0 0>;
			};
			modem_vdd_cdev {
				trip = <&sdm632_cpuss3_trip>;
				cooling-device = <&modem_vdd 0 0>;
			};
		};
	};

	camera-lowf {
		polling-delay-passive = <0>;
		polling-delay = <0>;
		thermal-governor = "low_limits_floor";
		thermal-sensors = <&tsens0 14>;
		tracks-low;

		trips {
			sdm632_camera_trip: camera-trip {
				temperature = <5000>;
				hysteresis = <5000>;
				type = "passive";
			};
		};
		cooling-maps {
			cpu0_vdd_cdev {
				trip = <&sdm632_camera_trip>;
				cooling-device = <&CPU0 (THERMAL_MAX_LIMIT - 4)
						(THERMAL_MAX_LIMIT - 4)>;
			};
			gpu_vdd_cdev {
				trip = <&sdm632_camera_trip>;
				cooling-device = <&msm_gpu 2 2>;
			};
			cx_vdd_cdev {
				trip = <&sdm632_camera_trip>;
				cooling-device = <&cx_cdev 0 0>;
			};
			modem_vdd_cdev {
				trip = <&sdm632_camera_trip>;
				cooling-device = <&modem_vdd 0 0>;
			};
		};
	};

	gpu0-lowf {
		polling-delay-passive = <0>;
		polling-delay = <0>;
		thermal-governor = "low_limits_floor";
		thermal-sensors = <&tsens0 15>;
		tracks-low;

		trips {
			sdm632_gpu0_trip: gpu0-trip {
				temperature = <5000>;
				hysteresis = <5000>;
				type = "passive";
			};
		};
		cooling-maps {
			cpu0_vdd_cdev {
				trip = <&sdm632_gpu0_trip>;
				cooling-device = <&CPU0 (THERMAL_MAX_LIMIT - 4)
						(THERMAL_MAX_LIMIT - 4)>;
			};
			gpu_vdd_cdev {
				trip = <&sdm632_gpu0_trip>;
				cooling-device = <&msm_gpu 2 2>;
			};
			cx_vdd_cdev {
				trip = <&sdm632_gpu0_trip>;
				cooling-device = <&cx_cdev 0 0>;
			};
			modem_vdd_cdev {
				trip = <&sdm632_gpu0_trip>;
				cooling-device = <&modem_vdd 0 0>;
			};
		};
	};
};

&clock_cpu {
	/delete-property/ vdd-cl-supply;
	compatible = "qcom,cpu-clock-sdm632";
	reg =   <0xb114000  0x68>,
		<0xb014000  0x68>,
		<0xb011050  0x8>,
		<0xb111050  0x8>,
		<0xb1d1050  0x8>,
		<0xb011050  0x8>,
		<0xb111050  0x8>,
		<0x00a4124  0x8>;
	reg-names = "rcgwr-c0-base", "rcgwr-c1-base",
		    "apcs-c1-rcg-base", "apcs-c0-rcg-base",
		    "apcs-cci-rcg-base", "c1-mux",
		    "c0-mux", "efuse";
	qcom,num-clusters = <2>;
	vdd-c0-supply = <&apc0_pwrcl_vreg>;
	vdd-c1-supply = <&apc1_perfcl_vreg>;
	vdd-cci-supply = <&apc0_pwrcl_vreg>;
	clocks = <&clock_gcc clk_xo_a_clk_src>;
	clock-names = "xo_a";
	qcom,speed0-bin-v0-c0 =
		<          0 0>,
		<   614400000 1>,
		<   883200000 2>,
		<  1036800000 3>,
		<  1363200000 4>,
		<  1536000000 5>,
		<  1670400000 6>,
		<  1804800000 7>;
	qcom,speed0-bin-v0-c1 =
		<          0 0>,
		<   633600000 1>,
		<   902400000 2>,
		<  1094400000 3>,
		<  1401600000 4>,
		<  1555200000 5>,
		<  1804800000 6>;
	qcom,speed0-bin-v0-cci =
		<          0 0>,
		<  307200000 1>,
		<  403200000 2>,
		<  499200000 3>,
		<  691200000 4>,
		<  768000000 5>,
		<  787200000 6>;

	qcom,speed6-bin-v0-c0 =
		<          0 0>,
		<   614400000 1>,
		<   883200000 2>,
		<  1036800000 3>,
		<  1363200000 4>,
		<  1536000000 5>,
		<  1670400000 6>,
		<  1804800000 7>;
	qcom,speed6-bin-v0-c1 =
		<          0 0>,
		<   633600000 1>,
		<   902400000 2>,
		<  1094400000 3>,
		<  1401600000 4>,
		<  1555200000 5>,
		<  1804800000 6>;
	qcom,speed6-bin-v0-cci =
		<          0 0>,
		<  307200000 1>,
		<  403200000 2>,
		<  499200000 3>,
		<  691200000 4>,
		<  768000000 5>,
		<  787200000 6>;

	qcom,speed2-bin-v0-c0 =
		<          0 0>,
		<   614400000 1>,
		<   883200000 2>,
		<  1036800000 3>,
		<  1363200000 4>,
		<  1536000000 5>,
		<  1670400000 6>,
		<  1804800000 7>;
	qcom,speed2-bin-v0-c1 =
		<          0 0>,
		<   633600000 1>,
		<   902400000 2>,
		<  1094400000 3>,
		<  1401600000 4>,
		<  1555200000 5>,
		<  1804800000 6>,
		<  2016000000 7>;
	qcom,speed2-bin-v0-cci =
		<          0 0>,
		<  307200000 1>,
		<  403200000 2>,
		<  499200000 3>,
		<  691200000 4>,
		<  768000000 5>,
		<  787200000 6>;

	#clock-cells = <1>;
};

&soc {
	/delete-node/ qcom,msm-cpufreq;
	msm_cpufreq: qcom,msm-cpufreq {
		compatible = "qcom,msm-cpufreq";
		clock-names =
			"l2_clk",
			"cpu0_clk",
			"cpu4_clk";
		clocks =
			<&clock_cpu clk_cci_clk >,
			<&clock_cpu clk_pwr_clk >,
			<&clock_cpu clk_perf_clk >;

		qcom,governor-per-policy;

		qcom,cpufreq-table-0 =
			<  614400 >,
			<  883200 >,
			< 1036800 >,
			< 1363200 >,
			< 1536000 >,
			< 1670400 >,
			< 1804800 >;

		qcom,cpufreq-table-4 =
			<  633600 >,
			<  902400 >,
			< 1094400 >,
			< 1401600 >,
			< 1555200 >,
			< 1804800 >,
			< 1996200 >,
			< 2016000 >;
	};

	cci_cache: qcom,cci {
		compatible = "devfreq-simple-dev";
		clock-names = "devfreq_clk";
		clocks = <&clock_cpu clk_cci_clk >;
		governor = "cpufreq";
		freq-tbl-khz =
			<  307200 >,
			<  403200 >,
			<  499200 >,
			<  691200 >,
			<  768000 >,
			<  787200 >;
	};

	/delete-node/ devfreq-cpufreq;
	devfreq-cpufreq {
		mincpubw-cpufreq {
			target-dev = <&mincpubw>;
			cpu-to-dev-map-0 =
				<  614400 1611>,
				< 1363200 3221>,
				< 1804800 5859>;
			cpu-to-dev-map-4 =
				< 1094400 1611>,
				< 1401600 3221>,
				< 1804800 5859>,
				< 2016000 7104>;
		};

		cci-cpufreq {
			target-dev = <&cci_cache>;
			cpu-to-dev-map-0 =
				<  614400 307200>,      /* SVS   */
				<  883200 403200>,
				< 1036800 499200>,
				< 1363200 691200>,      /* NOM   */
				< 1536000 768000>,      /* NOM+  */
				< 1670400 787200>;      /* TURBO */
			cpu-to-dev-map-4 =
				<  633600 307200>,      /* SVS   */
				<  902400 403200>,
				< 1094400 499200>,	/* SVS   */
				< 1401600 691200>,      /* NOM   */
				< 1555200 768000>,      /* NOM+  */
				< 1804800 787200>;      /* TURBO */
		};
	};
};

&pm8953_vadc {
	pinctrl-0 = <&pa_therm1_default>;
	/delete-node/ chan@13;
};

&pm8953_mpps {
	/delete-node/ case_therm;
};

&thermal_zones {
	/delete-node/ case-therm-adc;
	/delete-node/ case-therm-step;
};

#include "sdm632-coresight.dtsi"

<<<<<<< HEAD
/* GPU Overrides*/
=======
/* GPU Overrides */
>>>>>>> d37f5c12
&msm_gpu {

	qcom,ca-target-pwrlevel = <4>;
	qcom,initial-pwrlevel = <5>;
	/delete-node/qcom,gpu-pwrlevels;

	/* Power levels */
	qcom,gpu-pwrlevels {
		#address-cells = <1>;
		#size-cells = <0>;

		compatible = "qcom,gpu-pwrlevels";
<<<<<<< HEAD
=======

>>>>>>> d37f5c12
		/* TURBO LD0 */
		qcom,gpu-pwrlevel@0 {
			reg = <0>;
			qcom,gpu-freq = <725000000>;
			qcom,bus-freq = <10>;
			qcom,bus-min = <10>;
			qcom,bus-max = <10>;
		};

		/* TURBO */
		qcom,gpu-pwrlevel@1 {
			reg = <1>;
			qcom,gpu-freq = <650000000>;
			qcom,bus-freq = <10>;
			qcom,bus-min = <10>;
			qcom,bus-max = <10>;
		};

		/* NOM+ */
		qcom,gpu-pwrlevel@2 {
			reg = <2>;
			qcom,gpu-freq = <560000000>;
			qcom,bus-freq = <10>;
			qcom,bus-min = <8>;
			qcom,bus-max = <10>;
		};

		/* NOM */
		qcom,gpu-pwrlevel@3 {
			reg = <3>;
			qcom,gpu-freq = <510000000>;
			qcom,bus-freq = <9>;
			qcom,bus-min = <6>;
			qcom,bus-max = <10>;
		};

		/* SVS+ */
		qcom,gpu-pwrlevel@4 {
			reg = <4>;
			qcom,gpu-freq = <400000000>;
			qcom,bus-freq = <7>;
			qcom,bus-min = <5>;
			qcom,bus-max = <8>;
		};

		/* SVS */
		qcom,gpu-pwrlevel@5 {
			reg = <5>;
			qcom,gpu-freq = <320000000>;
			qcom,bus-freq = <4>;
			qcom,bus-min = <2>;
			qcom,bus-max = <6>;
		};

		/* Low SVS */
		qcom,gpu-pwrlevel@6 {
			reg = <6>;
			qcom,gpu-freq = <216000000>;
<<<<<<< HEAD
			qcom,bus-freq = <3>;
			qcom,bus-min = <2>;
=======
			qcom,bus-freq = <1>;
			qcom,bus-min = <1>;
>>>>>>> d37f5c12
			qcom,bus-max = <4>;
		};

		qcom,gpu-pwrlevel@7 {
			reg = <7>;
			qcom,gpu-freq = <133300000>;
<<<<<<< HEAD
			qcom,bus-freq = <3>;
			qcom,bus-min = <1>;
			qcom,bus-max = <4>;
		};
=======
			qcom,bus-freq = <1>;
			qcom,bus-min = <1>;
			qcom,bus-max = <4>;
		};

>>>>>>> d37f5c12
		/* XO */
		qcom,gpu-pwrlevel@8 {
			reg = <8>;
			qcom,gpu-freq = <19200000>;
			qcom,bus-freq = <0>;
			qcom,bus-min = <0>;
			qcom,bus-max = <0>;
		};
	};
};<|MERGE_RESOLUTION|>--- conflicted
+++ resolved
@@ -1016,11 +1016,7 @@
 
 #include "sdm632-coresight.dtsi"
 
-<<<<<<< HEAD
-/* GPU Overrides*/
-=======
 /* GPU Overrides */
->>>>>>> d37f5c12
 &msm_gpu {
 
 	qcom,ca-target-pwrlevel = <4>;
@@ -1033,10 +1029,7 @@
 		#size-cells = <0>;
 
 		compatible = "qcom,gpu-pwrlevels";
-<<<<<<< HEAD
-=======
-
->>>>>>> d37f5c12
+
 		/* TURBO LD0 */
 		qcom,gpu-pwrlevel@0 {
 			reg = <0>;
@@ -1095,31 +1088,19 @@
 		qcom,gpu-pwrlevel@6 {
 			reg = <6>;
 			qcom,gpu-freq = <216000000>;
-<<<<<<< HEAD
 			qcom,bus-freq = <3>;
 			qcom,bus-min = <2>;
-=======
-			qcom,bus-freq = <1>;
-			qcom,bus-min = <1>;
->>>>>>> d37f5c12
 			qcom,bus-max = <4>;
 		};
 
 		qcom,gpu-pwrlevel@7 {
 			reg = <7>;
 			qcom,gpu-freq = <133300000>;
-<<<<<<< HEAD
 			qcom,bus-freq = <3>;
 			qcom,bus-min = <1>;
 			qcom,bus-max = <4>;
 		};
-=======
-			qcom,bus-freq = <1>;
-			qcom,bus-min = <1>;
-			qcom,bus-max = <4>;
-		};
-
->>>>>>> d37f5c12
+
 		/* XO */
 		qcom,gpu-pwrlevel@8 {
 			reg = <8>;

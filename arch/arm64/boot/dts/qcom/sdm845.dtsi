--- conflicted
+++ resolved
@@ -38,11 +38,7 @@
 		ufshc1 = &ufshc_mem; /* Embedded UFS slot */
 		ufshc2 = &ufshc_card; /* Removable UFS slot */
 		pci-domain0 = &pcie0;
-<<<<<<< HEAD
-		pci-domain0 = &pcie1;
-=======
 		pci-domain1 = &pcie1;
->>>>>>> 9ee708ea
 		sdhc2 = &sdhc_2; /* SDC2 SD card slot */
 	};
 

/*
 * Copyright (c) 2015-2019, The Linux Foundation. All rights reserved.
 *
 * This program is free software; you can redistribute it and/or modify
 * it under the terms of the GNU General Public License version 2 and
 * only version 2 as published by the Free Software Foundation.
 *
 * This program is distributed in the hope that it will be useful,
 * but WITHOUT ANY WARRANTY; without even the implied warranty of
 * MERCHANTABILITY or FITNESS FOR A PARTICULAR PURPOSE.  See the
 * GNU General Public License for more details.
 */

/dts-v1/;

#include "msm8953.dtsi"
#include "pmi8950.dtsi"
#include "msm8953-mtp.dtsi"
#include "msm8953-pmi8950.dtsi"

/ {
	model = "Qualcomm Technologies, Inc. MSM8953 + PMI8950 MTP";
	compatible = "qcom,msm8953-mtp", "qcom,msm8953", "qcom,mtp";
	qcom,board-id= <8 0>;
	qcom,pmic-id = <0x010016 0x010011 0x0 0x0>;
};

/{
	mtp_batterydata: qcom,battery-data {
		qcom,batt-id-range-pct = <15>;
		#include "batterydata-itech-3000mah.dtsi"
		#include "batterydata-ascent-3450mAh.dtsi"
	};
};

&qpnp_fg {
	qcom,battery-data = <&mtp_batterydata>;
};

&pmi_haptic{
	qcom,lra-auto-res-mode="qwd";
	qcom,lra-high-z="opt1";
	qcom,lra-res-cal-period = <0>;
	qcom,wave-play-rate-us = <4165>;
};

&qpnp_smbcharger {
	qcom,battery-data = <&mtp_batterydata>;
	qcom,chg-led-sw-controls;
	qcom,chg-led-support;
<<<<<<< HEAD
=======
	qcom,usbin-vadc = <&pmi8950_vadc>;
};
&cci {
	 qcom,camera@0 {
		qcom,led-flash-src = <&led_flash0>;
	};
>>>>>>> e7f634dd
};<|MERGE_RESOLUTION|>--- conflicted
+++ resolved
@@ -48,13 +48,5 @@
 	qcom,battery-data = <&mtp_batterydata>;
 	qcom,chg-led-sw-controls;
 	qcom,chg-led-support;
-<<<<<<< HEAD
-=======
 	qcom,usbin-vadc = <&pmi8950_vadc>;
-};
-&cci {
-	 qcom,camera@0 {
-		qcom,led-flash-src = <&led_flash0>;
-	};
->>>>>>> e7f634dd
 };
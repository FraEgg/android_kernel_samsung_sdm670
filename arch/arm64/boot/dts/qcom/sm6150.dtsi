 /* Copyright (c) 2018, The Linux Foundation.All rights reserved.
 *
 * This program is free software; you can redistribute it and/or modify
 * it under the terms of the GNU General Public License version 2 and
 * only version 2 as published by the Free Software Foundation.
 *
 * This program is distributed in the hope that it will be useful,
 * but WITHOUT ANY WARRANTY; without even the implied warranty of
 * MERCHANTABILITY or FITNESS FOR A PARTICULAR PURPOSE.  See the
 * GNU General Public License for more details.
 */

#include "skeleton64.dtsi"
#include <dt-bindings/interrupt-controller/arm-gic.h>
#include <dt-bindings/clock/qcom,aop-qmp.h>
#include <dt-bindings/clock/qcom,rpmh.h>
#include <dt-bindings/regulator/qcom,rpmh-regulator.h>
#include <dt-bindings/clock/qcom,gcc-sm6150.h>
#include <dt-bindings/clock/qcom,camcc-sm6150.h>
#include <dt-bindings/clock/qcom,cpucc-sm8150.h>
#include <dt-bindings/clock/qcom,dispcc-sm6150.h>
#include <dt-bindings/clock/qcom,gpucc-sm6150.h>
#include <dt-bindings/clock/qcom,videocc-sm6150.h>
#include <dt-bindings/soc/qcom,tcs-mbox.h>
#include <dt-bindings/spmi/spmi.h>
#include <dt-bindings/msm/msm-bus-ids.h>

#define MHZ_TO_MBPS(mhz, w) ((mhz * 1000000 * w) / (1024 * 1024))
#define BW_OPP_ENTRY(mhz, w) opp-mhz {opp-hz = /bits/ 64 <MHZ_TO_MBPS(mhz, w)>;}

/ {
	model = "Qualcomm Technologies, Inc. SM6150";
	compatible = "qcom,sm6150";
	qcom,msm-id = <355 0x0>;
	interrupt-parent = <&pdc>;

	aliases {
		ufshc1 = &ufshc_mem; /* Embedded UFS slot */
		serial0 = &qupv3_se0_2uart;
		sdhc1 = &sdhc_1; /* SDC1 eMMC slot */
		sdhc2 = &sdhc_2; /* SDC2 SD Card slot */
		spi0 = &qupv3_se4_spi;
		i2c0 = &qupv3_se5_i2c;
		i2c1 = &qupv3_se1_i2c;
		i2c2 = &qupv3_se3_i2c;
		hsuart0 = &qupv3_se7_4uart;
	};

	cpus {
		#address-cells = <2>;
		#size-cells = <0>;

		CPU0: cpu@0 {
			device_type = "cpu";
			compatible = "arm,armv8";
			reg = <0x0 0x0>;
			enable-method = "psci";
			capacity-dmips-mhz = <1024>;
			sched-energy-costs = <&CPU_COST_0 &CLUSTER_COST_0>;
			cache-size = <0x8000>;
			next-level-cache = <&L2_0>;
			qcom,lmh-dcvs = <&lmh_dcvs0>;
			#cooling-cells = <2>;
			L2_0: l2-cache {
			      compatible = "arm,arch-cache";
			      cache-size = <0x10000>;
			      cache-level = <2>;
			      next-level-cache = <&L3_0>;

				L3_0: l3-cache {
				      compatible = "arm,arch-cache";
				      cache-size = <0x100000>;
				      cache-level = <3>;
				};
			};

			L1_I_0: l1-icache {
				compatible = "arm,arch-cache";
				qcom,dump-size = <0x8800>;
			};

			L1_D_0: l1-dcache {
				compatible = "arm,arch-cache";
				qcom,dump-size = <0x9000>;
			};

			L2_TLB_0: l2-tlb {
				qcom,dump-size = <0x5000>;
			};
		};

		CPU1: cpu@100 {
			device_type = "cpu";
			compatible = "arm,armv8";
			reg = <0x0 0x100>;
			enable-method = "psci";
			capacity-dmips-mhz = <1024>;
			sched-energy-costs = <&CPU_COST_0 &CLUSTER_COST_0>;
			cache-size = <0x8000>;
			next-level-cache = <&L2_100>;
			qcom,lmh-dcvs = <&lmh_dcvs0>;
			#cooling-cells = <2>;
			L2_100: l2-cache {
			      compatible = "arm,arch-cache";
			      cache-size = <0x10000>;
			      cache-level = <2>;
			      next-level-cache = <&L3_0>;
			};

			L1_I_100: l1-icache {
				compatible = "arm,arch-cache";
				qcom,dump-size = <0x8800>;
			};

			L1_D_100: l1-dcache {
				compatible = "arm,arch-cache";
				qcom,dump-size = <0x9000>;
			};

			L2_TLB_100: l1-tlb {
				qcom,dump-size = <0x5000>;
			};
		};


		CPU2: cpu@200 {
			device_type = "cpu";
			compatible = "arm,armv8";
			reg = <0x0 0x200>;
			enable-method = "psci";
			capacity-dmips-mhz = <1024>;
			sched-energy-costs = <&CPU_COST_0 &CLUSTER_COST_0>;
			cache-size = <0x8000>;
			next-level-cache = <&L2_200>;
			qcom,lmh-dcvs = <&lmh_dcvs0>;
			#cooling-cells = <2>;
			L2_200: l2-cache {
			      compatible = "arm,arch-cache";
			      cache-size = <0x10000>;
			      cache-level = <2>;
			      next-level-cache = <&L3_0>;
			};

			L1_I_200: l1-icache {
				compatible = "arm,arch-cache";
				qcom,dump-size = <0x8800>;
			};

			L1_D_200: l1-dcache {
				compatible = "arm,arch-cache";
				qcom,dump-size = <0x9000>;
			};

			L2_TLB_200: l1-tlb {
				qcom,dump-size = <0x5000>;
			};
		};

		CPU3: cpu@300 {
			device_type = "cpu";
			compatible = "arm,armv8";
			reg = <0x0 0x300>;
			enable-method = "psci";
			capacity-dmips-mhz = <1024>;
			sched-energy-costs = <&CPU_COST_0 &CLUSTER_COST_0>;
			cache-size = <0x8000>;
			next-level-cache = <&L2_300>;
			qcom,lmh-dcvs = <&lmh_dcvs0>;
			#cooling-cells = <2>;
			L2_300: l2-cache {
			      compatible = "arm,arch-cache";
			      cache-size = <0x10000>;
			      cache-level = <2>;
			      next-level-cache = <&L3_0>;
			};

			L1_I_300: l1-icache {
				compatible = "arm,arch-cache";
				qcom,dump-size = <0x8800>;
			};

			L1_D_300: l1-dcache {
				compatible = "arm,arch-cache";
				qcom,dump-size = <0x9000>;
			};

			L2_TLB_300: l1-tlb {
				qcom,dump-size = <0x5000>;
			};
		};

		CPU4: cpu@400 {
			device_type = "cpu";
			compatible = "arm,armv8";
			reg = <0x0 0x400>;
			enable-method = "psci";
			capacity-dmips-mhz = <1024>;
			sched-energy-costs = <&CPU_COST_0 &CLUSTER_COST_0>;
			cache-size = <0x8000>;
			next-level-cache = <&L2_400>;
			qcom,lmh-dcvs = <&lmh_dcvs0>;
			#cooling-cells = <2>;
			L2_400: l2-cache {
			      compatible = "arm,arch-cache";
			      cache-size = <0x10000>;
			      cache-level = <2>;
			      next-level-cache = <&L3_0>;
			};

			L1_I_400: l1-icache {
				compatible = "arm,arch-cache";
				qcom,dump-size = <0x8800>;
			};

			L1_D_400: l1-dcache {
				compatible = "arm,arch-cache";
				qcom,dump-size = <0x9000>;
			};

			L2_TLB_400: l1-tlb {
				qcom,dump-size = <0x5000>;
			};
		};

		CPU5: cpu@500 {
			device_type = "cpu";
			compatible = "arm,armv8";
			reg = <0x0 0x500>;
			enable-method = "psci";
			capacity-dmips-mhz = <1024>;
			sched-energy-costs = <&CPU_COST_0 &CLUSTER_COST_0>;
			cache-size = <0x8000>;
			next-level-cache = <&L2_500>;
			qcom,lmh-dcvs = <&lmh_dcvs0>;
			#cooling-cells = <2>;
			L2_500: l2-cache {
			      compatible = "arm,arch-cache";
			      cache-size = <0x10000>;
			      cache-level = <2>;
			      next-level-cache = <&L3_0>;
			};

			L1_I_500: l1-icache {
				compatible = "arm,arch-cache";
				qcom,dump-size = <0x8800>;
			};

			L1_D_500: l1-dcache {
				compatible = "arm,arch-cache";
				qcom,dump-size = <0x9000>;
			};

			L2_TLB_500: l1-tlb {
				qcom,dump-size = <0x5000>;
			};
		};

		CPU6: cpu@600 {
			device_type = "cpu";
			compatible = "arm,armv8";
			reg = <0x0 0x600>;
			enable-method = "psci";
			capacity-dmips-mhz = <1740>;
			sched-energy-costs = <&CPU_COST_1 &CLUSTER_COST_1>;
			cache-size = <0x10000>;
			next-level-cache = <&L2_600>;
			qcom,lmh-dcvs = <&lmh_dcvs1>;
			#cooling-cells = <2>;
			L2_600: l2-cache {
			      compatible = "arm,arch-cache";
			      cache-size = <0x40000>;
			      cache-level = <2>;
			      next-level-cache = <&L3_0>;
			      qcom,dump-size = <0x48000>;
			};

			L1_I_600: l1-icache {
				compatible = "arm,arch-cache";
				qcom,dump-size = <0x11000>;
			};

			L1_D_600: l1-dcache {
				compatible = "arm,arch-cache";
				qcom,dump-size = <0x12000>;
			};

			L1_ITLB_600: l1-itlb {
				qcom,dump-size = <0x300>;
			};

			L1_DTLB_600: l1-dtlb {
				qcom,dump-size = <0x480>;
			};

			L2_TLB_600: l2-tlb {
				qcom,dump-size = <0x7800>;
			};
		};

		CPU7: cpu@700 {
			device_type = "cpu";
			compatible = "arm,armv8";
			reg = <0x0 0x700>;
			enable-method = "psci";
			capacity-dmips-mhz = <1740>;
			sched-energy-costs = <&CPU_COST_1 &CLUSTER_COST_1>;
			cache-size = <0x10000>;
			next-level-cache = <&L2_700>;
			qcom,lmh-dcvs = <&lmh_dcvs1>;
			#cooling-cells = <2>;
			L2_700: l2-cache {
			      compatible = "arm,arch-cache";
			      cache-size = <0x40000>;
			      cache-level = <2>;
			      next-level-cache = <&L3_0>;
			      qcom,dump-size = <0x48000>;
			};

			L1_I_700: l1-icache {
				compatible = "arm,arch-cache";
				qcom,dump-size = <0x11000>;
			};

			L1_D_700: l1-dcache {
				compatible = "arm,arch-cache";
				qcom,dump-size = <0x12000>;
			};

			L1_ITLB_700: l1-itlb {
				qcom,dump-size = <0x300>;
			};

			L1_DTLB_700: l1-dtlb {
				qcom,dump-size = <0x480>;
			};

			L2_TLB_700: l2-tlb {
				qcom,dump-size = <0x7800>;
			};
		};

		cpu-map {
			cluster0 {
				core0 {
					cpu = <&CPU0>;
				};

				core1 {
					cpu = <&CPU1>;
				};

				core2 {
					cpu = <&CPU2>;
				};

				core3 {
					cpu = <&CPU3>;
				};

				core4 {
					cpu = <&CPU4>;
				};

				core5 {
					cpu = <&CPU5>;
				};

			};

			cluster1 {
				core0 {
					cpu = <&CPU6>;
				};

				core1 {
					cpu = <&CPU7>;
				};
			};
		};
	};

	energy_costs: energy-costs {
		compatible = "sched-energy";

		CPU_COST_0: core-cost0 {
			busy-cost-data = <
				300000	24
				576000	25
				748800	31
				1017600	54
				1209600	78
				1363200	105
				1516800	116
				1593600	139
				1708800	168
				1804800	178
			>;
			idle-cost-data = <
				16 12 8 6
			>;
		};

		CPU_COST_1: core-cost1 {
			busy-cost-data = <
				300000	180
				652800	236
				768000	273
				979200	446
				1017600	462
				1209600	662
				1363200	894
				1516800	989
				1708800	1276
				1900800	1652
				2016000	2040
				2112000	2242
				2208000	2713
			>;
			idle-cost-data = <
				100 80 60 40
			>;
		};

		CLUSTER_COST_0: cluster-cost0 {
			busy-cost-data = <
				300000	8
				576000	8
				748800	9
				1017600	12
				1209600	15
				1363200	18
				1516800	21
				1593600	22
				1708800	23
				1804800	24
			>;
			idle-cost-data = <
				4 3 2 1
			>;
		};

		CLUSTER_COST_1: cluster-cost1 {
			busy-cost-data = <
				300000	28
				652800	35
				768000	36
				979200	48
				1017600	59
				1209600	73
				1363200	86
				1516800	88
				1708800	96
				1900800	103
				2016000	107
				2112000	112
				2208000	120
			>;
			idle-cost-data = <
				4 3 2 1
			>;
		};
	};

	psci {
		compatible = "arm,psci-1.0";
		method = "smc";
	};

	chosen {
		bootargs = "rcupdate.rcu_expedited=1 rcu_nocbs=0-7";
	};

	soc: soc { };

	firmware: firmware {
		android {
			compatible = "android,firmware";
			vbmeta {
				compatible = "android,vbmeta";
				parts = "vbmeta,boot,system,vendor,dtbo";
			};
			fstab {
				compatible = "android,fstab";
				vendor {
					compatible = "android,vendor";
					dev = "/dev/block/platform/soc/1d84000.ufshc/by-name/vendor";
					type = "ext4";
					mnt_flags = "ro,barrier=1,discard";
					fsmgr_flags = "wait,slotselect,avb";
					status = "ok";
				};
			};
		};
	};

	reserved-memory {
		#address-cells = <2>;
		#size-cells = <2>;
		ranges;

		hyp_region: hyp_region@85700000 {
			compatible = "removed-dma-pool";
			no-map;
			reg = <0 0x85700000 0 0x600000>;
		};

		xbl_aop_mem: xbl_aop_mem@85e00000 {
			compatible = "removed-dma-pool";
			no-map;
			reg = <0x0 0x85e00000 0x0 0x1ff000>;
		};

		sec_apps_mem: sec_apps_region@85fff000 {
			compatible = "removed-dma-pool";
			no-map;
			reg = <0x0 0x85fff000 0x0 0x1000>;
		};

		smem_region: smem@86000000 {
			compatible = "removed-dma-pool";
			no-map;
			reg = <0x0 0x86000000 0x0 0x200000>;
		};

		removed_region: removed_region@86200000 {
			compatible = "removed-dma-pool";
			no-map;
			reg = <0 0x86200000 0 0x2d00000>;
		};

		pil_camera_mem: camera_region@8ab00000 {
			compatible = "removed-dma-pool";
			no-map;
			reg = <0 0x8ab00000 0 0x500000>;
		};

		pil_modem_mem: modem_region@8b000000 {
			compatible = "removed-dma-pool";
			no-map;
			reg = <0 0x8b000000 0 0x7e00000>;
		};

		pil_video_mem: pil_video_region@92e00000 {
			compatible = "removed-dma-pool";
			no-map;
			reg = <0 0x92e00000 0 0x500000>;
		};

		wlan_msa_mem: wlan_msa_region@93300000 {
			compatible = "removed-dma-pool";
			no-map;
			reg = <0 0x93300000 0 0x100000>;
		};

		pil_cdsp_mem: cdsp_regions@93400000 {
			compatible = "removed-dma-pool";
			no-map;
			reg = <0 0x93400000 0 0x800000>;
		};

		pil_adsp_mem: pil_adsp_region@93c00000 {
			compatible = "removed-dma-pool";
			no-map;
			reg = <0 0x93c00000 0 0x1e00000>;
		};

		pil_ipa_fw_mem: ips_fw_region@0x95a00000 {
			compatible = "removed-dma-pool";
			no-map;
			reg = <0 0x95a00000 0 0x10000>;
		};

		pil_ipa_gsi_mem: ipa_gsi_region@0x95a10000 {
			compatible = "removed-dma-pool";
			no-map;
			reg = <0 0x95a10000 0 0x5000>;
		};

		pil_gpu_mem: gpu_region@0x95a15000 {
			compatible = "removed-dma-pool";
			no-map;
			reg = <0 0x95a15000 0 0x2000>;
		};

		qseecom_mem: qseecom_region@0x9e400000 {
			compatible = "shared-dma-pool";
			no-map;
			reg = <0 0x9e400000 0 0x1400000>;
		};

		adsp_mem: adsp_region {
			compatible = "shared-dma-pool";
			alloc-ranges = <0 0x00000000 0 0xffffffff>;
			reusable;
			alignment = <0 0x400000>;
			size = <0 0x800000>;
		};

		sdsp_mem: sdsp_region {
			compatible = "shared-dma-pool";
			alloc-ranges = <0 0x00000000 0 0xffffffff>;
			reusable;
			alignment = <0 0x400000>;
			size = <0 0x400000>;
		};

		qseecom_ta_mem: qseecom_ta_region {
			compatible = "shared-dma-pool";
			alloc-ranges = <0 0x00000000 0 0xffffffff>;
			reusable;
			alignment = <0 0x400000>;
			size = <0 0x1000000>;
		};

		sp_mem: sp_region {  /* SPSS-HLOS ION shared mem */
			compatible = "shared-dma-pool";
			alloc-ranges = <0 0x00000000 0 0xffffffff>; /* 32-bit */
			reusable;
			alignment = <0 0x400000>;
			size = <0 0x800000>;
		};

		secure_display_memory: secure_display_region {
			compatible = "shared-dma-pool";
			alloc-ranges = <0 0x00000000 0 0xffffffff>;
			reusable;
			alignment = <0 0x400000>;
			size = <0 0x5c00000>;
		};

		cont_splash_memory: cont_splash_region@9c000000 {
			reg = <0x0 0x9c000000 0x0 0x02400000>;
			label = "cont_splash_region";
		};

		dump_mem: mem_dump_region {
			compatible = "shared-dma-pool";
			reusable;
			size = <0 0x2400000>;
		};

		/* global autoconfigured region for contiguous allocations */
		linux,cma {
			compatible = "shared-dma-pool";
			alloc-ranges = <0 0x00000000 0 0xffffffff>;
			reusable;
			alignment = <0 0x400000>;
			size = <0 0x2000000>;
			linux,cma-default;
		};
	};

	mtp_batterydata: qcom,battery-data {
		qcom,batt-id-range-pct = <15>;
		#include "qg-batterydata-alium-3600mah.dtsi"
		#include "qg-batterydata-mlp356477-2800mah.dtsi"
	};
};

&soc {
	#address-cells = <1>;
	#size-cells = <1>;
	ranges = <0 0 0 0xffffffff>;
	compatible = "simple-bus";

	intc: interrupt-controller@17a00000 {
		compatible = "arm,gic-v3";
		#interrupt-cells = <3>;
		interrupt-controller;
		#redistributor-regions = <1>;
		redistributor-stride = <0x0 0x20000>;
		reg = <0x17a00000 0x10000>,     /* GICD */
		      <0x17a60000 0x100000>;    /* GICR * 8 */
		interrupts = <1 9 4>;
		interrupt-parent = <&intc>;
	};

	pdc: interrupt-controller@b220000{
		compatible = "qcom,pdc-sm6150";
		reg = <0xb220000 0x400>;
		#interrupt-cells = <3>;
		interrupt-parent = <&intc>;
		interrupt-controller;
	};

	timer {
		compatible = "arm,armv8-timer";
		interrupts = <1 1 0xf08>,
			     <1 2 0xf08>,
			     <1 3 0xf08>,
			     <1 0 0xf08>;
		clock-frequency = <19200000>;
	};

	timer@0x17c20000{
		#address-cells = <1>;
		#size-cells = <1>;
		ranges;
		compatible = "arm,armv7-timer-mem";
		reg = <0x17c20000 0x1000>;
		clock-frequency = <19200000>;

		frame@0x17c21000 {
			frame-number = <0>;
			interrupts = <0 8 0x4>,
				     <0 6 0x4>;
			reg = <0x17c21000 0x1000>,
			      <0x17c22000 0x1000>;
		};

		frame@17c23000 {
			frame-number = <1>;
			interrupts = <0 9 0x4>;
			reg = <0x17c23000 0x1000>;
			status = "disabled";
		};

		frame@17c25000 {
			frame-number = <2>;
			interrupts = <0 10 0x4>;
			reg = <0x17c25000 0x1000>;
			status = "disabled";
		};

		frame@17c27000 {
			frame-number = <3>;
			interrupts = <0 11 0x4>;
			reg = <0x17c27000 0x1000>;
			status = "disabled";
		};

		frame@17c29000 {
			frame-number = <4>;
			interrupts = <0 12 0x4>;
			reg = <0x17c29000 0x1000>;
			status = "disabled";
		};

		frame@17c2b000 {
			frame-number = <5>;
			interrupts = <0 13 0x4>;
			reg = <0x17c2b000 0x1000>;
			status = "disabled";
		};

		frame@17c2d000 {
			frame-number = <6>;
			interrupts = <0 14 0x4>;
			reg = <0x17c2d000 0x1000>;
			status = "disabled";
		};
	};

	clocks {
		sleep_clk: sleep-clk {
			compatible = "fixed-clock";
			clock-frequency = <32000>;
			clock-output-names = "chip_sleep_clk";
			#clock-cells = <1>;
		};
	};

	clock_rpmh: qcom,rpmhclk {
		compatible = "qcom,rpmh-clk-sm6150";
		mboxes = <&apps_rsc 0>;
		mbox-names = "apps";
		#clock-cells = <1>;
	};

	clock_aop: qcom,aopclk {
		compatible = "qcom,aop-qmp-clk";
		#clock-cells = <1>;
		mboxes = <&qmp_aop 0>;
		mbox-names = "qdss_clk";
	};

	clock_gcc: qcom,gcc@100000 {
		compatible = "qcom,gcc-sm6150", "syscon";
		reg = <0x100000 0x1f0000>;
		reg-names = "cc_base";
		vdd_cx-supply = <&VDD_CX_LEVEL>;
		vdd_cx_ao-supply = <&VDD_CX_LEVEL_AO>;
		#clock-cells = <1>;
		#reset-cells = <1>;
	};

	clock_videocc: qcom,videocc@ab00000 {
		compatible = "qcom,videocc-sm6150", "syscon";
		reg = <0xab00000 0x10000>;
		reg-names = "cc_base";
		vdd_cx-supply = <&VDD_CX_LEVEL>;
		#clock-cells = <1>;
		#reset-cells = <1>;
	};

	clock_camcc: qcom,camcc@ad00000 {
		compatible = "qcom,camcc-sm6150", "syscon";
		reg = <0xad00000 0x10000>;
		reg-names = "cc_base";
		vdd_cx-supply = <&VDD_CX_LEVEL>;
		vdd_mx-supply = <&VDD_MX_LEVEL>;
		#clock-cells = <1>;
		#reset-cells = <1>;
	};

	clock_dispcc: qcom,dispcc@af00000 {
		compatible = "qcom,dispcc-sm6150", "syscon";
		reg = <0xaf00000 0x20000>;
		reg-names = "cc_base";
		vdd_cx-supply = <&VDD_CX_LEVEL>;
		#clock-cells = <1>;
		#reset-cells = <1>;
	};

	clock_gpucc: qcom,gpupcc@5090000 {
		compatible = "qcom,gpucc-sm6150", "syscon";
		reg = <0x5090000 0x9000>;
		reg-names = "cc_base";
		vdd_cx-supply = <&VDD_CX_LEVEL>;
		vdd_mx-supply = <&VDD_MX_LEVEL>;
		#clock-cells = <1>;
		#reset-cells = <1>;
	};

	cpucc_debug: syscon@182a0018 {
		compatible = "syscon";
		reg = <0x182a0018 0x4>;
	};

<<<<<<< HEAD
=======
	mccc_debug: syscon@90b0000 {
		compatible = "syscon";
		reg = <0x90b0000 0x1000>;
	};

>>>>>>> 753e04cd
	clock_cpucc: qcom,cpucc@18321000 {
		compatible = "qcom,clk-cpu-osm-sm6150";
		reg = <0x18321000 0x1400>,
			<0x18323000 0x1400>,
			<0x18325800 0x1400>;
		reg-names = "osm_l3_base", "osm_pwrcl_base",
			"osm_perfcl_base";
		l3-devs = <&cpu0_cpu_l3_lat &cpu6_cpu_l3_lat
			&cdsp_cdsp_l3_lat &msm_gpu>;
		#clock-cells = <1>;
	};

	clock_debugcc: qcom,cc-debug {
		compatible = "qcom,debugcc-sm6150";
		qcom,gcc = <&clock_gcc>;
		qcom,videocc = <&clock_videocc>;
		qcom,camcc = <&clock_camcc>;
		qcom,dispcc = <&clock_dispcc>;
		qcom,gpucc = <&clock_gpucc>;
		qcom,cpucc = <&cpucc_debug>;
<<<<<<< HEAD
=======
		qcom,mccc = <&mccc_debug>;
>>>>>>> 753e04cd
		clock-names = "cxo";
		clocks = <&clock_rpmh RPMH_CXO_CLK>;
		#clock-cells = <1>;
	};

	cpu_pmu: cpu-pmu {
		compatible = "arm,armv8-pmuv3";
		qcom,irq-is-percpu;
		interrupts = <1 5 4>;
	};

	dsu_pmu@0 {
		compatible = "arm,dsu-pmu";
		interrupts = <GIC_SPI 50 IRQ_TYPE_LEVEL_HIGH>;
		cpus = <&CPU0>, <&CPU1>, <&CPU2>, <&CPU3>,
			<&CPU4>, <&CPU5>, <&CPU6>, <&CPU7>;
	};

	qcom,msm-imem@146aa000 {
		compatible = "qcom,msm-imem";
		reg = <0x146aa000 0x1000>;
		ranges = <0x0 0x146aa000 0x1000>;
		#address-cells = <1>;
		#size-cells = <1>;

		mem_dump_table@10 {
			compatible = "qcom,msm-imem-mem_dump_table";
			reg = <0x10 8>;
		};

		restart_reason@65c {
			compatible = "qcom,msm-imem-restart_reason";
			reg = <0x65c 4>;
		};

		dload_type@1c {
			compatible = "qcom,msm-imem-dload-type";
			reg = <0x1c 0x4>;
		};

		boot_stats@6b0 {
			compatible = "qcom,msm-imem-boot_stats";
			reg = <0x6b0 32>;
		};

		kaslr_offset@6d0 {
			compatible = "qcom,msm-imem-kaslr_offset";
			reg = <0x6d0 12>;
		};

		pil@94c {
			compatible = "qcom,msm-imem-pil";
			reg = <0x94c 200>;
		};

		diag_dload@c8 {
			compatible = "qcom,msm-imem-diag-dload";
			reg = <0xc8 200>;
		};
	};

	restart@c264000 {
		compatible = "qcom,pshold";
		reg = <0xc264000 0x4>,
		      <0x1fd3000 0x4>;
		reg-names = "pshold-base", "tcsr-boot-misc-detect";
	};

	qcom,mpm2-sleep-counter@0xc221000 {
		compatible = "qcom,mpm2-sleep-counter";
		reg = <0xc221000 0x1000>;
		clock-frequency = <32768>;
	};

	qcom,sps {
		compatible = "qcom,msm-sps-4k";
		qcom,pipe-attr-ee;
	};

	gpi_dma0: qcom,gpi-dma@0x800000 {
		#dma-cells = <5>;
		compatible = "qcom,gpi-dma";
		reg = <0x800000 0x60000>;
		reg-names = "gpi-top";
		interrupts = <0 244 0>, <0 245 0>, <0 246 0>, <0 247 0>,
			     <0 248 0>, <0 249 0>, <0 250 0>, <0 251 0>;
		qcom,ev-factor = <2>;
		qcom,max-num-gpii = <8>;
		qcom,gpii-mask = <0x0f>;
		iommus = <&apps_smmu 0x00d6 0x0>;
		qcom,smmu-cfg = <0x1>;
		qcom,iova-range = <0x0 0x100000 0x0 0x100000>;
		status = "ok";
	};

	gpi_dma1: qcom,gpi-dma@0xa00000 {
		#dma-cells = <5>;
		compatible = "qcom,gpi-dma";
		reg = <0xa00000 0x60000>;
		reg-names = "gpi-top";
		interrupts = <0 279 0>, <0 280 0>, <0 281 0>, <0 282 0>,
			     <0 283 0>, <0 284 0>, <0 293 0>, <0 294 0>;
		qcom,ev-factor = <2>;
		qcom,max-num-gpii = <8>;
		qcom,gpii-mask = <0x0f>;
		qcom,smmu-cfg = <0x1>;
		qcom,iova-range = <0x0 0x100000 0x0 0x100000>;
		iommus = <&apps_smmu 0x0376 0x0>;
		status = "ok";
	};

	aop-msg-client {
		compatible = "qcom,debugfs-qmp-client";
		mboxes = <&qmp_aop 0>;
		mbox-names = "aop";
	};

	qcom,msm-rtb {
		compatible = "qcom,msm-rtb";
		qcom,rtb-size = <0x100000>;
	};

	wdog: qcom,wdt@17c10000{
		compatible = "qcom,msm-watchdog";
		reg = <0x17c10000 0x1000>;
		reg-names = "wdt-base";
		interrupts = <0 0 0>, <0 1 0>;
		qcom,bark-time = <11000>;
		qcom,pet-time = <9360>;
		qcom,ipi-ping;
		qcom,wakeup-enable;
		qcom,scandump-sizes = <0x10100 0x10100 0x10100 0x10100
				       0x10100 0x10100 0x25900 0x25900>;
	};

	qcom,chd_sliver {
		compatible = "qcom,core-hang-detect";
		label = "silver";
		qcom,threshold-arr = <0x18000058 0x18010058
				      0x18020058 0x18030058
				      0x18040058 0x18050058>;
		qcom,config-arr = <0x18000060 0x18010060
				   0x18020060 0x18030060
				   0x18040060 0x18050060>;
	};

	qcom,chd_gold {
		compatible = "qcom,core-hang-detect";
		label = "gold";
		qcom,threshold-arr = <0x18060058 0x18070058>;
		qcom,config-arr = <0x18060060 0x18070060>;
	};

	kryo-erp {
		compatible = "arm,arm64-kryo-cpu-erp";
		interrupts = <1 6 4>,
			     <0 35 4>;

		interrupt-names = "l1-l2-faultirq",
				  "l3-scu-faultirq";
	};

	qcom,ghd {
		compatible = "qcom,gladiator-hang-detect-v3";
		qcom,threshold-arr = <0x17e0041C>;
		qcom,config-reg = <0x17e00434>;
	};

	cpuss_dump {
		compatible = "qcom,cpuss-dump";

		qcom,l1_i_cache0 {
			qcom,dump-node = <&L1_I_0>;
			qcom,dump-id = <0x60>;
		};

		qcom,l1_i_cache100 {
			qcom,dump-node = <&L1_I_100>;
			qcom,dump-id = <0x61>;
		};

		qcom,l1_i_cache200 {
			qcom,dump-node = <&L1_I_200>;
			qcom,dump-id = <0x62>;
		};

		qcom,l1_i_cache300 {
			qcom,dump-node = <&L1_I_300>;
			qcom,dump-id = <0x63>;
		};

		qcom,l1_i_cache400 {
			qcom,dump-node = <&L1_I_400>;
			qcom,dump-id = <0x64>;
		};

		qcom,l1_i_cache500 {
			qcom,dump-node = <&L1_I_500>;
			qcom,dump-id = <0x65>;
		};

		qcom,l1_i_cache600 {
			qcom,dump-node = <&L1_I_600>;
			qcom,dump-id = <0x66>;
		};

		qcom,l1_i_cache700 {
			qcom,dump-node = <&L1_I_700>;
			qcom,dump-id = <0x67>;
		};

		qcom,l1_d_cache0 {
			qcom,dump-node = <&L1_D_0>;
			qcom,dump-id = <0x80>;
		};

		qcom,l1_d_cache100 {
			qcom,dump-node = <&L1_D_100>;
			qcom,dump-id = <0x81>;
		};

		qcom,l1_d_cache200 {
			qcom,dump-node = <&L1_D_200>;
			qcom,dump-id = <0x82>;
		};

		qcom,l1_d_cache300 {
			qcom,dump-node = <&L1_D_300>;
			qcom,dump-id = <0x83>;
		};

		qcom,l1_d_cache400 {
			qcom,dump-node = <&L1_D_400>;
			qcom,dump-id = <0x84>;
		};

		qcom,l1_d_cache500 {
			qcom,dump-node = <&L1_D_500>;
			qcom,dump-id = <0x85>;
		};

		qcom,l1_d_cache600 {
			qcom,dump-node = <&L1_D_600>;
			qcom,dump-id = <0x86>;
		};

		qcom,l1_d_cache700 {
			qcom,dump-node = <&L1_D_700>;
			qcom,dump-id = <0x87>;
		};

		qcom,l1_i_tlb_dump600 {
			qcom,dump-node = <&L1_ITLB_600>;
			qcom,dump-id = <0x26>;
		};

		qcom,l1_i_tlb_dump700 {
			qcom,dump-node = <&L1_ITLB_700>;
			qcom,dump-id = <0x27>;
		};

		qcom,l1_d_tlb_dump600 {
			qcom,dump-node = <&L1_DTLB_600>;
			qcom,dump-id = <0x46>;
		};

		qcom,l1_d_tlb_dump700 {
			qcom,dump-node = <&L1_DTLB_700>;
			qcom,dump-id = <0x47>;
		};

		qcom,l2_cache_dump600 {
			qcom,dump-node = <&L2_600>;
			qcom,dump-id = <0xc6>;
		};

		qcom,l2_cache_dump700 {
			qcom,dump-node = <&L2_700>;
			qcom,dump-id = <0xc7>;
		};

		qcom,l2_tlb_dump0 {
			qcom,dump-node = <&L2_TLB_0>;
			qcom,dump-id = <0x120>;
		};

		qcom,l2_tlb_dump100 {
			qcom,dump-node = <&L2_TLB_100>;
			qcom,dump-id = <0x121>;
		};

		qcom,l2_tlb_dump200 {
			qcom,dump-node = <&L2_TLB_200>;
			qcom,dump-id = <0x122>;
		};

		qcom,l2_tlb_dump300 {
			qcom,dump-node = <&L2_TLB_300>;
			qcom,dump-id = <0x123>;
		};

		qcom,l2_tlb_dump400 {
			qcom,dump-node = <&L2_TLB_400>;
			qcom,dump-id = <0x124>;
		};

		qcom,l2_tlb_dump500 {
			qcom,dump-node = <&L2_TLB_500>;
			qcom,dump-id = <0x125>;
		};

		qcom,l2_tlb_dump600 {
			qcom,dump-node = <&L2_TLB_600>;
			qcom,dump-id = <0x126>;
		};

		qcom,l2_tlb_dump700 {
			qcom,dump-node = <&L2_TLB_700>;
			qcom,dump-id = <0x127>;
		};

		qcom,llcc1_d_cache {
			qcom,dump-node = <&LLCC_1>;
			qcom,dump-id = <0x140>;
		};
	};

	mem_dump {
		compatible = "qcom,mem-dump";
		memory-region = <&dump_mem>;

		rpmh_dump {
			qcom,dump-size = <0x2000000>;
			qcom,dump-id = <0xec>;
		};

		rpm_sw_dump {
			qcom,dump-size = <0x28000>;
			qcom,dump-id = <0xea>;
		};

		pmic_dump {
			qcom,dump-size = <0x10000>;
			qcom,dump-id = <0xe4>;
		};

		fcm_dump {
			qcom,dump-size = <0x8400>;
			qcom,dump-id = <0xee>;
		};

		tmc_etf_dump {
			qcom,dump-size = <0x8000>;
			qcom,dump-id = <0xf0>;
		};

		tmc_etf_swao_dump {
			qcom,dump-size = <0x8000>;
			qcom,dump-id = <0xf1>;
		};

		tmc_etr_reg_dump {
			qcom,dump-size = <0x1000>;
			qcom,dump-id = <0x100>;
		};

		tmc_etf_reg_dump {
			qcom,dump-size = <0x1000>;
			qcom,dump-id = <0x101>;
		};

		tmc_etf_swao_reg_dump {
			qcom,dump-size = <0x1000>;
			qcom,dump-id = <0x102>;
		};

		misc_data_dump {
			qcom,dump-size = <0x1000>;
			qcom,dump-id = <0xe8>;
		};
	};

	apps_rsc: mailbox@18220000 {
		compatible = "qcom,tcs-drv";
		label = "apps_rsc";
		reg = <0x18220000 0x100>, <0x18220d00 0x3000>;
		interrupts = <0 5 0>;
		#mbox-cells = <1>;
		qcom,drv-id = <2>;
		qcom,tcs-config = <ACTIVE_TCS  2>,
				  <SLEEP_TCS   3>,
				  <WAKE_TCS    3>,
				  <CONTROL_TCS 1>;
	};

	disp_rsc: mailbox@af20000 {
		compatible = "qcom,tcs-drv";
		label = "display_rsc";
		reg = <0xaf20000 0x100>, <0xaf21c00 0x3000>;
		interrupts = <0 129 0>;
		#mbox-cells = <1>;
		qcom,drv-id = <0>;
		qcom,tcs-config = <SLEEP_TCS   1>,
				  <WAKE_TCS    1>,
				  <ACTIVE_TCS  2>,
				  <CONTROL_TCS 0>;
	};

	system_pm {
		compatible = "qcom,system-pm";
		mboxes = <&apps_rsc 0>;
	};

	cmd_db: qcom,cmd-db@c3f000c {
		compatible = "qcom,cmd-db";
		reg = <0xc3f000c 8>;
	};

	dcc: dcc_v2@10a2000 {
		compatible = "qcom,dcc-v2";
		reg = <0x10a2000 0x1000>,
		      <0x10ae000 0x2000>;
		reg-names = "dcc-base", "dcc-ram-base";

		dcc-ram-offset = <0x6000>;
	};

	qcom,llcc@9200000 {
		compatible = "qcom,llcc-core", "syscon", "simple-mfd";
		reg = <0x9200000 0x450000>;
		reg-names = "llcc_base";
		qcom,llcc-banks-off = <0x0>;
		qcom,llcc-broadcast-off = <0x400000>;

		llcc: qcom,sm6150-llcc {
			compatible = "qcom,sm6150-llcc";
			#cache-cells = <1>;
			max-slices = <32>;
			cap-based-alloc-and-pwr-collapse;
		};

		qcom,llcc-perfmon {
			compatible = "qcom,llcc-perfmon";
		};

		qcom,llcc-erp {
			compatible = "qcom,llcc-erp";
			interrupt-names = "ecc_irq";
			interrupts = <GIC_SPI 582 IRQ_TYPE_LEVEL_HIGH>;
		};

		qcom,llcc-amon {
			compatible = "qcom,llcc-amon";
		};

		LLCC_1: llcc_1_dcache {
			qcom,dump-size = <0x6c000>;
		};
	};

	sdhc_1: sdhci@7c4000 {
		compatible = "qcom,sdhci-msm-v5";
		reg = <0x7c4000 0x1000>, <0x7c5000 0x1000>;
		reg-names = "hc_mem", "cmdq_mem";

		interrupts = <0 641 0>, <0 644 0>;
		interrupt-names = "hc_irq", "pwr_irq";

		qcom,bus-width = <8>;
		qcom,large-address-bus;

		qcom,clk-rates = <400000 20000000 25000000 50000000 100000000
						192000000 384000000>;
		qcom,bus-speed-mode = "HS400_1p8v", "HS200_1p8v", "DDR_1p8v";

		qcom,devfreq,freq-table = <50000000 200000000>;

		clocks = <&clock_gcc GCC_SDCC1_AHB_CLK>,
			<&clock_gcc GCC_SDCC1_APPS_CLK>;
		clock-names = "iface_clk", "core_clk";

		qcom,nonremovable;
		status = "disabled";
	};

	sdhc_2: sdhci@8804000 {
		compatible = "qcom,sdhci-msm-v5";
		reg = <0x8804000 0x1000>;
		reg-names = "hc_mem";

		interrupts = <0 204 0>, <0 222 0>;
		interrupt-names = "hc_irq", "pwr_irq";

		qcom,bus-width = <4>;
		qcom,large-address-bus;

		qcom,clk-rates = <400000 20000000 25000000
				50000000 100000000 202000000>;
		qcom,bus-speed-mode = "SDR12", "SDR25", "SDR50", "DDR50",
				      "SDR104";

		qcom,devfreq,freq-table = <50000000 202000000>;

		clocks = <&clock_gcc GCC_SDCC2_AHB_CLK>,
			<&clock_gcc GCC_SDCC2_APPS_CLK>;
		clock-names = "iface_clk", "core_clk";

		status = "disabled";
	};

	qcom_seecom: qseecom@86d00000 {
		compatible = "qcom,qseecom";
		reg = <0x86d00000 0xe00000>;
		reg-names = "secapp-region";
		memory-region = <&qseecom_mem>;
		qcom,hlos-num-ce-hw-instances = <1>;
		qcom,hlos-ce-hw-instance = <0>;
		qcom,qsee-ce-hw-instance = <0>;
		qcom,disk-encrypt-pipe-pair = <2>;
		qcom,support-fde;
		qcom,no-clock-support;
		qcom,fde-key-size;
		qcom,appsbl-qseecom-support;
		qcom,commonlib64-loaded-by-uefi;
		qcom,qsee-reentrancy-support = <2>;
	};

<<<<<<< HEAD
=======
	qcom_smcinvoke: smcinvoke@86d00000 {
		compatible = "qcom,smcinvoke";
		reg = <0x86d00000 0xe00000>;
		reg-names = "secapp-region";
	};

>>>>>>> 753e04cd
	qcom_rng: qrng@793000 {
		compatible = "qcom,msm-rng";
		reg = <0x793000 0x1000>;
		qcom,msm-rng-iface-clk;
		qcom,no-qrng-config;
		qcom,msm-bus,name = "msm-rng-noc";
		qcom,msm-bus,num-cases = <2>;
		qcom,msm-bus,num-paths = <1>;
		qcom,msm-bus,vectors-KBps =
			<1 618 0 0>,    /* No vote */
			<1 618 0 300000>;  /* 75 MHz */
		clocks = <&clock_gcc GCC_PRNG_AHB_CLK>;
		clock-names = "iface_clk";
	};

	ufsphy_mem: ufsphy_mem@1d87000 {
		reg = <0x1d87000 0xdb8>; /* PHY regs */
		reg-names = "phy_mem";
		#phy-cells = <0>;

		lanes-per-direction = <1>;

		clock-names = "ref_clk_src",
			"ref_clk",
			"ref_aux_clk";
		clocks = <&clock_rpmh RPMH_CXO_CLK>,
			<&clock_gcc GCC_UFS_MEM_CLKREF_CLK>,
			<&clock_gcc GCC_UFS_PHY_PHY_AUX_CLK>;

		status = "disabled";
	};

	ufshc_mem: ufshc@1d84000 {
		compatible = "qcom,ufshc";
		reg = <0x1d84000 0x3000>;
		interrupts = <0 265 0>;
		phys = <&ufsphy_mem>;
		phy-names = "ufsphy";

		lanes-per-direction = <1>;
		dev-ref-clk-freq = <0>; /* 19.2 MHz */
		spm-level = <5>;

		clock-names =
			"core_clk",
			"bus_aggr_clk",
			"iface_clk",
			"core_clk_unipro",
			"core_clk_ice",
			"ref_clk",
			"tx_lane0_sync_clk",
			"rx_lane0_sync_clk";
		clocks =
			<&clock_gcc GCC_UFS_PHY_AXI_CLK>,
			<&clock_gcc GCC_AGGRE_UFS_PHY_AXI_CLK>,
			<&clock_gcc GCC_UFS_PHY_AHB_CLK>,
			<&clock_gcc GCC_UFS_PHY_UNIPRO_CORE_CLK>,
			<&clock_gcc GCC_UFS_PHY_ICE_CORE_CLK>,
			<&clock_rpmh RPMH_CXO_CLK>,
			<&clock_gcc GCC_UFS_PHY_TX_SYMBOL_0_CLK>,
			<&clock_gcc GCC_UFS_PHY_RX_SYMBOL_0_CLK>;
		freq-table-hz =
			<50000000 240000000>,
			<0 0>,
			<0 0>,
			<37500000 150000000>,
			<75000000 300000000>,
			<0 0>,
			<0 0>,
			<0 0>;

		qcom,msm-bus,name = "ufshc_mem";
		qcom,msm-bus,num-cases = <12>;
		qcom,msm-bus,num-paths = <2>;
		qcom,msm-bus,vectors-KBps =
		/*
		 * During HS G3 UFS runs at nominal voltage corner, vote
		 * higher bandwidth to push other buses in the data path
		 * to run at nominal to achieve max throughput.
		 * 4GBps pushes BIMC to run at nominal.
		 * 200MBps pushes CNOC to run at nominal.
		 * Vote for half of this bandwidth for HS G3 1-lane.
		 * For max bandwidth, vote high enough to push the buses
		 * to run in turbo voltage corner.
		 */
		<123 512 0 0>, <1 757 0 0>,          /* No vote */
		<123 512 922 0>, <1 757 1000 0>,     /* PWM G1 */
		<123 512 1844 0>, <1 757 1000 0>,    /* PWM G2 */
		<123 512 3688 0>, <1 757 1000 0>,    /* PWM G3 */
		<123 512 7376 0>, <1 757 1000 0>,    /* PWM G4 */
		<123 512 127796 0>, <1 757 1000 0>,  /* HS G1 RA */
		<123 512 255591 0>, <1 757 1000 0>,  /* HS G2 RA */
		<123 512 2097152 0>, <1 757 102400 0>,  /* HS G3 RA */
		<123 512 149422 0>, <1 757 1000 0>,  /* HS G1 RB */
		<123 512 298189 0>, <1 757 1000 0>,  /* HS G2 RB */
		<123 512 2097152 0>, <1 757 102400 0>,  /* HS G3 RB */
		<123 512 7643136 0>, <1 757 307200 0>; /* Max. bandwidth */

		qcom,bus-vector-names = "MIN",
		"PWM_G1_L1", "PWM_G2_L1", "PWM_G3_L1", "PWM_G4_L1",
		"HS_RA_G1_L1", "HS_RA_G2_L1", "HS_RA_G3_L1",
		"HS_RB_G1_L1", "HS_RB_G2_L1", "HS_RB_G3_L1",
		"MAX";

		/* PM QoS */
		qcom,pm-qos-cpu-groups = <0x3f 0xC0>;
		qcom,pm-qos-cpu-group-latency-us = <67 67>;
		qcom,pm-qos-default-cpu = <0>;

		pinctrl-names = "dev-reset-assert", "dev-reset-deassert";
		pinctrl-0 = <&ufs_dev_reset_assert>;
		pinctrl-1 = <&ufs_dev_reset_deassert>;

		resets = <&clock_gcc GCC_UFS_PHY_BCR>;
		reset-names = "core_reset";
		non-removable;

		status = "disabled";
	};

	qcom_cedev: qcedev@1de0000 {
		compatible = "qcom,qcedev";
		reg = <0x1de0000 0x20000>,
			<0x1dc4000 0x24000>;
		reg-names = "crypto-base","crypto-bam-base";
		interrupts = <0 272 0>;
		qcom,bam-pipe-pair = <3>;
		qcom,ce-hw-instance = <0>;
		qcom,ce-device = <0>;
		qcom,ce-hw-shared;
		qcom,bam-ee = <0>;
		qcom,msm-bus,name = "qcedev-noc";
		qcom,msm-bus,num-cases = <2>;
		qcom,msm-bus,num-paths = <1>;
		qcom,msm-bus,vectors-KBps =
				<125 512 0 0>,
				<125 512 393600 393600>;
		qcom,smmu-s1-enable;
		qcom,no-clock-support;
		iommus = <&apps_smmu 0x0106 0x0011>,
			 <&apps_smmu 0x0116 0x0011>;
	};

	qcom_crypto: qcrypto@1de0000 {
		compatible = "qcom,qcrypto";
		reg = <0x1de0000 0x20000>,
			 <0x1dc4000 0x24000>;
		reg-names = "crypto-base","crypto-bam-base";
		interrupts = <0 272 0>;
		qcom,bam-pipe-pair = <2>;
		qcom,ce-hw-instance = <0>;
		qcom,ce-device = <0>;
		qcom,bam-ee = <0>;
		qcom,ce-hw-shared;
		qcom,clk-mgmt-sus-res;
		qcom,msm-bus,name = "qcrypto-noc";
		qcom,msm-bus,num-cases = <2>;
		qcom,msm-bus,num-paths = <1>;
		qcom,msm-bus,vectors-KBps =
			<125 512 0 0>,
			<125 512 393600 393600>;
		qcom,use-sw-aes-cbc-ecb-ctr-algo;
		qcom,use-sw-aes-xts-algo;
		qcom,use-sw-aes-ccm-algo;
		qcom,use-sw-ahash-algo;
		qcom,use-sw-aead-algo;
		qcom,use-sw-hmac-algo;
		qcom,smmu-s1-enable;
		qcom,no-clock-support;
		iommus = <&apps_smmu 0x0104 0x0011>,
			 <&apps_smmu 0x0114 0x0011>;
	};

	qcom_tzlog: tz-log@146aa720 {
		compatible = "qcom,tz-log";
		reg = <0x146aa720 0x3000>;
		qcom,hyplog-enabled;
		hyplog-address-offset = <0x410>;
		hyplog-size-offset = <0x414>;
	};

	spmi_bus: qcom,spmi@c440000 {
		compatible = "qcom,spmi-pmic-arb";
		reg = <0xc440000 0x1100>,
		      <0xc600000 0x2000000>,
		      <0xe600000 0x100000>,
		      <0xe700000 0xa0000>,
		      <0xc40a000 0x26000>;
		reg-names = "core", "chnls", "obsrvr", "intr", "cnfg";
		interrupt-names = "periph_irq";
		interrupts = <GIC_SPI 481 IRQ_TYPE_NONE>;
		qcom,ee = <0>;
		qcom,channel = <0>;
		#address-cells = <1>;
		#size-cells = <1>;
		interrupt-controller;
		#interrupt-cells = <4>;
		cell-index = <0>;
	};

	bluetooth: bt_wcn3990 {
		compatible = "qca,wcn3990";
		qca,bt-vdd-core-supply = <&pm6150l_l1>;
		qca,bt-vdd-pa-supply = <&pm6150l_l2>;
		qca,bt-vdd-ldo-supply = <&pm6150l_l10>;

		qca,bt-vdd-core-voltage-level = <1800000 1900000>;
		qca,bt-vdd-pa-voltage-level = <1304000 1370000>;
		qca,bt-vdd-ldo-voltage-level = <3312000 3400000>;

		qca,bt-vdd-core-current-level = <1>; /* LPM/PFM */
		qca,bt-vdd-pa-current-level = <1>; /* LPM/PFM */
		qca,bt-vdd-ldo-current-level = <1>; /* LPM/PFM */
	};

	eud: qcom,msm-eud@88e0000 {
		compatible = "qcom,msm-eud";
		interrupt-names = "eud_irq";
		interrupts = <GIC_SPI 492 IRQ_TYPE_LEVEL_HIGH>;
		reg = <0x88e0000 0x2000>;
		reg-names = "eud_base";
		status = "ok";
	};

	slim_aud: slim@62dc0000 {
		cell-index = <1>;
		compatible = "qcom,slim-ngd";
		reg = <0x62dc0000 0x2c000>,
			<0x62d84000 0x2a000>;
		reg-names = "slimbus_physical", "slimbus_bam_physical";
		interrupts = <0 163 0>, <0 164 0>;
		interrupt-names = "slimbus_irq", "slimbus_bam_irq";
		qcom,apps-ch-pipes = <0x7c0000>;
		qcom,ea-pc = <0x2f0>;
		status = "disabled";
		qcom,iommu-s1-bypass;

		iommu_slim_aud_ctrl_cb: qcom,iommu_slim_ctrl_cb {
			compatible = "qcom,iommu-slim-ctrl-cb";
			iommus = <&apps_smmu 0x17e6 0x0>,
				 <&apps_smmu 0x17ed 0x0>,
				 <&apps_smmu 0x17ee 0x1>,
				 <&apps_smmu 0x17f0 0x1>;
		};

	};

	slim_qca: slim@62e40000 {
		cell-index = <3>;
		compatible = "qcom,slim-ngd";
		reg = <0x62e40000 0x2c000>,
			<0x62e04000 0x20000>;
		reg-names = "slimbus_physical", "slimbus_bam_physical";
		interrupts = <0 291 0>, <0 292 0>;
		interrupt-names = "slimbus_irq", "slimbus_bam_irq";
		status = "ok";
		qcom,iommu-s1-bypass;

		iommu_slim_qca_ctrl_cb: qcom,iommu_slim_ctrl_cb {
			compatible = "qcom,iommu-slim-ctrl-cb";
			iommus = <&apps_smmu 0x17f3 0x0>;
		};

		/* Slimbus Slave DT for WCN3990 */
		btfmslim_codec: wcn3990 {
			compatible = "qcom,btfmslim_slave";
			elemental-addr = [00 01 20 02 17 02];
			qcom,btfm-slim-ifd = "btfmslim_slave_ifd";
			qcom,btfm-slim-ifd-elemental-addr = [00 00 20 02 17 02];
		};
	};

	tcsr_mutex_block: syscon@1f40000 {
		compatible = "syscon";
		reg = <0x1f40000 0x20000>;
	};

	tcsr_mutex: hwlock {
		compatible = "qcom,tcsr-mutex";
		syscon = <&tcsr_mutex_block 0 0x1000>;
		#hwlock-cells = <1>;
	};

	smem: qcom,smem {
		compatible = "qcom,smem";
		memory-region = <&smem_region>;
		hwlocks = <&tcsr_mutex 3>;
	};

	apcs: syscon@17c0000c {
		compatible = "syscon";
		reg = <0x17c0000c 0x4>;
	};

	apcs_glb: mailbox@17c00000 {
		compatible = "qcom,sm8150-apcs-hmss-global";
		reg = <0x17c00000 0x1000>;

		#mbox-cells = <1>;
	};

	qcom,msm-cdsp-loader {
		compatible = "qcom,cdsp-loader";
		qcom,proc-img-to-load = "cdsp";
	};

	qcom,msm-adsprpc-mem {
		compatible = "qcom,msm-adsprpc-mem-region";
		memory-region = <&adsp_mem>;
		restrict-access;
	};

	qcom,msm_fastrpc {
		compatible = "qcom,msm-fastrpc-compute";
		qcom,rpc-latency-us = <611>;
		qcom,adsp-remoteheap-vmid = <22 37>;
		qcom,fastrpc-adsp-audio-pdr;
		qcom,fastrpc-adsp-sensors-pdr;

		qcom,msm_fastrpc_compute_cb1 {
			compatible = "qcom,msm-fastrpc-compute-cb";
			label = "cdsprpc-smd";
			iommus = <&apps_smmu 0x1081 0x0>;
			dma-coherent;
		};

		qcom,msm_fastrpc_compute_cb2 {
			compatible = "qcom,msm-fastrpc-compute-cb";
			label = "cdsprpc-smd";
			iommus = <&apps_smmu 0x1082 0x0>;
			dma-coherent;
		};

		qcom,msm_fastrpc_compute_cb3 {
			compatible = "qcom,msm-fastrpc-compute-cb";
			label = "cdsprpc-smd";
			iommus = <&apps_smmu 0x1083 0x0>;
			dma-coherent;
		};

		qcom,msm_fastrpc_compute_cb4 {
			compatible = "qcom,msm-fastrpc-compute-cb";
			label = "cdsprpc-smd";
			iommus = <&apps_smmu 0x1084 0x0>;
			dma-coherent;
		};

		qcom,msm_fastrpc_compute_cb5 {
			compatible = "qcom,msm-fastrpc-compute-cb";
			label = "cdsprpc-smd";
			iommus = <&apps_smmu 0x1085 0x0>;
			dma-coherent;
		};

		qcom,msm_fastrpc_compute_cb6 {
			compatible = "qcom,msm-fastrpc-compute-cb";
			label = "cdsprpc-smd";
			iommus = <&apps_smmu 0x1086 0x0>;
			dma-coherent;
		};

		qcom,msm_fastrpc_compute_cb9 {
			compatible = "qcom,msm-fastrpc-compute-cb";
			label = "cdsprpc-smd";
			qcom,secure-context-bank;
			iommus = <&apps_smmu 0x1089 0x0>;
			dma-coherent;
		};

		qcom,msm_fastrpc_compute_cb10 {
			compatible = "qcom,msm-fastrpc-compute-cb";
			label = "adsprpc-smd";
			iommus = <&apps_smmu 0x1723 0x0>;
			dma-coherent;
		};

		qcom,msm_fastrpc_compute_cb11 {
			compatible = "qcom,msm-fastrpc-compute-cb";
			label = "adsprpc-smd";
			iommus = <&apps_smmu 0x1724 0x0>;
			dma-coherent;
		};

		qcom,msm_fastrpc_compute_cb12 {
			compatible = "qcom,msm-fastrpc-compute-cb";
			label = "adsprpc-smd";
			iommus = <&apps_smmu 0x1725 0x0>;
			dma-coherent;
		};

		qcom,msm_fastrpc_compute_cb13 {
			compatible = "qcom,msm-fastrpc-compute-cb";
			label = "adsprpc-smd";
			iommus = <&apps_smmu 0x1726 0x0>;
			shared-cb = <5>;
			dma-coherent;
		};
	};

	qcom,glink {
		compatible = "qcom,glink";
		#address-cells = <1>;
		#size-cells = <1>;
		ranges;

		glink_modem: modem {
			qcom,remote-pid = <1>;
			transport = "smem";
			mboxes = <&apcs_glb 12>;
			mbox-names = "mpss_smem";
			interrupts = <GIC_SPI 449 IRQ_TYPE_EDGE_RISING>;

			label = "modem";
			qcom,glink-label = "mpss";

			qcom,modem_qrtr {
				qcom,glink-channels = "IPCRTR";
				qcom,intents = <0x800  5
						0x2000 3
						0x4400 2>;
			};

			qcom,msm_fastrpc_rpmsg {
				compatible = "qcom,msm-fastrpc-rpmsg";
				qcom,glink-channels = "fastrpcglink-apps-dsp";
				qcom,intents = <0x64 64>;
			};

			qcom,modem_ds {
				qcom,glink-channels = "DS";
				qcom,intents = <0x4000 0x2>;
			};

			qcom,modem_glink_ssr {
				qcom,glink-channels = "glink_ssr";
				qcom,notify-edges = <&glink_adsp>,
						    <&glink_cdsp>;
			};
		};

		glink_adsp: adsp {
			qcom,remote-pid = <2>;
			transport = "smem";
			mboxes = <&apcs_glb 24>;
			mbox-names = "adsp_smem";
			interrupts = <GIC_SPI 170 IRQ_TYPE_EDGE_RISING>;

			label = "adsp";
			qcom,glink-label = "lpass";

			qcom,adsp_qrtr {
				qcom,glink-channels = "IPCRTR";
				qcom,intents = <0x800  5
						0x2000 3
						0x4400 2>;
			};

			qcom,apr_tal_rpmsg {
				qcom,glink-channels = "apr_audio_svc";
				qcom,intents = <0x200 20>;
			};

			qcom,msm_fastrpc_rpmsg {
				compatible = "qcom,msm-fastrpc-rpmsg";
				qcom,glink-channels = "fastrpcglink-apps-dsp";
				qcom,intents = <0x64 64>;
			};

			qcom,adsp_glink_ssr {
				qcom,glink-channels = "glink_ssr";
				qcom,notify-edges = <&glink_modem>,
						    <&glink_cdsp>;
			};
		};

		glink_cdsp: cdsp {
			qcom,remote-pid = <5>;
			transport = "smem";
			mboxes = <&apcs_glb 4>;
			mbox-names = "cdsp_smem";
			interrupts = <GIC_SPI 574 IRQ_TYPE_EDGE_RISING>;

			label = "cdsp";
			qcom,glink-label = "cdsp";

			qcom,cdsp_qrtr {
				qcom,glink-channels = "IPCRTR";
				qcom,intents = <0x800  5
						0x2000 3
						0x4400 2>;
			};

			qcom,msm_fastrpc_rpmsg {
				compatible = "qcom,msm-fastrpc-rpmsg";
				qcom,glink-channels = "fastrpcglink-apps-dsp";
				qcom,intents = <0x64 64>;
			};

			qcom,cdsp_glink_ssr {
				qcom,glink-channels = "glink_ssr";
				qcom,notify-edges = <&glink_modem>,
						    <&glink_adsp>;
			};
		};

		glink_spi_xprt_wdsp: wdsp {
			qcom,remote-pid = <10>;
			transport = "spi";
			tx-descriptors = <0x12000 0x12004>;
			rx-descriptors = <0x1200c 0x12010>;

			qcom,wdsp_ctrl {
				qcom,glink-channels = "g_glink_ctrl";
				qcom,intents = <0x400 1>;
			};

			qcom,wdsp_ild {
				qcom,glink-channels =
					"g_glink_persistent_data_ild";
			};

			qcom,wdsp_nild {
				qcom,glink-channels =
					"g_glink_persistent_data_nild";
			};

			qcom,wdsp_data {
				qcom,glink-channels = "g_glink_audio_data";
				qcom,intents = <0x1000 2>;
			};
		};
	};

	qcom,glinkpkt {
		compatible = "qcom,glinkpkt";

		qcom,glinkpkt-at-mdm0 {
			qcom,glinkpkt-edge = "mpss";
			qcom,glinkpkt-ch-name = "DS";
			qcom,glinkpkt-dev-name = "at_mdm0";
		};

		qcom,glinkpkt-apr-apps2 {
			qcom,glinkpkt-edge = "adsp";
			qcom,glinkpkt-ch-name = "apr_apps2";
			qcom,glinkpkt-dev-name = "apr_apps2";
		};

		qcom,glinkpkt-data40-cntl {
			qcom,glinkpkt-edge = "mpss";
			qcom,glinkpkt-ch-name = "DATA40_CNTL";
			qcom,glinkpkt-dev-name = "smdcntl8";
		};

		qcom,glinkpkt-data1 {
			qcom,glinkpkt-edge = "mpss";
			qcom,glinkpkt-ch-name = "DATA1";
			qcom,glinkpkt-dev-name = "smd7";
		};

		qcom,glinkpkt-data4 {
			qcom,glinkpkt-edge = "mpss";
			qcom,glinkpkt-ch-name = "DATA4";
			qcom,glinkpkt-dev-name = "smd8";
		};

		qcom,glinkpkt-data11 {
			qcom,glinkpkt-edge = "mpss";
			qcom,glinkpkt-ch-name = "DATA11";
			qcom,glinkpkt-dev-name = "smd11";
		};
	};

	qmp_aop: qcom,qmp-aop@c300000 {
		compatible = "qcom,qmp-mbox";
		reg = <0xc300000 0x1000>, <0x17c0000C 0x4>;
		reg-names = "msgram", "irq-reg-base";
		qcom,irq-mask = <0x1>;
		interrupts = <GIC_SPI 389 IRQ_TYPE_EDGE_RISING>;

		label = "aop";
		qcom,early-boot;
		priority = <0>;
		mbox-desc-offset = <0x0>;
		#mbox-cells = <1>;
	};

	qcom,smp2p_sleepstate {
		compatible = "qcom,smp2p-sleepstate";
		qcom,smem-states = <&sleepstate_smp2p_out 0>;
	};

	qcom,smp2p-modem {
		compatible = "qcom,smp2p";
		qcom,smem = <435>, <428>;
		interrupts = <GIC_SPI 451 IRQ_TYPE_EDGE_RISING>;
		qcom,ipc = <&apcs 0 14>;
		qcom,local-pid = <0>;
		qcom,remote-pid = <1>;

		modem_smp2p_out: master-kernel {
			qcom,entry-name = "master-kernel";
			#qcom,smem-state-cells = <1>;
		};

		modem_smp2p_in: slave-kernel {
			qcom,entry-name = "slave-kernel";
			interrupt-controller;
			#interrupt-cells = <2>;
		};

		smp2p_ipa_1_out: qcom,smp2p-ipa-1-out {
			qcom,entry-name = "ipa";
			#qcom,smem-state-cells = <1>;
		};

		/* ipa - inbound entry from mss */
		smp2p_ipa_1_in: qcom,smp2p-ipa-1-in {
			qcom,entry-name = "ipa";
			interrupt-controller;
			#interrupt-cells = <2>;
		};
	};

	qcom,smp2p-adsp {
		compatible = "qcom,smp2p";
		qcom,smem = <443>, <429>;
		interrupts = <GIC_SPI 172 IRQ_TYPE_EDGE_RISING>;
		qcom,ipc = <&apcs 0 26>;
		qcom,local-pid = <0>;
		qcom,remote-pid = <2>;

		adsp_smp2p_out: master-kernel {
			qcom,entry-name = "master-kernel";
			#qcom,smem-state-cells = <1>;
		};

		adsp_smp2p_in: slave-kernel {
			qcom,entry-name = "slave-kernel";
			interrupt-controller;
			#interrupt-cells = <2>;
		};

		sleepstate_smp2p_out: sleepstate-out {
			qcom,entry-name = "sleepstate";
			#qcom,smem-state-cells = <1>;
		};
	};

	qcom,smp2p-cdsp {
		compatible = "qcom,smp2p";
		qcom,smem = <94>, <432>;
		interrupts = <GIC_SPI 576 IRQ_TYPE_EDGE_RISING>;
		qcom,ipc = <&apcs 0 6>;
		qcom,local-pid = <0>;
		qcom,remote-pid = <5>;

		cdsp_smp2p_out: master-kernel {
			qcom,entry-name = "master-kernel";
			#qcom,smem-state-cells = <1>;
		};

		cdsp_smp2p_in: slave-kernel {
			qcom,entry-name = "slave-kernel";
			interrupt-controller;
			#interrupt-cells = <2>;
		};
	};

	thermal_zones: thermal-zones {};

	tsens0: tsens@c222000 {
		compatible = "qcom,sm6150-tsens";
		reg = <0xc222000 0x8>,
		      <0xc263000 0x1ff>;
		reg-names = "tsens_srot_physical",
			    "tsens_tm_physical";
		interrupts = <0 506 0>, <0 508 0>;
		interrupt-names = "tsens-upper-lower", "tsens-critical";
		#thermal-sensor-cells = <1>;
	};

	qcom,lpass@62400000 {
		compatible = "qcom,pil-tz-generic";
		reg = <0x62400000 0x00100>;

		vdd_cx-supply = <&L8A_LEVEL>;
		qcom,vdd_cx-uV-uA = <RPMH_REGULATOR_LEVEL_TURBO 0>;
		qcom,proxy-reg-names = "vdd_cx";

		clocks = <&clock_rpmh RPMH_CXO_CLK>;
		clock-names = "xo";
		qcom,proxy-clock-names = "xo";

		qcom,pas-id = <1>;
		qcom,proxy-timeout-ms = <10000>;
		qcom,smem-id = <423>;
		qcom,sysmon-id = <1>;
		qcom,ssctl-instance-id = <0x14>;
		qcom,firmware-name = "adsp";
		memory-region = <&pil_adsp_mem>;
		qcom,signal-aop;
		qcom,complete-ramdump;

		/* Inputs from lpass */
		interrupts-extended = <&pdc 0 162 1>,
				<&adsp_smp2p_in 0 0>,
				<&adsp_smp2p_in 2 0>,
				<&adsp_smp2p_in 1 0>,
				<&adsp_smp2p_in 3 0>;

		interrupt-names = "qcom,wdog",
				"qcom,err-fatal",
				"qcom,proxy-unvote",
				"qcom,err-ready",
				"qcom,stop-ack";

		/* Outputs to lpass */
		qcom,smem-states = <&adsp_smp2p_out 0>;
		qcom,smem-state-names = "qcom,force-stop";

		mboxes = <&qmp_aop 0>;
		mbox-names = "adsp-pil";
	};

	pil_modem: qcom,mss@4080000 {
		compatible = "qcom,pil-tz-generic";
		reg = <0x4080000 0x100>;

		clocks = <&clock_rpmh RPMH_CXO_CLK>;
		clock-names = "xo";
		qcom,proxy-clock-names = "xo";

		vdd_cx-supply = <&VDD_CX_LEVEL>;
		qcom,vdd_cx-uV-uA = <RPMH_REGULATOR_LEVEL_TURBO 100000>;
		vdd_mss-supply = <&VDD_MSS_LEVEL>;
		qcom,vdd_mss-uV-uA = <RPMH_REGULATOR_LEVEL_TURBO 100000>;
		qcom,proxy-reg-names = "vdd_cx", "vdd_mss";

		qcom,firmware-name = "modem";
		memory-region = <&pil_modem_mem>;
		qcom,proxy-timeout-ms = <10000>;
		qcom,sysmon-id = <0>;
		qcom,ssctl-instance-id = <0x12>;
		qcom,pas-id = <4>;
		qcom,smem-id = <421>;
		qcom,signal-aop;
		qcom,complete-ramdump;

		/* Inputs from mss */
		interrupts-extended = <&pdc 0 266 1>,
				<&modem_smp2p_in 0 0>,
				<&modem_smp2p_in 2 0>,
				<&modem_smp2p_in 1 0>,
				<&modem_smp2p_in 3 0>,
				<&modem_smp2p_in 7 0>;

		interrupt-names = "qcom,wdog",
				"qcom,err-fatal",
				"qcom,proxy-unvote",
				"qcom,err-ready",
				"qcom,stop-ack",
				"qcom,shutdown-ack";

		/* Outputs to mss */
		qcom,smem-states = <&modem_smp2p_out 0>;
		qcom,smem-state-names = "qcom,force-stop";

		mboxes = <&qmp_aop 0>;
		mbox-names = "mss-pil";
	};

	qcom,turing@8300000 {
		compatible = "qcom,pil-tz-generic";
		reg = <0x8300000 0x100000>;

		vdd_cx-supply = <&VDD_CX_LEVEL>;
		qcom,proxy-reg-names = "vdd_cx";
		qcom,vdd_cx-uV-uA = <RPMH_REGULATOR_LEVEL_TURBO 100000>;

		clocks = <&clock_rpmh RPMH_CXO_CLK>;
		clock-names = "xo";
		qcom,proxy-clock-names = "xo";

		qcom,pas-id = <18>;
		qcom,proxy-timeout-ms = <10000>;
		qcom,smem-id = <601>;
		qcom,sysmon-id = <7>;
		qcom,ssctl-instance-id = <0x17>;
		qcom,firmware-name = "cdsp";
		memory-region = <&pil_cdsp_mem>;
		qcom,signal-aop;
		qcom,complete-ramdump;

		/* Inputs from turing */
		interrupts-extended = <&pdc 0 578 1>,
				<&cdsp_smp2p_in 0 0>,
				<&cdsp_smp2p_in 2 0>,
				<&cdsp_smp2p_in 1 0>,
				<&cdsp_smp2p_in 3 0>;

		interrupt-names = "qcom,wdog",
				"qcom,err-fatal",
				"qcom,proxy-unvote",
				"qcom,err-ready",
				"qcom,stop-ack";

		/* Outputs to turing */
		qcom,smem-states = <&cdsp_smp2p_out 0>;
		qcom,smem-state-names = "qcom,force-stop";

		mboxes = <&qmp_aop 0>;
		mbox-names = "cdsp-pil";
	};

	qcom,venus@aae0000 {
		compatible = "qcom,pil-tz-generic";
		reg = <0xaae0000 0x4000>;

		vdd-supply = <&venus_gdsc>;
		qcom,proxy-reg-names = "vdd";

		clocks = <&clock_videocc VIDEO_CC_VENUS_CTL_CORE_CLK>,
			<&clock_videocc VIDEO_CC_VENUS_AHB_CLK>,
			<&clock_videocc VIDEO_CC_VENUS_CTL_AXI_CLK>;
		clock-names = "core_clk", "iface_clk", "bus_clk";
		qcom,proxy-clock-names = "core_clk", "iface_clk", "bus_clk";

		qcom,pas-id = <9>;
		qcom,msm-bus,name = "pil-venus";
		qcom,msm-bus,num-cases = <2>;
		qcom,msm-bus,num-paths = <1>;
		qcom,msm-bus,vectors-KBps =
			<63 512 0 0>,
			<63 512 0 304000>;
		qcom,proxy-timeout-ms = <100>;
		qcom,firmware-name = "venus";
		memory-region = <&pil_video_mem>;
	};

	qcom,msm_gsi {
		compatible = "qcom,msm_gsi";
	};

	qcom,rmnet-ipa {
		compatible = "qcom,rmnet-ipa3";
		qcom,rmnet-ipa-ssr;
		qcom,ipa-loaduC;
		qcom,ipa-advertise-sg-support;
		qcom,ipa-napi-enable;
	};

	ipa_hw: qcom,ipa@1e00000 {
		compatible = "qcom,ipa";
		reg = <0x1e00000 0x34000>,
		      <0x1e04000 0x2c000>;
		reg-names = "ipa-base", "gsi-base";
		interrupts = <0 311 0>, <0 432 0>;
		interrupt-names = "ipa-irq", "gsi-irq";
		qcom,ipa-hw-ver = <16>; /* IPA core version = IPAv4.2 */
		qcom,ipa-hw-mode = <0>;
		qcom,ee = <0>;
		qcom,use-ipa-tethering-bridge;
		qcom,modem-cfg-emb-pipe-flt;
		qcom,ipa-wdi2;
		qcom,ipa-wdi2_over_gsi;
		qcom,ipa-fltrt-not-hashable;
		qcom,use-64-bit-dma-mask;
		qcom,arm-smmu;
		qcom,smmu-fast-map;
<<<<<<< HEAD
=======
		qcom,use-ipa-pm;
>>>>>>> 753e04cd
		qcom,bandwidth-vote-for-ipa;
		qcom,msm-bus,name = "ipa";
		qcom,msm-bus,num-cases = <5>;
		qcom,msm-bus,num-paths = <4>;
		qcom,msm-bus,vectors-KBps =
		/* No vote */
		<MSM_BUS_MASTER_IPA MSM_BUS_SLAVE_EBI_CH0 0 0>,
		<MSM_BUS_MASTER_IPA MSM_BUS_SLAVE_OCIMEM 0 0>,
		<MSM_BUS_MASTER_AMPSS_M0 MSM_BUS_SLAVE_IPA_CFG 0 0>,
		<MSM_BUS_MASTER_IPA_CORE MSM_BUS_SLAVE_IPA_CORE 0 0>,
		/* SVS2 */
		<MSM_BUS_MASTER_IPA MSM_BUS_SLAVE_EBI_CH0 4400000 8800000>,
		<MSM_BUS_MASTER_IPA MSM_BUS_SLAVE_OCIMEM 480000 960000>,
		<MSM_BUS_MASTER_AMPSS_M0 MSM_BUS_SLAVE_IPA_CFG 80000 160000>,
		<MSM_BUS_MASTER_IPA_CORE MSM_BUS_SLAVE_IPA_CORE 0 200>,
		/* SVS */
		<MSM_BUS_MASTER_IPA MSM_BUS_SLAVE_EBI_CH0 5520000 11040000>,
		<MSM_BUS_MASTER_IPA MSM_BUS_SLAVE_OCIMEM 600000 1200000>,
		<MSM_BUS_MASTER_AMPSS_M0 MSM_BUS_SLAVE_IPA_CFG 80000 160000>,
		<MSM_BUS_MASTER_IPA_CORE MSM_BUS_SLAVE_IPA_CORE 0 300>,
		/* NOMINAL */
		<MSM_BUS_MASTER_IPA MSM_BUS_SLAVE_EBI_CH0 5520000 11040000>,
		<MSM_BUS_MASTER_IPA MSM_BUS_SLAVE_OCIMEM 800000 1600000>,
		<MSM_BUS_MASTER_AMPSS_M0 MSM_BUS_SLAVE_IPA_CFG 150000 300000>,
		<MSM_BUS_MASTER_IPA_CORE MSM_BUS_SLAVE_IPA_CORE 0 400>,
		/* TURBO */
		<MSM_BUS_MASTER_IPA MSM_BUS_SLAVE_EBI_CH0 5520000 11040000>,
		<MSM_BUS_MASTER_IPA MSM_BUS_SLAVE_OCIMEM 960000 1920000>,
		<MSM_BUS_MASTER_AMPSS_M0 MSM_BUS_SLAVE_IPA_CFG 150000 300000>,
		<MSM_BUS_MASTER_IPA_CORE MSM_BUS_SLAVE_IPA_CORE 0 500>;
		qcom,bus-vector-names =
			"MIN", "SVS2", "SVS", "NOMINAL", "TURBO";
		qcom,throughput-threshold = <310 600 1000>;
		qcom,scaling-exceptions = <>;

		/* smp2p information */
		qcom,smp2p_map_ipa_1_out {
			compatible = "qcom,smp2p-map-ipa-1-out";
			qcom,smem-states = <&smp2p_ipa_1_out 0>;
			qcom,smem-state-names = "ipa-smp2p-out";
		};

		qcom,smp2p_map_ipa_1_in {
			compatible = "qcom,smp2p-map-ipa-1-in";
			interrupts-extended = <&smp2p_ipa_1_in 0 0>;
			interrupt-names = "ipa-smp2p-in";
		};
	};

	ipa_smmu_ap: ipa_smmu_ap {
		compatible = "qcom,ipa-smmu-ap-cb";
		qcom,smmu-s1-bypass;
		iommus = <&apps_smmu 0x1520 0x0>;
		qcom,iova-mapping = <0x20000000 0x40000000>;
		/* modem tables in IMEM */
		qcom,additional-mapping = <0x146bd000 0x146bd000 0x2000>;
	};

	ipa_smmu_wlan: ipa_smmu_wlan {
		compatible = "qcom,ipa-smmu-wlan-cb";
		qcom,smmu-s1-bypass;
		iommus = <&apps_smmu 0x1521 0x0>;
		/* ipa-uc ram */
		qcom,additional-mapping = <0x1e60000 0x1e60000 0x80000>;
	};

<<<<<<< HEAD
		/* smp2p information */
		qcom,smp2p_map_ipa_1_out {
			compatible = "qcom,smp2p-map-ipa-1-out";
			qcom,smem-states = <&smp2p_ipa_1_out 0>;
			qcom,smem-state-names = "ipa-smp2p-out";
		};

		qcom,smp2p_map_ipa_1_in {
			compatible = "qcom,smp2p-map-ipa-1-in";
			interrupts-extended = <&smp2p_ipa_1_in 0 0>;
			interrupt-names = "ipa-smp2p-in";
		};
	};

	ipa_smmu_ap: ipa_smmu_ap {
		compatible = "qcom,ipa-smmu-ap-cb";
		qcom,smmu-s1-bypass;
		iommus = <&apps_smmu 0x1520 0x0>;
		qcom,iova-mapping = <0x20000000 0x40000000>;
		/* modem tables in IMEM */
		qcom,additional-mapping = <0x146bd000 0x146bd000 0x2000>;
	};

	ipa_smmu_wlan: ipa_smmu_wlan {
		compatible = "qcom,ipa-smmu-wlan-cb";
		qcom,smmu-s1-bypass;
		iommus = <&apps_smmu 0x1521 0x0>;
		/* ipa-uc ram */
		qcom,additional-mapping = <0x1e60000 0x1e60000 0x80000>;
	};

=======
>>>>>>> 753e04cd
	ipa_smmu_uc: ipa_smmu_uc {
		compatible = "qcom,ipa-smmu-uc-cb";
		qcom,smmu-s1-bypass;
		iommus = <&apps_smmu 0x1522 0x0>;
		qcom,iova-mapping = <0x40400000 0x1fc00000>;
	};

	qcom,ipa_fws {
		compatible = "qcom,pil-tz-generic";
		qcom,pas-id = <0xf>;
		qcom,firmware-name = "ipa_fws";
		qcom,pil-force-shutdown;
		memory-region = <&pil_ipa_fw_mem>;
	};

	icnss: qcom,icnss@18800000 {
		compatible = "qcom,icnss";
		reg = <0x18800000 0x800000>,
		      <0xa0000000 0x10000000>,
		      <0xb0000000 0x10000>;
		reg-names = "membase", "smmu_iova_base", "smmu_iova_ipa";
		iommus = <&apps_smmu 0x1640 0x1>;
		interrupts = <0 414 0 /* CE0 */ >,
			     <0 415 0 /* CE1 */ >,
			     <0 416 0 /* CE2 */ >,
			     <0 417 0 /* CE3 */ >,
			     <0 418 0 /* CE4 */ >,
			     <0 419 0 /* CE5 */ >,
			     <0 420 0 /* CE6 */ >,
			     <0 421 0 /* CE7 */ >,
			     <0 422 0 /* CE8 */ >,
			     <0 423 0 /* CE9 */ >,
			     <0 424 0 /* CE10 */ >,
			     <0 425 0 /* CE11 */ >;
		qcom,smmu-s1-bypass;
		qcom,wlan-msa-memory = <0x100000>;
		qcom,wlan-msa-fixed-region = <&wlan_msa_mem>;
		vdd-0.8-cx-mx-supply = <&pm6150_l9>;
		vdd-1.8-xo-supply = <&pm6150l_l1>;
		vdd-1.3-rfa-supply = <&pm6150l_l2>;
		vdd-3.3-ch0-supply = <&pm6150l_l10>;
		qcom,vdd-0.8-cx-mx-config = <640000 640000>;
	};

	qcom,rmtfs_sharedmem@0 {
		compatible = "qcom,sharedmem-uio";
		reg = <0x0 0x200000>;
		reg-names = "rmtfs";
		qcom,client-id = <0x00000001>;
		qcom,guard-memory;
	};

	llcc_pmu: llcc-pmu@90cc000 {
		compatible = "qcom,qcom-llcc-pmu";
		reg = <0x090cc000 0x300>;
		reg-names = "lagg-base";
	};

	llcc_bw_opp_table: llcc-bw-opp-table {
		compatible = "operating-points-v2";
		BW_OPP_ENTRY( 150, 16); /*  2288 MB/s */
		BW_OPP_ENTRY( 300, 16); /*  4577 MB/s */
		BW_OPP_ENTRY( 466, 16); /*  7110 MB/s */
		BW_OPP_ENTRY( 600, 16); /*  9155 MB/s */
		BW_OPP_ENTRY( 806, 16); /* 12298 MB/s */
		BW_OPP_ENTRY( 933, 16); /* 14236 MB/s */
	};

	cpu_cpu_llcc_bw: qcom,cpu-cpu-llcc-bw {
		compatible = "qcom,devbw";
		governor = "performance";
		qcom,src-dst-ports =
			<MSM_BUS_MASTER_AMPSS_M0 MSM_BUS_SLAVE_LLCC>;
		qcom,active-only;
		operating-points-v2 = <&llcc_bw_opp_table>;
	};

	cpu_cpu_llcc_bwmon: qcom,cpu-cpu-llcc-bwmon@90b6400 {
		compatible = "qcom,bimc-bwmon4";
<<<<<<< HEAD
		reg = <0x90b6400 0x300>, <0x90b6300 0x200>;
=======
		reg = <0x90b6300 0x300>, <0x90b6200 0x200>;
>>>>>>> 753e04cd
		reg-names = "base", "global_base";
		interrupts = <GIC_SPI 581 IRQ_TYPE_LEVEL_HIGH>;
		qcom,mport = <0>;
		qcom,hw-timer-hz = <19200000>;
		qcom,target-dev = <&cpu_cpu_llcc_bw>;
		qcom,count-unit = <0x10000>;
	};

	ddr_bw_opp_table: ddr-bw-opp-table {
		compatible = "operating-points-v2";
		BW_OPP_ENTRY( 200, 4); /*  762 MB/s */
		BW_OPP_ENTRY( 300, 4); /* 1144 MB/s */
		BW_OPP_ENTRY( 451, 4); /* 1720 MB/s */
		BW_OPP_ENTRY( 547, 4); /* 2086 MB/s */
		BW_OPP_ENTRY( 681, 4); /* 2597 MB/s */
		BW_OPP_ENTRY( 768, 4); /* 2929 MB/s */
		BW_OPP_ENTRY(1017, 4); /* 3879 MB/s */
		BW_OPP_ENTRY(1353, 4); /* 5161 MB/s */
		BW_OPP_ENTRY(1555, 4); /* 5931 MB/s */
		BW_OPP_ENTRY(1804, 4); /* 6881 MB/s */
	};

	cpu_llcc_ddr_bw: qcom,cpu-llcc-ddr-bw {
		compatible = "qcom,devbw";
		governor = "performance";
		qcom,src-dst-ports =
			<MSM_BUS_MASTER_LLCC MSM_BUS_SLAVE_EBI_CH0>;
		qcom,active-only;
		operating-points-v2 = <&ddr_bw_opp_table>;
	};

	cpu_llcc_ddr_bwmon: qcom,cpu-llcc-ddr-bwmon@90cd000 {
		compatible = "qcom,bimc-bwmon5";
		reg = <0x90cd000 0x1000>;
		reg-names = "base";
		interrupts = <GIC_SPI 81 IRQ_TYPE_LEVEL_HIGH>;
		qcom,hw-timer-hz = <19200000>;
		qcom,target-dev = <&cpu_llcc_ddr_bw>;
		qcom,count-unit = <0x10000>;
	};

	suspendable_ddr_bw_opp_table: suspendable-ddr-bw-opp-table {
		compatible = "operating-points-v2";
		BW_OPP_ENTRY(   0, 4); /*    0 MB/s */
		BW_OPP_ENTRY( 200, 4); /*  762 MB/s */
		BW_OPP_ENTRY( 300, 4); /* 1144 MB/s */
		BW_OPP_ENTRY( 451, 4); /* 1720 MB/s */
		BW_OPP_ENTRY( 547, 4); /* 2086 MB/s */
		BW_OPP_ENTRY( 681, 4); /* 2597 MB/s */
		BW_OPP_ENTRY( 768, 4); /* 2929 MB/s */
		BW_OPP_ENTRY(1017, 4); /* 3879 MB/s */
		BW_OPP_ENTRY(1353, 4); /* 5161 MB/s */
		BW_OPP_ENTRY(1555, 4); /* 5931 MB/s */
		BW_OPP_ENTRY(1804, 4); /* 6881 MB/s */
	};

	cdsp_cdsp_l3_lat: qcom,cdsp-cdsp-l3-lat {
		compatible = "devfreq-simple-dev";
		clock-names = "devfreq_clk";
		clocks = <&clock_cpucc L3_MISC_VOTE_CLK>;
		governor = "powersave";
	};

	cpu0_cpu_l3_lat: qcom,cpu0-cpu-l3-lat {
		compatible = "devfreq-simple-dev";
		clock-names = "devfreq_clk";
		clocks = <&clock_cpucc L3_CLUSTER0_VOTE_CLK>;
		governor = "performance";
	};

	cpu0_cpu_l3_latmon: qcom,cpu0-cpu-l3-latmon {
		compatible = "qcom,arm-memlat-mon";
		qcom,cpulist = <&CPU0 &CPU1 &CPU2 &CPU3 &CPU4 &CPU5>;
		qcom,target-dev = <&cpu0_cpu_l3_lat>;
		qcom,cachemiss-ev = <0x17>;
		qcom,core-dev-table =
			<  576000  300000000 >,
			< 1017600  556800000 >,
			< 1209660  806400000 >,
			< 1516800  940800000 >,
			< 1804800 1363200000 >;
	};

	cpu6_cpu_l3_lat: qcom,cpu6-cpu-l3-lat {
		compatible = "devfreq-simple-dev";
		clock-names = "devfreq_clk";
		clocks = <&clock_cpucc L3_CLUSTER1_VOTE_CLK>;
		governor = "performance";
	};

	cpu6_cpu_l3_latmon: qcom,cpu6-cpu-l3-latmon {
		compatible = "qcom,arm-memlat-mon";
		qcom,cpulist = <&CPU6 &CPU7>;
		qcom,target-dev = <&cpu6_cpu_l3_lat>;
		qcom,cachemiss-ev = <0x17>;
		qcom,core-dev-table =
			< 1017600  556800000 >,
			< 1209600  806400000 >,
			< 1516800  940800000 >,
			< 1708800 1209600000 >,
			< 2208000 1363200000 >;
	};

	cpu0_cpu_llcc_lat: qcom,cpu0-cpu-llcc-lat {
		compatible = "qcom,devbw";
		governor = "performance";
		qcom,src-dst-ports =
			<MSM_BUS_MASTER_AMPSS_M0 MSM_BUS_SLAVE_LLCC>;
		qcom,active-only;
		operating-points-v2 = <&llcc_bw_opp_table>;
	};

	cpu0_cpu_llcc_latmon: qcom,cpu0-cpu-llcc-latmon {
		compatible = "qcom,arm-memlat-mon";
		qcom,cpulist = <&CPU0 &CPU1 &CPU2 &CPU3 &CPU4 &CPU5>;
		qcom,target-dev = <&cpu0_cpu_llcc_lat>;
		qcom,cachemiss-ev = <0x2A>;
		qcom,core-dev-table =
			<  748000 MHZ_TO_MBPS(150, 16) >,
			< 1209600 MHZ_TO_MBPS(300, 16) >,
			< 1516800 MHZ_TO_MBPS(466, 16) >,
			< 1804800 MHZ_TO_MBPS(600, 16) >;
	};

	cpu6_cpu_llcc_lat: qcom,cpu6-cpu-llcc-lat {
		compatible = "qcom,devbw";
		governor = "performance";
		qcom,src-dst-ports =
			<MSM_BUS_MASTER_AMPSS_M0 MSM_BUS_SLAVE_LLCC>;
		qcom,active-only;
		operating-points-v2 = <&llcc_bw_opp_table>;
	};

	cpu6_cpu_llcc_latmon: qcom,cpu6-cpu-llcc-latmon {
		compatible = "qcom,arm-memlat-mon";
		qcom,cpulist = <&CPU6 &CPU7>;
		qcom,target-dev = <&cpu6_cpu_llcc_lat>;
		qcom,cachemiss-ev = <0x2A>;
		qcom,core-dev-table =
			<  768000 MHZ_TO_MBPS(300, 16) >,
			< 1017600 MHZ_TO_MBPS(466, 16) >,
			< 1209600 MHZ_TO_MBPS(600, 16) >,
			< 1708800 MHZ_TO_MBPS(806, 16) >,
			< 2208000 MHZ_TO_MBPS(933, 16) >;
	};

	cpu0_llcc_ddr_lat: qcom,cpu0-llcc-ddr-lat {
		compatible = "qcom,devbw";
		governor = "performance";
		qcom,src-dst-ports =
			<MSM_BUS_MASTER_LLCC MSM_BUS_SLAVE_EBI_CH0>;
		qcom,active-only;
		operating-points-v2 = <&ddr_bw_opp_table>;
	};

	cpu0_llcc_ddr_latmon: qcom,cpu0-llcc-ddr-latmon {
		compatible = "qcom,arm-memlat-mon";
		qcom,cpulist = <&CPU0 &CPU1 &CPU2 &CPU3 &CPU4 &CPU5>;
		qcom,target-dev = <&cpu0_llcc_ddr_lat>;
		qcom,cachemiss-ev = <0x1000>;
		qcom,core-dev-table =
			<  748000 MHZ_TO_MBPS( 300, 4) >,
			< 1017600 MHZ_TO_MBPS( 451, 4) >,
			< 1209600 MHZ_TO_MBPS( 547, 4) >,
			< 1516800 MHZ_TO_MBPS( 768, 4) >,
			< 1804800 MHZ_TO_MBPS(1017, 4) >;
	};

	cpu6_llcc_ddr_lat: qcom,cpu6-llcc-ddr-lat {
		compatible = "qcom,devbw";
		governor = "performance";
		qcom,src-dst-ports =
			<MSM_BUS_MASTER_LLCC MSM_BUS_SLAVE_EBI_CH0>;
		qcom,active-only;
		operating-points-v2 = <&ddr_bw_opp_table>;
	};

	cpu6_llcc_ddr_latmon: qcom,cpu6-llcc-ddr-latmon {
		compatible = "qcom,arm-memlat-mon";
		qcom,cpulist = <&CPU6 &CPU7>;
		qcom,target-dev = <&cpu6_llcc_ddr_lat>;
		qcom,cachemiss-ev = <0x1000>;
		qcom,core-dev-table =
			<  768000 MHZ_TO_MBPS( 451, 4) >,
			< 1017600 MHZ_TO_MBPS( 547, 4) >,
			< 1209600 MHZ_TO_MBPS(1017, 4) >,
			< 1708800 MHZ_TO_MBPS(1555, 4) >,
			< 2208000 MHZ_TO_MBPS(1804, 4) >;
	};

	cpu0_cpu_ddr_latfloor: qcom,cpu0-cpu-ddr-latfloor {
		compatible = "qcom,devbw";
		governor = "performance";
		qcom,src-dst-ports =
			<MSM_BUS_MASTER_LLCC MSM_BUS_SLAVE_EBI_CH0>;
		qcom,active-only;
		operating-points-v2 = <&ddr_bw_opp_table>;
	};

	cpu0_computemon: qcom,cpu0-computemon {
		compatible = "qcom,arm-cpu-mon";
		qcom,cpulist = <&CPU0 &CPU1 &CPU2 &CPU3 &CPU4 &CPU5>;
		qcom,target-dev = <&cpu0_cpu_ddr_latfloor>;
		qcom,core-dev-table =
			<  748800 MHZ_TO_MBPS( 300, 4) >,
			< 1209600 MHZ_TO_MBPS( 451, 4) >,
			< 1593600 MHZ_TO_MBPS( 547, 4) >,
			< 1804800 MHZ_TO_MBPS( 768, 4) >;
	};

	cpu6_cpu_ddr_latfloor: qcom,cpu6-cpu-ddr-latfloor {
		compatible = "qcom,devbw";
		governor = "performance";
		qcom,src-dst-ports =
			<MSM_BUS_MASTER_LLCC MSM_BUS_SLAVE_EBI_CH0>;
		qcom,active-only;
		operating-points-v2 = <&ddr_bw_opp_table>;
	};

	cpu6_computemon: qcom,cpu6-computemon {
		compatible = "qcom,arm-cpu-mon";
		qcom,cpulist = <&CPU6 &CPU7>;
		qcom,target-dev = <&cpu6_cpu_ddr_latfloor>;
		qcom,core-dev-table =
			< 1017600 MHZ_TO_MBPS( 300, 4) >,
			< 1209600 MHZ_TO_MBPS( 547, 4) >,
			< 1516800 MHZ_TO_MBPS( 768, 4) >,
			< 1708800 MHZ_TO_MBPS(1017, 4) >,
			< 2208000 MHZ_TO_MBPS(1804, 4) >;
	};
};

#include "pm6150.dtsi"
#include "pm6150l.dtsi"
#include "sm6150-pinctrl.dtsi"
#include "sm6150-regulator.dtsi"
#include "sm6150-pm.dtsi"
#include "sm6150-gdsc.dtsi"
#include "sm6150-qupv3.dtsi"
#include "sm6150-thermal.dtsi"
#include "sm6150-gpu.dtsi"
#include "sm6150-usb.dtsi"

&pm6150_charger {
	dpdm-supply = <&qusb_phy0>;
	qcom,suspend-input-on-debug-batt;
};

&usb0 {
	extcon = <&pm6150_pdphy>;
};

&pm6150_vadc {
	sdm_therm {
		reg = <ADC_AMUX_THM2_PU2>;
		label = "sdm_therm";
		qcom,ratiometric;
		qcom,hw-settle-time = <200>;
		qcom,pre-scaling = <1 1>;
	};

	smb1390_therm {
		reg = <ADC_AMUX_THM3>;
		label = "smb1390_therm";
		qcom,hw-settle-time = <200>;
		qcom,pre-scaling = <1 1>;
	};

	conn_therm {
		reg = <ADC_AMUX_THM4_PU2>;
		label = "conn_therm";
		qcom,ratiometric;
		qcom,hw-settle-time = <200>;
		qcom,pre-scaling = <1 1>;
	};
};

&pm6150_adc_tm {
	io-channels = <&pm6150_vadc ADC_XO_THERM_PU2>,
			<&pm6150_vadc ADC_AMUX_THM2_PU2>,
			<&pm6150_vadc ADC_AMUX_THM4_PU2>;

	/* Channel nodes */
	xo_therm {
		reg = <ADC_XO_THERM_PU2>;
		qcom,ratiometric;
		qcom,hw-settle-time = <200>;
	};

	sdm_therm {
		reg = <ADC_AMUX_THM2_PU2>;
		qcom,ratiometric;
		qcom,hw-settle-time = <200>;
	};

	conn_therm {
		reg = <ADC_AMUX_THM4_PU2>;
		qcom,ratiometric;
		qcom,hw-settle-time = <200>;
	};
};

&pm6150l_vadc {
	emmc_ufs_therm {
		reg = <ADC_AMUX_THM1_PU2>;
		label = "emmc_ufs_therm";
		qcom,ratiometric;
		qcom,hw-settle-time = <200>;
		qcom,pre-scaling = <1 1>;
	};

	rf_pa0_therm {
		reg = <ADC_AMUX_THM2_PU2>;
		label = "rf_pa0_therm";
		qcom,ratiometric;
		qcom,hw-settle-time = <200>;
		qcom,pre-scaling = <1 1>;
	};

	rf_pa1_therm {
		reg = <ADC_AMUX_THM3_PU2>;
		label = "rf_pa1_therm";
		qcom,ratiometric;
		qcom,hw-settle-time = <200>;
		qcom,pre-scaling = <1 1>;
	};

	camera_flash_therm {
		reg = <ADC_GPIO1_PU2>;
		label = "camera_flash_therm";
		qcom,ratiometric;
		qcom,hw-settle-time = <200>;
		qcom,pre-scaling = <1 1>;
	};

	quiet_therm {
		reg = <ADC_GPIO4_PU2>;
		label = "quiet_therm";
		qcom,ratiometric;
		qcom,hw-settle-time = <200>;
		qcom,pre-scaling = <1 1>;
	};
};

&pm6150l_adc_tm {
	io-channels = <&pm6150l_vadc ADC_AMUX_THM1_PU2>,
			<&pm6150l_vadc ADC_AMUX_THM2_PU2>,
			<&pm6150l_vadc ADC_GPIO1_PU2>,
			<&pm6150l_vadc ADC_GPIO4_PU2>;

	/* Channel nodes */
	emmc_ufs_therm {
		reg = <ADC_AMUX_THM1_PU2>;
		qcom,ratiometric;
		qcom,hw-settle-time = <200>;
	};

	rf_pa0_therm {
		reg = <ADC_AMUX_THM2_PU2>;
		qcom,ratiometric;
		qcom,hw-settle-time = <200>;
	};

	camera_flash_therm {
		reg = <ADC_GPIO1_PU2>;
		qcom,ratiometric;
		qcom,hw-settle-time = <200>;
	};

	quiet_therm {
		reg = <ADC_GPIO4_PU2>;
		qcom,ratiometric;
		qcom,hw-settle-time = <200>;
	};
};

&emac_gdsc {
	status = "ok";
};

&pcie_0_gdsc {
	status = "ok";
};

&ufs_phy_gdsc {
	status = "ok";
};

&usb30_prim_gdsc {
	status = "ok";
};

&usb20_sec_gdsc {
	status = "ok";
};

&hlos1_vote_aggre_noc_mmu_audio_tbu_gdsc {
	status = "ok";
};

&hlos1_vote_aggre_noc_mmu_tbu1_gdsc {
	status = "ok";
};

&hlos1_vote_aggre_noc_mmu_tbu2_gdsc {
	status = "ok";
};

&hlos1_vote_aggre_noc_mmu_pcie_tbu_gdsc {
	status = "ok";
};

&hlos1_vote_mmnoc_mmu_tbu_hf0_gdsc {
	status = "ok";
};

&hlos1_vote_mmnoc_mmu_tbu_sf_gdsc {
	status = "ok";
};

&hlos1_vote_mmnoc_mmu_tbu_hf1_gdsc {
	status = "ok";
};

&bps_gdsc {
	status = "ok";
};

&ife_0_gdsc {
	status = "ok";
};

&ife_1_gdsc {
	status = "ok";
};

&ipe_0_gdsc {
	status = "ok";
};

&titan_top_gdsc {
	status = "ok";
};

&mdss_core_gdsc {
	status = "ok";
};

&gpu_cx_gdsc {
	parent-supply = <&VDD_CX_LEVEL>;
	status = "ok";
};

&gpu_gx_gdsc {
	clock-names = "core_root_clk";
	clocks = <&clock_gpucc GPU_CC_GX_GFX3D_CLK_SRC>;
	qcom,force-enable-root-clk;
	parent-supply = <&VDD_CX_LEVEL>;
	status = "ok";
};

&vcodec0_gdsc {
	status = "ok";
};

&venus_gdsc {
	status = "ok";
};

#include "sm6150-camera.dtsi"
#include "sm6150-ion.dtsi"
#include "msm-arm-smmu-sm6150.dtsi"
#include "sm6150-coresight.dtsi"
#include "sm6150-bus.dtsi"
#include "sm6150-vidc.dtsi"
#include "sm6150-audio.dtsi"
#include "sm6150-sde-pll.dtsi"
#include "sm6150-sde.dtsi"<|MERGE_RESOLUTION|>--- conflicted
+++ resolved
@@ -827,14 +827,11 @@
 		reg = <0x182a0018 0x4>;
 	};
 
-<<<<<<< HEAD
-=======
 	mccc_debug: syscon@90b0000 {
 		compatible = "syscon";
 		reg = <0x90b0000 0x1000>;
 	};
 
->>>>>>> 753e04cd
 	clock_cpucc: qcom,cpucc@18321000 {
 		compatible = "qcom,clk-cpu-osm-sm6150";
 		reg = <0x18321000 0x1400>,
@@ -855,10 +852,7 @@
 		qcom,dispcc = <&clock_dispcc>;
 		qcom,gpucc = <&clock_gpucc>;
 		qcom,cpucc = <&cpucc_debug>;
-<<<<<<< HEAD
-=======
 		qcom,mccc = <&mccc_debug>;
->>>>>>> 753e04cd
 		clock-names = "cxo";
 		clocks = <&clock_rpmh RPMH_CXO_CLK>;
 		#clock-cells = <1>;
@@ -1386,15 +1380,12 @@
 		qcom,qsee-reentrancy-support = <2>;
 	};
 
-<<<<<<< HEAD
-=======
 	qcom_smcinvoke: smcinvoke@86d00000 {
 		compatible = "qcom,smcinvoke";
 		reg = <0x86d00000 0xe00000>;
 		reg-names = "secapp-region";
 	};
 
->>>>>>> 753e04cd
 	qcom_rng: qrng@793000 {
 		compatible = "qcom,msm-rng";
 		reg = <0x793000 0x1000>;
@@ -2265,10 +2256,7 @@
 		qcom,use-64-bit-dma-mask;
 		qcom,arm-smmu;
 		qcom,smmu-fast-map;
-<<<<<<< HEAD
-=======
 		qcom,use-ipa-pm;
->>>>>>> 753e04cd
 		qcom,bandwidth-vote-for-ipa;
 		qcom,msm-bus,name = "ipa";
 		qcom,msm-bus,num-cases = <5>;
@@ -2335,40 +2323,6 @@
 		qcom,additional-mapping = <0x1e60000 0x1e60000 0x80000>;
 	};
 
-<<<<<<< HEAD
-		/* smp2p information */
-		qcom,smp2p_map_ipa_1_out {
-			compatible = "qcom,smp2p-map-ipa-1-out";
-			qcom,smem-states = <&smp2p_ipa_1_out 0>;
-			qcom,smem-state-names = "ipa-smp2p-out";
-		};
-
-		qcom,smp2p_map_ipa_1_in {
-			compatible = "qcom,smp2p-map-ipa-1-in";
-			interrupts-extended = <&smp2p_ipa_1_in 0 0>;
-			interrupt-names = "ipa-smp2p-in";
-		};
-	};
-
-	ipa_smmu_ap: ipa_smmu_ap {
-		compatible = "qcom,ipa-smmu-ap-cb";
-		qcom,smmu-s1-bypass;
-		iommus = <&apps_smmu 0x1520 0x0>;
-		qcom,iova-mapping = <0x20000000 0x40000000>;
-		/* modem tables in IMEM */
-		qcom,additional-mapping = <0x146bd000 0x146bd000 0x2000>;
-	};
-
-	ipa_smmu_wlan: ipa_smmu_wlan {
-		compatible = "qcom,ipa-smmu-wlan-cb";
-		qcom,smmu-s1-bypass;
-		iommus = <&apps_smmu 0x1521 0x0>;
-		/* ipa-uc ram */
-		qcom,additional-mapping = <0x1e60000 0x1e60000 0x80000>;
-	};
-
-=======
->>>>>>> 753e04cd
 	ipa_smmu_uc: ipa_smmu_uc {
 		compatible = "qcom,ipa-smmu-uc-cb";
 		qcom,smmu-s1-bypass;
@@ -2448,11 +2402,7 @@
 
 	cpu_cpu_llcc_bwmon: qcom,cpu-cpu-llcc-bwmon@90b6400 {
 		compatible = "qcom,bimc-bwmon4";
-<<<<<<< HEAD
-		reg = <0x90b6400 0x300>, <0x90b6300 0x200>;
-=======
 		reg = <0x90b6300 0x300>, <0x90b6200 0x200>;
->>>>>>> 753e04cd
 		reg-names = "base", "global_base";
 		interrupts = <GIC_SPI 581 IRQ_TYPE_LEVEL_HIGH>;
 		qcom,mport = <0>;

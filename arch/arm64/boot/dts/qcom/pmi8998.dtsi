--- conflicted
+++ resolved
@@ -817,11 +817,7 @@
 
 		trips {
 			low-vbat {
-<<<<<<< HEAD
-				temperature = <2800>;
-=======
 				temperature = <2600>;
->>>>>>> a9eea42c
 				hysteresis = <0>;
 				type = "passive";
 			};

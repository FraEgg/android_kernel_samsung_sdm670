--- conflicted
+++ resolved
@@ -116,7 +116,6 @@
 			<  400000 >,
 			<  533000 >,
 			<  576000 >;
-<<<<<<< HEAD
 	};
 
 	/delete-node/ devfreq-cpufreq;
@@ -164,55 +163,6 @@
 				< 1459200 5859 >;
 		};
 	};
-=======
-	};
-
-	/delete-node/ devfreq-cpufreq;
-	devfreq-cpufreq {
-		cpubw-cpufreq {
-		target-dev = <&cpubw>;
-		cpu-to-dev-map-0 =
-			< 1305600  5126 >,
-			< 1497600  5859 >,
-			< 1708800  6445 >,
-			< 1804800  7104 >,
-			< 1958400  7104 >;
-		cpu-to-dev-map-4 =
-			<  768000  2929 >,
-			<  998400  5126 >,
-			< 1171200  5859 >,
-			< 1305600  6152 >,
-			< 1459200  7104 >;
-
-		};
-
-		cci-cpufreq {
-		target-dev = <&cci_cache>;
-		cpu-to-dev-map-0 =
-			< 1305600  400000 >,
-			< 1497600  400000 >,
-			< 1708800  533000 >,
-			< 1804800  576000 >,
-			< 1958400  576000 >;
-		cpu-to-dev-map-4 =
-			<  768000  400000 >,
-			<  998400  400000 >,
-			< 1171200  400000 >,
-			< 1305600  533000 >,
-			< 1459200  576000 >;
-		};
-
-		mincpubw-cpufreq {
-			target-dev = <&mincpubw>;
-			cpu-to-dev-map-0 =
-				< 1305600 2929 >,
-				< 1804800 5859 >;
-			cpu-to-dev-map-4 =
-				< 1171200 2929 >,
-				< 1459200 5859 >;
-		};
-	};
->>>>>>> a82a4f5c
 };
 
 /{
@@ -222,10 +172,7 @@
 
 		CPU_COST_0: core-cost0 {
 			busy-cost-data = <
-<<<<<<< HEAD
-=======
 				 800000	137
->>>>>>> a82a4f5c
 				1305600	207
 				1497600	256
 				1708800	327
@@ -249,21 +196,6 @@
 			>;
 		};
 		CLUSTER_COST_0: cluster-cost0 {
-<<<<<<< HEAD
-			busy-cost-data = <
-				1305600	61
-				1497600	71
-				1708800	85
-				1804800	88
-				1958400	110
-			>;
-			idle-cost-data = <
-				4 3 2 1
-			>;
-		};
-		CLUSTER_COST_1: cluster-cost1 {
-			busy-cost-data = <
-=======
 			busy-cost-data = <
 				 800000	49
 				1305600	61
@@ -278,7 +210,6 @@
 		};
 		CLUSTER_COST_1: cluster-cost1 {
 			busy-cost-data = <
->>>>>>> a82a4f5c
 				 768000	8
 				 998400	10
 				1171200	13
@@ -449,8 +380,9 @@
 		<26 512 0 6374400>, /* 8. 796.80 MHz */
 		<26 512 0 7449600>; /* 9. 931.20 MHz */
 
-	qcom,gpu-speed-bin = <0x6004 0x00C00000 22>;
-	qcom,gpu-speed-bin-hw = <0x6008 0x00000600 7>;
+	qcom,gpu-speed-bin-vectors =
+		<0x6004 0x00c00000 22>,
+		<0x6008 0x00000600 7>;
 
 	/delete-node/qcom,gpu-pwrlevels;
 	qcom,gpu-pwrlevel-bins {
@@ -582,7 +514,7 @@
 
 			qcom,speed-bin = <5>;
 
-			qcom,initial-pwrlevel = <2>;
+			qcom,initial-pwrlevel = <1>;
 
 			/* NOM */
 			qcom,gpu-pwrlevel@0 {
@@ -634,8 +566,8 @@
 				reg = <0>;
 				qcom,gpu-freq = <320000000>;
 				qcom,bus-freq = <4>;
-				qcom,bus-min = <3>;
-				qcom,bus-max = <5>;
+				qcom,bus-min = <4>;
+				qcom,bus-max = <8>;
 			};
 
 			/* XO */
@@ -648,366 +580,4 @@
 			};
 		};
 	};
-};
-<<<<<<< HEAD
-=======
-
-&clock_cpu {
-	compatible = "qcom,cpu-clock-sdm439";
-	vdd-c0-supply = <&apc_vreg_corner>;
-	vdd-c1-supply = <&apc_vreg_corner>;
-	vdd-cci-supply = <&apc_vreg_corner>;
-	qcom,speed0-bin-v0-c0 =
-		<          0 0>,
-		<  768000000 1>,
-		<  998400000 1>,
-		< 1171200000 2>,
-		< 1305600000 3>,
-		< 1459200000 5>;
-
-	qcom,speed0-bin-v0-c1 =
-		<          0 0>,
-		< 1305600000 1>,
-		< 1497600000 2>,
-		< 1708800000 3>,
-		< 1958400000 5>;
-
-	qcom,speed0-bin-v0-cci =
-		<          0 0>,
-		<  400000000 1>,
-		<  533333333 3>;
-
-	qcom,speed1-bin-v0-c0 =
-		<          0 0>,
-		<  768000000 1>,
-		<  998400000 1>,
-		< 1171200000 2>,
-		< 1305600000 3>,
-		< 1459200000 5>;
-
-	qcom,speed1-bin-v0-c1 =
-		<          0 0>,
-		< 1305600000 1>,
-		< 1497600000 2>,
-		< 1708800000 3>,
-		< 1804800000 5>;
-
-	qcom,speed1-bin-v0-cci =
-		<          0 0>,
-		<  400000000 1>,
-		<  533333333 3>;
-};
-
-&clock_gcc {
-	compatible = "qcom,gcc-sdm439";
-	reg = <0x1800000 0x80000>,
-		<0xb016000 0x00040>,
-		<0xb116000 0x00040>,
-		<0x00a6018 0x00004>;
-	reg-names = "cc_base", "apcs_c1_base",
-			"apcs_c0_base", "efuse";
-	vdd_dig-supply = <&pm8953_s2_level>;
-	vdd_sr2_dig-supply = <&pm8953_s2_level_ao>;
-	vdd_sr2_pll-supply = <&pm8953_l7_ao>;
-	vdd_hf_dig-supply = <&pm8953_s2_level_ao>;
-	vdd_hf_pll-supply = <&pm8953_l7_ao>;
-};
-
-&clock_gcc_mdss {
-	compatible = "qcom,gcc-mdss-sdm439";
-	clocks = <&mdss_dsi0_pll clk_dsi0pll_pixel_clk_src>,
-		 <&mdss_dsi0_pll clk_dsi0pll_byte_clk_src>,
-		 <&mdss_dsi1_pll clk_dsi1pll_pixel_clk_src>,
-		 <&mdss_dsi1_pll clk_dsi1pll_byte_clk_src>;
-	clock-names = "pclk0_src", "byte0_src", "pclk1_src",
-		"byte1_src";
-	#clock-cells = <1>;
-};
-
-&mdss_dsi0_pll {
-	compatible = "qcom,mdss_dsi_pll_sdm439";
-	reg = <0x001a94400 0x400>,
-		<0x0184d074 0x8>;
-	reg-names = "pll_base", "gdsc_base";
-	/delete-property/ qcom,dsi-pll-ssc-en;
-	/delete-property/ qcom,dsi-pll-ssc-mode;
-	/delete-property/ qcom,ssc-frequency-hz;
-	/delete-property/ qcom,ssc-ppm;
-};
-
-&mdss_dsi1_pll {
-	compatible = "qcom,mdss_dsi_pll_sdm439";
-	reg = <0x001a96400 0x400>,
-		<0x0184d074 0x8>;
-	reg-names = "pll_base", "gdsc_base";
-	/delete-property/ qcom,dsi-pll-ssc-en;
-	/delete-property/ qcom,dsi-pll-ssc-mode;
-	/delete-property/ qcom,ssc-frequency-hz;
-	/delete-property/ qcom,ssc-ppm;
-};
-
-&mdss_dsi {
-	ranges = <0x1a94000 0x1a94000 0x300
-		0x1a94400 0x1a94400 0x400
-		0x193e000 0x193e000 0x30
-		0x1a96000 0x1a96000 0x300
-		0x1a96400 0x1a96400 0x400
-		0x193e000 0x193e000 0x30>;
-};
-
-&mdss_dsi0 {
-	reg = <0x1a94000 0x300>,
-		<0x1a94400 0x400>,
-		<0x193e000 0x30>;
-	reg-names = "dsi_ctrl", "dsi_phy", "mmss_misc_phys";
-	/delete-property/ qcom,platform-strength-ctrl;
-	/delete-property/ qcom,platform-bist-ctrl;
-	/delete-property/ qcom,platform-regulator-settings;
-	/delete-property/ qcom,platform-lane-config;
-};
-
-&mdss_dsi1 {
-	reg = <0x1a96000 0x300>,
-		<0x1a96400 0x400>,
-		<0x193e000 0x30>;
-	reg-names = "dsi_ctrl", "dsi_phy", "mmss_misc_phys";
-	/delete-property/ qcom,platform-strength-ctrl;
-	/delete-property/ qcom,platform-bist-ctrl;
-	/delete-property/ qcom,platform-regulator-settings;
-	/delete-property/ qcom,platform-lane-config;
-};
-
-/* GPU Overrides*/
-&gpubw {
-	/delete-property/qcom,bw-tbl;
-	qcom,bw-tbl =
-		< 0    >, /*  off */
-		<  769 >, /* 1. DDR:100.80 MHz BIMC: 50.40 MHz */
-		< 1611 >, /* 2. DDR:211.20 MHz BIMC: 105.60 MHz */
-		< 2273 >, /* 3. DDR:297.60 MHz BIMC: 148.80 MHz */
-		< 2929 >, /* 4. DDR:384.00 MHz BIMC: 192.00 MHz */
-		< 4248 >, /* 5. DDR:556.80 MHz BIMC: 278.40 MHz */
-		< 5346 >, /* 6. DDR:662.40 MHz BIMC: 331.20 MHz */
-		< 5712 >, /* 7. DDR:748.80 MHz BIMC: 374.40 MHz */
-		< 6150 >, /* 8. DDR:796.80 MHz BIMC: 398.40 MHz */
-		< 7105 >; /* 9. DDR:931.20 MHz BIMC: 465.60 MHz */
-};
-
-&msm_gpu {
-	/delete-property/qcom,msm-bus,num-cases;
-	qcom,msm-bus,num-cases = <10>;
-	/delete-property/qcom,msm-bus,vectors-KBps;
-	qcom,msm-bus,vectors-KBps =
-		<26 512 0 0>,       /*    off        */
-		<26 512 0  806400>, /* 1. 100.80 MHz */
-		<26 512 0 1689600>, /* 2. 211.20 MHz */
-		<26 512 0 2380800>, /* 3. 297.60 MHz */
-		<26 512 0 3072000>, /* 4. 384.00 MHz */
-		<26 512 0 4454400>, /* 5. 556.80 MHz */
-		<26 512 0 5299200>, /* 6. 662.40 MHz */
-		<26 512 0 5990400>, /* 7. 748.80 MHz */
-		<26 512 0 6374400>, /* 8. 796.80 MHz */
-		<26 512 0 7449600>; /* 9. 931.20 MHz */
-
-	qcom,gpu-speed-bin-vectors =
-		<0x6004 0x00c00000 22>,
-		<0x6008 0x00000600 7>;
-
-	/delete-node/qcom,gpu-pwrlevels;
-	qcom,gpu-pwrlevel-bins {
-		#address-cells = <1>;
-		#size-cells = <0>;
-
-		compatible="qcom,gpu-pwrlevel-bins";
-
-		qcom,gpu-pwrlevels-0 {
-			#address-cells = <1>;
-			#size-cells = <0>;
-
-			qcom,speed-bin = <0>;
-
-			qcom,initial-pwrlevel = <3>;
-
-			/* TURBO */
-			qcom,gpu-pwrlevel@0 {
-				reg = <0>;
-				qcom,gpu-freq = <650000000>;
-				qcom,bus-freq = <9>;
-				qcom,bus-min = <9>;
-				qcom,bus-max = <9>;
-			};
-
-			/* NOM+ */
-			qcom,gpu-pwrlevel@1 {
-				reg = <1>;
-				qcom,gpu-freq = <560000000>;
-				qcom,bus-freq = <8>;
-				qcom,bus-min = <7>;
-				qcom,bus-max = <9>;
-			};
-
-			/* NOM */
-			qcom,gpu-pwrlevel@2 {
-				reg = <2>;
-				qcom,gpu-freq = <510000000>;
-				qcom,bus-freq = <7>;
-				qcom,bus-min = <6>;
-				qcom,bus-max = <8>;
-			};
-
-			/* SVS+ */
-			qcom,gpu-pwrlevel@3 {
-				reg = <3>;
-				qcom,gpu-freq = <400000000>;
-				qcom,bus-freq = <5>;
-				qcom,bus-min = <4>;
-				qcom,bus-max = <7>;
-			};
-
-			/* SVS */
-			qcom,gpu-pwrlevel@4 {
-				reg = <4>;
-				qcom,gpu-freq = <320000000>;
-				qcom,bus-freq = <4>;
-				qcom,bus-min = <3>;
-				qcom,bus-max = <5>;
-			};
-
-			/* XO */
-			qcom,gpu-pwrlevel@5 {
-				reg = <5>;
-				qcom,gpu-freq = <19200000>;
-				qcom,bus-freq = <0>;
-				qcom,bus-min = <0>;
-				qcom,bus-max = <0>;
-			};
-		};
-
-		qcom,gpu-pwrlevels-1 {
-			#address-cells = <1>;
-			#size-cells = <0>;
-
-			qcom,speed-bin = <4>;
-
-			qcom,initial-pwrlevel = <2>;
-
-			/* NOM+ */
-			qcom,gpu-pwrlevel@0 {
-				reg = <0>;
-				qcom,gpu-freq = <560000000>;
-				qcom,bus-freq = <8>;
-				qcom,bus-min = <7>;
-				qcom,bus-max = <9>;
-			};
-
-			/* NOM */
-			qcom,gpu-pwrlevel@1 {
-				reg = <1>;
-				qcom,gpu-freq = <510000000>;
-				qcom,bus-freq = <7>;
-				qcom,bus-min = <6>;
-				qcom,bus-max = <8>;
-			};
-
-			/* SVS+ */
-			qcom,gpu-pwrlevel@2 {
-				reg = <2>;
-				qcom,gpu-freq = <400000000>;
-				qcom,bus-freq = <5>;
-				qcom,bus-min = <4>;
-				qcom,bus-max = <7>;
-			};
-
-			/* SVS */
-			qcom,gpu-pwrlevel@3 {
-				reg = <3>;
-				qcom,gpu-freq = <320000000>;
-				qcom,bus-freq = <4>;
-				qcom,bus-min = <3>;
-				qcom,bus-max = <5>;
-			};
-
-			/* XO */
-			qcom,gpu-pwrlevel@4 {
-				reg = <4>;
-				qcom,gpu-freq = <19200000>;
-				qcom,bus-freq = <0>;
-				qcom,bus-min = <0>;
-				qcom,bus-max = <0>;
-			};
-		};
-
-		qcom,gpu-pwrlevels-2 {
-			#address-cells = <1>;
-			#size-cells = <0>;
-
-			qcom,speed-bin = <5>;
-
-			qcom,initial-pwrlevel = <1>;
-
-			/* NOM */
-			qcom,gpu-pwrlevel@0 {
-				reg = <0>;
-				qcom,gpu-freq = <510000000>;
-				qcom,bus-freq = <7>;
-				qcom,bus-min = <6>;
-				qcom,bus-max = <8>;
-			};
-
-			/* SVS+ */
-			qcom,gpu-pwrlevel@1 {
-				reg = <1>;
-				qcom,gpu-freq = <400000000>;
-				qcom,bus-freq = <5>;
-				qcom,bus-min = <4>;
-				qcom,bus-max = <7>;
-			};
-
-			/* SVS */
-			qcom,gpu-pwrlevel@2 {
-				reg = <2>;
-				qcom,gpu-freq = <320000000>;
-				qcom,bus-freq = <4>;
-				qcom,bus-min = <3>;
-				qcom,bus-max = <5>;
-			};
-
-			/* XO */
-			qcom,gpu-pwrlevel@3 {
-				reg = <3>;
-				qcom,gpu-freq = <19200000>;
-				qcom,bus-freq = <0>;
-				qcom,bus-min = <0>;
-				qcom,bus-max = <0>;
-			};
-		};
-
-		qcom,gpu-pwrlevels-3 {
-			#address-cells = <1>;
-			#size-cells = <0>;
-
-			qcom,speed-bin = <10>;
-
-			qcom,initial-pwrlevel = <0>;
-
-			/* SVS */
-			qcom,gpu-pwrlevel@0 {
-				reg = <0>;
-				qcom,gpu-freq = <320000000>;
-				qcom,bus-freq = <4>;
-				qcom,bus-min = <4>;
-				qcom,bus-max = <8>;
-			};
-
-			/* XO */
-			qcom,gpu-pwrlevel@1 {
-				reg = <1>;
-				qcom,gpu-freq = <19200000>;
-				qcom,bus-freq = <0>;
-				qcom,bus-min = <0>;
-				qcom,bus-max = <0>;
-			};
-		};
-	};
-};
->>>>>>> a82a4f5c
+};
--- conflicted
+++ resolved
@@ -127,19 +127,11 @@
 	.else
 	add	x21, sp, #S_FRAME_SIZE
 	get_thread_info tsk
-<<<<<<< HEAD
-	/* Save the task's original addr_limit and set USER_DS (TASK_SIZE_64) */
+	/* Save the task's original addr_limit and set USER_DS */
 	ldr	x20, [tsk, #TSK_TI_ADDR_LIMIT]
 	str	x20, [sp, #S_ORIG_ADDR_LIMIT]
-	mov	x20, #TASK_SIZE_64
+	mov	x20, #USER_DS
 	str	x20, [tsk, #TSK_TI_ADDR_LIMIT]
-=======
-	/* Save the task's original addr_limit and set USER_DS */
-	ldr	x20, [tsk, #TI_ADDR_LIMIT]
-	str	x20, [sp, #S_ORIG_ADDR_LIMIT]
-	mov	x20, #USER_DS
-	str	x20, [tsk, #TI_ADDR_LIMIT]
->>>>>>> b4c14c25
 	/* No need to reset PSTATE.UAO, hardware's already set it to 0 for us */
 	.endif /* \el == 0 */
 	mrs	x22, elr_el1
@@ -678,12 +670,7 @@
 	 * Instruction abort handling
 	 */
 	mrs	x26, far_el1
-<<<<<<< HEAD
-	// enable interrupts before calling the main handler
-	enable_dbg_and_irq
-=======
 	msr     daifclr, #(8 | 4 | 1)
->>>>>>> b4c14c25
 #ifdef CONFIG_TRACE_IRQFLAGS
 	bl	trace_hardirqs_off
 #endif

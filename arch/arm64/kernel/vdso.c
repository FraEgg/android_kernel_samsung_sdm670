/*
 * Additional userspace pages setup for AArch64 and AArch32.
 *  - AArch64: vDSO pages setup, vDSO data page update.
 *  - AArch32: sigreturn and kuser helpers pages setup.
 *
 * Copyright (C) 2012 ARM Limited
 *
 * This program is free software; you can redistribute it and/or modify
 * it under the terms of the GNU General Public License version 2 as
 * published by the Free Software Foundation.
 *
 * This program is distributed in the hope that it will be useful,
 * but WITHOUT ANY WARRANTY; without even the implied warranty of
 * MERCHANTABILITY or FITNESS FOR A PARTICULAR PURPOSE.  See the
 * GNU General Public License for more details.
 *
 * You should have received a copy of the GNU General Public License
 * along with this program.  If not, see <http://www.gnu.org/licenses/>.
 *
 * Author: Will Deacon <will.deacon@arm.com>
 */

#include <linux/cache.h>
#include <linux/clocksource.h>
#include <linux/elf.h>
#include <linux/err.h>
#include <linux/errno.h>
#include <linux/gfp.h>
#include <linux/kernel.h>
#include <linux/mm.h>
#include <linux/sched.h>
#include <linux/signal.h>
#include <linux/slab.h>
#include <linux/timekeeper_internal.h>
#include <linux/vmalloc.h>

#include <asm/cacheflush.h>
#include <asm/signal32.h>
#include <asm/vdso.h>
#include <asm/vdso_datapage.h>

struct vdso_mappings {
	unsigned long num_code_pages;
	struct vm_special_mapping data_mapping;
	struct vm_special_mapping code_mapping;
};

/*
 * The vDSO data page.
 */
static union {
	struct vdso_data	data;
	u8			page[PAGE_SIZE];
} vdso_data_store __page_aligned_data;
struct vdso_data *vdso_data = &vdso_data_store.data;

#ifdef CONFIG_COMPAT
/*
 * Create and map the vectors page for AArch32 tasks.
 */
#if !defined(CONFIG_VDSO32) || defined(CONFIG_KUSER_HELPERS)
static struct page *vectors_page[] __ro_after_init;
static const struct vm_special_mapping compat_vdso_spec[] = {
	{
		/* Must be named [sigpage] for compatibility with arm. */
		.name	= "[sigpage]",
		.pages	= &vectors_page[0],
	},
#ifdef CONFIG_KUSER_HELPERS
	{
		.name	= "[kuserhelpers]",
		.pages	= &vectors_page[1],
	},
#endif
};
static struct page *vectors_page[ARRAY_SIZE(compat_vdso_spec)] __ro_after_init;
#endif

static int __init alloc_vectors_page(void)
{
#ifdef CONFIG_KUSER_HELPERS
	extern char __kuser_helper_start[], __kuser_helper_end[];
	size_t kuser_sz = __kuser_helper_end - __kuser_helper_start;
	unsigned long kuser_vpage;
#endif

#ifndef CONFIG_VDSO32
	extern char __aarch32_sigret_code_start[], __aarch32_sigret_code_end[];
	size_t sigret_sz =
		__aarch32_sigret_code_end - __aarch32_sigret_code_start;
	unsigned long sigret_vpage;

	sigret_vpage = get_zeroed_page(GFP_ATOMIC);
	if (!sigret_vpage)
		return -ENOMEM;
#endif

#ifdef CONFIG_KUSER_HELPERS
	kuser_vpage = get_zeroed_page(GFP_ATOMIC);
	if (!kuser_vpage) {
#ifndef CONFIG_VDSO32
		free_page(sigret_vpage);
#endif
		return -ENOMEM;
	}
#endif

#ifndef CONFIG_VDSO32
	/* sigreturn code */
	memcpy((void *)sigret_vpage, __aarch32_sigret_code_start, sigret_sz);
	flush_icache_range(sigret_vpage, sigret_vpage + PAGE_SIZE);
	vectors_page[0] = virt_to_page(sigret_vpage);
#endif

#ifdef CONFIG_KUSER_HELPERS
	/* kuser helpers */
	memcpy((void *)kuser_vpage + 0x1000 - kuser_sz, __kuser_helper_start,
		kuser_sz);
	flush_icache_range(kuser_vpage, kuser_vpage + PAGE_SIZE);
	vectors_page[1] = virt_to_page(kuser_vpage);
#endif

	return 0;
}
arch_initcall(alloc_vectors_page);

#ifndef CONFIG_VDSO32
int aarch32_setup_vectors_page(struct linux_binprm *bprm, int uses_interp)
{
	struct mm_struct *mm = current->mm;
	unsigned long addr;
	void *ret;

	if (down_write_killable(&mm->mmap_sem))
		return -EINTR;
	addr = get_unmapped_area(NULL, 0, PAGE_SIZE, 0, 0);
	if (IS_ERR_VALUE(addr)) {
		ret = ERR_PTR(addr);
		goto out;
	}

	ret = _install_special_mapping(mm, addr, PAGE_SIZE,
				       VM_READ|VM_EXEC|
				       VM_MAYREAD|VM_MAYWRITE|VM_MAYEXEC,
				       &compat_vdso_spec[0]);
	if (IS_ERR(ret))
		goto out;

	current->mm->context.vdso = (void *)addr;

#ifdef CONFIG_KUSER_HELPERS
	/* Map the kuser helpers at the ABI-defined high address. */
	ret = _install_special_mapping(mm, AARCH32_KUSER_HELPERS_BASE,
				       PAGE_SIZE,
				       VM_READ|VM_EXEC|VM_MAYREAD|VM_MAYEXEC,
				       &compat_vdso_spec[1]);
#endif
out:
	up_write(&mm->mmap_sem);

	return PTR_ERR_OR_ZERO(ret);
}
#endif /* !CONFIG_VDSO32 */
#endif /* CONFIG_COMPAT */

static int __init vdso_mappings_init(const char *name,
				     const char *code_start,
				     const char *code_end,
				     struct vdso_mappings *mappings)
{
	unsigned long i, vdso_pages;
	struct page **vdso_pagelist;
	unsigned long pfn;

	if (memcmp(code_start, "\177ELF", 4)) {
		pr_err("%sis not a valid ELF object!\n", name);
		return -EINVAL;
	}

<<<<<<< HEAD
	vdso_pages = (code_end - code_start) >> PAGE_SHIFT;
	pr_info("%s: %ld pages (%ld code @ %p, %ld data @ %p)\n",
		name, vdso_pages + 1, vdso_pages, code_start, 1L, vdso_data);
=======
	vdso_pages = (vdso_end - vdso_start) >> PAGE_SHIFT;
>>>>>>> f9b8314c

	/* Allocate the vDSO pagelist, plus a page for the data. */
	/*
	 * Allocate space for storing pointers to the vDSO code pages + the
	 * data page. The pointers must have the same lifetime as the mappings,
	 * which are static, so there is no need to keep track of the pointer
	 * array to free it.
	 */
	vdso_pagelist = kmalloc_array(vdso_pages + 1, sizeof(struct page *),
				      GFP_KERNEL);
	if (vdso_pagelist == NULL)
		return -ENOMEM;

	/* Grab the vDSO data page. */
	vdso_pagelist[0] = phys_to_page(__pa_symbol(vdso_data));

	/* Grab the vDSO code pages. */
	pfn = sym_to_pfn(code_start);

	for (i = 0; i < vdso_pages; i++)
		vdso_pagelist[i + 1] = pfn_to_page(pfn + i);

	/* Populate the special mapping structures */
	mappings->data_mapping = (struct vm_special_mapping) {
		.name   = "[vvar]",
		.pages  = &vdso_pagelist[0],
	};

	mappings->code_mapping = (struct vm_special_mapping) {
		.name   = "[vdso]",
		.pages  = &vdso_pagelist[1],
	};

	mappings->num_code_pages = vdso_pages;

	return 0;
}

#ifdef CONFIG_COMPAT
#ifdef CONFIG_VDSO32

static struct vdso_mappings vdso32_mappings __ro_after_init;

static int __init vdso32_init(void)
{
	extern char vdso32_start[], vdso32_end[];

	return vdso_mappings_init("vdso32", vdso32_start, vdso32_end,
				  &vdso32_mappings);
}
arch_initcall(vdso32_init);

#endif /* CONFIG_VDSO32 */
#endif /* CONFIG_COMPAT */

static struct vdso_mappings vdso_mappings __ro_after_init;

static int __init vdso_init(void)
{
	extern char vdso_start[], vdso_end[];

	return vdso_mappings_init("vdso", vdso_start, vdso_end,
				  &vdso_mappings);
}
arch_initcall(vdso_init);

static int vdso_setup(struct mm_struct *mm,
		      const struct vdso_mappings *mappings)
{
	unsigned long vdso_base, vdso_text_len, vdso_mapping_len;
	void *ret;

	vdso_text_len = mappings->num_code_pages << PAGE_SHIFT;
	/* Be sure to map the data page */
	vdso_mapping_len = vdso_text_len + PAGE_SIZE;

	vdso_base = get_unmapped_area(NULL, 0, vdso_mapping_len, 0, 0);
	if (IS_ERR_VALUE(vdso_base))
		return PTR_ERR_OR_ZERO(ERR_PTR(vdso_base));

	ret = _install_special_mapping(mm, vdso_base, PAGE_SIZE,
				       VM_READ|VM_MAYREAD,
				       &mappings->data_mapping);
	if (IS_ERR(ret))
		return PTR_ERR_OR_ZERO(ret);

	vdso_base += PAGE_SIZE;
	ret = _install_special_mapping(mm, vdso_base, vdso_text_len,
				       VM_READ|VM_EXEC|
				       VM_MAYREAD|VM_MAYWRITE|VM_MAYEXEC,
				       &mappings->code_mapping);
	if (!IS_ERR(ret))
		mm->context.vdso = (void *)vdso_base;

	return PTR_ERR_OR_ZERO(ret);
}

#ifdef CONFIG_COMPAT
#ifdef CONFIG_VDSO32
int aarch32_setup_vectors_page(struct linux_binprm *bprm, int uses_interp)
{
	struct mm_struct *mm = current->mm;
	void *ret;

	if (down_write_killable(&mm->mmap_sem))
		return -EINTR;

	ret = ERR_PTR(vdso_setup(mm, &vdso32_mappings));
#ifdef CONFIG_KUSER_HELPERS
	if (!IS_ERR(ret))
		/* Map the kuser helpers at the ABI-defined high address. */
		ret = _install_special_mapping(mm, AARCH32_KUSER_HELPERS_BASE,
					       PAGE_SIZE,
					       VM_READ|VM_EXEC|
					       VM_MAYREAD|VM_MAYEXEC,
					       &compat_vdso_spec[1]);
#endif

	up_write(&mm->mmap_sem);

	return PTR_ERR_OR_ZERO(ret);
}
#endif /* CONFIG_VDSO32 */
#endif /* CONFIG_COMPAT */

int arch_setup_additional_pages(struct linux_binprm *bprm, int uses_interp)
{
	struct mm_struct *mm = current->mm;
	int ret;

	if (down_write_killable(&mm->mmap_sem))
		return -EINTR;

	ret = vdso_setup(mm, &vdso_mappings);

	up_write(&mm->mmap_sem);
	return ret;
}

/*
 * Update the vDSO data page to keep in sync with kernel timekeeping.
 */
void update_vsyscall(struct timekeeper *tk)
{
	u32 use_syscall = !tk->tkr_mono.clock->archdata.vdso_direct;

	++vdso_data->tb_seq_count;
	smp_wmb();

	vdso_data->use_syscall			= use_syscall;
	vdso_data->xtime_coarse_sec		= tk->xtime_sec;
	vdso_data->xtime_coarse_nsec		= tk->tkr_mono.xtime_nsec >>
							tk->tkr_mono.shift;
	vdso_data->wtm_clock_sec		= tk->wall_to_monotonic.tv_sec;
	vdso_data->wtm_clock_nsec		= tk->wall_to_monotonic.tv_nsec;

	if (!use_syscall) {
		struct timespec btm = ktime_to_timespec(tk->offs_boot);

		/* tkr_mono.cycle_last == tkr_raw.cycle_last */
		vdso_data->cs_cycle_last	= tk->tkr_mono.cycle_last;
		vdso_data->raw_time_sec         = tk->raw_sec;
		vdso_data->raw_time_nsec        = tk->tkr_raw.xtime_nsec;
		vdso_data->xtime_clock_sec	= tk->xtime_sec;
		vdso_data->xtime_clock_snsec	= tk->tkr_mono.xtime_nsec;
		vdso_data->cs_mono_mult		= tk->tkr_mono.mult;
		vdso_data->cs_raw_mult		= tk->tkr_raw.mult;
		/* tkr_mono.shift == tkr_raw.shift */
		vdso_data->cs_shift		= tk->tkr_mono.shift;
		vdso_data->btm_sec		= btm.tv_sec;
		vdso_data->btm_nsec		= btm.tv_nsec;
	}

	smp_wmb();
	++vdso_data->tb_seq_count;
}

void update_vsyscall_tz(void)
{
	vdso_data->tz_minuteswest	= sys_tz.tz_minuteswest;
	vdso_data->tz_dsttime		= sys_tz.tz_dsttime;
}<|MERGE_RESOLUTION|>--- conflicted
+++ resolved
@@ -177,13 +177,7 @@
 		return -EINVAL;
 	}
 
-<<<<<<< HEAD
 	vdso_pages = (code_end - code_start) >> PAGE_SHIFT;
-	pr_info("%s: %ld pages (%ld code @ %p, %ld data @ %p)\n",
-		name, vdso_pages + 1, vdso_pages, code_start, 1L, vdso_data);
-=======
-	vdso_pages = (vdso_end - vdso_start) >> PAGE_SHIFT;
->>>>>>> f9b8314c
 
 	/* Allocate the vDSO pagelist, plus a page for the data. */
 	/*

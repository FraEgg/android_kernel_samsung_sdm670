--- conflicted
+++ resolved
@@ -23,13 +23,10 @@
 #include <asm/cpu.h>
 #include <asm/cputype.h>
 #include <asm/cpufeature.h>
-<<<<<<< HEAD
+#include <asm/vectors.h>
 #include <uapi/linux/psci.h>
 #include <linux/arm-smccc.h>
 #include <linux/psci.h>
-=======
-#include <asm/vectors.h>
->>>>>>> f9b8314c
 
 static bool __maybe_unused
 is_affected_midr_range(const struct arm64_cpu_capabilities *entry, int scope)
@@ -175,16 +172,13 @@
 }
 
 #ifdef CONFIG_PSCI_BP_HARDENING
-static int enable_psci_bp_hardening(void *data)
-{
-	const struct arm64_cpu_capabilities *entry = data;
-
+static void enable_psci_bp_hardening(const struct arm64_cpu_capabilities *entry)
+{
 	if (psci_ops.get_version)
 		install_bp_hardening_cb(entry,
 				       (bp_hardening_cb_t)psci_ops.get_version,
 				       __psci_hyp_bp_inval_start,
 				       __psci_hyp_bp_inval_end);
-	return 0;
 }
 #endif
 
@@ -467,6 +461,12 @@
 	{},
 };
 
+static const struct midr_range arm64_bp_harden_smccc_cpus_qti[] = {
+	MIDR_ALL_VERSIONS(MIDR_KRYO3G),
+	MIDR_ALL_VERSIONS(MIDR_KRYO2XX_GOLD),
+	{},
+};
+
 #endif
 
 #ifdef CONFIG_ARM64_ERRATUM_1742098
@@ -503,15 +503,9 @@
 	/* Cortex-A57 r0p0 - r1p2 */
 		.desc = "ARM erratum 832075",
 		.capability = ARM64_WORKAROUND_DEVICE_LOAD_ACQUIRE,
-<<<<<<< HEAD
-		MIDR_RANGE(MIDR_CORTEX_A57,
-			   MIDR_CPU_VAR_REV(0, 0),
-			   MIDR_CPU_VAR_REV(1, 2)),
-=======
 		ERRATA_MIDR_RANGE(MIDR_CORTEX_A57,
 				  0, 0,
 				  1, 2),
->>>>>>> f9b8314c
 	},
 #endif
 #ifdef CONFIG_ARM64_ERRATUM_834220
@@ -519,15 +513,9 @@
 	/* Cortex-A57 r0p0 - r1p2 */
 		.desc = "ARM erratum 834220",
 		.capability = ARM64_WORKAROUND_834220,
-<<<<<<< HEAD
-		MIDR_RANGE(MIDR_CORTEX_A57,
-			   MIDR_CPU_VAR_REV(0, 0),
-			   MIDR_CPU_VAR_REV(1, 2)),
-=======
 		ERRATA_MIDR_RANGE(MIDR_CORTEX_A57,
 				  0, 0,
 				  1, 2),
->>>>>>> f9b8314c
 	},
 #endif
 #ifdef CONFIG_ARM64_ERRATUM_845719
@@ -551,15 +539,9 @@
 	/* Cavium ThunderX, T88 pass 1.x - 2.1 */
 		.desc = "Cavium erratum 27456",
 		.capability = ARM64_WORKAROUND_CAVIUM_27456,
-<<<<<<< HEAD
-		MIDR_RANGE(MIDR_THUNDERX,
-			   MIDR_CPU_VAR_REV(0, 0),
-			   MIDR_CPU_VAR_REV(1, 1)),
-=======
 		ERRATA_MIDR_RANGE(MIDR_THUNDERX,
 				  0, 0,
 				  1, 1),
->>>>>>> f9b8314c
 	},
 	{
 	/* Cavium ThunderX, T81 pass 1.0 */
@@ -588,6 +570,15 @@
 		ERRATA_MIDR_RANGE_LIST(arm64_bp_harden_smccc_cpus),
 		.cpu_enable = enable_smccc_arch_workaround_1,
 	},
+	{
+		.capability = ARM64_HARDEN_BRANCH_PREDICTOR,
+		ERRATA_MIDR_RANGE_LIST(arm64_bp_harden_smccc_cpus_qti),
+#ifdef CONFIG_PSCI_BP_HARDENING
+		.cpu_enable = enable_psci_bp_hardening,
+#else
+		.cpu_enable = enable_smccc_arch_workaround_1,
+#endif
+	},
 #endif
 #ifdef CONFIG_ARM64_SSBD
 	{
@@ -599,34 +590,10 @@
 #endif
 #ifdef CONFIG_ARM64_ERRATUM_1188873
 	{
-<<<<<<< HEAD
-		.capability = ARM64_HARDEN_BRANCH_PREDICTOR,
-		MIDR_ALL_VERSIONS(MIDR_KRYO3G),
-#ifdef CONFIG_PSCI_BP_HARDENING
-		.enable = enable_psci_bp_hardening,
-#else
-		.enable = enable_smccc_arch_workaround_1,
-#endif
-	},
-	{
-		.capability = ARM64_HARDEN_BRANCH_PREDICTOR,
-		MIDR_ALL_VERSIONS(MIDR_KRYO2XX_GOLD),
-#ifdef CONFIG_PSCI_BP_HARDENING
-		.enable = enable_psci_bp_hardening,
-#else
-		.enable = enable_smccc_arch_workaround_1,
-#endif
-	},
-	{
-		.capability = ARM64_HARDEN_BRANCH_PREDICTOR,
-		MIDR_ALL_VERSIONS(MIDR_BRCM_VULCAN),
-		.enable = enable_smccc_arch_workaround_1,
-=======
 		/* Cortex-A76 r0p0 to r2p0 */
 		.desc = "ARM erratum 1188873",
 		.capability = ARM64_WORKAROUND_1188873,
 		ERRATA_MIDR_RANGE(MIDR_CORTEX_A76, 0, 0, 2, 0),
->>>>>>> f9b8314c
 	},
 #endif
 	{

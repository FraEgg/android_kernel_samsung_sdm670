--- conflicted
+++ resolved
@@ -128,9 +128,6 @@
 KBUILD_CFLAGS += $(call cc-disable-warning, asm-operand-widths)
 endif
 
-<<<<<<< HEAD
-# KASAN_SHADOW_OFFSET = VA_START + (1 << (VA_BITS - 3)) - (1 << 61)
-=======
 ifeq ($(CONFIG_KASAN_SW_TAGS), y)
 KASAN_SHADOW_SCALE_SHIFT := 4
 else
@@ -143,7 +140,6 @@
 
 # KASAN_SHADOW_OFFSET = VA_START + (1 << (VA_BITS - KASAN_SHADOW_SCALE_SHIFT))
 #				 - (1 << (64 - KASAN_SHADOW_SCALE_SHIFT))
->>>>>>> 2bb70f40
 # in 32-bit arithmetic
 KASAN_SHADOW_OFFSET := $(shell printf "0x%08x00000000\n" $$(( \
 	(0xffffffff & (-1 << ($(CONFIG_ARM64_VA_BITS) - 32))) \
@@ -169,28 +165,18 @@
 # Default target when executing plain make
 boot		:= arch/arm64/boot
 ifeq ($(CONFIG_BUILD_ARM64_APPENDED_DTB_IMAGE),y)
-<<<<<<< HEAD
 KBUILD_TARGET  := $(addsuffix -dtb,$(KBUILD_IMAGE))
 KBUILD_IMAGE	:= $(boot)/$(addsuffix -dtb,$(KBUILD_IMAGE))
 else
 KBUILD_TARGET := $(KBUILD_IMAGE)
 KBUILD_IMAGE  := $(boot)/$(KBUILD_IMAGE)
-=======
-KBUILD_IMAGE	:= $(boot)/$(subst $\",,$(CONFIG_BUILD_ARM64_APPENDED_KERNEL_IMAGE_NAME))
-else
-KBUILD_IMAGE	:= $(boot)/Image.gz
->>>>>>> 2bb70f40
 endif
 
 KBUILD_DTBS	:= dtbs
 
-<<<<<<< HEAD
 ifeq ($(CONFIG_BUILD_ARM64_DT_OVERLAY),y)
 export DTC_FLAGS := -@
 endif
-=======
-all:	Image.gz $(KBUILD_DTBS) $(subst $\",,$(CONFIG_BUILD_ARM64_APPENDED_KERNEL_IMAGE_NAME))
->>>>>>> 2bb70f40
 
 all:	$(KBUILD_DTBS) $(KBUILD_TARGET)
 

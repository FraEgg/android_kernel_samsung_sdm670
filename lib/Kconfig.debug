menu "printk and dmesg options"

config PRINTK_TIME
	bool "Show timing information on printks"
	depends on PRINTK
	help
	  Selecting this option causes time stamps of the printk()
	  messages to be added to the output of the syslog() system
	  call and at the console.

	  The timestamp is always recorded internally, and exported
	  to /dev/kmsg. This flag just specifies if the timestamp should
	  be included, not that the timestamp is recorded.

	  The behavior is also controlled by the kernel command line
	  parameter printk.time=1. See Documentation/admin-guide/kernel-parameters.rst

config CONSOLE_LOGLEVEL_DEFAULT
	int "Default console loglevel (1-15)"
	range 1 15
	default "7"
	help
	  Default loglevel to determine what will be printed on the console.

	  Setting a default here is equivalent to passing in loglevel=<x> in
	  the kernel bootargs. loglevel=<x> continues to override whatever
	  value is specified here as well.

	  Note: This does not affect the log level of un-prefixed printk()
	  usage in the kernel. That is controlled by the MESSAGE_LOGLEVEL_DEFAULT
	  option.

config PRINTK_CPU_ID
	bool "Show CPU number on printks"
	default y
	depends on PRINTK
	help
	  Selecting this option adds CPU number to printk() messages.
	  It can be turned off by writing 0 to printk module parameter cpu.

config PRINTK_PID
	bool "Show process ID on printks"
	default y
	depends on PRINTK
	help
	  Selecting this option adds process ID to printk() messages.
	  It can be turned off by writing 0 to printk module parameter pid.

config MESSAGE_LOGLEVEL_DEFAULT
	int "Default message log level (1-7)"
	range 1 7
	default "4"
	help
	  Default log level for printk statements with no specified priority.

	  This was hard-coded to KERN_WARNING since at least 2.6.10 but folks
	  that are auditing their logs closely may want to set it to a lower
	  priority.

	  Note: This does not affect what message level gets printed on the console
	  by default. To change that, use loglevel=<x> in the kernel bootargs,
	  or pick a different CONSOLE_LOGLEVEL_DEFAULT configuration value.

config BOOT_PRINTK_DELAY
	bool "Delay each boot printk message by N milliseconds"
	depends on DEBUG_KERNEL && PRINTK && GENERIC_CALIBRATE_DELAY
	help
	  This build option allows you to read kernel boot messages
	  by inserting a short delay after each one.  The delay is
	  specified in milliseconds on the kernel command line,
	  using "boot_delay=N".

	  It is likely that you would also need to use "lpj=M" to preset
	  the "loops per jiffie" value.
	  See a previous boot log for the "lpj" value to use for your
	  system, and then set "lpj=M" before setting "boot_delay=N".
	  NOTE:  Using this option may adversely affect SMP systems.
	  I.e., processors other than the first one may not boot up.
	  BOOT_PRINTK_DELAY also may cause LOCKUP_DETECTOR to detect
	  what it believes to be lockup conditions.

config DYNAMIC_DEBUG
	bool "Enable dynamic printk() support"
	default n
	depends on PRINTK
	depends on DEBUG_FS
	help

	  Compiles debug level messages into the kernel, which would not
	  otherwise be available at runtime. These messages can then be
	  enabled/disabled based on various levels of scope - per source file,
	  function, module, format string, and line number. This mechanism
	  implicitly compiles in all pr_debug() and dev_dbg() calls, which
	  enlarges the kernel text size by about 2%.

	  If a source file is compiled with DEBUG flag set, any
	  pr_debug() calls in it are enabled by default, but can be
	  disabled at runtime as below.  Note that DEBUG flag is
	  turned on by many CONFIG_*DEBUG* options.

	  Usage:

	  Dynamic debugging is controlled via the 'dynamic_debug/control' file,
	  which is contained in the 'debugfs' filesystem. Thus, the debugfs
	  filesystem must first be mounted before making use of this feature.
	  We refer the control file as: <debugfs>/dynamic_debug/control. This
	  file contains a list of the debug statements that can be enabled. The
	  format for each line of the file is:

		filename:lineno [module]function flags format

	  filename : source file of the debug statement
	  lineno : line number of the debug statement
	  module : module that contains the debug statement
	  function : function that contains the debug statement
          flags : '=p' means the line is turned 'on' for printing
          format : the format used for the debug statement

	  From a live system:

		nullarbor:~ # cat <debugfs>/dynamic_debug/control
		# filename:lineno [module]function flags format
		fs/aio.c:222 [aio]__put_ioctx =_ "__put_ioctx:\040freeing\040%p\012"
		fs/aio.c:248 [aio]ioctx_alloc =_ "ENOMEM:\040nr_events\040too\040high\012"
		fs/aio.c:1770 [aio]sys_io_cancel =_ "calling\040cancel\012"

	  Example usage:

		// enable the message at line 1603 of file svcsock.c
		nullarbor:~ # echo -n 'file svcsock.c line 1603 +p' >
						<debugfs>/dynamic_debug/control

		// enable all the messages in file svcsock.c
		nullarbor:~ # echo -n 'file svcsock.c +p' >
						<debugfs>/dynamic_debug/control

		// enable all the messages in the NFS server module
		nullarbor:~ # echo -n 'module nfsd +p' >
						<debugfs>/dynamic_debug/control

		// enable all 12 messages in the function svc_process()
		nullarbor:~ # echo -n 'func svc_process +p' >
						<debugfs>/dynamic_debug/control

		// disable all 12 messages in the function svc_process()
		nullarbor:~ # echo -n 'func svc_process -p' >
						<debugfs>/dynamic_debug/control

	  See Documentation/admin-guide/dynamic-debug-howto.rst for additional
	  information.

config DEBUG_MODULE_LOAD_INFO
        bool "Use prints for module info under a debug flag"
	help
	  If you say Y here the resulting kernel image will include
          debug prints which was kept under DEBUG_MODULE_LOAD_INFO.
          This will be used by developer to debug loadable modules in
	  the kernel.
	  Say Y here only if you plan to debug the kernel.

	  If unsure, say N.

config DEBUG_CONSOLE_UNHASHED_POINTERS
	bool "Display unhashed kernel pointers"
	depends on DEBUG_KERNEL
	help
	  Pointers %p and %pK are normally hashed prior to being displayed to
	  prevent leaking kernel addresses. On debug builds, always print
	  actual pointer values, ignoring the kptr_restrict setting.
	  Not to be enabled on production builds.

endmenu # "printk and dmesg options"

menu "Compile-time checks and compiler options"

config DEBUG_INFO
	bool "Compile the kernel with debug info"
	depends on DEBUG_KERNEL && !COMPILE_TEST
	help
          If you say Y here the resulting kernel image will include
	  debugging info resulting in a larger kernel image.
	  This adds debug symbols to the kernel and modules (gcc -g), and
	  is needed if you intend to use kernel crashdump or binary object
	  tools like crash, kgdb, LKCD, gdb, etc on the kernel.
	  Say Y here only if you plan to debug the kernel.

	  If unsure, say N.

config DEBUG_INFO_REDUCED
	bool "Reduce debugging information"
	depends on DEBUG_INFO
	help
	  If you say Y here gcc is instructed to generate less debugging
	  information for structure types. This means that tools that
	  need full debugging information (like kgdb or systemtap) won't
	  be happy. But if you merely need debugging information to
	  resolve line numbers there is no loss. Advantage is that
	  build directory object sizes shrink dramatically over a full
	  DEBUG_INFO build and compile times are reduced too.
	  Only works with newer gcc versions.

config DEBUG_INFO_SPLIT
	bool "Produce split debuginfo in .dwo files"
	depends on DEBUG_INFO && !FRV
	help
	  Generate debug info into separate .dwo files. This significantly
	  reduces the build directory size for builds with DEBUG_INFO,
	  because it stores the information only once on disk in .dwo
	  files instead of multiple times in object files and executables.
	  In addition the debug information is also compressed.

	  Requires recent gcc (4.7+) and recent gdb/binutils.
	  Any tool that packages or reads debug information would need
	  to know about the .dwo files and include them.
	  Incompatible with older versions of ccache.

config DEBUG_INFO_DWARF4
	bool "Generate dwarf4 debuginfo"
	depends on DEBUG_INFO
	help
	  Generate dwarf4 debug info. This requires recent versions
	  of gcc and gdb. It makes the debug information larger.
	  But it significantly improves the success of resolving
	  variables in gdb on optimized code.

config GDB_SCRIPTS
	bool "Provide GDB scripts for kernel debugging"
	depends on DEBUG_INFO
	help
	  This creates the required links to GDB helper scripts in the
	  build directory. If you load vmlinux into gdb, the helper
	  scripts will be automatically imported by gdb as well, and
	  additional functions are available to analyze a Linux kernel
	  instance. See Documentation/dev-tools/gdb-kernel-debugging.rst
	  for further details.

config ENABLE_WARN_DEPRECATED
	bool "Enable __deprecated logic"
	default y
	help
	  Enable the __deprecated logic in the kernel build.
	  Disable this to suppress the "warning: 'foo' is deprecated
	  (declared at kernel/power/somefile.c:1234)" messages.

config ENABLE_MUST_CHECK
	bool "Enable __must_check logic"
	default y
	help
	  Enable the __must_check logic in the kernel build.  Disable this to
	  suppress the "warning: ignoring return value of 'foo', declared with
	  attribute warn_unused_result" messages.

config FRAME_WARN
	int "Warn for stack frames larger than (needs gcc 4.4)"
	range 0 8192
	default 2048 if GCC_PLUGIN_LATENT_ENTROPY
	default 1280 if (!64BIT && PARISC)
	default 1024 if (!64BIT && !PARISC)
	default 2048 if 64BIT
	help
	  Tell gcc to warn at build time for stack frames larger than this.
	  Setting this too low will cause a lot of warnings.
	  Setting it to 0 disables the warning.
	  Requires gcc 4.4

config STRIP_ASM_SYMS
	bool "Strip assembler-generated symbols during link"
	default n
	help
	  Strip internal assembler-generated symbols during a link (symbols
	  that look like '.Lxxx') so they don't pollute the output of
	  get_wchan() and suchlike.

config READABLE_ASM
        bool "Generate readable assembler code"
        depends on DEBUG_KERNEL
        help
          Disable some compiler optimizations that tend to generate human unreadable
          assembler output. This may make the kernel slightly slower, but it helps
          to keep kernel developers who have to stare a lot at assembler listings
          sane.

config UNUSED_SYMBOLS
	bool "Enable unused/obsolete exported symbols"
	default y if X86
	help
	  Unused but exported symbols make the kernel needlessly bigger.  For
	  that reason most of these unused exports will soon be removed.  This
	  option is provided temporarily to provide a transition period in case
	  some external kernel module needs one of these symbols anyway. If you
	  encounter such a case in your module, consider if you are actually
	  using the right API.  (rationale: since nobody in the kernel is using
	  this in a module, there is a pretty good chance it's actually the
	  wrong interface to use).  If you really need the symbol, please send a
	  mail to the linux kernel mailing list mentioning the symbol and why
	  you really need it, and what the merge plan to the mainline kernel for
	  your module is.

config PAGE_OWNER
	bool "Track page owner"
	depends on DEBUG_KERNEL && STACKTRACE_SUPPORT
	select DEBUG_FS
	select STACKTRACE
	select STACKDEPOT
	select PAGE_EXTENSION
	help
	  This keeps track of what call chain is the owner of a page, may
	  help to find bare alloc_page(s) leaks. Even if you include this
	  feature on your build, it is disabled in default. You should pass
	  "page_owner=on" to boot parameter in order to enable it. Eats
	  a fair amount of memory if enabled. See tools/vm/page_owner_sort.c
	  for user-space helper.

	  If unsure, say N.

config PAGE_OWNER_ENABLE_DEFAULT
	bool "Enable Track page owner by default"
	depends on PAGE_OWNER
	---help---
	  This keeps track of what call chain is the owner of a page, may
	  help to find bare alloc_page(s) leaks. If you include this
	  feature on your build, it is enabled by default. You should pass
	  "page_owner=off" to boot parameter in order to disable it. Eats
	  a fair amount of memory if enabled. See tools/vm/page_owner_sort.c
	  for user-space helper.

config DEBUG_FS
	bool "Debug Filesystem"
	help
	  debugfs is a virtual file system that kernel developers use to put
	  debugging files into.  Enable this option to be able to read and
	  write to these files.

	  For detailed documentation on the debugfs API, see
	  Documentation/filesystems/.

	  If unsure, say N.

config HEADERS_CHECK
	bool "Run 'make headers_check' when building vmlinux"
	depends on !UML
	help
	  This option will extract the user-visible kernel headers whenever
	  building the kernel, and will run basic sanity checks on them to
	  ensure that exported files do not attempt to include files which
	  were not exported, etc.

	  If you're making modifications to header files which are
	  relevant for userspace, say 'Y', and check the headers
	  exported to $(INSTALL_HDR_PATH) (usually 'usr/include' in
	  your build tree), to make sure they're suitable.

config DEBUG_SECTION_MISMATCH
	bool "Enable full Section mismatch analysis"
	help
	  The section mismatch analysis checks if there are illegal
	  references from one section to another section.
	  During linktime or runtime, some sections are dropped;
	  any use of code/data previously in these sections would
	  most likely result in an oops.
	  In the code, functions and variables are annotated with
	  __init,, etc. (see the full list in include/linux/init.h),
	  which results in the code/data being placed in specific sections.
	  The section mismatch analysis is always performed after a full
	  kernel build, and enabling this option causes the following
	  additional steps to occur:
	  - Add the option -fno-inline-functions-called-once to gcc commands.
	    When inlining a function annotated with __init in a non-init
	    function, we would lose the section information and thus
	    the analysis would not catch the illegal reference.
	    This option tells gcc to inline less (but it does result in
	    a larger kernel).
	  - Run the section mismatch analysis for each module/built-in.o file.
	    When we run the section mismatch analysis on vmlinux.o, we
	    lose valuable information about where the mismatch was
	    introduced.
	    Running the analysis for each module/built-in.o file
	    tells where the mismatch happens much closer to the
	    source. The drawback is that the same mismatch is
	    reported at least twice.
	  - Enable verbose reporting from modpost in order to help resolve
	    the section mismatches that are reported.

config SECTION_MISMATCH_WARN_ONLY
	bool "Make section mismatch errors non-fatal"
	default y
	help
	  If you say N here, the build process will fail if there are any
	  section mismatch, instead of just throwing warnings.

	  If unsure, say Y.

#
# Select this config option from the architecture Kconfig, if it
# is preferred to always offer frame pointers as a config
# option on the architecture (regardless of KERNEL_DEBUG):
#
config ARCH_WANT_FRAME_POINTERS
	bool
	help

config FRAME_POINTER
	bool "Compile the kernel with frame pointers"
	depends on DEBUG_KERNEL && \
		(CRIS || M68K || FRV || UML || \
		 SUPERH || BLACKFIN || MN10300 || METAG) || \
		ARCH_WANT_FRAME_POINTERS
	default y if (DEBUG_INFO && UML) || ARCH_WANT_FRAME_POINTERS
	help
	  If you say Y here the resulting kernel image will be slightly
	  larger and slower, but it gives very useful debugging information
	  in case of kernel bugs. (precise oopses/stacktraces/warnings)

config STACK_VALIDATION
	bool "Compile-time stack metadata validation"
	depends on HAVE_STACK_VALIDATION
	default n
	help
	  Add compile-time checks to validate stack metadata, including frame
	  pointers (if CONFIG_FRAME_POINTER is enabled).  This helps ensure
	  that runtime stack traces are more reliable.

	  This is also a prerequisite for generation of ORC unwind data, which
	  is needed for CONFIG_UNWINDER_ORC.

	  For more information, see
	  tools/objtool/Documentation/stack-validation.txt.

config DEBUG_FORCE_WEAK_PER_CPU
	bool "Force weak per-cpu definitions"
	depends on DEBUG_KERNEL
	help
	  s390 and alpha require percpu variables in modules to be
	  defined weak to work around addressing range issue which
	  puts the following two restrictions on percpu variable
	  definitions.

	  1. percpu symbols must be unique whether static or not
	  2. percpu variables can't be defined inside a function

	  To ensure that generic code follows the above rules, this
	  option forces all percpu variables to be defined as weak.

endmenu # "Compiler options"

config MAGIC_SYSRQ
	bool "Magic SysRq key"
	depends on !UML
	help
	  If you say Y here, you will have some control over the system even
	  if the system crashes for example during kernel debugging (e.g., you
	  will be able to flush the buffer cache to disk, reboot the system
	  immediately or dump some status information). This is accomplished
	  by pressing various keys while holding SysRq (Alt+PrintScreen). It
	  also works on a serial console (on PC hardware at least), if you
	  send a BREAK and then within 5 seconds a command keypress. The
	  keys are documented in <file:Documentation/admin-guide/sysrq.rst>.
	  Don't say Y unless you really know what this hack does.

config MAGIC_SYSRQ_DEFAULT_ENABLE
	hex "Enable magic SysRq key functions by default"
	depends on MAGIC_SYSRQ
	default 0x1
	help
	  Specifies which SysRq key functions are enabled by default.
	  This may be set to 1 or 0 to enable or disable them all, or
	  to a bitmask as described in Documentation/admin-guide/sysrq.rst.

config MAGIC_SYSRQ_SERIAL
	bool "Enable magic SysRq key over serial"
	depends on MAGIC_SYSRQ
	default y
	help
	  Many embedded boards have a disconnected TTL level serial which can
	  generate some garbage that can lead to spurious false sysrq detects.
	  This option allows you to decide whether you want to enable the
	  magic SysRq key.

config DEBUG_KERNEL
	bool "Kernel debugging"
	help
	  Say Y here if you are developing drivers or trying to debug and
	  identify kernel problems.

menu "Memory Debugging"

source mm/Kconfig.debug

config DEBUG_OBJECTS
	bool "Debug object operations"
	depends on DEBUG_KERNEL
	help
	  If you say Y here, additional code will be inserted into the
	  kernel to track the life time of various objects and validate
	  the operations on those objects.

config DEBUG_OBJECTS_SELFTEST
	bool "Debug objects selftest"
	depends on DEBUG_OBJECTS
	help
	  This enables the selftest of the object debug code.

config DEBUG_OBJECTS_FREE
	bool "Debug objects in freed memory"
	depends on DEBUG_OBJECTS
	help
	  This enables checks whether a k/v free operation frees an area
	  which contains an object which has not been deactivated
	  properly. This can make kmalloc/kfree-intensive workloads
	  much slower.

config DEBUG_OBJECTS_TIMERS
	bool "Debug timer objects"
	depends on DEBUG_OBJECTS
	help
	  If you say Y here, additional code will be inserted into the
	  timer routines to track the life time of timer objects and
	  validate the timer operations.

config DEBUG_OBJECTS_WORK
	bool "Debug work objects"
	depends on DEBUG_OBJECTS
	help
	  If you say Y here, additional code will be inserted into the
	  work queue routines to track the life time of work objects and
	  validate the work operations.

config DEBUG_OBJECTS_RCU_HEAD
	bool "Debug RCU callbacks objects"
	depends on DEBUG_OBJECTS
	help
	  Enable this to turn on debugging of RCU list heads (call_rcu() usage).

config DEBUG_OBJECTS_PERCPU_COUNTER
	bool "Debug percpu counter objects"
	depends on DEBUG_OBJECTS
	help
	  If you say Y here, additional code will be inserted into the
	  percpu counter routines to track the life time of percpu counter
	  objects and validate the percpu counter operations.

config DEBUG_OBJECTS_ENABLE_DEFAULT
	int "debug_objects bootup default value (0-1)"
        range 0 1
        default "1"
        depends on DEBUG_OBJECTS
        help
          Debug objects boot parameter default value

config DEBUG_SLAB
	bool "Debug slab memory allocations"
	depends on DEBUG_KERNEL && SLAB
	help
	  Say Y here to have the kernel do limited verification on memory
	  allocation as well as poisoning memory on free to catch use of freed
	  memory. This can make kmalloc/kfree-intensive workloads much slower.

config DEBUG_SLAB_LEAK
	bool "Memory leak debugging"
	depends on DEBUG_SLAB

config SLUB_DEBUG_ON
	bool "SLUB debugging on by default"
	depends on SLUB && SLUB_DEBUG
	default n
	help
	  Boot with debugging on by default. SLUB boots by default with
	  the runtime debug capabilities switched off. Enabling this is
	  equivalent to specifying the "slub_debug" parameter on boot.
	  There is no support for more fine grained debug control like
	  possible with slub_debug=xxx. SLUB debugging may be switched
	  off in a kernel built with CONFIG_SLUB_DEBUG_ON by specifying
	  "slub_debug=-".

config SLUB_STATS
	default n
	bool "Enable SLUB performance statistics"
	depends on SLUB && SYSFS
	help
	  SLUB statistics are useful to debug SLUBs allocation behavior in
	  order find ways to optimize the allocator. This should never be
	  enabled for production use since keeping statistics slows down
	  the allocator by a few percentage points. The slabinfo command
	  supports the determination of the most active slabs to figure
	  out which slabs are relevant to a particular load.
	  Try running: slabinfo -DA

config HAVE_DEBUG_KMEMLEAK
	bool

config DEBUG_KMEMLEAK
	bool "Kernel memory leak detector"
	depends on DEBUG_KERNEL && HAVE_DEBUG_KMEMLEAK
	select DEBUG_FS
	select STACKTRACE if STACKTRACE_SUPPORT
	select KALLSYMS
	select CRC32
	help
	  Say Y here if you want to enable the memory leak
	  detector. The memory allocation/freeing is traced in a way
	  similar to the Boehm's conservative garbage collector, the
	  difference being that the orphan objects are not freed but
	  only shown in /sys/kernel/debug/kmemleak. Enabling this
	  feature will introduce an overhead to memory
	  allocations. See Documentation/dev-tools/kmemleak.rst for more
	  details.

	  Enabling DEBUG_SLAB or SLUB_DEBUG may increase the chances
	  of finding leaks due to the slab objects poisoning.

	  In order to access the kmemleak file, debugfs needs to be
	  mounted (usually at /sys/kernel/debug).

config DEBUG_KMEMLEAK_EARLY_LOG_SIZE
	int "Maximum kmemleak early log entries"
	depends on DEBUG_KMEMLEAK
	range 200 40000
	default 16000
	help
	  Kmemleak must track all the memory allocations to avoid
	  reporting false positives. Since memory may be allocated or
	  freed before kmemleak is initialised, an early log buffer is
	  used to store these actions. If kmemleak reports "early log
	  buffer exceeded", please increase this value.

config DEBUG_KMEMLEAK_TEST
	tristate "Simple test for the kernel memory leak detector"
	depends on DEBUG_KMEMLEAK && m
	help
	  This option enables a module that explicitly leaks memory.

	  If unsure, say N.

config DEBUG_KMEMLEAK_DEFAULT_OFF
	bool "Default kmemleak to off"
	depends on DEBUG_KMEMLEAK
	help
	  Say Y here to disable kmemleak by default. It can then be enabled
	  on the command line via kmemleak=on.

config DEBUG_STACK_USAGE
	bool "Stack utilization instrumentation"
	depends on DEBUG_KERNEL && !IA64
	help
	  Enables the display of the minimum amount of free stack which each
	  task has ever had available in the sysrq-T and sysrq-P debug output.

	  This option will slow down process creation somewhat.

config DEBUG_VM
	bool "Debug VM"
	depends on DEBUG_KERNEL
	help
	  Enable this to turn on extended checks in the virtual-memory system
          that may impact performance.

	  If unsure, say N.

config DEBUG_VM_VMACACHE
	bool "Debug VMA caching"
	depends on DEBUG_VM
	help
	  Enable this to turn on VMA caching debug information. Doing so
	  can cause significant overhead, so only enable it in non-production
	  environments.

	  If unsure, say N.

config DEBUG_VM_RB
	bool "Debug VM red-black trees"
	depends on DEBUG_VM
	help
	  Enable VM red-black tree debugging information and extra validations.

	  If unsure, say N.

config DEBUG_VM_PGFLAGS
	bool "Debug page-flags operations"
	depends on DEBUG_VM
	help
	  Enables extra validation on page flags operations.

	  If unsure, say N.

config ARCH_HAS_DEBUG_VIRTUAL
	bool

config DEBUG_VIRTUAL
	bool "Debug VM translations"
	depends on DEBUG_KERNEL && ARCH_HAS_DEBUG_VIRTUAL
	help
	  Enable some costly sanity checks in virtual to page code. This can
	  catch mistakes with virt_to_page() and friends.

	  If unsure, say N.

config DEBUG_NOMMU_REGIONS
	bool "Debug the global anon/private NOMMU mapping region tree"
	depends on DEBUG_KERNEL && !MMU
	help
	  This option causes the global tree of anonymous and private mapping
	  regions to be regularly checked for invalid topology.

config DEBUG_MEMORY_INIT
	bool "Debug memory initialisation" if EXPERT
	default !EXPERT
	help
	  Enable this for additional checks during memory initialisation.
	  The sanity checks verify aspects of the VM such as the memory model
	  and other information provided by the architecture. Verbose
	  information will be printed at KERN_DEBUG loglevel depending
	  on the mminit_loglevel= command-line option.

	  If unsure, say Y

config MEMORY_NOTIFIER_ERROR_INJECT
	tristate "Memory hotplug notifier error injection module"
	depends on MEMORY_HOTPLUG_SPARSE && NOTIFIER_ERROR_INJECTION
	help
	  This option provides the ability to inject artificial errors to
	  memory hotplug notifier chain callbacks.  It is controlled through
	  debugfs interface under /sys/kernel/debug/notifier-error-inject/memory

	  If the notifier call chain should be failed with some events
	  notified, write the error code to "actions/<notifier event>/error".

	  Example: Inject memory hotplug offline error (-12 == -ENOMEM)

	  # cd /sys/kernel/debug/notifier-error-inject/memory
	  # echo -12 > actions/MEM_GOING_OFFLINE/error
	  # echo offline > /sys/devices/system/memory/memoryXXX/state
	  bash: echo: write error: Cannot allocate memory

	  To compile this code as a module, choose M here: the module will
	  be called memory-notifier-error-inject.

	  If unsure, say N.

config DEBUG_PER_CPU_MAPS
	bool "Debug access to per_cpu maps"
	depends on DEBUG_KERNEL
	depends on SMP
	help
	  Say Y to verify that the per_cpu map being accessed has
	  been set up. This adds a fair amount of code to kernel memory
	  and decreases performance.

	  Say N if unsure.

config DEBUG_HIGHMEM
	bool "Highmem debugging"
	depends on DEBUG_KERNEL && HIGHMEM
	help
	  This option enables additional error checking for high memory
	  systems.  Disable for production systems.

config HAVE_DEBUG_STACKOVERFLOW
	bool

config DEBUG_STACKOVERFLOW
	bool "Check for stack overflows"
	depends on DEBUG_KERNEL && HAVE_DEBUG_STACKOVERFLOW
	---help---
	  Say Y here if you want to check for overflows of kernel, IRQ
	  and exception stacks (if your architecture uses them). This
	  option will show detailed messages if free stack space drops
	  below a certain limit.

	  These kinds of bugs usually occur when call-chains in the
	  kernel get too deep, especially when interrupts are
	  involved.

	  Use this in cases where you see apparently random memory
	  corruption, especially if it appears in 'struct thread_info'

	  If in doubt, say "N".

source "lib/Kconfig.kasan"

endmenu # "Memory Debugging"

config ARCH_HAS_KCOV
	bool
	help
	  An architecture should select this when it can successfully
	  build and run with CONFIG_KCOV. This typically requires
	  disabling instrumentation for some early boot code.

# Upstream uses $(cc-option, -fsanitize-coverage=trace-pc), which requires
# cc-option support. Here we instead check CC in scripts/Makefile.kcov.
config CC_HAS_SANCOV_TRACE_PC
	def_bool ARCH_HAS_KCOV

config KCOV
	bool "Code coverage for fuzzing"
	depends on ARCH_HAS_KCOV
	depends on CC_HAS_SANCOV_TRACE_PC || GCC_PLUGINS
	select DEBUG_FS
	select GCC_PLUGIN_SANCOV if !CC_HAS_SANCOV_TRACE_PC
	help
	  KCOV exposes kernel code coverage information in a form suitable
	  for coverage-guided fuzzing (randomized testing).

	  If RANDOMIZE_BASE is enabled, PC values will not be stable across
	  different machines and across reboots. If you need stable PC values,
	  disable RANDOMIZE_BASE.

	  For more details, see Documentation/dev-tools/kcov.rst.

# Upstream uses $(cc-option, -fsanitize-coverage=trace-cmp), which requires
# cc-option support. Here we instead check CC in scripts/Makefile.kcov.
config KCOV_ENABLE_COMPARISONS
	bool "Enable comparison operands collection by KCOV"
	depends on KCOV
	help
	  KCOV also exposes operands of every comparison in the instrumented
	  code along with operand sizes and PCs of the comparison instructions.
	  These operands can be used by fuzzing engines to improve the quality
	  of fuzzing coverage.

config KCOV_INSTRUMENT_ALL
	bool "Instrument all code by default"
	depends on KCOV
	default y
	help
	  If you are doing generic system call fuzzing (like e.g. syzkaller),
	  then you will want to instrument the whole kernel and you should
	  say y here. If you are doing more targeted fuzzing (like e.g.
	  filesystem fuzzing with AFL) then you will want to enable coverage
	  for more specific subsets of files, and should say n here.

config DEBUG_SHIRQ
	bool "Debug shared IRQ handlers"
	depends on DEBUG_KERNEL
	help
	  Enable this to generate a spurious interrupt as soon as a shared
	  interrupt handler is registered, and just before one is deregistered.
	  Drivers ought to be able to handle interrupts coming in at those
	  points; some don't and need to be caught.

menu "Debug Lockups and Hangs"

config LOCKUP_DETECTOR
	bool

config SOFTLOCKUP_DETECTOR
	bool "Detect Soft Lockups"
	depends on DEBUG_KERNEL && !S390
	select LOCKUP_DETECTOR
	help
	  Say Y here to enable the kernel to act as a watchdog to detect
	  soft lockups.

	  Softlockups are bugs that cause the kernel to loop in kernel
	  mode for more than 20 seconds, without giving other tasks a
	  chance to run.  The current stack trace is displayed upon
	  detection and the system will stay locked up.

config HARDLOCKUP_DETECTOR_PERF
	bool
	select SOFTLOCKUP_DETECTOR

#
# Enables a timestamp based low pass filter to compensate for perf based
# hard lockup detection which runs too fast due to turbo modes.
#
config HARDLOCKUP_CHECK_TIMESTAMP
	bool

#
# arch/ can define HAVE_HARDLOCKUP_DETECTOR_ARCH to provide their own hard
# lockup detector rather than the perf based detector.
#
config HARDLOCKUP_DETECTOR
	bool "Detect Hard Lockups"
	depends on DEBUG_KERNEL && !S390
	depends on HAVE_HARDLOCKUP_DETECTOR_PERF || HAVE_HARDLOCKUP_DETECTOR_ARCH
	select LOCKUP_DETECTOR
	select HARDLOCKUP_DETECTOR_PERF if HAVE_HARDLOCKUP_DETECTOR_PERF
	select HARDLOCKUP_DETECTOR_ARCH if HAVE_HARDLOCKUP_DETECTOR_ARCH
	help
	  Say Y here to enable the kernel to act as a watchdog to detect
	  hard lockups.

	  Hardlockups are bugs that cause the CPU to loop in kernel mode
	  for more than 10 seconds, without letting other interrupts have a
	  chance to run.  The current stack trace is displayed upon detection
	  and the system will stay locked up.

config BOOTPARAM_HARDLOCKUP_PANIC
	bool "Panic (Reboot) On Hard Lockups"
	depends on HARDLOCKUP_DETECTOR
	help
	  Say Y here to enable the kernel to panic on "hard lockups",
	  which are bugs that cause the kernel to loop in kernel
	  mode with interrupts disabled for more than 10 seconds (configurable
	  using the watchdog_thresh sysctl).

	  Say N if unsure.

config BOOTPARAM_HARDLOCKUP_PANIC_VALUE
	int
	depends on HARDLOCKUP_DETECTOR
	range 0 1
	default 0 if !BOOTPARAM_HARDLOCKUP_PANIC
	default 1 if BOOTPARAM_HARDLOCKUP_PANIC

config BOOTPARAM_SOFTLOCKUP_PANIC
	bool "Panic (Reboot) On Soft Lockups"
	depends on SOFTLOCKUP_DETECTOR
	help
	  Say Y here to enable the kernel to panic on "soft lockups",
	  which are bugs that cause the kernel to loop in kernel
	  mode for more than 20 seconds (configurable using the watchdog_thresh
	  sysctl), without giving other tasks a chance to run.

	  The panic can be used in combination with panic_timeout,
	  to cause the system to reboot automatically after a
	  lockup has been detected. This feature is useful for
	  high-availability systems that have uptime guarantees and
	  where a lockup must be resolved ASAP.

	  Say N if unsure.

config BOOTPARAM_SOFTLOCKUP_PANIC_VALUE
	int
	depends on SOFTLOCKUP_DETECTOR
	range 0 1
	default 0 if !BOOTPARAM_SOFTLOCKUP_PANIC
	default 1 if BOOTPARAM_SOFTLOCKUP_PANIC

config PANIC_ON_RECURSIVE_FAULT
	bool "Panic on recursive faults during task exit"
	help
	  Panic upon the detection of a recursive fault during task exit,
	  rather than putting the task into an uninterruptible sleep.
	  This is particularly useful for debugging system hangs in
	  scenarios where the task experiencing the fault is critical
	  for system operation, rendering the system inoperable.

	  Say N if unsure.

config DETECT_HUNG_TASK
	bool "Detect Hung Tasks"
	depends on DEBUG_KERNEL
	default SOFTLOCKUP_DETECTOR
	help
	  Say Y here to enable the kernel to detect "hung tasks",
	  which are bugs that cause the task to be stuck in
	  uninterruptible "D" state indefinitely.

	  When a hung task is detected, the kernel will print the
	  current stack trace (which you should report), but the
	  task will stay in uninterruptible state. If lockdep is
	  enabled then all held locks will also be reported. This
	  feature has negligible overhead.

config DEFAULT_HUNG_TASK_TIMEOUT
	int "Default timeout for hung task detection (in seconds)"
	depends on DETECT_HUNG_TASK
	default 120
	help
	  This option controls the default timeout (in seconds) used
	  to determine when a task has become non-responsive and should
	  be considered hung.

	  It can be adjusted at runtime via the kernel.hung_task_timeout_secs
	  sysctl or by writing a value to
	  /proc/sys/kernel/hung_task_timeout_secs.

	  A timeout of 0 disables the check.  The default is two minutes.
	  Keeping the default should be fine in most cases.

config BOOTPARAM_HUNG_TASK_PANIC
	bool "Panic (Reboot) On Hung Tasks"
	depends on DETECT_HUNG_TASK
	help
	  Say Y here to enable the kernel to panic on "hung tasks",
	  which are bugs that cause the kernel to leave a task stuck
	  in uninterruptible "D" state.

	  The panic can be used in combination with panic_timeout,
	  to cause the system to reboot automatically after a
	  hung task has been detected. This feature is useful for
	  high-availability systems that have uptime guarantees and
	  where a hung tasks must be resolved ASAP.

	  Say N if unsure.

config BOOTPARAM_HUNG_TASK_PANIC_VALUE
	int
	depends on DETECT_HUNG_TASK
	range 0 1
	default 0 if !BOOTPARAM_HUNG_TASK_PANIC
	default 1 if BOOTPARAM_HUNG_TASK_PANIC

config WQ_WATCHDOG
	bool "Detect Workqueue Stalls"
	depends on DEBUG_KERNEL
	help
	  Say Y here to enable stall detection on workqueues.  If a
	  worker pool doesn't make forward progress on a pending work
	  item for over a given amount of time, 30s by default, a
	  warning message is printed along with dump of workqueue
	  state.  This can be configured through kernel parameter
	  "workqueue.watchdog_thresh" and its sysfs counterpart.

endmenu # "Debug lockups and hangs"

config PANIC_ON_OOPS
	bool "Panic on Oops"
	help
	  Say Y here to enable the kernel to panic when it oopses. This
	  has the same effect as setting oops=panic on the kernel command
	  line.

	  This feature is useful to ensure that the kernel does not do
	  anything erroneous after an oops which could result in data
	  corruption or other issues.

	  Say N if unsure.

config PANIC_ON_OOPS_VALUE
	int
	range 0 1
	default 0 if !PANIC_ON_OOPS
	default 1 if PANIC_ON_OOPS

config PANIC_ON_WARN_DEFAULT_ENABLE
	bool "Panic on warn"
	default n
	help
	  Say Y here to enable the kernel to panic when detect warnings. This
	  has the same effect as setting panic_on_warn on the kernel command
	  line.

config PANIC_TIMEOUT
	int "panic timeout"
	default 0
	help
	  Set the timeout value (in seconds) until a reboot occurs when the
	  the kernel panics. If n = 0, then we wait forever. A timeout
	  value n > 0 will wait n seconds before rebooting, while a timeout
	  value n < 0 will reboot immediately.

config SCHED_DEBUG
	bool "Collect scheduler debugging info"
	depends on DEBUG_KERNEL && PROC_FS
	default y
	help
	  If you say Y here, the /proc/sched_debug file will be provided
	  that can help debug the scheduler. The runtime overhead of this
	  option is minimal.

config SCHED_INFO
	bool
	default n

config PANIC_ON_SCHED_BUG
	bool "Panic on all bugs encountered by the scheduler"
	help
	  Say Y here to panic on all 'BUG:' conditions encountered by the
	  scheduler, even potentially-recoverable ones such as scheduling
	  while atomic, sleeping from invalid context, and detection of
	  broken arch topologies.

	  Say N if unsure.

config PANIC_ON_RT_THROTTLING
	bool "Panic on RT throttling"
	help
	  Say Y here to enable the kernel to panic when a realtime
	  runqueue is throttled. This may be useful for detecting
	  and debugging RT throttling issues.

	  Say N if unsure.

config SCHEDSTATS
	bool "Collect scheduler statistics"
	depends on DEBUG_KERNEL && PROC_FS
	select SCHED_INFO
	help
	  If you say Y here, additional code will be inserted into the
	  scheduler and related routines to collect statistics about
	  scheduler behavior and provide them in /proc/schedstat.  These
	  stats may be useful for both tuning and debugging the scheduler
	  If you aren't debugging the scheduler or trying to tune a specific
	  application, you can say N to avoid the very slight overhead
	  this adds.

config SCHED_STACK_END_CHECK
	bool "Detect stack corruption on calls to schedule()"
	depends on DEBUG_KERNEL
	default n
	help
	  This option checks for a stack overrun on calls to schedule().
	  If the stack end location is found to be over written always panic as
	  the content of the corrupted region can no longer be trusted.
	  This is to ensure no erroneous behaviour occurs which could result in
	  data corruption or a sporadic crash at a later stage once the region
	  is examined. The runtime overhead introduced is minimal.

config DEBUG_TIMEKEEPING
	bool "Enable extra timekeeping sanity checking"
	help
	  This option will enable additional timekeeping sanity checks
	  which may be helpful when diagnosing issues where timekeeping
	  problems are suspected.

	  This may include checks in the timekeeping hotpaths, so this
	  option may have a (very small) performance impact to some
	  workloads.

	  If unsure, say N.

config DEBUG_TASK_STACK_SCAN_OFF
	bool "Disable kmemleak task stack scan by default"
	depends on DEBUG_KMEMLEAK
	help
	  Say Y here to disable kmemleak task stack scan by default
	  at compile time. It can be enabled later if required by
	  writing to the debugfs entry :
	  echo "stack=on" > /sys/kernel/debug/kmemleak.

config DEBUG_PREEMPT
	bool "Debug preemptible kernel"
	depends on DEBUG_KERNEL && PREEMPT && TRACE_IRQFLAGS_SUPPORT
	default y
	help
	  If you say Y here then the kernel will use a debug variant of the
	  commonly used smp_processor_id() function and will print warnings
	  if kernel code uses it in a preemption-unsafe way. Also, the kernel
	  will detect preemption count underflows.

menu "Lock Debugging (spinlocks, mutexes, etc...)"

config DEBUG_RT_MUTEXES
	bool "RT Mutex debugging, deadlock detection"
	depends on DEBUG_KERNEL && RT_MUTEXES
	help
	 This allows rt mutex semantics violations and rt mutex related
	 deadlocks (lockups) to be detected and reported automatically.

config DEBUG_SPINLOCK
	bool "Spinlock and rw-lock debugging: basic checks"
	depends on DEBUG_KERNEL
	select UNINLINE_SPIN_UNLOCK
	help
	  Say Y here and build SMP to catch missing spinlock initialization
	  and certain other kinds of spinlock errors commonly made.  This is
	  best used in conjunction with the NMI watchdog so that spinlock
	  deadlocks are also debuggable.
choice
        prompt "Perform Action on spinlock bug"
        depends on DEBUG_SPINLOCK

        default DEBUG_SPINLOCK_BITE_ON_BUG

        config DEBUG_SPINLOCK_BITE_ON_BUG
                bool "Cause a Watchdog Bite on Spinlock bug"
                depends on QCOM_WATCHDOG_V2
                help
                  On a spinlock bug, cause a watchdog bite so that we can get
                  the precise state of the system captured at the time of spin
                  dump. This is mutually exclusive with the below
                  DEBUG_SPINLOCK_PANIC_ON_BUG config.

        config DEBUG_SPINLOCK_PANIC_ON_BUG
                bool "Cause a Kernel Panic on Spinlock bug"
                help
                  On a spinlock bug, cause a kernel panic so that we can get the complete
                  information about the system at the time of spin dump in the dmesg.
                  This is mutually exclusive with the above DEBUG_SPINLOCK_BITE_ON_BUG.
endchoice

config DEBUG_MUTEXES
	bool "Mutex debugging: basic checks"
	depends on DEBUG_KERNEL
	help
	 This feature allows mutex semantics violations to be detected and
	 reported.

config DEBUG_WW_MUTEX_SLOWPATH
	bool "Wait/wound mutex debugging: Slowpath testing"
	depends on DEBUG_KERNEL && TRACE_IRQFLAGS_SUPPORT && STACKTRACE_SUPPORT && LOCKDEP_SUPPORT
	select DEBUG_LOCK_ALLOC
	select DEBUG_SPINLOCK
	select DEBUG_MUTEXES
	help
	 This feature enables slowpath testing for w/w mutex users by
	 injecting additional -EDEADLK wound/backoff cases. Together with
	 the full mutex checks enabled with (CONFIG_PROVE_LOCKING) this
	 will test all possible w/w mutex interface abuse with the
	 exception of simply not acquiring all the required locks.
	 Note that this feature can introduce significant overhead, so
	 it really should not be enabled in a production or distro kernel,
	 even a debug kernel.  If you are a driver writer, enable it.  If
	 you are a distro, do not.

config DEBUG_LOCK_ALLOC
	bool "Lock debugging: detect incorrect freeing of live locks"
	depends on DEBUG_KERNEL && TRACE_IRQFLAGS_SUPPORT && STACKTRACE_SUPPORT && LOCKDEP_SUPPORT
	select DEBUG_SPINLOCK
	select DEBUG_MUTEXES
	select DEBUG_RT_MUTEXES if RT_MUTEXES
	select LOCKDEP
	help
	 This feature will check whether any held lock (spinlock, rwlock,
	 mutex or rwsem) is incorrectly freed by the kernel, via any of the
	 memory-freeing routines (kfree(), kmem_cache_free(), free_pages(),
	 vfree(), etc.), whether a live lock is incorrectly reinitialized via
	 spin_lock_init()/mutex_init()/etc., or whether there is any lock
	 held during task exit.

config PROVE_LOCKING
	bool "Lock debugging: prove locking correctness"
	depends on DEBUG_KERNEL && TRACE_IRQFLAGS_SUPPORT && STACKTRACE_SUPPORT && LOCKDEP_SUPPORT
	select LOCKDEP
	select DEBUG_SPINLOCK
	select DEBUG_MUTEXES
	select DEBUG_RT_MUTEXES if RT_MUTEXES
	select DEBUG_LOCK_ALLOC
	select LOCKDEP_CROSSRELEASE if BROKEN
	select LOCKDEP_COMPLETIONS if BROKEN
	select TRACE_IRQFLAGS
	default n
	help
	 This feature enables the kernel to prove that all locking
	 that occurs in the kernel runtime is mathematically
	 correct: that under no circumstance could an arbitrary (and
	 not yet triggered) combination of observed locking
	 sequences (on an arbitrary number of CPUs, running an
	 arbitrary number of tasks and interrupt contexts) cause a
	 deadlock.

	 In short, this feature enables the kernel to report locking
	 related deadlocks before they actually occur.

	 The proof does not depend on how hard and complex a
	 deadlock scenario would be to trigger: how many
	 participant CPUs, tasks and irq-contexts would be needed
	 for it to trigger. The proof also does not depend on
	 timing: if a race and a resulting deadlock is possible
	 theoretically (no matter how unlikely the race scenario
	 is), it will be proven so and will immediately be
	 reported by the kernel (once the event is observed that
	 makes the deadlock theoretically possible).

	 If a deadlock is impossible (i.e. the locking rules, as
	 observed by the kernel, are mathematically correct), the
	 kernel reports nothing.

	 NOTE: this feature can also be enabled for rwlocks, mutexes
	 and rwsems - in which case all dependencies between these
	 different locking variants are observed and mapped too, and
	 the proof of observed correctness is also maintained for an
	 arbitrary combination of these separate locking variants.

	 For more details, see Documentation/locking/lockdep-design.txt.

config LOCKDEP
	bool
	depends on DEBUG_KERNEL && TRACE_IRQFLAGS_SUPPORT && STACKTRACE_SUPPORT && LOCKDEP_SUPPORT
	select STACKTRACE
	select FRAME_POINTER if !MIPS && !PPC && !ARM_UNWIND && !S390 && !MICROBLAZE && !ARC && !SCORE && !X86
	select KALLSYMS
	select KALLSYMS_ALL

config LOCKDEP_SMALL
	bool

config LOCK_STAT
	bool "Lock usage statistics"
	depends on DEBUG_KERNEL && TRACE_IRQFLAGS_SUPPORT && STACKTRACE_SUPPORT && LOCKDEP_SUPPORT
	select LOCKDEP
	select DEBUG_SPINLOCK
	select DEBUG_MUTEXES
	select DEBUG_RT_MUTEXES if RT_MUTEXES
	select DEBUG_LOCK_ALLOC
	default n
	help
	 This feature enables tracking lock contention points

	 For more details, see Documentation/locking/lockstat.txt

	 This also enables lock events required by "perf lock",
	 subcommand of perf.
	 If you want to use "perf lock", you also need to turn on
	 CONFIG_EVENT_TRACING.

	 CONFIG_LOCK_STAT defines "contended" and "acquired" lock events.
	 (CONFIG_LOCKDEP defines "acquire" and "release" events.)

config LOCKDEP_CROSSRELEASE
	bool
	help
	 This makes lockdep work for crosslock which is a lock allowed to
	 be released in a different context from the acquisition context.
	 Normally a lock must be released in the context acquiring the lock.
	 However, relexing this constraint helps synchronization primitives
	 such as page locks or completions can use the lock correctness
	 detector, lockdep.

config LOCKDEP_COMPLETIONS
	bool
	help
	 A deadlock caused by wait_for_completion() and complete() can be
	 detected by lockdep using crossrelease feature.

config DEBUG_LOCKDEP
	bool "Lock dependency engine debugging"
	depends on DEBUG_KERNEL && LOCKDEP
	help
	  If you say Y here, the lock dependency engine will do
	  additional runtime checks to debug itself, at the price
	  of more runtime overhead.

config DEBUG_ATOMIC_SLEEP
	bool "Sleep inside atomic section checking"
	select PREEMPT_COUNT
	depends on DEBUG_KERNEL
	help
	  If you say Y here, various routines which may sleep will become very
	  noisy if they are called inside atomic sections: when a spinlock is
	  held, inside an rcu read side critical section, inside preempt disabled
	  sections, inside an interrupt, etc...

config DEBUG_LOCKING_API_SELFTESTS
	bool "Locking API boot-time self-tests"
	depends on DEBUG_KERNEL
	help
	  Say Y here if you want the kernel to run a short self-test during
	  bootup. The self-test checks whether common types of locking bugs
	  are detected by debugging mechanisms or not. (if you disable
	  lock debugging then those bugs wont be detected of course.)
	  The following locking APIs are covered: spinlocks, rwlocks,
	  mutexes and rwsems.

config LOCK_TORTURE_TEST
	tristate "torture tests for locking"
	depends on DEBUG_KERNEL
	select TORTURE_TEST
	default n
	help
	  This option provides a kernel module that runs torture tests
	  on kernel locking primitives.  The kernel module may be built
	  after the fact on the running kernel to be tested, if desired.

	  Say Y here if you want kernel locking-primitive torture tests
	  to be built into the kernel.
	  Say M if you want these torture tests to build as a module.
	  Say N if you are unsure.

config WW_MUTEX_SELFTEST
	tristate "Wait/wound mutex selftests"
	help
	  This option provides a kernel module that runs tests on the
	  on the struct ww_mutex locking API.

	  It is recommended to enable DEBUG_WW_MUTEX_SLOWPATH in conjunction
	  with this test harness.

	  Say M if you want these self tests to build as a module.
	  Say N if you are unsure.

endmenu # lock debugging

config TRACE_IRQFLAGS
	bool
	help
	  Enables hooks to interrupt enabling and disabling for
	  either tracing or lock debugging.

config STACKTRACE
	bool "Stack backtrace support"
	depends on STACKTRACE_SUPPORT
	help
	  This option causes the kernel to create a /proc/pid/stack for
	  every process, showing its current stack trace.
	  It is also used by various kernel debugging features that require
	  stack trace generation.

config WARN_ALL_UNSEEDED_RANDOM
	bool "Warn for all uses of unseeded randomness"
	default n
	help
	  Some parts of the kernel contain bugs relating to their use of
	  cryptographically secure random numbers before it's actually possible
	  to generate those numbers securely. This setting ensures that these
	  flaws don't go unnoticed, by enabling a message, should this ever
	  occur. This will allow people with obscure setups to know when things
	  are going wrong, so that they might contact developers about fixing
	  it.

	  Unfortunately, on some models of some architectures getting
	  a fully seeded CRNG is extremely difficult, and so this can
	  result in dmesg getting spammed for a surprisingly long
	  time.  This is really bad from a security perspective, and
	  so architecture maintainers really need to do what they can
	  to get the CRNG seeded sooner after the system is booted.
	  However, since users can not do anything actionble to
	  address this, by default the kernel will issue only a single
	  warning for the first use of unseeded randomness.

	  Say Y here if you want to receive warnings for all uses of
	  unseeded randomness.  This will be of use primarily for
	  those developers interersted in improving the security of
	  Linux kernels running on their architecture (or
	  subarchitecture).

config DEBUG_KOBJECT
	bool "kobject debugging"
	depends on DEBUG_KERNEL
	help
	  If you say Y here, some extra kobject debugging messages will be sent
	  to the syslog.

config DEBUG_KOBJECT_RELEASE
	bool "kobject release debugging"
	depends on DEBUG_OBJECTS_TIMERS
	help
	  kobjects are reference counted objects.  This means that their
	  last reference count put is not predictable, and the kobject can
	  live on past the point at which a driver decides to drop it's
	  initial reference to the kobject gained on allocation.  An
	  example of this would be a struct device which has just been
	  unregistered.

	  However, some buggy drivers assume that after such an operation,
	  the memory backing the kobject can be immediately freed.  This
	  goes completely against the principles of a refcounted object.

	  If you say Y here, the kernel will delay the release of kobjects
	  on the last reference count to improve the visibility of this
	  kind of kobject release bug.

config HAVE_DEBUG_BUGVERBOSE
	bool

config DEBUG_BUGVERBOSE
	bool "Verbose BUG() reporting (adds 70K)" if DEBUG_KERNEL && EXPERT
	depends on BUG && (GENERIC_BUG || HAVE_DEBUG_BUGVERBOSE)
	default y
	help
	  Say Y here to make BUG() panics output the file name and line number
	  of the BUG call as well as the EIP and oops trace.  This aids
	  debugging but costs about 70-100K of memory.

config DEBUG_LIST
	bool "Debug linked list manipulation"
	depends on DEBUG_KERNEL || BUG_ON_DATA_CORRUPTION
	help
	  Enable this to turn on extended checks in the linked-list
	  walking routines.

	  If unsure, say N.

config DEBUG_PI_LIST
	bool "Debug priority linked list manipulation"
	depends on DEBUG_KERNEL
	help
	  Enable this to turn on extended checks in the priority-ordered
	  linked-list (plist) walking routines.  This checks the entire
	  list multiple times during each manipulation.

	  If unsure, say N.

config DEBUG_SG
	bool "Debug SG table operations"
	depends on DEBUG_KERNEL
	help
	  Enable this to turn on checks on scatter-gather tables. This can
	  help find problems with drivers that do not properly initialize
	  their sg tables.

	  If unsure, say N.

config DEBUG_NOTIFIERS
	bool "Debug notifier call chains"
	depends on DEBUG_KERNEL
	help
	  Enable this to turn on sanity checking for notifier call chains.
	  This is most useful for kernel developers to make sure that
	  modules properly unregister themselves from notifier chains.
	  This is a relatively cheap check but if you care about maximum
	  performance, say N.

config DEBUG_CREDENTIALS
	bool "Debug credential management"
	depends on DEBUG_KERNEL
	help
	  Enable this to turn on some debug checking for credential
	  management.  The additional code keeps track of the number of
	  pointers from task_structs to any given cred struct, and checks to
	  see that this number never exceeds the usage count of the cred
	  struct.

	  Furthermore, if SELinux is enabled, this also checks that the
	  security pointer in the cred struct is never seen to be invalid.

	  If unsure, say N.

source "kernel/rcu/Kconfig.debug"

config DEBUG_WQ_FORCE_RR_CPU
	bool "Force round-robin CPU selection for unbound work items"
	depends on DEBUG_KERNEL
	default n
	help
	  Workqueue used to implicitly guarantee that work items queued
	  without explicit CPU specified are put on the local CPU.  This
	  guarantee is no longer true and while local CPU is still
	  preferred work items may be put on foreign CPUs.  Kernel
	  parameter "workqueue.debug_force_rr_cpu" is added to force
	  round-robin CPU selection to flush out usages which depend on the
	  now broken guarantee.  This config option enables the debug
	  feature by default.  When enabled, memory and cache locality will
	  be impacted.

config DEBUG_BLOCK_EXT_DEVT
        bool "Force extended block device numbers and spread them"
	depends on DEBUG_KERNEL
	depends on BLOCK
	default n
	help
	  BIG FAT WARNING: ENABLING THIS OPTION MIGHT BREAK BOOTING ON
	  SOME DISTRIBUTIONS.  DO NOT ENABLE THIS UNLESS YOU KNOW WHAT
	  YOU ARE DOING.  Distros, please enable this and fix whatever
	  is broken.

	  Conventionally, block device numbers are allocated from
	  predetermined contiguous area.  However, extended block area
	  may introduce non-contiguous block device numbers.  This
	  option forces most block device numbers to be allocated from
	  the extended space and spreads them to discover kernel or
	  userland code paths which assume predetermined contiguous
	  device number allocation.

	  Note that turning on this debug option shuffles all the
	  device numbers for all IDE and SCSI devices including libata
	  ones, so root partition specified using device number
	  directly (via rdev or root=MAJ:MIN) won't work anymore.
	  Textual device names (root=/dev/sdXn) will continue to work.

	  Say N if you are unsure.

config CPU_HOTPLUG_STATE_CONTROL
	bool "Enable CPU hotplug state control"
	depends on DEBUG_KERNEL
	depends on HOTPLUG_CPU
	default n
	help
	  Allows to write steps between "offline" and "online" to the CPUs
	  sysfs target file so states can be stepped granular. This is a debug
	  option for now as the hotplug machinery cannot be stopped and
	  restarted at arbitrary points yet.

	  Say N if your are unsure.

config NOTIFIER_ERROR_INJECTION
	tristate "Notifier error injection"
	depends on DEBUG_KERNEL
	select DEBUG_FS
	help
	  This option provides the ability to inject artificial errors to
	  specified notifier chain callbacks. It is useful to test the error
	  handling of notifier call chain failures.

	  Say N if unsure.

config PM_NOTIFIER_ERROR_INJECT
	tristate "PM notifier error injection module"
	depends on PM && NOTIFIER_ERROR_INJECTION
	default m if PM_DEBUG
	help
	  This option provides the ability to inject artificial errors to
	  PM notifier chain callbacks.  It is controlled through debugfs
	  interface /sys/kernel/debug/notifier-error-inject/pm

	  If the notifier call chain should be failed with some events
	  notified, write the error code to "actions/<notifier event>/error".

	  Example: Inject PM suspend error (-12 = -ENOMEM)

	  # cd /sys/kernel/debug/notifier-error-inject/pm/
	  # echo -12 > actions/PM_SUSPEND_PREPARE/error
	  # echo mem > /sys/power/state
	  bash: echo: write error: Cannot allocate memory

	  To compile this code as a module, choose M here: the module will
	  be called pm-notifier-error-inject.

	  If unsure, say N.

config OF_RECONFIG_NOTIFIER_ERROR_INJECT
	tristate "OF reconfig notifier error injection module"
	depends on OF_DYNAMIC && NOTIFIER_ERROR_INJECTION
	help
	  This option provides the ability to inject artificial errors to
	  OF reconfig notifier chain callbacks.  It is controlled
	  through debugfs interface under
	  /sys/kernel/debug/notifier-error-inject/OF-reconfig/

	  If the notifier call chain should be failed with some events
	  notified, write the error code to "actions/<notifier event>/error".

	  To compile this code as a module, choose M here: the module will
	  be called of-reconfig-notifier-error-inject.

	  If unsure, say N.

config NETDEV_NOTIFIER_ERROR_INJECT
	tristate "Netdev notifier error injection module"
	depends on NET && NOTIFIER_ERROR_INJECTION
	help
	  This option provides the ability to inject artificial errors to
	  netdevice notifier chain callbacks.  It is controlled through debugfs
	  interface /sys/kernel/debug/notifier-error-inject/netdev

	  If the notifier call chain should be failed with some events
	  notified, write the error code to "actions/<notifier event>/error".

	  Example: Inject netdevice mtu change error (-22 = -EINVAL)

	  # cd /sys/kernel/debug/notifier-error-inject/netdev
	  # echo -22 > actions/NETDEV_CHANGEMTU/error
	  # ip link set eth0 mtu 1024
	  RTNETLINK answers: Invalid argument

	  To compile this code as a module, choose M here: the module will
	  be called netdev-notifier-error-inject.

	  If unsure, say N.

config FAULT_INJECTION
	bool "Fault-injection framework"
	depends on DEBUG_KERNEL
	help
	  Provide fault-injection framework.
	  For more details, see Documentation/fault-injection/.

config FAILSLAB
	bool "Fault-injection capability for kmalloc"
	depends on FAULT_INJECTION
	depends on SLAB || SLUB
	help
	  Provide fault-injection capability for kmalloc.

config FAIL_PAGE_ALLOC
	bool "Fault-injection capabilitiy for alloc_pages()"
	depends on FAULT_INJECTION
	help
	  Provide fault-injection capability for alloc_pages().

config FAIL_MAKE_REQUEST
	bool "Fault-injection capability for disk IO"
	depends on FAULT_INJECTION && BLOCK
	help
	  Provide fault-injection capability for disk IO.

config FAIL_IO_TIMEOUT
	bool "Fault-injection capability for faking disk interrupts"
	depends on FAULT_INJECTION && BLOCK
	help
	  Provide fault-injection capability on end IO handling. This
	  will make the block layer "forget" an interrupt as configured,
	  thus exercising the error handling.

	  Only works with drivers that use the generic timeout handling,
	  for others it wont do anything.

config FAIL_MMC_REQUEST
	bool "Fault-injection capability for MMC IO"
	depends on FAULT_INJECTION_DEBUG_FS && MMC
	help
	  Provide fault-injection capability for MMC IO.
	  This will make the mmc core return data errors. This is
	  useful to test the error handling in the mmc block device
	  and to test how the mmc host driver handles retries from
	  the block device.

config UFS_FAULT_INJECTION
	bool "Fault-injection capability for UFS IO"
	select DEBUG_FS
	depends on FAULT_INJECTION && SCSI_UFSHCD
	help
	 Provide fault-injection capability for UFS IO.
	 This will make the UFS host controller driver to randomly
	 abort ongoing commands in the host controller, update OCS
	 field according to the injected fatal error and can also
	 forcefully hang the command indefinitely till upper layer
	 timeout occurs. This is useful to test error handling in
	 the UFS controller driver and test how the driver handles
	 the retries from block/SCSI mid layer.

config FAIL_FUTEX
	bool "Fault-injection capability for futexes"
	select DEBUG_FS
	depends on FAULT_INJECTION && FUTEX
	help
	  Provide fault-injection capability for futexes.

config FAULT_INJECTION_DEBUG_FS
	bool "Debugfs entries for fault-injection capabilities"
	depends on FAULT_INJECTION && SYSFS && DEBUG_FS
	help
	  Enable configuration of fault-injection capabilities via debugfs.

config FAULT_INJECTION_STACKTRACE_FILTER
	bool "stacktrace filter for fault-injection capabilities"
	depends on FAULT_INJECTION_DEBUG_FS && STACKTRACE_SUPPORT
	depends on !X86_64
	select STACKTRACE
	select FRAME_POINTER if !MIPS && !PPC && !S390 && !MICROBLAZE && !ARM_UNWIND && !ARC && !SCORE && !X86
	help
	  Provide stacktrace filter for fault-injection capabilities

config LATENCYTOP
	bool "Latency measuring infrastructure"
	depends on DEBUG_KERNEL
	depends on STACKTRACE_SUPPORT
	depends on PROC_FS
	select FRAME_POINTER if !MIPS && !PPC && !S390 && !MICROBLAZE && !ARM_UNWIND && !ARC && !X86
	select KALLSYMS
	select KALLSYMS_ALL
	select STACKTRACE
	select SCHEDSTATS
	select SCHED_DEBUG
	help
	  Enable this option if you want to use the LatencyTOP tool
	  to find out which userspace is blocking on what kernel operations.

source kernel/trace/Kconfig

config PROVIDE_OHCI1394_DMA_INIT
	bool "Remote debugging over FireWire early on boot"
	depends on PCI && X86
	help
	  If you want to debug problems which hang or crash the kernel early
	  on boot and the crashing machine has a FireWire port, you can use
	  this feature to remotely access the memory of the crashed machine
	  over FireWire. This employs remote DMA as part of the OHCI1394
	  specification which is now the standard for FireWire controllers.

	  With remote DMA, you can monitor the printk buffer remotely using
	  firescope and access all memory below 4GB using fireproxy from gdb.
	  Even controlling a kernel debugger is possible using remote DMA.

	  Usage:

	  If ohci1394_dma=early is used as boot parameter, it will initialize
	  all OHCI1394 controllers which are found in the PCI config space.

	  As all changes to the FireWire bus such as enabling and disabling
	  devices cause a bus reset and thereby disable remote DMA for all
	  devices, be sure to have the cable plugged and FireWire enabled on
	  the debugging host before booting the debug target for debugging.

	  This code (~1k) is freed after boot. By then, the firewire stack
	  in charge of the OHCI-1394 controllers should be used instead.

	  See Documentation/debugging-via-ohci1394.txt for more information.

config DMA_API_DEBUG
	bool "Enable debugging of DMA-API usage"
	depends on HAVE_DMA_API_DEBUG
	help
	  Enable this option to debug the use of the DMA API by device drivers.
	  With this option you will be able to detect common bugs in device
	  drivers like double-freeing of DMA mappings or freeing mappings that
	  were never allocated.

	  This also attempts to catch cases where a page owned by DMA is
	  accessed by the cpu in a way that could cause data corruption.  For
	  example, this enables cow_user_page() to check that the source page is
	  not undergoing DMA.

	  This option causes a performance degradation.  Use only if you want to
	  debug device drivers and dma interactions.

	  If unsure, say N.

menu "Runtime Testing"

config LKDTM
	tristate "Linux Kernel Dump Test Tool Module"
	depends on DEBUG_FS
	depends on BLOCK
	default n
	help
	This module enables testing of the different dumping mechanisms by
	inducing system failures at predefined crash points.
	If you don't need it: say N
	Choose M here to compile this code as a module. The module will be
	called lkdtm.

	Documentation on how to use the module can be found in
	Documentation/fault-injection/provoke-crashes.txt

config TEST_LIST_SORT
	tristate "Linked list sorting test"
	depends on DEBUG_KERNEL || m
	help
	  Enable this to turn on 'list_sort()' function test. This test is
	  executed only once during system boot (so affects only boot time),
	  or at module load time.

	  If unsure, say N.

config TEST_SORT
	tristate "Array-based sort test"
	depends on DEBUG_KERNEL || m
	help
	  This option enables the self-test function of 'sort()' at boot,
	  or at module load time.

	  If unsure, say N.

config KPROBES_SANITY_TEST
	bool "Kprobes sanity tests"
	depends on DEBUG_KERNEL
	depends on KPROBES
	default n
	help
	  This option provides for testing basic kprobes functionality on
	  boot. A sample kprobe, jprobe and kretprobe are inserted and
	  verified for functionality.

	  Say N if you are unsure.

config BACKTRACE_SELF_TEST
	tristate "Self test for the backtrace code"
	depends on DEBUG_KERNEL
	default n
	help
	  This option provides a kernel module that can be used to test
	  the kernel stack backtrace code. This option is not useful
	  for distributions or general kernels, but only for kernel
	  developers working on architecture code.

	  Note that if you want to also test saved backtraces, you will
	  have to enable STACKTRACE as well.

	  Say N if you are unsure.

config RBTREE_TEST
	tristate "Red-Black tree test"
	depends on DEBUG_KERNEL
	help
	  A benchmark measuring the performance of the rbtree library.
	  Also includes rbtree invariant checks.

config INTERVAL_TREE_TEST
	tristate "Interval tree test"
	depends on DEBUG_KERNEL
	select INTERVAL_TREE
	help
	  A benchmark measuring the performance of the interval tree library

config PERCPU_TEST
	tristate "Per cpu operations test"
	depends on m && DEBUG_KERNEL
	help
	  Enable this option to build test module which validates per-cpu
	  operations.

	  If unsure, say N.

config ATOMIC64_SELFTEST
	tristate "Perform an atomic64_t self-test"
	help
	  Enable this option to test the atomic64_t functions at boot or
	  at module load time.

	  If unsure, say N.

config ASYNC_RAID6_TEST
	tristate "Self test for hardware accelerated raid6 recovery"
	depends on ASYNC_RAID6_RECOV
	select ASYNC_MEMCPY
	---help---
	  This is a one-shot self test that permutes through the
	  recovery of all the possible two disk failure scenarios for a
	  N-disk array.  Recovery is performed with the asynchronous
	  raid6 recovery routines, and will optionally use an offload
	  engine if one is available.

	  If unsure, say N.

config TEST_HEXDUMP
	tristate "Test functions located in the hexdump module at runtime"

config TEST_STRING_HELPERS
	tristate "Test functions located in the string_helpers module at runtime"

config TEST_KSTRTOX
	tristate "Test kstrto*() family of functions at runtime"

config TEST_PRINTF
	tristate "Test printf() family of functions at runtime"

config TEST_BITMAP
	tristate "Test bitmap_*() family of functions at runtime"
	default n
	help
	  Enable this option to test the bitmap functions at boot.

	  If unsure, say N.

config TEST_UUID
	tristate "Test functions located in the uuid module at runtime"

config TEST_RHASHTABLE
	tristate "Perform selftest on resizable hash table"
	default n
	help
	  Enable this option to test the rhashtable functions at boot.

	  If unsure, say N.

config TEST_HASH
	tristate "Perform selftest on hash functions"
	default n
	help
	  Enable this option to test the kernel's integer (<linux/hash.h>),
	  string (<linux/stringhash.h>), and siphash (<linux/siphash.h>)
	  hash functions on boot (or module load).

	  This is intended to help people writing architecture-specific
	  optimized versions.  If unsure, say N.

config TEST_PARMAN
	tristate "Perform selftest on priority array manager"
	default n
	depends on PARMAN
	help
	  Enable this option to test priority array manager on boot
	  (or module load).

	  If unsure, say N.

config TEST_LKM
	tristate "Test module loading with 'hello world' module"
	default n
	depends on m
	help
	  This builds the "test_module" module that emits "Hello, world"
	  on printk when loaded. It is designed to be used for basic
	  evaluation of the module loading subsystem (for example when
	  validating module verification). It lacks any extra dependencies,
	  and will not normally be loaded by the system unless explicitly
	  requested by name.

	  If unsure, say N.

config TEST_USER_COPY
	tristate "Test user/kernel boundary protections"
	default n
	depends on m
	help
	  This builds the "test_user_copy" module that runs sanity checks
	  on the copy_to/from_user infrastructure, making sure basic
	  user/kernel boundary testing is working. If it fails to load,
	  a regression has been detected in the user/kernel memory boundary
	  protections.

	  If unsure, say N.

config TEST_BPF
	tristate "Test BPF filter functionality"
	default n
	depends on m && NET
	help
	  This builds the "test_bpf" module that runs various test vectors
	  against the BPF interpreter or BPF JIT compiler depending on the
	  current setting. This is in particular useful for BPF JIT compiler
	  development, but also to run regression tests against changes in
	  the interpreter code. It also enables test stubs for eBPF maps and
	  verifier used by user space verifier testsuite.

	  If unsure, say N.

config TEST_FIRMWARE
	tristate "Test firmware loading via userspace interface"
	default n
	depends on FW_LOADER
	help
	  This builds the "test_firmware" module that creates a userspace
	  interface for testing firmware loading. This can be used to
	  control the triggering of firmware loading without needing an
	  actual firmware-using device. The contents can be rechecked by
	  userspace.

	  If unsure, say N.

config TEST_SYSCTL
	tristate "sysctl test driver"
	default n
	depends on PROC_SYSCTL
	help
	  This builds the "test_sysctl" module. This driver enables to test the
	  proc sysctl interfaces available to drivers safely without affecting
	  production knobs which might alter system functionality.

	  If unsure, say N.

config TEST_UDELAY
	tristate "udelay test driver"
	default n
	help
	  This builds the "udelay_test" module that helps to make sure
	  that udelay() is working properly.

	  If unsure, say N.

config MEMTEST
	bool "Memtest"
	depends on HAVE_MEMBLOCK
	---help---
	  This option adds a kernel parameter 'memtest', which allows memtest
	  to be set.
	        memtest=0, mean disabled; -- default
	        memtest=1, mean do 1 test pattern;
	        ...
	        memtest=17, mean do 17 test patterns.
	  If you are unsure how to answer this question, answer N.

config MEMTEST_ENABLE_DEFAULT
	int "Enable Memtest pattern test by default? (0-17)"
	range 0 17
	default "0"
	depends on MEMTEST
	help
	  This option helps to select Memtest to be enabled through
	  kernel defconfig options. Alternatively it can be enabled
	  using memtest=<patterns> kernel command line.

	  Default value is kept as "0" so that it is kept as disabled.
	  To enable enter any value between 1-17 range.

config TEST_STATIC_KEYS
	tristate "Test static keys"
	default n
	depends on m
	help
	  Test the static key interfaces.

	  If unsure, say N.

config TEST_KMOD
	tristate "kmod stress tester"
	default n
	depends on m
	depends on BLOCK && (64BIT || LBDAF)	  # for XFS, BTRFS
	depends on NETDEVICES && NET_CORE && INET # for TUN
	depends on BLOCK
	select TEST_LKM
	select XFS_FS
	select TUN
	select BTRFS_FS
	help
	  Test the kernel's module loading mechanism: kmod. kmod implements
	  support to load modules using the Linux kernel's usermode helper.
	  This test provides a series of tests against kmod.

	  Although technically you can either build test_kmod as a module or
	  into the kernel we disallow building it into the kernel since
	  it stress tests request_module() and this will very likely cause
	  some issues by taking over precious threads available from other
	  module load requests, ultimately this could be fatal.

	  To run tests run:

	  tools/testing/selftests/kmod/kmod.sh --help

	  If unsure, say N.

config TEST_DEBUG_VIRTUAL
	tristate "Test CONFIG_DEBUG_VIRTUAL feature"
	depends on DEBUG_VIRTUAL
	help
	  Test the kernel's ability to detect incorrect calls to
	  virt_to_phys() done against the non-linear part of the
	  kernel's virtual address map.

	  If unsure, say N.

config TEST_MEMINIT
	tristate "Test heap/page initialization"
	help
	  Test if the kernel is zero-initializing heap and page allocations.
	  This can be useful to test init_on_alloc and init_on_free features.

	  If unsure, say N.

<<<<<<< HEAD
config TEST_STACKINIT
	tristate "Test level of stack variable initialization"
	help
	  Test if the kernel is zero-initializing stack variables and
	  padding. Coverage is controlled by compiler flags,
	  CONFIG_GCC_PLUGIN_STRUCTLEAK, CONFIG_GCC_PLUGIN_STRUCTLEAK_BYREF,
	  or CONFIG_GCC_PLUGIN_STRUCTLEAK_BYREF_ALL.

	  If unsure, say N.

=======
>>>>>>> bfa8b259
endmenu # runtime tests

config MEMTEST
	bool "Memtest"
	depends on HAVE_MEMBLOCK
	---help---
	  This option adds a kernel parameter 'memtest', which allows memtest
	  to be set.
	        memtest=0, mean disabled; -- default
	        memtest=1, mean do 1 test pattern;
	        ...
	        memtest=17, mean do 17 test patterns.
	  If you are unsure how to answer this question, answer N.

config BUG_ON_DATA_CORRUPTION
	bool "Trigger a BUG when data corruption is detected"
	select DEBUG_LIST
	help
	  Select this option if the kernel should BUG when it encounters
	  data corruption in kernel memory structures when they get checked
	  for validity.

	  If unsure, say N.

config CC_WERROR
	bool "Treat all compile warnings as errors"
	default n
	help
	  Select this option to set compiler warnings as errors,
	  to prevent easily-fixable problems from creeping into
	  the codebase.

	  If unsure, say N.

config PANIC_ON_DATA_CORRUPTION
	bool "Cause a Kernel Panic When Data Corruption is detected"
	help
	 Select this option to upgrade warnings for potentially
	 recoverable data corruption scenarios to system-halting panics,
	 for easier detection and debug.

config CC_WERROR
	bool "Treat all compile warnings as errors"
	default n
	help
	 Select this option to set compiler warnings as errors,
	 to prevent easily-fixable problems from creeping into
	 the codebase.

	 If unsure, say N.

source "samples/Kconfig"

source "lib/Kconfig.kgdb"

source "lib/Kconfig.ubsan"

config ARCH_HAS_DEVMEM_IS_ALLOWED
	bool

config STRICT_DEVMEM
	bool "Filter access to /dev/mem"
	depends on MMU && DEVMEM
	depends on ARCH_HAS_DEVMEM_IS_ALLOWED
	default y if TILE || PPC
	---help---
	  If this option is disabled, you allow userspace (root) access to all
	  of memory, including kernel and userspace memory. Accidental
	  access to this is obviously disastrous, but specific access can
	  be used by people debugging the kernel. Note that with PAT support
	  enabled, even in this case there are restrictions on /dev/mem
	  use due to the cache aliasing requirements.

	  If this option is switched on, and IO_STRICT_DEVMEM=n, the /dev/mem
	  file only allows userspace access to PCI space and the BIOS code and
	  data regions.  This is sufficient for dosemu and X and all common
	  users of /dev/mem.

	  If in doubt, say Y.

config IO_STRICT_DEVMEM
	bool "Filter I/O access to /dev/mem"
	depends on STRICT_DEVMEM
	---help---
	  If this option is disabled, you allow userspace (root) access to all
	  io-memory regardless of whether a driver is actively using that
	  range.  Accidental access to this is obviously disastrous, but
	  specific access can be used by people debugging kernel drivers.

	  If this option is switched on, the /dev/mem file only allows
	  userspace access to *idle* io-memory ranges (see /proc/iomem) This
	  may break traditional users of /dev/mem (dosemu, legacy X, etc...)
	  if the driver using a given range cannot be disabled.

	  If in doubt, say Y.<|MERGE_RESOLUTION|>--- conflicted
+++ resolved
@@ -2093,7 +2093,6 @@
 
 	  If unsure, say N.
 
-<<<<<<< HEAD
 config TEST_STACKINIT
 	tristate "Test level of stack variable initialization"
 	help
@@ -2104,8 +2103,6 @@
 
 	  If unsure, say N.
 
-=======
->>>>>>> bfa8b259
 endmenu # runtime tests
 
 config MEMTEST

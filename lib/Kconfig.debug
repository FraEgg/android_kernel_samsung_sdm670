menu "printk and dmesg options"

config PRINTK_TIME
	bool "Show timing information on printks"
	depends on PRINTK
	help
	  Selecting this option causes time stamps of the printk()
	  messages to be added to the output of the syslog() system
	  call and at the console.

	  The timestamp is always recorded internally, and exported
	  to /dev/kmsg. This flag just specifies if the timestamp should
	  be included, not that the timestamp is recorded.

	  The behavior is also controlled by the kernel command line
	  parameter printk.time=1. See Documentation/kernel-parameters.txt

config PRINTK_CPU_ID
	bool "Show CPU number on printks"
	default y
	depends on PRINTK
	help
	  Selecting this option adds CPU number to printk() messages.
	  It can be turned off by writing 0 to printk module parameter cpu.

config PRINTK_PID
	bool "Show process ID on printks"
	default y
	depends on PRINTK
	help
	  Selecting this option adds process ID to printk() messages.
	  It can be turned off by writing 0 to printk module parameter pid.

config MESSAGE_LOGLEVEL_DEFAULT
	int "Default message log level (1-7)"
	range 1 7
	default "4"
	help
	  Default log level for printk statements with no specified priority.

	  This was hard-coded to KERN_WARNING since at least 2.6.10 but folks
	  that are auditing their logs closely may want to set it to a lower
	  priority.

config BOOT_PRINTK_DELAY
	bool "Delay each boot printk message by N milliseconds"
	depends on DEBUG_KERNEL && PRINTK && GENERIC_CALIBRATE_DELAY
	help
	  This build option allows you to read kernel boot messages
	  by inserting a short delay after each one.  The delay is
	  specified in milliseconds on the kernel command line,
	  using "boot_delay=N".

	  It is likely that you would also need to use "lpj=M" to preset
	  the "loops per jiffie" value.
	  See a previous boot log for the "lpj" value to use for your
	  system, and then set "lpj=M" before setting "boot_delay=N".
	  NOTE:  Using this option may adversely affect SMP systems.
	  I.e., processors other than the first one may not boot up.
	  BOOT_PRINTK_DELAY also may cause LOCKUP_DETECTOR to detect
	  what it believes to be lockup conditions.

config DYNAMIC_DEBUG
	bool "Enable dynamic printk() support"
	default n
	depends on PRINTK
	depends on DEBUG_FS
	help

	  Compiles debug level messages into the kernel, which would not
	  otherwise be available at runtime. These messages can then be
	  enabled/disabled based on various levels of scope - per source file,
	  function, module, format string, and line number. This mechanism
	  implicitly compiles in all pr_debug() and dev_dbg() calls, which
	  enlarges the kernel text size by about 2%.

	  If a source file is compiled with DEBUG flag set, any
	  pr_debug() calls in it are enabled by default, but can be
	  disabled at runtime as below.  Note that DEBUG flag is
	  turned on by many CONFIG_*DEBUG* options.

	  Usage:

	  Dynamic debugging is controlled via the 'dynamic_debug/control' file,
	  which is contained in the 'debugfs' filesystem. Thus, the debugfs
	  filesystem must first be mounted before making use of this feature.
	  We refer the control file as: <debugfs>/dynamic_debug/control. This
	  file contains a list of the debug statements that can be enabled. The
	  format for each line of the file is:

		filename:lineno [module]function flags format

	  filename : source file of the debug statement
	  lineno : line number of the debug statement
	  module : module that contains the debug statement
	  function : function that contains the debug statement
          flags : '=p' means the line is turned 'on' for printing
          format : the format used for the debug statement

	  From a live system:

		nullarbor:~ # cat <debugfs>/dynamic_debug/control
		# filename:lineno [module]function flags format
		fs/aio.c:222 [aio]__put_ioctx =_ "__put_ioctx:\040freeing\040%p\012"
		fs/aio.c:248 [aio]ioctx_alloc =_ "ENOMEM:\040nr_events\040too\040high\012"
		fs/aio.c:1770 [aio]sys_io_cancel =_ "calling\040cancel\012"

	  Example usage:

		// enable the message at line 1603 of file svcsock.c
		nullarbor:~ # echo -n 'file svcsock.c line 1603 +p' >
						<debugfs>/dynamic_debug/control

		// enable all the messages in file svcsock.c
		nullarbor:~ # echo -n 'file svcsock.c +p' >
						<debugfs>/dynamic_debug/control

		// enable all the messages in the NFS server module
		nullarbor:~ # echo -n 'module nfsd +p' >
						<debugfs>/dynamic_debug/control

		// enable all 12 messages in the function svc_process()
		nullarbor:~ # echo -n 'func svc_process +p' >
						<debugfs>/dynamic_debug/control

		// disable all 12 messages in the function svc_process()
		nullarbor:~ # echo -n 'func svc_process -p' >
						<debugfs>/dynamic_debug/control

	  See Documentation/dynamic-debug-howto.txt for additional information.

endmenu # "printk and dmesg options"

menu "Compile-time checks and compiler options"

config DEBUG_INFO
	bool "Compile the kernel with debug info"
	depends on DEBUG_KERNEL && !COMPILE_TEST
	help
          If you say Y here the resulting kernel image will include
	  debugging info resulting in a larger kernel image.
	  This adds debug symbols to the kernel and modules (gcc -g), and
	  is needed if you intend to use kernel crashdump or binary object
	  tools like crash, kgdb, LKCD, gdb, etc on the kernel.
	  Say Y here only if you plan to debug the kernel.

	  If unsure, say N.

config DEBUG_INFO_REDUCED
	bool "Reduce debugging information"
	depends on DEBUG_INFO
	help
	  If you say Y here gcc is instructed to generate less debugging
	  information for structure types. This means that tools that
	  need full debugging information (like kgdb or systemtap) won't
	  be happy. But if you merely need debugging information to
	  resolve line numbers there is no loss. Advantage is that
	  build directory object sizes shrink dramatically over a full
	  DEBUG_INFO build and compile times are reduced too.
	  Only works with newer gcc versions.

config DEBUG_INFO_SPLIT
	bool "Produce split debuginfo in .dwo files"
	depends on DEBUG_INFO && !FRV
	help
	  Generate debug info into separate .dwo files. This significantly
	  reduces the build directory size for builds with DEBUG_INFO,
	  because it stores the information only once on disk in .dwo
	  files instead of multiple times in object files and executables.
	  In addition the debug information is also compressed.

	  Requires recent gcc (4.7+) and recent gdb/binutils.
	  Any tool that packages or reads debug information would need
	  to know about the .dwo files and include them.
	  Incompatible with older versions of ccache.

config DEBUG_INFO_DWARF4
	bool "Generate dwarf4 debuginfo"
	depends on DEBUG_INFO
	help
	  Generate dwarf4 debug info. This requires recent versions
	  of gcc and gdb. It makes the debug information larger.
	  But it significantly improves the success of resolving
	  variables in gdb on optimized code.

config GDB_SCRIPTS
	bool "Provide GDB scripts for kernel debugging"
	depends on DEBUG_INFO
	help
	  This creates the required links to GDB helper scripts in the
	  build directory. If you load vmlinux into gdb, the helper
	  scripts will be automatically imported by gdb as well, and
	  additional functions are available to analyze a Linux kernel
	  instance. See Documentation/gdb-kernel-debugging.txt for further
	  details.

config ENABLE_WARN_DEPRECATED
	bool "Enable __deprecated logic"
	default y
	help
	  Enable the __deprecated logic in the kernel build.
	  Disable this to suppress the "warning: 'foo' is deprecated
	  (declared at kernel/power/somefile.c:1234)" messages.

config ENABLE_MUST_CHECK
	bool "Enable __must_check logic"
	default y
	help
	  Enable the __must_check logic in the kernel build.  Disable this to
	  suppress the "warning: ignoring return value of 'foo', declared with
	  attribute warn_unused_result" messages.

config FRAME_WARN
	int "Warn for stack frames larger than (needs gcc 4.4)"
	range 0 8192
	default 2048 if GCC_PLUGIN_LATENT_ENTROPY
	default 1024 if !64BIT
	default 2048 if 64BIT
	help
	  Tell gcc to warn at build time for stack frames larger than this.
	  Setting this too low will cause a lot of warnings.
	  Setting it to 0 disables the warning.
	  Requires gcc 4.4

config STRIP_ASM_SYMS
	bool "Strip assembler-generated symbols during link"
	default n
	help
	  Strip internal assembler-generated symbols during a link (symbols
	  that look like '.Lxxx') so they don't pollute the output of
	  get_wchan() and suchlike.

config READABLE_ASM
        bool "Generate readable assembler code"
        depends on DEBUG_KERNEL
        help
          Disable some compiler optimizations that tend to generate human unreadable
          assembler output. This may make the kernel slightly slower, but it helps
          to keep kernel developers who have to stare a lot at assembler listings
          sane.

config UNUSED_SYMBOLS
	bool "Enable unused/obsolete exported symbols"
	default y if X86
	help
	  Unused but exported symbols make the kernel needlessly bigger.  For
	  that reason most of these unused exports will soon be removed.  This
	  option is provided temporarily to provide a transition period in case
	  some external kernel module needs one of these symbols anyway. If you
	  encounter such a case in your module, consider if you are actually
	  using the right API.  (rationale: since nobody in the kernel is using
	  this in a module, there is a pretty good chance it's actually the
	  wrong interface to use).  If you really need the symbol, please send a
	  mail to the linux kernel mailing list mentioning the symbol and why
	  you really need it, and what the merge plan to the mainline kernel for
	  your module is.

config PAGE_OWNER
	bool "Track page owner"
	depends on DEBUG_KERNEL && STACKTRACE_SUPPORT
	select DEBUG_FS
	select STACKTRACE
	select STACKDEPOT
	select PAGE_EXTENSION
	help
	  This keeps track of what call chain is the owner of a page, may
	  help to find bare alloc_page(s) leaks. Even if you include this
	  feature on your build, it is disabled in default. You should pass
	  "page_owner=on" to boot parameter in order to enable it. Eats
	  a fair amount of memory if enabled. See tools/vm/page_owner_sort.c
	  for user-space helper.

	  If unsure, say N.

config PAGE_OWNER_ENABLE_DEFAULT
	bool "Enable Track page owner by default"
	depends on PAGE_OWNER
	---help---
	  This keeps track of what call chain is the owner of a page, may
	  help to find bare alloc_page(s) leaks. If you include this
	  feature on your build, it is enabled by default. You should pass
	  "page_owner=off" to boot parameter in order to disable it. Eats
	  a fair amount of memory if enabled. See tools/vm/page_owner_sort.c
	  for user-space helper.

config DEBUG_FS
	bool "Debug Filesystem"
	select SRCU
	help
	  debugfs is a virtual file system that kernel developers use to put
	  debugging files into.  Enable this option to be able to read and
	  write to these files.

	  For detailed documentation on the debugfs API, see
	  Documentation/DocBook/filesystems.

	  If unsure, say N.

config HEADERS_CHECK
	bool "Run 'make headers_check' when building vmlinux"
	depends on !UML
	help
	  This option will extract the user-visible kernel headers whenever
	  building the kernel, and will run basic sanity checks on them to
	  ensure that exported files do not attempt to include files which
	  were not exported, etc.

	  If you're making modifications to header files which are
	  relevant for userspace, say 'Y', and check the headers
	  exported to $(INSTALL_HDR_PATH) (usually 'usr/include' in
	  your build tree), to make sure they're suitable.

config DEBUG_SECTION_MISMATCH
	bool "Enable full Section mismatch analysis"
	help
	  The section mismatch analysis checks if there are illegal
	  references from one section to another section.
	  During linktime or runtime, some sections are dropped;
	  any use of code/data previously in these sections would
	  most likely result in an oops.
	  In the code, functions and variables are annotated with
	  __init,, etc. (see the full list in include/linux/init.h),
	  which results in the code/data being placed in specific sections.
	  The section mismatch analysis is always performed after a full
	  kernel build, and enabling this option causes the following
	  additional steps to occur:
	  - Add the option -fno-inline-functions-called-once to gcc commands.
	    When inlining a function annotated with __init in a non-init
	    function, we would lose the section information and thus
	    the analysis would not catch the illegal reference.
	    This option tells gcc to inline less (but it does result in
	    a larger kernel).
	  - Run the section mismatch analysis for each module/built-in.o file.
	    When we run the section mismatch analysis on vmlinux.o, we
	    lose valuable information about where the mismatch was
	    introduced.
	    Running the analysis for each module/built-in.o file
	    tells where the mismatch happens much closer to the
	    source. The drawback is that the same mismatch is
	    reported at least twice.
	  - Enable verbose reporting from modpost in order to help resolve
	    the section mismatches that are reported.

config SECTION_MISMATCH_WARN_ONLY
	bool "Make section mismatch errors non-fatal"
	default y
	help
	  If you say N here, the build process will fail if there are any
	  section mismatch, instead of just throwing warnings.

	  If unsure, say Y.

#
# Select this config option from the architecture Kconfig, if it
# is preferred to always offer frame pointers as a config
# option on the architecture (regardless of KERNEL_DEBUG):
#
config ARCH_WANT_FRAME_POINTERS
	bool
	help

config FRAME_POINTER
	bool "Compile the kernel with frame pointers"
	depends on DEBUG_KERNEL && \
		(CRIS || M68K || FRV || UML || \
		 AVR32 || SUPERH || BLACKFIN || MN10300 || METAG) || \
		ARCH_WANT_FRAME_POINTERS
	default y if (DEBUG_INFO && UML) || ARCH_WANT_FRAME_POINTERS
	help
	  If you say Y here the resulting kernel image will be slightly
	  larger and slower, but it gives very useful debugging information
	  in case of kernel bugs. (precise oopses/stacktraces/warnings)

config STACK_VALIDATION
	bool "Compile-time stack metadata validation"
	depends on HAVE_STACK_VALIDATION
	default n
	help
	  Add compile-time checks to validate stack metadata, including frame
	  pointers (if CONFIG_FRAME_POINTER is enabled).  This helps ensure
	  that runtime stack traces are more reliable.

	  For more information, see
	  tools/objtool/Documentation/stack-validation.txt.

config DEBUG_FORCE_WEAK_PER_CPU
	bool "Force weak per-cpu definitions"
	depends on DEBUG_KERNEL
	help
	  s390 and alpha require percpu variables in modules to be
	  defined weak to work around addressing range issue which
	  puts the following two restrictions on percpu variable
	  definitions.

	  1. percpu symbols must be unique whether static or not
	  2. percpu variables can't be defined inside a function

	  To ensure that generic code follows the above rules, this
	  option forces all percpu variables to be defined as weak.

endmenu # "Compiler options"

config MAGIC_SYSRQ
	bool "Magic SysRq key"
	depends on !UML
	help
	  If you say Y here, you will have some control over the system even
	  if the system crashes for example during kernel debugging (e.g., you
	  will be able to flush the buffer cache to disk, reboot the system
	  immediately or dump some status information). This is accomplished
	  by pressing various keys while holding SysRq (Alt+PrintScreen). It
	  also works on a serial console (on PC hardware at least), if you
	  send a BREAK and then within 5 seconds a command keypress. The
	  keys are documented in <file:Documentation/sysrq.txt>. Don't say Y
	  unless you really know what this hack does.

config MAGIC_SYSRQ_DEFAULT_ENABLE
	hex "Enable magic SysRq key functions by default"
	depends on MAGIC_SYSRQ
	default 0x1
	help
	  Specifies which SysRq key functions are enabled by default.
	  This may be set to 1 or 0 to enable or disable them all, or
	  to a bitmask as described in Documentation/sysrq.txt.

config DEBUG_KERNEL
	bool "Kernel debugging"
	help
	  Say Y here if you are developing drivers or trying to debug and
	  identify kernel problems.

menu "Memory Debugging"

source mm/Kconfig.debug

config DEBUG_OBJECTS
	bool "Debug object operations"
	depends on DEBUG_KERNEL
	help
	  If you say Y here, additional code will be inserted into the
	  kernel to track the life time of various objects and validate
	  the operations on those objects.

config DEBUG_OBJECTS_SELFTEST
	bool "Debug objects selftest"
	depends on DEBUG_OBJECTS
	help
	  This enables the selftest of the object debug code.

config DEBUG_OBJECTS_FREE
	bool "Debug objects in freed memory"
	depends on DEBUG_OBJECTS
	help
	  This enables checks whether a k/v free operation frees an area
	  which contains an object which has not been deactivated
	  properly. This can make kmalloc/kfree-intensive workloads
	  much slower.

config DEBUG_OBJECTS_TIMERS
	bool "Debug timer objects"
	depends on DEBUG_OBJECTS
	help
	  If you say Y here, additional code will be inserted into the
	  timer routines to track the life time of timer objects and
	  validate the timer operations.

config DEBUG_OBJECTS_WORK
	bool "Debug work objects"
	depends on DEBUG_OBJECTS
	help
	  If you say Y here, additional code will be inserted into the
	  work queue routines to track the life time of work objects and
	  validate the work operations.

config DEBUG_OBJECTS_RCU_HEAD
	bool "Debug RCU callbacks objects"
	depends on DEBUG_OBJECTS
	help
	  Enable this to turn on debugging of RCU list heads (call_rcu() usage).

config DEBUG_OBJECTS_PERCPU_COUNTER
	bool "Debug percpu counter objects"
	depends on DEBUG_OBJECTS
	help
	  If you say Y here, additional code will be inserted into the
	  percpu counter routines to track the life time of percpu counter
	  objects and validate the percpu counter operations.

config DEBUG_OBJECTS_ENABLE_DEFAULT
	int "debug_objects bootup default value (0-1)"
        range 0 1
        default "1"
        depends on DEBUG_OBJECTS
        help
          Debug objects boot parameter default value

config DEBUG_SLAB
	bool "Debug slab memory allocations"
	depends on DEBUG_KERNEL && SLAB && !KMEMCHECK
	help
	  Say Y here to have the kernel do limited verification on memory
	  allocation as well as poisoning memory on free to catch use of freed
	  memory. This can make kmalloc/kfree-intensive workloads much slower.

config DEBUG_SLAB_LEAK
	bool "Memory leak debugging"
	depends on DEBUG_SLAB

config SLUB_DEBUG_ON
	bool "SLUB debugging on by default"
	depends on SLUB && SLUB_DEBUG && !KMEMCHECK
	default n
	help
	  Boot with debugging on by default. SLUB boots by default with
	  the runtime debug capabilities switched off. Enabling this is
	  equivalent to specifying the "slub_debug" parameter on boot.
	  There is no support for more fine grained debug control like
	  possible with slub_debug=xxx. SLUB debugging may be switched
	  off in a kernel built with CONFIG_SLUB_DEBUG_ON by specifying
	  "slub_debug=-".

config SLUB_STATS
	default n
	bool "Enable SLUB performance statistics"
	depends on SLUB && SYSFS
	help
	  SLUB statistics are useful to debug SLUBs allocation behavior in
	  order find ways to optimize the allocator. This should never be
	  enabled for production use since keeping statistics slows down
	  the allocator by a few percentage points. The slabinfo command
	  supports the determination of the most active slabs to figure
	  out which slabs are relevant to a particular load.
	  Try running: slabinfo -DA

config HAVE_DEBUG_KMEMLEAK
	bool

config DEBUG_KMEMLEAK
	bool "Kernel memory leak detector"
	depends on DEBUG_KERNEL && HAVE_DEBUG_KMEMLEAK
	select DEBUG_FS
	select STACKTRACE if STACKTRACE_SUPPORT
	select KALLSYMS
	select CRC32
	help
	  Say Y here if you want to enable the memory leak
	  detector. The memory allocation/freeing is traced in a way
	  similar to the Boehm's conservative garbage collector, the
	  difference being that the orphan objects are not freed but
	  only shown in /sys/kernel/debug/kmemleak. Enabling this
	  feature will introduce an overhead to memory
	  allocations. See Documentation/kmemleak.txt for more
	  details.

	  Enabling DEBUG_SLAB or SLUB_DEBUG may increase the chances
	  of finding leaks due to the slab objects poisoning.

	  In order to access the kmemleak file, debugfs needs to be
	  mounted (usually at /sys/kernel/debug).

config DEBUG_KMEMLEAK_EARLY_LOG_SIZE
	int "Maximum kmemleak early log entries"
	depends on DEBUG_KMEMLEAK
	range 200 40000
	default 400
	help
	  Kmemleak must track all the memory allocations to avoid
	  reporting false positives. Since memory may be allocated or
	  freed before kmemleak is initialised, an early log buffer is
	  used to store these actions. If kmemleak reports "early log
	  buffer exceeded", please increase this value.

config DEBUG_KMEMLEAK_TEST
	tristate "Simple test for the kernel memory leak detector"
	depends on DEBUG_KMEMLEAK && m
	help
	  This option enables a module that explicitly leaks memory.

	  If unsure, say N.

config DEBUG_KMEMLEAK_DEFAULT_OFF
	bool "Default kmemleak to off"
	depends on DEBUG_KMEMLEAK
	help
	  Say Y here to disable kmemleak by default. It can then be enabled
	  on the command line via kmemleak=on.

config DEBUG_STACK_USAGE
	bool "Stack utilization instrumentation"
	depends on DEBUG_KERNEL && !IA64
	help
	  Enables the display of the minimum amount of free stack which each
	  task has ever had available in the sysrq-T and sysrq-P debug output.

	  This option will slow down process creation somewhat.

config DEBUG_VM
	bool "Debug VM"
	depends on DEBUG_KERNEL
	help
	  Enable this to turn on extended checks in the virtual-memory system
          that may impact performance.

	  If unsure, say N.

config DEBUG_VM_VMACACHE
	bool "Debug VMA caching"
	depends on DEBUG_VM
	help
	  Enable this to turn on VMA caching debug information. Doing so
	  can cause significant overhead, so only enable it in non-production
	  environments.

	  If unsure, say N.

config DEBUG_VM_RB
	bool "Debug VM red-black trees"
	depends on DEBUG_VM
	help
	  Enable VM red-black tree debugging information and extra validations.

	  If unsure, say N.

config DEBUG_VM_PGFLAGS
	bool "Debug page-flags operations"
	depends on DEBUG_VM
	help
	  Enables extra validation on page flags operations.

	  If unsure, say N.

config DEBUG_VIRTUAL
	bool "Debug VM translations"
	depends on DEBUG_KERNEL && X86
	help
	  Enable some costly sanity checks in virtual to page code. This can
	  catch mistakes with virt_to_page() and friends.

	  If unsure, say N.

config DEBUG_NOMMU_REGIONS
	bool "Debug the global anon/private NOMMU mapping region tree"
	depends on DEBUG_KERNEL && !MMU
	help
	  This option causes the global tree of anonymous and private mapping
	  regions to be regularly checked for invalid topology.

config DEBUG_MEMORY_INIT
	bool "Debug memory initialisation" if EXPERT
	default !EXPERT
	help
	  Enable this for additional checks during memory initialisation.
	  The sanity checks verify aspects of the VM such as the memory model
	  and other information provided by the architecture. Verbose
	  information will be printed at KERN_DEBUG loglevel depending
	  on the mminit_loglevel= command-line option.

	  If unsure, say Y

config MEMORY_NOTIFIER_ERROR_INJECT
	tristate "Memory hotplug notifier error injection module"
	depends on MEMORY_HOTPLUG_SPARSE && NOTIFIER_ERROR_INJECTION
	help
	  This option provides the ability to inject artificial errors to
	  memory hotplug notifier chain callbacks.  It is controlled through
	  debugfs interface under /sys/kernel/debug/notifier-error-inject/memory

	  If the notifier call chain should be failed with some events
	  notified, write the error code to "actions/<notifier event>/error".

	  Example: Inject memory hotplug offline error (-12 == -ENOMEM)

	  # cd /sys/kernel/debug/notifier-error-inject/memory
	  # echo -12 > actions/MEM_GOING_OFFLINE/error
	  # echo offline > /sys/devices/system/memory/memoryXXX/state
	  bash: echo: write error: Cannot allocate memory

	  To compile this code as a module, choose M here: the module will
	  be called memory-notifier-error-inject.

	  If unsure, say N.

config DEBUG_PER_CPU_MAPS
	bool "Debug access to per_cpu maps"
	depends on DEBUG_KERNEL
	depends on SMP
	help
	  Say Y to verify that the per_cpu map being accessed has
	  been set up. This adds a fair amount of code to kernel memory
	  and decreases performance.

	  Say N if unsure.

config DEBUG_HIGHMEM
	bool "Highmem debugging"
	depends on DEBUG_KERNEL && HIGHMEM
	help
	  This option enables additional error checking for high memory
	  systems.  Disable for production systems.

config HAVE_DEBUG_STACKOVERFLOW
	bool

config DEBUG_STACKOVERFLOW
	bool "Check for stack overflows"
	depends on DEBUG_KERNEL && HAVE_DEBUG_STACKOVERFLOW
	---help---
	  Say Y here if you want to check for overflows of kernel, IRQ
	  and exception stacks (if your architecture uses them). This
	  option will show detailed messages if free stack space drops
	  below a certain limit.

	  These kinds of bugs usually occur when call-chains in the
	  kernel get too deep, especially when interrupts are
	  involved.

	  Use this in cases where you see apparently random memory
	  corruption, especially if it appears in 'struct thread_info'

	  If in doubt, say "N".

source "lib/Kconfig.kmemcheck"

source "lib/Kconfig.kasan"

endmenu # "Memory Debugging"

config ARCH_HAS_KCOV
	bool
	help
	  KCOV does not have any arch-specific code, but currently it is enabled
	  only for x86_64. KCOV requires testing on other archs, and most likely
	  disabling of instrumentation for some early boot code.

config KCOV
	bool "Code coverage for fuzzing"
	depends on ARCH_HAS_KCOV
	select DEBUG_FS
	select GCC_PLUGINS if !COMPILE_TEST
	select GCC_PLUGIN_SANCOV if !COMPILE_TEST
	help
	  KCOV exposes kernel code coverage information in a form suitable
	  for coverage-guided fuzzing (randomized testing).

	  If RANDOMIZE_BASE is enabled, PC values will not be stable across
	  different machines and across reboots. If you need stable PC values,
	  disable RANDOMIZE_BASE.

	  For more details, see Documentation/kcov.txt.

config KCOV_INSTRUMENT_ALL
	bool "Instrument all code by default"
	depends on KCOV
	default y if KCOV
	help
	  If you are doing generic system call fuzzing (like e.g. syzkaller),
	  then you will want to instrument the whole kernel and you should
	  say y here. If you are doing more targeted fuzzing (like e.g.
	  filesystem fuzzing with AFL) then you will want to enable coverage
	  for more specific subsets of files, and should say n here.

config DEBUG_SHIRQ
	bool "Debug shared IRQ handlers"
	depends on DEBUG_KERNEL
	help
	  Enable this to generate a spurious interrupt as soon as a shared
	  interrupt handler is registered, and just before one is deregistered.
	  Drivers ought to be able to handle interrupts coming in at those
	  points; some don't and need to be caught.

menu "Debug Lockups and Hangs"

config LOCKUP_DETECTOR
	bool "Detect Hard and Soft Lockups"
	depends on DEBUG_KERNEL && !S390
	help
	  Say Y here to enable the kernel to act as a watchdog to detect
	  hard and soft lockups.

	  Softlockups are bugs that cause the kernel to loop in kernel
	  mode for more than 20 seconds, without giving other tasks a
	  chance to run.  The current stack trace is displayed upon
	  detection and the system will stay locked up.

	  Hardlockups are bugs that cause the CPU to loop in kernel mode
	  for more than 10 seconds, without letting other interrupts have a
	  chance to run.  The current stack trace is displayed upon detection
	  and the system will stay locked up.

	  The overhead should be minimal.  A periodic hrtimer runs to
	  generate interrupts and kick the watchdog task every 4 seconds.
	  An NMI is generated every 10 seconds or so to check for hardlockups.

	  The frequency of hrtimer and NMI events and the soft and hard lockup
	  thresholds can be controlled through the sysctl watchdog_thresh.

config HARDLOCKUP_DETECTOR_NMI
	def_bool y
	depends on LOCKUP_DETECTOR && !HAVE_NMI_WATCHDOG
	depends on PERF_EVENTS && HAVE_PERF_EVENTS_NMI

config HARDLOCKUP_DETECTOR_OTHER_CPU
       def_bool y
       depends on LOCKUP_DETECTOR && SMP
       depends on !HARDLOCKUP_DETECTOR_NMI && !HAVE_NMI_WATCHDOG

config HARDLOCKUP_DETECTOR
       def_bool y
       depends on HARDLOCKUP_DETECTOR_NMI || HARDLOCKUP_DETECTOR_OTHER_CPU

config BOOTPARAM_HARDLOCKUP_PANIC
	bool "Panic (Reboot) On Hard Lockups"
	depends on HARDLOCKUP_DETECTOR
	help
	  Say Y here to enable the kernel to panic on "hard lockups",
	  which are bugs that cause the kernel to loop in kernel
	  mode with interrupts disabled for more than 10 seconds (configurable
	  using the watchdog_thresh sysctl).

	  Say N if unsure.

config BOOTPARAM_HARDLOCKUP_PANIC_VALUE
	int
	depends on HARDLOCKUP_DETECTOR
	range 0 1
	default 0 if !BOOTPARAM_HARDLOCKUP_PANIC
	default 1 if BOOTPARAM_HARDLOCKUP_PANIC

config BOOTPARAM_SOFTLOCKUP_PANIC
	bool "Panic (Reboot) On Soft Lockups"
	depends on LOCKUP_DETECTOR
	help
	  Say Y here to enable the kernel to panic on "soft lockups",
	  which are bugs that cause the kernel to loop in kernel
	  mode for more than 20 seconds (configurable using the watchdog_thresh
	  sysctl), without giving other tasks a chance to run.

	  The panic can be used in combination with panic_timeout,
	  to cause the system to reboot automatically after a
	  lockup has been detected. This feature is useful for
	  high-availability systems that have uptime guarantees and
	  where a lockup must be resolved ASAP.

	  Say N if unsure.

config BOOTPARAM_SOFTLOCKUP_PANIC_VALUE
	int
	depends on LOCKUP_DETECTOR
	range 0 1
	default 0 if !BOOTPARAM_SOFTLOCKUP_PANIC
	default 1 if BOOTPARAM_SOFTLOCKUP_PANIC

config PANIC_ON_RECURSIVE_FAULT
	bool "Panic on recursive faults during task exit"
	help
	  Panic upon the detection of a recursive fault during task exit,
	  rather than putting the task into an uninterruptible sleep.
	  This is particularly useful for debugging system hangs in
	  scenarios where the task experiencing the fault is critical
	  for system operation, rendering the system inoperable.

	  Say N if unsure.

config DETECT_HUNG_TASK
	bool "Detect Hung Tasks"
	depends on DEBUG_KERNEL
	default LOCKUP_DETECTOR
	help
	  Say Y here to enable the kernel to detect "hung tasks",
	  which are bugs that cause the task to be stuck in
	  uninterruptible "D" state indefinitely.

	  When a hung task is detected, the kernel will print the
	  current stack trace (which you should report), but the
	  task will stay in uninterruptible state. If lockdep is
	  enabled then all held locks will also be reported. This
	  feature has negligible overhead.

config DEFAULT_HUNG_TASK_TIMEOUT
	int "Default timeout for hung task detection (in seconds)"
	depends on DETECT_HUNG_TASK
	default 120
	help
	  This option controls the default timeout (in seconds) used
	  to determine when a task has become non-responsive and should
	  be considered hung.

	  It can be adjusted at runtime via the kernel.hung_task_timeout_secs
	  sysctl or by writing a value to
	  /proc/sys/kernel/hung_task_timeout_secs.

	  A timeout of 0 disables the check.  The default is two minutes.
	  Keeping the default should be fine in most cases.

config BOOTPARAM_HUNG_TASK_PANIC
	bool "Panic (Reboot) On Hung Tasks"
	depends on DETECT_HUNG_TASK
	help
	  Say Y here to enable the kernel to panic on "hung tasks",
	  which are bugs that cause the kernel to leave a task stuck
	  in uninterruptible "D" state.

	  The panic can be used in combination with panic_timeout,
	  to cause the system to reboot automatically after a
	  hung task has been detected. This feature is useful for
	  high-availability systems that have uptime guarantees and
	  where a hung tasks must be resolved ASAP.

	  Say N if unsure.

config BOOTPARAM_HUNG_TASK_PANIC_VALUE
	int
	depends on DETECT_HUNG_TASK
	range 0 1
	default 0 if !BOOTPARAM_HUNG_TASK_PANIC
	default 1 if BOOTPARAM_HUNG_TASK_PANIC

config WQ_WATCHDOG
	bool "Detect Workqueue Stalls"
	depends on DEBUG_KERNEL
	help
	  Say Y here to enable stall detection on workqueues.  If a
	  worker pool doesn't make forward progress on a pending work
	  item for over a given amount of time, 30s by default, a
	  warning message is printed along with dump of workqueue
	  state.  This can be configured through kernel parameter
	  "workqueue.watchdog_thresh" and its sysfs counterpart.

endmenu # "Debug lockups and hangs"

config PANIC_ON_OOPS
	bool "Panic on Oops"
	help
	  Say Y here to enable the kernel to panic when it oopses. This
	  has the same effect as setting oops=panic on the kernel command
	  line.

	  This feature is useful to ensure that the kernel does not do
	  anything erroneous after an oops which could result in data
	  corruption or other issues.

	  Say N if unsure.

config PANIC_ON_OOPS_VALUE
	int
	range 0 1
	default 0 if !PANIC_ON_OOPS
	default 1 if PANIC_ON_OOPS

config PANIC_TIMEOUT
	int "panic timeout"
	default 0
	help
	  Set the timeout value (in seconds) until a reboot occurs when the
	  the kernel panics. If n = 0, then we wait forever. A timeout
	  value n > 0 will wait n seconds before rebooting, while a timeout
	  value n < 0 will reboot immediately.

config SCHED_DEBUG
	bool "Collect scheduler debugging info"
	depends on DEBUG_KERNEL && PROC_FS
	default y
	help
	  If you say Y here, the /proc/sched_debug file will be provided
	  that can help debug the scheduler. The runtime overhead of this
	  option is minimal.

config SCHED_INFO
	bool
	default n

<<<<<<< HEAD
config PANIC_ON_SCHED_BUG
	bool "Panic on all bugs encountered by the scheduler"
	help
	  Say Y here to panic on all 'BUG:' conditions encountered by the
	  scheduler, even potentially-recoverable ones such as scheduling
	  while atomic, sleeping from invalid context, and detection of
	  broken arch topologies.

	  Say N if unsure.

=======
>>>>>>> ca975794
config PANIC_ON_RT_THROTTLING
	bool "Panic on RT throttling"
	help
	  Say Y here to enable the kernel to panic when a realtime
	  runqueue is throttled. This may be useful for detecting
	  and debugging RT throttling issues.

	  Say N if unsure.

config SCHEDSTATS
	bool "Collect scheduler statistics"
	depends on DEBUG_KERNEL && PROC_FS
	select SCHED_INFO
	help
	  If you say Y here, additional code will be inserted into the
	  scheduler and related routines to collect statistics about
	  scheduler behavior and provide them in /proc/schedstat.  These
	  stats may be useful for both tuning and debugging the scheduler
	  If you aren't debugging the scheduler or trying to tune a specific
	  application, you can say N to avoid the very slight overhead
	  this adds.

config SCHED_STACK_END_CHECK
	bool "Detect stack corruption on calls to schedule()"
	depends on DEBUG_KERNEL
	default n
	help
	  This option checks for a stack overrun on calls to schedule().
	  If the stack end location is found to be over written always panic as
	  the content of the corrupted region can no longer be trusted.
	  This is to ensure no erroneous behaviour occurs which could result in
	  data corruption or a sporadic crash at a later stage once the region
	  is examined. The runtime overhead introduced is minimal.

config DEBUG_TIMEKEEPING
	bool "Enable extra timekeeping sanity checking"
	help
	  This option will enable additional timekeeping sanity checks
	  which may be helpful when diagnosing issues where timekeeping
	  problems are suspected.

	  This may include checks in the timekeeping hotpaths, so this
	  option may have a (very small) performance impact to some
	  workloads.

	  If unsure, say N.

config DEBUG_TASK_STACK_SCAN_OFF
	bool "Disable kmemleak task stack scan by default"
	depends on DEBUG_KMEMLEAK
	help
	  Say Y here to disable kmemleak task stack scan by default
	  at compile time. It can be enabled later if required by
	  writing to the debugfs entry :
	  echo "stack=on" > /sys/kernel/debug/kmemleak.

config DEBUG_PREEMPT
	bool "Debug preemptible kernel"
	depends on DEBUG_KERNEL && PREEMPT && TRACE_IRQFLAGS_SUPPORT
	default y
	help
	  If you say Y here then the kernel will use a debug variant of the
	  commonly used smp_processor_id() function and will print warnings
	  if kernel code uses it in a preemption-unsafe way. Also, the kernel
	  will detect preemption count underflows.

menu "Lock Debugging (spinlocks, mutexes, etc...)"

config DEBUG_RT_MUTEXES
	bool "RT Mutex debugging, deadlock detection"
	depends on DEBUG_KERNEL && RT_MUTEXES
	help
	 This allows rt mutex semantics violations and rt mutex related
	 deadlocks (lockups) to be detected and reported automatically.

config DEBUG_SPINLOCK
	bool "Spinlock and rw-lock debugging: basic checks"
	depends on DEBUG_KERNEL
	select UNINLINE_SPIN_UNLOCK
	help
	  Say Y here and build SMP to catch missing spinlock initialization
	  and certain other kinds of spinlock errors commonly made.  This is
	  best used in conjunction with the NMI watchdog so that spinlock
	  deadlocks are also debuggable.
choice
        prompt "Perform Action on spinlock bug"
        depends on DEBUG_SPINLOCK

        default DEBUG_SPINLOCK_BITE_ON_BUG

        config DEBUG_SPINLOCK_BITE_ON_BUG
                bool "Cause a Watchdog Bite on Spinlock bug"
                depends on QCOM_WATCHDOG_V2
                help
                  On a spinlock bug, cause a watchdog bite so that we can get
                  the precise state of the system captured at the time of spin
                  dump. This is mutually exclusive with the below
                  DEBUG_SPINLOCK_PANIC_ON_BUG config.

        config DEBUG_SPINLOCK_PANIC_ON_BUG
                bool "Cause a Kernel Panic on Spinlock bug"
                help
                  On a spinlock bug, cause a kernel panic so that we can get the complete
                  information about the system at the time of spin dump in the dmesg.
                  This is mutually exclusive with the above DEBUG_SPINLOCK_BITE_ON_BUG.
endchoice

config DEBUG_MUTEXES
	bool "Mutex debugging: basic checks"
	depends on DEBUG_KERNEL
	help
	 This feature allows mutex semantics violations to be detected and
	 reported.

config DEBUG_WW_MUTEX_SLOWPATH
	bool "Wait/wound mutex debugging: Slowpath testing"
	depends on DEBUG_KERNEL && TRACE_IRQFLAGS_SUPPORT && STACKTRACE_SUPPORT && LOCKDEP_SUPPORT
	select DEBUG_LOCK_ALLOC
	select DEBUG_SPINLOCK
	select DEBUG_MUTEXES
	help
	 This feature enables slowpath testing for w/w mutex users by
	 injecting additional -EDEADLK wound/backoff cases. Together with
	 the full mutex checks enabled with (CONFIG_PROVE_LOCKING) this
	 will test all possible w/w mutex interface abuse with the
	 exception of simply not acquiring all the required locks.
	 Note that this feature can introduce significant overhead, so
	 it really should not be enabled in a production or distro kernel,
	 even a debug kernel.  If you are a driver writer, enable it.  If
	 you are a distro, do not.

config DEBUG_LOCK_ALLOC
	bool "Lock debugging: detect incorrect freeing of live locks"
	depends on DEBUG_KERNEL && TRACE_IRQFLAGS_SUPPORT && STACKTRACE_SUPPORT && LOCKDEP_SUPPORT
	select DEBUG_SPINLOCK
	select DEBUG_MUTEXES
	select LOCKDEP
	help
	 This feature will check whether any held lock (spinlock, rwlock,
	 mutex or rwsem) is incorrectly freed by the kernel, via any of the
	 memory-freeing routines (kfree(), kmem_cache_free(), free_pages(),
	 vfree(), etc.), whether a live lock is incorrectly reinitialized via
	 spin_lock_init()/mutex_init()/etc., or whether there is any lock
	 held during task exit.

config PROVE_LOCKING
	bool "Lock debugging: prove locking correctness"
	depends on DEBUG_KERNEL && TRACE_IRQFLAGS_SUPPORT && STACKTRACE_SUPPORT && LOCKDEP_SUPPORT
	select LOCKDEP
	select DEBUG_SPINLOCK
	select DEBUG_MUTEXES
	select DEBUG_LOCK_ALLOC
	select TRACE_IRQFLAGS
	default n
	help
	 This feature enables the kernel to prove that all locking
	 that occurs in the kernel runtime is mathematically
	 correct: that under no circumstance could an arbitrary (and
	 not yet triggered) combination of observed locking
	 sequences (on an arbitrary number of CPUs, running an
	 arbitrary number of tasks and interrupt contexts) cause a
	 deadlock.

	 In short, this feature enables the kernel to report locking
	 related deadlocks before they actually occur.

	 The proof does not depend on how hard and complex a
	 deadlock scenario would be to trigger: how many
	 participant CPUs, tasks and irq-contexts would be needed
	 for it to trigger. The proof also does not depend on
	 timing: if a race and a resulting deadlock is possible
	 theoretically (no matter how unlikely the race scenario
	 is), it will be proven so and will immediately be
	 reported by the kernel (once the event is observed that
	 makes the deadlock theoretically possible).

	 If a deadlock is impossible (i.e. the locking rules, as
	 observed by the kernel, are mathematically correct), the
	 kernel reports nothing.

	 NOTE: this feature can also be enabled for rwlocks, mutexes
	 and rwsems - in which case all dependencies between these
	 different locking variants are observed and mapped too, and
	 the proof of observed correctness is also maintained for an
	 arbitrary combination of these separate locking variants.

	 For more details, see Documentation/locking/lockdep-design.txt.

config PROVE_LOCKING_SMALL
	bool

config LOCKDEP
	bool
	depends on DEBUG_KERNEL && TRACE_IRQFLAGS_SUPPORT && STACKTRACE_SUPPORT && LOCKDEP_SUPPORT
	select STACKTRACE
	select FRAME_POINTER if !MIPS && !PPC && !ARM_UNWIND && !S390 && !MICROBLAZE && !ARC && !SCORE
	select KALLSYMS
	select KALLSYMS_ALL

config LOCK_STAT
	bool "Lock usage statistics"
	depends on DEBUG_KERNEL && TRACE_IRQFLAGS_SUPPORT && STACKTRACE_SUPPORT && LOCKDEP_SUPPORT
	select LOCKDEP
	select DEBUG_SPINLOCK
	select DEBUG_MUTEXES
	select DEBUG_LOCK_ALLOC
	default n
	help
	 This feature enables tracking lock contention points

	 For more details, see Documentation/locking/lockstat.txt

	 This also enables lock events required by "perf lock",
	 subcommand of perf.
	 If you want to use "perf lock", you also need to turn on
	 CONFIG_EVENT_TRACING.

	 CONFIG_LOCK_STAT defines "contended" and "acquired" lock events.
	 (CONFIG_LOCKDEP defines "acquire" and "release" events.)

config DEBUG_LOCKDEP
	bool "Lock dependency engine debugging"
	depends on DEBUG_KERNEL && LOCKDEP
	help
	  If you say Y here, the lock dependency engine will do
	  additional runtime checks to debug itself, at the price
	  of more runtime overhead.

config DEBUG_ATOMIC_SLEEP
	bool "Sleep inside atomic section checking"
	select PREEMPT_COUNT
	depends on DEBUG_KERNEL
	help
	  If you say Y here, various routines which may sleep will become very
	  noisy if they are called inside atomic sections: when a spinlock is
	  held, inside an rcu read side critical section, inside preempt disabled
	  sections, inside an interrupt, etc...

config DEBUG_LOCKING_API_SELFTESTS
	bool "Locking API boot-time self-tests"
	depends on DEBUG_KERNEL
	help
	  Say Y here if you want the kernel to run a short self-test during
	  bootup. The self-test checks whether common types of locking bugs
	  are detected by debugging mechanisms or not. (if you disable
	  lock debugging then those bugs wont be detected of course.)
	  The following locking APIs are covered: spinlocks, rwlocks,
	  mutexes and rwsems.

config LOCK_TORTURE_TEST
	tristate "torture tests for locking"
	depends on DEBUG_KERNEL
	select TORTURE_TEST
	default n
	help
	  This option provides a kernel module that runs torture tests
	  on kernel locking primitives.  The kernel module may be built
	  after the fact on the running kernel to be tested, if desired.

	  Say Y here if you want kernel locking-primitive torture tests
	  to be built into the kernel.
	  Say M if you want these torture tests to build as a module.
	  Say N if you are unsure.

endmenu # lock debugging

config TRACE_IRQFLAGS
	bool
	help
	  Enables hooks to interrupt enabling and disabling for
	  either tracing or lock debugging.

config STACKTRACE
	bool "Stack backtrace support"
	depends on STACKTRACE_SUPPORT
	help
	  This option causes the kernel to create a /proc/pid/stack for
	  every process, showing its current stack trace.
	  It is also used by various kernel debugging features that require
	  stack trace generation.

config DEBUG_KOBJECT
	bool "kobject debugging"
	depends on DEBUG_KERNEL
	help
	  If you say Y here, some extra kobject debugging messages will be sent
	  to the syslog.

config DEBUG_KOBJECT_RELEASE
	bool "kobject release debugging"
	depends on DEBUG_OBJECTS_TIMERS
	help
	  kobjects are reference counted objects.  This means that their
	  last reference count put is not predictable, and the kobject can
	  live on past the point at which a driver decides to drop it's
	  initial reference to the kobject gained on allocation.  An
	  example of this would be a struct device which has just been
	  unregistered.

	  However, some buggy drivers assume that after such an operation,
	  the memory backing the kobject can be immediately freed.  This
	  goes completely against the principles of a refcounted object.

	  If you say Y here, the kernel will delay the release of kobjects
	  on the last reference count to improve the visibility of this
	  kind of kobject release bug.

config HAVE_DEBUG_BUGVERBOSE
	bool

config DEBUG_BUGVERBOSE
	bool "Verbose BUG() reporting (adds 70K)" if DEBUG_KERNEL && EXPERT
	depends on BUG && (GENERIC_BUG || HAVE_DEBUG_BUGVERBOSE)
	default y
	help
	  Say Y here to make BUG() panics output the file name and line number
	  of the BUG call as well as the EIP and oops trace.  This aids
	  debugging but costs about 70-100K of memory.

config DEBUG_LIST
	bool "Debug linked list manipulation"
	depends on DEBUG_KERNEL
	help
	  Enable this to turn on extended checks in the linked-list
	  walking routines.

	  If unsure, say N.

config DEBUG_PI_LIST
	bool "Debug priority linked list manipulation"
	depends on DEBUG_KERNEL
	help
	  Enable this to turn on extended checks in the priority-ordered
	  linked-list (plist) walking routines.  This checks the entire
	  list multiple times during each manipulation.

	  If unsure, say N.

config DEBUG_SG
	bool "Debug SG table operations"
	depends on DEBUG_KERNEL
	help
	  Enable this to turn on checks on scatter-gather tables. This can
	  help find problems with drivers that do not properly initialize
	  their sg tables.

	  If unsure, say N.

config DEBUG_NOTIFIERS
	bool "Debug notifier call chains"
	depends on DEBUG_KERNEL
	help
	  Enable this to turn on sanity checking for notifier call chains.
	  This is most useful for kernel developers to make sure that
	  modules properly unregister themselves from notifier chains.
	  This is a relatively cheap check but if you care about maximum
	  performance, say N.

config DEBUG_CREDENTIALS
	bool "Debug credential management"
	depends on DEBUG_KERNEL
	help
	  Enable this to turn on some debug checking for credential
	  management.  The additional code keeps track of the number of
	  pointers from task_structs to any given cred struct, and checks to
	  see that this number never exceeds the usage count of the cred
	  struct.

	  Furthermore, if SELinux is enabled, this also checks that the
	  security pointer in the cred struct is never seen to be invalid.

	  If unsure, say N.

menu "RCU Debugging"

config PROVE_RCU
	def_bool PROVE_LOCKING

config PROVE_RCU_REPEATEDLY
	bool "RCU debugging: don't disable PROVE_RCU on first splat"
	depends on PROVE_RCU
	default n
	help
	 By itself, PROVE_RCU will disable checking upon issuing the
	 first warning (or "splat").  This feature prevents such
	 disabling, allowing multiple RCU-lockdep warnings to be printed
	 on a single reboot.

	 Say Y to allow multiple RCU-lockdep warnings per boot.

	 Say N if you are unsure.

config SPARSE_RCU_POINTER
	bool "RCU debugging: sparse-based checks for pointer usage"
	default n
	help
	 This feature enables the __rcu sparse annotation for
	 RCU-protected pointers.  This annotation will cause sparse
	 to flag any non-RCU used of annotated pointers.  This can be
	 helpful when debugging RCU usage.  Please note that this feature
	 is not intended to enforce code cleanliness; it is instead merely
	 a debugging aid.

	 Say Y to make sparse flag questionable use of RCU-protected pointers

	 Say N if you are unsure.

config TORTURE_TEST
	tristate
	default n

config RCU_PERF_TEST
	tristate "performance tests for RCU"
	depends on DEBUG_KERNEL
	select TORTURE_TEST
	select SRCU
	select TASKS_RCU
	default n
	help
	  This option provides a kernel module that runs performance
	  tests on the RCU infrastructure.  The kernel module may be built
	  after the fact on the running kernel to be tested, if desired.

	  Say Y here if you want RCU performance tests to be built into
	  the kernel.
	  Say M if you want the RCU performance tests to build as a module.
	  Say N if you are unsure.

config RCU_TORTURE_TEST
	tristate "torture tests for RCU"
	depends on DEBUG_KERNEL
	select TORTURE_TEST
	select SRCU
	select TASKS_RCU
	default n
	help
	  This option provides a kernel module that runs torture tests
	  on the RCU infrastructure.  The kernel module may be built
	  after the fact on the running kernel to be tested, if desired.

	  Say Y here if you want RCU torture tests to be built into
	  the kernel.
	  Say M if you want the RCU torture tests to build as a module.
	  Say N if you are unsure.

config RCU_TORTURE_TEST_SLOW_PREINIT
	bool "Slow down RCU grace-period pre-initialization to expose races"
	depends on RCU_TORTURE_TEST
	help
	  This option delays grace-period pre-initialization (the
	  propagation of CPU-hotplug changes up the rcu_node combining
	  tree) for a few jiffies between initializing each pair of
	  consecutive rcu_node structures.  This helps to expose races
	  involving grace-period pre-initialization, in other words, it
	  makes your kernel less stable.  It can also greatly increase
	  grace-period latency, especially on systems with large numbers
	  of CPUs.  This is useful when torture-testing RCU, but in
	  almost no other circumstance.

	  Say Y here if you want your system to crash and hang more often.
	  Say N if you want a sane system.

config RCU_TORTURE_TEST_SLOW_PREINIT_DELAY
	int "How much to slow down RCU grace-period pre-initialization"
	range 0 5
	default 3
	depends on RCU_TORTURE_TEST_SLOW_PREINIT
	help
	  This option specifies the number of jiffies to wait between
	  each rcu_node structure pre-initialization step.

config RCU_TORTURE_TEST_SLOW_INIT
	bool "Slow down RCU grace-period initialization to expose races"
	depends on RCU_TORTURE_TEST
	help
	  This option delays grace-period initialization for a few
	  jiffies between initializing each pair of consecutive
	  rcu_node structures.	This helps to expose races involving
	  grace-period initialization, in other words, it makes your
	  kernel less stable.  It can also greatly increase grace-period
	  latency, especially on systems with large numbers of CPUs.
	  This is useful when torture-testing RCU, but in almost no
	  other circumstance.

	  Say Y here if you want your system to crash and hang more often.
	  Say N if you want a sane system.

config RCU_TORTURE_TEST_SLOW_INIT_DELAY
	int "How much to slow down RCU grace-period initialization"
	range 0 5
	default 3
	depends on RCU_TORTURE_TEST_SLOW_INIT
	help
	  This option specifies the number of jiffies to wait between
	  each rcu_node structure initialization.

config RCU_TORTURE_TEST_SLOW_CLEANUP
	bool "Slow down RCU grace-period cleanup to expose races"
	depends on RCU_TORTURE_TEST
	help
	  This option delays grace-period cleanup for a few jiffies
	  between cleaning up each pair of consecutive rcu_node
	  structures.  This helps to expose races involving grace-period
	  cleanup, in other words, it makes your kernel less stable.
	  It can also greatly increase grace-period latency, especially
	  on systems with large numbers of CPUs.  This is useful when
	  torture-testing RCU, but in almost no other circumstance.

	  Say Y here if you want your system to crash and hang more often.
	  Say N if you want a sane system.

config RCU_TORTURE_TEST_SLOW_CLEANUP_DELAY
	int "How much to slow down RCU grace-period cleanup"
	range 0 5
	default 3
	depends on RCU_TORTURE_TEST_SLOW_CLEANUP
	help
	  This option specifies the number of jiffies to wait between
	  each rcu_node structure cleanup operation.

config RCU_CPU_STALL_TIMEOUT
	int "RCU CPU stall timeout in seconds"
	depends on RCU_STALL_COMMON
	range 3 300
	default 21
	help
	  If a given RCU grace period extends more than the specified
	  number of seconds, a CPU stall warning is printed.  If the
	  RCU grace period persists, additional CPU stall warnings are
	  printed at more widely spaced intervals.

config RCU_PANIC_ON_STALL
	int "Panic on RCU Stalls"
	range 0 1
	default 0
	depends on RCU_STALL_COMMON
	help
	  Panic if a given RCU grace period extends more than the specified
	  number of seconds instead of just printing a CPU stall warning.
	  This helps to collect cpu context as part of ramdumps for post
	  mortem analysis.


config RCU_TRACE
	bool "Enable tracing for RCU"
	depends on DEBUG_KERNEL
	select TRACE_CLOCK
	help
	  This option provides tracing in RCU which presents stats
	  in debugfs for debugging RCU implementation.

	  Say Y here if you want to enable RCU tracing
	  Say N if you are unsure.

config RCU_EQS_DEBUG
	bool "Provide debugging asserts for adding NO_HZ support to an arch"
	depends on DEBUG_KERNEL
	help
	  This option provides consistency checks in RCU's handling of
	  NO_HZ.  These checks have proven quite helpful in detecting
	  bugs in arch-specific NO_HZ code.

	  Say N here if you need ultimate kernel/user switch latencies
	  Say Y if you are unsure

endmenu # "RCU Debugging"

config DEBUG_WQ_FORCE_RR_CPU
	bool "Force round-robin CPU selection for unbound work items"
	depends on DEBUG_KERNEL
	default n
	help
	  Workqueue used to implicitly guarantee that work items queued
	  without explicit CPU specified are put on the local CPU.  This
	  guarantee is no longer true and while local CPU is still
	  preferred work items may be put on foreign CPUs.  Kernel
	  parameter "workqueue.debug_force_rr_cpu" is added to force
	  round-robin CPU selection to flush out usages which depend on the
	  now broken guarantee.  This config option enables the debug
	  feature by default.  When enabled, memory and cache locality will
	  be impacted.

config DEBUG_BLOCK_EXT_DEVT
        bool "Force extended block device numbers and spread them"
	depends on DEBUG_KERNEL
	depends on BLOCK
	default n
	help
	  BIG FAT WARNING: ENABLING THIS OPTION MIGHT BREAK BOOTING ON
	  SOME DISTRIBUTIONS.  DO NOT ENABLE THIS UNLESS YOU KNOW WHAT
	  YOU ARE DOING.  Distros, please enable this and fix whatever
	  is broken.

	  Conventionally, block device numbers are allocated from
	  predetermined contiguous area.  However, extended block area
	  may introduce non-contiguous block device numbers.  This
	  option forces most block device numbers to be allocated from
	  the extended space and spreads them to discover kernel or
	  userland code paths which assume predetermined contiguous
	  device number allocation.

	  Note that turning on this debug option shuffles all the
	  device numbers for all IDE and SCSI devices including libata
	  ones, so root partition specified using device number
	  directly (via rdev or root=MAJ:MIN) won't work anymore.
	  Textual device names (root=/dev/sdXn) will continue to work.

	  Say N if you are unsure.

config CPU_HOTPLUG_STATE_CONTROL
	bool "Enable CPU hotplug state control"
	depends on DEBUG_KERNEL
	depends on HOTPLUG_CPU
	default n
	help
	  Allows to write steps between "offline" and "online" to the CPUs
	  sysfs target file so states can be stepped granular. This is a debug
	  option for now as the hotplug machinery cannot be stopped and
	  restarted at arbitrary points yet.

	  Say N if your are unsure.

config NOTIFIER_ERROR_INJECTION
	tristate "Notifier error injection"
	depends on DEBUG_KERNEL
	select DEBUG_FS
	help
	  This option provides the ability to inject artificial errors to
	  specified notifier chain callbacks. It is useful to test the error
	  handling of notifier call chain failures.

	  Say N if unsure.

config CPU_NOTIFIER_ERROR_INJECT
	tristate "CPU notifier error injection module"
	depends on HOTPLUG_CPU && NOTIFIER_ERROR_INJECTION
	help
	  This option provides a kernel module that can be used to test
	  the error handling of the cpu notifiers by injecting artificial
	  errors to CPU notifier chain callbacks.  It is controlled through
	  debugfs interface under /sys/kernel/debug/notifier-error-inject/cpu

	  If the notifier call chain should be failed with some events
	  notified, write the error code to "actions/<notifier event>/error".

	  Example: Inject CPU offline error (-1 == -EPERM)

	  # cd /sys/kernel/debug/notifier-error-inject/cpu
	  # echo -1 > actions/CPU_DOWN_PREPARE/error
	  # echo 0 > /sys/devices/system/cpu/cpu1/online
	  bash: echo: write error: Operation not permitted

	  To compile this code as a module, choose M here: the module will
	  be called cpu-notifier-error-inject.

	  If unsure, say N.

config PM_NOTIFIER_ERROR_INJECT
	tristate "PM notifier error injection module"
	depends on PM && NOTIFIER_ERROR_INJECTION
	default m if PM_DEBUG
	help
	  This option provides the ability to inject artificial errors to
	  PM notifier chain callbacks.  It is controlled through debugfs
	  interface /sys/kernel/debug/notifier-error-inject/pm

	  If the notifier call chain should be failed with some events
	  notified, write the error code to "actions/<notifier event>/error".

	  Example: Inject PM suspend error (-12 = -ENOMEM)

	  # cd /sys/kernel/debug/notifier-error-inject/pm/
	  # echo -12 > actions/PM_SUSPEND_PREPARE/error
	  # echo mem > /sys/power/state
	  bash: echo: write error: Cannot allocate memory

	  To compile this code as a module, choose M here: the module will
	  be called pm-notifier-error-inject.

	  If unsure, say N.

config OF_RECONFIG_NOTIFIER_ERROR_INJECT
	tristate "OF reconfig notifier error injection module"
	depends on OF_DYNAMIC && NOTIFIER_ERROR_INJECTION
	help
	  This option provides the ability to inject artificial errors to
	  OF reconfig notifier chain callbacks.  It is controlled
	  through debugfs interface under
	  /sys/kernel/debug/notifier-error-inject/OF-reconfig/

	  If the notifier call chain should be failed with some events
	  notified, write the error code to "actions/<notifier event>/error".

	  To compile this code as a module, choose M here: the module will
	  be called of-reconfig-notifier-error-inject.

	  If unsure, say N.

config NETDEV_NOTIFIER_ERROR_INJECT
	tristate "Netdev notifier error injection module"
	depends on NET && NOTIFIER_ERROR_INJECTION
	help
	  This option provides the ability to inject artificial errors to
	  netdevice notifier chain callbacks.  It is controlled through debugfs
	  interface /sys/kernel/debug/notifier-error-inject/netdev

	  If the notifier call chain should be failed with some events
	  notified, write the error code to "actions/<notifier event>/error".

	  Example: Inject netdevice mtu change error (-22 = -EINVAL)

	  # cd /sys/kernel/debug/notifier-error-inject/netdev
	  # echo -22 > actions/NETDEV_CHANGEMTU/error
	  # ip link set eth0 mtu 1024
	  RTNETLINK answers: Invalid argument

	  To compile this code as a module, choose M here: the module will
	  be called netdev-notifier-error-inject.

	  If unsure, say N.

config FAULT_INJECTION
	bool "Fault-injection framework"
	depends on DEBUG_KERNEL
	help
	  Provide fault-injection framework.
	  For more details, see Documentation/fault-injection/.

config FAILSLAB
	bool "Fault-injection capability for kmalloc"
	depends on FAULT_INJECTION
	depends on SLAB || SLUB
	help
	  Provide fault-injection capability for kmalloc.

config FAIL_PAGE_ALLOC
	bool "Fault-injection capabilitiy for alloc_pages()"
	depends on FAULT_INJECTION
	help
	  Provide fault-injection capability for alloc_pages().

config FAIL_MAKE_REQUEST
	bool "Fault-injection capability for disk IO"
	depends on FAULT_INJECTION && BLOCK
	help
	  Provide fault-injection capability for disk IO.

config FAIL_IO_TIMEOUT
	bool "Fault-injection capability for faking disk interrupts"
	depends on FAULT_INJECTION && BLOCK
	help
	  Provide fault-injection capability on end IO handling. This
	  will make the block layer "forget" an interrupt as configured,
	  thus exercising the error handling.

	  Only works with drivers that use the generic timeout handling,
	  for others it wont do anything.

config FAIL_MMC_REQUEST
	bool "Fault-injection capability for MMC IO"
	depends on FAULT_INJECTION_DEBUG_FS && MMC
	help
	  Provide fault-injection capability for MMC IO.
	  This will make the mmc core return data errors. This is
	  useful to test the error handling in the mmc block device
	  and to test how the mmc host driver handles retries from
	  the block device.

config UFS_FAULT_INJECTION
	bool "Fault-injection capability for UFS IO"
	select DEBUG_FS
	depends on FAULT_INJECTION && SCSI_UFSHCD
	help
	 Provide fault-injection capability for UFS IO.
	 This will make the UFS host controller driver to randomly
	 abort ongoing commands in the host controller, update OCS
	 field according to the injected fatal error and can also
	 forcefully hang the command indefinitely till upper layer
	 timeout occurs. This is useful to test error handling in
	 the UFS contoller driver and test how the driver handles
	 the retries from block/SCSI mid layer.

config FAIL_FUTEX
	bool "Fault-injection capability for futexes"
	select DEBUG_FS
	depends on FAULT_INJECTION && FUTEX
	help
	  Provide fault-injection capability for futexes.

config FAULT_INJECTION_DEBUG_FS
	bool "Debugfs entries for fault-injection capabilities"
	depends on FAULT_INJECTION && SYSFS && DEBUG_FS
	help
	  Enable configuration of fault-injection capabilities via debugfs.

config FAULT_INJECTION_STACKTRACE_FILTER
	bool "stacktrace filter for fault-injection capabilities"
	depends on FAULT_INJECTION_DEBUG_FS && STACKTRACE_SUPPORT
	depends on !X86_64
	select STACKTRACE
	select FRAME_POINTER if !MIPS && !PPC && !S390 && !MICROBLAZE && !ARM_UNWIND && !ARC && !SCORE
	help
	  Provide stacktrace filter for fault-injection capabilities

config LATENCYTOP
	bool "Latency measuring infrastructure"
	depends on DEBUG_KERNEL
	depends on STACKTRACE_SUPPORT
	depends on PROC_FS
	select FRAME_POINTER if !MIPS && !PPC && !S390 && !MICROBLAZE && !ARM_UNWIND && !ARC
	select KALLSYMS
	select KALLSYMS_ALL
	select STACKTRACE
	select SCHEDSTATS
	select SCHED_DEBUG
	help
	  Enable this option if you want to use the LatencyTOP tool
	  to find out which userspace is blocking on what kernel operations.

source kernel/trace/Kconfig

menu "Runtime Testing"

config LKDTM
	tristate "Linux Kernel Dump Test Tool Module"
	depends on DEBUG_FS
	depends on BLOCK
	default n
	help
	This module enables testing of the different dumping mechanisms by
	inducing system failures at predefined crash points.
	If you don't need it: say N
	Choose M here to compile this code as a module. The module will be
	called lkdtm.

	Documentation on how to use the module can be found in
	Documentation/fault-injection/provoke-crashes.txt

config TEST_LIST_SORT
	bool "Linked list sorting test"
	depends on DEBUG_KERNEL
	help
	  Enable this to turn on 'list_sort()' function test. This test is
	  executed only once during system boot, so affects only boot time.

	  If unsure, say N.

config KPROBES_SANITY_TEST
	bool "Kprobes sanity tests"
	depends on DEBUG_KERNEL
	depends on KPROBES
	default n
	help
	  This option provides for testing basic kprobes functionality on
	  boot. A sample kprobe, jprobe and kretprobe are inserted and
	  verified for functionality.

	  Say N if you are unsure.

config BACKTRACE_SELF_TEST
	tristate "Self test for the backtrace code"
	depends on DEBUG_KERNEL
	default n
	help
	  This option provides a kernel module that can be used to test
	  the kernel stack backtrace code. This option is not useful
	  for distributions or general kernels, but only for kernel
	  developers working on architecture code.

	  Note that if you want to also test saved backtraces, you will
	  have to enable STACKTRACE as well.

	  Say N if you are unsure.

config RBTREE_TEST
	tristate "Red-Black tree test"
	depends on DEBUG_KERNEL
	help
	  A benchmark measuring the performance of the rbtree library.
	  Also includes rbtree invariant checks.

config INTERVAL_TREE_TEST
	tristate "Interval tree test"
	depends on m && DEBUG_KERNEL
	select INTERVAL_TREE
	help
	  A benchmark measuring the performance of the interval tree library

config PERCPU_TEST
	tristate "Per cpu operations test"
	depends on m && DEBUG_KERNEL
	help
	  Enable this option to build test module which validates per-cpu
	  operations.

	  If unsure, say N.

config ATOMIC64_SELFTEST
	bool "Perform an atomic64_t self-test at boot"
	help
	  Enable this option to test the atomic64_t functions at boot.

	  If unsure, say N.

config ASYNC_RAID6_TEST
	tristate "Self test for hardware accelerated raid6 recovery"
	depends on ASYNC_RAID6_RECOV
	select ASYNC_MEMCPY
	---help---
	  This is a one-shot self test that permutes through the
	  recovery of all the possible two disk failure scenarios for a
	  N-disk array.  Recovery is performed with the asynchronous
	  raid6 recovery routines, and will optionally use an offload
	  engine if one is available.

	  If unsure, say N.

config TEST_HEXDUMP
	tristate "Test functions located in the hexdump module at runtime"

config TEST_STRING_HELPERS
	tristate "Test functions located in the string_helpers module at runtime"

config TEST_KSTRTOX
	tristate "Test kstrto*() family of functions at runtime"

config TEST_PRINTF
	tristate "Test printf() family of functions at runtime"

config TEST_BITMAP
	tristate "Test bitmap_*() family of functions at runtime"
	default n
	help
	  Enable this option to test the bitmap functions at boot.

	  If unsure, say N.

config TEST_UUID
	tristate "Test functions located in the uuid module at runtime"

config TEST_RHASHTABLE
	tristate "Perform selftest on resizable hash table"
	default n
	help
	  Enable this option to test the rhashtable functions at boot.

	  If unsure, say N.

config TEST_HASH
	tristate "Perform selftest on hash functions"
	default n
	help
	  Enable this option to test the kernel's integer (<linux/hash,h>)
	  and string (<linux/stringhash.h>) hash functions on boot
	  (or module load).

	  This is intended to help people writing architecture-specific
	  optimized versions.  If unsure, say N.

endmenu # runtime tests

config PROVIDE_OHCI1394_DMA_INIT
	bool "Remote debugging over FireWire early on boot"
	depends on PCI && X86
	help
	  If you want to debug problems which hang or crash the kernel early
	  on boot and the crashing machine has a FireWire port, you can use
	  this feature to remotely access the memory of the crashed machine
	  over FireWire. This employs remote DMA as part of the OHCI1394
	  specification which is now the standard for FireWire controllers.

	  With remote DMA, you can monitor the printk buffer remotely using
	  firescope and access all memory below 4GB using fireproxy from gdb.
	  Even controlling a kernel debugger is possible using remote DMA.

	  Usage:

	  If ohci1394_dma=early is used as boot parameter, it will initialize
	  all OHCI1394 controllers which are found in the PCI config space.

	  As all changes to the FireWire bus such as enabling and disabling
	  devices cause a bus reset and thereby disable remote DMA for all
	  devices, be sure to have the cable plugged and FireWire enabled on
	  the debugging host before booting the debug target for debugging.

	  This code (~1k) is freed after boot. By then, the firewire stack
	  in charge of the OHCI-1394 controllers should be used instead.

	  See Documentation/debugging-via-ohci1394.txt for more information.

config DMA_API_DEBUG
	bool "Enable debugging of DMA-API usage"
	depends on HAVE_DMA_API_DEBUG
	help
	  Enable this option to debug the use of the DMA API by device drivers.
	  With this option you will be able to detect common bugs in device
	  drivers like double-freeing of DMA mappings or freeing mappings that
	  were never allocated.

	  This also attempts to catch cases where a page owned by DMA is
	  accessed by the cpu in a way that could cause data corruption.  For
	  example, this enables cow_user_page() to check that the source page is
	  not undergoing DMA.

	  This option causes a performance degradation.  Use only if you want to
	  debug device drivers and dma interactions.

	  If unsure, say N.

config TEST_LKM
	tristate "Test module loading with 'hello world' module"
	default n
	depends on m
	help
	  This builds the "test_module" module that emits "Hello, world"
	  on printk when loaded. It is designed to be used for basic
	  evaluation of the module loading subsystem (for example when
	  validating module verification). It lacks any extra dependencies,
	  and will not normally be loaded by the system unless explicitly
	  requested by name.

	  If unsure, say N.

config TEST_USER_COPY
	tristate "Test user/kernel boundary protections"
	default n
	depends on m
	help
	  This builds the "test_user_copy" module that runs sanity checks
	  on the copy_to/from_user infrastructure, making sure basic
	  user/kernel boundary testing is working. If it fails to load,
	  a regression has been detected in the user/kernel memory boundary
	  protections.

	  If unsure, say N.

config TEST_BPF
	tristate "Test BPF filter functionality"
	default n
	depends on m && NET
	help
	  This builds the "test_bpf" module that runs various test vectors
	  against the BPF interpreter or BPF JIT compiler depending on the
	  current setting. This is in particular useful for BPF JIT compiler
	  development, but also to run regression tests against changes in
	  the interpreter code. It also enables test stubs for eBPF maps and
	  verifier used by user space verifier testsuite.

	  If unsure, say N.

config TEST_FIRMWARE
	tristate "Test firmware loading via userspace interface"
	default n
	depends on FW_LOADER
	help
	  This builds the "test_firmware" module that creates a userspace
	  interface for testing firmware loading. This can be used to
	  control the triggering of firmware loading without needing an
	  actual firmware-using device. The contents can be rechecked by
	  userspace.

	  If unsure, say N.

config TEST_UDELAY
	tristate "udelay test driver"
	default n
	help
	  This builds the "udelay_test" module that helps to make sure
	  that udelay() is working properly.

	  If unsure, say N.

config MEMTEST
	bool "Memtest"
	depends on HAVE_MEMBLOCK
	---help---
	  This option adds a kernel parameter 'memtest', which allows memtest
	  to be set.
	        memtest=0, mean disabled; -- default
	        memtest=1, mean do 1 test pattern;
	        ...
	        memtest=17, mean do 17 test patterns.
	  If you are unsure how to answer this question, answer N.

config MEMTEST_ENABLE_DEFAULT
	int "Enable Memtest pattern test by default? (0-17)"
	range 0 17
	default "0"
	depends on MEMTEST
	help
	  This option helps to select Memtest to be enabled through
	  kernel defconfig options. Alternatively it can be enabled
	  using memtest=<patterns> kernel command line.

	  Default value is kept as "0" so that it is kept as disabled.
	  To enable enter any value between 1-17 range.

config TEST_STATIC_KEYS
	tristate "Test static keys"
	default n
	depends on m
	help
	  Test the static key interfaces.

	  If unsure, say N.

<<<<<<< HEAD
config PANIC_ON_DATA_CORRUPTION
	bool "Cause a Kernel Panic When Data Corruption is detected"
	help
	 Select this option to upgrade warnings for potentially
	 recoverable data corruption scenarios to system-halting panics,
	 for easier detection and debug.

config CC_WERROR
	bool "Treat all compile warnings as errors"
	default n
	help
	 Select this option to set compiler warnings as errors,
	 to prevent easily-fixable problems from creeping into
	 the codebase.

	 If unsure, say N.
=======
config BUG_ON_DATA_CORRUPTION
	bool "Trigger a BUG when data corruption is detected"
	select CONFIG_DEBUG_LIST
	help
	  Select this option if the kernel should BUG when it encounters
	  data corruption in kernel memory structures when they get checked
	  for validity.

	  If unsure, say N.
>>>>>>> ca975794

source "samples/Kconfig"

source "lib/Kconfig.kgdb"

source "lib/Kconfig.ubsan"

config ARCH_HAS_DEVMEM_IS_ALLOWED
	bool

config STRICT_DEVMEM
	bool "Filter access to /dev/mem"
	depends on MMU
	depends on ARCH_HAS_DEVMEM_IS_ALLOWED
	default y if TILE || PPC
	---help---
	  If this option is disabled, you allow userspace (root) access to all
	  of memory, including kernel and userspace memory. Accidental
	  access to this is obviously disastrous, but specific access can
	  be used by people debugging the kernel. Note that with PAT support
	  enabled, even in this case there are restrictions on /dev/mem
	  use due to the cache aliasing requirements.

	  If this option is switched on, and IO_STRICT_DEVMEM=n, the /dev/mem
	  file only allows userspace access to PCI space and the BIOS code and
	  data regions.  This is sufficient for dosemu and X and all common
	  users of /dev/mem.

	  If in doubt, say Y.

config IO_STRICT_DEVMEM
	bool "Filter I/O access to /dev/mem"
	depends on STRICT_DEVMEM
	---help---
	  If this option is disabled, you allow userspace (root) access to all
	  io-memory regardless of whether a driver is actively using that
	  range.  Accidental access to this is obviously disastrous, but
	  specific access can be used by people debugging kernel drivers.

	  If this option is switched on, the /dev/mem file only allows
	  userspace access to *idle* io-memory ranges (see /proc/iomem) This
	  may break traditional users of /dev/mem (dosemu, legacy X, etc...)
	  if the driver using a given range cannot be disabled.

	  If in doubt, say Y.<|MERGE_RESOLUTION|>--- conflicted
+++ resolved
@@ -969,7 +969,6 @@
 	bool
 	default n
 
-<<<<<<< HEAD
 config PANIC_ON_SCHED_BUG
 	bool "Panic on all bugs encountered by the scheduler"
 	help
@@ -980,8 +979,6 @@
 
 	  Say N if unsure.
 
-=======
->>>>>>> ca975794
 config PANIC_ON_RT_THROTTLING
 	bool "Panic on RT throttling"
 	help
@@ -2088,7 +2085,16 @@
 
 	  If unsure, say N.
 
-<<<<<<< HEAD
+config BUG_ON_DATA_CORRUPTION
+	bool "Trigger a BUG when data corruption is detected"
+	select CONFIG_DEBUG_LIST
+	help
+	  Select this option if the kernel should BUG when it encounters
+	  data corruption in kernel memory structures when they get checked
+	  for validity.
+
+	  If unsure, say N.
+
 config PANIC_ON_DATA_CORRUPTION
 	bool "Cause a Kernel Panic When Data Corruption is detected"
 	help
@@ -2105,17 +2111,6 @@
 	 the codebase.
 
 	 If unsure, say N.
-=======
-config BUG_ON_DATA_CORRUPTION
-	bool "Trigger a BUG when data corruption is detected"
-	select CONFIG_DEBUG_LIST
-	help
-	  Select this option if the kernel should BUG when it encounters
-	  data corruption in kernel memory structures when they get checked
-	  for validity.
-
-	  If unsure, say N.
->>>>>>> ca975794
 
 source "samples/Kconfig"
 

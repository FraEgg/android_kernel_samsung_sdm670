--- conflicted
+++ resolved
@@ -372,8 +372,6 @@
 	if (res < 0)
 		return res;
 	return squashfs_block_size(size);
-<<<<<<< HEAD
-=======
 }
 
 void squashfs_fill_page(struct page *page, struct squashfs_cache_entry *buffer, int offset, int avail)
@@ -391,7 +389,6 @@
 		SetPageUptodate(page);
 	else
 		SetPageError(page);
->>>>>>> 07d220e1
 }
 
 /* Copy data into page cache  */

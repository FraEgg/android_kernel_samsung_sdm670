/*
 *
 * Copyright (C) 2011 Novell Inc.
 *
 * This program is free software; you can redistribute it and/or modify it
 * under the terms of the GNU General Public License version 2 as published by
 * the Free Software Foundation.
 */

#include <linux/fs.h>
#include <linux/namei.h>
#include <linux/pagemap.h>
#include <linux/xattr.h>
#include <linux/security.h>
#include <linux/mount.h>
#include <linux/slab.h>
#include <linux/parser.h>
#include <linux/module.h>
#include <linux/sched.h>
#include <linux/statfs.h>
#include <linux/seq_file.h>
#include <linux/posix_acl_xattr.h>
#include "overlayfs.h"

MODULE_AUTHOR("Miklos Szeredi <miklos@szeredi.hu>");
MODULE_DESCRIPTION("Overlay filesystem");
MODULE_LICENSE("GPL");

struct ovl_config {
	char *lowerdir;
	char *upperdir;
	char *workdir;
	bool default_permissions;
	bool override_creds;
};

/* private information held for overlayfs's superblock */
struct ovl_fs {
	struct vfsmount *upper_mnt;
	unsigned numlower;
	struct vfsmount **lower_mnt;
	struct dentry *workdir;
	long lower_namelen;
	/* pathnames of lower and upper dirs, for show_options */
	struct ovl_config config;
	/* creds of process who forced instantiation of super block */
	const struct cred *creator_cred;
};

struct ovl_dir_cache;

/* private information held for every overlayfs dentry */
struct ovl_entry {
	struct dentry *__upperdentry;
	struct ovl_dir_cache *cache;
	union {
		struct {
			u64 version;
			bool opaque;
		};
		struct rcu_head rcu;
	};
	unsigned numlower;
	struct path lowerstack[];
};

#define OVL_MAX_STACK 500

static struct dentry *__ovl_dentry_lower(struct ovl_entry *oe)
{
	return oe->numlower ? oe->lowerstack[0].dentry : NULL;
}

enum ovl_path_type ovl_path_type(struct dentry *dentry)
{
	struct ovl_entry *oe = dentry->d_fsdata;
	enum ovl_path_type type = 0;

	if (oe->__upperdentry) {
		type = __OVL_PATH_UPPER;

		/*
		 * Non-dir dentry can hold lower dentry from previous
		 * location. Its purity depends only on opaque flag.
		 */
		if (oe->numlower && S_ISDIR(dentry->d_inode->i_mode))
			type |= __OVL_PATH_MERGE;
		else if (!oe->opaque)
			type |= __OVL_PATH_PURE;
	} else {
		if (oe->numlower > 1)
			type |= __OVL_PATH_MERGE;
	}
	return type;
}

static struct dentry *ovl_upperdentry_dereference(struct ovl_entry *oe)
{
	return lockless_dereference(oe->__upperdentry);
}

void ovl_path_upper(struct dentry *dentry, struct path *path)
{
	struct ovl_fs *ofs = dentry->d_sb->s_fs_info;
	struct ovl_entry *oe = dentry->d_fsdata;

	path->mnt = ofs->upper_mnt;
	path->dentry = ovl_upperdentry_dereference(oe);
}

enum ovl_path_type ovl_path_real(struct dentry *dentry, struct path *path)
{
	enum ovl_path_type type = ovl_path_type(dentry);

	if (!OVL_TYPE_UPPER(type))
		ovl_path_lower(dentry, path);
	else
		ovl_path_upper(dentry, path);

	return type;
}

struct dentry *ovl_dentry_upper(struct dentry *dentry)
{
	struct ovl_entry *oe = dentry->d_fsdata;

	return ovl_upperdentry_dereference(oe);
}

struct dentry *ovl_dentry_lower(struct dentry *dentry)
{
	struct ovl_entry *oe = dentry->d_fsdata;

	return __ovl_dentry_lower(oe);
}

struct dentry *ovl_dentry_real(struct dentry *dentry)
{
	struct ovl_entry *oe = dentry->d_fsdata;
	struct dentry *realdentry;

	realdentry = ovl_upperdentry_dereference(oe);
	if (!realdentry)
		realdentry = __ovl_dentry_lower(oe);

	return realdentry;
}

static void ovl_inode_init(struct inode *inode, struct inode *realinode,
			   bool is_upper)
{
	WRITE_ONCE(inode->i_private, (unsigned long) realinode |
		   (is_upper ? OVL_ISUPPER_MASK : 0));
}

struct vfsmount *ovl_entry_mnt_real(struct ovl_entry *oe, struct inode *inode,
				    bool is_upper)
{
	if (is_upper) {
		struct ovl_fs *ofs = inode->i_sb->s_fs_info;

		return ofs->upper_mnt;
	} else {
		return oe->numlower ? oe->lowerstack[0].mnt : NULL;
	}
}

struct ovl_dir_cache *ovl_dir_cache(struct dentry *dentry)
{
	struct ovl_entry *oe = dentry->d_fsdata;

	return oe->cache;
}

void ovl_set_dir_cache(struct dentry *dentry, struct ovl_dir_cache *cache)
{
	struct ovl_entry *oe = dentry->d_fsdata;

	oe->cache = cache;
}

void ovl_path_lower(struct dentry *dentry, struct path *path)
{
	struct ovl_entry *oe = dentry->d_fsdata;

	*path = oe->numlower ? oe->lowerstack[0] : (struct path) { NULL, NULL };
}

int ovl_want_write(struct dentry *dentry)
{
	struct ovl_fs *ofs = dentry->d_sb->s_fs_info;
	return mnt_want_write(ofs->upper_mnt);
}

void ovl_drop_write(struct dentry *dentry)
{
	struct ovl_fs *ofs = dentry->d_sb->s_fs_info;
	mnt_drop_write(ofs->upper_mnt);
}

struct dentry *ovl_workdir(struct dentry *dentry)
{
	struct ovl_fs *ofs = dentry->d_sb->s_fs_info;
	return ofs->workdir;
}

bool ovl_dentry_is_opaque(struct dentry *dentry)
{
	struct ovl_entry *oe = dentry->d_fsdata;
	return oe->opaque;
}

void ovl_dentry_set_opaque(struct dentry *dentry, bool opaque)
{
	struct ovl_entry *oe = dentry->d_fsdata;
	oe->opaque = opaque;
}

void ovl_dentry_update(struct dentry *dentry, struct dentry *upperdentry)
{
	struct ovl_entry *oe = dentry->d_fsdata;

	WARN_ON(!inode_is_locked(upperdentry->d_parent->d_inode));
	WARN_ON(oe->__upperdentry);
	/*
	 * Make sure upperdentry is consistent before making it visible to
	 * ovl_upperdentry_dereference().
	 */
	smp_wmb();
	oe->__upperdentry = upperdentry;
}

void ovl_inode_update(struct inode *inode, struct inode *upperinode)
{
	WARN_ON(!upperinode);
	WARN_ON(!inode_unhashed(inode));
	WRITE_ONCE(inode->i_private,
		   (unsigned long) upperinode | OVL_ISUPPER_MASK);
	if (!S_ISDIR(upperinode->i_mode))
		__insert_inode_hash(inode, (unsigned long) upperinode);
}

void ovl_dentry_version_inc(struct dentry *dentry)
{
	struct ovl_entry *oe = dentry->d_fsdata;

	WARN_ON(!inode_is_locked(dentry->d_inode));
	oe->version++;
}

u64 ovl_dentry_version_get(struct dentry *dentry)
{
	struct ovl_entry *oe = dentry->d_fsdata;

	WARN_ON(!inode_is_locked(dentry->d_inode));
	return oe->version;
}

bool ovl_is_whiteout(struct dentry *dentry)
{
	struct inode *inode = dentry->d_inode;

	return inode && IS_WHITEOUT(inode);
}

const struct cred *ovl_override_creds(struct super_block *sb)
{
	struct ovl_fs *ofs = sb->s_fs_info;

	if (!ofs->config.override_creds)
		return NULL;
	return override_creds(ofs->creator_cred);
}

void ovl_revert_creds(const struct cred *old_cred)
{
	if (old_cred)
		revert_creds(old_cred);
}

static bool ovl_is_opaquedir(struct dentry *dentry)
{
	int res;
	char val;

	if (!d_is_dir(dentry))
		return false;

	res = vfs_getxattr(dentry, OVL_XATTR_OPAQUE, &val, 1);
	if (res == 1 && val == 'y')
		return true;

	return false;
}

static bool __read_mostly ovl_default_override_creds =
	IS_ENABLED(CONFIG_OVERLAY_FS_OVERRIDE_CREDS);
module_param_named(override_creds, ovl_default_override_creds, bool, 0644);
MODULE_PARM_DESC(ovl_default_override_creds,
		 "Use mounter's credentials for accesses");

static void ovl_dentry_release(struct dentry *dentry)
{
	struct ovl_entry *oe = dentry->d_fsdata;

	if (oe) {
		unsigned int i;

		dput(oe->__upperdentry);
		for (i = 0; i < oe->numlower; i++)
			dput(oe->lowerstack[i].dentry);
		kfree_rcu(oe, rcu);
	}
}

static struct dentry *ovl_d_real(struct dentry *dentry,
				 const struct inode *inode,
				 unsigned int open_flags)
{
	struct dentry *real;

	if (d_is_dir(dentry)) {
		if (!inode || inode == d_inode(dentry))
			return dentry;
		goto bug;
	}

	if (d_is_negative(dentry))
		return dentry;

	if (open_flags) {
		int err = ovl_open_maybe_copy_up(dentry, open_flags);

		if (err)
			return ERR_PTR(err);
	}

	real = ovl_dentry_upper(dentry);
	if (real && (!inode || inode == d_inode(real)))
		return real;

	real = ovl_dentry_lower(dentry);
	if (!real)
		goto bug;

	/* Handle recursion */
	real = d_real(real, inode, open_flags);

	if (!inode || inode == d_inode(real))
		return real;
bug:
	WARN(1, "ovl_d_real(%pd4, %s:%lu): real dentry not found\n", dentry,
	     inode ? inode->i_sb->s_id : "NULL", inode ? inode->i_ino : 0);
	return dentry;
}

static int ovl_dentry_revalidate(struct dentry *dentry, unsigned int flags)
{
	struct ovl_entry *oe = dentry->d_fsdata;
	unsigned int i;
	int ret = 1;

	for (i = 0; i < oe->numlower; i++) {
		struct dentry *d = oe->lowerstack[i].dentry;

		if (d->d_flags & DCACHE_OP_REVALIDATE) {
			ret = d->d_op->d_revalidate(d, flags);
			if (ret < 0)
				return ret;
			if (!ret) {
				if (!(flags & LOOKUP_RCU))
					d_invalidate(d);
				return -ESTALE;
			}
		}
	}
	return 1;
}

static int ovl_dentry_weak_revalidate(struct dentry *dentry, unsigned int flags)
{
	struct ovl_entry *oe = dentry->d_fsdata;
	unsigned int i;
	int ret = 1;

	for (i = 0; i < oe->numlower; i++) {
		struct dentry *d = oe->lowerstack[i].dentry;

		if (d->d_flags & DCACHE_OP_WEAK_REVALIDATE) {
			ret = d->d_op->d_weak_revalidate(d, flags);
			if (ret <= 0)
				break;
		}
	}
	return ret;
}

static const struct dentry_operations ovl_dentry_operations = {
	.d_release = ovl_dentry_release,
	.d_real = ovl_d_real,
};

static const struct dentry_operations ovl_reval_dentry_operations = {
	.d_release = ovl_dentry_release,
	.d_real = ovl_d_real,
	.d_revalidate = ovl_dentry_revalidate,
	.d_weak_revalidate = ovl_dentry_weak_revalidate,
};

static struct ovl_entry *ovl_alloc_entry(unsigned int numlower)
{
	size_t size = offsetof(struct ovl_entry, lowerstack[numlower]);
	struct ovl_entry *oe = kzalloc(size, GFP_KERNEL);

	if (oe)
		oe->numlower = numlower;

	return oe;
}

static bool ovl_dentry_remote(struct dentry *dentry)
{
	return dentry->d_flags &
		(DCACHE_OP_REVALIDATE | DCACHE_OP_WEAK_REVALIDATE |
		 DCACHE_OP_REAL);
}

static bool ovl_dentry_weird(struct dentry *dentry)
{
	return dentry->d_flags & (DCACHE_NEED_AUTOMOUNT |
				  DCACHE_MANAGE_TRANSIT |
				  DCACHE_OP_HASH |
				  DCACHE_OP_COMPARE);
}

static inline struct dentry *ovl_lookup_real(struct dentry *dir,
					     const struct qstr *name)
{
	struct dentry *dentry;

	dentry = lookup_one_len_unlocked(name->name, dir, name->len);

	if (IS_ERR(dentry)) {
		if (PTR_ERR(dentry) == -ENOENT)
			dentry = NULL;
	} else if (!dentry->d_inode) {
		dput(dentry);
		dentry = NULL;
	} else if (ovl_dentry_weird(dentry)) {
		dput(dentry);
		/* Don't support traversing automounts and other weirdness */
		dentry = ERR_PTR(-EREMOTE);
	}
	return dentry;
}

/*
 * Returns next layer in stack starting from top.
 * Returns -1 if this is the last layer.
 */
int ovl_path_next(int idx, struct dentry *dentry, struct path *path)
{
	struct ovl_entry *oe = dentry->d_fsdata;

	BUG_ON(idx < 0);
	if (idx == 0) {
		ovl_path_upper(dentry, path);
		if (path->dentry)
			return oe->numlower ? 1 : -1;
		idx++;
	}
	BUG_ON(idx > oe->numlower);
	*path = oe->lowerstack[idx - 1];

	return (idx < oe->numlower) ? idx + 1 : -1;
}

struct dentry *ovl_lookup(struct inode *dir, struct dentry *dentry,
			  unsigned int flags)
{
	struct ovl_entry *oe;
	const struct cred *old_cred;
	struct ovl_entry *poe = dentry->d_parent->d_fsdata;
	struct path *stack = NULL;
	struct dentry *upperdir, *upperdentry = NULL;
	unsigned int ctr = 0;
	struct inode *inode = NULL;
	bool upperopaque = false;
	struct dentry *this, *prev = NULL;
	unsigned int i;
	int err;

	old_cred = ovl_override_creds(dentry->d_sb);
	upperdir = ovl_upperdentry_dereference(poe);
	if (upperdir) {
		this = ovl_lookup_real(upperdir, &dentry->d_name);
		err = PTR_ERR(this);
		if (IS_ERR(this))
			goto out;

		if (this) {
			if (unlikely(ovl_dentry_remote(this))) {
				dput(this);
				err = -EREMOTE;
				goto out;
			}
			if (ovl_is_whiteout(this)) {
				dput(this);
				this = NULL;
				upperopaque = true;
			} else if (poe->numlower && ovl_is_opaquedir(this)) {
				upperopaque = true;
			}
		}
		upperdentry = prev = this;
	}

	if (!upperopaque && poe->numlower) {
		err = -ENOMEM;
		stack = kcalloc(poe->numlower, sizeof(struct path), GFP_KERNEL);
		if (!stack)
			goto out_put_upper;
	}

	for (i = 0; !upperopaque && i < poe->numlower; i++) {
		bool opaque = false;
		struct path lowerpath = poe->lowerstack[i];

		this = ovl_lookup_real(lowerpath.dentry, &dentry->d_name);
		err = PTR_ERR(this);
		if (IS_ERR(this)) {
			/*
			 * If it's positive, then treat ENAMETOOLONG as ENOENT.
			 */
			if (err == -ENAMETOOLONG && (upperdentry || ctr))
				continue;
			goto out_put;
		}
		if (!this)
			continue;
		if (ovl_is_whiteout(this)) {
			dput(this);
			break;
		}
		/*
		 * Only makes sense to check opaque dir if this is not the
		 * lowermost layer.
		 */
		if (i < poe->numlower - 1 && ovl_is_opaquedir(this))
			opaque = true;

		if (prev && (!S_ISDIR(prev->d_inode->i_mode) ||
			     !S_ISDIR(this->d_inode->i_mode))) {
			/*
			 * FIXME: check for upper-opaqueness maybe better done
			 * in remove code.
			 */
			if (prev == upperdentry)
				upperopaque = true;
			dput(this);
			break;
		}
		/*
		 * If this is a non-directory then stop here.
		 */
		if (!S_ISDIR(this->d_inode->i_mode))
			opaque = true;

		stack[ctr].dentry = this;
		stack[ctr].mnt = lowerpath.mnt;
		ctr++;
		prev = this;
		if (opaque)
			break;
	}

	oe = ovl_alloc_entry(ctr);
	err = -ENOMEM;
	if (!oe)
		goto out_put;

	if (upperdentry || ctr) {
		struct dentry *realdentry;
		struct inode *realinode;

		realdentry = upperdentry ? upperdentry : stack[0].dentry;
		realinode = d_inode(realdentry);

		err = -ENOMEM;
		if (upperdentry && !d_is_dir(upperdentry)) {
			inode = ovl_get_inode(dentry->d_sb, realinode);
		} else {
			inode = ovl_new_inode(dentry->d_sb, realinode->i_mode);
			if (inode)
				ovl_inode_init(inode, realinode, !!upperdentry);
		}
		if (!inode)
			goto out_free_oe;
		ovl_copyattr(realdentry->d_inode, inode);
	}

	ovl_revert_creds(old_cred);
	oe->opaque = upperopaque;
	oe->__upperdentry = upperdentry;
	memcpy(oe->lowerstack, stack, sizeof(struct path) * ctr);
	kfree(stack);
	dentry->d_fsdata = oe;
	d_add(dentry, inode);

	return NULL;

out_free_oe:
	kfree(oe);
out_put:
	for (i = 0; i < ctr; i++)
		dput(stack[i].dentry);
	kfree(stack);
out_put_upper:
	dput(upperdentry);
out:
	ovl_revert_creds(old_cred);
	return ERR_PTR(err);
}

struct file *ovl_path_open(struct path *path, int flags)
{
	return dentry_open(path, flags | O_NOATIME, current_cred());
}

static void ovl_put_super(struct super_block *sb)
{
	struct ovl_fs *ufs = sb->s_fs_info;
	unsigned i;

	dput(ufs->workdir);
	mntput(ufs->upper_mnt);
	for (i = 0; i < ufs->numlower; i++)
		mntput(ufs->lower_mnt[i]);
	kfree(ufs->lower_mnt);

	kfree(ufs->config.lowerdir);
	kfree(ufs->config.upperdir);
	kfree(ufs->config.workdir);
	if (ufs->creator_cred)
		put_cred(ufs->creator_cred);
	kfree(ufs);
}

/**
 * ovl_statfs
 * @sb: The overlayfs super block
 * @buf: The struct kstatfs to fill in with stats
 *
 * Get the filesystem statistics.  As writes always target the upper layer
 * filesystem pass the statfs to the upper filesystem (if it exists)
 */
static int ovl_statfs(struct dentry *dentry, struct kstatfs *buf)
{
	struct ovl_fs *ofs = dentry->d_sb->s_fs_info;
	struct dentry *root_dentry = dentry->d_sb->s_root;
	struct path path;
	int err;

	ovl_path_real(root_dentry, &path);

	err = vfs_statfs(&path, buf);
	if (!err) {
		buf->f_namelen = max(buf->f_namelen, ofs->lower_namelen);
		buf->f_type = OVERLAYFS_SUPER_MAGIC;
	}

	return err;
}

static bool __read_mostly ovl_override_creds_def = true;
module_param_named(override_creds, ovl_override_creds_def, bool, 0644);
MODULE_PARM_DESC(ovl_override_creds_def,
		 "Use mounter's credentials for accesses");

/**
 * ovl_show_options
 *
 * Prints the mount options for a given superblock.
 * Returns zero; does not fail.
 */
static int ovl_show_options(struct seq_file *m, struct dentry *dentry)
{
	struct super_block *sb = dentry->d_sb;
	struct ovl_fs *ufs = sb->s_fs_info;

	seq_show_option(m, "lowerdir", ufs->config.lowerdir);
	if (ufs->config.upperdir) {
		seq_show_option(m, "upperdir", ufs->config.upperdir);
		seq_show_option(m, "workdir", ufs->config.workdir);
	}
	if (ufs->config.default_permissions)
		seq_puts(m, ",default_permissions");
<<<<<<< HEAD
	seq_show_option(m, "override_creds",
			ufs->config.override_creds ? "on" : "off");
=======
	if (ufs->config.override_creds != ovl_override_creds_def)
		seq_show_option(m, "override_creds",
				ufs->config.override_creds ? "on" : "off");
>>>>>>> 3f33df2b
	return 0;
}

static int ovl_remount(struct super_block *sb, int *flags, char *data)
{
	struct ovl_fs *ufs = sb->s_fs_info;

	if (!(*flags & MS_RDONLY) && (!ufs->upper_mnt || !ufs->workdir))
		return -EROFS;

	return 0;
}

static const struct super_operations ovl_super_operations = {
	.put_super	= ovl_put_super,
	.statfs		= ovl_statfs,
	.show_options	= ovl_show_options,
	.remount_fs	= ovl_remount,
	.drop_inode	= generic_delete_inode,
};

enum {
	OPT_LOWERDIR,
	OPT_UPPERDIR,
	OPT_WORKDIR,
	OPT_DEFAULT_PERMISSIONS,
	OPT_OVERRIDE_CREDS_ON,
	OPT_OVERRIDE_CREDS_OFF,
	OPT_ERR,
};

static const match_table_t ovl_tokens = {
	{OPT_LOWERDIR,			"lowerdir=%s"},
	{OPT_UPPERDIR,			"upperdir=%s"},
	{OPT_WORKDIR,			"workdir=%s"},
	{OPT_DEFAULT_PERMISSIONS,	"default_permissions"},
	{OPT_OVERRIDE_CREDS_ON,		"override_creds=on"},
	{OPT_OVERRIDE_CREDS_OFF,	"override_creds=off"},
	{OPT_ERR,			NULL}
};

static char *ovl_next_opt(char **s)
{
	char *sbegin = *s;
	char *p;

	if (sbegin == NULL)
		return NULL;

	for (p = sbegin; *p; p++) {
		if (*p == '\\') {
			p++;
			if (!*p)
				break;
		} else if (*p == ',') {
			*p = '\0';
			*s = p + 1;
			return sbegin;
		}
	}
	*s = NULL;
	return sbegin;
}

static int ovl_parse_opt(char *opt, struct ovl_config *config)
{
	char *p;

<<<<<<< HEAD
	config->override_creds = ovl_default_override_creds;
=======
	config->override_creds = ovl_override_creds_def;
>>>>>>> 3f33df2b
	while ((p = ovl_next_opt(&opt)) != NULL) {
		int token;
		substring_t args[MAX_OPT_ARGS];

		if (!*p)
			continue;

		token = match_token(p, ovl_tokens, args);
		switch (token) {
		case OPT_UPPERDIR:
			kfree(config->upperdir);
			config->upperdir = match_strdup(&args[0]);
			if (!config->upperdir)
				return -ENOMEM;
			break;

		case OPT_LOWERDIR:
			kfree(config->lowerdir);
			config->lowerdir = match_strdup(&args[0]);
			if (!config->lowerdir)
				return -ENOMEM;
			break;

		case OPT_WORKDIR:
			kfree(config->workdir);
			config->workdir = match_strdup(&args[0]);
			if (!config->workdir)
				return -ENOMEM;
			break;

		case OPT_DEFAULT_PERMISSIONS:
			config->default_permissions = true;
			break;

		case OPT_OVERRIDE_CREDS_ON:
			config->override_creds = true;
			break;

		case OPT_OVERRIDE_CREDS_OFF:
			config->override_creds = false;
			break;

		default:
			pr_err("overlayfs: unrecognized mount option \"%s\" or missing value\n", p);
			return -EINVAL;
		}
	}

	/* Workdir is useless in non-upper mount */
	if (!config->upperdir && config->workdir) {
		pr_info("overlayfs: option \"workdir=%s\" is useless in a non-upper mount, ignore\n",
			config->workdir);
		kfree(config->workdir);
		config->workdir = NULL;
	}

	return 0;
}

#define OVL_WORKDIR_NAME "work"

static struct dentry *ovl_workdir_create(struct vfsmount *mnt,
					 struct dentry *dentry)
{
	struct inode *dir = dentry->d_inode;
	struct dentry *work;
	int err;
	bool retried = false;

	err = mnt_want_write(mnt);
	if (err)
		return ERR_PTR(err);

	inode_lock_nested(dir, I_MUTEX_PARENT);
retry:
	work = lookup_one_len(OVL_WORKDIR_NAME, dentry,
			      strlen(OVL_WORKDIR_NAME));

	if (!IS_ERR(work)) {
		struct kstat stat = {
			.mode = S_IFDIR | 0,
		};
		struct iattr attr = {
			.ia_valid = ATTR_MODE,
			.ia_mode = stat.mode,
		};

		if (work->d_inode) {
			err = -EEXIST;
			if (retried)
				goto out_dput;

			retried = true;
			ovl_workdir_cleanup(dir, mnt, work, 0);
			dput(work);
			goto retry;
		}

		err = ovl_create_real(dir, work, &stat, NULL, NULL, true);
		if (err)
			goto out_dput;

		/*
		 * Try to remove POSIX ACL xattrs from workdir.  We are good if:
		 *
		 * a) success (there was a POSIX ACL xattr and was removed)
		 * b) -ENODATA (there was no POSIX ACL xattr)
		 * c) -EOPNOTSUPP (POSIX ACL xattrs are not supported)
		 *
		 * There are various other error values that could effectively
		 * mean that the xattr doesn't exist (e.g. -ERANGE is returned
		 * if the xattr name is too long), but the set of filesystems
		 * allowed as upper are limited to "normal" ones, where checking
		 * for the above two errors is sufficient.
		 */
		err = vfs_removexattr(work, XATTR_NAME_POSIX_ACL_DEFAULT);
		if (err && err != -ENODATA && err != -EOPNOTSUPP)
			goto out_dput;

		err = vfs_removexattr(work, XATTR_NAME_POSIX_ACL_ACCESS);
		if (err && err != -ENODATA && err != -EOPNOTSUPP)
			goto out_dput;

		/* Clear any inherited mode bits */
		inode_lock(work->d_inode);
		err = notify_change(work, &attr, NULL);
		inode_unlock(work->d_inode);
		if (err)
			goto out_dput;
	}
out_unlock:
	inode_unlock(dir);
	mnt_drop_write(mnt);

	return work;

out_dput:
	dput(work);
	work = ERR_PTR(err);
	goto out_unlock;
}

static void ovl_unescape(char *s)
{
	char *d = s;

	for (;; s++, d++) {
		if (*s == '\\')
			s++;
		*d = *s;
		if (!*s)
			break;
	}
}

static int ovl_mount_dir_noesc(const char *name, struct path *path)
{
	int err = -EINVAL;

	if (!*name) {
		pr_err("overlayfs: empty lowerdir\n");
		goto out;
	}
	err = kern_path(name, LOOKUP_FOLLOW, path);
	if (err) {
		pr_err("overlayfs: failed to resolve '%s': %i\n", name, err);
		goto out;
	}
	err = -EINVAL;
	if (ovl_dentry_weird(path->dentry)) {
		pr_err("overlayfs: filesystem on '%s' not supported\n", name);
		goto out_put;
	}
	if (!S_ISDIR(path->dentry->d_inode->i_mode)) {
		pr_err("overlayfs: '%s' not a directory\n", name);
		goto out_put;
	}
	return 0;

out_put:
	path_put(path);
out:
	return err;
}

static int ovl_mount_dir(const char *name, struct path *path)
{
	int err = -ENOMEM;
	char *tmp = kstrdup(name, GFP_KERNEL);

	if (tmp) {
		ovl_unescape(tmp);
		err = ovl_mount_dir_noesc(tmp, path);

		if (!err)
			if (ovl_dentry_remote(path->dentry)) {
				pr_err("overlayfs: filesystem on '%s' not supported as upperdir\n",
				       tmp);
				path_put(path);
				err = -EINVAL;
			}
		kfree(tmp);
	}
	return err;
}

static int ovl_lower_dir(const char *name, struct path *path, long *namelen,
			 int *stack_depth, bool *remote)
{
	int err;
	struct kstatfs statfs;

	err = ovl_mount_dir_noesc(name, path);
	if (err)
		goto out;

	err = vfs_statfs(path, &statfs);
	if (err) {
		pr_err("overlayfs: statfs failed on '%s'\n", name);
		goto out_put;
	}
	*namelen = max(*namelen, statfs.f_namelen);
	*stack_depth = max(*stack_depth, path->mnt->mnt_sb->s_stack_depth);

	if (ovl_dentry_remote(path->dentry))
		*remote = true;

	return 0;

out_put:
	path_put(path);
out:
	return err;
}

/* Workdir should not be subdir of upperdir and vice versa */
static bool ovl_workdir_ok(struct dentry *workdir, struct dentry *upperdir)
{
	bool ok = false;

	if (workdir != upperdir) {
		ok = (lock_rename(workdir, upperdir) == NULL);
		unlock_rename(workdir, upperdir);
	}
	return ok;
}

static unsigned int ovl_split_lowerdirs(char *str)
{
	unsigned int ctr = 1;
	char *s, *d;

	for (s = d = str;; s++, d++) {
		if (*s == '\\') {
			s++;
		} else if (*s == ':') {
			*d = '\0';
			ctr++;
			continue;
		}
		*d = *s;
		if (!*s)
			break;
	}
	return ctr;
}

static int __maybe_unused
ovl_posix_acl_xattr_get(const struct xattr_handler *handler,
			struct dentry *dentry, struct inode *inode,
			const char *name, void *buffer, size_t size)
{
	return ovl_xattr_get(dentry, handler->name, buffer, size);
}

static int __maybe_unused
ovl_posix_acl_xattr_set(const struct xattr_handler *handler,
			struct dentry *dentry, struct inode *inode,
			const char *name, const void *value,
			size_t size, int flags)
{
	struct dentry *workdir = ovl_workdir(dentry);
	struct inode *realinode = ovl_inode_real(inode, NULL);
	struct posix_acl *acl = NULL;
	int err;

	/* Check that everything is OK before copy-up */
	if (value) {
		acl = posix_acl_from_xattr(&init_user_ns, value, size);
		if (IS_ERR(acl))
			return PTR_ERR(acl);
	}
	err = -EOPNOTSUPP;
	if (!IS_POSIXACL(d_inode(workdir)))
		goto out_acl_release;
	if (!realinode->i_op->set_acl)
		goto out_acl_release;
	if (handler->flags == ACL_TYPE_DEFAULT && !S_ISDIR(inode->i_mode)) {
		err = acl ? -EACCES : 0;
		goto out_acl_release;
	}
	err = -EPERM;
	if (!inode_owner_or_capable(inode))
		goto out_acl_release;

	posix_acl_release(acl);

	/*
	 * Check if sgid bit needs to be cleared (actual setacl operation will
	 * be done with mounter's capabilities and so that won't do it for us).
	 */
	if (unlikely(inode->i_mode & S_ISGID) &&
	    handler->flags == ACL_TYPE_ACCESS &&
	    !in_group_p(inode->i_gid) &&
	    !capable_wrt_inode_uidgid(inode, CAP_FSETID)) {
		struct iattr iattr = { .ia_valid = ATTR_KILL_SGID };

		err = ovl_setattr(dentry, &iattr);
		if (err)
			return err;
	}

	err = ovl_xattr_set(dentry, handler->name, value, size, flags);
	if (!err)
		ovl_copyattr(ovl_inode_real(inode, NULL), inode);

	return err;

out_acl_release:
	posix_acl_release(acl);
	return err;
}

static int ovl_own_xattr_get(const struct xattr_handler *handler,
			     struct dentry *dentry, struct inode *inode,
			     const char *name, void *buffer, size_t size)
{
	return -EPERM;
}

static int ovl_own_xattr_set(const struct xattr_handler *handler,
			     struct dentry *dentry, struct inode *inode,
			     const char *name, const void *value,
			     size_t size, int flags)
{
	return -EPERM;
}

static int ovl_other_xattr_get(const struct xattr_handler *handler,
			       struct dentry *dentry, struct inode *inode,
			       const char *name, void *buffer, size_t size)
{
	return ovl_xattr_get(dentry, name, buffer, size);
}

static int ovl_other_xattr_set(const struct xattr_handler *handler,
			       struct dentry *dentry, struct inode *inode,
			       const char *name, const void *value,
			       size_t size, int flags)
{
	return ovl_xattr_set(dentry, name, value, size, flags);
}

static const struct xattr_handler __maybe_unused
ovl_posix_acl_access_xattr_handler = {
	.name = XATTR_NAME_POSIX_ACL_ACCESS,
	.flags = ACL_TYPE_ACCESS,
	.get = ovl_posix_acl_xattr_get,
	.set = ovl_posix_acl_xattr_set,
};

static const struct xattr_handler __maybe_unused
ovl_posix_acl_default_xattr_handler = {
	.name = XATTR_NAME_POSIX_ACL_DEFAULT,
	.flags = ACL_TYPE_DEFAULT,
	.get = ovl_posix_acl_xattr_get,
	.set = ovl_posix_acl_xattr_set,
};

static const struct xattr_handler ovl_own_xattr_handler = {
	.prefix	= OVL_XATTR_PREFIX,
	.get = ovl_own_xattr_get,
	.set = ovl_own_xattr_set,
};

static const struct xattr_handler ovl_other_xattr_handler = {
	.prefix	= "", /* catch all */
	.get = ovl_other_xattr_get,
	.set = ovl_other_xattr_set,
};

static const struct xattr_handler *ovl_xattr_handlers[] = {
#ifdef CONFIG_FS_POSIX_ACL
	&ovl_posix_acl_access_xattr_handler,
	&ovl_posix_acl_default_xattr_handler,
#endif
	&ovl_own_xattr_handler,
	&ovl_other_xattr_handler,
	NULL
};

static int ovl_fill_super(struct super_block *sb, void *data, int silent)
{
	struct path upperpath = { NULL, NULL };
	struct path workpath = { NULL, NULL };
	struct dentry *root_dentry;
	struct inode *realinode;
	struct ovl_entry *oe;
	struct ovl_fs *ufs;
	struct path *stack = NULL;
	char *lowertmp;
	char *lower;
	unsigned int numlower;
	unsigned int stacklen = 0;
	unsigned int i;
	bool remote = false;
	struct cred *cred;
	int err;

	err = -ENOMEM;
	ufs = kzalloc(sizeof(struct ovl_fs), GFP_KERNEL);
	if (!ufs)
		goto out;

	err = ovl_parse_opt((char *) data, &ufs->config);
	if (err)
		goto out_free_config;

	err = -EINVAL;
	if (!ufs->config.lowerdir) {
		if (!silent)
			pr_err("overlayfs: missing 'lowerdir'\n");
		goto out_free_config;
	}

	sb->s_stack_depth = 0;
	sb->s_maxbytes = MAX_LFS_FILESIZE;
	if (ufs->config.upperdir) {
		if (!ufs->config.workdir) {
			pr_err("overlayfs: missing 'workdir'\n");
			goto out_free_config;
		}

		err = ovl_mount_dir(ufs->config.upperdir, &upperpath);
		if (err)
			goto out_free_config;

		/* Upper fs should not be r/o */
		if (upperpath.mnt->mnt_sb->s_flags & MS_RDONLY) {
			pr_err("overlayfs: upper fs is r/o, try multi-lower layers mount\n");
			err = -EINVAL;
			goto out_put_upperpath;
		}

		err = ovl_mount_dir(ufs->config.workdir, &workpath);
		if (err)
			goto out_put_upperpath;

		err = -EINVAL;
		if (upperpath.mnt != workpath.mnt) {
			pr_err("overlayfs: workdir and upperdir must reside under the same mount\n");
			goto out_put_workpath;
		}
		if (!ovl_workdir_ok(workpath.dentry, upperpath.dentry)) {
			pr_err("overlayfs: workdir and upperdir must be separate subtrees\n");
			goto out_put_workpath;
		}
		sb->s_stack_depth = upperpath.mnt->mnt_sb->s_stack_depth;
	}
	err = -ENOMEM;
	lowertmp = kstrdup(ufs->config.lowerdir, GFP_KERNEL);
	if (!lowertmp)
		goto out_put_workpath;

	err = -EINVAL;
	stacklen = ovl_split_lowerdirs(lowertmp);
	if (stacklen > OVL_MAX_STACK) {
		pr_err("overlayfs: too many lower directories, limit is %d\n",
		       OVL_MAX_STACK);
		goto out_free_lowertmp;
	} else if (!ufs->config.upperdir && stacklen == 1) {
		pr_err("overlayfs: at least 2 lowerdir are needed while upperdir nonexistent\n");
		goto out_free_lowertmp;
	}

	stack = kcalloc(stacklen, sizeof(struct path), GFP_KERNEL);
	if (!stack)
		goto out_free_lowertmp;

	lower = lowertmp;
	for (numlower = 0; numlower < stacklen; numlower++) {
		err = ovl_lower_dir(lower, &stack[numlower],
				    &ufs->lower_namelen, &sb->s_stack_depth,
				    &remote);
		if (err)
			goto out_put_lowerpath;

		lower = strchr(lower, '\0') + 1;
	}

	err = -EINVAL;
	sb->s_stack_depth++;
	if (sb->s_stack_depth > FILESYSTEM_MAX_STACK_DEPTH) {
		pr_err("overlayfs: maximum fs stacking depth exceeded\n");
		goto out_put_lowerpath;
	}

	if (ufs->config.upperdir) {
		ufs->upper_mnt = clone_private_mount(&upperpath);
		err = PTR_ERR(ufs->upper_mnt);
		if (IS_ERR(ufs->upper_mnt)) {
			pr_err("overlayfs: failed to clone upperpath\n");
			goto out_put_lowerpath;
		}
		/* Don't inherit atime flags */
		ufs->upper_mnt->mnt_flags &= ~(MNT_NOATIME | MNT_NODIRATIME | MNT_RELATIME);

		sb->s_time_gran = ufs->upper_mnt->mnt_sb->s_time_gran;

		ufs->workdir = ovl_workdir_create(ufs->upper_mnt, workpath.dentry);
		err = PTR_ERR(ufs->workdir);
		if (IS_ERR(ufs->workdir)) {
			pr_warn("overlayfs: failed to create directory %s/%s (errno: %i); mounting read-only\n",
				ufs->config.workdir, OVL_WORKDIR_NAME, -err);
			sb->s_flags |= MS_RDONLY;
			ufs->workdir = NULL;
		}

		/*
		 * Upper should support d_type, else whiteouts are visible.
		 * Given workdir and upper are on same fs, we can do
		 * iterate_dir() on workdir. This check requires successful
		 * creation of workdir in previous step.
		 */
		if (ufs->workdir) {
			err = ovl_check_d_type_supported(&workpath);
			if (err < 0)
				goto out_put_workdir;

			/*
			 * We allowed this configuration and don't want to
			 * break users over kernel upgrade. So warn instead
			 * of erroring out.
			 */
			if (!err)
				pr_warn("overlayfs: upper fs needs to support d_type.\n");
		}
	}

	err = -ENOMEM;
	ufs->lower_mnt = kcalloc(numlower, sizeof(struct vfsmount *), GFP_KERNEL);
	if (ufs->lower_mnt == NULL)
		goto out_put_workdir;
	for (i = 0; i < numlower; i++) {
		struct vfsmount *mnt = clone_private_mount(&stack[i]);

		err = PTR_ERR(mnt);
		if (IS_ERR(mnt)) {
			pr_err("overlayfs: failed to clone lowerpath\n");
			goto out_put_lower_mnt;
		}
		/*
		 * Make lower_mnt R/O.  That way fchmod/fchown on lower file
		 * will fail instead of modifying lower fs.
		 */
		mnt->mnt_flags |= MNT_READONLY | MNT_NOATIME;

		ufs->lower_mnt[ufs->numlower] = mnt;
		ufs->numlower++;
	}

	/* If the upper fs is nonexistent, we mark overlayfs r/o too */
	if (!ufs->upper_mnt)
		sb->s_flags |= MS_RDONLY;

	if (remote)
		sb->s_d_op = &ovl_reval_dentry_operations;
	else
		sb->s_d_op = &ovl_dentry_operations;

	err = -ENOMEM;
	ufs->creator_cred = cred = prepare_creds();
	if (!cred)
		goto out_put_lower_mnt;

	/* Never override disk quota limits or use reserved space */
	cap_lower(cred->cap_effective, CAP_SYS_RESOURCE);

	err = -ENOMEM;
	oe = ovl_alloc_entry(numlower);
	if (!oe)
		goto out_put_cred;

	sb->s_magic = OVERLAYFS_SUPER_MAGIC;
	sb->s_op = &ovl_super_operations;
	sb->s_xattr = ovl_xattr_handlers;
	sb->s_fs_info = ufs;
	sb->s_flags |= MS_POSIXACL | MS_NOREMOTELOCK;

	root_dentry = d_make_root(ovl_new_inode(sb, S_IFDIR));
	if (!root_dentry)
		goto out_free_oe;

	mntput(upperpath.mnt);
	for (i = 0; i < numlower; i++)
		mntput(stack[i].mnt);
	path_put(&workpath);
	kfree(lowertmp);

	oe->__upperdentry = upperpath.dentry;
	for (i = 0; i < numlower; i++) {
		oe->lowerstack[i].dentry = stack[i].dentry;
		oe->lowerstack[i].mnt = ufs->lower_mnt[i];
	}
	kfree(stack);

	root_dentry->d_fsdata = oe;

	realinode = d_inode(ovl_dentry_real(root_dentry));
	ovl_inode_init(d_inode(root_dentry), realinode, !!upperpath.dentry);
	ovl_copyattr(realinode, d_inode(root_dentry));

	sb->s_root = root_dentry;
	return 0;

out_free_oe:
	kfree(oe);
out_put_cred:
	put_cred(ufs->creator_cred);
out_put_lower_mnt:
	for (i = 0; i < ufs->numlower; i++)
		mntput(ufs->lower_mnt[i]);
	kfree(ufs->lower_mnt);
out_put_workdir:
	dput(ufs->workdir);
	mntput(ufs->upper_mnt);
out_put_lowerpath:
	for (i = 0; i < numlower; i++)
		path_put(&stack[i]);
	kfree(stack);
out_free_lowertmp:
	kfree(lowertmp);
out_put_workpath:
	path_put(&workpath);
out_put_upperpath:
	path_put(&upperpath);
out_free_config:
	kfree(ufs->config.lowerdir);
	kfree(ufs->config.upperdir);
	kfree(ufs->config.workdir);
	kfree(ufs);
out:
	return err;
}

static struct dentry *ovl_mount(struct file_system_type *fs_type, int flags,
				const char *dev_name, void *raw_data)
{
	return mount_nodev(fs_type, flags, raw_data, ovl_fill_super);
}

static struct file_system_type ovl_fs_type = {
	.owner		= THIS_MODULE,
	.name		= "overlay",
	.mount		= ovl_mount,
	.kill_sb	= kill_anon_super,
};
MODULE_ALIAS_FS("overlay");

static int __init ovl_init(void)
{
	return register_filesystem(&ovl_fs_type);
}

static void __exit ovl_exit(void)
{
	unregister_filesystem(&ovl_fs_type);
}

module_init(ovl_init);
module_exit(ovl_exit);<|MERGE_RESOLUTION|>--- conflicted
+++ resolved
@@ -293,12 +293,6 @@
 	return false;
 }
 
-static bool __read_mostly ovl_default_override_creds =
-	IS_ENABLED(CONFIG_OVERLAY_FS_OVERRIDE_CREDS);
-module_param_named(override_creds, ovl_default_override_creds, bool, 0644);
-MODULE_PARM_DESC(ovl_default_override_creds,
-		 "Use mounter's credentials for accesses");
-
 static void ovl_dentry_release(struct dentry *dentry)
 {
 	struct ovl_entry *oe = dentry->d_fsdata;
@@ -641,8 +635,7 @@
 	kfree(ufs->config.lowerdir);
 	kfree(ufs->config.upperdir);
 	kfree(ufs->config.workdir);
-	if (ufs->creator_cred)
-		put_cred(ufs->creator_cred);
+	put_cred(ufs->creator_cred);
 	kfree(ufs);
 }
 
@@ -695,14 +688,9 @@
 	}
 	if (ufs->config.default_permissions)
 		seq_puts(m, ",default_permissions");
-<<<<<<< HEAD
-	seq_show_option(m, "override_creds",
-			ufs->config.override_creds ? "on" : "off");
-=======
 	if (ufs->config.override_creds != ovl_override_creds_def)
 		seq_show_option(m, "override_creds",
 				ufs->config.override_creds ? "on" : "off");
->>>>>>> 3f33df2b
 	return 0;
 }
 
@@ -771,11 +759,7 @@
 {
 	char *p;
 
-<<<<<<< HEAD
-	config->override_creds = ovl_default_override_creds;
-=======
 	config->override_creds = ovl_override_creds_def;
->>>>>>> 3f33df2b
 	while ((p = ovl_next_opt(&opt)) != NULL) {
 		int token;
 		substring_t args[MAX_OPT_ARGS];

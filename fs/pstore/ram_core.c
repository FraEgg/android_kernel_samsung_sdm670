/*
 * Copyright (C) 2012 Google, Inc.
 *
 * This software is licensed under the terms of the GNU General Public
 * License version 2, as published by the Free Software Foundation, and
 * may be copied, distributed, and modified under those terms.
 *
 * This program is distributed in the hope that it will be useful,
 * but WITHOUT ANY WARRANTY; without even the implied warranty of
 * MERCHANTABILITY or FITNESS FOR A PARTICULAR PURPOSE.  See the
 * GNU General Public License for more details.
 *
 */

#define pr_fmt(fmt) "persistent_ram: " fmt

#include <linux/device.h>
#include <linux/err.h>
#include <linux/errno.h>
#include <linux/init.h>
#include <linux/io.h>
#include <linux/kernel.h>
#include <linux/list.h>
#include <linux/memblock.h>
#include <linux/pstore_ram.h>
#include <linux/rslib.h>
#include <linux/slab.h>
#include <linux/uaccess.h>
#include <linux/vmalloc.h>
#include <asm/page.h>

struct persistent_ram_buffer {
	uint32_t    sig;
	atomic_t    start;
	atomic_t    size;
	uint8_t     data[0];
};

static int persistent_ram_buffer_map_alt(struct persistent_ram_zone *prz);

#define PERSISTENT_RAM_SIG (0x43474244) /* DBGC */

static inline size_t buffer_size(struct persistent_ram_buffer *buffer)
{
	return atomic_read(&buffer->size);
}

static inline size_t buffer_start(struct persistent_ram_buffer *buffer)
{
	return atomic_read(&buffer->start);
}

/* increase and wrap the start pointer, returning the old value */
static size_t buffer_start_add(struct persistent_ram_zone *prz, size_t a)
{
	int old;
	int new;
	unsigned long flags = 0;

	if (!(prz->flags & PRZ_FLAG_NO_LOCK))
		raw_spin_lock_irqsave(&prz->buffer_lock, flags);

	old = atomic_read(&prz->buffer->start);
	new = old + a;
	while (unlikely(new >= prz->buffer_size))
		new -= prz->buffer_size;
	atomic_set(&prz->buffer->start, new);

	if (!(prz->flags & PRZ_FLAG_NO_LOCK))
		raw_spin_unlock_irqrestore(&prz->buffer_lock, flags);

	return old;
}

/* increase the size counter until it hits the max size */
static void buffer_size_add(struct persistent_ram_zone *prz, size_t a)
{
	size_t old;
	size_t new;
	unsigned long flags = 0;

	if (!(prz->flags & PRZ_FLAG_NO_LOCK))
		raw_spin_lock_irqsave(&prz->buffer_lock, flags);

	old = atomic_read(&prz->buffer->size);
	if (old == prz->buffer_size)
		goto exit;

	new = old + a;
	if (new > prz->buffer_size)
		new = prz->buffer_size;
	atomic_set(&prz->buffer->size, new);

exit:
	if (!(prz->flags & PRZ_FLAG_NO_LOCK))
		raw_spin_unlock_irqrestore(&prz->buffer_lock, flags);
}

static void notrace persistent_ram_encode_rs8(struct persistent_ram_zone *prz,
	uint8_t *data, size_t len, uint8_t *ecc)
{
	int i;
	uint16_t par[prz->ecc_info.ecc_size];

	/* Initialize the parity buffer */
	memset(par, 0, sizeof(par));
	encode_rs8(prz->rs_decoder, data, len, par, 0);
	for (i = 0; i < prz->ecc_info.ecc_size; i++)
		ecc[i] = par[i];
}

static int persistent_ram_decode_rs8(struct persistent_ram_zone *prz,
	void *data, size_t len, uint8_t *ecc)
{
	int i;
	uint16_t par[prz->ecc_info.ecc_size];

	for (i = 0; i < prz->ecc_info.ecc_size; i++)
		par[i] = ecc[i];
	return decode_rs8(prz->rs_decoder, data, par, len,
				NULL, 0, NULL, 0, NULL);
}

static void notrace persistent_ram_update_ecc(struct persistent_ram_zone *prz,
	unsigned int start, unsigned int count)
{
	struct persistent_ram_buffer *buffer = prz->buffer;
	uint8_t *buffer_end = buffer->data + prz->buffer_size;
	uint8_t *block;
	uint8_t *par;
	int ecc_block_size = prz->ecc_info.block_size;
	int ecc_size = prz->ecc_info.ecc_size;
	int size = ecc_block_size;

	if (!ecc_size)
		return;

	block = buffer->data + (start & ~(ecc_block_size - 1));
	par = prz->par_buffer + (start / ecc_block_size) * ecc_size;

	do {
		if (block + ecc_block_size > buffer_end)
			size = buffer_end - block;
		persistent_ram_encode_rs8(prz, block, size, par);
		block += ecc_block_size;
		par += ecc_size;
	} while (block < buffer->data + start + count);
}

static void persistent_ram_update_header_ecc(struct persistent_ram_zone *prz)
{
	struct persistent_ram_buffer *buffer = prz->buffer;

	if (!prz->ecc_info.ecc_size)
		return;

	persistent_ram_encode_rs8(prz, (uint8_t *)buffer, sizeof(*buffer),
				  prz->par_header);
}

static void persistent_ram_ecc_old(struct persistent_ram_zone *prz,
				   bool use_alt)
{
	struct persistent_ram_buffer *buffer =
		use_alt ? prz->alt_buffer : prz->buffer;
	uint8_t *block;
	uint8_t *par;

	if (!prz->ecc_info.ecc_size)
		return;

	block = buffer->data;
	par = buffer->data + prz->buffer_size;
	while (block < buffer->data + buffer_size(buffer)) {
		int numerr;
		int size = prz->ecc_info.block_size;
		if (block + size > buffer->data + prz->buffer_size)
			size = buffer->data + prz->buffer_size - block;
		numerr = persistent_ram_decode_rs8(prz, block, size, par);
		if (numerr > 0) {
			pr_devel("error in block %p, %d\n", block, numerr);
			prz->corrected_bytes += numerr;
		} else if (numerr < 0) {
			pr_devel("uncorrectable error in block %p\n", block);
			prz->bad_blocks++;
		}
		block += prz->ecc_info.block_size;
		par += prz->ecc_info.ecc_size;
	}
}

static int persistent_ram_init_ecc(struct persistent_ram_zone *prz,
				   struct persistent_ram_ecc_info *ecc_info)
{
	int numerr;
	struct persistent_ram_buffer *buffer = prz->buffer;
	int ecc_blocks;
	size_t ecc_total;

	if (!ecc_info || !ecc_info->ecc_size)
		return 0;

	prz->ecc_info.block_size = ecc_info->block_size ?: 128;
	prz->ecc_info.ecc_size = ecc_info->ecc_size ?: 16;
	prz->ecc_info.symsize = ecc_info->symsize ?: 8;
	prz->ecc_info.poly = ecc_info->poly ?: 0x11d;

	ecc_blocks = DIV_ROUND_UP(prz->buffer_size - prz->ecc_info.ecc_size,
				  prz->ecc_info.block_size +
				  prz->ecc_info.ecc_size);
	ecc_total = (ecc_blocks + 1) * prz->ecc_info.ecc_size;
	if (ecc_total >= prz->buffer_size) {
		pr_err("%s: invalid ecc_size %u (total %zu, buffer size %zu)\n",
		       __func__, prz->ecc_info.ecc_size,
		       ecc_total, prz->buffer_size);
		return -EINVAL;
	}

	prz->buffer_size -= ecc_total;
	prz->par_buffer = buffer->data + prz->buffer_size;
	prz->par_header = prz->par_buffer +
			  ecc_blocks * prz->ecc_info.ecc_size;

	/*
	 * first consecutive root is 0
	 * primitive element to generate roots = 1
	 */
	prz->rs_decoder = init_rs(prz->ecc_info.symsize, prz->ecc_info.poly,
				  0, 1, prz->ecc_info.ecc_size);
	if (prz->rs_decoder == NULL) {
		pr_info("init_rs failed\n");
		return -EINVAL;
	}

	prz->corrected_bytes = 0;
	prz->bad_blocks = 0;

	numerr = persistent_ram_decode_rs8(prz, buffer, sizeof(*buffer),
					   prz->par_header);
	if (numerr > 0) {
		pr_info("error in header, %d\n", numerr);
		prz->corrected_bytes += numerr;
	} else if (numerr < 0) {
		pr_info("uncorrectable error in header\n");
		prz->bad_blocks++;
	}

	return 0;
}

ssize_t persistent_ram_ecc_string(struct persistent_ram_zone *prz,
	char *str, size_t len)
{
	ssize_t ret;

	if (!prz->ecc_info.ecc_size)
		return 0;

	if (prz->corrected_bytes || prz->bad_blocks)
		ret = snprintf(str, len, ""
			"\n%d Corrected bytes, %d unrecoverable blocks\n",
			prz->corrected_bytes, prz->bad_blocks);
	else
		ret = snprintf(str, len, "\nNo errors detected\n");

	return ret;
}

static void notrace persistent_ram_update(struct persistent_ram_zone *prz,
	const void *s, unsigned int start, unsigned int count)
{
	struct persistent_ram_buffer *buffer = prz->buffer;
	memcpy_toio(buffer->data + start, s, count);
	persistent_ram_update_ecc(prz, start, count);
}

static int notrace persistent_ram_update_user(struct persistent_ram_zone *prz,
	const void __user *s, unsigned int start, unsigned int count)
{
	struct persistent_ram_buffer *buffer = prz->buffer;
	int ret = unlikely(__copy_from_user(buffer->data + start, s, count)) ?
		-EFAULT : 0;
	persistent_ram_update_ecc(prz, start, count);
	return ret;
}

void persistent_ram_save_old(struct persistent_ram_zone *prz, bool use_alt)
{
	struct persistent_ram_buffer *buffer;
	size_t size;
	size_t start;

	if (!use_alt)
		buffer = prz->buffer;
	else {
		if (!prz->alt_buffer)
			if (persistent_ram_buffer_map_alt(prz))
				return;
		buffer = prz->alt_buffer;
	}
	size = buffer_size(buffer);
	start = buffer_start(buffer);
	if (!size || size < start)
		return;

	if (prz->old_log && prz->old_log_alloc_size < size)
		persistent_ram_free_old(prz);
	if (!prz->old_log) {
		persistent_ram_ecc_old(prz, use_alt);
		prz->old_log = vmalloc(size);
		prz->old_log_alloc_size = size;
	}
	if (!prz->old_log) {
		pr_err("failed to allocate buffer\n");
		return;
	}

	prz->old_log_size = size;
	memcpy_fromio(prz->old_log, &buffer->data[start], size - start);
	memcpy_fromio(prz->old_log + size - start, &buffer->data[0], start);
}

int notrace persistent_ram_write(struct persistent_ram_zone *prz,
	const void *s, unsigned int count)
{
	int rem;
	int c = count;
	size_t start;

	if (unlikely(c > prz->buffer_size)) {
		s += c - prz->buffer_size;
		c = prz->buffer_size;
	}

	buffer_size_add(prz, c);

	start = buffer_start_add(prz, c);

	rem = prz->buffer_size - start;
	if (unlikely(rem < c)) {
		persistent_ram_update(prz, s, start, rem);
		s += rem;
		c -= rem;
		start = 0;
	}
	persistent_ram_update(prz, s, start, c);

	persistent_ram_update_header_ecc(prz);

	return count;
}

int notrace persistent_ram_write_user(struct persistent_ram_zone *prz,
	const void __user *s, unsigned int count)
{
	int rem, ret = 0, c = count;
	size_t start;

	if (unlikely(!access_ok(VERIFY_READ, s, count)))
		return -EFAULT;
	if (unlikely(c > prz->buffer_size)) {
		s += c - prz->buffer_size;
		c = prz->buffer_size;
	}

	buffer_size_add(prz, c);

	start = buffer_start_add(prz, c);

	rem = prz->buffer_size - start;
	if (unlikely(rem < c)) {
		ret = persistent_ram_update_user(prz, s, start, rem);
		s += rem;
		c -= rem;
		start = 0;
	}
	if (likely(!ret))
		ret = persistent_ram_update_user(prz, s, start, c);

	persistent_ram_update_header_ecc(prz);

	return unlikely(ret) ? ret : count;
}

size_t persistent_ram_old_size(struct persistent_ram_zone *prz)
{
	return prz->old_log_size;
}

void *persistent_ram_old(struct persistent_ram_zone *prz)
{
	return prz->old_log;
}

void persistent_ram_free_old(struct persistent_ram_zone *prz)
{
	vfree(prz->old_log);
	prz->old_log = NULL;
	prz->old_log_size = 0;
	prz->old_log_alloc_size = 0;
}

void persistent_ram_zap(struct persistent_ram_zone *prz, bool use_alt)
{
	struct persistent_ram_buffer *buffer =
		use_alt ? prz->alt_buffer : prz->buffer;

	atomic_set(&buffer->start, 0);
	atomic_set(&buffer->size, 0);

	/*
	 * The alternate buffer is read-only, we don't need to
	 * update the ecc
	 */
	if (!use_alt)
		persistent_ram_update_header_ecc(prz);
}

static void *persistent_ram_vmap(phys_addr_t start, size_t size,
		unsigned int memtype)
{
	struct page **pages;
	phys_addr_t page_start;
	unsigned int page_count;
	pgprot_t prot;
	unsigned int i;
	void *vaddr;

	page_start = start - offset_in_page(start);
	page_count = DIV_ROUND_UP(size + offset_in_page(start), PAGE_SIZE);

	if (memtype)
		prot = pgprot_noncached(PAGE_KERNEL);
	else
		prot = pgprot_writecombine(PAGE_KERNEL);

	pages = kmalloc_array(page_count, sizeof(struct page *), GFP_KERNEL);
	if (!pages) {
		pr_err("%s: Failed to allocate array for %u pages\n",
		       __func__, page_count);
		return NULL;
	}

	for (i = 0; i < page_count; i++) {
		phys_addr_t addr = page_start + i * PAGE_SIZE;
		pages[i] = pfn_to_page(addr >> PAGE_SHIFT);
	}
	vaddr = vmap(pages, page_count, VM_MAP, prot);
	kfree(pages);

	return vaddr;
}

static void *persistent_ram_iomap(phys_addr_t start, size_t size,
		unsigned int memtype)
{
	void *va;

	if (!request_mem_region(start, size, "persistent_ram")) {
		pr_err("request mem region (0x%llx@0x%llx) failed\n",
			(unsigned long long)size, (unsigned long long)start);
		return NULL;
	}

	if (memtype)
		va = ioremap(start, size);
	else
		va = ioremap_wc(start, size);

	return va;
}

static int _persistent_ram_buffer_map(phys_addr_t start, phys_addr_t size,
				     int memtype, void **vaddr)
{
	if (pfn_valid(start >> PAGE_SHIFT))
		*vaddr = persistent_ram_vmap(start, size, memtype);
	else
		*vaddr = persistent_ram_iomap(start, size, memtype);

	if (!*vaddr) {
		pr_err("%s: Failed to map 0x%llx pages at 0x%llx\n", __func__,
			(unsigned long long)size, (unsigned long long)start);
		return -ENOMEM;
	}

	return 0;
}

static int persistent_ram_buffer_map(phys_addr_t start, phys_addr_t size,
				     struct persistent_ram_zone *prz,
				     int memtype)
{
	int ret;

	ret = _persistent_ram_buffer_map(start, size, memtype, &prz->vaddr);
	if (ret)
		return ret;

	prz->paddr = start;
	prz->size = size;
	prz->memtype = memtype;
	prz->buffer = prz->vaddr + offset_in_page(start);
	prz->buffer_size = size - sizeof(struct persistent_ram_buffer);

	return 0;
}

static int persistent_ram_buffer_map_alt(struct persistent_ram_zone *prz)
{
	phys_addr_t alt_start = prz->alt_paddr;
	int ret;

	if (!alt_start)
		return -ENOMEM;

	ret = _persistent_ram_buffer_map(alt_start, prz->size, prz->memtype,
					 &prz->alt_vaddr);
	if (ret)
		return ret;

	prz->alt_buffer = prz->alt_vaddr + offset_in_page(alt_start);

	return 0;
}

static int persistent_ram_post_init(struct persistent_ram_zone *prz, u32 sig,
				    struct persistent_ram_ecc_info *ecc_info)
{
	int ret;
	struct persistent_ram_buffer *buffer = prz->buffer;

	ret = persistent_ram_init_ecc(prz, ecc_info);
	if (ret)
		return ret;

	sig ^= PERSISTENT_RAM_SIG;

	if (prz->buffer->sig == sig) {
		if (buffer_size(buffer) > prz->buffer_size ||
		    buffer_start(buffer) > buffer_size(buffer))
			pr_info("found existing invalid buffer, size %zu, start %zu\n",
				buffer_size(buffer), buffer_start(buffer));
		else {
			pr_debug("found existing buffer, size %zu, start %zu\n",
				 buffer_size(buffer), buffer_start(buffer));
			persistent_ram_save_old(prz, 0);
			return 0;
		}
	} else {
		pr_debug("no valid data in buffer (sig = 0x%08x)\n",
			 buffer->sig);
	}

<<<<<<< HEAD
	buffer->sig = sig;
	persistent_ram_zap(prz, 0);
=======
	/* Rewind missing or invalid memory area. */
	prz->buffer->sig = sig;
	persistent_ram_zap(prz);
>>>>>>> 09e69607

	return 0;
}

void persistent_ram_free(struct persistent_ram_zone *prz)
{
	if (!prz)
		return;

	if (prz->vaddr) {
		if (pfn_valid(prz->paddr >> PAGE_SHIFT)) {
			vunmap(prz->vaddr);
		} else {
			iounmap(prz->vaddr);
			release_mem_region(prz->paddr, prz->size);
		}
		prz->vaddr = NULL;
	}

	if (prz->alt_vaddr) {
		if (pfn_valid(prz->alt_paddr >> PAGE_SHIFT)) {
			vunmap(prz->alt_vaddr);
		} else {
			iounmap(prz->alt_vaddr);
			release_mem_region(prz->alt_paddr, prz->size);
		}
		prz->alt_vaddr = NULL;
	}
	persistent_ram_free_old(prz);
	kfree(prz);
}

struct persistent_ram_zone *persistent_ram_new(phys_addr_t start,
			phys_addr_t alt_start, size_t size,
			u32 sig, struct persistent_ram_ecc_info *ecc_info,
			unsigned int memtype, u32 flags)
{
	struct persistent_ram_zone *prz;
	int ret = -ENOMEM;

	prz = kzalloc(sizeof(struct persistent_ram_zone), GFP_KERNEL);
	if (!prz) {
		pr_err("failed to allocate persistent ram zone\n");
		goto err;
	}

	/* Initialize general buffer state. */
	raw_spin_lock_init(&prz->buffer_lock);
	prz->flags = flags;

	ret = persistent_ram_buffer_map(start, size, prz, memtype);
	if (ret)
		goto err;
	prz->alt_paddr = alt_start;

	ret = persistent_ram_post_init(prz, sig, ecc_info);
	if (ret)
		goto err;

	return prz;
err:
	persistent_ram_free(prz);
	return ERR_PTR(ret);
}<|MERGE_RESOLUTION|>--- conflicted
+++ resolved
@@ -552,14 +552,9 @@
 			 buffer->sig);
 	}
 
-<<<<<<< HEAD
-	buffer->sig = sig;
-	persistent_ram_zap(prz, 0);
-=======
 	/* Rewind missing or invalid memory area. */
 	prz->buffer->sig = sig;
-	persistent_ram_zap(prz);
->>>>>>> 09e69607
+	persistent_ram_zap(prz, 0);
 
 	return 0;
 }

--- conflicted
+++ resolved
@@ -458,30 +458,18 @@
 			continue;
 		}
 		new_flags = vma->vm_flags & ~(VM_UFFD_MISSING | VM_UFFD_WP);
-<<<<<<< HEAD
-		prev = vma_merge(mm, prev, vma->vm_start, vma->vm_end,
-				 new_flags, vma->anon_vma,
-				 vma->vm_file, vma->vm_pgoff,
-				 vma_policy(vma),
-				 NULL_VM_UFFD_CTX,
-				 vma_get_anon_name(vma));
-		if (prev)
-			vma = prev;
-		else
-			prev = vma;
-=======
 		if (still_valid) {
 			prev = vma_merge(mm, prev, vma->vm_start, vma->vm_end,
 					 new_flags, vma->anon_vma,
 					 vma->vm_file, vma->vm_pgoff,
 					 vma_policy(vma),
-					 NULL_VM_UFFD_CTX);
+					 NULL_VM_UFFD_CTX,
+					 vma_get_anon_name(vma));
 			if (prev)
 				vma = prev;
 			else
 				prev = vma;
 		}
->>>>>>> c61ebb66
 		vma->vm_flags = new_flags;
 		vma->vm_userfaultfd_ctx = NULL_VM_UFFD_CTX;
 	}

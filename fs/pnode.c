/*
 *  linux/fs/pnode.c
 *
 * (C) Copyright IBM Corporation 2005.
 *	Released under GPL v2.
 *	Author : Ram Pai (linuxram@us.ibm.com)
 *
 */
#include <linux/mnt_namespace.h>
#include <linux/mount.h>
#include <linux/fs.h>
#include <linux/nsproxy.h>
#include "internal.h"
#include "pnode.h"

/* return the next shared peer mount of @p */
static inline struct mount *next_peer(struct mount *p)
{
	return list_entry(p->mnt_share.next, struct mount, mnt_share);
}

static inline struct mount *first_slave(struct mount *p)
{
	return list_entry(p->mnt_slave_list.next, struct mount, mnt_slave);
}

static inline struct mount *next_slave(struct mount *p)
{
	return list_entry(p->mnt_slave.next, struct mount, mnt_slave);
}

static struct mount *get_peer_under_root(struct mount *mnt,
					 struct mnt_namespace *ns,
					 const struct path *root)
{
	struct mount *m = mnt;

	do {
		/* Check the namespace first for optimization */
		if (m->mnt_ns == ns && is_path_reachable(m, m->mnt.mnt_root, root))
			return m;

		m = next_peer(m);
	} while (m != mnt);

	return NULL;
}

/*
 * Get ID of closest dominating peer group having a representative
 * under the given root.
 *
 * Caller must hold namespace_sem
 */
int get_dominating_id(struct mount *mnt, const struct path *root)
{
	struct mount *m;

	for (m = mnt->mnt_master; m != NULL; m = m->mnt_master) {
		struct mount *d = get_peer_under_root(m, mnt->mnt_ns, root);
		if (d)
			return d->mnt_group_id;
	}

	return 0;
}

static int do_make_slave(struct mount *mnt)
{
	struct mount *peer_mnt = mnt, *master = mnt->mnt_master;
	struct mount *slave_mnt;

	/*
	 * slave 'mnt' to a peer mount that has the
	 * same root dentry. If none is available then
	 * slave it to anything that is available.
	 */
	while ((peer_mnt = next_peer(peer_mnt)) != mnt &&
	       peer_mnt->mnt.mnt_root != mnt->mnt.mnt_root) ;

	if (peer_mnt == mnt) {
		peer_mnt = next_peer(mnt);
		if (peer_mnt == mnt)
			peer_mnt = NULL;
	}
	if (mnt->mnt_group_id && IS_MNT_SHARED(mnt) &&
	    list_empty(&mnt->mnt_share))
		mnt_release_group_id(mnt);

	list_del_init(&mnt->mnt_share);
	mnt->mnt_group_id = 0;

	if (peer_mnt)
		master = peer_mnt;

	if (master) {
		list_for_each_entry(slave_mnt, &mnt->mnt_slave_list, mnt_slave)
			slave_mnt->mnt_master = master;
		list_move(&mnt->mnt_slave, &master->mnt_slave_list);
		list_splice(&mnt->mnt_slave_list, master->mnt_slave_list.prev);
		INIT_LIST_HEAD(&mnt->mnt_slave_list);
	} else {
		struct list_head *p = &mnt->mnt_slave_list;
		while (!list_empty(p)) {
                        slave_mnt = list_first_entry(p,
					struct mount, mnt_slave);
			list_del_init(&slave_mnt->mnt_slave);
			slave_mnt->mnt_master = NULL;
		}
	}
	mnt->mnt_master = master;
	CLEAR_MNT_SHARED(mnt);
	return 0;
}

/*
 * vfsmount lock must be held for write
 */
void change_mnt_propagation(struct mount *mnt, int type)
{
	if (type == MS_SHARED) {
		set_mnt_shared(mnt);
		return;
	}
	do_make_slave(mnt);
	if (type != MS_SLAVE) {
		list_del_init(&mnt->mnt_slave);
		mnt->mnt_master = NULL;
		if (type == MS_UNBINDABLE)
			mnt->mnt.mnt_flags |= MNT_UNBINDABLE;
		else
			mnt->mnt.mnt_flags &= ~MNT_UNBINDABLE;
	}
}

/*
 * get the next mount in the propagation tree.
 * @m: the mount seen last
 * @origin: the original mount from where the tree walk initiated
 *
 * Note that peer groups form contiguous segments of slave lists.
 * We rely on that in get_source() to be able to find out if
 * vfsmount found while iterating with propagation_next() is
 * a peer of one we'd found earlier.
 */
static struct mount *propagation_next(struct mount *m,
					 struct mount *origin)
{
	/* are there any slaves of this mount? */
	if (!IS_MNT_NEW(m) && !list_empty(&m->mnt_slave_list))
		return first_slave(m);

	while (1) {
		struct mount *master = m->mnt_master;

		if (master == origin->mnt_master) {
			struct mount *next = next_peer(m);
			return (next == origin) ? NULL : next;
		} else if (m->mnt_slave.next != &master->mnt_slave_list)
			return next_slave(m);

		/* back at master */
		m = master;
	}
}

static struct mount *next_group(struct mount *m, struct mount *origin)
{
	while (1) {
		while (1) {
			struct mount *next;
			if (!IS_MNT_NEW(m) && !list_empty(&m->mnt_slave_list))
				return first_slave(m);
			next = next_peer(m);
			if (m->mnt_group_id == origin->mnt_group_id) {
				if (next == origin)
					return NULL;
			} else if (m->mnt_slave.next != &next->mnt_slave)
				break;
			m = next;
		}
		/* m is the last peer */
		while (1) {
			struct mount *master = m->mnt_master;
			if (m->mnt_slave.next != &master->mnt_slave_list)
				return next_slave(m);
			m = next_peer(master);
			if (master->mnt_group_id == origin->mnt_group_id)
				break;
			if (master->mnt_slave.next == &m->mnt_slave)
				break;
			m = master;
		}
		if (m == origin)
			return NULL;
	}
}

/* all accesses are serialized by namespace_sem */
static struct user_namespace *user_ns;
static struct mount *last_dest, *first_source, *last_source, *dest_master;
static struct mountpoint *mp;
static struct hlist_head *list;

static inline bool peers(struct mount *m1, struct mount *m2)
{
	return m1->mnt_group_id == m2->mnt_group_id && m1->mnt_group_id;
}

static int propagate_one(struct mount *m)
{
	struct mount *child;
	int type;
	/* skip ones added by this propagate_mnt() */
	if (IS_MNT_NEW(m))
		return 0;
	/* skip if mountpoint isn't covered by it */
	if (!is_subdir(mp->m_dentry, m->mnt.mnt_root))
		return 0;
	if (peers(m, last_dest)) {
		type = CL_MAKE_SHARED;
	} else {
		struct mount *n, *p;
		bool done;
		for (n = m; ; n = p) {
			p = n->mnt_master;
			if (p == dest_master || IS_MNT_MARKED(p))
				break;
		}
		do {
			struct mount *parent = last_source->mnt_parent;
			if (last_source == first_source)
				break;
			done = parent->mnt_master == p;
			if (done && peers(n, parent))
				break;
			last_source = last_source->mnt_master;
		} while (!done);

		type = CL_SLAVE;
		/* beginning of peer group among the slaves? */
		if (IS_MNT_SHARED(m))
			type |= CL_MAKE_SHARED;
	}
		
	/* Notice when we are propagating across user namespaces */
	if (m->mnt_ns->user_ns != user_ns)
		type |= CL_UNPRIVILEGED;
	child = copy_tree(last_source, last_source->mnt.mnt_root, type);
	if (IS_ERR(child))
		return PTR_ERR(child);
	mnt_set_mountpoint(m, mp, child);
	last_dest = m;
	last_source = child;
	if (m->mnt_master != dest_master) {
		read_seqlock_excl(&mount_lock);
		SET_MNT_MARK(m->mnt_master);
		read_sequnlock_excl(&mount_lock);
	}
	hlist_add_head(&child->mnt_hash, list);
	return 0;
}

/*
 * mount 'source_mnt' under the destination 'dest_mnt' at
 * dentry 'dest_dentry'. And propagate that mount to
 * all the peer and slave mounts of 'dest_mnt'.
 * Link all the new mounts into a propagation tree headed at
 * source_mnt. Also link all the new mounts using ->mnt_list
 * headed at source_mnt's ->mnt_list
 *
 * @dest_mnt: destination mount.
 * @dest_dentry: destination dentry.
 * @source_mnt: source mount.
 * @tree_list : list of heads of trees to be attached.
 */
int propagate_mnt(struct mount *dest_mnt, struct mountpoint *dest_mp,
		    struct mount *source_mnt, struct hlist_head *tree_list)
{
	struct mount *m, *n;
	int ret = 0;

	/*
	 * we don't want to bother passing tons of arguments to
	 * propagate_one(); everything is serialized by namespace_sem,
	 * so globals will do just fine.
	 */
	user_ns = current->nsproxy->mnt_ns->user_ns;
	last_dest = dest_mnt;
	first_source = source_mnt;
	last_source = source_mnt;
	mp = dest_mp;
	list = tree_list;
	dest_master = dest_mnt->mnt_master;

	/* all peers of dest_mnt, except dest_mnt itself */
	for (n = next_peer(dest_mnt); n != dest_mnt; n = next_peer(n)) {
		ret = propagate_one(n);
		if (ret)
			goto out;
	}

	/* all slave groups */
	for (m = next_group(dest_mnt, dest_mnt); m;
			m = next_group(m, dest_mnt)) {
		/* everything in that slave group */
		n = m;
		do {
			ret = propagate_one(n);
			if (ret)
				goto out;
			n = next_peer(n);
		} while (n != m);
	}
out:
	read_seqlock_excl(&mount_lock);
	hlist_for_each_entry(n, tree_list, mnt_hash) {
		m = n->mnt_parent;
		if (m->mnt_master != dest_mnt->mnt_master)
			CLEAR_MNT_MARK(m->mnt_master);
	}
	read_sequnlock_excl(&mount_lock);
	return ret;
}

/*
 * return true if the refcount is greater than count
 */
static inline int do_refcount_check(struct mount *mnt, int count)
{
	return mnt_get_count(mnt) > count;
}

/*
 * check if the mount 'mnt' can be unmounted successfully.
 * @mnt: the mount to be checked for unmount
 * NOTE: unmounting 'mnt' would naturally propagate to all
 * other mounts its parent propagates to.
 * Check if any of these mounts that **do not have submounts**
 * have more references than 'refcnt'. If so return busy.
 *
 * vfsmount lock must be held for write
 */
int propagate_mount_busy(struct mount *mnt, int refcnt)
{
	struct mount *m, *child;
	struct mount *parent = mnt->mnt_parent;
	int ret = 0;

	if (mnt == parent)
		return do_refcount_check(mnt, refcnt);

	/*
	 * quickly check if the current mount can be unmounted.
	 * If not, we don't have to go checking for all other
	 * mounts
	 */
	if (!list_empty(&mnt->mnt_mounts) || do_refcount_check(mnt, refcnt))
		return 1;

	for (m = propagation_next(parent, parent); m;
	     		m = propagation_next(m, parent)) {
		child = __lookup_mnt_last(&m->mnt, mnt->mnt_mountpoint);
		if (child && list_empty(&child->mnt_mounts) &&
		    (ret = do_refcount_check(child, 1)))
			break;
	}
	return ret;
}

/*
 * NOTE: unmounting 'mnt' naturally propagates to all other mounts its
 * parent propagates to.
 */
static void __propagate_umount(struct mount *mnt)
{
	struct mount *parent = mnt->mnt_parent;
	struct mount *m;

	BUG_ON(parent == mnt);

	for (m = propagation_next(parent, parent); m;
			m = propagation_next(m, parent)) {

		struct mount *child = __lookup_mnt_last(&m->mnt,
						mnt->mnt_mountpoint);
		/*
		 * umount the child only if the child has no
		 * other children
		 */
		if (child && list_empty(&child->mnt_mounts)) {
			list_del_init(&child->mnt_child);
			hlist_del_init_rcu(&child->mnt_hash);
			hlist_add_before_rcu(&child->mnt_hash, &mnt->mnt_hash);
		}
	}
}

/*
 * collect all mounts that receive propagation from the mount in @list,
 * and return these additional mounts in the same list.
 * @list: the list of mounts to be unmounted.
 *
 * vfsmount lock must be held for write
 */
int propagate_umount(struct hlist_head *list)
{
	struct mount *mnt;

	hlist_for_each_entry(mnt, list, mnt_hash)
		__propagate_umount(mnt);
	return 0;
}

<<<<<<< HEAD
int propagate_remount(struct mount *mnt) {
	struct mount *m;
	struct super_block *sb = mnt->mnt.mnt_sb;
	int ret = 0;

	if (sb->s_op->copy_mnt_data) {
		for (m = first_slave(mnt); m->mnt_slave.next != &mnt->mnt_slave_list; m = next_slave(m)) {
			sb->s_op->copy_mnt_data(m->mnt.data, mnt->mnt.data);
		}
	}

	return ret;
=======
/*
 *  Iterates over all slaves, and slaves of slaves.
 */
static struct mount *next_descendent(struct mount *root, struct mount *cur)
{
	if (!IS_MNT_NEW(cur) && !list_empty(&cur->mnt_slave_list))
		return first_slave(cur);
	do {
		struct mount *master = cur->mnt_master;

		if (!master || cur->mnt_slave.next != &master->mnt_slave_list) {
			struct mount *next = next_slave(cur);

			return (next == root) ? NULL : next;
		}
		cur = master;
	} while (cur != root);
	return NULL;
}

void propagate_remount(struct mount *mnt)
{
	struct mount *m = mnt;
	struct super_block *sb = mnt->mnt.mnt_sb;

	if (sb->s_op->copy_mnt_data) {
		m = next_descendent(mnt, m);
		while (m) {
			sb->s_op->copy_mnt_data(m->mnt.data, mnt->mnt.data);
			m = next_descendent(mnt, m);
		}
	}
>>>>>>> e045a95c
}<|MERGE_RESOLUTION|>--- conflicted
+++ resolved
@@ -412,20 +412,6 @@
 	return 0;
 }
 
-<<<<<<< HEAD
-int propagate_remount(struct mount *mnt) {
-	struct mount *m;
-	struct super_block *sb = mnt->mnt.mnt_sb;
-	int ret = 0;
-
-	if (sb->s_op->copy_mnt_data) {
-		for (m = first_slave(mnt); m->mnt_slave.next != &mnt->mnt_slave_list; m = next_slave(m)) {
-			sb->s_op->copy_mnt_data(m->mnt.data, mnt->mnt.data);
-		}
-	}
-
-	return ret;
-=======
 /*
  *  Iterates over all slaves, and slaves of slaves.
  */
@@ -458,5 +444,4 @@
 			m = next_descendent(mnt, m);
 		}
 	}
->>>>>>> e045a95c
 }
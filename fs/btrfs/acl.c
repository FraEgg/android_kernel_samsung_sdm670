--- conflicted
+++ resolved
@@ -83,12 +83,8 @@
 	case ACL_TYPE_ACCESS:
 		name = POSIX_ACL_XATTR_ACCESS;
 		if (acl) {
-<<<<<<< HEAD
-			ret = posix_acl_update_mode(inode, &inode->i_mode, &acl);
-=======
 			ret = posix_acl_update_mode(inode,
 				&inode->i_mode, &acl);
->>>>>>> b8b31b47
 			if (ret)
 				return ret;
 		}

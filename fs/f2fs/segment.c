/*
 * fs/f2fs/segment.c
 *
 * Copyright (c) 2012 Samsung Electronics Co., Ltd.
 *             http://www.samsung.com/
 *
 * This program is free software; you can redistribute it and/or modify
 * it under the terms of the GNU General Public License version 2 as
 * published by the Free Software Foundation.
 */
#include <linux/fs.h>
#include <linux/f2fs_fs.h>
#include <linux/bio.h>
#include <linux/blkdev.h>
#include <linux/prefetch.h>
#include <linux/kthread.h>
#include <linux/swap.h>
#include <linux/timer.h>
#include <linux/freezer.h>
#include <linux/sched/signal.h>

#include "f2fs.h"
#include "segment.h"
#include "node.h"
#include "gc.h"
#include "trace.h"
#include <trace/events/f2fs.h>

#define __reverse_ffz(x) __reverse_ffs(~(x))

static struct kmem_cache *discard_entry_slab;
static struct kmem_cache *discard_cmd_slab;
static struct kmem_cache *sit_entry_set_slab;
static struct kmem_cache *inmem_entry_slab;

static unsigned long __reverse_ulong(unsigned char *str)
{
	unsigned long tmp = 0;
	int shift = 24, idx = 0;

#if BITS_PER_LONG == 64
	shift = 56;
#endif
	while (shift >= 0) {
		tmp |= (unsigned long)str[idx++] << shift;
		shift -= BITS_PER_BYTE;
	}
	return tmp;
}

/*
 * __reverse_ffs is copied from include/asm-generic/bitops/__ffs.h since
 * MSB and LSB are reversed in a byte by f2fs_set_bit.
 */
static inline unsigned long __reverse_ffs(unsigned long word)
{
	int num = 0;

#if BITS_PER_LONG == 64
	if ((word & 0xffffffff00000000UL) == 0)
		num += 32;
	else
		word >>= 32;
#endif
	if ((word & 0xffff0000) == 0)
		num += 16;
	else
		word >>= 16;

	if ((word & 0xff00) == 0)
		num += 8;
	else
		word >>= 8;

	if ((word & 0xf0) == 0)
		num += 4;
	else
		word >>= 4;

	if ((word & 0xc) == 0)
		num += 2;
	else
		word >>= 2;

	if ((word & 0x2) == 0)
		num += 1;
	return num;
}

/*
 * __find_rev_next(_zero)_bit is copied from lib/find_next_bit.c because
 * f2fs_set_bit makes MSB and LSB reversed in a byte.
 * @size must be integral times of unsigned long.
 * Example:
 *                             MSB <--> LSB
 *   f2fs_set_bit(0, bitmap) => 1000 0000
 *   f2fs_set_bit(7, bitmap) => 0000 0001
 */
static unsigned long __find_rev_next_bit(const unsigned long *addr,
			unsigned long size, unsigned long offset)
{
	const unsigned long *p = addr + BIT_WORD(offset);
	unsigned long result = size;
	unsigned long tmp;

	if (offset >= size)
		return size;

	size -= (offset & ~(BITS_PER_LONG - 1));
	offset %= BITS_PER_LONG;

	while (1) {
		if (*p == 0)
			goto pass;

		tmp = __reverse_ulong((unsigned char *)p);

		tmp &= ~0UL >> offset;
		if (size < BITS_PER_LONG)
			tmp &= (~0UL << (BITS_PER_LONG - size));
		if (tmp)
			goto found;
pass:
		if (size <= BITS_PER_LONG)
			break;
		size -= BITS_PER_LONG;
		offset = 0;
		p++;
	}
	return result;
found:
	return result - size + __reverse_ffs(tmp);
}

static unsigned long __find_rev_next_zero_bit(const unsigned long *addr,
			unsigned long size, unsigned long offset)
{
	const unsigned long *p = addr + BIT_WORD(offset);
	unsigned long result = size;
	unsigned long tmp;

	if (offset >= size)
		return size;

	size -= (offset & ~(BITS_PER_LONG - 1));
	offset %= BITS_PER_LONG;

	while (1) {
		if (*p == ~0UL)
			goto pass;

		tmp = __reverse_ulong((unsigned char *)p);

		if (offset)
			tmp |= ~0UL << (BITS_PER_LONG - offset);
		if (size < BITS_PER_LONG)
			tmp |= ~0UL >> size;
		if (tmp != ~0UL)
			goto found;
pass:
		if (size <= BITS_PER_LONG)
			break;
		size -= BITS_PER_LONG;
		offset = 0;
		p++;
	}
	return result;
found:
	return result - size + __reverse_ffz(tmp);
}

bool need_SSR(struct f2fs_sb_info *sbi)
{
	int node_secs = get_blocktype_secs(sbi, F2FS_DIRTY_NODES);
	int dent_secs = get_blocktype_secs(sbi, F2FS_DIRTY_DENTS);
	int imeta_secs = get_blocktype_secs(sbi, F2FS_DIRTY_IMETA);

	if (test_opt(sbi, LFS))
		return false;
	if (sbi->gc_thread && sbi->gc_thread->gc_urgent)
		return true;

	return free_sections(sbi) <= (node_secs + 2 * dent_secs + imeta_secs +
			SM_I(sbi)->min_ssr_sections + reserved_sections(sbi));
}

void register_inmem_page(struct inode *inode, struct page *page)
{
	struct f2fs_sb_info *sbi = F2FS_I_SB(inode);
	struct f2fs_inode_info *fi = F2FS_I(inode);
	struct inmem_pages *new;

	f2fs_trace_pid(page);

	set_page_private(page, (unsigned long)ATOMIC_WRITTEN_PAGE);
	SetPagePrivate(page);

	new = f2fs_kmem_cache_alloc(inmem_entry_slab, GFP_NOFS);

	/* add atomic page indices to the list */
	new->page = page;
	INIT_LIST_HEAD(&new->list);

	/* increase reference count with clean state */
	mutex_lock(&fi->inmem_lock);
	get_page(page);
	list_add_tail(&new->list, &fi->inmem_pages);
	spin_lock(&sbi->inode_lock[ATOMIC_FILE]);
	if (list_empty(&fi->inmem_ilist))
		list_add_tail(&fi->inmem_ilist, &sbi->inode_list[ATOMIC_FILE]);
	spin_unlock(&sbi->inode_lock[ATOMIC_FILE]);
	inc_page_count(F2FS_I_SB(inode), F2FS_INMEM_PAGES);
	mutex_unlock(&fi->inmem_lock);

	trace_f2fs_register_inmem_page(page, INMEM);
}

static int __revoke_inmem_pages(struct inode *inode,
				struct list_head *head, bool drop, bool recover)
{
	struct f2fs_sb_info *sbi = F2FS_I_SB(inode);
	struct inmem_pages *cur, *tmp;
	int err = 0;

	list_for_each_entry_safe(cur, tmp, head, list) {
		struct page *page = cur->page;

		if (drop)
			trace_f2fs_commit_inmem_page(page, INMEM_DROP);

		lock_page(page);

		if (recover) {
			struct dnode_of_data dn;
			struct node_info ni;

			trace_f2fs_commit_inmem_page(page, INMEM_REVOKE);
retry:
			set_new_dnode(&dn, inode, NULL, NULL, 0);
			err = get_dnode_of_data(&dn, page->index, LOOKUP_NODE);
			if (err) {
				if (err == -ENOMEM) {
					congestion_wait(BLK_RW_ASYNC, HZ/50);
					cond_resched();
					goto retry;
				}
				err = -EAGAIN;
				goto next;
			}
			get_node_info(sbi, dn.nid, &ni);
			if (cur->old_addr == NEW_ADDR) {
				invalidate_blocks(sbi, dn.data_blkaddr);
				f2fs_update_data_blkaddr(&dn, NEW_ADDR);
			} else
				f2fs_replace_block(sbi, &dn, dn.data_blkaddr,
					cur->old_addr, ni.version, true, true);
			f2fs_put_dnode(&dn);
		}
next:
		/* we don't need to invalidate this in the sccessful status */
		if (drop || recover)
			ClearPageUptodate(page);
		set_page_private(page, 0);
		ClearPagePrivate(page);
		f2fs_put_page(page, 1);

		list_del(&cur->list);
		kmem_cache_free(inmem_entry_slab, cur);
		dec_page_count(F2FS_I_SB(inode), F2FS_INMEM_PAGES);
	}
	return err;
}

void drop_inmem_pages_all(struct f2fs_sb_info *sbi)
{
	struct list_head *head = &sbi->inode_list[ATOMIC_FILE];
	struct inode *inode;
	struct f2fs_inode_info *fi;
next:
	spin_lock(&sbi->inode_lock[ATOMIC_FILE]);
	if (list_empty(head)) {
		spin_unlock(&sbi->inode_lock[ATOMIC_FILE]);
		return;
	}
	fi = list_first_entry(head, struct f2fs_inode_info, inmem_ilist);
	inode = igrab(&fi->vfs_inode);
	spin_unlock(&sbi->inode_lock[ATOMIC_FILE]);

	if (inode) {
		drop_inmem_pages(inode);
		iput(inode);
	}
	congestion_wait(BLK_RW_ASYNC, HZ/50);
	cond_resched();
	goto next;
}

void drop_inmem_pages(struct inode *inode)
{
	struct f2fs_sb_info *sbi = F2FS_I_SB(inode);
	struct f2fs_inode_info *fi = F2FS_I(inode);

	mutex_lock(&fi->inmem_lock);
	__revoke_inmem_pages(inode, &fi->inmem_pages, true, false);
	spin_lock(&sbi->inode_lock[ATOMIC_FILE]);
	if (!list_empty(&fi->inmem_ilist))
		list_del_init(&fi->inmem_ilist);
	spin_unlock(&sbi->inode_lock[ATOMIC_FILE]);
	mutex_unlock(&fi->inmem_lock);

	clear_inode_flag(inode, FI_ATOMIC_FILE);
	clear_inode_flag(inode, FI_HOT_DATA);
	stat_dec_atomic_write(inode);
}

void drop_inmem_page(struct inode *inode, struct page *page)
{
	struct f2fs_inode_info *fi = F2FS_I(inode);
	struct f2fs_sb_info *sbi = F2FS_I_SB(inode);
	struct list_head *head = &fi->inmem_pages;
	struct inmem_pages *cur = NULL;

	f2fs_bug_on(sbi, !IS_ATOMIC_WRITTEN_PAGE(page));

	mutex_lock(&fi->inmem_lock);
	list_for_each_entry(cur, head, list) {
		if (cur->page == page)
			break;
	}

	f2fs_bug_on(sbi, !cur || cur->page != page);
	list_del(&cur->list);
	mutex_unlock(&fi->inmem_lock);

	dec_page_count(sbi, F2FS_INMEM_PAGES);
	kmem_cache_free(inmem_entry_slab, cur);

	ClearPageUptodate(page);
	set_page_private(page, 0);
	ClearPagePrivate(page);
	f2fs_put_page(page, 0);

	trace_f2fs_commit_inmem_page(page, INMEM_INVALIDATE);
}

static int __commit_inmem_pages(struct inode *inode,
					struct list_head *revoke_list)
{
	struct f2fs_sb_info *sbi = F2FS_I_SB(inode);
	struct f2fs_inode_info *fi = F2FS_I(inode);
	struct inmem_pages *cur, *tmp;
	struct f2fs_io_info fio = {
		.sbi = sbi,
		.ino = inode->i_ino,
		.type = DATA,
		.op = REQ_OP_WRITE,
		.op_flags = REQ_SYNC | REQ_PRIO,
		.io_type = FS_DATA_IO,
	};
	pgoff_t last_idx = ULONG_MAX;
	int err = 0;

	list_for_each_entry_safe(cur, tmp, &fi->inmem_pages, list) {
		struct page *page = cur->page;

		lock_page(page);
		if (page->mapping == inode->i_mapping) {
			trace_f2fs_commit_inmem_page(page, INMEM);

			set_page_dirty(page);
			f2fs_wait_on_page_writeback(page, DATA, true);
			if (clear_page_dirty_for_io(page)) {
				inode_dec_dirty_pages(inode);
				remove_dirty_inode(inode);
			}
retry:
			fio.page = page;
			fio.old_blkaddr = NULL_ADDR;
			fio.encrypted_page = NULL;
			fio.need_lock = LOCK_DONE;
			err = do_write_data_page(&fio);
			if (err) {
				if (err == -ENOMEM) {
					congestion_wait(BLK_RW_ASYNC, HZ/50);
					cond_resched();
					goto retry;
				}
				unlock_page(page);
				break;
			}
			/* record old blkaddr for revoking */
			cur->old_addr = fio.old_blkaddr;
			last_idx = page->index;
		}
		unlock_page(page);
		list_move_tail(&cur->list, revoke_list);
	}

	if (last_idx != ULONG_MAX)
		f2fs_submit_merged_write_cond(sbi, inode, 0, last_idx, DATA);

	if (!err)
		__revoke_inmem_pages(inode, revoke_list, false, false);

	return err;
}

int commit_inmem_pages(struct inode *inode)
{
	struct f2fs_sb_info *sbi = F2FS_I_SB(inode);
	struct f2fs_inode_info *fi = F2FS_I(inode);
	struct list_head revoke_list;
	int err;

	INIT_LIST_HEAD(&revoke_list);
	f2fs_balance_fs(sbi, true);
	f2fs_lock_op(sbi);

	set_inode_flag(inode, FI_ATOMIC_COMMIT);

	mutex_lock(&fi->inmem_lock);
	err = __commit_inmem_pages(inode, &revoke_list);
	if (err) {
		int ret;
		/*
		 * try to revoke all committed pages, but still we could fail
		 * due to no memory or other reason, if that happened, EAGAIN
		 * will be returned, which means in such case, transaction is
		 * already not integrity, caller should use journal to do the
		 * recovery or rewrite & commit last transaction. For other
		 * error number, revoking was done by filesystem itself.
		 */
		ret = __revoke_inmem_pages(inode, &revoke_list, false, true);
		if (ret)
			err = ret;

		/* drop all uncommitted pages */
		__revoke_inmem_pages(inode, &fi->inmem_pages, true, false);
	}
	spin_lock(&sbi->inode_lock[ATOMIC_FILE]);
	if (!list_empty(&fi->inmem_ilist))
		list_del_init(&fi->inmem_ilist);
	spin_unlock(&sbi->inode_lock[ATOMIC_FILE]);
	mutex_unlock(&fi->inmem_lock);

	clear_inode_flag(inode, FI_ATOMIC_COMMIT);

	f2fs_unlock_op(sbi);
	return err;
}

/*
 * This function balances dirty node and dentry pages.
 * In addition, it controls garbage collection.
 */
void f2fs_balance_fs(struct f2fs_sb_info *sbi, bool need)
{
#ifdef CONFIG_F2FS_FAULT_INJECTION
	if (time_to_inject(sbi, FAULT_CHECKPOINT)) {
		f2fs_show_injection_info(FAULT_CHECKPOINT);
		f2fs_stop_checkpoint(sbi, false);
	}
#endif

	/* balance_fs_bg is able to be pending */
	if (need && excess_cached_nats(sbi))
		f2fs_balance_fs_bg(sbi);

	/*
	 * We should do GC or end up with checkpoint, if there are so many dirty
	 * dir/node pages without enough free segments.
	 */
	if (has_not_enough_free_secs(sbi, 0, 0)) {
		mutex_lock(&sbi->gc_mutex);
		f2fs_gc(sbi, false, false, NULL_SEGNO);
	}
}

void f2fs_balance_fs_bg(struct f2fs_sb_info *sbi)
{
	/* try to shrink extent cache when there is no enough memory */
	if (!available_free_memory(sbi, EXTENT_CACHE))
		f2fs_shrink_extent_tree(sbi, EXTENT_CACHE_SHRINK_NUMBER);

	/* check the # of cached NAT entries */
	if (!available_free_memory(sbi, NAT_ENTRIES))
		try_to_free_nats(sbi, NAT_ENTRY_PER_BLOCK);

	if (!available_free_memory(sbi, FREE_NIDS))
		try_to_free_nids(sbi, MAX_FREE_NIDS);
	else
		build_free_nids(sbi, false, false);

	if (!is_idle(sbi) && !excess_dirty_nats(sbi))
		return;

	/* checkpoint is the only way to shrink partial cached entries */
	if (!available_free_memory(sbi, NAT_ENTRIES) ||
			!available_free_memory(sbi, INO_ENTRIES) ||
			excess_prefree_segs(sbi) ||
			excess_dirty_nats(sbi) ||
			f2fs_time_over(sbi, CP_TIME)) {
		if (test_opt(sbi, DATA_FLUSH)) {
			struct blk_plug plug;

			blk_start_plug(&plug);
			sync_dirty_inodes(sbi, FILE_INODE);
			blk_finish_plug(&plug);
		}
		f2fs_sync_fs(sbi->sb, true);
		stat_inc_bg_cp_count(sbi->stat_info);
	}
}

static int __submit_flush_wait(struct f2fs_sb_info *sbi,
				struct block_device *bdev)
{
	struct bio *bio = f2fs_bio_alloc(sbi, 0, true);
	int ret;

	bio->bi_opf = REQ_OP_WRITE | REQ_SYNC | REQ_PREFLUSH;
	bio_set_dev(bio, bdev);
	ret = submit_bio_wait(bio);
	bio_put(bio);

	trace_f2fs_issue_flush(bdev, test_opt(sbi, NOBARRIER),
				test_opt(sbi, FLUSH_MERGE), ret);
	return ret;
}

static int submit_flush_wait(struct f2fs_sb_info *sbi, nid_t ino)
{
	int ret = 0;
	int i;

	if (!sbi->s_ndevs)
		return __submit_flush_wait(sbi, sbi->sb->s_bdev);

	for (i = 0; i < sbi->s_ndevs; i++) {
		if (!is_dirty_device(sbi, ino, i, FLUSH_INO))
			continue;
		ret = __submit_flush_wait(sbi, FDEV(i).bdev);
		if (ret)
			break;
	}
	return ret;
}

static int issue_flush_thread(void *data)
{
	struct f2fs_sb_info *sbi = data;
	struct flush_cmd_control *fcc = SM_I(sbi)->fcc_info;
	wait_queue_head_t *q = &fcc->flush_wait_queue;
repeat:
	if (kthread_should_stop())
		return 0;

	sb_start_intwrite(sbi->sb);

	if (!llist_empty(&fcc->issue_list)) {
		struct flush_cmd *cmd, *next;
		int ret;

		fcc->dispatch_list = llist_del_all(&fcc->issue_list);
		fcc->dispatch_list = llist_reverse_order(fcc->dispatch_list);

		cmd = llist_entry(fcc->dispatch_list, struct flush_cmd, llnode);

		ret = submit_flush_wait(sbi, cmd->ino);
		atomic_inc(&fcc->issued_flush);

		llist_for_each_entry_safe(cmd, next,
					  fcc->dispatch_list, llnode) {
			cmd->ret = ret;
			complete(&cmd->wait);
		}
		fcc->dispatch_list = NULL;
	}

	sb_end_intwrite(sbi->sb);

	wait_event_interruptible(*q,
		kthread_should_stop() || !llist_empty(&fcc->issue_list));
	goto repeat;
}

int f2fs_issue_flush(struct f2fs_sb_info *sbi, nid_t ino)
{
	struct flush_cmd_control *fcc = SM_I(sbi)->fcc_info;
	struct flush_cmd cmd;
	int ret;

	if (test_opt(sbi, NOBARRIER))
		return 0;

	if (!test_opt(sbi, FLUSH_MERGE)) {
		ret = submit_flush_wait(sbi, ino);
		atomic_inc(&fcc->issued_flush);
		return ret;
	}

	if (atomic_inc_return(&fcc->issing_flush) == 1 || sbi->s_ndevs > 1) {
		ret = submit_flush_wait(sbi, ino);
		atomic_dec(&fcc->issing_flush);

		atomic_inc(&fcc->issued_flush);
		return ret;
	}

	cmd.ino = ino;
	init_completion(&cmd.wait);

	llist_add(&cmd.llnode, &fcc->issue_list);

	/* update issue_list before we wake up issue_flush thread */
	smp_mb();

	if (waitqueue_active(&fcc->flush_wait_queue))
		wake_up(&fcc->flush_wait_queue);

	if (fcc->f2fs_issue_flush) {
		wait_for_completion(&cmd.wait);
		atomic_dec(&fcc->issing_flush);
	} else {
		struct llist_node *list;

		list = llist_del_all(&fcc->issue_list);
		if (!list) {
			wait_for_completion(&cmd.wait);
			atomic_dec(&fcc->issing_flush);
		} else {
			struct flush_cmd *tmp, *next;

			ret = submit_flush_wait(sbi, ino);

			llist_for_each_entry_safe(tmp, next, list, llnode) {
				if (tmp == &cmd) {
					cmd.ret = ret;
					atomic_dec(&fcc->issing_flush);
					continue;
				}
				tmp->ret = ret;
				complete(&tmp->wait);
			}
		}
	}

	return cmd.ret;
}

int create_flush_cmd_control(struct f2fs_sb_info *sbi)
{
	dev_t dev = sbi->sb->s_bdev->bd_dev;
	struct flush_cmd_control *fcc;
	int err = 0;

	if (SM_I(sbi)->fcc_info) {
		fcc = SM_I(sbi)->fcc_info;
		if (fcc->f2fs_issue_flush)
			return err;
		goto init_thread;
	}

	fcc = f2fs_kzalloc(sbi, sizeof(struct flush_cmd_control), GFP_KERNEL);
	if (!fcc)
		return -ENOMEM;
	atomic_set(&fcc->issued_flush, 0);
	atomic_set(&fcc->issing_flush, 0);
	init_waitqueue_head(&fcc->flush_wait_queue);
	init_llist_head(&fcc->issue_list);
	SM_I(sbi)->fcc_info = fcc;
	if (!test_opt(sbi, FLUSH_MERGE))
		return err;

init_thread:
	fcc->f2fs_issue_flush = kthread_run(issue_flush_thread, sbi,
				"f2fs_flush-%u:%u", MAJOR(dev), MINOR(dev));
	if (IS_ERR(fcc->f2fs_issue_flush)) {
		err = PTR_ERR(fcc->f2fs_issue_flush);
		kfree(fcc);
		SM_I(sbi)->fcc_info = NULL;
		return err;
	}

	return err;
}

void destroy_flush_cmd_control(struct f2fs_sb_info *sbi, bool free)
{
	struct flush_cmd_control *fcc = SM_I(sbi)->fcc_info;

	if (fcc && fcc->f2fs_issue_flush) {
		struct task_struct *flush_thread = fcc->f2fs_issue_flush;

		fcc->f2fs_issue_flush = NULL;
		kthread_stop(flush_thread);
	}
	if (free) {
		kfree(fcc);
		SM_I(sbi)->fcc_info = NULL;
	}
}

int f2fs_flush_device_cache(struct f2fs_sb_info *sbi)
{
	int ret = 0, i;

	if (!sbi->s_ndevs)
		return 0;

	for (i = 1; i < sbi->s_ndevs; i++) {
		if (!f2fs_test_bit(i, (char *)&sbi->dirty_device))
			continue;
		ret = __submit_flush_wait(sbi, FDEV(i).bdev);
		if (ret)
			break;

		spin_lock(&sbi->dev_lock);
		f2fs_clear_bit(i, (char *)&sbi->dirty_device);
		spin_unlock(&sbi->dev_lock);
	}

	return ret;
}

static void __locate_dirty_segment(struct f2fs_sb_info *sbi, unsigned int segno,
		enum dirty_type dirty_type)
{
	struct dirty_seglist_info *dirty_i = DIRTY_I(sbi);

	/* need not be added */
	if (IS_CURSEG(sbi, segno))
		return;

	if (!test_and_set_bit(segno, dirty_i->dirty_segmap[dirty_type]))
		dirty_i->nr_dirty[dirty_type]++;

	if (dirty_type == DIRTY) {
		struct seg_entry *sentry = get_seg_entry(sbi, segno);
		enum dirty_type t = sentry->type;

		if (unlikely(t >= DIRTY)) {
			f2fs_bug_on(sbi, 1);
			return;
		}
		if (!test_and_set_bit(segno, dirty_i->dirty_segmap[t]))
			dirty_i->nr_dirty[t]++;
	}
}

static void __remove_dirty_segment(struct f2fs_sb_info *sbi, unsigned int segno,
		enum dirty_type dirty_type)
{
	struct dirty_seglist_info *dirty_i = DIRTY_I(sbi);

	if (test_and_clear_bit(segno, dirty_i->dirty_segmap[dirty_type]))
		dirty_i->nr_dirty[dirty_type]--;

	if (dirty_type == DIRTY) {
		struct seg_entry *sentry = get_seg_entry(sbi, segno);
		enum dirty_type t = sentry->type;

		if (test_and_clear_bit(segno, dirty_i->dirty_segmap[t]))
			dirty_i->nr_dirty[t]--;

		if (get_valid_blocks(sbi, segno, true) == 0)
			clear_bit(GET_SEC_FROM_SEG(sbi, segno),
						dirty_i->victim_secmap);
	}
}

/*
 * Should not occur error such as -ENOMEM.
 * Adding dirty entry into seglist is not critical operation.
 * If a given segment is one of current working segments, it won't be added.
 */
static void locate_dirty_segment(struct f2fs_sb_info *sbi, unsigned int segno)
{
	struct dirty_seglist_info *dirty_i = DIRTY_I(sbi);
	unsigned short valid_blocks;

	if (segno == NULL_SEGNO || IS_CURSEG(sbi, segno))
		return;

	mutex_lock(&dirty_i->seglist_lock);

	valid_blocks = get_valid_blocks(sbi, segno, false);

	if (valid_blocks == 0) {
		__locate_dirty_segment(sbi, segno, PRE);
		__remove_dirty_segment(sbi, segno, DIRTY);
	} else if (valid_blocks < sbi->blocks_per_seg) {
		__locate_dirty_segment(sbi, segno, DIRTY);
	} else {
		/* Recovery routine with SSR needs this */
		__remove_dirty_segment(sbi, segno, DIRTY);
	}

	mutex_unlock(&dirty_i->seglist_lock);
}

static struct discard_cmd *__create_discard_cmd(struct f2fs_sb_info *sbi,
		struct block_device *bdev, block_t lstart,
		block_t start, block_t len)
{
	struct discard_cmd_control *dcc = SM_I(sbi)->dcc_info;
	struct list_head *pend_list;
	struct discard_cmd *dc;

	f2fs_bug_on(sbi, !len);

	pend_list = &dcc->pend_list[plist_idx(len)];

	dc = f2fs_kmem_cache_alloc(discard_cmd_slab, GFP_NOFS);
	INIT_LIST_HEAD(&dc->list);
	dc->bdev = bdev;
	dc->lstart = lstart;
	dc->start = start;
	dc->len = len;
	dc->ref = 0;
	dc->state = D_PREP;
	dc->error = 0;
	init_completion(&dc->wait);
	list_add_tail(&dc->list, pend_list);
	atomic_inc(&dcc->discard_cmd_cnt);
	dcc->undiscard_blks += len;

	return dc;
}

static struct discard_cmd *__attach_discard_cmd(struct f2fs_sb_info *sbi,
				struct block_device *bdev, block_t lstart,
				block_t start, block_t len,
				struct rb_node *parent, struct rb_node **p)
{
	struct discard_cmd_control *dcc = SM_I(sbi)->dcc_info;
	struct discard_cmd *dc;

	dc = __create_discard_cmd(sbi, bdev, lstart, start, len);

	rb_link_node(&dc->rb_node, parent, p);
	rb_insert_color(&dc->rb_node, &dcc->root);

	return dc;
}

static void __detach_discard_cmd(struct discard_cmd_control *dcc,
							struct discard_cmd *dc)
{
	if (dc->state == D_DONE)
		atomic_dec(&dcc->issing_discard);

	list_del(&dc->list);
	rb_erase(&dc->rb_node, &dcc->root);
	dcc->undiscard_blks -= dc->len;

	kmem_cache_free(discard_cmd_slab, dc);

	atomic_dec(&dcc->discard_cmd_cnt);
}

static void __remove_discard_cmd(struct f2fs_sb_info *sbi,
							struct discard_cmd *dc)
{
	struct discard_cmd_control *dcc = SM_I(sbi)->dcc_info;

	trace_f2fs_remove_discard(dc->bdev, dc->start, dc->len);

	f2fs_bug_on(sbi, dc->ref);

	if (dc->error == -EOPNOTSUPP)
		dc->error = 0;

	if (dc->error)
		f2fs_msg(sbi->sb, KERN_INFO,
			"Issue discard(%u, %u, %u) failed, ret: %d",
			dc->lstart, dc->start, dc->len, dc->error);
	__detach_discard_cmd(dcc, dc);
}

static void f2fs_submit_discard_endio(struct bio *bio)
{
	struct discard_cmd *dc = (struct discard_cmd *)bio->bi_private;

	dc->error = blk_status_to_errno(bio->bi_status);
	dc->state = D_DONE;
	complete_all(&dc->wait);
	bio_put(bio);
}

static void __check_sit_bitmap(struct f2fs_sb_info *sbi,
				block_t start, block_t end)
{
#ifdef CONFIG_F2FS_CHECK_FS
	struct seg_entry *sentry;
	unsigned int segno;
	block_t blk = start;
	unsigned long offset, size, max_blocks = sbi->blocks_per_seg;
	unsigned long *map;

	while (blk < end) {
		segno = GET_SEGNO(sbi, blk);
		sentry = get_seg_entry(sbi, segno);
		offset = GET_BLKOFF_FROM_SEG0(sbi, blk);

		if (end < START_BLOCK(sbi, segno + 1))
			size = GET_BLKOFF_FROM_SEG0(sbi, end);
		else
			size = max_blocks;
		map = (unsigned long *)(sentry->cur_valid_map);
		offset = __find_rev_next_bit(map, size, offset);
		f2fs_bug_on(sbi, offset != size);
		blk = START_BLOCK(sbi, segno + 1);
	}
#endif
}

static void __init_discard_policy(struct f2fs_sb_info *sbi,
				struct discard_policy *dpolicy,
				int discard_type, unsigned int granularity)
{
	/* common policy */
	dpolicy->type = discard_type;
	dpolicy->sync = true;
	dpolicy->granularity = granularity;

	dpolicy->max_requests = DEF_MAX_DISCARD_REQUEST;
	dpolicy->io_aware_gran = MAX_PLIST_NUM;

	if (discard_type == DPOLICY_BG) {
		dpolicy->min_interval = DEF_MIN_DISCARD_ISSUE_TIME;
		dpolicy->max_interval = DEF_MAX_DISCARD_ISSUE_TIME;
		dpolicy->io_aware = true;
		dpolicy->sync = false;
		if (utilization(sbi) > DEF_DISCARD_URGENT_UTIL) {
			dpolicy->granularity = 1;
			dpolicy->max_interval = DEF_MIN_DISCARD_ISSUE_TIME;
		}
	} else if (discard_type == DPOLICY_FORCE) {
		dpolicy->min_interval = DEF_MIN_DISCARD_ISSUE_TIME;
		dpolicy->max_interval = DEF_MAX_DISCARD_ISSUE_TIME;
		dpolicy->io_aware = false;
	} else if (discard_type == DPOLICY_FSTRIM) {
		dpolicy->io_aware = false;
	} else if (discard_type == DPOLICY_UMOUNT) {
		dpolicy->io_aware = false;
	}
}


/* this function is copied from blkdev_issue_discard from block/blk-lib.c */
static void __submit_discard_cmd(struct f2fs_sb_info *sbi,
						struct discard_policy *dpolicy,
						struct discard_cmd *dc)
{
	struct discard_cmd_control *dcc = SM_I(sbi)->dcc_info;
	struct list_head *wait_list = (dpolicy->type == DPOLICY_FSTRIM) ?
					&(dcc->fstrim_list) : &(dcc->wait_list);
	struct bio *bio = NULL;
	int flag = dpolicy->sync ? REQ_SYNC : 0;

	if (dc->state != D_PREP)
		return;

	trace_f2fs_issue_discard(dc->bdev, dc->start, dc->len);

	dc->error = __blkdev_issue_discard(dc->bdev,
				SECTOR_FROM_BLOCK(dc->start),
				SECTOR_FROM_BLOCK(dc->len),
				GFP_NOFS, 0, &bio);
	if (!dc->error) {
		/* should keep before submission to avoid D_DONE right away */
		dc->state = D_SUBMIT;
		atomic_inc(&dcc->issued_discard);
		atomic_inc(&dcc->issing_discard);
		if (bio) {
			bio->bi_private = dc;
			bio->bi_end_io = f2fs_submit_discard_endio;
			bio->bi_opf |= flag;
			submit_bio(bio);
			list_move_tail(&dc->list, wait_list);
			__check_sit_bitmap(sbi, dc->start, dc->start + dc->len);

			f2fs_update_iostat(sbi, FS_DISCARD, 1);
		}
	} else {
		__remove_discard_cmd(sbi, dc);
	}
}

static struct discard_cmd *__insert_discard_tree(struct f2fs_sb_info *sbi,
				struct block_device *bdev, block_t lstart,
				block_t start, block_t len,
				struct rb_node **insert_p,
				struct rb_node *insert_parent)
{
	struct discard_cmd_control *dcc = SM_I(sbi)->dcc_info;
	struct rb_node **p;
	struct rb_node *parent = NULL;
	struct discard_cmd *dc = NULL;

	if (insert_p && insert_parent) {
		parent = insert_parent;
		p = insert_p;
		goto do_insert;
	}

	p = __lookup_rb_tree_for_insert(sbi, &dcc->root, &parent, lstart);
do_insert:
	dc = __attach_discard_cmd(sbi, bdev, lstart, start, len, parent, p);
	if (!dc)
		return NULL;

	return dc;
}

static void __relocate_discard_cmd(struct discard_cmd_control *dcc,
						struct discard_cmd *dc)
{
	list_move_tail(&dc->list, &dcc->pend_list[plist_idx(dc->len)]);
}

static void __punch_discard_cmd(struct f2fs_sb_info *sbi,
				struct discard_cmd *dc, block_t blkaddr)
{
	struct discard_cmd_control *dcc = SM_I(sbi)->dcc_info;
	struct discard_info di = dc->di;
	bool modified = false;

	if (dc->state == D_DONE || dc->len == 1) {
		__remove_discard_cmd(sbi, dc);
		return;
	}

	dcc->undiscard_blks -= di.len;

	if (blkaddr > di.lstart) {
		dc->len = blkaddr - dc->lstart;
		dcc->undiscard_blks += dc->len;
		__relocate_discard_cmd(dcc, dc);
		modified = true;
	}

	if (blkaddr < di.lstart + di.len - 1) {
		if (modified) {
			__insert_discard_tree(sbi, dc->bdev, blkaddr + 1,
					di.start + blkaddr + 1 - di.lstart,
					di.lstart + di.len - 1 - blkaddr,
					NULL, NULL);
		} else {
			dc->lstart++;
			dc->len--;
			dc->start++;
			dcc->undiscard_blks += dc->len;
			__relocate_discard_cmd(dcc, dc);
		}
	}
}

static void __update_discard_tree_range(struct f2fs_sb_info *sbi,
				struct block_device *bdev, block_t lstart,
				block_t start, block_t len)
{
	struct discard_cmd_control *dcc = SM_I(sbi)->dcc_info;
	struct discard_cmd *prev_dc = NULL, *next_dc = NULL;
	struct discard_cmd *dc;
	struct discard_info di = {0};
	struct rb_node **insert_p = NULL, *insert_parent = NULL;
	block_t end = lstart + len;

	mutex_lock(&dcc->cmd_lock);

	dc = (struct discard_cmd *)__lookup_rb_tree_ret(&dcc->root,
					NULL, lstart,
					(struct rb_entry **)&prev_dc,
					(struct rb_entry **)&next_dc,
					&insert_p, &insert_parent, true);
	if (dc)
		prev_dc = dc;

	if (!prev_dc) {
		di.lstart = lstart;
		di.len = next_dc ? next_dc->lstart - lstart : len;
		di.len = min(di.len, len);
		di.start = start;
	}

	while (1) {
		struct rb_node *node;
		bool merged = false;
		struct discard_cmd *tdc = NULL;

		if (prev_dc) {
			di.lstart = prev_dc->lstart + prev_dc->len;
			if (di.lstart < lstart)
				di.lstart = lstart;
			if (di.lstart >= end)
				break;

			if (!next_dc || next_dc->lstart > end)
				di.len = end - di.lstart;
			else
				di.len = next_dc->lstart - di.lstart;
			di.start = start + di.lstart - lstart;
		}

		if (!di.len)
			goto next;

		if (prev_dc && prev_dc->state == D_PREP &&
			prev_dc->bdev == bdev &&
			__is_discard_back_mergeable(&di, &prev_dc->di)) {
			prev_dc->di.len += di.len;
			dcc->undiscard_blks += di.len;
			__relocate_discard_cmd(dcc, prev_dc);
			di = prev_dc->di;
			tdc = prev_dc;
			merged = true;
		}

		if (next_dc && next_dc->state == D_PREP &&
			next_dc->bdev == bdev &&
			__is_discard_front_mergeable(&di, &next_dc->di)) {
			next_dc->di.lstart = di.lstart;
			next_dc->di.len += di.len;
			next_dc->di.start = di.start;
			dcc->undiscard_blks += di.len;
			__relocate_discard_cmd(dcc, next_dc);
			if (tdc)
				__remove_discard_cmd(sbi, tdc);
			merged = true;
		}

		if (!merged) {
			__insert_discard_tree(sbi, bdev, di.lstart, di.start,
							di.len, NULL, NULL);
		}
 next:
		prev_dc = next_dc;
		if (!prev_dc)
			break;

		node = rb_next(&prev_dc->rb_node);
		next_dc = rb_entry_safe(node, struct discard_cmd, rb_node);
	}

	mutex_unlock(&dcc->cmd_lock);
}

static int __queue_discard_cmd(struct f2fs_sb_info *sbi,
		struct block_device *bdev, block_t blkstart, block_t blklen)
{
	block_t lblkstart = blkstart;

	trace_f2fs_queue_discard(bdev, blkstart, blklen);

	if (sbi->s_ndevs) {
		int devi = f2fs_target_device_index(sbi, blkstart);

		blkstart -= FDEV(devi).start_blk;
	}
	__update_discard_tree_range(sbi, bdev, lblkstart, blkstart, blklen);
	return 0;
}

static int __issue_discard_cmd(struct f2fs_sb_info *sbi,
					struct discard_policy *dpolicy)
{
	struct discard_cmd_control *dcc = SM_I(sbi)->dcc_info;
	struct list_head *pend_list;
	struct discard_cmd *dc, *tmp;
	struct blk_plug plug;
	int i, iter = 0, issued = 0;
	bool io_interrupted = false;

	for (i = MAX_PLIST_NUM - 1; i >= 0; i--) {
		if (i + 1 < dpolicy->granularity)
			break;
		pend_list = &dcc->pend_list[i];

		mutex_lock(&dcc->cmd_lock);
		if (list_empty(pend_list))
			goto next;
		f2fs_bug_on(sbi, !__check_rb_tree_consistence(sbi, &dcc->root));
		blk_start_plug(&plug);
		list_for_each_entry_safe(dc, tmp, pend_list, list) {
			f2fs_bug_on(sbi, dc->state != D_PREP);

			if (dpolicy->io_aware && i < dpolicy->io_aware_gran &&
								!is_idle(sbi)) {
				io_interrupted = true;
				goto skip;
			}

			__submit_discard_cmd(sbi, dpolicy, dc);
			issued++;
skip:
			if (++iter >= dpolicy->max_requests)
				break;
		}
		blk_finish_plug(&plug);
next:
		mutex_unlock(&dcc->cmd_lock);

		if (iter >= dpolicy->max_requests)
			break;
	}

	if (!issued && io_interrupted)
		issued = -1;

	return issued;
}

static bool __drop_discard_cmd(struct f2fs_sb_info *sbi)
{
	struct discard_cmd_control *dcc = SM_I(sbi)->dcc_info;
	struct list_head *pend_list;
	struct discard_cmd *dc, *tmp;
	int i;
	bool dropped = false;

	mutex_lock(&dcc->cmd_lock);
	for (i = MAX_PLIST_NUM - 1; i >= 0; i--) {
		pend_list = &dcc->pend_list[i];
		list_for_each_entry_safe(dc, tmp, pend_list, list) {
			f2fs_bug_on(sbi, dc->state != D_PREP);
			__remove_discard_cmd(sbi, dc);
			dropped = true;
		}
	}
	mutex_unlock(&dcc->cmd_lock);

	return dropped;
}

void drop_discard_cmd(struct f2fs_sb_info *sbi)
{
	__drop_discard_cmd(sbi);
}

static unsigned int __wait_one_discard_bio(struct f2fs_sb_info *sbi,
							struct discard_cmd *dc)
{
	struct discard_cmd_control *dcc = SM_I(sbi)->dcc_info;
	unsigned int len = 0;

	wait_for_completion_io(&dc->wait);
	mutex_lock(&dcc->cmd_lock);
	f2fs_bug_on(sbi, dc->state != D_DONE);
	dc->ref--;
	if (!dc->ref) {
		if (!dc->error)
			len = dc->len;
		__remove_discard_cmd(sbi, dc);
	}
	mutex_unlock(&dcc->cmd_lock);

	return len;
}

static unsigned int __wait_discard_cmd_range(struct f2fs_sb_info *sbi,
						struct discard_policy *dpolicy,
						block_t start, block_t end)
{
	struct discard_cmd_control *dcc = SM_I(sbi)->dcc_info;
	struct list_head *wait_list = (dpolicy->type == DPOLICY_FSTRIM) ?
					&(dcc->fstrim_list) : &(dcc->wait_list);
	struct discard_cmd *dc, *tmp;
	bool need_wait;
	unsigned int trimmed = 0;

next:
	need_wait = false;

	mutex_lock(&dcc->cmd_lock);
	list_for_each_entry_safe(dc, tmp, wait_list, list) {
		if (dc->lstart + dc->len <= start || end <= dc->lstart)
			continue;
		if (dc->len < dpolicy->granularity)
			continue;
		if (dc->state == D_DONE && !dc->ref) {
			wait_for_completion_io(&dc->wait);
			if (!dc->error)
				trimmed += dc->len;
			__remove_discard_cmd(sbi, dc);
		} else {
			dc->ref++;
			need_wait = true;
			break;
		}
	}
	mutex_unlock(&dcc->cmd_lock);

	if (need_wait) {
		trimmed += __wait_one_discard_bio(sbi, dc);
		goto next;
	}

	return trimmed;
}

static void __wait_all_discard_cmd(struct f2fs_sb_info *sbi,
						struct discard_policy *dpolicy)
{
	struct discard_policy dp;

	if (dpolicy) {
		__wait_discard_cmd_range(sbi, dpolicy, 0, UINT_MAX);
		return;
	}

	/* wait all */
	__init_discard_policy(sbi, &dp, DPOLICY_FSTRIM, 1);
	__wait_discard_cmd_range(sbi, &dp, 0, UINT_MAX);
	__init_discard_policy(sbi, &dp, DPOLICY_UMOUNT, 1);
	__wait_discard_cmd_range(sbi, &dp, 0, UINT_MAX);
}

/* This should be covered by global mutex, &sit_i->sentry_lock */
static void f2fs_wait_discard_bio(struct f2fs_sb_info *sbi, block_t blkaddr)
{
	struct discard_cmd_control *dcc = SM_I(sbi)->dcc_info;
	struct discard_cmd *dc;
	bool need_wait = false;

	mutex_lock(&dcc->cmd_lock);
	dc = (struct discard_cmd *)__lookup_rb_tree(&dcc->root, NULL, blkaddr);
	if (dc) {
		if (dc->state == D_PREP) {
			__punch_discard_cmd(sbi, dc, blkaddr);
		} else {
			dc->ref++;
			need_wait = true;
		}
	}
	mutex_unlock(&dcc->cmd_lock);

	if (need_wait)
		__wait_one_discard_bio(sbi, dc);
}

void stop_discard_thread(struct f2fs_sb_info *sbi)
{
	struct discard_cmd_control *dcc = SM_I(sbi)->dcc_info;

	if (dcc && dcc->f2fs_issue_discard) {
		struct task_struct *discard_thread = dcc->f2fs_issue_discard;

		dcc->f2fs_issue_discard = NULL;
		kthread_stop(discard_thread);
	}
}

/* This comes from f2fs_put_super */
bool f2fs_wait_discard_bios(struct f2fs_sb_info *sbi)
{
	struct discard_cmd_control *dcc = SM_I(sbi)->dcc_info;
	struct discard_policy dpolicy;
	bool dropped;

	__init_discard_policy(sbi, &dpolicy, DPOLICY_UMOUNT,
					dcc->discard_granularity);
	__issue_discard_cmd(sbi, &dpolicy);
	dropped = __drop_discard_cmd(sbi);

	/* just to make sure there is no pending discard commands */
	__wait_all_discard_cmd(sbi, NULL);
	return dropped;
}

static int issue_discard_thread(void *data)
{
	struct f2fs_sb_info *sbi = data;
	struct discard_cmd_control *dcc = SM_I(sbi)->dcc_info;
	wait_queue_head_t *q = &dcc->discard_wait_queue;
	struct discard_policy dpolicy;
	unsigned int wait_ms = DEF_MIN_DISCARD_ISSUE_TIME;
	int issued;

	set_freezable();

	do {
		__init_discard_policy(sbi, &dpolicy, DPOLICY_BG,
					dcc->discard_granularity);

		wait_event_interruptible_timeout(*q,
				kthread_should_stop() || freezing(current) ||
				dcc->discard_wake,
				msecs_to_jiffies(wait_ms));
		if (try_to_freeze())
			continue;
		if (f2fs_readonly(sbi->sb))
			continue;
		if (kthread_should_stop())
			return 0;

		if (dcc->discard_wake)
			dcc->discard_wake = 0;

		if (sbi->gc_thread && sbi->gc_thread->gc_urgent)
<<<<<<< HEAD
			init_discard_policy(&dpolicy, DPOLICY_FORCE, 1);
=======
			__init_discard_policy(sbi, &dpolicy, DPOLICY_FORCE, 1);
>>>>>>> d8914c3a

		sb_start_intwrite(sbi->sb);

		issued = __issue_discard_cmd(sbi, &dpolicy);
		if (issued) {
			__wait_all_discard_cmd(sbi, &dpolicy);
			wait_ms = dpolicy.min_interval;
		} else {
			wait_ms = dpolicy.max_interval;
		}

		sb_end_intwrite(sbi->sb);

	} while (!kthread_should_stop());
	return 0;
}

#ifdef CONFIG_BLK_DEV_ZONED
static int __f2fs_issue_discard_zone(struct f2fs_sb_info *sbi,
		struct block_device *bdev, block_t blkstart, block_t blklen)
{
	sector_t sector, nr_sects;
	block_t lblkstart = blkstart;
	int devi = 0;

	if (sbi->s_ndevs) {
		devi = f2fs_target_device_index(sbi, blkstart);
		blkstart -= FDEV(devi).start_blk;
	}

	/*
	 * We need to know the type of the zone: for conventional zones,
	 * use regular discard if the drive supports it. For sequential
	 * zones, reset the zone write pointer.
	 */
	switch (get_blkz_type(sbi, bdev, blkstart)) {

	case BLK_ZONE_TYPE_CONVENTIONAL:
		if (!blk_queue_discard(bdev_get_queue(bdev)))
			return 0;
		return __queue_discard_cmd(sbi, bdev, lblkstart, blklen);
	case BLK_ZONE_TYPE_SEQWRITE_REQ:
	case BLK_ZONE_TYPE_SEQWRITE_PREF:
		sector = SECTOR_FROM_BLOCK(blkstart);
		nr_sects = SECTOR_FROM_BLOCK(blklen);

		if (sector & (bdev_zone_sectors(bdev) - 1) ||
				nr_sects != bdev_zone_sectors(bdev)) {
			f2fs_msg(sbi->sb, KERN_INFO,
				"(%d) %s: Unaligned discard attempted (block %x + %x)",
				devi, sbi->s_ndevs ? FDEV(devi).path: "",
				blkstart, blklen);
			return -EIO;
		}
		trace_f2fs_issue_reset_zone(bdev, blkstart);
		return blkdev_reset_zones(bdev, sector,
					  nr_sects, GFP_NOFS);
	default:
		/* Unknown zone type: broken device ? */
		return -EIO;
	}
}
#endif

static int __issue_discard_async(struct f2fs_sb_info *sbi,
		struct block_device *bdev, block_t blkstart, block_t blklen)
{
#ifdef CONFIG_BLK_DEV_ZONED
	if (f2fs_sb_has_blkzoned(sbi->sb) &&
				bdev_zoned_model(bdev) != BLK_ZONED_NONE)
		return __f2fs_issue_discard_zone(sbi, bdev, blkstart, blklen);
#endif
	return __queue_discard_cmd(sbi, bdev, blkstart, blklen);
}

static int f2fs_issue_discard(struct f2fs_sb_info *sbi,
				block_t blkstart, block_t blklen)
{
	sector_t start = blkstart, len = 0;
	struct block_device *bdev;
	struct seg_entry *se;
	unsigned int offset;
	block_t i;
	int err = 0;

	bdev = f2fs_target_device(sbi, blkstart, NULL);

	for (i = blkstart; i < blkstart + blklen; i++, len++) {
		if (i != start) {
			struct block_device *bdev2 =
				f2fs_target_device(sbi, i, NULL);

			if (bdev2 != bdev) {
				err = __issue_discard_async(sbi, bdev,
						start, len);
				if (err)
					return err;
				bdev = bdev2;
				start = i;
				len = 0;
			}
		}

		se = get_seg_entry(sbi, GET_SEGNO(sbi, i));
		offset = GET_BLKOFF_FROM_SEG0(sbi, i);

		if (!f2fs_test_and_set_bit(offset, se->discard_map))
			sbi->discard_blks--;
	}

	if (len)
		err = __issue_discard_async(sbi, bdev, start, len);
	return err;
}

static bool add_discard_addrs(struct f2fs_sb_info *sbi, struct cp_control *cpc,
							bool check_only)
{
	int entries = SIT_VBLOCK_MAP_SIZE / sizeof(unsigned long);
	int max_blocks = sbi->blocks_per_seg;
	struct seg_entry *se = get_seg_entry(sbi, cpc->trim_start);
	unsigned long *cur_map = (unsigned long *)se->cur_valid_map;
	unsigned long *ckpt_map = (unsigned long *)se->ckpt_valid_map;
	unsigned long *discard_map = (unsigned long *)se->discard_map;
	unsigned long *dmap = SIT_I(sbi)->tmp_map;
	unsigned int start = 0, end = -1;
	bool force = (cpc->reason & CP_DISCARD);
	struct discard_entry *de = NULL;
	struct list_head *head = &SM_I(sbi)->dcc_info->entry_list;
	int i;

	if (se->valid_blocks == max_blocks || !f2fs_discard_en(sbi))
		return false;

	if (!force) {
		if (!test_opt(sbi, DISCARD) || !se->valid_blocks ||
			SM_I(sbi)->dcc_info->nr_discards >=
				SM_I(sbi)->dcc_info->max_discards)
			return false;
	}

	/* SIT_VBLOCK_MAP_SIZE should be multiple of sizeof(unsigned long) */
	for (i = 0; i < entries; i++)
		dmap[i] = force ? ~ckpt_map[i] & ~discard_map[i] :
				(cur_map[i] ^ ckpt_map[i]) & ckpt_map[i];

	while (force || SM_I(sbi)->dcc_info->nr_discards <=
				SM_I(sbi)->dcc_info->max_discards) {
		start = __find_rev_next_bit(dmap, max_blocks, end + 1);
		if (start >= max_blocks)
			break;

		end = __find_rev_next_zero_bit(dmap, max_blocks, start + 1);
		if (force && start && end != max_blocks
					&& (end - start) < cpc->trim_minlen)
			continue;

		if (check_only)
			return true;

		if (!de) {
			de = f2fs_kmem_cache_alloc(discard_entry_slab,
								GFP_F2FS_ZERO);
			de->start_blkaddr = START_BLOCK(sbi, cpc->trim_start);
			list_add_tail(&de->list, head);
		}

		for (i = start; i < end; i++)
			__set_bit_le(i, (void *)de->discard_map);

		SM_I(sbi)->dcc_info->nr_discards += end - start;
	}
	return false;
}

void release_discard_addrs(struct f2fs_sb_info *sbi)
{
	struct list_head *head = &(SM_I(sbi)->dcc_info->entry_list);
	struct discard_entry *entry, *this;

	/* drop caches */
	list_for_each_entry_safe(entry, this, head, list) {
		list_del(&entry->list);
		kmem_cache_free(discard_entry_slab, entry);
	}
}

/*
 * Should call clear_prefree_segments after checkpoint is done.
 */
static void set_prefree_as_free_segments(struct f2fs_sb_info *sbi)
{
	struct dirty_seglist_info *dirty_i = DIRTY_I(sbi);
	unsigned int segno;

	mutex_lock(&dirty_i->seglist_lock);
	for_each_set_bit(segno, dirty_i->dirty_segmap[PRE], MAIN_SEGS(sbi))
		__set_test_and_free(sbi, segno);
	mutex_unlock(&dirty_i->seglist_lock);
}

void clear_prefree_segments(struct f2fs_sb_info *sbi, struct cp_control *cpc)
{
	struct discard_cmd_control *dcc = SM_I(sbi)->dcc_info;
	struct list_head *head = &dcc->entry_list;
	struct discard_entry *entry, *this;
	struct dirty_seglist_info *dirty_i = DIRTY_I(sbi);
	unsigned long *prefree_map = dirty_i->dirty_segmap[PRE];
	unsigned int start = 0, end = -1;
	unsigned int secno, start_segno;
	bool force = (cpc->reason & CP_DISCARD);

	mutex_lock(&dirty_i->seglist_lock);

	while (1) {
		int i;
		start = find_next_bit(prefree_map, MAIN_SEGS(sbi), end + 1);
		if (start >= MAIN_SEGS(sbi))
			break;
		end = find_next_zero_bit(prefree_map, MAIN_SEGS(sbi),
								start + 1);

		for (i = start; i < end; i++)
			clear_bit(i, prefree_map);

		dirty_i->nr_dirty[PRE] -= end - start;

		if (!test_opt(sbi, DISCARD))
			continue;

		if (force && start >= cpc->trim_start &&
					(end - 1) <= cpc->trim_end)
				continue;

		if (!test_opt(sbi, LFS) || sbi->segs_per_sec == 1) {
			f2fs_issue_discard(sbi, START_BLOCK(sbi, start),
				(end - start) << sbi->log_blocks_per_seg);
			continue;
		}
next:
		secno = GET_SEC_FROM_SEG(sbi, start);
		start_segno = GET_SEG_FROM_SEC(sbi, secno);
		if (!IS_CURSEC(sbi, secno) &&
			!get_valid_blocks(sbi, start, true))
			f2fs_issue_discard(sbi, START_BLOCK(sbi, start_segno),
				sbi->segs_per_sec << sbi->log_blocks_per_seg);

		start = start_segno + sbi->segs_per_sec;
		if (start < end)
			goto next;
		else
			end = start - 1;
	}
	mutex_unlock(&dirty_i->seglist_lock);

	/* send small discards */
	list_for_each_entry_safe(entry, this, head, list) {
		unsigned int cur_pos = 0, next_pos, len, total_len = 0;
		bool is_valid = test_bit_le(0, entry->discard_map);

find_next:
		if (is_valid) {
			next_pos = find_next_zero_bit_le(entry->discard_map,
					sbi->blocks_per_seg, cur_pos);
			len = next_pos - cur_pos;

			if (f2fs_sb_has_blkzoned(sbi->sb) ||
			    (force && len < cpc->trim_minlen))
				goto skip;

			f2fs_issue_discard(sbi, entry->start_blkaddr + cur_pos,
									len);
			total_len += len;
		} else {
			next_pos = find_next_bit_le(entry->discard_map,
					sbi->blocks_per_seg, cur_pos);
		}
skip:
		cur_pos = next_pos;
		is_valid = !is_valid;

		if (cur_pos < sbi->blocks_per_seg)
			goto find_next;

		list_del(&entry->list);
		dcc->nr_discards -= total_len;
		kmem_cache_free(discard_entry_slab, entry);
	}

	wake_up_discard_thread(sbi, false);
}

<<<<<<< HEAD
void init_discard_policy(struct discard_policy *dpolicy,
				int discard_type, unsigned int granularity)
{
	/* common policy */
	dpolicy->type = discard_type;
	dpolicy->sync = true;
	dpolicy->granularity = granularity;

	dpolicy->max_requests = DEF_MAX_DISCARD_REQUEST;
	dpolicy->io_aware_gran = MAX_PLIST_NUM;

	if (discard_type == DPOLICY_BG) {
		dpolicy->min_interval = DEF_MIN_DISCARD_ISSUE_TIME;
		dpolicy->max_interval = DEF_MAX_DISCARD_ISSUE_TIME;
		dpolicy->io_aware = true;
	} else if (discard_type == DPOLICY_FORCE) {
		dpolicy->min_interval = DEF_MIN_DISCARD_ISSUE_TIME;
		dpolicy->max_interval = DEF_MAX_DISCARD_ISSUE_TIME;
		dpolicy->io_aware = false;
	} else if (discard_type == DPOLICY_FSTRIM) {
		dpolicy->io_aware = false;
	} else if (discard_type == DPOLICY_UMOUNT) {
		dpolicy->io_aware = false;
	}
}

=======
>>>>>>> d8914c3a
static int create_discard_cmd_control(struct f2fs_sb_info *sbi)
{
	dev_t dev = sbi->sb->s_bdev->bd_dev;
	struct discard_cmd_control *dcc;
	int err = 0, i;

	if (SM_I(sbi)->dcc_info) {
		dcc = SM_I(sbi)->dcc_info;
		goto init_thread;
	}

	dcc = f2fs_kzalloc(sbi, sizeof(struct discard_cmd_control), GFP_KERNEL);
	if (!dcc)
		return -ENOMEM;

	dcc->discard_granularity = DEFAULT_DISCARD_GRANULARITY;
	INIT_LIST_HEAD(&dcc->entry_list);
	for (i = 0; i < MAX_PLIST_NUM; i++)
		INIT_LIST_HEAD(&dcc->pend_list[i]);
	INIT_LIST_HEAD(&dcc->wait_list);
	INIT_LIST_HEAD(&dcc->fstrim_list);
	mutex_init(&dcc->cmd_lock);
	atomic_set(&dcc->issued_discard, 0);
	atomic_set(&dcc->issing_discard, 0);
	atomic_set(&dcc->discard_cmd_cnt, 0);
	dcc->nr_discards = 0;
	dcc->max_discards = MAIN_SEGS(sbi) << sbi->log_blocks_per_seg;
	dcc->undiscard_blks = 0;
	dcc->root = RB_ROOT;

	init_waitqueue_head(&dcc->discard_wait_queue);
	SM_I(sbi)->dcc_info = dcc;
init_thread:
	dcc->f2fs_issue_discard = kthread_run(issue_discard_thread, sbi,
				"f2fs_discard-%u:%u", MAJOR(dev), MINOR(dev));
	if (IS_ERR(dcc->f2fs_issue_discard)) {
		err = PTR_ERR(dcc->f2fs_issue_discard);
		kfree(dcc);
		SM_I(sbi)->dcc_info = NULL;
		return err;
	}

	return err;
}

static void destroy_discard_cmd_control(struct f2fs_sb_info *sbi)
{
	struct discard_cmd_control *dcc = SM_I(sbi)->dcc_info;

	if (!dcc)
		return;

	stop_discard_thread(sbi);

	kfree(dcc);
	SM_I(sbi)->dcc_info = NULL;
}

static bool __mark_sit_entry_dirty(struct f2fs_sb_info *sbi, unsigned int segno)
{
	struct sit_info *sit_i = SIT_I(sbi);

	if (!__test_and_set_bit(segno, sit_i->dirty_sentries_bitmap)) {
		sit_i->dirty_sentries++;
		return false;
	}

	return true;
}

static void __set_sit_entry_type(struct f2fs_sb_info *sbi, int type,
					unsigned int segno, int modified)
{
	struct seg_entry *se = get_seg_entry(sbi, segno);
	se->type = type;
	if (modified)
		__mark_sit_entry_dirty(sbi, segno);
}

static void update_sit_entry(struct f2fs_sb_info *sbi, block_t blkaddr, int del)
{
	struct seg_entry *se;
	unsigned int segno, offset;
	long int new_vblocks;
	bool exist;
#ifdef CONFIG_F2FS_CHECK_FS
	bool mir_exist;
#endif

	segno = GET_SEGNO(sbi, blkaddr);

	se = get_seg_entry(sbi, segno);
	new_vblocks = se->valid_blocks + del;
	offset = GET_BLKOFF_FROM_SEG0(sbi, blkaddr);

	f2fs_bug_on(sbi, (new_vblocks >> (sizeof(unsigned short) << 3) ||
				(new_vblocks > sbi->blocks_per_seg)));

	se->valid_blocks = new_vblocks;
	se->mtime = get_mtime(sbi);
	SIT_I(sbi)->max_mtime = se->mtime;

	/* Update valid block bitmap */
	if (del > 0) {
		exist = f2fs_test_and_set_bit(offset, se->cur_valid_map);
#ifdef CONFIG_F2FS_CHECK_FS
		mir_exist = f2fs_test_and_set_bit(offset,
						se->cur_valid_map_mir);
		if (unlikely(exist != mir_exist)) {
			f2fs_msg(sbi->sb, KERN_ERR, "Inconsistent error "
				"when setting bitmap, blk:%u, old bit:%d",
				blkaddr, exist);
			f2fs_bug_on(sbi, 1);
		}
#endif
		if (unlikely(exist)) {
			f2fs_msg(sbi->sb, KERN_ERR,
				"Bitmap was wrongly set, blk:%u", blkaddr);
			f2fs_bug_on(sbi, 1);
			se->valid_blocks--;
			del = 0;
		}

		if (f2fs_discard_en(sbi) &&
			!f2fs_test_and_set_bit(offset, se->discard_map))
			sbi->discard_blks--;

		/* don't overwrite by SSR to keep node chain */
		if (IS_NODESEG(se->type)) {
			if (!f2fs_test_and_set_bit(offset, se->ckpt_valid_map))
				se->ckpt_valid_blocks++;
		}
	} else {
		exist = f2fs_test_and_clear_bit(offset, se->cur_valid_map);
#ifdef CONFIG_F2FS_CHECK_FS
		mir_exist = f2fs_test_and_clear_bit(offset,
						se->cur_valid_map_mir);
		if (unlikely(exist != mir_exist)) {
			f2fs_msg(sbi->sb, KERN_ERR, "Inconsistent error "
				"when clearing bitmap, blk:%u, old bit:%d",
				blkaddr, exist);
			f2fs_bug_on(sbi, 1);
		}
#endif
		if (unlikely(!exist)) {
			f2fs_msg(sbi->sb, KERN_ERR,
				"Bitmap was wrongly cleared, blk:%u", blkaddr);
			f2fs_bug_on(sbi, 1);
			se->valid_blocks++;
			del = 0;
		}

		if (f2fs_discard_en(sbi) &&
			f2fs_test_and_clear_bit(offset, se->discard_map))
			sbi->discard_blks++;
	}
	if (!f2fs_test_bit(offset, se->ckpt_valid_map))
		se->ckpt_valid_blocks += del;

	__mark_sit_entry_dirty(sbi, segno);

	/* update total number of valid blocks to be written in ckpt area */
	SIT_I(sbi)->written_valid_blocks += del;

	if (sbi->segs_per_sec > 1)
		get_sec_entry(sbi, segno)->valid_blocks += del;
}

void invalidate_blocks(struct f2fs_sb_info *sbi, block_t addr)
{
	unsigned int segno = GET_SEGNO(sbi, addr);
	struct sit_info *sit_i = SIT_I(sbi);

	f2fs_bug_on(sbi, addr == NULL_ADDR);
	if (addr == NEW_ADDR)
		return;

	/* add it into sit main buffer */
	down_write(&sit_i->sentry_lock);

	update_sit_entry(sbi, addr, -1);

	/* add it into dirty seglist */
	locate_dirty_segment(sbi, segno);

	up_write(&sit_i->sentry_lock);
}

bool is_checkpointed_data(struct f2fs_sb_info *sbi, block_t blkaddr)
{
	struct sit_info *sit_i = SIT_I(sbi);
	unsigned int segno, offset;
	struct seg_entry *se;
	bool is_cp = false;

	if (blkaddr == NEW_ADDR || blkaddr == NULL_ADDR)
		return true;

	down_read(&sit_i->sentry_lock);

	segno = GET_SEGNO(sbi, blkaddr);
	se = get_seg_entry(sbi, segno);
	offset = GET_BLKOFF_FROM_SEG0(sbi, blkaddr);

	if (f2fs_test_bit(offset, se->ckpt_valid_map))
		is_cp = true;

	up_read(&sit_i->sentry_lock);

	return is_cp;
}

/*
 * This function should be resided under the curseg_mutex lock
 */
static void __add_sum_entry(struct f2fs_sb_info *sbi, int type,
					struct f2fs_summary *sum)
{
	struct curseg_info *curseg = CURSEG_I(sbi, type);
	void *addr = curseg->sum_blk;
	addr += curseg->next_blkoff * sizeof(struct f2fs_summary);
	memcpy(addr, sum, sizeof(struct f2fs_summary));
}

/*
 * Calculate the number of current summary pages for writing
 */
int npages_for_summary_flush(struct f2fs_sb_info *sbi, bool for_ra)
{
	int valid_sum_count = 0;
	int i, sum_in_page;

	for (i = CURSEG_HOT_DATA; i <= CURSEG_COLD_DATA; i++) {
		if (sbi->ckpt->alloc_type[i] == SSR)
			valid_sum_count += sbi->blocks_per_seg;
		else {
			if (for_ra)
				valid_sum_count += le16_to_cpu(
					F2FS_CKPT(sbi)->cur_data_blkoff[i]);
			else
				valid_sum_count += curseg_blkoff(sbi, i);
		}
	}

	sum_in_page = (PAGE_SIZE - 2 * SUM_JOURNAL_SIZE -
			SUM_FOOTER_SIZE) / SUMMARY_SIZE;
	if (valid_sum_count <= sum_in_page)
		return 1;
	else if ((valid_sum_count - sum_in_page) <=
		(PAGE_SIZE - SUM_FOOTER_SIZE) / SUMMARY_SIZE)
		return 2;
	return 3;
}

/*
 * Caller should put this summary page
 */
struct page *get_sum_page(struct f2fs_sb_info *sbi, unsigned int segno)
{
	return get_meta_page(sbi, GET_SUM_BLOCK(sbi, segno));
}

void update_meta_page(struct f2fs_sb_info *sbi, void *src, block_t blk_addr)
{
	struct page *page = grab_meta_page(sbi, blk_addr);

	memcpy(page_address(page), src, PAGE_SIZE);
	set_page_dirty(page);
	f2fs_put_page(page, 1);
}

static void write_sum_page(struct f2fs_sb_info *sbi,
			struct f2fs_summary_block *sum_blk, block_t blk_addr)
{
	update_meta_page(sbi, (void *)sum_blk, blk_addr);
}

static void write_current_sum_page(struct f2fs_sb_info *sbi,
						int type, block_t blk_addr)
{
	struct curseg_info *curseg = CURSEG_I(sbi, type);
	struct page *page = grab_meta_page(sbi, blk_addr);
	struct f2fs_summary_block *src = curseg->sum_blk;
	struct f2fs_summary_block *dst;

	dst = (struct f2fs_summary_block *)page_address(page);

	mutex_lock(&curseg->curseg_mutex);

	down_read(&curseg->journal_rwsem);
	memcpy(&dst->journal, curseg->journal, SUM_JOURNAL_SIZE);
	up_read(&curseg->journal_rwsem);

	memcpy(dst->entries, src->entries, SUM_ENTRY_SIZE);
	memcpy(&dst->footer, &src->footer, SUM_FOOTER_SIZE);

	mutex_unlock(&curseg->curseg_mutex);

	set_page_dirty(page);
	f2fs_put_page(page, 1);
}

static int is_next_segment_free(struct f2fs_sb_info *sbi, int type)
{
	struct curseg_info *curseg = CURSEG_I(sbi, type);
	unsigned int segno = curseg->segno + 1;
	struct free_segmap_info *free_i = FREE_I(sbi);

	if (segno < MAIN_SEGS(sbi) && segno % sbi->segs_per_sec)
		return !test_bit(segno, free_i->free_segmap);
	return 0;
}

/*
 * Find a new segment from the free segments bitmap to right order
 * This function should be returned with success, otherwise BUG
 */
static void get_new_segment(struct f2fs_sb_info *sbi,
			unsigned int *newseg, bool new_sec, int dir)
{
	struct free_segmap_info *free_i = FREE_I(sbi);
	unsigned int segno, secno, zoneno;
	unsigned int total_zones = MAIN_SECS(sbi) / sbi->secs_per_zone;
	unsigned int hint = GET_SEC_FROM_SEG(sbi, *newseg);
	unsigned int old_zoneno = GET_ZONE_FROM_SEG(sbi, *newseg);
	unsigned int left_start = hint;
	bool init = true;
	int go_left = 0;
	int i;

	spin_lock(&free_i->segmap_lock);

	if (!new_sec && ((*newseg + 1) % sbi->segs_per_sec)) {
		segno = find_next_zero_bit(free_i->free_segmap,
			GET_SEG_FROM_SEC(sbi, hint + 1), *newseg + 1);
		if (segno < GET_SEG_FROM_SEC(sbi, hint + 1))
			goto got_it;
	}
find_other_zone:
	secno = find_next_zero_bit(free_i->free_secmap, MAIN_SECS(sbi), hint);
	if (secno >= MAIN_SECS(sbi)) {
		if (dir == ALLOC_RIGHT) {
			secno = find_next_zero_bit(free_i->free_secmap,
							MAIN_SECS(sbi), 0);
			f2fs_bug_on(sbi, secno >= MAIN_SECS(sbi));
		} else {
			go_left = 1;
			left_start = hint - 1;
		}
	}
	if (go_left == 0)
		goto skip_left;

	while (test_bit(left_start, free_i->free_secmap)) {
		if (left_start > 0) {
			left_start--;
			continue;
		}
		left_start = find_next_zero_bit(free_i->free_secmap,
							MAIN_SECS(sbi), 0);
		f2fs_bug_on(sbi, left_start >= MAIN_SECS(sbi));
		break;
	}
	secno = left_start;
skip_left:
	segno = GET_SEG_FROM_SEC(sbi, secno);
	zoneno = GET_ZONE_FROM_SEC(sbi, secno);

	/* give up on finding another zone */
	if (!init)
		goto got_it;
	if (sbi->secs_per_zone == 1)
		goto got_it;
	if (zoneno == old_zoneno)
		goto got_it;
	if (dir == ALLOC_LEFT) {
		if (!go_left && zoneno + 1 >= total_zones)
			goto got_it;
		if (go_left && zoneno == 0)
			goto got_it;
	}
	for (i = 0; i < NR_CURSEG_TYPE; i++)
		if (CURSEG_I(sbi, i)->zone == zoneno)
			break;

	if (i < NR_CURSEG_TYPE) {
		/* zone is in user, try another */
		if (go_left)
			hint = zoneno * sbi->secs_per_zone - 1;
		else if (zoneno + 1 >= total_zones)
			hint = 0;
		else
			hint = (zoneno + 1) * sbi->secs_per_zone;
		init = false;
		goto find_other_zone;
	}
got_it:
	/* set it as dirty segment in free segmap */
	f2fs_bug_on(sbi, test_bit(segno, free_i->free_segmap));
	__set_inuse(sbi, segno);
	*newseg = segno;
	spin_unlock(&free_i->segmap_lock);
}

static void reset_curseg(struct f2fs_sb_info *sbi, int type, int modified)
{
	struct curseg_info *curseg = CURSEG_I(sbi, type);
	struct summary_footer *sum_footer;

	curseg->segno = curseg->next_segno;
	curseg->zone = GET_ZONE_FROM_SEG(sbi, curseg->segno);
	curseg->next_blkoff = 0;
	curseg->next_segno = NULL_SEGNO;

	sum_footer = &(curseg->sum_blk->footer);
	memset(sum_footer, 0, sizeof(struct summary_footer));
	if (IS_DATASEG(type))
		SET_SUM_TYPE(sum_footer, SUM_TYPE_DATA);
	if (IS_NODESEG(type))
		SET_SUM_TYPE(sum_footer, SUM_TYPE_NODE);
	__set_sit_entry_type(sbi, type, curseg->segno, modified);
}

static unsigned int __get_next_segno(struct f2fs_sb_info *sbi, int type)
{
	/* if segs_per_sec is large than 1, we need to keep original policy. */
	if (sbi->segs_per_sec != 1)
		return CURSEG_I(sbi, type)->segno;

	if (test_opt(sbi, NOHEAP) &&
		(type == CURSEG_HOT_DATA || IS_NODESEG(type)))
		return 0;

	if (SIT_I(sbi)->last_victim[ALLOC_NEXT])
		return SIT_I(sbi)->last_victim[ALLOC_NEXT];

	/* find segments from 0 to reuse freed segments */
	if (F2FS_OPTION(sbi).alloc_mode == ALLOC_MODE_REUSE)
		return 0;

	return CURSEG_I(sbi, type)->segno;
}

/*
 * Allocate a current working segment.
 * This function always allocates a free segment in LFS manner.
 */
static void new_curseg(struct f2fs_sb_info *sbi, int type, bool new_sec)
{
	struct curseg_info *curseg = CURSEG_I(sbi, type);
	unsigned int segno = curseg->segno;
	int dir = ALLOC_LEFT;

	write_sum_page(sbi, curseg->sum_blk,
				GET_SUM_BLOCK(sbi, segno));
	if (type == CURSEG_WARM_DATA || type == CURSEG_COLD_DATA)
		dir = ALLOC_RIGHT;

	if (test_opt(sbi, NOHEAP))
		dir = ALLOC_RIGHT;

	segno = __get_next_segno(sbi, type);
	get_new_segment(sbi, &segno, new_sec, dir);
	curseg->next_segno = segno;
	reset_curseg(sbi, type, 1);
	curseg->alloc_type = LFS;
}

static void __next_free_blkoff(struct f2fs_sb_info *sbi,
			struct curseg_info *seg, block_t start)
{
	struct seg_entry *se = get_seg_entry(sbi, seg->segno);
	int entries = SIT_VBLOCK_MAP_SIZE / sizeof(unsigned long);
	unsigned long *target_map = SIT_I(sbi)->tmp_map;
	unsigned long *ckpt_map = (unsigned long *)se->ckpt_valid_map;
	unsigned long *cur_map = (unsigned long *)se->cur_valid_map;
	int i, pos;

	for (i = 0; i < entries; i++)
		target_map[i] = ckpt_map[i] | cur_map[i];

	pos = __find_rev_next_zero_bit(target_map, sbi->blocks_per_seg, start);

	seg->next_blkoff = pos;
}

/*
 * If a segment is written by LFS manner, next block offset is just obtained
 * by increasing the current block offset. However, if a segment is written by
 * SSR manner, next block offset obtained by calling __next_free_blkoff
 */
static void __refresh_next_blkoff(struct f2fs_sb_info *sbi,
				struct curseg_info *seg)
{
	if (seg->alloc_type == SSR)
		__next_free_blkoff(sbi, seg, seg->next_blkoff + 1);
	else
		seg->next_blkoff++;
}

/*
 * This function always allocates a used segment(from dirty seglist) by SSR
 * manner, so it should recover the existing segment information of valid blocks
 */
static void change_curseg(struct f2fs_sb_info *sbi, int type)
{
	struct dirty_seglist_info *dirty_i = DIRTY_I(sbi);
	struct curseg_info *curseg = CURSEG_I(sbi, type);
	unsigned int new_segno = curseg->next_segno;
	struct f2fs_summary_block *sum_node;
	struct page *sum_page;

	write_sum_page(sbi, curseg->sum_blk,
				GET_SUM_BLOCK(sbi, curseg->segno));
	__set_test_and_inuse(sbi, new_segno);

	mutex_lock(&dirty_i->seglist_lock);
	__remove_dirty_segment(sbi, new_segno, PRE);
	__remove_dirty_segment(sbi, new_segno, DIRTY);
	mutex_unlock(&dirty_i->seglist_lock);

	reset_curseg(sbi, type, 1);
	curseg->alloc_type = SSR;
	__next_free_blkoff(sbi, curseg, 0);

	sum_page = get_sum_page(sbi, new_segno);
	sum_node = (struct f2fs_summary_block *)page_address(sum_page);
	memcpy(curseg->sum_blk, sum_node, SUM_ENTRY_SIZE);
	f2fs_put_page(sum_page, 1);
}

static int get_ssr_segment(struct f2fs_sb_info *sbi, int type)
{
	struct curseg_info *curseg = CURSEG_I(sbi, type);
	const struct victim_selection *v_ops = DIRTY_I(sbi)->v_ops;
	unsigned segno = NULL_SEGNO;
	int i, cnt;
	bool reversed = false;

	/* need_SSR() already forces to do this */
	if (v_ops->get_victim(sbi, &segno, BG_GC, type, SSR)) {
		curseg->next_segno = segno;
		return 1;
	}

	/* For node segments, let's do SSR more intensively */
	if (IS_NODESEG(type)) {
		if (type >= CURSEG_WARM_NODE) {
			reversed = true;
			i = CURSEG_COLD_NODE;
		} else {
			i = CURSEG_HOT_NODE;
		}
		cnt = NR_CURSEG_NODE_TYPE;
	} else {
		if (type >= CURSEG_WARM_DATA) {
			reversed = true;
			i = CURSEG_COLD_DATA;
		} else {
			i = CURSEG_HOT_DATA;
		}
		cnt = NR_CURSEG_DATA_TYPE;
	}

	for (; cnt-- > 0; reversed ? i-- : i++) {
		if (i == type)
			continue;
		if (v_ops->get_victim(sbi, &segno, BG_GC, i, SSR)) {
			curseg->next_segno = segno;
			return 1;
		}
	}
	return 0;
}

/*
 * flush out current segment and replace it with new segment
 * This function should be returned with success, otherwise BUG
 */
static void allocate_segment_by_default(struct f2fs_sb_info *sbi,
						int type, bool force)
{
	struct curseg_info *curseg = CURSEG_I(sbi, type);

	if (force)
		new_curseg(sbi, type, true);
	else if (!is_set_ckpt_flags(sbi, CP_CRC_RECOVERY_FLAG) &&
					type == CURSEG_WARM_NODE)
		new_curseg(sbi, type, false);
	else if (curseg->alloc_type == LFS && is_next_segment_free(sbi, type))
		new_curseg(sbi, type, false);
	else if (need_SSR(sbi) && get_ssr_segment(sbi, type))
		change_curseg(sbi, type);
	else
		new_curseg(sbi, type, false);

	stat_inc_seg_type(sbi, curseg);
}

void allocate_new_segments(struct f2fs_sb_info *sbi)
{
	struct curseg_info *curseg;
	unsigned int old_segno;
	int i;

	down_write(&SIT_I(sbi)->sentry_lock);

	for (i = CURSEG_HOT_DATA; i <= CURSEG_COLD_DATA; i++) {
		curseg = CURSEG_I(sbi, i);
		old_segno = curseg->segno;
		SIT_I(sbi)->s_ops->allocate_segment(sbi, i, true);
		locate_dirty_segment(sbi, old_segno);
	}

	up_write(&SIT_I(sbi)->sentry_lock);
}

static const struct segment_allocation default_salloc_ops = {
	.allocate_segment = allocate_segment_by_default,
};

bool exist_trim_candidates(struct f2fs_sb_info *sbi, struct cp_control *cpc)
{
	__u64 trim_start = cpc->trim_start;
	bool has_candidate = false;

	down_write(&SIT_I(sbi)->sentry_lock);
	for (; cpc->trim_start <= cpc->trim_end; cpc->trim_start++) {
		if (add_discard_addrs(sbi, cpc, true)) {
			has_candidate = true;
			break;
		}
	}
	up_write(&SIT_I(sbi)->sentry_lock);

	cpc->trim_start = trim_start;
	return has_candidate;
}

static void __issue_discard_cmd_range(struct f2fs_sb_info *sbi,
					struct discard_policy *dpolicy,
					unsigned int start, unsigned int end)
{
	struct discard_cmd_control *dcc = SM_I(sbi)->dcc_info;
	struct discard_cmd *prev_dc = NULL, *next_dc = NULL;
	struct rb_node **insert_p = NULL, *insert_parent = NULL;
	struct discard_cmd *dc;
	struct blk_plug plug;
	int issued;

next:
	issued = 0;

	mutex_lock(&dcc->cmd_lock);
	f2fs_bug_on(sbi, !__check_rb_tree_consistence(sbi, &dcc->root));

	dc = (struct discard_cmd *)__lookup_rb_tree_ret(&dcc->root,
					NULL, start,
					(struct rb_entry **)&prev_dc,
					(struct rb_entry **)&next_dc,
					&insert_p, &insert_parent, true);
	if (!dc)
		dc = next_dc;

	blk_start_plug(&plug);

	while (dc && dc->lstart <= end) {
		struct rb_node *node;

		if (dc->len < dpolicy->granularity)
			goto skip;

		if (dc->state != D_PREP) {
			list_move_tail(&dc->list, &dcc->fstrim_list);
			goto skip;
		}

		__submit_discard_cmd(sbi, dpolicy, dc);

		if (++issued >= dpolicy->max_requests) {
			start = dc->lstart + dc->len;

			blk_finish_plug(&plug);
			mutex_unlock(&dcc->cmd_lock);
			__wait_all_discard_cmd(sbi, NULL);
			congestion_wait(BLK_RW_ASYNC, HZ/50);
			goto next;
		}
skip:
		node = rb_next(&dc->rb_node);
		dc = rb_entry_safe(node, struct discard_cmd, rb_node);

		if (fatal_signal_pending(current))
			break;
	}

	blk_finish_plug(&plug);
	mutex_unlock(&dcc->cmd_lock);
}

int f2fs_trim_fs(struct f2fs_sb_info *sbi, struct fstrim_range *range)
{
	__u64 start = F2FS_BYTES_TO_BLK(range->start);
	__u64 end = start + F2FS_BYTES_TO_BLK(range->len) - 1;
	unsigned int start_segno, end_segno;
	block_t start_block, end_block;
	struct cp_control cpc;
	struct discard_policy dpolicy;
	unsigned long long trimmed = 0;
	int err = 0;

	if (start >= MAX_BLKADDR(sbi) || range->len < sbi->blocksize)
		return -EINVAL;

	if (end <= MAIN_BLKADDR(sbi))
		goto out;

	if (is_sbi_flag_set(sbi, SBI_NEED_FSCK)) {
		f2fs_msg(sbi->sb, KERN_WARNING,
			"Found FS corruption, run fsck to fix.");
		goto out;
	}

	/* start/end segment number in main_area */
	start_segno = (start <= MAIN_BLKADDR(sbi)) ? 0 : GET_SEGNO(sbi, start);
	end_segno = (end >= MAX_BLKADDR(sbi)) ? MAIN_SEGS(sbi) - 1 :
						GET_SEGNO(sbi, end);

	cpc.reason = CP_DISCARD;
	cpc.trim_minlen = max_t(__u64, 1, F2FS_BYTES_TO_BLK(range->minlen));
	cpc.trim_start = start_segno;
	cpc.trim_end = end_segno;

	if (sbi->discard_blks == 0)
		goto out;

	mutex_lock(&sbi->gc_mutex);
	err = write_checkpoint(sbi, &cpc);
	mutex_unlock(&sbi->gc_mutex);
	if (err)
		goto out;

	start_block = START_BLOCK(sbi, start_segno);
	end_block = START_BLOCK(sbi, end_segno + 1);

	__init_discard_policy(sbi, &dpolicy, DPOLICY_FSTRIM, cpc.trim_minlen);
	__issue_discard_cmd_range(sbi, &dpolicy, start_block, end_block);
	trimmed = __wait_discard_cmd_range(sbi, &dpolicy,
					start_block, end_block);
	range->len = F2FS_BLK_TO_BYTES(trimmed);
out:
	return err;
}

static bool __has_curseg_space(struct f2fs_sb_info *sbi, int type)
{
	struct curseg_info *curseg = CURSEG_I(sbi, type);
	if (curseg->next_blkoff < sbi->blocks_per_seg)
		return true;
	return false;
}

int rw_hint_to_seg_type(enum rw_hint hint)
{
	switch (hint) {
	case WRITE_LIFE_SHORT:
		return CURSEG_HOT_DATA;
	case WRITE_LIFE_EXTREME:
		return CURSEG_COLD_DATA;
	default:
		return CURSEG_WARM_DATA;
	}
}

/* This returns write hints for each segment type. This hints will be
 * passed down to block layer. There are mapping tables which depend on
 * the mount option 'whint_mode'.
 *
 * 1) whint_mode=off. F2FS only passes down WRITE_LIFE_NOT_SET.
 *
 * 2) whint_mode=user-based. F2FS tries to pass down hints given by users.
 *
 * User                  F2FS                     Block
 * ----                  ----                     -----
 *                       META                     WRITE_LIFE_NOT_SET
 *                       HOT_NODE                 "
 *                       WARM_NODE                "
 *                       COLD_NODE                "
 * ioctl(COLD)           COLD_DATA                WRITE_LIFE_EXTREME
 * extension list        "                        "
 *
 * -- buffered io
 * WRITE_LIFE_EXTREME    COLD_DATA                WRITE_LIFE_EXTREME
 * WRITE_LIFE_SHORT      HOT_DATA                 WRITE_LIFE_SHORT
 * WRITE_LIFE_NOT_SET    WARM_DATA                WRITE_LIFE_NOT_SET
 * WRITE_LIFE_NONE       "                        "
 * WRITE_LIFE_MEDIUM     "                        "
 * WRITE_LIFE_LONG       "                        "
 *
 * -- direct io
 * WRITE_LIFE_EXTREME    COLD_DATA                WRITE_LIFE_EXTREME
 * WRITE_LIFE_SHORT      HOT_DATA                 WRITE_LIFE_SHORT
 * WRITE_LIFE_NOT_SET    WARM_DATA                WRITE_LIFE_NOT_SET
 * WRITE_LIFE_NONE       "                        WRITE_LIFE_NONE
 * WRITE_LIFE_MEDIUM     "                        WRITE_LIFE_MEDIUM
 * WRITE_LIFE_LONG       "                        WRITE_LIFE_LONG
 *
 * 3) whint_mode=fs-based. F2FS passes down hints with its policy.
 *
 * User                  F2FS                     Block
 * ----                  ----                     -----
 *                       META                     WRITE_LIFE_MEDIUM;
 *                       HOT_NODE                 WRITE_LIFE_NOT_SET
 *                       WARM_NODE                "
 *                       COLD_NODE                WRITE_LIFE_NONE
 * ioctl(COLD)           COLD_DATA                WRITE_LIFE_EXTREME
 * extension list        "                        "
 *
 * -- buffered io
 * WRITE_LIFE_EXTREME    COLD_DATA                WRITE_LIFE_EXTREME
 * WRITE_LIFE_SHORT      HOT_DATA                 WRITE_LIFE_SHORT
 * WRITE_LIFE_NOT_SET    WARM_DATA                WRITE_LIFE_LONG
 * WRITE_LIFE_NONE       "                        "
 * WRITE_LIFE_MEDIUM     "                        "
 * WRITE_LIFE_LONG       "                        "
 *
 * -- direct io
 * WRITE_LIFE_EXTREME    COLD_DATA                WRITE_LIFE_EXTREME
 * WRITE_LIFE_SHORT      HOT_DATA                 WRITE_LIFE_SHORT
 * WRITE_LIFE_NOT_SET    WARM_DATA                WRITE_LIFE_NOT_SET
 * WRITE_LIFE_NONE       "                        WRITE_LIFE_NONE
 * WRITE_LIFE_MEDIUM     "                        WRITE_LIFE_MEDIUM
 * WRITE_LIFE_LONG       "                        WRITE_LIFE_LONG
 */

enum rw_hint io_type_to_rw_hint(struct f2fs_sb_info *sbi,
				enum page_type type, enum temp_type temp)
{
	if (F2FS_OPTION(sbi).whint_mode == WHINT_MODE_USER) {
		if (type == DATA) {
			if (temp == WARM)
				return WRITE_LIFE_NOT_SET;
			else if (temp == HOT)
				return WRITE_LIFE_SHORT;
			else if (temp == COLD)
				return WRITE_LIFE_EXTREME;
		} else {
			return WRITE_LIFE_NOT_SET;
		}
	} else if (F2FS_OPTION(sbi).whint_mode == WHINT_MODE_FS) {
		if (type == DATA) {
			if (temp == WARM)
				return WRITE_LIFE_LONG;
			else if (temp == HOT)
				return WRITE_LIFE_SHORT;
			else if (temp == COLD)
				return WRITE_LIFE_EXTREME;
		} else if (type == NODE) {
			if (temp == WARM || temp == HOT)
				return WRITE_LIFE_NOT_SET;
			else if (temp == COLD)
				return WRITE_LIFE_NONE;
		} else if (type == META) {
			return WRITE_LIFE_MEDIUM;
		}
	}
	return WRITE_LIFE_NOT_SET;
}

static int __get_segment_type_2(struct f2fs_io_info *fio)
{
	if (fio->type == DATA)
		return CURSEG_HOT_DATA;
	else
		return CURSEG_HOT_NODE;
}

static int __get_segment_type_4(struct f2fs_io_info *fio)
{
	if (fio->type == DATA) {
		struct inode *inode = fio->page->mapping->host;

		if (S_ISDIR(inode->i_mode))
			return CURSEG_HOT_DATA;
		else
			return CURSEG_COLD_DATA;
	} else {
		if (IS_DNODE(fio->page) && is_cold_node(fio->page))
			return CURSEG_WARM_NODE;
		else
			return CURSEG_COLD_NODE;
	}
}

static int __get_segment_type_6(struct f2fs_io_info *fio)
{
	if (fio->type == DATA) {
		struct inode *inode = fio->page->mapping->host;

		if (is_cold_data(fio->page) || file_is_cold(inode))
			return CURSEG_COLD_DATA;
		if (file_is_hot(inode) ||
				is_inode_flag_set(inode, FI_HOT_DATA))
			return CURSEG_HOT_DATA;
		return rw_hint_to_seg_type(inode->i_write_hint);
	} else {
		if (IS_DNODE(fio->page))
			return is_cold_node(fio->page) ? CURSEG_WARM_NODE :
						CURSEG_HOT_NODE;
		return CURSEG_COLD_NODE;
	}
}

static int __get_segment_type(struct f2fs_io_info *fio)
{
	int type = 0;

	switch (F2FS_OPTION(fio->sbi).active_logs) {
	case 2:
		type = __get_segment_type_2(fio);
		break;
	case 4:
		type = __get_segment_type_4(fio);
		break;
	case 6:
		type = __get_segment_type_6(fio);
		break;
	default:
		f2fs_bug_on(fio->sbi, true);
	}

	if (IS_HOT(type))
		fio->temp = HOT;
	else if (IS_WARM(type))
		fio->temp = WARM;
	else
		fio->temp = COLD;
	return type;
}

void allocate_data_block(struct f2fs_sb_info *sbi, struct page *page,
		block_t old_blkaddr, block_t *new_blkaddr,
		struct f2fs_summary *sum, int type,
		struct f2fs_io_info *fio, bool add_list)
{
	struct sit_info *sit_i = SIT_I(sbi);
	struct curseg_info *curseg = CURSEG_I(sbi, type);

	down_read(&SM_I(sbi)->curseg_lock);

	mutex_lock(&curseg->curseg_mutex);
	down_write(&sit_i->sentry_lock);

	*new_blkaddr = NEXT_FREE_BLKADDR(sbi, curseg);

	f2fs_wait_discard_bio(sbi, *new_blkaddr);

	/*
	 * __add_sum_entry should be resided under the curseg_mutex
	 * because, this function updates a summary entry in the
	 * current summary block.
	 */
	__add_sum_entry(sbi, type, sum);

	__refresh_next_blkoff(sbi, curseg);

	stat_inc_block_count(sbi, curseg);

	/*
	 * SIT information should be updated before segment allocation,
	 * since SSR needs latest valid block information.
	 */
	update_sit_entry(sbi, *new_blkaddr, 1);
	if (GET_SEGNO(sbi, old_blkaddr) != NULL_SEGNO)
		update_sit_entry(sbi, old_blkaddr, -1);

	if (!__has_curseg_space(sbi, type))
		sit_i->s_ops->allocate_segment(sbi, type, false);

	/*
	 * segment dirty status should be updated after segment allocation,
	 * so we just need to update status only one time after previous
	 * segment being closed.
	 */
	locate_dirty_segment(sbi, GET_SEGNO(sbi, old_blkaddr));
	locate_dirty_segment(sbi, GET_SEGNO(sbi, *new_blkaddr));

	up_write(&sit_i->sentry_lock);

	if (page && IS_NODESEG(type)) {
		fill_node_footer_blkaddr(page, NEXT_FREE_BLKADDR(sbi, curseg));

		f2fs_inode_chksum_set(sbi, page);
	}

	if (add_list) {
		struct f2fs_bio_info *io;

		INIT_LIST_HEAD(&fio->list);
		fio->in_list = true;
		io = sbi->write_io[fio->type] + fio->temp;
		spin_lock(&io->io_lock);
		list_add_tail(&fio->list, &io->io_list);
		spin_unlock(&io->io_lock);
	}

	mutex_unlock(&curseg->curseg_mutex);

	up_read(&SM_I(sbi)->curseg_lock);
}

static void update_device_state(struct f2fs_io_info *fio)
{
	struct f2fs_sb_info *sbi = fio->sbi;
	unsigned int devidx;

	if (!sbi->s_ndevs)
		return;

	devidx = f2fs_target_device_index(sbi, fio->new_blkaddr);

	/* update device state for fsync */
	set_dirty_device(sbi, fio->ino, devidx, FLUSH_INO);

	/* update device state for checkpoint */
	if (!f2fs_test_bit(devidx, (char *)&sbi->dirty_device)) {
		spin_lock(&sbi->dev_lock);
		f2fs_set_bit(devidx, (char *)&sbi->dirty_device);
		spin_unlock(&sbi->dev_lock);
	}
}

static void do_write_page(struct f2fs_summary *sum, struct f2fs_io_info *fio)
{
	int type = __get_segment_type(fio);
	int err;

reallocate:
	allocate_data_block(fio->sbi, fio->page, fio->old_blkaddr,
			&fio->new_blkaddr, sum, type, fio, true);

	/* writeout dirty page into bdev */
	err = f2fs_submit_page_write(fio);
	if (err == -EAGAIN) {
		fio->old_blkaddr = fio->new_blkaddr;
		goto reallocate;
	} else if (!err) {
		update_device_state(fio);
	}
}

void write_meta_page(struct f2fs_sb_info *sbi, struct page *page,
					enum iostat_type io_type)
{
	struct f2fs_io_info fio = {
		.sbi = sbi,
		.type = META,
		.temp = HOT,
		.op = REQ_OP_WRITE,
		.op_flags = REQ_SYNC | REQ_META | REQ_PRIO,
		.old_blkaddr = page->index,
		.new_blkaddr = page->index,
		.page = page,
		.encrypted_page = NULL,
		.in_list = false,
	};

	if (unlikely(page->index >= MAIN_BLKADDR(sbi)))
		fio.op_flags &= ~REQ_META;

	set_page_writeback(page);
	ClearPageError(page);
	f2fs_submit_page_write(&fio);

	f2fs_update_iostat(sbi, io_type, F2FS_BLKSIZE);
}

void write_node_page(unsigned int nid, struct f2fs_io_info *fio)
{
	struct f2fs_summary sum;

	set_summary(&sum, nid, 0, 0);
	do_write_page(&sum, fio);

	f2fs_update_iostat(fio->sbi, fio->io_type, F2FS_BLKSIZE);
}

void write_data_page(struct dnode_of_data *dn, struct f2fs_io_info *fio)
{
	struct f2fs_sb_info *sbi = fio->sbi;
	struct f2fs_summary sum;
	struct node_info ni;

	f2fs_bug_on(sbi, dn->data_blkaddr == NULL_ADDR);
	get_node_info(sbi, dn->nid, &ni);
	set_summary(&sum, dn->nid, dn->ofs_in_node, ni.version);
	do_write_page(&sum, fio);
	f2fs_update_data_blkaddr(dn, fio->new_blkaddr);

	f2fs_update_iostat(sbi, fio->io_type, F2FS_BLKSIZE);
}

int rewrite_data_page(struct f2fs_io_info *fio)
{
	int err;
	struct f2fs_sb_info *sbi = fio->sbi;

	fio->new_blkaddr = fio->old_blkaddr;
	/* i/o temperature is needed for passing down write hints */
	__get_segment_type(fio);

	f2fs_bug_on(sbi, !IS_DATASEG(get_seg_entry(sbi,
			GET_SEGNO(sbi, fio->new_blkaddr))->type));

	stat_inc_inplace_blocks(fio->sbi);

	err = f2fs_submit_page_bio(fio);
	if (!err)
		update_device_state(fio);

	f2fs_update_iostat(fio->sbi, fio->io_type, F2FS_BLKSIZE);

	return err;
}

static inline int __f2fs_get_curseg(struct f2fs_sb_info *sbi,
						unsigned int segno)
{
	int i;

	for (i = CURSEG_HOT_DATA; i < NO_CHECK_TYPE; i++) {
		if (CURSEG_I(sbi, i)->segno == segno)
			break;
	}
	return i;
}

void __f2fs_replace_block(struct f2fs_sb_info *sbi, struct f2fs_summary *sum,
				block_t old_blkaddr, block_t new_blkaddr,
				bool recover_curseg, bool recover_newaddr)
{
	struct sit_info *sit_i = SIT_I(sbi);
	struct curseg_info *curseg;
	unsigned int segno, old_cursegno;
	struct seg_entry *se;
	int type;
	unsigned short old_blkoff;

	segno = GET_SEGNO(sbi, new_blkaddr);
	se = get_seg_entry(sbi, segno);
	type = se->type;

	down_write(&SM_I(sbi)->curseg_lock);

	if (!recover_curseg) {
		/* for recovery flow */
		if (se->valid_blocks == 0 && !IS_CURSEG(sbi, segno)) {
			if (old_blkaddr == NULL_ADDR)
				type = CURSEG_COLD_DATA;
			else
				type = CURSEG_WARM_DATA;
		}
	} else {
		if (IS_CURSEG(sbi, segno)) {
			/* se->type is volatile as SSR allocation */
			type = __f2fs_get_curseg(sbi, segno);
			f2fs_bug_on(sbi, type == NO_CHECK_TYPE);
		} else {
			type = CURSEG_WARM_DATA;
		}
	}

	f2fs_bug_on(sbi, !IS_DATASEG(type));
	curseg = CURSEG_I(sbi, type);

	mutex_lock(&curseg->curseg_mutex);
	down_write(&sit_i->sentry_lock);

	old_cursegno = curseg->segno;
	old_blkoff = curseg->next_blkoff;

	/* change the current segment */
	if (segno != curseg->segno) {
		curseg->next_segno = segno;
		change_curseg(sbi, type);
	}

	curseg->next_blkoff = GET_BLKOFF_FROM_SEG0(sbi, new_blkaddr);
	__add_sum_entry(sbi, type, sum);

	if (!recover_curseg || recover_newaddr)
		update_sit_entry(sbi, new_blkaddr, 1);
	if (GET_SEGNO(sbi, old_blkaddr) != NULL_SEGNO)
		update_sit_entry(sbi, old_blkaddr, -1);

	locate_dirty_segment(sbi, GET_SEGNO(sbi, old_blkaddr));
	locate_dirty_segment(sbi, GET_SEGNO(sbi, new_blkaddr));

	locate_dirty_segment(sbi, old_cursegno);

	if (recover_curseg) {
		if (old_cursegno != curseg->segno) {
			curseg->next_segno = old_cursegno;
			change_curseg(sbi, type);
		}
		curseg->next_blkoff = old_blkoff;
	}

	up_write(&sit_i->sentry_lock);
	mutex_unlock(&curseg->curseg_mutex);
	up_write(&SM_I(sbi)->curseg_lock);
}

void f2fs_replace_block(struct f2fs_sb_info *sbi, struct dnode_of_data *dn,
				block_t old_addr, block_t new_addr,
				unsigned char version, bool recover_curseg,
				bool recover_newaddr)
{
	struct f2fs_summary sum;

	set_summary(&sum, dn->nid, dn->ofs_in_node, version);

	__f2fs_replace_block(sbi, &sum, old_addr, new_addr,
					recover_curseg, recover_newaddr);

	f2fs_update_data_blkaddr(dn, new_addr);
}

void f2fs_wait_on_page_writeback(struct page *page,
				enum page_type type, bool ordered)
{
	if (PageWriteback(page)) {
		struct f2fs_sb_info *sbi = F2FS_P_SB(page);

		f2fs_submit_merged_write_cond(sbi, page->mapping->host,
						0, page->index, type);
		if (ordered)
			wait_on_page_writeback(page);
		else
			wait_for_stable_page(page);
	}
}

void f2fs_wait_on_block_writeback(struct f2fs_sb_info *sbi, block_t blkaddr)
{
	struct page *cpage;

	if (blkaddr == NEW_ADDR || blkaddr == NULL_ADDR)
		return;

	cpage = find_lock_page(META_MAPPING(sbi), blkaddr);
	if (cpage) {
		f2fs_wait_on_page_writeback(cpage, DATA, true);
		f2fs_put_page(cpage, 1);
	}
}

static void read_compacted_summaries(struct f2fs_sb_info *sbi)
{
	struct f2fs_checkpoint *ckpt = F2FS_CKPT(sbi);
	struct curseg_info *seg_i;
	unsigned char *kaddr;
	struct page *page;
	block_t start;
	int i, j, offset;

	start = start_sum_block(sbi);

	page = get_meta_page(sbi, start++);
	kaddr = (unsigned char *)page_address(page);

	/* Step 1: restore nat cache */
	seg_i = CURSEG_I(sbi, CURSEG_HOT_DATA);
	memcpy(seg_i->journal, kaddr, SUM_JOURNAL_SIZE);

	/* Step 2: restore sit cache */
	seg_i = CURSEG_I(sbi, CURSEG_COLD_DATA);
	memcpy(seg_i->journal, kaddr + SUM_JOURNAL_SIZE, SUM_JOURNAL_SIZE);
	offset = 2 * SUM_JOURNAL_SIZE;

	/* Step 3: restore summary entries */
	for (i = CURSEG_HOT_DATA; i <= CURSEG_COLD_DATA; i++) {
		unsigned short blk_off;
		unsigned int segno;

		seg_i = CURSEG_I(sbi, i);
		segno = le32_to_cpu(ckpt->cur_data_segno[i]);
		blk_off = le16_to_cpu(ckpt->cur_data_blkoff[i]);
		seg_i->next_segno = segno;
		reset_curseg(sbi, i, 0);
		seg_i->alloc_type = ckpt->alloc_type[i];
		seg_i->next_blkoff = blk_off;

		if (seg_i->alloc_type == SSR)
			blk_off = sbi->blocks_per_seg;

		for (j = 0; j < blk_off; j++) {
			struct f2fs_summary *s;
			s = (struct f2fs_summary *)(kaddr + offset);
			seg_i->sum_blk->entries[j] = *s;
			offset += SUMMARY_SIZE;
			if (offset + SUMMARY_SIZE <= PAGE_SIZE -
						SUM_FOOTER_SIZE)
				continue;

			f2fs_put_page(page, 1);
			page = NULL;

			page = get_meta_page(sbi, start++);
			kaddr = (unsigned char *)page_address(page);
			offset = 0;
		}
	}
	f2fs_put_page(page, 1);
}

static int read_normal_summaries(struct f2fs_sb_info *sbi, int type)
{
	struct f2fs_checkpoint *ckpt = F2FS_CKPT(sbi);
	struct f2fs_summary_block *sum;
	struct curseg_info *curseg;
	struct page *new;
	unsigned short blk_off;
	unsigned int segno = 0;
	block_t blk_addr = 0;

	/* get segment number and block addr */
	if (IS_DATASEG(type)) {
		segno = le32_to_cpu(ckpt->cur_data_segno[type]);
		blk_off = le16_to_cpu(ckpt->cur_data_blkoff[type -
							CURSEG_HOT_DATA]);
		if (__exist_node_summaries(sbi))
			blk_addr = sum_blk_addr(sbi, NR_CURSEG_TYPE, type);
		else
			blk_addr = sum_blk_addr(sbi, NR_CURSEG_DATA_TYPE, type);
	} else {
		segno = le32_to_cpu(ckpt->cur_node_segno[type -
							CURSEG_HOT_NODE]);
		blk_off = le16_to_cpu(ckpt->cur_node_blkoff[type -
							CURSEG_HOT_NODE]);
		if (__exist_node_summaries(sbi))
			blk_addr = sum_blk_addr(sbi, NR_CURSEG_NODE_TYPE,
							type - CURSEG_HOT_NODE);
		else
			blk_addr = GET_SUM_BLOCK(sbi, segno);
	}

	new = get_meta_page(sbi, blk_addr);
	sum = (struct f2fs_summary_block *)page_address(new);

	if (IS_NODESEG(type)) {
		if (__exist_node_summaries(sbi)) {
			struct f2fs_summary *ns = &sum->entries[0];
			int i;
			for (i = 0; i < sbi->blocks_per_seg; i++, ns++) {
				ns->version = 0;
				ns->ofs_in_node = 0;
			}
		} else {
			restore_node_summary(sbi, segno, sum);
		}
	}

	/* set uncompleted segment to curseg */
	curseg = CURSEG_I(sbi, type);
	mutex_lock(&curseg->curseg_mutex);

	/* update journal info */
	down_write(&curseg->journal_rwsem);
	memcpy(curseg->journal, &sum->journal, SUM_JOURNAL_SIZE);
	up_write(&curseg->journal_rwsem);

	memcpy(curseg->sum_blk->entries, sum->entries, SUM_ENTRY_SIZE);
	memcpy(&curseg->sum_blk->footer, &sum->footer, SUM_FOOTER_SIZE);
	curseg->next_segno = segno;
	reset_curseg(sbi, type, 0);
	curseg->alloc_type = ckpt->alloc_type[type];
	curseg->next_blkoff = blk_off;
	mutex_unlock(&curseg->curseg_mutex);
	f2fs_put_page(new, 1);
	return 0;
}

static int restore_curseg_summaries(struct f2fs_sb_info *sbi)
{
	struct f2fs_journal *sit_j = CURSEG_I(sbi, CURSEG_COLD_DATA)->journal;
	struct f2fs_journal *nat_j = CURSEG_I(sbi, CURSEG_HOT_DATA)->journal;
	int type = CURSEG_HOT_DATA;
	int err;

	if (is_set_ckpt_flags(sbi, CP_COMPACT_SUM_FLAG)) {
		int npages = npages_for_summary_flush(sbi, true);

		if (npages >= 2)
			ra_meta_pages(sbi, start_sum_block(sbi), npages,
							META_CP, true);

		/* restore for compacted data summary */
		read_compacted_summaries(sbi);
		type = CURSEG_HOT_NODE;
	}

	if (__exist_node_summaries(sbi))
		ra_meta_pages(sbi, sum_blk_addr(sbi, NR_CURSEG_TYPE, type),
					NR_CURSEG_TYPE - type, META_CP, true);

	for (; type <= CURSEG_COLD_NODE; type++) {
		err = read_normal_summaries(sbi, type);
		if (err)
			return err;
	}

	/* sanity check for summary blocks */
	if (nats_in_cursum(nat_j) > NAT_JOURNAL_ENTRIES ||
			sits_in_cursum(sit_j) > SIT_JOURNAL_ENTRIES)
		return -EINVAL;

	return 0;
}

static void write_compacted_summaries(struct f2fs_sb_info *sbi, block_t blkaddr)
{
	struct page *page;
	unsigned char *kaddr;
	struct f2fs_summary *summary;
	struct curseg_info *seg_i;
	int written_size = 0;
	int i, j;

	page = grab_meta_page(sbi, blkaddr++);
	kaddr = (unsigned char *)page_address(page);

	/* Step 1: write nat cache */
	seg_i = CURSEG_I(sbi, CURSEG_HOT_DATA);
	memcpy(kaddr, seg_i->journal, SUM_JOURNAL_SIZE);
	written_size += SUM_JOURNAL_SIZE;

	/* Step 2: write sit cache */
	seg_i = CURSEG_I(sbi, CURSEG_COLD_DATA);
	memcpy(kaddr + written_size, seg_i->journal, SUM_JOURNAL_SIZE);
	written_size += SUM_JOURNAL_SIZE;

	/* Step 3: write summary entries */
	for (i = CURSEG_HOT_DATA; i <= CURSEG_COLD_DATA; i++) {
		unsigned short blkoff;
		seg_i = CURSEG_I(sbi, i);
		if (sbi->ckpt->alloc_type[i] == SSR)
			blkoff = sbi->blocks_per_seg;
		else
			blkoff = curseg_blkoff(sbi, i);

		for (j = 0; j < blkoff; j++) {
			if (!page) {
				page = grab_meta_page(sbi, blkaddr++);
				kaddr = (unsigned char *)page_address(page);
				written_size = 0;
			}
			summary = (struct f2fs_summary *)(kaddr + written_size);
			*summary = seg_i->sum_blk->entries[j];
			written_size += SUMMARY_SIZE;

			if (written_size + SUMMARY_SIZE <= PAGE_SIZE -
							SUM_FOOTER_SIZE)
				continue;

			set_page_dirty(page);
			f2fs_put_page(page, 1);
			page = NULL;
		}
	}
	if (page) {
		set_page_dirty(page);
		f2fs_put_page(page, 1);
	}
}

static void write_normal_summaries(struct f2fs_sb_info *sbi,
					block_t blkaddr, int type)
{
	int i, end;
	if (IS_DATASEG(type))
		end = type + NR_CURSEG_DATA_TYPE;
	else
		end = type + NR_CURSEG_NODE_TYPE;

	for (i = type; i < end; i++)
		write_current_sum_page(sbi, i, blkaddr + (i - type));
}

void write_data_summaries(struct f2fs_sb_info *sbi, block_t start_blk)
{
	if (is_set_ckpt_flags(sbi, CP_COMPACT_SUM_FLAG))
		write_compacted_summaries(sbi, start_blk);
	else
		write_normal_summaries(sbi, start_blk, CURSEG_HOT_DATA);
}

void write_node_summaries(struct f2fs_sb_info *sbi, block_t start_blk)
{
	write_normal_summaries(sbi, start_blk, CURSEG_HOT_NODE);
}

int lookup_journal_in_cursum(struct f2fs_journal *journal, int type,
					unsigned int val, int alloc)
{
	int i;

	if (type == NAT_JOURNAL) {
		for (i = 0; i < nats_in_cursum(journal); i++) {
			if (le32_to_cpu(nid_in_journal(journal, i)) == val)
				return i;
		}
		if (alloc && __has_cursum_space(journal, 1, NAT_JOURNAL))
			return update_nats_in_cursum(journal, 1);
	} else if (type == SIT_JOURNAL) {
		for (i = 0; i < sits_in_cursum(journal); i++)
			if (le32_to_cpu(segno_in_journal(journal, i)) == val)
				return i;
		if (alloc && __has_cursum_space(journal, 1, SIT_JOURNAL))
			return update_sits_in_cursum(journal, 1);
	}
	return -1;
}

static struct page *get_current_sit_page(struct f2fs_sb_info *sbi,
					unsigned int segno)
{
	return get_meta_page(sbi, current_sit_addr(sbi, segno));
}

static struct page *get_next_sit_page(struct f2fs_sb_info *sbi,
					unsigned int start)
{
	struct sit_info *sit_i = SIT_I(sbi);
	struct page *page;
	pgoff_t src_off, dst_off;

	src_off = current_sit_addr(sbi, start);
	dst_off = next_sit_addr(sbi, src_off);

	page = grab_meta_page(sbi, dst_off);
	seg_info_to_sit_page(sbi, page, start);

	set_page_dirty(page);
	set_to_next_sit(sit_i, start);

	return page;
}

static struct sit_entry_set *grab_sit_entry_set(void)
{
	struct sit_entry_set *ses =
			f2fs_kmem_cache_alloc(sit_entry_set_slab, GFP_NOFS);

	ses->entry_cnt = 0;
	INIT_LIST_HEAD(&ses->set_list);
	return ses;
}

static void release_sit_entry_set(struct sit_entry_set *ses)
{
	list_del(&ses->set_list);
	kmem_cache_free(sit_entry_set_slab, ses);
}

static void adjust_sit_entry_set(struct sit_entry_set *ses,
						struct list_head *head)
{
	struct sit_entry_set *next = ses;

	if (list_is_last(&ses->set_list, head))
		return;

	list_for_each_entry_continue(next, head, set_list)
		if (ses->entry_cnt <= next->entry_cnt)
			break;

	list_move_tail(&ses->set_list, &next->set_list);
}

static void add_sit_entry(unsigned int segno, struct list_head *head)
{
	struct sit_entry_set *ses;
	unsigned int start_segno = START_SEGNO(segno);

	list_for_each_entry(ses, head, set_list) {
		if (ses->start_segno == start_segno) {
			ses->entry_cnt++;
			adjust_sit_entry_set(ses, head);
			return;
		}
	}

	ses = grab_sit_entry_set();

	ses->start_segno = start_segno;
	ses->entry_cnt++;
	list_add(&ses->set_list, head);
}

static void add_sits_in_set(struct f2fs_sb_info *sbi)
{
	struct f2fs_sm_info *sm_info = SM_I(sbi);
	struct list_head *set_list = &sm_info->sit_entry_set;
	unsigned long *bitmap = SIT_I(sbi)->dirty_sentries_bitmap;
	unsigned int segno;

	for_each_set_bit(segno, bitmap, MAIN_SEGS(sbi))
		add_sit_entry(segno, set_list);
}

static void remove_sits_in_journal(struct f2fs_sb_info *sbi)
{
	struct curseg_info *curseg = CURSEG_I(sbi, CURSEG_COLD_DATA);
	struct f2fs_journal *journal = curseg->journal;
	int i;

	down_write(&curseg->journal_rwsem);
	for (i = 0; i < sits_in_cursum(journal); i++) {
		unsigned int segno;
		bool dirtied;

		segno = le32_to_cpu(segno_in_journal(journal, i));
		dirtied = __mark_sit_entry_dirty(sbi, segno);

		if (!dirtied)
			add_sit_entry(segno, &SM_I(sbi)->sit_entry_set);
	}
	update_sits_in_cursum(journal, -i);
	up_write(&curseg->journal_rwsem);
}

/*
 * CP calls this function, which flushes SIT entries including sit_journal,
 * and moves prefree segs to free segs.
 */
void flush_sit_entries(struct f2fs_sb_info *sbi, struct cp_control *cpc)
{
	struct sit_info *sit_i = SIT_I(sbi);
	unsigned long *bitmap = sit_i->dirty_sentries_bitmap;
	struct curseg_info *curseg = CURSEG_I(sbi, CURSEG_COLD_DATA);
	struct f2fs_journal *journal = curseg->journal;
	struct sit_entry_set *ses, *tmp;
	struct list_head *head = &SM_I(sbi)->sit_entry_set;
	bool to_journal = true;
	struct seg_entry *se;

	down_write(&sit_i->sentry_lock);

	if (!sit_i->dirty_sentries)
		goto out;

	/*
	 * add and account sit entries of dirty bitmap in sit entry
	 * set temporarily
	 */
	add_sits_in_set(sbi);

	/*
	 * if there are no enough space in journal to store dirty sit
	 * entries, remove all entries from journal and add and account
	 * them in sit entry set.
	 */
	if (!__has_cursum_space(journal, sit_i->dirty_sentries, SIT_JOURNAL))
		remove_sits_in_journal(sbi);

	/*
	 * there are two steps to flush sit entries:
	 * #1, flush sit entries to journal in current cold data summary block.
	 * #2, flush sit entries to sit page.
	 */
	list_for_each_entry_safe(ses, tmp, head, set_list) {
		struct page *page = NULL;
		struct f2fs_sit_block *raw_sit = NULL;
		unsigned int start_segno = ses->start_segno;
		unsigned int end = min(start_segno + SIT_ENTRY_PER_BLOCK,
						(unsigned long)MAIN_SEGS(sbi));
		unsigned int segno = start_segno;

		if (to_journal &&
			!__has_cursum_space(journal, ses->entry_cnt, SIT_JOURNAL))
			to_journal = false;

		if (to_journal) {
			down_write(&curseg->journal_rwsem);
		} else {
			page = get_next_sit_page(sbi, start_segno);
			raw_sit = page_address(page);
		}

		/* flush dirty sit entries in region of current sit set */
		for_each_set_bit_from(segno, bitmap, end) {
			int offset, sit_offset;

			se = get_seg_entry(sbi, segno);

			/* add discard candidates */
			if (!(cpc->reason & CP_DISCARD)) {
				cpc->trim_start = segno;
				add_discard_addrs(sbi, cpc, false);
			}

			if (to_journal) {
				offset = lookup_journal_in_cursum(journal,
							SIT_JOURNAL, segno, 1);
				f2fs_bug_on(sbi, offset < 0);
				segno_in_journal(journal, offset) =
							cpu_to_le32(segno);
				seg_info_to_raw_sit(se,
					&sit_in_journal(journal, offset));
			} else {
				sit_offset = SIT_ENTRY_OFFSET(sit_i, segno);
				seg_info_to_raw_sit(se,
						&raw_sit->entries[sit_offset]);
			}

			__clear_bit(segno, bitmap);
			sit_i->dirty_sentries--;
			ses->entry_cnt--;
		}

		if (to_journal)
			up_write(&curseg->journal_rwsem);
		else
			f2fs_put_page(page, 1);

		f2fs_bug_on(sbi, ses->entry_cnt);
		release_sit_entry_set(ses);
	}

	f2fs_bug_on(sbi, !list_empty(head));
	f2fs_bug_on(sbi, sit_i->dirty_sentries);
out:
	if (cpc->reason & CP_DISCARD) {
		__u64 trim_start = cpc->trim_start;

		for (; cpc->trim_start <= cpc->trim_end; cpc->trim_start++)
			add_discard_addrs(sbi, cpc, false);

		cpc->trim_start = trim_start;
	}
	up_write(&sit_i->sentry_lock);

	set_prefree_as_free_segments(sbi);
}

static int build_sit_info(struct f2fs_sb_info *sbi)
{
	struct f2fs_super_block *raw_super = F2FS_RAW_SUPER(sbi);
	struct sit_info *sit_i;
	unsigned int sit_segs, start;
	char *src_bitmap;
	unsigned int bitmap_size;

	/* allocate memory for SIT information */
	sit_i = f2fs_kzalloc(sbi, sizeof(struct sit_info), GFP_KERNEL);
	if (!sit_i)
		return -ENOMEM;

	SM_I(sbi)->sit_info = sit_i;

	sit_i->sentries = f2fs_kvzalloc(sbi, MAIN_SEGS(sbi) *
					sizeof(struct seg_entry), GFP_KERNEL);
	if (!sit_i->sentries)
		return -ENOMEM;

	bitmap_size = f2fs_bitmap_size(MAIN_SEGS(sbi));
	sit_i->dirty_sentries_bitmap = f2fs_kvzalloc(sbi, bitmap_size,
								GFP_KERNEL);
	if (!sit_i->dirty_sentries_bitmap)
		return -ENOMEM;

	for (start = 0; start < MAIN_SEGS(sbi); start++) {
		sit_i->sentries[start].cur_valid_map
			= f2fs_kzalloc(sbi, SIT_VBLOCK_MAP_SIZE, GFP_KERNEL);
		sit_i->sentries[start].ckpt_valid_map
			= f2fs_kzalloc(sbi, SIT_VBLOCK_MAP_SIZE, GFP_KERNEL);
		if (!sit_i->sentries[start].cur_valid_map ||
				!sit_i->sentries[start].ckpt_valid_map)
			return -ENOMEM;

#ifdef CONFIG_F2FS_CHECK_FS
		sit_i->sentries[start].cur_valid_map_mir
			= f2fs_kzalloc(sbi, SIT_VBLOCK_MAP_SIZE, GFP_KERNEL);
		if (!sit_i->sentries[start].cur_valid_map_mir)
			return -ENOMEM;
#endif

		if (f2fs_discard_en(sbi)) {
			sit_i->sentries[start].discard_map
				= f2fs_kzalloc(sbi, SIT_VBLOCK_MAP_SIZE,
								GFP_KERNEL);
			if (!sit_i->sentries[start].discard_map)
				return -ENOMEM;
		}
	}

	sit_i->tmp_map = f2fs_kzalloc(sbi, SIT_VBLOCK_MAP_SIZE, GFP_KERNEL);
	if (!sit_i->tmp_map)
		return -ENOMEM;

	if (sbi->segs_per_sec > 1) {
		sit_i->sec_entries = f2fs_kvzalloc(sbi, MAIN_SECS(sbi) *
					sizeof(struct sec_entry), GFP_KERNEL);
		if (!sit_i->sec_entries)
			return -ENOMEM;
	}

	/* get information related with SIT */
	sit_segs = le32_to_cpu(raw_super->segment_count_sit) >> 1;

	/* setup SIT bitmap from ckeckpoint pack */
	bitmap_size = __bitmap_size(sbi, SIT_BITMAP);
	src_bitmap = __bitmap_ptr(sbi, SIT_BITMAP);

	sit_i->sit_bitmap = kmemdup(src_bitmap, bitmap_size, GFP_KERNEL);
	if (!sit_i->sit_bitmap)
		return -ENOMEM;

#ifdef CONFIG_F2FS_CHECK_FS
	sit_i->sit_bitmap_mir = kmemdup(src_bitmap, bitmap_size, GFP_KERNEL);
	if (!sit_i->sit_bitmap_mir)
		return -ENOMEM;
#endif

	/* init SIT information */
	sit_i->s_ops = &default_salloc_ops;

	sit_i->sit_base_addr = le32_to_cpu(raw_super->sit_blkaddr);
	sit_i->sit_blocks = sit_segs << sbi->log_blocks_per_seg;
	sit_i->written_valid_blocks = 0;
	sit_i->bitmap_size = bitmap_size;
	sit_i->dirty_sentries = 0;
	sit_i->sents_per_block = SIT_ENTRY_PER_BLOCK;
	sit_i->elapsed_time = le64_to_cpu(sbi->ckpt->elapsed_time);
	sit_i->mounted_time = ktime_get_real_seconds();
	init_rwsem(&sit_i->sentry_lock);
	return 0;
}

static int build_free_segmap(struct f2fs_sb_info *sbi)
{
	struct free_segmap_info *free_i;
	unsigned int bitmap_size, sec_bitmap_size;

	/* allocate memory for free segmap information */
	free_i = f2fs_kzalloc(sbi, sizeof(struct free_segmap_info), GFP_KERNEL);
	if (!free_i)
		return -ENOMEM;

	SM_I(sbi)->free_info = free_i;

	bitmap_size = f2fs_bitmap_size(MAIN_SEGS(sbi));
	free_i->free_segmap = f2fs_kvmalloc(sbi, bitmap_size, GFP_KERNEL);
	if (!free_i->free_segmap)
		return -ENOMEM;

	sec_bitmap_size = f2fs_bitmap_size(MAIN_SECS(sbi));
	free_i->free_secmap = f2fs_kvmalloc(sbi, sec_bitmap_size, GFP_KERNEL);
	if (!free_i->free_secmap)
		return -ENOMEM;

	/* set all segments as dirty temporarily */
	memset(free_i->free_segmap, 0xff, bitmap_size);
	memset(free_i->free_secmap, 0xff, sec_bitmap_size);

	/* init free segmap information */
	free_i->start_segno = GET_SEGNO_FROM_SEG0(sbi, MAIN_BLKADDR(sbi));
	free_i->free_segments = 0;
	free_i->free_sections = 0;
	spin_lock_init(&free_i->segmap_lock);
	return 0;
}

static int build_curseg(struct f2fs_sb_info *sbi)
{
	struct curseg_info *array;
	int i;

	array = f2fs_kzalloc(sbi, sizeof(*array) * NR_CURSEG_TYPE, GFP_KERNEL);
	if (!array)
		return -ENOMEM;

	SM_I(sbi)->curseg_array = array;

	for (i = 0; i < NR_CURSEG_TYPE; i++) {
		mutex_init(&array[i].curseg_mutex);
		array[i].sum_blk = f2fs_kzalloc(sbi, PAGE_SIZE, GFP_KERNEL);
		if (!array[i].sum_blk)
			return -ENOMEM;
		init_rwsem(&array[i].journal_rwsem);
		array[i].journal = f2fs_kzalloc(sbi,
				sizeof(struct f2fs_journal), GFP_KERNEL);
		if (!array[i].journal)
			return -ENOMEM;
		array[i].segno = NULL_SEGNO;
		array[i].next_blkoff = 0;
	}
	return restore_curseg_summaries(sbi);
}

static int build_sit_entries(struct f2fs_sb_info *sbi)
{
	struct sit_info *sit_i = SIT_I(sbi);
	struct curseg_info *curseg = CURSEG_I(sbi, CURSEG_COLD_DATA);
	struct f2fs_journal *journal = curseg->journal;
	struct seg_entry *se;
	struct f2fs_sit_entry sit;
	int sit_blk_cnt = SIT_BLK_CNT(sbi);
	unsigned int i, start, end;
	unsigned int readed, start_blk = 0;
	int err = 0;

	do {
		readed = ra_meta_pages(sbi, start_blk, BIO_MAX_PAGES,
							META_SIT, true);

		start = start_blk * sit_i->sents_per_block;
		end = (start_blk + readed) * sit_i->sents_per_block;

		for (; start < end && start < MAIN_SEGS(sbi); start++) {
			struct f2fs_sit_block *sit_blk;
			struct page *page;

			se = &sit_i->sentries[start];
			page = get_current_sit_page(sbi, start);
			sit_blk = (struct f2fs_sit_block *)page_address(page);
			sit = sit_blk->entries[SIT_ENTRY_OFFSET(sit_i, start)];
			f2fs_put_page(page, 1);

			err = check_block_count(sbi, start, &sit);
			if (err)
				return err;
			seg_info_from_raw_sit(se, &sit);

			/* build discard map only one time */
			if (f2fs_discard_en(sbi)) {
				if (is_set_ckpt_flags(sbi, CP_TRIMMED_FLAG)) {
					memset(se->discard_map, 0xff,
						SIT_VBLOCK_MAP_SIZE);
				} else {
					memcpy(se->discard_map,
						se->cur_valid_map,
						SIT_VBLOCK_MAP_SIZE);
					sbi->discard_blks +=
						sbi->blocks_per_seg -
						se->valid_blocks;
				}
			}

			if (sbi->segs_per_sec > 1)
				get_sec_entry(sbi, start)->valid_blocks +=
							se->valid_blocks;
		}
		start_blk += readed;
	} while (start_blk < sit_blk_cnt);

	down_read(&curseg->journal_rwsem);
	for (i = 0; i < sits_in_cursum(journal); i++) {
		unsigned int old_valid_blocks;

		start = le32_to_cpu(segno_in_journal(journal, i));
		se = &sit_i->sentries[start];
		sit = sit_in_journal(journal, i);

		old_valid_blocks = se->valid_blocks;

		err = check_block_count(sbi, start, &sit);
		if (err)
			break;
		seg_info_from_raw_sit(se, &sit);

		if (f2fs_discard_en(sbi)) {
			if (is_set_ckpt_flags(sbi, CP_TRIMMED_FLAG)) {
				memset(se->discard_map, 0xff,
							SIT_VBLOCK_MAP_SIZE);
			} else {
				memcpy(se->discard_map, se->cur_valid_map,
							SIT_VBLOCK_MAP_SIZE);
				sbi->discard_blks += old_valid_blocks -
							se->valid_blocks;
			}
		}

		if (sbi->segs_per_sec > 1)
			get_sec_entry(sbi, start)->valid_blocks +=
				se->valid_blocks - old_valid_blocks;
	}
	up_read(&curseg->journal_rwsem);
	return err;
}

static void init_free_segmap(struct f2fs_sb_info *sbi)
{
	unsigned int start;
	int type;

	for (start = 0; start < MAIN_SEGS(sbi); start++) {
		struct seg_entry *sentry = get_seg_entry(sbi, start);
		if (!sentry->valid_blocks)
			__set_free(sbi, start);
		else
			SIT_I(sbi)->written_valid_blocks +=
						sentry->valid_blocks;
	}

	/* set use the current segments */
	for (type = CURSEG_HOT_DATA; type <= CURSEG_COLD_NODE; type++) {
		struct curseg_info *curseg_t = CURSEG_I(sbi, type);
		__set_test_and_inuse(sbi, curseg_t->segno);
	}
}

static void init_dirty_segmap(struct f2fs_sb_info *sbi)
{
	struct dirty_seglist_info *dirty_i = DIRTY_I(sbi);
	struct free_segmap_info *free_i = FREE_I(sbi);
	unsigned int segno = 0, offset = 0;
	unsigned short valid_blocks;

	while (1) {
		/* find dirty segment based on free segmap */
		segno = find_next_inuse(free_i, MAIN_SEGS(sbi), offset);
		if (segno >= MAIN_SEGS(sbi))
			break;
		offset = segno + 1;
		valid_blocks = get_valid_blocks(sbi, segno, false);
		if (valid_blocks == sbi->blocks_per_seg || !valid_blocks)
			continue;
		if (valid_blocks > sbi->blocks_per_seg) {
			f2fs_bug_on(sbi, 1);
			continue;
		}
		mutex_lock(&dirty_i->seglist_lock);
		__locate_dirty_segment(sbi, segno, DIRTY);
		mutex_unlock(&dirty_i->seglist_lock);
	}
}

static int init_victim_secmap(struct f2fs_sb_info *sbi)
{
	struct dirty_seglist_info *dirty_i = DIRTY_I(sbi);
	unsigned int bitmap_size = f2fs_bitmap_size(MAIN_SECS(sbi));

	dirty_i->victim_secmap = f2fs_kvzalloc(sbi, bitmap_size, GFP_KERNEL);
	if (!dirty_i->victim_secmap)
		return -ENOMEM;
	return 0;
}

static int build_dirty_segmap(struct f2fs_sb_info *sbi)
{
	struct dirty_seglist_info *dirty_i;
	unsigned int bitmap_size, i;

	/* allocate memory for dirty segments list information */
	dirty_i = f2fs_kzalloc(sbi, sizeof(struct dirty_seglist_info),
								GFP_KERNEL);
	if (!dirty_i)
		return -ENOMEM;

	SM_I(sbi)->dirty_info = dirty_i;
	mutex_init(&dirty_i->seglist_lock);

	bitmap_size = f2fs_bitmap_size(MAIN_SEGS(sbi));

	for (i = 0; i < NR_DIRTY_TYPE; i++) {
		dirty_i->dirty_segmap[i] = f2fs_kvzalloc(sbi, bitmap_size,
								GFP_KERNEL);
		if (!dirty_i->dirty_segmap[i])
			return -ENOMEM;
	}

	init_dirty_segmap(sbi);
	return init_victim_secmap(sbi);
}

/*
 * Update min, max modified time for cost-benefit GC algorithm
 */
static void init_min_max_mtime(struct f2fs_sb_info *sbi)
{
	struct sit_info *sit_i = SIT_I(sbi);
	unsigned int segno;

	down_write(&sit_i->sentry_lock);

	sit_i->min_mtime = LLONG_MAX;

	for (segno = 0; segno < MAIN_SEGS(sbi); segno += sbi->segs_per_sec) {
		unsigned int i;
		unsigned long long mtime = 0;

		for (i = 0; i < sbi->segs_per_sec; i++)
			mtime += get_seg_entry(sbi, segno + i)->mtime;

		mtime = div_u64(mtime, sbi->segs_per_sec);

		if (sit_i->min_mtime > mtime)
			sit_i->min_mtime = mtime;
	}
	sit_i->max_mtime = get_mtime(sbi);
	up_write(&sit_i->sentry_lock);
}

int build_segment_manager(struct f2fs_sb_info *sbi)
{
	struct f2fs_super_block *raw_super = F2FS_RAW_SUPER(sbi);
	struct f2fs_checkpoint *ckpt = F2FS_CKPT(sbi);
	struct f2fs_sm_info *sm_info;
	int err;

	sm_info = f2fs_kzalloc(sbi, sizeof(struct f2fs_sm_info), GFP_KERNEL);
	if (!sm_info)
		return -ENOMEM;

	/* init sm info */
	sbi->sm_info = sm_info;
	sm_info->seg0_blkaddr = le32_to_cpu(raw_super->segment0_blkaddr);
	sm_info->main_blkaddr = le32_to_cpu(raw_super->main_blkaddr);
	sm_info->segment_count = le32_to_cpu(raw_super->segment_count);
	sm_info->reserved_segments = le32_to_cpu(ckpt->rsvd_segment_count);
	sm_info->ovp_segments = le32_to_cpu(ckpt->overprov_segment_count);
	sm_info->main_segments = le32_to_cpu(raw_super->segment_count_main);
	sm_info->ssa_blkaddr = le32_to_cpu(raw_super->ssa_blkaddr);
	sm_info->rec_prefree_segments = sm_info->main_segments *
					DEF_RECLAIM_PREFREE_SEGMENTS / 100;
	if (sm_info->rec_prefree_segments > DEF_MAX_RECLAIM_PREFREE_SEGMENTS)
		sm_info->rec_prefree_segments = DEF_MAX_RECLAIM_PREFREE_SEGMENTS;

	if (!test_opt(sbi, LFS))
		sm_info->ipu_policy = 1 << F2FS_IPU_FSYNC;
	sm_info->min_ipu_util = DEF_MIN_IPU_UTIL;
	sm_info->min_fsync_blocks = DEF_MIN_FSYNC_BLOCKS;
	sm_info->min_hot_blocks = DEF_MIN_HOT_BLOCKS;
	sm_info->min_ssr_sections = reserved_sections(sbi);

	INIT_LIST_HEAD(&sm_info->sit_entry_set);

	init_rwsem(&sm_info->curseg_lock);

	if (!f2fs_readonly(sbi->sb)) {
		err = create_flush_cmd_control(sbi);
		if (err)
			return err;
	}

	err = create_discard_cmd_control(sbi);
	if (err)
		return err;

	err = build_sit_info(sbi);
	if (err)
		return err;
	err = build_free_segmap(sbi);
	if (err)
		return err;
	err = build_curseg(sbi);
	if (err)
		return err;

	/* reinit free segmap based on SIT */
	err = build_sit_entries(sbi);
	if (err)
		return err;

	init_free_segmap(sbi);
	err = build_dirty_segmap(sbi);
	if (err)
		return err;

	init_min_max_mtime(sbi);
	return 0;
}

static void discard_dirty_segmap(struct f2fs_sb_info *sbi,
		enum dirty_type dirty_type)
{
	struct dirty_seglist_info *dirty_i = DIRTY_I(sbi);

	mutex_lock(&dirty_i->seglist_lock);
	kvfree(dirty_i->dirty_segmap[dirty_type]);
	dirty_i->nr_dirty[dirty_type] = 0;
	mutex_unlock(&dirty_i->seglist_lock);
}

static void destroy_victim_secmap(struct f2fs_sb_info *sbi)
{
	struct dirty_seglist_info *dirty_i = DIRTY_I(sbi);
	kvfree(dirty_i->victim_secmap);
}

static void destroy_dirty_segmap(struct f2fs_sb_info *sbi)
{
	struct dirty_seglist_info *dirty_i = DIRTY_I(sbi);
	int i;

	if (!dirty_i)
		return;

	/* discard pre-free/dirty segments list */
	for (i = 0; i < NR_DIRTY_TYPE; i++)
		discard_dirty_segmap(sbi, i);

	destroy_victim_secmap(sbi);
	SM_I(sbi)->dirty_info = NULL;
	kfree(dirty_i);
}

static void destroy_curseg(struct f2fs_sb_info *sbi)
{
	struct curseg_info *array = SM_I(sbi)->curseg_array;
	int i;

	if (!array)
		return;
	SM_I(sbi)->curseg_array = NULL;
	for (i = 0; i < NR_CURSEG_TYPE; i++) {
		kfree(array[i].sum_blk);
		kfree(array[i].journal);
	}
	kfree(array);
}

static void destroy_free_segmap(struct f2fs_sb_info *sbi)
{
	struct free_segmap_info *free_i = SM_I(sbi)->free_info;
	if (!free_i)
		return;
	SM_I(sbi)->free_info = NULL;
	kvfree(free_i->free_segmap);
	kvfree(free_i->free_secmap);
	kfree(free_i);
}

static void destroy_sit_info(struct f2fs_sb_info *sbi)
{
	struct sit_info *sit_i = SIT_I(sbi);
	unsigned int start;

	if (!sit_i)
		return;

	if (sit_i->sentries) {
		for (start = 0; start < MAIN_SEGS(sbi); start++) {
			kfree(sit_i->sentries[start].cur_valid_map);
#ifdef CONFIG_F2FS_CHECK_FS
			kfree(sit_i->sentries[start].cur_valid_map_mir);
#endif
			kfree(sit_i->sentries[start].ckpt_valid_map);
			kfree(sit_i->sentries[start].discard_map);
		}
	}
	kfree(sit_i->tmp_map);

	kvfree(sit_i->sentries);
	kvfree(sit_i->sec_entries);
	kvfree(sit_i->dirty_sentries_bitmap);

	SM_I(sbi)->sit_info = NULL;
	kfree(sit_i->sit_bitmap);
#ifdef CONFIG_F2FS_CHECK_FS
	kfree(sit_i->sit_bitmap_mir);
#endif
	kfree(sit_i);
}

void destroy_segment_manager(struct f2fs_sb_info *sbi)
{
	struct f2fs_sm_info *sm_info = SM_I(sbi);

	if (!sm_info)
		return;
	destroy_flush_cmd_control(sbi, true);
	destroy_discard_cmd_control(sbi);
	destroy_dirty_segmap(sbi);
	destroy_curseg(sbi);
	destroy_free_segmap(sbi);
	destroy_sit_info(sbi);
	sbi->sm_info = NULL;
	kfree(sm_info);
}

int __init create_segment_manager_caches(void)
{
	discard_entry_slab = f2fs_kmem_cache_create("discard_entry",
			sizeof(struct discard_entry));
	if (!discard_entry_slab)
		goto fail;

	discard_cmd_slab = f2fs_kmem_cache_create("discard_cmd",
			sizeof(struct discard_cmd));
	if (!discard_cmd_slab)
		goto destroy_discard_entry;

	sit_entry_set_slab = f2fs_kmem_cache_create("sit_entry_set",
			sizeof(struct sit_entry_set));
	if (!sit_entry_set_slab)
		goto destroy_discard_cmd;

	inmem_entry_slab = f2fs_kmem_cache_create("inmem_page_entry",
			sizeof(struct inmem_pages));
	if (!inmem_entry_slab)
		goto destroy_sit_entry_set;
	return 0;

destroy_sit_entry_set:
	kmem_cache_destroy(sit_entry_set_slab);
destroy_discard_cmd:
	kmem_cache_destroy(discard_cmd_slab);
destroy_discard_entry:
	kmem_cache_destroy(discard_entry_slab);
fail:
	return -ENOMEM;
}

void destroy_segment_manager_caches(void)
{
	kmem_cache_destroy(sit_entry_set_slab);
	kmem_cache_destroy(discard_cmd_slab);
	kmem_cache_destroy(discard_entry_slab);
	kmem_cache_destroy(inmem_entry_slab);
}<|MERGE_RESOLUTION|>--- conflicted
+++ resolved
@@ -1399,11 +1399,7 @@
 			dcc->discard_wake = 0;
 
 		if (sbi->gc_thread && sbi->gc_thread->gc_urgent)
-<<<<<<< HEAD
-			init_discard_policy(&dpolicy, DPOLICY_FORCE, 1);
-=======
 			__init_discard_policy(sbi, &dpolicy, DPOLICY_FORCE, 1);
->>>>>>> d8914c3a
 
 		sb_start_intwrite(sbi->sb);
 
@@ -1696,35 +1692,6 @@
 	wake_up_discard_thread(sbi, false);
 }
 
-<<<<<<< HEAD
-void init_discard_policy(struct discard_policy *dpolicy,
-				int discard_type, unsigned int granularity)
-{
-	/* common policy */
-	dpolicy->type = discard_type;
-	dpolicy->sync = true;
-	dpolicy->granularity = granularity;
-
-	dpolicy->max_requests = DEF_MAX_DISCARD_REQUEST;
-	dpolicy->io_aware_gran = MAX_PLIST_NUM;
-
-	if (discard_type == DPOLICY_BG) {
-		dpolicy->min_interval = DEF_MIN_DISCARD_ISSUE_TIME;
-		dpolicy->max_interval = DEF_MAX_DISCARD_ISSUE_TIME;
-		dpolicy->io_aware = true;
-	} else if (discard_type == DPOLICY_FORCE) {
-		dpolicy->min_interval = DEF_MIN_DISCARD_ISSUE_TIME;
-		dpolicy->max_interval = DEF_MAX_DISCARD_ISSUE_TIME;
-		dpolicy->io_aware = false;
-	} else if (discard_type == DPOLICY_FSTRIM) {
-		dpolicy->io_aware = false;
-	} else if (discard_type == DPOLICY_UMOUNT) {
-		dpolicy->io_aware = false;
-	}
-}
-
-=======
->>>>>>> d8914c3a
 static int create_discard_cmd_control(struct f2fs_sb_info *sbi)
 {
 	dev_t dev = sbi->sb->s_bdev->bd_dev;

/*
 * fs/f2fs/segment.c
 *
 * Copyright (c) 2012 Samsung Electronics Co., Ltd.
 *             http://www.samsung.com/
 *
 * This program is free software; you can redistribute it and/or modify
 * it under the terms of the GNU General Public License version 2 as
 * published by the Free Software Foundation.
 */
#include <linux/fs.h>
#include <linux/f2fs_fs.h>
#include <linux/bio.h>
#include <linux/blkdev.h>
#include <linux/prefetch.h>
#include <linux/kthread.h>
#include <linux/swap.h>
#include <linux/timer.h>
#include <linux/freezer.h>
#include <linux/sched.h>

#include "f2fs.h"
#include "segment.h"
#include "node.h"
#include "gc.h"
#include "trace.h"
#include <trace/events/f2fs.h>

#define __reverse_ffz(x) __reverse_ffs(~(x))

static struct kmem_cache *discard_entry_slab;
static struct kmem_cache *discard_cmd_slab;
static struct kmem_cache *sit_entry_set_slab;
static struct kmem_cache *inmem_entry_slab;

static unsigned long __reverse_ulong(unsigned char *str)
{
	unsigned long tmp = 0;
	int shift = 24, idx = 0;

#if BITS_PER_LONG == 64
	shift = 56;
#endif
	while (shift >= 0) {
		tmp |= (unsigned long)str[idx++] << shift;
		shift -= BITS_PER_BYTE;
	}
	return tmp;
}

/*
 * __reverse_ffs is copied from include/asm-generic/bitops/__ffs.h since
 * MSB and LSB are reversed in a byte by f2fs_set_bit.
 */
static inline unsigned long __reverse_ffs(unsigned long word)
{
	int num = 0;

#if BITS_PER_LONG == 64
	if ((word & 0xffffffff00000000UL) == 0)
		num += 32;
	else
		word >>= 32;
#endif
	if ((word & 0xffff0000) == 0)
		num += 16;
	else
		word >>= 16;

	if ((word & 0xff00) == 0)
		num += 8;
	else
		word >>= 8;

	if ((word & 0xf0) == 0)
		num += 4;
	else
		word >>= 4;

	if ((word & 0xc) == 0)
		num += 2;
	else
		word >>= 2;

	if ((word & 0x2) == 0)
		num += 1;
	return num;
}

/*
 * __find_rev_next(_zero)_bit is copied from lib/find_next_bit.c because
 * f2fs_set_bit makes MSB and LSB reversed in a byte.
 * @size must be integral times of unsigned long.
 * Example:
 *                             MSB <--> LSB
 *   f2fs_set_bit(0, bitmap) => 1000 0000
 *   f2fs_set_bit(7, bitmap) => 0000 0001
 */
static unsigned long __find_rev_next_bit(const unsigned long *addr,
			unsigned long size, unsigned long offset)
{
	const unsigned long *p = addr + BIT_WORD(offset);
	unsigned long result = size;
	unsigned long tmp;

	if (offset >= size)
		return size;

	size -= (offset & ~(BITS_PER_LONG - 1));
	offset %= BITS_PER_LONG;

	while (1) {
		if (*p == 0)
			goto pass;

		tmp = __reverse_ulong((unsigned char *)p);

		tmp &= ~0UL >> offset;
		if (size < BITS_PER_LONG)
			tmp &= (~0UL << (BITS_PER_LONG - size));
		if (tmp)
			goto found;
pass:
		if (size <= BITS_PER_LONG)
			break;
		size -= BITS_PER_LONG;
		offset = 0;
		p++;
	}
	return result;
found:
	return result - size + __reverse_ffs(tmp);
}

static unsigned long __find_rev_next_zero_bit(const unsigned long *addr,
			unsigned long size, unsigned long offset)
{
	const unsigned long *p = addr + BIT_WORD(offset);
	unsigned long result = size;
	unsigned long tmp;

	if (offset >= size)
		return size;

	size -= (offset & ~(BITS_PER_LONG - 1));
	offset %= BITS_PER_LONG;

	while (1) {
		if (*p == ~0UL)
			goto pass;

		tmp = __reverse_ulong((unsigned char *)p);

		if (offset)
			tmp |= ~0UL << (BITS_PER_LONG - offset);
		if (size < BITS_PER_LONG)
			tmp |= ~0UL >> size;
		if (tmp != ~0UL)
			goto found;
pass:
		if (size <= BITS_PER_LONG)
			break;
		size -= BITS_PER_LONG;
		offset = 0;
		p++;
	}
	return result;
found:
	return result - size + __reverse_ffz(tmp);
}

bool need_SSR(struct f2fs_sb_info *sbi)
{
	int node_secs = get_blocktype_secs(sbi, F2FS_DIRTY_NODES);
	int dent_secs = get_blocktype_secs(sbi, F2FS_DIRTY_DENTS);
	int imeta_secs = get_blocktype_secs(sbi, F2FS_DIRTY_IMETA);

	if (test_opt(sbi, LFS))
		return false;
	if (sbi->gc_thread && sbi->gc_thread->gc_urgent)
		return true;

	return free_sections(sbi) <= (node_secs + 2 * dent_secs + imeta_secs +
			SM_I(sbi)->min_ssr_sections + reserved_sections(sbi));
}

void register_inmem_page(struct inode *inode, struct page *page)
{
	struct f2fs_sb_info *sbi = F2FS_I_SB(inode);
	struct f2fs_inode_info *fi = F2FS_I(inode);
	struct inmem_pages *new;

	f2fs_trace_pid(page);

	set_page_private(page, (unsigned long)ATOMIC_WRITTEN_PAGE);
	SetPagePrivate(page);

	new = f2fs_kmem_cache_alloc(inmem_entry_slab, GFP_NOFS);

	/* add atomic page indices to the list */
	new->page = page;
	INIT_LIST_HEAD(&new->list);

	/* increase reference count with clean state */
	mutex_lock(&fi->inmem_lock);
	get_page(page);
	list_add_tail(&new->list, &fi->inmem_pages);
	spin_lock(&sbi->inode_lock[ATOMIC_FILE]);
	if (list_empty(&fi->inmem_ilist))
		list_add_tail(&fi->inmem_ilist, &sbi->inode_list[ATOMIC_FILE]);
	spin_unlock(&sbi->inode_lock[ATOMIC_FILE]);
	inc_page_count(F2FS_I_SB(inode), F2FS_INMEM_PAGES);
	mutex_unlock(&fi->inmem_lock);

	trace_f2fs_register_inmem_page(page, INMEM);
}

static int __revoke_inmem_pages(struct inode *inode,
				struct list_head *head, bool drop, bool recover)
{
	struct f2fs_sb_info *sbi = F2FS_I_SB(inode);
	struct inmem_pages *cur, *tmp;
	int err = 0;

	list_for_each_entry_safe(cur, tmp, head, list) {
		struct page *page = cur->page;

		if (drop)
			trace_f2fs_commit_inmem_page(page, INMEM_DROP);

		lock_page(page);

		f2fs_wait_on_page_writeback(page, DATA, true);

		if (recover) {
			struct dnode_of_data dn;
			struct node_info ni;

			trace_f2fs_commit_inmem_page(page, INMEM_REVOKE);
retry:
			set_new_dnode(&dn, inode, NULL, NULL, 0);
			err = get_dnode_of_data(&dn, page->index, LOOKUP_NODE);
			if (err) {
				if (err == -ENOMEM) {
					congestion_wait(BLK_RW_ASYNC, HZ/50);
					cond_resched();
					goto retry;
				}
				err = -EAGAIN;
				goto next;
			}
			get_node_info(sbi, dn.nid, &ni);
			if (cur->old_addr == NEW_ADDR) {
				invalidate_blocks(sbi, dn.data_blkaddr);
				f2fs_update_data_blkaddr(&dn, NEW_ADDR);
			} else
				f2fs_replace_block(sbi, &dn, dn.data_blkaddr,
					cur->old_addr, ni.version, true, true);
			f2fs_put_dnode(&dn);
		}
next:
		/* we don't need to invalidate this in the sccessful status */
		if (drop || recover)
			ClearPageUptodate(page);
		set_page_private(page, 0);
		ClearPagePrivate(page);
		f2fs_put_page(page, 1);

		list_del(&cur->list);
		kmem_cache_free(inmem_entry_slab, cur);
		dec_page_count(F2FS_I_SB(inode), F2FS_INMEM_PAGES);
	}
	return err;
}

void drop_inmem_pages_all(struct f2fs_sb_info *sbi)
{
	struct list_head *head = &sbi->inode_list[ATOMIC_FILE];
	struct inode *inode;
	struct f2fs_inode_info *fi;
next:
	spin_lock(&sbi->inode_lock[ATOMIC_FILE]);
	if (list_empty(head)) {
		spin_unlock(&sbi->inode_lock[ATOMIC_FILE]);
		return;
	}
	fi = list_first_entry(head, struct f2fs_inode_info, inmem_ilist);
	inode = igrab(&fi->vfs_inode);
	spin_unlock(&sbi->inode_lock[ATOMIC_FILE]);

	if (inode) {
		drop_inmem_pages(inode);
		iput(inode);
	}
	congestion_wait(BLK_RW_ASYNC, HZ/50);
	cond_resched();
	goto next;
}

void drop_inmem_pages(struct inode *inode)
{
	struct f2fs_sb_info *sbi = F2FS_I_SB(inode);
	struct f2fs_inode_info *fi = F2FS_I(inode);

	mutex_lock(&fi->inmem_lock);
	__revoke_inmem_pages(inode, &fi->inmem_pages, true, false);
	spin_lock(&sbi->inode_lock[ATOMIC_FILE]);
	if (!list_empty(&fi->inmem_ilist))
		list_del_init(&fi->inmem_ilist);
	spin_unlock(&sbi->inode_lock[ATOMIC_FILE]);
	mutex_unlock(&fi->inmem_lock);

	clear_inode_flag(inode, FI_ATOMIC_FILE);
	clear_inode_flag(inode, FI_HOT_DATA);
	stat_dec_atomic_write(inode);
}

void drop_inmem_page(struct inode *inode, struct page *page)
{
	struct f2fs_inode_info *fi = F2FS_I(inode);
	struct f2fs_sb_info *sbi = F2FS_I_SB(inode);
	struct list_head *head = &fi->inmem_pages;
	struct inmem_pages *cur = NULL;

	f2fs_bug_on(sbi, !IS_ATOMIC_WRITTEN_PAGE(page));

	mutex_lock(&fi->inmem_lock);
	list_for_each_entry(cur, head, list) {
		if (cur->page == page)
			break;
	}

	f2fs_bug_on(sbi, !cur || cur->page != page);
	list_del(&cur->list);
	mutex_unlock(&fi->inmem_lock);

	dec_page_count(sbi, F2FS_INMEM_PAGES);
	kmem_cache_free(inmem_entry_slab, cur);

	ClearPageUptodate(page);
	set_page_private(page, 0);
	ClearPagePrivate(page);
	f2fs_put_page(page, 0);

	trace_f2fs_commit_inmem_page(page, INMEM_INVALIDATE);
}

static int __commit_inmem_pages(struct inode *inode,
					struct list_head *revoke_list)
{
	struct f2fs_sb_info *sbi = F2FS_I_SB(inode);
	struct f2fs_inode_info *fi = F2FS_I(inode);
	struct inmem_pages *cur, *tmp;
	struct f2fs_io_info fio = {
		.sbi = sbi,
		.ino = inode->i_ino,
		.type = DATA,
		.op = REQ_OP_WRITE,
		.op_flags = REQ_SYNC | REQ_PRIO,
		.io_type = FS_DATA_IO,
	};
	pgoff_t last_idx = ULONG_MAX;
	int err = 0;

	list_for_each_entry_safe(cur, tmp, &fi->inmem_pages, list) {
		struct page *page = cur->page;

		lock_page(page);
		if (page->mapping == inode->i_mapping) {
			trace_f2fs_commit_inmem_page(page, INMEM);

			set_page_dirty(page);
			f2fs_wait_on_page_writeback(page, DATA, true);
			if (clear_page_dirty_for_io(page)) {
				inode_dec_dirty_pages(inode);
				remove_dirty_inode(inode);
			}
retry:
			fio.page = page;
			fio.old_blkaddr = NULL_ADDR;
			fio.encrypted_page = NULL;
			fio.need_lock = LOCK_DONE;
			err = do_write_data_page(&fio);
			if (err) {
				if (err == -ENOMEM) {
					congestion_wait(BLK_RW_ASYNC, HZ/50);
					cond_resched();
					goto retry;
				}
				unlock_page(page);
				break;
			}
			/* record old blkaddr for revoking */
			cur->old_addr = fio.old_blkaddr;
			last_idx = page->index;
		}
		unlock_page(page);
		list_move_tail(&cur->list, revoke_list);
	}

	if (last_idx != ULONG_MAX)
		f2fs_submit_merged_write_cond(sbi, inode, 0, last_idx, DATA);

	if (!err)
		__revoke_inmem_pages(inode, revoke_list, false, false);

	return err;
}

int commit_inmem_pages(struct inode *inode)
{
	struct f2fs_sb_info *sbi = F2FS_I_SB(inode);
	struct f2fs_inode_info *fi = F2FS_I(inode);
	struct list_head revoke_list;
	int err;

	INIT_LIST_HEAD(&revoke_list);
	f2fs_balance_fs(sbi, true);
	f2fs_lock_op(sbi);

	set_inode_flag(inode, FI_ATOMIC_COMMIT);

	mutex_lock(&fi->inmem_lock);
	err = __commit_inmem_pages(inode, &revoke_list);
	if (err) {
		int ret;
		/*
		 * try to revoke all committed pages, but still we could fail
		 * due to no memory or other reason, if that happened, EAGAIN
		 * will be returned, which means in such case, transaction is
		 * already not integrity, caller should use journal to do the
		 * recovery or rewrite & commit last transaction. For other
		 * error number, revoking was done by filesystem itself.
		 */
		ret = __revoke_inmem_pages(inode, &revoke_list, false, true);
		if (ret)
			err = ret;

		/* drop all uncommitted pages */
		__revoke_inmem_pages(inode, &fi->inmem_pages, true, false);
	}
	spin_lock(&sbi->inode_lock[ATOMIC_FILE]);
	if (!list_empty(&fi->inmem_ilist))
		list_del_init(&fi->inmem_ilist);
	spin_unlock(&sbi->inode_lock[ATOMIC_FILE]);
	mutex_unlock(&fi->inmem_lock);

	clear_inode_flag(inode, FI_ATOMIC_COMMIT);

	f2fs_unlock_op(sbi);
	return err;
}

/*
 * This function balances dirty node and dentry pages.
 * In addition, it controls garbage collection.
 */
void f2fs_balance_fs(struct f2fs_sb_info *sbi, bool need)
{
#ifdef CONFIG_F2FS_FAULT_INJECTION
	if (time_to_inject(sbi, FAULT_CHECKPOINT)) {
		f2fs_show_injection_info(FAULT_CHECKPOINT);
		f2fs_stop_checkpoint(sbi, false);
	}
#endif

	/* balance_fs_bg is able to be pending */
	if (need && excess_cached_nats(sbi))
		f2fs_balance_fs_bg(sbi);

	/*
	 * We should do GC or end up with checkpoint, if there are so many dirty
	 * dir/node pages without enough free segments.
	 */
	if (has_not_enough_free_secs(sbi, 0, 0)) {
		mutex_lock(&sbi->gc_mutex);
		f2fs_gc(sbi, false, false, NULL_SEGNO);
	}
}

void f2fs_balance_fs_bg(struct f2fs_sb_info *sbi)
{
	if (unlikely(is_sbi_flag_set(sbi, SBI_POR_DOING)))
		return;

	/* try to shrink extent cache when there is no enough memory */
	if (!available_free_memory(sbi, EXTENT_CACHE))
		f2fs_shrink_extent_tree(sbi, EXTENT_CACHE_SHRINK_NUMBER);

	/* check the # of cached NAT entries */
	if (!available_free_memory(sbi, NAT_ENTRIES))
		try_to_free_nats(sbi, NAT_ENTRY_PER_BLOCK);

	if (!available_free_memory(sbi, FREE_NIDS))
		try_to_free_nids(sbi, MAX_FREE_NIDS);
	else
		build_free_nids(sbi, false, false);

	if (!is_idle(sbi) && !excess_dirty_nats(sbi))
		return;

	/* checkpoint is the only way to shrink partial cached entries */
	if (!available_free_memory(sbi, NAT_ENTRIES) ||
			!available_free_memory(sbi, INO_ENTRIES) ||
			excess_prefree_segs(sbi) ||
			excess_dirty_nats(sbi) ||
			f2fs_time_over(sbi, CP_TIME)) {
		if (test_opt(sbi, DATA_FLUSH)) {
			struct blk_plug plug;

			blk_start_plug(&plug);
			sync_dirty_inodes(sbi, FILE_INODE);
			blk_finish_plug(&plug);
		}
		f2fs_sync_fs(sbi->sb, true);
		stat_inc_bg_cp_count(sbi->stat_info);
	}
}

static int __submit_flush_wait(struct f2fs_sb_info *sbi,
				struct block_device *bdev)
{
	struct bio *bio = f2fs_bio_alloc(sbi, 0, true);
	int ret;

	bio->bi_opf = REQ_OP_WRITE | REQ_SYNC | REQ_PREFLUSH;
	bio->bi_bdev = bdev;
	ret = submit_bio_wait(bio);
	bio_put(bio);

	trace_f2fs_issue_flush(bdev, test_opt(sbi, NOBARRIER),
				test_opt(sbi, FLUSH_MERGE), ret);
	return ret;
}

static int submit_flush_wait(struct f2fs_sb_info *sbi, nid_t ino)
{
	int ret = 0;
	int i;

	if (!sbi->s_ndevs)
		return __submit_flush_wait(sbi, sbi->sb->s_bdev);

	for (i = 0; i < sbi->s_ndevs; i++) {
		if (!is_dirty_device(sbi, ino, i, FLUSH_INO))
			continue;
		ret = __submit_flush_wait(sbi, FDEV(i).bdev);
		if (ret)
			break;
	}
	return ret;
}

static int issue_flush_thread(void *data)
{
	struct f2fs_sb_info *sbi = data;
	struct flush_cmd_control *fcc = SM_I(sbi)->fcc_info;
	wait_queue_head_t *q = &fcc->flush_wait_queue;
repeat:
	if (kthread_should_stop())
		return 0;

	sb_start_intwrite(sbi->sb);

	if (!llist_empty(&fcc->issue_list)) {
		struct flush_cmd *cmd, *next;
		int ret;

		fcc->dispatch_list = llist_del_all(&fcc->issue_list);
		fcc->dispatch_list = llist_reverse_order(fcc->dispatch_list);

		cmd = llist_entry(fcc->dispatch_list, struct flush_cmd, llnode);

		ret = submit_flush_wait(sbi, cmd->ino);
		atomic_inc(&fcc->issued_flush);

		llist_for_each_entry_safe(cmd, next,
					  fcc->dispatch_list, llnode) {
			cmd->ret = ret;
			complete(&cmd->wait);
		}
		fcc->dispatch_list = NULL;
	}

	sb_end_intwrite(sbi->sb);

	wait_event_interruptible(*q,
		kthread_should_stop() || !llist_empty(&fcc->issue_list));
	goto repeat;
}

int f2fs_issue_flush(struct f2fs_sb_info *sbi, nid_t ino)
{
	struct flush_cmd_control *fcc = SM_I(sbi)->fcc_info;
	struct flush_cmd cmd;
	int ret;

	if (test_opt(sbi, NOBARRIER))
		return 0;

	if (!test_opt(sbi, FLUSH_MERGE)) {
		ret = submit_flush_wait(sbi, ino);
		atomic_inc(&fcc->issued_flush);
		return ret;
	}

	if (atomic_inc_return(&fcc->issing_flush) == 1 || sbi->s_ndevs > 1) {
		ret = submit_flush_wait(sbi, ino);
		atomic_dec(&fcc->issing_flush);

		atomic_inc(&fcc->issued_flush);
		return ret;
	}

	cmd.ino = ino;
	init_completion(&cmd.wait);

	llist_add(&cmd.llnode, &fcc->issue_list);

	/* update issue_list before we wake up issue_flush thread */
	smp_mb();

	if (waitqueue_active(&fcc->flush_wait_queue))
		wake_up(&fcc->flush_wait_queue);

	if (fcc->f2fs_issue_flush) {
		wait_for_completion(&cmd.wait);
		atomic_dec(&fcc->issing_flush);
	} else {
		struct llist_node *list;

		list = llist_del_all(&fcc->issue_list);
		if (!list) {
			wait_for_completion(&cmd.wait);
			atomic_dec(&fcc->issing_flush);
		} else {
			struct flush_cmd *tmp, *next;

			ret = submit_flush_wait(sbi, ino);

			llist_for_each_entry_safe(tmp, next, list, llnode) {
				if (tmp == &cmd) {
					cmd.ret = ret;
					atomic_dec(&fcc->issing_flush);
					continue;
				}
				tmp->ret = ret;
				complete(&tmp->wait);
			}
		}
	}

	return cmd.ret;
}

int create_flush_cmd_control(struct f2fs_sb_info *sbi)
{
	dev_t dev = sbi->sb->s_bdev->bd_dev;
	struct flush_cmd_control *fcc;
	int err = 0;

	if (SM_I(sbi)->fcc_info) {
		fcc = SM_I(sbi)->fcc_info;
		if (fcc->f2fs_issue_flush)
			return err;
		goto init_thread;
	}

	fcc = f2fs_kzalloc(sbi, sizeof(struct flush_cmd_control), GFP_KERNEL);
	if (!fcc)
		return -ENOMEM;
	atomic_set(&fcc->issued_flush, 0);
	atomic_set(&fcc->issing_flush, 0);
	init_waitqueue_head(&fcc->flush_wait_queue);
	init_llist_head(&fcc->issue_list);
<<<<<<< HEAD
	SM_I(sbi)->fcc_info = fcc;
	if (!test_opt(sbi, FLUSH_MERGE))
		return err;

init_thread:
=======
	SM_I(sbi)->cmd_control_info = fcc;
	if (!test_opt(sbi, FLUSH_MERGE))
		return err;

>>>>>>> 1aa861ff
	fcc->f2fs_issue_flush = kthread_run(issue_flush_thread, sbi,
				"f2fs_flush-%u:%u", MAJOR(dev), MINOR(dev));
	if (IS_ERR(fcc->f2fs_issue_flush)) {
		err = PTR_ERR(fcc->f2fs_issue_flush);
		kfree(fcc);
		SM_I(sbi)->fcc_info = NULL;
		return err;
	}

	return err;
}

void destroy_flush_cmd_control(struct f2fs_sb_info *sbi, bool free)
{
	struct flush_cmd_control *fcc = SM_I(sbi)->fcc_info;

	if (fcc && fcc->f2fs_issue_flush) {
		struct task_struct *flush_thread = fcc->f2fs_issue_flush;

		fcc->f2fs_issue_flush = NULL;
		kthread_stop(flush_thread);
	}
	if (free) {
		kfree(fcc);
		SM_I(sbi)->fcc_info = NULL;
	}
}

int f2fs_flush_device_cache(struct f2fs_sb_info *sbi)
{
	int ret = 0, i;

	if (!sbi->s_ndevs)
		return 0;

	for (i = 1; i < sbi->s_ndevs; i++) {
		if (!f2fs_test_bit(i, (char *)&sbi->dirty_device))
			continue;
		ret = __submit_flush_wait(sbi, FDEV(i).bdev);
		if (ret)
			break;

		spin_lock(&sbi->dev_lock);
		f2fs_clear_bit(i, (char *)&sbi->dirty_device);
		spin_unlock(&sbi->dev_lock);
	}

	return ret;
}

static void __locate_dirty_segment(struct f2fs_sb_info *sbi, unsigned int segno,
		enum dirty_type dirty_type)
{
	struct dirty_seglist_info *dirty_i = DIRTY_I(sbi);

	/* need not be added */
	if (IS_CURSEG(sbi, segno))
		return;

	if (!test_and_set_bit(segno, dirty_i->dirty_segmap[dirty_type]))
		dirty_i->nr_dirty[dirty_type]++;

	if (dirty_type == DIRTY) {
		struct seg_entry *sentry = get_seg_entry(sbi, segno);
		enum dirty_type t = sentry->type;

		if (unlikely(t >= DIRTY)) {
			f2fs_bug_on(sbi, 1);
			return;
		}
		if (!test_and_set_bit(segno, dirty_i->dirty_segmap[t]))
			dirty_i->nr_dirty[t]++;
	}
}

static void __remove_dirty_segment(struct f2fs_sb_info *sbi, unsigned int segno,
		enum dirty_type dirty_type)
{
	struct dirty_seglist_info *dirty_i = DIRTY_I(sbi);

	if (test_and_clear_bit(segno, dirty_i->dirty_segmap[dirty_type]))
		dirty_i->nr_dirty[dirty_type]--;

	if (dirty_type == DIRTY) {
		struct seg_entry *sentry = get_seg_entry(sbi, segno);
		enum dirty_type t = sentry->type;

		if (test_and_clear_bit(segno, dirty_i->dirty_segmap[t]))
			dirty_i->nr_dirty[t]--;

		if (get_valid_blocks(sbi, segno, true) == 0)
			clear_bit(GET_SEC_FROM_SEG(sbi, segno),
						dirty_i->victim_secmap);
	}
}

/*
 * Should not occur error such as -ENOMEM.
 * Adding dirty entry into seglist is not critical operation.
 * If a given segment is one of current working segments, it won't be added.
 */
static void locate_dirty_segment(struct f2fs_sb_info *sbi, unsigned int segno)
{
	struct dirty_seglist_info *dirty_i = DIRTY_I(sbi);
	unsigned short valid_blocks;

	if (segno == NULL_SEGNO || IS_CURSEG(sbi, segno))
		return;

	mutex_lock(&dirty_i->seglist_lock);

	valid_blocks = get_valid_blocks(sbi, segno, false);

	if (valid_blocks == 0) {
		__locate_dirty_segment(sbi, segno, PRE);
		__remove_dirty_segment(sbi, segno, DIRTY);
	} else if (valid_blocks < sbi->blocks_per_seg) {
		__locate_dirty_segment(sbi, segno, DIRTY);
	} else {
		/* Recovery routine with SSR needs this */
		__remove_dirty_segment(sbi, segno, DIRTY);
	}

	mutex_unlock(&dirty_i->seglist_lock);
}

static struct discard_cmd *__create_discard_cmd(struct f2fs_sb_info *sbi,
		struct block_device *bdev, block_t lstart,
		block_t start, block_t len)
{
	struct discard_cmd_control *dcc = SM_I(sbi)->dcc_info;
	struct list_head *pend_list;
	struct discard_cmd *dc;

	f2fs_bug_on(sbi, !len);

	pend_list = &dcc->pend_list[plist_idx(len)];

	dc = f2fs_kmem_cache_alloc(discard_cmd_slab, GFP_NOFS);
	INIT_LIST_HEAD(&dc->list);
	dc->bdev = bdev;
	dc->lstart = lstart;
	dc->start = start;
	dc->len = len;
	dc->ref = 0;
	dc->state = D_PREP;
	dc->error = 0;
	init_completion(&dc->wait);
	list_add_tail(&dc->list, pend_list);
	atomic_inc(&dcc->discard_cmd_cnt);
	dcc->undiscard_blks += len;

	return dc;
}

static struct discard_cmd *__attach_discard_cmd(struct f2fs_sb_info *sbi,
				struct block_device *bdev, block_t lstart,
				block_t start, block_t len,
				struct rb_node *parent, struct rb_node **p)
{
	struct discard_cmd_control *dcc = SM_I(sbi)->dcc_info;
	struct discard_cmd *dc;

	dc = __create_discard_cmd(sbi, bdev, lstart, start, len);

	rb_link_node(&dc->rb_node, parent, p);
	rb_insert_color(&dc->rb_node, &dcc->root);

	return dc;
}

static void __detach_discard_cmd(struct discard_cmd_control *dcc,
							struct discard_cmd *dc)
{
	if (dc->state == D_DONE)
		atomic_dec(&dcc->issing_discard);

	list_del(&dc->list);
	rb_erase(&dc->rb_node, &dcc->root);
	dcc->undiscard_blks -= dc->len;

	kmem_cache_free(discard_cmd_slab, dc);

	atomic_dec(&dcc->discard_cmd_cnt);
}

static void __remove_discard_cmd(struct f2fs_sb_info *sbi,
							struct discard_cmd *dc)
{
	struct discard_cmd_control *dcc = SM_I(sbi)->dcc_info;

	trace_f2fs_remove_discard(dc->bdev, dc->start, dc->len);

	f2fs_bug_on(sbi, dc->ref);

	if (dc->error == -EOPNOTSUPP)
		dc->error = 0;

	if (dc->error)
		f2fs_msg(sbi->sb, KERN_INFO,
			"Issue discard(%u, %u, %u) failed, ret: %d",
			dc->lstart, dc->start, dc->len, dc->error);
	__detach_discard_cmd(dcc, dc);
}

static void f2fs_submit_discard_endio(struct bio *bio)
{
	struct discard_cmd *dc = (struct discard_cmd *)bio->bi_private;

	dc->error = bio->bi_error;
	dc->state = D_DONE;
	complete_all(&dc->wait);
	bio_put(bio);
}

static void __check_sit_bitmap(struct f2fs_sb_info *sbi,
				block_t start, block_t end)
{
#ifdef CONFIG_F2FS_CHECK_FS
	struct seg_entry *sentry;
	unsigned int segno;
	block_t blk = start;
	unsigned long offset, size, max_blocks = sbi->blocks_per_seg;
	unsigned long *map;

	while (blk < end) {
		segno = GET_SEGNO(sbi, blk);
		sentry = get_seg_entry(sbi, segno);
		offset = GET_BLKOFF_FROM_SEG0(sbi, blk);

		if (end < START_BLOCK(sbi, segno + 1))
			size = GET_BLKOFF_FROM_SEG0(sbi, end);
		else
			size = max_blocks;
		map = (unsigned long *)(sentry->cur_valid_map);
		offset = __find_rev_next_bit(map, size, offset);
		f2fs_bug_on(sbi, offset != size);
		blk = START_BLOCK(sbi, segno + 1);
	}
#endif
}

static void __init_discard_policy(struct f2fs_sb_info *sbi,
				struct discard_policy *dpolicy,
				int discard_type, unsigned int granularity)
{
	/* common policy */
	dpolicy->type = discard_type;
	dpolicy->sync = true;
	dpolicy->granularity = granularity;

	dpolicy->max_requests = DEF_MAX_DISCARD_REQUEST;
	dpolicy->io_aware_gran = MAX_PLIST_NUM;

	if (discard_type == DPOLICY_BG) {
		dpolicy->min_interval = DEF_MIN_DISCARD_ISSUE_TIME;
		dpolicy->max_interval = DEF_MAX_DISCARD_ISSUE_TIME;
		dpolicy->io_aware = true;
		dpolicy->sync = false;
		if (utilization(sbi) > DEF_DISCARD_URGENT_UTIL) {
			dpolicy->granularity = 1;
			dpolicy->max_interval = DEF_MIN_DISCARD_ISSUE_TIME;
		}
	} else if (discard_type == DPOLICY_FORCE) {
		dpolicy->min_interval = DEF_MIN_DISCARD_ISSUE_TIME;
		dpolicy->max_interval = DEF_MAX_DISCARD_ISSUE_TIME;
		dpolicy->io_aware = false;
	} else if (discard_type == DPOLICY_FSTRIM) {
		dpolicy->io_aware = false;
	} else if (discard_type == DPOLICY_UMOUNT) {
		dpolicy->io_aware = false;
	}
}


/* this function is copied from blkdev_issue_discard from block/blk-lib.c */
static void __submit_discard_cmd(struct f2fs_sb_info *sbi,
						struct discard_policy *dpolicy,
						struct discard_cmd *dc)
{
	struct discard_cmd_control *dcc = SM_I(sbi)->dcc_info;
	struct list_head *wait_list = (dpolicy->type == DPOLICY_FSTRIM) ?
					&(dcc->fstrim_list) : &(dcc->wait_list);
	struct bio *bio = NULL;
	int flag = dpolicy->sync ? REQ_SYNC : 0;

	if (dc->state != D_PREP)
		return;

	trace_f2fs_issue_discard(dc->bdev, dc->start, dc->len);

	dc->error = __blkdev_issue_discard(dc->bdev,
				SECTOR_FROM_BLOCK(dc->start),
				SECTOR_FROM_BLOCK(dc->len),
				GFP_NOFS, 0, &bio);
	if (!dc->error) {
		/* should keep before submission to avoid D_DONE right away */
		dc->state = D_SUBMIT;
		atomic_inc(&dcc->issued_discard);
		atomic_inc(&dcc->issing_discard);
		if (bio) {
			bio->bi_private = dc;
			bio->bi_end_io = f2fs_submit_discard_endio;
			bio->bi_opf |= flag;
			submit_bio(bio);
			list_move_tail(&dc->list, wait_list);
			__check_sit_bitmap(sbi, dc->start, dc->start + dc->len);

			f2fs_update_iostat(sbi, FS_DISCARD, 1);
		}
	} else {
		__remove_discard_cmd(sbi, dc);
	}
}

static struct discard_cmd *__insert_discard_tree(struct f2fs_sb_info *sbi,
				struct block_device *bdev, block_t lstart,
				block_t start, block_t len,
				struct rb_node **insert_p,
				struct rb_node *insert_parent)
{
	struct discard_cmd_control *dcc = SM_I(sbi)->dcc_info;
	struct rb_node **p;
	struct rb_node *parent = NULL;
	struct discard_cmd *dc = NULL;

	if (insert_p && insert_parent) {
		parent = insert_parent;
		p = insert_p;
		goto do_insert;
	}

	p = __lookup_rb_tree_for_insert(sbi, &dcc->root, &parent, lstart);
do_insert:
	dc = __attach_discard_cmd(sbi, bdev, lstart, start, len, parent, p);
	if (!dc)
		return NULL;

	return dc;
}

static void __relocate_discard_cmd(struct discard_cmd_control *dcc,
						struct discard_cmd *dc)
{
	list_move_tail(&dc->list, &dcc->pend_list[plist_idx(dc->len)]);
}

static void __punch_discard_cmd(struct f2fs_sb_info *sbi,
				struct discard_cmd *dc, block_t blkaddr)
{
	struct discard_cmd_control *dcc = SM_I(sbi)->dcc_info;
	struct discard_info di = dc->di;
	bool modified = false;

	if (dc->state == D_DONE || dc->len == 1) {
		__remove_discard_cmd(sbi, dc);
		return;
	}

	dcc->undiscard_blks -= di.len;

	if (blkaddr > di.lstart) {
		dc->len = blkaddr - dc->lstart;
		dcc->undiscard_blks += dc->len;
		__relocate_discard_cmd(dcc, dc);
		modified = true;
	}

	if (blkaddr < di.lstart + di.len - 1) {
		if (modified) {
			__insert_discard_tree(sbi, dc->bdev, blkaddr + 1,
					di.start + blkaddr + 1 - di.lstart,
					di.lstart + di.len - 1 - blkaddr,
					NULL, NULL);
		} else {
			dc->lstart++;
			dc->len--;
			dc->start++;
			dcc->undiscard_blks += dc->len;
			__relocate_discard_cmd(dcc, dc);
		}
	}
}

static void __update_discard_tree_range(struct f2fs_sb_info *sbi,
				struct block_device *bdev, block_t lstart,
				block_t start, block_t len)
{
	struct discard_cmd_control *dcc = SM_I(sbi)->dcc_info;
	struct discard_cmd *prev_dc = NULL, *next_dc = NULL;
	struct discard_cmd *dc;
	struct discard_info di = {0};
	struct rb_node **insert_p = NULL, *insert_parent = NULL;
	block_t end = lstart + len;

	mutex_lock(&dcc->cmd_lock);

	dc = (struct discard_cmd *)__lookup_rb_tree_ret(&dcc->root,
					NULL, lstart,
					(struct rb_entry **)&prev_dc,
					(struct rb_entry **)&next_dc,
					&insert_p, &insert_parent, true);
	if (dc)
		prev_dc = dc;

	if (!prev_dc) {
		di.lstart = lstart;
		di.len = next_dc ? next_dc->lstart - lstart : len;
		di.len = min(di.len, len);
		di.start = start;
	}

	while (1) {
		struct rb_node *node;
		bool merged = false;
		struct discard_cmd *tdc = NULL;

		if (prev_dc) {
			di.lstart = prev_dc->lstart + prev_dc->len;
			if (di.lstart < lstart)
				di.lstart = lstart;
			if (di.lstart >= end)
				break;

			if (!next_dc || next_dc->lstart > end)
				di.len = end - di.lstart;
			else
				di.len = next_dc->lstart - di.lstart;
			di.start = start + di.lstart - lstart;
		}

		if (!di.len)
			goto next;

		if (prev_dc && prev_dc->state == D_PREP &&
			prev_dc->bdev == bdev &&
			__is_discard_back_mergeable(&di, &prev_dc->di)) {
			prev_dc->di.len += di.len;
			dcc->undiscard_blks += di.len;
			__relocate_discard_cmd(dcc, prev_dc);
			di = prev_dc->di;
			tdc = prev_dc;
			merged = true;
		}

		if (next_dc && next_dc->state == D_PREP &&
			next_dc->bdev == bdev &&
			__is_discard_front_mergeable(&di, &next_dc->di)) {
			next_dc->di.lstart = di.lstart;
			next_dc->di.len += di.len;
			next_dc->di.start = di.start;
			dcc->undiscard_blks += di.len;
			__relocate_discard_cmd(dcc, next_dc);
			if (tdc)
				__remove_discard_cmd(sbi, tdc);
			merged = true;
		}

		if (!merged) {
			__insert_discard_tree(sbi, bdev, di.lstart, di.start,
							di.len, NULL, NULL);
		}
 next:
		prev_dc = next_dc;
		if (!prev_dc)
			break;

		node = rb_next(&prev_dc->rb_node);
		next_dc = rb_entry_safe(node, struct discard_cmd, rb_node);
	}

	mutex_unlock(&dcc->cmd_lock);
}

static int __queue_discard_cmd(struct f2fs_sb_info *sbi,
		struct block_device *bdev, block_t blkstart, block_t blklen)
{
	block_t lblkstart = blkstart;

	trace_f2fs_queue_discard(bdev, blkstart, blklen);

	if (sbi->s_ndevs) {
		int devi = f2fs_target_device_index(sbi, blkstart);

		blkstart -= FDEV(devi).start_blk;
	}
	__update_discard_tree_range(sbi, bdev, lblkstart, blkstart, blklen);
	return 0;
}

static int __issue_discard_cmd(struct f2fs_sb_info *sbi,
					struct discard_policy *dpolicy)
{
	struct discard_cmd_control *dcc = SM_I(sbi)->dcc_info;
	struct list_head *pend_list;
	struct discard_cmd *dc, *tmp;
	struct blk_plug plug;
	int i, iter = 0, issued = 0;
	bool io_interrupted = false;

	for (i = MAX_PLIST_NUM - 1; i >= 0; i--) {
		if (i + 1 < dpolicy->granularity)
			break;
		pend_list = &dcc->pend_list[i];

		mutex_lock(&dcc->cmd_lock);
		if (list_empty(pend_list))
			goto next;
		f2fs_bug_on(sbi, !__check_rb_tree_consistence(sbi, &dcc->root));
		blk_start_plug(&plug);
		list_for_each_entry_safe(dc, tmp, pend_list, list) {
			f2fs_bug_on(sbi, dc->state != D_PREP);

			if (dpolicy->io_aware && i < dpolicy->io_aware_gran &&
								!is_idle(sbi)) {
				io_interrupted = true;
				goto skip;
			}

			__submit_discard_cmd(sbi, dpolicy, dc);
			issued++;
skip:
			if (++iter >= dpolicy->max_requests)
				break;
		}
		blk_finish_plug(&plug);
next:
		mutex_unlock(&dcc->cmd_lock);

		if (iter >= dpolicy->max_requests)
			break;
	}

	if (!issued && io_interrupted)
		issued = -1;

	return issued;
}

static bool __drop_discard_cmd(struct f2fs_sb_info *sbi)
{
	struct discard_cmd_control *dcc = SM_I(sbi)->dcc_info;
	struct list_head *pend_list;
	struct discard_cmd *dc, *tmp;
	int i;
	bool dropped = false;

	mutex_lock(&dcc->cmd_lock);
	for (i = MAX_PLIST_NUM - 1; i >= 0; i--) {
		pend_list = &dcc->pend_list[i];
		list_for_each_entry_safe(dc, tmp, pend_list, list) {
			f2fs_bug_on(sbi, dc->state != D_PREP);
			__remove_discard_cmd(sbi, dc);
			dropped = true;
		}
	}
	mutex_unlock(&dcc->cmd_lock);

	return dropped;
}

void drop_discard_cmd(struct f2fs_sb_info *sbi)
{
	__drop_discard_cmd(sbi);
}

static unsigned int __wait_one_discard_bio(struct f2fs_sb_info *sbi,
							struct discard_cmd *dc)
{
	struct discard_cmd_control *dcc = SM_I(sbi)->dcc_info;
	unsigned int len = 0;

	wait_for_completion_io(&dc->wait);
	mutex_lock(&dcc->cmd_lock);
	f2fs_bug_on(sbi, dc->state != D_DONE);
	dc->ref--;
	if (!dc->ref) {
		if (!dc->error)
			len = dc->len;
		__remove_discard_cmd(sbi, dc);
	}
	mutex_unlock(&dcc->cmd_lock);

	return len;
}

static unsigned int __wait_discard_cmd_range(struct f2fs_sb_info *sbi,
						struct discard_policy *dpolicy,
						block_t start, block_t end)
{
	struct discard_cmd_control *dcc = SM_I(sbi)->dcc_info;
	struct list_head *wait_list = (dpolicy->type == DPOLICY_FSTRIM) ?
					&(dcc->fstrim_list) : &(dcc->wait_list);
	struct discard_cmd *dc, *tmp;
	bool need_wait;
	unsigned int trimmed = 0;

next:
	need_wait = false;

	mutex_lock(&dcc->cmd_lock);
	list_for_each_entry_safe(dc, tmp, wait_list, list) {
		if (dc->lstart + dc->len <= start || end <= dc->lstart)
			continue;
		if (dc->len < dpolicy->granularity)
			continue;
		if (dc->state == D_DONE && !dc->ref) {
			wait_for_completion_io(&dc->wait);
			if (!dc->error)
				trimmed += dc->len;
			__remove_discard_cmd(sbi, dc);
		} else {
			dc->ref++;
			need_wait = true;
			break;
		}
	}
	mutex_unlock(&dcc->cmd_lock);

	if (need_wait) {
		trimmed += __wait_one_discard_bio(sbi, dc);
		goto next;
	}

	return trimmed;
}

static void __wait_all_discard_cmd(struct f2fs_sb_info *sbi,
						struct discard_policy *dpolicy)
{
	struct discard_policy dp;

	if (dpolicy) {
		__wait_discard_cmd_range(sbi, dpolicy, 0, UINT_MAX);
		return;
	}

	/* wait all */
	__init_discard_policy(sbi, &dp, DPOLICY_FSTRIM, 1);
	__wait_discard_cmd_range(sbi, &dp, 0, UINT_MAX);
	__init_discard_policy(sbi, &dp, DPOLICY_UMOUNT, 1);
	__wait_discard_cmd_range(sbi, &dp, 0, UINT_MAX);
}

/* This should be covered by global mutex, &sit_i->sentry_lock */
static void f2fs_wait_discard_bio(struct f2fs_sb_info *sbi, block_t blkaddr)
{
	struct discard_cmd_control *dcc = SM_I(sbi)->dcc_info;
	struct discard_cmd *dc;
	bool need_wait = false;

	mutex_lock(&dcc->cmd_lock);
	dc = (struct discard_cmd *)__lookup_rb_tree(&dcc->root, NULL, blkaddr);
	if (dc) {
		if (dc->state == D_PREP) {
			__punch_discard_cmd(sbi, dc, blkaddr);
		} else {
			dc->ref++;
			need_wait = true;
		}
	}
	mutex_unlock(&dcc->cmd_lock);

	if (need_wait)
		__wait_one_discard_bio(sbi, dc);
}

void stop_discard_thread(struct f2fs_sb_info *sbi)
{
	struct discard_cmd_control *dcc = SM_I(sbi)->dcc_info;

	if (dcc && dcc->f2fs_issue_discard) {
		struct task_struct *discard_thread = dcc->f2fs_issue_discard;

		dcc->f2fs_issue_discard = NULL;
		kthread_stop(discard_thread);
	}
}

/* This comes from f2fs_put_super */
bool f2fs_wait_discard_bios(struct f2fs_sb_info *sbi)
{
	struct discard_cmd_control *dcc = SM_I(sbi)->dcc_info;
	struct discard_policy dpolicy;
	bool dropped;

	__init_discard_policy(sbi, &dpolicy, DPOLICY_UMOUNT,
					dcc->discard_granularity);
	__issue_discard_cmd(sbi, &dpolicy);
	dropped = __drop_discard_cmd(sbi);

	/* just to make sure there is no pending discard commands */
	__wait_all_discard_cmd(sbi, NULL);
	return dropped;
}

static int issue_discard_thread(void *data)
{
	struct f2fs_sb_info *sbi = data;
	struct discard_cmd_control *dcc = SM_I(sbi)->dcc_info;
	wait_queue_head_t *q = &dcc->discard_wait_queue;
	struct discard_policy dpolicy;
	unsigned int wait_ms = DEF_MIN_DISCARD_ISSUE_TIME;
	int issued;

	set_freezable();

	do {
		__init_discard_policy(sbi, &dpolicy, DPOLICY_BG,
					dcc->discard_granularity);

		wait_event_interruptible_timeout(*q,
				kthread_should_stop() || freezing(current) ||
				dcc->discard_wake,
				msecs_to_jiffies(wait_ms));
		if (try_to_freeze())
			continue;
		if (f2fs_readonly(sbi->sb))
			continue;
		if (kthread_should_stop())
			return 0;

		if (dcc->discard_wake)
			dcc->discard_wake = 0;

		if (sbi->gc_thread && sbi->gc_thread->gc_urgent)
			__init_discard_policy(sbi, &dpolicy, DPOLICY_FORCE, 1);

		sb_start_intwrite(sbi->sb);

		issued = __issue_discard_cmd(sbi, &dpolicy);
		if (issued) {
			__wait_all_discard_cmd(sbi, &dpolicy);
			wait_ms = dpolicy.min_interval;
		} else {
			wait_ms = dpolicy.max_interval;
		}

		sb_end_intwrite(sbi->sb);

	} while (!kthread_should_stop());
	return 0;
}

#ifdef CONFIG_BLK_DEV_ZONED
static int __f2fs_issue_discard_zone(struct f2fs_sb_info *sbi,
		struct block_device *bdev, block_t blkstart, block_t blklen)
{
	sector_t sector, nr_sects;
	block_t lblkstart = blkstart;
	int devi = 0;

	if (sbi->s_ndevs) {
		devi = f2fs_target_device_index(sbi, blkstart);
		blkstart -= FDEV(devi).start_blk;
	}

	/*
	 * We need to know the type of the zone: for conventional zones,
	 * use regular discard if the drive supports it. For sequential
	 * zones, reset the zone write pointer.
	 */
	switch (get_blkz_type(sbi, bdev, blkstart)) {

	case BLK_ZONE_TYPE_CONVENTIONAL:
		if (!blk_queue_discard(bdev_get_queue(bdev)))
			return 0;
		return __queue_discard_cmd(sbi, bdev, lblkstart, blklen);
	case BLK_ZONE_TYPE_SEQWRITE_REQ:
	case BLK_ZONE_TYPE_SEQWRITE_PREF:
		sector = SECTOR_FROM_BLOCK(blkstart);
		nr_sects = SECTOR_FROM_BLOCK(blklen);

		if (sector & (bdev_zone_sectors(bdev) - 1) ||
				nr_sects != bdev_zone_sectors(bdev)) {
			f2fs_msg(sbi->sb, KERN_INFO,
				"(%d) %s: Unaligned discard attempted (block %x + %x)",
				devi, sbi->s_ndevs ? FDEV(devi).path: "",
				blkstart, blklen);
			return -EIO;
		}
		trace_f2fs_issue_reset_zone(bdev, blkstart);
		return blkdev_reset_zones(bdev, sector,
					  nr_sects, GFP_NOFS);
	default:
		/* Unknown zone type: broken device ? */
		return -EIO;
	}
}
#endif

static int __issue_discard_async(struct f2fs_sb_info *sbi,
		struct block_device *bdev, block_t blkstart, block_t blklen)
{
#ifdef CONFIG_BLK_DEV_ZONED
	if (f2fs_sb_has_blkzoned(sbi->sb) &&
				bdev_zoned_model(bdev) != BLK_ZONED_NONE)
		return __f2fs_issue_discard_zone(sbi, bdev, blkstart, blklen);
#endif
	return __queue_discard_cmd(sbi, bdev, blkstart, blklen);
}

static int f2fs_issue_discard(struct f2fs_sb_info *sbi,
				block_t blkstart, block_t blklen)
{
	sector_t start = blkstart, len = 0;
	struct block_device *bdev;
	struct seg_entry *se;
	unsigned int offset;
	block_t i;
	int err = 0;

	bdev = f2fs_target_device(sbi, blkstart, NULL);

	for (i = blkstart; i < blkstart + blklen; i++, len++) {
		if (i != start) {
			struct block_device *bdev2 =
				f2fs_target_device(sbi, i, NULL);

			if (bdev2 != bdev) {
				err = __issue_discard_async(sbi, bdev,
						start, len);
				if (err)
					return err;
				bdev = bdev2;
				start = i;
				len = 0;
			}
		}

		se = get_seg_entry(sbi, GET_SEGNO(sbi, i));
		offset = GET_BLKOFF_FROM_SEG0(sbi, i);

		if (!f2fs_test_and_set_bit(offset, se->discard_map))
			sbi->discard_blks--;
	}

	if (len)
		err = __issue_discard_async(sbi, bdev, start, len);
	return err;
}

static bool add_discard_addrs(struct f2fs_sb_info *sbi, struct cp_control *cpc,
							bool check_only)
{
	int entries = SIT_VBLOCK_MAP_SIZE / sizeof(unsigned long);
	int max_blocks = sbi->blocks_per_seg;
	struct seg_entry *se = get_seg_entry(sbi, cpc->trim_start);
	unsigned long *cur_map = (unsigned long *)se->cur_valid_map;
	unsigned long *ckpt_map = (unsigned long *)se->ckpt_valid_map;
	unsigned long *discard_map = (unsigned long *)se->discard_map;
	unsigned long *dmap = SIT_I(sbi)->tmp_map;
	unsigned int start = 0, end = -1;
	bool force = (cpc->reason & CP_DISCARD);
	struct discard_entry *de = NULL;
	struct list_head *head = &SM_I(sbi)->dcc_info->entry_list;
	int i;

	if (se->valid_blocks == max_blocks || !f2fs_discard_en(sbi))
		return false;

	if (!force) {
		if (!test_opt(sbi, DISCARD) || !se->valid_blocks ||
			SM_I(sbi)->dcc_info->nr_discards >=
				SM_I(sbi)->dcc_info->max_discards)
			return false;
	}

	/* SIT_VBLOCK_MAP_SIZE should be multiple of sizeof(unsigned long) */
	for (i = 0; i < entries; i++)
		dmap[i] = force ? ~ckpt_map[i] & ~discard_map[i] :
				(cur_map[i] ^ ckpt_map[i]) & ckpt_map[i];

	while (force || SM_I(sbi)->dcc_info->nr_discards <=
				SM_I(sbi)->dcc_info->max_discards) {
		start = __find_rev_next_bit(dmap, max_blocks, end + 1);
		if (start >= max_blocks)
			break;

		end = __find_rev_next_zero_bit(dmap, max_blocks, start + 1);
		if (force && start && end != max_blocks
					&& (end - start) < cpc->trim_minlen)
			continue;

		if (check_only)
			return true;

		if (!de) {
			de = f2fs_kmem_cache_alloc(discard_entry_slab,
								GFP_F2FS_ZERO);
			de->start_blkaddr = START_BLOCK(sbi, cpc->trim_start);
			list_add_tail(&de->list, head);
		}

		for (i = start; i < end; i++)
			__set_bit_le(i, (void *)de->discard_map);

		SM_I(sbi)->dcc_info->nr_discards += end - start;
	}
	return false;
}

void release_discard_addrs(struct f2fs_sb_info *sbi)
{
	struct list_head *head = &(SM_I(sbi)->dcc_info->entry_list);
	struct discard_entry *entry, *this;

	/* drop caches */
	list_for_each_entry_safe(entry, this, head, list) {
		list_del(&entry->list);
		kmem_cache_free(discard_entry_slab, entry);
	}
}

/*
 * Should call clear_prefree_segments after checkpoint is done.
 */
static void set_prefree_as_free_segments(struct f2fs_sb_info *sbi)
{
	struct dirty_seglist_info *dirty_i = DIRTY_I(sbi);
	unsigned int segno;

	mutex_lock(&dirty_i->seglist_lock);
	for_each_set_bit(segno, dirty_i->dirty_segmap[PRE], MAIN_SEGS(sbi))
		__set_test_and_free(sbi, segno);
	mutex_unlock(&dirty_i->seglist_lock);
}

void clear_prefree_segments(struct f2fs_sb_info *sbi, struct cp_control *cpc)
{
	struct discard_cmd_control *dcc = SM_I(sbi)->dcc_info;
	struct list_head *head = &dcc->entry_list;
	struct discard_entry *entry, *this;
	struct dirty_seglist_info *dirty_i = DIRTY_I(sbi);
	unsigned long *prefree_map = dirty_i->dirty_segmap[PRE];
	unsigned int start = 0, end = -1;
	unsigned int secno, start_segno;
	bool force = (cpc->reason & CP_DISCARD);

	mutex_lock(&dirty_i->seglist_lock);

	while (1) {
		int i;
		start = find_next_bit(prefree_map, MAIN_SEGS(sbi), end + 1);
		if (start >= MAIN_SEGS(sbi))
			break;
		end = find_next_zero_bit(prefree_map, MAIN_SEGS(sbi),
								start + 1);

		for (i = start; i < end; i++)
			clear_bit(i, prefree_map);

		dirty_i->nr_dirty[PRE] -= end - start;

		if (!test_opt(sbi, DISCARD))
			continue;

		if (force && start >= cpc->trim_start &&
					(end - 1) <= cpc->trim_end)
				continue;

		if (!test_opt(sbi, LFS) || sbi->segs_per_sec == 1) {
			f2fs_issue_discard(sbi, START_BLOCK(sbi, start),
				(end - start) << sbi->log_blocks_per_seg);
			continue;
		}
next:
		secno = GET_SEC_FROM_SEG(sbi, start);
		start_segno = GET_SEG_FROM_SEC(sbi, secno);
		if (!IS_CURSEC(sbi, secno) &&
			!get_valid_blocks(sbi, start, true))
			f2fs_issue_discard(sbi, START_BLOCK(sbi, start_segno),
				sbi->segs_per_sec << sbi->log_blocks_per_seg);

		start = start_segno + sbi->segs_per_sec;
		if (start < end)
			goto next;
		else
			end = start - 1;
	}
	mutex_unlock(&dirty_i->seglist_lock);

	/* send small discards */
	list_for_each_entry_safe(entry, this, head, list) {
		unsigned int cur_pos = 0, next_pos, len, total_len = 0;
		bool is_valid = test_bit_le(0, entry->discard_map);

find_next:
		if (is_valid) {
			next_pos = find_next_zero_bit_le(entry->discard_map,
					sbi->blocks_per_seg, cur_pos);
			len = next_pos - cur_pos;

			if (f2fs_sb_has_blkzoned(sbi->sb) ||
			    (force && len < cpc->trim_minlen))
				goto skip;

			f2fs_issue_discard(sbi, entry->start_blkaddr + cur_pos,
									len);
			total_len += len;
		} else {
			next_pos = find_next_bit_le(entry->discard_map,
					sbi->blocks_per_seg, cur_pos);
		}
skip:
		cur_pos = next_pos;
		is_valid = !is_valid;

		if (cur_pos < sbi->blocks_per_seg)
			goto find_next;

		list_del(&entry->list);
		dcc->nr_discards -= total_len;
		kmem_cache_free(discard_entry_slab, entry);
	}

	wake_up_discard_thread(sbi, false);
}

static int create_discard_cmd_control(struct f2fs_sb_info *sbi)
{
	dev_t dev = sbi->sb->s_bdev->bd_dev;
	struct discard_cmd_control *dcc;
	int err = 0, i;

	if (SM_I(sbi)->dcc_info) {
		dcc = SM_I(sbi)->dcc_info;
		goto init_thread;
	}

	dcc = f2fs_kzalloc(sbi, sizeof(struct discard_cmd_control), GFP_KERNEL);
	if (!dcc)
		return -ENOMEM;

	dcc->discard_granularity = DEFAULT_DISCARD_GRANULARITY;
	INIT_LIST_HEAD(&dcc->entry_list);
	for (i = 0; i < MAX_PLIST_NUM; i++)
		INIT_LIST_HEAD(&dcc->pend_list[i]);
	INIT_LIST_HEAD(&dcc->wait_list);
	INIT_LIST_HEAD(&dcc->fstrim_list);
	mutex_init(&dcc->cmd_lock);
	atomic_set(&dcc->issued_discard, 0);
	atomic_set(&dcc->issing_discard, 0);
	atomic_set(&dcc->discard_cmd_cnt, 0);
	dcc->nr_discards = 0;
	dcc->max_discards = MAIN_SEGS(sbi) << sbi->log_blocks_per_seg;
	dcc->undiscard_blks = 0;
	dcc->root = RB_ROOT;

	init_waitqueue_head(&dcc->discard_wait_queue);
	SM_I(sbi)->dcc_info = dcc;
init_thread:
	dcc->f2fs_issue_discard = kthread_run(issue_discard_thread, sbi,
				"f2fs_discard-%u:%u", MAJOR(dev), MINOR(dev));
	if (IS_ERR(dcc->f2fs_issue_discard)) {
		err = PTR_ERR(dcc->f2fs_issue_discard);
		kfree(dcc);
		SM_I(sbi)->dcc_info = NULL;
		return err;
	}

	return err;
}

static void destroy_discard_cmd_control(struct f2fs_sb_info *sbi)
{
	struct discard_cmd_control *dcc = SM_I(sbi)->dcc_info;

	if (!dcc)
		return;

	stop_discard_thread(sbi);

	kfree(dcc);
	SM_I(sbi)->dcc_info = NULL;
}

static bool __mark_sit_entry_dirty(struct f2fs_sb_info *sbi, unsigned int segno)
{
	struct sit_info *sit_i = SIT_I(sbi);

	if (!__test_and_set_bit(segno, sit_i->dirty_sentries_bitmap)) {
		sit_i->dirty_sentries++;
		return false;
	}

	return true;
}

static void __set_sit_entry_type(struct f2fs_sb_info *sbi, int type,
					unsigned int segno, int modified)
{
	struct seg_entry *se = get_seg_entry(sbi, segno);
	se->type = type;
	if (modified)
		__mark_sit_entry_dirty(sbi, segno);
}

static void update_sit_entry(struct f2fs_sb_info *sbi, block_t blkaddr, int del)
{
	struct seg_entry *se;
	unsigned int segno, offset;
	long int new_vblocks;
	bool exist;
#ifdef CONFIG_F2FS_CHECK_FS
	bool mir_exist;
#endif

	segno = GET_SEGNO(sbi, blkaddr);

	se = get_seg_entry(sbi, segno);
	new_vblocks = se->valid_blocks + del;
	offset = GET_BLKOFF_FROM_SEG0(sbi, blkaddr);

	f2fs_bug_on(sbi, (new_vblocks >> (sizeof(unsigned short) << 3) ||
				(new_vblocks > sbi->blocks_per_seg)));

	se->valid_blocks = new_vblocks;
	se->mtime = get_mtime(sbi);
	SIT_I(sbi)->max_mtime = se->mtime;

	/* Update valid block bitmap */
	if (del > 0) {
		exist = f2fs_test_and_set_bit(offset, se->cur_valid_map);
#ifdef CONFIG_F2FS_CHECK_FS
		mir_exist = f2fs_test_and_set_bit(offset,
						se->cur_valid_map_mir);
		if (unlikely(exist != mir_exist)) {
			f2fs_msg(sbi->sb, KERN_ERR, "Inconsistent error "
				"when setting bitmap, blk:%u, old bit:%d",
				blkaddr, exist);
			f2fs_bug_on(sbi, 1);
		}
#endif
		if (unlikely(exist)) {
			f2fs_msg(sbi->sb, KERN_ERR,
				"Bitmap was wrongly set, blk:%u", blkaddr);
			f2fs_bug_on(sbi, 1);
			se->valid_blocks--;
			del = 0;
		}

		if (f2fs_discard_en(sbi) &&
			!f2fs_test_and_set_bit(offset, se->discard_map))
			sbi->discard_blks--;

		/* don't overwrite by SSR to keep node chain */
		if (IS_NODESEG(se->type)) {
			if (!f2fs_test_and_set_bit(offset, se->ckpt_valid_map))
				se->ckpt_valid_blocks++;
		}
	} else {
		exist = f2fs_test_and_clear_bit(offset, se->cur_valid_map);
#ifdef CONFIG_F2FS_CHECK_FS
		mir_exist = f2fs_test_and_clear_bit(offset,
						se->cur_valid_map_mir);
		if (unlikely(exist != mir_exist)) {
			f2fs_msg(sbi->sb, KERN_ERR, "Inconsistent error "
				"when clearing bitmap, blk:%u, old bit:%d",
				blkaddr, exist);
			f2fs_bug_on(sbi, 1);
		}
#endif
		if (unlikely(!exist)) {
			f2fs_msg(sbi->sb, KERN_ERR,
				"Bitmap was wrongly cleared, blk:%u", blkaddr);
			f2fs_bug_on(sbi, 1);
			se->valid_blocks++;
			del = 0;
		}

		if (f2fs_discard_en(sbi) &&
			f2fs_test_and_clear_bit(offset, se->discard_map))
			sbi->discard_blks++;
	}
	if (!f2fs_test_bit(offset, se->ckpt_valid_map))
		se->ckpt_valid_blocks += del;

	__mark_sit_entry_dirty(sbi, segno);

	/* update total number of valid blocks to be written in ckpt area */
	SIT_I(sbi)->written_valid_blocks += del;

	if (sbi->segs_per_sec > 1)
		get_sec_entry(sbi, segno)->valid_blocks += del;
}

void invalidate_blocks(struct f2fs_sb_info *sbi, block_t addr)
{
	unsigned int segno = GET_SEGNO(sbi, addr);
	struct sit_info *sit_i = SIT_I(sbi);

	f2fs_bug_on(sbi, addr == NULL_ADDR);
	if (addr == NEW_ADDR)
		return;

	/* add it into sit main buffer */
	down_write(&sit_i->sentry_lock);

	update_sit_entry(sbi, addr, -1);

	/* add it into dirty seglist */
	locate_dirty_segment(sbi, segno);

	up_write(&sit_i->sentry_lock);
}

bool is_checkpointed_data(struct f2fs_sb_info *sbi, block_t blkaddr)
{
	struct sit_info *sit_i = SIT_I(sbi);
	unsigned int segno, offset;
	struct seg_entry *se;
	bool is_cp = false;

	if (!is_valid_data_blkaddr(sbi, blkaddr))
		return true;

	down_read(&sit_i->sentry_lock);

	segno = GET_SEGNO(sbi, blkaddr);
	se = get_seg_entry(sbi, segno);
	offset = GET_BLKOFF_FROM_SEG0(sbi, blkaddr);

	if (f2fs_test_bit(offset, se->ckpt_valid_map))
		is_cp = true;

	up_read(&sit_i->sentry_lock);

	return is_cp;
}

/*
 * This function should be resided under the curseg_mutex lock
 */
static void __add_sum_entry(struct f2fs_sb_info *sbi, int type,
					struct f2fs_summary *sum)
{
	struct curseg_info *curseg = CURSEG_I(sbi, type);
	void *addr = curseg->sum_blk;
	addr += curseg->next_blkoff * sizeof(struct f2fs_summary);
	memcpy(addr, sum, sizeof(struct f2fs_summary));
}

/*
 * Calculate the number of current summary pages for writing
 */
int npages_for_summary_flush(struct f2fs_sb_info *sbi, bool for_ra)
{
	int valid_sum_count = 0;
	int i, sum_in_page;

	for (i = CURSEG_HOT_DATA; i <= CURSEG_COLD_DATA; i++) {
		if (sbi->ckpt->alloc_type[i] == SSR)
			valid_sum_count += sbi->blocks_per_seg;
		else {
			if (for_ra)
				valid_sum_count += le16_to_cpu(
					F2FS_CKPT(sbi)->cur_data_blkoff[i]);
			else
				valid_sum_count += curseg_blkoff(sbi, i);
		}
	}

	sum_in_page = (PAGE_SIZE - 2 * SUM_JOURNAL_SIZE -
			SUM_FOOTER_SIZE) / SUMMARY_SIZE;
	if (valid_sum_count <= sum_in_page)
		return 1;
	else if ((valid_sum_count - sum_in_page) <=
		(PAGE_SIZE - SUM_FOOTER_SIZE) / SUMMARY_SIZE)
		return 2;
	return 3;
}

/*
 * Caller should put this summary page
 */
struct page *get_sum_page(struct f2fs_sb_info *sbi, unsigned int segno)
{
	return get_meta_page(sbi, GET_SUM_BLOCK(sbi, segno));
}

void update_meta_page(struct f2fs_sb_info *sbi, void *src, block_t blk_addr)
{
	struct page *page = grab_meta_page(sbi, blk_addr);

	memcpy(page_address(page), src, PAGE_SIZE);
	set_page_dirty(page);
	f2fs_put_page(page, 1);
}

static void write_sum_page(struct f2fs_sb_info *sbi,
			struct f2fs_summary_block *sum_blk, block_t blk_addr)
{
	update_meta_page(sbi, (void *)sum_blk, blk_addr);
}

static void write_current_sum_page(struct f2fs_sb_info *sbi,
						int type, block_t blk_addr)
{
	struct curseg_info *curseg = CURSEG_I(sbi, type);
	struct page *page = grab_meta_page(sbi, blk_addr);
	struct f2fs_summary_block *src = curseg->sum_blk;
	struct f2fs_summary_block *dst;

	dst = (struct f2fs_summary_block *)page_address(page);

	mutex_lock(&curseg->curseg_mutex);

	down_read(&curseg->journal_rwsem);
	memcpy(&dst->journal, curseg->journal, SUM_JOURNAL_SIZE);
	up_read(&curseg->journal_rwsem);

	memcpy(dst->entries, src->entries, SUM_ENTRY_SIZE);
	memcpy(&dst->footer, &src->footer, SUM_FOOTER_SIZE);

	mutex_unlock(&curseg->curseg_mutex);

	set_page_dirty(page);
	f2fs_put_page(page, 1);
}

static int is_next_segment_free(struct f2fs_sb_info *sbi, int type)
{
	struct curseg_info *curseg = CURSEG_I(sbi, type);
	unsigned int segno = curseg->segno + 1;
	struct free_segmap_info *free_i = FREE_I(sbi);

	if (segno < MAIN_SEGS(sbi) && segno % sbi->segs_per_sec)
		return !test_bit(segno, free_i->free_segmap);
	return 0;
}

/*
 * Find a new segment from the free segments bitmap to right order
 * This function should be returned with success, otherwise BUG
 */
static void get_new_segment(struct f2fs_sb_info *sbi,
			unsigned int *newseg, bool new_sec, int dir)
{
	struct free_segmap_info *free_i = FREE_I(sbi);
	unsigned int segno, secno, zoneno;
	unsigned int total_zones = MAIN_SECS(sbi) / sbi->secs_per_zone;
	unsigned int hint = GET_SEC_FROM_SEG(sbi, *newseg);
	unsigned int old_zoneno = GET_ZONE_FROM_SEG(sbi, *newseg);
	unsigned int left_start = hint;
	bool init = true;
	int go_left = 0;
	int i;

	spin_lock(&free_i->segmap_lock);

	if (!new_sec && ((*newseg + 1) % sbi->segs_per_sec)) {
		segno = find_next_zero_bit(free_i->free_segmap,
			GET_SEG_FROM_SEC(sbi, hint + 1), *newseg + 1);
		if (segno < GET_SEG_FROM_SEC(sbi, hint + 1))
			goto got_it;
	}
find_other_zone:
	secno = find_next_zero_bit(free_i->free_secmap, MAIN_SECS(sbi), hint);
	if (secno >= MAIN_SECS(sbi)) {
		if (dir == ALLOC_RIGHT) {
			secno = find_next_zero_bit(free_i->free_secmap,
							MAIN_SECS(sbi), 0);
			f2fs_bug_on(sbi, secno >= MAIN_SECS(sbi));
		} else {
			go_left = 1;
			left_start = hint - 1;
		}
	}
	if (go_left == 0)
		goto skip_left;

	while (test_bit(left_start, free_i->free_secmap)) {
		if (left_start > 0) {
			left_start--;
			continue;
		}
		left_start = find_next_zero_bit(free_i->free_secmap,
							MAIN_SECS(sbi), 0);
		f2fs_bug_on(sbi, left_start >= MAIN_SECS(sbi));
		break;
	}
	secno = left_start;
skip_left:
	segno = GET_SEG_FROM_SEC(sbi, secno);
	zoneno = GET_ZONE_FROM_SEC(sbi, secno);

	/* give up on finding another zone */
	if (!init)
		goto got_it;
	if (sbi->secs_per_zone == 1)
		goto got_it;
	if (zoneno == old_zoneno)
		goto got_it;
	if (dir == ALLOC_LEFT) {
		if (!go_left && zoneno + 1 >= total_zones)
			goto got_it;
		if (go_left && zoneno == 0)
			goto got_it;
	}
	for (i = 0; i < NR_CURSEG_TYPE; i++)
		if (CURSEG_I(sbi, i)->zone == zoneno)
			break;

	if (i < NR_CURSEG_TYPE) {
		/* zone is in user, try another */
		if (go_left)
			hint = zoneno * sbi->secs_per_zone - 1;
		else if (zoneno + 1 >= total_zones)
			hint = 0;
		else
			hint = (zoneno + 1) * sbi->secs_per_zone;
		init = false;
		goto find_other_zone;
	}
got_it:
	/* set it as dirty segment in free segmap */
	f2fs_bug_on(sbi, test_bit(segno, free_i->free_segmap));
	__set_inuse(sbi, segno);
	*newseg = segno;
	spin_unlock(&free_i->segmap_lock);
}

static void reset_curseg(struct f2fs_sb_info *sbi, int type, int modified)
{
	struct curseg_info *curseg = CURSEG_I(sbi, type);
	struct summary_footer *sum_footer;

	curseg->segno = curseg->next_segno;
	curseg->zone = GET_ZONE_FROM_SEG(sbi, curseg->segno);
	curseg->next_blkoff = 0;
	curseg->next_segno = NULL_SEGNO;

	sum_footer = &(curseg->sum_blk->footer);
	memset(sum_footer, 0, sizeof(struct summary_footer));
	if (IS_DATASEG(type))
		SET_SUM_TYPE(sum_footer, SUM_TYPE_DATA);
	if (IS_NODESEG(type))
		SET_SUM_TYPE(sum_footer, SUM_TYPE_NODE);
	__set_sit_entry_type(sbi, type, curseg->segno, modified);
}

static unsigned int __get_next_segno(struct f2fs_sb_info *sbi, int type)
{
	/* if segs_per_sec is large than 1, we need to keep original policy. */
	if (sbi->segs_per_sec != 1)
		return CURSEG_I(sbi, type)->segno;

	if (test_opt(sbi, NOHEAP) &&
		(type == CURSEG_HOT_DATA || IS_NODESEG(type)))
		return 0;

	if (SIT_I(sbi)->last_victim[ALLOC_NEXT])
		return SIT_I(sbi)->last_victim[ALLOC_NEXT];

	/* find segments from 0 to reuse freed segments */
	if (F2FS_OPTION(sbi).alloc_mode == ALLOC_MODE_REUSE)
		return 0;

	return CURSEG_I(sbi, type)->segno;
}

/*
 * Allocate a current working segment.
 * This function always allocates a free segment in LFS manner.
 */
static void new_curseg(struct f2fs_sb_info *sbi, int type, bool new_sec)
{
	struct curseg_info *curseg = CURSEG_I(sbi, type);
	unsigned int segno = curseg->segno;
	int dir = ALLOC_LEFT;

	write_sum_page(sbi, curseg->sum_blk,
				GET_SUM_BLOCK(sbi, segno));
	if (type == CURSEG_WARM_DATA || type == CURSEG_COLD_DATA)
		dir = ALLOC_RIGHT;

	if (test_opt(sbi, NOHEAP))
		dir = ALLOC_RIGHT;

	segno = __get_next_segno(sbi, type);
	get_new_segment(sbi, &segno, new_sec, dir);
	curseg->next_segno = segno;
	reset_curseg(sbi, type, 1);
	curseg->alloc_type = LFS;
}

static void __next_free_blkoff(struct f2fs_sb_info *sbi,
			struct curseg_info *seg, block_t start)
{
	struct seg_entry *se = get_seg_entry(sbi, seg->segno);
	int entries = SIT_VBLOCK_MAP_SIZE / sizeof(unsigned long);
	unsigned long *target_map = SIT_I(sbi)->tmp_map;
	unsigned long *ckpt_map = (unsigned long *)se->ckpt_valid_map;
	unsigned long *cur_map = (unsigned long *)se->cur_valid_map;
	int i, pos;

	for (i = 0; i < entries; i++)
		target_map[i] = ckpt_map[i] | cur_map[i];

	pos = __find_rev_next_zero_bit(target_map, sbi->blocks_per_seg, start);

	seg->next_blkoff = pos;
}

/*
 * If a segment is written by LFS manner, next block offset is just obtained
 * by increasing the current block offset. However, if a segment is written by
 * SSR manner, next block offset obtained by calling __next_free_blkoff
 */
static void __refresh_next_blkoff(struct f2fs_sb_info *sbi,
				struct curseg_info *seg)
{
	if (seg->alloc_type == SSR)
		__next_free_blkoff(sbi, seg, seg->next_blkoff + 1);
	else
		seg->next_blkoff++;
}

/*
 * This function always allocates a used segment(from dirty seglist) by SSR
 * manner, so it should recover the existing segment information of valid blocks
 */
static void change_curseg(struct f2fs_sb_info *sbi, int type)
{
	struct dirty_seglist_info *dirty_i = DIRTY_I(sbi);
	struct curseg_info *curseg = CURSEG_I(sbi, type);
	unsigned int new_segno = curseg->next_segno;
	struct f2fs_summary_block *sum_node;
	struct page *sum_page;

	write_sum_page(sbi, curseg->sum_blk,
				GET_SUM_BLOCK(sbi, curseg->segno));
	__set_test_and_inuse(sbi, new_segno);

	mutex_lock(&dirty_i->seglist_lock);
	__remove_dirty_segment(sbi, new_segno, PRE);
	__remove_dirty_segment(sbi, new_segno, DIRTY);
	mutex_unlock(&dirty_i->seglist_lock);

	reset_curseg(sbi, type, 1);
	curseg->alloc_type = SSR;
	__next_free_blkoff(sbi, curseg, 0);

	sum_page = get_sum_page(sbi, new_segno);
	sum_node = (struct f2fs_summary_block *)page_address(sum_page);
	memcpy(curseg->sum_blk, sum_node, SUM_ENTRY_SIZE);
	f2fs_put_page(sum_page, 1);
}

static int get_ssr_segment(struct f2fs_sb_info *sbi, int type)
{
	struct curseg_info *curseg = CURSEG_I(sbi, type);
	const struct victim_selection *v_ops = DIRTY_I(sbi)->v_ops;
	unsigned segno = NULL_SEGNO;
	int i, cnt;
	bool reversed = false;

	/* need_SSR() already forces to do this */
	if (v_ops->get_victim(sbi, &segno, BG_GC, type, SSR)) {
		curseg->next_segno = segno;
		return 1;
	}

	/* For node segments, let's do SSR more intensively */
	if (IS_NODESEG(type)) {
		if (type >= CURSEG_WARM_NODE) {
			reversed = true;
			i = CURSEG_COLD_NODE;
		} else {
			i = CURSEG_HOT_NODE;
		}
		cnt = NR_CURSEG_NODE_TYPE;
	} else {
		if (type >= CURSEG_WARM_DATA) {
			reversed = true;
			i = CURSEG_COLD_DATA;
		} else {
			i = CURSEG_HOT_DATA;
		}
		cnt = NR_CURSEG_DATA_TYPE;
	}

	for (; cnt-- > 0; reversed ? i-- : i++) {
		if (i == type)
			continue;
		if (v_ops->get_victim(sbi, &segno, BG_GC, i, SSR)) {
			curseg->next_segno = segno;
			return 1;
		}
	}
	return 0;
}

/*
 * flush out current segment and replace it with new segment
 * This function should be returned with success, otherwise BUG
 */
static void allocate_segment_by_default(struct f2fs_sb_info *sbi,
						int type, bool force)
{
	struct curseg_info *curseg = CURSEG_I(sbi, type);

	if (force)
		new_curseg(sbi, type, true);
	else if (!is_set_ckpt_flags(sbi, CP_CRC_RECOVERY_FLAG) &&
					type == CURSEG_WARM_NODE)
		new_curseg(sbi, type, false);
	else if (curseg->alloc_type == LFS && is_next_segment_free(sbi, type))
		new_curseg(sbi, type, false);
	else if (need_SSR(sbi) && get_ssr_segment(sbi, type))
		change_curseg(sbi, type);
	else
		new_curseg(sbi, type, false);

	stat_inc_seg_type(sbi, curseg);
}

void allocate_new_segments(struct f2fs_sb_info *sbi)
{
	struct curseg_info *curseg;
	unsigned int old_segno;
	int i;

	down_write(&SIT_I(sbi)->sentry_lock);

	for (i = CURSEG_HOT_DATA; i <= CURSEG_COLD_DATA; i++) {
		curseg = CURSEG_I(sbi, i);
		old_segno = curseg->segno;
		SIT_I(sbi)->s_ops->allocate_segment(sbi, i, true);
		locate_dirty_segment(sbi, old_segno);
	}

	up_write(&SIT_I(sbi)->sentry_lock);
}

static const struct segment_allocation default_salloc_ops = {
	.allocate_segment = allocate_segment_by_default,
};

bool exist_trim_candidates(struct f2fs_sb_info *sbi, struct cp_control *cpc)
{
	__u64 trim_start = cpc->trim_start;
	bool has_candidate = false;

	down_write(&SIT_I(sbi)->sentry_lock);
	for (; cpc->trim_start <= cpc->trim_end; cpc->trim_start++) {
		if (add_discard_addrs(sbi, cpc, true)) {
			has_candidate = true;
			break;
		}
	}
	up_write(&SIT_I(sbi)->sentry_lock);

	cpc->trim_start = trim_start;
	return has_candidate;
}

static void __issue_discard_cmd_range(struct f2fs_sb_info *sbi,
					struct discard_policy *dpolicy,
					unsigned int start, unsigned int end)
{
	struct discard_cmd_control *dcc = SM_I(sbi)->dcc_info;
	struct discard_cmd *prev_dc = NULL, *next_dc = NULL;
	struct rb_node **insert_p = NULL, *insert_parent = NULL;
	struct discard_cmd *dc;
	struct blk_plug plug;
	int issued;

next:
	issued = 0;

	mutex_lock(&dcc->cmd_lock);
	f2fs_bug_on(sbi, !__check_rb_tree_consistence(sbi, &dcc->root));

	dc = (struct discard_cmd *)__lookup_rb_tree_ret(&dcc->root,
					NULL, start,
					(struct rb_entry **)&prev_dc,
					(struct rb_entry **)&next_dc,
					&insert_p, &insert_parent, true);
	if (!dc)
		dc = next_dc;

	blk_start_plug(&plug);

	while (dc && dc->lstart <= end) {
		struct rb_node *node;

		if (dc->len < dpolicy->granularity)
			goto skip;

		if (dc->state != D_PREP) {
			list_move_tail(&dc->list, &dcc->fstrim_list);
			goto skip;
		}

		__submit_discard_cmd(sbi, dpolicy, dc);

		if (++issued >= dpolicy->max_requests) {
			start = dc->lstart + dc->len;

			blk_finish_plug(&plug);
			mutex_unlock(&dcc->cmd_lock);
			__wait_all_discard_cmd(sbi, NULL);
			congestion_wait(BLK_RW_ASYNC, HZ/50);
			goto next;
		}
skip:
		node = rb_next(&dc->rb_node);
		dc = rb_entry_safe(node, struct discard_cmd, rb_node);

		if (fatal_signal_pending(current))
			break;
	}

	blk_finish_plug(&plug);
	mutex_unlock(&dcc->cmd_lock);
}

int f2fs_trim_fs(struct f2fs_sb_info *sbi, struct fstrim_range *range)
{
	__u64 start = F2FS_BYTES_TO_BLK(range->start);
	__u64 end = start + F2FS_BYTES_TO_BLK(range->len) - 1;
	unsigned int start_segno, end_segno;
	block_t start_block, end_block;
	struct cp_control cpc;
	struct discard_policy dpolicy;
	unsigned long long trimmed = 0;
	int err = 0;

	if (start >= MAX_BLKADDR(sbi) || range->len < sbi->blocksize)
		return -EINVAL;

	if (end <= MAIN_BLKADDR(sbi))
		goto out;

	if (is_sbi_flag_set(sbi, SBI_NEED_FSCK)) {
		f2fs_msg(sbi->sb, KERN_WARNING,
			"Found FS corruption, run fsck to fix.");
		goto out;
	}

	/* start/end segment number in main_area */
	start_segno = (start <= MAIN_BLKADDR(sbi)) ? 0 : GET_SEGNO(sbi, start);
	end_segno = (end >= MAX_BLKADDR(sbi)) ? MAIN_SEGS(sbi) - 1 :
						GET_SEGNO(sbi, end);

	cpc.reason = CP_DISCARD;
	cpc.trim_minlen = max_t(__u64, 1, F2FS_BYTES_TO_BLK(range->minlen));
	cpc.trim_start = start_segno;
	cpc.trim_end = end_segno;

	if (sbi->discard_blks == 0)
		goto out;

	mutex_lock(&sbi->gc_mutex);
	err = write_checkpoint(sbi, &cpc);
	mutex_unlock(&sbi->gc_mutex);
	if (err)
		goto out;

	start_block = START_BLOCK(sbi, start_segno);
	end_block = START_BLOCK(sbi, end_segno + 1);

	__init_discard_policy(sbi, &dpolicy, DPOLICY_FSTRIM, cpc.trim_minlen);
	__issue_discard_cmd_range(sbi, &dpolicy, start_block, end_block);

	/*
	 * We filed discard candidates, but actually we don't need to wait for
	 * all of them, since they'll be issued in idle time along with runtime
	 * discard option. User configuration looks like using runtime discard
	 * or periodic fstrim instead of it.
	 */
	if (!test_opt(sbi, DISCARD)) {
		trimmed = __wait_discard_cmd_range(sbi, &dpolicy,
					start_block, end_block);
		range->len = F2FS_BLK_TO_BYTES(trimmed);
	}
out:
	return err;
}

static bool __has_curseg_space(struct f2fs_sb_info *sbi, int type)
{
	struct curseg_info *curseg = CURSEG_I(sbi, type);
	if (curseg->next_blkoff < sbi->blocks_per_seg)
		return true;
	return false;
}

int rw_hint_to_seg_type(enum rw_hint hint)
{
	switch (hint) {
	case WRITE_LIFE_SHORT:
		return CURSEG_HOT_DATA;
	case WRITE_LIFE_EXTREME:
		return CURSEG_COLD_DATA;
	default:
		return CURSEG_WARM_DATA;
	}
}

/* This returns write hints for each segment type. This hints will be
 * passed down to block layer. There are mapping tables which depend on
 * the mount option 'whint_mode'.
 *
 * 1) whint_mode=off. F2FS only passes down WRITE_LIFE_NOT_SET.
 *
 * 2) whint_mode=user-based. F2FS tries to pass down hints given by users.
 *
 * User                  F2FS                     Block
 * ----                  ----                     -----
 *                       META                     WRITE_LIFE_NOT_SET
 *                       HOT_NODE                 "
 *                       WARM_NODE                "
 *                       COLD_NODE                "
 * ioctl(COLD)           COLD_DATA                WRITE_LIFE_EXTREME
 * extension list        "                        "
 *
 * -- buffered io
 * WRITE_LIFE_EXTREME    COLD_DATA                WRITE_LIFE_EXTREME
 * WRITE_LIFE_SHORT      HOT_DATA                 WRITE_LIFE_SHORT
 * WRITE_LIFE_NOT_SET    WARM_DATA                WRITE_LIFE_NOT_SET
 * WRITE_LIFE_NONE       "                        "
 * WRITE_LIFE_MEDIUM     "                        "
 * WRITE_LIFE_LONG       "                        "
 *
 * -- direct io
 * WRITE_LIFE_EXTREME    COLD_DATA                WRITE_LIFE_EXTREME
 * WRITE_LIFE_SHORT      HOT_DATA                 WRITE_LIFE_SHORT
 * WRITE_LIFE_NOT_SET    WARM_DATA                WRITE_LIFE_NOT_SET
 * WRITE_LIFE_NONE       "                        WRITE_LIFE_NONE
 * WRITE_LIFE_MEDIUM     "                        WRITE_LIFE_MEDIUM
 * WRITE_LIFE_LONG       "                        WRITE_LIFE_LONG
 *
 * 3) whint_mode=fs-based. F2FS passes down hints with its policy.
 *
 * User                  F2FS                     Block
 * ----                  ----                     -----
 *                       META                     WRITE_LIFE_MEDIUM;
 *                       HOT_NODE                 WRITE_LIFE_NOT_SET
 *                       WARM_NODE                "
 *                       COLD_NODE                WRITE_LIFE_NONE
 * ioctl(COLD)           COLD_DATA                WRITE_LIFE_EXTREME
 * extension list        "                        "
 *
 * -- buffered io
 * WRITE_LIFE_EXTREME    COLD_DATA                WRITE_LIFE_EXTREME
 * WRITE_LIFE_SHORT      HOT_DATA                 WRITE_LIFE_SHORT
 * WRITE_LIFE_NOT_SET    WARM_DATA                WRITE_LIFE_LONG
 * WRITE_LIFE_NONE       "                        "
 * WRITE_LIFE_MEDIUM     "                        "
 * WRITE_LIFE_LONG       "                        "
 *
 * -- direct io
 * WRITE_LIFE_EXTREME    COLD_DATA                WRITE_LIFE_EXTREME
 * WRITE_LIFE_SHORT      HOT_DATA                 WRITE_LIFE_SHORT
 * WRITE_LIFE_NOT_SET    WARM_DATA                WRITE_LIFE_NOT_SET
 * WRITE_LIFE_NONE       "                        WRITE_LIFE_NONE
 * WRITE_LIFE_MEDIUM     "                        WRITE_LIFE_MEDIUM
 * WRITE_LIFE_LONG       "                        WRITE_LIFE_LONG
 */

enum rw_hint io_type_to_rw_hint(struct f2fs_sb_info *sbi,
				enum page_type type, enum temp_type temp)
{
	if (F2FS_OPTION(sbi).whint_mode == WHINT_MODE_USER) {
		if (type == DATA) {
			if (temp == WARM)
				return WRITE_LIFE_NOT_SET;
			else if (temp == HOT)
				return WRITE_LIFE_SHORT;
			else if (temp == COLD)
				return WRITE_LIFE_EXTREME;
		} else {
			return WRITE_LIFE_NOT_SET;
		}
	} else if (F2FS_OPTION(sbi).whint_mode == WHINT_MODE_FS) {
		if (type == DATA) {
			if (temp == WARM)
				return WRITE_LIFE_LONG;
			else if (temp == HOT)
				return WRITE_LIFE_SHORT;
			else if (temp == COLD)
				return WRITE_LIFE_EXTREME;
		} else if (type == NODE) {
			if (temp == WARM || temp == HOT)
				return WRITE_LIFE_NOT_SET;
			else if (temp == COLD)
				return WRITE_LIFE_NONE;
		} else if (type == META) {
			return WRITE_LIFE_MEDIUM;
		}
	}
	return WRITE_LIFE_NOT_SET;
}

static int __get_segment_type_2(struct f2fs_io_info *fio)
{
	if (fio->type == DATA)
		return CURSEG_HOT_DATA;
	else
		return CURSEG_HOT_NODE;
}

static int __get_segment_type_4(struct f2fs_io_info *fio)
{
	if (fio->type == DATA) {
		struct inode *inode = fio->page->mapping->host;

		if (S_ISDIR(inode->i_mode))
			return CURSEG_HOT_DATA;
		else
			return CURSEG_COLD_DATA;
	} else {
		if (IS_DNODE(fio->page) && is_cold_node(fio->page))
			return CURSEG_WARM_NODE;
		else
			return CURSEG_COLD_NODE;
	}
}

static int __get_segment_type_6(struct f2fs_io_info *fio)
{
	if (fio->type == DATA) {
		struct inode *inode = fio->page->mapping->host;

		if (is_cold_data(fio->page) || file_is_cold(inode))
			return CURSEG_COLD_DATA;
		if (file_is_hot(inode) ||
				is_inode_flag_set(inode, FI_HOT_DATA))
			return CURSEG_HOT_DATA;
		/* rw_hint_to_seg_type(inode->i_write_hint); */
		return CURSEG_WARM_DATA;
	} else {
		if (IS_DNODE(fio->page))
			return is_cold_node(fio->page) ? CURSEG_WARM_NODE :
						CURSEG_HOT_NODE;
		return CURSEG_COLD_NODE;
	}
}

static int __get_segment_type(struct f2fs_io_info *fio)
{
	int type = 0;

	switch (F2FS_OPTION(fio->sbi).active_logs) {
	case 2:
		type = __get_segment_type_2(fio);
		break;
	case 4:
		type = __get_segment_type_4(fio);
		break;
	case 6:
		type = __get_segment_type_6(fio);
		break;
	default:
		f2fs_bug_on(fio->sbi, true);
	}

	if (IS_HOT(type))
		fio->temp = HOT;
	else if (IS_WARM(type))
		fio->temp = WARM;
	else
		fio->temp = COLD;
	return type;
}

void allocate_data_block(struct f2fs_sb_info *sbi, struct page *page,
		block_t old_blkaddr, block_t *new_blkaddr,
		struct f2fs_summary *sum, int type,
		struct f2fs_io_info *fio, bool add_list)
{
	struct sit_info *sit_i = SIT_I(sbi);
	struct curseg_info *curseg = CURSEG_I(sbi, type);

	down_read(&SM_I(sbi)->curseg_lock);

	mutex_lock(&curseg->curseg_mutex);
	down_write(&sit_i->sentry_lock);

	*new_blkaddr = NEXT_FREE_BLKADDR(sbi, curseg);

	f2fs_wait_discard_bio(sbi, *new_blkaddr);

	/*
	 * __add_sum_entry should be resided under the curseg_mutex
	 * because, this function updates a summary entry in the
	 * current summary block.
	 */
	__add_sum_entry(sbi, type, sum);

	__refresh_next_blkoff(sbi, curseg);

	stat_inc_block_count(sbi, curseg);

	/*
	 * SIT information should be updated before segment allocation,
	 * since SSR needs latest valid block information.
	 */
	update_sit_entry(sbi, *new_blkaddr, 1);
	if (GET_SEGNO(sbi, old_blkaddr) != NULL_SEGNO)
		update_sit_entry(sbi, old_blkaddr, -1);

	if (!__has_curseg_space(sbi, type))
		sit_i->s_ops->allocate_segment(sbi, type, false);

	/*
	 * segment dirty status should be updated after segment allocation,
	 * so we just need to update status only one time after previous
	 * segment being closed.
	 */
	locate_dirty_segment(sbi, GET_SEGNO(sbi, old_blkaddr));
	locate_dirty_segment(sbi, GET_SEGNO(sbi, *new_blkaddr));

	up_write(&sit_i->sentry_lock);

	if (page && IS_NODESEG(type)) {
		fill_node_footer_blkaddr(page, NEXT_FREE_BLKADDR(sbi, curseg));

		f2fs_inode_chksum_set(sbi, page);
	}

	if (add_list) {
		struct f2fs_bio_info *io;

		INIT_LIST_HEAD(&fio->list);
		fio->in_list = true;
		io = sbi->write_io[fio->type] + fio->temp;
		spin_lock(&io->io_lock);
		list_add_tail(&fio->list, &io->io_list);
		spin_unlock(&io->io_lock);
	}

	mutex_unlock(&curseg->curseg_mutex);

	up_read(&SM_I(sbi)->curseg_lock);
}

static void update_device_state(struct f2fs_io_info *fio)
{
	struct f2fs_sb_info *sbi = fio->sbi;
	unsigned int devidx;

	if (!sbi->s_ndevs)
		return;

	devidx = f2fs_target_device_index(sbi, fio->new_blkaddr);

	/* update device state for fsync */
	set_dirty_device(sbi, fio->ino, devidx, FLUSH_INO);

	/* update device state for checkpoint */
	if (!f2fs_test_bit(devidx, (char *)&sbi->dirty_device)) {
		spin_lock(&sbi->dev_lock);
		f2fs_set_bit(devidx, (char *)&sbi->dirty_device);
		spin_unlock(&sbi->dev_lock);
	}
}

static void do_write_page(struct f2fs_summary *sum, struct f2fs_io_info *fio)
{
	int type = __get_segment_type(fio);
	int err;

reallocate:
	allocate_data_block(fio->sbi, fio->page, fio->old_blkaddr,
			&fio->new_blkaddr, sum, type, fio, true);

	/* writeout dirty page into bdev */
	err = f2fs_submit_page_write(fio);
	if (err == -EAGAIN) {
		fio->old_blkaddr = fio->new_blkaddr;
		goto reallocate;
	} else if (!err) {
		update_device_state(fio);
	}
}

void write_meta_page(struct f2fs_sb_info *sbi, struct page *page,
					enum iostat_type io_type)
{
	struct f2fs_io_info fio = {
		.sbi = sbi,
		.type = META,
		.temp = HOT,
		.op = REQ_OP_WRITE,
		.op_flags = REQ_SYNC | REQ_META | REQ_PRIO,
		.old_blkaddr = page->index,
		.new_blkaddr = page->index,
		.page = page,
		.encrypted_page = NULL,
		.in_list = false,
	};

	if (unlikely(page->index >= MAIN_BLKADDR(sbi)))
		fio.op_flags &= ~REQ_META;

	set_page_writeback(page);
	ClearPageError(page);
	f2fs_submit_page_write(&fio);

	f2fs_update_iostat(sbi, io_type, F2FS_BLKSIZE);
}

void write_node_page(unsigned int nid, struct f2fs_io_info *fio)
{
	struct f2fs_summary sum;

	set_summary(&sum, nid, 0, 0);
	do_write_page(&sum, fio);

	f2fs_update_iostat(fio->sbi, fio->io_type, F2FS_BLKSIZE);
}

void write_data_page(struct dnode_of_data *dn, struct f2fs_io_info *fio)
{
	struct f2fs_sb_info *sbi = fio->sbi;
	struct f2fs_summary sum;
	struct node_info ni;

	f2fs_bug_on(sbi, dn->data_blkaddr == NULL_ADDR);
	get_node_info(sbi, dn->nid, &ni);
	set_summary(&sum, dn->nid, dn->ofs_in_node, ni.version);
	do_write_page(&sum, fio);
	f2fs_update_data_blkaddr(dn, fio->new_blkaddr);

	f2fs_update_iostat(sbi, fio->io_type, F2FS_BLKSIZE);
}

int rewrite_data_page(struct f2fs_io_info *fio)
{
	int err;
	struct f2fs_sb_info *sbi = fio->sbi;

	fio->new_blkaddr = fio->old_blkaddr;
	/* i/o temperature is needed for passing down write hints */
	__get_segment_type(fio);

	f2fs_bug_on(sbi, !IS_DATASEG(get_seg_entry(sbi,
			GET_SEGNO(sbi, fio->new_blkaddr))->type));

	stat_inc_inplace_blocks(fio->sbi);

	err = f2fs_submit_page_bio(fio);
	if (!err)
		update_device_state(fio);

	f2fs_update_iostat(fio->sbi, fio->io_type, F2FS_BLKSIZE);

	return err;
}

static inline int __f2fs_get_curseg(struct f2fs_sb_info *sbi,
						unsigned int segno)
{
	int i;

	for (i = CURSEG_HOT_DATA; i < NO_CHECK_TYPE; i++) {
		if (CURSEG_I(sbi, i)->segno == segno)
			break;
	}
	return i;
}

void __f2fs_replace_block(struct f2fs_sb_info *sbi, struct f2fs_summary *sum,
				block_t old_blkaddr, block_t new_blkaddr,
				bool recover_curseg, bool recover_newaddr)
{
	struct sit_info *sit_i = SIT_I(sbi);
	struct curseg_info *curseg;
	unsigned int segno, old_cursegno;
	struct seg_entry *se;
	int type;
	unsigned short old_blkoff;

	segno = GET_SEGNO(sbi, new_blkaddr);
	se = get_seg_entry(sbi, segno);
	type = se->type;

	down_write(&SM_I(sbi)->curseg_lock);

	if (!recover_curseg) {
		/* for recovery flow */
		if (se->valid_blocks == 0 && !IS_CURSEG(sbi, segno)) {
			if (old_blkaddr == NULL_ADDR)
				type = CURSEG_COLD_DATA;
			else
				type = CURSEG_WARM_DATA;
		}
	} else {
		if (IS_CURSEG(sbi, segno)) {
			/* se->type is volatile as SSR allocation */
			type = __f2fs_get_curseg(sbi, segno);
			f2fs_bug_on(sbi, type == NO_CHECK_TYPE);
		} else {
			type = CURSEG_WARM_DATA;
		}
	}

	f2fs_bug_on(sbi, !IS_DATASEG(type));
	curseg = CURSEG_I(sbi, type);

	mutex_lock(&curseg->curseg_mutex);
	down_write(&sit_i->sentry_lock);

	old_cursegno = curseg->segno;
	old_blkoff = curseg->next_blkoff;

	/* change the current segment */
	if (segno != curseg->segno) {
		curseg->next_segno = segno;
		change_curseg(sbi, type);
	}

	curseg->next_blkoff = GET_BLKOFF_FROM_SEG0(sbi, new_blkaddr);
	__add_sum_entry(sbi, type, sum);

	if (!recover_curseg || recover_newaddr)
		update_sit_entry(sbi, new_blkaddr, 1);
	if (GET_SEGNO(sbi, old_blkaddr) != NULL_SEGNO)
		update_sit_entry(sbi, old_blkaddr, -1);

	locate_dirty_segment(sbi, GET_SEGNO(sbi, old_blkaddr));
	locate_dirty_segment(sbi, GET_SEGNO(sbi, new_blkaddr));

	locate_dirty_segment(sbi, old_cursegno);

	if (recover_curseg) {
		if (old_cursegno != curseg->segno) {
			curseg->next_segno = old_cursegno;
			change_curseg(sbi, type);
		}
		curseg->next_blkoff = old_blkoff;
	}

	up_write(&sit_i->sentry_lock);
	mutex_unlock(&curseg->curseg_mutex);
	up_write(&SM_I(sbi)->curseg_lock);
}

void f2fs_replace_block(struct f2fs_sb_info *sbi, struct dnode_of_data *dn,
				block_t old_addr, block_t new_addr,
				unsigned char version, bool recover_curseg,
				bool recover_newaddr)
{
	struct f2fs_summary sum;

	set_summary(&sum, dn->nid, dn->ofs_in_node, version);

	__f2fs_replace_block(sbi, &sum, old_addr, new_addr,
					recover_curseg, recover_newaddr);

	f2fs_update_data_blkaddr(dn, new_addr);
}

void f2fs_wait_on_page_writeback(struct page *page,
				enum page_type type, bool ordered)
{
	if (PageWriteback(page)) {
		struct f2fs_sb_info *sbi = F2FS_P_SB(page);

		f2fs_submit_merged_write_cond(sbi, page->mapping->host,
						0, page->index, type);
		if (ordered)
			wait_on_page_writeback(page);
		else
			wait_for_stable_page(page);
	}
}

void f2fs_wait_on_block_writeback(struct f2fs_sb_info *sbi, block_t blkaddr)
{
	struct page *cpage;

	if (!is_valid_data_blkaddr(sbi, blkaddr))
		return;

	cpage = find_lock_page(META_MAPPING(sbi), blkaddr);
	if (cpage) {
		f2fs_wait_on_page_writeback(cpage, DATA, true);
		f2fs_put_page(cpage, 1);
	}
}

static void read_compacted_summaries(struct f2fs_sb_info *sbi)
{
	struct f2fs_checkpoint *ckpt = F2FS_CKPT(sbi);
	struct curseg_info *seg_i;
	unsigned char *kaddr;
	struct page *page;
	block_t start;
	int i, j, offset;

	start = start_sum_block(sbi);

	page = get_meta_page(sbi, start++);
	kaddr = (unsigned char *)page_address(page);

	/* Step 1: restore nat cache */
	seg_i = CURSEG_I(sbi, CURSEG_HOT_DATA);
	memcpy(seg_i->journal, kaddr, SUM_JOURNAL_SIZE);

	/* Step 2: restore sit cache */
	seg_i = CURSEG_I(sbi, CURSEG_COLD_DATA);
	memcpy(seg_i->journal, kaddr + SUM_JOURNAL_SIZE, SUM_JOURNAL_SIZE);
	offset = 2 * SUM_JOURNAL_SIZE;

	/* Step 3: restore summary entries */
	for (i = CURSEG_HOT_DATA; i <= CURSEG_COLD_DATA; i++) {
		unsigned short blk_off;
		unsigned int segno;

		seg_i = CURSEG_I(sbi, i);
		segno = le32_to_cpu(ckpt->cur_data_segno[i]);
		blk_off = le16_to_cpu(ckpt->cur_data_blkoff[i]);
		seg_i->next_segno = segno;
		reset_curseg(sbi, i, 0);
		seg_i->alloc_type = ckpt->alloc_type[i];
		seg_i->next_blkoff = blk_off;

		if (seg_i->alloc_type == SSR)
			blk_off = sbi->blocks_per_seg;

		for (j = 0; j < blk_off; j++) {
			struct f2fs_summary *s;
			s = (struct f2fs_summary *)(kaddr + offset);
			seg_i->sum_blk->entries[j] = *s;
			offset += SUMMARY_SIZE;
			if (offset + SUMMARY_SIZE <= PAGE_SIZE -
						SUM_FOOTER_SIZE)
				continue;

			f2fs_put_page(page, 1);
			page = NULL;

			page = get_meta_page(sbi, start++);
			kaddr = (unsigned char *)page_address(page);
			offset = 0;
		}
	}
	f2fs_put_page(page, 1);
}

static int read_normal_summaries(struct f2fs_sb_info *sbi, int type)
{
	struct f2fs_checkpoint *ckpt = F2FS_CKPT(sbi);
	struct f2fs_summary_block *sum;
	struct curseg_info *curseg;
	struct page *new;
	unsigned short blk_off;
	unsigned int segno = 0;
	block_t blk_addr = 0;

	/* get segment number and block addr */
	if (IS_DATASEG(type)) {
		segno = le32_to_cpu(ckpt->cur_data_segno[type]);
		blk_off = le16_to_cpu(ckpt->cur_data_blkoff[type -
							CURSEG_HOT_DATA]);
		if (__exist_node_summaries(sbi))
			blk_addr = sum_blk_addr(sbi, NR_CURSEG_TYPE, type);
		else
			blk_addr = sum_blk_addr(sbi, NR_CURSEG_DATA_TYPE, type);
	} else {
		segno = le32_to_cpu(ckpt->cur_node_segno[type -
							CURSEG_HOT_NODE]);
		blk_off = le16_to_cpu(ckpt->cur_node_blkoff[type -
							CURSEG_HOT_NODE]);
		if (__exist_node_summaries(sbi))
			blk_addr = sum_blk_addr(sbi, NR_CURSEG_NODE_TYPE,
							type - CURSEG_HOT_NODE);
		else
			blk_addr = GET_SUM_BLOCK(sbi, segno);
	}

	new = get_meta_page(sbi, blk_addr);
	sum = (struct f2fs_summary_block *)page_address(new);

	if (IS_NODESEG(type)) {
		if (__exist_node_summaries(sbi)) {
			struct f2fs_summary *ns = &sum->entries[0];
			int i;
			for (i = 0; i < sbi->blocks_per_seg; i++, ns++) {
				ns->version = 0;
				ns->ofs_in_node = 0;
			}
		} else {
			restore_node_summary(sbi, segno, sum);
		}
	}

	/* set uncompleted segment to curseg */
	curseg = CURSEG_I(sbi, type);
	mutex_lock(&curseg->curseg_mutex);

	/* update journal info */
	down_write(&curseg->journal_rwsem);
	memcpy(curseg->journal, &sum->journal, SUM_JOURNAL_SIZE);
	up_write(&curseg->journal_rwsem);

	memcpy(curseg->sum_blk->entries, sum->entries, SUM_ENTRY_SIZE);
	memcpy(&curseg->sum_blk->footer, &sum->footer, SUM_FOOTER_SIZE);
	curseg->next_segno = segno;
	reset_curseg(sbi, type, 0);
	curseg->alloc_type = ckpt->alloc_type[type];
	curseg->next_blkoff = blk_off;
	mutex_unlock(&curseg->curseg_mutex);
	f2fs_put_page(new, 1);
	return 0;
}

static int restore_curseg_summaries(struct f2fs_sb_info *sbi)
{
	struct f2fs_journal *sit_j = CURSEG_I(sbi, CURSEG_COLD_DATA)->journal;
	struct f2fs_journal *nat_j = CURSEG_I(sbi, CURSEG_HOT_DATA)->journal;
	int type = CURSEG_HOT_DATA;
	int err;

	if (is_set_ckpt_flags(sbi, CP_COMPACT_SUM_FLAG)) {
		int npages = npages_for_summary_flush(sbi, true);

		if (npages >= 2)
			ra_meta_pages(sbi, start_sum_block(sbi), npages,
							META_CP, true);

		/* restore for compacted data summary */
		read_compacted_summaries(sbi);
		type = CURSEG_HOT_NODE;
	}

	if (__exist_node_summaries(sbi))
		ra_meta_pages(sbi, sum_blk_addr(sbi, NR_CURSEG_TYPE, type),
					NR_CURSEG_TYPE - type, META_CP, true);

	for (; type <= CURSEG_COLD_NODE; type++) {
		err = read_normal_summaries(sbi, type);
		if (err)
			return err;
	}

	/* sanity check for summary blocks */
	if (nats_in_cursum(nat_j) > NAT_JOURNAL_ENTRIES ||
			sits_in_cursum(sit_j) > SIT_JOURNAL_ENTRIES)
		return -EINVAL;

	return 0;
}

static void write_compacted_summaries(struct f2fs_sb_info *sbi, block_t blkaddr)
{
	struct page *page;
	unsigned char *kaddr;
	struct f2fs_summary *summary;
	struct curseg_info *seg_i;
	int written_size = 0;
	int i, j;

	page = grab_meta_page(sbi, blkaddr++);
	kaddr = (unsigned char *)page_address(page);

	/* Step 1: write nat cache */
	seg_i = CURSEG_I(sbi, CURSEG_HOT_DATA);
	memcpy(kaddr, seg_i->journal, SUM_JOURNAL_SIZE);
	written_size += SUM_JOURNAL_SIZE;

	/* Step 2: write sit cache */
	seg_i = CURSEG_I(sbi, CURSEG_COLD_DATA);
	memcpy(kaddr + written_size, seg_i->journal, SUM_JOURNAL_SIZE);
	written_size += SUM_JOURNAL_SIZE;

	/* Step 3: write summary entries */
	for (i = CURSEG_HOT_DATA; i <= CURSEG_COLD_DATA; i++) {
		unsigned short blkoff;
		seg_i = CURSEG_I(sbi, i);
		if (sbi->ckpt->alloc_type[i] == SSR)
			blkoff = sbi->blocks_per_seg;
		else
			blkoff = curseg_blkoff(sbi, i);

		for (j = 0; j < blkoff; j++) {
			if (!page) {
				page = grab_meta_page(sbi, blkaddr++);
				kaddr = (unsigned char *)page_address(page);
				written_size = 0;
			}
			summary = (struct f2fs_summary *)(kaddr + written_size);
			*summary = seg_i->sum_blk->entries[j];
			written_size += SUMMARY_SIZE;

			if (written_size + SUMMARY_SIZE <= PAGE_SIZE -
							SUM_FOOTER_SIZE)
				continue;

			set_page_dirty(page);
			f2fs_put_page(page, 1);
			page = NULL;
		}
	}
	if (page) {
		set_page_dirty(page);
		f2fs_put_page(page, 1);
	}
}

static void write_normal_summaries(struct f2fs_sb_info *sbi,
					block_t blkaddr, int type)
{
	int i, end;
	if (IS_DATASEG(type))
		end = type + NR_CURSEG_DATA_TYPE;
	else
		end = type + NR_CURSEG_NODE_TYPE;

	for (i = type; i < end; i++)
		write_current_sum_page(sbi, i, blkaddr + (i - type));
}

void write_data_summaries(struct f2fs_sb_info *sbi, block_t start_blk)
{
	if (is_set_ckpt_flags(sbi, CP_COMPACT_SUM_FLAG))
		write_compacted_summaries(sbi, start_blk);
	else
		write_normal_summaries(sbi, start_blk, CURSEG_HOT_DATA);
}

void write_node_summaries(struct f2fs_sb_info *sbi, block_t start_blk)
{
	write_normal_summaries(sbi, start_blk, CURSEG_HOT_NODE);
}

int lookup_journal_in_cursum(struct f2fs_journal *journal, int type,
					unsigned int val, int alloc)
{
	int i;

	if (type == NAT_JOURNAL) {
		for (i = 0; i < nats_in_cursum(journal); i++) {
			if (le32_to_cpu(nid_in_journal(journal, i)) == val)
				return i;
		}
		if (alloc && __has_cursum_space(journal, 1, NAT_JOURNAL))
			return update_nats_in_cursum(journal, 1);
	} else if (type == SIT_JOURNAL) {
		for (i = 0; i < sits_in_cursum(journal); i++)
			if (le32_to_cpu(segno_in_journal(journal, i)) == val)
				return i;
		if (alloc && __has_cursum_space(journal, 1, SIT_JOURNAL))
			return update_sits_in_cursum(journal, 1);
	}
	return -1;
}

static struct page *get_current_sit_page(struct f2fs_sb_info *sbi,
					unsigned int segno)
{
	return get_meta_page(sbi, current_sit_addr(sbi, segno));
}

static struct page *get_next_sit_page(struct f2fs_sb_info *sbi,
					unsigned int start)
{
	struct sit_info *sit_i = SIT_I(sbi);
	struct page *page;
	pgoff_t src_off, dst_off;

	src_off = current_sit_addr(sbi, start);
	dst_off = next_sit_addr(sbi, src_off);

	page = grab_meta_page(sbi, dst_off);
	seg_info_to_sit_page(sbi, page, start);

	set_page_dirty(page);
	set_to_next_sit(sit_i, start);

	return page;
}

static struct sit_entry_set *grab_sit_entry_set(void)
{
	struct sit_entry_set *ses =
			f2fs_kmem_cache_alloc(sit_entry_set_slab, GFP_NOFS);

	ses->entry_cnt = 0;
	INIT_LIST_HEAD(&ses->set_list);
	return ses;
}

static void release_sit_entry_set(struct sit_entry_set *ses)
{
	list_del(&ses->set_list);
	kmem_cache_free(sit_entry_set_slab, ses);
}

static void adjust_sit_entry_set(struct sit_entry_set *ses,
						struct list_head *head)
{
	struct sit_entry_set *next = ses;

	if (list_is_last(&ses->set_list, head))
		return;

	list_for_each_entry_continue(next, head, set_list)
		if (ses->entry_cnt <= next->entry_cnt)
			break;

	list_move_tail(&ses->set_list, &next->set_list);
}

static void add_sit_entry(unsigned int segno, struct list_head *head)
{
	struct sit_entry_set *ses;
	unsigned int start_segno = START_SEGNO(segno);

	list_for_each_entry(ses, head, set_list) {
		if (ses->start_segno == start_segno) {
			ses->entry_cnt++;
			adjust_sit_entry_set(ses, head);
			return;
		}
	}

	ses = grab_sit_entry_set();

	ses->start_segno = start_segno;
	ses->entry_cnt++;
	list_add(&ses->set_list, head);
}

static void add_sits_in_set(struct f2fs_sb_info *sbi)
{
	struct f2fs_sm_info *sm_info = SM_I(sbi);
	struct list_head *set_list = &sm_info->sit_entry_set;
	unsigned long *bitmap = SIT_I(sbi)->dirty_sentries_bitmap;
	unsigned int segno;

	for_each_set_bit(segno, bitmap, MAIN_SEGS(sbi))
		add_sit_entry(segno, set_list);
}

static void remove_sits_in_journal(struct f2fs_sb_info *sbi)
{
	struct curseg_info *curseg = CURSEG_I(sbi, CURSEG_COLD_DATA);
	struct f2fs_journal *journal = curseg->journal;
	int i;

	down_write(&curseg->journal_rwsem);
	for (i = 0; i < sits_in_cursum(journal); i++) {
		unsigned int segno;
		bool dirtied;

		segno = le32_to_cpu(segno_in_journal(journal, i));
		dirtied = __mark_sit_entry_dirty(sbi, segno);

		if (!dirtied)
			add_sit_entry(segno, &SM_I(sbi)->sit_entry_set);
	}
	update_sits_in_cursum(journal, -i);
	up_write(&curseg->journal_rwsem);
}

/*
 * CP calls this function, which flushes SIT entries including sit_journal,
 * and moves prefree segs to free segs.
 */
void flush_sit_entries(struct f2fs_sb_info *sbi, struct cp_control *cpc)
{
	struct sit_info *sit_i = SIT_I(sbi);
	unsigned long *bitmap = sit_i->dirty_sentries_bitmap;
	struct curseg_info *curseg = CURSEG_I(sbi, CURSEG_COLD_DATA);
	struct f2fs_journal *journal = curseg->journal;
	struct sit_entry_set *ses, *tmp;
	struct list_head *head = &SM_I(sbi)->sit_entry_set;
	bool to_journal = true;
	struct seg_entry *se;

	down_write(&sit_i->sentry_lock);

	if (!sit_i->dirty_sentries)
		goto out;

	/*
	 * add and account sit entries of dirty bitmap in sit entry
	 * set temporarily
	 */
	add_sits_in_set(sbi);

	/*
	 * if there are no enough space in journal to store dirty sit
	 * entries, remove all entries from journal and add and account
	 * them in sit entry set.
	 */
	if (!__has_cursum_space(journal, sit_i->dirty_sentries, SIT_JOURNAL))
		remove_sits_in_journal(sbi);

	/*
	 * there are two steps to flush sit entries:
	 * #1, flush sit entries to journal in current cold data summary block.
	 * #2, flush sit entries to sit page.
	 */
	list_for_each_entry_safe(ses, tmp, head, set_list) {
		struct page *page = NULL;
		struct f2fs_sit_block *raw_sit = NULL;
		unsigned int start_segno = ses->start_segno;
		unsigned int end = min(start_segno + SIT_ENTRY_PER_BLOCK,
						(unsigned long)MAIN_SEGS(sbi));
		unsigned int segno = start_segno;

		if (to_journal &&
			!__has_cursum_space(journal, ses->entry_cnt, SIT_JOURNAL))
			to_journal = false;

		if (to_journal) {
			down_write(&curseg->journal_rwsem);
		} else {
			page = get_next_sit_page(sbi, start_segno);
			raw_sit = page_address(page);
		}

		/* flush dirty sit entries in region of current sit set */
		for_each_set_bit_from(segno, bitmap, end) {
			int offset, sit_offset;

			se = get_seg_entry(sbi, segno);

			/* add discard candidates */
			if (!(cpc->reason & CP_DISCARD)) {
				cpc->trim_start = segno;
				add_discard_addrs(sbi, cpc, false);
			}

			if (to_journal) {
				offset = lookup_journal_in_cursum(journal,
							SIT_JOURNAL, segno, 1);
				f2fs_bug_on(sbi, offset < 0);
				segno_in_journal(journal, offset) =
							cpu_to_le32(segno);
				seg_info_to_raw_sit(se,
					&sit_in_journal(journal, offset));
			} else {
				sit_offset = SIT_ENTRY_OFFSET(sit_i, segno);
				seg_info_to_raw_sit(se,
						&raw_sit->entries[sit_offset]);
			}

			__clear_bit(segno, bitmap);
			sit_i->dirty_sentries--;
			ses->entry_cnt--;
		}

		if (to_journal)
			up_write(&curseg->journal_rwsem);
		else
			f2fs_put_page(page, 1);

		f2fs_bug_on(sbi, ses->entry_cnt);
		release_sit_entry_set(ses);
	}

	f2fs_bug_on(sbi, !list_empty(head));
	f2fs_bug_on(sbi, sit_i->dirty_sentries);
out:
	if (cpc->reason & CP_DISCARD) {
		__u64 trim_start = cpc->trim_start;

		for (; cpc->trim_start <= cpc->trim_end; cpc->trim_start++)
			add_discard_addrs(sbi, cpc, false);

		cpc->trim_start = trim_start;
	}
	up_write(&sit_i->sentry_lock);

	set_prefree_as_free_segments(sbi);
}

static int build_sit_info(struct f2fs_sb_info *sbi)
{
	struct f2fs_super_block *raw_super = F2FS_RAW_SUPER(sbi);
	struct sit_info *sit_i;
	unsigned int sit_segs, start;
	char *src_bitmap;
	unsigned int bitmap_size;

	/* allocate memory for SIT information */
	sit_i = f2fs_kzalloc(sbi, sizeof(struct sit_info), GFP_KERNEL);
	if (!sit_i)
		return -ENOMEM;

	SM_I(sbi)->sit_info = sit_i;

	sit_i->sentries = f2fs_kvzalloc(sbi, MAIN_SEGS(sbi) *
					sizeof(struct seg_entry), GFP_KERNEL);
	if (!sit_i->sentries)
		return -ENOMEM;

	bitmap_size = f2fs_bitmap_size(MAIN_SEGS(sbi));
	sit_i->dirty_sentries_bitmap = f2fs_kvzalloc(sbi, bitmap_size,
								GFP_KERNEL);
	if (!sit_i->dirty_sentries_bitmap)
		return -ENOMEM;

	for (start = 0; start < MAIN_SEGS(sbi); start++) {
		sit_i->sentries[start].cur_valid_map
			= f2fs_kzalloc(sbi, SIT_VBLOCK_MAP_SIZE, GFP_KERNEL);
		sit_i->sentries[start].ckpt_valid_map
			= f2fs_kzalloc(sbi, SIT_VBLOCK_MAP_SIZE, GFP_KERNEL);
		if (!sit_i->sentries[start].cur_valid_map ||
				!sit_i->sentries[start].ckpt_valid_map)
			return -ENOMEM;

#ifdef CONFIG_F2FS_CHECK_FS
		sit_i->sentries[start].cur_valid_map_mir
			= f2fs_kzalloc(sbi, SIT_VBLOCK_MAP_SIZE, GFP_KERNEL);
		if (!sit_i->sentries[start].cur_valid_map_mir)
			return -ENOMEM;
#endif

		if (f2fs_discard_en(sbi)) {
			sit_i->sentries[start].discard_map
				= f2fs_kzalloc(sbi, SIT_VBLOCK_MAP_SIZE,
								GFP_KERNEL);
			if (!sit_i->sentries[start].discard_map)
				return -ENOMEM;
		}
	}

	sit_i->tmp_map = f2fs_kzalloc(sbi, SIT_VBLOCK_MAP_SIZE, GFP_KERNEL);
	if (!sit_i->tmp_map)
		return -ENOMEM;

	if (sbi->segs_per_sec > 1) {
		sit_i->sec_entries = f2fs_kvzalloc(sbi, MAIN_SECS(sbi) *
					sizeof(struct sec_entry), GFP_KERNEL);
		if (!sit_i->sec_entries)
			return -ENOMEM;
	}

	/* get information related with SIT */
	sit_segs = le32_to_cpu(raw_super->segment_count_sit) >> 1;

	/* setup SIT bitmap from ckeckpoint pack */
	bitmap_size = __bitmap_size(sbi, SIT_BITMAP);
	src_bitmap = __bitmap_ptr(sbi, SIT_BITMAP);

	sit_i->sit_bitmap = kmemdup(src_bitmap, bitmap_size, GFP_KERNEL);
	if (!sit_i->sit_bitmap)
		return -ENOMEM;

#ifdef CONFIG_F2FS_CHECK_FS
	sit_i->sit_bitmap_mir = kmemdup(src_bitmap, bitmap_size, GFP_KERNEL);
	if (!sit_i->sit_bitmap_mir)
		return -ENOMEM;
#endif

	/* init SIT information */
	sit_i->s_ops = &default_salloc_ops;

	sit_i->sit_base_addr = le32_to_cpu(raw_super->sit_blkaddr);
	sit_i->sit_blocks = sit_segs << sbi->log_blocks_per_seg;
	sit_i->written_valid_blocks = 0;
	sit_i->bitmap_size = bitmap_size;
	sit_i->dirty_sentries = 0;
	sit_i->sents_per_block = SIT_ENTRY_PER_BLOCK;
	sit_i->elapsed_time = le64_to_cpu(sbi->ckpt->elapsed_time);
	sit_i->mounted_time = ktime_get_real_seconds();
	init_rwsem(&sit_i->sentry_lock);
	return 0;
}

static int build_free_segmap(struct f2fs_sb_info *sbi)
{
	struct free_segmap_info *free_i;
	unsigned int bitmap_size, sec_bitmap_size;

	/* allocate memory for free segmap information */
	free_i = f2fs_kzalloc(sbi, sizeof(struct free_segmap_info), GFP_KERNEL);
	if (!free_i)
		return -ENOMEM;

	SM_I(sbi)->free_info = free_i;

	bitmap_size = f2fs_bitmap_size(MAIN_SEGS(sbi));
	free_i->free_segmap = f2fs_kvmalloc(sbi, bitmap_size, GFP_KERNEL);
	if (!free_i->free_segmap)
		return -ENOMEM;

	sec_bitmap_size = f2fs_bitmap_size(MAIN_SECS(sbi));
	free_i->free_secmap = f2fs_kvmalloc(sbi, sec_bitmap_size, GFP_KERNEL);
	if (!free_i->free_secmap)
		return -ENOMEM;

	/* set all segments as dirty temporarily */
	memset(free_i->free_segmap, 0xff, bitmap_size);
	memset(free_i->free_secmap, 0xff, sec_bitmap_size);

	/* init free segmap information */
	free_i->start_segno = GET_SEGNO_FROM_SEG0(sbi, MAIN_BLKADDR(sbi));
	free_i->free_segments = 0;
	free_i->free_sections = 0;
	spin_lock_init(&free_i->segmap_lock);
	return 0;
}

static int build_curseg(struct f2fs_sb_info *sbi)
{
	struct curseg_info *array;
	int i;

	array = f2fs_kzalloc(sbi, sizeof(*array) * NR_CURSEG_TYPE, GFP_KERNEL);
	if (!array)
		return -ENOMEM;

	SM_I(sbi)->curseg_array = array;

	for (i = 0; i < NR_CURSEG_TYPE; i++) {
		mutex_init(&array[i].curseg_mutex);
		array[i].sum_blk = f2fs_kzalloc(sbi, PAGE_SIZE, GFP_KERNEL);
		if (!array[i].sum_blk)
			return -ENOMEM;
		init_rwsem(&array[i].journal_rwsem);
		array[i].journal = f2fs_kzalloc(sbi,
				sizeof(struct f2fs_journal), GFP_KERNEL);
		if (!array[i].journal)
			return -ENOMEM;
		array[i].segno = NULL_SEGNO;
		array[i].next_blkoff = 0;
	}
	return restore_curseg_summaries(sbi);
}

static int build_sit_entries(struct f2fs_sb_info *sbi)
{
	struct sit_info *sit_i = SIT_I(sbi);
	struct curseg_info *curseg = CURSEG_I(sbi, CURSEG_COLD_DATA);
	struct f2fs_journal *journal = curseg->journal;
	struct seg_entry *se;
	struct f2fs_sit_entry sit;
	int sit_blk_cnt = SIT_BLK_CNT(sbi);
	unsigned int i, start, end;
	unsigned int readed, start_blk = 0;
<<<<<<< HEAD
=======
	int nrpages = MAX_BIO_BLOCKS(sbi) * 8;
>>>>>>> 1aa861ff
	int err = 0;

	do {
		readed = ra_meta_pages(sbi, start_blk, BIO_MAX_PAGES,
							META_SIT, true);

		start = start_blk * sit_i->sents_per_block;
		end = (start_blk + readed) * sit_i->sents_per_block;

		for (; start < end && start < MAIN_SEGS(sbi); start++) {
			struct f2fs_sit_block *sit_blk;
			struct page *page;

			se = &sit_i->sentries[start];
			page = get_current_sit_page(sbi, start);
			sit_blk = (struct f2fs_sit_block *)page_address(page);
			sit = sit_blk->entries[SIT_ENTRY_OFFSET(sit_i, start)];
			f2fs_put_page(page, 1);

			err = check_block_count(sbi, start, &sit);
			if (err)
				return err;
			seg_info_from_raw_sit(se, &sit);

			/* build discard map only one time */
			if (f2fs_discard_en(sbi)) {
				if (is_set_ckpt_flags(sbi, CP_TRIMMED_FLAG)) {
					memset(se->discard_map, 0xff,
						SIT_VBLOCK_MAP_SIZE);
				} else {
					memcpy(se->discard_map,
						se->cur_valid_map,
						SIT_VBLOCK_MAP_SIZE);
					sbi->discard_blks +=
						sbi->blocks_per_seg -
						se->valid_blocks;
				}
			}

			if (sbi->segs_per_sec > 1)
				get_sec_entry(sbi, start)->valid_blocks +=
							se->valid_blocks;
		}
		start_blk += readed;
	} while (start_blk < sit_blk_cnt);

	down_read(&curseg->journal_rwsem);
	for (i = 0; i < sits_in_cursum(journal); i++) {
		unsigned int old_valid_blocks;

		start = le32_to_cpu(segno_in_journal(journal, i));
		if (start >= MAIN_SEGS(sbi)) {
			f2fs_msg(sbi->sb, KERN_ERR,
					"Wrong journal entry on segno %u",
					start);
			set_sbi_flag(sbi, SBI_NEED_FSCK);
			err = -EINVAL;
			break;
		}

		se = &sit_i->sentries[start];
		sit = sit_in_journal(journal, i);

		old_valid_blocks = se->valid_blocks;

		err = check_block_count(sbi, start, &sit);
		if (err)
			break;
		seg_info_from_raw_sit(se, &sit);

		if (f2fs_discard_en(sbi)) {
			if (is_set_ckpt_flags(sbi, CP_TRIMMED_FLAG)) {
				memset(se->discard_map, 0xff,
							SIT_VBLOCK_MAP_SIZE);
			} else {
				memcpy(se->discard_map, se->cur_valid_map,
							SIT_VBLOCK_MAP_SIZE);
				sbi->discard_blks += old_valid_blocks -
							se->valid_blocks;
			}
		}

		if (sbi->segs_per_sec > 1)
			get_sec_entry(sbi, start)->valid_blocks +=
				se->valid_blocks - old_valid_blocks;
	}
	up_read(&curseg->journal_rwsem);
	return err;
}

static void init_free_segmap(struct f2fs_sb_info *sbi)
{
	unsigned int start;
	int type;

	for (start = 0; start < MAIN_SEGS(sbi); start++) {
		struct seg_entry *sentry = get_seg_entry(sbi, start);
		if (!sentry->valid_blocks)
			__set_free(sbi, start);
		else
			SIT_I(sbi)->written_valid_blocks +=
						sentry->valid_blocks;
	}

	/* set use the current segments */
	for (type = CURSEG_HOT_DATA; type <= CURSEG_COLD_NODE; type++) {
		struct curseg_info *curseg_t = CURSEG_I(sbi, type);
		__set_test_and_inuse(sbi, curseg_t->segno);
	}
}

static void init_dirty_segmap(struct f2fs_sb_info *sbi)
{
	struct dirty_seglist_info *dirty_i = DIRTY_I(sbi);
	struct free_segmap_info *free_i = FREE_I(sbi);
	unsigned int segno = 0, offset = 0;
	unsigned short valid_blocks;

	while (1) {
		/* find dirty segment based on free segmap */
		segno = find_next_inuse(free_i, MAIN_SEGS(sbi), offset);
		if (segno >= MAIN_SEGS(sbi))
			break;
		offset = segno + 1;
		valid_blocks = get_valid_blocks(sbi, segno, false);
		if (valid_blocks == sbi->blocks_per_seg || !valid_blocks)
			continue;
		if (valid_blocks > sbi->blocks_per_seg) {
			f2fs_bug_on(sbi, 1);
			continue;
		}
		mutex_lock(&dirty_i->seglist_lock);
		__locate_dirty_segment(sbi, segno, DIRTY);
		mutex_unlock(&dirty_i->seglist_lock);
	}
}

static int init_victim_secmap(struct f2fs_sb_info *sbi)
{
	struct dirty_seglist_info *dirty_i = DIRTY_I(sbi);
	unsigned int bitmap_size = f2fs_bitmap_size(MAIN_SECS(sbi));

	dirty_i->victim_secmap = f2fs_kvzalloc(sbi, bitmap_size, GFP_KERNEL);
	if (!dirty_i->victim_secmap)
		return -ENOMEM;
	return 0;
}

static int build_dirty_segmap(struct f2fs_sb_info *sbi)
{
	struct dirty_seglist_info *dirty_i;
	unsigned int bitmap_size, i;

	/* allocate memory for dirty segments list information */
	dirty_i = f2fs_kzalloc(sbi, sizeof(struct dirty_seglist_info),
								GFP_KERNEL);
	if (!dirty_i)
		return -ENOMEM;

	SM_I(sbi)->dirty_info = dirty_i;
	mutex_init(&dirty_i->seglist_lock);

	bitmap_size = f2fs_bitmap_size(MAIN_SEGS(sbi));

	for (i = 0; i < NR_DIRTY_TYPE; i++) {
		dirty_i->dirty_segmap[i] = f2fs_kvzalloc(sbi, bitmap_size,
								GFP_KERNEL);
		if (!dirty_i->dirty_segmap[i])
			return -ENOMEM;
	}

	init_dirty_segmap(sbi);
	return init_victim_secmap(sbi);
}

/*
 * Update min, max modified time for cost-benefit GC algorithm
 */
static void init_min_max_mtime(struct f2fs_sb_info *sbi)
{
	struct sit_info *sit_i = SIT_I(sbi);
	unsigned int segno;

	down_write(&sit_i->sentry_lock);

	sit_i->min_mtime = LLONG_MAX;

	for (segno = 0; segno < MAIN_SEGS(sbi); segno += sbi->segs_per_sec) {
		unsigned int i;
		unsigned long long mtime = 0;

		for (i = 0; i < sbi->segs_per_sec; i++)
			mtime += get_seg_entry(sbi, segno + i)->mtime;

		mtime = div_u64(mtime, sbi->segs_per_sec);

		if (sit_i->min_mtime > mtime)
			sit_i->min_mtime = mtime;
	}
	sit_i->max_mtime = get_mtime(sbi);
	up_write(&sit_i->sentry_lock);
}

int build_segment_manager(struct f2fs_sb_info *sbi)
{
	struct f2fs_super_block *raw_super = F2FS_RAW_SUPER(sbi);
	struct f2fs_checkpoint *ckpt = F2FS_CKPT(sbi);
	struct f2fs_sm_info *sm_info;
	int err;

	sm_info = f2fs_kzalloc(sbi, sizeof(struct f2fs_sm_info), GFP_KERNEL);
	if (!sm_info)
		return -ENOMEM;

	/* init sm info */
	sbi->sm_info = sm_info;
	sm_info->seg0_blkaddr = le32_to_cpu(raw_super->segment0_blkaddr);
	sm_info->main_blkaddr = le32_to_cpu(raw_super->main_blkaddr);
	sm_info->segment_count = le32_to_cpu(raw_super->segment_count);
	sm_info->reserved_segments = le32_to_cpu(ckpt->rsvd_segment_count);
	sm_info->ovp_segments = le32_to_cpu(ckpt->overprov_segment_count);
	sm_info->main_segments = le32_to_cpu(raw_super->segment_count_main);
	sm_info->ssa_blkaddr = le32_to_cpu(raw_super->ssa_blkaddr);
	sm_info->rec_prefree_segments = sm_info->main_segments *
					DEF_RECLAIM_PREFREE_SEGMENTS / 100;
	if (sm_info->rec_prefree_segments > DEF_MAX_RECLAIM_PREFREE_SEGMENTS)
		sm_info->rec_prefree_segments = DEF_MAX_RECLAIM_PREFREE_SEGMENTS;

	if (!test_opt(sbi, LFS))
		sm_info->ipu_policy = 1 << F2FS_IPU_FSYNC;
	sm_info->min_ipu_util = DEF_MIN_IPU_UTIL;
	sm_info->min_fsync_blocks = DEF_MIN_FSYNC_BLOCKS;
	sm_info->min_hot_blocks = DEF_MIN_HOT_BLOCKS;
	sm_info->min_ssr_sections = reserved_sections(sbi);

	INIT_LIST_HEAD(&sm_info->sit_entry_set);

<<<<<<< HEAD
	init_rwsem(&sm_info->curseg_lock);

=======
>>>>>>> 1aa861ff
	if (!f2fs_readonly(sbi->sb)) {
		err = create_flush_cmd_control(sbi);
		if (err)
			return err;
	}

	err = create_discard_cmd_control(sbi);
	if (err)
		return err;

	err = build_sit_info(sbi);
	if (err)
		return err;
	err = build_free_segmap(sbi);
	if (err)
		return err;
	err = build_curseg(sbi);
	if (err)
		return err;

	/* reinit free segmap based on SIT */
	err = build_sit_entries(sbi);
	if (err)
		return err;

	init_free_segmap(sbi);
	err = build_dirty_segmap(sbi);
	if (err)
		return err;

	init_min_max_mtime(sbi);
	return 0;
}

static void discard_dirty_segmap(struct f2fs_sb_info *sbi,
		enum dirty_type dirty_type)
{
	struct dirty_seglist_info *dirty_i = DIRTY_I(sbi);

	mutex_lock(&dirty_i->seglist_lock);
	kvfree(dirty_i->dirty_segmap[dirty_type]);
	dirty_i->nr_dirty[dirty_type] = 0;
	mutex_unlock(&dirty_i->seglist_lock);
}

static void destroy_victim_secmap(struct f2fs_sb_info *sbi)
{
	struct dirty_seglist_info *dirty_i = DIRTY_I(sbi);
	kvfree(dirty_i->victim_secmap);
}

static void destroy_dirty_segmap(struct f2fs_sb_info *sbi)
{
	struct dirty_seglist_info *dirty_i = DIRTY_I(sbi);
	int i;

	if (!dirty_i)
		return;

	/* discard pre-free/dirty segments list */
	for (i = 0; i < NR_DIRTY_TYPE; i++)
		discard_dirty_segmap(sbi, i);

	destroy_victim_secmap(sbi);
	SM_I(sbi)->dirty_info = NULL;
	kfree(dirty_i);
}

static void destroy_curseg(struct f2fs_sb_info *sbi)
{
	struct curseg_info *array = SM_I(sbi)->curseg_array;
	int i;

	if (!array)
		return;
	SM_I(sbi)->curseg_array = NULL;
	for (i = 0; i < NR_CURSEG_TYPE; i++) {
		kfree(array[i].sum_blk);
		kfree(array[i].journal);
	}
	kfree(array);
}

static void destroy_free_segmap(struct f2fs_sb_info *sbi)
{
	struct free_segmap_info *free_i = SM_I(sbi)->free_info;
	if (!free_i)
		return;
	SM_I(sbi)->free_info = NULL;
	kvfree(free_i->free_segmap);
	kvfree(free_i->free_secmap);
	kfree(free_i);
}

static void destroy_sit_info(struct f2fs_sb_info *sbi)
{
	struct sit_info *sit_i = SIT_I(sbi);
	unsigned int start;

	if (!sit_i)
		return;

	if (sit_i->sentries) {
		for (start = 0; start < MAIN_SEGS(sbi); start++) {
			kfree(sit_i->sentries[start].cur_valid_map);
#ifdef CONFIG_F2FS_CHECK_FS
			kfree(sit_i->sentries[start].cur_valid_map_mir);
#endif
			kfree(sit_i->sentries[start].ckpt_valid_map);
			kfree(sit_i->sentries[start].discard_map);
		}
	}
	kfree(sit_i->tmp_map);

	kvfree(sit_i->sentries);
	kvfree(sit_i->sec_entries);
	kvfree(sit_i->dirty_sentries_bitmap);

	SM_I(sbi)->sit_info = NULL;
	kfree(sit_i->sit_bitmap);
#ifdef CONFIG_F2FS_CHECK_FS
	kfree(sit_i->sit_bitmap_mir);
#endif
	kfree(sit_i);
}

void destroy_segment_manager(struct f2fs_sb_info *sbi)
{
	struct f2fs_sm_info *sm_info = SM_I(sbi);

	if (!sm_info)
		return;
	destroy_flush_cmd_control(sbi, true);
	destroy_discard_cmd_control(sbi);
	destroy_dirty_segmap(sbi);
	destroy_curseg(sbi);
	destroy_free_segmap(sbi);
	destroy_sit_info(sbi);
	sbi->sm_info = NULL;
	kfree(sm_info);
}

int __init create_segment_manager_caches(void)
{
	discard_entry_slab = f2fs_kmem_cache_create("discard_entry",
			sizeof(struct discard_entry));
	if (!discard_entry_slab)
		goto fail;

	discard_cmd_slab = f2fs_kmem_cache_create("discard_cmd",
			sizeof(struct discard_cmd));
	if (!discard_cmd_slab)
		goto destroy_discard_entry;

	sit_entry_set_slab = f2fs_kmem_cache_create("sit_entry_set",
			sizeof(struct sit_entry_set));
	if (!sit_entry_set_slab)
		goto destroy_discard_cmd;

	inmem_entry_slab = f2fs_kmem_cache_create("inmem_page_entry",
			sizeof(struct inmem_pages));
	if (!inmem_entry_slab)
		goto destroy_sit_entry_set;
	return 0;

destroy_sit_entry_set:
	kmem_cache_destroy(sit_entry_set_slab);
destroy_discard_cmd:
	kmem_cache_destroy(discard_cmd_slab);
destroy_discard_entry:
	kmem_cache_destroy(discard_entry_slab);
fail:
	return -ENOMEM;
}

void destroy_segment_manager_caches(void)
{
	kmem_cache_destroy(sit_entry_set_slab);
	kmem_cache_destroy(discard_cmd_slab);
	kmem_cache_destroy(discard_entry_slab);
	kmem_cache_destroy(inmem_entry_slab);
}<|MERGE_RESOLUTION|>--- conflicted
+++ resolved
@@ -673,18 +673,11 @@
 	atomic_set(&fcc->issing_flush, 0);
 	init_waitqueue_head(&fcc->flush_wait_queue);
 	init_llist_head(&fcc->issue_list);
-<<<<<<< HEAD
 	SM_I(sbi)->fcc_info = fcc;
 	if (!test_opt(sbi, FLUSH_MERGE))
 		return err;
 
 init_thread:
-=======
-	SM_I(sbi)->cmd_control_info = fcc;
-	if (!test_opt(sbi, FLUSH_MERGE))
-		return err;
-
->>>>>>> 1aa861ff
 	fcc->f2fs_issue_flush = kthread_run(issue_flush_thread, sbi,
 				"f2fs_flush-%u:%u", MAJOR(dev), MINOR(dev));
 	if (IS_ERR(fcc->f2fs_issue_flush)) {
@@ -3625,10 +3618,6 @@
 	int sit_blk_cnt = SIT_BLK_CNT(sbi);
 	unsigned int i, start, end;
 	unsigned int readed, start_blk = 0;
-<<<<<<< HEAD
-=======
-	int nrpages = MAX_BIO_BLOCKS(sbi) * 8;
->>>>>>> 1aa861ff
 	int err = 0;
 
 	do {
@@ -3866,11 +3855,8 @@
 
 	INIT_LIST_HEAD(&sm_info->sit_entry_set);
 
-<<<<<<< HEAD
 	init_rwsem(&sm_info->curseg_lock);
 
-=======
->>>>>>> 1aa861ff
 	if (!f2fs_readonly(sbi->sb)) {
 		err = create_flush_cmd_control(sbi);
 		if (err)

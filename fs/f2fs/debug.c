// SPDX-License-Identifier: GPL-2.0
/*
 * f2fs debugging statistics
 *
 * Copyright (c) 2012 Samsung Electronics Co., Ltd.
 *             http://www.samsung.com/
 * Copyright (c) 2012 Linux Foundation
 * Copyright (c) 2012 Greg Kroah-Hartman <gregkh@linuxfoundation.org>
 */

#include <linux/fs.h>
#include <linux/backing-dev.h>
#include <linux/f2fs_fs.h>
#include <linux/blkdev.h>
#include <linux/debugfs.h>
#include <linux/seq_file.h>

#include "f2fs.h"
#include "node.h"
#include "segment.h"
#include "gc.h"

static LIST_HEAD(f2fs_stat_list);
static struct dentry *f2fs_debugfs_root;
static DEFINE_MUTEX(f2fs_stat_mutex);

static void update_general_status(struct f2fs_sb_info *sbi)
{
	struct f2fs_stat_info *si = F2FS_STAT(sbi);
	struct f2fs_super_block *raw_super = F2FS_RAW_SUPER(sbi);
	int i;

	/* these will be changed if online resize is done */
	si->main_area_segs = le32_to_cpu(raw_super->segment_count_main);
	si->main_area_sections = le32_to_cpu(raw_super->section_count);
	si->main_area_zones = si->main_area_sections /
				le32_to_cpu(raw_super->secs_per_zone);

	/* validation check of the segment numbers */
	si->hit_largest = atomic64_read(&sbi->read_hit_largest);
	si->hit_cached = atomic64_read(&sbi->read_hit_cached);
	si->hit_rbtree = atomic64_read(&sbi->read_hit_rbtree);
	si->hit_total = si->hit_largest + si->hit_cached + si->hit_rbtree;
	si->total_ext = atomic64_read(&sbi->total_hit_ext);
	si->ext_tree = atomic_read(&sbi->total_ext_tree);
	si->zombie_tree = atomic_read(&sbi->total_zombie_tree);
	si->ext_node = atomic_read(&sbi->total_ext_node);
	si->ndirty_node = get_pages(sbi, F2FS_DIRTY_NODES);
	si->ndirty_dent = get_pages(sbi, F2FS_DIRTY_DENTS);
	si->ndirty_meta = get_pages(sbi, F2FS_DIRTY_META);
	si->ndirty_data = get_pages(sbi, F2FS_DIRTY_DATA);
	si->ndirty_qdata = get_pages(sbi, F2FS_DIRTY_QDATA);
	si->ndirty_imeta = get_pages(sbi, F2FS_DIRTY_IMETA);
	si->ndirty_dirs = sbi->ndirty_inode[DIR_INODE];
	si->ndirty_files = sbi->ndirty_inode[FILE_INODE];
	si->nquota_files = sbi->nquota_files;
	si->ndirty_all = sbi->ndirty_inode[DIRTY_META];
	si->inmem_pages = get_pages(sbi, F2FS_INMEM_PAGES);
	si->aw_cnt = atomic_read(&sbi->aw_cnt);
	si->vw_cnt = atomic_read(&sbi->vw_cnt);
	si->max_aw_cnt = atomic_read(&sbi->max_aw_cnt);
	si->max_vw_cnt = atomic_read(&sbi->max_vw_cnt);
	si->nr_dio_read = get_pages(sbi, F2FS_DIO_READ);
	si->nr_dio_write = get_pages(sbi, F2FS_DIO_WRITE);
	si->nr_wb_cp_data = get_pages(sbi, F2FS_WB_CP_DATA);
	si->nr_wb_data = get_pages(sbi, F2FS_WB_DATA);
	si->nr_rd_data = get_pages(sbi, F2FS_RD_DATA);
	si->nr_rd_node = get_pages(sbi, F2FS_RD_NODE);
	si->nr_rd_meta = get_pages(sbi, F2FS_RD_META);
<<<<<<< HEAD
	if (SM_I(sbi) && SM_I(sbi)->fcc_info) {
=======
	if (SM_I(sbi)->fcc_info) {
>>>>>>> 2bb70f40
		si->nr_flushed =
			atomic_read(&SM_I(sbi)->fcc_info->issued_flush);
		si->nr_flushing =
			atomic_read(&SM_I(sbi)->fcc_info->queued_flush);
		si->flush_list_empty =
			llist_empty(&SM_I(sbi)->fcc_info->issue_list);
	}
	if (SM_I(sbi)->dcc_info) {
		si->nr_discarded =
			atomic_read(&SM_I(sbi)->dcc_info->issued_discard);
		si->nr_discarding =
			atomic_read(&SM_I(sbi)->dcc_info->queued_discard);
		si->nr_discard_cmd =
			atomic_read(&SM_I(sbi)->dcc_info->discard_cmd_cnt);
		si->undiscard_blks = SM_I(sbi)->dcc_info->undiscard_blks;
	}
	si->total_count = (int)sbi->user_block_count / sbi->blocks_per_seg;
	si->rsvd_segs = reserved_segments(sbi);
	si->overp_segs = overprovision_segments(sbi);
	si->valid_count = valid_user_blocks(sbi);
	si->discard_blks = discard_blocks(sbi);
	si->valid_node_count = valid_node_count(sbi);
	si->valid_inode_count = valid_inode_count(sbi);
	si->inline_xattr = atomic_read(&sbi->inline_xattr);
	si->inline_inode = atomic_read(&sbi->inline_inode);
	si->inline_dir = atomic_read(&sbi->inline_dir);
	si->append = sbi->im[APPEND_INO].ino_num;
	si->update = sbi->im[UPDATE_INO].ino_num;
	si->orphans = sbi->im[ORPHAN_INO].ino_num;
	si->utilization = utilization(sbi);

	si->free_segs = free_segments(sbi);
	si->free_secs = free_sections(sbi);
	si->prefree_count = prefree_segments(sbi);
	si->dirty_count = dirty_segments(sbi);
	if (sbi->node_inode)
		si->node_pages = NODE_MAPPING(sbi)->nrpages;
	if (sbi->meta_inode)
		si->meta_pages = META_MAPPING(sbi)->nrpages;
	si->nats = NM_I(sbi)->nat_cnt;
	si->dirty_nats = NM_I(sbi)->dirty_nat_cnt;
	si->sits = MAIN_SEGS(sbi);
	si->dirty_sits = SIT_I(sbi)->dirty_sentries;
	si->free_nids = NM_I(sbi)->nid_cnt[FREE_NID];
	si->avail_nids = NM_I(sbi)->available_nids;
	si->alloc_nids = NM_I(sbi)->nid_cnt[PREALLOC_NID];
	si->bg_gc = sbi->bg_gc;
	si->io_skip_bggc = sbi->io_skip_bggc;
	si->other_skip_bggc = sbi->other_skip_bggc;
	si->skipped_atomic_files[BG_GC] = sbi->skipped_atomic_files[BG_GC];
	si->skipped_atomic_files[FG_GC] = sbi->skipped_atomic_files[FG_GC];
	si->util_free = (int)(free_user_blocks(sbi) >> sbi->log_blocks_per_seg)
		* 100 / (int)(sbi->user_block_count >> sbi->log_blocks_per_seg)
		/ 2;
	si->util_valid = (int)(written_block_count(sbi) >>
						sbi->log_blocks_per_seg)
		* 100 / (int)(sbi->user_block_count >> sbi->log_blocks_per_seg)
		/ 2;
	si->util_invalid = 50 - si->util_free - si->util_valid;
	for (i = CURSEG_HOT_DATA; i <= CURSEG_COLD_NODE; i++) {
		struct curseg_info *curseg = CURSEG_I(sbi, i);
		si->curseg[i] = curseg->segno;
		si->cursec[i] = GET_SEC_FROM_SEG(sbi, curseg->segno);
		si->curzone[i] = GET_ZONE_FROM_SEC(sbi, si->cursec[i]);
	}

	for (i = META_CP; i < META_MAX; i++)
		si->meta_count[i] = atomic_read(&sbi->meta_count[i]);

	for (i = 0; i < 2; i++) {
		si->segment_count[i] = sbi->segment_count[i];
		si->block_count[i] = sbi->block_count[i];
	}

	si->inplace_count = atomic_read(&sbi->inplace_count);
}

/*
 * This function calculates BDF of every segments
 */
static void update_sit_info(struct f2fs_sb_info *sbi)
{
	struct f2fs_stat_info *si = F2FS_STAT(sbi);
	unsigned long long blks_per_sec, hblks_per_sec, total_vblocks;
	unsigned long long bimodal, dist;
	unsigned int segno, vblocks;
	int ndirty = 0;

	bimodal = 0;
	total_vblocks = 0;
	blks_per_sec = BLKS_PER_SEC(sbi);
	hblks_per_sec = blks_per_sec / 2;
	for (segno = 0; segno < MAIN_SEGS(sbi); segno += sbi->segs_per_sec) {
		vblocks = get_valid_blocks(sbi, segno, true);
		dist = abs(vblocks - hblks_per_sec);
		bimodal += dist * dist;

		if (vblocks > 0 && vblocks < blks_per_sec) {
			total_vblocks += vblocks;
			ndirty++;
		}
	}
	dist = div_u64(MAIN_SECS(sbi) * hblks_per_sec * hblks_per_sec, 100);
	si->bimodal = div64_u64(bimodal, dist);
	if (si->dirty_count)
		si->avg_vblocks = div_u64(total_vblocks, ndirty);
	else
		si->avg_vblocks = 0;
}

/*
 * This function calculates memory footprint.
 */
static void update_mem_info(struct f2fs_sb_info *sbi)
{
	struct f2fs_stat_info *si = F2FS_STAT(sbi);
	int i;

	if (si->base_mem)
		goto get_cache;

	/* build stat */
	si->base_mem = sizeof(struct f2fs_stat_info);

	/* build superblock */
	si->base_mem += sizeof(struct f2fs_sb_info) + sbi->sb->s_blocksize;
	si->base_mem += 2 * sizeof(struct f2fs_inode_info);
	si->base_mem += sizeof(*sbi->ckpt);

	/* build sm */
	si->base_mem += sizeof(struct f2fs_sm_info);

	/* build sit */
	si->base_mem += sizeof(struct sit_info);
	si->base_mem += MAIN_SEGS(sbi) * sizeof(struct seg_entry);
	si->base_mem += f2fs_bitmap_size(MAIN_SEGS(sbi));
	si->base_mem += 2 * SIT_VBLOCK_MAP_SIZE * MAIN_SEGS(sbi);
	si->base_mem += SIT_VBLOCK_MAP_SIZE * MAIN_SEGS(sbi);
	si->base_mem += SIT_VBLOCK_MAP_SIZE;
	if (__is_large_section(sbi))
		si->base_mem += MAIN_SECS(sbi) * sizeof(struct sec_entry);
	si->base_mem += __bitmap_size(sbi, SIT_BITMAP);

	/* build free segmap */
	si->base_mem += sizeof(struct free_segmap_info);
	si->base_mem += f2fs_bitmap_size(MAIN_SEGS(sbi));
	si->base_mem += f2fs_bitmap_size(MAIN_SECS(sbi));

	/* build curseg */
	si->base_mem += sizeof(struct curseg_info) * NR_CURSEG_TYPE;
	si->base_mem += PAGE_SIZE * NR_CURSEG_TYPE;

	/* build dirty segmap */
	si->base_mem += sizeof(struct dirty_seglist_info);
	si->base_mem += NR_DIRTY_TYPE * f2fs_bitmap_size(MAIN_SEGS(sbi));
	si->base_mem += f2fs_bitmap_size(MAIN_SECS(sbi));

	/* build nm */
	si->base_mem += sizeof(struct f2fs_nm_info);
	si->base_mem += __bitmap_size(sbi, NAT_BITMAP);
	si->base_mem += (NM_I(sbi)->nat_bits_blocks << F2FS_BLKSIZE_BITS);
	si->base_mem += NM_I(sbi)->nat_blocks *
				f2fs_bitmap_size(NAT_ENTRY_PER_BLOCK);
	si->base_mem += NM_I(sbi)->nat_blocks / 8;
	si->base_mem += NM_I(sbi)->nat_blocks * sizeof(unsigned short);

get_cache:
	si->cache_mem = 0;

	/* build gc */
	if (sbi->gc_thread)
		si->cache_mem += sizeof(struct f2fs_gc_kthread);

	/* build merge flush thread */
	if (SM_I(sbi)->fcc_info)
		si->cache_mem += sizeof(struct flush_cmd_control);
	if (SM_I(sbi)->dcc_info) {
		si->cache_mem += sizeof(struct discard_cmd_control);
		si->cache_mem += sizeof(struct discard_cmd) *
			atomic_read(&SM_I(sbi)->dcc_info->discard_cmd_cnt);
	}

	/* free nids */
	si->cache_mem += (NM_I(sbi)->nid_cnt[FREE_NID] +
				NM_I(sbi)->nid_cnt[PREALLOC_NID]) *
				sizeof(struct free_nid);
	si->cache_mem += NM_I(sbi)->nat_cnt * sizeof(struct nat_entry);
	si->cache_mem += NM_I(sbi)->dirty_nat_cnt *
					sizeof(struct nat_entry_set);
	si->cache_mem += si->inmem_pages * sizeof(struct inmem_pages);
	for (i = 0; i < MAX_INO_ENTRY; i++)
		si->cache_mem += sbi->im[i].ino_num * sizeof(struct ino_entry);
	si->cache_mem += atomic_read(&sbi->total_ext_tree) *
						sizeof(struct extent_tree);
	si->cache_mem += atomic_read(&sbi->total_ext_node) *
						sizeof(struct extent_node);

	si->page_mem = 0;
	if (sbi->node_inode) {
		unsigned npages = NODE_MAPPING(sbi)->nrpages;
		si->page_mem += (unsigned long long)npages << PAGE_SHIFT;
	}
	if (sbi->meta_inode) {
		unsigned npages = META_MAPPING(sbi)->nrpages;
		si->page_mem += (unsigned long long)npages << PAGE_SHIFT;
	}
}

static int stat_show(struct seq_file *s, void *v)
{
	struct f2fs_stat_info *si;
	int i = 0;
	int j;

	mutex_lock(&f2fs_stat_mutex);
	list_for_each_entry(si, &f2fs_stat_list, stat_list) {
		update_general_status(si->sbi);

		seq_printf(s, "\n=====[ partition info(%pg). #%d, %s, CP: %s]=====\n",
			si->sbi->sb->s_bdev, i++,
			f2fs_readonly(si->sbi->sb) ? "RO": "RW",
			is_set_ckpt_flags(si->sbi, CP_DISABLED_FLAG) ?
			"Disabled": (f2fs_cp_error(si->sbi) ? "Error": "Good"));
		seq_printf(s, "[SB: 1] [CP: 2] [SIT: %d] [NAT: %d] ",
			   si->sit_area_segs, si->nat_area_segs);
		seq_printf(s, "[SSA: %d] [MAIN: %d",
			   si->ssa_area_segs, si->main_area_segs);
		seq_printf(s, "(OverProv:%d Resv:%d)]\n\n",
			   si->overp_segs, si->rsvd_segs);
		if (test_opt(si->sbi, DISCARD))
			seq_printf(s, "Utilization: %u%% (%u valid blocks, %u discard blocks)\n",
				si->utilization, si->valid_count, si->discard_blks);
		else
			seq_printf(s, "Utilization: %u%% (%u valid blocks)\n",
				si->utilization, si->valid_count);

		seq_printf(s, "  - Node: %u (Inode: %u, ",
			   si->valid_node_count, si->valid_inode_count);
		seq_printf(s, "Other: %u)\n  - Data: %u\n",
			   si->valid_node_count - si->valid_inode_count,
			   si->valid_count - si->valid_node_count);
		seq_printf(s, "  - Inline_xattr Inode: %u\n",
			   si->inline_xattr);
		seq_printf(s, "  - Inline_data Inode: %u\n",
			   si->inline_inode);
		seq_printf(s, "  - Inline_dentry Inode: %u\n",
			   si->inline_dir);
		seq_printf(s, "  - Orphan/Append/Update Inode: %u, %u, %u\n",
			   si->orphans, si->append, si->update);
		seq_printf(s, "\nMain area: %d segs, %d secs %d zones\n",
			   si->main_area_segs, si->main_area_sections,
			   si->main_area_zones);
		seq_printf(s, "  - COLD  data: %d, %d, %d\n",
			   si->curseg[CURSEG_COLD_DATA],
			   si->cursec[CURSEG_COLD_DATA],
			   si->curzone[CURSEG_COLD_DATA]);
		seq_printf(s, "  - WARM  data: %d, %d, %d\n",
			   si->curseg[CURSEG_WARM_DATA],
			   si->cursec[CURSEG_WARM_DATA],
			   si->curzone[CURSEG_WARM_DATA]);
		seq_printf(s, "  - HOT   data: %d, %d, %d\n",
			   si->curseg[CURSEG_HOT_DATA],
			   si->cursec[CURSEG_HOT_DATA],
			   si->curzone[CURSEG_HOT_DATA]);
		seq_printf(s, "  - Dir   dnode: %d, %d, %d\n",
			   si->curseg[CURSEG_HOT_NODE],
			   si->cursec[CURSEG_HOT_NODE],
			   si->curzone[CURSEG_HOT_NODE]);
		seq_printf(s, "  - File   dnode: %d, %d, %d\n",
			   si->curseg[CURSEG_WARM_NODE],
			   si->cursec[CURSEG_WARM_NODE],
			   si->curzone[CURSEG_WARM_NODE]);
		seq_printf(s, "  - Indir nodes: %d, %d, %d\n",
			   si->curseg[CURSEG_COLD_NODE],
			   si->cursec[CURSEG_COLD_NODE],
			   si->curzone[CURSEG_COLD_NODE]);
		seq_printf(s, "\n  - Valid: %d\n  - Dirty: %d\n",
			   si->main_area_segs - si->dirty_count -
			   si->prefree_count - si->free_segs,
			   si->dirty_count);
		seq_printf(s, "  - Prefree: %d\n  - Free: %d (%d)\n\n",
			   si->prefree_count, si->free_segs, si->free_secs);
		seq_printf(s, "CP calls: %d (BG: %d)\n",
				si->cp_count, si->bg_cp_count);
		seq_printf(s, "  - cp blocks : %u\n", si->meta_count[META_CP]);
		seq_printf(s, "  - sit blocks : %u\n",
				si->meta_count[META_SIT]);
		seq_printf(s, "  - nat blocks : %u\n",
				si->meta_count[META_NAT]);
		seq_printf(s, "  - ssa blocks : %u\n",
				si->meta_count[META_SSA]);
		seq_printf(s, "GC calls: %d (BG: %d)\n",
			   si->call_count, si->bg_gc);
		seq_printf(s, "  - data segments : %d (%d)\n",
				si->data_segs, si->bg_data_segs);
		seq_printf(s, "  - node segments : %d (%d)\n",
				si->node_segs, si->bg_node_segs);
		seq_printf(s, "Try to move %d blocks (BG: %d)\n", si->tot_blks,
				si->bg_data_blks + si->bg_node_blks);
		seq_printf(s, "  - data blocks : %d (%d)\n", si->data_blks,
				si->bg_data_blks);
		seq_printf(s, "  - node blocks : %d (%d)\n", si->node_blks,
				si->bg_node_blks);
		seq_printf(s, "Skipped : atomic write %llu (%llu)\n",
				si->skipped_atomic_files[BG_GC] +
				si->skipped_atomic_files[FG_GC],
				si->skipped_atomic_files[BG_GC]);
		seq_printf(s, "BG skip : IO: %u, Other: %u\n",
				si->io_skip_bggc, si->other_skip_bggc);
		seq_puts(s, "\nExtent Cache:\n");
		seq_printf(s, "  - Hit Count: L1-1:%llu L1-2:%llu L2:%llu\n",
				si->hit_largest, si->hit_cached,
				si->hit_rbtree);
		seq_printf(s, "  - Hit Ratio: %llu%% (%llu / %llu)\n",
				!si->total_ext ? 0 :
				div64_u64(si->hit_total * 100, si->total_ext),
				si->hit_total, si->total_ext);
		seq_printf(s, "  - Inner Struct Count: tree: %d(%d), node: %d\n",
				si->ext_tree, si->zombie_tree, si->ext_node);
		seq_puts(s, "\nBalancing F2FS Async:\n");
		seq_printf(s, "  - DIO (R: %4d, W: %4d)\n",
			   si->nr_dio_read, si->nr_dio_write);
		seq_printf(s, "  - IO_R (Data: %4d, Node: %4d, Meta: %4d\n",
			   si->nr_rd_data, si->nr_rd_node, si->nr_rd_meta);
		seq_printf(s, "  - IO_W (CP: %4d, Data: %4d, Flush: (%4d %4d %4d), "
			"Discard: (%4d %4d)) cmd: %4d undiscard:%4u\n",
			   si->nr_wb_cp_data, si->nr_wb_data,
			   si->nr_flushing, si->nr_flushed,
			   si->flush_list_empty,
			   si->nr_discarding, si->nr_discarded,
			   si->nr_discard_cmd, si->undiscard_blks);
		seq_printf(s, "  - inmem: %4d, atomic IO: %4d (Max. %4d), "
			"volatile IO: %4d (Max. %4d)\n",
			   si->inmem_pages, si->aw_cnt, si->max_aw_cnt,
			   si->vw_cnt, si->max_vw_cnt);
		seq_printf(s, "  - nodes: %4d in %4d\n",
			   si->ndirty_node, si->node_pages);
		seq_printf(s, "  - dents: %4d in dirs:%4d (%4d)\n",
			   si->ndirty_dent, si->ndirty_dirs, si->ndirty_all);
		seq_printf(s, "  - datas: %4d in files:%4d\n",
			   si->ndirty_data, si->ndirty_files);
		seq_printf(s, "  - quota datas: %4d in quota files:%4d\n",
			   si->ndirty_qdata, si->nquota_files);
		seq_printf(s, "  - meta: %4d in %4d\n",
			   si->ndirty_meta, si->meta_pages);
		seq_printf(s, "  - imeta: %4d\n",
			   si->ndirty_imeta);
		seq_printf(s, "  - NATs: %9d/%9d\n  - SITs: %9d/%9d\n",
			   si->dirty_nats, si->nats, si->dirty_sits, si->sits);
		seq_printf(s, "  - free_nids: %9d/%9d\n  - alloc_nids: %9d\n",
			   si->free_nids, si->avail_nids, si->alloc_nids);
		seq_puts(s, "\nDistribution of User Blocks:");
		seq_puts(s, " [ valid | invalid | free ]\n");
		seq_puts(s, "  [");

		for (j = 0; j < si->util_valid; j++)
			seq_putc(s, '-');
		seq_putc(s, '|');

		for (j = 0; j < si->util_invalid; j++)
			seq_putc(s, '-');
		seq_putc(s, '|');

		for (j = 0; j < si->util_free; j++)
			seq_putc(s, '-');
		seq_puts(s, "]\n\n");
		seq_printf(s, "IPU: %u blocks\n", si->inplace_count);
		seq_printf(s, "SSR: %u blocks in %u segments\n",
			   si->block_count[SSR], si->segment_count[SSR]);
		seq_printf(s, "LFS: %u blocks in %u segments\n",
			   si->block_count[LFS], si->segment_count[LFS]);

		/* segment usage info */
		update_sit_info(si->sbi);
		seq_printf(s, "\nBDF: %u, avg. vblocks: %u\n",
			   si->bimodal, si->avg_vblocks);

		/* memory footprint */
		update_mem_info(si->sbi);
		seq_printf(s, "\nMemory: %llu KB\n",
			(si->base_mem + si->cache_mem + si->page_mem) >> 10);
		seq_printf(s, "  - static: %llu KB\n",
				si->base_mem >> 10);
		seq_printf(s, "  - cached: %llu KB\n",
				si->cache_mem >> 10);
		seq_printf(s, "  - paged : %llu KB\n",
				si->page_mem >> 10);
	}
	mutex_unlock(&f2fs_stat_mutex);
	return 0;
}

static int stat_open(struct inode *inode, struct file *file)
{
	return single_open(file, stat_show, inode->i_private);
}

static const struct file_operations stat_fops = {
	.owner = THIS_MODULE,
	.open = stat_open,
	.read = seq_read,
	.llseek = seq_lseek,
	.release = single_release,
};

int f2fs_build_stats(struct f2fs_sb_info *sbi)
{
	struct f2fs_super_block *raw_super = F2FS_RAW_SUPER(sbi);
	struct f2fs_stat_info *si;
	int i;

	si = f2fs_kzalloc(sbi, sizeof(struct f2fs_stat_info), GFP_KERNEL);
	if (!si)
		return -ENOMEM;

	si->all_area_segs = le32_to_cpu(raw_super->segment_count);
	si->sit_area_segs = le32_to_cpu(raw_super->segment_count_sit);
	si->nat_area_segs = le32_to_cpu(raw_super->segment_count_nat);
	si->ssa_area_segs = le32_to_cpu(raw_super->segment_count_ssa);
	si->main_area_segs = le32_to_cpu(raw_super->segment_count_main);
	si->main_area_sections = le32_to_cpu(raw_super->section_count);
	si->main_area_zones = si->main_area_sections /
				le32_to_cpu(raw_super->secs_per_zone);
	si->sbi = sbi;
	sbi->stat_info = si;

	atomic64_set(&sbi->total_hit_ext, 0);
	atomic64_set(&sbi->read_hit_rbtree, 0);
	atomic64_set(&sbi->read_hit_largest, 0);
	atomic64_set(&sbi->read_hit_cached, 0);

	atomic_set(&sbi->inline_xattr, 0);
	atomic_set(&sbi->inline_inode, 0);
	atomic_set(&sbi->inline_dir, 0);
	atomic_set(&sbi->inplace_count, 0);
	for (i = META_CP; i < META_MAX; i++)
		atomic_set(&sbi->meta_count[i], 0);

	atomic_set(&sbi->aw_cnt, 0);
	atomic_set(&sbi->vw_cnt, 0);
	atomic_set(&sbi->max_aw_cnt, 0);
	atomic_set(&sbi->max_vw_cnt, 0);

	mutex_lock(&f2fs_stat_mutex);
	list_add_tail(&si->stat_list, &f2fs_stat_list);
	mutex_unlock(&f2fs_stat_mutex);

	return 0;
}

void f2fs_destroy_stats(struct f2fs_sb_info *sbi)
{
	struct f2fs_stat_info *si = F2FS_STAT(sbi);

	mutex_lock(&f2fs_stat_mutex);
	list_del(&si->stat_list);
	mutex_unlock(&f2fs_stat_mutex);

	kvfree(si);
}

void __init f2fs_create_root_stats(void)
{
	f2fs_debugfs_root = debugfs_create_dir("f2fs", NULL);

	debugfs_create_file("status", S_IRUGO, f2fs_debugfs_root, NULL,
			    &stat_fops);
}

void f2fs_destroy_root_stats(void)
{
	debugfs_remove_recursive(f2fs_debugfs_root);
	f2fs_debugfs_root = NULL;
}<|MERGE_RESOLUTION|>--- conflicted
+++ resolved
@@ -67,11 +67,7 @@
 	si->nr_rd_data = get_pages(sbi, F2FS_RD_DATA);
 	si->nr_rd_node = get_pages(sbi, F2FS_RD_NODE);
 	si->nr_rd_meta = get_pages(sbi, F2FS_RD_META);
-<<<<<<< HEAD
-	if (SM_I(sbi) && SM_I(sbi)->fcc_info) {
-=======
 	if (SM_I(sbi)->fcc_info) {
->>>>>>> 2bb70f40
 		si->nr_flushed =
 			atomic_read(&SM_I(sbi)->fcc_info->issued_flush);
 		si->nr_flushing =

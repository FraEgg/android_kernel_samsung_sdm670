/*
 * fs/f2fs/super.c
 *
 * Copyright (c) 2012 Samsung Electronics Co., Ltd.
 *             http://www.samsung.com/
 *
 * This program is free software; you can redistribute it and/or modify
 * it under the terms of the GNU General Public License version 2 as
 * published by the Free Software Foundation.
 */
#include <linux/module.h>
#include <linux/init.h>
#include <linux/fs.h>
#include <linux/statfs.h>
#include <linux/buffer_head.h>
#include <linux/backing-dev.h>
#include <linux/kthread.h>
#include <linux/parser.h>
#include <linux/mount.h>
#include <linux/seq_file.h>
#include <linux/proc_fs.h>
#include <linux/random.h>
#include <linux/exportfs.h>
#include <linux/blkdev.h>
#include <linux/f2fs_fs.h>
#include <linux/sysfs.h>

#include "f2fs.h"
#include "node.h"
#include "segment.h"
#include "xattr.h"
#include "gc.h"
#include "trace.h"

#define CREATE_TRACE_POINTS
#include <trace/events/f2fs.h>

static struct proc_dir_entry *f2fs_proc_root;
static struct kmem_cache *f2fs_inode_cachep;
static struct kset *f2fs_kset;

#ifdef CONFIG_F2FS_FAULT_INJECTION

char *fault_name[FAULT_MAX] = {
	[FAULT_KMALLOC]		= "kmalloc",
	[FAULT_PAGE_ALLOC]	= "page alloc",
	[FAULT_ALLOC_NID]	= "alloc nid",
	[FAULT_ORPHAN]		= "orphan",
	[FAULT_BLOCK]		= "no more block",
	[FAULT_DIR_DEPTH]	= "too big dir depth",
	[FAULT_EVICT_INODE]	= "evict_inode fail",
	[FAULT_IO]		= "IO error",
	[FAULT_CHECKPOINT]	= "checkpoint error",
};

static void f2fs_build_fault_attr(struct f2fs_sb_info *sbi,
						unsigned int rate)
{
	struct f2fs_fault_info *ffi = &sbi->fault_info;

	if (rate) {
		atomic_set(&ffi->inject_ops, 0);
		ffi->inject_rate = rate;
		ffi->inject_type = (1 << FAULT_MAX) - 1;
	} else {
		memset(ffi, 0, sizeof(struct f2fs_fault_info));
	}
}
#endif

/* f2fs-wide shrinker description */
static struct shrinker f2fs_shrinker_info = {
	.scan_objects = f2fs_shrink_scan,
	.count_objects = f2fs_shrink_count,
	.seeks = DEFAULT_SEEKS,
};

enum {
	Opt_gc_background,
	Opt_disable_roll_forward,
	Opt_norecovery,
	Opt_discard,
	Opt_nodiscard,
	Opt_noheap,
	Opt_user_xattr,
	Opt_nouser_xattr,
	Opt_acl,
	Opt_noacl,
	Opt_active_logs,
	Opt_disable_ext_identify,
	Opt_inline_xattr,
	Opt_inline_data,
	Opt_inline_dentry,
	Opt_noinline_dentry,
	Opt_flush_merge,
	Opt_noflush_merge,
	Opt_nobarrier,
	Opt_fastboot,
	Opt_extent_cache,
	Opt_noextent_cache,
	Opt_noinline_data,
	Opt_data_flush,
	Opt_mode,
	Opt_fault_injection,
	Opt_lazytime,
	Opt_nolazytime,
	Opt_err,
};

static match_table_t f2fs_tokens = {
	{Opt_gc_background, "background_gc=%s"},
	{Opt_disable_roll_forward, "disable_roll_forward"},
	{Opt_norecovery, "norecovery"},
	{Opt_discard, "discard"},
	{Opt_nodiscard, "nodiscard"},
	{Opt_noheap, "no_heap"},
	{Opt_user_xattr, "user_xattr"},
	{Opt_nouser_xattr, "nouser_xattr"},
	{Opt_acl, "acl"},
	{Opt_noacl, "noacl"},
	{Opt_active_logs, "active_logs=%u"},
	{Opt_disable_ext_identify, "disable_ext_identify"},
	{Opt_inline_xattr, "inline_xattr"},
	{Opt_inline_data, "inline_data"},
	{Opt_inline_dentry, "inline_dentry"},
	{Opt_noinline_dentry, "noinline_dentry"},
	{Opt_flush_merge, "flush_merge"},
	{Opt_noflush_merge, "noflush_merge"},
	{Opt_nobarrier, "nobarrier"},
	{Opt_fastboot, "fastboot"},
	{Opt_extent_cache, "extent_cache"},
	{Opt_noextent_cache, "noextent_cache"},
	{Opt_noinline_data, "noinline_data"},
	{Opt_data_flush, "data_flush"},
	{Opt_mode, "mode=%s"},
	{Opt_fault_injection, "fault_injection=%u"},
	{Opt_lazytime, "lazytime"},
	{Opt_nolazytime, "nolazytime"},
	{Opt_err, NULL},
};

/* Sysfs support for f2fs */
enum {
	GC_THREAD,	/* struct f2fs_gc_thread */
	SM_INFO,	/* struct f2fs_sm_info */
	NM_INFO,	/* struct f2fs_nm_info */
	F2FS_SBI,	/* struct f2fs_sb_info */
#ifdef CONFIG_F2FS_FAULT_INJECTION
	FAULT_INFO_RATE,	/* struct f2fs_fault_info */
	FAULT_INFO_TYPE,	/* struct f2fs_fault_info */
#endif
};

struct f2fs_attr {
	struct attribute attr;
	ssize_t (*show)(struct f2fs_attr *, struct f2fs_sb_info *, char *);
	ssize_t (*store)(struct f2fs_attr *, struct f2fs_sb_info *,
			 const char *, size_t);
	int struct_type;
	int offset;
};

static unsigned char *__struct_ptr(struct f2fs_sb_info *sbi, int struct_type)
{
	if (struct_type == GC_THREAD)
		return (unsigned char *)sbi->gc_thread;
	else if (struct_type == SM_INFO)
		return (unsigned char *)SM_I(sbi);
	else if (struct_type == NM_INFO)
		return (unsigned char *)NM_I(sbi);
	else if (struct_type == F2FS_SBI)
		return (unsigned char *)sbi;
#ifdef CONFIG_F2FS_FAULT_INJECTION
	else if (struct_type == FAULT_INFO_RATE ||
					struct_type == FAULT_INFO_TYPE)
		return (unsigned char *)&sbi->fault_info;
#endif
	return NULL;
}

static ssize_t lifetime_write_kbytes_show(struct f2fs_attr *a,
		struct f2fs_sb_info *sbi, char *buf)
{
	struct super_block *sb = sbi->sb;

	if (!sb->s_bdev->bd_part)
		return snprintf(buf, PAGE_SIZE, "0\n");

	return snprintf(buf, PAGE_SIZE, "%llu\n",
		(unsigned long long)(sbi->kbytes_written +
			BD_PART_WRITTEN(sbi)));
}

static ssize_t f2fs_sbi_show(struct f2fs_attr *a,
			struct f2fs_sb_info *sbi, char *buf)
{
	unsigned char *ptr = NULL;
	unsigned int *ui;

	ptr = __struct_ptr(sbi, a->struct_type);
	if (!ptr)
		return -EINVAL;

	ui = (unsigned int *)(ptr + a->offset);

	return snprintf(buf, PAGE_SIZE, "%u\n", *ui);
}

static ssize_t f2fs_sbi_store(struct f2fs_attr *a,
			struct f2fs_sb_info *sbi,
			const char *buf, size_t count)
{
	unsigned char *ptr;
	unsigned long t;
	unsigned int *ui;
	ssize_t ret;

	ptr = __struct_ptr(sbi, a->struct_type);
	if (!ptr)
		return -EINVAL;

	ui = (unsigned int *)(ptr + a->offset);

	ret = kstrtoul(skip_spaces(buf), 0, &t);
	if (ret < 0)
		return ret;
#ifdef CONFIG_F2FS_FAULT_INJECTION
	if (a->struct_type == FAULT_INFO_TYPE && t >= (1 << FAULT_MAX))
		return -EINVAL;
#endif
	*ui = t;
	return count;
}

static ssize_t f2fs_attr_show(struct kobject *kobj,
				struct attribute *attr, char *buf)
{
	struct f2fs_sb_info *sbi = container_of(kobj, struct f2fs_sb_info,
								s_kobj);
	struct f2fs_attr *a = container_of(attr, struct f2fs_attr, attr);

	return a->show ? a->show(a, sbi, buf) : 0;
}

static ssize_t f2fs_attr_store(struct kobject *kobj, struct attribute *attr,
						const char *buf, size_t len)
{
	struct f2fs_sb_info *sbi = container_of(kobj, struct f2fs_sb_info,
									s_kobj);
	struct f2fs_attr *a = container_of(attr, struct f2fs_attr, attr);

	return a->store ? a->store(a, sbi, buf, len) : 0;
}

static void f2fs_sb_release(struct kobject *kobj)
{
	struct f2fs_sb_info *sbi = container_of(kobj, struct f2fs_sb_info,
								s_kobj);
	complete(&sbi->s_kobj_unregister);
}

#define F2FS_ATTR_OFFSET(_struct_type, _name, _mode, _show, _store, _offset) \
static struct f2fs_attr f2fs_attr_##_name = {			\
	.attr = {.name = __stringify(_name), .mode = _mode },	\
	.show	= _show,					\
	.store	= _store,					\
	.struct_type = _struct_type,				\
	.offset = _offset					\
}

#define F2FS_RW_ATTR(struct_type, struct_name, name, elname)	\
	F2FS_ATTR_OFFSET(struct_type, name, 0644,		\
		f2fs_sbi_show, f2fs_sbi_store,			\
		offsetof(struct struct_name, elname))

#define F2FS_GENERAL_RO_ATTR(name) \
static struct f2fs_attr f2fs_attr_##name = __ATTR(name, 0444, name##_show, NULL)

F2FS_RW_ATTR(GC_THREAD, f2fs_gc_kthread, gc_min_sleep_time, min_sleep_time);
F2FS_RW_ATTR(GC_THREAD, f2fs_gc_kthread, gc_max_sleep_time, max_sleep_time);
F2FS_RW_ATTR(GC_THREAD, f2fs_gc_kthread, gc_no_gc_sleep_time, no_gc_sleep_time);
F2FS_RW_ATTR(GC_THREAD, f2fs_gc_kthread, gc_idle, gc_idle);
F2FS_RW_ATTR(SM_INFO, f2fs_sm_info, reclaim_segments, rec_prefree_segments);
F2FS_RW_ATTR(SM_INFO, f2fs_sm_info, max_small_discards, max_discards);
F2FS_RW_ATTR(SM_INFO, f2fs_sm_info, batched_trim_sections, trim_sections);
F2FS_RW_ATTR(SM_INFO, f2fs_sm_info, ipu_policy, ipu_policy);
F2FS_RW_ATTR(SM_INFO, f2fs_sm_info, min_ipu_util, min_ipu_util);
F2FS_RW_ATTR(SM_INFO, f2fs_sm_info, min_fsync_blocks, min_fsync_blocks);
F2FS_RW_ATTR(NM_INFO, f2fs_nm_info, ram_thresh, ram_thresh);
F2FS_RW_ATTR(NM_INFO, f2fs_nm_info, ra_nid_pages, ra_nid_pages);
F2FS_RW_ATTR(NM_INFO, f2fs_nm_info, dirty_nats_ratio, dirty_nats_ratio);
F2FS_RW_ATTR(F2FS_SBI, f2fs_sb_info, max_victim_search, max_victim_search);
F2FS_RW_ATTR(F2FS_SBI, f2fs_sb_info, dir_level, dir_level);
F2FS_RW_ATTR(F2FS_SBI, f2fs_sb_info, cp_interval, interval_time[CP_TIME]);
F2FS_RW_ATTR(F2FS_SBI, f2fs_sb_info, idle_interval, interval_time[REQ_TIME]);
#ifdef CONFIG_F2FS_FAULT_INJECTION
F2FS_RW_ATTR(FAULT_INFO_RATE, f2fs_fault_info, inject_rate, inject_rate);
F2FS_RW_ATTR(FAULT_INFO_TYPE, f2fs_fault_info, inject_type, inject_type);
#endif
F2FS_GENERAL_RO_ATTR(lifetime_write_kbytes);

#define ATTR_LIST(name) (&f2fs_attr_##name.attr)
static struct attribute *f2fs_attrs[] = {
	ATTR_LIST(gc_min_sleep_time),
	ATTR_LIST(gc_max_sleep_time),
	ATTR_LIST(gc_no_gc_sleep_time),
	ATTR_LIST(gc_idle),
	ATTR_LIST(reclaim_segments),
	ATTR_LIST(max_small_discards),
	ATTR_LIST(batched_trim_sections),
	ATTR_LIST(ipu_policy),
	ATTR_LIST(min_ipu_util),
	ATTR_LIST(min_fsync_blocks),
	ATTR_LIST(max_victim_search),
	ATTR_LIST(dir_level),
	ATTR_LIST(ram_thresh),
	ATTR_LIST(ra_nid_pages),
	ATTR_LIST(dirty_nats_ratio),
	ATTR_LIST(cp_interval),
	ATTR_LIST(idle_interval),
#ifdef CONFIG_F2FS_FAULT_INJECTION
	ATTR_LIST(inject_rate),
	ATTR_LIST(inject_type),
#endif
	ATTR_LIST(lifetime_write_kbytes),
	NULL,
};

static const struct sysfs_ops f2fs_attr_ops = {
	.show	= f2fs_attr_show,
	.store	= f2fs_attr_store,
};

static struct kobj_type f2fs_ktype = {
	.default_attrs	= f2fs_attrs,
	.sysfs_ops	= &f2fs_attr_ops,
	.release	= f2fs_sb_release,
};

void f2fs_msg(struct super_block *sb, const char *level, const char *fmt, ...)
{
	struct va_format vaf;
	va_list args;

	va_start(args, fmt);
	vaf.fmt = fmt;
	vaf.va = &args;
	printk("%sF2FS-fs (%s): %pV\n", level, sb->s_id, &vaf);
	va_end(args);
}

static void init_once(void *foo)
{
	struct f2fs_inode_info *fi = (struct f2fs_inode_info *) foo;

	inode_init_once(&fi->vfs_inode);
}

static int parse_options(struct super_block *sb, char *options)
{
	struct f2fs_sb_info *sbi = F2FS_SB(sb);
	struct request_queue *q;
	substring_t args[MAX_OPT_ARGS];
	char *p, *name;
	int arg = 0;

	if (!options)
		return 0;

	while ((p = strsep(&options, ",")) != NULL) {
		int token;
		if (!*p)
			continue;
		/*
		 * Initialize args struct so we know whether arg was
		 * found; some options take optional arguments.
		 */
		args[0].to = args[0].from = NULL;
		token = match_token(p, f2fs_tokens, args);

		switch (token) {
		case Opt_gc_background:
			name = match_strdup(&args[0]);

			if (!name)
				return -ENOMEM;
			if (strlen(name) == 2 && !strncmp(name, "on", 2)) {
				set_opt(sbi, BG_GC);
				clear_opt(sbi, FORCE_FG_GC);
			} else if (strlen(name) == 3 && !strncmp(name, "off", 3)) {
				clear_opt(sbi, BG_GC);
				clear_opt(sbi, FORCE_FG_GC);
			} else if (strlen(name) == 4 && !strncmp(name, "sync", 4)) {
				set_opt(sbi, BG_GC);
				set_opt(sbi, FORCE_FG_GC);
			} else {
				kfree(name);
				return -EINVAL;
			}
			kfree(name);
			break;
		case Opt_disable_roll_forward:
			set_opt(sbi, DISABLE_ROLL_FORWARD);
			break;
		case Opt_norecovery:
			/* this option mounts f2fs with ro */
			set_opt(sbi, DISABLE_ROLL_FORWARD);
			if (!f2fs_readonly(sb))
				return -EINVAL;
			break;
		case Opt_discard:
			q = bdev_get_queue(sb->s_bdev);
			if (blk_queue_discard(q)) {
				set_opt(sbi, DISCARD);
			} else {
				f2fs_msg(sb, KERN_WARNING,
					"mounting with \"discard\" option, but "
					"the device does not support discard");
			}
			break;
		case Opt_nodiscard:
			clear_opt(sbi, DISCARD);
		case Opt_noheap:
			set_opt(sbi, NOHEAP);
			break;
#ifdef CONFIG_F2FS_FS_XATTR
		case Opt_user_xattr:
			set_opt(sbi, XATTR_USER);
			break;
		case Opt_nouser_xattr:
			clear_opt(sbi, XATTR_USER);
			break;
		case Opt_inline_xattr:
			set_opt(sbi, INLINE_XATTR);
			break;
#else
		case Opt_user_xattr:
			f2fs_msg(sb, KERN_INFO,
				"user_xattr options not supported");
			break;
		case Opt_nouser_xattr:
			f2fs_msg(sb, KERN_INFO,
				"nouser_xattr options not supported");
			break;
		case Opt_inline_xattr:
			f2fs_msg(sb, KERN_INFO,
				"inline_xattr options not supported");
			break;
#endif
#ifdef CONFIG_F2FS_FS_POSIX_ACL
		case Opt_acl:
			set_opt(sbi, POSIX_ACL);
			break;
		case Opt_noacl:
			clear_opt(sbi, POSIX_ACL);
			break;
#else
		case Opt_acl:
			f2fs_msg(sb, KERN_INFO, "acl options not supported");
			break;
		case Opt_noacl:
			f2fs_msg(sb, KERN_INFO, "noacl options not supported");
			break;
#endif
		case Opt_active_logs:
			if (args->from && match_int(args, &arg))
				return -EINVAL;
			if (arg != 2 && arg != 4 && arg != NR_CURSEG_TYPE)
				return -EINVAL;
			sbi->active_logs = arg;
			break;
		case Opt_disable_ext_identify:
			set_opt(sbi, DISABLE_EXT_IDENTIFY);
			break;
		case Opt_inline_data:
			set_opt(sbi, INLINE_DATA);
			break;
		case Opt_inline_dentry:
			set_opt(sbi, INLINE_DENTRY);
			break;
		case Opt_noinline_dentry:
			clear_opt(sbi, INLINE_DENTRY);
			break;
		case Opt_flush_merge:
			set_opt(sbi, FLUSH_MERGE);
			break;
		case Opt_noflush_merge:
			clear_opt(sbi, FLUSH_MERGE);
			break;
		case Opt_nobarrier:
			set_opt(sbi, NOBARRIER);
			break;
		case Opt_fastboot:
			set_opt(sbi, FASTBOOT);
			break;
		case Opt_extent_cache:
			set_opt(sbi, EXTENT_CACHE);
			break;
		case Opt_noextent_cache:
			clear_opt(sbi, EXTENT_CACHE);
			break;
		case Opt_noinline_data:
			clear_opt(sbi, INLINE_DATA);
			break;
		case Opt_data_flush:
			set_opt(sbi, DATA_FLUSH);
			break;
		case Opt_mode:
			name = match_strdup(&args[0]);

			if (!name)
				return -ENOMEM;
			if (strlen(name) == 8 &&
					!strncmp(name, "adaptive", 8)) {
				set_opt_mode(sbi, F2FS_MOUNT_ADAPTIVE);
			} else if (strlen(name) == 3 &&
					!strncmp(name, "lfs", 3)) {
				set_opt_mode(sbi, F2FS_MOUNT_LFS);
			} else {
				kfree(name);
				return -EINVAL;
			}
			kfree(name);
			break;
		case Opt_fault_injection:
			if (args->from && match_int(args, &arg))
				return -EINVAL;
#ifdef CONFIG_F2FS_FAULT_INJECTION
			f2fs_build_fault_attr(sbi, arg);
#else
			f2fs_msg(sb, KERN_INFO,
				"FAULT_INJECTION was not selected");
#endif
			break;
		case Opt_lazytime:
			sb->s_flags |= MS_LAZYTIME;
			break;
		case Opt_nolazytime:
			sb->s_flags &= ~MS_LAZYTIME;
			break;
		default:
			f2fs_msg(sb, KERN_ERR,
				"Unrecognized mount option \"%s\" or missing value",
				p);
			return -EINVAL;
		}
	}
	return 0;
}

static struct inode *f2fs_alloc_inode(struct super_block *sb)
{
	struct f2fs_inode_info *fi;

	fi = kmem_cache_alloc(f2fs_inode_cachep, GFP_F2FS_ZERO);
	if (!fi)
		return NULL;

	init_once((void *) fi);

	/* Initialize f2fs-specific inode info */
	fi->vfs_inode.i_version = 1;
	atomic_set(&fi->dirty_pages, 0);
	fi->i_current_depth = 1;
	fi->i_advise = 0;
	init_rwsem(&fi->i_sem);
	INIT_LIST_HEAD(&fi->dirty_list);
	INIT_LIST_HEAD(&fi->gdirty_list);
	INIT_LIST_HEAD(&fi->inmem_pages);
	mutex_init(&fi->inmem_lock);
	init_rwsem(&fi->dio_rwsem[READ]);
	init_rwsem(&fi->dio_rwsem[WRITE]);

	/* Will be used by directory only */
	fi->i_dir_level = F2FS_SB(sb)->dir_level;
	return &fi->vfs_inode;
}

static int f2fs_drop_inode(struct inode *inode)
{
	/*
	 * This is to avoid a deadlock condition like below.
	 * writeback_single_inode(inode)
	 *  - f2fs_write_data_page
	 *    - f2fs_gc -> iput -> evict
	 *       - inode_wait_for_writeback(inode)
	 */
	if ((!inode_unhashed(inode) && inode->i_state & I_SYNC)) {
		if (!inode->i_nlink && !is_bad_inode(inode)) {
			/* to avoid evict_inode call simultaneously */
			atomic_inc(&inode->i_count);
			spin_unlock(&inode->i_lock);

			/* some remained atomic pages should discarded */
			if (f2fs_is_atomic_file(inode))
				drop_inmem_pages(inode);

			/* should remain fi->extent_tree for writepage */
			f2fs_destroy_extent_node(inode);

			sb_start_intwrite(inode->i_sb);
			f2fs_i_size_write(inode, 0);

			if (F2FS_HAS_BLOCKS(inode))
				f2fs_truncate(inode);

			sb_end_intwrite(inode->i_sb);

			fscrypt_put_encryption_info(inode, NULL);
			spin_lock(&inode->i_lock);
			atomic_dec(&inode->i_count);
		}
		return 0;
	}

	return generic_drop_inode(inode);
}

int f2fs_inode_dirtied(struct inode *inode)
{
	struct f2fs_sb_info *sbi = F2FS_I_SB(inode);

	spin_lock(&sbi->inode_lock[DIRTY_META]);
	if (is_inode_flag_set(inode, FI_DIRTY_INODE)) {
		spin_unlock(&sbi->inode_lock[DIRTY_META]);
		return 1;
	}

	set_inode_flag(inode, FI_DIRTY_INODE);
	list_add_tail(&F2FS_I(inode)->gdirty_list,
				&sbi->inode_list[DIRTY_META]);
	inc_page_count(sbi, F2FS_DIRTY_IMETA);
	stat_inc_dirty_inode(sbi, DIRTY_META);
	spin_unlock(&sbi->inode_lock[DIRTY_META]);

	return 0;
}

void f2fs_inode_synced(struct inode *inode)
{
	struct f2fs_sb_info *sbi = F2FS_I_SB(inode);

	spin_lock(&sbi->inode_lock[DIRTY_META]);
	if (!is_inode_flag_set(inode, FI_DIRTY_INODE)) {
		spin_unlock(&sbi->inode_lock[DIRTY_META]);
		return;
	}
	list_del_init(&F2FS_I(inode)->gdirty_list);
	clear_inode_flag(inode, FI_DIRTY_INODE);
	clear_inode_flag(inode, FI_AUTO_RECOVER);
	dec_page_count(sbi, F2FS_DIRTY_IMETA);
	stat_dec_dirty_inode(F2FS_I_SB(inode), DIRTY_META);
	spin_unlock(&sbi->inode_lock[DIRTY_META]);
}

/*
 * f2fs_dirty_inode() is called from __mark_inode_dirty()
 *
 * We should call set_dirty_inode to write the dirty inode through write_inode.
 */
static void f2fs_dirty_inode(struct inode *inode, int flags)
{
	struct f2fs_sb_info *sbi = F2FS_I_SB(inode);

	if (inode->i_ino == F2FS_NODE_INO(sbi) ||
			inode->i_ino == F2FS_META_INO(sbi))
		return;

	if (flags == I_DIRTY_TIME)
		return;

	if (is_inode_flag_set(inode, FI_AUTO_RECOVER))
		clear_inode_flag(inode, FI_AUTO_RECOVER);

	f2fs_inode_dirtied(inode);
}

static void f2fs_i_callback(struct rcu_head *head)
{
	struct inode *inode = container_of(head, struct inode, i_rcu);
	kmem_cache_free(f2fs_inode_cachep, F2FS_I(inode));
}

static void f2fs_destroy_inode(struct inode *inode)
{
	call_rcu(&inode->i_rcu, f2fs_i_callback);
}

static void destroy_percpu_info(struct f2fs_sb_info *sbi)
{
	percpu_counter_destroy(&sbi->alloc_valid_block_count);
	percpu_counter_destroy(&sbi->total_valid_inode_count);
}

static void f2fs_put_super(struct super_block *sb)
{
	struct f2fs_sb_info *sbi = F2FS_SB(sb);

	if (sbi->s_proc) {
		remove_proc_entry("segment_info", sbi->s_proc);
		remove_proc_entry("segment_bits", sbi->s_proc);
		remove_proc_entry(sb->s_id, f2fs_proc_root);
	}
	kobject_del(&sbi->s_kobj);

	stop_gc_thread(sbi);

	/* prevent remaining shrinker jobs */
	mutex_lock(&sbi->umount_mutex);

	/*
	 * We don't need to do checkpoint when superblock is clean.
	 * But, the previous checkpoint was not done by umount, it needs to do
	 * clean checkpoint again.
	 */
	if (is_sbi_flag_set(sbi, SBI_IS_DIRTY) ||
			!is_set_ckpt_flags(sbi, CP_UMOUNT_FLAG)) {
		struct cp_control cpc = {
			.reason = CP_UMOUNT,
		};
		write_checkpoint(sbi, &cpc);
	}

	/* write_checkpoint can update stat informaion */
	f2fs_destroy_stats(sbi);

	/*
	 * normally superblock is clean, so we need to release this.
	 * In addition, EIO will skip do checkpoint, we need this as well.
	 */
	release_ino_entry(sbi, true);
	release_discard_addrs(sbi);

	f2fs_leave_shrinker(sbi);
	mutex_unlock(&sbi->umount_mutex);

	/* our cp_error case, we can wait for any writeback page */
	f2fs_flush_merged_bios(sbi);

	iput(sbi->node_inode);
	iput(sbi->meta_inode);

	/* destroy f2fs internal modules */
	destroy_node_manager(sbi);
	destroy_segment_manager(sbi);

	kfree(sbi->ckpt);
	kobject_put(&sbi->s_kobj);
	wait_for_completion(&sbi->s_kobj_unregister);

	sb->s_fs_info = NULL;
	if (sbi->s_chksum_driver)
		crypto_free_shash(sbi->s_chksum_driver);
	kfree(sbi->raw_super);

	destroy_percpu_info(sbi);
	kfree(sbi);
}

int f2fs_sync_fs(struct super_block *sb, int sync)
{
	struct f2fs_sb_info *sbi = F2FS_SB(sb);
	int err = 0;

	trace_f2fs_sync_fs(sb, sync);

	if (sync) {
		struct cp_control cpc;

		cpc.reason = __get_cp_reason(sbi);

		mutex_lock(&sbi->gc_mutex);
		err = write_checkpoint(sbi, &cpc);
		mutex_unlock(&sbi->gc_mutex);
	}
	f2fs_trace_ios(NULL, 1);

	return err;
}

static int f2fs_freeze(struct super_block *sb)
{
	int err;

	if (f2fs_readonly(sb))
		return 0;

	err = f2fs_sync_fs(sb, 1);
	return err;
}

static int f2fs_unfreeze(struct super_block *sb)
{
	return 0;
}

static int f2fs_statfs(struct dentry *dentry, struct kstatfs *buf)
{
	struct super_block *sb = dentry->d_sb;
	struct f2fs_sb_info *sbi = F2FS_SB(sb);
	u64 id = huge_encode_dev(sb->s_bdev->bd_dev);
	block_t total_count, user_block_count, start_count, ovp_count;

	total_count = le64_to_cpu(sbi->raw_super->block_count);
	user_block_count = sbi->user_block_count;
	start_count = le32_to_cpu(sbi->raw_super->segment0_blkaddr);
	ovp_count = SM_I(sbi)->ovp_segments << sbi->log_blocks_per_seg;
	buf->f_type = F2FS_SUPER_MAGIC;
	buf->f_bsize = sbi->blocksize;

	buf->f_blocks = total_count - start_count;
	buf->f_bfree = user_block_count - valid_user_blocks(sbi) + ovp_count;
	buf->f_bavail = user_block_count - valid_user_blocks(sbi);

	buf->f_files = sbi->total_node_count - F2FS_RESERVED_NODE_NUM;
	buf->f_ffree = buf->f_files - valid_inode_count(sbi);

	buf->f_namelen = F2FS_NAME_LEN;
	buf->f_fsid.val[0] = (u32)id;
	buf->f_fsid.val[1] = (u32)(id >> 32);

	return 0;
}

static int f2fs_show_options(struct seq_file *seq, struct dentry *root)
{
	struct f2fs_sb_info *sbi = F2FS_SB(root->d_sb);

	if (!f2fs_readonly(sbi->sb) && test_opt(sbi, BG_GC)) {
		if (test_opt(sbi, FORCE_FG_GC))
			seq_printf(seq, ",background_gc=%s", "sync");
		else
			seq_printf(seq, ",background_gc=%s", "on");
	} else {
		seq_printf(seq, ",background_gc=%s", "off");
	}
	if (test_opt(sbi, DISABLE_ROLL_FORWARD))
		seq_puts(seq, ",disable_roll_forward");
	if (test_opt(sbi, DISCARD))
		seq_puts(seq, ",discard");
	if (test_opt(sbi, NOHEAP))
		seq_puts(seq, ",no_heap_alloc");
#ifdef CONFIG_F2FS_FS_XATTR
	if (test_opt(sbi, XATTR_USER))
		seq_puts(seq, ",user_xattr");
	else
		seq_puts(seq, ",nouser_xattr");
	if (test_opt(sbi, INLINE_XATTR))
		seq_puts(seq, ",inline_xattr");
#endif
#ifdef CONFIG_F2FS_FS_POSIX_ACL
	if (test_opt(sbi, POSIX_ACL))
		seq_puts(seq, ",acl");
	else
		seq_puts(seq, ",noacl");
#endif
	if (test_opt(sbi, DISABLE_EXT_IDENTIFY))
		seq_puts(seq, ",disable_ext_identify");
	if (test_opt(sbi, INLINE_DATA))
		seq_puts(seq, ",inline_data");
	else
		seq_puts(seq, ",noinline_data");
	if (test_opt(sbi, INLINE_DENTRY))
		seq_puts(seq, ",inline_dentry");
	else
		seq_puts(seq, ",noinline_dentry");
	if (!f2fs_readonly(sbi->sb) && test_opt(sbi, FLUSH_MERGE))
		seq_puts(seq, ",flush_merge");
	if (test_opt(sbi, NOBARRIER))
		seq_puts(seq, ",nobarrier");
	if (test_opt(sbi, FASTBOOT))
		seq_puts(seq, ",fastboot");
	if (test_opt(sbi, EXTENT_CACHE))
		seq_puts(seq, ",extent_cache");
	else
		seq_puts(seq, ",noextent_cache");
	if (test_opt(sbi, DATA_FLUSH))
		seq_puts(seq, ",data_flush");

	seq_puts(seq, ",mode=");
	if (test_opt(sbi, ADAPTIVE))
		seq_puts(seq, "adaptive");
	else if (test_opt(sbi, LFS))
		seq_puts(seq, "lfs");
	seq_printf(seq, ",active_logs=%u", sbi->active_logs);

	return 0;
}

static int segment_info_seq_show(struct seq_file *seq, void *offset)
{
	struct super_block *sb = seq->private;
	struct f2fs_sb_info *sbi = F2FS_SB(sb);
	unsigned int total_segs =
			le32_to_cpu(sbi->raw_super->segment_count_main);
	int i;

	seq_puts(seq, "format: segment_type|valid_blocks\n"
		"segment_type(0:HD, 1:WD, 2:CD, 3:HN, 4:WN, 5:CN)\n");

	for (i = 0; i < total_segs; i++) {
		struct seg_entry *se = get_seg_entry(sbi, i);

		if ((i % 10) == 0)
			seq_printf(seq, "%-10d", i);
		seq_printf(seq, "%d|%-3u", se->type,
					get_valid_blocks(sbi, i, 1));
		if ((i % 10) == 9 || i == (total_segs - 1))
			seq_putc(seq, '\n');
		else
			seq_putc(seq, ' ');
	}

	return 0;
}

static int segment_bits_seq_show(struct seq_file *seq, void *offset)
{
	struct super_block *sb = seq->private;
	struct f2fs_sb_info *sbi = F2FS_SB(sb);
	unsigned int total_segs =
			le32_to_cpu(sbi->raw_super->segment_count_main);
	int i, j;

	seq_puts(seq, "format: segment_type|valid_blocks|bitmaps\n"
		"segment_type(0:HD, 1:WD, 2:CD, 3:HN, 4:WN, 5:CN)\n");

	for (i = 0; i < total_segs; i++) {
		struct seg_entry *se = get_seg_entry(sbi, i);

		seq_printf(seq, "%-10d", i);
		seq_printf(seq, "%d|%-3u|", se->type,
					get_valid_blocks(sbi, i, 1));
		for (j = 0; j < SIT_VBLOCK_MAP_SIZE; j++)
			seq_printf(seq, " %.2x", se->cur_valid_map[j]);
		seq_putc(seq, '\n');
	}
	return 0;
}

#define F2FS_PROC_FILE_DEF(_name)					\
static int _name##_open_fs(struct inode *inode, struct file *file)	\
{									\
	return single_open(file, _name##_seq_show, PDE_DATA(inode));	\
}									\
									\
static const struct file_operations f2fs_seq_##_name##_fops = {		\
	.open = _name##_open_fs,					\
	.read = seq_read,						\
	.llseek = seq_lseek,						\
	.release = single_release,					\
};

F2FS_PROC_FILE_DEF(segment_info);
F2FS_PROC_FILE_DEF(segment_bits);

static void default_options(struct f2fs_sb_info *sbi)
{
	/* init some FS parameters */
	sbi->active_logs = NR_CURSEG_TYPE;

	set_opt(sbi, BG_GC);
	set_opt(sbi, INLINE_DATA);
	set_opt(sbi, INLINE_DENTRY);
	set_opt(sbi, EXTENT_CACHE);
	sbi->sb->s_flags |= MS_LAZYTIME;
	set_opt(sbi, FLUSH_MERGE);
	if (f2fs_sb_mounted_hmsmr(sbi->sb)) {
		set_opt_mode(sbi, F2FS_MOUNT_LFS);
		set_opt(sbi, DISCARD);
	} else {
		set_opt_mode(sbi, F2FS_MOUNT_ADAPTIVE);
	}

#ifdef CONFIG_F2FS_FS_XATTR
	set_opt(sbi, XATTR_USER);
#endif
#ifdef CONFIG_F2FS_FS_POSIX_ACL
	set_opt(sbi, POSIX_ACL);
#endif

#ifdef CONFIG_F2FS_FAULT_INJECTION
	f2fs_build_fault_attr(sbi, 0);
#endif
}

static int f2fs_remount(struct super_block *sb, int *flags, char *data)
{
	struct f2fs_sb_info *sbi = F2FS_SB(sb);
	struct f2fs_mount_info org_mount_opt;
	int err, active_logs;
	bool need_restart_gc = false;
	bool need_stop_gc = false;
	bool no_extent_cache = !test_opt(sbi, EXTENT_CACHE);
#ifdef CONFIG_F2FS_FAULT_INJECTION
	struct f2fs_fault_info ffi = sbi->fault_info;
#endif

	/*
	 * Save the old mount options in case we
	 * need to restore them.
	 */
	org_mount_opt = sbi->mount_opt;
	active_logs = sbi->active_logs;

	/* recover superblocks we couldn't write due to previous RO mount */
	if (!(*flags & MS_RDONLY) && is_sbi_flag_set(sbi, SBI_NEED_SB_WRITE)) {
		err = f2fs_commit_super(sbi, false);
		f2fs_msg(sb, KERN_INFO,
			"Try to recover all the superblocks, ret: %d", err);
		if (!err)
			clear_sbi_flag(sbi, SBI_NEED_SB_WRITE);
	}

	sbi->mount_opt.opt = 0;
	default_options(sbi);

	/* parse mount options */
	err = parse_options(sb, data);
	if (err)
		goto restore_opts;

	/*
	 * Previous and new state of filesystem is RO,
	 * so skip checking GC and FLUSH_MERGE conditions.
	 */
	if (f2fs_readonly(sb) && (*flags & MS_RDONLY))
		goto skip;

	/* disallow enable/disable extent_cache dynamically */
	if (no_extent_cache == !!test_opt(sbi, EXTENT_CACHE)) {
		err = -EINVAL;
		f2fs_msg(sbi->sb, KERN_WARNING,
				"switch extent_cache option is not allowed");
		goto restore_opts;
	}

	/*
	 * We stop the GC thread if FS is mounted as RO
	 * or if background_gc = off is passed in mount
	 * option. Also sync the filesystem.
	 */
	if ((*flags & MS_RDONLY) || !test_opt(sbi, BG_GC)) {
		if (sbi->gc_thread) {
			stop_gc_thread(sbi);
			need_restart_gc = true;
		}
	} else if (!sbi->gc_thread) {
		err = start_gc_thread(sbi);
		if (err)
			goto restore_opts;
		need_stop_gc = true;
	}

	if (*flags & MS_RDONLY) {
		writeback_inodes_sb(sb, WB_REASON_SYNC);
		sync_inodes_sb(sb);

		set_sbi_flag(sbi, SBI_IS_DIRTY);
		set_sbi_flag(sbi, SBI_IS_CLOSE);
		f2fs_sync_fs(sb, 1);
		clear_sbi_flag(sbi, SBI_IS_CLOSE);
	}

	/*
	 * We stop issue flush thread if FS is mounted as RO
	 * or if flush_merge is not passed in mount option.
	 */
	if ((*flags & MS_RDONLY) || !test_opt(sbi, FLUSH_MERGE)) {
		destroy_flush_cmd_control(sbi);
	} else if (!SM_I(sbi)->cmd_control_info) {
		err = create_flush_cmd_control(sbi);
		if (err)
			goto restore_gc;
	}
skip:
	/* Update the POSIXACL Flag */
	sb->s_flags = (sb->s_flags & ~MS_POSIXACL) |
		(test_opt(sbi, POSIX_ACL) ? MS_POSIXACL : 0);

	return 0;
restore_gc:
	if (need_restart_gc) {
		if (start_gc_thread(sbi))
			f2fs_msg(sbi->sb, KERN_WARNING,
				"background gc thread has stopped");
	} else if (need_stop_gc) {
		stop_gc_thread(sbi);
	}
restore_opts:
	sbi->mount_opt = org_mount_opt;
	sbi->active_logs = active_logs;
#ifdef CONFIG_F2FS_FAULT_INJECTION
	sbi->fault_info = ffi;
#endif
	return err;
}

static struct super_operations f2fs_sops = {
	.alloc_inode	= f2fs_alloc_inode,
	.drop_inode	= f2fs_drop_inode,
	.destroy_inode	= f2fs_destroy_inode,
	.write_inode	= f2fs_write_inode,
	.dirty_inode	= f2fs_dirty_inode,
	.show_options	= f2fs_show_options,
	.evict_inode	= f2fs_evict_inode,
	.put_super	= f2fs_put_super,
	.sync_fs	= f2fs_sync_fs,
	.freeze_fs	= f2fs_freeze,
	.unfreeze_fs	= f2fs_unfreeze,
	.statfs		= f2fs_statfs,
	.remount_fs	= f2fs_remount,
};

#ifdef CONFIG_F2FS_FS_ENCRYPTION
static int f2fs_get_context(struct inode *inode, void *ctx, size_t len)
{
	return f2fs_getxattr(inode, F2FS_XATTR_INDEX_ENCRYPTION,
				F2FS_XATTR_NAME_ENCRYPTION_CONTEXT,
				ctx, len, NULL);
}

static int f2fs_key_prefix(struct inode *inode, u8 **key)
{
	*key = F2FS_I_SB(inode)->key_prefix;
	return F2FS_I_SB(inode)->key_prefix_size;
}

static int f2fs_set_context(struct inode *inode, const void *ctx, size_t len,
							void *fs_data)
{
	return f2fs_setxattr(inode, F2FS_XATTR_INDEX_ENCRYPTION,
				F2FS_XATTR_NAME_ENCRYPTION_CONTEXT,
				ctx, len, fs_data, XATTR_CREATE);
}

static unsigned f2fs_max_namelen(struct inode *inode)
{
	return S_ISLNK(inode->i_mode) ?
			inode->i_sb->s_blocksize : F2FS_NAME_LEN;
}

static struct fscrypt_operations f2fs_cryptops = {
	.get_context	= f2fs_get_context,
	.key_prefix	= f2fs_key_prefix,
	.set_context	= f2fs_set_context,
	.is_encrypted	= f2fs_encrypted_inode,
	.empty_dir	= f2fs_empty_dir,
	.max_namelen	= f2fs_max_namelen,
};
#else
static struct fscrypt_operations f2fs_cryptops = {
	.is_encrypted	= f2fs_encrypted_inode,
};
#endif

static struct inode *f2fs_nfs_get_inode(struct super_block *sb,
		u64 ino, u32 generation)
{
	struct f2fs_sb_info *sbi = F2FS_SB(sb);
	struct inode *inode;

	if (check_nid_range(sbi, ino))
		return ERR_PTR(-ESTALE);

	/*
	 * f2fs_iget isn't quite right if the inode is currently unallocated!
	 * However f2fs_iget currently does appropriate checks to handle stale
	 * inodes so everything is OK.
	 */
	inode = f2fs_iget(sb, ino);
	if (IS_ERR(inode))
		return ERR_CAST(inode);
	if (unlikely(generation && inode->i_generation != generation)) {
		/* we didn't find the right inode.. */
		iput(inode);
		return ERR_PTR(-ESTALE);
	}
	return inode;
}

static struct dentry *f2fs_fh_to_dentry(struct super_block *sb, struct fid *fid,
		int fh_len, int fh_type)
{
	return generic_fh_to_dentry(sb, fid, fh_len, fh_type,
				    f2fs_nfs_get_inode);
}

static struct dentry *f2fs_fh_to_parent(struct super_block *sb, struct fid *fid,
		int fh_len, int fh_type)
{
	return generic_fh_to_parent(sb, fid, fh_len, fh_type,
				    f2fs_nfs_get_inode);
}

static const struct export_operations f2fs_export_ops = {
	.fh_to_dentry = f2fs_fh_to_dentry,
	.fh_to_parent = f2fs_fh_to_parent,
	.get_parent = f2fs_get_parent,
};

static loff_t max_file_blocks(void)
{
	loff_t result = (DEF_ADDRS_PER_INODE - F2FS_INLINE_XATTR_ADDRS);
	loff_t leaf_count = ADDRS_PER_BLOCK;

	/* two direct node blocks */
	result += (leaf_count * 2);

	/* two indirect node blocks */
	leaf_count *= NIDS_PER_BLOCK;
	result += (leaf_count * 2);

	/* one double indirect node block */
	leaf_count *= NIDS_PER_BLOCK;
	result += leaf_count;

	return result;
}

static int __f2fs_commit_super(struct buffer_head *bh,
			struct f2fs_super_block *super)
{
	lock_buffer(bh);
	if (super)
		memcpy(bh->b_data + F2FS_SUPER_OFFSET, super, sizeof(*super));
	set_buffer_uptodate(bh);
	set_buffer_dirty(bh);
	unlock_buffer(bh);

	/* it's rare case, we can do fua all the time */
	return __sync_dirty_buffer(bh, WRITE_FLUSH_FUA);
}

static inline bool sanity_check_area_boundary(struct f2fs_sb_info *sbi,
					struct buffer_head *bh)
{
	struct f2fs_super_block *raw_super = (struct f2fs_super_block *)
					(bh->b_data + F2FS_SUPER_OFFSET);
	struct super_block *sb = sbi->sb;
	u32 segment0_blkaddr = le32_to_cpu(raw_super->segment0_blkaddr);
	u32 cp_blkaddr = le32_to_cpu(raw_super->cp_blkaddr);
	u32 sit_blkaddr = le32_to_cpu(raw_super->sit_blkaddr);
	u32 nat_blkaddr = le32_to_cpu(raw_super->nat_blkaddr);
	u32 ssa_blkaddr = le32_to_cpu(raw_super->ssa_blkaddr);
	u32 main_blkaddr = le32_to_cpu(raw_super->main_blkaddr);
	u32 segment_count_ckpt = le32_to_cpu(raw_super->segment_count_ckpt);
	u32 segment_count_sit = le32_to_cpu(raw_super->segment_count_sit);
	u32 segment_count_nat = le32_to_cpu(raw_super->segment_count_nat);
	u32 segment_count_ssa = le32_to_cpu(raw_super->segment_count_ssa);
	u32 segment_count_main = le32_to_cpu(raw_super->segment_count_main);
	u32 segment_count = le32_to_cpu(raw_super->segment_count);
	u32 log_blocks_per_seg = le32_to_cpu(raw_super->log_blocks_per_seg);
	u64 main_end_blkaddr = main_blkaddr +
				(segment_count_main << log_blocks_per_seg);
	u64 seg_end_blkaddr = segment0_blkaddr +
				(segment_count << log_blocks_per_seg);

	if (segment0_blkaddr != cp_blkaddr) {
		f2fs_msg(sb, KERN_INFO,
			"Mismatch start address, segment0(%u) cp_blkaddr(%u)",
			segment0_blkaddr, cp_blkaddr);
		return true;
	}

	if (cp_blkaddr + (segment_count_ckpt << log_blocks_per_seg) !=
							sit_blkaddr) {
		f2fs_msg(sb, KERN_INFO,
			"Wrong CP boundary, start(%u) end(%u) blocks(%u)",
			cp_blkaddr, sit_blkaddr,
			segment_count_ckpt << log_blocks_per_seg);
		return true;
	}

	if (sit_blkaddr + (segment_count_sit << log_blocks_per_seg) !=
							nat_blkaddr) {
		f2fs_msg(sb, KERN_INFO,
			"Wrong SIT boundary, start(%u) end(%u) blocks(%u)",
			sit_blkaddr, nat_blkaddr,
			segment_count_sit << log_blocks_per_seg);
		return true;
	}

	if (nat_blkaddr + (segment_count_nat << log_blocks_per_seg) !=
							ssa_blkaddr) {
		f2fs_msg(sb, KERN_INFO,
			"Wrong NAT boundary, start(%u) end(%u) blocks(%u)",
			nat_blkaddr, ssa_blkaddr,
			segment_count_nat << log_blocks_per_seg);
		return true;
	}

	if (ssa_blkaddr + (segment_count_ssa << log_blocks_per_seg) !=
							main_blkaddr) {
		f2fs_msg(sb, KERN_INFO,
			"Wrong SSA boundary, start(%u) end(%u) blocks(%u)",
			ssa_blkaddr, main_blkaddr,
			segment_count_ssa << log_blocks_per_seg);
		return true;
	}

	if (main_end_blkaddr > seg_end_blkaddr) {
		f2fs_msg(sb, KERN_INFO,
			"Wrong MAIN_AREA boundary, start(%u) end(%u) block(%u)",
			main_blkaddr,
			segment0_blkaddr +
				(segment_count << log_blocks_per_seg),
			segment_count_main << log_blocks_per_seg);
		return true;
	} else if (main_end_blkaddr < seg_end_blkaddr) {
		int err = 0;
		char *res;

		/* fix in-memory information all the time */
		raw_super->segment_count = cpu_to_le32((main_end_blkaddr -
				segment0_blkaddr) >> log_blocks_per_seg);

		if (f2fs_readonly(sb) || bdev_read_only(sb->s_bdev)) {
			set_sbi_flag(sbi, SBI_NEED_SB_WRITE);
			res = "internally";
		} else {
			err = __f2fs_commit_super(bh, NULL);
			res = err ? "failed" : "done";
		}
		f2fs_msg(sb, KERN_INFO,
			"Fix alignment : %s, start(%u) end(%u) block(%u)",
			res, main_blkaddr,
			segment0_blkaddr +
				(segment_count << log_blocks_per_seg),
			segment_count_main << log_blocks_per_seg);
		if (err)
			return true;
	}
	return false;
}

static int sanity_check_raw_super(struct f2fs_sb_info *sbi,
				struct buffer_head *bh)
{
	block_t segment_count, segs_per_sec, secs_per_zone;
	block_t total_sections, blocks_per_seg;
	struct f2fs_super_block *raw_super = (struct f2fs_super_block *)
					(bh->b_data + F2FS_SUPER_OFFSET);
	struct super_block *sb = sbi->sb;
	unsigned int blocksize;

	if (F2FS_SUPER_MAGIC != le32_to_cpu(raw_super->magic)) {
		f2fs_msg(sb, KERN_INFO,
			"Magic Mismatch, valid(0x%x) - read(0x%x)",
			F2FS_SUPER_MAGIC, le32_to_cpu(raw_super->magic));
		return 1;
	}

	/* Currently, support only 4KB page cache size */
	if (F2FS_BLKSIZE != PAGE_SIZE) {
		f2fs_msg(sb, KERN_INFO,
			"Invalid page_cache_size (%lu), supports only 4KB\n",
			PAGE_SIZE);
		return 1;
	}

	/* Currently, support only 4KB block size */
	blocksize = 1 << le32_to_cpu(raw_super->log_blocksize);
	if (blocksize != F2FS_BLKSIZE) {
		f2fs_msg(sb, KERN_INFO,
			"Invalid blocksize (%u), supports only 4KB\n",
			blocksize);
		return 1;
	}

	/* check log blocks per segment */
	if (le32_to_cpu(raw_super->log_blocks_per_seg) != 9) {
		f2fs_msg(sb, KERN_INFO,
			"Invalid log blocks per segment (%u)\n",
			le32_to_cpu(raw_super->log_blocks_per_seg));
		return 1;
	}

	/* Currently, support 512/1024/2048/4096 bytes sector size */
	if (le32_to_cpu(raw_super->log_sectorsize) >
				F2FS_MAX_LOG_SECTOR_SIZE ||
		le32_to_cpu(raw_super->log_sectorsize) <
				F2FS_MIN_LOG_SECTOR_SIZE) {
		f2fs_msg(sb, KERN_INFO, "Invalid log sectorsize (%u)",
			le32_to_cpu(raw_super->log_sectorsize));
		return 1;
	}
	if (le32_to_cpu(raw_super->log_sectors_per_block) +
		le32_to_cpu(raw_super->log_sectorsize) !=
			F2FS_MAX_LOG_SECTOR_SIZE) {
		f2fs_msg(sb, KERN_INFO,
			"Invalid log sectors per block(%u) log sectorsize(%u)",
			le32_to_cpu(raw_super->log_sectors_per_block),
			le32_to_cpu(raw_super->log_sectorsize));
		return 1;
	}

	segment_count = le32_to_cpu(raw_super->segment_count);
	segs_per_sec = le32_to_cpu(raw_super->segs_per_sec);
	secs_per_zone = le32_to_cpu(raw_super->secs_per_zone);
	total_sections = le32_to_cpu(raw_super->section_count);

	/* blocks_per_seg should be 512, given the above check */
	blocks_per_seg = 1 << le32_to_cpu(raw_super->log_blocks_per_seg);

	if (segment_count > F2FS_MAX_SEGMENT ||
				segment_count < F2FS_MIN_SEGMENTS) {
		f2fs_msg(sb, KERN_INFO,
			"Invalid segment count (%u)",
			segment_count);
		return 1;
	}

	if (total_sections > segment_count ||
			total_sections < F2FS_MIN_SEGMENTS ||
			segs_per_sec > segment_count || !segs_per_sec) {
		f2fs_msg(sb, KERN_INFO,
			"Invalid segment/section count (%u, %u x %u)",
			segment_count, total_sections, segs_per_sec);
		return 1;
	}

	if ((segment_count / segs_per_sec) < total_sections) {
		f2fs_msg(sb, KERN_INFO,
			"Small segment_count (%u < %u * %u)",
			segment_count, segs_per_sec, total_sections);
		return 1;
	}

	if (segment_count > (le64_to_cpu(raw_super->block_count) >> 9)) {
		f2fs_msg(sb, KERN_INFO,
			"Wrong segment_count / block_count (%u > %llu)",
			segment_count, le64_to_cpu(raw_super->block_count));
		return 1;
	}

	if (secs_per_zone > total_sections || !secs_per_zone) {
		f2fs_msg(sb, KERN_INFO,
			"Wrong secs_per_zone / total_sections (%u, %u)",
			secs_per_zone, total_sections);
		return 1;
	}
	if (le32_to_cpu(raw_super->extension_count) > F2FS_MAX_EXTENSION) {
		f2fs_msg(sb, KERN_INFO,
			"Corrupted extension count (%u > %u)",
			le32_to_cpu(raw_super->extension_count),
			F2FS_MAX_EXTENSION);
		return 1;
	}

	if (le32_to_cpu(raw_super->cp_payload) >
				(blocks_per_seg - F2FS_CP_PACKS)) {
		f2fs_msg(sb, KERN_INFO,
			"Insane cp_payload (%u > %u)",
			le32_to_cpu(raw_super->cp_payload),
			blocks_per_seg - F2FS_CP_PACKS);
		return 1;
	}

	/* check reserved ino info */
	if (le32_to_cpu(raw_super->node_ino) != 1 ||
		le32_to_cpu(raw_super->meta_ino) != 2 ||
		le32_to_cpu(raw_super->root_ino) != 3) {
		f2fs_msg(sb, KERN_INFO,
			"Invalid Fs Meta Ino: node(%u) meta(%u) root(%u)",
			le32_to_cpu(raw_super->node_ino),
			le32_to_cpu(raw_super->meta_ino),
			le32_to_cpu(raw_super->root_ino));
		return 1;
	}

	/* check CP/SIT/NAT/SSA/MAIN_AREA area boundary */
	if (sanity_check_area_boundary(sbi, bh))
		return 1;

	return 0;
}

int sanity_check_ckpt(struct f2fs_sb_info *sbi)
{
	unsigned int total, fsmeta;
	struct f2fs_super_block *raw_super = F2FS_RAW_SUPER(sbi);
	struct f2fs_checkpoint *ckpt = F2FS_CKPT(sbi);
	unsigned int ovp_segments, reserved_segments;
	unsigned int main_segs, blocks_per_seg;
	unsigned int sit_segs, nat_segs;
	unsigned int sit_bitmap_size, nat_bitmap_size;
	unsigned int log_blocks_per_seg;
	unsigned int segment_count_main;
	unsigned int cp_pack_start_sum, cp_payload;
	block_t user_block_count;
	int i, j;

	total = le32_to_cpu(raw_super->segment_count);
	fsmeta = le32_to_cpu(raw_super->segment_count_ckpt);
	sit_segs = le32_to_cpu(raw_super->segment_count_sit);
	fsmeta += sit_segs;
	nat_segs = le32_to_cpu(raw_super->segment_count_nat);
	fsmeta += nat_segs;
	fsmeta += le32_to_cpu(ckpt->rsvd_segment_count);
	fsmeta += le32_to_cpu(raw_super->segment_count_ssa);

	if (unlikely(fsmeta >= total))
		return 1;

	ovp_segments = le32_to_cpu(ckpt->overprov_segment_count);
	reserved_segments = le32_to_cpu(ckpt->rsvd_segment_count);

	if (unlikely(fsmeta < F2FS_MIN_SEGMENTS ||
			ovp_segments == 0 || reserved_segments == 0)) {
		f2fs_msg(sbi->sb, KERN_ERR,
			"Wrong layout: check mkfs.f2fs version");
		return 1;
	}

	user_block_count = le64_to_cpu(ckpt->user_block_count);
	segment_count_main = le32_to_cpu(raw_super->segment_count_main);
	log_blocks_per_seg = le32_to_cpu(raw_super->log_blocks_per_seg);
	if (!user_block_count || user_block_count >=
			segment_count_main << log_blocks_per_seg) {
		f2fs_msg(sbi->sb, KERN_ERR,
			"Wrong user_block_count: %u", user_block_count);
		return 1;
	}

	main_segs = le32_to_cpu(raw_super->segment_count_main);
	blocks_per_seg = sbi->blocks_per_seg;

	for (i = 0; i < NR_CURSEG_NODE_TYPE; i++) {
		if (le32_to_cpu(ckpt->cur_node_segno[i]) >= main_segs ||
		    le16_to_cpu(ckpt->cur_node_blkoff[i]) >= blocks_per_seg) {
			return 1;
<<<<<<< HEAD
=======
		for (j = i + 1; j < NR_CURSEG_NODE_TYPE; j++) {
			if (le32_to_cpu(ckpt->cur_node_segno[i]) ==
				le32_to_cpu(ckpt->cur_node_segno[j])) {
				f2fs_msg(sbi->sb, KERN_ERR,
					"Node segment (%u, %u) has the same "
					"segno: %u", i, j,
					le32_to_cpu(ckpt->cur_node_segno[i]));
				return 1;
			}
>>>>>>> ad387ec4
		}
	}
	for (i = 0; i < NR_CURSEG_DATA_TYPE; i++) {
		if (le32_to_cpu(ckpt->cur_data_segno[i]) >= main_segs ||
		    le16_to_cpu(ckpt->cur_data_blkoff[i]) >= blocks_per_seg) {
			return 1;
<<<<<<< HEAD
=======
		for (j = i + 1; j < NR_CURSEG_DATA_TYPE; j++) {
			if (le32_to_cpu(ckpt->cur_data_segno[i]) ==
				le32_to_cpu(ckpt->cur_data_segno[j])) {
				f2fs_msg(sbi->sb, KERN_ERR,
					"Data segment (%u, %u) has the same "
					"segno: %u", i, j,
					le32_to_cpu(ckpt->cur_data_segno[i]));
				return 1;
			}
		}
	}
	for (i = 0; i < NR_CURSEG_NODE_TYPE; i++) {
		for (j = i; j < NR_CURSEG_DATA_TYPE; j++) {
			if (le32_to_cpu(ckpt->cur_node_segno[i]) ==
				le32_to_cpu(ckpt->cur_data_segno[j])) {
				f2fs_msg(sbi->sb, KERN_ERR,
					"Data segment (%u) and Data segment (%u)"
					" has the same segno: %u", i, j,
					le32_to_cpu(ckpt->cur_node_segno[i]));
				return 1;
			}
>>>>>>> ad387ec4
		}
	}

	sit_bitmap_size = le32_to_cpu(ckpt->sit_ver_bitmap_bytesize);
	nat_bitmap_size = le32_to_cpu(ckpt->nat_ver_bitmap_bytesize);

	if (sit_bitmap_size != ((sit_segs / 2) << log_blocks_per_seg) / 8 ||
		nat_bitmap_size != ((nat_segs / 2) << log_blocks_per_seg) / 8) {
		f2fs_msg(sbi->sb, KERN_ERR,
			"Wrong bitmap size: sit: %u, nat:%u",
			sit_bitmap_size, nat_bitmap_size);
		return 1;
	}

	cp_pack_start_sum = __start_sum_addr(sbi);
	cp_payload = __cp_payload(sbi);
	if (cp_pack_start_sum < cp_payload + 1 ||
		cp_pack_start_sum > blocks_per_seg - 1 -
			NR_CURSEG_TYPE) {
		f2fs_msg(sbi->sb, KERN_ERR,
			"Wrong cp_pack_start_sum: %u",
			cp_pack_start_sum);
		return 1;
	}

	if (unlikely(f2fs_cp_error(sbi))) {
		f2fs_msg(sbi->sb, KERN_ERR, "A bug case: need to run fsck");
		return 1;
	}
	return 0;
}

static void init_sb_info(struct f2fs_sb_info *sbi)
{
	struct f2fs_super_block *raw_super = sbi->raw_super;
	int i;

	sbi->log_sectors_per_block =
		le32_to_cpu(raw_super->log_sectors_per_block);
	sbi->log_blocksize = le32_to_cpu(raw_super->log_blocksize);
	sbi->blocksize = 1 << sbi->log_blocksize;
	sbi->log_blocks_per_seg = le32_to_cpu(raw_super->log_blocks_per_seg);
	sbi->blocks_per_seg = 1 << sbi->log_blocks_per_seg;
	sbi->segs_per_sec = le32_to_cpu(raw_super->segs_per_sec);
	sbi->secs_per_zone = le32_to_cpu(raw_super->secs_per_zone);
	sbi->total_sections = le32_to_cpu(raw_super->section_count);
	sbi->total_node_count =
		(le32_to_cpu(raw_super->segment_count_nat) / 2)
			* sbi->blocks_per_seg * NAT_ENTRY_PER_BLOCK;
	sbi->root_ino_num = le32_to_cpu(raw_super->root_ino);
	sbi->node_ino_num = le32_to_cpu(raw_super->node_ino);
	sbi->meta_ino_num = le32_to_cpu(raw_super->meta_ino);
	sbi->cur_victim_sec = NULL_SECNO;
	sbi->max_victim_search = DEF_MAX_VICTIM_SEARCH;

	sbi->dir_level = DEF_DIR_LEVEL;
	sbi->interval_time[CP_TIME] = DEF_CP_INTERVAL;
	sbi->interval_time[REQ_TIME] = DEF_IDLE_INTERVAL;
	clear_sbi_flag(sbi, SBI_NEED_FSCK);

	for (i = 0; i < NR_COUNT_TYPE; i++)
		atomic_set(&sbi->nr_pages[i], 0);

	INIT_LIST_HEAD(&sbi->s_list);
	mutex_init(&sbi->umount_mutex);
	mutex_init(&sbi->wio_mutex[NODE]);
	mutex_init(&sbi->wio_mutex[DATA]);
	spin_lock_init(&sbi->cp_lock);

#ifdef CONFIG_F2FS_FS_ENCRYPTION
	memcpy(sbi->key_prefix, F2FS_KEY_DESC_PREFIX,
				F2FS_KEY_DESC_PREFIX_SIZE);
	sbi->key_prefix_size = F2FS_KEY_DESC_PREFIX_SIZE;
#endif
}

static int init_percpu_info(struct f2fs_sb_info *sbi)
{
	int err;

	err = percpu_counter_init(&sbi->alloc_valid_block_count, 0, GFP_KERNEL);
	if (err)
		return err;

	return percpu_counter_init(&sbi->total_valid_inode_count, 0,
								GFP_KERNEL);
}

/*
 * Read f2fs raw super block.
 * Because we have two copies of super block, so read both of them
 * to get the first valid one. If any one of them is broken, we pass
 * them recovery flag back to the caller.
 */
static int read_raw_super_block(struct f2fs_sb_info *sbi,
			struct f2fs_super_block **raw_super,
			int *valid_super_block, int *recovery)
{
	struct super_block *sb = sbi->sb;
	int block;
	struct buffer_head *bh;
	struct f2fs_super_block *super;
	int err = 0;

	super = kzalloc(sizeof(struct f2fs_super_block), GFP_KERNEL);
	if (!super)
		return -ENOMEM;

	for (block = 0; block < 2; block++) {
		bh = sb_bread(sb, block);
		if (!bh) {
			f2fs_msg(sb, KERN_ERR, "Unable to read %dth superblock",
				block + 1);
			err = -EIO;
			continue;
		}

		/* sanity checking of raw super */
		if (sanity_check_raw_super(sbi, bh)) {
			f2fs_msg(sb, KERN_ERR,
				"Can't find valid F2FS filesystem in %dth superblock",
				block + 1);
			err = -EINVAL;
			brelse(bh);
			continue;
		}

		if (!*raw_super) {
			memcpy(super, bh->b_data + F2FS_SUPER_OFFSET,
							sizeof(*super));
			*valid_super_block = block;
			*raw_super = super;
		}
		brelse(bh);
	}

	/* Fail to read any one of the superblocks*/
	if (err < 0)
		*recovery = 1;

	/* No valid superblock */
	if (!*raw_super)
		kfree(super);
	else
		err = 0;

	return err;
}

int f2fs_commit_super(struct f2fs_sb_info *sbi, bool recover)
{
	struct buffer_head *bh;
	int err;

	if ((recover && f2fs_readonly(sbi->sb)) ||
				bdev_read_only(sbi->sb->s_bdev)) {
		set_sbi_flag(sbi, SBI_NEED_SB_WRITE);
		return -EROFS;
	}

	/* write back-up superblock first */
	bh = sb_getblk(sbi->sb, sbi->valid_super_block ? 0: 1);
	if (!bh)
		return -EIO;
	err = __f2fs_commit_super(bh, F2FS_RAW_SUPER(sbi));
	brelse(bh);

	/* if we are in recovery path, skip writing valid superblock */
	if (recover || err)
		return err;

	/* write current valid superblock */
	bh = sb_getblk(sbi->sb, sbi->valid_super_block);
	if (!bh)
		return -EIO;
	err = __f2fs_commit_super(bh, F2FS_RAW_SUPER(sbi));
	brelse(bh);
	return err;
}

static int f2fs_fill_super(struct super_block *sb, void *data, int silent)
{
	struct f2fs_sb_info *sbi;
	struct f2fs_super_block *raw_super;
	struct inode *root;
	int err;
	bool retry = true, need_fsck = false;
	char *options = NULL;
	int recovery, i, valid_super_block;
	struct curseg_info *seg_i;

try_onemore:
	err = -EINVAL;
	raw_super = NULL;
	valid_super_block = -1;
	recovery = 0;

	/* allocate memory for f2fs-specific super block info */
	sbi = kzalloc(sizeof(struct f2fs_sb_info), GFP_KERNEL);
	if (!sbi)
		return -ENOMEM;

	sbi->sb = sb;

	/* Load the checksum driver */
	sbi->s_chksum_driver = crypto_alloc_shash("crc32", 0, 0);
	if (IS_ERR(sbi->s_chksum_driver)) {
		f2fs_msg(sb, KERN_ERR, "Cannot load crc32 driver.");
		err = PTR_ERR(sbi->s_chksum_driver);
		sbi->s_chksum_driver = NULL;
		goto free_sbi;
	}

	/* set a block size */
	if (unlikely(!sb_set_blocksize(sb, F2FS_BLKSIZE))) {
		f2fs_msg(sb, KERN_ERR, "unable to set blocksize");
		goto free_sbi;
	}

	err = read_raw_super_block(sbi, &raw_super, &valid_super_block,
								&recovery);
	if (err)
		goto free_sbi;

	sb->s_fs_info = sbi;
	sbi->raw_super = raw_super;

	default_options(sbi);
	/* parse mount options */
	options = kstrdup((const char *)data, GFP_KERNEL);
	if (data && !options) {
		err = -ENOMEM;
		goto free_sb_buf;
	}

	err = parse_options(sb, options);
	if (err)
		goto free_options;

	sbi->max_file_blocks = max_file_blocks();
	sb->s_maxbytes = sbi->max_file_blocks <<
				le32_to_cpu(raw_super->log_blocksize);
	sb->s_max_links = F2FS_LINK_MAX;
	get_random_bytes(&sbi->s_next_generation, sizeof(u32));

	sb->s_op = &f2fs_sops;
	sb->s_cop = &f2fs_cryptops;
	sb->s_xattr = f2fs_xattr_handlers;
	sb->s_export_op = &f2fs_export_ops;
	sb->s_magic = F2FS_SUPER_MAGIC;
	sb->s_time_gran = 1;
	sb->s_flags = (sb->s_flags & ~MS_POSIXACL) |
		(test_opt(sbi, POSIX_ACL) ? MS_POSIXACL : 0);
	memcpy(sb->s_uuid, raw_super->uuid, sizeof(raw_super->uuid));

	/* init f2fs-specific super block info */
	sbi->valid_super_block = valid_super_block;
	mutex_init(&sbi->gc_mutex);
	mutex_init(&sbi->cp_mutex);
	init_rwsem(&sbi->node_write);

	/* disallow all the data/node/meta page writes */
	set_sbi_flag(sbi, SBI_POR_DOING);
	spin_lock_init(&sbi->stat_lock);

	init_rwsem(&sbi->read_io.io_rwsem);
	sbi->read_io.sbi = sbi;
	sbi->read_io.bio = NULL;
	for (i = 0; i < NR_PAGE_TYPE; i++) {
		init_rwsem(&sbi->write_io[i].io_rwsem);
		sbi->write_io[i].sbi = sbi;
		sbi->write_io[i].bio = NULL;
	}

	init_rwsem(&sbi->cp_rwsem);
	init_waitqueue_head(&sbi->cp_wait);
	init_sb_info(sbi);

	err = init_percpu_info(sbi);
	if (err)
		goto free_options;

	/* get an inode for meta space */
	sbi->meta_inode = f2fs_iget(sb, F2FS_META_INO(sbi));
	if (IS_ERR(sbi->meta_inode)) {
		f2fs_msg(sb, KERN_ERR, "Failed to read F2FS meta data inode");
		err = PTR_ERR(sbi->meta_inode);
		goto free_options;
	}

	err = get_valid_checkpoint(sbi);
	if (err) {
		f2fs_msg(sb, KERN_ERR, "Failed to get valid F2FS checkpoint");
		goto free_meta_inode;
	}

	sbi->total_valid_node_count =
				le32_to_cpu(sbi->ckpt->valid_node_count);
	percpu_counter_set(&sbi->total_valid_inode_count,
				le32_to_cpu(sbi->ckpt->valid_inode_count));
	sbi->user_block_count = le64_to_cpu(sbi->ckpt->user_block_count);
	sbi->total_valid_block_count =
				le64_to_cpu(sbi->ckpt->valid_block_count);
	sbi->last_valid_block_count = sbi->total_valid_block_count;

	for (i = 0; i < NR_INODE_TYPE; i++) {
		INIT_LIST_HEAD(&sbi->inode_list[i]);
		spin_lock_init(&sbi->inode_lock[i]);
	}

	init_extent_cache_info(sbi);

	init_ino_entry_info(sbi);

	/* setup f2fs internal modules */
	err = build_segment_manager(sbi);
	if (err) {
		f2fs_msg(sb, KERN_ERR,
			"Failed to initialize F2FS segment manager");
		goto free_sm;
	}
	err = build_node_manager(sbi);
	if (err) {
		f2fs_msg(sb, KERN_ERR,
			"Failed to initialize F2FS node manager");
		goto free_nm;
	}

	/* For write statistics */
	if (sb->s_bdev->bd_part)
		sbi->sectors_written_start =
			(u64)part_stat_read(sb->s_bdev->bd_part, sectors[1]);

	/* Read accumulated write IO statistics if exists */
	seg_i = CURSEG_I(sbi, CURSEG_HOT_NODE);
	if (__exist_node_summaries(sbi))
		sbi->kbytes_written =
			le64_to_cpu(seg_i->journal->info.kbytes_written);

	build_gc_manager(sbi);

	/* get an inode for node space */
	sbi->node_inode = f2fs_iget(sb, F2FS_NODE_INO(sbi));
	if (IS_ERR(sbi->node_inode)) {
		f2fs_msg(sb, KERN_ERR, "Failed to read node inode");
		err = PTR_ERR(sbi->node_inode);
		goto free_nm;
	}

	f2fs_join_shrinker(sbi);

	/* if there are nt orphan nodes free them */
	err = recover_orphan_inodes(sbi);
	if (err)
		goto free_node_inode;

	/* read root inode and dentry */
	root = f2fs_iget(sb, F2FS_ROOT_INO(sbi));
	if (IS_ERR(root)) {
		f2fs_msg(sb, KERN_ERR, "Failed to read root inode");
		err = PTR_ERR(root);
		goto free_node_inode;
	}
	if (!S_ISDIR(root->i_mode) || !root->i_blocks || !root->i_size) {
		iput(root);
		err = -EINVAL;
		goto free_node_inode;
	}

	sb->s_root = d_make_root(root); /* allocate root dentry */
	if (!sb->s_root) {
		err = -ENOMEM;
		goto free_root_inode;
	}

	err = f2fs_build_stats(sbi);
	if (err)
		goto free_root_inode;

	if (f2fs_proc_root)
		sbi->s_proc = proc_mkdir(sb->s_id, f2fs_proc_root);

	if (sbi->s_proc) {
		proc_create_data("segment_info", S_IRUGO, sbi->s_proc,
				 &f2fs_seq_segment_info_fops, sb);
		proc_create_data("segment_bits", S_IRUGO, sbi->s_proc,
				 &f2fs_seq_segment_bits_fops, sb);
	}

	sbi->s_kobj.kset = f2fs_kset;
	init_completion(&sbi->s_kobj_unregister);
	err = kobject_init_and_add(&sbi->s_kobj, &f2fs_ktype, NULL,
							"%s", sb->s_id);
	if (err)
		goto free_proc;

	/* recover fsynced data */
	if (!test_opt(sbi, DISABLE_ROLL_FORWARD)) {
		/*
		 * mount should be failed, when device has readonly mode, and
		 * previous checkpoint was not done by clean system shutdown.
		 */
		if (bdev_read_only(sb->s_bdev) &&
				!is_set_ckpt_flags(sbi, CP_UMOUNT_FLAG)) {
			err = -EROFS;
			goto free_kobj;
		}

		if (need_fsck)
			set_sbi_flag(sbi, SBI_NEED_FSCK);

		if (!retry)
			goto skip_recovery;

		err = recover_fsync_data(sbi, false);
		if (err < 0) {
			need_fsck = true;
			f2fs_msg(sb, KERN_ERR,
				"Cannot recover all fsync data errno=%d", err);
			goto free_kobj;
		}
	} else {
		err = recover_fsync_data(sbi, true);

		if (!f2fs_readonly(sb) && err > 0) {
			err = -EINVAL;
			f2fs_msg(sb, KERN_ERR,
				"Need to recover fsync data");
			goto free_kobj;
		}
	}
skip_recovery:
	/* recover_fsync_data() cleared this already */
	clear_sbi_flag(sbi, SBI_POR_DOING);

	/*
	 * If filesystem is not mounted as read-only then
	 * do start the gc_thread.
	 */
	if (test_opt(sbi, BG_GC) && !f2fs_readonly(sb)) {
		/* After POR, we can run background GC thread.*/
		err = start_gc_thread(sbi);
		if (err)
			goto free_kobj;
	}
	kfree(options);

	/* recover broken superblock */
	if (recovery) {
		err = f2fs_commit_super(sbi, true);
		f2fs_msg(sb, KERN_INFO,
			"Try to recover %dth superblock, ret: %d",
			sbi->valid_super_block ? 1 : 2, err);
	}

	f2fs_update_time(sbi, CP_TIME);
	f2fs_update_time(sbi, REQ_TIME);
	return 0;

free_kobj:
	f2fs_sync_inode_meta(sbi);
	kobject_del(&sbi->s_kobj);
	kobject_put(&sbi->s_kobj);
	wait_for_completion(&sbi->s_kobj_unregister);
free_proc:
	if (sbi->s_proc) {
		remove_proc_entry("segment_info", sbi->s_proc);
		remove_proc_entry("segment_bits", sbi->s_proc);
		remove_proc_entry(sb->s_id, f2fs_proc_root);
	}
	f2fs_destroy_stats(sbi);
free_root_inode:
	dput(sb->s_root);
	sb->s_root = NULL;
free_node_inode:
	truncate_inode_pages_final(NODE_MAPPING(sbi));
	mutex_lock(&sbi->umount_mutex);
	release_ino_entry(sbi, true);
	f2fs_leave_shrinker(sbi);
	iput(sbi->node_inode);
	mutex_unlock(&sbi->umount_mutex);
free_nm:
	destroy_node_manager(sbi);
free_sm:
	destroy_segment_manager(sbi);
	kfree(sbi->ckpt);
free_meta_inode:
	make_bad_inode(sbi->meta_inode);
	iput(sbi->meta_inode);
free_options:
	destroy_percpu_info(sbi);
	kfree(options);
free_sb_buf:
	kfree(raw_super);
free_sbi:
	if (sbi->s_chksum_driver)
		crypto_free_shash(sbi->s_chksum_driver);
	kfree(sbi);

	/* give only one another chance */
	if (retry) {
		retry = false;
		shrink_dcache_sb(sb);
		goto try_onemore;
	}
	return err;
}

static struct dentry *f2fs_mount(struct file_system_type *fs_type, int flags,
			const char *dev_name, void *data)
{
	return mount_bdev(fs_type, flags, dev_name, data, f2fs_fill_super);
}

static void kill_f2fs_super(struct super_block *sb)
{
	if (sb->s_root)
		set_sbi_flag(F2FS_SB(sb), SBI_IS_CLOSE);
	kill_block_super(sb);
}

static struct file_system_type f2fs_fs_type = {
	.owner		= THIS_MODULE,
	.name		= "f2fs",
	.mount		= f2fs_mount,
	.kill_sb	= kill_f2fs_super,
	.fs_flags	= FS_REQUIRES_DEV,
};
MODULE_ALIAS_FS("f2fs");

static int __init init_inodecache(void)
{
	f2fs_inode_cachep = kmem_cache_create("f2fs_inode_cache",
			sizeof(struct f2fs_inode_info), 0,
			SLAB_RECLAIM_ACCOUNT|SLAB_ACCOUNT, NULL);
	if (!f2fs_inode_cachep)
		return -ENOMEM;
	return 0;
}

static void destroy_inodecache(void)
{
	/*
	 * Make sure all delayed rcu free inodes are flushed before we
	 * destroy cache.
	 */
	rcu_barrier();
	kmem_cache_destroy(f2fs_inode_cachep);
}

static int __init init_f2fs_fs(void)
{
	int err;

	if (PAGE_SIZE != F2FS_BLKSIZE) {
		printk("F2FS not supported on PAGE_SIZE(%lu) != %d\n",
				PAGE_SIZE, F2FS_BLKSIZE);
		return -EINVAL;
	}

	f2fs_build_trace_ios();

	err = init_inodecache();
	if (err)
		goto fail;
	err = create_node_manager_caches();
	if (err)
		goto free_inodecache;
	err = create_segment_manager_caches();
	if (err)
		goto free_node_manager_caches;
	err = create_checkpoint_caches();
	if (err)
		goto free_segment_manager_caches;
	err = create_extent_cache();
	if (err)
		goto free_checkpoint_caches;
	f2fs_kset = kset_create_and_add("f2fs", NULL, fs_kobj);
	if (!f2fs_kset) {
		err = -ENOMEM;
		goto free_extent_cache;
	}
	err = register_shrinker(&f2fs_shrinker_info);
	if (err)
		goto free_kset;

	err = register_filesystem(&f2fs_fs_type);
	if (err)
		goto free_shrinker;
	err = f2fs_create_root_stats();
	if (err)
		goto free_filesystem;
	f2fs_proc_root = proc_mkdir("fs/f2fs", NULL);
	return 0;

free_filesystem:
	unregister_filesystem(&f2fs_fs_type);
free_shrinker:
	unregister_shrinker(&f2fs_shrinker_info);
free_kset:
	kset_unregister(f2fs_kset);
free_extent_cache:
	destroy_extent_cache();
free_checkpoint_caches:
	destroy_checkpoint_caches();
free_segment_manager_caches:
	destroy_segment_manager_caches();
free_node_manager_caches:
	destroy_node_manager_caches();
free_inodecache:
	destroy_inodecache();
fail:
	return err;
}

static void __exit exit_f2fs_fs(void)
{
	remove_proc_entry("fs/f2fs", NULL);
	f2fs_destroy_root_stats();
	unregister_filesystem(&f2fs_fs_type);
	unregister_shrinker(&f2fs_shrinker_info);
	kset_unregister(f2fs_kset);
	destroy_extent_cache();
	destroy_checkpoint_caches();
	destroy_segment_manager_caches();
	destroy_node_manager_caches();
	destroy_inodecache();
	f2fs_destroy_trace_ios();
}

module_init(init_f2fs_fs)
module_exit(exit_f2fs_fs)

MODULE_AUTHOR("Samsung Electronics's Praesto Team");
MODULE_DESCRIPTION("Flash Friendly File System");
MODULE_LICENSE("GPL");<|MERGE_RESOLUTION|>--- conflicted
+++ resolved
@@ -1530,8 +1530,6 @@
 		if (le32_to_cpu(ckpt->cur_node_segno[i]) >= main_segs ||
 		    le16_to_cpu(ckpt->cur_node_blkoff[i]) >= blocks_per_seg) {
 			return 1;
-<<<<<<< HEAD
-=======
 		for (j = i + 1; j < NR_CURSEG_NODE_TYPE; j++) {
 			if (le32_to_cpu(ckpt->cur_node_segno[i]) ==
 				le32_to_cpu(ckpt->cur_node_segno[j])) {
@@ -1541,15 +1539,12 @@
 					le32_to_cpu(ckpt->cur_node_segno[i]));
 				return 1;
 			}
->>>>>>> ad387ec4
 		}
 	}
 	for (i = 0; i < NR_CURSEG_DATA_TYPE; i++) {
 		if (le32_to_cpu(ckpt->cur_data_segno[i]) >= main_segs ||
 		    le16_to_cpu(ckpt->cur_data_blkoff[i]) >= blocks_per_seg) {
 			return 1;
-<<<<<<< HEAD
-=======
 		for (j = i + 1; j < NR_CURSEG_DATA_TYPE; j++) {
 			if (le32_to_cpu(ckpt->cur_data_segno[i]) ==
 				le32_to_cpu(ckpt->cur_data_segno[j])) {
@@ -1571,7 +1566,6 @@
 					le32_to_cpu(ckpt->cur_node_segno[i]));
 				return 1;
 			}
->>>>>>> ad387ec4
 		}
 	}
 

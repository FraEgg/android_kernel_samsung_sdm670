// SPDX-License-Identifier: GPL-2.0
/*
 * fs/f2fs/super.c
 *
 * Copyright (c) 2012 Samsung Electronics Co., Ltd.
 *             http://www.samsung.com/
 */
#include <linux/module.h>
#include <linux/init.h>
#include <linux/fs.h>
#include <linux/statfs.h>
#include <linux/buffer_head.h>
#include <linux/backing-dev.h>
#include <linux/kthread.h>
#include <linux/parser.h>
#include <linux/mount.h>
#include <linux/seq_file.h>
#include <linux/proc_fs.h>
#include <linux/random.h>
#include <linux/exportfs.h>
#include <linux/blkdev.h>
#include <linux/quotaops.h>
#include <linux/f2fs_fs.h>
#include <linux/sysfs.h>
#include <linux/quota.h>

#include "f2fs.h"
#include "node.h"
#include "segment.h"
#include "xattr.h"
#include "gc.h"
#include "trace.h"

#define CREATE_TRACE_POINTS
#include <trace/events/f2fs.h>

static struct kmem_cache *f2fs_inode_cachep;

#ifdef CONFIG_F2FS_FAULT_INJECTION

<<<<<<< HEAD
char *f2fs_fault_name[FAULT_MAX] = {
=======
const char *f2fs_fault_name[FAULT_MAX] = {
>>>>>>> fab7352c
	[FAULT_KMALLOC]		= "kmalloc",
	[FAULT_KVMALLOC]	= "kvmalloc",
	[FAULT_PAGE_ALLOC]	= "page alloc",
	[FAULT_PAGE_GET]	= "page get",
	[FAULT_ALLOC_BIO]	= "alloc bio",
	[FAULT_ALLOC_NID]	= "alloc nid",
	[FAULT_ORPHAN]		= "orphan",
	[FAULT_BLOCK]		= "no more block",
	[FAULT_DIR_DEPTH]	= "too big dir depth",
	[FAULT_EVICT_INODE]	= "evict_inode fail",
	[FAULT_TRUNCATE]	= "truncate fail",
	[FAULT_READ_IO]		= "read IO error",
	[FAULT_CHECKPOINT]	= "checkpoint error",
	[FAULT_DISCARD]		= "discard error",
	[FAULT_WRITE_IO]	= "write IO error",
};

void f2fs_build_fault_attr(struct f2fs_sb_info *sbi, unsigned int rate,
							unsigned int type)
{
	struct f2fs_fault_info *ffi = &F2FS_OPTION(sbi).fault_info;

	if (rate) {
		atomic_set(&ffi->inject_ops, 0);
		ffi->inject_rate = rate;
	}

	if (type)
		ffi->inject_type = type;

	if (!rate && !type)
		memset(ffi, 0, sizeof(struct f2fs_fault_info));
}
#endif

/* f2fs-wide shrinker description */
static struct shrinker f2fs_shrinker_info = {
	.scan_objects = f2fs_shrink_scan,
	.count_objects = f2fs_shrink_count,
	.seeks = DEFAULT_SEEKS,
};

enum {
	Opt_gc_background,
	Opt_disable_roll_forward,
	Opt_norecovery,
	Opt_discard,
	Opt_nodiscard,
	Opt_noheap,
	Opt_heap,
	Opt_user_xattr,
	Opt_nouser_xattr,
	Opt_acl,
	Opt_noacl,
	Opt_active_logs,
	Opt_disable_ext_identify,
	Opt_inline_xattr,
	Opt_noinline_xattr,
	Opt_inline_xattr_size,
	Opt_inline_data,
	Opt_inline_dentry,
	Opt_noinline_dentry,
	Opt_flush_merge,
	Opt_noflush_merge,
	Opt_nobarrier,
	Opt_fastboot,
	Opt_extent_cache,
	Opt_noextent_cache,
	Opt_noinline_data,
	Opt_data_flush,
	Opt_reserve_root,
	Opt_resgid,
	Opt_resuid,
	Opt_mode,
	Opt_io_size_bits,
	Opt_fault_injection,
	Opt_fault_type,
	Opt_lazytime,
	Opt_nolazytime,
	Opt_quota,
	Opt_noquota,
	Opt_usrquota,
	Opt_grpquota,
	Opt_prjquota,
	Opt_usrjquota,
	Opt_grpjquota,
	Opt_prjjquota,
	Opt_offusrjquota,
	Opt_offgrpjquota,
	Opt_offprjjquota,
	Opt_jqfmt_vfsold,
	Opt_jqfmt_vfsv0,
	Opt_jqfmt_vfsv1,
	Opt_whint,
	Opt_alloc,
	Opt_fsync,
	Opt_test_dummy_encryption,
	Opt_checkpoint,
	Opt_err,
};

static match_table_t f2fs_tokens = {
	{Opt_gc_background, "background_gc=%s"},
	{Opt_disable_roll_forward, "disable_roll_forward"},
	{Opt_norecovery, "norecovery"},
	{Opt_discard, "discard"},
	{Opt_nodiscard, "nodiscard"},
	{Opt_noheap, "no_heap"},
	{Opt_heap, "heap"},
	{Opt_user_xattr, "user_xattr"},
	{Opt_nouser_xattr, "nouser_xattr"},
	{Opt_acl, "acl"},
	{Opt_noacl, "noacl"},
	{Opt_active_logs, "active_logs=%u"},
	{Opt_disable_ext_identify, "disable_ext_identify"},
	{Opt_inline_xattr, "inline_xattr"},
	{Opt_noinline_xattr, "noinline_xattr"},
	{Opt_inline_xattr_size, "inline_xattr_size=%u"},
	{Opt_inline_data, "inline_data"},
	{Opt_inline_dentry, "inline_dentry"},
	{Opt_noinline_dentry, "noinline_dentry"},
	{Opt_flush_merge, "flush_merge"},
	{Opt_noflush_merge, "noflush_merge"},
	{Opt_nobarrier, "nobarrier"},
	{Opt_fastboot, "fastboot"},
	{Opt_extent_cache, "extent_cache"},
	{Opt_noextent_cache, "noextent_cache"},
	{Opt_noinline_data, "noinline_data"},
	{Opt_data_flush, "data_flush"},
	{Opt_reserve_root, "reserve_root=%u"},
	{Opt_resgid, "resgid=%u"},
	{Opt_resuid, "resuid=%u"},
	{Opt_mode, "mode=%s"},
	{Opt_io_size_bits, "io_bits=%u"},
	{Opt_fault_injection, "fault_injection=%u"},
	{Opt_fault_type, "fault_type=%u"},
	{Opt_lazytime, "lazytime"},
	{Opt_nolazytime, "nolazytime"},
	{Opt_quota, "quota"},
	{Opt_noquota, "noquota"},
	{Opt_usrquota, "usrquota"},
	{Opt_grpquota, "grpquota"},
	{Opt_prjquota, "prjquota"},
	{Opt_usrjquota, "usrjquota=%s"},
	{Opt_grpjquota, "grpjquota=%s"},
	{Opt_prjjquota, "prjjquota=%s"},
	{Opt_offusrjquota, "usrjquota="},
	{Opt_offgrpjquota, "grpjquota="},
	{Opt_offprjjquota, "prjjquota="},
	{Opt_jqfmt_vfsold, "jqfmt=vfsold"},
	{Opt_jqfmt_vfsv0, "jqfmt=vfsv0"},
	{Opt_jqfmt_vfsv1, "jqfmt=vfsv1"},
	{Opt_whint, "whint_mode=%s"},
	{Opt_alloc, "alloc_mode=%s"},
	{Opt_fsync, "fsync_mode=%s"},
	{Opt_test_dummy_encryption, "test_dummy_encryption"},
	{Opt_checkpoint, "checkpoint=%s"},
	{Opt_err, NULL},
};

void f2fs_msg(struct super_block *sb, const char *level, const char *fmt, ...)
{
	struct va_format vaf;
	va_list args;

	va_start(args, fmt);
	vaf.fmt = fmt;
	vaf.va = &args;
	printk("%sF2FS-fs (%s): %pV\n", level, sb->s_id, &vaf);
	va_end(args);
}

static inline void limit_reserve_root(struct f2fs_sb_info *sbi)
{
	block_t limit = (sbi->user_block_count << 1) / 1000;

	/* limit is 0.2% */
	if (test_opt(sbi, RESERVE_ROOT) &&
			F2FS_OPTION(sbi).root_reserved_blocks > limit) {
		F2FS_OPTION(sbi).root_reserved_blocks = limit;
		f2fs_msg(sbi->sb, KERN_INFO,
			"Reduce reserved blocks for root = %u",
			F2FS_OPTION(sbi).root_reserved_blocks);
	}
	if (!test_opt(sbi, RESERVE_ROOT) &&
		(!uid_eq(F2FS_OPTION(sbi).s_resuid,
				make_kuid(&init_user_ns, F2FS_DEF_RESUID)) ||
		!gid_eq(F2FS_OPTION(sbi).s_resgid,
				make_kgid(&init_user_ns, F2FS_DEF_RESGID))))
		f2fs_msg(sbi->sb, KERN_INFO,
			"Ignore s_resuid=%u, s_resgid=%u w/o reserve_root",
				from_kuid_munged(&init_user_ns,
					F2FS_OPTION(sbi).s_resuid),
				from_kgid_munged(&init_user_ns,
					F2FS_OPTION(sbi).s_resgid));
}

static void init_once(void *foo)
{
	struct f2fs_inode_info *fi = (struct f2fs_inode_info *) foo;

	inode_init_once(&fi->vfs_inode);
}

#ifdef CONFIG_QUOTA
static const char * const quotatypes[] = INITQFNAMES;
#define QTYPE2NAME(t) (quotatypes[t])
static int f2fs_set_qf_name(struct super_block *sb, int qtype,
							substring_t *args)
{
	struct f2fs_sb_info *sbi = F2FS_SB(sb);
	char *qname;
	int ret = -EINVAL;

	if (sb_any_quota_loaded(sb) && !F2FS_OPTION(sbi).s_qf_names[qtype]) {
		f2fs_msg(sb, KERN_ERR,
			"Cannot change journaled "
			"quota options when quota turned on");
		return -EINVAL;
	}
<<<<<<< HEAD
	if (f2fs_sb_has_quota_ino(sb)) {
=======
	if (f2fs_sb_has_quota_ino(sbi)) {
>>>>>>> fab7352c
		f2fs_msg(sb, KERN_INFO,
			"QUOTA feature is enabled, so ignore qf_name");
		return 0;
	}

	qname = match_strdup(args);
	if (!qname) {
		f2fs_msg(sb, KERN_ERR,
			"Not enough memory for storing quotafile name");
		return -EINVAL;
	}
	if (F2FS_OPTION(sbi).s_qf_names[qtype]) {
		if (strcmp(F2FS_OPTION(sbi).s_qf_names[qtype], qname) == 0)
			ret = 0;
		else
			f2fs_msg(sb, KERN_ERR,
				 "%s quota file already specified",
				 QTYPE2NAME(qtype));
		goto errout;
	}
	if (strchr(qname, '/')) {
		f2fs_msg(sb, KERN_ERR,
			"quotafile must be on filesystem root");
		goto errout;
	}
	F2FS_OPTION(sbi).s_qf_names[qtype] = qname;
	set_opt(sbi, QUOTA);
	return 0;
errout:
	kvfree(qname);
	return ret;
}

static int f2fs_clear_qf_name(struct super_block *sb, int qtype)
{
	struct f2fs_sb_info *sbi = F2FS_SB(sb);

	if (sb_any_quota_loaded(sb) && F2FS_OPTION(sbi).s_qf_names[qtype]) {
		f2fs_msg(sb, KERN_ERR, "Cannot change journaled quota options"
			" when quota turned on");
		return -EINVAL;
	}
<<<<<<< HEAD
	kfree(F2FS_OPTION(sbi).s_qf_names[qtype]);
=======
	kvfree(F2FS_OPTION(sbi).s_qf_names[qtype]);
>>>>>>> fab7352c
	F2FS_OPTION(sbi).s_qf_names[qtype] = NULL;
	return 0;
}

static int f2fs_check_quota_options(struct f2fs_sb_info *sbi)
{
	/*
	 * We do the test below only for project quotas. 'usrquota' and
	 * 'grpquota' mount options are allowed even without quota feature
	 * to support legacy quotas in quota files.
	 */
	if (test_opt(sbi, PRJQUOTA) && !f2fs_sb_has_project_quota(sbi)) {
		f2fs_msg(sbi->sb, KERN_ERR, "Project quota feature not enabled. "
			 "Cannot enable project quota enforcement.");
		return -1;
	}
	if (F2FS_OPTION(sbi).s_qf_names[USRQUOTA] ||
			F2FS_OPTION(sbi).s_qf_names[GRPQUOTA] ||
			F2FS_OPTION(sbi).s_qf_names[PRJQUOTA]) {
		if (test_opt(sbi, USRQUOTA) &&
				F2FS_OPTION(sbi).s_qf_names[USRQUOTA])
			clear_opt(sbi, USRQUOTA);

		if (test_opt(sbi, GRPQUOTA) &&
				F2FS_OPTION(sbi).s_qf_names[GRPQUOTA])
			clear_opt(sbi, GRPQUOTA);

		if (test_opt(sbi, PRJQUOTA) &&
				F2FS_OPTION(sbi).s_qf_names[PRJQUOTA])
			clear_opt(sbi, PRJQUOTA);

		if (test_opt(sbi, GRPQUOTA) || test_opt(sbi, USRQUOTA) ||
				test_opt(sbi, PRJQUOTA)) {
			f2fs_msg(sbi->sb, KERN_ERR, "old and new quota "
					"format mixing");
			return -1;
		}

		if (!F2FS_OPTION(sbi).s_jquota_fmt) {
			f2fs_msg(sbi->sb, KERN_ERR, "journaled quota format "
					"not specified");
			return -1;
		}
	}

<<<<<<< HEAD
	if (f2fs_sb_has_quota_ino(sbi->sb) && F2FS_OPTION(sbi).s_jquota_fmt) {
=======
	if (f2fs_sb_has_quota_ino(sbi) && F2FS_OPTION(sbi).s_jquota_fmt) {
>>>>>>> fab7352c
		f2fs_msg(sbi->sb, KERN_INFO,
			"QUOTA feature is enabled, so ignore jquota_fmt");
		F2FS_OPTION(sbi).s_jquota_fmt = 0;
	}
	return 0;
}
#endif

static int parse_options(struct super_block *sb, char *options)
{
	struct f2fs_sb_info *sbi = F2FS_SB(sb);
	substring_t args[MAX_OPT_ARGS];
	char *p, *name;
	int arg = 0;
	kuid_t uid;
	kgid_t gid;
#ifdef CONFIG_QUOTA
	int ret;
#endif

	if (!options)
		return 0;

	while ((p = strsep(&options, ",")) != NULL) {
		int token;
		if (!*p)
			continue;
		/*
		 * Initialize args struct so we know whether arg was
		 * found; some options take optional arguments.
		 */
		args[0].to = args[0].from = NULL;
		token = match_token(p, f2fs_tokens, args);

		switch (token) {
		case Opt_gc_background:
			name = match_strdup(&args[0]);

			if (!name)
				return -ENOMEM;
			if (strlen(name) == 2 && !strncmp(name, "on", 2)) {
				set_opt(sbi, BG_GC);
				clear_opt(sbi, FORCE_FG_GC);
			} else if (strlen(name) == 3 && !strncmp(name, "off", 3)) {
				clear_opt(sbi, BG_GC);
				clear_opt(sbi, FORCE_FG_GC);
			} else if (strlen(name) == 4 && !strncmp(name, "sync", 4)) {
				set_opt(sbi, BG_GC);
				set_opt(sbi, FORCE_FG_GC);
			} else {
				kvfree(name);
				return -EINVAL;
			}
			kvfree(name);
			break;
		case Opt_disable_roll_forward:
			set_opt(sbi, DISABLE_ROLL_FORWARD);
			break;
		case Opt_norecovery:
			/* this option mounts f2fs with ro */
			set_opt(sbi, DISABLE_ROLL_FORWARD);
			if (!f2fs_readonly(sb))
				return -EINVAL;
			break;
		case Opt_discard:
			set_opt(sbi, DISCARD);
			break;
		case Opt_nodiscard:
<<<<<<< HEAD
			if (f2fs_sb_has_blkzoned(sb)) {
=======
			if (f2fs_sb_has_blkzoned(sbi)) {
>>>>>>> fab7352c
				f2fs_msg(sb, KERN_WARNING,
					"discard is required for zoned block devices");
				return -EINVAL;
			}
			clear_opt(sbi, DISCARD);
			break;
		case Opt_noheap:
			set_opt(sbi, NOHEAP);
			break;
		case Opt_heap:
			clear_opt(sbi, NOHEAP);
			break;
#ifdef CONFIG_F2FS_FS_XATTR
		case Opt_user_xattr:
			set_opt(sbi, XATTR_USER);
			break;
		case Opt_nouser_xattr:
			clear_opt(sbi, XATTR_USER);
			break;
		case Opt_inline_xattr:
			set_opt(sbi, INLINE_XATTR);
			break;
		case Opt_noinline_xattr:
			clear_opt(sbi, INLINE_XATTR);
			break;
		case Opt_inline_xattr_size:
			if (args->from && match_int(args, &arg))
				return -EINVAL;
			set_opt(sbi, INLINE_XATTR_SIZE);
			F2FS_OPTION(sbi).inline_xattr_size = arg;
			break;
#else
		case Opt_user_xattr:
			f2fs_msg(sb, KERN_INFO,
				"user_xattr options not supported");
			break;
		case Opt_nouser_xattr:
			f2fs_msg(sb, KERN_INFO,
				"nouser_xattr options not supported");
			break;
		case Opt_inline_xattr:
			f2fs_msg(sb, KERN_INFO,
				"inline_xattr options not supported");
			break;
		case Opt_noinline_xattr:
			f2fs_msg(sb, KERN_INFO,
				"noinline_xattr options not supported");
			break;
#endif
#ifdef CONFIG_F2FS_FS_POSIX_ACL
		case Opt_acl:
			set_opt(sbi, POSIX_ACL);
			break;
		case Opt_noacl:
			clear_opt(sbi, POSIX_ACL);
			break;
#else
		case Opt_acl:
			f2fs_msg(sb, KERN_INFO, "acl options not supported");
			break;
		case Opt_noacl:
			f2fs_msg(sb, KERN_INFO, "noacl options not supported");
			break;
#endif
		case Opt_active_logs:
			if (args->from && match_int(args, &arg))
				return -EINVAL;
			if (arg != 2 && arg != 4 && arg != NR_CURSEG_TYPE)
				return -EINVAL;
			F2FS_OPTION(sbi).active_logs = arg;
			break;
		case Opt_disable_ext_identify:
			set_opt(sbi, DISABLE_EXT_IDENTIFY);
			break;
		case Opt_inline_data:
			set_opt(sbi, INLINE_DATA);
			break;
		case Opt_inline_dentry:
			set_opt(sbi, INLINE_DENTRY);
			break;
		case Opt_noinline_dentry:
			clear_opt(sbi, INLINE_DENTRY);
			break;
		case Opt_flush_merge:
			set_opt(sbi, FLUSH_MERGE);
			break;
		case Opt_noflush_merge:
			clear_opt(sbi, FLUSH_MERGE);
			break;
		case Opt_nobarrier:
			set_opt(sbi, NOBARRIER);
			break;
		case Opt_fastboot:
			set_opt(sbi, FASTBOOT);
			break;
		case Opt_extent_cache:
			set_opt(sbi, EXTENT_CACHE);
			break;
		case Opt_noextent_cache:
			clear_opt(sbi, EXTENT_CACHE);
			break;
		case Opt_noinline_data:
			clear_opt(sbi, INLINE_DATA);
			break;
		case Opt_data_flush:
			set_opt(sbi, DATA_FLUSH);
			break;
		case Opt_reserve_root:
			if (args->from && match_int(args, &arg))
				return -EINVAL;
			if (test_opt(sbi, RESERVE_ROOT)) {
				f2fs_msg(sb, KERN_INFO,
					"Preserve previous reserve_root=%u",
					F2FS_OPTION(sbi).root_reserved_blocks);
			} else {
				F2FS_OPTION(sbi).root_reserved_blocks = arg;
				set_opt(sbi, RESERVE_ROOT);
			}
			break;
		case Opt_resuid:
			if (args->from && match_int(args, &arg))
				return -EINVAL;
			uid = make_kuid(current_user_ns(), arg);
			if (!uid_valid(uid)) {
				f2fs_msg(sb, KERN_ERR,
					"Invalid uid value %d", arg);
				return -EINVAL;
			}
			F2FS_OPTION(sbi).s_resuid = uid;
			break;
		case Opt_resgid:
			if (args->from && match_int(args, &arg))
				return -EINVAL;
			gid = make_kgid(current_user_ns(), arg);
			if (!gid_valid(gid)) {
				f2fs_msg(sb, KERN_ERR,
					"Invalid gid value %d", arg);
				return -EINVAL;
			}
			F2FS_OPTION(sbi).s_resgid = gid;
			break;
		case Opt_mode:
			name = match_strdup(&args[0]);

			if (!name)
				return -ENOMEM;
			if (strlen(name) == 8 &&
					!strncmp(name, "adaptive", 8)) {
<<<<<<< HEAD
				if (f2fs_sb_has_blkzoned(sb)) {
=======
				if (f2fs_sb_has_blkzoned(sbi)) {
>>>>>>> fab7352c
					f2fs_msg(sb, KERN_WARNING,
						 "adaptive mode is not allowed with "
						 "zoned block device feature");
					kvfree(name);
					return -EINVAL;
				}
				set_opt_mode(sbi, F2FS_MOUNT_ADAPTIVE);
			} else if (strlen(name) == 3 &&
					!strncmp(name, "lfs", 3)) {
				set_opt_mode(sbi, F2FS_MOUNT_LFS);
			} else {
				kvfree(name);
				return -EINVAL;
			}
			kvfree(name);
			break;
		case Opt_io_size_bits:
			if (args->from && match_int(args, &arg))
				return -EINVAL;
			if (arg > __ilog2_u32(BIO_MAX_PAGES)) {
				f2fs_msg(sb, KERN_WARNING,
					"Not support %d, larger than %d",
					1 << arg, BIO_MAX_PAGES);
				return -EINVAL;
			}
			F2FS_OPTION(sbi).write_io_size_bits = arg;
			break;
#ifdef CONFIG_F2FS_FAULT_INJECTION
		case Opt_fault_injection:
			if (args->from && match_int(args, &arg))
				return -EINVAL;
			f2fs_build_fault_attr(sbi, arg, F2FS_ALL_FAULT_TYPE);
			set_opt(sbi, FAULT_INJECTION);
			break;

		case Opt_fault_type:
			if (args->from && match_int(args, &arg))
				return -EINVAL;
			f2fs_build_fault_attr(sbi, 0, arg);
			set_opt(sbi, FAULT_INJECTION);
			break;
#else
		case Opt_fault_injection:
			f2fs_msg(sb, KERN_INFO,
				"fault_injection options not supported");
<<<<<<< HEAD
			break;

		case Opt_fault_type:
			f2fs_msg(sb, KERN_INFO,
				"fault_type options not supported");
			break;
=======
			break;

		case Opt_fault_type:
			f2fs_msg(sb, KERN_INFO,
				"fault_type options not supported");
			break;
>>>>>>> fab7352c
#endif
		case Opt_lazytime:
			sb->s_flags |= MS_LAZYTIME;
			break;
		case Opt_nolazytime:
			sb->s_flags &= ~MS_LAZYTIME;
			break;
#ifdef CONFIG_QUOTA
		case Opt_quota:
		case Opt_usrquota:
			set_opt(sbi, USRQUOTA);
			break;
		case Opt_grpquota:
			set_opt(sbi, GRPQUOTA);
			break;
		case Opt_prjquota:
			set_opt(sbi, PRJQUOTA);
			break;
		case Opt_usrjquota:
			ret = f2fs_set_qf_name(sb, USRQUOTA, &args[0]);
			if (ret)
				return ret;
			break;
		case Opt_grpjquota:
			ret = f2fs_set_qf_name(sb, GRPQUOTA, &args[0]);
			if (ret)
				return ret;
			break;
		case Opt_prjjquota:
			ret = f2fs_set_qf_name(sb, PRJQUOTA, &args[0]);
			if (ret)
				return ret;
			break;
		case Opt_offusrjquota:
			ret = f2fs_clear_qf_name(sb, USRQUOTA);
			if (ret)
				return ret;
			break;
		case Opt_offgrpjquota:
			ret = f2fs_clear_qf_name(sb, GRPQUOTA);
			if (ret)
				return ret;
			break;
		case Opt_offprjjquota:
			ret = f2fs_clear_qf_name(sb, PRJQUOTA);
			if (ret)
				return ret;
			break;
		case Opt_jqfmt_vfsold:
			F2FS_OPTION(sbi).s_jquota_fmt = QFMT_VFS_OLD;
			break;
		case Opt_jqfmt_vfsv0:
			F2FS_OPTION(sbi).s_jquota_fmt = QFMT_VFS_V0;
			break;
		case Opt_jqfmt_vfsv1:
			F2FS_OPTION(sbi).s_jquota_fmt = QFMT_VFS_V1;
			break;
		case Opt_noquota:
			clear_opt(sbi, QUOTA);
			clear_opt(sbi, USRQUOTA);
			clear_opt(sbi, GRPQUOTA);
			clear_opt(sbi, PRJQUOTA);
			break;
#else
		case Opt_quota:
		case Opt_usrquota:
		case Opt_grpquota:
		case Opt_prjquota:
		case Opt_usrjquota:
		case Opt_grpjquota:
		case Opt_prjjquota:
		case Opt_offusrjquota:
		case Opt_offgrpjquota:
		case Opt_offprjjquota:
		case Opt_jqfmt_vfsold:
		case Opt_jqfmt_vfsv0:
		case Opt_jqfmt_vfsv1:
		case Opt_noquota:
			f2fs_msg(sb, KERN_INFO,
					"quota operations not supported");
			break;
#endif
		case Opt_whint:
			name = match_strdup(&args[0]);
			if (!name)
				return -ENOMEM;
			if (strlen(name) == 10 &&
					!strncmp(name, "user-based", 10)) {
				F2FS_OPTION(sbi).whint_mode = WHINT_MODE_USER;
			} else if (strlen(name) == 3 &&
					!strncmp(name, "off", 3)) {
				F2FS_OPTION(sbi).whint_mode = WHINT_MODE_OFF;
			} else if (strlen(name) == 8 &&
					!strncmp(name, "fs-based", 8)) {
				F2FS_OPTION(sbi).whint_mode = WHINT_MODE_FS;
			} else {
<<<<<<< HEAD
				kfree(name);
				return -EINVAL;
			}
			kfree(name);
=======
				kvfree(name);
				return -EINVAL;
			}
			kvfree(name);
>>>>>>> fab7352c
			break;
		case Opt_alloc:
			name = match_strdup(&args[0]);
			if (!name)
				return -ENOMEM;

			if (strlen(name) == 7 &&
					!strncmp(name, "default", 7)) {
				F2FS_OPTION(sbi).alloc_mode = ALLOC_MODE_DEFAULT;
			} else if (strlen(name) == 5 &&
					!strncmp(name, "reuse", 5)) {
				F2FS_OPTION(sbi).alloc_mode = ALLOC_MODE_REUSE;
			} else {
<<<<<<< HEAD
				kfree(name);
				return -EINVAL;
			}
			kfree(name);
=======
				kvfree(name);
				return -EINVAL;
			}
			kvfree(name);
>>>>>>> fab7352c
			break;
		case Opt_fsync:
			name = match_strdup(&args[0]);
			if (!name)
				return -ENOMEM;
			if (strlen(name) == 5 &&
					!strncmp(name, "posix", 5)) {
				F2FS_OPTION(sbi).fsync_mode = FSYNC_MODE_POSIX;
			} else if (strlen(name) == 6 &&
					!strncmp(name, "strict", 6)) {
				F2FS_OPTION(sbi).fsync_mode = FSYNC_MODE_STRICT;
			} else if (strlen(name) == 9 &&
					!strncmp(name, "nobarrier", 9)) {
				F2FS_OPTION(sbi).fsync_mode =
							FSYNC_MODE_NOBARRIER;
			} else {
<<<<<<< HEAD
				kfree(name);
				return -EINVAL;
			}
			kfree(name);
			break;
		case Opt_test_dummy_encryption:
#ifdef CONFIG_F2FS_FS_ENCRYPTION
			if (!f2fs_sb_has_encrypt(sb)) {
=======
				kvfree(name);
				return -EINVAL;
			}
			kvfree(name);
			break;
		case Opt_test_dummy_encryption:
#ifdef CONFIG_F2FS_FS_ENCRYPTION
			if (!f2fs_sb_has_encrypt(sbi)) {
>>>>>>> fab7352c
				f2fs_msg(sb, KERN_ERR, "Encrypt feature is off");
				return -EINVAL;
			}

			F2FS_OPTION(sbi).test_dummy_encryption = true;
			f2fs_msg(sb, KERN_INFO,
					"Test dummy encryption mode enabled");
#else
			f2fs_msg(sb, KERN_INFO,
					"Test dummy encryption mount option ignored");
#endif
			break;
		case Opt_checkpoint:
			name = match_strdup(&args[0]);
			if (!name)
				return -ENOMEM;

			if (strlen(name) == 6 &&
					!strncmp(name, "enable", 6)) {
				clear_opt(sbi, DISABLE_CHECKPOINT);
			} else if (strlen(name) == 7 &&
					!strncmp(name, "disable", 7)) {
				set_opt(sbi, DISABLE_CHECKPOINT);
			} else {
<<<<<<< HEAD
				kfree(name);
				return -EINVAL;
			}
			kfree(name);
=======
				kvfree(name);
				return -EINVAL;
			}
			kvfree(name);
>>>>>>> fab7352c
			break;
		default:
			f2fs_msg(sb, KERN_ERR,
				"Unrecognized mount option \"%s\" or missing value",
				p);
			return -EINVAL;
		}
	}
#ifdef CONFIG_QUOTA
	if (f2fs_check_quota_options(sbi))
		return -EINVAL;
#else
<<<<<<< HEAD
	if (f2fs_sb_has_quota_ino(sbi->sb) && !f2fs_readonly(sbi->sb)) {
=======
	if (f2fs_sb_has_quota_ino(sbi) && !f2fs_readonly(sbi->sb)) {
>>>>>>> fab7352c
		f2fs_msg(sbi->sb, KERN_INFO,
			 "Filesystem with quota feature cannot be mounted RDWR "
			 "without CONFIG_QUOTA");
		return -EINVAL;
	}
<<<<<<< HEAD
	if (f2fs_sb_has_project_quota(sbi->sb) && !f2fs_readonly(sbi->sb)) {
=======
	if (f2fs_sb_has_project_quota(sbi) && !f2fs_readonly(sbi->sb)) {
>>>>>>> fab7352c
		f2fs_msg(sb, KERN_ERR,
			"Filesystem with project quota feature cannot be "
			"mounted RDWR without CONFIG_QUOTA");
		return -EINVAL;
	}
#endif

	if (F2FS_IO_SIZE_BITS(sbi) && !test_opt(sbi, LFS)) {
		f2fs_msg(sb, KERN_ERR,
				"Should set mode=lfs with %uKB-sized IO",
				F2FS_IO_SIZE_KB(sbi));
		return -EINVAL;
	}

	if (test_opt(sbi, INLINE_XATTR_SIZE)) {
<<<<<<< HEAD
		if (!f2fs_sb_has_extra_attr(sb) ||
			!f2fs_sb_has_flexible_inline_xattr(sb)) {
=======
		if (!f2fs_sb_has_extra_attr(sbi) ||
			!f2fs_sb_has_flexible_inline_xattr(sbi)) {
>>>>>>> fab7352c
			f2fs_msg(sb, KERN_ERR,
					"extra_attr or flexible_inline_xattr "
					"feature is off");
			return -EINVAL;
		}
		if (!test_opt(sbi, INLINE_XATTR)) {
			f2fs_msg(sb, KERN_ERR,
					"inline_xattr_size option should be "
					"set with inline_xattr option");
			return -EINVAL;
		}
		if (!F2FS_OPTION(sbi).inline_xattr_size ||
			F2FS_OPTION(sbi).inline_xattr_size >=
					DEF_ADDRS_PER_INODE -
					F2FS_TOTAL_EXTRA_ATTR_SIZE -
					DEF_INLINE_RESERVED_SIZE -
					DEF_MIN_INLINE_SIZE) {
			f2fs_msg(sb, KERN_ERR,
					"inline xattr size is out of range");
			return -EINVAL;
		}
	}

	if (test_opt(sbi, DISABLE_CHECKPOINT) && test_opt(sbi, LFS)) {
		f2fs_msg(sb, KERN_ERR,
				"LFS not compatible with checkpoint=disable\n");
		return -EINVAL;
	}

	/* Not pass down write hints if the number of active logs is lesser
	 * than NR_CURSEG_TYPE.
	 */
	if (F2FS_OPTION(sbi).active_logs != NR_CURSEG_TYPE)
		F2FS_OPTION(sbi).whint_mode = WHINT_MODE_OFF;
	return 0;
}

static struct inode *f2fs_alloc_inode(struct super_block *sb)
{
	struct f2fs_inode_info *fi;

	fi = kmem_cache_alloc(f2fs_inode_cachep, GFP_F2FS_ZERO);
	if (!fi)
		return NULL;

	init_once((void *) fi);

	/* Initialize f2fs-specific inode info */
	atomic_set(&fi->dirty_pages, 0);
	init_rwsem(&fi->i_sem);
	INIT_LIST_HEAD(&fi->dirty_list);
	INIT_LIST_HEAD(&fi->gdirty_list);
	INIT_LIST_HEAD(&fi->inmem_ilist);
	INIT_LIST_HEAD(&fi->inmem_pages);
	mutex_init(&fi->inmem_lock);
	init_rwsem(&fi->i_gc_rwsem[READ]);
	init_rwsem(&fi->i_gc_rwsem[WRITE]);
	init_rwsem(&fi->i_mmap_sem);
	init_rwsem(&fi->i_xattr_sem);

	/* Will be used by directory only */
	fi->i_dir_level = F2FS_SB(sb)->dir_level;

	return &fi->vfs_inode;
}

static int f2fs_drop_inode(struct inode *inode)
{
	int ret;
	/*
	 * This is to avoid a deadlock condition like below.
	 * writeback_single_inode(inode)
	 *  - f2fs_write_data_page
	 *    - f2fs_gc -> iput -> evict
	 *       - inode_wait_for_writeback(inode)
	 */
	if ((!inode_unhashed(inode) && inode->i_state & I_SYNC)) {
		if (!inode->i_nlink && !is_bad_inode(inode)) {
			/* to avoid evict_inode call simultaneously */
			atomic_inc(&inode->i_count);
			spin_unlock(&inode->i_lock);

			/* some remained atomic pages should discarded */
			if (f2fs_is_atomic_file(inode))
				f2fs_drop_inmem_pages(inode);

			/* should remain fi->extent_tree for writepage */
			f2fs_destroy_extent_node(inode);

			sb_start_intwrite(inode->i_sb);
			f2fs_i_size_write(inode, 0);

			if (F2FS_HAS_BLOCKS(inode))
				f2fs_truncate(inode);

			sb_end_intwrite(inode->i_sb);

			spin_lock(&inode->i_lock);
			atomic_dec(&inode->i_count);
		}
		trace_f2fs_drop_inode(inode, 0);
		return 0;
	}
	ret = generic_drop_inode(inode);
	trace_f2fs_drop_inode(inode, ret);
	return ret;
}

int f2fs_inode_dirtied(struct inode *inode, bool sync)
{
	struct f2fs_sb_info *sbi = F2FS_I_SB(inode);
	int ret = 0;

	spin_lock(&sbi->inode_lock[DIRTY_META]);
	if (is_inode_flag_set(inode, FI_DIRTY_INODE)) {
		ret = 1;
	} else {
		set_inode_flag(inode, FI_DIRTY_INODE);
		stat_inc_dirty_inode(sbi, DIRTY_META);
	}
	if (sync && list_empty(&F2FS_I(inode)->gdirty_list)) {
		list_add_tail(&F2FS_I(inode)->gdirty_list,
				&sbi->inode_list[DIRTY_META]);
		inc_page_count(sbi, F2FS_DIRTY_IMETA);
	}
	spin_unlock(&sbi->inode_lock[DIRTY_META]);
	return ret;
}

void f2fs_inode_synced(struct inode *inode)
{
	struct f2fs_sb_info *sbi = F2FS_I_SB(inode);

	spin_lock(&sbi->inode_lock[DIRTY_META]);
	if (!is_inode_flag_set(inode, FI_DIRTY_INODE)) {
		spin_unlock(&sbi->inode_lock[DIRTY_META]);
		return;
	}
	if (!list_empty(&F2FS_I(inode)->gdirty_list)) {
		list_del_init(&F2FS_I(inode)->gdirty_list);
		dec_page_count(sbi, F2FS_DIRTY_IMETA);
	}
	clear_inode_flag(inode, FI_DIRTY_INODE);
	clear_inode_flag(inode, FI_AUTO_RECOVER);
	stat_dec_dirty_inode(F2FS_I_SB(inode), DIRTY_META);
	spin_unlock(&sbi->inode_lock[DIRTY_META]);
}

/*
 * f2fs_dirty_inode() is called from __mark_inode_dirty()
 *
 * We should call set_dirty_inode to write the dirty inode through write_inode.
 */
static void f2fs_dirty_inode(struct inode *inode, int flags)
{
	struct f2fs_sb_info *sbi = F2FS_I_SB(inode);

	if (inode->i_ino == F2FS_NODE_INO(sbi) ||
			inode->i_ino == F2FS_META_INO(sbi))
		return;

	if (flags == I_DIRTY_TIME)
		return;

	if (is_inode_flag_set(inode, FI_AUTO_RECOVER))
		clear_inode_flag(inode, FI_AUTO_RECOVER);

	f2fs_inode_dirtied(inode, false);
}

static void f2fs_i_callback(struct rcu_head *head)
{
	struct inode *inode = container_of(head, struct inode, i_rcu);
	kmem_cache_free(f2fs_inode_cachep, F2FS_I(inode));
}

static void f2fs_destroy_inode(struct inode *inode)
{
	call_rcu(&inode->i_rcu, f2fs_i_callback);
}

static void destroy_percpu_info(struct f2fs_sb_info *sbi)
{
	percpu_counter_destroy(&sbi->alloc_valid_block_count);
	percpu_counter_destroy(&sbi->total_valid_inode_count);
}

static void destroy_device_list(struct f2fs_sb_info *sbi)
{
	int i;

	for (i = 0; i < sbi->s_ndevs; i++) {
		blkdev_put(FDEV(i).bdev, FMODE_EXCL);
#ifdef CONFIG_BLK_DEV_ZONED
		kvfree(FDEV(i).blkz_type);
#endif
	}
	kvfree(sbi->devs);
}

static void f2fs_umount_end(struct super_block *sb, int flags)
{
	/*
	 * this is called at the end of umount(2). If there is an unclosed
	 * namespace, f2fs won't do put_super() which triggers fsck in the
	 * next boot.
	 */
	if ((flags & MNT_FORCE) || atomic_read(&sb->s_active) > 1) {
		/* to write the latest kbytes_written */
		if (!(sb->s_flags & MS_RDONLY)) {
			struct cp_control cpc = {
				.reason = CP_UMOUNT,
			};
			f2fs_write_checkpoint(F2FS_SB(sb), &cpc);
		}
	}
}

static void f2fs_put_super(struct super_block *sb)
{
	struct f2fs_sb_info *sbi = F2FS_SB(sb);
	int i;
	bool dropped;

	f2fs_quota_off_umount(sb);

	/* prevent remaining shrinker jobs */
	mutex_lock(&sbi->umount_mutex);

	/*
	 * We don't need to do checkpoint when superblock is clean.
	 * But, the previous checkpoint was not done by umount, it needs to do
	 * clean checkpoint again.
	 */
	if ((is_sbi_flag_set(sbi, SBI_IS_DIRTY) ||
			!is_set_ckpt_flags(sbi, CP_UMOUNT_FLAG))) {
		struct cp_control cpc = {
			.reason = CP_UMOUNT,
		};
		f2fs_write_checkpoint(sbi, &cpc);
	}

	/* be sure to wait for any on-going discard commands */
	dropped = f2fs_wait_discard_bios(sbi);

	if ((f2fs_hw_support_discard(sbi) || f2fs_hw_should_discard(sbi)) &&
					!sbi->discard_blks && !dropped) {
		struct cp_control cpc = {
			.reason = CP_UMOUNT | CP_TRIMMED,
		};
		f2fs_write_checkpoint(sbi, &cpc);
	}

	/*
	 * normally superblock is clean, so we need to release this.
	 * In addition, EIO will skip do checkpoint, we need this as well.
	 */
	f2fs_release_ino_entry(sbi, true);

	f2fs_leave_shrinker(sbi);
	mutex_unlock(&sbi->umount_mutex);

	/* our cp_error case, we can wait for any writeback page */
	f2fs_flush_merged_writes(sbi);

	f2fs_wait_on_all_pages_writeback(sbi);

	f2fs_bug_on(sbi, sbi->fsync_node_num);

	iput(sbi->node_inode);
	sbi->node_inode = NULL;

	iput(sbi->meta_inode);
	sbi->meta_inode = NULL;

	/*
	 * iput() can update stat information, if f2fs_write_checkpoint()
	 * above failed with error.
	 */
	f2fs_destroy_stats(sbi);

	/*
	 * iput() can update stat information, if f2fs_write_checkpoint()
	 * above failed with error.
	 */
	f2fs_destroy_stats(sbi);

	/* destroy f2fs internal modules */
	f2fs_destroy_node_manager(sbi);
	f2fs_destroy_segment_manager(sbi);

	kvfree(sbi->ckpt);

	f2fs_unregister_sysfs(sbi);

	sb->s_fs_info = NULL;
	if (sbi->s_chksum_driver)
		crypto_free_shash(sbi->s_chksum_driver);
	kvfree(sbi->raw_super);

	destroy_device_list(sbi);
	mempool_destroy(sbi->write_io_dummy);
#ifdef CONFIG_QUOTA
	for (i = 0; i < MAXQUOTAS; i++)
<<<<<<< HEAD
		kfree(F2FS_OPTION(sbi).s_qf_names[i]);
=======
		kvfree(F2FS_OPTION(sbi).s_qf_names[i]);
>>>>>>> fab7352c
#endif
	destroy_percpu_info(sbi);
	for (i = 0; i < NR_PAGE_TYPE; i++)
		kvfree(sbi->write_io[i]);
	kvfree(sbi);
}

int f2fs_sync_fs(struct super_block *sb, int sync)
{
	struct f2fs_sb_info *sbi = F2FS_SB(sb);
	int err = 0;

	if (unlikely(f2fs_cp_error(sbi)))
		return 0;
	if (unlikely(is_sbi_flag_set(sbi, SBI_CP_DISABLED)))
		return 0;

	trace_f2fs_sync_fs(sb, sync);

	if (unlikely(is_sbi_flag_set(sbi, SBI_POR_DOING)))
		return -EAGAIN;

	if (sync) {
		struct cp_control cpc;

		cpc.reason = __get_cp_reason(sbi);

		mutex_lock(&sbi->gc_mutex);
		err = f2fs_write_checkpoint(sbi, &cpc);
		mutex_unlock(&sbi->gc_mutex);
	}
	f2fs_trace_ios(NULL, 1);

	return err;
}

static int f2fs_freeze(struct super_block *sb)
{
	if (f2fs_readonly(sb))
		return 0;

	/* IO error happened before */
	if (unlikely(f2fs_cp_error(F2FS_SB(sb))))
		return -EIO;

	/* must be clean, since sync_filesystem() was already called */
	if (is_sbi_flag_set(F2FS_SB(sb), SBI_IS_DIRTY))
		return -EINVAL;
	return 0;
}

static int f2fs_unfreeze(struct super_block *sb)
{
	return 0;
}

#ifdef CONFIG_QUOTA
static int f2fs_statfs_project(struct super_block *sb,
				kprojid_t projid, struct kstatfs *buf)
{
	struct kqid qid;
	struct dquot *dquot;
	u64 limit;
	u64 curblock;

	qid = make_kqid_projid(projid);
	dquot = dqget(sb, qid);
	if (IS_ERR(dquot))
		return PTR_ERR(dquot);
	spin_lock(&dquot->dq_dqb_lock);

	limit = (dquot->dq_dqb.dqb_bsoftlimit ?
		 dquot->dq_dqb.dqb_bsoftlimit :
		 dquot->dq_dqb.dqb_bhardlimit) >> sb->s_blocksize_bits;
	if (limit && buf->f_blocks > limit) {
		curblock = dquot->dq_dqb.dqb_curspace >> sb->s_blocksize_bits;
		buf->f_blocks = limit;
		buf->f_bfree = buf->f_bavail =
			(buf->f_blocks > curblock) ?
			 (buf->f_blocks - curblock) : 0;
	}

	limit = dquot->dq_dqb.dqb_isoftlimit ?
		dquot->dq_dqb.dqb_isoftlimit :
		dquot->dq_dqb.dqb_ihardlimit;
	if (limit && buf->f_files > limit) {
		buf->f_files = limit;
		buf->f_ffree =
			(buf->f_files > dquot->dq_dqb.dqb_curinodes) ?
			 (buf->f_files - dquot->dq_dqb.dqb_curinodes) : 0;
	}

	spin_unlock(&dquot->dq_dqb_lock);
	dqput(dquot);
	return 0;
}
#endif

static int f2fs_statfs(struct dentry *dentry, struct kstatfs *buf)
{
	struct super_block *sb = dentry->d_sb;
	struct f2fs_sb_info *sbi = F2FS_SB(sb);
	u64 id = huge_encode_dev(sb->s_bdev->bd_dev);
	block_t total_count, user_block_count, start_count;
	u64 avail_node_count;

	total_count = le64_to_cpu(sbi->raw_super->block_count);
	user_block_count = sbi->user_block_count;
	start_count = le32_to_cpu(sbi->raw_super->segment0_blkaddr);
	buf->f_type = F2FS_SUPER_MAGIC;
	buf->f_bsize = sbi->blocksize;

	buf->f_blocks = total_count - start_count;
	buf->f_bfree = user_block_count - valid_user_blocks(sbi) -
						sbi->current_reserved_blocks;
	if (unlikely(buf->f_bfree <= sbi->unusable_block_count))
		buf->f_bfree = 0;
	else
		buf->f_bfree -= sbi->unusable_block_count;
<<<<<<< HEAD

	if (buf->f_bfree > F2FS_OPTION(sbi).root_reserved_blocks)
		buf->f_bavail = buf->f_bfree -
				F2FS_OPTION(sbi).root_reserved_blocks;
	else
		buf->f_bavail = 0;

=======

	if (buf->f_bfree > F2FS_OPTION(sbi).root_reserved_blocks)
		buf->f_bavail = buf->f_bfree -
				F2FS_OPTION(sbi).root_reserved_blocks;
	else
		buf->f_bavail = 0;

>>>>>>> fab7352c
	avail_node_count = sbi->total_node_count - sbi->nquota_files -
						F2FS_RESERVED_NODE_NUM;

	if (avail_node_count > user_block_count) {
		buf->f_files = user_block_count;
		buf->f_ffree = buf->f_bavail;
	} else {
		buf->f_files = avail_node_count;
		buf->f_ffree = min(avail_node_count - valid_node_count(sbi),
					buf->f_bavail);
	}

	buf->f_namelen = F2FS_NAME_LEN;
	buf->f_fsid.val[0] = (u32)id;
	buf->f_fsid.val[1] = (u32)(id >> 32);

#ifdef CONFIG_QUOTA
	if (is_inode_flag_set(dentry->d_inode, FI_PROJ_INHERIT) &&
			sb_has_quota_limits_enabled(sb, PRJQUOTA)) {
		f2fs_statfs_project(sb, F2FS_I(dentry->d_inode)->i_projid, buf);
	}
#endif
	return 0;
}

static inline void f2fs_show_quota_options(struct seq_file *seq,
					   struct super_block *sb)
{
#ifdef CONFIG_QUOTA
	struct f2fs_sb_info *sbi = F2FS_SB(sb);

	if (F2FS_OPTION(sbi).s_jquota_fmt) {
		char *fmtname = "";

		switch (F2FS_OPTION(sbi).s_jquota_fmt) {
		case QFMT_VFS_OLD:
			fmtname = "vfsold";
			break;
		case QFMT_VFS_V0:
			fmtname = "vfsv0";
			break;
		case QFMT_VFS_V1:
			fmtname = "vfsv1";
			break;
		}
		seq_printf(seq, ",jqfmt=%s", fmtname);
	}

	if (F2FS_OPTION(sbi).s_qf_names[USRQUOTA])
		seq_show_option(seq, "usrjquota",
			F2FS_OPTION(sbi).s_qf_names[USRQUOTA]);

	if (F2FS_OPTION(sbi).s_qf_names[GRPQUOTA])
		seq_show_option(seq, "grpjquota",
			F2FS_OPTION(sbi).s_qf_names[GRPQUOTA]);

	if (F2FS_OPTION(sbi).s_qf_names[PRJQUOTA])
		seq_show_option(seq, "prjjquota",
			F2FS_OPTION(sbi).s_qf_names[PRJQUOTA]);
#endif
}

static int f2fs_show_options(struct seq_file *seq, struct dentry *root)
{
	struct f2fs_sb_info *sbi = F2FS_SB(root->d_sb);

	if (!f2fs_readonly(sbi->sb) && test_opt(sbi, BG_GC)) {
		if (test_opt(sbi, FORCE_FG_GC))
			seq_printf(seq, ",background_gc=%s", "sync");
		else
			seq_printf(seq, ",background_gc=%s", "on");
	} else {
		seq_printf(seq, ",background_gc=%s", "off");
	}
	if (test_opt(sbi, DISABLE_ROLL_FORWARD))
		seq_puts(seq, ",disable_roll_forward");
	if (test_opt(sbi, DISCARD))
		seq_puts(seq, ",discard");
	if (test_opt(sbi, NOHEAP))
		seq_puts(seq, ",no_heap");
	else
		seq_puts(seq, ",heap");
#ifdef CONFIG_F2FS_FS_XATTR
	if (test_opt(sbi, XATTR_USER))
		seq_puts(seq, ",user_xattr");
	else
		seq_puts(seq, ",nouser_xattr");
	if (test_opt(sbi, INLINE_XATTR))
		seq_puts(seq, ",inline_xattr");
	else
		seq_puts(seq, ",noinline_xattr");
	if (test_opt(sbi, INLINE_XATTR_SIZE))
		seq_printf(seq, ",inline_xattr_size=%u",
					F2FS_OPTION(sbi).inline_xattr_size);
#endif
#ifdef CONFIG_F2FS_FS_POSIX_ACL
	if (test_opt(sbi, POSIX_ACL))
		seq_puts(seq, ",acl");
	else
		seq_puts(seq, ",noacl");
#endif
	if (test_opt(sbi, DISABLE_EXT_IDENTIFY))
		seq_puts(seq, ",disable_ext_identify");
	if (test_opt(sbi, INLINE_DATA))
		seq_puts(seq, ",inline_data");
	else
		seq_puts(seq, ",noinline_data");
	if (test_opt(sbi, INLINE_DENTRY))
		seq_puts(seq, ",inline_dentry");
	else
		seq_puts(seq, ",noinline_dentry");
	if (!f2fs_readonly(sbi->sb) && test_opt(sbi, FLUSH_MERGE))
		seq_puts(seq, ",flush_merge");
	if (test_opt(sbi, NOBARRIER))
		seq_puts(seq, ",nobarrier");
	if (test_opt(sbi, FASTBOOT))
		seq_puts(seq, ",fastboot");
	if (test_opt(sbi, EXTENT_CACHE))
		seq_puts(seq, ",extent_cache");
	else
		seq_puts(seq, ",noextent_cache");
	if (test_opt(sbi, DATA_FLUSH))
		seq_puts(seq, ",data_flush");

	seq_puts(seq, ",mode=");
	if (test_opt(sbi, ADAPTIVE))
		seq_puts(seq, "adaptive");
	else if (test_opt(sbi, LFS))
		seq_puts(seq, "lfs");
	seq_printf(seq, ",active_logs=%u", F2FS_OPTION(sbi).active_logs);
	if (test_opt(sbi, RESERVE_ROOT))
		seq_printf(seq, ",reserve_root=%u,resuid=%u,resgid=%u",
				F2FS_OPTION(sbi).root_reserved_blocks,
				from_kuid_munged(&init_user_ns,
					F2FS_OPTION(sbi).s_resuid),
				from_kgid_munged(&init_user_ns,
					F2FS_OPTION(sbi).s_resgid));
	if (F2FS_IO_SIZE_BITS(sbi))
		seq_printf(seq, ",io_bits=%u",
				F2FS_OPTION(sbi).write_io_size_bits);
#ifdef CONFIG_F2FS_FAULT_INJECTION
	if (test_opt(sbi, FAULT_INJECTION)) {
		seq_printf(seq, ",fault_injection=%u",
				F2FS_OPTION(sbi).fault_info.inject_rate);
		seq_printf(seq, ",fault_type=%u",
				F2FS_OPTION(sbi).fault_info.inject_type);
	}
#endif
#ifdef CONFIG_QUOTA
	if (test_opt(sbi, QUOTA))
		seq_puts(seq, ",quota");
	if (test_opt(sbi, USRQUOTA))
		seq_puts(seq, ",usrquota");
	if (test_opt(sbi, GRPQUOTA))
		seq_puts(seq, ",grpquota");
	if (test_opt(sbi, PRJQUOTA))
		seq_puts(seq, ",prjquota");
#endif
	f2fs_show_quota_options(seq, sbi->sb);
	if (F2FS_OPTION(sbi).whint_mode == WHINT_MODE_USER)
		seq_printf(seq, ",whint_mode=%s", "user-based");
	else if (F2FS_OPTION(sbi).whint_mode == WHINT_MODE_FS)
		seq_printf(seq, ",whint_mode=%s", "fs-based");
#ifdef CONFIG_F2FS_FS_ENCRYPTION
	if (F2FS_OPTION(sbi).test_dummy_encryption)
		seq_puts(seq, ",test_dummy_encryption");
#endif

	if (F2FS_OPTION(sbi).alloc_mode == ALLOC_MODE_DEFAULT)
		seq_printf(seq, ",alloc_mode=%s", "default");
	else if (F2FS_OPTION(sbi).alloc_mode == ALLOC_MODE_REUSE)
		seq_printf(seq, ",alloc_mode=%s", "reuse");
<<<<<<< HEAD

	if (test_opt(sbi, DISABLE_CHECKPOINT))
		seq_puts(seq, ",checkpoint=disable");

=======

	if (test_opt(sbi, DISABLE_CHECKPOINT))
		seq_puts(seq, ",checkpoint=disable");

>>>>>>> fab7352c
	if (F2FS_OPTION(sbi).fsync_mode == FSYNC_MODE_POSIX)
		seq_printf(seq, ",fsync_mode=%s", "posix");
	else if (F2FS_OPTION(sbi).fsync_mode == FSYNC_MODE_STRICT)
		seq_printf(seq, ",fsync_mode=%s", "strict");
	else if (F2FS_OPTION(sbi).fsync_mode == FSYNC_MODE_NOBARRIER)
		seq_printf(seq, ",fsync_mode=%s", "nobarrier");
	return 0;
}

static void default_options(struct f2fs_sb_info *sbi)
{
	/* init some FS parameters */
	F2FS_OPTION(sbi).active_logs = NR_CURSEG_TYPE;
	F2FS_OPTION(sbi).inline_xattr_size = DEFAULT_INLINE_XATTR_ADDRS;
	F2FS_OPTION(sbi).whint_mode = WHINT_MODE_OFF;
	F2FS_OPTION(sbi).alloc_mode = ALLOC_MODE_DEFAULT;
	F2FS_OPTION(sbi).fsync_mode = FSYNC_MODE_POSIX;
	F2FS_OPTION(sbi).test_dummy_encryption = false;
	F2FS_OPTION(sbi).s_resuid = make_kuid(&init_user_ns, F2FS_DEF_RESUID);
	F2FS_OPTION(sbi).s_resgid = make_kgid(&init_user_ns, F2FS_DEF_RESGID);

	set_opt(sbi, BG_GC);
	set_opt(sbi, INLINE_XATTR);
	set_opt(sbi, INLINE_DATA);
	set_opt(sbi, INLINE_DENTRY);
	set_opt(sbi, EXTENT_CACHE);
	set_opt(sbi, NOHEAP);
	sbi->sb->s_flags |= MS_LAZYTIME;
	clear_opt(sbi, DISABLE_CHECKPOINT);
	set_opt(sbi, FLUSH_MERGE);
	set_opt(sbi, DISCARD);
<<<<<<< HEAD
	if (f2fs_sb_has_blkzoned(sbi->sb))
=======
	if (f2fs_sb_has_blkzoned(sbi))
>>>>>>> fab7352c
		set_opt_mode(sbi, F2FS_MOUNT_LFS);
	else
		set_opt_mode(sbi, F2FS_MOUNT_ADAPTIVE);

#ifdef CONFIG_F2FS_FS_XATTR
	set_opt(sbi, XATTR_USER);
#endif
#ifdef CONFIG_F2FS_FS_POSIX_ACL
	set_opt(sbi, POSIX_ACL);
#endif

	f2fs_build_fault_attr(sbi, 0, 0);
}

#ifdef CONFIG_QUOTA
static int f2fs_enable_quotas(struct super_block *sb);
#endif

static int f2fs_disable_checkpoint(struct f2fs_sb_info *sbi)
{
	struct cp_control cpc;
	int err;

	sbi->sb->s_flags |= SB_ACTIVE;

<<<<<<< HEAD
	mutex_lock(&sbi->gc_mutex);
	f2fs_update_time(sbi, DISABLE_TIME);

	while (!f2fs_time_over(sbi, DISABLE_TIME)) {
		err = f2fs_gc(sbi, true, false, NULL_SEGNO);
		if (err == -ENODATA)
			break;
		if (err && err != -EAGAIN) {
			mutex_unlock(&sbi->gc_mutex);
			return err;
		}
	}
	mutex_unlock(&sbi->gc_mutex);
=======
	f2fs_update_time(sbi, DISABLE_TIME);

	while (!f2fs_time_over(sbi, DISABLE_TIME)) {
		mutex_lock(&sbi->gc_mutex);
		err = f2fs_gc(sbi, true, false, NULL_SEGNO);
		if (err == -ENODATA)
			break;
		if (err && err != -EAGAIN)
			return err;
	}
>>>>>>> fab7352c

	err = sync_filesystem(sbi->sb);
	if (err)
		return err;

	if (f2fs_disable_cp_again(sbi))
		return -EAGAIN;

	mutex_lock(&sbi->gc_mutex);
	cpc.reason = CP_PAUSE;
	set_sbi_flag(sbi, SBI_CP_DISABLED);
	f2fs_write_checkpoint(sbi, &cpc);

	sbi->unusable_block_count = 0;
	mutex_unlock(&sbi->gc_mutex);
	return 0;
}

static void f2fs_enable_checkpoint(struct f2fs_sb_info *sbi)
{
	mutex_lock(&sbi->gc_mutex);
	f2fs_dirty_to_prefree(sbi);

	clear_sbi_flag(sbi, SBI_CP_DISABLED);
	set_sbi_flag(sbi, SBI_IS_DIRTY);
	mutex_unlock(&sbi->gc_mutex);

	f2fs_sync_fs(sbi->sb, 1);
}

static int f2fs_remount(struct super_block *sb, int *flags, char *data)
{
	struct f2fs_sb_info *sbi = F2FS_SB(sb);
	struct f2fs_mount_info org_mount_opt;
	unsigned long old_sb_flags;
	int err;
	bool need_restart_gc = false;
	bool need_stop_gc = false;
	bool no_extent_cache = !test_opt(sbi, EXTENT_CACHE);
	bool disable_checkpoint = test_opt(sbi, DISABLE_CHECKPOINT);
	bool checkpoint_changed;
#ifdef CONFIG_QUOTA
	int i, j;
#endif

	/*
	 * Save the old mount options in case we
	 * need to restore them.
	 */
	org_mount_opt = sbi->mount_opt;
	old_sb_flags = sb->s_flags;

#ifdef CONFIG_QUOTA
	org_mount_opt.s_jquota_fmt = F2FS_OPTION(sbi).s_jquota_fmt;
	for (i = 0; i < MAXQUOTAS; i++) {
		if (F2FS_OPTION(sbi).s_qf_names[i]) {
			org_mount_opt.s_qf_names[i] =
				kstrdup(F2FS_OPTION(sbi).s_qf_names[i],
				GFP_KERNEL);
			if (!org_mount_opt.s_qf_names[i]) {
				for (j = 0; j < i; j++)
<<<<<<< HEAD
					kfree(org_mount_opt.s_qf_names[j]);
=======
					kvfree(org_mount_opt.s_qf_names[j]);
>>>>>>> fab7352c
				return -ENOMEM;
			}
		} else {
			org_mount_opt.s_qf_names[i] = NULL;
		}
	}
#endif

	/* recover superblocks we couldn't write due to previous RO mount */
	if (!(*flags & MS_RDONLY) && is_sbi_flag_set(sbi, SBI_NEED_SB_WRITE)) {
		err = f2fs_commit_super(sbi, false);
		f2fs_msg(sb, KERN_INFO,
			"Try to recover all the superblocks, ret: %d", err);
		if (!err)
			clear_sbi_flag(sbi, SBI_NEED_SB_WRITE);
	}

	default_options(sbi);

	/* parse mount options */
	err = parse_options(sb, data);
	if (err)
		goto restore_opts;
	checkpoint_changed =
			disable_checkpoint != test_opt(sbi, DISABLE_CHECKPOINT);

	/*
	 * Previous and new state of filesystem is RO,
	 * so skip checking GC and FLUSH_MERGE conditions.
	 */
	if (f2fs_readonly(sb) && (*flags & MS_RDONLY))
		goto skip;

#ifdef CONFIG_QUOTA
	if (!f2fs_readonly(sb) && (*flags & MS_RDONLY)) {
		err = dquot_suspend(sb, -1);
		if (err < 0)
			goto restore_opts;
	} else if (f2fs_readonly(sb) && !(*flags & SB_RDONLY)) {
		/* dquot_resume needs RW */
		sb->s_flags &= ~MS_RDONLY;
		if (sb_any_quota_suspended(sb)) {
			dquot_resume(sb, -1);
<<<<<<< HEAD
		} else if (f2fs_sb_has_quota_ino(sb)) {
=======
		} else if (f2fs_sb_has_quota_ino(sbi)) {
>>>>>>> fab7352c
			err = f2fs_enable_quotas(sb);
			if (err)
				goto restore_opts;
		}
	}
#endif
	/* disallow enable/disable extent_cache dynamically */
	if (no_extent_cache == !!test_opt(sbi, EXTENT_CACHE)) {
		err = -EINVAL;
		f2fs_msg(sbi->sb, KERN_WARNING,
				"switch extent_cache option is not allowed");
		goto restore_opts;
	}

	if ((*flags & SB_RDONLY) && test_opt(sbi, DISABLE_CHECKPOINT)) {
		err = -EINVAL;
		f2fs_msg(sbi->sb, KERN_WARNING,
			"disabling checkpoint not compatible with read-only");
		goto restore_opts;
	}

	/*
	 * We stop the GC thread if FS is mounted as RO
	 * or if background_gc = off is passed in mount
	 * option. Also sync the filesystem.
	 */
	if ((*flags & MS_RDONLY) || !test_opt(sbi, BG_GC)) {
		if (sbi->gc_thread) {
			f2fs_stop_gc_thread(sbi);
			need_restart_gc = true;
		}
	} else if (!sbi->gc_thread) {
		err = f2fs_start_gc_thread(sbi);
		if (err)
			goto restore_opts;
		need_stop_gc = true;
	}

	if (*flags & MS_RDONLY ||
		F2FS_OPTION(sbi).whint_mode != org_mount_opt.whint_mode) {
		writeback_inodes_sb(sb, WB_REASON_SYNC);
		sync_inodes_sb(sb);

		set_sbi_flag(sbi, SBI_IS_DIRTY);
		set_sbi_flag(sbi, SBI_IS_CLOSE);
		f2fs_sync_fs(sb, 1);
		clear_sbi_flag(sbi, SBI_IS_CLOSE);
	}

	if (checkpoint_changed) {
		if (test_opt(sbi, DISABLE_CHECKPOINT)) {
			err = f2fs_disable_checkpoint(sbi);
			if (err)
				goto restore_gc;
		} else {
			f2fs_enable_checkpoint(sbi);
		}
	}

	/*
	 * We stop issue flush thread if FS is mounted as RO
	 * or if flush_merge is not passed in mount option.
	 */
	if ((*flags & MS_RDONLY) || !test_opt(sbi, FLUSH_MERGE)) {
		clear_opt(sbi, FLUSH_MERGE);
		f2fs_destroy_flush_cmd_control(sbi, false);
	} else {
		err = f2fs_create_flush_cmd_control(sbi);
		if (err)
			goto restore_gc;
	}
skip:
#ifdef CONFIG_QUOTA
	/* Release old quota file names */
	for (i = 0; i < MAXQUOTAS; i++)
<<<<<<< HEAD
		kfree(org_mount_opt.s_qf_names[i]);
=======
		kvfree(org_mount_opt.s_qf_names[i]);
>>>>>>> fab7352c
#endif
	/* Update the POSIXACL Flag */
	sb->s_flags = (sb->s_flags & ~MS_POSIXACL) |
		(test_opt(sbi, POSIX_ACL) ? MS_POSIXACL : 0);

	limit_reserve_root(sbi);
	*flags = (*flags & ~SB_LAZYTIME) | (sb->s_flags & SB_LAZYTIME);
	return 0;
restore_gc:
	if (need_restart_gc) {
		if (f2fs_start_gc_thread(sbi))
			f2fs_msg(sbi->sb, KERN_WARNING,
				"background gc thread has stopped");
	} else if (need_stop_gc) {
		f2fs_stop_gc_thread(sbi);
	}
restore_opts:
#ifdef CONFIG_QUOTA
	F2FS_OPTION(sbi).s_jquota_fmt = org_mount_opt.s_jquota_fmt;
	for (i = 0; i < MAXQUOTAS; i++) {
<<<<<<< HEAD
		kfree(F2FS_OPTION(sbi).s_qf_names[i]);
=======
		kvfree(F2FS_OPTION(sbi).s_qf_names[i]);
>>>>>>> fab7352c
		F2FS_OPTION(sbi).s_qf_names[i] = org_mount_opt.s_qf_names[i];
	}
#endif
	sbi->mount_opt = org_mount_opt;
	sb->s_flags = old_sb_flags;
	return err;
}

#ifdef CONFIG_QUOTA
/* Read data from quotafile */
static ssize_t f2fs_quota_read(struct super_block *sb, int type, char *data,
			       size_t len, loff_t off)
{
	struct inode *inode = sb_dqopt(sb)->files[type];
	struct address_space *mapping = inode->i_mapping;
	block_t blkidx = F2FS_BYTES_TO_BLK(off);
	int offset = off & (sb->s_blocksize - 1);
	int tocopy;
	size_t toread;
	loff_t i_size = i_size_read(inode);
	struct page *page;
	char *kaddr;

	if (off > i_size)
		return 0;

	if (off + len > i_size)
		len = i_size - off;
	toread = len;
	while (toread > 0) {
		tocopy = min_t(unsigned long, sb->s_blocksize - offset, toread);
repeat:
		page = read_cache_page_gfp(mapping, blkidx, GFP_NOFS);
		if (IS_ERR(page)) {
			if (PTR_ERR(page) == -ENOMEM) {
				congestion_wait(BLK_RW_ASYNC, HZ/50);
				goto repeat;
			}
			set_sbi_flag(F2FS_SB(sb), SBI_QUOTA_NEED_REPAIR);
			return PTR_ERR(page);
		}

		lock_page(page);

		if (unlikely(page->mapping != mapping)) {
			f2fs_put_page(page, 1);
			goto repeat;
		}
		if (unlikely(!PageUptodate(page))) {
			f2fs_put_page(page, 1);
			set_sbi_flag(F2FS_SB(sb), SBI_QUOTA_NEED_REPAIR);
			return -EIO;
		}

		kaddr = kmap_atomic(page);
		memcpy(data, kaddr + offset, tocopy);
		kunmap_atomic(kaddr);
		f2fs_put_page(page, 1);

		offset = 0;
		toread -= tocopy;
		data += tocopy;
		blkidx++;
	}
	return len;
}

/* Write to quotafile */
static ssize_t f2fs_quota_write(struct super_block *sb, int type,
				const char *data, size_t len, loff_t off)
{
	struct inode *inode = sb_dqopt(sb)->files[type];
	struct address_space *mapping = inode->i_mapping;
	const struct address_space_operations *a_ops = mapping->a_ops;
	int offset = off & (sb->s_blocksize - 1);
	size_t towrite = len;
	struct page *page;
	char *kaddr;
	int err = 0;
	int tocopy;

	while (towrite > 0) {
		tocopy = min_t(unsigned long, sb->s_blocksize - offset,
								towrite);
retry:
		err = a_ops->write_begin(NULL, mapping, off, tocopy, 0,
							&page, NULL);
		if (unlikely(err)) {
			if (err == -ENOMEM) {
				congestion_wait(BLK_RW_ASYNC, HZ/50);
				goto retry;
			}
			set_sbi_flag(F2FS_SB(sb), SBI_QUOTA_NEED_REPAIR);
			break;
		}

		kaddr = kmap_atomic(page);
		memcpy(kaddr + offset, data, tocopy);
		kunmap_atomic(kaddr);
		flush_dcache_page(page);

		a_ops->write_end(NULL, mapping, off, tocopy, tocopy,
						page, NULL);
		offset = 0;
		towrite -= tocopy;
		off += tocopy;
		data += tocopy;
		cond_resched();
	}

	if (len == towrite)
		return err;
	inode->i_mtime = inode->i_ctime = current_time(inode);
	f2fs_mark_inode_dirty_sync(inode, false);
	return len - towrite;
}

static struct dquot **f2fs_get_dquots(struct inode *inode)
{
	return F2FS_I(inode)->i_dquot;
}

static qsize_t *f2fs_get_reserved_space(struct inode *inode)
{
	return &F2FS_I(inode)->i_reserved_quota;
}

static int f2fs_quota_on_mount(struct f2fs_sb_info *sbi, int type)
{
	if (is_set_ckpt_flags(sbi, CP_QUOTA_NEED_FSCK_FLAG)) {
		f2fs_msg(sbi->sb, KERN_ERR,
			"quota sysfile may be corrupted, skip loading it");
		return 0;
	}

	return dquot_quota_on_mount(sbi->sb, F2FS_OPTION(sbi).s_qf_names[type],
					F2FS_OPTION(sbi).s_jquota_fmt, type);
}

int f2fs_enable_quota_files(struct f2fs_sb_info *sbi, bool rdonly)
{
	int enabled = 0;
	int i, err;

<<<<<<< HEAD
	if (f2fs_sb_has_quota_ino(sbi->sb) && rdonly) {
=======
	if (f2fs_sb_has_quota_ino(sbi) && rdonly) {
>>>>>>> fab7352c
		err = f2fs_enable_quotas(sbi->sb);
		if (err) {
			f2fs_msg(sbi->sb, KERN_ERR,
					"Cannot turn on quota_ino: %d", err);
			return 0;
		}
		return 1;
	}

	for (i = 0; i < MAXQUOTAS; i++) {
		if (F2FS_OPTION(sbi).s_qf_names[i]) {
			err = f2fs_quota_on_mount(sbi, i);
			if (!err) {
				enabled = 1;
				continue;
			}
			f2fs_msg(sbi->sb, KERN_ERR,
				"Cannot turn on quotas: %d on %d", err, i);
		}
	}
	return enabled;
<<<<<<< HEAD
}

static int f2fs_quota_enable(struct super_block *sb, int type, int format_id,
			     unsigned int flags)
{
	struct inode *qf_inode;
	unsigned long qf_inum;
	int err;

	BUG_ON(!f2fs_sb_has_quota_ino(sb));

	qf_inum = f2fs_qf_ino(sb, type);
	if (!qf_inum)
		return -EPERM;

	qf_inode = f2fs_iget(sb, qf_inum);
	if (IS_ERR(qf_inode)) {
		f2fs_msg(sb, KERN_ERR,
			"Bad quota inode %u:%lu", type, qf_inum);
		return PTR_ERR(qf_inode);
	}

	/* Don't account quota for quota files to avoid recursion */
	qf_inode->i_flags |= S_NOQUOTA;
	err = dquot_enable(qf_inode, type, format_id, flags);
	iput(qf_inode);
	return err;
}

static int f2fs_enable_quotas(struct super_block *sb)
{
=======
}

static int f2fs_quota_enable(struct super_block *sb, int type, int format_id,
			     unsigned int flags)
{
	struct inode *qf_inode;
	unsigned long qf_inum;
	int err;

	BUG_ON(!f2fs_sb_has_quota_ino(F2FS_SB(sb)));

	qf_inum = f2fs_qf_ino(sb, type);
	if (!qf_inum)
		return -EPERM;

	qf_inode = f2fs_iget(sb, qf_inum);
	if (IS_ERR(qf_inode)) {
		f2fs_msg(sb, KERN_ERR,
			"Bad quota inode %u:%lu", type, qf_inum);
		return PTR_ERR(qf_inode);
	}

	/* Don't account quota for quota files to avoid recursion */
	qf_inode->i_flags |= S_NOQUOTA;
	err = dquot_enable(qf_inode, type, format_id, flags);
	iput(qf_inode);
	return err;
}

static int f2fs_enable_quotas(struct super_block *sb)
{
>>>>>>> fab7352c
	int type, err = 0;
	unsigned long qf_inum;
	bool quota_mopt[MAXQUOTAS] = {
		test_opt(F2FS_SB(sb), USRQUOTA),
		test_opt(F2FS_SB(sb), GRPQUOTA),
		test_opt(F2FS_SB(sb), PRJQUOTA),
	};

	if (is_set_ckpt_flags(F2FS_SB(sb), CP_QUOTA_NEED_FSCK_FLAG)) {
		f2fs_msg(sb, KERN_ERR,
			"quota file may be corrupted, skip loading it");
		return 0;
	}

	sb_dqopt(sb)->flags |= DQUOT_QUOTA_SYS_FILE;

	for (type = 0; type < MAXQUOTAS; type++) {
		qf_inum = f2fs_qf_ino(sb, type);
		if (qf_inum) {
			err = f2fs_quota_enable(sb, type, QFMT_VFS_V1,
				DQUOT_USAGE_ENABLED |
				(quota_mopt[type] ? DQUOT_LIMITS_ENABLED : 0));
			if (err) {
				f2fs_msg(sb, KERN_ERR,
					"Failed to enable quota tracking "
					"(type=%d, err=%d). Please run "
					"fsck to fix.", type, err);
				for (type--; type >= 0; type--)
					dquot_quota_off(sb, type);
				set_sbi_flag(F2FS_SB(sb),
						SBI_QUOTA_NEED_REPAIR);
				return err;
			}
		}
	}
	return 0;
}

int f2fs_quota_sync(struct super_block *sb, int type)
{
	struct f2fs_sb_info *sbi = F2FS_SB(sb);
	struct quota_info *dqopt = sb_dqopt(sb);
	int cnt;
	int ret;

	ret = dquot_writeback_dquots(sb, type);
	if (ret)
		goto out;

	/*
	 * Now when everything is written we can discard the pagecache so
	 * that userspace sees the changes.
	 */
	for (cnt = 0; cnt < MAXQUOTAS; cnt++) {
		struct address_space *mapping;

		if (type != -1 && cnt != type)
			continue;
		if (!sb_has_quota_active(sb, cnt))
			continue;

		mapping = dqopt->files[cnt]->i_mapping;

		ret = filemap_fdatawrite(mapping);
		if (ret)
			goto out;

		/* if we are using journalled quota */
		if (is_journalled_quota(sbi))
			continue;

		ret = filemap_fdatawait(mapping);
		if (ret)
			set_sbi_flag(F2FS_SB(sb), SBI_QUOTA_NEED_REPAIR);

		inode_lock(dqopt->files[cnt]);
		truncate_inode_pages(&dqopt->files[cnt]->i_data, 0);
		inode_unlock(dqopt->files[cnt]);
	}
out:
	if (ret)
		set_sbi_flag(F2FS_SB(sb), SBI_QUOTA_NEED_REPAIR);
	return ret;
}

static int f2fs_quota_on(struct super_block *sb, int type, int format_id,
							const struct path *path)
{
	struct inode *inode;
	int err;

	err = f2fs_quota_sync(sb, type);
	if (err)
		return err;

	err = dquot_quota_on(sb, type, format_id, path);
	if (err)
		return err;

	inode = d_inode(path->dentry);

	inode_lock(inode);
	F2FS_I(inode)->i_flags |= F2FS_NOATIME_FL | F2FS_IMMUTABLE_FL;
	f2fs_set_inode_flags(inode);
	inode_unlock(inode);
	f2fs_mark_inode_dirty_sync(inode, false);

	return 0;
}

static int f2fs_quota_off(struct super_block *sb, int type)
{
	struct inode *inode = sb_dqopt(sb)->files[type];
	int err;

	if (!inode || !igrab(inode))
		return dquot_quota_off(sb, type);

	err = f2fs_quota_sync(sb, type);
	if (err)
		goto out_put;

	err = dquot_quota_off(sb, type);
<<<<<<< HEAD
	if (err || f2fs_sb_has_quota_ino(sb))
=======
	if (err || f2fs_sb_has_quota_ino(F2FS_SB(sb)))
>>>>>>> fab7352c
		goto out_put;

	inode_lock(inode);
	F2FS_I(inode)->i_flags &= ~(F2FS_NOATIME_FL | F2FS_IMMUTABLE_FL);
	f2fs_set_inode_flags(inode);
	inode_unlock(inode);
	f2fs_mark_inode_dirty_sync(inode, false);
out_put:
	iput(inode);
	return err;
}

void f2fs_quota_off_umount(struct super_block *sb)
{
	int type;
	int err;

	for (type = 0; type < MAXQUOTAS; type++) {
		err = f2fs_quota_off(sb, type);
		if (err) {
			int ret = dquot_quota_off(sb, type);

			f2fs_msg(sb, KERN_ERR,
				"Fail to turn off disk quota "
				"(type: %d, err: %d, ret:%d), Please "
				"run fsck to fix it.", type, err, ret);
			set_sbi_flag(F2FS_SB(sb), SBI_QUOTA_NEED_REPAIR);
		}
	}
}

static void f2fs_truncate_quota_inode_pages(struct super_block *sb)
{
	struct quota_info *dqopt = sb_dqopt(sb);
	int type;

	for (type = 0; type < MAXQUOTAS; type++) {
		if (!dqopt->files[type])
			continue;
		f2fs_inode_synced(dqopt->files[type]);
	}
}

static int f2fs_dquot_commit(struct dquot *dquot)
{
	int ret;

	ret = dquot_commit(dquot);
	if (ret < 0)
		set_sbi_flag(F2FS_SB(dquot->dq_sb), SBI_QUOTA_NEED_REPAIR);
	return ret;
}

static int f2fs_dquot_acquire(struct dquot *dquot)
{
	int ret;

	ret = dquot_acquire(dquot);
	if (ret < 0)
		set_sbi_flag(F2FS_SB(dquot->dq_sb), SBI_QUOTA_NEED_REPAIR);

	return ret;
}

static int f2fs_dquot_release(struct dquot *dquot)
{
	int ret;

	ret = dquot_release(dquot);
	if (ret < 0)
		set_sbi_flag(F2FS_SB(dquot->dq_sb), SBI_QUOTA_NEED_REPAIR);
	return ret;
}

static int f2fs_dquot_mark_dquot_dirty(struct dquot *dquot)
{
	struct super_block *sb = dquot->dq_sb;
	struct f2fs_sb_info *sbi = F2FS_SB(sb);
	int ret;

	ret = dquot_mark_dquot_dirty(dquot);

	/* if we are using journalled quota */
	if (is_journalled_quota(sbi))
		set_sbi_flag(sbi, SBI_QUOTA_NEED_FLUSH);

	return ret;
}

static int f2fs_dquot_commit_info(struct super_block *sb, int type)
{
	int ret;

	ret = dquot_commit_info(sb, type);
	if (ret < 0)
		set_sbi_flag(F2FS_SB(sb), SBI_QUOTA_NEED_REPAIR);
	return ret;
}

static int f2fs_get_projid(struct inode *inode, kprojid_t *projid)
{
	*projid = F2FS_I(inode)->i_projid;
	return 0;
}

static const struct dquot_operations f2fs_quota_operations = {
	.get_reserved_space = f2fs_get_reserved_space,
	.write_dquot	= f2fs_dquot_commit,
	.acquire_dquot	= f2fs_dquot_acquire,
	.release_dquot	= f2fs_dquot_release,
	.mark_dirty	= f2fs_dquot_mark_dquot_dirty,
	.write_info	= f2fs_dquot_commit_info,
	.alloc_dquot	= dquot_alloc,
	.destroy_dquot	= dquot_destroy,
	.get_projid	= f2fs_get_projid,
	.get_next_id	= dquot_get_next_id,
};

static const struct quotactl_ops f2fs_quotactl_ops = {
	.quota_on	= f2fs_quota_on,
	.quota_off	= f2fs_quota_off,
	.quota_sync	= f2fs_quota_sync,
	.get_state	= dquot_get_state,
	.set_info	= dquot_set_dqinfo,
	.get_dqblk	= dquot_get_dqblk,
	.set_dqblk	= dquot_set_dqblk,
	.get_nextdqblk	= dquot_get_next_dqblk,
};
#else
int f2fs_quota_sync(struct super_block *sb, int type)
{
	return 0;
}

void f2fs_quota_off_umount(struct super_block *sb)
{
}
#endif

static const struct super_operations f2fs_sops = {
	.alloc_inode	= f2fs_alloc_inode,
	.drop_inode	= f2fs_drop_inode,
	.destroy_inode	= f2fs_destroy_inode,
	.write_inode	= f2fs_write_inode,
	.dirty_inode	= f2fs_dirty_inode,
	.show_options	= f2fs_show_options,
#ifdef CONFIG_QUOTA
	.quota_read	= f2fs_quota_read,
	.quota_write	= f2fs_quota_write,
	.get_dquots	= f2fs_get_dquots,
#endif
	.evict_inode	= f2fs_evict_inode,
	.put_super	= f2fs_put_super,
	.umount_end	= f2fs_umount_end,
	.sync_fs	= f2fs_sync_fs,
	.freeze_fs	= f2fs_freeze,
	.unfreeze_fs	= f2fs_unfreeze,
	.statfs		= f2fs_statfs,
	.remount_fs	= f2fs_remount,
};

#ifdef CONFIG_F2FS_FS_ENCRYPTION
static int f2fs_get_context(struct inode *inode, void *ctx, size_t len)
{
	return f2fs_getxattr(inode, F2FS_XATTR_INDEX_ENCRYPTION,
				F2FS_XATTR_NAME_ENCRYPTION_CONTEXT,
				ctx, len, NULL);
}

static int f2fs_set_context(struct inode *inode, const void *ctx, size_t len,
							void *fs_data)
{
	struct f2fs_sb_info *sbi = F2FS_I_SB(inode);

	/*
	 * Encrypting the root directory is not allowed because fsck
	 * expects lost+found directory to exist and remain unencrypted
	 * if LOST_FOUND feature is enabled.
	 *
	 */
<<<<<<< HEAD
	if (f2fs_sb_has_lost_found(sbi->sb) &&
=======
	if (f2fs_sb_has_lost_found(sbi) &&
>>>>>>> fab7352c
			inode->i_ino == F2FS_ROOT_INO(sbi))
		return -EPERM;

	return f2fs_setxattr(inode, F2FS_XATTR_INDEX_ENCRYPTION,
				F2FS_XATTR_NAME_ENCRYPTION_CONTEXT,
				ctx, len, fs_data, XATTR_CREATE);
}

static bool f2fs_dummy_context(struct inode *inode)
{
	return DUMMY_ENCRYPTION_ENABLED(F2FS_I_SB(inode));
}

static const struct fscrypt_operations f2fs_cryptops = {
	.key_prefix	= "f2fs:",
	.get_context	= f2fs_get_context,
	.set_context	= f2fs_set_context,
	.dummy_context	= f2fs_dummy_context,
	.empty_dir	= f2fs_empty_dir,
	.max_namelen	= F2FS_NAME_LEN,
};
#endif

static struct inode *f2fs_nfs_get_inode(struct super_block *sb,
		u64 ino, u32 generation)
{
	struct f2fs_sb_info *sbi = F2FS_SB(sb);
	struct inode *inode;

	if (f2fs_check_nid_range(sbi, ino))
		return ERR_PTR(-ESTALE);

	/*
	 * f2fs_iget isn't quite right if the inode is currently unallocated!
	 * However f2fs_iget currently does appropriate checks to handle stale
	 * inodes so everything is OK.
	 */
	inode = f2fs_iget(sb, ino);
	if (IS_ERR(inode))
		return ERR_CAST(inode);
	if (unlikely(generation && inode->i_generation != generation)) {
		/* we didn't find the right inode.. */
		iput(inode);
		return ERR_PTR(-ESTALE);
	}
	return inode;
}

static struct dentry *f2fs_fh_to_dentry(struct super_block *sb, struct fid *fid,
		int fh_len, int fh_type)
{
	return generic_fh_to_dentry(sb, fid, fh_len, fh_type,
				    f2fs_nfs_get_inode);
}

static struct dentry *f2fs_fh_to_parent(struct super_block *sb, struct fid *fid,
		int fh_len, int fh_type)
{
	return generic_fh_to_parent(sb, fid, fh_len, fh_type,
				    f2fs_nfs_get_inode);
}

static const struct export_operations f2fs_export_ops = {
	.fh_to_dentry = f2fs_fh_to_dentry,
	.fh_to_parent = f2fs_fh_to_parent,
	.get_parent = f2fs_get_parent,
};

static loff_t max_file_blocks(void)
{
	loff_t result = 0;
	loff_t leaf_count = ADDRS_PER_BLOCK;

	/*
	 * note: previously, result is equal to (DEF_ADDRS_PER_INODE -
	 * DEFAULT_INLINE_XATTR_ADDRS), but now f2fs try to reserve more
	 * space in inode.i_addr, it will be more safe to reassign
	 * result as zero.
	 */

	/* two direct node blocks */
	result += (leaf_count * 2);

	/* two indirect node blocks */
	leaf_count *= NIDS_PER_BLOCK;
	result += (leaf_count * 2);

	/* one double indirect node block */
	leaf_count *= NIDS_PER_BLOCK;
	result += leaf_count;

	return result;
}

static int __f2fs_commit_super(struct buffer_head *bh,
			struct f2fs_super_block *super)
{
	lock_buffer(bh);
	if (super)
		memcpy(bh->b_data + F2FS_SUPER_OFFSET, super, sizeof(*super));
	set_buffer_dirty(bh);
	unlock_buffer(bh);

	/* it's rare case, we can do fua all the time */
	return __sync_dirty_buffer(bh, REQ_SYNC | REQ_PREFLUSH | REQ_FUA);
}

static inline bool sanity_check_area_boundary(struct f2fs_sb_info *sbi,
					struct buffer_head *bh)
{
	struct f2fs_super_block *raw_super = (struct f2fs_super_block *)
					(bh->b_data + F2FS_SUPER_OFFSET);
	struct super_block *sb = sbi->sb;
	u32 segment0_blkaddr = le32_to_cpu(raw_super->segment0_blkaddr);
	u32 cp_blkaddr = le32_to_cpu(raw_super->cp_blkaddr);
	u32 sit_blkaddr = le32_to_cpu(raw_super->sit_blkaddr);
	u32 nat_blkaddr = le32_to_cpu(raw_super->nat_blkaddr);
	u32 ssa_blkaddr = le32_to_cpu(raw_super->ssa_blkaddr);
	u32 main_blkaddr = le32_to_cpu(raw_super->main_blkaddr);
	u32 segment_count_ckpt = le32_to_cpu(raw_super->segment_count_ckpt);
	u32 segment_count_sit = le32_to_cpu(raw_super->segment_count_sit);
	u32 segment_count_nat = le32_to_cpu(raw_super->segment_count_nat);
	u32 segment_count_ssa = le32_to_cpu(raw_super->segment_count_ssa);
	u32 segment_count_main = le32_to_cpu(raw_super->segment_count_main);
	u32 segment_count = le32_to_cpu(raw_super->segment_count);
	u32 log_blocks_per_seg = le32_to_cpu(raw_super->log_blocks_per_seg);
	u64 main_end_blkaddr = main_blkaddr +
				(segment_count_main << log_blocks_per_seg);
	u64 seg_end_blkaddr = segment0_blkaddr +
				(segment_count << log_blocks_per_seg);

	if (segment0_blkaddr != cp_blkaddr) {
		f2fs_msg(sb, KERN_INFO,
			"Mismatch start address, segment0(%u) cp_blkaddr(%u)",
			segment0_blkaddr, cp_blkaddr);
		return true;
	}

	if (cp_blkaddr + (segment_count_ckpt << log_blocks_per_seg) !=
							sit_blkaddr) {
		f2fs_msg(sb, KERN_INFO,
			"Wrong CP boundary, start(%u) end(%u) blocks(%u)",
			cp_blkaddr, sit_blkaddr,
			segment_count_ckpt << log_blocks_per_seg);
		return true;
	}

	if (sit_blkaddr + (segment_count_sit << log_blocks_per_seg) !=
							nat_blkaddr) {
		f2fs_msg(sb, KERN_INFO,
			"Wrong SIT boundary, start(%u) end(%u) blocks(%u)",
			sit_blkaddr, nat_blkaddr,
			segment_count_sit << log_blocks_per_seg);
		return true;
	}

	if (nat_blkaddr + (segment_count_nat << log_blocks_per_seg) !=
							ssa_blkaddr) {
		f2fs_msg(sb, KERN_INFO,
			"Wrong NAT boundary, start(%u) end(%u) blocks(%u)",
			nat_blkaddr, ssa_blkaddr,
			segment_count_nat << log_blocks_per_seg);
		return true;
	}

	if (ssa_blkaddr + (segment_count_ssa << log_blocks_per_seg) !=
							main_blkaddr) {
		f2fs_msg(sb, KERN_INFO,
			"Wrong SSA boundary, start(%u) end(%u) blocks(%u)",
			ssa_blkaddr, main_blkaddr,
			segment_count_ssa << log_blocks_per_seg);
		return true;
	}

	if (main_end_blkaddr > seg_end_blkaddr) {
		f2fs_msg(sb, KERN_INFO,
			"Wrong MAIN_AREA boundary, start(%u) end(%u) block(%u)",
			main_blkaddr,
			segment0_blkaddr +
				(segment_count << log_blocks_per_seg),
			segment_count_main << log_blocks_per_seg);
		return true;
	} else if (main_end_blkaddr < seg_end_blkaddr) {
		int err = 0;
		char *res;

		/* fix in-memory information all the time */
		raw_super->segment_count = cpu_to_le32((main_end_blkaddr -
				segment0_blkaddr) >> log_blocks_per_seg);

		if (f2fs_readonly(sb) || bdev_read_only(sb->s_bdev)) {
			set_sbi_flag(sbi, SBI_NEED_SB_WRITE);
			res = "internally";
		} else {
			err = __f2fs_commit_super(bh, NULL);
			res = err ? "failed" : "done";
		}
		f2fs_msg(sb, KERN_INFO,
			"Fix alignment : %s, start(%u) end(%u) block(%u)",
			res, main_blkaddr,
			segment0_blkaddr +
				(segment_count << log_blocks_per_seg),
			segment_count_main << log_blocks_per_seg);
		if (err)
			return true;
	}
	return false;
}

static int sanity_check_raw_super(struct f2fs_sb_info *sbi,
				struct buffer_head *bh)
{
	block_t segment_count, segs_per_sec, secs_per_zone;
	block_t total_sections, blocks_per_seg;
	struct f2fs_super_block *raw_super = (struct f2fs_super_block *)
					(bh->b_data + F2FS_SUPER_OFFSET);
	struct super_block *sb = sbi->sb;
	unsigned int blocksize;
	size_t crc_offset = 0;
	__u32 crc = 0;

	/* Check checksum_offset and crc in superblock */
<<<<<<< HEAD
	if (le32_to_cpu(raw_super->feature) & F2FS_FEATURE_SB_CHKSUM) {
=======
	if (__F2FS_HAS_FEATURE(raw_super, F2FS_FEATURE_SB_CHKSUM)) {
>>>>>>> fab7352c
		crc_offset = le32_to_cpu(raw_super->checksum_offset);
		if (crc_offset !=
			offsetof(struct f2fs_super_block, crc)) {
			f2fs_msg(sb, KERN_INFO,
				"Invalid SB checksum offset: %zu",
				crc_offset);
			return 1;
		}
		crc = le32_to_cpu(raw_super->crc);
		if (!f2fs_crc_valid(sbi, crc, raw_super, crc_offset)) {
			f2fs_msg(sb, KERN_INFO,
				"Invalid SB checksum value: %u", crc);
			return 1;
		}
	}

	if (F2FS_SUPER_MAGIC != le32_to_cpu(raw_super->magic)) {
		f2fs_msg(sb, KERN_INFO,
			"Magic Mismatch, valid(0x%x) - read(0x%x)",
			F2FS_SUPER_MAGIC, le32_to_cpu(raw_super->magic));
		return 1;
	}

	/* Currently, support only 4KB page cache size */
	if (F2FS_BLKSIZE != PAGE_SIZE) {
		f2fs_msg(sb, KERN_INFO,
			"Invalid page_cache_size (%lu), supports only 4KB\n",
			PAGE_SIZE);
		return 1;
	}

	/* Currently, support only 4KB block size */
	blocksize = 1 << le32_to_cpu(raw_super->log_blocksize);
	if (blocksize != F2FS_BLKSIZE) {
		f2fs_msg(sb, KERN_INFO,
			"Invalid blocksize (%u), supports only 4KB\n",
			blocksize);
		return 1;
	}

	/* check log blocks per segment */
	if (le32_to_cpu(raw_super->log_blocks_per_seg) != 9) {
		f2fs_msg(sb, KERN_INFO,
			"Invalid log blocks per segment (%u)\n",
			le32_to_cpu(raw_super->log_blocks_per_seg));
		return 1;
	}

	/* Currently, support 512/1024/2048/4096 bytes sector size */
	if (le32_to_cpu(raw_super->log_sectorsize) >
				F2FS_MAX_LOG_SECTOR_SIZE ||
		le32_to_cpu(raw_super->log_sectorsize) <
				F2FS_MIN_LOG_SECTOR_SIZE) {
		f2fs_msg(sb, KERN_INFO, "Invalid log sectorsize (%u)",
			le32_to_cpu(raw_super->log_sectorsize));
		return 1;
	}
	if (le32_to_cpu(raw_super->log_sectors_per_block) +
		le32_to_cpu(raw_super->log_sectorsize) !=
			F2FS_MAX_LOG_SECTOR_SIZE) {
		f2fs_msg(sb, KERN_INFO,
			"Invalid log sectors per block(%u) log sectorsize(%u)",
			le32_to_cpu(raw_super->log_sectors_per_block),
			le32_to_cpu(raw_super->log_sectorsize));
		return 1;
	}

	segment_count = le32_to_cpu(raw_super->segment_count);
	segs_per_sec = le32_to_cpu(raw_super->segs_per_sec);
	secs_per_zone = le32_to_cpu(raw_super->secs_per_zone);
	total_sections = le32_to_cpu(raw_super->section_count);

	/* blocks_per_seg should be 512, given the above check */
	blocks_per_seg = 1 << le32_to_cpu(raw_super->log_blocks_per_seg);

	if (segment_count > F2FS_MAX_SEGMENT ||
				segment_count < F2FS_MIN_SEGMENTS) {
		f2fs_msg(sb, KERN_INFO,
			"Invalid segment count (%u)",
			segment_count);
		return 1;
	}

	if (total_sections > segment_count ||
			total_sections < F2FS_MIN_SEGMENTS ||
			segs_per_sec > segment_count || !segs_per_sec) {
		f2fs_msg(sb, KERN_INFO,
			"Invalid segment/section count (%u, %u x %u)",
			segment_count, total_sections, segs_per_sec);
		return 1;
	}

	if ((segment_count / segs_per_sec) < total_sections) {
		f2fs_msg(sb, KERN_INFO,
			"Small segment_count (%u < %u * %u)",
			segment_count, segs_per_sec, total_sections);
		return 1;
	}

	if (segment_count > (le64_to_cpu(raw_super->block_count) >> 9)) {
		f2fs_msg(sb, KERN_INFO,
			"Wrong segment_count / block_count (%u > %llu)",
			segment_count, le64_to_cpu(raw_super->block_count));
		return 1;
	}

	if (secs_per_zone > total_sections || !secs_per_zone) {
		f2fs_msg(sb, KERN_INFO,
			"Wrong secs_per_zone / total_sections (%u, %u)",
			secs_per_zone, total_sections);
		return 1;
	}
	if (le32_to_cpu(raw_super->extension_count) > F2FS_MAX_EXTENSION ||
			raw_super->hot_ext_count > F2FS_MAX_EXTENSION ||
			(le32_to_cpu(raw_super->extension_count) +
			raw_super->hot_ext_count) > F2FS_MAX_EXTENSION) {
		f2fs_msg(sb, KERN_INFO,
			"Corrupted extension count (%u + %u > %u)",
			le32_to_cpu(raw_super->extension_count),
			raw_super->hot_ext_count,
			F2FS_MAX_EXTENSION);
		return 1;
	}

	if (le32_to_cpu(raw_super->cp_payload) >
				(blocks_per_seg - F2FS_CP_PACKS)) {
		f2fs_msg(sb, KERN_INFO,
			"Insane cp_payload (%u > %u)",
			le32_to_cpu(raw_super->cp_payload),
			blocks_per_seg - F2FS_CP_PACKS);
		return 1;
	}

	/* check reserved ino info */
	if (le32_to_cpu(raw_super->node_ino) != 1 ||
		le32_to_cpu(raw_super->meta_ino) != 2 ||
		le32_to_cpu(raw_super->root_ino) != 3) {
		f2fs_msg(sb, KERN_INFO,
			"Invalid Fs Meta Ino: node(%u) meta(%u) root(%u)",
			le32_to_cpu(raw_super->node_ino),
			le32_to_cpu(raw_super->meta_ino),
			le32_to_cpu(raw_super->root_ino));
		return 1;
	}

	/* check CP/SIT/NAT/SSA/MAIN_AREA area boundary */
	if (sanity_check_area_boundary(sbi, bh))
		return 1;

	return 0;
}

int f2fs_sanity_check_ckpt(struct f2fs_sb_info *sbi)
{
	unsigned int total, fsmeta;
	struct f2fs_super_block *raw_super = F2FS_RAW_SUPER(sbi);
	struct f2fs_checkpoint *ckpt = F2FS_CKPT(sbi);
	unsigned int ovp_segments, reserved_segments;
	unsigned int main_segs, blocks_per_seg;
	unsigned int sit_segs, nat_segs;
	unsigned int sit_bitmap_size, nat_bitmap_size;
	unsigned int log_blocks_per_seg;
	unsigned int segment_count_main;
	unsigned int cp_pack_start_sum, cp_payload;
	block_t user_block_count;
	int i, j;

	total = le32_to_cpu(raw_super->segment_count);
	fsmeta = le32_to_cpu(raw_super->segment_count_ckpt);
	sit_segs = le32_to_cpu(raw_super->segment_count_sit);
	fsmeta += sit_segs;
	nat_segs = le32_to_cpu(raw_super->segment_count_nat);
	fsmeta += nat_segs;
	fsmeta += le32_to_cpu(ckpt->rsvd_segment_count);
	fsmeta += le32_to_cpu(raw_super->segment_count_ssa);

	if (unlikely(fsmeta >= total))
		return 1;

	ovp_segments = le32_to_cpu(ckpt->overprov_segment_count);
	reserved_segments = le32_to_cpu(ckpt->rsvd_segment_count);

	if (unlikely(fsmeta < F2FS_MIN_SEGMENTS ||
			ovp_segments == 0 || reserved_segments == 0)) {
		f2fs_msg(sbi->sb, KERN_ERR,
			"Wrong layout: check mkfs.f2fs version");
		return 1;
	}

	user_block_count = le64_to_cpu(ckpt->user_block_count);
	segment_count_main = le32_to_cpu(raw_super->segment_count_main);
	log_blocks_per_seg = le32_to_cpu(raw_super->log_blocks_per_seg);
	if (!user_block_count || user_block_count >=
			segment_count_main << log_blocks_per_seg) {
		f2fs_msg(sbi->sb, KERN_ERR,
			"Wrong user_block_count: %u", user_block_count);
		return 1;
	}

	main_segs = le32_to_cpu(raw_super->segment_count_main);
	blocks_per_seg = sbi->blocks_per_seg;

	for (i = 0; i < NR_CURSEG_NODE_TYPE; i++) {
		if (le32_to_cpu(ckpt->cur_node_segno[i]) >= main_segs ||
			le16_to_cpu(ckpt->cur_node_blkoff[i]) >= blocks_per_seg)
			return 1;
		for (j = i + 1; j < NR_CURSEG_NODE_TYPE; j++) {
			if (le32_to_cpu(ckpt->cur_node_segno[i]) ==
				le32_to_cpu(ckpt->cur_node_segno[j])) {
				f2fs_msg(sbi->sb, KERN_ERR,
					"Node segment (%u, %u) has the same "
					"segno: %u", i, j,
					le32_to_cpu(ckpt->cur_node_segno[i]));
				return 1;
			}
		}
	}
	for (i = 0; i < NR_CURSEG_DATA_TYPE; i++) {
		if (le32_to_cpu(ckpt->cur_data_segno[i]) >= main_segs ||
			le16_to_cpu(ckpt->cur_data_blkoff[i]) >= blocks_per_seg)
			return 1;
		for (j = i + 1; j < NR_CURSEG_DATA_TYPE; j++) {
			if (le32_to_cpu(ckpt->cur_data_segno[i]) ==
				le32_to_cpu(ckpt->cur_data_segno[j])) {
				f2fs_msg(sbi->sb, KERN_ERR,
					"Data segment (%u, %u) has the same "
					"segno: %u", i, j,
					le32_to_cpu(ckpt->cur_data_segno[i]));
				return 1;
			}
		}
	}
	for (i = 0; i < NR_CURSEG_NODE_TYPE; i++) {
		for (j = i; j < NR_CURSEG_DATA_TYPE; j++) {
			if (le32_to_cpu(ckpt->cur_node_segno[i]) ==
				le32_to_cpu(ckpt->cur_data_segno[j])) {
				f2fs_msg(sbi->sb, KERN_ERR,
					"Data segment (%u) and Data segment (%u)"
					" has the same segno: %u", i, j,
					le32_to_cpu(ckpt->cur_node_segno[i]));
				return 1;
			}
		}
	}

	sit_bitmap_size = le32_to_cpu(ckpt->sit_ver_bitmap_bytesize);
	nat_bitmap_size = le32_to_cpu(ckpt->nat_ver_bitmap_bytesize);

	if (sit_bitmap_size != ((sit_segs / 2) << log_blocks_per_seg) / 8 ||
		nat_bitmap_size != ((nat_segs / 2) << log_blocks_per_seg) / 8) {
		f2fs_msg(sbi->sb, KERN_ERR,
			"Wrong bitmap size: sit: %u, nat:%u",
			sit_bitmap_size, nat_bitmap_size);
		return 1;
	}

	cp_pack_start_sum = __start_sum_addr(sbi);
	cp_payload = __cp_payload(sbi);
	if (cp_pack_start_sum < cp_payload + 1 ||
		cp_pack_start_sum > blocks_per_seg - 1 -
			NR_CURSEG_TYPE) {
		f2fs_msg(sbi->sb, KERN_ERR,
			"Wrong cp_pack_start_sum: %u",
			cp_pack_start_sum);
		return 1;
	}

	if (unlikely(f2fs_cp_error(sbi))) {
		f2fs_msg(sbi->sb, KERN_ERR, "A bug case: need to run fsck");
		return 1;
	}
	return 0;
}

static void init_sb_info(struct f2fs_sb_info *sbi)
{
	struct f2fs_super_block *raw_super = sbi->raw_super;
	int i;

	sbi->log_sectors_per_block =
		le32_to_cpu(raw_super->log_sectors_per_block);
	sbi->log_blocksize = le32_to_cpu(raw_super->log_blocksize);
	sbi->blocksize = 1 << sbi->log_blocksize;
	sbi->log_blocks_per_seg = le32_to_cpu(raw_super->log_blocks_per_seg);
	sbi->blocks_per_seg = 1 << sbi->log_blocks_per_seg;
	sbi->segs_per_sec = le32_to_cpu(raw_super->segs_per_sec);
	sbi->secs_per_zone = le32_to_cpu(raw_super->secs_per_zone);
	sbi->total_sections = le32_to_cpu(raw_super->section_count);
	sbi->total_node_count =
		(le32_to_cpu(raw_super->segment_count_nat) / 2)
			* sbi->blocks_per_seg * NAT_ENTRY_PER_BLOCK;
	sbi->root_ino_num = le32_to_cpu(raw_super->root_ino);
	sbi->node_ino_num = le32_to_cpu(raw_super->node_ino);
	sbi->meta_ino_num = le32_to_cpu(raw_super->meta_ino);
	sbi->cur_victim_sec = NULL_SECNO;
	sbi->next_victim_seg[BG_GC] = NULL_SEGNO;
	sbi->next_victim_seg[FG_GC] = NULL_SEGNO;
	sbi->max_victim_search = DEF_MAX_VICTIM_SEARCH;
	sbi->migration_granularity = sbi->segs_per_sec;

	sbi->dir_level = DEF_DIR_LEVEL;
	sbi->interval_time[CP_TIME] = DEF_CP_INTERVAL;
	sbi->interval_time[REQ_TIME] = DEF_IDLE_INTERVAL;
	sbi->interval_time[DISCARD_TIME] = DEF_IDLE_INTERVAL;
	sbi->interval_time[GC_TIME] = DEF_IDLE_INTERVAL;
	sbi->interval_time[DISABLE_TIME] = DEF_DISABLE_INTERVAL;
	clear_sbi_flag(sbi, SBI_NEED_FSCK);

	for (i = 0; i < NR_COUNT_TYPE; i++)
		atomic_set(&sbi->nr_pages[i], 0);

	for (i = 0; i < META; i++)
		atomic_set(&sbi->wb_sync_req[i], 0);

	INIT_LIST_HEAD(&sbi->s_list);
	mutex_init(&sbi->umount_mutex);
<<<<<<< HEAD
	for (i = 0; i < NR_PAGE_TYPE - 1; i++)
		for (j = HOT; j < NR_TEMP_TYPE; j++)
			mutex_init(&sbi->wio_mutex[i][j]);
=======
>>>>>>> fab7352c
	init_rwsem(&sbi->io_order_lock);
	spin_lock_init(&sbi->cp_lock);

	sbi->dirty_device = 0;
	spin_lock_init(&sbi->dev_lock);

	init_rwsem(&sbi->sb_lock);
}

static int init_percpu_info(struct f2fs_sb_info *sbi)
{
	int err;

	err = percpu_counter_init(&sbi->alloc_valid_block_count, 0, GFP_KERNEL);
	if (err)
		return err;

	err = percpu_counter_init(&sbi->total_valid_inode_count, 0,
								GFP_KERNEL);
	if (err)
		percpu_counter_destroy(&sbi->alloc_valid_block_count);

	return err;
}

#ifdef CONFIG_BLK_DEV_ZONED
static int init_blkz_info(struct f2fs_sb_info *sbi, int devi)
{
	struct block_device *bdev = FDEV(devi).bdev;
	sector_t nr_sectors = bdev->bd_part->nr_sects;
	sector_t sector = 0;
	struct blk_zone *zones;
	unsigned int i, nr_zones;
	unsigned int n = 0;
	int err = -EIO;

<<<<<<< HEAD
	if (!f2fs_sb_has_blkzoned(sbi->sb))
=======
	if (!f2fs_sb_has_blkzoned(sbi))
>>>>>>> fab7352c
		return 0;

	if (sbi->blocks_per_blkz && sbi->blocks_per_blkz !=
				SECTOR_TO_BLOCK(bdev_zone_sectors(bdev)))
		return -EINVAL;
	sbi->blocks_per_blkz = SECTOR_TO_BLOCK(bdev_zone_sectors(bdev));
	if (sbi->log_blocks_per_blkz && sbi->log_blocks_per_blkz !=
				__ilog2_u32(sbi->blocks_per_blkz))
		return -EINVAL;
	sbi->log_blocks_per_blkz = __ilog2_u32(sbi->blocks_per_blkz);
	FDEV(devi).nr_blkz = SECTOR_TO_BLOCK(nr_sectors) >>
					sbi->log_blocks_per_blkz;
	if (nr_sectors & (bdev_zone_sectors(bdev) - 1))
		FDEV(devi).nr_blkz++;

	FDEV(devi).blkz_type = f2fs_kmalloc(sbi, FDEV(devi).nr_blkz,
								GFP_KERNEL);
	if (!FDEV(devi).blkz_type)
		return -ENOMEM;

#define F2FS_REPORT_NR_ZONES   4096

	zones = f2fs_kzalloc(sbi,
			     array_size(F2FS_REPORT_NR_ZONES,
					sizeof(struct blk_zone)),
			     GFP_KERNEL);
	if (!zones)
		return -ENOMEM;

	/* Get block zones type */
	while (zones && sector < nr_sectors) {

		nr_zones = F2FS_REPORT_NR_ZONES;
		err = blkdev_report_zones(bdev, sector,
					  zones, &nr_zones,
					  GFP_KERNEL);
		if (err)
			break;
		if (!nr_zones) {
			err = -EIO;
			break;
		}

		for (i = 0; i < nr_zones; i++) {
			FDEV(devi).blkz_type[n] = zones[i].type;
			sector += zones[i].len;
			n++;
		}
	}

	kvfree(zones);

	return err;
}
#endif

/*
 * Read f2fs raw super block.
 * Because we have two copies of super block, so read both of them
 * to get the first valid one. If any one of them is broken, we pass
 * them recovery flag back to the caller.
 */
static int read_raw_super_block(struct f2fs_sb_info *sbi,
			struct f2fs_super_block **raw_super,
			int *valid_super_block, int *recovery)
{
	struct super_block *sb = sbi->sb;
	int block;
	struct buffer_head *bh;
	struct f2fs_super_block *super;
	int err = 0;

	super = kzalloc(sizeof(struct f2fs_super_block), GFP_KERNEL);
	if (!super)
		return -ENOMEM;

	for (block = 0; block < 2; block++) {
		bh = sb_bread(sb, block);
		if (!bh) {
			f2fs_msg(sb, KERN_ERR, "Unable to read %dth superblock",
				block + 1);
			err = -EIO;
			continue;
		}

		/* sanity checking of raw super */
		if (sanity_check_raw_super(sbi, bh)) {
			f2fs_msg(sb, KERN_ERR,
				"Can't find valid F2FS filesystem in %dth superblock",
				block + 1);
			err = -EINVAL;
			brelse(bh);
			continue;
		}

		if (!*raw_super) {
			memcpy(super, bh->b_data + F2FS_SUPER_OFFSET,
							sizeof(*super));
			*valid_super_block = block;
			*raw_super = super;
		}
		brelse(bh);
	}

	/* Fail to read any one of the superblocks*/
	if (err < 0)
		*recovery = 1;

	/* No valid superblock */
	if (!*raw_super)
		kvfree(super);
	else
		err = 0;

	return err;
}

int f2fs_commit_super(struct f2fs_sb_info *sbi, bool recover)
{
	struct buffer_head *bh;
	__u32 crc = 0;
	int err;

	if ((recover && f2fs_readonly(sbi->sb)) ||
				bdev_read_only(sbi->sb->s_bdev)) {
		set_sbi_flag(sbi, SBI_NEED_SB_WRITE);
		return -EROFS;
	}

	/* we should update superblock crc here */
<<<<<<< HEAD
	if (!recover && f2fs_sb_has_sb_chksum(sbi->sb)) {
=======
	if (!recover && f2fs_sb_has_sb_chksum(sbi)) {
>>>>>>> fab7352c
		crc = f2fs_crc32(sbi, F2FS_RAW_SUPER(sbi),
				offsetof(struct f2fs_super_block, crc));
		F2FS_RAW_SUPER(sbi)->crc = cpu_to_le32(crc);
	}

	/* write back-up superblock first */
	bh = sb_bread(sbi->sb, sbi->valid_super_block ? 0 : 1);
	if (!bh)
		return -EIO;
	err = __f2fs_commit_super(bh, F2FS_RAW_SUPER(sbi));
	brelse(bh);

	/* if we are in recovery path, skip writing valid superblock */
	if (recover || err)
		return err;

	/* write current valid superblock */
	bh = sb_bread(sbi->sb, sbi->valid_super_block);
	if (!bh)
		return -EIO;
	err = __f2fs_commit_super(bh, F2FS_RAW_SUPER(sbi));
	brelse(bh);
	return err;
}

static int f2fs_scan_devices(struct f2fs_sb_info *sbi)
{
	struct f2fs_super_block *raw_super = F2FS_RAW_SUPER(sbi);
	unsigned int max_devices = MAX_DEVICES;
	int i;

	/* Initialize single device information */
	if (!RDEV(0).path[0]) {
		if (!bdev_is_zoned(sbi->sb->s_bdev))
			return 0;
		max_devices = 1;
	}

	/*
	 * Initialize multiple devices information, or single
	 * zoned block device information.
	 */
	sbi->devs = f2fs_kzalloc(sbi,
				 array_size(max_devices,
					    sizeof(struct f2fs_dev_info)),
				 GFP_KERNEL);
	if (!sbi->devs)
		return -ENOMEM;

	for (i = 0; i < max_devices; i++) {

		if (i > 0 && !RDEV(i).path[0])
			break;

		if (max_devices == 1) {
			/* Single zoned block device mount */
			FDEV(0).bdev =
				blkdev_get_by_dev(sbi->sb->s_bdev->bd_dev,
					sbi->sb->s_mode, sbi->sb->s_type);
		} else {
			/* Multi-device mount */
			memcpy(FDEV(i).path, RDEV(i).path, MAX_PATH_LEN);
			FDEV(i).total_segments =
				le32_to_cpu(RDEV(i).total_segments);
			if (i == 0) {
				FDEV(i).start_blk = 0;
				FDEV(i).end_blk = FDEV(i).start_blk +
				    (FDEV(i).total_segments <<
				    sbi->log_blocks_per_seg) - 1 +
				    le32_to_cpu(raw_super->segment0_blkaddr);
			} else {
				FDEV(i).start_blk = FDEV(i - 1).end_blk + 1;
				FDEV(i).end_blk = FDEV(i).start_blk +
					(FDEV(i).total_segments <<
					sbi->log_blocks_per_seg) - 1;
			}
			FDEV(i).bdev = blkdev_get_by_path(FDEV(i).path,
					sbi->sb->s_mode, sbi->sb->s_type);
		}
		if (IS_ERR(FDEV(i).bdev))
			return PTR_ERR(FDEV(i).bdev);

		/* to release errored devices */
		sbi->s_ndevs = i + 1;

#ifdef CONFIG_BLK_DEV_ZONED
		if (bdev_zoned_model(FDEV(i).bdev) == BLK_ZONED_HM &&
<<<<<<< HEAD
				!f2fs_sb_has_blkzoned(sbi->sb)) {
=======
				!f2fs_sb_has_blkzoned(sbi)) {
>>>>>>> fab7352c
			f2fs_msg(sbi->sb, KERN_ERR,
				"Zoned block device feature not enabled\n");
			return -EINVAL;
		}
		if (bdev_zoned_model(FDEV(i).bdev) != BLK_ZONED_NONE) {
			if (init_blkz_info(sbi, i)) {
				f2fs_msg(sbi->sb, KERN_ERR,
					"Failed to initialize F2FS blkzone information");
				return -EINVAL;
			}
			if (max_devices == 1)
				break;
			f2fs_msg(sbi->sb, KERN_INFO,
				"Mount Device [%2d]: %20s, %8u, %8x - %8x (zone: %s)",
				i, FDEV(i).path,
				FDEV(i).total_segments,
				FDEV(i).start_blk, FDEV(i).end_blk,
				bdev_zoned_model(FDEV(i).bdev) == BLK_ZONED_HA ?
				"Host-aware" : "Host-managed");
			continue;
		}
#endif
		f2fs_msg(sbi->sb, KERN_INFO,
			"Mount Device [%2d]: %20s, %8u, %8x - %8x",
				i, FDEV(i).path,
				FDEV(i).total_segments,
				FDEV(i).start_blk, FDEV(i).end_blk);
	}
	f2fs_msg(sbi->sb, KERN_INFO,
			"IO Block Size: %8d KB", F2FS_IO_SIZE_KB(sbi));
	return 0;
}

static void f2fs_tuning_parameters(struct f2fs_sb_info *sbi)
{
	struct f2fs_sm_info *sm_i = SM_I(sbi);

	/* adjust parameters according to the volume size */
	if (sm_i->main_segments <= SMALL_VOLUME_SEGMENTS) {
		F2FS_OPTION(sbi).alloc_mode = ALLOC_MODE_REUSE;
		sm_i->dcc_info->discard_granularity = 1;
		sm_i->ipu_policy = 1 << F2FS_IPU_FORCE;
	}

	sbi->readdir_ra = 1;
}

<<<<<<< HEAD
static void f2fs_cleanup_inodes(struct f2fs_sb_info *sbi)
{
	struct super_block *sb = sbi->sb;

	sync_filesystem(sb);
	shrink_dcache_sb(sb);
	evict_inodes(sb);
	f2fs_shrink_extent_tree(sbi, __count_extent_cache(sbi));
}

=======
>>>>>>> fab7352c
static int f2fs_fill_super(struct super_block *sb, void *data, int silent)
{
	struct f2fs_sb_info *sbi;
	struct f2fs_super_block *raw_super;
	struct inode *root;
	int err;
	bool retry = true, need_fsck = false;
	char *options = NULL;
	int recovery, i, valid_super_block;
	struct curseg_info *seg_i;

try_onemore:
	err = -EINVAL;
	raw_super = NULL;
	valid_super_block = -1;
	recovery = 0;

	/* allocate memory for f2fs-specific super block info */
	sbi = kzalloc(sizeof(struct f2fs_sb_info), GFP_KERNEL);
	if (!sbi)
		return -ENOMEM;

	sbi->sb = sb;

	/* Load the checksum driver */
	sbi->s_chksum_driver = crypto_alloc_shash("crc32", 0, 0);
	if (IS_ERR(sbi->s_chksum_driver)) {
		f2fs_msg(sb, KERN_ERR, "Cannot load crc32 driver.");
		err = PTR_ERR(sbi->s_chksum_driver);
		sbi->s_chksum_driver = NULL;
		goto free_sbi;
	}

	/* set a block size */
	if (unlikely(!sb_set_blocksize(sb, F2FS_BLKSIZE))) {
		f2fs_msg(sb, KERN_ERR, "unable to set blocksize");
		goto free_sbi;
	}

	err = read_raw_super_block(sbi, &raw_super, &valid_super_block,
								&recovery);
	if (err)
		goto free_sbi;

	sb->s_fs_info = sbi;
	sbi->raw_super = raw_super;

	/* precompute checksum seed for metadata */
	if (f2fs_sb_has_inode_chksum(sbi))
		sbi->s_chksum_seed = f2fs_chksum(sbi, ~0, raw_super->uuid,
						sizeof(raw_super->uuid));

	/*
	 * The BLKZONED feature indicates that the drive was formatted with
	 * zone alignment optimization. This is optional for host-aware
	 * devices, but mandatory for host-managed zoned block devices.
	 */
#ifndef CONFIG_BLK_DEV_ZONED
<<<<<<< HEAD
	if (f2fs_sb_has_blkzoned(sb)) {
=======
	if (f2fs_sb_has_blkzoned(sbi)) {
>>>>>>> fab7352c
		f2fs_msg(sb, KERN_ERR,
			 "Zoned block device support is not enabled\n");
		err = -EOPNOTSUPP;
		goto free_sb_buf;
	}
#endif
	default_options(sbi);
	/* parse mount options */
	options = kstrdup((const char *)data, GFP_KERNEL);
	if (data && !options) {
		err = -ENOMEM;
		goto free_sb_buf;
	}

	err = parse_options(sb, options);
	if (err)
		goto free_options;

	sbi->max_file_blocks = max_file_blocks();
	sb->s_maxbytes = sbi->max_file_blocks <<
				le32_to_cpu(raw_super->log_blocksize);
	sb->s_max_links = F2FS_LINK_MAX;
	get_random_bytes(&sbi->s_next_generation, sizeof(u32));

#ifdef CONFIG_QUOTA
	sb->dq_op = &f2fs_quota_operations;
<<<<<<< HEAD
	if (f2fs_sb_has_quota_ino(sb))
=======
	if (f2fs_sb_has_quota_ino(sbi))
>>>>>>> fab7352c
		sb->s_qcop = &dquot_quotactl_sysfile_ops;
	else
		sb->s_qcop = &f2fs_quotactl_ops;
	sb->s_quota_types = QTYPE_MASK_USR | QTYPE_MASK_GRP | QTYPE_MASK_PRJ;

<<<<<<< HEAD
	if (f2fs_sb_has_quota_ino(sbi->sb)) {
=======
	if (f2fs_sb_has_quota_ino(sbi)) {
>>>>>>> fab7352c
		for (i = 0; i < MAXQUOTAS; i++) {
			if (f2fs_qf_ino(sbi->sb, i))
				sbi->nquota_files++;
		}
	}
#endif

	sb->s_op = &f2fs_sops;
#ifdef CONFIG_F2FS_FS_ENCRYPTION
	sb->s_cop = &f2fs_cryptops;
#endif
	sb->s_xattr = f2fs_xattr_handlers;
	sb->s_export_op = &f2fs_export_ops;
	sb->s_magic = F2FS_SUPER_MAGIC;
	sb->s_time_gran = 1;
	sb->s_flags = (sb->s_flags & ~MS_POSIXACL) |
		(test_opt(sbi, POSIX_ACL) ? MS_POSIXACL : 0);
	memcpy(&sb->s_uuid, raw_super->uuid, sizeof(raw_super->uuid));
	sb->s_iflags |= SB_I_CGROUPWB;

	/* init f2fs-specific super block info */
	sbi->valid_super_block = valid_super_block;
	mutex_init(&sbi->gc_mutex);
	mutex_init(&sbi->writepages);
	mutex_init(&sbi->cp_mutex);
	init_rwsem(&sbi->node_write);
	init_rwsem(&sbi->node_change);

	/* disallow all the data/node/meta page writes */
	set_sbi_flag(sbi, SBI_POR_DOING);
	spin_lock_init(&sbi->stat_lock);

	/* init iostat info */
	spin_lock_init(&sbi->iostat_lock);
	sbi->iostat_enable = false;

	for (i = 0; i < NR_PAGE_TYPE; i++) {
		int n = (i == META) ? 1: NR_TEMP_TYPE;
		int j;

		sbi->write_io[i] =
			f2fs_kmalloc(sbi,
				     array_size(n,
						sizeof(struct f2fs_bio_info)),
				     GFP_KERNEL);
		if (!sbi->write_io[i]) {
			err = -ENOMEM;
			goto free_bio_info;
		}

		for (j = HOT; j < n; j++) {
			init_rwsem(&sbi->write_io[i][j].io_rwsem);
			sbi->write_io[i][j].sbi = sbi;
			sbi->write_io[i][j].bio = NULL;
			spin_lock_init(&sbi->write_io[i][j].io_lock);
			INIT_LIST_HEAD(&sbi->write_io[i][j].io_list);
		}
	}

	init_rwsem(&sbi->cp_rwsem);
	init_waitqueue_head(&sbi->cp_wait);
	init_sb_info(sbi);

	err = init_percpu_info(sbi);
	if (err)
		goto free_bio_info;

	if (F2FS_IO_SIZE(sbi) > 1) {
		sbi->write_io_dummy =
			mempool_create_page_pool(2 * (F2FS_IO_SIZE(sbi) - 1), 0);
		if (!sbi->write_io_dummy) {
			err = -ENOMEM;
			goto free_percpu;
		}
	}

	/* get an inode for meta space */
	sbi->meta_inode = f2fs_iget(sb, F2FS_META_INO(sbi));
	if (IS_ERR(sbi->meta_inode)) {
		f2fs_msg(sb, KERN_ERR, "Failed to read F2FS meta data inode");
		err = PTR_ERR(sbi->meta_inode);
		goto free_io_dummy;
	}

	err = f2fs_get_valid_checkpoint(sbi);
	if (err) {
		f2fs_msg(sb, KERN_ERR, "Failed to get valid F2FS checkpoint");
		goto free_meta_inode;
	}

	if (__is_set_ckpt_flags(F2FS_CKPT(sbi), CP_QUOTA_NEED_FSCK_FLAG))
		set_sbi_flag(sbi, SBI_QUOTA_NEED_REPAIR);

	/* Initialize device list */
	err = f2fs_scan_devices(sbi);
	if (err) {
		f2fs_msg(sb, KERN_ERR, "Failed to find devices");
		goto free_devices;
	}

	sbi->total_valid_node_count =
				le32_to_cpu(sbi->ckpt->valid_node_count);
	percpu_counter_set(&sbi->total_valid_inode_count,
				le32_to_cpu(sbi->ckpt->valid_inode_count));
	sbi->user_block_count = le64_to_cpu(sbi->ckpt->user_block_count);
	sbi->total_valid_block_count =
				le64_to_cpu(sbi->ckpt->valid_block_count);
	sbi->last_valid_block_count = sbi->total_valid_block_count;
	sbi->reserved_blocks = 0;
	sbi->current_reserved_blocks = 0;
	limit_reserve_root(sbi);

	for (i = 0; i < NR_INODE_TYPE; i++) {
		INIT_LIST_HEAD(&sbi->inode_list[i]);
		spin_lock_init(&sbi->inode_lock[i]);
	}

	f2fs_init_extent_cache_info(sbi);
<<<<<<< HEAD

	f2fs_init_ino_entry_info(sbi);

=======

	f2fs_init_ino_entry_info(sbi);

>>>>>>> fab7352c
	f2fs_init_fsync_node_info(sbi);

	/* setup f2fs internal modules */
	err = f2fs_build_segment_manager(sbi);
	if (err) {
		f2fs_msg(sb, KERN_ERR,
			"Failed to initialize F2FS segment manager");
		goto free_sm;
	}
	err = f2fs_build_node_manager(sbi);
	if (err) {
		f2fs_msg(sb, KERN_ERR,
			"Failed to initialize F2FS node manager");
		goto free_nm;
	}

	/* For write statistics */
	if (sb->s_bdev->bd_part)
		sbi->sectors_written_start =
			(u64)part_stat_read(sb->s_bdev->bd_part, sectors[1]);

	/* Read accumulated write IO statistics if exists */
	seg_i = CURSEG_I(sbi, CURSEG_HOT_NODE);
	if (__exist_node_summaries(sbi))
		sbi->kbytes_written =
			le64_to_cpu(seg_i->journal->info.kbytes_written);

	f2fs_build_gc_manager(sbi);

	err = f2fs_build_stats(sbi);
	if (err)
		goto free_nm;

	/* get an inode for node space */
	sbi->node_inode = f2fs_iget(sb, F2FS_NODE_INO(sbi));
	if (IS_ERR(sbi->node_inode)) {
		f2fs_msg(sb, KERN_ERR, "Failed to read node inode");
		err = PTR_ERR(sbi->node_inode);
		goto free_stats;
	}

	/* read root inode and dentry */
	root = f2fs_iget(sb, F2FS_ROOT_INO(sbi));
	if (IS_ERR(root)) {
		f2fs_msg(sb, KERN_ERR, "Failed to read root inode");
		err = PTR_ERR(root);
		goto free_node_inode;
	}
	if (!S_ISDIR(root->i_mode) || !root->i_blocks ||
			!root->i_size || !root->i_nlink) {
		iput(root);
		err = -EINVAL;
		goto free_stats;
	}

	sb->s_root = d_make_root(root); /* allocate root dentry */
	if (!sb->s_root) {
		err = -ENOMEM;
		goto free_root_inode;
	}

	err = f2fs_register_sysfs(sbi);
	if (err)
		goto free_root_inode;

#ifdef CONFIG_QUOTA
	/* Enable quota usage during mount */
<<<<<<< HEAD
	if (f2fs_sb_has_quota_ino(sb) && !f2fs_readonly(sb)) {
=======
	if (f2fs_sb_has_quota_ino(sbi) && !f2fs_readonly(sb)) {
>>>>>>> fab7352c
		err = f2fs_enable_quotas(sb);
		if (err)
			f2fs_msg(sb, KERN_ERR,
				"Cannot turn on quotas: error %d", err);
	}
#endif
	/* if there are nt orphan nodes free them */
	err = f2fs_recover_orphan_inodes(sbi);
	if (err)
		goto free_meta;

	if (unlikely(is_set_ckpt_flags(sbi, CP_DISABLED_FLAG)))
		goto skip_recovery;

	/* recover fsynced data */
	if (!test_opt(sbi, DISABLE_ROLL_FORWARD)) {
		/*
		 * mount should be failed, when device has readonly mode, and
		 * previous checkpoint was not done by clean system shutdown.
		 */
		if (bdev_read_only(sb->s_bdev) &&
				!is_set_ckpt_flags(sbi, CP_UMOUNT_FLAG)) {
			err = -EROFS;
			goto free_meta;
		}

		if (need_fsck)
			set_sbi_flag(sbi, SBI_NEED_FSCK);

		if (!retry)
			goto skip_recovery;

		err = f2fs_recover_fsync_data(sbi, false);
		if (err < 0) {
			need_fsck = true;
			f2fs_msg(sb, KERN_ERR,
				"Cannot recover all fsync data errno=%d", err);
			goto free_meta;
		}
	} else {
		err = f2fs_recover_fsync_data(sbi, true);

		if (!f2fs_readonly(sb) && err > 0) {
			err = -EINVAL;
			f2fs_msg(sb, KERN_ERR,
				"Need to recover fsync data");
			goto free_meta;
		}
	}
skip_recovery:
	/* f2fs_recover_fsync_data() cleared this already */
	clear_sbi_flag(sbi, SBI_POR_DOING);

	if (test_opt(sbi, DISABLE_CHECKPOINT)) {
		err = f2fs_disable_checkpoint(sbi);
		if (err)
			goto free_meta;
	} else if (is_set_ckpt_flags(sbi, CP_DISABLED_FLAG)) {
		f2fs_enable_checkpoint(sbi);
	}

	/*
	 * If filesystem is not mounted as read-only then
	 * do start the gc_thread.
	 */
	if (test_opt(sbi, BG_GC) && !f2fs_readonly(sb)) {
		/* After POR, we can run background GC thread.*/
		err = f2fs_start_gc_thread(sbi);
		if (err)
			goto free_meta;
	}
	kvfree(options);

	/* recover broken superblock */
	if (recovery) {
		err = f2fs_commit_super(sbi, true);
		f2fs_msg(sb, KERN_INFO,
			"Try to recover %dth superblock, ret: %d",
			sbi->valid_super_block ? 1 : 2, err);
	}

	f2fs_join_shrinker(sbi);

	f2fs_tuning_parameters(sbi);

	f2fs_msg(sbi->sb, KERN_NOTICE, "Mounted with checkpoint version = %llx",
				cur_cp_version(F2FS_CKPT(sbi)));
	f2fs_update_time(sbi, CP_TIME);
	f2fs_update_time(sbi, REQ_TIME);
	return 0;

free_meta:
#ifdef CONFIG_QUOTA
	f2fs_truncate_quota_inode_pages(sb);
<<<<<<< HEAD
	if (f2fs_sb_has_quota_ino(sb) && !f2fs_readonly(sb))
=======
	if (f2fs_sb_has_quota_ino(sbi) && !f2fs_readonly(sb))
>>>>>>> fab7352c
		f2fs_quota_off_umount(sbi->sb);
#endif
	/*
	 * Some dirty meta pages can be produced by f2fs_recover_orphan_inodes()
	 * failed by EIO. Then, iput(node_inode) can trigger balance_fs_bg()
	 * followed by f2fs_write_checkpoint() through f2fs_write_node_pages(), which
	 * falls into an infinite loop in f2fs_sync_meta_pages().
	 */
	truncate_inode_pages_final(META_MAPPING(sbi));
<<<<<<< HEAD
	/* cleanup recovery and quota inodes */
	f2fs_cleanup_inodes(sbi);
=======
>>>>>>> fab7352c
	f2fs_unregister_sysfs(sbi);
free_root_inode:
	dput(sb->s_root);
	sb->s_root = NULL;
free_node_inode:
	f2fs_release_ino_entry(sbi, true);
	truncate_inode_pages_final(NODE_MAPPING(sbi));
	iput(sbi->node_inode);
<<<<<<< HEAD
=======
	sbi->node_inode = NULL;
>>>>>>> fab7352c
free_stats:
	f2fs_destroy_stats(sbi);
free_nm:
	f2fs_destroy_node_manager(sbi);
free_sm:
	f2fs_destroy_segment_manager(sbi);
free_devices:
	destroy_device_list(sbi);
	kvfree(sbi->ckpt);
free_meta_inode:
	make_bad_inode(sbi->meta_inode);
	iput(sbi->meta_inode);
	sbi->meta_inode = NULL;
free_io_dummy:
	mempool_destroy(sbi->write_io_dummy);
free_percpu:
	destroy_percpu_info(sbi);
free_bio_info:
	for (i = 0; i < NR_PAGE_TYPE; i++)
<<<<<<< HEAD
		kfree(sbi->write_io[i]);
free_options:
#ifdef CONFIG_QUOTA
	for (i = 0; i < MAXQUOTAS; i++)
		kfree(F2FS_OPTION(sbi).s_qf_names[i]);
=======
		kvfree(sbi->write_io[i]);
free_options:
#ifdef CONFIG_QUOTA
	for (i = 0; i < MAXQUOTAS; i++)
		kvfree(F2FS_OPTION(sbi).s_qf_names[i]);
>>>>>>> fab7352c
#endif
	kvfree(options);
free_sb_buf:
	kvfree(raw_super);
free_sbi:
	if (sbi->s_chksum_driver)
		crypto_free_shash(sbi->s_chksum_driver);
	kvfree(sbi);

	/* give only one another chance */
	if (retry) {
		retry = false;
		goto try_onemore;
	}
	return err;
}

static struct dentry *f2fs_mount(struct file_system_type *fs_type, int flags,
			const char *dev_name, void *data)
{
	return mount_bdev(fs_type, flags, dev_name, data, f2fs_fill_super);
}

static void kill_f2fs_super(struct super_block *sb)
{
	if (sb->s_root) {
		struct f2fs_sb_info *sbi = F2FS_SB(sb);

		set_sbi_flag(sbi, SBI_IS_CLOSE);
		f2fs_stop_gc_thread(sbi);
		f2fs_stop_discard_thread(sbi);

		if (is_sbi_flag_set(sbi, SBI_IS_DIRTY) ||
				!is_set_ckpt_flags(sbi, CP_UMOUNT_FLAG)) {
			struct cp_control cpc = {
				.reason = CP_UMOUNT,
			};
			f2fs_write_checkpoint(sbi, &cpc);
		}

		if (is_sbi_flag_set(sbi, SBI_IS_RECOVERED) && f2fs_readonly(sb))
			sb->s_flags &= ~SB_RDONLY;
	}
	kill_block_super(sb);
}

static struct file_system_type f2fs_fs_type = {
	.owner		= THIS_MODULE,
	.name		= "f2fs",
	.mount		= f2fs_mount,
	.kill_sb	= kill_f2fs_super,
	.fs_flags	= FS_REQUIRES_DEV,
};
MODULE_ALIAS_FS("f2fs");

static int __init init_inodecache(void)
{
	f2fs_inode_cachep = kmem_cache_create("f2fs_inode_cache",
			sizeof(struct f2fs_inode_info), 0,
			SLAB_RECLAIM_ACCOUNT|SLAB_ACCOUNT, NULL);
	if (!f2fs_inode_cachep)
		return -ENOMEM;
	return 0;
}

static void destroy_inodecache(void)
{
	/*
	 * Make sure all delayed rcu free inodes are flushed before we
	 * destroy cache.
	 */
	rcu_barrier();
	kmem_cache_destroy(f2fs_inode_cachep);
}

static int __init init_f2fs_fs(void)
{
	int err;

	if (PAGE_SIZE != F2FS_BLKSIZE) {
		printk("F2FS not supported on PAGE_SIZE(%lu) != %d\n",
				PAGE_SIZE, F2FS_BLKSIZE);
		return -EINVAL;
	}

	f2fs_build_trace_ios();

	err = init_inodecache();
	if (err)
		goto fail;
	err = f2fs_create_node_manager_caches();
	if (err)
		goto free_inodecache;
	err = f2fs_create_segment_manager_caches();
	if (err)
		goto free_node_manager_caches;
	err = f2fs_create_checkpoint_caches();
	if (err)
		goto free_segment_manager_caches;
	err = f2fs_create_extent_cache();
	if (err)
		goto free_checkpoint_caches;
	err = f2fs_init_sysfs();
	if (err)
		goto free_extent_cache;
	err = register_shrinker(&f2fs_shrinker_info);
	if (err)
		goto free_sysfs;
	err = register_filesystem(&f2fs_fs_type);
	if (err)
		goto free_shrinker;
	err = f2fs_create_root_stats();
	if (err)
		goto free_filesystem;
	err = f2fs_init_post_read_processing();
	if (err)
		goto free_root_stats;
	return 0;

free_root_stats:
	f2fs_destroy_root_stats();
free_filesystem:
	unregister_filesystem(&f2fs_fs_type);
free_shrinker:
	unregister_shrinker(&f2fs_shrinker_info);
free_sysfs:
	f2fs_exit_sysfs();
free_extent_cache:
	f2fs_destroy_extent_cache();
free_checkpoint_caches:
	f2fs_destroy_checkpoint_caches();
free_segment_manager_caches:
	f2fs_destroy_segment_manager_caches();
free_node_manager_caches:
	f2fs_destroy_node_manager_caches();
free_inodecache:
	destroy_inodecache();
fail:
	return err;
}

static void __exit exit_f2fs_fs(void)
{
	f2fs_destroy_post_read_processing();
	f2fs_destroy_root_stats();
	unregister_filesystem(&f2fs_fs_type);
	unregister_shrinker(&f2fs_shrinker_info);
	f2fs_exit_sysfs();
	f2fs_destroy_extent_cache();
	f2fs_destroy_checkpoint_caches();
	f2fs_destroy_segment_manager_caches();
	f2fs_destroy_node_manager_caches();
	destroy_inodecache();
	f2fs_destroy_trace_ios();
}

module_init(init_f2fs_fs)
module_exit(exit_f2fs_fs)

MODULE_AUTHOR("Samsung Electronics's Praesto Team");
MODULE_DESCRIPTION("Flash Friendly File System");
MODULE_LICENSE("GPL");
<|MERGE_RESOLUTION|>--- conflicted
+++ resolved
@@ -38,11 +38,7 @@
 
 #ifdef CONFIG_F2FS_FAULT_INJECTION
 
-<<<<<<< HEAD
-char *f2fs_fault_name[FAULT_MAX] = {
-=======
 const char *f2fs_fault_name[FAULT_MAX] = {
->>>>>>> fab7352c
 	[FAULT_KMALLOC]		= "kmalloc",
 	[FAULT_KVMALLOC]	= "kvmalloc",
 	[FAULT_PAGE_ALLOC]	= "page alloc",
@@ -263,11 +259,7 @@
 			"quota options when quota turned on");
 		return -EINVAL;
 	}
-<<<<<<< HEAD
-	if (f2fs_sb_has_quota_ino(sb)) {
-=======
 	if (f2fs_sb_has_quota_ino(sbi)) {
->>>>>>> fab7352c
 		f2fs_msg(sb, KERN_INFO,
 			"QUOTA feature is enabled, so ignore qf_name");
 		return 0;
@@ -310,11 +302,7 @@
 			" when quota turned on");
 		return -EINVAL;
 	}
-<<<<<<< HEAD
-	kfree(F2FS_OPTION(sbi).s_qf_names[qtype]);
-=======
 	kvfree(F2FS_OPTION(sbi).s_qf_names[qtype]);
->>>>>>> fab7352c
 	F2FS_OPTION(sbi).s_qf_names[qtype] = NULL;
 	return 0;
 }
@@ -360,11 +348,7 @@
 		}
 	}
 
-<<<<<<< HEAD
-	if (f2fs_sb_has_quota_ino(sbi->sb) && F2FS_OPTION(sbi).s_jquota_fmt) {
-=======
 	if (f2fs_sb_has_quota_ino(sbi) && F2FS_OPTION(sbi).s_jquota_fmt) {
->>>>>>> fab7352c
 		f2fs_msg(sbi->sb, KERN_INFO,
 			"QUOTA feature is enabled, so ignore jquota_fmt");
 		F2FS_OPTION(sbi).s_jquota_fmt = 0;
@@ -433,11 +417,7 @@
 			set_opt(sbi, DISCARD);
 			break;
 		case Opt_nodiscard:
-<<<<<<< HEAD
-			if (f2fs_sb_has_blkzoned(sb)) {
-=======
 			if (f2fs_sb_has_blkzoned(sbi)) {
->>>>>>> fab7352c
 				f2fs_msg(sb, KERN_WARNING,
 					"discard is required for zoned block devices");
 				return -EINVAL;
@@ -586,11 +566,7 @@
 				return -ENOMEM;
 			if (strlen(name) == 8 &&
 					!strncmp(name, "adaptive", 8)) {
-<<<<<<< HEAD
-				if (f2fs_sb_has_blkzoned(sb)) {
-=======
 				if (f2fs_sb_has_blkzoned(sbi)) {
->>>>>>> fab7352c
 					f2fs_msg(sb, KERN_WARNING,
 						 "adaptive mode is not allowed with "
 						 "zoned block device feature");
@@ -636,21 +612,12 @@
 		case Opt_fault_injection:
 			f2fs_msg(sb, KERN_INFO,
 				"fault_injection options not supported");
-<<<<<<< HEAD
 			break;
 
 		case Opt_fault_type:
 			f2fs_msg(sb, KERN_INFO,
 				"fault_type options not supported");
 			break;
-=======
-			break;
-
-		case Opt_fault_type:
-			f2fs_msg(sb, KERN_INFO,
-				"fault_type options not supported");
-			break;
->>>>>>> fab7352c
 #endif
 		case Opt_lazytime:
 			sb->s_flags |= MS_LAZYTIME;
@@ -747,17 +714,10 @@
 					!strncmp(name, "fs-based", 8)) {
 				F2FS_OPTION(sbi).whint_mode = WHINT_MODE_FS;
 			} else {
-<<<<<<< HEAD
-				kfree(name);
-				return -EINVAL;
-			}
-			kfree(name);
-=======
 				kvfree(name);
 				return -EINVAL;
 			}
 			kvfree(name);
->>>>>>> fab7352c
 			break;
 		case Opt_alloc:
 			name = match_strdup(&args[0]);
@@ -771,17 +731,10 @@
 					!strncmp(name, "reuse", 5)) {
 				F2FS_OPTION(sbi).alloc_mode = ALLOC_MODE_REUSE;
 			} else {
-<<<<<<< HEAD
-				kfree(name);
-				return -EINVAL;
-			}
-			kfree(name);
-=======
 				kvfree(name);
 				return -EINVAL;
 			}
 			kvfree(name);
->>>>>>> fab7352c
 			break;
 		case Opt_fsync:
 			name = match_strdup(&args[0]);
@@ -798,16 +751,6 @@
 				F2FS_OPTION(sbi).fsync_mode =
 							FSYNC_MODE_NOBARRIER;
 			} else {
-<<<<<<< HEAD
-				kfree(name);
-				return -EINVAL;
-			}
-			kfree(name);
-			break;
-		case Opt_test_dummy_encryption:
-#ifdef CONFIG_F2FS_FS_ENCRYPTION
-			if (!f2fs_sb_has_encrypt(sb)) {
-=======
 				kvfree(name);
 				return -EINVAL;
 			}
@@ -816,7 +759,6 @@
 		case Opt_test_dummy_encryption:
 #ifdef CONFIG_F2FS_FS_ENCRYPTION
 			if (!f2fs_sb_has_encrypt(sbi)) {
->>>>>>> fab7352c
 				f2fs_msg(sb, KERN_ERR, "Encrypt feature is off");
 				return -EINVAL;
 			}
@@ -841,17 +783,10 @@
 					!strncmp(name, "disable", 7)) {
 				set_opt(sbi, DISABLE_CHECKPOINT);
 			} else {
-<<<<<<< HEAD
-				kfree(name);
-				return -EINVAL;
-			}
-			kfree(name);
-=======
 				kvfree(name);
 				return -EINVAL;
 			}
 			kvfree(name);
->>>>>>> fab7352c
 			break;
 		default:
 			f2fs_msg(sb, KERN_ERR,
@@ -864,21 +799,13 @@
 	if (f2fs_check_quota_options(sbi))
 		return -EINVAL;
 #else
-<<<<<<< HEAD
-	if (f2fs_sb_has_quota_ino(sbi->sb) && !f2fs_readonly(sbi->sb)) {
-=======
 	if (f2fs_sb_has_quota_ino(sbi) && !f2fs_readonly(sbi->sb)) {
->>>>>>> fab7352c
 		f2fs_msg(sbi->sb, KERN_INFO,
 			 "Filesystem with quota feature cannot be mounted RDWR "
 			 "without CONFIG_QUOTA");
 		return -EINVAL;
 	}
-<<<<<<< HEAD
-	if (f2fs_sb_has_project_quota(sbi->sb) && !f2fs_readonly(sbi->sb)) {
-=======
 	if (f2fs_sb_has_project_quota(sbi) && !f2fs_readonly(sbi->sb)) {
->>>>>>> fab7352c
 		f2fs_msg(sb, KERN_ERR,
 			"Filesystem with project quota feature cannot be "
 			"mounted RDWR without CONFIG_QUOTA");
@@ -894,13 +821,8 @@
 	}
 
 	if (test_opt(sbi, INLINE_XATTR_SIZE)) {
-<<<<<<< HEAD
-		if (!f2fs_sb_has_extra_attr(sb) ||
-			!f2fs_sb_has_flexible_inline_xattr(sb)) {
-=======
 		if (!f2fs_sb_has_extra_attr(sbi) ||
 			!f2fs_sb_has_flexible_inline_xattr(sbi)) {
->>>>>>> fab7352c
 			f2fs_msg(sb, KERN_ERR,
 					"extra_attr or flexible_inline_xattr "
 					"feature is off");
@@ -1182,12 +1104,6 @@
 	 */
 	f2fs_destroy_stats(sbi);
 
-	/*
-	 * iput() can update stat information, if f2fs_write_checkpoint()
-	 * above failed with error.
-	 */
-	f2fs_destroy_stats(sbi);
-
 	/* destroy f2fs internal modules */
 	f2fs_destroy_node_manager(sbi);
 	f2fs_destroy_segment_manager(sbi);
@@ -1205,11 +1121,7 @@
 	mempool_destroy(sbi->write_io_dummy);
 #ifdef CONFIG_QUOTA
 	for (i = 0; i < MAXQUOTAS; i++)
-<<<<<<< HEAD
-		kfree(F2FS_OPTION(sbi).s_qf_names[i]);
-=======
 		kvfree(F2FS_OPTION(sbi).s_qf_names[i]);
->>>>>>> fab7352c
 #endif
 	destroy_percpu_info(sbi);
 	for (i = 0; i < NR_PAGE_TYPE; i++)
@@ -1329,7 +1241,6 @@
 		buf->f_bfree = 0;
 	else
 		buf->f_bfree -= sbi->unusable_block_count;
-<<<<<<< HEAD
 
 	if (buf->f_bfree > F2FS_OPTION(sbi).root_reserved_blocks)
 		buf->f_bavail = buf->f_bfree -
@@ -1337,15 +1248,6 @@
 	else
 		buf->f_bavail = 0;
 
-=======
-
-	if (buf->f_bfree > F2FS_OPTION(sbi).root_reserved_blocks)
-		buf->f_bavail = buf->f_bfree -
-				F2FS_OPTION(sbi).root_reserved_blocks;
-	else
-		buf->f_bavail = 0;
-
->>>>>>> fab7352c
 	avail_node_count = sbi->total_node_count - sbi->nquota_files -
 						F2FS_RESERVED_NODE_NUM;
 
@@ -1518,17 +1420,10 @@
 		seq_printf(seq, ",alloc_mode=%s", "default");
 	else if (F2FS_OPTION(sbi).alloc_mode == ALLOC_MODE_REUSE)
 		seq_printf(seq, ",alloc_mode=%s", "reuse");
-<<<<<<< HEAD
 
 	if (test_opt(sbi, DISABLE_CHECKPOINT))
 		seq_puts(seq, ",checkpoint=disable");
 
-=======
-
-	if (test_opt(sbi, DISABLE_CHECKPOINT))
-		seq_puts(seq, ",checkpoint=disable");
-
->>>>>>> fab7352c
 	if (F2FS_OPTION(sbi).fsync_mode == FSYNC_MODE_POSIX)
 		seq_printf(seq, ",fsync_mode=%s", "posix");
 	else if (F2FS_OPTION(sbi).fsync_mode == FSYNC_MODE_STRICT)
@@ -1560,11 +1455,7 @@
 	clear_opt(sbi, DISABLE_CHECKPOINT);
 	set_opt(sbi, FLUSH_MERGE);
 	set_opt(sbi, DISCARD);
-<<<<<<< HEAD
-	if (f2fs_sb_has_blkzoned(sbi->sb))
-=======
 	if (f2fs_sb_has_blkzoned(sbi))
->>>>>>> fab7352c
 		set_opt_mode(sbi, F2FS_MOUNT_LFS);
 	else
 		set_opt_mode(sbi, F2FS_MOUNT_ADAPTIVE);
@@ -1590,21 +1481,6 @@
 
 	sbi->sb->s_flags |= SB_ACTIVE;
 
-<<<<<<< HEAD
-	mutex_lock(&sbi->gc_mutex);
-	f2fs_update_time(sbi, DISABLE_TIME);
-
-	while (!f2fs_time_over(sbi, DISABLE_TIME)) {
-		err = f2fs_gc(sbi, true, false, NULL_SEGNO);
-		if (err == -ENODATA)
-			break;
-		if (err && err != -EAGAIN) {
-			mutex_unlock(&sbi->gc_mutex);
-			return err;
-		}
-	}
-	mutex_unlock(&sbi->gc_mutex);
-=======
 	f2fs_update_time(sbi, DISABLE_TIME);
 
 	while (!f2fs_time_over(sbi, DISABLE_TIME)) {
@@ -1615,7 +1491,6 @@
 		if (err && err != -EAGAIN)
 			return err;
 	}
->>>>>>> fab7352c
 
 	err = sync_filesystem(sbi->sb);
 	if (err)
@@ -1677,11 +1552,7 @@
 				GFP_KERNEL);
 			if (!org_mount_opt.s_qf_names[i]) {
 				for (j = 0; j < i; j++)
-<<<<<<< HEAD
-					kfree(org_mount_opt.s_qf_names[j]);
-=======
 					kvfree(org_mount_opt.s_qf_names[j]);
->>>>>>> fab7352c
 				return -ENOMEM;
 			}
 		} else {
@@ -1725,11 +1596,7 @@
 		sb->s_flags &= ~MS_RDONLY;
 		if (sb_any_quota_suspended(sb)) {
 			dquot_resume(sb, -1);
-<<<<<<< HEAD
-		} else if (f2fs_sb_has_quota_ino(sb)) {
-=======
 		} else if (f2fs_sb_has_quota_ino(sbi)) {
->>>>>>> fab7352c
 			err = f2fs_enable_quotas(sb);
 			if (err)
 				goto restore_opts;
@@ -1805,11 +1672,7 @@
 #ifdef CONFIG_QUOTA
 	/* Release old quota file names */
 	for (i = 0; i < MAXQUOTAS; i++)
-<<<<<<< HEAD
-		kfree(org_mount_opt.s_qf_names[i]);
-=======
 		kvfree(org_mount_opt.s_qf_names[i]);
->>>>>>> fab7352c
 #endif
 	/* Update the POSIXACL Flag */
 	sb->s_flags = (sb->s_flags & ~MS_POSIXACL) |
@@ -1830,11 +1693,7 @@
 #ifdef CONFIG_QUOTA
 	F2FS_OPTION(sbi).s_jquota_fmt = org_mount_opt.s_jquota_fmt;
 	for (i = 0; i < MAXQUOTAS; i++) {
-<<<<<<< HEAD
-		kfree(F2FS_OPTION(sbi).s_qf_names[i]);
-=======
 		kvfree(F2FS_OPTION(sbi).s_qf_names[i]);
->>>>>>> fab7352c
 		F2FS_OPTION(sbi).s_qf_names[i] = org_mount_opt.s_qf_names[i];
 	}
 #endif
@@ -1979,11 +1838,7 @@
 	int enabled = 0;
 	int i, err;
 
-<<<<<<< HEAD
-	if (f2fs_sb_has_quota_ino(sbi->sb) && rdonly) {
-=======
 	if (f2fs_sb_has_quota_ino(sbi) && rdonly) {
->>>>>>> fab7352c
 		err = f2fs_enable_quotas(sbi->sb);
 		if (err) {
 			f2fs_msg(sbi->sb, KERN_ERR,
@@ -2005,7 +1860,6 @@
 		}
 	}
 	return enabled;
-<<<<<<< HEAD
 }
 
 static int f2fs_quota_enable(struct super_block *sb, int type, int format_id,
@@ -2015,7 +1869,7 @@
 	unsigned long qf_inum;
 	int err;
 
-	BUG_ON(!f2fs_sb_has_quota_ino(sb));
+	BUG_ON(!f2fs_sb_has_quota_ino(F2FS_SB(sb)));
 
 	qf_inum = f2fs_qf_ino(sb, type);
 	if (!qf_inum)
@@ -2037,39 +1891,6 @@
 
 static int f2fs_enable_quotas(struct super_block *sb)
 {
-=======
-}
-
-static int f2fs_quota_enable(struct super_block *sb, int type, int format_id,
-			     unsigned int flags)
-{
-	struct inode *qf_inode;
-	unsigned long qf_inum;
-	int err;
-
-	BUG_ON(!f2fs_sb_has_quota_ino(F2FS_SB(sb)));
-
-	qf_inum = f2fs_qf_ino(sb, type);
-	if (!qf_inum)
-		return -EPERM;
-
-	qf_inode = f2fs_iget(sb, qf_inum);
-	if (IS_ERR(qf_inode)) {
-		f2fs_msg(sb, KERN_ERR,
-			"Bad quota inode %u:%lu", type, qf_inum);
-		return PTR_ERR(qf_inode);
-	}
-
-	/* Don't account quota for quota files to avoid recursion */
-	qf_inode->i_flags |= S_NOQUOTA;
-	err = dquot_enable(qf_inode, type, format_id, flags);
-	iput(qf_inode);
-	return err;
-}
-
-static int f2fs_enable_quotas(struct super_block *sb)
-{
->>>>>>> fab7352c
 	int type, err = 0;
 	unsigned long qf_inum;
 	bool quota_mopt[MAXQUOTAS] = {
@@ -2193,11 +2014,7 @@
 		goto out_put;
 
 	err = dquot_quota_off(sb, type);
-<<<<<<< HEAD
-	if (err || f2fs_sb_has_quota_ino(sb))
-=======
 	if (err || f2fs_sb_has_quota_ino(F2FS_SB(sb)))
->>>>>>> fab7352c
 		goto out_put;
 
 	inode_lock(inode);
@@ -2378,11 +2195,7 @@
 	 * if LOST_FOUND feature is enabled.
 	 *
 	 */
-<<<<<<< HEAD
-	if (f2fs_sb_has_lost_found(sbi->sb) &&
-=======
 	if (f2fs_sb_has_lost_found(sbi) &&
->>>>>>> fab7352c
 			inode->i_ino == F2FS_ROOT_INO(sbi))
 		return -EPERM;
 
@@ -2605,11 +2418,7 @@
 	__u32 crc = 0;
 
 	/* Check checksum_offset and crc in superblock */
-<<<<<<< HEAD
-	if (le32_to_cpu(raw_super->feature) & F2FS_FEATURE_SB_CHKSUM) {
-=======
 	if (__F2FS_HAS_FEATURE(raw_super, F2FS_FEATURE_SB_CHKSUM)) {
->>>>>>> fab7352c
 		crc_offset = le32_to_cpu(raw_super->checksum_offset);
 		if (crc_offset !=
 			offsetof(struct f2fs_super_block, crc)) {
@@ -2926,12 +2735,6 @@
 
 	INIT_LIST_HEAD(&sbi->s_list);
 	mutex_init(&sbi->umount_mutex);
-<<<<<<< HEAD
-	for (i = 0; i < NR_PAGE_TYPE - 1; i++)
-		for (j = HOT; j < NR_TEMP_TYPE; j++)
-			mutex_init(&sbi->wio_mutex[i][j]);
-=======
->>>>>>> fab7352c
 	init_rwsem(&sbi->io_order_lock);
 	spin_lock_init(&sbi->cp_lock);
 
@@ -2968,11 +2771,7 @@
 	unsigned int n = 0;
 	int err = -EIO;
 
-<<<<<<< HEAD
-	if (!f2fs_sb_has_blkzoned(sbi->sb))
-=======
 	if (!f2fs_sb_has_blkzoned(sbi))
->>>>>>> fab7352c
 		return 0;
 
 	if (sbi->blocks_per_blkz && sbi->blocks_per_blkz !=
@@ -3103,11 +2902,7 @@
 	}
 
 	/* we should update superblock crc here */
-<<<<<<< HEAD
-	if (!recover && f2fs_sb_has_sb_chksum(sbi->sb)) {
-=======
 	if (!recover && f2fs_sb_has_sb_chksum(sbi)) {
->>>>>>> fab7352c
 		crc = f2fs_crc32(sbi, F2FS_RAW_SUPER(sbi),
 				offsetof(struct f2fs_super_block, crc));
 		F2FS_RAW_SUPER(sbi)->crc = cpu_to_le32(crc);
@@ -3195,11 +2990,7 @@
 
 #ifdef CONFIG_BLK_DEV_ZONED
 		if (bdev_zoned_model(FDEV(i).bdev) == BLK_ZONED_HM &&
-<<<<<<< HEAD
-				!f2fs_sb_has_blkzoned(sbi->sb)) {
-=======
 				!f2fs_sb_has_blkzoned(sbi)) {
->>>>>>> fab7352c
 			f2fs_msg(sbi->sb, KERN_ERR,
 				"Zoned block device feature not enabled\n");
 			return -EINVAL;
@@ -3247,7 +3038,6 @@
 	sbi->readdir_ra = 1;
 }
 
-<<<<<<< HEAD
 static void f2fs_cleanup_inodes(struct f2fs_sb_info *sbi)
 {
 	struct super_block *sb = sbi->sb;
@@ -3258,8 +3048,6 @@
 	f2fs_shrink_extent_tree(sbi, __count_extent_cache(sbi));
 }
 
-=======
->>>>>>> fab7352c
 static int f2fs_fill_super(struct super_block *sb, void *data, int silent)
 {
 	struct f2fs_sb_info *sbi;
@@ -3318,11 +3106,7 @@
 	 * devices, but mandatory for host-managed zoned block devices.
 	 */
 #ifndef CONFIG_BLK_DEV_ZONED
-<<<<<<< HEAD
-	if (f2fs_sb_has_blkzoned(sb)) {
-=======
 	if (f2fs_sb_has_blkzoned(sbi)) {
->>>>>>> fab7352c
 		f2fs_msg(sb, KERN_ERR,
 			 "Zoned block device support is not enabled\n");
 		err = -EOPNOTSUPP;
@@ -3349,21 +3133,13 @@
 
 #ifdef CONFIG_QUOTA
 	sb->dq_op = &f2fs_quota_operations;
-<<<<<<< HEAD
-	if (f2fs_sb_has_quota_ino(sb))
-=======
 	if (f2fs_sb_has_quota_ino(sbi))
->>>>>>> fab7352c
 		sb->s_qcop = &dquot_quotactl_sysfile_ops;
 	else
 		sb->s_qcop = &f2fs_quotactl_ops;
 	sb->s_quota_types = QTYPE_MASK_USR | QTYPE_MASK_GRP | QTYPE_MASK_PRJ;
 
-<<<<<<< HEAD
-	if (f2fs_sb_has_quota_ino(sbi->sb)) {
-=======
 	if (f2fs_sb_has_quota_ino(sbi)) {
->>>>>>> fab7352c
 		for (i = 0; i < MAXQUOTAS; i++) {
 			if (f2fs_qf_ino(sbi->sb, i))
 				sbi->nquota_files++;
@@ -3482,15 +3258,9 @@
 	}
 
 	f2fs_init_extent_cache_info(sbi);
-<<<<<<< HEAD
 
 	f2fs_init_ino_entry_info(sbi);
 
-=======
-
-	f2fs_init_ino_entry_info(sbi);
-
->>>>>>> fab7352c
 	f2fs_init_fsync_node_info(sbi);
 
 	/* setup f2fs internal modules */
@@ -3543,7 +3313,7 @@
 			!root->i_size || !root->i_nlink) {
 		iput(root);
 		err = -EINVAL;
-		goto free_stats;
+		goto free_node_inode;
 	}
 
 	sb->s_root = d_make_root(root); /* allocate root dentry */
@@ -3558,11 +3328,7 @@
 
 #ifdef CONFIG_QUOTA
 	/* Enable quota usage during mount */
-<<<<<<< HEAD
-	if (f2fs_sb_has_quota_ino(sb) && !f2fs_readonly(sb)) {
-=======
 	if (f2fs_sb_has_quota_ino(sbi) && !f2fs_readonly(sb)) {
->>>>>>> fab7352c
 		err = f2fs_enable_quotas(sb);
 		if (err)
 			f2fs_msg(sb, KERN_ERR,
@@ -3657,11 +3423,7 @@
 free_meta:
 #ifdef CONFIG_QUOTA
 	f2fs_truncate_quota_inode_pages(sb);
-<<<<<<< HEAD
-	if (f2fs_sb_has_quota_ino(sb) && !f2fs_readonly(sb))
-=======
 	if (f2fs_sb_has_quota_ino(sbi) && !f2fs_readonly(sb))
->>>>>>> fab7352c
 		f2fs_quota_off_umount(sbi->sb);
 #endif
 	/*
@@ -3671,11 +3433,8 @@
 	 * falls into an infinite loop in f2fs_sync_meta_pages().
 	 */
 	truncate_inode_pages_final(META_MAPPING(sbi));
-<<<<<<< HEAD
 	/* cleanup recovery and quota inodes */
 	f2fs_cleanup_inodes(sbi);
-=======
->>>>>>> fab7352c
 	f2fs_unregister_sysfs(sbi);
 free_root_inode:
 	dput(sb->s_root);
@@ -3684,10 +3443,7 @@
 	f2fs_release_ino_entry(sbi, true);
 	truncate_inode_pages_final(NODE_MAPPING(sbi));
 	iput(sbi->node_inode);
-<<<<<<< HEAD
-=======
 	sbi->node_inode = NULL;
->>>>>>> fab7352c
 free_stats:
 	f2fs_destroy_stats(sbi);
 free_nm:
@@ -3707,19 +3463,11 @@
 	destroy_percpu_info(sbi);
 free_bio_info:
 	for (i = 0; i < NR_PAGE_TYPE; i++)
-<<<<<<< HEAD
-		kfree(sbi->write_io[i]);
-free_options:
-#ifdef CONFIG_QUOTA
-	for (i = 0; i < MAXQUOTAS; i++)
-		kfree(F2FS_OPTION(sbi).s_qf_names[i]);
-=======
 		kvfree(sbi->write_io[i]);
 free_options:
 #ifdef CONFIG_QUOTA
 	for (i = 0; i < MAXQUOTAS; i++)
 		kvfree(F2FS_OPTION(sbi).s_qf_names[i]);
->>>>>>> fab7352c
 #endif
 	kvfree(options);
 free_sb_buf:

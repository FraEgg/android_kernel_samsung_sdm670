/*
 * fs/f2fs/super.c
 *
 * Copyright (c) 2012 Samsung Electronics Co., Ltd.
 *             http://www.samsung.com/
 *
 * This program is free software; you can redistribute it and/or modify
 * it under the terms of the GNU General Public License version 2 as
 * published by the Free Software Foundation.
 */
#include <linux/module.h>
#include <linux/init.h>
#include <linux/fs.h>
#include <linux/statfs.h>
#include <linux/buffer_head.h>
#include <linux/backing-dev.h>
#include <linux/kthread.h>
#include <linux/parser.h>
#include <linux/mount.h>
#include <linux/seq_file.h>
#include <linux/proc_fs.h>
#include <linux/random.h>
#include <linux/exportfs.h>
#include <linux/blkdev.h>
#include <linux/quotaops.h>
#include <linux/f2fs_fs.h>
#include <linux/sysfs.h>
#include <linux/quota.h>
#ifdef CONFIG_QUOTA
#include <linux/seq_file.h>
#endif

#include "f2fs.h"
#include "node.h"
#include "segment.h"
#include "xattr.h"
#include "gc.h"
#include "trace.h"

#define CREATE_TRACE_POINTS
#include <trace/events/f2fs.h>

static struct kmem_cache *f2fs_inode_cachep;

#ifdef CONFIG_F2FS_FAULT_INJECTION

char *fault_name[FAULT_MAX] = {
	[FAULT_KMALLOC]		= "kmalloc",
	[FAULT_KVMALLOC]	= "kvmalloc",
	[FAULT_PAGE_ALLOC]	= "page alloc",
	[FAULT_PAGE_GET]	= "page get",
	[FAULT_ALLOC_BIO]	= "alloc bio",
	[FAULT_ALLOC_NID]	= "alloc nid",
	[FAULT_ORPHAN]		= "orphan",
	[FAULT_BLOCK]		= "no more block",
	[FAULT_DIR_DEPTH]	= "too big dir depth",
	[FAULT_EVICT_INODE]	= "evict_inode fail",
	[FAULT_TRUNCATE]	= "truncate fail",
	[FAULT_IO]		= "IO error",
	[FAULT_CHECKPOINT]	= "checkpoint error",
};

static void f2fs_build_fault_attr(struct f2fs_sb_info *sbi,
						unsigned int rate)
{
	struct f2fs_fault_info *ffi = &F2FS_OPTION(sbi).fault_info;

	if (rate) {
		atomic_set(&ffi->inject_ops, 0);
		ffi->inject_rate = rate;
		ffi->inject_type = (1 << FAULT_MAX) - 1;
	} else {
		memset(ffi, 0, sizeof(struct f2fs_fault_info));
	}
}
#endif

/* f2fs-wide shrinker description */
static struct shrinker f2fs_shrinker_info = {
	.scan_objects = f2fs_shrink_scan,
	.count_objects = f2fs_shrink_count,
	.seeks = DEFAULT_SEEKS,
};

enum {
	Opt_gc_background,
	Opt_disable_roll_forward,
	Opt_norecovery,
	Opt_discard,
	Opt_nodiscard,
	Opt_noheap,
	Opt_heap,
	Opt_user_xattr,
	Opt_nouser_xattr,
	Opt_acl,
	Opt_noacl,
	Opt_active_logs,
	Opt_disable_ext_identify,
	Opt_inline_xattr,
	Opt_noinline_xattr,
	Opt_inline_xattr_size,
	Opt_inline_data,
	Opt_inline_dentry,
	Opt_noinline_dentry,
	Opt_flush_merge,
	Opt_noflush_merge,
	Opt_nobarrier,
	Opt_fastboot,
	Opt_extent_cache,
	Opt_noextent_cache,
	Opt_noinline_data,
	Opt_data_flush,
	Opt_reserve_root,
	Opt_resgid,
	Opt_resuid,
	Opt_mode,
	Opt_io_size_bits,
	Opt_fault_injection,
	Opt_lazytime,
	Opt_nolazytime,
	Opt_quota,
	Opt_noquota,
	Opt_usrquota,
	Opt_grpquota,
	Opt_prjquota,
	Opt_usrjquota,
	Opt_grpjquota,
	Opt_prjjquota,
	Opt_offusrjquota,
	Opt_offgrpjquota,
	Opt_offprjjquota,
	Opt_jqfmt_vfsold,
	Opt_jqfmt_vfsv0,
	Opt_jqfmt_vfsv1,
	Opt_whint,
	Opt_alloc,
	Opt_fsync,
	Opt_test_dummy_encryption,
	Opt_err,
};

static match_table_t f2fs_tokens = {
	{Opt_gc_background, "background_gc=%s"},
	{Opt_disable_roll_forward, "disable_roll_forward"},
	{Opt_norecovery, "norecovery"},
	{Opt_discard, "discard"},
	{Opt_nodiscard, "nodiscard"},
	{Opt_noheap, "no_heap"},
	{Opt_heap, "heap"},
	{Opt_user_xattr, "user_xattr"},
	{Opt_nouser_xattr, "nouser_xattr"},
	{Opt_acl, "acl"},
	{Opt_noacl, "noacl"},
	{Opt_active_logs, "active_logs=%u"},
	{Opt_disable_ext_identify, "disable_ext_identify"},
	{Opt_inline_xattr, "inline_xattr"},
	{Opt_noinline_xattr, "noinline_xattr"},
	{Opt_inline_xattr_size, "inline_xattr_size=%u"},
	{Opt_inline_data, "inline_data"},
	{Opt_inline_dentry, "inline_dentry"},
	{Opt_noinline_dentry, "noinline_dentry"},
	{Opt_flush_merge, "flush_merge"},
	{Opt_noflush_merge, "noflush_merge"},
	{Opt_nobarrier, "nobarrier"},
	{Opt_fastboot, "fastboot"},
	{Opt_extent_cache, "extent_cache"},
	{Opt_noextent_cache, "noextent_cache"},
	{Opt_noinline_data, "noinline_data"},
	{Opt_data_flush, "data_flush"},
	{Opt_reserve_root, "reserve_root=%u"},
	{Opt_resgid, "resgid=%u"},
	{Opt_resuid, "resuid=%u"},
	{Opt_mode, "mode=%s"},
	{Opt_io_size_bits, "io_bits=%u"},
	{Opt_fault_injection, "fault_injection=%u"},
	{Opt_lazytime, "lazytime"},
	{Opt_nolazytime, "nolazytime"},
	{Opt_quota, "quota"},
	{Opt_noquota, "noquota"},
	{Opt_usrquota, "usrquota"},
	{Opt_grpquota, "grpquota"},
	{Opt_prjquota, "prjquota"},
	{Opt_usrjquota, "usrjquota=%s"},
	{Opt_grpjquota, "grpjquota=%s"},
	{Opt_prjjquota, "prjjquota=%s"},
	{Opt_offusrjquota, "usrjquota="},
	{Opt_offgrpjquota, "grpjquota="},
	{Opt_offprjjquota, "prjjquota="},
	{Opt_jqfmt_vfsold, "jqfmt=vfsold"},
	{Opt_jqfmt_vfsv0, "jqfmt=vfsv0"},
	{Opt_jqfmt_vfsv1, "jqfmt=vfsv1"},
	{Opt_whint, "whint_mode=%s"},
	{Opt_alloc, "alloc_mode=%s"},
	{Opt_fsync, "fsync_mode=%s"},
	{Opt_test_dummy_encryption, "test_dummy_encryption"},
	{Opt_err, NULL},
};

void f2fs_msg(struct super_block *sb, const char *level, const char *fmt, ...)
{
	struct va_format vaf;
	va_list args;

	va_start(args, fmt);
	vaf.fmt = fmt;
	vaf.va = &args;
	printk_ratelimited("%sF2FS-fs (%s): %pV\n", level, sb->s_id, &vaf);
	va_end(args);
}

static inline void limit_reserve_root(struct f2fs_sb_info *sbi)
{
	block_t limit = (sbi->user_block_count << 1) / 1000;

	/* limit is 0.2% */
	if (test_opt(sbi, RESERVE_ROOT) &&
			F2FS_OPTION(sbi).root_reserved_blocks > limit) {
		F2FS_OPTION(sbi).root_reserved_blocks = limit;
		f2fs_msg(sbi->sb, KERN_INFO,
			"Reduce reserved blocks for root = %u",
			F2FS_OPTION(sbi).root_reserved_blocks);
	}
	if (!test_opt(sbi, RESERVE_ROOT) &&
		(!uid_eq(F2FS_OPTION(sbi).s_resuid,
				make_kuid(&init_user_ns, F2FS_DEF_RESUID)) ||
		!gid_eq(F2FS_OPTION(sbi).s_resgid,
				make_kgid(&init_user_ns, F2FS_DEF_RESGID))))
		f2fs_msg(sbi->sb, KERN_INFO,
			"Ignore s_resuid=%u, s_resgid=%u w/o reserve_root",
				from_kuid_munged(&init_user_ns,
					F2FS_OPTION(sbi).s_resuid),
				from_kgid_munged(&init_user_ns,
					F2FS_OPTION(sbi).s_resgid));
}

static void init_once(void *foo)
{
	struct f2fs_inode_info *fi = (struct f2fs_inode_info *) foo;

	inode_init_once(&fi->vfs_inode);
}

#ifdef CONFIG_QUOTA
static const char * const quotatypes[] = INITQFNAMES;
#define QTYPE2NAME(t) (quotatypes[t])
static int f2fs_set_qf_name(struct super_block *sb, int qtype,
							substring_t *args)
{
	struct f2fs_sb_info *sbi = F2FS_SB(sb);
	char *qname;
	int ret = -EINVAL;

	if (F2FS_MAXQUOTAS <= 2 && qtype == PRJQUOTA)
		return -EINVAL;

	if (sb_any_quota_loaded(sb) && !F2FS_OPTION(sbi).s_qf_names[qtype]) {
		f2fs_msg(sb, KERN_ERR,
			"Cannot change journaled "
			"quota options when quota turned on");
		return -EINVAL;
	}
	if (f2fs_sb_has_quota_ino(sb)) {
		f2fs_msg(sb, KERN_INFO,
			"QUOTA feature is enabled, so ignore qf_name");
		return 0;
	}

	qname = match_strdup(args);
	if (!qname) {
		f2fs_msg(sb, KERN_ERR,
			"Not enough memory for storing quotafile name");
		return -EINVAL;
	}
	if (F2FS_OPTION(sbi).s_qf_names[qtype]) {
		if (strcmp(F2FS_OPTION(sbi).s_qf_names[qtype], qname) == 0)
			ret = 0;
		else
			f2fs_msg(sb, KERN_ERR,
				 "%s quota file already specified",
				 QTYPE2NAME(qtype));
		goto errout;
	}
	if (strchr(qname, '/')) {
		f2fs_msg(sb, KERN_ERR,
			"quotafile must be on filesystem root");
		goto errout;
	}
	F2FS_OPTION(sbi).s_qf_names[qtype] = qname;
	set_opt(sbi, QUOTA);
	return 0;
errout:
	kfree(qname);
	return ret;
}

static int f2fs_clear_qf_name(struct super_block *sb, int qtype)
{
	struct f2fs_sb_info *sbi = F2FS_SB(sb);

	if (F2FS_MAXQUOTAS <= 2 && qtype == PRJQUOTA)
		return -EINVAL;

	if (sb_any_quota_loaded(sb) && F2FS_OPTION(sbi).s_qf_names[qtype]) {
		f2fs_msg(sb, KERN_ERR, "Cannot change journaled quota options"
			" when quota turned on");
		return -EINVAL;
	}
	kfree(F2FS_OPTION(sbi).s_qf_names[qtype]);
	F2FS_OPTION(sbi).s_qf_names[qtype] = NULL;
	return 0;
}

static int f2fs_check_quota_options(struct f2fs_sb_info *sbi)
{
	/*
	 * We do the test below only for project quotas. 'usrquota' and
	 * 'grpquota' mount options are allowed even without quota feature
	 * to support legacy quotas in quota files.
	 */
	if (F2FS_MAXQUOTAS > 2 && test_opt(sbi, PRJQUOTA) &&
					!f2fs_sb_has_project_quota(sbi->sb)) {
		f2fs_msg(sbi->sb, KERN_ERR, "Project quota feature not enabled. "
			 "Cannot enable project quota enforcement.");
		return -1;
	}
	if (F2FS_OPTION(sbi).s_qf_names[USRQUOTA] ||
			F2FS_OPTION(sbi).s_qf_names[GRPQUOTA] ||
			(F2FS_MAXQUOTAS > 2 &&
				F2FS_OPTION(sbi).s_qf_names[PRJQUOTA])) {
		if (test_opt(sbi, USRQUOTA) &&
				F2FS_OPTION(sbi).s_qf_names[USRQUOTA])
			clear_opt(sbi, USRQUOTA);

		if (test_opt(sbi, GRPQUOTA) &&
				F2FS_OPTION(sbi).s_qf_names[GRPQUOTA])
			clear_opt(sbi, GRPQUOTA);

		if (F2FS_MAXQUOTAS > 2 && test_opt(sbi, PRJQUOTA) &&
				F2FS_OPTION(sbi).s_qf_names[PRJQUOTA])
			clear_opt(sbi, PRJQUOTA);

		if (test_opt(sbi, GRPQUOTA) || test_opt(sbi, USRQUOTA) ||
				test_opt(sbi, PRJQUOTA)) {
			f2fs_msg(sbi->sb, KERN_ERR, "old and new quota "
					"format mixing");
			return -1;
		}

		if (!F2FS_OPTION(sbi).s_jquota_fmt) {
			f2fs_msg(sbi->sb, KERN_ERR, "journaled quota format "
					"not specified");
			return -1;
		}
	}

	if (f2fs_sb_has_quota_ino(sbi->sb) && F2FS_OPTION(sbi).s_jquota_fmt) {
		f2fs_msg(sbi->sb, KERN_INFO,
			"QUOTA feature is enabled, so ignore jquota_fmt");
		F2FS_OPTION(sbi).s_jquota_fmt = 0;
	}
	if (f2fs_sb_has_quota_ino(sbi->sb) && f2fs_readonly(sbi->sb)) {
		f2fs_msg(sbi->sb, KERN_INFO,
			 "Filesystem with quota feature cannot be mounted RDWR "
			 "without CONFIG_QUOTA");
		return -1;
	}
	return 0;
}
#endif

static int parse_options(struct super_block *sb, char *options)
{
	struct f2fs_sb_info *sbi = F2FS_SB(sb);
	struct request_queue *q;
	substring_t args[MAX_OPT_ARGS];
	char *p, *name;
	int arg = 0;
	kuid_t uid;
	kgid_t gid;
#ifdef CONFIG_QUOTA
	int ret;
#endif

	if (!options)
		return 0;

	while ((p = strsep(&options, ",")) != NULL) {
		int token;
		if (!*p)
			continue;
		/*
		 * Initialize args struct so we know whether arg was
		 * found; some options take optional arguments.
		 */
		args[0].to = args[0].from = NULL;
		token = match_token(p, f2fs_tokens, args);

		switch (token) {
		case Opt_gc_background:
			name = match_strdup(&args[0]);

			if (!name)
				return -ENOMEM;
			if (strlen(name) == 2 && !strncmp(name, "on", 2)) {
				set_opt(sbi, BG_GC);
				clear_opt(sbi, FORCE_FG_GC);
			} else if (strlen(name) == 3 && !strncmp(name, "off", 3)) {
				clear_opt(sbi, BG_GC);
				clear_opt(sbi, FORCE_FG_GC);
			} else if (strlen(name) == 4 && !strncmp(name, "sync", 4)) {
				set_opt(sbi, BG_GC);
				set_opt(sbi, FORCE_FG_GC);
			} else {
				kfree(name);
				return -EINVAL;
			}
			kfree(name);
			break;
		case Opt_disable_roll_forward:
			set_opt(sbi, DISABLE_ROLL_FORWARD);
			break;
		case Opt_norecovery:
			/* this option mounts f2fs with ro */
			set_opt(sbi, DISABLE_ROLL_FORWARD);
			if (!f2fs_readonly(sb))
				return -EINVAL;
			break;
		case Opt_discard:
			q = bdev_get_queue(sb->s_bdev);
			if (blk_queue_discard(q)) {
				set_opt(sbi, DISCARD);
			} else if (!f2fs_sb_has_blkzoned(sb)) {
				f2fs_msg(sb, KERN_WARNING,
					"mounting with \"discard\" option, but "
					"the device does not support discard");
			}
			break;
		case Opt_nodiscard:
			if (f2fs_sb_has_blkzoned(sb)) {
				f2fs_msg(sb, KERN_WARNING,
					"discard is required for zoned block devices");
				return -EINVAL;
			}
			clear_opt(sbi, DISCARD);
			break;
		case Opt_noheap:
			set_opt(sbi, NOHEAP);
			break;
		case Opt_heap:
			clear_opt(sbi, NOHEAP);
			break;
#ifdef CONFIG_F2FS_FS_XATTR
		case Opt_user_xattr:
			set_opt(sbi, XATTR_USER);
			break;
		case Opt_nouser_xattr:
			clear_opt(sbi, XATTR_USER);
			break;
		case Opt_inline_xattr:
			set_opt(sbi, INLINE_XATTR);
			break;
		case Opt_noinline_xattr:
			clear_opt(sbi, INLINE_XATTR);
			break;
		case Opt_inline_xattr_size:
			if (args->from && match_int(args, &arg))
				return -EINVAL;
			set_opt(sbi, INLINE_XATTR_SIZE);
			F2FS_OPTION(sbi).inline_xattr_size = arg;
			break;
#else
		case Opt_user_xattr:
			f2fs_msg(sb, KERN_INFO,
				"user_xattr options not supported");
			break;
		case Opt_nouser_xattr:
			f2fs_msg(sb, KERN_INFO,
				"nouser_xattr options not supported");
			break;
		case Opt_inline_xattr:
			f2fs_msg(sb, KERN_INFO,
				"inline_xattr options not supported");
			break;
		case Opt_noinline_xattr:
			f2fs_msg(sb, KERN_INFO,
				"noinline_xattr options not supported");
			break;
#endif
#ifdef CONFIG_F2FS_FS_POSIX_ACL
		case Opt_acl:
			set_opt(sbi, POSIX_ACL);
			break;
		case Opt_noacl:
			clear_opt(sbi, POSIX_ACL);
			break;
#else
		case Opt_acl:
			f2fs_msg(sb, KERN_INFO, "acl options not supported");
			break;
		case Opt_noacl:
			f2fs_msg(sb, KERN_INFO, "noacl options not supported");
			break;
#endif
		case Opt_active_logs:
			if (args->from && match_int(args, &arg))
				return -EINVAL;
			if (arg != 2 && arg != 4 && arg != NR_CURSEG_TYPE)
				return -EINVAL;
			F2FS_OPTION(sbi).active_logs = arg;
			break;
		case Opt_disable_ext_identify:
			set_opt(sbi, DISABLE_EXT_IDENTIFY);
			break;
		case Opt_inline_data:
			set_opt(sbi, INLINE_DATA);
			break;
		case Opt_inline_dentry:
			set_opt(sbi, INLINE_DENTRY);
			break;
		case Opt_noinline_dentry:
			clear_opt(sbi, INLINE_DENTRY);
			break;
		case Opt_flush_merge:
			set_opt(sbi, FLUSH_MERGE);
			break;
		case Opt_noflush_merge:
			clear_opt(sbi, FLUSH_MERGE);
			break;
		case Opt_nobarrier:
			set_opt(sbi, NOBARRIER);
			break;
		case Opt_fastboot:
			set_opt(sbi, FASTBOOT);
			break;
		case Opt_extent_cache:
			set_opt(sbi, EXTENT_CACHE);
			break;
		case Opt_noextent_cache:
			clear_opt(sbi, EXTENT_CACHE);
			break;
		case Opt_noinline_data:
			clear_opt(sbi, INLINE_DATA);
			break;
		case Opt_data_flush:
			set_opt(sbi, DATA_FLUSH);
			break;
		case Opt_reserve_root:
			if (args->from && match_int(args, &arg))
				return -EINVAL;
			if (test_opt(sbi, RESERVE_ROOT)) {
				f2fs_msg(sb, KERN_INFO,
					"Preserve previous reserve_root=%u",
					F2FS_OPTION(sbi).root_reserved_blocks);
			} else {
				F2FS_OPTION(sbi).root_reserved_blocks = arg;
				set_opt(sbi, RESERVE_ROOT);
			}
			break;
		case Opt_resuid:
			if (args->from && match_int(args, &arg))
				return -EINVAL;
			uid = make_kuid(current_user_ns(), arg);
			if (!uid_valid(uid)) {
				f2fs_msg(sb, KERN_ERR,
					"Invalid uid value %d", arg);
				return -EINVAL;
			}
			F2FS_OPTION(sbi).s_resuid = uid;
			break;
		case Opt_resgid:
			if (args->from && match_int(args, &arg))
				return -EINVAL;
			gid = make_kgid(current_user_ns(), arg);
			if (!gid_valid(gid)) {
				f2fs_msg(sb, KERN_ERR,
					"Invalid gid value %d", arg);
				return -EINVAL;
			}
			F2FS_OPTION(sbi).s_resgid = gid;
			break;
		case Opt_mode:
			name = match_strdup(&args[0]);

			if (!name)
				return -ENOMEM;
			if (strlen(name) == 8 &&
					!strncmp(name, "adaptive", 8)) {
				if (f2fs_sb_has_blkzoned(sb)) {
					f2fs_msg(sb, KERN_WARNING,
						 "adaptive mode is not allowed with "
						 "zoned block device feature");
					kfree(name);
					return -EINVAL;
				}
				set_opt_mode(sbi, F2FS_MOUNT_ADAPTIVE);
			} else if (strlen(name) == 3 &&
					!strncmp(name, "lfs", 3)) {
				set_opt_mode(sbi, F2FS_MOUNT_LFS);
			} else {
				kfree(name);
				return -EINVAL;
			}
			kfree(name);
			break;
		case Opt_io_size_bits:
			if (args->from && match_int(args, &arg))
				return -EINVAL;
			if (arg > __ilog2_u32(BIO_MAX_PAGES)) {
				f2fs_msg(sb, KERN_WARNING,
					"Not support %d, larger than %d",
					1 << arg, BIO_MAX_PAGES);
				return -EINVAL;
			}
			F2FS_OPTION(sbi).write_io_size_bits = arg;
			break;
		case Opt_fault_injection:
			if (args->from && match_int(args, &arg))
				return -EINVAL;
#ifdef CONFIG_F2FS_FAULT_INJECTION
			f2fs_build_fault_attr(sbi, arg);
			set_opt(sbi, FAULT_INJECTION);
#else
			f2fs_msg(sb, KERN_INFO,
				"FAULT_INJECTION was not selected");
#endif
			break;
		case Opt_lazytime:
			sb->s_flags |= MS_LAZYTIME;
			break;
		case Opt_nolazytime:
			sb->s_flags &= ~MS_LAZYTIME;
			break;
#ifdef CONFIG_QUOTA
		case Opt_quota:
		case Opt_usrquota:
			set_opt(sbi, USRQUOTA);
			break;
		case Opt_grpquota:
			set_opt(sbi, GRPQUOTA);
			break;
		case Opt_prjquota:
			if (F2FS_MAXQUOTAS <= 2) {
				f2fs_msg(sb, KERN_INFO,
					"prjquota operations not supported");
				return -EINVAL;
			}
			set_opt(sbi, PRJQUOTA);
			break;
		case Opt_usrjquota:
			ret = f2fs_set_qf_name(sb, USRQUOTA, &args[0]);
			if (ret)
				return ret;
			break;
		case Opt_grpjquota:
			ret = f2fs_set_qf_name(sb, GRPQUOTA, &args[0]);
			if (ret)
				return ret;
			break;
		case Opt_prjjquota:
			ret = f2fs_set_qf_name(sb, PRJQUOTA, &args[0]);
			if (ret)
				return ret;
			break;
		case Opt_offusrjquota:
			ret = f2fs_clear_qf_name(sb, USRQUOTA);
			if (ret)
				return ret;
			break;
		case Opt_offgrpjquota:
			ret = f2fs_clear_qf_name(sb, GRPQUOTA);
			if (ret)
				return ret;
			break;
		case Opt_offprjjquota:
			ret = f2fs_clear_qf_name(sb, PRJQUOTA);
			if (ret)
				return ret;
			break;
		case Opt_jqfmt_vfsold:
			F2FS_OPTION(sbi).s_jquota_fmt = QFMT_VFS_OLD;
			break;
		case Opt_jqfmt_vfsv0:
			F2FS_OPTION(sbi).s_jquota_fmt = QFMT_VFS_V0;
			break;
		case Opt_jqfmt_vfsv1:
			F2FS_OPTION(sbi).s_jquota_fmt = QFMT_VFS_V1;
			break;
		case Opt_noquota:
			clear_opt(sbi, QUOTA);
			clear_opt(sbi, USRQUOTA);
			clear_opt(sbi, GRPQUOTA);
			clear_opt(sbi, PRJQUOTA);
			break;
#else
		case Opt_quota:
		case Opt_usrquota:
		case Opt_grpquota:
		case Opt_prjquota:
		case Opt_usrjquota:
		case Opt_grpjquota:
		case Opt_prjjquota:
		case Opt_offusrjquota:
		case Opt_offgrpjquota:
		case Opt_offprjjquota:
		case Opt_jqfmt_vfsold:
		case Opt_jqfmt_vfsv0:
		case Opt_jqfmt_vfsv1:
		case Opt_noquota:
			f2fs_msg(sb, KERN_INFO,
					"quota operations not supported");
			break;
#endif
		case Opt_whint:
			name = match_strdup(&args[0]);
			if (!name)
				return -ENOMEM;
			if (strlen(name) == 10 &&
					!strncmp(name, "user-based", 10)) {
				F2FS_OPTION(sbi).whint_mode = WHINT_MODE_USER;
			} else if (strlen(name) == 3 &&
					!strncmp(name, "off", 3)) {
				F2FS_OPTION(sbi).whint_mode = WHINT_MODE_OFF;
			} else if (strlen(name) == 8 &&
					!strncmp(name, "fs-based", 8)) {
				F2FS_OPTION(sbi).whint_mode = WHINT_MODE_FS;
			} else {
				kfree(name);
				return -EINVAL;
			}
			kfree(name);
			break;
		case Opt_alloc:
			name = match_strdup(&args[0]);
			if (!name)
				return -ENOMEM;

			if (strlen(name) == 7 &&
					!strncmp(name, "default", 7)) {
				F2FS_OPTION(sbi).alloc_mode = ALLOC_MODE_DEFAULT;
			} else if (strlen(name) == 5 &&
					!strncmp(name, "reuse", 5)) {
				F2FS_OPTION(sbi).alloc_mode = ALLOC_MODE_REUSE;
			} else {
				kfree(name);
				return -EINVAL;
			}
			kfree(name);
			break;
		case Opt_fsync:
			name = match_strdup(&args[0]);
			if (!name)
				return -ENOMEM;
			if (strlen(name) == 5 &&
					!strncmp(name, "posix", 5)) {
				F2FS_OPTION(sbi).fsync_mode = FSYNC_MODE_POSIX;
			} else if (strlen(name) == 6 &&
					!strncmp(name, "strict", 6)) {
				F2FS_OPTION(sbi).fsync_mode = FSYNC_MODE_STRICT;
			} else if (strlen(name) == 9 &&
					!strncmp(name, "nobarrier", 9)) {
				F2FS_OPTION(sbi).fsync_mode =
							FSYNC_MODE_NOBARRIER;
			} else {
				kfree(name);
				return -EINVAL;
			}
			kfree(name);
			break;
		case Opt_test_dummy_encryption:
#ifdef CONFIG_F2FS_FS_ENCRYPTION
			if (!f2fs_sb_has_encrypt(sb)) {
				f2fs_msg(sb, KERN_ERR, "Encrypt feature is off");
				return -EINVAL;
			}

			F2FS_OPTION(sbi).test_dummy_encryption = true;
			f2fs_msg(sb, KERN_INFO,
					"Test dummy encryption mode enabled");
#else
			f2fs_msg(sb, KERN_INFO,
					"Test dummy encryption mount option ignored");
#endif
			break;
		default:
			f2fs_msg(sb, KERN_ERR,
				"Unrecognized mount option \"%s\" or missing value",
				p);
			return -EINVAL;
		}
	}
#ifdef CONFIG_QUOTA
	if (f2fs_check_quota_options(sbi))
		return -EINVAL;
#endif

	if (F2FS_IO_SIZE_BITS(sbi) && !test_opt(sbi, LFS)) {
		f2fs_msg(sb, KERN_ERR,
				"Should set mode=lfs with %uKB-sized IO",
				F2FS_IO_SIZE_KB(sbi));
		return -EINVAL;
	}

	if (test_opt(sbi, INLINE_XATTR_SIZE)) {
		if (!f2fs_sb_has_extra_attr(sb) ||
			!f2fs_sb_has_flexible_inline_xattr(sb)) {
			f2fs_msg(sb, KERN_ERR,
					"extra_attr or flexible_inline_xattr "
					"feature is off");
			return -EINVAL;
		}
		if (!test_opt(sbi, INLINE_XATTR)) {
			f2fs_msg(sb, KERN_ERR,
					"inline_xattr_size option should be "
					"set with inline_xattr option");
			return -EINVAL;
		}
		if (!F2FS_OPTION(sbi).inline_xattr_size ||
			F2FS_OPTION(sbi).inline_xattr_size >=
					DEF_ADDRS_PER_INODE -
					F2FS_TOTAL_EXTRA_ATTR_SIZE -
					DEF_INLINE_RESERVED_SIZE -
					DEF_MIN_INLINE_SIZE) {
			f2fs_msg(sb, KERN_ERR,
					"inline xattr size is out of range");
			return -EINVAL;
		}
	}

	/* Not pass down write hints if the number of active logs is lesser
	 * than NR_CURSEG_TYPE.
	 */
	if (F2FS_OPTION(sbi).active_logs != NR_CURSEG_TYPE)
		F2FS_OPTION(sbi).whint_mode = WHINT_MODE_OFF;
	return 0;
}

static struct inode *f2fs_alloc_inode(struct super_block *sb)
{
	struct f2fs_inode_info *fi;

	fi = kmem_cache_alloc(f2fs_inode_cachep, GFP_F2FS_ZERO);
	if (!fi)
		return NULL;

	init_once((void *) fi);

	/* Initialize f2fs-specific inode info */
	atomic_set(&fi->dirty_pages, 0);
	fi->i_current_depth = 1;
	init_rwsem(&fi->i_sem);
	INIT_LIST_HEAD(&fi->dirty_list);
	INIT_LIST_HEAD(&fi->gdirty_list);
	INIT_LIST_HEAD(&fi->inmem_ilist);
	INIT_LIST_HEAD(&fi->inmem_pages);
	mutex_init(&fi->inmem_lock);
	init_rwsem(&fi->dio_rwsem[READ]);
	init_rwsem(&fi->dio_rwsem[WRITE]);
	init_rwsem(&fi->i_mmap_sem);
	init_rwsem(&fi->i_xattr_sem);

	/* Will be used by directory only */
	fi->i_dir_level = F2FS_SB(sb)->dir_level;

	return &fi->vfs_inode;
}

static int f2fs_drop_inode(struct inode *inode)
{
	int ret;
	/*
	 * This is to avoid a deadlock condition like below.
	 * writeback_single_inode(inode)
	 *  - f2fs_write_data_page
	 *    - f2fs_gc -> iput -> evict
	 *       - inode_wait_for_writeback(inode)
	 */
	if ((!inode_unhashed(inode) && inode->i_state & I_SYNC)) {
		if (!inode->i_nlink && !is_bad_inode(inode)) {
			/* to avoid evict_inode call simultaneously */
			atomic_inc(&inode->i_count);
			spin_unlock(&inode->i_lock);

			/* some remained atomic pages should discarded */
			if (f2fs_is_atomic_file(inode))
				drop_inmem_pages(inode);

			/* should remain fi->extent_tree for writepage */
			f2fs_destroy_extent_node(inode);

			sb_start_intwrite(inode->i_sb);
			f2fs_i_size_write(inode, 0);

			if (F2FS_HAS_BLOCKS(inode))
				f2fs_truncate(inode);

			sb_end_intwrite(inode->i_sb);

			spin_lock(&inode->i_lock);
			atomic_dec(&inode->i_count);
		}
		trace_f2fs_drop_inode(inode, 0);
		return 0;
	}
	ret = generic_drop_inode(inode);
	trace_f2fs_drop_inode(inode, ret);
	return ret;
}

int f2fs_inode_dirtied(struct inode *inode, bool sync)
{
	struct f2fs_sb_info *sbi = F2FS_I_SB(inode);
	int ret = 0;

	spin_lock(&sbi->inode_lock[DIRTY_META]);
	if (is_inode_flag_set(inode, FI_DIRTY_INODE)) {
		ret = 1;
	} else {
		set_inode_flag(inode, FI_DIRTY_INODE);
		stat_inc_dirty_inode(sbi, DIRTY_META);
	}
	if (sync && list_empty(&F2FS_I(inode)->gdirty_list)) {
		list_add_tail(&F2FS_I(inode)->gdirty_list,
				&sbi->inode_list[DIRTY_META]);
		inc_page_count(sbi, F2FS_DIRTY_IMETA);
	}
	spin_unlock(&sbi->inode_lock[DIRTY_META]);
	return ret;
}

void f2fs_inode_synced(struct inode *inode)
{
	struct f2fs_sb_info *sbi = F2FS_I_SB(inode);

	spin_lock(&sbi->inode_lock[DIRTY_META]);
	if (!is_inode_flag_set(inode, FI_DIRTY_INODE)) {
		spin_unlock(&sbi->inode_lock[DIRTY_META]);
		return;
	}
	if (!list_empty(&F2FS_I(inode)->gdirty_list)) {
		list_del_init(&F2FS_I(inode)->gdirty_list);
		dec_page_count(sbi, F2FS_DIRTY_IMETA);
	}
	clear_inode_flag(inode, FI_DIRTY_INODE);
	clear_inode_flag(inode, FI_AUTO_RECOVER);
	stat_dec_dirty_inode(F2FS_I_SB(inode), DIRTY_META);
	spin_unlock(&sbi->inode_lock[DIRTY_META]);
}

/*
 * f2fs_dirty_inode() is called from __mark_inode_dirty()
 *
 * We should call set_dirty_inode to write the dirty inode through write_inode.
 */
static void f2fs_dirty_inode(struct inode *inode, int flags)
{
	struct f2fs_sb_info *sbi = F2FS_I_SB(inode);

	if (inode->i_ino == F2FS_NODE_INO(sbi) ||
			inode->i_ino == F2FS_META_INO(sbi))
		return;

	if (flags == I_DIRTY_TIME)
		return;

	if (is_inode_flag_set(inode, FI_AUTO_RECOVER))
		clear_inode_flag(inode, FI_AUTO_RECOVER);

	f2fs_inode_dirtied(inode, false);
}

static void f2fs_i_callback(struct rcu_head *head)
{
	struct inode *inode = container_of(head, struct inode, i_rcu);
	kmem_cache_free(f2fs_inode_cachep, F2FS_I(inode));
}

static void f2fs_destroy_inode(struct inode *inode)
{
	call_rcu(&inode->i_rcu, f2fs_i_callback);
}

static void destroy_percpu_info(struct f2fs_sb_info *sbi)
{
	percpu_counter_destroy(&sbi->alloc_valid_block_count);
	percpu_counter_destroy(&sbi->total_valid_inode_count);
}

static void destroy_device_list(struct f2fs_sb_info *sbi)
{
	int i;

	for (i = 0; i < sbi->s_ndevs; i++) {
		blkdev_put(FDEV(i).bdev, FMODE_EXCL);
#ifdef CONFIG_BLK_DEV_ZONED
		kfree(FDEV(i).blkz_type);
#endif
	}
	kfree(sbi->devs);
}

static void f2fs_put_super(struct super_block *sb)
{
	struct f2fs_sb_info *sbi = F2FS_SB(sb);
	int i;
	bool dropped;

	f2fs_quota_off_umount(sb);

	/* prevent remaining shrinker jobs */
	mutex_lock(&sbi->umount_mutex);

	/*
	 * We don't need to do checkpoint when superblock is clean.
	 * But, the previous checkpoint was not done by umount, it needs to do
	 * clean checkpoint again.
	 */
	if (is_sbi_flag_set(sbi, SBI_IS_DIRTY) ||
			!is_set_ckpt_flags(sbi, CP_UMOUNT_FLAG)) {
		struct cp_control cpc = {
			.reason = CP_UMOUNT,
		};
		write_checkpoint(sbi, &cpc);
	}

	/* be sure to wait for any on-going discard commands */
	dropped = f2fs_wait_discard_bios(sbi);

	if (f2fs_discard_en(sbi) && !sbi->discard_blks && !dropped) {
		struct cp_control cpc = {
			.reason = CP_UMOUNT | CP_TRIMMED,
		};
		write_checkpoint(sbi, &cpc);
	}

	/* write_checkpoint can update stat informaion */
	f2fs_destroy_stats(sbi);

	/*
	 * normally superblock is clean, so we need to release this.
	 * In addition, EIO will skip do checkpoint, we need this as well.
	 */
	release_ino_entry(sbi, true);

	f2fs_leave_shrinker(sbi);
	mutex_unlock(&sbi->umount_mutex);

	/* our cp_error case, we can wait for any writeback page */
	f2fs_flush_merged_writes(sbi);

	iput(sbi->node_inode);
	iput(sbi->meta_inode);

	/* destroy f2fs internal modules */
	destroy_node_manager(sbi);
	destroy_segment_manager(sbi);

	kfree(sbi->ckpt);

	f2fs_unregister_sysfs(sbi);

	sb->s_fs_info = NULL;
	if (sbi->s_chksum_driver)
		crypto_free_shash(sbi->s_chksum_driver);
	kfree(sbi->raw_super);

	destroy_device_list(sbi);
	if (sbi->write_io_dummy)
		mempool_destroy(sbi->write_io_dummy);
#ifdef CONFIG_QUOTA
	for (i = 0; i < F2FS_MAXQUOTAS; i++)
		kfree(F2FS_OPTION(sbi).s_qf_names[i]);
#endif
	destroy_percpu_info(sbi);
	for (i = 0; i < NR_PAGE_TYPE; i++)
		kfree(sbi->write_io[i]);
	kfree(sbi);
}

int f2fs_sync_fs(struct super_block *sb, int sync)
{
	struct f2fs_sb_info *sbi = F2FS_SB(sb);
	int err = 0;

	if (unlikely(f2fs_cp_error(sbi)))
		return 0;

	trace_f2fs_sync_fs(sb, sync);

	if (unlikely(is_sbi_flag_set(sbi, SBI_POR_DOING)))
		return -EAGAIN;

	if (sync) {
		struct cp_control cpc;

		cpc.reason = __get_cp_reason(sbi);

		mutex_lock(&sbi->gc_mutex);
		err = write_checkpoint(sbi, &cpc);
		mutex_unlock(&sbi->gc_mutex);
	}
	f2fs_trace_ios(NULL, 1);

	return err;
}

static int f2fs_freeze(struct super_block *sb)
{
	if (f2fs_readonly(sb))
		return 0;

	/* IO error happened before */
	if (unlikely(f2fs_cp_error(F2FS_SB(sb))))
		return -EIO;

	/* must be clean, since sync_filesystem() was already called */
	if (is_sbi_flag_set(F2FS_SB(sb), SBI_IS_DIRTY))
		return -EINVAL;
	return 0;
}

static int f2fs_unfreeze(struct super_block *sb)
{
	return 0;
}

#ifdef CONFIG_QUOTA
static int f2fs_statfs_project(struct super_block *sb,
				kprojid_t projid, struct kstatfs *buf)
{
	struct kqid qid;
	struct dquot *dquot;
	u64 limit;
	u64 curblock;

	qid = make_kqid_projid(projid);
	dquot = dqget(sb, qid);
	if (IS_ERR(dquot))
		return PTR_ERR(dquot);
	spin_lock(&dq_data_lock);

	limit = (dquot->dq_dqb.dqb_bsoftlimit ?
		 dquot->dq_dqb.dqb_bsoftlimit :
		 dquot->dq_dqb.dqb_bhardlimit) >> sb->s_blocksize_bits;
	if (limit && buf->f_blocks > limit) {
		curblock = dquot->dq_dqb.dqb_curspace >> sb->s_blocksize_bits;
		buf->f_blocks = limit;
		buf->f_bfree = buf->f_bavail =
			(buf->f_blocks > curblock) ?
			 (buf->f_blocks - curblock) : 0;
	}

	limit = dquot->dq_dqb.dqb_isoftlimit ?
		dquot->dq_dqb.dqb_isoftlimit :
		dquot->dq_dqb.dqb_ihardlimit;
	if (limit && buf->f_files > limit) {
		buf->f_files = limit;
		buf->f_ffree =
			(buf->f_files > dquot->dq_dqb.dqb_curinodes) ?
			 (buf->f_files - dquot->dq_dqb.dqb_curinodes) : 0;
	}

	spin_unlock(&dq_data_lock);
	dqput(dquot);
	return 0;
}
#endif

static int f2fs_statfs(struct dentry *dentry, struct kstatfs *buf)
{
	struct super_block *sb = dentry->d_sb;
	struct f2fs_sb_info *sbi = F2FS_SB(sb);
	u64 id = huge_encode_dev(sb->s_bdev->bd_dev);
	block_t total_count, user_block_count, start_count;
	u64 avail_node_count;

	total_count = le64_to_cpu(sbi->raw_super->block_count);
	user_block_count = sbi->user_block_count;
	start_count = le32_to_cpu(sbi->raw_super->segment0_blkaddr);
	buf->f_type = F2FS_SUPER_MAGIC;
	buf->f_bsize = sbi->blocksize;

	buf->f_blocks = total_count - start_count;
	buf->f_bfree = user_block_count - valid_user_blocks(sbi) -
						sbi->current_reserved_blocks;
	if (buf->f_bfree > F2FS_OPTION(sbi).root_reserved_blocks)
		buf->f_bavail = buf->f_bfree -
				F2FS_OPTION(sbi).root_reserved_blocks;
	else
		buf->f_bavail = 0;

	avail_node_count = sbi->total_node_count - sbi->nquota_files -
						F2FS_RESERVED_NODE_NUM;

	if (avail_node_count > user_block_count) {
		buf->f_files = user_block_count;
		buf->f_ffree = buf->f_bavail;
	} else {
		buf->f_files = avail_node_count;
		buf->f_ffree = min(avail_node_count - valid_node_count(sbi),
					buf->f_bavail);
	}

	buf->f_namelen = F2FS_NAME_LEN;
	buf->f_fsid.val[0] = (u32)id;
	buf->f_fsid.val[1] = (u32)(id >> 32);

#ifdef CONFIG_QUOTA
	if (is_inode_flag_set(dentry->d_inode, FI_PROJ_INHERIT) &&
			sb_has_quota_limits_enabled(sb, PRJQUOTA)) {
		f2fs_statfs_project(sb, F2FS_I(dentry->d_inode)->i_projid, buf);
	}
#endif
	return 0;
}

static inline void f2fs_show_quota_options(struct seq_file *seq,
					   struct super_block *sb)
{
#ifdef CONFIG_QUOTA
	struct f2fs_sb_info *sbi = F2FS_SB(sb);

	if (F2FS_OPTION(sbi).s_jquota_fmt) {
		char *fmtname = "";

		switch (F2FS_OPTION(sbi).s_jquota_fmt) {
		case QFMT_VFS_OLD:
			fmtname = "vfsold";
			break;
		case QFMT_VFS_V0:
			fmtname = "vfsv0";
			break;
		case QFMT_VFS_V1:
			fmtname = "vfsv1";
			break;
		}
		seq_printf(seq, ",jqfmt=%s", fmtname);
	}

	if (F2FS_OPTION(sbi).s_qf_names[USRQUOTA])
		seq_show_option(seq, "usrjquota",
			F2FS_OPTION(sbi).s_qf_names[USRQUOTA]);

	if (F2FS_OPTION(sbi).s_qf_names[GRPQUOTA])
		seq_show_option(seq, "grpjquota",
			F2FS_OPTION(sbi).s_qf_names[GRPQUOTA]);

	if (F2FS_MAXQUOTAS > 2 && F2FS_OPTION(sbi).s_qf_names[PRJQUOTA])
		seq_show_option(seq, "prjjquota",
			F2FS_OPTION(sbi).s_qf_names[PRJQUOTA]);
#endif
}

static int f2fs_show_options(struct seq_file *seq, struct dentry *root)
{
	struct f2fs_sb_info *sbi = F2FS_SB(root->d_sb);

	if (!f2fs_readonly(sbi->sb) && test_opt(sbi, BG_GC)) {
		if (test_opt(sbi, FORCE_FG_GC))
			seq_printf(seq, ",background_gc=%s", "sync");
		else
			seq_printf(seq, ",background_gc=%s", "on");
	} else {
		seq_printf(seq, ",background_gc=%s", "off");
	}
	if (test_opt(sbi, DISABLE_ROLL_FORWARD))
		seq_puts(seq, ",disable_roll_forward");
	if (test_opt(sbi, DISCARD))
		seq_puts(seq, ",discard");
	if (test_opt(sbi, NOHEAP))
		seq_puts(seq, ",no_heap");
	else
		seq_puts(seq, ",heap");
#ifdef CONFIG_F2FS_FS_XATTR
	if (test_opt(sbi, XATTR_USER))
		seq_puts(seq, ",user_xattr");
	else
		seq_puts(seq, ",nouser_xattr");
	if (test_opt(sbi, INLINE_XATTR))
		seq_puts(seq, ",inline_xattr");
	else
		seq_puts(seq, ",noinline_xattr");
	if (test_opt(sbi, INLINE_XATTR_SIZE))
		seq_printf(seq, ",inline_xattr_size=%u",
					F2FS_OPTION(sbi).inline_xattr_size);
#endif
#ifdef CONFIG_F2FS_FS_POSIX_ACL
	if (test_opt(sbi, POSIX_ACL))
		seq_puts(seq, ",acl");
	else
		seq_puts(seq, ",noacl");
#endif
	if (test_opt(sbi, DISABLE_EXT_IDENTIFY))
		seq_puts(seq, ",disable_ext_identify");
	if (test_opt(sbi, INLINE_DATA))
		seq_puts(seq, ",inline_data");
	else
		seq_puts(seq, ",noinline_data");
	if (test_opt(sbi, INLINE_DENTRY))
		seq_puts(seq, ",inline_dentry");
	else
		seq_puts(seq, ",noinline_dentry");
	if (!f2fs_readonly(sbi->sb) && test_opt(sbi, FLUSH_MERGE))
		seq_puts(seq, ",flush_merge");
	if (test_opt(sbi, NOBARRIER))
		seq_puts(seq, ",nobarrier");
	if (test_opt(sbi, FASTBOOT))
		seq_puts(seq, ",fastboot");
	if (test_opt(sbi, EXTENT_CACHE))
		seq_puts(seq, ",extent_cache");
	else
		seq_puts(seq, ",noextent_cache");
	if (test_opt(sbi, DATA_FLUSH))
		seq_puts(seq, ",data_flush");

	seq_puts(seq, ",mode=");
	if (test_opt(sbi, ADAPTIVE))
		seq_puts(seq, "adaptive");
	else if (test_opt(sbi, LFS))
		seq_puts(seq, "lfs");
	seq_printf(seq, ",active_logs=%u", F2FS_OPTION(sbi).active_logs);
	if (test_opt(sbi, RESERVE_ROOT))
		seq_printf(seq, ",reserve_root=%u,resuid=%u,resgid=%u",
				F2FS_OPTION(sbi).root_reserved_blocks,
				from_kuid_munged(&init_user_ns,
					F2FS_OPTION(sbi).s_resuid),
				from_kgid_munged(&init_user_ns,
					F2FS_OPTION(sbi).s_resgid));
	if (F2FS_IO_SIZE_BITS(sbi))
		seq_printf(seq, ",io_size=%uKB", F2FS_IO_SIZE_KB(sbi));
#ifdef CONFIG_F2FS_FAULT_INJECTION
	if (test_opt(sbi, FAULT_INJECTION))
		seq_printf(seq, ",fault_injection=%u",
				F2FS_OPTION(sbi).fault_info.inject_rate);
#endif
#ifdef CONFIG_QUOTA
	if (test_opt(sbi, QUOTA))
		seq_puts(seq, ",quota");
	if (test_opt(sbi, USRQUOTA))
		seq_puts(seq, ",usrquota");
	if (test_opt(sbi, GRPQUOTA))
		seq_puts(seq, ",grpquota");
	if (test_opt(sbi, PRJQUOTA))
		seq_puts(seq, ",prjquota");
#endif
	f2fs_show_quota_options(seq, sbi->sb);
	if (F2FS_OPTION(sbi).whint_mode == WHINT_MODE_USER)
		seq_printf(seq, ",whint_mode=%s", "user-based");
	else if (F2FS_OPTION(sbi).whint_mode == WHINT_MODE_FS)
		seq_printf(seq, ",whint_mode=%s", "fs-based");
#ifdef CONFIG_F2FS_FS_ENCRYPTION
	if (F2FS_OPTION(sbi).test_dummy_encryption)
		seq_puts(seq, ",test_dummy_encryption");
#endif

	if (F2FS_OPTION(sbi).alloc_mode == ALLOC_MODE_DEFAULT)
		seq_printf(seq, ",alloc_mode=%s", "default");
	else if (F2FS_OPTION(sbi).alloc_mode == ALLOC_MODE_REUSE)
		seq_printf(seq, ",alloc_mode=%s", "reuse");

	if (F2FS_OPTION(sbi).fsync_mode == FSYNC_MODE_POSIX)
		seq_printf(seq, ",fsync_mode=%s", "posix");
	else if (F2FS_OPTION(sbi).fsync_mode == FSYNC_MODE_STRICT)
		seq_printf(seq, ",fsync_mode=%s", "strict");
	return 0;
}

static void default_options(struct f2fs_sb_info *sbi)
{
	/* init some FS parameters */
	F2FS_OPTION(sbi).active_logs = NR_CURSEG_TYPE;
	F2FS_OPTION(sbi).inline_xattr_size = DEFAULT_INLINE_XATTR_ADDRS;
	F2FS_OPTION(sbi).whint_mode = WHINT_MODE_OFF;
	F2FS_OPTION(sbi).alloc_mode = ALLOC_MODE_DEFAULT;
	F2FS_OPTION(sbi).fsync_mode = FSYNC_MODE_POSIX;
	F2FS_OPTION(sbi).test_dummy_encryption = false;
	sbi->readdir_ra = 1;

	set_opt(sbi, BG_GC);
	set_opt(sbi, INLINE_XATTR);
	set_opt(sbi, INLINE_DATA);
	set_opt(sbi, INLINE_DENTRY);
	set_opt(sbi, EXTENT_CACHE);
	set_opt(sbi, NOHEAP);
	sbi->sb->s_flags |= MS_LAZYTIME;
	set_opt(sbi, FLUSH_MERGE);
	if (f2fs_sb_has_blkzoned(sbi->sb)) {
		set_opt_mode(sbi, F2FS_MOUNT_LFS);
		set_opt(sbi, DISCARD);
	} else {
		set_opt_mode(sbi, F2FS_MOUNT_ADAPTIVE);
	}

#ifdef CONFIG_F2FS_FS_XATTR
	set_opt(sbi, XATTR_USER);
#endif
#ifdef CONFIG_F2FS_FS_POSIX_ACL
	set_opt(sbi, POSIX_ACL);
#endif

#ifdef CONFIG_F2FS_FAULT_INJECTION
	f2fs_build_fault_attr(sbi, 0);
#endif
}

#ifdef CONFIG_QUOTA
static int f2fs_enable_quotas(struct super_block *sb);
#endif
static int f2fs_remount(struct super_block *sb, int *flags, char *data)
{
	struct f2fs_sb_info *sbi = F2FS_SB(sb);
	struct f2fs_mount_info org_mount_opt;
	unsigned long old_sb_flags;
	int err;
	bool need_restart_gc = false;
	bool need_stop_gc = false;
	bool no_extent_cache = !test_opt(sbi, EXTENT_CACHE);
#ifdef CONFIG_QUOTA
	int i, j;
#endif

	/*
	 * Save the old mount options in case we
	 * need to restore them.
	 */
	org_mount_opt = sbi->mount_opt;
	old_sb_flags = sb->s_flags;

#ifdef CONFIG_QUOTA
	org_mount_opt.s_jquota_fmt = F2FS_OPTION(sbi).s_jquota_fmt;
	for (i = 0; i < F2FS_MAXQUOTAS; i++) {
		if (F2FS_OPTION(sbi).s_qf_names[i]) {
			org_mount_opt.s_qf_names[i] =
				kstrdup(F2FS_OPTION(sbi).s_qf_names[i],
				GFP_KERNEL);
			if (!org_mount_opt.s_qf_names[i]) {
				for (j = 0; j < i; j++)
					kfree(org_mount_opt.s_qf_names[j]);
				return -ENOMEM;
			}
		} else {
			org_mount_opt.s_qf_names[i] = NULL;
		}
	}
#endif

	/* recover superblocks we couldn't write due to previous RO mount */
	if (!(*flags & MS_RDONLY) && is_sbi_flag_set(sbi, SBI_NEED_SB_WRITE)) {
		err = f2fs_commit_super(sbi, false);
		f2fs_msg(sb, KERN_INFO,
			"Try to recover all the superblocks, ret: %d", err);
		if (!err)
			clear_sbi_flag(sbi, SBI_NEED_SB_WRITE);
	}

	default_options(sbi);

	/* parse mount options */
	err = parse_options(sb, data);
	if (err)
		goto restore_opts;

	/*
	 * Previous and new state of filesystem is RO,
	 * so skip checking GC and FLUSH_MERGE conditions.
	 */
	if (f2fs_readonly(sb) && (*flags & MS_RDONLY))
		goto skip;

#ifdef CONFIG_QUOTA
	if (!f2fs_readonly(sb) && (*flags & MS_RDONLY)) {
		err = dquot_suspend(sb, -1);
		if (err < 0)
			goto restore_opts;
	} else if (f2fs_readonly(sb) && !(*flags & MS_RDONLY)) {
		/* dquot_resume needs RW */
		sb->s_flags &= ~MS_RDONLY;
		if (sb_any_quota_suspended(sb)) {
			dquot_resume(sb, -1);
		} else if (f2fs_sb_has_quota_ino(sb)) {
			err = f2fs_enable_quotas(sb);
			if (err)
				goto restore_opts;
		}
	}
#endif
	/* disallow enable/disable extent_cache dynamically */
	if (no_extent_cache == !!test_opt(sbi, EXTENT_CACHE)) {
		err = -EINVAL;
		f2fs_msg(sbi->sb, KERN_WARNING,
				"switch extent_cache option is not allowed");
		goto restore_opts;
	}

	/*
	 * We stop the GC thread if FS is mounted as RO
	 * or if background_gc = off is passed in mount
	 * option. Also sync the filesystem.
	 */
	if ((*flags & MS_RDONLY) || !test_opt(sbi, BG_GC)) {
		if (sbi->gc_thread) {
			stop_gc_thread(sbi);
			need_restart_gc = true;
		}
	} else if (!sbi->gc_thread) {
		err = start_gc_thread(sbi);
		if (err)
			goto restore_opts;
		need_stop_gc = true;
	}

	if (*flags & MS_RDONLY ||
		F2FS_OPTION(sbi).whint_mode != org_mount_opt.whint_mode) {
		writeback_inodes_sb(sb, WB_REASON_SYNC);
		sync_inodes_sb(sb);

		set_sbi_flag(sbi, SBI_IS_DIRTY);
		set_sbi_flag(sbi, SBI_IS_CLOSE);
		f2fs_sync_fs(sb, 1);
		clear_sbi_flag(sbi, SBI_IS_CLOSE);
	}

	/*
	 * We stop issue flush thread if FS is mounted as RO
	 * or if flush_merge is not passed in mount option.
	 */
	if ((*flags & MS_RDONLY) || !test_opt(sbi, FLUSH_MERGE)) {
		clear_opt(sbi, FLUSH_MERGE);
		destroy_flush_cmd_control(sbi, false);
	} else {
		err = create_flush_cmd_control(sbi);
		if (err)
			goto restore_gc;
	}
skip:
#ifdef CONFIG_QUOTA
	/* Release old quota file names */
	for (i = 0; i < F2FS_MAXQUOTAS; i++)
		kfree(org_mount_opt.s_qf_names[i]);
#endif
	/* Update the POSIXACL Flag */
	sb->s_flags = (sb->s_flags & ~MS_POSIXACL) |
		(test_opt(sbi, POSIX_ACL) ? MS_POSIXACL : 0);

	limit_reserve_root(sbi);
	return 0;
restore_gc:
	if (need_restart_gc) {
		if (start_gc_thread(sbi))
			f2fs_msg(sbi->sb, KERN_WARNING,
				"background gc thread has stopped");
	} else if (need_stop_gc) {
		stop_gc_thread(sbi);
	}
restore_opts:
#ifdef CONFIG_QUOTA
	F2FS_OPTION(sbi).s_jquota_fmt = org_mount_opt.s_jquota_fmt;
	for (i = 0; i < F2FS_MAXQUOTAS; i++) {
		kfree(F2FS_OPTION(sbi).s_qf_names[i]);
		F2FS_OPTION(sbi).s_qf_names[i] = org_mount_opt.s_qf_names[i];
	}
#endif
	sbi->mount_opt = org_mount_opt;
	sb->s_flags = old_sb_flags;
	return err;
}

#ifdef CONFIG_QUOTA
/* Read data from quotafile */
static ssize_t f2fs_quota_read(struct super_block *sb, int type, char *data,
			       size_t len, loff_t off)
{
	struct inode *inode = sb_dqopt(sb)->files[type];
	struct address_space *mapping = inode->i_mapping;
	block_t blkidx = F2FS_BYTES_TO_BLK(off);
	int offset = off & (sb->s_blocksize - 1);
	int tocopy;
	size_t toread;
	loff_t i_size = i_size_read(inode);
	struct page *page;
	char *kaddr;

	if (off > i_size)
		return 0;

	if (off + len > i_size)
		len = i_size - off;
	toread = len;
	while (toread > 0) {
		tocopy = min_t(unsigned long, sb->s_blocksize - offset, toread);
repeat:
		page = read_cache_page_gfp(mapping, blkidx, GFP_NOFS);
		if (IS_ERR(page)) {
			if (PTR_ERR(page) == -ENOMEM) {
				congestion_wait(BLK_RW_ASYNC, HZ/50);
				goto repeat;
			}
			return PTR_ERR(page);
		}

		lock_page(page);

		if (unlikely(page->mapping != mapping)) {
			f2fs_put_page(page, 1);
			goto repeat;
		}
		if (unlikely(!PageUptodate(page))) {
			f2fs_put_page(page, 1);
			return -EIO;
		}

		kaddr = kmap_atomic(page);
		memcpy(data, kaddr + offset, tocopy);
		kunmap_atomic(kaddr);
		f2fs_put_page(page, 1);

		offset = 0;
		toread -= tocopy;
		data += tocopy;
		blkidx++;
	}
	return len;
}

/* Write to quotafile */
static ssize_t f2fs_quota_write(struct super_block *sb, int type,
				const char *data, size_t len, loff_t off)
{
	struct inode *inode = sb_dqopt(sb)->files[type];
	struct address_space *mapping = inode->i_mapping;
	const struct address_space_operations *a_ops = mapping->a_ops;
	int offset = off & (sb->s_blocksize - 1);
	size_t towrite = len;
	struct page *page;
	char *kaddr;
	int err = 0;
	int tocopy;

	while (towrite > 0) {
		tocopy = min_t(unsigned long, sb->s_blocksize - offset,
								towrite);
retry:
		err = a_ops->write_begin(NULL, mapping, off, tocopy, 0,
							&page, NULL);
		if (unlikely(err)) {
			if (err == -ENOMEM) {
				congestion_wait(BLK_RW_ASYNC, HZ/50);
				goto retry;
			}
			break;
		}

		kaddr = kmap_atomic(page);
		memcpy(kaddr + offset, data, tocopy);
		kunmap_atomic(kaddr);
		flush_dcache_page(page);

		a_ops->write_end(NULL, mapping, off, tocopy, tocopy,
						page, NULL);
		offset = 0;
		towrite -= tocopy;
		off += tocopy;
		data += tocopy;
		cond_resched();
	}

	if (len == towrite)
		return err;
	inode->i_mtime = inode->i_ctime = current_time(inode);
	f2fs_mark_inode_dirty_sync(inode, false);
	return len - towrite;
}

static qsize_t *f2fs_get_reserved_space(struct inode *inode)
{
	return &F2FS_I(inode)->i_reserved_quota;
}

static int f2fs_quota_on_mount(struct f2fs_sb_info *sbi, int type)
{
	return dquot_quota_on_mount(sbi->sb, F2FS_OPTION(sbi).s_qf_names[type],
					F2FS_OPTION(sbi).s_jquota_fmt, type);
}

int f2fs_enable_quota_files(struct f2fs_sb_info *sbi, bool rdonly)
{
	int enabled = 0;
	int i, err;

	if (f2fs_sb_has_quota_ino(sbi->sb) && rdonly) {
		err = f2fs_enable_quotas(sbi->sb);
		if (err) {
			f2fs_msg(sbi->sb, KERN_ERR,
					"Cannot turn on quota_ino: %d", err);
			return 0;
		}
		return 1;
	}

	for (i = 0; i < F2FS_MAXQUOTAS; i++) {
		if (F2FS_OPTION(sbi).s_qf_names[i]) {
			err = f2fs_quota_on_mount(sbi, i);
			if (!err) {
				enabled = 1;
				continue;
			}
			f2fs_msg(sbi->sb, KERN_ERR,
				"Cannot turn on quotas: %d on %d", err, i);
		}
	}
	return enabled;
}

static int f2fs_quota_enable(struct super_block *sb, int type, int format_id,
			     unsigned int flags)
{
	struct inode *qf_inode;
	unsigned long qf_inum;
	int err;

	BUG_ON(!f2fs_sb_has_quota_ino(sb));

	qf_inum = f2fs_qf_ino(sb, type);
	if (!qf_inum)
		return -EPERM;

	qf_inode = f2fs_iget(sb, qf_inum);
	if (IS_ERR(qf_inode)) {
		f2fs_msg(sb, KERN_ERR,
			"Bad quota inode %u:%lu", type, qf_inum);
		return PTR_ERR(qf_inode);
	}

	/* Don't account quota for quota files to avoid recursion */
	qf_inode->i_flags |= S_NOQUOTA;
	err = dquot_enable(qf_inode, type, format_id, flags);
	iput(qf_inode);
	return err;
}

static int f2fs_enable_quotas(struct super_block *sb)
{
	int type, err = 0;
	unsigned long qf_inum;
	bool quota_mopt[MAXQUOTAS] = {
		test_opt(F2FS_SB(sb), USRQUOTA),
		test_opt(F2FS_SB(sb), GRPQUOTA),
#if 0	/* not support */
		test_opt(F2FS_SB(sb), PRJQUOTA),
#endif
	};

	sb_dqopt(sb)->flags |= DQUOT_QUOTA_SYS_FILE;
	for (type = 0; type < MAXQUOTAS; type++) {
		qf_inum = f2fs_qf_ino(sb, type);
		if (qf_inum) {
			err = f2fs_quota_enable(sb, type, QFMT_VFS_V1,
				DQUOT_USAGE_ENABLED |
				(quota_mopt[type] ? DQUOT_LIMITS_ENABLED : 0));
			if (err) {
				f2fs_msg(sb, KERN_ERR,
					"Failed to enable quota tracking "
					"(type=%d, err=%d). Please run "
					"fsck to fix.", type, err);
				for (type--; type >= 0; type--)
					dquot_quota_off(sb, type);
				return err;
			}
		}
	}
	return 0;
}

static int f2fs_quota_sync(struct super_block *sb, int type)
{
	struct quota_info *dqopt = sb_dqopt(sb);
	int cnt;
	int ret;

	ret = dquot_writeback_dquots(sb, type);
	if (ret)
		return ret;

	/*
	 * Now when everything is written we can discard the pagecache so
	 * that userspace sees the changes.
	 */
	for (cnt = 0; cnt < F2FS_MAXQUOTAS; cnt++) {
		if (type != -1 && cnt != type)
			continue;
		if (!sb_has_quota_active(sb, cnt))
			continue;

		ret = filemap_write_and_wait(dqopt->files[cnt]->i_mapping);
		if (ret)
			return ret;

		inode_lock(dqopt->files[cnt]);
		truncate_inode_pages(&dqopt->files[cnt]->i_data, 0);
		inode_unlock(dqopt->files[cnt]);
	}
	return 0;
}

static int f2fs_quota_on(struct super_block *sb, int type, int format_id,
							struct path *path)
{
	struct inode *inode;
	int err;

	err = f2fs_quota_sync(sb, type);
	if (err)
		return err;

	err = dquot_quota_on(sb, type, format_id, path);
	if (err)
		return err;

	inode = d_inode(path->dentry);

	inode_lock(inode);
	F2FS_I(inode)->i_flags |= FS_NOATIME_FL | FS_IMMUTABLE_FL;
	inode_set_flags(inode, S_NOATIME | S_IMMUTABLE,
					S_NOATIME | S_IMMUTABLE);
	inode_unlock(inode);
	f2fs_mark_inode_dirty_sync(inode, false);

	return 0;
}

/*
 * quota_on function that is used when QUOTA feature is set.
 */
static int f2fs_quota_on_sysfile(struct super_block *sb, int type,
				 int format_id)
{
	if (!f2fs_sb_has_quota_ino(sb))
		return -EINVAL;

	/*
	 * USAGE was enabled at mount time. Only need to enable LIMITS now.
	 */
	return f2fs_quota_enable(sb, type, format_id, DQUOT_LIMITS_ENABLED);
}

static int f2fs_quota_off(struct super_block *sb, int type)
{
	struct inode *inode = sb_dqopt(sb)->files[type];
	int err;

	if (!inode || !igrab(inode))
		return dquot_quota_off(sb, type);

	f2fs_quota_sync(sb, type);

	err = dquot_quota_off(sb, type);
	if (err || f2fs_sb_has_quota_ino(sb))
		goto out_put;

	inode_lock(inode);
	F2FS_I(inode)->i_flags &= ~(FS_NOATIME_FL | FS_IMMUTABLE_FL);
	inode_set_flags(inode, 0, S_NOATIME | S_IMMUTABLE);
	inode_unlock(inode);
	f2fs_mark_inode_dirty_sync(inode, false);
out_put:
	iput(inode);
	return err;
}

/*
 * quota_off function that is used when QUOTA feature is set.
 */
static int f2fs_quota_off_sysfile(struct super_block *sb, int type)
{
	if (!f2fs_sb_has_quota_ino(sb))
		return -EINVAL;

	/* Disable only the limits. */
	return dquot_disable(sb, type, DQUOT_LIMITS_ENABLED);
}

void f2fs_quota_off_umount(struct super_block *sb)
{
	int type;

	for (type = 0; type < F2FS_MAXQUOTAS; type++)
		f2fs_quota_off(sb, type);
}

#if 0	/* not support */
static int f2fs_get_projid(struct inode *inode, kprojid_t *projid)
{
	*projid = F2FS_I(inode)->i_projid;
	return 0;
}
#endif

static const struct dquot_operations f2fs_quota_operations = {
	.get_reserved_space = f2fs_get_reserved_space,
	.write_dquot	= dquot_commit,
	.acquire_dquot	= dquot_acquire,
	.release_dquot	= dquot_release,
	.mark_dirty	= dquot_mark_dquot_dirty,
	.write_info	= dquot_commit_info,
	.alloc_dquot	= dquot_alloc,
	.destroy_dquot	= dquot_destroy,
#if 0	/* not support */
	.get_projid	= f2fs_get_projid,
	.get_next_id	= dquot_get_next_id,
#endif
};

static const struct quotactl_ops f2fs_quotactl_ops = {
	.quota_on	= f2fs_quota_on,
	.quota_off	= f2fs_quota_off,
	.quota_sync	= f2fs_quota_sync,
	.get_info	= dquot_get_dqinfo,
	.set_info	= dquot_set_dqinfo,
	.get_dqblk	= dquot_get_dqblk,
	.set_dqblk	= dquot_set_dqblk,
};

static const struct quotactl_ops f2fs_quotactl_sysfile_ops = {
	.quota_on_meta	= f2fs_quota_on_sysfile,
	.quota_off	= f2fs_quota_off_sysfile,
	.quota_sync	= dquot_quota_sync,
	.get_info	= dquot_get_dqinfo,
	.set_info	= dquot_set_dqinfo,
	.get_dqblk	= dquot_get_dqblk,
	.set_dqblk	= dquot_set_dqblk
};
#else
void f2fs_quota_off_umount(struct super_block *sb)
{
}
#endif

static const struct super_operations f2fs_sops = {
	.alloc_inode	= f2fs_alloc_inode,
	.drop_inode	= f2fs_drop_inode,
	.destroy_inode	= f2fs_destroy_inode,
	.write_inode	= f2fs_write_inode,
	.dirty_inode	= f2fs_dirty_inode,
	.show_options	= f2fs_show_options,
#ifdef CONFIG_QUOTA
	.quota_read	= f2fs_quota_read,
	.quota_write	= f2fs_quota_write,
#endif
	.evict_inode	= f2fs_evict_inode,
	.put_super	= f2fs_put_super,
	.sync_fs	= f2fs_sync_fs,
	.freeze_fs	= f2fs_freeze,
	.unfreeze_fs	= f2fs_unfreeze,
	.statfs		= f2fs_statfs,
	.remount_fs	= f2fs_remount,
};

#ifdef CONFIG_F2FS_FS_ENCRYPTION
static int f2fs_get_context(struct inode *inode, void *ctx, size_t len)
{
	return f2fs_getxattr(inode, F2FS_XATTR_INDEX_ENCRYPTION,
				F2FS_XATTR_NAME_ENCRYPTION_CONTEXT,
				ctx, len, NULL);
}

static int f2fs_set_context(struct inode *inode, const void *ctx, size_t len,
							void *fs_data)
{
	struct f2fs_sb_info *sbi = F2FS_I_SB(inode);

	/*
	 * Encrypting the root directory is not allowed because fsck
	 * expects lost+found directory to exist and remain unencrypted
	 * if LOST_FOUND feature is enabled.
	 *
	 */
	if (f2fs_sb_has_lost_found(sbi->sb) &&
			inode->i_ino == F2FS_ROOT_INO(sbi))
		return -EPERM;

	return f2fs_setxattr(inode, F2FS_XATTR_INDEX_ENCRYPTION,
				F2FS_XATTR_NAME_ENCRYPTION_CONTEXT,
				ctx, len, fs_data, XATTR_CREATE);
}

static bool f2fs_dummy_context(struct inode *inode)
{
	return DUMMY_ENCRYPTION_ENABLED(F2FS_I_SB(inode));
}

static unsigned f2fs_max_namelen(struct inode *inode)
{
	return S_ISLNK(inode->i_mode) ?
			inode->i_sb->s_blocksize : F2FS_NAME_LEN;
}

static const struct fscrypt_operations f2fs_cryptops = {
	.key_prefix	= "f2fs:",
	.get_context	= f2fs_get_context,
	.set_context	= f2fs_set_context,
	.dummy_context	= f2fs_dummy_context,
	.empty_dir	= f2fs_empty_dir,
	.max_namelen	= f2fs_max_namelen,
};
#endif

static struct inode *f2fs_nfs_get_inode(struct super_block *sb,
		u64 ino, u32 generation)
{
	struct f2fs_sb_info *sbi = F2FS_SB(sb);
	struct inode *inode;

	if (check_nid_range(sbi, ino))
		return ERR_PTR(-ESTALE);

	/*
	 * f2fs_iget isn't quite right if the inode is currently unallocated!
	 * However f2fs_iget currently does appropriate checks to handle stale
	 * inodes so everything is OK.
	 */
	inode = f2fs_iget(sb, ino);
	if (IS_ERR(inode))
		return ERR_CAST(inode);
	if (unlikely(generation && inode->i_generation != generation)) {
		/* we didn't find the right inode.. */
		iput(inode);
		return ERR_PTR(-ESTALE);
	}
	return inode;
}

static struct dentry *f2fs_fh_to_dentry(struct super_block *sb, struct fid *fid,
		int fh_len, int fh_type)
{
	return generic_fh_to_dentry(sb, fid, fh_len, fh_type,
				    f2fs_nfs_get_inode);
}

static struct dentry *f2fs_fh_to_parent(struct super_block *sb, struct fid *fid,
		int fh_len, int fh_type)
{
	return generic_fh_to_parent(sb, fid, fh_len, fh_type,
				    f2fs_nfs_get_inode);
}

static const struct export_operations f2fs_export_ops = {
	.fh_to_dentry = f2fs_fh_to_dentry,
	.fh_to_parent = f2fs_fh_to_parent,
	.get_parent = f2fs_get_parent,
};

<<<<<<< HEAD
loff_t max_file_size(unsigned bits)
=======
static loff_t max_file_blocks(void)
>>>>>>> e045a95c
{
	loff_t result = 0;
	loff_t leaf_count = ADDRS_PER_BLOCK;

	/*
	 * note: previously, result is equal to (DEF_ADDRS_PER_INODE -
	 * DEFAULT_INLINE_XATTR_ADDRS), but now f2fs try to reserve more
	 * space in inode.i_addr, it will be more safe to reassign
	 * result as zero.
	 */

	/* two direct node blocks */
	result += (leaf_count * 2);

	/* two indirect node blocks */
	leaf_count *= NIDS_PER_BLOCK;
	result += (leaf_count * 2);

	/* one double indirect node block */
	leaf_count *= NIDS_PER_BLOCK;
	result += leaf_count;

	return result;
}

static int __f2fs_commit_super(struct buffer_head *bh,
			struct f2fs_super_block *super)
{
	lock_buffer(bh);
	if (super)
		memcpy(bh->b_data + F2FS_SUPER_OFFSET, super, sizeof(*super));
	set_buffer_dirty(bh);
	unlock_buffer(bh);

	/* it's rare case, we can do fua all the time */
	return __sync_dirty_buffer(bh, WRITE_FLUSH_FUA);
}

static inline bool sanity_check_area_boundary(struct f2fs_sb_info *sbi,
					struct buffer_head *bh)
{
	struct f2fs_super_block *raw_super = (struct f2fs_super_block *)
					(bh->b_data + F2FS_SUPER_OFFSET);
	struct super_block *sb = sbi->sb;
	u32 segment0_blkaddr = le32_to_cpu(raw_super->segment0_blkaddr);
	u32 cp_blkaddr = le32_to_cpu(raw_super->cp_blkaddr);
	u32 sit_blkaddr = le32_to_cpu(raw_super->sit_blkaddr);
	u32 nat_blkaddr = le32_to_cpu(raw_super->nat_blkaddr);
	u32 ssa_blkaddr = le32_to_cpu(raw_super->ssa_blkaddr);
	u32 main_blkaddr = le32_to_cpu(raw_super->main_blkaddr);
	u32 segment_count_ckpt = le32_to_cpu(raw_super->segment_count_ckpt);
	u32 segment_count_sit = le32_to_cpu(raw_super->segment_count_sit);
	u32 segment_count_nat = le32_to_cpu(raw_super->segment_count_nat);
	u32 segment_count_ssa = le32_to_cpu(raw_super->segment_count_ssa);
	u32 segment_count_main = le32_to_cpu(raw_super->segment_count_main);
	u32 segment_count = le32_to_cpu(raw_super->segment_count);
	u32 log_blocks_per_seg = le32_to_cpu(raw_super->log_blocks_per_seg);
	u64 main_end_blkaddr = main_blkaddr +
				(segment_count_main << log_blocks_per_seg);
	u64 seg_end_blkaddr = segment0_blkaddr +
				(segment_count << log_blocks_per_seg);

	if (segment0_blkaddr != cp_blkaddr) {
		f2fs_msg(sb, KERN_INFO,
			"Mismatch start address, segment0(%u) cp_blkaddr(%u)",
			segment0_blkaddr, cp_blkaddr);
		return true;
	}

	if (cp_blkaddr + (segment_count_ckpt << log_blocks_per_seg) !=
							sit_blkaddr) {
		f2fs_msg(sb, KERN_INFO,
			"Wrong CP boundary, start(%u) end(%u) blocks(%u)",
			cp_blkaddr, sit_blkaddr,
			segment_count_ckpt << log_blocks_per_seg);
		return true;
	}

	if (sit_blkaddr + (segment_count_sit << log_blocks_per_seg) !=
							nat_blkaddr) {
		f2fs_msg(sb, KERN_INFO,
			"Wrong SIT boundary, start(%u) end(%u) blocks(%u)",
			sit_blkaddr, nat_blkaddr,
			segment_count_sit << log_blocks_per_seg);
		return true;
	}

	if (nat_blkaddr + (segment_count_nat << log_blocks_per_seg) !=
							ssa_blkaddr) {
		f2fs_msg(sb, KERN_INFO,
			"Wrong NAT boundary, start(%u) end(%u) blocks(%u)",
			nat_blkaddr, ssa_blkaddr,
			segment_count_nat << log_blocks_per_seg);
		return true;
	}

	if (ssa_blkaddr + (segment_count_ssa << log_blocks_per_seg) !=
							main_blkaddr) {
		f2fs_msg(sb, KERN_INFO,
			"Wrong SSA boundary, start(%u) end(%u) blocks(%u)",
			ssa_blkaddr, main_blkaddr,
			segment_count_ssa << log_blocks_per_seg);
		return true;
	}

	if (main_end_blkaddr > seg_end_blkaddr) {
		f2fs_msg(sb, KERN_INFO,
			"Wrong MAIN_AREA boundary, start(%u) end(%u) block(%u)",
			main_blkaddr,
			segment0_blkaddr +
				(segment_count << log_blocks_per_seg),
			segment_count_main << log_blocks_per_seg);
		return true;
	} else if (main_end_blkaddr < seg_end_blkaddr) {
		int err = 0;
		char *res;

		/* fix in-memory information all the time */
		raw_super->segment_count = cpu_to_le32((main_end_blkaddr -
				segment0_blkaddr) >> log_blocks_per_seg);

		if (f2fs_readonly(sb) || bdev_read_only(sb->s_bdev)) {
			set_sbi_flag(sbi, SBI_NEED_SB_WRITE);
			res = "internally";
		} else {
			err = __f2fs_commit_super(bh, NULL);
			res = err ? "failed" : "done";
		}
		f2fs_msg(sb, KERN_INFO,
			"Fix alignment : %s, start(%u) end(%u) block(%u)",
			res, main_blkaddr,
			segment0_blkaddr +
				(segment_count << log_blocks_per_seg),
			segment_count_main << log_blocks_per_seg);
		if (err)
			return true;
	}
	return false;
}

static int sanity_check_raw_super(struct f2fs_sb_info *sbi,
				struct buffer_head *bh)
{
	struct f2fs_super_block *raw_super = (struct f2fs_super_block *)
					(bh->b_data + F2FS_SUPER_OFFSET);
	struct super_block *sb = sbi->sb;
	unsigned int blocksize;

	if (F2FS_SUPER_MAGIC != le32_to_cpu(raw_super->magic)) {
		f2fs_msg(sb, KERN_INFO,
			"Magic Mismatch, valid(0x%x) - read(0x%x)",
			F2FS_SUPER_MAGIC, le32_to_cpu(raw_super->magic));
		return 1;
	}

	/* Currently, support only 4KB page cache size */
	if (F2FS_BLKSIZE != PAGE_SIZE) {
		f2fs_msg(sb, KERN_INFO,
			"Invalid page_cache_size (%lu), supports only 4KB\n",
			PAGE_SIZE);
		return 1;
	}

	/* Currently, support only 4KB block size */
	blocksize = 1 << le32_to_cpu(raw_super->log_blocksize);
	if (blocksize != F2FS_BLKSIZE) {
		f2fs_msg(sb, KERN_INFO,
			"Invalid blocksize (%u), supports only 4KB\n",
			blocksize);
		return 1;
	}

	/* check log blocks per segment */
	if (le32_to_cpu(raw_super->log_blocks_per_seg) != 9) {
		f2fs_msg(sb, KERN_INFO,
			"Invalid log blocks per segment (%u)\n",
			le32_to_cpu(raw_super->log_blocks_per_seg));
		return 1;
	}

	/* Currently, support 512/1024/2048/4096 bytes sector size */
	if (le32_to_cpu(raw_super->log_sectorsize) >
				F2FS_MAX_LOG_SECTOR_SIZE ||
		le32_to_cpu(raw_super->log_sectorsize) <
				F2FS_MIN_LOG_SECTOR_SIZE) {
		f2fs_msg(sb, KERN_INFO, "Invalid log sectorsize (%u)",
			le32_to_cpu(raw_super->log_sectorsize));
		return 1;
	}
	if (le32_to_cpu(raw_super->log_sectors_per_block) +
		le32_to_cpu(raw_super->log_sectorsize) !=
			F2FS_MAX_LOG_SECTOR_SIZE) {
		f2fs_msg(sb, KERN_INFO,
			"Invalid log sectors per block(%u) log sectorsize(%u)",
			le32_to_cpu(raw_super->log_sectors_per_block),
			le32_to_cpu(raw_super->log_sectorsize));
		return 1;
	}

<<<<<<< HEAD
=======
	/* check reserved ino info */
	if (le32_to_cpu(raw_super->node_ino) != 1 ||
		le32_to_cpu(raw_super->meta_ino) != 2 ||
		le32_to_cpu(raw_super->root_ino) != 3) {
		f2fs_msg(sb, KERN_INFO,
			"Invalid Fs Meta Ino: node(%u) meta(%u) root(%u)",
			le32_to_cpu(raw_super->node_ino),
			le32_to_cpu(raw_super->meta_ino),
			le32_to_cpu(raw_super->root_ino));
		return 1;
	}

>>>>>>> e045a95c
	if (le32_to_cpu(raw_super->segment_count) > F2FS_MAX_SEGMENT) {
		f2fs_msg(sb, KERN_INFO,
			"Invalid segment count (%u)",
			le32_to_cpu(raw_super->segment_count));
		return 1;
	}
<<<<<<< HEAD
=======

	/* check CP/SIT/NAT/SSA/MAIN_AREA area boundary */
	if (sanity_check_area_boundary(sbi, bh))
		return 1;

>>>>>>> e045a95c
	return 0;
}

int sanity_check_ckpt(struct f2fs_sb_info *sbi)
{
	unsigned int total, fsmeta;
	struct f2fs_super_block *raw_super = F2FS_RAW_SUPER(sbi);
	struct f2fs_checkpoint *ckpt = F2FS_CKPT(sbi);
<<<<<<< HEAD
=======
	unsigned int ovp_segments, reserved_segments;
>>>>>>> e045a95c
	unsigned int main_segs, blocks_per_seg;
	int i;

	total = le32_to_cpu(raw_super->segment_count);
	fsmeta = le32_to_cpu(raw_super->segment_count_ckpt);
	fsmeta += le32_to_cpu(raw_super->segment_count_sit);
	fsmeta += le32_to_cpu(raw_super->segment_count_nat);
	fsmeta += le32_to_cpu(ckpt->rsvd_segment_count);
	fsmeta += le32_to_cpu(raw_super->segment_count_ssa);

	if (unlikely(fsmeta >= total))
		return 1;

<<<<<<< HEAD
	main_segs = le32_to_cpu(sbi->raw_super->segment_count_main);
=======
	ovp_segments = le32_to_cpu(ckpt->overprov_segment_count);
	reserved_segments = le32_to_cpu(ckpt->rsvd_segment_count);

	if (unlikely(fsmeta < F2FS_MIN_SEGMENTS ||
			ovp_segments == 0 || reserved_segments == 0)) {
		f2fs_msg(sbi->sb, KERN_ERR,
			"Wrong layout: check mkfs.f2fs version");
		return 1;
	}

	main_segs = le32_to_cpu(raw_super->segment_count_main);
>>>>>>> e045a95c
	blocks_per_seg = sbi->blocks_per_seg;

	for (i = 0; i < NR_CURSEG_NODE_TYPE; i++) {
		if (le32_to_cpu(ckpt->cur_node_segno[i]) >= main_segs ||
<<<<<<< HEAD
		    le16_to_cpu(ckpt->cur_node_blkoff[i]) >= blocks_per_seg) {
			return 1;
		}
	}
	for (i = 0; i < NR_CURSEG_DATA_TYPE; i++) {
		if (le32_to_cpu(ckpt->cur_data_segno[i]) >= main_segs ||
		    le16_to_cpu(ckpt->cur_data_blkoff[i]) >= blocks_per_seg) {
			return 1;
		}
=======
			le16_to_cpu(ckpt->cur_node_blkoff[i]) >= blocks_per_seg)
			return 1;
	}
	for (i = 0; i < NR_CURSEG_DATA_TYPE; i++) {
		if (le32_to_cpu(ckpt->cur_data_segno[i]) >= main_segs ||
			le16_to_cpu(ckpt->cur_data_blkoff[i]) >= blocks_per_seg)
			return 1;
>>>>>>> e045a95c
	}

	if (unlikely(f2fs_cp_error(sbi))) {
		f2fs_msg(sbi->sb, KERN_ERR, "A bug case: need to run fsck");
		return 1;
	}
	return 0;
}

static void init_sb_info(struct f2fs_sb_info *sbi)
{
	struct f2fs_super_block *raw_super = sbi->raw_super;
	int i, j;

	sbi->log_sectors_per_block =
		le32_to_cpu(raw_super->log_sectors_per_block);
	sbi->log_blocksize = le32_to_cpu(raw_super->log_blocksize);
	sbi->blocksize = 1 << sbi->log_blocksize;
	sbi->log_blocks_per_seg = le32_to_cpu(raw_super->log_blocks_per_seg);
	sbi->blocks_per_seg = 1 << sbi->log_blocks_per_seg;
	sbi->segs_per_sec = le32_to_cpu(raw_super->segs_per_sec);
	sbi->secs_per_zone = le32_to_cpu(raw_super->secs_per_zone);
	sbi->total_sections = le32_to_cpu(raw_super->section_count);
	sbi->total_node_count =
		(le32_to_cpu(raw_super->segment_count_nat) / 2)
			* sbi->blocks_per_seg * NAT_ENTRY_PER_BLOCK;
	sbi->root_ino_num = le32_to_cpu(raw_super->root_ino);
	sbi->node_ino_num = le32_to_cpu(raw_super->node_ino);
	sbi->meta_ino_num = le32_to_cpu(raw_super->meta_ino);
	sbi->cur_victim_sec = NULL_SECNO;
	sbi->max_victim_search = DEF_MAX_VICTIM_SEARCH;

	sbi->dir_level = DEF_DIR_LEVEL;
	sbi->interval_time[CP_TIME] = DEF_CP_INTERVAL;
	sbi->interval_time[REQ_TIME] = DEF_IDLE_INTERVAL;
	clear_sbi_flag(sbi, SBI_NEED_FSCK);

	for (i = 0; i < NR_COUNT_TYPE; i++)
		atomic_set(&sbi->nr_pages[i], 0);

	atomic_set(&sbi->wb_sync_req, 0);

	INIT_LIST_HEAD(&sbi->s_list);
	mutex_init(&sbi->umount_mutex);
	for (i = 0; i < NR_PAGE_TYPE - 1; i++)
		for (j = HOT; j < NR_TEMP_TYPE; j++)
			mutex_init(&sbi->wio_mutex[i][j]);
	spin_lock_init(&sbi->cp_lock);

	sbi->dirty_device = 0;
	spin_lock_init(&sbi->dev_lock);

	init_rwsem(&sbi->sb_lock);
}

static int init_percpu_info(struct f2fs_sb_info *sbi)
{
	int err;

	err = percpu_counter_init(&sbi->alloc_valid_block_count, 0, GFP_KERNEL);
	if (err)
		return err;

	return percpu_counter_init(&sbi->total_valid_inode_count, 0,
								GFP_KERNEL);
}

#ifdef CONFIG_BLK_DEV_ZONED
static int init_blkz_info(struct f2fs_sb_info *sbi, int devi)
{
	struct block_device *bdev = FDEV(devi).bdev;
	sector_t nr_sectors = bdev->bd_part->nr_sects;
	sector_t sector = 0;
	struct blk_zone *zones;
	unsigned int i, nr_zones;
	unsigned int n = 0;
	int err = -EIO;

	if (!f2fs_sb_has_blkzoned(sbi->sb))
		return 0;

	if (sbi->blocks_per_blkz && sbi->blocks_per_blkz !=
				SECTOR_TO_BLOCK(bdev_zone_sectors(bdev)))
		return -EINVAL;
	sbi->blocks_per_blkz = SECTOR_TO_BLOCK(bdev_zone_sectors(bdev));
	if (sbi->log_blocks_per_blkz && sbi->log_blocks_per_blkz !=
				__ilog2_u32(sbi->blocks_per_blkz))
		return -EINVAL;
	sbi->log_blocks_per_blkz = __ilog2_u32(sbi->blocks_per_blkz);
	FDEV(devi).nr_blkz = SECTOR_TO_BLOCK(nr_sectors) >>
					sbi->log_blocks_per_blkz;
	if (nr_sectors & (bdev_zone_sectors(bdev) - 1))
		FDEV(devi).nr_blkz++;

	FDEV(devi).blkz_type = f2fs_kmalloc(sbi, FDEV(devi).nr_blkz,
								GFP_KERNEL);
	if (!FDEV(devi).blkz_type)
		return -ENOMEM;

#define F2FS_REPORT_NR_ZONES   4096

	zones = f2fs_kzalloc(sbi, sizeof(struct blk_zone) *
				F2FS_REPORT_NR_ZONES, GFP_KERNEL);
	if (!zones)
		return -ENOMEM;

	/* Get block zones type */
	while (zones && sector < nr_sectors) {

		nr_zones = F2FS_REPORT_NR_ZONES;
		err = blkdev_report_zones(bdev, sector,
					  zones, &nr_zones,
					  GFP_KERNEL);
		if (err)
			break;
		if (!nr_zones) {
			err = -EIO;
			break;
		}

		for (i = 0; i < nr_zones; i++) {
			FDEV(devi).blkz_type[n] = zones[i].type;
			sector += zones[i].len;
			n++;
		}
	}

	kfree(zones);

	return err;
}
#endif

/*
 * Read f2fs raw super block.
 * Because we have two copies of super block, so read both of them
 * to get the first valid one. If any one of them is broken, we pass
 * them recovery flag back to the caller.
 */
static int read_raw_super_block(struct f2fs_sb_info *sbi,
			struct f2fs_super_block **raw_super,
			int *valid_super_block, int *recovery)
{
	struct super_block *sb = sbi->sb;
	int block;
	struct buffer_head *bh;
	struct f2fs_super_block *super;
	int err = 0;

	super = kzalloc(sizeof(struct f2fs_super_block), GFP_KERNEL);
	if (!super)
		return -ENOMEM;

	for (block = 0; block < 2; block++) {
		bh = sb_bread(sb, block);
		if (!bh) {
			f2fs_msg(sb, KERN_ERR, "Unable to read %dth superblock",
				block + 1);
			err = -EIO;
			continue;
		}

		/* sanity checking of raw super */
		if (sanity_check_raw_super(sbi, bh)) {
			f2fs_msg(sb, KERN_ERR,
				"Can't find valid F2FS filesystem in %dth superblock",
				block + 1);
			err = -EINVAL;
			brelse(bh);
			continue;
		}

		if (!*raw_super) {
			memcpy(super, bh->b_data + F2FS_SUPER_OFFSET,
							sizeof(*super));
			*valid_super_block = block;
			*raw_super = super;
		}
		brelse(bh);
	}

	/* Fail to read any one of the superblocks*/
	if (err < 0)
		*recovery = 1;

	/* No valid superblock */
	if (!*raw_super)
		kfree(super);
	else
		err = 0;

	return err;
}

int f2fs_commit_super(struct f2fs_sb_info *sbi, bool recover)
{
	struct buffer_head *bh;
	int err;

	if ((recover && f2fs_readonly(sbi->sb)) ||
				bdev_read_only(sbi->sb->s_bdev)) {
		set_sbi_flag(sbi, SBI_NEED_SB_WRITE);
		return -EROFS;
	}

	/* write back-up superblock first */
	bh = sb_bread(sbi->sb, sbi->valid_super_block ? 0 : 1);
	if (!bh)
		return -EIO;
	err = __f2fs_commit_super(bh, F2FS_RAW_SUPER(sbi));
	brelse(bh);

	/* if we are in recovery path, skip writing valid superblock */
	if (recover || err)
		return err;

	/* write current valid superblock */
	bh = sb_bread(sbi->sb, sbi->valid_super_block);
	if (!bh)
		return -EIO;
	err = __f2fs_commit_super(bh, F2FS_RAW_SUPER(sbi));
	brelse(bh);
	return err;
}

static int f2fs_scan_devices(struct f2fs_sb_info *sbi)
{
	struct f2fs_super_block *raw_super = F2FS_RAW_SUPER(sbi);
	unsigned int max_devices = MAX_DEVICES;
	int i;

	/* Initialize single device information */
	if (!RDEV(0).path[0]) {
#ifdef CONFIG_BLK_DEV_ZONED
		if (!bdev_is_zoned(sbi->sb->s_bdev))
			return 0;
		max_devices = 1;
#else
		return 0;
#endif
	}

	/*
	 * Initialize multiple devices information, or single
	 * zoned block device information.
	 */
	sbi->devs = f2fs_kzalloc(sbi, sizeof(struct f2fs_dev_info) *
						max_devices, GFP_KERNEL);
	if (!sbi->devs)
		return -ENOMEM;

	for (i = 0; i < max_devices; i++) {

		if (i > 0 && !RDEV(i).path[0])
			break;

		if (max_devices == 1) {
			/* Single zoned block device mount */
			FDEV(0).bdev =
				blkdev_get_by_dev(sbi->sb->s_bdev->bd_dev,
					sbi->sb->s_mode, sbi->sb->s_type);
		} else {
			/* Multi-device mount */
			memcpy(FDEV(i).path, RDEV(i).path, MAX_PATH_LEN);
			FDEV(i).total_segments =
				le32_to_cpu(RDEV(i).total_segments);
			if (i == 0) {
				FDEV(i).start_blk = 0;
				FDEV(i).end_blk = FDEV(i).start_blk +
				    (FDEV(i).total_segments <<
				    sbi->log_blocks_per_seg) - 1 +
				    le32_to_cpu(raw_super->segment0_blkaddr);
			} else {
				FDEV(i).start_blk = FDEV(i - 1).end_blk + 1;
				FDEV(i).end_blk = FDEV(i).start_blk +
					(FDEV(i).total_segments <<
					sbi->log_blocks_per_seg) - 1;
			}
			FDEV(i).bdev = blkdev_get_by_path(FDEV(i).path,
					sbi->sb->s_mode, sbi->sb->s_type);
		}
		if (IS_ERR(FDEV(i).bdev))
			return PTR_ERR(FDEV(i).bdev);

		/* to release errored devices */
		sbi->s_ndevs = i + 1;

#ifdef CONFIG_BLK_DEV_ZONED
		if (bdev_zoned_model(FDEV(i).bdev) == BLK_ZONED_HM &&
				!f2fs_sb_has_blkzoned(sbi->sb)) {
			f2fs_msg(sbi->sb, KERN_ERR,
				"Zoned block device feature not enabled\n");
			return -EINVAL;
		}
		if (bdev_zoned_model(FDEV(i).bdev) != BLK_ZONED_NONE) {
			if (init_blkz_info(sbi, i)) {
				f2fs_msg(sbi->sb, KERN_ERR,
					"Failed to initialize F2FS blkzone information");
				return -EINVAL;
			}
			if (max_devices == 1)
				break;
			f2fs_msg(sbi->sb, KERN_INFO,
				"Mount Device [%2d]: %20s, %8u, %8x - %8x (zone: %s)",
				i, FDEV(i).path,
				FDEV(i).total_segments,
				FDEV(i).start_blk, FDEV(i).end_blk,
				bdev_zoned_model(FDEV(i).bdev) == BLK_ZONED_HA ?
				"Host-aware" : "Host-managed");
			continue;
		}
#endif
		f2fs_msg(sbi->sb, KERN_INFO,
			"Mount Device [%2d]: %20s, %8u, %8x - %8x",
				i, FDEV(i).path,
				FDEV(i).total_segments,
				FDEV(i).start_blk, FDEV(i).end_blk);
	}
	f2fs_msg(sbi->sb, KERN_INFO,
			"IO Block Size: %8d KB", F2FS_IO_SIZE_KB(sbi));
	return 0;
}

static void f2fs_tuning_parameters(struct f2fs_sb_info *sbi)
{
	struct f2fs_sm_info *sm_i = SM_I(sbi);

	/* adjust parameters according to the volume size */
	if (sm_i->main_segments <= SMALL_VOLUME_SEGMENTS) {
		F2FS_OPTION(sbi).alloc_mode = ALLOC_MODE_REUSE;
		sm_i->dcc_info->discard_granularity = 1;
		sm_i->ipu_policy = 1 << F2FS_IPU_FORCE;
	}
}

static int f2fs_fill_super(struct super_block *sb, void *data, int silent)
{
	struct f2fs_sb_info *sbi;
	struct f2fs_super_block *raw_super;
	struct inode *root;
	int err;
	bool retry = true, need_fsck = false;
	char *options = NULL;
	int recovery, i, valid_super_block;
	struct curseg_info *seg_i;

try_onemore:
	err = -EINVAL;
	raw_super = NULL;
	valid_super_block = -1;
	recovery = 0;

	/* allocate memory for f2fs-specific super block info */
	sbi = kzalloc(sizeof(struct f2fs_sb_info), GFP_KERNEL);
	if (!sbi)
		return -ENOMEM;

	sbi->sb = sb;

	/* Load the checksum driver */
	sbi->s_chksum_driver = crypto_alloc_shash("crc32", 0, 0);
	if (IS_ERR(sbi->s_chksum_driver)) {
		f2fs_msg(sb, KERN_ERR, "Cannot load crc32 driver.");
		err = PTR_ERR(sbi->s_chksum_driver);
		sbi->s_chksum_driver = NULL;
		goto free_sbi;
	}

	/* set a block size */
	if (unlikely(!sb_set_blocksize(sb, F2FS_BLKSIZE))) {
		f2fs_msg(sb, KERN_ERR, "unable to set blocksize");
		goto free_sbi;
	}

	err = read_raw_super_block(sbi, &raw_super, &valid_super_block,
								&recovery);
	if (err)
		goto free_sbi;

	sb->s_fs_info = sbi;
	sbi->raw_super = raw_super;

	F2FS_OPTION(sbi).s_resuid = make_kuid(&init_user_ns, F2FS_DEF_RESUID);
	F2FS_OPTION(sbi).s_resgid = make_kgid(&init_user_ns, F2FS_DEF_RESGID);

	/* precompute checksum seed for metadata */
	if (f2fs_sb_has_inode_chksum(sb))
		sbi->s_chksum_seed = f2fs_chksum(sbi, ~0, raw_super->uuid,
						sizeof(raw_super->uuid));

	/*
	 * The BLKZONED feature indicates that the drive was formatted with
	 * zone alignment optimization. This is optional for host-aware
	 * devices, but mandatory for host-managed zoned block devices.
	 */
#ifndef CONFIG_BLK_DEV_ZONED
	if (f2fs_sb_has_blkzoned(sb)) {
		f2fs_msg(sb, KERN_ERR,
			 "Zoned block device support is not enabled\n");
		err = -EOPNOTSUPP;
		goto free_sb_buf;
	}
#endif
	default_options(sbi);
	/* parse mount options */
	options = kstrdup((const char *)data, GFP_KERNEL);
	if (data && !options) {
		err = -ENOMEM;
		goto free_sb_buf;
	}

	err = parse_options(sb, options);
	if (err)
		goto free_options;

	sbi->max_file_blocks = max_file_blocks();
	sb->s_maxbytes = sbi->max_file_blocks <<
				le32_to_cpu(raw_super->log_blocksize);
	sb->s_max_links = F2FS_LINK_MAX;
	get_random_bytes(&sbi->s_next_generation, sizeof(u32));

#ifdef CONFIG_QUOTA
	sb->dq_op = &f2fs_quota_operations;
	if (f2fs_sb_has_quota_ino(sb))
		sb->s_qcop = &f2fs_quotactl_sysfile_ops;
	else
		sb->s_qcop = &f2fs_quotactl_ops;
#if 0	/* not support */
	sb->s_quota_types = QTYPE_MASK_USR | QTYPE_MASK_GRP | QTYPE_MASK_PRJ;

	if (f2fs_sb_has_quota_ino(sbi->sb)) {
		for (i = 0; i < MAXQUOTAS; i++) {
			if (f2fs_qf_ino(sbi->sb, i))
				sbi->nquota_files++;
		}
	}
#endif
#endif

	sb->s_op = &f2fs_sops;
#ifdef CONFIG_F2FS_FS_ENCRYPTION
	sb->s_cop = &f2fs_cryptops;
#endif
	sb->s_xattr = f2fs_xattr_handlers;
	sb->s_export_op = &f2fs_export_ops;
	sb->s_magic = F2FS_SUPER_MAGIC;
	sb->s_time_gran = 1;
	sb->s_flags = (sb->s_flags & ~MS_POSIXACL) |
		(test_opt(sbi, POSIX_ACL) ? MS_POSIXACL : 0);
	memcpy(sb->s_uuid, raw_super->uuid, sizeof(raw_super->uuid));
	/* FIXME: no cgroup support */
	/* sb->s_iflags |= SB_I_CGROUPWB; */

	/* init f2fs-specific super block info */
	sbi->valid_super_block = valid_super_block;
	mutex_init(&sbi->gc_mutex);
	mutex_init(&sbi->cp_mutex);
	init_rwsem(&sbi->node_write);
	init_rwsem(&sbi->node_change);

	/* disallow all the data/node/meta page writes */
	set_sbi_flag(sbi, SBI_POR_DOING);
	spin_lock_init(&sbi->stat_lock);

	/* init iostat info */
	spin_lock_init(&sbi->iostat_lock);
	sbi->iostat_enable = false;

	for (i = 0; i < NR_PAGE_TYPE; i++) {
		int n = (i == META) ? 1: NR_TEMP_TYPE;
		int j;

		sbi->write_io[i] = f2fs_kmalloc(sbi,
					n * sizeof(struct f2fs_bio_info),
					GFP_KERNEL);
		if (!sbi->write_io[i]) {
			err = -ENOMEM;
			goto free_options;
		}

		for (j = HOT; j < n; j++) {
			init_rwsem(&sbi->write_io[i][j].io_rwsem);
			sbi->write_io[i][j].sbi = sbi;
			sbi->write_io[i][j].bio = NULL;
			spin_lock_init(&sbi->write_io[i][j].io_lock);
			INIT_LIST_HEAD(&sbi->write_io[i][j].io_list);
		}
	}

	init_rwsem(&sbi->cp_rwsem);
	init_waitqueue_head(&sbi->cp_wait);
	init_sb_info(sbi);

	err = init_percpu_info(sbi);
	if (err)
		goto free_bio_info;

	if (F2FS_IO_SIZE(sbi) > 1) {
		sbi->write_io_dummy =
			mempool_create_page_pool(2 * (F2FS_IO_SIZE(sbi) - 1), 0);
		if (!sbi->write_io_dummy) {
			err = -ENOMEM;
			goto free_percpu;
		}
	}

	/* get an inode for meta space */
	sbi->meta_inode = f2fs_iget(sb, F2FS_META_INO(sbi));
	if (IS_ERR(sbi->meta_inode)) {
		f2fs_msg(sb, KERN_ERR, "Failed to read F2FS meta data inode");
		err = PTR_ERR(sbi->meta_inode);
		goto free_io_dummy;
	}

	err = get_valid_checkpoint(sbi);
	if (err) {
		f2fs_msg(sb, KERN_ERR, "Failed to get valid F2FS checkpoint");
		goto free_meta_inode;
	}

	/* Initialize device list */
	err = f2fs_scan_devices(sbi);
	if (err) {
		f2fs_msg(sb, KERN_ERR, "Failed to find devices");
		goto free_devices;
	}

	sbi->total_valid_node_count =
				le32_to_cpu(sbi->ckpt->valid_node_count);
	percpu_counter_set(&sbi->total_valid_inode_count,
				le32_to_cpu(sbi->ckpt->valid_inode_count));
	sbi->user_block_count = le64_to_cpu(sbi->ckpt->user_block_count);
	sbi->total_valid_block_count =
				le64_to_cpu(sbi->ckpt->valid_block_count);
	sbi->last_valid_block_count = sbi->total_valid_block_count;
	sbi->reserved_blocks = 0;
	sbi->current_reserved_blocks = 0;
	limit_reserve_root(sbi);

	for (i = 0; i < NR_INODE_TYPE; i++) {
		INIT_LIST_HEAD(&sbi->inode_list[i]);
		spin_lock_init(&sbi->inode_lock[i]);
	}

	init_extent_cache_info(sbi);

	init_ino_entry_info(sbi);

	/* setup f2fs internal modules */
	err = build_segment_manager(sbi);
	if (err) {
		f2fs_msg(sb, KERN_ERR,
			"Failed to initialize F2FS segment manager");
		goto free_sm;
	}
	err = build_node_manager(sbi);
	if (err) {
		f2fs_msg(sb, KERN_ERR,
			"Failed to initialize F2FS node manager");
		goto free_nm;
	}

	/* For write statistics */
	if (sb->s_bdev->bd_part)
		sbi->sectors_written_start =
			(u64)part_stat_read(sb->s_bdev->bd_part, sectors[1]);

	/* Read accumulated write IO statistics if exists */
	seg_i = CURSEG_I(sbi, CURSEG_HOT_NODE);
	if (__exist_node_summaries(sbi))
		sbi->kbytes_written =
			le64_to_cpu(seg_i->journal->info.kbytes_written);

	build_gc_manager(sbi);

	/* get an inode for node space */
	sbi->node_inode = f2fs_iget(sb, F2FS_NODE_INO(sbi));
	if (IS_ERR(sbi->node_inode)) {
		f2fs_msg(sb, KERN_ERR, "Failed to read node inode");
		err = PTR_ERR(sbi->node_inode);
		goto free_nm;
	}

	err = f2fs_build_stats(sbi);
	if (err)
		goto free_node_inode;

	/* read root inode and dentry */
	root = f2fs_iget(sb, F2FS_ROOT_INO(sbi));
	if (IS_ERR(root)) {
		f2fs_msg(sb, KERN_ERR, "Failed to read root inode");
		err = PTR_ERR(root);
		goto free_stats;
	}
	if (!S_ISDIR(root->i_mode) || !root->i_blocks || !root->i_size) {
		iput(root);
		err = -EINVAL;
		goto free_node_inode;
	}

	sb->s_root = d_make_root(root); /* allocate root dentry */
	if (!sb->s_root) {
		err = -ENOMEM;
		goto free_root_inode;
	}

	err = f2fs_register_sysfs(sbi);
	if (err)
		goto free_root_inode;

#ifdef CONFIG_QUOTA
	/*
	 * Turn on quotas which were not enabled for read-only mounts if
	 * filesystem has quota feature, so that they are updated correctly.
	 */
	if (f2fs_sb_has_quota_ino(sb) && !f2fs_readonly(sb)) {
		err = f2fs_enable_quotas(sb);
		if (err) {
			f2fs_msg(sb, KERN_ERR,
				"Cannot turn on quotas: error %d", err);
			goto free_sysfs;
		}
	}
#endif
	/* if there are nt orphan nodes free them */
	err = recover_orphan_inodes(sbi);
	if (err)
		goto free_meta;

	/* recover fsynced data */
	if (!test_opt(sbi, DISABLE_ROLL_FORWARD)) {
		/*
		 * mount should be failed, when device has readonly mode, and
		 * previous checkpoint was not done by clean system shutdown.
		 */
		if (bdev_read_only(sb->s_bdev) &&
				!is_set_ckpt_flags(sbi, CP_UMOUNT_FLAG)) {
			err = -EROFS;
			goto free_meta;
		}

		if (need_fsck)
			set_sbi_flag(sbi, SBI_NEED_FSCK);

		if (!retry)
			goto skip_recovery;

		err = recover_fsync_data(sbi, false);
		if (err < 0) {
			need_fsck = true;
			f2fs_msg(sb, KERN_ERR,
				"Cannot recover all fsync data errno=%d", err);
			goto free_meta;
		}
	} else {
		err = recover_fsync_data(sbi, true);

		if (!f2fs_readonly(sb) && err > 0) {
			err = -EINVAL;
			f2fs_msg(sb, KERN_ERR,
				"Need to recover fsync data");
			goto free_meta;
		}
	}
skip_recovery:
	/* recover_fsync_data() cleared this already */
	clear_sbi_flag(sbi, SBI_POR_DOING);

	/*
	 * If filesystem is not mounted as read-only then
	 * do start the gc_thread.
	 */
	if (test_opt(sbi, BG_GC) && !f2fs_readonly(sb)) {
		/* After POR, we can run background GC thread.*/
		err = start_gc_thread(sbi);
		if (err)
			goto free_meta;
	}
	kfree(options);

	/* recover broken superblock */
	if (recovery) {
		err = f2fs_commit_super(sbi, true);
		f2fs_msg(sb, KERN_INFO,
			"Try to recover %dth superblock, ret: %d",
			sbi->valid_super_block ? 1 : 2, err);
	}

	f2fs_join_shrinker(sbi);

	f2fs_tuning_parameters(sbi);

	f2fs_msg(sbi->sb, KERN_NOTICE, "Mounted with checkpoint version = %llx",
				cur_cp_version(F2FS_CKPT(sbi)));
	f2fs_update_time(sbi, CP_TIME);
	f2fs_update_time(sbi, REQ_TIME);
	return 0;

free_meta:
#ifdef CONFIG_QUOTA
	if (f2fs_sb_has_quota_ino(sb) && !f2fs_readonly(sb))
		f2fs_quota_off_umount(sbi->sb);
#endif
	f2fs_sync_inode_meta(sbi);
	/*
	 * Some dirty meta pages can be produced by recover_orphan_inodes()
	 * failed by EIO. Then, iput(node_inode) can trigger balance_fs_bg()
	 * followed by write_checkpoint() through f2fs_write_node_pages(), which
	 * falls into an infinite loop in sync_meta_pages().
	 */
	truncate_inode_pages_final(META_MAPPING(sbi));
#ifdef CONFIG_QUOTA
free_sysfs:
#endif
	f2fs_unregister_sysfs(sbi);
free_root_inode:
	dput(sb->s_root);
	sb->s_root = NULL;
free_stats:
	f2fs_destroy_stats(sbi);
free_node_inode:
	release_ino_entry(sbi, true);
	truncate_inode_pages_final(NODE_MAPPING(sbi));
	iput(sbi->node_inode);
free_nm:
	destroy_node_manager(sbi);
free_sm:
	destroy_segment_manager(sbi);
free_devices:
	destroy_device_list(sbi);
	kfree(sbi->ckpt);
free_meta_inode:
	make_bad_inode(sbi->meta_inode);
	iput(sbi->meta_inode);
free_io_dummy:
	if (sbi->write_io_dummy)
		mempool_destroy(sbi->write_io_dummy);
free_percpu:
	destroy_percpu_info(sbi);
free_bio_info:
	for (i = 0; i < NR_PAGE_TYPE; i++)
		kfree(sbi->write_io[i]);
free_options:
#ifdef CONFIG_QUOTA
	for (i = 0; i < F2FS_MAXQUOTAS; i++)
		kfree(F2FS_OPTION(sbi).s_qf_names[i]);
#endif
	kfree(options);
free_sb_buf:
	kfree(raw_super);
free_sbi:
	if (sbi->s_chksum_driver)
		crypto_free_shash(sbi->s_chksum_driver);
	kfree(sbi);

	/* give only one another chance */
	if (retry) {
		retry = false;
		shrink_dcache_sb(sb);
		goto try_onemore;
	}
	return err;
}

static struct dentry *f2fs_mount(struct file_system_type *fs_type, int flags,
			const char *dev_name, void *data)
{
	return mount_bdev(fs_type, flags, dev_name, data, f2fs_fill_super);
}

static void kill_f2fs_super(struct super_block *sb)
{
	if (sb->s_root) {
		set_sbi_flag(F2FS_SB(sb), SBI_IS_CLOSE);
		stop_gc_thread(F2FS_SB(sb));
		stop_discard_thread(F2FS_SB(sb));
	}
	kill_block_super(sb);
}

static struct file_system_type f2fs_fs_type = {
	.owner		= THIS_MODULE,
	.name		= "f2fs",
	.mount		= f2fs_mount,
	.kill_sb	= kill_f2fs_super,
	.fs_flags	= FS_REQUIRES_DEV,
};
MODULE_ALIAS_FS("f2fs");

static int __init init_inodecache(void)
{
	f2fs_inode_cachep = f2fs_kmem_cache_create("f2fs_inode_cache",
			sizeof(struct f2fs_inode_info));
	if (!f2fs_inode_cachep)
		return -ENOMEM;
	return 0;
}

static void destroy_inodecache(void)
{
	/*
	 * Make sure all delayed rcu free inodes are flushed before we
	 * destroy cache.
	 */
	rcu_barrier();
	kmem_cache_destroy(f2fs_inode_cachep);
}

static int __init init_f2fs_fs(void)
{
	int err;

	f2fs_build_trace_ios();

	err = init_inodecache();
	if (err)
		goto fail;
	err = create_node_manager_caches();
	if (err)
		goto free_inodecache;
	err = create_segment_manager_caches();
	if (err)
		goto free_node_manager_caches;
	err = create_checkpoint_caches();
	if (err)
		goto free_segment_manager_caches;
	err = create_extent_cache();
	if (err)
		goto free_checkpoint_caches;
	err = f2fs_init_sysfs();
	if (err)
		goto free_extent_cache;
	err = register_shrinker(&f2fs_shrinker_info);
	if (err)
		goto free_sysfs;
	err = register_filesystem(&f2fs_fs_type);
	if (err)
		goto free_shrinker;
	err = f2fs_create_root_stats();
	if (err)
		goto free_filesystem;
	err = f2fs_init_post_read_processing();
	if (err)
		goto free_root_stats;
	return 0;

free_root_stats:
	f2fs_destroy_root_stats();
free_filesystem:
	unregister_filesystem(&f2fs_fs_type);
free_shrinker:
	unregister_shrinker(&f2fs_shrinker_info);
free_sysfs:
	f2fs_exit_sysfs();
free_extent_cache:
	destroy_extent_cache();
free_checkpoint_caches:
	destroy_checkpoint_caches();
free_segment_manager_caches:
	destroy_segment_manager_caches();
free_node_manager_caches:
	destroy_node_manager_caches();
free_inodecache:
	destroy_inodecache();
fail:
	return err;
}

static void __exit exit_f2fs_fs(void)
{
	f2fs_destroy_post_read_processing();
	f2fs_destroy_root_stats();
	unregister_filesystem(&f2fs_fs_type);
	unregister_shrinker(&f2fs_shrinker_info);
	f2fs_exit_sysfs();
	destroy_extent_cache();
	destroy_checkpoint_caches();
	destroy_segment_manager_caches();
	destroy_node_manager_caches();
	destroy_inodecache();
	f2fs_destroy_trace_ios();
}

module_init(init_f2fs_fs)
module_exit(exit_f2fs_fs)

MODULE_AUTHOR("Samsung Electronics's Praesto Team");
MODULE_DESCRIPTION("Flash Friendly File System");
MODULE_LICENSE("GPL");
<|MERGE_RESOLUTION|>--- conflicted
+++ resolved
@@ -2048,11 +2048,7 @@
 	.get_parent = f2fs_get_parent,
 };
 
-<<<<<<< HEAD
-loff_t max_file_size(unsigned bits)
-=======
 static loff_t max_file_blocks(void)
->>>>>>> e045a95c
 {
 	loff_t result = 0;
 	loff_t leaf_count = ADDRS_PER_BLOCK;
@@ -2252,8 +2248,6 @@
 		return 1;
 	}
 
-<<<<<<< HEAD
-=======
 	/* check reserved ino info */
 	if (le32_to_cpu(raw_super->node_ino) != 1 ||
 		le32_to_cpu(raw_super->meta_ino) != 2 ||
@@ -2266,21 +2260,17 @@
 		return 1;
 	}
 
->>>>>>> e045a95c
 	if (le32_to_cpu(raw_super->segment_count) > F2FS_MAX_SEGMENT) {
 		f2fs_msg(sb, KERN_INFO,
 			"Invalid segment count (%u)",
 			le32_to_cpu(raw_super->segment_count));
 		return 1;
 	}
-<<<<<<< HEAD
-=======
 
 	/* check CP/SIT/NAT/SSA/MAIN_AREA area boundary */
 	if (sanity_check_area_boundary(sbi, bh))
 		return 1;
 
->>>>>>> e045a95c
 	return 0;
 }
 
@@ -2289,10 +2279,7 @@
 	unsigned int total, fsmeta;
 	struct f2fs_super_block *raw_super = F2FS_RAW_SUPER(sbi);
 	struct f2fs_checkpoint *ckpt = F2FS_CKPT(sbi);
-<<<<<<< HEAD
-=======
 	unsigned int ovp_segments, reserved_segments;
->>>>>>> e045a95c
 	unsigned int main_segs, blocks_per_seg;
 	int i;
 
@@ -2306,9 +2293,6 @@
 	if (unlikely(fsmeta >= total))
 		return 1;
 
-<<<<<<< HEAD
-	main_segs = le32_to_cpu(sbi->raw_super->segment_count_main);
-=======
 	ovp_segments = le32_to_cpu(ckpt->overprov_segment_count);
 	reserved_segments = le32_to_cpu(ckpt->rsvd_segment_count);
 
@@ -2320,22 +2304,10 @@
 	}
 
 	main_segs = le32_to_cpu(raw_super->segment_count_main);
->>>>>>> e045a95c
 	blocks_per_seg = sbi->blocks_per_seg;
 
 	for (i = 0; i < NR_CURSEG_NODE_TYPE; i++) {
 		if (le32_to_cpu(ckpt->cur_node_segno[i]) >= main_segs ||
-<<<<<<< HEAD
-		    le16_to_cpu(ckpt->cur_node_blkoff[i]) >= blocks_per_seg) {
-			return 1;
-		}
-	}
-	for (i = 0; i < NR_CURSEG_DATA_TYPE; i++) {
-		if (le32_to_cpu(ckpt->cur_data_segno[i]) >= main_segs ||
-		    le16_to_cpu(ckpt->cur_data_blkoff[i]) >= blocks_per_seg) {
-			return 1;
-		}
-=======
 			le16_to_cpu(ckpt->cur_node_blkoff[i]) >= blocks_per_seg)
 			return 1;
 	}
@@ -2343,7 +2315,6 @@
 		if (le32_to_cpu(ckpt->cur_data_segno[i]) >= main_segs ||
 			le16_to_cpu(ckpt->cur_data_blkoff[i]) >= blocks_per_seg)
 			return 1;
->>>>>>> e045a95c
 	}
 
 	if (unlikely(f2fs_cp_error(sbi))) {

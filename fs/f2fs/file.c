/*
 * fs/f2fs/file.c
 *
 * Copyright (c) 2012 Samsung Electronics Co., Ltd.
 *             http://www.samsung.com/
 *
 * This program is free software; you can redistribute it and/or modify
 * it under the terms of the GNU General Public License version 2 as
 * published by the Free Software Foundation.
 */
#include <linux/fs.h>
#include <linux/f2fs_fs.h>
#include <linux/stat.h>
#include <linux/buffer_head.h>
#include <linux/writeback.h>
#include <linux/blkdev.h>
#include <linux/falloc.h>
#include <linux/types.h>
#include <linux/compat.h>
#include <linux/uaccess.h>
#include <linux/mount.h>
#include <linux/pagevec.h>
#include <linux/uio.h>
#include <linux/uuid.h>
#include <linux/file.h>

#include "f2fs.h"
#include "node.h"
#include "segment.h"
#include "xattr.h"
#include "acl.h"
#include "gc.h"
#include "trace.h"
#include <trace/events/f2fs.h>

static int f2fs_filemap_fault(struct vm_area_struct *vma,
					struct vm_fault *vmf)
{
	struct inode *inode = file_inode(vma->vm_file);
	int err;

	down_read(&F2FS_I(inode)->i_mmap_sem);
	err = filemap_fault(vma, vmf);
	up_read(&F2FS_I(inode)->i_mmap_sem);

	return err;
}

static int f2fs_vm_page_mkwrite(struct vm_area_struct *vma,
						struct vm_fault *vmf)
{
	struct page *page = vmf->page;
	struct inode *inode = file_inode(vma->vm_file);
	struct f2fs_sb_info *sbi = F2FS_I_SB(inode);
	struct dnode_of_data dn;
	int err;

	if (unlikely(f2fs_cp_error(sbi))) {
		err = -EIO;
		goto err;
	}

	sb_start_pagefault(inode->i_sb);

	f2fs_bug_on(sbi, f2fs_has_inline_data(inode));

	/* block allocation */
	f2fs_lock_op(sbi);
	set_new_dnode(&dn, inode, NULL, NULL, 0);
	err = f2fs_reserve_block(&dn, page->index);
	if (err) {
		f2fs_unlock_op(sbi);
		goto out;
	}
	f2fs_put_dnode(&dn);
	f2fs_unlock_op(sbi);

	f2fs_balance_fs(sbi, dn.node_changed);

	file_update_time(vma->vm_file);
	down_read(&F2FS_I(inode)->i_mmap_sem);
	lock_page(page);
	if (unlikely(page->mapping != inode->i_mapping ||
			page_offset(page) > i_size_read(inode) ||
			!PageUptodate(page))) {
		unlock_page(page);
		err = -EFAULT;
		goto out_sem;
	}

	/*
	 * check to see if the page is mapped already (no holes)
	 */
	if (PageMappedToDisk(page))
		goto mapped;

	/* page is wholly or partially inside EOF */
	if (((loff_t)(page->index + 1) << PAGE_SHIFT) >
						i_size_read(inode)) {
		unsigned offset;
		offset = i_size_read(inode) & ~PAGE_MASK;
		zero_user_segment(page, offset, PAGE_SIZE);
	}
	set_page_dirty(page);
	if (!PageUptodate(page))
		SetPageUptodate(page);

	f2fs_update_iostat(sbi, APP_MAPPED_IO, F2FS_BLKSIZE);

	trace_f2fs_vm_page_mkwrite(page, DATA);
mapped:
	/* fill the page */
	f2fs_wait_on_page_writeback(page, DATA, false);

	/* wait for GCed page writeback via META_MAPPING */
	if (f2fs_post_read_required(inode))
		f2fs_wait_on_block_writeback(sbi, dn.data_blkaddr);

out_sem:
	up_read(&F2FS_I(inode)->i_mmap_sem);
out:
	sb_end_pagefault(inode->i_sb);
	f2fs_update_time(sbi, REQ_TIME);
err:
	return block_page_mkwrite_return(err);
}

static const struct vm_operations_struct f2fs_file_vm_ops = {
	.fault		= f2fs_filemap_fault,
	.map_pages	= filemap_map_pages,
	.page_mkwrite	= f2fs_vm_page_mkwrite,
};

static int get_parent_ino(struct inode *inode, nid_t *pino)
{
	struct dentry *dentry;

	inode = igrab(inode);
	dentry = d_find_any_alias(inode);
	iput(inode);
	if (!dentry)
		return 0;

	*pino = parent_ino(dentry);
	dput(dentry);
	return 1;
}

static inline enum cp_reason_type need_do_checkpoint(struct inode *inode)
{
	struct f2fs_sb_info *sbi = F2FS_I_SB(inode);
	enum cp_reason_type cp_reason = CP_NO_NEEDED;

	if (!S_ISREG(inode->i_mode))
		cp_reason = CP_NON_REGULAR;
	else if (inode->i_nlink != 1)
		cp_reason = CP_HARDLINK;
	else if (is_sbi_flag_set(sbi, SBI_NEED_CP))
		cp_reason = CP_SB_NEED_CP;
	else if (file_wrong_pino(inode))
		cp_reason = CP_WRONG_PINO;
	else if (!space_for_roll_forward(sbi))
		cp_reason = CP_NO_SPC_ROLL;
	else if (!is_checkpointed_node(sbi, F2FS_I(inode)->i_pino))
		cp_reason = CP_NODE_NEED_CP;
	else if (test_opt(sbi, FASTBOOT))
		cp_reason = CP_FASTBOOT_MODE;
	else if (F2FS_OPTION(sbi).active_logs == 2)
		cp_reason = CP_SPEC_LOG_NUM;
	else if (F2FS_OPTION(sbi).fsync_mode == FSYNC_MODE_STRICT &&
		need_dentry_mark(sbi, inode->i_ino) &&
		exist_written_data(sbi, F2FS_I(inode)->i_pino, TRANS_DIR_INO))
		cp_reason = CP_RECOVER_DIR;

	return cp_reason;
}

static bool need_inode_page_update(struct f2fs_sb_info *sbi, nid_t ino)
{
	struct page *i = find_get_page(NODE_MAPPING(sbi), ino);
	bool ret = false;
	/* But we need to avoid that there are some inode updates */
	if ((i && PageDirty(i)) || need_inode_block_update(sbi, ino))
		ret = true;
	f2fs_put_page(i, 0);
	return ret;
}

static void try_to_fix_pino(struct inode *inode)
{
	struct f2fs_inode_info *fi = F2FS_I(inode);
	nid_t pino;

	down_write(&fi->i_sem);
	if (file_wrong_pino(inode) && inode->i_nlink == 1 &&
			get_parent_ino(inode, &pino)) {
		f2fs_i_pino_write(inode, pino);
		file_got_pino(inode);
	}
	up_write(&fi->i_sem);
}

static int f2fs_do_sync_file(struct file *file, loff_t start, loff_t end,
						int datasync, bool atomic)
{
	struct inode *inode = file->f_mapping->host;
	struct f2fs_sb_info *sbi = F2FS_I_SB(inode);
	nid_t ino = inode->i_ino;
	int ret = 0;
	enum cp_reason_type cp_reason = 0;
	struct writeback_control wbc = {
		.sync_mode = WB_SYNC_ALL,
		.nr_to_write = LONG_MAX,
		.for_reclaim = 0,
	};

	if (unlikely(f2fs_readonly(inode->i_sb)))
		return 0;

	trace_f2fs_sync_file_enter(inode);

	/* if fdatasync is triggered, let's do in-place-update */
	if (datasync || get_dirty_pages(inode) <= SM_I(sbi)->min_fsync_blocks)
		set_inode_flag(inode, FI_NEED_IPU);
	ret = filemap_write_and_wait_range(inode->i_mapping, start, end);
	clear_inode_flag(inode, FI_NEED_IPU);

	if (ret) {
		f2fs_msg(sbi->sb, KERN_WARNING,
			"filemap_write failed %d dsync=%d atomic=%d",
			ret, datasync, atomic);
		trace_f2fs_sync_file_exit(inode, cp_reason, datasync, ret);
		return ret;
	}

	/* if the inode is dirty, let's recover all the time */
	if (!f2fs_skip_inode_update(inode, datasync)) {
		f2fs_write_inode(inode, NULL);
		goto go_write;
	}

	/*
	 * if there is no written data, don't waste time to write recovery info.
	 */
	if (!is_inode_flag_set(inode, FI_APPEND_WRITE) &&
			!exist_written_data(sbi, ino, APPEND_INO)) {

		/* it may call write_inode just prior to fsync */
		if (need_inode_page_update(sbi, ino))
			goto go_write;

		if (is_inode_flag_set(inode, FI_UPDATE_WRITE) ||
				exist_written_data(sbi, ino, UPDATE_INO))
			goto flush_out;
		goto out;
	}
go_write:
	/*
	 * Both of fdatasync() and fsync() are able to be recovered from
	 * sudden-power-off.
	 */
	down_read(&F2FS_I(inode)->i_sem);
	cp_reason = need_do_checkpoint(inode);
	up_read(&F2FS_I(inode)->i_sem);

	if (cp_reason) {
		/* all the dirty node pages should be flushed for POR */
		ret = f2fs_sync_fs(inode->i_sb, 1);
		if (ret)
			f2fs_msg(sbi->sb, KERN_WARNING,
				"f2fs_sync_fs failed %d dsync=%d atomic=%d",
				ret, datasync, atomic);

		/*
		 * We've secured consistency through sync_fs. Following pino
		 * will be used only for fsynced inodes after checkpoint.
		 */
		try_to_fix_pino(inode);
		clear_inode_flag(inode, FI_APPEND_WRITE);
		clear_inode_flag(inode, FI_UPDATE_WRITE);
		goto out;
	}
sync_nodes:
	ret = fsync_node_pages(sbi, inode, &wbc, atomic);
	if (ret) {
		f2fs_msg(sbi->sb, KERN_WARNING,
				"fsync_node_pages failed %d dsync=%d atomic=%d",
				ret, datasync, atomic);
		goto out;
	}

	/* if cp_error was enabled, we should avoid infinite loop */
	if (unlikely(f2fs_cp_error(sbi))) {
		ret = -EIO;
		goto out;
	}

	if (need_inode_block_update(sbi, ino)) {
		f2fs_mark_inode_dirty_sync(inode, true);
		f2fs_write_inode(inode, NULL);
		goto sync_nodes;
	}

	/*
	 * If it's atomic_write, it's just fine to keep write ordering. So
	 * here we don't need to wait for node write completion, since we use
	 * node chain which serializes node blocks. If one of node writes are
	 * reordered, we can see simply broken chain, resulting in stopping
	 * roll-forward recovery. It means we'll recover all or none node blocks
	 * given fsync mark.
	 */
	if (!atomic) {
		ret = wait_on_node_pages_writeback(sbi, ino);
		if (ret) {
			f2fs_msg(sbi->sb, KERN_WARNING,
				"wait_on_node failed %d dsync=%d atomic=%d",
				ret, datasync, atomic);
			goto out;
		}
	}

	/* once recovery info is written, don't need to tack this */
	remove_ino_entry(sbi, ino, APPEND_INO);
	clear_inode_flag(inode, FI_APPEND_WRITE);
flush_out:
<<<<<<< HEAD
	if (!atomic && F2FS_OPTION(sbi).fsync_mode != FSYNC_MODE_NOBARRIER) {
=======
	if (!atomic && F2FS_OPTION(sbi).fsync_mode != FSYNC_MODE_NOBARRIER)
>>>>>>> ce672a9a
		ret = f2fs_issue_flush(sbi, inode->i_ino);
		if (ret)
			f2fs_msg(sbi->sb, KERN_WARNING,
				"f2fs_issue_flush failed %d dsync=%d atomic=%d",
				ret, datasync, atomic);
	}
	if (!ret) {
		remove_ino_entry(sbi, ino, UPDATE_INO);
		clear_inode_flag(inode, FI_UPDATE_WRITE);
		remove_ino_entry(sbi, ino, FLUSH_INO);
	}
	f2fs_update_time(sbi, REQ_TIME);
out:
	trace_f2fs_sync_file_exit(inode, cp_reason, datasync, ret);
	f2fs_trace_ios(NULL, 1);
	return ret;
}

int f2fs_sync_file(struct file *file, loff_t start, loff_t end, int datasync)
{
	if (unlikely(f2fs_cp_error(F2FS_I_SB(file_inode(file)))))
		return -EIO;
	return f2fs_do_sync_file(file, start, end, datasync, false);
}

static pgoff_t __get_first_dirty_index(struct address_space *mapping,
						pgoff_t pgofs, int whence)
{
	struct pagevec pvec;
	int nr_pages;

	if (whence != SEEK_DATA)
		return 0;

	/* find first dirty page index */
	pagevec_init(&pvec, 0);
	nr_pages = pagevec_lookup_tag(&pvec, mapping, &pgofs,
					PAGECACHE_TAG_DIRTY, 1);
	pgofs = nr_pages ? pvec.pages[0]->index : ULONG_MAX;
	pagevec_release(&pvec);
	return pgofs;
}

static bool __found_offset(block_t blkaddr, pgoff_t dirty, pgoff_t pgofs,
							int whence)
{
	switch (whence) {
	case SEEK_DATA:
		if ((blkaddr == NEW_ADDR && dirty == pgofs) ||
			(blkaddr != NEW_ADDR && blkaddr != NULL_ADDR))
			return true;
		break;
	case SEEK_HOLE:
		if (blkaddr == NULL_ADDR)
			return true;
		break;
	}
	return false;
}

static loff_t f2fs_seek_block(struct file *file, loff_t offset, int whence)
{
	struct inode *inode = file->f_mapping->host;
	loff_t maxbytes = inode->i_sb->s_maxbytes;
	struct dnode_of_data dn;
	pgoff_t pgofs, end_offset, dirty;
	loff_t data_ofs = offset;
	loff_t isize;
	int err = 0;

	inode_lock(inode);

	isize = i_size_read(inode);
	if (offset >= isize)
		goto fail;

	/* handle inline data case */
	if (f2fs_has_inline_data(inode) || f2fs_has_inline_dentry(inode)) {
		if (whence == SEEK_HOLE)
			data_ofs = isize;
		goto found;
	}

	pgofs = (pgoff_t)(offset >> PAGE_SHIFT);

	dirty = __get_first_dirty_index(inode->i_mapping, pgofs, whence);

	for (; data_ofs < isize; data_ofs = (loff_t)pgofs << PAGE_SHIFT) {
		set_new_dnode(&dn, inode, NULL, NULL, 0);
		err = get_dnode_of_data(&dn, pgofs, LOOKUP_NODE);
		if (err && err != -ENOENT) {
			goto fail;
		} else if (err == -ENOENT) {
			/* direct node does not exists */
			if (whence == SEEK_DATA) {
				pgofs = get_next_page_offset(&dn, pgofs);
				continue;
			} else {
				goto found;
			}
		}

		end_offset = ADDRS_PER_PAGE(dn.node_page, inode);

		/* find data/hole in dnode block */
		for (; dn.ofs_in_node < end_offset;
				dn.ofs_in_node++, pgofs++,
				data_ofs = (loff_t)pgofs << PAGE_SHIFT) {
			block_t blkaddr;
			blkaddr = datablock_addr(dn.inode,
					dn.node_page, dn.ofs_in_node);

			if (__found_offset(blkaddr, dirty, pgofs, whence)) {
				f2fs_put_dnode(&dn);
				goto found;
			}
		}
		f2fs_put_dnode(&dn);
	}

	if (whence == SEEK_DATA)
		goto fail;
found:
	if (whence == SEEK_HOLE && data_ofs > isize)
		data_ofs = isize;
	inode_unlock(inode);
	return vfs_setpos(file, data_ofs, maxbytes);
fail:
	inode_unlock(inode);
	return -ENXIO;
}

static loff_t f2fs_llseek(struct file *file, loff_t offset, int whence)
{
	struct inode *inode = file->f_mapping->host;
	loff_t maxbytes = inode->i_sb->s_maxbytes;

	switch (whence) {
	case SEEK_SET:
	case SEEK_CUR:
	case SEEK_END:
		return generic_file_llseek_size(file, offset, whence,
						maxbytes, i_size_read(inode));
	case SEEK_DATA:
	case SEEK_HOLE:
		if (offset < 0)
			return -ENXIO;
		return f2fs_seek_block(file, offset, whence);
	}

	return -EINVAL;
}

static int f2fs_file_mmap(struct file *file, struct vm_area_struct *vma)
{
	struct inode *inode = file_inode(file);
	int err;

	if (unlikely(f2fs_cp_error(F2FS_I_SB(inode))))
		return -EIO;

	/* we don't need to use inline_data strictly */
	err = f2fs_convert_inline_inode(inode);
	if (err)
		return err;

	file_accessed(file);
	vma->vm_ops = &f2fs_file_vm_ops;
	return 0;
}

static int f2fs_file_open(struct inode *inode, struct file *filp)
{
	int err = fscrypt_file_open(inode, filp);

	if (err)
		return err;

	if (f2fs_verity_file(inode)) {
		err = fsverity_file_open(inode, filp);
		if (err)
			return err;
	}

	filp->f_mode |= FMODE_NOWAIT;

	return dquot_file_open(inode, filp);
}

void truncate_data_blocks_range(struct dnode_of_data *dn, int count)
{
	struct f2fs_sb_info *sbi = F2FS_I_SB(dn->inode);
	struct f2fs_node *raw_node;
	int nr_free = 0, ofs = dn->ofs_in_node, len = count;
	__le32 *addr;
	int base = 0;

	if (IS_INODE(dn->node_page) && f2fs_has_extra_attr(dn->inode))
		base = get_extra_isize(dn->inode);

	raw_node = F2FS_NODE(dn->node_page);
	addr = blkaddr_in_node(raw_node) + base + ofs;

	for (; count > 0; count--, addr++, dn->ofs_in_node++) {
		block_t blkaddr = le32_to_cpu(*addr);
		if (blkaddr == NULL_ADDR)
			continue;

		dn->data_blkaddr = NULL_ADDR;
		set_data_blkaddr(dn);
		invalidate_blocks(sbi, blkaddr);
		if (dn->ofs_in_node == 0 && IS_INODE(dn->node_page))
			clear_inode_flag(dn->inode, FI_FIRST_BLOCK_WRITTEN);
		nr_free++;
	}

	if (nr_free) {
		pgoff_t fofs;
		/*
		 * once we invalidate valid blkaddr in range [ofs, ofs + count],
		 * we will invalidate all blkaddr in the whole range.
		 */
		fofs = start_bidx_of_node(ofs_of_node(dn->node_page),
							dn->inode) + ofs;
		f2fs_update_extent_cache_range(dn, fofs, 0, len);
		dec_valid_block_count(sbi, dn->inode, nr_free);
	}
	dn->ofs_in_node = ofs;

	f2fs_update_time(sbi, REQ_TIME);
	trace_f2fs_truncate_data_blocks_range(dn->inode, dn->nid,
					 dn->ofs_in_node, nr_free);
}

void truncate_data_blocks(struct dnode_of_data *dn)
{
	truncate_data_blocks_range(dn, ADDRS_PER_BLOCK);
}

static int truncate_partial_data_page(struct inode *inode, u64 from,
								bool cache_only)
{
	unsigned offset = from & (PAGE_SIZE - 1);
	pgoff_t index = from >> PAGE_SHIFT;
	struct address_space *mapping = inode->i_mapping;
	struct page *page;

	if (!offset && !cache_only)
		return 0;

	if (cache_only) {
		page = find_lock_page(mapping, index);
		if (page && PageUptodate(page))
			goto truncate_out;
		f2fs_put_page(page, 1);
		return 0;
	}

	page = get_lock_data_page(inode, index, true);
	if (IS_ERR(page))
		return PTR_ERR(page) == -ENOENT ? 0 : PTR_ERR(page);
truncate_out:
	f2fs_wait_on_page_writeback(page, DATA, true);
	zero_user(page, offset, PAGE_SIZE - offset);

	/* An encrypted inode should have a key and truncate the last page. */
	f2fs_bug_on(F2FS_I_SB(inode), cache_only && f2fs_encrypted_inode(inode));
	if (!cache_only)
		set_page_dirty(page);
	f2fs_put_page(page, 1);
	return 0;
}

int truncate_blocks(struct inode *inode, u64 from, bool lock)
{
	struct f2fs_sb_info *sbi = F2FS_I_SB(inode);
	struct dnode_of_data dn;
	pgoff_t free_from;
	int count = 0, err = 0;
	struct page *ipage;
	bool truncate_page = false;

	trace_f2fs_truncate_blocks_enter(inode, from);

	free_from = (pgoff_t)F2FS_BLK_ALIGN(from);

	if (free_from >= sbi->max_file_blocks)
		goto free_partial;

	if (lock)
		f2fs_lock_op(sbi);

	ipage = get_node_page(sbi, inode->i_ino);
	if (IS_ERR(ipage)) {
		err = PTR_ERR(ipage);
		goto out;
	}

	if (f2fs_has_inline_data(inode)) {
		truncate_inline_inode(inode, ipage, from);
		f2fs_put_page(ipage, 1);
		truncate_page = true;
		goto out;
	}

	set_new_dnode(&dn, inode, ipage, NULL, 0);
	err = get_dnode_of_data(&dn, free_from, LOOKUP_NODE_RA);
	if (err) {
		if (err == -ENOENT)
			goto free_next;
		goto out;
	}

	count = ADDRS_PER_PAGE(dn.node_page, inode);

	count -= dn.ofs_in_node;
	f2fs_bug_on(sbi, count < 0);

	if (dn.ofs_in_node || IS_INODE(dn.node_page)) {
		truncate_data_blocks_range(&dn, count);
		free_from += count;
	}

	f2fs_put_dnode(&dn);
free_next:
	err = truncate_inode_blocks(inode, free_from);
out:
	if (lock)
		f2fs_unlock_op(sbi);
free_partial:
	/* lastly zero out the first data page */
	if (!err)
		err = truncate_partial_data_page(inode, from, truncate_page);

	trace_f2fs_truncate_blocks_exit(inode, err);
	return err;
}

int f2fs_truncate(struct inode *inode)
{
	int err;

	if (unlikely(f2fs_cp_error(F2FS_I_SB(inode))))
		return -EIO;

	if (!(S_ISREG(inode->i_mode) || S_ISDIR(inode->i_mode) ||
				S_ISLNK(inode->i_mode)))
		return 0;

	trace_f2fs_truncate(inode);

#ifdef CONFIG_F2FS_FAULT_INJECTION
	if (time_to_inject(F2FS_I_SB(inode), FAULT_TRUNCATE)) {
		f2fs_show_injection_info(FAULT_TRUNCATE);
		return -EIO;
	}
#endif
	/* we should check inline_data size */
	if (!f2fs_may_inline_data(inode)) {
		err = f2fs_convert_inline_inode(inode);
		if (err)
			return err;
	}

	err = truncate_blocks(inode, i_size_read(inode), true);
	if (err)
		return err;

	inode->i_mtime = inode->i_ctime = current_time(inode);
	f2fs_mark_inode_dirty_sync(inode, false);
	return 0;
}

int f2fs_getattr(struct vfsmount *mnt,
			struct dentry *dentry, struct kstat *stat)
{
	struct inode *inode = d_inode(dentry);
#if 0
	struct f2fs_inode_info *fi = F2FS_I(inode);
	struct f2fs_inode *ri;
	unsigned int flags;

	if (f2fs_has_extra_attr(inode) &&
			f2fs_sb_has_inode_crtime(inode->i_sb) &&
			F2FS_FITS_IN_INODE(ri, fi->i_extra_isize, i_crtime)) {
		stat->result_mask |= STATX_BTIME;
		stat->btime.tv_sec = fi->i_crtime.tv_sec;
		stat->btime.tv_nsec = fi->i_crtime.tv_nsec;
	}

	flags = fi->i_flags & (FS_FL_USER_VISIBLE | FS_PROJINHERIT_FL);
	if (flags & FS_APPEND_FL)
		stat->attributes |= STATX_ATTR_APPEND;
	if (flags & FS_COMPR_FL)
		stat->attributes |= STATX_ATTR_COMPRESSED;
	if (f2fs_encrypted_inode(inode))
		stat->attributes |= STATX_ATTR_ENCRYPTED;
	if (flags & FS_IMMUTABLE_FL)
		stat->attributes |= STATX_ATTR_IMMUTABLE;
	if (flags & FS_NODUMP_FL)
		stat->attributes |= STATX_ATTR_NODUMP;

	stat->attributes_mask |= (STATX_ATTR_APPEND |
				  STATX_ATTR_COMPRESSED |
				  STATX_ATTR_ENCRYPTED |
				  STATX_ATTR_IMMUTABLE |
				  STATX_ATTR_NODUMP);
#endif

	if (f2fs_verity_file(inode)) {
		/*
		 * For fs-verity we need to override i_size with the original
		 * data i_size.  This requires I/O to the file which with
		 * fscrypt requires that the key be set up.  But, if the key is
		 * unavailable just continue on without the i_size override.
		 */
		int err = fscrypt_require_key(inode);

		if (err != -ENOKEY) {
			err = fsverity_prepare_getattr(inode);
			if (err)
				return err;
		}
	}

	generic_fillattr(inode, stat);

	/* we need to show initial sectors used for inline_data/dentries */
	if ((S_ISREG(inode->i_mode) && f2fs_has_inline_data(inode)) ||
					f2fs_has_inline_dentry(inode))
		stat->blocks += (stat->size + 511) >> 9;

	return 0;
}

#ifdef CONFIG_F2FS_FS_POSIX_ACL
static void __setattr_copy(struct inode *inode, const struct iattr *attr)
{
	unsigned int ia_valid = attr->ia_valid;

	if (ia_valid & ATTR_UID)
		inode->i_uid = attr->ia_uid;
	if (ia_valid & ATTR_GID)
		inode->i_gid = attr->ia_gid;
	if (ia_valid & ATTR_ATIME)
		inode->i_atime = timespec_trunc(attr->ia_atime,
						inode->i_sb->s_time_gran);
	if (ia_valid & ATTR_MTIME)
		inode->i_mtime = timespec_trunc(attr->ia_mtime,
						inode->i_sb->s_time_gran);
	if (ia_valid & ATTR_CTIME)
		inode->i_ctime = timespec_trunc(attr->ia_ctime,
						inode->i_sb->s_time_gran);
	if (ia_valid & ATTR_MODE) {
		umode_t mode = attr->ia_mode;

		if (!in_group_p(inode->i_gid) && !capable(CAP_FSETID))
			mode &= ~S_ISGID;
		set_acl_inode(inode, mode);
	}
}
#else
#define __setattr_copy setattr_copy
#endif

int f2fs_setattr(struct dentry *dentry, struct iattr *attr)
{
	struct inode *inode = d_inode(dentry);
	int err;
	bool size_changed = false;

	if (unlikely(f2fs_cp_error(F2FS_I_SB(inode))))
		return -EIO;

	err = setattr_prepare(dentry, attr);
	if (err)
		return err;

	err = fscrypt_prepare_setattr(dentry, attr);
	if (err)
		return err;

	if (f2fs_verity_file(inode)) {
		err = fsverity_prepare_setattr(dentry, attr);
		if (err)
			return err;
	}

	if (is_quota_modification(inode, attr)) {
		err = dquot_initialize(inode);
		if (err)
			return err;
	}
	if ((attr->ia_valid & ATTR_UID &&
		!uid_eq(attr->ia_uid, inode->i_uid)) ||
		(attr->ia_valid & ATTR_GID &&
		!gid_eq(attr->ia_gid, inode->i_gid))) {
		err = dquot_transfer(inode, attr);
		if (err)
			return err;
	}

	if (attr->ia_valid & ATTR_SIZE) {
		if (attr->ia_size <= i_size_read(inode)) {
			down_write(&F2FS_I(inode)->i_mmap_sem);
			truncate_setsize(inode, attr->ia_size);
			err = f2fs_truncate(inode);
			up_write(&F2FS_I(inode)->i_mmap_sem);
			if (err)
				return err;
		} else {
			/*
			 * do not trim all blocks after i_size if target size is
			 * larger than i_size.
			 */
			down_write(&F2FS_I(inode)->i_mmap_sem);
			truncate_setsize(inode, attr->ia_size);
			up_write(&F2FS_I(inode)->i_mmap_sem);

			/* should convert inline inode here */
			if (!f2fs_may_inline_data(inode)) {
				err = f2fs_convert_inline_inode(inode);
				if (err)
					return err;
			}
			inode->i_mtime = inode->i_ctime = current_time(inode);
		}

		down_write(&F2FS_I(inode)->i_sem);
		F2FS_I(inode)->last_disk_size = i_size_read(inode);
		up_write(&F2FS_I(inode)->i_sem);

		size_changed = true;
	}

	__setattr_copy(inode, attr);

	if (attr->ia_valid & ATTR_MODE) {
		err = posix_acl_chmod(inode, get_inode_mode(inode));
		if (err || is_inode_flag_set(inode, FI_ACL_MODE)) {
			inode->i_mode = F2FS_I(inode)->i_acl_mode;
			clear_inode_flag(inode, FI_ACL_MODE);
		}
	}

	/* file size may changed here */
	f2fs_mark_inode_dirty_sync(inode, size_changed);

	/* inode change will produce dirty node pages flushed by checkpoint */
	f2fs_balance_fs(F2FS_I_SB(inode), true);

	return err;
}

const struct inode_operations f2fs_file_inode_operations = {
	.getattr	= f2fs_getattr,
	.setattr	= f2fs_setattr,
	.get_acl	= f2fs_get_acl,
	.set_acl	= f2fs_set_acl,
#ifdef CONFIG_F2FS_FS_XATTR
	.listxattr	= f2fs_listxattr,
#endif
	.fiemap		= f2fs_fiemap,
};

static int fill_zero(struct inode *inode, pgoff_t index,
					loff_t start, loff_t len)
{
	struct f2fs_sb_info *sbi = F2FS_I_SB(inode);
	struct page *page;

	if (!len)
		return 0;

	f2fs_balance_fs(sbi, true);

	f2fs_lock_op(sbi);
	page = get_new_data_page(inode, NULL, index, false);
	f2fs_unlock_op(sbi);

	if (IS_ERR(page))
		return PTR_ERR(page);

	f2fs_wait_on_page_writeback(page, DATA, true);
	zero_user(page, start, len);
	set_page_dirty(page);
	f2fs_put_page(page, 1);
	return 0;
}

int truncate_hole(struct inode *inode, pgoff_t pg_start, pgoff_t pg_end)
{
	int err;

	while (pg_start < pg_end) {
		struct dnode_of_data dn;
		pgoff_t end_offset, count;

		set_new_dnode(&dn, inode, NULL, NULL, 0);
		err = get_dnode_of_data(&dn, pg_start, LOOKUP_NODE);
		if (err) {
			if (err == -ENOENT) {
				pg_start = get_next_page_offset(&dn, pg_start);
				continue;
			}
			return err;
		}

		end_offset = ADDRS_PER_PAGE(dn.node_page, inode);
		count = min(end_offset - dn.ofs_in_node, pg_end - pg_start);

		f2fs_bug_on(F2FS_I_SB(inode), count == 0 || count > end_offset);

		truncate_data_blocks_range(&dn, count);
		f2fs_put_dnode(&dn);

		pg_start += count;
	}
	return 0;
}

static int punch_hole(struct inode *inode, loff_t offset, loff_t len)
{
	pgoff_t pg_start, pg_end;
	loff_t off_start, off_end;
	int ret;

	ret = f2fs_convert_inline_inode(inode);
	if (ret)
		return ret;

	pg_start = ((unsigned long long) offset) >> PAGE_SHIFT;
	pg_end = ((unsigned long long) offset + len) >> PAGE_SHIFT;

	off_start = offset & (PAGE_SIZE - 1);
	off_end = (offset + len) & (PAGE_SIZE - 1);

	if (pg_start == pg_end) {
		ret = fill_zero(inode, pg_start, off_start,
						off_end - off_start);
		if (ret)
			return ret;
	} else {
		if (off_start) {
			ret = fill_zero(inode, pg_start++, off_start,
						PAGE_SIZE - off_start);
			if (ret)
				return ret;
		}
		if (off_end) {
			ret = fill_zero(inode, pg_end, 0, off_end);
			if (ret)
				return ret;
		}

		if (pg_start < pg_end) {
			struct address_space *mapping = inode->i_mapping;
			loff_t blk_start, blk_end;
			struct f2fs_sb_info *sbi = F2FS_I_SB(inode);

			f2fs_balance_fs(sbi, true);

			blk_start = (loff_t)pg_start << PAGE_SHIFT;
			blk_end = (loff_t)pg_end << PAGE_SHIFT;
			down_write(&F2FS_I(inode)->i_mmap_sem);
			truncate_inode_pages_range(mapping, blk_start,
					blk_end - 1);

			f2fs_lock_op(sbi);
			ret = truncate_hole(inode, pg_start, pg_end);
			f2fs_unlock_op(sbi);
			up_write(&F2FS_I(inode)->i_mmap_sem);
		}
	}

	return ret;
}

static int __read_out_blkaddrs(struct inode *inode, block_t *blkaddr,
				int *do_replace, pgoff_t off, pgoff_t len)
{
	struct f2fs_sb_info *sbi = F2FS_I_SB(inode);
	struct dnode_of_data dn;
	int ret, done, i;

next_dnode:
	set_new_dnode(&dn, inode, NULL, NULL, 0);
	ret = get_dnode_of_data(&dn, off, LOOKUP_NODE_RA);
	if (ret && ret != -ENOENT) {
		return ret;
	} else if (ret == -ENOENT) {
		if (dn.max_level == 0)
			return -ENOENT;
		done = min((pgoff_t)ADDRS_PER_BLOCK - dn.ofs_in_node, len);
		blkaddr += done;
		do_replace += done;
		goto next;
	}

	done = min((pgoff_t)ADDRS_PER_PAGE(dn.node_page, inode) -
							dn.ofs_in_node, len);
	for (i = 0; i < done; i++, blkaddr++, do_replace++, dn.ofs_in_node++) {
		*blkaddr = datablock_addr(dn.inode,
					dn.node_page, dn.ofs_in_node);
		if (!is_checkpointed_data(sbi, *blkaddr)) {

			if (test_opt(sbi, LFS)) {
				f2fs_put_dnode(&dn);
				return -ENOTSUPP;
			}

			/* do not invalidate this block address */
			f2fs_update_data_blkaddr(&dn, NULL_ADDR);
			*do_replace = 1;
		}
	}
	f2fs_put_dnode(&dn);
next:
	len -= done;
	off += done;
	if (len)
		goto next_dnode;
	return 0;
}

static int __roll_back_blkaddrs(struct inode *inode, block_t *blkaddr,
				int *do_replace, pgoff_t off, int len)
{
	struct f2fs_sb_info *sbi = F2FS_I_SB(inode);
	struct dnode_of_data dn;
	int ret, i;

	for (i = 0; i < len; i++, do_replace++, blkaddr++) {
		if (*do_replace == 0)
			continue;

		set_new_dnode(&dn, inode, NULL, NULL, 0);
		ret = get_dnode_of_data(&dn, off + i, LOOKUP_NODE_RA);
		if (ret) {
			dec_valid_block_count(sbi, inode, 1);
			invalidate_blocks(sbi, *blkaddr);
		} else {
			f2fs_update_data_blkaddr(&dn, *blkaddr);
		}
		f2fs_put_dnode(&dn);
	}
	return 0;
}

static int __clone_blkaddrs(struct inode *src_inode, struct inode *dst_inode,
			block_t *blkaddr, int *do_replace,
			pgoff_t src, pgoff_t dst, pgoff_t len, bool full)
{
	struct f2fs_sb_info *sbi = F2FS_I_SB(src_inode);
	pgoff_t i = 0;
	int ret;

	while (i < len) {
		if (blkaddr[i] == NULL_ADDR && !full) {
			i++;
			continue;
		}

		if (do_replace[i] || blkaddr[i] == NULL_ADDR) {
			struct dnode_of_data dn;
			struct node_info ni;
			size_t new_size;
			pgoff_t ilen;

			set_new_dnode(&dn, dst_inode, NULL, NULL, 0);
			ret = get_dnode_of_data(&dn, dst + i, ALLOC_NODE);
			if (ret)
				return ret;

			get_node_info(sbi, dn.nid, &ni);
			ilen = min((pgoff_t)
				ADDRS_PER_PAGE(dn.node_page, dst_inode) -
						dn.ofs_in_node, len - i);
			do {
				dn.data_blkaddr = datablock_addr(dn.inode,
						dn.node_page, dn.ofs_in_node);
				truncate_data_blocks_range(&dn, 1);

				if (do_replace[i]) {
					f2fs_i_blocks_write(src_inode,
							1, false, false);
					f2fs_i_blocks_write(dst_inode,
							1, true, false);
					f2fs_replace_block(sbi, &dn, dn.data_blkaddr,
					blkaddr[i], ni.version, true, false);

					do_replace[i] = 0;
				}
				dn.ofs_in_node++;
				i++;
				new_size = (dst + i) << PAGE_SHIFT;
				if (dst_inode->i_size < new_size)
					f2fs_i_size_write(dst_inode, new_size);
			} while (--ilen && (do_replace[i] || blkaddr[i] == NULL_ADDR));

			f2fs_put_dnode(&dn);
		} else {
			struct page *psrc, *pdst;

			psrc = get_lock_data_page(src_inode, src + i, true);
			if (IS_ERR(psrc))
				return PTR_ERR(psrc);
			pdst = get_new_data_page(dst_inode, NULL, dst + i,
								true);
			if (IS_ERR(pdst)) {
				f2fs_put_page(psrc, 1);
				return PTR_ERR(pdst);
			}
			f2fs_copy_page(psrc, pdst);
			set_page_dirty(pdst);
			f2fs_put_page(pdst, 1);
			f2fs_put_page(psrc, 1);

			ret = truncate_hole(src_inode, src + i, src + i + 1);
			if (ret)
				return ret;
			i++;
		}
	}
	return 0;
}

static int __exchange_data_block(struct inode *src_inode,
			struct inode *dst_inode, pgoff_t src, pgoff_t dst,
			pgoff_t len, bool full)
{
	block_t *src_blkaddr;
	int *do_replace;
	pgoff_t olen;
	int ret;

	while (len) {
		olen = min((pgoff_t)4 * ADDRS_PER_BLOCK, len);

		src_blkaddr = f2fs_kvzalloc(F2FS_I_SB(src_inode),
					sizeof(block_t) * olen, GFP_KERNEL);
		if (!src_blkaddr)
			return -ENOMEM;

		do_replace = f2fs_kvzalloc(F2FS_I_SB(src_inode),
					sizeof(int) * olen, GFP_KERNEL);
		if (!do_replace) {
			kvfree(src_blkaddr);
			return -ENOMEM;
		}

		ret = __read_out_blkaddrs(src_inode, src_blkaddr,
					do_replace, src, olen);
		if (ret)
			goto roll_back;

		ret = __clone_blkaddrs(src_inode, dst_inode, src_blkaddr,
					do_replace, src, dst, olen, full);
		if (ret)
			goto roll_back;

		src += olen;
		dst += olen;
		len -= olen;

		kvfree(src_blkaddr);
		kvfree(do_replace);
	}
	return 0;

roll_back:
	__roll_back_blkaddrs(src_inode, src_blkaddr, do_replace, src, len);
	kvfree(src_blkaddr);
	kvfree(do_replace);
	return ret;
}

static int f2fs_do_collapse(struct inode *inode, pgoff_t start, pgoff_t end)
{
	struct f2fs_sb_info *sbi = F2FS_I_SB(inode);
	pgoff_t nrpages = (i_size_read(inode) + PAGE_SIZE - 1) / PAGE_SIZE;
	int ret;

	f2fs_balance_fs(sbi, true);
	f2fs_lock_op(sbi);

	f2fs_drop_extent_tree(inode);

	ret = __exchange_data_block(inode, inode, end, start, nrpages - end, true);
	f2fs_unlock_op(sbi);
	return ret;
}

static int f2fs_collapse_range(struct inode *inode, loff_t offset, loff_t len)
{
	pgoff_t pg_start, pg_end;
	loff_t new_size;
	int ret;

	if (offset + len >= i_size_read(inode))
		return -EINVAL;

	/* collapse range should be aligned to block size of f2fs. */
	if (offset & (F2FS_BLKSIZE - 1) || len & (F2FS_BLKSIZE - 1))
		return -EINVAL;

	ret = f2fs_convert_inline_inode(inode);
	if (ret)
		return ret;

	pg_start = offset >> PAGE_SHIFT;
	pg_end = (offset + len) >> PAGE_SHIFT;

	/* avoid gc operation during block exchange */
	down_write(&F2FS_I(inode)->dio_rwsem[WRITE]);

	down_write(&F2FS_I(inode)->i_mmap_sem);
	/* write out all dirty pages from offset */
	ret = filemap_write_and_wait_range(inode->i_mapping, offset, LLONG_MAX);
	if (ret)
		goto out_unlock;

	truncate_pagecache(inode, offset);

	ret = f2fs_do_collapse(inode, pg_start, pg_end);
	if (ret)
		goto out_unlock;

	/* write out all moved pages, if possible */
	filemap_write_and_wait_range(inode->i_mapping, offset, LLONG_MAX);
	truncate_pagecache(inode, offset);

	new_size = i_size_read(inode) - len;
	truncate_pagecache(inode, new_size);

	ret = truncate_blocks(inode, new_size, true);
	if (!ret)
		f2fs_i_size_write(inode, new_size);
out_unlock:
	up_write(&F2FS_I(inode)->i_mmap_sem);
	up_write(&F2FS_I(inode)->dio_rwsem[WRITE]);
	return ret;
}

static int f2fs_do_zero_range(struct dnode_of_data *dn, pgoff_t start,
								pgoff_t end)
{
	struct f2fs_sb_info *sbi = F2FS_I_SB(dn->inode);
	pgoff_t index = start;
	unsigned int ofs_in_node = dn->ofs_in_node;
	blkcnt_t count = 0;
	int ret;

	for (; index < end; index++, dn->ofs_in_node++) {
		if (datablock_addr(dn->inode, dn->node_page,
					dn->ofs_in_node) == NULL_ADDR)
			count++;
	}

	dn->ofs_in_node = ofs_in_node;
	ret = reserve_new_blocks(dn, count);
	if (ret)
		return ret;

	dn->ofs_in_node = ofs_in_node;
	for (index = start; index < end; index++, dn->ofs_in_node++) {
		dn->data_blkaddr = datablock_addr(dn->inode,
					dn->node_page, dn->ofs_in_node);
		/*
		 * reserve_new_blocks will not guarantee entire block
		 * allocation.
		 */
		if (dn->data_blkaddr == NULL_ADDR) {
			ret = -ENOSPC;
			break;
		}
		if (dn->data_blkaddr != NEW_ADDR) {
			invalidate_blocks(sbi, dn->data_blkaddr);
			dn->data_blkaddr = NEW_ADDR;
			set_data_blkaddr(dn);
		}
	}

	f2fs_update_extent_cache_range(dn, start, 0, index - start);

	return ret;
}

static int f2fs_zero_range(struct inode *inode, loff_t offset, loff_t len,
								int mode)
{
	struct f2fs_sb_info *sbi = F2FS_I_SB(inode);
	struct address_space *mapping = inode->i_mapping;
	pgoff_t index, pg_start, pg_end;
	loff_t new_size = i_size_read(inode);
	loff_t off_start, off_end;
	int ret = 0;

	ret = inode_newsize_ok(inode, (len + offset));
	if (ret)
		return ret;

	ret = f2fs_convert_inline_inode(inode);
	if (ret)
		return ret;

	down_write(&F2FS_I(inode)->i_mmap_sem);
	ret = filemap_write_and_wait_range(mapping, offset, offset + len - 1);
	if (ret)
		goto out_sem;

	truncate_pagecache_range(inode, offset, offset + len - 1);

	pg_start = ((unsigned long long) offset) >> PAGE_SHIFT;
	pg_end = ((unsigned long long) offset + len) >> PAGE_SHIFT;

	off_start = offset & (PAGE_SIZE - 1);
	off_end = (offset + len) & (PAGE_SIZE - 1);

	if (pg_start == pg_end) {
		ret = fill_zero(inode, pg_start, off_start,
						off_end - off_start);
		if (ret)
			goto out_sem;

		new_size = max_t(loff_t, new_size, offset + len);
	} else {
		if (off_start) {
			ret = fill_zero(inode, pg_start++, off_start,
						PAGE_SIZE - off_start);
			if (ret)
				goto out_sem;

			new_size = max_t(loff_t, new_size,
					(loff_t)pg_start << PAGE_SHIFT);
		}

		for (index = pg_start; index < pg_end;) {
			struct dnode_of_data dn;
			unsigned int end_offset;
			pgoff_t end;

			f2fs_lock_op(sbi);

			set_new_dnode(&dn, inode, NULL, NULL, 0);
			ret = get_dnode_of_data(&dn, index, ALLOC_NODE);
			if (ret) {
				f2fs_unlock_op(sbi);
				goto out;
			}

			end_offset = ADDRS_PER_PAGE(dn.node_page, inode);
			end = min(pg_end, end_offset - dn.ofs_in_node + index);

			ret = f2fs_do_zero_range(&dn, index, end);
			f2fs_put_dnode(&dn);
			f2fs_unlock_op(sbi);

			f2fs_balance_fs(sbi, dn.node_changed);

			if (ret)
				goto out;

			index = end;
			new_size = max_t(loff_t, new_size,
					(loff_t)index << PAGE_SHIFT);
		}

		if (off_end) {
			ret = fill_zero(inode, pg_end, 0, off_end);
			if (ret)
				goto out;

			new_size = max_t(loff_t, new_size, offset + len);
		}
	}

out:
	if (new_size > i_size_read(inode)) {
		if (mode & FALLOC_FL_KEEP_SIZE)
			file_set_keep_isize(inode);
		else
			f2fs_i_size_write(inode, new_size);
	}
out_sem:
	up_write(&F2FS_I(inode)->i_mmap_sem);

	return ret;
}

static int f2fs_insert_range(struct inode *inode, loff_t offset, loff_t len)
{
	struct f2fs_sb_info *sbi = F2FS_I_SB(inode);
	pgoff_t nr, pg_start, pg_end, delta, idx;
	loff_t new_size;
	int ret = 0;

	new_size = i_size_read(inode) + len;
	ret = inode_newsize_ok(inode, new_size);
	if (ret)
		return ret;

	if (offset >= i_size_read(inode))
		return -EINVAL;

	/* insert range should be aligned to block size of f2fs. */
	if (offset & (F2FS_BLKSIZE - 1) || len & (F2FS_BLKSIZE - 1))
		return -EINVAL;

	ret = f2fs_convert_inline_inode(inode);
	if (ret)
		return ret;

	f2fs_balance_fs(sbi, true);

	/* avoid gc operation during block exchange */
	down_write(&F2FS_I(inode)->dio_rwsem[WRITE]);

	down_write(&F2FS_I(inode)->i_mmap_sem);
	ret = truncate_blocks(inode, i_size_read(inode), true);
	if (ret)
		goto out;

	/* write out all dirty pages from offset */
	ret = filemap_write_and_wait_range(inode->i_mapping, offset, LLONG_MAX);
	if (ret)
		goto out;

	truncate_pagecache(inode, offset);

	pg_start = offset >> PAGE_SHIFT;
	pg_end = (offset + len) >> PAGE_SHIFT;
	delta = pg_end - pg_start;
	idx = (i_size_read(inode) + PAGE_SIZE - 1) / PAGE_SIZE;

	while (!ret && idx > pg_start) {
		nr = idx - pg_start;
		if (nr > delta)
			nr = delta;
		idx -= nr;

		f2fs_lock_op(sbi);
		f2fs_drop_extent_tree(inode);

		ret = __exchange_data_block(inode, inode, idx,
					idx + delta, nr, false);
		f2fs_unlock_op(sbi);
	}

	/* write out all moved pages, if possible */
	filemap_write_and_wait_range(inode->i_mapping, offset, LLONG_MAX);
	truncate_pagecache(inode, offset);

	if (!ret)
		f2fs_i_size_write(inode, new_size);
out:
	up_write(&F2FS_I(inode)->i_mmap_sem);
	up_write(&F2FS_I(inode)->dio_rwsem[WRITE]);
	return ret;
}

static int expand_inode_data(struct inode *inode, loff_t offset,
					loff_t len, int mode)
{
	struct f2fs_sb_info *sbi = F2FS_I_SB(inode);
	struct f2fs_map_blocks map = { .m_next_pgofs = NULL,
			.m_next_extent = NULL, .m_seg_type = NO_CHECK_TYPE };
	pgoff_t pg_end;
	loff_t new_size = i_size_read(inode);
	loff_t off_end;
	int err;

	err = inode_newsize_ok(inode, (len + offset));
	if (err)
		return err;

	err = f2fs_convert_inline_inode(inode);
	if (err)
		return err;

	f2fs_balance_fs(sbi, true);

	pg_end = ((unsigned long long)offset + len) >> PAGE_SHIFT;
	off_end = (offset + len) & (PAGE_SIZE - 1);

	map.m_lblk = ((unsigned long long)offset) >> PAGE_SHIFT;
	map.m_len = pg_end - map.m_lblk;
	if (off_end)
		map.m_len++;

	err = f2fs_map_blocks(inode, &map, 1, F2FS_GET_BLOCK_PRE_AIO);
	if (err) {
		pgoff_t last_off;

		if (!map.m_len)
			return err;

		last_off = map.m_lblk + map.m_len - 1;

		/* update new size to the failed position */
		new_size = (last_off == pg_end) ? offset + len:
					(loff_t)(last_off + 1) << PAGE_SHIFT;
	} else {
		new_size = ((loff_t)pg_end << PAGE_SHIFT) + off_end;
	}

	if (new_size > i_size_read(inode)) {
		if (mode & FALLOC_FL_KEEP_SIZE)
			file_set_keep_isize(inode);
		else
			f2fs_i_size_write(inode, new_size);
	}

	return err;
}

static long f2fs_fallocate(struct file *file, int mode,
				loff_t offset, loff_t len)
{
	struct inode *inode = file_inode(file);
	long ret = 0;

	if (unlikely(f2fs_cp_error(F2FS_I_SB(inode))))
		return -EIO;

	/* f2fs only support ->fallocate for regular file */
	if (!S_ISREG(inode->i_mode))
		return -EINVAL;

	if (f2fs_encrypted_inode(inode) &&
		(mode & (FALLOC_FL_COLLAPSE_RANGE | FALLOC_FL_INSERT_RANGE)))
		return -EOPNOTSUPP;

	if (mode & ~(FALLOC_FL_KEEP_SIZE | FALLOC_FL_PUNCH_HOLE |
			FALLOC_FL_COLLAPSE_RANGE | FALLOC_FL_ZERO_RANGE |
			FALLOC_FL_INSERT_RANGE))
		return -EOPNOTSUPP;

	inode_lock(inode);

	if (mode & FALLOC_FL_PUNCH_HOLE) {
		if (offset >= inode->i_size)
			goto out;

		ret = punch_hole(inode, offset, len);
	} else if (mode & FALLOC_FL_COLLAPSE_RANGE) {
		ret = f2fs_collapse_range(inode, offset, len);
	} else if (mode & FALLOC_FL_ZERO_RANGE) {
		ret = f2fs_zero_range(inode, offset, len, mode);
	} else if (mode & FALLOC_FL_INSERT_RANGE) {
		ret = f2fs_insert_range(inode, offset, len);
	} else {
		ret = expand_inode_data(inode, offset, len, mode);
	}

	if (!ret) {
		inode->i_mtime = inode->i_ctime = current_time(inode);
		f2fs_mark_inode_dirty_sync(inode, false);
		f2fs_update_time(F2FS_I_SB(inode), REQ_TIME);
	}

out:
	inode_unlock(inode);

	trace_f2fs_fallocate(inode, mode, offset, len, ret);
	return ret;
}

static int f2fs_release_file(struct inode *inode, struct file *filp)
{
	/*
	 * f2fs_relase_file is called at every close calls. So we should
	 * not drop any inmemory pages by close called by other process.
	 */
	if (!(filp->f_mode & FMODE_WRITE) ||
			atomic_read(&inode->i_writecount) != 1)
		return 0;

	/* some remained atomic pages should discarded */
	if (f2fs_is_atomic_file(inode))
		drop_inmem_pages(inode);
	if (f2fs_is_volatile_file(inode)) {
		clear_inode_flag(inode, FI_VOLATILE_FILE);
		stat_dec_volatile_write(inode);
		set_inode_flag(inode, FI_DROP_CACHE);
		filemap_fdatawrite(inode->i_mapping);
		clear_inode_flag(inode, FI_DROP_CACHE);
	}
	return 0;
}

static int f2fs_file_flush(struct file *file, fl_owner_t id)
{
	struct inode *inode = file_inode(file);

	/*
	 * If the process doing a transaction is crashed, we should do
	 * roll-back. Otherwise, other reader/write can see corrupted database
	 * until all the writers close its file. Since this should be done
	 * before dropping file lock, it needs to do in ->flush.
	 */
	if (f2fs_is_atomic_file(inode) &&
			F2FS_I(inode)->inmem_task == current)
		drop_inmem_pages(inode);
	return 0;
}

static int f2fs_ioc_getflags(struct file *filp, unsigned long arg)
{
	struct inode *inode = file_inode(filp);
	struct f2fs_inode_info *fi = F2FS_I(inode);
	unsigned int flags = fi->i_flags & FS_FL_USER_VISIBLE;
	return put_user(flags, (int __user *)arg);
}

static int f2fs_ioc_setflags(struct file *filp, unsigned long arg)
{
	struct inode *inode = file_inode(filp);
	struct f2fs_inode_info *fi = F2FS_I(inode);
	unsigned int flags;
	unsigned int oldflags;
	int ret;

	if (!inode_owner_or_capable(inode))
		return -EACCES;

	if (get_user(flags, (int __user *)arg))
		return -EFAULT;

	ret = mnt_want_write_file(filp);
	if (ret)
		return ret;

	inode_lock(inode);

	/* Is it quota file? Do not allow user to mess with it */
	if (IS_NOQUOTA(inode)) {
		ret = -EPERM;
		goto unlock_out;
	}

	flags = f2fs_mask_flags(inode->i_mode, flags);

	oldflags = fi->i_flags;

	if ((flags ^ oldflags) & (FS_APPEND_FL | FS_IMMUTABLE_FL)) {
		if (!capable(CAP_LINUX_IMMUTABLE)) {
			ret = -EPERM;
			goto unlock_out;
		}
	}

	flags = flags & FS_FL_USER_MODIFIABLE;
	flags |= oldflags & ~FS_FL_USER_MODIFIABLE;
	fi->i_flags = flags;

	inode->i_ctime = current_time(inode);
	f2fs_set_inode_flags(inode);
	f2fs_mark_inode_dirty_sync(inode, false);
unlock_out:
	inode_unlock(inode);
	mnt_drop_write_file(filp);
	return ret;
}

static int f2fs_ioc_getversion(struct file *filp, unsigned long arg)
{
	struct inode *inode = file_inode(filp);

	return put_user(inode->i_generation, (int __user *)arg);
}

static int f2fs_ioc_start_atomic_write(struct file *filp)
{
	struct inode *inode = file_inode(filp);
	int ret;

	if (!inode_owner_or_capable(inode))
		return -EACCES;

	if (!S_ISREG(inode->i_mode))
		return -EINVAL;

	ret = mnt_want_write_file(filp);
	if (ret)
		return ret;

	inode_lock(inode);

	if (f2fs_is_atomic_file(inode))
		goto out;

	ret = f2fs_convert_inline_inode(inode);
	if (ret)
		goto out;

	set_inode_flag(inode, FI_ATOMIC_FILE);
	set_inode_flag(inode, FI_HOT_DATA);
	f2fs_update_time(F2FS_I_SB(inode), REQ_TIME);

	if (!get_dirty_pages(inode))
		goto inc_stat;

	f2fs_msg(F2FS_I_SB(inode)->sb, KERN_WARNING,
		"Unexpected flush for atomic writes: ino=%lu, npages=%u",
					inode->i_ino, get_dirty_pages(inode));
	ret = filemap_write_and_wait_range(inode->i_mapping, 0, LLONG_MAX);
	if (ret) {
		clear_inode_flag(inode, FI_ATOMIC_FILE);
		clear_inode_flag(inode, FI_HOT_DATA);
		goto out;
	}

inc_stat:
	F2FS_I(inode)->inmem_task = current;
	stat_inc_atomic_write(inode);
	stat_update_max_atomic_write(inode);
out:
	inode_unlock(inode);
	mnt_drop_write_file(filp);
	return ret;
}

static int f2fs_ioc_commit_atomic_write(struct file *filp)
{
	struct inode *inode = file_inode(filp);
	int ret;

	if (!inode_owner_or_capable(inode))
		return -EACCES;

	ret = mnt_want_write_file(filp);
	if (ret)
		return ret;

	inode_lock(inode);

	down_write(&F2FS_I(inode)->dio_rwsem[WRITE]);

	if (f2fs_is_volatile_file(inode))
		goto err_out;

	if (f2fs_is_atomic_file(inode)) {
		ret = commit_inmem_pages(inode);
		if (ret)
			goto err_out;

		ret = f2fs_do_sync_file(filp, 0, LLONG_MAX, 0, true);
		if (!ret) {
			clear_inode_flag(inode, FI_ATOMIC_FILE);
			clear_inode_flag(inode, FI_HOT_DATA);
			stat_dec_atomic_write(inode);
		}
	} else {
		ret = f2fs_do_sync_file(filp, 0, LLONG_MAX, 1, false);
	}
err_out:
	up_write(&F2FS_I(inode)->dio_rwsem[WRITE]);
	inode_unlock(inode);
	mnt_drop_write_file(filp);
	return ret;
}

static int f2fs_ioc_start_volatile_write(struct file *filp)
{
	struct inode *inode = file_inode(filp);
	int ret;

	if (!inode_owner_or_capable(inode))
		return -EACCES;

	if (!S_ISREG(inode->i_mode))
		return -EINVAL;

	ret = mnt_want_write_file(filp);
	if (ret)
		return ret;

	inode_lock(inode);

	if (f2fs_is_volatile_file(inode))
		goto out;

	ret = f2fs_convert_inline_inode(inode);
	if (ret)
		goto out;

	stat_inc_volatile_write(inode);
	stat_update_max_volatile_write(inode);

	set_inode_flag(inode, FI_VOLATILE_FILE);
	f2fs_update_time(F2FS_I_SB(inode), REQ_TIME);
out:
	inode_unlock(inode);
	mnt_drop_write_file(filp);
	return ret;
}

static int f2fs_ioc_release_volatile_write(struct file *filp)
{
	struct inode *inode = file_inode(filp);
	int ret;

	if (!inode_owner_or_capable(inode))
		return -EACCES;

	ret = mnt_want_write_file(filp);
	if (ret)
		return ret;

	inode_lock(inode);

	if (!f2fs_is_volatile_file(inode))
		goto out;

	if (!f2fs_is_first_block_written(inode)) {
		ret = truncate_partial_data_page(inode, 0, true);
		goto out;
	}

	ret = punch_hole(inode, 0, F2FS_BLKSIZE);
out:
	inode_unlock(inode);
	mnt_drop_write_file(filp);
	return ret;
}

static int f2fs_ioc_abort_volatile_write(struct file *filp)
{
	struct inode *inode = file_inode(filp);
	int ret;

	if (!inode_owner_or_capable(inode))
		return -EACCES;

	ret = mnt_want_write_file(filp);
	if (ret)
		return ret;

	inode_lock(inode);

	if (f2fs_is_atomic_file(inode))
		drop_inmem_pages(inode);
	if (f2fs_is_volatile_file(inode)) {
		clear_inode_flag(inode, FI_VOLATILE_FILE);
		stat_dec_volatile_write(inode);
		ret = f2fs_do_sync_file(filp, 0, LLONG_MAX, 0, true);
	}

	inode_unlock(inode);

	mnt_drop_write_file(filp);
	f2fs_update_time(F2FS_I_SB(inode), REQ_TIME);
	return ret;
}

static int f2fs_ioc_shutdown(struct file *filp, unsigned long arg)
{
	struct inode *inode = file_inode(filp);
	struct f2fs_sb_info *sbi = F2FS_I_SB(inode);
	struct super_block *sb = sbi->sb;
	__u32 in;
	int ret;

	if (!capable(CAP_SYS_ADMIN))
		return -EPERM;

	if (get_user(in, (__u32 __user *)arg))
		return -EFAULT;

	ret = mnt_want_write_file(filp);
	if (ret)
		return ret;

	switch (in) {
	case F2FS_GOING_DOWN_FULLSYNC:
		sb = freeze_bdev(sb->s_bdev);
		if (IS_ERR(sb)) {
			ret = PTR_ERR(sb);
			goto out;
		}
		if (sb) {
			f2fs_stop_checkpoint(sbi, false);
			thaw_bdev(sb->s_bdev, sb);
		}
		break;
	case F2FS_GOING_DOWN_METASYNC:
		/* do checkpoint only */
		ret = f2fs_sync_fs(sb, 1);
		if (ret)
			goto out;
		f2fs_stop_checkpoint(sbi, false);
		break;
	case F2FS_GOING_DOWN_NOSYNC:
		f2fs_stop_checkpoint(sbi, false);
		break;
	case F2FS_GOING_DOWN_METAFLUSH:
		sync_meta_pages(sbi, META, LONG_MAX, FS_META_IO);
		f2fs_stop_checkpoint(sbi, false);
		break;
	default:
		ret = -EINVAL;
		goto out;
	}

	stop_gc_thread(sbi);
	stop_discard_thread(sbi);

	drop_discard_cmd(sbi);
	clear_opt(sbi, DISCARD);

	f2fs_update_time(sbi, REQ_TIME);
out:
	mnt_drop_write_file(filp);
	return ret;
}

static int f2fs_ioc_fitrim(struct file *filp, unsigned long arg)
{
	struct inode *inode = file_inode(filp);
	struct super_block *sb = inode->i_sb;
	struct request_queue *q = bdev_get_queue(sb->s_bdev);
	struct fstrim_range range;
	int ret;

	if (!capable(CAP_SYS_ADMIN))
		return -EPERM;

	if (!blk_queue_discard(q))
		return -EOPNOTSUPP;

	if (copy_from_user(&range, (struct fstrim_range __user *)arg,
				sizeof(range)))
		return -EFAULT;

	ret = mnt_want_write_file(filp);
	if (ret)
		return ret;

	range.minlen = max((unsigned int)range.minlen,
				q->limits.discard_granularity);
	ret = f2fs_trim_fs(F2FS_SB(sb), &range);
	mnt_drop_write_file(filp);
	if (ret < 0)
		return ret;

	if (copy_to_user((struct fstrim_range __user *)arg, &range,
				sizeof(range)))
		return -EFAULT;
	f2fs_update_time(F2FS_I_SB(inode), REQ_TIME);
	return 0;
}

static bool uuid_is_nonzero(__u8 u[16])
{
	int i;

	for (i = 0; i < 16; i++)
		if (u[i])
			return true;
	return false;
}

static int f2fs_ioc_set_encryption_policy(struct file *filp, unsigned long arg)
{
	struct inode *inode = file_inode(filp);

	if (!f2fs_sb_has_encrypt(inode->i_sb))
		return -EOPNOTSUPP;

	f2fs_update_time(F2FS_I_SB(inode), REQ_TIME);

	return fscrypt_ioctl_set_policy(filp, (const void __user *)arg);
}

static int f2fs_ioc_get_encryption_policy(struct file *filp, unsigned long arg)
{
	if (!f2fs_sb_has_encrypt(file_inode(filp)->i_sb))
		return -EOPNOTSUPP;
	return fscrypt_ioctl_get_policy(filp, (void __user *)arg);
}

static int f2fs_ioc_get_encryption_pwsalt(struct file *filp, unsigned long arg)
{
	struct inode *inode = file_inode(filp);
	struct f2fs_sb_info *sbi = F2FS_I_SB(inode);
	int err;

	if (!f2fs_sb_has_encrypt(inode->i_sb))
		return -EOPNOTSUPP;

	err = mnt_want_write_file(filp);
	if (err)
		return err;

	down_write(&sbi->sb_lock);

	if (uuid_is_nonzero(sbi->raw_super->encrypt_pw_salt))
		goto got_it;

	/* update superblock with uuid */
	generate_random_uuid(sbi->raw_super->encrypt_pw_salt);

	err = f2fs_commit_super(sbi, false);
	if (err) {
		/* undo new data */
		memset(sbi->raw_super->encrypt_pw_salt, 0, 16);
		goto out_err;
	}
got_it:
	if (copy_to_user((__u8 __user *)arg, sbi->raw_super->encrypt_pw_salt,
									16))
		err = -EFAULT;
out_err:
	up_write(&sbi->sb_lock);
	mnt_drop_write_file(filp);
	return err;
}

static int f2fs_ioc_gc(struct file *filp, unsigned long arg)
{
	struct inode *inode = file_inode(filp);
	struct f2fs_sb_info *sbi = F2FS_I_SB(inode);
	__u32 sync;
	int ret;

	if (!capable(CAP_SYS_ADMIN))
		return -EPERM;

	if (get_user(sync, (__u32 __user *)arg))
		return -EFAULT;

	if (f2fs_readonly(sbi->sb))
		return -EROFS;

	ret = mnt_want_write_file(filp);
	if (ret)
		return ret;

	if (!sync) {
		if (!mutex_trylock(&sbi->gc_mutex)) {
			ret = -EBUSY;
			goto out;
		}
	} else {
		mutex_lock(&sbi->gc_mutex);
	}

	ret = f2fs_gc(sbi, sync, true, NULL_SEGNO);
out:
	mnt_drop_write_file(filp);
	return ret;
}

static int f2fs_ioc_gc_range(struct file *filp, unsigned long arg)
{
	struct inode *inode = file_inode(filp);
	struct f2fs_sb_info *sbi = F2FS_I_SB(inode);
	struct f2fs_gc_range range;
	u64 end;
	int ret;

	if (!capable(CAP_SYS_ADMIN))
		return -EPERM;

	if (copy_from_user(&range, (struct f2fs_gc_range __user *)arg,
							sizeof(range)))
		return -EFAULT;

	if (f2fs_readonly(sbi->sb))
		return -EROFS;

	ret = mnt_want_write_file(filp);
	if (ret)
		return ret;

	end = range.start + range.len;
	if (range.start < MAIN_BLKADDR(sbi) || end >= MAX_BLKADDR(sbi)) {
		ret = -EINVAL;
		goto out;
	}
do_more:
	if (!range.sync) {
		if (!mutex_trylock(&sbi->gc_mutex)) {
			ret = -EBUSY;
			goto out;
		}
	} else {
		mutex_lock(&sbi->gc_mutex);
	}

	ret = f2fs_gc(sbi, range.sync, true, GET_SEGNO(sbi, range.start));
	range.start += sbi->blocks_per_seg;
	if (range.start <= end)
		goto do_more;
out:
	mnt_drop_write_file(filp);
	return ret;
}

static int f2fs_ioc_write_checkpoint(struct file *filp, unsigned long arg)
{
	struct inode *inode = file_inode(filp);
	struct f2fs_sb_info *sbi = F2FS_I_SB(inode);
	int ret;

	if (!capable(CAP_SYS_ADMIN))
		return -EPERM;

	if (f2fs_readonly(sbi->sb))
		return -EROFS;

	ret = mnt_want_write_file(filp);
	if (ret)
		return ret;

	ret = f2fs_sync_fs(sbi->sb, 1);

	mnt_drop_write_file(filp);
	return ret;
}

static int f2fs_defragment_range(struct f2fs_sb_info *sbi,
					struct file *filp,
					struct f2fs_defragment *range)
{
	struct inode *inode = file_inode(filp);
	struct f2fs_map_blocks map = { .m_next_extent = NULL,
					.m_seg_type = NO_CHECK_TYPE };
	struct extent_info ei = {0,0,0};
	pgoff_t pg_start, pg_end, next_pgofs;
	unsigned int blk_per_seg = sbi->blocks_per_seg;
	unsigned int total = 0, sec_num;
	block_t blk_end = 0;
	bool fragmented = false;
	int err;

	/* if in-place-update policy is enabled, don't waste time here */
	if (should_update_inplace(inode, NULL))
		return -EINVAL;

	pg_start = range->start >> PAGE_SHIFT;
	pg_end = (range->start + range->len) >> PAGE_SHIFT;

	f2fs_balance_fs(sbi, true);

	inode_lock(inode);

	/* writeback all dirty pages in the range */
	err = filemap_write_and_wait_range(inode->i_mapping, range->start,
						range->start + range->len - 1);
	if (err)
		goto out;

	/*
	 * lookup mapping info in extent cache, skip defragmenting if physical
	 * block addresses are continuous.
	 */
	if (f2fs_lookup_extent_cache(inode, pg_start, &ei)) {
		if (ei.fofs + ei.len >= pg_end)
			goto out;
	}

	map.m_lblk = pg_start;
	map.m_next_pgofs = &next_pgofs;

	/*
	 * lookup mapping info in dnode page cache, skip defragmenting if all
	 * physical block addresses are continuous even if there are hole(s)
	 * in logical blocks.
	 */
	while (map.m_lblk < pg_end) {
		map.m_len = pg_end - map.m_lblk;
		err = f2fs_map_blocks(inode, &map, 0, F2FS_GET_BLOCK_DEFAULT);
		if (err)
			goto out;

		if (!(map.m_flags & F2FS_MAP_FLAGS)) {
			map.m_lblk = next_pgofs;
			continue;
		}

		if (blk_end && blk_end != map.m_pblk)
			fragmented = true;

		/* record total count of block that we're going to move */
		total += map.m_len;

		blk_end = map.m_pblk + map.m_len;

		map.m_lblk += map.m_len;
	}

	if (!fragmented)
		goto out;

	sec_num = (total + BLKS_PER_SEC(sbi) - 1) / BLKS_PER_SEC(sbi);

	/*
	 * make sure there are enough free section for LFS allocation, this can
	 * avoid defragment running in SSR mode when free section are allocated
	 * intensively
	 */
	if (has_not_enough_free_secs(sbi, 0, sec_num)) {
		err = -EAGAIN;
		goto out;
	}

	map.m_lblk = pg_start;
	map.m_len = pg_end - pg_start;
	total = 0;

	while (map.m_lblk < pg_end) {
		pgoff_t idx;
		int cnt = 0;

do_map:
		map.m_len = pg_end - map.m_lblk;
		err = f2fs_map_blocks(inode, &map, 0, F2FS_GET_BLOCK_DEFAULT);
		if (err)
			goto clear_out;

		if (!(map.m_flags & F2FS_MAP_FLAGS)) {
			map.m_lblk = next_pgofs;
			continue;
		}

		set_inode_flag(inode, FI_DO_DEFRAG);

		idx = map.m_lblk;
		while (idx < map.m_lblk + map.m_len && cnt < blk_per_seg) {
			struct page *page;

			page = get_lock_data_page(inode, idx, true);
			if (IS_ERR(page)) {
				err = PTR_ERR(page);
				goto clear_out;
			}

			set_page_dirty(page);
			f2fs_put_page(page, 1);

			idx++;
			cnt++;
			total++;
		}

		map.m_lblk = idx;

		if (idx < pg_end && cnt < blk_per_seg)
			goto do_map;

		clear_inode_flag(inode, FI_DO_DEFRAG);

		err = filemap_fdatawrite(inode->i_mapping);
		if (err)
			goto out;
	}
clear_out:
	clear_inode_flag(inode, FI_DO_DEFRAG);
out:
	inode_unlock(inode);
	if (!err)
		range->len = (u64)total << PAGE_SHIFT;
	return err;
}

static int f2fs_ioc_defragment(struct file *filp, unsigned long arg)
{
	struct inode *inode = file_inode(filp);
	struct f2fs_sb_info *sbi = F2FS_I_SB(inode);
	struct f2fs_defragment range;
	int err;

	if (!capable(CAP_SYS_ADMIN))
		return -EPERM;

	if (!S_ISREG(inode->i_mode) || f2fs_is_atomic_file(inode))
		return -EINVAL;

	if (f2fs_readonly(sbi->sb))
		return -EROFS;

	if (copy_from_user(&range, (struct f2fs_defragment __user *)arg,
							sizeof(range)))
		return -EFAULT;

	/* verify alignment of offset & size */
	if (range.start & (F2FS_BLKSIZE - 1) || range.len & (F2FS_BLKSIZE - 1))
		return -EINVAL;

	if (unlikely((range.start + range.len) >> PAGE_SHIFT >
					sbi->max_file_blocks))
		return -EINVAL;

	err = mnt_want_write_file(filp);
	if (err)
		return err;

	err = f2fs_defragment_range(sbi, filp, &range);
	mnt_drop_write_file(filp);

	f2fs_update_time(sbi, REQ_TIME);
	if (err < 0)
		return err;

	if (copy_to_user((struct f2fs_defragment __user *)arg, &range,
							sizeof(range)))
		return -EFAULT;

	return 0;
}

static int f2fs_move_file_range(struct file *file_in, loff_t pos_in,
			struct file *file_out, loff_t pos_out, size_t len)
{
	struct inode *src = file_inode(file_in);
	struct inode *dst = file_inode(file_out);
	struct f2fs_sb_info *sbi = F2FS_I_SB(src);
	size_t olen = len, dst_max_i_size = 0;
	size_t dst_osize;
	int ret;

	if (file_in->f_path.mnt != file_out->f_path.mnt ||
				src->i_sb != dst->i_sb)
		return -EXDEV;

	if (unlikely(f2fs_readonly(src->i_sb)))
		return -EROFS;

	if (!S_ISREG(src->i_mode) || !S_ISREG(dst->i_mode))
		return -EINVAL;

	if (f2fs_encrypted_inode(src) || f2fs_encrypted_inode(dst))
		return -EOPNOTSUPP;

	if (src == dst) {
		if (pos_in == pos_out)
			return 0;
		if (pos_out > pos_in && pos_out < pos_in + len)
			return -EINVAL;
	}

	inode_lock(src);
	down_write(&F2FS_I(src)->dio_rwsem[WRITE]);
	if (src != dst) {
		ret = -EBUSY;
		if (!inode_trylock(dst))
			goto out;
		if (!down_write_trylock(&F2FS_I(dst)->dio_rwsem[WRITE])) {
			inode_unlock(dst);
			goto out;
		}
	}

	ret = -EINVAL;
	if (pos_in + len > src->i_size || pos_in + len < pos_in)
		goto out_unlock;
	if (len == 0)
		olen = len = src->i_size - pos_in;
	if (pos_in + len == src->i_size)
		len = ALIGN(src->i_size, F2FS_BLKSIZE) - pos_in;
	if (len == 0) {
		ret = 0;
		goto out_unlock;
	}

	dst_osize = dst->i_size;
	if (pos_out + olen > dst->i_size)
		dst_max_i_size = pos_out + olen;

	/* verify the end result is block aligned */
	if (!IS_ALIGNED(pos_in, F2FS_BLKSIZE) ||
			!IS_ALIGNED(pos_in + len, F2FS_BLKSIZE) ||
			!IS_ALIGNED(pos_out, F2FS_BLKSIZE))
		goto out_unlock;

	ret = f2fs_convert_inline_inode(src);
	if (ret)
		goto out_unlock;

	ret = f2fs_convert_inline_inode(dst);
	if (ret)
		goto out_unlock;

	/* write out all dirty pages from offset */
	ret = filemap_write_and_wait_range(src->i_mapping,
					pos_in, pos_in + len);
	if (ret)
		goto out_unlock;

	ret = filemap_write_and_wait_range(dst->i_mapping,
					pos_out, pos_out + len);
	if (ret)
		goto out_unlock;

	f2fs_balance_fs(sbi, true);
	f2fs_lock_op(sbi);
	ret = __exchange_data_block(src, dst, pos_in >> F2FS_BLKSIZE_BITS,
				pos_out >> F2FS_BLKSIZE_BITS,
				len >> F2FS_BLKSIZE_BITS, false);

	if (!ret) {
		if (dst_max_i_size)
			f2fs_i_size_write(dst, dst_max_i_size);
		else if (dst_osize != dst->i_size)
			f2fs_i_size_write(dst, dst_osize);
	}
	f2fs_unlock_op(sbi);
out_unlock:
	if (src != dst) {
		up_write(&F2FS_I(dst)->dio_rwsem[WRITE]);
		inode_unlock(dst);
	}
out:
	up_write(&F2FS_I(src)->dio_rwsem[WRITE]);
	inode_unlock(src);
	return ret;
}

static int f2fs_ioc_move_range(struct file *filp, unsigned long arg)
{
	struct f2fs_move_range range;
	struct fd dst;
	int err;

	if (!(filp->f_mode & FMODE_READ) ||
			!(filp->f_mode & FMODE_WRITE))
		return -EBADF;

	if (copy_from_user(&range, (struct f2fs_move_range __user *)arg,
							sizeof(range)))
		return -EFAULT;

	dst = fdget(range.dst_fd);
	if (!dst.file)
		return -EBADF;

	if (!(dst.file->f_mode & FMODE_WRITE)) {
		err = -EBADF;
		goto err_out;
	}

	err = mnt_want_write_file(filp);
	if (err)
		goto err_out;

	err = f2fs_move_file_range(filp, range.pos_in, dst.file,
					range.pos_out, range.len);

	mnt_drop_write_file(filp);
	if (err)
		goto err_out;

	if (copy_to_user((struct f2fs_move_range __user *)arg,
						&range, sizeof(range)))
		err = -EFAULT;
err_out:
	fdput(dst);
	return err;
}

static int f2fs_ioc_flush_device(struct file *filp, unsigned long arg)
{
	struct inode *inode = file_inode(filp);
	struct f2fs_sb_info *sbi = F2FS_I_SB(inode);
	struct sit_info *sm = SIT_I(sbi);
	unsigned int start_segno = 0, end_segno = 0;
	unsigned int dev_start_segno = 0, dev_end_segno = 0;
	struct f2fs_flush_device range;
	int ret;

	if (!capable(CAP_SYS_ADMIN))
		return -EPERM;

	if (f2fs_readonly(sbi->sb))
		return -EROFS;

	if (copy_from_user(&range, (struct f2fs_flush_device __user *)arg,
							sizeof(range)))
		return -EFAULT;

	if (sbi->s_ndevs <= 1 || sbi->s_ndevs - 1 <= range.dev_num ||
			sbi->segs_per_sec != 1) {
		f2fs_msg(sbi->sb, KERN_WARNING,
			"Can't flush %u in %d for segs_per_sec %u != 1\n",
				range.dev_num, sbi->s_ndevs,
				sbi->segs_per_sec);
		return -EINVAL;
	}

	ret = mnt_want_write_file(filp);
	if (ret)
		return ret;

	if (range.dev_num != 0)
		dev_start_segno = GET_SEGNO(sbi, FDEV(range.dev_num).start_blk);
	dev_end_segno = GET_SEGNO(sbi, FDEV(range.dev_num).end_blk);

	start_segno = sm->last_victim[FLUSH_DEVICE];
	if (start_segno < dev_start_segno || start_segno >= dev_end_segno)
		start_segno = dev_start_segno;
	end_segno = min(start_segno + range.segments, dev_end_segno);

	while (start_segno < end_segno) {
		if (!mutex_trylock(&sbi->gc_mutex)) {
			ret = -EBUSY;
			goto out;
		}
		sm->last_victim[GC_CB] = end_segno + 1;
		sm->last_victim[GC_GREEDY] = end_segno + 1;
		sm->last_victim[ALLOC_NEXT] = end_segno + 1;
		ret = f2fs_gc(sbi, true, true, start_segno);
		if (ret == -EAGAIN)
			ret = 0;
		else if (ret < 0)
			break;
		start_segno++;
	}
out:
	mnt_drop_write_file(filp);
	return ret;
}

static int f2fs_ioc_get_features(struct file *filp, unsigned long arg)
{
	struct inode *inode = file_inode(filp);
	u32 sb_feature = le32_to_cpu(F2FS_I_SB(inode)->raw_super->feature);

	/* Must validate to set it with SQLite behavior in Android. */
	sb_feature |= F2FS_FEATURE_ATOMIC_WRITE;

	return put_user(sb_feature, (u32 __user *)arg);
}

int f2fs_pin_file_control(struct inode *inode, bool inc)
{
	struct f2fs_inode_info *fi = F2FS_I(inode);
	struct f2fs_sb_info *sbi = F2FS_I_SB(inode);

	/* Use i_gc_failures for normal file as a risk signal. */
	if (inc)
		f2fs_i_gc_failures_write(inode, fi->i_gc_failures + 1);

	if (fi->i_gc_failures > sbi->gc_pin_file_threshold) {
		f2fs_msg(sbi->sb, KERN_WARNING,
			"%s: Enable GC = ino %lx after %x GC trials\n",
			__func__, inode->i_ino, fi->i_gc_failures);
		clear_inode_flag(inode, FI_PIN_FILE);
		return -EAGAIN;
	}
	return 0;
}

static int f2fs_ioc_set_pin_file(struct file *filp, unsigned long arg)
{
	struct inode *inode = file_inode(filp);
	__u32 pin;
	int ret = 0;

	if (!inode_owner_or_capable(inode))
		return -EACCES;

	if (get_user(pin, (__u32 __user *)arg))
		return -EFAULT;

	if (!S_ISREG(inode->i_mode))
		return -EINVAL;

	if (f2fs_readonly(F2FS_I_SB(inode)->sb))
		return -EROFS;

	ret = mnt_want_write_file(filp);
	if (ret)
		return ret;

	inode_lock(inode);

	if (should_update_outplace(inode, NULL)) {
		ret = -EINVAL;
		goto out;
	}

	if (!pin) {
		clear_inode_flag(inode, FI_PIN_FILE);
		F2FS_I(inode)->i_gc_failures = 1;
		goto done;
	}

	if (f2fs_pin_file_control(inode, false)) {
		ret = -EAGAIN;
		goto out;
	}
	ret = f2fs_convert_inline_inode(inode);
	if (ret)
		goto out;

	set_inode_flag(inode, FI_PIN_FILE);
	ret = F2FS_I(inode)->i_gc_failures;
done:
	f2fs_update_time(F2FS_I_SB(inode), REQ_TIME);
out:
	inode_unlock(inode);
	mnt_drop_write_file(filp);
	return ret;
}

static int f2fs_ioc_get_pin_file(struct file *filp, unsigned long arg)
{
	struct inode *inode = file_inode(filp);
	__u32 pin = 0;

	if (is_inode_flag_set(inode, FI_PIN_FILE))
		pin = F2FS_I(inode)->i_gc_failures;
	return put_user(pin, (u32 __user *)arg);
}

int f2fs_precache_extents(struct inode *inode)
{
	struct f2fs_inode_info *fi = F2FS_I(inode);
	struct f2fs_map_blocks map;
	pgoff_t m_next_extent;
	loff_t end;
	int err;

	if (is_inode_flag_set(inode, FI_NO_EXTENT))
		return -EOPNOTSUPP;

	map.m_lblk = 0;
	map.m_next_pgofs = NULL;
	map.m_next_extent = &m_next_extent;
	map.m_seg_type = NO_CHECK_TYPE;
	end = F2FS_I_SB(inode)->max_file_blocks;

	while (map.m_lblk < end) {
		map.m_len = end - map.m_lblk;

		down_write(&fi->dio_rwsem[WRITE]);
		err = f2fs_map_blocks(inode, &map, 0, F2FS_GET_BLOCK_PRECACHE);
		up_write(&fi->dio_rwsem[WRITE]);
		if (err)
			return err;

		map.m_lblk = m_next_extent;
	}

	return err;
}

static int f2fs_ioc_precache_extents(struct file *filp, unsigned long arg)
{
	return f2fs_precache_extents(file_inode(filp));
}

static int f2fs_ioc_enable_verity(struct file *filp, unsigned long arg)
{
	struct inode *inode = file_inode(filp);

	f2fs_update_time(F2FS_I_SB(inode), REQ_TIME);

	if (!f2fs_sb_has_verity(inode->i_sb)) {
		f2fs_msg(inode->i_sb, KERN_WARNING,
			 "Can't enable fs-verity on inode %lu: the fs-verity feature is disabled on this filesystem.\n",
			 inode->i_ino);
		return -EOPNOTSUPP;
	}

	return fsverity_ioctl_enable(filp, (const void __user *)arg);
}

static int f2fs_ioc_set_verity_measurement(struct file *filp, unsigned long arg)
{
	return fsverity_ioctl_set_measurement(filp, (const void __user *)arg);
}

long f2fs_ioctl(struct file *filp, unsigned int cmd, unsigned long arg)
{
	if (unlikely(f2fs_cp_error(F2FS_I_SB(file_inode(filp)))))
		return -EIO;

	switch (cmd) {
	case F2FS_IOC_GETFLAGS:
		return f2fs_ioc_getflags(filp, arg);
	case F2FS_IOC_SETFLAGS:
		return f2fs_ioc_setflags(filp, arg);
	case F2FS_IOC_GETVERSION:
		return f2fs_ioc_getversion(filp, arg);
	case F2FS_IOC_START_ATOMIC_WRITE:
		return f2fs_ioc_start_atomic_write(filp);
	case F2FS_IOC_COMMIT_ATOMIC_WRITE:
		return f2fs_ioc_commit_atomic_write(filp);
	case F2FS_IOC_START_VOLATILE_WRITE:
		return f2fs_ioc_start_volatile_write(filp);
	case F2FS_IOC_RELEASE_VOLATILE_WRITE:
		return f2fs_ioc_release_volatile_write(filp);
	case F2FS_IOC_ABORT_VOLATILE_WRITE:
		return f2fs_ioc_abort_volatile_write(filp);
	case F2FS_IOC_SHUTDOWN:
		return f2fs_ioc_shutdown(filp, arg);
	case FITRIM:
		return f2fs_ioc_fitrim(filp, arg);
	case F2FS_IOC_SET_ENCRYPTION_POLICY:
		return f2fs_ioc_set_encryption_policy(filp, arg);
	case F2FS_IOC_GET_ENCRYPTION_POLICY:
		return f2fs_ioc_get_encryption_policy(filp, arg);
	case F2FS_IOC_GET_ENCRYPTION_PWSALT:
		return f2fs_ioc_get_encryption_pwsalt(filp, arg);
	case F2FS_IOC_GARBAGE_COLLECT:
		return f2fs_ioc_gc(filp, arg);
	case F2FS_IOC_GARBAGE_COLLECT_RANGE:
		return f2fs_ioc_gc_range(filp, arg);
	case F2FS_IOC_WRITE_CHECKPOINT:
		return f2fs_ioc_write_checkpoint(filp, arg);
	case F2FS_IOC_DEFRAGMENT:
		return f2fs_ioc_defragment(filp, arg);
	case F2FS_IOC_MOVE_RANGE:
		return f2fs_ioc_move_range(filp, arg);
	case F2FS_IOC_FLUSH_DEVICE:
		return f2fs_ioc_flush_device(filp, arg);
	case F2FS_IOC_GET_FEATURES:
		return f2fs_ioc_get_features(filp, arg);
	case F2FS_IOC_GET_PIN_FILE:
		return f2fs_ioc_get_pin_file(filp, arg);
	case F2FS_IOC_SET_PIN_FILE:
		return f2fs_ioc_set_pin_file(filp, arg);
	case F2FS_IOC_PRECACHE_EXTENTS:
		return f2fs_ioc_precache_extents(filp, arg);
	case FS_IOC_ENABLE_VERITY:
		return f2fs_ioc_enable_verity(filp, arg);
	case FS_IOC_SET_VERITY_MEASUREMENT:
		return f2fs_ioc_set_verity_measurement(filp, arg);
	default:
		return -ENOTTY;
	}
}

static ssize_t f2fs_file_write_iter(struct kiocb *iocb, struct iov_iter *from)
{
	struct file *file = iocb->ki_filp;
	struct inode *inode = file_inode(file);
	struct blk_plug plug;
	ssize_t ret;

	if (unlikely(f2fs_cp_error(F2FS_I_SB(inode))))
		return -EIO;

	if ((iocb->ki_flags & IOCB_NOWAIT) && !(iocb->ki_flags & IOCB_DIRECT))
		return -EINVAL;

	if (!inode_trylock(inode)) {
		if (iocb->ki_flags & IOCB_NOWAIT)
			return -EAGAIN;
		inode_lock(inode);
	}

	ret = generic_write_checks(iocb, from);
	if (ret > 0) {
		bool preallocated = false;
		size_t target_size = 0;
		int err;

		if (iov_iter_fault_in_readable(from, iov_iter_count(from)))
			set_inode_flag(inode, FI_NO_PREALLOC);

		if ((iocb->ki_flags & IOCB_NOWAIT) &&
			(iocb->ki_flags & IOCB_DIRECT)) {
				if (!f2fs_overwrite_io(inode, iocb->ki_pos,
						iov_iter_count(from)) ||
					f2fs_has_inline_data(inode) ||
					f2fs_force_buffered_io(inode, WRITE)) {
						inode_unlock(inode);
						return -EAGAIN;
				}

		} else {
			preallocated = true;
			target_size = iocb->ki_pos + iov_iter_count(from);

			err = f2fs_preallocate_blocks(iocb, from);
			if (err) {
				clear_inode_flag(inode, FI_NO_PREALLOC);
				inode_unlock(inode);
				return err;
			}
		}
		blk_start_plug(&plug);
		ret = __generic_file_write_iter(iocb, from);
		blk_finish_plug(&plug);
		clear_inode_flag(inode, FI_NO_PREALLOC);

		/* if we couldn't write data, we should deallocate blocks. */
		if (preallocated && i_size_read(inode) < target_size)
			f2fs_truncate(inode);

		if (ret > 0)
			f2fs_update_iostat(F2FS_I_SB(inode), APP_WRITE_IO, ret);
	}
	inode_unlock(inode);

	if (ret > 0)
		ret = generic_write_sync(iocb, ret);
	return ret;
}

#ifdef CONFIG_COMPAT
long f2fs_compat_ioctl(struct file *file, unsigned int cmd, unsigned long arg)
{
	switch (cmd) {
	case F2FS_IOC32_GETFLAGS:
		cmd = F2FS_IOC_GETFLAGS;
		break;
	case F2FS_IOC32_SETFLAGS:
		cmd = F2FS_IOC_SETFLAGS;
		break;
	case F2FS_IOC32_GETVERSION:
		cmd = F2FS_IOC_GETVERSION;
		break;
	case F2FS_IOC_START_ATOMIC_WRITE:
	case F2FS_IOC_COMMIT_ATOMIC_WRITE:
	case F2FS_IOC_START_VOLATILE_WRITE:
	case F2FS_IOC_RELEASE_VOLATILE_WRITE:
	case F2FS_IOC_ABORT_VOLATILE_WRITE:
	case F2FS_IOC_SHUTDOWN:
	case F2FS_IOC_SET_ENCRYPTION_POLICY:
	case F2FS_IOC_GET_ENCRYPTION_PWSALT:
	case F2FS_IOC_GET_ENCRYPTION_POLICY:
	case F2FS_IOC_GARBAGE_COLLECT:
	case F2FS_IOC_GARBAGE_COLLECT_RANGE:
	case F2FS_IOC_WRITE_CHECKPOINT:
	case F2FS_IOC_DEFRAGMENT:
	case F2FS_IOC_MOVE_RANGE:
	case F2FS_IOC_FLUSH_DEVICE:
	case F2FS_IOC_GET_FEATURES:
	case F2FS_IOC_GET_PIN_FILE:
	case F2FS_IOC_SET_PIN_FILE:
	case F2FS_IOC_PRECACHE_EXTENTS:
	case FS_IOC_ENABLE_VERITY:
	case FS_IOC_SET_VERITY_MEASUREMENT:
		break;
	default:
		return -ENOIOCTLCMD;
	}
	return f2fs_ioctl(file, cmd, (unsigned long) compat_ptr(arg));
}
#endif

const struct file_operations f2fs_file_operations = {
	.llseek		= f2fs_llseek,
	.read_iter	= generic_file_read_iter,
	.write_iter	= f2fs_file_write_iter,
	.open		= f2fs_file_open,
	.release	= f2fs_release_file,
	.mmap		= f2fs_file_mmap,
	.flush		= f2fs_file_flush,
	.fsync		= f2fs_sync_file,
	.fallocate	= f2fs_fallocate,
	.unlocked_ioctl	= f2fs_ioctl,
#ifdef CONFIG_COMPAT
	.compat_ioctl	= f2fs_compat_ioctl,
#endif
	.splice_read	= generic_file_splice_read,
	.splice_write	= iter_file_splice_write,
};<|MERGE_RESOLUTION|>--- conflicted
+++ resolved
@@ -323,11 +323,8 @@
 	remove_ino_entry(sbi, ino, APPEND_INO);
 	clear_inode_flag(inode, FI_APPEND_WRITE);
 flush_out:
-<<<<<<< HEAD
+
 	if (!atomic && F2FS_OPTION(sbi).fsync_mode != FSYNC_MODE_NOBARRIER) {
-=======
-	if (!atomic && F2FS_OPTION(sbi).fsync_mode != FSYNC_MODE_NOBARRIER)
->>>>>>> ce672a9a
 		ret = f2fs_issue_flush(sbi, inode->i_ino);
 		if (ret)
 			f2fs_msg(sbi->sb, KERN_WARNING,

// SPDX-License-Identifier: GPL-2.0
/*
 * fs/f2fs/file.c
 *
 * Copyright (c) 2012 Samsung Electronics Co., Ltd.
 *             http://www.samsung.com/
 */
#include <linux/fs.h>
#include <linux/f2fs_fs.h>
#include <linux/stat.h>
#include <linux/buffer_head.h>
#include <linux/writeback.h>
#include <linux/blkdev.h>
#include <linux/falloc.h>
#include <linux/types.h>
#include <linux/compat.h>
#include <linux/uaccess.h>
#include <linux/mount.h>
#include <linux/pagevec.h>
#include <linux/uio.h>
#include <linux/uuid.h>
#include <linux/file.h>

#include "f2fs.h"
#include "node.h"
#include "segment.h"
#include "xattr.h"
#include "acl.h"
#include "gc.h"
#include "trace.h"
#include <trace/events/f2fs.h>

static int f2fs_filemap_fault(struct vm_fault *vmf)
{
	struct inode *inode = file_inode(vmf->vma->vm_file);
	int err;

	down_read(&F2FS_I(inode)->i_mmap_sem);
	err = filemap_fault(vmf);
	up_read(&F2FS_I(inode)->i_mmap_sem);

	return err;
}

static int f2fs_vm_page_mkwrite(struct vm_fault *vmf)
{
	struct page *page = vmf->page;
	struct inode *inode = file_inode(vmf->vma->vm_file);
	struct f2fs_sb_info *sbi = F2FS_I_SB(inode);
	struct dnode_of_data dn = { .node_changed = false };
	int err;

	if (unlikely(f2fs_cp_error(sbi))) {
		err = -EIO;
		goto err;
	}

	sb_start_pagefault(inode->i_sb);

	f2fs_bug_on(sbi, f2fs_has_inline_data(inode));

	file_update_time(vmf->vma->vm_file);
	down_read(&F2FS_I(inode)->i_mmap_sem);
	lock_page(page);
	if (unlikely(page->mapping != inode->i_mapping ||
			page_offset(page) > i_size_read(inode) ||
			!PageUptodate(page))) {
		unlock_page(page);
		err = -EFAULT;
		goto out_sem;
	}

	/* block allocation */
	__do_map_lock(sbi, F2FS_GET_BLOCK_PRE_AIO, true);
	set_new_dnode(&dn, inode, NULL, NULL, 0);
	err = f2fs_get_block(&dn, page->index);
	f2fs_put_dnode(&dn);
	__do_map_lock(sbi, F2FS_GET_BLOCK_PRE_AIO, false);
	if (err) {
		unlock_page(page);
		goto out_sem;
	}

	/* fill the page */
<<<<<<< HEAD
	f2fs_wait_on_page_writeback(page, DATA, false);
=======
	f2fs_wait_on_page_writeback(page, DATA, false, true);
>>>>>>> fab7352c

	/* wait for GCed page writeback via META_MAPPING */
	f2fs_wait_on_block_writeback(inode, dn.data_blkaddr);

	/*
	 * check to see if the page is mapped already (no holes)
	 */
	if (PageMappedToDisk(page))
		goto out_sem;

	/* page is wholly or partially inside EOF */
	if (((loff_t)(page->index + 1) << PAGE_SHIFT) >
						i_size_read(inode)) {
		loff_t offset;

		offset = i_size_read(inode) & ~PAGE_MASK;
		zero_user_segment(page, offset, PAGE_SIZE);
	}
	set_page_dirty(page);
	if (!PageUptodate(page))
		SetPageUptodate(page);

	f2fs_update_iostat(sbi, APP_MAPPED_IO, F2FS_BLKSIZE);
	f2fs_update_time(sbi, REQ_TIME);

	trace_f2fs_vm_page_mkwrite(page, DATA);
out_sem:
	up_read(&F2FS_I(inode)->i_mmap_sem);

	f2fs_balance_fs(sbi, dn.node_changed);

	sb_end_pagefault(inode->i_sb);
err:
	return block_page_mkwrite_return(err);
}

static const struct vm_operations_struct f2fs_file_vm_ops = {
	.fault		= f2fs_filemap_fault,
	.map_pages	= filemap_map_pages,
	.page_mkwrite	= f2fs_vm_page_mkwrite,
};

static int get_parent_ino(struct inode *inode, nid_t *pino)
{
	struct dentry *dentry;

	inode = igrab(inode);
	dentry = d_find_any_alias(inode);
	iput(inode);
	if (!dentry)
		return 0;

	*pino = parent_ino(dentry);
	dput(dentry);
	return 1;
}

static inline enum cp_reason_type need_do_checkpoint(struct inode *inode)
{
	struct f2fs_sb_info *sbi = F2FS_I_SB(inode);
	enum cp_reason_type cp_reason = CP_NO_NEEDED;

	if (!S_ISREG(inode->i_mode))
		cp_reason = CP_NON_REGULAR;
	else if (inode->i_nlink != 1)
		cp_reason = CP_HARDLINK;
	else if (is_sbi_flag_set(sbi, SBI_NEED_CP))
		cp_reason = CP_SB_NEED_CP;
	else if (file_wrong_pino(inode))
		cp_reason = CP_WRONG_PINO;
	else if (!f2fs_space_for_roll_forward(sbi))
		cp_reason = CP_NO_SPC_ROLL;
	else if (!f2fs_is_checkpointed_node(sbi, F2FS_I(inode)->i_pino))
		cp_reason = CP_NODE_NEED_CP;
	else if (test_opt(sbi, FASTBOOT))
		cp_reason = CP_FASTBOOT_MODE;
	else if (F2FS_OPTION(sbi).active_logs == 2)
		cp_reason = CP_SPEC_LOG_NUM;
	else if (F2FS_OPTION(sbi).fsync_mode == FSYNC_MODE_STRICT &&
		f2fs_need_dentry_mark(sbi, inode->i_ino) &&
		f2fs_exist_written_data(sbi, F2FS_I(inode)->i_pino,
							TRANS_DIR_INO))
		cp_reason = CP_RECOVER_DIR;

	return cp_reason;
}

static bool need_inode_page_update(struct f2fs_sb_info *sbi, nid_t ino)
{
	struct page *i = find_get_page(NODE_MAPPING(sbi), ino);
	bool ret = false;
	/* But we need to avoid that there are some inode updates */
	if ((i && PageDirty(i)) || f2fs_need_inode_block_update(sbi, ino))
		ret = true;
	f2fs_put_page(i, 0);
	return ret;
}

static void try_to_fix_pino(struct inode *inode)
{
	struct f2fs_inode_info *fi = F2FS_I(inode);
	nid_t pino;

	down_write(&fi->i_sem);
	if (file_wrong_pino(inode) && inode->i_nlink == 1 &&
			get_parent_ino(inode, &pino)) {
		f2fs_i_pino_write(inode, pino);
		file_got_pino(inode);
	}
	up_write(&fi->i_sem);
}

static int f2fs_do_sync_file(struct file *file, loff_t start, loff_t end,
						int datasync, bool atomic)
{
	struct inode *inode = file->f_mapping->host;
	struct f2fs_sb_info *sbi = F2FS_I_SB(inode);
	nid_t ino = inode->i_ino;
	int ret = 0;
	enum cp_reason_type cp_reason = 0;
	struct writeback_control wbc = {
		.sync_mode = WB_SYNC_ALL,
		.nr_to_write = LONG_MAX,
		.for_reclaim = 0,
	};
	unsigned int seq_id = 0;

	if (unlikely(f2fs_readonly(inode->i_sb) ||
				is_sbi_flag_set(sbi, SBI_CP_DISABLED)))
		return 0;

	trace_f2fs_sync_file_enter(inode);

	if (S_ISDIR(inode->i_mode))
		goto go_write;

	/* if fdatasync is triggered, let's do in-place-update */
	if (datasync || get_dirty_pages(inode) <= SM_I(sbi)->min_fsync_blocks)
		set_inode_flag(inode, FI_NEED_IPU);
	ret = file_write_and_wait_range(file, start, end);
	clear_inode_flag(inode, FI_NEED_IPU);

	if (ret) {
		trace_f2fs_sync_file_exit(inode, cp_reason, datasync, ret);
		return ret;
	}

	/* if the inode is dirty, let's recover all the time */
	if (!f2fs_skip_inode_update(inode, datasync)) {
		f2fs_write_inode(inode, NULL);
		goto go_write;
	}

	/*
	 * if there is no written data, don't waste time to write recovery info.
	 */
	if (!is_inode_flag_set(inode, FI_APPEND_WRITE) &&
			!f2fs_exist_written_data(sbi, ino, APPEND_INO)) {

		/* it may call write_inode just prior to fsync */
		if (need_inode_page_update(sbi, ino))
			goto go_write;

		if (is_inode_flag_set(inode, FI_UPDATE_WRITE) ||
				f2fs_exist_written_data(sbi, ino, UPDATE_INO))
			goto flush_out;
		goto out;
	}
go_write:
	/*
	 * Both of fdatasync() and fsync() are able to be recovered from
	 * sudden-power-off.
	 */
	down_read(&F2FS_I(inode)->i_sem);
	cp_reason = need_do_checkpoint(inode);
	up_read(&F2FS_I(inode)->i_sem);

	if (cp_reason) {
		/* all the dirty node pages should be flushed for POR */
		ret = f2fs_sync_fs(inode->i_sb, 1);

		/*
		 * We've secured consistency through sync_fs. Following pino
		 * will be used only for fsynced inodes after checkpoint.
		 */
		try_to_fix_pino(inode);
		clear_inode_flag(inode, FI_APPEND_WRITE);
		clear_inode_flag(inode, FI_UPDATE_WRITE);
		goto out;
	}
sync_nodes:
	atomic_inc(&sbi->wb_sync_req[NODE]);
	ret = f2fs_fsync_node_pages(sbi, inode, &wbc, atomic, &seq_id);
	atomic_dec(&sbi->wb_sync_req[NODE]);
	if (ret)
		goto out;

	/* if cp_error was enabled, we should avoid infinite loop */
	if (unlikely(f2fs_cp_error(sbi))) {
		ret = -EIO;
		goto out;
	}

	if (f2fs_need_inode_block_update(sbi, ino)) {
		f2fs_mark_inode_dirty_sync(inode, true);
		f2fs_write_inode(inode, NULL);
		goto sync_nodes;
	}

	/*
	 * If it's atomic_write, it's just fine to keep write ordering. So
	 * here we don't need to wait for node write completion, since we use
	 * node chain which serializes node blocks. If one of node writes are
	 * reordered, we can see simply broken chain, resulting in stopping
	 * roll-forward recovery. It means we'll recover all or none node blocks
	 * given fsync mark.
	 */
	if (!atomic) {
		ret = f2fs_wait_on_node_pages_writeback(sbi, seq_id);
		if (ret)
			goto out;
	}

	/* once recovery info is written, don't need to tack this */
	f2fs_remove_ino_entry(sbi, ino, APPEND_INO);
	clear_inode_flag(inode, FI_APPEND_WRITE);
flush_out:
	if (!atomic && F2FS_OPTION(sbi).fsync_mode != FSYNC_MODE_NOBARRIER)
		ret = f2fs_issue_flush(sbi, inode->i_ino);
	if (!ret) {
		f2fs_remove_ino_entry(sbi, ino, UPDATE_INO);
		clear_inode_flag(inode, FI_UPDATE_WRITE);
		f2fs_remove_ino_entry(sbi, ino, FLUSH_INO);
	}
	f2fs_update_time(sbi, REQ_TIME);
out:
	trace_f2fs_sync_file_exit(inode, cp_reason, datasync, ret);
	f2fs_trace_ios(NULL, 1);
	return ret;
}

int f2fs_sync_file(struct file *file, loff_t start, loff_t end, int datasync)
{
	if (unlikely(f2fs_cp_error(F2FS_I_SB(file_inode(file)))))
		return -EIO;
	return f2fs_do_sync_file(file, start, end, datasync, false);
}

static pgoff_t __get_first_dirty_index(struct address_space *mapping,
						pgoff_t pgofs, int whence)
{
	struct page *page;
	int nr_pages;

	if (whence != SEEK_DATA)
		return 0;

	/* find first dirty page index */
	nr_pages = find_get_pages_tag(mapping, &pgofs, PAGECACHE_TAG_DIRTY,
				      1, &page);
	if (!nr_pages)
		return ULONG_MAX;
	pgofs = page->index;
	put_page(page);
	return pgofs;
}

static bool __found_offset(struct f2fs_sb_info *sbi, block_t blkaddr,
				pgoff_t dirty, pgoff_t pgofs, int whence)
{
	switch (whence) {
	case SEEK_DATA:
		if ((blkaddr == NEW_ADDR && dirty == pgofs) ||
			is_valid_data_blkaddr(sbi, blkaddr))
			return true;
		break;
	case SEEK_HOLE:
		if (blkaddr == NULL_ADDR)
			return true;
		break;
	}
	return false;
}

static loff_t f2fs_seek_block(struct file *file, loff_t offset, int whence)
{
	struct inode *inode = file->f_mapping->host;
	loff_t maxbytes = inode->i_sb->s_maxbytes;
	struct dnode_of_data dn;
	pgoff_t pgofs, end_offset, dirty;
	loff_t data_ofs = offset;
	loff_t isize;
	int err = 0;

	inode_lock(inode);

	isize = i_size_read(inode);
	if (offset >= isize)
		goto fail;

	/* handle inline data case */
	if (f2fs_has_inline_data(inode) || f2fs_has_inline_dentry(inode)) {
		if (whence == SEEK_HOLE)
			data_ofs = isize;
		goto found;
	}

	pgofs = (pgoff_t)(offset >> PAGE_SHIFT);

	dirty = __get_first_dirty_index(inode->i_mapping, pgofs, whence);

	for (; data_ofs < isize; data_ofs = (loff_t)pgofs << PAGE_SHIFT) {
		set_new_dnode(&dn, inode, NULL, NULL, 0);
		err = f2fs_get_dnode_of_data(&dn, pgofs, LOOKUP_NODE);
		if (err && err != -ENOENT) {
			goto fail;
		} else if (err == -ENOENT) {
			/* direct node does not exists */
			if (whence == SEEK_DATA) {
				pgofs = f2fs_get_next_page_offset(&dn, pgofs);
				continue;
			} else {
				goto found;
			}
		}

		end_offset = ADDRS_PER_PAGE(dn.node_page, inode);

		/* find data/hole in dnode block */
		for (; dn.ofs_in_node < end_offset;
				dn.ofs_in_node++, pgofs++,
				data_ofs = (loff_t)pgofs << PAGE_SHIFT) {
			block_t blkaddr;

			blkaddr = datablock_addr(dn.inode,
					dn.node_page, dn.ofs_in_node);

			if (__is_valid_data_blkaddr(blkaddr) &&
				!f2fs_is_valid_blkaddr(F2FS_I_SB(inode),
						blkaddr, DATA_GENERIC)) {
				f2fs_put_dnode(&dn);
				goto fail;
			}

			if (__found_offset(F2FS_I_SB(inode), blkaddr, dirty,
							pgofs, whence)) {
				f2fs_put_dnode(&dn);
				goto found;
			}
		}
		f2fs_put_dnode(&dn);
	}

	if (whence == SEEK_DATA)
		goto fail;
found:
	if (whence == SEEK_HOLE && data_ofs > isize)
		data_ofs = isize;
	inode_unlock(inode);
	return vfs_setpos(file, data_ofs, maxbytes);
fail:
	inode_unlock(inode);
	return -ENXIO;
}

static loff_t f2fs_llseek(struct file *file, loff_t offset, int whence)
{
	struct inode *inode = file->f_mapping->host;
	loff_t maxbytes = inode->i_sb->s_maxbytes;

	switch (whence) {
	case SEEK_SET:
	case SEEK_CUR:
	case SEEK_END:
		return generic_file_llseek_size(file, offset, whence,
						maxbytes, i_size_read(inode));
	case SEEK_DATA:
	case SEEK_HOLE:
		if (offset < 0)
			return -ENXIO;
		return f2fs_seek_block(file, offset, whence);
	}

	return -EINVAL;
}

static int f2fs_file_mmap(struct file *file, struct vm_area_struct *vma)
{
	struct inode *inode = file_inode(file);
	int err;

	if (unlikely(f2fs_cp_error(F2FS_I_SB(inode))))
		return -EIO;

	/* we don't need to use inline_data strictly */
	err = f2fs_convert_inline_inode(inode);
	if (err)
		return err;

	file_accessed(file);
	vma->vm_ops = &f2fs_file_vm_ops;
	return 0;
}

static int f2fs_file_open(struct inode *inode, struct file *filp)
{
	int err = fscrypt_file_open(inode, filp);

	if (err)
		return err;

	filp->f_mode |= FMODE_NOWAIT;

	return dquot_file_open(inode, filp);
}

void f2fs_truncate_data_blocks_range(struct dnode_of_data *dn, int count)
{
	struct f2fs_sb_info *sbi = F2FS_I_SB(dn->inode);
	struct f2fs_node *raw_node;
	int nr_free = 0, ofs = dn->ofs_in_node, len = count;
	__le32 *addr;
	int base = 0;

	if (IS_INODE(dn->node_page) && f2fs_has_extra_attr(dn->inode))
		base = get_extra_isize(dn->inode);

	raw_node = F2FS_NODE(dn->node_page);
	addr = blkaddr_in_node(raw_node) + base + ofs;

	for (; count > 0; count--, addr++, dn->ofs_in_node++) {
		block_t blkaddr = le32_to_cpu(*addr);

		if (blkaddr == NULL_ADDR)
			continue;

		dn->data_blkaddr = NULL_ADDR;
		f2fs_set_data_blkaddr(dn);

		if (__is_valid_data_blkaddr(blkaddr) &&
			!f2fs_is_valid_blkaddr(sbi, blkaddr, DATA_GENERIC))
			continue;

		f2fs_invalidate_blocks(sbi, blkaddr);
		if (dn->ofs_in_node == 0 && IS_INODE(dn->node_page))
			clear_inode_flag(dn->inode, FI_FIRST_BLOCK_WRITTEN);
		nr_free++;
	}

	if (nr_free) {
		pgoff_t fofs;
		/*
		 * once we invalidate valid blkaddr in range [ofs, ofs + count],
		 * we will invalidate all blkaddr in the whole range.
		 */
		fofs = f2fs_start_bidx_of_node(ofs_of_node(dn->node_page),
							dn->inode) + ofs;
		f2fs_update_extent_cache_range(dn, fofs, 0, len);
		dec_valid_block_count(sbi, dn->inode, nr_free);
	}
	dn->ofs_in_node = ofs;

	f2fs_update_time(sbi, REQ_TIME);
	trace_f2fs_truncate_data_blocks_range(dn->inode, dn->nid,
					 dn->ofs_in_node, nr_free);
}

void f2fs_truncate_data_blocks(struct dnode_of_data *dn)
{
	f2fs_truncate_data_blocks_range(dn, ADDRS_PER_BLOCK);
}

static int truncate_partial_data_page(struct inode *inode, u64 from,
								bool cache_only)
{
	loff_t offset = from & (PAGE_SIZE - 1);
	pgoff_t index = from >> PAGE_SHIFT;
	struct address_space *mapping = inode->i_mapping;
	struct page *page;

	if (!offset && !cache_only)
		return 0;

	if (cache_only) {
		page = find_lock_page(mapping, index);
		if (page && PageUptodate(page))
			goto truncate_out;
		f2fs_put_page(page, 1);
		return 0;
	}

	page = f2fs_get_lock_data_page(inode, index, true);
	if (IS_ERR(page))
		return PTR_ERR(page) == -ENOENT ? 0 : PTR_ERR(page);
truncate_out:
	f2fs_wait_on_page_writeback(page, DATA, true, true);
	zero_user(page, offset, PAGE_SIZE - offset);

	/* An encrypted inode should have a key and truncate the last page. */
	f2fs_bug_on(F2FS_I_SB(inode), cache_only && f2fs_encrypted_inode(inode));
	if (!cache_only)
		set_page_dirty(page);
	f2fs_put_page(page, 1);
	return 0;
}

int f2fs_truncate_blocks(struct inode *inode, u64 from, bool lock,
							bool buf_write)
{
	struct f2fs_sb_info *sbi = F2FS_I_SB(inode);
	struct dnode_of_data dn;
	pgoff_t free_from;
	int count = 0, err = 0;
	struct page *ipage;
	bool truncate_page = false;
	int flag = buf_write ? F2FS_GET_BLOCK_PRE_AIO : F2FS_GET_BLOCK_PRE_DIO;

	trace_f2fs_truncate_blocks_enter(inode, from);

	free_from = (pgoff_t)F2FS_BLK_ALIGN(from);

	if (free_from >= sbi->max_file_blocks)
		goto free_partial;

	if (lock)
		__do_map_lock(sbi, flag, true);

	ipage = f2fs_get_node_page(sbi, inode->i_ino);
	if (IS_ERR(ipage)) {
		err = PTR_ERR(ipage);
		goto out;
	}

	if (f2fs_has_inline_data(inode)) {
		f2fs_truncate_inline_inode(inode, ipage, from);
		f2fs_put_page(ipage, 1);
		truncate_page = true;
		goto out;
	}

	set_new_dnode(&dn, inode, ipage, NULL, 0);
	err = f2fs_get_dnode_of_data(&dn, free_from, LOOKUP_NODE_RA);
	if (err) {
		if (err == -ENOENT)
			goto free_next;
		goto out;
	}

	count = ADDRS_PER_PAGE(dn.node_page, inode);

	count -= dn.ofs_in_node;
	f2fs_bug_on(sbi, count < 0);

	if (dn.ofs_in_node || IS_INODE(dn.node_page)) {
		f2fs_truncate_data_blocks_range(&dn, count);
		free_from += count;
	}

	f2fs_put_dnode(&dn);
free_next:
	err = f2fs_truncate_inode_blocks(inode, free_from);
out:
	if (lock)
		__do_map_lock(sbi, flag, false);
free_partial:
	/* lastly zero out the first data page */
	if (!err)
		err = truncate_partial_data_page(inode, from, truncate_page);

	trace_f2fs_truncate_blocks_exit(inode, err);
	return err;
}

int f2fs_truncate(struct inode *inode)
{
	int err;

	if (unlikely(f2fs_cp_error(F2FS_I_SB(inode))))
		return -EIO;

	if (!(S_ISREG(inode->i_mode) || S_ISDIR(inode->i_mode) ||
				S_ISLNK(inode->i_mode)))
		return 0;

	trace_f2fs_truncate(inode);

	if (time_to_inject(F2FS_I_SB(inode), FAULT_TRUNCATE)) {
		f2fs_show_injection_info(FAULT_TRUNCATE);
		return -EIO;
	}

	/* we should check inline_data size */
	if (!f2fs_may_inline_data(inode)) {
		err = f2fs_convert_inline_inode(inode);
		if (err)
			return err;
	}

	err = f2fs_truncate_blocks(inode, i_size_read(inode), true, false);
	if (err)
		return err;

	inode->i_mtime = inode->i_ctime = current_time(inode);
	f2fs_mark_inode_dirty_sync(inode, false);
	return 0;
}

int f2fs_getattr(const struct path *path, struct kstat *stat,
		 u32 request_mask, unsigned int query_flags)
{
	struct inode *inode = d_inode(path->dentry);
	struct f2fs_inode_info *fi = F2FS_I(inode);
	struct f2fs_inode *ri;
	unsigned int flags;

	if (f2fs_has_extra_attr(inode) &&
<<<<<<< HEAD
			f2fs_sb_has_inode_crtime(inode->i_sb) &&
=======
			f2fs_sb_has_inode_crtime(F2FS_I_SB(inode)) &&
>>>>>>> fab7352c
			F2FS_FITS_IN_INODE(ri, fi->i_extra_isize, i_crtime)) {
		stat->result_mask |= STATX_BTIME;
		stat->btime.tv_sec = fi->i_crtime.tv_sec;
		stat->btime.tv_nsec = fi->i_crtime.tv_nsec;
	}

	flags = fi->i_flags & F2FS_FL_USER_VISIBLE;
	if (flags & F2FS_APPEND_FL)
		stat->attributes |= STATX_ATTR_APPEND;
	if (flags & F2FS_COMPR_FL)
		stat->attributes |= STATX_ATTR_COMPRESSED;
	if (f2fs_encrypted_inode(inode))
		stat->attributes |= STATX_ATTR_ENCRYPTED;
	if (flags & F2FS_IMMUTABLE_FL)
		stat->attributes |= STATX_ATTR_IMMUTABLE;
	if (flags & F2FS_NODUMP_FL)
		stat->attributes |= STATX_ATTR_NODUMP;

	stat->attributes_mask |= (STATX_ATTR_APPEND |
				  STATX_ATTR_COMPRESSED |
				  STATX_ATTR_ENCRYPTED |
				  STATX_ATTR_IMMUTABLE |
				  STATX_ATTR_NODUMP);

	generic_fillattr(inode, stat);

	/* we need to show initial sectors used for inline_data/dentries */
	if ((S_ISREG(inode->i_mode) && f2fs_has_inline_data(inode)) ||
					f2fs_has_inline_dentry(inode))
		stat->blocks += (stat->size + 511) >> 9;

	return 0;
}

#ifdef CONFIG_F2FS_FS_POSIX_ACL
static void __setattr_copy(struct inode *inode, const struct iattr *attr)
{
	unsigned int ia_valid = attr->ia_valid;

	if (ia_valid & ATTR_UID)
		inode->i_uid = attr->ia_uid;
	if (ia_valid & ATTR_GID)
		inode->i_gid = attr->ia_gid;
	if (ia_valid & ATTR_ATIME)
		inode->i_atime = timespec_trunc(attr->ia_atime,
						inode->i_sb->s_time_gran);
	if (ia_valid & ATTR_MTIME)
		inode->i_mtime = timespec_trunc(attr->ia_mtime,
						inode->i_sb->s_time_gran);
	if (ia_valid & ATTR_CTIME)
		inode->i_ctime = timespec_trunc(attr->ia_ctime,
						inode->i_sb->s_time_gran);
	if (ia_valid & ATTR_MODE) {
		umode_t mode = attr->ia_mode;

		if (!in_group_p(inode->i_gid) && !capable(CAP_FSETID))
			mode &= ~S_ISGID;
		set_acl_inode(inode, mode);
	}
}
#else
#define __setattr_copy setattr_copy
#endif

int f2fs_setattr(struct dentry *dentry, struct iattr *attr)
{
	struct inode *inode = d_inode(dentry);
	int err;
	bool size_changed = false;

	if (unlikely(f2fs_cp_error(F2FS_I_SB(inode))))
		return -EIO;

	err = setattr_prepare(dentry, attr);
	if (err)
		return err;

	err = fscrypt_prepare_setattr(dentry, attr);
	if (err)
		return err;

	if (is_quota_modification(inode, attr)) {
		err = dquot_initialize(inode);
		if (err)
			return err;
	}
	if ((attr->ia_valid & ATTR_UID &&
		!uid_eq(attr->ia_uid, inode->i_uid)) ||
		(attr->ia_valid & ATTR_GID &&
		!gid_eq(attr->ia_gid, inode->i_gid))) {
		f2fs_lock_op(F2FS_I_SB(inode));
		err = dquot_transfer(inode, attr);
		if (err) {
			set_sbi_flag(F2FS_I_SB(inode),
					SBI_QUOTA_NEED_REPAIR);
			f2fs_unlock_op(F2FS_I_SB(inode));
			return err;
		}
		/*
		 * update uid/gid under lock_op(), so that dquot and inode can
		 * be updated atomically.
		 */
		if (attr->ia_valid & ATTR_UID)
			inode->i_uid = attr->ia_uid;
		if (attr->ia_valid & ATTR_GID)
			inode->i_gid = attr->ia_gid;
		f2fs_mark_inode_dirty_sync(inode, true);
		f2fs_unlock_op(F2FS_I_SB(inode));
	}

	if (attr->ia_valid & ATTR_SIZE) {
		bool to_smaller = (attr->ia_size <= i_size_read(inode));

		down_write(&F2FS_I(inode)->i_gc_rwsem[WRITE]);
		down_write(&F2FS_I(inode)->i_mmap_sem);

		truncate_setsize(inode, attr->ia_size);

		if (to_smaller)
			err = f2fs_truncate(inode);
		/*
		 * do not trim all blocks after i_size if target size is
		 * larger than i_size.
		 */
		up_write(&F2FS_I(inode)->i_mmap_sem);
		up_write(&F2FS_I(inode)->i_gc_rwsem[WRITE]);
<<<<<<< HEAD

		if (err)
			return err;

=======

		if (err)
			return err;

>>>>>>> fab7352c
		if (!to_smaller) {
			/* should convert inline inode here */
			if (!f2fs_may_inline_data(inode)) {
				err = f2fs_convert_inline_inode(inode);
				if (err)
					return err;
			}
			inode->i_mtime = inode->i_ctime = current_time(inode);
		}

		down_write(&F2FS_I(inode)->i_sem);
		F2FS_I(inode)->last_disk_size = i_size_read(inode);
		up_write(&F2FS_I(inode)->i_sem);

		size_changed = true;
	}

	__setattr_copy(inode, attr);

	if (attr->ia_valid & ATTR_MODE) {
		err = posix_acl_chmod(inode, f2fs_get_inode_mode(inode));
		if (err || is_inode_flag_set(inode, FI_ACL_MODE)) {
			inode->i_mode = F2FS_I(inode)->i_acl_mode;
			clear_inode_flag(inode, FI_ACL_MODE);
		}
	}

	/* file size may changed here */
	f2fs_mark_inode_dirty_sync(inode, size_changed);

	/* inode change will produce dirty node pages flushed by checkpoint */
	f2fs_balance_fs(F2FS_I_SB(inode), true);

	return err;
}

const struct inode_operations f2fs_file_inode_operations = {
	.getattr	= f2fs_getattr,
	.setattr	= f2fs_setattr,
	.get_acl	= f2fs_get_acl,
	.set_acl	= f2fs_set_acl,
#ifdef CONFIG_F2FS_FS_XATTR
	.listxattr	= f2fs_listxattr,
#endif
	.fiemap		= f2fs_fiemap,
};

static int fill_zero(struct inode *inode, pgoff_t index,
					loff_t start, loff_t len)
{
	struct f2fs_sb_info *sbi = F2FS_I_SB(inode);
	struct page *page;

	if (!len)
		return 0;

	f2fs_balance_fs(sbi, true);

	f2fs_lock_op(sbi);
	page = f2fs_get_new_data_page(inode, NULL, index, false);
	f2fs_unlock_op(sbi);

	if (IS_ERR(page))
		return PTR_ERR(page);

	f2fs_wait_on_page_writeback(page, DATA, true, true);
	zero_user(page, start, len);
	set_page_dirty(page);
	f2fs_put_page(page, 1);
	return 0;
}

int f2fs_truncate_hole(struct inode *inode, pgoff_t pg_start, pgoff_t pg_end)
{
	int err;

	while (pg_start < pg_end) {
		struct dnode_of_data dn;
		pgoff_t end_offset, count;

		set_new_dnode(&dn, inode, NULL, NULL, 0);
		err = f2fs_get_dnode_of_data(&dn, pg_start, LOOKUP_NODE);
		if (err) {
			if (err == -ENOENT) {
				pg_start = f2fs_get_next_page_offset(&dn,
								pg_start);
				continue;
			}
			return err;
		}

		end_offset = ADDRS_PER_PAGE(dn.node_page, inode);
		count = min(end_offset - dn.ofs_in_node, pg_end - pg_start);

		f2fs_bug_on(F2FS_I_SB(inode), count == 0 || count > end_offset);

		f2fs_truncate_data_blocks_range(&dn, count);
		f2fs_put_dnode(&dn);

		pg_start += count;
	}
	return 0;
}

static int punch_hole(struct inode *inode, loff_t offset, loff_t len)
{
	pgoff_t pg_start, pg_end;
	loff_t off_start, off_end;
	int ret;

	ret = f2fs_convert_inline_inode(inode);
	if (ret)
		return ret;

	pg_start = ((unsigned long long) offset) >> PAGE_SHIFT;
	pg_end = ((unsigned long long) offset + len) >> PAGE_SHIFT;

	off_start = offset & (PAGE_SIZE - 1);
	off_end = (offset + len) & (PAGE_SIZE - 1);

	if (pg_start == pg_end) {
		ret = fill_zero(inode, pg_start, off_start,
						off_end - off_start);
		if (ret)
			return ret;
	} else {
		if (off_start) {
			ret = fill_zero(inode, pg_start++, off_start,
						PAGE_SIZE - off_start);
			if (ret)
				return ret;
		}
		if (off_end) {
			ret = fill_zero(inode, pg_end, 0, off_end);
			if (ret)
				return ret;
		}

		if (pg_start < pg_end) {
			struct address_space *mapping = inode->i_mapping;
			loff_t blk_start, blk_end;
			struct f2fs_sb_info *sbi = F2FS_I_SB(inode);

			f2fs_balance_fs(sbi, true);

			blk_start = (loff_t)pg_start << PAGE_SHIFT;
			blk_end = (loff_t)pg_end << PAGE_SHIFT;

			down_write(&F2FS_I(inode)->i_gc_rwsem[WRITE]);
			down_write(&F2FS_I(inode)->i_mmap_sem);

			truncate_inode_pages_range(mapping, blk_start,
					blk_end - 1);

			f2fs_lock_op(sbi);
			ret = f2fs_truncate_hole(inode, pg_start, pg_end);
			f2fs_unlock_op(sbi);

			up_write(&F2FS_I(inode)->i_mmap_sem);
			up_write(&F2FS_I(inode)->i_gc_rwsem[WRITE]);
		}
	}

	return ret;
}

static int __read_out_blkaddrs(struct inode *inode, block_t *blkaddr,
				int *do_replace, pgoff_t off, pgoff_t len)
{
	struct f2fs_sb_info *sbi = F2FS_I_SB(inode);
	struct dnode_of_data dn;
	int ret, done, i;

next_dnode:
	set_new_dnode(&dn, inode, NULL, NULL, 0);
	ret = f2fs_get_dnode_of_data(&dn, off, LOOKUP_NODE_RA);
	if (ret && ret != -ENOENT) {
		return ret;
	} else if (ret == -ENOENT) {
		if (dn.max_level == 0)
			return -ENOENT;
		done = min((pgoff_t)ADDRS_PER_BLOCK - dn.ofs_in_node, len);
		blkaddr += done;
		do_replace += done;
		goto next;
	}

	done = min((pgoff_t)ADDRS_PER_PAGE(dn.node_page, inode) -
							dn.ofs_in_node, len);
	for (i = 0; i < done; i++, blkaddr++, do_replace++, dn.ofs_in_node++) {
		*blkaddr = datablock_addr(dn.inode,
					dn.node_page, dn.ofs_in_node);
		if (!f2fs_is_checkpointed_data(sbi, *blkaddr)) {

			if (test_opt(sbi, LFS)) {
				f2fs_put_dnode(&dn);
				return -ENOTSUPP;
			}

			/* do not invalidate this block address */
			f2fs_update_data_blkaddr(&dn, NULL_ADDR);
			*do_replace = 1;
		}
	}
	f2fs_put_dnode(&dn);
next:
	len -= done;
	off += done;
	if (len)
		goto next_dnode;
	return 0;
}

static int __roll_back_blkaddrs(struct inode *inode, block_t *blkaddr,
				int *do_replace, pgoff_t off, int len)
{
	struct f2fs_sb_info *sbi = F2FS_I_SB(inode);
	struct dnode_of_data dn;
	int ret, i;

	for (i = 0; i < len; i++, do_replace++, blkaddr++) {
		if (*do_replace == 0)
			continue;

		set_new_dnode(&dn, inode, NULL, NULL, 0);
		ret = f2fs_get_dnode_of_data(&dn, off + i, LOOKUP_NODE_RA);
		if (ret) {
			dec_valid_block_count(sbi, inode, 1);
			f2fs_invalidate_blocks(sbi, *blkaddr);
		} else {
			f2fs_update_data_blkaddr(&dn, *blkaddr);
		}
		f2fs_put_dnode(&dn);
	}
	return 0;
}

static int __clone_blkaddrs(struct inode *src_inode, struct inode *dst_inode,
			block_t *blkaddr, int *do_replace,
			pgoff_t src, pgoff_t dst, pgoff_t len, bool full)
{
	struct f2fs_sb_info *sbi = F2FS_I_SB(src_inode);
	pgoff_t i = 0;
	int ret;

	while (i < len) {
		if (blkaddr[i] == NULL_ADDR && !full) {
			i++;
			continue;
		}

		if (do_replace[i] || blkaddr[i] == NULL_ADDR) {
			struct dnode_of_data dn;
			struct node_info ni;
			size_t new_size;
			pgoff_t ilen;

			set_new_dnode(&dn, dst_inode, NULL, NULL, 0);
			ret = f2fs_get_dnode_of_data(&dn, dst + i, ALLOC_NODE);
			if (ret)
				return ret;

			ret = f2fs_get_node_info(sbi, dn.nid, &ni);
			if (ret) {
				f2fs_put_dnode(&dn);
				return ret;
			}

			ilen = min((pgoff_t)
				ADDRS_PER_PAGE(dn.node_page, dst_inode) -
						dn.ofs_in_node, len - i);
			do {
				dn.data_blkaddr = datablock_addr(dn.inode,
						dn.node_page, dn.ofs_in_node);
				f2fs_truncate_data_blocks_range(&dn, 1);

				if (do_replace[i]) {
					f2fs_i_blocks_write(src_inode,
							1, false, false);
					f2fs_i_blocks_write(dst_inode,
							1, true, false);
					f2fs_replace_block(sbi, &dn, dn.data_blkaddr,
					blkaddr[i], ni.version, true, false);

					do_replace[i] = 0;
				}
				dn.ofs_in_node++;
				i++;
				new_size = (dst + i) << PAGE_SHIFT;
				if (dst_inode->i_size < new_size)
					f2fs_i_size_write(dst_inode, new_size);
			} while (--ilen && (do_replace[i] || blkaddr[i] == NULL_ADDR));

			f2fs_put_dnode(&dn);
		} else {
			struct page *psrc, *pdst;

			psrc = f2fs_get_lock_data_page(src_inode,
							src + i, true);
			if (IS_ERR(psrc))
				return PTR_ERR(psrc);
			pdst = f2fs_get_new_data_page(dst_inode, NULL, dst + i,
								true);
			if (IS_ERR(pdst)) {
				f2fs_put_page(psrc, 1);
				return PTR_ERR(pdst);
			}
			f2fs_copy_page(psrc, pdst);
			set_page_dirty(pdst);
			f2fs_put_page(pdst, 1);
			f2fs_put_page(psrc, 1);

			ret = f2fs_truncate_hole(src_inode,
						src + i, src + i + 1);
			if (ret)
				return ret;
			i++;
		}
	}
	return 0;
}

static int __exchange_data_block(struct inode *src_inode,
			struct inode *dst_inode, pgoff_t src, pgoff_t dst,
			pgoff_t len, bool full)
{
	block_t *src_blkaddr;
	int *do_replace;
	pgoff_t olen;
	int ret;

	while (len) {
		olen = min((pgoff_t)4 * ADDRS_PER_BLOCK, len);

		src_blkaddr = f2fs_kvzalloc(F2FS_I_SB(src_inode),
					array_size(olen, sizeof(block_t)),
					GFP_KERNEL);
		if (!src_blkaddr)
			return -ENOMEM;

		do_replace = f2fs_kvzalloc(F2FS_I_SB(src_inode),
					array_size(olen, sizeof(int)),
					GFP_KERNEL);
		if (!do_replace) {
			kvfree(src_blkaddr);
			return -ENOMEM;
		}

		ret = __read_out_blkaddrs(src_inode, src_blkaddr,
					do_replace, src, olen);
		if (ret)
			goto roll_back;

		ret = __clone_blkaddrs(src_inode, dst_inode, src_blkaddr,
					do_replace, src, dst, olen, full);
		if (ret)
			goto roll_back;

		src += olen;
		dst += olen;
		len -= olen;

		kvfree(src_blkaddr);
		kvfree(do_replace);
	}
	return 0;

roll_back:
	__roll_back_blkaddrs(src_inode, src_blkaddr, do_replace, src, olen);
	kvfree(src_blkaddr);
	kvfree(do_replace);
	return ret;
}

static int f2fs_do_collapse(struct inode *inode, loff_t offset, loff_t len)
{
	struct f2fs_sb_info *sbi = F2FS_I_SB(inode);
	pgoff_t nrpages = (i_size_read(inode) + PAGE_SIZE - 1) / PAGE_SIZE;
	pgoff_t start = offset >> PAGE_SHIFT;
	pgoff_t end = (offset + len) >> PAGE_SHIFT;
	int ret;

	f2fs_balance_fs(sbi, true);

	/* avoid gc operation during block exchange */
	down_write(&F2FS_I(inode)->i_gc_rwsem[WRITE]);
	down_write(&F2FS_I(inode)->i_mmap_sem);

	f2fs_lock_op(sbi);
	f2fs_drop_extent_tree(inode);
	truncate_pagecache(inode, offset);
	ret = __exchange_data_block(inode, inode, end, start, nrpages - end, true);
	f2fs_unlock_op(sbi);

	up_write(&F2FS_I(inode)->i_mmap_sem);
	up_write(&F2FS_I(inode)->i_gc_rwsem[WRITE]);
	return ret;
}

static int f2fs_collapse_range(struct inode *inode, loff_t offset, loff_t len)
{
	loff_t new_size;
	int ret;

	if (offset + len >= i_size_read(inode))
		return -EINVAL;

	/* collapse range should be aligned to block size of f2fs. */
	if (offset & (F2FS_BLKSIZE - 1) || len & (F2FS_BLKSIZE - 1))
		return -EINVAL;

	ret = f2fs_convert_inline_inode(inode);
	if (ret)
		return ret;

	/* write out all dirty pages from offset */
	ret = filemap_write_and_wait_range(inode->i_mapping, offset, LLONG_MAX);
	if (ret)
		return ret;

	ret = f2fs_do_collapse(inode, offset, len);
	if (ret)
		return ret;

	/* write out all moved pages, if possible */
	down_write(&F2FS_I(inode)->i_mmap_sem);
	filemap_write_and_wait_range(inode->i_mapping, offset, LLONG_MAX);
	truncate_pagecache(inode, offset);

	new_size = i_size_read(inode) - len;
	truncate_pagecache(inode, new_size);

	ret = f2fs_truncate_blocks(inode, new_size, true, false);
	up_write(&F2FS_I(inode)->i_mmap_sem);
	if (!ret)
		f2fs_i_size_write(inode, new_size);
	return ret;
}

static int f2fs_do_zero_range(struct dnode_of_data *dn, pgoff_t start,
								pgoff_t end)
{
	struct f2fs_sb_info *sbi = F2FS_I_SB(dn->inode);
	pgoff_t index = start;
	unsigned int ofs_in_node = dn->ofs_in_node;
	blkcnt_t count = 0;
	int ret;

	for (; index < end; index++, dn->ofs_in_node++) {
		if (datablock_addr(dn->inode, dn->node_page,
					dn->ofs_in_node) == NULL_ADDR)
			count++;
	}

	dn->ofs_in_node = ofs_in_node;
	ret = f2fs_reserve_new_blocks(dn, count);
	if (ret)
		return ret;

	dn->ofs_in_node = ofs_in_node;
	for (index = start; index < end; index++, dn->ofs_in_node++) {
		dn->data_blkaddr = datablock_addr(dn->inode,
					dn->node_page, dn->ofs_in_node);
		/*
		 * f2fs_reserve_new_blocks will not guarantee entire block
		 * allocation.
		 */
		if (dn->data_blkaddr == NULL_ADDR) {
			ret = -ENOSPC;
			break;
		}
		if (dn->data_blkaddr != NEW_ADDR) {
			f2fs_invalidate_blocks(sbi, dn->data_blkaddr);
			dn->data_blkaddr = NEW_ADDR;
			f2fs_set_data_blkaddr(dn);
		}
	}

	f2fs_update_extent_cache_range(dn, start, 0, index - start);

	return ret;
}

static int f2fs_zero_range(struct inode *inode, loff_t offset, loff_t len,
								int mode)
{
	struct f2fs_sb_info *sbi = F2FS_I_SB(inode);
	struct address_space *mapping = inode->i_mapping;
	pgoff_t index, pg_start, pg_end;
	loff_t new_size = i_size_read(inode);
	loff_t off_start, off_end;
	int ret = 0;

	ret = inode_newsize_ok(inode, (len + offset));
	if (ret)
		return ret;

	ret = f2fs_convert_inline_inode(inode);
	if (ret)
		return ret;

	ret = filemap_write_and_wait_range(mapping, offset, offset + len - 1);
	if (ret)
		return ret;

	pg_start = ((unsigned long long) offset) >> PAGE_SHIFT;
	pg_end = ((unsigned long long) offset + len) >> PAGE_SHIFT;

	off_start = offset & (PAGE_SIZE - 1);
	off_end = (offset + len) & (PAGE_SIZE - 1);

	if (pg_start == pg_end) {
		ret = fill_zero(inode, pg_start, off_start,
						off_end - off_start);
		if (ret)
			return ret;

		new_size = max_t(loff_t, new_size, offset + len);
	} else {
		if (off_start) {
			ret = fill_zero(inode, pg_start++, off_start,
						PAGE_SIZE - off_start);
			if (ret)
				return ret;

			new_size = max_t(loff_t, new_size,
					(loff_t)pg_start << PAGE_SHIFT);
		}

		for (index = pg_start; index < pg_end;) {
			struct dnode_of_data dn;
			unsigned int end_offset;
			pgoff_t end;

			down_write(&F2FS_I(inode)->i_gc_rwsem[WRITE]);
			down_write(&F2FS_I(inode)->i_mmap_sem);

			truncate_pagecache_range(inode,
				(loff_t)index << PAGE_SHIFT,
				((loff_t)pg_end << PAGE_SHIFT) - 1);

			f2fs_lock_op(sbi);

			set_new_dnode(&dn, inode, NULL, NULL, 0);
			ret = f2fs_get_dnode_of_data(&dn, index, ALLOC_NODE);
			if (ret) {
				f2fs_unlock_op(sbi);
				up_write(&F2FS_I(inode)->i_mmap_sem);
				up_write(&F2FS_I(inode)->i_gc_rwsem[WRITE]);
				goto out;
			}

			end_offset = ADDRS_PER_PAGE(dn.node_page, inode);
			end = min(pg_end, end_offset - dn.ofs_in_node + index);

			ret = f2fs_do_zero_range(&dn, index, end);
			f2fs_put_dnode(&dn);

			f2fs_unlock_op(sbi);
			up_write(&F2FS_I(inode)->i_mmap_sem);
			up_write(&F2FS_I(inode)->i_gc_rwsem[WRITE]);

			f2fs_balance_fs(sbi, dn.node_changed);

			if (ret)
				goto out;

			index = end;
			new_size = max_t(loff_t, new_size,
					(loff_t)index << PAGE_SHIFT);
		}

		if (off_end) {
			ret = fill_zero(inode, pg_end, 0, off_end);
			if (ret)
				goto out;

			new_size = max_t(loff_t, new_size, offset + len);
		}
	}

out:
	if (new_size > i_size_read(inode)) {
		if (mode & FALLOC_FL_KEEP_SIZE)
			file_set_keep_isize(inode);
		else
			f2fs_i_size_write(inode, new_size);
	}
	return ret;
}

static int f2fs_insert_range(struct inode *inode, loff_t offset, loff_t len)
{
	struct f2fs_sb_info *sbi = F2FS_I_SB(inode);
	pgoff_t nr, pg_start, pg_end, delta, idx;
	loff_t new_size;
	int ret = 0;

	new_size = i_size_read(inode) + len;
	ret = inode_newsize_ok(inode, new_size);
	if (ret)
		return ret;

	if (offset >= i_size_read(inode))
		return -EINVAL;

	/* insert range should be aligned to block size of f2fs. */
	if (offset & (F2FS_BLKSIZE - 1) || len & (F2FS_BLKSIZE - 1))
		return -EINVAL;

	ret = f2fs_convert_inline_inode(inode);
	if (ret)
		return ret;

	f2fs_balance_fs(sbi, true);

	down_write(&F2FS_I(inode)->i_mmap_sem);
	ret = f2fs_truncate_blocks(inode, i_size_read(inode), true, false);
	up_write(&F2FS_I(inode)->i_mmap_sem);
	if (ret)
		return ret;

	/* write out all dirty pages from offset */
	ret = filemap_write_and_wait_range(inode->i_mapping, offset, LLONG_MAX);
	if (ret)
		return ret;

	pg_start = offset >> PAGE_SHIFT;
	pg_end = (offset + len) >> PAGE_SHIFT;
	delta = pg_end - pg_start;
	idx = (i_size_read(inode) + PAGE_SIZE - 1) / PAGE_SIZE;

	/* avoid gc operation during block exchange */
	down_write(&F2FS_I(inode)->i_gc_rwsem[WRITE]);
	down_write(&F2FS_I(inode)->i_mmap_sem);
	truncate_pagecache(inode, offset);

	while (!ret && idx > pg_start) {
		nr = idx - pg_start;
		if (nr > delta)
			nr = delta;
		idx -= nr;

		f2fs_lock_op(sbi);
		f2fs_drop_extent_tree(inode);

		ret = __exchange_data_block(inode, inode, idx,
					idx + delta, nr, false);
		f2fs_unlock_op(sbi);
	}
	up_write(&F2FS_I(inode)->i_mmap_sem);
	up_write(&F2FS_I(inode)->i_gc_rwsem[WRITE]);

	/* write out all moved pages, if possible */
	down_write(&F2FS_I(inode)->i_mmap_sem);
	filemap_write_and_wait_range(inode->i_mapping, offset, LLONG_MAX);
	truncate_pagecache(inode, offset);
	up_write(&F2FS_I(inode)->i_mmap_sem);

	if (!ret)
		f2fs_i_size_write(inode, new_size);
	return ret;
}

static int expand_inode_data(struct inode *inode, loff_t offset,
					loff_t len, int mode)
{
	struct f2fs_sb_info *sbi = F2FS_I_SB(inode);
	struct f2fs_map_blocks map = { .m_next_pgofs = NULL,
<<<<<<< HEAD
			.m_next_extent = NULL, .m_seg_type = NO_CHECK_TYPE };
=======
			.m_next_extent = NULL, .m_seg_type = NO_CHECK_TYPE,
			.m_may_create = true };
>>>>>>> fab7352c
	pgoff_t pg_end;
	loff_t new_size = i_size_read(inode);
	loff_t off_end;
	int err;

	err = inode_newsize_ok(inode, (len + offset));
	if (err)
		return err;

	err = f2fs_convert_inline_inode(inode);
	if (err)
		return err;

	f2fs_balance_fs(sbi, true);

	pg_end = ((unsigned long long)offset + len) >> PAGE_SHIFT;
	off_end = (offset + len) & (PAGE_SIZE - 1);

	map.m_lblk = ((unsigned long long)offset) >> PAGE_SHIFT;
	map.m_len = pg_end - map.m_lblk;
	if (off_end)
		map.m_len++;

	err = f2fs_map_blocks(inode, &map, 1, F2FS_GET_BLOCK_PRE_AIO);
	if (err) {
		pgoff_t last_off;

		if (!map.m_len)
			return err;

		last_off = map.m_lblk + map.m_len - 1;

		/* update new size to the failed position */
		new_size = (last_off == pg_end) ? offset + len :
					(loff_t)(last_off + 1) << PAGE_SHIFT;
	} else {
		new_size = ((loff_t)pg_end << PAGE_SHIFT) + off_end;
	}

	if (new_size > i_size_read(inode)) {
		if (mode & FALLOC_FL_KEEP_SIZE)
			file_set_keep_isize(inode);
		else
			f2fs_i_size_write(inode, new_size);
	}

	return err;
}

static long f2fs_fallocate(struct file *file, int mode,
				loff_t offset, loff_t len)
{
	struct inode *inode = file_inode(file);
	long ret = 0;

	if (unlikely(f2fs_cp_error(F2FS_I_SB(inode))))
		return -EIO;

	/* f2fs only support ->fallocate for regular file */
	if (!S_ISREG(inode->i_mode))
		return -EINVAL;

	if (f2fs_encrypted_inode(inode) &&
		(mode & (FALLOC_FL_COLLAPSE_RANGE | FALLOC_FL_INSERT_RANGE)))
		return -EOPNOTSUPP;

	if (mode & ~(FALLOC_FL_KEEP_SIZE | FALLOC_FL_PUNCH_HOLE |
			FALLOC_FL_COLLAPSE_RANGE | FALLOC_FL_ZERO_RANGE |
			FALLOC_FL_INSERT_RANGE))
		return -EOPNOTSUPP;

	inode_lock(inode);

	if (mode & FALLOC_FL_PUNCH_HOLE) {
		if (offset >= inode->i_size)
			goto out;

		ret = punch_hole(inode, offset, len);
	} else if (mode & FALLOC_FL_COLLAPSE_RANGE) {
		ret = f2fs_collapse_range(inode, offset, len);
	} else if (mode & FALLOC_FL_ZERO_RANGE) {
		ret = f2fs_zero_range(inode, offset, len, mode);
	} else if (mode & FALLOC_FL_INSERT_RANGE) {
		ret = f2fs_insert_range(inode, offset, len);
	} else {
		ret = expand_inode_data(inode, offset, len, mode);
	}

	if (!ret) {
		inode->i_mtime = inode->i_ctime = current_time(inode);
		f2fs_mark_inode_dirty_sync(inode, false);
		f2fs_update_time(F2FS_I_SB(inode), REQ_TIME);
	}

out:
	inode_unlock(inode);

	trace_f2fs_fallocate(inode, mode, offset, len, ret);
	return ret;
}

static int f2fs_release_file(struct inode *inode, struct file *filp)
{
	/*
	 * f2fs_relase_file is called at every close calls. So we should
	 * not drop any inmemory pages by close called by other process.
	 */
	if (!(filp->f_mode & FMODE_WRITE) ||
			atomic_read(&inode->i_writecount) != 1)
		return 0;

	/* some remained atomic pages should discarded */
	if (f2fs_is_atomic_file(inode))
		f2fs_drop_inmem_pages(inode);
	if (f2fs_is_volatile_file(inode)) {
		set_inode_flag(inode, FI_DROP_CACHE);
		filemap_fdatawrite(inode->i_mapping);
		clear_inode_flag(inode, FI_DROP_CACHE);
		clear_inode_flag(inode, FI_VOLATILE_FILE);
		stat_dec_volatile_write(inode);
	}
	return 0;
}

static int f2fs_file_flush(struct file *file, fl_owner_t id)
{
	struct inode *inode = file_inode(file);

	/*
	 * If the process doing a transaction is crashed, we should do
	 * roll-back. Otherwise, other reader/write can see corrupted database
	 * until all the writers close its file. Since this should be done
	 * before dropping file lock, it needs to do in ->flush.
	 */
	if (f2fs_is_atomic_file(inode) &&
			F2FS_I(inode)->inmem_task == current)
		f2fs_drop_inmem_pages(inode);
	return 0;
}

static int f2fs_ioc_getflags(struct file *filp, unsigned long arg)
{
	struct inode *inode = file_inode(filp);
	struct f2fs_inode_info *fi = F2FS_I(inode);
	unsigned int flags = fi->i_flags;

	if (f2fs_encrypted_inode(inode))
		flags |= F2FS_ENCRYPT_FL;
	if (f2fs_has_inline_data(inode) || f2fs_has_inline_dentry(inode))
		flags |= F2FS_INLINE_DATA_FL;

	flags &= F2FS_FL_USER_VISIBLE;

	return put_user(flags, (int __user *)arg);
}

static int __f2fs_ioc_setflags(struct inode *inode, unsigned int flags)
{
	struct f2fs_inode_info *fi = F2FS_I(inode);
	unsigned int oldflags;

	/* Is it quota file? Do not allow user to mess with it */
	if (IS_NOQUOTA(inode))
		return -EPERM;

	flags = f2fs_mask_flags(inode->i_mode, flags);

	oldflags = fi->i_flags;

	if ((flags ^ oldflags) & (F2FS_APPEND_FL | F2FS_IMMUTABLE_FL))
		if (!capable(CAP_LINUX_IMMUTABLE))
			return -EPERM;

	flags = flags & F2FS_FL_USER_MODIFIABLE;
	flags |= oldflags & ~F2FS_FL_USER_MODIFIABLE;
	fi->i_flags = flags;

	if (fi->i_flags & F2FS_PROJINHERIT_FL)
		set_inode_flag(inode, FI_PROJ_INHERIT);
	else
		clear_inode_flag(inode, FI_PROJ_INHERIT);

	inode->i_ctime = current_time(inode);
	f2fs_set_inode_flags(inode);
	f2fs_mark_inode_dirty_sync(inode, true);
	return 0;
}

static int f2fs_ioc_setflags(struct file *filp, unsigned long arg)
{
	struct inode *inode = file_inode(filp);
	unsigned int flags;
	int ret;

	if (!inode_owner_or_capable(inode))
		return -EACCES;

	if (get_user(flags, (int __user *)arg))
		return -EFAULT;

	ret = mnt_want_write_file(filp);
	if (ret)
		return ret;

	inode_lock(inode);

	ret = __f2fs_ioc_setflags(inode, flags);

	inode_unlock(inode);
	mnt_drop_write_file(filp);
	return ret;
}

static int f2fs_ioc_getversion(struct file *filp, unsigned long arg)
{
	struct inode *inode = file_inode(filp);

	return put_user(inode->i_generation, (int __user *)arg);
}

static int f2fs_ioc_start_atomic_write(struct file *filp)
{
	struct inode *inode = file_inode(filp);
	int ret;

	if (!inode_owner_or_capable(inode))
		return -EACCES;

	if (!S_ISREG(inode->i_mode))
		return -EINVAL;

	ret = mnt_want_write_file(filp);
	if (ret)
		return ret;

	inode_lock(inode);

	if (f2fs_is_atomic_file(inode)) {
		if (is_inode_flag_set(inode, FI_ATOMIC_REVOKE_REQUEST))
			ret = -EINVAL;
		goto out;
	}

	ret = f2fs_convert_inline_inode(inode);
	if (ret)
		goto out;

	down_write(&F2FS_I(inode)->i_gc_rwsem[WRITE]);
<<<<<<< HEAD

	if (!get_dirty_pages(inode))
		goto skip_flush;
=======
>>>>>>> fab7352c

	/*
	 * Should wait end_io to count F2FS_WB_CP_DATA correctly by
	 * f2fs_is_atomic_file.
	 */
	if (get_dirty_pages(inode))
		f2fs_msg(F2FS_I_SB(inode)->sb, KERN_WARNING,
		"Unexpected flush for atomic writes: ino=%lu, npages=%u",
					inode->i_ino, get_dirty_pages(inode));
	ret = filemap_write_and_wait_range(inode->i_mapping, 0, LLONG_MAX);
	if (ret) {
		up_write(&F2FS_I(inode)->i_gc_rwsem[WRITE]);
		goto out;
	}
skip_flush:
	set_inode_flag(inode, FI_ATOMIC_FILE);
	clear_inode_flag(inode, FI_ATOMIC_REVOKE_REQUEST);
	up_write(&F2FS_I(inode)->i_gc_rwsem[WRITE]);

<<<<<<< HEAD
=======
	set_inode_flag(inode, FI_ATOMIC_FILE);
	clear_inode_flag(inode, FI_ATOMIC_REVOKE_REQUEST);
	up_write(&F2FS_I(inode)->i_gc_rwsem[WRITE]);

>>>>>>> fab7352c
	f2fs_update_time(F2FS_I_SB(inode), REQ_TIME);
	F2FS_I(inode)->inmem_task = current;
	stat_inc_atomic_write(inode);
	stat_update_max_atomic_write(inode);
out:
	inode_unlock(inode);
	mnt_drop_write_file(filp);
	return ret;
}

static int f2fs_ioc_commit_atomic_write(struct file *filp)
{
	struct inode *inode = file_inode(filp);
	int ret;

	if (!inode_owner_or_capable(inode))
		return -EACCES;

	ret = mnt_want_write_file(filp);
	if (ret)
		return ret;

	f2fs_balance_fs(F2FS_I_SB(inode), true);

	inode_lock(inode);

	if (f2fs_is_volatile_file(inode)) {
		ret = -EINVAL;
		goto err_out;
	}

	if (f2fs_is_atomic_file(inode)) {
		ret = f2fs_commit_inmem_pages(inode);
		if (ret)
			goto err_out;

		ret = f2fs_do_sync_file(filp, 0, LLONG_MAX, 0, true);
		if (!ret) {
			clear_inode_flag(inode, FI_ATOMIC_FILE);
			F2FS_I(inode)->i_gc_failures[GC_FAILURE_ATOMIC] = 0;
			stat_dec_atomic_write(inode);
		}
	} else {
		ret = f2fs_do_sync_file(filp, 0, LLONG_MAX, 1, false);
	}
err_out:
	if (is_inode_flag_set(inode, FI_ATOMIC_REVOKE_REQUEST)) {
		clear_inode_flag(inode, FI_ATOMIC_REVOKE_REQUEST);
		ret = -EINVAL;
	}
	inode_unlock(inode);
	mnt_drop_write_file(filp);
	return ret;
}

static int f2fs_ioc_start_volatile_write(struct file *filp)
{
	struct inode *inode = file_inode(filp);
	int ret;

	if (!inode_owner_or_capable(inode))
		return -EACCES;

	if (!S_ISREG(inode->i_mode))
		return -EINVAL;

	ret = mnt_want_write_file(filp);
	if (ret)
		return ret;

	inode_lock(inode);

	if (f2fs_is_volatile_file(inode))
		goto out;

	ret = f2fs_convert_inline_inode(inode);
	if (ret)
		goto out;

	stat_inc_volatile_write(inode);
	stat_update_max_volatile_write(inode);

	set_inode_flag(inode, FI_VOLATILE_FILE);
	f2fs_update_time(F2FS_I_SB(inode), REQ_TIME);
out:
	inode_unlock(inode);
	mnt_drop_write_file(filp);
	return ret;
}

static int f2fs_ioc_release_volatile_write(struct file *filp)
{
	struct inode *inode = file_inode(filp);
	int ret;

	if (!inode_owner_or_capable(inode))
		return -EACCES;

	ret = mnt_want_write_file(filp);
	if (ret)
		return ret;

	inode_lock(inode);

	if (!f2fs_is_volatile_file(inode))
		goto out;

	if (!f2fs_is_first_block_written(inode)) {
		ret = truncate_partial_data_page(inode, 0, true);
		goto out;
	}

	ret = punch_hole(inode, 0, F2FS_BLKSIZE);
out:
	inode_unlock(inode);
	mnt_drop_write_file(filp);
	return ret;
}

static int f2fs_ioc_abort_volatile_write(struct file *filp)
{
	struct inode *inode = file_inode(filp);
	int ret;

	if (!inode_owner_or_capable(inode))
		return -EACCES;

	ret = mnt_want_write_file(filp);
	if (ret)
		return ret;

	inode_lock(inode);

	if (f2fs_is_atomic_file(inode))
		f2fs_drop_inmem_pages(inode);
	if (f2fs_is_volatile_file(inode)) {
		clear_inode_flag(inode, FI_VOLATILE_FILE);
		stat_dec_volatile_write(inode);
		ret = f2fs_do_sync_file(filp, 0, LLONG_MAX, 0, true);
	}

	clear_inode_flag(inode, FI_ATOMIC_REVOKE_REQUEST);

	inode_unlock(inode);

	mnt_drop_write_file(filp);
	f2fs_update_time(F2FS_I_SB(inode), REQ_TIME);
	return ret;
}

static int f2fs_ioc_shutdown(struct file *filp, unsigned long arg)
{
	struct inode *inode = file_inode(filp);
	struct f2fs_sb_info *sbi = F2FS_I_SB(inode);
	struct super_block *sb = sbi->sb;
	__u32 in;
	int ret = 0;

	if (!capable(CAP_SYS_ADMIN))
		return -EPERM;

	if (get_user(in, (__u32 __user *)arg))
		return -EFAULT;

	if (in != F2FS_GOING_DOWN_FULLSYNC) {
		ret = mnt_want_write_file(filp);
		if (ret)
			return ret;
	}

	switch (in) {
	case F2FS_GOING_DOWN_FULLSYNC:
		sb = freeze_bdev(sb->s_bdev);
		if (IS_ERR(sb)) {
			ret = PTR_ERR(sb);
			goto out;
		}
		if (sb) {
			f2fs_stop_checkpoint(sbi, false);
			set_sbi_flag(sbi, SBI_IS_SHUTDOWN);
			thaw_bdev(sb->s_bdev, sb);
		}
		break;
	case F2FS_GOING_DOWN_METASYNC:
		/* do checkpoint only */
		ret = f2fs_sync_fs(sb, 1);
		if (ret)
			goto out;
		f2fs_stop_checkpoint(sbi, false);
		set_sbi_flag(sbi, SBI_IS_SHUTDOWN);
		break;
	case F2FS_GOING_DOWN_NOSYNC:
		f2fs_stop_checkpoint(sbi, false);
		set_sbi_flag(sbi, SBI_IS_SHUTDOWN);
		break;
	case F2FS_GOING_DOWN_METAFLUSH:
		f2fs_sync_meta_pages(sbi, META, LONG_MAX, FS_META_IO);
		f2fs_stop_checkpoint(sbi, false);
		set_sbi_flag(sbi, SBI_IS_SHUTDOWN);
<<<<<<< HEAD
=======
		break;
	case F2FS_GOING_DOWN_NEED_FSCK:
		set_sbi_flag(sbi, SBI_NEED_FSCK);
		/* do checkpoint only */
		ret = f2fs_sync_fs(sb, 1);
		if (ret)
			goto out;
>>>>>>> fab7352c
		break;
	default:
		ret = -EINVAL;
		goto out;
	}

	f2fs_stop_gc_thread(sbi);
	f2fs_stop_discard_thread(sbi);

	f2fs_drop_discard_cmd(sbi);
	clear_opt(sbi, DISCARD);

	f2fs_update_time(sbi, REQ_TIME);
out:
	if (in != F2FS_GOING_DOWN_FULLSYNC)
		mnt_drop_write_file(filp);
	return ret;
}

static int f2fs_ioc_fitrim(struct file *filp, unsigned long arg)
{
	struct inode *inode = file_inode(filp);
	struct super_block *sb = inode->i_sb;
	struct request_queue *q = bdev_get_queue(sb->s_bdev);
	struct fstrim_range range;
	int ret;

	if (!capable(CAP_SYS_ADMIN))
		return -EPERM;

	if (!f2fs_hw_support_discard(F2FS_SB(sb)))
		return -EOPNOTSUPP;

	if (copy_from_user(&range, (struct fstrim_range __user *)arg,
				sizeof(range)))
		return -EFAULT;

	ret = mnt_want_write_file(filp);
	if (ret)
		return ret;

	range.minlen = max((unsigned int)range.minlen,
				q->limits.discard_granularity);
	ret = f2fs_trim_fs(F2FS_SB(sb), &range);
	mnt_drop_write_file(filp);
	if (ret < 0)
		return ret;

	if (copy_to_user((struct fstrim_range __user *)arg, &range,
				sizeof(range)))
		return -EFAULT;
	f2fs_update_time(F2FS_I_SB(inode), REQ_TIME);
	return 0;
}

static bool uuid_is_nonzero(__u8 u[16])
{
	int i;

	for (i = 0; i < 16; i++)
		if (u[i])
			return true;
	return false;
}

static int f2fs_ioc_set_encryption_policy(struct file *filp, unsigned long arg)
{
	struct inode *inode = file_inode(filp);

<<<<<<< HEAD
	if (!f2fs_sb_has_encrypt(inode->i_sb))
=======
	if (!f2fs_sb_has_encrypt(F2FS_I_SB(inode)))
>>>>>>> fab7352c
		return -EOPNOTSUPP;

	f2fs_update_time(F2FS_I_SB(inode), REQ_TIME);

	return fscrypt_ioctl_set_policy(filp, (const void __user *)arg);
}

static int f2fs_ioc_get_encryption_policy(struct file *filp, unsigned long arg)
{
<<<<<<< HEAD
	if (!f2fs_sb_has_encrypt(file_inode(filp)->i_sb))
=======
	if (!f2fs_sb_has_encrypt(F2FS_I_SB(file_inode(filp))))
>>>>>>> fab7352c
		return -EOPNOTSUPP;
	return fscrypt_ioctl_get_policy(filp, (void __user *)arg);
}

static int f2fs_ioc_get_encryption_pwsalt(struct file *filp, unsigned long arg)
{
	struct inode *inode = file_inode(filp);
	struct f2fs_sb_info *sbi = F2FS_I_SB(inode);
	int err;

<<<<<<< HEAD
	if (!f2fs_sb_has_encrypt(inode->i_sb))
=======
	if (!f2fs_sb_has_encrypt(sbi))
>>>>>>> fab7352c
		return -EOPNOTSUPP;

	err = mnt_want_write_file(filp);
	if (err)
		return err;

	down_write(&sbi->sb_lock);

	if (uuid_is_nonzero(sbi->raw_super->encrypt_pw_salt))
		goto got_it;

	/* update superblock with uuid */
	generate_random_uuid(sbi->raw_super->encrypt_pw_salt);

	err = f2fs_commit_super(sbi, false);
	if (err) {
		/* undo new data */
		memset(sbi->raw_super->encrypt_pw_salt, 0, 16);
		goto out_err;
	}
got_it:
	if (copy_to_user((__u8 __user *)arg, sbi->raw_super->encrypt_pw_salt,
									16))
		err = -EFAULT;
out_err:
	up_write(&sbi->sb_lock);
	mnt_drop_write_file(filp);
	return err;
}

static int f2fs_ioc_gc(struct file *filp, unsigned long arg)
{
	struct inode *inode = file_inode(filp);
	struct f2fs_sb_info *sbi = F2FS_I_SB(inode);
	__u32 sync;
	int ret;

	if (!capable(CAP_SYS_ADMIN))
		return -EPERM;

	if (get_user(sync, (__u32 __user *)arg))
		return -EFAULT;

	if (f2fs_readonly(sbi->sb))
		return -EROFS;

	ret = mnt_want_write_file(filp);
	if (ret)
		return ret;

	if (!sync) {
		if (!mutex_trylock(&sbi->gc_mutex)) {
			ret = -EBUSY;
			goto out;
		}
	} else {
		mutex_lock(&sbi->gc_mutex);
	}

	ret = f2fs_gc(sbi, sync, true, NULL_SEGNO);
out:
	mnt_drop_write_file(filp);
	return ret;
}

static int f2fs_ioc_gc_range(struct file *filp, unsigned long arg)
{
	struct inode *inode = file_inode(filp);
	struct f2fs_sb_info *sbi = F2FS_I_SB(inode);
	struct f2fs_gc_range range;
	u64 end;
	int ret;

	if (!capable(CAP_SYS_ADMIN))
		return -EPERM;

	if (copy_from_user(&range, (struct f2fs_gc_range __user *)arg,
							sizeof(range)))
		return -EFAULT;

	if (f2fs_readonly(sbi->sb))
		return -EROFS;

	end = range.start + range.len;
	if (range.start < MAIN_BLKADDR(sbi) || end >= MAX_BLKADDR(sbi)) {
		return -EINVAL;
	}

	ret = mnt_want_write_file(filp);
	if (ret)
		return ret;

do_more:
	if (!range.sync) {
		if (!mutex_trylock(&sbi->gc_mutex)) {
			ret = -EBUSY;
			goto out;
		}
	} else {
		mutex_lock(&sbi->gc_mutex);
	}

	ret = f2fs_gc(sbi, range.sync, true, GET_SEGNO(sbi, range.start));
	range.start += BLKS_PER_SEC(sbi);
	if (range.start <= end)
		goto do_more;
out:
	mnt_drop_write_file(filp);
	return ret;
}

static int f2fs_ioc_write_checkpoint(struct file *filp, unsigned long arg)
{
	struct inode *inode = file_inode(filp);
	struct f2fs_sb_info *sbi = F2FS_I_SB(inode);
	int ret;

	if (!capable(CAP_SYS_ADMIN))
		return -EPERM;

	if (f2fs_readonly(sbi->sb))
		return -EROFS;

	if (unlikely(is_sbi_flag_set(sbi, SBI_CP_DISABLED))) {
		f2fs_msg(sbi->sb, KERN_INFO,
			"Skipping Checkpoint. Checkpoints currently disabled.");
		return -EINVAL;
	}

	ret = mnt_want_write_file(filp);
	if (ret)
		return ret;

	ret = f2fs_sync_fs(sbi->sb, 1);

	mnt_drop_write_file(filp);
	return ret;
}

static int f2fs_defragment_range(struct f2fs_sb_info *sbi,
					struct file *filp,
					struct f2fs_defragment *range)
{
	struct inode *inode = file_inode(filp);
	struct f2fs_map_blocks map = { .m_next_extent = NULL,
<<<<<<< HEAD
					.m_seg_type = NO_CHECK_TYPE };
=======
					.m_seg_type = NO_CHECK_TYPE ,
					.m_may_create = false };
>>>>>>> fab7352c
	struct extent_info ei = {0, 0, 0};
	pgoff_t pg_start, pg_end, next_pgofs;
	unsigned int blk_per_seg = sbi->blocks_per_seg;
	unsigned int total = 0, sec_num;
	block_t blk_end = 0;
	bool fragmented = false;
	int err;

	/* if in-place-update policy is enabled, don't waste time here */
	if (f2fs_should_update_inplace(inode, NULL))
		return -EINVAL;

	pg_start = range->start >> PAGE_SHIFT;
	pg_end = (range->start + range->len) >> PAGE_SHIFT;

	f2fs_balance_fs(sbi, true);

	inode_lock(inode);

	/* writeback all dirty pages in the range */
	err = filemap_write_and_wait_range(inode->i_mapping, range->start,
						range->start + range->len - 1);
	if (err)
		goto out;

	/*
	 * lookup mapping info in extent cache, skip defragmenting if physical
	 * block addresses are continuous.
	 */
	if (f2fs_lookup_extent_cache(inode, pg_start, &ei)) {
		if (ei.fofs + ei.len >= pg_end)
			goto out;
	}

	map.m_lblk = pg_start;
	map.m_next_pgofs = &next_pgofs;

	/*
	 * lookup mapping info in dnode page cache, skip defragmenting if all
	 * physical block addresses are continuous even if there are hole(s)
	 * in logical blocks.
	 */
	while (map.m_lblk < pg_end) {
		map.m_len = pg_end - map.m_lblk;
		err = f2fs_map_blocks(inode, &map, 0, F2FS_GET_BLOCK_DEFAULT);
		if (err)
			goto out;

		if (!(map.m_flags & F2FS_MAP_FLAGS)) {
			map.m_lblk = next_pgofs;
			continue;
		}

		if (blk_end && blk_end != map.m_pblk)
			fragmented = true;

		/* record total count of block that we're going to move */
		total += map.m_len;

		blk_end = map.m_pblk + map.m_len;

		map.m_lblk += map.m_len;
	}

	if (!fragmented)
		goto out;

	sec_num = (total + BLKS_PER_SEC(sbi) - 1) / BLKS_PER_SEC(sbi);

	/*
	 * make sure there are enough free section for LFS allocation, this can
	 * avoid defragment running in SSR mode when free section are allocated
	 * intensively
	 */
	if (has_not_enough_free_secs(sbi, 0, sec_num)) {
		err = -EAGAIN;
		goto out;
	}

	map.m_lblk = pg_start;
	map.m_len = pg_end - pg_start;
	total = 0;

	while (map.m_lblk < pg_end) {
		pgoff_t idx;
		int cnt = 0;

do_map:
		map.m_len = pg_end - map.m_lblk;
		err = f2fs_map_blocks(inode, &map, 0, F2FS_GET_BLOCK_DEFAULT);
		if (err)
			goto clear_out;

		if (!(map.m_flags & F2FS_MAP_FLAGS)) {
			map.m_lblk = next_pgofs;
			continue;
		}

		set_inode_flag(inode, FI_DO_DEFRAG);

		idx = map.m_lblk;
		while (idx < map.m_lblk + map.m_len && cnt < blk_per_seg) {
			struct page *page;

			page = f2fs_get_lock_data_page(inode, idx, true);
			if (IS_ERR(page)) {
				err = PTR_ERR(page);
				goto clear_out;
			}

			set_page_dirty(page);
			f2fs_put_page(page, 1);

			idx++;
			cnt++;
			total++;
		}

		map.m_lblk = idx;

		if (idx < pg_end && cnt < blk_per_seg)
			goto do_map;

		clear_inode_flag(inode, FI_DO_DEFRAG);

		err = filemap_fdatawrite(inode->i_mapping);
		if (err)
			goto out;
	}
clear_out:
	clear_inode_flag(inode, FI_DO_DEFRAG);
out:
	inode_unlock(inode);
	if (!err)
		range->len = (u64)total << PAGE_SHIFT;
	return err;
}

static int f2fs_ioc_defragment(struct file *filp, unsigned long arg)
{
	struct inode *inode = file_inode(filp);
	struct f2fs_sb_info *sbi = F2FS_I_SB(inode);
	struct f2fs_defragment range;
	int err;

	if (!capable(CAP_SYS_ADMIN))
		return -EPERM;

	if (!S_ISREG(inode->i_mode) || f2fs_is_atomic_file(inode))
		return -EINVAL;

	if (f2fs_readonly(sbi->sb))
		return -EROFS;

	if (copy_from_user(&range, (struct f2fs_defragment __user *)arg,
							sizeof(range)))
		return -EFAULT;

	/* verify alignment of offset & size */
	if (range.start & (F2FS_BLKSIZE - 1) || range.len & (F2FS_BLKSIZE - 1))
		return -EINVAL;

	if (unlikely((range.start + range.len) >> PAGE_SHIFT >
					sbi->max_file_blocks))
		return -EINVAL;

	err = mnt_want_write_file(filp);
	if (err)
		return err;

	err = f2fs_defragment_range(sbi, filp, &range);
	mnt_drop_write_file(filp);

	f2fs_update_time(sbi, REQ_TIME);
	if (err < 0)
		return err;

	if (copy_to_user((struct f2fs_defragment __user *)arg, &range,
							sizeof(range)))
		return -EFAULT;

	return 0;
}

static int f2fs_move_file_range(struct file *file_in, loff_t pos_in,
			struct file *file_out, loff_t pos_out, size_t len)
{
	struct inode *src = file_inode(file_in);
	struct inode *dst = file_inode(file_out);
	struct f2fs_sb_info *sbi = F2FS_I_SB(src);
	size_t olen = len, dst_max_i_size = 0;
	size_t dst_osize;
	int ret;

	if (file_in->f_path.mnt != file_out->f_path.mnt ||
				src->i_sb != dst->i_sb)
		return -EXDEV;

	if (unlikely(f2fs_readonly(src->i_sb)))
		return -EROFS;

	if (!S_ISREG(src->i_mode) || !S_ISREG(dst->i_mode))
		return -EINVAL;

	if (f2fs_encrypted_inode(src) || f2fs_encrypted_inode(dst))
		return -EOPNOTSUPP;

	if (src == dst) {
		if (pos_in == pos_out)
			return 0;
		if (pos_out > pos_in && pos_out < pos_in + len)
			return -EINVAL;
	}

	inode_lock(src);
	if (src != dst) {
		ret = -EBUSY;
		if (!inode_trylock(dst))
			goto out;
	}

	ret = -EINVAL;
	if (pos_in + len > src->i_size || pos_in + len < pos_in)
		goto out_unlock;
	if (len == 0)
		olen = len = src->i_size - pos_in;
	if (pos_in + len == src->i_size)
		len = ALIGN(src->i_size, F2FS_BLKSIZE) - pos_in;
	if (len == 0) {
		ret = 0;
		goto out_unlock;
	}

	dst_osize = dst->i_size;
	if (pos_out + olen > dst->i_size)
		dst_max_i_size = pos_out + olen;

	/* verify the end result is block aligned */
	if (!IS_ALIGNED(pos_in, F2FS_BLKSIZE) ||
			!IS_ALIGNED(pos_in + len, F2FS_BLKSIZE) ||
			!IS_ALIGNED(pos_out, F2FS_BLKSIZE))
		goto out_unlock;

	ret = f2fs_convert_inline_inode(src);
	if (ret)
		goto out_unlock;

	ret = f2fs_convert_inline_inode(dst);
	if (ret)
		goto out_unlock;

	/* write out all dirty pages from offset */
	ret = filemap_write_and_wait_range(src->i_mapping,
					pos_in, pos_in + len);
	if (ret)
		goto out_unlock;

	ret = filemap_write_and_wait_range(dst->i_mapping,
					pos_out, pos_out + len);
	if (ret)
		goto out_unlock;

	f2fs_balance_fs(sbi, true);

	down_write(&F2FS_I(src)->i_gc_rwsem[WRITE]);
	if (src != dst) {
		ret = -EBUSY;
		if (!down_write_trylock(&F2FS_I(dst)->i_gc_rwsem[WRITE]))
			goto out_src;
	}

	f2fs_lock_op(sbi);
	ret = __exchange_data_block(src, dst, pos_in >> F2FS_BLKSIZE_BITS,
				pos_out >> F2FS_BLKSIZE_BITS,
				len >> F2FS_BLKSIZE_BITS, false);

	if (!ret) {
		if (dst_max_i_size)
			f2fs_i_size_write(dst, dst_max_i_size);
		else if (dst_osize != dst->i_size)
			f2fs_i_size_write(dst, dst_osize);
	}
	f2fs_unlock_op(sbi);

	if (src != dst)
		up_write(&F2FS_I(dst)->i_gc_rwsem[WRITE]);
out_src:
	up_write(&F2FS_I(src)->i_gc_rwsem[WRITE]);
out_unlock:
	if (src != dst)
		inode_unlock(dst);
out:
	inode_unlock(src);
	return ret;
}

static int f2fs_ioc_move_range(struct file *filp, unsigned long arg)
{
	struct f2fs_move_range range;
	struct fd dst;
	int err;

	if (!(filp->f_mode & FMODE_READ) ||
			!(filp->f_mode & FMODE_WRITE))
		return -EBADF;

	if (copy_from_user(&range, (struct f2fs_move_range __user *)arg,
							sizeof(range)))
		return -EFAULT;

	dst = fdget(range.dst_fd);
	if (!dst.file)
		return -EBADF;

	if (!(dst.file->f_mode & FMODE_WRITE)) {
		err = -EBADF;
		goto err_out;
	}

	err = mnt_want_write_file(filp);
	if (err)
		goto err_out;

	err = f2fs_move_file_range(filp, range.pos_in, dst.file,
					range.pos_out, range.len);

	mnt_drop_write_file(filp);
	if (err)
		goto err_out;

	if (copy_to_user((struct f2fs_move_range __user *)arg,
						&range, sizeof(range)))
		err = -EFAULT;
err_out:
	fdput(dst);
	return err;
}

static int f2fs_ioc_flush_device(struct file *filp, unsigned long arg)
{
	struct inode *inode = file_inode(filp);
	struct f2fs_sb_info *sbi = F2FS_I_SB(inode);
	struct sit_info *sm = SIT_I(sbi);
	unsigned int start_segno = 0, end_segno = 0;
	unsigned int dev_start_segno = 0, dev_end_segno = 0;
	struct f2fs_flush_device range;
	int ret;

	if (!capable(CAP_SYS_ADMIN))
		return -EPERM;

	if (f2fs_readonly(sbi->sb))
		return -EROFS;

	if (unlikely(is_sbi_flag_set(sbi, SBI_CP_DISABLED)))
		return -EINVAL;

	if (copy_from_user(&range, (struct f2fs_flush_device __user *)arg,
							sizeof(range)))
		return -EFAULT;

	if (sbi->s_ndevs <= 1 || sbi->s_ndevs - 1 <= range.dev_num ||
			__is_large_section(sbi)) {
		f2fs_msg(sbi->sb, KERN_WARNING,
			"Can't flush %u in %d for segs_per_sec %u != 1\n",
				range.dev_num, sbi->s_ndevs,
				sbi->segs_per_sec);
		return -EINVAL;
	}

	ret = mnt_want_write_file(filp);
	if (ret)
		return ret;

	if (range.dev_num != 0)
		dev_start_segno = GET_SEGNO(sbi, FDEV(range.dev_num).start_blk);
	dev_end_segno = GET_SEGNO(sbi, FDEV(range.dev_num).end_blk);

	start_segno = sm->last_victim[FLUSH_DEVICE];
	if (start_segno < dev_start_segno || start_segno >= dev_end_segno)
		start_segno = dev_start_segno;
	end_segno = min(start_segno + range.segments, dev_end_segno);

	while (start_segno < end_segno) {
		if (!mutex_trylock(&sbi->gc_mutex)) {
			ret = -EBUSY;
			goto out;
		}
		sm->last_victim[GC_CB] = end_segno + 1;
		sm->last_victim[GC_GREEDY] = end_segno + 1;
		sm->last_victim[ALLOC_NEXT] = end_segno + 1;
		ret = f2fs_gc(sbi, true, true, start_segno);
		if (ret == -EAGAIN)
			ret = 0;
		else if (ret < 0)
			break;
		start_segno++;
	}
out:
	mnt_drop_write_file(filp);
	return ret;
}

static int f2fs_ioc_get_features(struct file *filp, unsigned long arg)
{
	struct inode *inode = file_inode(filp);
	u32 sb_feature = le32_to_cpu(F2FS_I_SB(inode)->raw_super->feature);

	/* Must validate to set it with SQLite behavior in Android. */
	sb_feature |= F2FS_FEATURE_ATOMIC_WRITE;

	return put_user(sb_feature, (u32 __user *)arg);
}

#ifdef CONFIG_QUOTA
int f2fs_transfer_project_quota(struct inode *inode, kprojid_t kprojid)
{
	struct dquot *transfer_to[MAXQUOTAS] = {};
	struct f2fs_sb_info *sbi = F2FS_I_SB(inode);
	struct super_block *sb = sbi->sb;
	int err = 0;

	transfer_to[PRJQUOTA] = dqget(sb, make_kqid_projid(kprojid));
	if (!IS_ERR(transfer_to[PRJQUOTA])) {
		err = __dquot_transfer(inode, transfer_to);
		if (err)
			set_sbi_flag(sbi, SBI_QUOTA_NEED_REPAIR);
		dqput(transfer_to[PRJQUOTA]);
	}
	return err;
}

static int f2fs_ioc_setproject(struct file *filp, __u32 projid)
{
	struct inode *inode = file_inode(filp);
	struct f2fs_inode_info *fi = F2FS_I(inode);
	struct f2fs_sb_info *sbi = F2FS_I_SB(inode);
<<<<<<< HEAD
	struct super_block *sb = sbi->sb;
=======
>>>>>>> fab7352c
	struct page *ipage;
	kprojid_t kprojid;
	int err;

	if (!f2fs_sb_has_project_quota(sbi)) {
		if (projid != F2FS_DEF_PROJID)
			return -EOPNOTSUPP;
		else
			return 0;
	}

	if (!f2fs_has_extra_attr(inode))
		return -EOPNOTSUPP;

	kprojid = make_kprojid(&init_user_ns, (projid_t)projid);

	if (projid_eq(kprojid, F2FS_I(inode)->i_projid))
		return 0;

	err = -EPERM;
	/* Is it quota file? Do not allow user to mess with it */
	if (IS_NOQUOTA(inode))
		return err;

	ipage = f2fs_get_node_page(sbi, inode->i_ino);
	if (IS_ERR(ipage))
		return PTR_ERR(ipage);

	if (!F2FS_FITS_IN_INODE(F2FS_INODE(ipage), fi->i_extra_isize,
								i_projid)) {
		err = -EOVERFLOW;
		f2fs_put_page(ipage, 1);
		return err;
	}
	f2fs_put_page(ipage, 1);

	err = dquot_initialize(inode);
	if (err)
		return err;

	f2fs_lock_op(sbi);
	err = f2fs_transfer_project_quota(inode, kprojid);
	if (err)
		goto out_unlock;

	F2FS_I(inode)->i_projid = kprojid;
	inode->i_ctime = current_time(inode);
	f2fs_mark_inode_dirty_sync(inode, true);
out_unlock:
	f2fs_unlock_op(sbi);
	return err;
}
#else
int f2fs_transfer_project_quota(struct inode *inode, kprojid_t kprojid)
{
	return 0;
}

static int f2fs_ioc_setproject(struct file *filp, __u32 projid)
{
	if (projid != F2FS_DEF_PROJID)
		return -EOPNOTSUPP;
	return 0;
}
#endif

/* Transfer internal flags to xflags */
static inline __u32 f2fs_iflags_to_xflags(unsigned long iflags)
{
	__u32 xflags = 0;

	if (iflags & F2FS_SYNC_FL)
		xflags |= FS_XFLAG_SYNC;
	if (iflags & F2FS_IMMUTABLE_FL)
		xflags |= FS_XFLAG_IMMUTABLE;
	if (iflags & F2FS_APPEND_FL)
		xflags |= FS_XFLAG_APPEND;
	if (iflags & F2FS_NODUMP_FL)
		xflags |= FS_XFLAG_NODUMP;
	if (iflags & F2FS_NOATIME_FL)
		xflags |= FS_XFLAG_NOATIME;
	if (iflags & F2FS_PROJINHERIT_FL)
		xflags |= FS_XFLAG_PROJINHERIT;
	return xflags;
}

#define F2FS_SUPPORTED_FS_XFLAGS (FS_XFLAG_SYNC | FS_XFLAG_IMMUTABLE | \
				  FS_XFLAG_APPEND | FS_XFLAG_NODUMP | \
				  FS_XFLAG_NOATIME | FS_XFLAG_PROJINHERIT)

/* Transfer xflags flags to internal */
static inline unsigned long f2fs_xflags_to_iflags(__u32 xflags)
{
	unsigned long iflags = 0;

	if (xflags & FS_XFLAG_SYNC)
		iflags |= F2FS_SYNC_FL;
	if (xflags & FS_XFLAG_IMMUTABLE)
		iflags |= F2FS_IMMUTABLE_FL;
	if (xflags & FS_XFLAG_APPEND)
		iflags |= F2FS_APPEND_FL;
	if (xflags & FS_XFLAG_NODUMP)
		iflags |= F2FS_NODUMP_FL;
	if (xflags & FS_XFLAG_NOATIME)
		iflags |= F2FS_NOATIME_FL;
	if (xflags & FS_XFLAG_PROJINHERIT)
		iflags |= F2FS_PROJINHERIT_FL;

	return iflags;
}

static int f2fs_ioc_fsgetxattr(struct file *filp, unsigned long arg)
{
	struct inode *inode = file_inode(filp);
	struct f2fs_inode_info *fi = F2FS_I(inode);
	struct fsxattr fa;

	memset(&fa, 0, sizeof(struct fsxattr));
	fa.fsx_xflags = f2fs_iflags_to_xflags(fi->i_flags &
				F2FS_FL_USER_VISIBLE);

	if (f2fs_sb_has_project_quota(F2FS_I_SB(inode)))
		fa.fsx_projid = (__u32)from_kprojid(&init_user_ns,
							fi->i_projid);

	if (copy_to_user((struct fsxattr __user *)arg, &fa, sizeof(fa)))
		return -EFAULT;
	return 0;
}

static int f2fs_ioctl_check_project(struct inode *inode, struct fsxattr *fa)
{
	/*
	 * Project Quota ID state is only allowed to change from within the init
	 * namespace. Enforce that restriction only if we are trying to change
	 * the quota ID state. Everything else is allowed in user namespaces.
	 */
	if (current_user_ns() == &init_user_ns)
		return 0;

	if (__kprojid_val(F2FS_I(inode)->i_projid) != fa->fsx_projid)
		return -EINVAL;

	if (F2FS_I(inode)->i_flags & F2FS_PROJINHERIT_FL) {
		if (!(fa->fsx_xflags & FS_XFLAG_PROJINHERIT))
			return -EINVAL;
	} else {
		if (fa->fsx_xflags & FS_XFLAG_PROJINHERIT)
			return -EINVAL;
	}

	return 0;
}

static int f2fs_ioc_fssetxattr(struct file *filp, unsigned long arg)
{
	struct inode *inode = file_inode(filp);
	struct f2fs_inode_info *fi = F2FS_I(inode);
	struct fsxattr fa;
	unsigned int flags;
	int err;

	if (copy_from_user(&fa, (struct fsxattr __user *)arg, sizeof(fa)))
		return -EFAULT;

	/* Make sure caller has proper permission */
	if (!inode_owner_or_capable(inode))
		return -EACCES;

	if (fa.fsx_xflags & ~F2FS_SUPPORTED_FS_XFLAGS)
		return -EOPNOTSUPP;

	flags = f2fs_xflags_to_iflags(fa.fsx_xflags);
	if (f2fs_mask_flags(inode->i_mode, flags) != flags)
		return -EOPNOTSUPP;

	err = mnt_want_write_file(filp);
	if (err)
		return err;

	inode_lock(inode);
	err = f2fs_ioctl_check_project(inode, &fa);
	if (err)
		goto out;
	flags = (fi->i_flags & ~F2FS_FL_XFLAG_VISIBLE) |
				(flags & F2FS_FL_XFLAG_VISIBLE);
	err = __f2fs_ioc_setflags(inode, flags);
	if (err)
		goto out;

	err = f2fs_ioc_setproject(filp, fa.fsx_projid);
out:
	inode_unlock(inode);
	mnt_drop_write_file(filp);
	return err;
}
<<<<<<< HEAD

int f2fs_pin_file_control(struct inode *inode, bool inc)
{
	struct f2fs_inode_info *fi = F2FS_I(inode);
	struct f2fs_sb_info *sbi = F2FS_I_SB(inode);

=======

int f2fs_pin_file_control(struct inode *inode, bool inc)
{
	struct f2fs_inode_info *fi = F2FS_I(inode);
	struct f2fs_sb_info *sbi = F2FS_I_SB(inode);

>>>>>>> fab7352c
	/* Use i_gc_failures for normal file as a risk signal. */
	if (inc)
		f2fs_i_gc_failures_write(inode,
				fi->i_gc_failures[GC_FAILURE_PIN] + 1);

	if (fi->i_gc_failures[GC_FAILURE_PIN] > sbi->gc_pin_file_threshold) {
		f2fs_msg(sbi->sb, KERN_WARNING,
			"%s: Enable GC = ino %lx after %x GC trials\n",
			__func__, inode->i_ino,
			fi->i_gc_failures[GC_FAILURE_PIN]);
		clear_inode_flag(inode, FI_PIN_FILE);
		return -EAGAIN;
	}
	return 0;
}

static int f2fs_ioc_set_pin_file(struct file *filp, unsigned long arg)
{
	struct inode *inode = file_inode(filp);
	__u32 pin;
	int ret = 0;

	if (!inode_owner_or_capable(inode))
		return -EACCES;

	if (get_user(pin, (__u32 __user *)arg))
		return -EFAULT;

	if (!S_ISREG(inode->i_mode))
		return -EINVAL;

	if (f2fs_readonly(F2FS_I_SB(inode)->sb))
		return -EROFS;

	ret = mnt_want_write_file(filp);
	if (ret)
		return ret;

	inode_lock(inode);

	if (f2fs_should_update_outplace(inode, NULL)) {
		ret = -EINVAL;
		goto out;
	}

	if (!pin) {
		clear_inode_flag(inode, FI_PIN_FILE);
		f2fs_i_gc_failures_write(inode, 0);
		goto done;
	}

	if (f2fs_pin_file_control(inode, false)) {
		ret = -EAGAIN;
		goto out;
	}
	ret = f2fs_convert_inline_inode(inode);
	if (ret)
		goto out;

	set_inode_flag(inode, FI_PIN_FILE);
	ret = F2FS_I(inode)->i_gc_failures[GC_FAILURE_PIN];
done:
	f2fs_update_time(F2FS_I_SB(inode), REQ_TIME);
out:
	inode_unlock(inode);
	mnt_drop_write_file(filp);
	return ret;
}

static int f2fs_ioc_get_pin_file(struct file *filp, unsigned long arg)
{
	struct inode *inode = file_inode(filp);
	__u32 pin = 0;

	if (is_inode_flag_set(inode, FI_PIN_FILE))
		pin = F2FS_I(inode)->i_gc_failures[GC_FAILURE_PIN];
	return put_user(pin, (u32 __user *)arg);
}

int f2fs_precache_extents(struct inode *inode)
{
	struct f2fs_inode_info *fi = F2FS_I(inode);
	struct f2fs_map_blocks map;
	pgoff_t m_next_extent;
	loff_t end;
	int err;

	if (is_inode_flag_set(inode, FI_NO_EXTENT))
		return -EOPNOTSUPP;

	map.m_lblk = 0;
	map.m_next_pgofs = NULL;
	map.m_next_extent = &m_next_extent;
	map.m_seg_type = NO_CHECK_TYPE;
<<<<<<< HEAD
=======
	map.m_may_create = false;
>>>>>>> fab7352c
	end = F2FS_I_SB(inode)->max_file_blocks;

	while (map.m_lblk < end) {
		map.m_len = end - map.m_lblk;

		down_write(&fi->i_gc_rwsem[WRITE]);
		err = f2fs_map_blocks(inode, &map, 0, F2FS_GET_BLOCK_PRECACHE);
		up_write(&fi->i_gc_rwsem[WRITE]);
		if (err)
			return err;

		map.m_lblk = m_next_extent;
	}

	return err;
}

static int f2fs_ioc_precache_extents(struct file *filp, unsigned long arg)
{
	return f2fs_precache_extents(file_inode(filp));
}

long f2fs_ioctl(struct file *filp, unsigned int cmd, unsigned long arg)
{
	if (unlikely(f2fs_cp_error(F2FS_I_SB(file_inode(filp)))))
		return -EIO;

	switch (cmd) {
	case F2FS_IOC_GETFLAGS:
		return f2fs_ioc_getflags(filp, arg);
	case F2FS_IOC_SETFLAGS:
		return f2fs_ioc_setflags(filp, arg);
	case F2FS_IOC_GETVERSION:
		return f2fs_ioc_getversion(filp, arg);
	case F2FS_IOC_START_ATOMIC_WRITE:
		return f2fs_ioc_start_atomic_write(filp);
	case F2FS_IOC_COMMIT_ATOMIC_WRITE:
		return f2fs_ioc_commit_atomic_write(filp);
	case F2FS_IOC_START_VOLATILE_WRITE:
		return f2fs_ioc_start_volatile_write(filp);
	case F2FS_IOC_RELEASE_VOLATILE_WRITE:
		return f2fs_ioc_release_volatile_write(filp);
	case F2FS_IOC_ABORT_VOLATILE_WRITE:
		return f2fs_ioc_abort_volatile_write(filp);
	case F2FS_IOC_SHUTDOWN:
		return f2fs_ioc_shutdown(filp, arg);
	case FITRIM:
		return f2fs_ioc_fitrim(filp, arg);
	case F2FS_IOC_SET_ENCRYPTION_POLICY:
		return f2fs_ioc_set_encryption_policy(filp, arg);
	case F2FS_IOC_GET_ENCRYPTION_POLICY:
		return f2fs_ioc_get_encryption_policy(filp, arg);
	case F2FS_IOC_GET_ENCRYPTION_PWSALT:
		return f2fs_ioc_get_encryption_pwsalt(filp, arg);
	case F2FS_IOC_GARBAGE_COLLECT:
		return f2fs_ioc_gc(filp, arg);
	case F2FS_IOC_GARBAGE_COLLECT_RANGE:
		return f2fs_ioc_gc_range(filp, arg);
	case F2FS_IOC_WRITE_CHECKPOINT:
		return f2fs_ioc_write_checkpoint(filp, arg);
	case F2FS_IOC_DEFRAGMENT:
		return f2fs_ioc_defragment(filp, arg);
	case F2FS_IOC_MOVE_RANGE:
		return f2fs_ioc_move_range(filp, arg);
	case F2FS_IOC_FLUSH_DEVICE:
		return f2fs_ioc_flush_device(filp, arg);
	case F2FS_IOC_GET_FEATURES:
		return f2fs_ioc_get_features(filp, arg);
	case F2FS_IOC_FSGETXATTR:
		return f2fs_ioc_fsgetxattr(filp, arg);
	case F2FS_IOC_FSSETXATTR:
		return f2fs_ioc_fssetxattr(filp, arg);
	case F2FS_IOC_GET_PIN_FILE:
		return f2fs_ioc_get_pin_file(filp, arg);
	case F2FS_IOC_SET_PIN_FILE:
		return f2fs_ioc_set_pin_file(filp, arg);
	case F2FS_IOC_PRECACHE_EXTENTS:
		return f2fs_ioc_precache_extents(filp, arg);
	default:
		return -ENOTTY;
	}
}

static ssize_t f2fs_file_write_iter(struct kiocb *iocb, struct iov_iter *from)
{
	struct file *file = iocb->ki_filp;
	struct inode *inode = file_inode(file);
	ssize_t ret;

	if (unlikely(f2fs_cp_error(F2FS_I_SB(inode))))
		return -EIO;

	if ((iocb->ki_flags & IOCB_NOWAIT) && !(iocb->ki_flags & IOCB_DIRECT))
		return -EINVAL;

	if (!inode_trylock(inode)) {
		if (iocb->ki_flags & IOCB_NOWAIT)
			return -EAGAIN;
		inode_lock(inode);
	}

	ret = generic_write_checks(iocb, from);
	if (ret > 0) {
		bool preallocated = false;
		size_t target_size = 0;
		int err;

		if (iov_iter_fault_in_readable(from, iov_iter_count(from)))
			set_inode_flag(inode, FI_NO_PREALLOC);

		if ((iocb->ki_flags & IOCB_NOWAIT) &&
			(iocb->ki_flags & IOCB_DIRECT)) {
				if (!f2fs_overwrite_io(inode, iocb->ki_pos,
						iov_iter_count(from)) ||
					f2fs_has_inline_data(inode) ||
					f2fs_force_buffered_io(inode,
							iocb, from)) {
						clear_inode_flag(inode,
								FI_NO_PREALLOC);
						inode_unlock(inode);
						return -EAGAIN;
				}
<<<<<<< HEAD

		} else {
			preallocated = true;
			target_size = iocb->ki_pos + iov_iter_count(from);

=======

		} else {
			preallocated = true;
			target_size = iocb->ki_pos + iov_iter_count(from);

>>>>>>> fab7352c
			err = f2fs_preallocate_blocks(iocb, from);
			if (err) {
				clear_inode_flag(inode, FI_NO_PREALLOC);
				inode_unlock(inode);
				return err;
			}
		}
		ret = __generic_file_write_iter(iocb, from);
		clear_inode_flag(inode, FI_NO_PREALLOC);

		/* if we couldn't write data, we should deallocate blocks. */
		if (preallocated && i_size_read(inode) < target_size)
			f2fs_truncate(inode);

		if (ret > 0)
			f2fs_update_iostat(F2FS_I_SB(inode), APP_WRITE_IO, ret);
	}
	inode_unlock(inode);

	if (ret > 0)
		ret = generic_write_sync(iocb, ret);
	return ret;
}

#ifdef CONFIG_COMPAT
long f2fs_compat_ioctl(struct file *file, unsigned int cmd, unsigned long arg)
{
	switch (cmd) {
	case F2FS_IOC32_GETFLAGS:
		cmd = F2FS_IOC_GETFLAGS;
		break;
	case F2FS_IOC32_SETFLAGS:
		cmd = F2FS_IOC_SETFLAGS;
		break;
	case F2FS_IOC32_GETVERSION:
		cmd = F2FS_IOC_GETVERSION;
		break;
	case F2FS_IOC_START_ATOMIC_WRITE:
	case F2FS_IOC_COMMIT_ATOMIC_WRITE:
	case F2FS_IOC_START_VOLATILE_WRITE:
	case F2FS_IOC_RELEASE_VOLATILE_WRITE:
	case F2FS_IOC_ABORT_VOLATILE_WRITE:
	case F2FS_IOC_SHUTDOWN:
	case F2FS_IOC_SET_ENCRYPTION_POLICY:
	case F2FS_IOC_GET_ENCRYPTION_PWSALT:
	case F2FS_IOC_GET_ENCRYPTION_POLICY:
	case F2FS_IOC_GARBAGE_COLLECT:
	case F2FS_IOC_GARBAGE_COLLECT_RANGE:
	case F2FS_IOC_WRITE_CHECKPOINT:
	case F2FS_IOC_DEFRAGMENT:
	case F2FS_IOC_MOVE_RANGE:
	case F2FS_IOC_FLUSH_DEVICE:
	case F2FS_IOC_GET_FEATURES:
	case F2FS_IOC_FSGETXATTR:
	case F2FS_IOC_FSSETXATTR:
	case F2FS_IOC_GET_PIN_FILE:
	case F2FS_IOC_SET_PIN_FILE:
	case F2FS_IOC_PRECACHE_EXTENTS:
		break;
	default:
		return -ENOIOCTLCMD;
	}
	return f2fs_ioctl(file, cmd, (unsigned long) compat_ptr(arg));
}
#endif

const struct file_operations f2fs_file_operations = {
	.llseek		= f2fs_llseek,
	.read_iter	= generic_file_read_iter,
	.write_iter	= f2fs_file_write_iter,
	.open		= f2fs_file_open,
	.release	= f2fs_release_file,
	.mmap		= f2fs_file_mmap,
	.flush		= f2fs_file_flush,
	.fsync		= f2fs_sync_file,
	.fallocate	= f2fs_fallocate,
	.unlocked_ioctl	= f2fs_ioctl,
#ifdef CONFIG_COMPAT
	.compat_ioctl	= f2fs_compat_ioctl,
#endif
	.splice_read	= generic_file_splice_read,
	.splice_write	= iter_file_splice_write,
};<|MERGE_RESOLUTION|>--- conflicted
+++ resolved
@@ -82,11 +82,7 @@
 	}
 
 	/* fill the page */
-<<<<<<< HEAD
-	f2fs_wait_on_page_writeback(page, DATA, false);
-=======
 	f2fs_wait_on_page_writeback(page, DATA, false, true);
->>>>>>> fab7352c
 
 	/* wait for GCed page writeback via META_MAPPING */
 	f2fs_wait_on_block_writeback(inode, dn.data_blkaddr);
@@ -703,11 +699,7 @@
 	unsigned int flags;
 
 	if (f2fs_has_extra_attr(inode) &&
-<<<<<<< HEAD
-			f2fs_sb_has_inode_crtime(inode->i_sb) &&
-=======
 			f2fs_sb_has_inode_crtime(F2FS_I_SB(inode)) &&
->>>>>>> fab7352c
 			F2FS_FITS_IN_INODE(ri, fi->i_extra_isize, i_crtime)) {
 		stat->result_mask |= STATX_BTIME;
 		stat->btime.tv_sec = fi->i_crtime.tv_sec;
@@ -834,17 +826,10 @@
 		 */
 		up_write(&F2FS_I(inode)->i_mmap_sem);
 		up_write(&F2FS_I(inode)->i_gc_rwsem[WRITE]);
-<<<<<<< HEAD
 
 		if (err)
 			return err;
 
-=======
-
-		if (err)
-			return err;
-
->>>>>>> fab7352c
 		if (!to_smaller) {
 			/* should convert inline inode here */
 			if (!f2fs_may_inline_data(inode)) {
@@ -1514,12 +1499,8 @@
 {
 	struct f2fs_sb_info *sbi = F2FS_I_SB(inode);
 	struct f2fs_map_blocks map = { .m_next_pgofs = NULL,
-<<<<<<< HEAD
-			.m_next_extent = NULL, .m_seg_type = NO_CHECK_TYPE };
-=======
 			.m_next_extent = NULL, .m_seg_type = NO_CHECK_TYPE,
 			.m_may_create = true };
->>>>>>> fab7352c
 	pgoff_t pg_end;
 	loff_t new_size = i_size_read(inode);
 	loff_t off_end;
@@ -1768,12 +1749,6 @@
 		goto out;
 
 	down_write(&F2FS_I(inode)->i_gc_rwsem[WRITE]);
-<<<<<<< HEAD
-
-	if (!get_dirty_pages(inode))
-		goto skip_flush;
-=======
->>>>>>> fab7352c
 
 	/*
 	 * Should wait end_io to count F2FS_WB_CP_DATA correctly by
@@ -1788,18 +1763,11 @@
 		up_write(&F2FS_I(inode)->i_gc_rwsem[WRITE]);
 		goto out;
 	}
-skip_flush:
+
 	set_inode_flag(inode, FI_ATOMIC_FILE);
 	clear_inode_flag(inode, FI_ATOMIC_REVOKE_REQUEST);
 	up_write(&F2FS_I(inode)->i_gc_rwsem[WRITE]);
 
-<<<<<<< HEAD
-=======
-	set_inode_flag(inode, FI_ATOMIC_FILE);
-	clear_inode_flag(inode, FI_ATOMIC_REVOKE_REQUEST);
-	up_write(&F2FS_I(inode)->i_gc_rwsem[WRITE]);
-
->>>>>>> fab7352c
 	f2fs_update_time(F2FS_I_SB(inode), REQ_TIME);
 	F2FS_I(inode)->inmem_task = current;
 	stat_inc_atomic_write(inode);
@@ -1999,8 +1967,6 @@
 		f2fs_sync_meta_pages(sbi, META, LONG_MAX, FS_META_IO);
 		f2fs_stop_checkpoint(sbi, false);
 		set_sbi_flag(sbi, SBI_IS_SHUTDOWN);
-<<<<<<< HEAD
-=======
 		break;
 	case F2FS_GOING_DOWN_NEED_FSCK:
 		set_sbi_flag(sbi, SBI_NEED_FSCK);
@@ -2008,7 +1974,6 @@
 		ret = f2fs_sync_fs(sb, 1);
 		if (ret)
 			goto out;
->>>>>>> fab7352c
 		break;
 	default:
 		ret = -EINVAL;
@@ -2078,11 +2043,7 @@
 {
 	struct inode *inode = file_inode(filp);
 
-<<<<<<< HEAD
-	if (!f2fs_sb_has_encrypt(inode->i_sb))
-=======
 	if (!f2fs_sb_has_encrypt(F2FS_I_SB(inode)))
->>>>>>> fab7352c
 		return -EOPNOTSUPP;
 
 	f2fs_update_time(F2FS_I_SB(inode), REQ_TIME);
@@ -2092,11 +2053,7 @@
 
 static int f2fs_ioc_get_encryption_policy(struct file *filp, unsigned long arg)
 {
-<<<<<<< HEAD
-	if (!f2fs_sb_has_encrypt(file_inode(filp)->i_sb))
-=======
 	if (!f2fs_sb_has_encrypt(F2FS_I_SB(file_inode(filp))))
->>>>>>> fab7352c
 		return -EOPNOTSUPP;
 	return fscrypt_ioctl_get_policy(filp, (void __user *)arg);
 }
@@ -2107,11 +2064,7 @@
 	struct f2fs_sb_info *sbi = F2FS_I_SB(inode);
 	int err;
 
-<<<<<<< HEAD
-	if (!f2fs_sb_has_encrypt(inode->i_sb))
-=======
 	if (!f2fs_sb_has_encrypt(sbi))
->>>>>>> fab7352c
 		return -EOPNOTSUPP;
 
 	err = mnt_want_write_file(filp);
@@ -2257,12 +2210,8 @@
 {
 	struct inode *inode = file_inode(filp);
 	struct f2fs_map_blocks map = { .m_next_extent = NULL,
-<<<<<<< HEAD
-					.m_seg_type = NO_CHECK_TYPE };
-=======
 					.m_seg_type = NO_CHECK_TYPE ,
 					.m_may_create = false };
->>>>>>> fab7352c
 	struct extent_info ei = {0, 0, 0};
 	pgoff_t pg_start, pg_end, next_pgofs;
 	unsigned int blk_per_seg = sbi->blocks_per_seg;
@@ -2700,10 +2649,6 @@
 	struct inode *inode = file_inode(filp);
 	struct f2fs_inode_info *fi = F2FS_I(inode);
 	struct f2fs_sb_info *sbi = F2FS_I_SB(inode);
-<<<<<<< HEAD
-	struct super_block *sb = sbi->sb;
-=======
->>>>>>> fab7352c
 	struct page *ipage;
 	kprojid_t kprojid;
 	int err;
@@ -2900,21 +2845,12 @@
 	mnt_drop_write_file(filp);
 	return err;
 }
-<<<<<<< HEAD
 
 int f2fs_pin_file_control(struct inode *inode, bool inc)
 {
 	struct f2fs_inode_info *fi = F2FS_I(inode);
 	struct f2fs_sb_info *sbi = F2FS_I_SB(inode);
 
-=======
-
-int f2fs_pin_file_control(struct inode *inode, bool inc)
-{
-	struct f2fs_inode_info *fi = F2FS_I(inode);
-	struct f2fs_sb_info *sbi = F2FS_I_SB(inode);
-
->>>>>>> fab7352c
 	/* Use i_gc_failures for normal file as a risk signal. */
 	if (inc)
 		f2fs_i_gc_failures_write(inode,
@@ -3009,10 +2945,7 @@
 	map.m_next_pgofs = NULL;
 	map.m_next_extent = &m_next_extent;
 	map.m_seg_type = NO_CHECK_TYPE;
-<<<<<<< HEAD
-=======
 	map.m_may_create = false;
->>>>>>> fab7352c
 	end = F2FS_I_SB(inode)->max_file_blocks;
 
 	while (map.m_lblk < end) {
@@ -3135,19 +3068,11 @@
 						inode_unlock(inode);
 						return -EAGAIN;
 				}
-<<<<<<< HEAD
 
 		} else {
 			preallocated = true;
 			target_size = iocb->ki_pos + iov_iter_count(from);
 
-=======
-
-		} else {
-			preallocated = true;
-			target_size = iocb->ki_pos + iov_iter_count(from);
-
->>>>>>> fab7352c
 			err = f2fs_preallocate_blocks(iocb, from);
 			if (err) {
 				clear_inode_flag(inode, FI_NO_PREALLOC);

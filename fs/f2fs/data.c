--- conflicted
+++ resolved
@@ -1224,18 +1224,6 @@
 }
 
 static int get_data_block_bmap(struct inode *inode, sector_t iblock,
-<<<<<<< HEAD
-			struct buffer_head *bh_result, int create)
-{
-	/* Block number less than F2FS MAX BLOCKS */
-	if (unlikely(iblock >= max_file_size(0)))
-		return -EFBIG;
-	return __get_data_block(inode, iblock, bh_result, create, false);
-}
-
-static int get_data_block_fiemap(struct inode *inode, sector_t iblock,
-=======
->>>>>>> e045a95c
 			struct buffer_head *bh_result, int create)
 {
 	/* Block number less than F2FS MAX BLOCKS */
@@ -2538,9 +2526,6 @@
 	if (f2fs_has_inline_data(inode))
 		return 0;
 
-<<<<<<< HEAD
-	return generic_block_bmap(mapping, block, get_data_block_bmap);
-=======
 	/* make sure allocating whole blocks */
 	if (mapping_tagged(mapping, PAGECACHE_TAG_DIRTY))
 		filemap_write_and_wait(mapping);
@@ -2601,7 +2586,6 @@
 	migrate_page_copy(newpage, page);
 
 	return MIGRATEPAGE_SUCCESS;
->>>>>>> e045a95c
 }
 #endif
 

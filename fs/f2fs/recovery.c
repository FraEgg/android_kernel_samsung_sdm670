// SPDX-License-Identifier: GPL-2.0
/*
 * fs/f2fs/recovery.c
 *
 * Copyright (c) 2012 Samsung Electronics Co., Ltd.
 *             http://www.samsung.com/
 */
#include <linux/fs.h>
#include <linux/f2fs_fs.h>
#include "f2fs.h"
#include "node.h"
#include "segment.h"

/*
 * Roll forward recovery scenarios.
 *
 * [Term] F: fsync_mark, D: dentry_mark
 *
 * 1. inode(x) | CP | inode(x) | dnode(F)
 * -> Update the latest inode(x).
 *
 * 2. inode(x) | CP | inode(F) | dnode(F)
 * -> No problem.
 *
 * 3. inode(x) | CP | dnode(F) | inode(x)
 * -> Recover to the latest dnode(F), and drop the last inode(x)
 *
 * 4. inode(x) | CP | dnode(F) | inode(F)
 * -> No problem.
 *
 * 5. CP | inode(x) | dnode(F)
 * -> The inode(DF) was missing. Should drop this dnode(F).
 *
 * 6. CP | inode(DF) | dnode(F)
 * -> No problem.
 *
 * 7. CP | dnode(F) | inode(DF)
 * -> If f2fs_iget fails, then goto next to find inode(DF).
 *
 * 8. CP | dnode(F) | inode(x)
 * -> If f2fs_iget fails, then goto next to find inode(DF).
 *    But it will fail due to no inode(DF).
 */

static struct kmem_cache *fsync_entry_slab;

bool f2fs_space_for_roll_forward(struct f2fs_sb_info *sbi)
{
	s64 nalloc = percpu_counter_sum_positive(&sbi->alloc_valid_block_count);

	if (sbi->last_valid_block_count + nalloc > sbi->user_block_count)
		return false;
	return true;
}

static struct fsync_inode_entry *get_fsync_inode(struct list_head *head,
								nid_t ino)
{
	struct fsync_inode_entry *entry;

	list_for_each_entry(entry, head, list)
		if (entry->inode->i_ino == ino)
			return entry;

	return NULL;
}

static struct fsync_inode_entry *add_fsync_inode(struct f2fs_sb_info *sbi,
			struct list_head *head, nid_t ino, bool quota_inode)
{
	struct inode *inode;
	struct fsync_inode_entry *entry;
	int err;

	inode = f2fs_iget_retry(sbi->sb, ino);
	if (IS_ERR(inode))
		return ERR_CAST(inode);

	err = dquot_initialize(inode);
	if (err)
		goto err_out;

	if (quota_inode) {
		err = dquot_alloc_inode(inode);
		if (err)
			goto err_out;
	}

	entry = f2fs_kmem_cache_alloc(fsync_entry_slab, GFP_F2FS_ZERO);
	entry->inode = inode;
	list_add_tail(&entry->list, head);

	return entry;
err_out:
	iput(inode);
	return ERR_PTR(err);
}

static void del_fsync_inode(struct fsync_inode_entry *entry, int drop)
{
	if (drop) {
		/* inode should not be recovered, drop it */
		f2fs_inode_synced(entry->inode);
	}
	iput(entry->inode);
	list_del(&entry->list);
	kmem_cache_free(fsync_entry_slab, entry);
}

static int recover_dentry(struct inode *inode, struct page *ipage,
						struct list_head *dir_list)
{
	struct f2fs_inode *raw_inode = F2FS_INODE(ipage);
	nid_t pino = le32_to_cpu(raw_inode->i_pino);
	struct f2fs_dir_entry *de;
	struct fscrypt_name fname;
	struct page *page;
	struct inode *dir, *einode;
	struct fsync_inode_entry *entry;
	int err = 0;
	char *name;

	entry = get_fsync_inode(dir_list, pino);
	if (!entry) {
		entry = add_fsync_inode(F2FS_I_SB(inode), dir_list,
							pino, false);
		if (IS_ERR(entry)) {
			dir = ERR_CAST(entry);
			err = PTR_ERR(entry);
			goto out;
		}
	}

	dir = entry->inode;

	memset(&fname, 0, sizeof(struct fscrypt_name));
	fname.disk_name.len = le32_to_cpu(raw_inode->i_namelen);
	fname.disk_name.name = raw_inode->i_name;

	if (unlikely(fname.disk_name.len > F2FS_NAME_LEN)) {
		WARN_ON(1);
		err = -ENAMETOOLONG;
		goto out;
	}
retry:
	de = __f2fs_find_entry(dir, &fname, &page);
	if (de && inode->i_ino == le32_to_cpu(de->ino))
		goto out_put;

	if (de) {
		einode = f2fs_iget_retry(inode->i_sb, le32_to_cpu(de->ino));
		if (IS_ERR(einode)) {
			WARN_ON(1);
			err = PTR_ERR(einode);
			if (err == -ENOENT)
				err = -EEXIST;
			goto out_put;
		}

		err = dquot_initialize(einode);
		if (err) {
			iput(einode);
			goto out_put;
		}

		err = f2fs_acquire_orphan_inode(F2FS_I_SB(inode));
		if (err) {
			iput(einode);
			goto out_put;
		}
		f2fs_delete_entry(de, page, dir, einode);
		iput(einode);
		goto retry;
	} else if (IS_ERR(page)) {
		err = PTR_ERR(page);
	} else {
		err = f2fs_add_dentry(dir, &fname, inode,
					inode->i_ino, inode->i_mode);
	}
	if (err == -ENOMEM)
		goto retry;
	goto out;

out_put:
	f2fs_put_page(page, 0);
out:
	if (file_enc_name(inode))
		name = "<encrypted>";
	else
		name = raw_inode->i_name;
	f2fs_msg(inode->i_sb, KERN_NOTICE,
			"%s: ino = %x, name = %s, dir = %lx, err = %d",
			__func__, ino_of_node(ipage), name,
			IS_ERR(dir) ? 0 : dir->i_ino, err);
	return err;
}

<<<<<<< HEAD
=======
static int recover_quota_data(struct inode *inode, struct page *page)
{
	struct f2fs_inode *raw = F2FS_INODE(page);
	struct iattr attr;
	uid_t i_uid = le32_to_cpu(raw->i_uid);
	gid_t i_gid = le32_to_cpu(raw->i_gid);
	int err;

	memset(&attr, 0, sizeof(attr));

	attr.ia_uid = make_kuid(inode->i_sb->s_user_ns, i_uid);
	attr.ia_gid = make_kgid(inode->i_sb->s_user_ns, i_gid);

	if (!uid_eq(attr.ia_uid, inode->i_uid))
		attr.ia_valid |= ATTR_UID;
	if (!gid_eq(attr.ia_gid, inode->i_gid))
		attr.ia_valid |= ATTR_GID;

	if (!attr.ia_valid)
		return 0;

	err = dquot_transfer(inode, &attr);
	if (err)
		set_sbi_flag(F2FS_I_SB(inode), SBI_QUOTA_NEED_REPAIR);
	return err;
}

>>>>>>> 71347a7a
static void recover_inline_flags(struct inode *inode, struct f2fs_inode *ri)
{
	if (ri->i_inline & F2FS_PIN_FILE)
		set_inode_flag(inode, FI_PIN_FILE);
	else
		clear_inode_flag(inode, FI_PIN_FILE);
	if (ri->i_inline & F2FS_DATA_EXIST)
		set_inode_flag(inode, FI_DATA_EXIST);
	else
		clear_inode_flag(inode, FI_DATA_EXIST);
}

<<<<<<< HEAD
static void recover_inode(struct inode *inode, struct page *page)
=======
static int recover_inode(struct inode *inode, struct page *page)
>>>>>>> 71347a7a
{
	struct f2fs_inode *raw = F2FS_INODE(page);
	char *name;
	int err;

	inode->i_mode = le16_to_cpu(raw->i_mode);

	err = recover_quota_data(inode, page);
	if (err)
		return err;

	i_uid_write(inode, le32_to_cpu(raw->i_uid));
	i_gid_write(inode, le32_to_cpu(raw->i_gid));

	if (raw->i_inline & F2FS_EXTRA_ATTR) {
		if (f2fs_sb_has_project_quota(F2FS_I_SB(inode)->sb) &&
			F2FS_FITS_IN_INODE(raw, le16_to_cpu(raw->i_extra_isize),
								i_projid)) {
			projid_t i_projid;
			kprojid_t kprojid;

			i_projid = (projid_t)le32_to_cpu(raw->i_projid);
			kprojid = make_kprojid(&init_user_ns, i_projid);

			if (!projid_eq(kprojid, F2FS_I(inode)->i_projid)) {
				err = f2fs_transfer_project_quota(inode,
								kprojid);
				if (err)
					return err;
				F2FS_I(inode)->i_projid = kprojid;
			}
		}
	}

	f2fs_i_size_write(inode, le64_to_cpu(raw->i_size));
	inode->i_atime.tv_sec = le64_to_cpu(raw->i_atime);
	inode->i_ctime.tv_sec = le64_to_cpu(raw->i_ctime);
	inode->i_mtime.tv_sec = le64_to_cpu(raw->i_mtime);
	inode->i_atime.tv_nsec = le32_to_cpu(raw->i_atime_nsec);
	inode->i_ctime.tv_nsec = le32_to_cpu(raw->i_ctime_nsec);
	inode->i_mtime.tv_nsec = le32_to_cpu(raw->i_mtime_nsec);

	F2FS_I(inode)->i_advise = raw->i_advise;
	F2FS_I(inode)->i_flags = le32_to_cpu(raw->i_flags);
<<<<<<< HEAD

	recover_inline_flags(inode, raw);
=======
	f2fs_set_inode_flags(inode);
	F2FS_I(inode)->i_gc_failures[GC_FAILURE_PIN] =
				le16_to_cpu(raw->i_gc_failures);

	recover_inline_flags(inode, raw);

	f2fs_mark_inode_dirty_sync(inode, true);
>>>>>>> 71347a7a

	if (file_enc_name(inode))
		name = "<encrypted>";
	else
		name = F2FS_INODE(page)->i_name;

	f2fs_msg(inode->i_sb, KERN_NOTICE,
		"recover_inode: ino = %x, name = %s, inline = %x",
			ino_of_node(page), name, raw->i_inline);
<<<<<<< HEAD
=======
	return 0;
>>>>>>> 71347a7a
}

static int find_fsync_dnodes(struct f2fs_sb_info *sbi, struct list_head *head,
				bool check_only)
{
	struct curseg_info *curseg;
	struct page *page = NULL;
	block_t blkaddr;
	unsigned int loop_cnt = 0;
	unsigned int free_blocks = MAIN_SEGS(sbi) * sbi->blocks_per_seg -
						valid_user_blocks(sbi);
	int err = 0;

	/* get node pages in the current segment */
	curseg = CURSEG_I(sbi, CURSEG_WARM_NODE);
	blkaddr = NEXT_FREE_BLKADDR(sbi, curseg);

	while (1) {
		struct fsync_inode_entry *entry;

		if (!f2fs_is_valid_blkaddr(sbi, blkaddr, META_POR))
			return 0;

		page = f2fs_get_tmp_page(sbi, blkaddr);
		if (IS_ERR(page)) {
			err = PTR_ERR(page);
			break;
		}

		if (!is_recoverable_dnode(page))
			break;

		if (!is_fsync_dnode(page))
			goto next;

		entry = get_fsync_inode(head, ino_of_node(page));
		if (!entry) {
			bool quota_inode = false;

			if (!check_only &&
					IS_INODE(page) && is_dent_dnode(page)) {
				err = f2fs_recover_inode_page(sbi, page);
				if (err)
					break;
				quota_inode = true;
			}

			/*
			 * CP | dnode(F) | inode(DF)
			 * For this case, we should not give up now.
			 */
			entry = add_fsync_inode(sbi, head, ino_of_node(page),
								quota_inode);
			if (IS_ERR(entry)) {
				err = PTR_ERR(entry);
				if (err == -ENOENT) {
					err = 0;
					goto next;
				}
				break;
			}
		}
		entry->blkaddr = blkaddr;

		if (IS_INODE(page) && is_dent_dnode(page))
			entry->last_dentry = blkaddr;
next:
		/* sanity check in order to detect looped node chain */
		if (++loop_cnt >= free_blocks ||
			blkaddr == next_blkaddr_of_node(page)) {
			f2fs_msg(sbi->sb, KERN_NOTICE,
				"%s: detect looped node chain, "
				"blkaddr:%u, next:%u",
				__func__, blkaddr, next_blkaddr_of_node(page));
			err = -EINVAL;
			break;
		}

		/* check next segment */
		blkaddr = next_blkaddr_of_node(page);
		f2fs_put_page(page, 1);

		f2fs_ra_meta_pages_cond(sbi, blkaddr);
	}
	f2fs_put_page(page, 1);
	return err;
}

static void destroy_fsync_dnodes(struct list_head *head, int drop)
{
	struct fsync_inode_entry *entry, *tmp;

	list_for_each_entry_safe(entry, tmp, head, list)
		del_fsync_inode(entry, drop);
}

static int check_index_in_prev_nodes(struct f2fs_sb_info *sbi,
			block_t blkaddr, struct dnode_of_data *dn)
{
	struct seg_entry *sentry;
	unsigned int segno = GET_SEGNO(sbi, blkaddr);
	unsigned short blkoff = GET_BLKOFF_FROM_SEG0(sbi, blkaddr);
	struct f2fs_summary_block *sum_node;
	struct f2fs_summary sum;
	struct page *sum_page, *node_page;
	struct dnode_of_data tdn = *dn;
	nid_t ino, nid;
	struct inode *inode;
	unsigned int offset;
	block_t bidx;
	int i;

	sentry = get_seg_entry(sbi, segno);
	if (!f2fs_test_bit(blkoff, sentry->cur_valid_map))
		return 0;

	/* Get the previous summary */
	for (i = CURSEG_HOT_DATA; i <= CURSEG_COLD_DATA; i++) {
		struct curseg_info *curseg = CURSEG_I(sbi, i);
		if (curseg->segno == segno) {
			sum = curseg->sum_blk->entries[blkoff];
			goto got_it;
		}
	}

	sum_page = f2fs_get_sum_page(sbi, segno);
<<<<<<< HEAD
	if (IS_ERR(sum_page))
		return PTR_ERR(sum_page);
=======
>>>>>>> 71347a7a
	sum_node = (struct f2fs_summary_block *)page_address(sum_page);
	sum = sum_node->entries[blkoff];
	f2fs_put_page(sum_page, 1);
got_it:
	/* Use the locked dnode page and inode */
	nid = le32_to_cpu(sum.nid);
	if (dn->inode->i_ino == nid) {
		tdn.nid = nid;
		if (!dn->inode_page_locked)
			lock_page(dn->inode_page);
		tdn.node_page = dn->inode_page;
		tdn.ofs_in_node = le16_to_cpu(sum.ofs_in_node);
		goto truncate_out;
	} else if (dn->nid == nid) {
		tdn.ofs_in_node = le16_to_cpu(sum.ofs_in_node);
		goto truncate_out;
	}

	/* Get the node page */
	node_page = f2fs_get_node_page(sbi, nid);
	if (IS_ERR(node_page))
		return PTR_ERR(node_page);

	offset = ofs_of_node(node_page);
	ino = ino_of_node(node_page);
	f2fs_put_page(node_page, 1);

	if (ino != dn->inode->i_ino) {
		int ret;

		/* Deallocate previous index in the node page */
		inode = f2fs_iget_retry(sbi->sb, ino);
		if (IS_ERR(inode))
			return PTR_ERR(inode);

		ret = dquot_initialize(inode);
		if (ret) {
			iput(inode);
			return ret;
		}
	} else {
		inode = dn->inode;
	}

	bidx = f2fs_start_bidx_of_node(offset, inode) +
				le16_to_cpu(sum.ofs_in_node);

	/*
	 * if inode page is locked, unlock temporarily, but its reference
	 * count keeps alive.
	 */
	if (ino == dn->inode->i_ino && dn->inode_page_locked)
		unlock_page(dn->inode_page);

	set_new_dnode(&tdn, inode, NULL, NULL, 0);
	if (f2fs_get_dnode_of_data(&tdn, bidx, LOOKUP_NODE))
		goto out;

	if (tdn.data_blkaddr == blkaddr)
		f2fs_truncate_data_blocks_range(&tdn, 1);

	f2fs_put_dnode(&tdn);
out:
	if (ino != dn->inode->i_ino)
		iput(inode);
	else if (dn->inode_page_locked)
		lock_page(dn->inode_page);
	return 0;

truncate_out:
	if (datablock_addr(tdn.inode, tdn.node_page,
					tdn.ofs_in_node) == blkaddr)
		f2fs_truncate_data_blocks_range(&tdn, 1);
	if (dn->inode->i_ino == nid && !dn->inode_page_locked)
		unlock_page(dn->inode_page);
	return 0;
}

static int do_recover_data(struct f2fs_sb_info *sbi, struct inode *inode,
					struct page *page)
{
	struct dnode_of_data dn;
	struct node_info ni;
	unsigned int start, end;
	int err = 0, recovered = 0;

	/* step 1: recover xattr */
	if (IS_INODE(page)) {
		f2fs_recover_inline_xattr(inode, page);
	} else if (f2fs_has_xattr_block(ofs_of_node(page))) {
		err = f2fs_recover_xattr_data(inode, page);
		if (!err)
			recovered++;
		goto out;
	}

	/* step 2: recover inline data */
	if (f2fs_recover_inline_data(inode, page))
		goto out;

	/* step 3: recover data indices */
	start = f2fs_start_bidx_of_node(ofs_of_node(page), inode);
	end = start + ADDRS_PER_PAGE(page, inode);

	set_new_dnode(&dn, inode, NULL, NULL, 0);
retry_dn:
	err = f2fs_get_dnode_of_data(&dn, start, ALLOC_NODE);
	if (err) {
		if (err == -ENOMEM) {
			congestion_wait(BLK_RW_ASYNC, HZ/50);
			goto retry_dn;
		}
		goto out;
	}

	f2fs_wait_on_page_writeback(dn.node_page, NODE, true);

	err = f2fs_get_node_info(sbi, dn.nid, &ni);
	if (err)
		goto err;

	f2fs_bug_on(sbi, ni.ino != ino_of_node(page));
	f2fs_bug_on(sbi, ofs_of_node(dn.node_page) != ofs_of_node(page));

	for (; start < end; start++, dn.ofs_in_node++) {
		block_t src, dest;

		src = datablock_addr(dn.inode, dn.node_page, dn.ofs_in_node);
		dest = datablock_addr(dn.inode, page, dn.ofs_in_node);

		/* skip recovering if dest is the same as src */
		if (src == dest)
			continue;

		/* dest is invalid, just invalidate src block */
		if (dest == NULL_ADDR) {
			f2fs_truncate_data_blocks_range(&dn, 1);
			continue;
		}

		if (!file_keep_isize(inode) &&
			(i_size_read(inode) <= ((loff_t)start << PAGE_SHIFT)))
			f2fs_i_size_write(inode,
				(loff_t)(start + 1) << PAGE_SHIFT);

		/*
		 * dest is reserved block, invalidate src block
		 * and then reserve one new block in dnode page.
		 */
		if (dest == NEW_ADDR) {
			f2fs_truncate_data_blocks_range(&dn, 1);
			f2fs_reserve_new_block(&dn);
			continue;
		}

		/* dest is valid block, try to recover from src to dest */
		if (f2fs_is_valid_blkaddr(sbi, dest, META_POR)) {

			if (src == NULL_ADDR) {
				err = f2fs_reserve_new_block(&dn);
				while (err &&
				       IS_ENABLED(CONFIG_F2FS_FAULT_INJECTION))
					err = f2fs_reserve_new_block(&dn);
				/* We should not get -ENOSPC */
				f2fs_bug_on(sbi, err);
				if (err)
					goto err;
			}
retry_prev:
			/* Check the previous node page having this index */
			err = check_index_in_prev_nodes(sbi, dest, &dn);
			if (err) {
				if (err == -ENOMEM) {
					congestion_wait(BLK_RW_ASYNC, HZ/50);
					goto retry_prev;
				}
				goto err;
			}

			/* write dummy data page */
			f2fs_replace_block(sbi, &dn, src, dest,
						ni.version, false, false);
			recovered++;
		}
	}

	copy_node_footer(dn.node_page, page);
	fill_node_footer(dn.node_page, dn.nid, ni.ino,
					ofs_of_node(page), false);
	set_page_dirty(dn.node_page);
err:
	f2fs_put_dnode(&dn);
out:
	f2fs_msg(sbi->sb, KERN_NOTICE,
		"recover_data: ino = %lx (i_size: %s) recovered = %d, err = %d",
		inode->i_ino,
		file_keep_isize(inode) ? "keep" : "recover",
		recovered, err);
	return err;
}

static int recover_data(struct f2fs_sb_info *sbi, struct list_head *inode_list,
		struct list_head *tmp_inode_list, struct list_head *dir_list)
{
	struct curseg_info *curseg;
	struct page *page = NULL;
	int err = 0;
	block_t blkaddr;

	/* get node pages in the current segment */
	curseg = CURSEG_I(sbi, CURSEG_WARM_NODE);
	blkaddr = NEXT_FREE_BLKADDR(sbi, curseg);

	while (1) {
		struct fsync_inode_entry *entry;

		if (!f2fs_is_valid_blkaddr(sbi, blkaddr, META_POR))
			break;

		f2fs_ra_meta_pages_cond(sbi, blkaddr);

		page = f2fs_get_tmp_page(sbi, blkaddr);
		if (IS_ERR(page)) {
			err = PTR_ERR(page);
			break;
		}

		if (!is_recoverable_dnode(page)) {
			f2fs_put_page(page, 1);
			break;
		}

		entry = get_fsync_inode(inode_list, ino_of_node(page));
		if (!entry)
			goto next;
		/*
		 * inode(x) | CP | inode(x) | dnode(F)
		 * In this case, we can lose the latest inode(x).
		 * So, call recover_inode for the inode update.
		 */
		if (IS_INODE(page)) {
			err = recover_inode(entry->inode, page);
			if (err)
				break;
		}
		if (entry->last_dentry == blkaddr) {
			err = recover_dentry(entry->inode, page, dir_list);
			if (err) {
				f2fs_put_page(page, 1);
				break;
			}
		}
		err = do_recover_data(sbi, entry->inode, page);
		if (err) {
			f2fs_put_page(page, 1);
			break;
		}

		if (entry->blkaddr == blkaddr)
			list_move_tail(&entry->list, tmp_inode_list);
next:
		/* check next segment */
		blkaddr = next_blkaddr_of_node(page);
		f2fs_put_page(page, 1);
	}
	if (!err)
		f2fs_allocate_new_segments(sbi);
	return err;
}

int f2fs_recover_fsync_data(struct f2fs_sb_info *sbi, bool check_only)
{
	struct list_head inode_list, tmp_inode_list;
	struct list_head dir_list;
	int err;
	int ret = 0;
	unsigned long s_flags = sbi->sb->s_flags;
	bool need_writecp = false;
#ifdef CONFIG_QUOTA
	int quota_enabled;
#endif

	if (s_flags & MS_RDONLY) {
		f2fs_msg(sbi->sb, KERN_INFO,
				"recover fsync data on readonly fs");
		sbi->sb->s_flags &= ~MS_RDONLY;
	}

#ifdef CONFIG_QUOTA
	/* Needed for iput() to work correctly and not trash data */
	sbi->sb->s_flags |= MS_ACTIVE;
	/* Turn on quotas so that they are updated correctly */
	quota_enabled = f2fs_enable_quota_files(sbi, s_flags & MS_RDONLY);
#endif

	fsync_entry_slab = f2fs_kmem_cache_create("f2fs_fsync_inode_entry",
			sizeof(struct fsync_inode_entry));
	if (!fsync_entry_slab) {
		err = -ENOMEM;
		goto out;
	}

	INIT_LIST_HEAD(&inode_list);
	INIT_LIST_HEAD(&tmp_inode_list);
	INIT_LIST_HEAD(&dir_list);

	/* prevent checkpoint */
	mutex_lock(&sbi->cp_mutex);

	/* step #1: find fsynced inode numbers */
	err = find_fsync_dnodes(sbi, &inode_list, check_only);
	if (err || list_empty(&inode_list))
		goto skip;

	if (check_only) {
		ret = 1;
		goto skip;
	}

	need_writecp = true;

	/* step #2: recover data */
	err = recover_data(sbi, &inode_list, &tmp_inode_list, &dir_list);
	if (!err)
		f2fs_bug_on(sbi, !list_empty(&inode_list));
	else {
		/* restore s_flags to let iput() trash data */
		sbi->sb->s_flags = s_flags;
	}
skip:
	destroy_fsync_dnodes(&inode_list, err);
	destroy_fsync_dnodes(&tmp_inode_list, err);

	/* truncate meta pages to be used by the recovery */
	truncate_inode_pages_range(META_MAPPING(sbi),
			(loff_t)MAIN_BLKADDR(sbi) << PAGE_SHIFT, -1);

	if (err) {
		truncate_inode_pages_final(NODE_MAPPING(sbi));
		truncate_inode_pages_final(META_MAPPING(sbi));
	} else {
		clear_sbi_flag(sbi, SBI_POR_DOING);
	}
	mutex_unlock(&sbi->cp_mutex);

	/* let's drop all the directory inodes for clean checkpoint */
	destroy_fsync_dnodes(&dir_list, err);

	if (need_writecp) {
		set_sbi_flag(sbi, SBI_IS_RECOVERED);

<<<<<<< HEAD
	if (!err && need_writecp) {
		struct cp_control cpc = {
			.reason = CP_RECOVERY,
		};
		err = f2fs_write_checkpoint(sbi, &cpc);
=======
		if (!err) {
			struct cp_control cpc = {
				.reason = CP_RECOVERY,
			};
			err = f2fs_write_checkpoint(sbi, &cpc);
		}
>>>>>>> 71347a7a
	}

	kmem_cache_destroy(fsync_entry_slab);
out:
#ifdef CONFIG_QUOTA
	/* Turn quotas off */
	if (quota_enabled)
		f2fs_quota_off_umount(sbi->sb);
#endif
	sbi->sb->s_flags = s_flags; /* Restore MS_RDONLY status */

	return ret ? ret: err;
}<|MERGE_RESOLUTION|>--- conflicted
+++ resolved
@@ -195,8 +195,6 @@
 	return err;
 }
 
-<<<<<<< HEAD
-=======
 static int recover_quota_data(struct inode *inode, struct page *page)
 {
 	struct f2fs_inode *raw = F2FS_INODE(page);
@@ -224,7 +222,6 @@
 	return err;
 }
 
->>>>>>> 71347a7a
 static void recover_inline_flags(struct inode *inode, struct f2fs_inode *ri)
 {
 	if (ri->i_inline & F2FS_PIN_FILE)
@@ -237,11 +234,7 @@
 		clear_inode_flag(inode, FI_DATA_EXIST);
 }
 
-<<<<<<< HEAD
-static void recover_inode(struct inode *inode, struct page *page)
-=======
 static int recover_inode(struct inode *inode, struct page *page)
->>>>>>> 71347a7a
 {
 	struct f2fs_inode *raw = F2FS_INODE(page);
 	char *name;
@@ -286,10 +279,6 @@
 
 	F2FS_I(inode)->i_advise = raw->i_advise;
 	F2FS_I(inode)->i_flags = le32_to_cpu(raw->i_flags);
-<<<<<<< HEAD
-
-	recover_inline_flags(inode, raw);
-=======
 	f2fs_set_inode_flags(inode);
 	F2FS_I(inode)->i_gc_failures[GC_FAILURE_PIN] =
 				le16_to_cpu(raw->i_gc_failures);
@@ -297,7 +286,6 @@
 	recover_inline_flags(inode, raw);
 
 	f2fs_mark_inode_dirty_sync(inode, true);
->>>>>>> 71347a7a
 
 	if (file_enc_name(inode))
 		name = "<encrypted>";
@@ -307,10 +295,7 @@
 	f2fs_msg(inode->i_sb, KERN_NOTICE,
 		"recover_inode: ino = %x, name = %s, inline = %x",
 			ino_of_node(page), name, raw->i_inline);
-<<<<<<< HEAD
-=======
 	return 0;
->>>>>>> 71347a7a
 }
 
 static int find_fsync_dnodes(struct f2fs_sb_info *sbi, struct list_head *head,
@@ -437,11 +422,8 @@
 	}
 
 	sum_page = f2fs_get_sum_page(sbi, segno);
-<<<<<<< HEAD
 	if (IS_ERR(sum_page))
 		return PTR_ERR(sum_page);
-=======
->>>>>>> 71347a7a
 	sum_node = (struct f2fs_summary_block *)page_address(sum_page);
 	sum = sum_node->entries[blkoff];
 	f2fs_put_page(sum_page, 1);
@@ -793,20 +775,12 @@
 	if (need_writecp) {
 		set_sbi_flag(sbi, SBI_IS_RECOVERED);
 
-<<<<<<< HEAD
-	if (!err && need_writecp) {
-		struct cp_control cpc = {
-			.reason = CP_RECOVERY,
-		};
-		err = f2fs_write_checkpoint(sbi, &cpc);
-=======
 		if (!err) {
 			struct cp_control cpc = {
 				.reason = CP_RECOVERY,
 			};
 			err = f2fs_write_checkpoint(sbi, &cpc);
 		}
->>>>>>> 71347a7a
 	}
 
 	kmem_cache_destroy(fsync_entry_slab);

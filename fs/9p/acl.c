/*
 * Copyright IBM Corporation, 2010
 * Author Aneesh Kumar K.V <aneesh.kumar@linux.vnet.ibm.com>
 *
 * This program is free software; you can redistribute it and/or modify it
 * under the terms of version 2.1 of the GNU Lesser General Public License
 * as published by the Free Software Foundation.
 *
 * This program is distributed in the hope that it would be useful, but
 * WITHOUT ANY WARRANTY; without even the implied warranty of
 * MERCHANTABILITY or FITNESS FOR A PARTICULAR PURPOSE.
 *
 */

#include <linux/module.h>
#include <linux/fs.h>
#include <net/9p/9p.h>
#include <net/9p/client.h>
#include <linux/slab.h>
#include <linux/sched.h>
#include <linux/posix_acl_xattr.h>
#include "xattr.h"
#include "acl.h"
#include "v9fs.h"
#include "v9fs_vfs.h"
#include "fid.h"

static struct posix_acl *__v9fs_get_acl(struct p9_fid *fid, char *name)
{
	ssize_t size;
	void *value = NULL;
	struct posix_acl *acl = NULL;

	size = v9fs_fid_xattr_get(fid, name, NULL, 0);
	if (size > 0) {
		value = kzalloc(size, GFP_NOFS);
		if (!value)
			return ERR_PTR(-ENOMEM);
		size = v9fs_fid_xattr_get(fid, name, value, size);
		if (size > 0) {
			acl = posix_acl_from_xattr(&init_user_ns, value, size);
			if (IS_ERR(acl))
				goto err_out;
		}
	} else if (size == -ENODATA || size == 0 ||
		   size == -ENOSYS || size == -EOPNOTSUPP) {
		acl = NULL;
	} else
		acl = ERR_PTR(-EIO);

err_out:
	kfree(value);
	return acl;
}

int v9fs_get_acl(struct inode *inode, struct p9_fid *fid)
{
	int retval = 0;
	struct posix_acl *pacl, *dacl;
	struct v9fs_session_info *v9ses;

	v9ses = v9fs_inode2v9ses(inode);
	if (((v9ses->flags & V9FS_ACCESS_MASK) != V9FS_ACCESS_CLIENT) ||
			((v9ses->flags & V9FS_ACL_MASK) != V9FS_POSIX_ACL)) {
		set_cached_acl(inode, ACL_TYPE_DEFAULT, NULL);
		set_cached_acl(inode, ACL_TYPE_ACCESS, NULL);
		return 0;
	}
	/* get the default/access acl values and cache them */
	dacl = __v9fs_get_acl(fid, POSIX_ACL_XATTR_DEFAULT);
	pacl = __v9fs_get_acl(fid, POSIX_ACL_XATTR_ACCESS);

	if (!IS_ERR(dacl) && !IS_ERR(pacl)) {
		set_cached_acl(inode, ACL_TYPE_DEFAULT, dacl);
		set_cached_acl(inode, ACL_TYPE_ACCESS, pacl);
	} else
		retval = -EIO;

	if (!IS_ERR(dacl))
		posix_acl_release(dacl);

	if (!IS_ERR(pacl))
		posix_acl_release(pacl);

	return retval;
}

static struct posix_acl *v9fs_get_cached_acl(struct inode *inode, int type)
{
	struct posix_acl *acl;
	/*
	 * 9p Always cache the acl value when
	 * instantiating the inode (v9fs_inode_from_fid)
	 */
	acl = get_cached_acl(inode, type);
	BUG_ON(acl == ACL_NOT_CACHED);
	return acl;
}

struct posix_acl *v9fs_iop_get_acl(struct inode *inode, int type)
{
	struct v9fs_session_info *v9ses;

	v9ses = v9fs_inode2v9ses(inode);
	if (((v9ses->flags & V9FS_ACCESS_MASK) != V9FS_ACCESS_CLIENT) ||
			((v9ses->flags & V9FS_ACL_MASK) != V9FS_POSIX_ACL)) {
		/*
		 * On access = client  and acl = on mode get the acl
		 * values from the server
		 */
		return NULL;
	}
	return v9fs_get_cached_acl(inode, type);

}

static int v9fs_set_acl(struct p9_fid *fid, int type, struct posix_acl *acl)
{
	int retval;
	char *name;
	size_t size;
	void *buffer;
	if (!acl)
		return 0;

	/* Set a setxattr request to server */
	size = posix_acl_xattr_size(acl->a_count);
	buffer = kmalloc(size, GFP_KERNEL);
	if (!buffer)
		return -ENOMEM;
	retval = posix_acl_to_xattr(&init_user_ns, acl, buffer, size);
	if (retval < 0)
		goto err_free_out;
	switch (type) {
	case ACL_TYPE_ACCESS:
		name = POSIX_ACL_XATTR_ACCESS;
		break;
	case ACL_TYPE_DEFAULT:
		name = POSIX_ACL_XATTR_DEFAULT;
		break;
	default:
		BUG();
	}
	retval = v9fs_fid_xattr_set(fid, name, buffer, size, 0);
err_free_out:
	kfree(buffer);
	return retval;
}

int v9fs_acl_chmod(struct inode *inode, struct p9_fid *fid)
{
	int retval = 0;
	struct posix_acl *acl;

	if (S_ISLNK(inode->i_mode))
		return -EOPNOTSUPP;
	acl = v9fs_get_cached_acl(inode, ACL_TYPE_ACCESS);
	if (acl) {
		retval = __posix_acl_chmod(&acl, GFP_KERNEL, inode->i_mode);
		if (retval)
			return retval;
		set_cached_acl(inode, ACL_TYPE_ACCESS, acl);
		retval = v9fs_set_acl(fid, ACL_TYPE_ACCESS, acl);
		posix_acl_release(acl);
	}
	return retval;
}

int v9fs_set_create_acl(struct inode *inode, struct p9_fid *fid,
			struct posix_acl *dacl, struct posix_acl *acl)
{
	set_cached_acl(inode, ACL_TYPE_DEFAULT, dacl);
	set_cached_acl(inode, ACL_TYPE_ACCESS, acl);
	v9fs_set_acl(fid, ACL_TYPE_DEFAULT, dacl);
	v9fs_set_acl(fid, ACL_TYPE_ACCESS, acl);
	return 0;
}

void v9fs_put_acl(struct posix_acl *dacl,
		  struct posix_acl *acl)
{
	posix_acl_release(dacl);
	posix_acl_release(acl);
}

int v9fs_acl_mode(struct inode *dir, umode_t *modep,
		  struct posix_acl **dpacl, struct posix_acl **pacl)
{
	int retval = 0;
	umode_t mode = *modep;
	struct posix_acl *acl = NULL;

	if (!S_ISLNK(mode)) {
		acl = v9fs_get_cached_acl(dir, ACL_TYPE_DEFAULT);
		if (IS_ERR(acl))
			return PTR_ERR(acl);
		if (!acl)
			mode &= ~current_umask();
	}
	if (acl) {
		if (S_ISDIR(mode))
			*dpacl = posix_acl_dup(acl);
		retval = __posix_acl_create(&acl, GFP_NOFS, &mode);
		if (retval < 0)
			return retval;
		if (retval > 0)
			*pacl = acl;
		else
			posix_acl_release(acl);
	}
	*modep  = mode;
	return 0;
}

static int v9fs_remote_get_acl(struct dentry *dentry, const char *name,
			       void *buffer, size_t size, int type)
{
	char *full_name;

	switch (type) {
	case ACL_TYPE_ACCESS:
		full_name =  POSIX_ACL_XATTR_ACCESS;
		break;
	case ACL_TYPE_DEFAULT:
		full_name = POSIX_ACL_XATTR_DEFAULT;
		break;
	default:
		BUG();
	}
	return v9fs_xattr_get(dentry, full_name, buffer, size);
}

static int v9fs_xattr_get_acl(struct dentry *dentry, const char *name,
			      void *buffer, size_t size, int type)
{
	struct v9fs_session_info *v9ses;
	struct posix_acl *acl;
	int error;

	if (strcmp(name, "") != 0)
		return -EINVAL;

	v9ses = v9fs_dentry2v9ses(dentry);
	/*
	 * We allow set/get/list of acl when access=client is not specified
	 */
	if ((v9ses->flags & V9FS_ACCESS_MASK) != V9FS_ACCESS_CLIENT)
		return v9fs_remote_get_acl(dentry, name, buffer, size, type);

	acl = v9fs_get_cached_acl(dentry->d_inode, type);
	if (IS_ERR(acl))
		return PTR_ERR(acl);
	if (acl == NULL)
		return -ENODATA;
	error = posix_acl_to_xattr(&init_user_ns, acl, buffer, size);
	posix_acl_release(acl);

	return error;
}

static int v9fs_remote_set_acl(struct dentry *dentry, const char *name,
			      const void *value, size_t size,
			      int flags, int type)
{
	char *full_name;

	switch (type) {
	case ACL_TYPE_ACCESS:
		full_name =  POSIX_ACL_XATTR_ACCESS;
		break;
	case ACL_TYPE_DEFAULT:
		full_name = POSIX_ACL_XATTR_DEFAULT;
		break;
	default:
		BUG();
	}
	return v9fs_xattr_set(dentry, full_name, value, size, flags);
}


static int v9fs_xattr_set_acl(struct dentry *dentry, const char *name,
			      const void *value, size_t size,
			      int flags, int type)
{
	int retval;
	struct posix_acl *acl;
	struct v9fs_session_info *v9ses;
	struct inode *inode = dentry->d_inode;

	if (strcmp(name, "") != 0)
		return -EINVAL;

	v9ses = v9fs_dentry2v9ses(dentry);
	/*
	 * set the attribute on the remote. Without even looking at the
	 * xattr value. We leave it to the server to validate
	 */
	if ((v9ses->flags & V9FS_ACCESS_MASK) != V9FS_ACCESS_CLIENT)
		return v9fs_remote_set_acl(dentry, name,
					   value, size, flags, type);

	if (S_ISLNK(inode->i_mode))
		return -EOPNOTSUPP;
	if (!inode_owner_or_capable(inode))
		return -EPERM;
	if (value) {
		/* update the cached acl value */
		acl = posix_acl_from_xattr(&init_user_ns, value, size);
		if (IS_ERR(acl))
			return PTR_ERR(acl);
		else if (acl) {
			retval = posix_acl_valid(acl);
			if (retval)
				goto err_out;
		}
	} else
		acl = NULL;

	switch (type) {
	case ACL_TYPE_ACCESS:
		name = POSIX_ACL_XATTR_ACCESS;
		if (acl) {
			struct iattr iattr;
			struct posix_acl *old_acl = acl;

<<<<<<< HEAD
			retval = posix_acl_update_mode(inode,
				&iattr.ia_mode, &acl);
=======
			retval = posix_acl_update_mode(inode, &iattr.ia_mode, &acl);
>>>>>>> e045a95c
			if (retval)
				goto err_out;
			if (!acl) {
				/*
				 * ACL can be represented
				 * by the mode bits. So don't
				 * update ACL.
				 */
				posix_acl_release(old_acl);
				value = NULL;
				size = 0;
			}
			iattr.ia_valid = ATTR_MODE;
			/* FIXME should we update ctime ?
			 * What is the following setxattr update the
			 * mode ?
			 */
			v9fs_vfs_setattr_dotl(dentry, &iattr);
		}
		break;
	case ACL_TYPE_DEFAULT:
		name = POSIX_ACL_XATTR_DEFAULT;
		if (!S_ISDIR(inode->i_mode)) {
			retval = acl ? -EINVAL : 0;
			goto err_out;
		}
		break;
	default:
		BUG();
	}
	retval = v9fs_xattr_set(dentry, name, value, size, flags);
	if (!retval)
		set_cached_acl(inode, type, acl);
err_out:
	posix_acl_release(acl);
	return retval;
}

const struct xattr_handler v9fs_xattr_acl_access_handler = {
	.prefix	= POSIX_ACL_XATTR_ACCESS,
	.flags	= ACL_TYPE_ACCESS,
	.get	= v9fs_xattr_get_acl,
	.set	= v9fs_xattr_set_acl,
};

const struct xattr_handler v9fs_xattr_acl_default_handler = {
	.prefix	= POSIX_ACL_XATTR_DEFAULT,
	.flags	= ACL_TYPE_DEFAULT,
	.get	= v9fs_xattr_get_acl,
	.set	= v9fs_xattr_set_acl,
};<|MERGE_RESOLUTION|>--- conflicted
+++ resolved
@@ -323,12 +323,7 @@
 			struct iattr iattr;
 			struct posix_acl *old_acl = acl;
 
-<<<<<<< HEAD
-			retval = posix_acl_update_mode(inode,
-				&iattr.ia_mode, &acl);
-=======
 			retval = posix_acl_update_mode(inode, &iattr.ia_mode, &acl);
->>>>>>> e045a95c
 			if (retval)
 				goto err_out;
 			if (!acl) {

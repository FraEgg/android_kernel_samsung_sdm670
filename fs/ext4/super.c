/*
 *  linux/fs/ext4/super.c
 *
 * Copyright (C) 1992, 1993, 1994, 1995
 * Remy Card (card@masi.ibp.fr)
 * Laboratoire MASI - Institut Blaise Pascal
 * Universite Pierre et Marie Curie (Paris VI)
 *
 *  from
 *
 *  linux/fs/minix/inode.c
 *
 *  Copyright (C) 1991, 1992  Linus Torvalds
 *
 *  Big-endian to little-endian byte-swapping/bitmaps by
 *        David S. Miller (davem@caip.rutgers.edu), 1995
 */

#include <linux/module.h>
#include <linux/string.h>
#include <linux/fs.h>
#include <linux/time.h>
#include <linux/vmalloc.h>
#include <linux/slab.h>
#include <linux/init.h>
#include <linux/blkdev.h>
#include <linux/backing-dev.h>
#include <linux/parser.h>
#include <linux/buffer_head.h>
#include <linux/exportfs.h>
#include <linux/vfs.h>
#include <linux/random.h>
#include <linux/mount.h>
#include <linux/namei.h>
#include <linux/quotaops.h>
#include <linux/seq_file.h>
#include <linux/ctype.h>
#include <linux/log2.h>
#include <linux/crc16.h>
#include <linux/cleancache.h>
#include <asm/uaccess.h>

#include <linux/kthread.h>
#include <linux/freezer.h>

#include "ext4.h"
#include "ext4_extents.h"	/* Needed for trace points definition */
#include "ext4_jbd2.h"
#include "xattr.h"
#include "acl.h"
#include "mballoc.h"

#define CREATE_TRACE_POINTS
#include <trace/events/ext4.h>

static struct ext4_lazy_init *ext4_li_info;
static struct mutex ext4_li_mtx;
static struct ratelimit_state ext4_mount_msg_ratelimit;

static int ext4_load_journal(struct super_block *, struct ext4_super_block *,
			     unsigned long journal_devnum);
static int ext4_show_options(struct seq_file *seq, struct dentry *root);
static int ext4_commit_super(struct super_block *sb, int sync);
static void ext4_mark_recovery_complete(struct super_block *sb,
					struct ext4_super_block *es);
static void ext4_clear_journal_err(struct super_block *sb,
				   struct ext4_super_block *es);
static int ext4_sync_fs(struct super_block *sb, int wait);
static void ext4_umount_end(struct super_block *sb, int flags);
static int ext4_remount(struct super_block *sb, int *flags, char *data);
static int ext4_statfs(struct dentry *dentry, struct kstatfs *buf);
static int ext4_unfreeze(struct super_block *sb);
static int ext4_freeze(struct super_block *sb);
static struct dentry *ext4_mount(struct file_system_type *fs_type, int flags,
		       const char *dev_name, void *data);
static inline int ext2_feature_set_ok(struct super_block *sb);
static inline int ext3_feature_set_ok(struct super_block *sb);
static int ext4_feature_set_ok(struct super_block *sb, int readonly);
static void ext4_destroy_lazyinit_thread(void);
static void ext4_unregister_li_request(struct super_block *sb);
static void ext4_clear_request_list(void);
static struct inode *ext4_get_journal_inode(struct super_block *sb,
					    unsigned int journal_inum);

/*
 * Lock ordering
 *
 * Note the difference between i_mmap_sem (EXT4_I(inode)->i_mmap_sem) and
 * i_mmap_rwsem (inode->i_mmap_rwsem)!
 *
 * page fault path:
 * mmap_sem -> sb_start_pagefault -> i_mmap_sem (r) -> transaction start ->
 *   page lock -> i_data_sem (rw)
 *
 * buffered write path:
 * sb_start_write -> i_mutex -> mmap_sem
 * sb_start_write -> i_mutex -> transaction start -> page lock ->
 *   i_data_sem (rw)
 *
 * truncate:
 * sb_start_write -> i_mutex -> EXT4_STATE_DIOREAD_LOCK (w) -> i_mmap_sem (w) ->
 *   i_mmap_rwsem (w) -> page lock
 * sb_start_write -> i_mutex -> EXT4_STATE_DIOREAD_LOCK (w) -> i_mmap_sem (w) ->
 *   transaction start -> i_data_sem (rw)
 *
 * direct IO:
 * sb_start_write -> i_mutex -> EXT4_STATE_DIOREAD_LOCK (r) -> mmap_sem
 * sb_start_write -> i_mutex -> EXT4_STATE_DIOREAD_LOCK (r) ->
 *   transaction start -> i_data_sem (rw)
 *
 * writepages:
 * transaction start -> page lock(s) -> i_data_sem (rw)
 */

#if !defined(CONFIG_EXT2_FS) && !defined(CONFIG_EXT2_FS_MODULE) && defined(CONFIG_EXT4_USE_FOR_EXT2)
static struct file_system_type ext2_fs_type = {
	.owner		= THIS_MODULE,
	.name		= "ext2",
	.mount		= ext4_mount,
	.kill_sb	= kill_block_super,
	.fs_flags	= FS_REQUIRES_DEV,
};
MODULE_ALIAS_FS("ext2");
MODULE_ALIAS("ext2");
#define IS_EXT2_SB(sb) ((sb)->s_bdev->bd_holder == &ext2_fs_type)
#else
#define IS_EXT2_SB(sb) (0)
#endif


static struct file_system_type ext3_fs_type = {
	.owner		= THIS_MODULE,
	.name		= "ext3",
	.mount		= ext4_mount,
	.kill_sb	= kill_block_super,
	.fs_flags	= FS_REQUIRES_DEV,
};
MODULE_ALIAS_FS("ext3");
MODULE_ALIAS("ext3");
#define IS_EXT3_SB(sb) ((sb)->s_bdev->bd_holder == &ext3_fs_type)

static int ext4_verify_csum_type(struct super_block *sb,
				 struct ext4_super_block *es)
{
	if (!ext4_has_feature_metadata_csum(sb))
		return 1;

	return es->s_checksum_type == EXT4_CRC32C_CHKSUM;
}

static __le32 ext4_superblock_csum(struct super_block *sb,
				   struct ext4_super_block *es)
{
	struct ext4_sb_info *sbi = EXT4_SB(sb);
	int offset = offsetof(struct ext4_super_block, s_checksum);
	__u32 csum;

	csum = ext4_chksum(sbi, ~0, (char *)es, offset);

	return cpu_to_le32(csum);
}

static int ext4_superblock_csum_verify(struct super_block *sb,
				       struct ext4_super_block *es)
{
	if (!ext4_has_metadata_csum(sb))
		return 1;

	return es->s_checksum == ext4_superblock_csum(sb, es);
}

void ext4_superblock_csum_set(struct super_block *sb)
{
	struct ext4_super_block *es = EXT4_SB(sb)->s_es;

	if (!ext4_has_metadata_csum(sb))
		return;

	es->s_checksum = ext4_superblock_csum(sb, es);
}

void *ext4_kvmalloc(size_t size, gfp_t flags)
{
	void *ret;

	ret = kmalloc(size, flags | __GFP_NOWARN);
	if (!ret)
		ret = __vmalloc(size, flags, PAGE_KERNEL);
	return ret;
}

void *ext4_kvzalloc(size_t size, gfp_t flags)
{
	void *ret;

	ret = kzalloc(size, flags | __GFP_NOWARN);
	if (!ret)
		ret = __vmalloc(size, flags | __GFP_ZERO, PAGE_KERNEL);
	return ret;
}

ext4_fsblk_t ext4_block_bitmap(struct super_block *sb,
			       struct ext4_group_desc *bg)
{
	return le32_to_cpu(bg->bg_block_bitmap_lo) |
		(EXT4_DESC_SIZE(sb) >= EXT4_MIN_DESC_SIZE_64BIT ?
		 (ext4_fsblk_t)le32_to_cpu(bg->bg_block_bitmap_hi) << 32 : 0);
}

ext4_fsblk_t ext4_inode_bitmap(struct super_block *sb,
			       struct ext4_group_desc *bg)
{
	return le32_to_cpu(bg->bg_inode_bitmap_lo) |
		(EXT4_DESC_SIZE(sb) >= EXT4_MIN_DESC_SIZE_64BIT ?
		 (ext4_fsblk_t)le32_to_cpu(bg->bg_inode_bitmap_hi) << 32 : 0);
}

ext4_fsblk_t ext4_inode_table(struct super_block *sb,
			      struct ext4_group_desc *bg)
{
	return le32_to_cpu(bg->bg_inode_table_lo) |
		(EXT4_DESC_SIZE(sb) >= EXT4_MIN_DESC_SIZE_64BIT ?
		 (ext4_fsblk_t)le32_to_cpu(bg->bg_inode_table_hi) << 32 : 0);
}

__u32 ext4_free_group_clusters(struct super_block *sb,
			       struct ext4_group_desc *bg)
{
	return le16_to_cpu(bg->bg_free_blocks_count_lo) |
		(EXT4_DESC_SIZE(sb) >= EXT4_MIN_DESC_SIZE_64BIT ?
		 (__u32)le16_to_cpu(bg->bg_free_blocks_count_hi) << 16 : 0);
}

__u32 ext4_free_inodes_count(struct super_block *sb,
			      struct ext4_group_desc *bg)
{
	return le16_to_cpu(bg->bg_free_inodes_count_lo) |
		(EXT4_DESC_SIZE(sb) >= EXT4_MIN_DESC_SIZE_64BIT ?
		 (__u32)le16_to_cpu(bg->bg_free_inodes_count_hi) << 16 : 0);
}

__u32 ext4_used_dirs_count(struct super_block *sb,
			      struct ext4_group_desc *bg)
{
	return le16_to_cpu(bg->bg_used_dirs_count_lo) |
		(EXT4_DESC_SIZE(sb) >= EXT4_MIN_DESC_SIZE_64BIT ?
		 (__u32)le16_to_cpu(bg->bg_used_dirs_count_hi) << 16 : 0);
}

__u32 ext4_itable_unused_count(struct super_block *sb,
			      struct ext4_group_desc *bg)
{
	return le16_to_cpu(bg->bg_itable_unused_lo) |
		(EXT4_DESC_SIZE(sb) >= EXT4_MIN_DESC_SIZE_64BIT ?
		 (__u32)le16_to_cpu(bg->bg_itable_unused_hi) << 16 : 0);
}

void ext4_block_bitmap_set(struct super_block *sb,
			   struct ext4_group_desc *bg, ext4_fsblk_t blk)
{
	bg->bg_block_bitmap_lo = cpu_to_le32((u32)blk);
	if (EXT4_DESC_SIZE(sb) >= EXT4_MIN_DESC_SIZE_64BIT)
		bg->bg_block_bitmap_hi = cpu_to_le32(blk >> 32);
}

void ext4_inode_bitmap_set(struct super_block *sb,
			   struct ext4_group_desc *bg, ext4_fsblk_t blk)
{
	bg->bg_inode_bitmap_lo  = cpu_to_le32((u32)blk);
	if (EXT4_DESC_SIZE(sb) >= EXT4_MIN_DESC_SIZE_64BIT)
		bg->bg_inode_bitmap_hi = cpu_to_le32(blk >> 32);
}

void ext4_inode_table_set(struct super_block *sb,
			  struct ext4_group_desc *bg, ext4_fsblk_t blk)
{
	bg->bg_inode_table_lo = cpu_to_le32((u32)blk);
	if (EXT4_DESC_SIZE(sb) >= EXT4_MIN_DESC_SIZE_64BIT)
		bg->bg_inode_table_hi = cpu_to_le32(blk >> 32);
}

void ext4_free_group_clusters_set(struct super_block *sb,
				  struct ext4_group_desc *bg, __u32 count)
{
	bg->bg_free_blocks_count_lo = cpu_to_le16((__u16)count);
	if (EXT4_DESC_SIZE(sb) >= EXT4_MIN_DESC_SIZE_64BIT)
		bg->bg_free_blocks_count_hi = cpu_to_le16(count >> 16);
}

void ext4_free_inodes_set(struct super_block *sb,
			  struct ext4_group_desc *bg, __u32 count)
{
	bg->bg_free_inodes_count_lo = cpu_to_le16((__u16)count);
	if (EXT4_DESC_SIZE(sb) >= EXT4_MIN_DESC_SIZE_64BIT)
		bg->bg_free_inodes_count_hi = cpu_to_le16(count >> 16);
}

void ext4_used_dirs_set(struct super_block *sb,
			  struct ext4_group_desc *bg, __u32 count)
{
	bg->bg_used_dirs_count_lo = cpu_to_le16((__u16)count);
	if (EXT4_DESC_SIZE(sb) >= EXT4_MIN_DESC_SIZE_64BIT)
		bg->bg_used_dirs_count_hi = cpu_to_le16(count >> 16);
}

void ext4_itable_unused_set(struct super_block *sb,
			  struct ext4_group_desc *bg, __u32 count)
{
	bg->bg_itable_unused_lo = cpu_to_le16((__u16)count);
	if (EXT4_DESC_SIZE(sb) >= EXT4_MIN_DESC_SIZE_64BIT)
		bg->bg_itable_unused_hi = cpu_to_le16(count >> 16);
}


static void __save_error_info(struct super_block *sb, const char *func,
			    unsigned int line)
{
	struct ext4_super_block *es = EXT4_SB(sb)->s_es;

	EXT4_SB(sb)->s_mount_state |= EXT4_ERROR_FS;
	if (bdev_read_only(sb->s_bdev))
		return;
	es->s_state |= cpu_to_le16(EXT4_ERROR_FS);
	es->s_last_error_time = cpu_to_le32(get_seconds());
	strncpy(es->s_last_error_func, func, sizeof(es->s_last_error_func));
	es->s_last_error_line = cpu_to_le32(line);
	if (!es->s_first_error_time) {
		es->s_first_error_time = es->s_last_error_time;
		strncpy(es->s_first_error_func, func,
			sizeof(es->s_first_error_func));
		es->s_first_error_line = cpu_to_le32(line);
		es->s_first_error_ino = es->s_last_error_ino;
		es->s_first_error_block = es->s_last_error_block;
	}
	/*
	 * Start the daily error reporting function if it hasn't been
	 * started already
	 */
	if (!es->s_error_count)
		mod_timer(&EXT4_SB(sb)->s_err_report, jiffies + 24*60*60*HZ);
	le32_add_cpu(&es->s_error_count, 1);
}

static void save_error_info(struct super_block *sb, const char *func,
			    unsigned int line)
{
	__save_error_info(sb, func, line);
	ext4_commit_super(sb, 1);
}

/*
 * The del_gendisk() function uninitializes the disk-specific data
 * structures, including the bdi structure, without telling anyone
 * else.  Once this happens, any attempt to call mark_buffer_dirty()
 * (for example, by ext4_commit_super), will cause a kernel OOPS.
 * This is a kludge to prevent these oops until we can put in a proper
 * hook in del_gendisk() to inform the VFS and file system layers.
 */
static int block_device_ejected(struct super_block *sb)
{
	struct inode *bd_inode = sb->s_bdev->bd_inode;
	struct backing_dev_info *bdi = inode_to_bdi(bd_inode);

	return bdi->dev == NULL;
}

static void ext4_journal_commit_callback(journal_t *journal, transaction_t *txn)
{
	struct super_block		*sb = journal->j_private;
	struct ext4_sb_info		*sbi = EXT4_SB(sb);
	int				error = is_journal_aborted(journal);
	struct ext4_journal_cb_entry	*jce;

	BUG_ON(txn->t_state == T_FINISHED);
	spin_lock(&sbi->s_md_lock);
	while (!list_empty(&txn->t_private_list)) {
		jce = list_entry(txn->t_private_list.next,
				 struct ext4_journal_cb_entry, jce_list);
		list_del_init(&jce->jce_list);
		spin_unlock(&sbi->s_md_lock);
		jce->jce_func(sb, jce, error);
		spin_lock(&sbi->s_md_lock);
	}
	spin_unlock(&sbi->s_md_lock);
}

/* Deal with the reporting of failure conditions on a filesystem such as
 * inconsistencies detected or read IO failures.
 *
 * On ext2, we can store the error state of the filesystem in the
 * superblock.  That is not possible on ext4, because we may have other
 * write ordering constraints on the superblock which prevent us from
 * writing it out straight away; and given that the journal is about to
 * be aborted, we can't rely on the current, or future, transactions to
 * write out the superblock safely.
 *
 * We'll just use the jbd2_journal_abort() error code to record an error in
 * the journal instead.  On recovery, the journal will complain about
 * that error until we've noted it down and cleared it.
 */

static void ext4_handle_error(struct super_block *sb)
{
	if (sb->s_flags & MS_RDONLY)
		return;

	if (!test_opt(sb, ERRORS_CONT)) {
		journal_t *journal = EXT4_SB(sb)->s_journal;

		EXT4_SB(sb)->s_mount_flags |= EXT4_MF_FS_ABORTED;
		if (journal)
			jbd2_journal_abort(journal, -EIO);
	}
	if (test_opt(sb, ERRORS_RO)) {
		ext4_msg(sb, KERN_CRIT, "Remounting filesystem read-only");
		/*
		 * Make sure updated value of ->s_mount_flags will be visible
		 * before ->s_flags update
		 */
		smp_wmb();
		sb->s_flags |= MS_RDONLY;
	}
	if (test_opt(sb, ERRORS_PANIC)) {
		if (EXT4_SB(sb)->s_journal &&
		  !(EXT4_SB(sb)->s_journal->j_flags & JBD2_REC_ERR))
			return;
		panic("EXT4-fs (device %s): panic forced after error\n",
			sb->s_id);
	}
}

#define ext4_error_ratelimit(sb)					\
		___ratelimit(&(EXT4_SB(sb)->s_err_ratelimit_state),	\
			     "EXT4-fs error")

void __ext4_error(struct super_block *sb, const char *function,
		  unsigned int line, const char *fmt, ...)
{
	struct va_format vaf;
	va_list args;

	if (ext4_error_ratelimit(sb)) {
		va_start(args, fmt);
		vaf.fmt = fmt;
		vaf.va = &args;
		printk(KERN_CRIT
		       "EXT4-fs error (device %s): %s:%d: comm %s: %pV\n",
		       sb->s_id, function, line, current->comm, &vaf);
		va_end(args);
	}
	save_error_info(sb, function, line);
	ext4_handle_error(sb);
}

void __ext4_error_inode(struct inode *inode, const char *function,
			unsigned int line, ext4_fsblk_t block,
			const char *fmt, ...)
{
	va_list args;
	struct va_format vaf;
	struct ext4_super_block *es = EXT4_SB(inode->i_sb)->s_es;

	es->s_last_error_ino = cpu_to_le32(inode->i_ino);
	es->s_last_error_block = cpu_to_le64(block);
	if (ext4_error_ratelimit(inode->i_sb)) {
		va_start(args, fmt);
		vaf.fmt = fmt;
		vaf.va = &args;
		if (block)
			printk(KERN_CRIT "EXT4-fs error (device %s): %s:%d: "
			       "inode #%lu: block %llu: comm %s: %pV\n",
			       inode->i_sb->s_id, function, line, inode->i_ino,
			       block, current->comm, &vaf);
		else
			printk(KERN_CRIT "EXT4-fs error (device %s): %s:%d: "
			       "inode #%lu: comm %s: %pV\n",
			       inode->i_sb->s_id, function, line, inode->i_ino,
			       current->comm, &vaf);
		va_end(args);
	}
	save_error_info(inode->i_sb, function, line);
	ext4_handle_error(inode->i_sb);
}

void __ext4_error_file(struct file *file, const char *function,
		       unsigned int line, ext4_fsblk_t block,
		       const char *fmt, ...)
{
	va_list args;
	struct va_format vaf;
	struct ext4_super_block *es;
	struct inode *inode = file_inode(file);
	char pathname[80], *path;

	es = EXT4_SB(inode->i_sb)->s_es;
	es->s_last_error_ino = cpu_to_le32(inode->i_ino);
	if (ext4_error_ratelimit(inode->i_sb)) {
		path = file_path(file, pathname, sizeof(pathname));
		if (IS_ERR(path))
			path = "(unknown)";
		va_start(args, fmt);
		vaf.fmt = fmt;
		vaf.va = &args;
		if (block)
			printk(KERN_CRIT
			       "EXT4-fs error (device %s): %s:%d: inode #%lu: "
			       "block %llu: comm %s: path %s: %pV\n",
			       inode->i_sb->s_id, function, line, inode->i_ino,
			       block, current->comm, path, &vaf);
		else
			printk(KERN_CRIT
			       "EXT4-fs error (device %s): %s:%d: inode #%lu: "
			       "comm %s: path %s: %pV\n",
			       inode->i_sb->s_id, function, line, inode->i_ino,
			       current->comm, path, &vaf);
		va_end(args);
	}
	save_error_info(inode->i_sb, function, line);
	ext4_handle_error(inode->i_sb);
}

const char *ext4_decode_error(struct super_block *sb, int errno,
			      char nbuf[16])
{
	char *errstr = NULL;

	switch (errno) {
	case -EFSCORRUPTED:
		errstr = "Corrupt filesystem";
		break;
	case -EFSBADCRC:
		errstr = "Filesystem failed CRC";
		break;
	case -EIO:
		errstr = "IO failure";
		break;
	case -ENOMEM:
		errstr = "Out of memory";
		break;
	case -EROFS:
		if (!sb || (EXT4_SB(sb)->s_journal &&
			    EXT4_SB(sb)->s_journal->j_flags & JBD2_ABORT))
			errstr = "Journal has aborted";
		else
			errstr = "Readonly filesystem";
		break;
	default:
		/* If the caller passed in an extra buffer for unknown
		 * errors, textualise them now.  Else we just return
		 * NULL. */
		if (nbuf) {
			/* Check for truncated error codes... */
			if (snprintf(nbuf, 16, "error %d", -errno) >= 0)
				errstr = nbuf;
		}
		break;
	}

	return errstr;
}

/* __ext4_std_error decodes expected errors from journaling functions
 * automatically and invokes the appropriate error response.  */

void __ext4_std_error(struct super_block *sb, const char *function,
		      unsigned int line, int errno)
{
	char nbuf[16];
	const char *errstr;

	/* Special case: if the error is EROFS, and we're not already
	 * inside a transaction, then there's really no point in logging
	 * an error. */
	if (errno == -EROFS && journal_current_handle() == NULL &&
	    (sb->s_flags & MS_RDONLY))
		return;

	if (ext4_error_ratelimit(sb)) {
		errstr = ext4_decode_error(sb, errno, nbuf);
		printk(KERN_CRIT "EXT4-fs error (device %s) in %s:%d: %s\n",
		       sb->s_id, function, line, errstr);
	}

	save_error_info(sb, function, line);
	ext4_handle_error(sb);
}

/*
 * ext4_abort is a much stronger failure handler than ext4_error.  The
 * abort function may be used to deal with unrecoverable failures such
 * as journal IO errors or ENOMEM at a critical moment in log management.
 *
 * We unconditionally force the filesystem into an ABORT|READONLY state,
 * unless the error response on the fs has been set to panic in which
 * case we take the easy way out and panic immediately.
 */

void __ext4_abort(struct super_block *sb, const char *function,
		unsigned int line, const char *fmt, ...)
{
	struct va_format vaf;
	va_list args;

	save_error_info(sb, function, line);
	va_start(args, fmt);
	vaf.fmt = fmt;
	vaf.va = &args;
	printk(KERN_CRIT "EXT4-fs error (device %s): %s:%d: %pV\n",
	       sb->s_id, function, line, &vaf);
	va_end(args);

	if ((sb->s_flags & MS_RDONLY) == 0) {
		ext4_msg(sb, KERN_CRIT, "Remounting filesystem read-only");
		EXT4_SB(sb)->s_mount_flags |= EXT4_MF_FS_ABORTED;
		/*
		 * Make sure updated value of ->s_mount_flags will be visible
		 * before ->s_flags update
		 */
		smp_wmb();
		sb->s_flags |= MS_RDONLY;
		if (EXT4_SB(sb)->s_journal)
			jbd2_journal_abort(EXT4_SB(sb)->s_journal, -EIO);
		save_error_info(sb, function, line);
	}
	if (test_opt(sb, ERRORS_PANIC)) {
		if (EXT4_SB(sb)->s_journal &&
		  !(EXT4_SB(sb)->s_journal->j_flags & JBD2_REC_ERR))
			return;
		panic("EXT4-fs panic from previous error\n");
	}
}

void __ext4_msg(struct super_block *sb,
		const char *prefix, const char *fmt, ...)
{
	struct va_format vaf;
	va_list args;

	if (!___ratelimit(&(EXT4_SB(sb)->s_msg_ratelimit_state), "EXT4-fs"))
		return;

	va_start(args, fmt);
	vaf.fmt = fmt;
	vaf.va = &args;
	printk("%sEXT4-fs (%s): %pV\n", prefix, sb->s_id, &vaf);
	va_end(args);
}

#define ext4_warning_ratelimit(sb)					\
		___ratelimit(&(EXT4_SB(sb)->s_warning_ratelimit_state),	\
			     "EXT4-fs warning")

void __ext4_warning(struct super_block *sb, const char *function,
		    unsigned int line, const char *fmt, ...)
{
	struct va_format vaf;
	va_list args;

	if (!ext4_warning_ratelimit(sb))
		return;

	va_start(args, fmt);
	vaf.fmt = fmt;
	vaf.va = &args;
	printk(KERN_WARNING "EXT4-fs warning (device %s): %s:%d: %pV\n",
	       sb->s_id, function, line, &vaf);
	va_end(args);
}

void __ext4_warning_inode(const struct inode *inode, const char *function,
			  unsigned int line, const char *fmt, ...)
{
	struct va_format vaf;
	va_list args;

	if (!ext4_warning_ratelimit(inode->i_sb))
		return;

	va_start(args, fmt);
	vaf.fmt = fmt;
	vaf.va = &args;
	printk(KERN_WARNING "EXT4-fs warning (device %s): %s:%d: "
	       "inode #%lu: comm %s: %pV\n", inode->i_sb->s_id,
	       function, line, inode->i_ino, current->comm, &vaf);
	va_end(args);
}

void __ext4_grp_locked_error(const char *function, unsigned int line,
			     struct super_block *sb, ext4_group_t grp,
			     unsigned long ino, ext4_fsblk_t block,
			     const char *fmt, ...)
__releases(bitlock)
__acquires(bitlock)
{
	struct va_format vaf;
	va_list args;
	struct ext4_super_block *es = EXT4_SB(sb)->s_es;

	es->s_last_error_ino = cpu_to_le32(ino);
	es->s_last_error_block = cpu_to_le64(block);
	__save_error_info(sb, function, line);

	if (ext4_error_ratelimit(sb)) {
		va_start(args, fmt);
		vaf.fmt = fmt;
		vaf.va = &args;
		printk(KERN_CRIT "EXT4-fs error (device %s): %s:%d: group %u, ",
		       sb->s_id, function, line, grp);
		if (ino)
			printk(KERN_CONT "inode %lu: ", ino);
		if (block)
			printk(KERN_CONT "block %llu:",
			       (unsigned long long) block);
		printk(KERN_CONT "%pV\n", &vaf);
		va_end(args);
	}

	if (test_opt(sb, ERRORS_CONT)) {
		ext4_commit_super(sb, 0);
		return;
	}

	ext4_unlock_group(sb, grp);
	ext4_commit_super(sb, 1);
	ext4_handle_error(sb);
	/*
	 * We only get here in the ERRORS_RO case; relocking the group
	 * may be dangerous, but nothing bad will happen since the
	 * filesystem will have already been marked read/only and the
	 * journal has been aborted.  We return 1 as a hint to callers
	 * who might what to use the return value from
	 * ext4_grp_locked_error() to distinguish between the
	 * ERRORS_CONT and ERRORS_RO case, and perhaps return more
	 * aggressively from the ext4 function in question, with a
	 * more appropriate error code.
	 */
	ext4_lock_group(sb, grp);
	return;
}

void ext4_update_dynamic_rev(struct super_block *sb)
{
	struct ext4_super_block *es = EXT4_SB(sb)->s_es;

	if (le32_to_cpu(es->s_rev_level) > EXT4_GOOD_OLD_REV)
		return;

	ext4_warning(sb,
		     "updating to rev %d because of new feature flag, "
		     "running e2fsck is recommended",
		     EXT4_DYNAMIC_REV);

	es->s_first_ino = cpu_to_le32(EXT4_GOOD_OLD_FIRST_INO);
	es->s_inode_size = cpu_to_le16(EXT4_GOOD_OLD_INODE_SIZE);
	es->s_rev_level = cpu_to_le32(EXT4_DYNAMIC_REV);
	/* leave es->s_feature_*compat flags alone */
	/* es->s_uuid will be set by e2fsck if empty */

	/*
	 * The rest of the superblock fields should be zero, and if not it
	 * means they are likely already in use, so leave them alone.  We
	 * can leave it up to e2fsck to clean up any inconsistencies there.
	 */
}

/*
 * Open the external journal device
 */
static struct block_device *ext4_blkdev_get(dev_t dev, struct super_block *sb)
{
	struct block_device *bdev;
	char b[BDEVNAME_SIZE];

	bdev = blkdev_get_by_dev(dev, FMODE_READ|FMODE_WRITE|FMODE_EXCL, sb);
	if (IS_ERR(bdev))
		goto fail;
	return bdev;

fail:
	ext4_msg(sb, KERN_ERR, "failed to open journal device %s: %ld",
			__bdevname(dev, b), PTR_ERR(bdev));
	return NULL;
}

/*
 * Release the journal device
 */
static void ext4_blkdev_put(struct block_device *bdev)
{
	blkdev_put(bdev, FMODE_READ|FMODE_WRITE|FMODE_EXCL);
}

static void ext4_blkdev_remove(struct ext4_sb_info *sbi)
{
	struct block_device *bdev;
	bdev = sbi->journal_bdev;
	if (bdev) {
		ext4_blkdev_put(bdev);
		sbi->journal_bdev = NULL;
	}
}

static inline struct inode *orphan_list_entry(struct list_head *l)
{
	return &list_entry(l, struct ext4_inode_info, i_orphan)->vfs_inode;
}

static void dump_orphan_list(struct super_block *sb, struct ext4_sb_info *sbi)
{
	struct list_head *l;

	ext4_msg(sb, KERN_ERR, "sb orphan head is %d",
		 le32_to_cpu(sbi->s_es->s_last_orphan));

	printk(KERN_ERR "sb_info orphan list:\n");
	list_for_each(l, &sbi->s_orphan) {
		struct inode *inode = orphan_list_entry(l);
		printk(KERN_ERR "  "
		       "inode %s:%lu at %p: mode %o, nlink %d, next %d\n",
		       inode->i_sb->s_id, inode->i_ino, inode,
		       inode->i_mode, inode->i_nlink,
		       NEXT_ORPHAN(inode));
	}
}

static void ext4_put_super(struct super_block *sb)
{
	struct ext4_sb_info *sbi = EXT4_SB(sb);
	struct ext4_super_block *es = sbi->s_es;
	int aborted = 0;
	int i, err;

	ext4_unregister_li_request(sb);
	dquot_disable(sb, -1, DQUOT_USAGE_ENABLED | DQUOT_LIMITS_ENABLED);

	flush_workqueue(sbi->rsv_conversion_wq);
	destroy_workqueue(sbi->rsv_conversion_wq);

	if (sbi->s_journal) {
		aborted = is_journal_aborted(sbi->s_journal);
		err = jbd2_journal_destroy(sbi->s_journal);
		sbi->s_journal = NULL;
		if ((err < 0) && !aborted)
			ext4_abort(sb, "Couldn't clean up the journal");
	}

	ext4_unregister_sysfs(sb);
	ext4_es_unregister_shrinker(sbi);
	del_timer_sync(&sbi->s_err_report);
	ext4_release_system_zone(sb);
	ext4_mb_release(sb);
	ext4_ext_release(sb);

	if (!(sb->s_flags & MS_RDONLY) && !aborted) {
		ext4_clear_feature_journal_needs_recovery(sb);
		es->s_state = cpu_to_le16(sbi->s_mount_state);
	}
	if (!(sb->s_flags & MS_RDONLY))
		ext4_commit_super(sb, 1);

	for (i = 0; i < sbi->s_gdb_count; i++)
		brelse(sbi->s_group_desc[i]);
	kvfree(sbi->s_group_desc);
	kvfree(sbi->s_flex_groups);
	percpu_counter_destroy(&sbi->s_freeclusters_counter);
	percpu_counter_destroy(&sbi->s_freeinodes_counter);
	percpu_counter_destroy(&sbi->s_dirs_counter);
	percpu_counter_destroy(&sbi->s_dirtyclusters_counter);
	percpu_free_rwsem(&sbi->s_journal_flag_rwsem);
	brelse(sbi->s_sbh);
#ifdef CONFIG_QUOTA
	for (i = 0; i < EXT4_MAXQUOTAS; i++)
		kfree(sbi->s_qf_names[i]);
#endif

	/* Debugging code just in case the in-memory inode orphan list
	 * isn't empty.  The on-disk one can be non-empty if we've
	 * detected an error and taken the fs readonly, but the
	 * in-memory list had better be clean by this point. */
	if (!list_empty(&sbi->s_orphan))
		dump_orphan_list(sb, sbi);
	J_ASSERT(list_empty(&sbi->s_orphan));

	sync_blockdev(sb->s_bdev);
	invalidate_bdev(sb->s_bdev);
	if (sbi->journal_bdev && sbi->journal_bdev != sb->s_bdev) {
		/*
		 * Invalidate the journal device's buffers.  We don't want them
		 * floating about in memory - the physical journal device may
		 * hotswapped, and it breaks the `ro-after' testing code.
		 */
		sync_blockdev(sbi->journal_bdev);
		invalidate_bdev(sbi->journal_bdev);
		ext4_blkdev_remove(sbi);
	}
	if (sbi->s_mb_cache) {
		ext4_xattr_destroy_cache(sbi->s_mb_cache);
		sbi->s_mb_cache = NULL;
	}
	if (sbi->s_mmp_tsk)
		kthread_stop(sbi->s_mmp_tsk);
	sb->s_fs_info = NULL;
	/*
	 * Now that we are completely done shutting down the
	 * superblock, we need to actually destroy the kobject.
	 */
	kobject_put(&sbi->s_kobj);
	wait_for_completion(&sbi->s_kobj_unregister);
	if (sbi->s_chksum_driver)
		crypto_free_shash(sbi->s_chksum_driver);
	kfree(sbi->s_blockgroup_lock);
	kfree(sbi);
}

static struct kmem_cache *ext4_inode_cachep;

/*
 * Called inside transaction, so use GFP_NOFS
 */
static struct inode *ext4_alloc_inode(struct super_block *sb)
{
	struct ext4_inode_info *ei;

	ei = kmem_cache_alloc(ext4_inode_cachep, GFP_NOFS);
	if (!ei)
		return NULL;

	ei->vfs_inode.i_version = 1;
	spin_lock_init(&ei->i_raw_lock);
	INIT_LIST_HEAD(&ei->i_prealloc_list);
	spin_lock_init(&ei->i_prealloc_lock);
	ext4_es_init_tree(&ei->i_es_tree);
	rwlock_init(&ei->i_es_lock);
	INIT_LIST_HEAD(&ei->i_es_list);
	ei->i_es_all_nr = 0;
	ei->i_es_shk_nr = 0;
	ei->i_es_shrink_lblk = 0;
	ei->i_reserved_data_blocks = 0;
	ei->i_reserved_meta_blocks = 0;
	ei->i_allocated_meta_blocks = 0;
	ei->i_da_metadata_calc_len = 0;
	ei->i_da_metadata_calc_last_lblock = 0;
	spin_lock_init(&(ei->i_block_reservation_lock));
#ifdef CONFIG_QUOTA
	ei->i_reserved_quota = 0;
	memset(&ei->i_dquot, 0, sizeof(ei->i_dquot));
#endif
	ei->jinode = NULL;
	INIT_LIST_HEAD(&ei->i_rsv_conversion_list);
	spin_lock_init(&ei->i_completed_io_lock);
	ei->i_sync_tid = 0;
	ei->i_datasync_tid = 0;
	atomic_set(&ei->i_unwritten, 0);
	INIT_WORK(&ei->i_rsv_conversion_work, ext4_end_io_rsv_work);
	return &ei->vfs_inode;
}

static int ext4_drop_inode(struct inode *inode)
{
	int drop = generic_drop_inode(inode);

	trace_ext4_drop_inode(inode, drop);
	return drop;
}

static void ext4_i_callback(struct rcu_head *head)
{
	struct inode *inode = container_of(head, struct inode, i_rcu);
	kmem_cache_free(ext4_inode_cachep, EXT4_I(inode));
}

static void ext4_destroy_inode(struct inode *inode)
{
	if (!list_empty(&(EXT4_I(inode)->i_orphan))) {
		ext4_msg(inode->i_sb, KERN_ERR,
			 "Inode %lu (%p): orphan list check failed!",
			 inode->i_ino, EXT4_I(inode));
		print_hex_dump(KERN_INFO, "", DUMP_PREFIX_ADDRESS, 16, 4,
				EXT4_I(inode), sizeof(struct ext4_inode_info),
				true);
		dump_stack();
	}
	call_rcu(&inode->i_rcu, ext4_i_callback);
}

static void init_once(void *foo)
{
	struct ext4_inode_info *ei = (struct ext4_inode_info *) foo;

	INIT_LIST_HEAD(&ei->i_orphan);
	init_rwsem(&ei->xattr_sem);
	init_rwsem(&ei->i_data_sem);
	init_rwsem(&ei->i_mmap_sem);
	inode_init_once(&ei->vfs_inode);
}

static int __init init_inodecache(void)
{
	ext4_inode_cachep = kmem_cache_create("ext4_inode_cache",
					     sizeof(struct ext4_inode_info),
					     0, (SLAB_RECLAIM_ACCOUNT|
						SLAB_MEM_SPREAD|SLAB_ACCOUNT),
					     init_once);
	if (ext4_inode_cachep == NULL)
		return -ENOMEM;
	return 0;
}

static void destroy_inodecache(void)
{
	/*
	 * Make sure all delayed rcu free inodes are flushed before we
	 * destroy cache.
	 */
	rcu_barrier();
	kmem_cache_destroy(ext4_inode_cachep);
}

void ext4_clear_inode(struct inode *inode)
{
	invalidate_inode_buffers(inode);
	clear_inode(inode);
	dquot_drop(inode);
	ext4_discard_preallocations(inode);
	ext4_es_remove_extent(inode, 0, EXT_MAX_BLOCKS);
	if (EXT4_I(inode)->jinode) {
		jbd2_journal_release_jbd_inode(EXT4_JOURNAL(inode),
					       EXT4_I(inode)->jinode);
		jbd2_free_inode(EXT4_I(inode)->jinode);
		EXT4_I(inode)->jinode = NULL;
	}
	fscrypt_put_encryption_info(inode);
}

static struct inode *ext4_nfs_get_inode(struct super_block *sb,
					u64 ino, u32 generation)
{
	struct inode *inode;

	if (ino < EXT4_FIRST_INO(sb) && ino != EXT4_ROOT_INO)
		return ERR_PTR(-ESTALE);
	if (ino > le32_to_cpu(EXT4_SB(sb)->s_es->s_inodes_count))
		return ERR_PTR(-ESTALE);

	/* iget isn't really right if the inode is currently unallocated!!
	 *
	 * ext4_read_inode will return a bad_inode if the inode had been
	 * deleted, so we should be safe.
	 *
	 * Currently we don't know the generation for parent directory, so
	 * a generation of 0 means "accept any"
	 */
	inode = ext4_iget_normal(sb, ino);
	if (IS_ERR(inode))
		return ERR_CAST(inode);
	if (generation && inode->i_generation != generation) {
		iput(inode);
		return ERR_PTR(-ESTALE);
	}

	return inode;
}

static struct dentry *ext4_fh_to_dentry(struct super_block *sb, struct fid *fid,
					int fh_len, int fh_type)
{
	return generic_fh_to_dentry(sb, fid, fh_len, fh_type,
				    ext4_nfs_get_inode);
}

static struct dentry *ext4_fh_to_parent(struct super_block *sb, struct fid *fid,
					int fh_len, int fh_type)
{
	return generic_fh_to_parent(sb, fid, fh_len, fh_type,
				    ext4_nfs_get_inode);
}

/*
 * Try to release metadata pages (indirect blocks, directories) which are
 * mapped via the block device.  Since these pages could have journal heads
 * which would prevent try_to_free_buffers() from freeing them, we must use
 * jbd2 layer's try_to_free_buffers() function to release them.
 */
static int bdev_try_to_free_page(struct super_block *sb, struct page *page,
				 gfp_t wait)
{
	journal_t *journal = EXT4_SB(sb)->s_journal;

	WARN_ON(PageChecked(page));
	if (!page_has_buffers(page))
		return 0;
	if (journal)
		return jbd2_journal_try_to_free_buffers(journal, page,
						wait & ~__GFP_DIRECT_RECLAIM);
	return try_to_free_buffers(page);
}

#ifdef CONFIG_EXT4_FS_ENCRYPTION
static int ext4_get_context(struct inode *inode, void *ctx, size_t len)
{
	return ext4_xattr_get(inode, EXT4_XATTR_INDEX_ENCRYPTION,
				 EXT4_XATTR_NAME_ENCRYPTION_CONTEXT, ctx, len);
}

static int ext4_set_context(struct inode *inode, const void *ctx, size_t len,
							void *fs_data)
{
	handle_t *handle = fs_data;
	int res, res2, retries = 0;

	res = ext4_convert_inline_data(inode);
	if (res)
		return res;
<<<<<<< HEAD

	/*
	 * If a journal handle was specified, then the encryption context is
	 * being set on a new inode via inheritance and is part of a larger
	 * transaction to create the inode.  Otherwise the encryption context is
	 * being set on an existing inode in its own transaction.  Only in the
	 * latter case should the "retry on ENOSPC" logic be used.
	 */

=======

	/*
	 * If a journal handle was specified, then the encryption context is
	 * being set on a new inode via inheritance and is part of a larger
	 * transaction to create the inode.  Otherwise the encryption context is
	 * being set on an existing inode in its own transaction.  Only in the
	 * latter case should the "retry on ENOSPC" logic be used.
	 */

>>>>>>> d8a6adfb
	if (handle) {
		res = ext4_xattr_set_handle(handle, inode,
					    EXT4_XATTR_INDEX_ENCRYPTION,
					    EXT4_XATTR_NAME_ENCRYPTION_CONTEXT,
					    ctx, len, 0);
		if (!res) {
			ext4_set_inode_flag(inode, EXT4_INODE_ENCRYPT);
			ext4_clear_inode_state(inode,
					EXT4_STATE_MAY_INLINE_DATA);
			/*
			 * Update inode->i_flags - S_ENCRYPTED will be enabled,
			 * S_DAX may be disabled
			 */
			ext4_set_inode_flags(inode);
		}
		return res;
	}

	res = dquot_initialize(inode);
	if (res)
		return res;
retry:
	handle = ext4_journal_start(inode, EXT4_HT_MISC,
			ext4_jbd2_credits_xattr(inode));
	if (IS_ERR(handle))
		return PTR_ERR(handle);

	res = ext4_xattr_set_handle(handle, inode, EXT4_XATTR_INDEX_ENCRYPTION,
				    EXT4_XATTR_NAME_ENCRYPTION_CONTEXT,
				    ctx, len, 0);
	if (!res) {
		ext4_set_inode_flag(inode, EXT4_INODE_ENCRYPT);
		/*
		 * Update inode->i_flags - S_ENCRYPTED will be enabled,
		 * S_DAX may be disabled
		 */
		ext4_set_inode_flags(inode);
		res = ext4_mark_inode_dirty(handle, inode);
		if (res)
			EXT4_ERROR_INODE(inode, "Failed to mark inode dirty");
	}
	res2 = ext4_journal_stop(handle);

	if (res == -ENOSPC && ext4_should_retry_alloc(inode->i_sb, &retries))
		goto retry;
	if (!res)
		res = res2;
	return res;
}

static bool ext4_dummy_context(struct inode *inode)
{
	return DUMMY_ENCRYPTION_ENABLED(EXT4_SB(inode->i_sb));
}

static unsigned ext4_max_namelen(struct inode *inode)
{
	return S_ISLNK(inode->i_mode) ? inode->i_sb->s_blocksize :
		EXT4_NAME_LEN;
}

static const struct fscrypt_operations ext4_cryptops = {
	.key_prefix		= "ext4:",
	.get_context		= ext4_get_context,
	.set_context		= ext4_set_context,
	.dummy_context		= ext4_dummy_context,
	.empty_dir		= ext4_empty_dir,
	.max_namelen		= ext4_max_namelen,
};
#endif

#ifdef CONFIG_QUOTA
static char *quotatypes[] = INITQFNAMES;
#define QTYPE2NAME(t) (quotatypes[t])

static int ext4_write_dquot(struct dquot *dquot);
static int ext4_acquire_dquot(struct dquot *dquot);
static int ext4_release_dquot(struct dquot *dquot);
static int ext4_mark_dquot_dirty(struct dquot *dquot);
static int ext4_write_info(struct super_block *sb, int type);
static int ext4_quota_on(struct super_block *sb, int type, int format_id,
			 struct path *path);
static int ext4_quota_off(struct super_block *sb, int type);
static int ext4_quota_on_mount(struct super_block *sb, int type);
static ssize_t ext4_quota_read(struct super_block *sb, int type, char *data,
			       size_t len, loff_t off);
static ssize_t ext4_quota_write(struct super_block *sb, int type,
				const char *data, size_t len, loff_t off);
static int ext4_quota_enable(struct super_block *sb, int type, int format_id,
			     unsigned int flags);
static int ext4_enable_quotas(struct super_block *sb);
static int ext4_get_next_id(struct super_block *sb, struct kqid *qid);

static struct dquot **ext4_get_dquots(struct inode *inode)
{
	return EXT4_I(inode)->i_dquot;
}

static const struct dquot_operations ext4_quota_operations = {
	.get_reserved_space = ext4_get_reserved_space,
	.write_dquot	= ext4_write_dquot,
	.acquire_dquot	= ext4_acquire_dquot,
	.release_dquot	= ext4_release_dquot,
	.mark_dirty	= ext4_mark_dquot_dirty,
	.write_info	= ext4_write_info,
	.alloc_dquot	= dquot_alloc,
	.destroy_dquot	= dquot_destroy,
	.get_projid	= ext4_get_projid,
	.get_next_id	= ext4_get_next_id,
};

static const struct quotactl_ops ext4_qctl_operations = {
	.quota_on	= ext4_quota_on,
	.quota_off	= ext4_quota_off,
	.quota_sync	= dquot_quota_sync,
	.get_state	= dquot_get_state,
	.set_info	= dquot_set_dqinfo,
	.get_dqblk	= dquot_get_dqblk,
	.set_dqblk	= dquot_set_dqblk,
	.get_nextdqblk	= dquot_get_next_dqblk,
};
#endif

static const struct super_operations ext4_sops = {
	.alloc_inode	= ext4_alloc_inode,
	.destroy_inode	= ext4_destroy_inode,
	.write_inode	= ext4_write_inode,
	.dirty_inode	= ext4_dirty_inode,
	.drop_inode	= ext4_drop_inode,
	.evict_inode	= ext4_evict_inode,
	.put_super	= ext4_put_super,
	.sync_fs	= ext4_sync_fs,
	.freeze_fs	= ext4_freeze,
	.unfreeze_fs	= ext4_unfreeze,
	.statfs		= ext4_statfs,
	.umount_end	= ext4_umount_end,
	.remount_fs	= ext4_remount,
	.show_options	= ext4_show_options,
#ifdef CONFIG_QUOTA
	.quota_read	= ext4_quota_read,
	.quota_write	= ext4_quota_write,
	.get_dquots	= ext4_get_dquots,
#endif
	.bdev_try_to_free_page = bdev_try_to_free_page,
};

static const struct export_operations ext4_export_ops = {
	.fh_to_dentry = ext4_fh_to_dentry,
	.fh_to_parent = ext4_fh_to_parent,
	.get_parent = ext4_get_parent,
};

enum {
	Opt_bsd_df, Opt_minix_df, Opt_grpid, Opt_nogrpid,
	Opt_resgid, Opt_resuid, Opt_sb, Opt_err_cont, Opt_err_panic, Opt_err_ro,
	Opt_nouid32, Opt_debug, Opt_removed,
	Opt_user_xattr, Opt_nouser_xattr, Opt_acl, Opt_noacl,
	Opt_auto_da_alloc, Opt_noauto_da_alloc, Opt_noload,
	Opt_commit, Opt_min_batch_time, Opt_max_batch_time, Opt_journal_dev,
	Opt_journal_path, Opt_journal_checksum, Opt_journal_async_commit,
	Opt_abort, Opt_data_journal, Opt_data_ordered, Opt_data_writeback,
	Opt_data_err_abort, Opt_data_err_ignore, Opt_test_dummy_encryption,
	Opt_usrjquota, Opt_grpjquota, Opt_offusrjquota, Opt_offgrpjquota,
	Opt_jqfmt_vfsold, Opt_jqfmt_vfsv0, Opt_jqfmt_vfsv1, Opt_quota,
	Opt_noquota, Opt_barrier, Opt_nobarrier, Opt_err,
	Opt_usrquota, Opt_grpquota, Opt_prjquota, Opt_i_version, Opt_dax,
	Opt_stripe, Opt_delalloc, Opt_nodelalloc, Opt_mblk_io_submit,
	Opt_lazytime, Opt_nolazytime,
	Opt_nomblk_io_submit, Opt_block_validity, Opt_noblock_validity,
	Opt_inode_readahead_blks, Opt_journal_ioprio,
	Opt_dioread_nolock, Opt_dioread_lock,
	Opt_discard, Opt_nodiscard, Opt_init_itable, Opt_noinit_itable,
	Opt_max_dir_size_kb, Opt_nojournal_checksum,
};

static const match_table_t tokens = {
	{Opt_bsd_df, "bsddf"},
	{Opt_minix_df, "minixdf"},
	{Opt_grpid, "grpid"},
	{Opt_grpid, "bsdgroups"},
	{Opt_nogrpid, "nogrpid"},
	{Opt_nogrpid, "sysvgroups"},
	{Opt_resgid, "resgid=%u"},
	{Opt_resuid, "resuid=%u"},
	{Opt_sb, "sb=%u"},
	{Opt_err_cont, "errors=continue"},
	{Opt_err_panic, "errors=panic"},
	{Opt_err_ro, "errors=remount-ro"},
	{Opt_nouid32, "nouid32"},
	{Opt_debug, "debug"},
	{Opt_removed, "oldalloc"},
	{Opt_removed, "orlov"},
	{Opt_user_xattr, "user_xattr"},
	{Opt_nouser_xattr, "nouser_xattr"},
	{Opt_acl, "acl"},
	{Opt_noacl, "noacl"},
	{Opt_noload, "norecovery"},
	{Opt_noload, "noload"},
	{Opt_removed, "nobh"},
	{Opt_removed, "bh"},
	{Opt_commit, "commit=%u"},
	{Opt_min_batch_time, "min_batch_time=%u"},
	{Opt_max_batch_time, "max_batch_time=%u"},
	{Opt_journal_dev, "journal_dev=%u"},
	{Opt_journal_path, "journal_path=%s"},
	{Opt_journal_checksum, "journal_checksum"},
	{Opt_nojournal_checksum, "nojournal_checksum"},
	{Opt_journal_async_commit, "journal_async_commit"},
	{Opt_abort, "abort"},
	{Opt_data_journal, "data=journal"},
	{Opt_data_ordered, "data=ordered"},
	{Opt_data_writeback, "data=writeback"},
	{Opt_data_err_abort, "data_err=abort"},
	{Opt_data_err_ignore, "data_err=ignore"},
	{Opt_offusrjquota, "usrjquota="},
	{Opt_usrjquota, "usrjquota=%s"},
	{Opt_offgrpjquota, "grpjquota="},
	{Opt_grpjquota, "grpjquota=%s"},
	{Opt_jqfmt_vfsold, "jqfmt=vfsold"},
	{Opt_jqfmt_vfsv0, "jqfmt=vfsv0"},
	{Opt_jqfmt_vfsv1, "jqfmt=vfsv1"},
	{Opt_grpquota, "grpquota"},
	{Opt_noquota, "noquota"},
	{Opt_quota, "quota"},
	{Opt_usrquota, "usrquota"},
	{Opt_prjquota, "prjquota"},
	{Opt_barrier, "barrier=%u"},
	{Opt_barrier, "barrier"},
	{Opt_nobarrier, "nobarrier"},
	{Opt_i_version, "i_version"},
	{Opt_dax, "dax"},
	{Opt_stripe, "stripe=%u"},
	{Opt_delalloc, "delalloc"},
	{Opt_lazytime, "lazytime"},
	{Opt_nolazytime, "nolazytime"},
	{Opt_nodelalloc, "nodelalloc"},
	{Opt_removed, "mblk_io_submit"},
	{Opt_removed, "nomblk_io_submit"},
	{Opt_block_validity, "block_validity"},
	{Opt_noblock_validity, "noblock_validity"},
	{Opt_inode_readahead_blks, "inode_readahead_blks=%u"},
	{Opt_journal_ioprio, "journal_ioprio=%u"},
	{Opt_auto_da_alloc, "auto_da_alloc=%u"},
	{Opt_auto_da_alloc, "auto_da_alloc"},
	{Opt_noauto_da_alloc, "noauto_da_alloc"},
	{Opt_dioread_nolock, "dioread_nolock"},
	{Opt_dioread_lock, "dioread_lock"},
	{Opt_discard, "discard"},
	{Opt_nodiscard, "nodiscard"},
	{Opt_init_itable, "init_itable=%u"},
	{Opt_init_itable, "init_itable"},
	{Opt_noinit_itable, "noinit_itable"},
	{Opt_max_dir_size_kb, "max_dir_size_kb=%u"},
	{Opt_test_dummy_encryption, "test_dummy_encryption"},
	{Opt_removed, "check=none"},	/* mount option from ext2/3 */
	{Opt_removed, "nocheck"},	/* mount option from ext2/3 */
	{Opt_removed, "reservation"},	/* mount option from ext2/3 */
	{Opt_removed, "noreservation"}, /* mount option from ext2/3 */
	{Opt_removed, "journal=%u"},	/* mount option from ext2/3 */
	{Opt_err, NULL},
};

static ext4_fsblk_t get_sb_block(void **data)
{
	ext4_fsblk_t	sb_block;
	char		*options = (char *) *data;

	if (!options || strncmp(options, "sb=", 3) != 0)
		return 1;	/* Default location */

	options += 3;
	/* TODO: use simple_strtoll with >32bit ext4 */
	sb_block = simple_strtoul(options, &options, 0);
	if (*options && *options != ',') {
		printk(KERN_ERR "EXT4-fs: Invalid sb specification: %s\n",
		       (char *) *data);
		return 1;
	}
	if (*options == ',')
		options++;
	*data = (void *) options;

	return sb_block;
}

#define DEFAULT_JOURNAL_IOPRIO (IOPRIO_PRIO_VALUE(IOPRIO_CLASS_BE, 3))
static char deprecated_msg[] = "Mount option \"%s\" will be removed by %s\n"
	"Contact linux-ext4@vger.kernel.org if you think we should keep it.\n";

#ifdef CONFIG_QUOTA
static int set_qf_name(struct super_block *sb, int qtype, substring_t *args)
{
	struct ext4_sb_info *sbi = EXT4_SB(sb);
	char *qname;
	int ret = -1;

	if (sb_any_quota_loaded(sb) &&
		!sbi->s_qf_names[qtype]) {
		ext4_msg(sb, KERN_ERR,
			"Cannot change journaled "
			"quota options when quota turned on");
		return -1;
	}
	if (ext4_has_feature_quota(sb)) {
		ext4_msg(sb, KERN_INFO, "Journaled quota options "
			 "ignored when QUOTA feature is enabled");
		return 1;
	}
	qname = match_strdup(args);
	if (!qname) {
		ext4_msg(sb, KERN_ERR,
			"Not enough memory for storing quotafile name");
		return -1;
	}
	if (sbi->s_qf_names[qtype]) {
		if (strcmp(sbi->s_qf_names[qtype], qname) == 0)
			ret = 1;
		else
			ext4_msg(sb, KERN_ERR,
				 "%s quota file already specified",
				 QTYPE2NAME(qtype));
		goto errout;
	}
	if (strchr(qname, '/')) {
		ext4_msg(sb, KERN_ERR,
			"quotafile must be on filesystem root");
		goto errout;
	}
	sbi->s_qf_names[qtype] = qname;
	set_opt(sb, QUOTA);
	return 1;
errout:
	kfree(qname);
	return ret;
}

static int clear_qf_name(struct super_block *sb, int qtype)
{

	struct ext4_sb_info *sbi = EXT4_SB(sb);

	if (sb_any_quota_loaded(sb) &&
		sbi->s_qf_names[qtype]) {
		ext4_msg(sb, KERN_ERR, "Cannot change journaled quota options"
			" when quota turned on");
		return -1;
	}
	kfree(sbi->s_qf_names[qtype]);
	sbi->s_qf_names[qtype] = NULL;
	return 1;
}
#endif

#define MOPT_SET	0x0001
#define MOPT_CLEAR	0x0002
#define MOPT_NOSUPPORT	0x0004
#define MOPT_EXPLICIT	0x0008
#define MOPT_CLEAR_ERR	0x0010
#define MOPT_GTE0	0x0020
#ifdef CONFIG_QUOTA
#define MOPT_Q		0
#define MOPT_QFMT	0x0040
#else
#define MOPT_Q		MOPT_NOSUPPORT
#define MOPT_QFMT	MOPT_NOSUPPORT
#endif
#define MOPT_DATAJ	0x0080
#define MOPT_NO_EXT2	0x0100
#define MOPT_NO_EXT3	0x0200
#define MOPT_EXT4_ONLY	(MOPT_NO_EXT2 | MOPT_NO_EXT3)
#define MOPT_STRING	0x0400

static const struct mount_opts {
	int	token;
	int	mount_opt;
	int	flags;
} ext4_mount_opts[] = {
	{Opt_minix_df, EXT4_MOUNT_MINIX_DF, MOPT_SET},
	{Opt_bsd_df, EXT4_MOUNT_MINIX_DF, MOPT_CLEAR},
	{Opt_grpid, EXT4_MOUNT_GRPID, MOPT_SET},
	{Opt_nogrpid, EXT4_MOUNT_GRPID, MOPT_CLEAR},
	{Opt_block_validity, EXT4_MOUNT_BLOCK_VALIDITY, MOPT_SET},
	{Opt_noblock_validity, EXT4_MOUNT_BLOCK_VALIDITY, MOPT_CLEAR},
	{Opt_dioread_nolock, EXT4_MOUNT_DIOREAD_NOLOCK,
	 MOPT_EXT4_ONLY | MOPT_SET},
	{Opt_dioread_lock, EXT4_MOUNT_DIOREAD_NOLOCK,
	 MOPT_EXT4_ONLY | MOPT_CLEAR},
	{Opt_discard, EXT4_MOUNT_DISCARD, MOPT_SET},
	{Opt_nodiscard, EXT4_MOUNT_DISCARD, MOPT_CLEAR},
	{Opt_delalloc, EXT4_MOUNT_DELALLOC,
	 MOPT_EXT4_ONLY | MOPT_SET | MOPT_EXPLICIT},
	{Opt_nodelalloc, EXT4_MOUNT_DELALLOC,
	 MOPT_EXT4_ONLY | MOPT_CLEAR},
	{Opt_nojournal_checksum, EXT4_MOUNT_JOURNAL_CHECKSUM,
	 MOPT_EXT4_ONLY | MOPT_CLEAR},
	{Opt_journal_checksum, EXT4_MOUNT_JOURNAL_CHECKSUM,
	 MOPT_EXT4_ONLY | MOPT_SET | MOPT_EXPLICIT},
	{Opt_journal_async_commit, (EXT4_MOUNT_JOURNAL_ASYNC_COMMIT |
				    EXT4_MOUNT_JOURNAL_CHECKSUM),
	 MOPT_EXT4_ONLY | MOPT_SET | MOPT_EXPLICIT},
	{Opt_noload, EXT4_MOUNT_NOLOAD, MOPT_NO_EXT2 | MOPT_SET},
	{Opt_err_panic, EXT4_MOUNT_ERRORS_PANIC, MOPT_SET | MOPT_CLEAR_ERR},
	{Opt_err_ro, EXT4_MOUNT_ERRORS_RO, MOPT_SET | MOPT_CLEAR_ERR},
	{Opt_err_cont, EXT4_MOUNT_ERRORS_CONT, MOPT_SET | MOPT_CLEAR_ERR},
	{Opt_data_err_abort, EXT4_MOUNT_DATA_ERR_ABORT,
	 MOPT_NO_EXT2},
	{Opt_data_err_ignore, EXT4_MOUNT_DATA_ERR_ABORT,
	 MOPT_NO_EXT2},
	{Opt_barrier, EXT4_MOUNT_BARRIER, MOPT_SET},
	{Opt_nobarrier, EXT4_MOUNT_BARRIER, MOPT_CLEAR},
	{Opt_noauto_da_alloc, EXT4_MOUNT_NO_AUTO_DA_ALLOC, MOPT_SET},
	{Opt_auto_da_alloc, EXT4_MOUNT_NO_AUTO_DA_ALLOC, MOPT_CLEAR},
	{Opt_noinit_itable, EXT4_MOUNT_INIT_INODE_TABLE, MOPT_CLEAR},
	{Opt_commit, 0, MOPT_GTE0},
	{Opt_max_batch_time, 0, MOPT_GTE0},
	{Opt_min_batch_time, 0, MOPT_GTE0},
	{Opt_inode_readahead_blks, 0, MOPT_GTE0},
	{Opt_init_itable, 0, MOPT_GTE0},
	{Opt_dax, EXT4_MOUNT_DAX, MOPT_SET},
	{Opt_stripe, 0, MOPT_GTE0},
	{Opt_resuid, 0, MOPT_GTE0},
	{Opt_resgid, 0, MOPT_GTE0},
	{Opt_journal_dev, 0, MOPT_NO_EXT2 | MOPT_GTE0},
	{Opt_journal_path, 0, MOPT_NO_EXT2 | MOPT_STRING},
	{Opt_journal_ioprio, 0, MOPT_NO_EXT2 | MOPT_GTE0},
	{Opt_data_journal, EXT4_MOUNT_JOURNAL_DATA, MOPT_NO_EXT2 | MOPT_DATAJ},
	{Opt_data_ordered, EXT4_MOUNT_ORDERED_DATA, MOPT_NO_EXT2 | MOPT_DATAJ},
	{Opt_data_writeback, EXT4_MOUNT_WRITEBACK_DATA,
	 MOPT_NO_EXT2 | MOPT_DATAJ},
	{Opt_user_xattr, EXT4_MOUNT_XATTR_USER, MOPT_SET},
	{Opt_nouser_xattr, EXT4_MOUNT_XATTR_USER, MOPT_CLEAR},
#ifdef CONFIG_EXT4_FS_POSIX_ACL
	{Opt_acl, EXT4_MOUNT_POSIX_ACL, MOPT_SET},
	{Opt_noacl, EXT4_MOUNT_POSIX_ACL, MOPT_CLEAR},
#else
	{Opt_acl, 0, MOPT_NOSUPPORT},
	{Opt_noacl, 0, MOPT_NOSUPPORT},
#endif
	{Opt_nouid32, EXT4_MOUNT_NO_UID32, MOPT_SET},
	{Opt_debug, EXT4_MOUNT_DEBUG, MOPT_SET},
	{Opt_quota, EXT4_MOUNT_QUOTA | EXT4_MOUNT_USRQUOTA, MOPT_SET | MOPT_Q},
	{Opt_usrquota, EXT4_MOUNT_QUOTA | EXT4_MOUNT_USRQUOTA,
							MOPT_SET | MOPT_Q},
	{Opt_grpquota, EXT4_MOUNT_QUOTA | EXT4_MOUNT_GRPQUOTA,
							MOPT_SET | MOPT_Q},
	{Opt_prjquota, EXT4_MOUNT_QUOTA | EXT4_MOUNT_PRJQUOTA,
							MOPT_SET | MOPT_Q},
	{Opt_noquota, (EXT4_MOUNT_QUOTA | EXT4_MOUNT_USRQUOTA |
		       EXT4_MOUNT_GRPQUOTA | EXT4_MOUNT_PRJQUOTA),
							MOPT_CLEAR | MOPT_Q},
	{Opt_usrjquota, 0, MOPT_Q},
	{Opt_grpjquota, 0, MOPT_Q},
	{Opt_offusrjquota, 0, MOPT_Q},
	{Opt_offgrpjquota, 0, MOPT_Q},
	{Opt_jqfmt_vfsold, QFMT_VFS_OLD, MOPT_QFMT},
	{Opt_jqfmt_vfsv0, QFMT_VFS_V0, MOPT_QFMT},
	{Opt_jqfmt_vfsv1, QFMT_VFS_V1, MOPT_QFMT},
	{Opt_max_dir_size_kb, 0, MOPT_GTE0},
	{Opt_test_dummy_encryption, 0, MOPT_GTE0},
	{Opt_err, 0, 0}
};

static int handle_mount_opt(struct super_block *sb, char *opt, int token,
			    substring_t *args, unsigned long *journal_devnum,
			    unsigned int *journal_ioprio, int is_remount)
{
	struct ext4_sb_info *sbi = EXT4_SB(sb);
	const struct mount_opts *m;
	kuid_t uid;
	kgid_t gid;
	int arg = 0;

#ifdef CONFIG_QUOTA
	if (token == Opt_usrjquota)
		return set_qf_name(sb, USRQUOTA, &args[0]);
	else if (token == Opt_grpjquota)
		return set_qf_name(sb, GRPQUOTA, &args[0]);
	else if (token == Opt_offusrjquota)
		return clear_qf_name(sb, USRQUOTA);
	else if (token == Opt_offgrpjquota)
		return clear_qf_name(sb, GRPQUOTA);
#endif
	switch (token) {
	case Opt_noacl:
	case Opt_nouser_xattr:
		ext4_msg(sb, KERN_WARNING, deprecated_msg, opt, "3.5");
		break;
	case Opt_sb:
		return 1;	/* handled by get_sb_block() */
	case Opt_removed:
		ext4_msg(sb, KERN_WARNING, "Ignoring removed %s option", opt);
		return 1;
	case Opt_abort:
		sbi->s_mount_flags |= EXT4_MF_FS_ABORTED;
		return 1;
	case Opt_i_version:
		sb->s_flags |= MS_I_VERSION;
		return 1;
	case Opt_lazytime:
		sb->s_flags |= MS_LAZYTIME;
		return 1;
	case Opt_nolazytime:
		sb->s_flags &= ~MS_LAZYTIME;
		return 1;
	}

	for (m = ext4_mount_opts; m->token != Opt_err; m++)
		if (token == m->token)
			break;

	if (m->token == Opt_err) {
		ext4_msg(sb, KERN_ERR, "Unrecognized mount option \"%s\" "
			 "or missing value", opt);
		return -1;
	}

	if ((m->flags & MOPT_NO_EXT2) && IS_EXT2_SB(sb)) {
		ext4_msg(sb, KERN_ERR,
			 "Mount option \"%s\" incompatible with ext2", opt);
		return -1;
	}
	if ((m->flags & MOPT_NO_EXT3) && IS_EXT3_SB(sb)) {
		ext4_msg(sb, KERN_ERR,
			 "Mount option \"%s\" incompatible with ext3", opt);
		return -1;
	}

	if (args->from && !(m->flags & MOPT_STRING) && match_int(args, &arg))
		return -1;
	if (args->from && (m->flags & MOPT_GTE0) && (arg < 0))
		return -1;
	if (m->flags & MOPT_EXPLICIT) {
		if (m->mount_opt & EXT4_MOUNT_DELALLOC) {
			set_opt2(sb, EXPLICIT_DELALLOC);
		} else if (m->mount_opt & EXT4_MOUNT_JOURNAL_CHECKSUM) {
			set_opt2(sb, EXPLICIT_JOURNAL_CHECKSUM);
		} else
			return -1;
	}
	if (m->flags & MOPT_CLEAR_ERR)
		clear_opt(sb, ERRORS_MASK);
	if (token == Opt_noquota && sb_any_quota_loaded(sb)) {
		ext4_msg(sb, KERN_ERR, "Cannot change quota "
			 "options when quota turned on");
		return -1;
	}

	if (m->flags & MOPT_NOSUPPORT) {
		ext4_msg(sb, KERN_ERR, "%s option not supported", opt);
	} else if (token == Opt_commit) {
		if (arg == 0)
			arg = JBD2_DEFAULT_MAX_COMMIT_AGE;
		sbi->s_commit_interval = HZ * arg;
	} else if (token == Opt_max_batch_time) {
		sbi->s_max_batch_time = arg;
	} else if (token == Opt_min_batch_time) {
		sbi->s_min_batch_time = arg;
	} else if (token == Opt_inode_readahead_blks) {
		if (arg && (arg > (1 << 30) || !is_power_of_2(arg))) {
			ext4_msg(sb, KERN_ERR,
				 "EXT4-fs: inode_readahead_blks must be "
				 "0 or a power of 2 smaller than 2^31");
			return -1;
		}
		sbi->s_inode_readahead_blks = arg;
	} else if (token == Opt_init_itable) {
		set_opt(sb, INIT_INODE_TABLE);
		if (!args->from)
			arg = EXT4_DEF_LI_WAIT_MULT;
		sbi->s_li_wait_mult = arg;
	} else if (token == Opt_max_dir_size_kb) {
		sbi->s_max_dir_size_kb = arg;
	} else if (token == Opt_stripe) {
		sbi->s_stripe = arg;
	} else if (token == Opt_resuid) {
		uid = make_kuid(current_user_ns(), arg);
		if (!uid_valid(uid)) {
			ext4_msg(sb, KERN_ERR, "Invalid uid value %d", arg);
			return -1;
		}
		sbi->s_resuid = uid;
	} else if (token == Opt_resgid) {
		gid = make_kgid(current_user_ns(), arg);
		if (!gid_valid(gid)) {
			ext4_msg(sb, KERN_ERR, "Invalid gid value %d", arg);
			return -1;
		}
		sbi->s_resgid = gid;
	} else if (token == Opt_journal_dev) {
		if (is_remount) {
			ext4_msg(sb, KERN_ERR,
				 "Cannot specify journal on remount");
			return -1;
		}
		*journal_devnum = arg;
	} else if (token == Opt_journal_path) {
		char *journal_path;
		struct inode *journal_inode;
		struct path path;
		int error;

		if (is_remount) {
			ext4_msg(sb, KERN_ERR,
				 "Cannot specify journal on remount");
			return -1;
		}
		journal_path = match_strdup(&args[0]);
		if (!journal_path) {
			ext4_msg(sb, KERN_ERR, "error: could not dup "
				"journal device string");
			return -1;
		}

		error = kern_path(journal_path, LOOKUP_FOLLOW, &path);
		if (error) {
			ext4_msg(sb, KERN_ERR, "error: could not find "
				"journal device path: error %d", error);
			kfree(journal_path);
			return -1;
		}

		journal_inode = d_inode(path.dentry);
		if (!S_ISBLK(journal_inode->i_mode)) {
			ext4_msg(sb, KERN_ERR, "error: journal path %s "
				"is not a block device", journal_path);
			path_put(&path);
			kfree(journal_path);
			return -1;
		}

		*journal_devnum = new_encode_dev(journal_inode->i_rdev);
		path_put(&path);
		kfree(journal_path);
	} else if (token == Opt_journal_ioprio) {
		if (arg > 7) {
			ext4_msg(sb, KERN_ERR, "Invalid journal IO priority"
				 " (must be 0-7)");
			return -1;
		}
		*journal_ioprio =
			IOPRIO_PRIO_VALUE(IOPRIO_CLASS_BE, arg);
	} else if (token == Opt_test_dummy_encryption) {
#ifdef CONFIG_EXT4_FS_ENCRYPTION
		sbi->s_mount_flags |= EXT4_MF_TEST_DUMMY_ENCRYPTION;
		ext4_msg(sb, KERN_WARNING,
			 "Test dummy encryption mode enabled");
#else
		ext4_msg(sb, KERN_WARNING,
			 "Test dummy encryption mount option ignored");
#endif
	} else if (m->flags & MOPT_DATAJ) {
		if (is_remount) {
			if (!sbi->s_journal)
				ext4_msg(sb, KERN_WARNING, "Remounting file system with no journal so ignoring journalled data option");
			else if (test_opt(sb, DATA_FLAGS) != m->mount_opt) {
				ext4_msg(sb, KERN_ERR,
					 "Cannot change data mode on remount");
				return -1;
			}
		} else {
			clear_opt(sb, DATA_FLAGS);
			sbi->s_mount_opt |= m->mount_opt;
		}
#ifdef CONFIG_QUOTA
	} else if (m->flags & MOPT_QFMT) {
		if (sb_any_quota_loaded(sb) &&
		    sbi->s_jquota_fmt != m->mount_opt) {
			ext4_msg(sb, KERN_ERR, "Cannot change journaled "
				 "quota options when quota turned on");
			return -1;
		}
		if (ext4_has_feature_quota(sb)) {
			ext4_msg(sb, KERN_INFO,
				 "Quota format mount options ignored "
				 "when QUOTA feature is enabled");
			return 1;
		}
		sbi->s_jquota_fmt = m->mount_opt;
#endif
	} else if (token == Opt_dax) {
#ifdef CONFIG_FS_DAX
		ext4_msg(sb, KERN_WARNING,
		"DAX enabled. Warning: EXPERIMENTAL, use at your own risk");
			sbi->s_mount_opt |= m->mount_opt;
#else
		ext4_msg(sb, KERN_INFO, "dax option not supported");
		return -1;
#endif
	} else if (token == Opt_data_err_abort) {
		sbi->s_mount_opt |= m->mount_opt;
	} else if (token == Opt_data_err_ignore) {
		sbi->s_mount_opt &= ~m->mount_opt;
	} else {
		if (!args->from)
			arg = 1;
		if (m->flags & MOPT_CLEAR)
			arg = !arg;
		else if (unlikely(!(m->flags & MOPT_SET))) {
			ext4_msg(sb, KERN_WARNING,
				 "buggy handling of option %s", opt);
			WARN_ON(1);
			return -1;
		}
		if (arg != 0)
			sbi->s_mount_opt |= m->mount_opt;
		else
			sbi->s_mount_opt &= ~m->mount_opt;
	}
	return 1;
}

static int parse_options(char *options, struct super_block *sb,
			 unsigned long *journal_devnum,
			 unsigned int *journal_ioprio,
			 int is_remount)
{
	struct ext4_sb_info *sbi = EXT4_SB(sb);
	char *p;
	substring_t args[MAX_OPT_ARGS];
	int token;

	if (!options)
		return 1;

	while ((p = strsep(&options, ",")) != NULL) {
		if (!*p)
			continue;
		/*
		 * Initialize args struct so we know whether arg was
		 * found; some options take optional arguments.
		 */
		args[0].to = args[0].from = NULL;
		token = match_token(p, tokens, args);
		if (handle_mount_opt(sb, p, token, args, journal_devnum,
				     journal_ioprio, is_remount) < 0)
			return 0;
	}
#ifdef CONFIG_QUOTA
	/*
	 * We do the test below only for project quotas. 'usrquota' and
	 * 'grpquota' mount options are allowed even without quota feature
	 * to support legacy quotas in quota files.
	 */
	if (test_opt(sb, PRJQUOTA) && !ext4_has_feature_project(sb)) {
		ext4_msg(sb, KERN_ERR, "Project quota feature not enabled. "
			 "Cannot enable project quota enforcement.");
		return 0;
	}
	if (sbi->s_qf_names[USRQUOTA] || sbi->s_qf_names[GRPQUOTA]) {
		if (test_opt(sb, USRQUOTA) && sbi->s_qf_names[USRQUOTA])
			clear_opt(sb, USRQUOTA);

		if (test_opt(sb, GRPQUOTA) && sbi->s_qf_names[GRPQUOTA])
			clear_opt(sb, GRPQUOTA);

		if (test_opt(sb, GRPQUOTA) || test_opt(sb, USRQUOTA)) {
			ext4_msg(sb, KERN_ERR, "old and new quota "
					"format mixing");
			return 0;
		}

		if (!sbi->s_jquota_fmt) {
			ext4_msg(sb, KERN_ERR, "journaled quota format "
					"not specified");
			return 0;
		}
	}
#endif
	if (test_opt(sb, DIOREAD_NOLOCK)) {
		int blocksize =
			BLOCK_SIZE << le32_to_cpu(sbi->s_es->s_log_block_size);

		if (blocksize < PAGE_SIZE) {
			ext4_msg(sb, KERN_ERR, "can't mount with "
				 "dioread_nolock if block size != PAGE_SIZE");
			return 0;
		}
	}
	if (test_opt(sb, DATA_FLAGS) == EXT4_MOUNT_ORDERED_DATA &&
	    test_opt(sb, JOURNAL_ASYNC_COMMIT)) {
		ext4_msg(sb, KERN_ERR, "can't mount with journal_async_commit "
			 "in data=ordered mode");
		return 0;
	}
	return 1;
}

static inline void ext4_show_quota_options(struct seq_file *seq,
					   struct super_block *sb)
{
#if defined(CONFIG_QUOTA)
	struct ext4_sb_info *sbi = EXT4_SB(sb);

	if (sbi->s_jquota_fmt) {
		char *fmtname = "";

		switch (sbi->s_jquota_fmt) {
		case QFMT_VFS_OLD:
			fmtname = "vfsold";
			break;
		case QFMT_VFS_V0:
			fmtname = "vfsv0";
			break;
		case QFMT_VFS_V1:
			fmtname = "vfsv1";
			break;
		}
		seq_printf(seq, ",jqfmt=%s", fmtname);
	}

	if (sbi->s_qf_names[USRQUOTA])
		seq_show_option(seq, "usrjquota", sbi->s_qf_names[USRQUOTA]);

	if (sbi->s_qf_names[GRPQUOTA])
		seq_show_option(seq, "grpjquota", sbi->s_qf_names[GRPQUOTA]);
#endif
}

static const char *token2str(int token)
{
	const struct match_token *t;

	for (t = tokens; t->token != Opt_err; t++)
		if (t->token == token && !strchr(t->pattern, '='))
			break;
	return t->pattern;
}

/*
 * Show an option if
 *  - it's set to a non-default value OR
 *  - if the per-sb default is different from the global default
 */
static int _ext4_show_options(struct seq_file *seq, struct super_block *sb,
			      int nodefs)
{
	struct ext4_sb_info *sbi = EXT4_SB(sb);
	struct ext4_super_block *es = sbi->s_es;
	int def_errors, def_mount_opt = nodefs ? 0 : sbi->s_def_mount_opt;
	const struct mount_opts *m;
	char sep = nodefs ? '\n' : ',';

#define SEQ_OPTS_PUTS(str) seq_printf(seq, "%c" str, sep)
#define SEQ_OPTS_PRINT(str, arg) seq_printf(seq, "%c" str, sep, arg)

	if (sbi->s_sb_block != 1)
		SEQ_OPTS_PRINT("sb=%llu", sbi->s_sb_block);

	for (m = ext4_mount_opts; m->token != Opt_err; m++) {
		int want_set = m->flags & MOPT_SET;
		if (((m->flags & (MOPT_SET|MOPT_CLEAR)) == 0) ||
		    (m->flags & MOPT_CLEAR_ERR))
			continue;
		if (!(m->mount_opt & (sbi->s_mount_opt ^ def_mount_opt)))
			continue; /* skip if same as the default */
		if ((want_set &&
		     (sbi->s_mount_opt & m->mount_opt) != m->mount_opt) ||
		    (!want_set && (sbi->s_mount_opt & m->mount_opt)))
			continue; /* select Opt_noFoo vs Opt_Foo */
		SEQ_OPTS_PRINT("%s", token2str(m->token));
	}

	if (nodefs || !uid_eq(sbi->s_resuid, make_kuid(&init_user_ns, EXT4_DEF_RESUID)) ||
	    le16_to_cpu(es->s_def_resuid) != EXT4_DEF_RESUID)
		SEQ_OPTS_PRINT("resuid=%u",
				from_kuid_munged(&init_user_ns, sbi->s_resuid));
	if (nodefs || !gid_eq(sbi->s_resgid, make_kgid(&init_user_ns, EXT4_DEF_RESGID)) ||
	    le16_to_cpu(es->s_def_resgid) != EXT4_DEF_RESGID)
		SEQ_OPTS_PRINT("resgid=%u",
				from_kgid_munged(&init_user_ns, sbi->s_resgid));
	def_errors = nodefs ? -1 : le16_to_cpu(es->s_errors);
	if (test_opt(sb, ERRORS_RO) && def_errors != EXT4_ERRORS_RO)
		SEQ_OPTS_PUTS("errors=remount-ro");
	if (test_opt(sb, ERRORS_CONT) && def_errors != EXT4_ERRORS_CONTINUE)
		SEQ_OPTS_PUTS("errors=continue");
	if (test_opt(sb, ERRORS_PANIC) && def_errors != EXT4_ERRORS_PANIC)
		SEQ_OPTS_PUTS("errors=panic");
	if (nodefs || sbi->s_commit_interval != JBD2_DEFAULT_MAX_COMMIT_AGE*HZ)
		SEQ_OPTS_PRINT("commit=%lu", sbi->s_commit_interval / HZ);
	if (nodefs || sbi->s_min_batch_time != EXT4_DEF_MIN_BATCH_TIME)
		SEQ_OPTS_PRINT("min_batch_time=%u", sbi->s_min_batch_time);
	if (nodefs || sbi->s_max_batch_time != EXT4_DEF_MAX_BATCH_TIME)
		SEQ_OPTS_PRINT("max_batch_time=%u", sbi->s_max_batch_time);
	if (sb->s_flags & MS_I_VERSION)
		SEQ_OPTS_PUTS("i_version");
	if (nodefs || sbi->s_stripe)
		SEQ_OPTS_PRINT("stripe=%lu", sbi->s_stripe);
	if (EXT4_MOUNT_DATA_FLAGS & (sbi->s_mount_opt ^ def_mount_opt)) {
		if (test_opt(sb, DATA_FLAGS) == EXT4_MOUNT_JOURNAL_DATA)
			SEQ_OPTS_PUTS("data=journal");
		else if (test_opt(sb, DATA_FLAGS) == EXT4_MOUNT_ORDERED_DATA)
			SEQ_OPTS_PUTS("data=ordered");
		else if (test_opt(sb, DATA_FLAGS) == EXT4_MOUNT_WRITEBACK_DATA)
			SEQ_OPTS_PUTS("data=writeback");
	}
	if (nodefs ||
	    sbi->s_inode_readahead_blks != EXT4_DEF_INODE_READAHEAD_BLKS)
		SEQ_OPTS_PRINT("inode_readahead_blks=%u",
			       sbi->s_inode_readahead_blks);

	if (nodefs || (test_opt(sb, INIT_INODE_TABLE) &&
		       (sbi->s_li_wait_mult != EXT4_DEF_LI_WAIT_MULT)))
		SEQ_OPTS_PRINT("init_itable=%u", sbi->s_li_wait_mult);
	if (nodefs || sbi->s_max_dir_size_kb)
		SEQ_OPTS_PRINT("max_dir_size_kb=%u", sbi->s_max_dir_size_kb);
	if (test_opt(sb, DATA_ERR_ABORT))
		SEQ_OPTS_PUTS("data_err=abort");

	ext4_show_quota_options(seq, sb);
	return 0;
}

static int ext4_show_options(struct seq_file *seq, struct dentry *root)
{
	return _ext4_show_options(seq, root->d_sb, 0);
}

int ext4_seq_options_show(struct seq_file *seq, void *offset)
{
	struct super_block *sb = seq->private;
	int rc;

	seq_puts(seq, (sb->s_flags & MS_RDONLY) ? "ro" : "rw");
	rc = _ext4_show_options(seq, sb, 1);
	seq_puts(seq, "\n");
	return rc;
}

static int ext4_setup_super(struct super_block *sb, struct ext4_super_block *es,
			    int read_only)
{
	struct ext4_sb_info *sbi = EXT4_SB(sb);
	int res = 0;

	if (le32_to_cpu(es->s_rev_level) > EXT4_MAX_SUPP_REV) {
		ext4_msg(sb, KERN_ERR, "revision level too high, "
			 "forcing read-only mode");
		res = MS_RDONLY;
	}
	if (read_only)
		goto done;
	if (!(sbi->s_mount_state & EXT4_VALID_FS))
		ext4_msg(sb, KERN_WARNING, "warning: mounting unchecked fs, "
			 "running e2fsck is recommended");
	else if (sbi->s_mount_state & EXT4_ERROR_FS)
		ext4_msg(sb, KERN_WARNING,
			 "warning: mounting fs with errors, "
			 "running e2fsck is recommended");
	else if ((__s16) le16_to_cpu(es->s_max_mnt_count) > 0 &&
		 le16_to_cpu(es->s_mnt_count) >=
		 (unsigned short) (__s16) le16_to_cpu(es->s_max_mnt_count))
		ext4_msg(sb, KERN_WARNING,
			 "warning: maximal mount count reached, "
			 "running e2fsck is recommended");
	else if (le32_to_cpu(es->s_checkinterval) &&
		(le32_to_cpu(es->s_lastcheck) +
			le32_to_cpu(es->s_checkinterval) <= get_seconds()))
		ext4_msg(sb, KERN_WARNING,
			 "warning: checktime reached, "
			 "running e2fsck is recommended");
	if (!sbi->s_journal)
		es->s_state &= cpu_to_le16(~EXT4_VALID_FS);
	if (!(__s16) le16_to_cpu(es->s_max_mnt_count))
		es->s_max_mnt_count = cpu_to_le16(EXT4_DFL_MAX_MNT_COUNT);
	le16_add_cpu(&es->s_mnt_count, 1);
	es->s_mtime = cpu_to_le32(get_seconds());
	ext4_update_dynamic_rev(sb);
	if (sbi->s_journal)
		ext4_set_feature_journal_needs_recovery(sb);

	res = ext4_commit_super(sb, 1);
done:
	if (test_opt(sb, DEBUG))
		printk(KERN_INFO "[EXT4 FS bs=%lu, gc=%u, "
				"bpg=%lu, ipg=%lu, mo=%04x, mo2=%04x]\n",
			sb->s_blocksize,
			sbi->s_groups_count,
			EXT4_BLOCKS_PER_GROUP(sb),
			EXT4_INODES_PER_GROUP(sb),
			sbi->s_mount_opt, sbi->s_mount_opt2);

	cleancache_init_fs(sb);
	return res;
}

int ext4_alloc_flex_bg_array(struct super_block *sb, ext4_group_t ngroup)
{
	struct ext4_sb_info *sbi = EXT4_SB(sb);
	struct flex_groups *new_groups;
	int size;

	if (!sbi->s_log_groups_per_flex)
		return 0;

	size = ext4_flex_group(sbi, ngroup - 1) + 1;
	if (size <= sbi->s_flex_groups_allocated)
		return 0;

	size = roundup_pow_of_two(size * sizeof(struct flex_groups));
	new_groups = ext4_kvzalloc(size, GFP_KERNEL);
	if (!new_groups) {
		ext4_msg(sb, KERN_ERR, "not enough memory for %d flex groups",
			 size / (int) sizeof(struct flex_groups));
		return -ENOMEM;
	}

	if (sbi->s_flex_groups) {
		memcpy(new_groups, sbi->s_flex_groups,
		       (sbi->s_flex_groups_allocated *
			sizeof(struct flex_groups)));
		kvfree(sbi->s_flex_groups);
	}
	sbi->s_flex_groups = new_groups;
	sbi->s_flex_groups_allocated = size / sizeof(struct flex_groups);
	return 0;
}

static int ext4_fill_flex_info(struct super_block *sb)
{
	struct ext4_sb_info *sbi = EXT4_SB(sb);
	struct ext4_group_desc *gdp = NULL;
	ext4_group_t flex_group;
	int i, err;

	sbi->s_log_groups_per_flex = sbi->s_es->s_log_groups_per_flex;
	if (sbi->s_log_groups_per_flex < 1 || sbi->s_log_groups_per_flex > 31) {
		sbi->s_log_groups_per_flex = 0;
		return 1;
	}

	err = ext4_alloc_flex_bg_array(sb, sbi->s_groups_count);
	if (err)
		goto failed;

	for (i = 0; i < sbi->s_groups_count; i++) {
		gdp = ext4_get_group_desc(sb, i, NULL);

		flex_group = ext4_flex_group(sbi, i);
		atomic_add(ext4_free_inodes_count(sb, gdp),
			   &sbi->s_flex_groups[flex_group].free_inodes);
		atomic64_add(ext4_free_group_clusters(sb, gdp),
			     &sbi->s_flex_groups[flex_group].free_clusters);
		atomic_add(ext4_used_dirs_count(sb, gdp),
			   &sbi->s_flex_groups[flex_group].used_dirs);
	}

	return 1;
failed:
	return 0;
}

static __le16 ext4_group_desc_csum(struct super_block *sb, __u32 block_group,
				   struct ext4_group_desc *gdp)
{
	int offset = offsetof(struct ext4_group_desc, bg_checksum);
	__u16 crc = 0;
	__le32 le_group = cpu_to_le32(block_group);
	struct ext4_sb_info *sbi = EXT4_SB(sb);

	if (ext4_has_metadata_csum(sbi->s_sb)) {
		/* Use new metadata_csum algorithm */
		__u32 csum32;
		__u16 dummy_csum = 0;

		csum32 = ext4_chksum(sbi, sbi->s_csum_seed, (__u8 *)&le_group,
				     sizeof(le_group));
		csum32 = ext4_chksum(sbi, csum32, (__u8 *)gdp, offset);
		csum32 = ext4_chksum(sbi, csum32, (__u8 *)&dummy_csum,
				     sizeof(dummy_csum));
		offset += sizeof(dummy_csum);
		if (offset < sbi->s_desc_size)
			csum32 = ext4_chksum(sbi, csum32, (__u8 *)gdp + offset,
					     sbi->s_desc_size - offset);

		crc = csum32 & 0xFFFF;
		goto out;
	}

	/* old crc16 code */
	if (!ext4_has_feature_gdt_csum(sb))
		return 0;

	crc = crc16(~0, sbi->s_es->s_uuid, sizeof(sbi->s_es->s_uuid));
	crc = crc16(crc, (__u8 *)&le_group, sizeof(le_group));
	crc = crc16(crc, (__u8 *)gdp, offset);
	offset += sizeof(gdp->bg_checksum); /* skip checksum */
	/* for checksum of struct ext4_group_desc do the rest...*/
	if (ext4_has_feature_64bit(sb) &&
	    offset < le16_to_cpu(sbi->s_es->s_desc_size))
		crc = crc16(crc, (__u8 *)gdp + offset,
			    le16_to_cpu(sbi->s_es->s_desc_size) -
				offset);

out:
	return cpu_to_le16(crc);
}

int ext4_group_desc_csum_verify(struct super_block *sb, __u32 block_group,
				struct ext4_group_desc *gdp)
{
	if (ext4_has_group_desc_csum(sb) &&
	    (gdp->bg_checksum != ext4_group_desc_csum(sb, block_group, gdp)))
		return 0;

	return 1;
}

void ext4_group_desc_csum_set(struct super_block *sb, __u32 block_group,
			      struct ext4_group_desc *gdp)
{
	if (!ext4_has_group_desc_csum(sb))
		return;
	gdp->bg_checksum = ext4_group_desc_csum(sb, block_group, gdp);
}

/* Called at mount-time, super-block is locked */
static int ext4_check_descriptors(struct super_block *sb,
				  ext4_fsblk_t sb_block,
				  ext4_group_t *first_not_zeroed)
{
	struct ext4_sb_info *sbi = EXT4_SB(sb);
	ext4_fsblk_t first_block = le32_to_cpu(sbi->s_es->s_first_data_block);
	ext4_fsblk_t last_block;
	ext4_fsblk_t block_bitmap;
	ext4_fsblk_t inode_bitmap;
	ext4_fsblk_t inode_table;
	int flexbg_flag = 0;
	ext4_group_t i, grp = sbi->s_groups_count;

	if (ext4_has_feature_flex_bg(sb))
		flexbg_flag = 1;

	ext4_debug("Checking group descriptors");

	for (i = 0; i < sbi->s_groups_count; i++) {
		struct ext4_group_desc *gdp = ext4_get_group_desc(sb, i, NULL);

		if (i == sbi->s_groups_count - 1 || flexbg_flag)
			last_block = ext4_blocks_count(sbi->s_es) - 1;
		else
			last_block = first_block +
				(EXT4_BLOCKS_PER_GROUP(sb) - 1);

		if ((grp == sbi->s_groups_count) &&
		   !(gdp->bg_flags & cpu_to_le16(EXT4_BG_INODE_ZEROED)))
			grp = i;

		block_bitmap = ext4_block_bitmap(sb, gdp);
		if (block_bitmap == sb_block) {
			ext4_msg(sb, KERN_ERR, "ext4_check_descriptors: "
				 "Block bitmap for group %u overlaps "
				 "superblock", i);
		}
		if (block_bitmap < first_block || block_bitmap > last_block) {
			ext4_msg(sb, KERN_ERR, "ext4_check_descriptors: "
			       "Block bitmap for group %u not in group "
			       "(block %llu)!", i, block_bitmap);
			return 0;
		}
		inode_bitmap = ext4_inode_bitmap(sb, gdp);
		if (inode_bitmap == sb_block) {
			ext4_msg(sb, KERN_ERR, "ext4_check_descriptors: "
				 "Inode bitmap for group %u overlaps "
				 "superblock", i);
		}
		if (inode_bitmap < first_block || inode_bitmap > last_block) {
			ext4_msg(sb, KERN_ERR, "ext4_check_descriptors: "
			       "Inode bitmap for group %u not in group "
			       "(block %llu)!", i, inode_bitmap);
			return 0;
		}
		inode_table = ext4_inode_table(sb, gdp);
		if (inode_table == sb_block) {
			ext4_msg(sb, KERN_ERR, "ext4_check_descriptors: "
				 "Inode table for group %u overlaps "
				 "superblock", i);
		}
		if (inode_table < first_block ||
		    inode_table + sbi->s_itb_per_group - 1 > last_block) {
			ext4_msg(sb, KERN_ERR, "ext4_check_descriptors: "
			       "Inode table for group %u not in group "
			       "(block %llu)!", i, inode_table);
			return 0;
		}
		ext4_lock_group(sb, i);
		if (!ext4_group_desc_csum_verify(sb, i, gdp)) {
			ext4_msg(sb, KERN_ERR, "ext4_check_descriptors: "
				 "Checksum for group %u failed (%u!=%u)",
				 i, le16_to_cpu(ext4_group_desc_csum(sb, i,
				     gdp)), le16_to_cpu(gdp->bg_checksum));
			if (!(sb->s_flags & MS_RDONLY)) {
				ext4_unlock_group(sb, i);
				return 0;
			}
		}
		ext4_unlock_group(sb, i);
		if (!flexbg_flag)
			first_block += EXT4_BLOCKS_PER_GROUP(sb);
	}
	if (NULL != first_not_zeroed)
		*first_not_zeroed = grp;
	return 1;
}

/* ext4_orphan_cleanup() walks a singly-linked list of inodes (starting at
 * the superblock) which were deleted from all directories, but held open by
 * a process at the time of a crash.  We walk the list and try to delete these
 * inodes at recovery time (only with a read-write filesystem).
 *
 * In order to keep the orphan inode chain consistent during traversal (in
 * case of crash during recovery), we link each inode into the superblock
 * orphan list_head and handle it the same way as an inode deletion during
 * normal operation (which journals the operations for us).
 *
 * We only do an iget() and an iput() on each inode, which is very safe if we
 * accidentally point at an in-use or already deleted inode.  The worst that
 * can happen in this case is that we get a "bit already cleared" message from
 * ext4_free_inode().  The only reason we would point at a wrong inode is if
 * e2fsck was run on this filesystem, and it must have already done the orphan
 * inode cleanup for us, so we can safely abort without any further action.
 */
static void ext4_orphan_cleanup(struct super_block *sb,
				struct ext4_super_block *es)
{
	unsigned int s_flags = sb->s_flags;
	int nr_orphans = 0, nr_truncates = 0;
#ifdef CONFIG_QUOTA
	int quota_update = 0;
	int i;
#endif
	if (!es->s_last_orphan) {
		jbd_debug(4, "no orphan inodes to clean up\n");
		return;
	}

	if (bdev_read_only(sb->s_bdev)) {
		ext4_msg(sb, KERN_ERR, "write access "
			"unavailable, skipping orphan cleanup");
		return;
	}

	/* Check if feature set would not allow a r/w mount */
	if (!ext4_feature_set_ok(sb, 0)) {
		ext4_msg(sb, KERN_INFO, "Skipping orphan cleanup due to "
			 "unknown ROCOMPAT features");
		return;
	}

	if (EXT4_SB(sb)->s_mount_state & EXT4_ERROR_FS) {
		/* don't clear list on RO mount w/ errors */
		if (es->s_last_orphan && !(s_flags & MS_RDONLY)) {
			ext4_msg(sb, KERN_INFO, "Errors on filesystem, "
				  "clearing orphan list.\n");
			es->s_last_orphan = 0;
		}
		jbd_debug(1, "Skipping orphan recovery on fs with errors.\n");
		return;
	}

	if (s_flags & MS_RDONLY) {
		ext4_msg(sb, KERN_INFO, "orphan cleanup on readonly fs");
		sb->s_flags &= ~MS_RDONLY;
	}
#ifdef CONFIG_QUOTA
	/* Needed for iput() to work correctly and not trash data */
	sb->s_flags |= MS_ACTIVE;

	/*
	 * Turn on quotas which were not enabled for read-only mounts if
	 * filesystem has quota feature, so that they are updated correctly.
	 */
	if (ext4_has_feature_quota(sb) && (s_flags & MS_RDONLY)) {
		int ret = ext4_enable_quotas(sb);

		if (!ret)
			quota_update = 1;
		else
			ext4_msg(sb, KERN_ERR,
				"Cannot turn on quotas: error %d", ret);
	}

	/* Turn on journaled quotas used for old sytle */
	for (i = 0; i < EXT4_MAXQUOTAS; i++) {
		if (EXT4_SB(sb)->s_qf_names[i]) {
			int ret = ext4_quota_on_mount(sb, i);

			if (!ret)
				quota_update = 1;
			else
				ext4_msg(sb, KERN_ERR,
					"Cannot turn on journaled "
					"quota: type %d: error %d", i, ret);
		}
	}
#endif

	while (es->s_last_orphan) {
		struct inode *inode;

		/*
		 * We may have encountered an error during cleanup; if
		 * so, skip the rest.
		 */
		if (EXT4_SB(sb)->s_mount_state & EXT4_ERROR_FS) {
			jbd_debug(1, "Skipping orphan recovery on fs with errors.\n");
			es->s_last_orphan = 0;
			break;
		}

		inode = ext4_orphan_get(sb, le32_to_cpu(es->s_last_orphan));
		if (IS_ERR(inode)) {
			es->s_last_orphan = 0;
			break;
		}

		list_add(&EXT4_I(inode)->i_orphan, &EXT4_SB(sb)->s_orphan);
		dquot_initialize(inode);
		if (inode->i_nlink) {
			if (test_opt(sb, DEBUG))
				ext4_msg(sb, KERN_DEBUG,
					"%s: truncating inode %lu to %lld bytes",
					__func__, inode->i_ino, inode->i_size);
			jbd_debug(2, "truncating inode %lu to %lld bytes\n",
				  inode->i_ino, inode->i_size);
			inode_lock(inode);
			truncate_inode_pages(inode->i_mapping, inode->i_size);
			ext4_truncate(inode);
			inode_unlock(inode);
			nr_truncates++;
		} else {
			if (test_opt(sb, DEBUG))
				ext4_msg(sb, KERN_DEBUG,
					"%s: deleting unreferenced inode %lu",
					__func__, inode->i_ino);
			jbd_debug(2, "deleting unreferenced inode %lu\n",
				  inode->i_ino);
			nr_orphans++;
		}
		iput(inode);  /* The delete magic happens here! */
	}

#define PLURAL(x) (x), ((x) == 1) ? "" : "s"

	if (nr_orphans)
		ext4_msg(sb, KERN_INFO, "%d orphan inode%s deleted",
		       PLURAL(nr_orphans));
	if (nr_truncates)
		ext4_msg(sb, KERN_INFO, "%d truncate%s cleaned up",
		       PLURAL(nr_truncates));
#ifdef CONFIG_QUOTA
	/* Turn off quotas if they were enabled for orphan cleanup */
	if (quota_update) {
		for (i = 0; i < EXT4_MAXQUOTAS; i++) {
			if (sb_dqopt(sb)->files[i])
				dquot_quota_off(sb, i);
		}
	}
#endif
	sb->s_flags = s_flags; /* Restore MS_RDONLY status */
}

/*
 * Maximal extent format file size.
 * Resulting logical blkno at s_maxbytes must fit in our on-disk
 * extent format containers, within a sector_t, and within i_blocks
 * in the vfs.  ext4 inode has 48 bits of i_block in fsblock units,
 * so that won't be a limiting factor.
 *
 * However there is other limiting factor. We do store extents in the form
 * of starting block and length, hence the resulting length of the extent
 * covering maximum file size must fit into on-disk format containers as
 * well. Given that length is always by 1 unit bigger than max unit (because
 * we count 0 as well) we have to lower the s_maxbytes by one fs block.
 *
 * Note, this does *not* consider any metadata overhead for vfs i_blocks.
 */
static loff_t ext4_max_size(int blkbits, int has_huge_files)
{
	loff_t res;
	loff_t upper_limit = MAX_LFS_FILESIZE;

	/* small i_blocks in vfs inode? */
	if (!has_huge_files || sizeof(blkcnt_t) < sizeof(u64)) {
		/*
		 * CONFIG_LBDAF is not enabled implies the inode
		 * i_block represent total blocks in 512 bytes
		 * 32 == size of vfs inode i_blocks * 8
		 */
		upper_limit = (1LL << 32) - 1;

		/* total blocks in file system block size */
		upper_limit >>= (blkbits - 9);
		upper_limit <<= blkbits;
	}

	/*
	 * 32-bit extent-start container, ee_block. We lower the maxbytes
	 * by one fs block, so ee_len can cover the extent of maximum file
	 * size
	 */
	res = (1LL << 32) - 1;
	res <<= blkbits;

	/* Sanity check against vm- & vfs- imposed limits */
	if (res > upper_limit)
		res = upper_limit;

	return res;
}

/*
 * Maximal bitmap file size.  There is a direct, and {,double-,triple-}indirect
 * block limit, and also a limit of (2^48 - 1) 512-byte sectors in i_blocks.
 * We need to be 1 filesystem block less than the 2^48 sector limit.
 */
static loff_t ext4_max_bitmap_size(int bits, int has_huge_files)
{
	loff_t res = EXT4_NDIR_BLOCKS;
	int meta_blocks;
	loff_t upper_limit;
	/* This is calculated to be the largest file size for a dense, block
	 * mapped file such that the file's total number of 512-byte sectors,
	 * including data and all indirect blocks, does not exceed (2^48 - 1).
	 *
	 * __u32 i_blocks_lo and _u16 i_blocks_high represent the total
	 * number of 512-byte sectors of the file.
	 */

	if (!has_huge_files || sizeof(blkcnt_t) < sizeof(u64)) {
		/*
		 * !has_huge_files or CONFIG_LBDAF not enabled implies that
		 * the inode i_block field represents total file blocks in
		 * 2^32 512-byte sectors == size of vfs inode i_blocks * 8
		 */
		upper_limit = (1LL << 32) - 1;

		/* total blocks in file system block size */
		upper_limit >>= (bits - 9);

	} else {
		/*
		 * We use 48 bit ext4_inode i_blocks
		 * With EXT4_HUGE_FILE_FL set the i_blocks
		 * represent total number of blocks in
		 * file system block size
		 */
		upper_limit = (1LL << 48) - 1;

	}

	/* indirect blocks */
	meta_blocks = 1;
	/* double indirect blocks */
	meta_blocks += 1 + (1LL << (bits-2));
	/* tripple indirect blocks */
	meta_blocks += 1 + (1LL << (bits-2)) + (1LL << (2*(bits-2)));

	upper_limit -= meta_blocks;
	upper_limit <<= bits;

	res += 1LL << (bits-2);
	res += 1LL << (2*(bits-2));
	res += 1LL << (3*(bits-2));
	res <<= bits;
	if (res > upper_limit)
		res = upper_limit;

	if (res > MAX_LFS_FILESIZE)
		res = MAX_LFS_FILESIZE;

	return res;
}

static ext4_fsblk_t descriptor_loc(struct super_block *sb,
				   ext4_fsblk_t logical_sb_block, int nr)
{
	struct ext4_sb_info *sbi = EXT4_SB(sb);
	ext4_group_t bg, first_meta_bg;
	int has_super = 0;

	first_meta_bg = le32_to_cpu(sbi->s_es->s_first_meta_bg);

	if (!ext4_has_feature_meta_bg(sb) || nr < first_meta_bg)
		return logical_sb_block + nr + 1;
	bg = sbi->s_desc_per_block * nr;
	if (ext4_bg_has_super(sb, bg))
		has_super = 1;

	/*
	 * If we have a meta_bg fs with 1k blocks, group 0's GDT is at
	 * block 2, not 1.  If s_first_data_block == 0 (bigalloc is enabled
	 * on modern mke2fs or blksize > 1k on older mke2fs) then we must
	 * compensate.
	 */
	if (sb->s_blocksize == 1024 && nr == 0 &&
	    le32_to_cpu(EXT4_SB(sb)->s_es->s_first_data_block) == 0)
		has_super++;

	return (has_super + ext4_group_first_block_no(sb, bg));
}

/**
 * ext4_get_stripe_size: Get the stripe size.
 * @sbi: In memory super block info
 *
 * If we have specified it via mount option, then
 * use the mount option value. If the value specified at mount time is
 * greater than the blocks per group use the super block value.
 * If the super block value is greater than blocks per group return 0.
 * Allocator needs it be less than blocks per group.
 *
 */
static unsigned long ext4_get_stripe_size(struct ext4_sb_info *sbi)
{
	unsigned long stride = le16_to_cpu(sbi->s_es->s_raid_stride);
	unsigned long stripe_width =
			le32_to_cpu(sbi->s_es->s_raid_stripe_width);
	int ret;

	if (sbi->s_stripe && sbi->s_stripe <= sbi->s_blocks_per_group)
		ret = sbi->s_stripe;
	else if (stripe_width && stripe_width <= sbi->s_blocks_per_group)
		ret = stripe_width;
	else if (stride && stride <= sbi->s_blocks_per_group)
		ret = stride;
	else
		ret = 0;

	/*
	 * If the stripe width is 1, this makes no sense and
	 * we set it to 0 to turn off stripe handling code.
	 */
	if (ret <= 1)
		ret = 0;

	return ret;
}

/*
 * Check whether this filesystem can be mounted based on
 * the features present and the RDONLY/RDWR mount requested.
 * Returns 1 if this filesystem can be mounted as requested,
 * 0 if it cannot be.
 */
static int ext4_feature_set_ok(struct super_block *sb, int readonly)
{
	if (ext4_has_unknown_ext4_incompat_features(sb)) {
		ext4_msg(sb, KERN_ERR,
			"Couldn't mount because of "
			"unsupported optional features (%x)",
			(le32_to_cpu(EXT4_SB(sb)->s_es->s_feature_incompat) &
			~EXT4_FEATURE_INCOMPAT_SUPP));
		return 0;
	}

	if (readonly)
		return 1;

	if (ext4_has_feature_readonly(sb)) {
		ext4_msg(sb, KERN_INFO, "filesystem is read-only");
		sb->s_flags |= MS_RDONLY;
		return 1;
	}

	/* Check that feature set is OK for a read-write mount */
	if (ext4_has_unknown_ext4_ro_compat_features(sb)) {
		ext4_msg(sb, KERN_ERR, "couldn't mount RDWR because of "
			 "unsupported optional features (%x)",
			 (le32_to_cpu(EXT4_SB(sb)->s_es->s_feature_ro_compat) &
				~EXT4_FEATURE_RO_COMPAT_SUPP));
		return 0;
	}
	/*
	 * Large file size enabled file system can only be mounted
	 * read-write on 32-bit systems if kernel is built with CONFIG_LBDAF
	 */
	if (ext4_has_feature_huge_file(sb)) {
		if (sizeof(blkcnt_t) < sizeof(u64)) {
			ext4_msg(sb, KERN_ERR, "Filesystem with huge files "
				 "cannot be mounted RDWR without "
				 "CONFIG_LBDAF");
			return 0;
		}
	}
	if (ext4_has_feature_bigalloc(sb) && !ext4_has_feature_extents(sb)) {
		ext4_msg(sb, KERN_ERR,
			 "Can't support bigalloc feature without "
			 "extents feature\n");
		return 0;
	}

#ifndef CONFIG_QUOTA
	if (ext4_has_feature_quota(sb) && !readonly) {
		ext4_msg(sb, KERN_ERR,
			 "Filesystem with quota feature cannot be mounted RDWR "
			 "without CONFIG_QUOTA");
		return 0;
	}
	if (ext4_has_feature_project(sb) && !readonly) {
		ext4_msg(sb, KERN_ERR,
			 "Filesystem with project quota feature cannot be mounted RDWR "
			 "without CONFIG_QUOTA");
		return 0;
	}
#endif  /* CONFIG_QUOTA */
	return 1;
}

/*
 * This function is called once a day if we have errors logged
 * on the file system
 */
static void print_daily_error_info(unsigned long arg)
{
	struct super_block *sb = (struct super_block *) arg;
	struct ext4_sb_info *sbi;
	struct ext4_super_block *es;

	sbi = EXT4_SB(sb);
	es = sbi->s_es;

	if (es->s_error_count)
		/* fsck newer than v1.41.13 is needed to clean this condition. */
		ext4_msg(sb, KERN_NOTICE, "error count since last fsck: %u",
			 le32_to_cpu(es->s_error_count));
	if (es->s_first_error_time) {
		printk(KERN_NOTICE "EXT4-fs (%s): initial error at time %u: %.*s:%d",
		       sb->s_id, le32_to_cpu(es->s_first_error_time),
		       (int) sizeof(es->s_first_error_func),
		       es->s_first_error_func,
		       le32_to_cpu(es->s_first_error_line));
		if (es->s_first_error_ino)
			printk(KERN_CONT ": inode %u",
			       le32_to_cpu(es->s_first_error_ino));
		if (es->s_first_error_block)
			printk(KERN_CONT ": block %llu", (unsigned long long)
			       le64_to_cpu(es->s_first_error_block));
		printk(KERN_CONT "\n");
	}
	if (es->s_last_error_time) {
		printk(KERN_NOTICE "EXT4-fs (%s): last error at time %u: %.*s:%d",
		       sb->s_id, le32_to_cpu(es->s_last_error_time),
		       (int) sizeof(es->s_last_error_func),
		       es->s_last_error_func,
		       le32_to_cpu(es->s_last_error_line));
		if (es->s_last_error_ino)
			printk(KERN_CONT ": inode %u",
			       le32_to_cpu(es->s_last_error_ino));
		if (es->s_last_error_block)
			printk(KERN_CONT ": block %llu", (unsigned long long)
			       le64_to_cpu(es->s_last_error_block));
		printk(KERN_CONT "\n");
	}
	mod_timer(&sbi->s_err_report, jiffies + 24*60*60*HZ);  /* Once a day */
}

/* Find next suitable group and run ext4_init_inode_table */
static int ext4_run_li_request(struct ext4_li_request *elr)
{
	struct ext4_group_desc *gdp = NULL;
	ext4_group_t group, ngroups;
	struct super_block *sb;
	unsigned long timeout = 0;
	int ret = 0;

	sb = elr->lr_super;
	ngroups = EXT4_SB(sb)->s_groups_count;

	for (group = elr->lr_next_group; group < ngroups; group++) {
		gdp = ext4_get_group_desc(sb, group, NULL);
		if (!gdp) {
			ret = 1;
			break;
		}

		if (!(gdp->bg_flags & cpu_to_le16(EXT4_BG_INODE_ZEROED)))
			break;
	}

	if (group >= ngroups)
		ret = 1;

	if (!ret) {
		timeout = jiffies;
		ret = ext4_init_inode_table(sb, group,
					    elr->lr_timeout ? 0 : 1);
		if (elr->lr_timeout == 0) {
			timeout = (jiffies - timeout) *
				  elr->lr_sbi->s_li_wait_mult;
			elr->lr_timeout = timeout;
		}
		elr->lr_next_sched = jiffies + elr->lr_timeout;
		elr->lr_next_group = group + 1;
	}
	return ret;
}

/*
 * Remove lr_request from the list_request and free the
 * request structure. Should be called with li_list_mtx held
 */
static void ext4_remove_li_request(struct ext4_li_request *elr)
{
	struct ext4_sb_info *sbi;

	if (!elr)
		return;

	sbi = elr->lr_sbi;

	list_del(&elr->lr_request);
	sbi->s_li_request = NULL;
	kfree(elr);
}

static void ext4_unregister_li_request(struct super_block *sb)
{
	mutex_lock(&ext4_li_mtx);
	if (!ext4_li_info) {
		mutex_unlock(&ext4_li_mtx);
		return;
	}

	mutex_lock(&ext4_li_info->li_list_mtx);
	ext4_remove_li_request(EXT4_SB(sb)->s_li_request);
	mutex_unlock(&ext4_li_info->li_list_mtx);
	mutex_unlock(&ext4_li_mtx);
}

static struct task_struct *ext4_lazyinit_task;

/*
 * This is the function where ext4lazyinit thread lives. It walks
 * through the request list searching for next scheduled filesystem.
 * When such a fs is found, run the lazy initialization request
 * (ext4_rn_li_request) and keep track of the time spend in this
 * function. Based on that time we compute next schedule time of
 * the request. When walking through the list is complete, compute
 * next waking time and put itself into sleep.
 */
static int ext4_lazyinit_thread(void *arg)
{
	struct ext4_lazy_init *eli = (struct ext4_lazy_init *)arg;
	struct list_head *pos, *n;
	struct ext4_li_request *elr;
	unsigned long next_wakeup, cur;

	BUG_ON(NULL == eli);

cont_thread:
	while (true) {
		next_wakeup = MAX_JIFFY_OFFSET;

		mutex_lock(&eli->li_list_mtx);
		if (list_empty(&eli->li_request_list)) {
			mutex_unlock(&eli->li_list_mtx);
			goto exit_thread;
		}
		list_for_each_safe(pos, n, &eli->li_request_list) {
			int err = 0;
			int progress = 0;
			elr = list_entry(pos, struct ext4_li_request,
					 lr_request);

			if (time_before(jiffies, elr->lr_next_sched)) {
				if (time_before(elr->lr_next_sched, next_wakeup))
					next_wakeup = elr->lr_next_sched;
				continue;
			}
			if (down_read_trylock(&elr->lr_super->s_umount)) {
				if (sb_start_write_trylock(elr->lr_super)) {
					progress = 1;
					/*
					 * We hold sb->s_umount, sb can not
					 * be removed from the list, it is
					 * now safe to drop li_list_mtx
					 */
					mutex_unlock(&eli->li_list_mtx);
					err = ext4_run_li_request(elr);
					sb_end_write(elr->lr_super);
					mutex_lock(&eli->li_list_mtx);
					n = pos->next;
				}
				up_read((&elr->lr_super->s_umount));
			}
			/* error, remove the lazy_init job */
			if (err) {
				ext4_remove_li_request(elr);
				continue;
			}
			if (!progress) {
				elr->lr_next_sched = jiffies +
					(prandom_u32()
					 % (EXT4_DEF_LI_MAX_START_DELAY * HZ));
			}
			if (time_before(elr->lr_next_sched, next_wakeup))
				next_wakeup = elr->lr_next_sched;
		}
		mutex_unlock(&eli->li_list_mtx);

		try_to_freeze();

		cur = jiffies;
		if ((time_after_eq(cur, next_wakeup)) ||
		    (MAX_JIFFY_OFFSET == next_wakeup)) {
			cond_resched();
			continue;
		}

		schedule_timeout_interruptible(next_wakeup - cur);

		if (kthread_should_stop()) {
			ext4_clear_request_list();
			goto exit_thread;
		}
	}

exit_thread:
	/*
	 * It looks like the request list is empty, but we need
	 * to check it under the li_list_mtx lock, to prevent any
	 * additions into it, and of course we should lock ext4_li_mtx
	 * to atomically free the list and ext4_li_info, because at
	 * this point another ext4 filesystem could be registering
	 * new one.
	 */
	mutex_lock(&ext4_li_mtx);
	mutex_lock(&eli->li_list_mtx);
	if (!list_empty(&eli->li_request_list)) {
		mutex_unlock(&eli->li_list_mtx);
		mutex_unlock(&ext4_li_mtx);
		goto cont_thread;
	}
	mutex_unlock(&eli->li_list_mtx);
	kfree(ext4_li_info);
	ext4_li_info = NULL;
	mutex_unlock(&ext4_li_mtx);

	return 0;
}

static void ext4_clear_request_list(void)
{
	struct list_head *pos, *n;
	struct ext4_li_request *elr;

	mutex_lock(&ext4_li_info->li_list_mtx);
	list_for_each_safe(pos, n, &ext4_li_info->li_request_list) {
		elr = list_entry(pos, struct ext4_li_request,
				 lr_request);
		ext4_remove_li_request(elr);
	}
	mutex_unlock(&ext4_li_info->li_list_mtx);
}

static int ext4_run_lazyinit_thread(void)
{
	ext4_lazyinit_task = kthread_run(ext4_lazyinit_thread,
					 ext4_li_info, "ext4lazyinit");
	if (IS_ERR(ext4_lazyinit_task)) {
		int err = PTR_ERR(ext4_lazyinit_task);
		ext4_clear_request_list();
		kfree(ext4_li_info);
		ext4_li_info = NULL;
		printk(KERN_CRIT "EXT4-fs: error %d creating inode table "
				 "initialization thread\n",
				 err);
		return err;
	}
	ext4_li_info->li_state |= EXT4_LAZYINIT_RUNNING;
	return 0;
}

/*
 * Check whether it make sense to run itable init. thread or not.
 * If there is at least one uninitialized inode table, return
 * corresponding group number, else the loop goes through all
 * groups and return total number of groups.
 */
static ext4_group_t ext4_has_uninit_itable(struct super_block *sb)
{
	ext4_group_t group, ngroups = EXT4_SB(sb)->s_groups_count;
	struct ext4_group_desc *gdp = NULL;

	for (group = 0; group < ngroups; group++) {
		gdp = ext4_get_group_desc(sb, group, NULL);
		if (!gdp)
			continue;

		if (!(gdp->bg_flags & cpu_to_le16(EXT4_BG_INODE_ZEROED)))
			break;
	}

	return group;
}

static int ext4_li_info_new(void)
{
	struct ext4_lazy_init *eli = NULL;

	eli = kzalloc(sizeof(*eli), GFP_KERNEL);
	if (!eli)
		return -ENOMEM;

	INIT_LIST_HEAD(&eli->li_request_list);
	mutex_init(&eli->li_list_mtx);

	eli->li_state |= EXT4_LAZYINIT_QUIT;

	ext4_li_info = eli;

	return 0;
}

static struct ext4_li_request *ext4_li_request_new(struct super_block *sb,
					    ext4_group_t start)
{
	struct ext4_sb_info *sbi = EXT4_SB(sb);
	struct ext4_li_request *elr;

	elr = kzalloc(sizeof(*elr), GFP_KERNEL);
	if (!elr)
		return NULL;

	elr->lr_super = sb;
	elr->lr_sbi = sbi;
	elr->lr_next_group = start;

	/*
	 * Randomize first schedule time of the request to
	 * spread the inode table initialization requests
	 * better.
	 */
	elr->lr_next_sched = jiffies + (prandom_u32() %
				(EXT4_DEF_LI_MAX_START_DELAY * HZ));
	return elr;
}

int ext4_register_li_request(struct super_block *sb,
			     ext4_group_t first_not_zeroed)
{
	struct ext4_sb_info *sbi = EXT4_SB(sb);
	struct ext4_li_request *elr = NULL;
	ext4_group_t ngroups = EXT4_SB(sb)->s_groups_count;
	int ret = 0;

	mutex_lock(&ext4_li_mtx);
	if (sbi->s_li_request != NULL) {
		/*
		 * Reset timeout so it can be computed again, because
		 * s_li_wait_mult might have changed.
		 */
		sbi->s_li_request->lr_timeout = 0;
		goto out;
	}

	if (first_not_zeroed == ngroups ||
	    (sb->s_flags & MS_RDONLY) ||
	    !test_opt(sb, INIT_INODE_TABLE))
		goto out;

	elr = ext4_li_request_new(sb, first_not_zeroed);
	if (!elr) {
		ret = -ENOMEM;
		goto out;
	}

	if (NULL == ext4_li_info) {
		ret = ext4_li_info_new();
		if (ret)
			goto out;
	}

	mutex_lock(&ext4_li_info->li_list_mtx);
	list_add(&elr->lr_request, &ext4_li_info->li_request_list);
	mutex_unlock(&ext4_li_info->li_list_mtx);

	sbi->s_li_request = elr;
	/*
	 * set elr to NULL here since it has been inserted to
	 * the request_list and the removal and free of it is
	 * handled by ext4_clear_request_list from now on.
	 */
	elr = NULL;

	if (!(ext4_li_info->li_state & EXT4_LAZYINIT_RUNNING)) {
		ret = ext4_run_lazyinit_thread();
		if (ret)
			goto out;
	}
out:
	mutex_unlock(&ext4_li_mtx);
	if (ret)
		kfree(elr);
	return ret;
}

/*
 * We do not need to lock anything since this is called on
 * module unload.
 */
static void ext4_destroy_lazyinit_thread(void)
{
	/*
	 * If thread exited earlier
	 * there's nothing to be done.
	 */
	if (!ext4_li_info || !ext4_lazyinit_task)
		return;

	kthread_stop(ext4_lazyinit_task);
}

static int set_journal_csum_feature_set(struct super_block *sb)
{
	int ret = 1;
	int compat, incompat;
	struct ext4_sb_info *sbi = EXT4_SB(sb);

	if (ext4_has_metadata_csum(sb)) {
		/* journal checksum v3 */
		compat = 0;
		incompat = JBD2_FEATURE_INCOMPAT_CSUM_V3;
	} else {
		/* journal checksum v1 */
		compat = JBD2_FEATURE_COMPAT_CHECKSUM;
		incompat = 0;
	}

	jbd2_journal_clear_features(sbi->s_journal,
			JBD2_FEATURE_COMPAT_CHECKSUM, 0,
			JBD2_FEATURE_INCOMPAT_CSUM_V3 |
			JBD2_FEATURE_INCOMPAT_CSUM_V2);
	if (test_opt(sb, JOURNAL_ASYNC_COMMIT)) {
		ret = jbd2_journal_set_features(sbi->s_journal,
				compat, 0,
				JBD2_FEATURE_INCOMPAT_ASYNC_COMMIT |
				incompat);
	} else if (test_opt(sb, JOURNAL_CHECKSUM)) {
		ret = jbd2_journal_set_features(sbi->s_journal,
				compat, 0,
				incompat);
		jbd2_journal_clear_features(sbi->s_journal, 0, 0,
				JBD2_FEATURE_INCOMPAT_ASYNC_COMMIT);
	} else {
		jbd2_journal_clear_features(sbi->s_journal, 0, 0,
				JBD2_FEATURE_INCOMPAT_ASYNC_COMMIT);
	}

	return ret;
}

/*
 * Note: calculating the overhead so we can be compatible with
 * historical BSD practice is quite difficult in the face of
 * clusters/bigalloc.  This is because multiple metadata blocks from
 * different block group can end up in the same allocation cluster.
 * Calculating the exact overhead in the face of clustered allocation
 * requires either O(all block bitmaps) in memory or O(number of block
 * groups**2) in time.  We will still calculate the superblock for
 * older file systems --- and if we come across with a bigalloc file
 * system with zero in s_overhead_clusters the estimate will be close to
 * correct especially for very large cluster sizes --- but for newer
 * file systems, it's better to calculate this figure once at mkfs
 * time, and store it in the superblock.  If the superblock value is
 * present (even for non-bigalloc file systems), we will use it.
 */
static int count_overhead(struct super_block *sb, ext4_group_t grp,
			  char *buf)
{
	struct ext4_sb_info	*sbi = EXT4_SB(sb);
	struct ext4_group_desc	*gdp;
	ext4_fsblk_t		first_block, last_block, b;
	ext4_group_t		i, ngroups = ext4_get_groups_count(sb);
	int			s, j, count = 0;

	if (!ext4_has_feature_bigalloc(sb))
		return (ext4_bg_has_super(sb, grp) + ext4_bg_num_gdb(sb, grp) +
			sbi->s_itb_per_group + 2);

	first_block = le32_to_cpu(sbi->s_es->s_first_data_block) +
		(grp * EXT4_BLOCKS_PER_GROUP(sb));
	last_block = first_block + EXT4_BLOCKS_PER_GROUP(sb) - 1;
	for (i = 0; i < ngroups; i++) {
		gdp = ext4_get_group_desc(sb, i, NULL);
		b = ext4_block_bitmap(sb, gdp);
		if (b >= first_block && b <= last_block) {
			ext4_set_bit(EXT4_B2C(sbi, b - first_block), buf);
			count++;
		}
		b = ext4_inode_bitmap(sb, gdp);
		if (b >= first_block && b <= last_block) {
			ext4_set_bit(EXT4_B2C(sbi, b - first_block), buf);
			count++;
		}
		b = ext4_inode_table(sb, gdp);
		if (b >= first_block && b + sbi->s_itb_per_group <= last_block)
			for (j = 0; j < sbi->s_itb_per_group; j++, b++) {
				int c = EXT4_B2C(sbi, b - first_block);
				ext4_set_bit(c, buf);
				count++;
			}
		if (i != grp)
			continue;
		s = 0;
		if (ext4_bg_has_super(sb, grp)) {
			ext4_set_bit(s++, buf);
			count++;
		}
		j = ext4_bg_num_gdb(sb, grp);
		if (s + j > EXT4_BLOCKS_PER_GROUP(sb)) {
			ext4_error(sb, "Invalid number of block group "
				   "descriptor blocks: %d", j);
			j = EXT4_BLOCKS_PER_GROUP(sb) - s;
		}
		count += j;
		for (; j > 0; j--)
			ext4_set_bit(EXT4_B2C(sbi, s++), buf);
	}
	if (!count)
		return 0;
	return EXT4_CLUSTERS_PER_GROUP(sb) -
		ext4_count_free(buf, EXT4_CLUSTERS_PER_GROUP(sb) / 8);
}

/*
 * Compute the overhead and stash it in sbi->s_overhead
 */
int ext4_calculate_overhead(struct super_block *sb)
{
	struct ext4_sb_info *sbi = EXT4_SB(sb);
	struct ext4_super_block *es = sbi->s_es;
	struct inode *j_inode;
	unsigned int j_blocks, j_inum = le32_to_cpu(es->s_journal_inum);
	ext4_group_t i, ngroups = ext4_get_groups_count(sb);
	ext4_fsblk_t overhead = 0;
	char *buf = (char *) get_zeroed_page(GFP_NOFS);

	if (!buf)
		return -ENOMEM;

	/*
	 * Compute the overhead (FS structures).  This is constant
	 * for a given filesystem unless the number of block groups
	 * changes so we cache the previous value until it does.
	 */

	/*
	 * All of the blocks before first_data_block are overhead
	 */
	overhead = EXT4_B2C(sbi, le32_to_cpu(es->s_first_data_block));

	/*
	 * Add the overhead found in each block group
	 */
	for (i = 0; i < ngroups; i++) {
		int blks;

		blks = count_overhead(sb, i, buf);
		overhead += blks;
		if (blks)
			memset(buf, 0, PAGE_SIZE);
		cond_resched();
	}

	/*
	 * Add the internal journal blocks whether the journal has been
	 * loaded or not
	 */
	if (sbi->s_journal && !sbi->journal_bdev)
		overhead += EXT4_NUM_B2C(sbi, sbi->s_journal->j_maxlen);
	else if (ext4_has_feature_journal(sb) && !sbi->s_journal) {
		j_inode = ext4_get_journal_inode(sb, j_inum);
		if (j_inode) {
			j_blocks = j_inode->i_size >> sb->s_blocksize_bits;
			overhead += EXT4_NUM_B2C(sbi, j_blocks);
			iput(j_inode);
		} else {
			ext4_msg(sb, KERN_ERR, "can't get journal size");
		}
	}
	sbi->s_overhead = overhead;
	smp_wmb();
	free_page((unsigned long) buf);
	return 0;
}

static void ext4_set_resv_clusters(struct super_block *sb)
{
	ext4_fsblk_t resv_clusters;
	struct ext4_sb_info *sbi = EXT4_SB(sb);

	/*
	 * There's no need to reserve anything when we aren't using extents.
	 * The space estimates are exact, there are no unwritten extents,
	 * hole punching doesn't need new metadata... This is needed especially
	 * to keep ext2/3 backward compatibility.
	 */
	if (!ext4_has_feature_extents(sb))
		return;
	/*
	 * By default we reserve 2% or 4096 clusters, whichever is smaller.
	 * This should cover the situations where we can not afford to run
	 * out of space like for example punch hole, or converting
	 * unwritten extents in delalloc path. In most cases such
	 * allocation would require 1, or 2 blocks, higher numbers are
	 * very rare.
	 */
	resv_clusters = (ext4_blocks_count(sbi->s_es) >>
			 sbi->s_cluster_bits);

	do_div(resv_clusters, 50);
	resv_clusters = min_t(ext4_fsblk_t, resv_clusters, 4096);

	atomic64_set(&sbi->s_resv_clusters, resv_clusters);
}

static int ext4_fill_super(struct super_block *sb, void *data, int silent)
{
	char *orig_data = kstrdup(data, GFP_KERNEL);
	struct buffer_head *bh;
	struct ext4_super_block *es = NULL;
	struct ext4_sb_info *sbi = kzalloc(sizeof(*sbi), GFP_KERNEL);
	ext4_fsblk_t block;
	ext4_fsblk_t sb_block = get_sb_block(&data);
	ext4_fsblk_t logical_sb_block;
	unsigned long offset = 0;
	unsigned long journal_devnum = 0;
	unsigned long def_mount_opts;
	struct inode *root;
	const char *descr;
	int ret = -ENOMEM;
	int blocksize, clustersize;
	unsigned int db_count;
	unsigned int i;
	int needs_recovery, has_huge_files, has_bigalloc;
	__u64 blocks_count;
	int err = 0;
	unsigned int journal_ioprio = DEFAULT_JOURNAL_IOPRIO;
	ext4_group_t first_not_zeroed;

	if ((data && !orig_data) || !sbi)
		goto out_free_base;

	sbi->s_blockgroup_lock =
		kzalloc(sizeof(struct blockgroup_lock), GFP_KERNEL);
	if (!sbi->s_blockgroup_lock)
		goto out_free_base;

	sb->s_fs_info = sbi;
	sbi->s_sb = sb;
	sbi->s_inode_readahead_blks = EXT4_DEF_INODE_READAHEAD_BLKS;
	sbi->s_sb_block = sb_block;
	if (sb->s_bdev->bd_part)
		sbi->s_sectors_written_start =
			part_stat_read(sb->s_bdev->bd_part, sectors[1]);

	/* Cleanup superblock name */
	strreplace(sb->s_id, '/', '!');

	/* -EINVAL is default */
	ret = -EINVAL;
	blocksize = sb_min_blocksize(sb, EXT4_MIN_BLOCK_SIZE);
	if (!blocksize) {
		ext4_msg(sb, KERN_ERR, "unable to set blocksize");
		goto out_fail;
	}

	/*
	 * The ext4 superblock will not be buffer aligned for other than 1kB
	 * block sizes.  We need to calculate the offset from buffer start.
	 */
	if (blocksize != EXT4_MIN_BLOCK_SIZE) {
		logical_sb_block = sb_block * EXT4_MIN_BLOCK_SIZE;
		offset = do_div(logical_sb_block, blocksize);
	} else {
		logical_sb_block = sb_block;
	}

	if (!(bh = sb_bread_unmovable(sb, logical_sb_block))) {
		ext4_msg(sb, KERN_ERR, "unable to read superblock");
		goto out_fail;
	}
	/*
	 * Note: s_es must be initialized as soon as possible because
	 *       some ext4 macro-instructions depend on its value
	 */
	es = (struct ext4_super_block *) (bh->b_data + offset);
	sbi->s_es = es;
	sb->s_magic = le16_to_cpu(es->s_magic);
	if (sb->s_magic != EXT4_SUPER_MAGIC)
		goto cantfind_ext4;
	sbi->s_kbytes_written = le64_to_cpu(es->s_kbytes_written);

	/* Warn if metadata_csum and gdt_csum are both set. */
	if (ext4_has_feature_metadata_csum(sb) &&
	    ext4_has_feature_gdt_csum(sb))
		ext4_warning(sb, "metadata_csum and uninit_bg are "
			     "redundant flags; please run fsck.");

	/* Check for a known checksum algorithm */
	if (!ext4_verify_csum_type(sb, es)) {
		ext4_msg(sb, KERN_ERR, "VFS: Found ext4 filesystem with "
			 "unknown checksum algorithm.");
		silent = 1;
		goto cantfind_ext4;
	}

	/* Load the checksum driver */
	if (ext4_has_feature_metadata_csum(sb)) {
		sbi->s_chksum_driver = crypto_alloc_shash("crc32c", 0, 0);
		if (IS_ERR(sbi->s_chksum_driver)) {
			ext4_msg(sb, KERN_ERR, "Cannot load crc32c driver.");
			ret = PTR_ERR(sbi->s_chksum_driver);
			sbi->s_chksum_driver = NULL;
			goto failed_mount;
		}
	}

	/* Check superblock checksum */
	if (!ext4_superblock_csum_verify(sb, es)) {
		ext4_msg(sb, KERN_ERR, "VFS: Found ext4 filesystem with "
			 "invalid superblock checksum.  Run e2fsck?");
		silent = 1;
		ret = -EFSBADCRC;
		goto cantfind_ext4;
	}

	/* Precompute checksum seed for all metadata */
	if (ext4_has_feature_csum_seed(sb))
		sbi->s_csum_seed = le32_to_cpu(es->s_checksum_seed);
	else if (ext4_has_metadata_csum(sb))
		sbi->s_csum_seed = ext4_chksum(sbi, ~0, es->s_uuid,
					       sizeof(es->s_uuid));

	/* Set defaults before we parse the mount options */
	def_mount_opts = le32_to_cpu(es->s_default_mount_opts);
	set_opt(sb, INIT_INODE_TABLE);
	if (def_mount_opts & EXT4_DEFM_DEBUG)
		set_opt(sb, DEBUG);
	if (def_mount_opts & EXT4_DEFM_BSDGROUPS)
		set_opt(sb, GRPID);
	if (def_mount_opts & EXT4_DEFM_UID16)
		set_opt(sb, NO_UID32);
	/* xattr user namespace & acls are now defaulted on */
	set_opt(sb, XATTR_USER);
#ifdef CONFIG_EXT4_FS_POSIX_ACL
	set_opt(sb, POSIX_ACL);
#endif
	/* don't forget to enable journal_csum when metadata_csum is enabled. */
	if (ext4_has_metadata_csum(sb))
		set_opt(sb, JOURNAL_CHECKSUM);

	if ((def_mount_opts & EXT4_DEFM_JMODE) == EXT4_DEFM_JMODE_DATA)
		set_opt(sb, JOURNAL_DATA);
	else if ((def_mount_opts & EXT4_DEFM_JMODE) == EXT4_DEFM_JMODE_ORDERED)
		set_opt(sb, ORDERED_DATA);
	else if ((def_mount_opts & EXT4_DEFM_JMODE) == EXT4_DEFM_JMODE_WBACK)
		set_opt(sb, WRITEBACK_DATA);

	if (le16_to_cpu(sbi->s_es->s_errors) == EXT4_ERRORS_PANIC)
		set_opt(sb, ERRORS_PANIC);
	else if (le16_to_cpu(sbi->s_es->s_errors) == EXT4_ERRORS_CONTINUE)
		set_opt(sb, ERRORS_CONT);
	else
		set_opt(sb, ERRORS_RO);
	/* block_validity enabled by default; disable with noblock_validity */
	set_opt(sb, BLOCK_VALIDITY);
	if (def_mount_opts & EXT4_DEFM_DISCARD)
		set_opt(sb, DISCARD);

	sbi->s_resuid = make_kuid(&init_user_ns, le16_to_cpu(es->s_def_resuid));
	sbi->s_resgid = make_kgid(&init_user_ns, le16_to_cpu(es->s_def_resgid));
	sbi->s_commit_interval = JBD2_DEFAULT_MAX_COMMIT_AGE * HZ;
	sbi->s_min_batch_time = EXT4_DEF_MIN_BATCH_TIME;
	sbi->s_max_batch_time = EXT4_DEF_MAX_BATCH_TIME;

	if ((def_mount_opts & EXT4_DEFM_NOBARRIER) == 0)
		set_opt(sb, BARRIER);

	/*
	 * enable delayed allocation by default
	 * Use -o nodelalloc to turn it off
	 */
	if (!IS_EXT3_SB(sb) && !IS_EXT2_SB(sb) &&
	    ((def_mount_opts & EXT4_DEFM_NODELALLOC) == 0))
		set_opt(sb, DELALLOC);

	/*
	 * set default s_li_wait_mult for lazyinit, for the case there is
	 * no mount option specified.
	 */
	sbi->s_li_wait_mult = EXT4_DEF_LI_WAIT_MULT;

	if (sbi->s_es->s_mount_opts[0]) {
		char *s_mount_opts = kstrndup(sbi->s_es->s_mount_opts,
					      sizeof(sbi->s_es->s_mount_opts),
					      GFP_KERNEL);
		if (!s_mount_opts)
			goto failed_mount;
		if (!parse_options(s_mount_opts, sb, &journal_devnum,
				   &journal_ioprio, 0)) {
			ext4_msg(sb, KERN_WARNING,
				 "failed to parse options in superblock: %s",
				 s_mount_opts);
		}
		kfree(s_mount_opts);
	}
	sbi->s_def_mount_opt = sbi->s_mount_opt;
	if (!parse_options((char *) data, sb, &journal_devnum,
			   &journal_ioprio, 0))
		goto failed_mount;

	if (test_opt(sb, DATA_FLAGS) == EXT4_MOUNT_JOURNAL_DATA) {
		printk_once(KERN_WARNING "EXT4-fs: Warning: mounting "
			    "with data=journal disables delayed "
			    "allocation and O_DIRECT support!\n");
		if (test_opt2(sb, EXPLICIT_DELALLOC)) {
			ext4_msg(sb, KERN_ERR, "can't mount with "
				 "both data=journal and delalloc");
			goto failed_mount;
		}
		if (test_opt(sb, DIOREAD_NOLOCK)) {
			ext4_msg(sb, KERN_ERR, "can't mount with "
				 "both data=journal and dioread_nolock");
			goto failed_mount;
		}
		if (test_opt(sb, DAX)) {
			ext4_msg(sb, KERN_ERR, "can't mount with "
				 "both data=journal and dax");
			goto failed_mount;
		}
		if (ext4_has_feature_encrypt(sb)) {
			ext4_msg(sb, KERN_WARNING,
				 "encrypted files will use data=ordered "
				 "instead of data journaling mode");
		}
		if (test_opt(sb, DELALLOC))
			clear_opt(sb, DELALLOC);
	} else {
		sb->s_iflags |= SB_I_CGROUPWB;
	}

	sb->s_flags = (sb->s_flags & ~MS_POSIXACL) |
		(test_opt(sb, POSIX_ACL) ? MS_POSIXACL : 0);

	if (le32_to_cpu(es->s_rev_level) == EXT4_GOOD_OLD_REV &&
	    (ext4_has_compat_features(sb) ||
	     ext4_has_ro_compat_features(sb) ||
	     ext4_has_incompat_features(sb)))
		ext4_msg(sb, KERN_WARNING,
		       "feature flags set on rev 0 fs, "
		       "running e2fsck is recommended");

	if (es->s_creator_os == cpu_to_le32(EXT4_OS_HURD)) {
		set_opt2(sb, HURD_COMPAT);
		if (ext4_has_feature_64bit(sb)) {
			ext4_msg(sb, KERN_ERR,
				 "The Hurd can't support 64-bit file systems");
			goto failed_mount;
		}
	}

	if (IS_EXT2_SB(sb)) {
		if (ext2_feature_set_ok(sb))
			ext4_msg(sb, KERN_INFO, "mounting ext2 file system "
				 "using the ext4 subsystem");
		else {
			ext4_msg(sb, KERN_ERR, "couldn't mount as ext2 due "
				 "to feature incompatibilities");
			goto failed_mount;
		}
	}

	if (IS_EXT3_SB(sb)) {
		if (ext3_feature_set_ok(sb))
			ext4_msg(sb, KERN_INFO, "mounting ext3 file system "
				 "using the ext4 subsystem");
		else {
			ext4_msg(sb, KERN_ERR, "couldn't mount as ext3 due "
				 "to feature incompatibilities");
			goto failed_mount;
		}
	}

	/*
	 * Check feature flags regardless of the revision level, since we
	 * previously didn't change the revision level when setting the flags,
	 * so there is a chance incompat flags are set on a rev 0 filesystem.
	 */
	if (!ext4_feature_set_ok(sb, (sb->s_flags & MS_RDONLY)))
		goto failed_mount;

	blocksize = BLOCK_SIZE << le32_to_cpu(es->s_log_block_size);
	if (blocksize < EXT4_MIN_BLOCK_SIZE ||
	    blocksize > EXT4_MAX_BLOCK_SIZE) {
		ext4_msg(sb, KERN_ERR,
		       "Unsupported filesystem blocksize %d (%d log_block_size)",
			 blocksize, le32_to_cpu(es->s_log_block_size));
		goto failed_mount;
	}
	if (le32_to_cpu(es->s_log_block_size) >
	    (EXT4_MAX_BLOCK_LOG_SIZE - EXT4_MIN_BLOCK_LOG_SIZE)) {
		ext4_msg(sb, KERN_ERR,
			 "Invalid log block size: %u",
			 le32_to_cpu(es->s_log_block_size));
		goto failed_mount;
	}

	if (le16_to_cpu(sbi->s_es->s_reserved_gdt_blocks) > (blocksize / 4)) {
		ext4_msg(sb, KERN_ERR,
			 "Number of reserved GDT blocks insanely large: %d",
			 le16_to_cpu(sbi->s_es->s_reserved_gdt_blocks));
		goto failed_mount;
	}

	if (sbi->s_mount_opt & EXT4_MOUNT_DAX) {
		err = bdev_dax_supported(sb, blocksize);
		if (err)
			goto failed_mount;
	}

	if (ext4_has_feature_encrypt(sb) && es->s_encryption_level) {
		ext4_msg(sb, KERN_ERR, "Unsupported encryption level %d",
			 es->s_encryption_level);
		goto failed_mount;
	}

	if (sb->s_blocksize != blocksize) {
		/* Validate the filesystem blocksize */
		if (!sb_set_blocksize(sb, blocksize)) {
			ext4_msg(sb, KERN_ERR, "bad block size %d",
					blocksize);
			goto failed_mount;
		}

		brelse(bh);
		logical_sb_block = sb_block * EXT4_MIN_BLOCK_SIZE;
		offset = do_div(logical_sb_block, blocksize);
		bh = sb_bread_unmovable(sb, logical_sb_block);
		if (!bh) {
			ext4_msg(sb, KERN_ERR,
			       "Can't read superblock on 2nd try");
			goto failed_mount;
		}
		es = (struct ext4_super_block *)(bh->b_data + offset);
		sbi->s_es = es;
		if (es->s_magic != cpu_to_le16(EXT4_SUPER_MAGIC)) {
			ext4_msg(sb, KERN_ERR,
			       "Magic mismatch, very weird!");
			goto failed_mount;
		}
	}

	has_huge_files = ext4_has_feature_huge_file(sb);
	sbi->s_bitmap_maxbytes = ext4_max_bitmap_size(sb->s_blocksize_bits,
						      has_huge_files);
	sb->s_maxbytes = ext4_max_size(sb->s_blocksize_bits, has_huge_files);

	if (le32_to_cpu(es->s_rev_level) == EXT4_GOOD_OLD_REV) {
		sbi->s_inode_size = EXT4_GOOD_OLD_INODE_SIZE;
		sbi->s_first_ino = EXT4_GOOD_OLD_FIRST_INO;
	} else {
		sbi->s_inode_size = le16_to_cpu(es->s_inode_size);
		sbi->s_first_ino = le32_to_cpu(es->s_first_ino);
		if ((sbi->s_inode_size < EXT4_GOOD_OLD_INODE_SIZE) ||
		    (!is_power_of_2(sbi->s_inode_size)) ||
		    (sbi->s_inode_size > blocksize)) {
			ext4_msg(sb, KERN_ERR,
			       "unsupported inode size: %d",
			       sbi->s_inode_size);
			goto failed_mount;
		}
		if (sbi->s_inode_size > EXT4_GOOD_OLD_INODE_SIZE)
			sb->s_time_gran = 1 << (EXT4_EPOCH_BITS - 2);
	}

	sbi->s_desc_size = le16_to_cpu(es->s_desc_size);
	if (ext4_has_feature_64bit(sb)) {
		if (sbi->s_desc_size < EXT4_MIN_DESC_SIZE_64BIT ||
		    sbi->s_desc_size > EXT4_MAX_DESC_SIZE ||
		    !is_power_of_2(sbi->s_desc_size)) {
			ext4_msg(sb, KERN_ERR,
			       "unsupported descriptor size %lu",
			       sbi->s_desc_size);
			goto failed_mount;
		}
	} else
		sbi->s_desc_size = EXT4_MIN_DESC_SIZE;

	sbi->s_blocks_per_group = le32_to_cpu(es->s_blocks_per_group);
	sbi->s_inodes_per_group = le32_to_cpu(es->s_inodes_per_group);

	sbi->s_inodes_per_block = blocksize / EXT4_INODE_SIZE(sb);
	if (sbi->s_inodes_per_block == 0)
		goto cantfind_ext4;
	if (sbi->s_inodes_per_group < sbi->s_inodes_per_block ||
	    sbi->s_inodes_per_group > blocksize * 8) {
		ext4_msg(sb, KERN_ERR, "invalid inodes per group: %lu\n",
			 sbi->s_blocks_per_group);
		goto failed_mount;
	}
	sbi->s_itb_per_group = sbi->s_inodes_per_group /
					sbi->s_inodes_per_block;
	sbi->s_desc_per_block = blocksize / EXT4_DESC_SIZE(sb);
	sbi->s_sbh = bh;
	sbi->s_mount_state = le16_to_cpu(es->s_state);
	sbi->s_addr_per_block_bits = ilog2(EXT4_ADDR_PER_BLOCK(sb));
	sbi->s_desc_per_block_bits = ilog2(EXT4_DESC_PER_BLOCK(sb));

	for (i = 0; i < 4; i++)
		sbi->s_hash_seed[i] = le32_to_cpu(es->s_hash_seed[i]);
	sbi->s_def_hash_version = es->s_def_hash_version;
	if (ext4_has_feature_dir_index(sb)) {
		i = le32_to_cpu(es->s_flags);
		if (i & EXT2_FLAGS_UNSIGNED_HASH)
			sbi->s_hash_unsigned = 3;
		else if ((i & EXT2_FLAGS_SIGNED_HASH) == 0) {
#ifdef __CHAR_UNSIGNED__
			if (!(sb->s_flags & MS_RDONLY))
				es->s_flags |=
					cpu_to_le32(EXT2_FLAGS_UNSIGNED_HASH);
			sbi->s_hash_unsigned = 3;
#else
			if (!(sb->s_flags & MS_RDONLY))
				es->s_flags |=
					cpu_to_le32(EXT2_FLAGS_SIGNED_HASH);
#endif
		}
	}

	/* Handle clustersize */
	clustersize = BLOCK_SIZE << le32_to_cpu(es->s_log_cluster_size);
	has_bigalloc = ext4_has_feature_bigalloc(sb);
	if (has_bigalloc) {
		if (clustersize < blocksize) {
			ext4_msg(sb, KERN_ERR,
				 "cluster size (%d) smaller than "
				 "block size (%d)", clustersize, blocksize);
			goto failed_mount;
		}
		if (le32_to_cpu(es->s_log_cluster_size) >
		    (EXT4_MAX_CLUSTER_LOG_SIZE - EXT4_MIN_BLOCK_LOG_SIZE)) {
			ext4_msg(sb, KERN_ERR,
				 "Invalid log cluster size: %u",
				 le32_to_cpu(es->s_log_cluster_size));
			goto failed_mount;
		}
		sbi->s_cluster_bits = le32_to_cpu(es->s_log_cluster_size) -
			le32_to_cpu(es->s_log_block_size);
		sbi->s_clusters_per_group =
			le32_to_cpu(es->s_clusters_per_group);
		if (sbi->s_clusters_per_group > blocksize * 8) {
			ext4_msg(sb, KERN_ERR,
				 "#clusters per group too big: %lu",
				 sbi->s_clusters_per_group);
			goto failed_mount;
		}
		if (sbi->s_blocks_per_group !=
		    (sbi->s_clusters_per_group * (clustersize / blocksize))) {
			ext4_msg(sb, KERN_ERR, "blocks per group (%lu) and "
				 "clusters per group (%lu) inconsistent",
				 sbi->s_blocks_per_group,
				 sbi->s_clusters_per_group);
			goto failed_mount;
		}
	} else {
		if (clustersize != blocksize) {
			ext4_warning(sb, "fragment/cluster size (%d) != "
				     "block size (%d)", clustersize,
				     blocksize);
			clustersize = blocksize;
		}
		if (sbi->s_blocks_per_group > blocksize * 8) {
			ext4_msg(sb, KERN_ERR,
				 "#blocks per group too big: %lu",
				 sbi->s_blocks_per_group);
			goto failed_mount;
		}
		sbi->s_clusters_per_group = sbi->s_blocks_per_group;
		sbi->s_cluster_bits = 0;
	}
	sbi->s_cluster_ratio = clustersize / blocksize;

	/* Do we have standard group size of clustersize * 8 blocks ? */
	if (sbi->s_blocks_per_group == clustersize << 3)
		set_opt2(sb, STD_GROUP_SIZE);

	/*
	 * Test whether we have more sectors than will fit in sector_t,
	 * and whether the max offset is addressable by the page cache.
	 */
	err = generic_check_addressable(sb->s_blocksize_bits,
					ext4_blocks_count(es));
	if (err) {
		ext4_msg(sb, KERN_ERR, "filesystem"
			 " too large to mount safely on this system");
		if (sizeof(sector_t) < 8)
			ext4_msg(sb, KERN_WARNING, "CONFIG_LBDAF not enabled");
		goto failed_mount;
	}

	if (EXT4_BLOCKS_PER_GROUP(sb) == 0)
		goto cantfind_ext4;

	/* check blocks count against device size */
	blocks_count = sb->s_bdev->bd_inode->i_size >> sb->s_blocksize_bits;
	if (blocks_count && ext4_blocks_count(es) > blocks_count) {
		ext4_msg(sb, KERN_WARNING, "bad geometry: block count %llu "
		       "exceeds size of device (%llu blocks)",
		       ext4_blocks_count(es), blocks_count);
		goto failed_mount;
	}

	/*
	 * It makes no sense for the first data block to be beyond the end
	 * of the filesystem.
	 */
	if (le32_to_cpu(es->s_first_data_block) >= ext4_blocks_count(es)) {
		ext4_msg(sb, KERN_WARNING, "bad geometry: first data "
			 "block %u is beyond end of filesystem (%llu)",
			 le32_to_cpu(es->s_first_data_block),
			 ext4_blocks_count(es));
		goto failed_mount;
	}
	blocks_count = (ext4_blocks_count(es) -
			le32_to_cpu(es->s_first_data_block) +
			EXT4_BLOCKS_PER_GROUP(sb) - 1);
	do_div(blocks_count, EXT4_BLOCKS_PER_GROUP(sb));
	if (blocks_count > ((uint64_t)1<<32) - EXT4_DESC_PER_BLOCK(sb)) {
		ext4_msg(sb, KERN_WARNING, "groups count too large: %u "
		       "(block count %llu, first data block %u, "
		       "blocks per group %lu)", sbi->s_groups_count,
		       ext4_blocks_count(es),
		       le32_to_cpu(es->s_first_data_block),
		       EXT4_BLOCKS_PER_GROUP(sb));
		goto failed_mount;
	}
	sbi->s_groups_count = blocks_count;
	sbi->s_blockfile_groups = min_t(ext4_group_t, sbi->s_groups_count,
			(EXT4_MAX_BLOCK_FILE_PHYS / EXT4_BLOCKS_PER_GROUP(sb)));
	db_count = (sbi->s_groups_count + EXT4_DESC_PER_BLOCK(sb) - 1) /
		   EXT4_DESC_PER_BLOCK(sb);
	if (ext4_has_feature_meta_bg(sb)) {
		if (le32_to_cpu(es->s_first_meta_bg) > db_count) {
			ext4_msg(sb, KERN_WARNING,
				 "first meta block group too large: %u "
				 "(group descriptor block count %u)",
				 le32_to_cpu(es->s_first_meta_bg), db_count);
			goto failed_mount;
		}
	}
	sbi->s_group_desc = ext4_kvmalloc(db_count *
					  sizeof(struct buffer_head *),
					  GFP_KERNEL);
	if (sbi->s_group_desc == NULL) {
		ext4_msg(sb, KERN_ERR, "not enough memory");
		ret = -ENOMEM;
		goto failed_mount;
	}

	bgl_lock_init(sbi->s_blockgroup_lock);

	for (i = 0; i < db_count; i++) {
		block = descriptor_loc(sb, logical_sb_block, i);
		sbi->s_group_desc[i] = sb_bread_unmovable(sb, block);
		if (!sbi->s_group_desc[i]) {
			ext4_msg(sb, KERN_ERR,
			       "can't read group descriptor %d", i);
			db_count = i;
			goto failed_mount2;
		}
	}
	if (!ext4_check_descriptors(sb, logical_sb_block, &first_not_zeroed)) {
		ext4_msg(sb, KERN_ERR, "group descriptors corrupted!");
		ret = -EFSCORRUPTED;
		goto failed_mount2;
	}

	sbi->s_gdb_count = db_count;
	get_random_bytes(&sbi->s_next_generation, sizeof(u32));
	spin_lock_init(&sbi->s_next_gen_lock);

	setup_timer(&sbi->s_err_report, print_daily_error_info,
		(unsigned long) sb);

	/* Register extent status tree shrinker */
	if (ext4_es_register_shrinker(sbi))
		goto failed_mount3;

	sbi->s_stripe = ext4_get_stripe_size(sbi);
	sbi->s_extent_max_zeroout_kb = 32;

	/*
	 * set up enough so that it can read an inode
	 */
	sb->s_op = &ext4_sops;
	sb->s_export_op = &ext4_export_ops;
	sb->s_xattr = ext4_xattr_handlers;
#ifdef CONFIG_EXT4_FS_ENCRYPTION
	sb->s_cop = &ext4_cryptops;
#endif
#ifdef CONFIG_QUOTA
	sb->dq_op = &ext4_quota_operations;
	if (ext4_has_feature_quota(sb))
		sb->s_qcop = &dquot_quotactl_sysfile_ops;
	else
		sb->s_qcop = &ext4_qctl_operations;
	sb->s_quota_types = QTYPE_MASK_USR | QTYPE_MASK_GRP | QTYPE_MASK_PRJ;
#endif
	memcpy(sb->s_uuid, es->s_uuid, sizeof(es->s_uuid));

	INIT_LIST_HEAD(&sbi->s_orphan); /* unlinked but open files */
	mutex_init(&sbi->s_orphan_lock);

	sb->s_root = NULL;

	needs_recovery = (es->s_last_orphan != 0 ||
			  ext4_has_feature_journal_needs_recovery(sb));

	if (ext4_has_feature_mmp(sb) && !(sb->s_flags & MS_RDONLY))
		if (ext4_multi_mount_protect(sb, le64_to_cpu(es->s_mmp_block)))
			goto failed_mount3a;

	/*
	 * The first inode we look at is the journal inode.  Don't try
	 * root first: it may be modified in the journal!
	 */
	if (!test_opt(sb, NOLOAD) && ext4_has_feature_journal(sb)) {
		err = ext4_load_journal(sb, es, journal_devnum);
		if (err)
			goto failed_mount3a;
	} else if (test_opt(sb, NOLOAD) && !(sb->s_flags & MS_RDONLY) &&
		   ext4_has_feature_journal_needs_recovery(sb)) {
		ext4_msg(sb, KERN_ERR, "required journal recovery "
		       "suppressed and not mounted read-only");
		goto failed_mount_wq;
	} else {
		/* Nojournal mode, all journal mount options are illegal */
		if (test_opt2(sb, EXPLICIT_JOURNAL_CHECKSUM)) {
			ext4_msg(sb, KERN_ERR, "can't mount with "
				 "journal_checksum, fs mounted w/o journal");
			goto failed_mount_wq;
		}
		if (test_opt(sb, JOURNAL_ASYNC_COMMIT)) {
			ext4_msg(sb, KERN_ERR, "can't mount with "
				 "journal_async_commit, fs mounted w/o journal");
			goto failed_mount_wq;
		}
		if (sbi->s_commit_interval != JBD2_DEFAULT_MAX_COMMIT_AGE*HZ) {
			ext4_msg(sb, KERN_ERR, "can't mount with "
				 "commit=%lu, fs mounted w/o journal",
				 sbi->s_commit_interval / HZ);
			goto failed_mount_wq;
		}
		if (EXT4_MOUNT_DATA_FLAGS &
		    (sbi->s_mount_opt ^ sbi->s_def_mount_opt)) {
			ext4_msg(sb, KERN_ERR, "can't mount with "
				 "data=, fs mounted w/o journal");
			goto failed_mount_wq;
		}
		sbi->s_def_mount_opt &= EXT4_MOUNT_JOURNAL_CHECKSUM;
		clear_opt(sb, JOURNAL_CHECKSUM);
		clear_opt(sb, DATA_FLAGS);
		sbi->s_journal = NULL;
		needs_recovery = 0;
		goto no_journal;
	}

	if (ext4_has_feature_64bit(sb) &&
	    !jbd2_journal_set_features(EXT4_SB(sb)->s_journal, 0, 0,
				       JBD2_FEATURE_INCOMPAT_64BIT)) {
		ext4_msg(sb, KERN_ERR, "Failed to set 64-bit journal feature");
		goto failed_mount_wq;
	}

	if (!set_journal_csum_feature_set(sb)) {
		ext4_msg(sb, KERN_ERR, "Failed to set journal checksum "
			 "feature set");
		goto failed_mount_wq;
	}

	/* We have now updated the journal if required, so we can
	 * validate the data journaling mode. */
	switch (test_opt(sb, DATA_FLAGS)) {
	case 0:
		/* No mode set, assume a default based on the journal
		 * capabilities: ORDERED_DATA if the journal can
		 * cope, else JOURNAL_DATA
		 */
		if (jbd2_journal_check_available_features
		    (sbi->s_journal, 0, 0, JBD2_FEATURE_INCOMPAT_REVOKE))
			set_opt(sb, ORDERED_DATA);
		else
			set_opt(sb, JOURNAL_DATA);
		break;

	case EXT4_MOUNT_ORDERED_DATA:
	case EXT4_MOUNT_WRITEBACK_DATA:
		if (!jbd2_journal_check_available_features
		    (sbi->s_journal, 0, 0, JBD2_FEATURE_INCOMPAT_REVOKE)) {
			ext4_msg(sb, KERN_ERR, "Journal does not support "
			       "requested data journaling mode");
			goto failed_mount_wq;
		}
	default:
		break;
	}
	set_task_ioprio(sbi->s_journal->j_task, journal_ioprio);

	sbi->s_journal->j_commit_callback = ext4_journal_commit_callback;

no_journal:
	sbi->s_mb_cache = ext4_xattr_create_cache();
	if (!sbi->s_mb_cache) {
		ext4_msg(sb, KERN_ERR, "Failed to create an mb_cache");
		goto failed_mount_wq;
	}

	if ((DUMMY_ENCRYPTION_ENABLED(sbi) || ext4_has_feature_encrypt(sb)) &&
	    (blocksize != PAGE_SIZE)) {
		ext4_msg(sb, KERN_ERR,
			 "Unsupported blocksize for fs encryption");
		goto failed_mount_wq;
	}

	if (DUMMY_ENCRYPTION_ENABLED(sbi) && !(sb->s_flags & MS_RDONLY) &&
	    !ext4_has_feature_encrypt(sb)) {
		ext4_set_feature_encrypt(sb);
		ext4_commit_super(sb, 1);
	}

	/*
	 * Get the # of file system overhead blocks from the
	 * superblock if present.
	 */
	if (es->s_overhead_clusters)
		sbi->s_overhead = le32_to_cpu(es->s_overhead_clusters);
	else {
		err = ext4_calculate_overhead(sb);
		if (err)
			goto failed_mount_wq;
	}

	/*
	 * The maximum number of concurrent works can be high and
	 * concurrency isn't really necessary.  Limit it to 1.
	 */
	EXT4_SB(sb)->rsv_conversion_wq =
		alloc_workqueue("ext4-rsv-conversion", WQ_MEM_RECLAIM | WQ_UNBOUND, 1);
	if (!EXT4_SB(sb)->rsv_conversion_wq) {
		printk(KERN_ERR "EXT4-fs: failed to create workqueue\n");
		ret = -ENOMEM;
		goto failed_mount4;
	}

	/*
	 * The jbd2_journal_load will have done any necessary log recovery,
	 * so we can safely mount the rest of the filesystem now.
	 */

	root = ext4_iget(sb, EXT4_ROOT_INO);
	if (IS_ERR(root)) {
		ext4_msg(sb, KERN_ERR, "get root inode failed");
		ret = PTR_ERR(root);
		root = NULL;
		goto failed_mount4;
	}
	if (!S_ISDIR(root->i_mode) || !root->i_blocks || !root->i_size) {
		ext4_msg(sb, KERN_ERR, "corrupt root inode, run e2fsck");
		iput(root);
		goto failed_mount4;
	}
	sb->s_root = d_make_root(root);
	if (!sb->s_root) {
		ext4_msg(sb, KERN_ERR, "get root dentry failed");
		ret = -ENOMEM;
		goto failed_mount4;
	}

	if (ext4_setup_super(sb, es, sb->s_flags & MS_RDONLY))
		sb->s_flags |= MS_RDONLY;

	/* determine the minimum size of new large inodes, if present */
	if (sbi->s_inode_size > EXT4_GOOD_OLD_INODE_SIZE) {
		sbi->s_want_extra_isize = sizeof(struct ext4_inode) -
						     EXT4_GOOD_OLD_INODE_SIZE;
		if (ext4_has_feature_extra_isize(sb)) {
			if (sbi->s_want_extra_isize <
			    le16_to_cpu(es->s_want_extra_isize))
				sbi->s_want_extra_isize =
					le16_to_cpu(es->s_want_extra_isize);
			if (sbi->s_want_extra_isize <
			    le16_to_cpu(es->s_min_extra_isize))
				sbi->s_want_extra_isize =
					le16_to_cpu(es->s_min_extra_isize);
		}
	}
	/* Check if enough inode space is available */
	if (EXT4_GOOD_OLD_INODE_SIZE + sbi->s_want_extra_isize >
							sbi->s_inode_size) {
		sbi->s_want_extra_isize = sizeof(struct ext4_inode) -
						       EXT4_GOOD_OLD_INODE_SIZE;
		ext4_msg(sb, KERN_INFO, "required extra inode space not"
			 "available");
	}

	ext4_set_resv_clusters(sb);

	err = ext4_setup_system_zone(sb);
	if (err) {
		ext4_msg(sb, KERN_ERR, "failed to initialize system "
			 "zone (%d)", err);
		goto failed_mount4a;
	}

	ext4_ext_init(sb);
	err = ext4_mb_init(sb);
	if (err) {
		ext4_msg(sb, KERN_ERR, "failed to initialize mballoc (%d)",
			 err);
		goto failed_mount5;
	}

	block = ext4_count_free_clusters(sb);
	ext4_free_blocks_count_set(sbi->s_es, 
				   EXT4_C2B(sbi, block));
	err = percpu_counter_init(&sbi->s_freeclusters_counter, block,
				  GFP_KERNEL);
	if (!err) {
		unsigned long freei = ext4_count_free_inodes(sb);
		sbi->s_es->s_free_inodes_count = cpu_to_le32(freei);
		err = percpu_counter_init(&sbi->s_freeinodes_counter, freei,
					  GFP_KERNEL);
	}
	if (!err)
		err = percpu_counter_init(&sbi->s_dirs_counter,
					  ext4_count_dirs(sb), GFP_KERNEL);
	if (!err)
		err = percpu_counter_init(&sbi->s_dirtyclusters_counter, 0,
					  GFP_KERNEL);
	if (!err)
		err = percpu_init_rwsem(&sbi->s_journal_flag_rwsem);

	if (err) {
		ext4_msg(sb, KERN_ERR, "insufficient memory");
		goto failed_mount6;
	}

	if (ext4_has_feature_flex_bg(sb))
		if (!ext4_fill_flex_info(sb)) {
			ext4_msg(sb, KERN_ERR,
			       "unable to initialize "
			       "flex_bg meta info!");
			goto failed_mount6;
		}

	err = ext4_register_li_request(sb, first_not_zeroed);
	if (err)
		goto failed_mount6;

	err = ext4_register_sysfs(sb);
	if (err)
		goto failed_mount7;

#ifdef CONFIG_QUOTA
	/* Enable quota usage during mount. */
	if (ext4_has_feature_quota(sb) && !(sb->s_flags & MS_RDONLY)) {
		err = ext4_enable_quotas(sb);
		if (err)
			goto failed_mount8;
	}
#endif  /* CONFIG_QUOTA */

	EXT4_SB(sb)->s_mount_state |= EXT4_ORPHAN_FS;
	ext4_orphan_cleanup(sb, es);
	EXT4_SB(sb)->s_mount_state &= ~EXT4_ORPHAN_FS;
	if (needs_recovery) {
		ext4_msg(sb, KERN_INFO, "recovery complete");
		ext4_mark_recovery_complete(sb, es);
	}
	if (EXT4_SB(sb)->s_journal) {
		if (test_opt(sb, DATA_FLAGS) == EXT4_MOUNT_JOURNAL_DATA)
			descr = " journalled data mode";
		else if (test_opt(sb, DATA_FLAGS) == EXT4_MOUNT_ORDERED_DATA)
			descr = " ordered data mode";
		else
			descr = " writeback data mode";
	} else
		descr = "out journal";

	if (test_opt(sb, DISCARD)) {
		struct request_queue *q = bdev_get_queue(sb->s_bdev);
		if (!blk_queue_discard(q))
			ext4_msg(sb, KERN_WARNING,
				 "mounting with \"discard\" option, but "
				 "the device does not support discard");
	}

	if (___ratelimit(&ext4_mount_msg_ratelimit, "EXT4-fs mount"))
		ext4_msg(sb, KERN_INFO, "mounted filesystem with%s. "
			 "Opts: %.*s%s%s", descr,
			 (int) sizeof(sbi->s_es->s_mount_opts),
			 sbi->s_es->s_mount_opts,
			 *sbi->s_es->s_mount_opts ? "; " : "", orig_data);

	if (es->s_error_count)
		mod_timer(&sbi->s_err_report, jiffies + 300*HZ); /* 5 minutes */

	/* Enable message ratelimiting. Default is 10 messages per 5 secs. */
	ratelimit_state_init(&sbi->s_err_ratelimit_state, 5 * HZ, 10);
	ratelimit_state_init(&sbi->s_warning_ratelimit_state, 5 * HZ, 10);
	ratelimit_state_init(&sbi->s_msg_ratelimit_state, 5 * HZ, 10);

	kfree(orig_data);
	return 0;

cantfind_ext4:
	if (!silent)
		ext4_msg(sb, KERN_ERR, "VFS: Can't find ext4 filesystem");
	goto failed_mount;

#ifdef CONFIG_QUOTA
failed_mount8:
	ext4_unregister_sysfs(sb);
#endif
failed_mount7:
	ext4_unregister_li_request(sb);
failed_mount6:
	ext4_mb_release(sb);
	if (sbi->s_flex_groups)
		kvfree(sbi->s_flex_groups);
	percpu_counter_destroy(&sbi->s_freeclusters_counter);
	percpu_counter_destroy(&sbi->s_freeinodes_counter);
	percpu_counter_destroy(&sbi->s_dirs_counter);
	percpu_counter_destroy(&sbi->s_dirtyclusters_counter);
failed_mount5:
	ext4_ext_release(sb);
	ext4_release_system_zone(sb);
failed_mount4a:
	dput(sb->s_root);
	sb->s_root = NULL;
failed_mount4:
	ext4_msg(sb, KERN_ERR, "mount failed");
	if (EXT4_SB(sb)->rsv_conversion_wq)
		destroy_workqueue(EXT4_SB(sb)->rsv_conversion_wq);
failed_mount_wq:
	if (sbi->s_mb_cache) {
		ext4_xattr_destroy_cache(sbi->s_mb_cache);
		sbi->s_mb_cache = NULL;
	}
	if (sbi->s_journal) {
		jbd2_journal_destroy(sbi->s_journal);
		sbi->s_journal = NULL;
	}
failed_mount3a:
	ext4_es_unregister_shrinker(sbi);
failed_mount3:
	del_timer_sync(&sbi->s_err_report);
	if (sbi->s_mmp_tsk)
		kthread_stop(sbi->s_mmp_tsk);
failed_mount2:
	for (i = 0; i < db_count; i++)
		brelse(sbi->s_group_desc[i]);
	kvfree(sbi->s_group_desc);
failed_mount:
	if (sbi->s_chksum_driver)
		crypto_free_shash(sbi->s_chksum_driver);
#ifdef CONFIG_QUOTA
	for (i = 0; i < EXT4_MAXQUOTAS; i++)
		kfree(sbi->s_qf_names[i]);
#endif
	ext4_blkdev_remove(sbi);
	brelse(bh);
out_fail:
	sb->s_fs_info = NULL;
	kfree(sbi->s_blockgroup_lock);
out_free_base:
	kfree(sbi);
	kfree(orig_data);
	return err ? err : ret;
}

/*
 * Setup any per-fs journal parameters now.  We'll do this both on
 * initial mount, once the journal has been initialised but before we've
 * done any recovery; and again on any subsequent remount.
 */
static void ext4_init_journal_params(struct super_block *sb, journal_t *journal)
{
	struct ext4_sb_info *sbi = EXT4_SB(sb);

	journal->j_commit_interval = sbi->s_commit_interval;
	journal->j_min_batch_time = sbi->s_min_batch_time;
	journal->j_max_batch_time = sbi->s_max_batch_time;

	write_lock(&journal->j_state_lock);
	if (test_opt(sb, BARRIER))
		journal->j_flags |= JBD2_BARRIER;
	else
		journal->j_flags &= ~JBD2_BARRIER;
	if (test_opt(sb, DATA_ERR_ABORT))
		journal->j_flags |= JBD2_ABORT_ON_SYNCDATA_ERR;
	else
		journal->j_flags &= ~JBD2_ABORT_ON_SYNCDATA_ERR;
	write_unlock(&journal->j_state_lock);
}

static struct inode *ext4_get_journal_inode(struct super_block *sb,
					     unsigned int journal_inum)
{
	struct inode *journal_inode;

	/*
	 * Test for the existence of a valid inode on disk.  Bad things
	 * happen if we iget() an unused inode, as the subsequent iput()
	 * will try to delete it.
	 */
	journal_inode = ext4_iget(sb, journal_inum);
	if (IS_ERR(journal_inode)) {
		ext4_msg(sb, KERN_ERR, "no journal found");
		return NULL;
	}
	if (!journal_inode->i_nlink) {
		make_bad_inode(journal_inode);
		iput(journal_inode);
		ext4_msg(sb, KERN_ERR, "journal inode is deleted");
		return NULL;
	}

	jbd_debug(2, "Journal inode found at %p: %lld bytes\n",
		  journal_inode, journal_inode->i_size);
	if (!S_ISREG(journal_inode->i_mode)) {
		ext4_msg(sb, KERN_ERR, "invalid journal inode");
		iput(journal_inode);
		return NULL;
	}
	return journal_inode;
}

static journal_t *ext4_get_journal(struct super_block *sb,
				   unsigned int journal_inum)
{
	struct inode *journal_inode;
	journal_t *journal;

	BUG_ON(!ext4_has_feature_journal(sb));

	journal_inode = ext4_get_journal_inode(sb, journal_inum);
	if (!journal_inode)
		return NULL;

	journal = jbd2_journal_init_inode(journal_inode);
	if (!journal) {
		ext4_msg(sb, KERN_ERR, "Could not load journal inode");
		iput(journal_inode);
		return NULL;
	}
	journal->j_private = sb;
	ext4_init_journal_params(sb, journal);
	return journal;
}

static journal_t *ext4_get_dev_journal(struct super_block *sb,
				       dev_t j_dev)
{
	struct buffer_head *bh;
	journal_t *journal;
	ext4_fsblk_t start;
	ext4_fsblk_t len;
	int hblock, blocksize;
	ext4_fsblk_t sb_block;
	unsigned long offset;
	struct ext4_super_block *es;
	struct block_device *bdev;

	BUG_ON(!ext4_has_feature_journal(sb));

	bdev = ext4_blkdev_get(j_dev, sb);
	if (bdev == NULL)
		return NULL;

	blocksize = sb->s_blocksize;
	hblock = bdev_logical_block_size(bdev);
	if (blocksize < hblock) {
		ext4_msg(sb, KERN_ERR,
			"blocksize too small for journal device");
		goto out_bdev;
	}

	sb_block = EXT4_MIN_BLOCK_SIZE / blocksize;
	offset = EXT4_MIN_BLOCK_SIZE % blocksize;
	set_blocksize(bdev, blocksize);
	if (!(bh = __bread(bdev, sb_block, blocksize))) {
		ext4_msg(sb, KERN_ERR, "couldn't read superblock of "
		       "external journal");
		goto out_bdev;
	}

	es = (struct ext4_super_block *) (bh->b_data + offset);
	if ((le16_to_cpu(es->s_magic) != EXT4_SUPER_MAGIC) ||
	    !(le32_to_cpu(es->s_feature_incompat) &
	      EXT4_FEATURE_INCOMPAT_JOURNAL_DEV)) {
		ext4_msg(sb, KERN_ERR, "external journal has "
					"bad superblock");
		brelse(bh);
		goto out_bdev;
	}

	if ((le32_to_cpu(es->s_feature_ro_compat) &
	     EXT4_FEATURE_RO_COMPAT_METADATA_CSUM) &&
	    es->s_checksum != ext4_superblock_csum(sb, es)) {
		ext4_msg(sb, KERN_ERR, "external journal has "
				       "corrupt superblock");
		brelse(bh);
		goto out_bdev;
	}

	if (memcmp(EXT4_SB(sb)->s_es->s_journal_uuid, es->s_uuid, 16)) {
		ext4_msg(sb, KERN_ERR, "journal UUID does not match");
		brelse(bh);
		goto out_bdev;
	}

	len = ext4_blocks_count(es);
	start = sb_block + 1;
	brelse(bh);	/* we're done with the superblock */

	journal = jbd2_journal_init_dev(bdev, sb->s_bdev,
					start, len, blocksize);
	if (!journal) {
		ext4_msg(sb, KERN_ERR, "failed to create device journal");
		goto out_bdev;
	}
	journal->j_private = sb;
	ll_rw_block(REQ_OP_READ, REQ_META | REQ_PRIO, 1, &journal->j_sb_buffer);
	wait_on_buffer(journal->j_sb_buffer);
	if (!buffer_uptodate(journal->j_sb_buffer)) {
		ext4_msg(sb, KERN_ERR, "I/O error on journal device");
		goto out_journal;
	}
	if (be32_to_cpu(journal->j_superblock->s_nr_users) != 1) {
		ext4_msg(sb, KERN_ERR, "External journal has more than one "
					"user (unsupported) - %d",
			be32_to_cpu(journal->j_superblock->s_nr_users));
		goto out_journal;
	}
	EXT4_SB(sb)->journal_bdev = bdev;
	ext4_init_journal_params(sb, journal);
	return journal;

out_journal:
	jbd2_journal_destroy(journal);
out_bdev:
	ext4_blkdev_put(bdev);
	return NULL;
}

static int ext4_load_journal(struct super_block *sb,
			     struct ext4_super_block *es,
			     unsigned long journal_devnum)
{
	journal_t *journal;
	unsigned int journal_inum = le32_to_cpu(es->s_journal_inum);
	dev_t journal_dev;
	int err = 0;
	int really_read_only;

	BUG_ON(!ext4_has_feature_journal(sb));

	if (journal_devnum &&
	    journal_devnum != le32_to_cpu(es->s_journal_dev)) {
		ext4_msg(sb, KERN_INFO, "external journal device major/minor "
			"numbers have changed");
		journal_dev = new_decode_dev(journal_devnum);
	} else
		journal_dev = new_decode_dev(le32_to_cpu(es->s_journal_dev));

	really_read_only = bdev_read_only(sb->s_bdev);

	/*
	 * Are we loading a blank journal or performing recovery after a
	 * crash?  For recovery, we need to check in advance whether we
	 * can get read-write access to the device.
	 */
	if (ext4_has_feature_journal_needs_recovery(sb)) {
		if (sb->s_flags & MS_RDONLY) {
			ext4_msg(sb, KERN_INFO, "INFO: recovery "
					"required on readonly filesystem");
			if (really_read_only) {
				ext4_msg(sb, KERN_ERR, "write access "
					"unavailable, cannot proceed");
				return -EROFS;
			}
			ext4_msg(sb, KERN_INFO, "write access will "
			       "be enabled during recovery");
		}
	}

	if (journal_inum && journal_dev) {
		ext4_msg(sb, KERN_ERR, "filesystem has both journal "
		       "and inode journals!");
		return -EINVAL;
	}

	if (journal_inum) {
		if (!(journal = ext4_get_journal(sb, journal_inum)))
			return -EINVAL;
	} else {
		if (!(journal = ext4_get_dev_journal(sb, journal_dev)))
			return -EINVAL;
	}

	if (!(journal->j_flags & JBD2_BARRIER))
		ext4_msg(sb, KERN_INFO, "barriers disabled");

	if (!ext4_has_feature_journal_needs_recovery(sb))
		err = jbd2_journal_wipe(journal, !really_read_only);
	if (!err) {
		char *save = kmalloc(EXT4_S_ERR_LEN, GFP_KERNEL);
		if (save)
			memcpy(save, ((char *) es) +
			       EXT4_S_ERR_START, EXT4_S_ERR_LEN);
		err = jbd2_journal_load(journal);
		if (save)
			memcpy(((char *) es) + EXT4_S_ERR_START,
			       save, EXT4_S_ERR_LEN);
		kfree(save);
	}

	if (err) {
		ext4_msg(sb, KERN_ERR, "error loading journal");
		jbd2_journal_destroy(journal);
		return err;
	}

	EXT4_SB(sb)->s_journal = journal;
	ext4_clear_journal_err(sb, es);

	if (!really_read_only && journal_devnum &&
	    journal_devnum != le32_to_cpu(es->s_journal_dev)) {
		es->s_journal_dev = cpu_to_le32(journal_devnum);

		/* Make sure we flush the recovery flag to disk. */
		ext4_commit_super(sb, 1);
	}

	return 0;
}

static int ext4_commit_super(struct super_block *sb, int sync)
{
	struct ext4_super_block *es = EXT4_SB(sb)->s_es;
	struct buffer_head *sbh = EXT4_SB(sb)->s_sbh;
	int error = 0;

	if (!sbh || block_device_ejected(sb))
		return error;
	/*
	 * If the file system is mounted read-only, don't update the
	 * superblock write time.  This avoids updating the superblock
	 * write time when we are mounting the root file system
	 * read/only but we need to replay the journal; at that point,
	 * for people who are east of GMT and who make their clock
	 * tick in localtime for Windows bug-for-bug compatibility,
	 * the clock is set in the future, and this will cause e2fsck
	 * to complain and force a full file system check.
	 */
	if (!(sb->s_flags & MS_RDONLY))
		es->s_wtime = cpu_to_le32(get_seconds());
	if (sb->s_bdev->bd_part)
		es->s_kbytes_written =
			cpu_to_le64(EXT4_SB(sb)->s_kbytes_written +
			    ((part_stat_read(sb->s_bdev->bd_part, sectors[1]) -
			      EXT4_SB(sb)->s_sectors_written_start) >> 1));
	else
		es->s_kbytes_written =
			cpu_to_le64(EXT4_SB(sb)->s_kbytes_written);
	if (percpu_counter_initialized(&EXT4_SB(sb)->s_freeclusters_counter))
		ext4_free_blocks_count_set(es,
			EXT4_C2B(EXT4_SB(sb), percpu_counter_sum_positive(
				&EXT4_SB(sb)->s_freeclusters_counter)));
	if (percpu_counter_initialized(&EXT4_SB(sb)->s_freeinodes_counter))
		es->s_free_inodes_count =
			cpu_to_le32(percpu_counter_sum_positive(
				&EXT4_SB(sb)->s_freeinodes_counter));
	BUFFER_TRACE(sbh, "marking dirty");
	ext4_superblock_csum_set(sb);
	if (sync)
		lock_buffer(sbh);
	if (buffer_write_io_error(sbh)) {
		/*
		 * Oh, dear.  A previous attempt to write the
		 * superblock failed.  This could happen because the
		 * USB device was yanked out.  Or it could happen to
		 * be a transient write error and maybe the block will
		 * be remapped.  Nothing we can do but to retry the
		 * write and hope for the best.
		 */
		ext4_msg(sb, KERN_ERR, "previous I/O error to "
		       "superblock detected");
		clear_buffer_write_io_error(sbh);
		set_buffer_uptodate(sbh);
	}
	mark_buffer_dirty(sbh);
	if (sync) {
		unlock_buffer(sbh);
		error = __sync_dirty_buffer(sbh,
			test_opt(sb, BARRIER) ? WRITE_FUA : WRITE_SYNC);
		if (error && !buffer_write_io_error(sbh))
			return error;

		if (buffer_write_io_error(sbh)) {
			ext4_msg(sb, KERN_ERR, "I/O error while writing "
			       "superblock");
			clear_buffer_write_io_error(sbh);
			set_buffer_uptodate(sbh);
		}
	}
	return error;
}

/*
 * Have we just finished recovery?  If so, and if we are mounting (or
 * remounting) the filesystem readonly, then we will end up with a
 * consistent fs on disk.  Record that fact.
 */
static void ext4_mark_recovery_complete(struct super_block *sb,
					struct ext4_super_block *es)
{
	journal_t *journal = EXT4_SB(sb)->s_journal;

	if (!ext4_has_feature_journal(sb)) {
		BUG_ON(journal != NULL);
		return;
	}
	jbd2_journal_lock_updates(journal);
	if (jbd2_journal_flush(journal) < 0)
		goto out;

	if (ext4_has_feature_journal_needs_recovery(sb) &&
	    sb->s_flags & MS_RDONLY) {
		ext4_clear_feature_journal_needs_recovery(sb);
		ext4_commit_super(sb, 1);
	}

out:
	jbd2_journal_unlock_updates(journal);
}

/*
 * If we are mounting (or read-write remounting) a filesystem whose journal
 * has recorded an error from a previous lifetime, move that error to the
 * main filesystem now.
 */
static void ext4_clear_journal_err(struct super_block *sb,
				   struct ext4_super_block *es)
{
	journal_t *journal;
	int j_errno;
	const char *errstr;

	BUG_ON(!ext4_has_feature_journal(sb));

	journal = EXT4_SB(sb)->s_journal;

	/*
	 * Now check for any error status which may have been recorded in the
	 * journal by a prior ext4_error() or ext4_abort()
	 */

	j_errno = jbd2_journal_errno(journal);
	if (j_errno) {
		char nbuf[16];

		errstr = ext4_decode_error(sb, j_errno, nbuf);
		ext4_warning(sb, "Filesystem error recorded "
			     "from previous mount: %s", errstr);
		ext4_warning(sb, "Marking fs in need of filesystem check.");

		EXT4_SB(sb)->s_mount_state |= EXT4_ERROR_FS;
		es->s_state |= cpu_to_le16(EXT4_ERROR_FS);
		ext4_commit_super(sb, 1);

		jbd2_journal_clear_err(journal);
		jbd2_journal_update_sb_errno(journal);
	}
}

/*
 * Force the running and committing transactions to commit,
 * and wait on the commit.
 */
int ext4_force_commit(struct super_block *sb)
{
	journal_t *journal;

	if (sb->s_flags & MS_RDONLY)
		return 0;

	journal = EXT4_SB(sb)->s_journal;
	return ext4_journal_force_commit(journal);
}

static int ext4_sync_fs(struct super_block *sb, int wait)
{
	int ret = 0;
	tid_t target;
	bool needs_barrier = false;
	struct ext4_sb_info *sbi = EXT4_SB(sb);

	trace_ext4_sync_fs(sb, wait);
	flush_workqueue(sbi->rsv_conversion_wq);
	/*
	 * Writeback quota in non-journalled quota case - journalled quota has
	 * no dirty dquots
	 */
	dquot_writeback_dquots(sb, -1);
	/*
	 * Data writeback is possible w/o journal transaction, so barrier must
	 * being sent at the end of the function. But we can skip it if
	 * transaction_commit will do it for us.
	 */
	if (sbi->s_journal) {
		target = jbd2_get_latest_transaction(sbi->s_journal);
		if (wait && sbi->s_journal->j_flags & JBD2_BARRIER &&
		    !jbd2_trans_will_send_data_barrier(sbi->s_journal, target))
			needs_barrier = true;

		if (jbd2_journal_start_commit(sbi->s_journal, &target)) {
			if (wait)
				ret = jbd2_log_wait_commit(sbi->s_journal,
							   target);
		}
	} else if (wait && test_opt(sb, BARRIER))
		needs_barrier = true;
	if (needs_barrier) {
		int err;
		err = blkdev_issue_flush(sb->s_bdev, GFP_KERNEL, NULL);
		if (!ret)
			ret = err;
	}

	return ret;
}

/*
 * LVM calls this function before a (read-only) snapshot is created.  This
 * gives us a chance to flush the journal completely and mark the fs clean.
 *
 * Note that only this function cannot bring a filesystem to be in a clean
 * state independently. It relies on upper layer to stop all data & metadata
 * modifications.
 */
static int ext4_freeze(struct super_block *sb)
{
	int error = 0;
	journal_t *journal;

	if (sb->s_flags & MS_RDONLY)
		return 0;

	journal = EXT4_SB(sb)->s_journal;

	if (journal) {
		/* Now we set up the journal barrier. */
		jbd2_journal_lock_updates(journal);

		/*
		 * Don't clear the needs_recovery flag if we failed to
		 * flush the journal.
		 */
		error = jbd2_journal_flush(journal);
		if (error < 0)
			goto out;

		/* Journal blocked and flushed, clear needs_recovery flag. */
		ext4_clear_feature_journal_needs_recovery(sb);
	}

	error = ext4_commit_super(sb, 1);
out:
	if (journal)
		/* we rely on upper layer to stop further updates */
		jbd2_journal_unlock_updates(journal);
	return error;
}

/*
 * Called by LVM after the snapshot is done.  We need to reset the RECOVER
 * flag here, even though the filesystem is not technically dirty yet.
 */
static int ext4_unfreeze(struct super_block *sb)
{
	if (sb->s_flags & MS_RDONLY)
		return 0;

	if (EXT4_SB(sb)->s_journal) {
		/* Reset the needs_recovery flag before the fs is unlocked. */
		ext4_set_feature_journal_needs_recovery(sb);
	}

	ext4_commit_super(sb, 1);
	return 0;
}

/*
 * Structure to save mount options for ext4_remount's benefit
 */
struct ext4_mount_options {
	unsigned long s_mount_opt;
	unsigned long s_mount_opt2;
	kuid_t s_resuid;
	kgid_t s_resgid;
	unsigned long s_commit_interval;
	u32 s_min_batch_time, s_max_batch_time;
#ifdef CONFIG_QUOTA
	int s_jquota_fmt;
	char *s_qf_names[EXT4_MAXQUOTAS];
#endif
};

static void ext4_umount_end(struct super_block *sb, int flags)
{
	/*
	 * this is called at the end of umount(2). If there is an unclosed
	 * namespace, ext4 won't do put_super() which triggers fsck in the
	 * next boot.
	 */
	if ((flags & MNT_FORCE) || atomic_read(&sb->s_active) > 1) {
		ext4_msg(sb, KERN_ERR,
			"errors=remount-ro for active namespaces on umount %x",
						flags);
		clear_opt(sb, ERRORS_PANIC);
		set_opt(sb, ERRORS_RO);
		/* to write the latest s_kbytes_written */
		if (!(sb->s_flags & MS_RDONLY))
			ext4_commit_super(sb, 1);
	}
}

static int ext4_remount(struct super_block *sb, int *flags, char *data)
{
	struct ext4_super_block *es;
	struct ext4_sb_info *sbi = EXT4_SB(sb);
	unsigned long old_sb_flags;
	struct ext4_mount_options old_opts;
	int enable_quota = 0;
	ext4_group_t g;
	unsigned int journal_ioprio = DEFAULT_JOURNAL_IOPRIO;
	int err = 0;
#ifdef CONFIG_QUOTA
	int i, j;
#endif
	char *orig_data = kstrdup(data, GFP_KERNEL);

	/* Store the original options */
	old_sb_flags = sb->s_flags;
	old_opts.s_mount_opt = sbi->s_mount_opt;
	old_opts.s_mount_opt2 = sbi->s_mount_opt2;
	old_opts.s_resuid = sbi->s_resuid;
	old_opts.s_resgid = sbi->s_resgid;
	old_opts.s_commit_interval = sbi->s_commit_interval;
	old_opts.s_min_batch_time = sbi->s_min_batch_time;
	old_opts.s_max_batch_time = sbi->s_max_batch_time;
#ifdef CONFIG_QUOTA
	old_opts.s_jquota_fmt = sbi->s_jquota_fmt;
	for (i = 0; i < EXT4_MAXQUOTAS; i++)
		if (sbi->s_qf_names[i]) {
			old_opts.s_qf_names[i] = kstrdup(sbi->s_qf_names[i],
							 GFP_KERNEL);
			if (!old_opts.s_qf_names[i]) {
				for (j = 0; j < i; j++)
					kfree(old_opts.s_qf_names[j]);
				kfree(orig_data);
				return -ENOMEM;
			}
		} else
			old_opts.s_qf_names[i] = NULL;
#endif
	if (sbi->s_journal && sbi->s_journal->j_task->io_context)
		journal_ioprio = sbi->s_journal->j_task->io_context->ioprio;

	if (!parse_options(data, sb, NULL, &journal_ioprio, 1)) {
		err = -EINVAL;
		goto restore_opts;
	}

	if ((old_opts.s_mount_opt & EXT4_MOUNT_JOURNAL_CHECKSUM) ^
	    test_opt(sb, JOURNAL_CHECKSUM)) {
		ext4_msg(sb, KERN_ERR, "changing journal_checksum "
			 "during remount not supported; ignoring");
		sbi->s_mount_opt ^= EXT4_MOUNT_JOURNAL_CHECKSUM;
	}

	if (test_opt(sb, DATA_FLAGS) == EXT4_MOUNT_JOURNAL_DATA) {
		if (test_opt2(sb, EXPLICIT_DELALLOC)) {
			ext4_msg(sb, KERN_ERR, "can't mount with "
				 "both data=journal and delalloc");
			err = -EINVAL;
			goto restore_opts;
		}
		if (test_opt(sb, DIOREAD_NOLOCK)) {
			ext4_msg(sb, KERN_ERR, "can't mount with "
				 "both data=journal and dioread_nolock");
			err = -EINVAL;
			goto restore_opts;
		}
		if (test_opt(sb, DAX)) {
			ext4_msg(sb, KERN_ERR, "can't mount with "
				 "both data=journal and dax");
			err = -EINVAL;
			goto restore_opts;
		}
	}

	if ((sbi->s_mount_opt ^ old_opts.s_mount_opt) & EXT4_MOUNT_DAX) {
		ext4_msg(sb, KERN_WARNING, "warning: refusing change of "
			"dax flag with busy inodes while remounting");
		sbi->s_mount_opt ^= EXT4_MOUNT_DAX;
	}

	if (sbi->s_mount_flags & EXT4_MF_FS_ABORTED)
		ext4_abort(sb, "Abort forced by user");

	sb->s_flags = (sb->s_flags & ~MS_POSIXACL) |
		(test_opt(sb, POSIX_ACL) ? MS_POSIXACL : 0);

	es = sbi->s_es;

	if (sbi->s_journal) {
		ext4_init_journal_params(sb, sbi->s_journal);
		set_task_ioprio(sbi->s_journal->j_task, journal_ioprio);
	}

	if (*flags & MS_LAZYTIME)
		sb->s_flags |= MS_LAZYTIME;

	if ((*flags & MS_RDONLY) != (sb->s_flags & MS_RDONLY)) {
		if (sbi->s_mount_flags & EXT4_MF_FS_ABORTED) {
			err = -EROFS;
			goto restore_opts;
		}

		if (*flags & MS_RDONLY) {
			err = sync_filesystem(sb);
			if (err < 0)
				goto restore_opts;
			err = dquot_suspend(sb, -1);
			if (err < 0)
				goto restore_opts;

			/*
			 * First of all, the unconditional stuff we have to do
			 * to disable replay of the journal when we next remount
			 */
			sb->s_flags |= MS_RDONLY;

			/*
			 * OK, test if we are remounting a valid rw partition
			 * readonly, and if so set the rdonly flag and then
			 * mark the partition as valid again.
			 */
			if (!(es->s_state & cpu_to_le16(EXT4_VALID_FS)) &&
			    (sbi->s_mount_state & EXT4_VALID_FS))
				es->s_state = cpu_to_le16(sbi->s_mount_state);

			if (sbi->s_journal)
				ext4_mark_recovery_complete(sb, es);
		} else {
			/* Make sure we can mount this feature set readwrite */
			if (ext4_has_feature_readonly(sb) ||
			    !ext4_feature_set_ok(sb, 0)) {
				err = -EROFS;
				goto restore_opts;
			}
			/*
			 * Make sure the group descriptor checksums
			 * are sane.  If they aren't, refuse to remount r/w.
			 */
			for (g = 0; g < sbi->s_groups_count; g++) {
				struct ext4_group_desc *gdp =
					ext4_get_group_desc(sb, g, NULL);

				if (!ext4_group_desc_csum_verify(sb, g, gdp)) {
					ext4_msg(sb, KERN_ERR,
	       "ext4_remount: Checksum for group %u failed (%u!=%u)",
		g, le16_to_cpu(ext4_group_desc_csum(sb, g, gdp)),
					       le16_to_cpu(gdp->bg_checksum));
					err = -EFSBADCRC;
					goto restore_opts;
				}
			}

			/*
			 * If we have an unprocessed orphan list hanging
			 * around from a previously readonly bdev mount,
			 * require a full umount/remount for now.
			 */
			if (es->s_last_orphan) {
				ext4_msg(sb, KERN_WARNING, "Couldn't "
				       "remount RDWR because of unprocessed "
				       "orphan inode list.  Please "
				       "umount/remount instead");
				err = -EINVAL;
				goto restore_opts;
			}

			/*
			 * Mounting a RDONLY partition read-write, so reread
			 * and store the current valid flag.  (It may have
			 * been changed by e2fsck since we originally mounted
			 * the partition.)
			 */
			if (sbi->s_journal)
				ext4_clear_journal_err(sb, es);
			sbi->s_mount_state = le16_to_cpu(es->s_state);
			err = ext4_setup_super(sb, es, 0);
			if (err)
				goto restore_opts;

			sb->s_flags &= ~MS_RDONLY;
			if (ext4_has_feature_mmp(sb))
				if (ext4_multi_mount_protect(sb,
						le64_to_cpu(es->s_mmp_block))) {
					err = -EROFS;
					goto restore_opts;
				}
			enable_quota = 1;
		}
	}

	/*
	 * Reinitialize lazy itable initialization thread based on
	 * current settings
	 */
	if ((sb->s_flags & MS_RDONLY) || !test_opt(sb, INIT_INODE_TABLE))
		ext4_unregister_li_request(sb);
	else {
		ext4_group_t first_not_zeroed;
		first_not_zeroed = ext4_has_uninit_itable(sb);
		ext4_register_li_request(sb, first_not_zeroed);
	}

	ext4_setup_system_zone(sb);
	if (sbi->s_journal == NULL && !(old_sb_flags & MS_RDONLY)) {
		err = ext4_commit_super(sb, 1);
		goto restore_opts;
	}

#ifdef CONFIG_QUOTA
	/* Release old quota file names */
	for (i = 0; i < EXT4_MAXQUOTAS; i++)
		kfree(old_opts.s_qf_names[i]);
	if (enable_quota) {
		if (sb_any_quota_suspended(sb))
			dquot_resume(sb, -1);
		else if (ext4_has_feature_quota(sb)) {
			err = ext4_enable_quotas(sb);
			if (err)
				goto restore_opts;
		}
	}
#endif

	*flags = (*flags & ~MS_LAZYTIME) | (sb->s_flags & MS_LAZYTIME);
	ext4_msg(sb, KERN_INFO, "re-mounted. Opts: %s", orig_data);
	kfree(orig_data);
	return 0;

restore_opts:
	sb->s_flags = old_sb_flags;
	sbi->s_mount_opt = old_opts.s_mount_opt;
	sbi->s_mount_opt2 = old_opts.s_mount_opt2;
	sbi->s_resuid = old_opts.s_resuid;
	sbi->s_resgid = old_opts.s_resgid;
	sbi->s_commit_interval = old_opts.s_commit_interval;
	sbi->s_min_batch_time = old_opts.s_min_batch_time;
	sbi->s_max_batch_time = old_opts.s_max_batch_time;
#ifdef CONFIG_QUOTA
	sbi->s_jquota_fmt = old_opts.s_jquota_fmt;
	for (i = 0; i < EXT4_MAXQUOTAS; i++) {
		kfree(sbi->s_qf_names[i]);
		sbi->s_qf_names[i] = old_opts.s_qf_names[i];
	}
#endif
	kfree(orig_data);
	return err;
}

#ifdef CONFIG_QUOTA
static int ext4_statfs_project(struct super_block *sb,
			       kprojid_t projid, struct kstatfs *buf)
{
	struct kqid qid;
	struct dquot *dquot;
	u64 limit;
	u64 curblock;

	qid = make_kqid_projid(projid);
	dquot = dqget(sb, qid);
	if (IS_ERR(dquot))
		return PTR_ERR(dquot);
	spin_lock(&dq_data_lock);

	limit = (dquot->dq_dqb.dqb_bsoftlimit ?
		 dquot->dq_dqb.dqb_bsoftlimit :
		 dquot->dq_dqb.dqb_bhardlimit) >> sb->s_blocksize_bits;
	if (limit && buf->f_blocks > limit) {
		curblock = dquot->dq_dqb.dqb_curspace >> sb->s_blocksize_bits;
		buf->f_blocks = limit;
		buf->f_bfree = buf->f_bavail =
			(buf->f_blocks > curblock) ?
			 (buf->f_blocks - curblock) : 0;
	}

	limit = dquot->dq_dqb.dqb_isoftlimit ?
		dquot->dq_dqb.dqb_isoftlimit :
		dquot->dq_dqb.dqb_ihardlimit;
	if (limit && buf->f_files > limit) {
		buf->f_files = limit;
		buf->f_ffree =
			(buf->f_files > dquot->dq_dqb.dqb_curinodes) ?
			 (buf->f_files - dquot->dq_dqb.dqb_curinodes) : 0;
	}

	spin_unlock(&dq_data_lock);
	dqput(dquot);
	return 0;
}
#endif

static int ext4_statfs(struct dentry *dentry, struct kstatfs *buf)
{
	struct super_block *sb = dentry->d_sb;
	struct ext4_sb_info *sbi = EXT4_SB(sb);
	struct ext4_super_block *es = sbi->s_es;
	ext4_fsblk_t overhead = 0, resv_blocks;
	u64 fsid;
	s64 bfree;
	resv_blocks = EXT4_C2B(sbi, atomic64_read(&sbi->s_resv_clusters));

	if (!test_opt(sb, MINIX_DF))
		overhead = sbi->s_overhead;

	buf->f_type = EXT4_SUPER_MAGIC;
	buf->f_bsize = sb->s_blocksize;
	buf->f_blocks = ext4_blocks_count(es) - EXT4_C2B(sbi, overhead);
	bfree = percpu_counter_sum_positive(&sbi->s_freeclusters_counter) -
		percpu_counter_sum_positive(&sbi->s_dirtyclusters_counter);
	/* prevent underflow in case that few free space is available */
	buf->f_bfree = EXT4_C2B(sbi, max_t(s64, bfree, 0));
	buf->f_bavail = buf->f_bfree -
			(ext4_r_blocks_count(es) + resv_blocks);
	if (buf->f_bfree < (ext4_r_blocks_count(es) + resv_blocks))
		buf->f_bavail = 0;
	buf->f_files = le32_to_cpu(es->s_inodes_count);
	buf->f_ffree = percpu_counter_sum_positive(&sbi->s_freeinodes_counter);
	buf->f_namelen = EXT4_NAME_LEN;
	fsid = le64_to_cpup((void *)es->s_uuid) ^
	       le64_to_cpup((void *)es->s_uuid + sizeof(u64));
	buf->f_fsid.val[0] = fsid & 0xFFFFFFFFUL;
	buf->f_fsid.val[1] = (fsid >> 32) & 0xFFFFFFFFUL;

#ifdef CONFIG_QUOTA
	if (ext4_test_inode_flag(dentry->d_inode, EXT4_INODE_PROJINHERIT) &&
	    sb_has_quota_limits_enabled(sb, PRJQUOTA))
		ext4_statfs_project(sb, EXT4_I(dentry->d_inode)->i_projid, buf);
#endif
	return 0;
}

/* Helper function for writing quotas on sync - we need to start transaction
 * before quota file is locked for write. Otherwise the are possible deadlocks:
 * Process 1                         Process 2
 * ext4_create()                     quota_sync()
 *   jbd2_journal_start()                  write_dquot()
 *   dquot_initialize()                         down(dqio_mutex)
 *     down(dqio_mutex)                    jbd2_journal_start()
 *
 */

#ifdef CONFIG_QUOTA

static inline struct inode *dquot_to_inode(struct dquot *dquot)
{
	return sb_dqopt(dquot->dq_sb)->files[dquot->dq_id.type];
}

static int ext4_write_dquot(struct dquot *dquot)
{
	int ret, err;
	handle_t *handle;
	struct inode *inode;

	inode = dquot_to_inode(dquot);
	handle = ext4_journal_start(inode, EXT4_HT_QUOTA,
				    EXT4_QUOTA_TRANS_BLOCKS(dquot->dq_sb));
	if (IS_ERR(handle))
		return PTR_ERR(handle);
	ret = dquot_commit(dquot);
	err = ext4_journal_stop(handle);
	if (!ret)
		ret = err;
	return ret;
}

static int ext4_acquire_dquot(struct dquot *dquot)
{
	int ret, err;
	handle_t *handle;

	handle = ext4_journal_start(dquot_to_inode(dquot), EXT4_HT_QUOTA,
				    EXT4_QUOTA_INIT_BLOCKS(dquot->dq_sb));
	if (IS_ERR(handle))
		return PTR_ERR(handle);
	ret = dquot_acquire(dquot);
	err = ext4_journal_stop(handle);
	if (!ret)
		ret = err;
	return ret;
}

static int ext4_release_dquot(struct dquot *dquot)
{
	int ret, err;
	handle_t *handle;

	handle = ext4_journal_start(dquot_to_inode(dquot), EXT4_HT_QUOTA,
				    EXT4_QUOTA_DEL_BLOCKS(dquot->dq_sb));
	if (IS_ERR(handle)) {
		/* Release dquot anyway to avoid endless cycle in dqput() */
		dquot_release(dquot);
		return PTR_ERR(handle);
	}
	ret = dquot_release(dquot);
	err = ext4_journal_stop(handle);
	if (!ret)
		ret = err;
	return ret;
}

static int ext4_mark_dquot_dirty(struct dquot *dquot)
{
	struct super_block *sb = dquot->dq_sb;
	struct ext4_sb_info *sbi = EXT4_SB(sb);

	/* Are we journaling quotas? */
	if (ext4_has_feature_quota(sb) ||
	    sbi->s_qf_names[USRQUOTA] || sbi->s_qf_names[GRPQUOTA]) {
		dquot_mark_dquot_dirty(dquot);
		return ext4_write_dquot(dquot);
	} else {
		return dquot_mark_dquot_dirty(dquot);
	}
}

static int ext4_write_info(struct super_block *sb, int type)
{
	int ret, err;
	handle_t *handle;

	/* Data block + inode block */
	handle = ext4_journal_start(d_inode(sb->s_root), EXT4_HT_QUOTA, 2);
	if (IS_ERR(handle))
		return PTR_ERR(handle);
	ret = dquot_commit_info(sb, type);
	err = ext4_journal_stop(handle);
	if (!ret)
		ret = err;
	return ret;
}

/*
 * Turn on quotas during mount time - we need to find
 * the quota file and such...
 */
static int ext4_quota_on_mount(struct super_block *sb, int type)
{
	return dquot_quota_on_mount(sb, EXT4_SB(sb)->s_qf_names[type],
					EXT4_SB(sb)->s_jquota_fmt, type);
}

static void lockdep_set_quota_inode(struct inode *inode, int subclass)
{
	struct ext4_inode_info *ei = EXT4_I(inode);

	/* The first argument of lockdep_set_subclass has to be
	 * *exactly* the same as the argument to init_rwsem() --- in
	 * this case, in init_once() --- or lockdep gets unhappy
	 * because the name of the lock is set using the
	 * stringification of the argument to init_rwsem().
	 */
	(void) ei;	/* shut up clang warning if !CONFIG_LOCKDEP */
	lockdep_set_subclass(&ei->i_data_sem, subclass);
}

/*
 * Standard function to be called on quota_on
 */
static int ext4_quota_on(struct super_block *sb, int type, int format_id,
			 struct path *path)
{
	int err;

	if (!test_opt(sb, QUOTA))
		return -EINVAL;

	/* Quotafile not on the same filesystem? */
	if (path->dentry->d_sb != sb)
		return -EXDEV;
	/* Journaling quota? */
	if (EXT4_SB(sb)->s_qf_names[type]) {
		/* Quotafile not in fs root? */
		if (path->dentry->d_parent != sb->s_root)
			ext4_msg(sb, KERN_WARNING,
				"Quota file not on filesystem root. "
				"Journaled quota will not work");
	}

	/*
	 * When we journal data on quota file, we have to flush journal to see
	 * all updates to the file when we bypass pagecache...
	 */
	if (EXT4_SB(sb)->s_journal &&
	    ext4_should_journal_data(d_inode(path->dentry))) {
		/*
		 * We don't need to lock updates but journal_flush() could
		 * otherwise be livelocked...
		 */
		jbd2_journal_lock_updates(EXT4_SB(sb)->s_journal);
		err = jbd2_journal_flush(EXT4_SB(sb)->s_journal);
		jbd2_journal_unlock_updates(EXT4_SB(sb)->s_journal);
		if (err)
			return err;
	}
	lockdep_set_quota_inode(path->dentry->d_inode, I_DATA_SEM_QUOTA);
	err = dquot_quota_on(sb, type, format_id, path);
	if (err)
		lockdep_set_quota_inode(path->dentry->d_inode,
					     I_DATA_SEM_NORMAL);
	return err;
}

static int ext4_quota_enable(struct super_block *sb, int type, int format_id,
			     unsigned int flags)
{
	int err;
	struct inode *qf_inode;
	unsigned long qf_inums[EXT4_MAXQUOTAS] = {
		le32_to_cpu(EXT4_SB(sb)->s_es->s_usr_quota_inum),
		le32_to_cpu(EXT4_SB(sb)->s_es->s_grp_quota_inum),
		le32_to_cpu(EXT4_SB(sb)->s_es->s_prj_quota_inum)
	};

	BUG_ON(!ext4_has_feature_quota(sb));

	if (!qf_inums[type])
		return -EPERM;

	qf_inode = ext4_iget(sb, qf_inums[type]);
	if (IS_ERR(qf_inode)) {
		ext4_error(sb, "Bad quota inode # %lu", qf_inums[type]);
		return PTR_ERR(qf_inode);
	}

	/* Don't account quota for quota files to avoid recursion */
	qf_inode->i_flags |= S_NOQUOTA;
	lockdep_set_quota_inode(qf_inode, I_DATA_SEM_QUOTA);
	err = dquot_enable(qf_inode, type, format_id, flags);
	iput(qf_inode);
	if (err)
		lockdep_set_quota_inode(qf_inode, I_DATA_SEM_NORMAL);

	return err;
}

/* Enable usage tracking for all quota types. */
static int ext4_enable_quotas(struct super_block *sb)
{
	int type, err = 0;
	unsigned long qf_inums[EXT4_MAXQUOTAS] = {
		le32_to_cpu(EXT4_SB(sb)->s_es->s_usr_quota_inum),
		le32_to_cpu(EXT4_SB(sb)->s_es->s_grp_quota_inum),
		le32_to_cpu(EXT4_SB(sb)->s_es->s_prj_quota_inum)
	};
	bool quota_mopt[EXT4_MAXQUOTAS] = {
		test_opt(sb, USRQUOTA),
		test_opt(sb, GRPQUOTA),
		test_opt(sb, PRJQUOTA),
	};

	sb_dqopt(sb)->flags |= DQUOT_QUOTA_SYS_FILE;
	for (type = 0; type < EXT4_MAXQUOTAS; type++) {
		if (qf_inums[type]) {
			err = ext4_quota_enable(sb, type, QFMT_VFS_V1,
				DQUOT_USAGE_ENABLED |
				(quota_mopt[type] ? DQUOT_LIMITS_ENABLED : 0));
			if (err) {
				for (type--; type >= 0; type--)
					dquot_quota_off(sb, type);

				ext4_warning(sb,
					"Failed to enable quota tracking "
					"(type=%d, err=%d). Please run "
					"e2fsck to fix.", type, err);
				return err;
			}
		}
	}
	return 0;
}

static int ext4_quota_off(struct super_block *sb, int type)
{
	struct inode *inode = sb_dqopt(sb)->files[type];
	handle_t *handle;

	/* Force all delayed allocation blocks to be allocated.
	 * Caller already holds s_umount sem */
	if (test_opt(sb, DELALLOC))
		sync_filesystem(sb);

	if (!inode)
		goto out;

	/* Update modification times of quota files when userspace can
	 * start looking at them */
	handle = ext4_journal_start(inode, EXT4_HT_QUOTA, 1);
	if (IS_ERR(handle))
		goto out;
	inode->i_mtime = inode->i_ctime = CURRENT_TIME;
	ext4_mark_inode_dirty(handle, inode);
	ext4_journal_stop(handle);

out:
	return dquot_quota_off(sb, type);
}

/* Read data from quotafile - avoid pagecache and such because we cannot afford
 * acquiring the locks... As quota files are never truncated and quota code
 * itself serializes the operations (and no one else should touch the files)
 * we don't have to be afraid of races */
static ssize_t ext4_quota_read(struct super_block *sb, int type, char *data,
			       size_t len, loff_t off)
{
	struct inode *inode = sb_dqopt(sb)->files[type];
	ext4_lblk_t blk = off >> EXT4_BLOCK_SIZE_BITS(sb);
	int offset = off & (sb->s_blocksize - 1);
	int tocopy;
	size_t toread;
	struct buffer_head *bh;
	loff_t i_size = i_size_read(inode);

	if (off > i_size)
		return 0;
	if (off+len > i_size)
		len = i_size-off;
	toread = len;
	while (toread > 0) {
		tocopy = sb->s_blocksize - offset < toread ?
				sb->s_blocksize - offset : toread;
		bh = ext4_bread(NULL, inode, blk, 0);
		if (IS_ERR(bh))
			return PTR_ERR(bh);
		if (!bh)	/* A hole? */
			memset(data, 0, tocopy);
		else
			memcpy(data, bh->b_data+offset, tocopy);
		brelse(bh);
		offset = 0;
		toread -= tocopy;
		data += tocopy;
		blk++;
	}
	return len;
}

/* Write to quotafile (we know the transaction is already started and has
 * enough credits) */
static ssize_t ext4_quota_write(struct super_block *sb, int type,
				const char *data, size_t len, loff_t off)
{
	struct inode *inode = sb_dqopt(sb)->files[type];
	ext4_lblk_t blk = off >> EXT4_BLOCK_SIZE_BITS(sb);
	int err, offset = off & (sb->s_blocksize - 1);
	int retries = 0;
	struct buffer_head *bh;
	handle_t *handle = journal_current_handle();

	if (EXT4_SB(sb)->s_journal && !handle) {
		ext4_msg(sb, KERN_WARNING, "Quota write (off=%llu, len=%llu)"
			" cancelled because transaction is not started",
			(unsigned long long)off, (unsigned long long)len);
		return -EIO;
	}
	/*
	 * Since we account only one data block in transaction credits,
	 * then it is impossible to cross a block boundary.
	 */
	if (sb->s_blocksize - offset < len) {
		ext4_msg(sb, KERN_WARNING, "Quota write (off=%llu, len=%llu)"
			" cancelled because not block aligned",
			(unsigned long long)off, (unsigned long long)len);
		return -EIO;
	}

	do {
		bh = ext4_bread(handle, inode, blk,
				EXT4_GET_BLOCKS_CREATE |
				EXT4_GET_BLOCKS_METADATA_NOFAIL);
	} while (IS_ERR(bh) && (PTR_ERR(bh) == -ENOSPC) &&
		 ext4_should_retry_alloc(inode->i_sb, &retries));
	if (IS_ERR(bh))
		return PTR_ERR(bh);
	if (!bh)
		goto out;
	BUFFER_TRACE(bh, "get write access");
	err = ext4_journal_get_write_access(handle, bh);
	if (err) {
		brelse(bh);
		return err;
	}
	lock_buffer(bh);
	memcpy(bh->b_data+offset, data, len);
	flush_dcache_page(bh->b_page);
	unlock_buffer(bh);
	err = ext4_handle_dirty_metadata(handle, NULL, bh);
	brelse(bh);
out:
	if (inode->i_size < off + len) {
		i_size_write(inode, off + len);
		EXT4_I(inode)->i_disksize = inode->i_size;
		ext4_mark_inode_dirty(handle, inode);
	}
	return len;
}

static int ext4_get_next_id(struct super_block *sb, struct kqid *qid)
{
	const struct quota_format_ops	*ops;

	if (!sb_has_quota_loaded(sb, qid->type))
		return -ESRCH;
	ops = sb_dqopt(sb)->ops[qid->type];
	if (!ops || !ops->get_next_id)
		return -ENOSYS;
	return dquot_get_next_id(sb, qid);
}
#endif

static struct dentry *ext4_mount(struct file_system_type *fs_type, int flags,
		       const char *dev_name, void *data)
{
	return mount_bdev(fs_type, flags, dev_name, data, ext4_fill_super);
}

#if !defined(CONFIG_EXT2_FS) && !defined(CONFIG_EXT2_FS_MODULE) && defined(CONFIG_EXT4_USE_FOR_EXT2)
static inline void register_as_ext2(void)
{
	int err = register_filesystem(&ext2_fs_type);
	if (err)
		printk(KERN_WARNING
		       "EXT4-fs: Unable to register as ext2 (%d)\n", err);
}

static inline void unregister_as_ext2(void)
{
	unregister_filesystem(&ext2_fs_type);
}

static inline int ext2_feature_set_ok(struct super_block *sb)
{
	if (ext4_has_unknown_ext2_incompat_features(sb))
		return 0;
	if (sb->s_flags & MS_RDONLY)
		return 1;
	if (ext4_has_unknown_ext2_ro_compat_features(sb))
		return 0;
	return 1;
}
#else
static inline void register_as_ext2(void) { }
static inline void unregister_as_ext2(void) { }
static inline int ext2_feature_set_ok(struct super_block *sb) { return 0; }
#endif

static inline void register_as_ext3(void)
{
	int err = register_filesystem(&ext3_fs_type);
	if (err)
		printk(KERN_WARNING
		       "EXT4-fs: Unable to register as ext3 (%d)\n", err);
}

static inline void unregister_as_ext3(void)
{
	unregister_filesystem(&ext3_fs_type);
}

static inline int ext3_feature_set_ok(struct super_block *sb)
{
	if (ext4_has_unknown_ext3_incompat_features(sb))
		return 0;
	if (!ext4_has_feature_journal(sb))
		return 0;
	if (sb->s_flags & MS_RDONLY)
		return 1;
	if (ext4_has_unknown_ext3_ro_compat_features(sb))
		return 0;
	return 1;
}

static struct file_system_type ext4_fs_type = {
	.owner		= THIS_MODULE,
	.name		= "ext4",
	.mount		= ext4_mount,
	.kill_sb	= kill_block_super,
	.fs_flags	= FS_REQUIRES_DEV,
};
MODULE_ALIAS_FS("ext4");

/* Shared across all ext4 file systems */
wait_queue_head_t ext4__ioend_wq[EXT4_WQ_HASH_SZ];

static int __init ext4_init_fs(void)
{
	int i, err;

	ratelimit_state_init(&ext4_mount_msg_ratelimit, 30 * HZ, 64);
	ext4_li_info = NULL;
	mutex_init(&ext4_li_mtx);

	/* Build-time check for flags consistency */
	ext4_check_flag_values();

	for (i = 0; i < EXT4_WQ_HASH_SZ; i++)
		init_waitqueue_head(&ext4__ioend_wq[i]);

	err = ext4_init_es();
	if (err)
		return err;

	err = ext4_init_pageio();
	if (err)
		goto out5;

	err = ext4_init_system_zone();
	if (err)
		goto out4;

	err = ext4_init_sysfs();
	if (err)
		goto out3;

	err = ext4_init_mballoc();
	if (err)
		goto out2;
	err = init_inodecache();
	if (err)
		goto out1;
	register_as_ext3();
	register_as_ext2();
	err = register_filesystem(&ext4_fs_type);
	if (err)
		goto out;

	return 0;
out:
	unregister_as_ext2();
	unregister_as_ext3();
	destroy_inodecache();
out1:
	ext4_exit_mballoc();
out2:
	ext4_exit_sysfs();
out3:
	ext4_exit_system_zone();
out4:
	ext4_exit_pageio();
out5:
	ext4_exit_es();

	return err;
}

static void __exit ext4_exit_fs(void)
{
	ext4_destroy_lazyinit_thread();
	unregister_as_ext2();
	unregister_as_ext3();
	unregister_filesystem(&ext4_fs_type);
	destroy_inodecache();
	ext4_exit_mballoc();
	ext4_exit_sysfs();
	ext4_exit_system_zone();
	ext4_exit_pageio();
	ext4_exit_es();
}

MODULE_AUTHOR("Remy Card, Stephen Tweedie, Andrew Morton, Andreas Dilger, Theodore Ts'o and others");
MODULE_DESCRIPTION("Fourth Extended Filesystem");
MODULE_LICENSE("GPL");
module_init(ext4_init_fs)
module_exit(ext4_exit_fs)<|MERGE_RESOLUTION|>--- conflicted
+++ resolved
@@ -1111,7 +1111,6 @@
 	res = ext4_convert_inline_data(inode);
 	if (res)
 		return res;
-<<<<<<< HEAD
 
 	/*
 	 * If a journal handle was specified, then the encryption context is
@@ -1121,17 +1120,6 @@
 	 * latter case should the "retry on ENOSPC" logic be used.
 	 */
 
-=======
-
-	/*
-	 * If a journal handle was specified, then the encryption context is
-	 * being set on a new inode via inheritance and is part of a larger
-	 * transaction to create the inode.  Otherwise the encryption context is
-	 * being set on an existing inode in its own transaction.  Only in the
-	 * latter case should the "retry on ENOSPC" logic be used.
-	 */
-
->>>>>>> d8a6adfb
 	if (handle) {
 		res = ext4_xattr_set_handle(handle, inode,
 					    EXT4_XATTR_INDEX_ENCRYPTION,

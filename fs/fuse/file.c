/*
  FUSE: Filesystem in Userspace
  Copyright (C) 2001-2008  Miklos Szeredi <miklos@szeredi.hu>

  This program can be distributed under the terms of the GNU GPL.
  See the file COPYING.
*/

#include "fuse_i.h"
#include "fuse_shortcircuit.h"

#include <linux/pagemap.h>
#include <linux/slab.h>
#include <linux/kernel.h>
#include <linux/sched.h>
#include <linux/module.h>
#include <linux/compat.h>
#include <linux/swap.h>
#include <linux/aio.h>
#include <linux/falloc.h>

static const struct file_operations fuse_direct_io_file_operations;

static int fuse_send_open(struct fuse_conn *fc, u64 nodeid, struct file *file,
			  int opcode, struct fuse_open_out *outargp,
			  struct file **lower_file)
{
	struct fuse_open_in inarg;
	struct fuse_req *req;
	int err;

	req = fuse_get_req_nopages(fc);
	if (IS_ERR(req))
		return PTR_ERR(req);

	memset(&inarg, 0, sizeof(inarg));
	inarg.flags = file->f_flags & ~(O_CREAT | O_EXCL | O_NOCTTY);
	if (!fc->atomic_o_trunc)
		inarg.flags &= ~O_TRUNC;
	req->in.h.opcode = opcode;
	req->in.h.nodeid = nodeid;
	req->in.numargs = 1;
	req->in.args[0].size = sizeof(inarg);
	req->in.args[0].value = &inarg;
	req->out.numargs = 1;
	req->out.args[0].size = sizeof(*outargp);
	req->out.args[0].value = outargp;
	fuse_request_send(fc, req);
	err = req->out.h.error;

	if (!err && req->private_lower_rw_file != NULL)
		*lower_file =  req->private_lower_rw_file;

	fuse_put_request(fc, req);

	return err;
}

struct fuse_file *fuse_file_alloc(struct fuse_conn *fc)
{
	struct fuse_file *ff;

	ff = kzalloc(sizeof(struct fuse_file), GFP_KERNEL);
	if (unlikely(!ff))
		return NULL;

	ff->rw_lower_file = NULL;
	ff->shortcircuit_enabled = 0;
<<<<<<< HEAD
        if (fc->shortcircuit_io)
	    ff->shortcircuit_enabled = 1;
=======
	if (fc->shortcircuit_io)
		ff->shortcircuit_enabled = 1;
>>>>>>> e045a95c
	ff->fc = fc;
	ff->reserved_req = fuse_request_alloc(0);
	if (unlikely(!ff->reserved_req)) {
		kfree(ff);
		return NULL;
	}

	INIT_LIST_HEAD(&ff->write_entry);
	atomic_set(&ff->count, 0);
	RB_CLEAR_NODE(&ff->polled_node);
	init_waitqueue_head(&ff->poll_wait);

	spin_lock(&fc->lock);
	ff->kh = ++fc->khctr;
	spin_unlock(&fc->lock);

	return ff;
}

void fuse_file_free(struct fuse_file *ff)
{
	fuse_request_free(ff->reserved_req);
	kfree(ff);
}

struct fuse_file *fuse_file_get(struct fuse_file *ff)
{
	atomic_inc(&ff->count);
	return ff;
}

static void fuse_release_async(struct work_struct *work)
{
	struct fuse_req *req;
	struct fuse_conn *fc;
	struct path path;

	req = container_of(work, struct fuse_req, misc.release.work);
	path = req->misc.release.path;
	fc = get_fuse_conn(path.dentry->d_inode);

	fuse_put_request(fc, req);
	path_put(&path);
}

static void fuse_release_end(struct fuse_conn *fc, struct fuse_req *req)
{
	if (fc->destroy_req) {
		/*
		 * If this is a fuseblk mount, then it's possible that
		 * releasing the path will result in releasing the
		 * super block and sending the DESTROY request.  If
		 * the server is single threaded, this would hang.
		 * For this reason do the path_put() in a separate
		 * thread.
		 */
		atomic_inc(&req->count);
		INIT_WORK(&req->misc.release.work, fuse_release_async);
		schedule_work(&req->misc.release.work);
	} else {
		path_put(&req->misc.release.path);
	}
}

static void fuse_file_put(struct fuse_file *ff, bool sync)
{
	if (atomic_dec_and_test(&ff->count)) {
		struct fuse_req *req = ff->reserved_req;

		if (ff->fc->no_open) {
			/*
			 * Drop the release request when client does not
			 * implement 'open'
			 */
			req->background = 0;
			path_put(&req->misc.release.path);
			fuse_put_request(ff->fc, req);
		} else if (sync) {
			req->background = 0;
			fuse_request_send(ff->fc, req);
			path_put(&req->misc.release.path);
			fuse_put_request(ff->fc, req);
		} else {
			req->end = fuse_release_end;
			req->background = 1;
			fuse_request_send_background(ff->fc, req);
		}
		kfree(ff);
	}
}

int fuse_do_open(struct fuse_conn *fc, u64 nodeid, struct file *file,
		 bool isdir)
{
	struct fuse_file *ff;
	int opcode = isdir ? FUSE_OPENDIR : FUSE_OPEN;

	ff = fuse_file_alloc(fc);
	if (!ff)
		return -ENOMEM;

	ff->fh = 0;
	ff->open_flags = FOPEN_KEEP_CACHE; /* Default for no-open */
	if (!fc->no_open || isdir) {
		struct fuse_open_out outarg;
		int err;

		err = fuse_send_open(fc, nodeid, file, opcode, &outarg,
				     &(ff->rw_lower_file));
		if (!err) {
			ff->fh = outarg.fh;
			ff->open_flags = outarg.open_flags;

		} else if (err != -ENOSYS || isdir) {
			fuse_file_free(ff);
			return err;
		} else {
			fc->no_open = 1;
		}
	}

	if (isdir)
		ff->open_flags &= ~FOPEN_DIRECT_IO;

	ff->nodeid = nodeid;
	file->private_data = fuse_file_get(ff);

	return 0;
}
EXPORT_SYMBOL_GPL(fuse_do_open);

static void fuse_link_write_file(struct file *file)
{
	struct inode *inode = file_inode(file);
	struct fuse_conn *fc = get_fuse_conn(inode);
	struct fuse_inode *fi = get_fuse_inode(inode);
	struct fuse_file *ff = file->private_data;
	/*
	 * file may be written through mmap, so chain it onto the
	 * inodes's write_file list
	 */
	spin_lock(&fc->lock);
	if (list_empty(&ff->write_entry))
		list_add(&ff->write_entry, &fi->write_files);
	spin_unlock(&fc->lock);
}

void fuse_finish_open(struct inode *inode, struct file *file)
{
	struct fuse_file *ff = file->private_data;
	struct fuse_conn *fc = get_fuse_conn(inode);

	if (ff->open_flags & FOPEN_DIRECT_IO)
		file->f_op = &fuse_direct_io_file_operations;
	if (!(ff->open_flags & FOPEN_KEEP_CACHE))
		invalidate_inode_pages2(inode->i_mapping);
	if (ff->open_flags & FOPEN_NONSEEKABLE)
		nonseekable_open(inode, file);
	if (fc->atomic_o_trunc && (file->f_flags & O_TRUNC)) {
		struct fuse_inode *fi = get_fuse_inode(inode);

		spin_lock(&fc->lock);
		fi->attr_version = ++fc->attr_version;
		i_size_write(inode, 0);
		spin_unlock(&fc->lock);
		fuse_invalidate_attr(inode);
		if (fc->writeback_cache)
			file_update_time(file);
	}
	if ((file->f_mode & FMODE_WRITE) && fc->writeback_cache)
		fuse_link_write_file(file);
}

int fuse_open_common(struct inode *inode, struct file *file, bool isdir)
{
	struct fuse_conn *fc = get_fuse_conn(inode);
	int err;
	bool lock_inode = (file->f_flags & O_TRUNC) &&
			  fc->atomic_o_trunc &&
			  fc->writeback_cache;

	err = generic_file_open(inode, file);
	if (err)
		return err;

	if (lock_inode)
		mutex_lock(&inode->i_mutex);

	err = fuse_do_open(fc, get_node_id(inode), file, isdir);

	if (!err)
		fuse_finish_open(inode, file);

	if (lock_inode)
		mutex_unlock(&inode->i_mutex);

	return err;
}

static void fuse_prepare_release(struct fuse_file *ff, int flags, int opcode)
{
	struct fuse_conn *fc = ff->fc;
	struct fuse_req *req = ff->reserved_req;
	struct fuse_release_in *inarg = &req->misc.release.in;

	spin_lock(&fc->lock);
	list_del(&ff->write_entry);
	if (!RB_EMPTY_NODE(&ff->polled_node))
		rb_erase(&ff->polled_node, &fc->polled_files);
	spin_unlock(&fc->lock);

	wake_up_interruptible_all(&ff->poll_wait);

	inarg->fh = ff->fh;
	inarg->flags = flags;
	req->in.h.opcode = opcode;
	req->in.h.nodeid = ff->nodeid;
	req->in.numargs = 1;
	req->in.args[0].size = sizeof(struct fuse_release_in);
	req->in.args[0].value = inarg;
}

void fuse_release_common(struct file *file, int opcode)
{
	struct fuse_file *ff;
	struct fuse_req *req;

	ff = file->private_data;
	if (unlikely(!ff))
		return;

	fuse_shortcircuit_release(ff);

	req = ff->reserved_req;
	fuse_prepare_release(ff, file->f_flags, opcode);

	if (ff->flock) {
		struct fuse_release_in *inarg = &req->misc.release.in;
		inarg->release_flags |= FUSE_RELEASE_FLOCK_UNLOCK;
		inarg->lock_owner = fuse_lock_owner_id(ff->fc,
						       (fl_owner_t) file);
	}
	/* Hold vfsmount and dentry until release is finished */
	path_get(&file->f_path);
	req->misc.release.path = file->f_path;

	/*
	 * Normally this will send the RELEASE request, however if
	 * some asynchronous READ or WRITE requests are outstanding,
	 * the sending will be delayed.
	 *
	 * Make the release synchronous if this is a fuseblk mount,
	 * synchronous RELEASE is allowed (and desirable) in this case
	 * because the server can be trusted not to screw up.
	 */
	fuse_file_put(ff, ff->fc->destroy_req != NULL);
}

static int fuse_open(struct inode *inode, struct file *file)
{
	return fuse_open_common(inode, file, false);
}

static int fuse_release(struct inode *inode, struct file *file)
{
	struct fuse_conn *fc = get_fuse_conn(inode);

	/* see fuse_vma_close() for !writeback_cache case */
	if (fc->writeback_cache)
		write_inode_now(inode, 1);

	fuse_release_common(file, FUSE_RELEASE);

	/* return value is ignored by VFS */
	return 0;
}

void fuse_sync_release(struct fuse_file *ff, int flags)
{
	WARN_ON(atomic_read(&ff->count) > 1);
	fuse_prepare_release(ff, flags, FUSE_RELEASE);
	ff->reserved_req->force = 1;
	ff->reserved_req->background = 0;
	fuse_request_send(ff->fc, ff->reserved_req);
	fuse_put_request(ff->fc, ff->reserved_req);
	kfree(ff);
}
EXPORT_SYMBOL_GPL(fuse_sync_release);

/*
 * Scramble the ID space with XTEA, so that the value of the files_struct
 * pointer is not exposed to userspace.
 */
u64 fuse_lock_owner_id(struct fuse_conn *fc, fl_owner_t id)
{
	u32 *k = fc->scramble_key;
	u64 v = (unsigned long) id;
	u32 v0 = v;
	u32 v1 = v >> 32;
	u32 sum = 0;
	int i;

	for (i = 0; i < 32; i++) {
		v0 += ((v1 << 4 ^ v1 >> 5) + v1) ^ (sum + k[sum & 3]);
		sum += 0x9E3779B9;
		v1 += ((v0 << 4 ^ v0 >> 5) + v0) ^ (sum + k[sum>>11 & 3]);
	}

	return (u64) v0 + ((u64) v1 << 32);
}

/*
 * Check if any page in a range is under writeback
 *
 * This is currently done by walking the list of writepage requests
 * for the inode, which can be pretty inefficient.
 */
static bool fuse_range_is_writeback(struct inode *inode, pgoff_t idx_from,
				   pgoff_t idx_to)
{
	struct fuse_conn *fc = get_fuse_conn(inode);
	struct fuse_inode *fi = get_fuse_inode(inode);
	struct fuse_req *req;
	bool found = false;

	spin_lock(&fc->lock);
	list_for_each_entry(req, &fi->writepages, writepages_entry) {
		pgoff_t curr_index;

		BUG_ON(req->inode != inode);
		curr_index = req->misc.write.in.offset >> PAGE_CACHE_SHIFT;
		if (idx_from < curr_index + req->num_pages &&
		    curr_index <= idx_to) {
			found = true;
			break;
		}
	}
	spin_unlock(&fc->lock);

	return found;
}

static inline bool fuse_page_is_writeback(struct inode *inode, pgoff_t index)
{
	return fuse_range_is_writeback(inode, index, index);
}

/*
 * Wait for page writeback to be completed.
 *
 * Since fuse doesn't rely on the VM writeback tracking, this has to
 * use some other means.
 */
static int fuse_wait_on_page_writeback(struct inode *inode, pgoff_t index)
{
	struct fuse_inode *fi = get_fuse_inode(inode);

	wait_event(fi->page_waitq, !fuse_page_is_writeback(inode, index));
	return 0;
}

/*
 * Wait for all pending writepages on the inode to finish.
 *
 * This is currently done by blocking further writes with FUSE_NOWRITE
 * and waiting for all sent writes to complete.
 *
 * This must be called under i_mutex, otherwise the FUSE_NOWRITE usage
 * could conflict with truncation.
 */
static void fuse_sync_writes(struct inode *inode)
{
	fuse_set_nowrite(inode);
	fuse_release_nowrite(inode);
}

static int fuse_flush(struct file *file, fl_owner_t id)
{
	struct inode *inode = file_inode(file);
	struct fuse_conn *fc = get_fuse_conn(inode);
	struct fuse_file *ff = file->private_data;
	struct fuse_req *req;
	struct fuse_flush_in inarg;
	int err;

	if (is_bad_inode(inode))
		return -EIO;

	if (fc->no_flush)
		return 0;

	err = write_inode_now(inode, 1);
	if (err)
		return err;

	mutex_lock(&inode->i_mutex);
	fuse_sync_writes(inode);
	mutex_unlock(&inode->i_mutex);

	if (test_bit(AS_ENOSPC, &file->f_mapping->flags) &&
	    test_and_clear_bit(AS_ENOSPC, &file->f_mapping->flags))
		err = -ENOSPC;
	if (test_bit(AS_EIO, &file->f_mapping->flags) &&
	    test_and_clear_bit(AS_EIO, &file->f_mapping->flags))
		err = -EIO;
	if (err)
		return err;

	req = fuse_get_req_nofail_nopages(fc, file);
	memset(&inarg, 0, sizeof(inarg));
	inarg.fh = ff->fh;
	inarg.lock_owner = fuse_lock_owner_id(fc, id);
	req->in.h.opcode = FUSE_FLUSH;
	req->in.h.nodeid = get_node_id(inode);
	req->in.numargs = 1;
	req->in.args[0].size = sizeof(inarg);
	req->in.args[0].value = &inarg;
	req->force = 1;
	fuse_request_send(fc, req);
	err = req->out.h.error;
	fuse_put_request(fc, req);
	if (err == -ENOSYS) {
		fc->no_flush = 1;
		err = 0;
	}
	return err;
}

int fuse_fsync_common(struct file *file, loff_t start, loff_t end,
		      int datasync, int isdir)
{
	struct inode *inode = file->f_mapping->host;
	struct fuse_conn *fc = get_fuse_conn(inode);
	struct fuse_file *ff = file->private_data;
	struct fuse_req *req;
	struct fuse_fsync_in inarg;
	int err;

	if (is_bad_inode(inode))
		return -EIO;

	mutex_lock(&inode->i_mutex);

	/*
	 * Start writeback against all dirty pages of the inode, then
	 * wait for all outstanding writes, before sending the FSYNC
	 * request.
	 */
	err = filemap_write_and_wait_range(inode->i_mapping, start, end);
	if (err)
		goto out;

	fuse_sync_writes(inode);

	/*
	 * Due to implementation of fuse writeback
	 * filemap_write_and_wait_range() does not catch errors.
	 * We have to do this directly after fuse_sync_writes()
	 */
	if (test_bit(AS_ENOSPC, &file->f_mapping->flags) &&
	    test_and_clear_bit(AS_ENOSPC, &file->f_mapping->flags))
		err = -ENOSPC;
	if (test_bit(AS_EIO, &file->f_mapping->flags) &&
	    test_and_clear_bit(AS_EIO, &file->f_mapping->flags))
		err = -EIO;
	if (err)
		goto out;

	err = sync_inode_metadata(inode, 1);
	if (err)
		goto out;

	if ((!isdir && fc->no_fsync) || (isdir && fc->no_fsyncdir))
		goto out;

	req = fuse_get_req_nopages(fc);
	if (IS_ERR(req)) {
		err = PTR_ERR(req);
		goto out;
	}

	memset(&inarg, 0, sizeof(inarg));
	inarg.fh = ff->fh;
	inarg.fsync_flags = datasync ? 1 : 0;
	req->in.h.opcode = isdir ? FUSE_FSYNCDIR : FUSE_FSYNC;
	req->in.h.nodeid = get_node_id(inode);
	req->in.numargs = 1;
	req->in.args[0].size = sizeof(inarg);
	req->in.args[0].value = &inarg;
	fuse_request_send(fc, req);
	err = req->out.h.error;
	fuse_put_request(fc, req);
	if (err == -ENOSYS) {
		if (isdir)
			fc->no_fsyncdir = 1;
		else
			fc->no_fsync = 1;
		err = 0;
	}
out:
	mutex_unlock(&inode->i_mutex);
	return err;
}

static int fuse_fsync(struct file *file, loff_t start, loff_t end,
		      int datasync)
{
	return fuse_fsync_common(file, start, end, datasync, 0);
}

void fuse_read_fill(struct fuse_req *req, struct file *file, loff_t pos,
		    size_t count, int opcode)
{
	struct fuse_read_in *inarg = &req->misc.read.in;
	struct fuse_file *ff = file->private_data;

	inarg->fh = ff->fh;
	inarg->offset = pos;
	inarg->size = count;
	inarg->flags = file->f_flags;
	req->in.h.opcode = opcode;
	req->in.h.nodeid = ff->nodeid;
	req->in.numargs = 1;
	req->in.args[0].size = sizeof(struct fuse_read_in);
	req->in.args[0].value = inarg;
	req->out.argvar = 1;
	req->out.numargs = 1;
	req->out.args[0].size = count;
}

static void fuse_release_user_pages(struct fuse_req *req, int write)
{
	unsigned i;

	for (i = 0; i < req->num_pages; i++) {
		struct page *page = req->pages[i];
		if (write)
			set_page_dirty_lock(page);
		put_page(page);
	}
}

/**
 * In case of short read, the caller sets 'pos' to the position of
 * actual end of fuse request in IO request. Otherwise, if bytes_requested
 * == bytes_transferred or rw == WRITE, the caller sets 'pos' to -1.
 *
 * An example:
 * User requested DIO read of 64K. It was splitted into two 32K fuse requests,
 * both submitted asynchronously. The first of them was ACKed by userspace as
 * fully completed (req->out.args[0].size == 32K) resulting in pos == -1. The
 * second request was ACKed as short, e.g. only 1K was read, resulting in
 * pos == 33K.
 *
 * Thus, when all fuse requests are completed, the minimal non-negative 'pos'
 * will be equal to the length of the longest contiguous fragment of
 * transferred data starting from the beginning of IO request.
 */
static void fuse_aio_complete(struct fuse_io_priv *io, int err, ssize_t pos)
{
	int left;

	spin_lock(&io->lock);
	if (err)
		io->err = io->err ? : err;
	else if (pos >= 0 && (io->bytes < 0 || pos < io->bytes))
		io->bytes = pos;

	left = --io->reqs;
	spin_unlock(&io->lock);

	if (!left) {
		long res;

		if (io->err)
			res = io->err;
		else if (io->bytes >= 0 && io->write)
			res = -EIO;
		else {
			res = io->bytes < 0 ? io->size : io->bytes;

			if (!is_sync_kiocb(io->iocb)) {
				struct inode *inode = file_inode(io->iocb->ki_filp);
				struct fuse_conn *fc = get_fuse_conn(inode);
				struct fuse_inode *fi = get_fuse_inode(inode);

				spin_lock(&fc->lock);
				fi->attr_version = ++fc->attr_version;
				spin_unlock(&fc->lock);
			}
		}

		aio_complete(io->iocb, res, 0);
		kfree(io);
	}
}

static void fuse_aio_complete_req(struct fuse_conn *fc, struct fuse_req *req)
{
	struct fuse_io_priv *io = req->io;
	ssize_t pos = -1;

	fuse_release_user_pages(req, !io->write);

	if (io->write) {
		if (req->misc.write.in.size != req->misc.write.out.size)
			pos = req->misc.write.in.offset - io->offset +
				req->misc.write.out.size;
	} else {
		if (req->misc.read.in.size != req->out.args[0].size)
			pos = req->misc.read.in.offset - io->offset +
				req->out.args[0].size;
	}

	fuse_aio_complete(io, req->out.h.error, pos);
}

static size_t fuse_async_req_send(struct fuse_conn *fc, struct fuse_req *req,
		size_t num_bytes, struct fuse_io_priv *io)
{
	spin_lock(&io->lock);
	io->size += num_bytes;
	io->reqs++;
	spin_unlock(&io->lock);

	req->io = io;
	req->end = fuse_aio_complete_req;

	__fuse_get_request(req);
	fuse_request_send_background(fc, req);

	return num_bytes;
}

static size_t fuse_send_read(struct fuse_req *req, struct fuse_io_priv *io,
			     loff_t pos, size_t count, fl_owner_t owner)
{
	struct file *file = io->file;
	struct fuse_file *ff = file->private_data;
	struct fuse_conn *fc = ff->fc;

	fuse_read_fill(req, file, pos, count, FUSE_READ);
	if (owner != NULL) {
		struct fuse_read_in *inarg = &req->misc.read.in;

		inarg->read_flags |= FUSE_READ_LOCKOWNER;
		inarg->lock_owner = fuse_lock_owner_id(fc, owner);
	}

	if (io->async)
		return fuse_async_req_send(fc, req, count, io);

	fuse_request_send(fc, req);
	return req->out.args[0].size;
}

static void fuse_read_update_size(struct inode *inode, loff_t size,
				  u64 attr_ver)
{
	struct fuse_conn *fc = get_fuse_conn(inode);
	struct fuse_inode *fi = get_fuse_inode(inode);

	spin_lock(&fc->lock);
	if (attr_ver == fi->attr_version && size < inode->i_size &&
	    !test_bit(FUSE_I_SIZE_UNSTABLE, &fi->state)) {
		fi->attr_version = ++fc->attr_version;
		i_size_write(inode, size);
	}
	spin_unlock(&fc->lock);
}

static void fuse_short_read(struct fuse_req *req, struct inode *inode,
			    u64 attr_ver)
{
	size_t num_read = req->out.args[0].size;
	struct fuse_conn *fc = get_fuse_conn(inode);

	if (fc->writeback_cache) {
		/*
		 * A hole in a file. Some data after the hole are in page cache,
		 * but have not reached the client fs yet. So, the hole is not
		 * present there.
		 */
		int i;
		int start_idx = num_read >> PAGE_CACHE_SHIFT;
		size_t off = num_read & (PAGE_CACHE_SIZE - 1);

		for (i = start_idx; i < req->num_pages; i++) {
			zero_user_segment(req->pages[i], off, PAGE_CACHE_SIZE);
			off = 0;
		}
	} else {
		loff_t pos = page_offset(req->pages[0]) + num_read;
		fuse_read_update_size(inode, pos, attr_ver);
	}
}

static int fuse_do_readpage(struct file *file, struct page *page)
{
	struct fuse_io_priv io = { .async = 0, .file = file };
	struct inode *inode = page->mapping->host;
	struct fuse_conn *fc = get_fuse_conn(inode);
	struct fuse_req *req;
	size_t num_read;
	loff_t pos = page_offset(page);
	size_t count = PAGE_CACHE_SIZE;
	u64 attr_ver;
	int err;

	/*
	 * Page writeback can extend beyond the lifetime of the
	 * page-cache page, so make sure we read a properly synced
	 * page.
	 */
	fuse_wait_on_page_writeback(inode, page->index);

	req = fuse_get_req(fc, 1);
	if (IS_ERR(req))
		return PTR_ERR(req);

	attr_ver = fuse_get_attr_version(fc);

	req->out.page_zeroing = 1;
	req->out.argpages = 1;
	req->num_pages = 1;
	req->pages[0] = page;
	req->page_descs[0].length = count;
	num_read = fuse_send_read(req, &io, pos, count, NULL);
	err = req->out.h.error;

	if (!err) {
		/*
		 * Short read means EOF.  If file size is larger, truncate it
		 */
		if (num_read < count)
			fuse_short_read(req, inode, attr_ver);

		SetPageUptodate(page);
	}

	fuse_put_request(fc, req);

	return err;
}

static int fuse_readpage(struct file *file, struct page *page)
{
	struct inode *inode = page->mapping->host;
	int err;

	err = -EIO;
	if (is_bad_inode(inode))
		goto out;

	err = fuse_do_readpage(file, page);
	fuse_invalidate_atime(inode);
 out:
	unlock_page(page);
	return err;
}

static void fuse_readpages_end(struct fuse_conn *fc, struct fuse_req *req)
{
	int i;
	size_t count = req->misc.read.in.size;
	size_t num_read = req->out.args[0].size;
	struct address_space *mapping = NULL;

	for (i = 0; mapping == NULL && i < req->num_pages; i++)
		mapping = req->pages[i]->mapping;

	if (mapping) {
		struct inode *inode = mapping->host;

		/*
		 * Short read means EOF. If file size is larger, truncate it
		 */
		if (!req->out.h.error && num_read < count)
			fuse_short_read(req, inode, req->misc.read.attr_ver);

		fuse_invalidate_atime(inode);
	}

	for (i = 0; i < req->num_pages; i++) {
		struct page *page = req->pages[i];
		if (!req->out.h.error)
			SetPageUptodate(page);
		else
			SetPageError(page);
		unlock_page(page);
		page_cache_release(page);
	}
	if (req->ff)
		fuse_file_put(req->ff, false);
}

static void fuse_send_readpages(struct fuse_req *req, struct file *file)
{
	struct fuse_file *ff = file->private_data;
	struct fuse_conn *fc = ff->fc;
	loff_t pos = page_offset(req->pages[0]);
	size_t count = req->num_pages << PAGE_CACHE_SHIFT;

	req->out.argpages = 1;
	req->out.page_zeroing = 1;
	req->out.page_replace = 1;
	fuse_read_fill(req, file, pos, count, FUSE_READ);
	req->misc.read.attr_ver = fuse_get_attr_version(fc);
	if (fc->async_read) {
		req->ff = fuse_file_get(ff);
		req->end = fuse_readpages_end;
		fuse_request_send_background(fc, req);
	} else {
		fuse_request_send(fc, req);
		fuse_readpages_end(fc, req);
		fuse_put_request(fc, req);
	}
}

struct fuse_fill_data {
	struct fuse_req *req;
	struct file *file;
	struct inode *inode;
	unsigned nr_pages;
};

static int fuse_readpages_fill(void *_data, struct page *page)
{
	struct fuse_fill_data *data = _data;
	struct fuse_req *req = data->req;
	struct inode *inode = data->inode;
	struct fuse_conn *fc = get_fuse_conn(inode);

	fuse_wait_on_page_writeback(inode, page->index);

	if (req->num_pages &&
	    (req->num_pages == FUSE_MAX_PAGES_PER_REQ ||
	     (req->num_pages + 1) * PAGE_CACHE_SIZE > fc->max_read ||
	     req->pages[req->num_pages - 1]->index + 1 != page->index)) {
		int nr_alloc = min_t(unsigned, data->nr_pages,
				     FUSE_MAX_PAGES_PER_REQ);
		fuse_send_readpages(req, data->file);
		if (fc->async_read)
			req = fuse_get_req_for_background(fc, nr_alloc);
		else
			req = fuse_get_req(fc, nr_alloc);

		data->req = req;
		if (IS_ERR(req)) {
			unlock_page(page);
			return PTR_ERR(req);
		}
	}

	if (WARN_ON(req->num_pages >= req->max_pages)) {
		fuse_put_request(fc, req);
		return -EIO;
	}

#ifdef CONFIG_CMA
	if (is_cma_pageblock(page)) {
		struct page *oldpage = page, *newpage;
		int err;

		/* make sure that old page is not free in-between the calls */
		page_cache_get(oldpage);

		newpage = alloc_page(GFP_HIGHUSER);
		if (!newpage) {
			page_cache_release(oldpage);
			return -ENOMEM;
		}

		lock_page(newpage);
		err = replace_page_cache_page(oldpage, newpage, GFP_KERNEL);
		if (err) {
			unlock_page(newpage);
			__free_page(newpage);
			page_cache_release(oldpage);
			return err;
		}

		/*
		 * Decrement the count on new page to make page cache the only
		 * owner of it
		 */
		put_page(newpage);

		lru_cache_add_file(newpage);

		/* finally release the old page and swap pointers */
		unlock_page(oldpage);
		page_cache_release(oldpage);
		page = newpage;
	}
#endif

	page_cache_get(page);
	req->pages[req->num_pages] = page;
	req->page_descs[req->num_pages].length = PAGE_SIZE;
	req->num_pages++;
	data->nr_pages--;
	return 0;
}

static int fuse_readpages(struct file *file, struct address_space *mapping,
			  struct list_head *pages, unsigned nr_pages)
{
	struct inode *inode = mapping->host;
	struct fuse_conn *fc = get_fuse_conn(inode);
	struct fuse_fill_data data;
	int err;
	int nr_alloc = min_t(unsigned, nr_pages, FUSE_MAX_PAGES_PER_REQ);

	err = -EIO;
	if (is_bad_inode(inode))
		goto out;

	data.file = file;
	data.inode = inode;
	if (fc->async_read)
		data.req = fuse_get_req_for_background(fc, nr_alloc);
	else
		data.req = fuse_get_req(fc, nr_alloc);
	data.nr_pages = nr_pages;
	err = PTR_ERR(data.req);
	if (IS_ERR(data.req))
		goto out;

	err = read_cache_pages(mapping, pages, fuse_readpages_fill, &data);
	if (!err) {
		if (data.req->num_pages)
			fuse_send_readpages(data.req, file);
		else
			fuse_put_request(fc, data.req);
	}
out:
	return err;
}

static ssize_t fuse_file_read_iter(struct kiocb *iocb, struct iov_iter *to)
{
	ssize_t ret_val;
	struct inode *inode = iocb->ki_filp->f_mapping->host;
	struct fuse_conn *fc = get_fuse_conn(inode);
	struct fuse_file *ff = iocb->ki_filp->private_data;

	/*
	 * In auto invalidate mode, always update attributes on read.
	 * Otherwise, only update if we attempt to read past EOF (to ensure
	 * i_size is up to date).
	 */
	if (fc->auto_inval_data ||
	    (iocb->ki_pos + iov_iter_count(to) > i_size_read(inode))) {
		int err;
		err = fuse_update_attributes(inode, NULL, iocb->ki_filp, NULL);
		if (err)
			return err;
	}

	if (ff && ff->shortcircuit_enabled && ff->rw_lower_file)
		ret_val = fuse_shortcircuit_read_iter(iocb, to);
	else
		ret_val = generic_file_read_iter(iocb, to);

	return ret_val;
}

static void fuse_write_fill(struct fuse_req *req, struct fuse_file *ff,
			    loff_t pos, size_t count)
{
	struct fuse_write_in *inarg = &req->misc.write.in;
	struct fuse_write_out *outarg = &req->misc.write.out;

	inarg->fh = ff->fh;
	inarg->offset = pos;
	inarg->size = count;
	req->in.h.opcode = FUSE_WRITE;
	req->in.h.nodeid = ff->nodeid;
	req->in.numargs = 2;
	if (ff->fc->minor < 9)
		req->in.args[0].size = FUSE_COMPAT_WRITE_IN_SIZE;
	else
		req->in.args[0].size = sizeof(struct fuse_write_in);
	req->in.args[0].value = inarg;
	req->in.args[1].size = count;
	req->out.numargs = 1;
	req->out.args[0].size = sizeof(struct fuse_write_out);
	req->out.args[0].value = outarg;
}

static size_t fuse_send_write(struct fuse_req *req, struct fuse_io_priv *io,
			      loff_t pos, size_t count, fl_owner_t owner)
{
	struct file *file = io->file;
	struct fuse_file *ff = file->private_data;
	struct fuse_conn *fc = ff->fc;
	struct fuse_write_in *inarg = &req->misc.write.in;

	fuse_write_fill(req, ff, pos, count);
	inarg->flags = file->f_flags;
	if (owner != NULL) {
		inarg->write_flags |= FUSE_WRITE_LOCKOWNER;
		inarg->lock_owner = fuse_lock_owner_id(fc, owner);
	}

	if (io->async)
		return fuse_async_req_send(fc, req, count, io);

	fuse_request_send(fc, req);
	return req->misc.write.out.size;
}

bool fuse_write_update_size(struct inode *inode, loff_t pos)
{
	struct fuse_conn *fc = get_fuse_conn(inode);
	struct fuse_inode *fi = get_fuse_inode(inode);
	bool ret = false;

	spin_lock(&fc->lock);
	fi->attr_version = ++fc->attr_version;
	if (pos > inode->i_size) {
		i_size_write(inode, pos);
		ret = true;
	}
	spin_unlock(&fc->lock);

	return ret;
}

static size_t fuse_send_write_pages(struct fuse_req *req, struct file *file,
				    struct inode *inode, loff_t pos,
				    size_t count)
{
	size_t res;
	unsigned offset;
	unsigned i;
	struct fuse_io_priv io = { .async = 0, .file = file };

	for (i = 0; i < req->num_pages; i++)
		fuse_wait_on_page_writeback(inode, req->pages[i]->index);

	res = fuse_send_write(req, &io, pos, count, NULL);

	offset = req->page_descs[0].offset;
	count = res;
	for (i = 0; i < req->num_pages; i++) {
		struct page *page = req->pages[i];

		if (!req->out.h.error && !offset && count >= PAGE_CACHE_SIZE)
			SetPageUptodate(page);

		if (count > PAGE_CACHE_SIZE - offset)
			count -= PAGE_CACHE_SIZE - offset;
		else
			count = 0;
		offset = 0;

		unlock_page(page);
		page_cache_release(page);
	}

	return res;
}

static ssize_t fuse_fill_write_pages(struct fuse_req *req,
			       struct address_space *mapping,
			       struct iov_iter *ii, loff_t pos)
{
	struct fuse_conn *fc = get_fuse_conn(mapping->host);
	unsigned offset = pos & (PAGE_CACHE_SIZE - 1);
	size_t count = 0;
	int err;

	req->in.argpages = 1;
	req->page_descs[0].offset = offset;

	do {
		size_t tmp;
		struct page *page;
		pgoff_t index = pos >> PAGE_CACHE_SHIFT;
		size_t bytes = min_t(size_t, PAGE_CACHE_SIZE - offset,
				     iov_iter_count(ii));

		bytes = min_t(size_t, bytes, fc->max_write - count);

 again:
		err = -EFAULT;
		if (iov_iter_fault_in_readable(ii, bytes))
			break;

		err = -ENOMEM;
		page = grab_cache_page_write_begin(mapping, index, 0);
		if (!page)
			break;

		if (mapping_writably_mapped(mapping))
			flush_dcache_page(page);

		tmp = iov_iter_copy_from_user_atomic(page, ii, offset, bytes);
		flush_dcache_page(page);

		iov_iter_advance(ii, tmp);
		if (!tmp) {
			unlock_page(page);
			page_cache_release(page);
			bytes = min(bytes, iov_iter_single_seg_count(ii));
			goto again;
		}

		err = 0;
		req->pages[req->num_pages] = page;
		req->page_descs[req->num_pages].length = tmp;
		req->num_pages++;

		count += tmp;
		pos += tmp;
		offset += tmp;
		if (offset == PAGE_CACHE_SIZE)
			offset = 0;

		if (!fc->big_writes)
			break;
	} while (iov_iter_count(ii) && count < fc->max_write &&
		 req->num_pages < req->max_pages && offset == 0);

	return count > 0 ? count : err;
}

static inline unsigned fuse_wr_pages(loff_t pos, size_t len)
{
	return min_t(unsigned,
		     ((pos + len - 1) >> PAGE_CACHE_SHIFT) -
		     (pos >> PAGE_CACHE_SHIFT) + 1,
		     FUSE_MAX_PAGES_PER_REQ);
}

static ssize_t fuse_perform_write(struct file *file,
				  struct address_space *mapping,
				  struct iov_iter *ii, loff_t pos)
{
	struct inode *inode = mapping->host;
	struct fuse_conn *fc = get_fuse_conn(inode);
	struct fuse_inode *fi = get_fuse_inode(inode);
	int err = 0;
	ssize_t res = 0;

	if (is_bad_inode(inode))
		return -EIO;

	if (inode->i_size < pos + iov_iter_count(ii))
		set_bit(FUSE_I_SIZE_UNSTABLE, &fi->state);

	do {
		struct fuse_req *req;
		ssize_t count;
		unsigned nr_pages = fuse_wr_pages(pos, iov_iter_count(ii));

		req = fuse_get_req(fc, nr_pages);
		if (IS_ERR(req)) {
			err = PTR_ERR(req);
			break;
		}

		count = fuse_fill_write_pages(req, mapping, ii, pos);
		if (count <= 0) {
			err = count;
		} else {
			size_t num_written;

			num_written = fuse_send_write_pages(req, file, inode,
							    pos, count);
			err = req->out.h.error;
			if (!err) {
				res += num_written;
				pos += num_written;

				/* break out of the loop on short write */
				if (num_written != count)
					err = -EIO;
			}
		}
		fuse_put_request(fc, req);
	} while (!err && iov_iter_count(ii));

	if (res > 0)
		fuse_write_update_size(inode, pos);

	clear_bit(FUSE_I_SIZE_UNSTABLE, &fi->state);
	fuse_invalidate_attr(inode);

	return res > 0 ? res : err;
}

static ssize_t fuse_file_write_iter(struct kiocb *iocb, struct iov_iter *from)
{
	struct file *file = iocb->ki_filp;
	struct address_space *mapping = file->f_mapping;
	struct fuse_file *ff = file->private_data;
	size_t count = iov_iter_count(from);
	ssize_t written = 0;
	ssize_t written_buffered = 0;
	struct inode *inode = mapping->host;
	ssize_t err;
	loff_t endbyte = 0;
	loff_t pos = iocb->ki_pos;

	if (get_fuse_conn(inode)->writeback_cache) {
		/* Update size (EOF optimization) and mode (SUID clearing) */
		err = fuse_update_attributes(mapping->host, NULL, file, NULL);
		if (err)
			return err;

		return generic_file_write_iter(iocb, from);
	}

	mutex_lock(&inode->i_mutex);

	/* We can write back this queue in page reclaim */
	current->backing_dev_info = mapping->backing_dev_info;

	err = generic_write_checks(file, &pos, &count, S_ISBLK(inode->i_mode));
	if (err)
		goto out;

	if (count == 0)
		goto out;

	iov_iter_truncate(from, count);
	err = file_remove_suid(file);
	if (err)
		goto out;

	err = file_update_time(file);
	if (err)
		goto out;

	if (ff && ff->shortcircuit_enabled && ff->rw_lower_file) {
		written = fuse_shortcircuit_write_iter(iocb, from);
		goto out;
	}

	if (file->f_flags & O_DIRECT) {
		written = generic_file_direct_write(iocb, from, pos);
		if (written < 0 || !iov_iter_count(from))
			goto out;

		pos += written;

		written_buffered = fuse_perform_write(file, mapping, from, pos);
		if (written_buffered < 0) {
			err = written_buffered;
			goto out;
		}
		endbyte = pos + written_buffered - 1;

		err = filemap_write_and_wait_range(file->f_mapping, pos,
						   endbyte);
		if (err)
			goto out;

		invalidate_mapping_pages(file->f_mapping,
					 pos >> PAGE_CACHE_SHIFT,
					 endbyte >> PAGE_CACHE_SHIFT);

		written += written_buffered;
		iocb->ki_pos = pos + written_buffered;
	} else {
		written = fuse_perform_write(file, mapping, from, pos);
		if (written >= 0)
			iocb->ki_pos = pos + written;
	}
out:
	current->backing_dev_info = NULL;
	mutex_unlock(&inode->i_mutex);

	return written ? written : err;
}

static inline void fuse_page_descs_length_init(struct fuse_req *req,
		unsigned index, unsigned nr_pages)
{
	int i;

	for (i = index; i < index + nr_pages; i++)
		req->page_descs[i].length = PAGE_SIZE -
			req->page_descs[i].offset;
}

static inline unsigned long fuse_get_user_addr(const struct iov_iter *ii)
{
	return (unsigned long)ii->iov->iov_base + ii->iov_offset;
}

static inline size_t fuse_get_frag_size(const struct iov_iter *ii,
					size_t max_size)
{
	return min(iov_iter_single_seg_count(ii), max_size);
}

static int fuse_get_user_pages(struct fuse_req *req, struct iov_iter *ii,
			       size_t *nbytesp, int write)
{
	size_t nbytes = 0;  /* # bytes already packed in req */

	/* Special case for kernel I/O: can copy directly into the buffer */
	if (ii->type & ITER_KVEC) {
		unsigned long user_addr = fuse_get_user_addr(ii);
		size_t frag_size = fuse_get_frag_size(ii, *nbytesp);

		if (write)
			req->in.args[1].value = (void *) user_addr;
		else
			req->out.args[0].value = (void *) user_addr;

		iov_iter_advance(ii, frag_size);
		*nbytesp = frag_size;
		return 0;
	}

	while (nbytes < *nbytesp && req->num_pages < req->max_pages) {
		unsigned npages;
		size_t start;
		ssize_t ret = iov_iter_get_pages(ii,
					&req->pages[req->num_pages],
					*nbytesp - nbytes,
					req->max_pages - req->num_pages,
					&start);
		if (ret < 0)
			return ret;

		iov_iter_advance(ii, ret);
		nbytes += ret;

		ret += start;
		npages = (ret + PAGE_SIZE - 1) / PAGE_SIZE;

		req->page_descs[req->num_pages].offset = start;
		fuse_page_descs_length_init(req, req->num_pages, npages);

		req->num_pages += npages;
		req->page_descs[req->num_pages - 1].length -=
			(PAGE_SIZE - ret) & (PAGE_SIZE - 1);
	}

	if (write)
		req->in.argpages = 1;
	else
		req->out.argpages = 1;

	*nbytesp = nbytes;

	return 0;
}

static inline int fuse_iter_npages(const struct iov_iter *ii_p)
{
	return iov_iter_npages(ii_p, FUSE_MAX_PAGES_PER_REQ);
}

ssize_t fuse_direct_io(struct fuse_io_priv *io, struct iov_iter *iter,
		       loff_t *ppos, int flags)
{
	int write = flags & FUSE_DIO_WRITE;
	int cuse = flags & FUSE_DIO_CUSE;
	struct file *file = io->file;
	struct inode *inode = file->f_mapping->host;
	struct fuse_file *ff = file->private_data;
	struct fuse_conn *fc = ff->fc;
	size_t nmax = write ? fc->max_write : fc->max_read;
	loff_t pos = *ppos;
	size_t count = iov_iter_count(iter);
	pgoff_t idx_from = pos >> PAGE_CACHE_SHIFT;
	pgoff_t idx_to = (pos + count - 1) >> PAGE_CACHE_SHIFT;
	ssize_t res = 0;
	struct fuse_req *req;

	if (io->async)
		req = fuse_get_req_for_background(fc, fuse_iter_npages(iter));
	else
		req = fuse_get_req(fc, fuse_iter_npages(iter));
	if (IS_ERR(req))
		return PTR_ERR(req);

	if (!cuse && fuse_range_is_writeback(inode, idx_from, idx_to)) {
		if (!write)
			mutex_lock(&inode->i_mutex);
		fuse_sync_writes(inode);
		if (!write)
			mutex_unlock(&inode->i_mutex);
	}

	while (count) {
		size_t nres;
		fl_owner_t owner = current->files;
		size_t nbytes = min(count, nmax);
		int err = fuse_get_user_pages(req, iter, &nbytes, write);
		if (err) {
			res = err;
			break;
		}

		if (write)
			nres = fuse_send_write(req, io, pos, nbytes, owner);
		else
			nres = fuse_send_read(req, io, pos, nbytes, owner);

		if (!io->async)
			fuse_release_user_pages(req, !write);
		if (req->out.h.error) {
			if (!res)
				res = req->out.h.error;
			break;
		} else if (nres > nbytes) {
			res = -EIO;
			break;
		}
		count -= nres;
		res += nres;
		pos += nres;
		if (nres != nbytes)
			break;
		if (count) {
			fuse_put_request(fc, req);
			if (io->async)
				req = fuse_get_req_for_background(fc,
					fuse_iter_npages(iter));
			else
				req = fuse_get_req(fc, fuse_iter_npages(iter));
			if (IS_ERR(req))
				break;
		}
	}
	if (!IS_ERR(req))
		fuse_put_request(fc, req);
	if (res > 0)
		*ppos = pos;

	return res;
}
EXPORT_SYMBOL_GPL(fuse_direct_io);

static ssize_t __fuse_direct_read(struct fuse_io_priv *io,
				  struct iov_iter *iter,
				  loff_t *ppos)
{
	ssize_t res;
	struct file *file = io->file;
	struct inode *inode = file_inode(file);

	if (is_bad_inode(inode))
		return -EIO;

	res = fuse_direct_io(io, iter, ppos, 0);

	fuse_invalidate_attr(inode);

	return res;
}

static ssize_t fuse_direct_read(struct file *file, char __user *buf,
				     size_t count, loff_t *ppos)
{
	struct fuse_io_priv io = { .async = 0, .file = file };
	struct iovec iov = { .iov_base = buf, .iov_len = count };
	struct iov_iter ii;
	iov_iter_init(&ii, READ, &iov, 1, count);
	return __fuse_direct_read(&io, &ii, ppos);
}

static ssize_t __fuse_direct_write(struct fuse_io_priv *io,
				   struct iov_iter *iter,
				   loff_t *ppos)
{
	struct file *file = io->file;
	struct inode *inode = file_inode(file);
	size_t count = iov_iter_count(iter);
	ssize_t res;


	res = generic_write_checks(file, ppos, &count, 0);
	if (!res) {
		iov_iter_truncate(iter, count);
		res = fuse_direct_io(io, iter, ppos, FUSE_DIO_WRITE);
	}

	fuse_invalidate_attr(inode);

	return res;
}

static ssize_t fuse_direct_write(struct file *file, const char __user *buf,
				 size_t count, loff_t *ppos)
{
	struct iovec iov = { .iov_base = (void __user *)buf, .iov_len = count };
	struct inode *inode = file_inode(file);
	ssize_t res;
	struct fuse_io_priv io = { .async = 0, .file = file };
	struct iov_iter ii;
	iov_iter_init(&ii, WRITE, &iov, 1, count);

	if (is_bad_inode(inode))
		return -EIO;

	/* Don't allow parallel writes to the same file */
	mutex_lock(&inode->i_mutex);
	res = __fuse_direct_write(&io, &ii, ppos);
	if (res > 0)
		fuse_write_update_size(inode, *ppos);
	mutex_unlock(&inode->i_mutex);

	return res;
}

static void fuse_writepage_free(struct fuse_conn *fc, struct fuse_req *req)
{
	int i;

	for (i = 0; i < req->num_pages; i++)
		__free_page(req->pages[i]);

	if (req->ff)
		fuse_file_put(req->ff, false);
}

static void fuse_writepage_finish(struct fuse_conn *fc, struct fuse_req *req)
{
	struct inode *inode = req->inode;
	struct fuse_inode *fi = get_fuse_inode(inode);
	struct backing_dev_info *bdi = inode->i_mapping->backing_dev_info;
	int i;

	list_del(&req->writepages_entry);
	for (i = 0; i < req->num_pages; i++) {
		dec_bdi_stat(bdi, BDI_WRITEBACK);
		dec_zone_page_state(req->pages[i], NR_WRITEBACK_TEMP);
		bdi_writeout_inc(bdi);
	}
	wake_up(&fi->page_waitq);
}

/* Called under fc->lock, may release and reacquire it */
static void fuse_send_writepage(struct fuse_conn *fc, struct fuse_req *req,
				loff_t size)
__releases(fc->lock)
__acquires(fc->lock)
{
	struct fuse_inode *fi = get_fuse_inode(req->inode);
	struct fuse_write_in *inarg = &req->misc.write.in;
	__u64 data_size = req->num_pages * PAGE_CACHE_SIZE;

	if (!fc->connected)
		goto out_free;

	if (inarg->offset + data_size <= size) {
		inarg->size = data_size;
	} else if (inarg->offset < size) {
		inarg->size = size - inarg->offset;
	} else {
		/* Got truncated off completely */
		goto out_free;
	}

	req->in.args[1].size = inarg->size;
	fi->writectr++;
	fuse_request_send_background_locked(fc, req);
	return;

 out_free:
	fuse_writepage_finish(fc, req);
	spin_unlock(&fc->lock);
	fuse_writepage_free(fc, req);
	fuse_put_request(fc, req);
	spin_lock(&fc->lock);
}

/*
 * If fi->writectr is positive (no truncate or fsync going on) send
 * all queued writepage requests.
 *
 * Called with fc->lock
 */
void fuse_flush_writepages(struct inode *inode)
__releases(fc->lock)
__acquires(fc->lock)
{
	struct fuse_conn *fc = get_fuse_conn(inode);
	struct fuse_inode *fi = get_fuse_inode(inode);
	size_t crop = i_size_read(inode);
	struct fuse_req *req;

	while (fi->writectr >= 0 && !list_empty(&fi->queued_writes)) {
		req = list_entry(fi->queued_writes.next, struct fuse_req, list);
		list_del_init(&req->list);
		fuse_send_writepage(fc, req, crop);
	}
}

static void fuse_writepage_end(struct fuse_conn *fc, struct fuse_req *req)
{
	struct inode *inode = req->inode;
	struct fuse_inode *fi = get_fuse_inode(inode);

	mapping_set_error(inode->i_mapping, req->out.h.error);
	spin_lock(&fc->lock);
	while (req->misc.write.next) {
		struct fuse_conn *fc = get_fuse_conn(inode);
		struct fuse_write_in *inarg = &req->misc.write.in;
		struct fuse_req *next = req->misc.write.next;
		req->misc.write.next = next->misc.write.next;
		next->misc.write.next = NULL;
		next->ff = fuse_file_get(req->ff);
		list_add(&next->writepages_entry, &fi->writepages);

		/*
		 * Skip fuse_flush_writepages() to make it easy to crop requests
		 * based on primary request size.
		 *
		 * 1st case (trivial): there are no concurrent activities using
		 * fuse_set/release_nowrite.  Then we're on safe side because
		 * fuse_flush_writepages() would call fuse_send_writepage()
		 * anyway.
		 *
		 * 2nd case: someone called fuse_set_nowrite and it is waiting
		 * now for completion of all in-flight requests.  This happens
		 * rarely and no more than once per page, so this should be
		 * okay.
		 *
		 * 3rd case: someone (e.g. fuse_do_setattr()) is in the middle
		 * of fuse_set_nowrite..fuse_release_nowrite section.  The fact
		 * that fuse_set_nowrite returned implies that all in-flight
		 * requests were completed along with all of their secondary
		 * requests.  Further primary requests are blocked by negative
		 * writectr.  Hence there cannot be any in-flight requests and
		 * no invocations of fuse_writepage_end() while we're in
		 * fuse_set_nowrite..fuse_release_nowrite section.
		 */
		fuse_send_writepage(fc, next, inarg->offset + inarg->size);
	}
	fi->writectr--;
	fuse_writepage_finish(fc, req);
	spin_unlock(&fc->lock);
	fuse_writepage_free(fc, req);
}

static struct fuse_file *__fuse_write_file_get(struct fuse_conn *fc,
					       struct fuse_inode *fi)
{
	struct fuse_file *ff = NULL;

	spin_lock(&fc->lock);
	if (!list_empty(&fi->write_files)) {
		ff = list_entry(fi->write_files.next, struct fuse_file,
				write_entry);
		fuse_file_get(ff);
	}
	spin_unlock(&fc->lock);

	return ff;
}

static struct fuse_file *fuse_write_file_get(struct fuse_conn *fc,
					     struct fuse_inode *fi)
{
	struct fuse_file *ff = __fuse_write_file_get(fc, fi);
	WARN_ON(!ff);
	return ff;
}

int fuse_write_inode(struct inode *inode, struct writeback_control *wbc)
{
	struct fuse_conn *fc = get_fuse_conn(inode);
	struct fuse_inode *fi = get_fuse_inode(inode);
	struct fuse_file *ff;
	int err;

	ff = __fuse_write_file_get(fc, fi);
	err = fuse_flush_times(inode, ff);
	if (ff)
		fuse_file_put(ff, 0);

	return err;
}

static int fuse_writepage_locked(struct page *page)
{
	struct address_space *mapping = page->mapping;
	struct inode *inode = mapping->host;
	struct fuse_conn *fc = get_fuse_conn(inode);
	struct fuse_inode *fi = get_fuse_inode(inode);
	struct fuse_req *req;
	struct page *tmp_page;
	int error = -ENOMEM;

	set_page_writeback(page);

	req = fuse_request_alloc_nofs(1);
	if (!req)
		goto err;

	req->background = 1; /* writeback always goes to bg_queue */
	tmp_page = alloc_page(GFP_NOFS | __GFP_HIGHMEM);
	if (!tmp_page)
		goto err_free;

	error = -EIO;
	req->ff = fuse_write_file_get(fc, fi);
	if (!req->ff)
		goto err_nofile;

	fuse_write_fill(req, req->ff, page_offset(page), 0);

	copy_highpage(tmp_page, page);
	req->misc.write.in.write_flags |= FUSE_WRITE_CACHE;
	req->misc.write.next = NULL;
	req->in.argpages = 1;
	req->num_pages = 1;
	req->pages[0] = tmp_page;
	req->page_descs[0].offset = 0;
	req->page_descs[0].length = PAGE_SIZE;
	req->end = fuse_writepage_end;
	req->inode = inode;

	inc_bdi_stat(mapping->backing_dev_info, BDI_WRITEBACK);
	inc_zone_page_state(tmp_page, NR_WRITEBACK_TEMP);

	spin_lock(&fc->lock);
	list_add(&req->writepages_entry, &fi->writepages);
	list_add_tail(&req->list, &fi->queued_writes);
	fuse_flush_writepages(inode);
	spin_unlock(&fc->lock);

	end_page_writeback(page);

	return 0;

err_nofile:
	__free_page(tmp_page);
err_free:
	fuse_request_free(req);
err:
	end_page_writeback(page);
	return error;
}

static int fuse_writepage(struct page *page, struct writeback_control *wbc)
{
	int err;

	if (fuse_page_is_writeback(page->mapping->host, page->index)) {
		/*
		 * ->writepages() should be called for sync() and friends.  We
		 * should only get here on direct reclaim and then we are
		 * allowed to skip a page which is already in flight
		 */
		WARN_ON(wbc->sync_mode == WB_SYNC_ALL);

		redirty_page_for_writepage(wbc, page);
		return 0;
	}

	err = fuse_writepage_locked(page);
	unlock_page(page);

	return err;
}

struct fuse_fill_wb_data {
	struct fuse_req *req;
	struct fuse_file *ff;
	struct inode *inode;
	struct page **orig_pages;
};

static void fuse_writepages_send(struct fuse_fill_wb_data *data)
{
	struct fuse_req *req = data->req;
	struct inode *inode = data->inode;
	struct fuse_conn *fc = get_fuse_conn(inode);
	struct fuse_inode *fi = get_fuse_inode(inode);
	int num_pages = req->num_pages;
	int i;

	req->ff = fuse_file_get(data->ff);
	spin_lock(&fc->lock);
	list_add_tail(&req->list, &fi->queued_writes);
	fuse_flush_writepages(inode);
	spin_unlock(&fc->lock);

	for (i = 0; i < num_pages; i++)
		end_page_writeback(data->orig_pages[i]);
}

static bool fuse_writepage_in_flight(struct fuse_req *new_req,
				     struct page *page)
{
	struct fuse_conn *fc = get_fuse_conn(new_req->inode);
	struct fuse_inode *fi = get_fuse_inode(new_req->inode);
	struct fuse_req *tmp;
	struct fuse_req *old_req;
	bool found = false;
	pgoff_t curr_index;

	BUG_ON(new_req->num_pages != 0);

	spin_lock(&fc->lock);
	list_del(&new_req->writepages_entry);
	list_for_each_entry(old_req, &fi->writepages, writepages_entry) {
		BUG_ON(old_req->inode != new_req->inode);
		curr_index = old_req->misc.write.in.offset >> PAGE_CACHE_SHIFT;
		if (curr_index <= page->index &&
		    page->index < curr_index + old_req->num_pages) {
			found = true;
			break;
		}
	}
	if (!found) {
		list_add(&new_req->writepages_entry, &fi->writepages);
		goto out_unlock;
	}

	new_req->num_pages = 1;
	for (tmp = old_req; tmp != NULL; tmp = tmp->misc.write.next) {
		BUG_ON(tmp->inode != new_req->inode);
		curr_index = tmp->misc.write.in.offset >> PAGE_CACHE_SHIFT;
		if (tmp->num_pages == 1 &&
		    curr_index == page->index) {
			old_req = tmp;
		}
	}

	if (old_req->num_pages == 1 && (old_req->state == FUSE_REQ_INIT ||
					old_req->state == FUSE_REQ_PENDING)) {
		struct backing_dev_info *bdi = page->mapping->backing_dev_info;

		copy_highpage(old_req->pages[0], page);
		spin_unlock(&fc->lock);

		dec_bdi_stat(bdi, BDI_WRITEBACK);
		dec_zone_page_state(page, NR_WRITEBACK_TEMP);
		bdi_writeout_inc(bdi);
		fuse_writepage_free(fc, new_req);
		fuse_request_free(new_req);
		goto out;
	} else {
		new_req->misc.write.next = old_req->misc.write.next;
		old_req->misc.write.next = new_req;
	}
out_unlock:
	spin_unlock(&fc->lock);
out:
	return found;
}

static int fuse_writepages_fill(struct page *page,
		struct writeback_control *wbc, void *_data)
{
	struct fuse_fill_wb_data *data = _data;
	struct fuse_req *req = data->req;
	struct inode *inode = data->inode;
	struct fuse_conn *fc = get_fuse_conn(inode);
	struct page *tmp_page;
	bool is_writeback;
	int err;

	if (!data->ff) {
		err = -EIO;
		data->ff = fuse_write_file_get(fc, get_fuse_inode(inode));
		if (!data->ff)
			goto out_unlock;
	}

	/*
	 * Being under writeback is unlikely but possible.  For example direct
	 * read to an mmaped fuse file will set the page dirty twice; once when
	 * the pages are faulted with get_user_pages(), and then after the read
	 * completed.
	 */
	is_writeback = fuse_page_is_writeback(inode, page->index);

	if (req && req->num_pages &&
	    (is_writeback || req->num_pages == FUSE_MAX_PAGES_PER_REQ ||
	     (req->num_pages + 1) * PAGE_CACHE_SIZE > fc->max_write ||
	     data->orig_pages[req->num_pages - 1]->index + 1 != page->index)) {
		fuse_writepages_send(data);
		data->req = NULL;
	}
	err = -ENOMEM;
	tmp_page = alloc_page(GFP_NOFS | __GFP_HIGHMEM);
	if (!tmp_page)
		goto out_unlock;

	/*
	 * The page must not be redirtied until the writeout is completed
	 * (i.e. userspace has sent a reply to the write request).  Otherwise
	 * there could be more than one temporary page instance for each real
	 * page.
	 *
	 * This is ensured by holding the page lock in page_mkwrite() while
	 * checking fuse_page_is_writeback().  We already hold the page lock
	 * since clear_page_dirty_for_io() and keep it held until we add the
	 * request to the fi->writepages list and increment req->num_pages.
	 * After this fuse_page_is_writeback() will indicate that the page is
	 * under writeback, so we can release the page lock.
	 */
	if (data->req == NULL) {
		struct fuse_inode *fi = get_fuse_inode(inode);

		err = -ENOMEM;
		req = fuse_request_alloc_nofs(FUSE_MAX_PAGES_PER_REQ);
		if (!req) {
			__free_page(tmp_page);
			goto out_unlock;
		}

		fuse_write_fill(req, data->ff, page_offset(page), 0);
		req->misc.write.in.write_flags |= FUSE_WRITE_CACHE;
		req->misc.write.next = NULL;
		req->in.argpages = 1;
		req->background = 1;
		req->num_pages = 0;
		req->end = fuse_writepage_end;
		req->inode = inode;

		spin_lock(&fc->lock);
		list_add(&req->writepages_entry, &fi->writepages);
		spin_unlock(&fc->lock);

		data->req = req;
	}
	set_page_writeback(page);

	copy_highpage(tmp_page, page);
	req->pages[req->num_pages] = tmp_page;
	req->page_descs[req->num_pages].offset = 0;
	req->page_descs[req->num_pages].length = PAGE_SIZE;

	inc_bdi_stat(page->mapping->backing_dev_info, BDI_WRITEBACK);
	inc_zone_page_state(tmp_page, NR_WRITEBACK_TEMP);

	err = 0;
	if (is_writeback && fuse_writepage_in_flight(req, page)) {
		end_page_writeback(page);
		data->req = NULL;
		goto out_unlock;
	}
	data->orig_pages[req->num_pages] = page;

	/*
	 * Protected by fc->lock against concurrent access by
	 * fuse_page_is_writeback().
	 */
	spin_lock(&fc->lock);
	req->num_pages++;
	spin_unlock(&fc->lock);

out_unlock:
	unlock_page(page);

	return err;
}

static int fuse_writepages(struct address_space *mapping,
			   struct writeback_control *wbc)
{
	struct inode *inode = mapping->host;
	struct fuse_fill_wb_data data;
	int err;

	err = -EIO;
	if (is_bad_inode(inode))
		goto out;

	data.inode = inode;
	data.req = NULL;
	data.ff = NULL;

	err = -ENOMEM;
	data.orig_pages = kcalloc(FUSE_MAX_PAGES_PER_REQ,
				  sizeof(struct page *),
				  GFP_NOFS);
	if (!data.orig_pages)
		goto out;

	err = write_cache_pages(mapping, wbc, fuse_writepages_fill, &data);
	if (data.req) {
		/* Ignore errors if we can write at least one page */
		BUG_ON(!data.req->num_pages);
		fuse_writepages_send(&data);
		err = 0;
	}
	if (data.ff)
		fuse_file_put(data.ff, false);

	kfree(data.orig_pages);
out:
	return err;
}

/*
 * It's worthy to make sure that space is reserved on disk for the write,
 * but how to implement it without killing performance need more thinking.
 */
static int fuse_write_begin(struct file *file, struct address_space *mapping,
		loff_t pos, unsigned len, unsigned flags,
		struct page **pagep, void **fsdata)
{
	pgoff_t index = pos >> PAGE_CACHE_SHIFT;
	struct fuse_conn *fc = get_fuse_conn(file->f_dentry->d_inode);
	struct page *page;
	loff_t fsize;
	int err = -ENOMEM;

	WARN_ON(!fc->writeback_cache);

	page = grab_cache_page_write_begin(mapping, index, flags);
	if (!page)
		goto error;

	fuse_wait_on_page_writeback(mapping->host, page->index);

	if (PageUptodate(page) || len == PAGE_CACHE_SIZE)
		goto success;
	/*
	 * Check if the start this page comes after the end of file, in which
	 * case the readpage can be optimized away.
	 */
	fsize = i_size_read(mapping->host);
	if (fsize <= (pos & PAGE_CACHE_MASK)) {
		size_t off = pos & ~PAGE_CACHE_MASK;
		if (off)
			zero_user_segment(page, 0, off);
		goto success;
	}
	err = fuse_do_readpage(file, page);
	if (err)
		goto cleanup;
success:
	*pagep = page;
	return 0;

cleanup:
	unlock_page(page);
	page_cache_release(page);
error:
	return err;
}

static int fuse_write_end(struct file *file, struct address_space *mapping,
		loff_t pos, unsigned len, unsigned copied,
		struct page *page, void *fsdata)
{
	struct inode *inode = page->mapping->host;

	if (!PageUptodate(page)) {
		/* Zero any unwritten bytes at the end of the page */
		size_t endoff = (pos + copied) & ~PAGE_CACHE_MASK;
		if (endoff)
			zero_user_segment(page, endoff, PAGE_CACHE_SIZE);
		SetPageUptodate(page);
	}

	fuse_write_update_size(inode, pos + copied);
	set_page_dirty(page);
	unlock_page(page);
	page_cache_release(page);

	return copied;
}

static int fuse_launder_page(struct page *page)
{
	int err = 0;
	if (clear_page_dirty_for_io(page)) {
		struct inode *inode = page->mapping->host;
		err = fuse_writepage_locked(page);
		if (!err)
			fuse_wait_on_page_writeback(inode, page->index);
	}
	return err;
}

/*
 * Write back dirty pages now, because there may not be any suitable
 * open files later
 */
static void fuse_vma_close(struct vm_area_struct *vma)
{
	filemap_write_and_wait(vma->vm_file->f_mapping);
}

/*
 * Wait for writeback against this page to complete before allowing it
 * to be marked dirty again, and hence written back again, possibly
 * before the previous writepage completed.
 *
 * Block here, instead of in ->writepage(), so that the userspace fs
 * can only block processes actually operating on the filesystem.
 *
 * Otherwise unprivileged userspace fs would be able to block
 * unrelated:
 *
 * - page migration
 * - sync(2)
 * - try_to_free_pages() with order > PAGE_ALLOC_COSTLY_ORDER
 */
static int fuse_page_mkwrite(struct vm_area_struct *vma, struct vm_fault *vmf)
{
	struct page *page = vmf->page;
	struct inode *inode = file_inode(vma->vm_file);

	file_update_time(vma->vm_file);
	lock_page(page);
	if (page->mapping != inode->i_mapping) {
		unlock_page(page);
		return VM_FAULT_NOPAGE;
	}

	fuse_wait_on_page_writeback(inode, page->index);
	return VM_FAULT_LOCKED;
}

static const struct vm_operations_struct fuse_file_vm_ops = {
	.close		= fuse_vma_close,
	.fault		= filemap_fault,
	.map_pages	= filemap_map_pages,
	.page_mkwrite	= fuse_page_mkwrite,
	.remap_pages	= generic_file_remap_pages,
};

static int fuse_file_mmap(struct file *file, struct vm_area_struct *vma)
{
	struct fuse_file *ff = file->private_data;

	ff->shortcircuit_enabled = 0;
	if ((vma->vm_flags & VM_SHARED) && (vma->vm_flags & VM_MAYWRITE))
		fuse_link_write_file(file);

	file_accessed(file);
	vma->vm_ops = &fuse_file_vm_ops;
	return 0;
}

static int fuse_direct_mmap(struct file *file, struct vm_area_struct *vma)
{
	struct fuse_file *ff = file->private_data;

	ff->shortcircuit_enabled = 0;
<<<<<<< HEAD
=======

>>>>>>> e045a95c
	/* Can't provide the coherency needed for MAP_SHARED */
	if (vma->vm_flags & VM_MAYSHARE)
		return -ENODEV;

	invalidate_inode_pages2(file->f_mapping);

	return generic_file_mmap(file, vma);
}

static int convert_fuse_file_lock(const struct fuse_file_lock *ffl,
				  struct file_lock *fl)
{
	switch (ffl->type) {
	case F_UNLCK:
		break;

	case F_RDLCK:
	case F_WRLCK:
		if (ffl->start > OFFSET_MAX || ffl->end > OFFSET_MAX ||
		    ffl->end < ffl->start)
			return -EIO;

		fl->fl_start = ffl->start;
		fl->fl_end = ffl->end;
		fl->fl_pid = ffl->pid;
		break;

	default:
		return -EIO;
	}
	fl->fl_type = ffl->type;
	return 0;
}

static void fuse_lk_fill(struct fuse_req *req, struct file *file,
			 const struct file_lock *fl, int opcode, pid_t pid,
			 int flock)
{
	struct inode *inode = file_inode(file);
	struct fuse_conn *fc = get_fuse_conn(inode);
	struct fuse_file *ff = file->private_data;
	struct fuse_lk_in *arg = &req->misc.lk_in;

	arg->fh = ff->fh;
	arg->owner = fuse_lock_owner_id(fc, fl->fl_owner);
	arg->lk.start = fl->fl_start;
	arg->lk.end = fl->fl_end;
	arg->lk.type = fl->fl_type;
	arg->lk.pid = pid;
	if (flock)
		arg->lk_flags |= FUSE_LK_FLOCK;
	req->in.h.opcode = opcode;
	req->in.h.nodeid = get_node_id(inode);
	req->in.numargs = 1;
	req->in.args[0].size = sizeof(*arg);
	req->in.args[0].value = arg;
}

static int fuse_getlk(struct file *file, struct file_lock *fl)
{
	struct inode *inode = file_inode(file);
	struct fuse_conn *fc = get_fuse_conn(inode);
	struct fuse_req *req;
	struct fuse_lk_out outarg;
	int err;

	req = fuse_get_req_nopages(fc);
	if (IS_ERR(req))
		return PTR_ERR(req);

	fuse_lk_fill(req, file, fl, FUSE_GETLK, 0, 0);
	req->out.numargs = 1;
	req->out.args[0].size = sizeof(outarg);
	req->out.args[0].value = &outarg;
	fuse_request_send(fc, req);
	err = req->out.h.error;
	fuse_put_request(fc, req);
	if (!err)
		err = convert_fuse_file_lock(&outarg.lk, fl);

	return err;
}

static int fuse_setlk(struct file *file, struct file_lock *fl, int flock)
{
	struct inode *inode = file_inode(file);
	struct fuse_conn *fc = get_fuse_conn(inode);
	struct fuse_req *req;
	int opcode = (fl->fl_flags & FL_SLEEP) ? FUSE_SETLKW : FUSE_SETLK;
	pid_t pid = fl->fl_type != F_UNLCK ? current->tgid : 0;
	int err;

	if (fl->fl_lmops && fl->fl_lmops->lm_grant) {
		/* NLM needs asynchronous locks, which we don't support yet */
		return -ENOLCK;
	}

	/* Unlock on close is handled by the flush method */
	if (fl->fl_flags & FL_CLOSE)
		return 0;

	req = fuse_get_req_nopages(fc);
	if (IS_ERR(req))
		return PTR_ERR(req);

	fuse_lk_fill(req, file, fl, opcode, pid, flock);
	fuse_request_send(fc, req);
	err = req->out.h.error;
	/* locking is restartable */
	if (err == -EINTR)
		err = -ERESTARTSYS;
	fuse_put_request(fc, req);
	return err;
}

static int fuse_file_lock(struct file *file, int cmd, struct file_lock *fl)
{
	struct inode *inode = file_inode(file);
	struct fuse_conn *fc = get_fuse_conn(inode);
	int err;

	if (cmd == F_CANCELLK) {
		err = 0;
	} else if (cmd == F_GETLK) {
		if (fc->no_lock) {
			posix_test_lock(file, fl);
			err = 0;
		} else
			err = fuse_getlk(file, fl);
	} else {
		if (fc->no_lock)
			err = posix_lock_file(file, fl, NULL);
		else
			err = fuse_setlk(file, fl, 0);
	}
	return err;
}

static int fuse_file_flock(struct file *file, int cmd, struct file_lock *fl)
{
	struct inode *inode = file_inode(file);
	struct fuse_conn *fc = get_fuse_conn(inode);
	int err;

	if (fc->no_flock) {
		err = flock_lock_file_wait(file, fl);
	} else {
		struct fuse_file *ff = file->private_data;

		/* emulate flock with POSIX locks */
		ff->flock = true;
		err = fuse_setlk(file, fl, 1);
	}

	return err;
}

static sector_t fuse_bmap(struct address_space *mapping, sector_t block)
{
	struct inode *inode = mapping->host;
	struct fuse_conn *fc = get_fuse_conn(inode);
	struct fuse_req *req;
	struct fuse_bmap_in inarg;
	struct fuse_bmap_out outarg;
	int err;

	if (!inode->i_sb->s_bdev || fc->no_bmap)
		return 0;

	req = fuse_get_req_nopages(fc);
	if (IS_ERR(req))
		return 0;

	memset(&inarg, 0, sizeof(inarg));
	inarg.block = block;
	inarg.blocksize = inode->i_sb->s_blocksize;
	req->in.h.opcode = FUSE_BMAP;
	req->in.h.nodeid = get_node_id(inode);
	req->in.numargs = 1;
	req->in.args[0].size = sizeof(inarg);
	req->in.args[0].value = &inarg;
	req->out.numargs = 1;
	req->out.args[0].size = sizeof(outarg);
	req->out.args[0].value = &outarg;
	fuse_request_send(fc, req);
	err = req->out.h.error;
	fuse_put_request(fc, req);
	if (err == -ENOSYS)
		fc->no_bmap = 1;

	return err ? 0 : outarg.block;
}

static loff_t fuse_file_llseek(struct file *file, loff_t offset, int whence)
{
	loff_t retval;
	struct inode *inode = file_inode(file);

	/* No i_mutex protection necessary for SEEK_CUR and SEEK_SET */
	if (whence == SEEK_CUR || whence == SEEK_SET)
		return generic_file_llseek(file, offset, whence);

	mutex_lock(&inode->i_mutex);
	retval = fuse_update_attributes(inode, NULL, file, NULL);
	if (!retval)
		retval = generic_file_llseek(file, offset, whence);
	mutex_unlock(&inode->i_mutex);

	return retval;
}

static int fuse_ioctl_copy_user(struct page **pages, struct iovec *iov,
			unsigned int nr_segs, size_t bytes, bool to_user)
{
	struct iov_iter ii;
	int page_idx = 0;

	if (!bytes)
		return 0;

	iov_iter_init(&ii, to_user ? READ : WRITE, iov, nr_segs, bytes);

	while (iov_iter_count(&ii)) {
		struct page *page = pages[page_idx++];
		size_t todo = min_t(size_t, PAGE_SIZE, iov_iter_count(&ii));
		void *kaddr;

		kaddr = kmap(page);

		while (todo) {
			char __user *uaddr = ii.iov->iov_base + ii.iov_offset;
			size_t iov_len = ii.iov->iov_len - ii.iov_offset;
			size_t copy = min(todo, iov_len);
			size_t left;

			if (!to_user)
				left = copy_from_user(kaddr, uaddr, copy);
			else
				left = copy_to_user(uaddr, kaddr, copy);

			if (unlikely(left))
				return -EFAULT;

			iov_iter_advance(&ii, copy);
			todo -= copy;
			kaddr += copy;
		}

		kunmap(page);
	}

	return 0;
}

/*
 * CUSE servers compiled on 32bit broke on 64bit kernels because the
 * ABI was defined to be 'struct iovec' which is different on 32bit
 * and 64bit.  Fortunately we can determine which structure the server
 * used from the size of the reply.
 */
static int fuse_copy_ioctl_iovec_old(struct iovec *dst, void *src,
				     size_t transferred, unsigned count,
				     bool is_compat)
{
#ifdef CONFIG_COMPAT
	if (count * sizeof(struct compat_iovec) == transferred) {
		struct compat_iovec *ciov = src;
		unsigned i;

		/*
		 * With this interface a 32bit server cannot support
		 * non-compat (i.e. ones coming from 64bit apps) ioctl
		 * requests
		 */
		if (!is_compat)
			return -EINVAL;

		for (i = 0; i < count; i++) {
			dst[i].iov_base = compat_ptr(ciov[i].iov_base);
			dst[i].iov_len = ciov[i].iov_len;
		}
		return 0;
	}
#endif

	if (count * sizeof(struct iovec) != transferred)
		return -EIO;

	memcpy(dst, src, transferred);
	return 0;
}

/* Make sure iov_length() won't overflow */
static int fuse_verify_ioctl_iov(struct iovec *iov, size_t count)
{
	size_t n;
	u32 max = FUSE_MAX_PAGES_PER_REQ << PAGE_SHIFT;

	for (n = 0; n < count; n++, iov++) {
		if (iov->iov_len > (size_t) max)
			return -ENOMEM;
		max -= iov->iov_len;
	}
	return 0;
}

static int fuse_copy_ioctl_iovec(struct fuse_conn *fc, struct iovec *dst,
				 void *src, size_t transferred, unsigned count,
				 bool is_compat)
{
	unsigned i;
	struct fuse_ioctl_iovec *fiov = src;

	if (fc->minor < 16) {
		return fuse_copy_ioctl_iovec_old(dst, src, transferred,
						 count, is_compat);
	}

	if (count * sizeof(struct fuse_ioctl_iovec) != transferred)
		return -EIO;

	for (i = 0; i < count; i++) {
		/* Did the server supply an inappropriate value? */
		if (fiov[i].base != (unsigned long) fiov[i].base ||
		    fiov[i].len != (unsigned long) fiov[i].len)
			return -EIO;

		dst[i].iov_base = (void __user *) (unsigned long) fiov[i].base;
		dst[i].iov_len = (size_t) fiov[i].len;

#ifdef CONFIG_COMPAT
		if (is_compat &&
		    (ptr_to_compat(dst[i].iov_base) != fiov[i].base ||
		     (compat_size_t) dst[i].iov_len != fiov[i].len))
			return -EIO;
#endif
	}

	return 0;
}


/*
 * For ioctls, there is no generic way to determine how much memory
 * needs to be read and/or written.  Furthermore, ioctls are allowed
 * to dereference the passed pointer, so the parameter requires deep
 * copying but FUSE has no idea whatsoever about what to copy in or
 * out.
 *
 * This is solved by allowing FUSE server to retry ioctl with
 * necessary in/out iovecs.  Let's assume the ioctl implementation
 * needs to read in the following structure.
 *
 * struct a {
 *	char	*buf;
 *	size_t	buflen;
 * }
 *
 * On the first callout to FUSE server, inarg->in_size and
 * inarg->out_size will be NULL; then, the server completes the ioctl
 * with FUSE_IOCTL_RETRY set in out->flags, out->in_iovs set to 1 and
 * the actual iov array to
 *
 * { { .iov_base = inarg.arg,	.iov_len = sizeof(struct a) } }
 *
 * which tells FUSE to copy in the requested area and retry the ioctl.
 * On the second round, the server has access to the structure and
 * from that it can tell what to look for next, so on the invocation,
 * it sets FUSE_IOCTL_RETRY, out->in_iovs to 2 and iov array to
 *
 * { { .iov_base = inarg.arg,	.iov_len = sizeof(struct a)	},
 *   { .iov_base = a.buf,	.iov_len = a.buflen		} }
 *
 * FUSE will copy both struct a and the pointed buffer from the
 * process doing the ioctl and retry ioctl with both struct a and the
 * buffer.
 *
 * This time, FUSE server has everything it needs and completes ioctl
 * without FUSE_IOCTL_RETRY which finishes the ioctl call.
 *
 * Copying data out works the same way.
 *
 * Note that if FUSE_IOCTL_UNRESTRICTED is clear, the kernel
 * automatically initializes in and out iovs by decoding @cmd with
 * _IOC_* macros and the server is not allowed to request RETRY.  This
 * limits ioctl data transfers to well-formed ioctls and is the forced
 * behavior for all FUSE servers.
 */
long fuse_do_ioctl(struct file *file, unsigned int cmd, unsigned long arg,
		   unsigned int flags)
{
	struct fuse_file *ff = file->private_data;
	struct fuse_conn *fc = ff->fc;
	struct fuse_ioctl_in inarg = {
		.fh = ff->fh,
		.cmd = cmd,
		.arg = arg,
		.flags = flags
	};
	struct fuse_ioctl_out outarg;
	struct fuse_req *req = NULL;
	struct page **pages = NULL;
	struct iovec *iov_page = NULL;
	struct iovec *in_iov = NULL, *out_iov = NULL;
	unsigned int in_iovs = 0, out_iovs = 0, num_pages = 0, max_pages;
	size_t in_size, out_size, transferred;
	int err;

#if BITS_PER_LONG == 32
	inarg.flags |= FUSE_IOCTL_32BIT;
#else
	if (flags & FUSE_IOCTL_COMPAT)
		inarg.flags |= FUSE_IOCTL_32BIT;
#endif

	/* assume all the iovs returned by client always fits in a page */
	BUILD_BUG_ON(sizeof(struct fuse_ioctl_iovec) * FUSE_IOCTL_MAX_IOV > PAGE_SIZE);

	err = -ENOMEM;
	pages = kcalloc(FUSE_MAX_PAGES_PER_REQ, sizeof(pages[0]), GFP_KERNEL);
	iov_page = (struct iovec *) __get_free_page(GFP_KERNEL);
	if (!pages || !iov_page)
		goto out;

	/*
	 * If restricted, initialize IO parameters as encoded in @cmd.
	 * RETRY from server is not allowed.
	 */
	if (!(flags & FUSE_IOCTL_UNRESTRICTED)) {
		struct iovec *iov = iov_page;

		iov->iov_base = (void __user *)arg;
		iov->iov_len = _IOC_SIZE(cmd);

		if (_IOC_DIR(cmd) & _IOC_WRITE) {
			in_iov = iov;
			in_iovs = 1;
		}

		if (_IOC_DIR(cmd) & _IOC_READ) {
			out_iov = iov;
			out_iovs = 1;
		}
	}

 retry:
	inarg.in_size = in_size = iov_length(in_iov, in_iovs);
	inarg.out_size = out_size = iov_length(out_iov, out_iovs);

	/*
	 * Out data can be used either for actual out data or iovs,
	 * make sure there always is at least one page.
	 */
	out_size = max_t(size_t, out_size, PAGE_SIZE);
	max_pages = DIV_ROUND_UP(max(in_size, out_size), PAGE_SIZE);

	/* make sure there are enough buffer pages and init request with them */
	err = -ENOMEM;
	if (max_pages > FUSE_MAX_PAGES_PER_REQ)
		goto out;
	while (num_pages < max_pages) {
		pages[num_pages] = alloc_page(GFP_KERNEL | __GFP_HIGHMEM);
		if (!pages[num_pages])
			goto out;
		num_pages++;
	}

	req = fuse_get_req(fc, num_pages);
	if (IS_ERR(req)) {
		err = PTR_ERR(req);
		req = NULL;
		goto out;
	}
	memcpy(req->pages, pages, sizeof(req->pages[0]) * num_pages);
	req->num_pages = num_pages;
	fuse_page_descs_length_init(req, 0, req->num_pages);

	/* okay, let's send it to the client */
	req->in.h.opcode = FUSE_IOCTL;
	req->in.h.nodeid = ff->nodeid;
	req->in.numargs = 1;
	req->in.args[0].size = sizeof(inarg);
	req->in.args[0].value = &inarg;
	if (in_size) {
		req->in.numargs++;
		req->in.args[1].size = in_size;
		req->in.argpages = 1;

		err = fuse_ioctl_copy_user(pages, in_iov, in_iovs, in_size,
					   false);
		if (err)
			goto out;
	}

	req->out.numargs = 2;
	req->out.args[0].size = sizeof(outarg);
	req->out.args[0].value = &outarg;
	req->out.args[1].size = out_size;
	req->out.argpages = 1;
	req->out.argvar = 1;

	fuse_request_send(fc, req);
	err = req->out.h.error;
	transferred = req->out.args[1].size;
	fuse_put_request(fc, req);
	req = NULL;
	if (err)
		goto out;

	/* did it ask for retry? */
	if (outarg.flags & FUSE_IOCTL_RETRY) {
		void *vaddr;

		/* no retry if in restricted mode */
		err = -EIO;
		if (!(flags & FUSE_IOCTL_UNRESTRICTED))
			goto out;

		in_iovs = outarg.in_iovs;
		out_iovs = outarg.out_iovs;

		/*
		 * Make sure things are in boundary, separate checks
		 * are to protect against overflow.
		 */
		err = -ENOMEM;
		if (in_iovs > FUSE_IOCTL_MAX_IOV ||
		    out_iovs > FUSE_IOCTL_MAX_IOV ||
		    in_iovs + out_iovs > FUSE_IOCTL_MAX_IOV)
			goto out;

		vaddr = kmap_atomic(pages[0]);
		err = fuse_copy_ioctl_iovec(fc, iov_page, vaddr,
					    transferred, in_iovs + out_iovs,
					    (flags & FUSE_IOCTL_COMPAT) != 0);
		kunmap_atomic(vaddr);
		if (err)
			goto out;

		in_iov = iov_page;
		out_iov = in_iov + in_iovs;

		err = fuse_verify_ioctl_iov(in_iov, in_iovs);
		if (err)
			goto out;

		err = fuse_verify_ioctl_iov(out_iov, out_iovs);
		if (err)
			goto out;

		goto retry;
	}

	err = -EIO;
	if (transferred > inarg.out_size)
		goto out;

	err = fuse_ioctl_copy_user(pages, out_iov, out_iovs, transferred, true);
 out:
	if (req)
		fuse_put_request(fc, req);
	free_page((unsigned long) iov_page);
	while (num_pages)
		__free_page(pages[--num_pages]);
	kfree(pages);

	return err ? err : outarg.result;
}
EXPORT_SYMBOL_GPL(fuse_do_ioctl);

long fuse_ioctl_common(struct file *file, unsigned int cmd,
		       unsigned long arg, unsigned int flags)
{
	struct inode *inode = file_inode(file);
	struct fuse_conn *fc = get_fuse_conn(inode);

	if (!fuse_allow_current_process(fc))
		return -EACCES;

	if (is_bad_inode(inode))
		return -EIO;

	return fuse_do_ioctl(file, cmd, arg, flags);
}

static long fuse_file_ioctl(struct file *file, unsigned int cmd,
			    unsigned long arg)
{
	return fuse_ioctl_common(file, cmd, arg, 0);
}

static long fuse_file_compat_ioctl(struct file *file, unsigned int cmd,
				   unsigned long arg)
{
	return fuse_ioctl_common(file, cmd, arg, FUSE_IOCTL_COMPAT);
}

/*
 * All files which have been polled are linked to RB tree
 * fuse_conn->polled_files which is indexed by kh.  Walk the tree and
 * find the matching one.
 */
static struct rb_node **fuse_find_polled_node(struct fuse_conn *fc, u64 kh,
					      struct rb_node **parent_out)
{
	struct rb_node **link = &fc->polled_files.rb_node;
	struct rb_node *last = NULL;

	while (*link) {
		struct fuse_file *ff;

		last = *link;
		ff = rb_entry(last, struct fuse_file, polled_node);

		if (kh < ff->kh)
			link = &last->rb_left;
		else if (kh > ff->kh)
			link = &last->rb_right;
		else
			return link;
	}

	if (parent_out)
		*parent_out = last;
	return link;
}

/*
 * The file is about to be polled.  Make sure it's on the polled_files
 * RB tree.  Note that files once added to the polled_files tree are
 * not removed before the file is released.  This is because a file
 * polled once is likely to be polled again.
 */
static void fuse_register_polled_file(struct fuse_conn *fc,
				      struct fuse_file *ff)
{
	spin_lock(&fc->lock);
	if (RB_EMPTY_NODE(&ff->polled_node)) {
		struct rb_node **link, *uninitialized_var(parent);

		link = fuse_find_polled_node(fc, ff->kh, &parent);
		BUG_ON(*link);
		rb_link_node(&ff->polled_node, parent, link);
		rb_insert_color(&ff->polled_node, &fc->polled_files);
	}
	spin_unlock(&fc->lock);
}

unsigned fuse_file_poll(struct file *file, poll_table *wait)
{
	struct fuse_file *ff = file->private_data;
	struct fuse_conn *fc = ff->fc;
	struct fuse_poll_in inarg = { .fh = ff->fh, .kh = ff->kh };
	struct fuse_poll_out outarg;
	struct fuse_req *req;
	int err;

	if (fc->no_poll)
		return DEFAULT_POLLMASK;

	poll_wait(file, &ff->poll_wait, wait);
	inarg.events = (__u32)poll_requested_events(wait);

	/*
	 * Ask for notification iff there's someone waiting for it.
	 * The client may ignore the flag and always notify.
	 */
	if (waitqueue_active(&ff->poll_wait)) {
		inarg.flags |= FUSE_POLL_SCHEDULE_NOTIFY;
		fuse_register_polled_file(fc, ff);
	}

	req = fuse_get_req_nopages(fc);
	if (IS_ERR(req))
		return POLLERR;

	req->in.h.opcode = FUSE_POLL;
	req->in.h.nodeid = ff->nodeid;
	req->in.numargs = 1;
	req->in.args[0].size = sizeof(inarg);
	req->in.args[0].value = &inarg;
	req->out.numargs = 1;
	req->out.args[0].size = sizeof(outarg);
	req->out.args[0].value = &outarg;
	fuse_request_send(fc, req);
	err = req->out.h.error;
	fuse_put_request(fc, req);

	if (!err)
		return outarg.revents;
	if (err == -ENOSYS) {
		fc->no_poll = 1;
		return DEFAULT_POLLMASK;
	}
	return POLLERR;
}
EXPORT_SYMBOL_GPL(fuse_file_poll);

/*
 * This is called from fuse_handle_notify() on FUSE_NOTIFY_POLL and
 * wakes up the poll waiters.
 */
int fuse_notify_poll_wakeup(struct fuse_conn *fc,
			    struct fuse_notify_poll_wakeup_out *outarg)
{
	u64 kh = outarg->kh;
	struct rb_node **link;

	spin_lock(&fc->lock);

	link = fuse_find_polled_node(fc, kh, NULL);
	if (*link) {
		struct fuse_file *ff;

		ff = rb_entry(*link, struct fuse_file, polled_node);
		wake_up_interruptible_sync(&ff->poll_wait);
	}

	spin_unlock(&fc->lock);
	return 0;
}

static void fuse_do_truncate(struct file *file)
{
	struct inode *inode = file->f_mapping->host;
	struct iattr attr;

	attr.ia_valid = ATTR_SIZE;
	attr.ia_size = i_size_read(inode);

	attr.ia_file = file;
	attr.ia_valid |= ATTR_FILE;

	fuse_do_setattr(file->f_path.dentry, &attr, file);
}

static inline loff_t fuse_round_up(loff_t off)
{
	return round_up(off, FUSE_MAX_PAGES_PER_REQ << PAGE_SHIFT);
}

static ssize_t
fuse_direct_IO(int rw, struct kiocb *iocb, struct iov_iter *iter,
			loff_t offset)
{
	ssize_t ret = 0;
	struct file *file = iocb->ki_filp;
	struct fuse_file *ff = file->private_data;
	bool async_dio = ff->fc->async_dio;
	loff_t pos = 0;
	struct inode *inode;
	loff_t i_size;
	size_t count = iov_iter_count(iter);
	struct fuse_io_priv *io;

	pos = offset;
	inode = file->f_mapping->host;
	i_size = i_size_read(inode);

	if ((rw == READ) && (offset > i_size))
		return 0;

	/* optimization for short read */
	if (async_dio && rw != WRITE && offset + count > i_size) {
		if (offset >= i_size)
			return 0;
		count = min_t(loff_t, count, fuse_round_up(i_size - offset));
		iov_iter_truncate(iter, count);
	}

	io = kmalloc(sizeof(struct fuse_io_priv), GFP_KERNEL);
	if (!io)
		return -ENOMEM;
	spin_lock_init(&io->lock);
	io->reqs = 1;
	io->bytes = -1;
	io->size = 0;
	io->offset = offset;
	io->write = (rw == WRITE);
	io->err = 0;
	io->file = file;
	/*
	 * By default, we want to optimize all I/Os with async request
	 * submission to the client filesystem if supported.
	 */
	io->async = async_dio;
	io->iocb = iocb;

	/*
	 * We cannot asynchronously extend the size of a file. We have no method
	 * to wait on real async I/O requests, so we must submit this request
	 * synchronously.
	 */
	if (!is_sync_kiocb(iocb) && (offset + count > i_size) && rw == WRITE)
		io->async = false;

	if (rw == WRITE)
		ret = __fuse_direct_write(io, iter, &pos);
	else
		ret = __fuse_direct_read(io, iter, &pos);

	if (io->async) {
		fuse_aio_complete(io, ret < 0 ? ret : 0, -1);

		/* we have a non-extending, async request, so return */
		if (!is_sync_kiocb(iocb))
			return -EIOCBQUEUED;

		ret = wait_on_sync_kiocb(iocb);
	} else {
		kfree(io);
	}

	if (rw == WRITE) {
		if (ret > 0)
			fuse_write_update_size(inode, pos);
		else if (ret < 0 && offset + count > i_size)
			fuse_do_truncate(file);
	}

	return ret;
}

static long fuse_file_fallocate(struct file *file, int mode, loff_t offset,
				loff_t length)
{
	struct fuse_file *ff = file->private_data;
	struct inode *inode = file->f_inode;
	struct fuse_inode *fi = get_fuse_inode(inode);
	struct fuse_conn *fc = ff->fc;
	struct fuse_req *req;
	struct fuse_fallocate_in inarg = {
		.fh = ff->fh,
		.offset = offset,
		.length = length,
		.mode = mode
	};
	int err;
	bool lock_inode = !(mode & FALLOC_FL_KEEP_SIZE) ||
			   (mode & FALLOC_FL_PUNCH_HOLE);

	if (mode & ~(FALLOC_FL_KEEP_SIZE | FALLOC_FL_PUNCH_HOLE))
		return -EOPNOTSUPP;

	if (fc->no_fallocate)
		return -EOPNOTSUPP;

	if (lock_inode) {
		mutex_lock(&inode->i_mutex);
		if (mode & FALLOC_FL_PUNCH_HOLE) {
			loff_t endbyte = offset + length - 1;
			err = filemap_write_and_wait_range(inode->i_mapping,
							   offset, endbyte);
			if (err)
				goto out;

			fuse_sync_writes(inode);
		}
	}

	if (!(mode & FALLOC_FL_KEEP_SIZE))
		set_bit(FUSE_I_SIZE_UNSTABLE, &fi->state);

	req = fuse_get_req_nopages(fc);
	if (IS_ERR(req)) {
		err = PTR_ERR(req);
		goto out;
	}

	req->in.h.opcode = FUSE_FALLOCATE;
	req->in.h.nodeid = ff->nodeid;
	req->in.numargs = 1;
	req->in.args[0].size = sizeof(inarg);
	req->in.args[0].value = &inarg;
	fuse_request_send(fc, req);
	err = req->out.h.error;
	if (err == -ENOSYS) {
		fc->no_fallocate = 1;
		err = -EOPNOTSUPP;
	}
	fuse_put_request(fc, req);

	if (err)
		goto out;

	/* we could have extended the file */
	if (!(mode & FALLOC_FL_KEEP_SIZE)) {
		bool changed = fuse_write_update_size(inode, offset + length);

		if (changed && fc->writeback_cache)
			file_update_time(file);
	}

	if (mode & FALLOC_FL_PUNCH_HOLE)
		truncate_pagecache_range(inode, offset, offset + length - 1);

	fuse_invalidate_attr(inode);

out:
	if (!(mode & FALLOC_FL_KEEP_SIZE))
		clear_bit(FUSE_I_SIZE_UNSTABLE, &fi->state);

	if (lock_inode)
		mutex_unlock(&inode->i_mutex);

	return err;
}

static const struct file_operations fuse_file_operations = {
	.llseek		= fuse_file_llseek,
	.read		= new_sync_read,
	.read_iter	= fuse_file_read_iter,
	.write		= new_sync_write,
	.write_iter	= fuse_file_write_iter,
	.mmap		= fuse_file_mmap,
	.open		= fuse_open,
	.flush		= fuse_flush,
	.release	= fuse_release,
	.fsync		= fuse_fsync,
	.lock		= fuse_file_lock,
	.flock		= fuse_file_flock,
	.splice_read	= generic_file_splice_read,
	.unlocked_ioctl	= fuse_file_ioctl,
	.compat_ioctl	= fuse_file_compat_ioctl,
	.poll		= fuse_file_poll,
	.fallocate	= fuse_file_fallocate,
};

static const struct file_operations fuse_direct_io_file_operations = {
	.llseek		= fuse_file_llseek,
	.read		= fuse_direct_read,
	.write		= fuse_direct_write,
	.mmap		= fuse_direct_mmap,
	.open		= fuse_open,
	.flush		= fuse_flush,
	.release	= fuse_release,
	.fsync		= fuse_fsync,
	.lock		= fuse_file_lock,
	.flock		= fuse_file_flock,
	.unlocked_ioctl	= fuse_file_ioctl,
	.compat_ioctl	= fuse_file_compat_ioctl,
	.poll		= fuse_file_poll,
	.fallocate	= fuse_file_fallocate,
	/* no splice_read */
};

static const struct address_space_operations fuse_file_aops  = {
	.readpage	= fuse_readpage,
	.writepage	= fuse_writepage,
	.writepages	= fuse_writepages,
	.launder_page	= fuse_launder_page,
	.readpages	= fuse_readpages,
	.set_page_dirty	= __set_page_dirty_nobuffers,
	.bmap		= fuse_bmap,
	.direct_IO	= fuse_direct_IO,
	.write_begin	= fuse_write_begin,
	.write_end	= fuse_write_end,
};

void fuse_init_file_inode(struct inode *inode)
{
	inode->i_fop = &fuse_file_operations;
	inode->i_data.a_ops = &fuse_file_aops;
}<|MERGE_RESOLUTION|>--- conflicted
+++ resolved
@@ -66,13 +66,8 @@
 
 	ff->rw_lower_file = NULL;
 	ff->shortcircuit_enabled = 0;
-<<<<<<< HEAD
-        if (fc->shortcircuit_io)
-	    ff->shortcircuit_enabled = 1;
-=======
 	if (fc->shortcircuit_io)
 		ff->shortcircuit_enabled = 1;
->>>>>>> e045a95c
 	ff->fc = fc;
 	ff->reserved_req = fuse_request_alloc(0);
 	if (unlikely(!ff->reserved_req)) {
@@ -2221,10 +2216,7 @@
 	struct fuse_file *ff = file->private_data;
 
 	ff->shortcircuit_enabled = 0;
-<<<<<<< HEAD
-=======
-
->>>>>>> e045a95c
+
 	/* Can't provide the coherency needed for MAP_SHARED */
 	if (vma->vm_flags & VM_MAYSHARE)
 		return -ENODEV;
